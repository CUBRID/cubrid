/*
 * Copyright 2008 Search Solution Corporation
 * Copyright 2016 CUBRID Corporation
 *
 *  Licensed under the Apache License, Version 2.0 (the "License");
 *  you may not use this file except in compliance with the License.
 *  You may obtain a copy of the License at
 *
 *      http://www.apache.org/licenses/LICENSE-2.0
 *
 *  Unless required by applicable law or agreed to in writing, software
 *  distributed under the License is distributed on an "AS IS" BASIS,
 *  WITHOUT WARRANTIES OR CONDITIONS OF ANY KIND, either express or implied.
 *  See the License for the specific language governing permissions and
 *  limitations under the License.
 *
 */

/*
 * query_dump.c - Query processor printer
 */

#ident "$Id$"

#include "config.h"
#include <stdio.h>

#include "jansson.h"
#include "query_dump.h"
#include "object_primitive.h"
#include "system_parameter.h"
#include "dbtype.h"
#if defined (SERVER_MODE)
#include "thread_manager.hpp"	// for thread_get_thread_entry_info
#endif // SERVER_MODE
#include "xasl.h"
#include "xasl_aggregate.hpp"
#include "xasl_predicate.hpp"
#include "subquery_cache.h"

#define foutput stdout

enum
{
  ARITH_EXP = 0,
  AGG_EXP = 1
};

#define HASH_NUMBER 128

#define HAVE_SUBQUERY_PROC(xasl_p) \
  ((xasl_p)->type != MERGELIST_PROC && (xasl_p)->type != UNION_PROC \
   && (xasl_p)->type != INTERSECTION_PROC && (xasl_p)->type != DIFFERENCE_PROC)

typedef struct qdump_xasl_check_node QDUMP_XASL_CHECK_NODE;
struct qdump_xasl_check_node
{
  QDUMP_XASL_CHECK_NODE *next;
  UINTPTR xasl_addr;
  PROC_TYPE xasl_type;
  int referenced;
  int reachable;
};

static bool qdump_print_xasl_type (XASL_NODE * xasl);
static bool qdump_print_db_value_array (DB_VALUE ** array, int cnt);
static bool qdump_print_column (const char *title_p, int col_count, int *column_p);
static bool qdump_print_list_merge_info (QFILE_LIST_MERGE_INFO * ptr);
static bool qdump_print_merge_list_proc_node (MERGELIST_PROC_NODE * ptr);
static bool qdump_print_update_proc_node (UPDATE_PROC_NODE * ptr);
static bool qdump_print_delete_proc_node (DELETE_PROC_NODE * ptr);
static bool qdump_print_insert_proc_node (INSERT_PROC_NODE * ptr);
static const char *qdump_target_type_string (TARGET_TYPE type);
static const char *qdump_access_method_string (ACCESS_METHOD access);
static bool qdump_print_access_spec (ACCESS_SPEC_TYPE * spec_list);
static const char *qdump_key_range_string (RANGE range);
static bool qdump_print_key_info (KEY_INFO * key_info);
static const char *qdump_range_type_string (RANGE_TYPE range_type);
static bool qdump_print_index (INDX_INFO * indexptr);
static bool qdump_print_btid (BTID id);
static bool qdump_print_class (CLS_SPEC_TYPE * ptr);
static bool qdump_print_hfid (HFID id);
static bool qdump_print_vfid (VFID id);
static bool qdump_print_list (LIST_SPEC_TYPE * ptr);
static bool qdump_print_showstmt (SHOWSTMT_SPEC_TYPE * ptr);
static bool qdump_print_outlist (const char *title, OUTPTR_LIST * outlist);
static bool qdump_print_list_id (QFILE_LIST_ID * idptr);
static bool qdump_print_type_list (QFILE_TUPLE_VALUE_TYPE_LIST * typeptr);
static bool qdump_print_domain_list (int cnt, TP_DOMAIN ** ptr);
static bool qdump_print_sort_list (SORT_LIST * sorting_list);
static bool qdump_print_attribute_id (ATTR_DESCR attr);
static bool qdump_print_tuple_value_position (QFILE_TUPLE_VALUE_POSITION pos);
static bool qdump_print_value_list (VAL_LIST * vallist);
static bool qdump_print_regu_variable_list (REGU_VARIABLE_LIST varlist);
static const char *qdump_option_string (int option);
static bool qdump_print_db_value (DB_VALUE * value);
static const char *qdump_regu_type_string (REGU_DATATYPE type);
static bool qdump_print_regu_type (REGU_VARIABLE * value);
static const char *qdump_data_type_string (DB_TYPE type);
static bool qdump_print_value (REGU_VARIABLE * value);
static bool qdump_print_function_value (REGU_VARIABLE * regu);
static bool qdump_print_value_type_addr (REGU_VARIABLE * value);
static bool qdump_print_oid (OID * oidptr);
static bool qdump_print_predicate (PRED_EXPR * predptr);
static const char *qdump_relation_operator_string (int op);
static const char *qdump_arith_operator_string (OPERATOR_TYPE opcode);
static bool qdump_print_arith_expression (ARITH_TYPE * arith_p);
static bool qdump_print_aggregate_expression (AGGREGATE_TYPE * aggptr);
static bool qdump_print_arith (int type, void *ptr);
static bool qdump_print_term (PRED_EXPR * pred_ptr);
static const char *qdump_bool_operator_string (BOOL_OP bool_op);
static bool qdump_print_lhs_predicate (PRED_EXPR * pred_p);
#if defined(CUBRID_DEBUG)
static QDUMP_XASL_CHECK_NODE *qdump_find_check_node_for (XASL_NODE * xasl,
							 QDUMP_XASL_CHECK_NODE * chk_nodes[HASH_NUMBER]);
static void qdump_check_node (XASL_NODE * xasl, QDUMP_XASL_CHECK_NODE * chk_nodes[HASH_NUMBER]);
static int qdump_print_inconsistencies (QDUMP_XASL_CHECK_NODE * chk_nodes[HASH_NUMBER]);
#endif /* CUBRID_DEBUG */

/*
 * qdump_print_xasl_type () -
 *   return:
 *   xasl(in):
 */
static bool
qdump_print_xasl_type (XASL_NODE * xasl_p)
{
  const char *type_string_p;

  switch (xasl_p->type)
    {
    case BUILDLIST_PROC:
      type_string_p = "buildlist_proc";
      break;
    case BUILDVALUE_PROC:
      type_string_p = "buildvalue_proc";
      break;
    case UNION_PROC:
      type_string_p = "union_proc";
      break;
    case DIFFERENCE_PROC:
      type_string_p = "difference_proc";
      break;
    case INTERSECTION_PROC:
      type_string_p = "intersection_proc";
      break;
    case OBJFETCH_PROC:
      type_string_p = "objfetch_proc";
      break;
    case SCAN_PROC:
      type_string_p = "scan_proc";
      break;
    case MERGELIST_PROC:
      type_string_p = "mergelist_proc";
      break;
    case UPDATE_PROC:
      type_string_p = "update_proc";
      break;
    case DELETE_PROC:
      type_string_p = "delete_proc";
      break;
    case INSERT_PROC:
      type_string_p = "insert_proc";
      break;
    case CONNECTBY_PROC:
      type_string_p = "connectby_proc";
      break;
    case MERGE_PROC:
      type_string_p = "merge_proc";
      break;
    case CTE_PROC:
      type_string_p = "cte_proc";
      break;
    default:
      return false;
    }

  fprintf (foutput, "[%s:%p]\n", type_string_p, xasl_p);
  return true;
}

/*
 * qdump_print_db_value_array () -
 *   return:
 *   array(in)  :
 *   int cnt(in):
 */
static bool
qdump_print_db_value_array (DB_VALUE ** array_p, int count)
{
  int i;

  if (array_p == NULL)
    {
      return true;
    }

  for (i = 0; i < count; i++, array_p++)
    {
      if (!qdump_print_db_value (*array_p))
	{
	  return false;
	}
      fprintf (foutput, "; ");
    }

  return true;
}

static bool
qdump_print_column (const char *title_p, int col_count, int *column_p)
{
  int i;

  fprintf (foutput, "[%s:", title_p);

  for (i = 0; i < col_count; i++)
    {
      fprintf (foutput, "%s%d", (i ? "|" : ""), *(column_p + i));
    }

  fprintf (foutput, "]");
  return true;
}

/*
 * qdump_print_list_merge_info () -
 *   return:
 *   ptr(in):
 */
static bool
qdump_print_list_merge_info (QFILE_LIST_MERGE_INFO * merge_info_p)
{
  if (merge_info_p == NULL)
    {
      return true;
    }

  fprintf (foutput, "[join type:%d]", merge_info_p->join_type);
  fprintf (foutput, "[single fetch:%d]\n", merge_info_p->single_fetch);

  qdump_print_column ("outer column position", merge_info_p->ls_column_cnt, merge_info_p->ls_outer_column);
  qdump_print_column ("outer column is unique", merge_info_p->ls_column_cnt, merge_info_p->ls_outer_unique);
  qdump_print_column ("inner column position", merge_info_p->ls_column_cnt, merge_info_p->ls_inner_column);
  qdump_print_column ("inner column is unique", merge_info_p->ls_column_cnt, merge_info_p->ls_inner_unique);

  fprintf (foutput, "\n[output column count:%d]", merge_info_p->ls_pos_cnt);

  qdump_print_column ("output columns", merge_info_p->ls_pos_cnt, merge_info_p->ls_pos_list);
  qdump_print_column ("outer/inner indicators", merge_info_p->ls_pos_cnt, merge_info_p->ls_outer_inner_list);

  return true;
}

/*
 * qdump_print_merge_list_proc_node () -
 *   return:
 *   ptr(in):
 */
static bool
qdump_print_merge_list_proc_node (MERGELIST_PROC_NODE * node_p)
{
  fprintf (foutput, "[outer xasl:%p]\n", node_p->outer_xasl);
  if (node_p->outer_spec_list)
    {
      fprintf (foutput, "-->outer access spec:");
      qdump_print_access_spec (node_p->outer_spec_list);
      fprintf (foutput, "\n");
    }

  if (node_p->outer_val_list)
    {
      fprintf (foutput, "-->outer val_list:");
      qdump_print_value_list (node_p->outer_val_list);
      fprintf (foutput, "\n");
    }

  fprintf (foutput, "[inner xasl:%p]\n", node_p->inner_xasl);

  if (node_p->inner_spec_list)
    {
      fprintf (foutput, "-->inner access spec:");
      qdump_print_access_spec (node_p->inner_spec_list);
      fprintf (foutput, "\n");
    }

  if (node_p->inner_val_list)
    {
      fprintf (foutput, "-->inner val_list:");
      qdump_print_value_list (node_p->inner_val_list);
      fprintf (foutput, "\n");
    }

  qdump_print_list_merge_info (&node_p->ls_merge);
  fprintf (foutput, "\n");

  return true;
}

static bool
qdump_print_attribute (const char *action_p, int attr_count, int *attr_ids_p)
{
  int i;

  fprintf (foutput, "[number of attributes to %s:%d]", action_p, attr_count);
  fprintf (foutput, "[ID's of attributes for %s:", action_p);

  for (i = 0; i < attr_count; i++)
    {
      fprintf (foutput, "%d%c", attr_ids_p[i], i == attr_count - 1 ? ']' : ',');
    }

  return true;
}

/*
 * qdump_print_update_proc_node () -
 *   return:
 *   ptr(in):
 */
static bool
qdump_print_update_proc_node (UPDATE_PROC_NODE * node_p)
{
  int i = 0, cnt = 0, idx = 0;
  UPDDEL_CLASS_INFO *cls = NULL;

  cnt = node_p->num_classes;
  for (idx = 0; idx < cnt; idx++)
    {
      cls = node_p->classes;

      fprintf (foutput, "[number of HFID's to use:%d]", cls->num_subclasses);

      for (i = 0; i < cls->num_subclasses; ++i)
	{
	  qdump_print_oid (&cls->class_oid[i]);
	}

      for (i = 0; i < cls->num_subclasses; ++i)
	{
	  qdump_print_hfid (cls->class_hfid[i]);
	}

      qdump_print_attribute ("update", cls->num_attrs, cls->att_id);
    }
  fprintf (foutput, "[numer of ORDER BY keys:%d]", node_p->num_orderby_keys);

  return true;
}

/*
 * qdump_print_delete_proc_node () -
 *   return:
 *   ptr(in):
 */
static bool
qdump_print_delete_proc_node (DELETE_PROC_NODE * node_p)
{
  int i, j;
  int hfid_count = 0;
  /* actual number of HFID's is no_classes + number of subclasses for each class */


  for (i = 0; i < node_p->num_classes; ++i)
    {
      hfid_count += node_p->classes[i].num_subclasses;
    }

  fprintf (foutput, "[number of HFID's to use:%d]", hfid_count);

  for (i = 0; i < node_p->num_classes; ++i)
    {
      for (j = 0; j < node_p->classes[i].num_subclasses; ++j)
	{
	  qdump_print_oid (&node_p->classes[i].class_oid[j]);
	}

      for (j = 0; j < node_p->classes[i].num_subclasses; ++j)
	{
	  qdump_print_hfid (node_p->classes[i].class_hfid[j]);
	}
    }

  return true;
}

/*
 * qdump_print_insert_proc_node () -
 *   return:
 *   ptr(in):
 */
static bool
qdump_print_insert_proc_node (INSERT_PROC_NODE * node_p)
{
  fprintf (foutput, "class oid[%d %d %d]", node_p->class_oid.pageid, node_p->class_oid.slotid, node_p->class_oid.volid);

  qdump_print_hfid (node_p->class_hfid);
  qdump_print_attribute ("insert", node_p->num_vals, node_p->att_id);

  return true;
}

/*
 * qdump_target_type_string () -
 *   return:
 *   type(in):
 */
static const char *
qdump_target_type_string (TARGET_TYPE type)
{
  switch (type)
    {
    case TARGET_CLASS:
      return "class";
    case TARGET_CLASS_ATTR:
      return "class_attr";
    case TARGET_LIST:
      return "list";
    case TARGET_SHOWSTMT:
      return "show";
    case TARGET_SET:
      return "set";
    case TARGET_METHOD:
      return "method";
    case TARGET_DBLINK:
      return "dblink";
    default:
      return "undefined";
    }
}

/*
 * qdump_access_method_string () -
 *   return:
 *   access(in):
 */
static const char *
qdump_access_method_string (ACCESS_METHOD access)
{
  switch (access)
    {
    case ACCESS_METHOD_SEQUENTIAL:
      return "sequential";
    case ACCESS_METHOD_INDEX:
      return "index";
    case ACCESS_METHOD_SEQUENTIAL_RECORD_INFO:
      return "sequential record info";
    case ACCESS_METHOD_SEQUENTIAL_SAMPLING_SCAN:
      return "sequential sampling scan";
    case ACCESS_METHOD_SEQUENTIAL_PAGE_SCAN:
      return "sequential page scan";
    default:
      return "undefined";
    }
}

/*
 * qdump_print_access_spec () -
 *   return:
 *   spec_list(in):
 */
static bool
qdump_print_access_spec (ACCESS_SPEC_TYPE * spec_list_p)
{
  TARGET_TYPE type;

  if (spec_list_p == NULL)
    {
      return true;
    }

  type = spec_list_p->type;
  fprintf (foutput, " %s", qdump_target_type_string (type));

  fprintf (foutput, ",%s", qdump_access_method_string (spec_list_p->access));

  if (IS_ANY_INDEX_ACCESS (spec_list_p->access))
    {
      if (qdump_print_index (spec_list_p->indexptr) == false)
	{
	  return false;
	}
    }

  fprintf (foutput, "\n	");

  if (type == TARGET_CLASS)
    {
      qdump_print_class (&ACCESS_SPEC_CLS_SPEC (spec_list_p));
    }
  else if (type == TARGET_SET)
    {
      qdump_print_value (ACCESS_SPEC_SET_PTR (spec_list_p));
    }
  else if (type == TARGET_LIST)
    {
      qdump_print_list (&ACCESS_SPEC_LIST_SPEC (spec_list_p));
    }
  else if (type == TARGET_SHOWSTMT)
    {
      qdump_print_showstmt (&ACCESS_SPEC_SHOWSTMT_SPEC (spec_list_p));
    }


  if (spec_list_p->where_key)
    {
      fprintf (foutput, "\n      key filter:");
      qdump_print_predicate (spec_list_p->where_key);
    }

  if (spec_list_p->where_pred)
    {
      fprintf (foutput, "\n      access pred:");
      qdump_print_predicate (spec_list_p->where_pred);
    }

  if (spec_list_p->where_range)
    {
      fprintf (foutput, "\n      access range:");
      qdump_print_predicate (spec_list_p->where_range);
    }

#if defined (SERVER_MODE) || defined (SA_MODE)
  fprintf (foutput, "\n  grouped scan=%d", spec_list_p->grouped_scan);
  fprintf (foutput, ",fixed scan=%d", spec_list_p->fixed_scan);
#endif /* defined (SERVER_MODE) || defined (SA_MODE) */
  fprintf (foutput, ",single fetch=%d", spec_list_p->single_fetch);

  if (spec_list_p->s_dbval)
    {
      fprintf (foutput, "\n      s_dbval:");
      qdump_print_db_value (spec_list_p->s_dbval);
    }

  fprintf (foutput, "\n-->next access spec:");
  qdump_print_access_spec (spec_list_p->next);
  fprintf (foutput, "\n");

  return true;
}

static const char *
qdump_key_range_string (RANGE range)
{
  switch (range)
    {
    case NA_NA:
      return "N/A";
    case GE_LE:
      return "GE_LE";
    case GE_LT:
      return "GE_LT";
    case GT_LE:
      return "GT_LE";
    case GT_LT:
      return "GT_LT";
    case GE_INF:
      return "GE_INF";
    case GT_INF:
      return "GT_INF";
    case INF_LT:
      return "INF_LT";
    case INF_LE:
      return "INF_LE";
    case INF_INF:
      return "INF_INF";
    case EQ_NA:
      return "EQ";
    default:
      return "undefined";
    }
}

/*
 * qdump_print_key_info () -
 *   return:
 *   key_info(in):
 */
static bool
qdump_print_key_info (KEY_INFO * key_info_p)
{
  int i;

  fprintf (foutput, "<key cnt:%d>", key_info_p->key_cnt);
  fprintf (foutput, "key ranges:");
  for (i = 0; i < key_info_p->key_cnt; i++)
    {
      fprintf (foutput, "<%s>", qdump_key_range_string (key_info_p->key_ranges[i].range));

      fprintf (foutput, "[");
      if (!qdump_print_value (key_info_p->key_ranges[i].key1))
	{
	  return false;
	}

      fprintf (foutput, "][");

      if (!qdump_print_value (key_info_p->key_ranges[i].key2))
	{
	  return false;
	}
      fprintf (foutput, "]");
    }
  fprintf (foutput, "<is constant:%d>", key_info_p->is_constant);
  fprintf (foutput, "<is user given keylimit:%d>", key_info_p->is_user_given_keylimit);
  fprintf (foutput, "<reset:%d>", key_info_p->key_limit_reset);

  fprintf (foutput, " key limit: [");
  qdump_print_value (key_info_p->key_limit_l);
  fprintf (foutput, "][");
  qdump_print_value (key_info_p->key_limit_u);
  fprintf (foutput, "]");

  return true;
}

static const char *
qdump_range_type_string (RANGE_TYPE range_type)
{
  switch (range_type)
    {
    case R_KEY:
      return "R_KEY";
    case R_RANGE:
      return "R_RANGE";
    case R_KEYLIST:
      return "R_KEYLIST";
    case R_RANGELIST:
      return "R_RANGELIST";
    default:
      return "undefined";
    }
}

/*
 * qdump_print_index () -
 *   return:
 *   index_ptr(in):
 */
static bool
qdump_print_index (INDX_INFO * index_p)
{
  if (index_p == NULL)
    {
      return true;
    }

  fprintf (foutput, "<index id:");
  if (!qdump_print_btid (index_p->btid))
    {
      return false;
    }
  fprintf (foutput, ">");

  fprintf (foutput, "<%s>", qdump_range_type_string (index_p->range_type));

  fprintf (foutput, "key info:");
  if (!qdump_print_key_info (&index_p->key_info))
    {
      return false;
    }
  fprintf (foutput, ">");

  return true;
}

/*
 * qdump_print_btid () -
 *   return:
 *   id(in):
 */
static bool
qdump_print_btid (BTID id)
{
  fprintf (foutput, "<Btree:(%d;%d;%d)>", id.vfid.fileid, id.vfid.volid, id.root_pageid);
  return true;
}

/*
 * qdump_print_class () -
 *   return:
 *   ptr(in):
 */
static bool
qdump_print_class (CLS_SPEC_TYPE * class_p)
{
  qdump_print_hfid (class_p->hfid);
  fprintf (foutput, "oid[%d %d %d]", class_p->cls_oid.pageid, class_p->cls_oid.slotid, class_p->cls_oid.volid);
  fprintf (foutput, "\n	regu_list_key:");
  qdump_print_regu_variable_list (class_p->cls_regu_list_key);
  fprintf (foutput, "\n	regu_list_pred:");
  qdump_print_regu_variable_list (class_p->cls_regu_list_pred);
  fprintf (foutput, "\n	regu_list_rest:");
  qdump_print_regu_variable_list (class_p->cls_regu_list_rest);
  return true;
}

/*
 * qdump_print_hfid () -
 *   return:
 *   id(in):
 */
static bool
qdump_print_hfid (HFID id)
{
  fprintf (foutput, "hfid:");
  qdump_print_vfid (id.vfid);
  fprintf (foutput, ":%d", id.hpgid);
  return true;
}

/*
 * qdump_print_vfid () -
 *   return:
 *   id(in):
 */
static bool
qdump_print_vfid (VFID id)
{
  fprintf (foutput, "vfid(%d;%d)", id.fileid, id.volid);
  return true;
}

/*
 * qdump_print_list () -
 *   return:
 *   ptr(in):
 */
static bool
qdump_print_list (LIST_SPEC_TYPE * list_p)
{
  fprintf (foutput, "list=");
  fprintf (foutput, "xasl:%p", list_p->xasl_node);
  fprintf (foutput, "\n	regu_list_pred:");
  qdump_print_regu_variable_list (list_p->list_regu_list_pred);
  fprintf (foutput, "\n	regu_list_rest:");
  qdump_print_regu_variable_list (list_p->list_regu_list_rest);
  fprintf (foutput, "\n	regu_list_build:");
  qdump_print_regu_variable_list (list_p->list_regu_list_build);
  fprintf (foutput, "\n	regu_list_probe:");
  qdump_print_regu_variable_list (list_p->list_regu_list_probe);
  return true;
}

/*
 * qdump_print_showstmt () -
 *   return:
 *   ptr(in):
 */
static bool
qdump_print_showstmt (SHOWSTMT_SPEC_TYPE * showstmt_p)
{
  fprintf (foutput, "show_type: %d", showstmt_p->show_type);
  fprintf (foutput, "\n	show_args: ");
  qdump_print_regu_variable_list (showstmt_p->arg_list);
  return true;
}

/*
 * qdump_print_outlist () -
 *   return:
 *   title(in):
 *   outlist(in):
 */
static bool
qdump_print_outlist (const char *title_p, OUTPTR_LIST * outlist_p)
{
  REGU_VARIABLE_LIST nextptr;

  if (outlist_p == NULL)
    {
      return true;
    }

  nextptr = outlist_p->valptrp;
  fprintf (foutput, "-->%s:", title_p);

  while (nextptr)
    {
      fprintf (foutput, "[addr:%p]", &nextptr->value);
      if (!qdump_print_value (&nextptr->value))
	{
	  return false;
	}

      fprintf (foutput, "; ");
      nextptr = nextptr->next;
    }

  fprintf (foutput, "\n");
  return true;
}

/*
 * qdump_print_list_id () -
 *   return:
 *   idptr(in):
 */
static bool
qdump_print_list_id (QFILE_LIST_ID * list_id_p)
{
  if (list_id_p == NULL)
    {
      return true;
    }

  fprintf (foutput, "(address:%p)", list_id_p);
  fprintf (foutput, "(type_list:");

  if (!qdump_print_type_list (&list_id_p->type_list))
    {
      return false;
    }

  fprintf (foutput, ")(tuple_cnt:%lld)", (long long) list_id_p->tuple_cnt);
  return true;
}

/*
 * qdump_print_type_list () -
 *   return:
 *   typeptr(in):
 */
static bool
qdump_print_type_list (QFILE_TUPLE_VALUE_TYPE_LIST * type_list_p)
{
  fprintf (foutput, "<type_cnt:%d>", type_list_p->type_cnt);
  if (!qdump_print_domain_list (type_list_p->type_cnt, type_list_p->domp))
    {
      return false;
    }
  return true;
}

/*
 * qdump_print_domain_list () -
 *   return:
 *   cnt(in):
 *   ptr(in):
 */
static bool
qdump_print_domain_list (int cnt, TP_DOMAIN ** domains_p)
{
  int i;

  if (domains_p == NULL)
    {
      return true;
    }

  for (i = 0; i < cnt; i++)
    {
      fprintf (foutput, "%s; ", qdump_data_type_string (TP_DOMAIN_TYPE (domains_p[i])));
    }

  return true;
}

/*
 * qdump_print_sort_list () -
 *   return:
 *   sorting_list(in):
 */
static bool
qdump_print_sort_list (SORT_LIST * sort_list_p)
{
  if (sort_list_p == NULL)
    {
      return true;
    }

  fprintf (foutput, "<sorting field(POS):");
  if (!qdump_print_tuple_value_position (sort_list_p->pos_descr))
    {
      return false;
    }

  fprintf (foutput, ">");
  fprintf (foutput, "<sorting order:");
  if (sort_list_p->s_order == S_ASC)
    {
      fprintf (foutput, "ascending>");
    }
  else
    {
      fprintf (foutput, "descending>");
    }

  if (!qdump_print_sort_list (sort_list_p->next))
    {
      return false;
    }
  return true;
}

/*
 * qdump_print_attribute_id () -
 *   return:
 *   attr(in):
 */
static bool
qdump_print_attribute_id (ATTR_DESCR attr)
{
  fprintf (foutput, "attr_id:%d|db_type:", (int) attr.id);
  fprintf (foutput, "%s", qdump_data_type_string (attr.type));

  return true;
}

/*
 * qdump_print_tuple_value_position () -
 *   return:
 *   pos(in):
 */
static bool
qdump_print_tuple_value_position (QFILE_TUPLE_VALUE_POSITION pos)
{
  fprintf (foutput, "(position %d) (db_type ", pos.pos_no);
  fprintf (foutput, "%s", qdump_data_type_string (TP_DOMAIN_TYPE (pos.dom)));
  fprintf (foutput, ")");

  return true;
}

/*
 * qdump_print_value_list () -
 *   return:
 *   vallist(in):
 */
static bool
qdump_print_value_list (VAL_LIST * value_list_p)
{
  QPROC_DB_VALUE_LIST dbval_list;

  if (value_list_p == NULL)
    {
      return true;
    }

  dbval_list = value_list_p->valp;
  fprintf (foutput, "(values %d <", value_list_p->val_cnt);

  while (dbval_list != NULL)
    {
      fprintf (foutput, "addr:%p|", dbval_list->val);
      fprintf (foutput, "type:%s", qdump_data_type_string (DB_VALUE_DOMAIN_TYPE (dbval_list->val)));
      fprintf (foutput, "|value:");

      if (!qdump_print_db_value (dbval_list->val))
	{
	  return false;
	}

      fprintf (foutput, "; ");
      dbval_list = dbval_list->next;
    }

  fprintf (foutput, ">)");
  return true;
}

/*
 * qdump_print_regu_variable_list () -
 *   return:
 *   varlist(in):
 */
static bool
qdump_print_regu_variable_list (REGU_VARIABLE_LIST var_list)
{
  if (var_list == NULL)
    {
      return true;
    }

  while (var_list != NULL)
    {
      if (!qdump_print_value (&var_list->value))
	{
	  return false;
	}

      fprintf (foutput, "; ");
      var_list = var_list->next;
    }

  return true;
}

/*
 * qdump_option_string () -
 *   return:
 *   option(in):
 */
static const char *
qdump_option_string (int option)
{
  switch (option)
    {
    case Q_DISTINCT:
      return "DISTINCT";
    case Q_ALL:
      return "ALL";
    default:
      return "undefined";
    }
}

/*
 * qdump_print_db_value () -
 *   return:
 *   value(in):
 */
static bool
qdump_print_db_value (DB_VALUE * value_p)
{
  db_value_print (value_p);
  return true;
}

const char *
qdump_operator_type_string (OPERATOR_TYPE optype)
{
  switch (optype)
    {
    case T_TO_CHAR:
      return "TO_CHAR";
      /* TODO - fill */
    default:
      return NULL;
    }
}

static const char *
qdump_regu_type_string (REGU_DATATYPE type)
{
  switch (type)
    {
    case TYPE_DBVAL:
      return "TYPE_DBVAL";
    case TYPE_CONSTANT:
      return "TYPE_CONSTANT";
    case TYPE_ORDERBY_NUM:
      return "TYPE_ORDERBY_NUM";
    case TYPE_INARITH:
      return "TYPE_INARITH";
    case TYPE_OUTARITH:
      return "TYPE_OUTARITH";
    case TYPE_ATTR_ID:
      return "TYPE_ATTR_ID";
    case TYPE_CLASS_ATTR_ID:
      return "TYPE_CLASS_ATTR_ID";
    case TYPE_SHARED_ATTR_ID:
      return "TYPE_SHARED_ATTR_ID";
    case TYPE_POSITION:
      return "TYPE_POSITION";
    case TYPE_LIST_ID:
      return "TYPE_LIST_ID";
    case TYPE_POS_VALUE:
      return "TYPE_POS_VALUE";
    case TYPE_OID:
      return "TYPE_OID";
    case TYPE_CLASSOID:
      return "TYPE_CLASSOID";
    case TYPE_FUNC:
      return "TYPE_FUNC";
    case TYPE_REGUVAL_LIST:
      return "TYPE_REGUVAL_LIST";
    case TYPE_REGU_VAR_LIST:
      return "TYPE_REGU_VAR_LIST";
    default:
      return "undefined";
    }
}

/*
 * qdump_print_regu_type () -
 *   return:
 *   value(in):
 */
static bool
qdump_print_regu_type (REGU_VARIABLE * value_p)
{
  DB_TYPE type;

  if (value_p->type == TYPE_DBVAL)
    {
      type = DB_VALUE_DOMAIN_TYPE (&(value_p->value.dbval));
      fprintf (foutput, "%s", qdump_data_type_string (type));
    }
  else
    {
      fprintf (foutput, "%s", qdump_regu_type_string (value_p->type));
    }

  return true;
}

/*
 * qdump_data_type_string () -
 *   return:
 *   type(in):
 */

static const char *
qdump_data_type_string (DB_TYPE type)
{
  switch (type)
    {
    case DB_TYPE_NULL:
      return "NULL";
    case DB_TYPE_INTEGER:
      return "INTEGER";
    case DB_TYPE_BIGINT:
      return "BIGINT";
    case DB_TYPE_FLOAT:
      return "FLOAT";
    case DB_TYPE_DOUBLE:
      return "DOUBLE";
    case DB_TYPE_VARCHAR:
      return "VARCHAR";
    case DB_TYPE_OBJECT:
      return "OBJECT";
    case DB_TYPE_SET:
      return "SET";
    case DB_TYPE_MULTISET:
      return "MULTISET";
    case DB_TYPE_SEQUENCE:
      return "SEQUENCE";
    case DB_TYPE_BLOB:
      return "BLOB";
    case DB_TYPE_CLOB:
      return "CLOB";
    case DB_TYPE_TIME:
      return "TIME";
    case DB_TYPE_TIMESTAMP:
      return "TIMESTAMP";
    case DB_TYPE_TIMESTAMPTZ:
      return "TIMESTAMPTZ";
    case DB_TYPE_TIMESTAMPLTZ:
      return "TIMESTAMPLTZ";
    case DB_TYPE_DATETIME:
      return "DATETIME";
    case DB_TYPE_DATETIMETZ:
      return "DATETIMETZ";
    case DB_TYPE_DATETIMELTZ:
      return "DATETIMELTZ";
    case DB_TYPE_DATE:
      return "DATE";
    case DB_TYPE_MONETARY:
      return "MONETARY";
    case DB_TYPE_VARIABLE:
      return "VARIABLE";
    case DB_TYPE_SUB:
      return "SUB";
    case DB_TYPE_POINTER:
      return "POINTER";
    case DB_TYPE_ERROR:
      return "ERROR";
    case DB_TYPE_SMALLINT:
      return "SMALLINT";
    case DB_TYPE_VOBJ:
      return "VOBJ";
    case DB_TYPE_OID:
      return "OID";
    case DB_TYPE_NUMERIC:
      return "NUMERIC";
    case DB_TYPE_BIT:
      return "BIT";
    case DB_TYPE_VARBIT:
      return "VARBIT";
    case DB_TYPE_CHAR:
      return "CHAR";
    case DB_TYPE_NCHAR:
      return "NCHAR";
    case DB_TYPE_VARNCHAR:
      return "VARNCHAR";
    case DB_TYPE_DB_VALUE:
      return "DB_VALUE";
    case DB_TYPE_RESULTSET:
      return "DB_RESULTSET";
    case DB_TYPE_MIDXKEY:
      return "DB_MIDXKEY";
    case DB_TYPE_TABLE:
      return "DB_TABLE";
    case DB_TYPE_ENUMERATION:
      return "ENUM";
    case DB_TYPE_JSON:
      return "JSON";
    default:
      return "[***UNKNOWN***]";
    }
}

/*
 * qdump_print_value () -
 *   return:
 *   value(in):
 */
static bool
qdump_print_value (REGU_VARIABLE * value_p)
{
  if (value_p == NULL)
    {
      fprintf (foutput, "NIL");
      return true;
    }

  if (REGU_VARIABLE_IS_FLAGED (value_p, REGU_VARIABLE_HIDDEN_COLUMN))
    {
      fprintf (foutput, "[HIDDEN_COLUMN]");
    }
  if (value_p->xasl)
    {
      fprintf (foutput, "[xasl:%p]", value_p->xasl);
    }

  fprintf (foutput, "[");
  qdump_print_value_type_addr (value_p);
  fprintf (foutput, "]");

  switch (value_p->type)
    {
    case TYPE_DBVAL:
      fprintf (foutput, "[type:%s]", qdump_data_type_string (value_p->domain->type->id));
      qdump_print_db_value (&value_p->value.dbval);
      return true;

    case TYPE_CONSTANT:
    case TYPE_ORDERBY_NUM:
      fprintf (foutput, "[type:%s]", qdump_data_type_string (value_p->domain->type->id));
      qdump_print_db_value (value_p->value.dbvalptr);
      return true;

    case TYPE_INARITH:
    case TYPE_OUTARITH:
      if (!qdump_print_arith (ARITH_EXP, (void *) value_p->value.arithptr))
	{
	  return false;
	}
      return true;
    case TYPE_ATTR_ID:
      if (!qdump_print_attribute_id (value_p->value.attr_descr))
	{
	  return false;
	}
      return true;

    case TYPE_LIST_ID:
      if (value_p->value.srlist_id->sorted)
	{
	  fprintf (foutput, "[SORTED]");
	}
      else
	{
	  fprintf (foutput, "[NOT SORTED]");
	}

      if (!qdump_print_list_id (value_p->value.srlist_id->list_id))
	{
	  return false;
	}

      return true;

    case TYPE_POSITION:
      if (!qdump_print_tuple_value_position (value_p->value.pos_descr))
	{
	  return false;
	}

      return true;

    case TYPE_POS_VALUE:
    case TYPE_OID:
      fprintf (foutput, "[type:%s]", qdump_data_type_string (value_p->domain->type->id));
      return true;

    case TYPE_FUNC:
      qdump_print_function_value (value_p);
      return true;

    default:
      return true;
    }
}

/*
 * qdump_print_function_value () -
 *   return:
 *   regu(in):
 */
static bool
qdump_print_function_value (REGU_VARIABLE * regu_var_p)
{
  if (regu_var_p == NULL)
    {
      fprintf (foutput, "NIL");
      return true;
    }

  if (REGU_VARIABLE_IS_FLAGED (regu_var_p, REGU_VARIABLE_HIDDEN_COLUMN))
    {
      fprintf (foutput, "[HIDDEN_COLUMN]");
    }

  fprintf (foutput, "[TYPE_FUNC]");
  fprintf (foutput, "[%s]", fcode_get_uppercase_name (regu_var_p->value.funcp->ftype));
  fprintf (foutput, "operand-->");
  qdump_print_regu_variable_list (regu_var_p->value.funcp->operand);

  return true;
}

/*
 * qdump_print_value_type_addr () -
 *   return:
 *   value(in):
 */
static bool
qdump_print_value_type_addr (REGU_VARIABLE * regu_var_p)
{
  void *addr;

  qdump_print_regu_type (regu_var_p);

  switch (regu_var_p->type)
    {
    case TYPE_DBVAL:
      addr = (void *) &regu_var_p->value.dbval;
      break;

    case TYPE_CONSTANT:
    case TYPE_ORDERBY_NUM:
      addr = (void *) regu_var_p->value.dbvalptr;
      break;

    case TYPE_INARITH:
    case TYPE_OUTARITH:
      addr = (void *) regu_var_p->value.arithptr;
      break;

    case TYPE_LIST_ID:
      addr = (void *) regu_var_p->value.srlist_id->list_id;
      break;

    case TYPE_ATTR_ID:
    case TYPE_SHARED_ATTR_ID:
    case TYPE_CLASS_ATTR_ID:
      addr = (void *) &regu_var_p->value.attr_descr;
      break;

    case TYPE_POSITION:
      addr = (void *) &regu_var_p->value.pos_descr;
      break;

    case TYPE_POS_VALUE:
      addr = (void *) &regu_var_p->value.val_pos;
      break;

    case TYPE_OID:
    case TYPE_CLASSOID:
    case TYPE_FUNC:
      return true;

    default:
      return false;
    }

  fprintf (foutput, ":%p", addr);

  return true;
}


/*
 * qdump_print_oid () -
 *   return:
 *   id(in):
 */
static bool
qdump_print_oid (OID * oid_p)
{
  fprintf (foutput, "[OID:%d,%d,%d]", oid_p->pageid, oid_p->slotid, oid_p->volid);
  return true;
}

static bool
qdump_print_comp_eval_term (EVAL_TERM * term_p)
{
  COMP_EVAL_TERM *et_comp_p = &term_p->et.et_comp;

  fprintf (foutput, "[TYPE:%s]", qdump_data_type_string (et_comp_p->type));

  qdump_print_value (et_comp_p->lhs);
  fprintf (foutput, " %s ", qdump_relation_operator_string (et_comp_p->rel_op));

  if (et_comp_p->rhs != NULL)
    {
      qdump_print_value (et_comp_p->rhs);
    }

  return true;
}

static bool
qdump_print_alsm_eval_term (EVAL_TERM * term_p)
{
  ALSM_EVAL_TERM *et_alsm_p = &term_p->et.et_alsm;

  fprintf (foutput, "[ITEM TYPE:%s]", qdump_data_type_string (et_alsm_p->item_type));

  qdump_print_value (et_alsm_p->elem);
  fprintf (foutput, " %s ", qdump_relation_operator_string (et_alsm_p->rel_op));

  switch (et_alsm_p->eq_flag)
    {
    case F_SOME:
      fprintf (foutput, "some ");
      break;
    case F_ALL:
      fprintf (foutput, "all ");
      break;
    default:
      return false;
    }

  qdump_print_value (et_alsm_p->elemset);

  return true;
}

static bool
qdump_print_like_eval_term (EVAL_TERM * term_p)
{
  LIKE_EVAL_TERM *et_like_p = &term_p->et.et_like;

  fprintf (foutput, "SOURCE");
  qdump_print_value (et_like_p->src);
  fprintf (foutput, "PATTERN:");

  if (!qdump_print_value (et_like_p->pattern))
    {
      return false;
    }

  if (et_like_p->esc_char)
    {
      if (!qdump_print_value (et_like_p->esc_char))
	{
	  return false;
	}
    }

  return true;
}

static bool
qdump_print_rlike_eval_term (EVAL_TERM * term_p)
{
  RLIKE_EVAL_TERM *et_rlike_p = &term_p->et.et_rlike;

  fprintf (foutput, "SOURCE");
  qdump_print_value (et_rlike_p->src);
  fprintf (foutput, (et_rlike_p->case_sensitive->value.dbval.data.i
		     ? "PATTERN (CASE SENSITIVE):" : "PATTERN (CASE INSENSITIVE):"));

  if (!qdump_print_value (et_rlike_p->pattern))
    {
      return false;
    }

  return true;
}

static bool
qdump_print_eval_term (PRED_EXPR * pred_p)
{
  EVAL_TERM *term = &pred_p->pe.m_eval_term;

  switch (term->et_type)
    {
    case T_COMP_EVAL_TERM:
      return qdump_print_comp_eval_term (term);

    case T_ALSM_EVAL_TERM:
      return qdump_print_alsm_eval_term (term);

    case T_LIKE_EVAL_TERM:
      return qdump_print_like_eval_term (term);

    case T_RLIKE_EVAL_TERM:
      return qdump_print_rlike_eval_term (term);

    default:
      return false;
    }
}

/*
 * qdump_print_term () -
 *   return:
 *   term(in):
 */
static bool
qdump_print_term (PRED_EXPR * pred_p)
{
  if (pred_p == NULL)
    {
      return true;
    }

  switch (pred_p->type)
    {
    case T_EVAL_TERM:
      return qdump_print_eval_term (pred_p);

    case T_NOT_TERM:
      fprintf (foutput, "(NOT ");

      if (!qdump_print_predicate (pred_p->pe.m_not_term))
	{
	  return false;
	}
      fprintf (foutput, ")");

      return true;

    default:
      return false;
    }
}

static const char *
qdump_bool_operator_string (BOOL_OP bool_op)
{
  if (bool_op == B_AND)
    {
      return "AND";
    }
  else if (bool_op == B_OR)
    {
      return "OR";
    }
  else if (bool_op == B_XOR)
    {
      return "XOR";
    }
  else if (bool_op == B_IS)
    {
      return "IS";
    }
  else if (bool_op == B_IS_NOT)
    {
      return "IS NOT";
    }
  else
    {
      return "undefined";
    }
}

static bool
qdump_print_lhs_predicate (PRED_EXPR * pred_p)
{
  fprintf (foutput, "(");

  if (!qdump_print_predicate (pred_p->pe.m_pred.lhs))
    {
      return false;
    }

  fprintf (foutput, " %s ", qdump_bool_operator_string (pred_p->pe.m_pred.bool_op));

  return true;
}

/*
 * qdump_print_predicate () -
 *   return:
 *   predptr(in):
 */
static bool
qdump_print_predicate (PRED_EXPR * pred_p)
{
  int parn_cnt;

  if (pred_p == NULL)
    {
      return true;
    }

  switch (pred_p->type)
    {
    case T_PRED:
      if (qdump_print_lhs_predicate (pred_p) == false)
	{
	  return false;
	}

      parn_cnt = 1;

      /* Traverse right-linear chains of AND/OR terms */
      for (pred_p = pred_p->pe.m_pred.rhs; pred_p->type == T_PRED; pred_p = pred_p->pe.m_pred.rhs)
	{
	  if (qdump_print_lhs_predicate (pred_p) == false)
	    {
	      return false;
	    }

	  parn_cnt++;
	}

      /* rhs */
      switch (pred_p->type)
	{
	case T_EVAL_TERM:
	case T_NOT_TERM:
	  if (!qdump_print_term (pred_p))
	    {
	      return false;
	    }
	  break;
	default:
	  return false;
	}

      while (parn_cnt > 0)
	{
	  fprintf (foutput, ")");
	  parn_cnt--;
	}

      return true;

    case T_EVAL_TERM:
    case T_NOT_TERM:
      return qdump_print_term (pred_p);

    default:
      return false;
    }
}

/*
 * qdump_relation_operator_string () -
 *   return:
 *   op(in):
 */
static const char *
qdump_relation_operator_string (int op)
{
  switch (op)
    {
    case R_EQ:
      return "=";
    case R_NE:
      return "<>";
    case R_GT:
      return ">";
    case R_GE:
      return ">=";
    case R_LT:
      return "<";
    case R_LE:
      return "<=";
    case R_NULL:
      return "IS NULL";
    case R_EXISTS:
      return "EXISTS";
    case R_NULLSAFE_EQ:
      return "<=>";
    default:
      return "undefined";
    }
}

static const char *
qdump_arith_operator_string (OPERATOR_TYPE opcode)
{
  switch (opcode)
    {
    case T_ADD:
      return "+";
    case T_SUB:
      return "-";
    case T_MUL:
      return "*";
    case T_DIV:
      return "/";
    case T_STRCAT:
      return "||";
    case T_BIT_NOT:
      return "~";
    case T_BIT_AND:
      return "&";
    case T_BIT_OR:
      return "|";
    case T_BIT_XOR:
      return "^";
    case T_BITSHIFT_LEFT:
      return "<<";
    case T_BITSHIFT_RIGHT:
      return ">>";
    case T_INTDIV:
      return "div";
    case T_INTMOD:
      return "mod";
    default:
      return "undefined";
    }
}

static bool
qdump_print_arith_expression (ARITH_TYPE * arith_p)
{
  fprintf (foutput, "[%s]", qdump_data_type_string (DB_VALUE_DOMAIN_TYPE (arith_p->value)));

  if (arith_p->opcode == T_UNMINUS
#if defined(ENABLE_UNUSED_FUNCTION)
      || arith_p->opcode == T_UNPLUS
#endif /* ENABLE_UNUSED_FUNCTION */
    )
    {
      fprintf (foutput, "(");
      if (arith_p->opcode == T_UNMINUS)
	{
	  fprintf (foutput, "-");
	}
#if defined(ENABLE_UNUSED_FUNCTION)
      else
	{
	  fprintf (foutput, "+");
	}
#endif /* ENABLE_UNUSED_FUNCTION */

      if (!qdump_print_value (arith_p->rightptr))
	{
	  return false;
	}
      fprintf (foutput, ")");
    }
  else
    {
      /* binary op */

      fprintf (foutput, "(");
      if (!qdump_print_value (arith_p->leftptr))
	{
	  return false;
	}

      fprintf (foutput, "%s", qdump_arith_operator_string (arith_p->opcode));

      if (!qdump_print_value (arith_p->rightptr))
	{
	  return false;
	}
      fprintf (foutput, ")");
    }

  return true;
}

static bool
qdump_print_aggregate_expression (AGGREGATE_TYPE * aggptr)
{
  fprintf (foutput, "[%s]", qdump_data_type_string (DB_VALUE_DOMAIN_TYPE (aggptr->accumulator.value)));

  fprintf (foutput, "%s(", fcode_get_uppercase_name (aggptr->function));

  fprintf (foutput, "%s ", qdump_option_string (aggptr->option));

  REGU_VARIABLE_LIST operand = NULL;
  for (operand = aggptr->operands; operand != NULL; operand = operand->next)
    {
      if (!qdump_print_value (&operand->value))
	{
	  return false;
	}
    }

  if (!qdump_print_list_id (aggptr->list_id))
    {
      return false;
    }

  fprintf (foutput, "(optimize:%d)", aggptr->flag_agg_optimize);

  if (!qdump_print_btid (aggptr->btid))
    {
      return false;
    }

  fprintf (foutput, ")");

  if (aggptr->next != NULL)
    {
      fprintf (foutput, "; ");
      if (!qdump_print_arith (AGG_EXP, aggptr->next))
	{
	  return false;
	}
    }

  return true;
}

/*
 * qdump_print_arith () -
 *   return:
 *   type(in):
 *   ptr(in):
 */
static bool
qdump_print_arith (int type, void *ptr)
{
  if (ptr == NULL)
    {
      return true;
    }

  if (type == ARITH_EXP)
    {
      return qdump_print_arith_expression ((ARITH_TYPE *) ptr);
    }
  else if (type == AGG_EXP)
    {
      return qdump_print_aggregate_expression ((AGGREGATE_TYPE *) ptr);
    }

  return true;
}

#if defined(CUBRID_DEBUG)
/*
 * qdump_check_xasl_tree () -
 *   return:
 *   xasl(in):
 */
bool
qdump_check_xasl_tree (xasl_node * xasl_p)
{
  QDUMP_XASL_CHECK_NODE *chk_nodes[HASH_NUMBER] = { NULL };

  if (xasl_p == NULL)
    {
      return true;
    }

  /* recursively check the tree */
  qdump_check_node (xasl_p, chk_nodes);

  /* print any inconsistencies in the tree */
  return qdump_print_inconsistencies (chk_nodes);
}

/*
 * qdump_find_check_node_for () -
 *   return:
 *   xasl(in):
 *   chk_nodes(in):
 */
static QDUMP_XASL_CHECK_NODE *
qdump_find_check_node_for (XASL_NODE * xasl_p, QDUMP_XASL_CHECK_NODE * chk_nodes[HASH_NUMBER])
{
  UINTPTR access_node_hash;
  QDUMP_XASL_CHECK_NODE *check_node_p;

  access_node_hash = (UINTPTR) xasl_p % HASH_NUMBER;

  for (check_node_p = chk_nodes[access_node_hash]; check_node_p; check_node_p = check_node_p->next)
    {
      if (check_node_p->xasl_addr == (UINTPTR) xasl_p)
	{
	  break;
	}
    }

  if (!check_node_p)
    {
      /* forward reference */
      check_node_p = (QDUMP_XASL_CHECK_NODE *) malloc (sizeof (QDUMP_XASL_CHECK_NODE));
      if (check_node_p == NULL)
	{
	  return NULL;
	}
      check_node_p->next = chk_nodes[access_node_hash];
      chk_nodes[access_node_hash] = check_node_p;
      check_node_p->xasl_addr = (UINTPTR) xasl_p;
      check_node_p->xasl_type = xasl_p->type;
      check_node_p->referenced = 0;
      check_node_p->reachable = 0;
    }

  return check_node_p;
}

/*
 * qdump_check_node () -
 *   return:
 *   xasl(in):
 *   chk_nodes(in):
 */
static void
qdump_check_node (XASL_NODE * xasl_p, QDUMP_XASL_CHECK_NODE * chk_nodes[HASH_NUMBER])
{
  UINTPTR addr_hash;
  QDUMP_XASL_CHECK_NODE *check_node_p, *check_node1_p;
  ACCESS_SPEC_TYPE *spec_p;

  if (!xasl_p)
    {
      return;
    }

  /* get hash number */
  addr_hash = (UINTPTR) xasl_p % HASH_NUMBER;

  check_node_p = qdump_find_check_node_for (xasl_p, chk_nodes);
  if (check_node_p == NULL)
    {
      return;
    }

  if (check_node_p->reachable)
    {
      return;
    }

  check_node_p->reachable = 1;

  /*
   * Mark the node its access spec references.  You may need to create
   * it if it is a forward reference.
   */
  for (spec_p = xasl_p->spec_list; spec_p; spec_p = spec_p->next)
    {
      if (spec_p->type == TARGET_LIST)
	{
	  check_node1_p = qdump_find_check_node_for (ACCESS_SPEC_XASL_NODE (spec_p), chk_nodes);
	  /* mark as referenced */
	  if (check_node1_p)
	    {
	      check_node1_p->referenced = 1;
	    }
	}
    }

  /* recursively check the children of this node */
  switch (xasl_p->type)
    {
    case UNION_PROC:
    case DIFFERENCE_PROC:
    case INTERSECTION_PROC:
      check_node1_p = qdump_find_check_node_for (xasl_p->proc.union_.left, chk_nodes);
      if (check_node1_p)
	{
	  check_node1_p->referenced = 1;
	}

      check_node1_p = qdump_find_check_node_for (xasl_p->proc.union_.right, chk_nodes);
      if (check_node1_p)
	{
	  check_node1_p->referenced = 1;
	}
      break;

    case MERGELIST_PROC:
      check_node1_p = qdump_find_check_node_for (xasl_p->proc.mergelist.inner_xasl, chk_nodes);
      if (check_node1_p)
	{
	  check_node1_p->referenced = 1;
	}

      check_node1_p = qdump_find_check_node_for (xasl_p->proc.mergelist.inner_xasl, chk_nodes);
      if (check_node1_p)
	{
	  check_node1_p->referenced = 1;
	}
      break;

    case BUILDLIST_PROC:
      qdump_check_node (xasl_p->proc.buildlist.eptr_list, chk_nodes);

    default:
      break;
    }

  qdump_check_node (xasl_p->aptr_list, chk_nodes);
  qdump_check_node (xasl_p->bptr_list, chk_nodes);
  qdump_check_node (xasl_p->scan_ptr, chk_nodes);
  qdump_check_node (xasl_p->dptr_list, chk_nodes);
  qdump_check_node (xasl_p->fptr_list, chk_nodes);
  qdump_check_node (xasl_p->connect_by_ptr, chk_nodes);
  qdump_check_node (xasl_p->next, chk_nodes);
}

/*
 * qdump_print_inconsistencies () -
 *   return:
 *   chk_nodes(in):
 */
static int
qdump_print_inconsistencies (QDUMP_XASL_CHECK_NODE * chk_nodes[HASH_NUMBER])
{
  int i, error = 0;
  QDUMP_XASL_CHECK_NODE *check_node_p, *tmp_node_p;

  for (i = 0; i < HASH_NUMBER; i++)
    {
      for (check_node_p = chk_nodes[i]; check_node_p; check_node_p = check_node_p->next)
	{
	  /* any buildlist procs that are referenced must be reachable */
	  if (check_node_p->referenced && !check_node_p->reachable)
	    {
	      if (!error)
		{
		  fprintf (stdout, "\nSYSTEM ERROR--INCONSISTENT XASL TREE\n\n");
		}

	      fprintf (stdout, "Referenced node [%lld] is not reachable in the tree\n",
		       (long long) check_node_p->xasl_addr);
	      error = 1;
	    }
	}
    }

  /* clean up our mallocs */
  for (i = 0; i < HASH_NUMBER; i++)
    {
      for (check_node_p = chk_nodes[i]; check_node_p; /* do nothing */ )
	{
	  tmp_node_p = check_node_p;
	  check_node_p = check_node_p->next;
	  free_and_init (tmp_node_p);
	}
    }

  if (error)
    {
      fprintf (stdout, "\n");
    }

  return !error;
}
#endif /* CUBRID_DEBUG */

static bool
qdump_print_fetch_node (XASL_NODE * xasl_p)
{
  FETCH_PROC_NODE *node_p = &xasl_p->proc.fetch;

  fprintf (foutput, "-->fetch  <addr:%p><type:", node_p->arg);
  fprintf (foutput, "%s", qdump_data_type_string (DB_VALUE_DOMAIN_TYPE (node_p->arg)));
  fprintf (foutput, ">\n fetch_res (%d)\n", (int) node_p->fetch_res);

  if (node_p->set_pred)
    {
      fprintf (foutput, "-->set predicate:");
      qdump_print_predicate (node_p->set_pred);
      fprintf (foutput, "\n");
    }

  if (node_p->ql_flag)
    {
      fprintf (foutput, "-->ql_flag on (no null paths)\n");
    }

  return true;
}

static bool
qdump_print_build_list_node (XASL_NODE * xasl_p)
{
  BUILDLIST_PROC_NODE *node_p = &xasl_p->proc.buildlist;

  if (xasl_p->outptr_list != NULL)
    {
      fprintf (foutput, "-->output columns:");
      qdump_print_db_value_array (node_p->output_columns, xasl_p->outptr_list->valptr_cnt);
      fprintf (foutput, "\n");
    }

  if (node_p->g_outptr_list)
    {
      qdump_print_outlist ("group by output ptrlist", node_p->g_outptr_list);
      fprintf (foutput, "\n");
    }

  if (node_p->groupby_list)
    {
      fprintf (foutput, "-->group by list:");
      qdump_print_sort_list (node_p->groupby_list);
      fprintf (foutput, "\n");
    }

  if (node_p->g_regu_list)
    {
      fprintf (foutput, "-->group by regu list:");
      qdump_print_regu_variable_list (node_p->g_regu_list);
      fprintf (foutput, "\n");
    }

  if (node_p->g_val_list)
    {
      fprintf (foutput, "-->group by val_list:");
      qdump_print_value_list (node_p->g_val_list);
      fprintf (foutput, "\n");
    }

  if (node_p->g_having_pred)
    {
      fprintf (foutput, "-->having predicate:");
      qdump_print_predicate (node_p->g_having_pred);
      fprintf (foutput, "\n");
    }

  if (node_p->g_grbynum_val)
    {
      fprintf (foutput, "-->grbynum val:");
      fprintf (foutput, "<addr:%p|", node_p->g_grbynum_val);
      fprintf (foutput, "type:%s", qdump_data_type_string (DB_VALUE_DOMAIN_TYPE (node_p->g_grbynum_val)));
      fprintf (foutput, "|value:");
      qdump_print_db_value (node_p->g_grbynum_val);
      fprintf (foutput, ">\n");
    }

  if (node_p->g_grbynum_pred)
    {
      fprintf (foutput, "-->grbynum predicate:");
      qdump_print_predicate (node_p->g_grbynum_pred);
      fprintf (foutput, "\n");

      if (node_p->g_grbynum_flag == XASL_G_GRBYNUM_FLAG_SCAN_CONTINUE)
	{
	  fprintf (foutput, "-->grbynum CONTINUE\n");
	}
    }

  if (node_p->g_agg_list)
    {
      fprintf (foutput, "-->having agg list:");
      qdump_print_arith (AGG_EXP, (void *) node_p->g_agg_list);
      fprintf (foutput, "\n");
    }

  if (node_p->eptr_list)
    {
      fprintf (foutput, "-->EPTR LIST:%p\n", node_p->eptr_list);
    }

  if (node_p->g_with_rollup)
    {
      fprintf (foutput, "-->WITH ROLLUP\n");
    }

  return true;
}

static bool
qdump_print_build_value_node (XASL_NODE * xasl_p)
{
  BUILDVALUE_PROC_NODE *node_p = &xasl_p->proc.buildvalue;
  if (xasl_p->proc.buildvalue.having_pred)
    {
      fprintf (foutput, "-->having predicate:");
      qdump_print_predicate (node_p->having_pred);
      fprintf (foutput, "\n");
    }

  if (node_p->grbynum_val)
    {
      fprintf (foutput, "-->grbynum val:");
      fprintf (foutput, "<addr:%p|", node_p->grbynum_val);
      fprintf (foutput, "type:%s", qdump_data_type_string (DB_VALUE_DOMAIN_TYPE (node_p->grbynum_val)));
      fprintf (foutput, "|value:");
      qdump_print_db_value (node_p->grbynum_val);
      fprintf (foutput, ">\n");
    }

  if (node_p->agg_list)
    {
      fprintf (foutput, "-->agg list:");
      qdump_print_arith (AGG_EXP, (void *) node_p->agg_list);
      fprintf (foutput, "\n");
    }

  if (node_p->outarith_list)
    {
      fprintf (foutput, "-->outarith list:");
      qdump_print_arith (ARITH_EXP, (void *) node_p->outarith_list);
    }

  if (node_p->is_always_false)
    {
      fprintf (foutput, "-->always-false\n");
    }

  return true;
}

static bool
qdump_print_connect_by_proc_node (XASL_NODE * xasl_p)
{
  CONNECTBY_PROC_NODE *node_p = &xasl_p->proc.connect_by;

  if (node_p->start_with_pred)
    {
      fprintf (foutput, "-->start with predicate:");
      qdump_print_predicate (node_p->start_with_pred);
      fprintf (foutput, "\n");
    }

  if (node_p->after_connect_by_pred)
    {
      fprintf (foutput, "-->after connect by predicate:");
      qdump_print_predicate (node_p->after_connect_by_pred);
      fprintf (foutput, "\n");
    }

  if (node_p->input_list_id)
    {
      fprintf (foutput, "-->input list id:");
      qdump_print_list_id (node_p->input_list_id);
      fprintf (foutput, "\n");
    }

  if (node_p->start_with_list_id)
    {
      fprintf (foutput, "-->start with list id:");
      qdump_print_list_id (node_p->start_with_list_id);
      fprintf (foutput, "\n");
    }

  if (node_p->regu_list_pred)
    {
      fprintf (foutput, "-->connect by regu list pred:");
      qdump_print_regu_variable_list (node_p->regu_list_pred);
      fprintf (foutput, "\n");
    }

  if (node_p->regu_list_rest)
    {
      fprintf (foutput, "-->connect by regu list rest:");
      qdump_print_regu_variable_list (node_p->regu_list_rest);
      fprintf (foutput, "\n");
    }

  if (node_p->prior_val_list)
    {
      fprintf (foutput, "-->prior val list:");
      qdump_print_value_list (node_p->prior_val_list);
      fprintf (foutput, "\n");
    }

  if (node_p->prior_outptr_list)
    {
      qdump_print_outlist ("prior output ptrlist", node_p->prior_outptr_list);
      fprintf (foutput, "\n");
    }

  if (node_p->prior_regu_list_pred)
    {
      fprintf (foutput, "-->prior regu list pred:");
      qdump_print_regu_variable_list (node_p->prior_regu_list_pred);
      fprintf (foutput, "\n");
    }

  if (node_p->prior_regu_list_rest)
    {
      fprintf (foutput, "-->prior regu list rest:");
      qdump_print_regu_variable_list (node_p->prior_regu_list_rest);
      fprintf (foutput, "\n");
    }

  if (node_p->after_cb_regu_list_pred)
    {
      fprintf (foutput, "-->after connect by regu list pred:");
      qdump_print_regu_variable_list (node_p->after_cb_regu_list_pred);
      fprintf (foutput, "\n");
    }

  if (node_p->after_cb_regu_list_rest)
    {
      fprintf (foutput, "-->after connect by regu list rest:");
      qdump_print_regu_variable_list (node_p->after_cb_regu_list_rest);
      fprintf (foutput, "\n");
    }

  return true;
}

/*
 * qdump_print_xasl () -
 *   return:
 *   xasl(in):
 */
bool
qdump_print_xasl (xasl_node * xasl_p)
{
  VAL_LIST *single_tuple_p;
  QPROC_DB_VALUE_LIST value_list;
  int i;

  if (xasl_p == NULL)
    {
      return true;
    }

  fprintf (foutput, "\n<start of xasl structure %p>\n", xasl_p);
  qdump_print_xasl_type (xasl_p);

  if (xasl_p->flag)
    {
      int save_flag, nflag;

      save_flag = xasl_p->flag;
      nflag = 0;

      fprintf (foutput, "-->[flag=");

      if (XASL_IS_FLAGED (xasl_p, XASL_LINK_TO_REGU_VARIABLE))
	{
	  XASL_CLEAR_FLAG (xasl_p, XASL_LINK_TO_REGU_VARIABLE);
	  fprintf (foutput, "%sXASL_LINK_TO_REGU_VARIABLE", (nflag ? "|" : ""));
	  nflag++;
	}

      if (XASL_IS_FLAGED (xasl_p, XASL_SKIP_ORDERBY_LIST))
	{
	  XASL_CLEAR_FLAG (xasl_p, XASL_SKIP_ORDERBY_LIST);
	  fprintf (foutput, "%sXASL_SKIP_ORDERBY_LIST", (nflag ? "|" : ""));
	  nflag++;
	}

      if (XASL_IS_FLAGED (xasl_p, XASL_ZERO_CORR_LEVEL))
	{
	  XASL_CLEAR_FLAG (xasl_p, XASL_ZERO_CORR_LEVEL);
	  fprintf (foutput, "%sXASL_ZERO_CORR_LEVEL", (nflag ? "|" : ""));
	  nflag++;
	}

      if (XASL_IS_FLAGED (xasl_p, XASL_TOP_MOST_XASL))
	{
	  XASL_CLEAR_FLAG (xasl_p, XASL_TOP_MOST_XASL);
	  fprintf (foutput, "%sXASL_TOP_MOST_XASL", (nflag ? "|" : ""));
	  nflag++;
	}

      if (XASL_IS_FLAGED (xasl_p, XASL_SAMPLING_SCAN))
	{
	  XASL_CLEAR_FLAG (xasl_p, XASL_SAMPLING_SCAN);
	  fprintf (foutput, "%sXASL_SAMPLING_SCAN", (nflag ? "|" : ""));
	  nflag++;
	}

      if (xasl_p->flag)
	{
	  fprintf (foutput, "%d%s", xasl_p->flag, (nflag ? "|" : ""));
	  nflag++;
	}

      fprintf (foutput, "]\n");

      xasl_p->flag = save_flag;
    }

  if (xasl_p->next)
    {
      fprintf (foutput, "-->next:%p\n", xasl_p->next);
    }

  if (xasl_p->list_id)
    {
      fprintf (foutput, "-->list id:");
      qdump_print_list_id (xasl_p->list_id);
      fprintf (foutput, "\n");
    }

  if (xasl_p->orderby_list)
    {
      fprintf (foutput, "-->order by list:");
      qdump_print_sort_list (xasl_p->orderby_list);
      fprintf (foutput, "\n");
    }

  if (xasl_p->ordbynum_val)
    {
      fprintf (foutput, "-->ordbynum val:");
      fprintf (foutput, "<addr:%p|", xasl_p->ordbynum_val);
      fprintf (foutput, "type:%s", qdump_data_type_string (DB_VALUE_DOMAIN_TYPE (xasl_p->ordbynum_val)));
      fprintf (foutput, "|value:");
      qdump_print_db_value (xasl_p->ordbynum_val);
      fprintf (foutput, ">\n");
    }

  if (xasl_p->ordbynum_pred)
    {
      fprintf (foutput, "-->ordbynum predicate:");
      qdump_print_predicate (xasl_p->ordbynum_pred);
      fprintf (foutput, "\n");
      if (xasl_p->ordbynum_flag == XASL_ORDBYNUM_FLAG_SCAN_CONTINUE)
	fprintf (foutput, "-->ordbynum CONTINUE\n");
    }

  if (xasl_p->orderby_limit)
    {
      fprintf (foutput, "-->orderby limit:");
      qdump_print_value (xasl_p->orderby_limit);
      fprintf (foutput, " (optimization %s)",
	       prm_get_bool_value (PRM_ID_USE_ORDERBY_SORT_LIMIT) ? "enabled" : "disabled");
      fprintf (foutput, "\n");
    }

  if (xasl_p->is_single_tuple)
    {
      fprintf (foutput, "-->single tuple:");
      single_tuple_p = xasl_p->single_tuple;
      if (single_tuple_p)
	{
	  fprintf (foutput, "[value list]:");
	  for (value_list = single_tuple_p->valp, i = 0; i < single_tuple_p->val_cnt;
	       value_list = value_list->next, i++)
	    {
	      qdump_print_db_value (value_list->val);
	      fprintf (foutput, "\t");
	    }
	}
      fprintf (foutput, "\n");
    }

  if (xasl_p->option == Q_DISTINCT)
    {
      fprintf (foutput, "-->query DISTINCT\n");
    }

  if (xasl_p->outptr_list)
    {
      qdump_print_outlist ("outptr list", xasl_p->outptr_list);
      fprintf (foutput, "\n");
    }

  if (xasl_p->spec_list)
    {
      fprintf (foutput, "-->access spec:");
      qdump_print_access_spec (xasl_p->spec_list);
      fprintf (foutput, "\n");
    }

  if (xasl_p->merge_spec)
    {
      fprintf (foutput, "-->merge spec:");
      qdump_print_access_spec (xasl_p->merge_spec);
      fprintf (foutput, "\n");
    }

  if (xasl_p->val_list)
    {
      fprintf (foutput, "-->val_list:");
      qdump_print_value_list (xasl_p->val_list);
      fprintf (foutput, "\n");
    }

  if (xasl_p->aptr_list)
    {
      fprintf (foutput, "-->aptr list:%p\n", xasl_p->aptr_list);
    }

  if (xasl_p->bptr_list)
    {
      fprintf (foutput, "-->bptr list:%p\n", xasl_p->bptr_list);
    }

  if (xasl_p->scan_ptr)
    {
      fprintf (foutput, "-->scan ptr:%p\n", xasl_p->scan_ptr);
    }

  if (xasl_p->dptr_list)
    {
      fprintf (foutput, "-->dptr list:%p\n", xasl_p->dptr_list);
    }

  if (xasl_p->fptr_list)
    {
      fprintf (foutput, "-->fptr list:%p\n", xasl_p->fptr_list);
    }

  if (xasl_p->connect_by_ptr)
    {
      fprintf (foutput, "-->connect_by ptr:%p\n", xasl_p->connect_by_ptr);
    }

  if (xasl_p->after_join_pred)
    {
      fprintf (foutput, "-->after_join predicate:");
      qdump_print_predicate (xasl_p->after_join_pred);
      fprintf (foutput, "\n");
    }

  if (xasl_p->if_pred)
    {
      fprintf (foutput, "-->if predicate:");
      qdump_print_predicate (xasl_p->if_pred);
      fprintf (foutput, "\n");
    }

  if (xasl_p->instnum_val)
    {
      fprintf (foutput, "-->instnum val:");
      fprintf (foutput, "<addr:%p|", xasl_p->instnum_val);
      fprintf (foutput, "type:%s", qdump_data_type_string (DB_VALUE_DOMAIN_TYPE (xasl_p->instnum_val)));
      fprintf (foutput, "|value:");
      qdump_print_db_value (xasl_p->instnum_val);
      fprintf (foutput, ">\n");
    }

  if (xasl_p->save_instnum_val)
    {
      fprintf (foutput, "-->old instnum val:");
      fprintf (foutput, "<addr:%p|", xasl_p->save_instnum_val);
      fprintf (foutput, "type:%s", qdump_data_type_string (DB_VALUE_DOMAIN_TYPE (xasl_p->save_instnum_val)));
      fprintf (foutput, "|value:");
      qdump_print_db_value (xasl_p->save_instnum_val);
      fprintf (foutput, ">\n");
    }

  if (xasl_p->instnum_pred)
    {
      fprintf (foutput, "-->instnum predicate:");
      qdump_print_predicate (xasl_p->instnum_pred);
      fprintf (foutput, "\n");
      if (xasl_p->instnum_flag == XASL_INSTNUM_FLAG_SCAN_CONTINUE)
	{
	  fprintf (foutput, "-->instnum CONTINUE\n");
	}
    }

  if (xasl_p->level_val)
    {
      fprintf (foutput, "-->level val:");
      fprintf (foutput, "<addr:%p|", xasl_p->level_val);
      fprintf (foutput, "type:%s", qdump_data_type_string (DB_VALUE_DOMAIN_TYPE (xasl_p->level_val)));
      fprintf (foutput, "|value:");
      qdump_print_db_value (xasl_p->level_val);
      fprintf (foutput, ">\n");
    }

  if (xasl_p->level_regu)
    {
      fprintf (foutput, "-->level regu:");
      qdump_print_value (xasl_p->level_regu);
      fprintf (foutput, "\n");
    }

  if (xasl_p->isleaf_val)
    {
      fprintf (foutput, "-->isleaf val:");
      fprintf (foutput, "<addr:%p|", xasl_p->isleaf_val);
      fprintf (foutput, "type:%s", qdump_data_type_string (DB_VALUE_DOMAIN_TYPE (xasl_p->isleaf_val)));
      fprintf (foutput, "|value:");
      qdump_print_db_value (xasl_p->isleaf_val);
      fprintf (foutput, ">\n");
    }

  if (xasl_p->isleaf_regu)
    {
      fprintf (foutput, "-->isleaf regu:");
      qdump_print_value (xasl_p->isleaf_regu);
      fprintf (foutput, "\n");
    }

  if (xasl_p->iscycle_val)
    {
      fprintf (foutput, "-->iscycle val:");
      fprintf (foutput, "<addr:%p|", xasl_p->iscycle_val);
      fprintf (foutput, "type:%s", qdump_data_type_string (DB_VALUE_DOMAIN_TYPE (xasl_p->iscycle_val)));
      fprintf (foutput, "|value:");
      qdump_print_db_value (xasl_p->iscycle_val);
      fprintf (foutput, ">\n");
    }

  if (xasl_p->iscycle_regu)
    {
      fprintf (foutput, "-->iscycle regu:");
      qdump_print_value (xasl_p->iscycle_regu);
      fprintf (foutput, "\n");
    }

  fprintf (foutput, "-->current spec:");
  qdump_print_access_spec (xasl_p->curr_spec);
  fprintf (foutput, "\n");

#if defined (SERVER_MODE) || defined (SA_MODE)
  fprintf (foutput, "-->[next scan on=%d]", xasl_p->next_scan_on);
  fprintf (foutput, "[next scan block on=%d]", xasl_p->next_scan_block_on);
  fprintf (foutput, "\n");
#endif /* SERVER_MODE || SA_MODE */

  switch (xasl_p->type)
    {
    case OBJFETCH_PROC:
      qdump_print_fetch_node (xasl_p);
      break;

    case BUILDLIST_PROC:
      qdump_print_build_list_node (xasl_p);
      break;

    case BUILDVALUE_PROC:
      qdump_print_build_value_node (xasl_p);
      break;

    case UNION_PROC:
    case DIFFERENCE_PROC:
    case INTERSECTION_PROC:
      fprintf (foutput, "left xasl:%p\n", xasl_p->proc.union_.left);
      fprintf (foutput, "right xasl:%p\n", xasl_p->proc.union_.right);
      break;

    case MERGELIST_PROC:
      fprintf (foutput, "inner xasl:%p\n", xasl_p->proc.mergelist.inner_xasl);
      fprintf (foutput, "outer xasl:%p\n", xasl_p->proc.mergelist.outer_xasl);
      qdump_print_merge_list_proc_node (&xasl_p->proc.mergelist);
      break;

    case CONNECTBY_PROC:
      qdump_print_connect_by_proc_node (xasl_p);
      break;

    case SCAN_PROC:
      break;

    case UPDATE_PROC:
      fprintf (foutput, "-->update info:");
      qdump_print_update_proc_node (&xasl_p->proc.update);
      fprintf (foutput, "\n");
      break;

    case DELETE_PROC:
      fprintf (foutput, "-->delete info:");
      qdump_print_delete_proc_node (&xasl_p->proc.delete_);
      fprintf (foutput, "\n");
      break;

    case INSERT_PROC:
      fprintf (foutput, "-->insert info:");
      qdump_print_insert_proc_node (&xasl_p->proc.insert);
      fprintf (foutput, "\n");
      break;

    case MERGE_PROC:
      fprintf (foutput, "-->merge info:");
      if (xasl_p->proc.merge.update_xasl)
	{
	  fprintf (foutput, "\n---->update:");
	  qdump_print_update_proc_node (&xasl_p->proc.merge.update_xasl->proc.update);
	  fprintf (foutput, "\n");
	}
      if (xasl_p->proc.merge.insert_xasl)
	{
	  fprintf (foutput, "\n---->insert:");
	  qdump_print_insert_proc_node (&xasl_p->proc.merge.insert_xasl->proc.insert);
	  fprintf (foutput, "\n");
	}
      break;

    case CTE_PROC:
      fprintf (foutput, "non_recursive_part xasl:%p\n", xasl_p->proc.cte.non_recursive_part);
      fprintf (foutput, "recursive_part xasl:%p\n", xasl_p->proc.cte.recursive_part);
      /* TODO - dump anchor and recursive part of CTE when we need */
      break;

    default:
      return false;
    }

  fprintf (foutput, "end of internals of ");
  qdump_print_xasl_type (xasl_p);
  qdump_print_xasl (xasl_p->aptr_list);
  qdump_print_xasl (xasl_p->bptr_list);
  qdump_print_xasl (xasl_p->scan_ptr);
  qdump_print_xasl (xasl_p->dptr_list);
  qdump_print_xasl (xasl_p->fptr_list);
  qdump_print_xasl (xasl_p->connect_by_ptr);

  if (xasl_p->type == BUILDLIST_PROC)
    {
      qdump_print_xasl (xasl_p->proc.buildlist.eptr_list);
    }

  qdump_print_xasl (xasl_p->next);
  fprintf (foutput, "creator OID:");
  qdump_print_oid (&xasl_p->creator_oid);

  fprintf (foutput, "\nclass/serial OID, #pages list:%d ", xasl_p->n_oid_list);
  for (i = 0; i < xasl_p->n_oid_list; ++i)
    {
      qdump_print_oid (&xasl_p->class_oid_list[i]);
      fprintf (foutput, "/%s ", LOCK_TO_LOCKMODE_STRING (xasl_p->class_locks[i]));
      fprintf (foutput, "/%d ", xasl_p->tcard_list[i]);
    }

  fprintf (foutput, "\ndbval_cnt:%d", xasl_p->dbval_cnt);
  fprintf (foutput, "\nquery_alias:%s\n", xasl_p->query_alias ? xasl_p->query_alias : "(NULL)");
  fprintf (foutput, "<end of xasl structure %p>\n", xasl_p);
  fflush (foutput);

  return true;
}

/*
 * query trace dump for profile
 */

#if defined (SERVER_MODE)

/*
 * qdump_xasl_type_string () -
 *   return:
 *   xasl_p(in):
 */
static const char *
qdump_xasl_type_string (XASL_NODE * xasl_p)
{
  switch (xasl_p->type)
    {
    case BUILDLIST_PROC:
    case BUILDVALUE_PROC:
      return "SELECT";
    case SCAN_PROC:
      return "SCAN";
    case INSERT_PROC:
      return "INSERT";
    case UPDATE_PROC:
      return "UPDATE";
    case DELETE_PROC:
      return "DELETE";
    case MERGE_PROC:
      return "MERGE";
    case UNION_PROC:
      return "UNION";
    case DIFFERENCE_PROC:
      return "DIFFERENCE";
    case INTERSECTION_PROC:
      return "INTERSECTION";
    case MERGELIST_PROC:
      return "MERGELIST";
    case CONNECTBY_PROC:
      return "CONNECTBY";
    case OBJFETCH_PROC:
      return "OBJFETCH";
    case BUILD_SCHEMA_PROC:
      return "SCHEMA";
    case DO_PROC:
      return "DO";
    case CTE_PROC:
      return "CTE";
    default:
      assert (false);
      return "";
    }
}

/*
 * qdump_print_access_spec_stats () -
 *   return:
 *   spec_list_p(in):
 *   proc(in):
 */
static json_t *
qdump_print_access_spec_stats_json (ACCESS_SPEC_TYPE * spec_list_p)
{
  TARGET_TYPE type;
  char *class_name = NULL, *index_name = NULL;
  CLS_SPEC_TYPE *cls_node;
  ACCESS_SPEC_TYPE *spec;
  json_t *scan = NULL, *scan_array = NULL;
  int num_spec = 0;
  char spec_name[1024];
  THREAD_ENTRY *thread_p;

  thread_p = thread_get_thread_entry_info ();

  for (spec = spec_list_p; spec != NULL; spec = spec->next)
    {
      num_spec++;
    }

  if (num_spec > 1)
    {
      scan_array = json_array ();
    }

  for (spec = spec_list_p; spec != NULL; spec = spec->next)
    {
      scan = json_object ();
      type = spec->type;

      if (type == TARGET_CLASS)
	{
	  cls_node = &ACCESS_SPEC_CLS_SPEC (spec);
	  if (heap_get_class_name (thread_p, &(cls_node->cls_oid), &class_name) != NO_ERROR)
	    {
	      /* ignore */
	      er_clear ();
	    }

	  spec_name[0] = '\0';

	  if (spec->access == ACCESS_METHOD_SEQUENTIAL)
	    {
	      if (class_name != NULL)
		{
		  sprintf (spec_name, "table (%s)", class_name);
		}
	      else
		{
		  sprintf (spec_name, "table (unknown)");
		}
	    }
	  else if (spec->access == ACCESS_METHOD_INDEX)
	    {
	      if (heap_get_indexinfo_of_btid (thread_p, &cls_node->cls_oid, &spec->indexptr->btid, NULL, NULL, NULL,
					      NULL, &index_name, NULL) == NO_ERROR)
		{
		  if (class_name != NULL && index_name != NULL)
		    {
		      sprintf (spec_name, "index (%s.%s)", class_name, index_name);
		    }
		  else
		    {
		      sprintf (spec_name, "index (unknown)");
		    }
		}
	    }

	  json_object_set_new (scan, "access", json_string (spec_name));

	  if (class_name != NULL)
	    {
	      free_and_init (class_name);
	    }
	  if (index_name != NULL)
	    {
	      free_and_init (index_name);
	    }
	}
      else if (type == TARGET_LIST)
	{
	  json_object_set_new (scan, "access", json_string ("temp"));
	}
      else if (type == TARGET_SHOWSTMT)
	{
	  json_object_set_new (scan, "access", json_string ("show"));
	}
      else if (type == TARGET_SET)
	{
	  json_object_set_new (scan, "access", json_string ("set"));
	}
      else if (type == TARGET_METHOD)
	{
	  json_object_set_new (scan, "access", json_string ("method"));
	}
      else if (type == TARGET_CLASS_ATTR)
	{
	  json_object_set_new (scan, "access", json_string ("class_attr"));
	}
      else if (type == TARGET_DBLINK)
	{
	  json_object_set_new (scan, "access", json_string ("dblink"));
	}

      scan_print_stats_json (&spec->s_id, scan);

      if (scan_array != NULL)
	{
	  json_array_append_new (scan_array, scan);
	}
    }

  if (scan_array != NULL)
    {
      return scan_array;
    }
  else
    {
      return scan;
    }
}

/*
 * qdump_print_stats_json () -
 *   return:
 *   xasl_p(in):
 */
void
qdump_print_stats_json (xasl_node * xasl_p, json_t * parent)
{
  ORDERBY_STATS *ostats;
  GROUPBY_STATS *gstats;
  json_t *proc, *scan = NULL;
  json_t *subquery, *groupby, *orderby;
  json_t *outer, *inner;
  json_t *cte_non_recursive_part, *cte_recursive_part;
<<<<<<< HEAD
  json_t *temp;
  xasl_node *xptr;
=======
  json_t *sq_cache;
>>>>>>> ffc37ade

  if (xasl_p == NULL || parent == NULL)
    {
      return;
    }

  if (xasl_p->type == SCAN_PROC)
    {
      proc = parent;
    }
  else
    {
      proc = json_object ();
      json_object_set_new (parent, qdump_xasl_type_string (xasl_p), proc);
    }

  switch (xasl_p->type)
    {
    case BUILDLIST_PROC:
    case BUILDVALUE_PROC:
    case UPDATE_PROC:
    case DELETE_PROC:
    case INSERT_PROC:
    case CONNECTBY_PROC:
    case BUILD_SCHEMA_PROC:
      json_object_set_new (proc, "time", json_integer (TO_MSEC (xasl_p->xasl_stats.elapsed_time)));
      json_object_set_new (proc, "fetch", json_integer (xasl_p->xasl_stats.fetches));
      json_object_set_new (proc, "fetch_time", json_integer (xasl_p->xasl_stats.fetch_time));
      json_object_set_new (proc, "ioread", json_integer (xasl_p->xasl_stats.ioreads));
      break;

    case UNION_PROC:
    case DIFFERENCE_PROC:
    case INTERSECTION_PROC:
      json_object_set_new (proc, "time", json_integer (TO_MSEC (xasl_p->xasl_stats.elapsed_time)));
      json_object_set_new (proc, "fetch", json_integer (xasl_p->xasl_stats.fetches));
      json_object_set_new (proc, "fetch_time", json_integer (xasl_p->xasl_stats.fetch_time));
      json_object_set_new (proc, "ioread", json_integer (xasl_p->xasl_stats.ioreads));
      subquery = json_array ();
      for (xptr = xasl_p->aptr_list; xptr; xptr = xptr->next)
	{
	  temp = json_object ();
	  qdump_print_stats_json (xptr, temp);
	  json_array_append_new (subquery, temp);
	}
      json_object_set_new (proc, "SUBQUERY (uncorrelated)", subquery);
      break;

    case MERGELIST_PROC:
      outer = json_object ();
      inner = json_object ();

      qdump_print_stats_json (xasl_p->proc.mergelist.outer_xasl, outer);
      qdump_print_stats_json (xasl_p->proc.mergelist.inner_xasl, inner);

      json_object_set_new (proc, "outer", outer);
      json_object_set_new (proc, "inner", inner);
      break;

    case MERGE_PROC:
      inner = json_object ();
      outer = json_object ();

      qdump_print_stats_json (xasl_p->proc.merge.update_xasl, inner);
      qdump_print_stats_json (xasl_p->proc.merge.insert_xasl, outer);

      json_object_set_new (proc, "update", inner);
      json_object_set_new (proc, "insert", outer);
      break;

    case CTE_PROC:
      cte_non_recursive_part = json_object ();
      qdump_print_stats_json (xasl_p->proc.cte.non_recursive_part, cte_non_recursive_part);
      json_object_set_new (proc, "non_recursive_part", cte_non_recursive_part);

      if (xasl_p->proc.cte.recursive_part != NULL)
	{
	  cte_recursive_part = json_object ();
	  qdump_print_stats_json (xasl_p->proc.cte.recursive_part, cte_recursive_part);
	  json_object_set_new (proc, "recursive_part", cte_recursive_part);
	}
      break;

    case SCAN_PROC:
    case OBJFETCH_PROC:
    default:
      break;
    }

  if (xasl_p->spec_list != NULL)
    {
      scan = qdump_print_access_spec_stats_json (xasl_p->spec_list);
    }
  else if (xasl_p->merge_spec != NULL)
    {
      scan = qdump_print_access_spec_stats_json (xasl_p->merge_spec);
    }

  if (scan != NULL)
    {
      json_object_set_new (proc, "SCAN", scan);
      qdump_print_stats_json (xasl_p->scan_ptr, scan);
    }
  else
    {
      qdump_print_stats_json (xasl_p->scan_ptr, proc);
    }

  qdump_print_stats_json (xasl_p->connect_by_ptr, proc);

  if (xasl_p->sq_cache && XASL_IS_FLAGED (xasl_p, XASL_USES_SQ_CACHE))
    {
      sq_cache = json_object ();
      json_object_set_new (sq_cache, "hit", json_integer (SQ_CACHE_HIT (xasl_p)));
      json_object_set_new (sq_cache, "miss", json_integer (SQ_CACHE_MISS (xasl_p)));
      json_object_set_new (sq_cache, "size", json_integer (SQ_CACHE_SIZE (xasl_p)));
      if (SQ_CACHE_ENABLED (xasl_p))
	{
	  json_object_set_new (sq_cache, "status", json_string ("enabled"));
	}
      else
	{
	  json_object_set_new (sq_cache, "status", json_string ("disabled"));
	}
      json_object_set_new (proc, "SUBQUERY_CACHE", sq_cache);
    }

  gstats = &xasl_p->groupby_stats;
  if (gstats->run_groupby)
    {
      groupby = json_object ();

      json_object_set_new (groupby, "time", json_integer (TO_MSEC (gstats->groupby_time)));

      if (gstats->groupby_hash == HS_ACCEPT_ALL)
	{
	  json_object_set_new (groupby, "hash", json_true ());
	}
      else if (gstats->groupby_hash == HS_REJECT_ALL)
	{
	  json_object_set_new (groupby, "hash", json_string ("partial"));
	}
      else
	{
	  json_object_set_new (groupby, "hash", json_false ());
	}

      if (gstats->groupby_sort)
	{
	  json_object_set_new (groupby, "sort", json_true ());
	  json_object_set_new (groupby, "page", json_integer (gstats->groupby_pages));
	  json_object_set_new (groupby, "ioread", json_integer (gstats->groupby_ioreads));
	}
      else
	{
	  json_object_set_new (groupby, "sort", json_false ());
	}

      json_object_set_new (groupby, "rows", json_integer (gstats->rows));
      json_object_set_new (proc, "GROUPBY", groupby);
    }

  ostats = &xasl_p->orderby_stats;
  if (ostats->orderby_filesort || ostats->orderby_topnsort || XASL_IS_FLAGED (xasl_p, XASL_SKIP_ORDERBY_LIST))
    {
      orderby = json_object ();

      json_object_set_new (orderby, "time", json_integer (TO_MSEC (ostats->orderby_time)));

      if (ostats->orderby_filesort)
	{
	  json_object_set_new (orderby, "sort", json_true ());
	  json_object_set_new (orderby, "page", json_integer (ostats->orderby_pages));
	  json_object_set_new (orderby, "ioread", json_integer (ostats->orderby_ioreads));
	}
      else if (ostats->orderby_topnsort)
	{
	  json_object_set_new (orderby, "topnsort", json_true ());
	}
      else
	{
	  json_object_set_new (orderby, "skipsort", json_true ());
	}

      json_object_set_new (proc, "ORDERBY", orderby);
    }

  if (HAVE_SUBQUERY_PROC (xasl_p) && xasl_p->aptr_list != NULL)
    {
      subquery = json_array ();
      for (xptr = xasl_p->aptr_list; xptr; xptr = xptr->next)
	{
	  temp = json_object ();
	  qdump_print_stats_json (xptr, temp);
	  json_array_append_new (subquery, temp);
	}
      json_object_set_new (proc, "SUBQUERY (uncorrelated)", subquery);
    }

  if (xasl_p->dptr_list != NULL)
    {
      subquery = json_array ();
      for (xptr = xasl_p->dptr_list; xptr; xptr = xptr->next)
	{
	  temp = json_object ();
	  qdump_print_stats_json (xptr, temp);
	  json_array_append_new (subquery, temp);
	}
      json_object_set_new (proc, "SUBQUERY (correlated)", subquery);
    }
}

/*
 * qdump_print_access_spec_stats_text () -
 *   return:
 *   fp(in):
 *   spec_list_p(in):
 */
static void
qdump_print_access_spec_stats_text (FILE * fp, ACCESS_SPEC_TYPE * spec_list_p, int indent)
{
  TARGET_TYPE type;
  char *class_name = NULL, *index_name = NULL;
  CLS_SPEC_TYPE *cls_node;
  ACCESS_SPEC_TYPE *spec;
  int i, multi_spec_indent;
  THREAD_ENTRY *thread_p;

  if (spec_list_p == NULL)
    {
      return;
    }

  thread_p = thread_get_thread_entry_info ();

  multi_spec_indent = fprintf (fp, "%*cSCAN ", indent, ' ');

  for (spec = spec_list_p, i = 0; spec != NULL; spec = spec->next, i++)
    {
      if (i > 0)
	{
	  fprintf (fp, "%*c", multi_spec_indent, ' ');
	}

      type = spec->type;
      if (type == TARGET_CLASS)
	{
	  cls_node = &ACCESS_SPEC_CLS_SPEC (spec);
	  if (heap_get_class_name (thread_p, &(cls_node->cls_oid), &class_name) != NO_ERROR)
	    {
	      /* ignore */
	      er_clear ();
	    }

	  if (spec->access == ACCESS_METHOD_SEQUENTIAL)
	    {
	      if (class_name != NULL)
		{
		  fprintf (fp, "(table: %s), ", class_name);
		}
	      else
		{
		  fprintf (fp, "(table: unknown), ");
		}
	    }
	  else if (spec->access == ACCESS_METHOD_INDEX)
	    {
	      if (heap_get_indexinfo_of_btid (thread_p, &cls_node->cls_oid, &spec->indexptr->btid, NULL, NULL, NULL,
					      NULL, &index_name, NULL) == NO_ERROR)
		{
		  if (class_name != NULL && index_name != NULL)
		    {
		      fprintf (fp, "(index: %s.%s), ", class_name, index_name);
		    }
		  else
		    {
		      fprintf (fp, "(index: unknown), ");
		    }
		}
	    }

	  scan_print_stats_text (fp, &spec->s_id);

	  if (class_name != NULL)
	    {
	      free_and_init (class_name);
	    }
	  if (index_name != NULL)
	    {
	      free_and_init (index_name);
	    }
	}
      else
	{
	  scan_print_stats_text (fp, &spec->s_id);
	}

      fprintf (fp, "\n");
    }

  return;
}

/*
 * qdump_print_stats_text () -
 *   return:
 *   fp(in):
 *   xasl_p(in):
 *   indent(in):
 */
void
qdump_print_stats_text (FILE * fp, xasl_node * xasl_p, int indent)
{
  ORDERBY_STATS *ostats;
  GROUPBY_STATS *gstats;
  xasl_node *xptr;

  if (xasl_p == NULL)
    {
      return;
    }

  if (xasl_p->type != CONNECTBY_PROC)
    {
      indent += 2;
    }

  if (xasl_p->type != SCAN_PROC)
    {
      fprintf (fp, "%*c", indent, ' ');
    }

  switch (xasl_p->type)
    {
    case BUILDLIST_PROC:
    case BUILDVALUE_PROC:
    case INSERT_PROC:
    case UPDATE_PROC:
    case DELETE_PROC:
    case CONNECTBY_PROC:
    case BUILD_SCHEMA_PROC:
      fprintf (fp, "%s (time: %d, fetch: %lld, fetch_time: %lld, ioread: %lld)\n", qdump_xasl_type_string (xasl_p),
	       TO_MSEC (xasl_p->xasl_stats.elapsed_time), (long long int) xasl_p->xasl_stats.fetches,
	       (long long int) xasl_p->xasl_stats.fetch_time, (long long int) xasl_p->xasl_stats.ioreads);
      indent += 2;
      break;

    case UNION_PROC:
    case DIFFERENCE_PROC:
    case INTERSECTION_PROC:
      fprintf (fp, "%s (time: %d, fetch: %lld, fetch_time: %lld, ioread: %lld)\n", qdump_xasl_type_string (xasl_p),
	       TO_MSEC (xasl_p->xasl_stats.elapsed_time), (long long int) xasl_p->xasl_stats.fetches,
	       (long long int) xasl_p->xasl_stats.fetch_time, (long long int) xasl_p->xasl_stats.ioreads);
      for (xptr = xasl_p->aptr_list; xptr; xptr = xptr->next)
	{
	  qdump_print_stats_text (fp, xptr, indent);
	}
      break;

    case MERGELIST_PROC:
      fprintf (fp, "MERGELIST\n");
      qdump_print_stats_text (fp, xasl_p->proc.mergelist.outer_xasl, indent);
      qdump_print_stats_text (fp, xasl_p->proc.mergelist.inner_xasl, indent);
      break;

    case MERGE_PROC:
      fprintf (fp, "MERGE\n");
      qdump_print_stats_text (fp, xasl_p->proc.merge.update_xasl, indent);
      qdump_print_stats_text (fp, xasl_p->proc.merge.insert_xasl, indent);
      break;

    case CTE_PROC:
      fprintf (fp, "CTE (non_recursive_part)\n");
      qdump_print_stats_text (fp, xasl_p->proc.cte.non_recursive_part, indent);
      if (xasl_p->proc.cte.recursive_part != NULL)
	{
	  fprintf (fp, "%*c", indent, ' ');
	  fprintf (fp, "CTE (recursive_part)\n");
	  qdump_print_stats_text (fp, xasl_p->proc.cte.recursive_part, indent);
	}
      break;

    case SCAN_PROC:
    case OBJFETCH_PROC:
    default:
      break;
    }

  qdump_print_access_spec_stats_text (fp, xasl_p->spec_list, indent);
  qdump_print_access_spec_stats_text (fp, xasl_p->merge_spec, indent);

  qdump_print_stats_text (fp, xasl_p->scan_ptr, indent);
  qdump_print_stats_text (fp, xasl_p->connect_by_ptr, indent);

  if (xasl_p->sq_cache && XASL_IS_FLAGED (xasl_p, XASL_USES_SQ_CACHE))
    {
      fprintf (fp, "%*c", indent, ' ');
      if (SQ_CACHE_ENABLED (xasl_p))
	{
	  fprintf (fp, "SUBQUERY_CACHE (hit: %d, miss: %d, size: %lu, status: enabled)\n",
		   SQ_CACHE_HIT (xasl_p), SQ_CACHE_MISS (xasl_p), SQ_CACHE_SIZE (xasl_p));
	}
      else
	{
	  fprintf (fp, "SUBQUERY_CACHE (hit: %d, miss: %d, size: %lu, status: disabled)\n",
		   SQ_CACHE_HIT (xasl_p), SQ_CACHE_MISS (xasl_p), SQ_CACHE_SIZE (xasl_p));
	}
    }

  gstats = &xasl_p->groupby_stats;
  if (gstats->run_groupby)
    {
      fprintf (fp, "%*c", indent, ' ');
      fprintf (fp, "GROUPBY (time: %d", TO_MSEC (gstats->groupby_time));

      if (gstats->groupby_hash == HS_ACCEPT_ALL)
	{
	  fprintf (fp, ", hash: true");
	}
      else if (gstats->groupby_hash == HS_REJECT_ALL)
	{
	  fprintf (fp, ", hash: partial");
	}
      else
	{
	  fprintf (fp, ", hash: false");
	}

      if (gstats->groupby_sort)
	{
	  fprintf (fp, ", sort: true, page: %lld, ioread: %lld", (long long int) gstats->groupby_pages,
		   (long long int) gstats->groupby_ioreads);
	}
      else
	{
	  fprintf (fp, ", sort: false");
	}

      fprintf (fp, ", rows: %d)\n", gstats->rows);
    }

  ostats = &xasl_p->orderby_stats;
  if (ostats->orderby_filesort || ostats->orderby_topnsort || XASL_IS_FLAGED (xasl_p, XASL_SKIP_ORDERBY_LIST))
    {
      fprintf (fp, "%*c", indent, ' ');
      fprintf (fp, "ORDERBY (time: %d", TO_MSEC (ostats->orderby_time));

      if (ostats->orderby_filesort)
	{
	  fprintf (fp, ", sort: true");
	  fprintf (fp, ", page: %lld, ioread: %lld", (long long int) ostats->orderby_pages,
		   (long long int) ostats->orderby_ioreads);
	}
      else if (ostats->orderby_topnsort)
	{
	  fprintf (fp, ", topnsort: true");
	}
      else
	{
	  fprintf (fp, ", skipsort: true");
	}
      fprintf (fp, ")\n");
    }

  if (HAVE_SUBQUERY_PROC (xasl_p) && xasl_p->aptr_list != NULL)
    {
      if (HAVE_SUBQUERY_PROC (xasl_p->aptr_list))
	{
	  fprintf (fp, "%*cSUBQUERY (uncorrelated)\n", indent, ' ');
	}

      for (xptr = xasl_p->aptr_list; xptr; xptr = xptr->next)
	{
	  qdump_print_stats_text (fp, xptr, indent);
	}
    }

  if (xasl_p->dptr_list != NULL)
    {
      fprintf (fp, "%*cSUBQUERY (correlated)\n", indent, ' ');
      for (xptr = xasl_p->dptr_list; xptr; xptr = xptr->next)
	{
	  qdump_print_stats_text (fp, xptr, indent);
	}
    }
}
#endif /* SERVER_MODE */<|MERGE_RESOLUTION|>--- conflicted
+++ resolved
@@ -2903,12 +2903,9 @@
   json_t *subquery, *groupby, *orderby;
   json_t *outer, *inner;
   json_t *cte_non_recursive_part, *cte_recursive_part;
-<<<<<<< HEAD
   json_t *temp;
   xasl_node *xptr;
-=======
   json_t *sq_cache;
->>>>>>> ffc37ade
 
   if (xasl_p == NULL || parent == NULL)
     {
