/*
 * Copyright (C) 2008 Search Solution Corporation. All rights reserved by Search Solution.
 *
 *   This program is free software; you can redistribute it and/or modify
 *   it under the terms of the GNU General Public License as published by
 *   the Free Software Foundation; either version 2 of the License, or
 *   (at your option) any later version.
 *
 *  This program is distributed in the hope that it will be useful,
 *  but WITHOUT ANY WARRANTY; without even the implied warranty of
 *  MERCHANTABILITY or FITNESS FOR A PARTICULAR PURPOSE. See the
 *  GNU General Public License for more details.
 *
 *  You should have received a copy of the GNU General Public License
 *  along with this program; if not, write to the Free Software
 *  Foundation, Inc., 51 Franklin Street, Fifth Floor, Boston, MA 02110-1301 USA
 *
 */

/*
 * serial.c - Serial number handling routine
 */

#ident "$Id$"

#include "config.h"

#include <assert.h>
#include <errno.h>

#include "serial.h"
#include "memory_hash.h"
#include "storage_common.h"
#include "heap_file.h"
#include "log_append.hpp"
#include "log_generator.hpp"
#include "numeric_opfunc.h"
#include "object_primitive.h"
#include "record_descriptor.hpp"
#include "replication_subtran_generate.hpp"
#include "server_interface.h"
#include "thread_manager.hpp"
#include "transform.h"
#include "xserver_interface.h"
#include "slotted_page.h"
#include "dbtype.h"
#include "xasl_cache.h"

#if !defined(SERVER_MODE)
#define pthread_mutex_init(a, b)
#define pthread_mutex_destroy(a)
#define pthread_mutex_lock(a)	0
#define pthread_mutex_unlock(a)
static int rv;
static int rc;
#endif /* !SERVER_MODE */

/* attribute of db_serial class */
typedef enum
{
  SERIAL_ATTR_NAME_INDEX,
  SERIAL_ATTR_OWNER_INDEX,
  SERIAL_ATTR_CURRENT_VAL_INDEX,
  SERIAL_ATTR_INCREMENT_VAL_INDEX,
  SERIAL_ATTR_MAX_VAL_INDEX,
  SERIAL_ATTR_MIN_VAL_INDEX,
  SERIAL_ATTR_CYCLIC_INDEX,
  SERIAL_ATTR_STARTED_INDEX,
  SERIAL_ATTR_CLASS_NAME_INDEX,
  SERIAL_ATTR_ATT_NAME_INDEX,
  SERIAL_ATTR_CACHED_NUM_INDEX,
  SERIAL_ATTR_MAX_INDEX
} SR_ATTRIBUTES;


#define NCACHE_OBJECTS 100

#define NOT_FOUND -1

typedef struct serial_entry SERIAL_CACHE_ENTRY;
struct serial_entry
{
  OID oid;			/* serial object identifier */

  /* serial object values */
  DB_VALUE cur_val;
  DB_VALUE inc_val;
  DB_VALUE max_val;
  DB_VALUE min_val;
  DB_VALUE cyclic;
  DB_VALUE started;
  int cached_num;

  /* last cached value */
  DB_VALUE last_cached_val;

  /* free list */
  struct serial_entry *next;
};

typedef struct serial_cache_area SERIAL_CACHE_AREA;
struct serial_cache_area
{
  SERIAL_CACHE_ENTRY *obj_area;
  struct serial_cache_area *next;
};

typedef struct serial_cache_pool SERIAL_CACHE_POOL;
struct serial_cache_pool
{
  MHT_TABLE *ht;		/* hash table of serial cache pool */

  SERIAL_CACHE_ENTRY *free_list;

  SERIAL_CACHE_AREA *area;

  OID db_serial_class_oid;
  pthread_mutex_t cache_pool_mutex;
};

SERIAL_CACHE_POOL serial_Cache_pool = { NULL, NULL, NULL,
  {NULL_PAGEID, NULL_SLOTID, NULL_VOLID}, PTHREAD_MUTEX_INITIALIZER
};

#if defined (SERVER_MODE)
BTID serial_Cached_btid = BTID_INITIALIZER;
#endif /* SERVER_MODE */

ATTR_ID serial_Attrs_id[SERIAL_ATTR_MAX_INDEX];
int serial_Num_attrs = -1;

// *INDENT-OFF*
class serial_heap_record
{
  public:
    serial_heap_record (cubthread::entry * thread_p, const OID &serial_oid);
    ~serial_heap_record ();

    int load ();
    int update_current_value (const db_value &crt_val);
    int set_started_value ();

    int update_record ();

    heap_cache_attrinfo &get_attrinfo (); // normally should return const heap_cache_attrinfo &
                                          // heap_attrinfo_access signature must be fixed first

  private:
    serial_heap_record () = default;

    int update_value (int attr_index, const DB_VALUE &val);
    bool is_undo_logging_needed ();

    // replication functions; on SA_MODE, they do nothing
    void start_replication ();
    void add_replication_record ();
    void commit_replication ();
    void abort_replication ();

    cubthread::entry *m_thread_p;
    OID m_serial_oid;
    heap_scancache m_scancache;
    recdes m_peek_recdes;
    heap_cache_attrinfo m_attrinfo;

    bool m_loaded;
    bool m_need_replication;

#if defined (SERVER_MODE)
    // replication
    cubreplication::subtran_generate m_subtran_gen;
    cubreplication::log_generator *m_replgen_p;
    bool m_is_instant_replication;
    bool m_is_replication_started;
#endif
};
// *INDENT-ON*

static int xserial_get_current_value_internal (THREAD_ENTRY * thread_p, DB_VALUE * result_num, const OID * serial_oidp);
static int xserial_get_next_value_internal (THREAD_ENTRY * thread_p, DB_VALUE * result_num, const OID * serial_oidp,
					    int num_alloc);
static int serial_get_next_cached_value (THREAD_ENTRY * thread_p, SERIAL_CACHE_ENTRY * entry, int num_alloc);
static int serial_update_cur_val_of_serial (THREAD_ENTRY * thread_p, SERIAL_CACHE_ENTRY * entry);
static int serial_update_serial_object (THREAD_ENTRY * thread_p, PAGE_PTR pgptr, RECDES * recdesc,
					HEAP_CACHE_ATTRINFO * attr_info, const OID * serial_class_oidp,
					const OID * serial_oidp, bool need_undo);
static int serial_get_nth_value (DB_VALUE * inc_val, DB_VALUE * cur_val, DB_VALUE * min_val, DB_VALUE * max_val,
				 DB_VALUE * cyclic, int nth, DB_VALUE * result_val);
static void serial_set_cache_entry (SERIAL_CACHE_ENTRY * entry, DB_VALUE * inc_val, DB_VALUE * cur_val,
				    DB_VALUE * min_val, DB_VALUE * max_val, DB_VALUE * started, DB_VALUE * cyclic,
				    DB_VALUE * last_val, int cached_num);
static void serial_clear_value (SERIAL_CACHE_ENTRY * entry);
static SERIAL_CACHE_ENTRY *serial_alloc_cache_entry (void);
static SERIAL_CACHE_AREA *serial_alloc_cache_area (int num);
static int serial_load_attribute_info_of_db_serial (THREAD_ENTRY * thread_p);
static ATTR_ID serial_get_attrid (THREAD_ENTRY * thread_p, int attr_index);

/*
 * xserial_get_current_value () -
 *   return: NO_ERROR, or ER_code
 *   result_num(out)    :
 *   oid_p(in)    :
 *   cached_num(in)    :
 */
int
xserial_get_current_value (THREAD_ENTRY * thread_p, DB_VALUE * result_num, const OID * oid_p, int cached_num)
{
  int ret = NO_ERROR;
  SERIAL_CACHE_ENTRY *entry;
#if defined(SERVER_MODE)
  int rc;
#endif /* SERVER_MODE */

  assert (oid_p != NULL);
  assert (result_num != NULL);

  if (cached_num <= 1)
    {
      /* not used serial cache */
      ret = xserial_get_current_value_internal (thread_p, result_num, oid_p);
    }
  else
    {
      /* used serial cache */
      rc = pthread_mutex_lock (&serial_Cache_pool.cache_pool_mutex);
      entry = (SERIAL_CACHE_ENTRY *) mht_get (serial_Cache_pool.ht, oid_p);
      if (entry != NULL)
	{
	  pr_clone_value (&entry->cur_val, result_num);
	}
      else
	{
	  ret = xserial_get_current_value_internal (thread_p, result_num, oid_p);
	}
      pthread_mutex_unlock (&serial_Cache_pool.cache_pool_mutex);
    }

  return ret;
}

/*
 * xserial_get_current_value_internal () -
 *   return: NO_ERROR, or ER_code
 *   result_num(out)    :
 *   serial_oidp(in)    :
 */
static int
xserial_get_current_value_internal (THREAD_ENTRY * thread_p, DB_VALUE * result_num, const OID * serial_oidp)
{
  int ret = NO_ERROR;
  HEAP_SCANCACHE scan_cache;
  SCAN_CODE scan;
  RECDES recdesc = RECDES_INITIALIZER;
  HEAP_CACHE_ATTRINFO attr_info, *attr_info_p = NULL;
  ATTR_ID attrid;
  DB_VALUE *cur_val;
  OID serial_class_oid;

  oid_get_serial_oid (&serial_class_oid);
  heap_scancache_quick_start_with_class_oid (thread_p, &scan_cache, &serial_class_oid);

  /* get record into record desc */
  scan = heap_get_visible_version (thread_p, serial_oidp, &serial_class_oid, &recdesc, &scan_cache, PEEK, NULL_CHN);
  if (scan != S_SUCCESS)
    {
      if (er_errid () == ER_PB_BAD_PAGEID)
	{
	  er_set (ER_ERROR_SEVERITY, ARG_FILE_LINE, ER_HEAP_UNKNOWN_OBJECT, 3, serial_oidp->volid, serial_oidp->pageid,
		  serial_oidp->slotid);
	}
      else
	{
	  er_set (ER_ERROR_SEVERITY, ARG_FILE_LINE, ER_QPROC_CANNOT_FETCH_SERIAL, 0);
	}
      goto exit_on_error;
    }

  /* retrieve attribute */
  attrid = serial_get_attrid (thread_p, SERIAL_ATTR_CURRENT_VAL_INDEX);
  assert (attrid != NOT_FOUND);
  ret = heap_attrinfo_start (thread_p, oid_Serial_class_oid, 1, &attrid, &attr_info);
  if (ret != NO_ERROR)
    {
      goto exit_on_error;
    }

  attr_info_p = &attr_info;

  ret = heap_attrinfo_read_dbvalues (thread_p, serial_oidp, &recdesc, NULL, attr_info_p);
  if (ret != NO_ERROR)
    {
      goto exit_on_error;
    }

  cur_val = heap_attrinfo_access (attrid, attr_info_p);

  pr_share_value (cur_val, result_num);

  heap_attrinfo_end (thread_p, attr_info_p);

  heap_scancache_end (thread_p, &scan_cache);

  return NO_ERROR;

exit_on_error:

  if (attr_info_p != NULL)
    {
      heap_attrinfo_end (thread_p, attr_info_p);
    }

  heap_scancache_end (thread_p, &scan_cache);

  ret = (ret == NO_ERROR && (ret = er_errid ()) == NO_ERROR) ? ER_FAILED : ret;
  return ret;
}

/*
 * xserial_get_next_value () -
 *   return: NO_ERROR, or ER_status
 *   result_num(out)     :
 *   oid_p(in)    :
 *   cached_num(in)    :
 *   num_alloc(in)    :
 *   is_auto_increment(in)    :
 *   force_set_last_insert_id(in):
 */
int
xserial_get_next_value (THREAD_ENTRY * thread_p, DB_VALUE * result_num, const OID * oid_p, int cached_num,
			int num_alloc, int is_auto_increment, bool force_set_last_insert_id)
{
  int ret = NO_ERROR, granted;
  SERIAL_CACHE_ENTRY *entry;
  bool is_cache_mutex_locked = false;
  bool is_oid_locked = false;
#if defined (SERVER_MODE)
  int rc;
#endif /* SERVER_MODE */

  assert (oid_p != NULL);
  assert (result_num != NULL);

  CHECK_MODIFICATION_NO_RETURN (thread_p, ret);
  if (ret != NO_ERROR)
    {
      return ret;
    }

  if (num_alloc < 1)
    {
      er_set (ER_ERROR_SEVERITY, ARG_FILE_LINE, ER_QPROC_INVALID_PARAMETER, 0);
      return ER_FAILED;
    }

  if (cached_num <= 1)
    {
      /* not used serial cache */
      ret = xserial_get_next_value_internal (thread_p, result_num, oid_p, num_alloc);
    }
  else
    {
      /* used serial cache */
      granted = LK_NOTGRANTED;

    try_again:
      rc = pthread_mutex_lock (&serial_Cache_pool.cache_pool_mutex);
      is_cache_mutex_locked = true;

      entry = (SERIAL_CACHE_ENTRY *) mht_get (serial_Cache_pool.ht, oid_p);
      if (entry != NULL)
	{
	  ret = serial_get_next_cached_value (thread_p, entry, num_alloc);
	  if (ret != NO_ERROR)
	    {
	      goto exit;
	    }
	  pr_clone_value (&entry->cur_val, result_num);
	}
      else
	{
	  if (OID_ISNULL (&serial_Cache_pool.db_serial_class_oid))
	    {
	      ret = serial_load_attribute_info_of_db_serial (thread_p);
	    }

	  if (ret == NO_ERROR)
	    {
	      if (is_oid_locked == false)
		{
		  granted = lock_object (thread_p, oid_p, &serial_Cache_pool.db_serial_class_oid, X_LOCK, LK_COND_LOCK);

		  if (granted != LK_GRANTED)
		    {
		      /* release mutex, get OID lock, and restart */
		      pthread_mutex_unlock (&serial_Cache_pool.cache_pool_mutex);
		      is_cache_mutex_locked = false;
		      granted =
			lock_object (thread_p, oid_p, &serial_Cache_pool.db_serial_class_oid, X_LOCK, LK_UNCOND_LOCK);
		      if (granted == LK_GRANTED)
			{
			  is_oid_locked = true;
			  goto try_again;
			}
		    }
		  else
		    {
		      is_oid_locked = true;
		    }
		}

	      if (granted != LK_GRANTED)
		{
		  assert (er_errid () != NO_ERROR);
		  ret = er_errid ();
		}
	      else
		{
		  ret = xserial_get_next_value_internal (thread_p, result_num, oid_p, num_alloc);
		  assert (is_oid_locked == true);
		  (void) lock_unlock_object (thread_p, oid_p, &serial_Cache_pool.db_serial_class_oid, X_LOCK, true);
		  is_oid_locked = false;
		}
	    }
	}

      if (is_cache_mutex_locked == true)
	{
	  pthread_mutex_unlock (&serial_Cache_pool.cache_pool_mutex);
	  is_cache_mutex_locked = false;
	}
    }

  if (ret == NO_ERROR && is_auto_increment == GENERATE_AUTO_INCREMENT)
    {
      /* we update current insert id for this session here */
      /* Note that we ignore an error during updating current insert id. */
      (void) xsession_set_cur_insert_id (thread_p, result_num, force_set_last_insert_id);
    }

exit:
  if (is_cache_mutex_locked)
    {
      pthread_mutex_unlock (&serial_Cache_pool.cache_pool_mutex);
      is_cache_mutex_locked = false;
    }

  if (is_oid_locked)
    {
      (void) lock_unlock_object (thread_p, oid_p, &serial_Cache_pool.db_serial_class_oid, X_LOCK, true);
      is_oid_locked = false;
    }

  return ret;
}

/*
 * serial_get_next_cached_value () -
 *   return: NO_ERROR, or ER_status
 *   entry(in/out)    :
 *   num_alloc(in)    :
 */
static int
serial_get_next_cached_value (THREAD_ENTRY * thread_p, SERIAL_CACHE_ENTRY * entry, int num_alloc)
{
  DB_VALUE cmp_result;
  DB_VALUE next_val;
  int error, nturns;
  bool exhausted = false;

  assert (1 <= num_alloc);

  /* check if cached numbers were already exhausted */
  if (num_alloc == 1)
    {
      error = numeric_db_value_compare (&entry->cur_val, &entry->last_cached_val, &cmp_result);
      if (error != NO_ERROR)
	{
	  return error;
	}
      if (db_get_int (&cmp_result) == 0)
	{
	  /* entry is cached to number of cached_num */
	  exhausted = true;
	}
    }
  else
    {
      error =
	serial_get_nth_value (&entry->inc_val, &entry->cur_val, &entry->min_val, &entry->max_val, &entry->cyclic,
			      num_alloc, &next_val);

      error = numeric_db_value_compare (&next_val, &entry->last_cached_val, &cmp_result);
      if (error != NO_ERROR)
	{
	  return error;
	}

      if (db_get_int (&cmp_result) >= 0)
	{
	  exhausted = true;
	}

    }

  /* consumed all cached value */
  if (exhausted == true)
    {
      nturns = CEIL_PTVDIV (num_alloc, entry->cached_num);

      error =
	serial_get_nth_value (&entry->inc_val, &entry->last_cached_val, &entry->min_val, &entry->max_val,
			      &entry->cyclic, (nturns * entry->cached_num), &entry->last_cached_val);

      if (error != NO_ERROR)
	{
	  return error;
	}

      /* cur_val of db_serial is updated to last_cached_val of entry */
      error = serial_update_cur_val_of_serial (thread_p, entry);
      if (error != NO_ERROR)
	{
	  return error;
	}
    }

  /* get next value */
  if (num_alloc == 1)
    {
      error =
	serial_get_nth_value (&entry->inc_val, &entry->cur_val, &entry->min_val, &entry->max_val, &entry->cyclic,
			      num_alloc, &next_val);
      if (error != NO_ERROR)
	{
	  return error;
	}
    }

  pr_clone_value (&next_val, &entry->cur_val);

  return NO_ERROR;
}

/*
 * serial_update_cur_val_of_serial () -
 *                cur_val of db_serial is updated to last_cached_val of entry
 *   return: NO_ERROR, or ER_status
 *   entry(in)    :
 */
static int
serial_update_cur_val_of_serial (THREAD_ENTRY * thread_p, SERIAL_CACHE_ENTRY * entry)
{
  int ret = NO_ERROR;
<<<<<<< HEAD
  // *INDENT-OFF*
  serial_heap_record serial_heaprec { thread_p, entry->oid };
  // *INDENT-ON*
=======
  HEAP_SCANCACHE scan_cache;
  SCAN_CODE scan;
  RECDES recdesc = RECDES_INITIALIZER;
  HEAP_CACHE_ATTRINFO attr_info, *attr_info_p = NULL;
  DB_VALUE *val;
  DB_VALUE key_val;
  ATTR_ID attrid;
  OID serial_class_oid;

  db_make_null (&key_val);
>>>>>>> ea8fed74

  CHECK_MODIFICATION_NO_RETURN (thread_p, ret);
  if (ret != NO_ERROR)
    {
      return ret;
    }

  ret = serial_heaprec.load ();
  if (ret != NO_ERROR)
    {
      ASSERT_ERROR ();
      return ret;
    }

  ret = serial_heaprec.update_current_value (entry->last_cached_val);
  if (ret != NO_ERROR)
    {
      ASSERT_ERROR ();
      return ret;
    }

  ret = serial_heaprec.update_record ();
  if (ret != NO_ERROR)
    {
      ASSERT_ERROR ();
      return ret;
    }

  return NO_ERROR;
}

/*
 * xserial_get_next_value_internal () -
 *   return: NO_ERROR, or ER_status
 *   result_num(out)    :
 *   serial_oidp(in)    :
 */
static int
xserial_get_next_value_internal (THREAD_ENTRY * thread_p, DB_VALUE * result_num, const OID * serial_oidp, int num_alloc)
{
  int ret = NO_ERROR;
<<<<<<< HEAD
  HEAP_CACHE_ATTRINFO *attr_info_p = NULL;
=======
  HEAP_SCANCACHE scan_cache;
  SCAN_CODE scan;
  RECDES recdesc = RECDES_INITIALIZER;
  HEAP_CACHE_ATTRINFO attr_info, *attr_info_p = NULL;
>>>>>>> ea8fed74
  DB_VALUE *val = NULL;
  DB_VALUE cur_val;
  DB_VALUE inc_val;
  DB_VALUE max_val;
  DB_VALUE min_val;
  DB_VALUE cyclic;
  DB_VALUE started;
  DB_VALUE next_val;
  DB_VALUE last_val;
  int cached_num, nturns;
  SERIAL_CACHE_ENTRY *entry = NULL;
  ATTR_ID attrid;
  // *INDENT-OFF*
  serial_heap_record serial_heaprec { thread_p, *serial_oidp };
  // *INDENT-ON*

  ret = serial_heaprec.load ();
  if (ret != NO_ERROR)
    {
      ASSERT_ERROR ();
      return ret;
    }

  attr_info_p = &serial_heaprec.get_attrinfo ();

  attrid = serial_get_attrid (thread_p, SERIAL_ATTR_CACHED_NUM_INDEX);
  if (attrid == NOT_FOUND)
    {
      cached_num = 0;
    }
  else
    {
      val = heap_attrinfo_access (attrid, attr_info_p);
      cached_num = db_get_int (val);
    }

  attrid = serial_get_attrid (thread_p, SERIAL_ATTR_CURRENT_VAL_INDEX);
  assert (attrid != NOT_FOUND);
  val = heap_attrinfo_access (attrid, attr_info_p);
  pr_share_value (val, &cur_val);

  attrid = serial_get_attrid (thread_p, SERIAL_ATTR_INCREMENT_VAL_INDEX);
  assert (attrid != NOT_FOUND);
  val = heap_attrinfo_access (attrid, attr_info_p);
  pr_share_value (val, &inc_val);

  attrid = serial_get_attrid (thread_p, SERIAL_ATTR_MAX_VAL_INDEX);
  assert (attrid != NOT_FOUND);
  val = heap_attrinfo_access (attrid, attr_info_p);
  pr_share_value (val, &max_val);

  attrid = serial_get_attrid (thread_p, SERIAL_ATTR_MIN_VAL_INDEX);
  assert (attrid != NOT_FOUND);
  val = heap_attrinfo_access (attrid, attr_info_p);
  pr_share_value (val, &min_val);

  attrid = serial_get_attrid (thread_p, SERIAL_ATTR_CYCLIC_INDEX);
  assert (attrid != NOT_FOUND);
  val = heap_attrinfo_access (attrid, attr_info_p);
  pr_share_value (val, &cyclic);

  attrid = serial_get_attrid (thread_p, SERIAL_ATTR_STARTED_INDEX);
  assert (attrid != NOT_FOUND);
  val = heap_attrinfo_access (attrid, attr_info_p);
  pr_share_value (val, &started);

  db_make_null (&last_val);

  if (db_get_int (&started) == 0)
    {
      /* This is the first time to generate the serial value. */
      ret = serial_heaprec.set_started_value ();
      if (ret == NO_ERROR)
	{
	  pr_share_value (&cur_val, &next_val);
	  if (cached_num > 1)
	    {
	      assert (1 <= num_alloc);
	      nturns = CEIL_PTVDIV (num_alloc, cached_num);

	      ret =
		serial_get_nth_value (&inc_val, &cur_val, &min_val, &max_val, &cyclic, (nturns * (cached_num - 1)),
				      &last_val);
	    }

	  num_alloc--;
	}
    }

  if (num_alloc > 0)
    {
      if (cached_num > 1)
	{
	  nturns = CEIL_PTVDIV (num_alloc, cached_num);

	  ret =
	    serial_get_nth_value (&inc_val, &cur_val, &min_val, &max_val, &cyclic, (nturns * cached_num), &last_val);
	}

      if (ret == NO_ERROR)
	{
	  ret = serial_get_nth_value (&inc_val, &cur_val, &min_val, &max_val, &cyclic, num_alloc, &next_val);
	}
    }

  if (ret != NO_ERROR)
    {
      ASSERT_ERROR ();
      return ret;
    }

  /* Now update record */
  if (cached_num > 1 && !DB_IS_NULL (&last_val))
    {
      ret = serial_heaprec.update_current_value (last_val);
    }
  else
    {
      ret = serial_heaprec.update_current_value (next_val);
    }
  if (ret != NO_ERROR)
    {
      ASSERT_ERROR ();
      return ret;
    }
  ret = serial_heaprec.update_record ();
  if (ret != NO_ERROR)
    {
      ASSERT_ERROR ();
      return ret;
    }

  /* copy result value */
  pr_share_value (&next_val, result_num);

  if (cached_num > 1)
    {
      entry = serial_alloc_cache_entry ();
      if (entry != NULL)
	{
	  COPY_OID (&entry->oid, serial_oidp);
	  assert (mht_get (serial_Cache_pool.ht, &entry->oid) == NULL);
	  if (mht_put (serial_Cache_pool.ht, &entry->oid, entry) == NULL)
	    {
	      OID_SET_NULL (&entry->oid);
	      entry->next = serial_Cache_pool.free_list;
	      serial_Cache_pool.free_list = entry;
	      entry = NULL;
	    }
	  else
	    {
	      pr_share_value (&next_val, &cur_val);
	      serial_set_cache_entry (entry, &inc_val, &cur_val, &min_val, &max_val, &started, &cyclic, &last_val,
				      cached_num);
	    }
	}
    }

  return NO_ERROR;
}

/*
 * serial_update_serial_object () -
 *   return: NO_ERROR or error status
 *   pgptr(in)         :
 *   recdesc(in)       :
 *   attr_info(in)     :
 *   serial_class_oidp(in)   :
 *   serial_oidp(in)   :
 *   key_val(in)       :
 */
static int
serial_update_serial_object (THREAD_ENTRY * thread_p, PAGE_PTR pgptr, RECDES * old_recdesc,
			     HEAP_CACHE_ATTRINFO * attr_info, const OID * serial_class_oidp, const OID * serial_oidp,
			     bool needs_undo)
{
  // *INDENT-OFF*
  cubmem::stack_block<IO_MAX_PAGE_SIZE> copyarea;
  // *INDENT-ON*
  record_descriptor new_record;
  SCAN_CODE scan;
  LOG_DATA_ADDR addr;
  int sp_success;

  assert_release (serial_class_oidp != NULL && !OID_ISNULL (serial_class_oidp));

  new_record.set_external_buffer (copyarea);

  scan = heap_attrinfo_transform_to_disk (thread_p, attr_info, old_recdesc, &new_record);
  if (scan != S_SUCCESS)
    {
      assert (false);
      return ER_FAILED;
    }

  /* Log the changes */
  new_record.set_type (old_recdesc->type);
  addr.offset = serial_oidp->slotid;
  addr.pgptr = pgptr;
  addr.vfid = NULL;

  assert (spage_is_updatable (thread_p, addr.pgptr, serial_oidp->slotid, (int) new_record.get_size ()));

  sp_success = spage_update (thread_p, addr.pgptr, serial_oidp->slotid, &new_record.get_recdes ());
  if (sp_success != SP_SUCCESS)
    {
      assert (false);
      er_set (ER_ERROR_SEVERITY, ARG_FILE_LINE, ER_QPROC_CANNOT_UPDATE_SERIAL, 0);
      return ER_QPROC_CANNOT_UPDATE_SERIAL;
    }

  if (needs_undo)
    {
      log_append_undoredo_recdes (thread_p, RVHF_UPDATE, &addr, old_recdesc, &new_record.get_recdes ());
    }
  else
    {
      log_append_redo_recdes (thread_p, RVHF_UPDATE, &addr, &new_record.get_recdes ());
    }

  return NO_ERROR;
}

/*
 * serial_get_nth_value () - get Nth next_value
 *   return: NO_ERROR, or ER_status
 *   inc_val(in)        :
 *   cur_val(in)        :
 *   min_val(in)        :
 *   max_val(in)        :
 *   cyclic(in)         :
 *   nth(in)            :
 *   result_val(out)    :
 */
static int
serial_get_nth_value (DB_VALUE * inc_val, DB_VALUE * cur_val, DB_VALUE * min_val, DB_VALUE * max_val, DB_VALUE * cyclic,
		      int nth, DB_VALUE * result_val)
{
  DB_VALUE tmp_val, cmp_result, add_val;
  unsigned char num[DB_NUMERIC_BUF_SIZE];
  int inc_val_flag;
  int ret;

  inc_val_flag = numeric_db_value_is_positive (inc_val);
  if (inc_val_flag < 0)
    {
      return ER_FAILED;
    }

  /* Now calculate next value */
  if (nth > 1)
    {
      numeric_coerce_int_to_num (nth, num);
      db_make_numeric (&tmp_val, num, DB_MAX_NUMERIC_PRECISION, 0);
      numeric_db_value_mul (inc_val, &tmp_val, &add_val);
    }
  else
    {
      pr_share_value (inc_val, &add_val);
    }

  /* inc_val_flag (1 or 0) */
  if (inc_val_flag > 0)
    {
      ret = numeric_db_value_sub (max_val, &add_val, &tmp_val);
      if (ret != NO_ERROR)
	{
	  return ret;
	}
      ret = numeric_db_value_compare (cur_val, &tmp_val, &cmp_result);
      if (ret != NO_ERROR)
	{
	  return ret;
	}

      /* cur_val + inc_val * cached_num > max_val */
      if (db_get_int (&cmp_result) > 0)
	{
	  if (db_get_int (cyclic))
	    {
	      pr_share_value (min_val, result_val);
	    }
	  else
	    {
	      er_set (ER_ERROR_SEVERITY, ARG_FILE_LINE, ER_QPROC_SERIAL_RANGE_OVERFLOW, 0);
	      return ER_QPROC_SERIAL_RANGE_OVERFLOW;
	    }
	}
      else
	{
	  (void) numeric_db_value_add (cur_val, &add_val, result_val);
	}
    }
  else
    {
      ret = numeric_db_value_sub (min_val, &add_val, &tmp_val);
      if (ret != NO_ERROR)
	{
	  return ret;
	}
      ret = numeric_db_value_compare (cur_val, &tmp_val, &cmp_result);
      if (ret != NO_ERROR)
	{
	  return ret;
	}

      /* cur_val + inc_val * cached_num < min_val */
      if (db_get_int (&cmp_result) < 0)
	{
	  if (db_get_int (cyclic))
	    {
	      pr_share_value (max_val, result_val);
	    }
	  else
	    {
	      er_set (ER_ERROR_SEVERITY, ARG_FILE_LINE, ER_QPROC_SERIAL_RANGE_OVERFLOW, 0);
	      return ER_QPROC_SERIAL_RANGE_OVERFLOW;
	    }
	}
      else
	{
	  (void) numeric_db_value_add (cur_val, &add_val, result_val);
	}
    }

  return NO_ERROR;
}

/*
 * serial_initialize_cache_pool () -
 *   return: NO_ERROR, or ER_status
 */
int
serial_initialize_cache_pool (THREAD_ENTRY * thread_p)
{
  unsigned int i;

  if (serial_Cache_pool.ht != NULL)
    {
      serial_finalize_cache_pool ();
    }

  serial_Cache_pool.area = serial_alloc_cache_area (NCACHE_OBJECTS);
  if (serial_Cache_pool.area == NULL)
    {
      return ER_OUT_OF_VIRTUAL_MEMORY;
    }
  serial_Cache_pool.free_list = serial_Cache_pool.area->obj_area;

  pthread_mutex_init (&serial_Cache_pool.cache_pool_mutex, NULL);

  serial_Cache_pool.ht = mht_create ("Serial cache pool hash table", NCACHE_OBJECTS * 8, oid_hash, oid_compare_equals);
  if (serial_Cache_pool.ht == NULL)
    {
      serial_finalize_cache_pool ();
      return ER_FAILED;
    }

  for (i = 0; i < sizeof (serial_Attrs_id) / sizeof (ATTR_ID); i++)
    {
      serial_Attrs_id[i] = -1;
    }

  return NO_ERROR;
}

/*
 * serial_finalize_cache_pool () -
 *   return:
 */
void
serial_finalize_cache_pool (void)
{
  SERIAL_CACHE_AREA *tmp_area;

  serial_Cache_pool.free_list = NULL;

  if (serial_Cache_pool.ht != NULL)
    {
      mht_destroy (serial_Cache_pool.ht);
      serial_Cache_pool.ht = NULL;
    }

  while (serial_Cache_pool.area)
    {
      tmp_area = serial_Cache_pool.area;
      serial_Cache_pool.area = serial_Cache_pool.area->next;

      free_and_init (tmp_area->obj_area);
      free_and_init (tmp_area);
    }

  pthread_mutex_destroy (&serial_Cache_pool.cache_pool_mutex);

  serial_Num_attrs = -1;
}

/*
 * serial_get_attrid () -
 *   return: attribute id or NOT_FOUND
 *
 *   attr_index(in) :
 */
static ATTR_ID
serial_get_attrid (THREAD_ENTRY * thread_p, int attr_index)
{
  if (serial_Num_attrs < 0)
    {
      if (serial_load_attribute_info_of_db_serial (thread_p) != NO_ERROR)
	{
	  return NOT_FOUND;
	}
    }

  if (attr_index < 0 || attr_index > serial_Num_attrs)
    {
      return NOT_FOUND;
    }

  return serial_Attrs_id[attr_index];
}

/*
 * serial_load_attribute_info_of_db_serial () -
 *   return: NO_ERROR, or ER_status
 */
static int
serial_load_attribute_info_of_db_serial (THREAD_ENTRY * thread_p)
{
  HEAP_SCANCACHE scan;
  RECDES class_record;
  HEAP_CACHE_ATTRINFO attr_info;
  int i, error = NO_ERROR;
  char *attr_name_p, *string = NULL;
  int alloced_string = 0;

  serial_Num_attrs = -1;

  oid_get_serial_oid (&serial_Cache_pool.db_serial_class_oid);

  if (heap_scancache_quick_start_with_class_oid (thread_p, &scan, &serial_Cache_pool.db_serial_class_oid) != NO_ERROR)
    {
      return ER_FAILED;
    }
  if (heap_get_class_record (thread_p, &serial_Cache_pool.db_serial_class_oid, &class_record, &scan, PEEK) != S_SUCCESS)
    {
      return ER_FAILED;
    }

  error = heap_attrinfo_start (thread_p, &serial_Cache_pool.db_serial_class_oid, -1, NULL, &attr_info);
  if (error != NO_ERROR)
    {
      (void) heap_scancache_end (thread_p, &scan);
      return error;
    }

  for (i = 0; i < attr_info.num_values; i++)
    {
      string = NULL;
      alloced_string = 0;

      error = or_get_attrname (&class_record, i, &string, &alloced_string);
      if (error != NO_ERROR)
	{
	  ASSERT_ERROR ();
	  goto exit_on_error;
	}

      attr_name_p = string;
      if (attr_name_p == NULL)
	{
	  error = ER_FAILED;
	  goto exit_on_error;
	}

      if (strcmp (attr_name_p, SERIAL_ATTR_NAME) == 0)
	{
	  serial_Attrs_id[SERIAL_ATTR_NAME_INDEX] = i;
	}
      else if (strcmp (attr_name_p, SERIAL_ATTR_OWNER) == 0)
	{
	  serial_Attrs_id[SERIAL_ATTR_OWNER_INDEX] = i;
	}
      else if (strcmp (attr_name_p, SERIAL_ATTR_CURRENT_VAL) == 0)
	{
	  serial_Attrs_id[SERIAL_ATTR_CURRENT_VAL_INDEX] = i;
	}
      else if (strcmp (attr_name_p, SERIAL_ATTR_INCREMENT_VAL) == 0)
	{
	  serial_Attrs_id[SERIAL_ATTR_INCREMENT_VAL_INDEX] = i;
	}
      else if (strcmp (attr_name_p, SERIAL_ATTR_MAX_VAL) == 0)
	{
	  serial_Attrs_id[SERIAL_ATTR_MAX_VAL_INDEX] = i;
	}
      else if (strcmp (attr_name_p, SERIAL_ATTR_MIN_VAL) == 0)
	{
	  serial_Attrs_id[SERIAL_ATTR_MIN_VAL_INDEX] = i;
	}
      else if (strcmp (attr_name_p, SERIAL_ATTR_CYCLIC) == 0)
	{
	  serial_Attrs_id[SERIAL_ATTR_CYCLIC_INDEX] = i;
	}
      else if (strcmp (attr_name_p, SERIAL_ATTR_STARTED) == 0)
	{
	  serial_Attrs_id[SERIAL_ATTR_STARTED_INDEX] = i;
	}
      else if (strcmp (attr_name_p, SERIAL_ATTR_CLASS_NAME) == 0)
	{
	  serial_Attrs_id[SERIAL_ATTR_CLASS_NAME_INDEX] = i;
	}
      else if (strcmp (attr_name_p, SERIAL_ATTR_ATT_NAME) == 0)
	{
	  serial_Attrs_id[SERIAL_ATTR_ATT_NAME_INDEX] = i;
	}
      else if (strcmp (attr_name_p, SERIAL_ATTR_CACHED_NUM) == 0)
	{
	  serial_Attrs_id[SERIAL_ATTR_CACHED_NUM_INDEX] = i;
	}

      if (string != NULL && alloced_string)
	{
	  db_private_free_and_init (NULL, string);
	}
    }

  serial_Num_attrs = attr_info.num_values;

  heap_attrinfo_end (thread_p, &attr_info);
  error = heap_scancache_end (thread_p, &scan);

  return error;

exit_on_error:

  heap_attrinfo_end (thread_p, &attr_info);
  (void) heap_scancache_end (thread_p, &scan);

  return error;
}

/*
 * serial_set_cache_entry () -
 *   return:
 *   entry(out)   :
 *   inc_val(in) :
 *   cur_val(in) :
 *   min_val(in) :
 *   max_val(in) :
 *   started(in) :
 *   cyclic(in)  :
 *   last_val(in):
 *   cached_num(in):
 */
static void
serial_set_cache_entry (SERIAL_CACHE_ENTRY * entry, DB_VALUE * inc_val, DB_VALUE * cur_val, DB_VALUE * min_val,
			DB_VALUE * max_val, DB_VALUE * started, DB_VALUE * cyclic, DB_VALUE * last_val, int cached_num)
{
  pr_clone_value (cur_val, &entry->cur_val);
  pr_clone_value (inc_val, &entry->inc_val);
  pr_clone_value (max_val, &entry->max_val);
  pr_clone_value (min_val, &entry->min_val);
  pr_clone_value (cyclic, &entry->cyclic);
  pr_clone_value (last_val, &entry->last_cached_val);
  pr_clone_value (started, &entry->started);
  entry->cached_num = cached_num;
}

/*
 * serial_clear_value () - clear all value of cache entry
 * return:
 * entry(in/out) :
 */
static void
serial_clear_value (SERIAL_CACHE_ENTRY * entry)
{
  pr_clear_value (&entry->cur_val);
  pr_clear_value (&entry->inc_val);
  pr_clear_value (&entry->max_val);
  pr_clear_value (&entry->min_val);
  pr_clear_value (&entry->cyclic);
  pr_clear_value (&entry->started);
  entry->cached_num = 0;
}

/*
 * serial_alloc_cache_entry () -
 * return:
 */
static SERIAL_CACHE_ENTRY *
serial_alloc_cache_entry (void)
{
  SERIAL_CACHE_ENTRY *entry;
  SERIAL_CACHE_AREA *tmp_area;

  if (serial_Cache_pool.free_list == NULL)
    {
      tmp_area = serial_alloc_cache_area (NCACHE_OBJECTS);
      if (tmp_area == NULL)
	{
	  return NULL;
	}

      tmp_area->next = serial_Cache_pool.area;
      serial_Cache_pool.area = tmp_area;
      serial_Cache_pool.free_list = tmp_area->obj_area;
    }

  entry = serial_Cache_pool.free_list;
  serial_Cache_pool.free_list = serial_Cache_pool.free_list->next;

  return entry;
}

/*
 * xserial_decache () - decache cache entry of cache pool
 * return:
 * oidp(in) :
 */
void
xserial_decache (THREAD_ENTRY * thread_p, OID * oidp)
{
  SERIAL_CACHE_ENTRY *entry;
#if defined (SERVER_MODE)
  int rc;
#endif /* SERVER_MODE */

  xcache_remove_by_oid (thread_p, oidp);

  rc = pthread_mutex_lock (&serial_Cache_pool.cache_pool_mutex);
  entry = (SERIAL_CACHE_ENTRY *) mht_get (serial_Cache_pool.ht, oidp);
  if (entry != NULL)
    {
      mht_rem (serial_Cache_pool.ht, oidp, NULL, NULL);

      OID_SET_NULL (&entry->oid);
      serial_clear_value (entry);
      entry->next = serial_Cache_pool.free_list;
      serial_Cache_pool.free_list = entry;
    }
  pthread_mutex_unlock (&serial_Cache_pool.cache_pool_mutex);
}

/*
 * serial_alloc_cache_area () -
 * return:
 * num(in) :
 */
static SERIAL_CACHE_AREA *
serial_alloc_cache_area (int num)
{
  SERIAL_CACHE_AREA *tmp_area;
  int i;

  tmp_area = (SERIAL_CACHE_AREA *) malloc (sizeof (SERIAL_CACHE_AREA));
  if (tmp_area == NULL)
    {
      er_set (ER_ERROR_SEVERITY, ARG_FILE_LINE, ER_OUT_OF_VIRTUAL_MEMORY, 1, sizeof (SERIAL_CACHE_AREA));
      return NULL;
    }
  tmp_area->next = NULL;

  tmp_area->obj_area = ((SERIAL_CACHE_ENTRY *) malloc (sizeof (SERIAL_CACHE_ENTRY) * num));
  if (tmp_area->obj_area == NULL)
    {
      er_set (ER_ERROR_SEVERITY, ARG_FILE_LINE, ER_OUT_OF_VIRTUAL_MEMORY, 1, sizeof (SERIAL_CACHE_ENTRY) * num);
      free_and_init (tmp_area);
      return NULL;
    }

  /* make free list */
  for (i = 0; i < num - 1; i++)
    {
      tmp_area->obj_area[i].next = &tmp_area->obj_area[i + 1];
    }
  tmp_area->obj_area[i].next = NULL;

  return tmp_area;
}

#if defined (SERVER_MODE)
/*
 * serial_cache_index_btid () - Cache serial index BTID.
 *
 * return	 : Error Code.
 * thread_p (in) : Thread entry.
 *
 * NOTE that workspace manager is unavailable when restarting from backup.
 * It is possible to allow SA_MODE executables except restoredb to use the function,
 * however, it is better not to use it in SA_MODE for clarity.
 */
int
serial_cache_index_btid (THREAD_ENTRY * thread_p)
{
  int error_code = NO_ERROR;
  OID serial_oid = OID_INITIALIZER;

  /* Get serial class OID. */
  oid_get_serial_oid (&serial_oid);
  assert (!OID_ISNULL (&serial_oid));

  /* Now try to get index BTID. Serial index name is "pk_db_serial_name". */
  error_code = heap_get_btid_from_index_name (thread_p, &serial_oid, "pk_db_serial_name", &serial_Cached_btid);
  if (error_code != NO_ERROR)
    {
      ASSERT_ERROR ();
      return error_code;
    }
  /* Safe guard: successfully read a non-NULL BTID. */
  assert (!BTID_IS_NULL (&serial_Cached_btid));
  return NO_ERROR;
}

/*
 * serial_get_index_btid () - Get serial index BTID.
 *
 * return      : Void.
 * output (in) : Serial index btid.
 *
 * NOTE that workspace manager is unavailable when restarting from backup.
 * It is possible to allow SA_MODE executables except restoredb to use the function,
 * however, it is better not to use it in SA_MODE for clarity.
 */
void
serial_get_index_btid (BTID * output)
{
  /* Safe guard: a non-NULL serial index BTID is cached. */
  assert (!BTID_IS_NULL (&serial_Cached_btid));
  /* Safe guard: output parameter for index BTID is not NULL. */
  assert (output != NULL);

  BTID_COPY (output, &serial_Cached_btid);
}
#endif /* SERVER_MODE */

//
// C++
//
// *INDENT-OFF*
serial_heap_record::serial_heap_record (cubthread::entry *thread_p, const OID &serial_oid)
  : serial_heap_record ()
{
  m_thread_p = thread_p;
  m_serial_oid = serial_oid;

  m_loaded = false;

  m_need_replication = !LOG_CHECK_LOG_APPLIER (m_thread_p) && log_does_allow_replication () == true;

#if defined (SERVER_MODE)
  m_is_replication_started = false;
#endif
}

serial_heap_record::~serial_heap_record ()
{
  if (m_need_replication)
    {
      abort_replication ();
    }

  if (m_loaded)
    {
      heap_attrinfo_end (m_thread_p, &m_attrinfo);
      heap_scancache_end (m_thread_p, &m_scancache);
    }
}

int
serial_heap_record::load ()
{
  int error_code = NO_ERROR;

  heap_scancache_quick_start_modify_with_class_oid (m_thread_p, &m_scancache, oid_Serial_class_oid);

  SCAN_CODE scan = heap_get_visible_version (m_thread_p, &m_serial_oid, oid_Serial_class_oid, &m_peek_recdes,
                                             &m_scancache, PEEK, NULL_CHN);
  if (scan == S_SUCCESS)
    {
      // start and read m_attrinfo
      error_code = heap_attrinfo_start (m_thread_p, oid_Serial_class_oid, -1, NULL, &m_attrinfo);
      if (error_code == NO_ERROR)
        {
          error_code = heap_attrinfo_read_dbvalues (m_thread_p, &m_serial_oid, &m_peek_recdes, &m_scancache,
                                                    &m_attrinfo);
          if (error_code != NO_ERROR)
            {
              heap_attrinfo_end (m_thread_p, &m_attrinfo);
            }
        }
    }
  else
    {
      if (er_errid () == ER_PB_BAD_PAGEID)
	{
          error_code = ER_HEAP_UNKNOWN_OBJECT;
	  er_set (ER_ERROR_SEVERITY, ARG_FILE_LINE, error_code, 3, OID_AS_ARGS (&m_serial_oid));
	}
      else
	{
          error_code = ER_QPROC_CANNOT_FETCH_SERIAL;
	  er_set (ER_ERROR_SEVERITY, ARG_FILE_LINE, error_code, 0);
	}
    }

  if (error_code == NO_ERROR)
    {
      m_loaded = true;
    }
  else
    {
      heap_scancache_end (m_thread_p, &m_scancache);
    }
  return error_code;
}

int
serial_heap_record::update_value (int attr_index, const DB_VALUE &val)
{
  int error_code = NO_ERROR;
  assert (m_loaded);

  int attrid = serial_get_attrid (m_thread_p, attr_index);
  assert (attrid != NOT_FOUND);

  if (m_need_replication)
    {
#if defined (SERVER_MODE)
      start_replication (); // it only starts once

      assert (m_replgen_p != NULL);
      error_code = heap_attrinfo_set_and_replicate (&m_serial_oid, attrid, &val, &m_attrinfo, *m_replgen_p);
      if (error_code != NO_ERROR)
        {
          ASSERT_ERROR ();
          return error_code;
        }
#else // not SERVER_MODE = SA_MODE
      assert (false);
#endif // not SERVER_MODE = SA_MODE
    }
  else
    {
      error_code = heap_attrinfo_set (&m_serial_oid, attrid, &val, &m_attrinfo);
      if (error_code != NO_ERROR)
        {
          ASSERT_ERROR ();
          return error_code;
        }
    }

  return NO_ERROR;
}

int
serial_heap_record::update_current_value (const db_value &crt_val)
{
  return update_value (SERIAL_ATTR_CURRENT_VAL_INDEX, crt_val);
}

int
serial_heap_record::set_started_value ()
{
  DB_VALUE start_dbval;
  db_make_int (&start_dbval, 1);

  return update_value (SERIAL_ATTR_STARTED_INDEX, start_dbval);
}

void
serial_heap_record::start_replication ()
{
#if defined (SERVER_MODE)
  assert (m_need_replication);

  if (m_is_replication_started)
    {
      // already started
      return;
    }

  /* need to start topop for replication Replication will recognize and realize a special type of update for serial by
   * this top operation log record. If lock_mode is X_LOCK means we created or altered the serial obj in an
   * uncommitted trans For this case, topop and flush mark are not used, since these may cause problem with replication
   * log.
   *
   * TODO: serial being created or altered guarantees that its object is being locked with X_LOCK. The reversed is not
   *       always true, the serial is also locked when it is added to cache for the first time.
   */
  int tran_index = LOG_FIND_THREAD_TRAN_INDEX (m_thread_p);
  m_is_instant_replication = lock_get_object_lock (&m_serial_oid, oid_Serial_class_oid, tran_index) != X_LOCK;

  if (m_is_instant_replication)
    {
      m_subtran_gen.start ();
      m_replgen_p = &m_subtran_gen.get_repl_generator ();
    }
  else
    {
      LOG_TDES *tdes = LOG_FIND_TDES (tran_index);
      assert (tdes != NULL);
      m_replgen_p = &tdes->replication_log_generator;
    }

  m_is_replication_started = true;
#endif // SERVER_MODE
}

void
serial_heap_record::add_replication_record ()
{
#if defined (SERVER_MODE)
  assert (m_need_replication);
  assert (m_is_replication_started);

  DB_VALUE *key_value;

  // serial name is required as key for replication
  int name_attrid = serial_get_attrid (m_thread_p, SERIAL_ATTR_NAME_INDEX);
  assert (name_attrid != NOT_FOUND);
  key_value = heap_attrinfo_access (name_attrid, &m_attrinfo);

  assert (key_value != NULL);

  m_replgen_p->add_update_row (*key_value, m_serial_oid, *oid_Serial_class_oid, NULL);
#endif // SERVER_MODE
}

void
serial_heap_record::commit_replication ()
{
#if defined (SERVER_MODE)
  assert (m_need_replication);
  assert (m_is_replication_started);

   if (m_is_instant_replication)
    {
      m_subtran_gen.commit ();
    }
  else
    {
      // it will be committed when transaction is committed
    }

  m_is_replication_started = false;
#endif // SERVER_MODE
}

void
serial_heap_record::abort_replication ()
{
#if defined (SERVER_MODE)
  assert (m_need_replication);
  
  if (!m_is_replication_started)
    {
      // nothing to abort
      return;
    }

  m_replgen_p->remove_attribute_change (*oid_Serial_class_oid, m_serial_oid);
  if (m_is_instant_replication)
    {
      m_subtran_gen.abort ();
    }

  m_is_replication_started = false;
#endif // SERVER_MODE
}

bool
serial_heap_record::is_undo_logging_needed ()
{
#if defined (SERVER_MODE)
  if (m_need_replication && m_is_instant_replication)
    {
      // serial changes can be undone if they are not replicated
      return true;
    }
#endif
  return false;
}

int
serial_heap_record::update_record ()
{
  int error_code = NO_ERROR;
  
  /* add replication record before pushing serial update to page:
   * the attr_info values are PEEKed directly from page and after update to page,
   * the attr_info values may point to random data */
  if (m_need_replication)
    {
      add_replication_record ();
    }

  // undoredo is required for instant replication; redo is enough otherwise
  error_code = serial_update_serial_object (m_thread_p, m_scancache.page_watcher.pgptr, &m_peek_recdes, &m_attrinfo,
                                            oid_Serial_class_oid, &m_serial_oid,
                                            is_undo_logging_needed ());
  if (error_code != NO_ERROR)
    {
      ASSERT_ERROR ();
      if (m_need_replication)
        {
          abort_replication ();
        }
      return error_code;
    }
  if (m_need_replication)
    {
      // record is updated, commit replication
      commit_replication ();
    }

  
  return NO_ERROR;
}

heap_cache_attrinfo &
serial_heap_record::get_attrinfo ()
{
  return m_attrinfo;
}

// *INDENT-ON*<|MERGE_RESOLUTION|>--- conflicted
+++ resolved
@@ -551,22 +551,9 @@
 serial_update_cur_val_of_serial (THREAD_ENTRY * thread_p, SERIAL_CACHE_ENTRY * entry)
 {
   int ret = NO_ERROR;
-<<<<<<< HEAD
   // *INDENT-OFF*
   serial_heap_record serial_heaprec { thread_p, entry->oid };
   // *INDENT-ON*
-=======
-  HEAP_SCANCACHE scan_cache;
-  SCAN_CODE scan;
-  RECDES recdesc = RECDES_INITIALIZER;
-  HEAP_CACHE_ATTRINFO attr_info, *attr_info_p = NULL;
-  DB_VALUE *val;
-  DB_VALUE key_val;
-  ATTR_ID attrid;
-  OID serial_class_oid;
-
-  db_make_null (&key_val);
->>>>>>> ea8fed74
 
   CHECK_MODIFICATION_NO_RETURN (thread_p, ret);
   if (ret != NO_ERROR)
@@ -608,14 +595,7 @@
 xserial_get_next_value_internal (THREAD_ENTRY * thread_p, DB_VALUE * result_num, const OID * serial_oidp, int num_alloc)
 {
   int ret = NO_ERROR;
-<<<<<<< HEAD
   HEAP_CACHE_ATTRINFO *attr_info_p = NULL;
-=======
-  HEAP_SCANCACHE scan_cache;
-  SCAN_CODE scan;
-  RECDES recdesc = RECDES_INITIALIZER;
-  HEAP_CACHE_ATTRINFO attr_info, *attr_info_p = NULL;
->>>>>>> ea8fed74
   DB_VALUE *val = NULL;
   DB_VALUE cur_val;
   DB_VALUE inc_val;
