--- conflicted
+++ resolved
@@ -31,16 +31,11 @@
 
 #include "config.h"
 #include "dbtype.h"
-<<<<<<< HEAD
-#include "numeric_opfunc.h"
-#include "libregex38a/regex38a.h"
-=======
 #include "intl_support.h"
->>>>>>> d89e8a3e
 #include "language_support.h"
 #include "numeric_opfunc.h"
 #include "object_domain.h"
-#include "regex38a.h"
+#include "libregex38a/regex38a.h"
 #include "thread_compat.hpp"
 
 #define QSTR_IS_CHAR(s)          (((s)==DB_TYPE_CHAR) || \
