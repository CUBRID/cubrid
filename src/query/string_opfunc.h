--- conflicted
+++ resolved
@@ -200,24 +200,7 @@
 extern int db_string_insert_substring (DB_VALUE * src_string, const DB_VALUE * position, const DB_VALUE * length,
 				       DB_VALUE * sub_string, DB_VALUE * result);
 extern int db_string_elt (DB_VALUE * result, DB_VALUE * args[], int const num_args);
-<<<<<<< HEAD
 extern int db_string_escape (const char *src_str, int src_size, char **res_string, int *dest_size);
-extern int db_json_object (DB_VALUE * result, DB_VALUE * arg[], int const num_args);
-extern int db_json_array (DB_VALUE * result, DB_VALUE * arg[], int const num_args);
-extern int db_json_insert (DB_VALUE * result, DB_VALUE * arg[], const int num_args);
-extern int db_json_replace (DB_VALUE * result, DB_VALUE * arg[], const int num_args);
-extern int db_json_set (DB_VALUE * result, DB_VALUE * arg[], const int num_args);
-extern int db_json_keys (DB_VALUE * result, DB_VALUE * arg[], const int num_args);
-extern int db_json_remove (DB_VALUE * result, DB_VALUE * arg[], int const num_args);
-extern int db_json_array_append (DB_VALUE * result, DB_VALUE * arg[], int const num_args);
-extern int db_json_array_insert (DB_VALUE * result, DB_VALUE * arg[], int const num_args);
-extern int db_json_contains_path (DB_VALUE * result, DB_VALUE * arg[], const int num_args);
-extern int db_json_merge (DB_VALUE * result, DB_VALUE * arg[], int const num_args);
-extern int db_json_merge_patch (DB_VALUE * result, DB_VALUE * arg[], int const num_args);
-extern int db_json_get_all_paths (DB_VALUE * result, DB_VALUE * arg[], int const num_args);
-extern int db_json_pretty (DB_VALUE * result, DB_VALUE * arg[], int const num_args);
-=======
->>>>>>> dad4884e
 
 #if defined (ENABLE_UNUSED_FUNCTION)
 extern int db_string_byte_length (const DB_VALUE * string, DB_VALUE * byte_count);
