--- conflicted
+++ resolved
@@ -220,12 +220,9 @@
 #ifdef __cplusplus
 extern int db_string_rlike (const DB_VALUE * src_string, const DB_VALUE * pattern, const DB_VALUE * case_sensitive,
 			    cub_regex_object ** comp_regex, char **comp_pattern, int *result);
-<<<<<<< HEAD
 
 extern int db_string_regexp_instr (DB_VALUE * result, DB_VALUE * args[], const int num_args,
-				    cub_regex_object ** comp_regex, char **comp_pattern);
-=======
->>>>>>> 7d24258c
+				   cub_regex_object ** comp_regex, char **comp_pattern);
 extern int db_string_regexp_replace (DB_VALUE * result, DB_VALUE * args[], const int num_args,
 				     cub_regex_object ** comp_regex, char **comp_pattern);
 extern int db_string_regexp_substr (DB_VALUE * result, DB_VALUE * args[], const int num_args,
