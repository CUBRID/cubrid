--- conflicted
+++ resolved
@@ -218,31 +218,12 @@
 			   int *result);
 
 #ifdef __cplusplus
-<<<<<<< HEAD
-// *INDENT-OFF*
-typedef struct compiled_regex COMPILED_REGEX;
-struct compiled_regex
-{
-  mutable std::wregex *regex;
-  mutable char *pattern;
-  
-  compiled_regex ();
-  ~compiled_regex ();
-};
-
-extern int db_string_rlike (const DB_VALUE *src_string, const DB_VALUE *pattern, const DB_VALUE *case_sensitive,
-			    std::wregex **comp_regex, char **comp_pattern, int *result);
-extern int db_string_regexp_replace (DB_VALUE *result, DB_VALUE *args[], const int num_args,
-				     std::wregex **comp_regex, char **comp_pattern);
-extern int db_string_regexp_substr (DB_VALUE *result, DB_VALUE *args[], const int num_args,
-				     std::wregex **comp_regex, char **comp_pattern);
-// *INDENT-ON*
-=======
 extern int db_string_rlike (const DB_VALUE * src_string, const DB_VALUE * pattern, const DB_VALUE * case_sensitive,
 			    cub_regex_object ** comp_regex, char **comp_pattern, int *result);
 extern int db_string_regexp_replace (DB_VALUE * result, DB_VALUE * args[], const int num_args,
 				     cub_regex_object ** comp_regex, char **comp_pattern);
->>>>>>> cee15e5d
+extern int db_string_regexp_substr (DB_VALUE * result, DB_VALUE * args[], const int num_args,
+				     cub_regex_object ** comp_regex, char **comp_pattern);
 #endif
 
 extern int db_string_limit_size_string (DB_VALUE * src_string, DB_VALUE * result, const int new_size, int *spare_bytes);
