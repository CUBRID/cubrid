--- conflicted
+++ resolved
@@ -30,16 +30,8 @@
 /* todo(rem) this doesn't belong to query module */
 
 #include "config.h"
-<<<<<<< HEAD
-
+#include "dbtype_def.h"
 #include "intl_support.h"
-#include "dbtype_def.h"
-#include "numeric_opfunc.h"
-#include "regex38a.h"
-=======
-#include "dbtype.h"
-#include "intl_support.h"
->>>>>>> 6210fdce
 #include "language_support.h"
 #include "numeric_opfunc.h"
 #include "object_domain.h"
