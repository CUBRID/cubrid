/*
 * Copyright (C) 2008 Search Solution Corporation. All rights reserved by Search Solution.
 *
 *   This program is free software; you can redistribute it and/or modify
 *   it under the terms of the GNU General Public License as published by
 *   the Free Software Foundation; either version 2 of the License, or
 *   (at your option) any later version.
 *
 *  This program is distributed in the hope that it will be useful,
 *  but WITHOUT ANY WARRANTY; without even the implied warranty of
 *  MERCHANTABILITY or FITNESS FOR A PARTICULAR PURPOSE. See the
 *  GNU General Public License for more details.
 *
 *  You should have received a copy of the GNU General Public License
 *  along with this program; if not, write to the Free Software
 *  Foundation, Inc., 51 Franklin Street, Fifth Floor, Boston, MA 02110-1301 USA
 *
 */

/*
 * XASL cache.
 */

#ident "$Id$"

#include "config.h"

#include "xasl_cache.h"
#include "perf_monitor.h"
#include "query_executor.h"
#include "list_file.h"
#include "binaryheap.h"
#include "xasl_generation.h"
#include "statistics_sr.h"
#include "thread.h"
#include "query_manager.h"

#define XCACHE_ENTRY_MARK_DELETED	    ((INT32) 0x80000000)
#define XCACHE_ENTRY_TO_BE_RECOMPILED	    ((INT32) 0x40000000)
#define XCACHE_ENTRY_WAS_RECOMPILED	    ((INT32) 0x20000000)
#define XCACHE_ENTRY_SKIP_TO_BE_RECOMPILED  ((INT32) 0x10000000)
#define XCACHE_ENTRY_CLEANUP		    ((INT32) 0x08000000)
#define XCACHE_ENTRY_FLAGS_MASK		    ((INT32) 0xFF000000)

#define XCACHE_ENTRY_FIX_COUNT_MASK	    ((INT32) 0x00FFFFFF)

#if defined (SERVER_MODE)
#define XCACHE_ENTRY_DELETED_BY_ME \
  ((XCACHE_ENTRY_MARK_DELETED | XCACHE_ENTRY_FIX_COUNT_MASK) - thread_get_current_tran_index ())
#else	/* !SERVER_MODE */		   /* SA_MODE */
#define XCACHE_ENTRY_DELETED_BY_ME (XCACHE_ENTRY_MARK_DELETED | XCACHE_ENTRY_FIX_COUNT_MASK)
#endif /* SA_MODE */

#define XCACHE_PTR_TO_KEY(ptr) ((XASL_ID *) ptr)
#define XCACHE_PTR_TO_ENTRY(ptr) ((XASL_CACHE_ENTRY *) ptr)

/* xcache statistics. */
typedef struct xcache_stats XCACHE_STATS;
struct xcache_stats
{
  INT64 lookups;
  INT64 hits;
  INT64 miss;
  INT64 recompiles;
  INT64 failed_recompiles;
  INT64 deletes;
  INT64 cleanups;
  INT64 deletes_at_cleanup;
  INT64 fix;
  INT64 unfix;
  INT64 inserts;
  INT64 found_at_insert;
  INT64 rt_checks;
  INT64 rt_true;
};
#define XCACHE_STATS_INITIALIZER { 0, 0, 0, 0, 0, 0, 0, 0, 0, 0, 0, 0, 0, 0 }


typedef struct xcache_cleanup_candidate XCACHE_CLEANUP_CANDIDATE;
struct xcache_cleanup_candidate
{
  XASL_ID xid;
  struct timeval time_last_used;
};

/* Structure to include all xasl cache global variable. It is easier to visualize the entire system when debugging. */
typedef struct xcache XCACHE;
struct xcache
{
  bool enabled;
  int soft_capacity;
  struct timeval last_cleaned_time;
  int time_threshold;
  LF_HASH_TABLE ht;
  LF_FREELIST freelist;
  volatile INT32 entry_count;
  bool logging_enabled;
  int max_clones;
  INT32 cleanup_flag;
  BINARY_HEAP *cleanup_bh;
  XCACHE_CLEANUP_CANDIDATE *cleanup_array;

  XCACHE_STATS stats;
};

XCACHE xcache_Global = {
  false,			/* enabled */
  0,				/* soft_capacity */
  {0, 0},			/* last_cleaned_time */
  360,				/* time_threshold */
  LF_HASH_TABLE_INITIALIZER,	/* ht */
  LF_FREELIST_INITIALIZER,	/* freelist */
  0,				/* entry_count */
  false,			/* logging_enabled */
  0,				/* max_clones */
  0,				/* cleanup_flag */
  NULL,				/* cleanup_bh */
  NULL,				/* cleanup_array */
  XCACHE_STATS_INITIALIZER
};

/* Create macro's for xcache_Global fields to access them as if they were global variables. */
#define xcache_Enabled xcache_Global.enabled
#define xcache_Soft_capacity xcache_Global.soft_capacity
#define xcache_Time_threshold xcache_Global.time_threshold
#define xcache_Last_cleaned_time xcache_Global.last_cleaned_time
#define xcache_Ht xcache_Global.ht
#define xcache_Ht_freelist xcache_Global.freelist
#define xcache_Entry_count xcache_Global.entry_count
#define xcache_Log xcache_Global.logging_enabled
#define xcache_Max_clones xcache_Global.max_clones
#define xcache_Cleanup_flag xcache_Global.cleanup_flag
#define xcache_Cleanup_bh xcache_Global.cleanup_bh
#define xcache_Cleanup_array xcache_Global.cleanup_array

/* Statistics */
#define XCACHE_STAT_GET(name) ATOMIC_LOAD_64 (&xcache_Global.stats.name)
#define XCACHE_STAT_INC(name) ATOMIC_INC_64 (&xcache_Global.stats.name, 1)

#define TIME_DIFF_SEC(t1, t2) (t1.tv_sec - t2.tv_sec)

/* xcache_Entry_descriptor - used for latch-free hash table.
 * we have to declare member functions before instantiating xcache_Entry_descriptor.
 */
static void *xcache_entry_alloc (void);
static int xcache_entry_free (void *entry);
static int xcache_entry_init (void *entry);
static int xcache_entry_uninit (void *entry);
static int xcache_copy_key (void *src, void *dest);
static int xcache_compare_key (void *key1, void *key2);
static unsigned int xcache_hash_key (void *key, int hash_table_size);

static LF_ENTRY_DESCRIPTOR xcache_Entry_descriptor = {
  offsetof (XASL_CACHE_ENTRY, stack),
  offsetof (XASL_CACHE_ENTRY, next),
  offsetof (XASL_CACHE_ENTRY, del_id),
  offsetof (XASL_CACHE_ENTRY, xasl_id),
  0,				/* No mutex. */

  /* using mutex? */
  LF_EM_NOT_USING_MUTEX,

  xcache_entry_alloc,
  xcache_entry_free,
  xcache_entry_init,
  xcache_entry_uninit,
  xcache_copy_key,
  xcache_compare_key,
  xcache_hash_key,
  NULL,				/* duplicates not accepted. */
};

#define XCACHE_ATOMIC_CAS_CACHE_FLAG(xid, oldcf, newcf) (ATOMIC_CAS_32 (&(xid)->cache_flag, oldcf, newcf))

/* Cleanup */
#define XCACHE_CLEANUP_RATIO 0.2
#define XCACHE_CLEANUP_MIN_NUM_ENTRIES 20
#define XCACHE_CLEANUP_NUM_ENTRIES(capacity) \
  (MAX ((int) (2 * XCACHE_CLEANUP_RATIO * (capacity)), XCACHE_CLEANUP_MIN_NUM_ENTRIES))


/* Recompile threshold */
#define XCACHE_RT_TIMEDIFF_IN_SEC	360	/* 10 minutes */
#define XCACHE_RT_MAX_THRESHOLD		10000	/* 10k pages */
#define XCACHE_RT_FACTOR		10	/* 10x or 0.1x cardinal change */

/* Logging macro's */
#define xcache_check_logging() (xcache_Log = prm_get_bool_value (PRM_ID_XASL_CACHE_LOGGING))
#define xcache_log(...) if (xcache_Log) _er_log_debug (ARG_FILE_LINE, "XASL CACHE: " __VA_ARGS__)
#define xcache_log_error(...) if (xcache_Log) _er_log_debug (ARG_FILE_LINE, "XASL CACHE ERROR: " __VA_ARGS__)

#define XCACHE_LOG_TRAN_TEXT		  "\t tran = %d \n"
#define XCACHE_LOG_TRAN_ARGS(thrd) LOG_FIND_THREAD_TRAN_INDEX (thrd)

#define XCACHE_LOG_ERROR_TEXT		  "\t error_code = %d \n"

#define XCACHE_LOG_ENTRY_PTR_TEXT	  "\t\t entry ptr = %p \n"

#define XCACHE_LOG_SHA1_TEXT		  "\t\t\t sha1 = %08x | %08x | %08x | %08x | %08x \n"
#define XCACHE_LOG_SHA1_ARGS(sha1) SHA1_AS_ARGS (sha1)

#define XCACHE_LOG_TIME_STORED_TEXT	  "\t\t\t time stored = %d sec, %d usec \n"
#define XCACHE_LOG_EXEINFO_TEXT		  "\t\t\t user text = %s \n"					  \
					  "\t\t\t plan text = %s \n"					  \
					  "\t\t\t hash text = %s \n"
#define XCACHE_LOG_CLONE		  "\t\t\t xasl = %p \n"						  \
					  "\t\t\t xasl_buf = %p \n"

#define XCACHE_LOG_XASL_ID_TEXT(msg)									  \
  "\t\t " msg ": \n"											  \
  XCACHE_LOG_SHA1_TEXT											  \
  XCACHE_LOG_TIME_STORED_TEXT
#define XCACHE_LOG_XASL_ID_ARGS(xid)									  \
  SHA1_AS_ARGS (&(xid)->sha1),										  \
  CACHE_TIME_AS_ARGS (&(xid)->time_stored)

#define XCACHE_LOG_ENTRY_TEXT(msg)	 								  \
  "\t " msg ": \n"											  \
  XCACHE_LOG_ENTRY_PTR_TEXT										  \
  XCACHE_LOG_XASL_ID_TEXT ("xasl_id")									  \
  "\t\t sql_info: \n"											  \
  XCACHE_LOG_EXEINFO_TEXT										  \
  "\t\t n_oids = %d \n"
#define XCACHE_LOG_ENTRY_ARGS(xent)									  \
  (xent),												  \
  XCACHE_LOG_XASL_ID_ARGS (&(xent)->xasl_id),								  \
  EXEINFO_AS_ARGS(&(xent)->sql_info),									  \
  (xent)->n_related_objects
#define XCACHE_LOG_CLONE_ARGS(xclone) XASL_CLONE_AS_ARGS (xclone)

#define XCACHE_LOG_OBJECT_TEXT		  "\t\t\t oid = %d|%d|%d \n"					  \
					  "\t\t\t lock = %s \n"						  \
					  "\t\t\t tcard = %d \n"
#define XCACHE_LOG_ENTRY_OBJECT_TEXT(msg)								  \
  "\t\t " msg ": \n"											  \
  XCACHE_LOG_OBJECT_TEXT
#define XCACHE_LOG_ENTRY_OBJECT_ARGS(xent, oidx)							  \
  OID_AS_ARGS (&(xent)->related_objects[oidx].oid),							  \
  LOCK_TO_LOCKMODE_STRING ((xent)->related_objects[oidx].lock),						  \
  (xent)->related_objects[oidx].tcard

static bool xcache_entry_mark_deleted (THREAD_ENTRY * thread_p, XASL_CACHE_ENTRY * xcache_entry);
static void xcache_clone_decache (THREAD_ENTRY * thread_p, XASL_CLONE * xclone);
static void xcache_cleanup (THREAD_ENTRY * thread_p);
static BH_CMP_RESULT xcache_compare_cleanup_candidates (const void *left, const void *right, BH_CMP_ARG ignore_arg);
static bool xcache_check_recompilation_threshold (THREAD_ENTRY * thread_p, XASL_CACHE_ENTRY * xcache_entry);
static void xcache_invalidate_entries (THREAD_ENTRY * thread_p, bool (*invalidate_check) (XASL_CACHE_ENTRY *, void *),
				       void *arg);
static bool xcache_entry_is_related_to_oid (XASL_CACHE_ENTRY * xcache_entry, void *arg);
static XCACHE_CLEANUP_REASON xcache_need_cleanup (void);

/*
 * xcache_initialize () - Initialize XASL cache.
 *
 * return	 : Error Code.
 * thread_p (in) : Thread entry.
 */
int
xcache_initialize (THREAD_ENTRY * thread_p)
{
  int error_code = NO_ERROR;
  HL_HEAPID save_heapid;

  xcache_Enabled = false;

  xcache_check_logging ();

  xcache_Soft_capacity = prm_get_integer_value (PRM_ID_XASL_CACHE_MAX_ENTRIES);
  xcache_Time_threshold = prm_get_integer_value (PRM_ID_XASL_CACHE_TIME_THRESHOLD_IN_MINUTES) * 60;

  if (xcache_Soft_capacity <= 0)
    {
      xcache_log ("disabled.\n");
      return NO_ERROR;
    }

  xcache_Max_clones = prm_get_integer_value (PRM_ID_XASL_CACHE_MAX_CLONES);

  error_code = lf_freelist_init (&xcache_Ht_freelist, 1, xcache_Soft_capacity, &xcache_Entry_descriptor, &xcache_Ts);
  if (error_code != NO_ERROR)
    {
      xcache_log_error ("could not init freelist.\n");
      ASSERT_ERROR ();
      return error_code;
    }

  error_code = lf_hash_init (&xcache_Ht, &xcache_Ht_freelist, xcache_Soft_capacity, &xcache_Entry_descriptor);
  if (error_code != NO_ERROR)
    {
      lf_freelist_destroy (&xcache_Ht_freelist);
      xcache_log_error ("could not init hash table.\n");
      ASSERT_ERROR ();
      return error_code;
    }

  /* Use global heap */
  save_heapid = db_change_private_heap (thread_p, 0);
  xcache_Cleanup_flag = 0;
  xcache_Cleanup_bh = bh_create (thread_p, XCACHE_CLEANUP_NUM_ENTRIES (xcache_Soft_capacity),
				 sizeof (XCACHE_CLEANUP_CANDIDATE), xcache_compare_cleanup_candidates, NULL);
  (void) db_change_private_heap (thread_p, save_heapid);
  if (xcache_Cleanup_bh == NULL)
    {
      lf_freelist_destroy (&xcache_Ht_freelist);
      lf_hash_destroy (&xcache_Ht);
      xcache_log_error ("could not init hash table.\n");
      ASSERT_ERROR_AND_SET (error_code);
      return error_code;
    }

  xcache_Cleanup_array = (XCACHE_CLEANUP_CANDIDATE *) malloc (xcache_Soft_capacity * sizeof (XCACHE_CLEANUP_CANDIDATE));
  if (xcache_Cleanup_array == NULL)
    {
      er_set (ER_ERROR_SEVERITY, ARG_FILE_LINE, ER_OUT_OF_VIRTUAL_MEMORY, 1,
	      xcache_Soft_capacity * sizeof (XCACHE_CLEANUP_CANDIDATE));
      error_code = ER_OUT_OF_VIRTUAL_MEMORY;
      return error_code;
    }

  /* set last_cleaned_time as current */
  gettimeofday (&xcache_Last_cleaned_time, NULL);

  xcache_log ("init successful.\n");

  xcache_Enabled = true;
  return NO_ERROR;
}

/*
 * xcache_finalize () - Finalize XASL cache.
 *
 * return	     : Void.
 * thread_entry (in) : Thread entry.
 */
void
xcache_finalize (THREAD_ENTRY * thread_p)
{
  HL_HEAPID save_heapid;

  if (!xcache_Enabled)
    {
      return;
    }

  xcache_check_logging ();
  xcache_log ("finalize.\n");

  lf_freelist_destroy (&xcache_Ht_freelist);
  lf_hash_destroy (&xcache_Ht);

  /* Use global heap */
  save_heapid = db_change_private_heap (thread_p, 0);
  if (xcache_Cleanup_bh != NULL)
    {
      bh_destroy (thread_p, xcache_Cleanup_bh);
      xcache_Cleanup_bh = NULL;
    }
  (void) db_change_private_heap (thread_p, save_heapid);

  xcache_Enabled = false;
}

/*
 * xcache_entry_alloc () - Allocate an XASL cache entry.
 *
 * return : Pointer to allocated memory.
 */
static void *
xcache_entry_alloc (void)
{
  XASL_CACHE_ENTRY *xcache_entry = (XASL_CACHE_ENTRY *) malloc (sizeof (XASL_CACHE_ENTRY));
  if (xcache_entry == NULL)
    {
      return NULL;
    }
  xcache_entry->cache_clones = &xcache_entry->one_clone;
  xcache_entry->one_clone.xasl = NULL;
  xcache_entry->one_clone.xasl_buf = NULL;
  xcache_entry->cache_clones_capacity = 1;
  xcache_entry->n_cache_clones = 0;
  pthread_mutex_init (&xcache_entry->cache_clones_mutex, NULL);
  return xcache_entry;
}

/*
 * xcache_entry_free () - Free an XASL cache entry.
 *
 * return     : NO_ERROR.
 * entry (in) : XASL cache entry pointer.
 */
static int
xcache_entry_free (void *entry)
{
  XASL_CACHE_ENTRY *xcache_entry = (XASL_CACHE_ENTRY *) entry;

  if (xcache_entry->cache_clones != &xcache_entry->one_clone)
    {
      /* Should be already freed? */
      assert (false);
      free (xcache_entry->cache_clones);
    }
  pthread_mutex_destroy (&xcache_entry->cache_clones_mutex);
  free (entry);
  return NO_ERROR;
}

/*
 * xcache_entry_init () - Initialize new XASL cache entry.
 *
 * return     : NO_ERROR.
 * entry (in) : XASL cache entry pointer.
 */
static int
xcache_entry_init (void *entry)
{
  XASL_CACHE_ENTRY *xcache_entry = XCACHE_PTR_TO_ENTRY (entry);
  /* Add here if anything should be initialized. */
  xcache_entry->related_objects = NULL;
  xcache_entry->ref_count = 0;

  xcache_entry->sql_info.sql_hash_text = NULL;
  xcache_entry->sql_info.sql_user_text = NULL;
  xcache_entry->sql_info.sql_plan_text = NULL;

  XASL_ID_SET_NULL (&xcache_entry->xasl_id);
  xcache_entry->stream.xasl_id = NULL;
  xcache_entry->stream.xasl_stream_ = NULL;

  xcache_entry->free_data_on_uninit = false;
  xcache_entry->initialized = true;

  assert (xcache_entry->n_cache_clones == 0);
  return NO_ERROR;
}

/*
 * xcache_entry_uninit () - Uninitialize XASL cache entry.
 *
 * return     : NO_ERROR.
 * entry (in) : XASL cache entry pointer.
 */
static int
xcache_entry_uninit (void *entry)
{
  XASL_CACHE_ENTRY *xcache_entry = XCACHE_PTR_TO_ENTRY (entry);
  THREAD_ENTRY *thread_p = thread_get_thread_entry_info ();

  /* 1. not fixed
   * 2. or was deleted
   * 3. or was claimed & retired immediately. */
  assert ((xcache_entry->xasl_id.cache_flag & XCACHE_ENTRY_FIX_COUNT_MASK) == 0
	  || (xcache_entry->xasl_id.cache_flag & XCACHE_ENTRY_MARK_DELETED)
	  || ((xcache_entry->xasl_id.cache_flag & XCACHE_ENTRY_FIX_COUNT_MASK) == 1
	      && !xcache_entry->free_data_on_uninit));

  if (!xcache_entry->initialized)
    {
      /* Already uninitialized? */
      assert (false);
      return NO_ERROR;
    }

  if (xcache_entry->free_data_on_uninit)
    {
      xcache_log ("uninit an entry from cache and free its data: \n"
		  XCACHE_LOG_ENTRY_TEXT ("xasl cache entry") XCACHE_LOG_TRAN_TEXT,
		  XCACHE_LOG_ENTRY_ARGS (xcache_entry), XCACHE_LOG_TRAN_ARGS (thread_p));

      if (xcache_entry->related_objects != NULL)
	{
	  free_and_init (xcache_entry->related_objects);
	}

      if (xcache_entry->sql_info.sql_hash_text != NULL)
	{
	  free_and_init (xcache_entry->sql_info.sql_hash_text);
	}

      XASL_ID_SET_NULL (&xcache_entry->xasl_id);

      /* Free XASL clones. */
      assert (xcache_entry->n_cache_clones == 0
	      || (xcache_Max_clones > 0 && xcache_entry->n_cache_clones <= xcache_Max_clones));
      assert (xcache_entry->n_cache_clones == 0 || xcache_entry->cache_clones != NULL);
      while (xcache_entry->n_cache_clones > 0)
	{
	  xcache_clone_decache (thread_p, &xcache_entry->cache_clones[--xcache_entry->n_cache_clones]);
	}
      if (xcache_entry->cache_clones != &xcache_entry->one_clone)
	{
	  /* Free cache clones. */
	  assert (xcache_entry->cache_clones_capacity > 0);
	  free (xcache_entry->cache_clones);
	  xcache_entry->cache_clones = &xcache_entry->one_clone;
	  xcache_entry->one_clone.xasl = NULL;
	  xcache_entry->one_clone.xasl_buf = NULL;
	  xcache_entry->cache_clones_capacity = 1;
	}
      if (xcache_entry->stream.xasl_stream_ != NULL)
	{
	  free_and_init (xcache_entry->stream.xasl_stream_);
	}
    }
  else
    {
      xcache_log ("uninit an entry without freeing its data: \n"
		  XCACHE_LOG_ENTRY_TEXT ("xasl cache entry") XCACHE_LOG_TRAN_TEXT,
		  XCACHE_LOG_ENTRY_ARGS (xcache_entry), XCACHE_LOG_TRAN_ARGS (thread_p));
      xcache_entry->related_objects = NULL;
      xcache_entry->sql_info.sql_hash_text = NULL;
      xcache_entry->sql_info.sql_plan_text = NULL;
      xcache_entry->sql_info.sql_user_text = NULL;
      XASL_ID_SET_NULL (&xcache_entry->xasl_id);

      assert (xcache_entry->n_cache_clones == 0);
    }
  xcache_entry->initialized = false;
  return NO_ERROR;
}

/*
 * xcache_copy_key () - Dummy copy key function; XASL cache entry and its key are initialized before being inserted.
 *
 * return    : NO_ERROR.
 * src (in)  : Dummy key source.
 * dest (in) : Dummy key destination.
 */
static int
xcache_copy_key (void *src, void *dest)
{
  /* Key is already set before insert. */
  XASL_ID *xid = (XASL_ID *) dest;
  THREAD_ENTRY *thread_p = NULL;

#if !defined (NDEBUG)
  assert (xid->cache_flag == 1);	/* One reader, no flags. */
#endif /* !NDEBUG */

  xcache_log ("dummy copy key call: \n"
	      XCACHE_LOG_XASL_ID_TEXT ("key") XCACHE_LOG_TRAN_TEXT,
	      XCACHE_LOG_XASL_ID_ARGS (xid), XCACHE_LOG_TRAN_ARGS (thread_p));

  return NO_ERROR;
}

/*
 * xcache_compare_key () - XASL hash compare key function.
 *
 * return    : 0 for match, != 0 for no match.
 * key1 (in) : Lookup key.
 * key2 (in) : Entry key.
 */
static int
xcache_compare_key (void *key1, void *key2)
{
  XASL_ID *lookup_key = XCACHE_PTR_TO_KEY (key1);
  XASL_ID *entry_key = XCACHE_PTR_TO_KEY (key2);
  INT32 cache_flag;
  THREAD_ENTRY *thread_p = NULL;

  /* Compare key algorithm depends on sha1 and cache flags.
   * SHA-1 is generated hash based on query hash text.
   * If SHA-1 does not match, the entry does not belong to the same query (so clearly no match).
   *
   * Even if SHA-1 hash matches, the cache flags can still invalidate the entry.
   * 1. If this is a cleanup lookup, the entry must be unfixed and unmarked (its cache_flag must be 0). Successful
   *    cleanup can occur if cache-flag is CASed to XCACHE_ENTRY_MARK_DELETED.
   * 2. Marked deleted entry can only be found with the scope of deleting entry (the lookup key must also be marked as
   *    deleted.
   * 3. Was recompiled entry can never be found. They are followed by another entry with similar SHA-1 which will can
   *    be found.
   * 4. To be recompiled entry cannot be found by its recompiler - lookup key is marked as skip to be recompiled.
   * 5. When all previous flags do not invalidate entry, the thread looking for entry must also increment fix count.
   *    Incrementing fix count can fail if concurrent thread mark entry as deleted.
   */

  if (SHA1Compare (&lookup_key->sha1, &entry_key->sha1) != 0)
    {
      /* Not the same query. */

      xcache_log ("compare keys: sha1 mismatch\n"
		  "\t\t lookup key: \n" XCACHE_LOG_SHA1_TEXT
		  "\t\t  entry key: \n" XCACHE_LOG_SHA1_TEXT
		  XCACHE_LOG_TRAN_TEXT,
		  XCACHE_LOG_SHA1_ARGS (&lookup_key->sha1),
		  XCACHE_LOG_SHA1_ARGS (&entry_key->sha1), XCACHE_LOG_TRAN_ARGS (thread_p));
      return -1;
    }
  /* SHA-1 hash matched. */
  /* Now we matched XASL_ID. */

  if (lookup_key->cache_flag == XCACHE_ENTRY_CLEANUP)
    {
      /* Lookup for cleaning the entry from hash. The entry must not be fixed by another and must not have any
       * flags. */
      if (XCACHE_ATOMIC_CAS_CACHE_FLAG (entry_key, 0, XCACHE_ENTRY_DELETED_BY_ME))
	{
	  /* Successfully marked for delete. */
	  xcache_log ("compare keys: found for cleanup\n"
		      "\t\t lookup key: \n" XCACHE_LOG_SHA1_TEXT
		      "\t\t  entry key: \n" XCACHE_LOG_SHA1_TEXT
		      XCACHE_LOG_TRAN_TEXT,
		      XCACHE_LOG_SHA1_ARGS (&lookup_key->sha1),
		      XCACHE_LOG_SHA1_ARGS (&entry_key->sha1), XCACHE_LOG_TRAN_ARGS (thread_p));
	  return 0;
	}
      else
	{
	  /* Entry was fixed or had another flag set. */
	  xcache_log ("compare keys: failed to cleanup\n"
		      "\t\t lookup key: \n" XCACHE_LOG_SHA1_TEXT
		      "\t\t  entry key: \n" XCACHE_LOG_SHA1_TEXT
		      XCACHE_LOG_TRAN_TEXT,
		      XCACHE_LOG_SHA1_ARGS (&lookup_key->sha1),
		      XCACHE_LOG_SHA1_ARGS (&entry_key->sha1), XCACHE_LOG_TRAN_ARGS (thread_p));
	  return -1;
	}
    }

  if (lookup_key->cache_flag & XCACHE_ENTRY_MARK_DELETED)
    {
      /* we may have multiple threads trying to delete multiple entries at once. each entry is marked with a different
       * flag so each thread knows what entry to delete. */
      if (entry_key->cache_flag == XCACHE_ENTRY_DELETED_BY_ME)
	{
	  /* The deleter found its entry. */
	  xcache_log ("compare keys: found for delete\n"
		      "\t\t lookup key: \n" XCACHE_LOG_SHA1_TEXT
		      "\t\t  entry key: \n" XCACHE_LOG_SHA1_TEXT
		      XCACHE_LOG_TRAN_TEXT,
		      XCACHE_LOG_SHA1_ARGS (&lookup_key->sha1),
		      XCACHE_LOG_SHA1_ARGS (&entry_key->sha1), XCACHE_LOG_TRAN_ARGS (thread_p));
	  return 0;
	}
      else
	{
	  /* This is not the deleter. Ignore this entry - it will be removed from hash. */
	  xcache_log ("compare keys: skip not deleted\n"
		      "\t\t lookup key: \n" XCACHE_LOG_SHA1_TEXT
		      "\t\t  entry key: \n" XCACHE_LOG_SHA1_TEXT
		      XCACHE_LOG_TRAN_TEXT,
		      XCACHE_LOG_SHA1_ARGS (&lookup_key->sha1),
		      XCACHE_LOG_SHA1_ARGS (&entry_key->sha1), XCACHE_LOG_TRAN_ARGS (thread_p));
	  return -1;
	}
    }

  /* try to fix entry */
  do
    {
      cache_flag = entry_key->cache_flag;
      if (cache_flag & XCACHE_ENTRY_MARK_DELETED)
	{
	  /* deleted */
	  xcache_log ("compare keys: skip deleted\n"
		      "\t\t lookup key: \n" XCACHE_LOG_SHA1_TEXT
		      "\t\t  entry key: \n" XCACHE_LOG_SHA1_TEXT
		      XCACHE_LOG_TRAN_TEXT,
		      XCACHE_LOG_SHA1_ARGS (&lookup_key->sha1),
		      XCACHE_LOG_SHA1_ARGS (&entry_key->sha1), XCACHE_LOG_TRAN_ARGS (thread_p));
	  return -1;
	}
      if (cache_flag & XCACHE_ENTRY_WAS_RECOMPILED)
	{
	  xcache_log ("compare keys: skip recompiled\n"
		      "\t\t lookup key: \n" XCACHE_LOG_SHA1_TEXT
		      "\t\t  entry key: \n" XCACHE_LOG_SHA1_TEXT
		      XCACHE_LOG_TRAN_TEXT,
		      XCACHE_LOG_SHA1_ARGS (&lookup_key->sha1),
		      XCACHE_LOG_SHA1_ARGS (&entry_key->sha1), XCACHE_LOG_TRAN_ARGS (thread_p));
	  return -1;
	}
      if ((cache_flag & XCACHE_ENTRY_TO_BE_RECOMPILED) && (lookup_key->cache_flag & XCACHE_ENTRY_SKIP_TO_BE_RECOMPILED))
	{
	  /* We are trying to insert a new entry to replace the entry to be recompiled. Skip this. */
	  xcache_log ("compare keys: skip to be recompiled\n"
		      "\t\t lookup key: \n" XCACHE_LOG_SHA1_TEXT
		      "\t\t  entry key: \n" XCACHE_LOG_SHA1_TEXT
		      XCACHE_LOG_TRAN_TEXT,
		      XCACHE_LOG_SHA1_ARGS (&lookup_key->sha1),
		      XCACHE_LOG_SHA1_ARGS (&entry_key->sha1), XCACHE_LOG_TRAN_ARGS (thread_p));
	  return -1;
	}
    }
  while (!XCACHE_ATOMIC_CAS_CACHE_FLAG (entry_key, cache_flag, cache_flag + 1));

  /* Successfully marked as reader. */
  XCACHE_STAT_INC (fix);

  xcache_log ("compare keys: key matched and fixed\n"
	      "\t\t lookup key: \n" XCACHE_LOG_SHA1_TEXT
	      "\t\t  entry key: \n" XCACHE_LOG_SHA1_TEXT
	      XCACHE_LOG_TRAN_TEXT,
	      XCACHE_LOG_SHA1_ARGS (&lookup_key->sha1),
	      XCACHE_LOG_SHA1_ARGS (&entry_key->sha1), XCACHE_LOG_TRAN_ARGS (thread_p));
  return 0;
}

/*
 * xcache_hash_key () - Hash index based on key SHA-1.
 *
 * return		: Hash index.
 * key (in)	        : Key value.
 * hash_table_size (in) : Hash size.
 */
static unsigned int
xcache_hash_key (void *key, int hash_table_size)
{
  XASL_ID *xasl_id = XCACHE_PTR_TO_KEY (key);
  unsigned int hash_index = ((unsigned int) xasl_id->sha1.h[0]) % hash_table_size;

  xcache_log ("hash index: \n"
	      XCACHE_LOG_SHA1_TEXT
	      "\t\t hash index value = %d \n"
	      XCACHE_LOG_TRAN_TEXT,
	      XCACHE_LOG_SHA1_ARGS (&xasl_id->sha1),
	      hash_index, XCACHE_LOG_TRAN_ARGS (thread_get_thread_entry_info ()));

  return hash_index;
}

/*
 * xcache_find_sha1 () - Lookup XASL cache by SHA-1.
 *
 * return	      : Error code.
 * thread_p (in)      : Thread entry.
 * sha1 (in)	      : SHA-1 hash.
 * xcache_entry (out) : XASL cache entry if found.
 * rt_check (out)     : True if recompile is needed (due to recompile threshold).
 */
int
xcache_find_sha1 (THREAD_ENTRY * thread_p, const SHA1Hash * sha1, XASL_CACHE_ENTRY ** xcache_entry, bool * rt_check)
{
  XASL_ID lookup_key;
  int error_code = NO_ERROR;
  LF_TRAN_ENTRY *t_entry = thread_get_tran_entry (thread_p, THREAD_TS_XCACHE);

  assert (xcache_entry != NULL && *xcache_entry == NULL);

  if (!xcache_Enabled)
    {
      return NO_ERROR;
    }

  xcache_check_logging ();

  XCACHE_STAT_INC (lookups);
  perfmon_inc_stat (thread_p, PSTAT_PC_NUM_LOOKUP);

  XASL_ID_SET_NULL (&lookup_key);
  lookup_key.sha1 = *sha1;

  error_code = lf_hash_find (t_entry, &xcache_Ht, &lookup_key, (void **) xcache_entry);
  if (error_code != NO_ERROR)
    {
      ASSERT_ERROR ();
      xcache_log_error ("error finding cache entry: \n"
			XCACHE_LOG_SHA1_TEXT XCACHE_LOG_ERROR_TEXT XCACHE_LOG_TRAN_TEXT,
			XCACHE_LOG_SHA1_ARGS (&lookup_key.sha1), error_code, XCACHE_LOG_TRAN_ARGS (thread_p));

      return error_code;
    }
  if (*xcache_entry == NULL)
    {
      /* No match! */
      XCACHE_STAT_INC (miss);
      perfmon_inc_stat (thread_p, PSTAT_PC_NUM_MISS);
      xcache_log ("could not find cache entry: \n"
		  XCACHE_LOG_SHA1_TEXT XCACHE_LOG_TRAN_TEXT,
		  XCACHE_LOG_SHA1_ARGS (&lookup_key.sha1), XCACHE_LOG_TRAN_ARGS (thread_p));

      return NO_ERROR;
    }
  /* Found a match. */
  /* We have incremented fix count, we don't need lf_tran anymore. */
  lf_tran_end_with_mb (t_entry);

  perfmon_inc_stat (thread_p, PSTAT_PC_NUM_HIT);
  XCACHE_STAT_INC (hits);

  assert (*xcache_entry != NULL);

  if (rt_check)
    {
      /* Check if query should be recompile. */
      *rt_check = xcache_check_recompilation_threshold (thread_p, *xcache_entry);
      if (*rt_check)
	{
	  /* We need to recompile. */
	  xcache_unfix (thread_p, *xcache_entry);
	  *xcache_entry = NULL;

	  return NO_ERROR;
	}
    }

  assert (*xcache_entry != NULL);
  xcache_log ("found cache entry by sha1: \n"
	      XCACHE_LOG_ENTRY_TEXT ("entry") XCACHE_LOG_TRAN_TEXT,
	      XCACHE_LOG_ENTRY_ARGS (*xcache_entry), XCACHE_LOG_TRAN_ARGS (thread_p));

  return NO_ERROR;
}

/*
 * xcache_find_xasl_id () - Find XASL cache entry by XASL_ID. Besides matching SHA-1, we have to match time_stored.
 *
 * return	      : NO_ERROR.
 * thread_p (in)      : Thread entry.
 * xid (in)	      : XASL_ID.
 * xcache_entry (out) : XASL cache entry if found.
 * xclone (out)	      : XASL_CLONE (obtained from cache or loaded).
 */
int
xcache_find_xasl_id (THREAD_ENTRY * thread_p, const XASL_ID * xid, XASL_CACHE_ENTRY ** xcache_entry,
		     XASL_CLONE * xclone)
{
  int error_code = NO_ERROR;
  HL_HEAPID save_heapid = 0;
  int oid_index;
  int lock_result;
  bool use_xasl_clone = false;

  assert (xid != NULL);
  assert (xcache_entry != NULL && *xcache_entry == NULL);
  assert (xclone != NULL);

  error_code = xcache_find_sha1 (thread_p, &xid->sha1, xcache_entry, NULL);
  if (error_code != NO_ERROR)
    {
      ASSERT_ERROR ();
      return error_code;
    }
  if (*xcache_entry == NULL)
    {
      /* No entry was found. */
      return NO_ERROR;
    }
  if ((*xcache_entry)->xasl_id.time_stored.sec != xid->time_stored.sec
      || (*xcache_entry)->xasl_id.time_stored.usec != xid->time_stored.usec)
    {
      /* We don't know if this XASL cache entry is good for us. We need to restart by recompiling. */
      xcache_log ("could not get cache entry because time_stored mismatch \n"
		  XCACHE_LOG_ENTRY_TEXT ("entry")
		  XCACHE_LOG_XASL_ID_TEXT ("lookup xasl_id")
		  XCACHE_LOG_TRAN_TEXT,
		  XCACHE_LOG_ENTRY_ARGS (*xcache_entry),
		  XCACHE_LOG_XASL_ID_ARGS (xid), XCACHE_LOG_TRAN_ARGS (thread_p));
      xcache_unfix (thread_p, *xcache_entry);
      *xcache_entry = NULL;

      /* TODO:
       * The one reason we cannot accept this cache entry is because one of the referenced classes might have suffered
       * a schema change. Or maybe a serial may have been altered, although I am not sure this can actually affect our
       * plan.
       * Instead of using time_stored, we could find another way to identify if an XASL cache entry is still usable.
       * Something that could detect if classes have been modified (and maybe serials).
       */

      return NO_ERROR;
    }
  else
    {
      xcache_log ("found cache entry by xasl_id: \n"
		  XCACHE_LOG_ENTRY_TEXT ("entry")
		  XCACHE_LOG_XASL_ID_TEXT ("lookup xasl_id")
		  XCACHE_LOG_TRAN_TEXT,
		  XCACHE_LOG_ENTRY_ARGS (*xcache_entry),
		  XCACHE_LOG_XASL_ID_ARGS (xid), XCACHE_LOG_TRAN_ARGS (thread_p));
    }

  assert ((*xcache_entry) != NULL);

  /* Get lock on all classes in xasl cache entry. */
  /* The reason we need to do the locking here is to confirm the entry validity. Without the locks, we cannot guarantee
   * the entry will remain valid (somebody holding SCH_M_LOCK may invalidate it). Moreover, in most cases, the
   * transaction did not have locks up to this point (because it executes a prepared query).
   * So, we have to get all locks and then check the entry validity.
   */
  for (oid_index = 0; oid_index < (*xcache_entry)->n_related_objects; oid_index++)
    {
      if ((*xcache_entry)->related_objects[oid_index].lock <= NULL_LOCK)
	{
	  /* No lock. */
	  continue;
	}
      lock_result =
	lock_scan (thread_p, &(*xcache_entry)->related_objects[oid_index].oid, LK_UNCOND_LOCK,
		   (*xcache_entry)->related_objects[oid_index].lock);
      if (lock_result != LK_GRANTED)
	{
	  ASSERT_ERROR_AND_SET (error_code);
	  xcache_unfix (thread_p, *xcache_entry);
	  *xcache_entry = NULL;
	  xcache_log ("could not get cache entry because lock on oid failed: \n"
		      XCACHE_LOG_ENTRY_TEXT ("entry")
		      XCACHE_LOG_ENTRY_OBJECT_TEXT ("object that could not be locked")
		      XCACHE_LOG_TRAN_TEXT,
		      XCACHE_LOG_ENTRY_ARGS (*xcache_entry),
		      XCACHE_LOG_ENTRY_OBJECT_ARGS (*xcache_entry, oid_index), XCACHE_LOG_TRAN_ARGS (thread_p));

	  return error_code;
	}
    }

  /* Check the entry is still valid.  Uses atomic to prevent any code reordering */
  if (ATOMIC_INC_32 (&((*xcache_entry)->xasl_id.cache_flag), 0) & XCACHE_ENTRY_MARK_DELETED)
    {
      /* Someone has marked entry as deleted. */
      xcache_log ("could not get cache entry because it was deleted until locked: \n"
		  XCACHE_LOG_ENTRY_TEXT ("entry") XCACHE_LOG_TRAN_TEXT,
		  XCACHE_LOG_ENTRY_ARGS (*xcache_entry), XCACHE_LOG_TRAN_ARGS (thread_p));

      xcache_unfix (thread_p, *xcache_entry);
      *xcache_entry = NULL;
      return NO_ERROR;
    }

  assert ((*xcache_entry) != NULL);

  if (xcache_uses_clones ())
    {
      use_xasl_clone = true;
      /* Try to fetch a cached clone. */
      if ((*xcache_entry)->cache_clones == NULL)
	{
	  assert_release (false);
	  /* Fall through. */
	}
      else
	{
	  (void) pthread_mutex_lock (&(*xcache_entry)->cache_clones_mutex);
	  assert ((*xcache_entry)->n_cache_clones <= xcache_Max_clones);
	  if ((*xcache_entry)->n_cache_clones > 0)
	    {
	      /* A clone is available. */
	      *xclone = (*xcache_entry)->cache_clones[--(*xcache_entry)->n_cache_clones];
	      (void) pthread_mutex_unlock (&(*xcache_entry)->cache_clones_mutex);

	      assert (xclone->xasl != NULL && xclone->xasl_buf != NULL);

	      xcache_log ("found cached clone: \n"
			  XCACHE_LOG_ENTRY_TEXT ("entry")
			  XCACHE_LOG_XASL_ID_TEXT ("lookup xasl_id")
			  XCACHE_LOG_CLONE
			  XCACHE_LOG_TRAN_TEXT,
			  XCACHE_LOG_ENTRY_ARGS (*xcache_entry),
			  XCACHE_LOG_XASL_ID_ARGS (xid),
			  XCACHE_LOG_CLONE_ARGS (xclone), XCACHE_LOG_TRAN_ARGS (thread_p));
	      return NO_ERROR;
	    }
	  (void) pthread_mutex_unlock (&(*xcache_entry)->cache_clones_mutex);
	}
      /* Clone not found. */
      /* When clones are activated, we use global heap to generate the XASL's; this way, other threads can use the
       * clone. */
      save_heapid = db_change_private_heap (thread_p, 0);
    }
  error_code =
    stx_map_stream_to_xasl (thread_p, &xclone->xasl, use_xasl_clone, (*xcache_entry)->stream.xasl_stream_,
			    (*xcache_entry)->stream.xasl_stream_size, &xclone->xasl_buf);
  if (save_heapid != 0)
    {
      /* Restore heap id. */
      (void) db_change_private_heap (thread_p, save_heapid);
    }
  if (error_code != NO_ERROR)
    {
      ASSERT_ERROR ();
      assert (xclone->xasl == NULL && xclone->xasl_buf == NULL);
      xcache_unfix (thread_p, *xcache_entry);
      *xcache_entry = NULL;

      xcache_log_error ("could not load XASL tree and buffer: \n"
			XCACHE_LOG_XASL_ID_TEXT ("xasl_id") XCACHE_LOG_TRAN_TEXT,
			XCACHE_LOG_XASL_ID_ARGS (xid), XCACHE_LOG_TRAN_ARGS (thread_p));

      return error_code;
    }
  assert (xclone->xasl != NULL && xclone->xasl_buf != NULL);

  xcache_log ("loaded xasl clone: \n"
	      XCACHE_LOG_ENTRY_TEXT ("entry")
	      XCACHE_LOG_XASL_ID_TEXT ("lookup xasl_id")
	      XCACHE_LOG_CLONE
	      XCACHE_LOG_TRAN_TEXT,
	      XCACHE_LOG_ENTRY_ARGS (*xcache_entry),
	      XCACHE_LOG_XASL_ID_ARGS (xid), XCACHE_LOG_CLONE_ARGS (xclone), XCACHE_LOG_TRAN_ARGS (thread_p));

  return NO_ERROR;
}

/*
 * xcache_unfix () - Unfix XASL cache entry by decrementing fix count in cache flag. If we are last to use entry
 *		     remove it from hash.
 *
 * return	         : Void.
 * thread_p (in)         : Thread entry.
 * xcache_entry (in/out) : XASL cache entry.
 */
void
xcache_unfix (THREAD_ENTRY * thread_p, XASL_CACHE_ENTRY * xcache_entry)
{
  INT32 cache_flag = 0;
  INT32 new_cache_flag = 0;
  LF_TRAN_ENTRY *t_entry = thread_get_tran_entry (thread_p, THREAD_TS_XCACHE);
  int error_code = NO_ERROR;
  int success = 0;
  struct timeval time_last_used;

  assert (xcache_entry != NULL);
  assert (xcache_Enabled);

  /* Mark last used. We need to do an atomic operation here. We cannot set both tv_sec and tv_usec and we don't have to.
   * Setting tv_sec is enough.
   */
  (void) gettimeofday (&time_last_used, NULL);
  ATOMIC_TAS (&xcache_entry->time_last_used.tv_sec, time_last_used.tv_sec);

  XCACHE_STAT_INC (unfix);
  ATOMIC_INC_64 (&xcache_entry->ref_count, 1);

  /* Decrement the number of users. */
  do
    {
      cache_flag = xcache_entry->xasl_id.cache_flag;
      new_cache_flag = cache_flag;

      /* There should be at least one fix. */
      assert ((new_cache_flag & XCACHE_ENTRY_FIX_COUNT_MASK) != 0);

      /* Unfix */
      new_cache_flag = cache_flag - 1;
      if (new_cache_flag == XCACHE_ENTRY_TO_BE_RECOMPILED)
	{
	  /* We are the last to have fixed to be recompiled entry. This is an invalid state.
	   * The recompiler should set the entry as "was recompiled" before unfixing it!
	   */
	  assert (false);
	  xcache_log_error ("unexpected cache_flag = XCACHE_ENTRY_TO_BE_RECOMPILED on unfix: \n"
			    XCACHE_LOG_ENTRY_TEXT ("invalid entry") XCACHE_LOG_TRAN_TEXT,
			    XCACHE_LOG_ENTRY_ARGS (xcache_entry), XCACHE_LOG_TRAN_ARGS (thread_p));
	  /* Delete the entry. */
	  new_cache_flag = XCACHE_ENTRY_MARK_DELETED;
	}
      else if (new_cache_flag == XCACHE_ENTRY_MARK_DELETED)
	{
	  /* If entry is marked as deleted and we are the last thread to have fixed this entry, we must remove it. */
	}
      else if (new_cache_flag == XCACHE_ENTRY_WAS_RECOMPILED)
	{
	  /* This the last thread to have fixed the entry and we should mark it as deleted and remove it. */
	  new_cache_flag = XCACHE_ENTRY_MARK_DELETED;
	}

      if (new_cache_flag == XCACHE_ENTRY_MARK_DELETED)
	{
	  /* we need to mark entry so only me can delete it */
	  new_cache_flag = XCACHE_ENTRY_DELETED_BY_ME;
	}
    }
  while (!XCACHE_ATOMIC_CAS_CACHE_FLAG (&xcache_entry->xasl_id, cache_flag, new_cache_flag));

  xcache_log ("unfix entry: \n"
	      XCACHE_LOG_ENTRY_TEXT ("entry") XCACHE_LOG_TRAN_TEXT,
	      XCACHE_LOG_ENTRY_ARGS (xcache_entry), XCACHE_LOG_TRAN_ARGS (thread_p));

  if (new_cache_flag == XCACHE_ENTRY_DELETED_BY_ME)
    {
      /* I am last user after object was marked as deleted. */
      xcache_log ("delete entry from hash after unfix: \n"
		  XCACHE_LOG_ENTRY_TEXT ("entry") XCACHE_LOG_TRAN_TEXT,
		  XCACHE_LOG_ENTRY_ARGS (xcache_entry), XCACHE_LOG_TRAN_ARGS (thread_p));
      /* No need to acquire the clone mutex, since I'm the unique user. */
      while (xcache_entry->n_cache_clones > 0)
	{
	  xcache_clone_decache (thread_p, &xcache_entry->cache_clones[--xcache_entry->n_cache_clones]);
	}

      error_code = lf_hash_delete (t_entry, &xcache_Ht, &xcache_entry->xasl_id, &success);
      if (error_code != NO_ERROR)
	{
	  /* Errors are not expected. */
	  assert (false);
	  return;
	}
      if (success == 0)
	{
	  /* Failure is not expected. */
	  assert (false);
	  er_set (ER_ERROR_SEVERITY, ARG_FILE_LINE, ER_GENERIC_ERROR, 0);
	  return;
	}
    }
}

/*
 * xcache_entry_mark_deleted () - Mark XASL cache entry for delete.
 *
 * return	     : True if no one else is using the entry and can be removed from hash.
 * thread_p (in)     : Thread entry.
 * xcache_entry (in) : XASL cache entry.
 */
static bool
xcache_entry_mark_deleted (THREAD_ENTRY * thread_p, XASL_CACHE_ENTRY * xcache_entry)
{
  LF_TRAN_ENTRY *t_entry = thread_get_tran_entry (thread_p, THREAD_TS_XCACHE);
  INT32 cache_flag = 0;
  INT32 new_cache_flag;
  int error_code = NO_ERROR;
  int success = 0;

  /* Mark for delete. We must successfully set XCACHE_ENTRY_MARK_DELETED flag. */
  do
    {
      cache_flag = xcache_entry->xasl_id.cache_flag;
      if (cache_flag & XCACHE_ENTRY_MARK_DELETED)
	{
	  /* Cleanup could have marked this entry for delete. */
	  xcache_log ("tried to mark entry as deleted, but somebody else already marked it: \n"
		      XCACHE_LOG_ENTRY_TEXT ("entry") XCACHE_LOG_TRAN_TEXT,
		      XCACHE_LOG_ENTRY_ARGS (xcache_entry), XCACHE_LOG_TRAN_ARGS (thread_p));
	  return false;
	}
      if (cache_flag & XCACHE_ENTRY_TO_BE_RECOMPILED)
	{
	  /* Somebody is compiling the entry? I think the locks have been messed up. */
	  xcache_log_error ("tried to mark entry as deleted, but it was marked as to be recompiled: \n"
			    XCACHE_LOG_ENTRY_TEXT ("entry") XCACHE_LOG_TRAN_TEXT,
			    XCACHE_LOG_ENTRY_ARGS (xcache_entry), XCACHE_LOG_TRAN_ARGS (thread_p));
	  assert (false);
	  er_set (ER_ERROR_SEVERITY, ARG_FILE_LINE, ER_GENERIC_ERROR, 0);
	  return false;
	}

      new_cache_flag = cache_flag;
      if (new_cache_flag & XCACHE_ENTRY_WAS_RECOMPILED)
	{
	  /* This can happen. Somebody recompiled the entry and it was not (yet) removed. We will replace the flag
	   * with XCACHE_ENTRY_MARK_DELETED. */
	  new_cache_flag &= ~XCACHE_ENTRY_WAS_RECOMPILED;
	}
      new_cache_flag = new_cache_flag | XCACHE_ENTRY_MARK_DELETED;

      if (new_cache_flag == XCACHE_ENTRY_MARK_DELETED)
	{
	  new_cache_flag = XCACHE_ENTRY_DELETED_BY_ME;
	}
    }
  while (!XCACHE_ATOMIC_CAS_CACHE_FLAG (&xcache_entry->xasl_id, cache_flag, new_cache_flag));

  xcache_log ("marked entry as deleted: \n"
	      XCACHE_LOG_ENTRY_TEXT ("entry") XCACHE_LOG_TRAN_TEXT,
	      XCACHE_LOG_ENTRY_ARGS (xcache_entry), XCACHE_LOG_TRAN_ARGS (thread_p));

  XCACHE_STAT_INC (deletes);
  perfmon_inc_stat (thread_p, PSTAT_PC_NUM_DELETE);
  ATOMIC_INC_32 (&xcache_Entry_count, -1);

  /* The entry can be deleted if the only fixer is this transaction. */
  return (new_cache_flag == XCACHE_ENTRY_DELETED_BY_ME);
}

static XCACHE_CLEANUP_REASON
xcache_need_cleanup (void)
{
  struct timeval current_time;
  if (xcache_Soft_capacity < xcache_Entry_count)
    {
      return XCACHE_CLEANUP_FULL;
    }
  else
    {
      gettimeofday (&current_time, NULL);
      if (TIME_DIFF_SEC (current_time, xcache_Last_cleaned_time) > xcache_Time_threshold)
	{
	  return XCACHE_CLEANUP_TIMEOUT;
	}
    }

  return XCACHE_CLEANUP_NONE;
}

/*
 * xcache_insert () - Insert or recompile XASL cache entry.
 *
 * return	      : Error code.
 * thread_p (in)      : Thread entry.
 * context (in)	      : Compile context (sql_info & recompile_xasl).
 * stream (in)	      : XASL stream.
 * n_oid (in)	      : Related objects count.
 * class_oids (in)    : Related objects OID's.
 * class_locks (in)   : Related objects locks.
 * tcards (in)	      : Related objects cardinality.
 * xcache_entry (out) : XASL cache entry.
 */
int
xcache_insert (THREAD_ENTRY * thread_p, const COMPILE_CONTEXT * context, XASL_STREAM * stream,
	       int n_oid, const OID * class_oids, const int *class_locks, const int *tcards,
	       XASL_CACHE_ENTRY ** xcache_entry)
{
  int error_code = NO_ERROR;
  LF_TRAN_ENTRY *t_entry = thread_get_tran_entry (thread_p, THREAD_TS_XCACHE);
  int inserted = 0;
  XASL_ID xid;
  INT32 cache_flag;
  INT32 new_cache_flag;
  XASL_CACHE_ENTRY *to_be_recompiled = NULL;
  XCACHE_RELATED_OBJECT *related_objects = NULL;
  char *sql_hash_text = NULL;
  char *sql_user_text = NULL;
  char *sql_plan_text = NULL;
  struct timeval time_stored;
  int sql_hash_text_len = 0, sql_user_text_len = 0, sql_plan_text_len = 0;
  char *strbuf = NULL;

  assert (xcache_entry != NULL && *xcache_entry == NULL);
  assert (stream != NULL);
  assert (stream->xasl_stream_ != NULL || !context->recompile_xasl);

  if (!xcache_Enabled)
    {
      return NO_ERROR;
    }

  xcache_check_logging ();

  XASL_ID_SET_NULL (&xid);
  xid.sha1 = context->sha1;

  XCACHE_STAT_INC (inserts);

  /* Allocate XASL cache entry data. */
  if (n_oid > 0)
    {
      int index;
      related_objects = (XCACHE_RELATED_OBJECT *) malloc (n_oid * sizeof (XCACHE_RELATED_OBJECT));
      if (related_objects == NULL)
	{
	  er_set (ER_ERROR_SEVERITY, ARG_FILE_LINE, ER_OUT_OF_VIRTUAL_MEMORY, 1,
		  n_oid * sizeof (XCACHE_RELATED_OBJECT));
	  error_code = ER_OUT_OF_VIRTUAL_MEMORY;
	  goto error;
	}
      for (index = 0; index < n_oid; index++)
	{
	  related_objects[index].oid = class_oids[index];
	  related_objects[index].lock = (LOCK) class_locks[index];
	  related_objects[index].tcard = tcards[index];
	}
    }

  sql_hash_text_len = strlen (context->sql_hash_text) + 1;
  if (context->sql_user_text != NULL)
    {
      sql_user_text_len = strlen (context->sql_user_text) + 1;
    }
  if (context->sql_plan_text != NULL)
    {
      sql_plan_text_len = strlen (context->sql_plan_text) + 1;
    }
  strbuf = (char *) malloc (sql_hash_text_len + sql_user_text_len + sql_plan_text_len);
  if (strbuf == NULL)
    {
      er_set (ER_ERROR_SEVERITY, ARG_FILE_LINE, ER_OUT_OF_VIRTUAL_MEMORY, 1,
	      sql_hash_text_len + sql_user_text_len + sql_plan_text_len);
      error_code = ER_OUT_OF_VIRTUAL_MEMORY;
      goto error;
    }

  memcpy (strbuf, context->sql_hash_text, sql_hash_text_len);
  sql_hash_text = strbuf;
  strbuf += sql_hash_text_len;

  if (sql_user_text_len > 0)
    {
      memcpy (strbuf, context->sql_user_text, sql_user_text_len);
      sql_user_text = strbuf;
      strbuf += sql_user_text_len;
    }

  if (sql_plan_text_len > 0)
    {
      memcpy (strbuf, context->sql_plan_text, sql_plan_text_len);
      sql_plan_text = strbuf;
    }

  /* save stored time */
  (void) gettimeofday (&time_stored, NULL);
  CACHE_TIME_MAKE (&stream->xasl_id->time_stored, &time_stored);


  /* We need to do a loop here for recompile_xasl case. It will break after the first iteration if recompile_xasl flag
   * is false.
   *
   * When we want to recompile the XASL cache entry, we try to avoid blocking others from using existing cache entry.
   * If an entry exists, the recompiler mark it "to be recompiled". Concurrent transactions can find and use this
   * entry. After adding new entry, the original is marked as "was recompiled". This entry can no longer be found
   * but is still valid if it was previously obtained.
   *
   * Things get messy if there are at least two concurrent recompilers. We assume that this does not (or should not)
   * happen in real-world scenarios. But if it happens, we need to make it work.
   * Multiple recompilers can loop here several times. One entry can be recompiled by one thread at a time. Others will
   * loop until current recompiler finishes.
   */
  while (true)
    {
      /* Claim a new entry from freelist to initialize. */
      *xcache_entry = (XASL_CACHE_ENTRY *) lf_freelist_claim (t_entry, &xcache_Ht_freelist);
      if (*xcache_entry == NULL)
	{
	  ASSERT_ERROR_AND_SET (error_code);
	  return error_code;
	}

      /* Initialize xcache_entry stuff. */
      XASL_ID_COPY (&(*xcache_entry)->xasl_id, stream->xasl_id);
      (*xcache_entry)->xasl_id.sha1 = context->sha1;
      (*xcache_entry)->xasl_id.cache_flag = 1;	/* Start with fix count = 1. */
      (*xcache_entry)->n_related_objects = n_oid;
      (*xcache_entry)->related_objects = related_objects;
      (*xcache_entry)->sql_info.sql_hash_text = sql_hash_text;
      (*xcache_entry)->sql_info.sql_user_text = sql_user_text;
      (*xcache_entry)->sql_info.sql_plan_text = sql_plan_text;
      (*xcache_entry)->stream = *stream;
      (*xcache_entry)->time_last_rt_check = (INT64) time_stored.tv_sec;
      (*xcache_entry)->time_last_used = time_stored;

      /* Now that new entry is initialized, we can try to insert it. */
      error_code = lf_hash_insert_given (t_entry, &xcache_Ht, &xid, (void **) xcache_entry, &inserted);
      if (error_code != NO_ERROR)
	{
	  xcache_log_error ("error inserting new entry: \n",
			    XCACHE_LOG_ENTRY_TEXT ("entry") XCACHE_LOG_ERROR_TEXT XCACHE_LOG_TRAN_TEXT,
			    XCACHE_LOG_ENTRY_ARGS (*xcache_entry), XCACHE_LOG_TRAN_ARGS (thread_p), error_code);
	  ASSERT_ERROR ();
	  goto error;
	}
      assert (*xcache_entry != NULL);

      /* We have incremented fix count, we don't need lf_tran anymore. */
      lf_tran_end_with_mb (t_entry);

      if (inserted)
	{
	  (*xcache_entry)->free_data_on_uninit = true;
	  perfmon_inc_stat (thread_p, PSTAT_PC_NUM_ADD);
	}
      else
	{
	  XCACHE_STAT_INC (found_at_insert);
	}

      if (inserted || !context->recompile_xasl)
	{
	  /* The entry is accepted. */

	  if (to_be_recompiled != NULL)
	    {
	      assert (context->recompile_xasl);
	      /* Now that we inserted new cache entry, we can mark the old entry as recompiled. */
	      do
		{
		  cache_flag = to_be_recompiled->xasl_id.cache_flag;
		  if ((cache_flag & XCACHE_ENTRY_FLAGS_MASK) != XCACHE_ENTRY_TO_BE_RECOMPILED)
		    {
		      /* Unexpected flags. */
		      assert (false);
		      xcache_log_error ("unexpected flag for entry to be recompiled: \n"
					XCACHE_LOG_ENTRY_TEXT ("entry to be recompiled")
					"\t cache_flag = %d\n"
					XCACHE_LOG_TRAN_TEXT,
					XCACHE_LOG_ENTRY_ARGS (to_be_recompiled),
					cache_flag, XCACHE_LOG_TRAN_ARGS (thread_p));
		      er_set (ER_ERROR_SEVERITY, ARG_FILE_LINE, ER_QPROC_INVALID_XASLNODE, 0);
		      error_code = ER_QPROC_INVALID_XASLNODE;
		      goto error;
		    }
		  new_cache_flag = (cache_flag & XCACHE_ENTRY_FIX_COUNT_MASK) | XCACHE_ENTRY_WAS_RECOMPILED;
		}
	      while (!XCACHE_ATOMIC_CAS_CACHE_FLAG (&to_be_recompiled->xasl_id, cache_flag, new_cache_flag));
	      /* We marked the entry as recompiled. */
	      xcache_log ("marked entry as recompiled: \n"
			  XCACHE_LOG_ENTRY_TEXT ("entry") XCACHE_LOG_TRAN_TEXT,
			  XCACHE_LOG_ENTRY_ARGS (to_be_recompiled), XCACHE_LOG_TRAN_ARGS (thread_p));
	      xcache_unfix (thread_p, to_be_recompiled);
	      to_be_recompiled = NULL;
	    }
	  else if (inserted)
	    {
	      /* new entry added */
	      ATOMIC_INC_32 (&xcache_Entry_count, 1);
	    }

	  xcache_log ("successful find or insert: \n"
		      XCACHE_LOG_ENTRY_TEXT ("entry found or inserted")
		      "\t found or inserted = %s \n"
		      "\t recompile xasl = %s \n"
		      XCACHE_LOG_TRAN_TEXT,
		      XCACHE_LOG_ENTRY_ARGS (*xcache_entry),
		      inserted ? "inserted" : "found",
		      context->recompile_xasl ? "true" : "false", XCACHE_LOG_TRAN_ARGS (thread_p));
	  break;
	}

      assert (!inserted && context->recompile_xasl);
      assert (to_be_recompiled == NULL);
      /* We want to refresh the xasl cache entry, not to use existing. */
      /* Mark existing as to be recompiled. */
      do
	{
	  cache_flag = (*xcache_entry)->xasl_id.cache_flag;
	  if (cache_flag & XCACHE_ENTRY_MARK_DELETED)
	    {
	      /* Deleted? We certainly did not expect. */
	      assert (false);
	      xcache_log_error ("(recompile) entry is marked as deleted: \n"
				XCACHE_LOG_ENTRY_TEXT ("entry") XCACHE_LOG_TRAN_TEXT,
				XCACHE_LOG_ENTRY_ARGS (*xcache_entry), XCACHE_LOG_TRAN_ARGS (thread_p));
	      xcache_unfix (thread_p, *xcache_entry);
	      *xcache_entry = NULL;
	      er_set (ER_ERROR_SEVERITY, ARG_FILE_LINE, ER_QPROC_INVALID_XASLNODE, 0);
	      error_code = ER_QPROC_INVALID_XASLNODE;
	      goto error;
	    }
	  if (cache_flag & (XCACHE_ENTRY_TO_BE_RECOMPILED | XCACHE_ENTRY_WAS_RECOMPILED))
	    {
	      /* Somebody else recompiles this entry. Loop again. */
	      xcache_log ("(recompile) entry is recompiled by somebody else: \n"
			  XCACHE_LOG_ENTRY_TEXT ("entry") XCACHE_LOG_TRAN_TEXT,
			  XCACHE_LOG_ENTRY_ARGS (*xcache_entry), XCACHE_LOG_TRAN_ARGS (thread_p));
	      XCACHE_STAT_INC (failed_recompiles);
	      xcache_unfix (thread_p, *xcache_entry);
	      *xcache_entry = NULL;
	      break;
	    }
	  /* Set XCACHE_ENTRY_TO_BE_RECOMPILED to be recompiled flag. */
	  new_cache_flag = cache_flag | XCACHE_ENTRY_TO_BE_RECOMPILED;
	}
      while (!XCACHE_ATOMIC_CAS_CACHE_FLAG (&(*xcache_entry)->xasl_id, cache_flag, new_cache_flag));

      if (*xcache_entry != NULL)
	{
	  /* We have marked this entry to be recompiled. We have to insert new and then we will mark it as recompiled.
	   */
	  to_be_recompiled = *xcache_entry;
	  *xcache_entry = NULL;
	  XCACHE_STAT_INC (recompiles);

	  xcache_log ("(recompile) we marked entry to be recompiled: \n"
		      XCACHE_LOG_ENTRY_TEXT ("entry") XCACHE_LOG_TRAN_TEXT,
		      XCACHE_LOG_ENTRY_ARGS (to_be_recompiled), XCACHE_LOG_TRAN_ARGS (thread_p));

	  /* We have to "inherit" the time_stored from this entry. The new XASL cache entry should be usable by anyone
	   * that cached this entry on client. Currently, xcache_find_xasl_id uses time_stored to match the entries.
	   */
	  stream->xasl_id->time_stored = to_be_recompiled->xasl_id.time_stored;

	  /* On next find or insert, we want to skip the to be recompiled entry. */
	  xid.cache_flag = XCACHE_ENTRY_SKIP_TO_BE_RECOMPILED;
	  /* We don't unfix yet. */
	}
      else
	{
#if defined (SERVER_MODE)
	  /* Failed marking entry for recompile; we need to try again, but just to avoid burning CPU sleep a little
	   * first.
	   */
	  thread_sleep (1);
#endif /* SERVER_MODE */
	}
      /* Try to insert again. */
    }
  /* Found or inserted entry. */
  assert (*xcache_entry != NULL);

  if (!inserted)
    {
      /* Free allocated resources. */
      if (related_objects)
	{
	  free (related_objects);
	}
      if (sql_hash_text)
	{
	  free (sql_hash_text);
	}
      free_and_init (stream->xasl_stream_);
    }
  else
    {
      if (xcache_need_cleanup () != XCACHE_CLEANUP_NONE && xcache_Cleanup_flag == 0)
	{
	  /* Try to clean up some of the oldest entries. */
	  xcache_cleanup (thread_p);
	}

      /* XASL stream was used. Remove from argument. */
      stream->xasl_stream_ = NULL;
    }

  return NO_ERROR;

error:
  assert (error_code != NO_ERROR);
  ASSERT_ERROR ();
  if ((*xcache_entry) != NULL)
    {
      (void) lf_freelist_retire (t_entry, &xcache_Ht_freelist, *xcache_entry);
    }
  if (to_be_recompiled)
    {
      /* Remove to be recompiled flag. */
      do
	{
	  cache_flag = to_be_recompiled->xasl_id.cache_flag;
	  new_cache_flag = cache_flag & (~XCACHE_ENTRY_TO_BE_RECOMPILED);
	}
      while (!XCACHE_ATOMIC_CAS_CACHE_FLAG (&to_be_recompiled->xasl_id, cache_flag, new_cache_flag));
      xcache_unfix (thread_p, to_be_recompiled);
    }
  if (related_objects)
    {
      free (related_objects);
    }
  if (sql_hash_text)
    {
      free (sql_hash_text);
    }
  return error_code;
}

/*
 * xcache_invalidate_entries () - Invalidate all cache entries which pass the invalidation check. If there is no
 *				  invalidation check, all cache entries are removed.
 *
 * return		 : Void.
 * thread_p (in)	 : Thread entry.
 * invalidate_check (in) : Invalidation check function.
 * arg (in)		 : Argument for invalidation check function.
 */
static void
xcache_invalidate_entries (THREAD_ENTRY * thread_p, bool (*invalidate_check) (XASL_CACHE_ENTRY *, void *), void *arg)
{
#define XCACHE_DELETE_XIDS_SIZE 1024
  LF_HASH_TABLE_ITERATOR iter;
  LF_TRAN_ENTRY *t_entry = thread_get_tran_entry (thread_p, THREAD_TS_XCACHE);
  XASL_CACHE_ENTRY *xcache_entry = NULL;
  bool can_delete = false;
  int success;
  XASL_ID delete_xids[XCACHE_DELETE_XIDS_SIZE];
  int n_delete_xids = 0;
  int xid_index = 0;
  bool finished = false;

  if (!xcache_Enabled)
    {
      return;
    }

  while (!finished)
    {
      /* Create iterator. */
      lf_hash_create_iterator (&iter, t_entry, &xcache_Ht);

      /* Iterate through hash, check entry OID's and if one matches the argument, mark the entry for delete and save
       * it in delete_xids buffer. We cannot delete them from hash while iterating, because the one lock-free
       * transaction can be used for one hash entry only.
       */
      while (true)
	{
	  xcache_entry = (XASL_CACHE_ENTRY *) lf_hash_iterate (&iter);
	  if (xcache_entry == NULL)
	    {
	      finished = true;
	      break;
	    }

	  /* Check invalidation conditions. */
	  if (invalidate_check == NULL || invalidate_check (xcache_entry, arg))
	    {
	      /* Mark entry as deleted. */
	      if (xcache_entry_mark_deleted (thread_p, xcache_entry))
		{
		  /* 
		   * Successfully marked for delete. Save it to delete after the iteration.
		   * No need to acquire the clone mutex, since I'm the unique user.
		   */
		  while (xcache_entry->n_cache_clones > 0)
		    {
		      xcache_clone_decache (thread_p, &xcache_entry->cache_clones[--xcache_entry->n_cache_clones]);
		    }
		  delete_xids[n_delete_xids++] = xcache_entry->xasl_id;
		}
	    }

	  if (n_delete_xids == XCACHE_DELETE_XIDS_SIZE)
	    {
	      /* Full buffer. Interrupt iteration and we'll start over. */
	      lf_tran_end_with_mb (t_entry);

	      xcache_log ("xcache_remove_by_oid full buffer\n" XCACHE_LOG_TRAN_TEXT, XCACHE_LOG_TRAN_ARGS (thread_p));

	      break;
	    }
	}

      /* Remove collected entries. */
      for (xid_index = 0; xid_index < n_delete_xids; xid_index++)
	{
	  if (lf_hash_delete (t_entry, &xcache_Ht, &delete_xids[xid_index], &success) != NO_ERROR)
	    {
	      assert (false);
	    }
	  if (success == 0)
	    {
	      /* I don't think this is expected. */
	      assert (false);
	    }
	}
      n_delete_xids = 0;
    }

#undef XCACHE_DELETE_XIDS_SIZE
}

/*
 * xcache_entry_is_related_to_oid () - Is XASL cache entry related to the OID given as argument.
 *
 * return	     : True if entry is related, false otherwise.
 * xcache_entry (in) : XASL cache entry.
 * arg (in)	     : Pointer to OID.
 */
static bool
xcache_entry_is_related_to_oid (XASL_CACHE_ENTRY * xcache_entry, void *arg)
{
  OID *related_to_oid = (OID *) arg;
  int oid_idx = 0;

  assert (xcache_entry != NULL);
  assert (related_to_oid != NULL);

  for (oid_idx = 0; oid_idx < xcache_entry->n_related_objects; oid_idx++)
    {
      if (OID_EQ (&xcache_entry->related_objects[oid_idx].oid, related_to_oid))
	{
	  /* Found relation. */
	  return true;
	}
    }
  /* Not related. */
  return false;
}

/*
 * xcache_remove_by_oid () - Remove all XASL cache entries related to given object.
 *
 * return	 : Void.
 * thread_p (in) : Thread entry.
 * oid (in)	 : Object ID.
 */
void
xcache_remove_by_oid (THREAD_ENTRY * thread_p, OID * oid)
{
  xcache_check_logging ();

  xcache_log ("remove all entries: \n"
	      "\t OID = %d|%d|%d \n" XCACHE_LOG_TRAN_TEXT, OID_AS_ARGS (oid), XCACHE_LOG_TRAN_ARGS (thread_p));
  xcache_invalidate_entries (thread_p, xcache_entry_is_related_to_oid, oid);
}

/*
 * xcache_drop_all () - Remove all entries from XASL cache.
 *
 * return	 : Void.
 * thread_p (in) : Thread entry.
 */
void
xcache_drop_all (THREAD_ENTRY * thread_p)
{
  xcache_check_logging ();

  xcache_log ("drop all queries \n" XCACHE_LOG_TRAN_TEXT, XCACHE_LOG_TRAN_ARGS (thread_p));
  xcache_invalidate_entries (thread_p, NULL, NULL);
}

/*
 * xcache_dump () - Dump XASL cache.
 *
 * return	 : Void.
 * thread_p (in) : Thread entry.
 * fp (out)	 : Output.
 */
void
xcache_dump (THREAD_ENTRY * thread_p, FILE * fp)
{
  LF_HASH_TABLE_ITERATOR iter;
  LF_TRAN_ENTRY *t_entry = thread_get_tran_entry (thread_p, THREAD_TS_XCACHE);
  XASL_CACHE_ENTRY *xcache_entry = NULL;
  int oid_index;
  char *sql_id = NULL;

  assert (fp);

  fprintf (fp, "\n");

  if (!xcache_Enabled)
    {
      fprintf (fp, "XASL cache is disabled.\n");
      return;
    }

  /* NOTE: While dumping information, other threads are still free to modify the existing entries. */

  fprintf (fp, "XASL cache\n");
  fprintf (fp, "Stats: \n");
  fprintf (fp, "Max size:                   %d\n", xcache_Soft_capacity);
  fprintf (fp, "Current entry count:        %d\n", ATOMIC_INC_32 (&xcache_Entry_count, 0));
  fprintf (fp, "Lookups:                    %ld\n", XCACHE_STAT_GET (lookups));
  fprintf (fp, "Hits:                       %ld\n", XCACHE_STAT_GET (hits));
  fprintf (fp, "Miss:                       %ld\n", XCACHE_STAT_GET (miss));
  fprintf (fp, "Inserts:                    %ld\n", XCACHE_STAT_GET (inserts));
  fprintf (fp, "Found at insert:            %ld\n", XCACHE_STAT_GET (found_at_insert));
  fprintf (fp, "Recompiles:                 %ld\n", XCACHE_STAT_GET (recompiles));
  fprintf (fp, "Failed recompiles:          %ld\n", XCACHE_STAT_GET (failed_recompiles));
  fprintf (fp, "Deletes:                    %ld\n", XCACHE_STAT_GET (deletes));
  fprintf (fp, "Fix:                        %ld\n", XCACHE_STAT_GET (fix));
  fprintf (fp, "Unfix:                      %ld\n", XCACHE_STAT_GET (unfix));
  fprintf (fp, "Cache cleanups:             %ld\n", XCACHE_STAT_GET (cleanups));
  fprintf (fp, "Deletes at cleanup:	    %ld\n", XCACHE_STAT_GET (deletes_at_cleanup));
  /* add overflow, RT checks. */

  fprintf (fp, "\nEntries:\n");
  lf_hash_create_iterator (&iter, t_entry, &xcache_Ht);
  while ((xcache_entry = (XASL_CACHE_ENTRY *) lf_hash_iterate (&iter)) != NULL)
    {
      fprintf (fp, "\n");
      fprintf (fp, "  XASL_ID = { \n");
      fprintf (fp, "              sha1 = { %08x %08x %08x %08x %08x }, \n", SHA1_AS_ARGS (&xcache_entry->xasl_id.sha1));
      fprintf (fp, "	          time_stored = %d sec, %d usec \n",
	       xcache_entry->xasl_id.time_stored.sec, xcache_entry->xasl_id.time_stored.usec);
      fprintf (fp, "            } \n");
      fprintf (fp, "  fix_count = %d \n", xcache_entry->xasl_id.cache_flag & XCACHE_ENTRY_FIX_COUNT_MASK);
      fprintf (fp, "  cache flags = %08x \n", xcache_entry->xasl_id.cache_flag & XCACHE_ENTRY_FLAGS_MASK);
      fprintf (fp, "  reference count = %ld \n", ATOMIC_INC_64 (&xcache_entry->ref_count, 0));
      fprintf (fp, "  time second last used = %lld \n", (long long) xcache_entry->time_last_used.tv_sec);
      if (xcache_uses_clones ())
	{
	  fprintf (fp, "  clone count = %d \n", xcache_entry->n_cache_clones);
	}
      fprintf (fp, "  sql info: \n");

      qmgr_get_sql_id (thread_p, &sql_id, xcache_entry->sql_info.sql_hash_text,
		       strlen (xcache_entry->sql_info.sql_hash_text));
      fprintf (fp, "    SQL_ID = %s \n", sql_id ? sql_id : "(UNKNOWN)");
      if (sql_id != NULL)
	{
	  free_and_init (sql_id);
	}

      fprintf (fp, "    sql user text = %s \n", xcache_entry->sql_info.sql_user_text);
      fprintf (fp, "    sql hash text = %s \n", xcache_entry->sql_info.sql_hash_text);
      if (prm_get_bool_value (PRM_ID_SQL_TRACE_EXECUTION_PLAN) == true)
	{
	  fprintf (fp, "    sql plan text = %s \n",
		   xcache_entry->sql_info.sql_plan_text ? xcache_entry->sql_info.sql_plan_text : "(NONE)");
	}

      fprintf (fp, "  OID_LIST (count = %d): \n", xcache_entry->n_related_objects);
      for (oid_index = 0; oid_index < xcache_entry->n_related_objects; oid_index++)
	{
	  fprintf (fp, "    OID = %d|%d|%d, LOCK = %s, TCARD = %8d \n",
		   OID_AS_ARGS (&xcache_entry->related_objects[oid_index].oid),
		   LOCK_TO_LOCKMODE_STRING (xcache_entry->related_objects[oid_index].lock),
		   xcache_entry->related_objects[oid_index].tcard);
	}
    }

  /* TODO: add more */
}

/*
 * xcache_can_entry_cache_list () - Can entry cache list files?
 *
 * return	     : True/false.
 * xcache_entry (in) : XASL cache entry.
 */
bool
xcache_can_entry_cache_list (XASL_CACHE_ENTRY * xcache_entry)
{
  if (!xcache_Enabled)
    {
      return false;
    }
  return (xcache_entry != NULL && (xcache_entry->xasl_id.cache_flag & XCACHE_ENTRY_FLAGS_MASK) == 0);
}

/*
 * xcache_clone_decache () - Free cached XASL clone resources.
 *
 * return	   : Void.
 * thread_p (in)   : Thread entry.
 * xclone (in/out) : XASL cache clone.
 */
static void
xcache_clone_decache (THREAD_ENTRY * thread_p, XASL_CLONE * xclone)
{
  HL_HEAPID save_heapid = db_change_private_heap (thread_p, 0);
  XASL_SET_FLAG (xclone->xasl, XASL_DECACHE_CLONE);
  qexec_clear_xasl (thread_p, xclone->xasl, true);
  stx_free_additional_buff (thread_p, xclone->xasl_buf);
  stx_free_xasl_unpack_info (xclone->xasl_buf);
  db_private_free (thread_p, xclone->xasl_buf);
  xclone->xasl_buf = NULL;
  xclone->xasl = NULL;
  (void) db_change_private_heap (thread_p, save_heapid);
}

/*
 * xcache_retire_clone () - Retire XASL clone. If clones caches are enabled, first try to cache it in xcache_entry.
 *
 * return	     : Void.
 * thread_p (in)     : Thread entry.
 * xcache_entry (in) : XASL cache entry.
 * xclone (in)	     : XASL clone.
 */
void
xcache_retire_clone (THREAD_ENTRY * thread_p, XASL_CACHE_ENTRY * xcache_entry, XASL_CLONE * xclone)
{
  /* Free XASL. Be sure that was already cleared to avoid memory leaks. */
  assert (xclone->xasl->status == XASL_CLEARED || xclone->xasl->status == XASL_INITIALIZED);

  if (xcache_uses_clones ())
    {
      pthread_mutex_lock (&xcache_entry->cache_clones_mutex);
      if (xcache_entry->n_cache_clones < xcache_Max_clones)
	{
	  if (xcache_entry->n_cache_clones == xcache_entry->cache_clones_capacity
	      && xcache_entry->cache_clones_capacity < xcache_Max_clones)
	    {
	      /* Extend cache clone buffer. */
	      XASL_CLONE *new_clones = NULL;
	      int new_capacity = MIN (xcache_Max_clones, xcache_entry->cache_clones_capacity * 2);
	      if (xcache_entry->cache_clones == &xcache_entry->one_clone)
		{
		  assert (xcache_entry->cache_clones_capacity == 1);
		  new_clones = (XASL_CLONE *) malloc (new_capacity * sizeof (XASL_CLONE));
		  if (new_clones != NULL)
		    {
		      new_clones[0].xasl = xcache_entry->cache_clones[0].xasl;
		      new_clones[0].xasl_buf = xcache_entry->cache_clones[0].xasl_buf;
		    }
		}
	      else
		{
		  new_clones = (XASL_CLONE *) realloc (xcache_entry->cache_clones, new_capacity * sizeof (XASL_CLONE));
		}
	      if (new_clones == NULL)
		{
		  /* Out of memory? */
		  er_set (ER_NOTIFICATION_SEVERITY, ARG_FILE_LINE, ER_OUT_OF_VIRTUAL_MEMORY, 1,
			  new_capacity * sizeof (XASL_CLONE));
		  assert (false);
		  pthread_mutex_unlock (&xcache_entry->cache_clones_mutex);

		  /* Free the clone. */
		  xcache_clone_decache (thread_p, xclone);
		  return;
		}
	      xcache_entry->cache_clones = new_clones;
	      xcache_entry->cache_clones_capacity = new_capacity;
	    }
	  assert (xcache_entry->cache_clones_capacity > xcache_entry->n_cache_clones);
	  xcache_entry->cache_clones[xcache_entry->n_cache_clones++] = *xclone;
	  pthread_mutex_unlock (&xcache_entry->cache_clones_mutex);

	  xclone->xasl = NULL;
	  xclone->xasl_buf = NULL;
	  return;
	}
      pthread_mutex_unlock (&xcache_entry->cache_clones_mutex);

      /* No more room. */
      xcache_clone_decache (thread_p, xclone);
      return;
    }

  stx_free_additional_buff (thread_p, xclone->xasl_buf);
  stx_free_xasl_unpack_info (xclone->xasl_buf);
  db_private_free (thread_p, xclone->xasl_buf);
  xclone->xasl_buf = NULL;
  xclone->xasl = NULL;
}

/*
 * xcache_cleanup () - Cleanup xasl cache when soft capacity is exceeded.
 *
 * return	 : Void.
 * thread_p (in) : Thread entry.
 */
static void
xcache_cleanup (THREAD_ENTRY * thread_p)
{
  LF_HASH_TABLE_ITERATOR iter;
  LF_TRAN_ENTRY *t_entry = thread_get_tran_entry (thread_p, THREAD_TS_XCACHE);
  XASL_CACHE_ENTRY *xcache_entry = NULL;
  XCACHE_CLEANUP_CANDIDATE candidate;
  struct timeval current_time;
  int need_cleanup;
  int candidate_index;
  int success, count;
  int cleanup_count;
  BINARY_HEAP *bh = NULL;
  int save_max_capacity = 0;

  /* We can allow only one cleanup process at a time. There is no point in duplicating this work. Therefore, anyone
   * trying to do the cleanup should first try to set xcache_Cleanup_flag. */
  if (!ATOMIC_CAS_32 (&xcache_Cleanup_flag, 0, 1))
    {
      /* Somebody else does the cleanup. */
      return;
    }

  need_cleanup = xcache_need_cleanup ();
  if (need_cleanup == XCACHE_CLEANUP_NONE)
    {
      /* Already cleaned up. */
      if (!ATOMIC_CAS_32 (&xcache_Cleanup_flag, 1, 0))
	{
	  assert_release (false);
	}
      return;
    }

  xcache_log ("cleanup start: entries = %d \n" XCACHE_LOG_TRAN_TEXT,
	      xcache_Entry_count, XCACHE_LOG_TRAN_ARGS (thread_p));

  if (need_cleanup == XCACHE_CLEANUP_FULL)	/* cleanup because there are too many entries */
    {
      cleanup_count = (int) (XCACHE_CLEANUP_RATIO * xcache_Soft_capacity) + (xcache_Entry_count - xcache_Soft_capacity);
      /* Start cleanup. */
      perfmon_inc_stat (thread_p, PSTAT_PC_NUM_FULL);

      if (cleanup_count <= 0)
	{
	  /* Not enough to cleanup */
	  if (!ATOMIC_CAS_32 (&xcache_Cleanup_flag, 1, 0))
	    {
	      assert_release (false);
	    }
	  return;
	}
      /* Can we use preallocated binary heap? */
      if (cleanup_count <= xcache_Cleanup_bh->max_capacity)
	{
	  bh = xcache_Cleanup_bh;
	  /* Hack binary heap max capacity to the desired cleanup count. */
	  save_max_capacity = bh->max_capacity;
	  bh->max_capacity = cleanup_count;
	}
      else
	{
	  /* We need a larger binary heap. */
	  bh =
	    bh_create (thread_p, cleanup_count, sizeof (XCACHE_CLEANUP_CANDIDATE), xcache_compare_cleanup_candidates,
		       NULL);
	  if (bh == NULL)
	    {
	      /* Not really expected */
	      assert (false);
	      if (!ATOMIC_CAS_32 (&xcache_Cleanup_flag, 1, 0))
		{
		  assert_release (false);
		}
	      return;
	    }
	}

      /* The cleanup is a two-step process:
       * 1. Iterate through hash and select candidates for cleanup. The least recently used entries are sorted into a binary
       *    heap.
       *    NOTE: the binary heap does not story references to hash entries; it stores copies from the candidate keys and
       *    last used timer of course to sort the candidates.
       * 2. Remove collected candidates from hash. Entries must be unfix and no flags must be set.
       */

      assert (bh->element_count == 0);
      bh->element_count = 0;

      /* Collect candidates for cleanup. */
      lf_hash_create_iterator (&iter, t_entry, &xcache_Ht);

      while ((xcache_entry = (XASL_CACHE_ENTRY *) lf_hash_iterate (&iter)) != NULL)
	{
	  candidate.xid = xcache_entry->xasl_id;
	  candidate.time_last_used = xcache_entry->time_last_used;

	  if (candidate.xid.cache_flag & XCACHE_ENTRY_FLAGS_MASK)
	    {
	      /* Either marked for delete or recompile, or already recompiled. Not a valid candidate. */
	      continue;
	    }

	  (void) bh_try_insert (bh, &candidate, NULL);
	}

      count = bh->element_count;
    }
  else
    {
      count = 0;
      /* Collect candidates for cleanup. */
      lf_hash_create_iterator (&iter, t_entry, &xcache_Ht);
      gettimeofday (&current_time, NULL);

      while ((xcache_entry = (XASL_CACHE_ENTRY *) lf_hash_iterate (&iter)) != NULL && count < xcache_Soft_capacity)
	{
	  candidate.xid = xcache_entry->xasl_id;
	  candidate.time_last_used = xcache_entry->time_last_used;

	  if (candidate.xid.cache_flag & XCACHE_ENTRY_FLAGS_MASK
	      || TIME_DIFF_SEC (current_time, candidate.time_last_used) <= xcache_Time_threshold)
	    {
	      continue;
	    }
	  xcache_Cleanup_array[count] = candidate;
	  count++;
	}
    }

  xcache_log ("cleanup collected entries = %d \n" XCACHE_LOG_TRAN_TEXT, count, XCACHE_LOG_TRAN_ARGS (thread_p));

  /* Remove candidates from cache. */
  for (candidate_index = 0; candidate_index < count; candidate_index++)
    {
      if (need_cleanup == XCACHE_CLEANUP_FULL)	/* binary heap for candidates */
	{
	  /* Get candidate at candidate_index. */
	  bh_element_at (bh, candidate_index, &candidate);
	}
      else
	{
	  candidate = xcache_Cleanup_array[candidate_index];
	}
      /* Set intention to cleanup the entry. */
      candidate.xid.cache_flag = XCACHE_ENTRY_CLEANUP;

      /* Try delete. Would be better to decache the clones here. For simplicity, since is not an usual case,
       * clone decache is postponed - is decached when retired list will be cleared.
       */
      if (lf_hash_delete (t_entry, &xcache_Ht, &candidate.xid, &success) != NO_ERROR)
	{
	  ASSERT_ERROR ();
	  xcache_log_error ("failed hash delete: \n"
			    XCACHE_LOG_XASL_ID_TEXT ("xasl id")
			    XCACHE_LOG_TRAN_TEXT,
			    XCACHE_LOG_XASL_ID_ARGS (&candidate.xid), XCACHE_LOG_TRAN_ARGS (thread_p));
	  continue;
	}
      if (success)
	{
	  xcache_log ("cleanup: candidate was removed from hash"
		      XCACHE_LOG_XASL_ID_TEXT ("xasl id") XCACHE_LOG_TRAN_TEXT,
		      XCACHE_LOG_XASL_ID_ARGS (&candidate.xid), XCACHE_LOG_TRAN_ARGS (thread_p));

	  XCACHE_STAT_INC (deletes_at_cleanup);
	  perfmon_inc_stat (thread_p, PSTAT_PC_NUM_DELETE);
	  ATOMIC_INC_32 (&xcache_Entry_count, -1);
	}
      else
	{
	  xcache_log ("cleanup: candidate was not removed from hash"
		      XCACHE_LOG_XASL_ID_TEXT ("xasl id") XCACHE_LOG_TRAN_TEXT,
		      XCACHE_LOG_XASL_ID_ARGS (&candidate.xid), XCACHE_LOG_TRAN_ARGS (thread_p));
	}
    }
  if (need_cleanup == XCACHE_CLEANUP_FULL)
    {
      /* Reset binary heap. */
      bh->element_count = 0;

      if (bh != xcache_Cleanup_bh)
	{
	  /* Destroy bh */
	  bh_destroy (thread_p, bh);
	}
      else
	{
	  /* Reset binary heap max capacity. */
	  xcache_Cleanup_bh->max_capacity = save_max_capacity;
	}
    }

  xcache_log ("cleanup finished: entries = %d \n"
	      XCACHE_LOG_TRAN_TEXT, xcache_Entry_count, XCACHE_LOG_TRAN_ARGS (thread_p));

  XCACHE_STAT_INC (cleanups);

  gettimeofday (&xcache_Last_cleaned_time, NULL);
  if (!ATOMIC_CAS_32 (&xcache_Cleanup_flag, 1, 0))
    {
      assert_release (false);
    }
}

/*
 * xcache_compare_cleanup_candidates () - Compare cleanup candidates by their time_last_used. Oldest candidates are
 *					  considered "greater".
 *
 * return	   : BH_CMP_RESULT:
 *		     BH_GT if left is older.
 *		     BH_LT if right is older.
 *		     BH_EQ if left and right are equal.
 * left (in)	   : Left XCACHE cleanup candidate.
 * right (in)	   : Right XCACHE cleanup candidate.
 * ignore_arg (in) : Ignored.
 */
static BH_CMP_RESULT
xcache_compare_cleanup_candidates (const void *left, const void *right, BH_CMP_ARG ignore_arg)
{
  struct timeval left_timeval = ((XCACHE_CLEANUP_CANDIDATE *) left)->time_last_used;
  struct timeval right_timeval = ((XCACHE_CLEANUP_CANDIDATE *) right)->time_last_used;

  /* Lesser means placed in binary heap. So return BH_LT for older timeval. */
  if (left_timeval.tv_sec < right_timeval.tv_sec)
    {
      return BH_LT;
    }
  else if (left_timeval.tv_sec == right_timeval.tv_sec)
    {
      return BH_EQ;
    }
  else
    {
      return BH_GT;
    }
}

/*
 * xcache_check_recompilation_threshold () - Check if one of the related classes suffered big changes and if we should
 *					     try to recompile the query.
 *
 * return	     : True to recompile query, false otherwise.
 * thread_p (in)     : Thread entry.
 * xcache_entry (in) : XASL cache entry.
 */
static bool
xcache_check_recompilation_threshold (THREAD_ENTRY * thread_p, XASL_CACHE_ENTRY * xcache_entry)
{
  INT64 save_secs = xcache_entry->time_last_rt_check;
  struct timeval crt_time;
  int relobj;
  CLS_INFO *cls_info_p = NULL;
  int npages;
  bool recompile = false;

  (void) gettimeofday (&crt_time, NULL);
  if ((INT64) crt_time.tv_sec - xcache_entry->time_last_rt_check < XCACHE_RT_TIMEDIFF_IN_SEC)
    {
      /* Too soon. */
      return false;
    }
<<<<<<< HEAD
  if (!ATOMIC_CAS (&xcache_entry->time_last_rt_check.tv_sec, save_secs, crt_time.tv_sec))
=======
  if (!ATOMIC_CAS_64 (&xcache_entry->time_last_rt_check, save_secs, (INT64) crt_time.tv_sec))
>>>>>>> 9fce2c66
    {
      /* Somebody else started the check. */
      return false;
    }

  for (relobj = 0; relobj < xcache_entry->n_related_objects; relobj++)
    {
      if (xcache_entry->related_objects[relobj].tcard < 0)
	{
	  assert (xcache_entry->related_objects[relobj].tcard == XASL_CLASS_NO_TCARD
		  || xcache_entry->related_objects[relobj].tcard == XASL_SERIAL_OID_TCARD);
	  continue;
	}

      if (xcache_entry->related_objects[relobj].tcard >= XCACHE_RT_MAX_THRESHOLD)
	{
	  continue;
	}

      cls_info_p = catalog_get_class_info (thread_p, &xcache_entry->related_objects[relobj].oid, NULL);
      if (cls_info_p == NULL)
	{
	  /* Is this acceptable? */
	  return false;
	}
      if (HFID_IS_NULL (&cls_info_p->ci_hfid))
	{
	  /* Is this expected?? */
	  catalog_free_class_info_and_init (cls_info_p);
	  continue;
	}
      assert (!VFID_ISNULL (&cls_info_p->ci_hfid.vfid));

      if (file_get_num_user_pages (thread_p, &cls_info_p->ci_hfid.vfid, &npages) != NO_ERROR)
	{
	  ASSERT_ERROR ();
	  catalog_free_class_info_and_init (cls_info_p);
	  return false;
	}
      if (npages > XCACHE_RT_FACTOR * xcache_entry->related_objects[relobj].tcard
	  || npages < xcache_entry->related_objects[relobj].tcard / XCACHE_RT_FACTOR)
	{
	  cls_info_p->ci_time_stamp = stats_get_time_stamp ();
	  if (catalog_update_class_info (thread_p, &xcache_entry->related_objects[relobj].oid, cls_info_p, NULL, true)
	      == NULL)
	    {
	      /* Failed?? */
	    }
	  else
	    {
	      recompile = true;
	    }
	}
      catalog_free_class_info_and_init (cls_info_p);
    }
  return recompile;
}

/*
 * xcache_get_entry_count () - Returns the number of xasl cache entries
 *					     
 *
 * return : the number of xasl cache entries
 */
int
xcache_get_entry_count (void)
{
  return xcache_Global.entry_count;
}

/*
 * xcache_uses_clones () - Check whether XASL clones are used
 *
 * return : True, if XASL clones are used, false otherwise
 */
bool
xcache_uses_clones (void)
{
  return xcache_Max_clones > 0;
}<|MERGE_RESOLUTION|>--- conflicted
+++ resolved
@@ -2160,11 +2160,7 @@
       /* Too soon. */
       return false;
     }
-<<<<<<< HEAD
-  if (!ATOMIC_CAS (&xcache_entry->time_last_rt_check.tv_sec, save_secs, crt_time.tv_sec))
-=======
   if (!ATOMIC_CAS_64 (&xcache_entry->time_last_rt_check, save_secs, (INT64) crt_time.tv_sec))
->>>>>>> 9fce2c66
     {
       /* Somebody else started the check. */
       return false;
