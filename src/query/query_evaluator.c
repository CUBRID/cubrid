/*
 * Copyright 2008 Search Solution Corporation
 * Copyright 2016 CUBRID Corporation
 *
 *  Licensed under the Apache License, Version 2.0 (the "License");
 *  you may not use this file except in compliance with the License.
 *  You may obtain a copy of the License at
 *
 *      http://www.apache.org/licenses/LICENSE-2.0
 *
 *  Unless required by applicable law or agreed to in writing, software
 *  distributed under the License is distributed on an "AS IS" BASIS,
 *  WITHOUT WARRANTIES OR CONDITIONS OF ANY KIND, either express or implied.
 *  See the License for the specific language governing permissions and
 *  limitations under the License.
 *
 */

/*
 * query_evaluator.c - Predicate evaluator
 */

#ident "$Id$"

#include "config.h"

#include <stdio.h>
#include <string.h>

#include "system_parameter.h"
#include "error_manager.h"
#include "heap_file.h"
#include "fetch.h"
#include "list_file.h"
#include "object_primitive.h"
#include "object_representation.h"
#include "regu_var.hpp"
#include "set_object.h"
#include "xasl.h"
#include "dbtype.h"
#include "query_executor.h"
#include "dbtype.h"
#include "thread_entry.hpp"
#include "xasl_predicate.hpp"

#define UNKNOWN_CARD   -2	/* Unknown cardinality of a set member */

static DB_LOGICAL eval_negative (DB_LOGICAL res);
static DB_LOGICAL eval_logical_result (DB_LOGICAL res1, DB_LOGICAL res2);
static DB_LOGICAL eval_value_rel_cmp (THREAD_ENTRY * thread_p, DB_VALUE * dbval1, DB_VALUE * dbval2,
				      REL_OP rel_operator, const COMP_EVAL_TERM * et_comp);
static DB_LOGICAL eval_some_eval (THREAD_ENTRY * thread_p, DB_VALUE * item, DB_SET * set, REL_OP rel_operator);
static DB_LOGICAL eval_all_eval (THREAD_ENTRY * thread_p, DB_VALUE * item, DB_SET * set, REL_OP rel_operator);
static int eval_item_card_set (THREAD_ENTRY * thread_p, DB_VALUE * item, DB_SET * set, REL_OP rel_operator);
static DB_LOGICAL eval_some_list_eval (THREAD_ENTRY * thread_p, DB_VALUE * item, QFILE_LIST_ID * list_id,
				       REL_OP rel_operator);
static DB_LOGICAL eval_all_list_eval (THREAD_ENTRY * thread_p, DB_VALUE * item, QFILE_LIST_ID * list_id,
				      REL_OP rel_operator);
static int eval_item_card_sort_list (THREAD_ENTRY * thread_p, DB_VALUE * item, QFILE_LIST_ID * list_id);
static DB_LOGICAL eval_sub_multi_set_to_sort_list (THREAD_ENTRY * thread_p, DB_SET * set1, QFILE_LIST_ID * list_id);
static DB_LOGICAL eval_sub_sort_list_to_multi_set (THREAD_ENTRY * thread_p, QFILE_LIST_ID * list_id, DB_SET * set);
static DB_LOGICAL eval_sub_sort_list_to_sort_list (THREAD_ENTRY * thread_p, QFILE_LIST_ID * list_id1,
						   QFILE_LIST_ID * list_id2);
static DB_LOGICAL eval_eq_multi_set_to_sort_list (THREAD_ENTRY * thread_p, DB_SET * set, QFILE_LIST_ID * list_id);
static DB_LOGICAL eval_ne_multi_set_to_sort_list (THREAD_ENTRY * thread_p, DB_SET * set, QFILE_LIST_ID * list_id);
static DB_LOGICAL eval_le_multi_set_to_sort_list (THREAD_ENTRY * thread_p, DB_SET * set, QFILE_LIST_ID * list_id);
static DB_LOGICAL eval_lt_multi_set_to_sort_list (THREAD_ENTRY * thread_p, DB_SET * set, QFILE_LIST_ID * list_id);
static DB_LOGICAL eval_le_sort_list_to_multi_set (THREAD_ENTRY * thread_p, QFILE_LIST_ID * list_id, DB_SET * set);
static DB_LOGICAL eval_lt_sort_list_to_multi_set (THREAD_ENTRY * thread_p, QFILE_LIST_ID * list_id, DB_SET * set);
static DB_LOGICAL eval_eq_sort_list_to_sort_list (THREAD_ENTRY * thread_p, QFILE_LIST_ID * list_id1,
						  QFILE_LIST_ID * list_id2);
static DB_LOGICAL eval_ne_sort_list_to_sort_list (THREAD_ENTRY * thread_p, QFILE_LIST_ID * list_id1,
						  QFILE_LIST_ID * list_id2);
static DB_LOGICAL eval_le_sort_list_to_sort_list (THREAD_ENTRY * thread_p, QFILE_LIST_ID * list_id1,
						  QFILE_LIST_ID * list_id2);
static DB_LOGICAL eval_lt_sort_list_to_sort_list (THREAD_ENTRY * thread_p, QFILE_LIST_ID * list_id1,
						  QFILE_LIST_ID * list_id2);
static DB_LOGICAL eval_multi_set_to_sort_list (THREAD_ENTRY * thread_p, DB_SET * set, QFILE_LIST_ID * list_id,
					       REL_OP rel_operator);
static DB_LOGICAL eval_sort_list_to_multi_set (THREAD_ENTRY * thread_p, QFILE_LIST_ID * list_id, DB_SET * set,
					       REL_OP rel_operator);
static DB_LOGICAL eval_sort_list_to_sort_list (THREAD_ENTRY * thread_p, QFILE_LIST_ID * list_id1,
					       QFILE_LIST_ID * list_id2, REL_OP rel_operator);
static DB_LOGICAL eval_set_list_cmp (THREAD_ENTRY * thread_p, const COMP_EVAL_TERM * et_comp, val_descr * vd,
				     DB_VALUE * dbval1, DB_VALUE * dbval2);

/*
 * eval_negative () - negate the result
 *   return: DB_LOGICAL (V_TRUE, V_FALSE, V_UNKNOWN or V_ERROR)
 *   res(in): result
 */
static DB_LOGICAL
eval_negative (DB_LOGICAL res)
{
  /* negate the result */
  if (res == V_TRUE)
    {
      return V_FALSE;
    }
  else if (res == V_FALSE)
    {
      return V_TRUE;
    }

  /* V_ERROR, V_UNKNOWN */
  return res;
}

/*
 * eval_logical_result () - evaluate the given two results
 *   return: DB_LOGICAL (V_TRUE, V_FALSE, V_UNKNOWN or V_ERROR)
 *   res1(in): first result
 *   res2(in): second result
 */
static DB_LOGICAL
eval_logical_result (DB_LOGICAL res1, DB_LOGICAL res2)
{
  if (res1 == V_ERROR || res2 == V_ERROR)
    {
      return V_ERROR;
    }

  if (res1 == V_TRUE && res2 == V_TRUE)
    {
      return V_TRUE;
    }
  else if (res1 == V_FALSE || res2 == V_FALSE)
    {
      return V_FALSE;
    }

  return V_UNKNOWN;
}

/*
 * Predicate Evaluation
 */

/*
 * eval_value_rel_cmp () - Compare two db_values according to the given
 *                       relational operator
 *   return: DB_LOGICAL (V_TRUE, V_FALSE, V_UNKNOWN or V_ERROR)
 *   dbval1(in): first db_value
 *   dbval2(in): second db_value
 *   rel_operator(in): Relational operator
 *   et_comp(in): compound evaluation term
 */
static DB_LOGICAL
eval_value_rel_cmp (THREAD_ENTRY * thread_p, DB_VALUE * dbval1, DB_VALUE * dbval2, REL_OP rel_operator,
		    const COMP_EVAL_TERM * et_comp)
{
  int result;
  bool comparable = true;
  DB_TYPE vtype1, vtype2;
  TP_DOMAIN *dom;

  /*
   * we get here for either an ordinal comparison or a set comparison.
   * Set comparisons are R_SUBSET, R_SUBSETEQ, R_SUPERSET, R_SUPSERSETEQ.
   * All others are ordinal comparisons.
   */

  /* tp_value_compare_with_error () does coercion */
  switch (rel_operator)
    {
    case R_SUBSET:
    case R_SUBSETEQ:
    case R_SUPERSET:
    case R_SUPERSETEQ:
      /* do set comparison */
      result = tp_set_compare (dbval1, dbval2, 1, 0);
      break;

    default:
      /* check for constant values to coerce 1-time, then reduce many-times coerce at tp_value_compare_with_error () */
      if (et_comp != NULL)
	{
	  assert (et_comp->lhs != NULL);
	  assert (et_comp->rhs != NULL);

#if 0				/* TODO - do not delete me for future */
	  /* check iff value_1 is constant to coerce */
	  if (REGU_VARIABLE_IS_FLAGED (et_comp->lhs, REGU_VARIABLE_FETCH_ALL_CONST))
	    {
	      assert (!REGU_VARIABLE_IS_FLAGED (et_comp->lhs, REGU_VARIABLE_FETCH_NOT_CONST));
	      vtype1 = DB_VALUE_DOMAIN_TYPE (dbval1);
	      vtype2 = DB_VALUE_DOMAIN_TYPE (dbval2);
	      if (vtype1 != vtype2)
		{
		  if (vtype1 == DB_TYPE_OBJECT)
		    {
		      ;		/* do nothing */
		    }
		  else if (TP_IS_CHAR_TYPE (vtype1) && TP_IS_NUMERIC_TYPE (vtype2))
		    {
		      /* try to coerce value_1 to double */
		      dom = tp_domain_resolve_default (DB_TYPE_DOUBLE);
		      (void) tp_value_coerce (dbval1, dbval1, dom);
		    }
		  else if (TP_IS_CHAR_TYPE (vtype1) && TP_IS_DATE_OR_TIME_TYPE (vtype2))
		    {
		      /* vtype2 is the date or time type, try to coerce value_1 */
		      dom = tp_domain_resolve_default (vtype2);
		      (void) tp_value_coerce (dbval1, dbval1, dom);
		    }
		  else if (TP_IS_NUMERIC_TYPE (vtype1) && TP_IS_NUMERIC_TYPE (vtype2)
			   && tp_more_general_type (vtype1, vtype2) < 0)
		    {
		      /* vtype2 is more general, try to coerce value_1 */
		      dom = tp_domain_resolve_default (vtype2);
		      (void) tp_value_coerce (dbval1, dbval1, dom);
		    }
		}
	    }
#endif

	  /* check iff value_2 is constant to coerce */
	  if (REGU_VARIABLE_IS_FLAGED (et_comp->rhs, REGU_VARIABLE_FETCH_ALL_CONST))
	    {
	      assert (!REGU_VARIABLE_IS_FLAGED (et_comp->rhs, REGU_VARIABLE_FETCH_NOT_CONST));
	      vtype1 = DB_VALUE_DOMAIN_TYPE (dbval1);
	      vtype2 = DB_VALUE_DOMAIN_TYPE (dbval2);
	      if (vtype1 != vtype2)
		{
		  HL_HEAPID save_heapid = 0;

		  if (REGU_VARIABLE_IS_FLAGED (et_comp->rhs, REGU_VARIABLE_CLEAR_AT_CLONE_DECACHE))
		    {
		      save_heapid = db_change_private_heap (thread_p, 0);
		    }

		  if (vtype2 == DB_TYPE_OBJECT)
		    {
		      ;		/* do nothing */
		    }
		  else if (TP_IS_NUMERIC_TYPE (vtype1) && TP_IS_CHAR_TYPE (vtype2))
		    {
		      /* try to coerce value_2 to double */
		      dom = tp_domain_resolve_default (DB_TYPE_DOUBLE);
		      (void) tp_value_coerce (dbval2, dbval2, dom);
		    }
		  else if (TP_IS_DATE_OR_TIME_TYPE (vtype1) && TP_IS_CHAR_TYPE (vtype2))
		    {
		      /* vtype1 is the date or time type, try to coerce value_2 */
		      dom = tp_domain_resolve_default (vtype1);
		      (void) tp_value_coerce (dbval2, dbval2, dom);
		    }
		  else if (TP_IS_NUMERIC_TYPE (vtype1) && TP_IS_NUMERIC_TYPE (vtype2)
			   && tp_more_general_type (vtype1, vtype2) > 0)
		    {
		      /* vtype1 is more general, try to coerce value_2 */
		      dom = tp_domain_resolve_default (vtype1);
		      (void) tp_value_coerce (dbval2, dbval2, dom);
		    }

		  if (save_heapid != 0)
		    {
		      (void) db_change_private_heap (thread_p, save_heapid);
		    }
		}
	    }

	}

      if (rel_operator == R_EQ_TORDER)
	{
	  /* do total order comparison */
	  result = tp_value_compare_with_error (dbval1, dbval2, 1, 1, &comparable);
	}
      else
	{
	  /* do ordinal comparison, but NULL's still yield UNKNOWN */
	  result = tp_value_compare_with_error (dbval1, dbval2, 1, 0, &comparable);
	}
      break;
    }

  if (!comparable)
    {
      return V_ERROR;
    }

  if (result == DB_UNK && rel_operator != R_NULLSAFE_EQ)
    {
      return V_UNKNOWN;
    }

  switch (rel_operator)
    {
    case R_EQ:
      return ((result == DB_EQ) ? V_TRUE : V_FALSE);
    case R_EQ_TORDER:
      return ((result == DB_EQ) ? V_TRUE : V_FALSE);
    case R_LT:
      return ((result == DB_LT) ? V_TRUE : V_FALSE);
    case R_LE:
      return (((result == DB_LT) || (result == DB_EQ)) ? V_TRUE : V_FALSE);
    case R_GT:
      return ((result == DB_GT) ? V_TRUE : V_FALSE);
    case R_GE:
      return (((result == DB_GT) || (result == DB_EQ)) ? V_TRUE : V_FALSE);
    case R_NE:
      return ((result != DB_EQ) ? V_TRUE : V_FALSE);
    case R_SUBSET:
      return ((result == DB_SUBSET) ? V_TRUE : V_FALSE);
    case R_SUBSETEQ:
      return (((result == DB_SUBSET) || (result == DB_EQ)) ? V_TRUE : V_FALSE);
    case R_SUPERSET:
      return ((result == DB_SUPERSET) ? V_TRUE : V_FALSE);
    case R_SUPERSETEQ:
      return (((result == DB_SUPERSET) || (result == DB_EQ)) ? V_TRUE : V_FALSE);
    case R_NULLSAFE_EQ:
      if (result == DB_EQ)
	{
	  return V_TRUE;
	}
      else
	{
	  if (DB_IS_NULL (dbval1))
	    {
	      if (DB_IS_NULL (dbval2))
		{
		  return V_TRUE;
		}
	      else
		{
		  return V_FALSE;
		}
	    }
	  else
	    {
	      return V_FALSE;
	    }
	}
      break;
    default:
      return V_ERROR;
    }
}

/*
 * eval_some_eval () -
 *   return: DB_LOGICAL (V_TRUE, V_FALSE, V_UNKNOWN, V_ERROR)
 *   item(in): db_value item
 *   set(in): collection of elements
 *   rel_operator(in): relational comparison operator
 */

static DB_LOGICAL
eval_some_eval (THREAD_ENTRY * thread_p, DB_VALUE * item, DB_SET * set, REL_OP rel_operator)
{
  int i;
  DB_LOGICAL res, t_res;
  DB_VALUE elem_val;

  PRIM_SET_NULL (&elem_val);

  res = V_FALSE;

  for (i = 0; i < set_size (set); i++)
    {
      if (set_get_element (set, i, &elem_val) != NO_ERROR)
	{
	  return V_ERROR;
	}

      t_res = eval_value_rel_cmp (thread_p, item, &elem_val, rel_operator, NULL);
      pr_clear_value (&elem_val);
      if (t_res == V_TRUE)
	{
	  return V_TRUE;
	}
      else if (t_res == V_ERROR)
	{
	  return V_ERROR;
	}
      else if (t_res == V_UNKNOWN)
	{
	  res = V_UNKNOWN;	/* never returns here. we should proceed */
	}
    }

  return res;
}

/*
 * eval_all_eval () -
 *   return: DB_LOGICAL (V_TRUE, V_FALSE, V_UNKNOWN, V_ERROR)
 *   item(in): db_value item
 *   set(in): collection of elements
 *   rel_operator(in): relational comparison operator
 *
 * Note: This routine tries to determine whether a specific relation
 *              as determined by the relational operator rel_operator holds between
 *              the given bound item value and all the members of the
 *              given set of elements. The set can be a basic set, multi_set
 *              or sequence. It returns V_TRUE, V_FALSE, V_UNKNOWN using the
 *              following reasoning:
 *
 *              V_TRUE:     - if all the values in the set are determined
 *                            to hold the relationship, or
 *                          - the set is empty
 *              V_FALSE:    - if there exists a value in the set which is
 *                            determined not hold the relationship.
 *              V_UNKNOWN:  - set is homogeneous and set element type is not
 *                            comparable with the item type
 *                          - set has no value determined to fail to hold the
 *                            rel. and at least one value which can not be
 *                            determined to hold the relationship.
 *              V_ERROR:    - an error occurred.
 *
 */
static DB_LOGICAL
eval_all_eval (THREAD_ENTRY * thread_p, DB_VALUE * item, DB_SET * set, REL_OP rel_operator)
{
  DB_LOGICAL some_res;

  /*
   * use the some quantifier first on a negated relational operator
   * then find the result boolean value for the all quantifier
   */
  switch (rel_operator)
    {
    case R_LT:
      rel_operator = R_GE;
      break;

    case R_LE:
      rel_operator = R_GT;
      break;

    case R_GT:
      rel_operator = R_LE;
      break;

    case R_GE:
      rel_operator = R_LT;
      break;

    case R_EQ:
    case R_EQ_TORDER:
      rel_operator = R_NE;
      break;

    case R_NE:
      rel_operator = R_EQ;
      break;

    default:
      return V_ERROR;
    }

  some_res = eval_some_eval (thread_p, item, set, rel_operator);
  /* negate the some result */
  return eval_negative (some_res);
}

/*
 * eval_item_card_set () -
 *   return: int (cardinality)
 *           >= 0 : normal cardinality
 *           ER_FAILED : ERROR
 *           UNKNOWN_CARD : unknown cardinality value
 *   item(in): db_value item
 *   set(in): collection of elements
 *   rel_operator(in): relational comparison operator
 *
 * Note: This routine returns the number of set elements (cardinality)
 *              which are determined to hold the given relationship with the
 *              specified item value. If the relationship is the equality
 *              relationship, the returned value means the cardinality of the
 *              given element in the set and must always be less than equal
 *              to 1 for the case of basic sets.
 */
static int
eval_item_card_set (THREAD_ENTRY * thread_p, DB_VALUE * item, DB_SET * set, REL_OP rel_operator)
{
  int num, i;
  DB_LOGICAL res;
  DB_VALUE elem_val;

  PRIM_SET_NULL (&elem_val);

  num = 0;

  for (i = 0; i < set_size (set); i++)
    {
      if (set_get_element (set, i, &elem_val) != NO_ERROR)
	{
	  return ER_FAILED;
	}
      if (db_value_is_null (&elem_val))
	{
	  pr_clear_value (&elem_val);
	  return UNKNOWN_CARD;
	}

      res = eval_value_rel_cmp (thread_p, item, &elem_val, rel_operator, NULL);
      pr_clear_value (&elem_val);

      if (res == V_ERROR)
	{
	  return ER_FAILED;
	}

      if (res == V_TRUE)
	{
	  num++;
	}
    }

  return num;
}

/*
 * List File Related Evaluation
 */

/*
 * eval_some_list_eval () -
 *   return: DB_LOGICAL (V_TRUE, V_FALSE, V_UNKNOWN, V_ERROR)
 *   item(in): db_value item
 *   list_id(in): list file identifier
 *   rel_operator(in): relational comparison operator
 *
 * Note: This routine tries to determine whether a specific relation
 *              as determined by the relational operator rel_operator holds between
 *              the given bound item value and at least one member of the
 *              given list of elements. It returns V_TRUE, V_FALSE,
 *              V_UNKNOWN, V_ERROR using the following reasoning:
 *
 *              V_TRUE:     - there exists a value in the list that is
 *                            determined to hold the relationship.
 *              V_FALSE:    - all the values in the list are determined not
 *                            to hold the relationship, or
 *                          - the list is empty
 *              V_UNKNOWN:  - list has no value determined to hold the rel.
 *                            and at least one value which can not be
 *                            determined to fail to hold the relationship.
 *              V_ERROR:    - an error occurred.
 *
 *  Note: The IN relationship can be stated as item has the equality rel. with
 *        one of the list elements.
 */
static DB_LOGICAL
eval_some_list_eval (THREAD_ENTRY * thread_p, DB_VALUE * item, QFILE_LIST_ID * list_id, REL_OP rel_operator)
{
  DB_LOGICAL res, t_res;
  QFILE_LIST_SCAN_ID s_id;
  QFILE_TUPLE_RECORD tplrec = { NULL, 0 };
  DB_VALUE list_val;
  SCAN_CODE qp_scan;
  PR_TYPE *pr_type;
  OR_BUF buf;
  int length;
  char *ptr;

  /* assert */
  if (list_id->type_list.domp == NULL)
    {
      return V_ERROR;
    }

  PRIM_SET_NULL (&list_val);

  if (list_id->tuple_cnt == 0)
    {
      return V_FALSE;		/* empty set */
    }

  if (qfile_open_list_scan (list_id, &s_id) != NO_ERROR)
    {
      return V_ERROR;
    }

  pr_type = list_id->type_list.domp[0]->type;
  if (pr_type == NULL)
    {
      qfile_close_scan (thread_p, &s_id);
      return V_ERROR;
    }

  res = V_FALSE;
  while ((qp_scan = qfile_scan_list_next (thread_p, &s_id, &tplrec, PEEK)) == S_SUCCESS)
    {
      if (qfile_locate_tuple_value (tplrec.tpl, 0, &ptr, &length) == V_UNBOUND)
	{
	  res = V_UNKNOWN;
	}
      else
	{
	  or_init (&buf, ptr, length);

	  if (pr_type->data_readval (&buf, &list_val, list_id->type_list.domp[0], -1, true, NULL, 0) != NO_ERROR)
	    {
	      qfile_close_scan (thread_p, &s_id);
	      return V_ERROR;
	    }

	  t_res = eval_value_rel_cmp (thread_p, item, &list_val, rel_operator, NULL);
	  if (t_res == V_TRUE || t_res == V_ERROR)
	    {
	      pr_clear_value (&list_val);
	      qfile_close_scan (thread_p, &s_id);
	      return t_res;
	    }
	  else if (t_res == V_UNKNOWN)
	    {
	      res = V_UNKNOWN;
	    }
	  pr_clear_value (&list_val);
	}
    }

  qfile_close_scan (thread_p, &s_id);

  return (qp_scan == S_END) ? res : V_ERROR;
}

/*
 * eval_all_list_eval () -
 *   return: DB_LOGICAL (V_TRUE, V_FALSE, V_UNKNOWN, V_ERROR)
 *   item(in): db_value
 *   list_id(in): list file identifier
 *   rel_operator(in): relational comparison operator
 *
 * Note: This routine tries to determine whether a specific relation
 *              as determined by the relational operator rel_operator holds between
 *              the given db_value and all the members of the
 *              given list of elements. It returns V_TRUE, V_FALSE, V_UNKNOWN
 *              or V_ERROR using following reasoning:
 *
 *              V_TRUE:     - if all the values in the list are determined
 *                            to hold the relationship, or
 *                          - the list is empty
 *              V_FALSE:    - if there exists a value in the list which is
 *                            determined not hold the relationship.
 *              V_UNKNOWN:  - list has no value determined to fail to hold the
 *                            rel. and at least one value which can not be
 *                            determined to hold the relationship.
 *              V_ERROR:    - an error occurred.
 *
 */
static DB_LOGICAL
eval_all_list_eval (THREAD_ENTRY * thread_p, DB_VALUE * item, QFILE_LIST_ID * list_id, REL_OP rel_operator)
{
  DB_LOGICAL some_res;

  /* first use some quantifier on a negated relational operator */
  switch (rel_operator)
    {
    case R_LT:
      rel_operator = R_GE;
      break;
    case R_LE:
      rel_operator = R_GT;
      break;
    case R_GT:
      rel_operator = R_LE;
      break;
    case R_GE:
      rel_operator = R_LT;
      break;
    case R_EQ:
    case R_EQ_TORDER:
      rel_operator = R_NE;
      break;
    case R_NE:
      rel_operator = R_EQ;
      break;
    default:
      return V_ERROR;
    }

  some_res = eval_some_list_eval (thread_p, item, list_id, rel_operator);
  /* negate the result */
  return eval_negative (some_res);
}

/*
 * eval_item_card_sort_list () -
 *   return: int (cardinality, UNKNOWN_CARD, ER_FAILED for error cases)
 *   item(in): db_value item
 *   list_id(in): list file identifier
 *
 * Note: This routine returns the number of set elements (cardinality)
 *              which are determined to hold the equality relationship with
 *              specified item value. The list file values must have already
 *              been sorted.
 */
static int
eval_item_card_sort_list (THREAD_ENTRY * thread_p, DB_VALUE * item, QFILE_LIST_ID * list_id)
{
  QFILE_LIST_SCAN_ID s_id;
  QFILE_TUPLE_RECORD tplrec = { NULL, 0 };
  DB_VALUE list_val;
  SCAN_CODE qp_scan;
  PR_TYPE *pr_type;
  OR_BUF buf;
  DB_LOGICAL rc;
  int length;
  int card;
  char *ptr;

  /* assert */
  if (list_id->type_list.domp == NULL)
    {
      return ER_FAILED;
    }

  PRIM_SET_NULL (&list_val);
  card = 0;

  if (qfile_open_list_scan (list_id, &s_id) != NO_ERROR)
    {
      return ER_FAILED;
    }

  pr_type = list_id->type_list.domp[0]->type;
  if (pr_type == NULL)
    {
      qfile_close_scan (thread_p, &s_id);
      return ER_FAILED;
    }

  while ((qp_scan = qfile_scan_list_next (thread_p, &s_id, &tplrec, PEEK)) == S_SUCCESS)
    {
      if (qfile_locate_tuple_value (tplrec.tpl, 0, &ptr, &length) == V_UNBOUND)
	{
	  qfile_close_scan (thread_p, &s_id);
	  return UNKNOWN_CARD;
	}

      or_init (&buf, ptr, length);

      pr_type->data_readval (&buf, &list_val, list_id->type_list.domp[0], -1, true, NULL, 0);

      rc = eval_value_rel_cmp (thread_p, item, &list_val, R_LT, NULL);
      if (rc == V_ERROR)
	{
	  pr_clear_value (&list_val);
	  qfile_close_scan (thread_p, &s_id);
	  return ER_FAILED;
	}
      else if (rc == V_TRUE)
	{
	  pr_clear_value (&list_val);
	  continue;
	}

      rc = eval_value_rel_cmp (thread_p, item, &list_val, R_EQ, NULL);
      pr_clear_value (&list_val);

      if (rc == V_ERROR)
	{
	  qfile_close_scan (thread_p, &s_id);
	  return ER_FAILED;
	}
      else if (rc == V_TRUE)
	{
	  card++;
	}
      else
	{
	  break;
	}
    }

  qfile_close_scan (thread_p, &s_id);

  return (qp_scan == S_END) ? card : ER_FAILED;
}

/*
 * eval_sub_multi_set_to_sort_list () -
 *   return: DB_LOGICAL (V_TRUE, V_FALSE, V_UNKNOWN or V_ERROR)
 *   set1(in): DB_SET representation
 * 	 list_id(in): Sorted LIST FILE identifier
 *
 * Note: Find if given multi_set is a subset of the given list file.
 *              The list file must be of one column and treated like a
 *              multi_set. The routine uses the same semantics of finding
 *              subset relationship between two multi_sets.
 *
 * Note: in a sorted list file of one column , ALL the NULL values, tuples
 *       appear at the beginning of the list file.
 */
static DB_LOGICAL
eval_sub_multi_set_to_sort_list (THREAD_ENTRY * thread_p, DB_SET * set1, QFILE_LIST_ID * list_id)
{
  int i, k, card, card1, card2;
  DB_LOGICAL res;
  DB_LOGICAL rc;
  DB_VALUE elem_val, elem_val2;
  int found;

  PRIM_SET_NULL (&elem_val);
  PRIM_SET_NULL (&elem_val2);

  card = set_size (set1);
  if (card == 0)
    {
      return V_TRUE;		/* empty set */
    }

  res = V_TRUE;
  for (i = 0; i < card; i++)
    {
      if (set_get_element (set1, i, &elem_val) != NO_ERROR)
	{
	  return V_ERROR;
	}
      if (db_value_is_null (&elem_val))
	{
	  return V_UNKNOWN;
	}

      /* search for the value to see if value has already been considered */
      found = false;
      for (k = 0; !found && k < i; k++)
	{
	  if (set_get_element (set1, k, &elem_val2) != NO_ERROR)
	    {
	      pr_clear_value (&elem_val);
	      return V_ERROR;
	    }
	  if (db_value_is_null (&elem_val2))
	    {
	      pr_clear_value (&elem_val2);
	      continue;
	    }

	  rc = eval_value_rel_cmp (thread_p, &elem_val, &elem_val2, R_EQ, NULL);
	  if (rc == V_ERROR)
	    {
	      pr_clear_value (&elem_val);
	      pr_clear_value (&elem_val2);
	      return V_ERROR;
	    }
	  else if (rc == V_TRUE)
	    {
	      found = true;
	    }
	  pr_clear_value (&elem_val2);
	}

      if (found)
	{
	  pr_clear_value (&elem_val);
	  continue;
	}

      card1 = eval_item_card_set (thread_p, &elem_val, set1, R_EQ);
      if (card1 == ER_FAILED)
	{
	  pr_clear_value (&elem_val);
	  return V_ERROR;
	}
      else if (card1 == UNKNOWN_CARD)
	{
	  pr_clear_value (&elem_val);
	  return V_UNKNOWN;
	}

      card2 = eval_item_card_sort_list (thread_p, &elem_val, list_id);
      if (card2 == ER_FAILED)
	{
	  pr_clear_value (&elem_val);
	  return V_ERROR;
	}
      else if (card2 == UNKNOWN_CARD)
	{
	  pr_clear_value (&elem_val);
	  return V_UNKNOWN;
	}

      if (card1 > card2)
	{
	  pr_clear_value (&elem_val);
	  return V_FALSE;
	}
    }

  pr_clear_value (&elem_val);
  return res;
}

/*
 * eval_sub_sort_list_to_multi_set () -
 *   return: DB_LOGICAL (V_TRUE, V_FALSE, V_UNKNOWN or V_ERROR)
 * 	 list_id(in): Sorted LIST FILE identifier
 * 	 set(in): DB_SETrepresentation
 *
 * Note: Find if the given list file is a subset of the given multi_set
 *              The list file must be of one column and treated like a
 *              multi_set. The routine uses the same semantics of finding
 *              subset relationship between two multi_sets.
 *
 * Note: in a sorted list file of one column , ALL the NULL values, tuples
 *       appear at the beginning of the list file.
 */
static DB_LOGICAL
eval_sub_sort_list_to_multi_set (THREAD_ENTRY * thread_p, QFILE_LIST_ID * list_id, DB_SET * set)
{
  int card1, card2;
  DB_LOGICAL res, rc;
  DB_VALUE list_val, list_val2;
  QFILE_LIST_SCAN_ID s_id;
  QFILE_TUPLE_RECORD tplrec, p_tplrec;
  char *p_tplp;
  SCAN_CODE qp_scan;
  PR_TYPE *pr_type;
  OR_BUF buf;
  int length;
  bool list_on;
  int tpl_len;
  char *ptr;

  /* assert */
  if (list_id->type_list.domp == NULL)
    {
      return V_ERROR;
    }

  PRIM_SET_NULL (&list_val);
  PRIM_SET_NULL (&list_val2);

  if (list_id->tuple_cnt == 0)
    {
      return V_TRUE;		/* empty set */
    }

  if (qfile_open_list_scan (list_id, &s_id) != NO_ERROR)
    {
      return V_ERROR;
    }

  res = V_TRUE;
  pr_type = list_id->type_list.domp[0]->type;

  tplrec.size = 0;
  tplrec.tpl = NULL;
  p_tplrec.size = DB_PAGESIZE;
  p_tplrec.tpl = (QFILE_TUPLE) db_private_alloc (thread_p, DB_PAGESIZE);
  if (p_tplrec.tpl == NULL)
    {
      qfile_close_scan (thread_p, &s_id);
      return V_ERROR;
    }

  list_on = false;
  card1 = 0;
  while ((qp_scan = qfile_scan_list_next (thread_p, &s_id, &tplrec, PEEK)) == S_SUCCESS)
    {
      pr_clear_value (&list_val);

      if (qfile_locate_tuple_value (tplrec.tpl, 0, &ptr, &length) == V_UNBOUND)
	{
	  res = V_UNKNOWN;
	  goto end;
	}

      or_init (&buf, ptr, length);

      pr_type->data_readval (&buf, &list_val, list_id->type_list.domp[0], -1, true, NULL, 0);

      if (list_on == true)
	{
	  p_tplp = (char *) p_tplrec.tpl + QFILE_TUPLE_LENGTH_SIZE;

	  or_init (&buf, p_tplp + QFILE_TUPLE_VALUE_HEADER_SIZE, QFILE_GET_TUPLE_VALUE_LENGTH (p_tplp));

	  pr_type->data_readval (&buf, &list_val2, list_id->type_list.domp[0], -1, true, NULL, 0);

	  rc = eval_value_rel_cmp (thread_p, &list_val, &list_val2, R_EQ, NULL);
	  if (rc == V_ERROR)
	    {
	      res = V_ERROR;
	      goto end;
	    }
	  else if (rc != V_TRUE)
	    {
	      card2 = eval_item_card_set (thread_p, &list_val2, set, R_EQ);
	      if (card2 == ER_FAILED)
		{
		  res = V_ERROR;
		  goto end;
		}
	      else if (card2 == UNKNOWN_CARD)
		{
		  res = V_UNKNOWN;
		  goto end;
		}

	      if (card1 > card2)
		{
		  res = V_FALSE;
		  goto end;
		}
	      card1 = 0;
	    }
	  pr_clear_value (&list_val2);
	}

      tpl_len = QFILE_GET_TUPLE_LENGTH (tplrec.tpl);
      if (p_tplrec.size < tpl_len)
	{
	  p_tplrec.size = tpl_len;
	  p_tplrec.tpl = (QFILE_TUPLE) db_private_realloc (thread_p, p_tplrec.tpl, tpl_len);
	  if (p_tplrec.tpl == NULL)
	    {
	      res = V_ERROR;
	      goto end;
	    }
	}
      memcpy (p_tplrec.tpl, tplrec.tpl, tpl_len);
      list_on = true;
      card1++;
    }

  if (qp_scan != S_END)
    {
      res = V_ERROR;
      goto end;
    }

  if (list_on == true)
    {
      p_tplp = (char *) p_tplrec.tpl + QFILE_TUPLE_LENGTH_SIZE;	/* no unbound value */

      or_init (&buf, p_tplp + QFILE_TUPLE_VALUE_HEADER_SIZE, QFILE_GET_TUPLE_VALUE_LENGTH (p_tplp));

      pr_type->data_readval (&buf, &list_val2, list_id->type_list.domp[0], -1, true, NULL, 0);

      card2 = eval_item_card_set (thread_p, &list_val2, set, R_EQ);
      if (card2 == ER_FAILED)
	{
	  res = V_ERROR;
	  goto end;
	}
      else if (card2 == UNKNOWN_CARD)
	{
	  res = V_UNKNOWN;
	  goto end;
	}
      else if (card1 > card2)
	{
	  res = V_FALSE;
	  goto end;
	}
    }

end:
  pr_clear_value (&list_val);
  pr_clear_value (&list_val2);
  qfile_close_scan (thread_p, &s_id);
  if (p_tplrec.tpl != NULL)
    {
      db_private_free_and_init (thread_p, p_tplrec.tpl);
    }
  return res;
}

/*
 * eval_sub_sort_list_to_sort_list () -
 *   return: DB_LOGICAL (V_TRUE, V_FALSE, V_UNKNOWN or V_ERROR)
 * 	 list_id1(in): First Sorted LIST FILE identifier
 * 	 list_id2(in): Second Sorted LIST FILE identifier
 *
 * Note: Find if the first list file is a subset of the second list
 *              file. The list files must be of one column and treated like
 *              a multi_set. The routine uses the same semantics of finding
 *              subset relationship between two multi_sets.
 *
 * Note: in a sorted list file of one column , ALL the NULL values, tuples
 *       appear at the beginning of the list file.
 */
static DB_LOGICAL
eval_sub_sort_list_to_sort_list (THREAD_ENTRY * thread_p, QFILE_LIST_ID * list_id1, QFILE_LIST_ID * list_id2)
{
  int card1, card2;
  DB_LOGICAL res, rc;
  DB_VALUE list_val, list_val2;
  QFILE_LIST_SCAN_ID s_id;
  QFILE_TUPLE_RECORD tplrec, p_tplrec;
  char *p_tplp;
  SCAN_CODE qp_scan;
  PR_TYPE *pr_type;
  OR_BUF buf;
  int length;
  bool list_on;
  int tpl_len;
  char *ptr;

  /* assert */
  if (list_id1->type_list.domp == NULL)
    {
      return V_ERROR;
    }

  PRIM_SET_NULL (&list_val);
  PRIM_SET_NULL (&list_val2);

  if (list_id1->tuple_cnt == 0)
    {
      return V_TRUE;		/* empty set */
    }

  if (qfile_open_list_scan (list_id1, &s_id) != NO_ERROR)
    {
      return V_ERROR;
    }

  res = V_TRUE;
  pr_type = list_id1->type_list.domp[0]->type;

  tplrec.size = 0;
  tplrec.tpl = NULL;
  p_tplrec.size = DB_PAGESIZE;
  p_tplrec.tpl = (QFILE_TUPLE) db_private_alloc (thread_p, DB_PAGESIZE);
  if (p_tplrec.tpl == NULL)
    {
      qfile_close_scan (thread_p, &s_id);
      return V_ERROR;
    }

  list_on = false;
  card1 = 0;
  while ((qp_scan = qfile_scan_list_next (thread_p, &s_id, &tplrec, PEEK)) == S_SUCCESS)
    {
      pr_clear_value (&list_val);

      if (qfile_locate_tuple_value (tplrec.tpl, 0, &ptr, &length) == V_UNBOUND)
	{
	  res = V_UNKNOWN;
	  goto end;
	}

      or_init (&buf, ptr, length);

      pr_type->data_readval (&buf, &list_val, list_id1->type_list.domp[0], -1, true, NULL, 0);

      if (list_on == true)
	{
	  p_tplp = (char *) p_tplrec.tpl + QFILE_TUPLE_LENGTH_SIZE;

	  or_init (&buf, p_tplp + QFILE_TUPLE_VALUE_HEADER_SIZE, QFILE_GET_TUPLE_VALUE_LENGTH (p_tplp));

	  pr_type->data_readval (&buf, &list_val2, list_id1->type_list.domp[0], -1, true, NULL, 0);

	  rc = eval_value_rel_cmp (thread_p, &list_val, &list_val2, R_EQ, NULL);

	  if (rc == V_ERROR)
	    {
	      res = V_ERROR;
	      goto end;
	    }
	  else if (rc != V_TRUE)
	    {
	      card2 = eval_item_card_sort_list (thread_p, &list_val2, list_id2);
	      if (card2 == ER_FAILED)
		{
		  res = V_ERROR;
		  goto end;
		}
	      else if (card2 == UNKNOWN_CARD)
		{
		  res = V_UNKNOWN;
		  goto end;
		}

	      if (card1 > card2)
		{
		  res = V_FALSE;
		  goto end;
		}
	      card1 = 0;
	    }
	  pr_clear_value (&list_val2);
	}

      tpl_len = QFILE_GET_TUPLE_LENGTH (tplrec.tpl);
      if (p_tplrec.size < tpl_len)
	{
	  p_tplrec.size = tpl_len;
	  p_tplrec.tpl = (QFILE_TUPLE) db_private_realloc (thread_p, p_tplrec.tpl, tpl_len);
	  if (p_tplrec.tpl == NULL)
	    {
	      res = V_ERROR;
	      goto end;
	    }
	}
      memcpy (p_tplrec.tpl, tplrec.tpl, tpl_len);
      list_on = true;
      card1++;
    }

  if (qp_scan != S_END)
    {
      res = V_ERROR;
      goto end;
    }

  if (list_on == true)
    {
      p_tplp = (char *) p_tplrec.tpl + QFILE_TUPLE_LENGTH_SIZE;	/* no unbound value */

      or_init (&buf, p_tplp + QFILE_TUPLE_VALUE_HEADER_SIZE, QFILE_GET_TUPLE_VALUE_LENGTH (p_tplp));

      if (pr_type->data_readval (&buf, &list_val2, list_id1->type_list.domp[0], -1, true, NULL, 0) != NO_ERROR)
	{
	  res = V_ERROR;
	  goto end;
	}

      card2 = eval_item_card_sort_list (thread_p, &list_val2, list_id2);
      if (card2 == ER_FAILED)
	{
	  res = V_ERROR;
	  goto end;
	}
      else if (card2 == UNKNOWN_CARD)
	{
	  res = V_UNKNOWN;
	  goto end;
	}
      else if (card1 > card2)
	{
	  res = V_FALSE;
	  goto end;
	}
    }

end:
  pr_clear_value (&list_val);
  pr_clear_value (&list_val2);
  qfile_close_scan (thread_p, &s_id);
  if (p_tplrec.tpl != NULL)
    {
      db_private_free_and_init (thread_p, p_tplrec.tpl);
    }

  return res;
}

/*
 * eval_eq_multi_set_to_sort_list () -
 *   return: DB_LOGICAL (V_TRUE, V_FALSE, V_UNKNOWN or V_ERROR)
 *   set(in): DB_SET representation
 *   list_id(in): Sorted LIST FILE identifier
 *
 * Note: Find if given multi_set is equal to the given list file.
 *              The routine uses the same semantics of finding equality
 *              relationship between two multi_sets.
 */
static DB_LOGICAL
eval_eq_multi_set_to_sort_list (THREAD_ENTRY * thread_p, DB_SET * set, QFILE_LIST_ID * list_id)
{
  DB_LOGICAL res1, res2;

  res1 = eval_sub_multi_set_to_sort_list (thread_p, set, list_id);
  res2 = eval_sub_sort_list_to_multi_set (thread_p, list_id, set);

  return eval_logical_result (res1, res2);
}

/*
 * eval_ne_multi_set_to_sort_list () -
 *   return: DB_LOGICAL (V_TRUE, V_FALSE, V_UNKNOWN or V_ERROR)
 *   set(in): DB_SET representation
 *   list_id(in): Sorted LIST FILE identifier
 *
 * Note: Find if given multi_set is not equal to the given list file.
 */
static DB_LOGICAL
eval_ne_multi_set_to_sort_list (THREAD_ENTRY * thread_p, DB_SET * set, QFILE_LIST_ID * list_id)
{
  DB_LOGICAL res;

  res = eval_eq_multi_set_to_sort_list (thread_p, set, list_id);
  /* negate the result */
  return eval_negative (res);
}

/*
 * eval_le_multi_set_to_sort_list () -
 *   return: DB_LOGICAL (V_TRUE, V_FALSE, V_UNKNOWN or V_ERROR)
 *   set(in): DB_SET representation
 *   list_id(in): Sorted LIST FILE identifier
 *
 * Note: Find if given multi_set is a subset of the given list file.
 */
static DB_LOGICAL
eval_le_multi_set_to_sort_list (THREAD_ENTRY * thread_p, DB_SET * set, QFILE_LIST_ID * list_id)
{
  return eval_sub_multi_set_to_sort_list (thread_p, set, list_id);
}

/*
 * eval_lt_multi_set_to_sort_list () -
 *   return: DB_LOGICAL (V_TRUE, V_FALSE, V_UNKNOWN or V_ERROR)
 *   set(in): DB_SET representation
 *   list_id(in): Sorted LIST FILE identifier
 *
 * Note: Find if given multi_set is a proper subset of the given list file.
 */
static DB_LOGICAL
eval_lt_multi_set_to_sort_list (THREAD_ENTRY * thread_p, DB_SET * set, QFILE_LIST_ID * list_id)
{
  DB_LOGICAL res1, res2;

  res1 = eval_sub_multi_set_to_sort_list (thread_p, set, list_id);
  res2 = eval_ne_multi_set_to_sort_list (thread_p, set, list_id);

  return eval_logical_result (res1, res2);
}

/*
 * eval_le_sort_list_to_multi_set () -
 *   return: DB_LOGICAL (V_TRUE, V_FALSE, V_UNKNOWN or V_ERROR)
 *   list_id(in): Sorted LIST FILE identifier
 *   set(in): Multi_set disk representation
 *
 * Note: Find if given list file is a subset of the multi_set.
 */
static DB_LOGICAL
eval_le_sort_list_to_multi_set (THREAD_ENTRY * thread_p, QFILE_LIST_ID * list_id, DB_SET * set)
{
  return eval_sub_sort_list_to_multi_set (thread_p, list_id, set);
}

/*
 * eval_lt_sort_list_to_multi_set () -
 *   return: DB_LOGICAL (V_TRUE, V_FALSE, V_UNKNOWN or V_ERROR)
 *   list_id(in): Sorted LIST FILE identifier
 *   set(in): DB_SET representation
 *
 * Note: Find if given list file is a proper subset of the multi_set.
 */
static DB_LOGICAL
eval_lt_sort_list_to_multi_set (THREAD_ENTRY * thread_p, QFILE_LIST_ID * list_id, DB_SET * set)
{
  DB_LOGICAL res1, res2;

  res1 = eval_sub_sort_list_to_multi_set (thread_p, list_id, set);
  res2 = eval_ne_multi_set_to_sort_list (thread_p, set, list_id);

  return eval_logical_result (res1, res2);
}

/*
 * eval_eq_sort_list_to_sort_list () -
 *   return: DB_LOGICAL (V_TRUE, V_FALSE, V_UNKNOWN or V_ERROR)
 *   list_id1(in): First Sorted LIST FILE identifier
 *   list_id2(in): Second Sorted LIST FILE identifier
 *
 * Note: Find if the first list file is equal to the second list file.
 *              The list files must be of one column and treated like
 *              multi_sets. The routine uses the same semantics of finding
 *              equality relationship between two multi_sets.
 */
static DB_LOGICAL
eval_eq_sort_list_to_sort_list (THREAD_ENTRY * thread_p, QFILE_LIST_ID * list_id1, QFILE_LIST_ID * list_id2)
{
  DB_LOGICAL res1, res2;

  res1 = eval_sub_sort_list_to_sort_list (thread_p, list_id1, list_id2);
  res2 = eval_sub_sort_list_to_sort_list (thread_p, list_id2, list_id1);

  return eval_logical_result (res1, res2);
}

/*
 * eval_ne_sort_list_to_sort_list () -
 *   return: DB_LOGICAL (V_TRUE, V_FALSE, V_UNKNOWN or V_ERROR)
 *   list_id1(in): First Sorted LIST FILE identifier
 *   list_id2(in): Second Sorted LIST FILE identifier
 *
 * Note: Find if the first list file is not equal to the second one.
 */
static DB_LOGICAL
eval_ne_sort_list_to_sort_list (THREAD_ENTRY * thread_p, QFILE_LIST_ID * list_id1, QFILE_LIST_ID * list_id2)
{
  DB_LOGICAL res;

  res = eval_eq_sort_list_to_sort_list (thread_p, list_id1, list_id2);
  /* negate the result */
  return eval_negative (res);
}

/*
 * eval_le_sort_list_to_sort_list () -
 *   return: DB_LOGICAL (V_TRUE, V_FALSE, V_UNKNOWN or V_ERROR)
 *   list_id1(in): First Sorted LIST FILE identifier
 *   list_id2(in): Second Sorted LIST FILE identifier
 *
 * Note: Find if the first list file is a subset if the second one.
 */
static DB_LOGICAL
eval_le_sort_list_to_sort_list (THREAD_ENTRY * thread_p, QFILE_LIST_ID * list_id1, QFILE_LIST_ID * list_id2)
{
  return eval_sub_sort_list_to_sort_list (thread_p, list_id1, list_id2);
}

/*
 * eval_lt_sort_list_to_sort_list () -
 *   return: DB_LOGICAL (V_TRUE, V_FALSE, V_UNKNOWN or V_ERROR)
 *   list_id1(in): First Sorted LIST FILE identifier
 *   list_id2(in): Second Sorted LIST FILE identifier
 *
 * Note: Find if the first list file is a proper subset if the second
 *       list file.
 */
static DB_LOGICAL
eval_lt_sort_list_to_sort_list (THREAD_ENTRY * thread_p, QFILE_LIST_ID * list_id1, QFILE_LIST_ID * list_id2)
{
  DB_LOGICAL res1, res2;

  res1 = eval_sub_sort_list_to_sort_list (thread_p, list_id1, list_id2);
  res2 = eval_ne_sort_list_to_sort_list (thread_p, list_id1, list_id2);

  return eval_logical_result (res1, res2);
}

/*
 * eval_multi_set_to_sort_list () -
 *   return: DB_LOGICAL (V_TRUE, V_FALSE, V_UNKNOWN or V_ERROR)
 *   set(in): DB_SET representation
 *   list_id(in): Sorted LIST FILE identifier
 *   rel_operator(in): Relational Operator
 *
 * Note: Find if given multi_set and the list file satisfy the
 *              relationship indicated by the relational operator. The list
 *              file must be of one column, sorted and is treated like a
 *              multi_set.
 */
static DB_LOGICAL
eval_multi_set_to_sort_list (THREAD_ENTRY * thread_p, DB_SET * set, QFILE_LIST_ID * list_id, REL_OP rel_operator)
{
  switch (rel_operator)
    {
    case R_LT:
      return eval_lt_multi_set_to_sort_list (thread_p, set, list_id);
    case R_LE:
      return eval_le_multi_set_to_sort_list (thread_p, set, list_id);
    case R_GT:
      return eval_lt_sort_list_to_multi_set (thread_p, list_id, set);
    case R_GE:
      return eval_le_sort_list_to_multi_set (thread_p, list_id, set);
    case R_EQ:
      return eval_eq_multi_set_to_sort_list (thread_p, set, list_id);
    case R_NE:
      return eval_ne_multi_set_to_sort_list (thread_p, set, list_id);
    default:
      return V_ERROR;
    }
}

/*
 * eval_sort_list_to_multi_set () -
 *   return: DB_LOGICAL (V_TRUE, V_FALSE, V_UNKNOWN or V_ERROR)
 *   list_id(in): Sorted LIST FILE identifier
 *   set(in): DB_SET representation
 *   rel_operator(in): Relational Operator
 *
 * Note: Find if given list file and the multi_set satisfy the
 *              relationship indicated by the relational operator. The list
 *              file must be of one column, sorted and is treated like a
 *              multi_set.
 */
static DB_LOGICAL
eval_sort_list_to_multi_set (THREAD_ENTRY * thread_p, QFILE_LIST_ID * list_id, DB_SET * set, REL_OP rel_operator)
{
  switch (rel_operator)
    {
    case R_LT:
      return eval_lt_sort_list_to_multi_set (thread_p, list_id, set);
    case R_LE:
      return eval_le_sort_list_to_multi_set (thread_p, list_id, set);
    case R_GT:
      return eval_lt_multi_set_to_sort_list (thread_p, set, list_id);
    case R_GE:
      return eval_le_multi_set_to_sort_list (thread_p, set, list_id);
    case R_EQ:
      return eval_eq_multi_set_to_sort_list (thread_p, set, list_id);
    case R_NE:
      return eval_ne_multi_set_to_sort_list (thread_p, set, list_id);
    default:
      return V_ERROR;
    }
}

/*
 * eval_sort_list_to_sort_list () -
 *   return: DB_LOGICAL (V_TRUE, V_FALSE, V_UNKNOWN or V_ERROR)
 *   list_id1(in): First Sorted LIST FILE identifier
 *   list_id2(in): Second Sorted LIST FILE identifier
 *   rel_operator(in): Relational Operator
 *
 * Note: Find if first list file and the second list file satisfy the
 *              relationship indicated by the relational operator. The list
 *              files must be of one column, sorted and are treated like
 *              multi_sets.
 */
static DB_LOGICAL
eval_sort_list_to_sort_list (THREAD_ENTRY * thread_p, QFILE_LIST_ID * list_id1, QFILE_LIST_ID * list_id2,
			     REL_OP rel_operator)
{
  switch (rel_operator)
    {
    case R_LT:
      return eval_lt_sort_list_to_sort_list (thread_p, list_id1, list_id2);
    case R_LE:
      return eval_le_sort_list_to_sort_list (thread_p, list_id1, list_id2);
    case R_GT:
      return eval_lt_sort_list_to_sort_list (thread_p, list_id2, list_id1);
    case R_GE:
      return eval_le_sort_list_to_sort_list (thread_p, list_id2, list_id1);
    case R_EQ:
      return eval_eq_sort_list_to_sort_list (thread_p, list_id1, list_id2);
    case R_NE:
      return eval_ne_sort_list_to_sort_list (thread_p, list_id1, list_id2);
    default:
      return V_ERROR;
    }
}

/*
 * eval_set_list_cmp () -
 *   return: DB_LOGICAL (V_TRUE, V_FALSE, V_UNKNOWN or V_ERROR)
 *   et_comp(in): compound evaluation term
 *   vd(in):
 *   dbval1(in): lhs db_value, if lhs is a set.
 *   dbval2(in): rhs db_value, if rhs is a set.
 *
 * Note: Perform set/set, set/list, and list/list comparisons.
 */
static DB_LOGICAL
eval_set_list_cmp (THREAD_ENTRY * thread_p, const COMP_EVAL_TERM * et_comp, val_descr * vd, DB_VALUE * dbval1,
		   DB_VALUE * dbval2)
{
  QFILE_LIST_ID *t_list_id;
  QFILE_SORTED_LIST_ID *lhs_srlist_id, *rhs_srlist_id;

  if (et_comp->lhs->type == TYPE_LIST_ID)
    {
      /* execute linked query */
      EXECUTE_REGU_VARIABLE_XASL (thread_p, et_comp->lhs, vd);
      if (CHECK_REGU_VARIABLE_XASL_STATUS (et_comp->lhs) != XASL_SUCCESS)
	{
	  return V_ERROR;
	}

      /*
       * lhs value refers to a list file. for efficiency reasons
       * first sort the list file
       */
      lhs_srlist_id = et_comp->lhs->value.srlist_id;
      if (lhs_srlist_id->sorted == false)
	{
	  if (lhs_srlist_id->list_id->tuple_cnt > 1)
	    {
	      t_list_id = qfile_sort_list (thread_p, lhs_srlist_id->list_id, NULL, Q_ALL, true);
	      if (t_list_id == NULL)
		{
		  return V_ERROR;
		}
	    }
	  lhs_srlist_id->sorted = true;
	}

      /* rhs value can only be either a set or a list file */
      if (et_comp->rhs->type == TYPE_LIST_ID)
	{
	  /* execute linked query */
	  EXECUTE_REGU_VARIABLE_XASL (thread_p, et_comp->rhs, vd);
	  if (CHECK_REGU_VARIABLE_XASL_STATUS (et_comp->rhs) != XASL_SUCCESS)
	    {
	      return V_ERROR;
	    }

	  /*
	   * rhs value refers to a list file. for efficiency reasons
	   * first sort the list file
	   */
	  rhs_srlist_id = et_comp->rhs->value.srlist_id;
	  if (rhs_srlist_id->sorted == false)
	    {
	      if (rhs_srlist_id->list_id->tuple_cnt > 1)
		{
		  t_list_id = qfile_sort_list (thread_p, rhs_srlist_id->list_id, NULL, Q_ALL, true);
		  if (t_list_id == NULL)
		    {
		      return V_ERROR;
		    }
		}
	      rhs_srlist_id->sorted = true;
	    }

	  /* compare two list files */
	  return eval_sort_list_to_sort_list (thread_p, lhs_srlist_id->list_id, rhs_srlist_id->list_id,
					      et_comp->rel_op);
	}
      else
	{
	  /* compare list file and set */
	  return eval_sort_list_to_multi_set (thread_p, lhs_srlist_id->list_id, db_get_set (dbval2), et_comp->rel_op);
	}
    }
  else if (et_comp->rhs->type == TYPE_LIST_ID)
    {
      /* execute linked query */
      EXECUTE_REGU_VARIABLE_XASL (thread_p, et_comp->rhs, vd);
      if (CHECK_REGU_VARIABLE_XASL_STATUS (et_comp->rhs) != XASL_SUCCESS)
	{
	  return V_ERROR;
	}

      /*
       * rhs value refers to a list file. for efficiency reasons
       * first sort the list file
       */
      rhs_srlist_id = et_comp->rhs->value.srlist_id;
      if (rhs_srlist_id->sorted == false)
	{
	  if (rhs_srlist_id->list_id->tuple_cnt > 1)
	    {
	      t_list_id = qfile_sort_list (thread_p, rhs_srlist_id->list_id, NULL, Q_ALL, true);
	      if (t_list_id == NULL)
		{
		  return V_ERROR;
		}
	    }
	  rhs_srlist_id->sorted = true;
	}

      /* lhs must be a set value, compare set and list */
      return eval_multi_set_to_sort_list (thread_p, db_get_set (dbval1), rhs_srlist_id->list_id, et_comp->rel_op);
    }

  return V_UNKNOWN;
}

/*
 * Main Predicate Evaluation Routines
 */

/*
 * eval_pred () -
 *   return: DB_LOGICAL (V_TRUE, V_FALSE, V_UNKNOWN or V_ERROR)
 *   pr(in): Predicate Expression Tree
 *   vd(in): Value descriptor for positional values (optional)
 *   obj_oid(in): Object Identifier
 *
 * Note: This is the main predicate expression evalution routine. It
 *              evaluates the given predicate predicate expression on the
 *              specified evaluation item to see if the evaluation item
 *              satisfies the indicate predicate. It uses a 3-valued logic
 *              and returns V_TRUE, V_FALSE or V_UNKNOWN. If an error occurs,
 *              necessary error code is set and V_ERROR is returned.
 */
DB_LOGICAL
eval_pred (THREAD_ENTRY * thread_p, const PRED_EXPR * pr, val_descr * vd, OID * obj_oid)
{
  const COMP_EVAL_TERM *et_comp;
  const ALSM_EVAL_TERM *et_alsm;
  const LIKE_EVAL_TERM *et_like;
  DB_VALUE *peek_val1, *peek_val2, *peek_val3;
  DB_LOGICAL result = V_UNKNOWN;
  int regexp_res;
  const PRED_EXPR *t_pr;
  QFILE_SORTED_LIST_ID *srlist_id;
  static int max_recursion_sql_depth = prm_get_integer_value (PRM_ID_MAX_RECURSION_SQL_DEPTH);

  peek_val1 = NULL;
  peek_val2 = NULL;
  peek_val3 = NULL;

  if (thread_get_recursion_depth (thread_p) > max_recursion_sql_depth)
    {
      er_set (ER_ERROR_SEVERITY, ARG_FILE_LINE, ER_MAX_RECURSION_SQL_DEPTH, 1, max_recursion_sql_depth);

      return V_ERROR;
    }

  thread_inc_recursion_depth (thread_p);

  switch (pr->type)
    {
    case T_PRED:
      switch (pr->pe.m_pred.bool_op)
	{
	case B_AND:
	  /* 'pt_to_pred_expr()' will generate right-linear tree */
	  result = V_TRUE;
	  for (t_pr = pr; result == V_TRUE && t_pr->type == T_PRED && t_pr->pe.m_pred.bool_op == B_AND;
	       t_pr = t_pr->pe.m_pred.rhs)
	    {
	      if (result == V_UNKNOWN)
		{
		  result = eval_pred (thread_p, t_pr->pe.m_pred.lhs, vd, obj_oid);
		  result = (result == V_TRUE) ? V_UNKNOWN : result;
		}
	      else
		{
		  result = eval_pred (thread_p, t_pr->pe.m_pred.lhs, vd, obj_oid);
		}

	      if (result == V_FALSE || result == V_ERROR)
		{
		  goto exit;
		}
	    }

	  if (result == V_UNKNOWN)
	    {
	      result = eval_pred (thread_p, t_pr, vd, obj_oid);
	      result = (result == V_TRUE) ? V_UNKNOWN : result;
	    }
	  else
	    {
	      result = eval_pred (thread_p, t_pr, vd, obj_oid);
	    }
	  break;

	case B_OR:
	  /* 'pt_to_pred_expr()' will generate right-linear tree */
	  result = V_FALSE;
	  for (t_pr = pr; result == V_FALSE && t_pr->type == T_PRED && t_pr->pe.m_pred.bool_op == B_OR;
	       t_pr = t_pr->pe.m_pred.rhs)
	    {
	      if (result == V_UNKNOWN)
		{
		  result = eval_pred (thread_p, t_pr->pe.m_pred.lhs, vd, obj_oid);
		  result = (result == V_FALSE) ? V_UNKNOWN : result;
		}
	      else
		{
		  result = eval_pred (thread_p, t_pr->pe.m_pred.lhs, vd, obj_oid);
		}

	      if (result == V_TRUE || result == V_ERROR)
		{
		  goto exit;
		}
	    }

	  if (result == V_UNKNOWN)
	    {
	      result = eval_pred (thread_p, t_pr, vd, obj_oid);
	      result = (result == V_FALSE) ? V_UNKNOWN : result;
	    }
	  else
	    {
	      result = eval_pred (thread_p, t_pr, vd, obj_oid);
	    }
	  break;

	case B_XOR:
	  {
	    DB_LOGICAL result_lhs, result_rhs;

	    result_lhs = eval_pred (thread_p, pr->pe.m_pred.lhs, vd, obj_oid);
	    result_rhs = eval_pred (thread_p, pr->pe.m_pred.rhs, vd, obj_oid);

	    if (result_lhs == V_ERROR || result_rhs == V_ERROR)
	      {
		result = V_ERROR;
	      }
	    else if (result_lhs == V_UNKNOWN || result_rhs == V_UNKNOWN)
	      {
		result = V_UNKNOWN;
	      }
	    else if (result_lhs == result_rhs)
	      {
		result = V_FALSE;
	      }
	    else
	      {
		result = V_TRUE;
	      }
	  }
	  break;

	case B_IS:
	case B_IS_NOT:
	  {
	    DB_LOGICAL result_lhs, result_rhs;

	    result_lhs = eval_pred (thread_p, pr->pe.m_pred.lhs, vd, obj_oid);
	    result_rhs = eval_pred (thread_p, pr->pe.m_pred.rhs, vd, obj_oid);

	    if (result_lhs == V_ERROR || result_rhs == V_ERROR)
	      {
		result = V_ERROR;
	      }
	    else if (result_lhs == result_rhs)
	      {
		result = (pr->pe.m_pred.bool_op == B_IS) ? V_TRUE : V_FALSE;
	      }
	    else
	      {
		result = (pr->pe.m_pred.bool_op == B_IS) ? V_FALSE : V_TRUE;
	      }
	  }
	  break;

	default:
	  result = V_ERROR;
	  break;
	}
      break;

    case T_EVAL_TERM:
      switch (pr->pe.m_eval_term.et_type)
	{
	case T_COMP_EVAL_TERM:
	  /*
	   * compound evaluation terms are used to test relationships
	   * such as equality, greater than etc. between two items
	   * Each datatype defines its own meaning of relationship
	   * indicated by one of the relational operators.
	   */
	  et_comp = &pr->pe.m_eval_term.et.et_comp;

	  /* evaluate NULL predicate, if specified */
	  if (et_comp->rel_op == R_NULL)
	    {
	      result = eval_pred_comp1 (thread_p, pr, vd, obj_oid);
	      if (result == V_ERROR)
		{
		  goto exit;
		}
	      break;
	    }

	  /* evaluate EXISTS predicate, if specified */
	  if (et_comp->rel_op == R_EXISTS)
	    {
	      /* leaf node should refer to either a set or list file */
	      if (et_comp->lhs->type == TYPE_LIST_ID)
		{
		  /* execute linked query */
		  EXECUTE_REGU_VARIABLE_XASL (thread_p, et_comp->lhs, vd);
		  if (CHECK_REGU_VARIABLE_XASL_STATUS (et_comp->lhs) != XASL_SUCCESS)
		    {
		      result = V_ERROR;
		      goto exit;
		    }

		  srlist_id = et_comp->lhs->value.srlist_id;
		  result = ((srlist_id->list_id->tuple_cnt > 0) ? V_TRUE : V_FALSE);
		}
	      else
		{
		  /* must be a set */
		  if (fetch_peek_dbval (thread_p, et_comp->lhs, vd, NULL, obj_oid, NULL, &peek_val1) != NO_ERROR)
		    {
		      result = V_ERROR;
		      goto exit;
		    }
		  else if (db_value_is_null (peek_val1))
		    {
		      result = V_UNKNOWN;
		      goto exit;
		    }
		  else if (!TP_IS_SET_TYPE (DB_VALUE_DOMAIN_TYPE (peek_val1)))
		    {
		      er_set (ER_ERROR_SEVERITY, ARG_FILE_LINE, ER_QPROC_INVALID_DATATYPE, 0);
		      result = V_ERROR;
		      goto exit;
		    }

		  result = ((db_set_size (db_get_set (peek_val1)) > 0) ? V_TRUE : V_FALSE);
		}
	      break;
	    }

	  /*
	   * fetch left hand size and right hand size values, if one of
	   * values are unbound, result = V_UNKNOWN
	   */
	  if (et_comp->lhs->type != TYPE_LIST_ID)
	    {
	      if (fetch_peek_dbval (thread_p, et_comp->lhs, vd, NULL, obj_oid, NULL, &peek_val1) != NO_ERROR)
		{
		  result = V_ERROR;
		  goto exit;
		}
	      else if (db_value_is_null (peek_val1))
		{
		  if (et_comp->rel_op != R_EQ_TORDER && et_comp->rel_op != R_NULLSAFE_EQ)
		    {
		      result = V_UNKNOWN;
		      goto exit;
		    }
		}
	    }

	  if (et_comp->rhs->type != TYPE_LIST_ID)
	    {
	      if (fetch_peek_dbval (thread_p, et_comp->rhs, vd, NULL, obj_oid, NULL, &peek_val2) != NO_ERROR)
		{
		  result = V_ERROR;
		  goto exit;
		}
	      else if (db_value_is_null (peek_val2))
		{
		  if (et_comp->rel_op != R_EQ_TORDER && et_comp->rel_op != R_NULLSAFE_EQ)
		    {
		      result = V_UNKNOWN;
		      goto exit;
		    }
		}
	    }

	  if (et_comp->lhs->type == TYPE_LIST_ID || et_comp->rhs->type == TYPE_LIST_ID)
	    {
	      result = eval_set_list_cmp (thread_p, et_comp, vd, peek_val1, peek_val2);
	    }
	  else
	    {
	      /*
	       * general case: compare values, db_value_compare will
	       * take care of any coercion necessary.
	       */
	      result = eval_value_rel_cmp (thread_p, peek_val1, peek_val2, et_comp->rel_op, et_comp);
	    }
	  break;

	case T_ALSM_EVAL_TERM:
	  {
	    DB_TYPE rhs_type = DB_TYPE_UNKNOWN;
	    bool rhs_is_set = false;

	    et_alsm = &pr->pe.m_eval_term.et.et_alsm;

	    /*
	     * Note: According to ANSI, if the set or list file is empty,
	     * the result of comparison is true/false for ALL/SOME,
	     * regardless of whether lhs value is bound or not.
	     */
	    if (et_alsm->elemset->type != TYPE_LIST_ID)
	      {
		/* fetch rhs value */
		if (fetch_peek_dbval (thread_p, et_alsm->elemset, vd, NULL, obj_oid, NULL, &peek_val2) != NO_ERROR)
		  {
		    result = V_ERROR;
		    goto exit;
		  }
		else if (db_value_is_null (peek_val2))
		  {
		    result = V_UNKNOWN;
		    goto exit;
		  }

		rhs_type = DB_VALUE_TYPE (peek_val2);
		rhs_is_set = TP_IS_SET_TYPE (rhs_type);
		if (rhs_is_set && set_size (db_get_set (peek_val2)) == 0)
		  {
		    /* empty set */
		    result = (et_alsm->eq_flag == F_ALL) ? V_TRUE : V_FALSE;
		    goto exit;
		  }
	      }
	    else
	      {
		/* execute linked query */
		EXECUTE_REGU_VARIABLE_XASL (thread_p, et_alsm->elemset, vd);
		if (CHECK_REGU_VARIABLE_XASL_STATUS (et_alsm->elemset) != XASL_SUCCESS)
		  {
		    result = V_ERROR;
		    goto exit;
		  }
		else
		  {
		    /* check of empty list file */
		    srlist_id = et_alsm->elemset->value.srlist_id;
		    if (srlist_id->list_id->tuple_cnt == 0)
		      {
			result = (et_alsm->eq_flag == F_ALL) ? V_TRUE : V_FALSE;
			goto exit;
		      }
		  }
	      }

	    /* fetch lhs value */
	    if (fetch_peek_dbval (thread_p, et_alsm->elem, vd, NULL, obj_oid, NULL, &peek_val1) != NO_ERROR)
	      {
		result = V_ERROR;
		goto exit;
	      }
	    else if (db_value_is_null (peek_val1))
	      {
		result = V_UNKNOWN;
		goto exit;
	      }

	    if (et_alsm->elemset->type == TYPE_LIST_ID)
	      {
		/* rhs value is a list, use list evaluation routines */
		srlist_id = et_alsm->elemset->value.srlist_id;
		if (et_alsm->eq_flag == F_ALL)
		  {
		    result = eval_all_list_eval (thread_p, peek_val1, srlist_id->list_id, et_alsm->rel_op);
		  }
		else
		  {
		    result = eval_some_list_eval (thread_p, peek_val1, srlist_id->list_id, et_alsm->rel_op);
		  }
	      }
	    else if (rhs_is_set)
	      {
		/* rhs value is a set, use set evaluation routines */
		if (et_alsm->eq_flag == F_ALL)
		  {
		    result = eval_all_eval (thread_p, peek_val1, db_get_set (peek_val2), et_alsm->rel_op);
		  }
		else
		  {
		    result = eval_some_eval (thread_p, peek_val1, db_get_set (peek_val2), et_alsm->rel_op);
		  }
	      }
	    else
	      {
		/* other cases, use general evaluation routines */
		result = eval_value_rel_cmp (thread_p, peek_val1, peek_val2, et_alsm->rel_op, NULL);
	      }
	  }
	  break;

	case T_LIKE_EVAL_TERM:
	  et_like = &pr->pe.m_eval_term.et.et_like;

	  /* fetch source text expression */
	  if (fetch_peek_dbval (thread_p, et_like->src, vd, NULL, obj_oid, NULL, &peek_val1) != NO_ERROR)
	    {
	      result = V_ERROR;
	      goto exit;
	    }
	  else if (db_value_is_null (peek_val1))
	    {
	      result = V_UNKNOWN;
	      goto exit;
	    }

	  /* fetch pattern regular expression */
	  if (fetch_peek_dbval (thread_p, et_like->pattern, vd, NULL, obj_oid, NULL, &peek_val2) != NO_ERROR)
	    {
	      result = V_ERROR;
	      goto exit;
	    }
	  else if (db_value_is_null (peek_val2))
	    {
	      result = V_UNKNOWN;
	      goto exit;
	    }

	  if (et_like->esc_char)
	    {
	      /* fetch escape regular expression */
	      if (fetch_peek_dbval (thread_p, et_like->esc_char, vd, NULL, obj_oid, NULL, &peek_val3) != NO_ERROR)
		{
		  result = V_ERROR;
		  goto exit;
		}
	    }
	  /* evaluate regular expression match */
	  /* Note: Currently only STRING type is supported */
	  db_string_like (peek_val1, peek_val2, peek_val3, &regexp_res);
	  result = (DB_LOGICAL) regexp_res;
	  break;

	case T_RLIKE_EVAL_TERM:
	  /* evaluate rlike */
	  result = eval_pred_rlike7 (thread_p, pr, vd, obj_oid);
	  break;

	default:
	  result = V_ERROR;
	  break;
	}
      break;

    case T_NOT_TERM:
      result = eval_pred (thread_p, pr->pe.m_not_term, vd, obj_oid);
      /* negate the result */
      result = eval_negative (result);
      break;

    default:
      result = V_ERROR;
    }

exit:

  thread_dec_recursion_depth (thread_p);

  return result;
}

/*
 * eval_pred_comp0 () -
 *   return: DB_LOGICAL (V_TRUE, V_FALSE, V_UNKNOWN or V_ERROR)
 *   pr(in): Predicate Expression Tree
 *   vd(in): Value descriptor for positional values (optional)
 *   obj_oid(in): Object Identifier
 *
 * Note: single node regular comparison predicate
 */
DB_LOGICAL
eval_pred_comp0 (THREAD_ENTRY * thread_p, const PRED_EXPR * pr, val_descr * vd, OID * obj_oid)
{
  const COMP_EVAL_TERM *et_comp;
  DB_VALUE *peek_val1, *peek_val2;

  peek_val1 = NULL;
  peek_val2 = NULL;

  et_comp = &pr->pe.m_eval_term.et.et_comp;

  /*
   * fetch left hand size and right hand size values, if one of
   * values are unbound, return V_UNKNOWN
   */
  if (fetch_peek_dbval (thread_p, et_comp->lhs, vd, NULL, obj_oid, NULL, &peek_val1) != NO_ERROR)
    {
      return V_ERROR;
    }
  else if (db_value_is_null (peek_val1) && et_comp->rel_op != R_NULLSAFE_EQ)
    {
      return V_UNKNOWN;
    }

  if (fetch_peek_dbval (thread_p, et_comp->rhs, vd, NULL, obj_oid, NULL, &peek_val2) != NO_ERROR)
    {
      return V_ERROR;
    }
  else if (db_value_is_null (peek_val2) && et_comp->rel_op != R_NULLSAFE_EQ)
    {
      return V_UNKNOWN;
    }

  /*
   * general case: compare values, db_value_compare will
   * take care of any coercion necessary.
   */
  return eval_value_rel_cmp (thread_p, peek_val1, peek_val2, et_comp->rel_op, et_comp);
}

/*
 * eval_pred_comp1 () -
 *   return: DB_LOGICAL (V_TRUE, V_FALSE, V_UNKNOWN or V_ERROR)
 *   pr(in): Predicate Expression Tree
 *   vd(in): Value descriptor for positional values (optional)
 *   obj_oid(in): Object Identifier
 *
 * Note: single leaf node NULL predicate
 */
DB_LOGICAL
eval_pred_comp1 (THREAD_ENTRY * thread_p, const PRED_EXPR * pr, val_descr * vd, OID * obj_oid)
{
  const COMP_EVAL_TERM *et_comp;
  DB_VALUE *peek_val1;

  peek_val1 = NULL;

  et_comp = &pr->pe.m_eval_term.et.et_comp;

  if (fetch_peek_dbval (thread_p, et_comp->lhs, vd, NULL, obj_oid, NULL, &peek_val1) != NO_ERROR)
    {
      return V_ERROR;
    }
  else if (db_value_is_null (peek_val1))
    {
      return V_TRUE;
    }

  if (DB_VALUE_DOMAIN_TYPE (peek_val1) == DB_TYPE_OID
      && !heap_is_object_not_null (thread_p, (OID *) NULL, db_get_oid (peek_val1)))
    {
      return V_TRUE;
    }
  else
    {
      return V_FALSE;
    }
}

/*
 * eval_pred_comp2 () -
 *   return: DB_LOGICAL (V_TRUE, V_FALSE, V_UNKNOWN or V_ERROR)
 *   pr(in): Predicate Expression Tree
 *   vd(in): Value descriptor for positional values (optional)
 *   obj_oid(in): Object Identifier
 *
 * Note: single node EXIST predicate
 */
DB_LOGICAL
eval_pred_comp2 (THREAD_ENTRY * thread_p, const PRED_EXPR * pr, val_descr * vd, OID * obj_oid)
{
  const COMP_EVAL_TERM *et_comp;
  DB_VALUE *peek_val1;

  peek_val1 = NULL;

  et_comp = &pr->pe.m_eval_term.et.et_comp;

  /* evaluate EXISTS predicate, if specified */
  /* leaf node should refer to either a set or list file */
  if (et_comp->lhs->type == TYPE_LIST_ID)
    {
      /* execute linked query */
      EXECUTE_REGU_VARIABLE_XASL (thread_p, et_comp->lhs, vd);
      if (CHECK_REGU_VARIABLE_XASL_STATUS (et_comp->lhs) != XASL_SUCCESS)
	{
	  return V_ERROR;
	}
      else
	{
	  QFILE_SORTED_LIST_ID *srlist_id;

	  srlist_id = et_comp->lhs->value.srlist_id;
	  return (srlist_id->list_id->tuple_cnt > 0) ? V_TRUE : V_FALSE;
	}
    }
  else
    {
      if (fetch_peek_dbval (thread_p, et_comp->lhs, vd, NULL, obj_oid, NULL, &peek_val1) != NO_ERROR)
	{
	  return V_ERROR;
	}
      else if (db_value_is_null (peek_val1))
	{
	  return V_UNKNOWN;
	}
      else if (!TP_IS_SET_TYPE (DB_VALUE_DOMAIN_TYPE (peek_val1)))
	{
	  er_set (ER_ERROR_SEVERITY, ARG_FILE_LINE, ER_QPROC_INVALID_DATATYPE, 0);
	  return V_ERROR;
	}

      return (set_size (db_get_set (peek_val1)) > 0) ? V_TRUE : V_FALSE;
    }
}

/*
 * eval_pred_comp3 () -
 *   return: DB_LOGICAL (V_TRUE, V_FALSE, V_UNKNOWN or V_ERROR)
 *   pr(in): Predicate Expression Tree
 *   vd(in): Value descriptor for positional values (optional)
 *   obj_oid(in): Object Identifier
 *
 * Note: single node lhs or rhs list file predicate
 */
DB_LOGICAL
eval_pred_comp3 (THREAD_ENTRY * thread_p, const PRED_EXPR * pr, val_descr * vd, OID * obj_oid)
{
  const COMP_EVAL_TERM *et_comp;
  DB_VALUE *peek_val1, *peek_val2;

  peek_val1 = NULL;
  peek_val2 = NULL;

  et_comp = &pr->pe.m_eval_term.et.et_comp;

  /*
   * fetch left hand size and right hand size values, if one of
   * values are unbound, result = V_UNKNOWN
   */
  if (et_comp->lhs->type != TYPE_LIST_ID)
    {
      if (fetch_peek_dbval (thread_p, et_comp->lhs, vd, NULL, obj_oid, NULL, &peek_val1) != NO_ERROR)
	{
	  return V_ERROR;
	}
      else if (db_value_is_null (peek_val1))
	{
	  return V_UNKNOWN;
	}
    }

  if (et_comp->rhs->type != TYPE_LIST_ID)
    {
      if (fetch_peek_dbval (thread_p, et_comp->rhs, vd, NULL, obj_oid, NULL, &peek_val2) != NO_ERROR)
	{
	  return V_ERROR;
	}
      else if (db_value_is_null (peek_val2))
	{
	  return V_UNKNOWN;
	}
    }

  if (et_comp->lhs->type == TYPE_LIST_ID || et_comp->rhs->type == TYPE_LIST_ID)
    {
      return eval_set_list_cmp (thread_p, et_comp, vd, peek_val1, peek_val2);
    }
  else
    {
      return V_UNKNOWN;
    }
}

/*
 * eval_pred_alsm4 () -
 *   return: DB_LOGICAL (V_TRUE, V_FALSE, V_UNKNOWN or V_ERROR)
 *   pr(in): Predicate Expression Tree
 *   vd(in): Value descriptor for positional values (optional)
 *   obj_oid(in): Object Identifier
 *
 * Note: single node all/some predicate with a set
 */
DB_LOGICAL
eval_pred_alsm4 (THREAD_ENTRY * thread_p, const PRED_EXPR * pr, val_descr * vd, OID * obj_oid)
{
  const ALSM_EVAL_TERM *et_alsm;
  DB_VALUE *peek_val1, *peek_val2;

  peek_val1 = NULL;
  peek_val2 = NULL;

  et_alsm = &pr->pe.m_eval_term.et.et_alsm;

  /*
   * Note: According to ANSI, if the set or list file is empty,
   *       the result of comparison is true/false for ALL/SOME,
   *       regardles of whether lhs value is bound or not.
   */
  if (fetch_peek_dbval (thread_p, et_alsm->elemset, vd, NULL, obj_oid, NULL, &peek_val2) != NO_ERROR)
    {
      return V_ERROR;
    }
  else if (db_value_is_null (peek_val2))
    {
      return V_UNKNOWN;
    }
  else if (!TP_IS_SET_TYPE (DB_VALUE_DOMAIN_TYPE (peek_val2)))
    {
      er_set (ER_ERROR_SEVERITY, ARG_FILE_LINE, ER_QPROC_INVALID_DATATYPE, 0);
      return V_ERROR;
    }

  if (set_size (db_get_set (peek_val2)) == 0)
    {
      /* empty set */
      return ((et_alsm->eq_flag == F_ALL) ? V_TRUE : V_FALSE);
    }

  /* fetch item value */
  if (fetch_peek_dbval (thread_p, et_alsm->elem, vd, NULL, obj_oid, NULL, &peek_val1) != NO_ERROR)
    {
      return V_ERROR;
    }
  else if (db_value_is_null (peek_val1))
    {
      return V_UNKNOWN;
    }

  /* rhs value is a set, use set evaluation routines */
  if (et_alsm->eq_flag == F_ALL)
    {
      return eval_all_eval (thread_p, peek_val1, db_get_set (peek_val2), et_alsm->rel_op);
    }
  else
    {
      return eval_some_eval (thread_p, peek_val1, db_get_set (peek_val2), et_alsm->rel_op);
    }
}

/*
 * eval_pred_alsm5 () -
 *   return: DB_LOGICAL (V_TRUE, V_FALSE, V_UNKNOWN or V_ERROR)
 *   pr(in): Predicate Expression Tree
 *   vd(in): Value descriptor for positional values (optional)
 *   obj_oid(in): Object Identifier
 *
 * Note: single node all/some  predicate with a list file
 */
DB_LOGICAL
eval_pred_alsm5 (THREAD_ENTRY * thread_p, const PRED_EXPR * pr, val_descr * vd, OID * obj_oid)
{
  const ALSM_EVAL_TERM *et_alsm;
  DB_VALUE *peek_val1;
  QFILE_SORTED_LIST_ID *srlist_id;

  peek_val1 = NULL;

  et_alsm = &pr->pe.m_eval_term.et.et_alsm;

  /* execute linked query */
  EXECUTE_REGU_VARIABLE_XASL (thread_p, et_alsm->elemset, vd);
  if (CHECK_REGU_VARIABLE_XASL_STATUS (et_alsm->elemset) != XASL_SUCCESS)
    {
      return V_ERROR;
    }

  /*
   * Note: According to ANSI, if the set or list file is empty,
   *       the result of comparison is true/false for ALL/SOME,
   *       regardless of whether lhs value is bound or not.
   */
  srlist_id = et_alsm->elemset->value.srlist_id;
  if (srlist_id->list_id->tuple_cnt == 0)
    {
      return (et_alsm->eq_flag == F_ALL) ? V_TRUE : V_FALSE;
    }

  /* fetch item value */
  if (fetch_peek_dbval (thread_p, et_alsm->elem, vd, NULL, obj_oid, NULL, &peek_val1) != NO_ERROR)
    {
      return V_ERROR;
    }
  else if (db_value_is_null (peek_val1))
    {
      return V_UNKNOWN;
    }

  if (et_alsm->eq_flag == F_ALL)
    {
      return eval_all_list_eval (thread_p, peek_val1, srlist_id->list_id, et_alsm->rel_op);
    }
  else
    {
      return eval_some_list_eval (thread_p, peek_val1, srlist_id->list_id, et_alsm->rel_op);
    }
}

/*
 * eval_pred_like6 () -
 *   return: DB_LOGICAL (V_TRUE, V_FALSE, V_UNKNOWN or V_ERROR)
 *   pr(in): Predicate Expression Tree
 *   vd(in): Value descriptor for positional values (optional)
 *   obj_oid(in): Object Identifier
 *
 * Note: single node like predicate
 */
DB_LOGICAL
eval_pred_like6 (THREAD_ENTRY * thread_p, const PRED_EXPR * pr, val_descr * vd, OID * obj_oid)
{
  const LIKE_EVAL_TERM *et_like;
  DB_VALUE *peek_val1, *peek_val2, *peek_val3;
  int regexp_res;

  peek_val1 = NULL;
  peek_val2 = NULL;
  peek_val3 = NULL;

  et_like = &pr->pe.m_eval_term.et.et_like;

  /* fetch source text expression */
  if (fetch_peek_dbval (thread_p, et_like->src, vd, NULL, obj_oid, NULL, &peek_val1) != NO_ERROR)
    {
      return V_ERROR;
    }
  else if (db_value_is_null (peek_val1))
    {
      return V_UNKNOWN;
    }

  /* fetch pattern regular expression */
  if (fetch_peek_dbval (thread_p, et_like->pattern, vd, NULL, obj_oid, NULL, &peek_val2) != NO_ERROR)
    {
      return V_ERROR;
    }
  else if (db_value_is_null (peek_val2))
    {
      return V_UNKNOWN;
    }

  if (et_like->esc_char)
    {
      /* fetch escape regular expression */
      if (fetch_peek_dbval (thread_p, et_like->esc_char, vd, NULL, obj_oid, NULL, &peek_val3) != NO_ERROR)
	{
	  return V_ERROR;
	}
    }

  /* evaluate regular expression match */
  /* Note: Currently only STRING type is supported */
  db_string_like (peek_val1, peek_val2, peek_val3, &regexp_res);

  return (DB_LOGICAL) regexp_res;
}

/*
 * eval_pred_rlike7 () -
 *   return: DB_LOGICAL (V_TRUE, V_FALSE, V_UNKNOWN or V_ERROR)
 *   pr(in): Predicate Expression Tree
 *   vd(in): Value descriptor for positional values (optional)
 *   obj_oid(in): Object Identifier
 *
 * Note: single node like predicate
 */
DB_LOGICAL
eval_pred_rlike7 (THREAD_ENTRY * thread_p, const PRED_EXPR * pr, val_descr * vd, OID * obj_oid)
{
  const RLIKE_EVAL_TERM *et_rlike;
  DB_VALUE *peek_val1, *peek_val2, *peek_val3;
  int regexp_res;

  peek_val1 = NULL;
  peek_val2 = NULL;
  peek_val3 = NULL;

  et_rlike = &pr->pe.m_eval_term.et.et_rlike;

  /* fetch source text expression */
  if (fetch_peek_dbval (thread_p, et_rlike->src, vd, NULL, obj_oid, NULL, &peek_val1) != NO_ERROR)
    {
      return V_ERROR;
    }
  else if (db_value_is_null (peek_val1))
    {
      return V_UNKNOWN;
    }

  /* fetch pattern */
  if (fetch_peek_dbval (thread_p, et_rlike->pattern, vd, NULL, obj_oid, NULL, &peek_val2) != NO_ERROR)
    {
      return V_ERROR;
    }
  else if (db_value_is_null (peek_val2))
    {
      return V_UNKNOWN;
    }

  /* fetch case sensitiveness */
  if (fetch_peek_dbval (thread_p, et_rlike->case_sensitive, vd, NULL, obj_oid, NULL, &peek_val3) != NO_ERROR)
    {
      return V_ERROR;
    }
  else if (db_value_is_null (peek_val3))
    {
      return V_UNKNOWN;
    }

  /* evaluate regular expression match */
  db_string_rlike (peek_val1, peek_val2, peek_val3, &et_rlike->compiled_regex, &regexp_res);

  return (DB_LOGICAL) regexp_res;
}

/*
 * eval_fnc () -
 *   return:
 *   pr(in): Predicate Expression Tree
 *   single_node_type(in):
 */
PR_EVAL_FNC
eval_fnc (THREAD_ENTRY * thread_p, const PRED_EXPR * pr, DB_TYPE * single_node_type)
{
  // todo - thread_p is never used

  const COMP_EVAL_TERM *et_comp;
  const ALSM_EVAL_TERM *et_alsm;

  *single_node_type = DB_TYPE_NULL;
  if (pr == NULL)
    {
      return NULL;
    }

  if (pr->type == T_EVAL_TERM)
    {
      switch (pr->pe.m_eval_term.et_type)
	{
	case T_COMP_EVAL_TERM:
	  et_comp = &pr->pe.m_eval_term.et.et_comp;

	  /*
	   * et_comp->type can be DB_TYPE_NULL,
	   * in the case of positional variables
	   */
	  *single_node_type = et_comp->type;

	  if (et_comp->rel_op == R_NULL)
	    {
	      return (PR_EVAL_FNC) eval_pred_comp1;
	    }
	  else if (et_comp->rel_op == R_EXISTS)
	    {
	      return (PR_EVAL_FNC) eval_pred_comp2;
	    }

	  if (et_comp->lhs->type == TYPE_LIST_ID || et_comp->rhs->type == TYPE_LIST_ID)
	    {
	      return (PR_EVAL_FNC) eval_pred_comp3;
	    }

	  return (PR_EVAL_FNC) eval_pred_comp0;

	case T_ALSM_EVAL_TERM:
	  et_alsm = &pr->pe.m_eval_term.et.et_alsm;

	  /*
	   * et_alsm->item_type can be DB_TYPE_NULL,
	   * in the case of positional variables
	   */
	  *single_node_type = et_alsm->item_type;

	  return ((et_alsm->elemset->type != TYPE_LIST_ID)
		  ? (PR_EVAL_FNC) eval_pred_alsm4 : (PR_EVAL_FNC) eval_pred_alsm5);

	case T_LIKE_EVAL_TERM:
	  return (PR_EVAL_FNC) eval_pred_like6;

	case T_RLIKE_EVAL_TERM:
	  return (PR_EVAL_FNC) eval_pred_rlike7;

	default:
	  return NULL;
	}
    }

  /* general case */
  return (PR_EVAL_FNC) eval_pred;
}

/*
 * update_logical_result () - checks DB_LOGICAL value and qualification
 *   return: new DB_LOGICAL value and qualification (if needed)
 *   thread_p(in):
 *   ev_res(in): logical value to be checked
 *   qualification(in/out): a pointer to the qualification to be used in logical
 *			    value check. This member can be modified.
 */
DB_LOGICAL
update_logical_result (THREAD_ENTRY * thread_p, DB_LOGICAL ev_res, int *qualification)
{
  int q;

  if (ev_res == V_ERROR)
    {
      return ev_res;
    }

  if (qualification != NULL)
    {
      q = *qualification;
      if (q == QPROC_QUALIFIED)
	{
	  if (ev_res != V_TRUE)	/* V_FALSE || V_UNKNOWN */
	    {
	      return V_FALSE;	/* not qualified, continue to the next tuple */
	    }
	}
      else if (q == QPROC_NOT_QUALIFIED)
	{
	  if (ev_res != V_FALSE)	/* V_TRUE || V_UNKNOWN */
	    {
	      return V_FALSE;	/* qualified, continue to the next tuple */
	    }
	}
      else if (q == QPROC_QUALIFIED_OR_NOT)
	{
	  if (ev_res == V_TRUE)
	    {
	      *qualification = QPROC_QUALIFIED;
	    }
	  else if (ev_res == V_FALSE)
	    {
	      *qualification = QPROC_NOT_QUALIFIED;
	    }
	  else			/* V_UNKNOWN */
	    {
	      /* nop */
	      ;
	    }
	}
      else
	{			/* invalid value; the same as QPROC_QUALIFIED */
	  if (ev_res != V_TRUE)	/* V_FALSE || V_UNKNOWN */
	    {
	      return V_FALSE;	/* not qualified, continue to the next tuple */
	    }
	}
    }

  assert (ev_res != V_ERROR);
  if (ev_res == V_TRUE)
    {
      return V_TRUE;
    }
  else
    {
      /* V_FALSE || V_UNKNOWN */
      return V_FALSE;		/* not qualified, continue to the next tuple */
    }
}

/*
 * eval_data_filter () -
 *   return: DB_LOGICAL (V_TRUE, V_FALSE, V_UNKNOWN or V_ERROR)
 * 	 oid(in): pointer to OID
 *   recdesp(in): pointer to RECDES (record descriptor)
 *   filterp(in): pointer to FILTER_INFO (filter information)
 *
 * Note: evaluate data filter(predicates) given as FILTER_INFO.
 */
DB_LOGICAL
eval_data_filter (THREAD_ENTRY * thread_p, OID * oid, RECDES * recdesp, HEAP_SCANCACHE * scan_cache,
		  FILTER_INFO * filterp)
{
  SCAN_PRED *scan_predp;
  SCAN_ATTRS *scan_attrsp;
  DB_LOGICAL ev_res;

  if (!filterp)
    {
      return V_TRUE;
    }

  scan_predp = filterp->scan_pred;
  scan_attrsp = filterp->scan_attrs;
  if (!scan_predp)
    {
      return V_ERROR;
    }

  if (scan_attrsp != NULL && scan_attrsp->attr_cache != NULL && scan_predp->regu_list != NULL)
    {
      /* read the predicate values from the heap into the attribute cache */
      if (heap_attrinfo_read_dbvalues (thread_p, oid, recdesp, scan_attrsp->attr_cache) != NO_ERROR)
	{
	  return V_ERROR;
	}

      if (oid == NULL && recdesp == NULL && filterp->val_list)
	{
	  /*
	   * In the case of class attribute scan, we should fetch regu_list
	   * before pred evaluation because eval_pred*() functions do not
	   * know class OID so that TYPE_CLASSOID regu cannot be handled
	   * correctly.
	   */
	  if (fetch_val_list (thread_p, scan_predp->regu_list, filterp->val_descr, filterp->class_oid, oid, NULL, PEEK)
	      != NO_ERROR)
	    {
	      return V_ERROR;
	    }
	}
    }

  /* evaluate the predicates of the data filter */
  ev_res = V_TRUE;
  if (scan_predp->pr_eval_fnc && scan_predp->pred_expr)
    {
      ev_res = (*scan_predp->pr_eval_fnc) (thread_p, scan_predp->pred_expr, filterp->val_descr, oid);
    }

  if (oid == NULL && recdesp == NULL)
    {
      /* class attribute scan case; fetch was done before evaluation */
      return ev_res;
    }

  if (ev_res == V_TRUE && scan_predp->regu_list && filterp->val_list)
    {
      /*
       * fetch the values for the regu variable list of the data filter
       * from the cached attribute information
       */
      if (fetch_val_list (thread_p, scan_predp->regu_list, filterp->val_descr, filterp->class_oid, oid, NULL, PEEK) !=
	  NO_ERROR)
	{
	  return V_ERROR;
	}
    }

  return ev_res;
}

/*
 * eval_key_filter () -
 *   return: DB_LOGICAL (V_TRUE, V_FALSE, V_UNKNOWN or V_ERROR)
 * 	 value(in): pointer to DB_VALUE (key value)
 *   filterp(in): pointer to FILTER_INFO (filter information)
 *
 * Note: evaluate key filter(predicates) given as FILTER_INFO
 */
DB_LOGICAL
eval_key_filter (THREAD_ENTRY * thread_p, DB_VALUE * value,
#if defined(IMPROVE_RANGE_SCAN_IN_BTREE)
		 int prefix_size, DB_VALUE * prefix_value,
#endif
		 FILTER_INFO * filterp)
{
  DB_MIDXKEY *midxkey;
  int i, j;
  SCAN_PRED *scan_predp;
  SCAN_ATTRS *scan_attrsp;
  DB_LOGICAL ev_res;
  bool found_empty_str;
  DB_TYPE type;
  HEAP_ATTRVALUE *attrvalue;
  DB_VALUE *valp;
  int prev_j_index;
  char *prev_j_ptr;
  static bool oracle_style_empty_string = prm_get_bool_value (PRM_ID_ORACLE_STYLE_EMPTY_STRING);

  if (value == NULL)
    {
      return V_ERROR;
    }

  if (filterp == NULL)
    {
      return V_TRUE;
    }

  scan_predp = filterp->scan_pred;
  scan_attrsp = filterp->scan_attrs;
  if (scan_predp == NULL || scan_attrsp == NULL)
    {
      return V_ERROR;
    }

  if (scan_predp->regu_list == NULL)
    {
      return V_TRUE;
    }

  ev_res = V_TRUE;

  if (scan_predp->pr_eval_fnc && scan_predp->pred_expr)
    {
      if (DB_VALUE_TYPE (value) == DB_TYPE_MIDXKEY)
	{
	  int func_idx_col_id = filterp->func_idx_col_id;

	  midxkey = db_get_midxkey (value);

	  if (filterp->btree_num_attrs <= 0 || !filterp->btree_attr_ids || !midxkey)
	    {
	      return V_ERROR;
	    }

#if defined(IMPROVE_RANGE_SCAN_IN_BTREE)
	  DB_MIDXKEY *prefix_midxkey = NULL;
	  if (!prefix_value || prefix_size <= 0)
	    {
	      prefix_size = -1;
	    }
	  else
	    {
	      prefix_midxkey = db_get_midxkey (prefix_value);
	      if (!prefix_midxkey)
		{
		  return V_ERROR;
		}
	    }
#endif

	  prev_j_index = 0;
	  prev_j_ptr = NULL;

	  if (func_idx_col_id == -1)
	    {
	      func_idx_col_id = filterp->btree_num_attrs + 1;
	    }

	  /* for all attributes specified in the filter */
	  for (i = 0; i < scan_attrsp->num_attrs; i++)
	    {
	      /* for the attribute ID array of the index key */
	      for (j = 0; j < filterp->btree_num_attrs; j++)
		{
		  if (scan_attrsp->attr_ids[i] != filterp->btree_attr_ids[j])
		    {
		      continue;
		    }

		  /* now, found the attr */

		  attrvalue = heap_attrvalue_locate (scan_attrsp->attr_ids[i], scan_attrsp->attr_cache);
		  if (attrvalue == NULL)
		    {
		      return V_ERROR;
		    }

		  valp = &(attrvalue->dbvalue);
		  if (pr_clear_value (valp) != NO_ERROR)
		    {
		      return V_ERROR;
		    }

		  /* get j-th element value from the midxkey */
<<<<<<< HEAD
#if defined(IMPROVE_RANGE_SCAN_IN_BTREE)
		  // TODO: Let's find a way to reuse the value of "j" instead of finding it anew every time.         
		  if (pr_midxkey_get_element_nocopy (((j < prefix_size) ? prefix_midxkey : midxkey), j, valp,
						     &prev_j_index, &prev_j_ptr) != NO_ERROR)
#else
		  if (pr_midxkey_get_element_nocopy (midxkey, j, valp, &prev_j_index, &prev_j_ptr) != NO_ERROR)
#endif
=======
		  if (pr_midxkey_get_element_nocopy (midxkey, ((j < func_idx_col_id) ? j : j + 1),
						     valp, &prev_j_index, &prev_j_ptr) != NO_ERROR)
>>>>>>> f6dbc639
		    {
		      return V_ERROR;
		    }

		  found_empty_str = false;
		  if (oracle_style_empty_string && db_value_is_null (valp))
		    {
		      if (valp->need_clear)
			{
			  type = DB_VALUE_DOMAIN_TYPE (valp);
			  if (QSTR_IS_ANY_CHAR_OR_BIT (type) && valp->data.ch.medium.buf != NULL)
			    {
			      /* convert NULL into Empty-string */
			      valp->domain.general_info.is_null = 0;
			      found_empty_str = true;
			    }
			}
		    }

		  if (found_empty_str)
		    {
		      /* convert NULL into Empty-string */
		      valp->domain.general_info.is_null = 0;
		    }

		  attrvalue->state = HEAP_WRITTEN_ATTRVALUE;

		  break;	/* immediately exit inner-loop */
		}

	      if (j >= filterp->btree_num_attrs)
		{
		  /*
		   * the attribute exists in key filter scan cache, but it is
		   * not a member of attributes consisting index key
		   */
		  DB_VALUE null;

		  db_make_null (&null);
		  if (heap_attrinfo_set (NULL, scan_attrsp->attr_ids[i], &null, scan_attrsp->attr_cache) != NO_ERROR)
		    {
		      return V_ERROR;
		    }
		}
	    }
	}
      else
	{
	  if (scan_attrsp->attr_ids == NULL)
	    {
	      /* defense code */
	      assert_release (false);
	      return V_ERROR;
	    }
	  attrvalue = heap_attrvalue_locate (scan_attrsp->attr_ids[0], scan_attrsp->attr_cache);
	  if (attrvalue == NULL)
	    {
	      return V_ERROR;
	    }

	  valp = &(attrvalue->dbvalue);
	  if (pr_clear_value (valp) != NO_ERROR)
	    {
	      return V_ERROR;
	    }

	  if (pr_clone_value (value, valp) != NO_ERROR)
	    {
	      return V_ERROR;
	    }

	  found_empty_str = false;
	  if (oracle_style_empty_string && db_value_is_null (valp))
	    {
	      if (valp->need_clear)
		{
		  type = DB_VALUE_DOMAIN_TYPE (valp);
		  if (QSTR_IS_ANY_CHAR_OR_BIT (type) && valp->data.ch.medium.buf != NULL)
		    {
		      /* convert NULL into Empty-string */
		      found_empty_str = true;
		    }
		}
	    }

	  if (found_empty_str)
	    {
	      /* convert NULL into Empty-string */
	      valp->domain.general_info.is_null = 0;

	      /* set single-column key val */
	      value->domain.general_info.is_null = 0;
	    }

	  attrvalue->state = HEAP_WRITTEN_ATTRVALUE;
	}

      /*
       * evaluate the predicates of the key filter
       * using the given key value
       */
      ev_res = (*scan_predp->pr_eval_fnc) (thread_p, scan_predp->pred_expr, filterp->val_descr, NULL /* obj_oid */ );
    }

  return ev_res;
}<|MERGE_RESOLUTION|>--- conflicted
+++ resolved
@@ -2887,18 +2887,15 @@
 		    }
 
 		  /* get j-th element value from the midxkey */
-<<<<<<< HEAD
 #if defined(IMPROVE_RANGE_SCAN_IN_BTREE)
 		  // TODO: Let's find a way to reuse the value of "j" instead of finding it anew every time.         
-		  if (pr_midxkey_get_element_nocopy (((j < prefix_size) ? prefix_midxkey : midxkey), j, valp,
-						     &prev_j_index, &prev_j_ptr) != NO_ERROR)
+		  if (pr_midxkey_get_element_nocopy (((j < prefix_size) ? prefix_midxkey : midxkey),
+						     ((j < func_idx_col_id) ? j : j + 1),
+						     valp, &prev_j_index, &prev_j_ptr) != NO_ERROR)
 #else
-		  if (pr_midxkey_get_element_nocopy (midxkey, j, valp, &prev_j_index, &prev_j_ptr) != NO_ERROR)
-#endif
-=======
 		  if (pr_midxkey_get_element_nocopy (midxkey, ((j < func_idx_col_id) ? j : j + 1),
 						     valp, &prev_j_index, &prev_j_ptr) != NO_ERROR)
->>>>>>> f6dbc639
+#endif
 		    {
 		      return V_ERROR;
 		    }
