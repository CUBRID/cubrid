/*
 * Copyright 2008 Search Solution Corporation
 * Copyright 2016 CUBRID Corporation
 *
 *  Licensed under the Apache License, Version 2.0 (the "License");
 *  you may not use this file except in compliance with the License.
 *  You may obtain a copy of the License at
 *
 *      http://www.apache.org/licenses/LICENSE-2.0
 *
 *  Unless required by applicable law or agreed to in writing, software
 *  distributed under the License is distributed on an "AS IS" BASIS,
 *  WITHOUT WARRANTIES OR CONDITIONS OF ANY KIND, either express or implied.
 *  See the License for the specific language governing permissions and
 *  limitations under the License.
 *
 */

/*
 * query_evaluator.c - Predicate evaluator
 */

#ident "$Id$"

#include "config.h"

#include <stdio.h>
#include <string.h>

#include "system_parameter.h"
#include "error_manager.h"
#include "heap_file.h"
#include "fetch.h"
#include "list_file.h"
#include "object_primitive.h"
#include "object_representation.h"
#include "regu_var.hpp"
#include "set_object.h"
#include "xasl.h"
#include "dbtype.h"
#include "query_executor.h"
#include "dbtype.h"
#include "thread_entry.hpp"
#include "xasl_predicate.hpp"

#define UNKNOWN_CARD   -2	/* Unknown cardinality of a set member */

static DB_LOGICAL eval_negative (DB_LOGICAL res);
static DB_LOGICAL eval_logical_result (DB_LOGICAL res1, DB_LOGICAL res2);
static DB_LOGICAL eval_value_rel_cmp (THREAD_ENTRY * thread_p, DB_VALUE * dbval1, DB_VALUE * dbval2,
				      REL_OP rel_operator, const COMP_EVAL_TERM * et_comp);
static DB_LOGICAL eval_some_eval (THREAD_ENTRY * thread_p, DB_VALUE * item, DB_SET * set, REL_OP rel_operator);
static DB_LOGICAL eval_all_eval (THREAD_ENTRY * thread_p, DB_VALUE * item, DB_SET * set, REL_OP rel_operator);
static int eval_item_card_set (THREAD_ENTRY * thread_p, DB_VALUE * item, DB_SET * set, REL_OP rel_operator);
static DB_LOGICAL eval_some_list_eval (THREAD_ENTRY * thread_p, DB_VALUE * item, QFILE_LIST_ID * list_id,
				       REL_OP rel_operator);
static DB_LOGICAL eval_all_list_eval (THREAD_ENTRY * thread_p, DB_VALUE * item, QFILE_LIST_ID * list_id,
				      REL_OP rel_operator);
static int eval_item_card_sort_list (THREAD_ENTRY * thread_p, DB_VALUE * item, QFILE_LIST_ID * list_id);
static DB_LOGICAL eval_sub_multi_set_to_sort_list (THREAD_ENTRY * thread_p, DB_SET * set1, QFILE_LIST_ID * list_id);
static DB_LOGICAL eval_sub_sort_list_to_multi_set (THREAD_ENTRY * thread_p, QFILE_LIST_ID * list_id, DB_SET * set);
static DB_LOGICAL eval_sub_sort_list_to_sort_list (THREAD_ENTRY * thread_p, QFILE_LIST_ID * list_id1,
						   QFILE_LIST_ID * list_id2);
static DB_LOGICAL eval_eq_multi_set_to_sort_list (THREAD_ENTRY * thread_p, DB_SET * set, QFILE_LIST_ID * list_id);
static DB_LOGICAL eval_ne_multi_set_to_sort_list (THREAD_ENTRY * thread_p, DB_SET * set, QFILE_LIST_ID * list_id);
static DB_LOGICAL eval_le_multi_set_to_sort_list (THREAD_ENTRY * thread_p, DB_SET * set, QFILE_LIST_ID * list_id);
static DB_LOGICAL eval_lt_multi_set_to_sort_list (THREAD_ENTRY * thread_p, DB_SET * set, QFILE_LIST_ID * list_id);
static DB_LOGICAL eval_le_sort_list_to_multi_set (THREAD_ENTRY * thread_p, QFILE_LIST_ID * list_id, DB_SET * set);
static DB_LOGICAL eval_lt_sort_list_to_multi_set (THREAD_ENTRY * thread_p, QFILE_LIST_ID * list_id, DB_SET * set);
static DB_LOGICAL eval_eq_sort_list_to_sort_list (THREAD_ENTRY * thread_p, QFILE_LIST_ID * list_id1,
						  QFILE_LIST_ID * list_id2);
static DB_LOGICAL eval_ne_sort_list_to_sort_list (THREAD_ENTRY * thread_p, QFILE_LIST_ID * list_id1,
						  QFILE_LIST_ID * list_id2);
static DB_LOGICAL eval_le_sort_list_to_sort_list (THREAD_ENTRY * thread_p, QFILE_LIST_ID * list_id1,
						  QFILE_LIST_ID * list_id2);
static DB_LOGICAL eval_lt_sort_list_to_sort_list (THREAD_ENTRY * thread_p, QFILE_LIST_ID * list_id1,
						  QFILE_LIST_ID * list_id2);
static DB_LOGICAL eval_multi_set_to_sort_list (THREAD_ENTRY * thread_p, DB_SET * set, QFILE_LIST_ID * list_id,
					       REL_OP rel_operator);
static DB_LOGICAL eval_sort_list_to_multi_set (THREAD_ENTRY * thread_p, QFILE_LIST_ID * list_id, DB_SET * set,
					       REL_OP rel_operator);
static DB_LOGICAL eval_sort_list_to_sort_list (THREAD_ENTRY * thread_p, QFILE_LIST_ID * list_id1,
					       QFILE_LIST_ID * list_id2, REL_OP rel_operator);
static DB_LOGICAL eval_set_list_cmp (THREAD_ENTRY * thread_p, const COMP_EVAL_TERM * et_comp, val_descr * vd,
				     DB_VALUE * dbval1, DB_VALUE * dbval2);

/*
 * eval_negative () - negate the result
 *   return: DB_LOGICAL (V_TRUE, V_FALSE, V_UNKNOWN or V_ERROR)
 *   res(in): result
 */
static DB_LOGICAL
eval_negative (DB_LOGICAL res)
{
  /* negate the result */
  if (res == V_TRUE)
    {
      return V_FALSE;
    }
  else if (res == V_FALSE)
    {
      return V_TRUE;
    }

  /* V_ERROR, V_UNKNOWN */
  return res;
}

/*
 * eval_logical_result () - evaluate the given two results
 *   return: DB_LOGICAL (V_TRUE, V_FALSE, V_UNKNOWN or V_ERROR)
 *   res1(in): first result
 *   res2(in): second result
 */
static DB_LOGICAL
eval_logical_result (DB_LOGICAL res1, DB_LOGICAL res2)
{
  if (res1 == V_ERROR || res2 == V_ERROR)
    {
      return V_ERROR;
    }

  if (res1 == V_TRUE && res2 == V_TRUE)
    {
      return V_TRUE;
    }
  else if (res1 == V_FALSE || res2 == V_FALSE)
    {
      return V_FALSE;
    }

  return V_UNKNOWN;
}

/*
 * Predicate Evaluation
 */

/*
 * eval_value_rel_cmp () - Compare two db_values according to the given
 *                       relational operator
 *   return: DB_LOGICAL (V_TRUE, V_FALSE, V_UNKNOWN or V_ERROR)
 *   dbval1(in): first db_value
 *   dbval2(in): second db_value
 *   rel_operator(in): Relational operator
 *   et_comp(in): compound evaluation term
 */
static DB_LOGICAL
eval_value_rel_cmp (THREAD_ENTRY * thread_p, DB_VALUE * dbval1, DB_VALUE * dbval2, REL_OP rel_operator,
		    const COMP_EVAL_TERM * et_comp)
{
  int result;
  bool comparable = true;
  DB_TYPE vtype1, vtype2;
  TP_DOMAIN *dom;

  /*
   * we get here for either an ordinal comparison or a set comparison.
   * Set comparisons are R_SUBSET, R_SUBSETEQ, R_SUPERSET, R_SUPSERSETEQ.
   * All others are ordinal comparisons.
   */

  /* tp_value_compare_with_error () does coercion */
  switch (rel_operator)
    {
    case R_SUBSET:
    case R_SUBSETEQ:
    case R_SUPERSET:
    case R_SUPERSETEQ:
      /* do set comparison */
      result = tp_set_compare (dbval1, dbval2, 1, 0);
      break;

    default:
      /* check for constant values to coerce 1-time, then reduce many-times coerce at tp_value_compare_with_error () */
      if (et_comp != NULL)
	{
	  assert (et_comp->lhs != NULL);
	  assert (et_comp->rhs != NULL);

#if 0				/* TODO - do not delete me for future */
	  /* check iff value_1 is constant to coerce */
	  if (REGU_VARIABLE_IS_FLAGED (et_comp->lhs, REGU_VARIABLE_FETCH_ALL_CONST))
	    {
	      assert (!REGU_VARIABLE_IS_FLAGED (et_comp->lhs, REGU_VARIABLE_FETCH_NOT_CONST));
	      vtype1 = DB_VALUE_DOMAIN_TYPE (dbval1);
	      vtype2 = DB_VALUE_DOMAIN_TYPE (dbval2);
	      if (vtype1 != vtype2)
		{
		  if (vtype1 == DB_TYPE_OBJECT)
		    {
		      ;		/* do nothing */
		    }
		  else if (TP_IS_CHAR_TYPE (vtype1) && TP_IS_NUMERIC_TYPE (vtype2))
		    {
		      /* try to coerce value_1 to double */
		      dom = tp_domain_resolve_default (DB_TYPE_DOUBLE);
		      (void) tp_value_coerce (dbval1, dbval1, dom);
		    }
		  else if (TP_IS_CHAR_TYPE (vtype1) && TP_IS_DATE_OR_TIME_TYPE (vtype2))
		    {
		      /* vtype2 is the date or time type, try to coerce value_1 */
		      dom = tp_domain_resolve_default (vtype2);
		      (void) tp_value_coerce (dbval1, dbval1, dom);
		    }
		  else if (TP_IS_NUMERIC_TYPE (vtype1) && TP_IS_NUMERIC_TYPE (vtype2)
			   && tp_more_general_type (vtype1, vtype2) < 0)
		    {
		      /* vtype2 is more general, try to coerce value_1 */
		      dom = tp_domain_resolve_default (vtype2);
		      (void) tp_value_coerce (dbval1, dbval1, dom);
		    }
		}
	    }
#endif

	  /* check iff value_2 is constant to coerce */
	  if (REGU_VARIABLE_IS_FLAGED (et_comp->rhs, REGU_VARIABLE_FETCH_ALL_CONST))
	    {
	      assert (!REGU_VARIABLE_IS_FLAGED (et_comp->rhs, REGU_VARIABLE_FETCH_NOT_CONST));
	      vtype1 = DB_VALUE_DOMAIN_TYPE (dbval1);
	      vtype2 = DB_VALUE_DOMAIN_TYPE (dbval2);
	      if (vtype1 != vtype2)
		{
		  HL_HEAPID save_heapid = 0;

		  if (REGU_VARIABLE_IS_FLAGED (et_comp->rhs, REGU_VARIABLE_CLEAR_AT_CLONE_DECACHE))
		    {
		      save_heapid = db_change_private_heap (thread_p, 0);
		    }

		  if (vtype2 == DB_TYPE_OBJECT)
		    {
		      ;		/* do nothing */
		    }
		  else if (TP_IS_NUMERIC_TYPE (vtype1) && TP_IS_CHAR_TYPE (vtype2))
		    {
		      /* try to coerce value_2 to double */
		      dom = tp_domain_resolve_default (DB_TYPE_DOUBLE);
		      (void) tp_value_coerce (dbval2, dbval2, dom);
		    }
		  else if (TP_IS_DATE_OR_TIME_TYPE (vtype1) && TP_IS_CHAR_TYPE (vtype2))
		    {
		      /* vtype1 is the date or time type, try to coerce value_2 */
		      dom = tp_domain_resolve_default (vtype1);
		      (void) tp_value_coerce (dbval2, dbval2, dom);
		    }
		  else if (TP_IS_NUMERIC_TYPE (vtype1) && TP_IS_NUMERIC_TYPE (vtype2)
			   && tp_more_general_type (vtype1, vtype2) > 0)
		    {
		      /* vtype1 is more general, try to coerce value_2 */
		      dom = tp_domain_resolve_default (vtype1);
		      (void) tp_value_coerce (dbval2, dbval2, dom);
		    }

		  if (save_heapid != 0)
		    {
		      (void) db_change_private_heap (thread_p, save_heapid);
		    }
		}
	    }

	}

      if (rel_operator == R_EQ_TORDER)
	{
	  /* do total order comparison */
	  result = tp_value_compare_with_error (dbval1, dbval2, 1, 1, &comparable);
	}
      else
	{
	  /* do ordinal comparison, but NULL's still yield UNKNOWN */
	  result = tp_value_compare_with_error (dbval1, dbval2, 1, 0, &comparable);
	}
      break;
    }

  if (!comparable)
    {
      return V_ERROR;
    }

  if (result == DB_UNK && rel_operator != R_NULLSAFE_EQ)
    {
      return V_UNKNOWN;
    }

  switch (rel_operator)
    {
    case R_EQ:
      return ((result == DB_EQ) ? V_TRUE : V_FALSE);
    case R_EQ_TORDER:
      return ((result == DB_EQ) ? V_TRUE : V_FALSE);
    case R_LT:
      return ((result == DB_LT) ? V_TRUE : V_FALSE);
    case R_LE:
      return (((result == DB_LT) || (result == DB_EQ)) ? V_TRUE : V_FALSE);
    case R_GT:
      return ((result == DB_GT) ? V_TRUE : V_FALSE);
    case R_GE:
      return (((result == DB_GT) || (result == DB_EQ)) ? V_TRUE : V_FALSE);
    case R_NE:
      return ((result != DB_EQ) ? V_TRUE : V_FALSE);
    case R_SUBSET:
      return ((result == DB_SUBSET) ? V_TRUE : V_FALSE);
    case R_SUBSETEQ:
      return (((result == DB_SUBSET) || (result == DB_EQ)) ? V_TRUE : V_FALSE);
    case R_SUPERSET:
      return ((result == DB_SUPERSET) ? V_TRUE : V_FALSE);
    case R_SUPERSETEQ:
      return (((result == DB_SUPERSET) || (result == DB_EQ)) ? V_TRUE : V_FALSE);
    case R_NULLSAFE_EQ:
      if (result == DB_EQ)
	{
	  return V_TRUE;
	}
      else
	{
	  if (DB_IS_NULL (dbval1))
	    {
	      if (DB_IS_NULL (dbval2))
		{
		  return V_TRUE;
		}
	      else
		{
		  return V_FALSE;
		}
	    }
	  else
	    {
	      return V_FALSE;
	    }
	}
      break;
    default:
      return V_ERROR;
    }
}

/*
 * eval_some_eval () -
 *   return: DB_LOGICAL (V_TRUE, V_FALSE, V_UNKNOWN, V_ERROR)
 *   item(in): db_value item
 *   set(in): collection of elements
 *   rel_operator(in): relational comparison operator
 */

static DB_LOGICAL
eval_some_eval (THREAD_ENTRY * thread_p, DB_VALUE * item, DB_SET * set, REL_OP rel_operator)
{
  int i;
  DB_LOGICAL res, t_res;
  DB_VALUE elem_val;

  PRIM_SET_NULL (&elem_val);

  res = V_FALSE;

  for (i = 0; i < set_size (set); i++)
    {
      if (set_get_element (set, i, &elem_val) != NO_ERROR)
	{
	  return V_ERROR;
	}

      t_res = eval_value_rel_cmp (thread_p, item, &elem_val, rel_operator, NULL);
      pr_clear_value (&elem_val);
      if (t_res == V_TRUE)
	{
	  return V_TRUE;
	}
      else if (t_res == V_ERROR)
	{
	  return V_ERROR;
	}
      else if (t_res == V_UNKNOWN)
	{
	  res = V_UNKNOWN;	/* never returns here. we should proceed */
	}
    }

  return res;
}

/*
 * eval_all_eval () -
 *   return: DB_LOGICAL (V_TRUE, V_FALSE, V_UNKNOWN, V_ERROR)
 *   item(in): db_value item
 *   set(in): collection of elements
 *   rel_operator(in): relational comparison operator
 *
 * Note: This routine tries to determine whether a specific relation
 *              as determined by the relational operator rel_operator holds between
 *              the given bound item value and all the members of the
 *              given set of elements. The set can be a basic set, multi_set
 *              or sequence. It returns V_TRUE, V_FALSE, V_UNKNOWN using the
 *              following reasoning:
 *
 *              V_TRUE:     - if all the values in the set are determined
 *                            to hold the relationship, or
 *                          - the set is empty
 *              V_FALSE:    - if there exists a value in the set which is
 *                            determined not hold the relationship.
 *              V_UNKNOWN:  - set is homogeneous and set element type is not
 *                            comparable with the item type
 *                          - set has no value determined to fail to hold the
 *                            rel. and at least one value which can not be
 *                            determined to hold the relationship.
 *              V_ERROR:    - an error occurred.
 *
 */
static DB_LOGICAL
eval_all_eval (THREAD_ENTRY * thread_p, DB_VALUE * item, DB_SET * set, REL_OP rel_operator)
{
  DB_LOGICAL some_res;

  /*
   * use the some quantifier first on a negated relational operator
   * then find the result boolean value for the all quantifier
   */
  switch (rel_operator)
    {
    case R_LT:
      rel_operator = R_GE;
      break;

    case R_LE:
      rel_operator = R_GT;
      break;

    case R_GT:
      rel_operator = R_LE;
      break;

    case R_GE:
      rel_operator = R_LT;
      break;

    case R_EQ:
    case R_EQ_TORDER:
      rel_operator = R_NE;
      break;

    case R_NE:
      rel_operator = R_EQ;
      break;

    default:
      return V_ERROR;
    }

  some_res = eval_some_eval (thread_p, item, set, rel_operator);
  /* negate the some result */
  return eval_negative (some_res);
}

/*
 * eval_item_card_set () -
 *   return: int (cardinality)
 *           >= 0 : normal cardinality
 *           ER_FAILED : ERROR
 *           UNKNOWN_CARD : unknown cardinality value
 *   item(in): db_value item
 *   set(in): collection of elements
 *   rel_operator(in): relational comparison operator
 *
 * Note: This routine returns the number of set elements (cardinality)
 *              which are determined to hold the given relationship with the
 *              specified item value. If the relationship is the equality
 *              relationship, the returned value means the cardinality of the
 *              given element in the set and must always be less than equal
 *              to 1 for the case of basic sets.
 */
static int
eval_item_card_set (THREAD_ENTRY * thread_p, DB_VALUE * item, DB_SET * set, REL_OP rel_operator)
{
  int num, i;
  DB_LOGICAL res;
  DB_VALUE elem_val;

  PRIM_SET_NULL (&elem_val);

  num = 0;

  for (i = 0; i < set_size (set); i++)
    {
      if (set_get_element (set, i, &elem_val) != NO_ERROR)
	{
	  return ER_FAILED;
	}
      if (db_value_is_null (&elem_val))
	{
	  pr_clear_value (&elem_val);
	  return UNKNOWN_CARD;
	}

      res = eval_value_rel_cmp (thread_p, item, &elem_val, rel_operator, NULL);
      pr_clear_value (&elem_val);

      if (res == V_ERROR)
	{
	  return ER_FAILED;
	}

      if (res == V_TRUE)
	{
	  num++;
	}
    }

  return num;
}

/*
 * List File Related Evaluation
 */

/*
 * eval_some_list_eval () -
 *   return: DB_LOGICAL (V_TRUE, V_FALSE, V_UNKNOWN, V_ERROR)
 *   item(in): db_value item
 *   list_id(in): list file identifier
 *   rel_operator(in): relational comparison operator
 *
 * Note: This routine tries to determine whether a specific relation
 *              as determined by the relational operator rel_operator holds between
 *              the given bound item value and at least one member of the
 *              given list of elements. It returns V_TRUE, V_FALSE,
 *              V_UNKNOWN, V_ERROR using the following reasoning:
 *
 *              V_TRUE:     - there exists a value in the list that is
 *                            determined to hold the relationship.
 *              V_FALSE:    - all the values in the list are determined not
 *                            to hold the relationship, or
 *                          - the list is empty
 *              V_UNKNOWN:  - list has no value determined to hold the rel.
 *                            and at least one value which can not be
 *                            determined to fail to hold the relationship.
 *              V_ERROR:    - an error occurred.
 *
 *  Note: The IN relationship can be stated as item has the equality rel. with
 *        one of the list elements.
 */
static DB_LOGICAL
eval_some_list_eval (THREAD_ENTRY * thread_p, DB_VALUE * item, QFILE_LIST_ID * list_id, REL_OP rel_operator)
{
  DB_LOGICAL res, t_res;
  QFILE_LIST_SCAN_ID s_id;
  QFILE_TUPLE_RECORD tplrec = { NULL, 0 };
  DB_VALUE list_val;
  SCAN_CODE qp_scan;
  PR_TYPE *pr_type;
  OR_BUF buf;
  int length;
  char *ptr;

  /* assert */
  if (list_id->type_list.domp == NULL)
    {
      return V_ERROR;
    }

  PRIM_SET_NULL (&list_val);

  if (list_id->tuple_cnt == 0)
    {
      return V_FALSE;		/* empty set */
    }

  if (qfile_open_list_scan (list_id, &s_id) != NO_ERROR)
    {
      return V_ERROR;
    }

  pr_type = list_id->type_list.domp[0]->type;
  if (pr_type == NULL)
    {
      qfile_close_scan (thread_p, &s_id);
      return V_ERROR;
    }

  res = V_FALSE;
  while ((qp_scan = qfile_scan_list_next (thread_p, &s_id, &tplrec, PEEK)) == S_SUCCESS)
    {
      if (qfile_locate_tuple_value (tplrec.tpl, 0, &ptr, &length) == V_UNBOUND)
	{
	  res = V_UNKNOWN;
	}
      else
	{
	  or_init (&buf, ptr, length);

	  if (pr_type->data_readval (&buf, &list_val, list_id->type_list.domp[0], -1, true, NULL, 0) != NO_ERROR)
	    {
	      qfile_close_scan (thread_p, &s_id);
	      return V_ERROR;
	    }

	  t_res = eval_value_rel_cmp (thread_p, item, &list_val, rel_operator, NULL);
	  if (t_res == V_TRUE || t_res == V_ERROR)
	    {
	      pr_clear_value (&list_val);
	      qfile_close_scan (thread_p, &s_id);
	      return t_res;
	    }
	  else if (t_res == V_UNKNOWN)
	    {
	      res = V_UNKNOWN;
	    }
	  pr_clear_value (&list_val);
	}
    }

  qfile_close_scan (thread_p, &s_id);

  return (qp_scan == S_END) ? res : V_ERROR;
}

/*
 * eval_all_list_eval () -
 *   return: DB_LOGICAL (V_TRUE, V_FALSE, V_UNKNOWN, V_ERROR)
 *   item(in): db_value
 *   list_id(in): list file identifier
 *   rel_operator(in): relational comparison operator
 *
 * Note: This routine tries to determine whether a specific relation
 *              as determined by the relational operator rel_operator holds between
 *              the given db_value and all the members of the
 *              given list of elements. It returns V_TRUE, V_FALSE, V_UNKNOWN
 *              or V_ERROR using following reasoning:
 *
 *              V_TRUE:     - if all the values in the list are determined
 *                            to hold the relationship, or
 *                          - the list is empty
 *              V_FALSE:    - if there exists a value in the list which is
 *                            determined not hold the relationship.
 *              V_UNKNOWN:  - list has no value determined to fail to hold the
 *                            rel. and at least one value which can not be
 *                            determined to hold the relationship.
 *              V_ERROR:    - an error occurred.
 *
 */
static DB_LOGICAL
eval_all_list_eval (THREAD_ENTRY * thread_p, DB_VALUE * item, QFILE_LIST_ID * list_id, REL_OP rel_operator)
{
  DB_LOGICAL some_res;

  /* first use some quantifier on a negated relational operator */
  switch (rel_operator)
    {
    case R_LT:
      rel_operator = R_GE;
      break;
    case R_LE:
      rel_operator = R_GT;
      break;
    case R_GT:
      rel_operator = R_LE;
      break;
    case R_GE:
      rel_operator = R_LT;
      break;
    case R_EQ:
    case R_EQ_TORDER:
      rel_operator = R_NE;
      break;
    case R_NE:
      rel_operator = R_EQ;
      break;
    default:
      return V_ERROR;
    }

  some_res = eval_some_list_eval (thread_p, item, list_id, rel_operator);
  /* negate the result */
  return eval_negative (some_res);
}

/*
 * eval_item_card_sort_list () -
 *   return: int (cardinality, UNKNOWN_CARD, ER_FAILED for error cases)
 *   item(in): db_value item
 *   list_id(in): list file identifier
 *
 * Note: This routine returns the number of set elements (cardinality)
 *              which are determined to hold the equality relationship with
 *              specified item value. The list file values must have already
 *              been sorted.
 */
static int
eval_item_card_sort_list (THREAD_ENTRY * thread_p, DB_VALUE * item, QFILE_LIST_ID * list_id)
{
  QFILE_LIST_SCAN_ID s_id;
  QFILE_TUPLE_RECORD tplrec = { NULL, 0 };
  DB_VALUE list_val;
  SCAN_CODE qp_scan;
  PR_TYPE *pr_type;
  OR_BUF buf;
  DB_LOGICAL rc;
  int length;
  int card;
  char *ptr;

  /* assert */
  if (list_id->type_list.domp == NULL)
    {
      return ER_FAILED;
    }

  PRIM_SET_NULL (&list_val);
  card = 0;

  if (qfile_open_list_scan (list_id, &s_id) != NO_ERROR)
    {
      return ER_FAILED;
    }

  pr_type = list_id->type_list.domp[0]->type;
  if (pr_type == NULL)
    {
      qfile_close_scan (thread_p, &s_id);
      return ER_FAILED;
    }

  while ((qp_scan = qfile_scan_list_next (thread_p, &s_id, &tplrec, PEEK)) == S_SUCCESS)
    {
      if (qfile_locate_tuple_value (tplrec.tpl, 0, &ptr, &length) == V_UNBOUND)
	{
	  qfile_close_scan (thread_p, &s_id);
	  return UNKNOWN_CARD;
	}

      or_init (&buf, ptr, length);

      pr_type->data_readval (&buf, &list_val, list_id->type_list.domp[0], -1, true, NULL, 0);

      rc = eval_value_rel_cmp (thread_p, item, &list_val, R_LT, NULL);
      if (rc == V_ERROR)
	{
	  pr_clear_value (&list_val);
	  qfile_close_scan (thread_p, &s_id);
	  return ER_FAILED;
	}
      else if (rc == V_TRUE)
	{
	  pr_clear_value (&list_val);
	  continue;
	}

      rc = eval_value_rel_cmp (thread_p, item, &list_val, R_EQ, NULL);
      pr_clear_value (&list_val);

      if (rc == V_ERROR)
	{
	  qfile_close_scan (thread_p, &s_id);
	  return ER_FAILED;
	}
      else if (rc == V_TRUE)
	{
	  card++;
	}
      else
	{
	  break;
	}
    }

  qfile_close_scan (thread_p, &s_id);

  return (qp_scan == S_END) ? card : ER_FAILED;
}

/*
 * eval_sub_multi_set_to_sort_list () -
 *   return: DB_LOGICAL (V_TRUE, V_FALSE, V_UNKNOWN or V_ERROR)
 *   set1(in): DB_SET representation
 * 	 list_id(in): Sorted LIST FILE identifier
 *
 * Note: Find if given multi_set is a subset of the given list file.
 *              The list file must be of one column and treated like a
 *              multi_set. The routine uses the same semantics of finding
 *              subset relationship between two multi_sets.
 *
 * Note: in a sorted list file of one column , ALL the NULL values, tuples
 *       appear at the beginning of the list file.
 */
static DB_LOGICAL
eval_sub_multi_set_to_sort_list (THREAD_ENTRY * thread_p, DB_SET * set1, QFILE_LIST_ID * list_id)
{
  int i, k, card, card1, card2;
  DB_LOGICAL res;
  DB_LOGICAL rc;
  DB_VALUE elem_val, elem_val2;
  int found;

  PRIM_SET_NULL (&elem_val);
  PRIM_SET_NULL (&elem_val2);

  card = set_size (set1);
  if (card == 0)
    {
      return V_TRUE;		/* empty set */
    }

  res = V_TRUE;
  for (i = 0; i < card; i++)
    {
      if (set_get_element (set1, i, &elem_val) != NO_ERROR)
	{
	  return V_ERROR;
	}
      if (db_value_is_null (&elem_val))
	{
	  return V_UNKNOWN;
	}

      /* search for the value to see if value has already been considered */
      found = false;
      for (k = 0; !found && k < i; k++)
	{
	  if (set_get_element (set1, k, &elem_val2) != NO_ERROR)
	    {
	      pr_clear_value (&elem_val);
	      return V_ERROR;
	    }
	  if (db_value_is_null (&elem_val2))
	    {
	      pr_clear_value (&elem_val2);
	      continue;
	    }

	  rc = eval_value_rel_cmp (thread_p, &elem_val, &elem_val2, R_EQ, NULL);
	  if (rc == V_ERROR)
	    {
	      pr_clear_value (&elem_val);
	      pr_clear_value (&elem_val2);
	      return V_ERROR;
	    }
	  else if (rc == V_TRUE)
	    {
	      found = true;
	    }
	  pr_clear_value (&elem_val2);
	}

      if (found)
	{
	  pr_clear_value (&elem_val);
	  continue;
	}

      card1 = eval_item_card_set (thread_p, &elem_val, set1, R_EQ);
      if (card1 == ER_FAILED)
	{
	  pr_clear_value (&elem_val);
	  return V_ERROR;
	}
      else if (card1 == UNKNOWN_CARD)
	{
	  pr_clear_value (&elem_val);
	  return V_UNKNOWN;
	}

      card2 = eval_item_card_sort_list (thread_p, &elem_val, list_id);
      if (card2 == ER_FAILED)
	{
	  pr_clear_value (&elem_val);
	  return V_ERROR;
	}
      else if (card2 == UNKNOWN_CARD)
	{
	  pr_clear_value (&elem_val);
	  return V_UNKNOWN;
	}

      if (card1 > card2)
	{
	  pr_clear_value (&elem_val);
	  return V_FALSE;
	}
    }

  pr_clear_value (&elem_val);
  return res;
}

/*
 * eval_sub_sort_list_to_multi_set () -
 *   return: DB_LOGICAL (V_TRUE, V_FALSE, V_UNKNOWN or V_ERROR)
 * 	 list_id(in): Sorted LIST FILE identifier
 * 	 set(in): DB_SETrepresentation
 *
 * Note: Find if the given list file is a subset of the given multi_set
 *              The list file must be of one column and treated like a
 *              multi_set. The routine uses the same semantics of finding
 *              subset relationship between two multi_sets.
 *
 * Note: in a sorted list file of one column , ALL the NULL values, tuples
 *       appear at the beginning of the list file.
 */
static DB_LOGICAL
eval_sub_sort_list_to_multi_set (THREAD_ENTRY * thread_p, QFILE_LIST_ID * list_id, DB_SET * set)
{
  int card1, card2;
  DB_LOGICAL res, rc;
  DB_VALUE list_val, list_val2;
  QFILE_LIST_SCAN_ID s_id;
  QFILE_TUPLE_RECORD tplrec, p_tplrec;
  char *p_tplp;
  SCAN_CODE qp_scan;
  PR_TYPE *pr_type;
  OR_BUF buf;
  int length;
  bool list_on;
  int tpl_len;
  char *ptr;

  /* assert */
  if (list_id->type_list.domp == NULL)
    {
      return V_ERROR;
    }

  PRIM_SET_NULL (&list_val);
  PRIM_SET_NULL (&list_val2);

  if (list_id->tuple_cnt == 0)
    {
      return V_TRUE;		/* empty set */
    }

  if (qfile_open_list_scan (list_id, &s_id) != NO_ERROR)
    {
      return V_ERROR;
    }

  res = V_TRUE;
  pr_type = list_id->type_list.domp[0]->type;

  tplrec.size = 0;
  tplrec.tpl = NULL;
  p_tplrec.size = DB_PAGESIZE;
  p_tplrec.tpl = (QFILE_TUPLE) db_private_alloc (thread_p, DB_PAGESIZE);
  if (p_tplrec.tpl == NULL)
    {
      qfile_close_scan (thread_p, &s_id);
      return V_ERROR;
    }

  list_on = false;
  card1 = 0;
  while ((qp_scan = qfile_scan_list_next (thread_p, &s_id, &tplrec, PEEK)) == S_SUCCESS)
    {
      pr_clear_value (&list_val);

      if (qfile_locate_tuple_value (tplrec.tpl, 0, &ptr, &length) == V_UNBOUND)
	{
	  res = V_UNKNOWN;
	  goto end;
	}

      or_init (&buf, ptr, length);

      pr_type->data_readval (&buf, &list_val, list_id->type_list.domp[0], -1, true, NULL, 0);

      if (list_on == true)
	{
	  p_tplp = (char *) p_tplrec.tpl + QFILE_TUPLE_LENGTH_SIZE;

	  or_init (&buf, p_tplp + QFILE_TUPLE_VALUE_HEADER_SIZE, QFILE_GET_TUPLE_VALUE_LENGTH (p_tplp));

	  pr_type->data_readval (&buf, &list_val2, list_id->type_list.domp[0], -1, true, NULL, 0);

	  rc = eval_value_rel_cmp (thread_p, &list_val, &list_val2, R_EQ, NULL);
	  if (rc == V_ERROR)
	    {
	      res = V_ERROR;
	      goto end;
	    }
	  else if (rc != V_TRUE)
	    {
	      card2 = eval_item_card_set (thread_p, &list_val2, set, R_EQ);
	      if (card2 == ER_FAILED)
		{
		  res = V_ERROR;
		  goto end;
		}
	      else if (card2 == UNKNOWN_CARD)
		{
		  res = V_UNKNOWN;
		  goto end;
		}

	      if (card1 > card2)
		{
		  res = V_FALSE;
		  goto end;
		}
	      card1 = 0;
	    }
	  pr_clear_value (&list_val2);
	}

      tpl_len = QFILE_GET_TUPLE_LENGTH (tplrec.tpl);
      if (p_tplrec.size < tpl_len)
	{
	  p_tplrec.size = tpl_len;
	  p_tplrec.tpl = (QFILE_TUPLE) db_private_realloc (thread_p, p_tplrec.tpl, tpl_len);
	  if (p_tplrec.tpl == NULL)
	    {
	      res = V_ERROR;
	      goto end;
	    }
	}
      memcpy (p_tplrec.tpl, tplrec.tpl, tpl_len);
      list_on = true;
      card1++;
    }

  if (qp_scan != S_END)
    {
      res = V_ERROR;
      goto end;
    }

  if (list_on == true)
    {
      p_tplp = (char *) p_tplrec.tpl + QFILE_TUPLE_LENGTH_SIZE;	/* no unbound value */

      or_init (&buf, p_tplp + QFILE_TUPLE_VALUE_HEADER_SIZE, QFILE_GET_TUPLE_VALUE_LENGTH (p_tplp));

      pr_type->data_readval (&buf, &list_val2, list_id->type_list.domp[0], -1, true, NULL, 0);

      card2 = eval_item_card_set (thread_p, &list_val2, set, R_EQ);
      if (card2 == ER_FAILED)
	{
	  res = V_ERROR;
	  goto end;
	}
      else if (card2 == UNKNOWN_CARD)
	{
	  res = V_UNKNOWN;
	  goto end;
	}
      else if (card1 > card2)
	{
	  res = V_FALSE;
	  goto end;
	}
    }

end:
  pr_clear_value (&list_val);
  pr_clear_value (&list_val2);
  qfile_close_scan (thread_p, &s_id);
  if (p_tplrec.tpl != NULL)
    {
      db_private_free_and_init (thread_p, p_tplrec.tpl);
    }
  return res;
}

/*
 * eval_sub_sort_list_to_sort_list () -
 *   return: DB_LOGICAL (V_TRUE, V_FALSE, V_UNKNOWN or V_ERROR)
 * 	 list_id1(in): First Sorted LIST FILE identifier
 * 	 list_id2(in): Second Sorted LIST FILE identifier
 *
 * Note: Find if the first list file is a subset of the second list
 *              file. The list files must be of one column and treated like
 *              a multi_set. The routine uses the same semantics of finding
 *              subset relationship between two multi_sets.
 *
 * Note: in a sorted list file of one column , ALL the NULL values, tuples
 *       appear at the beginning of the list file.
 */
static DB_LOGICAL
eval_sub_sort_list_to_sort_list (THREAD_ENTRY * thread_p, QFILE_LIST_ID * list_id1, QFILE_LIST_ID * list_id2)
{
  int card1, card2;
  DB_LOGICAL res, rc;
  DB_VALUE list_val, list_val2;
  QFILE_LIST_SCAN_ID s_id;
  QFILE_TUPLE_RECORD tplrec, p_tplrec;
  char *p_tplp;
  SCAN_CODE qp_scan;
  PR_TYPE *pr_type;
  OR_BUF buf;
  int length;
  bool list_on;
  int tpl_len;
  char *ptr;

  /* assert */
  if (list_id1->type_list.domp == NULL)
    {
      return V_ERROR;
    }

  PRIM_SET_NULL (&list_val);
  PRIM_SET_NULL (&list_val2);

  if (list_id1->tuple_cnt == 0)
    {
      return V_TRUE;		/* empty set */
    }

  if (qfile_open_list_scan (list_id1, &s_id) != NO_ERROR)
    {
      return V_ERROR;
    }

  res = V_TRUE;
  pr_type = list_id1->type_list.domp[0]->type;

  tplrec.size = 0;
  tplrec.tpl = NULL;
  p_tplrec.size = DB_PAGESIZE;
  p_tplrec.tpl = (QFILE_TUPLE) db_private_alloc (thread_p, DB_PAGESIZE);
  if (p_tplrec.tpl == NULL)
    {
      qfile_close_scan (thread_p, &s_id);
      return V_ERROR;
    }

  list_on = false;
  card1 = 0;
  while ((qp_scan = qfile_scan_list_next (thread_p, &s_id, &tplrec, PEEK)) == S_SUCCESS)
    {
      pr_clear_value (&list_val);

      if (qfile_locate_tuple_value (tplrec.tpl, 0, &ptr, &length) == V_UNBOUND)
	{
	  res = V_UNKNOWN;
	  goto end;
	}

      or_init (&buf, ptr, length);

      pr_type->data_readval (&buf, &list_val, list_id1->type_list.domp[0], -1, true, NULL, 0);

      if (list_on == true)
	{
	  p_tplp = (char *) p_tplrec.tpl + QFILE_TUPLE_LENGTH_SIZE;

	  or_init (&buf, p_tplp + QFILE_TUPLE_VALUE_HEADER_SIZE, QFILE_GET_TUPLE_VALUE_LENGTH (p_tplp));

	  pr_type->data_readval (&buf, &list_val2, list_id1->type_list.domp[0], -1, true, NULL, 0);

	  rc = eval_value_rel_cmp (thread_p, &list_val, &list_val2, R_EQ, NULL);

	  if (rc == V_ERROR)
	    {
	      res = V_ERROR;
	      goto end;
	    }
	  else if (rc != V_TRUE)
	    {
	      card2 = eval_item_card_sort_list (thread_p, &list_val2, list_id2);
	      if (card2 == ER_FAILED)
		{
		  res = V_ERROR;
		  goto end;
		}
	      else if (card2 == UNKNOWN_CARD)
		{
		  res = V_UNKNOWN;
		  goto end;
		}

	      if (card1 > card2)
		{
		  res = V_FALSE;
		  goto end;
		}
	      card1 = 0;
	    }
	  pr_clear_value (&list_val2);
	}

      tpl_len = QFILE_GET_TUPLE_LENGTH (tplrec.tpl);
      if (p_tplrec.size < tpl_len)
	{
	  p_tplrec.size = tpl_len;
	  p_tplrec.tpl = (QFILE_TUPLE) db_private_realloc (thread_p, p_tplrec.tpl, tpl_len);
	  if (p_tplrec.tpl == NULL)
	    {
	      res = V_ERROR;
	      goto end;
	    }
	}
      memcpy (p_tplrec.tpl, tplrec.tpl, tpl_len);
      list_on = true;
      card1++;
    }

  if (qp_scan != S_END)
    {
      res = V_ERROR;
      goto end;
    }

  if (list_on == true)
    {
      p_tplp = (char *) p_tplrec.tpl + QFILE_TUPLE_LENGTH_SIZE;	/* no unbound value */

      or_init (&buf, p_tplp + QFILE_TUPLE_VALUE_HEADER_SIZE, QFILE_GET_TUPLE_VALUE_LENGTH (p_tplp));

      if (pr_type->data_readval (&buf, &list_val2, list_id1->type_list.domp[0], -1, true, NULL, 0) != NO_ERROR)
	{
	  res = V_ERROR;
	  goto end;
	}

      card2 = eval_item_card_sort_list (thread_p, &list_val2, list_id2);
      if (card2 == ER_FAILED)
	{
	  res = V_ERROR;
	  goto end;
	}
      else if (card2 == UNKNOWN_CARD)
	{
	  res = V_UNKNOWN;
	  goto end;
	}
      else if (card1 > card2)
	{
	  res = V_FALSE;
	  goto end;
	}
    }

end:
  pr_clear_value (&list_val);
  pr_clear_value (&list_val2);
  qfile_close_scan (thread_p, &s_id);
  if (p_tplrec.tpl != NULL)
    {
      db_private_free_and_init (thread_p, p_tplrec.tpl);
    }

  return res;
}

/*
 * eval_eq_multi_set_to_sort_list () -
 *   return: DB_LOGICAL (V_TRUE, V_FALSE, V_UNKNOWN or V_ERROR)
 *   set(in): DB_SET representation
 *   list_id(in): Sorted LIST FILE identifier
 *
 * Note: Find if given multi_set is equal to the given list file.
 *              The routine uses the same semantics of finding equality
 *              relationship between two multi_sets.
 */
static DB_LOGICAL
eval_eq_multi_set_to_sort_list (THREAD_ENTRY * thread_p, DB_SET * set, QFILE_LIST_ID * list_id)
{
  DB_LOGICAL res1, res2;

  res1 = eval_sub_multi_set_to_sort_list (thread_p, set, list_id);
  res2 = eval_sub_sort_list_to_multi_set (thread_p, list_id, set);

  return eval_logical_result (res1, res2);
}

/*
 * eval_ne_multi_set_to_sort_list () -
 *   return: DB_LOGICAL (V_TRUE, V_FALSE, V_UNKNOWN or V_ERROR)
 *   set(in): DB_SET representation
 *   list_id(in): Sorted LIST FILE identifier
 *
 * Note: Find if given multi_set is not equal to the given list file.
 */
static DB_LOGICAL
eval_ne_multi_set_to_sort_list (THREAD_ENTRY * thread_p, DB_SET * set, QFILE_LIST_ID * list_id)
{
  DB_LOGICAL res;

  res = eval_eq_multi_set_to_sort_list (thread_p, set, list_id);
  /* negate the result */
  return eval_negative (res);
}

/*
 * eval_le_multi_set_to_sort_list () -
 *   return: DB_LOGICAL (V_TRUE, V_FALSE, V_UNKNOWN or V_ERROR)
 *   set(in): DB_SET representation
 *   list_id(in): Sorted LIST FILE identifier
 *
 * Note: Find if given multi_set is a subset of the given list file.
 */
static DB_LOGICAL
eval_le_multi_set_to_sort_list (THREAD_ENTRY * thread_p, DB_SET * set, QFILE_LIST_ID * list_id)
{
  return eval_sub_multi_set_to_sort_list (thread_p, set, list_id);
}

/*
 * eval_lt_multi_set_to_sort_list () -
 *   return: DB_LOGICAL (V_TRUE, V_FALSE, V_UNKNOWN or V_ERROR)
 *   set(in): DB_SET representation
 *   list_id(in): Sorted LIST FILE identifier
 *
 * Note: Find if given multi_set is a proper subset of the given list file.
 */
static DB_LOGICAL
eval_lt_multi_set_to_sort_list (THREAD_ENTRY * thread_p, DB_SET * set, QFILE_LIST_ID * list_id)
{
  DB_LOGICAL res1, res2;

  res1 = eval_sub_multi_set_to_sort_list (thread_p, set, list_id);
  res2 = eval_ne_multi_set_to_sort_list (thread_p, set, list_id);

  return eval_logical_result (res1, res2);
}

/*
 * eval_le_sort_list_to_multi_set () -
 *   return: DB_LOGICAL (V_TRUE, V_FALSE, V_UNKNOWN or V_ERROR)
 *   list_id(in): Sorted LIST FILE identifier
 *   set(in): Multi_set disk representation
 *
 * Note: Find if given list file is a subset of the multi_set.
 */
static DB_LOGICAL
eval_le_sort_list_to_multi_set (THREAD_ENTRY * thread_p, QFILE_LIST_ID * list_id, DB_SET * set)
{
  return eval_sub_sort_list_to_multi_set (thread_p, list_id, set);
}

/*
 * eval_lt_sort_list_to_multi_set () -
 *   return: DB_LOGICAL (V_TRUE, V_FALSE, V_UNKNOWN or V_ERROR)
 *   list_id(in): Sorted LIST FILE identifier
 *   set(in): DB_SET representation
 *
 * Note: Find if given list file is a proper subset of the multi_set.
 */
static DB_LOGICAL
eval_lt_sort_list_to_multi_set (THREAD_ENTRY * thread_p, QFILE_LIST_ID * list_id, DB_SET * set)
{
  DB_LOGICAL res1, res2;

  res1 = eval_sub_sort_list_to_multi_set (thread_p, list_id, set);
  res2 = eval_ne_multi_set_to_sort_list (thread_p, set, list_id);

  return eval_logical_result (res1, res2);
}

/*
 * eval_eq_sort_list_to_sort_list () -
 *   return: DB_LOGICAL (V_TRUE, V_FALSE, V_UNKNOWN or V_ERROR)
 *   list_id1(in): First Sorted LIST FILE identifier
 *   list_id2(in): Second Sorted LIST FILE identifier
 *
 * Note: Find if the first list file is equal to the second list file.
 *              The list files must be of one column and treated like
 *              multi_sets. The routine uses the same semantics of finding
 *              equality relationship between two multi_sets.
 */
static DB_LOGICAL
eval_eq_sort_list_to_sort_list (THREAD_ENTRY * thread_p, QFILE_LIST_ID * list_id1, QFILE_LIST_ID * list_id2)
{
  DB_LOGICAL res1, res2;

  res1 = eval_sub_sort_list_to_sort_list (thread_p, list_id1, list_id2);
  res2 = eval_sub_sort_list_to_sort_list (thread_p, list_id2, list_id1);

  return eval_logical_result (res1, res2);
}

/*
 * eval_ne_sort_list_to_sort_list () -
 *   return: DB_LOGICAL (V_TRUE, V_FALSE, V_UNKNOWN or V_ERROR)
 *   list_id1(in): First Sorted LIST FILE identifier
 *   list_id2(in): Second Sorted LIST FILE identifier
 *
 * Note: Find if the first list file is not equal to the second one.
 */
static DB_LOGICAL
eval_ne_sort_list_to_sort_list (THREAD_ENTRY * thread_p, QFILE_LIST_ID * list_id1, QFILE_LIST_ID * list_id2)
{
  DB_LOGICAL res;

  res = eval_eq_sort_list_to_sort_list (thread_p, list_id1, list_id2);
  /* negate the result */
  return eval_negative (res);
}

/*
 * eval_le_sort_list_to_sort_list () -
 *   return: DB_LOGICAL (V_TRUE, V_FALSE, V_UNKNOWN or V_ERROR)
 *   list_id1(in): First Sorted LIST FILE identifier
 *   list_id2(in): Second Sorted LIST FILE identifier
 *
 * Note: Find if the first list file is a subset if the second one.
 */
static DB_LOGICAL
eval_le_sort_list_to_sort_list (THREAD_ENTRY * thread_p, QFILE_LIST_ID * list_id1, QFILE_LIST_ID * list_id2)
{
  return eval_sub_sort_list_to_sort_list (thread_p, list_id1, list_id2);
}

/*
 * eval_lt_sort_list_to_sort_list () -
 *   return: DB_LOGICAL (V_TRUE, V_FALSE, V_UNKNOWN or V_ERROR)
 *   list_id1(in): First Sorted LIST FILE identifier
 *   list_id2(in): Second Sorted LIST FILE identifier
 *
 * Note: Find if the first list file is a proper subset if the second
 *       list file.
 */
static DB_LOGICAL
eval_lt_sort_list_to_sort_list (THREAD_ENTRY * thread_p, QFILE_LIST_ID * list_id1, QFILE_LIST_ID * list_id2)
{
  DB_LOGICAL res1, res2;

  res1 = eval_sub_sort_list_to_sort_list (thread_p, list_id1, list_id2);
  res2 = eval_ne_sort_list_to_sort_list (thread_p, list_id1, list_id2);

  return eval_logical_result (res1, res2);
}

/*
 * eval_multi_set_to_sort_list () -
 *   return: DB_LOGICAL (V_TRUE, V_FALSE, V_UNKNOWN or V_ERROR)
 *   set(in): DB_SET representation
 *   list_id(in): Sorted LIST FILE identifier
 *   rel_operator(in): Relational Operator
 *
 * Note: Find if given multi_set and the list file satisfy the
 *              relationship indicated by the relational operator. The list
 *              file must be of one column, sorted and is treated like a
 *              multi_set.
 */
static DB_LOGICAL
eval_multi_set_to_sort_list (THREAD_ENTRY * thread_p, DB_SET * set, QFILE_LIST_ID * list_id, REL_OP rel_operator)
{
  switch (rel_operator)
    {
    case R_LT:
      return eval_lt_multi_set_to_sort_list (thread_p, set, list_id);
    case R_LE:
      return eval_le_multi_set_to_sort_list (thread_p, set, list_id);
    case R_GT:
      return eval_lt_sort_list_to_multi_set (thread_p, list_id, set);
    case R_GE:
      return eval_le_sort_list_to_multi_set (thread_p, list_id, set);
    case R_EQ:
      return eval_eq_multi_set_to_sort_list (thread_p, set, list_id);
    case R_NE:
      return eval_ne_multi_set_to_sort_list (thread_p, set, list_id);
    default:
      return V_ERROR;
    }
}

/*
 * eval_sort_list_to_multi_set () -
 *   return: DB_LOGICAL (V_TRUE, V_FALSE, V_UNKNOWN or V_ERROR)
 *   list_id(in): Sorted LIST FILE identifier
 *   set(in): DB_SET representation
 *   rel_operator(in): Relational Operator
 *
 * Note: Find if given list file and the multi_set satisfy the
 *              relationship indicated by the relational operator. The list
 *              file must be of one column, sorted and is treated like a
 *              multi_set.
 */
static DB_LOGICAL
eval_sort_list_to_multi_set (THREAD_ENTRY * thread_p, QFILE_LIST_ID * list_id, DB_SET * set, REL_OP rel_operator)
{
  switch (rel_operator)
    {
    case R_LT:
      return eval_lt_sort_list_to_multi_set (thread_p, list_id, set);
    case R_LE:
      return eval_le_sort_list_to_multi_set (thread_p, list_id, set);
    case R_GT:
      return eval_lt_multi_set_to_sort_list (thread_p, set, list_id);
    case R_GE:
      return eval_le_multi_set_to_sort_list (thread_p, set, list_id);
    case R_EQ:
      return eval_eq_multi_set_to_sort_list (thread_p, set, list_id);
    case R_NE:
      return eval_ne_multi_set_to_sort_list (thread_p, set, list_id);
    default:
      return V_ERROR;
    }
}

/*
 * eval_sort_list_to_sort_list () -
 *   return: DB_LOGICAL (V_TRUE, V_FALSE, V_UNKNOWN or V_ERROR)
 *   list_id1(in): First Sorted LIST FILE identifier
 *   list_id2(in): Second Sorted LIST FILE identifier
 *   rel_operator(in): Relational Operator
 *
 * Note: Find if first list file and the second list file satisfy the
 *              relationship indicated by the relational operator. The list
 *              files must be of one column, sorted and are treated like
 *              multi_sets.
 */
static DB_LOGICAL
eval_sort_list_to_sort_list (THREAD_ENTRY * thread_p, QFILE_LIST_ID * list_id1, QFILE_LIST_ID * list_id2,
			     REL_OP rel_operator)
{
  switch (rel_operator)
    {
    case R_LT:
      return eval_lt_sort_list_to_sort_list (thread_p, list_id1, list_id2);
    case R_LE:
      return eval_le_sort_list_to_sort_list (thread_p, list_id1, list_id2);
    case R_GT:
      return eval_lt_sort_list_to_sort_list (thread_p, list_id2, list_id1);
    case R_GE:
      return eval_le_sort_list_to_sort_list (thread_p, list_id2, list_id1);
    case R_EQ:
      return eval_eq_sort_list_to_sort_list (thread_p, list_id1, list_id2);
    case R_NE:
      return eval_ne_sort_list_to_sort_list (thread_p, list_id1, list_id2);
    default:
      return V_ERROR;
    }
}

/*
 * eval_set_list_cmp () -
 *   return: DB_LOGICAL (V_TRUE, V_FALSE, V_UNKNOWN or V_ERROR)
 *   et_comp(in): compound evaluation term
 *   vd(in):
 *   dbval1(in): lhs db_value, if lhs is a set.
 *   dbval2(in): rhs db_value, if rhs is a set.
 *
 * Note: Perform set/set, set/list, and list/list comparisons.
 */
static DB_LOGICAL
eval_set_list_cmp (THREAD_ENTRY * thread_p, const COMP_EVAL_TERM * et_comp, val_descr * vd, DB_VALUE * dbval1,
		   DB_VALUE * dbval2)
{
  QFILE_LIST_ID *t_list_id;
  QFILE_SORTED_LIST_ID *lhs_srlist_id, *rhs_srlist_id;

  if (et_comp->lhs->type == TYPE_LIST_ID)
    {
      /* execute linked query */
      EXECUTE_REGU_VARIABLE_XASL (thread_p, et_comp->lhs, vd);
      if (CHECK_REGU_VARIABLE_XASL_STATUS (et_comp->lhs) != XASL_SUCCESS)
	{
	  return V_ERROR;
	}

      /*
       * lhs value refers to a list file. for efficiency reasons
       * first sort the list file
       */
      lhs_srlist_id = et_comp->lhs->value.srlist_id;
      if (lhs_srlist_id->sorted == false)
	{
	  if (lhs_srlist_id->list_id->tuple_cnt > 1)
	    {
	      t_list_id = qfile_sort_list (thread_p, lhs_srlist_id->list_id, NULL, Q_ALL, true);
	      if (t_list_id == NULL)
		{
		  return V_ERROR;
		}
	    }
	  lhs_srlist_id->sorted = true;
	}

      /* rhs value can only be either a set or a list file */
      if (et_comp->rhs->type == TYPE_LIST_ID)
	{
	  /* execute linked query */
	  EXECUTE_REGU_VARIABLE_XASL (thread_p, et_comp->rhs, vd);
	  if (CHECK_REGU_VARIABLE_XASL_STATUS (et_comp->rhs) != XASL_SUCCESS)
	    {
	      return V_ERROR;
	    }

	  /*
	   * rhs value refers to a list file. for efficiency reasons
	   * first sort the list file
	   */
	  rhs_srlist_id = et_comp->rhs->value.srlist_id;
	  if (rhs_srlist_id->sorted == false)
	    {
	      if (rhs_srlist_id->list_id->tuple_cnt > 1)
		{
		  t_list_id = qfile_sort_list (thread_p, rhs_srlist_id->list_id, NULL, Q_ALL, true);
		  if (t_list_id == NULL)
		    {
		      return V_ERROR;
		    }
		}
	      rhs_srlist_id->sorted = true;
	    }

	  /* compare two list files */
	  return eval_sort_list_to_sort_list (thread_p, lhs_srlist_id->list_id, rhs_srlist_id->list_id,
					      et_comp->rel_op);
	}
      else
	{
	  /* compare list file and set */
	  return eval_sort_list_to_multi_set (thread_p, lhs_srlist_id->list_id, db_get_set (dbval2), et_comp->rel_op);
	}
    }
  else if (et_comp->rhs->type == TYPE_LIST_ID)
    {
      /* execute linked query */
      EXECUTE_REGU_VARIABLE_XASL (thread_p, et_comp->rhs, vd);
      if (CHECK_REGU_VARIABLE_XASL_STATUS (et_comp->rhs) != XASL_SUCCESS)
	{
	  return V_ERROR;
	}

      /*
       * rhs value refers to a list file. for efficiency reasons
       * first sort the list file
       */
      rhs_srlist_id = et_comp->rhs->value.srlist_id;
      if (rhs_srlist_id->sorted == false)
	{
	  if (rhs_srlist_id->list_id->tuple_cnt > 1)
	    {
	      t_list_id = qfile_sort_list (thread_p, rhs_srlist_id->list_id, NULL, Q_ALL, true);
	      if (t_list_id == NULL)
		{
		  return V_ERROR;
		}
	    }
	  rhs_srlist_id->sorted = true;
	}

      /* lhs must be a set value, compare set and list */
      return eval_multi_set_to_sort_list (thread_p, db_get_set (dbval1), rhs_srlist_id->list_id, et_comp->rel_op);
    }

  return V_UNKNOWN;
}

/*
 * Main Predicate Evaluation Routines
 */

/*
 * eval_pred () -
 *   return: DB_LOGICAL (V_TRUE, V_FALSE, V_UNKNOWN or V_ERROR)
 *   pr(in): Predicate Expression Tree
 *   vd(in): Value descriptor for positional values (optional)
 *   obj_oid(in): Object Identifier
 *
 * Note: This is the main predicate expression evalution routine. It
 *              evaluates the given predicate predicate expression on the
 *              specified evaluation item to see if the evaluation item
 *              satisfies the indicate predicate. It uses a 3-valued logic
 *              and returns V_TRUE, V_FALSE or V_UNKNOWN. If an error occurs,
 *              necessary error code is set and V_ERROR is returned.
 */
DB_LOGICAL
eval_pred (THREAD_ENTRY * thread_p, const PRED_EXPR * pr, val_descr * vd, OID * obj_oid)
{
  const COMP_EVAL_TERM *et_comp;
  const ALSM_EVAL_TERM *et_alsm;
  const LIKE_EVAL_TERM *et_like;
  DB_VALUE *peek_val1, *peek_val2, *peek_val3;
  DB_LOGICAL result = V_UNKNOWN;
  int regexp_res;
  const PRED_EXPR *t_pr;
  QFILE_SORTED_LIST_ID *srlist_id;
  static int max_recursion_sql_depth = prm_get_integer_value (PRM_ID_MAX_RECURSION_SQL_DEPTH);

  peek_val1 = NULL;
  peek_val2 = NULL;
  peek_val3 = NULL;

  if (thread_get_recursion_depth (thread_p) > max_recursion_sql_depth)
    {
      er_set (ER_ERROR_SEVERITY, ARG_FILE_LINE, ER_MAX_RECURSION_SQL_DEPTH, 1, max_recursion_sql_depth);

      return V_ERROR;
    }

  thread_inc_recursion_depth (thread_p);

  switch (pr->type)
    {
    case T_PRED:
      switch (pr->pe.m_pred.bool_op)
	{
	case B_AND:
	  /* 'pt_to_pred_expr()' will generate right-linear tree */
	  result = V_TRUE;
	  for (t_pr = pr; result == V_TRUE && t_pr->type == T_PRED && t_pr->pe.m_pred.bool_op == B_AND;
	       t_pr = t_pr->pe.m_pred.rhs)
	    {
	      if (result == V_UNKNOWN)
		{
		  result = eval_pred (thread_p, t_pr->pe.m_pred.lhs, vd, obj_oid);
		  result = (result == V_TRUE) ? V_UNKNOWN : result;
		}
	      else
		{
		  result = eval_pred (thread_p, t_pr->pe.m_pred.lhs, vd, obj_oid);
		}

	      if (result == V_FALSE || result == V_ERROR)
		{
		  goto exit;
		}
	    }

	  if (result == V_UNKNOWN)
	    {
	      result = eval_pred (thread_p, t_pr, vd, obj_oid);
	      result = (result == V_TRUE) ? V_UNKNOWN : result;
	    }
	  else
	    {
	      result = eval_pred (thread_p, t_pr, vd, obj_oid);
	    }
	  break;

	case B_OR:
	  /* 'pt_to_pred_expr()' will generate right-linear tree */
	  result = V_FALSE;
	  for (t_pr = pr; result == V_FALSE && t_pr->type == T_PRED && t_pr->pe.m_pred.bool_op == B_OR;
	       t_pr = t_pr->pe.m_pred.rhs)
	    {
	      if (result == V_UNKNOWN)
		{
		  result = eval_pred (thread_p, t_pr->pe.m_pred.lhs, vd, obj_oid);
		  result = (result == V_FALSE) ? V_UNKNOWN : result;
		}
	      else
		{
		  result = eval_pred (thread_p, t_pr->pe.m_pred.lhs, vd, obj_oid);
		}

	      if (result == V_TRUE || result == V_ERROR)
		{
		  goto exit;
		}
	    }

	  if (result == V_UNKNOWN)
	    {
	      result = eval_pred (thread_p, t_pr, vd, obj_oid);
	      result = (result == V_FALSE) ? V_UNKNOWN : result;
	    }
	  else
	    {
	      result = eval_pred (thread_p, t_pr, vd, obj_oid);
	    }
	  break;

	case B_XOR:
	  {
	    DB_LOGICAL result_lhs, result_rhs;

	    result_lhs = eval_pred (thread_p, pr->pe.m_pred.lhs, vd, obj_oid);
	    result_rhs = eval_pred (thread_p, pr->pe.m_pred.rhs, vd, obj_oid);

	    if (result_lhs == V_ERROR || result_rhs == V_ERROR)
	      {
		result = V_ERROR;
	      }
	    else if (result_lhs == V_UNKNOWN || result_rhs == V_UNKNOWN)
	      {
		result = V_UNKNOWN;
	      }
	    else if (result_lhs == result_rhs)
	      {
		result = V_FALSE;
	      }
	    else
	      {
		result = V_TRUE;
	      }
	  }
	  break;

	case B_IS:
	case B_IS_NOT:
	  {
	    DB_LOGICAL result_lhs, result_rhs;

	    result_lhs = eval_pred (thread_p, pr->pe.m_pred.lhs, vd, obj_oid);
	    result_rhs = eval_pred (thread_p, pr->pe.m_pred.rhs, vd, obj_oid);

	    if (result_lhs == V_ERROR || result_rhs == V_ERROR)
	      {
		result = V_ERROR;
	      }
	    else if (result_lhs == result_rhs)
	      {
		result = (pr->pe.m_pred.bool_op == B_IS) ? V_TRUE : V_FALSE;
	      }
	    else
	      {
		result = (pr->pe.m_pred.bool_op == B_IS) ? V_FALSE : V_TRUE;
	      }
	  }
	  break;

	default:
	  result = V_ERROR;
	  break;
	}
      break;

    case T_EVAL_TERM:
      switch (pr->pe.m_eval_term.et_type)
	{
	case T_COMP_EVAL_TERM:
	  /*
	   * compound evaluation terms are used to test relationships
	   * such as equality, greater than etc. between two items
	   * Each datatype defines its own meaning of relationship
	   * indicated by one of the relational operators.
	   */
	  et_comp = &pr->pe.m_eval_term.et.et_comp;

	  /* evaluate NULL predicate, if specified */
	  if (et_comp->rel_op == R_NULL)
	    {
	      result = eval_pred_comp1 (thread_p, pr, vd, obj_oid);
	      if (result == V_ERROR)
		{
		  goto exit;
		}
	      break;
	    }

	  /* evaluate EXISTS predicate, if specified */
	  if (et_comp->rel_op == R_EXISTS)
	    {
	      /* leaf node should refer to either a set or list file */
	      if (et_comp->lhs->type == TYPE_LIST_ID)
		{
		  /* execute linked query */
		  EXECUTE_REGU_VARIABLE_XASL (thread_p, et_comp->lhs, vd);
		  if (CHECK_REGU_VARIABLE_XASL_STATUS (et_comp->lhs) != XASL_SUCCESS)
		    {
		      result = V_ERROR;
		      goto exit;
		    }

		  srlist_id = et_comp->lhs->value.srlist_id;
		  result = ((srlist_id->list_id->tuple_cnt > 0) ? V_TRUE : V_FALSE);
		}
	      else
		{
		  /* must be a set */
		  if (fetch_peek_dbval (thread_p, et_comp->lhs, vd, NULL, obj_oid, NULL, &peek_val1) != NO_ERROR)
		    {
		      result = V_ERROR;
		      goto exit;
		    }
		  else if (db_value_is_null (peek_val1))
		    {
		      result = V_UNKNOWN;
		      goto exit;
		    }
		  else if (!TP_IS_SET_TYPE (DB_VALUE_DOMAIN_TYPE (peek_val1)))
		    {
		      er_set (ER_ERROR_SEVERITY, ARG_FILE_LINE, ER_QPROC_INVALID_DATATYPE, 0);
		      result = V_ERROR;
		      goto exit;
		    }

		  result = ((db_set_size (db_get_set (peek_val1)) > 0) ? V_TRUE : V_FALSE);
		}
	      break;
	    }

	  /*
	   * fetch left hand size and right hand size values, if one of
	   * values are unbound, result = V_UNKNOWN
	   */
	  if (et_comp->lhs->type != TYPE_LIST_ID)
	    {
	      if (fetch_peek_dbval (thread_p, et_comp->lhs, vd, NULL, obj_oid, NULL, &peek_val1) != NO_ERROR)
		{
		  result = V_ERROR;
		  goto exit;
		}
	      else if (db_value_is_null (peek_val1))
		{
		  if (et_comp->rel_op != R_EQ_TORDER && et_comp->rel_op != R_NULLSAFE_EQ)
		    {
		      result = V_UNKNOWN;
		      goto exit;
		    }
		}
	    }

	  if (et_comp->rhs->type != TYPE_LIST_ID)
	    {
	      if (fetch_peek_dbval (thread_p, et_comp->rhs, vd, NULL, obj_oid, NULL, &peek_val2) != NO_ERROR)
		{
		  result = V_ERROR;
		  goto exit;
		}
	      else if (db_value_is_null (peek_val2))
		{
		  if (et_comp->rel_op != R_EQ_TORDER && et_comp->rel_op != R_NULLSAFE_EQ)
		    {
		      result = V_UNKNOWN;
		      goto exit;
		    }
		}
	    }

	  if (et_comp->lhs->type == TYPE_LIST_ID || et_comp->rhs->type == TYPE_LIST_ID)
	    {
	      result = eval_set_list_cmp (thread_p, et_comp, vd, peek_val1, peek_val2);
	    }
	  else
	    {
	      /*
	       * general case: compare values, db_value_compare will
	       * take care of any coercion necessary.
	       */
	      result = eval_value_rel_cmp (thread_p, peek_val1, peek_val2, et_comp->rel_op, et_comp);
	    }
	  break;

	case T_ALSM_EVAL_TERM:
	  {
	    DB_TYPE rhs_type = DB_TYPE_UNKNOWN;
	    bool rhs_is_set = false;

	    et_alsm = &pr->pe.m_eval_term.et.et_alsm;

	    /*
	     * Note: According to ANSI, if the set or list file is empty,
	     * the result of comparison is true/false for ALL/SOME,
	     * regardless of whether lhs value is bound or not.
	     */
	    if (et_alsm->elemset->type != TYPE_LIST_ID)
	      {
		/* fetch rhs value */
		if (fetch_peek_dbval (thread_p, et_alsm->elemset, vd, NULL, obj_oid, NULL, &peek_val2) != NO_ERROR)
		  {
		    result = V_ERROR;
		    goto exit;
		  }
		else if (db_value_is_null (peek_val2))
		  {
		    result = V_UNKNOWN;
		    goto exit;
		  }

		rhs_type = DB_VALUE_TYPE (peek_val2);
		rhs_is_set = TP_IS_SET_TYPE (rhs_type);
		if (rhs_is_set && set_size (db_get_set (peek_val2)) == 0)
		  {
		    /* empty set */
		    result = (et_alsm->eq_flag == F_ALL) ? V_TRUE : V_FALSE;
		    goto exit;
		  }
	      }
	    else
	      {
		/* execute linked query */
		EXECUTE_REGU_VARIABLE_XASL (thread_p, et_alsm->elemset, vd);
		if (CHECK_REGU_VARIABLE_XASL_STATUS (et_alsm->elemset) != XASL_SUCCESS)
		  {
		    result = V_ERROR;
		    goto exit;
		  }
		else
		  {
		    /* check of empty list file */
		    srlist_id = et_alsm->elemset->value.srlist_id;
		    if (srlist_id->list_id->tuple_cnt == 0)
		      {
			result = (et_alsm->eq_flag == F_ALL) ? V_TRUE : V_FALSE;
			goto exit;
		      }
		  }
	      }

	    /* fetch lhs value */
	    if (fetch_peek_dbval (thread_p, et_alsm->elem, vd, NULL, obj_oid, NULL, &peek_val1) != NO_ERROR)
	      {
		result = V_ERROR;
		goto exit;
	      }
	    else if (db_value_is_null (peek_val1))
	      {
		result = V_UNKNOWN;
		goto exit;
	      }

	    if (et_alsm->elemset->type == TYPE_LIST_ID)
	      {
		/* rhs value is a list, use list evaluation routines */
		srlist_id = et_alsm->elemset->value.srlist_id;
		if (et_alsm->eq_flag == F_ALL)
		  {
		    result = eval_all_list_eval (thread_p, peek_val1, srlist_id->list_id, et_alsm->rel_op);
		  }
		else
		  {
		    result = eval_some_list_eval (thread_p, peek_val1, srlist_id->list_id, et_alsm->rel_op);
		  }
	      }
	    else if (rhs_is_set)
	      {
		/* rhs value is a set, use set evaluation routines */
		if (et_alsm->eq_flag == F_ALL)
		  {
		    result = eval_all_eval (thread_p, peek_val1, db_get_set (peek_val2), et_alsm->rel_op);
		  }
		else
		  {
		    result = eval_some_eval (thread_p, peek_val1, db_get_set (peek_val2), et_alsm->rel_op);
		  }
	      }
	    else
	      {
		/* other cases, use general evaluation routines */
		result = eval_value_rel_cmp (thread_p, peek_val1, peek_val2, et_alsm->rel_op, NULL);
	      }
	  }
	  break;

	case T_LIKE_EVAL_TERM:
	  et_like = &pr->pe.m_eval_term.et.et_like;

	  /* fetch source text expression */
	  if (fetch_peek_dbval (thread_p, et_like->src, vd, NULL, obj_oid, NULL, &peek_val1) != NO_ERROR)
	    {
	      result = V_ERROR;
	      goto exit;
	    }
	  else if (db_value_is_null (peek_val1))
	    {
	      result = V_UNKNOWN;
	      goto exit;
	    }

	  /* fetch pattern regular expression */
	  if (fetch_peek_dbval (thread_p, et_like->pattern, vd, NULL, obj_oid, NULL, &peek_val2) != NO_ERROR)
	    {
	      result = V_ERROR;
	      goto exit;
	    }
	  else if (db_value_is_null (peek_val2))
	    {
	      result = V_UNKNOWN;
	      goto exit;
	    }

	  if (et_like->esc_char)
	    {
	      /* fetch escape regular expression */
	      if (fetch_peek_dbval (thread_p, et_like->esc_char, vd, NULL, obj_oid, NULL, &peek_val3) != NO_ERROR)
		{
		  result = V_ERROR;
		  goto exit;
		}
	    }
	  /* evaluate regular expression match */
	  /* Note: Currently only STRING type is supported */
	  db_string_like (peek_val1, peek_val2, peek_val3, &regexp_res);
	  result = (DB_LOGICAL) regexp_res;
	  break;

	case T_RLIKE_EVAL_TERM:
	  /* evaluate rlike */
	  result = eval_pred_rlike7 (thread_p, pr, vd, obj_oid);
	  break;

	default:
	  result = V_ERROR;
	  break;
	}
      break;

    case T_NOT_TERM:
      result = eval_pred (thread_p, pr->pe.m_not_term, vd, obj_oid);
      /* negate the result */
      result = eval_negative (result);
      break;

    default:
      result = V_ERROR;
    }

exit:

  thread_dec_recursion_depth (thread_p);

  return result;
}

/*
 * eval_pred_comp0 () -
 *   return: DB_LOGICAL (V_TRUE, V_FALSE, V_UNKNOWN or V_ERROR)
 *   pr(in): Predicate Expression Tree
 *   vd(in): Value descriptor for positional values (optional)
 *   obj_oid(in): Object Identifier
 *
 * Note: single node regular comparison predicate
 */
DB_LOGICAL
eval_pred_comp0 (THREAD_ENTRY * thread_p, const PRED_EXPR * pr, val_descr * vd, OID * obj_oid)
{
  const COMP_EVAL_TERM *et_comp;
  DB_VALUE *peek_val1, *peek_val2;

  peek_val1 = NULL;
  peek_val2 = NULL;

  et_comp = &pr->pe.m_eval_term.et.et_comp;

  /*
   * fetch left hand size and right hand size values, if one of
   * values are unbound, return V_UNKNOWN
   */
  if (fetch_peek_dbval (thread_p, et_comp->lhs, vd, NULL, obj_oid, NULL, &peek_val1) != NO_ERROR)
    {
      return V_ERROR;
    }
  else if (db_value_is_null (peek_val1) && et_comp->rel_op != R_NULLSAFE_EQ)
    {
      return V_UNKNOWN;
    }

  if (fetch_peek_dbval (thread_p, et_comp->rhs, vd, NULL, obj_oid, NULL, &peek_val2) != NO_ERROR)
    {
      return V_ERROR;
    }
  else if (db_value_is_null (peek_val2) && et_comp->rel_op != R_NULLSAFE_EQ)
    {
      return V_UNKNOWN;
    }

  /*
   * general case: compare values, db_value_compare will
   * take care of any coercion necessary.
   */
  return eval_value_rel_cmp (thread_p, peek_val1, peek_val2, et_comp->rel_op, et_comp);
}

/*
 * eval_pred_comp1 () -
 *   return: DB_LOGICAL (V_TRUE, V_FALSE, V_UNKNOWN or V_ERROR)
 *   pr(in): Predicate Expression Tree
 *   vd(in): Value descriptor for positional values (optional)
 *   obj_oid(in): Object Identifier
 *
 * Note: single leaf node NULL predicate
 */
DB_LOGICAL
eval_pred_comp1 (THREAD_ENTRY * thread_p, const PRED_EXPR * pr, val_descr * vd, OID * obj_oid)
{
  const COMP_EVAL_TERM *et_comp;
  DB_VALUE *peek_val1;

  peek_val1 = NULL;

  et_comp = &pr->pe.m_eval_term.et.et_comp;

  if (fetch_peek_dbval (thread_p, et_comp->lhs, vd, NULL, obj_oid, NULL, &peek_val1) != NO_ERROR)
    {
      return V_ERROR;
    }
  else if (db_value_is_null (peek_val1))
    {
      return V_TRUE;
    }

  if (DB_VALUE_DOMAIN_TYPE (peek_val1) == DB_TYPE_OID
      && !heap_is_object_not_null (thread_p, (OID *) NULL, db_get_oid (peek_val1)))
    {
      return V_TRUE;
    }
  else
    {
      return V_FALSE;
    }
}

/*
 * eval_pred_comp2 () -
 *   return: DB_LOGICAL (V_TRUE, V_FALSE, V_UNKNOWN or V_ERROR)
 *   pr(in): Predicate Expression Tree
 *   vd(in): Value descriptor for positional values (optional)
 *   obj_oid(in): Object Identifier
 *
 * Note: single node EXIST predicate
 */
DB_LOGICAL
eval_pred_comp2 (THREAD_ENTRY * thread_p, const PRED_EXPR * pr, val_descr * vd, OID * obj_oid)
{
  const COMP_EVAL_TERM *et_comp;
  DB_VALUE *peek_val1;

  peek_val1 = NULL;

  et_comp = &pr->pe.m_eval_term.et.et_comp;

  /* evaluate EXISTS predicate, if specified */
  /* leaf node should refer to either a set or list file */
  if (et_comp->lhs->type == TYPE_LIST_ID)
    {
      /* execute linked query */
      EXECUTE_REGU_VARIABLE_XASL (thread_p, et_comp->lhs, vd);
      if (CHECK_REGU_VARIABLE_XASL_STATUS (et_comp->lhs) != XASL_SUCCESS)
	{
	  return V_ERROR;
	}
      else
	{
	  QFILE_SORTED_LIST_ID *srlist_id;

	  srlist_id = et_comp->lhs->value.srlist_id;
	  return (srlist_id->list_id->tuple_cnt > 0) ? V_TRUE : V_FALSE;
	}
    }
  else
    {
      if (fetch_peek_dbval (thread_p, et_comp->lhs, vd, NULL, obj_oid, NULL, &peek_val1) != NO_ERROR)
	{
	  return V_ERROR;
	}
      else if (db_value_is_null (peek_val1))
	{
	  return V_UNKNOWN;
	}
      else if (!TP_IS_SET_TYPE (DB_VALUE_DOMAIN_TYPE (peek_val1)))
	{
	  er_set (ER_ERROR_SEVERITY, ARG_FILE_LINE, ER_QPROC_INVALID_DATATYPE, 0);
	  return V_ERROR;
	}

      return (set_size (db_get_set (peek_val1)) > 0) ? V_TRUE : V_FALSE;
    }
}

/*
 * eval_pred_comp3 () -
 *   return: DB_LOGICAL (V_TRUE, V_FALSE, V_UNKNOWN or V_ERROR)
 *   pr(in): Predicate Expression Tree
 *   vd(in): Value descriptor for positional values (optional)
 *   obj_oid(in): Object Identifier
 *
 * Note: single node lhs or rhs list file predicate
 */
DB_LOGICAL
eval_pred_comp3 (THREAD_ENTRY * thread_p, const PRED_EXPR * pr, val_descr * vd, OID * obj_oid)
{
  const COMP_EVAL_TERM *et_comp;
  DB_VALUE *peek_val1, *peek_val2;

  peek_val1 = NULL;
  peek_val2 = NULL;

  et_comp = &pr->pe.m_eval_term.et.et_comp;

  /*
   * fetch left hand size and right hand size values, if one of
   * values are unbound, result = V_UNKNOWN
   */
  if (et_comp->lhs->type != TYPE_LIST_ID)
    {
      if (fetch_peek_dbval (thread_p, et_comp->lhs, vd, NULL, obj_oid, NULL, &peek_val1) != NO_ERROR)
	{
	  return V_ERROR;
	}
      else if (db_value_is_null (peek_val1))
	{
	  return V_UNKNOWN;
	}
    }

  if (et_comp->rhs->type != TYPE_LIST_ID)
    {
      if (fetch_peek_dbval (thread_p, et_comp->rhs, vd, NULL, obj_oid, NULL, &peek_val2) != NO_ERROR)
	{
	  return V_ERROR;
	}
      else if (db_value_is_null (peek_val2))
	{
	  return V_UNKNOWN;
	}
    }

  if (et_comp->lhs->type == TYPE_LIST_ID || et_comp->rhs->type == TYPE_LIST_ID)
    {
      return eval_set_list_cmp (thread_p, et_comp, vd, peek_val1, peek_val2);
    }
  else
    {
      return V_UNKNOWN;
    }
}

/*
 * eval_pred_alsm4 () -
 *   return: DB_LOGICAL (V_TRUE, V_FALSE, V_UNKNOWN or V_ERROR)
 *   pr(in): Predicate Expression Tree
 *   vd(in): Value descriptor for positional values (optional)
 *   obj_oid(in): Object Identifier
 *
 * Note: single node all/some predicate with a set
 */
DB_LOGICAL
eval_pred_alsm4 (THREAD_ENTRY * thread_p, const PRED_EXPR * pr, val_descr * vd, OID * obj_oid)
{
  const ALSM_EVAL_TERM *et_alsm;
  DB_VALUE *peek_val1, *peek_val2;

  peek_val1 = NULL;
  peek_val2 = NULL;

  et_alsm = &pr->pe.m_eval_term.et.et_alsm;

  /*
   * Note: According to ANSI, if the set or list file is empty,
   *       the result of comparison is true/false for ALL/SOME,
   *       regardles of whether lhs value is bound or not.
   */
  if (fetch_peek_dbval (thread_p, et_alsm->elemset, vd, NULL, obj_oid, NULL, &peek_val2) != NO_ERROR)
    {
      return V_ERROR;
    }
  else if (db_value_is_null (peek_val2))
    {
      return V_UNKNOWN;
    }
  else if (!TP_IS_SET_TYPE (DB_VALUE_DOMAIN_TYPE (peek_val2)))
    {
      er_set (ER_ERROR_SEVERITY, ARG_FILE_LINE, ER_QPROC_INVALID_DATATYPE, 0);
      return V_ERROR;
    }

  if (set_size (db_get_set (peek_val2)) == 0)
    {
      /* empty set */
      return ((et_alsm->eq_flag == F_ALL) ? V_TRUE : V_FALSE);
    }

  /* fetch item value */
  if (fetch_peek_dbval (thread_p, et_alsm->elem, vd, NULL, obj_oid, NULL, &peek_val1) != NO_ERROR)
    {
      return V_ERROR;
    }
  else if (db_value_is_null (peek_val1))
    {
      return V_UNKNOWN;
    }

  /* rhs value is a set, use set evaluation routines */
  if (et_alsm->eq_flag == F_ALL)
    {
      return eval_all_eval (thread_p, peek_val1, db_get_set (peek_val2), et_alsm->rel_op);
    }
  else
    {
      return eval_some_eval (thread_p, peek_val1, db_get_set (peek_val2), et_alsm->rel_op);
    }
}

/*
 * eval_pred_alsm5 () -
 *   return: DB_LOGICAL (V_TRUE, V_FALSE, V_UNKNOWN or V_ERROR)
 *   pr(in): Predicate Expression Tree
 *   vd(in): Value descriptor for positional values (optional)
 *   obj_oid(in): Object Identifier
 *
 * Note: single node all/some  predicate with a list file
 */
DB_LOGICAL
eval_pred_alsm5 (THREAD_ENTRY * thread_p, const PRED_EXPR * pr, val_descr * vd, OID * obj_oid)
{
  const ALSM_EVAL_TERM *et_alsm;
  DB_VALUE *peek_val1;
  QFILE_SORTED_LIST_ID *srlist_id;

  peek_val1 = NULL;

  et_alsm = &pr->pe.m_eval_term.et.et_alsm;

  /* execute linked query */
  EXECUTE_REGU_VARIABLE_XASL (thread_p, et_alsm->elemset, vd);
  if (CHECK_REGU_VARIABLE_XASL_STATUS (et_alsm->elemset) != XASL_SUCCESS)
    {
      return V_ERROR;
    }

  /*
   * Note: According to ANSI, if the set or list file is empty,
   *       the result of comparison is true/false for ALL/SOME,
   *       regardless of whether lhs value is bound or not.
   */
  srlist_id = et_alsm->elemset->value.srlist_id;
  if (srlist_id->list_id->tuple_cnt == 0)
    {
      return (et_alsm->eq_flag == F_ALL) ? V_TRUE : V_FALSE;
    }

  /* fetch item value */
  if (fetch_peek_dbval (thread_p, et_alsm->elem, vd, NULL, obj_oid, NULL, &peek_val1) != NO_ERROR)
    {
      return V_ERROR;
    }
  else if (db_value_is_null (peek_val1))
    {
      return V_UNKNOWN;
    }

  if (et_alsm->eq_flag == F_ALL)
    {
      return eval_all_list_eval (thread_p, peek_val1, srlist_id->list_id, et_alsm->rel_op);
    }
  else
    {
      return eval_some_list_eval (thread_p, peek_val1, srlist_id->list_id, et_alsm->rel_op);
    }
}

/*
 * eval_pred_like6 () -
 *   return: DB_LOGICAL (V_TRUE, V_FALSE, V_UNKNOWN or V_ERROR)
 *   pr(in): Predicate Expression Tree
 *   vd(in): Value descriptor for positional values (optional)
 *   obj_oid(in): Object Identifier
 *
 * Note: single node like predicate
 */
DB_LOGICAL
eval_pred_like6 (THREAD_ENTRY * thread_p, const PRED_EXPR * pr, val_descr * vd, OID * obj_oid)
{
  const LIKE_EVAL_TERM *et_like;
  DB_VALUE *peek_val1, *peek_val2, *peek_val3;
  int regexp_res;

  peek_val1 = NULL;
  peek_val2 = NULL;
  peek_val3 = NULL;

  et_like = &pr->pe.m_eval_term.et.et_like;

  /* fetch source text expression */
  if (fetch_peek_dbval (thread_p, et_like->src, vd, NULL, obj_oid, NULL, &peek_val1) != NO_ERROR)
    {
      return V_ERROR;
    }
  else if (db_value_is_null (peek_val1))
    {
      return V_UNKNOWN;
    }

  /* fetch pattern regular expression */
  if (fetch_peek_dbval (thread_p, et_like->pattern, vd, NULL, obj_oid, NULL, &peek_val2) != NO_ERROR)
    {
      return V_ERROR;
    }
  else if (db_value_is_null (peek_val2))
    {
      return V_UNKNOWN;
    }

  if (et_like->esc_char)
    {
      /* fetch escape regular expression */
      if (fetch_peek_dbval (thread_p, et_like->esc_char, vd, NULL, obj_oid, NULL, &peek_val3) != NO_ERROR)
	{
	  return V_ERROR;
	}
    }

  /* evaluate regular expression match */
  /* Note: Currently only STRING type is supported */
  db_string_like (peek_val1, peek_val2, peek_val3, &regexp_res);

  return (DB_LOGICAL) regexp_res;
}

/*
 * eval_pred_rlike7 () -
 *   return: DB_LOGICAL (V_TRUE, V_FALSE, V_UNKNOWN or V_ERROR)
 *   pr(in): Predicate Expression Tree
 *   vd(in): Value descriptor for positional values (optional)
 *   obj_oid(in): Object Identifier
 *
 * Note: single node like predicate
 */
DB_LOGICAL
eval_pred_rlike7 (THREAD_ENTRY * thread_p, const PRED_EXPR * pr, val_descr * vd, OID * obj_oid)
{
  const RLIKE_EVAL_TERM *et_rlike;
  DB_VALUE *peek_val1, *peek_val2, *peek_val3;
  int regexp_res;

  peek_val1 = NULL;
  peek_val2 = NULL;
  peek_val3 = NULL;

  et_rlike = &pr->pe.m_eval_term.et.et_rlike;

  /* fetch source text expression */
  if (fetch_peek_dbval (thread_p, et_rlike->src, vd, NULL, obj_oid, NULL, &peek_val1) != NO_ERROR)
    {
      return V_ERROR;
    }
  else if (db_value_is_null (peek_val1))
    {
      return V_UNKNOWN;
    }

  /* fetch pattern */
  if (fetch_peek_dbval (thread_p, et_rlike->pattern, vd, NULL, obj_oid, NULL, &peek_val2) != NO_ERROR)
    {
      return V_ERROR;
    }
  else if (db_value_is_null (peek_val2))
    {
      return V_UNKNOWN;
    }

  /* fetch case sensitiveness */
  if (fetch_peek_dbval (thread_p, et_rlike->case_sensitive, vd, NULL, obj_oid, NULL, &peek_val3) != NO_ERROR)
    {
      return V_ERROR;
    }
  else if (db_value_is_null (peek_val3))
    {
      return V_UNKNOWN;
    }

  /* evaluate regular expression match */
  db_string_rlike (peek_val1, peek_val2, peek_val3, &et_rlike->compiled_regex, &regexp_res);

  return (DB_LOGICAL) regexp_res;
}

/*
 * eval_fnc () -
 *   return:
 *   pr(in): Predicate Expression Tree
 *   single_node_type(in):
 */
PR_EVAL_FNC
eval_fnc (THREAD_ENTRY * thread_p, const PRED_EXPR * pr, DB_TYPE * single_node_type)
{
  // todo - thread_p is never used

  const COMP_EVAL_TERM *et_comp;
  const ALSM_EVAL_TERM *et_alsm;

  *single_node_type = DB_TYPE_NULL;
  if (pr == NULL)
    {
      return NULL;
    }

  if (pr->type == T_EVAL_TERM)
    {
      switch (pr->pe.m_eval_term.et_type)
	{
	case T_COMP_EVAL_TERM:
	  et_comp = &pr->pe.m_eval_term.et.et_comp;

	  /*
	   * et_comp->type can be DB_TYPE_NULL,
	   * in the case of positional variables
	   */
	  *single_node_type = et_comp->type;

	  if (et_comp->rel_op == R_NULL)
	    {
	      return (PR_EVAL_FNC) eval_pred_comp1;
	    }
	  else if (et_comp->rel_op == R_EXISTS)
	    {
	      return (PR_EVAL_FNC) eval_pred_comp2;
	    }

	  if (et_comp->lhs->type == TYPE_LIST_ID || et_comp->rhs->type == TYPE_LIST_ID)
	    {
	      return (PR_EVAL_FNC) eval_pred_comp3;
	    }

	  return (PR_EVAL_FNC) eval_pred_comp0;

	case T_ALSM_EVAL_TERM:
	  et_alsm = &pr->pe.m_eval_term.et.et_alsm;

	  /*
	   * et_alsm->item_type can be DB_TYPE_NULL,
	   * in the case of positional variables
	   */
	  *single_node_type = et_alsm->item_type;

	  return ((et_alsm->elemset->type != TYPE_LIST_ID)
		  ? (PR_EVAL_FNC) eval_pred_alsm4 : (PR_EVAL_FNC) eval_pred_alsm5);

	case T_LIKE_EVAL_TERM:
	  return (PR_EVAL_FNC) eval_pred_like6;

	case T_RLIKE_EVAL_TERM:
	  return (PR_EVAL_FNC) eval_pred_rlike7;

	default:
	  return NULL;
	}
    }

  /* general case */
  return (PR_EVAL_FNC) eval_pred;
}

/*
 * update_logical_result () - checks DB_LOGICAL value and qualification
 *   return: new DB_LOGICAL value and qualification (if needed)
 *   thread_p(in):
 *   ev_res(in): logical value to be checked
 *   qualification(in/out): a pointer to the qualification to be used in logical
 *			    value check. This member can be modified.
 */
DB_LOGICAL
update_logical_result (THREAD_ENTRY * thread_p, DB_LOGICAL ev_res, int *qualification)
{
  int q;

  if (ev_res == V_ERROR)
    {
      return ev_res;
    }

  if (qualification != NULL)
    {
      q = *qualification;
      if (q == QPROC_QUALIFIED)
	{
	  if (ev_res != V_TRUE)	/* V_FALSE || V_UNKNOWN */
	    {
	      return V_FALSE;	/* not qualified, continue to the next tuple */
	    }
	}
      else if (q == QPROC_NOT_QUALIFIED)
	{
	  if (ev_res != V_FALSE)	/* V_TRUE || V_UNKNOWN */
	    {
	      return V_FALSE;	/* qualified, continue to the next tuple */
	    }
	}
      else if (q == QPROC_QUALIFIED_OR_NOT)
	{
	  if (ev_res == V_TRUE)
	    {
	      *qualification = QPROC_QUALIFIED;
	    }
	  else if (ev_res == V_FALSE)
	    {
	      *qualification = QPROC_NOT_QUALIFIED;
	    }
	  else			/* V_UNKNOWN */
	    {
	      /* nop */
	      ;
	    }
	}
      else
	{			/* invalid value; the same as QPROC_QUALIFIED */
	  if (ev_res != V_TRUE)	/* V_FALSE || V_UNKNOWN */
	    {
	      return V_FALSE;	/* not qualified, continue to the next tuple */
	    }
	}
    }

  assert (ev_res != V_ERROR);
  if (ev_res == V_TRUE)
    {
      return V_TRUE;
    }
  else
    {
      /* V_FALSE || V_UNKNOWN */
      return V_FALSE;		/* not qualified, continue to the next tuple */
    }
}

/*
 * eval_data_filter () -
 *   return: DB_LOGICAL (V_TRUE, V_FALSE, V_UNKNOWN or V_ERROR)
 * 	 oid(in): pointer to OID
 *   recdesp(in): pointer to RECDES (record descriptor)
 *   filterp(in): pointer to FILTER_INFO (filter information)
 *
 * Note: evaluate data filter(predicates) given as FILTER_INFO.
 */
DB_LOGICAL
eval_data_filter (THREAD_ENTRY * thread_p, OID * oid, RECDES * recdesp, HEAP_SCANCACHE * scan_cache,
		  FILTER_INFO * filterp)
{
  SCAN_PRED *scan_predp;
  SCAN_ATTRS *scan_attrsp;
  DB_LOGICAL ev_res;

  if (!filterp)
    {
      return V_TRUE;
    }

  scan_predp = filterp->scan_pred;
  scan_attrsp = filterp->scan_attrs;
  if (!scan_predp)
    {
      return V_ERROR;
    }

  if (scan_attrsp != NULL && scan_attrsp->attr_cache != NULL && scan_predp->regu_list != NULL)
    {
      /* read the predicate values from the heap into the attribute cache */
      if (heap_attrinfo_read_dbvalues (thread_p, oid, recdesp, scan_attrsp->attr_cache) != NO_ERROR)
	{
	  return V_ERROR;
	}

      if (oid == NULL && recdesp == NULL && filterp->val_list)
	{
	  /*
	   * In the case of class attribute scan, we should fetch regu_list
	   * before pred evaluation because eval_pred*() functions do not
	   * know class OID so that TYPE_CLASSOID regu cannot be handled
	   * correctly.
	   */
	  if (fetch_val_list (thread_p, scan_predp->regu_list, filterp->val_descr, filterp->class_oid, oid, NULL, PEEK)
	      != NO_ERROR)
	    {
	      return V_ERROR;
	    }
	}
    }

  /* evaluate the predicates of the data filter */
  ev_res = V_TRUE;
  if (scan_predp->pr_eval_fnc && scan_predp->pred_expr)
    {
      ev_res = (*scan_predp->pr_eval_fnc) (thread_p, scan_predp->pred_expr, filterp->val_descr, oid);
    }

  if (oid == NULL && recdesp == NULL)
    {
      /* class attribute scan case; fetch was done before evaluation */
      return ev_res;
    }

  if (ev_res == V_TRUE && scan_predp->regu_list && filterp->val_list)
    {
      /*
       * fetch the values for the regu variable list of the data filter
       * from the cached attribute information
       */
      if (fetch_val_list (thread_p, scan_predp->regu_list, filterp->val_descr, filterp->class_oid, oid, NULL, PEEK) !=
	  NO_ERROR)
	{
	  return V_ERROR;
	}
    }

  return ev_res;
}

/*
 * eval_key_filter () -
 *   return: DB_LOGICAL (V_TRUE, V_FALSE, V_UNKNOWN or V_ERROR)
 * 	 value(in): pointer to DB_VALUE (key value)
 *   filterp(in): pointer to FILTER_INFO (filter information)
 *
 * Note: evaluate key filter(predicates) given as FILTER_INFO
 */
DB_LOGICAL
eval_key_filter (THREAD_ENTRY * thread_p, DB_VALUE * value, FILTER_INFO * filterp)
{
  DB_MIDXKEY *midxkey;
  int i, j;
  SCAN_PRED *scan_predp;
  SCAN_ATTRS *scan_attrsp;
  DB_LOGICAL ev_res;
  bool found_empty_str;
  DB_TYPE type;
  HEAP_ATTRVALUE *attrvalue;
  DB_VALUE *valp;
  int prev_j_index;
  char *prev_j_ptr;
  static bool oracle_style_empty_string = prm_get_bool_value (PRM_ID_ORACLE_STYLE_EMPTY_STRING);

  if (value == NULL)
    {
      return V_ERROR;
    }

  if (filterp == NULL)
    {
      return V_TRUE;
    }

  scan_predp = filterp->scan_pred;
  scan_attrsp = filterp->scan_attrs;
  if (scan_predp == NULL || scan_attrsp == NULL)
    {
      return V_ERROR;
    }

  if (scan_predp->regu_list == NULL)
    {
      return V_TRUE;
    }

  ev_res = V_TRUE;

  if (scan_predp->pr_eval_fnc && scan_predp->pred_expr)
    {
      if (DB_VALUE_TYPE (value) == DB_TYPE_MIDXKEY)
	{
	  int func_idx_col_id = filterp->func_idx_col_id;

	  midxkey = db_get_midxkey (value);

	  if (filterp->btree_num_attrs <= 0 || !filterp->btree_attr_ids || !midxkey)
	    {
	      return V_ERROR;
	    }

	  prev_j_index = 0;
	  prev_j_ptr = NULL;

<<<<<<< HEAD
#if defined(BTREE_REDUCE_FIND_MATCHING_ATTR_IDS)
	  bool filled_match_idx = (filterp->matched_attid_idx_4_keyflt && filterp->matched_attid_idx_4_keyflt[0] >= 0);

	  /* for all attributes specified in the filter */
	  for (i = 0; i < scan_attrsp->num_attrs; i++)
	    {
	      if (filled_match_idx)
		{
		  j = filterp->matched_attid_idx_4_keyflt[i];
		}
	      else
		{
		  /* for the attribute ID array of the index key */
		  for (j = 0; j < filterp->btree_num_attrs; j++)
		    {
		      if (scan_attrsp->attr_ids[i] != filterp->btree_attr_ids[j])
			{
			  continue;
			}

		      if (filterp->func_idx_col_id != -1 && j > filterp->func_idx_col_id)
			{
			  j++;
			}

		      if (filterp->matched_attid_idx_4_keyflt)
			{
			  filterp->matched_attid_idx_4_keyflt[i] = j;
			}
		      break;	/* immediately exit inner-loop */
		    }
		}

	      if (j < filterp->btree_num_attrs)
		{
		  /* now, found the attr */

		  attrvalue = heap_attrvalue_locate (scan_attrsp->attr_ids[i], scan_attrsp->attr_cache);
		  if (attrvalue == NULL)
		    {
		      return V_ERROR;
		    }

		  valp = &(attrvalue->dbvalue);
		  if (pr_clear_value (valp) != NO_ERROR)
		    {
		      return V_ERROR;
		    }

		  /* get j-th element value from the midxkey */
		  if (pr_midxkey_get_element_nocopy (midxkey, j, valp, &prev_j_index, &prev_j_ptr) != NO_ERROR)
		    {
		      return V_ERROR;
		    }

		  found_empty_str = false;
		  if (oracle_style_empty_string && db_value_is_null (valp))
		    {
		      if (valp->need_clear)
			{
			  type = DB_VALUE_DOMAIN_TYPE (valp);
			  if (QSTR_IS_ANY_CHAR_OR_BIT (type) && valp->data.ch.medium.buf != NULL)
			    {
			      /* convert NULL into Empty-string */
			      valp->domain.general_info.is_null = 0;
			      found_empty_str = true;
			    }
			}
		    }

		  if (found_empty_str)
		    {
		      /* convert NULL into Empty-string */
		      valp->domain.general_info.is_null = 0;
		    }

		  attrvalue->state = HEAP_WRITTEN_ATTRVALUE;
		}
	      else
		{
		  /*
		   * the attribute exists in key filter scan cache, but it is
		   * not a member of attributes consisting index key
		   */
		  DB_VALUE null;

		  db_make_null (&null);
		  if (heap_attrinfo_set (NULL, scan_attrsp->attr_ids[i], &null, scan_attrsp->attr_cache) != NO_ERROR)
		    {
		      return V_ERROR;
		    }
		}
	    }
#else // #if defined(BTREE_REDUCE_FIND_MATCHING_ATTR_IDS)
=======
	  if (func_idx_col_id == -1)
	    {
	      func_idx_col_id = filterp->btree_num_attrs + 1;
	    }

>>>>>>> f6dbc639
	  /* for all attributes specified in the filter */
	  for (i = 0; i < scan_attrsp->num_attrs; i++)
	    {
	      /* for the attribute ID array of the index key */
	      for (j = 0; j < filterp->btree_num_attrs; j++)
		{
		  if (scan_attrsp->attr_ids[i] != filterp->btree_attr_ids[j])
		    {
		      continue;
		    }

		  /* now, found the attr */

		  attrvalue = heap_attrvalue_locate (scan_attrsp->attr_ids[i], scan_attrsp->attr_cache);
		  if (attrvalue == NULL)
		    {
		      return V_ERROR;
		    }

		  valp = &(attrvalue->dbvalue);
		  if (pr_clear_value (valp) != NO_ERROR)
		    {
		      return V_ERROR;
		    }

		  /* get j-th element value from the midxkey */
		  if (pr_midxkey_get_element_nocopy (midxkey, ((j < func_idx_col_id) ? j : j + 1),
						     valp, &prev_j_index, &prev_j_ptr) != NO_ERROR)
		    {
		      return V_ERROR;
		    }

		  found_empty_str = false;
		  if (oracle_style_empty_string && db_value_is_null (valp))
		    {
		      if (valp->need_clear)
			{
			  type = DB_VALUE_DOMAIN_TYPE (valp);
			  if (QSTR_IS_ANY_CHAR_OR_BIT (type) && valp->data.ch.medium.buf != NULL)
			    {
			      /* convert NULL into Empty-string */
			      valp->domain.general_info.is_null = 0;
			      found_empty_str = true;
			    }
			}
		    }

		  if (found_empty_str)
		    {
		      /* convert NULL into Empty-string */
		      valp->domain.general_info.is_null = 0;
		    }

		  attrvalue->state = HEAP_WRITTEN_ATTRVALUE;

		  break;	/* immediately exit inner-loop */
		}

	      if (j >= filterp->btree_num_attrs)
		{
		  /*
		   * the attribute exists in key filter scan cache, but it is
		   * not a member of attributes consisting index key
		   */
		  DB_VALUE null;

		  db_make_null (&null);
		  if (heap_attrinfo_set (NULL, scan_attrsp->attr_ids[i], &null, scan_attrsp->attr_cache) != NO_ERROR)
		    {
		      return V_ERROR;
		    }
		}
	    }
#endif // #if defined(BTREE_REDUCE_FIND_MATCHING_ATTR_IDS)
	}
      else
	{
	  if (scan_attrsp->attr_ids == NULL)
	    {
	      /* defense code */
	      assert_release (false);
	      return V_ERROR;
	    }
	  attrvalue = heap_attrvalue_locate (scan_attrsp->attr_ids[0], scan_attrsp->attr_cache);
	  if (attrvalue == NULL)
	    {
	      return V_ERROR;
	    }

	  valp = &(attrvalue->dbvalue);
	  if (pr_clear_value (valp) != NO_ERROR)
	    {
	      return V_ERROR;
	    }

	  if (pr_clone_value (value, valp) != NO_ERROR)
	    {
	      return V_ERROR;
	    }

	  found_empty_str = false;
	  if (oracle_style_empty_string && db_value_is_null (valp))
	    {
	      if (valp->need_clear)
		{
		  type = DB_VALUE_DOMAIN_TYPE (valp);
		  if (QSTR_IS_ANY_CHAR_OR_BIT (type) && valp->data.ch.medium.buf != NULL)
		    {
		      /* convert NULL into Empty-string */
		      found_empty_str = true;
		    }
		}
	    }

	  if (found_empty_str)
	    {
	      /* convert NULL into Empty-string */
	      valp->domain.general_info.is_null = 0;

	      /* set single-column key val */
	      value->domain.general_info.is_null = 0;
	    }

	  attrvalue->state = HEAP_WRITTEN_ATTRVALUE;
	}

      /*
       * evaluate the predicates of the key filter
       * using the given key value
       */
      ev_res = (*scan_predp->pr_eval_fnc) (thread_p, scan_predp->pred_expr, filterp->val_descr, NULL /* obj_oid */ );
    }

  return ev_res;
}<|MERGE_RESOLUTION|>--- conflicted
+++ resolved
@@ -2836,7 +2836,11 @@
 	  prev_j_index = 0;
 	  prev_j_ptr = NULL;
 
-<<<<<<< HEAD
+	  if (func_idx_col_id == -1)
+	    {
+	      func_idx_col_id = filterp->btree_num_attrs + 1;
+	    }
+
 #if defined(BTREE_REDUCE_FIND_MATCHING_ATTR_IDS)
 	  bool filled_match_idx = (filterp->matched_attid_idx_4_keyflt && filterp->matched_attid_idx_4_keyflt[0] >= 0);
 
@@ -2887,7 +2891,8 @@
 		    }
 
 		  /* get j-th element value from the midxkey */
-		  if (pr_midxkey_get_element_nocopy (midxkey, j, valp, &prev_j_index, &prev_j_ptr) != NO_ERROR)
+		  if (pr_midxkey_get_element_nocopy (midxkey, ((j < func_idx_col_id) ? j : j + 1),
+						     valp, &prev_j_index, &prev_j_ptr) != NO_ERROR)
 		    {
 		      return V_ERROR;
 		    }
@@ -2931,13 +2936,6 @@
 		}
 	    }
 #else // #if defined(BTREE_REDUCE_FIND_MATCHING_ATTR_IDS)
-=======
-	  if (func_idx_col_id == -1)
-	    {
-	      func_idx_col_id = filterp->btree_num_attrs + 1;
-	    }
-
->>>>>>> f6dbc639
 	  /* for all attributes specified in the filter */
 	  for (i = 0; i < scan_attrsp->num_attrs; i++)
 	    {
