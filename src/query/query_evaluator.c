--- conflicted
+++ resolved
@@ -2853,89 +2853,6 @@
 }
 
 /*
-<<<<<<< HEAD
- * eval_set_last_version () - set last versions
- *   return: error code
- * 	 class_oid(in): class OID
- *	 scan_cache(in): scan cache
- *	 regu_list_last_version(in) : constant regu variable list, used to fetch
- *				    object last version
- *
- * Note: This function replace OID contained in each DB_VALUE with the latest
- *	  version. The DB_VALUE is pointed by constant regu variables.
- */
-int
-eval_set_last_version (THREAD_ENTRY * thread_p, OID * class_oid, HFID hfid, REGU_VARIABLE_LIST regu_list_last_version)
-{
-  /* TO DO - add into a function */
-  HEAP_SCANCACHE local_scancache;
-  MVCC_SNAPSHOT *mvcc_snapshot = NULL;
-  REGU_VARIABLE_LIST regup;
-  RECDES mvcc_last_record;
-  DB_VALUE *peek_dbval;
-  OID mvcc_updated_oid;
-
-  if (!OID_IS_ROOTOID (class_oid))
-    {
-      mvcc_snapshot = logtb_get_mvcc_snapshot (thread_p);
-      if (mvcc_snapshot == NULL)
-	{
-	  return ER_FAILED;
-	}
-    }
-
-  for (regup = regu_list_last_version; regup != NULL; regup = regu_list_last_version->next)
-    {
-      if (regup->value.type != TYPE_CONSTANT)
-	{
-	  return ER_FAILED;
-	}
-
-      assert (regup->value.type == TYPE_CONSTANT);
-      peek_dbval = regup->value.value.dbvalptr;
-
-      if (DB_IS_NULL (peek_dbval))
-	{
-	  continue;
-	}
-
-      if (DB_VALUE_DOMAIN_TYPE (peek_dbval) != DB_TYPE_OID)
-	{
-	  return ER_FAILED;
-	}
-
-      if (heap_scancache_start (thread_p, &local_scancache, &hfid, NULL, false, false, mvcc_snapshot) != NO_ERROR)
-	{
-	  return ER_FAILED;
-	}
-
-      mvcc_last_record.data = NULL;
-      if (heap_mvcc_get_visible
-	  (thread_p, DB_GET_OID (peek_dbval), NULL, &mvcc_last_record, &local_scancache, S_SELECT, COPY, NULL_CHN,
-	   &mvcc_updated_oid, LOG_WARNING_IF_DELETED) != S_SUCCESS)
-	{
-	  if (er_errid () == ER_HEAP_NODATA_NEWADDRESS || er_errid () == ER_HEAP_UNKNOWN_OBJECT)
-	    {
-	      er_clear ();	/* clear ER_HEAP_NODATA_NEWADDRESS */
-	      continue;
-	    }
-	  heap_scancache_end (thread_p, &local_scancache);
-	  return er_errid ();
-	}
-      heap_scancache_end (thread_p, &local_scancache);
-
-      if (!OID_ISNULL (&mvcc_updated_oid) && !OID_EQ (&mvcc_updated_oid, DB_GET_OID (peek_dbval)))
-	{
-	  DB_MAKE_OID (peek_dbval, &mvcc_updated_oid);
-	}
-    }
-
-  return NO_ERROR;
-}
-
-/*
-=======
->>>>>>> 2e8ebb74
  * eval_key_filter () -
  *   return: DB_LOGICAL (V_TRUE, V_FALSE, V_UNKNOWN or V_ERROR)
  * 	 value(in): pointer to DB_VALUE (key value)
