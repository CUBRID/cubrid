--- conflicted
+++ resolved
@@ -38,14 +38,8 @@
 #include "xasl.h"
 #include "dbtype.h"
 #include "query_executor.h"
-<<<<<<< HEAD
+#include "thread.h"
 #include "dbtype.h"
-=======
-#include "thread.h"
-
-/* this must be the last header file included!!! */
-#include "dbval.h"
->>>>>>> 6210fdce
 
 #define UNKNOWN_CARD   -2	/* Unknown cardinality of a set member */
 
