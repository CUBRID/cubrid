/*
 * Copyright (C) 2008 Search Solution Corporation. All rights reserved by Search Solution.
 *
 *   This program is free software; you can redistribute it and/or modify
 *   it under the terms of the GNU General Public License as published by
 *   the Free Software Foundation; either version 2 of the License, or
 *   (at your option) any later version.
 *
 *  This program is distributed in the hope that it will be useful,
 *  but WITHOUT ANY WARRANTY; without even the implied warranty of
 *  MERCHANTABILITY or FITNESS FOR A PARTICULAR PURPOSE. See the
 *  GNU General Public License for more details.
 *
 *  You should have received a copy of the GNU General Public License
 *  along with this program; if not, write to the Free Software
 *  Foundation, Inc., 51 Franklin Street, Fifth Floor, Boston, MA 02110-1301 USA
 *
 */


/*
 * serial.h: interface for serial functions
 */

#ifndef _SERIAL_H_
#define _SERIAL_H_

#ident "$Id$"

#if !defined (SERVER_MODE) && !defined (SA_MODE)
#error Belongs to server module
#endif /* !defined (SERVER_MODE) && !defined (SA_MODE) */

<<<<<<< HEAD
#include "dbtype_def.h"
#include "thread.h"
=======
#include "dbtype.h"
#include "thread_compat.hpp"
>>>>>>> 6210fdce
#include "storage_common.h"

extern int xserial_get_current_value (THREAD_ENTRY * thread_p, DB_VALUE * result_num, const OID * oid_p,
				      int cached_num);
extern int xserial_get_next_value (THREAD_ENTRY * thread_p, DB_VALUE * result_num, const OID * oid_p, int cached_num,
				   int num_alloc, int is_auto_increment, bool force_set_last_insert_id);
extern void serial_finalize_cache_pool (void);
extern int serial_initialize_cache_pool (THREAD_ENTRY * thread_p);
extern void xserial_decache (THREAD_ENTRY * thread_p, OID * oidp);

#if defined (SERVER_MODE)
extern int serial_cache_index_btid (THREAD_ENTRY * thread_p);
extern void serial_get_index_btid (BTID * output);
#endif /* SERVER_MODE */

#endif /* _SERIAL_H_ */<|MERGE_RESOLUTION|>--- conflicted
+++ resolved
@@ -31,13 +31,8 @@
 #error Belongs to server module
 #endif /* !defined (SERVER_MODE) && !defined (SA_MODE) */
 
-<<<<<<< HEAD
 #include "dbtype_def.h"
-#include "thread.h"
-=======
-#include "dbtype.h"
 #include "thread_compat.hpp"
->>>>>>> 6210fdce
 #include "storage_common.h"
 
 extern int xserial_get_current_value (THREAD_ENTRY * thread_p, DB_VALUE * result_num, const OID * oid_p,
