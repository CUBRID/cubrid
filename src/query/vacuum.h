--- conflicted
+++ resolved
@@ -28,17 +28,9 @@
 #error Belongs to server module
 #endif /* !defined (SERVER_MODE) && !defined (SA_MODE) */
 
-<<<<<<< HEAD
-#include <assert.h>
-
 #include "dbtype_def.h"
-#include "thread.h"
-#include "storage_common.h"
-=======
-#include "dbtype.h"
 #include "disk_manager.h"
 #include "log_impl.h"
->>>>>>> 6210fdce
 #include "recovery.h"
 #include "storage_common.h"
 #include "system_parameter.h"
