--- conflicted
+++ resolved
@@ -7526,38 +7526,37 @@
 {
   MVCC_REC_HEADER rec_header;
   MVCC_SATISFIES_VACUUM_RESULT can_vacuum;
-<<<<<<< HEAD
-  RECDES peek_recdes;
-
+  RECDES recdes = RECDES_INITIALIZER;
+  char data_buffer[IO_MAX_PAGE_SIZE + MAX_ALIGNMENT];
+
+  /* get record header according to record type */
   if (rec_type == REC_BIGONE)
     {
-      assert (slotid == NULL_SLOTID);
-      peek_recdes.data = overflow_get_first_page_data (pgptr);
-      peek_recdes.length = OR_MVCC_MAX_HEADER_SIZE;
-      peek_recdes.type = REC_BIGONE;
-    }
-  else if (spage_get_record (pgptr, slotid, &peek_recdes, PEEK) != S_SUCCESS)
-=======
-  RECDES recdes;
-  char data_buffer[IO_MAX_PAGE_SIZE + MAX_ALIGNMENT];
-
-  recdes.data = PTR_ALIGN (data_buffer, MAX_ALIGNMENT);
-  recdes.area_size = DB_PAGESIZE;
-
-  if (spage_get_record (pgptr, slotid, &recdes, COPY) != S_SUCCESS)
->>>>>>> d45cdb80
-    {
-      assert_release (false);
-      return ER_FAILED;
-    }
-
-  assert (peek_recdes.type == rec_type);
-
-  if (or_mvcc_get_header (&peek_recdes, &rec_header) != NO_ERROR)
-    {
-      assert_release (false);
-      return ER_FAILED;
-    }
+      if (heap_get_mvcc_rec_header_from_overflow (pgptr, &rec_header, &recdes) != NO_ERROR)
+	{
+	  assert_release (false);
+	  return ER_FAILED;
+	}
+      recdes.type = REC_BIGONE;
+    }
+  else
+    {
+      recdes.data = PTR_ALIGN (data_buffer, MAX_ALIGNMENT);
+      recdes.area_size = DB_PAGESIZE;
+      if (spage_get_record (pgptr, slotid, &recdes, COPY) != S_SUCCESS)
+	{
+	  assert_release (false);
+	  return ER_FAILED;
+	}
+
+      if (or_mvcc_get_header (&recdes, &rec_header) != NO_ERROR)
+	{
+	  assert_release (false);
+	  return ER_FAILED;
+	}
+    }
+
+  assert (recdes.type == rec_type);
 
   if (log_is_in_crash_recovery ())
     {
@@ -7590,31 +7589,29 @@
 	  assert (MVCC_IS_FLAG_SET (&rec_header, OR_MVCC_FLAG_VALID_INSID | OR_MVCC_FLAG_VALID_PREV_VERSION));
 	  MVCC_SET_INSID (&rec_header, MVCCID_ALL_VISIBLE);
 	  LSA_SET_NULL (&rec_header.prev_version_lsa);
+
+	  if (heap_set_mvcc_rec_header_on_overflow (pgptr, &rec_header) != NO_ERROR)
+	    {
+	      assert_release (false);
+	      return ER_FAILED;
+	    }
 	}
       else
 	{
 	  MVCC_CLEAR_FLAG_BITS (&rec_header, OR_MVCC_FLAG_VALID_INSID | OR_MVCC_FLAG_VALID_PREV_VERSION);
-	}
-
-<<<<<<< HEAD
-      /* quick hack: set record area = length */
-      peek_recdes.area_size = peek_recdes.length;
-
-      /* record was peeked, it should be updated here, while changing the header */
-      if (or_mvcc_set_header (&peek_recdes, &rec_header) != NO_ERROR)
-=======
-      if (or_mvcc_set_header (&recdes, &rec_header) != NO_ERROR)
->>>>>>> d45cdb80
-	{
-	  assert_release (false);
-	  return ER_FAILED;
-	}
-
-      /* update the record */
-      if (spage_update (thread_p, pgptr, slotid, &recdes) != SP_SUCCESS)
-	{
-	  assert_release (false);
-	  return ER_FAILED;
+
+	  if (or_mvcc_set_header (&recdes, &rec_header) != NO_ERROR)
+	    {
+	      assert_release (false);
+	      return ER_FAILED;
+	    }
+
+	  /* update the record */
+	  if (spage_update (thread_p, pgptr, slotid, &recdes) != SP_SUCCESS)
+	    {
+	      assert_release (false);
+	      return ER_FAILED;
+	    }
 	}
 
       pgbuf_set_dirty (thread_p, pgptr, DONT_FREE);
