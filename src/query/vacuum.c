/*
 * Copyright (C) 2008 Search Solution Corporation. All rights reserved by Search Solution.
 *
 *   This program is free software; you can redistribute it and/or modify
 *   it under the terms of the GNU General Public License as published by
 *   the Free Software Foundation; either version 2 of the License, or
 *   (at your option) any later version.
 *
 *  This program is distributed in the hope that it will be useful,
 *  but WITHOUT ANY WARRANTY; without even the implied warranty of
 *  MERCHANTABILITY or FITNESS FOR A PARTICULAR PURPOSE. See the
 *  GNU General Public License for more details.
 *
 *  You should have received a copy of the GNU General Public License
 *  along with this program; if not, write to the Free Software
 *  Foundation, Inc., 51 Franklin Street, Fifth Floor, Boston, MA 02110-1301 USA
 *
 */

/*
 * vacuum.c - Vacuuming system implementation.
 *
 */
#include "system.h"
#include "vacuum.h"

#include "base_flag.hpp"
#include "boot_sr.h"
#include "btree.h"
#include "dbtype.h"
#include "heap_file.h"
#include "lockfree_circular_queue.hpp"
#include "log_append.hpp"
#include "log_compress.h"
#include "log_lsa.hpp"
#include "log_impl.h"
#include "mvcc.h"
#include "object_representation_sr.h"
#include "overflow_file.h"
#include "page_buffer.h"
#include "perf_monitor.h"
#include "resource_shared_pool.hpp"
#include "thread_entry_task.hpp"
#if defined (SERVER_MODE)
#include "thread_daemon.hpp"
#endif /* SERVER_MODE */
#include "thread_looper.hpp"
#include "thread_manager.hpp"
#if defined (SERVER_MODE)
#include "thread_worker_pool.hpp"
#endif // SERVER_MODE
#include "util_func.h"

#include <atomic>
#include <stack>

#include <cstring>

/* The maximum number of slots in a page if all of them are empty.
 * IO_MAX_PAGE_SIZE is used for page size and any headers are ignored (it
 * wouldn't bring a significant difference).
 */
#define MAX_SLOTS_IN_PAGE (IO_MAX_PAGE_SIZE / sizeof (SPAGE_SLOT))

/* The default number of cached entries in a vacuum statistics cache */
#define VACUUM_STATS_CACHE_SIZE 100

/* Get first log page identifier in a log block */
#define VACUUM_FIRST_LOG_PAGEID_IN_BLOCK(blockid) \
  ((blockid) * vacuum_Data.log_block_npages)
/* Get last log page identifier in a log block */
#define VACUUM_LAST_LOG_PAGEID_IN_BLOCK(blockid) \
  (VACUUM_FIRST_LOG_PAGEID_IN_BLOCK (blockid + 1) - 1)

/*
 * Vacuum data section.
 * Vacuum data contains useful information for the vacuum process. There are
 * several fields, among which a table of entries which describe the progress
 * of processing log data for vacuum.
 *
 * Vacuum data is organized as a queue of VACUUM_DATA_PAGE pages. Each page has a header and an array of
 * VACUUM_DATA_ENTRY.
 *
 * The vacuum_Data global variable keeps useful meta-data which does not required disk storage.
 */

/* Vacuum log block data.
 *
 * Stores information on a block of log data relevant for vacuum.c
 */
typedef struct vacuum_data_entry VACUUM_DATA_ENTRY;
struct vacuum_data_entry
{
  VACUUM_LOG_BLOCKID blockid;
  LOG_LSA start_lsa;
  MVCCID oldest_mvccid;
  MVCCID newest_mvccid;
};

/* One flag is required for entries currently being vacuumed. In order to
 * avoid using an extra-field and because blockid will not use all its 64 bits
 * first bit will be used for this flag.
 */
/* Bits used for flag */
#define VACUUM_DATA_ENTRY_FLAG_MASK	  0xE000000000000000
/* Bits used for blockid */
#define VACUUM_DATA_ENTRY_BLOCKID_MASK	  0x1FFFFFFFFFFFFFFF

/* Flags */
/* The represented block is being vacuumed */
#define VACUUM_BLOCK_STATUS_MASK		  0xC000000000000000
#define VACUUM_BLOCK_STATUS_VACUUMED		  0x8000000000000000
#define VACUUM_BLOCK_STATUS_IN_PROGRESS_VACUUM	  0x4000000000000000
#define VACUUM_BLOCK_STATUS_AVAILABLE		  0x0000000000000000

#define VACUUM_BLOCK_FLAG_INTERRUPTED		  0x2000000000000000

/* Access fields in a vacuum data table entry */
/* Get blockid (use mask to cancel flag bits) */
#define VACUUM_BLOCKID_WITHOUT_FLAGS(blockid) \
  ((blockid) & VACUUM_DATA_ENTRY_BLOCKID_MASK)

/* Get flags from blockid. */
#define VACUUM_BLOCKID_GET_FLAGS(blockid) \
  ((blockid) & VACUUM_DATA_ENTRY_FLAG_MASK)

/* Vacuum block status: requested means that vacuum data has assigned it as
 * a job, but no worker started it yet; running means that a work is currently
 * vacuuming based on this entry's block.
 */
/* Get vacuum block status */
#define VACUUM_BLOCK_STATUS(blockid) \
  ((blockid) & VACUUM_BLOCK_STATUS_MASK)

/* Check vacuum block status */
#define VACUUM_BLOCK_STATUS_IS_VACUUMED(blockid) \
  (VACUUM_BLOCK_STATUS (blockid) == VACUUM_BLOCK_STATUS_VACUUMED)
#define VACUUM_BLOCK_STATUS_IS_IN_PROGRESS(blockid) \
  (VACUUM_BLOCK_STATUS (blockid) == VACUUM_BLOCK_STATUS_IN_PROGRESS_VACUUM)
#define VACUUM_BLOCK_STATUS_IS_AVAILABLE(blockid) \
  (VACUUM_BLOCK_STATUS (blockid) == VACUUM_BLOCK_STATUS_AVAILABLE)

/* Set vacuum block status */
#define VACUUM_BLOCK_STATUS_SET_VACUUMED(blockid) \
  ((blockid) = ((blockid) & ~VACUUM_BLOCK_STATUS_MASK) | VACUUM_BLOCK_STATUS_VACUUMED)
#define VACUUM_BLOCK_STATUS_SET_IN_PROGRESS(blockid) \
  ((blockid) = ((blockid) & ~VACUUM_BLOCK_STATUS_MASK) | VACUUM_BLOCK_STATUS_IN_PROGRESS_VACUUM)
#define VACUUM_BLOCK_STATUS_SET_AVAILABLE(blockid) \
  ((blockid) = ((blockid) & ~VACUUM_BLOCK_STATUS_MASK) | VACUUM_BLOCK_STATUS_AVAILABLE)

#define VACUUM_BLOCK_IS_INTERRUPTED(blockid) \
  (((blockid) & VACUUM_BLOCK_FLAG_INTERRUPTED) != 0)
#define VACUUM_BLOCK_SET_INTERRUPTED(blockid) \
  ((blockid) |= VACUUM_BLOCK_FLAG_INTERRUPTED)
#define VACUUM_BLOCK_CLEAR_INTERRUPTED(blockid) \
  ((blockid) &= ~VACUUM_BLOCK_FLAG_INTERRUPTED)

/* Vacuum data page.
 *
 * One page of vacuum data file.
 */
// *INDENT-OFF*
typedef struct vacuum_data_page VACUUM_DATA_PAGE;
struct vacuum_data_page
{
  VPID next_page;
  INT16 index_unvacuumed;
  INT16 index_free;

  /* First vacuum data entry in page. It is followed by other entries based on the page capacity. */
  VACUUM_DATA_ENTRY data[1];

  static const INT16 INDEX_NOT_FOUND = -1;

  bool is_empty () const;
  bool is_index_valid (INT16 index) const;
  INT16 get_index_of_blockid (VACUUM_LOG_BLOCKID blockid) const;

  VACUUM_LOG_BLOCKID get_first_blockid () const;
};
// *INDENT-ON*
#define VACUUM_DATA_PAGE_HEADER_SIZE (offsetof (VACUUM_DATA_PAGE, data))

/*
 * Overwritten versions of pgbuf_fix, pgbuf_unfix and pgbuf_set_dirty, adapted for the needs of vacuum data.
 *
 * NOTE: These macro's should make sure that first/last vacuum data pages are not unfixed or re-fixed.
 */

/* Fix a vacuum data page. If the VPID matches first or last vacuum data page, then the respective page is returned.
 * Otherwise, the page is fixed from page buffer.
 */
#define vacuum_fix_data_page(thread_p, vpidp)									  \
  /* Check if page is vacuum_Data.first_page */									  \
  (vacuum_Data.first_page != NULL && VPID_EQ (pgbuf_get_vpid_ptr ((PAGE_PTR) vacuum_Data.first_page), vpidp) ?	  \
   /* True: vacuum_Data.first_page */										  \
   vacuum_Data.first_page :											  \
   /* False: check if page is vacuum_Data.last_page. */								  \
   vacuum_Data.last_page != NULL && VPID_EQ (pgbuf_get_vpid_ptr ((PAGE_PTR) vacuum_Data.last_page), vpidp) ?	  \
   /* True: vacuum_Data.last_page */										  \
   vacuum_Data.last_page :											  \
   /* False: fix the page. */									  		  \
   (VACUUM_DATA_PAGE *) pgbuf_fix (thread_p, vpidp, OLD_PAGE, PGBUF_LATCH_WRITE, PGBUF_UNCONDITIONAL_LATCH))

/* Unfix vacuum data page. If the page is first or last in vacuum data, it is not unfixed. */
#define vacuum_unfix_data_page(thread_p, data_page) \
  do \
    { \
      if ((data_page) != vacuum_Data.first_page && (data_page) != vacuum_Data.last_page) \
	{ \
	  /* Do not unfix first or last page. */ \
	  pgbuf_unfix (thread_p, (PAGE_PTR) (data_page)); \
	} \
      (data_page) = NULL; \
    } while (0)

/* Set page dirty [and free it]. First and last vacuum data page are not freed. */
#define vacuum_set_dirty_data_page(thread_p, data_page, free) \
  do \
    { \
      if ((data_page) != vacuum_Data.first_page && (data_page) != vacuum_Data.last_page) \
	{ \
	  pgbuf_set_dirty (thread_p, (PAGE_PTR) (data_page), free); \
	} \
      else  \
	{ \
	  /* Do not unfix first or last page. */ \
	  pgbuf_set_dirty (thread_p, (PAGE_PTR) (data_page), DONT_FREE); \
	} \
      if ((free) == FREE) \
	{ \
	  (data_page) = NULL; \
	} \
    } while (0)

static inline void
vacuum_set_dirty_data_page_dont_free (cubthread::entry * thread_p, vacuum_data_page * data_page)
{
  assert (data_page != NULL);
  pgbuf_set_dirty (thread_p, (PAGE_PTR) (data_page), DONT_FREE);
}

/* Unfix first and last vacuum data page. */
#define vacuum_unfix_first_and_last_data_page(thread_p) \
  do \
    { \
      if (vacuum_Data.last_page != NULL && vacuum_Data.last_page != vacuum_Data.first_page) \
	{ \
	  pgbuf_unfix (thread_p, (PAGE_PTR) vacuum_Data.last_page); \
	} \
      vacuum_Data.last_page = NULL; \
      if (vacuum_Data.first_page != NULL) \
	{ \
	  pgbuf_unfix (thread_p, (PAGE_PTR) vacuum_Data.first_page); \
	} \
      vacuum_Data.first_page = NULL; \
    } while (0)

// *INDENT-OFF*

//
// vacuum_job_cursor is a class that helps tracking job generation progress. its main indicative of progress is the
//    blockid; however, after removing/adding log blocks to vacuum data this blockid can be relocated to a different
//    page. it is cursor's job to maintain the correct position of blocks.
//
class vacuum_job_cursor
{
  public:
    vacuum_job_cursor ();
    ~vacuum_job_cursor ();

    bool is_valid () const;       // return true if cursor valid (get_current_entry can be called)
    bool is_loaded () const;      // return true if cursor page/index are loaded

    void increment_blockid ();                  // increment cursor blockid
    void set_on_vacuum_data_start ();           // set cursor blockid to first block in vacuum data
    void readjust_to_vacuum_data_changes ();    // readjust cursor blockid after changes to vacuum data

    // getters
    VACUUM_LOG_BLOCKID get_blockid () const;
    const VPID &get_page_vpid () const;
    vacuum_data_page *get_page () const;
    INT16 get_index () const;

    vacuum_data_entry &get_current_entry () const;    // get current entry; cursor must be valid
    void unload ();                                   // unload page/index
    void load ();                                     // load page/index

  private:
    void change_blockid (VACUUM_LOG_BLOCKID blockid);       // reset m_blockid to argument
    void reload ();                                         // reload; if a page is loaded and if it contains current
                                                            // blockid, current configuration is kept
    void search ();                                         // search page/index of cursor blockid

    VACUUM_LOG_BLOCKID m_blockid;     // current cursor blockid
    VACUUM_DATA_PAGE *m_page;         // loaded page of blockid or null
    INT16 m_index;                    // loaded index of blockid or INDEX_NOT_FOUND
<<<<<<< HEAD
  };

// helper macros for printing vacuum_job_cursor
#define vacuum_job_cursor_print_format "vacuum_job_cursor(%d, %d|%d|%d)"
=======
};

// helper macros for printing vacuum_job_cursor
#define vacuum_job_cursor_print_format "vacuum_job_cursor(%lld, %d|%d|%d)"
>>>>>>> a3eefa8b
#define vacuum_job_cursor_print_args(cursor) \
  (long long int) (cursor).get_blockid (), VPID_AS_ARGS (&(cursor).get_page_vpid ()), (int) (cursor).get_index ()

// *INDENT-ON*

/* Vacuum data.
 *
 * Stores data required for vacuum. It is also stored on disk in the first
 * database volume.
 */
typedef struct vacuum_data VACUUM_DATA;
struct vacuum_data
{
  VFID vacuum_data_file;	/* Vacuum data file VFID. */
  LOG_PAGEID keep_from_log_pageid;	/* Smallest LOG_PAGEID that vacuum may still need for its jobs. */

  MVCCID oldest_unvacuumed_mvccid;	/* Global oldest MVCCID not vacuumed (yet). */

  VACUUM_DATA_PAGE *first_page;	/* Cached first vacuum data page. Usually used to generate new jobs. */
  VACUUM_DATA_PAGE *last_page;	/* Cached last vacuum data page. Usually used to receive new data. */

  int page_data_max_count;	/* Maximum data entries fitting one vacuum data page. */

  int log_block_npages;		/* The number of pages in a log block. */

  bool is_loaded;		/* True if vacuum data is loaded. */
  /* *INDENT-OFF* */
  std::atomic<bool> shutdown_requested;	/* Set to true when shutdown is requested. It stops vacuum from generating or
                                         * executing new jobs. */
  /* INDENT-ON* */
  bool is_archive_removal_safe;	/* Set to true after keep_from_log_pageid is updated. */

  LOG_LSA recovery_lsa;		/* This is the LSA where recovery starts. It will be used to go backward in the log
				 * if data on log blocks must be recovered.
				 */
  bool is_restoredb_session;

#if defined (SA_MODE)
  bool is_vacuum_complete;
#endif				/* SA_MODE */

  /* *INDENT-OFF* */
  vacuum_data ()
    : vacuum_data_file (VFID_INITIALIZER)
    , keep_from_log_pageid (NULL_PAGEID)
    , oldest_unvacuumed_mvccid (MVCCID_NULL)
    , first_page (NULL)
    , last_page (NULL)
    , page_data_max_count (0)
    , log_block_npages (0)
    , is_loaded (false)
    , shutdown_requested (false)
    , is_archive_removal_safe (false)
    , recovery_lsa (LSA_INITIALIZER)
    , is_restoredb_session (false)
#if defined (SA_MODE)
    , is_vacuum_complete (false)
#endif // SA_MODE
    , m_last_blockid (VACUUM_NULL_LOG_BLOCKID)
  {
  }
  /* *INDENT-ON* */

  bool is_empty () const;	// returns true if vacuum data has no blocks
  bool has_one_page () const;	// returns true if vacuum data has one page only

  VACUUM_LOG_BLOCKID get_last_blockid () const;	// get last blockid of vacuum data
  VACUUM_LOG_BLOCKID get_first_blockid () const;	// get first blockid of vacuum data; if vacuum data is empty
  // same as last blockid
  void set_last_blockid (VACUUM_LOG_BLOCKID blockid);	// set new value for last blockid of vacuum data
<<<<<<< HEAD

  void update ();
=======
>>>>>>> a3eefa8b

private:
    VACUUM_LOG_BLOCKID m_last_blockid;	/* Block id for last vacuum data entry... This entry is actually the id of last
					 * added block which may not even be in vacuum data (being already vacuumed).
					 */
};
static VACUUM_DATA vacuum_Data;

/* vacuum data load */
typedef struct vacuum_data_load VACUUM_DATA_LOAD;
struct vacuum_data_load
{
  VPID vpid_first;
  VPID vpid_last;
};
VACUUM_DATA_LOAD vacuum_Data_load = { VPID_INITIALIZER, VPID_INITIALIZER };

/* Vacuum worker structure used by vacuum master thread. */
/* This VACUUM_WORKER structure was designed for the needs of the vacuum workers. However, since the design of
 * vacuum data was changed, and since vacuum master may have to allocate or deallocate disk pages, it needed to make
 * use of system operations and transaction descriptor in similar ways with the workers.
 * To extend that functionality in an easy way and to benefit from the postpone cache optimization, master was also
 * assigned this VACUUM_WORKER.
 */
VACUUM_WORKER vacuum_Master;

/*
 * Vacuum worker/job related structures.
 */

/* Oldest MVCCID considered active by a running transaction.
 * Considered as threshold by vacuum workers.
 */
MVCCID vacuum_Global_oldest_active_mvccid;
/* When transactions run some complex operations on heap files (upgrade domain, reorganize partitions), concurrent
 * access with vacuum workers can create problems. They avoid it by blocking vacuum_Global_oldest_active_mvccid updates
 * and by running vacuum manually.
 * This is a counter that tracks blocking transactions.
 */
INT32 vacuum_Global_oldest_active_blockers_counter;
/* vacuum_Save_log_hdr_oldest_mvccid is used to estimate oldest unvacuumed MVCCID in the corner-case of empty vacuum
 * data. When vacuum data is not empty, oldest MVCCID of first block not yet vacuumed is used.
 * However, when vacuum data is not empty, the oldest MVCCID can be either the oldest MVCCID of first block in
 * vacuum_Block_data_buffer or the oldest MVCCID of block cached in log_Gl.hdr (if block buffer is empty).
 * To cover these cases, before consuming vacuum_Block_data_buffer, vacuum master saved the oldest MVCCID from the block
 * cached in log_Gl.hdr. After vacuum_Block_data_buffer is consumed, this block can end up in three situations:
 * 1. it is still cached in log_Gl.hdr.
 * 2. it was produced and is first in vacuum_Block_data_buffer.
 * 3. it was also consumed and it is already in vacuum data. This also means vacuum data is not empty.
 *
 * So, if vacuum data is empty, this block is in either situation #1 or #2, which is exactly the MVCCID required by
 * vacuum master to estimate the oldest unvacuumed MVCCID.
 */
MVCCID vacuum_Save_log_hdr_oldest_mvccid = MVCCID_NULL;

/* A lock-free buffer used for communication between logger transactions and
 * auto-vacuum master. It is advisable to avoid synchronizing running
 * transactions with vacuum threads and for this reason the block data is not
 * added directly to vacuum data.
 */
/* *INDENT-OFF* */
lockfree::circular_queue<vacuum_data_entry> *vacuum_Block_data_buffer = NULL;
/* *INDENT-ON* */
#define VACUUM_BLOCK_DATA_BUFFER_CAPACITY 1024

/* A lock free queue of vacuum jobs. Master will add jobs based on vacuum data
 * and workers will execute the jobs one by one.
 */
/* *INDENT-OFF* */
lockfree::circular_queue<VACUUM_LOG_BLOCKID> *vacuum_Finished_job_queue = NULL;
/* *INDENT-ON* */

/* number or log pages on each block of buffer log prefetch */
#define VACUUM_PREFETCH_LOG_BLOCK_BUFFER_PAGES ((size_t) (1 + vacuum_Data.log_block_npages))

#if defined(SERVER_MODE)
#define VACUUM_MAX_TASKS_IN_WORKER_POOL ((size_t) (3 * prm_get_integer_value (PRM_ID_VACUUM_WORKER_COUNT)))
#endif /* SERVER_MODE */

#define VACUUM_FINISHED_JOB_QUEUE_CAPACITY  2048

#define VACUUM_LOG_BLOCK_BUFFER_INVALID (-1)

/* Convert vacuum worker TRANID to an index in vacuum worker's array */
#define VACUUM_WORKER_INDEX_TO_TRANID(index) \
  (-index + LOG_LAST_VACUUM_WORKER_TRANID)

/* Convert index in vacuum worker's array to TRANID */
#define VACUUM_WORKER_TRANID_TO_INDEX(trid) \
  (-trid + LOG_LAST_VACUUM_WORKER_TRANID)

/* Static array of vacuum workers */
VACUUM_WORKER vacuum_Workers[VACUUM_MAX_WORKER_COUNT];

/* VACUUM_HEAP_HELPER -
 * Structure used by vacuum heap functions.
 */
typedef struct vacuum_heap_helper VACUUM_HEAP_HELPER;
struct vacuum_heap_helper
{
  PAGE_PTR home_page;		/* Home page for objects being vacuumed. */
  VPID home_vpid;		/* VPID of home page. */
  PAGE_PTR forward_page;	/* Used to keep forward page of REC_RELOCATION or first overflow page of REC_BIGONE. */
  OID forward_oid;		/* Link to forward page. */
  PGSLOTID crt_slotid;		/* Slot ID of current record being vacuumed. */
  INT16 record_type;		/* Current record type. */
  RECDES record;		/* Current record data. */

  /* buffer of current record (used by HOME and NEW_HOME) */
  char rec_buf[IO_MAX_PAGE_SIZE + MAX_ALIGNMENT];

  MVCC_REC_HEADER mvcc_header;	/* MVCC header. */

  HFID hfid;			/* Heap file identifier. */
  VFID overflow_vfid;		/* Overflow file identifier. */
  bool reusable;		/* True if heap file has reusable slots. */

  MVCC_SATISFIES_VACUUM_RESULT can_vacuum;	/* Result of vacuum check. */

  /* Collect data on vacuum. */
  PGSLOTID slots[MAX_SLOTS_IN_PAGE];	/* Slot ID's. */
  MVCC_SATISFIES_VACUUM_RESULT results[MAX_SLOTS_IN_PAGE];	/* Vacuum check results. */

  OID forward_link;		/* REC_BIGONE, REC_RELOCATION forward links. (buffer for forward_recdes) */
  RECDES forward_recdes;	/* Record descriptor to read forward links. */

  int n_bulk_vacuumed;		/* Number of vacuumed objects to be logged in bulk mode. */
  int n_vacuumed;		/* Number of vacuumed objects. */
  int initial_home_free_space;	/* Free space in home page before vacuum */

  /* Performance tracking. */
  PERF_UTIME_TRACKER time_track;
};

#define VACUUM_PERF_HEAP_START(thread_p, helper) \
  PERF_UTIME_TRACKER_START (thread_p, &(helper)->time_track);
#define VACUUM_PERF_HEAP_TRACK_PREPARE(thread_p, helper) \
  PERF_UTIME_TRACKER_TIME_AND_RESTART (thread_p, &(helper)->time_track, \
				       PSTAT_HEAP_VACUUM_PREPARE)
#define VACUUM_PERF_HEAP_TRACK_EXECUTE(thread_p, helper) \
  PERF_UTIME_TRACKER_TIME_AND_RESTART (thread_p, &(helper)->time_track, \
				       PSTAT_HEAP_VACUUM_EXECUTE)
#define VACUUM_PERF_HEAP_TRACK_LOGGING(thread_p, helper) \
  PERF_UTIME_TRACKER_TIME_AND_RESTART (thread_p, &(helper)->time_track, \
				       PSTAT_HEAP_VACUUM_LOG)

/* Flags used to mark rcv->offset with hints about recovery process. */
/* Flags for reusable heap files. */
#define VACUUM_LOG_VACUUM_HEAP_REUSABLE	      0x8000
/* Flag if page is entirely vacuumed. */
#define VACUUM_LOG_VACUUM_HEAP_ALL_VACUUMED   0x4000
/* Mask. */
#define VACUUM_LOG_VACUUM_HEAP_MASK	      0xC000

/* The buffer size of collected heap objects during a vacuum job. */
#define VACUUM_DEFAULT_HEAP_OBJECT_BUFFER_SIZE  4000

/*
 * Dropped files section.
 */

static bool vacuum_Dropped_files_loaded = false;

/* Identifier for the file where dropped file list is kept */
static VFID vacuum_Dropped_files_vfid;

/* Identifier for first page in dropped files */
static VPID vacuum_Dropped_files_vpid;

/* Total count of dropped files */
static INT32 vacuum_Dropped_files_count = 0;

/* Dropped file entry */
typedef struct vacuum_dropped_file VACUUM_DROPPED_FILE;
struct vacuum_dropped_file
{
  VFID vfid;
  MVCCID mvccid;
};

/* A page of dropped files entries */
typedef struct vacuum_dropped_files_page VACUUM_DROPPED_FILES_PAGE;
struct vacuum_dropped_files_page
{
  VPID next_page;		/* VPID of next dropped files page. */
  INT16 n_dropped_files;	/* Number of entries on page */

  /* Leave the dropped files at the end of the structure */
  VACUUM_DROPPED_FILE dropped_files[1];	/* Dropped files. */
};

/* Size of dropped file page header */
#define VACUUM_DROPPED_FILES_PAGE_HEADER_SIZE \
  (offsetof (VACUUM_DROPPED_FILES_PAGE, dropped_files))

/* Capacity of dropped file page */
#define VACUUM_DROPPED_FILES_PAGE_CAPACITY \
  ((INT16) ((DB_PAGESIZE - VACUUM_DROPPED_FILES_PAGE_HEADER_SIZE) \
	    / sizeof (VACUUM_DROPPED_FILE)))
/* Capacity of dropped file page when page size is max */
#define VACUUM_DROPPED_FILES_MAX_PAGE_CAPACITY \
  ((INT16) ((IO_MAX_PAGE_SIZE - VACUUM_DROPPED_FILES_PAGE_HEADER_SIZE) \
	    / sizeof (VACUUM_DROPPED_FILE)))

#define VACUUM_DROPPED_FILE_FLAG_DUPLICATE 0x8000

/* Overwritten versions of pgbuf_fix, pgbuf_unfix and pgbuf_set_dirty,
 * adapted for the needs of vacuum and its dropped files pages.
 */
#define vacuum_fix_dropped_entries_page(thread_p, vpidp, latch) \
  ((VACUUM_DROPPED_FILES_PAGE *) pgbuf_fix (thread_p, vpidp, OLD_PAGE, \
                                            latch, \
                                            PGBUF_UNCONDITIONAL_LATCH))
#define vacuum_unfix_dropped_entries_page(thread_p, dropped_page) \
  do \
    { \
      pgbuf_unfix (thread_p, (PAGE_PTR) (dropped_page)); \
      (dropped_page) = NULL; \
    } while (0)
#define vacuum_set_dirty_dropped_entries_page(thread_p, dropped_page, free) \
  do \
    { \
      pgbuf_set_dirty (thread_p, (PAGE_PTR) (dropped_page), free); \
      if ((free) == FREE) \
	{ \
	  (dropped_page) = NULL; \
	} \
    } while (0)

#if !defined (NDEBUG)
/* Track pages allocated for dropped files. Used for debugging only, for
 * easy observation of the lists of dropped files at any time.
 */
typedef struct vacuum_track_dropped_files VACUUM_TRACK_DROPPED_FILES;
struct vacuum_track_dropped_files
{
  VACUUM_TRACK_DROPPED_FILES *next_tracked_page;
  VACUUM_DROPPED_FILES_PAGE dropped_data_page;
};
VACUUM_TRACK_DROPPED_FILES *vacuum_Track_dropped_files;
#define VACUUM_TRACK_DROPPED_FILES_SIZE \
  (DB_PAGESIZE + sizeof (VACUUM_TRACK_DROPPED_FILES *))
#endif /* !NDEBUG */

INT32 vacuum_Dropped_files_version = 0;
pthread_mutex_t vacuum_Dropped_files_mutex;
VFID vacuum_Last_dropped_vfid;

typedef struct vacuum_dropped_files_rcv_data VACUUM_DROPPED_FILES_RCV_DATA;
struct vacuum_dropped_files_rcv_data
{
  VFID vfid;
  OID class_oid;
};

bool vacuum_Is_booted = false;

/* Logging */
#define VACUUM_LOG_DATA_ENTRY_MSG(name) \
  "name = {blockid = %lld, flags = %lld, start_lsa = %lld|%d, oldest_mvccid=%llu, newest_mvccid=%llu }"
#define VACUUM_LOG_DATA_ENTRY_AS_ARGS(data) \
  (long long) VACUUM_BLOCKID_WITHOUT_FLAGS ((data)->blockid), (long long) VACUUM_BLOCKID_GET_FLAGS ((data)->blockid), \
  LSA_AS_ARGS (&(data)->start_lsa), (unsigned long long) (data)->oldest_mvccid, \
  (unsigned long long) (data)->newest_mvccid

/* Vacuum static functions. */
static void vacuum_update_oldest_unvacuumed_mvccid (THREAD_ENTRY * thread_p);
static void vacuum_update_keep_from_log_pageid (THREAD_ENTRY * thread_p);
static int vacuum_compare_blockids (const void *ptr1, const void *ptr2);
static void vacuum_data_mark_finished (THREAD_ENTRY * thread_p);
static void vacuum_data_empty_page (THREAD_ENTRY * thread_p, VACUUM_DATA_PAGE * prev_data_page,
				    VACUUM_DATA_PAGE ** data_page);
static void vacuum_data_initialize_new_page (THREAD_ENTRY * thread_p, VACUUM_DATA_PAGE * data_page);
static void vacuum_init_data_page_with_last_blockid (THREAD_ENTRY * thread_p, VACUUM_DATA_PAGE * data_page,
						     VACUUM_LOG_BLOCKID blockid);
static int vacuum_recover_lost_block_data (THREAD_ENTRY * thread_p);

static int vacuum_process_log_block (THREAD_ENTRY * thread_p, VACUUM_DATA_ENTRY * block_data,
				     bool sa_mode_partial_block);
static int vacuum_process_log_record (THREAD_ENTRY * thread_p, VACUUM_WORKER * worker, LOG_LSA * log_lsa_p,
				      LOG_PAGE * log_page_p, LOG_DATA * log_record_data, MVCCID * mvccid,
				      char **undo_data_ptr, int *undo_data_size, LOG_VACUUM_INFO * vacuum_info,
				      bool * is_file_dropped, bool stop_after_vacuum_info);
static void vacuum_read_log_aligned (THREAD_ENTRY * thread_entry, LOG_LSA * log_lsa, LOG_PAGE * log_page);
static void vacuum_read_log_add_aligned (THREAD_ENTRY * thread_entry, size_t size, LOG_LSA * log_lsa,
					 LOG_PAGE * log_page);
static void vacuum_read_advance_when_doesnt_fit (THREAD_ENTRY * thread_entry, size_t size, LOG_LSA * log_lsa,
						 LOG_PAGE * log_page);
static void vacuum_copy_data_from_log (THREAD_ENTRY * thread_p, char *area, int length, LOG_LSA * log_lsa,
				       LOG_PAGE * log_page);
static void vacuum_finished_block_vacuum (THREAD_ENTRY * thread_p, VACUUM_DATA_ENTRY * block_data,
					  bool is_vacuum_complete);
static bool vacuum_is_work_in_progress (THREAD_ENTRY * thread_p);
static int vacuum_worker_allocate_resources (THREAD_ENTRY * thread_p, VACUUM_WORKER * worker);
static void vacuum_finalize_worker (THREAD_ENTRY * thread_p, VACUUM_WORKER * worker_info);

static int vacuum_compare_heap_object (const void *a, const void *b);
static int vacuum_collect_heap_objects (THREAD_ENTRY * thread_p, VACUUM_WORKER * worker, OID * oid, VFID * vfid);
static void vacuum_cleanup_collected_by_vfid (VACUUM_WORKER * worker, VFID * vfid);
static int vacuum_heap (THREAD_ENTRY * thread_p, VACUUM_WORKER * worker, MVCCID threshold_mvccid, bool was_interrupted);
static int vacuum_heap_prepare_record (THREAD_ENTRY * thread_p, VACUUM_HEAP_HELPER * helper);
static int vacuum_heap_record_insid_and_prev_version (THREAD_ENTRY * thread_p, VACUUM_HEAP_HELPER * helper);
static int vacuum_heap_record (THREAD_ENTRY * thread_p, VACUUM_HEAP_HELPER * helper);
static int vacuum_heap_get_hfid_and_file_type (THREAD_ENTRY * thread_p, VACUUM_HEAP_HELPER * helper, const VFID * vfid);
static void vacuum_heap_page_log_and_reset (THREAD_ENTRY * thread_p, VACUUM_HEAP_HELPER * helper,
					    bool update_best_space_stat, bool unlatch_page);
static void vacuum_log_vacuum_heap_page (THREAD_ENTRY * thread_p, PAGE_PTR page_p, int n_slots, PGSLOTID * slots,
					 MVCC_SATISFIES_VACUUM_RESULT * results, bool reusable, bool all_vacuumed);
static void vacuum_log_remove_ovf_insid (THREAD_ENTRY * thread_p, PAGE_PTR ovfpage);
static void vacuum_log_redoundo_vacuum_record (THREAD_ENTRY * thread_p, PAGE_PTR page_p, PGSLOTID slotid,
					       RECDES * undo_recdes, bool reusable);
static int vacuum_log_prefetch_vacuum_block (THREAD_ENTRY * thread_p, VACUUM_DATA_ENTRY * entry);
static int vacuum_fetch_log_page (THREAD_ENTRY * thread_p, LOG_PAGEID log_pageid, LOG_PAGE * log_page);

static int vacuum_compare_dropped_files (const void *a, const void *b);
#if defined (SERVER_MODE)
static int vacuum_compare_dropped_files_version (INT32 version_a, INT32 version_b);
#endif // SERVER_MODE
static int vacuum_add_dropped_file (THREAD_ENTRY * thread_p, VFID * vfid, MVCCID mvccid);
static int vacuum_cleanup_dropped_files (THREAD_ENTRY * thread_p);
static int vacuum_find_dropped_file (THREAD_ENTRY * thread_p, bool * is_file_dropped, VFID * vfid, MVCCID mvccid);
static void vacuum_log_cleanup_dropped_files (THREAD_ENTRY * thread_p, PAGE_PTR page_p, INT16 * indexes,
					      INT16 n_indexes);
static void vacuum_dropped_files_set_next_page (THREAD_ENTRY * thread_p, VACUUM_DROPPED_FILES_PAGE * page_p,
						VPID * next_page);
static int vacuum_get_first_page_dropped_files (THREAD_ENTRY * thread_p, VPID * first_page_vpid);
static void vacuum_notify_all_workers_dropped_file (const VFID & vfid_dropped, MVCCID mvccid);

static bool is_not_vacuumed_and_lost (THREAD_ENTRY * thread_p, MVCC_REC_HEADER * rec_header);
static void print_not_vacuumed_to_log (OID * oid, OID * class_oid, MVCC_REC_HEADER * rec_header, int btree_node_type);

static bool vacuum_is_empty (void);
static void vacuum_convert_thread_to_master (THREAD_ENTRY * thread_p, thread_type & save_type);
static void vacuum_convert_thread_to_worker (THREAD_ENTRY * thread_p, VACUUM_WORKER * worker, thread_type & save_type);
static void vacuum_restore_thread (THREAD_ENTRY * thread_p, thread_type save_type);

static void vacuum_data_load_first_and_last_page (THREAD_ENTRY * thread_p);
static void vacuum_data_unload_first_and_last_page (THREAD_ENTRY * thread_p);

static void vacuum_data_empty_update_last_blockid (THREAD_ENTRY * thread_p);

static void vacuum_push_task (THREAD_ENTRY * thread_p, const VACUUM_DATA_ENTRY & data_entry,
			      bool is_partial_block = false);
static bool vacuum_check_finished_queue (void);
static bool vacuum_check_data_buffer (void);

#if !defined (NDEBUG)
/* Debug function to verify vacuum data. */
static void vacuum_verify_vacuum_data_debug (THREAD_ENTRY * thread_p);
static void vacuum_verify_vacuum_data_page_fix_count (THREAD_ENTRY * thread_p);
#define VACUUM_VERIFY_VACUUM_DATA(thread_p) vacuum_verify_vacuum_data_debug (thread_p)
#else /* NDEBUG */
#define VACUUM_VERIFY_VACUUM_DATA(thread_p)
#endif /* NDEBUG */
static void vacuum_check_shutdown_interruption (const THREAD_ENTRY * thread_p, int error_code);

/* *INDENT-OFF* */
void
vacuum_init_thread_context (cubthread::entry &context, thread_type type, VACUUM_WORKER *worker)
{
  assert (worker != NULL);

  context.type = type;
  context.vacuum_worker = worker;
  context.check_interrupt = false;

  assert (context.get_system_tdes () == NULL);
  context.claim_system_worker ();
}

// class vacuum_master_context_manager
//
//  description:
//    extend entry_manager to override context construction and retirement
//
class vacuum_master_context_manager : public cubthread::daemon_entry_manager
{
  private:
    void on_daemon_create (cubthread::entry &context) final
    {
      // set vacuum master in execute state
      assert (vacuum_Master.state == VACUUM_WORKER_STATE_EXECUTE);
      vacuum_Master.state = VACUUM_WORKER_STATE_EXECUTE;

      vacuum_init_thread_context (context, TT_VACUUM_MASTER, &vacuum_Master);
    }

    void on_daemon_retire (cubthread::entry &context) final
    {
      vacuum_finalize (&context);    // todo: is this the rightful place?

      context.retire_system_worker ();

      if (context.vacuum_worker != NULL)
	{
	  assert (context.vacuum_worker == &vacuum_Master);
	  context.vacuum_worker = NULL;
	}
      else
	{
	  assert (false);
	}
    }
};

class vacuum_master_task : public cubthread::entry_task
{
  public:
    vacuum_master_task () = default;

    void execute (cubthread::entry &thread_ref) final;

  private:
    vacuum_job_cursor m_cursor;
};

// class vacuum_worker_context_manager
//
//  description:
//    extern entry manager to override construction/retirement of vacuum worker context
//
class vacuum_worker_context_manager : public cubthread::entry_manager
{
  public:
    vacuum_worker_context_manager () : cubthread::entry_manager ()
    {
      m_pool = new resource_shared_pool<VACUUM_WORKER> (vacuum_Workers, VACUUM_MAX_WORKER_COUNT);
    }

    ~vacuum_worker_context_manager ()
    {
      delete m_pool;
    }

  private:
#if defined (SA_MODE)
    // find a proper way to do this; SA_MODE claim vacuum worker
    friend void vacuum_push_task (THREAD_ENTRY * thread_p, const VACUUM_DATA_ENTRY & data_entry,
                                  bool is_partial_block);
#endif // SA_MODE

    void on_create (cubthread::entry & context) final
    {
      context.tran_index = 0;

      vacuum_init_thread_context (context, TT_VACUUM_WORKER, m_pool->claim ());

      if (vacuum_worker_allocate_resources (&context, context.vacuum_worker) != NO_ERROR)
	{
	  assert (false);
	}

      // get private LRU index
      context.private_lru_index = context.vacuum_worker->private_lru_index;
    }

    void on_retire (cubthread::entry & context) final
    {
      context.retire_system_worker ();

      if (context.vacuum_worker != NULL)
	{
	  context.vacuum_worker->state = VACUUM_WORKER_STATE::VACUUM_WORKER_STATE_INACTIVE;
	  m_pool->retire (*context.vacuum_worker);
	  context.vacuum_worker = NULL;
	}
      else
	{
	  assert (false);
	}

      // reset private LRU index
      context.private_lru_index = -1;
    }

    void on_recycle (cubthread::entry & context) final
    {
      // reset tran_index (it is recycled as NULL_TRAN_INDEX)
      context.tran_index = LOG_SYSTEM_TRAN_INDEX;
    }

    // members
    resource_shared_pool<VACUUM_WORKER>* m_pool;
};

// class vacuum_worker_task
//
//  description:
//    vacuum worker task
//
class vacuum_worker_task : public cubthread::entry_task
{
  public:
    vacuum_worker_task (const VACUUM_DATA_ENTRY & entry_ref, bool is_partial_block)
      : m_data (entry_ref)
      , m_partial_block (is_partial_block)
    {
    }

    void execute (cubthread::entry & thread_ref) final
    {
#if defined (SERVER_MODE)
      // safe-guard - check interrupt is always false
      assert (!thread_ref.check_interrupt);
#endif // SERVER_MODE
      vacuum_process_log_block (&thread_ref, &m_data, m_partial_block);
    }

  private:
    vacuum_worker_task ();

    VACUUM_DATA_ENTRY m_data;
    bool m_partial_block;
};

// vacuum master globals
static cubthread::daemon *vacuum_Master_daemon = NULL;                       // daemon thread
static vacuum_master_context_manager *vacuum_Master_context_manager = NULL;  // context manager

// vacuum worker globals
static cubthread::entry_workpool *vacuum_Worker_threads = NULL;              // thread pool
static vacuum_worker_context_manager *vacuum_Worker_context_manager = NULL;  // context manager

/* *INDENT-ON* */

/*
 * xvacuum () - Vacuumes database
 *
 * return	    : Error code.
 * thread_p(in)	    :
 *
 * NOTE: CS mode temporary disabled.
 */
int
xvacuum (THREAD_ENTRY * thread_p)
{
#if defined(SERVER_MODE)
  er_set (ER_ERROR_SEVERITY, ARG_FILE_LINE, ER_VACUUM_CS_NOT_AVAILABLE, 0);
  return ER_VACUUM_CS_NOT_AVAILABLE;
#else	/* !SERVER_MODE */		   /* SA_MODE */
  thread_type save_type = thread_type::TT_NONE;

  if (prm_get_bool_value (PRM_ID_DISABLE_VACUUM) || vacuum_Data.is_vacuum_complete)
    {
      return NO_ERROR;
    }

  /* Assign worker and allocate required resources. */
  vacuum_convert_thread_to_master (thread_p, save_type);

<<<<<<< HEAD
  /* Process vacuum data and run vacuum . */
=======
  /* Process vacuum data and run vacuum. */
>>>>>>> a3eefa8b
  vacuum_job_cursor cursor;
  VACUUM_DATA_ENTRY *entry = NULL;
  PERF_UTIME_TRACKER perf_tracker;

  VACUUM_DATA_ENTRY vacuum_data_entry;
  bool save_check_interrupt;
  bool dummy_continue_check_interrupt;

  int error_code = NO_ERROR;

  er_set (ER_NOTIFICATION_SEVERITY, ARG_FILE_LINE, ER_STAND_ALONE_VACUUM_START, 0);
  er_log_debug (ARG_FILE_LINE, "Stand-alone vacuum start.\n");

  PERF_UTIME_TRACKER_START (thread_p, &perf_tracker);

  if (!vacuum_Data.is_loaded)
    {
      /* Load vacuum data. */
      /* This was initially in boot_restart_server. However, the "commit" of boot_restart_server will complain
       * about vacuum data first and last page not being unfixed (and it will also unfix them).
       * So, we have to load the data here (vacuum master never commits).
       */
      vacuum_data_load_first_and_last_page (thread_p);

      cursor.set_on_vacuum_data_start ();
    }

  /* Stand-alone mode will restart if finished job queue is full. */
restart:

  assert (!cursor.is_loaded ());

  vacuum_Data.update ();

  /* Search for blocks ready to be vacuumed and generate jobs. */
  cursor.readjust_to_vacuum_data_changes ();
  cursor.load ();

  vacuum_er_log (VACUUM_ER_LOG_MASTER, "Start searching jobs at " vacuum_job_cursor_print_format,
		 vacuum_job_cursor_print_args (cursor));

  while (cursor.is_valid ())
    {
      entry = &cursor.get_current_entry ();

      if (!VACUUM_BLOCK_STATUS_IS_AVAILABLE (entry->blockid))
	{
	  assert (VACUUM_BLOCK_STATUS_IS_VACUUMED (entry->blockid));
	  vacuum_er_log (VACUUM_ER_LOG_JOBS,
			 "Job for blockid = %lld %s. Skip.",
			 (long long int) VACUUM_BLOCKID_WITHOUT_FLAGS (entry->blockid),
			 VACUUM_BLOCK_STATUS_IS_VACUUMED (entry->blockid) ? "was executed" : "is in progress");
	  cursor.increment_blockid ();
	  continue;
	}

      VACUUM_BLOCK_STATUS_SET_IN_PROGRESS (entry->blockid);
      vacuum_set_dirty_data_page_dont_free (thread_p, cursor.get_page ());
      if (!VACUUM_BLOCK_IS_INTERRUPTED (entry->blockid))
	{
	  /* Log that a new job is starting. After recovery, the system will then know this job was partially executed.
	   * Logging the start of a job already interrupted is not necessary. We do it here rather than when vacuum job
	   * is really started to avoid locking vacuum data again (logging vacuum data cannot be done without locking).
	   */
	  log_append_redo_data2 (thread_p, RVVAC_START_JOB, NULL, (PAGE_PTR) cursor.get_page (), cursor.get_index (), 0,
				 NULL);
	  vacuum_set_dirty_data_page_dont_free (thread_p, cursor.get_page ());
	}

      // job will be executed immediately
      PERF_UTIME_TRACKER_TIME (thread_p, &perf_tracker, PSTAT_VAC_MASTER);
      vacuum_push_task (thread_p, *entry);
      PERF_UTIME_TRACKER_START (thread_p, &perf_tracker);

      cursor.increment_blockid ();	// advance to next

      // need to check for interrupts
      if (logtb_is_interrupted (thread_p, true, &dummy_continue_check_interrupt))
	{
	  /* wrap up all executed jobs and stop */
	  cursor.unload ();
	  vacuum_data_mark_finished (thread_p);
	  return NO_ERROR;
	}

      if (vacuum_check_data_buffer () || vacuum_check_finished_queue ())
	{
	  cursor.unload ();
	  goto restart;
	}
    }

  cursor.unload ();
<<<<<<< HEAD
=======

>>>>>>> a3eefa8b
#if !defined (NDEBUG)
  vacuum_verify_vacuum_data_page_fix_count (thread_p);
#endif /* !NDEBUG */

  /* Complete vacuum for SA_MODE. This means also vacuuming based on last block being logged. */

  assert (vacuum_Block_data_buffer->is_empty ());

  /* Remove all vacuumed entries. */
  vacuum_data_mark_finished (thread_p);

  // TODO: a new block may have been generated by vacuum_data_mark_finished and it is only consumed at the end,
  // although it is vacuumed below

  assert (vacuum_Finished_job_queue->is_empty ());
  assert (vacuum_Data.first_page == vacuum_Data.last_page);
  assert (vacuum_Data.first_page->index_unvacuumed == 0);
  assert (vacuum_Data.first_page->index_free == 0);

  /* Can we generate another block on information cached in log header? */
  if (vacuum_get_log_blockid (log_Gl.hdr.mvcc_op_log_lsa.pageid) > vacuum_Data.get_last_blockid ())
    {
      /* Execute vacuum based on the block not generated yet. */
      /* We don't want to interrupt next operation. */
      save_check_interrupt = logtb_set_check_interrupt (thread_p, false);

      /* Create vacuum data entry for the job. */
      vacuum_data_entry.blockid = vacuum_get_log_blockid (log_Gl.hdr.mvcc_op_log_lsa.pageid);
      LSA_COPY (&vacuum_data_entry.start_lsa, &log_Gl.hdr.mvcc_op_log_lsa);
      vacuum_data_entry.oldest_mvccid = log_Gl.hdr.last_block_oldest_mvccid;
      vacuum_data_entry.newest_mvccid = log_Gl.hdr.last_block_newest_mvccid;
      VACUUM_BLOCK_STATUS_SET_IN_PROGRESS (vacuum_data_entry.blockid);

      /* Update vacuum_Data as if it would contain only this entry. Do not update last_blockid since it may be
       * generated again. */
      vacuum_Data.oldest_unvacuumed_mvccid = vacuum_data_entry.oldest_mvccid;

      /* We do not log here. We could have a problem if the server crashes, because same vacuum tasks may be
       * re-executed. The worst that can happen is to hit an assert in debug mode. Instead of doing a voodoo fix here,
       * it is better to live with the bug. */

      PERF_UTIME_TRACKER_TIME (thread_p, &perf_tracker, PSTAT_VAC_MASTER);

      vacuum_push_task (thread_p, vacuum_data_entry, true);

      PERF_UTIME_TRACKER_START (thread_p, &perf_tracker);
      (void) logtb_set_check_interrupt (thread_p, save_check_interrupt);
    }

  /* All vacuum complete. */
  vacuum_Data.oldest_unvacuumed_mvccid = log_Gl.hdr.mvcc_next_id;

  log_append_redo_data2 (thread_p, RVVAC_COMPLETE, NULL, (PAGE_PTR) vacuum_Data.first_page, 0,
			 sizeof (log_Gl.hdr.mvcc_next_id), &log_Gl.hdr.mvcc_next_id);
  vacuum_set_dirty_data_page (thread_p, vacuum_Data.first_page, DONT_FREE);
  logpb_force_flush_pages (thread_p);

  /* Cleanup dropped files. */
  vacuum_cleanup_dropped_files (thread_p);

  /* Reset log header information saved for vacuum. */
  logpb_vacuum_reset_log_header_cache (thread_p, &log_Gl.hdr);

  er_set (ER_NOTIFICATION_SEVERITY, ARG_FILE_LINE, ER_STAND_ALONE_VACUUM_END, 0);
  er_log_debug (ARG_FILE_LINE, "Stand-alone vacuum end.\n");

  /* Vacuum structures no longer needed. */
  vacuum_finalize (thread_p);

  vacuum_Data.is_vacuum_complete = true;

  PERF_UTIME_TRACKER_TIME (thread_p, &perf_tracker, PSTAT_VAC_MASTER);

  vacuum_restore_thread (thread_p, save_type);

  return NO_ERROR;
#endif /* SA_MODE */
}

/*
 * vacuum_initialize () - Initialize necessary structures for vacuum.
 *
 * return			: Void.
 * thread_p (in)	        : Thread entry.
 * vacuum_log_block_npages (in) : Number of log pages in a block.
 * vacuum_data_vfid (in)	: Vacuum data VFID.
 * dropped_files_vfid (in)	: Dropped files VFID.
 */
int
vacuum_initialize (THREAD_ENTRY * thread_p, int vacuum_log_block_npages, VFID * vacuum_data_vfid,
		   VFID * dropped_files_vfid, bool is_restore)
{
  int error_code = NO_ERROR;
  int i;

  if (prm_get_bool_value (PRM_ID_DISABLE_VACUUM))
    {
      return NO_ERROR;
    }

  /* Initialize vacuum data */
  vacuum_Data.shutdown_requested = false;
  vacuum_Data.is_restoredb_session = is_restore;
  /* Save vacuum data VFID. */
  VFID_COPY (&vacuum_Data.vacuum_data_file, vacuum_data_vfid);
  /* Save vacuum log block size in pages. */
  vacuum_Data.log_block_npages = vacuum_log_block_npages;
  /* Compute the capacity of one vacuum data page. */
  vacuum_Data.page_data_max_count = (DB_PAGESIZE - VACUUM_DATA_PAGE_HEADER_SIZE) / sizeof (VACUUM_DATA_ENTRY);

#if defined (SA_MODE)
  vacuum_Data.is_vacuum_complete = false;
#endif

  /* Initialize vacuum dropped files */
  vacuum_Dropped_files_loaded = false;
  VFID_COPY (&vacuum_Dropped_files_vfid, dropped_files_vfid);

  /* Save first page vpid. */
  if (vacuum_get_first_page_dropped_files (thread_p, &vacuum_Dropped_files_vpid) != NO_ERROR)
    {
      assert (false);
      goto error;
    }
  assert (!VPID_ISNULL (&vacuum_Dropped_files_vpid));

  vacuum_Dropped_files_version = 0;
  vacuum_Dropped_files_count = 0;
  pthread_mutex_init (&vacuum_Dropped_files_mutex, NULL);
  VFID_SET_NULL (&vacuum_Last_dropped_vfid);
#if !defined (NDEBUG)
  vacuum_Track_dropped_files = NULL;
#endif

  /* Initialize the log block data buffer */
  /* *INDENT-OFF* */
  vacuum_Block_data_buffer = new lockfree::circular_queue<vacuum_data_entry> (VACUUM_BLOCK_DATA_BUFFER_CAPACITY);
  /* *INDENT-ON* */
  if (vacuum_Block_data_buffer == NULL)
    {
      goto error;
    }

  /* Initialize finished job queue. */
  /* *INDENT-OFF* */
  vacuum_Finished_job_queue = new lockfree::circular_queue<VACUUM_LOG_BLOCKID> (VACUUM_FINISHED_JOB_QUEUE_CAPACITY);
  /* *INDENT-ON* */
  if (vacuum_Finished_job_queue == NULL)
    {
      goto error;
    }

  /* Initialize master worker. */
  vacuum_Master.drop_files_version = 0;
  vacuum_Master.state = VACUUM_WORKER_STATE_EXECUTE;	/* Master is always in execution state. */
  vacuum_Master.log_zip_p = NULL;
  vacuum_Master.undo_data_buffer = NULL;
  vacuum_Master.undo_data_buffer_capacity = 0;
  vacuum_Master.private_lru_index = -1;
  vacuum_Master.heap_objects = NULL;
  vacuum_Master.heap_objects_capacity = 0;
  vacuum_Master.prefetch_log_buffer = NULL;
  vacuum_Master.prefetch_first_pageid = NULL_PAGEID;
  vacuum_Master.prefetch_last_pageid = NULL_PAGEID;
  vacuum_Master.allocated_resources = false;

  /* Initialize workers */
  for (i = 0; i < VACUUM_MAX_WORKER_COUNT; i++)
    {
      vacuum_Workers[i].drop_files_version = 0;
      vacuum_Workers[i].state = VACUUM_WORKER_STATE_INACTIVE;
      vacuum_Workers[i].log_zip_p = NULL;
      vacuum_Workers[i].undo_data_buffer = NULL;
      vacuum_Workers[i].undo_data_buffer_capacity = 0;
      vacuum_Workers[i].private_lru_index = pgbuf_assign_private_lru (thread_p, true, i);
      vacuum_Workers[i].heap_objects = NULL;
      vacuum_Workers[i].heap_objects_capacity = 0;
      vacuum_Workers[i].prefetch_log_buffer = NULL;
      vacuum_Workers[i].prefetch_first_pageid = NULL_PAGEID;
      vacuum_Workers[i].prefetch_last_pageid = NULL_PAGEID;
      vacuum_Workers[i].allocated_resources = false;
    }

  vacuum_Global_oldest_active_blockers_counter = 0;

  return NO_ERROR;

error:
  vacuum_finalize (thread_p);
  return (error_code == NO_ERROR) ? ER_FAILED : error_code;
}

int
vacuum_boot (THREAD_ENTRY * thread_p)
{
  int error_code = NO_ERROR;

  assert (!vacuum_Is_booted);	// only boot once

  if (prm_get_bool_value (PRM_ID_DISABLE_VACUUM))
    {
      /* for debug only */
      return NO_ERROR;
    }

  if (thread_p == NULL)
    {
      thread_p = thread_get_thread_entry_info ();
    }

  /* first things first... load vacuum data and do some recovery if required */
  error_code = vacuum_data_load_and_recover (thread_p);
  if (error_code != NO_ERROR)
    {
      ASSERT_ERROR ();
      return error_code;
    }

  /* load dropped files from disk */
  error_code = vacuum_load_dropped_files_from_disk (thread_p);
  if (error_code != NO_ERROR)
    {
      ASSERT_ERROR ();
      return error_code;
    }

  // create context managers
  vacuum_Master_context_manager = new vacuum_master_context_manager ();
  vacuum_Worker_context_manager = new vacuum_worker_context_manager ();

#if defined (SERVER_MODE)

  // get thread manager
  cubthread::manager * thread_manager = cubthread::get_manager ();

  // get logging flag for vacuum worker pool
  /* *INDENT-OFF* */
  bool log_vacuum_worker_pool =
    cubthread::is_logging_configured (cubthread::LOG_WORKER_POOL_VACUUM)
    || flag<int>::is_flag_set (prm_get_integer_value (PRM_ID_ER_LOG_VACUUM), VACUUM_ER_LOG_WORKER);

  // create thread pool
  vacuum_Worker_threads =
    thread_manager->create_worker_pool (prm_get_integer_value (PRM_ID_VACUUM_WORKER_COUNT),
					VACUUM_MAX_TASKS_IN_WORKER_POOL, "vacuum workers",
					vacuum_Worker_context_manager, 1, log_vacuum_worker_pool);
  assert (vacuum_Worker_threads != NULL);

  int vacuum_master_wakeup_interval_msec = prm_get_integer_value (PRM_ID_VACUUM_MASTER_WAKEUP_INTERVAL);
  cubthread::looper looper = cubthread::looper (std::chrono::milliseconds (vacuum_master_wakeup_interval_msec));

  // create vacuum master thread
  vacuum_Master_daemon =
    thread_manager->create_daemon (looper, new vacuum_master_task (), "vacuum_master", vacuum_Master_context_manager);

  /* *INDENT-ON* */
#endif /* SERVER_MODE */

  vacuum_Is_booted = true;

  return NO_ERROR;
}

void
vacuum_stop (THREAD_ENTRY * thread_p)
{
  if (!vacuum_Is_booted)
    {
      // not booted
      return;
    }

  // notify master to stop generating new jobs
  vacuum_notify_server_shutdown ();

  cubthread::manager * thread_manager = cubthread::get_manager ();

  // stop work pool
  if (vacuum_Worker_threads != NULL)
    {
#if defined (SERVER_MODE)
      vacuum_Worker_threads->er_log_stats ();
#endif // SERVER_MODE
      thread_manager->destroy_worker_pool (vacuum_Worker_threads);
    }

  // stop master daemon
  if (vacuum_Master_daemon != NULL)
    {
      thread_manager->destroy_daemon (vacuum_Master_daemon);
    }

  delete vacuum_Master_context_manager;
  delete vacuum_Worker_context_manager;

  // all resources should be freed

  vacuum_Is_booted = false;
}

/*
* vacuum_finalize () - Finalize structures used for vacuum.
*
* return	: Void.
* thread_p (in) : Thread entry.
 */
void
vacuum_finalize (THREAD_ENTRY * thread_p)
{
  int i;

  if (prm_get_bool_value (PRM_ID_DISABLE_VACUUM))
    {
      return;
    }

  assert (!vacuum_is_work_in_progress (thread_p));

  /* Make sure all finished job queues are consumed. */
  if (vacuum_Finished_job_queue != NULL)
    {
      vacuum_data_mark_finished (thread_p);
      if (!vacuum_Finished_job_queue->is_empty ())
	{
	  er_set (ER_ERROR_SEVERITY, ARG_FILE_LINE, ER_GENERIC_ERROR, 0);
	  assert (0);
	}
      delete vacuum_Finished_job_queue;
      vacuum_Finished_job_queue = NULL;
    }

  if (vacuum_Block_data_buffer != NULL)
    {
      if (vacuum_Data.is_loaded && vacuum_consume_buffer_log_blocks (thread_p) != NO_ERROR)
	{
	  er_set (ER_ERROR_SEVERITY, ARG_FILE_LINE, ER_GENERIC_ERROR, 0);
	  assert (0);
	}
      if (!vacuum_Block_data_buffer->is_empty ())
	{
	  er_set (ER_ERROR_SEVERITY, ARG_FILE_LINE, ER_GENERIC_ERROR, 0);
	  assert (0);
	}
      delete vacuum_Block_data_buffer;
      vacuum_Block_data_buffer = NULL;
    }

#if !defined(SERVER_MODE)	/* SA_MODE */
  vacuum_data_empty_update_last_blockid (thread_p);
#endif

  /* Finalize vacuum data. */
  vacuum_data_unload_first_and_last_page (thread_p);
  /* We should have unfixed all pages. Double-check. */
  pgbuf_unfix_all (thread_p);

  /* Free all resources allocated for vacuum workers */
  for (i = 0; i < VACUUM_MAX_WORKER_COUNT; i++)
    {
      vacuum_finalize_worker (thread_p, &vacuum_Workers[i]);
    }
  vacuum_finalize_worker (thread_p, &vacuum_Master);

  /* Unlock data */
  pthread_mutex_destroy (&vacuum_Dropped_files_mutex);
}

/*
 * vacuum_heap () - Vacuum heap objects.
 *
 * return		 : Error code.
 * thread_p (in)	 : Thread entry.
 * heap_objects (in)	 : Array of heap objects (VFID & OID).
 * n_heap_objects (in)	 : Number of heap objects.
 * threshold_mvccid (in) : Threshold MVCCID used for vacuum check.
 * was_interrutped (in)  : True if same job was executed and interrupted.
 */
static int
vacuum_heap (THREAD_ENTRY * thread_p, VACUUM_WORKER * worker, MVCCID threshold_mvccid, bool was_interrupted)
{
  VACUUM_HEAP_OBJECT *page_ptr;
  VACUUM_HEAP_OBJECT *obj_ptr;
  int error_code = NO_ERROR;
  VFID vfid = VFID_INITIALIZER;
  HFID hfid = HFID_INITIALIZER;
  bool reusable = false;
  int object_count = 0;

  if (worker->n_heap_objects == 0)
    {
      return NO_ERROR;
    }

  /* Set state to execute mode. */
  worker->state = VACUUM_WORKER_STATE_EXECUTE;

  /* Sort all objects. Sort function will order all objects first by VFID then by OID. All objects belonging to one
   * file will be consecutive. Also, all objects belonging to one page will be consecutive. Vacuum will be called for
   * each different heap page. */
  qsort (worker->heap_objects, worker->n_heap_objects, sizeof (VACUUM_HEAP_OBJECT), vacuum_compare_heap_object);

  /* Start parsing array. Vacuum objects page by page. */
  for (page_ptr = worker->heap_objects; page_ptr < worker->heap_objects + worker->n_heap_objects;)
    {
      if (!VFID_EQ (&vfid, &page_ptr->vfid))
	{
	  VFID_COPY (&vfid, &page_ptr->vfid);
	  /* Reset HFID */
	  HFID_SET_NULL (&hfid);
	}

      /* Find all objects for this page. */
      object_count = 1;
      for (obj_ptr = page_ptr + 1;
	   obj_ptr < worker->heap_objects + worker->n_heap_objects && obj_ptr->oid.pageid == page_ptr->oid.pageid
	   && obj_ptr->oid.volid == page_ptr->oid.volid; obj_ptr++)
	{
	  object_count++;
	}
      /* Vacuum page. */
      error_code =
	vacuum_heap_page (thread_p, page_ptr, object_count, threshold_mvccid, &hfid, &reusable, was_interrupted);
      if (error_code != NO_ERROR)
	{
	  vacuum_check_shutdown_interruption (thread_p, error_code);

	  vacuum_er_log_error (VACUUM_ER_LOG_HEAP, "Vacuum heap page %d|%d, error_code=%d.",
			       page_ptr->oid.volid, page_ptr->oid.pageid);

#if defined (NDEBUG)
	  if (!thread_p->shutdown)
	    {
	      // unexpected case
	      // debug crashes; but can release do about it? just try to clean as much as possible
	      er_clear ();
	      error_code = NO_ERROR;
	      continue;
	    }
#endif // not DEBUG

	  return error_code;
	}
      /* Advance to next page. */
      page_ptr = obj_ptr;
    }
  return NO_ERROR;
}

/*
 * vacuum_heap_page () - Vacuum objects in one heap page.
 *
 * return		 : Error code.
 * thread_p (in)	 : Thread entry.
 * heap_objects (in)	 : Array of objects to vacuum.
 * n_heap_objects (in)	 : Number of objects.
 * threshold_mvccid (in) : Threshold MVCCID used to vacuum.
 * hfid (in/out)         : Heap file identifier
 * reusable (in/out)	 : True if object slots are reusable.
 * was_interrutped (in)  : True if same job was executed and interrupted.
 */
int
vacuum_heap_page (THREAD_ENTRY * thread_p, VACUUM_HEAP_OBJECT * heap_objects, int n_heap_objects,
		  MVCCID threshold_mvccid, HFID * hfid, bool * reusable, bool was_interrupted)
{
  VACUUM_HEAP_HELPER helper;	/* Vacuum heap helper. */
  HEAP_PAGE_VACUUM_STATUS page_vacuum_status;	/* Current page vacuum status. */
  int error_code = NO_ERROR;	/* Error code. */
  int obj_index = 0;		/* Index used to iterate the object array. */

  /* Assert expected arguments. */
  assert (heap_objects != NULL);
  assert (n_heap_objects > 0);
  assert (MVCCID_IS_NORMAL (threshold_mvccid));

  VACUUM_PERF_HEAP_START (thread_p, &helper);

  /* Get page from first object. */
  VPID_GET_FROM_OID (&helper.home_vpid, &heap_objects->oid);

#if !defined (NDEBUG)
  /* Check all objects belong to same page. */
  {
    int i = 0;

    assert (HEAP_ISVALID_OID (thread_p, &heap_objects->oid) != DISK_INVALID);
    for (i = 1; i < n_heap_objects; i++)
      {
	assert (heap_objects[i].oid.volid == heap_objects[0].oid.volid
		&& heap_objects[i].oid.pageid == heap_objects[0].oid.pageid);
	assert (heap_objects[i].oid.slotid > 0);
	assert (heap_objects[i].vfid.fileid == heap_objects[0].vfid.fileid
		&& heap_objects[i].vfid.volid == heap_objects[0].vfid.volid);
      }
  }
#endif /* !NDEBUG */

  /* Initialize helper. */
  helper.home_page = NULL;
  helper.forward_page = NULL;
  helper.n_vacuumed = 0;
  helper.n_bulk_vacuumed = 0;
  helper.initial_home_free_space = -1;
  VFID_SET_NULL (&helper.overflow_vfid);

  /* Fix heap page. */
  if (was_interrupted)
    {
      PAGE_TYPE ptype;
      error_code =
	pgbuf_fix_if_not_deallocated (thread_p, &helper.home_vpid, PGBUF_LATCH_WRITE, PGBUF_UNCONDITIONAL_LATCH,
				      &helper.home_page);
      if (error_code != NO_ERROR)
	{
	  vacuum_check_shutdown_interruption (thread_p, error_code);
	  vacuum_er_log_error (VACUUM_ER_LOG_HEAP, "Failed to fix page %d|%d.",
			       helper.home_vpid.volid, helper.home_vpid.pageid);
	  return error_code;
	}
      if (helper.home_page == NULL)
	{
	  /* deallocated */
	  /* Safe guard: this was possible if there was only one object to be vacuumed. */
	  assert (n_heap_objects == 1);

	  vacuum_er_log_warning (VACUUM_ER_LOG_HEAP, "Heap page %d|%d was deallocated during previous run",
				 VPID_AS_ARGS (&helper.home_vpid));
	  return NO_ERROR;
	}
      ptype = pgbuf_get_page_ptype (thread_p, helper.home_page);
      if (ptype != PAGE_HEAP)
	{
	  /* page was deallocated and reused as file table. */
	  assert (ptype == PAGE_FTAB);
	  /* Safe guard: this was possible if there was only one object to be vacuumed. */
	  assert (n_heap_objects == 1);

	  vacuum_er_log_warning (VACUUM_ER_LOG_HEAP, "Heap page %d|%d was deallocated during previous run and reused as"
				 " file table page", VPID_AS_ARGS (&helper.home_vpid));

	  pgbuf_unfix_and_init (thread_p, helper.home_page);
	  return NO_ERROR;
	}
    }
  else
    {
      helper.home_page =
	pgbuf_fix (thread_p, &helper.home_vpid, OLD_PAGE, PGBUF_LATCH_WRITE, PGBUF_UNCONDITIONAL_LATCH);
      if (helper.home_page == NULL)
	{
	  ASSERT_ERROR_AND_SET (error_code);
	  vacuum_check_shutdown_interruption (thread_p, error_code);
	  vacuum_er_log_error (VACUUM_ER_LOG_HEAP, "Failed to fix page %d|%d.",
			       helper.home_vpid.volid, helper.home_vpid.pageid);
	  return error_code;
	}
    }

  (void) pgbuf_check_page_ptype (thread_p, helper.home_page, PAGE_HEAP);

  helper.initial_home_free_space = spage_get_free_space_without_saving (thread_p, helper.home_page, NULL);

  if (HFID_IS_NULL (hfid))
    {
      /* file has changed and we must get HFID and file type */
      error_code = vacuum_heap_get_hfid_and_file_type (thread_p, &helper, &heap_objects[0].vfid);
      if (error_code != NO_ERROR)
	{
	  ASSERT_ERROR ();
	  vacuum_check_shutdown_interruption (thread_p, error_code);
	  vacuum_er_log_error (VACUUM_ER_LOG_HEAP, "%s", "Failed to get hfid.");
	  return error_code;
	}
      /* we need to also output to avoid checking again for other objects */
      *reusable = helper.reusable;
      *hfid = helper.hfid;
    }
  else
    {
      helper.reusable = *reusable;
      helper.hfid = *hfid;
    }

  helper.crt_slotid = -1;
  for (obj_index = 0; obj_index < n_heap_objects; obj_index++)
    {
      if (helper.crt_slotid == heap_objects[obj_index].oid.slotid)
	{
	  /* Same object. Do not check it twice. */
	  continue;
	}
      /* Set current slotid. */
      helper.crt_slotid = heap_objects[obj_index].oid.slotid;

      /* Prepare record for vacuum (get all required pages, info and MVCC header). */
      error_code = vacuum_heap_prepare_record (thread_p, &helper);
      if (error_code != NO_ERROR)
	{
	  vacuum_er_log_error (VACUUM_ER_LOG_HEAP,
			       "Could not prepare vacuum for object %d|%d|%d.",
			       heap_objects[obj_index].oid.volid, heap_objects[obj_index].oid.pageid,
			       heap_objects[obj_index].oid.slotid);

	  vacuum_check_shutdown_interruption (thread_p, error_code);
	  if (helper.forward_page != NULL)
	    {
	      pgbuf_unfix_and_init (thread_p, helper.forward_page);
	    }

	  /* release build will give up */
	  goto end;
	}
      /* Safe guard. */
      assert (helper.home_page != NULL);

      switch (helper.record_type)
	{
	case REC_RELOCATION:
	case REC_HOME:
	case REC_BIGONE:

	  /* Check if record can be vacuumed. */
	  helper.can_vacuum = mvcc_satisfies_vacuum (thread_p, &helper.mvcc_header, threshold_mvccid);
	  if (helper.can_vacuum == VACUUM_RECORD_REMOVE)
	    {
	      /* Record has been deleted and it can be removed. */
	      error_code = vacuum_heap_record (thread_p, &helper);
	    }
	  else if (helper.can_vacuum == VACUUM_RECORD_DELETE_INSID_PREV_VER)
	    {
	      /* Record insert MVCCID and prev version lsa can be removed. */
	      error_code = vacuum_heap_record_insid_and_prev_version (thread_p, &helper);
	    }
	  else
	    {
	      /* Object could not be vacuumed. */
	    }
	  if (helper.forward_page != NULL)
	    {
	      pgbuf_unfix_and_init (thread_p, helper.forward_page);
	    }
	  if (error_code != NO_ERROR)
	    {
	      vacuum_er_log_error (VACUUM_ER_LOG_HEAP,
				   "Failed to vacuum object at %d|%d|%d.", helper.home_vpid.volid,
				   helper.home_vpid.pageid, helper.crt_slotid);

	      /* Debug should hit assert. Release should continue. */
	      assert_release (false);

	      if (helper.home_page == NULL)
		{
		  goto end;
		}
	      else
		{
		  continue;
		}
	    }
	  break;

	default:
	  /* Object cannot be vacuumed. Most likely it was already vacuumed by another worker or it was rollbacked and
	   * reused. */
	  assert (helper.forward_page == NULL);
	  break;
	}

      assert (!VACUUM_IS_THREAD_VACUUM_MASTER (thread_p));
      if (!VACUUM_IS_THREAD_VACUUM_WORKER (thread_p))
	{
	  continue;
	}

      /* Check page vacuum status. */
      page_vacuum_status = heap_page_get_vacuum_status (thread_p, helper.home_page);
      /* Safe guard. */
      assert (page_vacuum_status != HEAP_PAGE_VACUUM_NONE || (was_interrupted && helper.n_vacuumed == 0));

      /* Page can be removed if no other worker will access this page. If this worker is the only one expected, then it
       * can remove the page. It is also possible that this job was previously executed and interrupted due to
       * shutdown or crash. This case is a little more complicated. There are two scenarios: 1. Current page status is
       * vacuum none. This means all vacuum was already executed. 2. Current page status is vacuum once. This means a
       * vacuum is expected, but we cannot tell if current vacuum worker was interrupted and re-executes an old vacuum
       * task or if it is executing the task expected by page status.  Take next scenario: 1. Insert new object at
       * OID1. page status is vacuum once.  2. Block with above operations is finished and vacuum job is started.  3.
       * Vacuum insert MVCCID at OID1. status is now vacuum none.  4. Delete object at OID1. page status is set to
       * vacuum once.  5. Crash.  6. Job on block at step #2 is restarted.  7. Vacuum is executed on object OID1.
       * Object can be removed.  8. Vacuum is executed for delete operation at #4.  It would be incorrect to change
       * page status from vacuum once to none, since it will be followed by another vacuum task. Since vacuum none
       * status means page might be deallocated, it is better to be paranoid about it. */
      if ((page_vacuum_status == HEAP_PAGE_VACUUM_ONCE && !was_interrupted)
	  || (page_vacuum_status == HEAP_PAGE_VACUUM_NONE && was_interrupted))
	{
	  assert (n_heap_objects == 1);
	  assert (helper.n_vacuumed <= 1);
	  if (page_vacuum_status == HEAP_PAGE_VACUUM_ONCE)
	    {
	      heap_page_set_vacuum_status_none (thread_p, helper.home_page);

	      vacuum_er_log (VACUUM_ER_LOG_HEAP,
			     "Changed vacuum status of heap page %d|%d, lsa=%lld|%d from once to none.",
			     PGBUF_PAGE_STATE_ARGS (helper.home_page));

	      VACUUM_PERF_HEAP_TRACK_EXECUTE (thread_p, &helper);

	      vacuum_log_vacuum_heap_page (thread_p, helper.home_page, helper.n_bulk_vacuumed, helper.slots,
					   helper.results, helper.reusable, true);

	      VACUUM_PERF_HEAP_TRACK_LOGGING (thread_p, &helper);
	    }

	  /* Reset n_vacuumed since they have been logged already. */
	  helper.n_vacuumed = 0;
	  helper.n_bulk_vacuumed = 0;

	  /* Set page dirty. */
	  pgbuf_set_dirty (thread_p, helper.home_page, DONT_FREE);

	  if (spage_number_of_records (helper.home_page) <= 1 && helper.reusable)
	    {
	      /* Try to remove page from heap. */

	      /* HFID is required. */
	      assert (!HFID_IS_NULL (&helper.hfid));
	      VACUUM_PERF_HEAP_TRACK_PREPARE (thread_p, &helper);

	      if (pgbuf_has_prevent_dealloc (helper.home_page) == false
		  && heap_remove_page_on_vacuum (thread_p, &helper.home_page, &helper.hfid))
		{
		  /* Successfully removed page. */
		  assert (helper.home_page == NULL);

		  vacuum_er_log (VACUUM_ER_LOG_WORKER | VACUUM_ER_LOG_HEAP,
				 "Successfully removed page %d|%d from heap file (%d, %d|%d).",
				 VPID_AS_ARGS (&helper.home_vpid), HFID_AS_ARGS (&helper.hfid));

		  VACUUM_PERF_HEAP_TRACK_EXECUTE (thread_p, &helper);
		  goto end;
		}
	      else if (helper.home_page != NULL)
		{
		  /* Unfix page. */
		  pgbuf_unfix_and_init (thread_p, helper.home_page);
		}
	      /* Fall through and go to end. */
	    }
	  else
	    {
	      /* Finished vacuuming page. Unfix the page and go to end. */
	      pgbuf_unfix_and_init (thread_p, helper.home_page);
	    }
	  goto end;
	}

      if (pgbuf_has_any_non_vacuum_waiters (helper.home_page) && obj_index < n_heap_objects - 1)
	{
	  /* release latch to favor other threads */
	  vacuum_heap_page_log_and_reset (thread_p, &helper, false, true);
	  assert (helper.home_page == NULL);
	  assert (helper.forward_page == NULL);

	  helper.home_page =
	    pgbuf_fix (thread_p, &helper.home_vpid, OLD_PAGE, PGBUF_LATCH_WRITE, PGBUF_UNCONDITIONAL_LATCH);
	  if (helper.home_page == NULL)
	    {
	      ASSERT_ERROR_AND_SET (error_code);
	      vacuum_check_shutdown_interruption (thread_p, error_code);
	      vacuum_er_log_error (VACUUM_ER_LOG_HEAP, "Failed to fix page %d|%d.",
				   helper.home_vpid.volid, helper.home_vpid.pageid);
	      goto end;
	    }
	  (void) pgbuf_check_page_ptype (thread_p, helper.home_page, PAGE_HEAP);
	}
      /* Continue to next object. */
    }
  /* Finished processing all objects. */

end:
  assert (helper.forward_page == NULL);
  if (helper.home_page != NULL)
    {
      vacuum_heap_page_log_and_reset (thread_p, &helper, true, true);
    }

  return error_code;
}

/*
 * vacuum_heap_prepare_record () - Prepare all required information to vacuum heap record. Possible requirements:
 *				   - Record type (always).
 *				   - Peeked record data: REC_HOME,
 *				     REC_RELOCATION
 *				   - Forward page: REC_BIGONE, REC_RELOCATION
 *				   - Forward OID: REC_BIGONE, REC_RELOCATION
 *				   - HFID: REC_BIGONE, REC_RELOCATION
 *				   - Overflow VFID: REC_BIGONE
 *				   - MVCC header: REC_HOME, REC_BIGONE,
 *				     REC_RELOCATION
 *
 * return	 : Error code.
 * thread_p (in) : Thread entry.
 * helper (in)	 : Vacuum heap helper.
 */
static int
vacuum_heap_prepare_record (THREAD_ENTRY * thread_p, VACUUM_HEAP_HELPER * helper)
{
  SPAGE_SLOT *slotp;		/* Slot at helper->crt_slotid or NULL. */
  VPID forward_vpid;		/* Forward page VPID. */
  int error_code = NO_ERROR;	/* Error code. */
  PGBUF_LATCH_CONDITION fwd_condition;	/* Condition to latch forward page for REC_RELOCATION. */

  /* Assert expected arguments. */
  assert (helper != NULL);
  assert (helper->home_page != NULL);
  assert (helper->forward_page == NULL);
  assert (helper->crt_slotid > 0);

retry_prepare:

  /* Get slot. */
  slotp = spage_get_slot (helper->home_page, helper->crt_slotid);
  if (slotp == NULL)
    {
      /* Slot must have been deleted. */
      helper->record_type = REC_MARKDELETED;
      return NO_ERROR;
    }
  helper->record_type = slotp->record_type;

  /* Get required pages and MVCC header in the three interesting cases: 1. REC_RELOCATION. 2. REC_BIGONE. 3. REC_HOME. */
  switch (helper->record_type)
    {
    case REC_RELOCATION:
      /* Required info: forward page, forward OID, REC_NEWHOME record, MVCC header and HFID. */
      assert (!HFID_IS_NULL (&helper->hfid));

      /* Get forward OID. */
      helper->forward_recdes.data = (char *) &helper->forward_link;
      helper->forward_recdes.area_size = sizeof (helper->forward_link);
      if (spage_get_record (thread_p, helper->home_page, helper->crt_slotid, &helper->forward_recdes, COPY) !=
	  S_SUCCESS)
	{
	  assert_release (false);
	  return ER_FAILED;
	}
      COPY_OID (&helper->forward_oid, &helper->forward_link);

      /* Get forward page. */
      VPID_GET_FROM_OID (&forward_vpid, &helper->forward_link);
      if (helper->forward_page != NULL)
	{
	  VPID crt_fwd_vpid = VPID_INITIALIZER;

	  pgbuf_get_vpid (helper->forward_page, &crt_fwd_vpid);
	  assert (!VPID_ISNULL (&crt_fwd_vpid));
	  if (!VPID_EQ (&crt_fwd_vpid, &forward_vpid))
	    {
	      /* Unfix current forward page. */
	      pgbuf_unfix_and_init (thread_p, helper->forward_page);
	    }
	}
      if (helper->forward_page == NULL)
	{
	  /* The condition used to fix forward page depends on its VPID and home page VPID. Unconditional latch can be
	   * used if the order is home before forward. If the order is forward before home, try conditional latch, and
	   * if it fails, fix pages in reversed order. */
	  fwd_condition =
	    (PGBUF_LATCH_CONDITION) pgbuf_get_condition_for_ordered_fix (&forward_vpid, &helper->home_vpid,
									 &helper->hfid);
	  helper->forward_page = pgbuf_fix (thread_p, &forward_vpid, OLD_PAGE, PGBUF_LATCH_WRITE, fwd_condition);
	}
      if (helper->forward_page == NULL)
	{
	  /* Fix failed. */
	  if (fwd_condition == PGBUF_UNCONDITIONAL_LATCH)
	    {
	      /* Fix should have worked. */
	      ASSERT_ERROR_AND_SET (error_code);
	      vacuum_er_log_error (VACUUM_ER_LOG_HEAP, "Failed to fix page %d|%d", VPID_AS_ARGS (&forward_vpid));
	      return error_code;
	    }
	  /* Conditional latch. Unfix home, and fix in reversed order. */

	  VACUUM_PERF_HEAP_TRACK_PREPARE (thread_p, helper);

	  /* Make sure all current changes on home are logged. */
	  vacuum_heap_page_log_and_reset (thread_p, helper, false, true);
	  assert (helper->home_page == NULL);

	  /* Fix pages in reversed order. */
	  /* Fix forward page. */
	  helper->forward_page =
	    pgbuf_fix (thread_p, &forward_vpid, OLD_PAGE, PGBUF_LATCH_WRITE, PGBUF_UNCONDITIONAL_LATCH);
	  if (helper->forward_page == NULL)
	    {
	      ASSERT_ERROR_AND_SET (error_code);
	      vacuum_check_shutdown_interruption (thread_p, error_code);
	      vacuum_er_log_error (VACUUM_ER_LOG_HEAP, "Failed to fix page %d|%d", VPID_AS_ARGS (&forward_vpid));
	      return error_code;
	    }
	  /* Fix home page. */
	  helper->home_page =
	    pgbuf_fix (thread_p, &helper->home_vpid, OLD_PAGE, PGBUF_LATCH_WRITE, PGBUF_UNCONDITIONAL_LATCH);
	  if (helper->home_page == NULL)
	    {
	      ASSERT_ERROR_AND_SET (error_code);
	      vacuum_check_shutdown_interruption (thread_p, error_code);
	      vacuum_er_log_error (VACUUM_ER_LOG_HEAP, "Failed to fix page %d|d.", VPID_AS_ARGS (&forward_vpid));
	      return error_code;
	    }
	  /* Both pages fixed. */

	  /* While home has been unfixed, it is possible that current record was changed. It could be returned to home,
	   * link could be changed, or it could be vacuumed. Repeat getting record. */
	  goto retry_prepare;
	}
      assert (VPID_EQ (pgbuf_get_vpid_ptr (helper->forward_page), &forward_vpid));
      /* COPY (needed for UNDO logging) REC_NEWHOME record. */
      helper->record.data = PTR_ALIGN (helper->rec_buf, MAX_ALIGNMENT);
      helper->record.area_size = sizeof (helper->rec_buf);
      if (spage_get_record (thread_p, helper->forward_page, helper->forward_oid.slotid, &helper->record, COPY) !=
	  S_SUCCESS)
	{
	  assert_release (false);
	  return ER_FAILED;
	}

      /* Get MVCC header to check whether the record can be vacuumed. */
      error_code = or_mvcc_get_header (&helper->record, &helper->mvcc_header);
      if (error_code != NO_ERROR)
	{
	  assert_release (false);
	  return error_code;
	}
      return NO_ERROR;

    case REC_BIGONE:
      /* Required info: forward oid, forward page, MVCC header, HFID and overflow VFID. */

      if (helper->forward_page != NULL)
	{
	  /* Retry from REC_RELOCATION. This forward_page cannot be good for REC_BIGONE. */
	  pgbuf_unfix_and_init (thread_p, helper->forward_page);
	}

      assert (!HFID_IS_NULL (&helper->hfid));

      /* Overflow VFID is required to remove overflow pages. */
      if (VFID_ISNULL (&helper->overflow_vfid))
	{
	  if (heap_ovf_find_vfid (thread_p, &helper->hfid, &helper->overflow_vfid, false, PGBUF_CONDITIONAL_LATCH)
	      == NULL)
	    {
	      /* Failed conditional latch. Unfix heap page and try again using unconditional latch. */
	      VACUUM_PERF_HEAP_TRACK_PREPARE (thread_p, helper);

	      vacuum_heap_page_log_and_reset (thread_p, helper, false, true);

	      if (heap_ovf_find_vfid (thread_p, &helper->hfid, &helper->overflow_vfid, false, PGBUF_UNCONDITIONAL_LATCH)
		  == NULL || VFID_ISNULL (&helper->overflow_vfid))
		{
		  assert_release (false);
		  return ER_FAILED;
		}
	      helper->home_page =
		pgbuf_fix (thread_p, &helper->home_vpid, OLD_PAGE, PGBUF_LATCH_WRITE, PGBUF_UNCONDITIONAL_LATCH);
	      if (helper->home_page == NULL)
		{
		  ASSERT_ERROR_AND_SET (error_code);
		  vacuum_check_shutdown_interruption (thread_p, error_code);
		  vacuum_er_log_error (VACUUM_ER_LOG_HEAP, "Failed to fix page %d|%d.",
				       VPID_AS_ARGS (&helper->home_vpid));
		  return error_code;
		}
	      /* While home has been unfixed, it is possible that current record was changed. It could be vacuumed.
	       * Repeat getting record. */
	      goto retry_prepare;
	    }
	}
      assert (!VFID_ISNULL (&helper->overflow_vfid));
      assert (helper->home_page != NULL);

      /* Get forward OID. */
      helper->forward_recdes.data = (char *) &helper->forward_link;
      helper->forward_recdes.area_size = sizeof (helper->forward_link);
      if (spage_get_record (thread_p, helper->home_page, helper->crt_slotid, &helper->forward_recdes, COPY) !=
	  S_SUCCESS)
	{
	  assert_release (false);
	  return ER_FAILED;
	}

      COPY_OID (&helper->forward_oid, &helper->forward_link);

      /* Fix first overflow page (forward_page). */
      VPID_GET_FROM_OID (&forward_vpid, &helper->forward_link);
      helper->forward_page =
	pgbuf_fix (thread_p, &forward_vpid, OLD_PAGE, PGBUF_LATCH_WRITE, PGBUF_UNCONDITIONAL_LATCH);
      if (helper->forward_page == NULL)
	{
	  ASSERT_ERROR_AND_SET (error_code);
	  vacuum_check_shutdown_interruption (thread_p, error_code);
	  vacuum_er_log_error (VACUUM_ER_LOG_HEAP, "Failed to fix page %d|%d", VPID_AS_ARGS (&forward_vpid));
	  return error_code;
	}

      /* Read MVCC header from first overflow page. */
      error_code = heap_get_mvcc_rec_header_from_overflow (helper->forward_page, &helper->mvcc_header, NULL);
      if (error_code != NO_ERROR)
	{
	  ASSERT_ERROR ();
	  vacuum_er_log_error (VACUUM_ER_LOG_HEAP,
			       "Failed to get MVCC header from overflow page %d|%d.", VPID_AS_ARGS (&forward_vpid));
	  return error_code;
	}
      break;

    case REC_HOME:
      /* Required info: record data and MVCC header. */

      if (helper->forward_page != NULL)
	{
	  /* Retry from REC_RELOCATION. This forward_page cannot be good for REC_HOME. */
	  pgbuf_unfix_and_init (thread_p, helper->forward_page);
	}

      helper->record.data = PTR_ALIGN (helper->rec_buf, MAX_ALIGNMENT);
      helper->record.area_size = sizeof (helper->rec_buf);

      /* Peek record. */
      if (spage_get_record (thread_p, helper->home_page, helper->crt_slotid, &helper->record, COPY) != S_SUCCESS)
	{
	  assert_release (false);
	  return ER_FAILED;
	}

      /* Get MVCC header to check whether the record can be vacuumed. */
      error_code = or_mvcc_get_header (&helper->record, &helper->mvcc_header);
      if (error_code != NO_ERROR)
	{
	  assert_release (false);
	  return ER_FAILED;
	}
      break;

    default:
      /* No information is required other than record type. */

      if (helper->forward_page != NULL)
	{
	  /* Retry from REC_RELOCATION. This forward_page cannot be good for vacuumed/deleted slot. */
	  pgbuf_unfix_and_init (thread_p, helper->forward_page);
	}
      break;
    }

  /* Assert forward page is fixed if and only if record type is either REC_RELOCATION or REC_BIGONE. */
  assert ((helper->record_type == REC_RELOCATION
	   || helper->record_type == REC_BIGONE) == (helper->forward_page != NULL));

  VACUUM_PERF_HEAP_TRACK_PREPARE (thread_p, helper);

  /* Success. */
  return NO_ERROR;
}

/*
 * vacuum_heap_record_insid_and_prev_version () - Remove insert MVCCID and prev version lsa from record.
 *
 * return	 : Error code.
 * thread_p (in) : Thread entry.
 * helper (in)	 : Vacuum heap helper.
 */
static int
vacuum_heap_record_insid_and_prev_version (THREAD_ENTRY * thread_p, VACUUM_HEAP_HELPER * helper)
{
  RECDES *update_record;
  int error_code = NO_ERROR;
  char *start_p, *existing_data_p, *new_data_p;
  int repid_and_flag_bits = 0, mvcc_flags = 0;

  /* Assert expected arguments. */
  assert (helper != NULL);
  assert (helper->can_vacuum == VACUUM_RECORD_DELETE_INSID_PREV_VER);
  assert (MVCC_IS_HEADER_INSID_NOT_ALL_VISIBLE (&helper->mvcc_header));

  switch (helper->record_type)
    {
    case REC_RELOCATION:
      /* Remove insert MVCCID from REC_NEWHOME in forward_page. */

      /* Forward page and OID are required. */
      assert (helper->forward_page != NULL);
      assert (!OID_ISNULL (&helper->forward_oid));
      assert (helper->record.type == REC_NEWHOME);

      /* Remove insert MVCCID and prev version lsa. */
      update_record = &helper->record;
      start_p = update_record->data;
      repid_and_flag_bits = OR_GET_MVCC_REPID_AND_FLAG (start_p);
      mvcc_flags = (repid_and_flag_bits >> OR_MVCC_FLAG_SHIFT_BITS) & OR_MVCC_FLAG_MASK;

      /* Skip bytes up to insid_offset. */
      existing_data_p = start_p + mvcc_header_size_lookup[mvcc_flags];
      new_data_p = start_p + OR_MVCC_INSERT_ID_OFFSET;
      if (mvcc_flags & OR_MVCC_FLAG_VALID_DELID)
	{
	  /* Has MVCC DELID. */
	  if (mvcc_flags & OR_MVCC_FLAG_VALID_INSID)
	    {
	      /* Copy MVCC DELID over INSID (INSID is removed). */
	      memcpy (new_data_p, new_data_p + OR_MVCCID_SIZE, OR_MVCCID_SIZE);
	    }
	  /* Skip DELID. */
	  new_data_p += OR_MVCCID_SIZE;
	}

      /* Clear flag for valid insert MVCCID and prev version lsa. */
      repid_and_flag_bits &= ~((OR_MVCC_FLAG_VALID_INSID | OR_MVCC_FLAG_VALID_PREV_VERSION) << OR_MVCC_FLAG_SHIFT_BITS);
      OR_PUT_INT (start_p, repid_and_flag_bits);

      /* Expect new_data_p != existing_data_p in most of the cases. */
      assert (existing_data_p >= new_data_p);
      memmove (new_data_p, existing_data_p, update_record->length - CAST_BUFLEN (existing_data_p - start_p));
      update_record->length -= CAST_BUFLEN (existing_data_p - new_data_p);
      assert (update_record->length > 0);

      /* Update record in page. */
      if (spage_update (thread_p, helper->forward_page, helper->forward_oid.slotid, update_record) != SP_SUCCESS)
	{
	  assert_release (false);
	  return ER_FAILED;
	}

      /* Since forward page was vacuumed, log it immediately. Then unfix forward page. */
      vacuum_log_vacuum_heap_page (thread_p, helper->forward_page, 1, &helper->forward_oid.slotid, &helper->can_vacuum,
				   helper->reusable, false);
      pgbuf_set_dirty (thread_p, helper->forward_page, FREE);
      helper->forward_page = NULL;

      perfmon_inc_stat (thread_p, PSTAT_HEAP_REL_VACUUMS);
      break;

    case REC_BIGONE:
      /* First overflow page is required. */
      assert (helper->forward_page != NULL);

      /* Replace current insert MVCCID with MVCCID_ALL_VISIBLE. Header must remain the same size. */
      MVCC_SET_INSID (&helper->mvcc_header, MVCCID_ALL_VISIBLE);
      LSA_SET_NULL (&helper->mvcc_header.prev_version_lsa);
      error_code = heap_set_mvcc_rec_header_on_overflow (helper->forward_page, &helper->mvcc_header);
      if (error_code != NO_ERROR)
	{
	  ASSERT_ERROR ();
	  vacuum_er_log_error (VACUUM_ER_LOG_HEAP,
			       "set mvcc header (flag=%d, repid=%d, chn=%d, insid=%llu, "
			       "delid=%llu, forward object %d|%d|%d with record of type=%d and size=%d",
			       (int) MVCC_GET_FLAG (&helper->mvcc_header), (int) MVCC_GET_REPID (&helper->mvcc_header),
			       MVCC_GET_CHN (&helper->mvcc_header), MVCC_GET_INSID (&helper->mvcc_header),
			       MVCC_GET_DELID (&helper->mvcc_header), helper->home_vpid.volid, helper->home_vpid.pageid,
			       helper->crt_slotid, REC_BIGONE, helper->record.length);
	  return error_code;
	}
      /* Log changes and unfix first overflow page. */
      vacuum_log_remove_ovf_insid (thread_p, helper->forward_page);
      pgbuf_set_dirty (thread_p, helper->forward_page, FREE);
      helper->forward_page = NULL;

      perfmon_inc_stat (thread_p, PSTAT_HEAP_BIG_VACUUMS);
      break;

    case REC_HOME:
      /* Remove insert MVCCID and prev version lsa. */

      assert (helper->record.type == REC_HOME);
      update_record = &helper->record;
      start_p = update_record->data;
      repid_and_flag_bits = OR_GET_MVCC_REPID_AND_FLAG (start_p);
      mvcc_flags = (repid_and_flag_bits >> OR_MVCC_FLAG_SHIFT_BITS) & OR_MVCC_FLAG_MASK;

      /* Skip bytes up to insid_offset */
      existing_data_p = start_p + mvcc_header_size_lookup[mvcc_flags];
      new_data_p = start_p + OR_MVCC_INSERT_ID_OFFSET;
      if (mvcc_flags & OR_MVCC_FLAG_VALID_DELID)
	{
	  /* Has MVCC DELID. */
	  if (mvcc_flags & OR_MVCC_FLAG_VALID_INSID)
	    {
	      /* Copy MVCC DELID over INSID (INSID is removed). */
	      memcpy (new_data_p, new_data_p + OR_MVCCID_SIZE, OR_MVCCID_SIZE);
	    }
	  /* Skip DELID. */
	  new_data_p += OR_MVCCID_SIZE;
	}

      /* Clear flag for valid insert MVCCID and prev version lsa. */
      repid_and_flag_bits &= ~((OR_MVCC_FLAG_VALID_INSID | OR_MVCC_FLAG_VALID_PREV_VERSION) << OR_MVCC_FLAG_SHIFT_BITS);
      OR_PUT_INT (start_p, repid_and_flag_bits);

      /* Expect new_data_p != existing_data_p in most of the cases. */
      assert (existing_data_p >= new_data_p);
      memmove (new_data_p, existing_data_p, update_record->length - CAST_BUFLEN (existing_data_p - start_p));
      update_record->length -= CAST_BUFLEN (existing_data_p - new_data_p);
      assert (update_record->length > 0);

      if (spage_update (thread_p, helper->home_page, helper->crt_slotid, update_record) != SP_SUCCESS)
	{
	  assert_release (false);
	  return ER_FAILED;
	}
      /* Collect vacuum data to be logged later. */
      helper->slots[helper->n_bulk_vacuumed] = helper->crt_slotid;
      helper->results[helper->n_bulk_vacuumed] = VACUUM_RECORD_DELETE_INSID_PREV_VER;
      helper->n_bulk_vacuumed++;

      perfmon_inc_stat (thread_p, PSTAT_HEAP_HOME_VACUUMS);
      break;

    default:
      /* Should not be here. */
      assert_release (false);
      return ER_FAILED;
    }

  helper->n_vacuumed++;

  perfmon_inc_stat (thread_p, PSTAT_HEAP_INSID_VACUUMS);

  /* Success. */
  return NO_ERROR;
}

/*
 * vacuum_heap_record () - Vacuum heap record.
 *
 * return	 : Error code.
 * thread_p (in) : Thread entry.
 * helper (in)	 : Vacuum heap helper.
 */
static int
vacuum_heap_record (THREAD_ENTRY * thread_p, VACUUM_HEAP_HELPER * helper)
{
  /* Assert expected arguments. */
  assert (helper != NULL);
  assert (helper->can_vacuum == VACUUM_RECORD_REMOVE);
  assert (helper->home_page != NULL);
  assert (MVCC_IS_HEADER_DELID_VALID (&helper->mvcc_header));

  if (helper->record_type == REC_RELOCATION || helper->record_type == REC_BIGONE)
    {
      /* HOME record of rel/big records are performed as a single operation: flush all existing vacuumed slots before
       * starting a system op for current record */
      vacuum_heap_page_log_and_reset (thread_p, helper, false, false);
      log_sysop_start (thread_p);
    }
  else
    {
      assert (helper->record_type == REC_HOME);
      /* Collect home page changes. */
      helper->slots[helper->n_bulk_vacuumed] = helper->crt_slotid;
      helper->results[helper->n_bulk_vacuumed] = VACUUM_RECORD_REMOVE;
    }

  /* Vacuum REC_HOME/REC_RELOCATION/REC_BIGONE */
  spage_vacuum_slot (thread_p, helper->home_page, helper->crt_slotid, helper->reusable);

  if (helper->reusable)
    {
      perfmon_inc_stat (thread_p, PSTAT_HEAP_REMOVE_VACUUMS);
    }

  if (helper->record_type != REC_HOME)
    {
      /* We try to keep the same amount of pgbuf_set_dirty and logged changes; Changes on REC_HOME records are logged
       * in bulk and page is set dirty along with that log record */
      pgbuf_set_dirty (thread_p, helper->home_page, DONT_FREE);
    }

  switch (helper->record_type)
    {
    case REC_RELOCATION:
      /* Remove REC_NEWHOME. */
      assert (helper->forward_page != NULL);
      assert (!OID_ISNULL (&helper->forward_oid));
      assert (!HFID_IS_NULL (&helper->hfid));
      assert (!OID_ISNULL (&helper->forward_oid));

      VACUUM_PERF_HEAP_TRACK_EXECUTE (thread_p, helper);

      vacuum_log_redoundo_vacuum_record (thread_p, helper->home_page, helper->crt_slotid, &helper->forward_recdes,
					 helper->reusable);

      VACUUM_PERF_HEAP_TRACK_LOGGING (thread_p, helper);

      spage_vacuum_slot (thread_p, helper->forward_page, helper->forward_oid.slotid, true);

      VACUUM_PERF_HEAP_TRACK_EXECUTE (thread_p, helper);

      /* Log changes in forward page immediately. */
      vacuum_log_redoundo_vacuum_record (thread_p, helper->forward_page, helper->forward_oid.slotid, &helper->record,
					 true);

      pgbuf_set_dirty (thread_p, helper->forward_page, FREE);
      helper->forward_page = NULL;

      log_sysop_commit (thread_p);

      VACUUM_PERF_HEAP_TRACK_LOGGING (thread_p, helper);

      perfmon_inc_stat (thread_p, PSTAT_HEAP_REL_VACUUMS);
      break;

    case REC_BIGONE:
      assert (helper->forward_page != NULL);
      /* Overflow first page is required. */
      assert (!VFID_ISNULL (&helper->overflow_vfid));

      VACUUM_PERF_HEAP_TRACK_EXECUTE (thread_p, helper);

      vacuum_log_redoundo_vacuum_record (thread_p, helper->home_page, helper->crt_slotid, &helper->forward_recdes,
					 helper->reusable);

      VACUUM_PERF_HEAP_TRACK_LOGGING (thread_p, helper);

      /* Unfix first overflow page. */
      pgbuf_unfix_and_init (thread_p, helper->forward_page);

      if (heap_ovf_delete (thread_p, &helper->hfid, &helper->forward_oid, &helper->overflow_vfid) == NULL)
	{
	  /* Failed to delete. */
	  assert_release (false);
	  log_sysop_abort (thread_p);
	  return ER_FAILED;
	}

      VACUUM_PERF_HEAP_TRACK_EXECUTE (thread_p, helper);

      log_sysop_commit (thread_p);

      VACUUM_PERF_HEAP_TRACK_LOGGING (thread_p, helper);

      perfmon_inc_stat (thread_p, PSTAT_HEAP_BIG_VACUUMS);
      break;

    case REC_HOME:
      helper->n_bulk_vacuumed++;

      perfmon_inc_stat (thread_p, PSTAT_HEAP_HOME_VACUUMS);
      break;

    default:
      /* Unexpected. */
      assert_release (false);
      return ER_FAILED;
    }

  helper->n_vacuumed++;

  assert (helper->forward_page == NULL);

  VACUUM_PERF_HEAP_TRACK_EXECUTE (thread_p, helper);

  return NO_ERROR;
}

/*
 * vacuum_heap_get_hfid () - Get heap file identifier.
 *
 * return	 : Error code.
 * thread_p (in) : Thread entry.
 * helper (in)	 : Vacuum heap helper.
 * vfid (in)     : file identifier
 */
static int
vacuum_heap_get_hfid_and_file_type (THREAD_ENTRY * thread_p, VACUUM_HEAP_HELPER * helper, const VFID * vfid)
{
  int error_code = NO_ERROR;	/* Error code. */
  OID class_oid = OID_INITIALIZER;	/* Class OID. */
  FILE_TYPE ftype;

  assert (helper != NULL);
  assert (helper->home_page != NULL);
  assert (vfid != NULL && !VFID_ISNULL (vfid));

  /* Get class OID from heap page. */
  error_code = heap_get_class_oid_from_page (thread_p, helper->home_page, &class_oid);
  if (error_code != NO_ERROR)
    {
      vacuum_er_log_error (VACUUM_ER_LOG_HEAP,
			   "Failed to obtain class_oid from heap page %d|%d.",
			   PGBUF_PAGE_VPID_AS_ARGS (helper->home_page));

      assert_release (false);
      return error_code;
    }
  assert (!OID_ISNULL (&class_oid));

  /* Get HFID for class OID. */
  error_code = heap_get_hfid_and_file_type_from_class_oid (thread_p, &class_oid, &helper->hfid, &ftype);
  if (error_code == ER_HEAP_UNKNOWN_OBJECT)
    {
      FILE_DESCRIPTORS file_descriptor;

      /* clear expected error */
      er_clear ();
      error_code = NO_ERROR;

      error_code = file_descriptor_get (thread_p, vfid, &file_descriptor);
      if (error_code != NO_ERROR)
	{
	  assert_release (false);
	}
      else
	{
	  helper->hfid = file_descriptor.heap.hfid;
	  error_code = file_get_type (thread_p, vfid, &ftype);
	  if (error_code != NO_ERROR)
	    {
	      assert_release (false);
	    }
	  else
	    {
	      vacuum_er_log_warning (VACUUM_ER_LOG_HEAP | VACUUM_ER_LOG_DROPPED_FILES, "%s",
				     "vacuuming heap found deleted class oid, however hfid and file type "
				     "have been successfully loaded from file header. ");
	    }
	}
    }
  if (error_code != NO_ERROR)
    {
      vacuum_er_log_error (VACUUM_ER_LOG_HEAP,
			   "Failed to obtain heap file identifier for class %d|%d|%d)", OID_AS_ARGS (&class_oid));

      assert_release (false);
      return error_code;
    }
  if (HFID_IS_NULL (&helper->hfid) || (ftype != FILE_HEAP && ftype != FILE_HEAP_REUSE_SLOTS))
    {
      vacuum_er_log_error (VACUUM_ER_LOG_HEAP,
			   "Invalid hfid (%d, %d|%d) or ftype = %s ", HFID_AS_ARGS (&helper->hfid),
			   file_type_to_string (ftype));
      assert_release (false);
      return ER_FAILED;
    }

  /* reusable */
  helper->reusable = ftype == FILE_HEAP_REUSE_SLOTS;

  /* Success. */
  return NO_ERROR;
}

/*
 * vacuum_heap_page_log_and_reset () - Logs the vacuumed slots from page and reset page pointer and number of
 *				       vacuumed slots.
 *
 * return	 : Void.
 * thread_p (in) : Thread entry.
 * helper (in)	 : Vacuum heap helper.
 * update_best_space_stat (in)	 :
 * unlatch_page (in) :
 */
static void
vacuum_heap_page_log_and_reset (THREAD_ENTRY * thread_p, VACUUM_HEAP_HELPER * helper, bool update_best_space_stat,
				bool unlatch_page)
{
  assert (helper != NULL);
  assert (helper->home_page != NULL);

  if (helper->n_bulk_vacuumed == 0)
    {
      /* No logging is required. */
      if (unlatch_page == true)
	{
	  pgbuf_unfix_and_init (thread_p, helper->home_page);
	}
      return;
    }

  if (spage_need_compact (thread_p, helper->home_page) == true)
    {
      /* Compact page data */
      spage_compact (thread_p, helper->home_page);
    }

  /* Update statistics only for home pages; We assume that fwd pages (from relocated records) are home pages for other
   * OIDs and their statistics are updated in that context */
  if (update_best_space_stat == true && helper->initial_home_free_space != -1)
    {
      assert (!HFID_IS_NULL (&helper->hfid));
      heap_stats_update (thread_p, helper->home_page, &helper->hfid, helper->initial_home_free_space);
    }

  VACUUM_PERF_HEAP_TRACK_EXECUTE (thread_p, helper);

  /* Log vacuumed slots */
  vacuum_log_vacuum_heap_page (thread_p, helper->home_page, helper->n_bulk_vacuumed, helper->slots, helper->results,
			       helper->reusable, false);

  /* Mark page as dirty and unfix */
  pgbuf_set_dirty (thread_p, helper->home_page, DONT_FREE);
  if (unlatch_page == true)
    {
      pgbuf_unfix_and_init (thread_p, helper->home_page);
    }

  /* Reset the number of vacuumed slots */
  helper->n_bulk_vacuumed = 0;

  VACUUM_PERF_HEAP_TRACK_LOGGING (thread_p, helper);
}


/*
 * vacuum_log_vacuum_heap_page () - Log removing OID's from heap page.
 *
 * return	      : Error code.
 * thread_p (in)      : Thread entry.
 * page_p (in)	      : Page pointer.
 * n_slots (in)	      : OID count in slots.
 * slots (in/out)     : Array of slots removed from heap page.
 * results (in)	      : Satisfies vacuum result.
 * reusable (in)      :
 *
 * NOTE: Some values in slots array are modified and set to negative values.
 */
static void
vacuum_log_vacuum_heap_page (THREAD_ENTRY * thread_p, PAGE_PTR page_p, int n_slots, PGSLOTID * slots,
			     MVCC_SATISFIES_VACUUM_RESULT * results, bool reusable, bool all_vacuumed)
{
  LOG_DATA_ADDR addr;
  int packed_size = 0, i = 0;
  char *ptr = NULL, *buffer_p = NULL;
  char buffer[MAX_SLOTS_IN_PAGE * (sizeof (PGSLOTID) + 2 * OR_OID_SIZE) + (MAX_ALIGNMENT * 2)];

  assert (n_slots >= 0 && n_slots <= ((SPAGE_HEADER *) page_p)->num_slots);
  assert (n_slots > 0 || all_vacuumed);

  /* Initialize log data. */
  addr.offset = n_slots;	/* Save number of slots in offset. */
  addr.pgptr = page_p;
  addr.vfid = NULL;

  /* Compute recovery data size */

  /* slots & results */
  packed_size += n_slots * sizeof (PGSLOTID);

  if (reusable)
    {
      addr.offset |= VACUUM_LOG_VACUUM_HEAP_REUSABLE;
    }

  if (all_vacuumed)
    {
      addr.offset |= VACUUM_LOG_VACUUM_HEAP_ALL_VACUUMED;
    }

  assert (packed_size <= (int) sizeof (buffer));

  buffer_p = PTR_ALIGN (buffer, MAX_ALIGNMENT);
  ptr = buffer_p;

  if (n_slots > 0)
    {
      /* Pack slot ID's and results */
      for (i = 0; i < n_slots; i++)
	{
	  assert (results[i] == VACUUM_RECORD_DELETE_INSID_PREV_VER || results[i] == VACUUM_RECORD_REMOVE);

	  assert (slots[i] > 0);

	  if (results[i] == VACUUM_RECORD_REMOVE)
	    {
	      /* Use negative slot ID to mark that object has been completely removed. */
	      slots[i] = -slots[i];
	    }
	}
      memcpy (ptr, slots, n_slots * sizeof (PGSLOTID));
      ptr += n_slots * sizeof (PGSLOTID);
    }

  assert ((ptr - buffer_p) == packed_size);

  /* Append new redo log rebuild_record */
  log_append_redo_data (thread_p, RVVAC_HEAP_PAGE_VACUUM, &addr, packed_size, buffer_p);
}

/*
 * vacuum_rv_redo_vacuum_heap_page () - Redo vacuum remove oids from heap page.
 *
 * return	 : Error code.
 * thread_p (in) : Thread entry.
 * rcv (in)	 : Recovery structure.
 */
int
vacuum_rv_redo_vacuum_heap_page (THREAD_ENTRY * thread_p, LOG_RCV * rcv)
{
  int i = 0;
  INT16 n_slots;
  PGSLOTID *slotids = NULL;
  PAGE_PTR page_p = NULL;
  RECDES rebuild_record, peek_record;
  int old_header_size, new_header_size;
  MVCC_REC_HEADER rec_header;
  char *ptr = NULL;
  char data_buf[IO_MAX_PAGE_SIZE + MAX_ALIGNMENT];
  bool reusable;
  bool all_vacuumed;

  page_p = rcv->pgptr;

  ptr = (char *) rcv->data;

  /* Get n_slots and flags */
  n_slots = (rcv->offset & (~VACUUM_LOG_VACUUM_HEAP_MASK));
  reusable = (rcv->offset & VACUUM_LOG_VACUUM_HEAP_REUSABLE) != 0;
  all_vacuumed = (rcv->offset & VACUUM_LOG_VACUUM_HEAP_ALL_VACUUMED) != 0;

  assert (n_slots < ((SPAGE_HEADER *) page_p)->num_slots);

  if (all_vacuumed)
    {
      vacuum_er_log (VACUUM_ER_LOG_HEAP | VACUUM_ER_LOG_RECOVERY,
		     "Change vacuum status for heap page %d|%d, lsa=%lld|%d, from once to none.",
		     PGBUF_PAGE_STATE_ARGS (rcv->pgptr));
    }

  if (n_slots == 0)
    {
      /* No slots have been vacuumed, but header must be changed from one vacuum required to no vacuum required. */
      assert (all_vacuumed);

      if (all_vacuumed)
	{
	  heap_page_set_vacuum_status_none (thread_p, rcv->pgptr);
	}

      pgbuf_set_dirty (thread_p, page_p, DONT_FREE);

      return NO_ERROR;
    }

  /* Get slot ID's and result types */
  slotids = (PGSLOTID *) ptr;
  ptr += n_slots * sizeof (PGSLOTID);

  /* Safeguard for correct unpacking of recovery data */
  assert (ptr == rcv->data + rcv->length);

  /* Initialize rebuild_record for deleting INSERT MVCCID's */
  rebuild_record.area_size = IO_MAX_PAGE_SIZE;
  rebuild_record.data = PTR_ALIGN (data_buf, MAX_ALIGNMENT);

  /* Vacuum slots */
  for (i = 0; i < n_slots; i++)
    {
      if (slotids[i] < 0)
	{
	  /* Record was removed completely */
	  slotids[i] = -slotids[i];
	  spage_vacuum_slot (thread_p, page_p, slotids[i], reusable);
	}
      else
	{
	  /* Only insert MVCCID has been removed */
	  if (spage_get_record (thread_p, rcv->pgptr, slotids[i], &peek_record, PEEK) != S_SUCCESS)
	    {
	      vacuum_er_log_error (VACUUM_ER_LOG_HEAP | VACUUM_ER_LOG_RECOVERY, "Failed to get record at %d|%d|%d",
				   PGBUF_PAGE_VPID_AS_ARGS (rcv->pgptr), slotids[i]);
	      assert_release (false);
	      return ER_FAILED;
	    }

	  if (peek_record.type != REC_HOME && peek_record.type != REC_NEWHOME)
	    {
	      /* Unexpected */
	      assert_release (false);
	      return ER_FAILED;
	    }

	  /* Remove insert MVCCID */
	  or_mvcc_get_header (&peek_record, &rec_header);
	  old_header_size = mvcc_header_size_lookup[MVCC_GET_FLAG (&rec_header)];
	  /* Clear insert MVCCID. */
	  MVCC_CLEAR_FLAG_BITS (&rec_header, OR_MVCC_FLAG_VALID_INSID);
	  /* Clear previous version. */
	  MVCC_CLEAR_FLAG_BITS (&rec_header, OR_MVCC_FLAG_VALID_PREV_VERSION);
	  new_header_size = mvcc_header_size_lookup[MVCC_GET_FLAG (&rec_header)];

	  /* Rebuild record */
	  rebuild_record.type = peek_record.type;
	  rebuild_record.length = peek_record.length;
	  memcpy (rebuild_record.data, peek_record.data, peek_record.length);

	  /* Set new header */
	  or_mvcc_set_header (&rebuild_record, &rec_header);
	  /* Copy record data */
	  memcpy (rebuild_record.data + new_header_size, peek_record.data + old_header_size,
		  peek_record.length - old_header_size);

	  if (spage_update (thread_p, rcv->pgptr, slotids[i], &rebuild_record) != SP_SUCCESS)
	    {
	      assert_release (false);
	      return ER_FAILED;
	    }
	}
    }

  if (spage_need_compact (thread_p, rcv->pgptr) == true)
    {
      (void) spage_compact (thread_p, rcv->pgptr);
    }

  if (all_vacuumed)
    {
      heap_page_set_vacuum_status_none (thread_p, rcv->pgptr);
    }

  pgbuf_set_dirty (thread_p, page_p, DONT_FREE);

  return NO_ERROR;
}

/*
 * vacuum_log_remove_ovf_insid () - Log removing insert MVCCID from big record.
 *
 * return	 : Void.
 * thread_p (in) : Thread entry.
 * ovfpage (in)  : Big record first overflow page.
 */
static void
vacuum_log_remove_ovf_insid (THREAD_ENTRY * thread_p, PAGE_PTR ovfpage)
{
  log_append_redo_data2 (thread_p, RVVAC_REMOVE_OVF_INSID, NULL, ovfpage, 0, 0, NULL);
}

/*
 * vacuum_rv_redo_remove_ovf_insid () - Redo removing insert MVCCID from big record.
 *
 * return	 : Error code.
 * thread_p (in) : Thread entry.
 * rcv (in)	 : Recovery data.
 */
int
vacuum_rv_redo_remove_ovf_insid (THREAD_ENTRY * thread_p, LOG_RCV * rcv)
{
  MVCC_REC_HEADER rec_header;
  int error = NO_ERROR;

  error = heap_get_mvcc_rec_header_from_overflow (rcv->pgptr, &rec_header, NULL);
  if (error != NO_ERROR)
    {
      return error;
    }

  MVCC_SET_INSID (&rec_header, MVCCID_ALL_VISIBLE);
  LSA_SET_NULL (&rec_header.prev_version_lsa);

  error = heap_set_mvcc_rec_header_on_overflow (rcv->pgptr, &rec_header);
  if (error != NO_ERROR)
    {
      return error;
    }

  pgbuf_set_dirty (thread_p, rcv->pgptr, DONT_FREE);

  return NO_ERROR;
}

/*
 * vacuum_produce_log_block_data () - After logging a block of log data, useful information for vacuum is passed by log
 *				      manager and should be saved in lock-free buffer.
 *
 * return	      : Void.
 * thread_p (in)      : Thread entry.
 * start_lsa (in)     : Log block starting LSA.
 * oldest_mvccid (in) : Log block oldest MVCCID.
 * newest_mvccid (in) : Log block newest MVCCID.
 */
void
vacuum_produce_log_block_data (THREAD_ENTRY * thread_p, LOG_LSA * start_lsa, MVCCID oldest_mvccid, MVCCID newest_mvccid)
{
  VACUUM_DATA_ENTRY block_data;

  if (prm_get_bool_value (PRM_ID_DISABLE_VACUUM))
    {
      return;
    }

  if (vacuum_Block_data_buffer == NULL)
    {
      /* TODO: Right now, the vacuum is not working when a database is created, which means we will "leak" some MVCC
       * operations. There are two possible solutions: 1. Initialize vacuum just to collect information on MVCC
       * operations done while creating the database. 2. Disable MVCC operation while creating database. No
       * concurrency, no MVCC is required. Option #2 is best, however the dynamic MVCC headers for heap records are
       * required. Postpone solution until then, and just set a warning here. Update: Alex is going disable MVCC when
       * the server will work in stand-alone mode with the implementation for Dynamic MVCC header for heap. */
      er_set (ER_WARNING_SEVERITY, ARG_FILE_LINE, ER_GENERIC_ERROR, 0);
      return;
    }

  /* Set blockid */
  block_data.blockid = vacuum_get_log_blockid (start_lsa->pageid);

  /* Check the blockid data is not corrupted */
  assert (block_data.blockid >= 0);
  assert (MVCCID_IS_VALID (oldest_mvccid));
  assert (MVCCID_IS_VALID (newest_mvccid));
  assert (!MVCC_ID_PRECEDES (newest_mvccid, oldest_mvccid));

  /* Set start lsa for block */
  LSA_COPY (&block_data.start_lsa, start_lsa);
  /* Set oldest and newest MVCCID */
  block_data.oldest_mvccid = oldest_mvccid;
  block_data.newest_mvccid = newest_mvccid;

  vacuum_er_log (VACUUM_ER_LOG_LOGGING | VACUUM_ER_LOG_VACUUM_DATA,
		 "vacuum_produce_log_block_data: blockid=(%lld) start_lsa=(%lld, %d) old_mvccid=(%llu) "
		 "new_mvccid=(%llu)", (long long) block_data.blockid, LSA_AS_ARGS (&block_data.start_lsa),
		 (unsigned long long int) block_data.oldest_mvccid, (unsigned long long int) block_data.newest_mvccid);

  /* Push new block into block data buffer */
  if (!vacuum_Block_data_buffer->produce (block_data))
    {
      /* Push failed, the buffer must be full */
      /* TODO: Set a new message error for full block data buffer */
      /* TODO: Probably this case should be avoided... Make sure that we do not lose vacuum data so there has to be
       * enough space to keep it. */
      vacuum_er_log_error (VACUUM_ER_LOG_ERROR, "%s", "Cannot produce new log block data! The buffer is already full.");
      assert (false);
      return;
    }

  perfmon_add_stat (thread_p, PSTAT_VAC_NUM_TO_VACUUM_LOG_PAGES, vacuum_Data.log_block_npages);
}

static void
vacuum_push_task (THREAD_ENTRY * thread_p, const VACUUM_DATA_ENTRY & data_entry, bool is_partial_block)
{
#if defined (SA_MODE)
  // we need a smarter thread manager that can do this automatically
  VACUUM_WORKER *worker_p = vacuum_Worker_context_manager->m_pool->claim ();
  thread_type save_type = thread_type::TT_NONE;
  vacuum_convert_thread_to_worker (thread_p, worker_p, save_type);
  assert (save_type == thread_type::TT_VACUUM_MASTER);
#endif // SA_MODE
  (void) thread_p;		// not used
  if (vacuum_Data.shutdown_requested)
    {
      // stop pushing tasks; worker pool may be stopped already
      return;
    }
  cubthread::get_manager ()->push_task (vacuum_Worker_threads, new vacuum_worker_task (data_entry, is_partial_block));
#if defined (SA_MODE)
  vacuum_convert_thread_to_master (thread_p, save_type);
  assert (save_type == thread_type::TT_VACUUM_WORKER);
  vacuum_Worker_context_manager->m_pool->retire (*worker_p);
#endif // SA_MODE
}

static bool
vacuum_check_finished_queue (void)
{
#if defined (SERVER_MODE)
  return vacuum_Finished_job_queue->is_half_full ();
#else // not SERVER_MODE = SA_MODE
  return vacuum_Finished_job_queue->is_full ();
#endif // not SERVER_MODE = SA_MODE
}

static bool
vacuum_check_data_buffer (void)
{
#if defined (SERVER_MODE)
  return vacuum_Block_data_buffer->is_half_full ();
#else // not SERVER_MODE = SA_MODE
  return !vacuum_Block_data_buffer->is_empty ();
#endif // not SERVER_MODE = SA_MODE
}

static void
vacuum_data_load_first_and_last_page (THREAD_ENTRY * thread_p)
{
  if (vacuum_Data.is_loaded)
    {
      return;
    }
  assert (vacuum_Data.first_page == NULL && vacuum_Data.last_page == NULL);
  vacuum_Data.first_page = vacuum_fix_data_page (thread_p, &vacuum_Data_load.vpid_first);
  if (vacuum_Data.first_page == NULL)
    {
      assert_release (false);
      return;
    }
  if (VPID_EQ (&vacuum_Data_load.vpid_first, &vacuum_Data_load.vpid_last))
    {
      vacuum_Data.last_page = vacuum_Data.first_page;
    }
  else
    {
      vacuum_Data.last_page = vacuum_fix_data_page (thread_p, &vacuum_Data_load.vpid_last);
      if (vacuum_Data.last_page == NULL)
	{
	  vacuum_unfix_first_and_last_data_page (thread_p);
	  assert_release (false);
	  return;
	}
    }
  vacuum_Data.is_loaded = true;
}

static void
vacuum_data_unload_first_and_last_page (THREAD_ENTRY * thread_p)
{
  if (!vacuum_Data.is_loaded)
    {
      return;
    }
  vacuum_unfix_first_and_last_data_page (thread_p);
  vacuum_Data.is_loaded = false;
}

#if defined (SERVER_MODE)
// *INDENT-OFF*
void
vacuum_master_task::execute (cubthread::entry &thread_ref)
{
  THREAD_ENTRY *thread_p = &thread_ref;
  VACUUM_DATA_ENTRY *entry = NULL;
  MVCCID local_oldest_active_mvccid;
  PERF_UTIME_TRACKER perf_tracker;

  if (prm_get_bool_value (PRM_ID_DISABLE_VACUUM))
    {
      return;
    }

  if (!BO_IS_SERVER_RESTARTED ())
    {
      return;
    }

  PERF_UTIME_TRACKER_START (thread_p, &perf_tracker);

  if (vacuum_Global_oldest_active_blockers_counter == 0)
    {
      local_oldest_active_mvccid = logtb_get_oldest_active_mvccid (thread_p);

      /* check again, maybe concurrent thread has modified the counter value */
      if (vacuum_Global_oldest_active_blockers_counter == 0)
	{
	  ATOMIC_STORE_64 (&vacuum_Global_oldest_active_mvccid, local_oldest_active_mvccid);
	}
    }

  if (!vacuum_Data.is_loaded)
    {
      /* Load vacuum data. */
      /* This was initially in boot_restart_server. However, the "commit" of boot_restart_server will complain
       * about vacuum data first and last page not being unfixed (and it will also unfix them).
       * So, we have to load the data here (vacuum master never commits).
       */
      vacuum_data_load_first_and_last_page (thread_p);

      m_cursor.set_on_vacuum_data_start ();
    }

  /* Server-mode will restart if block data buffer or finished job queue are getting filled. */
restart:

<<<<<<< HEAD
  vacuum_Data.update ();
=======
  /* Remove vacuumed entries */
  vacuum_data_mark_finished (thread_p);

  /* Append newly logged blocks at the end of the vacuum data table */
  (void) vacuum_consume_buffer_log_blocks (thread_p);
>>>>>>> a3eefa8b

  pgbuf_flush_if_requested (thread_p, (PAGE_PTR) vacuum_Data.first_page);
  pgbuf_flush_if_requested (thread_p, (PAGE_PTR) vacuum_Data.last_page);

  if (vacuum_Data.shutdown_requested)
    {
      /* Stop generating other jobs. */
      return;
    }

  /* How many jobs can we generate? */
  if (cubthread::get_manager ()->is_pool_full (vacuum_Worker_threads))
    {
      return;
    }

  m_cursor.readjust_to_vacuum_data_changes ();
  m_cursor.load ();
<<<<<<< HEAD

  vacuum_er_log (VACUUM_ER_LOG_MASTER, "Start searching jobs at " vacuum_job_cursor_print_format,
                 vacuum_job_cursor_print_args (m_cursor));

=======

  vacuum_er_log (VACUUM_ER_LOG_MASTER, "Start searching jobs at " vacuum_job_cursor_print_format,
                 vacuum_job_cursor_print_args (m_cursor));

>>>>>>> a3eefa8b
  while (m_cursor.is_valid () && !cubthread::get_manager ()->is_pool_full (vacuum_Worker_threads)
         && !vacuum_Data.shutdown_requested)
    {
      entry = &m_cursor.get_current_entry ();

      if (!MVCC_ID_PRECEDES (entry->newest_mvccid, vacuum_Global_oldest_active_mvccid)
	  || (entry->start_lsa.pageid + 1 >= log_Gl.append.prev_lsa.pageid))
	{
	  /* Newest MVCCID in block is not old enough. Or
	   * The block is generated very recently and it is possible that not all its info is in log (some may still
	   * be cached in prior list.
	   *
	   * Stop searching for other jobs.
	   */
	  vacuum_er_log (VACUUM_ER_LOG_JOBS,
			 "Cannot generate job for " VACUUM_LOG_DATA_ENTRY_MSG ("entry") ". "
			 "vacuum_Global_oldest_active_mvccid = %llu, log_Gl.append.prev_lsa.pageid = %d.",
			 VACUUM_LOG_DATA_ENTRY_AS_ARGS (entry),
			 (unsigned long long int) vacuum_Global_oldest_active_mvccid,
			 (long long int) log_Gl.append.prev_lsa.pageid);

	  /* todo: remember this as starting point for next iteration of generating jobs */
	  break;
	}

      if (!VACUUM_BLOCK_STATUS_IS_AVAILABLE (entry->blockid))
	{
	  assert (VACUUM_BLOCK_STATUS_IS_VACUUMED (entry->blockid)
		  || VACUUM_BLOCK_STATUS_IS_IN_PROGRESS (entry->blockid));
	  vacuum_er_log (VACUUM_ER_LOG_JOBS,
			 "Job for blockid = %lld %s. Skip.",
			 (long long int) VACUUM_BLOCKID_WITHOUT_FLAGS (entry->blockid),
			 VACUUM_BLOCK_STATUS_IS_VACUUMED (entry->blockid) ? "was executed" : "is in progress");
          m_cursor.increment_blockid ();
	  continue;
	}

      VACUUM_BLOCK_STATUS_SET_IN_PROGRESS (entry->blockid);
      vacuum_set_dirty_data_page_dont_free (thread_p, m_cursor.get_page ());
      if (!VACUUM_BLOCK_IS_INTERRUPTED (entry->blockid))
	{
	  /* Log that a new job is starting. After recovery, the system will then know this job was partially executed.
	   * Logging the start of a job already interrupted is not necessary. We do it here rather than when vacuum job
	   * is really started to avoid locking vacuum data again (logging vacuum data cannot be done without locking).
	   */
	  log_append_redo_data2 (thread_p, RVVAC_START_JOB, NULL, (PAGE_PTR) m_cursor.get_page (),
                                 (PGLENGTH) m_cursor.get_index (), 0, NULL);
	  vacuum_set_dirty_data_page_dont_free (thread_p, m_cursor.get_page ());
	}

      vacuum_push_task (thread_p, *entry);
      m_cursor.increment_blockid ();

      if (vacuum_check_data_buffer () || vacuum_check_finished_queue ())
	{
          m_cursor.unload ();
	  goto restart;
	}
    }

  m_cursor.unload ();
<<<<<<< HEAD
=======

>>>>>>> a3eefa8b
#if !defined (NDEBUG)
  vacuum_verify_vacuum_data_page_fix_count (thread_p);
#endif /* !NDEBUG */

  PERF_UTIME_TRACKER_TIME (thread_p, &perf_tracker, PSTAT_VAC_MASTER);
}
// *INDENT-ON*
#endif // SERVER_MODE

/*
 * vacuum_rv_redo_vacuum_complete () - Redo recovery of vacuum complete.
 *
 * return	 : NO_ERROR.
 * thread_p (in) : Thread entry.
 * rcv (in)	 : Recovery data.
 */
int
vacuum_rv_redo_vacuum_complete (THREAD_ENTRY * thread_p, LOG_RCV * rcv)
{
  MVCCID oldest_newest_mvccid = MVCCID_NULL;

  assert (rcv->data != NULL && rcv->length == sizeof (MVCCID));

  oldest_newest_mvccid = *((MVCCID *) rcv->data);

  /* All vacuum complete. */
  vacuum_Data.oldest_unvacuumed_mvccid = oldest_newest_mvccid;

  /* Reset log header information saved for vacuum. */
  logpb_vacuum_reset_log_header_cache (thread_p, &log_Gl.hdr);

  pgbuf_set_dirty (thread_p, rcv->pgptr, DONT_FREE);

  return NO_ERROR;
}

/*
 * vacuum_process_log_block () - Vacuum heap and b-tree entries using log information found in a block of pages.
 *
 * return		      : Error code.
 * thread_p (in)	      : Thread entry.
 * data (in)		      : Block data.
 * block_log_buffer (in)      : Block log page buffer identifier
 * sa_mode_partial_block (in) : True when SA_MODE vacuum based on partial block information from log header.
 *				Logging is skipped if true.
 */
static int
vacuum_process_log_block (THREAD_ENTRY * thread_p, VACUUM_DATA_ENTRY * data, bool sa_mode_partial_block)
{
  VACUUM_WORKER *worker = vacuum_get_vacuum_worker (thread_p);
  LOG_LSA log_lsa;
  LOG_LSA rcv_lsa;
  LOG_PAGEID first_block_pageid = VACUUM_FIRST_LOG_PAGEID_IN_BLOCK (VACUUM_BLOCKID_WITHOUT_FLAGS (data->blockid));
  int error_code = NO_ERROR;
  LOG_DATA log_record_data;
  char *undo_data = NULL;
  int undo_data_size;
  char *es_uri = NULL;
  char log_pgbuf[IO_MAX_PAGE_SIZE + MAX_ALIGNMENT];
  LOG_PAGE *log_page_p = NULL;
  BTID_INT btid_int;
  BTID sys_btid;
  OID class_oid, oid;
  BTREE_OBJECT_INFO old_version;
  BTREE_OBJECT_INFO new_version;
  MVCCID threshold_mvccid = vacuum_Global_oldest_active_mvccid;
  BTREE_MVCC_INFO mvcc_info;
  MVCCID mvccid;
  LOG_VACUUM_INFO log_vacuum;
  OID heap_object_oid;
  bool vacuum_complete = false;
  bool was_interrupted = false;
  bool is_file_dropped = false;

  PERF_UTIME_TRACKER perf_tracker;
  PERF_UTIME_TRACKER job_time_tracker;
#if defined (SA_MODE)
  bool dummy_continue_check = false;
#endif /* SA_MODE */

  if (prm_get_bool_value (PRM_ID_DISABLE_VACUUM))
    {
      return NO_ERROR;
    }
  assert (thread_p != NULL);
  assert (thread_p->get_system_tdes () != NULL);

  assert (worker != NULL);
  assert (!LOG_FIND_CURRENT_TDES (thread_p)->is_under_sysop ());

  PERF_UTIME_TRACKER_START (thread_p, &perf_tracker);
  PERF_UTIME_TRACKER_START (thread_p, &job_time_tracker);

  /* Initialize log_vacuum */
  LSA_SET_NULL (&log_vacuum.prev_mvcc_op_log_lsa);
  VFID_SET_NULL (&log_vacuum.vfid);

  /* Set sys_btid pointer for internal b-tree block */
  btid_int.sys_btid = &sys_btid;

  /* Check starting lsa is not null and that it really belong to this block */
  assert (!LSA_ISNULL (&data->start_lsa)
	  && (VACUUM_BLOCKID_WITHOUT_FLAGS (data->blockid) == vacuum_get_log_blockid (data->start_lsa.pageid)));

  /* Fetch the page where start_lsa is located */
  log_page_p = (LOG_PAGE *) PTR_ALIGN (log_pgbuf, MAX_ALIGNMENT);
  log_page_p->hdr.logical_pageid = NULL_PAGEID;
  log_page_p->hdr.offset = NULL_OFFSET;

  vacuum_er_log (VACUUM_ER_LOG_WORKER | VACUUM_ER_LOG_JOBS,
		 "vacuum_process_log_block (): " VACUUM_LOG_DATA_ENTRY_MSG ("block"),
		 VACUUM_LOG_DATA_ENTRY_AS_ARGS (data));

  if (!sa_mode_partial_block)
    {
      error_code = vacuum_log_prefetch_vacuum_block (thread_p, data);
      if (error_code != NO_ERROR)
	{
	  return error_code;
	}
    }
  else
    {
      // block is not entirely logged and we cannot prefetch it.
    }

  /* Initialize stored heap objects. */
  worker->n_heap_objects = 0;

  /* set was_interrupted flag to tell vacuum_heap_page that some safe-guard have to behave differently. interruptions
   * are usually marked in blockid, however sa_mode_partial_block can also be interrupted and will no flag is set in
   * blockid. */
  was_interrupted = VACUUM_BLOCK_IS_INTERRUPTED (data->blockid) || sa_mode_partial_block;

  /* Follow the linked records starting with start_lsa */
  for (LSA_COPY (&log_lsa, &data->start_lsa); !LSA_ISNULL (&log_lsa) && log_lsa.pageid >= first_block_pageid;
       LSA_COPY (&log_lsa, &log_vacuum.prev_mvcc_op_log_lsa))
    {
#if defined(SERVER_MODE)
      if (thread_p->shutdown)
	{
	  /* Server shutdown was requested, stop vacuuming. */
	  goto end;
	}
#else	/* !SERVER_MODE */		   /* SA_MODE */
      if (logtb_get_check_interrupt (thread_p) && logtb_is_interrupted (thread_p, true, &dummy_continue_check))
	{
	  er_set (ER_ERROR_SEVERITY, ARG_FILE_LINE, ER_INTERRUPTED, 0);
	  error_code = ER_INTERRUPTED;
	  goto end;
	}
#endif /* SERVER_MODE */

      vacuum_er_log (VACUUM_ER_LOG_WORKER, "process log entry at log_lsa %lld|%d", LSA_AS_ARGS (&log_lsa));

      worker->state = VACUUM_WORKER_STATE_PROCESS_LOG;
      PERF_UTIME_TRACKER_TIME_AND_RESTART (thread_p, &perf_tracker, PSTAT_VAC_WORKER_EXECUTE);

      LSA_COPY (&rcv_lsa, &log_lsa);

      if (log_page_p->hdr.logical_pageid != log_lsa.pageid)
	{
	  error_code = vacuum_fetch_log_page (thread_p, log_lsa.pageid, log_page_p);
	  if (error_code != NO_ERROR)
	    {
	      assert_release (false);
	      logpb_fatal_error (thread_p, true, ARG_FILE_LINE, "vacuum_process_log_block");
	      goto end;
	    }
	}

      /* Process log entry and obtain relevant information for vacuum. */
      error_code =
	vacuum_process_log_record (thread_p, worker, &log_lsa, log_page_p, &log_record_data, &mvccid, &undo_data,
				   &undo_data_size, &log_vacuum, &is_file_dropped, false);
      if (error_code != NO_ERROR)
	{
	  vacuum_check_shutdown_interruption (thread_p, error_code);
	  goto end;
	}

      worker->state = VACUUM_WORKER_STATE_EXECUTE;
      PERF_UTIME_TRACKER_TIME_AND_RESTART (thread_p, &perf_tracker, PSTAT_VAC_WORKER_PROCESS_LOG);

      if (is_file_dropped)
	{
	  /* No need to vacuum */
	  vacuum_er_log (VACUUM_ER_LOG_WORKER | VACUUM_ER_LOG_DROPPED_FILES,
			 "Skip vacuuming based on %lld|%d in file %d|%d. Log record info: rcvindex=%d.",
			 (long long int) rcv_lsa.pageid, (int) rcv_lsa.offset, log_vacuum.vfid.volid,
			 log_vacuum.vfid.fileid, log_record_data.rcvindex);
	  continue;
	}

#if !defined (NDEBUG)
      if (MVCC_ID_FOLLOW_OR_EQUAL (mvccid, threshold_mvccid) || MVCC_ID_PRECEDES (mvccid, data->oldest_mvccid)
	  || MVCC_ID_PRECEDES (data->newest_mvccid, mvccid))
	{
	  /* threshold_mvccid or mvccid or block data may be invalid */
	  assert (0);
	  logpb_fatal_error (thread_p, true, ARG_FILE_LINE, "vacuum_process_log_block");
	  goto end;
	}
#endif /* !NDEBUG */

      if (LOG_IS_MVCC_HEAP_OPERATION (log_record_data.rcvindex))
	{
	  /* Collect heap object to be vacuumed at the end of the job. */
	  heap_object_oid.pageid = log_record_data.pageid;
	  heap_object_oid.volid = log_record_data.volid;
	  heap_object_oid.slotid = heap_rv_remove_flags_from_offset (log_record_data.offset);

	  error_code = vacuum_collect_heap_objects (thread_p, worker, &heap_object_oid, &log_vacuum.vfid);
	  if (error_code != NO_ERROR)
	    {
	      assert_release (false);
	      vacuum_er_log_error (VACUUM_ER_LOG_WORKER | VACUUM_ER_LOG_HEAP, "%s", "vacuum_collect_heap_objects.");
	      /* Release should not stop. */
	      er_clear ();
	      error_code = NO_ERROR;
	      continue;
	    }
	  vacuum_er_log (VACUUM_ER_LOG_HEAP | VACUUM_ER_LOG_WORKER,
			 "collected oid %d|%d|%d, in file %d|%d, based on %lld|%d", OID_AS_ARGS (&heap_object_oid),
			 VFID_AS_ARGS (&log_vacuum.vfid), LSA_AS_ARGS (&rcv_lsa));
	}
      else if (LOG_IS_MVCC_BTREE_OPERATION (log_record_data.rcvindex))
	{
	  /* Find b-tree entry and vacuum it */
	  OR_BUF key_buf;

	  assert (undo_data != NULL);

	  if (log_record_data.rcvindex == RVBT_MVCC_INSERT_OBJECT_UNQ)
	    {
	      btree_rv_read_keybuf_two_objects (thread_p, undo_data, undo_data_size, &btid_int, &old_version,
						&new_version, &key_buf);
	      COPY_OID (&oid, &old_version.oid);
	      COPY_OID (&class_oid, &old_version.class_oid);
	    }
	  else
	    {
	      btree_rv_read_keybuf_nocopy (thread_p, undo_data, undo_data_size, &btid_int, &class_oid, &oid, &mvcc_info,
					   &key_buf);
	    }
	  assert (!OID_ISNULL (&oid));

	  /* Vacuum based on rcvindex. */
	  if (log_record_data.rcvindex == RVBT_MVCC_NOTIFY_VACUUM)
	    {
	      /* The notification comes from loading index. The object may be both inserted or deleted (load index
	       * considers all objects for visibility reasons). Vacuum must also decide to remove insert MVCCID or the
	       * entire object. */
	      if (MVCCID_IS_VALID (mvcc_info.delete_mvccid))
		{
		  vacuum_er_log (VACUUM_ER_LOG_BTREE | VACUUM_ER_LOG_WORKER,
				 "vacuum from b-tree: btidp(%d, %d|%d) oid(%d|%d|%d) "
				 "class_oid(%d|%d|%d), purpose=rem_object, mvccid=%llu, based on %lld|%d",
				 BTID_AS_ARGS (btid_int.sys_btid), OID_AS_ARGS (&oid), OID_AS_ARGS (&class_oid),
				 (unsigned long long int) mvcc_info.delete_mvccid, LSA_AS_ARGS (&rcv_lsa));
		  error_code =
		    btree_vacuum_object (thread_p, btid_int.sys_btid, &key_buf, &oid, &class_oid,
					 mvcc_info.delete_mvccid);
		}
	      else if (MVCCID_IS_VALID (mvcc_info.insert_mvccid) && mvcc_info.insert_mvccid != MVCCID_ALL_VISIBLE)
		{
		  vacuum_er_log (VACUUM_ER_LOG_BTREE | VACUUM_ER_LOG_WORKER,
				 "vacuum from b-tree: btidp(%d, %d|%d) oid(%d|%d|%d) class_oid(%d|%d|%d), "
				 "purpose=rem_insid, mvccid=%llu, based on %lld|%d",
				 BTID_AS_ARGS (btid_int.sys_btid), OID_AS_ARGS (&oid), OID_AS_ARGS (&class_oid),
				 (unsigned long long int) mvcc_info.insert_mvccid, LSA_AS_ARGS (&rcv_lsa));
		  error_code =
		    btree_vacuum_insert_mvccid (thread_p, btid_int.sys_btid, &key_buf, &oid, &class_oid,
						mvcc_info.insert_mvccid);
		}
	      else
		{
		  /* impossible case */
		  vacuum_er_log_error (VACUUM_ER_LOG_BTREE | VACUUM_ER_LOG_WORKER,
				       "invalid vacuum case for RVBT_MVCC_NOTIFY_VACUUM btid(%d, %d|%d) "
				       "oid(%d|%d|%d) class_oid(%d|%d|%d), based on %lld|%d",
				       BTID_AS_ARGS (btid_int.sys_btid), OID_AS_ARGS (&oid), OID_AS_ARGS (&class_oid),
				       LSA_AS_ARGS (&rcv_lsa));
		  assert_release (false);
		  continue;
		}
	    }
	  else if (log_record_data.rcvindex == RVBT_MVCC_DELETE_OBJECT)
	    {
	      /* Object was deleted and must be completely removed. */
	      vacuum_er_log (VACUUM_ER_LOG_BTREE | VACUUM_ER_LOG_WORKER,
			     "vacuum from b-tree: btidp(%d, %d|%d) oid(%d|%d|%d) "
			     "class_oid(%d|%d|%d), purpose=rem_object, mvccid=%llu, based on %lld|%d",
			     BTID_AS_ARGS (btid_int.sys_btid), OID_AS_ARGS (&oid), OID_AS_ARGS (&class_oid),
			     (unsigned long long int) mvccid, LSA_AS_ARGS (&rcv_lsa));
	      error_code = btree_vacuum_object (thread_p, btid_int.sys_btid, &key_buf, &oid, &class_oid, mvccid);
	    }
	  else if (log_record_data.rcvindex == RVBT_MVCC_INSERT_OBJECT
		   || log_record_data.rcvindex == RVBT_MVCC_INSERT_OBJECT_UNQ)
	    {
	      /* Object was inserted and only its insert MVCCID must be removed. */
	      vacuum_er_log (VACUUM_ER_LOG_BTREE | VACUUM_ER_LOG_WORKER,
			     "vacuum from b-tree: btidp(%d, (%d %d)) oid(%d, %d, %d) "
			     "class_oid(%d, %d, %d), purpose=rem_insid, mvccid=%llu, based on %lld|%d",
			     BTID_AS_ARGS (btid_int.sys_btid), OID_AS_ARGS (&oid), OID_AS_ARGS (&class_oid),
			     (unsigned long long int) mvccid, LSA_AS_ARGS (&rcv_lsa));
	      error_code = btree_vacuum_insert_mvccid (thread_p, btid_int.sys_btid, &key_buf, &oid, &class_oid, mvccid);
	    }
	  else
	    {
	      /* Unexpected. */
	      assert_release (false);
	    }
	  /* Did we have any errors? */
	  if (error_code != NO_ERROR)
	    {
	      if (thread_p->shutdown)
		{
		  // interrupted on shutdown
		  goto end;
		}
	      // unexpected case
	      assert_release (false);
	      vacuum_er_log (VACUUM_ER_LOG_BTREE | VACUUM_ER_LOG_WORKER,
			     "Error deleting object or insert MVCCID: error_code=%d", error_code);
	      er_clear ();
	      error_code = NO_ERROR;
	      /* Release should not stop. Continue. */
	    }
	}
      else if (log_record_data.rcvindex == RVES_NOTIFY_VACUUM)
	{
	  /* A lob file must be deleted */
	  (void) or_unpack_string (undo_data, &es_uri);
	  vacuum_er_log (VACUUM_ER_LOG_WORKER, "Delete lob %s based on %lld|%d", es_uri, LSA_AS_ARGS (&rcv_lsa));
	  if (es_delete_file (es_uri) != NO_ERROR)
	    {
	      er_clear ();
	    }
	  else
	    {
	      ASSERT_NO_ERROR ();
	    }
	  db_private_free_and_init (thread_p, es_uri);
	}
      else
	{
	  /* Safeguard code */
	  assert_release (false);
	}

      /* do not leak system ops */
      assert (worker->state == VACUUM_WORKER_STATE_EXECUTE);
      assert (!LOG_FIND_CURRENT_TDES (thread_p)->is_under_sysop ());
    }

  assert (worker->state == VACUUM_WORKER_STATE_EXECUTE);
  assert (!LOG_FIND_CURRENT_TDES (thread_p)->is_under_sysop ());

  error_code = vacuum_heap (thread_p, worker, threshold_mvccid, was_interrupted);
  if (error_code != NO_ERROR)
    {
      vacuum_check_shutdown_interruption (thread_p, error_code);
      goto end;
    }
  assert (worker->state == VACUUM_WORKER_STATE_EXECUTE);
  assert (!LOG_FIND_CURRENT_TDES (thread_p)->is_under_sysop ());

  perfmon_add_stat (thread_p, PSTAT_VAC_NUM_VACUUMED_LOG_PAGES, vacuum_Data.log_block_npages);

  vacuum_complete = true;

end:

  assert (!LOG_FIND_CURRENT_TDES (thread_p)->is_under_sysop ());

  worker->state = VACUUM_WORKER_STATE_INACTIVE;
  if (!sa_mode_partial_block)
    {
      /* TODO: Check that if start_lsa can be set to a different value when vacuum is not complete, to avoid processing
       * the same log data again. */
      vacuum_finished_block_vacuum (thread_p, data, vacuum_complete);
    }

#if defined (SERVER_MODE)
  /* Unfix all pages now. Normally all pages should already be unfixed. */
  pgbuf_unfix_all (thread_p);
#else	/* !SERVER_MODE */		   /* SA_MODE */
  /* Do not unfix all in stand-alone. Not yet. We need to keep vacuum data pages fixed. */
#endif /* SA_MODE */

  PERF_UTIME_TRACKER_TIME_AND_RESTART (thread_p, &perf_tracker, PSTAT_VAC_WORKER_EXECUTE);
  PERF_UTIME_TRACKER_TIME (thread_p, &job_time_tracker, PSTAT_VAC_JOB);

  return error_code;
}

/*
 * vacuum_worker_allocate_resources () - Assign a vacuum worker to current thread.
 *
 * return	 : Error code.
 * thread_p (in) : Thread entry.
 *
 * NOTE: This is protected by vacuum data lock.
 */
static int
vacuum_worker_allocate_resources (THREAD_ENTRY * thread_p, VACUUM_WORKER * worker)
{
  size_t size_worker_prefetch_log_buffer;

  assert (worker->state == VACUUM_WORKER_STATE::VACUUM_WORKER_STATE_INACTIVE);

  if (worker->allocated_resources)
    {
      return NO_ERROR;
    }

  /* Allocate log_zip */
  worker->log_zip_p = log_zip_alloc (IO_PAGESIZE, false);
  if (worker->log_zip_p == NULL)
    {
      vacuum_er_log_error (VACUUM_ER_LOG_WORKER, "%s", "Could not allocate log zip.");
      logpb_fatal_error (thread_p, true, ARG_FILE_LINE, "vacuum_worker_allocate_resources");
      return ER_FAILED;
    }

  /* Allocate heap objects buffer */
  worker->heap_objects_capacity = VACUUM_DEFAULT_HEAP_OBJECT_BUFFER_SIZE;
  worker->heap_objects = (VACUUM_HEAP_OBJECT *) malloc (worker->heap_objects_capacity * sizeof (VACUUM_HEAP_OBJECT));
  if (worker->heap_objects == NULL)
    {
      vacuum_er_log_error (VACUUM_ER_LOG_WORKER, "%s", "Could not allocate files and objects buffer.");
      logpb_fatal_error (thread_p, true, ARG_FILE_LINE, "vacuum_worker_allocate_resources");
      goto error;
    }

  /* Allocate undo data buffer */
  worker->undo_data_buffer = (char *) malloc (IO_PAGESIZE);
  if (worker->undo_data_buffer == NULL)
    {
      vacuum_er_log_error (VACUUM_ER_LOG_WORKER, "%s", "Could not allocate undo data buffer.");
      logpb_fatal_error (thread_p, true, ARG_FILE_LINE, "vacuum_worker_allocate_resources");
      goto error;
    }
  worker->undo_data_buffer_capacity = IO_PAGESIZE;

  size_worker_prefetch_log_buffer = VACUUM_PREFETCH_LOG_BLOCK_BUFFER_PAGES * LOG_PAGESIZE;
  worker->prefetch_log_buffer = (char *) malloc (size_worker_prefetch_log_buffer);
  if (worker->prefetch_log_buffer == NULL)
    {
      vacuum_er_log_error (VACUUM_ER_LOG_WORKER, "%s", "Could not allocate prefetch buffer.");
      logpb_fatal_error (thread_p, true, ARG_FILE_LINE, "vacuum_worker_allocate_resources");
      goto error;
    }

  /* Safe guard - it is assumed that transaction descriptor is already initialized. */
  assert (logtb_get_system_tdes (thread_p) != NULL);

  worker->allocated_resources = true;

  return NO_ERROR;

error:
  /* Free worker resources. */
  vacuum_finalize_worker (thread_p, worker);
  return ER_FAILED;
}

/*
 * vacuum_finalize_worker () - Free resources allocated for vacuum worker.
 *
 * return	    : Void.
 * worker_info (in) : Vacuum worker.
 */
static void
vacuum_finalize_worker (THREAD_ENTRY * thread_p, VACUUM_WORKER * worker_info)
{
  if (worker_info->log_zip_p != NULL)
    {
      log_zip_free (worker_info->log_zip_p);
      worker_info->log_zip_p = NULL;
    }
  if (worker_info->heap_objects != NULL)
    {
      free_and_init (worker_info->heap_objects);
    }
  if (worker_info->undo_data_buffer != NULL)
    {
      free_and_init (worker_info->undo_data_buffer);
    }
  if (worker_info->prefetch_log_buffer != NULL)
    {
      free_and_init (worker_info->prefetch_log_buffer);
    }
}

/*
 * vacuum_finished_block_vacuum () - Called when vacuuming a block is stopped.
 *
 * return		   : Void.
 * thread_p (in)	   : Thread entry.
 * data (in)		   : Vacuum block data.
 * is_vacuum_complete (in) : True if the entire block was processed.
 *
 * NOTE: The block data received here is not a block in vacuum data table.
 *	 It is just a copy (because the table can be changed and the data
 *	 can be moved). First obtain the block data in the table and copy the
 *	 block data received as argument.
 */
static void
vacuum_finished_block_vacuum (THREAD_ENTRY * thread_p, VACUUM_DATA_ENTRY * data, bool is_vacuum_complete)
{
  VACUUM_LOG_BLOCKID blockid;

  if (is_vacuum_complete)
    {
      /* Set status as vacuumed. Vacuum master will remove it from table */
      VACUUM_BLOCK_STATUS_SET_VACUUMED (data->blockid);
      VACUUM_BLOCK_CLEAR_INTERRUPTED (data->blockid);

      vacuum_er_log (VACUUM_ER_LOG_WORKER | VACUUM_ER_LOG_VACUUM_DATA | VACUUM_ER_LOG_JOBS,
		     "Processing log block %lld is complete. Notify master.",
		     (long long int) VACUUM_BLOCKID_WITHOUT_FLAGS (data->blockid));
    }
  else
    {
      /* We expect that worker job is abandoned during shutdown. But all other cases are error cases. */
      int error_level =
#if defined (SERVER_MODE)
	thread_p->shutdown ? VACUUM_ER_LOG_WARNING : VACUUM_ER_LOG_ERROR;

#if !defined (NDEBUG)
      /* Interrupting jobs without shutdown is unacceptable. */
      assert (thread_p->shutdown);
      assert (vacuum_Data.shutdown_requested);
#endif /* !NDEBUG */

#else /* !SERVER_MODE */
	er_errid () == ER_INTERRUPTED ? VACUUM_ER_LOG_WARNING : VACUUM_ER_LOG_ERROR;
      assert (er_errid () == ER_INTERRUPTED);
#endif /* !SERVER_MODE */

      /* Vacuum will have to be re-run */
      VACUUM_BLOCK_STATUS_SET_AVAILABLE (data->blockid);
      /* Job was not fully executed. */
      VACUUM_BLOCK_SET_INTERRUPTED (data->blockid);
      /* Copy new block data */
      /* The only relevant information is in fact the updated start_lsa if it has changed. */
      if (error_level == VACUUM_ER_LOG_ERROR)
	{
	  vacuum_er_log_error (VACUUM_ER_LOG_VACUUM_DATA | VACUUM_ER_LOG_JOBS,
			       "Processing log block %lld is interrupted!",
			       VACUUM_BLOCKID_WITHOUT_FLAGS (data->blockid));
	}
      else
	{
	  vacuum_er_log_warning (VACUUM_ER_LOG_VACUUM_DATA | VACUUM_ER_LOG_JOBS,
				 "Processing log block %lld is interrupted!",
				 VACUUM_BLOCKID_WITHOUT_FLAGS (data->blockid));
	}
    }

  /* Notify master the job is finished. */
  blockid = data->blockid;
  if (!vacuum_Finished_job_queue->produce (blockid))
    {
      assert_release (false);
      vacuum_er_log_error (VACUUM_ER_LOG_WORKER | VACUUM_ER_LOG_JOBS, "%s", "Finished job queue is full!!!");
    }

#if defined (SERVER_MODE)
  /* Hurry master wakeup if finished job queue is getting filled. */
  if (vacuum_Finished_job_queue->is_half_full ())
    {
      /* Wakeup master to process finished jobs. */
      vacuum_Master_daemon->wakeup ();
    }
#endif /* SERVER_MODE */
}

/*
 * vacuum_read_log_aligned () - clone of LOG_READ_ALIGN based on vacuum_fetch_log_page
 *
 * thread_entry (in) : thread entry
 * log_lsa (in/out)  : log lsa
 * log_page (in/out) : log page
 */
static void
vacuum_read_log_aligned (THREAD_ENTRY * thread_entry, LOG_LSA * log_lsa, LOG_PAGE * log_page)
{
  // align offset
  log_lsa->offset = DB_ALIGN (log_lsa->offset, DOUBLE_ALIGNMENT);
  while (log_lsa->offset >= (int) LOGAREA_SIZE)
    {
      log_lsa->pageid++;
      if (vacuum_fetch_log_page (thread_entry, log_lsa->pageid, log_page) != NO_ERROR)
	{
	  // we cannot recover from this
	  logpb_fatal_error (thread_entry, true, ARG_FILE_LINE, "vacuum_read_log_aligned");
	}

      log_lsa->offset = DB_ALIGN (log_lsa->offset - (int) LOGAREA_SIZE, DOUBLE_ALIGNMENT);
    }
}

/*
 * vacuum_read_log_add_aligned () - clone of LOG_READ_ADD_ALIGN based on vacuum_fetch_log_page
 *
 * thread_entry (in) : thread entry
 * size (in)         : size to add
 * log_lsa (in/out)  : log lsa
 * log_page (in/out) : log page
 */
static void
vacuum_read_log_add_aligned (THREAD_ENTRY * thread_entry, size_t size, LOG_LSA * log_lsa, LOG_PAGE * log_page)
{
  log_lsa->offset += (int) size;
  vacuum_read_log_aligned (thread_entry, log_lsa, log_page);
}

/*
 * vacuum_read_advance_when_doesnt_fit () - clone of LOG_READ_ADVANCE_WHEN_DOESNT_FIT based on vacuum_fetch_log_page
 *
 * thread_entry (in) : thread entry
 * size (in)         : size to add
 * log_lsa (in/out)  : log lsa
 * log_page (in/out) : log page
 */
static void
vacuum_read_advance_when_doesnt_fit (THREAD_ENTRY * thread_entry, size_t size, LOG_LSA * log_lsa, LOG_PAGE * log_page)
{
  if (log_lsa->offset + (int) size >= (int) LOGAREA_SIZE)
    {
      log_lsa->offset = (int) LOGAREA_SIZE;	// force fetching next page
      vacuum_read_log_aligned (thread_entry, log_lsa, log_page);
      log_lsa->offset = 0;
    }
}

/*
 * vacuum_copy_data_from_log () - clone of logpb_copy_from_log based on vacuum_fetch_log_page
 *
 * thread_entry (in) : thread entry
 * area (out)        : where to copy log data
 * length (in)       : how much log data to copy
 * size (in)         : size to add
 * log_lsa (in/out)  : log lsa
 * log_page (in/out) : log page
 */
static void
vacuum_copy_data_from_log (THREAD_ENTRY * thread_p, char *area, int length, LOG_LSA * log_lsa, LOG_PAGE * log_page)
{
  if (log_lsa->offset + length < (int) LOGAREA_SIZE)
    {
      // the log data is contiguous
      std::memcpy (area, log_page->area + log_lsa->offset, length);
      log_lsa->offset += length;
    }
  else
    {
      int copy_length = 0;
      int area_offset = 0;

      while (length > 0)
	{
	  vacuum_read_advance_when_doesnt_fit (thread_p, 0, log_lsa, log_page);
	  if (log_lsa->offset + length < (int) LOGAREA_SIZE)
	    {
	      copy_length = length;
	    }
	  else
	    {
	      copy_length = LOGAREA_SIZE - (int) log_lsa->offset;
	    }
	  std::memcpy (area + area_offset, log_page->area + log_lsa->offset, copy_length);
	  length -= copy_length;
	  area_offset += copy_length;
	  log_lsa->offset += copy_length;
	}
    }
}

/*
 * vacuum_process_log_record () - Process one log record for vacuum.
 *
 * return			  : Error code.
 * worker (in)			  : Vacuum worker.
 * thread_p (in)		  : Thread entry.
 * log_lsa_p (in/out)		  : Input is the start of undo data. Output is the end of undo data.
 * log_page_p (in/out)		  : The log page for log_lsa_p.
 * mvccid (out)			  : Log entry MVCCID.
 * undo_data_ptr (out)		  : Undo data pointer.
 * undo_data_size (out)		  : Undo data size.
 * is_file_dropped (out)	  : True if the file corresponding to log entry was dropped.
 * stop_after_vacuum_info (in)	  : True if only vacuum info must be obtained from log record.
 */
static int
vacuum_process_log_record (THREAD_ENTRY * thread_p, VACUUM_WORKER * worker, LOG_LSA * log_lsa_p, LOG_PAGE * log_page_p,
			   LOG_DATA * log_record_data, MVCCID * mvccid, char **undo_data_ptr, int *undo_data_size,
			   LOG_VACUUM_INFO * vacuum_info, bool * is_file_dropped, bool stop_after_vacuum_info)
{
  LOG_RECORD_HEADER *log_rec_header = NULL;
  LOG_REC_MVCC_UNDOREDO *mvcc_undoredo = NULL;
  LOG_REC_MVCC_UNDO *mvcc_undo = NULL;
  LOG_REC_SYSOP_END *sysop_end = NULL;
  int ulength;
  char *new_undo_data_buffer = NULL;
  bool is_zipped = false;
  volatile LOG_RECTYPE log_rec_type = LOG_SMALLER_LOGREC_TYPE;

  int error_code = NO_ERROR;

  assert (log_lsa_p != NULL && log_page_p != NULL);
  assert (log_record_data != NULL);
  assert (mvccid != NULL);
  assert (stop_after_vacuum_info || is_file_dropped != NULL);
  assert (stop_after_vacuum_info || worker != NULL);
  assert (stop_after_vacuum_info || undo_data_ptr != NULL);
  assert (stop_after_vacuum_info || undo_data_size != NULL);

  if (!stop_after_vacuum_info)
    {
      *undo_data_ptr = NULL;
      *undo_data_size = 0;
    }

  LSA_SET_NULL (&vacuum_info->prev_mvcc_op_log_lsa);
  VFID_SET_NULL (&vacuum_info->vfid);

  /* Get log record header */
  log_rec_header = LOG_GET_LOG_RECORD_HEADER (log_page_p, log_lsa_p);
  log_rec_type = log_rec_header->type;
  vacuum_read_log_add_aligned (thread_p, sizeof (*log_rec_header), log_lsa_p, log_page_p);

  if (log_rec_type == LOG_MVCC_UNDO_DATA)
    {
      /* Get log record mvcc_undo information */
      vacuum_read_advance_when_doesnt_fit (thread_p, sizeof (*mvcc_undo), log_lsa_p, log_page_p);
      mvcc_undo = (LOG_REC_MVCC_UNDO *) (log_page_p->area + log_lsa_p->offset);

      /* Get MVCCID */
      *mvccid = mvcc_undo->mvccid;

      /* Get record log data */
      *log_record_data = mvcc_undo->undo.data;

      /* Get undo data length */
      ulength = mvcc_undo->undo.length;

      /* Copy LSA for next MVCC operation */
      LSA_COPY (&vacuum_info->prev_mvcc_op_log_lsa, &mvcc_undo->vacuum_info.prev_mvcc_op_log_lsa);
      VFID_COPY (&vacuum_info->vfid, &mvcc_undo->vacuum_info.vfid);

      vacuum_read_log_add_aligned (thread_p, sizeof (*mvcc_undo), log_lsa_p, log_page_p);
    }
  else if (log_rec_type == LOG_MVCC_UNDOREDO_DATA || log_rec_type == LOG_MVCC_DIFF_UNDOREDO_DATA)
    {
      /* Get log record undoredo information */
      vacuum_read_advance_when_doesnt_fit (thread_p, sizeof (*mvcc_undoredo), log_lsa_p, log_page_p);
      mvcc_undoredo = (LOG_REC_MVCC_UNDOREDO *) (log_page_p->area + log_lsa_p->offset);

      /* Get MVCCID */
      *mvccid = mvcc_undoredo->mvccid;

      /* Get record log data */
      *log_record_data = mvcc_undoredo->undoredo.data;

      /* Get undo data length */
      ulength = mvcc_undoredo->undoredo.ulength;

      /* Copy LSA for next MVCC operation */
      LSA_COPY (&vacuum_info->prev_mvcc_op_log_lsa, &mvcc_undoredo->vacuum_info.prev_mvcc_op_log_lsa);
      VFID_COPY (&vacuum_info->vfid, &mvcc_undoredo->vacuum_info.vfid);

      vacuum_read_log_add_aligned (thread_p, sizeof (*mvcc_undoredo), log_lsa_p, log_page_p);
    }
  else if (log_rec_type == LOG_SYSOP_END)
    {
      /* Get system op mvcc undo information */
      vacuum_read_advance_when_doesnt_fit (thread_p, sizeof (*sysop_end), log_lsa_p, log_page_p);
      sysop_end = (LOG_REC_SYSOP_END *) (log_page_p->area + log_lsa_p->offset);
      if (sysop_end->type != LOG_SYSOP_END_LOGICAL_MVCC_UNDO)
	{
	  assert (false);
	  vacuum_er_log_error (VACUUM_ER_LOG_LOGGING, "%s", "invalid record type!");
	  return ER_FAILED;
	}

      mvcc_undo = &sysop_end->mvcc_undo;

      /* Get MVCCID */
      *mvccid = mvcc_undo->mvccid;

      /* Get record log data */
      *log_record_data = mvcc_undo->undo.data;

      /* Get undo data length */
      ulength = mvcc_undo->undo.length;

      /* Copy LSA for next MVCC operation */
      LSA_COPY (&vacuum_info->prev_mvcc_op_log_lsa, &mvcc_undo->vacuum_info.prev_mvcc_op_log_lsa);
      VFID_COPY (&vacuum_info->vfid, &mvcc_undo->vacuum_info.vfid);

      vacuum_read_log_add_aligned (thread_p, sizeof (*sysop_end), log_lsa_p, log_page_p);
    }
  else
    {
      /* Unexpected case */
      assert (false);
      er_set (ER_ERROR_SEVERITY, ARG_FILE_LINE, ER_GENERIC_ERROR, 0);
      return ER_FAILED;
    }

  if (stop_after_vacuum_info)
    {
      /* Vacuum info was already obtained. */
      return NO_ERROR;
    }

  if (!VFID_ISNULL (&vacuum_info->vfid))
    {
      /* Check if file was dropped. */
      if (worker->drop_files_version != vacuum_Dropped_files_version)
	{
	  /* New files have been dropped. Droppers must wait until all running workers have been notified. Save new
	   * version to let dropper know this worker noticed the changes. */

	  /* But first, cleanup collected heap objects. */
	  VFID vfid;
	  VFID_COPY (&vfid, &vacuum_Last_dropped_vfid);
	  vacuum_cleanup_collected_by_vfid (worker, &vfid);

	  worker->drop_files_version = vacuum_Dropped_files_version;
	  vacuum_er_log (VACUUM_ER_LOG_DROPPED_FILES | VACUUM_ER_LOG_WORKER,
			 "update min version to %d", worker->drop_files_version);
	}

      /* Check if file is dropped */
      error_code = vacuum_is_file_dropped (thread_p, is_file_dropped, &vacuum_info->vfid, *mvccid);
      if (error_code != NO_ERROR)
	{
	  vacuum_check_shutdown_interruption (thread_p, error_code);
	  return error_code;
	}
      if (*is_file_dropped == true)
	{
	  return NO_ERROR;
	}
    }

  /* We are here because the file that will be vacuumed is not dropped. */
  if (!LOG_IS_MVCC_BTREE_OPERATION (log_record_data->rcvindex) && log_record_data->rcvindex != RVES_NOTIFY_VACUUM)
    {
      /* No need to unpack undo data */
      return NO_ERROR;
    }

  /* We are here because undo data must be unpacked. */
  if (ZIP_CHECK (ulength))
    {
      /* Get real size */
      *undo_data_size = (int) GET_ZIP_LEN (ulength);
      is_zipped = true;
    }
  else
    {
      *undo_data_size = ulength;
    }

  if (log_lsa_p->offset + *undo_data_size < (int) LOGAREA_SIZE)
    {
      /* Set undo data pointer directly to log data */
      *undo_data_ptr = (char *) log_page_p->area + log_lsa_p->offset;
    }
  else
    {
      /* Undo data is found on several pages and needs to be copied to a contiguous area. */
      if (worker->undo_data_buffer_capacity < *undo_data_size)
	{
	  /* Not enough space to save all undo data. Expand worker's undo data buffer. */
	  new_undo_data_buffer = (char *) realloc (worker->undo_data_buffer, *undo_data_size);
	  if (new_undo_data_buffer == NULL)
	    {
	      vacuum_er_log_error (VACUUM_ER_LOG_WORKER, "Could not expand undo data buffer to %d.", *undo_data_size);
	      logpb_fatal_error (thread_p, true, ARG_FILE_LINE, "vacuum_process_log_record");
	      return ER_FAILED;
	    }
	  /* Expand was successful, update worker. */
	  worker->undo_data_buffer = new_undo_data_buffer;
	  worker->undo_data_buffer_capacity = *undo_data_size;
	}
      /* Set undo data pointer to worker's undo data buffer. */
      *undo_data_ptr = worker->undo_data_buffer;

      /* Copy data to buffer. */
      vacuum_copy_data_from_log (thread_p, *undo_data_ptr, *undo_data_size, log_lsa_p, log_page_p);
    }

  if (is_zipped)
    {
      /* Unzip data */
      if (log_unzip (worker->log_zip_p, *undo_data_size, *undo_data_ptr))
	{
	  /* Update undo data pointer and size after unzipping. */
	  *undo_data_size = (int) worker->log_zip_p->data_length;
	  *undo_data_ptr = (char *) worker->log_zip_p->log_data;
	}
      else
	{
	  vacuum_er_log_error (VACUUM_ER_LOG_WORKER, "%s", "Could not unzip undo data.");
	  logpb_fatal_error (thread_p, true, ARG_FILE_LINE, "vacuum_process_log_record");
	  return ER_FAILED;
	}
    }

  return NO_ERROR;
}

#if defined (SERVER_MODE)
/*
 * vacuum_get_worker_min_dropped_files_version () - Get current minimum dropped files version seen by active
 *						    vacuum workers.
 *
 * return : Minimum dropped files version.
 */
static INT32
vacuum_get_worker_min_dropped_files_version (void)
{
  int i;
  INT32 min_version = -1;

  for (i = 0; i < VACUUM_MAX_WORKER_COUNT; i++)
    {
      /* Update minimum version if worker is active and its seen version is smaller than current minimum version (or if
       * minimum version is not initialized). */
      if (vacuum_Workers[i].state != VACUUM_WORKER_STATE_INACTIVE
	  && (min_version == -1
	      || vacuum_compare_dropped_files_version (min_version, vacuum_Workers[i].drop_files_version) > 0))
	{
	  /* Update overall minimum version. */
	  min_version = vacuum_Workers[i].drop_files_version;
	}
    }
  return min_version;
}
#endif // SERVER_MODE

/*
 * vacuum_compare_blockids () - Comparator function for blockid's stored in vacuum data. The comparator knows to
 *				filter any flags that mark block status.
 *
 * return    : 0 if entries are equal, negative if first entry is smaller and
 *	       positive if first entry is bigger.
 * ptr1 (in) : Pointer to first blockid.
 * ptr2 (in) : Pointer to second blockid.
 */
static int
vacuum_compare_blockids (const void *ptr1, const void *ptr2)
{
  /* Compare blockid's by removing any other flags. */
  return (int) (VACUUM_BLOCKID_WITHOUT_FLAGS (*((VACUUM_LOG_BLOCKID *) ptr1))
		- VACUUM_BLOCKID_WITHOUT_FLAGS (*((VACUUM_LOG_BLOCKID *) ptr2)));
}

/*
 * vacuum_data_load_and_recover () - Loads vacuum data from disk and recovers it.
 *
 * return	 : Error code.
 * thread_p (in) : Thread entry.
 *
 * NOTE: Loading vacuum data should be done when the database is started,
 *	 before starting other vacuum routines.
 */
int
vacuum_data_load_and_recover (THREAD_ENTRY * thread_p)
{
  int error_code = NO_ERROR;
  VACUUM_DATA_ENTRY *entry = NULL;
  VACUUM_DATA_PAGE *data_page = NULL;
  VPID next_vpid;
  int i = 0;
  bool is_page_dirty;
  FILE_DESCRIPTORS fdes;

  assert_release (!VFID_ISNULL (&vacuum_Data.vacuum_data_file));

  error_code = file_descriptor_get (thread_p, &vacuum_Data.vacuum_data_file, &fdes);
  if (error_code != NO_ERROR)
    {
      ASSERT_ERROR_AND_SET (error_code);
      goto end;
    }

  assert (!VPID_ISNULL (&fdes.vacuum_data.vpid_first));

  data_page = vacuum_fix_data_page (thread_p, &fdes.vacuum_data.vpid_first);
  if (data_page == NULL)
    {
      ASSERT_ERROR_AND_SET (error_code);
      goto end;
    }
  vacuum_Data.first_page = data_page;
  vacuum_Data.oldest_unvacuumed_mvccid = MVCCID_NULL;

  while (true)
    {
      is_page_dirty = false;
      if (data_page->index_unvacuumed >= 0)
	{
	  assert (data_page->index_unvacuumed < vacuum_Data.page_data_max_count);
	  assert (data_page->index_unvacuumed <= data_page->index_free);
	  for (i = data_page->index_unvacuumed; i < data_page->index_free; i++)
	    {
	      entry = &data_page->data[i];
	      if (VACUUM_BLOCK_STATUS_IS_IN_PROGRESS (entry->blockid))
		{
		  /* Reset in progress flag, mark the job as interrupted and update last_blockid. */
		  VACUUM_BLOCK_STATUS_SET_AVAILABLE (entry->blockid);
		  VACUUM_BLOCK_SET_INTERRUPTED (entry->blockid);
		  is_page_dirty = true;
		}
	    }
	}
      if (is_page_dirty)
	{
	  vacuum_set_dirty_data_page (thread_p, data_page, DONT_FREE);
	}
      VPID_COPY (&next_vpid, &data_page->next_page);
      if (VPID_ISNULL (&next_vpid))
	{
	  break;
	}
      vacuum_unfix_data_page (thread_p, data_page);
      data_page = vacuum_fix_data_page (thread_p, &next_vpid);
      if (data_page == NULL)
	{
	  ASSERT_ERROR_AND_SET (error_code);
	  goto end;
	}
    }
  assert (data_page != NULL);
  /* Save last_page. */
  vacuum_Data.last_page = data_page;
  data_page = NULL;
  /* Get last_blockid. */
  if (vacuum_is_empty ())
    {
      VACUUM_LOG_BLOCKID log_blockid = logpb_last_complete_blockid ();

      if (log_blockid < 0)
	{
	  // we can be here if log has not yet passed first block. one case may be soon after copydb.
	  assert (log_blockid == VACUUM_NULL_LOG_BLOCKID);
	  vacuum_er_log (VACUUM_ER_LOG_VACUUM_DATA | VACUUM_ER_LOG_RECOVERY,
			 "vacuum_data_load_and_recover: do not update last_blockid; prev_lsa = %lld|%d",
			 LSA_AS_ARGS (&log_Gl.append.prev_lsa));
	}
      else if (LSA_ISNULL (&vacuum_Data.recovery_lsa) && LSA_ISNULL (&log_Gl.hdr.mvcc_op_log_lsa))
	{
	  /* No recovery needed. This is used for 10.1 version to keep the functionality of the database.
	   * In this case, we are updating the last_blockid of the vacuum to the last block that was logged.
	   */
	  vacuum_Data.set_last_blockid (log_blockid);

	  vacuum_er_log (VACUUM_ER_LOG_VACUUM_DATA | VACUUM_ER_LOG_RECOVERY,
			 "vacuum_data_load_and_recover: set last_blockid = %lld to logpb_last_complete_blockid ()",
			 (long long int) vacuum_Data.get_last_blockid ());
	}
      else
	{
	  /* Get the maximum between what is currently stored in vacuum and the value stored
	   * in the log_Gl header. After a long session in SA_MODE, the vacuum_Data.last_page->data->blockid will
	   * be outdated. Instead, SA_MODE updates log_Gl.hdr.vacuum_last_blockid before removing old archives.
	   */
	  vacuum_Data.set_last_blockid (MAX (log_Gl.hdr.vacuum_last_blockid, vacuum_Data.last_page->data->blockid));

	  vacuum_er_log (VACUUM_ER_LOG_VACUUM_DATA | VACUUM_ER_LOG_RECOVERY,
			 "vacuum_data_load_and_recover: set last_blockid = %lld to MAX("
			 "log_Gl.hdr.vacuum_last_blockid=%lld, vacuum_Data.last_page->data->blockid=%lld)",
			 (long long int) vacuum_Data.get_last_blockid (),
			 (long long int) log_Gl.hdr.vacuum_last_blockid,
			 (long long int) vacuum_Data.last_page->data->blockid);
	}
    }
  else
    {
      /* Get last_blockid from last vacuum data entry. */
      INT16 last_block_index = (vacuum_Data.last_page->index_free <= 0) ? 0 : vacuum_Data.last_page->index_free - 1;
      vacuum_Data.set_last_blockid (vacuum_Data.last_page->data[last_block_index].blockid);

      vacuum_er_log (VACUUM_ER_LOG_VACUUM_DATA | VACUUM_ER_LOG_RECOVERY,
		     "vacuum_data_load_and_recover: set last_blockid = %lld to last data blockid = %lld",
		     (long long int) vacuum_Data.get_last_blockid (),
		     (long long int) vacuum_Data.last_page->data[last_block_index].blockid);
    }

  vacuum_Data.is_loaded = true;

  /* get global oldest active MVCCID. */
  vacuum_Global_oldest_active_mvccid = logtb_get_oldest_active_mvccid (thread_p);

  error_code = vacuum_recover_lost_block_data (thread_p);
  if (error_code != NO_ERROR)
    {
      ASSERT_ERROR ();
      goto end;
    }
  LSA_SET_NULL (&vacuum_Data.recovery_lsa);

  vacuum_update_oldest_unvacuumed_mvccid (thread_p);
  vacuum_update_keep_from_log_pageid (thread_p);

#if !defined (NDEBUG)
  vacuum_verify_vacuum_data_page_fix_count (thread_p);
#endif /* !NDEBUG */

  /* note: this is called when server is started, after recovery. however, pages cannot remain fixed by current thread,
   *       they must be fixed by vacuum master. therefore, we'll save first and last vpids to vacuum_Data_load and unfix
   *       them here. */
  pgbuf_get_vpid ((PAGE_PTR) vacuum_Data.first_page, &vacuum_Data_load.vpid_first);
  pgbuf_get_vpid ((PAGE_PTR) vacuum_Data.last_page, &vacuum_Data_load.vpid_last);

end:

  if (data_page != NULL)
    {
      vacuum_unfix_data_page (thread_p, data_page);
    }
  vacuum_data_unload_first_and_last_page (thread_p);

  return error_code;
}

/*
 * vacuum_load_dropped_files_from_disk () - Loads dropped files from disk.
 *
 * return	 : Error code.
 * thread_p (in) : Thread entry.
 * vfid (in)	 : File identifier.
 */
int
vacuum_load_dropped_files_from_disk (THREAD_ENTRY * thread_p)
{
  VACUUM_DROPPED_FILES_PAGE *page = NULL;
  VPID vpid;
  INT16 page_count;
#if !defined (NDEBUG)
  VACUUM_TRACK_DROPPED_FILES *track_head = NULL, *track_tail = NULL;
  VACUUM_TRACK_DROPPED_FILES *track_new = NULL, *save_next = NULL;
#endif

  assert_release (!VFID_ISNULL (&vacuum_Dropped_files_vfid));

  if (vacuum_Dropped_files_loaded)
    {
      /* Already loaded */
      assert_release (!VPID_ISNULL (&vacuum_Dropped_files_vpid));
#if !defined (NDEBUG)
      assert_release (vacuum_Track_dropped_files != NULL);
#endif
      return NO_ERROR;
    }

  assert (!VPID_ISNULL (&vacuum_Dropped_files_vpid));

  /* Save total count. */
  if (vacuum_Dropped_files_count != 0)
    {
      assert (false);
      vacuum_Dropped_files_count = 0;
    }

  VPID_COPY (&vpid, &vacuum_Dropped_files_vpid);

  while (!VPID_ISNULL (&vpid))
    {
      page = vacuum_fix_dropped_entries_page (thread_p, &vpid, PGBUF_LATCH_READ);
      if (page == NULL)
	{
	  assert (false);
	  return ER_FAILED;
	}

      /* Get next page VPID and current page count */
      VPID_COPY (&vpid, &page->next_page);

      page_count = page->n_dropped_files;
      vacuum_Dropped_files_count += (INT32) page_count;

#if !defined (NDEBUG)
      track_new = (VACUUM_TRACK_DROPPED_FILES *) malloc (VACUUM_TRACK_DROPPED_FILES_SIZE);
      if (track_new == NULL)
	{
	  er_set (ER_ERROR_SEVERITY, ARG_FILE_LINE, ER_OUT_OF_VIRTUAL_MEMORY, 1, VACUUM_TRACK_DROPPED_FILES_SIZE);
	  for (track_new = track_head; track_new != NULL; track_new = save_next)
	    {
	      save_next = track_new->next_tracked_page;
	      free_and_init (track_new);
	    }
	  vacuum_unfix_dropped_entries_page (thread_p, page);
	  return ER_OUT_OF_VIRTUAL_MEMORY;
	}

      memcpy (&track_new->dropped_data_page, page, DB_PAGESIZE);
      track_new->next_tracked_page = NULL;

      if (track_head == NULL)
	{
	  track_head = track_tail = track_new;
	}
      else
	{
	  assert (track_tail != NULL);
	  track_tail->next_tracked_page = track_new;
	  track_tail = track_new;
	}
#endif
      vacuum_unfix_dropped_entries_page (thread_p, page);
    }

#if !defined(NDEBUG)
  vacuum_Track_dropped_files = track_head;
#endif

  vacuum_Dropped_files_loaded = true;
  return NO_ERROR;
}

/*
 * vacuum_create_file_for_vacuum_data () - Create a disk file to keep vacuum data.
 *
 * return		   : Error code.
 * thread_p (in)	   : Thread entry.
 * vacuum_data_npages (in) : Number of vacuum data disk pages.
 * vacuum_data_vfid (out)  : Created file VFID.
 */
int
vacuum_create_file_for_vacuum_data (THREAD_ENTRY * thread_p, VFID * vacuum_data_vfid)
{
  VPID first_page_vpid;
  VACUUM_DATA_PAGE *data_page = NULL;
  PAGE_TYPE ptype = PAGE_VACUUM_DATA;
  FILE_DESCRIPTORS fdes;

  int error_code = NO_ERROR;

  /* Create disk file to keep vacuum data */
  error_code = file_create_with_npages (thread_p, FILE_VACUUM_DATA, 1, NULL, vacuum_data_vfid);
  if (error_code != NO_ERROR)
    {
      ASSERT_ERROR ();
      return error_code;
    }
  error_code = file_alloc (thread_p, vacuum_data_vfid, file_init_page_type, &ptype, &first_page_vpid,
			   (PAGE_PTR *) (&data_page));
  if (error_code != NO_ERROR)
    {
      ASSERT_ERROR ();
      return error_code;
    }
  if (data_page == NULL)
    {
      assert_release (false);
      return ER_FAILED;
    }

  /* save in file descriptors to load when database is restarted */
  fdes.vacuum_data.vpid_first = first_page_vpid;
  error_code = file_descriptor_update (thread_p, vacuum_data_vfid, &fdes);
  if (error_code != NO_ERROR)
    {
      ASSERT_ERROR ();
      return error_code;
    }

  vacuum_init_data_page_with_last_blockid (thread_p, data_page, 0);
  vacuum_unfix_data_page (thread_p, data_page);

  return NO_ERROR;
}

/*
 * vacuum_data_initialize_new_page () - Create new vacuum data page.
 *
 * return	      :	Void.
 * thread_p (in)      : Thread entry.
 * data_page (in)     : New vacuum data page pointer.
 * first_blockid (in) : Starting blockid.
 */
static void
vacuum_data_initialize_new_page (THREAD_ENTRY * thread_p, VACUUM_DATA_PAGE * data_page)
{
  memset (data_page, 0, DB_PAGESIZE);

  VPID_SET_NULL (&data_page->next_page);
  data_page->index_unvacuumed = 0;
  data_page->index_free = 0;

  pgbuf_set_page_ptype (thread_p, (PAGE_PTR) data_page, PAGE_VACUUM_DATA);

  vacuum_er_log (VACUUM_ER_LOG_VACUUM_DATA, "Initialized " PGBUF_PAGE_STATE_MSG ("vacuum data page"),
		 PGBUF_PAGE_STATE_ARGS ((PAGE_PTR) data_page));
}

/*
 * vacuum_rv_redo_initialize_data_page () - Redo initialize vacuum data page.
 *
 * return	 : NO_ERROR.
 * thread_p (in) : Thread entry.
 * rcv (in)	 : Recovery data.
 */
int
vacuum_rv_redo_initialize_data_page (THREAD_ENTRY * thread_p, LOG_RCV * rcv)
{
  VACUUM_DATA_PAGE *data_page = (VACUUM_DATA_PAGE *) rcv->pgptr;
  VACUUM_LOG_BLOCKID last_blockid = VACUUM_NULL_LOG_BLOCKID;

  assert (data_page != NULL);
  assert (rcv->length == sizeof (last_blockid));
  last_blockid = *((VACUUM_LOG_BLOCKID *) rcv->data);

  vacuum_data_initialize_new_page (thread_p, data_page);
  data_page->data->blockid = last_blockid;

  pgbuf_set_dirty (thread_p, rcv->pgptr, DONT_FREE);
  return NO_ERROR;
}

/*
 * vacuum_create_file_for_dropped_files () - Create a disk file to track dropped files for vacuum.
 *
 * return		  : Error code.
 * thread_p (in)	  : Thread entry.
 * vacuum_data_vfid (out) : Created file VFID.
 */
int
vacuum_create_file_for_dropped_files (THREAD_ENTRY * thread_p, VFID * dropped_files_vfid)
{
  VPID first_page_vpid;
  VACUUM_DROPPED_FILES_PAGE *dropped_files_page = NULL;
  PAGE_TYPE ptype = PAGE_DROPPED_FILES;
  int error_code = NO_ERROR;

  /* Create disk file to keep dropped files */
  error_code = file_create_with_npages (thread_p, FILE_DROPPED_FILES, 1, NULL, dropped_files_vfid);
  if (error_code != NO_ERROR)
    {
      ASSERT_ERROR ();
      return error_code;
    }
  error_code = file_alloc_sticky_first_page (thread_p, dropped_files_vfid, file_init_page_type, &ptype,
					     &first_page_vpid, (PAGE_PTR *) (&dropped_files_page));
  if (error_code != NO_ERROR)
    {
      ASSERT_ERROR ();
      return error_code;
    }
  if (dropped_files_page == NULL)
    {
      assert (false);
      return ER_FAILED;
    }

  /* Initialize dropped files */
  /* Pack VPID of next page as NULL OID and count as 0 */
  VPID_SET_NULL (&dropped_files_page->next_page);
  dropped_files_page->n_dropped_files = 0;

  pgbuf_set_page_ptype (thread_p, (PAGE_PTR) dropped_files_page, PAGE_DROPPED_FILES);

  /* Set dirty page and free */
  vacuum_set_dirty_dropped_entries_page (thread_p, dropped_files_page, FREE);

  return NO_ERROR;
}

/*
 * vacuum_is_work_in_progress () - Returns true if there are any vacuum jobs running.
 *
 * return	 : True if there is any job in progress, false otherwise.
 * thread_p (in) : Thread entry.
 *
 * NOTE: If this is not called by the auto vacuum master thread, it is
 *	 recommended to obtain lock on vacuum data first.
 */
static bool
vacuum_is_work_in_progress (THREAD_ENTRY * thread_p)
{
#if defined (SERVER_MODE)
  int i;

  for (i = 0; i < VACUUM_MAX_WORKER_COUNT; i++)
    {
      if (vacuum_Workers[i].state != VACUUM_WORKER_STATE_INACTIVE)
	{
	  return true;
	}
    }

  /* No running jobs, return false */
  return false;
#else // not SERVER_MODE = SA_MODE
  return false;
#endif // not SERVER_MODE = SA_MODE
}

/*
 * vacuum_data_mark_finished () - Mark blocks already vacuumed (or interrupted).
 *
 * return	 : Void.
 * thread_p (in) : Thread entry.
 */
static void
vacuum_data_mark_finished (THREAD_ENTRY * thread_p)
{
#define TEMP_BUFFER_SIZE VACUUM_FINISHED_JOB_QUEUE_CAPACITY
  VACUUM_LOG_BLOCKID finished_blocks[TEMP_BUFFER_SIZE];
  VACUUM_LOG_BLOCKID blockid;
  VACUUM_LOG_BLOCKID page_unvacuumed_blockid;
  VACUUM_LOG_BLOCKID page_free_blockid;
  VACUUM_DATA_PAGE *data_page = NULL;
  VACUUM_DATA_PAGE *prev_data_page = NULL;
  VACUUM_DATA_ENTRY *data = NULL;
  VACUUM_DATA_ENTRY *page_unvacuumed_data = NULL;
  INT16 n_finished_blocks = 0;
  INT16 index = 0;
  INT16 page_start_index = 0;
  VPID next_vpid = VPID_INITIALIZER;

  /* Consume finished block ID's from queue. */
  /* Stop if too many blocks have been collected (> TEMP_BUFFER_SIZE). */
  while (n_finished_blocks < TEMP_BUFFER_SIZE
	 && vacuum_Finished_job_queue->consume (finished_blocks[n_finished_blocks]))
    {
      /* Increment consumed finished blocks. */
      vacuum_er_log (VACUUM_ER_LOG_VACUUM_DATA, "Consumed from finished job queue %lld (flags %lld).",
		     (long long int) VACUUM_BLOCKID_WITHOUT_FLAGS (finished_blocks[n_finished_blocks]),
		     VACUUM_BLOCKID_GET_FLAGS (finished_blocks[n_finished_blocks]));
      ++n_finished_blocks;
    }
  if (n_finished_blocks == 0)
    {
      /* No blocks. */
      return;
    }
  /* Sort consumed blocks. */
  qsort (finished_blocks, n_finished_blocks, sizeof (VACUUM_LOG_BLOCKID), vacuum_compare_blockids);

  /* Mark finished blocks in vacuum data. */

  /* Loop to mark all finished blocks in all affected pages. */
  index = 0;
  data_page = vacuum_Data.first_page;
  page_start_index = 0;
  assert (data_page->index_unvacuumed >= 0);
  page_unvacuumed_data = data_page->data + data_page->index_unvacuumed;
  page_unvacuumed_blockid = VACUUM_BLOCKID_WITHOUT_FLAGS (page_unvacuumed_data->blockid);
  page_free_blockid = page_unvacuumed_blockid + (data_page->index_free - data_page->index_unvacuumed);
  assert (page_free_blockid == VACUUM_BLOCKID_WITHOUT_FLAGS (data_page->data[data_page->index_free - 1].blockid) + 1);
  while (true)
    {
      /* Loop until all blocks from current pages are marked. */
      while ((index < n_finished_blocks)
	     && ((blockid = VACUUM_BLOCKID_WITHOUT_FLAGS (finished_blocks[index])) < page_free_blockid))
	{
	  /* Update status for block. */
	  data = page_unvacuumed_data + (blockid - page_unvacuumed_blockid);
	  assert (VACUUM_BLOCKID_WITHOUT_FLAGS (data->blockid) == blockid);
	  assert (VACUUM_BLOCK_STATUS_IS_IN_PROGRESS (data->blockid));
	  if (VACUUM_BLOCK_STATUS_IS_VACUUMED (finished_blocks[index]))
	    {
	      /* Block has been vacuumed. */
	      VACUUM_BLOCK_STATUS_SET_VACUUMED (data->blockid);

	      vacuum_er_log (VACUUM_ER_LOG_VACUUM_DATA | VACUUM_ER_LOG_JOBS,
			     "Mark block %lld as vacuumed.",
			     (long long int) VACUUM_BLOCKID_WITHOUT_FLAGS (data->blockid));
	    }
	  else
	    {
	      /* Block was not completely vacuumed. Job was interrupted. */
	      VACUUM_BLOCK_STATUS_SET_AVAILABLE (data->blockid);
	      VACUUM_BLOCK_SET_INTERRUPTED (data->blockid);

	      vacuum_er_log_warning (VACUUM_ER_LOG_VACUUM_DATA | VACUUM_ER_LOG_JOBS,
				     "Mark block %lld as interrupted.",
				     (long long int) VACUUM_BLOCKID_WITHOUT_FLAGS (data->blockid));
	    }
	  index++;
	}
      /* Finished marking blocks. */

      if (index == page_start_index)
	{
	  /* No changes in page. Nothing to do. */
	  /* Fall through. */
	}
      else
	{
	  /* Some blocks in page were changed. */

	  /* Update index_unvacuumed. */
	  while (data_page->index_unvacuumed < data_page->index_free
		 && VACUUM_BLOCK_STATUS_IS_VACUUMED (page_unvacuumed_data->blockid))
	    {
	      page_unvacuumed_data++;
	      data_page->index_unvacuumed++;
	    }

	  if (data_page->index_unvacuumed == data_page->index_free)
	    {
	      /* Nothing left in page to be vacuumed. */

	      vacuum_data_empty_page (thread_p, prev_data_page, &data_page);
	      /* Should have advanced on next page. */
	      if (data_page == NULL)
		{
		  /* No next page */
		  if (prev_data_page != NULL)
		    {
		      vacuum_unfix_data_page (thread_p, prev_data_page);
		    }
		  if (n_finished_blocks > index)
		    {
		      assert (false);
		      vacuum_er_log_error (VACUUM_ER_LOG_VACUUM_DATA, "%s",
					   "Finished blocks not found in vacuum data!!!!");
		      return;
		    }
		  else
		    {
		      /* Break loop. */
		      break;
		    }
		}
	      else
		{
		  /* Continue with new page. */
		  page_start_index = index;
		  assert (data_page->index_unvacuumed >= 0);
		  page_unvacuumed_data = data_page->data + data_page->index_unvacuumed;
		  page_unvacuumed_blockid = VACUUM_BLOCKID_WITHOUT_FLAGS (page_unvacuumed_data->blockid);
		  page_free_blockid = page_unvacuumed_blockid + (data_page->index_free - data_page->index_unvacuumed);
		  continue;
		}
	    }
	  else
	    {
	      /* Page still has some data. */

	      if (VPID_ISNULL (&data_page->next_page))
		{
		  /* We remove first blocks that have been vacuumed. */
		  if (data_page->index_unvacuumed > 0)
		    {
		      /* Relocate everything at the start of the page. */
		      memmove (data_page->data, data_page->data + data_page->index_unvacuumed,
			       (data_page->index_free - data_page->index_unvacuumed) * sizeof (VACUUM_DATA_ENTRY));
		      data_page->index_free -= data_page->index_unvacuumed;
		      data_page->index_unvacuumed = 0;
		    }
		}

	      /* Log changes. */
	      log_append_redo_data2 (thread_p, RVVAC_DATA_FINISHED_BLOCKS, NULL, (PAGE_PTR) data_page, 0,
				     (index - page_start_index) * sizeof (VACUUM_LOG_BLOCKID),
				     &finished_blocks[page_start_index]);
	      vacuum_set_dirty_data_page (thread_p, data_page, DONT_FREE);
	    }
	}

      if (prev_data_page != NULL)
	{
	  vacuum_unfix_data_page (thread_p, prev_data_page);
	}
      if (index == n_finished_blocks)
	{
	  /* All finished blocks have been consumed. */
	  vacuum_unfix_data_page (thread_p, data_page);
	  break;
	}
      if (VPID_ISNULL (&data_page->next_page))
	{
	  assert (false);
	  vacuum_er_log_error (VACUUM_ER_LOG_VACUUM_DATA, "%s", "Finished blocks not found in vacuum data!!!!");
	  vacuum_unfix_data_page (thread_p, data_page);
	  return;
	}

      prev_data_page = data_page;
      VPID_COPY (&next_vpid, &data_page->next_page);
      data_page = vacuum_fix_data_page (thread_p, &next_vpid);
      if (data_page == NULL)
	{
	  assert_release (false);
	  vacuum_unfix_data_page (thread_p, prev_data_page);
	  return;
	}
      page_start_index = index;
      assert (data_page->index_unvacuumed >= 0);
      page_unvacuumed_data = data_page->data + data_page->index_unvacuumed;
      page_unvacuumed_blockid = VACUUM_BLOCKID_WITHOUT_FLAGS (page_unvacuumed_data->blockid);
      page_free_blockid = page_unvacuumed_blockid + (data_page->index_free - data_page->index_unvacuumed);
    }
  assert (prev_data_page == NULL);

  /* We need to update vacuum_Data.keep_from_log_pageid in case archives must be purged. */
  vacuum_update_keep_from_log_pageid (thread_p);

  VACUUM_VERIFY_VACUUM_DATA (thread_p);
#if !defined (NDEBUG)
  vacuum_verify_vacuum_data_page_fix_count (thread_p);
#endif /* !NDEBUG */

#undef TEMP_BUFFER_SIZE
}

/*
 * vacuum_data_empty_page () - Handle empty vacuum data page.
 *
 * return	       : Void.
 * thread_p (in)       : Thread entry.
 * prev_data_page (in) : Previous vacuum data page.
 * data_page (in/out)  : Empty page as input, prev page as output..
 */
static void
vacuum_data_empty_page (THREAD_ENTRY * thread_p, VACUUM_DATA_PAGE * prev_data_page, VACUUM_DATA_PAGE ** data_page)
{
  FILE_DESCRIPTORS fdes_update;

  /* We can have three expected cases here:
   * 1. This is the last page. We won't deallocate, just reset the page (even if it is also first page).
   * 2. This is the first page and there are other pages too (case #1 covers first page = last page case).
   *    We will deallocate the page and update the first page.
   * 3. Page is not first and is not last. It must be deallocated.
   */
  assert (data_page != NULL && *data_page != NULL);
  assert ((*data_page)->index_unvacuumed == (*data_page)->index_free);

  if (*data_page == vacuum_Data.last_page)
    {
      /* Case 1. */
      /* Reset page. */
      vacuum_init_data_page_with_last_blockid (thread_p, *data_page, vacuum_Data.get_last_blockid ());

      vacuum_er_log (VACUUM_ER_LOG_VACUUM_DATA,
		     "Last page, vpid = %d|%d, is empty and was reset. %s",
		     pgbuf_get_vpid_ptr ((PAGE_PTR) (*data_page))->volid,
		     pgbuf_get_vpid_ptr ((PAGE_PTR) (*data_page))->pageid,
		     vacuum_Data.first_page == vacuum_Data.last_page ?
		     "This is also first page." : "This is different from first page.");

      /* No next page */
      *data_page = NULL;
    }
  else if (*data_page == vacuum_Data.first_page)
    {
      /* Case 2. */
      VACUUM_DATA_PAGE *save_first_page = vacuum_Data.first_page;
      VPID save_first_vpid;

      *data_page = vacuum_fix_data_page (thread_p, &((*data_page)->next_page));
      if (*data_page == NULL)
	{
	  /* Unexpected. */
	  assert_release (false);
	  vacuum_er_log_error (VACUUM_ER_LOG_VACUUM_DATA, "%s", "Invalid vacuum data next_page!!!");
	  *data_page = vacuum_Data.first_page;
	  return;
	}

      /* save vpid of first page */
      pgbuf_get_vpid ((PAGE_PTR) save_first_page, &save_first_vpid);

      log_sysop_start (thread_p);

      /* update file descriptor for persistence */
      fdes_update.vacuum_data.vpid_first = save_first_page->next_page;
      if (file_descriptor_update (thread_p, &vacuum_Data.vacuum_data_file, &fdes_update) != NO_ERROR)
	{
	  assert_release (false);
	  vacuum_er_log_error (VACUUM_ER_LOG_VACUUM_DATA,
			       "Failed to update file descriptor!!!", save_first_vpid.volid, save_first_vpid.pageid);
	  log_sysop_abort (thread_p);

	  return;
	}

      /* change first_page */
      vacuum_Data.first_page = *data_page;
      vacuum_Data_load.vpid_first = save_first_page->next_page;

      /* Make sure the new first page is marked as dirty */
      vacuum_set_dirty_data_page (thread_p, vacuum_Data.first_page, DONT_FREE);
      /* Unfix old first page. */
      vacuum_unfix_data_page (thread_p, save_first_page);
      if (file_dealloc (thread_p, &vacuum_Data.vacuum_data_file, &save_first_vpid, FILE_VACUUM_DATA) != NO_ERROR)
	{
	  assert_release (false);
	  vacuum_er_log_error (VACUUM_ER_LOG_VACUUM_DATA,
			       "Failed to deallocate first page from vacuum data - %d|%d!!!",
			       save_first_vpid.volid, save_first_vpid.pageid);
	  log_sysop_abort (thread_p);

	  /* Revert first page change
	   * - this is just to handle somehow the case in release. Should never happen anyway.
	   */
	  save_first_page = vacuum_Data.first_page;
	  vacuum_Data.first_page = vacuum_fix_data_page (thread_p, &save_first_vpid);
	  vacuum_Data_load.vpid_first = save_first_vpid;
	  vacuum_unfix_data_page (thread_p, save_first_page);
	  *data_page = vacuum_Data.first_page;
	  return;
	}

      log_sysop_commit (thread_p);

      vacuum_er_log (VACUUM_ER_LOG_VACUUM_DATA, "Changed first VPID from %d|%d to %d|%d.",
		     VPID_AS_ARGS (&save_first_vpid), VPID_AS_ARGS (&fdes_update.vacuum_data.vpid_first));
    }
  else
    {
      /* Case 3 */
      VPID save_page_vpid = VPID_INITIALIZER;
      VPID save_next_vpid = VPID_INITIALIZER;

      assert (*data_page != vacuum_Data.first_page && *data_page != vacuum_Data.last_page);

      /* We must have prev_data_page. */
      if (prev_data_page == NULL)
	{
	  assert_release (false);
	  vacuum_er_log_error (VACUUM_ER_LOG_VACUUM_DATA, "%s", "No previous data page is unexpected!!!");
	  vacuum_unfix_data_page (thread_p, *data_page);
	  return;
	}

      log_sysop_start (thread_p);

      /* Save link to next page. */
      VPID_COPY (&save_next_vpid, &(*data_page)->next_page);
      /* Save data page VPID. */
      pgbuf_get_vpid ((PAGE_PTR) (*data_page), &save_page_vpid);
      /* Unfix data page. */
      vacuum_unfix_data_page (thread_p, *data_page);
      /* Deallocate data page. */
      if (file_dealloc (thread_p, &vacuum_Data.vacuum_data_file, &save_page_vpid, FILE_VACUUM_DATA) != NO_ERROR)
	{
	  assert_release (false);
	  vacuum_er_log_error (VACUUM_ER_LOG_VACUUM_DATA,
			       "Failed to deallocate page from vacuum data - %d|%d!!!",
			       save_page_vpid.volid, save_page_vpid.pageid);
	  log_sysop_abort (thread_p);
	  return;
	}

      /* Update link in previous page. */
      log_append_undoredo_data2 (thread_p, RVVAC_DATA_SET_LINK, NULL, (PAGE_PTR) prev_data_page, 0, sizeof (VPID),
				 sizeof (VPID), &prev_data_page->next_page, &save_next_vpid);
      VPID_COPY (&prev_data_page->next_page, &save_next_vpid);
      vacuum_set_dirty_data_page (thread_p, prev_data_page, DONT_FREE);

      log_sysop_commit (thread_p);

      assert (*data_page == NULL);
      /* Move *data_page to next page. */
      assert (!VPID_ISNULL (&prev_data_page->next_page));
      *data_page = vacuum_fix_data_page (thread_p, &prev_data_page->next_page);
      assert (*data_page != NULL);
    }
}

/*
 * vacuum_rv_redo_data_finished () - Redo setting vacuum jobs as finished (or interrupted).
 *
 * return	 : NO_ERROR.
 * thread_p (in) : Thread entry.
 * rcv (in)	 : Recovery data.
 */
int
vacuum_rv_redo_data_finished (THREAD_ENTRY * thread_p, LOG_RCV * rcv)
{
  const char *rcv_data_ptr = rcv->data;
  VACUUM_LOG_BLOCKID blockid;
  VACUUM_LOG_BLOCKID blockid_with_flags;
  VACUUM_LOG_BLOCKID page_unvacuumed_blockid;
  VACUUM_DATA_PAGE *data_page = (VACUUM_DATA_PAGE *) rcv->pgptr;
  int data_index;

  assert (data_page != NULL);

  page_unvacuumed_blockid = VACUUM_BLOCKID_WITHOUT_FLAGS (data_page->data[data_page->index_unvacuumed].blockid);

  if (rcv_data_ptr != NULL)
    {
      while (rcv_data_ptr < (char *) rcv->data + rcv->length)
	{
	  assert (rcv_data_ptr + sizeof (VACUUM_LOG_BLOCKID) <= rcv->data + rcv->length);
	  blockid_with_flags = *((VACUUM_LOG_BLOCKID *) rcv_data_ptr);
	  blockid = VACUUM_BLOCKID_WITHOUT_FLAGS (blockid_with_flags);

	  assert (blockid >= page_unvacuumed_blockid);
	  data_index = (int) (blockid - page_unvacuumed_blockid) + data_page->index_unvacuumed;
	  assert (data_index < data_page->index_free);

	  if (VACUUM_BLOCK_STATUS_IS_VACUUMED (blockid_with_flags))
	    {
	      VACUUM_BLOCK_STATUS_SET_VACUUMED (data_page->data[data_index].blockid);
	    }
	  else
	    {
	      VACUUM_BLOCK_STATUS_SET_AVAILABLE (data_page->data[data_index].blockid);
	      VACUUM_BLOCK_SET_INTERRUPTED (data_page->data[data_index].blockid);
	    }

	  rcv_data_ptr += sizeof (VACUUM_LOG_BLOCKID);
	}
      assert (rcv_data_ptr == rcv->data + rcv->length);
    }

  while (data_page->index_unvacuumed < data_page->index_free
	 && VACUUM_BLOCK_STATUS_IS_VACUUMED (data_page->data[data_page->index_unvacuumed].blockid))
    {
      data_page->index_unvacuumed++;
    }
  if (VPID_ISNULL (&data_page->next_page) && data_page->index_unvacuumed > 0)
    {
      /* Remove all vacuumed blocks. */
      if (data_page->index_free > data_page->index_unvacuumed)
	{
	  memmove (data_page->data, data_page->data + data_page->index_unvacuumed,
		   (data_page->index_free - data_page->index_unvacuumed) * sizeof (VACUUM_DATA_ENTRY));
	}
      data_page->index_free -= data_page->index_unvacuumed;
      data_page->index_unvacuumed = 0;
    }

  pgbuf_set_dirty (thread_p, rcv->pgptr, DONT_FREE);
  return NO_ERROR;
}

/*
 * vacuum_rv_redo_data_finished_dump () - Dump redo for setting vacuum jobs finished or interrupted.
 *
 * return      : Void.
 * fp (in)     : Output target.
 * length (in) : Recovery data length.
 * data (in)   : Recovery data.
 */
void
vacuum_rv_redo_data_finished_dump (FILE * fp, int length, void *data)
{
  const char *rcv_data_ptr = (const char *) data;
  VACUUM_LOG_BLOCKID blockid;
  VACUUM_LOG_BLOCKID blockid_with_flags;

  if (rcv_data_ptr != NULL)
    {
      fprintf (fp, " Set block status for vacuum data to : \n");
      while (rcv_data_ptr < (char *) data + length)
	{
	  assert (rcv_data_ptr + sizeof (VACUUM_LOG_BLOCKID) <= (char *) data + length);

	  blockid_with_flags = *((VACUUM_LOG_BLOCKID *) rcv_data_ptr);
	  blockid = VACUUM_BLOCKID_WITHOUT_FLAGS (blockid_with_flags);

	  if (VACUUM_BLOCK_STATUS_IS_VACUUMED (blockid_with_flags))
	    {
	      fprintf (fp, "   Blockid %lld: vacuumed. \n", (long long int) blockid);
	    }
	  else
	    {
	      fprintf (fp, "   Blockid %lld: available and interrupted. \n", (long long int) blockid);
	    }
	  rcv_data_ptr += sizeof (VACUUM_LOG_BLOCKID);
	}
    }
}

/*
 * vacuum_consume_buffer_log_blocks () - Append new blocks from log block data from buffer (if any).
 *
 * return	 : error code.
 * thread_p (in) : Thread entry.
 *
 * NOTE: In order to avoid synchronizing access on vacuum data for log
 *	 manager, information on new blocks is appended into a lock-free
 *	 buffer. This information can be later obtained and appended to
 *	 vacuum data.
 */
int
vacuum_consume_buffer_log_blocks (THREAD_ENTRY * thread_p)
{
#define MAX_PAGE_MAX_DATA_ENTRIES (IO_MAX_PAGE_SIZE / sizeof (VACUUM_DATA_ENTRY))
  VACUUM_DATA_ENTRY consumed_data;
  VACUUM_DATA_PAGE *data_page = NULL;
  VACUUM_DATA_ENTRY *page_free_data = NULL;
  VACUUM_DATA_ENTRY *save_page_free_data = NULL;
  VACUUM_LOG_BLOCKID next_blockid;
  PAGE_TYPE ptype = PAGE_VACUUM_DATA;
  bool is_sysop = false;
  bool was_vacuum_data_empty = false;

  int error_code = NO_ERROR;

  if (prm_get_bool_value (PRM_ID_DISABLE_VACUUM))
    {
      return NO_ERROR;
    }
  if (vacuum_Block_data_buffer == NULL)
    {
      /* Not initialized */
      assert (false);
      return NO_ERROR;
    }

  /* Save oldest MVCCID of block cached in log_Gl.hdr to be used by vacuum_update_oldest_unvacuumed_mvccid.
   * See description for vacuum_Save_log_hdr_oldest_mvccid.
   */
  vacuum_Save_log_hdr_oldest_mvccid =
    LSA_ISNULL (&log_Gl.hdr.mvcc_op_log_lsa) ?
    vacuum_Global_oldest_active_mvccid : ATOMIC_INC_64 (&log_Gl.hdr.last_block_oldest_mvccid, 0);

  if (vacuum_Block_data_buffer->is_empty ())
    {
      /* empty */
      if (vacuum_is_empty ())
	{
	  const VACUUM_LOG_BLOCKID LOG_BLOCK_TRAILING_DIFF = 2;
	  LOG_LSA log_lsa = log_Gl.prior_info.prior_lsa;
	  VACUUM_LOG_BLOCKID log_blockid = vacuum_get_log_blockid (log_lsa.pageid);

	  if (log_blockid > vacuum_Data.get_last_blockid () + LOG_BLOCK_TRAILING_DIFF)
	    {
	      // don't let vacuum data go too far back
	      vacuum_Data.set_last_blockid (log_blockid - LOG_BLOCK_TRAILING_DIFF);
	      vacuum_data_empty_update_last_blockid (thread_p);
	      vacuum_update_keep_from_log_pageid (thread_p);
	      vacuum_er_log (VACUUM_ER_LOG_VACUUM_DATA, "update last_blockid to %lld",
			     (long long int) vacuum_Data.get_last_blockid ());
	    }
	}
      return NO_ERROR;
    }

  if (vacuum_Data.last_page == NULL)
    {
      assert_release (false);
      return ER_FAILED;
    }

  data_page = vacuum_Data.last_page;
  page_free_data = data_page->data + data_page->index_free;
  save_page_free_data = page_free_data;

  was_vacuum_data_empty = vacuum_is_empty ();

  while (vacuum_Block_data_buffer->consume (consumed_data))
    {
      assert (vacuum_Data.get_last_blockid () < consumed_data.blockid);

      /* Add all blocks after vacuum_Data.last_blockid to consumed_data.blockid. */
      for (next_blockid = vacuum_Data.get_last_blockid () + 1; next_blockid <= consumed_data.blockid; next_blockid++)
	{
	  if (data_page->index_free == vacuum_Data.page_data_max_count)
	    {
	      /* This page is full. */
	      /* Append a new page to vacuum data. */
	      VPID next_vpid = VPID_INITIALIZER;
	      VACUUM_DATA_PAGE *save_last_page = NULL;

	      /* Log changes in this page. */
	      if (page_free_data > save_page_free_data)
		{
		  log_append_redo_data2 (thread_p, RVVAC_DATA_APPEND_BLOCKS, NULL, (PAGE_PTR) data_page,
					 (PGLENGTH) (save_page_free_data - data_page->data),
					 CAST_BUFLEN (((char *) page_free_data)
						      - (char *) save_page_free_data), save_page_free_data);

		  vacuum_set_dirty_data_page (thread_p, data_page, DONT_FREE);
		}
	      else
		{
		  /* No changes in current page. */
		}

	      if (is_sysop)
		{
		  // more than one page in one iteration, now that's a performance
		  log_sysop_commit (thread_p);
		}

	      log_sysop_start (thread_p);
	      is_sysop = true;

	      error_code = file_alloc (thread_p, &vacuum_Data.vacuum_data_file, file_init_page_type, &ptype, &next_vpid,
				       (PAGE_PTR *) (&data_page));
	      if (error_code != NO_ERROR)
		{
		  /* Could not allocate new page. */
		  vacuum_er_log_error (VACUUM_ER_LOG_VACUUM_DATA, "%s",
				       "Could not allocate new page for vacuum data!!!!");
		  assert_release (false);
		  log_sysop_abort (thread_p);
		  return error_code;
		}
	      if (data_page == NULL)
		{
		  assert_release (false);
		  log_sysop_abort (thread_p);
		  return ER_FAILED;
		}
	      vacuum_init_data_page_with_last_blockid (thread_p, data_page, vacuum_Data.get_last_blockid ());

	      /* Change link in last page. */
	      VPID_COPY (&vacuum_Data.last_page->next_page, &next_vpid);
	      log_append_undoredo_data2 (thread_p, RVVAC_DATA_SET_LINK, NULL, (PAGE_PTR) vacuum_Data.last_page, 0,
					 0, sizeof (VPID), NULL, &next_vpid);
	      save_last_page = vacuum_Data.last_page;
	      vacuum_Data.last_page = data_page;
	      vacuum_set_dirty_data_page (thread_p, save_last_page, FREE);

	      // we cannot commit here. we should append some data blocks first.

	      page_free_data = data_page->data + data_page->index_free;
	      save_page_free_data = page_free_data;
	    }
	  assert (data_page->index_free < vacuum_Data.page_data_max_count);

	  if (data_page->index_unvacuumed == data_page->index_free && next_blockid < consumed_data.blockid)
	    {
	      /* Page is empty. We don't want to add a new block that does not require vacuum. */
	      assert (data_page->index_unvacuumed == 0);
	      next_blockid = consumed_data.blockid - 1;	// for will increment it to consumed_data.blockid
	      continue;
	    }

	  page_free_data->blockid = next_blockid;
	  if (next_blockid == consumed_data.blockid)
	    {
	      /* Copy block information from consumed data. */
	      VACUUM_BLOCK_STATUS_SET_AVAILABLE (page_free_data->blockid);
	      LSA_COPY (&page_free_data->start_lsa, &consumed_data.start_lsa);
	      page_free_data->newest_mvccid = consumed_data.newest_mvccid;
	      page_free_data->oldest_mvccid = consumed_data.oldest_mvccid;
	      if (MVCC_ID_PRECEDES (vacuum_Global_oldest_active_mvccid, page_free_data->oldest_mvccid))
		{
		  page_free_data->oldest_mvccid = vacuum_Global_oldest_active_mvccid;
		}
#if !defined (NDEBUG)
	      /* Check that oldest_mvccid is not decreasing. */
	      if (data_page->index_free > 0)
		{
		  assert ((page_free_data - 1)->oldest_mvccid <= page_free_data->oldest_mvccid);
		  assert (VACUUM_BLOCKID_WITHOUT_FLAGS ((page_free_data - 1)->blockid) + 1
			  == VACUUM_BLOCKID_WITHOUT_FLAGS (page_free_data->blockid));
		}
#endif /* !NDEBUG */

	      vacuum_er_log (VACUUM_ER_LOG_VACUUM_DATA,
			     "Add block %lld, start_lsa=%lld|%d, oldest_mvccid=%llu, newest_mvccid=%llu. Hdr last blockid = %lld\n",
			     (long long int) VACUUM_BLOCKID_WITHOUT_FLAGS (page_free_data->blockid),
			     (long long int) page_free_data->start_lsa.pageid, (int) page_free_data->start_lsa.offset,
			     (unsigned long long int) page_free_data->oldest_mvccid,
			     (unsigned long long int) page_free_data->newest_mvccid,
			     (long long int) log_Gl.hdr.vacuum_last_blockid);
	    }
	  else
	    {
	      /* Mark the blocks with no MVCC operations as already vacuumed. */
	      VACUUM_BLOCK_STATUS_SET_VACUUMED (page_free_data->blockid);
	      LSA_SET_NULL (&page_free_data->start_lsa);
	      page_free_data->oldest_mvccid = MVCCID_NULL;
	      page_free_data->newest_mvccid = MVCCID_NULL;

	      vacuum_er_log (VACUUM_ER_LOG_VACUUM_DATA,
			     "Block %lld has no MVCC ops and is skipped (marked as vacuumed).", next_blockid);
	    }
	  vacuum_Data.set_last_blockid (next_blockid);

	  /* Move to next free data */
	  page_free_data++;
	  data_page->index_free++;
	}
    }

  if (was_vacuum_data_empty)
    {
      vacuum_update_keep_from_log_pageid (thread_p);
    }

  assert (data_page == vacuum_Data.last_page);
  if (save_page_free_data < page_free_data)
    {
      /* Log changes in current page. */
      log_append_redo_data2 (thread_p, RVVAC_DATA_APPEND_BLOCKS, NULL, (PAGE_PTR) data_page,
			     (PGLENGTH) (save_page_free_data - data_page->data),
			     CAST_BUFLEN (((char *) page_free_data) - (char *) save_page_free_data),
			     save_page_free_data);
      if (is_sysop)
	{
	  log_sysop_commit (thread_p);
	}
      vacuum_set_dirty_data_page (thread_p, data_page, DONT_FREE);
    }
  else
    {
      // no change
      if (is_sysop)
	{
	  // invalid situation; don't leak sysop
	  assert (false);
	  log_sysop_commit (thread_p);
	}
    }

  VACUUM_VERIFY_VACUUM_DATA (thread_p);
#if !defined (NDEBUG)
  vacuum_verify_vacuum_data_page_fix_count (thread_p);
#endif /* !NDEBUG */

  return NO_ERROR;
}

/*
 * vacuum_rv_undoredo_data_set_link () - Undoredo set link in vacuum data page.
 *
 * return	 : NO_ERROR.
 * thread_p (in) : Thread entry.
 * rcv (in)	 : Recovery data.
 */
int
vacuum_rv_undoredo_data_set_link (THREAD_ENTRY * thread_p, LOG_RCV * rcv)
{
  VACUUM_DATA_PAGE *data_page = (VACUUM_DATA_PAGE *) rcv->pgptr;
  VPID *next_vpid = (VPID *) rcv->data;

  assert (data_page != NULL);

  if (next_vpid == NULL)
    {
      /* NULL link */
      VPID_SET_NULL (&data_page->next_page);
    }
  else
    {
      assert (rcv->length == sizeof (*next_vpid));
      VPID_COPY (&data_page->next_page, next_vpid);
    }
  pgbuf_set_dirty (thread_p, rcv->pgptr, DONT_FREE);
  return NO_ERROR;
}

/*
 * vacuum_rv_redo_data_set_link_dump () - Dump redo set link in vacuum data page
 *
 * return      : Void.
 * fp (in)     : Output target.
 * length (in) : Recovery data length.
 * data (in)   : Recovery data.
 */
void
vacuum_rv_undoredo_data_set_link_dump (FILE * fp, int length, void *data)
{
  if (data == NULL)
    {
      fprintf (fp, " Reset link in vacuum data page to -1|-1. \n");
    }
  else
    {
      fprintf (fp, " Set link in vacuum data page to %d|%d. \n", ((VPID *) data)->volid, ((VPID *) data)->pageid);
    }
}

/*
 * vacuum_rv_redo_append_data () - Redo append blocks to vacuum data.
 *
 * return	 : NO_ERROR.
 * thread_p (in) : Thread entry.
 * rcv (in)	 : Recovery data.
 */
int
vacuum_rv_redo_append_data (THREAD_ENTRY * thread_p, LOG_RCV * rcv)
{
  VACUUM_DATA_PAGE *data_page = (VACUUM_DATA_PAGE *) rcv->pgptr;
  int n_blocks = rcv->length / sizeof (VACUUM_DATA_ENTRY);

  assert (data_page != NULL);
  assert (rcv->length > 0);
  assert ((n_blocks * (int) sizeof (VACUUM_DATA_ENTRY)) == rcv->length);
  assert (rcv->offset == data_page->index_free);

  memcpy (data_page->data + rcv->offset, rcv->data, n_blocks * sizeof (VACUUM_DATA_ENTRY));
  data_page->index_free += n_blocks;
  pgbuf_set_dirty (thread_p, rcv->pgptr, DONT_FREE);
  return NO_ERROR;
}

/*
 * vacuum_rv_redo_append_data_dump () - Dump redo append blocks to vacuum data.
 *
 * return      : Void.
 * fp (in)     : Output target.
 * length (in) : Recovery data length.
 * data (in)   : Recovery data.
 */
void
vacuum_rv_redo_append_data_dump (FILE * fp, int length, void *data)
{
  VACUUM_DATA_ENTRY *vacuum_data_entry = NULL;

  fprintf (fp, " Append log blocks to vacuum data : \n");
  vacuum_data_entry = (VACUUM_DATA_ENTRY *) data;
  while ((char *) vacuum_data_entry < (char *) data + length)
    {
      assert ((char *) (vacuum_data_entry + 1) <= (char *) data + length);

      fprintf (fp, "  { Blockid = %lld, Start_Lsa = %lld|%d, Oldest_MVCCID = %llu, Newest_MVCCID = %llu } \n",
	       (long long int) vacuum_data_entry->blockid, (long long int) vacuum_data_entry->start_lsa.pageid,
	       (int) vacuum_data_entry->start_lsa.offset, (unsigned long long int) vacuum_data_entry->oldest_mvccid,
	       (unsigned long long int) vacuum_data_entry->newest_mvccid);

      vacuum_data_entry++;
    }
}

/*
 * vacuum_recover_lost_block_data () - If and when server crashed, the block data buffer may have not been empty.
 *				       These blocks must be recovered by processing MVCC op log records and must be
 *				       added back to vacuum data.
 *
 * return	 : Error code.
 * thread_p (in) : Thread entry.
 */
static int
vacuum_recover_lost_block_data (THREAD_ENTRY * thread_p)
{
  int error_code = NO_ERROR;
  char log_page_buf[IO_MAX_PAGE_SIZE + MAX_ALIGNMENT];
  LOG_LSA log_lsa;
  LOG_RECORD_HEADER log_rec_header;
  LOG_PAGE *log_page_p = NULL;
  LOG_PAGEID stop_at_pageid;
  VACUUM_DATA_ENTRY data;
  LOG_DATA dummy_log_data;
  LOG_VACUUM_INFO vacuum_info;
  MVCCID mvccid;
  VACUUM_LOG_BLOCKID crt_blockid;
  LOG_LSA mvcc_op_log_lsa = LSA_INITIALIZER;

  vacuum_er_log (VACUUM_ER_LOG_VACUUM_DATA | VACUUM_ER_LOG_RECOVERY,
		 "vacuum_recover_lost_block_data, lsa = %lld|%d, global_oldest_mvccid = %llu",
		 LSA_AS_ARGS (&vacuum_Data.recovery_lsa), (unsigned long long int) vacuum_Global_oldest_active_mvccid);
  if (LSA_ISNULL (&vacuum_Data.recovery_lsa))
    {
      /* No recovery was done. */
      return NO_ERROR;
    }
  /* Recovery was done. */

  /* Initialize log_page_p. */
  log_page_p = (LOG_PAGE *) PTR_ALIGN (log_page_buf, MAX_ALIGNMENT);
  log_page_p->hdr.logical_pageid = NULL_PAGEID;
  log_page_p->hdr.offset = NULL_OFFSET;

  if (LSA_ISNULL (&log_Gl.hdr.mvcc_op_log_lsa))
    {
      /* We need to search for an MVCC op log record to start recovering lost blocks. */
      vacuum_er_log (VACUUM_ER_LOG_VACUUM_DATA | VACUUM_ER_LOG_RECOVERY, "%s",
		     "vacuum_recover_lost_block_data, log_Gl.hdr.mvcc_op_log_lsa is null ");

      LSA_COPY (&log_lsa, &vacuum_Data.recovery_lsa);
      /* todo: Find a better stopping point for this!! */
      /* Stop search if search reaches blocks already in vacuum data. */
      stop_at_pageid = VACUUM_LAST_LOG_PAGEID_IN_BLOCK (vacuum_Data.get_last_blockid ());
      while (log_lsa.pageid > stop_at_pageid)
	{
	  if (log_page_p->hdr.logical_pageid != log_lsa.pageid)
	    {
	      /* Get log page. */
	      error_code = logpb_fetch_page (thread_p, &log_lsa, LOG_CS_SAFE_READER, log_page_p);
	      if (error_code != NO_ERROR)
		{
		  ASSERT_ERROR ();
		  logpb_fatal_error (thread_p, true, ARG_FILE_LINE, "vacuum_recover_lost_block_data");
		  return ER_FAILED;
		}
	    }
	  log_rec_header = *LOG_GET_LOG_RECORD_HEADER (log_page_p, &log_lsa);
	  if (log_rec_header.type == LOG_MVCC_UNDO_DATA || log_rec_header.type == LOG_MVCC_UNDOREDO_DATA
	      || log_rec_header.type == LOG_MVCC_DIFF_UNDOREDO_DATA)
	    {
	      LSA_COPY (&mvcc_op_log_lsa, &log_lsa);
	      vacuum_er_log (VACUUM_ER_LOG_VACUUM_DATA | VACUUM_ER_LOG_RECOVERY,
			     "vacuum_recover_lost_block_data, found mvcc op at lsa = %lld|%d ",
			     LSA_AS_ARGS (&mvcc_op_log_lsa));
	      break;
	    }
	  else if (log_rec_header.type == LOG_SYSOP_END)
	    {
	      /* we need to check if it is a logical MVCC undo */
	      LOG_REC_SYSOP_END *sysop_end = NULL;
	      LOG_LSA copy_lsa = log_lsa;

	      LOG_READ_ADD_ALIGN (thread_p, sizeof (LOG_RECORD_HEADER), &copy_lsa, log_page_p);
	      LOG_READ_ADVANCE_WHEN_DOESNT_FIT (thread_p, sizeof (LOG_REC_SYSOP_END), &copy_lsa, log_page_p);
	      sysop_end = (LOG_REC_SYSOP_END *) (log_page_p->area + copy_lsa.offset);
	      if (sysop_end->type == LOG_SYSOP_END_LOGICAL_MVCC_UNDO)
		{
		  LSA_COPY (&mvcc_op_log_lsa, &log_lsa);
		  vacuum_er_log (VACUUM_ER_LOG_VACUUM_DATA | VACUUM_ER_LOG_RECOVERY,
				 "vacuum_recover_lost_block_data, found mvcc op at lsa = %lld|%d ",
				 LSA_AS_ARGS (&mvcc_op_log_lsa));
		  break;
		}
	    }
	  else if (log_rec_header.type == LOG_REDO_DATA)
	    {
	      /* is vacuum complete? */
	      LOG_REC_REDO *redo = NULL;
	      LOG_LSA copy_lsa = log_lsa;

	      LOG_READ_ADD_ALIGN (thread_p, sizeof (LOG_RECORD_HEADER), &copy_lsa, log_page_p);
	      LOG_READ_ADVANCE_WHEN_DOESNT_FIT (thread_p, sizeof (LOG_REC_REDO), &copy_lsa, log_page_p);
	      redo = (LOG_REC_REDO *) (log_page_p->area + copy_lsa.offset);
	      if (redo->data.rcvindex == RVVAC_COMPLETE)
		{
		  /* stop looking */
		  vacuum_er_log (VACUUM_ER_LOG_VACUUM_DATA | VACUUM_ER_LOG_RECOVERY, "%s",
				 "vacuum_recover_lost_block_data, complete vacuum ");
		  break;
		}
	    }

	  LSA_COPY (&log_lsa, &log_rec_header.back_lsa);
	}
      if (LSA_ISNULL (&mvcc_op_log_lsa))
	{
	  /* Vacuum data was reached, so there is nothing to recover. */
	  vacuum_er_log (VACUUM_ER_LOG_VACUUM_DATA | VACUUM_ER_LOG_RECOVERY, "%s",
			 "vacuum_recover_lost_block_data, nothing to recovery ");
	  return NO_ERROR;
	}
    }
  else if (vacuum_get_log_blockid (log_Gl.hdr.mvcc_op_log_lsa.pageid) <= vacuum_Data.get_last_blockid ())
    {
      /* Already in vacuum data. */
      vacuum_er_log (VACUUM_ER_LOG_VACUUM_DATA | VACUUM_ER_LOG_RECOVERY,
		     "vacuum_recover_lost_block_data, mvcc_op_log_lsa %lld|%d is already in vacuum data "
		     "(last blockid = %lld) ", LSA_AS_ARGS (&log_Gl.hdr.mvcc_op_log_lsa),
		     (long long int) vacuum_Data.get_last_blockid ());
      logpb_vacuum_reset_log_header_cache (thread_p, &log_Gl.hdr);
      return NO_ERROR;
    }
  else
    {
      LSA_COPY (&mvcc_op_log_lsa, &log_Gl.hdr.mvcc_op_log_lsa);
    }
  assert (!LSA_ISNULL (&mvcc_op_log_lsa));

  // reset header; info will be restored if last block is not consumed.
  logpb_vacuum_reset_log_header_cache (thread_p, &log_Gl.hdr);

  vacuum_er_log (VACUUM_ER_LOG_VACUUM_DATA | VACUUM_ER_LOG_RECOVERY,
		 "vacuum_recover_lost_block_data, start recovering from %lld|%d ", LSA_AS_ARGS (&mvcc_op_log_lsa));

  /* Start recovering blocks. */
  crt_blockid = vacuum_get_log_blockid (mvcc_op_log_lsa.pageid);
  LSA_COPY (&log_lsa, &mvcc_op_log_lsa);

  // stack used to produce in reverse order data for vacuum_Block_data_buffer circular queue
  /* *INDENT-OFF* */
  std::stack<VACUUM_DATA_ENTRY> vacuum_block_data_buffer_stack;
  /* *INDENT-ON* */

  /* we don't reset data.oldest_mvccid between blocks. we need to maintain ordered oldest_mvccid's, and if a block + 1
   * MVCCID is smaller than all MVCCID's in block, then it must have been active (and probably suspended) while block
   * was logged. therefore, we must keep it. */
  data.oldest_mvccid = MVCCID_NULL;
  while (crt_blockid > vacuum_Data.get_last_blockid ())
    {
      /* Stop recovering this block when previous block is reached. */
      stop_at_pageid = VACUUM_FIRST_LOG_PAGEID_IN_BLOCK (crt_blockid) - 1;
      /* Initialize this block data. */
      data.blockid = crt_blockid;
      LSA_COPY (&data.start_lsa, &log_lsa);
      /* inherit data.oldest_mvccid */
      data.newest_mvccid = MVCCID_NULL;
      /* Loop through MVCC op log records in this block. */
      while (log_lsa.pageid > stop_at_pageid)
	{
	  if (log_page_p->hdr.logical_pageid != log_lsa.pageid)
	    {
	      error_code = logpb_fetch_page (thread_p, &log_lsa, LOG_CS_SAFE_READER, log_page_p);
	      if (error_code != NO_ERROR)
		{
		  ASSERT_ERROR ();
		  logpb_fatal_error (thread_p, true, ARG_FILE_LINE, "vacuum_recover_lost_block_data");
		  return ER_FAILED;
		}
	    }
	  /* Process this log record. */
	  error_code =
	    vacuum_process_log_record (thread_p, NULL, &log_lsa, log_page_p, &dummy_log_data, &mvccid, NULL, NULL,
				       &vacuum_info, NULL, true);
	  if (error_code != NO_ERROR)
	    {
	      logpb_fatal_error (thread_p, true, ARG_FILE_LINE, "vacuum_recover_lost_block_data");
	      return error_code;
	    }
	  /* Update oldest/newest MVCCID. */
	  if (data.oldest_mvccid == MVCCID_NULL || MVCC_ID_PRECEDES (mvccid, data.oldest_mvccid))
	    {
	      data.oldest_mvccid = mvccid;
	    }
	  if (data.newest_mvccid == MVCCID_NULL || MVCC_ID_PRECEDES (data.newest_mvccid, mvccid))
	    {
	      data.newest_mvccid = mvccid;
	    }
	  LSA_COPY (&log_lsa, &vacuum_info.prev_mvcc_op_log_lsa);
	}

      if (data.blockid == vacuum_get_log_blockid (log_Gl.prior_info.prior_lsa.pageid))
	{
	  log_Gl.hdr.last_block_oldest_mvccid = data.oldest_mvccid;
	  log_Gl.hdr.last_block_newest_mvccid = data.newest_mvccid;
	  log_Gl.hdr.does_block_need_vacuum = true;
	  log_Gl.hdr.mvcc_op_log_lsa = mvcc_op_log_lsa;

	  vacuum_er_log (VACUUM_ER_LOG_VACUUM_DATA | VACUUM_ER_LOG_RECOVERY,
			 "Restore log global cached info: \n\t mvcc_op_log_lsa = %lld|%d \n"
			 "\t last_block_oldest_mvccid = %llu \n\t last_block_newest_mvccid = %llu ",
			 LSA_AS_ARGS (&log_Gl.hdr.mvcc_op_log_lsa),
			 (unsigned long long int) log_Gl.hdr.last_block_oldest_mvccid,
			 (unsigned long long int) log_Gl.hdr.last_block_newest_mvccid);
	}
      else
	{
	  vacuum_block_data_buffer_stack.push (data);
	}

      crt_blockid = vacuum_get_log_blockid (log_lsa.pageid);
    }

  /* Produce recovered blocks. */
  while (!vacuum_block_data_buffer_stack.empty ())
    {
      vacuum_Block_data_buffer->produce (vacuum_block_data_buffer_stack.top ());
      vacuum_block_data_buffer_stack.pop ();
    }

  /* Consume recovered blocks. */
  thread_type tt;
  vacuum_convert_thread_to_master (thread_p, tt);
  error_code = vacuum_consume_buffer_log_blocks (thread_p);
  if (error_code != NO_ERROR)
    {
      logpb_fatal_error (thread_p, true, ARG_FILE_LINE, "vacuum_recover_lost_block_data");
    }
  vacuum_restore_thread (thread_p, tt);

  return error_code;
}

/*
 * vacuum_get_log_blockid () - Compute blockid for given log pageid.
 *
 * return      : Log blockid.
 * pageid (in) : Log pageid.
 */
VACUUM_LOG_BLOCKID
vacuum_get_log_blockid (LOG_PAGEID pageid)
{
  return ((pageid == NULL_PAGEID) ? VACUUM_NULL_LOG_BLOCKID : (pageid / vacuum_Data.log_block_npages));
}

/*
 * vacuum_min_log_pageid_to_keep () - Get the minimum log pageid required to execute vacuum.
 *				      See vacuum_update_keep_from_log_pageid.
 *
 * return	 : LOG Page identifier for first log page that should be processed by vacuum.
 * thread_p (in) : Thread entry.
 */
LOG_PAGEID
vacuum_min_log_pageid_to_keep (THREAD_ENTRY * thread_p)
{
  /* Return first pageid from first block in vacuum data table */
  if (prm_get_bool_value (PRM_ID_DISABLE_VACUUM))
    {
      /* this is for debug, suppress log archive purging. */
      return 0;
    }
#if defined (SA_MODE)
  if (vacuum_Data.is_vacuum_complete)
    {
      /* no log archives are needed for vacuum any longer. */
      return NULL_PAGEID;
    }
#endif /* defined (SA_MODE) */
  return vacuum_Data.keep_from_log_pageid;
}

/*
 * vacuum_is_safe_to_remove_archives () - Is safe to remove archives? Not until keep_from_log_pageid has been updated
 *                                        at least once.
 *
 * return    : is safe?
 */
bool
vacuum_is_safe_to_remove_archives (void)
{
  return vacuum_Data.is_archive_removal_safe;
}

/*
 * vacuum_rv_redo_start_job () - Redo start vacuum job.
 *
 * return	 : Error code.
 * thread_p (in) : Thread entry.
 * rcv (in)	 : Recovery data.
 */
int
vacuum_rv_redo_start_job (THREAD_ENTRY * thread_p, LOG_RCV * rcv)
{
  VACUUM_DATA_PAGE *data_page = (VACUUM_DATA_PAGE *) rcv->pgptr;

  assert (data_page != NULL);
  assert (rcv->offset >= 0 && rcv->offset < vacuum_Data.page_data_max_count);

  /* Start job is marked by in progress flag in blockid. */
  VACUUM_BLOCK_STATUS_SET_IN_PROGRESS (data_page->data[rcv->offset].blockid);

  pgbuf_set_dirty (thread_p, rcv->pgptr, DONT_FREE);

  return NO_ERROR;
}

/*
 * vacuum_update_oldest_unvacuumed_mvccid () - Update vacuum data global oldest unvacuumed MVCCID.
 *
 * return	    : Void.
 * thread_p (in)    : Update oldest MVCCID.
 * check_pages (in) : Need to check vacuum data pages too.
 */
static void
vacuum_update_oldest_unvacuumed_mvccid (THREAD_ENTRY * thread_p)
{
  MVCCID oldest_mvccid = MVCCID_NULL;

  /* The vacuum oldest MVCCID is defined as the oldest MVCCID not (yet) vacuumed.
   *
   *  1. The oldest MVCCID of each block in vacuum data is computed as the minimum between the oldest MVCCID from log
   *     records in the block and the vacuum_Global_oldest_active_mvccid. That is to cover the case when an old
   *     transaction was blocked before making its first change.
   *
   *  2. If there are no entries in vacuum data (because everything has been vacuumed), then vacuum data oldest MVCCID
   *     is set to vacuum_Save_log_hdr_oldest_mvccid (see its description for details).
   */

  if (vacuum_Data.first_page->index_unvacuumed < vacuum_Data.first_page->index_free)
    {
      /* Use oldest MVCCID in vacuum data. */
      /* Considering #1, it is enough to check the first block oldest MVCCID. All subsequent blocks should have their
       * oldest MVCCID's equal or greater.
       */
      VACUUM_DATA_ENTRY *data_entry = &vacuum_Data.first_page->data[vacuum_Data.first_page->index_unvacuumed];
      assert (!VACUUM_BLOCK_STATUS_IS_VACUUMED (data_entry->blockid));
      oldest_mvccid = data_entry->oldest_mvccid;
    }
  else
    {
#if defined (SERVER_MODE)
      /* If page is empty and has next page, it should have been removed. */
      assert (VPID_ISNULL (&vacuum_Data.first_page->next_page));
      /* Use vacuum_Save_log_hdr_oldest_mvccid (see its description). */
      oldest_mvccid = vacuum_Save_log_hdr_oldest_mvccid;
#else /* not SERVER_MODE = SA_MODE */
      /* if vacuum data is empty in SA_MODE, then everything has been vacuumed! set oldest not vacuumed to
       * log_Gl.hdr.mvcc_next_id */
      oldest_mvccid = log_Gl.hdr.mvcc_next_id;
#endif /* SA_MODE */
    }

  if (oldest_mvccid != vacuum_Data.oldest_unvacuumed_mvccid)
    {
      vacuum_er_log (VACUUM_ER_LOG_VACUUM_DATA, "Update oldest_unvacuumed_mvccid from %llu to %llu.",
		     (unsigned long long int) vacuum_Data.oldest_unvacuumed_mvccid,
		     (unsigned long long int) oldest_mvccid);

      (void) vacuum_cleanup_dropped_files (thread_p);
    }
  /* Vacuum data oldest MVCCID cannot go backwards! */
  assert (vacuum_Data.oldest_unvacuumed_mvccid <= oldest_mvccid);
  vacuum_Data.oldest_unvacuumed_mvccid = oldest_mvccid;
}

/*
 * vacuum_update_keep_from_log_pageid () - Update vacuum_Data.keep_from_log_pageid.
 *
 * return	 : Void.
 * thread_p (in) : Thread entry.
 */
static void
vacuum_update_keep_from_log_pageid (THREAD_ENTRY * thread_p)
{
  /* vacuum_Data.keep_from_log_pageid should keep first page in first block not yet vacuumed, so that archive purger
   * does not remove log required for vacuum.
   * If vacuum data is empty, then all blocks until (and including) vacuum_Data.last_blockid have been
   * vacuumed, and first page belonging to next block must be preserved (this is most likely in the active area of the
   * log, for now). However, it might happen that the page referred might belong in a log archive that might have
   * been removed due to a previous action. So to be sure, we set the pageid, from which the vacuum must keep
   * the remaining pages, to NULL_PAGEID.
   * If vacuum data is not empty, then we need to preserve the log starting with the first page of first unvacuumed
   * block.
   */
  VACUUM_LOG_BLOCKID keep_from_blockid;

  if (vacuum_is_empty ())
    {
      LOG_LSA last_mvcc_lsa = log_Gl.hdr.mvcc_op_log_lsa;
      if (last_mvcc_lsa.is_null () || vacuum_get_log_blockid (last_mvcc_lsa.pageid) <= vacuum_Data.get_last_blockid ())
	{
	  /* safe to remove all archives */
	  keep_from_blockid = VACUUM_NULL_LOG_BLOCKID;
	  vacuum_Data.keep_from_log_pageid = NULL_PAGEID;
	}
      else
	{
	  /* keep block of log_Gl.hdr.mvcc_op_log_lsa */
	  keep_from_blockid = vacuum_get_log_blockid (log_Gl.hdr.mvcc_op_log_lsa.pageid);
	  vacuum_Data.keep_from_log_pageid = VACUUM_FIRST_LOG_PAGEID_IN_BLOCK (keep_from_blockid);
	}
    }
  else
    {
      keep_from_blockid = vacuum_Data.first_page->data[vacuum_Data.first_page->index_unvacuumed].blockid;
      keep_from_blockid = VACUUM_BLOCKID_WITHOUT_FLAGS (keep_from_blockid);
      vacuum_Data.keep_from_log_pageid = VACUUM_FIRST_LOG_PAGEID_IN_BLOCK (keep_from_blockid);
    }

  vacuum_er_log (VACUUM_ER_LOG_VACUUM_DATA,
		 "Update keep_from_log_pageid to %lld ", (long long int) vacuum_Data.keep_from_log_pageid);

  if (!vacuum_Data.is_archive_removal_safe)
    {
      /* remove archives that have been blocked up to this point. */
      vacuum_Data.is_archive_removal_safe = true;
    }
}

/*
 * vacuum_compare_dropped_files () - Compare two file identifiers.
 *
 * return    : Positive if the first argument is bigger, negative if it is smaller and 0 if arguments are equal.
 * a (in)    : Pointer to a file identifier.
 * b (in)    : Pointer to a a file identifier.
 */
static int
vacuum_compare_dropped_files (const void *a, const void *b)
{
  VFID *file_a = (VFID *) a;
  VFID *file_b = (VFID *) b;
  INT32 diff_fileid;

  assert (a != NULL && b != NULL);

  diff_fileid = file_a->fileid - file_b->fileid;
  if (diff_fileid != 0)
    {
      return (int) diff_fileid;
    }

  return (int) (file_a->volid - file_b->volid);
}

/*
 * vacuum_add_dropped_file () - Add new dropped file.
 *
 * return	 : Error code.
 * thread_p (in) : Thread entry.
 * vfid (in)     : Class OID or B-tree identifier.
 * mvccid (in)	 : MVCCID.
 */
static int
vacuum_add_dropped_file (THREAD_ENTRY * thread_p, VFID * vfid, MVCCID mvccid)
{
  MVCCID save_mvccid = MVCCID_NULL;
  VPID vpid = VPID_INITIALIZER, prev_vpid = VPID_INITIALIZER;
  int page_count = 0, mem_size = 0;
  VACUUM_DROPPED_FILES_PAGE *page = NULL, *new_page = NULL;
  INT16 position = -1;
  LOG_DATA_ADDR addr = LOG_DATA_ADDR_INITIALIZER;
  LOG_TDES *tdes = LOG_FIND_CURRENT_TDES (thread_p);
  bool found = false;
  PAGE_TYPE ptype = PAGE_DROPPED_FILES;

#if !defined (NDEBUG)
  VACUUM_TRACK_DROPPED_FILES *track_page = NULL;
  VACUUM_TRACK_DROPPED_FILES *new_track_page = NULL;
#endif

  int error_code = NO_ERROR;

  assert (tdes != NULL);

  if (!vacuum_Dropped_files_loaded)
    {
      /* Normally, dropped files are loaded after recovery, in order to provide a consistent state of its pages.
       * Actually, the consistent state should be reached after all run postpone and compensate undo records are
       * applied. However, this may be called from log_recovery_finish_all_postpone or from log_recovery_undo. Because
       * there is no certain code that is executed after applying redo and before calling these function, the dropped
       * files are loaded when needed. */

      /* This must be recover, otherwise the files should have been loaded. */
      assert (!LOG_ISRESTARTED ());

      if (vacuum_load_dropped_files_from_disk (thread_p) != NO_ERROR)
	{
	  vacuum_er_log_error (VACUUM_ER_LOG_DROPPED_FILES | VACUUM_ER_LOG_RECOVERY, "%s",
			       "Failed to load dropped files during recovery!");

	  assert_release (false);
	  return ER_FAILED;
	}
    }

  assert_release (!VFID_ISNULL (&vacuum_Dropped_files_vfid));
  assert_release (!VPID_ISNULL (&vacuum_Dropped_files_vpid));

#if !defined (NDEBUG)
  assert (vacuum_Track_dropped_files != NULL);

  track_page = vacuum_Track_dropped_files;
#endif /* !NDEBUG */

  addr.vfid = NULL;
  addr.offset = -1;

  VPID_COPY (&vpid, &vacuum_Dropped_files_vpid);
  while (!VPID_ISNULL (&vpid))
    {
      /* Unfix previous page */
      if (page != NULL)
	{
	  vacuum_unfix_dropped_entries_page (thread_p, page);
	}

      /* Fix current page */
      page = vacuum_fix_dropped_entries_page (thread_p, &vpid, PGBUF_LATCH_WRITE);
      if (page == NULL)
	{
	  assert (false);
	  return ER_FAILED;
	}

      /* Save current vpid to prev_vpid */
      VPID_COPY (&prev_vpid, &vpid);

      /* Get next vpid and page count */
      VPID_COPY (&vpid, &page->next_page);
      page_count = page->n_dropped_files;

      /* binary search */
      position =
	util_bsearch (vfid, page->dropped_files, page_count, sizeof (VACUUM_DROPPED_FILE), vacuum_compare_dropped_files,
		      &found);

      if (found)
	{
	  /* Same entry was already dropped, replace previous MVCCID */
	  VACUUM_DROPPED_FILE undo_data;

	  /* Replace MVCCID */
	  undo_data = page->dropped_files[position];
	  save_mvccid = page->dropped_files[position].mvccid;
	  page->dropped_files[position].mvccid = mvccid;

	  assert_release (MVCC_ID_FOLLOW_OR_EQUAL (mvccid, save_mvccid));

	  /* log changes */
	  addr.pgptr = (PAGE_PTR) page;
	  addr.offset = position;
	  log_append_undoredo_data (thread_p, RVVAC_DROPPED_FILE_REPLACE, &addr, sizeof (VACUUM_DROPPED_FILE),
				    sizeof (VACUUM_DROPPED_FILE), &undo_data, &page->dropped_files[position]);

#if !defined (NDEBUG)
	  if (track_page != NULL)
	    {
	      memcpy (&track_page->dropped_data_page, page, DB_PAGESIZE);
	    }
#endif
	  vacuum_er_log (VACUUM_ER_LOG_DROPPED_FILES,
			 "add dropped file: found duplicate vfid %d|%d at position=%d, "
			 "replace mvccid=%llu with mvccid=%llu. Page is %d|%d with lsa %lld|%d."
			 "Page count=%d, global count=%d", VFID_AS_ARGS (&page->dropped_files[position].vfid), position,
			 (unsigned long long int) save_mvccid,
			 (unsigned long long int) page->dropped_files[position].mvccid,
			 PGBUF_PAGE_STATE_ARGS ((PAGE_PTR) page), page->n_dropped_files, vacuum_Dropped_files_count);

	  vacuum_set_dirty_dropped_entries_page (thread_p, page, FREE);

	  return NO_ERROR;
	}

      /* not a duplicate. can we add? */
      if (VACUUM_DROPPED_FILES_PAGE_CAPACITY <= page_count)
	{
	  assert (VACUUM_DROPPED_FILES_PAGE_CAPACITY == page_count);

	  /* No room left for new entries, try next page */

#if !defined (NDEBUG)
	  if (track_page != NULL && !VPID_ISNULL (&vpid))
	    {
	      /* Don't advance from last track page. A new page will be added and we need to set a link between
	       * last track page and new track page. */
	      track_page = track_page->next_tracked_page;
	    }
#endif
	  continue;
	}

      /* add to position to keep the order */
      if (page_count > position)
	{
	  mem_size = (page_count - position) * sizeof (VACUUM_DROPPED_FILE);
	  memmove (&page->dropped_files[position + 1], &page->dropped_files[position], mem_size);
	}

      /* Increment page count */
      page->n_dropped_files++;

      /* Increment total count */
      ATOMIC_INC_32 (&vacuum_Dropped_files_count, 1);

      VFID_COPY (&page->dropped_files[position].vfid, vfid);
      page->dropped_files[position].mvccid = mvccid;

      addr.pgptr = (PAGE_PTR) page;
      addr.offset = position;
      log_append_undoredo_data (thread_p, RVVAC_DROPPED_FILE_ADD, &addr, 0, sizeof (VACUUM_DROPPED_FILE), NULL,
				&page->dropped_files[position]);

#if !defined (NDEBUG)
      if (track_page != NULL)
	{
	  memcpy (&track_page->dropped_data_page, page, DB_PAGESIZE);
	}
#endif

      vacuum_er_log (VACUUM_ER_LOG_DROPPED_FILES,
		     "added new dropped file %d|%d and mvccid=%llu at position=%d. "
		     "Page is %d|%d with lsa %lld|%d. Page count=%d, global count=%d",
		     VFID_AS_ARGS (&page->dropped_files[position].vfid),
		     (unsigned long long int) page->dropped_files[position].mvccid, position,
		     PGBUF_PAGE_STATE_ARGS ((PAGE_PTR) page), page->n_dropped_files, vacuum_Dropped_files_count);

      vacuum_set_dirty_dropped_entries_page (thread_p, page, FREE);

      return NO_ERROR;
    }

  /* The entry couldn't fit in any of the current pages. */
  /* Allocate a new page */

  /* Last page must be fixed */
  assert (page != NULL);

  /* Extend file */
  error_code = file_alloc (thread_p, &vacuum_Dropped_files_vfid, file_init_page_type, &ptype, &vpid,
			   (PAGE_PTR *) (&new_page));
  if (error_code != NO_ERROR)
    {
      assert (false);
      vacuum_unfix_dropped_entries_page (thread_p, page);
      return ER_FAILED;
    }
  if (new_page == NULL)
    {
      assert_release (false);
      vacuum_unfix_dropped_entries_page (thread_p, page);
      return ER_FAILED;
    }

  /* Set page header: next page as NULL and count as 1 */
  VPID_SET_NULL (&new_page->next_page);
  new_page->n_dropped_files = 1;

  /* Set vfid */
  VFID_COPY (&new_page->dropped_files[0].vfid, vfid);

  /* Set MVCCID */
  new_page->dropped_files[0].mvccid = mvccid;

  ATOMIC_INC_32 (&vacuum_Dropped_files_count, 1);

#if !defined(NDEBUG)
  if (track_page != NULL)
    {
      if (track_page->next_tracked_page == NULL)
	{
	  new_track_page = (VACUUM_TRACK_DROPPED_FILES *) malloc (VACUUM_TRACK_DROPPED_FILES_SIZE);
	  if (new_track_page == NULL)
	    {
	      er_set (ER_ERROR_SEVERITY, ARG_FILE_LINE, ER_OUT_OF_VIRTUAL_MEMORY, 1, VACUUM_TRACK_DROPPED_FILES_SIZE);
	      vacuum_unfix_dropped_entries_page (thread_p, page);
	      vacuum_unfix_dropped_entries_page (thread_p, new_page);
	      return ER_FAILED;
	    }
	}
      else
	{
	  new_track_page = track_page->next_tracked_page;
	}

      memcpy (&new_track_page->dropped_data_page, new_page, DB_PAGESIZE);
      new_track_page->next_tracked_page = NULL;
      track_page->next_tracked_page = new_track_page;
    }
#endif

  pgbuf_set_page_ptype (thread_p, (PAGE_PTR) new_page, PAGE_DROPPED_FILES);
  log_append_redo_data2 (thread_p, RVPGBUF_NEW_PAGE, NULL, (PAGE_PTR) new_page, (PGLENGTH) PAGE_DROPPED_FILES,
			 sizeof (VACUUM_DROPPED_FILES_PAGE), new_page);

  vacuum_er_log (VACUUM_ER_LOG_DROPPED_FILES,
		 "added new dropped file %d|%d and mvccid=%llu to at position=%d. "
		 "Page is %d|%d with lsa %lld|%d. Page count=%d, global count=%d",
		 VFID_AS_ARGS (&new_page->dropped_files[0].vfid),
		 (unsigned long long int) new_page->dropped_files[0].mvccid, 0,
		 PGBUF_PAGE_STATE_ARGS ((PAGE_PTR) new_page), new_page->n_dropped_files, vacuum_Dropped_files_count);

  /* Unfix new page */
  vacuum_set_dirty_dropped_entries_page (thread_p, new_page, FREE);

  /* Save a link to the new page in last page */
  vacuum_dropped_files_set_next_page (thread_p, page, &vpid);
#if !defined(NDEBUG)
  if (track_page != NULL)
    {
      VPID_COPY (&track_page->dropped_data_page.next_page, &vpid);
    }
#endif

  /* unfix last page */
  vacuum_unfix_dropped_entries_page (thread_p, page);
  return NO_ERROR;
}

/*
 * vacuum_log_add_dropped_file () - Append postpone/undo log for notifying vacuum of a file being dropped. Postpone
 *				    is added when a class or index is dropped and undo when a class or index is created.
 *
 * return	 : Void.
 * thread_p (in) : Thread entry.
 * vfid (in)	 : Dropped file identifier.
 * class_oid(in) : class OID
 */
void
vacuum_log_add_dropped_file (THREAD_ENTRY * thread_p, const VFID * vfid, const OID * class_oid, bool pospone_or_undo)
{
  LOG_DATA_ADDR addr;
  VACUUM_DROPPED_FILES_RCV_DATA rcv_data;

  vacuum_er_log (VACUUM_ER_LOG_DROPPED_FILES, "Append %s log from dropped file %d|%d.",
		 pospone_or_undo ? "postpone" : "undo", vfid->volid, vfid->fileid);

  /* Initialize recovery data */
  VFID_COPY (&rcv_data.vfid, vfid);
  if (class_oid != NULL)
    {
      COPY_OID (&rcv_data.class_oid, class_oid);
    }
  else
    {
      OID_SET_NULL (&rcv_data.class_oid);
    }

  addr.offset = -1;
  addr.pgptr = NULL;
  addr.vfid = NULL;

  if (pospone_or_undo == VACUUM_LOG_ADD_DROPPED_FILE_POSTPONE)
    {
      log_append_postpone (thread_p, RVVAC_NOTIFY_DROPPED_FILE, &addr, sizeof (rcv_data), &rcv_data);
    }
  else
    {
      log_append_undo_data (thread_p, RVVAC_NOTIFY_DROPPED_FILE, &addr, sizeof (rcv_data), &rcv_data);
    }
}

/*
 * vacuum_rv_redo_add_dropped_file () - Redo recovery used for adding dropped files.
 *
 * return	 : Error code.
 * thread_p (in) : Thread entry.
 * rcv (in)	 : Recovery data.
 */
int
vacuum_rv_redo_add_dropped_file (THREAD_ENTRY * thread_p, LOG_RCV * rcv)
{
  VACUUM_DROPPED_FILES_PAGE *page = NULL;
  INT16 position = rcv->offset;
  int mem_size;
  VACUUM_DROPPED_FILE *dropped_file;

  assert (rcv->length == sizeof (VACUUM_DROPPED_FILE));
  dropped_file = ((VACUUM_DROPPED_FILE *) rcv->data);

  assert_release (!VFID_ISNULL (&dropped_file->vfid));
  assert_release (MVCCID_IS_VALID (dropped_file->mvccid));

  page = (VACUUM_DROPPED_FILES_PAGE *) rcv->pgptr;

  if (position > page->n_dropped_files)
    {
      /* Error! */
      vacuum_er_log_error (VACUUM_ER_LOG_DROPPED_FILES | VACUUM_ER_LOG_RECOVERY,
			   "Dropped files recovery error: Invalid position %d (only %d entries in page) while "
			   "inserting new entry vfid=%d|%d mvccid=%llu. Page is %d|%d at lsa %lld|%d. ",
			   position, page->n_dropped_files, VFID_AS_ARGS (&dropped_file->vfid),
			   (unsigned long long) dropped_file->mvccid, PGBUF_PAGE_STATE_ARGS (rcv->pgptr));

      assert_release (false);
      return ER_FAILED;
    }

  if (position < page->n_dropped_files)
    {
      /* Make room for new record */
      mem_size = (page->n_dropped_files - position) * sizeof (VACUUM_DROPPED_FILE);
      memmove (&page->dropped_files[position + 1], &page->dropped_files[position], mem_size);
    }

  /* Copy new dropped file */
  VFID_COPY (&page->dropped_files[position].vfid, &dropped_file->vfid);
  page->dropped_files[position].mvccid = dropped_file->mvccid;

  /* Increment number of files */
  page->n_dropped_files++;

  vacuum_er_log (VACUUM_ER_LOG_DROPPED_FILES | VACUUM_ER_LOG_RECOVERY,
		 "Dropped files redo recovery, insert new entry "
		 "vfid=%d|%d, mvccid=%llu at position %d. Page is %d|%d at lsa %lld|%d.",
		 VFID_AS_ARGS (&dropped_file->vfid), (unsigned long long) dropped_file->mvccid, position,
		 PGBUF_PAGE_STATE_ARGS (rcv->pgptr));

  /* Make sure the mvcc_next_id is also updated, since this is the marker used by dropped files. */
  if (!MVCC_ID_PRECEDES (dropped_file->mvccid, log_Gl.hdr.mvcc_next_id))
    {
      log_Gl.hdr.mvcc_next_id = dropped_file->mvccid;
      MVCCID_FORWARD (log_Gl.hdr.mvcc_next_id);
    }

  /* Page was modified, so set it dirty */
  pgbuf_set_dirty (thread_p, rcv->pgptr, DONT_FREE);
  return NO_ERROR;
}

/*
 * vacuum_rv_undo_add_dropped_file () - Undo recovery used for adding dropped files.
 *
 * return	 : Error code.
 * thread_p (in) : Thread entry.
 * rcv (in)	 : Recovery data.
 */
int
vacuum_rv_undo_add_dropped_file (THREAD_ENTRY * thread_p, LOG_RCV * rcv)
{
  VACUUM_DROPPED_FILES_PAGE *page = NULL;
  INT16 position = rcv->offset;
  int mem_size;

  page = (VACUUM_DROPPED_FILES_PAGE *) rcv->pgptr;

  if (position >= page->n_dropped_files)
    {
      assert_release (false);
      return ER_FAILED;
    }

  mem_size = (page->n_dropped_files - 1 - position) * sizeof (VACUUM_DROPPED_FILE);
  if (mem_size > 0)
    {
      memmove (&page->dropped_files[position], &page->dropped_files[position + 1], mem_size);
    }
  page->n_dropped_files--;

  /* Page was modified, so set it dirty */
  pgbuf_set_dirty (thread_p, rcv->pgptr, DONT_FREE);
  return NO_ERROR;
}

/*
 * vacuum_rv_replace_dropped_file () - replace dropped file for recovery
 *
 * return        : error code
 * thread_p (in) : thread entry
 * rcv (in)      : recovery data
 */
int
vacuum_rv_replace_dropped_file (THREAD_ENTRY * thread_p, LOG_RCV * rcv)
{
  VACUUM_DROPPED_FILES_PAGE *page = NULL;
  INT16 position = rcv->offset;
  VACUUM_DROPPED_FILE *dropped_file;

  assert (rcv->length == sizeof (VACUUM_DROPPED_FILE));
  dropped_file = (VACUUM_DROPPED_FILE *) rcv->data;

  page = (VACUUM_DROPPED_FILES_PAGE *) rcv->pgptr;

  /* Should be the same VFID */
  if (position >= page->n_dropped_files)
    {
      /* Error! */
      vacuum_er_log_error (VACUUM_ER_LOG_DROPPED_FILES | VACUUM_ER_LOG_RECOVERY,
			   "Dropped files recovery error: Invalid position %d (only %d entries in page) while "
			   "replacing old entry with vfid=%d|%d mvccid=%llu. Page is %d|%d at lsa %lld|%d. ",
			   position, page->n_dropped_files, VFID_AS_ARGS (&dropped_file->vfid),
			   (unsigned long long) dropped_file->mvccid, PGBUF_PAGE_STATE_ARGS (rcv->pgptr));

      assert_release (false);
      return ER_FAILED;
    }

  if (!VFID_EQ (&dropped_file->vfid, &page->dropped_files[position].vfid))
    {
      /* Error! */
      vacuum_er_log_error (VACUUM_ER_LOG_DROPPED_FILES | VACUUM_ER_LOG_RECOVERY,
			   "Dropped files recovery error: expected to "
			   "find vfid %d|%d at position %d and found %d|%d with MVCCID=%d. "
			   "Page is %d|%d at lsa %lld|%d. ", VFID_AS_ARGS (&dropped_file->vfid), position,
			   VFID_AS_ARGS (&page->dropped_files[position].vfid),
			   (unsigned long long) page->dropped_files[position].mvccid,
			   PGBUF_PAGE_STATE_ARGS (rcv->pgptr));

      assert_release (false);
      return ER_FAILED;
    }

  vacuum_er_log (VACUUM_ER_LOG_DROPPED_FILES | VACUUM_ER_LOG_RECOVERY,
		 "Dropped files redo recovery, replace MVCCID for"
		 " file %d|%d with %llu (position=%d). Page is %d|%d at lsa %lld|%d.",
		 VFID_AS_ARGS (&dropped_file->vfid), (unsigned long long) dropped_file->mvccid, position,
		 PGBUF_PAGE_STATE_ARGS (rcv->pgptr));
  page->dropped_files[position].mvccid = dropped_file->mvccid;

  /* Make sure the mvcc_next_id is also updated, since this is the marker used by dropped files. */
  if (!MVCC_ID_PRECEDES (dropped_file->mvccid, log_Gl.hdr.mvcc_next_id))
    {
      log_Gl.hdr.mvcc_next_id = dropped_file->mvccid;
      MVCCID_FORWARD (log_Gl.hdr.mvcc_next_id);
    }

  /* Page was modified, so set it dirty */
  pgbuf_set_dirty (thread_p, rcv->pgptr, DONT_FREE);
  return NO_ERROR;
}

/*
 * vacuum_notify_all_workers_dropped_file () - notify all vacuum workers that given file was dropped
 *
 * vfid_dropped (in) : VFID of dropped file
 * mvccid (in)       : MVCCID marker for dropped file
 */
static void
vacuum_notify_all_workers_dropped_file (const VFID & vfid_dropped, MVCCID mvccid)
{
#if defined (SERVER_MODE)
  if (!LOG_ISRESTARTED ())
    {
      // workers are not running during recovery
      return;
    }

  INT32 my_version, workers_min_version;

  /* Before notifying vacuum workers there is one last thing we have to do. Running workers must also be notified of
   * the VFID being dropped to cleanup their collected heap object arrays. Since must done one file at a time, so a
   * mutex is used for protection, in case there are several transactions doing file drops. */
  pthread_mutex_lock (&vacuum_Dropped_files_mutex);
  assert (VFID_ISNULL (&vacuum_Last_dropped_vfid));
  VFID_COPY (&vacuum_Last_dropped_vfid, &vfid_dropped);

  /* Increment dropped files version and save a version for current change. It is not important to keep the version
   * synchronized with the changes. It is only used to make sure that all workers have seen current change. */
  my_version = ++vacuum_Dropped_files_version;

  vacuum_er_log (VACUUM_ER_LOG_DROPPED_FILES,
		 "Added dropped file - vfid=%d|%d, mvccid=%llu - "
		 "Wait for all workers to see my_version=%d", VFID_AS_ARGS (&vfid_dropped), mvccid, my_version);

  /* Wait until all workers have been notified of this change */
  for (workers_min_version = vacuum_get_worker_min_dropped_files_version ();
       workers_min_version != -1 && workers_min_version < my_version;
       workers_min_version = vacuum_get_worker_min_dropped_files_version ())
    {
      vacuum_er_log (VACUUM_ER_LOG_DROPPED_FILES,
		     "not all workers saw my changes, workers min version=%d. Sleep and retry.", workers_min_version);

      thread_sleep (1);
    }

  vacuum_er_log (VACUUM_ER_LOG_DROPPED_FILES, "All workers have been notified, min_version=%d", workers_min_version);

  VFID_SET_NULL (&vacuum_Last_dropped_vfid);
  pthread_mutex_unlock (&vacuum_Dropped_files_mutex);
#endif // SERVER_MODE
}

/*
 * vacuum_rv_notify_dropped_file () - Add drop file used in recovery phase. Can be used in two ways: at run postpone phase
 *				   for dropped heap files and indexes (if postpone_ref_lsa in not null); or at undo
 *				   phase for created heap files and indexes.
 *
 * return		: Error code.
 * thread_p (in)	: Thread entry.
 * rcv (in)		: Recovery data.
 * pospone_ref_lsa (in) : Reference LSA for running postpone. NULL if this is
 *			  an undo for created heap files and indexes.
 */
int
vacuum_rv_notify_dropped_file (THREAD_ENTRY * thread_p, LOG_RCV * rcv)
{
  int error = NO_ERROR;
  OID *class_oid;
  MVCCID mvccid;
  VACUUM_DROPPED_FILES_RCV_DATA *rcv_data;

  /* Copy VFID from current log recovery data but set MVCCID at this point. We will use the log_Gl.hdr.mvcc_next_id as
   * borderline to distinguish this file from newer files. 1. All changes on this file must be done by transaction that
   * have already committed which means their MVCCID will be less than current log_Gl.hdr.mvcc_next_id. 2. All changes
   * on a new file that reused VFID must be done by transaction that start after this call, which means their MVCCID's
   * will be at least equal to current log_Gl.hdr.mvcc_next_id. */

  mvccid = ATOMIC_LOAD_64 (&log_Gl.hdr.mvcc_next_id);

  /* Add dropped file to current list */
  rcv_data = (VACUUM_DROPPED_FILES_RCV_DATA *) rcv->data;
  error = vacuum_add_dropped_file (thread_p, &rcv_data->vfid, mvccid);
  if (error != NO_ERROR)
    {
      return error;
    }

  // make sure vacuum workers will not access dropped file
  vacuum_notify_all_workers_dropped_file (rcv_data->vfid, mvccid);

  /* vacuum is notified of the file drop, it is safe to remove from cache */
  class_oid = &rcv_data->class_oid;
  if (!OID_ISNULL (class_oid))
    {
      (void) heap_delete_hfid_from_cache (thread_p, class_oid);
    }

  /* Success */
  return NO_ERROR;
}

/*
 * vacuum_cleanup_dropped_files () - Clean unnecessary dropped files.
 *
 * return	 : Error code.
 * thread_p (in) : Thread entry.
 *
 * NOTE: All entries with an MVCCID older than vacuum_Data->oldest_unvacuumed_mvccid are removed.
 *	 All records belonging to these entries must be either vacuumed or skipped after drop.
 */
static int
vacuum_cleanup_dropped_files (THREAD_ENTRY * thread_p)
{
  VPID vpid = VPID_INITIALIZER;
  VACUUM_DROPPED_FILES_PAGE *page = NULL;
  int page_count = 0, mem_size = 0;
  VPID last_page_vpid = VPID_INITIALIZER, last_non_empty_page_vpid = VPID_INITIALIZER;
  INT16 removed_entries[VACUUM_DROPPED_FILES_MAX_PAGE_CAPACITY];
  INT16 n_removed_entries = 0, i;
#if !defined (NDEBUG)
  VACUUM_TRACK_DROPPED_FILES *track_page = (VACUUM_TRACK_DROPPED_FILES *) vacuum_Track_dropped_files;
#endif

  vacuum_er_log (VACUUM_ER_LOG_DROPPED_FILES, "%s", "Start cleanup dropped files.");

  if (!LOG_ISRESTARTED ())
    {
      /* Skip cleanup during recovery */
      vacuum_er_log (VACUUM_ER_LOG_RECOVERY | VACUUM_ER_LOG_DROPPED_FILES, "%s", "Skip cleanup during recovery.");
      return NO_ERROR;
    }

  assert_release (!VFID_ISNULL (&vacuum_Dropped_files_vfid));
  assert_release (!VPID_ISNULL (&vacuum_Dropped_files_vpid));

  if (vacuum_Dropped_files_count == 0)
    {
      /* Nothing to clean */
      vacuum_er_log (VACUUM_ER_LOG_DROPPED_FILES, "%s", "Cleanup skipped, no current entries.");
      return NO_ERROR;
    }

  /* Clean each page of dropped files */
  VPID_COPY (&vpid, &vacuum_Dropped_files_vpid);
  VPID_COPY (&last_non_empty_page_vpid, &vacuum_Dropped_files_vpid);

  while (!VPID_ISNULL (&vpid))
    {
      /* Reset n_removed_entries */
      n_removed_entries = 0;

      /* Track the last page found */
      VPID_COPY (&last_page_vpid, &vpid);

      /* Fix current page */
      page = vacuum_fix_dropped_entries_page (thread_p, &vpid, PGBUF_LATCH_WRITE);
      if (page == NULL)
	{
	  assert (false);
	  return ER_FAILED;
	}

      /* Get next page VPID */
      VPID_COPY (&vpid, &page->next_page);

      page_count = page->n_dropped_files;
      if (page_count == 0)
	{
	  /* Page is empty */
	  vacuum_unfix_dropped_entries_page (thread_p, page);
	  continue;
	}

      /* Page is not empty, track the last non-empty page found */
      VPID_COPY (&last_non_empty_page_vpid, &vpid);

      /* Check entries for cleaning. Start from the end of the array */
      for (i = page_count - 1; i >= 0; i--)
	{
	  if (MVCC_ID_PRECEDES (page->dropped_files[i].mvccid, vacuum_Data.oldest_unvacuumed_mvccid))
	    {
	      /* Remove entry */
	      removed_entries[n_removed_entries++] = i;
	      if (i < page_count - 1)
		{
		  mem_size = (page_count - i - 1) * sizeof (VACUUM_DROPPED_FILE);
		  memmove (&page->dropped_files[i], &page->dropped_files[i + 1], mem_size);
		}
	    }
	}

      if (n_removed_entries > 0)
	{
	  /* Update dropped files global counter */
	  ATOMIC_INC_32 (&vacuum_Dropped_files_count, -n_removed_entries);

	  /* Update dropped files page counter */
	  page->n_dropped_files -= n_removed_entries;

	  /* Log changes */
	  vacuum_log_cleanup_dropped_files (thread_p, (PAGE_PTR) page, removed_entries, n_removed_entries);

	  vacuum_er_log (VACUUM_ER_LOG_DROPPED_FILES,
			 "cleanup dropped files. Page is %d|%d with lsa %lld|%d. "
			 "Page count=%d, global count=%d", PGBUF_PAGE_STATE_ARGS ((PAGE_PTR) page),
			 page->n_dropped_files, vacuum_Dropped_files_count);

	  /* todo: new pages are allocated but old pages are never deallocated. it looks like they are leaked. */

#if !defined (NDEBUG)
	  /* Copy changes to tracker */
	  memcpy (&track_page->dropped_data_page, page, DB_PAGESIZE);
#endif
	  vacuum_set_dirty_dropped_entries_page (thread_p, page, FREE);
	}
      else
	{
	  /* No changes */
	  vacuum_unfix_dropped_entries_page (thread_p, page);
	}

#if !defined (NDEBUG)
      track_page = track_page->next_tracked_page;
#endif
    }

  if (!VPID_ISNULL (&last_non_empty_page_vpid) && !VPID_EQ (&last_non_empty_page_vpid, &last_page_vpid))
    {
      /* Update next page link in the last non-empty page to NULL, to avoid fixing empty pages in the future. */
      vacuum_er_log (VACUUM_ER_LOG_DROPPED_FILES,
		     "Cleanup dropped files must remove pages to the of page %d|%d... Cut off link.",
		     last_non_empty_page_vpid.volid, last_non_empty_page_vpid.pageid);

      page = vacuum_fix_dropped_entries_page (thread_p, &last_non_empty_page_vpid, PGBUF_LATCH_WRITE);
      if (page == NULL)
	{
	  assert (false);
	  return ER_FAILED;
	}

      vacuum_dropped_files_set_next_page (thread_p, page, &page->next_page);
      vacuum_unfix_dropped_entries_page (thread_p, page);

      /* todo: tracker? */
    }

  vacuum_er_log (VACUUM_ER_LOG_DROPPED_FILES, "%s", "Finished cleanup dropped files.");
  return NO_ERROR;
}

/*
 * vacuum_is_file_dropped () - Check whether file is considered dropped.
 *
 * return	        : error code.
 * thread_p (in)        : Thread entry.
 * is_file_dropped(out) : True if file is considered dropped. False, otherwise.
 * vfid (in)	        : File identifier.
 * mvccid (in)	        : MVCCID.
 */
int
vacuum_is_file_dropped (THREAD_ENTRY * thread_p, bool * is_file_dropped, VFID * vfid, MVCCID mvccid)
{
  if (prm_get_bool_value (PRM_ID_DISABLE_VACUUM))
    {
      *is_file_dropped = false;
      return NO_ERROR;
    }

  return vacuum_find_dropped_file (thread_p, is_file_dropped, vfid, mvccid);
}

/*
 * vacuum_find_dropped_file () - Find the dropped file and check whether the given MVCCID is older than or equal to the
 *				 MVCCID of dropped file. Used by vacuum to detect records that belong to dropped files.
 *
 * return	        : error code.
 * thread_p (in)        : Thread entry.
 * is_file_dropped(out) : True if file is considered dropped. False, otherwise.
 * vfid (in)	        : File identifier.
 * mvccid (in)	        : MVCCID of checked record.
 */
static int
vacuum_find_dropped_file (THREAD_ENTRY * thread_p, bool * is_file_dropped, VFID * vfid, MVCCID mvccid)
{
  VACUUM_DROPPED_FILES_PAGE *page = NULL;
  VACUUM_DROPPED_FILE *dropped_file = NULL;
  VPID vpid;
  INT16 page_count;
  int error;

  if (vacuum_Dropped_files_count == 0)
    {
      /* No dropped files */
      *is_file_dropped = false;
      return NO_ERROR;
    }

  assert_release (!VPID_ISNULL (&vacuum_Dropped_files_vpid));

  /* Search for dropped file in all pages. */
  VPID_COPY (&vpid, &vacuum_Dropped_files_vpid);

  while (!VPID_ISNULL (&vpid))
    {
      /* Fix current page */
      page = vacuum_fix_dropped_entries_page (thread_p, &vpid, PGBUF_LATCH_READ);
      if (page == NULL)
	{
	  *is_file_dropped = false;	/* actually unknown but unimportant */

	  assert (!VACUUM_IS_THREAD_VACUUM_MASTER (thread_p));
	  ASSERT_ERROR_AND_SET (error);
	  assert (error == ER_INTERRUPTED);

	  if (VACUUM_IS_THREAD_VACUUM_WORKER (thread_p))
	    {
	      assert (thread_p->shutdown);
	    }
	  return error;
	}

      /* dropped files page are never boosted. mark them that vacuum will fix to at least postpone victimization */
      pgbuf_notify_vacuum_follows (thread_p, (PAGE_PTR) page);

      /* Copy next page VPID */
      VPID_COPY (&vpid, &page->next_page);
      page_count = page->n_dropped_files;

      /* Use compare VFID to find a matching entry */
      dropped_file =
	(VACUUM_DROPPED_FILE *) bsearch (vfid, page->dropped_files, page_count, sizeof (VACUUM_DROPPED_FILE),
					 vacuum_compare_dropped_files);
      if (dropped_file != NULL)
	{
	  /* Found matching entry. Compare the given MVCCID with the MVCCID of dropped file. */
	  if (MVCC_ID_PRECEDES (mvccid, dropped_file->mvccid))
	    {
	      /* The record must belong to the dropped file */
	      vacuum_er_log (VACUUM_ER_LOG_DROPPED_FILES,
			     "found dropped file: vfid=%d|%d mvccid=%llu in page %d|%d. "
			     "Entry at position %d, vfid=%d|%d mvccid=%llu. The vacuumed file is dropped.",
			     VFID_AS_ARGS (vfid), (unsigned long long int) mvccid,
			     PGBUF_PAGE_VPID_AS_ARGS ((PAGE_PTR) page), dropped_file - page->dropped_files,
			     VFID_AS_ARGS (&dropped_file->vfid), (unsigned long long int) dropped_file->mvccid);

	      vacuum_unfix_dropped_entries_page (thread_p, page);

	      *is_file_dropped = true;
	      return NO_ERROR;
	    }
	  else
	    {
	      /* The record belongs to an entry with the same identifier, but is newer. */
	      vacuum_er_log (VACUUM_ER_LOG_DROPPED_FILES,
			     "found dropped file: vfid=%d|%d mvccid=%llu in page %d|%d. "
			     "Entry at position %d, vfid=%d|%d mvccid=%llu. The vacuumed file is newer.",
			     VFID_AS_ARGS (vfid), (unsigned long long int) mvccid,
			     PGBUF_PAGE_VPID_AS_ARGS ((PAGE_PTR) page), dropped_file - page->dropped_files,
			     VFID_AS_ARGS (&dropped_file->vfid), (unsigned long long int) dropped_file->mvccid);

	      vacuum_unfix_dropped_entries_page (thread_p, page);

	      *is_file_dropped = false;
	      return NO_ERROR;
	    }
	}

      /* Do not log this unless you think it is useful. It spams the log file. */
      vacuum_er_log (VACUUM_ER_LOG_NONE,
		     "didn't find dropped file: vfid=%d|%d mvccid=%llu in page (%d, %d).", VFID_AS_ARGS (vfid),
		     (unsigned long long int) mvccid, PGBUF_PAGE_VPID_AS_ARGS ((PAGE_PTR) page));

      vacuum_unfix_dropped_entries_page (thread_p, page);
    }

  /* Entry not found */
  *is_file_dropped = false;
  return NO_ERROR;
}

/*
 * vacuum_log_cleanup_dropped_files () - Log dropped files cleanup.
 *
 * return	  : Void.
 * thread_p (in)  : Thread entry.
 * page_p (in)	  : Page pointer.
 * indexes (in)	  : Indexes of cleaned up dropped files.
 * n_indexes (in) : Total count of dropped files.
 *
 * NOTE: Consider not logging cleanup. Cleanup can be done at database restart.
 */
static void
vacuum_log_cleanup_dropped_files (THREAD_ENTRY * thread_p, PAGE_PTR page_p, INT16 * indexes, INT16 n_indexes)
{
#define VACUUM_CLEANUP_DROPPED_FILES_MAX_REDO_CRUMBS 3
  LOG_CRUMB redo_crumbs[VACUUM_CLEANUP_DROPPED_FILES_MAX_REDO_CRUMBS];
  LOG_DATA_ADDR addr;
  int n_redo_crumbs = 0;

  /* Add n_indexes */
  redo_crumbs[n_redo_crumbs].data = &n_indexes;
  redo_crumbs[n_redo_crumbs++].length = sizeof (n_indexes);

  /* Add indexes */
  redo_crumbs[n_redo_crumbs].data = indexes;
  redo_crumbs[n_redo_crumbs++].length = n_indexes * sizeof (*indexes);

  assert (n_redo_crumbs <= VACUUM_CLEANUP_DROPPED_FILES_MAX_REDO_CRUMBS);

  /* Initialize log data address */
  addr.pgptr = page_p;
  addr.vfid = &vacuum_Dropped_files_vfid;
  addr.offset = 0;

  log_append_redo_crumbs (thread_p, RVVAC_DROPPED_FILE_CLEANUP, &addr, n_redo_crumbs, redo_crumbs);
}

/*
 * vacuum_rv_redo_cleanup_dropped_files () - Recover dropped files cleanup.
 *
 * return	 : Error code.
 * thread_p (in) : Thread entry,
 * rcv (in)	 : Recovery data.
 *
 * NOTE: Consider not logging cleanup. Cleanup can be done at database restart.
 */
int
vacuum_rv_redo_cleanup_dropped_files (THREAD_ENTRY * thread_p, LOG_RCV * rcv)
{
  int offset = 0, mem_size;
  VACUUM_DROPPED_FILES_PAGE *page = (VACUUM_DROPPED_FILES_PAGE *) rcv->pgptr;
  INT16 *indexes;
  INT16 n_indexes, i;

  /* Get recovery information */

  /* Get n_indexes */
  n_indexes = *((INT16 *) rcv->data);
  offset += sizeof (n_indexes);

  /* Get indexes */
  indexes = (INT16 *) (rcv->data + offset);
  offset += sizeof (*indexes) * n_indexes;

  /* Check that all recovery data has been processed */
  assert (offset == rcv->length);

  /* Cleanup starting from last entry */
  for (i = 0; i < n_indexes; i++)
    {
      /* Remove entry at indexes[i] */
      vacuum_er_log (VACUUM_ER_LOG_RECOVERY | VACUUM_ER_LOG_DROPPED_FILES,
		     "Recovery of dropped classes: remove file %d|%d, mvccid=%llu at position %d.",
		     (int) page->dropped_files[indexes[i]].vfid.volid,
		     (int) page->dropped_files[indexes[i]].vfid.fileid, page->dropped_files[indexes[i]].mvccid,
		     (int) indexes[i]);
      mem_size = (page->n_dropped_files - indexes[i]) * sizeof (VACUUM_DROPPED_FILE);

      assert (mem_size >= 0);
      if (mem_size > 0)
	{
	  memmove (&page->dropped_files[indexes[i]], &page->dropped_files[indexes[i] + 1], mem_size);
	}

      /* Update dropped files page counter */
      page->n_dropped_files--;
    }

  pgbuf_set_dirty (thread_p, rcv->pgptr, DONT_FREE);

  return NO_ERROR;
}

/*
 * vacuum_dropped_files_set_next_page () - Set dropped files next page link and log it.
 *
 * return	  : Void.
 * thread_p (in)  : Thread entry.
 * page_p (in)	  : Dropped files page.
 * next_page (in) : Next page VPID.
 */
static void
vacuum_dropped_files_set_next_page (THREAD_ENTRY * thread_p, VACUUM_DROPPED_FILES_PAGE * page_p, VPID * next_page)
{
  LOG_DATA_ADDR addr;

  /* Initialize log data address */
  addr.pgptr = (PAGE_PTR) page_p;
  addr.vfid = NULL;
  addr.offset = 0;

  /* log and change */
  log_append_undoredo_data (thread_p, RVVAC_DROPPED_FILE_NEXT_PAGE, &addr, sizeof (VPID), sizeof (VPID),
			    &page_p->next_page, next_page);
  page_p->next_page = *next_page;

  vacuum_set_dirty_dropped_entries_page (thread_p, page_p, DONT_FREE);
}

/*
 * vacuum_rv_set_next_page_dropped_files () - Recover setting link to next page for dropped files.
 *
 * return	 : Error code.
 * thread_p (in) : Thread entry.
 * rcv (in)	 : Recovery data.
 */
int
vacuum_rv_set_next_page_dropped_files (THREAD_ENTRY * thread_p, LOG_RCV * rcv)
{
  VACUUM_DROPPED_FILES_PAGE *page = (VACUUM_DROPPED_FILES_PAGE *) rcv->pgptr;

  /* Set next page VPID */
  VPID_COPY (&page->next_page, (VPID *) rcv->data);

  /* Check recovery data is as expected */
  assert (rcv->length = sizeof (VPID));

  vacuum_er_log (VACUUM_ER_LOG_RECOVERY, "Set link for dropped files from page %d|%d to page %d|%d.",
		 pgbuf_get_vpid_ptr (rcv->pgptr)->pageid, pgbuf_get_vpid_ptr (rcv->pgptr)->volid, page->next_page.volid,
		 page->next_page.pageid);

  pgbuf_set_dirty (thread_p, rcv->pgptr, DONT_FREE);

  return NO_ERROR;
}

/*
 * vacuum_compare_heap_object () - Compare two heap objects to be vacuumed. HFID compare has priority against OID
 *				   compare.
 *
 * return : Compare result.
 * a (in) : First object.
 * b (in) : Second object.
 */
static int
vacuum_compare_heap_object (const void *a, const void *b)
{
  VACUUM_HEAP_OBJECT *file_obj_a = (VACUUM_HEAP_OBJECT *) a;
  VACUUM_HEAP_OBJECT *file_obj_b = (VACUUM_HEAP_OBJECT *) b;
  int diff;

  /* First compare VFID, then OID. */

  /* Compare VFID file ID's. */
  diff = (int) (file_obj_a->vfid.fileid - file_obj_b->vfid.fileid);
  if (diff != 0)
    {
      return diff;
    }

  /* Compare VFID volume ID's. */
  diff = (int) (file_obj_a->vfid.volid - file_obj_b->vfid.volid);
  if (diff != 0)
    {
      return diff;
    }

  /* Compare OID page ID's. */
  diff = (int) (file_obj_a->oid.pageid - file_obj_b->oid.pageid);
  if (diff != 0)
    {
      return diff;
    }

  /* Compare OID volume ID's. */
  diff = (int) (file_obj_a->oid.volid - file_obj_b->oid.volid);
  if (diff != 0)
    {
      return diff;
    }

  /* Compare OID slot ID's. */
  return (int) (file_obj_a->oid.slotid - file_obj_b->oid.slotid);
}

/*
 * vacuum_collect_heap_objects () - Collect the heap object to be later vacuumed.
 *
 * return		  : Error code.
 * thread_p (in)          : thread entry
 * worker (in/out)	  : Vacuum worker structure.
 * oid (in)		  : Heap object OID.
 * vfid (in)		  : Heap file ID.
 */
static int
vacuum_collect_heap_objects (THREAD_ENTRY * thread_p, VACUUM_WORKER * worker, OID * oid, VFID * vfid)
{
  /* Collect both file ID and object OID to vacuum at the end of the job. Heap file ID is required to know whether
   * objects are reusable or not, OID is to point vacuum where data needs to be removed. */

  /* Make sure we have enough storage. */
  if (worker->n_heap_objects >= worker->heap_objects_capacity)
    {
      /* Expand buffer. */
      VACUUM_HEAP_OBJECT *new_buffer = NULL;
      int new_capacity = worker->heap_objects_capacity * 2;

      new_buffer = (VACUUM_HEAP_OBJECT *) realloc (worker->heap_objects, new_capacity * sizeof (VACUUM_HEAP_OBJECT));
      if (new_buffer == NULL)
	{
	  er_set (ER_ERROR_SEVERITY, ARG_FILE_LINE, ER_OUT_OF_VIRTUAL_MEMORY, 1,
		  new_capacity * sizeof (VACUUM_HEAP_OBJECT));
	  vacuum_er_log_error (VACUUM_ER_LOG_WORKER,
			       "Could not expact the files and objects capacity to %d.", new_capacity);
	  return ER_OUT_OF_VIRTUAL_MEMORY;
	}
      worker->heap_objects = new_buffer;
      worker->heap_objects_capacity = new_capacity;
    }

  /* Add new heap object (HFID & OID). */
  VFID_COPY (&worker->heap_objects[worker->n_heap_objects].vfid, vfid);
  COPY_OID (&worker->heap_objects[worker->n_heap_objects].oid, oid);
  /* Increment object count. */
  worker->n_heap_objects++;

  /* Success. */
  return NO_ERROR;
}

/*
 * vacuum_cleanup_collected_by_vfid () - Cleanup entries collected from dropped file.
 *
 * return      : Void.
 * worker (in) : Vacuum worker.
 * vfid (in)   : VFID of dropped file.
 */
static void
vacuum_cleanup_collected_by_vfid (VACUUM_WORKER * worker, VFID * vfid)
{
  int start, end;

  /* Sort collected. */
  qsort (worker->heap_objects, worker->n_heap_objects, sizeof (VACUUM_HEAP_OBJECT), vacuum_compare_heap_object);

  /* Find first entry for file */
  for (start = 0; start < worker->n_heap_objects && !VFID_EQ (&worker->heap_objects[start].vfid, vfid); start++);
  if (start == worker->n_heap_objects)
    {
      /* VFID doesn't exist. */
      return;
    }
  /* Find first entry for other file. */
  for (end = start + 1; end < worker->n_heap_objects && VFID_EQ (&worker->heap_objects[end].vfid, vfid); end++);
  /* Remove all between start and end. */
  if (end == worker->n_heap_objects)
    {
      /* Just update the number of objects. */
      worker->n_heap_objects = start;
    }
  else
    {
      /* Move objects after end */
      memmove (&worker->heap_objects[start], &worker->heap_objects[end],
	       (worker->n_heap_objects - end) * sizeof (VACUUM_HEAP_OBJECT));
      /* Update number of objects. */
      worker->n_heap_objects -= (end - start);
    }
}

#if defined (SERVER_MODE)
/*
 * vacuum_compare_dropped_files_version () - Compare two versions ID's of dropped files. Take into consideration that
 *					     versions can overflow max value of INT32.
 *
 * return	  : Positive value if first version is considered bigger,
 *		    negative if it is considered smaller and 0 if they are
 *		    equal.
 * version_a (in) : First version.
 * version_b (in) : Second version.
 */
static int
vacuum_compare_dropped_files_version (INT32 version_a, INT32 version_b)
{
  INT32 max_int32_div_2 = 0x3FFFFFFF;

  /* If both are positive or if both are negative return a-b */
  if ((version_a >= 0 && version_b >= 0) || (version_a < 0 && version_b < 0))
    {
      return (int) (version_a - version_b);
    }

  /* If one is positive and the other negative we have to consider the case when version overflowed INT32 and the case
   * when one just passed 0. In the first case, the positive value is considered smaller, while in the second case the
   * negative value is considered smaller. The INT32 domain of values is split into 4 ranges: [-MAX_INT32,
   * -MAX_INT32/2], [-MAX_INT32/2, 0], [0, MAX_INT32/2] and [MAX_INT32/2, MAX_INT32]. We will consider the case when
   * one value is in [-MAX_INT32, -MAX_INT32/2] and the other in [MAX_INT32/2, MAX_INT32] and the second case when the
   * values are in [-MAX_INT32/2, 0] and [0, MAX_INT32]. If the values are not in these ranges, the algorithm is
   * flawed. */
  if (version_a >= 0)
    {
      /* 0x3FFFFFFF is MAX_INT32/2 */
      if (version_a >= max_int32_div_2)
	{
	  assert (version_b <= -max_int32_div_2);
	  /* In this case, version_a is considered smaller */
	  return -1;
	}
      else
	{
	  assert (version_b >= -max_int32_div_2);
	  /* In this case, version_b is considered smaller */
	  return 1;
	}
    }
  else
    {
      if (version_b >= max_int32_div_2)
	{
	  assert (version_a <= -max_int32_div_2);
	  /* In this case, version_a is considered bigger */
	  return 1;
	}
      else
	{
	  assert (version_a >= -max_int32_div_2);
	  /* In this case, version_b is considered bigger */
	  return -1;
	}
    }

  /* We shouldn't be here */
  assert (false);
}
#endif // SERVER_MODE

#if !defined (NDEBUG)
/*
 * vacuum_verify_vacuum_data_debug () - Vacuum data sanity check.
 *
 * return    : Void.
 */
static void
vacuum_verify_vacuum_data_debug (THREAD_ENTRY * thread_p)
{
  int i;
  VACUUM_DATA_PAGE *data_page = NULL;
  VACUUM_DATA_ENTRY *entry = NULL;
  VACUUM_DATA_ENTRY *last_unvacuumed = NULL;
  VPID next_vpid;
  int in_progress_distance = 0;
  bool found_in_progress = false;

  data_page = vacuum_Data.first_page;

  /* First page is same as last page if and only if first page link to next page is NULL. */
  assert ((vacuum_Data.first_page == vacuum_Data.last_page) == (VPID_ISNULL (&vacuum_Data.first_page->next_page)));

  /* Loop sanity check for each vacuum data page. */
  while (true)
    {
      /* Check index_unvacuumed and index_unavaliable have valid values. */
      assert (data_page->index_unvacuumed >= 0 && data_page->index_unvacuumed < vacuum_Data.page_data_max_count);
      assert (data_page->index_free >= 0 && data_page->index_free <= vacuum_Data.page_data_max_count);
      assert (data_page->index_unvacuumed <= data_page->index_free);

      /* Check page has valid data. */
      for (i = data_page->index_unvacuumed; i < data_page->index_free; i++)
	{
	  /* Check page entries. */
	  entry = &data_page->data[i];

	  if (VACUUM_BLOCK_STATUS_IS_VACUUMED (entry->blockid))
	    {
	      assert (i != data_page->index_unvacuumed);
	      if (found_in_progress && !LSA_ISNULL (&data_page->data[i].start_lsa))
		{
		  in_progress_distance++;
		}
	      continue;
	    }

	  assert (VACUUM_BLOCK_STATUS_IS_AVAILABLE (entry->blockid)
		  || VACUUM_BLOCK_STATUS_IS_IN_PROGRESS (entry->blockid));
	  assert (entry->oldest_mvccid <= vacuum_Global_oldest_active_mvccid);
	  assert (vacuum_Data.oldest_unvacuumed_mvccid <= entry->oldest_mvccid);
	  assert (VACUUM_BLOCKID_WITHOUT_FLAGS (entry->blockid) <= vacuum_Data.get_last_blockid ());
	  assert (vacuum_get_log_blockid (entry->start_lsa.pageid) == VACUUM_BLOCKID_WITHOUT_FLAGS (entry->blockid));
	  assert (last_unvacuumed == NULL || !MVCC_ID_PRECEDES (entry->oldest_mvccid, last_unvacuumed->oldest_mvccid));

	  if (i > data_page->index_unvacuumed)
	    {
	      assert (VACUUM_BLOCKID_WITHOUT_FLAGS (entry->blockid)
		      == VACUUM_BLOCKID_WITHOUT_FLAGS ((entry - 1)->blockid + 1));
	    }

	  last_unvacuumed = entry;

	  if (VACUUM_BLOCK_STATUS_IS_IN_PROGRESS (entry->blockid))
	    {
	      found_in_progress = true;
	      in_progress_distance++;
	    }
	}
      if (VPID_ISNULL (&data_page->next_page))
	{
	  /* This was last page. Stop. */
	  data_page = NULL;
	  break;
	}
      /* Fix next page. */
      VPID_COPY (&next_vpid, &data_page->next_page);
      vacuum_unfix_data_page (thread_p, data_page);
      data_page = vacuum_fix_data_page (thread_p, &next_vpid);
      assert (data_page != NULL);
      last_unvacuumed = NULL;
    }

  if (in_progress_distance > 500)
    {
      /* In progress distance is computed starting with first in progress entry found and by counting all following
       * in progress or vacuumed jobs. The goal of this count is to find potential job leaks: jobs marked as in progress
       * but that never start or that are never marked as finished. We will assume that if this distance goes beyond some
       * value, then something bad must have happened.
       *
       * Theoretically, if a worker is blocked for long enough this value can be any size. However, we set a value unlikely
       * to be reached in normal circumstances.
       */

      /* It was an assertion but we have not seen a case that vacuum is blocked. */
      vacuum_er_log_warning (VACUUM_ER_LOG_WORKER | VACUUM_ER_LOG_VACUUM_DATA | VACUUM_ER_LOG_JOBS,
			     "vacuum is behind or blocked. distance is %d.", in_progress_distance);
    }
}
#endif /* !NDEBUG */

/*
 * vacuum_log_prefetch_vacuum_block () - Pre-fetches from log page buffer or from disk, (almost) all log pages
 *					 required by a vacuum block
 * thread_p (in):
 * entry (in): vacuum data entry
 *
 * Note : this function does not handle cases when last log entry in 'start_lsa'
 *	  page of vacuum data entry spans for more than extra one log page.
 *	  Only one extra page is loaded after the 'start_lsa' page.
 *	  Please note that 'start_lsa' page is the last log page (logically),
 *	  the vacuum will require log pages before this one.
 */
static int
vacuum_log_prefetch_vacuum_block (THREAD_ENTRY * thread_p, VACUUM_DATA_ENTRY * entry)
{
  VACUUM_WORKER *worker = vacuum_get_vacuum_worker (thread_p);
  int error = NO_ERROR;
  LOG_LSA req_lsa;
  LOG_PAGEID log_pageid;
  LOG_PAGE *log_page;

  req_lsa.offset = LOG_PAGESIZE;

  assert (entry != NULL);

  worker->prefetch_first_pageid = VACUUM_FIRST_LOG_PAGEID_IN_BLOCK (VACUUM_BLOCKID_WITHOUT_FLAGS (entry->blockid));
  worker->prefetch_last_pageid = worker->prefetch_first_pageid + VACUUM_PREFETCH_LOG_BLOCK_BUFFER_PAGES - 1;

  for (log_pageid = worker->prefetch_first_pageid, log_page = (LOG_PAGE *) worker->prefetch_log_buffer;
       log_pageid <= worker->prefetch_last_pageid;
       log_pageid++, log_page = (LOG_PAGE *) (((char *) log_page) + LOG_PAGESIZE))
    {
      req_lsa.pageid = log_pageid;
      error = logpb_fetch_page (thread_p, &req_lsa, LOG_CS_SAFE_READER, log_page);
      if (error != NO_ERROR)
	{
	  assert (false);	// failure is not acceptable
	  vacuum_er_log_error (VACUUM_ER_LOG_ERROR, "cannot prefetch log page %d", log_pageid);

	  error = ER_FAILED;
	  goto end;
	}
    }

  vacuum_er_log (VACUUM_ER_LOG_MASTER, "VACUUM : prefetched %d log pages from %lld to %lld",
		 VACUUM_PREFETCH_LOG_BLOCK_BUFFER_PAGES, (long long int) worker->prefetch_first_pageid,
		 (long long int) worker->prefetch_last_pageid);

end:
  return error;
}


/*
 * vacuum_fetch_log_page () - Loads a log page to be processed by vacuum from vacuum block buffer or log page buffer or
 *			      disk log archive.
 *
 * thread_p (in):
 * log_pageid (in): log page logical id
 * log_page_p (in/out): pre-allocated buffer to store one log page
 *
 */
static int
vacuum_fetch_log_page (THREAD_ENTRY * thread_p, LOG_PAGEID log_pageid, LOG_PAGE * log_page_p)
{
  int error = NO_ERROR;

  if (vacuum_is_thread_vacuum (thread_p))
    {
      // try to fetch from prefetched pages
      VACUUM_WORKER *worker = vacuum_get_vacuum_worker (thread_p);

      assert (worker != NULL);
      assert (log_page_p != NULL);

      perfmon_inc_stat (thread_p, PSTAT_VAC_NUM_PREFETCH_REQUESTS_LOG_PAGES);

      if (worker->prefetch_first_pageid <= log_pageid && log_pageid <= worker->prefetch_last_pageid)
	{
	  /* log page is cached */
	  size_t page_index = log_pageid - worker->prefetch_first_pageid;
	  memcpy (log_page_p, worker->prefetch_log_buffer + page_index * LOG_PAGESIZE, LOG_PAGESIZE);

	  assert (log_page_p->hdr.logical_pageid == log_pageid);	// should be the correct page

	  perfmon_inc_stat (thread_p, PSTAT_VAC_NUM_PREFETCH_HITS_LOG_PAGES);
	  return NO_ERROR;
	}
      else
	{
	  vacuum_er_log (VACUUM_ER_LOG_WARNING | VACUUM_ER_LOG_LOGGING,
			 "log page %lld is not in prefetched range %lld - %lld",
			 log_pageid, worker->prefetch_first_pageid, worker->prefetch_last_pageid);
	}
      // fall through
    }
  else
    {
      // there are two possible paths here
      // 1. vacuum_process_log_block (when caller must be vacuum worker)
      // 2. vacuum_recover_lost_block_data (when caller is boot thread)
      // this must be second case
    }
  // need to fetch from log

  LOG_LSA req_lsa;
  req_lsa.pageid = log_pageid;
  req_lsa.offset = LOG_PAGESIZE;
  error = logpb_fetch_page (thread_p, &req_lsa, LOG_CS_SAFE_READER, log_page_p);
  if (error != NO_ERROR)
    {
      assert (false);		// failure is not acceptable
      logpb_fatal_error (thread_p, true, ARG_FILE_LINE, "vacuum_fetch_log_page");
      error = ER_FAILED;
    }

  return error;
}

/*
 * print_not_vacuumed_to_log () - prints to log info related to a not vacuumed OID (either from HEAP or BTREE)
 *
 * rerturn: void.
 * oid (in): The not vacuumed instance OID
 * class_oid (in): The class to which belongs the oid
 * rec_header (in): The record header of the not vacuumed record
 * btree_node_type (in): If the oid is not vacuumed from BTREE then this is
 *			 the type node. If <0 then the OID comes from heap.
 *
 */
static void
print_not_vacuumed_to_log (OID * oid, OID * class_oid, MVCC_REC_HEADER * rec_header, int btree_node_type)
{
#define TEMP_BUFFER_SIZE 1024
  char mess[TEMP_BUFFER_SIZE], *p = mess;
  bool is_btree = (btree_node_type >= 0 ? true : false);

  if (is_btree)
    {
      p += sprintf (p, "Found not vacuumed BTREE record");
    }
  else
    {
      p += sprintf (p, "Found not vacuumed HEAP record");
    }
  p +=
    sprintf (p, " with oid=%d|%d|%d, class_oid=%d|%d|%d", (int) oid->volid, oid->pageid, (int) oid->slotid,
	     (int) class_oid->volid, class_oid->pageid, (int) class_oid->slotid);
  if (MVCC_IS_FLAG_SET (rec_header, OR_MVCC_FLAG_VALID_INSID))
    {
      p += sprintf (p, ", insert_id=%llu", (unsigned long long int) MVCC_GET_INSID (rec_header));
    }
  else
    {
      p += sprintf (p, ", insert_id=missing");
    }
  if (MVCC_IS_HEADER_DELID_VALID (rec_header))
    {
      p += sprintf (p, ", delete_id=%llu", (unsigned long long int) MVCC_GET_DELID (rec_header));
    }
  else
    {
      p += sprintf (p, ", delete_id=missing");
    }
  p += sprintf (p, ", oldest_mvcc_id=%llu", (unsigned long long int) vacuum_Data.oldest_unvacuumed_mvccid);
  if (is_btree)
    {
      const char *type_str = NULL;

      switch (btree_node_type)
	{
	case BTREE_LEAF_NODE:
	  type_str = "LEAF";
	  break;
	case BTREE_NON_LEAF_NODE:
	  type_str = "NON_LEAF";
	  break;
	case BTREE_OVERFLOW_NODE:
	  type_str = "OVERFLOW";
	  break;
	default:
	  type_str = "UNKNOWN";
	  break;
	}
      p += sprintf (p, ", node_type=%s", type_str);
    }
  p += sprintf (p, "\n");

  er_log_debug (ARG_FILE_LINE, mess);
}

/*
 * vacuum_check_not_vacuumed_recdes () - checks if an OID should've been vacuumed (using a record descriptor)
 *
 * return: DISK_INVALID if the OID was not vacuumed, DISK_VALID if it was
 *	   and DISK_ERROR in case of an error.
 * thread_p (in):
 * oid (in): The not vacuumed instance OID
 * class_oid (in): The class to which the oid belongs
 * recdes (in): The not vacuumed record
 * btree_node_type (in): If the oid is not vacuumed from BTREE then this is
 *			 the type node. If <0 then the OID comes from heap.
 *
 */
DISK_ISVALID
vacuum_check_not_vacuumed_recdes (THREAD_ENTRY * thread_p, OID * oid, OID * class_oid, RECDES * recdes,
				  int btree_node_type)
{
  MVCC_REC_HEADER rec_header;

  if (or_mvcc_get_header (recdes, &rec_header) != NO_ERROR)
    {
      return DISK_ERROR;
    }

  return vacuum_check_not_vacuumed_rec_header (thread_p, oid, class_oid, &rec_header, btree_node_type);
}

/*
 * is_not_vacuumed_and_lost () - checks if a record should've been vacuumed (using a record header)
 *
 * return: true if the record was not vacuumed and is completely lost.
 * thread_p (in):
 * rec_header (in): The header of the record to be checked
 *
 */
static bool
is_not_vacuumed_and_lost (THREAD_ENTRY * thread_p, MVCC_REC_HEADER * rec_header)
{
  MVCC_SATISFIES_VACUUM_RESULT res;

  res = mvcc_satisfies_vacuum (thread_p, rec_header, vacuum_Data.oldest_unvacuumed_mvccid);
  switch (res)
    {
    case VACUUM_RECORD_REMOVE:
      /* Record should have been vacuumed by now. */
      return true;

    case VACUUM_RECORD_DELETE_INSID_PREV_VER:
      /* Record insert & previous version should have been vacuumed by now. */
      return true;

    case VACUUM_RECORD_CANNOT_VACUUM:
      return false;

    default:
      return false;
    }
}

/*
 * vacuum_check_not_vacuumed_rec_header () - checks if an OID should've been vacuumed (using a record header)
 *
 * return: DISK_INVALID if the OID was not vacuumed, DISK_VALID if it was
 *	   and DISK_ERROR in case of an error.
 * thread_p (in):
 * oid (in): The not vacuumed instance OID
 * class_oid (in): The class to which belongs the oid
 * rec_header (in): The not vacuumed record header
 * btree_node_type (in): If the oid is not vacuumed from BTREE then this is
 *			 the type node. If <0 then the OID comes from heap.
 *
 */
DISK_ISVALID
vacuum_check_not_vacuumed_rec_header (THREAD_ENTRY * thread_p, OID * oid, OID * class_oid, MVCC_REC_HEADER * rec_header,
				      int btree_node_type)
{
  if (is_not_vacuumed_and_lost (thread_p, rec_header))
    {
      OID cls_oid;
      if (class_oid == NULL || OID_ISNULL (class_oid))
	{
	  if (heap_get_class_oid (thread_p, oid, &cls_oid) != S_SUCCESS)
	    {
	      ASSERT_ERROR ();
	      return DISK_ERROR;
	    }
	  class_oid = &cls_oid;
	}
      print_not_vacuumed_to_log (oid, class_oid, rec_header, btree_node_type);

      assert (false);
      return DISK_INVALID;
    }

  return DISK_VALID;
}

/*
 * vacuum_get_first_page_dropped_files () - Get the first allocated vpid of vacuum_Dropped_files_vfid.
 *
 * return    : VPID *
 * thread_p (in):
 * first_page_vpid (out):
 *
 */
static int
vacuum_get_first_page_dropped_files (THREAD_ENTRY * thread_p, VPID * first_page_vpid)
{
  assert (!VFID_ISNULL (&vacuum_Dropped_files_vfid));
  return file_get_sticky_first_page (thread_p, &vacuum_Dropped_files_vfid, first_page_vpid);
}

/*
 * vacuum_is_mvccid_vacuumed () - Return true if MVCCID should be vacuumed.
 *				  It must be older than vacuum_Data->oldest_unvacuumed_mvccid.
 *
 * return  : True/false.
 * id (in) : MVCCID to check.
 */
bool
vacuum_is_mvccid_vacuumed (MVCCID id)
{
  if (id < vacuum_Data.oldest_unvacuumed_mvccid)
    {
      return true;
    }

  return false;
}

/*
 * vacuum_log_redoundo_vacuum_record () - Log vacuum of a REL or BIG heap record
 *
 * return	      : Error code.
 * thread_p (in)      : Thread entry.
 * page_p (in)	      : Page pointer.
 * slotid (in)	      : slot id
 * undo_recdes (in)   : record descriptor before vacuuming
 * reusable (in)      :
 *
 * NOTE: Some values in slots array are modified and set to negative values.
 */
static void
vacuum_log_redoundo_vacuum_record (THREAD_ENTRY * thread_p, PAGE_PTR page_p, PGSLOTID slotid, RECDES * undo_recdes,
				   bool reusable)
{
  LOG_DATA_ADDR addr;
  LOG_CRUMB undo_crumbs[2];
  int num_undo_crumbs;

  assert (slotid >= 0 && slotid < ((SPAGE_HEADER *) page_p)->num_slots);

  /* Initialize log data. */
  addr.offset = slotid;
  addr.pgptr = page_p;
  addr.vfid = NULL;

  if (reusable)
    {
      addr.offset |= VACUUM_LOG_VACUUM_HEAP_REUSABLE;
    }

  undo_crumbs[0].length = sizeof (undo_recdes->type);
  undo_crumbs[0].data = (char *) &undo_recdes->type;
  undo_crumbs[1].length = undo_recdes->length;
  undo_crumbs[1].data = undo_recdes->data;
  num_undo_crumbs = 2;

  /* Log undoredo with NULL redo crumbs - the redo function (vacuum_rv_redo_vacuum_heap_record) require only
   * the object's address to re-vacuum */
  log_append_undoredo_crumbs (thread_p, RVVAC_HEAP_RECORD_VACUUM, &addr, num_undo_crumbs, 0, undo_crumbs, NULL);
}

/*
 * vacuum_rv_undo_vacuum_heap_record () - undo function for RVVAC_HEAP_RECORD_VACUUM
 *
 * return	 : Error code.
 * thread_p (in) : Thread entry.
 * rcv (in)	 : Recovery structure.
 */
int
vacuum_rv_undo_vacuum_heap_record (THREAD_ENTRY * thread_p, LOG_RCV * rcv)
{
  rcv->offset = (rcv->offset & (~VACUUM_LOG_VACUUM_HEAP_MASK));

  return heap_rv_redo_insert (thread_p, rcv);
}

/*
 * vacuum_rv_redo_vacuum_heap_record () - redo function for RVVAC_HEAP_RECORD_VACUUM
 *
 * return	 : Error code.
 * thread_p (in) : Thread entry.
 * rcv (in)	 : Recovery structure.
 */
int
vacuum_rv_redo_vacuum_heap_record (THREAD_ENTRY * thread_p, LOG_RCV * rcv)
{
  INT16 slotid;
  bool reusable;

  slotid = (rcv->offset & (~VACUUM_LOG_VACUUM_HEAP_MASK));
  reusable = (rcv->offset & VACUUM_LOG_VACUUM_HEAP_REUSABLE) != 0;

  spage_vacuum_slot (thread_p, rcv->pgptr, slotid, reusable);

  if (spage_need_compact (thread_p, rcv->pgptr) == true)
    {
      (void) spage_compact (thread_p, rcv->pgptr);
    }

  pgbuf_set_dirty (thread_p, rcv->pgptr, DONT_FREE);

  return NO_ERROR;
}

/*
 * vacuum_notify_server_crashed () - Notify vacuum that server has crashed and that recovery is running. After
 *				     recovery, when vacuum data is being loaded, vacuum will also recover the
 *				     block data buffer that had not been saved to vacuum data before crash.
 *				     The recovery LSA argument is used in case no MVCC operation log record is found
 *				     during recovery.
 *
 * return	     : Void.
 * recovery_lsa (in) : Recovery starting LSA.
 */
void
vacuum_notify_server_crashed (LOG_LSA * recovery_lsa)
{
  LSA_COPY (&vacuum_Data.recovery_lsa, recovery_lsa);
}

/*
 * vacuum_notify_server_shutdown () - Notify vacuum that server shutdown was requested. It should stop executing new
 *				      jobs.
 *
 * return : Void.
 */
void
vacuum_notify_server_shutdown (void)
{
  vacuum_Data.shutdown_requested = true;
}

/*
 * vacuum_get_global_oldest_active_mvccid () - Get global oldest active MVCCID.
 *
 * return : Global oldest active MVCCID.
 */
MVCCID
vacuum_get_global_oldest_active_mvccid (void)
{
  return vacuum_Global_oldest_active_mvccid;
}

#if !defined (NDEBUG)
/*
 * vacuum_data_check_page_fix () - Check fix counts on vacuum data pages are not off.
 *
 * return	 : Void.
 * thread_p (in) : Thread entry.
 */
static void
vacuum_verify_vacuum_data_page_fix_count (THREAD_ENTRY * thread_p)
{
  assert (pgbuf_get_fix_count ((PAGE_PTR) vacuum_Data.first_page) == 1);
  assert (vacuum_Data.last_page == vacuum_Data.first_page
	  || pgbuf_get_fix_count ((PAGE_PTR) vacuum_Data.last_page) == 1);
  if (vacuum_Data.first_page == vacuum_Data.last_page)
    {
      assert (pgbuf_get_hold_count (thread_p) == 1);
    }
  else
    {
      assert (pgbuf_get_fix_count ((PAGE_PTR) vacuum_Data.last_page) == 1);
      assert (pgbuf_get_hold_count (thread_p) == 2);
    }
}
#endif /* !NDEBUG */

/*
 * vacuum_rv_check_at_undo () - check and modify undo record header to satisfy vacuum status
 *
 * return	 : Error code.
 * thread_p (in) : Thread entry.
 * pgptr (in)	 : Page where record resides.
 * slotid (in)   : Record slot.
 * rec_type (in) : Expected record type.
 *
 * Note: This function will update the record to be valid in terms of vacuuming. Insert ID and prev version
 *       must be removed from the record at undo, if the record was subject to vacuuming but skipped
 *       during an update/delete operation. This happens when the record is changed before vacuum reaches it,
 *       and when it is reached its new header is different and not qualified for vacuum anymore.
 */
int
vacuum_rv_check_at_undo (THREAD_ENTRY * thread_p, PAGE_PTR pgptr, INT16 slotid, INT16 rec_type)
{
  MVCC_REC_HEADER rec_header;
  MVCC_SATISFIES_VACUUM_RESULT can_vacuum;
  RECDES recdes = RECDES_INITIALIZER;
  char data_buffer[IO_MAX_PAGE_SIZE + MAX_ALIGNMENT];

  /* get record header according to record type */
  if (rec_type == REC_BIGONE)
    {
      if (heap_get_mvcc_rec_header_from_overflow (pgptr, &rec_header, &recdes) != NO_ERROR)
	{
	  assert_release (false);
	  return ER_FAILED;
	}
      recdes.type = REC_BIGONE;
    }
  else
    {
      recdes.data = PTR_ALIGN (data_buffer, MAX_ALIGNMENT);
      recdes.area_size = DB_PAGESIZE;
      if (spage_get_record (thread_p, pgptr, slotid, &recdes, COPY) != S_SUCCESS)
	{
	  assert_release (false);
	  return ER_FAILED;
	}

      if (or_mvcc_get_header (&recdes, &rec_header) != NO_ERROR)
	{
	  assert_release (false);
	  return ER_FAILED;
	}
    }

  assert (recdes.type == rec_type);

  if (log_is_in_crash_recovery ())
    {
      /* always clear flags when recovering from crash - all the objects are visible anyway */
      if (MVCC_IS_FLAG_SET (&rec_header, OR_MVCC_FLAG_VALID_INSID))
	{
	  /* Note: PREV_VERSION flag should be set only if VALID_INSID flag is set  */
	  can_vacuum = VACUUM_RECORD_DELETE_INSID_PREV_VER;
	}
      else
	{
	  assert (!MVCC_IS_FLAG_SET (&rec_header, OR_MVCC_FLAG_VALID_PREV_VERSION));
	  can_vacuum = VACUUM_RECORD_CANNOT_VACUUM;
	}
    }
  else
    {
      can_vacuum = mvcc_satisfies_vacuum (thread_p, &rec_header, vacuum_Global_oldest_active_mvccid);
    }

  /* it is impossible to restore a record that should be removed by vacuum */
  assert (can_vacuum != VACUUM_RECORD_REMOVE);

  if (can_vacuum == VACUUM_RECORD_DELETE_INSID_PREV_VER)
    {
      /* the undo/redo record was qualified to have its insid and prev version vacuumed;
       * do this here because it is possible that vacuum have missed it during update/delete operation */
      if (rec_type == REC_BIGONE)
	{
	  assert (MVCC_IS_FLAG_SET (&rec_header, OR_MVCC_FLAG_VALID_INSID | OR_MVCC_FLAG_VALID_PREV_VERSION));
	  MVCC_SET_INSID (&rec_header, MVCCID_ALL_VISIBLE);
	  LSA_SET_NULL (&rec_header.prev_version_lsa);

	  if (heap_set_mvcc_rec_header_on_overflow (pgptr, &rec_header) != NO_ERROR)
	    {
	      assert_release (false);
	      return ER_FAILED;
	    }
	}
      else
	{
	  MVCC_CLEAR_FLAG_BITS (&rec_header, OR_MVCC_FLAG_VALID_INSID | OR_MVCC_FLAG_VALID_PREV_VERSION);

	  if (or_mvcc_set_header (&recdes, &rec_header) != NO_ERROR)
	    {
	      assert_release (false);
	      return ER_FAILED;
	    }

	  /* update the record */
	  if (spage_update (thread_p, pgptr, slotid, &recdes) != SP_SUCCESS)
	    {
	      assert_release (false);
	      return ER_FAILED;
	    }
	}

      pgbuf_set_dirty (thread_p, pgptr, DONT_FREE);
    }

  return NO_ERROR;
}

/*
 * vacuum_is_empty() - Checks if the vacuum is empty.
 *
 * return :- true or false
 */
bool
vacuum_is_empty (void)
{
  if (vacuum_Data.first_page->index_unvacuumed == vacuum_Data.first_page->index_free)
    {
      assert (vacuum_Data.first_page == vacuum_Data.last_page);
      assert (vacuum_Data.last_page->index_unvacuumed == 0);
      return true;
    }

  return false;
}

/*
 *  vacuum_sa_reflect_last_blockid () - Update vacuum last blockid on SA_MODE
 *
 *  thread_p(in) :- Thread context.
 */
void
vacuum_sa_reflect_last_blockid (THREAD_ENTRY * thread_p)
{
  if (VPID_ISNULL (&vacuum_Data_load.vpid_first))
    {
      // database is freshly created or boot was aborted without doing anything
      return;
    }
  if (vacuum_Data.is_restoredb_session)
    {
      // restoredb doesn't vacuum; we cannot do this here
      return;
    }

  vacuum_data_load_first_and_last_page (thread_p);

  VACUUM_LOG_BLOCKID last_blockid = logpb_last_complete_blockid ();

  vacuum_er_log (VACUUM_ER_LOG_VACUUM_DATA,
		 "vacuum_sa_reflect_last_blockid: last_blockid=%lld, append_prev_pageid=%d\n",
		 (long long int) last_blockid, (int) log_Gl.append.prev_lsa.pageid);
  if (last_blockid == VACUUM_NULL_LOG_BLOCKID)
    {
      vacuum_data_unload_first_and_last_page (thread_p);
      return;
    }

  vacuum_Data.set_last_blockid (last_blockid);
  log_Gl.hdr.vacuum_last_blockid = last_blockid;
  vacuum_data_empty_update_last_blockid (thread_p);

  vacuum_data_unload_first_and_last_page (thread_p);
}

static void
vacuum_data_empty_update_last_blockid (THREAD_ENTRY * thread_p)
{
  assert (vacuum_is_empty ());

  VACUUM_DATA_PAGE *data_page = vacuum_Data.first_page;
  assert (data_page != NULL);

  /* We should have only 1 page in vacuum_Data. */
  assert (vacuum_Data.first_page == vacuum_Data.last_page);

  vacuum_init_data_page_with_last_blockid (thread_p, vacuum_Data.first_page, vacuum_Data.get_last_blockid ());

  vacuum_er_log (VACUUM_ER_LOG_VACUUM_DATA,
		 "vacuum_data_empty_update_last_blockid: update last_blockid=%lld in page %d|%d at lsa %lld|%d",
		 (long long int) vacuum_Data.get_last_blockid (), PGBUF_PAGE_STATE_ARGS ((PAGE_PTR) (data_page)));
}

/*
 * vacuum_convert_thread_to_master () - convert thread to vacuum master
 *
 * thread_p (in)   : thread entry
 * save_type (out) : thread entry old type
 */
static void
vacuum_convert_thread_to_master (THREAD_ENTRY * thread_p, thread_type & save_type)
{
  if (thread_p == NULL)
    {
      thread_p = thread_get_thread_entry_info ();
    }
  save_type = thread_p->type;
  thread_p->type = TT_VACUUM_MASTER;
  thread_p->vacuum_worker = &vacuum_Master;
  if (thread_p->get_system_tdes () == NULL)
    {
      thread_p->claim_system_worker ();
    }
}

/*
 * vacuum_convert_thread_to_worker - convert this thread to a vacuum worker
 *
 * thread_p (in)   : thread entry
 * worker (in)     : vacuum worker context
 * save_type (out) : save previous thread type
 */
static void
vacuum_convert_thread_to_worker (THREAD_ENTRY * thread_p, VACUUM_WORKER * worker, thread_type & save_type)
{
  if (thread_p == NULL)
    {
      thread_p = thread_get_thread_entry_info ();
    }
  save_type = thread_p->type;
  thread_p->type = TT_VACUUM_WORKER;
  thread_p->vacuum_worker = worker;
  if (vacuum_worker_allocate_resources (thread_p, thread_p->vacuum_worker) != NO_ERROR)
    {
      assert_release (false);
    }
  if (thread_p->get_system_tdes () == NULL)
    {
      thread_p->claim_system_worker ();
    }
}

/*
 * vacuum_restore_thread - restore thread previously converted to a vacuum worker
 *
 * thread_p (in)  : thread entry
 * save_type (in) : saved type of thread entry
 */
static void
vacuum_restore_thread (THREAD_ENTRY * thread_p, thread_type save_type)
{
  if (thread_p == NULL)
    {
      thread_p = thread_get_thread_entry_info ();
    }
  thread_p->type = save_type;
  thread_p->vacuum_worker = NULL;
  thread_p->retire_system_worker ();
  thread_p->tran_index = LOG_SYSTEM_TRAN_INDEX;	// restore tran_index
}

/*
 * vacuum_rv_es_nop () - Skip recovery operation for external storage.
 *
 * return	 : NO_ERROR.
 * thread_p (in) : Thread entry.
 * rcv (in)	 : Recovery data.
 */
int
vacuum_rv_es_nop (THREAD_ENTRY * thread_p, LOG_RCV * rcv)
{
  /* Do nothing */
  return NO_ERROR;
}

#if defined (SERVER_MODE)
/*
 * vacuum_notify_es_deleted () - External storage file cannot be deleted
 *				    when transaction is ended and MVCC is
 *				    used. Vacuum must be notified instead and
 *				    file is deleted when it is no longer
 *				    visible.
 *
 * return	 : Void.
 * thread_p (in) : Thread entry.
 * uri (in)	 : File location URI.
 */
void
vacuum_notify_es_deleted (THREAD_ENTRY * thread_p, const char *uri)
{
#define ES_NOTIFY_VACUUM_FOR_DELETE_BUFFER_SIZE \
  (INT_ALIGNMENT +	/* Aligning buffer start */	      \
   OR_INT_SIZE +	/* String length */		      \
   ES_MAX_URI_LEN +	/* URI string */	  	      \
   INT_ALIGNMENT)		/* Alignment of packed string */

  LOG_DATA_ADDR addr;
  int length;
  char data_buf[ES_NOTIFY_VACUUM_FOR_DELETE_BUFFER_SIZE];
  char *data = NULL;

  addr.offset = -1;
  addr.pgptr = NULL;
  addr.vfid = NULL;

  /* Compute the total length required to pack string */
  length = or_packed_string_length (uri, NULL);

  /* Check there is enough space in data buffer to pack the string */
  assert (length <= (int) (ES_NOTIFY_VACUUM_FOR_DELETE_BUFFER_SIZE - INT_ALIGNMENT));

  /* Align buffer to prepare for packing string */
  data = PTR_ALIGN (data_buf, INT_ALIGNMENT);

  /* Pack string */
  (void) or_pack_string (data, uri);

  /* This is not actually ever undone, but vacuum will process undo data of log entry. */
  log_append_undo_data (thread_p, RVES_NOTIFY_VACUUM, &addr, length, data);
}
#endif /* SERVER_MODE */

//
// vacuum_check_shutdown_interruption () - check error occurs due to shutdown interrupting
//
// thread_p (in)   : thread entry
// error_code (in) : error code
//
static void
vacuum_check_shutdown_interruption (const THREAD_ENTRY * thread_p, int error_code)
{
  ASSERT_ERROR ();
  // interrupted is accepted if:
  // 1. this is an active worker thread
  // 2. or server is shutting down
  assert (!vacuum_is_thread_vacuum_worker (thread_p) || (thread_p->shutdown && error_code == ER_INTERRUPTED));
}

//
// vacuum_reset_data_after_copydb () - reset vacuum data after copydb. since complete vacuum is run on copied database
//                                     there should be no actual data; however, last_blockid remains set in first
//                                     data entry
//
int
vacuum_reset_data_after_copydb (THREAD_ENTRY * thread_p)
{
  assert (vacuum_Data.first_page == NULL && vacuum_Data.last_page == NULL);
  assert (!VFID_ISNULL (&vacuum_Data.vacuum_data_file));

  int error_code = NO_ERROR;
  FILE_DESCRIPTORS fdes;

  error_code = file_descriptor_get (thread_p, &vacuum_Data.vacuum_data_file, &fdes);
  if (error_code != NO_ERROR)
    {
      ASSERT_ERROR ();
      return error_code;
    }
  assert (!VPID_ISNULL (&fdes.vacuum_data.vpid_first));

  vacuum_Data.first_page = vacuum_fix_data_page (thread_p, &fdes.vacuum_data.vpid_first);
  if (vacuum_Data.first_page == NULL)
    {
      ASSERT_ERROR_AND_SET (error_code);
      return error_code;
    }

  // there should be no data
  assert (VPID_ISNULL (&vacuum_Data.first_page->next_page));
  assert (vacuum_Data.first_page->index_free == 0);

  vacuum_init_data_page_with_last_blockid (thread_p, vacuum_Data.first_page, VACUUM_NULL_LOG_BLOCKID);

  vacuum_er_log (VACUUM_ER_LOG_VACUUM_DATA, "Reset vacuum data page %d|%d, lsa %lld|%d, after copydb",
		 PGBUF_PAGE_STATE_ARGS ((PAGE_PTR) vacuum_Data.first_page));

  vacuum_unfix_first_and_last_data_page (thread_p);

  return NO_ERROR;
}

static void
vacuum_init_data_page_with_last_blockid (THREAD_ENTRY * thread_p, VACUUM_DATA_PAGE * data_page,
					 VACUUM_LOG_BLOCKID blockid)
{
  vacuum_data_initialize_new_page (thread_p, data_page);
  data_page->data->blockid = blockid;
  log_append_redo_data2 (thread_p, RVVAC_DATA_INIT_NEW_PAGE, NULL, (PAGE_PTR) data_page, 0, sizeof (blockid), &blockid);
  vacuum_set_dirty_data_page (thread_p, data_page, DONT_FREE);
}

// *INDENT-OFF*
//
// C++
//

//
// vacuum_data
//
bool
vacuum_data::is_empty () const
{
  return has_one_page () && first_page->is_empty ();
}

bool
vacuum_data::has_one_page () const
{
  return first_page == last_page;
}

VACUUM_LOG_BLOCKID
vacuum_data::get_last_blockid (void) const
{
  return m_last_blockid;
}

VACUUM_LOG_BLOCKID
vacuum_data::get_first_blockid () const
{
  if (is_empty ())
    {
      return m_last_blockid;
    }
  return first_page->get_first_blockid ();
}

void
vacuum_data::set_last_blockid (VACUUM_LOG_BLOCKID blockid)
{
  // first, make sure we string flags
  blockid = VACUUM_BLOCKID_WITHOUT_FLAGS (blockid);

#if !defined (NDEBUG)
  // sanity check - last_blockid should be less than last LSA's block
  LOG_LSA log_lsa = log_Gl.prior_info.prior_lsa;
  VACUUM_LOG_BLOCKID log_blockid = vacuum_get_log_blockid (log_lsa.pageid);
  assert (blockid < log_blockid);
#endif // NDEBUG

  m_last_blockid = blockid;
}

<<<<<<< HEAD
void
vacuum_data::update ()
{
  cubthread::entry *thread_p = &cubthread::get_entry ();

  // first remove vacuumed blocks
  vacuum_data_mark_finished (thread_p);

  // then consume new generated blocks
  vacuum_consume_buffer_log_blocks (thread_p);

  // update oldest MVCCID
  vacuum_update_oldest_unvacuumed_mvccid (thread_p);
}

//
// vacuum_data_page
//
bool
vacuum_data_page::is_empty () const
{
=======
//
// vacuum_data_page
//
bool
vacuum_data_page::is_empty () const
{
>>>>>>> a3eefa8b
  return index_unvacuumed == index_free;
}

bool
vacuum_data_page::is_index_valid (INT16 index) const
{
  return index >= index_unvacuumed || index < index_free;
}

INT16
vacuum_data_page::get_index_of_blockid (VACUUM_LOG_BLOCKID blockid) const
{
  if (is_empty ())
    {
      return INDEX_NOT_FOUND;
    }

  VACUUM_LOG_BLOCKID first_blockid = VACUUM_BLOCKID_WITHOUT_FLAGS (data[index_unvacuumed].blockid);
  if (first_blockid > blockid)
    {
      return INDEX_NOT_FOUND;
    }
  VACUUM_LOG_BLOCKID last_blockid = VACUUM_BLOCKID_WITHOUT_FLAGS (data[index_free - 1].blockid);
  if (last_blockid < blockid)
    {
      return INDEX_NOT_FOUND;
    }
  INT16 index_of_blockid = (INT16) (blockid - first_blockid) + index_unvacuumed;
  assert (VACUUM_BLOCKID_WITHOUT_FLAGS (data[index_of_blockid].blockid) == blockid);
  return index_of_blockid;
}

VACUUM_LOG_BLOCKID
vacuum_data_page::get_first_blockid () const
{
  assert (!is_empty ());
  return VACUUM_BLOCKID_WITHOUT_FLAGS (data[index_unvacuumed].blockid);
}

//
// vacuum_job_cursor
//
vacuum_job_cursor::vacuum_job_cursor ()
  : m_blockid (VACUUM_NULL_LOG_BLOCKID)
  , m_page (NULL)
  , m_index (vacuum_data_page::INDEX_NOT_FOUND)
{
}

vacuum_job_cursor::~vacuum_job_cursor ()
{
  // check it was unloaded
  assert (m_page == NULL);
}

bool
vacuum_job_cursor::is_valid () const
{
  return is_loaded ();   // if loaded, must be valid
}

bool
vacuum_job_cursor::is_loaded () const
{
  assert (m_page == NULL || m_page->is_index_valid (m_index));
  return m_page != NULL;
}

VACUUM_LOG_BLOCKID
vacuum_job_cursor::get_blockid () const
{
  return m_blockid;
}

const VPID &
vacuum_job_cursor::get_page_vpid () const
{
  return m_page != NULL ? *pgbuf_get_vpid_ptr ((PAGE_PTR) m_page) : vpid_Null_vpid;
}

vacuum_data_page *
vacuum_job_cursor::get_page () const
{
  assert (m_page != NULL);
  return m_page;
}

INT16
vacuum_job_cursor::get_index () const
{
  return m_index;
}

vacuum_data_entry &
vacuum_job_cursor::get_current_entry () const
{
  assert (is_valid ());
<<<<<<< HEAD
=======

>>>>>>> a3eefa8b
  return m_page->data[m_index];
}

void
vacuum_job_cursor::change_blockid (VACUUM_LOG_BLOCKID blockid)
{
  // can only increment
  assert (m_blockid <= blockid);
<<<<<<< HEAD
=======

>>>>>>> a3eefa8b
  m_blockid = blockid;

  // make sure m_page/m_index point to right blockid
  if (m_blockid > vacuum_Data.get_last_blockid ())
    {
      // cursor consumed all data
      assert (m_blockid == vacuum_Data.get_last_blockid () + 1);
      unload ();
    }
  else
    {
      assert (m_blockid >= vacuum_Data.get_first_blockid ());
      reload ();
    }
}

void
vacuum_job_cursor::increment_blockid ()
{
  change_blockid (m_blockid + 1);
  vacuum_er_log (VACUUM_ER_LOG_JOBS, "incremented " vacuum_job_cursor_print_format,
                 vacuum_job_cursor_print_args (*this));
}

void
vacuum_job_cursor::set_on_vacuum_data_start ()
{
  m_blockid = vacuum_Data.get_first_blockid ();
}

void
vacuum_job_cursor::readjust_to_vacuum_data_changes ()
{
  if (vacuum_Data.is_empty ())
    {
      // it doesn't matter
      return;
    }
<<<<<<< HEAD
=======

>>>>>>> a3eefa8b
  VACUUM_LOG_BLOCKID first_blockid = vacuum_Data.get_first_blockid ();
  if (m_blockid < first_blockid)
    {
      // cursor was left behind
      vacuum_er_log (VACUUM_ER_LOG_JOBS, "readjust cursor blockid from %lld to %lld",
                     (long long int) m_blockid, (long long int) first_blockid);
      m_blockid = first_blockid;
    }
}

void
vacuum_job_cursor::unload ()
{
  vacuum_er_log (VACUUM_ER_LOG_JOBS, "unload " vacuum_job_cursor_print_format, vacuum_job_cursor_print_args (*this));
  if (m_page != NULL)
    {
      vacuum_unfix_data_page (&cubthread::get_entry (), m_page);
    }
  m_index = vacuum_data_page::INDEX_NOT_FOUND;
}

void
vacuum_job_cursor::load ()
{
  assert (!is_loaded ());   // would not be optimal if already loaded

  search ();
  vacuum_er_log (VACUUM_ER_LOG_JOBS, "load " vacuum_job_cursor_print_format, vacuum_job_cursor_print_args (*this));
}

void
vacuum_job_cursor::reload ()
{
  if (m_page != NULL)
    {
      // check currently pointed page
      m_index = m_page->get_index_of_blockid (m_blockid);
      if (m_index == vacuum_data_page::INDEX_NOT_FOUND)
        {
          // not in page
          unload ();
        }
      else
        {
          // found in page, reload finished
          return;
        }
    }
  // must search for blockid
  search ();
}

void
vacuum_job_cursor::search ()
{
  assert (m_page == NULL);

  vacuum_data_page *data_page = vacuum_Data.first_page;
  assert (data_page != NULL);
<<<<<<< HEAD
=======

>>>>>>> a3eefa8b
  while (true)
    {
      m_index = data_page->get_index_of_blockid (m_blockid);
      if (m_index != vacuum_data_page::INDEX_NOT_FOUND)
        {
          m_page = data_page;
          return;
        }
<<<<<<< HEAD
=======

>>>>>>> a3eefa8b
      // advance to next page
      VPID next_vpid = data_page->next_page;
      vacuum_unfix_data_page (&cubthread::get_entry (), data_page);
      if (VPID_ISNULL (&next_vpid))
        {
          // no next page
          return;
        }
      data_page = vacuum_fix_data_page (&cubthread::get_entry (), &next_vpid);
    }
}
// *INDENT-ON*<|MERGE_RESOLUTION|>--- conflicted
+++ resolved
@@ -295,17 +295,10 @@
     VACUUM_LOG_BLOCKID m_blockid;     // current cursor blockid
     VACUUM_DATA_PAGE *m_page;         // loaded page of blockid or null
     INT16 m_index;                    // loaded index of blockid or INDEX_NOT_FOUND
-<<<<<<< HEAD
-  };
-
-// helper macros for printing vacuum_job_cursor
-#define vacuum_job_cursor_print_format "vacuum_job_cursor(%d, %d|%d|%d)"
-=======
 };
 
 // helper macros for printing vacuum_job_cursor
 #define vacuum_job_cursor_print_format "vacuum_job_cursor(%lld, %d|%d|%d)"
->>>>>>> a3eefa8b
 #define vacuum_job_cursor_print_args(cursor) \
   (long long int) (cursor).get_blockid (), VPID_AS_ARGS (&(cursor).get_page_vpid ()), (int) (cursor).get_index ()
 
@@ -376,11 +369,8 @@
   VACUUM_LOG_BLOCKID get_first_blockid () const;	// get first blockid of vacuum data; if vacuum data is empty
   // same as last blockid
   void set_last_blockid (VACUUM_LOG_BLOCKID blockid);	// set new value for last blockid of vacuum data
-<<<<<<< HEAD
 
   void update ();
-=======
->>>>>>> a3eefa8b
 
 private:
     VACUUM_LOG_BLOCKID m_last_blockid;	/* Block id for last vacuum data entry... This entry is actually the id of last
@@ -931,11 +921,7 @@
   /* Assign worker and allocate required resources. */
   vacuum_convert_thread_to_master (thread_p, save_type);
 
-<<<<<<< HEAD
-  /* Process vacuum data and run vacuum . */
-=======
   /* Process vacuum data and run vacuum. */
->>>>>>> a3eefa8b
   vacuum_job_cursor cursor;
   VACUUM_DATA_ENTRY *entry = NULL;
   PERF_UTIME_TRACKER perf_tracker;
@@ -1029,10 +1015,7 @@
     }
 
   cursor.unload ();
-<<<<<<< HEAD
-=======
-
->>>>>>> a3eefa8b
+
 #if !defined (NDEBUG)
   vacuum_verify_vacuum_data_page_fix_count (thread_p);
 #endif /* !NDEBUG */
@@ -3003,16 +2986,10 @@
 
   /* Server-mode will restart if block data buffer or finished job queue are getting filled. */
 restart:
-
-<<<<<<< HEAD
+  assert (!m_cursor.is_loaded ());
+
   vacuum_Data.update ();
-=======
-  /* Remove vacuumed entries */
-  vacuum_data_mark_finished (thread_p);
-
-  /* Append newly logged blocks at the end of the vacuum data table */
-  (void) vacuum_consume_buffer_log_blocks (thread_p);
->>>>>>> a3eefa8b
+
 
   pgbuf_flush_if_requested (thread_p, (PAGE_PTR) vacuum_Data.first_page);
   pgbuf_flush_if_requested (thread_p, (PAGE_PTR) vacuum_Data.last_page);
@@ -3031,17 +3008,10 @@
 
   m_cursor.readjust_to_vacuum_data_changes ();
   m_cursor.load ();
-<<<<<<< HEAD
 
   vacuum_er_log (VACUUM_ER_LOG_MASTER, "Start searching jobs at " vacuum_job_cursor_print_format,
                  vacuum_job_cursor_print_args (m_cursor));
 
-=======
-
-  vacuum_er_log (VACUUM_ER_LOG_MASTER, "Start searching jobs at " vacuum_job_cursor_print_format,
-                 vacuum_job_cursor_print_args (m_cursor));
-
->>>>>>> a3eefa8b
   while (m_cursor.is_valid () && !cubthread::get_manager ()->is_pool_full (vacuum_Worker_threads)
          && !vacuum_Data.shutdown_requested)
     {
@@ -3103,10 +3073,7 @@
     }
 
   m_cursor.unload ();
-<<<<<<< HEAD
-=======
-
->>>>>>> a3eefa8b
+
 #if !defined (NDEBUG)
   vacuum_verify_vacuum_data_page_fix_count (thread_p);
 #endif /* !NDEBUG */
@@ -8002,7 +7969,6 @@
   m_last_blockid = blockid;
 }
 
-<<<<<<< HEAD
 void
 vacuum_data::update ()
 {
@@ -8024,14 +7990,6 @@
 bool
 vacuum_data_page::is_empty () const
 {
-=======
-//
-// vacuum_data_page
-//
-bool
-vacuum_data_page::is_empty () const
-{
->>>>>>> a3eefa8b
   return index_unvacuumed == index_free;
 }
 
@@ -8129,10 +8087,7 @@
 vacuum_job_cursor::get_current_entry () const
 {
   assert (is_valid ());
-<<<<<<< HEAD
-=======
-
->>>>>>> a3eefa8b
+
   return m_page->data[m_index];
 }
 
@@ -8141,10 +8096,7 @@
 {
   // can only increment
   assert (m_blockid <= blockid);
-<<<<<<< HEAD
-=======
-
->>>>>>> a3eefa8b
+
   m_blockid = blockid;
 
   // make sure m_page/m_index point to right blockid
@@ -8183,10 +8135,7 @@
       // it doesn't matter
       return;
     }
-<<<<<<< HEAD
-=======
-
->>>>>>> a3eefa8b
+
   VACUUM_LOG_BLOCKID first_blockid = vacuum_Data.get_first_blockid ();
   if (m_blockid < first_blockid)
     {
@@ -8246,10 +8195,7 @@
 
   vacuum_data_page *data_page = vacuum_Data.first_page;
   assert (data_page != NULL);
-<<<<<<< HEAD
-=======
-
->>>>>>> a3eefa8b
+
   while (true)
     {
       m_index = data_page->get_index_of_blockid (m_blockid);
@@ -8258,10 +8204,7 @@
           m_page = data_page;
           return;
         }
-<<<<<<< HEAD
-=======
-
->>>>>>> a3eefa8b
+
       // advance to next page
       VPID next_vpid = data_page->next_page;
       vacuum_unfix_data_page (&cubthread::get_entry (), data_page);
