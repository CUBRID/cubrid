/*
 * Copyright (C) 2008 Search Solution Corporation. All rights reserved by Search Solution.
 *
 *   This program is free software; you can redistribute it and/or modify
 *   it under the terms of the GNU General Public License as published by
 *   the Free Software Foundation; either version 2 of the License, or
 *   (at your option) any later version.
 *
 *  This program is distributed in the hope that it will be useful,
 *  but WITHOUT ANY WARRANTY; without even the implied warranty of
 *  MERCHANTABILITY or FITNESS FOR A PARTICULAR PURPOSE. See the
 *  GNU General Public License for more details.
 *
 *  You should have received a copy of the GNU General Public License
 *  along with this program; if not, write to the Free Software
 *  Foundation, Inc., 51 Franklin Street, Fifth Floor, Boston, MA 02110-1301 USA
 *
 */

/*
 * vacuum.c - Vacuuming system implementation.
 *
 */
#include "vacuum.h"
#include "thread.h"
#include "mvcc.h"
#include "page_buffer.h"
#include "heap_file.h"
#include "boot_sr.h"
#include "system_parameter.h"
#include "btree.h"
#include "log_compress.h"
#include "overflow_file.h"
#include "lock_free.h"
#include "perf_monitor.h"
#include "dbtype.h"
#include "transaction_cl.h"

/* The maximum number of slots in a page if all of them are empty.
 * IO_MAX_PAGE_SIZE is used for page size and any headers are ignored (it
 * wouldn't bring a significant difference).
 */
#define MAX_SLOTS_IN_PAGE (IO_MAX_PAGE_SIZE / sizeof (SPAGE_SLOT))

/* The default number of cached entries in a vacuum statistics cache */
#define VACUUM_STATS_CACHE_SIZE 100

/* Get first log page identifier in a log block */
#define VACUUM_FIRST_LOG_PAGEID_IN_BLOCK(blockid) \
  ((blockid) * vacuum_Data.log_block_npages)
/* Get last log page identifier in a log block */
#define VACUUM_LAST_LOG_PAGEID_IN_BLOCK(blockid) \
  (VACUUM_FIRST_LOG_PAGEID_IN_BLOCK (blockid + 1) - 1)

/*
 * Vacuum data section.
 * Vacuum data contains useful information for the vacuum process. There are
 * several fields, among which a table of entries which describe the progress
 * of processing log data for vacuum.
 *
 * Vacuum data is organized as a queue of VACUUM_DATA_PAGE pages. Each page has a header and an array of
 * VACUUM_DATA_ENTRY.
 *
 * The vacuum_Data global variable keeps useful meta-data which does not required disk storage.
 */

/* Vacuum log block data.
 *
 * Stores information on a block of log data relevant for vacuum.c
 */
typedef struct vacuum_data_entry VACUUM_DATA_ENTRY;
struct vacuum_data_entry
{
  VACUUM_LOG_BLOCKID blockid;
  LOG_LSA start_lsa;
  MVCCID oldest_mvccid;
  MVCCID newest_mvccid;
};

/* One flag is required for entries currently being vacuumed. In order to
 * avoid using an extra-field and because blockid will not use all its 64 bits
 * first bit will be used for this flag.
 */
/* Bits used for flag */
#define VACUUM_DATA_ENTRY_FLAG_MASK	  0xE000000000000000
/* Bits used for blockid */
#define VACUUM_DATA_ENTRY_BLOCKID_MASK	  0x1FFFFFFFFFFFFFFF

/* Flags */
/* The represented block is being vacuumed */
#define VACUUM_BLOCK_STATUS_MASK		  0xC000000000000000
#define VACUUM_BLOCK_STATUS_VACUUMED		  0x8000000000000000
#define VACUUM_BLOCK_STATUS_IN_PROGRESS_VACUUM	  0x4000000000000000
#define VACUUM_BLOCK_STATUS_AVAILABLE		  0x0000000000000000

#define VACUUM_BLOCK_FLAG_INTERRUPTED		  0x2000000000000000

/* Access fields in a vacuum data table entry */
/* Get blockid (use mask to cancel flag bits) */
#define VACUUM_BLOCKID_WITHOUT_FLAGS(blockid) \
  ((blockid) & VACUUM_DATA_ENTRY_BLOCKID_MASK)

/* Get flags from blockid. */
#define VACUUM_BLOCKID_GET_FLAGS(blockid) \
  ((blockid) & VACUUM_DATA_ENTRY_FLAG_MASK)

/* Vacuum block status: requested means that vacuum data has assigned it as
 * a job, but no worker started it yet; running means that a work is currently
 * vacuuming based on this entry's block.
 */
/* Get vacuum block status */
#define VACUUM_BLOCK_STATUS(blockid) \
  ((blockid) & VACUUM_BLOCK_STATUS_MASK)

/* Check vacuum block status */
#define VACUUM_BLOCK_STATUS_IS_VACUUMED(blockid) \
  (VACUUM_BLOCK_STATUS (blockid) == VACUUM_BLOCK_STATUS_VACUUMED)
#define VACUUM_BLOCK_STATUS_IS_IN_PROGRESS(blockid) \
  (VACUUM_BLOCK_STATUS (blockid) == VACUUM_BLOCK_STATUS_IN_PROGRESS_VACUUM)
#define VACUUM_BLOCK_STATUS_IS_AVAILABLE(blockid) \
  (VACUUM_BLOCK_STATUS (blockid) == VACUUM_BLOCK_STATUS_AVAILABLE)

/* Set vacuum block status */
#define VACUUM_BLOCK_STATUS_SET_VACUUMED(blockid) \
  ((blockid) = ((blockid) & ~VACUUM_BLOCK_STATUS_MASK) | VACUUM_BLOCK_STATUS_VACUUMED)
#define VACUUM_BLOCK_STATUS_SET_IN_PROGRESS(blockid) \
  ((blockid) = ((blockid) & ~VACUUM_BLOCK_STATUS_MASK) | VACUUM_BLOCK_STATUS_IN_PROGRESS_VACUUM)
#define VACUUM_BLOCK_STATUS_SET_AVAILABLE(blockid) \
  ((blockid) = ((blockid) & ~VACUUM_BLOCK_STATUS_MASK) | VACUUM_BLOCK_STATUS_AVAILABLE)

#define VACUUM_BLOCK_IS_INTERRUPTED(blockid) \
  (((blockid) & VACUUM_BLOCK_FLAG_INTERRUPTED) != 0)
#define VACUUM_BLOCK_SET_INTERRUPTED(blockid) \
  ((blockid) |= VACUUM_BLOCK_FLAG_INTERRUPTED)
#define VACUUM_BLOCK_CLEAR_INTERRUPTED(blockid) \
  ((blockid) &= ~VACUUM_BLOCK_FLAG_INTERRUPTED)

/* Vacuum data page.
 *
 * One page of vacuum data file.
 */
typedef struct vacuum_data_page VACUUM_DATA_PAGE;
struct vacuum_data_page
{
  VPID next_page;
  INT16 index_unvacuumed;
  INT16 index_free;

  /* First vacuum data entry in page. It is followed by other entries based on the page capacity. */
  VACUUM_DATA_ENTRY data[1];
};
#define VACUUM_DATA_PAGE_HEADER_SIZE (offsetof (VACUUM_DATA_PAGE, data))

/*
 * Overwritten versions of pgbuf_fix, pgbuf_unfix and pgbuf_set_dirty, adapted for the needs of vacuum data.
 *
 * NOTE: These macro's should make sure that first/last vacuum data pages are not unfixed or re-fixed.
 */

/* Fix a vacuum data page. If the VPID matches first or last vacuum data page, then the respective page is returned.
 * Otherwise, the page is fixed from page buffer.
 */
#define vacuum_fix_data_page(thread_p, vpidp)									  \
  /* Check if page is vacuum_Data.first_page */									  \
  (vacuum_Data.first_page != NULL && VPID_EQ (pgbuf_get_vpid_ptr ((PAGE_PTR) vacuum_Data.first_page), vpidp) ?	  \
   /* True: vacuum_Data.first_page */										  \
   vacuum_Data.first_page :											  \
   /* False: check if page is vacuum_Data.last_page. */								  \
   vacuum_Data.last_page != NULL && VPID_EQ (pgbuf_get_vpid_ptr ((PAGE_PTR) vacuum_Data.last_page), vpidp) ?	  \
   /* True: vacuum_Data.last_page */										  \
   vacuum_Data.last_page :											  \
   /* False: fix the page. */									  		  \
   (VACUUM_DATA_PAGE *) pgbuf_fix (thread_p, vpidp, OLD_PAGE, PGBUF_LATCH_WRITE, PGBUF_UNCONDITIONAL_LATCH))

/* Unfix vacuum data page. If the page is first or last in vacuum data, it is not unfixed. */
#define vacuum_unfix_data_page(thread_p, data_page) \
  do \
    { \
      if ((data_page) != vacuum_Data.first_page && (data_page) != vacuum_Data.last_page) \
	{ \
	  /* Do not unfix first or last page. */ \
	  pgbuf_unfix (thread_p, (PAGE_PTR) (data_page)); \
	} \
      (data_page) = NULL; \
    } while (0)

/* Set page dirty [and free it]. First and last vacuum data page are not freed. */
#define vacuum_set_dirty_data_page(thread_p, data_page, free) \
  do \
    { \
      if ((data_page) != vacuum_Data.first_page && (data_page) != vacuum_Data.last_page) \
	{ \
	  pgbuf_set_dirty (thread_p, (PAGE_PTR) (data_page), free); \
	} \
      else  \
	{ \
	  /* Do not unfix first or last page. */ \
	  pgbuf_set_dirty (thread_p, (PAGE_PTR) (data_page), DONT_FREE); \
	} \
      if ((free) == FREE) \
	{ \
	  (data_page) = NULL; \
	} \
    } while (0)

/* Unfix first and last vacuum data page. */
#define vacuum_unfix_first_and_last_data_page(thread_p) \
  do \
    { \
      if (vacuum_Data.last_page != NULL && vacuum_Data.last_page != vacuum_Data.first_page) \
	{ \
	  pgbuf_unfix (thread_p, (PAGE_PTR) vacuum_Data.last_page); \
	} \
      vacuum_Data.last_page = NULL; \
      if (vacuum_Data.first_page != NULL) \
	{ \
	  pgbuf_unfix (thread_p, (PAGE_PTR) vacuum_Data.first_page); \
	} \
      vacuum_Data.first_page = NULL; \
    } while (0)

/* Vacuum data.
 *
 * Stores data required for vacuum. It is also stored on disk in the first
 * database volume.
 */
typedef struct vacuum_data VACUUM_DATA;
struct vacuum_data
{
  VFID vacuum_data_file;	/* Vacuum data file VFID. */
  VACUUM_LOG_BLOCKID last_blockid;	/* Block id for last vacuum data entry... This entry is actually the id of last 
					 * added block which may not even be in vacuum data (being already vacuumed).
					 */
  LOG_PAGEID keep_from_log_pageid;	/* Smallest LOG_PAGEID that vacuum may still need for its jobs. */

  MVCCID oldest_unvacuumed_mvccid;	/* Global oldest MVCCID not vacuumed (yet). */

  VACUUM_DATA_PAGE *first_page;	/* Cached first vacuum data page. Usually used to generate new jobs. */
  VACUUM_DATA_PAGE *last_page;	/* Cached last vacuum data page. Usually used to receive new data. */

  int page_data_max_count;	/* Maximum data entries fitting one vacuum data page. */

  int log_block_npages;		/* The number of pages in a log block. */

  volatile INT32 flush_vacuum_data;	/* Is set to 1 to flush vacuum data. Is set back to 0 after flush is
					 * completed.
					 */
  bool is_loaded;		/* True if vacuum data is loaded. */
  bool shutdown_requested;	/* Set to true when shutdown is requested. It stops vacuum from generating or executing
				 * new jobs.
				 */

  LOG_LSA recovery_lsa;		/* This is the LSA where recovery starts. It will be used to go backward in the log
				 * if data on log blocks must be recovered.
				 */

#if defined (SA_MODE)
  bool is_vacuum_complete;
#endif				/* SA_MODE */
};
static VACUUM_DATA vacuum_Data = {
  VFID_INITIALIZER,		/* vacuum_data_file */
  VACUUM_NULL_LOG_BLOCKID,	/* last_blockid */
  NULL_PAGEID,			/* keep_from_log_pageid */
  MVCCID_NULL,			/* oldest_unvacuumed_mvccid */
  NULL,				/* first_page */
  NULL,				/* last_page */
  0,				/* page_data_max_count */
  0,				/* log_block_npages */
  0,				/* flush_vacuum_data */
  false,			/* is_loaded */
  false,			/* shutdown_requested */
  LSA_INITIALIZER		/* recovery_lsa */
#if defined (SA_MODE)
    , false			/* is_vacuum_complete. */
#endif /* SA_MODE */
};

/* Vacuum worker structure used by vacuum master thread. */
/* This VACUUM_WORKER structure was designed for the needs of the vacuum workers. However, since the design of
 * vacuum data was changed, and since vacuum master may have to allocate or deallocate disk pages, it needed to make
 * use of system operations and transaction descriptor in similar ways with the workers.
 * To extend that functionality in an easy way and to benefit from the postpone cache optimization, master was also
 * assigned this VACUUM_WORKER.
 */
VACUUM_WORKER vacuum_Master;

/*
 * Vacuum worker/job related structures.
 */

/* Oldest MVCCID considered active by a running transaction.
 * Considered as threshold by vacuum workers.
 */
MVCCID vacuum_Global_oldest_active_mvccid;
/* When transactions run some complex operations on heap files (upgrade domain, reorganize partitions), concurrent
 * access with vacuum workers can create problems. They avoid it by blocking vacuum_Global_oldest_active_mvccid updates
 * and by running vacuum manually.
 * This is a counter that tracks blocking transactions.
 */
INT32 vacuum_Global_oldest_active_blockers_counter;
/* vacuum_Save_log_hdr_oldest_mvccid is used to estimate oldest unvacuumed MVCCID in the corner-case of empty vacuum
 * data. When vacuum data is not empty, oldest MVCCID of first block not yet vacuumed is used.
 * However, when vacuum data is not empty, the oldest MVCCID can be either the oldest MVCCID of first block in
 * vacuum_Block_data_buffer or the oldest MVCCID of block cached in log_Gl.hdr (if block buffer is empty).
 * To cover these cases, before consuming vacuum_Block_data_buffer, vacuum master saved the oldest MVCCID from the block
 * cached in log_Gl.hdr. After vacuum_Block_data_buffer is consumed, this block can end up in three situations:
 * 1. it is still cached in log_Gl.hdr.
 * 2. it was produced and is first in vacuum_Block_data_buffer.
 * 3. it was also consumed and it is already in vacuum data. This also means vacuum data is not empty.
 *
 * So, if vacuum data is empty, this block is in either situation #1 or #2, which is exactly the MVCCID required by
 * vacuum master to estimate the oldest unvacuumed MVCCID.
 */
MVCCID vacuum_Save_log_hdr_oldest_mvccid = MVCCID_NULL;

/* BLOCK_LOG_BUFFER - Log block buffer used to prefetch block pages. */
typedef struct block_log_buffer BLOCK_LOG_BUFFER;
struct block_log_buffer
{
  int buffer_id;
  LOG_PAGEID start_page;	/* start page (sequence order) */
  LOG_PAGEID last_page;		/* last page (including) */
};

/* VACUUM_JOB_ENTRY - Info required for a vacuum job. */
typedef struct vacuum_job_entry VACUUM_JOB_ENTRY;
struct vacuum_job_entry
{
  VACUUM_DATA_ENTRY vacuum_data_entry;	/* copy of data to avoid mutex usage */
#if defined(SERVER_MODE)
  BLOCK_LOG_BUFFER block_log_buffer;
#endif				/* SERVER_MODE */
};

/* A lock-free buffer used for communication between logger transactions and
 * auto-vacuum master. It is advisable to avoid synchronizing running
 * transactions with vacuum threads and for this reason the block data is not
 * added directly to vacuum data.
 */
LOCK_FREE_CIRCULAR_QUEUE *vacuum_Block_data_buffer = NULL;
#define VACUUM_BLOCK_DATA_BUFFER_CAPACITY 1024

/* A lock free queue of vacuum jobs. Master will add jobs based on vacuum data
 * and workers will execute the jobs one by one.
 */
LOCK_FREE_CIRCULAR_QUEUE *vacuum_Job_queue = NULL;
LOCK_FREE_CIRCULAR_QUEUE *vacuum_Finished_job_queue = NULL;

#if defined(SERVER_MODE)
/* Vacuum prefetch log block buffers */
LOG_PAGE *vacuum_Prefetch_log_buffer = NULL;
LF_BITMAP vacuum_Prefetch_free_buffers_bitmap;
int vacuum_Prefetch_log_pages = -1;
int vacuum_Prefetch_log_mode = VACUUM_PREFETCH_LOG_MODE_MASTER;

/* Count of prefetch log buffer blocks : number of blocks in job queue
 * + number of blocks being processed by vacuum workers */
#define VACUUM_PREFETCH_LOG_PAGES (vacuum_Prefetch_log_pages)

/* Number of prefetch log buffer blocks */
#define VACUUM_PREFETCH_LOG_BLOCK_BUFFERS_COUNT \
  (VACUUM_PREFETCH_LOG_PAGES / VACUUM_PREFETCH_LOG_BLOCK_BUFFER_PAGES)

/* number or log pages on each block of buffer log prefetch */
#define VACUUM_PREFETCH_LOG_BLOCK_BUFFER_PAGES \
  (1 + vacuum_Data.log_block_npages)

#define VACUUM_JOB_QUEUE_SAFETY_BUFFER 10
#define VACUUM_JOB_QUEUE_MIN_CAPACITY \
  (prm_get_integer_value (PRM_ID_VACUUM_WORKER_COUNT) \
   + VACUUM_JOB_QUEUE_SAFETY_BUFFER)
#define VACUUM_JOB_QUEUE_CAPACITY \
  (VACUUM_PREFETCH_LOG_BLOCK_BUFFERS_COUNT - \
   prm_get_integer_value (PRM_ID_VACUUM_WORKER_COUNT))

#define VACUUM_PREFETCH_LOG_BLOCK_BUFFER(i) \
  ((char *) (PTR_ALIGN (vacuum_Prefetch_log_buffer, MAX_ALIGNMENT)) \
   + (((size_t) (i)) * ((size_t) LOG_PAGESIZE) \
      * ((size_t) VACUUM_PREFETCH_LOG_BLOCK_BUFFER_PAGES)))

#else /* SERVER_MODE */
#define VACUUM_JOB_QUEUE_CAPACITY (1024)
#endif /* SERVER_MODE */

#define VACUUM_FINISHED_JOB_QUEUE_CAPACITY  2048

#define VACUUM_LOG_BLOCK_BUFFER_INVALID (-1)

#define VACUUM_INIT_PREFETCH_BLOCK(block) \
  do \
    { \
      (block)->buffer_id = VACUUM_LOG_BLOCK_BUFFER_INVALID; \
      (block)->start_page = NULL_PAGEID; \
      (block)->last_page = NULL_PAGEID; \
    } while (0)

/* Convert vacuum worker TRANID to an index in vacuum worker's array */
#define VACUUM_WORKER_INDEX_TO_TRANID(index) \
  (-index + LOG_LAST_VACUUM_WORKER_TRANID)

/* Convert index in vacuum worker's array to TRANID */
#define VACUUM_WORKER_TRANID_TO_INDEX(trid) \
  (-trid + LOG_LAST_VACUUM_WORKER_TRANID)

/* Static array of vacuum workers */
VACUUM_WORKER vacuum_Workers[VACUUM_MAX_WORKER_COUNT];
#if defined (SA_MODE)
/* Vacuum worker structure used to execute vacuum jobs in SA_MODE.
 * TODO: Implement vacuum execution for SA_MODE.
 */
VACUUM_WORKER *vacuum_Worker_sa_mode;
#endif

/* Number of worker threads that have a worker structure assigned. */
INT32 vacuum_Assigned_workers_count = 0;
INT32 vacuum_Running_workers_count = 0;

/* VACUUM_HEAP_HELPER -
 * Structure used by vacuum heap functions.
 */
typedef struct vacuum_heap_helper VACUUM_HEAP_HELPER;
struct vacuum_heap_helper
{
  PAGE_PTR home_page;		/* Home page for objects being vacuumed. */
  VPID home_vpid;		/* VPID of home page. */
  PAGE_PTR forward_page;	/* Used to keep forward page of REC_RELOCATION or first overflow page of REC_BIGONE. */
  OID forward_oid;		/* Link to forward page. */
  PGSLOTID crt_slotid;		/* Slot ID of current record being vacuumed. */
  INT16 record_type;		/* Current record type. */
  RECDES record;		/* Current record data. */

  /* buffer of current record (used by NEW_HOME) */
  char rec_buf[IO_MAX_PAGE_SIZE + MAX_ALIGNMENT];

  MVCC_REC_HEADER mvcc_header;	/* MVCC header. */

  HFID hfid;			/* Heap file identifier. */
  VFID overflow_vfid;		/* Overflow file identifier. */
  bool reusable;		/* True if heap file has reusable slots. */

  MVCC_SATISFIES_VACUUM_RESULT can_vacuum;	/* Result of vacuum check. */

  /* Collect data on vacuum. */
  PGSLOTID slots[MAX_SLOTS_IN_PAGE];	/* Slot ID's. */
  MVCC_SATISFIES_VACUUM_RESULT results[MAX_SLOTS_IN_PAGE];	/* Vacuum check results. */

  OID forward_link;		/* REC_BIGONE, REC_RELOCATION forward links. (buffer for forward_recdes) */
  RECDES forward_recdes;	/* Record descriptor to read forward links. */

  int n_bulk_vacuumed;		/* Number of vacuumed objects to be logged in bulk mode. */
  int n_vacuumed;		/* Number of vacuumed objects. */
  int initial_home_free_space;	/* Free space in home page before vacuum */

  /* Performance tracking. */
  PERF_UTIME_TRACKER time_track;
};

#define VACUUM_PERF_HEAP_START(thread_p, helper) \
  PERF_UTIME_TRACKER_START (thread_p, &(helper)->time_track);
#define VACUUM_PERF_HEAP_TRACK_PREPARE(thread_p, helper) \
  PERF_UTIME_TRACKER_TIME_AND_RESTART (thread_p, &(helper)->time_track, \
				       mnt_heap_vacuum_prepare_time)
#define VACUUM_PERF_HEAP_TRACK_EXECUTE(thread_p, helper) \
  PERF_UTIME_TRACKER_TIME_AND_RESTART (thread_p, &(helper)->time_track, \
				       mnt_heap_vacuum_execute_time)
#define VACUUM_PERF_HEAP_TRACK_LOGGING(thread_p, helper) \
  PERF_UTIME_TRACKER_TIME_AND_RESTART (thread_p, &(helper)->time_track, \
				       mnt_heap_vacuum_log_time)

/* Flags used to mark rcv->offset with hints about recovery process. */
/* Flags for reusable heap files. */
#define VACUUM_LOG_VACUUM_HEAP_REUSABLE	      0x8000
/* Flag if page is entirely vacuumed. */
#define VACUUM_LOG_VACUUM_HEAP_ALL_VACUUMED   0x4000
/* Mask. */
#define VACUUM_LOG_VACUUM_HEAP_MASK	      0xC000

/* The buffer size of collected heap objects during a vacuum job. */
#define VACUUM_DEFAULT_HEAP_OBJECT_BUFFER_SIZE  4000

/*
 * Dropped files section.
 */

static bool vacuum_Dropped_files_loaded = false;

/* Identifier for the file where dropped file list is kept */
static VFID vacuum_Dropped_files_vfid;

/* Identifier for first page in dropped files */
static VPID vacuum_Dropped_files_vpid;

/* Total count of dropped files */
static INT32 vacuum_Dropped_files_count = 0;

/* Dropped file entry */
typedef struct vacuum_dropped_file VACUUM_DROPPED_FILE;
struct vacuum_dropped_file
{
  VFID vfid;
  MVCCID mvccid;
};

/* A page of dropped files entries */
typedef struct vacuum_dropped_files_page VACUUM_DROPPED_FILES_PAGE;
struct vacuum_dropped_files_page
{
  VPID next_page;		/* VPID of next dropped files page. */
  INT16 n_dropped_files;	/* Number of entries on page */

  /* Leave the dropped files at the end of the structure */
  VACUUM_DROPPED_FILE dropped_files[1];	/* Dropped files. */
};

/* Size of dropped file page header */
#define VACUUM_DROPPED_FILES_PAGE_HEADER_SIZE \
  (offsetof (VACUUM_DROPPED_FILES_PAGE, dropped_files))

/* Capacity of dropped file page */
#define VACUUM_DROPPED_FILES_PAGE_CAPACITY \
  ((INT16) ((DB_PAGESIZE - VACUUM_DROPPED_FILES_PAGE_HEADER_SIZE) \
	    / sizeof (VACUUM_DROPPED_FILE)))
/* Capacity of dropped file page when page size is max */
#define VACUUM_DROPPED_FILES_MAX_PAGE_CAPACITY \
  ((INT16) ((IO_MAX_PAGE_SIZE - VACUUM_DROPPED_FILES_PAGE_HEADER_SIZE) \
	    / sizeof (VACUUM_DROPPED_FILE)))

#define VACUUM_DROPPED_FILE_FLAG_DUPLICATE 0x8000

/* Overwritten versions of pgbuf_fix, pgbuf_unfix and pgbuf_set_dirty,
 * adapted for the needs of vacuum and its dropped files pages.
 */
#define vacuum_fix_dropped_entries_page(thread_p, vpidp, latch) \
  ((VACUUM_DROPPED_FILES_PAGE *) pgbuf_fix (thread_p, vpidp, OLD_PAGE, \
                                            latch, \
                                            PGBUF_UNCONDITIONAL_LATCH))
#define vacuum_unfix_dropped_entries_page(thread_p, dropped_page) \
  do \
    { \
      pgbuf_unfix (thread_p, (PAGE_PTR) (dropped_page)); \
      (dropped_page) = NULL; \
    } while (0)
#define vacuum_set_dirty_dropped_entries_page(thread_p, dropped_page, free) \
  do \
    { \
      pgbuf_set_dirty (thread_p, (PAGE_PTR) (dropped_page), free); \
      if ((free) == FREE) \
	{ \
	  (dropped_page) = NULL; \
	} \
    } while (0)

/* Dropped files recovery flags */
#define VACUUM_DROPPED_FILES_RV_FLAG_DUPLICATE	  0x8000
#define VACUUM_DROPPED_FILES_RV_FLAG_NEWPAGE	  0x4000
#define VACUUM_DROPPED_FILES_RV_CLEAR_MASK		  0x3FFF

#if !defined (NDEBUG)
/* Track pages allocated for dropped files. Used for debugging only, for
 * easy observation of the lists of dropped files at any time.
 */
typedef struct vacuum_track_dropped_files VACUUM_TRACK_DROPPED_FILES;
struct vacuum_track_dropped_files
{
  VACUUM_TRACK_DROPPED_FILES *next_tracked_page;
  VACUUM_DROPPED_FILES_PAGE dropped_data_page;
};
VACUUM_TRACK_DROPPED_FILES *vacuum_Track_dropped_files;
#define VACUUM_TRACK_DROPPED_FILES_SIZE \
  (DB_PAGESIZE + sizeof (VACUUM_TRACK_DROPPED_FILES *))
#endif /* !NDEBUG */

INT32 vacuum_Dropped_files_version = 0;
pthread_mutex_t vacuum_Dropped_files_mutex;
VFID vacuum_Last_dropped_vfid;

typedef struct vacuum_dropped_files_rcv_data VACUUM_DROPPED_FILES_RCV_DATA;
struct vacuum_dropped_files_rcv_data
{
  VFID vfid;
  MVCCID mvccid;
  OID class_oid;
};

/* Vacuum static functions. */
static void vacuum_process_vacuum_data (THREAD_ENTRY * thread_p);
static void vacuum_update_oldest_unvacuumed_mvccid (THREAD_ENTRY * thread_p);
static void vacuum_update_keep_from_log_pageid (THREAD_ENTRY * thread_p);
static int vacuum_compare_blockids (const void *ptr1, const void *ptr2);
static void vacuum_data_mark_finished (THREAD_ENTRY * thread_p);
static void vacuum_data_empty_page (THREAD_ENTRY * thread_p, VACUUM_DATA_PAGE * prev_data_page,
				    VACUUM_DATA_PAGE ** data_page);
static void vacuum_data_initialize_new_page (THREAD_ENTRY * thread_p, VACUUM_DATA_PAGE * data_page);
static int vacuum_recover_lost_block_data (THREAD_ENTRY * thread_p);

static int vacuum_process_log_block (THREAD_ENTRY * thread_p, VACUUM_DATA_ENTRY * block_data,
				     BLOCK_LOG_BUFFER * block_log_buffer, bool sa_mode_partial_block);
static int vacuum_process_log_record (THREAD_ENTRY * thread_p, VACUUM_WORKER * worker, LOG_LSA * log_lsa_p,
				      LOG_PAGE * log_page_p, LOG_DATA * log_record_data, MVCCID * mvccid,
				      char **undo_data_ptr, int *undo_data_size, LOG_VACUUM_INFO * vacuum_info,
				      bool * is_file_dropped, bool stop_after_vacuum_info);
static void vacuum_finished_block_vacuum (THREAD_ENTRY * thread_p, VACUUM_DATA_ENTRY * block_data,
					  bool is_vacuum_complete);
static bool vacuum_is_work_in_progress (THREAD_ENTRY * thread_p);
static int vacuum_assign_worker (THREAD_ENTRY * thread_p);
static void vacuum_finalize_worker (THREAD_ENTRY * thread_p, VACUUM_WORKER * worker_info);

static int vacuum_compare_heap_object (const void *a, const void *b);
static int vacuum_collect_heap_objects (VACUUM_WORKER * worker, OID * oid, VFID * vfid);
static void vacuum_cleanup_collected_by_vfid (VACUUM_WORKER * worker, VFID * vfid);
static int vacuum_heap (THREAD_ENTRY * thread_p, VACUUM_WORKER * worker, MVCCID threshold_mvccid, bool was_interrupted);
static int vacuum_heap_prepare_record (THREAD_ENTRY * thread_p, VACUUM_HEAP_HELPER * helper);
static int vacuum_heap_record_insid_and_prev_version (THREAD_ENTRY * thread_p, VACUUM_HEAP_HELPER * helper);
static int vacuum_heap_record (THREAD_ENTRY * thread_p, VACUUM_HEAP_HELPER * helper);
static int vacuum_heap_get_hfid (THREAD_ENTRY * thread_p, VACUUM_HEAP_HELPER * helper);
static int vacuum_heap_ovf (THREAD_ENTRY * thread_p, VACUUM_HEAP_OBJECT * heap_object, MVCCID threshold_mvccid,
			    bool reusable, bool was_interrupted);
static void vacuum_heap_page_log_and_reset (THREAD_ENTRY * thread_p, VACUUM_HEAP_HELPER * helper,
					    bool update_best_space_stat, bool unlatch_page);
static void vacuum_log_vacuum_heap_page (THREAD_ENTRY * thread_p, PAGE_PTR page_p, int n_slots, PGSLOTID * slots,
					 MVCC_SATISFIES_VACUUM_RESULT * results, bool reusable, bool all_vacuumed);
static void vacuum_log_remove_ovf_insid (THREAD_ENTRY * thread_p, PAGE_PTR ovfpage);
static void vacuum_log_redoundo_vacuum_record (THREAD_ENTRY * thread_p, PAGE_PTR page_p, PGSLOTID slotid,
					       RECDES * undo_recdes, bool reusable);

static int vacuum_init_master_prefetch (THREAD_ENTRY * thread_p);
#if defined (SERVER_MODE)
static int vacuum_log_prefetch_vacuum_block (THREAD_ENTRY * thread_p, VACUUM_DATA_ENTRY * entry,
					     BLOCK_LOG_BUFFER * block_log_buffer);
#endif /* SERVER_MODE */
static int vacuum_copy_log_page (THREAD_ENTRY * thread_p, LOG_PAGEID log_pageid, BLOCK_LOG_BUFFER * block_log_buffer,
				 LOG_PAGE * log_page);

static int vacuum_compare_dropped_files (const void *a, const void *b);
static int vacuum_compare_dropped_files_version (INT32 version_a, INT32 version_b);
static int vacuum_add_dropped_file (THREAD_ENTRY * thread_p, VFID * vfid, MVCCID mvccid, LOG_RCV * rcv,
				    LOG_LSA * postpone_ref_lsa);
static int vacuum_cleanup_dropped_files (THREAD_ENTRY * thread_p);
static bool vacuum_find_dropped_file (THREAD_ENTRY * thread_p, VFID * vfid, MVCCID mvccid);
static void vacuum_log_cleanup_dropped_files (THREAD_ENTRY * thread_p, PAGE_PTR page_p, INT16 * indexes,
					      INT16 n_indexes);
static void vacuum_log_dropped_files_set_next_page (THREAD_ENTRY * thread_p, PAGE_PTR page_p, VPID * next_page);
static VPID *vacuum_get_first_page_dropped_files (THREAD_ENTRY * thread_p, VPID * first_page_vpid);

static bool is_not_vacuumed_and_lost (THREAD_ENTRY * thread_p, MVCC_REC_HEADER * rec_header);
static void print_not_vacuumed_to_log (OID * oid, OID * class_oid, MVCC_REC_HEADER * rec_header, int btree_node_type);

#if !defined (NDEBUG)
/* Debug function to verify vacuum data. */
static void vacuum_verify_vacuum_data_debug (void);
static void vacuum_verify_vacuum_data_page_fix_count (THREAD_ENTRY * thread_p);
#define VACUUM_VERIFY_VACUUM_DATA() vacuum_verify_vacuum_data_debug ()
#else /* NDEBUG */
#define VACUUM_VERIFY_VACUUM_DATA()
#endif /* NDEBUG */

/*
 * xvacuum () - Vacuumes database
 *
 * return	    : Error code.
 * thread_p(in)	    :
 *
 * NOTE: CS mode temporary disabled.
 */
int
xvacuum (THREAD_ENTRY * thread_p)
{
  int dummy_save_type = 0;

#if defined(SERVER_MODE)
  er_set (ER_ERROR_SEVERITY, ARG_FILE_LINE, ER_VACUUM_CS_NOT_AVAILABLE, 0);
  return ER_VACUUM_CS_NOT_AVAILABLE;
#else	/* !SERVER_MODE */		   /* SA_MODE */
  if (prm_get_bool_value (PRM_ID_DISABLE_VACUUM) || vacuum_Data.is_vacuum_complete)
    {
      return NO_ERROR;
    }

  assert (vacuum_Assigned_workers_count <= 1);
  VACUUM_CONVERT_THREAD_TO_VACUUM (thread_p, &vacuum_Workers[0], dummy_save_type);
  if (vacuum_Assigned_workers_count == 0)
    {
      /* Assign worker and allocate required resources. */
      vacuum_assign_worker (thread_p);
    }

  /* Process vacuum data and run vacuum . */
  vacuum_process_vacuum_data (thread_p);

  VACUUM_RESTORE_THREAD (thread_p, dummy_save_type);

  return NO_ERROR;
#endif /* SA_MODE */
}

/*
 * vacuum_initialize () - Initialize necessary structures for vacuum.
 *
 * return			: Void.
 * thread_p (in)	        : Thread entry.
 * vacuum_log_block_npages (in) : Number of log pages in a block.
 * vacuum_data_vfid (in)	: Vacuum data VFID.
 * dropped_files_vfid (in)	: Dropped files VFID.
 */
int
vacuum_initialize (THREAD_ENTRY * thread_p, int vacuum_log_block_npages, VFID * vacuum_data_vfid,
		   VFID * dropped_files_vfid)
{
  int error_code = NO_ERROR;
  int i;

  if (prm_get_bool_value (PRM_ID_DISABLE_VACUUM))
    {
      return NO_ERROR;
    }

  /* Initialize vacuum data */
  vacuum_Data.shutdown_requested = false;
  /* Save vacuum data VFID. */
  VFID_COPY (&vacuum_Data.vacuum_data_file, vacuum_data_vfid);
  /* Save vacuum log block size in pages. */
  vacuum_Data.log_block_npages = vacuum_log_block_npages;
  /* Compute the capacity of one vacuum data page. */
  vacuum_Data.page_data_max_count = (DB_PAGESIZE - VACUUM_DATA_PAGE_HEADER_SIZE) / sizeof (VACUUM_DATA_ENTRY);

  /* Initialize vacuum dropped files */
  vacuum_Dropped_files_loaded = false;
  VFID_COPY (&vacuum_Dropped_files_vfid, dropped_files_vfid);

  /* Save first page vpid. */
  if (vacuum_get_first_page_dropped_files (thread_p, &vacuum_Dropped_files_vpid) == NULL)
    {
      assert (false);
      goto error;
    }
  assert (!VPID_ISNULL (&vacuum_Dropped_files_vpid));

  vacuum_Dropped_files_version = 0;
  vacuum_Dropped_files_count = 0;
  pthread_mutex_init (&vacuum_Dropped_files_mutex, NULL);
  VFID_SET_NULL (&vacuum_Last_dropped_vfid);
#if !defined (NDEBUG)
  vacuum_Track_dropped_files = NULL;
#endif

  /* Initialize the log block data buffer */
  vacuum_Block_data_buffer = lf_circular_queue_create (VACUUM_BLOCK_DATA_BUFFER_CAPACITY, sizeof (VACUUM_DATA_ENTRY));
  if (vacuum_Block_data_buffer == NULL)
    {
      goto error;
    }

#if defined(SERVER_MODE)
  vacuum_Prefetch_log_pages = prm_get_integer_value (PRM_ID_VACUUM_PREFETCH_LOG_NBUFFERS);

  if (VACUUM_JOB_QUEUE_CAPACITY < VACUUM_JOB_QUEUE_MIN_CAPACITY)
    {
      vacuum_Prefetch_log_pages =
	(prm_get_integer_value (PRM_ID_VACUUM_WORKER_COUNT) + VACUUM_JOB_QUEUE_MIN_CAPACITY)
	* VACUUM_PREFETCH_LOG_BLOCK_BUFFER_PAGES;
      assert (VACUUM_JOB_QUEUE_CAPACITY >= prm_get_integer_value (PRM_ID_VACUUM_WORKER_COUNT));
    }

  vacuum_Prefetch_log_mode = prm_get_integer_value (PRM_ID_VACUUM_PREFETCH_LOG_MODE);
  if (vacuum_Prefetch_log_mode == VACUUM_PREFETCH_LOG_MODE_MASTER)
    {
      error_code = vacuum_init_master_prefetch (thread_p);
      if (error_code != NO_ERROR)
	{
	  goto error;
	}
    }

  /* Initialize job queue */
  vacuum_Job_queue = lf_circular_queue_create (VACUUM_JOB_QUEUE_CAPACITY, sizeof (VACUUM_JOB_ENTRY));
  if (vacuum_Job_queue == NULL)
    {
      goto error;
    }
#endif /* SERVER_MODE */

  /* Initialize finished job queue. */
  vacuum_Finished_job_queue = lf_circular_queue_create (VACUUM_FINISHED_JOB_QUEUE_CAPACITY,
							sizeof (VACUUM_LOG_BLOCKID));
  if (vacuum_Finished_job_queue == NULL)
    {
      goto error;
    }

  /* Initialize master worker. */
  vacuum_Master.tdes = NULL;
  vacuum_Master.drop_files_version = 0;
  vacuum_Master.state = VACUUM_WORKER_STATE_EXECUTE;	/* Master is always in execution state. */
  vacuum_Master.log_zip_p = NULL;
  vacuum_Master.undo_data_buffer = NULL;
  vacuum_Master.undo_data_buffer_capacity = 0;
  vacuum_Master.heap_objects = NULL;
  vacuum_Master.heap_objects_capacity = 0;
#if defined (SERVER_MODE)
  vacuum_Master.prefetch_log_buffer = NULL;
#endif /* SERVER_MODE */
  vacuum_Master.postpone_cache_status = VACUUM_CACHE_POSTPONE_NO;
  vacuum_Master.postpone_redo_data_ptr = NULL;
  vacuum_Master.postpone_redo_data_buffer = NULL;
  vacuum_Master.postpone_cached_entries_count = 0;

  /* Initialize worker counters */
  vacuum_Assigned_workers_count = 0;
  vacuum_Running_workers_count = 0;
  /* Initialize workers */
  for (i = 0; i < VACUUM_MAX_WORKER_COUNT; i++)
    {
      vacuum_Workers[i].drop_files_version = 0;
      vacuum_Workers[i].state = VACUUM_WORKER_STATE_INACTIVE;
      vacuum_Workers[i].log_zip_p = NULL;
      vacuum_Workers[i].undo_data_buffer = NULL;
      vacuum_Workers[i].undo_data_buffer_capacity = 0;
      vacuum_Workers[i].heap_objects = NULL;
      vacuum_Workers[i].heap_objects_capacity = 0;
      vacuum_Workers[i].tdes = NULL;
#if defined (SERVER_MODE)
      vacuum_Workers[i].prefetch_log_buffer = NULL;
#endif /* SERVER_MODE */
      vacuum_Workers[i].postpone_cache_status = VACUUM_CACHE_POSTPONE_NO;
      vacuum_Workers[i].postpone_redo_data_ptr = NULL;
      vacuum_Workers[i].postpone_redo_data_buffer = NULL;
      vacuum_Workers[i].postpone_cached_entries_count = 0;
    }

  vacuum_Master.postpone_redo_data_buffer = (char *) malloc (IO_PAGESIZE);
  if (vacuum_Master.postpone_redo_data_buffer == NULL)
    {
      er_set (ER_ERROR_SEVERITY, ARG_FILE_LINE, ER_OUT_OF_VIRTUAL_MEMORY, 1, IO_PAGESIZE);
      error_code = ER_OUT_OF_VIRTUAL_MEMORY;
      goto error;
    }
  vacuum_Master.tdes = (LOG_TDES *) malloc (sizeof (LOG_TDES));
  if (vacuum_Master.tdes == NULL)
    {
      er_set (ER_ERROR_SEVERITY, ARG_FILE_LINE, ER_OUT_OF_VIRTUAL_MEMORY, 1, sizeof (LOG_TDES));
      error_code = ER_OUT_OF_VIRTUAL_MEMORY;
      goto error;
    }
  logtb_initialize_vacuum_thread_tdes (vacuum_Master.tdes, LOG_VACUUM_MASTER_TRANID);

  /* Allocate transaction descriptors for vacuum workers. */
  for (i = 0; i < VACUUM_MAX_WORKER_COUNT; i++)
    {
      vacuum_Workers[i].tdes = (LOG_TDES *) malloc (sizeof (LOG_TDES));
      if (vacuum_Workers[i].tdes == NULL)
	{
	  er_set (ER_ERROR_SEVERITY, ARG_FILE_LINE, ER_OUT_OF_VIRTUAL_MEMORY, 1, sizeof (LOG_TDES));
	  error_code = ER_OUT_OF_VIRTUAL_MEMORY;
	  goto error;
	}
      logtb_initialize_vacuum_thread_tdes (vacuum_Workers[i].tdes, VACUUM_WORKER_INDEX_TO_TRANID (i));
    }

  vacuum_Global_oldest_active_blockers_counter = 0;

  return NO_ERROR;

error:
  vacuum_finalize (thread_p);
  return (error_code == NO_ERROR) ? ER_FAILED : error_code;
}

#if defined(SERVER_MODE)
/*
 * vacuum_init_master_prefetch () - Initialize necessary structures for prefetching log data with vacuum master thread.
 *
 * return		   : Void.
 * thread_p (in)	   : Thread entry.
 * vacuum_data_npages (in) : Number of vacuum data pages.
 * vacuum_data_vfid (in)   : Vacuum data VFID.
 * dropped_files_vfid (in) : Dropped files VFID.
 */
static int
vacuum_init_master_prefetch (THREAD_ENTRY * thread_p)
{
  int error_code = NO_ERROR;
  long long unsigned size_vacuum_prefetch_log_buffer;

  size_vacuum_prefetch_log_buffer = (((long long unsigned) VACUUM_PREFETCH_LOG_PAGES) * LOG_PAGESIZE) + MAX_ALIGNMENT;

  vacuum_er_log (VACUUM_ER_LOG_MASTER,
		 "VACUUM INIT: prefetch pages:%d, log_page_size:%d, "
		 "prefetch buffer size:%llu, job_queue_capacity:%d.", (int) VACUUM_PREFETCH_LOG_PAGES,
		 (int) LOG_PAGESIZE, size_vacuum_prefetch_log_buffer, (int) VACUUM_JOB_QUEUE_CAPACITY);

  if (!MEM_SIZE_IS_VALID (size_vacuum_prefetch_log_buffer))
    {
      er_set (ER_ERROR_SEVERITY, ARG_FILE_LINE, ER_PRM_BAD_VALUE, 1, "vacuum_prefetch_log_pages");
      error_code = ER_PRM_BAD_VALUE;
      goto error;
    }

  vacuum_Prefetch_log_buffer = (LOG_PAGE *) malloc ((size_t) size_vacuum_prefetch_log_buffer);
  if (vacuum_Prefetch_log_buffer == NULL)
    {
      er_set (ER_ERROR_SEVERITY, ARG_FILE_LINE, ER_OUT_OF_VIRTUAL_MEMORY, 1, (size_t) size_vacuum_prefetch_log_buffer);
      error_code = ER_OUT_OF_VIRTUAL_MEMORY;
      goto error;
    }

  error_code =
    lf_bitmap_init (&vacuum_Prefetch_free_buffers_bitmap, LF_BITMAP_ONE_CHUNK, VACUUM_PREFETCH_LOG_BLOCK_BUFFERS_COUNT,
		    LF_BITMAP_FULL_USAGE_RATIO);
  if (error_code != NO_ERROR)
    {
      er_set (ER_ERROR_SEVERITY, ARG_FILE_LINE, ER_OUT_OF_VIRTUAL_MEMORY, 1,
	      VACUUM_JOB_QUEUE_CAPACITY * sizeof (unsigned int) / LF_BITFIELD_WORD_SIZE);
      error_code = ER_OUT_OF_VIRTUAL_MEMORY;
      goto error;
    }

error:
  return error_code;
}
#endif /* SERVER_MODE */

/*
* vacuum_finalize () - Finalize structures used for vacuum.
*
* return	: Void.
* thread_p (in) : Thread entry.
 */
void
vacuum_finalize (THREAD_ENTRY * thread_p)
{
  int i;

  if (prm_get_bool_value (PRM_ID_DISABLE_VACUUM))
    {
      return;
    }

#if defined(SERVER_MODE)
  assert (!vacuum_is_work_in_progress (thread_p));
#endif

  /* Make sure all finished job queues are consumed. */
  if (vacuum_Finished_job_queue != NULL)
    {
      vacuum_data_mark_finished (thread_p);
      if (!lf_circular_queue_is_empty (vacuum_Finished_job_queue))
	{
	  er_set (ER_ERROR_SEVERITY, ARG_FILE_LINE, ER_GENERIC_ERROR, 0);
	  assert (0);
	}
      lf_circular_queue_destroy (vacuum_Finished_job_queue);
      vacuum_Finished_job_queue = NULL;
    }

  if (vacuum_Block_data_buffer != NULL)
    {
      if (vacuum_consume_buffer_log_blocks (thread_p) != NO_ERROR)
	{
	  er_set (ER_ERROR_SEVERITY, ARG_FILE_LINE, ER_GENERIC_ERROR, 0);
	  assert (0);
	}
      if (!lf_circular_queue_is_empty (vacuum_Block_data_buffer))
	{
	  er_set (ER_ERROR_SEVERITY, ARG_FILE_LINE, ER_GENERIC_ERROR, 0);
	  assert (0);
	}
      lf_circular_queue_destroy (vacuum_Block_data_buffer);
      vacuum_Block_data_buffer = NULL;
    }

  /* Destroy job queues */
  if (vacuum_Job_queue != NULL)
    {
      lf_circular_queue_destroy (vacuum_Job_queue);
      vacuum_Job_queue = NULL;
    }

  /* Finalize vacuum data. */
  vacuum_unfix_first_and_last_data_page (thread_p);
  vacuum_Data.is_loaded = false;
  /* We should have unfixed all pages. Double-check. */
  pgbuf_unfix_all (thread_p);

  /* Free all resources allocated for vacuum workers */
  for (i = 0; i < VACUUM_MAX_WORKER_COUNT; i++)
    {
      vacuum_finalize_worker (thread_p, &vacuum_Workers[i]);
    }
  vacuum_finalize_worker (thread_p, &vacuum_Master);

#if defined(SERVER_MODE)
  if (vacuum_Prefetch_log_mode == VACUUM_PREFETCH_LOG_MODE_MASTER)
    {
      if (vacuum_Prefetch_log_buffer != NULL)
	{
	  free_and_init (vacuum_Prefetch_log_buffer);
	}
      lf_bitmap_destroy (&vacuum_Prefetch_free_buffers_bitmap);
    }
#endif /* SERVER_MODE */

  /* Unlock data */
  pthread_mutex_destroy (&vacuum_Dropped_files_mutex);
}

/*
 * vacuum_heap () - Vacuum heap objects.
 *
 * return		 : Error code.
 * thread_p (in)	 : Thread entry.
 * heap_objects (in)	 : Array of heap objects (VFID & OID).
 * n_heap_objects (in)	 : Number of heap objects.
 * threshold_mvccid (in) : Threshold MVCCID used for vacuum check.
 * was_interrutped (in)  : True if same job was executed and interrupted.
 */
static int
vacuum_heap (THREAD_ENTRY * thread_p, VACUUM_WORKER * worker, MVCCID threshold_mvccid, bool was_interrupted)
{
  VACUUM_HEAP_OBJECT *page_ptr;
  VACUUM_HEAP_OBJECT *obj_ptr;
  int error_code = NO_ERROR;
  VFID vfid = VFID_INITIALIZER;
  bool reusable = false;
  int object_count = 0;

  if (worker->n_heap_objects == 0)
    {
      return NO_ERROR;
    }

  /* Set state to execute mode. */
  worker->state = VACUUM_WORKER_STATE_EXECUTE;

  /* Sort all objects. Sort function will order all objects first by VFID then by OID. All objects belonging to one
   * file will be consecutive. Also, all objects belonging to one page will be consecutive. Vacuum will be called for
   * each different heap page. */
  qsort (worker->heap_objects, worker->n_heap_objects, sizeof (VACUUM_HEAP_OBJECT), vacuum_compare_heap_object);

  /* Start parsing array. Vacuum objects page by page. */
  for (page_ptr = worker->heap_objects; page_ptr < worker->heap_objects + worker->n_heap_objects;)
    {
      if (!VFID_EQ (&vfid, &page_ptr->vfid))
	{
	  /* Update VFID. */
	  VFID_COPY (&vfid, &page_ptr->vfid);
	  /* Update reusable. */
	  reusable = file_get_type (thread_p, &vfid) == FILE_HEAP_REUSE_SLOTS;
	}

      /* Find all objects for this page. */
      object_count = 1;
      for (obj_ptr = page_ptr + 1;
	   obj_ptr < worker->heap_objects + worker->n_heap_objects && obj_ptr->oid.pageid == page_ptr->oid.pageid
	   && obj_ptr->oid.volid == page_ptr->oid.volid; obj_ptr++)
	{
	  object_count++;
	}
      /* Vacuum page. */
      error_code = vacuum_heap_page (thread_p, page_ptr, object_count, threshold_mvccid, reusable, was_interrupted);
      if (error_code != NO_ERROR)
	{
	  vacuum_er_log (VACUUM_ER_LOG_ERROR | VACUUM_ER_LOG_HEAP,
			 "VACUUM ERROR: Vacuum heap page %d|%d, error_code=%d.\n", page_ptr->oid.volid,
			 page_ptr->oid.pageid);

	  assert_release (false);
	  er_clear ();
	  error_code = NO_ERROR;
	  /* Release should not stop. Continue. */
	}
      /* Advance to next page. */
      page_ptr = obj_ptr;
    }
  return NO_ERROR;
}

/*
 * vacuum_heap_page () - Vacuum objects in one heap page.
 *
 * return		 : Error code.
 * thread_p (in)	 : Thread entry.
 * heap_objects (in)	 : Array of objects to vacuum.
 * n_heap_objects (in)	 : Number of objects.
 * threshold_mvccid (in) : Threshold MVCCID used to vacuum.
 * reusable (in)	 : True if object slots are reusable.
 * was_interrutped (in)  : True if same job was executed and interrupted.
 */
int
vacuum_heap_page (THREAD_ENTRY * thread_p, VACUUM_HEAP_OBJECT * heap_objects, int n_heap_objects,
		  MVCCID threshold_mvccid, bool reusable, bool was_interrupted)
{
  VACUUM_HEAP_HELPER helper;	/* Vacuum heap helper. */
  HEAP_PAGE_VACUUM_STATUS page_vacuum_status;	/* Current page vacuum status. */
  int error_code = NO_ERROR;	/* Error code. */
  int obj_index = 0;		/* Index used to iterate the object array. */

  /* Assert expected arguments. */
  assert (heap_objects != NULL);
  assert (n_heap_objects > 0);
  assert (MVCCID_IS_NORMAL (threshold_mvccid));

  VACUUM_PERF_HEAP_START (thread_p, &helper);

  /* Get page from first object. */
  VPID_GET_FROM_OID (&helper.home_vpid, &heap_objects->oid);
  if (was_interrupted)
    {
      DISK_ISVALID valid = disk_isvalid_page (thread_p, helper.home_vpid.volid,
					      helper.home_vpid.pageid);
      if (valid == DISK_INVALID)
	{
	  /* Page was already deallocated in previous job run. */
	  /* Safe guard: this was possible if there was only one object to be vacuumed. */
	  assert (n_heap_objects == 1);
	  return NO_ERROR;
	}
      else if (valid == DISK_ERROR)
	{
	  assert_release (false);
	  return ER_FAILED;
	}
      /* Valid page. Proceed to vacuum. */
    }

#if !defined (NDEBUG)
  /* Check all objects belong to same page. */
  {
    int i = 0;
    assert (HEAP_ISVALID_OID (&heap_objects->oid) != DISK_INVALID);
    for (i = 1; i < n_heap_objects; i++)
      {
	assert (heap_objects[i].oid.volid == heap_objects[0].oid.volid
		&& heap_objects[i].oid.pageid == heap_objects[0].oid.pageid);
	assert (heap_objects[i].oid.slotid > 0);
	assert (heap_objects[i].vfid.fileid == heap_objects[0].vfid.fileid
		&& heap_objects[i].vfid.volid == heap_objects[0].vfid.volid);
      }
  }
#endif /* !NDEBUG */

  /* Initialize helper. */
  helper.reusable = reusable;
  helper.home_page = NULL;
  helper.forward_page = NULL;
  helper.n_vacuumed = 0;
  helper.n_bulk_vacuumed = 0;
  helper.initial_home_free_space = -1;
  HFID_SET_NULL (&helper.hfid);
  VFID_SET_NULL (&helper.overflow_vfid);

  /* Fix heap page. */
  helper.home_page = pgbuf_fix (thread_p, &helper.home_vpid, OLD_PAGE, PGBUF_LATCH_WRITE, PGBUF_UNCONDITIONAL_LATCH);
  if (helper.home_page == NULL)
    {
      ASSERT_ERROR_AND_SET (error_code);
      vacuum_er_log (VACUUM_ER_LOG_ERROR | VACUUM_ER_LOG_HEAP, "VACUUM ERROR: Failed to fix page %d|%d.\n",
		     helper.home_vpid.volid, helper.home_vpid.pageid);
      return error_code;
    }
  (void) pgbuf_check_page_ptype (thread_p, helper.home_page, PAGE_HEAP);

  helper.initial_home_free_space = spage_get_free_space_without_saving (thread_p, helper.home_page, NULL);

  helper.crt_slotid = -1;
  for (obj_index = 0; obj_index < n_heap_objects; obj_index++)
    {
      if (helper.crt_slotid == heap_objects[obj_index].oid.slotid)
	{
	  /* Same object. Do not check it twice. */
	  continue;
	}
      /* Set current slotid. */
      helper.crt_slotid = heap_objects[obj_index].oid.slotid;

      /* Prepare record for vacuum (get all required pages, info and MVCC header). */
      error_code = vacuum_heap_prepare_record (thread_p, &helper);
      if (error_code != NO_ERROR)
	{
	  vacuum_er_log (VACUUM_ER_LOG_ERROR | VACUUM_ER_LOG_HEAP,
			 "VACUUM ERROR: Could not prepare vacuum for object %d|%d|%d.\n",
			 heap_objects[obj_index].oid.volid, heap_objects[obj_index].oid.pageid,
			 heap_objects[obj_index].oid.slotid);

	  assert_release (false);
	  if (helper.forward_page != NULL)
	    {
	      pgbuf_unfix_and_init (thread_p, helper.forward_page);
	    }
	  er_clear ();
	  error_code = NO_ERROR;
	  continue;
	}
      /* Safe guard. */
      assert (helper.home_page != NULL);

      switch (helper.record_type)
	{
	case REC_RELOCATION:
	case REC_HOME:
	case REC_BIGONE:

	  /* Check if record can be vacuumed. */
	  helper.can_vacuum = mvcc_satisfies_vacuum (thread_p, &helper.mvcc_header, threshold_mvccid);
	  if (helper.can_vacuum == VACUUM_RECORD_REMOVE)
	    {
	      /* Record has been deleted and it can be removed. */
	      error_code = vacuum_heap_record (thread_p, &helper);
	    }
	  else if (helper.can_vacuum == VACUUM_RECORD_DELETE_INSID_PREV_VER)
	    {
	      /* Record insert MVCCID and prev version lsa can be removed. */
	      error_code = vacuum_heap_record_insid_and_prev_version (thread_p, &helper);
	    }
	  else
	    {
	      /* Object could not be vacuumed. */
	    }
	  if (helper.forward_page != NULL)
	    {
	      pgbuf_unfix_and_init (thread_p, helper.forward_page);
	    }
	  if (error_code != NO_ERROR)
	    {
	      vacuum_er_log (VACUUM_ER_LOG_ERROR | VACUUM_ER_LOG_HEAP,
			     "VACUUM ERROR: Failed to vacuum object at %d|%d|%d.\n", helper.home_vpid.volid,
			     helper.home_vpid.pageid, helper.crt_slotid);

	      /* Debug should hit assert. Release should continue. */
	      assert_release (false);
	      er_clear ();
	      error_code = NO_ERROR;
	      continue;
	    }
	  break;

	default:
	  /* Object cannot be vacuumed. Most likely it was already vacuumed by another worker or it was rollbacked and
	   * reused. */
	  assert (helper.forward_page == NULL);
	  break;
	}

      assert (!VACUUM_IS_THREAD_VACUUM_MASTER (thread_p));
      if (!VACUUM_IS_THREAD_VACUUM_WORKER (thread_p))
	{
	  continue;
	}

      /* Check page vacuum status. */
      page_vacuum_status = heap_page_get_vacuum_status (thread_p, helper.home_page);
      /* Safe guard. */
      assert (page_vacuum_status != HEAP_PAGE_VACUUM_NONE || (was_interrupted && helper.n_vacuumed == 0));

      /* Page can be removed if no other worker will access this page. If this worker is the only one expected, then it 
       * can remove the page. It is also possible that this job was previously executed and interrupted due to
       * shutdown or crash. This case is a little more complicated. There are two scenarios: 1. Current page status is
       * vacuum none. This means all vacuum was already executed. 2. Current page status is vacuum once. This means a
       * vacuum is expected, but we cannot tell if current vacuum worker was interrupted and re-executes an old vacuum
       * task or if it is executing the task expected by page status.  Take next scenario: 1. Insert new object at
       * OID1. page status is vacuum once.  2. Block with above operations is finished and vacuum job is started.  3.
       * Vacuum insert MVCCID at OID1. status is now vacuum none.  4. Delete object at OID1. page status is set to
       * vacuum once.  5. Crash.  6. Job on block at step #2 is restarted.  7. Vacuum is executed on object OID1.
       * Object can be removed.  8. Vacuum is executed for delete operation at #4.  It would be incorrect to change
       * page status from vacuum once to none, since it will be followed by another vacuum task. Since vacuum none
       * status means page might be deallocated, it is better to be paranoid about it. */
      if ((page_vacuum_status == HEAP_PAGE_VACUUM_ONCE && !was_interrupted)
	  || (page_vacuum_status == HEAP_PAGE_VACUUM_NONE && was_interrupted))
	{
	  assert (n_heap_objects == 1);
	  assert (helper.n_vacuumed <= 1);
	  if (page_vacuum_status == HEAP_PAGE_VACUUM_ONCE)
	    {
	      heap_page_set_vacuum_status_none (thread_p, helper.home_page);

	      vacuum_er_log (VACUUM_ER_LOG_HEAP,
			     "VACUUM: Changed vacuum status of heap page %d|%d, lsa=%lld|%d from once to none.\n",
			     pgbuf_get_volume_id (helper.home_page), pgbuf_get_page_id (helper.home_page),
			     (long long int) pgbuf_get_lsa (helper.home_page)->pageid,
			     (int) pgbuf_get_lsa (helper.home_page)->offset);

	      VACUUM_PERF_HEAP_TRACK_EXECUTE (thread_p, &helper);

	      vacuum_log_vacuum_heap_page (thread_p, helper.home_page, helper.n_bulk_vacuumed, helper.slots,
					   helper.results, helper.reusable, true);

	      VACUUM_PERF_HEAP_TRACK_LOGGING (thread_p, &helper);
	    }

	  /* Reset n_vacuumed since they have been logged already. */
	  helper.n_vacuumed = 0;
	  helper.n_bulk_vacuumed = 0;

	  /* Set page dirty. */
	  pgbuf_set_dirty (thread_p, helper.home_page, DONT_FREE);

	  if (spage_number_of_records (helper.home_page) <= 1 && helper.reusable)
	    {
	      /* Try to remove page from heap. */

	      /* HFID is required. */
	      error_code = vacuum_heap_get_hfid (thread_p, &helper);
	      if (error_code != NO_ERROR)
		{
		  /* Give up. */
		  pgbuf_unfix_and_init (thread_p, helper.home_page);
		  goto end;
		}
	      assert (!HFID_IS_NULL (&helper.hfid));
	      VACUUM_PERF_HEAP_TRACK_PREPARE (thread_p, &helper);

	      if (pgbuf_has_prevent_dealloc (helper.home_page) == false
		  && heap_remove_page_on_vacuum (thread_p, &helper.home_page, &helper.hfid))
		{
		  /* Successfully removed page. */
		  assert (helper.home_page == NULL);

		  vacuum_er_log (VACUUM_ER_LOG_WORKER | VACUUM_ER_LOG_HEAP,
				 "VACUUM: Successfully removed page %d|%d from heap file (%d, %d|%d).\n",
				 helper.home_vpid.volid, helper.home_vpid.pageid, helper.hfid.hpgid,
				 helper.hfid.vfid.volid, helper.hfid.vfid.fileid);

		  VACUUM_PERF_HEAP_TRACK_EXECUTE (thread_p, &helper);
		  goto end;
		}
	      else if (helper.home_page != NULL)
		{
		  /* Unfix page. */
		  pgbuf_unfix_and_init (thread_p, helper.home_page);
		}
	      /* Fall through and go to end. */
	    }
	  else
	    {
	      /* Finished vacuuming page. Unfix the page and go to end. */
	      pgbuf_unfix_and_init (thread_p, helper.home_page);
	    }
	  goto end;
	}

      if (pgbuf_has_any_non_vacuum_waiters (helper.home_page))
	{
	  /* release latch to favor other threads */
	  vacuum_heap_page_log_and_reset (thread_p, &helper, false, true);

	  helper.home_page =
	    pgbuf_fix (thread_p, &helper.home_vpid, OLD_PAGE, PGBUF_LATCH_WRITE, PGBUF_UNCONDITIONAL_LATCH);
	  if (helper.home_page == NULL)
	    {
	      ASSERT_ERROR_AND_SET (error_code);
	      vacuum_er_log (VACUUM_ER_LOG_ERROR | VACUUM_ER_LOG_HEAP, "VACUUM ERROR: Failed to fix page %d|%d.\n",
			     helper.home_vpid.volid, helper.home_vpid.pageid);
	      assert (helper.forward_page == NULL);
	      return error_code;
	    }
	  (void) pgbuf_check_page_ptype (thread_p, helper.home_page, PAGE_HEAP);
	}
      /* Continue to next object. */
    }
  /* Finished processing all objects. */

end:
  assert (helper.forward_page == NULL);
  if (helper.home_page != NULL)
    {
      vacuum_heap_page_log_and_reset (thread_p, &helper, true, true);
    }

  return error_code;
}

/*
 * vacuum_heap_prepare_record () - Prepare all required information to vacuum heap record. Possible requirements:
 *				   - Record type (always).
 *				   - Peeked record data: REC_HOME,
 *				     REC_RELOCATION
 *				   - Forward page: REC_BIGONE, REC_RELOCATION
 *				   - Forward OID: REC_BIGONE, REC_RELOCATION
 *				   - HFID: REC_BIGONE, REC_RELOCATION
 *				   - Overflow VFID: REC_BIGONE
 *				   - MVCC header: REC_HOME, REC_BIGONE,
 *				     REC_RELOCATION
 *
 * return	 : Error code.
 * thread_p (in) : Thread entry.
 * helper (in)	 : Vacuum heap helper.
 */
static int
vacuum_heap_prepare_record (THREAD_ENTRY * thread_p, VACUUM_HEAP_HELPER * helper)
{
  SPAGE_SLOT *slotp;		/* Slot at helper->crt_slotid or NULL. */
  VPID forward_vpid;		/* Forward page VPID. */
  int error_code = NO_ERROR;	/* Error code. */
  PGBUF_LATCH_CONDITION fwd_condition;	/* Condition to latch forward page for REC_RELOCATION. */

  /* Assert expected arguments. */
  assert (helper != NULL);
  assert (helper->home_page != NULL);
  assert (helper->forward_page == NULL);
  assert (helper->crt_slotid > 0);

retry_prepare:

  /* Get slot. */
  slotp = spage_get_slot (helper->home_page, helper->crt_slotid);
  if (slotp == NULL)
    {
      /* Slot must have been deleted. */
      helper->record_type = REC_MARKDELETED;
      return NO_ERROR;
    }
  helper->record_type = slotp->record_type;

  /* Get required pages and MVCC header in the three interesting cases: 1. REC_RELOCATION. 2. REC_BIGONE. 3. REC_HOME. */
  switch (helper->record_type)
    {
    case REC_RELOCATION:
      /* Required info: forward page, forward OID, REC_NEWHOME record, MVCC header and HFID. */

      /* Before getting forward page, we need to get HFID. It must be known to help deciding the order of fixing pages. */
      error_code = vacuum_heap_get_hfid (thread_p, helper);
      if (error_code != NO_ERROR)
	{
	  /* Debug should have hit assert. Release should give up. */
	  return error_code;
	}
      assert (!HFID_IS_NULL (&helper->hfid));

      /* Get forward OID. */
      helper->forward_recdes.data = (char *) &helper->forward_link;
      helper->forward_recdes.area_size = sizeof (helper->forward_link);
      if (spage_get_record (helper->home_page, helper->crt_slotid, &helper->forward_recdes, COPY) != S_SUCCESS)
	{
	  assert_release (false);
	  return ER_FAILED;
	}
      COPY_OID (&helper->forward_oid, &helper->forward_link);

      /* Get forward page. */
      VPID_GET_FROM_OID (&forward_vpid, &helper->forward_link);
      if (helper->forward_page != NULL)
	{
	  VPID crt_fwd_vpid = VPID_INITIALIZER;

	  pgbuf_get_vpid (helper->forward_page, &crt_fwd_vpid);
	  assert (!VPID_ISNULL (&crt_fwd_vpid));
	  if (!VPID_EQ (&crt_fwd_vpid, &forward_vpid))
	    {
	      /* Unfix current forward page. */
	      pgbuf_unfix_and_init (thread_p, helper->forward_page);
	    }
	}
      if (helper->forward_page == NULL)
	{
	  /* The condition used to fix forward page depends on its VPID and home page VPID. Unconditional latch can be
	   * used if the order is home before forward. If the order is forward before home, try conditional latch, and
	   * if it fails, fix pages in reversed order. */
	  fwd_condition = pgbuf_get_condition_for_ordered_fix (&forward_vpid, &helper->home_vpid, &helper->hfid);
	  helper->forward_page = pgbuf_fix (thread_p, &forward_vpid, OLD_PAGE, PGBUF_LATCH_WRITE, fwd_condition);
	}
      if (helper->forward_page == NULL)
	{
	  /* Fix failed. */
	  if (fwd_condition == PGBUF_UNCONDITIONAL_LATCH)
	    {
	      /* Fix should have worked. */
	      ASSERT_ERROR_AND_SET (error_code);
	      vacuum_er_log (VACUUM_ER_LOG_ERROR | VACUUM_ER_LOG_HEAP, "VACUUM ERROR: Failed to fix page (%d, %d).",
			     forward_vpid.volid, forward_vpid.pageid);
	      return error_code;
	    }
	  /* Conditional latch. Unfix home, and fix in reversed order. */

	  VACUUM_PERF_HEAP_TRACK_PREPARE (thread_p, helper);

	  /* Make sure all current changes on home are logged. */
	  vacuum_heap_page_log_and_reset (thread_p, helper, false, true);
	  assert (helper->home_page == NULL);

	  /* Fix pages in reversed order. */
	  /* Fix forward page. */
	  helper->forward_page =
	    pgbuf_fix (thread_p, &forward_vpid, OLD_PAGE, PGBUF_LATCH_WRITE, PGBUF_UNCONDITIONAL_LATCH);
	  if (helper->forward_page == NULL)
	    {
	      ASSERT_ERROR_AND_SET (error_code);
	      vacuum_er_log (VACUUM_ER_LOG_ERROR | VACUUM_ER_LOG_HEAP, "VACUUM ERROR: Failed to fix page (%d, %d).",
			     forward_vpid.volid, forward_vpid.pageid);
	      return error_code;
	    }
	  /* Fix home page. */
	  helper->home_page =
	    pgbuf_fix (thread_p, &helper->home_vpid, OLD_PAGE, PGBUF_LATCH_WRITE, PGBUF_UNCONDITIONAL_LATCH);
	  if (helper->home_page == NULL)
	    {
	      ASSERT_ERROR_AND_SET (error_code);
	      vacuum_er_log (VACUUM_ER_LOG_ERROR | VACUUM_ER_LOG_HEAP, "VACUUM ERROR: Failed to fix page (%d, %d).",
			     forward_vpid.volid, forward_vpid.pageid);
	      return error_code;
	    }
	  /* Both pages fixed. */

	  /* While home has been unfixed, it is possible that current record was changed. It could be returned to home, 
	   * link could be changed, or it could be vacuumed. Repeat getting record. */
	  goto retry_prepare;
	}
      assert (VPID_EQ (pgbuf_get_vpid_ptr (helper->forward_page), &forward_vpid));
      /* COPY (needed for UNDO logging) REC_NEWHOME record. */
      helper->record.data = PTR_ALIGN (helper->rec_buf, MAX_ALIGNMENT);
      helper->record.area_size = sizeof (helper->rec_buf);
      if (spage_get_record (helper->forward_page, helper->forward_oid.slotid, &helper->record, COPY) != S_SUCCESS)
	{
	  assert_release (false);
	  return ER_FAILED;
	}
      /* Get MVCC header. */
      error_code = or_mvcc_get_header (&helper->record, &helper->mvcc_header);
      if (error_code != NO_ERROR)
	{
	  assert_release (false);
	  return error_code;
	}
      return NO_ERROR;

    case REC_BIGONE:
      /* Required info: forward oid, forward page, MVCC header, HFID and overflow VFID. */

      if (helper->forward_page != NULL)
	{
	  /* Retry from REC_RELOCATION. This forward_page cannot be good for REC_BIGONE. */
	  pgbuf_unfix_and_init (thread_p, helper->forward_page);
	}

      /* HFID is required to obtain overflow VFID. */
      error_code = vacuum_heap_get_hfid (thread_p, helper);
      if (error_code != NO_ERROR)
	{
	  /* Debug should have hit assert. Release should give up. */
	  return error_code;
	}
      assert (!HFID_IS_NULL (&helper->hfid));

      /* Overflow VFID is required to remove overflow pages. */
      if (VFID_ISNULL (&helper->overflow_vfid))
	{
	  if (heap_ovf_find_vfid (thread_p, &helper->hfid, &helper->overflow_vfid, false, PGBUF_CONDITIONAL_LATCH) ==
	      NULL)
	    {
	      /* Failed conditional latch. Unfix heap page and try again using unconditional latch. */
	      VACUUM_PERF_HEAP_TRACK_PREPARE (thread_p, helper);

	      vacuum_heap_page_log_and_reset (thread_p, helper, false, true);

	      if (heap_ovf_find_vfid (thread_p, &helper->hfid, &helper->overflow_vfid, false, PGBUF_UNCONDITIONAL_LATCH)
		  == NULL || VFID_ISNULL (&helper->overflow_vfid))
		{
		  assert_release (false);
		  return ER_FAILED;
		}
	      helper->home_page =
		pgbuf_fix (thread_p, &helper->home_vpid, OLD_PAGE, PGBUF_LATCH_WRITE, PGBUF_UNCONDITIONAL_LATCH);
	      if (helper->home_page == NULL)
		{
		  ASSERT_ERROR_AND_SET (error_code);
		  vacuum_er_log (VACUUM_ER_LOG_ERROR | VACUUM_ER_LOG_HEAP, "VACUUM ERROR: Failed to fix page (%d, %d).",
				 helper->home_vpid.volid, helper->home_vpid.pageid);
		  return error_code;
		}
	      /* While home has been unfixed, it is possible that current record was changed. It could be vacuumed.
	       * Repeat getting record. */
	      goto retry_prepare;
	    }
	}
      assert (!VFID_ISNULL (&helper->overflow_vfid));
      assert (helper->home_page != NULL);

      /* Get forward OID. */
      helper->forward_recdes.data = (char *) &helper->forward_link;
      helper->forward_recdes.area_size = sizeof (helper->forward_link);
      if (spage_get_record (helper->home_page, helper->crt_slotid, &helper->forward_recdes, COPY) != S_SUCCESS)
	{
	  assert_release (false);
	  return ER_FAILED;
	}

      COPY_OID (&helper->forward_oid, &helper->forward_link);

      /* Fix first overflow page (forward_page). */
      VPID_GET_FROM_OID (&forward_vpid, &helper->forward_link);
      helper->forward_page =
	pgbuf_fix (thread_p, &forward_vpid, OLD_PAGE, PGBUF_LATCH_WRITE, PGBUF_UNCONDITIONAL_LATCH);
      if (helper->forward_page == NULL)
	{
	  ASSERT_ERROR_AND_SET (error_code);
	  vacuum_er_log (VACUUM_ER_LOG_ERROR | VACUUM_ER_LOG_HEAP, "VACUUM ERROR: Failed to fix page (%d, %d).",
			 forward_vpid.volid, forward_vpid.pageid);
	  return error_code;
	}

      /* Read MVCC header from first overflow page. */
      error_code = heap_get_mvcc_rec_header_from_overflow (helper->forward_page, &helper->mvcc_header, NULL);
      if (error_code != NO_ERROR)
	{
	  ASSERT_ERROR ();
	  vacuum_er_log (VACUUM_ER_LOG_ERROR | VACUUM_ER_LOG_HEAP,
			 "VACUUM ERROR: Failed to get MVCC header from overflow page %d|%d.", forward_vpid.volid,
			 forward_vpid.pageid);
	  return error_code;
	}
      break;

    case REC_HOME:
      /* Required info: record data and MVCC header. */

      if (helper->forward_page != NULL)
	{
	  /* Retry from REC_RELOCATION. This forward_page cannot be good for REC_HOME. */
	  pgbuf_unfix_and_init (thread_p, helper->forward_page);
	}

      /* Peek record. */
      if (spage_get_record (helper->home_page, helper->crt_slotid, &helper->record, PEEK) != S_SUCCESS)
	{
	  assert_release (false);
	  return ER_FAILED;
	}

      /* Get MVCC header. */
      error_code = or_mvcc_get_header (&helper->record, &helper->mvcc_header);
      if (error_code != NO_ERROR)
	{
	  assert_release (false);
	  return ER_FAILED;
	}
      break;

    default:
      /* No information is required other than record type. */

      if (helper->forward_page != NULL)
	{
	  /* Retry from REC_RELOCATION. This forward_page cannot be good for vacuumed/deleted slot. */
	  pgbuf_unfix_and_init (thread_p, helper->forward_page);
	}
      break;
    }

  /* Assert forward page is fixed if and only if record type is either REC_RELOCATION or REC_BIGONE. */
  assert ((helper->record_type == REC_RELOCATION
	   || helper->record_type == REC_BIGONE) == (helper->forward_page != NULL));

  VACUUM_PERF_HEAP_TRACK_PREPARE (thread_p, helper);

  /* Success. */
  return NO_ERROR;
}

/*
 * vacuum_heap_record_insid_and_prev_version () - Remove insert MVCCID and prev version lsa from record.
 *
 * return	 : Error code.
 * thread_p (in) : Thread entry.
 * helper (in)	 : Vacuum heap helper.
 */
static int
vacuum_heap_record_insid_and_prev_version (THREAD_ENTRY * thread_p, VACUUM_HEAP_HELPER * helper)
{
  RECDES update_record;		/* Record to build updated version without insert MVCCID. */
  /* Buffer for update_record data. */
  char update_record_buffer[IO_MAX_PAGE_SIZE + MAX_ALIGNMENT];
  int error_code = NO_ERROR;	/* Error code. */

  /* Assert expected arguments. */
  assert (helper != NULL);
  assert (helper->can_vacuum == VACUUM_RECORD_DELETE_INSID_PREV_VER);
  assert (MVCC_IS_HEADER_INSID_NOT_ALL_VISIBLE (&helper->mvcc_header));

  switch (helper->record_type)
    {
    case REC_RELOCATION:
      /* Remove insert MVCCID from REC_NEWHOME in forward_page. */

      /* Forward page and OID are required. */
      assert (helper->forward_page != NULL);
      assert (!OID_ISNULL (&helper->forward_oid));

      /* Clear flag for valid insert MVCCID and prev version lsa */
      MVCC_CLEAR_FLAG_BITS (&helper->mvcc_header, OR_MVCC_FLAG_VALID_INSID | OR_MVCC_FLAG_VALID_PREV_VERSION);

      /* Create updated record. */
      update_record.data = PTR_ALIGN (update_record_buffer, MAX_ALIGNMENT);
      update_record.area_size = DB_PAGESIZE;
      update_record.type = REC_NEWHOME;
      memcpy (update_record.data, helper->record.data, helper->record.length);
      update_record.length = helper->record.length;

      /* Modify header. It will move data inside record if required. */
      error_code = or_mvcc_set_header (&update_record, &helper->mvcc_header);
      if (error_code != NO_ERROR)
	{
	  ASSERT_ERROR ();
	  vacuum_er_log (VACUUM_ER_LOG_ERROR | VACUUM_ER_LOG_HEAP,
			 "Vacuum error: set mvcc header (flag=%d, repid=%d, chn=%d, insid=%llu, "
			 "delid=%llu, forward object %d|%d|%d with record of type=%d and size=%d",
			 (int) MVCC_GET_FLAG (&helper->mvcc_header), (int) MVCC_GET_REPID (&helper->mvcc_header),
			 MVCC_GET_CHN (&helper->mvcc_header), MVCC_GET_INSID (&helper->mvcc_header),
			 MVCC_GET_DELID (&helper->mvcc_header), helper->forward_oid.volid, helper->forward_oid.pageid,
			 helper->forward_oid.slotid, REC_NEWHOME, helper->record.length);
	  return error_code;
	}

      /* Update record in page. */
      if (spage_update (thread_p, helper->forward_page, helper->forward_oid.slotid, &update_record) != SP_SUCCESS)
	{
	  assert_release (false);
	  return ER_FAILED;
	}

      /* Since forward page was vacuumed, log it immediately. Then unfix forward page. */
      vacuum_log_vacuum_heap_page (thread_p, helper->forward_page, 1, &helper->forward_oid.slotid, &helper->can_vacuum,
				   helper->reusable, false);
      pgbuf_set_dirty (thread_p, helper->forward_page, FREE);
      helper->forward_page = NULL;

      mnt_heap_rel_vacuums (thread_p);
      break;

    case REC_BIGONE:
      /* First overflow page is required. */
      assert (helper->forward_page != NULL);

      /* Replace current insert MVCCID with MVCCID_ALL_VISIBLE. Header must remain the same size. */
      MVCC_SET_INSID (&helper->mvcc_header, MVCCID_ALL_VISIBLE);
      LSA_SET_NULL (&helper->mvcc_header.prev_version_lsa);
      error_code = heap_set_mvcc_rec_header_on_overflow (helper->forward_page, &helper->mvcc_header);
      if (error_code != NO_ERROR)
	{
	  ASSERT_ERROR ();
	  vacuum_er_log (VACUUM_ER_LOG_ERROR | VACUUM_ER_LOG_HEAP,
			 "Vacuum error: set mvcc header (flag=%d, repid=%d, chn=%d, insid=%llu, "
			 "delid=%llu, forward object %d|%d|%d with record of type=%d and size=%d",
			 (int) MVCC_GET_FLAG (&helper->mvcc_header), (int) MVCC_GET_REPID (&helper->mvcc_header),
			 MVCC_GET_CHN (&helper->mvcc_header), MVCC_GET_INSID (&helper->mvcc_header),
			 MVCC_GET_DELID (&helper->mvcc_header), helper->home_vpid.volid, helper->home_vpid.pageid,
			 helper->crt_slotid, REC_BIGONE, helper->record.length);
	  return error_code;
	}
      /* Log changes and unfix first overflow page. */
      vacuum_log_remove_ovf_insid (thread_p, helper->forward_page);
      pgbuf_set_dirty (thread_p, helper->forward_page, FREE);
      helper->forward_page = NULL;

      mnt_heap_big_vacuums (thread_p);
      break;

    case REC_HOME:
      /* Remove insert MVCCID */

      /* Clear valid insert MVCCID flag and prev version lsa */
      MVCC_CLEAR_FLAG_BITS (&helper->mvcc_header, OR_MVCC_FLAG_VALID_INSID | OR_MVCC_FLAG_VALID_PREV_VERSION);

      /* Create updated record. */
      update_record.data = PTR_ALIGN (update_record_buffer, MAX_ALIGNMENT);
      update_record.area_size = DB_PAGESIZE;
      update_record.type = REC_HOME;
      memcpy (update_record.data, helper->record.data, helper->record.length);
      update_record.length = helper->record.length;

      /* Modify header. It will move data inside record if required. */
      error_code = or_mvcc_set_header (&update_record, &helper->mvcc_header);
      if (error_code != NO_ERROR)
	{
	  ASSERT_ERROR ();
	  vacuum_er_log (VACUUM_ER_LOG_ERROR | VACUUM_ER_LOG_HEAP,
			 "Vacuum error: set mvcc header (flag=%d, repid=%d, chn=%d, insid=%llu, "
			 "delid=%llu, object %d|%d|%d with record of type=%d and size=%d",
			 (int) MVCC_GET_FLAG (&helper->mvcc_header), (int) MVCC_GET_REPID (&helper->mvcc_header),
			 MVCC_GET_CHN (&helper->mvcc_header), MVCC_GET_INSID (&helper->mvcc_header),
			 MVCC_GET_DELID (&helper->mvcc_header), helper->home_vpid.volid, helper->home_vpid.pageid,
			 helper->crt_slotid, REC_HOME, helper->record.length);
	  return error_code;
	}
      if (spage_update (thread_p, helper->home_page, helper->crt_slotid, &update_record) != SP_SUCCESS)
	{
	  assert_release (false);
	  return ER_FAILED;
	}
      /* Collect vacuum data to be logged later. */
      helper->slots[helper->n_bulk_vacuumed] = helper->crt_slotid;
      helper->results[helper->n_bulk_vacuumed] = VACUUM_RECORD_DELETE_INSID_PREV_VER;
      helper->n_bulk_vacuumed++;

      mnt_heap_home_vacuums (thread_p);
      break;

    default:
      /* Should not be here. */
      assert_release (false);
      return ER_FAILED;
    }

  helper->n_vacuumed++;

  mnt_heap_insid_vacuums (thread_p);

  /* Success. */
  return NO_ERROR;
}

/*
 * vacuum_heap_record () - Vacuum heap record.
 *
 * return	 : Error code.
 * thread_p (in) : Thread entry.
 * helper (in)	 : Vacuum heap helper.
 */
static int
vacuum_heap_record (THREAD_ENTRY * thread_p, VACUUM_HEAP_HELPER * helper)
{
  /* Assert expected arguments. */
  assert (helper != NULL);
  assert (helper->can_vacuum == VACUUM_RECORD_REMOVE);
  assert (helper->home_page != NULL);
  assert (MVCC_IS_HEADER_DELID_VALID (&helper->mvcc_header));

  if (helper->record_type == REC_RELOCATION || helper->record_type == REC_BIGONE)
    {
      /* HOME record of rel/big records are performed as a single operation: flush all existing vacuumed slots before
       * starting a system op for current record */
      vacuum_heap_page_log_and_reset (thread_p, helper, false, false);

      if (log_start_system_op (thread_p) == NULL)
	{
	  assert_release (false);
	  return ER_FAILED;
	}
    }
  else
    {
      assert (helper->record_type == REC_HOME);
      /* Collect home page changes. */
      helper->slots[helper->n_bulk_vacuumed] = helper->crt_slotid;
      helper->results[helper->n_bulk_vacuumed] = VACUUM_RECORD_REMOVE;
    }

  /* Vacuum REC_HOME/REC_RELOCATION/REC_BIGONE */
  if (spage_vacuum_slot (thread_p, helper->home_page, helper->crt_slotid, helper->reusable) != NO_ERROR)
    {
      if (helper->record_type == REC_RELOCATION || helper->record_type == REC_BIGONE)
	{
	  log_end_system_op (thread_p, LOG_RESULT_TOPOP_ABORT);
	}
      return ER_FAILED;
    }

  if (helper->reusable)
    {
      mnt_heap_remove_vacuums (thread_p);
    }

  if (helper->record_type != REC_HOME)
    {
      /* We try to keep the same amount of pgbuf_set_dirty and logged changes; Changes on REC_HOME records are logged
       * in bulk and page is set dirty along with that log record */
      pgbuf_set_dirty (thread_p, helper->home_page, DONT_FREE);
    }

  switch (helper->record_type)
    {
    case REC_RELOCATION:
      /* Remove REC_NEWHOME. */
      assert (helper->forward_page != NULL);
      assert (!OID_ISNULL (&helper->forward_oid));
      assert (!HFID_IS_NULL (&helper->hfid));
      assert (!OID_ISNULL (&helper->forward_oid));

      VACUUM_PERF_HEAP_TRACK_EXECUTE (thread_p, helper);

      vacuum_log_redoundo_vacuum_record (thread_p, helper->home_page, helper->crt_slotid, &helper->forward_recdes,
					 helper->reusable);

      VACUUM_PERF_HEAP_TRACK_LOGGING (thread_p, helper);

      if (spage_vacuum_slot (thread_p, helper->forward_page, helper->forward_oid.slotid, true) != NO_ERROR)
	{
	  log_end_system_op (thread_p, LOG_RESULT_TOPOP_ABORT);
	  return ER_FAILED;
	}

      VACUUM_PERF_HEAP_TRACK_EXECUTE (thread_p, helper);

      /* Log changes in forward page immediately. */
      vacuum_log_redoundo_vacuum_record (thread_p, helper->forward_page, helper->forward_oid.slotid, &helper->record,
					 true);

      pgbuf_set_dirty (thread_p, helper->forward_page, FREE);
      helper->forward_page = NULL;

      log_end_system_op (thread_p, LOG_RESULT_TOPOP_COMMIT);

      VACUUM_PERF_HEAP_TRACK_LOGGING (thread_p, helper);

      mnt_heap_rel_vacuums (thread_p);
      break;

    case REC_BIGONE:
      assert (helper->forward_page != NULL);
      /* Overflow first page is required. */
      assert (!VFID_ISNULL (&helper->overflow_vfid));

      VACUUM_PERF_HEAP_TRACK_EXECUTE (thread_p, helper);

      vacuum_log_redoundo_vacuum_record (thread_p, helper->home_page, helper->crt_slotid, &helper->forward_recdes,
					 helper->reusable);

      VACUUM_PERF_HEAP_TRACK_LOGGING (thread_p, helper);

      /* Unfix first overflow page. */
      pgbuf_unfix_and_init (thread_p, helper->forward_page);

      if (heap_ovf_delete (thread_p, &helper->hfid, &helper->forward_oid, &helper->overflow_vfid) == NULL)
	{
	  /* Failed to delete. */
	  assert_release (false);
	  log_end_system_op (thread_p, LOG_RESULT_TOPOP_ABORT);
	  return ER_FAILED;
	}

      VACUUM_PERF_HEAP_TRACK_EXECUTE (thread_p, helper);

      log_end_system_op (thread_p, LOG_RESULT_TOPOP_COMMIT);

      VACUUM_PERF_HEAP_TRACK_LOGGING (thread_p, helper);

      mnt_heap_big_vacuums (thread_p);
      break;

    case REC_HOME:
      helper->n_bulk_vacuumed++;

      mnt_heap_home_vacuums (thread_p);
      break;

    default:
      /* Unexpected. */
      assert_release (false);
      return ER_FAILED;
    }

  helper->n_vacuumed++;

  assert (helper->forward_page == NULL);

  VACUUM_PERF_HEAP_TRACK_EXECUTE (thread_p, helper);

  return NO_ERROR;
}

/*
 * vacuum_heap_get_hfid () - Get heap file identifier.
 *
 * return	 : Error code.
 * thread_p (in) : Thread entry.
 * helper (in)	 : Vacuum heap helper.
 */
static int
vacuum_heap_get_hfid (THREAD_ENTRY * thread_p, VACUUM_HEAP_HELPER * helper)
{
  int error_code = NO_ERROR;	/* Error code. */
  OID class_oid = OID_INITIALIZER;	/* Class OID. */

  assert (helper != NULL);
  assert (helper->home_page != NULL);

  if (!HFID_IS_NULL (&helper->hfid))
    {
      /* HFID is already known. */
      return NO_ERROR;
    }

  /* Get class OID from heap page. */
  error_code = heap_get_class_oid_from_page (thread_p, helper->home_page, &class_oid);
  if (error_code != NO_ERROR)
    {
      vacuum_er_log (VACUUM_ER_LOG_ERROR | VACUUM_ER_LOG_HEAP,
		     "VACUUM WARNING: Failed to obtain class_oid from heap page %d|%d.\n",
		     pgbuf_get_volume_id (helper->home_page), pgbuf_get_page_id (helper->home_page));

      assert_release (false);
      return error_code;
    }
  assert (!OID_ISNULL (&class_oid));

  /* Get HFID for class OID. */
  error_code = heap_get_hfid_from_class_oid (thread_p, &class_oid, &helper->hfid);
  if (error_code != NO_ERROR)
    {
      vacuum_er_log (VACUUM_ER_LOG_ERROR | VACUUM_ER_LOG_HEAP,
		     "VACUUM ERROR: Failed to obtain heap file identifier for class (%d, %d, %d)", class_oid.volid,
		     class_oid.pageid, class_oid.slotid);

      assert_release (false);
      return error_code;
    }

  /* Success. */
  return NO_ERROR;
}

/*
 * vacuum_heap_page_log_and_reset () - Logs the vacuumed slots from page and reset page pointer and number of
 *				       vacuumed slots.
 *
 * return	 : Void.
 * thread_p (in) : Thread entry.
 * helper (in)	 : Vacuum heap helper.
 * update_best_space_stat (in)	 :
 * unlatch_page (in) :
 */
static void
vacuum_heap_page_log_and_reset (THREAD_ENTRY * thread_p, VACUUM_HEAP_HELPER * helper, bool update_best_space_stat,
				bool unlatch_page)
{
  assert (helper != NULL);
  assert (helper->home_page != NULL);

  if (helper->n_bulk_vacuumed == 0)
    {
      /* No logging is required. */
      if (unlatch_page == true)
	{
	  pgbuf_unfix_and_init (thread_p, helper->home_page);
	}
      return;
    }

  if (spage_need_compact (thread_p, helper->home_page) == true)
    {
      /* Compact page data */
      spage_compact (helper->home_page);
    }

  /* Update statistics only for home pages; We assume that fwd pages (from relocated records) are home pages for other
   * OIDs and their statistics are updated in that context */
  if (update_best_space_stat == true && helper->initial_home_free_space != -1)
    {
      if (HFID_IS_NULL (&helper->hfid))
	{
	  int freespace;

	  freespace = spage_get_free_space_without_saving (thread_p, helper->home_page, NULL);
	  if (heap_should_try_update_stat (freespace, helper->initial_home_free_space) == true)
	    {
	      (void) vacuum_heap_get_hfid (thread_p, helper);
	    }
	}

      if (!HFID_IS_NULL (&helper->hfid))
	{
	  heap_stats_update (thread_p, helper->home_page, &helper->hfid, helper->initial_home_free_space);
	}
    }

  VACUUM_PERF_HEAP_TRACK_EXECUTE (thread_p, helper);

  /* Log vacuumed slots */
  vacuum_log_vacuum_heap_page (thread_p, helper->home_page, helper->n_bulk_vacuumed, helper->slots, helper->results,
			       helper->reusable, false);

  /* Mark page as dirty and unfix */
  pgbuf_set_dirty (thread_p, helper->home_page, DONT_FREE);
  if (unlatch_page == true)
    {
      pgbuf_unfix_and_init (thread_p, helper->home_page);
    }

  /* Reset the number of vacuumed slots */
  helper->n_bulk_vacuumed = 0;

  VACUUM_PERF_HEAP_TRACK_LOGGING (thread_p, helper);
}


/*
 * vacuum_log_vacuum_heap_page () - Log removing OID's from heap page.
 *
 * return	      : Error code.
 * thread_p (in)      : Thread entry.
 * page_p (in)	      : Page pointer.
 * n_slots (in)	      : OID count in slots.
 * slots (in/out)     : Array of slots removed from heap page.
 * results (in)	      : Satisfies vacuum result.
 * reusable (in)      :
 *
 * NOTE: Some values in slots array are modified and set to negative values.
 */
static void
vacuum_log_vacuum_heap_page (THREAD_ENTRY * thread_p, PAGE_PTR page_p, int n_slots, PGSLOTID * slots,
			     MVCC_SATISFIES_VACUUM_RESULT * results, bool reusable, bool all_vacuumed)
{
  LOG_DATA_ADDR addr;
  int packed_size = 0, i = 0;
  char *ptr = NULL, *buffer_p = NULL;
  char buffer[MAX_SLOTS_IN_PAGE * (sizeof (PGSLOTID) + 2 * OR_OID_SIZE) + (MAX_ALIGNMENT * 2)];

  assert (n_slots >= 0 && n_slots <= ((SPAGE_HEADER *) page_p)->num_slots);
  assert (n_slots > 0 || all_vacuumed);

  /* Initialize log data. */
  addr.offset = n_slots;	/* Save number of slots in offset. */
  addr.pgptr = page_p;
  addr.vfid = NULL;

  /* Compute recovery data size */

  /* slots & results */
  packed_size += n_slots * sizeof (PGSLOTID);

  if (reusable)
    {
      addr.offset |= VACUUM_LOG_VACUUM_HEAP_REUSABLE;
    }

  if (all_vacuumed)
    {
      addr.offset |= VACUUM_LOG_VACUUM_HEAP_ALL_VACUUMED;
    }

  assert (packed_size <= (int) sizeof (buffer));

  buffer_p = PTR_ALIGN (buffer, MAX_ALIGNMENT);
  ptr = buffer_p;

  if (n_slots > 0)
    {
      /* Pack slot ID's and results */
      for (i = 0; i < n_slots; i++)
	{
	  assert (results[i] == VACUUM_RECORD_DELETE_INSID_PREV_VER || results[i] == VACUUM_RECORD_REMOVE);

	  assert (slots[i] > 0);

	  if (results[i] == VACUUM_RECORD_REMOVE)
	    {
	      /* Use negative slot ID to mark that object has been completely removed. */
	      slots[i] = -slots[i];
	    }
	}
      memcpy (ptr, slots, n_slots * sizeof (PGSLOTID));
      ptr += n_slots * sizeof (PGSLOTID);
    }

  assert ((ptr - buffer_p) == packed_size);

  /* Append new redo log rebuild_record */
  log_append_redo_data (thread_p, RVVAC_HEAP_PAGE_VACUUM, &addr, packed_size, buffer_p);
}

/*
 * vacuum_rv_redo_vacuum_heap_page () - Redo vacuum remove oids from heap page.
 *
 * return	 : Error code.
 * thread_p (in) : Thread entry.
 * rcv (in)	 : Recovery structure.
 */
int
vacuum_rv_redo_vacuum_heap_page (THREAD_ENTRY * thread_p, LOG_RCV * rcv)
{
  int offset = 0, i = 0;
  INT16 n_slots;
  PGSLOTID *slotids = NULL;
  PAGE_PTR page_p = NULL;
  MVCC_SATISFIES_VACUUM_RESULT *results = NULL;
  RECDES rebuild_record, peek_record;
  int old_header_size, new_header_size;
  MVCC_REC_HEADER rec_header;
  char *ptr = NULL;
  char data_buf[IO_MAX_PAGE_SIZE + MAX_ALIGNMENT];
  bool reusable;
  bool all_vacuumed;

  page_p = rcv->pgptr;

  ptr = (char *) rcv->data;

  /* Get n_slots and flags */
  n_slots = (rcv->offset & (~VACUUM_LOG_VACUUM_HEAP_MASK));
  reusable = (rcv->offset & VACUUM_LOG_VACUUM_HEAP_REUSABLE) != 0;
  all_vacuumed = (rcv->offset & VACUUM_LOG_VACUUM_HEAP_ALL_VACUUMED) != 0;

  assert (n_slots < ((SPAGE_HEADER *) page_p)->num_slots);

  if (all_vacuumed)
    {
      vacuum_er_log (VACUUM_ER_LOG_HEAP | VACUUM_ER_LOG_RECOVERY,
		     "VACUUM: Change vacuum status for heap page %d|%d, lsa=%lld|%d, from once to none.\n",
		     pgbuf_get_volume_id (rcv->pgptr), pgbuf_get_page_id (rcv->pgptr),
		     (long long int) pgbuf_get_lsa (rcv->pgptr)->pageid, (int) pgbuf_get_lsa (rcv->pgptr)->offset);
    }

  if (n_slots == 0)
    {
      /* No slots have been vacuumed, but header must be changed from one vacuum required to no vacuum required. */
      assert (all_vacuumed);

      if (all_vacuumed)
	{
	  heap_page_set_vacuum_status_none (thread_p, rcv->pgptr);
	}

      pgbuf_set_dirty (thread_p, page_p, DONT_FREE);

      return NO_ERROR;
    }

  /* Get slot ID's and result types */
  slotids = (PGSLOTID *) ptr;
  ptr += n_slots * sizeof (PGSLOTID);

  /* Safeguard for correct unpacking of recovery data */
  assert (ptr == rcv->data + rcv->length);

  /* Initialize rebuild_record for deleting INSERT MVCCID's */
  rebuild_record.area_size = IO_MAX_PAGE_SIZE;
  rebuild_record.data = PTR_ALIGN (data_buf, MAX_ALIGNMENT);

  /* Vacuum slots */
  for (i = 0; i < n_slots; i++)
    {
      if (slotids[i] < 0)
	{
	  /* Record was removed completely */
	  slotids[i] = -slotids[i];
	  if (spage_vacuum_slot (thread_p, page_p, slotids[i], reusable) != NO_ERROR)
	    {
	      assert_release (false);
	      return ER_FAILED;
	    }
	}
      else
	{
	  /* Only insert MVCCID has been removed */
	  if (spage_get_record (rcv->pgptr, slotids[i], &peek_record, PEEK) != S_SUCCESS)
	    {
	      vacuum_er_log (VACUUM_ER_LOG_ERROR | VACUUM_ER_LOG_HEAP | VACUUM_ER_LOG_RECOVERY,
			     "VACUUM ERROR: Failed to get record at (%d, %d, %d).", pgbuf_get_volume_id (rcv->pgptr),
			     pgbuf_get_page_id (rcv->pgptr), slotids[i]);
	      assert_release (false);
	      return ER_FAILED;
	    }

	  if (peek_record.type != REC_HOME && peek_record.type != REC_NEWHOME)
	    {
	      /* Unexpected */
	      assert_release (false);
	      return ER_FAILED;
	    }

	  /* Remove insert MVCCID */
	  or_mvcc_get_header (&peek_record, &rec_header);
	  old_header_size = or_mvcc_header_size_from_flags (MVCC_GET_FLAG (&rec_header));
	  /* Clear insert MVCCID. */
	  MVCC_CLEAR_FLAG_BITS (&rec_header, OR_MVCC_FLAG_VALID_INSID);
	  /* Clear previous version. */
	  MVCC_CLEAR_FLAG_BITS (&rec_header, OR_MVCC_FLAG_VALID_PREV_VERSION);
	  new_header_size = or_mvcc_header_size_from_flags (MVCC_GET_FLAG (&rec_header));

	  /* Rebuild record */
	  rebuild_record.type = peek_record.type;
	  rebuild_record.length = peek_record.length;
	  memcpy (rebuild_record.data, peek_record.data, peek_record.length);

	  /* Set new header */
	  or_mvcc_set_header (&rebuild_record, &rec_header);
	  /* Copy record data */
	  memcpy (rebuild_record.data + new_header_size, peek_record.data + old_header_size,
		  peek_record.length - old_header_size);

	  if (spage_update (thread_p, rcv->pgptr, slotids[i], &rebuild_record) != SP_SUCCESS)
	    {
	      assert_release (false);
	      return ER_FAILED;
	    }
	}
    }

  if (spage_need_compact (thread_p, rcv->pgptr) == true)
    {
      (void) spage_compact (rcv->pgptr);
    }

  if (all_vacuumed)
    {
      heap_page_set_vacuum_status_none (thread_p, rcv->pgptr);
    }

  pgbuf_set_dirty (thread_p, page_p, DONT_FREE);

  return NO_ERROR;
}

/*
 * vacuum_log_remove_ovf_insid () - Log removing insert MVCCID from big record.
 *
 * return	 : Void.
 * thread_p (in) : Thread entry.
 * ovfpage (in)  : Big record first overflow page.
 */
static void
vacuum_log_remove_ovf_insid (THREAD_ENTRY * thread_p, PAGE_PTR ovfpage)
{
  log_append_redo_data2 (thread_p, RVVAC_REMOVE_OVF_INSID, NULL, ovfpage, 0, 0, NULL);
}

/*
 * vacuum_rv_redo_remove_ovf_insid () - Redo removing insert MVCCID from big
 *					record.
 *
 * return	 : Error code.
 * thread_p (in) : Thread entry.
 * rcv (in)	 : Recovery data.
 */
int
vacuum_rv_redo_remove_ovf_insid (THREAD_ENTRY * thread_p, LOG_RCV * rcv)
{
  MVCC_REC_HEADER rec_header;
  int error = NO_ERROR;

  error = heap_get_mvcc_rec_header_from_overflow (rcv->pgptr, &rec_header, NULL);
  if (error != NO_ERROR)
    {
      return error;
    }

  MVCC_SET_INSID (&rec_header, MVCCID_ALL_VISIBLE);
  LSA_SET_NULL (&rec_header.prev_version_lsa);

  error = heap_set_mvcc_rec_header_on_overflow (rcv->pgptr, &rec_header);
  if (error != NO_ERROR)
    {
      return error;
    }

  pgbuf_set_dirty (thread_p, rcv->pgptr, DONT_FREE);

  return NO_ERROR;
}

/*
 * vacuum_produce_log_block_data () - After logging a block of log data, useful information for vacuum is passed by log
 *				      manager and should be saved in lock-free buffer.
 *
 * return	      : Void.
 * thread_p (in)      : Thread entry.
 * start_lsa (in)     : Log block starting LSA.
 * oldest_mvccid (in) : Log block oldest MVCCID.
 * newest_mvccid (in) : Log block newest MVCCID.
 */
void
vacuum_produce_log_block_data (THREAD_ENTRY * thread_p, LOG_LSA * start_lsa, MVCCID oldest_mvccid, MVCCID newest_mvccid)
{
  VACUUM_DATA_ENTRY block_data;

  if (prm_get_bool_value (PRM_ID_DISABLE_VACUUM))
    {
      return;
    }

  if (vacuum_Block_data_buffer == NULL)
    {
      /* TODO: Right now, the vacuum is not working when a database is created, which means we will "leak" some MVCC
       * operations. There are two possible solutions: 1. Initialize vacuum just to collect information on MVCC
       * operations done while creating the database. 2. Disable MVCC operation while creating database. No
       * concurrency, no MVCC is required. Option #2 is best, however the dynamic MVCC headers for heap records are
       * required. Postpone solution until then, and just set a warning here. Update: Alex is going disable MVCC when
       * the server will work in stand-alone mode with the implementation for Dynamic MVCC header for heap. */
      er_set (ER_WARNING_SEVERITY, ARG_FILE_LINE, ER_GENERIC_ERROR, 0);
      return;
    }

  /* Set blockid */
  block_data.blockid = vacuum_get_log_blockid (start_lsa->pageid);

  /* Check the blockid data is not corrupted */
  assert (block_data.blockid >= 0);
  assert (MVCCID_IS_VALID (oldest_mvccid));
  assert (MVCCID_IS_VALID (newest_mvccid));
  assert (!MVCC_ID_PRECEDES (newest_mvccid, oldest_mvccid));

  /* Set start lsa for block */
  LSA_COPY (&block_data.start_lsa, start_lsa);
  /* Set oldest and newest MVCCID */
  block_data.oldest_mvccid = oldest_mvccid;
  block_data.newest_mvccid = newest_mvccid;

  vacuum_er_log (VACUUM_ER_LOG_LOGGING | VACUUM_ER_LOG_VACUUM_DATA,
		 "VACUUM, thread %d calls: vacuum_produce_log_block_data: blockid=(%lld) "
		 "start_lsa=(%lld, %d) old_mvccid=(%llu) new_mvccid=(%llu)\n", thread_get_current_entry_index (),
		 block_data.blockid, (long long int) block_data.start_lsa.pageid, (int) block_data.start_lsa.offset,
		 block_data.oldest_mvccid, block_data.newest_mvccid);

  /* Push new block into block data buffer */
  if (!lf_circular_queue_produce (vacuum_Block_data_buffer, &block_data))
    {
      /* Push failed, the buffer must be full */
      /* TODO: Set a new message error for full block data buffer */
      /* TODO: Probably this case should be avoided... Make sure that we do not lose vacuum data so there has to be
       * enough space to keep it. */
      vacuum_er_log (VACUUM_ER_LOG_ERROR,
		     "VACUUM_ERROR: Cannot produce new log block data! The buffer is already full.");
      assert (false);
      return;
    }

  mnt_vac_log_to_vacuum_pages (thread_p, vacuum_Data.log_block_npages);
}

#if defined (SERVER_MODE)
/*
 * vacuum_master_start () - Base function for auto vacuum routine. It will process vacuum data and assign vacuum jobs
 *			    to workers. Each job will process a block of log data and vacuum records from b-trees and
 *			    heap files.
 *
 * return	 : Void.
 * thread_p (in) : Thread entry.
 */
void
vacuum_master_start (THREAD_ENTRY * thread_p)
{
  if (thread_p->vacuum_worker == NULL)
    {
      /* Set master "worker" structure to thread entry. */
      thread_p->vacuum_worker = &vacuum_Master;
    }

  /* Start a new vacuum iteration that processes log to create vacuum jobs */
  vacuum_process_vacuum_data (thread_p);
}
#endif /* SERVER_MODE */

/*
 * vacuum_process_vacuum_data () - Start a new vacuum iteration that processes
 *				   vacuum data and identifies blocks candidate
 *				   to assign as jobs for vacuum workers.
 *
 * return	 : Void.
 * thread_p (in) : Thread entry.
 */
static void
vacuum_process_vacuum_data (THREAD_ENTRY * thread_p)
{
  int data_index;
  VACUUM_DATA_ENTRY *entry = NULL;
  MVCCID local_oldest_active_mvccid;
#if defined (SERVER_MODE)
  VACUUM_JOB_ENTRY vacuum_job_entry;
  int n_wakeup_workers;
  int n_available_workers;
  int n_jobs;
  UINT64 vacuum_block_data_buffer_aprox_size;
  UINT64 vacuum_finished_jobs_queue_aprox_size;
#else	/* !SERVER_MODE */		   /* SA_MODE */
  VACUUM_DATA_ENTRY vacuum_data_entry;
  bool save_check_interrupt;
#endif /* SA_MODE */

  VACUUM_DATA_PAGE *data_page = NULL;
  VPID next_vpid;
  int error_code = NO_ERROR;

  PERF_UTIME_TRACKER perf_tracker;

#if defined (SA_MODE)
  er_set (ER_NOTIFICATION_SEVERITY, ARG_FILE_LINE, ER_STAND_ALONE_VACUUM_START, 0);
  er_log_debug (ARG_FILE_LINE, "Stand-alone vacuum start.\n");
#endif

  PERF_UTIME_TRACKER_START (thread_p, &perf_tracker);

  if (vacuum_Global_oldest_active_blockers_counter == 0)
    {
      local_oldest_active_mvccid = logtb_get_oldest_active_mvccid (thread_p);

      /* check again, maybe concurrent thread has modified the counter value */
      if (vacuum_Global_oldest_active_blockers_counter == 0)
	{
	  ATOMIC_STORE_64 (&vacuum_Global_oldest_active_mvccid, local_oldest_active_mvccid);
	}
    }

  if (prm_get_bool_value (PRM_ID_DISABLE_VACUUM))
    {
      return;
    }

  if (!vacuum_Data.is_loaded)
    {
      /* Load vacuum data. */
      /* This was initially in boot_restart_server. However, the "commit" of boot_restart_server will complain
       * about vacuum data first and last page not being unfixed (and it will also unfix them).
       * So, we have to load the data here (vacuum master never commits).
       */
      error_code = vacuum_load_data_from_disk (thread_p);
      if (error_code != NO_ERROR)
	{
	  assert (false);
	  return;
	}
    }

  /* Server-mode will restart if block data buffer or finished job queue are getting filled. */
  /* Stand-alone mode will restart if finished job queue is full. */
restart:

  assert (data_page == NULL);

  /* Remove vacuumed entries */
  vacuum_data_mark_finished (thread_p);

#if defined (SERVER_MODE)
  /* Append newly logged blocks at the end of the vacuum data table */
  (void) vacuum_consume_buffer_log_blocks (thread_p);

  if (vacuum_Data.flush_vacuum_data)
    {
      /* We need to give the checkpoint thread a chance to flush the pages. */
      VPID first_vpid = VPID_INITIALIZER;
      VPID last_vpid = VPID_INITIALIZER;

      pgbuf_get_vpid ((PAGE_PTR) vacuum_Data.first_page, &first_vpid);
      pgbuf_get_vpid ((PAGE_PTR) vacuum_Data.last_page, &last_vpid);

      vacuum_er_log (VACUUM_ER_LOG_MASTER | VACUUM_ER_LOG_FLUSH_DATA,
		     "VACUUM: Unfix first page %d|%d and last page %d|%d to allow them to be flushed to disk.\n",
		     first_vpid.volid, first_vpid.pageid, last_vpid.volid, last_vpid.pageid);

      vacuum_unfix_first_and_last_data_page (thread_p);

      vacuum_Data.first_page = vacuum_fix_data_page (thread_p, &first_vpid);
      if (vacuum_Data.first_page == NULL)
	{
	  ASSERT_ERROR ();
	  vacuum_er_log (VACUUM_ER_LOG_ERROR | VACUUM_ER_LOG_MASTER | VACUUM_ER_LOG_FLUSH_DATA,
			 "VACUUM ERROR: Failed to fix first page %d|%d.\n", first_vpid.volid, first_vpid.pageid);
	  return;
	}
      if (VPID_EQ (&last_vpid, &first_vpid))
	{
	  vacuum_Data.last_page = vacuum_Data.first_page;
	}
      else
	{
	  vacuum_Data.last_page = vacuum_fix_data_page (thread_p, &last_vpid);
	  if (vacuum_Data.last_page == NULL)
	    {
	      ASSERT_ERROR ();
	      vacuum_er_log (VACUUM_ER_LOG_ERROR | VACUUM_ER_LOG_MASTER | VACUUM_ER_LOG_FLUSH_DATA,
			     "VACUUM ERROR: Failed to fix first page %d|%d.\n", last_vpid.volid, last_vpid.pageid);
	      return;
	    }
	}
      vacuum_er_log (VACUUM_ER_LOG_MASTER | VACUUM_ER_LOG_FLUSH_DATA,
		     "VACUUM: Successfully refixed first page %d|%d and last page %d|%d.\n",
		     first_vpid.volid, first_vpid.pageid, last_vpid.volid, last_vpid.pageid);
    }
#endif /* SERVER_MODE */

  /* Update oldest MVCCID. */
  vacuum_update_oldest_unvacuumed_mvccid (thread_p);

  if (vacuum_Data.shutdown_requested)
    {
      /* Stop generating other jobs. */
      return;
    }

#if defined (SERVER_MODE)
  /* How many jobs can we generate? */
  n_jobs = VACUUM_JOB_QUEUE_CAPACITY - lf_circular_queue_approx_size (vacuum_Job_queue);
  if (n_jobs <= 0)
    {
      /* No jobs can be generated. Stop this iteration. */
      return;
    }
#endif /* SERVER_MODE */

  /* Search for blocks ready to be vacuumed and generate jobs. */

  data_page = vacuum_Data.first_page;
  data_index = data_page->index_unvacuumed;
  while (true)
    {
      assert (data_index >= 0);
      if (data_index == data_page->index_free)
	{
	  /* Move to next page. */
	  VPID_COPY (&next_vpid, &data_page->next_page);
	  vacuum_unfix_data_page (thread_p, data_page);
	  if (VPID_ISNULL (&next_vpid))
	    {
	      /* No next page. */
	      break;
	    }
	  data_page = vacuum_fix_data_page (thread_p, &next_vpid);
	  data_index = data_page->index_unvacuumed;
	  continue;
	}
      entry = data_page->data + data_index;

#if defined (SA_MODE)
      if (VACUUM_BLOCK_STATUS_IS_VACUUMED (entry->blockid))
	{
	  /* Already vacuumed. */
	  data_index++;
	  vacuum_er_log (VACUUM_ER_LOG_JOBS,
			 "VACUUM: Job for %lld was already executed. Skip.\n",
			 (long long int) VACUUM_BLOCKID_WITHOUT_FLAGS (entry->blockid));
	  continue;
	}
      else
	{
	  /* Must be available, cannot be in-progress. */
	  assert (VACUUM_BLOCK_STATUS_IS_AVAILABLE (entry->blockid));
	}
#else	/* !SA_MODE */	       /* SERVER_MODE */
      if (!MVCC_ID_PRECEDES (entry->newest_mvccid, vacuum_Global_oldest_active_mvccid)
	  || (entry->start_lsa.pageid + 1 >= log_Gl.append.prev_lsa.pageid))
	{
	  /* Newest MVCCID in block is not old enough. Or 
	   * The block is generated very recently and it is possible that not all its info is in log (some may still
	   * be cached in prior list.
	   *
	   * Stop searching for other jobs.
	   */
	  vacuum_unfix_data_page (thread_p, data_page);
	  vacuum_er_log (VACUUM_ER_LOG_JOBS,
			 "VACUUM: Job for blockid = %lld, newest_mvccid = %llu, start_lsa = %lld cannot be generated. "
			 "vacuum_Global_oldest_active_mvccid = %lld, log_Gl.append.prev_lsa.pageid = %d.\n",
			 (long long int) VACUUM_BLOCKID_WITHOUT_FLAGS (entry->blockid),
			 (unsigned long long int) entry->newest_mvccid,
			 (long long int) entry->start_lsa.pageid, (int) entry->start_lsa.offset,
			 (long long int) vacuum_Global_oldest_active_mvccid,
			 (long long int) log_Gl.append.prev_lsa.pageid);
	  break;
	}
      if (!VACUUM_BLOCK_STATUS_IS_AVAILABLE (entry->blockid))
	{
	  assert (VACUUM_BLOCK_STATUS_IS_VACUUMED (entry->blockid)
		  || VACUUM_BLOCK_STATUS_IS_IN_PROGRESS (entry->blockid));
	  /* Continue to other blocks. */
	  data_index++;
	  vacuum_er_log (VACUUM_ER_LOG_JOBS,
			 "VACUUM: Job for blockid = %lld %s. Skip.\n",
			 (long long int) VACUUM_BLOCKID_WITHOUT_FLAGS (entry->blockid),
			 VACUUM_BLOCK_STATUS_IS_VACUUMED (entry->blockid) ? "was executed" : "is in progress");
	  continue;
	}

      VACUUM_BLOCK_STATUS_SET_IN_PROGRESS (entry->blockid);
      vacuum_set_dirty_data_page (thread_p, data_page, DONT_FREE);
      vacuum_job_entry.vacuum_data_entry = *entry;

      if (vacuum_Prefetch_log_mode == VACUUM_PREFETCH_LOG_MODE_MASTER)
	{
	  error_code = vacuum_log_prefetch_vacuum_block (thread_p, entry, &vacuum_job_entry.block_log_buffer);
	  if (error_code != NO_ERROR)
	    {
	      assert_release (false);
	      vacuum_er_log (VACUUM_ER_LOG_ERROR | VACUUM_ER_LOG_MASTER,
			     "VACUUM ERROR: Error %d while master tried to prefetch log pages for block %lld.",
			     er_errid (), (long long int) VACUUM_BLOCKID_WITHOUT_FLAGS (entry->blockid));
	      vacuum_unfix_data_page (thread_p, data_page);
	      break;
	    }
	}
      else
	{
	  VACUUM_INIT_PREFETCH_BLOCK (&vacuum_job_entry.block_log_buffer);
	}

      if (!lf_circular_queue_produce (vacuum_Job_queue, &vacuum_job_entry))
	{
	  /* Queue is full, abort creating new jobs. */
	  vacuum_er_log (VACUUM_ER_LOG_WARNING | VACUUM_ER_LOG_MASTER, "VACUUM ERROR: Could not push new job.");
	  VACUUM_BLOCK_STATUS_SET_AVAILABLE (entry->blockid);

	  vacuum_er_log (VACUUM_ER_LOG_JOBS,
			 "VACUUM: Could not produce job for blockid = %lld. Set it as available.\n",
			 (long long int) VACUUM_BLOCKID_WITHOUT_FLAGS (entry->blockid));

	  PERF_UTIME_TRACKER_TIME (thread_p, &perf_tracker, mnt_vac_master_time);
	  vacuum_unfix_data_page (thread_p, data_page);
	  break;
	}
      else
	{
	  vacuum_er_log (VACUUM_ER_LOG_JOBS,
			 "VACUUM: Generated new job with blockid %lld, flags = %lld",
			 (long long int) VACUUM_BLOCKID_WITHOUT_FLAGS (entry->blockid),
			 (long long int) VACUUM_BLOCKID_GET_FLAGS (entry->blockid));
	  if (n_jobs-- == 0)
	    {
	      /* Stop generating other jobs. */
	      vacuum_unfix_data_page (thread_p, data_page);
	      break;
	    }
	}
#endif /* SERVER_MODE */

      if (!VACUUM_BLOCK_IS_INTERRUPTED (entry->blockid))
	{
	  /* Log that a new job is starting. After recovery, the system will then know this job was partially executed. 
	   * Logging the start of a job already interrupted is not necessary. We do it here rather than when vacuum job
	   * is really started to avoid locking vacuum data again (logging vacuum data cannot be done without locking).
	   */
	  log_append_redo_data2 (thread_p, RVVAC_START_JOB, NULL, (PAGE_PTR) data_page, data_index, 0, NULL);
	}

#if defined (SA_MODE)
      /* Run job now. */
      PERF_UTIME_TRACKER_TIME (thread_p, &perf_tracker, mnt_vac_master_time);

      VACUUM_BLOCK_STATUS_SET_IN_PROGRESS (entry->blockid);
      vacuum_set_dirty_data_page (thread_p, data_page, DONT_FREE);
      vacuum_data_entry = *entry;
      error_code = vacuum_process_log_block (thread_p, &vacuum_data_entry, NULL, false);
      assert (error_code == NO_ERROR);

      er_log_debug (ARG_FILE_LINE, "Stand-alone vacuum finished block %lld.\n",
		    (long long int) VACUUM_BLOCKID_WITHOUT_FLAGS (vacuum_data_entry.blockid));

      PERF_UTIME_TRACKER_START (thread_p, &perf_tracker);

      if (lf_circular_queue_is_full (vacuum_Finished_job_queue))
	{
	  /* Consume vacuum_Finished_job_queue */
	  vacuum_unfix_data_page (thread_p, data_page);
	  goto restart;
	}
#else	/* !SA_MODE */	       /* SERVER_MODE */
      /* If vacuum lagged behind and this loop generated a lot of jobs, the log block buffer used by active workers
       * can fill up. We cannot allow that.
       */
      vacuum_block_data_buffer_aprox_size = lf_circular_queue_approx_size (vacuum_Block_data_buffer);
      if (vacuum_block_data_buffer_aprox_size > vacuum_Block_data_buffer->capacity / 2)
	{
	  vacuum_unfix_data_page (thread_p, data_page);
	  goto restart;
	}
      /* Another buffer that is used by vacuum workers to communicate with master is the finished job queue.
       * We cannot allow this to fill either.
       */
      vacuum_finished_jobs_queue_aprox_size = lf_circular_queue_approx_size (vacuum_Finished_job_queue);
      if (vacuum_finished_jobs_queue_aprox_size >= vacuum_Finished_job_queue->capacity / 2)
	{
	  vacuum_unfix_data_page (thread_p, data_page);
	  goto restart;
	}
#endif /* SERVER_MODE */

      /* Increment block index. */
      data_index++;
    }

  assert (data_page == NULL);
#if !defined (NDEBUG)
  vacuum_verify_vacuum_data_page_fix_count (thread_p);
#endif /* !NDEBUG */

#if defined (SERVER_MODE)
  /* Wakeup threads to start working on current threads. Try not to wake up more workers than necessary. */
  n_jobs = (int) lf_circular_queue_approx_size (vacuum_Job_queue);
  n_available_workers = prm_get_integer_value (PRM_ID_VACUUM_WORKER_COUNT) - vacuum_Running_workers_count;
  n_wakeup_workers = MIN (n_jobs, n_available_workers);
  if (n_wakeup_workers > 0)
    {
      /* Wakeup more workers */
      thread_wakeup_vacuum_worker_threads (n_wakeup_workers);
    }
#else	/* !SERVER_MODE */		   /* SA_MODE */
  /* Complete vacuum for SA_MODE. This means also vacuuming based on last block being logged. */

  assert (lf_circular_queue_is_empty (vacuum_Block_data_buffer));

  /* Remove all vacuumed entries. */
  vacuum_data_mark_finished (thread_p);

  assert (lf_circular_queue_is_empty (vacuum_Finished_job_queue));
  assert (vacuum_Data.first_page == vacuum_Data.last_page);
  assert (vacuum_Data.first_page->index_unvacuumed == 0);
  assert (vacuum_Data.first_page->index_free == 0);

  /* We don't want to interrupt next operation. */
  save_check_interrupt = thread_set_check_interrupt (thread_p, false);

  /* Can we generate another block on information cached in log header? */
  if (vacuum_get_log_blockid (log_Gl.hdr.mvcc_op_log_lsa.pageid) > vacuum_Data.last_blockid)
    {
      /* Execute vacuum based on the block not generated yet. */

      /* Create vacuum data entry for the job. */
      vacuum_data_entry.blockid = vacuum_get_log_blockid (log_Gl.hdr.mvcc_op_log_lsa.pageid);
      LSA_COPY (&vacuum_data_entry.start_lsa, &log_Gl.hdr.mvcc_op_log_lsa);
      vacuum_data_entry.oldest_mvccid = log_Gl.hdr.last_block_oldest_mvccid;
      vacuum_data_entry.newest_mvccid = log_Gl.hdr.last_block_newest_mvccid;
      VACUUM_BLOCK_STATUS_SET_IN_PROGRESS (vacuum_data_entry.blockid);

      /* Update vacuum_Data as if it would contain only this entry. Do not update last_blockid since it may be
       * generated again. */
      vacuum_Data.oldest_unvacuumed_mvccid = vacuum_data_entry.oldest_mvccid;

      /* We do not log here. We could have a problem if the server crashes, because same vacuum tasks may be
       * re-executed. The worst that can happen is to hit an assert in debug mode. Instead of doing a voodoo fix here,
       * it is better to live with the bug. */

      PERF_UTIME_TRACKER_TIME (thread_p, &perf_tracker, mnt_vac_master_time);

      /* Execute vacuum. */
      (void) vacuum_process_log_block (thread_p, &vacuum_data_entry, NULL, true);

      PERF_UTIME_TRACKER_START (thread_p, &perf_tracker);
    }

  (void) thread_set_check_interrupt (thread_p, save_check_interrupt);

  /* All vacuum complete. */
  vacuum_Data.oldest_unvacuumed_mvccid = log_Gl.hdr.mvcc_next_id;

  log_append_redo_data2 (thread_p, RVVAC_COMPLETE, NULL, (PAGE_PTR) vacuum_Data.first_page, 0,
			 sizeof (log_Gl.hdr.mvcc_next_id), &log_Gl.hdr.mvcc_next_id);
  logpb_flush_pages_direct (thread_p);

  /* Cleanup dropped files. */
  vacuum_cleanup_dropped_files (thread_p);

  /* Reset log header information saved for vacuum. */
  LSA_SET_NULL (&log_Gl.hdr.mvcc_op_log_lsa);
  log_Gl.hdr.last_block_oldest_mvccid = MVCCID_NULL;
  log_Gl.hdr.last_block_newest_mvccid = MVCCID_NULL;

  er_set (ER_NOTIFICATION_SEVERITY, ARG_FILE_LINE, ER_STAND_ALONE_VACUUM_END, 0);
  er_log_debug (ARG_FILE_LINE, "Stand-alone vacuum end.\n");

  /* Vacuum structures no longer needed. */
  vacuum_finalize (thread_p);

  vacuum_Data.is_vacuum_complete = true;

  PERF_UTIME_TRACKER_TIME (thread_p, &perf_tracker, mnt_vac_master_time);
#endif /* SA_MODE */
}

/*
 * vacuum_rv_redo_vacuum_complete () - Redo recovery of vacuum complete.
 *
 * return	 : NO_ERROR.
 * thread_p (in) : Thread entry.
 * rcv (in)	 : Recovery data.
 */
int
vacuum_rv_redo_vacuum_complete (THREAD_ENTRY * thread_p, LOG_RCV * rcv)
{
  MVCCID oldest_newest_mvccid = MVCCID_NULL;

  assert (rcv->data != NULL && rcv->length == sizeof (MVCCID));

  oldest_newest_mvccid = *((MVCCID *) rcv->data);

  /* All vacuum complete. */
  vacuum_Data.oldest_unvacuumed_mvccid = oldest_newest_mvccid;

  /* Reset log header information saved for vacuum. */
  LSA_SET_NULL (&log_Gl.hdr.mvcc_op_log_lsa);
  log_Gl.hdr.last_block_oldest_mvccid = MVCCID_NULL;
  log_Gl.hdr.last_block_newest_mvccid = MVCCID_NULL;

  return NO_ERROR;
}

/*
 * vacuum_process_log_block () - Vacuum heap and b-tree entries using log
 *				 information found in a block of pages.
 *
 * return		      : Error code.
 * thread_p (in)	      : Thread entry.
 * data (in)		      : Block data.
 * block_log_buffer (in)      : Block log page buffer identifier
 * sa_mode_partial_block (in) : True when SA_MODE vacuum based on partial
 *				block information from log header.
 *				Logging is skipped if true.
 */
static int
vacuum_process_log_block (THREAD_ENTRY * thread_p, VACUUM_DATA_ENTRY * data, BLOCK_LOG_BUFFER * block_log_buffer,
			  bool sa_mode_partial_block)
{
  VACUUM_WORKER *worker = VACUUM_GET_VACUUM_WORKER (thread_p);
  LOG_LSA log_lsa;
  LOG_LSA rcv_lsa;
  LOG_PAGEID first_block_pageid = VACUUM_FIRST_LOG_PAGEID_IN_BLOCK (VACUUM_BLOCKID_WITHOUT_FLAGS (data->blockid));
  int error_code = NO_ERROR;
  LOG_DATA log_record_data;
  char *undo_data_buffer = NULL, *undo_data = NULL;
  int undo_data_size;
  char *es_uri = NULL;
  char log_pgbuf[IO_MAX_PAGE_SIZE + MAX_ALIGNMENT];
  LOG_PAGE *log_page_p = NULL;
  BTID_INT btid_int;
  BTID sys_btid;
  OID class_oid, oid;
  BTREE_OBJECT_INFO old_version;
  BTREE_OBJECT_INFO new_version;
  MVCCID threshold_mvccid = vacuum_Global_oldest_active_mvccid;
  BTREE_MVCC_INFO mvcc_info;
  MVCCID mvccid;
  LOG_VACUUM_INFO log_vacuum;
  OID heap_object_oid;
  bool vacuum_complete = false;
  bool was_interrupted = false;
  bool is_file_dropped = false;
  bool page_found = false;

  PERF_UTIME_TRACKER perf_tracker;

  if (prm_get_bool_value (PRM_ID_DISABLE_VACUUM))
    {
      return NO_ERROR;
    }

  assert (worker != NULL);

  PERF_UTIME_TRACKER_START (thread_p, &perf_tracker);

  /* Initialize log_vacuum */
  LSA_SET_NULL (&log_vacuum.prev_mvcc_op_log_lsa);
  VFID_SET_NULL (&log_vacuum.vfid);

  /* Set sys_btid pointer for internal b-tree block */
  btid_int.sys_btid = &sys_btid;

  /* Check starting lsa is not null and that it really belong to this block */
  assert (!LSA_ISNULL (&data->start_lsa)
	  && (VACUUM_BLOCKID_WITHOUT_FLAGS (data->blockid) == vacuum_get_log_blockid (data->start_lsa.pageid)));

  /* Fetch the page where start_lsa is located */
  log_page_p = (LOG_PAGE *) PTR_ALIGN (log_pgbuf, MAX_ALIGNMENT);
  log_page_p->hdr.logical_pageid = NULL_PAGEID;
  log_page_p->hdr.offset = NULL_OFFSET;

  vacuum_er_log (VACUUM_ER_LOG_WORKER | VACUUM_ER_LOG_JOBS,
		 "VACUUM: thread(%d): vacuum_process_log_block (): blockid(%lld) start_lsa(%lld, %d) old_mvccid(%llu)"
		 " new_mvccid(%llu)\n", thread_get_current_entry_index (), VACUUM_BLOCKID_WITHOUT_FLAGS (data->blockid),
		 (long long int) data->start_lsa.pageid, (int) data->start_lsa.offset, data->oldest_mvccid,
		 data->newest_mvccid);

#if defined (SERVER_MODE)
  if (vacuum_Prefetch_log_mode == VACUUM_PREFETCH_LOG_MODE_WORKERS)
    {
      error_code = vacuum_log_prefetch_vacuum_block (thread_p, data, block_log_buffer);
      if (error_code != NO_ERROR)
	{
	  return error_code;
	}
    }
#endif /* SERVER_MODE */

  /* Initialize stored heap objects. */
  worker->n_heap_objects = 0;

  was_interrupted = VACUUM_BLOCK_IS_INTERRUPTED (data->blockid);

  /* Follow the linked records starting with start_lsa */
  for (LSA_COPY (&log_lsa, &data->start_lsa); !LSA_ISNULL (&log_lsa) && log_lsa.pageid >= first_block_pageid;
       LSA_COPY (&log_lsa, &log_vacuum.prev_mvcc_op_log_lsa))
    {
#if defined(SERVER_MODE)
      if (thread_p->shutdown)
	{
	  /* Server shutdown was requested, stop vacuuming. */
	  goto end;
	}
#endif /* SERVER_MODE */

      vacuum_er_log (VACUUM_ER_LOG_WORKER, "VACUUM: thread(%d): process log entry at log_lsa (%lld, %d)\n",
		     thread_get_current_entry_index (), (long long int) log_lsa.pageid, (int) log_lsa.offset);

      worker->state = VACUUM_WORKER_STATE_PROCESS_LOG;
      PERF_UTIME_TRACKER_TIME_AND_RESTART (thread_p, &perf_tracker, mnt_vac_worker_execute_time);

      LSA_COPY (&rcv_lsa, &log_lsa);

      if (log_page_p->hdr.logical_pageid != log_lsa.pageid)
	{
	  error_code = vacuum_copy_log_page (thread_p, log_lsa.pageid, block_log_buffer, log_page_p);
	  if (error_code != NO_ERROR)
	    {
	      assert_release (false);
	      logpb_fatal_error (thread_p, true, ARG_FILE_LINE, "vacuum_process_log_block");
	      goto end;
	    }
	}

      /* Process log entry and obtain relevant information for vacuum. */
      error_code =
	vacuum_process_log_record (thread_p, worker, &log_lsa, log_page_p, &log_record_data, &mvccid, &undo_data,
				   &undo_data_size, &log_vacuum, &is_file_dropped, false);
      if (error_code != NO_ERROR)
	{
	  assert_release (false);
	  logpb_fatal_error (thread_p, true, ARG_FILE_LINE, "vacuum_process_log_block");
	  goto end;
	}

      if (is_file_dropped)
	{
	  /* No need to vacuum */
	  vacuum_er_log (VACUUM_ER_LOG_WORKER | VACUUM_ER_LOG_DROPPED_FILES,
			 "VACUUM: Skip vacuuming based on (%lld, %d) in file %d|%d. Log record info: rcvindex=%d.\n",
			 (long long int) rcv_lsa.pageid, (int) rcv_lsa.offset, log_vacuum.vfid.volid,
			 log_vacuum.vfid.fileid, log_record_data.rcvindex);
	  continue;
	}

      worker->state = VACUUM_WORKER_STATE_EXECUTE;
      PERF_UTIME_TRACKER_TIME_AND_RESTART (thread_p, &perf_tracker, mnt_vac_worker_process_log_time);

#if !defined (NDEBUG)
      if (MVCC_ID_FOLLOW_OR_EQUAL (mvccid, threshold_mvccid) || MVCC_ID_PRECEDES (mvccid, data->oldest_mvccid)
	  || MVCC_ID_PRECEDES (data->newest_mvccid, mvccid))
	{
	  /* threshold_mvccid or mvccid or block data may be invalid */
	  assert (0);
	  logpb_fatal_error (thread_p, true, ARG_FILE_LINE, "vacuum_process_log_block");
	  goto end;
	}
#endif /* !NDEBUG */

      if (LOG_IS_MVCC_HEAP_OPERATION (log_record_data.rcvindex))
	{
	  if (log_record_data.rcvindex == RVHF_MVCC_UPDATE_OVERFLOW)
	    {
	      /* only the old OVF record must be removed;
	       * can do this here to avoid complications */

	      RECDES ovf_rec;
	      OID ovf_oid;
	      VACUUM_HEAP_OBJECT ovf_obj;
	      bool reusable;

	      assert (undo_data != NULL);
	      ovf_rec.type = *(INT16 *) (undo_data);
	      ovf_rec.data = (char *) (undo_data) + sizeof (ovf_rec.type);
	      ovf_rec.area_size = ovf_rec.length = undo_data_size - sizeof (ovf_rec.type);

	      assert (ovf_rec.type == REC_BIGONE);
	      ovf_oid = *((OID *) ovf_rec.data);

	      VFID_COPY (&ovf_obj.vfid, &log_vacuum.vfid);
	      COPY_OID (&ovf_obj.oid, &ovf_oid);
	      reusable = file_get_type (thread_p, &ovf_obj.vfid);

	      error_code = vacuum_heap_ovf (thread_p, &ovf_obj, threshold_mvccid, reusable, was_interrupted);
	      if (error_code != NO_ERROR)
		{
		  vacuum_er_log (VACUUM_ER_LOG_ERROR | VACUUM_ER_LOG_HEAP,
				 "VACUUM ERROR: Vacuum heap page %d|%d, error_code=%d.\n", ovf_obj.oid.volid,
				 ovf_obj.oid.pageid);

		  assert_release (false);
		  er_clear ();
		  error_code = NO_ERROR;
		  /* Release should not stop. Continue. */
		}

	      continue;
	    }

	  /* Collect heap object to be vacuumed at the end of the job. */
	  heap_object_oid.pageid = log_record_data.pageid;
	  heap_object_oid.volid = log_record_data.volid;
	  heap_object_oid.slotid = heap_rv_remove_flags_from_offset (log_record_data.offset);

	  error_code = vacuum_collect_heap_objects (worker, &heap_object_oid, &log_vacuum.vfid);
	  if (error_code != NO_ERROR)
	    {
	      assert_release (false);
	      vacuum_er_log (VACUUM_ER_LOG_ERROR | VACUUM_ER_LOG_WORKER | VACUUM_ER_LOG_HEAP,
			     "VACUUM ERROR: vacuum_collect_heap_objects.\n");
	      /* Release should not stop. */
	      er_clear ();
	      error_code = NO_ERROR;
	      continue;
	    }
	}
      else if (LOG_IS_MVCC_BTREE_OPERATION (log_record_data.rcvindex))
	{
	  /* Find b-tree entry and vacuum it */
	  OR_BUF key_buf;

	  assert (undo_data != NULL);

	  if (log_record_data.rcvindex == RVBT_MVCC_INSERT_OBJECT_UNQ)
	    {
	      btree_rv_read_keybuf_two_objects (thread_p, undo_data, undo_data_size, &btid_int, &old_version,
						&new_version, &key_buf);
	    }
	  else
	    {
	      btree_rv_read_keybuf_nocopy (thread_p, undo_data, undo_data_size, &btid_int, &class_oid, &oid, &mvcc_info,
					   &key_buf);
	    }

	  /* Vacuum based on rcvindex. */
	  if (log_record_data.rcvindex == RVBT_MVCC_NOTIFY_VACUUM)
	    {
	      /* The notification comes from loading index. The object may be both inserted or deleted (load index
	       * considers all objects for visibility reasons). Vacuum must also decide to remove insert MVCCID or the
	       * entire object. */
	      if (MVCCID_IS_VALID (mvcc_info.delete_mvccid))
		{
		  vacuum_er_log (VACUUM_ER_LOG_BTREE | VACUUM_ER_LOG_WORKER,
				 "VACUUM: thread(%d): vacuum from b-tree: btidp(%d, (%d %d)) oid(%d, %d, %d) "
				 "class_oid(%d, %d, %d), purpose=rem_object, mvccid=%llu\n",
				 thread_get_current_entry_index (), btid_int.sys_btid->root_pageid,
				 btid_int.sys_btid->vfid.fileid, btid_int.sys_btid->vfid.volid, oid.volid, oid.pageid,
				 oid.slotid, class_oid.volid, class_oid.pageid, class_oid.slotid,
				 mvcc_info.delete_mvccid);
		  error_code =
		    btree_vacuum_object (thread_p, btid_int.sys_btid, &key_buf, &oid, &class_oid,
					 mvcc_info.delete_mvccid);
		}
	      else if (MVCCID_IS_VALID (mvcc_info.insert_mvccid) && mvcc_info.insert_mvccid != MVCCID_ALL_VISIBLE)
		{
		  vacuum_er_log (VACUUM_ER_LOG_BTREE | VACUUM_ER_LOG_WORKER,
				 "VACUUM: thread(%d): vacuum from b-tree: btidp(%d, (%d %d)) oid(%d, %d, %d) "
				 "class_oid(%d, %d, %d), purpose=rem_insid, mvccid=%llu\n",
				 thread_get_current_entry_index (), btid_int.sys_btid->root_pageid,
				 btid_int.sys_btid->vfid.fileid, btid_int.sys_btid->vfid.volid, oid.volid, oid.pageid,
				 oid.slotid, class_oid.volid, class_oid.pageid, class_oid.slotid,
				 mvcc_info.insert_mvccid);
		  error_code =
		    btree_vacuum_insert_mvccid (thread_p, btid_int.sys_btid, &key_buf, &oid, &class_oid,
						mvcc_info.insert_mvccid);
		}
	      else
		{
		  /* impossible case */
		  vacuum_er_log (VACUUM_ER_LOG_BTREE | VACUUM_ER_LOG_WORKER | VACUUM_ER_LOG_ERROR,
				 "VACUUM ERROR: invalid vacuum case for RVBT_MVCC_NOTIFY_VACUUM btid(%d, (%d %d)) "
				 "oid(%d, %d, %d) class_oid(%d, %d, %d)", btid_int.sys_btid->root_pageid,
				 btid_int.sys_btid->vfid.fileid, btid_int.sys_btid->vfid.volid, oid.volid, oid.pageid,
				 oid.slotid, class_oid.volid, class_oid.pageid, class_oid.slotid);
		  assert_release (false);
		  continue;
		}
	    }
	  else if (log_record_data.rcvindex == RVBT_MVCC_DELETE_OBJECT)
	    {
	      /* Object was deleted and must be completely removed. */
	      vacuum_er_log (VACUUM_ER_LOG_BTREE | VACUUM_ER_LOG_WORKER,
			     "VACUUM: thread(%d): vacuum from b-tree: btidp(%d, (%d %d)) oid(%d, %d, %d) "
			     "class_oid(%d, %d, %d), purpose=rem_object, mvccid=%llu\n",
			     thread_get_current_entry_index (), btid_int.sys_btid->root_pageid,
			     btid_int.sys_btid->vfid.fileid, btid_int.sys_btid->vfid.volid, oid.volid, oid.pageid,
			     oid.slotid, class_oid.volid, class_oid.pageid, class_oid.slotid, mvccid);
	      error_code = btree_vacuum_object (thread_p, btid_int.sys_btid, &key_buf, &oid, &class_oid, mvccid);
	    }
	  else if (log_record_data.rcvindex == RVBT_MVCC_INSERT_OBJECT
		   || log_record_data.rcvindex == RVBT_MVCC_INSERT_OBJECT_UNQ)
	    {
	      /* Object was inserted and only its insert MVCCID must be removed. */
	      if (log_record_data.rcvindex == RVBT_MVCC_INSERT_OBJECT_UNQ)
		{
		  COPY_OID (&oid, &old_version.oid);
		  COPY_OID (&class_oid, &old_version.class_oid);
		}
	      vacuum_er_log (VACUUM_ER_LOG_BTREE | VACUUM_ER_LOG_WORKER,
			     "VACUUM: thread(%d): vacuum from b-tree: btidp(%d, (%d %d)) oid(%d, %d, %d) "
			     "class_oid(%d, %d, %d), purpose=rem_insid, mvccid=%llu\n",
			     thread_get_current_entry_index (), btid_int.sys_btid->root_pageid,
			     btid_int.sys_btid->vfid.fileid, btid_int.sys_btid->vfid.volid, oid.volid, oid.pageid,
			     oid.slotid, class_oid.volid, class_oid.pageid, class_oid.slotid, mvccid);
	      error_code = btree_vacuum_insert_mvccid (thread_p, btid_int.sys_btid, &key_buf, &oid, &class_oid, mvccid);
	    }
	  else
	    {
	      /* Unexpected. */
	      assert_release (false);
	    }
	  /* Did we have any errors? */
	  if (error_code != NO_ERROR)
	    {
	      assert_release (false);
	      vacuum_er_log (VACUUM_ER_LOG_BTREE | VACUUM_ER_LOG_WORKER,
			     "VACUUM: thread(%d): Error deleting object or insert MVCCID: error_code=%d",
			     thread_get_current_entry_index (), error_code);
	      er_clear ();
	      error_code = NO_ERROR;
	      /* Release should not stop. Continue. */
	    }
	}
      else if (log_record_data.rcvindex == RVES_NOTIFY_VACUUM)
	{
	  /* A lob file must be deleted */
	  (void) or_unpack_string (undo_data, &es_uri);
	  vacuum_er_log (VACUUM_ER_LOG_WORKER, "VACUUM: Delete lob %s.", es_uri);
	  (void) es_delete_file (es_uri);
	  db_private_free_and_init (thread_p, es_uri);
	}
      else
	{
	  /* Safeguard code */
	  assert_release (false);
	}
    }

  error_code = vacuum_heap (thread_p, worker, threshold_mvccid, was_interrupted);
  if (error_code != NO_ERROR)
    {
      assert_release (false);
      /* Release should not stop. Continue. */
    }

  mnt_vac_log_vacuumed_pages (thread_p, vacuum_Data.log_block_npages);

  vacuum_complete = true;

end:
#if defined(SERVER_MODE)
  if (vacuum_Prefetch_log_mode == VACUUM_PREFETCH_LOG_MODE_MASTER && block_log_buffer != NULL)
    {
      lf_bitmap_free_entry (&vacuum_Prefetch_free_buffers_bitmap, block_log_buffer->buffer_id);
    }
#endif /* SERVER_MODE */

  worker->state = VACUUM_WORKER_STATE_INACTIVE;
  if (!sa_mode_partial_block)
    {
      /* TODO: Check that if start_lsa can be set to a different value when vacuum is not complete, to avoid processing 
       * the same log data again. */
      vacuum_finished_block_vacuum (thread_p, data, vacuum_complete);
    }

#if defined (SERVER_MODE)
  /* Unfix all pages now. Normally all pages should already be unfixed. */
  pgbuf_unfix_all (thread_p);
#else	/* !SERVER_MODE */		   /* SA_MODE */
  /* Do not unfix all in stand-alone. Not yet. We need to keep vacuum data pages fixed. */
#endif /* SA_MODE */

  PERF_UTIME_TRACKER_TIME_AND_RESTART (thread_p, &perf_tracker, mnt_vac_worker_execute_time);

  return error_code;
}

/*
 * vacuum_assign_worker () - Assign a vacuum worker to current thread.
 *
 * return	 : Error code.
 * thread_p (in) : Thread entry.
 *
 * NOTE: This is protected by vacuum data lock.
 */
static int
vacuum_assign_worker (THREAD_ENTRY * thread_p)
{
  /* Get first unassigned worker */
  VACUUM_WORKER *worker = NULL;
  INT32 save_assigned_workers_count;
#if defined (SERVER_MODE)
  long long unsigned size_worker_prefetch_log_buffer;
#endif /* SERVER_MODE */

#if defined (SERVER_MODE)
  assert (thread_p->vacuum_worker == NULL);
  assert (thread_p->type == TT_VACUUM_WORKER);
  assert (vacuum_Assigned_workers_count < VACUUM_MAX_WORKER_COUNT);
#endif /* SERVER_MODE */

  /* Assign a worker. Multiple threads can do this simultaneously so we need to assigned the worker using system
   * operation.
   */
  do
    {
      save_assigned_workers_count = VOLATILE_ACCESS (vacuum_Assigned_workers_count, INT32);
    }
  while (!ATOMIC_CAS_32 (&vacuum_Assigned_workers_count, save_assigned_workers_count, save_assigned_workers_count + 1));

  worker = &vacuum_Workers[save_assigned_workers_count];

  /* Initialize worker state */
  worker->state = VACUUM_WORKER_STATE_INACTIVE;

  /* Allocate log_zip */
  worker->log_zip_p = log_zip_alloc (IO_PAGESIZE, false);
  if (worker->log_zip_p == NULL)
    {
      vacuum_er_log (VACUUM_ER_LOG_ERROR | VACUUM_ER_LOG_WORKER, "VACUUM ERROR: Could not allocate log zip.");
      logpb_fatal_error (thread_p, true, ARG_FILE_LINE, "vacuum_assign_worker");
      return ER_FAILED;
    }

  /* Allocate heap objects buffer */
  worker->heap_objects_capacity = VACUUM_DEFAULT_HEAP_OBJECT_BUFFER_SIZE;
  worker->heap_objects = (VACUUM_HEAP_OBJECT *) malloc (worker->heap_objects_capacity * sizeof (VACUUM_HEAP_OBJECT));
  if (worker->heap_objects == NULL)
    {
      vacuum_er_log (VACUUM_ER_LOG_ERROR | VACUUM_ER_LOG_WORKER,
		     "VACUUM ERROR: Could not allocate files and objects buffer.\n");
      logpb_fatal_error (thread_p, true, ARG_FILE_LINE, "vacuum_assign_worker");
      goto error;
    }

  /* Allocate undo data buffer */
  worker->undo_data_buffer = (char *) malloc (IO_PAGESIZE);
  if (worker->undo_data_buffer == NULL)
    {
      vacuum_er_log (VACUUM_ER_LOG_ERROR | VACUUM_ER_LOG_WORKER, "VACUUM ERROR: Could not allocate undo data buffer.");
      logpb_fatal_error (thread_p, true, ARG_FILE_LINE, "vacuum_assign_worker");
      goto error;
    }
  worker->undo_data_buffer_capacity = IO_PAGESIZE;

  worker->postpone_redo_data_buffer = (char *) malloc (IO_PAGESIZE);
  if (worker->postpone_redo_data_buffer == NULL)
    {
      vacuum_er_log (VACUUM_ER_LOG_ERROR | VACUUM_ER_LOG_WORKER,
		     "VACUUM ERROR: Could not allocate postpone_redo_data_buffer.");
      logpb_fatal_error (thread_p, true, ARG_FILE_LINE, "vacuum_assign_worker");
      goto error;
    }

#if defined (SERVER_MODE)
  /* Save worker to thread entry */
  thread_p->vacuum_worker = worker;

  vacuum_er_log (VACUUM_ER_LOG_WORKER,
		 "VACUUM: Assigned vacuum_worker %p, index %d to thread %p, index %d.\n",
		 worker, save_assigned_workers_count, thread_p, thread_p->index);

  if (vacuum_Prefetch_log_mode == VACUUM_PREFETCH_LOG_MODE_WORKERS && worker->prefetch_log_buffer == NULL)
    {
      size_worker_prefetch_log_buffer =
	(((long long unsigned) VACUUM_PREFETCH_LOG_BLOCK_BUFFER_PAGES) * LOG_PAGESIZE) + MAX_ALIGNMENT;

      worker->prefetch_log_buffer = (char *) malloc ((size_t) size_worker_prefetch_log_buffer);
      if (worker->prefetch_log_buffer == NULL)
	{
	  vacuum_er_log (VACUUM_ER_LOG_ERROR | VACUUM_ER_LOG_WORKER,
			 "VACUUM ERROR: Could not allocate prefetch buffer.");
	  logpb_fatal_error (thread_p, true, ARG_FILE_LINE, "vacuum_assign_worker");
	  goto error;
	}
    }
#endif

  /* Safe guard - it is assumed that transaction descriptor is already initialized. */
  assert (worker->tdes != NULL);

  return NO_ERROR;

error:
  /* Free worker resources. */
  vacuum_finalize_worker (thread_p, worker);
  return ER_FAILED;
}

/*
 * vacuum_finalize_worker () - Free resources allocated for vacuum worker.
 *
 * return	    : Void.
 * worker_info (in) : Vacuum worker.
 */
static void
vacuum_finalize_worker (THREAD_ENTRY * thread_p, VACUUM_WORKER * worker_info)
{
  if (worker_info->log_zip_p != NULL)
    {
      log_zip_free (worker_info->log_zip_p);
      worker_info->log_zip_p = NULL;
    }
  if (worker_info->heap_objects != NULL)
    {
      free_and_init (worker_info->heap_objects);
    }
  if (worker_info->undo_data_buffer != NULL)
    {
      free_and_init (worker_info->undo_data_buffer);
    }
  if (worker_info->postpone_redo_data_buffer != NULL)
    {
      free_and_init (worker_info->postpone_redo_data_buffer);
    }
  if (worker_info->tdes != NULL)
    {
      logtb_finalize_tdes (thread_p, worker_info->tdes);

      free_and_init (worker_info->tdes);
    }
#if defined (SERVER_MODE)
  if (worker_info->prefetch_log_buffer != NULL)
    {
      free_and_init (worker_info->prefetch_log_buffer);
    }
#endif /* SERVER_MODE */
}

/*
 * vacuum_rv_get_worker_by_trid () - Get vacuum worker identified by TRANID
 *				     to recover its system operations.
 *
 * return	    : Transaction descriptor.
 * thread_p (in)    : Thread entry.
 * TRANID trid (in) : Transaction identifier.
 *
 * NOTE: This is currently only called during recovery.
 */
VACUUM_WORKER *
vacuum_rv_get_worker_by_trid (THREAD_ENTRY * thread_p, TRANID trid)
{
  int worker_index;

  if (trid == LOG_VACUUM_MASTER_TRANID)
    {
      return &vacuum_Master;
    }

  /* Convert trid to vacuum worker index */
  worker_index = VACUUM_WORKER_TRANID_TO_INDEX (trid);
  /* Check valid TRANID/index */
  assert (worker_index >= 0 && worker_index < VACUUM_MAX_WORKER_COUNT);
  /* Check this is called under recovery context. */
  assert (!LOG_ISRESTARTED ());

  /* Return worker identifier by TRANID */
  return &vacuum_Workers[worker_index];
}

/*
 * vacuum_rv_finish_worker_recovery () - Reset vacuum thread worker after finishing recovering its work.
 *
 * return	 : Void.
 * thread_p (in) : Thread entry.
 * trid (in)	 : Transaction identifier.
 */
void
vacuum_rv_finish_worker_recovery (THREAD_ENTRY * thread_p, TRANID trid)
{
  int worker_index;

  if (trid == LOG_VACUUM_MASTER_TRANID)
    {
      vacuum_Master.state = VACUUM_WORKER_STATE_EXECUTE;	/* Master is always in execute state. */
      vacuum_Master.tdes->state = TRAN_ACTIVE;

      vacuum_er_log (VACUUM_ER_LOG_RECOVERY | VACUUM_ER_LOG_TOPOPS | VACUUM_ER_LOG_MASTER,
		     "VACUUM: Finished recovery for vacuum master.\n");

      return;
    }

  /* Convert trid to vacuum worker index */
  worker_index = VACUUM_WORKER_TRANID_TO_INDEX (trid);
  /* Check valid TRANID/index */
  assert (worker_index >= 0 && worker_index < VACUUM_MAX_WORKER_COUNT);
  /* Check this is called under recovery context. */
  assert (!LOG_ISRESTARTED ());

  vacuum_er_log (VACUUM_ER_LOG_RECOVERY | VACUUM_ER_LOG_TOPOPS | VACUUM_ER_LOG_WORKER,
		 "VACUUM: Finished recovery for vacuum worker with tdes->trid=%d.", trid);

  /* Reset vacuum worker state */
  vacuum_Workers[worker_index].state = VACUUM_WORKER_STATE_INACTIVE;
  /* Reset vacuum worker transaction descriptor */
  vacuum_Workers[worker_index].tdes->state = TRAN_ACTIVE;
}

#if defined (SA_MODE)
/*
 * vacuum_get_worker_sa_mode () - Get vacuum worker for stand-alone mode.
 *
 * return    : Vacuum worker for stand-alone mode.
 */
VACUUM_WORKER *
vacuum_get_worker_sa_mode (void)
{
  return vacuum_Worker_sa_mode;
}

/*
 * vacuum_set_worker_sa_mode () - Set vacuum worker for stand-alone mode.
 *
 * return      : Void.
 * worker (in) : Vacuum worker.
 */
void
vacuum_set_worker_sa_mode (VACUUM_WORKER * worker)
{
  vacuum_Worker_sa_mode = worker;
}
#endif

#if defined (SERVER_MODE)
/*
 * vacuum_start_new_job () - Start a vacuum job which process one block of log data.
 *
 * return	 : Void.
 * thread_p (in) : Thread entry.
 * blockid (in)	 : Block of log data identifier.
 */
void
vacuum_start_new_job (THREAD_ENTRY * thread_p)
{
  VACUUM_DATA_ENTRY *entry = NULL;
  VACUUM_WORKER *worker_info = NULL;
  VACUUM_JOB_ENTRY vacuum_job_entry;

  assert (thread_p->type == TT_VACUUM_WORKER);

  worker_info = VACUUM_GET_VACUUM_WORKER (thread_p);
  if (worker_info == NULL)
    {
      /* Assign the tread a vacuum worker. */
      if (vacuum_assign_worker (thread_p) != NO_ERROR)
	{
	  assert_release (false);
	  return;
	}
      /* Check assignment was successful. */
      assert (VACUUM_GET_VACUUM_WORKER (thread_p) != NULL);
    }

  /* Increment running workers */
  ATOMIC_INC_32 (&vacuum_Running_workers_count, 1);

  /* Loop as long as job queue is not empty */
  while (!vacuum_Data.shutdown_requested && lf_circular_queue_consume (vacuum_Job_queue, &vacuum_job_entry))
    {
      /* Execute vacuum job */
      /* entry is only a copy for vacuum data */
      entry = &vacuum_job_entry.vacuum_data_entry;

      /* Safe guard */
      assert (VACUUM_BLOCK_STATUS_IS_IN_PROGRESS (entry->blockid));

      /* Run vacuum */
      (void) vacuum_process_log_block (thread_p, entry, &vacuum_job_entry.block_log_buffer, false);
    }

  /* Decrement running workers */
  ATOMIC_INC_32 (&vacuum_Running_workers_count, -1);

  /* No jobs in queue */
  /* Wakeup master to process finished jobs and generate new ones (if there are any to generate). */
  thread_wakeup_vacuum_master_thread ();
}
#endif /* SERVER_MODE */

/*
 * vacuum_finished_block_vacuum () - Called when vacuuming a block is stopped.
 *
 * return		   : Void.
 * thread_p (in)	   : Thread entry.
 * data (in)		   : Vacuum block data.
 * is_vacuum_complete (in) : True if the entire block was processed.
 *
 * NOTE: The block data received here is not a block in vacuum data table.
 *	 It is just a copy (because the table can be changed and the data
 *	 can be moved). First obtain the block data in the table and copy the
 *	 block data received as argument.
 */
static void
vacuum_finished_block_vacuum (THREAD_ENTRY * thread_p, VACUUM_DATA_ENTRY * data, bool is_vacuum_complete)
{
  VACUUM_DATA_ENTRY *table_entry = NULL;
  VACUUM_LOG_BLOCKID blockid;

  if (is_vacuum_complete)
    {
      /* Set status as vacuumed. Vacuum master will remove it from table */
      VACUUM_BLOCK_STATUS_SET_VACUUMED (data->blockid);
      VACUUM_BLOCK_CLEAR_INTERRUPTED (data->blockid);

      vacuum_er_log (VACUUM_ER_LOG_WORKER | VACUUM_ER_LOG_VACUUM_DATA | VACUUM_ER_LOG_JOBS,
		     "VACUUM: Processing log block %lld is complete. Notify master.\n",
		     (long long int) VACUUM_BLOCKID_WITHOUT_FLAGS (data->blockid));
    }
  else
    {
      /* We expect that worker job is abandoned during shutdown. But all other cases are error cases. */
      int error_level =
#if defined (SERVER_MODE)
	thread_p->shutdown ? VACUUM_ER_LOG_WARNING : VACUUM_ER_LOG_ERROR;

#if !defined (NDEBUG)
      /* Interrupting jobs without shutdown is unacceptable. */
      assert (thread_p->shutdown);
      assert (vacuum_Data.shutdown_requested);
#endif /* !NDEBUG */

#else /* !SERVER_MODE */
	VACUUM_ER_LOG_ERROR;
      assert (false);
#endif /* !SERVER_MODE */

      /* Vacuum will have to be re-run */
      VACUUM_BLOCK_STATUS_SET_AVAILABLE (data->blockid);
      /* Job was not fully executed. */
      VACUUM_BLOCK_SET_INTERRUPTED (data->blockid);
      /* Copy new block data */
      /* The only relevant information is in fact the updated start_lsa if it has changed. */
      vacuum_er_log (error_level | VACUUM_ER_LOG_WORKER | VACUUM_ER_LOG_VACUUM_DATA | VACUUM_ER_LOG_JOBS,
		     "VACUUM %s: Processing log block %lld is interrupted!",
		     error_level == VACUUM_ER_LOG_ERROR ? "ERROR" : "WARNING",
		     VACUUM_BLOCKID_WITHOUT_FLAGS (data->blockid));
    }

  /* Notify master the job is finished. */
  blockid = data->blockid;
  if (!lf_circular_queue_produce (vacuum_Finished_job_queue, &blockid))
    {
      assert_release (false);
      vacuum_er_log (VACUUM_ER_LOG_ERROR | VACUUM_ER_LOG_WORKER | VACUUM_ER_LOG_JOBS,
		     "VACUUM ERROR: Finished job queue is full!!!\n");
    }

#if defined (SERVER_MODE)
  /* Hurry master wakeup if finished job queue is getting filled. */
  if ((UINT64) lf_circular_queue_approx_size (vacuum_Finished_job_queue) >= vacuum_Finished_job_queue->capacity / 2)
    {
      /* Wakeup master to process finished jobs. */
      thread_wakeup_vacuum_master_thread ();
    }
#endif /* SERVER_MODE */
}

/*
 * vacuum_process_log_record () - Process one log record for vacuum.
 *
 * return			  : Error code.
 * worker (in)			  : Vacuum worker.
 * thread_p (in)		  : Thread entry.
 * log_lsa_p (in/out)		  : Input is the start of undo data. Output is
 *				    the end of undo data.
 * log_page_p (in/out)		  : The log page for log_lsa_p.
 * mvccid (out)			  : Log entry MVCCID.
 * undo_data_ptr (out)		  : Undo data pointer.
 * undo_data_size (out)		  : Undo data size.
 * is_file_dropped (out)	  : True if the file corresponding to log
 *				    entry was dropped.
 * stop_after_vacuum_info (in)	  : True if only vacuum info must be obtained
 *				    from log record.
 */
static int
vacuum_process_log_record (THREAD_ENTRY * thread_p, VACUUM_WORKER * worker, LOG_LSA * log_lsa_p, LOG_PAGE * log_page_p,
			   LOG_DATA * log_record_data, MVCCID * mvccid, char **undo_data_ptr, int *undo_data_size,
			   LOG_VACUUM_INFO * vacuum_info, bool * is_file_dropped, bool stop_after_vacuum_info)
{
  LOG_RECORD_HEADER *log_rec_header = NULL;
  LOG_REC_MVCC_UNDOREDO *mvcc_undoredo = NULL;
  LOG_REC_MVCC_UNDO *mvcc_undo = NULL;
  LOG_REC_UNDOREDO *undoredo = NULL;
  LOG_REC_UNDO *undo = NULL;
  int ulength;
  char *new_undo_data_buffer = NULL;
  bool is_zipped = false;
  volatile LOG_RECTYPE log_rec_type = LOG_SMALLER_LOGREC_TYPE;

  assert (log_lsa_p != NULL && log_page_p != NULL);
  assert (log_record_data != NULL);
  assert (mvccid != NULL);
  assert (stop_after_vacuum_info || is_file_dropped != NULL);
  assert (stop_after_vacuum_info || worker != NULL);
  assert (stop_after_vacuum_info || undo_data_ptr != NULL);
  assert (stop_after_vacuum_info || undo_data_size != NULL);

  if (!stop_after_vacuum_info)
    {
      *undo_data_ptr = NULL;
      *undo_data_size = 0;
    }

  LSA_SET_NULL (&vacuum_info->prev_mvcc_op_log_lsa);
  VFID_SET_NULL (&vacuum_info->vfid);

  /* Get log record header */
  log_rec_header = LOG_GET_LOG_RECORD_HEADER (log_page_p, log_lsa_p);
  log_rec_type = log_rec_header->type;
  LOG_READ_ADD_ALIGN (thread_p, sizeof (*log_rec_header), log_lsa_p, log_page_p);

  if (log_rec_type == LOG_MVCC_UNDO_DATA)
    {
      /* Get log record mvcc_undo information */
      LOG_READ_ADVANCE_WHEN_DOESNT_FIT (thread_p, sizeof (*mvcc_undo), log_lsa_p, log_page_p);
      mvcc_undo = (LOG_REC_MVCC_UNDO *) (log_page_p->area + log_lsa_p->offset);

      /* Get MVCCID */
      *mvccid = mvcc_undo->mvccid;

      /* Get record log data */
      *log_record_data = mvcc_undo->undo.data;

      /* Get undo data length */
      ulength = mvcc_undo->undo.length;

      /* Copy LSA for next MVCC operation */
      LSA_COPY (&vacuum_info->prev_mvcc_op_log_lsa, &mvcc_undo->vacuum_info.prev_mvcc_op_log_lsa);
      VFID_COPY (&vacuum_info->vfid, &mvcc_undo->vacuum_info.vfid);

      LOG_READ_ADD_ALIGN (thread_p, sizeof (*mvcc_undo), log_lsa_p, log_page_p);
    }
  else if (log_rec_type == LOG_MVCC_UNDOREDO_DATA || log_rec_type == LOG_MVCC_DIFF_UNDOREDO_DATA)
    {
      /* Get log record undoredo information */
      LOG_READ_ADVANCE_WHEN_DOESNT_FIT (thread_p, sizeof (*mvcc_undoredo), log_lsa_p, log_page_p);
      mvcc_undoredo = (LOG_REC_MVCC_UNDOREDO *) (log_page_p->area + log_lsa_p->offset);

      /* Get MVCCID */
      *mvccid = mvcc_undoredo->mvccid;

      /* Get record log data */
      *log_record_data = mvcc_undoredo->undoredo.data;

      /* Get undo data length */
      ulength = mvcc_undoredo->undoredo.ulength;

      /* Copy LSA for next MVCC operation */
      LSA_COPY (&vacuum_info->prev_mvcc_op_log_lsa, &mvcc_undoredo->vacuum_info.prev_mvcc_op_log_lsa);
      VFID_COPY (&vacuum_info->vfid, &mvcc_undoredo->vacuum_info.vfid);

      LOG_READ_ADD_ALIGN (thread_p, sizeof (*mvcc_undoredo), log_lsa_p, log_page_p);
    }
  else
    {
      /* Unexpected case */
      assert (false);
      er_set (ER_ERROR_SEVERITY, ARG_FILE_LINE, ER_GENERIC_ERROR, 0);
      return ER_FAILED;
    }

  if (stop_after_vacuum_info)
    {
      /* Vacuum info was already obtained. */
      return NO_ERROR;
    }

  if (!VFID_ISNULL (&vacuum_info->vfid))
    {
      /* Check if file was dropped. */
      if (worker->drop_files_version != vacuum_Dropped_files_version)
	{
	  /* New files have been dropped. Droppers must wait until all running workers have been notified. Save new
	   * version to let dropper know this worker noticed the changes. */

	  /* But first, cleanup collected heap objects. */
	  VFID vfid;
	  VFID_COPY (&vfid, &vacuum_Last_dropped_vfid);
	  vacuum_cleanup_collected_by_vfid (worker, &vfid);

	  worker->drop_files_version = vacuum_Dropped_files_version;
	  vacuum_er_log (VACUUM_ER_LOG_DROPPED_FILES | VACUUM_ER_LOG_WORKER,
			 "VACUUM: Worker(%d) update min version to %d", thread_get_current_tran_index (),
			 worker->drop_files_version);
	}

      /* Check if file is dropped */
      *is_file_dropped = vacuum_is_file_dropped (thread_p, &vacuum_info->vfid, *mvccid);
      if (*is_file_dropped)
	{
	  return NO_ERROR;
	}
    }

  /* We are here because the file that will be vacuumed is not dropped. */
  if (!LOG_IS_MVCC_BTREE_OPERATION (log_record_data->rcvindex) && log_record_data->rcvindex != RVES_NOTIFY_VACUUM
      && log_record_data->rcvindex != RVHF_MVCC_UPDATE_OVERFLOW)
    {
      /* No need to unpack undo data */
      return NO_ERROR;
    }

  /* We are here because undo data must be unpacked. */
  if (ZIP_CHECK (ulength))
    {
      /* Get real size */
      *undo_data_size = (int) GET_ZIP_LEN (ulength);
      is_zipped = true;
    }
  else
    {
      *undo_data_size = ulength;
    }

  if (log_lsa_p->offset + *undo_data_size < (int) LOGAREA_SIZE)
    {
      /* Set undo data pointer directly to log data */
      *undo_data_ptr = (char *) log_page_p->area + log_lsa_p->offset;
    }
  else
    {
      /* Undo data is found on several pages and needs to be copied to a contiguous area. */
      if (worker->undo_data_buffer_capacity < *undo_data_size)
	{
	  /* Not enough space to save all undo data. Expand worker's undo data buffer. */
	  new_undo_data_buffer = (char *) realloc (worker->undo_data_buffer, *undo_data_size);
	  if (new_undo_data_buffer == NULL)
	    {
	      vacuum_er_log (VACUUM_ER_LOG_ERROR | VACUUM_ER_LOG_WORKER,
			     "VACUUM ERROR: Could not expand undo data buffer to %d.", *undo_data_size);
	      logpb_fatal_error (thread_p, true, ARG_FILE_LINE, "vacuum_process_log_record");
	      return ER_FAILED;
	    }
	  /* Expand was successful, update worker. */
	  worker->undo_data_buffer = new_undo_data_buffer;
	  worker->undo_data_buffer_capacity = *undo_data_size;
	}
      /* Set undo data pointer to worker's undo data buffer. */
      *undo_data_ptr = worker->undo_data_buffer;

      /* Copy data to buffer. */
      logpb_copy_from_log (thread_p, *undo_data_ptr, *undo_data_size, log_lsa_p, log_page_p);
    }

  if (is_zipped)
    {
      /* Unzip data */
      if (log_unzip (worker->log_zip_p, *undo_data_size, *undo_data_ptr))
	{
	  /* Update undo data pointer and size after unzipping. */
	  *undo_data_size = (int) worker->log_zip_p->data_length;
	  *undo_data_ptr = (char *) worker->log_zip_p->log_data;
	}
      else
	{
	  vacuum_er_log (VACUUM_ER_LOG_ERROR | VACUUM_ER_LOG_WORKER, "VACUUM ERROR: Could not unzip undo data.");
	  logpb_fatal_error (thread_p, true, ARG_FILE_LINE, "vacuum_process_log_record");
	  return ER_FAILED;
	}
    }

  return NO_ERROR;
}

/*
 * vacuum_get_worker_min_dropped_files_version () - Get current minimum dropped files version seen by active
 *						    vacuum workers.
 *
 * return : Minimum dropped files version.
 */
static INT32
vacuum_get_worker_min_dropped_files_version (void)
{
  int i;
  INT32 min_version = -1;

  for (i = 0; i < vacuum_Assigned_workers_count; i++)
    {
      /* Update minimum version if worker is active and its seen version is smaller than current minimum version (or if 
       * minimum version is not initialized). */
      if (vacuum_Workers[i].state != VACUUM_WORKER_STATE_INACTIVE
	  && (min_version == -1
	      || vacuum_compare_dropped_files_version (min_version, vacuum_Workers[i].drop_files_version) > 0))
	{
	  /* Update overall minimum version. */
	  min_version = vacuum_Workers[i].drop_files_version;
	}
    }
  return min_version;
}

/*
 * vacuum_compare_blockids () - Comparator function for blockid's stored in vacuum data. The comparator knows to
 *				filter any flags that mark block status.
 *
 * return    : 0 if entries are equal, negative if first entry is smaller and
 *	       positive if first entry is bigger.
 * ptr1 (in) : Pointer to first blockid.
 * ptr2 (in) : Pointer to second blockid.
 */
static int
vacuum_compare_blockids (const void *ptr1, const void *ptr2)
{
  /* Compare blockid's by removing any other flags. */
  return (int) (VACUUM_BLOCKID_WITHOUT_FLAGS (*((VACUUM_LOG_BLOCKID *) ptr1))
		- VACUUM_BLOCKID_WITHOUT_FLAGS (*((VACUUM_LOG_BLOCKID *) ptr2)));
}

/*
 * vacuum_load_data_from_disk () - Loads vacuum data from disk.
 *
 * return	 : Error code.
 * thread_p (in) : Thread entry.
 *
 * NOTE: Loading vacuum data should be done when the database is started,
 *	 before starting other vacuum routines.
 */
int
vacuum_load_data_from_disk (THREAD_ENTRY * thread_p)
{
  int error_code = NO_ERROR;
  VACUUM_DATA_ENTRY *entry = NULL;
  VACUUM_DATA_PAGE *data_page = NULL;
  VPID next_vpid;
  int i = 0;
  bool is_page_dirty;

  assert_release (!VFID_ISNULL (&vacuum_Data.vacuum_data_file));
  assert_release (!VPID_ISNULL (&log_Gl.hdr.vacuum_data_first_vpid));

  data_page = vacuum_fix_data_page (thread_p, &log_Gl.hdr.vacuum_data_first_vpid);
  if (data_page == NULL)
    {
      ASSERT_ERROR_AND_SET (error_code);
      goto error;
    }
  vacuum_Data.first_page = data_page;
  vacuum_Data.oldest_unvacuumed_mvccid = MVCCID_NULL;

  while (true)
    {
      is_page_dirty = false;
      if (data_page->index_unvacuumed >= 0)
	{
	  assert (data_page->index_unvacuumed < vacuum_Data.page_data_max_count);
	  assert (data_page->index_unvacuumed <= data_page->index_free);
	  for (i = data_page->index_unvacuumed; i < data_page->index_free; i++)
	    {
	      entry = &data_page->data[i];
	      if (VACUUM_BLOCK_STATUS_IS_IN_PROGRESS (entry->blockid))
		{
		  /* Reset in progress flag, mark the job as interrupted and update last_blockid. */
		  VACUUM_BLOCK_STATUS_SET_AVAILABLE (entry->blockid);
		  VACUUM_BLOCK_SET_INTERRUPTED (entry->blockid);
		  is_page_dirty = true;
		}
	    }
	}
      if (is_page_dirty)
	{
	  vacuum_set_dirty_data_page (thread_p, data_page, DONT_FREE);
	}
      VPID_COPY (&next_vpid, &data_page->next_page);
      if (VPID_ISNULL (&next_vpid))
	{
	  break;
	}
      vacuum_unfix_data_page (thread_p, data_page);
      data_page = vacuum_fix_data_page (thread_p, &next_vpid);
      if (data_page == NULL)
	{
	  ASSERT_ERROR_AND_SET (error_code);
	  goto error;
	}
    }
  assert (data_page != NULL);
  /* Save last_page. */
  vacuum_Data.last_page = data_page;
  /* Get last_blockid. */
  if (vacuum_Data.last_page->index_unvacuumed == vacuum_Data.last_page->index_free)
    {
      /* Empty last page. */
      assert (vacuum_Data.last_page->index_unvacuumed == 0);
      /* last_blockid is still saved in the first data entry. */
      vacuum_Data.last_blockid = vacuum_Data.last_page->data->blockid;
      assert (vacuum_Data.last_blockid == VACUUM_BLOCKID_WITHOUT_FLAGS (vacuum_Data.last_blockid));
    }
  else
    {
      /* Get last_blockid from last vacuum data entry. */
      vacuum_Data.last_blockid =
	VACUUM_BLOCKID_WITHOUT_FLAGS ((vacuum_Data.last_page->data + vacuum_Data.last_page->index_free - 1)->blockid);
    }

  vacuum_Data.is_loaded = true;

  error_code = vacuum_recover_lost_block_data (thread_p);
  if (error_code != NO_ERROR)
    {
      ASSERT_ERROR ();
      goto error;
    }
  LSA_SET_NULL (&vacuum_Data.recovery_lsa);

  vacuum_update_oldest_unvacuumed_mvccid (thread_p);
  vacuum_update_keep_from_log_pageid (thread_p);

#if !defined (NDEBUG)
  vacuum_verify_vacuum_data_page_fix_count (thread_p);
#endif /* !NDEBUG */

  return NO_ERROR;

error:

  assert (error_code != NO_ERROR);
  ASSERT_ERROR ();

  vacuum_unfix_data_page (thread_p, data_page);
  vacuum_unfix_first_and_last_data_page (thread_p);
  vacuum_Data.is_loaded = false;

  return error_code;
}

/*
 * vacuum_load_dropped_files_from_disk () - Loads dropped files from disk.
 *
 * return	 : Error code.
 * thread_p (in) : Thread entry.
 * vfid (in)	 : File identifier.
 */
int
vacuum_load_dropped_files_from_disk (THREAD_ENTRY * thread_p)
{
  VACUUM_DROPPED_FILES_PAGE *page = NULL;
  VPID vpid;
  INT16 page_count;
#if !defined (NDEBUG)
  VACUUM_TRACK_DROPPED_FILES *track_head = NULL, *track_tail = NULL;
  VACUUM_TRACK_DROPPED_FILES *track_new = NULL, *save_next = NULL;
#endif

  assert_release (!VFID_ISNULL (&vacuum_Dropped_files_vfid));

  if (vacuum_Dropped_files_loaded)
    {
      /* Already loaded */
      assert_release (!VPID_ISNULL (&vacuum_Dropped_files_vpid));
#if !defined (NDEBUG)
      assert_release (vacuum_Track_dropped_files != NULL);
#endif
      return NO_ERROR;
    }

  assert (!VPID_ISNULL (&vacuum_Dropped_files_vpid));

  /* Save total count. */
  if (vacuum_Dropped_files_count != 0)
    {
      assert (false);
      vacuum_Dropped_files_count = 0;
    }

  VPID_COPY (&vpid, &vacuum_Dropped_files_vpid);

  while (!VPID_ISNULL (&vpid))
    {
      page = vacuum_fix_dropped_entries_page (thread_p, &vpid, PGBUF_LATCH_READ);
      if (page == NULL)
	{
	  assert (false);
	  return ER_FAILED;
	}

      /* Get next page VPID and current page count */
      VPID_COPY (&vpid, &page->next_page);

      page_count = page->n_dropped_files;
      vacuum_Dropped_files_count += (INT32) page_count;

#if !defined (NDEBUG)
      track_new = (VACUUM_TRACK_DROPPED_FILES *) malloc (VACUUM_TRACK_DROPPED_FILES_SIZE);
      if (track_new == NULL)
	{
	  er_set (ER_ERROR_SEVERITY, ARG_FILE_LINE, ER_OUT_OF_VIRTUAL_MEMORY, 1, VACUUM_TRACK_DROPPED_FILES_SIZE);
	  for (track_new = track_head; track_new != NULL; track_new = save_next)
	    {
	      save_next = track_new->next_tracked_page;
	      free_and_init (track_new);
	    }
	  vacuum_unfix_dropped_entries_page (thread_p, page);
	  return ER_OUT_OF_VIRTUAL_MEMORY;
	}

      memcpy (&track_new->dropped_data_page, page, DB_PAGESIZE);
      track_new->next_tracked_page = NULL;

      if (track_head == NULL)
	{
	  track_head = track_tail = track_new;
	}
      else
	{
	  assert (track_tail != NULL);
	  track_tail->next_tracked_page = track_new;
	  track_tail = track_new;
	}
#endif
      vacuum_unfix_dropped_entries_page (thread_p, page);
    }

#if !defined(NDEBUG)
  vacuum_Track_dropped_files = track_head;
#endif

  vacuum_Dropped_files_loaded = true;
  return NO_ERROR;
}

/*
 * vacuum_create_file_for_vacuum_data () - Create a disk file to keep vacuum
 *					   data.
 *
 * return		   : Error code.
 * thread_p (in)	   : Thread entry.
 * vacuum_data_npages (in) : Number of vacuum data disk pages.
 * vacuum_data_vfid (out)  : Created file VFID.
 */
int
vacuum_create_file_for_vacuum_data (THREAD_ENTRY * thread_p, VFID * vacuum_data_vfid)
{
  VPID first_page_vpid;
  VACUUM_DATA_PAGE *data_page = NULL;

  /* Create disk file to keep vacuum data */
  if (file_create (thread_p, vacuum_data_vfid, 1, FILE_VACUUM_DATA, NULL, &first_page_vpid, 1) == NULL)
    {
      assert (false);
      return ER_FAILED;
    }

  /* Load first page of file */
  data_page =
    (VACUUM_DATA_PAGE *) pgbuf_fix (thread_p, &first_page_vpid, NEW_PAGE, PGBUF_LATCH_WRITE, PGBUF_UNCONDITIONAL_LATCH);
  if (data_page == NULL)
    {
      assert (false);
      return ER_FAILED;
    }
  vacuum_data_initialize_new_page (thread_p, data_page);
  data_page->data->blockid = 0;
<<<<<<< HEAD
  log_append_redo_data2 (thread_p, RVVAC_DATA_INIT_NEW_PAGE, NULL, (PAGE_PTR) data_page, 0, 0, NULL);
=======
  log_append_redo_data2 (thread_p, RVVAC_DATA_INIT_NEW_PAGE, NULL, (PAGE_PTR) data_page, 0,
			 sizeof (data_page->data->blockid), &data_page->data->blockid);
>>>>>>> 9d5b4762

  VPID_COPY (&log_Gl.hdr.vacuum_data_first_vpid, &first_page_vpid);
  log_append_redo_data2 (thread_p, RVVAC_DATA_MODIFY_FIRST_PAGE, NULL, (PAGE_PTR) data_page, 0,
			 sizeof (log_Gl.hdr.vacuum_data_first_vpid), &log_Gl.hdr.vacuum_data_first_vpid);

  /* Set dirty page and free */
  vacuum_set_dirty_data_page (thread_p, data_page, FREE);

  return NO_ERROR;
}

/*
 * vacuum_data_initialize_new_page () - Create new vacuum data page.
 *
 * return	      :	Void.
 * thread_p (in)      : Thread entry.
 * data_page (in)     : New vacuum data page pointer.
 * first_blockid (in) : Starting blockid.
 */
static void
vacuum_data_initialize_new_page (THREAD_ENTRY * thread_p, VACUUM_DATA_PAGE * data_page)
{
  memset (data_page, 0, DB_PAGESIZE);

  VPID_SET_NULL (&data_page->next_page);
  data_page->index_unvacuumed = 0;
  data_page->index_free = 0;

  pgbuf_set_page_ptype (thread_p, (PAGE_PTR) data_page, PAGE_VACUUM_DATA);
}

/*
 * vacuum_rv_redo_initialize_data_page () - Redo initialize vacuum data page.
 *
 * return	 : NO_ERROR.
 * thread_p (in) : Thread entry.
 * rcv (in)	 : Recovery data.
 */
int
vacuum_rv_redo_initialize_data_page (THREAD_ENTRY * thread_p, LOG_RCV * rcv)
{
  VACUUM_DATA_PAGE *data_page = (VACUUM_DATA_PAGE *) rcv->pgptr;
  VACUUM_LOG_BLOCKID last_blockid = VACUUM_NULL_LOG_BLOCKID;

  assert (data_page != NULL);
  assert (rcv->length == sizeof (last_blockid));
  last_blockid = *((VACUUM_LOG_BLOCKID *) rcv->data);

  vacuum_data_initialize_new_page (thread_p, data_page);
  data_page->data->blockid = last_blockid;

  pgbuf_set_dirty (thread_p, rcv->pgptr, DONT_FREE);
  return NO_ERROR;
}

/*
 * vacuum_create_file_for_dropped_files () - Create a disk file to track dropped files for vacuum.
 *
 * return		  : Error code.
 * thread_p (in)	  : Thread entry.
 * vacuum_data_vfid (out) : Created file VFID.
 */
int
vacuum_create_file_for_dropped_files (THREAD_ENTRY * thread_p, VFID * dropped_files_vfid)
{
  VPID first_page_vpid;
  VACUUM_DROPPED_FILES_PAGE *dropped_files_page = NULL;

  /* Create disk file to keep dropped files */
  if (file_create (thread_p, dropped_files_vfid, 1, FILE_DROPPED_FILES, NULL, &first_page_vpid, 1) == NULL)
    {
      assert (false);
      return ER_FAILED;
    }

  /* Load first page of file */
  dropped_files_page =
    (VACUUM_DROPPED_FILES_PAGE *) pgbuf_fix (thread_p, &first_page_vpid, NEW_PAGE, PGBUF_LATCH_WRITE,
					     PGBUF_UNCONDITIONAL_LATCH);
  if (dropped_files_page == NULL)
    {
      assert (false);
      return ER_FAILED;
    }

  /* Initialize dropped files */
  /* Pack VPID of next page as NULL OID and count as 0 */
  VPID_SET_NULL (&dropped_files_page->next_page);
  dropped_files_page->n_dropped_files = 0;

  pgbuf_set_page_ptype (thread_p, (PAGE_PTR) dropped_files_page, PAGE_DROPPED_FILES);

  /* Set dirty page and free */
  vacuum_set_dirty_dropped_entries_page (thread_p, dropped_files_page, FREE);

  return NO_ERROR;
}

/*
 * vacuum_is_work_in_progress () - Returns true if there are any vacuum jobs running.
 *
 * return	 : True if there is any job in progress, false otherwise.
 * thread_p (in) : Thread entry.
 *
 * NOTE: If this is not called by the auto vacuum master thread, it is
 *	 recommended to obtain lock on vacuum data first.
 */
static bool
vacuum_is_work_in_progress (THREAD_ENTRY * thread_p)
{
  int i;

  for (i = 0; i < vacuum_Assigned_workers_count; i++)
    {
      if (vacuum_Workers[i].state != VACUUM_WORKER_STATE_INACTIVE)
	{
	  return true;
	}
    }

  /* No running jobs, return false */
  return false;
}

/*
 * vacuum_data_mark_finished () - Mark blocks already vacuumed (or interrupted).
 *
 * return	 : Void.
 * thread_p (in) : Thread entry.
 */
static void
vacuum_data_mark_finished (THREAD_ENTRY * thread_p)
{
#define TEMP_BUFFER_SIZE VACUUM_FINISHED_JOB_QUEUE_CAPACITY
  VACUUM_LOG_BLOCKID finished_blocks[TEMP_BUFFER_SIZE];
  VACUUM_LOG_BLOCKID blockid;
  VACUUM_LOG_BLOCKID page_unvacuumed_blockid;
  VACUUM_LOG_BLOCKID page_free_blockid;
  VACUUM_DATA_PAGE *data_page = NULL;
  VACUUM_DATA_PAGE *prev_data_page = NULL;
  VACUUM_DATA_ENTRY *data = NULL;
  VACUUM_DATA_ENTRY *page_unvacuumed_data = NULL;
  INT16 n_finished_blocks = 0;
  INT16 index = 0;
  INT16 page_start_index = 0;
  VPID next_vpid = VPID_INITIALIZER;

  /* Consume finished block ID's from queue. */
  /* Stop if too many blocks have been collected (> TEMP_BUFFER_SIZE). */
  while (n_finished_blocks < TEMP_BUFFER_SIZE
	 && lf_circular_queue_consume (vacuum_Finished_job_queue, &finished_blocks[n_finished_blocks]))
    {
      /* Increment consumed finished blocks. */
      vacuum_er_log (VACUUM_ER_LOG_VACUUM_DATA, "VACUUM: Consumed from finished job queue %lld (flags %lld).\n",
		     (long long int) VACUUM_BLOCKID_WITHOUT_FLAGS (finished_blocks[n_finished_blocks]),
		     VACUUM_BLOCKID_GET_FLAGS (finished_blocks[n_finished_blocks]));
      ++n_finished_blocks;
    }
  if (n_finished_blocks == 0)
    {
      /* No blocks. */
      return;
    }
  /* Sort consumed blocks. */
  qsort (finished_blocks, n_finished_blocks, sizeof (VACUUM_LOG_BLOCKID), vacuum_compare_blockids);

  /* Mark finished blocks in vacuum data. */

  /* Loop to mark all finished blocks in all affected pages. */
  index = 0;
  data_page = vacuum_Data.first_page;
  page_start_index = 0;
  assert (data_page->index_unvacuumed >= 0);
  page_unvacuumed_data = data_page->data + data_page->index_unvacuumed;
  page_unvacuumed_blockid = VACUUM_BLOCKID_WITHOUT_FLAGS (page_unvacuumed_data->blockid);
  page_free_blockid = page_unvacuumed_blockid + (data_page->index_free - data_page->index_unvacuumed);
  assert (page_free_blockid == VACUUM_BLOCKID_WITHOUT_FLAGS (data_page->data[data_page->index_free - 1].blockid) + 1);
  while (true)
    {
      /* Loop until all blocks from current pages are marked. */
      while ((index < n_finished_blocks)
	     && ((blockid = VACUUM_BLOCKID_WITHOUT_FLAGS (finished_blocks[index])) < page_free_blockid))
	{
	  /* Update status for block. */
	  data = page_unvacuumed_data + (blockid - page_unvacuumed_blockid);
	  assert (VACUUM_BLOCKID_WITHOUT_FLAGS (data->blockid) == blockid);
	  assert (VACUUM_BLOCK_STATUS_IS_IN_PROGRESS (data->blockid));
	  if (VACUUM_BLOCK_STATUS_IS_VACUUMED (finished_blocks[index]))
	    {
	      /* Block has been vacuumed. */
	      VACUUM_BLOCK_STATUS_SET_VACUUMED (data->blockid);

	      vacuum_er_log (VACUUM_ER_LOG_VACUUM_DATA | VACUUM_ER_LOG_JOBS,
			     "VACUUM: Mark block %lld as vacuumed.\n",
			     (long long int) VACUUM_BLOCKID_WITHOUT_FLAGS (data->blockid));
	    }
	  else
	    {
	      /* Block was not completely vacuumed. Job was interrupted. */
	      VACUUM_BLOCK_STATUS_SET_AVAILABLE (data->blockid);
	      VACUUM_BLOCK_SET_INTERRUPTED (data->blockid);

	      vacuum_er_log (VACUUM_ER_LOG_WARNING | VACUUM_ER_LOG_VACUUM_DATA | VACUUM_ER_LOG_JOBS,
			     "VACUUM WARNING: Mark block %lld as interrupted.\n",
			     (long long int) VACUUM_BLOCKID_WITHOUT_FLAGS (data->blockid));
	    }
	  index++;
	}
      /* Finished marking blocks. */

      if (index == page_start_index)
	{
	  /* No changes in page. Nothing to do. */
	  /* Fall through. */
	}
      else
	{
	  /* Some blocks in page were changed. */

	  /* Update index_unvacuumed. */
	  while (data_page->index_unvacuumed < data_page->index_free
		 && VACUUM_BLOCK_STATUS_IS_VACUUMED (page_unvacuumed_data->blockid))
	    {
	      page_unvacuumed_data++;
	      data_page->index_unvacuumed++;
	    }

	  if (data_page->index_unvacuumed == data_page->index_free)
	    {
	      /* Nothing left in page to be vacuumed. */

	      vacuum_data_empty_page (thread_p, prev_data_page, &data_page);
	      /* Should have advanced on next page. */
	      if (data_page == NULL)
		{
		  /* No next page */
		  if (prev_data_page != NULL)
		    {
		      vacuum_unfix_data_page (thread_p, prev_data_page);
		    }
		  if (n_finished_blocks > index)
		    {
		      assert (false);
		      vacuum_er_log (VACUUM_ER_LOG_ERROR | VACUUM_ER_LOG_VACUUM_DATA,
				     "VACUUM ERROR: Finished blocks not found in vacuum data!!!!\n");
		      return;
		    }
		  else
		    {
		      /* Break loop. */
		      break;
		    }
		}
	      else
		{
		  /* Continue with new page. */
		  page_start_index = index;
		  assert (data_page->index_unvacuumed >= 0);
		  page_unvacuumed_data = data_page->data + data_page->index_unvacuumed;
		  page_unvacuumed_blockid = VACUUM_BLOCKID_WITHOUT_FLAGS (page_unvacuumed_data->blockid);
		  page_free_blockid = page_unvacuumed_blockid + (data_page->index_free - data_page->index_unvacuumed);
		  continue;
		}
	    }
	  else
	    {
	      /* Page still has some data. */

	      if (VPID_ISNULL (&data_page->next_page))
		{
		  /* We remove first blocks that have been vacuumed. */
		  if (data_page->index_unvacuumed > 0)
		    {
		      /* Relocate everything at the start of the page. */
		      memmove (data_page->data, data_page->data + data_page->index_unvacuumed,
			       (data_page->index_free - data_page->index_unvacuumed) * sizeof (VACUUM_DATA_ENTRY));
		      data_page->index_free -= data_page->index_unvacuumed;
		      data_page->index_unvacuumed = 0;
		      /* Log changes. */
		    }
		}

	      /* Log changes. */
	      log_append_redo_data2 (thread_p, RVVAC_DATA_FINISHED_BLOCKS, NULL, (PAGE_PTR) data_page, 0,
				     (index - page_start_index) * sizeof (VACUUM_LOG_BLOCKID),
				     &finished_blocks[page_start_index]);
	      vacuum_set_dirty_data_page (thread_p, data_page, DONT_FREE);
	    }
	}

      if (prev_data_page != NULL)
	{
	  vacuum_unfix_data_page (thread_p, prev_data_page);
	}
      if (index == n_finished_blocks)
	{
	  /* All finished blocks have been consumed. */
	  vacuum_unfix_data_page (thread_p, data_page);
	  break;
	}
      if (VPID_ISNULL (&data_page->next_page))
	{
	  assert (false);
	  vacuum_er_log (VACUUM_ER_LOG_ERROR | VACUUM_ER_LOG_VACUUM_DATA,
			 "VACUUM ERROR: Finished blocks not found in vacuum data!!!!\n");
	  vacuum_unfix_data_page (thread_p, data_page);
	  return;
	}

      prev_data_page = data_page;
      VPID_COPY (&next_vpid, &data_page->next_page);
      data_page = vacuum_fix_data_page (thread_p, &next_vpid);
      if (data_page == NULL)
	{
	  assert_release (false);
	  vacuum_unfix_data_page (thread_p, prev_data_page);
	  return;
	}
      page_start_index = index;
      assert (data_page->index_unvacuumed >= 0);
      page_unvacuumed_data = data_page->data + data_page->index_unvacuumed;
      page_unvacuumed_blockid = VACUUM_BLOCKID_WITHOUT_FLAGS (page_unvacuumed_data->blockid);
      page_free_blockid = page_unvacuumed_blockid + (data_page->index_free - data_page->index_unvacuumed);
    }
  assert (prev_data_page == NULL);

  /* We need to update vacuum_Data.keep_from_log_pageid in case archives must be purged. */
  vacuum_update_keep_from_log_pageid (thread_p);

  VACUUM_VERIFY_VACUUM_DATA ();
#if !defined (NDEBUG)
  vacuum_verify_vacuum_data_page_fix_count (thread_p);
#endif /* !NDEBUG */

#undef TEMP_BUFFER_SIZE
}

/*
 * vacuum_data_empty_page () - Handle empty vacuum data page.
 *
 * return	       : Void.
 * thread_p (in)       : Thread entry.
 * prev_data_page (in) : Previous vacuum data page.
 * data_page (in/out)  : Empty page as input, prev page as output..
 */
static void
vacuum_data_empty_page (THREAD_ENTRY * thread_p, VACUUM_DATA_PAGE * prev_data_page, VACUUM_DATA_PAGE ** data_page)
{
  /* We can have three expected cases here:
   * 1. This is the first and only page. We won't deallocate, just reset the page.
   * 2. This is the first page, but there are other pages too. We will deallocate the page and update the first page.
   * 3. Page is not first and must be deallocated. If the page is last in vacuum data, vacuum_Data.last_page must be
   *    changed to prev_data_page. Link in prev_data_page must be update.
   */
  assert (data_page != NULL && *data_page != NULL);
  assert ((*data_page)->index_unvacuumed == (*data_page)->index_free);

  if (*data_page == vacuum_Data.first_page && VPID_ISNULL (&(*data_page)->next_page))
    {
      /* Case 1. */
      /* Reset page. */
      vacuum_data_initialize_new_page (thread_p, *data_page);
      /* Even when vacuum data becomes empty, we need to save last_blockid to recover it after server crash or shutdown.
       */
      (*data_page)->data->blockid = vacuum_Data.last_blockid;
      log_append_redo_data2 (thread_p, RVVAC_DATA_INIT_NEW_PAGE, NULL, (PAGE_PTR) (*data_page), 0,
			     sizeof (vacuum_Data.last_blockid), &vacuum_Data.last_blockid);
      vacuum_set_dirty_data_page (thread_p, *data_page, DONT_FREE);

      vacuum_er_log (VACUUM_ER_LOG_VACUUM_DATA,
		     "VACUUM: First and only page, vpid = %d|%d, is empty and was reset.\n",
		     pgbuf_get_vpid_ptr ((PAGE_PTR) (*data_page))->volid,
		     pgbuf_get_vpid_ptr ((PAGE_PTR) (*data_page))->pageid);

      /* No next page */
      *data_page = NULL;
    }
  else if (*data_page == vacuum_Data.first_page)
    {
      /* Case 2. */
      VACUUM_DATA_PAGE *save_first_page = vacuum_Data.first_page;
      VPID save_first_vpid;

      *data_page = vacuum_fix_data_page (thread_p, &((*data_page)->next_page));
      if (*data_page == NULL)
	{
	  /* Unexpected. */
	  assert_release (false);
	  vacuum_er_log (VACUUM_ER_LOG_ERROR | VACUUM_ER_LOG_VACUUM_DATA,
			 "VACUUM ERROR: Invalid vacuum data next_page!!!\n");
	  *data_page = vacuum_Data.first_page;
	  return;
	}

      (void) log_start_system_op (thread_p);

      log_append_undoredo_data2 (thread_p, RVVAC_DATA_MODIFY_FIRST_PAGE, NULL, (PAGE_PTR) save_first_page, 0,
				 sizeof (VPID), sizeof (VPID), &log_Gl.hdr.vacuum_data_first_vpid,
				 &save_first_page->next_page);

      assert (VPID_EQ (pgbuf_get_vpid_ptr ((PAGE_PTR) save_first_page), &log_Gl.hdr.vacuum_data_first_vpid));
      VPID_COPY (&save_first_vpid, &log_Gl.hdr.vacuum_data_first_vpid);
      VPID_COPY (&log_Gl.hdr.vacuum_data_first_vpid, &save_first_page->next_page);
      vacuum_Data.first_page = *data_page;

      vacuum_unfix_data_page (thread_p, save_first_page);
      if (file_dealloc_page (thread_p, &vacuum_Data.vacuum_data_file, &save_first_vpid, FILE_VACUUM_DATA) != NO_ERROR)
	{
	  assert_release (false);
	  vacuum_er_log (VACUUM_ER_LOG_ERROR | VACUUM_ER_LOG_VACUUM_DATA,
			 "VACUUM ERROR: Failed to deallocate first page from vacuum data - %d|%d!!!\n",
			 save_first_vpid.volid, save_first_vpid.pageid);
	  log_end_system_op (thread_p, LOG_RESULT_TOPOP_ABORT);

	  /* Revert first page change
	   * - this is just to handle somehow the case in release. Should never happen anyway.
	   */
	  save_first_page = vacuum_Data.first_page;
	  vacuum_Data.first_page = vacuum_fix_data_page (thread_p, &save_first_vpid);
	  vacuum_unfix_data_page (thread_p, save_first_page);
	  *data_page = vacuum_Data.first_page;
	  return;
	}
      log_end_system_op (thread_p, LOG_RESULT_TOPOP_COMMIT);

      vacuum_er_log (VACUUM_ER_LOG_VACUUM_DATA, "VACUUM: Changed first VPID from %d|%d to %d|%d.\n",
		     save_first_vpid.volid, save_first_vpid.pageid, log_Gl.hdr.vacuum_data_first_vpid.volid,
		     log_Gl.hdr.vacuum_data_first_vpid.pageid);
    }
  else
    {
      /* Case 3 */
      VACUUM_DATA_PAGE *save_last_page = NULL;
      VPID save_page_vpid = VPID_INITIALIZER;
      VPID save_next_vpid = VPID_INITIALIZER;

      /* We must have prev_data_page. */
      if (prev_data_page == NULL)
	{
	  assert_release (false);
	  vacuum_er_log (VACUUM_ER_LOG_ERROR | VACUUM_ER_LOG_VACUUM_DATA,
			 "VACUUM ERROR: No previous data page is unexpected!!!\n");
	  vacuum_unfix_data_page (thread_p, *data_page);
	  return;
	}

      (void) log_start_system_op (thread_p);

      /* We need to unfix page before deallocating. But if it is last vacuum data page, we must first change
       * vacuum_Data.last_page.
       */
      if (vacuum_Data.last_page == *data_page)
	{
	  save_last_page = *data_page;
	  vacuum_Data.last_page = prev_data_page;
	}
      else
	{
	  /* Save link to next page. */
	  VPID_COPY (&save_next_vpid, &(*data_page)->next_page);
	}
      /* Save data page VPID. */
      pgbuf_get_vpid ((PAGE_PTR) (*data_page), &save_page_vpid);
      /* Unfix data page. */
      vacuum_unfix_data_page (thread_p, *data_page);
      /* Deallocate data page. */
      if (file_dealloc_page (thread_p, &vacuum_Data.vacuum_data_file, &save_page_vpid, FILE_VACUUM_DATA) != NO_ERROR)
	{
	  assert_release (false);
	  vacuum_er_log (VACUUM_ER_LOG_ERROR | VACUUM_ER_LOG_VACUUM_DATA,
			 "VACUUM ERROR: Failed to deallocate second (and last) page from vacuum data - %d|%d!!!\n",
			 save_page_vpid.volid, save_page_vpid.pageid);
	  log_end_system_op (thread_p, LOG_RESULT_TOPOP_ABORT);

	  if (save_last_page)
	    {
	      /* Revert vacuum_Data.last_page change. */
	      vacuum_Data.last_page = save_last_page;
	    }
	  return;
	}
      /* Update link in previous page. */
      log_append_undoredo_data2 (thread_p, RVVAC_DATA_SET_LINK, NULL, (PAGE_PTR) prev_data_page, 0, sizeof (VPID),
				 sizeof (VPID), &prev_data_page->next_page, &save_next_vpid);
      VPID_COPY (&prev_data_page->next_page, &save_next_vpid);

      log_end_system_op (thread_p, LOG_RESULT_TOPOP_COMMIT);

      if (prev_data_page == vacuum_Data.last_page && prev_data_page->index_unvacuumed > 0)
	{
	  /* Move data at the beginning. */
	  assert (prev_data_page->index_free > prev_data_page->index_unvacuumed);

	  memmove (prev_data_page->data, prev_data_page->data + prev_data_page->index_unvacuumed,
		   (prev_data_page->index_free - prev_data_page->index_unvacuumed) * sizeof (VACUUM_DATA_ENTRY));
	  prev_data_page->index_free -= prev_data_page->index_unvacuumed;
	  prev_data_page->index_unvacuumed = 0;

	  /* Log changes. No data is actually removed, just relocated (so redo data is NULL). */
	  log_append_redo_data2 (thread_p, RVVAC_DATA_FINISHED_BLOCKS, NULL, (PAGE_PTR) prev_data_page, 0, 0, NULL);
	  vacuum_set_dirty_data_page (thread_p, prev_data_page, DONT_FREE);
	}

      assert (*data_page == NULL);
      /* Move *data_page to next page. */
      if (!VPID_ISNULL (&prev_data_page->next_page))
	{
	  *data_page = vacuum_fix_data_page (thread_p, &prev_data_page->next_page);
	  assert (*data_page != NULL);
	}
    }
}

/*
 * vacuum_rv_undoredo_first_data_page () - Undo or redo changing first vacuum data page.
 *
 * return	 : NO_ERROR.
 * thread_p (in) : Thread entry.
 * rcv (in)	 : Recovery data.
 */
int
vacuum_rv_undoredo_first_data_page (THREAD_ENTRY * thread_p, LOG_RCV * rcv)
{
  assert (rcv->pgptr != NULL);
  assert (rcv->length == sizeof (VPID));

  VPID_COPY (&log_Gl.hdr.vacuum_data_first_vpid, (VPID *) rcv->data);
  pgbuf_set_dirty (thread_p, rcv->pgptr, DONT_FREE);

  return NO_ERROR;
}

/*
 * vacuum_rv_undoredo_first_data_page_dump () - Dump recovery for changing first vacuum data page.
 *
 * return      : Void.
 * fp (in)     : Output target.
 * length (in) : Recovery data length.
 * data (in)   : Recovery data.
 */
void
vacuum_rv_undoredo_first_data_page_dump (FILE * fp, int length, void *data)
{
  fprintf (fp, " Set first page vacuum data page VPID to %d|%d.\n", ((VPID *) data)->volid, ((VPID *) data)->pageid);
}

/*
 * vacuum_rv_redo_data_finished () - Redo setting vacuum jobs as finished (or interrupted).
 *
 * return	 : NO_ERROR.
 * thread_p (in) : Thread entry.
 * rcv (in)	 : Recovery data.
 */
int
vacuum_rv_redo_data_finished (THREAD_ENTRY * thread_p, LOG_RCV * rcv)
{
  char *rcv_data_ptr = (void *) rcv->data;
  VACUUM_LOG_BLOCKID blockid;
  VACUUM_LOG_BLOCKID blockid_with_flags;
  VACUUM_LOG_BLOCKID page_unvacuumed_blockid;
  VACUUM_DATA_PAGE *data_page = (VACUUM_DATA_PAGE *) rcv->pgptr;
  int data_index;

  assert (data_page != NULL);

  page_unvacuumed_blockid = VACUUM_BLOCKID_WITHOUT_FLAGS (data_page->data[data_page->index_unvacuumed].blockid);

  if (rcv_data_ptr != NULL)
    {
      while (rcv_data_ptr < (char *) rcv->data + rcv->length)
	{
	  assert (rcv_data_ptr + sizeof (VACUUM_LOG_BLOCKID) <= rcv->data + rcv->length);
	  blockid_with_flags = *((VACUUM_LOG_BLOCKID *) rcv_data_ptr);
	  blockid = VACUUM_BLOCKID_WITHOUT_FLAGS (blockid_with_flags);

	  assert (blockid >= page_unvacuumed_blockid);
	  data_index = (int) (blockid - page_unvacuumed_blockid) + data_page->index_unvacuumed;
	  assert (data_index < data_page->index_free);

	  if (VACUUM_BLOCK_STATUS_IS_VACUUMED (blockid_with_flags))
	    {
	      VACUUM_BLOCK_STATUS_SET_VACUUMED (data_page->data[data_index].blockid);
	    }
	  else
	    {
	      VACUUM_BLOCK_STATUS_SET_AVAILABLE (data_page->data[data_index].blockid);
	      VACUUM_BLOCK_SET_INTERRUPTED (data_page->data[data_index].blockid);
	    }

	  rcv_data_ptr += sizeof (VACUUM_LOG_BLOCKID);
	}
      assert (rcv_data_ptr == rcv->data + rcv->length);
    }

  while (data_page->index_unvacuumed < data_page->index_free
	 && VACUUM_BLOCK_STATUS_IS_VACUUMED (data_page->data[data_page->index_unvacuumed].blockid))
    {
      data_page->index_unvacuumed++;
    }
  if (VPID_ISNULL (&data_page->next_page) && data_page->index_unvacuumed > 0)
    {
      /* Remove all vacuumed blocks. */
      if (data_page->index_free > data_page->index_unvacuumed)
	{
	  memmove (data_page->data, data_page->data + data_page->index_unvacuumed,
		   (data_page->index_free - data_page->index_unvacuumed) * sizeof (VACUUM_DATA_ENTRY));
	}
      data_page->index_free -= data_page->index_unvacuumed;
      data_page->index_unvacuumed = 0;
    }

  pgbuf_set_dirty (thread_p, rcv->pgptr, DONT_FREE);
  return NO_ERROR;
}

/*
 * vacuum_rv_redo_data_finished_dump () - Dump redo for setting vacuum jobs finished or interrupted.
 *
 * return      : Void.
 * fp (in)     : Output target.
 * length (in) : Recovery data length.
 * data (in)   : Recovery data.
 */
void
vacuum_rv_redo_data_finished_dump (FILE * fp, int length, void *data)
{
  char *rcv_data_ptr = data;
  VACUUM_LOG_BLOCKID blockid;
  VACUUM_LOG_BLOCKID blockid_with_flags;

  if (rcv_data_ptr != NULL)
    {
      fprintf (fp, " Set block status for vacuum data to : \n");
      while (rcv_data_ptr < (char *) data + length)
	{
	  assert (rcv_data_ptr + sizeof (VACUUM_LOG_BLOCKID) <= (char *) data + length);

	  blockid_with_flags = *((VACUUM_LOG_BLOCKID *) rcv_data_ptr);
	  blockid = VACUUM_BLOCKID_WITHOUT_FLAGS (blockid_with_flags);

	  if (VACUUM_BLOCK_STATUS_IS_VACUUMED (blockid_with_flags))
	    {
	      fprintf (fp, "   Blockid %lld: vacuumed. \n", (long long int) blockid);
	    }
	  else
	    {
	      fprintf (fp, "   Blockid %lld: available and interrupted. \n", (long long int) blockid);
	    }
	  rcv_data_ptr += sizeof (VACUUM_LOG_BLOCKID);
	}
    }
}

/*
 * vacuum_consume_buffer_log_blocks () - Append new blocks from log block data from buffer (if any).
 *
 * return	 : error code.
 * thread_p (in) : Thread entry.
 *
 * NOTE: In order to avoid synchronizing access on vacuum data for log
 *	 manager, information on new blocks is appended into a lock-free
 *	 buffer. This information can be later obtained and appended to
 *	 vacuum data.
 */
int
vacuum_consume_buffer_log_blocks (THREAD_ENTRY * thread_p)
{
#define MAX_PAGE_MAX_DATA_ENTRIES (IO_MAX_PAGE_SIZE / sizeof (VACUUM_DATA_ENTRY))
  VACUUM_DATA_ENTRY consumed_data;
  VACUUM_DATA_PAGE *data_page = NULL;
  VACUUM_DATA_ENTRY *page_free_data = NULL;
  VACUUM_DATA_ENTRY *save_page_free_data = NULL;
  VACUUM_LOG_BLOCKID next_blockid;

  if (prm_get_bool_value (PRM_ID_DISABLE_VACUUM))
    {
      return NO_ERROR;
    }
  if (vacuum_Block_data_buffer == NULL)
    {
      /* Not initialized */
      assert (false);
      return NO_ERROR;
    }

  /* Save oldest MVCCID of block cached in log_Gl.hdr to be used by vacuum_update_oldest_unvacuumed_mvccid.
   * See description for vacuum_Save_log_hdr_oldest_mvccid.
   */
  vacuum_Save_log_hdr_oldest_mvccid =
    LSA_ISNULL (&log_Gl.hdr.mvcc_op_log_lsa) ?
    vacuum_Global_oldest_active_mvccid : ATOMIC_INC_64 (&log_Gl.hdr.last_block_oldest_mvccid, 0);

  data_page = vacuum_Data.last_page;
  page_free_data = data_page->data + data_page->index_free;
  save_page_free_data = page_free_data;

  while (lf_circular_queue_consume (vacuum_Block_data_buffer, &consumed_data))
    {
      assert (vacuum_Data.last_blockid < consumed_data.blockid);

      /* Add all blocks after vacuum_Data.last_blockid to consumed_data.blockid. */
      for (next_blockid = vacuum_Data.last_blockid + 1; next_blockid <= consumed_data.blockid; next_blockid++)
	{
	  if (data_page->index_free == vacuum_Data.page_data_max_count)
	    {
	      /* This page is full. */
	      /* Append a new page to vacuum data. */
	      VPID next_vpid = VPID_INITIALIZER;
	      VACUUM_DATA_PAGE *save_last_page = NULL;

	      /* Log changes in this page. */
	      if (page_free_data > save_page_free_data)
		{
		  log_append_redo_data2 (thread_p, RVVAC_DATA_APPEND_BLOCKS, NULL, (PAGE_PTR) data_page,
					 (PGLENGTH) (save_page_free_data - data_page->data),
					 CAST_BUFLEN (((char *) page_free_data)
						      - (char *) save_page_free_data), save_page_free_data);
		  vacuum_set_dirty_data_page (thread_p, data_page, DONT_FREE);
		}
	      else
		{
		  /* No changes in current page. */
		}

	      (void) log_start_system_op (thread_p);

	      if (file_alloc_pages (thread_p, &vacuum_Data.vacuum_data_file, &next_vpid, 1,
				    pgbuf_get_vpid_ptr ((PAGE_PTR) data_page), NULL, NULL) == NULL)
		{
		  /* Could not allocate new page. */
		  vacuum_er_log (VACUUM_ER_LOG_ERROR | VACUUM_ER_LOG_VACUUM_DATA,
				 "VACUUM ERROR: Could not allocate new page for vacuum data!!!!");
		  assert_release (false);
		  return ER_FAILED;
		}
	      data_page =
		(VACUUM_DATA_PAGE *) pgbuf_fix (thread_p, &next_vpid, NEW_PAGE, PGBUF_LATCH_WRITE,
						PGBUF_UNCONDITIONAL_LATCH);
	      if (data_page == NULL)
		{
		  vacuum_er_log (VACUUM_ER_LOG_ERROR | VACUUM_ER_LOG_VACUUM_DATA,
				 "VACUUM ERROR: Invalid vacuum data page - %d|%d!!!!",
				 next_vpid.volid, next_vpid.pageid);
		  assert_release (false);
		  return ER_FAILED;
		}
	      vacuum_data_initialize_new_page (thread_p, data_page);
	      /* Set vacuum_Data.last_blockid to first entry blockid. */
	      data_page->data->blockid = vacuum_Data.last_blockid;
	      log_append_redo_data2 (thread_p, RVVAC_DATA_INIT_NEW_PAGE, NULL, (PAGE_PTR) data_page, 0,
				     sizeof (vacuum_Data.last_blockid), &vacuum_Data.last_blockid);

	      vacuum_set_dirty_data_page (thread_p, data_page, DONT_FREE);

	      /* Change link in last page. */
	      VPID_COPY (&vacuum_Data.last_page->next_page, &next_vpid);
	      log_append_undoredo_data2 (thread_p, RVVAC_DATA_SET_LINK, NULL, (PAGE_PTR) vacuum_Data.last_page, 0,
					 0, sizeof (VPID), NULL, &next_vpid);
	      save_last_page = vacuum_Data.last_page;
	      vacuum_Data.last_page = data_page;
	      vacuum_set_dirty_data_page (thread_p, save_last_page, FREE);

	      log_end_system_op (thread_p, LOG_RESULT_TOPOP_COMMIT);

	      page_free_data = data_page->data + data_page->index_free;
	      save_page_free_data = page_free_data;
	    }
	  assert (data_page->index_free < vacuum_Data.page_data_max_count);

	  if (data_page->index_unvacuumed == data_page->index_free && next_blockid < consumed_data.blockid)
	    {
	      /* Page is empty. We don't want to add a new block that does not require vacuum. */
	      assert (data_page->index_unvacuumed == 0);
	      continue;
	    }

	  page_free_data->blockid = next_blockid;
	  if (next_blockid == consumed_data.blockid)
	    {
	      /* Copy block information from consumed data. */
	      VACUUM_BLOCK_STATUS_SET_AVAILABLE (page_free_data->blockid);
	      LSA_COPY (&page_free_data->start_lsa, &consumed_data.start_lsa);
	      page_free_data->newest_mvccid = consumed_data.newest_mvccid;
	      page_free_data->oldest_mvccid = consumed_data.oldest_mvccid;
	      if (MVCC_ID_PRECEDES (vacuum_Global_oldest_active_mvccid, page_free_data->oldest_mvccid))
		{
		  page_free_data->oldest_mvccid = vacuum_Global_oldest_active_mvccid;
		}
#if !defined (NDEBUG)
	      /* Check that oldest_mvccid is not decreasing. */
	      if (data_page->index_free > 0)
		{
		  assert ((page_free_data - 1)->oldest_mvccid <= page_free_data->oldest_mvccid);
		  assert (VACUUM_BLOCKID_WITHOUT_FLAGS ((page_free_data - 1)->blockid) + 1
			  == VACUUM_BLOCKID_WITHOUT_FLAGS (page_free_data->blockid));
		}
#endif /* !NDEBUG */

	      vacuum_er_log (VACUUM_ER_LOG_VACUUM_DATA,
			     "VACUUM: Add block %lld, start_lsa=%lld|%d, oldest_mvccid=%llu, newest_mvccid=%llu.\n",
			     (long long int) VACUUM_BLOCKID_WITHOUT_FLAGS (page_free_data->blockid),
			     (long long int) page_free_data->start_lsa.pageid, (int) page_free_data->start_lsa.offset,
			     (unsigned long long int) page_free_data->oldest_mvccid,
			     (unsigned long long int) page_free_data->newest_mvccid);
	    }
	  else
	    {
	      /* Mark the blocks with no MVCC operations as already vacuumed. */
	      VACUUM_BLOCK_STATUS_SET_VACUUMED (page_free_data->blockid);
	      LSA_SET_NULL (&page_free_data->start_lsa);
	      page_free_data->oldest_mvccid = MVCCID_NULL;
	      page_free_data->newest_mvccid = MVCCID_NULL;

	      vacuum_er_log (VACUUM_ER_LOG_VACUUM_DATA,
			     "VACUUM: Block %lld has no MVCC ops and is skipped (marked as vacuumed).\n", next_blockid);
	    }
	  vacuum_Data.last_blockid = next_blockid;
	  /* Move to next free data */
	  page_free_data++;
	  data_page->index_free++;
	}
    }

  assert (data_page == vacuum_Data.last_page);
  if (save_page_free_data < page_free_data)
    {
      /* Log changes in current page. */
      log_append_redo_data2 (thread_p, RVVAC_DATA_APPEND_BLOCKS, NULL, (PAGE_PTR) data_page,
			     (PGLENGTH) (save_page_free_data - data_page->data),
			     CAST_BUFLEN (((char *) page_free_data) - (char *) save_page_free_data),
			     save_page_free_data);
      vacuum_set_dirty_data_page (thread_p, data_page, DONT_FREE);
    }

  VACUUM_VERIFY_VACUUM_DATA ();
#if !defined (NDEBUG)
  vacuum_verify_vacuum_data_page_fix_count (thread_p);
#endif /* !NDEBUG */

  return NO_ERROR;
}

/*
 * vacuum_rv_undoredo_data_set_link () - Undoredo set link in vacuum data page.
 *
 * return	 : NO_ERROR.
 * thread_p (in) : Thread entry.
 * rcv (in)	 : Recovery data.
 */
int
vacuum_rv_undoredo_data_set_link (THREAD_ENTRY * thread_p, LOG_RCV * rcv)
{
  VACUUM_DATA_PAGE *data_page = (VACUUM_DATA_PAGE *) rcv->pgptr;
  VPID *next_vpid = (VPID *) rcv->data;

  assert (data_page != NULL);

  if (next_vpid == NULL)
    {
      /* NULL link */
      VPID_SET_NULL (&data_page->next_page);
    }
  else
    {
      assert (rcv->length == sizeof (*next_vpid));
      VPID_COPY (&data_page->next_page, next_vpid);
    }
  pgbuf_set_dirty (thread_p, rcv->pgptr, DONT_FREE);
  return NO_ERROR;
}

/*
 * vacuum_rv_redo_data_set_link_dump () - Dump redo set link in vacuum data page
 *
 * return      : Void.
 * fp (in)     : Output target.
 * length (in) : Recovery data length.
 * data (in)   : Recovery data.
 */
void
vacuum_rv_undoredo_data_set_link_dump (FILE * fp, int length, void *data)
{
  if (data == NULL)
    {
      fprintf (fp, " Reset link in vacuum data page to -1|-1. \n");
    }
  else
    {
      fprintf (fp, " Set link in vacuum data page to %d|%d. \n", ((VPID *) data)->volid, ((VPID *) data)->pageid);
    }
}

/*
 * vacuum_rv_redo_append_data () - Redo append blocks to vacuum data.
 *
 * return	 : NO_ERROR.
 * thread_p (in) : Thread entry.
 * rcv (in)	 : Recovery data.
 */
int
vacuum_rv_redo_append_data (THREAD_ENTRY * thread_p, LOG_RCV * rcv)
{
  VACUUM_DATA_PAGE *data_page = (VACUUM_DATA_PAGE *) rcv->pgptr;
  int n_blocks = rcv->length / sizeof (VACUUM_DATA_ENTRY);

  assert (data_page != NULL);
  assert (rcv->length > 0);
  assert ((n_blocks * (int) sizeof (VACUUM_DATA_ENTRY)) == rcv->length);
  assert (rcv->offset == data_page->index_free);

  memcpy (data_page->data + rcv->offset, rcv->data, n_blocks * sizeof (VACUUM_DATA_ENTRY));
  data_page->index_free += n_blocks;
  pgbuf_set_dirty (thread_p, rcv->pgptr, DONT_FREE);
  return NO_ERROR;
}

/*
 * vacuum_rv_redo_append_data_dump () - Dump redo append blocks to vacuum data.
 *
 * return      : Void.
 * fp (in)     : Output target.
 * length (in) : Recovery data length.
 * data (in)   : Recovery data.
 */
void
vacuum_rv_redo_append_data_dump (FILE * fp, int length, void *data)
{
  VACUUM_DATA_ENTRY *vacuum_data_entry = NULL;

  fprintf (fp, " Append log blocks to vacuum data : \n");
  vacuum_data_entry = (VACUUM_DATA_ENTRY *) data;
  while ((char *) vacuum_data_entry < (char *) data + length)
    {
      assert ((char *) (vacuum_data_entry + 1) <= (char *) data + length);

      fprintf (fp, "  { Blockid = %lld, Start_Lsa = %lld|%d, Oldest_MVCCID = %llu, Newest_MVCCID = %llu } \n",
	       (long long int) vacuum_data_entry->blockid, (long long int) vacuum_data_entry->start_lsa.pageid,
	       (int) vacuum_data_entry->start_lsa.offset, (unsigned long long int) vacuum_data_entry->oldest_mvccid,
	       (unsigned long long int) vacuum_data_entry->newest_mvccid);

      vacuum_data_entry++;
    }
}

/*
 * vacuum_recover_lost_block_data () - If and when server crashed, the block data buffer may have not been empty.
 *				       These blocks must be recovered by processing MVCC op log records and must be
 *				       added back to vacuum data.
 *
 * return	 : Error code.
 * thread_p (in) : Thread entry.
 */
static int
vacuum_recover_lost_block_data (THREAD_ENTRY * thread_p)
{
  int error_code = NO_ERROR;
  char log_page_buf[IO_MAX_PAGE_SIZE + MAX_ALIGNMENT];
  LOG_LSA log_lsa;
  LOG_RECORD_HEADER *log_rec_header = NULL;
  LOG_PAGE *log_page_p = NULL;
  LOG_PAGEID stop_at_pageid;
  VACUUM_DATA_ENTRY data;
  LOG_DATA dummy_log_data;
  LOG_VACUUM_INFO vacuum_info;
  MVCCID mvccid;
  VACUUM_LOG_BLOCKID crt_blockid;
  LOG_LSA mvcc_op_log_lsa = LSA_INITIALIZER;
  bool is_last_block = false;

  if (LSA_ISNULL (&vacuum_Data.recovery_lsa))
    {
      /* No recovery was done. */
      return NO_ERROR;
    }
  /* Recovery was done. */

  /* Initialize log_page_p. */
  log_page_p = (LOG_PAGE *) PTR_ALIGN (log_page_buf, MAX_ALIGNMENT);
  log_page_p->hdr.logical_pageid = NULL_PAGEID;
  log_page_p->hdr.offset = NULL_OFFSET;

  if (LSA_ISNULL (&log_Gl.hdr.mvcc_op_log_lsa))
    {
      /* We need to search for an MVCC op log record to start recovering lost blocks. */
      LSA_COPY (&log_lsa, &vacuum_Data.recovery_lsa);
      /* Stop search if search reaches blocks already in vacuum data. */
      stop_at_pageid = VACUUM_LAST_LOG_PAGEID_IN_BLOCK (vacuum_Data.last_blockid);
      while (log_lsa.pageid > stop_at_pageid)
	{
	  if (log_page_p->hdr.logical_pageid != log_lsa.pageid)
	    {
	      /* Get log page. */
	      if (logpb_fetch_page (thread_p, &log_lsa, LOG_CS_SAFE_READER, log_page_p) == NULL)
		{
		  logpb_fatal_error (thread_p, true, ARG_FILE_LINE, "vacuum_recover_lost_block_data");
		  return ER_FAILED;
		}
	    }
	  log_rec_header = LOG_GET_LOG_RECORD_HEADER (log_page_p, &log_lsa);
	  if (log_rec_header->type == LOG_MVCC_UNDO_DATA || log_rec_header->type == LOG_MVCC_UNDOREDO_DATA
	      || log_rec_header->type == LOG_MVCC_DIFF_UNDOREDO_DATA)
	    {
	      LSA_COPY (&mvcc_op_log_lsa, &log_lsa);
	      break;
	    }
	  LSA_COPY (&log_lsa, &log_rec_header->back_lsa);
	}
      if (LSA_ISNULL (&mvcc_op_log_lsa))
	{
	  /* Vacuum data was reached, so there is nothing to recover. */
	  return NO_ERROR;
	}
    }
  else if (vacuum_get_log_blockid (log_Gl.hdr.mvcc_op_log_lsa.pageid) <= vacuum_Data.last_blockid)
    {
      /* Already in vacuum data. */
      LSA_SET_NULL (&log_Gl.hdr.mvcc_op_log_lsa);
      return NO_ERROR;
    }
  else
    {
      LSA_COPY (&mvcc_op_log_lsa, &log_Gl.hdr.mvcc_op_log_lsa);
    }
  assert (!LSA_ISNULL (&mvcc_op_log_lsa));

  /* Start recovering blocks. */
  is_last_block = true;
  crt_blockid = vacuum_get_log_blockid (mvcc_op_log_lsa.pageid);
  LSA_COPY (&log_lsa, &mvcc_op_log_lsa);
  while (crt_blockid > vacuum_Data.last_blockid)
    {
      /* Stop recovering this block when previous block is reached. */
      stop_at_pageid = VACUUM_FIRST_LOG_PAGEID_IN_BLOCK (crt_blockid) - 1;
      /* Initialize this block data. */
      data.blockid = crt_blockid;
      LSA_COPY (&data.start_lsa, &log_lsa);
      data.oldest_mvccid = MVCCID_NULL;
      data.newest_mvccid = MVCCID_NULL;
      /* Loop through MVCC op log records in this block. */
      while (log_lsa.pageid > stop_at_pageid)
	{
	  if (log_page_p->hdr.logical_pageid != log_lsa.pageid)
	    {
	      if (logpb_fetch_page (thread_p, &log_lsa, LOG_CS_SAFE_READER, log_page_p) == NULL)
		{
		  logpb_fatal_error (thread_p, true, ARG_FILE_LINE, "vacuum_recover_lost_block_data");
		  return ER_FAILED;
		}
	    }
	  /* Process this log record. */
	  error_code =
	    vacuum_process_log_record (thread_p, NULL, &log_lsa, log_page_p, &dummy_log_data, &mvccid, NULL, NULL,
				       &vacuum_info, NULL, true);
	  if (error_code != NO_ERROR)
	    {
	      logpb_fatal_error (thread_p, true, ARG_FILE_LINE, "vacuum_recover_lost_block_data");
	      return error_code;
	    }
	  /* Update oldest/newest MVCCID. */
	  if (data.oldest_mvccid == MVCCID_NULL || MVCC_ID_PRECEDES (mvccid, data.oldest_mvccid))
	    {
	      data.oldest_mvccid = mvccid;
	    }
	  if (data.newest_mvccid == MVCCID_NULL || MVCC_ID_PRECEDES (data.newest_mvccid, mvccid))
	    {
	      data.newest_mvccid = mvccid;
	    }
	  LSA_COPY (&log_lsa, &vacuum_info.prev_mvcc_op_log_lsa);
	}
      if (is_last_block)
	{
	  /* This block is cached in log_Gl.hdr and will be produced later. */
	  log_Gl.hdr.last_block_oldest_mvccid = data.oldest_mvccid;
	  log_Gl.hdr.last_block_newest_mvccid = data.newest_mvccid;
	  LSA_COPY (&log_Gl.hdr.mvcc_op_log_lsa, &data.start_lsa);
	  is_last_block = false;
	}
      else
	{
	  lf_circular_queue_async_push_ahead (vacuum_Block_data_buffer, &data);
	}
      crt_blockid = vacuum_get_log_blockid (log_lsa.pageid);
    }
  /* Consume recovered blocks. */
  error_code = vacuum_consume_buffer_log_blocks (thread_p);
  if (error_code != NO_ERROR)
    {
      logpb_fatal_error (thread_p, true, ARG_FILE_LINE, "vacuum_recover_lost_block_data");
      return error_code;
    }

  lf_circular_queue_async_reset (vacuum_Block_data_buffer);
  return NO_ERROR;
}

/*
 * vacuum_get_log_blockid () - Compute blockid for given log pageid.
 *
 * return      : Log blockid.
 * pageid (in) : Log pageid.
 */
VACUUM_LOG_BLOCKID
vacuum_get_log_blockid (LOG_PAGEID pageid)
{
  return ((pageid == NULL_PAGEID) ? VACUUM_NULL_LOG_BLOCKID : (pageid / vacuum_Data.log_block_npages));
}

/*
 * vacuum_min_log_pageid_to_keep () - Get the minimum log pageid required to execute vacuum.
 *				      See vacuum_update_keep_from_log_pageid.
 *
 * return	 : LOG Page identifier for first log page that should be
 *		   processed by vacuum.
 * thread_p (in) : Thread entry.
 */
LOG_PAGEID
vacuum_min_log_pageid_to_keep (THREAD_ENTRY * thread_p)
{
  /* Return first pageid from first block in vacuum data table */
  if (prm_get_bool_value (PRM_ID_DISABLE_VACUUM))
    {
      return NULL_PAGEID;
    }
  return vacuum_Data.keep_from_log_pageid;
}

/*
 * vacuum_rv_redo_start_job () - Redo start vacuum job.
 *
 * return	 : Error code.
 * thread_p (in) : Thread entry.
 * rcv (in)	 : Recovery data.
 */
int
vacuum_rv_redo_start_job (THREAD_ENTRY * thread_p, LOG_RCV * rcv)
{
  VACUUM_DATA_PAGE *data_page = (VACUUM_DATA_PAGE *) rcv->pgptr;

  assert (data_page != NULL);
  assert (rcv->offset >= 0 && rcv->offset < vacuum_Data.page_data_max_count);

  /* Start job is marked by in progress flag in blockid. */
  VACUUM_BLOCK_STATUS_SET_IN_PROGRESS (data_page->data[rcv->offset].blockid);

  pgbuf_set_dirty (thread_p, rcv->pgptr, DONT_FREE);

  return NO_ERROR;
}

/*
 * vacuum_update_oldest_unvacuumed_mvccid () - Update vacuum data global oldest unvacuumed MVCCID.
 *
 * return	    : Void.
 * thread_p (in)    : Update oldest MVCCID.
 * check_pages (in) : Need to check vacuum data pages too.
 */
static void
vacuum_update_oldest_unvacuumed_mvccid (THREAD_ENTRY * thread_p)
{
  MVCCID oldest_mvccid = MVCCID_NULL;

  /* The vacuum oldest MVCCID is defined as the oldest MVCCID not (yet) vacuumed.
   *
   *  1. The oldest MVCCID of each block in vacuum data is computed as the minimum between the oldest MVCCID from log
   *     records in the block and the vacuum_Global_oldest_active_mvccid. That is to cover the case when an old
   *     transaction was blocked before making its first change.
   *
   *  2. If there are no entries in vacuum data (because everything has been vacuumed), then vacuum data oldest MVCCID
   *     is set to vacuum_Save_log_hdr_oldest_mvccid (see its description for details).
   */

  if (vacuum_Data.first_page->index_unvacuumed < vacuum_Data.first_page->index_free)
    {
      /* Use oldest MVCCID in vacuum data. */
      /* Considering #1, it is enough to check the first block oldest MVCCID. All subsequent blocks should have their
       * oldest MVCCID's equal or greater.
       */
      VACUUM_DATA_ENTRY *data_entry = &vacuum_Data.first_page->data[vacuum_Data.first_page->index_unvacuumed];
      assert (!VACUUM_BLOCK_STATUS_IS_VACUUMED (data_entry->blockid));
      oldest_mvccid = data_entry->oldest_mvccid;
    }
  else
    {
      /* If page is empty and has next page, it should have been removed. */
      assert (VPID_ISNULL (&vacuum_Data.first_page->next_page));
      /* Use vacuum_Save_log_hdr_oldest_mvccid (see its description). */
      oldest_mvccid = vacuum_Save_log_hdr_oldest_mvccid;
    }

  if (oldest_mvccid != vacuum_Data.oldest_unvacuumed_mvccid)
    {
      vacuum_er_log (VACUUM_ER_LOG_VACUUM_DATA, "VACUUM: Update oldest_unvacuumed_mvccid from %llu to %llu.\n",
		     (unsigned long long int) vacuum_Data.oldest_unvacuumed_mvccid,
		     (unsigned long long int) oldest_mvccid);
    }
  /* Vacuum data oldest MVCCID cannot go backwards! */
  assert (vacuum_Data.oldest_unvacuumed_mvccid <= oldest_mvccid);
  vacuum_Data.oldest_unvacuumed_mvccid = oldest_mvccid;
}

/*
 * vacuum_update_keep_from_log_pageid () - Update vacuum_Data.keep_from_log_pageid.
 *
 * return	 : Void.
 * thread_p (in) : Thread entry.
 */
static void
vacuum_update_keep_from_log_pageid (THREAD_ENTRY * thread_p)
{
  /* vacuum_Data.keep_from_log_pageid should keep first page in first block not yet vacuumed, so that archive purger
   * does not remove log required for vacuum.
   * If vacuum data is empty, then all blocks until (and including) vacuum_Data.last_blockid have been
   * vacuumed, and first page belonging to next block must be preserved (this is most likely in the active area of the
   * log, for now).
   * If vacuum data is not empty, then we need to preserve the log starting with the first page of first unvacuumed
   * block.
   */
  VACUUM_LOG_BLOCKID keep_from_blockid =
    (vacuum_Data.first_page->index_unvacuumed == vacuum_Data.first_page->index_free ?
     vacuum_Data.last_blockid + 1 : vacuum_Data.first_page->data[vacuum_Data.first_page->index_unvacuumed].blockid);
  keep_from_blockid = VACUUM_BLOCKID_WITHOUT_FLAGS (keep_from_blockid);
  vacuum_Data.keep_from_log_pageid = VACUUM_FIRST_LOG_PAGEID_IN_BLOCK (keep_from_blockid);

  vacuum_er_log (VACUUM_ER_LOG_VACUUM_DATA,
		 "VACUUM: Update keep_from_log_pageid to %lld", (long long int) vacuum_Data.keep_from_log_pageid);
}

/*
 * vacuum_compare_dropped_files () - Compare two file identifiers.
 *
 * return    : Positive if the first argument is bigger, negative if it is
 *	       smaller and 0 if arguments are equal.
 * a (in)    : Pointer to a file identifier.
 * b (in)    : Pointer to a a file identifier.
 */
static int
vacuum_compare_dropped_files (const void *a, const void *b)
{
  VFID *file_a = (VFID *) a;
  VFID *file_b = (VFID *) b;
  INT32 diff_fileid;

  assert (a != NULL && b != NULL);

  diff_fileid = file_a->fileid - file_b->fileid;
  if (diff_fileid != 0)
    {
      return (int) diff_fileid;
    }

  return (int) (file_a->volid - file_b->volid);
}

/*
 * vacuum_add_dropped_file () - Add new dropped file.
 *
 * return	 : Error code.
 * thread_p (in) : Thread entry.
 * vfid (in)     : Class OID or B-tree identifier.
 * mvccid (in)	 : MVCCID.
 * type (in)	 : Dropped file.
 */
static int
vacuum_add_dropped_file (THREAD_ENTRY * thread_p, VFID * vfid, MVCCID mvccid, LOG_RCV * rcv, LOG_LSA * postpone_ref_lsa)
{
  MVCCID save_mvccid = MVCCID_NULL;
  VPID vpid = VPID_INITIALIZER, prev_vpid = VPID_INITIALIZER;
  int page_count = 0, mem_size = 0, compare = 0;
  char *ptr = NULL;
  VACUUM_DROPPED_FILES_PAGE *page = NULL, *new_page = NULL;
  INT16 min = -1, max = -1, mid = -1, position = -1;
  LOG_DATA_ADDR addr = LOG_DATA_ADDR_INITIALIZER;
  LOG_TDES *tdes = LOG_FIND_CURRENT_TDES (thread_p);

#if !defined (NDEBUG)
  VACUUM_TRACK_DROPPED_FILES *track_page = NULL;
  VACUUM_TRACK_DROPPED_FILES *new_track_page = NULL;
#endif

  assert (tdes != NULL);

  if (!vacuum_Dropped_files_loaded)
    {
      /* Normally, dropped files are loaded after recovery, in order to provide a consistent state of its pages.
       * Actually, the consistent state should be reached after all run postpone and compensate undo records are
       * applied. However, this may be called from log_recovery_finish_all_postpone or from log_recovery_undo. Because
       * there is no certain code that is executed after applying redo and before calling these function, the dropped
       * files are loaded when needed. */

      /* This must be recover, otherwise the files should have been loaded. */
      assert (!LOG_ISRESTARTED ());

      if (vacuum_load_dropped_files_from_disk (thread_p) != NO_ERROR)
	{
	  vacuum_er_log (VACUUM_ER_LOG_ERROR | VACUUM_ER_LOG_DROPPED_FILES | VACUUM_ER_LOG_RECOVERY,
			 "VACUUM: Failed to load dropped files during recovery!");

	  assert_release (false);
	  return ER_FAILED;
	}
    }

  assert_release (!VFID_ISNULL (&vacuum_Dropped_files_vfid));
  assert_release (!VPID_ISNULL (&vacuum_Dropped_files_vpid));

#if !defined (NDEBUG)
  assert (vacuum_Track_dropped_files != NULL);

  track_page = vacuum_Track_dropped_files;
#endif /* !NDEBUG */

  addr.vfid = NULL;
  addr.offset = -1;

  VPID_COPY (&vpid, &vacuum_Dropped_files_vpid);
  while (!VPID_ISNULL (&vpid))
    {
      /* Unfix previous page */
      if (page != NULL)
	{
	  vacuum_unfix_dropped_entries_page (thread_p, page);
	}

      /* Fix current page */
      page = vacuum_fix_dropped_entries_page (thread_p, &vpid, PGBUF_LATCH_WRITE);
      if (page == NULL)
	{
	  assert (false);
	  return ER_FAILED;
	}

      /* Save current vpid to prev_vpid */
      VPID_COPY (&prev_vpid, &vpid);

      /* Get next vpid and page count */
      VPID_COPY (&vpid, &page->next_page);
      page_count = page->n_dropped_files;

      /* dropped files must be ordered. Look for the right position for the new entry. The algorithm considers possible 
       * to have duplicate values in case of dropped indexes, because btid may be reused. Although unlikely, it is
       * theoretically possible to drop index with same btid in a relatively short time, without being removed from the 
       * list of dropped indexes. Set position variable for adding new dropped file. */
      if (page_count > 0)
	{
	  /* dropped files are kept in ascending order */
	  /* Use a binary search to find the right position for the new dropped file. If a duplicate is found, just
	   * replace the previous MVCCID. */
	  min = 0;
	  max = page_count;

	  /* Initialize compare with a non-zero value. If page_count is 1, the while loop is skipped and then we must
	   * compare with the new entry with the only existing value (which is only done if compare is not 0). */
	  compare = -1;
	  while ((min + 1) < max)
	    {
	      /* Stop when next mid is the same with min */
	      mid = (min + max) / 2;

	      /* Compare with mid value */
	      compare = vacuum_compare_dropped_files (vfid, &page->dropped_files[mid].vfid);
	      if (compare == 0)
		{
		  /* Duplicate found, break loop */
		  break;
		}

	      if (compare < 0)
		{
		  /* Keep searching in the min-mid range */
		  max = mid;
		}
	      else		/* compare > 0 */
		{
		  /* Keep searching in mid-max range */
		  min = mid;
		}
	    }

	  if (compare != 0 && min == 0)
	    {
	      /* This code can be reached in two cases: 1. There was previously only one value and the while loop was
	       * skipped. 2. All compared entries have been bigger than the new value.  The last remaining range is min 
	       * = 0, max = 1 and the new value still must be compared with the first entry. */
	      compare = vacuum_compare_dropped_files (vfid, &page->dropped_files[0].vfid);
	      if (compare == 0)
		{
		  /* Set mid to 0 to replace the MVCCID */
		  mid = 0;
		}
	      else if (compare < 0)
		{
		  /* Add new entry before all existing entries */
		  position = 0;
		}
	      else		/* compare > 0 */
		{
		  /* Add new entry after the first entry */
		  position = 1;
		}
	    }
	  else
	    {
	      /* min is certainly smaller the the new entry. max is either bigger or is the equal to the number of
	       * existing entries. The position of the new entry must be max. */
	      position = max;
	    }

	  if (compare == 0)
	    {
	      /* Same entry was already dropped, replace previous MVCCID */
	      /* The equal entry must be at the current mid value */

	      /* Replace MVCCID */
	      save_mvccid = page->dropped_files[mid].mvccid;
	      page->dropped_files[mid].mvccid = mvccid;

	      assert_release (MVCC_ID_FOLLOW_OR_EQUAL (mvccid, save_mvccid));

	      if (postpone_ref_lsa != NULL)
		{
		  /* Append run postpone */
		  addr.pgptr = (PAGE_PTR) page;
		  addr.offset = mid | VACUUM_DROPPED_FILES_RV_FLAG_DUPLICATE;
		  log_append_run_postpone (thread_p, RVVAC_DROPPED_FILE_ADD, &addr, pgbuf_get_vpid_ptr (addr.pgptr),
					   rcv->length, rcv->data, postpone_ref_lsa);
		}
	      else
		{
		  /* Append compensate for undo record */
		  addr.pgptr = (PAGE_PTR) page;
		  addr.offset = mid | VACUUM_DROPPED_FILES_RV_FLAG_DUPLICATE;

		  log_append_compensate (thread_p, RVVAC_DROPPED_FILE_ADD, pgbuf_get_vpid_ptr (addr.pgptr), addr.offset,
					 addr.pgptr, rcv->length, rcv->data, tdes);
		}

#if !defined (NDEBUG)
	      if (track_page != NULL)
		{
		  memcpy (&track_page->dropped_data_page, page, DB_PAGESIZE);
		}
#endif
	      vacuum_er_log (VACUUM_ER_LOG_DROPPED_FILES,
			     "VACUUM: thread(%d): add dropped file: found duplicate vfid(%d, %d) at position=%d, "
			     "replace mvccid=%llu with mvccid=%llu. Page is (%d, %d) with lsa (%lld, %d)."
			     "Page count=%d, global count=%d", thread_get_current_entry_index (),
			     page->dropped_files[mid].vfid.volid, page->dropped_files[mid].vfid.fileid, mid,
			     save_mvccid, page->dropped_files[mid].mvccid, pgbuf_get_volume_id ((PAGE_PTR) page),
			     pgbuf_get_page_id ((PAGE_PTR) page),
			     (long long int) pgbuf_get_lsa ((PAGE_PTR) page)->pageid,
			     (int) pgbuf_get_lsa ((PAGE_PTR) page)->offset, page->n_dropped_files,
			     vacuum_Dropped_files_count);

	      vacuum_set_dirty_dropped_entries_page (thread_p, page, FREE);

	      return NO_ERROR;
	    }

	  /* Not a duplicate */
	  if (VACUUM_DROPPED_FILES_PAGE_CAPACITY <= page_count)
	    {
	      /* No room left for new entries, try next page */

#if !defined (NDEBUG)
	      if (track_page != NULL && !VPID_ISNULL (&vpid))
		{
		  /* Don't advance from last track page. A new page will be added and we need to set a link between
		   * last track page and new track page. */
		  track_page = track_page->next_tracked_page;
		}
#endif
	      continue;
	    }
	}
      else
	{
	  /* Set position to 0 */
	  position = 0;
	}

      /* Add new entry at position */
      mem_size = (page_count - position) * sizeof (VACUUM_DROPPED_FILE);
      if (mem_size > 0)
	{
	  memmove (&page->dropped_files[position + 1], &page->dropped_files[position], mem_size);
	}

      /* Increment page count */
      page->n_dropped_files++;

      /* Increment total count */
      ATOMIC_INC_32 (&vacuum_Dropped_files_count, 1);

      VFID_COPY (&page->dropped_files[position].vfid, vfid);
      page->dropped_files[position].mvccid = mvccid;

      if (postpone_ref_lsa != NULL)
	{
	  /* Append run postpone */
	  addr.pgptr = (PAGE_PTR) page;
	  addr.offset = position;
	  log_append_run_postpone (thread_p, RVVAC_DROPPED_FILE_ADD, &addr, pgbuf_get_vpid_ptr (addr.pgptr),
				   rcv->length, rcv->data, postpone_ref_lsa);
	}
      else
	{
	  /* Append compensate for undo record */
	  addr.pgptr = (PAGE_PTR) page;
	  addr.offset = position;

	  log_append_compensate (thread_p, RVVAC_DROPPED_FILE_ADD, pgbuf_get_vpid_ptr (addr.pgptr), addr.offset,
				 addr.pgptr, rcv->length, rcv->data, tdes);
	}

#if !defined (NDEBUG)
      if (track_page != NULL)
	{
	  memcpy (&track_page->dropped_data_page, page, DB_PAGESIZE);
	}
#endif

      vacuum_er_log (VACUUM_ER_LOG_DROPPED_FILES,
		     "VACUUM: thread(%d): added new dropped file(%d, %d) and mvccid=%llu at position=%d. "
		     "Page is (%d, %d) with lsa (%lld, %d). Page count=%d, global count=%d",
		     thread_get_current_entry_index (), page->dropped_files[position].vfid.volid,
		     page->dropped_files[position].vfid.fileid, page->dropped_files[position].mvccid, position,
		     pgbuf_get_volume_id ((PAGE_PTR) page), pgbuf_get_page_id ((PAGE_PTR) page),
		     (long long int) pgbuf_get_lsa ((PAGE_PTR) page)->pageid,
		     (int) pgbuf_get_lsa ((PAGE_PTR) page)->offset, page->n_dropped_files, vacuum_Dropped_files_count);

      vacuum_set_dirty_dropped_entries_page (thread_p, page, FREE);

      return NO_ERROR;
    }

  /* The entry couldn't fit in any of the current pages. */
  /* Allocate a new page */

  /* Last page must be fixed */
  assert (page != NULL);

  /* Extend file */
  if (file_alloc_pages (thread_p, &vacuum_Dropped_files_vfid, &vpid, 1, &prev_vpid, NULL, NULL) == NULL)
    {
      assert (false);
      vacuum_unfix_dropped_entries_page (thread_p, page);
      return ER_FAILED;
    }

  /* Add new entry to new page */
  new_page =
    (VACUUM_DROPPED_FILES_PAGE *) pgbuf_fix (thread_p, &vpid, NEW_PAGE, PGBUF_LATCH_WRITE, PGBUF_UNCONDITIONAL_LATCH);
  if (new_page == NULL)
    {
      assert (false);
      vacuum_unfix_dropped_entries_page (thread_p, page);
      return ER_FAILED;
    }

  /* Set page header: next page as NULL and count as 1 */
  VPID_SET_NULL (&new_page->next_page);
  new_page->n_dropped_files = 1;

  /* Set vfid */
  VFID_COPY (&new_page->dropped_files[0].vfid, vfid);

  /* Set MVCCID */
  new_page->dropped_files[0].mvccid = mvccid;

  ATOMIC_INC_32 (&vacuum_Dropped_files_count, 1);

#if !defined(NDEBUG)
  if (track_page != NULL)
    {
      if (track_page->next_tracked_page == NULL)
	{
	  new_track_page = (VACUUM_TRACK_DROPPED_FILES *) malloc (VACUUM_TRACK_DROPPED_FILES_SIZE);
	  if (new_track_page == NULL)
	    {
	      er_set (ER_ERROR_SEVERITY, ARG_FILE_LINE, ER_OUT_OF_VIRTUAL_MEMORY, 1, VACUUM_TRACK_DROPPED_FILES_SIZE);
	      vacuum_unfix_dropped_entries_page (thread_p, page);
	      vacuum_unfix_dropped_entries_page (thread_p, new_page);
	      return ER_FAILED;
	    }
	}
      else
	{
	  new_track_page = track_page->next_tracked_page;
	}

      memcpy (&new_track_page->dropped_data_page, new_page, DB_PAGESIZE);
      new_track_page->next_tracked_page = NULL;
      track_page->next_tracked_page = new_track_page;
    }
#endif

  if (postpone_ref_lsa != NULL)
    {
      /* Append run postpone */
      addr.pgptr = (PAGE_PTR) new_page;
      addr.offset = VACUUM_DROPPED_FILES_RV_FLAG_NEWPAGE;
      log_append_run_postpone (thread_p, RVVAC_DROPPED_FILE_ADD, &addr, pgbuf_get_vpid_ptr (addr.pgptr), rcv->length,
			       rcv->data, postpone_ref_lsa);
    }
  else
    {
      /* Append compensate for undo record */
      addr.pgptr = (PAGE_PTR) new_page;
      addr.offset = VACUUM_DROPPED_FILES_RV_FLAG_NEWPAGE;

      log_append_compensate (thread_p, RVVAC_DROPPED_FILE_ADD, pgbuf_get_vpid_ptr (addr.pgptr), addr.offset, addr.pgptr,
			     rcv->length, rcv->data, tdes);
    }
  pgbuf_set_page_ptype (thread_p, (PAGE_PTR) new_page, PAGE_DROPPED_FILES);

  vacuum_er_log (VACUUM_ER_LOG_DROPPED_FILES,
		 "VACUUM: thread(%d): added new dropped file(%d, %d) and mvccid=%llu to at position=%d. "
		 "Page is (%d, %d) with lsa (%lld, %d). Page count=%d, global count=%d",
		 thread_get_current_entry_index (), new_page->dropped_files[0].vfid.volid,
		 new_page->dropped_files[0].vfid.fileid, new_page->dropped_files[0].mvccid, 0,
		 pgbuf_get_volume_id ((PAGE_PTR) new_page), pgbuf_get_page_id ((PAGE_PTR) new_page),
		 (long long int) pgbuf_get_lsa ((PAGE_PTR) new_page)->pageid,
		 (int) pgbuf_get_lsa ((PAGE_PTR) new_page)->offset, new_page->n_dropped_files,
		 vacuum_Dropped_files_count);

  /* Set dirty and unfix new page */
  vacuum_set_dirty_dropped_entries_page (thread_p, new_page, FREE);

  /* Save a link to the new page in last page */
  VPID_COPY (&page->next_page, &vpid);
  vacuum_log_dropped_files_set_next_page (thread_p, (PAGE_PTR) page, &vpid);

#if !defined(NDEBUG)
  if (track_page != NULL)
    {
      VPID_COPY (&track_page->dropped_data_page.next_page, &vpid);
    }
#endif

  /* Set dirty and unfix last page */
  vacuum_set_dirty_dropped_entries_page (thread_p, page, FREE);
  return NO_ERROR;
}

/*
 * vacuum_log_add_dropped_file () - Append postpone/undo log for notifying vacuum of a file being dropped. Postpone
 *				    is added when a class or index is dropped and undo when a class or index is
 (				    created.
 *
 * return	 : Void.
 * thread_p (in) : Thread entry.
 * vfid (in)	 : Dropped file identifier.
 * class_oid(in) : class OID
 */
void
vacuum_log_add_dropped_file (THREAD_ENTRY * thread_p, const VFID * vfid, const OID * class_oid, bool pospone_or_undo)
{
  LOG_DATA_ADDR addr;
  VACUUM_DROPPED_FILES_RCV_DATA rcv_data;

  vacuum_er_log (VACUUM_ER_LOG_DROPPED_FILES, "VACUUM: Append %s log from dropped file (%d, %d).",
		 pospone_or_undo ? "postpone" : "undo", vfid->volid, vfid->fileid);

  /* Initialize recovery data */
  VFID_COPY (&rcv_data.vfid, vfid);
  rcv_data.mvccid = MVCCID_NULL;	/* Not really used here */
  if (class_oid != NULL)
    {
      COPY_OID (&rcv_data.class_oid, class_oid);
    }
  else
    {
      OID_SET_NULL (&rcv_data.class_oid);
    }

  addr.offset = -1;
  addr.pgptr = NULL;
  addr.vfid = NULL;

  if (pospone_or_undo == VACUUM_LOG_ADD_DROPPED_FILE_POSTPONE)
    {
      log_append_postpone (thread_p, RVVAC_DROPPED_FILE_ADD, &addr, sizeof (rcv_data), &rcv_data);
    }
  else
    {
      log_append_undo_data (thread_p, RVVAC_DROPPED_FILE_ADD, &addr, sizeof (rcv_data), &rcv_data);
    }
}

/*
 * vacuum_rv_undoredo_add_dropped_file () - Redo recovery used for adding dropped files.
 *
 * return	 : Error code.
 * thread_p (in) : Thread entry.
 * rcv (in)	 : Recovery data.
 */
int
vacuum_rv_undoredo_add_dropped_file (THREAD_ENTRY * thread_p, LOG_RCV * rcv)
{
  VACUUM_DROPPED_FILES_PAGE *page = NULL;
  int error = NO_ERROR, offset = 0;
  INT16 position = rcv->offset & VACUUM_DROPPED_FILES_RV_CLEAR_MASK;
  int mem_size;
  VACUUM_DROPPED_FILES_RCV_DATA *rcv_data = NULL;
  bool replace = (rcv->offset & VACUUM_DROPPED_FILES_RV_FLAG_DUPLICATE) != 0;
  bool is_new_page = (rcv->offset & VACUUM_DROPPED_FILES_RV_FLAG_NEWPAGE) != 0;

  /* We cannot have a new page and a duplicate at the same time */
  assert (!replace || !is_new_page);

  rcv_data = ((VACUUM_DROPPED_FILES_RCV_DATA *) rcv->data);

  assert_release (rcv->length == sizeof (*rcv_data));
  assert_release (!VFID_ISNULL (&rcv_data->vfid));
  assert_release (MVCCID_IS_VALID (rcv_data->mvccid));

  page = (VACUUM_DROPPED_FILES_PAGE *) rcv->pgptr;

  if (is_new_page)
    {
      /* Initialize new page */
      VPID_SET_NULL (&page->next_page);
      page->n_dropped_files = 0;
      pgbuf_set_page_ptype (thread_p, (PAGE_PTR) page, PAGE_DROPPED_FILES);
    }

  if (replace)
    {
      /* Should be the same VFID */
      if (position >= page->n_dropped_files)
	{
	  /* Error! */
	  vacuum_er_log (VACUUM_ER_LOG_ERROR | VACUUM_ER_LOG_DROPPED_FILES | VACUUM_ER_LOG_RECOVERY,
			 "VACUUM: Dropped files recovery error: Invalid position %d (only %d entries in page) while "
			 "replacing old entry with vfid=(%d, %d) mvccid=%llu. Page is (%d, %d) at lsa (%lld, %d). ",
			 position, page->n_dropped_files, rcv_data->vfid.volid, rcv_data->vfid.fileid, rcv_data->mvccid,
			 pgbuf_get_volume_id (rcv->pgptr), pgbuf_get_page_id (rcv->pgptr),
			 (long long int) pgbuf_get_lsa (rcv->pgptr)->pageid, (int) pgbuf_get_lsa (rcv->pgptr)->offset);

	  assert_release (false);
	  return ER_FAILED;
	}

      if (!VFID_EQ (&rcv_data->vfid, &page->dropped_files[position].vfid))
	{
	  /* Error! */
	  vacuum_er_log (VACUUM_ER_LOG_ERROR | VACUUM_ER_LOG_DROPPED_FILES | VACUUM_ER_LOG_RECOVERY,
			 "VACUUM: Dropped files recovery error: expected to "
			 "find vfid (%d, %d) at position %d and found (%d, %d) with MVCCID=%d. "
			 "Page is (%d, %d) at lsa (%lld, %d). ", rcv_data->vfid.volid, rcv_data->vfid.fileid, position,
			 page->dropped_files[position].vfid.volid, page->dropped_files[position].vfid.fileid,
			 page->dropped_files[position].mvccid, pgbuf_get_volume_id (rcv->pgptr),
			 pgbuf_get_page_id (rcv->pgptr), (long long int) pgbuf_get_lsa (rcv->pgptr)->pageid,
			 (int) pgbuf_get_lsa (rcv->pgptr)->offset);

	  assert_release (false);
	  return ER_FAILED;
	}

      vacuum_er_log (VACUUM_ER_LOG_DROPPED_FILES | VACUUM_ER_LOG_RECOVERY,
		     "VACUUM: Dropped files redo recovery, replace MVCCID for"
		     " file (%d, %d) with %lld (position=%d). Page is (%d, %d) at lsa (%lld, %d).",
		     rcv_data->vfid.volid, rcv_data->vfid.fileid, rcv_data->mvccid, position,
		     pgbuf_get_volume_id (rcv->pgptr), pgbuf_get_page_id (rcv->pgptr),
		     (long long int) pgbuf_get_lsa (rcv->pgptr)->pageid, (int) pgbuf_get_lsa (rcv->pgptr)->offset);
      page->dropped_files[position].mvccid = rcv_data->mvccid;
    }
  else
    {
      if (position > page->n_dropped_files)
	{
	  /* Error! */
	  vacuum_er_log (VACUUM_ER_LOG_ERROR | VACUUM_ER_LOG_DROPPED_FILES | VACUUM_ER_LOG_RECOVERY,
			 "VACUUM: Dropped files recovery error: Invalid position %d (only %d entries in page) while "
			 "inserting new entry vfid=(%d, %d) mvccid=%llu. Page is (%d, %d) at lsa (%lld, %d). ",
			 position, page->n_dropped_files, rcv_data->vfid.volid, rcv_data->vfid.fileid, rcv_data->mvccid,
			 pgbuf_get_volume_id (rcv->pgptr), pgbuf_get_page_id (rcv->pgptr),
			 (long long int) pgbuf_get_lsa (rcv->pgptr)->pageid, (int) pgbuf_get_lsa (rcv->pgptr)->offset);

	  assert_release (false);
	  return ER_FAILED;
	}

      if (position < page->n_dropped_files)
	{
	  /* Make room for new record */
	  mem_size = (page->n_dropped_files - position) * sizeof (VACUUM_DROPPED_FILE);
	  memmove (&page->dropped_files[position + 1], &page->dropped_files[position], mem_size);
	}

      /* Copy new dropped file */
      VFID_COPY (&page->dropped_files[position].vfid, &rcv_data->vfid);
      page->dropped_files[position].mvccid = rcv_data->mvccid;

      /* Increment number of files */
      page->n_dropped_files++;

      vacuum_er_log (VACUUM_ER_LOG_DROPPED_FILES | VACUUM_ER_LOG_RECOVERY,
		     "VACUUM: Dropped files redo recovery, insert new entry "
		     "vfid=(%d, %d), mvccid=%llu at position %d. Page is (%d, %d) at lsa (%lld, %d).",
		     rcv_data->vfid.volid, rcv_data->vfid.fileid, rcv_data->mvccid, position,
		     pgbuf_get_volume_id (rcv->pgptr), pgbuf_get_page_id (rcv->pgptr),
		     (long long int) pgbuf_get_lsa (rcv->pgptr)->pageid, (int) pgbuf_get_lsa (rcv->pgptr)->offset);
    }

  /* Make sure the mvcc_next_id is also updated, since this is the marker used by dropped files. */
  if (!MVCC_ID_PRECEDES (rcv_data->mvccid, log_Gl.hdr.mvcc_next_id))
    {
      log_Gl.hdr.mvcc_next_id = rcv_data->mvccid;
      MVCCID_FORWARD (log_Gl.hdr.mvcc_next_id);
    }

  /* Page was modified, so set it dirty */
  pgbuf_set_dirty (thread_p, rcv->pgptr, DONT_FREE);
  return NO_ERROR;
}

/*
 * vacuum_notify_dropped_file () - Add drop file used in recovery phase. Can be used in two ways: at run postpone phase
 *				   for dropped heap files and indexes (if postpone_ref_lsa in not null); or at undo
 *				   phase for created heap files and indexes.
 *
 * return		: Error code.
 * thread_p (in)	: Thread entry.
 * rcv (in)		: Recovery data.
 * pospone_ref_lsa (in) : Reference LSA for running postpone. NULL if this is
 *			  an undo for created heap files and indexes.
 */
int
vacuum_notify_dropped_file (THREAD_ENTRY * thread_p, LOG_RCV * rcv, LOG_LSA * pospone_ref_lsa)
{
  int error = NO_ERROR;
  LOG_RCV new_rcv;
  VACUUM_DROPPED_FILES_RCV_DATA new_rcv_data;
  OID *class_oid;
#if defined (SERVER_MODE)
  INT32 my_version, workers_min_version;
#endif

  new_rcv.mvcc_id = rcv->mvcc_id;
  new_rcv.offset = rcv->offset;
  new_rcv.pgptr = rcv->pgptr;
  new_rcv.data = (char *) &new_rcv_data;
  new_rcv.length = sizeof (new_rcv_data);

  /* Copy VFID from current log recovery data but set MVCCID at this point. We will use the log_Gl.hdr.mvcc_next_id as
   * borderline to distinguish this file from newer files. 1. All changes on this file must be done by transaction that 
   * have already committed which means their MVCCID will be less than current log_Gl.hdr.mvcc_next_id. 2. All changes
   * on a new file that reused VFID must be done by transaction that start after this call, which means their MVCCID's
   * will be at least equal to current log_Gl.hdr.mvcc_next_id. */

  VFID_COPY (&new_rcv_data.vfid, &((VACUUM_DROPPED_FILES_RCV_DATA *) rcv->data)->vfid);
  new_rcv_data.mvccid = log_Gl.hdr.mvcc_next_id;
  OID_SET_NULL (&new_rcv_data.class_oid);

  assert (!VFID_ISNULL (&new_rcv_data.vfid));
  assert (MVCCID_IS_VALID (new_rcv_data.mvccid));

  /* Add dropped file to current list */
  error = vacuum_add_dropped_file (thread_p, &new_rcv_data.vfid, new_rcv_data.mvccid, &new_rcv, pospone_ref_lsa);
  if (error != NO_ERROR)
    {
      return error;
    }

#if defined (SERVER_MODE)
  /* Before notifying vacuum workers there is one last thing we have to do. Running workers must also be notified of
   * the VFID being dropped to cleanup their collected heap object arrays. Since must done one file at a time, so a
   * mutex is used for protection, in case there are several transactions doing file drops. */
  pthread_mutex_lock (&vacuum_Dropped_files_mutex);
  assert (VFID_ISNULL (&vacuum_Last_dropped_vfid));
  VFID_COPY (&vacuum_Last_dropped_vfid, &new_rcv_data.vfid);

  /* Increment dropped files version and save a version for current change. It is not important to keep the versioning
   * synchronized with the changes. It is only used to make sure that all workers have seen current change. */
  my_version = ++vacuum_Dropped_files_version;

  vacuum_er_log (VACUUM_ER_LOG_DROPPED_FILES,
		 "VACUUM: Added dropped file - vfid=(%d, %d), mvccid=%llu - "
		 "Wait for all workers to see my_version=%d", new_rcv_data.vfid.volid, new_rcv_data.vfid.fileid,
		 new_rcv_data.mvccid, my_version);

  /* Wait until all workers have been notified of this change */
  for (workers_min_version = vacuum_get_worker_min_dropped_files_version ();
       workers_min_version != -1 && workers_min_version < my_version;
       workers_min_version = vacuum_get_worker_min_dropped_files_version ())
    {
      vacuum_er_log (VACUUM_ER_LOG_DROPPED_FILES,
		     "VACUUM: not all workers saw my changes, workers min version=%d. Sleep and retry.",
		     workers_min_version);

      thread_sleep (1);
    }

  vacuum_er_log (VACUUM_ER_LOG_DROPPED_FILES, "VACUUM: All workers have been notified, min_version=%d",
		 workers_min_version);

  VFID_SET_NULL (&vacuum_Last_dropped_vfid);
  pthread_mutex_unlock (&vacuum_Dropped_files_mutex);
#endif /* SERVER_MODE */

  /* vacuum is notified of the file drop, it is safe to remove from cache */
  class_oid = &((VACUUM_DROPPED_FILES_RCV_DATA *) rcv->data)->class_oid;
  if (!OID_ISNULL (class_oid))
    {
      (void) heap_delete_hfid_from_cache (thread_p, class_oid);
    }

  /* Success */
  return NO_ERROR;
}

/*
 * vacuum_cleanup_dropped_files () - Clean unnecessary dropped files.
 *
 * return	 : Error code.
 * thread_p (in) : Thread entry.
 *
 * NOTE: All entries with an MVCCID older than vacuum_Data->oldest_unvacuumed_mvccid are removed.
 *	 All records belonging to these entries must be either vacuumed or skipped after drop.
 */
static int
vacuum_cleanup_dropped_files (THREAD_ENTRY * thread_p)
{
  VPID vpid = VPID_INITIALIZER;
  VACUUM_DROPPED_FILES_PAGE *page = NULL;
  int page_count = 0, mem_size = 0;
  VPID last_page_vpid = VPID_INITIALIZER, last_non_empty_page_vpid = VPID_INITIALIZER;
  INT16 removed_entries[VACUUM_DROPPED_FILES_MAX_PAGE_CAPACITY];
  INT16 n_removed_entries = 0, i;
#if !defined (NDEBUG)
  VACUUM_TRACK_DROPPED_FILES *track_page = (VACUUM_TRACK_DROPPED_FILES *) vacuum_Track_dropped_files;
#endif

  vacuum_er_log (VACUUM_ER_LOG_DROPPED_FILES, "VACUUM: Start cleanup dropped files.");

  if (!LOG_ISRESTARTED ())
    {
      /* Skip cleanup during recovery */
      vacuum_er_log (VACUUM_ER_LOG_RECOVERY | VACUUM_ER_LOG_DROPPED_FILES, "VACUUM: Skip cleanup during recovery.");
      return NO_ERROR;
    }

  assert_release (!VFID_ISNULL (&vacuum_Dropped_files_vfid));
  assert_release (!VPID_ISNULL (&vacuum_Dropped_files_vpid));

  if (vacuum_Dropped_files_count == 0)
    {
      /* Nothing to clean */
      vacuum_er_log (VACUUM_ER_LOG_DROPPED_FILES, "VACUUM: Cleanup skipped, no current entries.");
      return NO_ERROR;
    }

  /* Clean each page of dropped files */
  VPID_COPY (&vpid, &vacuum_Dropped_files_vpid);
  VPID_COPY (&last_non_empty_page_vpid, &vacuum_Dropped_files_vpid);

  while (!VPID_ISNULL (&vpid))
    {
      /* Reset n_removed_entries */
      n_removed_entries = 0;

      /* Track the last page found */
      VPID_COPY (&last_page_vpid, &vpid);

      /* Fix current page */
      page = vacuum_fix_dropped_entries_page (thread_p, &vpid, PGBUF_LATCH_WRITE);
      if (page == NULL)
	{
	  assert (false);
	  return ER_FAILED;
	}

      /* Get next page VPID */
      VPID_COPY (&vpid, &page->next_page);

      page_count = page->n_dropped_files;
      if (page_count == 0)
	{
	  /* Page is empty */
	  vacuum_unfix_dropped_entries_page (thread_p, page);
	  continue;
	}

      /* Page is not empty, track the last non-empty page found */
      VPID_COPY (&last_non_empty_page_vpid, &vpid);

      /* Check entries for cleaning. Start from the end of the array */
      for (i = page_count - 1; i >= 0; i--)
	{
	  if (MVCC_ID_PRECEDES (page->dropped_files[i].mvccid, vacuum_Data.oldest_unvacuumed_mvccid))
	    {
	      /* Remove entry */
	      removed_entries[n_removed_entries++] = i;
	      if (i < page_count - 1)
		{
		  mem_size = (page_count - i - 1) * sizeof (VACUUM_DROPPED_FILE);
		  memmove (&page->dropped_files[i], &page->dropped_files[i + 1], mem_size);
		}
	    }
	}

      if (n_removed_entries > 0)
	{
	  /* Update dropped files global counter */
	  ATOMIC_INC_32 (&vacuum_Dropped_files_count, -n_removed_entries);

	  /* Update dropped files page counter */
	  page->n_dropped_files -= n_removed_entries;

	  /* Log changes */
	  vacuum_log_cleanup_dropped_files (thread_p, (PAGE_PTR) page, removed_entries, n_removed_entries);

	  vacuum_er_log (VACUUM_ER_LOG_DROPPED_FILES,
			 "VACUUM: cleanup dropped files. Page is (%d %d) with lsa (%lld, %d). "
			 "Page count=%d, global count=%d", pgbuf_get_volume_id ((PAGE_PTR) page),
			 pgbuf_get_page_id ((PAGE_PTR) page), (long long int) pgbuf_get_lsa ((PAGE_PTR) page)->pageid,
			 (int) pgbuf_get_lsa ((PAGE_PTR) page)->offset, page->n_dropped_files,
			 vacuum_Dropped_files_count);

#if !defined (NDEBUG)
	  /* Copy changes to tracker */
	  memcpy (&track_page->dropped_data_page, page, DB_PAGESIZE);
#endif
	  vacuum_set_dirty_dropped_entries_page (thread_p, page, FREE);
	}
      else
	{
	  /* No changes */
	  vacuum_unfix_dropped_entries_page (thread_p, page);
	}

#if !defined (NDEBUG)
      track_page = track_page->next_tracked_page;
#endif
    }

  if (!VPID_ISNULL (&last_non_empty_page_vpid) && !VPID_EQ (&last_non_empty_page_vpid, &last_page_vpid))
    {
      /* Update next page link in the last non-empty page to NULL, to avoid fixing empty pages in the future. */
      vacuum_er_log (VACUUM_ER_LOG_DROPPED_FILES,
		     "VACUUM: Cleanup dropped files must remove pages to the of page (%d, %d)... Cut off link.",
		     last_non_empty_page_vpid.volid, last_non_empty_page_vpid.pageid);

      page = vacuum_fix_dropped_entries_page (thread_p, &last_non_empty_page_vpid, PGBUF_LATCH_WRITE);
      if (page == NULL)
	{
	  assert (false);
	  return ER_FAILED;
	}

      VPID_SET_NULL (&page->next_page);
      vacuum_log_dropped_files_set_next_page (thread_p, (PAGE_PTR) page, &page->next_page);

      vacuum_set_dirty_dropped_entries_page (thread_p, page, FREE);
    }

  vacuum_er_log (VACUUM_ER_LOG_DROPPED_FILES, "VACUUM: Finished cleanup dropped files.");
  return NO_ERROR;
}

/*
 * vacuum_is_file_dropped () - Check whether file is considered dropped.
 *
 * return	 : True if file is considered dropped.
 * thread_p (in) : Thread entry.
 * vfid (in)	 : File identifier.
 * mvccid (in)	 : MVCCID.
 */
bool
vacuum_is_file_dropped (THREAD_ENTRY * thread_p, VFID * vfid, MVCCID mvccid)
{
  if (prm_get_bool_value (PRM_ID_DISABLE_VACUUM))
    {
      return false;
    }

  return vacuum_find_dropped_file (thread_p, vfid, mvccid);
}

/*
 * vacuum_find_dropped_file () - Find the dropped file and check whether the given MVCCID is older than or equal to the
 *				 MVCCID of dropped file. Used by vacuum to detect records that belong to dropped files.
 *
 * return	 : True if record belong to a dropped file.
 * thread_p (in) : Thread entry.
 * vfid (in)	 : File identifier.
 * mvccid (in)	 : MVCCID of checked record.
 */
static bool
vacuum_find_dropped_file (THREAD_ENTRY * thread_p, VFID * vfid, MVCCID mvccid)
{
  VACUUM_DROPPED_FILES_PAGE *page = NULL;
  VACUUM_DROPPED_FILE *dropped_file = NULL;
  VPID vpid;
  INT16 page_count;

  if (vacuum_Dropped_files_count == 0)
    {
      /* No dropped files */
      return false;
    }

  assert_release (!VPID_ISNULL (&vacuum_Dropped_files_vpid));

  /* Search for dropped file in all pages. */
  VPID_COPY (&vpid, &vacuum_Dropped_files_vpid);

  while (!VPID_ISNULL (&vpid))
    {
      /* Fix current page */
      page = vacuum_fix_dropped_entries_page (thread_p, &vpid, PGBUF_LATCH_READ);
      if (page == NULL)
	{
	  assert (!VACUUM_IS_THREAD_VACUUM_MASTER (thread_p));
	  if (VACUUM_IS_THREAD_VACUUM_WORKER (thread_p) || er_errid () != ER_INTERRUPTED)
	    {
	      assert (false);
	      er_set (ER_ERROR_SEVERITY, ARG_FILE_LINE, ER_GENERIC_ERROR, 0);
	    }
	  return false;
	}

      /* Copy next page VPID */
      VPID_COPY (&vpid, &page->next_page);
      page_count = page->n_dropped_files;

      /* Use compare VFID to find a matching entry */
      dropped_file =
	(VACUUM_DROPPED_FILE *) bsearch (vfid, page->dropped_files, page_count, sizeof (VACUUM_DROPPED_FILE),
					 vacuum_compare_dropped_files);
      if (dropped_file != NULL)
	{
	  /* Found matching entry. Compare the given MVCCID with the MVCCID of dropped file. */
	  if (MVCC_ID_PRECEDES (mvccid, dropped_file->mvccid))
	    {
	      /* The record must belong to the dropped file */
	      vacuum_er_log (VACUUM_ER_LOG_DROPPED_FILES,
			     "VACUUM: found dropped file: vfid=(%d, %d) "
			     "mvccid=%d in page (%d, %d). Entry at position %d, vfid=(%d, %d) mvccid=%d. "
			     "The vacuumed file is dropped.", vfid->volid, vfid->fileid, mvccid,
			     pgbuf_get_volume_id ((PAGE_PTR) page), pgbuf_get_page_id ((PAGE_PTR) page),
			     dropped_file - page->dropped_files, dropped_file->vfid.volid, dropped_file->vfid.fileid,
			     dropped_file->mvccid);

	      vacuum_unfix_dropped_entries_page (thread_p, page);
	      return true;
	    }
	  else
	    {
	      /* The record belongs to an entry with the same identifier, but is newer. */
	      vacuum_er_log (VACUUM_ER_LOG_DROPPED_FILES,
			     "VACUUM: found dropped file: vfid=(%d, %d) "
			     "mvccid=%d in page (%d, %d). Entry at position %d, vfid=(%d, %d) mvccid=%d. "
			     "The vacuumed file is newer.", vfid->volid, vfid->fileid, mvccid,
			     pgbuf_get_volume_id ((PAGE_PTR) page), pgbuf_get_page_id ((PAGE_PTR) page),
			     dropped_file - page->dropped_files, dropped_file->vfid.volid, dropped_file->vfid.fileid,
			     dropped_file->mvccid);

	      vacuum_unfix_dropped_entries_page (thread_p, page);
	      return false;
	    }
	}

      /* Do not log this unless you think it is useful. It spams the log file. */
      vacuum_er_log (VACUUM_ER_LOG_NONE,
		     "VACUUM: didn't find dropped file: vfid=(%d, %d) mvccid=%d in page (%d, %d).", vfid->volid,
		     vfid->fileid, mvccid, pgbuf_get_volume_id ((PAGE_PTR) page), pgbuf_get_page_id ((PAGE_PTR) page));

      vacuum_unfix_dropped_entries_page (thread_p, page);
    }

  /* Entry not found */
  return false;
}

/*
 * vacuum_log_cleanup_dropped_files () - Log dropped files cleanup.
 *
 * return	  : Void.
 * thread_p (in)  : Thread entry.
 * page_p (in)	  : Page pointer.
 * indexes (in)	  : Indexes of cleaned up dropped files.
 * n_indexes (in) : Total count of dropped files.
 *
 * NOTE: Consider not logging cleanup. Cleanup can be done at database
 *	 restart.
 */
static void
vacuum_log_cleanup_dropped_files (THREAD_ENTRY * thread_p, PAGE_PTR page_p, INT16 * indexes, INT16 n_indexes)
{
#define VACUUM_CLEANUP_DROPPED_FILES_MAX_REDO_CRUMBS 3
  LOG_CRUMB redo_crumbs[VACUUM_CLEANUP_DROPPED_FILES_MAX_REDO_CRUMBS];
  LOG_DATA_ADDR addr;
  int n_redo_crumbs = 0;

  /* Add n_indexes */
  redo_crumbs[n_redo_crumbs].data = &n_indexes;
  redo_crumbs[n_redo_crumbs++].length = sizeof (n_indexes);

  /* Add indexes */
  redo_crumbs[n_redo_crumbs].data = indexes;
  redo_crumbs[n_redo_crumbs++].length = n_indexes * sizeof (*indexes);

  assert (n_redo_crumbs <= VACUUM_CLEANUP_DROPPED_FILES_MAX_REDO_CRUMBS);

  /* Initialize log data address */
  addr.pgptr = page_p;
  addr.vfid = &vacuum_Dropped_files_vfid;
  addr.offset = 0;

  log_append_redo_crumbs (thread_p, RVVAC_DROPPED_FILE_CLEANUP, &addr, n_redo_crumbs, redo_crumbs);
}

/*
 * vacuum_rv_redo_cleanup_dropped_files () - Recover dropped files cleanup.
 *
 * return	 : Error code.
 * thread_p (in) : Thread entry,
 * rcv (in)	 : Recovery data.
 *
 * NOTE: Consider not logging cleanup. Cleanup can be done at database
 *	 restart.
 */
int
vacuum_rv_redo_cleanup_dropped_files (THREAD_ENTRY * thread_p, LOG_RCV * rcv)
{
  int offset = 0, mem_size;
  VACUUM_DROPPED_FILES_PAGE *page = (VACUUM_DROPPED_FILES_PAGE *) rcv->pgptr;
  INT32 *countp = NULL;
  INT16 *indexes;
  INT16 n_indexes, i;

  /* Get recovery information */

  /* Get n_indexes */
  n_indexes = *((INT16 *) rcv->data);
  offset += sizeof (n_indexes);

  /* Get indexes */
  indexes = (INT16 *) (rcv->data + offset);
  offset += sizeof (*indexes) * n_indexes;

  /* Check that all recovery data has been processed */
  assert (offset == rcv->length);

  /* Cleanup starting from last entry */
  for (i = 0; i < n_indexes; i++)
    {
      /* Remove entry at indexes[i] */
      vacuum_er_log (VACUUM_ER_LOG_RECOVERY | VACUUM_ER_LOG_DROPPED_FILES,
		     "Recovery of dropped classes: remove file(%d, %d), mvccid=%llu at position %d.",
		     (int) page->dropped_files[indexes[i]].vfid.volid,
		     (int) page->dropped_files[indexes[i]].vfid.fileid, page->dropped_files[indexes[i]].mvccid,
		     (int) indexes[i]);
      mem_size = (page->n_dropped_files - indexes[i]) * sizeof (VACUUM_DROPPED_FILE);

      assert (mem_size >= 0);
      if (mem_size > 0)
	{
	  memmove (&page->dropped_files[indexes[i]], &page->dropped_files[indexes[i] + 1], mem_size);
	}

      /* Update dropped files page counter */
      page->n_dropped_files--;
    }

  pgbuf_set_dirty (thread_p, rcv->pgptr, DONT_FREE);

  return NO_ERROR;
}

/*
 * vacuum_log_dropped_files_set_next_page () - Log changing link to next page for dropped files.
 *
 * return	  : Void.
 * thread_p (in)  : Thread entry.
 * page_p (in)	  : Page pointer.
 * next_page (in) : Next page VPID.
 */
static void
vacuum_log_dropped_files_set_next_page (THREAD_ENTRY * thread_p, PAGE_PTR page_p, VPID * next_page)
{
  LOG_DATA_ADDR addr;

  /* Initialize log data address */
  addr.pgptr = page_p;
  addr.vfid = &vacuum_Dropped_files_vfid;
  addr.offset = 0;

  /* Append log redo */
  log_append_redo_data (thread_p, RVVAC_DROPPED_FILE_NEXT_PAGE, &addr, sizeof (*next_page), next_page);
}

/*
 * vacuum_rv_set_next_page_dropped_files () - Recover setting link to next
 *					      page for dropped files.
 *
 * return	 : Error code.
 * thread_p (in) : Thread entry.
 * rcv (in)	 : Recovery data.
 */
int
vacuum_rv_set_next_page_dropped_files (THREAD_ENTRY * thread_p, LOG_RCV * rcv)
{
  VACUUM_DROPPED_FILES_PAGE *page = (VACUUM_DROPPED_FILES_PAGE *) rcv->pgptr;

  /* Set next page VPID */
  VPID_COPY (&page->next_page, (VPID *) rcv->data);

  /* Check recovery data is as expected */
  assert (rcv->length = sizeof (VPID));

  vacuum_er_log (VACUUM_ER_LOG_RECOVERY, "Set link for dropped files from page(%d, %d) to page(%d, %d).",
		 pgbuf_get_vpid_ptr (rcv->pgptr)->pageid, pgbuf_get_vpid_ptr (rcv->pgptr)->volid, page->next_page.volid,
		 page->next_page.pageid);

  pgbuf_set_dirty (thread_p, rcv->pgptr, DONT_FREE);

  return NO_ERROR;
}

/*
 * vacuum_compare_heap_object () - Compare two heap objects to be vacuumed. HFID compare has priority against OID
 *				   compare.
 *
 * return : Compare result. 
 * a (in) : First object.
 * b (in) : Second object.
 */
static int
vacuum_compare_heap_object (const void *a, const void *b)
{
  VACUUM_HEAP_OBJECT *file_obj_a = (VACUUM_HEAP_OBJECT *) a;
  VACUUM_HEAP_OBJECT *file_obj_b = (VACUUM_HEAP_OBJECT *) b;
  int diff;

  /* First compare VFID, then OID. */

  /* Compare VFID file ID's. */
  diff = (int) (file_obj_a->vfid.fileid - file_obj_b->vfid.fileid);
  if (diff != 0)
    {
      return diff;
    }

  /* Compare VFID volume ID's. */
  diff = (int) (file_obj_a->vfid.volid - file_obj_b->vfid.volid);
  if (diff != 0)
    {
      return diff;
    }

  /* Compare OID page ID's. */
  diff = (int) (file_obj_a->oid.pageid - file_obj_b->oid.pageid);
  if (diff != 0)
    {
      return diff;
    }

  /* Compare OID volume ID's. */
  diff = (int) (file_obj_a->oid.volid - file_obj_b->oid.volid);
  if (diff != 0)
    {
      return diff;
    }

  /* Compare OID slot ID's. */
  return (int) (file_obj_a->oid.slotid - file_obj_b->oid.slotid);
}

/*
 * vacuum_collect_heap_objects () - Collect the heap object to be later vacuumed.
 *
 * return		  : Error code.
 * worker (in/out)	  : Vacuum worker structure.
 * oid (in)		  : Heap object OID.
 * vfid (in)		  : Heap file ID.
 */
static int
vacuum_collect_heap_objects (VACUUM_WORKER * worker, OID * oid, VFID * vfid)
{
  /* Collect both file ID and object OID to vacuum at the end of the job. Heap file ID is required to know whether
   * objects are reusable or not, OID is to point vacuum where data needs to be removed. */

  /* Make sure we have enough storage. */
  if (worker->n_heap_objects >= worker->heap_objects_capacity)
    {
      /* Expand buffer. */
      VACUUM_HEAP_OBJECT *new_buffer = NULL;
      int new_capacity = worker->heap_objects_capacity * 2;

      new_buffer = (VACUUM_HEAP_OBJECT *) realloc (worker->heap_objects, new_capacity * sizeof (VACUUM_HEAP_OBJECT));
      if (new_buffer == NULL)
	{
	  er_set (ER_ERROR_SEVERITY, ARG_FILE_LINE, ER_OUT_OF_VIRTUAL_MEMORY, 1,
		  new_capacity * sizeof (VACUUM_HEAP_OBJECT));
	  vacuum_er_log (VACUUM_ER_LOG_ERROR | VACUUM_ER_LOG_WORKER,
			 "VACUUM ERROR: Could not expact the files and objects capacity to %d.\n", new_capacity);
	  return ER_OUT_OF_VIRTUAL_MEMORY;
	}
      worker->heap_objects = new_buffer;
      worker->heap_objects_capacity = new_capacity;
    }

  /* Add new heap object (HFID & OID). */
  VFID_COPY (&worker->heap_objects[worker->n_heap_objects].vfid, vfid);
  COPY_OID (&worker->heap_objects[worker->n_heap_objects].oid, oid);
  /* Increment object count. */
  worker->n_heap_objects++;

  /* Success. */
  return NO_ERROR;
}

/*
 * vacuum_cleanup_collected_by_vfid () - Cleanup entries collected from dropped file.
 *
 * return      : Void.
 * worker (in) : Vacuum worker.
 * vfid (in)   : VFID of dropped file.
 */
static void
vacuum_cleanup_collected_by_vfid (VACUUM_WORKER * worker, VFID * vfid)
{
  int start, end;

  /* Sort collected. */
  qsort (worker->heap_objects, worker->n_heap_objects, sizeof (VACUUM_HEAP_OBJECT), vacuum_compare_heap_object);

  /* Find first entry for file */
  for (start = 0; start < worker->n_heap_objects && !VFID_EQ (&worker->heap_objects[start].vfid, vfid); start++);
  if (start == worker->n_heap_objects)
    {
      /* VFID doesn't exist. */
      return;
    }
  /* Find first entry for other file. */
  for (end = start + 1; end < worker->n_heap_objects && VFID_EQ (&worker->heap_objects[end].vfid, vfid); end++);
  /* Remove all between start and end. */
  if (end == worker->n_heap_objects)
    {
      /* Just update the number of objects. */
      worker->n_heap_objects = start;
    }
  else
    {
      /* Move objects after end */
      memmove (&worker->heap_objects[start], &worker->heap_objects[end],
	       (worker->n_heap_objects - end) * sizeof (VACUUM_HEAP_OBJECT));
      /* Update number of objects. */
      worker->n_heap_objects -= (end - start);
    }
}

/*
 * vacuum_compare_dropped_files_version () - Compare two versions ID's of dropped files. Take into consideration that
 *					     versions can overflow max value of INT32.
 *
 * return	  : Positive value if first version is considered bigger,
 *		    negative if it is considered smaller and 0 if they are
 *		    equal.
 * version_a (in) : First version.
 * version_b (in) : Second version.
 */
static int
vacuum_compare_dropped_files_version (INT32 version_a, INT32 version_b)
{
  INT32 max_int32_div_2 = 0x3FFFFFFF;

  /* If both are positive or if both are negative return a-b */
  if ((version_a >= 0 && version_b >= 0) || (version_a < 0 && version_b < 0))
    {
      return (int) (version_a - version_b);
    }

  /* If one is positive and the other negative we have to consider the case when version overflowed INT32 and the case
   * when one just passed 0. In the first case, the positive value is considered smaller, while in the second case the
   * negative value is considered smaller. The INT32 domain of values is split into 4 ranges: [-MAX_INT32,
   * -MAX_INT32/2], [-MAX_INT32/2, 0], [0, MAX_INT32/2] and [MAX_INT32/2, MAX_INT32]. We will consider the case when
   * one value is in [-MAX_INT32, -MAX_INT32/2] and the other in [MAX_INT32/2, MAX_INT32] and the second case when the
   * values are in [-MAX_INT32/2, 0] and [0, MAX_INT32]. If the values are not in these ranges, the algorithm is
   * flawed. */
  if (version_a >= 0)
    {
      /* 0x3FFFFFFF is MAX_INT32/2 */
      if (version_a >= max_int32_div_2)
	{
	  assert (version_b <= -max_int32_div_2);
	  /* In this case, version_a is considered smaller */
	  return -1;
	}
      else
	{
	  assert (version_b >= -max_int32_div_2);
	  /* In this case, version_b is considered smaller */
	  return 1;
	}
    }
  else
    {
      if (version_b >= max_int32_div_2)
	{
	  assert (version_a <= -max_int32_div_2);
	  /* In this case, version_a is considered bigger */
	  return 1;
	}
      else
	{
	  assert (version_a >= -max_int32_div_2);
	  /* In this case, version_b is considered bigger */
	  return -1;
	}
    }

  /* We shouldn't be here */
  assert (false);
}

#if !defined (NDEBUG)
/*
 * vacuum_verify_vacuum_data_debug () - Vacuum data sanity check.
 *
 * return    : Void.
 */
static void
vacuum_verify_vacuum_data_debug (void)
{
  int i;
  VACUUM_DATA_PAGE *data_page = NULL;
  VACUUM_DATA_ENTRY *entry = NULL;
  VACUUM_DATA_ENTRY *last_unvacuumed = NULL;
  VPID next_vpid;
  int in_progess_distance = 0;
  bool found_in_progress = false;

  data_page = vacuum_Data.first_page;
  /* First vacuum data page VPID matches log_Gl.hdr.vacuum_data_first_vpid. */
  assert (VPID_EQ (&log_Gl.hdr.vacuum_data_first_vpid, pgbuf_get_vpid_ptr ((PAGE_PTR) data_page)));
  /* First page is same as last page if and only if first page link to next page is NULL. */
  assert ((vacuum_Data.first_page == vacuum_Data.last_page) == (VPID_ISNULL (&vacuum_Data.first_page->next_page)));

  /* Loop sanity check for each vacuum data page. */
  while (true)
    {
      /* Check index_unvacuumed and index_unavaliable have valid values. */
      assert (data_page->index_unvacuumed >= 0 && data_page->index_unvacuumed < vacuum_Data.page_data_max_count);
      assert (data_page->index_free >= 0 && data_page->index_free <= vacuum_Data.page_data_max_count);
      assert (data_page->index_unvacuumed <= data_page->index_free);

      /* Check page has valid data. */
      for (i = data_page->index_unvacuumed; i < data_page->index_free; i++)
	{
	  /* Check page entries. */
	  entry = &data_page->data[i];

	  if (VACUUM_BLOCK_STATUS_IS_VACUUMED (entry->blockid))
	    {
	      assert (i != data_page->index_unvacuumed);
	      if (found_in_progress && !LSA_ISNULL (&data_page->data[i].start_lsa))
		{
		  in_progess_distance++;
		}
	      continue;
	    }

	  assert (VACUUM_BLOCK_STATUS_IS_AVAILABLE (entry->blockid)
		  || VACUUM_BLOCK_STATUS_IS_IN_PROGRESS (entry->blockid));
	  assert (entry->oldest_mvccid <= vacuum_Global_oldest_active_mvccid);
	  assert (vacuum_Data.oldest_unvacuumed_mvccid <= entry->oldest_mvccid);
	  assert (VACUUM_BLOCKID_WITHOUT_FLAGS (entry->blockid) <= vacuum_Data.last_blockid);
	  assert (vacuum_get_log_blockid (entry->start_lsa.pageid) == VACUUM_BLOCKID_WITHOUT_FLAGS (entry->blockid));
	  assert (last_unvacuumed == NULL || !MVCC_ID_PRECEDES (entry->oldest_mvccid, last_unvacuumed->oldest_mvccid));

	  if (i > data_page->index_unvacuumed)
	    {
	      assert (VACUUM_BLOCKID_WITHOUT_FLAGS (entry->blockid)
		      == VACUUM_BLOCKID_WITHOUT_FLAGS ((entry - 1)->blockid + 1));
	    }

	  last_unvacuumed = entry;

	  if (VACUUM_BLOCK_STATUS_IS_IN_PROGRESS (entry->blockid))
	    {
	      found_in_progress = true;
	      in_progess_distance++;
	    }
	}
      if (VPID_ISNULL (&data_page->next_page))
	{
	  /* This was last page. Stop. */
	  data_page = NULL;
	  break;
	}
      /* Fix next page. */
      VPID_COPY (&next_vpid, &data_page->next_page);
      vacuum_unfix_data_page (NULL, data_page);
      data_page = vacuum_fix_data_page (NULL, &next_vpid);
      assert (data_page != NULL);
      last_unvacuumed = NULL;
    }

  /* In progress distance is computed starting with first in progress entry found and by counting all following
   * in progress or vacuumed jobs. The goal of this count is to find potential job leaks: jobs marked as in progress
   * but that never start or that are never marked as finished. We will assume that if this distance goes beyond some
   * value, then something bad must have happened.
   *
   * Theoretically, if a worker is blocked for long enough this value can be any size. However, we set a value unlikely
   * to be reached in normal circumstances.
   */
  assert (in_progess_distance <= 500);
}
#endif /* !NDEBUG */

#if defined(SERVER_MODE)
/*
 * vacuum_log_prefetch_vacuum_block () - Pre-fetches from log page buffer or from disk, (almost) all log pages
 *					 required by a vacuum block
 * thread_p (in):
 * entry (in): vacuum data entry
 * block_log_buffer (in/out): block log buffer identifier
 *
 * Note : this function does not handle cases when last log entry in 'start_lsa'
 *	  page of vacuum data entry spans for more than extra one log page.
 *	  Only one extra page is loaded after the 'start_lsa' page.
 *	  Please note that 'start_lsa' page is the last log page (logically),
 *	  the vacuum will require log pages before this one.
 */
static int
vacuum_log_prefetch_vacuum_block (THREAD_ENTRY * thread_p, VACUUM_DATA_ENTRY * entry,
				  BLOCK_LOG_BUFFER * block_log_buffer)
{
  int i;
  char *buffer_block_start_ptr;
  char *log_page;
  LOG_PAGEID start_log_pageid, log_pageid;
  VACUUM_WORKER *worker = VACUUM_GET_VACUUM_WORKER (thread_p);
  int error = NO_ERROR;
  LOG_LSA req_lsa;

  req_lsa.offset = LOG_PAGESIZE;

  assert (entry != NULL);
  assert (block_log_buffer != NULL);

  if (vacuum_Prefetch_log_mode == VACUUM_PREFETCH_LOG_MODE_MASTER)
    {
      block_log_buffer->buffer_id = lf_bitmap_get_entry (&vacuum_Prefetch_free_buffers_bitmap);
      if (block_log_buffer->buffer_id < 0)
	{
	  assert (false);
	  vacuum_er_log (VACUUM_ER_LOG_ERROR | VACUUM_ER_LOG_MASTER,
			 "VACUUM ERROR: Could not prefetch. No more free log block buffers.");
	  return ER_FAILED;
	}
      buffer_block_start_ptr = VACUUM_PREFETCH_LOG_BLOCK_BUFFER (block_log_buffer->buffer_id);
    }
  else
    {
      buffer_block_start_ptr = worker->prefetch_log_buffer;
    }

  start_log_pageid = VACUUM_FIRST_LOG_PAGEID_IN_BLOCK (VACUUM_BLOCKID_WITHOUT_FLAGS (entry->blockid));
  log_pageid = start_log_pageid;

  log_page = buffer_block_start_ptr;
  for (i = 0; i < VACUUM_PREFETCH_LOG_BLOCK_BUFFER_PAGES && log_pageid <= entry->start_lsa.pageid + 1;
       i++, log_pageid++)
    {
      req_lsa.pageid = log_pageid;
      if (logpb_fetch_page (thread_p, &req_lsa, LOG_CS_SAFE_READER, (LOG_PAGE *) log_page) == NULL)
	{
	  vacuum_er_log (VACUUM_ER_LOG_ERROR, "VACUUM ERROR : cannot prefetch log page %d", log_pageid);
	  if (vacuum_Prefetch_log_mode == VACUUM_PREFETCH_LOG_MODE_MASTER)
	    {
	      lf_bitmap_free_entry (&vacuum_Prefetch_free_buffers_bitmap, block_log_buffer->buffer_id);
	      block_log_buffer->buffer_id = VACUUM_LOG_BLOCK_BUFFER_INVALID;
	    }

	  error = ER_FAILED;
	  goto end;
	}

      log_page += LOG_PAGESIZE;
    }

  block_log_buffer->start_page = start_log_pageid;
  block_log_buffer->last_page = start_log_pageid + i - 1;

  vacuum_er_log (VACUUM_ER_LOG_MASTER, "VACUUM : prefetched %d log pages from %lld to %lld", i,
		 (long long int) block_log_buffer->start_page, (long long int) block_log_buffer->last_page);

end:
  return error;
}
#endif /* SERVER_MODE */

/*
 * vacuum_copy_log_page () - Loads a log page to be processed by vacuum from vacuum block buffer or log page buffer or
 *			     disk log archive.
 *
 * thread_p (in):
 * log_pageid (in): log page logical id
 * block_log_buffer (in): block log buffer identifier
 * log_page_p (in/out): pre-allocated buffer to store one log page
 *
 */
static int
vacuum_copy_log_page (THREAD_ENTRY * thread_p, LOG_PAGEID log_pageid, BLOCK_LOG_BUFFER * block_log_buffer,
		      LOG_PAGE * log_page_p)
{
#if defined (SERVER_MODE)
  char *buffer_block_start_ptr;
  char *buffer_page_start_ptr;
  VACUUM_WORKER *worker = VACUUM_GET_VACUUM_WORKER (thread_p);
#endif /* SERVER_MODE */
  int error = NO_ERROR;

  assert (log_page_p != NULL);

#if defined (SERVER_MODE)
  if (block_log_buffer != NULL && log_pageid >= block_log_buffer->start_page
      && log_pageid <= block_log_buffer->last_page)
    {
      if (vacuum_Prefetch_log_mode == VACUUM_PREFETCH_LOG_MODE_MASTER)
	{
	  buffer_block_start_ptr = VACUUM_PREFETCH_LOG_BLOCK_BUFFER (block_log_buffer->buffer_id);
	}
      else
	{
	  buffer_block_start_ptr = worker->prefetch_log_buffer;
	}
      buffer_page_start_ptr = buffer_block_start_ptr + (log_pageid - block_log_buffer->start_page) * LOG_PAGESIZE;

      /* log page is cached */
      memcpy (log_page_p, buffer_page_start_ptr, LOG_PAGESIZE);

      mnt_vac_prefetch_log_hits_pages (thread_p);
    }
  else
#endif /* SERVER_MODE */
    {
      LOG_LSA req_lsa;

      req_lsa.pageid = log_pageid;
      req_lsa.offset = LOG_PAGESIZE;

      if (logpb_fetch_page (thread_p, &req_lsa, LOG_CS_SAFE_READER, log_page_p) == NULL)
	{
	  logpb_fatal_error (thread_p, true, ARG_FILE_LINE, "vacuum_copy_log_page");
	  error = ER_FAILED;
	}
    }

  mnt_vac_prefetch_log_requests_pages (thread_p);

  return error;
}

/*
 * print_not_vacuumed_to_log () - prints to log info related to a not vacuumed OID (either from HEAP or BTREE)
 *
 * rerturn: void.
 * oid (in): The not vacuumed instance OID
 * class_oid (in): The class to which belongs the oid
 * rec_header (in): The record header of the not vacuumed record
 * btree_node_type (in): If the oid is not vacuumed from BTREE then this is
 *			 the type node. If <0 then the OID comes from heap. 
 *
 */
static void
print_not_vacuumed_to_log (OID * oid, OID * class_oid, MVCC_REC_HEADER * rec_header, int btree_node_type)
{
#define TEMP_BUFFER_SIZE 1024
  char mess[TEMP_BUFFER_SIZE], *p = mess;
  bool is_btree = (btree_node_type >= 0 ? true : false);

  if (is_btree)
    {
      p += sprintf (p, "Found not vacuumed BTREE record");
    }
  else
    {
      p += sprintf (p, "Found not vacuumed HEAP record");
    }
  p +=
    sprintf (p, " with oid=%d|%d|%d, class_oid=%d|%d|%d", (int) oid->volid, oid->pageid, (int) oid->slotid,
	     (int) class_oid->volid, class_oid->pageid, (int) class_oid->slotid);
  if (MVCC_IS_FLAG_SET (rec_header, OR_MVCC_FLAG_VALID_INSID))
    {
      p += sprintf (p, ", insert_id=%llu", (unsigned long long int) MVCC_GET_INSID (rec_header));
    }
  else
    {
      p += sprintf (p, ", insert_id=missing");
    }
  if (MVCC_IS_FLAG_SET (rec_header, OR_MVCC_FLAG_VALID_DELID))
    {
      p += sprintf (p, ", delete_id=%llu", (unsigned long long int) MVCC_GET_DELID (rec_header));
    }
  else
    {
      p += sprintf (p, ", delete_id=missing");
    }
  p += sprintf (p, ", oldest_mvcc_id=%llu", (unsigned long long int) vacuum_Data.oldest_unvacuumed_mvccid);
  if (is_btree)
    {
      const char *type_str = NULL;

      switch (btree_node_type)
	{
	case BTREE_LEAF_NODE:
	  type_str = "LEAF";
	  break;
	case BTREE_NON_LEAF_NODE:
	  type_str = "NON_LEAF";
	  break;
	case BTREE_OVERFLOW_NODE:
	  type_str = "OVERFLOW";
	  break;
	default:
	  type_str = "UNKNOWN";
	  break;
	}
      p += sprintf (p, ", node_type=%s", type_str);
    }
  p += sprintf (p, "\n");

  er_log_debug (ARG_FILE_LINE, mess);
}

/*
 * vacuum_check_not_vacuumed_recdes () - checks if an OID should've been vacuumed (using a record descriptor)
 *
 * return: DISK_INVALID if the OID was not vacuumed, DISK_VALID if it was
 *	   and DISK_ERROR in case of an error.
 * thread_p (in):
 * oid (in): The not vacuumed instance OID
 * class_oid (in): The class to which belongs the oid
 * recdes (in): The not vacuumed record
 * btree_node_type (in): If the oid is not vacuumed from BTREE then this is
 *			 the type node. If <0 then the OID comes from heap. 
 *
 */
DISK_ISVALID
vacuum_check_not_vacuumed_recdes (THREAD_ENTRY * thread_p, OID * oid, OID * class_oid, RECDES * recdes,
				  int btree_node_type)
{
  MVCC_REC_HEADER rec_header;

  if (or_mvcc_get_header (recdes, &rec_header) != NO_ERROR)
    {
      return DISK_ERROR;
    }

  return vacuum_check_not_vacuumed_rec_header (thread_p, oid, class_oid, &rec_header, btree_node_type);
}

/*
 * is_not_vacuumed_and_lost () - checks if a record should've been vacuumed (using a record header)
 *
 * return: true if the record was not vacuumed and is completely lost.
 * thread_p (in):
 * recdes (in): The header of the record to be checked
 *
 */
static bool
is_not_vacuumed_and_lost (THREAD_ENTRY * thread_p, MVCC_REC_HEADER * rec_header)
{
  MVCC_SATISFIES_VACUUM_RESULT res;
  bool not_vacuumed = false;

  res = mvcc_satisfies_vacuum (thread_p, rec_header, vacuum_Data.oldest_unvacuumed_mvccid);
  switch (res)
    {
    case VACUUM_RECORD_REMOVE:
      /* Record should have been vacuumed by now. */
      return true;

    case VACUUM_RECORD_DELETE_INSID_PREV_VER:
      /* Record insert & previous version should have been vacuumed by now. */
      return true;

    case VACUUM_RECORD_CANNOT_VACUUM:
      return false;

    default:
      return false;
    }
}

/*
 * vacuum_check_not_vacuumed_rec_header () - checks if an OID should've been vacuumed (using a record header)
 *
 * return: DISK_INVALID if the OID was not vacuumed, DISK_VALID if it was
 *	   and DISK_ERROR in case of an error.
 * thread_p (in):
 * oid (in): The not vacuumed instance OID
 * class_oid (in): The class to which belongs the oid
 * recdes (in): The not vacuumed record header
 * btree_node_type (in): If the oid is not vacuumed from BTREE then this is
 *			 the type node. If <0 then the OID comes from heap. 
 *
 */
DISK_ISVALID
vacuum_check_not_vacuumed_rec_header (THREAD_ENTRY * thread_p, OID * oid, OID * class_oid, MVCC_REC_HEADER * rec_header,
				      int btree_node_type)
{
  if (is_not_vacuumed_and_lost (thread_p, rec_header))
    {
      OID cls_oid;
      if (class_oid == NULL || OID_ISNULL (class_oid))
	{
	  if (heap_get_class_oid (thread_p, &cls_oid, oid) != S_SUCCESS)
	    {
	      ASSERT_ERROR ();
	      return DISK_ERROR;
	    }
	  class_oid = &cls_oid;
	}
      print_not_vacuumed_to_log (oid, class_oid, rec_header, btree_node_type);

      assert (false);
      return DISK_INVALID;
    }

  return DISK_VALID;
}

/*
 * vacuum_get_first_page_dropped_files () - Get the first allocated vpid of vacuum_Dropped_files_vfid.
 *
 * return    : VPID *
 * thread_p (in):
 * first_page_vpid (out): 
 *
 */
static VPID *
vacuum_get_first_page_dropped_files (THREAD_ENTRY * thread_p, VPID * first_page_vpid)
{
  VPID *vpid;

  assert (!VFID_ISNULL (&vacuum_Dropped_files_vfid));

  vpid = file_get_first_alloc_vpid (thread_p, &vacuum_Dropped_files_vfid, first_page_vpid);

  assert (!VPID_ISNULL (first_page_vpid));

  return vpid;
}

/*
 * vacuum_is_mvccid_vacuumed () - Return true if MVCCID should be vacuumed.
 *				  It must be older than vacuum_Data->oldest_unvacuumed_mvccid.
 *
 * return  : True/false.
 * id (in) : MVCCID to check.
 */
bool
vacuum_is_mvccid_vacuumed (MVCCID id)
{
  if (id < vacuum_Data.oldest_unvacuumed_mvccid)
    {
      return true;
    }

  return false;
}

/*
 * vacuum_log_redoundo_vacuum_record () - Log vacuum of a REL or BIG heap record
 *
 * return	      : Error code.
 * thread_p (in)      : Thread entry.
 * page_p (in)	      : Page pointer.
 * slotid (in)	      : slot id
 * undo_recdes (in)   : record descriptor before vacuuming
 * reusable (in)      :
 *
 * NOTE: Some values in slots array are modified and set to negative values.
 */
static void
vacuum_log_redoundo_vacuum_record (THREAD_ENTRY * thread_p, PAGE_PTR page_p, PGSLOTID slotid, RECDES * undo_recdes,
				   bool reusable)
{
  LOG_DATA_ADDR addr;
  LOG_CRUMB undo_crumbs[2];
  int num_undo_crumbs;

  assert (slotid >= 0 && slotid < ((SPAGE_HEADER *) page_p)->num_slots);

  /* Initialize log data. */
  addr.offset = slotid;
  addr.pgptr = page_p;
  addr.vfid = NULL;

  if (reusable)
    {
      addr.offset |= VACUUM_LOG_VACUUM_HEAP_REUSABLE;
    }

  undo_crumbs[0].length = sizeof (undo_recdes->type);
  undo_crumbs[0].data = (char *) &undo_recdes->type;
  undo_crumbs[1].length = undo_recdes->length;
  undo_crumbs[1].data = undo_recdes->data;
  num_undo_crumbs = 2;

  /* Log undoredo with NULL redo crumbs - the redo function (vacuum_rv_redo_vacuum_heap_record) require only
   * the object's address to re-vacuum */
  log_append_undoredo_crumbs (thread_p, RVVAC_HEAP_RECORD_VACUUM, &addr, num_undo_crumbs, 0, undo_crumbs, NULL);
}

/*
 * vacuum_rv_undo_vacuum_heap_record () - undo function for RVVAC_HEAP_RECORD_VACUUM
 *
 * return	 : Error code.
 * thread_p (in) : Thread entry.
 * rcv (in)	 : Recovery structure.
 */
int
vacuum_rv_undo_vacuum_heap_record (THREAD_ENTRY * thread_p, LOG_RCV * rcv)
{
  rcv->offset = (rcv->offset & (~VACUUM_LOG_VACUUM_HEAP_MASK));

  return heap_rv_redo_insert (thread_p, rcv);
}

/*
 * vacuum_rv_redo_vacuum_heap_record () - redo function for RVVAC_HEAP_RECORD_VACUUM
 *
 * return	 : Error code.
 * thread_p (in) : Thread entry.
 * rcv (in)	 : Recovery structure.
 */
int
vacuum_rv_redo_vacuum_heap_record (THREAD_ENTRY * thread_p, LOG_RCV * rcv)
{
  INT16 slotid;
  bool reusable;

  slotid = (rcv->offset & (~VACUUM_LOG_VACUUM_HEAP_MASK));
  reusable = (rcv->offset & VACUUM_LOG_VACUUM_HEAP_REUSABLE) != 0;

  if (spage_vacuum_slot (thread_p, rcv->pgptr, slotid, reusable) != NO_ERROR)
    {
      assert_release (false);
      return ER_FAILED;
    }

  if (spage_need_compact (thread_p, rcv->pgptr) == true)
    {
      (void) spage_compact (rcv->pgptr);
    }

  pgbuf_set_dirty (thread_p, rcv->pgptr, DONT_FREE);

  return NO_ERROR;
}

/*
 * vacuum_cache_log_postpone_redo_data () - Cache redo data for log postpone of vacuum operation.
 *
 * return		: Void.
 * thread_p (in)	: Thread entry.
 * data_header (in)	: Recovery data header (LOG_REC_REDO).
 * rcv_data (in)	: Recovery redo data.
 * rcv_data_length (in) : Recovery data size.
 */
void
vacuum_cache_log_postpone_redo_data (THREAD_ENTRY * thread_p, char *data_header, char *rcv_data, int rcv_data_length)
{
#if defined (SERVER_MODE)
  VACUUM_WORKER *worker = VACUUM_GET_VACUUM_WORKER (thread_p);
  VACUUM_CACHE_POSTPONE_ENTRY *new_entry = NULL;
  int total_data_size = 0;

  assert (worker != NULL);
  assert (data_header != NULL);
  assert (rcv_data_length == 0 || rcv_data != NULL);

  if (worker->postpone_cache_status == VACUUM_CACHE_POSTPONE_OVERFLOW)
    {
      /* Cannot cache postpones. */
      return;
    }

  if (worker->postpone_cache_status == VACUUM_CACHE_POSTPONE_NO)
    {
      /* Initialize data to cache postpones. */
      worker->postpone_cached_entries_count = 0;
      worker->postpone_redo_data_ptr = worker->postpone_redo_data_buffer;
      worker->postpone_cache_status = VACUUM_CACHE_POSTPONE_YES;
    }

  assert (worker->postpone_cached_entries_count <= VACUUM_CACHE_POSTPONE_ENTRIES_MAX_COUNT);
  assert (worker->postpone_redo_data_ptr != NULL);
  assert (worker->postpone_redo_data_ptr >= worker->postpone_redo_data_buffer);
  assert (CAST_BUFLEN (worker->postpone_redo_data_ptr - worker->postpone_redo_data_buffer) <= IO_PAGESIZE);
  ASSERT_ALIGN (worker->postpone_redo_data_ptr, MAX_ALIGNMENT);

  if (worker->postpone_cached_entries_count == VACUUM_CACHE_POSTPONE_ENTRIES_MAX_COUNT)
    {
      /* Could not store all postpone records. */
      worker->postpone_cache_status = VACUUM_CACHE_POSTPONE_OVERFLOW;
      return;
    }

  /* Check if recovery data fits in preallocated buffer. */
  total_data_size = CAST_BUFLEN (worker->postpone_redo_data_ptr - worker->postpone_redo_data_buffer);
  total_data_size += sizeof (LOG_REC_REDO);
  total_data_size += rcv_data_length;
  total_data_size += 2 * MAX_ALIGNMENT;
  if (total_data_size > IO_PAGESIZE)
    {
      /* Cannot store all recovery data. */
      worker->postpone_cache_status = VACUUM_CACHE_POSTPONE_OVERFLOW;
      return;
    }

  /* Cache a new postpone log record entry. */
  new_entry = &worker->postpone_cached_entries[worker->postpone_cached_entries_count];
  new_entry->redo_data = worker->postpone_redo_data_ptr;

  /* Cache LOG_REC_REDO from data_header */
  memcpy (worker->postpone_redo_data_ptr, data_header, sizeof (LOG_REC_REDO));
  worker->postpone_redo_data_ptr += sizeof (LOG_REC_REDO);
  worker->postpone_redo_data_ptr = PTR_ALIGN (worker->postpone_redo_data_ptr, MAX_ALIGNMENT);

  /* Cache recovery data. */
  assert (((LOG_REC_REDO *) data_header)->length == rcv_data_length);
  if (rcv_data_length > 0)
    {
      memcpy (worker->postpone_redo_data_ptr, rcv_data, rcv_data_length);
      worker->postpone_redo_data_ptr += rcv_data_length;
      worker->postpone_redo_data_ptr = PTR_ALIGN (worker->postpone_redo_data_ptr, MAX_ALIGNMENT);
    }

  /* LSA will be saved later. */
  LSA_SET_NULL (&new_entry->lsa);
#endif /* SERVER_MODE */
}

/*
 * vacuum_cache_log_postpone_lsa () - Save LSA of postpone operations.
 *
 * return	 : Void.
 * thread_p (in) : Thread entry.
 * lsa (in)	 : Log postpone LSA.
 *
 * NOTE: This saves LSA after a new entry and its redo data have already been
 *	 added. They couldn't both be added in the same step.
 */
void
vacuum_cache_log_postpone_lsa (THREAD_ENTRY * thread_p, LOG_LSA * lsa)
{
#if defined (SERVER_MODE)
  VACUUM_WORKER *worker = VACUUM_GET_VACUUM_WORKER (thread_p);
  VACUUM_CACHE_POSTPONE_ENTRY *new_entry = NULL;

  assert (lsa != NULL && !LSA_ISNULL (lsa));
  assert (worker != NULL);
  assert (worker->postpone_cache_status != VACUUM_CACHE_POSTPONE_NO);

  if (worker->postpone_cache_status == VACUUM_CACHE_POSTPONE_OVERFLOW)
    {
      return;
    }
  assert (worker->postpone_cached_entries_count >= 0);
  assert (worker->postpone_cached_entries_count < VACUUM_CACHE_POSTPONE_ENTRIES_MAX_COUNT);
  new_entry = &worker->postpone_cached_entries[worker->postpone_cached_entries_count];
  LSA_COPY (&new_entry->lsa, lsa);

  /* Now that all needed data is saved, increment cached entries counter. */
  worker->postpone_cached_entries_count++;
#endif /* SERVER_MODE */
}

/*
 * vacuum_do_postpone_from_cache () - Do postpone from vacuum worker's cached postpone entries.
 *
 * return		   : True if postpone was run from cached entries,
 *			     false otherwise.
 * thread_p (in)	   : Thread entry.
 * start_postpone_lsa (in) : Start postpone LSA.
 */
bool
vacuum_do_postpone_from_cache (THREAD_ENTRY * thread_p, LOG_LSA * start_postpone_lsa)
{
#if defined (SERVER_MODE)
  VACUUM_WORKER *worker = VACUUM_GET_VACUUM_WORKER (thread_p);
  VACUUM_CACHE_POSTPONE_ENTRY *entry = NULL;
  LOG_REC_REDO *redo = NULL;
  char *rcv_data = NULL;
  int i;
  int start_index = -1;

  assert (start_postpone_lsa != NULL && !LSA_ISNULL (start_postpone_lsa));
  assert (worker != NULL);
  assert (worker->postpone_cache_status != VACUUM_CACHE_POSTPONE_NO);

  if (worker->postpone_cache_status == VACUUM_CACHE_POSTPONE_OVERFLOW)
    {
      /* Cache is not usable. */
      worker->postpone_cache_status = VACUUM_CACHE_POSTPONE_NO;
      return false;
    }
  /* First cached postpone entry at start_postpone_lsa. */
  for (i = 0; i < worker->postpone_cached_entries_count; i++)
    {
      entry = &worker->postpone_cached_entries[i];
      if (LSA_EQ (&entry->lsa, start_postpone_lsa))
	{
	  /* Found start lsa. */
	  start_index = i;
	  break;
	}
    }
  if (start_index < 0)
    {
      /* Start LSA was not found. Unexpected situation. */
      assert (false);
      return false;
    }

  /* Run all postpones after start_index. */
  for (i = start_index; i < worker->postpone_cached_entries_count; i++)
    {
      entry = &worker->postpone_cached_entries[i];
      /* Get redo data header. */
      redo = (LOG_REC_REDO *) entry->redo_data;
      /* Get recovery data. */
      rcv_data = entry->redo_data + sizeof (LOG_REC_REDO);
      rcv_data = PTR_ALIGN (rcv_data, MAX_ALIGNMENT);
      (void) log_execute_run_postpone (thread_p, &entry->lsa, redo, rcv_data);
    }
  /* Finished running postpones. */
  if (start_index == 0)
    {
      /* All postpone entries were run. */
      worker->postpone_cache_status = VACUUM_CACHE_POSTPONE_NO;
    }
  else
    {
      /* Only some postpone entries were run. Update the number of entries which should be run on next commit. */
      worker->postpone_cached_entries_count = start_index;
    }
  return true;
#else /* !SERVER_MODE */
  return false;
#endif /* !SERVER_MODE */
}

/*
 * vacuum_notify_server_crashed () - Notify vacuum that server has crashed and that recovery is running. After
 *				     recovery, when vacuum data is being loaded, vacuum will also recover the
 *				     block data buffer that had not been saved to vacuum data before crash.
 *				     The recovery LSA argument is used in case no MVCC operation log record is found
 *				     during recovery.
 *
 * return	     : Void.
 * recovery_lsa (in) : Recovery starting LSA.
 */
void
vacuum_notify_server_crashed (LOG_LSA * recovery_lsa)
{
  LSA_COPY (&vacuum_Data.recovery_lsa, recovery_lsa);
}

/*
 * vacuum_notify_server_shutdown () - Notify vacuum that server shutdown was requested. It should stop executing new
 *				      jobs.
 *
 * return : Void.
 */
void
vacuum_notify_server_shutdown (void)
{
  vacuum_Data.shutdown_requested = true;
}

/*
 * vacuum_get_global_oldest_active_mvccid () - Get global oldest active MVCCID.
 *
 * return : Global oldest active MVCCID.
 */
VACUUM_LOG_BLOCKID
vacuum_get_global_oldest_active_mvccid (void)
{
  return ATOMIC_LOAD_64 (&vacuum_Global_oldest_active_mvccid);
}

/*
 * vacuum_notify_need_flush () - Notify vacuum that vacuum data needs to be flushed.
 *
 * return	   : Void.
 * need_flush (in) : 1 if vacuum data page needs to be flushed, 0 if vacuum data page was fixed.
 */
void
vacuum_notify_need_flush (int need_flush)
{
  assert (need_flush == 0 || need_flush == 1);

  vacuum_er_log (VACUUM_ER_LOG_FLUSH_DATA, "VACUUM: Set need_flush = %d.\n", need_flush);
  vacuum_Data.flush_vacuum_data = need_flush;
}

/*
 * vacuum_heap_ovf () - Vacuum overflow heap record of bigone.
 *
 * return		 : Error code.
 * thread_p (in)	 : Thread entry.
 * heap_object (in)	 : Object to vacuum.
 * threshold_mvccid (in) : Threshold MVCCID used to vacuum.
 * reusable (in)	 : True if object slots are reusable.
 * was_interrutped (in)  : True if same job was executed and interrupted.
 */
int
vacuum_heap_ovf (THREAD_ENTRY * thread_p, VACUUM_HEAP_OBJECT * ovf_object, MVCCID threshold_mvccid,
		 bool reusable, bool was_interrupted)
{
  int error_code = NO_ERROR;

  return error_code;
}

#if !defined (NDEBUG)
/*
 * vacuum_data_check_page_fix () - Check fix counts on vacuum data pages are not off.
 *
 * return	 : Void.
 * thread_p (in) : Thread entry.
 */
static void
vacuum_verify_vacuum_data_page_fix_count (THREAD_ENTRY * thread_p)
{
  VPID vpid;
  PAGE_PTR pgptr = NULL;

  assert (pgbuf_get_fix_count ((PAGE_PTR) vacuum_Data.first_page) == 1);
  assert (vacuum_Data.last_page == vacuum_Data.first_page
	  || pgbuf_get_fix_count ((PAGE_PTR) vacuum_Data.last_page) == 1);

  if (vacuum_Data.last_page == vacuum_Data.first_page)
    {
      return;
    }
  VPID_COPY (&vpid, &vacuum_Data.first_page->next_page);
  while (!VPID_EQ (&vpid, pgbuf_get_vpid_ptr ((PAGE_PTR) vacuum_Data.last_page)))
    {
      assert (!VPID_ISNULL (&vpid));
      pgptr = pgbuf_fix (thread_p, &vpid, OLD_PAGE, PGBUF_LATCH_READ, PGBUF_UNCONDITIONAL_LATCH);
      if (pgptr == NULL)
	{
	  ASSERT_ERROR ();
	  return;
	}
      assert (pgbuf_get_fix_count (pgptr) == 1);
      VPID_COPY (&vpid, &((VACUUM_DATA_PAGE *) pgptr)->next_page);
      pgbuf_unfix_and_init (thread_p, pgptr);
    }
}
#endif /* !NDEBUG */<|MERGE_RESOLUTION|>--- conflicted
+++ resolved
@@ -4128,12 +4128,8 @@
     }
   vacuum_data_initialize_new_page (thread_p, data_page);
   data_page->data->blockid = 0;
-<<<<<<< HEAD
-  log_append_redo_data2 (thread_p, RVVAC_DATA_INIT_NEW_PAGE, NULL, (PAGE_PTR) data_page, 0, 0, NULL);
-=======
   log_append_redo_data2 (thread_p, RVVAC_DATA_INIT_NEW_PAGE, NULL, (PAGE_PTR) data_page, 0,
 			 sizeof (data_page->data->blockid), &data_page->data->blockid);
->>>>>>> 9d5b4762
 
   VPID_COPY (&log_Gl.hdr.vacuum_data_first_vpid, &first_page_vpid);
   log_append_redo_data2 (thread_p, RVVAC_DATA_MODIFY_FIRST_PAGE, NULL, (PAGE_PTR) data_page, 0,
