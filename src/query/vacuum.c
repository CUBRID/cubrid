--- conflicted
+++ resolved
@@ -4987,11 +4987,7 @@
       /* empty */
       if (vacuum_is_empty ())
 	{
-<<<<<<< HEAD
-	  const size_t LOG_BLOCK_TRAILING_DIFF = 2;
-=======
 	  const VACUUM_LOG_BLOCKID LOG_BLOCK_TRAILING_DIFF = 2;
->>>>>>> a944884a
 	  LOG_LSA log_lsa = log_Gl.prior_info.prior_lsa;
 	  VACUUM_LOG_BLOCKID log_blockid = vacuum_get_log_blockid (log_lsa.pageid);
 
