/*
 * Copyright (C) 2008 Search Solution Corporation. All rights reserved by Search Solution.
 *
 *   This program is free software; you can redistribute it and/or modify
 *   it under the terms of the GNU General Public License as published by
 *   the Free Software Foundation; either version 2 of the License, or
 *   (at your option) any later version.
 *
 *  This program is distributed in the hope that it will be useful,
 *  but WITHOUT ANY WARRANTY; without even the implied warranty of
 *  MERCHANTABILITY or FITNESS FOR A PARTICULAR PURPOSE. See the
 *  GNU General Public License for more details.
 *
 *  You should have received a copy of the GNU General Public License
 *  along with this program; if not, write to the Free Software
 *  Foundation, Inc., 51 Franklin Street, Fifth Floor, Boston, MA 02110-1301 USA
 *
 */

/*
 * vacuum.c - Vacuuming system implementation.
 *
 */
#include "system.h"
#include "vacuum.h"

#include "base_flag.hpp"
#include "boot_sr.h"
#include "btree.h"
#include "dbtype.h"
#include "heap_file.h"
#include "lockfree_circular_queue.hpp"
#include "log_append.hpp"
#include "log_compress.h"
#include "log_lsa.hpp"
#include "log_impl.h"
#include "mvcc.h"
#include "object_representation_sr.h"
#include "overflow_file.h"
#include "page_buffer.h"
#include "perf_monitor.h"
#include "resource_shared_pool.hpp"
#include "thread_entry_task.hpp"
#if defined (SERVER_MODE)
#include "thread_daemon.hpp"
#endif /* SERVER_MODE */
#include "thread_looper.hpp"
#include "thread_manager.hpp"
#if defined (SERVER_MODE)
#include "thread_worker_pool.hpp"
#endif // SERVER_MODE
#include "util_func.h"

#include <atomic>
#include <stack>

#include <cstring>

/* The maximum number of slots in a page if all of them are empty.
 * IO_MAX_PAGE_SIZE is used for page size and any headers are ignored (it
 * wouldn't bring a significant difference).
 */
#define MAX_SLOTS_IN_PAGE (IO_MAX_PAGE_SIZE / sizeof (SPAGE_SLOT))

/* The default number of cached entries in a vacuum statistics cache */
#define VACUUM_STATS_CACHE_SIZE 100

/* Get first log page identifier in a log block */
#define VACUUM_FIRST_LOG_PAGEID_IN_BLOCK(blockid) \
  ((blockid) * vacuum_Data.log_block_npages)
/* Get last log page identifier in a log block */
#define VACUUM_LAST_LOG_PAGEID_IN_BLOCK(blockid) \
  (VACUUM_FIRST_LOG_PAGEID_IN_BLOCK (blockid + 1) - 1)

/*
 * Vacuum data section.
 * Vacuum data contains useful information for the vacuum process. There are
 * several fields, among which a table of entries which describe the progress
 * of processing log data for vacuum.
 *
 * Vacuum data is organized as a queue of VACUUM_DATA_PAGE pages. Each page has a header and an array of
 * VACUUM_DATA_ENTRY.
 *
 * The vacuum_Data global variable keeps useful meta-data which does not required disk storage.
 */

/* Vacuum log block data.
 *
 * Stores information on a block of log data relevant for vacuum.c
 */
typedef struct vacuum_data_entry VACUUM_DATA_ENTRY;
struct vacuum_data_entry
{
  // *INDENT-OFF*
  VACUUM_LOG_BLOCKID blockid;       // blockid and flags
  LOG_LSA start_lsa;                // lsa of last mvcc op log record in block
  MVCCID oldest_visible_mvccid;     // oldest visible MVCCID while block was logged
  MVCCID newest_mvccid;             // newest MVCCID in log block

  vacuum_data_entry () = default;
  vacuum_data_entry (const log_lsa & lsa, MVCCID oldest, MVCCID newest);
  vacuum_data_entry (const log_header & hdr);

  VACUUM_LOG_BLOCKID get_blockid () const;

  bool is_available () const;
  bool is_vacuumed () const;
  bool is_job_in_progress () const;
  bool was_interrupted () const;

  void set_vacuumed ();
  void set_job_in_progress ();
  void set_interrupted ();

  // *INDENT-ON*
};

/* One flag is required for entries currently being vacuumed. In order to
 * avoid using an extra-field and because blockid will not use all its 64 bits
 * first bit will be used for this flag.
 */
/* Bits used for flag */
#define VACUUM_DATA_ENTRY_FLAG_MASK	  0xE000000000000000
/* Bits used for blockid */
#define VACUUM_DATA_ENTRY_BLOCKID_MASK	  0x1FFFFFFFFFFFFFFF

/* Flags */
/* The represented block is being vacuumed */
#define VACUUM_BLOCK_STATUS_MASK		  0xC000000000000000
#define VACUUM_BLOCK_STATUS_VACUUMED		  0x8000000000000000
#define VACUUM_BLOCK_STATUS_IN_PROGRESS_VACUUM	  0x4000000000000000
#define VACUUM_BLOCK_STATUS_AVAILABLE		  0x0000000000000000

#define VACUUM_BLOCK_FLAG_INTERRUPTED		  0x2000000000000000

/* Access fields in a vacuum data table entry */
/* Get blockid (use mask to cancel flag bits) */
#define VACUUM_BLOCKID_WITHOUT_FLAGS(blockid) \
  ((blockid) & VACUUM_DATA_ENTRY_BLOCKID_MASK)

/* Get flags from blockid. */
#define VACUUM_BLOCKID_GET_FLAGS(blockid) \
  ((blockid) & VACUUM_DATA_ENTRY_FLAG_MASK)

/* Vacuum block status: requested means that vacuum data has assigned it as
 * a job, but no worker started it yet; running means that a work is currently
 * vacuuming based on this entry's block.
 */
/* Get vacuum block status */
#define VACUUM_BLOCK_STATUS(blockid) \
  ((blockid) & VACUUM_BLOCK_STATUS_MASK)

/* Check vacuum block status */
#define VACUUM_BLOCK_STATUS_IS_VACUUMED(blockid) \
  (VACUUM_BLOCK_STATUS (blockid) == VACUUM_BLOCK_STATUS_VACUUMED)
#define VACUUM_BLOCK_STATUS_IS_IN_PROGRESS(blockid) \
  (VACUUM_BLOCK_STATUS (blockid) == VACUUM_BLOCK_STATUS_IN_PROGRESS_VACUUM)
#define VACUUM_BLOCK_STATUS_IS_AVAILABLE(blockid) \
  (VACUUM_BLOCK_STATUS (blockid) == VACUUM_BLOCK_STATUS_AVAILABLE)

/* Set vacuum block status */
#define VACUUM_BLOCK_STATUS_SET_VACUUMED(blockid) \
  ((blockid) = ((blockid) & ~VACUUM_BLOCK_STATUS_MASK) | VACUUM_BLOCK_STATUS_VACUUMED)
#define VACUUM_BLOCK_STATUS_SET_IN_PROGRESS(blockid) \
  ((blockid) = ((blockid) & ~VACUUM_BLOCK_STATUS_MASK) | VACUUM_BLOCK_STATUS_IN_PROGRESS_VACUUM)
#define VACUUM_BLOCK_STATUS_SET_AVAILABLE(blockid) \
  ((blockid) = ((blockid) & ~VACUUM_BLOCK_STATUS_MASK) | VACUUM_BLOCK_STATUS_AVAILABLE)

#define VACUUM_BLOCK_IS_INTERRUPTED(blockid) \
  (((blockid) & VACUUM_BLOCK_FLAG_INTERRUPTED) != 0)
#define VACUUM_BLOCK_SET_INTERRUPTED(blockid) \
  ((blockid) |= VACUUM_BLOCK_FLAG_INTERRUPTED)
#define VACUUM_BLOCK_CLEAR_INTERRUPTED(blockid) \
  ((blockid) &= ~VACUUM_BLOCK_FLAG_INTERRUPTED)

/* Vacuum data page.
 *
 * One page of vacuum data file.
 */
// *INDENT-OFF*
typedef struct vacuum_data_page VACUUM_DATA_PAGE;
struct vacuum_data_page
{
  VPID next_page;
  INT16 index_unvacuumed;
  INT16 index_free;

  /* First vacuum data entry in page. It is followed by other entries based on the page capacity. */
  VACUUM_DATA_ENTRY data[1];

  static const INT16 INDEX_NOT_FOUND = -1;

  bool is_empty () const;
  bool is_index_valid (INT16 index) const;
  INT16 get_index_of_blockid (VACUUM_LOG_BLOCKID blockid) const;

  VACUUM_LOG_BLOCKID get_first_blockid () const;
};
// *INDENT-ON*
#define VACUUM_DATA_PAGE_HEADER_SIZE (offsetof (VACUUM_DATA_PAGE, data))

/*
 * Overwritten versions of pgbuf_fix, pgbuf_unfix and pgbuf_set_dirty, adapted for the needs of vacuum data.
 *
 * NOTE: These macro's should make sure that first/last vacuum data pages are not unfixed or re-fixed.
 */

/* Fix a vacuum data page. If the VPID matches first or last vacuum data page, then the respective page is returned.
 * Otherwise, the page is fixed from page buffer.
 */
#define vacuum_fix_data_page(thread_p, vpidp)									  \
  /* Check if page is vacuum_Data.first_page */									  \
  (vacuum_Data.first_page != NULL && VPID_EQ (pgbuf_get_vpid_ptr ((PAGE_PTR) vacuum_Data.first_page), vpidp) ?	  \
   /* True: vacuum_Data.first_page */										  \
   vacuum_Data.first_page :											  \
   /* False: check if page is vacuum_Data.last_page. */								  \
   vacuum_Data.last_page != NULL && VPID_EQ (pgbuf_get_vpid_ptr ((PAGE_PTR) vacuum_Data.last_page), vpidp) ?	  \
   /* True: vacuum_Data.last_page */										  \
   vacuum_Data.last_page :											  \
   /* False: fix the page. */									  		  \
   (VACUUM_DATA_PAGE *) pgbuf_fix (thread_p, vpidp, OLD_PAGE, PGBUF_LATCH_WRITE, PGBUF_UNCONDITIONAL_LATCH))

/* Unfix vacuum data page. If the page is first or last in vacuum data, it is not unfixed. */
#define vacuum_unfix_data_page(thread_p, data_page) \
  do \
    { \
      if ((data_page) != vacuum_Data.first_page && (data_page) != vacuum_Data.last_page) \
	{ \
	  /* Do not unfix first or last page. */ \
	  pgbuf_unfix (thread_p, (PAGE_PTR) (data_page)); \
	} \
      (data_page) = NULL; \
    } while (0)

/* Set page dirty [and free it]. First and last vacuum data page are not freed. */
#define vacuum_set_dirty_data_page(thread_p, data_page, free) \
  do \
    { \
      if ((data_page) != vacuum_Data.first_page && (data_page) != vacuum_Data.last_page) \
	{ \
	  pgbuf_set_dirty (thread_p, (PAGE_PTR) (data_page), free); \
	} \
      else  \
	{ \
	  /* Do not unfix first or last page. */ \
	  pgbuf_set_dirty (thread_p, (PAGE_PTR) (data_page), DONT_FREE); \
	} \
      if ((free) == FREE) \
	{ \
	  (data_page) = NULL; \
	} \
    } while (0)

static inline void
vacuum_set_dirty_data_page_dont_free (cubthread::entry * thread_p, vacuum_data_page * data_page)
{
  assert (data_page != NULL);
  pgbuf_set_dirty (thread_p, (PAGE_PTR) (data_page), DONT_FREE);
}

/* Unfix first and last vacuum data page. */
#define vacuum_unfix_first_and_last_data_page(thread_p) \
  do \
    { \
      if (vacuum_Data.last_page != NULL && vacuum_Data.last_page != vacuum_Data.first_page) \
	{ \
	  pgbuf_unfix (thread_p, (PAGE_PTR) vacuum_Data.last_page); \
	} \
      vacuum_Data.last_page = NULL; \
      if (vacuum_Data.first_page != NULL) \
	{ \
	  pgbuf_unfix (thread_p, (PAGE_PTR) vacuum_Data.first_page); \
	} \
      vacuum_Data.first_page = NULL; \
    } while (0)

// *INDENT-OFF*

//
// vacuum_job_cursor is a class that helps tracking job generation progress. its main indicative of progress is the
//    blockid; however, after removing/adding log blocks to vacuum data this blockid can be relocated to a different
//    page. it is cursor's job to maintain the correct position of blocks.
//
class vacuum_job_cursor
{
  public:
    vacuum_job_cursor ();
    ~vacuum_job_cursor ();

    bool is_valid () const;       // return true if cursor valid (get_current_entry can be called)
    bool is_loaded () const;      // return true if cursor page/index are loaded

    void increment_blockid ();                  // increment cursor blockid
    void set_on_vacuum_data_start ();           // set cursor blockid to first block in vacuum data
    void readjust_to_vacuum_data_changes ();    // readjust cursor blockid after changes to vacuum data

    // getters
    VACUUM_LOG_BLOCKID get_blockid () const;
    const VPID &get_page_vpid () const;
    vacuum_data_page *get_page () const;
    INT16 get_index () const;

    vacuum_data_entry &get_current_entry () const;    // get current entry; cursor must be valid
                                                      // todo: change return type to const
    void start_job_on_current_entry (cubthread::entry * thread_p);

    void force_data_update ();
    void unload ();                                   // unload page/index
    void load ();                                     // load page/index

  private:
    void change_blockid (VACUUM_LOG_BLOCKID blockid);       // reset m_blockid to argument
    void reload ();                                         // reload; if a page is loaded and if it contains current
                                                            // blockid, current configuration is kept
    void search ();                                         // search page/index of cursor blockid

    VACUUM_LOG_BLOCKID m_blockid;     // current cursor blockid
    VACUUM_DATA_PAGE *m_page;         // loaded page of blockid or null
    INT16 m_index;                    // loaded index of blockid or INDEX_NOT_FOUND
};

// helper macros for printing vacuum_job_cursor
#define vacuum_job_cursor_print_format "vacuum_job_cursor(%lld, %d|%d|%d)"
#define vacuum_job_cursor_print_args(cursor) \
  (long long int) (cursor).get_blockid (), VPID_AS_ARGS (&(cursor).get_page_vpid ()), (int) (cursor).get_index ()

/* Vacuum data.
 *
 * Stores data required for vacuum. It is also stored on disk in the first
 * database volume.
 */
typedef struct vacuum_data VACUUM_DATA;
struct vacuum_data
{
  public:
    VFID vacuum_data_file;	/* Vacuum data file VFID. */
    LOG_PAGEID keep_from_log_pageid;	/* Smallest LOG_PAGEID that vacuum may still need for its jobs. */

    MVCCID oldest_unvacuumed_mvccid;	/* Global oldest MVCCID not vacuumed (yet). */

    VACUUM_DATA_PAGE *first_page;	/* Cached first vacuum data page. Usually used to generate new jobs. */
    VACUUM_DATA_PAGE *last_page;	/* Cached last vacuum data page. Usually used to receive new data. */

    int page_data_max_count;	/* Maximum data entries fitting one vacuum data page. */

    int log_block_npages;		/* The number of pages in a log block. */

    bool is_loaded;		/* True if vacuum data is loaded. */
    std::atomic<bool> shutdown_requested;	/* Set to true when shutdown is requested. It stops vacuum from generating or
                                           * executing new jobs. */
    bool is_archive_removal_safe;	/* Set to true after keep_from_log_pageid is updated. */

    LOG_LSA recovery_lsa;		/* This is the LSA where recovery starts. It will be used to go backward in the log
				   * if data on log blocks must be recovered.
				   */
    bool is_restoredb_session;

  #if defined (SA_MODE)
    bool is_vacuum_complete;
  #endif				/* SA_MODE */

    vacuum_data ()
      : vacuum_data_file (VFID_INITIALIZER)
      , keep_from_log_pageid (NULL_PAGEID)
      , oldest_unvacuumed_mvccid (MVCCID_NULL)
      , first_page (NULL)
      , last_page (NULL)
      , page_data_max_count (0)
      , log_block_npages (0)
      , is_loaded (false)
      , shutdown_requested (false)
      , is_archive_removal_safe (false)
      , recovery_lsa (LSA_INITIALIZER)
      , is_restoredb_session (false)
  #if defined (SA_MODE)
      , is_vacuum_complete (false)
  #endif // SA_MODE
      , m_last_blockid (VACUUM_NULL_LOG_BLOCKID)
    {
    }

    bool is_empty () const;	// returns true if vacuum data has no blocks
    bool has_one_page () const;	// returns true if vacuum data has one page only

    VACUUM_LOG_BLOCKID get_last_blockid () const;	// get last blockid of vacuum data
    VACUUM_LOG_BLOCKID get_first_blockid () const;	// get first blockid of vacuum data; if vacuum data is empty

    // same as last blockid
    void set_last_blockid (VACUUM_LOG_BLOCKID blockid);	// set new value for last blockid of vacuum data

    void update ();
    void set_oldest_unvacuumed_on_boot ();

  private:
    const VACUUM_DATA_ENTRY &get_first_entry () const;
    void upgrade_oldest_unvacuumed (MVCCID mvccid);

    VACUUM_LOG_BLOCKID m_last_blockid;	/* Block id for last vacuum data entry... This entry is actually the id of last
					  * added block which may not even be in vacuum data (being already vacuumed).
					  */
};
static VACUUM_DATA vacuum_Data;
// *INDENT-ON*

/* vacuum data load */
typedef struct vacuum_data_load VACUUM_DATA_LOAD;
struct vacuum_data_load
{
  VPID vpid_first;
  VPID vpid_last;
};
VACUUM_DATA_LOAD vacuum_Data_load = { VPID_INITIALIZER, VPID_INITIALIZER };

/* Vacuum worker structure used by vacuum master thread. */
/* This VACUUM_WORKER structure was designed for the needs of the vacuum workers. However, since the design of
 * vacuum data was changed, and since vacuum master may have to allocate or deallocate disk pages, it needed to make
 * use of system operations and transaction descriptor in similar ways with the workers.
 * To extend that functionality in an easy way and to benefit from the postpone cache optimization, master was also
 * assigned this VACUUM_WORKER.
 */
VACUUM_WORKER vacuum_Master;

/*
 * Vacuum worker/job related structures.
 */

/* Oldest MVCCID considered active by a running transaction.
 * Considered as threshold by vacuum workers.
 */
MVCCID vacuum_Global_oldest_visible_mvccid;
/* When transactions run some complex operations on heap files (upgrade domain, reorganize partitions), concurrent
 * access with vacuum workers can create problems. They avoid it by blocking vacuum_Global_oldest_visible_mvccid updates
 * and by running vacuum manually.
 * This is a counter that tracks blocking transactions.
 */
<<<<<<< HEAD
INT32 vacuum_Global_oldest_active_blockers_counter;
=======
INT32 vacuum_Global_oldest_visible_blockers_counter;
/* vacuum_Save_log_hdr_oldest_mvccid is used to estimate oldest unvacuumed MVCCID in the corner-case of empty vacuum
 * data. When vacuum data is not empty, oldest MVCCID of first block not yet vacuumed is used.
 * However, when vacuum data is not empty, the oldest MVCCID can be either the oldest MVCCID of first block in
 * vacuum_Block_data_buffer or the oldest MVCCID of block cached in log_Gl.hdr (if block buffer is empty).
 * To cover these cases, before consuming vacuum_Block_data_buffer, vacuum master saved the oldest MVCCID from the block
 * cached in log_Gl.hdr. After vacuum_Block_data_buffer is consumed, this block can end up in three situations:
 * 1. it is still cached in log_Gl.hdr.
 * 2. it was produced and is first in vacuum_Block_data_buffer.
 * 3. it was also consumed and it is already in vacuum data. This also means vacuum data is not empty.
 *
 * So, if vacuum data is empty, this block is in either situation #1 or #2, which is exactly the MVCCID required by
 * vacuum master to estimate the oldest unvacuumed MVCCID.
 */
MVCCID vacuum_Save_log_hdr_oldest_mvccid = MVCCID_NULL;
>>>>>>> 3a4699cf

/* A lock-free buffer used for communication between logger transactions and
 * auto-vacuum master. It is advisable to avoid synchronizing running
 * transactions with vacuum threads and for this reason the block data is not
 * added directly to vacuum data.
 */
/* *INDENT-OFF* */
lockfree::circular_queue<vacuum_data_entry> *vacuum_Block_data_buffer = NULL;
/* *INDENT-ON* */
#define VACUUM_BLOCK_DATA_BUFFER_CAPACITY 1024

/* A lock free queue of vacuum jobs. Master will add jobs based on vacuum data
 * and workers will execute the jobs one by one.
 */
/* *INDENT-OFF* */
lockfree::circular_queue<VACUUM_LOG_BLOCKID> *vacuum_Finished_job_queue = NULL;
/* *INDENT-ON* */

/* number or log pages on each block of buffer log prefetch */
#define VACUUM_PREFETCH_LOG_BLOCK_BUFFER_PAGES ((size_t) (1 + vacuum_Data.log_block_npages))

#if defined(SERVER_MODE)
#define VACUUM_MAX_TASKS_IN_WORKER_POOL ((size_t) (3 * prm_get_integer_value (PRM_ID_VACUUM_WORKER_COUNT)))
#endif /* SERVER_MODE */

#define VACUUM_FINISHED_JOB_QUEUE_CAPACITY  2048

#define VACUUM_LOG_BLOCK_BUFFER_INVALID (-1)

/* Convert vacuum worker TRANID to an index in vacuum worker's array */
#define VACUUM_WORKER_INDEX_TO_TRANID(index) \
  (-index + LOG_LAST_VACUUM_WORKER_TRANID)

/* Convert index in vacuum worker's array to TRANID */
#define VACUUM_WORKER_TRANID_TO_INDEX(trid) \
  (-trid + LOG_LAST_VACUUM_WORKER_TRANID)

/* Static array of vacuum workers */
VACUUM_WORKER vacuum_Workers[VACUUM_MAX_WORKER_COUNT];

/* VACUUM_HEAP_HELPER -
 * Structure used by vacuum heap functions.
 */
typedef struct vacuum_heap_helper VACUUM_HEAP_HELPER;
struct vacuum_heap_helper
{
  PAGE_PTR home_page;		/* Home page for objects being vacuumed. */
  VPID home_vpid;		/* VPID of home page. */
  PAGE_PTR forward_page;	/* Used to keep forward page of REC_RELOCATION or first overflow page of REC_BIGONE. */
  OID forward_oid;		/* Link to forward page. */
  PGSLOTID crt_slotid;		/* Slot ID of current record being vacuumed. */
  INT16 record_type;		/* Current record type. */
  RECDES record;		/* Current record data. */

  /* buffer of current record (used by HOME and NEW_HOME) */
  char rec_buf[IO_MAX_PAGE_SIZE + MAX_ALIGNMENT];

  MVCC_REC_HEADER mvcc_header;	/* MVCC header. */

  HFID hfid;			/* Heap file identifier. */
  VFID overflow_vfid;		/* Overflow file identifier. */
  bool reusable;		/* True if heap file has reusable slots. */

  MVCC_SATISFIES_VACUUM_RESULT can_vacuum;	/* Result of vacuum check. */

  /* Collect data on vacuum. */
  PGSLOTID slots[MAX_SLOTS_IN_PAGE];	/* Slot ID's. */
  MVCC_SATISFIES_VACUUM_RESULT results[MAX_SLOTS_IN_PAGE];	/* Vacuum check results. */

  OID forward_link;		/* REC_BIGONE, REC_RELOCATION forward links. (buffer for forward_recdes) */
  RECDES forward_recdes;	/* Record descriptor to read forward links. */

  int n_bulk_vacuumed;		/* Number of vacuumed objects to be logged in bulk mode. */
  int n_vacuumed;		/* Number of vacuumed objects. */
  int initial_home_free_space;	/* Free space in home page before vacuum */

  /* Performance tracking. */
  PERF_UTIME_TRACKER time_track;
};

#define VACUUM_PERF_HEAP_START(thread_p, helper) \
  PERF_UTIME_TRACKER_START (thread_p, &(helper)->time_track);
#define VACUUM_PERF_HEAP_TRACK_PREPARE(thread_p, helper) \
  PERF_UTIME_TRACKER_TIME_AND_RESTART (thread_p, &(helper)->time_track, \
				       PSTAT_HEAP_VACUUM_PREPARE)
#define VACUUM_PERF_HEAP_TRACK_EXECUTE(thread_p, helper) \
  PERF_UTIME_TRACKER_TIME_AND_RESTART (thread_p, &(helper)->time_track, \
				       PSTAT_HEAP_VACUUM_EXECUTE)
#define VACUUM_PERF_HEAP_TRACK_LOGGING(thread_p, helper) \
  PERF_UTIME_TRACKER_TIME_AND_RESTART (thread_p, &(helper)->time_track, \
				       PSTAT_HEAP_VACUUM_LOG)

/* Flags used to mark rcv->offset with hints about recovery process. */
/* Flags for reusable heap files. */
#define VACUUM_LOG_VACUUM_HEAP_REUSABLE	      0x8000
/* Flag if page is entirely vacuumed. */
#define VACUUM_LOG_VACUUM_HEAP_ALL_VACUUMED   0x4000
/* Mask. */
#define VACUUM_LOG_VACUUM_HEAP_MASK	      0xC000

/* The buffer size of collected heap objects during a vacuum job. */
#define VACUUM_DEFAULT_HEAP_OBJECT_BUFFER_SIZE  4000

/*
 * Dropped files section.
 */

static bool vacuum_Dropped_files_loaded = false;

/* Identifier for the file where dropped file list is kept */
static VFID vacuum_Dropped_files_vfid;

/* Identifier for first page in dropped files */
static VPID vacuum_Dropped_files_vpid;

/* Total count of dropped files */
static INT32 vacuum_Dropped_files_count = 0;

/* Dropped file entry */
typedef struct vacuum_dropped_file VACUUM_DROPPED_FILE;
struct vacuum_dropped_file
{
  VFID vfid;
  MVCCID mvccid;
};

/* A page of dropped files entries */
typedef struct vacuum_dropped_files_page VACUUM_DROPPED_FILES_PAGE;
struct vacuum_dropped_files_page
{
  VPID next_page;		/* VPID of next dropped files page. */
  INT16 n_dropped_files;	/* Number of entries on page */

  /* Leave the dropped files at the end of the structure */
  VACUUM_DROPPED_FILE dropped_files[1];	/* Dropped files. */
};

/* Size of dropped file page header */
#define VACUUM_DROPPED_FILES_PAGE_HEADER_SIZE \
  (offsetof (VACUUM_DROPPED_FILES_PAGE, dropped_files))

/* Capacity of dropped file page */
#define VACUUM_DROPPED_FILES_PAGE_CAPACITY \
  ((INT16) ((DB_PAGESIZE - VACUUM_DROPPED_FILES_PAGE_HEADER_SIZE) \
	    / sizeof (VACUUM_DROPPED_FILE)))
/* Capacity of dropped file page when page size is max */
#define VACUUM_DROPPED_FILES_MAX_PAGE_CAPACITY \
  ((INT16) ((IO_MAX_PAGE_SIZE - VACUUM_DROPPED_FILES_PAGE_HEADER_SIZE) \
	    / sizeof (VACUUM_DROPPED_FILE)))

#define VACUUM_DROPPED_FILE_FLAG_DUPLICATE 0x8000

/* Overwritten versions of pgbuf_fix, pgbuf_unfix and pgbuf_set_dirty,
 * adapted for the needs of vacuum and its dropped files pages.
 */
#define vacuum_fix_dropped_entries_page(thread_p, vpidp, latch) \
  ((VACUUM_DROPPED_FILES_PAGE *) pgbuf_fix (thread_p, vpidp, OLD_PAGE, \
                                            latch, \
                                            PGBUF_UNCONDITIONAL_LATCH))
#define vacuum_unfix_dropped_entries_page(thread_p, dropped_page) \
  do \
    { \
      pgbuf_unfix (thread_p, (PAGE_PTR) (dropped_page)); \
      (dropped_page) = NULL; \
    } while (0)
#define vacuum_set_dirty_dropped_entries_page(thread_p, dropped_page, free) \
  do \
    { \
      pgbuf_set_dirty (thread_p, (PAGE_PTR) (dropped_page), free); \
      if ((free) == FREE) \
	{ \
	  (dropped_page) = NULL; \
	} \
    } while (0)

#if !defined (NDEBUG)
/* Track pages allocated for dropped files. Used for debugging only, for
 * easy observation of the lists of dropped files at any time.
 */
typedef struct vacuum_track_dropped_files VACUUM_TRACK_DROPPED_FILES;
struct vacuum_track_dropped_files
{
  VACUUM_TRACK_DROPPED_FILES *next_tracked_page;
  VACUUM_DROPPED_FILES_PAGE dropped_data_page;
};
VACUUM_TRACK_DROPPED_FILES *vacuum_Track_dropped_files;
#define VACUUM_TRACK_DROPPED_FILES_SIZE \
  (DB_PAGESIZE + sizeof (VACUUM_TRACK_DROPPED_FILES *))
#endif /* !NDEBUG */

INT32 vacuum_Dropped_files_version = 0;
pthread_mutex_t vacuum_Dropped_files_mutex;
VFID vacuum_Last_dropped_vfid;

typedef struct vacuum_dropped_files_rcv_data VACUUM_DROPPED_FILES_RCV_DATA;
struct vacuum_dropped_files_rcv_data
{
  VFID vfid;
  OID class_oid;
};

bool vacuum_Is_booted = false;

/* Logging */
#define VACUUM_LOG_DATA_ENTRY_MSG(name) \
  "name = {blockid = %lld, flags = %lld, start_lsa = %lld|%d, oldest_visible_mvccid=%llu, newest_mvccid=%llu }"
#define VACUUM_LOG_DATA_ENTRY_AS_ARGS(data) \
  (long long) VACUUM_BLOCKID_WITHOUT_FLAGS ((data)->blockid), (long long) VACUUM_BLOCKID_GET_FLAGS ((data)->blockid), \
  LSA_AS_ARGS (&(data)->start_lsa), (unsigned long long) (data)->oldest_visible_mvccid, \
  (unsigned long long) (data)->newest_mvccid

/* Vacuum static functions. */
static void vacuum_update_keep_from_log_pageid (THREAD_ENTRY * thread_p);
static int vacuum_compare_blockids (const void *ptr1, const void *ptr2);
static void vacuum_data_mark_finished (THREAD_ENTRY * thread_p);
static void vacuum_data_empty_page (THREAD_ENTRY * thread_p, VACUUM_DATA_PAGE * prev_data_page,
				    VACUUM_DATA_PAGE ** data_page);
static void vacuum_data_initialize_new_page (THREAD_ENTRY * thread_p, VACUUM_DATA_PAGE * data_page);
static void vacuum_init_data_page_with_last_blockid (THREAD_ENTRY * thread_p, VACUUM_DATA_PAGE * data_page,
						     VACUUM_LOG_BLOCKID blockid);
static int vacuum_recover_lost_block_data (THREAD_ENTRY * thread_p);

static int vacuum_process_log_block (THREAD_ENTRY * thread_p, VACUUM_DATA_ENTRY * block_data,
				     bool sa_mode_partial_block);
static int vacuum_process_log_record (THREAD_ENTRY * thread_p, VACUUM_WORKER * worker, LOG_LSA * log_lsa_p,
				      LOG_PAGE * log_page_p, LOG_DATA * log_record_data, MVCCID * mvccid,
				      char **undo_data_ptr, int *undo_data_size, LOG_VACUUM_INFO * vacuum_info,
				      bool * is_file_dropped, bool stop_after_vacuum_info);
static void vacuum_read_log_aligned (THREAD_ENTRY * thread_entry, LOG_LSA * log_lsa, LOG_PAGE * log_page);
static void vacuum_read_log_add_aligned (THREAD_ENTRY * thread_entry, size_t size, LOG_LSA * log_lsa,
					 LOG_PAGE * log_page);
static void vacuum_read_advance_when_doesnt_fit (THREAD_ENTRY * thread_entry, size_t size, LOG_LSA * log_lsa,
						 LOG_PAGE * log_page);
static void vacuum_copy_data_from_log (THREAD_ENTRY * thread_p, char *area, int length, LOG_LSA * log_lsa,
				       LOG_PAGE * log_page);
static void vacuum_finished_block_vacuum (THREAD_ENTRY * thread_p, VACUUM_DATA_ENTRY * block_data,
					  bool is_vacuum_complete);
static bool vacuum_is_work_in_progress (THREAD_ENTRY * thread_p);
static int vacuum_worker_allocate_resources (THREAD_ENTRY * thread_p, VACUUM_WORKER * worker);
static void vacuum_finalize_worker (THREAD_ENTRY * thread_p, VACUUM_WORKER * worker_info);

static int vacuum_compare_heap_object (const void *a, const void *b);
static int vacuum_collect_heap_objects (THREAD_ENTRY * thread_p, VACUUM_WORKER * worker, OID * oid, VFID * vfid);
static void vacuum_cleanup_collected_by_vfid (VACUUM_WORKER * worker, VFID * vfid);
static int vacuum_heap (THREAD_ENTRY * thread_p, VACUUM_WORKER * worker, MVCCID threshold_mvccid, bool was_interrupted);
static int vacuum_heap_prepare_record (THREAD_ENTRY * thread_p, VACUUM_HEAP_HELPER * helper);
static int vacuum_heap_record_insid_and_prev_version (THREAD_ENTRY * thread_p, VACUUM_HEAP_HELPER * helper);
static int vacuum_heap_record (THREAD_ENTRY * thread_p, VACUUM_HEAP_HELPER * helper);
static int vacuum_heap_get_hfid_and_file_type (THREAD_ENTRY * thread_p, VACUUM_HEAP_HELPER * helper, const VFID * vfid);
static void vacuum_heap_page_log_and_reset (THREAD_ENTRY * thread_p, VACUUM_HEAP_HELPER * helper,
					    bool update_best_space_stat, bool unlatch_page);
static void vacuum_log_vacuum_heap_page (THREAD_ENTRY * thread_p, PAGE_PTR page_p, int n_slots, PGSLOTID * slots,
					 MVCC_SATISFIES_VACUUM_RESULT * results, bool reusable, bool all_vacuumed);
static void vacuum_log_remove_ovf_insid (THREAD_ENTRY * thread_p, PAGE_PTR ovfpage);
static void vacuum_log_redoundo_vacuum_record (THREAD_ENTRY * thread_p, PAGE_PTR page_p, PGSLOTID slotid,
					       RECDES * undo_recdes, bool reusable);
static int vacuum_log_prefetch_vacuum_block (THREAD_ENTRY * thread_p, VACUUM_DATA_ENTRY * entry);
static int vacuum_fetch_log_page (THREAD_ENTRY * thread_p, LOG_PAGEID log_pageid, LOG_PAGE * log_page);

static int vacuum_compare_dropped_files (const void *a, const void *b);
#if defined (SERVER_MODE)
static int vacuum_compare_dropped_files_version (INT32 version_a, INT32 version_b);
#endif // SERVER_MODE
static int vacuum_add_dropped_file (THREAD_ENTRY * thread_p, VFID * vfid, MVCCID mvccid);
static int vacuum_cleanup_dropped_files (THREAD_ENTRY * thread_p);
static int vacuum_find_dropped_file (THREAD_ENTRY * thread_p, bool * is_file_dropped, VFID * vfid, MVCCID mvccid);
static void vacuum_log_cleanup_dropped_files (THREAD_ENTRY * thread_p, PAGE_PTR page_p, INT16 * indexes,
					      INT16 n_indexes);
static void vacuum_dropped_files_set_next_page (THREAD_ENTRY * thread_p, VACUUM_DROPPED_FILES_PAGE * page_p,
						VPID * next_page);
static int vacuum_get_first_page_dropped_files (THREAD_ENTRY * thread_p, VPID * first_page_vpid);
static void vacuum_notify_all_workers_dropped_file (const VFID & vfid_dropped, MVCCID mvccid);

static bool is_not_vacuumed_and_lost (THREAD_ENTRY * thread_p, MVCC_REC_HEADER * rec_header);
static void print_not_vacuumed_to_log (OID * oid, OID * class_oid, MVCC_REC_HEADER * rec_header, int btree_node_type);

static bool vacuum_is_empty (void);
static void vacuum_convert_thread_to_master (THREAD_ENTRY * thread_p, thread_type & save_type);
static void vacuum_convert_thread_to_worker (THREAD_ENTRY * thread_p, VACUUM_WORKER * worker, thread_type & save_type);
static void vacuum_restore_thread (THREAD_ENTRY * thread_p, thread_type save_type);

static void vacuum_data_load_first_and_last_page (THREAD_ENTRY * thread_p);
static void vacuum_data_unload_first_and_last_page (THREAD_ENTRY * thread_p);

static void vacuum_data_empty_update_last_blockid (THREAD_ENTRY * thread_p);

#if defined (SERVER_MODE)
static void vacuum_push_task (const VACUUM_DATA_ENTRY & data_entry);
#endif // SERVER_MODE
#if defined (SA_MODE)
static void vacuum_sa_run_job (THREAD_ENTRY * thread_p, const VACUUM_DATA_ENTRY & data_entry, bool is_partial,
			       PERF_UTIME_TRACKER & perf_tracker);
#endif // SA_MODE
static bool vacuum_check_finished_queue (void);
static bool vacuum_check_data_buffer (void);

#if !defined (NDEBUG)
/* Debug function to verify vacuum data. */
static void vacuum_verify_vacuum_data_debug (THREAD_ENTRY * thread_p);
static void vacuum_verify_vacuum_data_page_fix_count (THREAD_ENTRY * thread_p);
#define VACUUM_VERIFY_VACUUM_DATA(thread_p) vacuum_verify_vacuum_data_debug (thread_p)
#else /* NDEBUG */
#define VACUUM_VERIFY_VACUUM_DATA(thread_p)
#endif /* NDEBUG */
static void vacuum_check_shutdown_interruption (const THREAD_ENTRY * thread_p, int error_code);

/* *INDENT-OFF* */
void
vacuum_init_thread_context (cubthread::entry &context, thread_type type, VACUUM_WORKER *worker)
{
  assert (worker != NULL);

  context.type = type;
  context.vacuum_worker = worker;
  context.check_interrupt = false;

  assert (context.get_system_tdes () == NULL);
  context.claim_system_worker ();
}

// class vacuum_master_context_manager
//
//  description:
//    extend entry_manager to override context construction and retirement
//
class vacuum_master_context_manager : public cubthread::daemon_entry_manager
{
  private:
    void on_daemon_create (cubthread::entry &context) final
    {
      // set vacuum master in execute state
      assert (vacuum_Master.state == VACUUM_WORKER_STATE_EXECUTE);
      vacuum_Master.state = VACUUM_WORKER_STATE_EXECUTE;

      vacuum_init_thread_context (context, TT_VACUUM_MASTER, &vacuum_Master);
    }

    void on_daemon_retire (cubthread::entry &context) final
    {
      vacuum_finalize (&context);    // todo: is this the rightful place?

      context.retire_system_worker ();

      if (context.vacuum_worker != NULL)
	{
	  assert (context.vacuum_worker == &vacuum_Master);
	  context.vacuum_worker = NULL;
	}
      else
	{
	  assert (false);
	}
    }
};

class vacuum_master_task : public cubthread::entry_task
{
  public:
    vacuum_master_task () = default;

    void execute (cubthread::entry &thread_ref) final;

  private:
    vacuum_job_cursor m_cursor;
};

// class vacuum_worker_context_manager
//
//  description:
//    extern entry manager to override construction/retirement of vacuum worker context
//
class vacuum_worker_context_manager : public cubthread::entry_manager
{
  public:
    vacuum_worker_context_manager () : cubthread::entry_manager ()
    {
      m_pool = new resource_shared_pool<VACUUM_WORKER> (vacuum_Workers, VACUUM_MAX_WORKER_COUNT);
    }

    ~vacuum_worker_context_manager ()
    {
      delete m_pool;
    }

    VACUUM_WORKER *claim_worker ()
    {
      return m_pool->claim ();
    }
    void retire_worker (VACUUM_WORKER & worker)
    {
      return m_pool->retire (worker);
    }

  private:

    void on_create (cubthread::entry & context) final
    {
      context.tran_index = 0;

      vacuum_init_thread_context (context, TT_VACUUM_WORKER, m_pool->claim ());

      if (vacuum_worker_allocate_resources (&context, context.vacuum_worker) != NO_ERROR)
	{
	  assert (false);
	}

      // get private LRU index
      context.private_lru_index = context.vacuum_worker->private_lru_index;
    }

    void on_retire (cubthread::entry & context) final
    {
      context.retire_system_worker ();

      if (context.vacuum_worker != NULL)
	{
	  context.vacuum_worker->state = VACUUM_WORKER_STATE::VACUUM_WORKER_STATE_INACTIVE;
	  m_pool->retire (*context.vacuum_worker);
	  context.vacuum_worker = NULL;
	}
      else
	{
	  assert (false);
	}

      // reset private LRU index
      context.private_lru_index = -1;
    }

    void on_recycle (cubthread::entry & context) final
    {
      // reset tran_index (it is recycled as NULL_TRAN_INDEX)
      context.tran_index = LOG_SYSTEM_TRAN_INDEX;
    }

    // members
    resource_shared_pool<VACUUM_WORKER>* m_pool;
};

// class vacuum_worker_task
//
//  description:
//    vacuum worker task
//
class vacuum_worker_task : public cubthread::entry_task
{
  public:
    vacuum_worker_task (const VACUUM_DATA_ENTRY & entry_ref)
      : m_data (entry_ref)
    {
    }

    void execute (cubthread::entry & thread_ref) final
    {
      // safe-guard - check interrupt is always false
      assert (!thread_ref.check_interrupt);
      vacuum_process_log_block (&thread_ref, &m_data, false);
    }

  private:
    vacuum_worker_task ();

    VACUUM_DATA_ENTRY m_data;
};

// vacuum master globals
static cubthread::daemon *vacuum_Master_daemon = NULL;                       // daemon thread
static vacuum_master_context_manager *vacuum_Master_context_manager = NULL;  // context manager

// vacuum worker globals
static cubthread::entry_workpool *vacuum_Worker_threads = NULL;              // thread pool
static vacuum_worker_context_manager *vacuum_Worker_context_manager = NULL;  // context manager

/* *INDENT-ON* */

#if defined (SA_MODE)
static void
vacuum_sa_run_job (THREAD_ENTRY * thread_p, const VACUUM_DATA_ENTRY & data_entry, bool is_partial,
		   PERF_UTIME_TRACKER & perf_tracker)
{
  PERF_UTIME_TRACKER_TIME (thread_p, &perf_tracker, PSTAT_VAC_MASTER);

  VACUUM_WORKER *worker_p = vacuum_Worker_context_manager->claim_worker ();
  thread_type save_type = thread_type::TT_NONE;
  vacuum_convert_thread_to_worker (thread_p, worker_p, save_type);
  assert (save_type == thread_type::TT_VACUUM_MASTER);

  VACUUM_DATA_ENTRY copy_data_entry = data_entry;
  vacuum_process_log_block (thread_p, &copy_data_entry, is_partial);

  vacuum_convert_thread_to_master (thread_p, save_type);
  assert (save_type == thread_type::TT_VACUUM_WORKER);
  vacuum_Worker_context_manager->retire_worker (*worker_p);

  PERF_UTIME_TRACKER_START (thread_p, &perf_tracker);
}
#endif // SA_MODE

/*
 * xvacuum () - Vacuumes database
 *
 * return	    : Error code.
 * thread_p(in)	    :
 *
 * NOTE: CS mode temporary disabled.
 */
int
xvacuum (THREAD_ENTRY * thread_p)
{
#if defined(SERVER_MODE)
  er_set (ER_ERROR_SEVERITY, ARG_FILE_LINE, ER_VACUUM_CS_NOT_AVAILABLE, 0);
  return ER_VACUUM_CS_NOT_AVAILABLE;
#else	/* !SERVER_MODE */		   /* SA_MODE */
  thread_type save_type = thread_type::TT_NONE;

  if (prm_get_bool_value (PRM_ID_DISABLE_VACUUM) || vacuum_Data.is_vacuum_complete)
    {
      return NO_ERROR;
    }

  /* Assign worker and allocate required resources. */
  vacuum_convert_thread_to_master (thread_p, save_type);

  /* Process vacuum data and run vacuum. */
  vacuum_job_cursor cursor;
  PERF_UTIME_TRACKER perf_tracker;

  bool dummy_continue_check_interrupt;

  int error_code = NO_ERROR;

  er_set (ER_NOTIFICATION_SEVERITY, ARG_FILE_LINE, ER_STAND_ALONE_VACUUM_START, 0);
  er_log_debug (ARG_FILE_LINE, "Stand-alone vacuum start.\n");

  PERF_UTIME_TRACKER_START (thread_p, &perf_tracker);

  vacuum_data_load_first_and_last_page (thread_p);

  cursor.set_on_vacuum_data_start ();
  cursor.load ();
  vacuum_er_log (VACUUM_ER_LOG_MASTER, "Start searching jobs at " vacuum_job_cursor_print_format,
		 vacuum_job_cursor_print_args (cursor));

  // consume all vacuum data blocks
  while (cursor.is_valid ())
    {
      if (!cursor.get_current_entry ().is_available ())
	{
	  assert (cursor.get_current_entry ().is_vacuumed ());
	  vacuum_er_log (VACUUM_ER_LOG_JOBS,
			 "Job for blockid = %lld %s. Skip.",
			 (long long int) cursor.get_current_entry ().get_blockid (),
			 cursor.get_current_entry ().is_vacuumed ()? "was executed" : "is in progress");
	  cursor.increment_blockid ();
	  continue;
	}

      cursor.start_job_on_current_entry (thread_p);

      // job will be executed immediately
      vacuum_sa_run_job (thread_p, cursor.get_current_entry (), false, perf_tracker);
      cursor.increment_blockid ();

      if (logtb_is_interrupted (thread_p, true, &dummy_continue_check_interrupt))
	{
	  cursor.unload ();
	  vacuum_Data.update ();
	  return NO_ERROR;
	}

      if (!vacuum_Block_data_buffer->is_empty ()	// there is a new block
	  || vacuum_Finished_job_queue->is_full ()	// finished queue is full and must be consumed
	  || !cursor.is_valid ()	// cursor is at the end; we might still get another block by vacuum data update
	)
	{
	  // force an update; cursor must not be loaded
	  cursor.force_data_update ();
	}
    }

  assert (!cursor.is_loaded ());
  assert (vacuum_Data.is_empty ());
#if !defined (NDEBUG)
  vacuum_verify_vacuum_data_page_fix_count (thread_p);
#endif /* !NDEBUG */

  /* Complete vacuum for SA_MODE. This means also vacuuming based on last block being logged. */
  if (log_Gl.hdr.does_block_need_vacuum)
    {
      // *INDENT-OFF*
      vacuum_data_entry partial_entry { log_Gl.hdr };
      // *INDENT-ON*
      log_Gl.hdr.does_block_need_vacuum = false;

      // can't be interrupted
      bool save_check_interrupt = logtb_set_check_interrupt (thread_p, false);
      vacuum_sa_run_job (thread_p, partial_entry, true, perf_tracker);
      (void) logtb_set_check_interrupt (thread_p, save_check_interrupt);
    }

  /* All vacuum complete. */
  vacuum_Data.oldest_unvacuumed_mvccid = log_Gl.hdr.mvcc_next_id;

  log_append_redo_data2 (thread_p, RVVAC_COMPLETE, NULL, (PAGE_PTR) vacuum_Data.first_page, 0,
			 sizeof (log_Gl.hdr.mvcc_next_id), &log_Gl.hdr.mvcc_next_id);
  vacuum_set_dirty_data_page (thread_p, vacuum_Data.first_page, DONT_FREE);
  logpb_force_flush_pages (thread_p);

  /* Cleanup dropped files. */
  vacuum_cleanup_dropped_files (thread_p);

  /* Reset log header information saved for vacuum. */
  logpb_vacuum_reset_log_header_cache (thread_p, &log_Gl.hdr);

  er_set (ER_NOTIFICATION_SEVERITY, ARG_FILE_LINE, ER_STAND_ALONE_VACUUM_END, 0);
  er_log_debug (ARG_FILE_LINE, "Stand-alone vacuum end.\n");

  /* Vacuum structures no longer needed. */
  vacuum_finalize (thread_p);

  vacuum_Data.is_vacuum_complete = true;

  PERF_UTIME_TRACKER_TIME (thread_p, &perf_tracker, PSTAT_VAC_MASTER);

  vacuum_restore_thread (thread_p, save_type);

  return NO_ERROR;
#endif /* SA_MODE */
}

/*
 * vacuum_initialize () - Initialize necessary structures for vacuum.
 *
 * return			: Void.
 * thread_p (in)	        : Thread entry.
 * vacuum_log_block_npages (in) : Number of log pages in a block.
 * vacuum_data_vfid (in)	: Vacuum data VFID.
 * dropped_files_vfid (in)	: Dropped files VFID.
 */
int
vacuum_initialize (THREAD_ENTRY * thread_p, int vacuum_log_block_npages, VFID * vacuum_data_vfid,
		   VFID * dropped_files_vfid, bool is_restore)
{
  int error_code = NO_ERROR;
  int i;

  if (prm_get_bool_value (PRM_ID_DISABLE_VACUUM))
    {
      return NO_ERROR;
    }

  /* Initialize vacuum data */
  vacuum_Data.shutdown_requested = false;
  vacuum_Data.is_restoredb_session = is_restore;
  /* Save vacuum data VFID. */
  VFID_COPY (&vacuum_Data.vacuum_data_file, vacuum_data_vfid);
  /* Save vacuum log block size in pages. */
  vacuum_Data.log_block_npages = vacuum_log_block_npages;
  /* Compute the capacity of one vacuum data page. */
  vacuum_Data.page_data_max_count = (DB_PAGESIZE - VACUUM_DATA_PAGE_HEADER_SIZE) / sizeof (VACUUM_DATA_ENTRY);

#if defined (SA_MODE)
  vacuum_Data.is_vacuum_complete = false;
#endif

  /* Initialize vacuum dropped files */
  vacuum_Dropped_files_loaded = false;
  VFID_COPY (&vacuum_Dropped_files_vfid, dropped_files_vfid);

  /* Save first page vpid. */
  if (vacuum_get_first_page_dropped_files (thread_p, &vacuum_Dropped_files_vpid) != NO_ERROR)
    {
      assert (false);
      goto error;
    }
  assert (!VPID_ISNULL (&vacuum_Dropped_files_vpid));

  vacuum_Dropped_files_version = 0;
  vacuum_Dropped_files_count = 0;
  pthread_mutex_init (&vacuum_Dropped_files_mutex, NULL);
  VFID_SET_NULL (&vacuum_Last_dropped_vfid);
#if !defined (NDEBUG)
  vacuum_Track_dropped_files = NULL;
#endif

  /* Initialize the log block data buffer */
  /* *INDENT-OFF* */
  vacuum_Block_data_buffer = new lockfree::circular_queue<vacuum_data_entry> (VACUUM_BLOCK_DATA_BUFFER_CAPACITY);
  /* *INDENT-ON* */
  if (vacuum_Block_data_buffer == NULL)
    {
      goto error;
    }

  /* Initialize finished job queue. */
  /* *INDENT-OFF* */
  vacuum_Finished_job_queue = new lockfree::circular_queue<VACUUM_LOG_BLOCKID> (VACUUM_FINISHED_JOB_QUEUE_CAPACITY);
  /* *INDENT-ON* */
  if (vacuum_Finished_job_queue == NULL)
    {
      goto error;
    }

  /* Initialize master worker. */
  vacuum_Master.drop_files_version = 0;
  vacuum_Master.state = VACUUM_WORKER_STATE_EXECUTE;	/* Master is always in execution state. */
  vacuum_Master.log_zip_p = NULL;
  vacuum_Master.undo_data_buffer = NULL;
  vacuum_Master.undo_data_buffer_capacity = 0;
  vacuum_Master.private_lru_index = -1;
  vacuum_Master.heap_objects = NULL;
  vacuum_Master.heap_objects_capacity = 0;
  vacuum_Master.prefetch_log_buffer = NULL;
  vacuum_Master.prefetch_first_pageid = NULL_PAGEID;
  vacuum_Master.prefetch_last_pageid = NULL_PAGEID;
  vacuum_Master.allocated_resources = false;

  /* Initialize workers */
  for (i = 0; i < VACUUM_MAX_WORKER_COUNT; i++)
    {
      vacuum_Workers[i].drop_files_version = 0;
      vacuum_Workers[i].state = VACUUM_WORKER_STATE_INACTIVE;
      vacuum_Workers[i].log_zip_p = NULL;
      vacuum_Workers[i].undo_data_buffer = NULL;
      vacuum_Workers[i].undo_data_buffer_capacity = 0;
      vacuum_Workers[i].private_lru_index = pgbuf_assign_private_lru (thread_p, true, i);
      vacuum_Workers[i].heap_objects = NULL;
      vacuum_Workers[i].heap_objects_capacity = 0;
      vacuum_Workers[i].prefetch_log_buffer = NULL;
      vacuum_Workers[i].prefetch_first_pageid = NULL_PAGEID;
      vacuum_Workers[i].prefetch_last_pageid = NULL_PAGEID;
      vacuum_Workers[i].allocated_resources = false;
    }

  vacuum_Global_oldest_visible_blockers_counter = 0;

  return NO_ERROR;

error:
  vacuum_finalize (thread_p);
  return (error_code == NO_ERROR) ? ER_FAILED : error_code;
}

int
vacuum_boot (THREAD_ENTRY * thread_p)
{
  int error_code = NO_ERROR;

  assert (!vacuum_Is_booted);	// only boot once

  if (prm_get_bool_value (PRM_ID_DISABLE_VACUUM))
    {
      /* for debug only */
      return NO_ERROR;
    }

  if (thread_p == NULL)
    {
      thread_p = thread_get_thread_entry_info ();
    }

  /* first things first... load vacuum data and do some recovery if required */
  error_code = vacuum_data_load_and_recover (thread_p);
  if (error_code != NO_ERROR)
    {
      ASSERT_ERROR ();
      return error_code;
    }

  /* load dropped files from disk */
  error_code = vacuum_load_dropped_files_from_disk (thread_p);
  if (error_code != NO_ERROR)
    {
      ASSERT_ERROR ();
      return error_code;
    }

  // create context managers
  vacuum_Master_context_manager = new vacuum_master_context_manager ();
  vacuum_Worker_context_manager = new vacuum_worker_context_manager ();

#if defined (SERVER_MODE)

  // get thread manager
  cubthread::manager * thread_manager = cubthread::get_manager ();

  // get logging flag for vacuum worker pool
  /* *INDENT-OFF* */
  bool log_vacuum_worker_pool =
    cubthread::is_logging_configured (cubthread::LOG_WORKER_POOL_VACUUM)
    || flag<int>::is_flag_set (prm_get_integer_value (PRM_ID_ER_LOG_VACUUM), VACUUM_ER_LOG_WORKER);

  // create thread pool
  vacuum_Worker_threads =
    thread_manager->create_worker_pool (prm_get_integer_value (PRM_ID_VACUUM_WORKER_COUNT),
					VACUUM_MAX_TASKS_IN_WORKER_POOL, "vacuum workers",
					vacuum_Worker_context_manager, 1, log_vacuum_worker_pool);
  assert (vacuum_Worker_threads != NULL);

  int vacuum_master_wakeup_interval_msec = prm_get_integer_value (PRM_ID_VACUUM_MASTER_WAKEUP_INTERVAL);
  cubthread::looper looper = cubthread::looper (std::chrono::milliseconds (vacuum_master_wakeup_interval_msec));

  // create vacuum master thread
  vacuum_Master_daemon =
    thread_manager->create_daemon (looper, new vacuum_master_task (), "vacuum_master", vacuum_Master_context_manager);

  /* *INDENT-ON* */
#endif /* SERVER_MODE */

  vacuum_Is_booted = true;

  return NO_ERROR;
}

void
vacuum_stop (THREAD_ENTRY * thread_p)
{
  if (!vacuum_Is_booted)
    {
      // not booted
      return;
    }

  // notify master to stop generating new jobs
  vacuum_notify_server_shutdown ();

  cubthread::manager * thread_manager = cubthread::get_manager ();

  // stop work pool
  if (vacuum_Worker_threads != NULL)
    {
#if defined (SERVER_MODE)
      vacuum_Worker_threads->er_log_stats ();
#endif // SERVER_MODE
      thread_manager->destroy_worker_pool (vacuum_Worker_threads);
    }

  // stop master daemon
  if (vacuum_Master_daemon != NULL)
    {
      thread_manager->destroy_daemon (vacuum_Master_daemon);
    }

  delete vacuum_Master_context_manager;
  delete vacuum_Worker_context_manager;

  // all resources should be freed

  vacuum_Is_booted = false;
}

/*
* vacuum_finalize () - Finalize structures used for vacuum.
*
* return	: Void.
* thread_p (in) : Thread entry.
 */
void
vacuum_finalize (THREAD_ENTRY * thread_p)
{
  int i;

  if (prm_get_bool_value (PRM_ID_DISABLE_VACUUM))
    {
      return;
    }

  assert (!vacuum_is_work_in_progress (thread_p));

  /* Make sure all finished job queues are consumed. */
  if (vacuum_Finished_job_queue != NULL)
    {
      vacuum_data_mark_finished (thread_p);
      if (!vacuum_Finished_job_queue->is_empty ())
	{
	  er_set (ER_ERROR_SEVERITY, ARG_FILE_LINE, ER_GENERIC_ERROR, 0);
	  assert (0);
	}
      delete vacuum_Finished_job_queue;
      vacuum_Finished_job_queue = NULL;
    }

  if (vacuum_Block_data_buffer != NULL)
    {
      if (vacuum_Data.is_loaded && vacuum_consume_buffer_log_blocks (thread_p) != NO_ERROR)
	{
	  er_set (ER_ERROR_SEVERITY, ARG_FILE_LINE, ER_GENERIC_ERROR, 0);
	  assert (0);
	}
      if (!vacuum_Block_data_buffer->is_empty ())
	{
	  er_set (ER_ERROR_SEVERITY, ARG_FILE_LINE, ER_GENERIC_ERROR, 0);
	  assert (0);
	}
      delete vacuum_Block_data_buffer;
      vacuum_Block_data_buffer = NULL;
    }

#if !defined(SERVER_MODE)	/* SA_MODE */
  vacuum_data_empty_update_last_blockid (thread_p);
#endif

  /* Finalize vacuum data. */
  vacuum_data_unload_first_and_last_page (thread_p);
  /* We should have unfixed all pages. Double-check. */
  pgbuf_unfix_all (thread_p);

  /* Free all resources allocated for vacuum workers */
  for (i = 0; i < VACUUM_MAX_WORKER_COUNT; i++)
    {
      vacuum_finalize_worker (thread_p, &vacuum_Workers[i]);
    }
  vacuum_finalize_worker (thread_p, &vacuum_Master);

  /* Unlock data */
  pthread_mutex_destroy (&vacuum_Dropped_files_mutex);
}

/*
 * vacuum_heap () - Vacuum heap objects.
 *
 * return		 : Error code.
 * thread_p (in)	 : Thread entry.
 * heap_objects (in)	 : Array of heap objects (VFID & OID).
 * n_heap_objects (in)	 : Number of heap objects.
 * threshold_mvccid (in) : Threshold MVCCID used for vacuum check.
 * was_interrutped (in)  : True if same job was executed and interrupted.
 */
static int
vacuum_heap (THREAD_ENTRY * thread_p, VACUUM_WORKER * worker, MVCCID threshold_mvccid, bool was_interrupted)
{
  VACUUM_HEAP_OBJECT *page_ptr;
  VACUUM_HEAP_OBJECT *obj_ptr;
  int error_code = NO_ERROR;
  VFID vfid = VFID_INITIALIZER;
  HFID hfid = HFID_INITIALIZER;
  bool reusable = false;
  int object_count = 0;

  if (worker->n_heap_objects == 0)
    {
      return NO_ERROR;
    }

  /* Set state to execute mode. */
  worker->state = VACUUM_WORKER_STATE_EXECUTE;

  /* Sort all objects. Sort function will order all objects first by VFID then by OID. All objects belonging to one
   * file will be consecutive. Also, all objects belonging to one page will be consecutive. Vacuum will be called for
   * each different heap page. */
  qsort (worker->heap_objects, worker->n_heap_objects, sizeof (VACUUM_HEAP_OBJECT), vacuum_compare_heap_object);

  /* Start parsing array. Vacuum objects page by page. */
  for (page_ptr = worker->heap_objects; page_ptr < worker->heap_objects + worker->n_heap_objects;)
    {
      if (!VFID_EQ (&vfid, &page_ptr->vfid))
	{
	  VFID_COPY (&vfid, &page_ptr->vfid);
	  /* Reset HFID */
	  HFID_SET_NULL (&hfid);
	}

      /* Find all objects for this page. */
      object_count = 1;
      for (obj_ptr = page_ptr + 1;
	   obj_ptr < worker->heap_objects + worker->n_heap_objects && obj_ptr->oid.pageid == page_ptr->oid.pageid
	   && obj_ptr->oid.volid == page_ptr->oid.volid; obj_ptr++)
	{
	  object_count++;
	}
      /* Vacuum page. */
      error_code =
	vacuum_heap_page (thread_p, page_ptr, object_count, threshold_mvccid, &hfid, &reusable, was_interrupted);
      if (error_code != NO_ERROR)
	{
	  vacuum_check_shutdown_interruption (thread_p, error_code);

	  vacuum_er_log_error (VACUUM_ER_LOG_HEAP, "Vacuum heap page %d|%d, error_code=%d.",
			       page_ptr->oid.volid, page_ptr->oid.pageid);

#if defined (NDEBUG)
	  if (!thread_p->shutdown)
	    {
	      // unexpected case
	      // debug crashes; but can release do about it? just try to clean as much as possible
	      er_clear ();
	      error_code = NO_ERROR;
	      continue;
	    }
#endif // not DEBUG

	  return error_code;
	}
      /* Advance to next page. */
      page_ptr = obj_ptr;
    }
  return NO_ERROR;
}

/*
 * vacuum_heap_page () - Vacuum objects in one heap page.
 *
 * return		 : Error code.
 * thread_p (in)	 : Thread entry.
 * heap_objects (in)	 : Array of objects to vacuum.
 * n_heap_objects (in)	 : Number of objects.
 * threshold_mvccid (in) : Threshold MVCCID used to vacuum.
 * hfid (in/out)         : Heap file identifier
 * reusable (in/out)	 : True if object slots are reusable.
 * was_interrutped (in)  : True if same job was executed and interrupted.
 */
int
vacuum_heap_page (THREAD_ENTRY * thread_p, VACUUM_HEAP_OBJECT * heap_objects, int n_heap_objects,
		  MVCCID threshold_mvccid, HFID * hfid, bool * reusable, bool was_interrupted)
{
  VACUUM_HEAP_HELPER helper;	/* Vacuum heap helper. */
  HEAP_PAGE_VACUUM_STATUS page_vacuum_status;	/* Current page vacuum status. */
  int error_code = NO_ERROR;	/* Error code. */
  int obj_index = 0;		/* Index used to iterate the object array. */

  /* Assert expected arguments. */
  assert (heap_objects != NULL);
  assert (n_heap_objects > 0);
  assert (MVCCID_IS_NORMAL (threshold_mvccid));

  VACUUM_PERF_HEAP_START (thread_p, &helper);

  /* Get page from first object. */
  VPID_GET_FROM_OID (&helper.home_vpid, &heap_objects->oid);

#if !defined (NDEBUG)
  /* Check all objects belong to same page. */
  {
    int i = 0;

    assert (HEAP_ISVALID_OID (thread_p, &heap_objects->oid) != DISK_INVALID);
    for (i = 1; i < n_heap_objects; i++)
      {
	assert (heap_objects[i].oid.volid == heap_objects[0].oid.volid
		&& heap_objects[i].oid.pageid == heap_objects[0].oid.pageid);
	assert (heap_objects[i].oid.slotid > 0);
	assert (heap_objects[i].vfid.fileid == heap_objects[0].vfid.fileid
		&& heap_objects[i].vfid.volid == heap_objects[0].vfid.volid);
      }
  }
#endif /* !NDEBUG */

  /* Initialize helper. */
  helper.home_page = NULL;
  helper.forward_page = NULL;
  helper.n_vacuumed = 0;
  helper.n_bulk_vacuumed = 0;
  helper.initial_home_free_space = -1;
  VFID_SET_NULL (&helper.overflow_vfid);

  /* Fix heap page. */
  if (was_interrupted)
    {
      PAGE_TYPE ptype;
      error_code =
	pgbuf_fix_if_not_deallocated (thread_p, &helper.home_vpid, PGBUF_LATCH_WRITE, PGBUF_UNCONDITIONAL_LATCH,
				      &helper.home_page);
      if (error_code != NO_ERROR)
	{
	  vacuum_check_shutdown_interruption (thread_p, error_code);
	  vacuum_er_log_error (VACUUM_ER_LOG_HEAP, "Failed to fix page %d|%d.",
			       helper.home_vpid.volid, helper.home_vpid.pageid);
	  return error_code;
	}
      if (helper.home_page == NULL)
	{
	  /* deallocated */
	  /* Safe guard: this was possible if there was only one object to be vacuumed. */
	  assert (n_heap_objects == 1);

	  vacuum_er_log_warning (VACUUM_ER_LOG_HEAP, "Heap page %d|%d was deallocated during previous run",
				 VPID_AS_ARGS (&helper.home_vpid));
	  return NO_ERROR;
	}
      ptype = pgbuf_get_page_ptype (thread_p, helper.home_page);
      if (ptype != PAGE_HEAP)
	{
	  /* page was deallocated and reused as file table. */
	  assert (ptype == PAGE_FTAB);
	  /* Safe guard: this was possible if there was only one object to be vacuumed. */
	  assert (n_heap_objects == 1);

	  vacuum_er_log_warning (VACUUM_ER_LOG_HEAP,
				 "Heap page %d|%d was deallocated during previous run and reused as file table page",
				 VPID_AS_ARGS (&helper.home_vpid));

	  pgbuf_unfix_and_init (thread_p, helper.home_page);
	  return NO_ERROR;
	}
    }
  else
    {
      helper.home_page =
	pgbuf_fix (thread_p, &helper.home_vpid, OLD_PAGE, PGBUF_LATCH_WRITE, PGBUF_UNCONDITIONAL_LATCH);
      if (helper.home_page == NULL)
	{
	  ASSERT_ERROR_AND_SET (error_code);
	  vacuum_check_shutdown_interruption (thread_p, error_code);
	  vacuum_er_log_error (VACUUM_ER_LOG_HEAP, "Failed to fix page %d|%d.",
			       helper.home_vpid.volid, helper.home_vpid.pageid);
	  return error_code;
	}
    }

  (void) pgbuf_check_page_ptype (thread_p, helper.home_page, PAGE_HEAP);

  helper.initial_home_free_space = spage_get_free_space_without_saving (thread_p, helper.home_page, NULL);

  if (HFID_IS_NULL (hfid))
    {
      /* file has changed and we must get HFID and file type */
      error_code = vacuum_heap_get_hfid_and_file_type (thread_p, &helper, &heap_objects[0].vfid);
      if (error_code != NO_ERROR)
	{
	  ASSERT_ERROR ();
	  vacuum_check_shutdown_interruption (thread_p, error_code);
	  vacuum_er_log_error (VACUUM_ER_LOG_HEAP, "%s", "Failed to get hfid.");
	  return error_code;
	}
      /* we need to also output to avoid checking again for other objects */
      *reusable = helper.reusable;
      *hfid = helper.hfid;
    }
  else
    {
      helper.reusable = *reusable;
      helper.hfid = *hfid;
    }

  helper.crt_slotid = -1;
  for (obj_index = 0; obj_index < n_heap_objects; obj_index++)
    {
      if (helper.crt_slotid == heap_objects[obj_index].oid.slotid)
	{
	  /* Same object. Do not check it twice. */
	  continue;
	}
      /* Set current slotid. */
      helper.crt_slotid = heap_objects[obj_index].oid.slotid;

      /* Prepare record for vacuum (get all required pages, info and MVCC header). */
      error_code = vacuum_heap_prepare_record (thread_p, &helper);
      if (error_code != NO_ERROR)
	{
	  vacuum_er_log_error (VACUUM_ER_LOG_HEAP,
			       "Could not prepare vacuum for object %d|%d|%d.",
			       heap_objects[obj_index].oid.volid, heap_objects[obj_index].oid.pageid,
			       heap_objects[obj_index].oid.slotid);

	  vacuum_check_shutdown_interruption (thread_p, error_code);
	  if (helper.forward_page != NULL)
	    {
	      pgbuf_unfix_and_init (thread_p, helper.forward_page);
	    }

	  /* release build will give up */
	  goto end;
	}
      /* Safe guard. */
      assert (helper.home_page != NULL);

      switch (helper.record_type)
	{
	case REC_RELOCATION:
	case REC_HOME:
	case REC_BIGONE:

	  /* Check if record can be vacuumed. */
	  helper.can_vacuum = mvcc_satisfies_vacuum (thread_p, &helper.mvcc_header, threshold_mvccid);
	  if (helper.can_vacuum == VACUUM_RECORD_REMOVE)
	    {
	      /* Record has been deleted and it can be removed. */
	      error_code = vacuum_heap_record (thread_p, &helper);
	    }
	  else if (helper.can_vacuum == VACUUM_RECORD_DELETE_INSID_PREV_VER)
	    {
	      /* Record insert MVCCID and prev version lsa can be removed. */
	      error_code = vacuum_heap_record_insid_and_prev_version (thread_p, &helper);
	    }
	  else
	    {
	      /* Object could not be vacuumed. */
	    }
	  if (helper.forward_page != NULL)
	    {
	      pgbuf_unfix_and_init (thread_p, helper.forward_page);
	    }
	  if (error_code != NO_ERROR)
	    {
	      vacuum_er_log_error (VACUUM_ER_LOG_HEAP,
				   "Failed to vacuum object at %d|%d|%d.", helper.home_vpid.volid,
				   helper.home_vpid.pageid, helper.crt_slotid);

	      /* Debug should hit assert. Release should continue. */
	      assert_release (false);

	      if (helper.home_page == NULL)
		{
		  goto end;
		}
	      else
		{
		  continue;
		}
	    }
	  break;

	default:
	  /* Object cannot be vacuumed. Most likely it was already vacuumed by another worker or it was rollbacked and
	   * reused. */
	  assert (helper.forward_page == NULL);
	  break;
	}

      assert (!VACUUM_IS_THREAD_VACUUM_MASTER (thread_p));
      if (!VACUUM_IS_THREAD_VACUUM_WORKER (thread_p))
	{
	  continue;
	}

      /* Check page vacuum status. */
      page_vacuum_status = heap_page_get_vacuum_status (thread_p, helper.home_page);
      /* Safe guard. */
      assert (page_vacuum_status != HEAP_PAGE_VACUUM_NONE || (was_interrupted && helper.n_vacuumed == 0));

      /* Page can be removed if no other worker will access this page. If this worker is the only one expected, then it
       * can remove the page. It is also possible that this job was previously executed and interrupted due to
       * shutdown or crash. This case is a little more complicated. There are two scenarios: 1. Current page status is
       * vacuum none. This means all vacuum was already executed. 2. Current page status is vacuum once. This means a
       * vacuum is expected, but we cannot tell if current vacuum worker was interrupted and re-executes an old vacuum
       * task or if it is executing the task expected by page status.  Take next scenario: 1. Insert new object at
       * OID1. page status is vacuum once.  2. Block with above operations is finished and vacuum job is started.  3.
       * Vacuum insert MVCCID at OID1. status is now vacuum none.  4. Delete object at OID1. page status is set to
       * vacuum once.  5. Crash.  6. Job on block at step #2 is restarted.  7. Vacuum is executed on object OID1.
       * Object can be removed.  8. Vacuum is executed for delete operation at #4.  It would be incorrect to change
       * page status from vacuum once to none, since it will be followed by another vacuum task. Since vacuum none
       * status means page might be deallocated, it is better to be paranoid about it. */
      if ((page_vacuum_status == HEAP_PAGE_VACUUM_ONCE && !was_interrupted)
	  || (page_vacuum_status == HEAP_PAGE_VACUUM_NONE && was_interrupted))
	{
	  assert (n_heap_objects == 1);
	  assert (helper.n_vacuumed <= 1);
	  if (page_vacuum_status == HEAP_PAGE_VACUUM_ONCE)
	    {
	      heap_page_set_vacuum_status_none (thread_p, helper.home_page);

	      vacuum_er_log (VACUUM_ER_LOG_HEAP,
			     "Changed vacuum status of heap page %d|%d, lsa=%lld|%d from once to none.",
			     PGBUF_PAGE_STATE_ARGS (helper.home_page));

	      VACUUM_PERF_HEAP_TRACK_EXECUTE (thread_p, &helper);

	      vacuum_log_vacuum_heap_page (thread_p, helper.home_page, helper.n_bulk_vacuumed, helper.slots,
					   helper.results, helper.reusable, true);

	      VACUUM_PERF_HEAP_TRACK_LOGGING (thread_p, &helper);
	    }

	  /* Reset n_vacuumed since they have been logged already. */
	  helper.n_vacuumed = 0;
	  helper.n_bulk_vacuumed = 0;

	  /* Set page dirty. */
	  pgbuf_set_dirty (thread_p, helper.home_page, DONT_FREE);

	  if (spage_number_of_records (helper.home_page) <= 1 && helper.reusable)
	    {
	      /* Try to remove page from heap. */

	      /* HFID is required. */
	      assert (!HFID_IS_NULL (&helper.hfid));
	      VACUUM_PERF_HEAP_TRACK_PREPARE (thread_p, &helper);

	      if (pgbuf_has_prevent_dealloc (helper.home_page) == false
		  && heap_remove_page_on_vacuum (thread_p, &helper.home_page, &helper.hfid))
		{
		  /* Successfully removed page. */
		  assert (helper.home_page == NULL);

		  vacuum_er_log (VACUUM_ER_LOG_WORKER | VACUUM_ER_LOG_HEAP,
				 "Successfully removed page %d|%d from heap file (%d, %d|%d).",
				 VPID_AS_ARGS (&helper.home_vpid), HFID_AS_ARGS (&helper.hfid));

		  VACUUM_PERF_HEAP_TRACK_EXECUTE (thread_p, &helper);
		  goto end;
		}
	      else if (helper.home_page != NULL)
		{
		  /* Unfix page. */
		  pgbuf_unfix_and_init (thread_p, helper.home_page);
		}
	      /* Fall through and go to end. */
	    }
	  else
	    {
	      /* Finished vacuuming page. Unfix the page and go to end. */
	      pgbuf_unfix_and_init (thread_p, helper.home_page);
	    }
	  goto end;
	}

      if (pgbuf_has_any_non_vacuum_waiters (helper.home_page) && obj_index < n_heap_objects - 1)
	{
	  /* release latch to favor other threads */
	  vacuum_heap_page_log_and_reset (thread_p, &helper, false, true);
	  assert (helper.home_page == NULL);
	  assert (helper.forward_page == NULL);

	  helper.home_page =
	    pgbuf_fix (thread_p, &helper.home_vpid, OLD_PAGE, PGBUF_LATCH_WRITE, PGBUF_UNCONDITIONAL_LATCH);
	  if (helper.home_page == NULL)
	    {
	      ASSERT_ERROR_AND_SET (error_code);
	      vacuum_check_shutdown_interruption (thread_p, error_code);
	      vacuum_er_log_error (VACUUM_ER_LOG_HEAP, "Failed to fix page %d|%d.",
				   helper.home_vpid.volid, helper.home_vpid.pageid);
	      goto end;
	    }
	  (void) pgbuf_check_page_ptype (thread_p, helper.home_page, PAGE_HEAP);
	}
      /* Continue to next object. */
    }
  /* Finished processing all objects. */

end:
  assert (helper.forward_page == NULL);
  if (helper.home_page != NULL)
    {
      vacuum_heap_page_log_and_reset (thread_p, &helper, true, true);
    }

  return error_code;
}

/*
 * vacuum_heap_prepare_record () - Prepare all required information to vacuum heap record. Possible requirements:
 *				   - Record type (always).
 *				   - Peeked record data: REC_HOME,
 *				     REC_RELOCATION
 *				   - Forward page: REC_BIGONE, REC_RELOCATION
 *				   - Forward OID: REC_BIGONE, REC_RELOCATION
 *				   - HFID: REC_BIGONE, REC_RELOCATION
 *				   - Overflow VFID: REC_BIGONE
 *				   - MVCC header: REC_HOME, REC_BIGONE,
 *				     REC_RELOCATION
 *
 * return	 : Error code.
 * thread_p (in) : Thread entry.
 * helper (in)	 : Vacuum heap helper.
 */
static int
vacuum_heap_prepare_record (THREAD_ENTRY * thread_p, VACUUM_HEAP_HELPER * helper)
{
  SPAGE_SLOT *slotp;		/* Slot at helper->crt_slotid or NULL. */
  VPID forward_vpid;		/* Forward page VPID. */
  int error_code = NO_ERROR;	/* Error code. */
  PGBUF_LATCH_CONDITION fwd_condition;	/* Condition to latch forward page for REC_RELOCATION. */

  /* Assert expected arguments. */
  assert (helper != NULL);
  assert (helper->home_page != NULL);
  assert (helper->forward_page == NULL);
  assert (helper->crt_slotid > 0);

retry_prepare:

  /* Get slot. */
  slotp = spage_get_slot (helper->home_page, helper->crt_slotid);
  if (slotp == NULL)
    {
      /* Slot must have been deleted. */
      helper->record_type = REC_MARKDELETED;
      return NO_ERROR;
    }
  helper->record_type = slotp->record_type;

  /* Get required pages and MVCC header in the three interesting cases: 1. REC_RELOCATION. 2. REC_BIGONE. 3. REC_HOME. */
  switch (helper->record_type)
    {
    case REC_RELOCATION:
      /* Required info: forward page, forward OID, REC_NEWHOME record, MVCC header and HFID. */
      assert (!HFID_IS_NULL (&helper->hfid));

      /* Get forward OID. */
      helper->forward_recdes.data = (char *) &helper->forward_link;
      helper->forward_recdes.area_size = sizeof (helper->forward_link);
      if (spage_get_record (thread_p, helper->home_page, helper->crt_slotid, &helper->forward_recdes, COPY) !=
	  S_SUCCESS)
	{
	  assert_release (false);
	  return ER_FAILED;
	}
      COPY_OID (&helper->forward_oid, &helper->forward_link);

      /* Get forward page. */
      VPID_GET_FROM_OID (&forward_vpid, &helper->forward_link);
      if (helper->forward_page != NULL)
	{
	  VPID crt_fwd_vpid = VPID_INITIALIZER;

	  pgbuf_get_vpid (helper->forward_page, &crt_fwd_vpid);
	  assert (!VPID_ISNULL (&crt_fwd_vpid));
	  if (!VPID_EQ (&crt_fwd_vpid, &forward_vpid))
	    {
	      /* Unfix current forward page. */
	      pgbuf_unfix_and_init (thread_p, helper->forward_page);
	    }
	}
      if (helper->forward_page == NULL)
	{
	  /* The condition used to fix forward page depends on its VPID and home page VPID. Unconditional latch can be
	   * used if the order is home before forward. If the order is forward before home, try conditional latch, and
	   * if it fails, fix pages in reversed order. */
	  fwd_condition =
	    (PGBUF_LATCH_CONDITION) pgbuf_get_condition_for_ordered_fix (&forward_vpid, &helper->home_vpid,
									 &helper->hfid);
	  helper->forward_page = pgbuf_fix (thread_p, &forward_vpid, OLD_PAGE, PGBUF_LATCH_WRITE, fwd_condition);
	}
      if (helper->forward_page == NULL)
	{
	  /* Fix failed. */
	  if (fwd_condition == PGBUF_UNCONDITIONAL_LATCH)
	    {
	      /* Fix should have worked. */
	      ASSERT_ERROR_AND_SET (error_code);
	      vacuum_er_log_error (VACUUM_ER_LOG_HEAP, "Failed to fix page %d|%d", VPID_AS_ARGS (&forward_vpid));
	      return error_code;
	    }
	  /* Conditional latch. Unfix home, and fix in reversed order. */

	  VACUUM_PERF_HEAP_TRACK_PREPARE (thread_p, helper);

	  /* Make sure all current changes on home are logged. */
	  vacuum_heap_page_log_and_reset (thread_p, helper, false, true);
	  assert (helper->home_page == NULL);

	  /* Fix pages in reversed order. */
	  /* Fix forward page. */
	  helper->forward_page =
	    pgbuf_fix (thread_p, &forward_vpid, OLD_PAGE, PGBUF_LATCH_WRITE, PGBUF_UNCONDITIONAL_LATCH);
	  if (helper->forward_page == NULL)
	    {
	      ASSERT_ERROR_AND_SET (error_code);
	      vacuum_check_shutdown_interruption (thread_p, error_code);
	      vacuum_er_log_error (VACUUM_ER_LOG_HEAP, "Failed to fix page %d|%d", VPID_AS_ARGS (&forward_vpid));
	      return error_code;
	    }
	  /* Fix home page. */
	  helper->home_page =
	    pgbuf_fix (thread_p, &helper->home_vpid, OLD_PAGE, PGBUF_LATCH_WRITE, PGBUF_UNCONDITIONAL_LATCH);
	  if (helper->home_page == NULL)
	    {
	      ASSERT_ERROR_AND_SET (error_code);
	      vacuum_check_shutdown_interruption (thread_p, error_code);
	      vacuum_er_log_error (VACUUM_ER_LOG_HEAP, "Failed to fix page %d|d.", VPID_AS_ARGS (&forward_vpid));
	      return error_code;
	    }
	  /* Both pages fixed. */

	  /* While home has been unfixed, it is possible that current record was changed. It could be returned to home,
	   * link could be changed, or it could be vacuumed. Repeat getting record. */
	  goto retry_prepare;
	}
      assert (VPID_EQ (pgbuf_get_vpid_ptr (helper->forward_page), &forward_vpid));
      /* COPY (needed for UNDO logging) REC_NEWHOME record. */
      helper->record.data = PTR_ALIGN (helper->rec_buf, MAX_ALIGNMENT);
      helper->record.area_size = sizeof (helper->rec_buf);
      if (spage_get_record (thread_p, helper->forward_page, helper->forward_oid.slotid, &helper->record, COPY) !=
	  S_SUCCESS)
	{
	  assert_release (false);
	  return ER_FAILED;
	}

      /* Get MVCC header to check whether the record can be vacuumed. */
      error_code = or_mvcc_get_header (&helper->record, &helper->mvcc_header);
      if (error_code != NO_ERROR)
	{
	  assert_release (false);
	  return error_code;
	}
      return NO_ERROR;

    case REC_BIGONE:
      /* Required info: forward oid, forward page, MVCC header, HFID and overflow VFID. */

      if (helper->forward_page != NULL)
	{
	  /* Retry from REC_RELOCATION. This forward_page cannot be good for REC_BIGONE. */
	  pgbuf_unfix_and_init (thread_p, helper->forward_page);
	}

      assert (!HFID_IS_NULL (&helper->hfid));

      /* Overflow VFID is required to remove overflow pages. */
      if (VFID_ISNULL (&helper->overflow_vfid))
	{
	  if (heap_ovf_find_vfid (thread_p, &helper->hfid, &helper->overflow_vfid, false, PGBUF_CONDITIONAL_LATCH)
	      == NULL)
	    {
	      /* Failed conditional latch. Unfix heap page and try again using unconditional latch. */
	      VACUUM_PERF_HEAP_TRACK_PREPARE (thread_p, helper);

	      vacuum_heap_page_log_and_reset (thread_p, helper, false, true);

	      if (heap_ovf_find_vfid (thread_p, &helper->hfid, &helper->overflow_vfid, false, PGBUF_UNCONDITIONAL_LATCH)
		  == NULL || VFID_ISNULL (&helper->overflow_vfid))
		{
		  assert_release (false);
		  return ER_FAILED;
		}
	      helper->home_page =
		pgbuf_fix (thread_p, &helper->home_vpid, OLD_PAGE, PGBUF_LATCH_WRITE, PGBUF_UNCONDITIONAL_LATCH);
	      if (helper->home_page == NULL)
		{
		  ASSERT_ERROR_AND_SET (error_code);
		  vacuum_check_shutdown_interruption (thread_p, error_code);
		  vacuum_er_log_error (VACUUM_ER_LOG_HEAP, "Failed to fix page %d|%d.",
				       VPID_AS_ARGS (&helper->home_vpid));
		  return error_code;
		}
	      /* While home has been unfixed, it is possible that current record was changed. It could be vacuumed.
	       * Repeat getting record. */
	      goto retry_prepare;
	    }
	}
      assert (!VFID_ISNULL (&helper->overflow_vfid));
      assert (helper->home_page != NULL);

      /* Get forward OID. */
      helper->forward_recdes.data = (char *) &helper->forward_link;
      helper->forward_recdes.area_size = sizeof (helper->forward_link);
      if (spage_get_record (thread_p, helper->home_page, helper->crt_slotid, &helper->forward_recdes, COPY) !=
	  S_SUCCESS)
	{
	  assert_release (false);
	  return ER_FAILED;
	}

      COPY_OID (&helper->forward_oid, &helper->forward_link);

      /* Fix first overflow page (forward_page). */
      VPID_GET_FROM_OID (&forward_vpid, &helper->forward_link);
      helper->forward_page =
	pgbuf_fix (thread_p, &forward_vpid, OLD_PAGE, PGBUF_LATCH_WRITE, PGBUF_UNCONDITIONAL_LATCH);
      if (helper->forward_page == NULL)
	{
	  ASSERT_ERROR_AND_SET (error_code);
	  vacuum_check_shutdown_interruption (thread_p, error_code);
	  vacuum_er_log_error (VACUUM_ER_LOG_HEAP, "Failed to fix page %d|%d", VPID_AS_ARGS (&forward_vpid));
	  return error_code;
	}

      /* Read MVCC header from first overflow page. */
      error_code = heap_get_mvcc_rec_header_from_overflow (helper->forward_page, &helper->mvcc_header, NULL);
      if (error_code != NO_ERROR)
	{
	  ASSERT_ERROR ();
	  vacuum_er_log_error (VACUUM_ER_LOG_HEAP,
			       "Failed to get MVCC header from overflow page %d|%d.", VPID_AS_ARGS (&forward_vpid));
	  return error_code;
	}
      break;

    case REC_HOME:
      /* Required info: record data and MVCC header. */

      if (helper->forward_page != NULL)
	{
	  /* Retry from REC_RELOCATION. This forward_page cannot be good for REC_HOME. */
	  pgbuf_unfix_and_init (thread_p, helper->forward_page);
	}

      helper->record.data = PTR_ALIGN (helper->rec_buf, MAX_ALIGNMENT);
      helper->record.area_size = sizeof (helper->rec_buf);

      /* Peek record. */
      if (spage_get_record (thread_p, helper->home_page, helper->crt_slotid, &helper->record, COPY) != S_SUCCESS)
	{
	  assert_release (false);
	  return ER_FAILED;
	}

      /* Get MVCC header to check whether the record can be vacuumed. */
      error_code = or_mvcc_get_header (&helper->record, &helper->mvcc_header);
      if (error_code != NO_ERROR)
	{
	  assert_release (false);
	  return ER_FAILED;
	}
      break;

    default:
      /* No information is required other than record type. */

      if (helper->forward_page != NULL)
	{
	  /* Retry from REC_RELOCATION. This forward_page cannot be good for vacuumed/deleted slot. */
	  pgbuf_unfix_and_init (thread_p, helper->forward_page);
	}
      break;
    }

  /* Assert forward page is fixed if and only if record type is either REC_RELOCATION or REC_BIGONE. */
  assert ((helper->record_type == REC_RELOCATION
	   || helper->record_type == REC_BIGONE) == (helper->forward_page != NULL));

  VACUUM_PERF_HEAP_TRACK_PREPARE (thread_p, helper);

  /* Success. */
  return NO_ERROR;
}

/*
 * vacuum_heap_record_insid_and_prev_version () - Remove insert MVCCID and prev version lsa from record.
 *
 * return	 : Error code.
 * thread_p (in) : Thread entry.
 * helper (in)	 : Vacuum heap helper.
 */
static int
vacuum_heap_record_insid_and_prev_version (THREAD_ENTRY * thread_p, VACUUM_HEAP_HELPER * helper)
{
  RECDES *update_record;
  int error_code = NO_ERROR;
  char *start_p, *existing_data_p, *new_data_p;
  int repid_and_flag_bits = 0, mvcc_flags = 0;

  /* Assert expected arguments. */
  assert (helper != NULL);
  assert (helper->can_vacuum == VACUUM_RECORD_DELETE_INSID_PREV_VER);
  assert (MVCC_IS_HEADER_INSID_NOT_ALL_VISIBLE (&helper->mvcc_header));

  switch (helper->record_type)
    {
    case REC_RELOCATION:
      /* Remove insert MVCCID from REC_NEWHOME in forward_page. */

      /* Forward page and OID are required. */
      assert (helper->forward_page != NULL);
      assert (!OID_ISNULL (&helper->forward_oid));
      assert (helper->record.type == REC_NEWHOME);

      /* Remove insert MVCCID and prev version lsa. */
      update_record = &helper->record;
      start_p = update_record->data;
      repid_and_flag_bits = OR_GET_MVCC_REPID_AND_FLAG (start_p);
      mvcc_flags = (repid_and_flag_bits >> OR_MVCC_FLAG_SHIFT_BITS) & OR_MVCC_FLAG_MASK;

      /* Skip bytes up to insid_offset. */
      existing_data_p = start_p + mvcc_header_size_lookup[mvcc_flags];
      new_data_p = start_p + OR_MVCC_INSERT_ID_OFFSET;
      if (mvcc_flags & OR_MVCC_FLAG_VALID_DELID)
	{
	  /* Has MVCC DELID. */
	  if (mvcc_flags & OR_MVCC_FLAG_VALID_INSID)
	    {
	      /* Copy MVCC DELID over INSID (INSID is removed). */
	      memcpy (new_data_p, new_data_p + OR_MVCCID_SIZE, OR_MVCCID_SIZE);
	    }
	  /* Skip DELID. */
	  new_data_p += OR_MVCCID_SIZE;
	}

      /* Clear flag for valid insert MVCCID and prev version lsa. */
      repid_and_flag_bits &= ~((OR_MVCC_FLAG_VALID_INSID | OR_MVCC_FLAG_VALID_PREV_VERSION) << OR_MVCC_FLAG_SHIFT_BITS);
      OR_PUT_INT (start_p, repid_and_flag_bits);

      /* Expect new_data_p != existing_data_p in most of the cases. */
      assert (existing_data_p >= new_data_p);
      memmove (new_data_p, existing_data_p, update_record->length - CAST_BUFLEN (existing_data_p - start_p));
      update_record->length -= CAST_BUFLEN (existing_data_p - new_data_p);
      assert (update_record->length > 0);

      /* Update record in page. */
      if (spage_update (thread_p, helper->forward_page, helper->forward_oid.slotid, update_record) != SP_SUCCESS)
	{
	  assert_release (false);
	  return ER_FAILED;
	}

      /* Since forward page was vacuumed, log it immediately. Then unfix forward page. */
      vacuum_log_vacuum_heap_page (thread_p, helper->forward_page, 1, &helper->forward_oid.slotid, &helper->can_vacuum,
				   helper->reusable, false);
      pgbuf_set_dirty (thread_p, helper->forward_page, FREE);
      helper->forward_page = NULL;

      perfmon_inc_stat (thread_p, PSTAT_HEAP_REL_VACUUMS);
      break;

    case REC_BIGONE:
      /* First overflow page is required. */
      assert (helper->forward_page != NULL);

      /* Replace current insert MVCCID with MVCCID_ALL_VISIBLE. Header must remain the same size. */
      MVCC_SET_INSID (&helper->mvcc_header, MVCCID_ALL_VISIBLE);
      LSA_SET_NULL (&helper->mvcc_header.prev_version_lsa);
      error_code = heap_set_mvcc_rec_header_on_overflow (helper->forward_page, &helper->mvcc_header);
      if (error_code != NO_ERROR)
	{
	  ASSERT_ERROR ();
	  vacuum_er_log_error (VACUUM_ER_LOG_HEAP,
			       "set mvcc header (flag=%d, repid=%d, chn=%d, insid=%llu, "
			       "delid=%llu, forward object %d|%d|%d with record of type=%d and size=%d",
			       (int) MVCC_GET_FLAG (&helper->mvcc_header), (int) MVCC_GET_REPID (&helper->mvcc_header),
			       MVCC_GET_CHN (&helper->mvcc_header), MVCC_GET_INSID (&helper->mvcc_header),
			       MVCC_GET_DELID (&helper->mvcc_header), helper->home_vpid.volid, helper->home_vpid.pageid,
			       helper->crt_slotid, REC_BIGONE, helper->record.length);
	  return error_code;
	}
      /* Log changes and unfix first overflow page. */
      vacuum_log_remove_ovf_insid (thread_p, helper->forward_page);
      pgbuf_set_dirty (thread_p, helper->forward_page, FREE);
      helper->forward_page = NULL;

      perfmon_inc_stat (thread_p, PSTAT_HEAP_BIG_VACUUMS);
      break;

    case REC_HOME:
      /* Remove insert MVCCID and prev version lsa. */

      assert (helper->record.type == REC_HOME);
      update_record = &helper->record;
      start_p = update_record->data;
      repid_and_flag_bits = OR_GET_MVCC_REPID_AND_FLAG (start_p);
      mvcc_flags = (repid_and_flag_bits >> OR_MVCC_FLAG_SHIFT_BITS) & OR_MVCC_FLAG_MASK;

      /* Skip bytes up to insid_offset */
      existing_data_p = start_p + mvcc_header_size_lookup[mvcc_flags];
      new_data_p = start_p + OR_MVCC_INSERT_ID_OFFSET;
      if (mvcc_flags & OR_MVCC_FLAG_VALID_DELID)
	{
	  /* Has MVCC DELID. */
	  if (mvcc_flags & OR_MVCC_FLAG_VALID_INSID)
	    {
	      /* Copy MVCC DELID over INSID (INSID is removed). */
	      memcpy (new_data_p, new_data_p + OR_MVCCID_SIZE, OR_MVCCID_SIZE);
	    }
	  /* Skip DELID. */
	  new_data_p += OR_MVCCID_SIZE;
	}

      /* Clear flag for valid insert MVCCID and prev version lsa. */
      repid_and_flag_bits &= ~((OR_MVCC_FLAG_VALID_INSID | OR_MVCC_FLAG_VALID_PREV_VERSION) << OR_MVCC_FLAG_SHIFT_BITS);
      OR_PUT_INT (start_p, repid_and_flag_bits);

      /* Expect new_data_p != existing_data_p in most of the cases. */
      assert (existing_data_p >= new_data_p);
      memmove (new_data_p, existing_data_p, update_record->length - CAST_BUFLEN (existing_data_p - start_p));
      update_record->length -= CAST_BUFLEN (existing_data_p - new_data_p);
      assert (update_record->length > 0);

      if (spage_update (thread_p, helper->home_page, helper->crt_slotid, update_record) != SP_SUCCESS)
	{
	  assert_release (false);
	  return ER_FAILED;
	}
      /* Collect vacuum data to be logged later. */
      helper->slots[helper->n_bulk_vacuumed] = helper->crt_slotid;
      helper->results[helper->n_bulk_vacuumed] = VACUUM_RECORD_DELETE_INSID_PREV_VER;
      helper->n_bulk_vacuumed++;

      perfmon_inc_stat (thread_p, PSTAT_HEAP_HOME_VACUUMS);
      break;

    default:
      /* Should not be here. */
      assert_release (false);
      return ER_FAILED;
    }

  helper->n_vacuumed++;

  perfmon_inc_stat (thread_p, PSTAT_HEAP_INSID_VACUUMS);

  /* Success. */
  return NO_ERROR;
}

/*
 * vacuum_heap_record () - Vacuum heap record.
 *
 * return	 : Error code.
 * thread_p (in) : Thread entry.
 * helper (in)	 : Vacuum heap helper.
 */
static int
vacuum_heap_record (THREAD_ENTRY * thread_p, VACUUM_HEAP_HELPER * helper)
{
  /* Assert expected arguments. */
  assert (helper != NULL);
  assert (helper->can_vacuum == VACUUM_RECORD_REMOVE);
  assert (helper->home_page != NULL);
  assert (MVCC_IS_HEADER_DELID_VALID (&helper->mvcc_header));

  if (helper->record_type == REC_RELOCATION || helper->record_type == REC_BIGONE)
    {
      /* HOME record of rel/big records are performed as a single operation: flush all existing vacuumed slots before
       * starting a system op for current record */
      vacuum_heap_page_log_and_reset (thread_p, helper, false, false);
      log_sysop_start (thread_p);
    }
  else
    {
      assert (helper->record_type == REC_HOME);
      /* Collect home page changes. */
      helper->slots[helper->n_bulk_vacuumed] = helper->crt_slotid;
      helper->results[helper->n_bulk_vacuumed] = VACUUM_RECORD_REMOVE;
    }

  /* Vacuum REC_HOME/REC_RELOCATION/REC_BIGONE */
  spage_vacuum_slot (thread_p, helper->home_page, helper->crt_slotid, helper->reusable);

  if (helper->reusable)
    {
      perfmon_inc_stat (thread_p, PSTAT_HEAP_REMOVE_VACUUMS);
    }

  if (helper->record_type != REC_HOME)
    {
      /* We try to keep the same amount of pgbuf_set_dirty and logged changes; Changes on REC_HOME records are logged
       * in bulk and page is set dirty along with that log record */
      pgbuf_set_dirty (thread_p, helper->home_page, DONT_FREE);
    }

  switch (helper->record_type)
    {
    case REC_RELOCATION:
      /* Remove REC_NEWHOME. */
      assert (helper->forward_page != NULL);
      assert (!OID_ISNULL (&helper->forward_oid));
      assert (!HFID_IS_NULL (&helper->hfid));
      assert (!OID_ISNULL (&helper->forward_oid));

      VACUUM_PERF_HEAP_TRACK_EXECUTE (thread_p, helper);

      vacuum_log_redoundo_vacuum_record (thread_p, helper->home_page, helper->crt_slotid, &helper->forward_recdes,
					 helper->reusable);

      VACUUM_PERF_HEAP_TRACK_LOGGING (thread_p, helper);

      spage_vacuum_slot (thread_p, helper->forward_page, helper->forward_oid.slotid, true);

      VACUUM_PERF_HEAP_TRACK_EXECUTE (thread_p, helper);

      /* Log changes in forward page immediately. */
      vacuum_log_redoundo_vacuum_record (thread_p, helper->forward_page, helper->forward_oid.slotid, &helper->record,
					 true);

      pgbuf_set_dirty (thread_p, helper->forward_page, FREE);
      helper->forward_page = NULL;

      log_sysop_commit (thread_p);

      VACUUM_PERF_HEAP_TRACK_LOGGING (thread_p, helper);

      perfmon_inc_stat (thread_p, PSTAT_HEAP_REL_VACUUMS);
      break;

    case REC_BIGONE:
      assert (helper->forward_page != NULL);
      /* Overflow first page is required. */
      assert (!VFID_ISNULL (&helper->overflow_vfid));

      VACUUM_PERF_HEAP_TRACK_EXECUTE (thread_p, helper);

      vacuum_log_redoundo_vacuum_record (thread_p, helper->home_page, helper->crt_slotid, &helper->forward_recdes,
					 helper->reusable);

      VACUUM_PERF_HEAP_TRACK_LOGGING (thread_p, helper);

      /* Unfix first overflow page. */
      pgbuf_unfix_and_init (thread_p, helper->forward_page);

      if (heap_ovf_delete (thread_p, &helper->hfid, &helper->forward_oid, &helper->overflow_vfid) == NULL)
	{
	  /* Failed to delete. */
	  assert_release (false);
	  log_sysop_abort (thread_p);
	  return ER_FAILED;
	}

      VACUUM_PERF_HEAP_TRACK_EXECUTE (thread_p, helper);

      log_sysop_commit (thread_p);

      VACUUM_PERF_HEAP_TRACK_LOGGING (thread_p, helper);

      perfmon_inc_stat (thread_p, PSTAT_HEAP_BIG_VACUUMS);
      break;

    case REC_HOME:
      helper->n_bulk_vacuumed++;

      perfmon_inc_stat (thread_p, PSTAT_HEAP_HOME_VACUUMS);
      break;

    default:
      /* Unexpected. */
      assert_release (false);
      return ER_FAILED;
    }

  helper->n_vacuumed++;

  assert (helper->forward_page == NULL);

  VACUUM_PERF_HEAP_TRACK_EXECUTE (thread_p, helper);

  return NO_ERROR;
}

/*
 * vacuum_heap_get_hfid () - Get heap file identifier.
 *
 * return	 : Error code.
 * thread_p (in) : Thread entry.
 * helper (in)	 : Vacuum heap helper.
 * vfid (in)     : file identifier
 */
static int
vacuum_heap_get_hfid_and_file_type (THREAD_ENTRY * thread_p, VACUUM_HEAP_HELPER * helper, const VFID * vfid)
{
  int error_code = NO_ERROR;	/* Error code. */
  OID class_oid = OID_INITIALIZER;	/* Class OID. */
  FILE_TYPE ftype;

  assert (helper != NULL);
  assert (helper->home_page != NULL);
  assert (vfid != NULL && !VFID_ISNULL (vfid));

  /* Get class OID from heap page. */
  error_code = heap_get_class_oid_from_page (thread_p, helper->home_page, &class_oid);
  if (error_code != NO_ERROR)
    {
      vacuum_er_log_error (VACUUM_ER_LOG_HEAP,
			   "Failed to obtain class_oid from heap page %d|%d.",
			   PGBUF_PAGE_VPID_AS_ARGS (helper->home_page));

      assert_release (false);
      return error_code;
    }
  assert (!OID_ISNULL (&class_oid));

  /* Get HFID for class OID. */
  error_code = heap_get_class_info (thread_p, &class_oid, &helper->hfid, &ftype, NULL);
  if (error_code == ER_HEAP_UNKNOWN_OBJECT)
    {
      FILE_DESCRIPTORS file_descriptor;

      /* clear expected error */
      er_clear ();
      error_code = NO_ERROR;

      error_code = file_descriptor_get (thread_p, vfid, &file_descriptor);
      if (error_code != NO_ERROR)
	{
	  assert_release (false);
	}
      else
	{
	  helper->hfid = file_descriptor.heap.hfid;
	  error_code = file_get_type (thread_p, vfid, &ftype);
	  if (error_code != NO_ERROR)
	    {
	      assert_release (false);
	    }
	  else
	    {
	      vacuum_er_log_warning (VACUUM_ER_LOG_HEAP | VACUUM_ER_LOG_DROPPED_FILES, "%s",
				     "vacuuming heap found deleted class oid, however hfid and file type "
				     "have been successfully loaded from file header. ");
	    }
	}
    }
  if (error_code != NO_ERROR)
    {
      vacuum_er_log_error (VACUUM_ER_LOG_HEAP,
			   "Failed to obtain heap file identifier for class %d|%d|%d)", OID_AS_ARGS (&class_oid));

      assert_release (false);
      return error_code;
    }
  if (HFID_IS_NULL (&helper->hfid) || (ftype != FILE_HEAP && ftype != FILE_HEAP_REUSE_SLOTS))
    {
      vacuum_er_log_error (VACUUM_ER_LOG_HEAP,
			   "Invalid hfid (%d, %d|%d) or ftype = %s ", HFID_AS_ARGS (&helper->hfid),
			   file_type_to_string (ftype));
      assert_release (false);
      return ER_FAILED;
    }

  /* reusable */
  helper->reusable = ftype == FILE_HEAP_REUSE_SLOTS;

  /* Success. */
  return NO_ERROR;
}

/*
 * vacuum_heap_page_log_and_reset () - Logs the vacuumed slots from page and reset page pointer and number of
 *				       vacuumed slots.
 *
 * return	 : Void.
 * thread_p (in) : Thread entry.
 * helper (in)	 : Vacuum heap helper.
 * update_best_space_stat (in)	 :
 * unlatch_page (in) :
 */
static void
vacuum_heap_page_log_and_reset (THREAD_ENTRY * thread_p, VACUUM_HEAP_HELPER * helper, bool update_best_space_stat,
				bool unlatch_page)
{
  assert (helper != NULL);
  assert (helper->home_page != NULL);

  if (helper->n_bulk_vacuumed == 0)
    {
      /* No logging is required. */
      if (unlatch_page == true)
	{
	  pgbuf_unfix_and_init (thread_p, helper->home_page);
	}
      return;
    }

  if (spage_need_compact (thread_p, helper->home_page) == true)
    {
      /* Compact page data */
      spage_compact (thread_p, helper->home_page);
    }

  /* Update statistics only for home pages; We assume that fwd pages (from relocated records) are home pages for other
   * OIDs and their statistics are updated in that context */
  if (update_best_space_stat == true && helper->initial_home_free_space != -1)
    {
      assert (!HFID_IS_NULL (&helper->hfid));
      heap_stats_update (thread_p, helper->home_page, &helper->hfid, helper->initial_home_free_space);
    }

  VACUUM_PERF_HEAP_TRACK_EXECUTE (thread_p, helper);

  /* Log vacuumed slots */
  vacuum_log_vacuum_heap_page (thread_p, helper->home_page, helper->n_bulk_vacuumed, helper->slots, helper->results,
			       helper->reusable, false);

  /* Mark page as dirty and unfix */
  pgbuf_set_dirty (thread_p, helper->home_page, DONT_FREE);
  if (unlatch_page == true)
    {
      pgbuf_unfix_and_init (thread_p, helper->home_page);
    }

  /* Reset the number of vacuumed slots */
  helper->n_bulk_vacuumed = 0;

  VACUUM_PERF_HEAP_TRACK_LOGGING (thread_p, helper);
}


/*
 * vacuum_log_vacuum_heap_page () - Log removing OID's from heap page.
 *
 * return	      : Error code.
 * thread_p (in)      : Thread entry.
 * page_p (in)	      : Page pointer.
 * n_slots (in)	      : OID count in slots.
 * slots (in/out)     : Array of slots removed from heap page.
 * results (in)	      : Satisfies vacuum result.
 * reusable (in)      :
 *
 * NOTE: Some values in slots array are modified and set to negative values.
 */
static void
vacuum_log_vacuum_heap_page (THREAD_ENTRY * thread_p, PAGE_PTR page_p, int n_slots, PGSLOTID * slots,
			     MVCC_SATISFIES_VACUUM_RESULT * results, bool reusable, bool all_vacuumed)
{
  LOG_DATA_ADDR addr;
  int packed_size = 0, i = 0;
  char *ptr = NULL, *buffer_p = NULL;
  char buffer[MAX_SLOTS_IN_PAGE * (sizeof (PGSLOTID) + 2 * OR_OID_SIZE) + (MAX_ALIGNMENT * 2)];

  assert (n_slots >= 0 && n_slots <= ((SPAGE_HEADER *) page_p)->num_slots);
  assert (n_slots > 0 || all_vacuumed);

  /* Initialize log data. */
  addr.offset = n_slots;	/* Save number of slots in offset. */
  addr.pgptr = page_p;
  addr.vfid = NULL;

  /* Compute recovery data size */

  /* slots & results */
  packed_size += n_slots * sizeof (PGSLOTID);

  if (reusable)
    {
      addr.offset |= VACUUM_LOG_VACUUM_HEAP_REUSABLE;
    }

  if (all_vacuumed)
    {
      addr.offset |= VACUUM_LOG_VACUUM_HEAP_ALL_VACUUMED;
    }

  assert (packed_size <= (int) sizeof (buffer));

  buffer_p = PTR_ALIGN (buffer, MAX_ALIGNMENT);
  ptr = buffer_p;

  if (n_slots > 0)
    {
      /* Pack slot ID's and results */
      for (i = 0; i < n_slots; i++)
	{
	  assert (results[i] == VACUUM_RECORD_DELETE_INSID_PREV_VER || results[i] == VACUUM_RECORD_REMOVE);

	  assert (slots[i] > 0);

	  if (results[i] == VACUUM_RECORD_REMOVE)
	    {
	      /* Use negative slot ID to mark that object has been completely removed. */
	      slots[i] = -slots[i];
	    }
	}
      memcpy (ptr, slots, n_slots * sizeof (PGSLOTID));
      ptr += n_slots * sizeof (PGSLOTID);
    }

  assert ((ptr - buffer_p) == packed_size);

  /* Append new redo log rebuild_record */
  log_append_redo_data (thread_p, RVVAC_HEAP_PAGE_VACUUM, &addr, packed_size, buffer_p);
}

/*
 * vacuum_rv_redo_vacuum_heap_page () - Redo vacuum remove oids from heap page.
 *
 * return	 : Error code.
 * thread_p (in) : Thread entry.
 * rcv (in)	 : Recovery structure.
 */
int
vacuum_rv_redo_vacuum_heap_page (THREAD_ENTRY * thread_p, LOG_RCV * rcv)
{
  int i = 0;
  INT16 n_slots;
  PGSLOTID *slotids = NULL;
  PAGE_PTR page_p = NULL;
  RECDES rebuild_record, peek_record;
  int old_header_size, new_header_size;
  MVCC_REC_HEADER rec_header;
  char *ptr = NULL;
  char data_buf[IO_MAX_PAGE_SIZE + MAX_ALIGNMENT];
  bool reusable;
  bool all_vacuumed;

  page_p = rcv->pgptr;

  ptr = (char *) rcv->data;

  /* Get n_slots and flags */
  n_slots = (rcv->offset & (~VACUUM_LOG_VACUUM_HEAP_MASK));
  reusable = (rcv->offset & VACUUM_LOG_VACUUM_HEAP_REUSABLE) != 0;
  all_vacuumed = (rcv->offset & VACUUM_LOG_VACUUM_HEAP_ALL_VACUUMED) != 0;

  assert (n_slots < ((SPAGE_HEADER *) page_p)->num_slots);

  if (all_vacuumed)
    {
      vacuum_er_log (VACUUM_ER_LOG_HEAP | VACUUM_ER_LOG_RECOVERY,
		     "Change vacuum status for heap page %d|%d, lsa=%lld|%d, from once to none.",
		     PGBUF_PAGE_STATE_ARGS (rcv->pgptr));
    }

  if (n_slots == 0)
    {
      /* No slots have been vacuumed, but header must be changed from one vacuum required to no vacuum required. */
      assert (all_vacuumed);

      if (all_vacuumed)
	{
	  heap_page_set_vacuum_status_none (thread_p, rcv->pgptr);
	}

      pgbuf_set_dirty (thread_p, page_p, DONT_FREE);

      return NO_ERROR;
    }

  /* Get slot ID's and result types */
  slotids = (PGSLOTID *) ptr;
  ptr += n_slots * sizeof (PGSLOTID);

  /* Safeguard for correct unpacking of recovery data */
  assert (ptr == rcv->data + rcv->length);

  /* Initialize rebuild_record for deleting INSERT MVCCID's */
  rebuild_record.area_size = IO_MAX_PAGE_SIZE;
  rebuild_record.data = PTR_ALIGN (data_buf, MAX_ALIGNMENT);

  /* Vacuum slots */
  for (i = 0; i < n_slots; i++)
    {
      if (slotids[i] < 0)
	{
	  /* Record was removed completely */
	  slotids[i] = -slotids[i];
	  spage_vacuum_slot (thread_p, page_p, slotids[i], reusable);
	}
      else
	{
	  /* Only insert MVCCID has been removed */
	  if (spage_get_record (thread_p, rcv->pgptr, slotids[i], &peek_record, PEEK) != S_SUCCESS)
	    {
	      vacuum_er_log_error (VACUUM_ER_LOG_HEAP | VACUUM_ER_LOG_RECOVERY, "Failed to get record at %d|%d|%d",
				   PGBUF_PAGE_VPID_AS_ARGS (rcv->pgptr), slotids[i]);
	      assert_release (false);
	      return ER_FAILED;
	    }

	  if (peek_record.type != REC_HOME && peek_record.type != REC_NEWHOME)
	    {
	      /* Unexpected */
	      assert_release (false);
	      return ER_FAILED;
	    }

	  /* Remove insert MVCCID */
	  or_mvcc_get_header (&peek_record, &rec_header);
	  old_header_size = mvcc_header_size_lookup[MVCC_GET_FLAG (&rec_header)];
	  /* Clear insert MVCCID. */
	  MVCC_CLEAR_FLAG_BITS (&rec_header, OR_MVCC_FLAG_VALID_INSID);
	  /* Clear previous version. */
	  MVCC_CLEAR_FLAG_BITS (&rec_header, OR_MVCC_FLAG_VALID_PREV_VERSION);
	  new_header_size = mvcc_header_size_lookup[MVCC_GET_FLAG (&rec_header)];

	  /* Rebuild record */
	  rebuild_record.type = peek_record.type;
	  rebuild_record.length = peek_record.length;
	  memcpy (rebuild_record.data, peek_record.data, peek_record.length);

	  /* Set new header */
	  or_mvcc_set_header (&rebuild_record, &rec_header);
	  /* Copy record data */
	  memcpy (rebuild_record.data + new_header_size, peek_record.data + old_header_size,
		  peek_record.length - old_header_size);

	  if (spage_update (thread_p, rcv->pgptr, slotids[i], &rebuild_record) != SP_SUCCESS)
	    {
	      assert_release (false);
	      return ER_FAILED;
	    }
	}
    }

  if (spage_need_compact (thread_p, rcv->pgptr) == true)
    {
      (void) spage_compact (thread_p, rcv->pgptr);
    }

  if (all_vacuumed)
    {
      heap_page_set_vacuum_status_none (thread_p, rcv->pgptr);
    }

  pgbuf_set_dirty (thread_p, page_p, DONT_FREE);

  return NO_ERROR;
}

/*
 * vacuum_log_remove_ovf_insid () - Log removing insert MVCCID from big record.
 *
 * return	 : Void.
 * thread_p (in) : Thread entry.
 * ovfpage (in)  : Big record first overflow page.
 */
static void
vacuum_log_remove_ovf_insid (THREAD_ENTRY * thread_p, PAGE_PTR ovfpage)
{
  log_append_redo_data2 (thread_p, RVVAC_REMOVE_OVF_INSID, NULL, ovfpage, 0, 0, NULL);
}

/*
 * vacuum_rv_redo_remove_ovf_insid () - Redo removing insert MVCCID from big record.
 *
 * return	 : Error code.
 * thread_p (in) : Thread entry.
 * rcv (in)	 : Recovery data.
 */
int
vacuum_rv_redo_remove_ovf_insid (THREAD_ENTRY * thread_p, LOG_RCV * rcv)
{
  MVCC_REC_HEADER rec_header;
  int error = NO_ERROR;

  error = heap_get_mvcc_rec_header_from_overflow (rcv->pgptr, &rec_header, NULL);
  if (error != NO_ERROR)
    {
      return error;
    }

  MVCC_SET_INSID (&rec_header, MVCCID_ALL_VISIBLE);
  LSA_SET_NULL (&rec_header.prev_version_lsa);

  error = heap_set_mvcc_rec_header_on_overflow (rcv->pgptr, &rec_header);
  if (error != NO_ERROR)
    {
      return error;
    }

  pgbuf_set_dirty (thread_p, rcv->pgptr, DONT_FREE);

  return NO_ERROR;
}

/*
 * vacuum_produce_log_block_data () - After logging a block of log data, useful information for vacuum is passed by log
 *				      manager and should be saved in lock-free buffer.
 *
 * return	      : Void.
 * thread_p (in)      : Thread entry.
 * start_lsa (in)     : Log block starting LSA.
 * oldest_mvccid (in) : Log block oldest MVCCID.
 * newest_mvccid (in) : Log block newest MVCCID.
 */
void
vacuum_produce_log_block_data (THREAD_ENTRY * thread_p)
{
  if (prm_get_bool_value (PRM_ID_DISABLE_VACUUM))
    {
      return;
    }
  assert (log_Gl.hdr.does_block_need_vacuum == true);
  // *INDENT-OFF*
  VACUUM_DATA_ENTRY block_data { log_Gl.hdr };
  // *INDENT-ON*

  // reset info for next block
  log_Gl.hdr.does_block_need_vacuum = false;
  log_Gl.hdr.last_block_newest_mvccid = MVCCID_NULL;

  if (vacuum_Block_data_buffer == NULL)
    {
      assert (false);
      return;
    }

<<<<<<< HEAD
=======
  /* Set blockid */
  block_data.blockid = vacuum_get_log_blockid (start_lsa->pageid);

  /* Check the blockid data is not corrupted */
  assert (block_data.blockid >= 0);
  assert (MVCCID_IS_VALID (oldest_mvccid));
  assert (MVCCID_IS_VALID (newest_mvccid));
  assert (!MVCC_ID_PRECEDES (newest_mvccid, oldest_mvccid));

  /* Set start lsa for block */
  LSA_COPY (&block_data.start_lsa, start_lsa);
  /* Set oldest and newest MVCCID */
  block_data.oldest_visible_mvccid = oldest_mvccid;
  block_data.newest_mvccid = newest_mvccid;

>>>>>>> 3a4699cf
  vacuum_er_log (VACUUM_ER_LOG_LOGGING | VACUUM_ER_LOG_VACUUM_DATA,
		 "vacuum_produce_log_block_data: blockid=(%lld) start_lsa=(%lld, %d) old_mvccid=(%llu) "
		 "new_mvccid=(%llu)", (long long) block_data.blockid, LSA_AS_ARGS (&block_data.start_lsa),
		 (unsigned long long int) block_data.oldest_visible_mvccid,
		 (unsigned long long int) block_data.newest_mvccid);

  /* Push new block into block data buffer */
  if (!vacuum_Block_data_buffer->produce (block_data))
    {
      /* Push failed, the buffer must be full */
      /* TODO: Set a new message error for full block data buffer */
      /* TODO: Probably this case should be avoided... Make sure that we do not lose vacuum data so there has to be
       * enough space to keep it. */
      vacuum_er_log_error (VACUUM_ER_LOG_ERROR, "%s", "Cannot produce new log block data! The buffer is already full.");
      assert (false);
      return;
    }

  perfmon_add_stat (thread_p, PSTAT_VAC_NUM_TO_VACUUM_LOG_PAGES, vacuum_Data.log_block_npages);
}

#if defined (SERVER_MODE)
static void
vacuum_push_task (const VACUUM_DATA_ENTRY & data_entry)
{
  if (vacuum_Data.shutdown_requested)
    {
      // stop pushing tasks; worker pool may be stopped already
      return;
    }
  cubthread::get_manager ()->push_task (vacuum_Worker_threads, new vacuum_worker_task (data_entry));
}
#endif // SERVER_MODE

static bool
vacuum_check_finished_queue (void)
{
#if defined (SERVER_MODE)
  return vacuum_Finished_job_queue->is_half_full ();
#else // not SERVER_MODE = SA_MODE
  return vacuum_Finished_job_queue->is_full ();
#endif // not SERVER_MODE = SA_MODE
}

static bool
vacuum_check_data_buffer (void)
{
#if defined (SERVER_MODE)
  return vacuum_Block_data_buffer->is_half_full ();
#else // not SERVER_MODE = SA_MODE
  return !vacuum_Block_data_buffer->is_empty ();
#endif // not SERVER_MODE = SA_MODE
}

static void
vacuum_data_load_first_and_last_page (THREAD_ENTRY * thread_p)
{
  if (vacuum_Data.is_loaded)
    {
      return;
    }
  assert (vacuum_Data.first_page == NULL && vacuum_Data.last_page == NULL);
  vacuum_Data.first_page = vacuum_fix_data_page (thread_p, &vacuum_Data_load.vpid_first);
  if (vacuum_Data.first_page == NULL)
    {
      assert_release (false);
      return;
    }
  if (VPID_EQ (&vacuum_Data_load.vpid_first, &vacuum_Data_load.vpid_last))
    {
      vacuum_Data.last_page = vacuum_Data.first_page;
    }
  else
    {
      vacuum_Data.last_page = vacuum_fix_data_page (thread_p, &vacuum_Data_load.vpid_last);
      if (vacuum_Data.last_page == NULL)
	{
	  vacuum_unfix_first_and_last_data_page (thread_p);
	  assert_release (false);
	  return;
	}
    }
  vacuum_Data.is_loaded = true;
}

static void
vacuum_data_unload_first_and_last_page (THREAD_ENTRY * thread_p)
{
  if (!vacuum_Data.is_loaded)
    {
      return;
    }
  vacuum_unfix_first_and_last_data_page (thread_p);
  vacuum_Data.is_loaded = false;
}

#if defined (SERVER_MODE)
// *INDENT-OFF*
void
vacuum_master_task::execute (cubthread::entry &thread_ref)
{
  THREAD_ENTRY *thread_p = &thread_ref;
  VACUUM_DATA_ENTRY *entry = NULL;
  MVCCID local_oldest_active_mvccid;
  PERF_UTIME_TRACKER perf_tracker;

  if (prm_get_bool_value (PRM_ID_DISABLE_VACUUM))
    {
      return;
    }

  if (!BO_IS_SERVER_RESTARTED ())
    {
      return;
    }

  PERF_UTIME_TRACKER_START (thread_p, &perf_tracker);

  if (vacuum_Global_oldest_visible_blockers_counter == 0)
    {
      local_oldest_active_mvccid = logtb_get_oldest_visible_mvccid (thread_p);

      /* check again, maybe concurrent thread has modified the counter value */
      if (vacuum_Global_oldest_visible_blockers_counter == 0)
	{
	  ATOMIC_STORE_64 (&vacuum_Global_oldest_visible_mvccid, local_oldest_active_mvccid);
	}
    }

  if (!vacuum_Data.is_loaded)
    {
      /* Load vacuum data. */
      /* This was initially in boot_restart_server. However, the "commit" of boot_restart_server will complain
       * about vacuum data first and last page not being unfixed (and it will also unfix them).
       * So, we have to load the data here (vacuum master never commits).
       */
      vacuum_data_load_first_and_last_page (thread_p);

      m_cursor.set_on_vacuum_data_start ();
    }

  /* Server-mode will restart if block data buffer or finished job queue are getting filled. */
restart:
  assert (!m_cursor.is_loaded ());

  vacuum_Data.update ();


  pgbuf_flush_if_requested (thread_p, (PAGE_PTR) vacuum_Data.first_page);
  pgbuf_flush_if_requested (thread_p, (PAGE_PTR) vacuum_Data.last_page);

  if (vacuum_Data.shutdown_requested)
    {
      /* Stop generating other jobs. */
      return;
    }

  /* How many jobs can we generate? */
  if (cubthread::get_manager ()->is_pool_full (vacuum_Worker_threads))
    {
      return;
    }

  m_cursor.readjust_to_vacuum_data_changes ();
  m_cursor.load ();

  vacuum_er_log (VACUUM_ER_LOG_MASTER, "Start searching jobs at " vacuum_job_cursor_print_format,
                 vacuum_job_cursor_print_args (m_cursor));

  while (m_cursor.is_valid () && !cubthread::get_manager ()->is_pool_full (vacuum_Worker_threads)
         && !vacuum_Data.shutdown_requested)
    {
      entry = &m_cursor.get_current_entry ();

      if (!MVCC_ID_PRECEDES (entry->newest_mvccid, vacuum_Global_oldest_visible_mvccid)
	  || (entry->start_lsa.pageid + 1 >= log_Gl.append.prev_lsa.pageid))
	{
	  /* Newest MVCCID in block is not old enough. Or
	   * The block is generated very recently and it is possible that not all its info is in log (some may still
	   * be cached in prior list.
	   *
	   * Stop searching for other jobs.
	   */
	  vacuum_er_log (VACUUM_ER_LOG_JOBS,
			 "Cannot generate job for " VACUUM_LOG_DATA_ENTRY_MSG ("entry") ". "
			 "vacuum_Global_oldest_visible_mvccid = %llu, log_Gl.append.prev_lsa.pageid = %d.",
			 VACUUM_LOG_DATA_ENTRY_AS_ARGS (entry),
			 (unsigned long long int) vacuum_Global_oldest_visible_mvccid,
			 (long long int) log_Gl.append.prev_lsa.pageid);

	  /* todo: remember this as starting point for next iteration of generating jobs */
	  break;
	}

      if (!entry->is_available ())
	{
	  assert (entry->is_vacuumed () || entry->is_job_in_progress ());
	  vacuum_er_log (VACUUM_ER_LOG_JOBS,
			 "Job for blockid = %lld %s. Skip.", (long long int) entry->get_blockid (),
			 entry->is_vacuumed () ? "was executed" : "is in progress");
          m_cursor.increment_blockid ();
	  continue;
	}

      m_cursor.start_job_on_current_entry (thread_p);

      vacuum_push_task (*entry);
      m_cursor.increment_blockid ();

      if (vacuum_check_data_buffer () || vacuum_check_finished_queue ())
	{
          m_cursor.unload ();
	  goto restart;
	}
    }

  m_cursor.unload ();

#if !defined (NDEBUG)
  vacuum_verify_vacuum_data_page_fix_count (thread_p);
#endif /* !NDEBUG */

  PERF_UTIME_TRACKER_TIME (thread_p, &perf_tracker, PSTAT_VAC_MASTER);
}
// *INDENT-ON*
#endif // SERVER_MODE

/*
 * vacuum_rv_redo_vacuum_complete () - Redo recovery of vacuum complete.
 *
 * return	 : NO_ERROR.
 * thread_p (in) : Thread entry.
 * rcv (in)	 : Recovery data.
 */
int
vacuum_rv_redo_vacuum_complete (THREAD_ENTRY * thread_p, LOG_RCV * rcv)
{
  MVCCID oldest_newest_mvccid = MVCCID_NULL;

  assert (rcv->data != NULL && rcv->length == sizeof (MVCCID));

  oldest_newest_mvccid = *((MVCCID *) rcv->data);

  /* All vacuum complete. */
  vacuum_Data.oldest_unvacuumed_mvccid = oldest_newest_mvccid;

  /* Reset log header information saved for vacuum. */
  logpb_vacuum_reset_log_header_cache (thread_p, &log_Gl.hdr);

  pgbuf_set_dirty (thread_p, rcv->pgptr, DONT_FREE);

  return NO_ERROR;
}

/*
 * vacuum_process_log_block () - Vacuum heap and b-tree entries using log information found in a block of pages.
 *
 * return		      : Error code.
 * thread_p (in)	      : Thread entry.
 * data (in)		      : Block data.
 * block_log_buffer (in)      : Block log page buffer identifier
 * sa_mode_partial_block (in) : True when SA_MODE vacuum based on partial block information from log header.
 *				Logging is skipped if true.
 */
static int
vacuum_process_log_block (THREAD_ENTRY * thread_p, VACUUM_DATA_ENTRY * data, bool sa_mode_partial_block)
{
  VACUUM_WORKER *worker = vacuum_get_vacuum_worker (thread_p);
  LOG_LSA log_lsa;
  LOG_LSA rcv_lsa;
  LOG_PAGEID first_block_pageid = VACUUM_FIRST_LOG_PAGEID_IN_BLOCK (data->get_blockid ());
  int error_code = NO_ERROR;
  LOG_DATA log_record_data;
  char *undo_data = NULL;
  int undo_data_size;
  char *es_uri = NULL;
  char log_pgbuf[IO_MAX_PAGE_SIZE + MAX_ALIGNMENT];
  LOG_PAGE *log_page_p = NULL;
  BTID_INT btid_int;
  BTID sys_btid;
  OID class_oid, oid;
  BTREE_OBJECT_INFO old_version;
  BTREE_OBJECT_INFO new_version;
  MVCCID threshold_mvccid = vacuum_Global_oldest_visible_mvccid;
  BTREE_MVCC_INFO mvcc_info;
  MVCCID mvccid;
  LOG_VACUUM_INFO log_vacuum;
  OID heap_object_oid;
  bool vacuum_complete = false;
  bool was_interrupted = false;
  bool is_file_dropped = false;

  PERF_UTIME_TRACKER perf_tracker;
  PERF_UTIME_TRACKER job_time_tracker;
#if defined (SA_MODE)
  bool dummy_continue_check = false;
#endif /* SA_MODE */

  if (prm_get_bool_value (PRM_ID_DISABLE_VACUUM))
    {
      return NO_ERROR;
    }
  assert (thread_p != NULL);
  assert (thread_p->get_system_tdes () != NULL);

  assert (worker != NULL);
  assert (!LOG_FIND_CURRENT_TDES (thread_p)->is_under_sysop ());

  PERF_UTIME_TRACKER_START (thread_p, &perf_tracker);
  PERF_UTIME_TRACKER_START (thread_p, &job_time_tracker);

  /* Initialize log_vacuum */
  LSA_SET_NULL (&log_vacuum.prev_mvcc_op_log_lsa);
  VFID_SET_NULL (&log_vacuum.vfid);

  /* Set sys_btid pointer for internal b-tree block */
  btid_int.sys_btid = &sys_btid;

  /* Check starting lsa is not null and that it really belong to this block */
  assert (!LSA_ISNULL (&data->start_lsa) && (data->get_blockid () == vacuum_get_log_blockid (data->start_lsa.pageid)));

  /* Fetch the page where start_lsa is located */
  log_page_p = (LOG_PAGE *) PTR_ALIGN (log_pgbuf, MAX_ALIGNMENT);
  log_page_p->hdr.logical_pageid = NULL_PAGEID;
  log_page_p->hdr.offset = NULL_OFFSET;

  vacuum_er_log (VACUUM_ER_LOG_WORKER | VACUUM_ER_LOG_JOBS,
		 "vacuum_process_log_block (): " VACUUM_LOG_DATA_ENTRY_MSG ("block"),
		 VACUUM_LOG_DATA_ENTRY_AS_ARGS (data));

  if (!sa_mode_partial_block)
    {
      error_code = vacuum_log_prefetch_vacuum_block (thread_p, data);
      if (error_code != NO_ERROR)
	{
	  return error_code;
	}
    }
  else
    {
      // block is not entirely logged and we cannot prefetch it.
    }

  /* Initialize stored heap objects. */
  worker->n_heap_objects = 0;

  /* set was_interrupted flag to tell vacuum_heap_page that some safe-guard have to behave differently. interruptions
   * are usually marked in blockid, however sa_mode_partial_block can also be interrupted and will no flag is set in
   * blockid. */
  was_interrupted = data->was_interrupted () || sa_mode_partial_block;

  /* Follow the linked records starting with start_lsa */
  for (LSA_COPY (&log_lsa, &data->start_lsa); !LSA_ISNULL (&log_lsa) && log_lsa.pageid >= first_block_pageid;
       LSA_COPY (&log_lsa, &log_vacuum.prev_mvcc_op_log_lsa))
    {
#if defined(SERVER_MODE)
      if (thread_p->shutdown)
	{
	  /* Server shutdown was requested, stop vacuuming. */
	  goto end;
	}
#else	/* !SERVER_MODE */		   /* SA_MODE */
      if (logtb_get_check_interrupt (thread_p) && logtb_is_interrupted (thread_p, true, &dummy_continue_check))
	{
	  er_set (ER_ERROR_SEVERITY, ARG_FILE_LINE, ER_INTERRUPTED, 0);
	  error_code = ER_INTERRUPTED;
	  goto end;
	}
#endif /* SERVER_MODE */

      vacuum_er_log (VACUUM_ER_LOG_WORKER, "process log entry at log_lsa %lld|%d", LSA_AS_ARGS (&log_lsa));

      worker->state = VACUUM_WORKER_STATE_PROCESS_LOG;
      PERF_UTIME_TRACKER_TIME_AND_RESTART (thread_p, &perf_tracker, PSTAT_VAC_WORKER_EXECUTE);

      LSA_COPY (&rcv_lsa, &log_lsa);

      if (log_page_p->hdr.logical_pageid != log_lsa.pageid)
	{
	  error_code = vacuum_fetch_log_page (thread_p, log_lsa.pageid, log_page_p);
	  if (error_code != NO_ERROR)
	    {
	      assert_release (false);
	      logpb_fatal_error (thread_p, true, ARG_FILE_LINE, "vacuum_process_log_block");
	      goto end;
	    }
	}

      /* Process log entry and obtain relevant information for vacuum. */
      error_code =
	vacuum_process_log_record (thread_p, worker, &log_lsa, log_page_p, &log_record_data, &mvccid, &undo_data,
				   &undo_data_size, &log_vacuum, &is_file_dropped, false);
      if (error_code != NO_ERROR)
	{
	  vacuum_check_shutdown_interruption (thread_p, error_code);
	  goto end;
	}

      worker->state = VACUUM_WORKER_STATE_EXECUTE;
      PERF_UTIME_TRACKER_TIME_AND_RESTART (thread_p, &perf_tracker, PSTAT_VAC_WORKER_PROCESS_LOG);

      if (is_file_dropped)
	{
	  /* No need to vacuum */
	  vacuum_er_log (VACUUM_ER_LOG_WORKER | VACUUM_ER_LOG_DROPPED_FILES,
			 "Skip vacuuming based on %lld|%d in file %d|%d. Log record info: rcvindex=%d.",
			 (long long int) rcv_lsa.pageid, (int) rcv_lsa.offset, log_vacuum.vfid.volid,
			 log_vacuum.vfid.fileid, log_record_data.rcvindex);
	  continue;
	}

#if !defined (NDEBUG)
      if (MVCC_ID_FOLLOW_OR_EQUAL (mvccid, threshold_mvccid) || MVCC_ID_PRECEDES (mvccid, data->oldest_visible_mvccid)
	  || MVCC_ID_PRECEDES (data->newest_mvccid, mvccid))
	{
	  /* threshold_mvccid or mvccid or block data may be invalid */
	  assert (0);
	  logpb_fatal_error (thread_p, true, ARG_FILE_LINE, "vacuum_process_log_block");
	  goto end;
	}
#endif /* !NDEBUG */

      if (LOG_IS_MVCC_HEAP_OPERATION (log_record_data.rcvindex))
	{
	  /* Collect heap object to be vacuumed at the end of the job. */
	  heap_object_oid.pageid = log_record_data.pageid;
	  heap_object_oid.volid = log_record_data.volid;
	  heap_object_oid.slotid = heap_rv_remove_flags_from_offset (log_record_data.offset);

	  error_code = vacuum_collect_heap_objects (thread_p, worker, &heap_object_oid, &log_vacuum.vfid);
	  if (error_code != NO_ERROR)
	    {
	      assert_release (false);
	      vacuum_er_log_error (VACUUM_ER_LOG_WORKER | VACUUM_ER_LOG_HEAP, "%s", "vacuum_collect_heap_objects.");
	      /* Release should not stop. */
	      er_clear ();
	      error_code = NO_ERROR;
	      continue;
	    }
	  vacuum_er_log (VACUUM_ER_LOG_HEAP | VACUUM_ER_LOG_WORKER,
			 "collected oid %d|%d|%d, in file %d|%d, based on %lld|%d", OID_AS_ARGS (&heap_object_oid),
			 VFID_AS_ARGS (&log_vacuum.vfid), LSA_AS_ARGS (&rcv_lsa));
	}
      else if (LOG_IS_MVCC_BTREE_OPERATION (log_record_data.rcvindex))
	{
	  /* Find b-tree entry and vacuum it */
	  OR_BUF key_buf;

	  assert (undo_data != NULL);

	  if (log_record_data.rcvindex == RVBT_MVCC_INSERT_OBJECT_UNQ)
	    {
	      btree_rv_read_keybuf_two_objects (thread_p, undo_data, undo_data_size, &btid_int, &old_version,
						&new_version, &key_buf);
	      COPY_OID (&oid, &old_version.oid);
	      COPY_OID (&class_oid, &old_version.class_oid);
	    }
	  else
	    {
	      btree_rv_read_keybuf_nocopy (thread_p, undo_data, undo_data_size, &btid_int, &class_oid, &oid, &mvcc_info,
					   &key_buf);
	    }
	  assert (!OID_ISNULL (&oid));

	  /* Vacuum based on rcvindex. */
	  if (log_record_data.rcvindex == RVBT_MVCC_NOTIFY_VACUUM)
	    {
	      /* The notification comes from loading index. The object may be both inserted or deleted (load index
	       * considers all objects for visibility reasons). Vacuum must also decide to remove insert MVCCID or the
	       * entire object. */
	      if (MVCCID_IS_VALID (mvcc_info.delete_mvccid))
		{
		  vacuum_er_log (VACUUM_ER_LOG_BTREE | VACUUM_ER_LOG_WORKER,
				 "vacuum from b-tree: btidp(%d, %d|%d) oid(%d|%d|%d) "
				 "class_oid(%d|%d|%d), purpose=rem_object, mvccid=%llu, based on %lld|%d",
				 BTID_AS_ARGS (btid_int.sys_btid), OID_AS_ARGS (&oid), OID_AS_ARGS (&class_oid),
				 (unsigned long long int) mvcc_info.delete_mvccid, LSA_AS_ARGS (&rcv_lsa));
		  error_code =
		    btree_vacuum_object (thread_p, btid_int.sys_btid, &key_buf, &oid, &class_oid,
					 mvcc_info.delete_mvccid);
		}
	      else if (MVCCID_IS_VALID (mvcc_info.insert_mvccid) && mvcc_info.insert_mvccid != MVCCID_ALL_VISIBLE)
		{
		  vacuum_er_log (VACUUM_ER_LOG_BTREE | VACUUM_ER_LOG_WORKER,
				 "vacuum from b-tree: btidp(%d, %d|%d) oid(%d|%d|%d) class_oid(%d|%d|%d), "
				 "purpose=rem_insid, mvccid=%llu, based on %lld|%d",
				 BTID_AS_ARGS (btid_int.sys_btid), OID_AS_ARGS (&oid), OID_AS_ARGS (&class_oid),
				 (unsigned long long int) mvcc_info.insert_mvccid, LSA_AS_ARGS (&rcv_lsa));
		  error_code =
		    btree_vacuum_insert_mvccid (thread_p, btid_int.sys_btid, &key_buf, &oid, &class_oid,
						mvcc_info.insert_mvccid);
		}
	      else
		{
		  /* impossible case */
		  vacuum_er_log_error (VACUUM_ER_LOG_BTREE | VACUUM_ER_LOG_WORKER,
				       "invalid vacuum case for RVBT_MVCC_NOTIFY_VACUUM btid(%d, %d|%d) "
				       "oid(%d|%d|%d) class_oid(%d|%d|%d), based on %lld|%d",
				       BTID_AS_ARGS (btid_int.sys_btid), OID_AS_ARGS (&oid), OID_AS_ARGS (&class_oid),
				       LSA_AS_ARGS (&rcv_lsa));
		  assert_release (false);
		  continue;
		}
	    }
	  else if (log_record_data.rcvindex == RVBT_MVCC_DELETE_OBJECT)
	    {
	      /* Object was deleted and must be completely removed. */
	      vacuum_er_log (VACUUM_ER_LOG_BTREE | VACUUM_ER_LOG_WORKER,
			     "vacuum from b-tree: btidp(%d, %d|%d) oid(%d|%d|%d) "
			     "class_oid(%d|%d|%d), purpose=rem_object, mvccid=%llu, based on %lld|%d",
			     BTID_AS_ARGS (btid_int.sys_btid), OID_AS_ARGS (&oid), OID_AS_ARGS (&class_oid),
			     (unsigned long long int) mvccid, LSA_AS_ARGS (&rcv_lsa));
	      error_code = btree_vacuum_object (thread_p, btid_int.sys_btid, &key_buf, &oid, &class_oid, mvccid);
	    }
	  else if (log_record_data.rcvindex == RVBT_MVCC_INSERT_OBJECT
		   || log_record_data.rcvindex == RVBT_MVCC_INSERT_OBJECT_UNQ)
	    {
	      /* Object was inserted and only its insert MVCCID must be removed. */
	      vacuum_er_log (VACUUM_ER_LOG_BTREE | VACUUM_ER_LOG_WORKER,
			     "vacuum from b-tree: btidp(%d, (%d %d)) oid(%d, %d, %d) "
			     "class_oid(%d, %d, %d), purpose=rem_insid, mvccid=%llu, based on %lld|%d",
			     BTID_AS_ARGS (btid_int.sys_btid), OID_AS_ARGS (&oid), OID_AS_ARGS (&class_oid),
			     (unsigned long long int) mvccid, LSA_AS_ARGS (&rcv_lsa));
	      error_code = btree_vacuum_insert_mvccid (thread_p, btid_int.sys_btid, &key_buf, &oid, &class_oid, mvccid);
	    }
	  else
	    {
	      /* Unexpected. */
	      assert_release (false);
	    }
	  /* Did we have any errors? */
	  if (error_code != NO_ERROR)
	    {
	      if (thread_p->shutdown)
		{
		  // interrupted on shutdown
		  goto end;
		}
	      // unexpected case
	      assert_release (false);
	      vacuum_er_log (VACUUM_ER_LOG_BTREE | VACUUM_ER_LOG_WORKER,
			     "Error deleting object or insert MVCCID: error_code=%d", error_code);
	      er_clear ();
	      error_code = NO_ERROR;
	      /* Release should not stop. Continue. */
	    }
	}
      else if (log_record_data.rcvindex == RVES_NOTIFY_VACUUM)
	{
	  /* A lob file must be deleted */
	  (void) or_unpack_string (undo_data, &es_uri);
	  vacuum_er_log (VACUUM_ER_LOG_WORKER, "Delete lob %s based on %lld|%d", es_uri, LSA_AS_ARGS (&rcv_lsa));
	  if (es_delete_file (es_uri) != NO_ERROR)
	    {
	      er_clear ();
	    }
	  else
	    {
	      ASSERT_NO_ERROR ();
	    }
	  db_private_free_and_init (thread_p, es_uri);
	}
      else
	{
	  /* Safeguard code */
	  assert_release (false);
	}

      /* do not leak system ops */
      assert (worker->state == VACUUM_WORKER_STATE_EXECUTE);
      assert (!LOG_FIND_CURRENT_TDES (thread_p)->is_under_sysop ());
    }

  assert (worker->state == VACUUM_WORKER_STATE_EXECUTE);
  assert (!LOG_FIND_CURRENT_TDES (thread_p)->is_under_sysop ());

  error_code = vacuum_heap (thread_p, worker, threshold_mvccid, was_interrupted);
  if (error_code != NO_ERROR)
    {
      vacuum_check_shutdown_interruption (thread_p, error_code);
      goto end;
    }
  assert (worker->state == VACUUM_WORKER_STATE_EXECUTE);
  assert (!LOG_FIND_CURRENT_TDES (thread_p)->is_under_sysop ());

  perfmon_add_stat (thread_p, PSTAT_VAC_NUM_VACUUMED_LOG_PAGES, vacuum_Data.log_block_npages);

  vacuum_complete = true;

end:

  assert (!LOG_FIND_CURRENT_TDES (thread_p)->is_under_sysop ());

  worker->state = VACUUM_WORKER_STATE_INACTIVE;
  if (!sa_mode_partial_block)
    {
      /* TODO: Check that if start_lsa can be set to a different value when vacuum is not complete, to avoid processing
       * the same log data again. */
      vacuum_finished_block_vacuum (thread_p, data, vacuum_complete);
    }

#if defined (SERVER_MODE)
  /* Unfix all pages now. Normally all pages should already be unfixed. */
  pgbuf_unfix_all (thread_p);
#else	/* !SERVER_MODE */		   /* SA_MODE */
  /* Do not unfix all in stand-alone. Not yet. We need to keep vacuum data pages fixed. */
#endif /* SA_MODE */

  PERF_UTIME_TRACKER_TIME_AND_RESTART (thread_p, &perf_tracker, PSTAT_VAC_WORKER_EXECUTE);
  PERF_UTIME_TRACKER_TIME (thread_p, &job_time_tracker, PSTAT_VAC_JOB);

  return error_code;
}

/*
 * vacuum_worker_allocate_resources () - Assign a vacuum worker to current thread.
 *
 * return	 : Error code.
 * thread_p (in) : Thread entry.
 *
 * NOTE: This is protected by vacuum data lock.
 */
static int
vacuum_worker_allocate_resources (THREAD_ENTRY * thread_p, VACUUM_WORKER * worker)
{
  size_t size_worker_prefetch_log_buffer;

  assert (worker->state == VACUUM_WORKER_STATE::VACUUM_WORKER_STATE_INACTIVE);

  if (worker->allocated_resources)
    {
      return NO_ERROR;
    }

  /* Allocate log_zip */
  worker->log_zip_p = log_zip_alloc (IO_PAGESIZE, false);
  if (worker->log_zip_p == NULL)
    {
      vacuum_er_log_error (VACUUM_ER_LOG_WORKER, "%s", "Could not allocate log zip.");
      logpb_fatal_error (thread_p, true, ARG_FILE_LINE, "vacuum_worker_allocate_resources");
      return ER_FAILED;
    }

  /* Allocate heap objects buffer */
  worker->heap_objects_capacity = VACUUM_DEFAULT_HEAP_OBJECT_BUFFER_SIZE;
  worker->heap_objects = (VACUUM_HEAP_OBJECT *) malloc (worker->heap_objects_capacity * sizeof (VACUUM_HEAP_OBJECT));
  if (worker->heap_objects == NULL)
    {
      vacuum_er_log_error (VACUUM_ER_LOG_WORKER, "%s", "Could not allocate files and objects buffer.");
      logpb_fatal_error (thread_p, true, ARG_FILE_LINE, "vacuum_worker_allocate_resources");
      goto error;
    }

  /* Allocate undo data buffer */
  worker->undo_data_buffer = (char *) malloc (IO_PAGESIZE);
  if (worker->undo_data_buffer == NULL)
    {
      vacuum_er_log_error (VACUUM_ER_LOG_WORKER, "%s", "Could not allocate undo data buffer.");
      logpb_fatal_error (thread_p, true, ARG_FILE_LINE, "vacuum_worker_allocate_resources");
      goto error;
    }
  worker->undo_data_buffer_capacity = IO_PAGESIZE;

  size_worker_prefetch_log_buffer = VACUUM_PREFETCH_LOG_BLOCK_BUFFER_PAGES * LOG_PAGESIZE;
  worker->prefetch_log_buffer = (char *) malloc (size_worker_prefetch_log_buffer);
  if (worker->prefetch_log_buffer == NULL)
    {
      vacuum_er_log_error (VACUUM_ER_LOG_WORKER, "%s", "Could not allocate prefetch buffer.");
      logpb_fatal_error (thread_p, true, ARG_FILE_LINE, "vacuum_worker_allocate_resources");
      goto error;
    }

  /* Safe guard - it is assumed that transaction descriptor is already initialized. */
  assert (logtb_get_system_tdes (thread_p) != NULL);

  worker->allocated_resources = true;

  return NO_ERROR;

error:
  /* Free worker resources. */
  vacuum_finalize_worker (thread_p, worker);
  return ER_FAILED;
}

/*
 * vacuum_finalize_worker () - Free resources allocated for vacuum worker.
 *
 * return	    : Void.
 * worker_info (in) : Vacuum worker.
 */
static void
vacuum_finalize_worker (THREAD_ENTRY * thread_p, VACUUM_WORKER * worker_info)
{
  if (worker_info->log_zip_p != NULL)
    {
      log_zip_free (worker_info->log_zip_p);
      worker_info->log_zip_p = NULL;
    }
  if (worker_info->heap_objects != NULL)
    {
      free_and_init (worker_info->heap_objects);
    }
  if (worker_info->undo_data_buffer != NULL)
    {
      free_and_init (worker_info->undo_data_buffer);
    }
  if (worker_info->prefetch_log_buffer != NULL)
    {
      free_and_init (worker_info->prefetch_log_buffer);
    }
}

/*
 * vacuum_finished_block_vacuum () - Called when vacuuming a block is stopped.
 *
 * return		   : Void.
 * thread_p (in)	   : Thread entry.
 * data (in)		   : Vacuum block data.
 * is_vacuum_complete (in) : True if the entire block was processed.
 *
 * NOTE: The block data received here is not a block in vacuum data table.
 *	 It is just a copy (because the table can be changed and the data
 *	 can be moved). First obtain the block data in the table and copy the
 *	 block data received as argument.
 */
static void
vacuum_finished_block_vacuum (THREAD_ENTRY * thread_p, VACUUM_DATA_ENTRY * data, bool is_vacuum_complete)
{
  VACUUM_LOG_BLOCKID blockid;

  if (is_vacuum_complete)
    {
      /* Set status as vacuumed. Vacuum master will remove it from table */
      data->set_vacuumed ();

      vacuum_er_log (VACUUM_ER_LOG_WORKER | VACUUM_ER_LOG_VACUUM_DATA | VACUUM_ER_LOG_JOBS,
		     "Processing log block %lld is complete. Notify master.", (long long int) data->get_blockid ());
    }
  else
    {
      /* We expect that worker job is abandoned during shutdown. But all other cases are error cases. */
      int error_level =
#if defined (SERVER_MODE)
	thread_p->shutdown ? VACUUM_ER_LOG_WARNING : VACUUM_ER_LOG_ERROR;

#if !defined (NDEBUG)
      /* Interrupting jobs without shutdown is unacceptable. */
      assert (thread_p->shutdown);
      assert (vacuum_Data.shutdown_requested);
#endif /* !NDEBUG */

#else /* !SERVER_MODE */
	er_errid () == ER_INTERRUPTED ? VACUUM_ER_LOG_WARNING : VACUUM_ER_LOG_ERROR;
      assert (er_errid () == ER_INTERRUPTED);
#endif /* !SERVER_MODE */

      /* Vacuum will have to be re-run */
      data->set_interrupted ();

      /* Copy new block data */
      /* The only relevant information is in fact the updated start_lsa if it has changed. */
      if (error_level == VACUUM_ER_LOG_ERROR)
	{
	  vacuum_er_log_error (VACUUM_ER_LOG_VACUUM_DATA | VACUUM_ER_LOG_JOBS,
			       "Processing log block %lld is interrupted!", (long long int) data->get_blockid ());
	}
      else
	{
	  vacuum_er_log_warning (VACUUM_ER_LOG_VACUUM_DATA | VACUUM_ER_LOG_JOBS,
				 "Processing log block %lld is interrupted!", (long long int) data->get_blockid ());
	}
    }

  /* Notify master the job is finished. */
  blockid = data->blockid;
  if (!vacuum_Finished_job_queue->produce (blockid))
    {
      assert_release (false);
      vacuum_er_log_error (VACUUM_ER_LOG_WORKER | VACUUM_ER_LOG_JOBS, "%s", "Finished job queue is full!!!");
    }

#if defined (SERVER_MODE)
  /* Hurry master wakeup if finished job queue is getting filled. */
  if (vacuum_Finished_job_queue->is_half_full ())
    {
      /* Wakeup master to process finished jobs. */
      vacuum_Master_daemon->wakeup ();
    }
#endif /* SERVER_MODE */
}

/*
 * vacuum_read_log_aligned () - clone of LOG_READ_ALIGN based on vacuum_fetch_log_page
 *
 * thread_entry (in) : thread entry
 * log_lsa (in/out)  : log lsa
 * log_page (in/out) : log page
 */
static void
vacuum_read_log_aligned (THREAD_ENTRY * thread_entry, LOG_LSA * log_lsa, LOG_PAGE * log_page)
{
  // align offset
  log_lsa->offset = DB_ALIGN (log_lsa->offset, DOUBLE_ALIGNMENT);
  while (log_lsa->offset >= (int) LOGAREA_SIZE)
    {
      log_lsa->pageid++;
      if (vacuum_fetch_log_page (thread_entry, log_lsa->pageid, log_page) != NO_ERROR)
	{
	  // we cannot recover from this
	  logpb_fatal_error (thread_entry, true, ARG_FILE_LINE, "vacuum_read_log_aligned");
	}

      log_lsa->offset = DB_ALIGN (log_lsa->offset - (int) LOGAREA_SIZE, DOUBLE_ALIGNMENT);
    }
}

/*
 * vacuum_read_log_add_aligned () - clone of LOG_READ_ADD_ALIGN based on vacuum_fetch_log_page
 *
 * thread_entry (in) : thread entry
 * size (in)         : size to add
 * log_lsa (in/out)  : log lsa
 * log_page (in/out) : log page
 */
static void
vacuum_read_log_add_aligned (THREAD_ENTRY * thread_entry, size_t size, LOG_LSA * log_lsa, LOG_PAGE * log_page)
{
  log_lsa->offset += (int) size;
  vacuum_read_log_aligned (thread_entry, log_lsa, log_page);
}

/*
 * vacuum_read_advance_when_doesnt_fit () - clone of LOG_READ_ADVANCE_WHEN_DOESNT_FIT based on vacuum_fetch_log_page
 *
 * thread_entry (in) : thread entry
 * size (in)         : size to add
 * log_lsa (in/out)  : log lsa
 * log_page (in/out) : log page
 */
static void
vacuum_read_advance_when_doesnt_fit (THREAD_ENTRY * thread_entry, size_t size, LOG_LSA * log_lsa, LOG_PAGE * log_page)
{
  if (log_lsa->offset + (int) size >= (int) LOGAREA_SIZE)
    {
      log_lsa->offset = (int) LOGAREA_SIZE;	// force fetching next page
      vacuum_read_log_aligned (thread_entry, log_lsa, log_page);
      log_lsa->offset = 0;
    }
}

/*
 * vacuum_copy_data_from_log () - clone of logpb_copy_from_log based on vacuum_fetch_log_page
 *
 * thread_entry (in) : thread entry
 * area (out)        : where to copy log data
 * length (in)       : how much log data to copy
 * size (in)         : size to add
 * log_lsa (in/out)  : log lsa
 * log_page (in/out) : log page
 */
static void
vacuum_copy_data_from_log (THREAD_ENTRY * thread_p, char *area, int length, LOG_LSA * log_lsa, LOG_PAGE * log_page)
{
  if (log_lsa->offset + length < (int) LOGAREA_SIZE)
    {
      // the log data is contiguous
      std::memcpy (area, log_page->area + log_lsa->offset, length);
      log_lsa->offset += length;
    }
  else
    {
      int copy_length = 0;
      int area_offset = 0;

      while (length > 0)
	{
	  vacuum_read_advance_when_doesnt_fit (thread_p, 0, log_lsa, log_page);
	  if (log_lsa->offset + length < (int) LOGAREA_SIZE)
	    {
	      copy_length = length;
	    }
	  else
	    {
	      copy_length = LOGAREA_SIZE - (int) log_lsa->offset;
	    }
	  std::memcpy (area + area_offset, log_page->area + log_lsa->offset, copy_length);
	  length -= copy_length;
	  area_offset += copy_length;
	  log_lsa->offset += copy_length;
	}
    }
}

/*
 * vacuum_process_log_record () - Process one log record for vacuum.
 *
 * return			  : Error code.
 * worker (in)			  : Vacuum worker.
 * thread_p (in)		  : Thread entry.
 * log_lsa_p (in/out)		  : Input is the start of undo data. Output is the end of undo data.
 * log_page_p (in/out)		  : The log page for log_lsa_p.
 * mvccid (out)			  : Log entry MVCCID.
 * undo_data_ptr (out)		  : Undo data pointer.
 * undo_data_size (out)		  : Undo data size.
 * is_file_dropped (out)	  : True if the file corresponding to log entry was dropped.
 * stop_after_vacuum_info (in)	  : True if only vacuum info must be obtained from log record.
 */
static int
vacuum_process_log_record (THREAD_ENTRY * thread_p, VACUUM_WORKER * worker, LOG_LSA * log_lsa_p, LOG_PAGE * log_page_p,
			   LOG_DATA * log_record_data, MVCCID * mvccid, char **undo_data_ptr, int *undo_data_size,
			   LOG_VACUUM_INFO * vacuum_info, bool * is_file_dropped, bool stop_after_vacuum_info)
{
  LOG_RECORD_HEADER *log_rec_header = NULL;
  LOG_REC_MVCC_UNDOREDO *mvcc_undoredo = NULL;
  LOG_REC_MVCC_UNDO *mvcc_undo = NULL;
  LOG_REC_SYSOP_END *sysop_end = NULL;
  int ulength;
  char *new_undo_data_buffer = NULL;
  bool is_zipped = false;
  volatile LOG_RECTYPE log_rec_type = LOG_SMALLER_LOGREC_TYPE;

  int error_code = NO_ERROR;

  assert (log_lsa_p != NULL && log_page_p != NULL);
  assert (log_record_data != NULL);
  assert (mvccid != NULL);
  assert (stop_after_vacuum_info || is_file_dropped != NULL);
  assert (stop_after_vacuum_info || worker != NULL);
  assert (stop_after_vacuum_info || undo_data_ptr != NULL);
  assert (stop_after_vacuum_info || undo_data_size != NULL);

  if (!stop_after_vacuum_info)
    {
      *undo_data_ptr = NULL;
      *undo_data_size = 0;
    }

  LSA_SET_NULL (&vacuum_info->prev_mvcc_op_log_lsa);
  VFID_SET_NULL (&vacuum_info->vfid);

  /* Get log record header */
  log_rec_header = LOG_GET_LOG_RECORD_HEADER (log_page_p, log_lsa_p);
  log_rec_type = log_rec_header->type;
  vacuum_read_log_add_aligned (thread_p, sizeof (*log_rec_header), log_lsa_p, log_page_p);

  if (log_rec_type == LOG_MVCC_UNDO_DATA)
    {
      /* Get log record mvcc_undo information */
      vacuum_read_advance_when_doesnt_fit (thread_p, sizeof (*mvcc_undo), log_lsa_p, log_page_p);
      mvcc_undo = (LOG_REC_MVCC_UNDO *) (log_page_p->area + log_lsa_p->offset);

      /* Get MVCCID */
      *mvccid = mvcc_undo->mvccid;

      /* Get record log data */
      *log_record_data = mvcc_undo->undo.data;

      /* Get undo data length */
      ulength = mvcc_undo->undo.length;

      /* Copy LSA for next MVCC operation */
      LSA_COPY (&vacuum_info->prev_mvcc_op_log_lsa, &mvcc_undo->vacuum_info.prev_mvcc_op_log_lsa);
      VFID_COPY (&vacuum_info->vfid, &mvcc_undo->vacuum_info.vfid);

      vacuum_read_log_add_aligned (thread_p, sizeof (*mvcc_undo), log_lsa_p, log_page_p);
    }
  else if (log_rec_type == LOG_MVCC_UNDOREDO_DATA || log_rec_type == LOG_MVCC_DIFF_UNDOREDO_DATA)
    {
      /* Get log record undoredo information */
      vacuum_read_advance_when_doesnt_fit (thread_p, sizeof (*mvcc_undoredo), log_lsa_p, log_page_p);
      mvcc_undoredo = (LOG_REC_MVCC_UNDOREDO *) (log_page_p->area + log_lsa_p->offset);

      /* Get MVCCID */
      *mvccid = mvcc_undoredo->mvccid;

      /* Get record log data */
      *log_record_data = mvcc_undoredo->undoredo.data;

      /* Get undo data length */
      ulength = mvcc_undoredo->undoredo.ulength;

      /* Copy LSA for next MVCC operation */
      LSA_COPY (&vacuum_info->prev_mvcc_op_log_lsa, &mvcc_undoredo->vacuum_info.prev_mvcc_op_log_lsa);
      VFID_COPY (&vacuum_info->vfid, &mvcc_undoredo->vacuum_info.vfid);

      vacuum_read_log_add_aligned (thread_p, sizeof (*mvcc_undoredo), log_lsa_p, log_page_p);
    }
  else if (log_rec_type == LOG_SYSOP_END)
    {
      /* Get system op mvcc undo information */
      vacuum_read_advance_when_doesnt_fit (thread_p, sizeof (*sysop_end), log_lsa_p, log_page_p);
      sysop_end = (LOG_REC_SYSOP_END *) (log_page_p->area + log_lsa_p->offset);
      if (sysop_end->type != LOG_SYSOP_END_LOGICAL_MVCC_UNDO)
	{
	  assert (false);
	  vacuum_er_log_error (VACUUM_ER_LOG_LOGGING, "%s", "invalid record type!");
	  return ER_FAILED;
	}

      mvcc_undo = &sysop_end->mvcc_undo;

      /* Get MVCCID */
      *mvccid = mvcc_undo->mvccid;

      /* Get record log data */
      *log_record_data = mvcc_undo->undo.data;

      /* Get undo data length */
      ulength = mvcc_undo->undo.length;

      /* Copy LSA for next MVCC operation */
      LSA_COPY (&vacuum_info->prev_mvcc_op_log_lsa, &mvcc_undo->vacuum_info.prev_mvcc_op_log_lsa);
      VFID_COPY (&vacuum_info->vfid, &mvcc_undo->vacuum_info.vfid);

      vacuum_read_log_add_aligned (thread_p, sizeof (*sysop_end), log_lsa_p, log_page_p);
    }
  else
    {
      /* Unexpected case */
      assert (false);
      er_set (ER_ERROR_SEVERITY, ARG_FILE_LINE, ER_GENERIC_ERROR, 0);
      return ER_FAILED;
    }

  if (stop_after_vacuum_info)
    {
      /* Vacuum info was already obtained. */
      return NO_ERROR;
    }

  if (!VFID_ISNULL (&vacuum_info->vfid))
    {
      /* Check if file was dropped. */
      if (worker->drop_files_version != vacuum_Dropped_files_version)
	{
	  /* New files have been dropped. Droppers must wait until all running workers have been notified. Save new
	   * version to let dropper know this worker noticed the changes. */

	  /* But first, cleanup collected heap objects. */
	  VFID vfid;
	  VFID_COPY (&vfid, &vacuum_Last_dropped_vfid);
	  vacuum_cleanup_collected_by_vfid (worker, &vfid);

	  worker->drop_files_version = vacuum_Dropped_files_version;
	  vacuum_er_log (VACUUM_ER_LOG_DROPPED_FILES | VACUUM_ER_LOG_WORKER,
			 "update min version to %d", worker->drop_files_version);
	}

      /* Check if file is dropped */
      error_code = vacuum_is_file_dropped (thread_p, is_file_dropped, &vacuum_info->vfid, *mvccid);
      if (error_code != NO_ERROR)
	{
	  vacuum_check_shutdown_interruption (thread_p, error_code);
	  return error_code;
	}
      if (*is_file_dropped == true)
	{
	  return NO_ERROR;
	}
    }

  /* We are here because the file that will be vacuumed is not dropped. */
  if (!LOG_IS_MVCC_BTREE_OPERATION (log_record_data->rcvindex) && log_record_data->rcvindex != RVES_NOTIFY_VACUUM)
    {
      /* No need to unpack undo data */
      return NO_ERROR;
    }

  /* We are here because undo data must be unpacked. */
  if (ZIP_CHECK (ulength))
    {
      /* Get real size */
      *undo_data_size = (int) GET_ZIP_LEN (ulength);
      is_zipped = true;
    }
  else
    {
      *undo_data_size = ulength;
    }

  if (log_lsa_p->offset + *undo_data_size < (int) LOGAREA_SIZE)
    {
      /* Set undo data pointer directly to log data */
      *undo_data_ptr = (char *) log_page_p->area + log_lsa_p->offset;
    }
  else
    {
      /* Undo data is found on several pages and needs to be copied to a contiguous area. */
      if (worker->undo_data_buffer_capacity < *undo_data_size)
	{
	  /* Not enough space to save all undo data. Expand worker's undo data buffer. */
	  new_undo_data_buffer = (char *) realloc (worker->undo_data_buffer, *undo_data_size);
	  if (new_undo_data_buffer == NULL)
	    {
	      vacuum_er_log_error (VACUUM_ER_LOG_WORKER, "Could not expand undo data buffer to %d.", *undo_data_size);
	      logpb_fatal_error (thread_p, true, ARG_FILE_LINE, "vacuum_process_log_record");
	      return ER_FAILED;
	    }
	  /* Expand was successful, update worker. */
	  worker->undo_data_buffer = new_undo_data_buffer;
	  worker->undo_data_buffer_capacity = *undo_data_size;
	}
      /* Set undo data pointer to worker's undo data buffer. */
      *undo_data_ptr = worker->undo_data_buffer;

      /* Copy data to buffer. */
      vacuum_copy_data_from_log (thread_p, *undo_data_ptr, *undo_data_size, log_lsa_p, log_page_p);
    }

  if (is_zipped)
    {
      /* Unzip data */
      if (log_unzip (worker->log_zip_p, *undo_data_size, *undo_data_ptr))
	{
	  /* Update undo data pointer and size after unzipping. */
	  *undo_data_size = (int) worker->log_zip_p->data_length;
	  *undo_data_ptr = (char *) worker->log_zip_p->log_data;
	}
      else
	{
	  vacuum_er_log_error (VACUUM_ER_LOG_WORKER, "%s", "Could not unzip undo data.");
	  logpb_fatal_error (thread_p, true, ARG_FILE_LINE, "vacuum_process_log_record");
	  return ER_FAILED;
	}
    }

  return NO_ERROR;
}

#if defined (SERVER_MODE)
/*
 * vacuum_get_worker_min_dropped_files_version () - Get current minimum dropped files version seen by active
 *						    vacuum workers.
 *
 * return : Minimum dropped files version.
 */
static INT32
vacuum_get_worker_min_dropped_files_version (void)
{
  int i;
  INT32 min_version = -1;

  for (i = 0; i < VACUUM_MAX_WORKER_COUNT; i++)
    {
      /* Update minimum version if worker is active and its seen version is smaller than current minimum version (or if
       * minimum version is not initialized). */
      if (vacuum_Workers[i].state != VACUUM_WORKER_STATE_INACTIVE
	  && (min_version == -1
	      || vacuum_compare_dropped_files_version (min_version, vacuum_Workers[i].drop_files_version) > 0))
	{
	  /* Update overall minimum version. */
	  min_version = vacuum_Workers[i].drop_files_version;
	}
    }
  return min_version;
}
#endif // SERVER_MODE

/*
 * vacuum_compare_blockids () - Comparator function for blockid's stored in vacuum data. The comparator knows to
 *				filter any flags that mark block status.
 *
 * return    : 0 if entries are equal, negative if first entry is smaller and
 *	       positive if first entry is bigger.
 * ptr1 (in) : Pointer to first blockid.
 * ptr2 (in) : Pointer to second blockid.
 */
static int
vacuum_compare_blockids (const void *ptr1, const void *ptr2)
{
  /* Compare blockid's by removing any other flags. */
  return (int) (VACUUM_BLOCKID_WITHOUT_FLAGS (*((VACUUM_LOG_BLOCKID *) ptr1))
		- VACUUM_BLOCKID_WITHOUT_FLAGS (*((VACUUM_LOG_BLOCKID *) ptr2)));
}

/*
 * vacuum_data_load_and_recover () - Loads vacuum data from disk and recovers it.
 *
 * return	 : Error code.
 * thread_p (in) : Thread entry.
 *
 * NOTE: Loading vacuum data should be done when the database is started,
 *	 before starting other vacuum routines.
 */
int
vacuum_data_load_and_recover (THREAD_ENTRY * thread_p)
{
  int error_code = NO_ERROR;
  VACUUM_DATA_ENTRY *entry = NULL;
  VACUUM_DATA_PAGE *data_page = NULL;
  VPID next_vpid;
  int i = 0;
  bool is_page_dirty;
  FILE_DESCRIPTORS fdes;

  assert_release (!VFID_ISNULL (&vacuum_Data.vacuum_data_file));

  error_code = file_descriptor_get (thread_p, &vacuum_Data.vacuum_data_file, &fdes);
  if (error_code != NO_ERROR)
    {
      ASSERT_ERROR_AND_SET (error_code);
      goto end;
    }

  assert (!VPID_ISNULL (&fdes.vacuum_data.vpid_first));

  data_page = vacuum_fix_data_page (thread_p, &fdes.vacuum_data.vpid_first);
  if (data_page == NULL)
    {
      ASSERT_ERROR_AND_SET (error_code);
      goto end;
    }
  vacuum_Data.first_page = data_page;
  vacuum_Data.oldest_unvacuumed_mvccid = MVCCID_NULL;

  while (true)
    {
      is_page_dirty = false;
      if (data_page->index_unvacuumed >= 0)
	{
	  assert (data_page->index_unvacuumed < vacuum_Data.page_data_max_count);
	  assert (data_page->index_unvacuumed <= data_page->index_free);
	  for (i = data_page->index_unvacuumed; i < data_page->index_free; i++)
	    {
	      entry = &data_page->data[i];
	      if (entry->is_job_in_progress ())
		{
		  /* Reset in progress flag, mark the job as interrupted and update last_blockid. */
		  entry->set_interrupted ();
		  is_page_dirty = true;
		}
	    }
	}
      if (is_page_dirty)
	{
	  vacuum_set_dirty_data_page (thread_p, data_page, DONT_FREE);
	}
      VPID_COPY (&next_vpid, &data_page->next_page);
      if (VPID_ISNULL (&next_vpid))
	{
	  break;
	}
      vacuum_unfix_data_page (thread_p, data_page);
      data_page = vacuum_fix_data_page (thread_p, &next_vpid);
      if (data_page == NULL)
	{
	  ASSERT_ERROR_AND_SET (error_code);
	  goto end;
	}
    }
  assert (data_page != NULL);
  /* Save last_page. */
  vacuum_Data.last_page = data_page;
  data_page = NULL;
  /* Get last_blockid. */
  if (vacuum_is_empty ())
    {
      VACUUM_LOG_BLOCKID log_blockid = logpb_last_complete_blockid ();

      if (log_blockid < 0)
	{
	  // we can be here if log has not yet passed first block. one case may be soon after copydb.
	  assert (log_blockid == VACUUM_NULL_LOG_BLOCKID);
	  vacuum_er_log (VACUUM_ER_LOG_VACUUM_DATA | VACUUM_ER_LOG_RECOVERY,
			 "vacuum_data_load_and_recover: do not update last_blockid; prev_lsa = %lld|%d",
			 LSA_AS_ARGS (&log_Gl.append.prev_lsa));
	}
      else if (LSA_ISNULL (&vacuum_Data.recovery_lsa) && LSA_ISNULL (&log_Gl.hdr.mvcc_op_log_lsa))
	{
	  /* No recovery needed. This is used for 10.1 version to keep the functionality of the database.
	   * In this case, we are updating the last_blockid of the vacuum to the last block that was logged.
	   */
	  vacuum_Data.set_last_blockid (log_blockid);

	  vacuum_er_log (VACUUM_ER_LOG_VACUUM_DATA | VACUUM_ER_LOG_RECOVERY,
			 "vacuum_data_load_and_recover: set last_blockid = %lld to logpb_last_complete_blockid ()",
			 (long long int) vacuum_Data.get_last_blockid ());
	}
      else
	{
	  /* Get the maximum between what is currently stored in vacuum and the value stored
	   * in the log_Gl header. After a long session in SA_MODE, the vacuum_Data.last_page->data->blockid will
	   * be outdated. Instead, SA_MODE updates log_Gl.hdr.vacuum_last_blockid before removing old archives.
	   */
	  vacuum_Data.set_last_blockid (MAX (log_Gl.hdr.vacuum_last_blockid, vacuum_Data.last_page->data->blockid));

	  vacuum_er_log (VACUUM_ER_LOG_VACUUM_DATA | VACUUM_ER_LOG_RECOVERY,
			 "vacuum_data_load_and_recover: set last_blockid = %lld to MAX("
			 "log_Gl.hdr.vacuum_last_blockid=%lld, vacuum_Data.last_page->data->blockid=%lld)",
			 (long long int) vacuum_Data.get_last_blockid (),
			 (long long int) log_Gl.hdr.vacuum_last_blockid,
			 (long long int) vacuum_Data.last_page->data->blockid);
	}
    }
  else
    {
      /* Get last_blockid from last vacuum data entry. */
      INT16 last_block_index = (vacuum_Data.last_page->index_free <= 0) ? 0 : vacuum_Data.last_page->index_free - 1;
      vacuum_Data.set_last_blockid (vacuum_Data.last_page->data[last_block_index].blockid);

      vacuum_er_log (VACUUM_ER_LOG_VACUUM_DATA | VACUUM_ER_LOG_RECOVERY,
		     "vacuum_data_load_and_recover: set last_blockid = %lld to last data blockid = %lld",
		     (long long int) vacuum_Data.get_last_blockid (),
		     (long long int) vacuum_Data.last_page->data[last_block_index].blockid);
    }

  vacuum_Data.is_loaded = true;

  /* get global oldest active MVCCID. */
  vacuum_Global_oldest_visible_mvccid = logtb_get_oldest_visible_mvccid (thread_p);

  error_code = vacuum_recover_lost_block_data (thread_p);
  if (error_code != NO_ERROR)
    {
      ASSERT_ERROR ();
      goto end;
    }
  LSA_SET_NULL (&vacuum_Data.recovery_lsa);

  vacuum_Data.set_oldest_unvacuumed_on_boot ();
  vacuum_update_keep_from_log_pageid (thread_p);

#if !defined (NDEBUG)
  vacuum_verify_vacuum_data_page_fix_count (thread_p);
#endif /* !NDEBUG */

  /* note: this is called when server is started, after recovery. however, pages cannot remain fixed by current thread,
   *       they must be fixed by vacuum master. therefore, we'll save first and last vpids to vacuum_Data_load and unfix
   *       them here. */
  pgbuf_get_vpid ((PAGE_PTR) vacuum_Data.first_page, &vacuum_Data_load.vpid_first);
  pgbuf_get_vpid ((PAGE_PTR) vacuum_Data.last_page, &vacuum_Data_load.vpid_last);

end:

  if (data_page != NULL)
    {
      vacuum_unfix_data_page (thread_p, data_page);
    }
  vacuum_data_unload_first_and_last_page (thread_p);

  return error_code;
}

/*
 * vacuum_load_dropped_files_from_disk () - Loads dropped files from disk.
 *
 * return	 : Error code.
 * thread_p (in) : Thread entry.
 * vfid (in)	 : File identifier.
 */
int
vacuum_load_dropped_files_from_disk (THREAD_ENTRY * thread_p)
{
  VACUUM_DROPPED_FILES_PAGE *page = NULL;
  VPID vpid;
  INT16 page_count;
#if !defined (NDEBUG)
  VACUUM_TRACK_DROPPED_FILES *track_head = NULL, *track_tail = NULL;
  VACUUM_TRACK_DROPPED_FILES *track_new = NULL, *save_next = NULL;
#endif

  assert_release (!VFID_ISNULL (&vacuum_Dropped_files_vfid));

  if (vacuum_Dropped_files_loaded)
    {
      /* Already loaded */
      assert_release (!VPID_ISNULL (&vacuum_Dropped_files_vpid));
#if !defined (NDEBUG)
      assert_release (vacuum_Track_dropped_files != NULL);
#endif
      return NO_ERROR;
    }

  assert (!VPID_ISNULL (&vacuum_Dropped_files_vpid));

  /* Save total count. */
  if (vacuum_Dropped_files_count != 0)
    {
      assert (false);
      vacuum_Dropped_files_count = 0;
    }

  VPID_COPY (&vpid, &vacuum_Dropped_files_vpid);

  while (!VPID_ISNULL (&vpid))
    {
      page = vacuum_fix_dropped_entries_page (thread_p, &vpid, PGBUF_LATCH_READ);
      if (page == NULL)
	{
	  assert (false);
	  return ER_FAILED;
	}

      /* Get next page VPID and current page count */
      VPID_COPY (&vpid, &page->next_page);

      page_count = page->n_dropped_files;
      vacuum_Dropped_files_count += (INT32) page_count;

#if !defined (NDEBUG)
      track_new = (VACUUM_TRACK_DROPPED_FILES *) malloc (VACUUM_TRACK_DROPPED_FILES_SIZE);
      if (track_new == NULL)
	{
	  er_set (ER_ERROR_SEVERITY, ARG_FILE_LINE, ER_OUT_OF_VIRTUAL_MEMORY, 1, VACUUM_TRACK_DROPPED_FILES_SIZE);
	  for (track_new = track_head; track_new != NULL; track_new = save_next)
	    {
	      save_next = track_new->next_tracked_page;
	      free_and_init (track_new);
	    }
	  vacuum_unfix_dropped_entries_page (thread_p, page);
	  return ER_OUT_OF_VIRTUAL_MEMORY;
	}

      memcpy (&track_new->dropped_data_page, page, DB_PAGESIZE);
      track_new->next_tracked_page = NULL;

      if (track_head == NULL)
	{
	  track_head = track_tail = track_new;
	}
      else
	{
	  assert (track_tail != NULL);
	  track_tail->next_tracked_page = track_new;
	  track_tail = track_new;
	}
#endif
      vacuum_unfix_dropped_entries_page (thread_p, page);
    }

#if !defined(NDEBUG)
  vacuum_Track_dropped_files = track_head;
#endif

  vacuum_Dropped_files_loaded = true;
  return NO_ERROR;
}

/*
 * vacuum_create_file_for_vacuum_data () - Create a disk file to keep vacuum data.
 *
 * return		   : Error code.
 * thread_p (in)	   : Thread entry.
 * vacuum_data_npages (in) : Number of vacuum data disk pages.
 * vacuum_data_vfid (out)  : Created file VFID.
 */
int
vacuum_create_file_for_vacuum_data (THREAD_ENTRY * thread_p, VFID * vacuum_data_vfid)
{
  VPID first_page_vpid;
  VACUUM_DATA_PAGE *data_page = NULL;
  PAGE_TYPE ptype = PAGE_VACUUM_DATA;
  FILE_DESCRIPTORS fdes;

  int error_code = NO_ERROR;

  /* Create disk file to keep vacuum data */
  error_code = file_create_with_npages (thread_p, FILE_VACUUM_DATA, 1, NULL, vacuum_data_vfid);
  if (error_code != NO_ERROR)
    {
      ASSERT_ERROR ();
      return error_code;
    }
  error_code = file_alloc (thread_p, vacuum_data_vfid, file_init_page_type, &ptype, &first_page_vpid,
			   (PAGE_PTR *) (&data_page));
  if (error_code != NO_ERROR)
    {
      ASSERT_ERROR ();
      return error_code;
    }
  if (data_page == NULL)
    {
      assert_release (false);
      return ER_FAILED;
    }

  /* save in file descriptors to load when database is restarted */
  fdes.vacuum_data.vpid_first = first_page_vpid;
  error_code = file_descriptor_update (thread_p, vacuum_data_vfid, &fdes);
  if (error_code != NO_ERROR)
    {
      ASSERT_ERROR ();
      return error_code;
    }

  vacuum_init_data_page_with_last_blockid (thread_p, data_page, 0);
  vacuum_unfix_data_page (thread_p, data_page);

  return NO_ERROR;
}

/*
 * vacuum_data_initialize_new_page () - Create new vacuum data page.
 *
 * return	      :	Void.
 * thread_p (in)      : Thread entry.
 * data_page (in)     : New vacuum data page pointer.
 * first_blockid (in) : Starting blockid.
 */
static void
vacuum_data_initialize_new_page (THREAD_ENTRY * thread_p, VACUUM_DATA_PAGE * data_page)
{
  memset (data_page, 0, DB_PAGESIZE);

  VPID_SET_NULL (&data_page->next_page);
  data_page->index_unvacuumed = 0;
  data_page->index_free = 0;

  pgbuf_set_page_ptype (thread_p, (PAGE_PTR) data_page, PAGE_VACUUM_DATA);

  vacuum_er_log (VACUUM_ER_LOG_VACUUM_DATA, "Initialized " PGBUF_PAGE_STATE_MSG ("vacuum data page"),
		 PGBUF_PAGE_STATE_ARGS ((PAGE_PTR) data_page));
}

/*
 * vacuum_rv_redo_initialize_data_page () - Redo initialize vacuum data page.
 *
 * return	 : NO_ERROR.
 * thread_p (in) : Thread entry.
 * rcv (in)	 : Recovery data.
 */
int
vacuum_rv_redo_initialize_data_page (THREAD_ENTRY * thread_p, LOG_RCV * rcv)
{
  VACUUM_DATA_PAGE *data_page = (VACUUM_DATA_PAGE *) rcv->pgptr;
  VACUUM_LOG_BLOCKID last_blockid = VACUUM_NULL_LOG_BLOCKID;

  assert (data_page != NULL);
  assert (rcv->length == sizeof (last_blockid));
  last_blockid = *((VACUUM_LOG_BLOCKID *) rcv->data);

  vacuum_data_initialize_new_page (thread_p, data_page);
  data_page->data->blockid = last_blockid;

  pgbuf_set_dirty (thread_p, rcv->pgptr, DONT_FREE);
  return NO_ERROR;
}

/*
 * vacuum_create_file_for_dropped_files () - Create a disk file to track dropped files for vacuum.
 *
 * return		  : Error code.
 * thread_p (in)	  : Thread entry.
 * vacuum_data_vfid (out) : Created file VFID.
 */
int
vacuum_create_file_for_dropped_files (THREAD_ENTRY * thread_p, VFID * dropped_files_vfid)
{
  VPID first_page_vpid;
  VACUUM_DROPPED_FILES_PAGE *dropped_files_page = NULL;
  PAGE_TYPE ptype = PAGE_DROPPED_FILES;
  int error_code = NO_ERROR;

  /* Create disk file to keep dropped files */
  error_code = file_create_with_npages (thread_p, FILE_DROPPED_FILES, 1, NULL, dropped_files_vfid);
  if (error_code != NO_ERROR)
    {
      ASSERT_ERROR ();
      return error_code;
    }
  error_code = file_alloc_sticky_first_page (thread_p, dropped_files_vfid, file_init_page_type, &ptype,
					     &first_page_vpid, (PAGE_PTR *) (&dropped_files_page));
  if (error_code != NO_ERROR)
    {
      ASSERT_ERROR ();
      return error_code;
    }
  if (dropped_files_page == NULL)
    {
      assert (false);
      return ER_FAILED;
    }

  /* Initialize dropped files */
  /* Pack VPID of next page as NULL OID and count as 0 */
  VPID_SET_NULL (&dropped_files_page->next_page);
  dropped_files_page->n_dropped_files = 0;

  pgbuf_set_page_ptype (thread_p, (PAGE_PTR) dropped_files_page, PAGE_DROPPED_FILES);

  /* Set dirty page and free */
  vacuum_set_dirty_dropped_entries_page (thread_p, dropped_files_page, FREE);

  return NO_ERROR;
}

/*
 * vacuum_is_work_in_progress () - Returns true if there are any vacuum jobs running.
 *
 * return	 : True if there is any job in progress, false otherwise.
 * thread_p (in) : Thread entry.
 *
 * NOTE: If this is not called by the auto vacuum master thread, it is
 *	 recommended to obtain lock on vacuum data first.
 */
static bool
vacuum_is_work_in_progress (THREAD_ENTRY * thread_p)
{
#if defined (SERVER_MODE)
  int i;

  for (i = 0; i < VACUUM_MAX_WORKER_COUNT; i++)
    {
      if (vacuum_Workers[i].state != VACUUM_WORKER_STATE_INACTIVE)
	{
	  return true;
	}
    }

  /* No running jobs, return false */
  return false;
#else // not SERVER_MODE = SA_MODE
  return false;
#endif // not SERVER_MODE = SA_MODE
}

/*
 * vacuum_data_mark_finished () - Mark blocks already vacuumed (or interrupted).
 *
 * return	 : Void.
 * thread_p (in) : Thread entry.
 */
static void
vacuum_data_mark_finished (THREAD_ENTRY * thread_p)
{
#define TEMP_BUFFER_SIZE VACUUM_FINISHED_JOB_QUEUE_CAPACITY
  VACUUM_LOG_BLOCKID finished_blocks[TEMP_BUFFER_SIZE];
  VACUUM_LOG_BLOCKID blockid;
  VACUUM_LOG_BLOCKID page_unvacuumed_blockid;
  VACUUM_LOG_BLOCKID page_free_blockid;
  VACUUM_DATA_PAGE *data_page = NULL;
  VACUUM_DATA_PAGE *prev_data_page = NULL;
  VACUUM_DATA_ENTRY *data = NULL;
  VACUUM_DATA_ENTRY *page_unvacuumed_data = NULL;
  INT16 n_finished_blocks = 0;
  INT16 index = 0;
  INT16 page_start_index = 0;
  VPID next_vpid = VPID_INITIALIZER;

  /* Consume finished block ID's from queue. */
  /* Stop if too many blocks have been collected (> TEMP_BUFFER_SIZE). */
  while (n_finished_blocks < TEMP_BUFFER_SIZE
	 && vacuum_Finished_job_queue->consume (finished_blocks[n_finished_blocks]))
    {
      /* Increment consumed finished blocks. */
      vacuum_er_log (VACUUM_ER_LOG_VACUUM_DATA, "Consumed from finished job queue %lld (flags %lld).",
		     (long long int) VACUUM_BLOCKID_WITHOUT_FLAGS (finished_blocks[n_finished_blocks]),
		     VACUUM_BLOCKID_GET_FLAGS (finished_blocks[n_finished_blocks]));
      ++n_finished_blocks;
    }
  if (n_finished_blocks == 0)
    {
      /* No blocks. */
      return;
    }
  /* Sort consumed blocks. */
  qsort (finished_blocks, n_finished_blocks, sizeof (VACUUM_LOG_BLOCKID), vacuum_compare_blockids);

  /* Mark finished blocks in vacuum data. */

  /* Loop to mark all finished blocks in all affected pages. */
  index = 0;
  data_page = vacuum_Data.first_page;
  page_start_index = 0;
  assert (data_page->index_unvacuumed >= 0);
  page_unvacuumed_data = data_page->data + data_page->index_unvacuumed;
  page_unvacuumed_blockid = page_unvacuumed_data->get_blockid ();
  page_free_blockid = page_unvacuumed_blockid + (data_page->index_free - data_page->index_unvacuumed);
  assert (page_free_blockid == data_page->data[data_page->index_free - 1].get_blockid () + 1);
  while (true)
    {
      /* Loop until all blocks from current pages are marked. */
      while ((index < n_finished_blocks)
	     && ((blockid = VACUUM_BLOCKID_WITHOUT_FLAGS (finished_blocks[index])) < page_free_blockid))
	{
	  /* Update status for block. */
	  data = page_unvacuumed_data + (blockid - page_unvacuumed_blockid);
	  assert (data->get_blockid () == blockid);
	  assert (data->is_job_in_progress ());
	  if (VACUUM_BLOCK_STATUS_IS_VACUUMED (finished_blocks[index]))
	    {
	      /* Block has been vacuumed. */
	      data->set_vacuumed ();

	      vacuum_er_log (VACUUM_ER_LOG_VACUUM_DATA | VACUUM_ER_LOG_JOBS,
			     "Mark block %lld as vacuumed.", (long long int) data->get_blockid ());
	    }
	  else
	    {
	      /* Block was not completely vacuumed. Job was interrupted. */
	      data->set_interrupted ();

	      vacuum_er_log_warning (VACUUM_ER_LOG_VACUUM_DATA | VACUUM_ER_LOG_JOBS,
				     "Mark block %lld as interrupted.", (long long int) data->get_blockid ());
	    }
	  index++;
	}
      /* Finished marking blocks. */

      if (index == page_start_index)
	{
	  /* No changes in page. Nothing to do. */
	  /* Fall through. */
	}
      else
	{
	  /* Some blocks in page were changed. */

	  /* Update index_unvacuumed. */
	  while (data_page->index_unvacuumed < data_page->index_free && page_unvacuumed_data->is_vacuumed ())
	    {
	      page_unvacuumed_data++;
	      data_page->index_unvacuumed++;
	    }

	  if (data_page->index_unvacuumed == data_page->index_free)
	    {
	      /* Nothing left in page to be vacuumed. */

	      vacuum_data_empty_page (thread_p, prev_data_page, &data_page);
	      /* Should have advanced on next page. */
	      if (data_page == NULL)
		{
		  /* No next page */
		  if (prev_data_page != NULL)
		    {
		      vacuum_unfix_data_page (thread_p, prev_data_page);
		    }
		  if (n_finished_blocks > index)
		    {
		      assert (false);
		      vacuum_er_log_error (VACUUM_ER_LOG_VACUUM_DATA, "%s",
					   "Finished blocks not found in vacuum data!!!!");
		      return;
		    }
		  else
		    {
		      /* Break loop. */
		      break;
		    }
		}
	      else
		{
		  /* Continue with new page. */
		  page_start_index = index;
		  assert (data_page->index_unvacuumed >= 0);
		  page_unvacuumed_data = data_page->data + data_page->index_unvacuumed;
		  page_unvacuumed_blockid = page_unvacuumed_data->get_blockid ();
		  page_free_blockid = page_unvacuumed_blockid + (data_page->index_free - data_page->index_unvacuumed);
		  continue;
		}
	    }
	  else
	    {
	      /* Page still has some data. */

	      if (VPID_ISNULL (&data_page->next_page))
		{
		  /* We remove first blocks that have been vacuumed. */
		  if (data_page->index_unvacuumed > 0)
		    {
		      /* Relocate everything at the start of the page. */
		      memmove (data_page->data, data_page->data + data_page->index_unvacuumed,
			       (data_page->index_free - data_page->index_unvacuumed) * sizeof (VACUUM_DATA_ENTRY));
		      data_page->index_free -= data_page->index_unvacuumed;
		      data_page->index_unvacuumed = 0;
		    }
		}

	      /* Log changes. */
	      log_append_redo_data2 (thread_p, RVVAC_DATA_FINISHED_BLOCKS, NULL, (PAGE_PTR) data_page, 0,
				     (index - page_start_index) * sizeof (VACUUM_LOG_BLOCKID),
				     &finished_blocks[page_start_index]);
	      vacuum_set_dirty_data_page (thread_p, data_page, DONT_FREE);
	    }
	}

      if (prev_data_page != NULL)
	{
	  vacuum_unfix_data_page (thread_p, prev_data_page);
	}
      if (index == n_finished_blocks)
	{
	  /* All finished blocks have been consumed. */
	  vacuum_unfix_data_page (thread_p, data_page);
	  break;
	}
      if (VPID_ISNULL (&data_page->next_page))
	{
	  assert (false);
	  vacuum_er_log_error (VACUUM_ER_LOG_VACUUM_DATA, "%s", "Finished blocks not found in vacuum data!!!!");
	  vacuum_unfix_data_page (thread_p, data_page);
	  return;
	}

      prev_data_page = data_page;
      VPID_COPY (&next_vpid, &data_page->next_page);
      data_page = vacuum_fix_data_page (thread_p, &next_vpid);
      if (data_page == NULL)
	{
	  assert_release (false);
	  vacuum_unfix_data_page (thread_p, prev_data_page);
	  return;
	}
      page_start_index = index;
      assert (data_page->index_unvacuumed >= 0);
      page_unvacuumed_data = data_page->data + data_page->index_unvacuumed;
      page_unvacuumed_blockid = page_unvacuumed_data->get_blockid ();
      page_free_blockid = page_unvacuumed_blockid + (data_page->index_free - data_page->index_unvacuumed);
    }
  assert (prev_data_page == NULL);

  /* We need to update vacuum_Data.keep_from_log_pageid in case archives must be purged. */
  vacuum_update_keep_from_log_pageid (thread_p);

  VACUUM_VERIFY_VACUUM_DATA (thread_p);
#if !defined (NDEBUG)
  vacuum_verify_vacuum_data_page_fix_count (thread_p);
#endif /* !NDEBUG */

#undef TEMP_BUFFER_SIZE
}

/*
 * vacuum_data_empty_page () - Handle empty vacuum data page.
 *
 * return	       : Void.
 * thread_p (in)       : Thread entry.
 * prev_data_page (in) : Previous vacuum data page.
 * data_page (in/out)  : Empty page as input, prev page as output..
 */
static void
vacuum_data_empty_page (THREAD_ENTRY * thread_p, VACUUM_DATA_PAGE * prev_data_page, VACUUM_DATA_PAGE ** data_page)
{
  FILE_DESCRIPTORS fdes_update;

  /* We can have three expected cases here:
   * 1. This is the last page. We won't deallocate, just reset the page (even if it is also first page).
   * 2. This is the first page and there are other pages too (case #1 covers first page = last page case).
   *    We will deallocate the page and update the first page.
   * 3. Page is not first and is not last. It must be deallocated.
   */
  assert (data_page != NULL && *data_page != NULL);
  assert ((*data_page)->index_unvacuumed == (*data_page)->index_free);

  if (*data_page == vacuum_Data.last_page)
    {
      /* Case 1. */
      /* Reset page. */
      vacuum_init_data_page_with_last_blockid (thread_p, *data_page, vacuum_Data.get_last_blockid ());

      vacuum_er_log (VACUUM_ER_LOG_VACUUM_DATA,
		     "Last page, vpid = %d|%d, is empty and was reset. %s",
		     pgbuf_get_vpid_ptr ((PAGE_PTR) (*data_page))->volid,
		     pgbuf_get_vpid_ptr ((PAGE_PTR) (*data_page))->pageid,
		     vacuum_Data.first_page == vacuum_Data.last_page ?
		     "This is also first page." : "This is different from first page.");

      /* No next page */
      *data_page = NULL;
    }
  else if (*data_page == vacuum_Data.first_page)
    {
      /* Case 2. */
      VACUUM_DATA_PAGE *save_first_page = vacuum_Data.first_page;
      VPID save_first_vpid;

      *data_page = vacuum_fix_data_page (thread_p, &((*data_page)->next_page));
      if (*data_page == NULL)
	{
	  /* Unexpected. */
	  assert_release (false);
	  vacuum_er_log_error (VACUUM_ER_LOG_VACUUM_DATA, "%s", "Invalid vacuum data next_page!!!");
	  *data_page = vacuum_Data.first_page;
	  return;
	}

      /* save vpid of first page */
      pgbuf_get_vpid ((PAGE_PTR) save_first_page, &save_first_vpid);

      log_sysop_start (thread_p);

      /* update file descriptor for persistence */
      fdes_update.vacuum_data.vpid_first = save_first_page->next_page;
      if (file_descriptor_update (thread_p, &vacuum_Data.vacuum_data_file, &fdes_update) != NO_ERROR)
	{
	  assert_release (false);
	  vacuum_er_log_error (VACUUM_ER_LOG_VACUUM_DATA,
			       "Failed to update file descriptor!!!", save_first_vpid.volid, save_first_vpid.pageid);
	  log_sysop_abort (thread_p);

	  return;
	}

      /* change first_page */
      vacuum_Data.first_page = *data_page;
      vacuum_Data_load.vpid_first = save_first_page->next_page;

      /* Make sure the new first page is marked as dirty */
      vacuum_set_dirty_data_page (thread_p, vacuum_Data.first_page, DONT_FREE);
      /* Unfix old first page. */
      vacuum_unfix_data_page (thread_p, save_first_page);
      if (file_dealloc (thread_p, &vacuum_Data.vacuum_data_file, &save_first_vpid, FILE_VACUUM_DATA) != NO_ERROR)
	{
	  assert_release (false);
	  vacuum_er_log_error (VACUUM_ER_LOG_VACUUM_DATA,
			       "Failed to deallocate first page from vacuum data - %d|%d!!!",
			       save_first_vpid.volid, save_first_vpid.pageid);
	  log_sysop_abort (thread_p);

	  /* Revert first page change
	   * - this is just to handle somehow the case in release. Should never happen anyway.
	   */
	  save_first_page = vacuum_Data.first_page;
	  vacuum_Data.first_page = vacuum_fix_data_page (thread_p, &save_first_vpid);
	  vacuum_Data_load.vpid_first = save_first_vpid;
	  vacuum_unfix_data_page (thread_p, save_first_page);
	  *data_page = vacuum_Data.first_page;
	  return;
	}

      log_sysop_commit (thread_p);

      vacuum_er_log (VACUUM_ER_LOG_VACUUM_DATA, "Changed first VPID from %d|%d to %d|%d.",
		     VPID_AS_ARGS (&save_first_vpid), VPID_AS_ARGS (&fdes_update.vacuum_data.vpid_first));
    }
  else
    {
      /* Case 3 */
      VPID save_page_vpid = VPID_INITIALIZER;
      VPID save_next_vpid = VPID_INITIALIZER;

      assert (*data_page != vacuum_Data.first_page && *data_page != vacuum_Data.last_page);

      /* We must have prev_data_page. */
      if (prev_data_page == NULL)
	{
	  assert_release (false);
	  vacuum_er_log_error (VACUUM_ER_LOG_VACUUM_DATA, "%s", "No previous data page is unexpected!!!");
	  vacuum_unfix_data_page (thread_p, *data_page);
	  return;
	}

      log_sysop_start (thread_p);

      /* Save link to next page. */
      VPID_COPY (&save_next_vpid, &(*data_page)->next_page);
      /* Save data page VPID. */
      pgbuf_get_vpid ((PAGE_PTR) (*data_page), &save_page_vpid);
      /* Unfix data page. */
      vacuum_unfix_data_page (thread_p, *data_page);
      /* Deallocate data page. */
      if (file_dealloc (thread_p, &vacuum_Data.vacuum_data_file, &save_page_vpid, FILE_VACUUM_DATA) != NO_ERROR)
	{
	  assert_release (false);
	  vacuum_er_log_error (VACUUM_ER_LOG_VACUUM_DATA,
			       "Failed to deallocate page from vacuum data - %d|%d!!!",
			       save_page_vpid.volid, save_page_vpid.pageid);
	  log_sysop_abort (thread_p);
	  return;
	}

      /* Update link in previous page. */
      log_append_undoredo_data2 (thread_p, RVVAC_DATA_SET_LINK, NULL, (PAGE_PTR) prev_data_page, 0, sizeof (VPID),
				 sizeof (VPID), &prev_data_page->next_page, &save_next_vpid);
      VPID_COPY (&prev_data_page->next_page, &save_next_vpid);
      vacuum_set_dirty_data_page (thread_p, prev_data_page, DONT_FREE);

      log_sysop_commit (thread_p);

      assert (*data_page == NULL);
      /* Move *data_page to next page. */
      assert (!VPID_ISNULL (&prev_data_page->next_page));
      *data_page = vacuum_fix_data_page (thread_p, &prev_data_page->next_page);
      assert (*data_page != NULL);
    }
}

/*
 * vacuum_rv_redo_data_finished () - Redo setting vacuum jobs as finished (or interrupted).
 *
 * return	 : NO_ERROR.
 * thread_p (in) : Thread entry.
 * rcv (in)	 : Recovery data.
 */
int
vacuum_rv_redo_data_finished (THREAD_ENTRY * thread_p, LOG_RCV * rcv)
{
  const char *rcv_data_ptr = rcv->data;
  VACUUM_LOG_BLOCKID blockid;
  VACUUM_LOG_BLOCKID blockid_with_flags;
  VACUUM_LOG_BLOCKID page_unvacuumed_blockid;
  VACUUM_DATA_PAGE *data_page = (VACUUM_DATA_PAGE *) rcv->pgptr;
  int data_index;

  assert (data_page != NULL);

  page_unvacuumed_blockid = data_page->data[data_page->index_unvacuumed].get_blockid ();

  if (rcv_data_ptr != NULL)
    {
      while (rcv_data_ptr < (char *) rcv->data + rcv->length)
	{
	  assert (rcv_data_ptr + sizeof (VACUUM_LOG_BLOCKID) <= rcv->data + rcv->length);
	  blockid_with_flags = *((VACUUM_LOG_BLOCKID *) rcv_data_ptr);
	  blockid = VACUUM_BLOCKID_WITHOUT_FLAGS (blockid_with_flags);

	  assert (blockid >= page_unvacuumed_blockid);
	  data_index = (int) (blockid - page_unvacuumed_blockid) + data_page->index_unvacuumed;
	  assert (data_index < data_page->index_free);

	  if (VACUUM_BLOCK_STATUS_IS_VACUUMED (blockid_with_flags))
	    {
	      data_page->data[data_index].set_vacuumed ();
	    }
	  else
	    {
	      data_page->data[data_index].set_interrupted ();
	    }

	  rcv_data_ptr += sizeof (VACUUM_LOG_BLOCKID);
	}
      assert (rcv_data_ptr == rcv->data + rcv->length);
    }

  while (data_page->index_unvacuumed < data_page->index_free
	 && data_page->data[data_page->index_unvacuumed].is_vacuumed ())
    {
      data_page->index_unvacuumed++;
    }
  if (VPID_ISNULL (&data_page->next_page) && data_page->index_unvacuumed > 0)
    {
      /* Remove all vacuumed blocks. */
      if (data_page->index_free > data_page->index_unvacuumed)
	{
	  memmove (data_page->data, data_page->data + data_page->index_unvacuumed,
		   (data_page->index_free - data_page->index_unvacuumed) * sizeof (VACUUM_DATA_ENTRY));
	}
      data_page->index_free -= data_page->index_unvacuumed;
      data_page->index_unvacuumed = 0;
    }

  pgbuf_set_dirty (thread_p, rcv->pgptr, DONT_FREE);
  return NO_ERROR;
}

/*
 * vacuum_rv_redo_data_finished_dump () - Dump redo for setting vacuum jobs finished or interrupted.
 *
 * return      : Void.
 * fp (in)     : Output target.
 * length (in) : Recovery data length.
 * data (in)   : Recovery data.
 */
void
vacuum_rv_redo_data_finished_dump (FILE * fp, int length, void *data)
{
  const char *rcv_data_ptr = (const char *) data;
  VACUUM_LOG_BLOCKID blockid;
  VACUUM_LOG_BLOCKID blockid_with_flags;

  if (rcv_data_ptr != NULL)
    {
      fprintf (fp, " Set block status for vacuum data to : \n");
      while (rcv_data_ptr < (char *) data + length)
	{
	  assert (rcv_data_ptr + sizeof (VACUUM_LOG_BLOCKID) <= (char *) data + length);

	  blockid_with_flags = *((VACUUM_LOG_BLOCKID *) rcv_data_ptr);
	  blockid = VACUUM_BLOCKID_WITHOUT_FLAGS (blockid_with_flags);

	  if (VACUUM_BLOCK_STATUS_IS_VACUUMED (blockid_with_flags))
	    {
	      fprintf (fp, "   Blockid %lld: vacuumed. \n", (long long int) blockid);
	    }
	  else
	    {
	      fprintf (fp, "   Blockid %lld: available and interrupted. \n", (long long int) blockid);
	    }
	  rcv_data_ptr += sizeof (VACUUM_LOG_BLOCKID);
	}
    }
}

/*
 * vacuum_consume_buffer_log_blocks () - Append new blocks from log block data from buffer (if any).
 *
 * return	 : error code.
 * thread_p (in) : Thread entry.
 *
 * NOTE: In order to avoid synchronizing access on vacuum data for log
 *	 manager, information on new blocks is appended into a lock-free
 *	 buffer. This information can be later obtained and appended to
 *	 vacuum data.
 */
int
vacuum_consume_buffer_log_blocks (THREAD_ENTRY * thread_p)
{
#define MAX_PAGE_MAX_DATA_ENTRIES (IO_MAX_PAGE_SIZE / sizeof (VACUUM_DATA_ENTRY))
  VACUUM_DATA_ENTRY consumed_data;
  VACUUM_DATA_PAGE *data_page = NULL;
  VACUUM_DATA_ENTRY *page_free_data = NULL;
  VACUUM_DATA_ENTRY *save_page_free_data = NULL;
  VACUUM_LOG_BLOCKID next_blockid;
  PAGE_TYPE ptype = PAGE_VACUUM_DATA;
  bool is_sysop = false;
  bool was_vacuum_data_empty = false;

  int error_code = NO_ERROR;

  if (prm_get_bool_value (PRM_ID_DISABLE_VACUUM))
    {
      return NO_ERROR;
    }
  if (vacuum_Block_data_buffer == NULL)
    {
      /* Not initialized */
      assert (false);
      return NO_ERROR;
    }

<<<<<<< HEAD
=======
  /* Save oldest MVCCID of block cached in log_Gl.hdr to be used by vacuum_update_oldest_unvacuumed_mvccid.
   * See description for vacuum_Save_log_hdr_oldest_mvccid.
   */
  vacuum_Save_log_hdr_oldest_mvccid =
    LSA_ISNULL (&log_Gl.hdr.mvcc_op_log_lsa) ?
    vacuum_Global_oldest_visible_mvccid : ATOMIC_INC_64 (&log_Gl.hdr.oldest_visible_mvccid, 0);

>>>>>>> 3a4699cf
  if (vacuum_Block_data_buffer->is_empty ())
    {
      /* empty */
      if (vacuum_is_empty ())
	{
	  const VACUUM_LOG_BLOCKID LOG_BLOCK_TRAILING_DIFF = 2;
	  LOG_LSA log_lsa = log_Gl.prior_info.prior_lsa;
	  VACUUM_LOG_BLOCKID log_blockid = vacuum_get_log_blockid (log_lsa.pageid);

	  if (log_blockid > vacuum_Data.get_last_blockid () + LOG_BLOCK_TRAILING_DIFF)
	    {
	      // don't let vacuum data go too far back
	      vacuum_Data.set_last_blockid (log_blockid - LOG_BLOCK_TRAILING_DIFF);
	      vacuum_data_empty_update_last_blockid (thread_p);
	      vacuum_update_keep_from_log_pageid (thread_p);
	      vacuum_er_log (VACUUM_ER_LOG_VACUUM_DATA, "update last_blockid to %lld",
			     (long long int) vacuum_Data.get_last_blockid ());
	    }
	}
      return NO_ERROR;
    }

  if (vacuum_Data.last_page == NULL)
    {
      assert_release (false);
      return ER_FAILED;
    }

  data_page = vacuum_Data.last_page;
  page_free_data = data_page->data + data_page->index_free;
  save_page_free_data = page_free_data;

  was_vacuum_data_empty = vacuum_is_empty ();

  while (vacuum_Block_data_buffer->consume (consumed_data))
    {
      assert (vacuum_Data.get_last_blockid () < consumed_data.blockid);

      /* Add all blocks after vacuum_Data.last_blockid to consumed_data.blockid. */
      for (next_blockid = vacuum_Data.get_last_blockid () + 1; next_blockid <= consumed_data.blockid; next_blockid++)
	{
	  if (data_page->index_free == vacuum_Data.page_data_max_count)
	    {
	      /* This page is full. */
	      /* Append a new page to vacuum data. */
	      VPID next_vpid = VPID_INITIALIZER;
	      VACUUM_DATA_PAGE *save_last_page = NULL;

	      /* Log changes in this page. */
	      if (page_free_data > save_page_free_data)
		{
		  log_append_redo_data2 (thread_p, RVVAC_DATA_APPEND_BLOCKS, NULL, (PAGE_PTR) data_page,
					 (PGLENGTH) (save_page_free_data - data_page->data),
					 CAST_BUFLEN (((char *) page_free_data)
						      - (char *) save_page_free_data), save_page_free_data);

		  vacuum_set_dirty_data_page (thread_p, data_page, DONT_FREE);
		}
	      else
		{
		  /* No changes in current page. */
		}

	      if (is_sysop)
		{
		  // more than one page in one iteration, now that's a performance
		  log_sysop_commit (thread_p);
		}

	      log_sysop_start (thread_p);
	      is_sysop = true;

	      error_code = file_alloc (thread_p, &vacuum_Data.vacuum_data_file, file_init_page_type, &ptype, &next_vpid,
				       (PAGE_PTR *) (&data_page));
	      if (error_code != NO_ERROR)
		{
		  /* Could not allocate new page. */
		  vacuum_er_log_error (VACUUM_ER_LOG_VACUUM_DATA, "%s",
				       "Could not allocate new page for vacuum data!!!!");
		  assert_release (false);
		  log_sysop_abort (thread_p);
		  return error_code;
		}
	      if (data_page == NULL)
		{
		  assert_release (false);
		  log_sysop_abort (thread_p);
		  return ER_FAILED;
		}
	      vacuum_init_data_page_with_last_blockid (thread_p, data_page, vacuum_Data.get_last_blockid ());

	      /* Change link in last page. */
	      VPID_COPY (&vacuum_Data.last_page->next_page, &next_vpid);
	      log_append_undoredo_data2 (thread_p, RVVAC_DATA_SET_LINK, NULL, (PAGE_PTR) vacuum_Data.last_page, 0,
					 0, sizeof (VPID), NULL, &next_vpid);
	      save_last_page = vacuum_Data.last_page;
	      vacuum_Data.last_page = data_page;
	      vacuum_set_dirty_data_page (thread_p, save_last_page, FREE);

	      // we cannot commit here. we should append some data blocks first.

	      page_free_data = data_page->data + data_page->index_free;
	      save_page_free_data = page_free_data;
	    }
	  assert (data_page->index_free < vacuum_Data.page_data_max_count);

	  if (data_page->index_unvacuumed == data_page->index_free && next_blockid < consumed_data.blockid)
	    {
	      /* Page is empty. We don't want to add a new block that does not require vacuum. */
	      assert (data_page->index_unvacuumed == 0);
	      next_blockid = consumed_data.blockid - 1;	// for will increment it to consumed_data.blockid
	      continue;
	    }

	  page_free_data->blockid = next_blockid;
	  if (next_blockid == consumed_data.blockid)
	    {
	      /* Copy block information from consumed data. */
	      assert (page_free_data->is_available ());	// starts as available
	      LSA_COPY (&page_free_data->start_lsa, &consumed_data.start_lsa);
	      page_free_data->newest_mvccid = consumed_data.newest_mvccid;
<<<<<<< HEAD
	      page_free_data->oldest_mvccid = consumed_data.oldest_mvccid;
	      assert (vacuum_Global_oldest_active_mvccid >= page_free_data->oldest_mvccid);
=======
	      page_free_data->oldest_visible_mvccid = consumed_data.oldest_visible_mvccid;
	      if (MVCC_ID_PRECEDES (vacuum_Global_oldest_visible_mvccid, page_free_data->oldest_visible_mvccid))
		{
		  page_free_data->oldest_visible_mvccid = vacuum_Global_oldest_visible_mvccid;
		}
>>>>>>> 3a4699cf
#if !defined (NDEBUG)
	      /* Check that oldest_visible_mvccid is not decreasing. */
	      if (data_page->index_free > 0)
		{
		  assert ((page_free_data - 1)->oldest_visible_mvccid <= page_free_data->oldest_visible_mvccid);
		  assert ((page_free_data - 1)->get_blockid () + 1 == page_free_data->get_blockid ());
		}
#endif /* !NDEBUG */

	      vacuum_er_log (VACUUM_ER_LOG_VACUUM_DATA,
			     "Add block %lld, start_lsa=%lld|%d, oldest_visible_mvccid=%llu, newest_mvccid=%llu. "
			     "Hdr last blockid = %lld\n",
			     (long long int) page_free_data->get_blockid (),
			     (long long int) page_free_data->start_lsa.pageid, (int) page_free_data->start_lsa.offset,
			     (unsigned long long int) page_free_data->oldest_visible_mvccid,
			     (unsigned long long int) page_free_data->newest_mvccid,
			     (long long int) log_Gl.hdr.vacuum_last_blockid);
	    }
	  else
	    {
	      /* Mark the blocks with no MVCC operations as already vacuumed. */
	      page_free_data->set_vacuumed ();
	      LSA_SET_NULL (&page_free_data->start_lsa);
	      page_free_data->oldest_visible_mvccid = MVCCID_NULL;
	      page_free_data->newest_mvccid = MVCCID_NULL;

	      vacuum_er_log (VACUUM_ER_LOG_VACUUM_DATA,
			     "Block %lld has no MVCC ops and is skipped (marked as vacuumed).", next_blockid);
	    }
	  vacuum_Data.set_last_blockid (next_blockid);

	  /* Move to next free data */
	  page_free_data++;
	  data_page->index_free++;
	}
    }

  if (was_vacuum_data_empty)
    {
      vacuum_update_keep_from_log_pageid (thread_p);
    }

  assert (data_page == vacuum_Data.last_page);
  if (save_page_free_data < page_free_data)
    {
      /* Log changes in current page. */
      log_append_redo_data2 (thread_p, RVVAC_DATA_APPEND_BLOCKS, NULL, (PAGE_PTR) data_page,
			     (PGLENGTH) (save_page_free_data - data_page->data),
			     CAST_BUFLEN (((char *) page_free_data) - (char *) save_page_free_data),
			     save_page_free_data);
      if (is_sysop)
	{
	  log_sysop_commit (thread_p);
	}
      vacuum_set_dirty_data_page (thread_p, data_page, DONT_FREE);
    }
  else
    {
      // no change
      if (is_sysop)
	{
	  // invalid situation; don't leak sysop
	  assert (false);
	  log_sysop_commit (thread_p);
	}
    }

  VACUUM_VERIFY_VACUUM_DATA (thread_p);
#if !defined (NDEBUG)
  vacuum_verify_vacuum_data_page_fix_count (thread_p);
#endif /* !NDEBUG */

  return NO_ERROR;
}

/*
 * vacuum_rv_undoredo_data_set_link () - Undoredo set link in vacuum data page.
 *
 * return	 : NO_ERROR.
 * thread_p (in) : Thread entry.
 * rcv (in)	 : Recovery data.
 */
int
vacuum_rv_undoredo_data_set_link (THREAD_ENTRY * thread_p, LOG_RCV * rcv)
{
  VACUUM_DATA_PAGE *data_page = (VACUUM_DATA_PAGE *) rcv->pgptr;
  VPID *next_vpid = (VPID *) rcv->data;

  assert (data_page != NULL);

  if (next_vpid == NULL)
    {
      /* NULL link */
      VPID_SET_NULL (&data_page->next_page);
    }
  else
    {
      assert (rcv->length == sizeof (*next_vpid));
      VPID_COPY (&data_page->next_page, next_vpid);
    }
  pgbuf_set_dirty (thread_p, rcv->pgptr, DONT_FREE);
  return NO_ERROR;
}

/*
 * vacuum_rv_redo_data_set_link_dump () - Dump redo set link in vacuum data page
 *
 * return      : Void.
 * fp (in)     : Output target.
 * length (in) : Recovery data length.
 * data (in)   : Recovery data.
 */
void
vacuum_rv_undoredo_data_set_link_dump (FILE * fp, int length, void *data)
{
  if (data == NULL)
    {
      fprintf (fp, " Reset link in vacuum data page to -1|-1. \n");
    }
  else
    {
      fprintf (fp, " Set link in vacuum data page to %d|%d. \n", ((VPID *) data)->volid, ((VPID *) data)->pageid);
    }
}

/*
 * vacuum_rv_redo_append_data () - Redo append blocks to vacuum data.
 *
 * return	 : NO_ERROR.
 * thread_p (in) : Thread entry.
 * rcv (in)	 : Recovery data.
 */
int
vacuum_rv_redo_append_data (THREAD_ENTRY * thread_p, LOG_RCV * rcv)
{
  VACUUM_DATA_PAGE *data_page = (VACUUM_DATA_PAGE *) rcv->pgptr;
  int n_blocks = rcv->length / sizeof (VACUUM_DATA_ENTRY);

  assert (data_page != NULL);
  assert (rcv->length > 0);
  assert ((n_blocks * (int) sizeof (VACUUM_DATA_ENTRY)) == rcv->length);
  assert (rcv->offset == data_page->index_free);

  memcpy (data_page->data + rcv->offset, rcv->data, n_blocks * sizeof (VACUUM_DATA_ENTRY));
  data_page->index_free += n_blocks;
  pgbuf_set_dirty (thread_p, rcv->pgptr, DONT_FREE);
  return NO_ERROR;
}

/*
 * vacuum_rv_redo_append_data_dump () - Dump redo append blocks to vacuum data.
 *
 * return      : Void.
 * fp (in)     : Output target.
 * length (in) : Recovery data length.
 * data (in)   : Recovery data.
 */
void
vacuum_rv_redo_append_data_dump (FILE * fp, int length, void *data)
{
  VACUUM_DATA_ENTRY *vacuum_data_entry = NULL;

  fprintf (fp, " Append log blocks to vacuum data : \n");
  vacuum_data_entry = (VACUUM_DATA_ENTRY *) data;
  while ((char *) vacuum_data_entry < (char *) data + length)
    {
      assert ((char *) (vacuum_data_entry + 1) <= (char *) data + length);

      fprintf (fp, "  { Blockid = %lld, Start_Lsa = %lld|%d, Oldest_MVCCID = %llu, Newest_MVCCID = %llu } \n",
	       (long long int) vacuum_data_entry->blockid, (long long int) vacuum_data_entry->start_lsa.pageid,
	       (int) vacuum_data_entry->start_lsa.offset,
	       (unsigned long long int) vacuum_data_entry->oldest_visible_mvccid,
	       (unsigned long long int) vacuum_data_entry->newest_mvccid);

      vacuum_data_entry++;
    }
}

/*
 * vacuum_recover_lost_block_data () - If and when server crashed, the block data buffer may have not been empty.
 *				       These blocks must be recovered by processing MVCC op log records and must be
 *				       added back to vacuum data.
 *
 * return	 : Error code.
 * thread_p (in) : Thread entry.
 */
static int
vacuum_recover_lost_block_data (THREAD_ENTRY * thread_p)
{
  int error_code = NO_ERROR;
  char log_page_buf[IO_MAX_PAGE_SIZE + MAX_ALIGNMENT];
  LOG_LSA log_lsa;
  LOG_RECORD_HEADER log_rec_header;
  LOG_PAGE *log_page_p = NULL;
  LOG_PAGEID stop_at_pageid;
  VACUUM_DATA_ENTRY data;
  LOG_DATA dummy_log_data;
  LOG_VACUUM_INFO vacuum_info;
  MVCCID mvccid;
  VACUUM_LOG_BLOCKID crt_blockid;
  LOG_LSA mvcc_op_log_lsa = LSA_INITIALIZER;

  vacuum_er_log (VACUUM_ER_LOG_VACUUM_DATA | VACUUM_ER_LOG_RECOVERY,
		 "vacuum_recover_lost_block_data, lsa = %lld|%d, global_oldest_visible_mvccid = %llu",
		 LSA_AS_ARGS (&vacuum_Data.recovery_lsa), (unsigned long long int) vacuum_Global_oldest_visible_mvccid);
  if (LSA_ISNULL (&vacuum_Data.recovery_lsa))
    {
      /* No recovery was done. */
      return NO_ERROR;
    }
  /* Recovery was done. */

  /* Initialize log_page_p. */
  log_page_p = (LOG_PAGE *) PTR_ALIGN (log_page_buf, MAX_ALIGNMENT);
  log_page_p->hdr.logical_pageid = NULL_PAGEID;
  log_page_p->hdr.offset = NULL_OFFSET;

  if (LSA_ISNULL (&log_Gl.hdr.mvcc_op_log_lsa))
    {
      /* We need to search for an MVCC op log record to start recovering lost blocks. */
      vacuum_er_log (VACUUM_ER_LOG_VACUUM_DATA | VACUUM_ER_LOG_RECOVERY, "%s",
		     "vacuum_recover_lost_block_data, log_Gl.hdr.mvcc_op_log_lsa is null ");

      LSA_COPY (&log_lsa, &vacuum_Data.recovery_lsa);
      /* todo: Find a better stopping point for this!! */
      /* Stop search if search reaches blocks already in vacuum data. */
      stop_at_pageid = VACUUM_LAST_LOG_PAGEID_IN_BLOCK (vacuum_Data.get_last_blockid ());
      while (log_lsa.pageid > stop_at_pageid)
	{
	  if (log_page_p->hdr.logical_pageid != log_lsa.pageid)
	    {
	      /* Get log page. */
	      error_code = logpb_fetch_page (thread_p, &log_lsa, LOG_CS_SAFE_READER, log_page_p);
	      if (error_code != NO_ERROR)
		{
		  ASSERT_ERROR ();
		  logpb_fatal_error (thread_p, true, ARG_FILE_LINE, "vacuum_recover_lost_block_data");
		  return ER_FAILED;
		}
	    }
	  log_rec_header = *LOG_GET_LOG_RECORD_HEADER (log_page_p, &log_lsa);
	  if (log_rec_header.type == LOG_MVCC_UNDO_DATA || log_rec_header.type == LOG_MVCC_UNDOREDO_DATA
	      || log_rec_header.type == LOG_MVCC_DIFF_UNDOREDO_DATA)
	    {
	      LSA_COPY (&mvcc_op_log_lsa, &log_lsa);
	      vacuum_er_log (VACUUM_ER_LOG_VACUUM_DATA | VACUUM_ER_LOG_RECOVERY,
			     "vacuum_recover_lost_block_data, found mvcc op at lsa = %lld|%d ",
			     LSA_AS_ARGS (&mvcc_op_log_lsa));
	      break;
	    }
	  else if (log_rec_header.type == LOG_SYSOP_END)
	    {
	      /* we need to check if it is a logical MVCC undo */
	      LOG_REC_SYSOP_END *sysop_end = NULL;
	      LOG_LSA copy_lsa = log_lsa;

	      LOG_READ_ADD_ALIGN (thread_p, sizeof (LOG_RECORD_HEADER), &copy_lsa, log_page_p);
	      LOG_READ_ADVANCE_WHEN_DOESNT_FIT (thread_p, sizeof (LOG_REC_SYSOP_END), &copy_lsa, log_page_p);
	      sysop_end = (LOG_REC_SYSOP_END *) (log_page_p->area + copy_lsa.offset);
	      if (sysop_end->type == LOG_SYSOP_END_LOGICAL_MVCC_UNDO)
		{
		  LSA_COPY (&mvcc_op_log_lsa, &log_lsa);
		  vacuum_er_log (VACUUM_ER_LOG_VACUUM_DATA | VACUUM_ER_LOG_RECOVERY,
				 "vacuum_recover_lost_block_data, found mvcc op at lsa = %lld|%d ",
				 LSA_AS_ARGS (&mvcc_op_log_lsa));
		  break;
		}
	    }
	  else if (log_rec_header.type == LOG_REDO_DATA)
	    {
	      /* is vacuum complete? */
	      LOG_REC_REDO *redo = NULL;
	      LOG_LSA copy_lsa = log_lsa;

	      LOG_READ_ADD_ALIGN (thread_p, sizeof (LOG_RECORD_HEADER), &copy_lsa, log_page_p);
	      LOG_READ_ADVANCE_WHEN_DOESNT_FIT (thread_p, sizeof (LOG_REC_REDO), &copy_lsa, log_page_p);
	      redo = (LOG_REC_REDO *) (log_page_p->area + copy_lsa.offset);
	      if (redo->data.rcvindex == RVVAC_COMPLETE)
		{
		  /* stop looking */
		  vacuum_er_log (VACUUM_ER_LOG_VACUUM_DATA | VACUUM_ER_LOG_RECOVERY, "%s",
				 "vacuum_recover_lost_block_data, complete vacuum ");
		  break;
		}
	    }

	  LSA_COPY (&log_lsa, &log_rec_header.back_lsa);
	}
      if (LSA_ISNULL (&mvcc_op_log_lsa))
	{
	  /* Vacuum data was reached, so there is nothing to recover. */
	  vacuum_er_log (VACUUM_ER_LOG_VACUUM_DATA | VACUUM_ER_LOG_RECOVERY, "%s",
			 "vacuum_recover_lost_block_data, nothing to recovery ");
	  return NO_ERROR;
	}
    }
  else if (vacuum_get_log_blockid (log_Gl.hdr.mvcc_op_log_lsa.pageid) <= vacuum_Data.get_last_blockid ())
    {
      /* Already in vacuum data. */
      vacuum_er_log (VACUUM_ER_LOG_VACUUM_DATA | VACUUM_ER_LOG_RECOVERY,
		     "vacuum_recover_lost_block_data, mvcc_op_log_lsa %lld|%d is already in vacuum data "
		     "(last blockid = %lld) ", LSA_AS_ARGS (&log_Gl.hdr.mvcc_op_log_lsa),
		     (long long int) vacuum_Data.get_last_blockid ());
      logpb_vacuum_reset_log_header_cache (thread_p, &log_Gl.hdr);
      return NO_ERROR;
    }
  else
    {
      LSA_COPY (&mvcc_op_log_lsa, &log_Gl.hdr.mvcc_op_log_lsa);
    }
  assert (!LSA_ISNULL (&mvcc_op_log_lsa));

  // reset header; info will be restored if last block is not consumed.
  logpb_vacuum_reset_log_header_cache (thread_p, &log_Gl.hdr);

  vacuum_er_log (VACUUM_ER_LOG_VACUUM_DATA | VACUUM_ER_LOG_RECOVERY,
		 "vacuum_recover_lost_block_data, start recovering from %lld|%d ", LSA_AS_ARGS (&mvcc_op_log_lsa));

  /* Start recovering blocks. */
  crt_blockid = vacuum_get_log_blockid (mvcc_op_log_lsa.pageid);
  LSA_COPY (&log_lsa, &mvcc_op_log_lsa);

  // stack used to produce in reverse order data for vacuum_Block_data_buffer circular queue
  /* *INDENT-OFF* */
  std::stack<VACUUM_DATA_ENTRY> vacuum_block_data_buffer_stack;
  /* *INDENT-ON* */

  /* we don't reset data.oldest_visible_mvccid between blocks. we need to maintain ordered oldest_visible_mvccid's, and
   * if a block + 1 MVCCID is smaller than all MVCCID's in block, then it must have been active (and probably suspended)
   * while block was logged. therefore, we must keep it. */
  data.oldest_visible_mvccid = MVCCID_NULL;
  while (crt_blockid > vacuum_Data.get_last_blockid ())
    {
      /* Stop recovering this block when previous block is reached. */
      stop_at_pageid = VACUUM_FIRST_LOG_PAGEID_IN_BLOCK (crt_blockid) - 1;
      /* Initialize this block data. */
      data.blockid = crt_blockid;
      LSA_COPY (&data.start_lsa, &log_lsa);
      /* inherit data.oldest_visible_mvccid */
      data.newest_mvccid = MVCCID_NULL;
      /* Loop through MVCC op log records in this block. */
      while (log_lsa.pageid > stop_at_pageid)
	{
	  if (log_page_p->hdr.logical_pageid != log_lsa.pageid)
	    {
	      error_code = logpb_fetch_page (thread_p, &log_lsa, LOG_CS_SAFE_READER, log_page_p);
	      if (error_code != NO_ERROR)
		{
		  ASSERT_ERROR ();
		  logpb_fatal_error (thread_p, true, ARG_FILE_LINE, "vacuum_recover_lost_block_data");
		  return ER_FAILED;
		}
	    }
	  /* Process this log record. */
	  error_code =
	    vacuum_process_log_record (thread_p, NULL, &log_lsa, log_page_p, &dummy_log_data, &mvccid, NULL, NULL,
				       &vacuum_info, NULL, true);
	  if (error_code != NO_ERROR)
	    {
	      logpb_fatal_error (thread_p, true, ARG_FILE_LINE, "vacuum_recover_lost_block_data");
	      return error_code;
	    }
	  /* Update oldest/newest MVCCID. */
	  if (data.oldest_visible_mvccid == MVCCID_NULL || MVCC_ID_PRECEDES (mvccid, data.oldest_visible_mvccid))
	    {
	      data.oldest_visible_mvccid = mvccid;
	    }
	  if (data.newest_mvccid == MVCCID_NULL || MVCC_ID_PRECEDES (data.newest_mvccid, mvccid))
	    {
	      data.newest_mvccid = mvccid;
	    }
	  LSA_COPY (&log_lsa, &vacuum_info.prev_mvcc_op_log_lsa);
	}

      if (data.blockid == vacuum_get_log_blockid (log_Gl.prior_info.prior_lsa.pageid))
	{
	  log_Gl.hdr.oldest_visible_mvccid = data.oldest_visible_mvccid;
	  log_Gl.hdr.newest_block_mvccid = data.newest_mvccid;
	  log_Gl.hdr.does_block_need_vacuum = true;
	  log_Gl.hdr.mvcc_op_log_lsa = mvcc_op_log_lsa;

	  vacuum_er_log (VACUUM_ER_LOG_VACUUM_DATA | VACUUM_ER_LOG_RECOVERY,
			 "Restore log global cached info: \n\t mvcc_op_log_lsa = %lld|%d \n"
			 "\t oldest_visible_mvccid = %llu \n\t newest_block_mvccid = %llu ",
			 LSA_AS_ARGS (&log_Gl.hdr.mvcc_op_log_lsa),
			 (unsigned long long int) log_Gl.hdr.oldest_visible_mvccid,
			 (unsigned long long int) log_Gl.hdr.newest_block_mvccid);
	}
      else
	{
	  vacuum_block_data_buffer_stack.push (data);
	}

      crt_blockid = vacuum_get_log_blockid (log_lsa.pageid);
    }

  /* Produce recovered blocks. */
  while (!vacuum_block_data_buffer_stack.empty ())
    {
      vacuum_Block_data_buffer->produce (vacuum_block_data_buffer_stack.top ());
      vacuum_block_data_buffer_stack.pop ();
    }

  /* Consume recovered blocks. */
  thread_type tt;
  vacuum_convert_thread_to_master (thread_p, tt);
  error_code = vacuum_consume_buffer_log_blocks (thread_p);
  if (error_code != NO_ERROR)
    {
      logpb_fatal_error (thread_p, true, ARG_FILE_LINE, "vacuum_recover_lost_block_data");
    }
  vacuum_restore_thread (thread_p, tt);

  return error_code;
}

/*
 * vacuum_get_log_blockid () - Compute blockid for given log pageid.
 *
 * return      : Log blockid.
 * pageid (in) : Log pageid.
 */
VACUUM_LOG_BLOCKID
vacuum_get_log_blockid (LOG_PAGEID pageid)
{
  return ((pageid == NULL_PAGEID) ? VACUUM_NULL_LOG_BLOCKID : (pageid / vacuum_Data.log_block_npages));
}

/*
 * vacuum_min_log_pageid_to_keep () - Get the minimum log pageid required to execute vacuum.
 *				      See vacuum_update_keep_from_log_pageid.
 *
 * return	 : LOG Page identifier for first log page that should be processed by vacuum.
 * thread_p (in) : Thread entry.
 */
LOG_PAGEID
vacuum_min_log_pageid_to_keep (THREAD_ENTRY * thread_p)
{
  /* Return first pageid from first block in vacuum data table */
  if (prm_get_bool_value (PRM_ID_DISABLE_VACUUM))
    {
      /* this is for debug, suppress log archive purging. */
      return 0;
    }
#if defined (SA_MODE)
  if (vacuum_Data.is_vacuum_complete)
    {
      /* no log archives are needed for vacuum any longer. */
      return NULL_PAGEID;
    }
#endif /* defined (SA_MODE) */
  return vacuum_Data.keep_from_log_pageid;
}

/*
 * vacuum_is_safe_to_remove_archives () - Is safe to remove archives? Not until keep_from_log_pageid has been updated
 *                                        at least once.
 *
 * return    : is safe?
 */
bool
vacuum_is_safe_to_remove_archives (void)
{
  return vacuum_Data.is_archive_removal_safe;
}

/*
 * vacuum_rv_redo_start_job () - Redo start vacuum job.
 *
 * return	 : Error code.
 * thread_p (in) : Thread entry.
 * rcv (in)	 : Recovery data.
 */
int
vacuum_rv_redo_start_job (THREAD_ENTRY * thread_p, LOG_RCV * rcv)
{
  VACUUM_DATA_PAGE *data_page = (VACUUM_DATA_PAGE *) rcv->pgptr;

  assert (data_page != NULL);
  assert (rcv->offset >= 0 && rcv->offset < vacuum_Data.page_data_max_count);

  /* Start job is marked by in progress flag in blockid. */
  data_page->data[rcv->offset].set_job_in_progress ();

  pgbuf_set_dirty (thread_p, rcv->pgptr, DONT_FREE);

  return NO_ERROR;
}

/*
<<<<<<< HEAD
=======
 * vacuum_update_oldest_unvacuumed_mvccid () - Update vacuum data global oldest unvacuumed MVCCID.
 *
 * return	    : Void.
 * thread_p (in)    : Update oldest MVCCID.
 * check_pages (in) : Need to check vacuum data pages too.
 */
static void
vacuum_update_oldest_unvacuumed_mvccid (THREAD_ENTRY * thread_p)
{
  MVCCID oldest_mvccid = MVCCID_NULL;

  /* The vacuum oldest MVCCID is defined as the oldest MVCCID not (yet) vacuumed.
   *
   *  1. The oldest MVCCID of each block in vacuum data is computed as the minimum between the oldest MVCCID from log
   *     records in the block and the vacuum_Global_oldest_active_mvccid. That is to cover the case when an old
   *     transaction was blocked before making its first change.
   *
   *  2. If there are no entries in vacuum data (because everything has been vacuumed), then vacuum data oldest MVCCID
   *     is set to vacuum_Save_log_hdr_oldest_mvccid (see its description for details).
   */

  if (vacuum_Data.first_page->index_unvacuumed < vacuum_Data.first_page->index_free)
    {
      /* Use oldest MVCCID in vacuum data. */
      /* Considering #1, it is enough to check the first block oldest MVCCID. All subsequent blocks should have their
       * oldest MVCCID's equal or greater.
       */
      VACUUM_DATA_ENTRY *data_entry = &vacuum_Data.first_page->data[vacuum_Data.first_page->index_unvacuumed];
      assert (!data_entry->is_vacuumed ());
      oldest_mvccid = data_entry->oldest_visible_mvccid;
    }
  else
    {
#if defined (SERVER_MODE)
      /* If page is empty and has next page, it should have been removed. */
      assert (VPID_ISNULL (&vacuum_Data.first_page->next_page));
      /* Use vacuum_Save_log_hdr_oldest_mvccid (see its description). */
      oldest_mvccid = vacuum_Save_log_hdr_oldest_mvccid;
#else /* not SERVER_MODE = SA_MODE */
      /* if vacuum data is empty in SA_MODE, then everything has been vacuumed! set oldest not vacuumed to
       * log_Gl.hdr.mvcc_next_id */
      oldest_mvccid = log_Gl.hdr.mvcc_next_id;
#endif /* SA_MODE */
    }

  if (oldest_mvccid != vacuum_Data.oldest_unvacuumed_mvccid)
    {
      vacuum_er_log (VACUUM_ER_LOG_VACUUM_DATA, "Update oldest_unvacuumed_mvccid from %llu to %llu.",
		     (unsigned long long int) vacuum_Data.oldest_unvacuumed_mvccid,
		     (unsigned long long int) oldest_mvccid);

      (void) vacuum_cleanup_dropped_files (thread_p);
    }
  /* Vacuum data oldest MVCCID cannot go backwards! */
  assert (vacuum_Data.oldest_unvacuumed_mvccid <= oldest_mvccid);
  vacuum_Data.oldest_unvacuumed_mvccid = oldest_mvccid;
}

/*
>>>>>>> 3a4699cf
 * vacuum_update_keep_from_log_pageid () - Update vacuum_Data.keep_from_log_pageid.
 *
 * return	 : Void.
 * thread_p (in) : Thread entry.
 */
static void
vacuum_update_keep_from_log_pageid (THREAD_ENTRY * thread_p)
{
  /* vacuum_Data.keep_from_log_pageid should keep first page in first block not yet vacuumed, so that archive purger
   * does not remove log required for vacuum.
   * If vacuum data is empty, then all blocks until (and including) vacuum_Data.last_blockid have been
   * vacuumed, and first page belonging to next block must be preserved (this is most likely in the active area of the
   * log, for now). However, it might happen that the page referred might belong in a log archive that might have
   * been removed due to a previous action. So to be sure, we set the pageid, from which the vacuum must keep
   * the remaining pages, to NULL_PAGEID.
   * If vacuum data is not empty, then we need to preserve the log starting with the first page of first unvacuumed
   * block.
   */
  VACUUM_LOG_BLOCKID keep_from_blockid;

  if (vacuum_is_empty ())
    {
      LOG_LSA last_mvcc_lsa = log_Gl.hdr.mvcc_op_log_lsa;
      if (last_mvcc_lsa.is_null () || vacuum_get_log_blockid (last_mvcc_lsa.pageid) <= vacuum_Data.get_last_blockid ())
	{
	  /* safe to remove all archives */
	  keep_from_blockid = VACUUM_NULL_LOG_BLOCKID;
	  vacuum_Data.keep_from_log_pageid = NULL_PAGEID;
	}
      else
	{
	  /* keep block of log_Gl.hdr.mvcc_op_log_lsa */
	  keep_from_blockid = vacuum_get_log_blockid (log_Gl.hdr.mvcc_op_log_lsa.pageid);
	  vacuum_Data.keep_from_log_pageid = VACUUM_FIRST_LOG_PAGEID_IN_BLOCK (keep_from_blockid);
	}
    }
  else
    {
      keep_from_blockid = vacuum_Data.first_page->data[vacuum_Data.first_page->index_unvacuumed].get_blockid ();
      vacuum_Data.keep_from_log_pageid = VACUUM_FIRST_LOG_PAGEID_IN_BLOCK (keep_from_blockid);
    }

  vacuum_er_log (VACUUM_ER_LOG_VACUUM_DATA,
		 "Update keep_from_log_pageid to %lld ", (long long int) vacuum_Data.keep_from_log_pageid);

  if (!vacuum_Data.is_archive_removal_safe)
    {
      /* remove archives that have been blocked up to this point. */
      vacuum_Data.is_archive_removal_safe = true;
    }
}

/*
 * vacuum_compare_dropped_files () - Compare two file identifiers.
 *
 * return    : Positive if the first argument is bigger, negative if it is smaller and 0 if arguments are equal.
 * a (in)    : Pointer to a file identifier.
 * b (in)    : Pointer to a a file identifier.
 */
static int
vacuum_compare_dropped_files (const void *a, const void *b)
{
  VFID *file_a = (VFID *) a;
  VFID *file_b = (VFID *) b;
  INT32 diff_fileid;

  assert (a != NULL && b != NULL);

  diff_fileid = file_a->fileid - file_b->fileid;
  if (diff_fileid != 0)
    {
      return (int) diff_fileid;
    }

  return (int) (file_a->volid - file_b->volid);
}

/*
 * vacuum_add_dropped_file () - Add new dropped file.
 *
 * return	 : Error code.
 * thread_p (in) : Thread entry.
 * vfid (in)     : Class OID or B-tree identifier.
 * mvccid (in)	 : MVCCID.
 */
static int
vacuum_add_dropped_file (THREAD_ENTRY * thread_p, VFID * vfid, MVCCID mvccid)
{
  MVCCID save_mvccid = MVCCID_NULL;
  VPID vpid = VPID_INITIALIZER, prev_vpid = VPID_INITIALIZER;
  int page_count = 0, mem_size = 0;
  VACUUM_DROPPED_FILES_PAGE *page = NULL, *new_page = NULL;
  INT16 position = -1;
  LOG_DATA_ADDR addr = LOG_DATA_ADDR_INITIALIZER;
  LOG_TDES *tdes = LOG_FIND_CURRENT_TDES (thread_p);
  bool found = false;
  PAGE_TYPE ptype = PAGE_DROPPED_FILES;

#if !defined (NDEBUG)
  VACUUM_TRACK_DROPPED_FILES *track_page = NULL;
  VACUUM_TRACK_DROPPED_FILES *new_track_page = NULL;
#endif

  int error_code = NO_ERROR;

  assert (tdes != NULL);

  if (!vacuum_Dropped_files_loaded)
    {
      /* Normally, dropped files are loaded after recovery, in order to provide a consistent state of its pages.
       * Actually, the consistent state should be reached after all run postpone and compensate undo records are
       * applied. However, this may be called from log_recovery_finish_all_postpone or from log_recovery_undo. Because
       * there is no certain code that is executed after applying redo and before calling these function, the dropped
       * files are loaded when needed. */

      /* This must be recover, otherwise the files should have been loaded. */
      assert (!LOG_ISRESTARTED ());

      if (vacuum_load_dropped_files_from_disk (thread_p) != NO_ERROR)
	{
	  vacuum_er_log_error (VACUUM_ER_LOG_DROPPED_FILES | VACUUM_ER_LOG_RECOVERY, "%s",
			       "Failed to load dropped files during recovery!");

	  assert_release (false);
	  return ER_FAILED;
	}
    }

  assert_release (!VFID_ISNULL (&vacuum_Dropped_files_vfid));
  assert_release (!VPID_ISNULL (&vacuum_Dropped_files_vpid));

#if !defined (NDEBUG)
  assert (vacuum_Track_dropped_files != NULL);

  track_page = vacuum_Track_dropped_files;
#endif /* !NDEBUG */

  addr.vfid = NULL;
  addr.offset = -1;

  VPID_COPY (&vpid, &vacuum_Dropped_files_vpid);
  while (!VPID_ISNULL (&vpid))
    {
      /* Unfix previous page */
      if (page != NULL)
	{
	  vacuum_unfix_dropped_entries_page (thread_p, page);
	}

      /* Fix current page */
      page = vacuum_fix_dropped_entries_page (thread_p, &vpid, PGBUF_LATCH_WRITE);
      if (page == NULL)
	{
	  assert (false);
	  return ER_FAILED;
	}

      /* Save current vpid to prev_vpid */
      VPID_COPY (&prev_vpid, &vpid);

      /* Get next vpid and page count */
      VPID_COPY (&vpid, &page->next_page);
      page_count = page->n_dropped_files;

      /* binary search */
      position =
	util_bsearch (vfid, page->dropped_files, page_count, sizeof (VACUUM_DROPPED_FILE), vacuum_compare_dropped_files,
		      &found);

      if (found)
	{
	  /* Same entry was already dropped, replace previous MVCCID */
	  VACUUM_DROPPED_FILE undo_data;

	  /* Replace MVCCID */
	  undo_data = page->dropped_files[position];
	  save_mvccid = page->dropped_files[position].mvccid;
	  page->dropped_files[position].mvccid = mvccid;

	  assert_release (MVCC_ID_FOLLOW_OR_EQUAL (mvccid, save_mvccid));

	  /* log changes */
	  addr.pgptr = (PAGE_PTR) page;
	  addr.offset = position;
	  log_append_undoredo_data (thread_p, RVVAC_DROPPED_FILE_REPLACE, &addr, sizeof (VACUUM_DROPPED_FILE),
				    sizeof (VACUUM_DROPPED_FILE), &undo_data, &page->dropped_files[position]);

#if !defined (NDEBUG)
	  if (track_page != NULL)
	    {
	      memcpy (&track_page->dropped_data_page, page, DB_PAGESIZE);
	    }
#endif
	  vacuum_er_log (VACUUM_ER_LOG_DROPPED_FILES,
			 "add dropped file: found duplicate vfid %d|%d at position=%d, "
			 "replace mvccid=%llu with mvccid=%llu. Page is %d|%d with lsa %lld|%d."
			 "Page count=%d, global count=%d", VFID_AS_ARGS (&page->dropped_files[position].vfid), position,
			 (unsigned long long int) save_mvccid,
			 (unsigned long long int) page->dropped_files[position].mvccid,
			 PGBUF_PAGE_STATE_ARGS ((PAGE_PTR) page), page->n_dropped_files, vacuum_Dropped_files_count);

	  vacuum_set_dirty_dropped_entries_page (thread_p, page, FREE);

	  return NO_ERROR;
	}

      /* not a duplicate. can we add? */
      if (VACUUM_DROPPED_FILES_PAGE_CAPACITY <= page_count)
	{
	  assert (VACUUM_DROPPED_FILES_PAGE_CAPACITY == page_count);

	  /* No room left for new entries, try next page */

#if !defined (NDEBUG)
	  if (track_page != NULL && !VPID_ISNULL (&vpid))
	    {
	      /* Don't advance from last track page. A new page will be added and we need to set a link between
	       * last track page and new track page. */
	      track_page = track_page->next_tracked_page;
	    }
#endif
	  continue;
	}

      /* add to position to keep the order */
      if (page_count > position)
	{
	  mem_size = (page_count - position) * sizeof (VACUUM_DROPPED_FILE);
	  memmove (&page->dropped_files[position + 1], &page->dropped_files[position], mem_size);
	}

      /* Increment page count */
      page->n_dropped_files++;

      /* Increment total count */
      ATOMIC_INC_32 (&vacuum_Dropped_files_count, 1);

      VFID_COPY (&page->dropped_files[position].vfid, vfid);
      page->dropped_files[position].mvccid = mvccid;

      addr.pgptr = (PAGE_PTR) page;
      addr.offset = position;
      log_append_undoredo_data (thread_p, RVVAC_DROPPED_FILE_ADD, &addr, 0, sizeof (VACUUM_DROPPED_FILE), NULL,
				&page->dropped_files[position]);

#if !defined (NDEBUG)
      if (track_page != NULL)
	{
	  memcpy (&track_page->dropped_data_page, page, DB_PAGESIZE);
	}
#endif

      vacuum_er_log (VACUUM_ER_LOG_DROPPED_FILES,
		     "added new dropped file %d|%d and mvccid=%llu at position=%d. "
		     "Page is %d|%d with lsa %lld|%d. Page count=%d, global count=%d",
		     VFID_AS_ARGS (&page->dropped_files[position].vfid),
		     (unsigned long long int) page->dropped_files[position].mvccid, position,
		     PGBUF_PAGE_STATE_ARGS ((PAGE_PTR) page), page->n_dropped_files, vacuum_Dropped_files_count);

      vacuum_set_dirty_dropped_entries_page (thread_p, page, FREE);

      return NO_ERROR;
    }

  /* The entry couldn't fit in any of the current pages. */
  /* Allocate a new page */

  /* Last page must be fixed */
  assert (page != NULL);

  /* Extend file */
  error_code = file_alloc (thread_p, &vacuum_Dropped_files_vfid, file_init_page_type, &ptype, &vpid,
			   (PAGE_PTR *) (&new_page));
  if (error_code != NO_ERROR)
    {
      assert (false);
      vacuum_unfix_dropped_entries_page (thread_p, page);
      return ER_FAILED;
    }
  if (new_page == NULL)
    {
      assert_release (false);
      vacuum_unfix_dropped_entries_page (thread_p, page);
      return ER_FAILED;
    }

  /* Set page header: next page as NULL and count as 1 */
  VPID_SET_NULL (&new_page->next_page);
  new_page->n_dropped_files = 1;

  /* Set vfid */
  VFID_COPY (&new_page->dropped_files[0].vfid, vfid);

  /* Set MVCCID */
  new_page->dropped_files[0].mvccid = mvccid;

  ATOMIC_INC_32 (&vacuum_Dropped_files_count, 1);

#if !defined(NDEBUG)
  if (track_page != NULL)
    {
      if (track_page->next_tracked_page == NULL)
	{
	  new_track_page = (VACUUM_TRACK_DROPPED_FILES *) malloc (VACUUM_TRACK_DROPPED_FILES_SIZE);
	  if (new_track_page == NULL)
	    {
	      er_set (ER_ERROR_SEVERITY, ARG_FILE_LINE, ER_OUT_OF_VIRTUAL_MEMORY, 1, VACUUM_TRACK_DROPPED_FILES_SIZE);
	      vacuum_unfix_dropped_entries_page (thread_p, page);
	      vacuum_unfix_dropped_entries_page (thread_p, new_page);
	      return ER_FAILED;
	    }
	}
      else
	{
	  new_track_page = track_page->next_tracked_page;
	}

      memcpy (&new_track_page->dropped_data_page, new_page, DB_PAGESIZE);
      new_track_page->next_tracked_page = NULL;
      track_page->next_tracked_page = new_track_page;
    }
#endif

  pgbuf_set_page_ptype (thread_p, (PAGE_PTR) new_page, PAGE_DROPPED_FILES);
  log_append_redo_data2 (thread_p, RVPGBUF_NEW_PAGE, NULL, (PAGE_PTR) new_page, (PGLENGTH) PAGE_DROPPED_FILES,
			 sizeof (VACUUM_DROPPED_FILES_PAGE), new_page);

  vacuum_er_log (VACUUM_ER_LOG_DROPPED_FILES,
		 "added new dropped file %d|%d and mvccid=%llu to at position=%d. "
		 "Page is %d|%d with lsa %lld|%d. Page count=%d, global count=%d",
		 VFID_AS_ARGS (&new_page->dropped_files[0].vfid),
		 (unsigned long long int) new_page->dropped_files[0].mvccid, 0,
		 PGBUF_PAGE_STATE_ARGS ((PAGE_PTR) new_page), new_page->n_dropped_files, vacuum_Dropped_files_count);

  /* Unfix new page */
  vacuum_set_dirty_dropped_entries_page (thread_p, new_page, FREE);

  /* Save a link to the new page in last page */
  vacuum_dropped_files_set_next_page (thread_p, page, &vpid);
#if !defined(NDEBUG)
  if (track_page != NULL)
    {
      VPID_COPY (&track_page->dropped_data_page.next_page, &vpid);
    }
#endif

  /* unfix last page */
  vacuum_unfix_dropped_entries_page (thread_p, page);
  return NO_ERROR;
}

/*
 * vacuum_log_add_dropped_file () - Append postpone/undo log for notifying vacuum of a file being dropped. Postpone
 *				    is added when a class or index is dropped and undo when a class or index is created.
 *
 * return	 : Void.
 * thread_p (in) : Thread entry.
 * vfid (in)	 : Dropped file identifier.
 * class_oid(in) : class OID
 */
void
vacuum_log_add_dropped_file (THREAD_ENTRY * thread_p, const VFID * vfid, const OID * class_oid, bool pospone_or_undo)
{
  LOG_DATA_ADDR addr;
  VACUUM_DROPPED_FILES_RCV_DATA rcv_data;

  vacuum_er_log (VACUUM_ER_LOG_DROPPED_FILES, "Append %s log from dropped file %d|%d.",
		 pospone_or_undo ? "postpone" : "undo", vfid->volid, vfid->fileid);

  /* Initialize recovery data */
  VFID_COPY (&rcv_data.vfid, vfid);
  if (class_oid != NULL)
    {
      COPY_OID (&rcv_data.class_oid, class_oid);
    }
  else
    {
      OID_SET_NULL (&rcv_data.class_oid);
    }

  addr.offset = -1;
  addr.pgptr = NULL;
  addr.vfid = NULL;

  if (pospone_or_undo == VACUUM_LOG_ADD_DROPPED_FILE_POSTPONE)
    {
      log_append_postpone (thread_p, RVVAC_NOTIFY_DROPPED_FILE, &addr, sizeof (rcv_data), &rcv_data);
    }
  else
    {
      log_append_undo_data (thread_p, RVVAC_NOTIFY_DROPPED_FILE, &addr, sizeof (rcv_data), &rcv_data);
    }
}

/*
 * vacuum_rv_redo_add_dropped_file () - Redo recovery used for adding dropped files.
 *
 * return	 : Error code.
 * thread_p (in) : Thread entry.
 * rcv (in)	 : Recovery data.
 */
int
vacuum_rv_redo_add_dropped_file (THREAD_ENTRY * thread_p, LOG_RCV * rcv)
{
  VACUUM_DROPPED_FILES_PAGE *page = NULL;
  INT16 position = rcv->offset;
  int mem_size;
  VACUUM_DROPPED_FILE *dropped_file;

  assert (rcv->length == sizeof (VACUUM_DROPPED_FILE));
  dropped_file = ((VACUUM_DROPPED_FILE *) rcv->data);

  assert_release (!VFID_ISNULL (&dropped_file->vfid));
  assert_release (MVCCID_IS_VALID (dropped_file->mvccid));

  page = (VACUUM_DROPPED_FILES_PAGE *) rcv->pgptr;

  if (position > page->n_dropped_files)
    {
      /* Error! */
      vacuum_er_log_error (VACUUM_ER_LOG_DROPPED_FILES | VACUUM_ER_LOG_RECOVERY,
			   "Dropped files recovery error: Invalid position %d (only %d entries in page) while "
			   "inserting new entry vfid=%d|%d mvccid=%llu. Page is %d|%d at lsa %lld|%d. ",
			   position, page->n_dropped_files, VFID_AS_ARGS (&dropped_file->vfid),
			   (unsigned long long) dropped_file->mvccid, PGBUF_PAGE_STATE_ARGS (rcv->pgptr));

      assert_release (false);
      return ER_FAILED;
    }

  if (position < page->n_dropped_files)
    {
      /* Make room for new record */
      mem_size = (page->n_dropped_files - position) * sizeof (VACUUM_DROPPED_FILE);
      memmove (&page->dropped_files[position + 1], &page->dropped_files[position], mem_size);
    }

  /* Copy new dropped file */
  VFID_COPY (&page->dropped_files[position].vfid, &dropped_file->vfid);
  page->dropped_files[position].mvccid = dropped_file->mvccid;

  /* Increment number of files */
  page->n_dropped_files++;

  vacuum_er_log (VACUUM_ER_LOG_DROPPED_FILES | VACUUM_ER_LOG_RECOVERY,
		 "Dropped files redo recovery, insert new entry "
		 "vfid=%d|%d, mvccid=%llu at position %d. Page is %d|%d at lsa %lld|%d.",
		 VFID_AS_ARGS (&dropped_file->vfid), (unsigned long long) dropped_file->mvccid, position,
		 PGBUF_PAGE_STATE_ARGS (rcv->pgptr));

  /* Make sure the mvcc_next_id is also updated, since this is the marker used by dropped files. */
  if (!MVCC_ID_PRECEDES (dropped_file->mvccid, log_Gl.hdr.mvcc_next_id))
    {
      log_Gl.hdr.mvcc_next_id = dropped_file->mvccid;
      MVCCID_FORWARD (log_Gl.hdr.mvcc_next_id);
    }

  /* Page was modified, so set it dirty */
  pgbuf_set_dirty (thread_p, rcv->pgptr, DONT_FREE);
  return NO_ERROR;
}

/*
 * vacuum_rv_undo_add_dropped_file () - Undo recovery used for adding dropped files.
 *
 * return	 : Error code.
 * thread_p (in) : Thread entry.
 * rcv (in)	 : Recovery data.
 */
int
vacuum_rv_undo_add_dropped_file (THREAD_ENTRY * thread_p, LOG_RCV * rcv)
{
  VACUUM_DROPPED_FILES_PAGE *page = NULL;
  INT16 position = rcv->offset;
  int mem_size;

  page = (VACUUM_DROPPED_FILES_PAGE *) rcv->pgptr;

  if (position >= page->n_dropped_files)
    {
      assert_release (false);
      return ER_FAILED;
    }

  mem_size = (page->n_dropped_files - 1 - position) * sizeof (VACUUM_DROPPED_FILE);
  if (mem_size > 0)
    {
      memmove (&page->dropped_files[position], &page->dropped_files[position + 1], mem_size);
    }
  page->n_dropped_files--;

  /* Page was modified, so set it dirty */
  pgbuf_set_dirty (thread_p, rcv->pgptr, DONT_FREE);
  return NO_ERROR;
}

/*
 * vacuum_rv_replace_dropped_file () - replace dropped file for recovery
 *
 * return        : error code
 * thread_p (in) : thread entry
 * rcv (in)      : recovery data
 */
int
vacuum_rv_replace_dropped_file (THREAD_ENTRY * thread_p, LOG_RCV * rcv)
{
  VACUUM_DROPPED_FILES_PAGE *page = NULL;
  INT16 position = rcv->offset;
  VACUUM_DROPPED_FILE *dropped_file;

  assert (rcv->length == sizeof (VACUUM_DROPPED_FILE));
  dropped_file = (VACUUM_DROPPED_FILE *) rcv->data;

  page = (VACUUM_DROPPED_FILES_PAGE *) rcv->pgptr;

  /* Should be the same VFID */
  if (position >= page->n_dropped_files)
    {
      /* Error! */
      vacuum_er_log_error (VACUUM_ER_LOG_DROPPED_FILES | VACUUM_ER_LOG_RECOVERY,
			   "Dropped files recovery error: Invalid position %d (only %d entries in page) while "
			   "replacing old entry with vfid=%d|%d mvccid=%llu. Page is %d|%d at lsa %lld|%d. ",
			   position, page->n_dropped_files, VFID_AS_ARGS (&dropped_file->vfid),
			   (unsigned long long) dropped_file->mvccid, PGBUF_PAGE_STATE_ARGS (rcv->pgptr));

      assert_release (false);
      return ER_FAILED;
    }

  if (!VFID_EQ (&dropped_file->vfid, &page->dropped_files[position].vfid))
    {
      /* Error! */
      vacuum_er_log_error (VACUUM_ER_LOG_DROPPED_FILES | VACUUM_ER_LOG_RECOVERY,
			   "Dropped files recovery error: expected to "
			   "find vfid %d|%d at position %d and found %d|%d with MVCCID=%d. "
			   "Page is %d|%d at lsa %lld|%d. ", VFID_AS_ARGS (&dropped_file->vfid), position,
			   VFID_AS_ARGS (&page->dropped_files[position].vfid),
			   (unsigned long long) page->dropped_files[position].mvccid,
			   PGBUF_PAGE_STATE_ARGS (rcv->pgptr));

      assert_release (false);
      return ER_FAILED;
    }

  vacuum_er_log (VACUUM_ER_LOG_DROPPED_FILES | VACUUM_ER_LOG_RECOVERY,
		 "Dropped files redo recovery, replace MVCCID for"
		 " file %d|%d with %llu (position=%d). Page is %d|%d at lsa %lld|%d.",
		 VFID_AS_ARGS (&dropped_file->vfid), (unsigned long long) dropped_file->mvccid, position,
		 PGBUF_PAGE_STATE_ARGS (rcv->pgptr));
  page->dropped_files[position].mvccid = dropped_file->mvccid;

  /* Make sure the mvcc_next_id is also updated, since this is the marker used by dropped files. */
  if (!MVCC_ID_PRECEDES (dropped_file->mvccid, log_Gl.hdr.mvcc_next_id))
    {
      log_Gl.hdr.mvcc_next_id = dropped_file->mvccid;
      MVCCID_FORWARD (log_Gl.hdr.mvcc_next_id);
    }

  /* Page was modified, so set it dirty */
  pgbuf_set_dirty (thread_p, rcv->pgptr, DONT_FREE);
  return NO_ERROR;
}

/*
 * vacuum_notify_all_workers_dropped_file () - notify all vacuum workers that given file was dropped
 *
 * vfid_dropped (in) : VFID of dropped file
 * mvccid (in)       : MVCCID marker for dropped file
 */
static void
vacuum_notify_all_workers_dropped_file (const VFID & vfid_dropped, MVCCID mvccid)
{
#if defined (SERVER_MODE)
  if (!LOG_ISRESTARTED ())
    {
      // workers are not running during recovery
      return;
    }

  INT32 my_version, workers_min_version;

  /* Before notifying vacuum workers there is one last thing we have to do. Running workers must also be notified of
   * the VFID being dropped to cleanup their collected heap object arrays. Since must done one file at a time, so a
   * mutex is used for protection, in case there are several transactions doing file drops. */
  pthread_mutex_lock (&vacuum_Dropped_files_mutex);
  assert (VFID_ISNULL (&vacuum_Last_dropped_vfid));
  VFID_COPY (&vacuum_Last_dropped_vfid, &vfid_dropped);

  /* Increment dropped files version and save a version for current change. It is not important to keep the version
   * synchronized with the changes. It is only used to make sure that all workers have seen current change. */
  my_version = ++vacuum_Dropped_files_version;

  vacuum_er_log (VACUUM_ER_LOG_DROPPED_FILES,
		 "Added dropped file - vfid=%d|%d, mvccid=%llu - "
		 "Wait for all workers to see my_version=%d", VFID_AS_ARGS (&vfid_dropped), mvccid, my_version);

  /* Wait until all workers have been notified of this change */
  for (workers_min_version = vacuum_get_worker_min_dropped_files_version ();
       workers_min_version != -1 && workers_min_version < my_version;
       workers_min_version = vacuum_get_worker_min_dropped_files_version ())
    {
      vacuum_er_log (VACUUM_ER_LOG_DROPPED_FILES,
		     "not all workers saw my changes, workers min version=%d. Sleep and retry.", workers_min_version);

      thread_sleep (1);
    }

  vacuum_er_log (VACUUM_ER_LOG_DROPPED_FILES, "All workers have been notified, min_version=%d", workers_min_version);

  VFID_SET_NULL (&vacuum_Last_dropped_vfid);
  pthread_mutex_unlock (&vacuum_Dropped_files_mutex);
#endif // SERVER_MODE
}

/*
 * vacuum_rv_notify_dropped_file () - Add drop file used in recovery phase. Can be used in two ways: at run postpone phase
 *				   for dropped heap files and indexes (if postpone_ref_lsa in not null); or at undo
 *				   phase for created heap files and indexes.
 *
 * return		: Error code.
 * thread_p (in)	: Thread entry.
 * rcv (in)		: Recovery data.
 * pospone_ref_lsa (in) : Reference LSA for running postpone. NULL if this is
 *			  an undo for created heap files and indexes.
 */
int
vacuum_rv_notify_dropped_file (THREAD_ENTRY * thread_p, LOG_RCV * rcv)
{
  int error = NO_ERROR;
  OID *class_oid;
  MVCCID mvccid;
  VACUUM_DROPPED_FILES_RCV_DATA *rcv_data;

  /* Copy VFID from current log recovery data but set MVCCID at this point. We will use the log_Gl.hdr.mvcc_next_id as
   * borderline to distinguish this file from newer files. 1. All changes on this file must be done by transaction that
   * have already committed which means their MVCCID will be less than current log_Gl.hdr.mvcc_next_id. 2. All changes
   * on a new file that reused VFID must be done by transaction that start after this call, which means their MVCCID's
   * will be at least equal to current log_Gl.hdr.mvcc_next_id. */

  mvccid = ATOMIC_LOAD_64 (&log_Gl.hdr.mvcc_next_id);

  /* Add dropped file to current list */
  rcv_data = (VACUUM_DROPPED_FILES_RCV_DATA *) rcv->data;
  error = vacuum_add_dropped_file (thread_p, &rcv_data->vfid, mvccid);
  if (error != NO_ERROR)
    {
      return error;
    }

  // make sure vacuum workers will not access dropped file
  vacuum_notify_all_workers_dropped_file (rcv_data->vfid, mvccid);

  /* vacuum is notified of the file drop, it is safe to remove from cache */
  class_oid = &rcv_data->class_oid;
  if (!OID_ISNULL (class_oid))
    {
      (void) heap_delete_hfid_from_cache (thread_p, class_oid);
    }

  /* Success */
  return NO_ERROR;
}

/*
 * vacuum_cleanup_dropped_files () - Clean unnecessary dropped files.
 *
 * return	 : Error code.
 * thread_p (in) : Thread entry.
 *
 * NOTE: All entries with an MVCCID older than vacuum_Data->oldest_unvacuumed_mvccid are removed.
 *	 All records belonging to these entries must be either vacuumed or skipped after drop.
 */
static int
vacuum_cleanup_dropped_files (THREAD_ENTRY * thread_p)
{
  VPID vpid = VPID_INITIALIZER;
  VACUUM_DROPPED_FILES_PAGE *page = NULL;
  int page_count = 0, mem_size = 0;
  VPID last_page_vpid = VPID_INITIALIZER, last_non_empty_page_vpid = VPID_INITIALIZER;
  INT16 removed_entries[VACUUM_DROPPED_FILES_MAX_PAGE_CAPACITY];
  INT16 n_removed_entries = 0, i;
#if !defined (NDEBUG)
  VACUUM_TRACK_DROPPED_FILES *track_page = (VACUUM_TRACK_DROPPED_FILES *) vacuum_Track_dropped_files;
#endif

  vacuum_er_log (VACUUM_ER_LOG_DROPPED_FILES, "%s", "Start cleanup dropped files.");

  if (!LOG_ISRESTARTED ())
    {
      /* Skip cleanup during recovery */
      vacuum_er_log (VACUUM_ER_LOG_RECOVERY | VACUUM_ER_LOG_DROPPED_FILES, "%s", "Skip cleanup during recovery.");
      return NO_ERROR;
    }

  assert_release (!VFID_ISNULL (&vacuum_Dropped_files_vfid));
  assert_release (!VPID_ISNULL (&vacuum_Dropped_files_vpid));

  if (vacuum_Dropped_files_count == 0)
    {
      /* Nothing to clean */
      vacuum_er_log (VACUUM_ER_LOG_DROPPED_FILES, "%s", "Cleanup skipped, no current entries.");
      return NO_ERROR;
    }

  /* Clean each page of dropped files */
  VPID_COPY (&vpid, &vacuum_Dropped_files_vpid);
  VPID_COPY (&last_non_empty_page_vpid, &vacuum_Dropped_files_vpid);

  while (!VPID_ISNULL (&vpid))
    {
      /* Reset n_removed_entries */
      n_removed_entries = 0;

      /* Track the last page found */
      VPID_COPY (&last_page_vpid, &vpid);

      /* Fix current page */
      page = vacuum_fix_dropped_entries_page (thread_p, &vpid, PGBUF_LATCH_WRITE);
      if (page == NULL)
	{
	  assert (false);
	  return ER_FAILED;
	}

      /* Get next page VPID */
      VPID_COPY (&vpid, &page->next_page);

      page_count = page->n_dropped_files;
      if (page_count == 0)
	{
	  /* Page is empty */
	  vacuum_unfix_dropped_entries_page (thread_p, page);
	  continue;
	}

      /* Page is not empty, track the last non-empty page found */
      VPID_COPY (&last_non_empty_page_vpid, &vpid);

      /* Check entries for cleaning. Start from the end of the array */
      for (i = page_count - 1; i >= 0; i--)
	{
	  if (MVCC_ID_PRECEDES (page->dropped_files[i].mvccid, vacuum_Data.oldest_unvacuumed_mvccid))
	    {
	      /* Remove entry */
	      removed_entries[n_removed_entries++] = i;
	      if (i < page_count - 1)
		{
		  mem_size = (page_count - i - 1) * sizeof (VACUUM_DROPPED_FILE);
		  memmove (&page->dropped_files[i], &page->dropped_files[i + 1], mem_size);
		}
	    }
	}

      if (n_removed_entries > 0)
	{
	  /* Update dropped files global counter */
	  ATOMIC_INC_32 (&vacuum_Dropped_files_count, -n_removed_entries);

	  /* Update dropped files page counter */
	  page->n_dropped_files -= n_removed_entries;

	  /* Log changes */
	  vacuum_log_cleanup_dropped_files (thread_p, (PAGE_PTR) page, removed_entries, n_removed_entries);

	  vacuum_er_log (VACUUM_ER_LOG_DROPPED_FILES,
			 "cleanup dropped files. Page is %d|%d with lsa %lld|%d. "
			 "Page count=%d, global count=%d", PGBUF_PAGE_STATE_ARGS ((PAGE_PTR) page),
			 page->n_dropped_files, vacuum_Dropped_files_count);

	  /* todo: new pages are allocated but old pages are never deallocated. it looks like they are leaked. */

#if !defined (NDEBUG)
	  /* Copy changes to tracker */
	  memcpy (&track_page->dropped_data_page, page, DB_PAGESIZE);
#endif
	  vacuum_set_dirty_dropped_entries_page (thread_p, page, FREE);
	}
      else
	{
	  /* No changes */
	  vacuum_unfix_dropped_entries_page (thread_p, page);
	}

#if !defined (NDEBUG)
      track_page = track_page->next_tracked_page;
#endif
    }

  if (!VPID_ISNULL (&last_non_empty_page_vpid) && !VPID_EQ (&last_non_empty_page_vpid, &last_page_vpid))
    {
      /* Update next page link in the last non-empty page to NULL, to avoid fixing empty pages in the future. */
      vacuum_er_log (VACUUM_ER_LOG_DROPPED_FILES,
		     "Cleanup dropped files must remove pages to the of page %d|%d... Cut off link.",
		     last_non_empty_page_vpid.volid, last_non_empty_page_vpid.pageid);

      page = vacuum_fix_dropped_entries_page (thread_p, &last_non_empty_page_vpid, PGBUF_LATCH_WRITE);
      if (page == NULL)
	{
	  assert (false);
	  return ER_FAILED;
	}

      vacuum_dropped_files_set_next_page (thread_p, page, &page->next_page);
      vacuum_unfix_dropped_entries_page (thread_p, page);

      /* todo: tracker? */
    }

  vacuum_er_log (VACUUM_ER_LOG_DROPPED_FILES, "%s", "Finished cleanup dropped files.");
  return NO_ERROR;
}

/*
 * vacuum_is_file_dropped () - Check whether file is considered dropped.
 *
 * return	        : error code.
 * thread_p (in)        : Thread entry.
 * is_file_dropped(out) : True if file is considered dropped. False, otherwise.
 * vfid (in)	        : File identifier.
 * mvccid (in)	        : MVCCID.
 */
int
vacuum_is_file_dropped (THREAD_ENTRY * thread_p, bool * is_file_dropped, VFID * vfid, MVCCID mvccid)
{
  if (prm_get_bool_value (PRM_ID_DISABLE_VACUUM))
    {
      *is_file_dropped = false;
      return NO_ERROR;
    }

  return vacuum_find_dropped_file (thread_p, is_file_dropped, vfid, mvccid);
}

/*
 * vacuum_find_dropped_file () - Find the dropped file and check whether the given MVCCID is older than or equal to the
 *				 MVCCID of dropped file. Used by vacuum to detect records that belong to dropped files.
 *
 * return	        : error code.
 * thread_p (in)        : Thread entry.
 * is_file_dropped(out) : True if file is considered dropped. False, otherwise.
 * vfid (in)	        : File identifier.
 * mvccid (in)	        : MVCCID of checked record.
 */
static int
vacuum_find_dropped_file (THREAD_ENTRY * thread_p, bool * is_file_dropped, VFID * vfid, MVCCID mvccid)
{
  VACUUM_DROPPED_FILES_PAGE *page = NULL;
  VACUUM_DROPPED_FILE *dropped_file = NULL;
  VPID vpid;
  INT16 page_count;
  int error;

  if (vacuum_Dropped_files_count == 0)
    {
      /* No dropped files */
      *is_file_dropped = false;
      return NO_ERROR;
    }

  assert_release (!VPID_ISNULL (&vacuum_Dropped_files_vpid));

  /* Search for dropped file in all pages. */
  VPID_COPY (&vpid, &vacuum_Dropped_files_vpid);

  while (!VPID_ISNULL (&vpid))
    {
      /* Fix current page */
      page = vacuum_fix_dropped_entries_page (thread_p, &vpid, PGBUF_LATCH_READ);
      if (page == NULL)
	{
	  *is_file_dropped = false;	/* actually unknown but unimportant */

	  assert (!VACUUM_IS_THREAD_VACUUM_MASTER (thread_p));
	  ASSERT_ERROR_AND_SET (error);
	  assert (error == ER_INTERRUPTED);

	  if (VACUUM_IS_THREAD_VACUUM_WORKER (thread_p))
	    {
	      assert (thread_p->shutdown);
	    }
	  return error;
	}

      /* dropped files page are never boosted. mark them that vacuum will fix to at least postpone victimization */
      pgbuf_notify_vacuum_follows (thread_p, (PAGE_PTR) page);

      /* Copy next page VPID */
      VPID_COPY (&vpid, &page->next_page);
      page_count = page->n_dropped_files;

      /* Use compare VFID to find a matching entry */
      dropped_file =
	(VACUUM_DROPPED_FILE *) bsearch (vfid, page->dropped_files, page_count, sizeof (VACUUM_DROPPED_FILE),
					 vacuum_compare_dropped_files);
      if (dropped_file != NULL)
	{
	  /* Found matching entry. Compare the given MVCCID with the MVCCID of dropped file. */
	  if (MVCC_ID_PRECEDES (mvccid, dropped_file->mvccid))
	    {
	      /* The record must belong to the dropped file */
	      vacuum_er_log (VACUUM_ER_LOG_DROPPED_FILES,
			     "found dropped file: vfid=%d|%d mvccid=%llu in page %d|%d. "
			     "Entry at position %d, vfid=%d|%d mvccid=%llu. The vacuumed file is dropped.",
			     VFID_AS_ARGS (vfid), (unsigned long long int) mvccid,
			     PGBUF_PAGE_VPID_AS_ARGS ((PAGE_PTR) page), dropped_file - page->dropped_files,
			     VFID_AS_ARGS (&dropped_file->vfid), (unsigned long long int) dropped_file->mvccid);

	      vacuum_unfix_dropped_entries_page (thread_p, page);

	      *is_file_dropped = true;
	      return NO_ERROR;
	    }
	  else
	    {
	      /* The record belongs to an entry with the same identifier, but is newer. */
	      vacuum_er_log (VACUUM_ER_LOG_DROPPED_FILES,
			     "found dropped file: vfid=%d|%d mvccid=%llu in page %d|%d. "
			     "Entry at position %d, vfid=%d|%d mvccid=%llu. The vacuumed file is newer.",
			     VFID_AS_ARGS (vfid), (unsigned long long int) mvccid,
			     PGBUF_PAGE_VPID_AS_ARGS ((PAGE_PTR) page), dropped_file - page->dropped_files,
			     VFID_AS_ARGS (&dropped_file->vfid), (unsigned long long int) dropped_file->mvccid);

	      vacuum_unfix_dropped_entries_page (thread_p, page);

	      *is_file_dropped = false;
	      return NO_ERROR;
	    }
	}

      /* Do not log this unless you think it is useful. It spams the log file. */
      vacuum_er_log (VACUUM_ER_LOG_NONE,
		     "didn't find dropped file: vfid=%d|%d mvccid=%llu in page (%d, %d).", VFID_AS_ARGS (vfid),
		     (unsigned long long int) mvccid, PGBUF_PAGE_VPID_AS_ARGS ((PAGE_PTR) page));

      vacuum_unfix_dropped_entries_page (thread_p, page);
    }

  /* Entry not found */
  *is_file_dropped = false;
  return NO_ERROR;
}

/*
 * vacuum_log_cleanup_dropped_files () - Log dropped files cleanup.
 *
 * return	  : Void.
 * thread_p (in)  : Thread entry.
 * page_p (in)	  : Page pointer.
 * indexes (in)	  : Indexes of cleaned up dropped files.
 * n_indexes (in) : Total count of dropped files.
 *
 * NOTE: Consider not logging cleanup. Cleanup can be done at database restart.
 */
static void
vacuum_log_cleanup_dropped_files (THREAD_ENTRY * thread_p, PAGE_PTR page_p, INT16 * indexes, INT16 n_indexes)
{
#define VACUUM_CLEANUP_DROPPED_FILES_MAX_REDO_CRUMBS 3
  LOG_CRUMB redo_crumbs[VACUUM_CLEANUP_DROPPED_FILES_MAX_REDO_CRUMBS];
  LOG_DATA_ADDR addr;
  int n_redo_crumbs = 0;

  /* Add n_indexes */
  redo_crumbs[n_redo_crumbs].data = &n_indexes;
  redo_crumbs[n_redo_crumbs++].length = sizeof (n_indexes);

  /* Add indexes */
  redo_crumbs[n_redo_crumbs].data = indexes;
  redo_crumbs[n_redo_crumbs++].length = n_indexes * sizeof (*indexes);

  assert (n_redo_crumbs <= VACUUM_CLEANUP_DROPPED_FILES_MAX_REDO_CRUMBS);

  /* Initialize log data address */
  addr.pgptr = page_p;
  addr.vfid = &vacuum_Dropped_files_vfid;
  addr.offset = 0;

  log_append_redo_crumbs (thread_p, RVVAC_DROPPED_FILE_CLEANUP, &addr, n_redo_crumbs, redo_crumbs);
}

/*
 * vacuum_rv_redo_cleanup_dropped_files () - Recover dropped files cleanup.
 *
 * return	 : Error code.
 * thread_p (in) : Thread entry,
 * rcv (in)	 : Recovery data.
 *
 * NOTE: Consider not logging cleanup. Cleanup can be done at database restart.
 */
int
vacuum_rv_redo_cleanup_dropped_files (THREAD_ENTRY * thread_p, LOG_RCV * rcv)
{
  int offset = 0, mem_size;
  VACUUM_DROPPED_FILES_PAGE *page = (VACUUM_DROPPED_FILES_PAGE *) rcv->pgptr;
  INT16 *indexes;
  INT16 n_indexes, i;

  /* Get recovery information */

  /* Get n_indexes */
  n_indexes = *((INT16 *) rcv->data);
  offset += sizeof (n_indexes);

  /* Get indexes */
  indexes = (INT16 *) (rcv->data + offset);
  offset += sizeof (*indexes) * n_indexes;

  /* Check that all recovery data has been processed */
  assert (offset == rcv->length);

  /* Cleanup starting from last entry */
  for (i = 0; i < n_indexes; i++)
    {
      /* Remove entry at indexes[i] */
      vacuum_er_log (VACUUM_ER_LOG_RECOVERY | VACUUM_ER_LOG_DROPPED_FILES,
		     "Recovery of dropped classes: remove file %d|%d, mvccid=%llu at position %d.",
		     (int) page->dropped_files[indexes[i]].vfid.volid,
		     (int) page->dropped_files[indexes[i]].vfid.fileid, page->dropped_files[indexes[i]].mvccid,
		     (int) indexes[i]);
      mem_size = (page->n_dropped_files - indexes[i]) * sizeof (VACUUM_DROPPED_FILE);

      assert (mem_size >= 0);
      if (mem_size > 0)
	{
	  memmove (&page->dropped_files[indexes[i]], &page->dropped_files[indexes[i] + 1], mem_size);
	}

      /* Update dropped files page counter */
      page->n_dropped_files--;
    }

  pgbuf_set_dirty (thread_p, rcv->pgptr, DONT_FREE);

  return NO_ERROR;
}

/*
 * vacuum_dropped_files_set_next_page () - Set dropped files next page link and log it.
 *
 * return	  : Void.
 * thread_p (in)  : Thread entry.
 * page_p (in)	  : Dropped files page.
 * next_page (in) : Next page VPID.
 */
static void
vacuum_dropped_files_set_next_page (THREAD_ENTRY * thread_p, VACUUM_DROPPED_FILES_PAGE * page_p, VPID * next_page)
{
  LOG_DATA_ADDR addr;

  /* Initialize log data address */
  addr.pgptr = (PAGE_PTR) page_p;
  addr.vfid = NULL;
  addr.offset = 0;

  /* log and change */
  log_append_undoredo_data (thread_p, RVVAC_DROPPED_FILE_NEXT_PAGE, &addr, sizeof (VPID), sizeof (VPID),
			    &page_p->next_page, next_page);
  page_p->next_page = *next_page;

  vacuum_set_dirty_dropped_entries_page (thread_p, page_p, DONT_FREE);
}

/*
 * vacuum_rv_set_next_page_dropped_files () - Recover setting link to next page for dropped files.
 *
 * return	 : Error code.
 * thread_p (in) : Thread entry.
 * rcv (in)	 : Recovery data.
 */
int
vacuum_rv_set_next_page_dropped_files (THREAD_ENTRY * thread_p, LOG_RCV * rcv)
{
  VACUUM_DROPPED_FILES_PAGE *page = (VACUUM_DROPPED_FILES_PAGE *) rcv->pgptr;

  /* Set next page VPID */
  VPID_COPY (&page->next_page, (VPID *) rcv->data);

  /* Check recovery data is as expected */
  assert (rcv->length = sizeof (VPID));

  vacuum_er_log (VACUUM_ER_LOG_RECOVERY, "Set link for dropped files from page %d|%d to page %d|%d.",
		 pgbuf_get_vpid_ptr (rcv->pgptr)->pageid, pgbuf_get_vpid_ptr (rcv->pgptr)->volid, page->next_page.volid,
		 page->next_page.pageid);

  pgbuf_set_dirty (thread_p, rcv->pgptr, DONT_FREE);

  return NO_ERROR;
}

/*
 * vacuum_compare_heap_object () - Compare two heap objects to be vacuumed. HFID compare has priority against OID
 *				   compare.
 *
 * return : Compare result.
 * a (in) : First object.
 * b (in) : Second object.
 */
static int
vacuum_compare_heap_object (const void *a, const void *b)
{
  VACUUM_HEAP_OBJECT *file_obj_a = (VACUUM_HEAP_OBJECT *) a;
  VACUUM_HEAP_OBJECT *file_obj_b = (VACUUM_HEAP_OBJECT *) b;
  int diff;

  /* First compare VFID, then OID. */

  /* Compare VFID file ID's. */
  diff = (int) (file_obj_a->vfid.fileid - file_obj_b->vfid.fileid);
  if (diff != 0)
    {
      return diff;
    }

  /* Compare VFID volume ID's. */
  diff = (int) (file_obj_a->vfid.volid - file_obj_b->vfid.volid);
  if (diff != 0)
    {
      return diff;
    }

  /* Compare OID page ID's. */
  diff = (int) (file_obj_a->oid.pageid - file_obj_b->oid.pageid);
  if (diff != 0)
    {
      return diff;
    }

  /* Compare OID volume ID's. */
  diff = (int) (file_obj_a->oid.volid - file_obj_b->oid.volid);
  if (diff != 0)
    {
      return diff;
    }

  /* Compare OID slot ID's. */
  return (int) (file_obj_a->oid.slotid - file_obj_b->oid.slotid);
}

/*
 * vacuum_collect_heap_objects () - Collect the heap object to be later vacuumed.
 *
 * return		  : Error code.
 * thread_p (in)          : thread entry
 * worker (in/out)	  : Vacuum worker structure.
 * oid (in)		  : Heap object OID.
 * vfid (in)		  : Heap file ID.
 */
static int
vacuum_collect_heap_objects (THREAD_ENTRY * thread_p, VACUUM_WORKER * worker, OID * oid, VFID * vfid)
{
  /* Collect both file ID and object OID to vacuum at the end of the job. Heap file ID is required to know whether
   * objects are reusable or not, OID is to point vacuum where data needs to be removed. */

  /* Make sure we have enough storage. */
  if (worker->n_heap_objects >= worker->heap_objects_capacity)
    {
      /* Expand buffer. */
      VACUUM_HEAP_OBJECT *new_buffer = NULL;
      int new_capacity = worker->heap_objects_capacity * 2;

      new_buffer = (VACUUM_HEAP_OBJECT *) realloc (worker->heap_objects, new_capacity * sizeof (VACUUM_HEAP_OBJECT));
      if (new_buffer == NULL)
	{
	  er_set (ER_ERROR_SEVERITY, ARG_FILE_LINE, ER_OUT_OF_VIRTUAL_MEMORY, 1,
		  new_capacity * sizeof (VACUUM_HEAP_OBJECT));
	  vacuum_er_log_error (VACUUM_ER_LOG_WORKER,
			       "Could not expact the files and objects capacity to %d.", new_capacity);
	  return ER_OUT_OF_VIRTUAL_MEMORY;
	}
      worker->heap_objects = new_buffer;
      worker->heap_objects_capacity = new_capacity;
    }

  /* Add new heap object (HFID & OID). */
  VFID_COPY (&worker->heap_objects[worker->n_heap_objects].vfid, vfid);
  COPY_OID (&worker->heap_objects[worker->n_heap_objects].oid, oid);
  /* Increment object count. */
  worker->n_heap_objects++;

  /* Success. */
  return NO_ERROR;
}

/*
 * vacuum_cleanup_collected_by_vfid () - Cleanup entries collected from dropped file.
 *
 * return      : Void.
 * worker (in) : Vacuum worker.
 * vfid (in)   : VFID of dropped file.
 */
static void
vacuum_cleanup_collected_by_vfid (VACUUM_WORKER * worker, VFID * vfid)
{
  int start, end;

  /* Sort collected. */
  qsort (worker->heap_objects, worker->n_heap_objects, sizeof (VACUUM_HEAP_OBJECT), vacuum_compare_heap_object);

  /* Find first entry for file */
  for (start = 0; start < worker->n_heap_objects && !VFID_EQ (&worker->heap_objects[start].vfid, vfid); start++);
  if (start == worker->n_heap_objects)
    {
      /* VFID doesn't exist. */
      return;
    }
  /* Find first entry for other file. */
  for (end = start + 1; end < worker->n_heap_objects && VFID_EQ (&worker->heap_objects[end].vfid, vfid); end++);
  /* Remove all between start and end. */
  if (end == worker->n_heap_objects)
    {
      /* Just update the number of objects. */
      worker->n_heap_objects = start;
    }
  else
    {
      /* Move objects after end */
      memmove (&worker->heap_objects[start], &worker->heap_objects[end],
	       (worker->n_heap_objects - end) * sizeof (VACUUM_HEAP_OBJECT));
      /* Update number of objects. */
      worker->n_heap_objects -= (end - start);
    }
}

#if defined (SERVER_MODE)
/*
 * vacuum_compare_dropped_files_version () - Compare two versions ID's of dropped files. Take into consideration that
 *					     versions can overflow max value of INT32.
 *
 * return	  : Positive value if first version is considered bigger,
 *		    negative if it is considered smaller and 0 if they are
 *		    equal.
 * version_a (in) : First version.
 * version_b (in) : Second version.
 */
static int
vacuum_compare_dropped_files_version (INT32 version_a, INT32 version_b)
{
  INT32 max_int32_div_2 = 0x3FFFFFFF;

  /* If both are positive or if both are negative return a-b */
  if ((version_a >= 0 && version_b >= 0) || (version_a < 0 && version_b < 0))
    {
      return (int) (version_a - version_b);
    }

  /* If one is positive and the other negative we have to consider the case when version overflowed INT32 and the case
   * when one just passed 0. In the first case, the positive value is considered smaller, while in the second case the
   * negative value is considered smaller. The INT32 domain of values is split into 4 ranges: [-MAX_INT32,
   * -MAX_INT32/2], [-MAX_INT32/2, 0], [0, MAX_INT32/2] and [MAX_INT32/2, MAX_INT32]. We will consider the case when
   * one value is in [-MAX_INT32, -MAX_INT32/2] and the other in [MAX_INT32/2, MAX_INT32] and the second case when the
   * values are in [-MAX_INT32/2, 0] and [0, MAX_INT32]. If the values are not in these ranges, the algorithm is
   * flawed. */
  if (version_a >= 0)
    {
      /* 0x3FFFFFFF is MAX_INT32/2 */
      if (version_a >= max_int32_div_2)
	{
	  assert (version_b <= -max_int32_div_2);
	  /* In this case, version_a is considered smaller */
	  return -1;
	}
      else
	{
	  assert (version_b >= -max_int32_div_2);
	  /* In this case, version_b is considered smaller */
	  return 1;
	}
    }
  else
    {
      if (version_b >= max_int32_div_2)
	{
	  assert (version_a <= -max_int32_div_2);
	  /* In this case, version_a is considered bigger */
	  return 1;
	}
      else
	{
	  assert (version_a >= -max_int32_div_2);
	  /* In this case, version_b is considered bigger */
	  return -1;
	}
    }

  /* We shouldn't be here */
  assert (false);
}
#endif // SERVER_MODE

#if !defined (NDEBUG)
/*
 * vacuum_verify_vacuum_data_debug () - Vacuum data sanity check.
 *
 * return    : Void.
 */
static void
vacuum_verify_vacuum_data_debug (THREAD_ENTRY * thread_p)
{
  int i;
  VACUUM_DATA_PAGE *data_page = NULL;
  VACUUM_DATA_ENTRY *entry = NULL;
  VACUUM_DATA_ENTRY *last_unvacuumed = NULL;
  VPID next_vpid;
  int in_progress_distance = 0;
  bool found_in_progress = false;

  data_page = vacuum_Data.first_page;

  /* First page is same as last page if and only if first page link to next page is NULL. */
  assert ((vacuum_Data.first_page == vacuum_Data.last_page) == (VPID_ISNULL (&vacuum_Data.first_page->next_page)));

  /* Loop sanity check for each vacuum data page. */
  while (true)
    {
      /* Check index_unvacuumed and index_unavaliable have valid values. */
      assert (data_page->index_unvacuumed >= 0 && data_page->index_unvacuumed < vacuum_Data.page_data_max_count);
      assert (data_page->index_free >= 0 && data_page->index_free <= vacuum_Data.page_data_max_count);
      assert (data_page->index_unvacuumed <= data_page->index_free);

      /* Check page has valid data. */
      for (i = data_page->index_unvacuumed; i < data_page->index_free; i++)
	{
	  /* Check page entries. */
	  entry = &data_page->data[i];

	  if (entry->is_vacuumed ())
	    {
	      assert (i != data_page->index_unvacuumed);
	      if (found_in_progress && !LSA_ISNULL (&data_page->data[i].start_lsa))
		{
		  in_progress_distance++;
		}
	      continue;
	    }

	  assert (entry->is_available () || entry->is_job_in_progress ());
	  assert (entry->oldest_visible_mvccid <= vacuum_Global_oldest_visible_mvccid);
	  assert (vacuum_Data.oldest_unvacuumed_mvccid <= entry->oldest_visible_mvccid);
	  assert (entry->get_blockid () <= vacuum_Data.get_last_blockid ());
	  assert (vacuum_get_log_blockid (entry->start_lsa.pageid) == entry->get_blockid ());
	  assert (last_unvacuumed == NULL
		  || !MVCC_ID_PRECEDES (entry->oldest_visible_mvccid, last_unvacuumed->oldest_visible_mvccid));

	  if (i > data_page->index_unvacuumed)
	    {
	      assert (entry->get_blockid () == ((entry - 1)->get_blockid () + 1));
	    }

	  last_unvacuumed = entry;

	  if (entry->is_job_in_progress ())
	    {
	      found_in_progress = true;
	      in_progress_distance++;
	    }
	}
      if (VPID_ISNULL (&data_page->next_page))
	{
	  /* This was last page. Stop. */
	  data_page = NULL;
	  break;
	}
      /* Fix next page. */
      VPID_COPY (&next_vpid, &data_page->next_page);
      vacuum_unfix_data_page (thread_p, data_page);
      data_page = vacuum_fix_data_page (thread_p, &next_vpid);
      assert (data_page != NULL);
      last_unvacuumed = NULL;
    }

  if (in_progress_distance > 500)
    {
      /* In progress distance is computed starting with first in progress entry found and by counting all following
       * in progress or vacuumed jobs. The goal of this count is to find potential job leaks: jobs marked as in progress
       * but that never start or that are never marked as finished. We will assume that if this distance goes beyond some
       * value, then something bad must have happened.
       *
       * Theoretically, if a worker is blocked for long enough this value can be any size. However, we set a value unlikely
       * to be reached in normal circumstances.
       */

      /* It was an assertion but we have not seen a case that vacuum is blocked. */
      vacuum_er_log_warning (VACUUM_ER_LOG_WORKER | VACUUM_ER_LOG_VACUUM_DATA | VACUUM_ER_LOG_JOBS,
			     "vacuum is behind or blocked. distance is %d.", in_progress_distance);
    }
}
#endif /* !NDEBUG */

/*
 * vacuum_log_prefetch_vacuum_block () - Pre-fetches from log page buffer or from disk, (almost) all log pages
 *					 required by a vacuum block
 * thread_p (in):
 * entry (in): vacuum data entry
 *
 * Note : this function does not handle cases when last log entry in 'start_lsa'
 *	  page of vacuum data entry spans for more than extra one log page.
 *	  Only one extra page is loaded after the 'start_lsa' page.
 *	  Please note that 'start_lsa' page is the last log page (logically),
 *	  the vacuum will require log pages before this one.
 */
static int
vacuum_log_prefetch_vacuum_block (THREAD_ENTRY * thread_p, VACUUM_DATA_ENTRY * entry)
{
  VACUUM_WORKER *worker = vacuum_get_vacuum_worker (thread_p);
  int error = NO_ERROR;
  LOG_LSA req_lsa;
  LOG_PAGEID log_pageid;
  LOG_PAGE *log_page;

  req_lsa.offset = LOG_PAGESIZE;

  assert (entry != NULL);

  worker->prefetch_first_pageid = VACUUM_FIRST_LOG_PAGEID_IN_BLOCK (entry->get_blockid ());
  worker->prefetch_last_pageid = worker->prefetch_first_pageid + VACUUM_PREFETCH_LOG_BLOCK_BUFFER_PAGES - 1;

  for (log_pageid = worker->prefetch_first_pageid, log_page = (LOG_PAGE *) worker->prefetch_log_buffer;
       log_pageid <= worker->prefetch_last_pageid;
       log_pageid++, log_page = (LOG_PAGE *) (((char *) log_page) + LOG_PAGESIZE))
    {
      req_lsa.pageid = log_pageid;
      error = logpb_fetch_page (thread_p, &req_lsa, LOG_CS_SAFE_READER, log_page);
      if (error != NO_ERROR)
	{
	  assert (false);	// failure is not acceptable
	  vacuum_er_log_error (VACUUM_ER_LOG_ERROR, "cannot prefetch log page %d", log_pageid);

	  error = ER_FAILED;
	  goto end;
	}
    }

  vacuum_er_log (VACUUM_ER_LOG_MASTER, "VACUUM : prefetched %d log pages from %lld to %lld",
		 VACUUM_PREFETCH_LOG_BLOCK_BUFFER_PAGES, (long long int) worker->prefetch_first_pageid,
		 (long long int) worker->prefetch_last_pageid);

end:
  return error;
}


/*
 * vacuum_fetch_log_page () - Loads a log page to be processed by vacuum from vacuum block buffer or log page buffer or
 *			      disk log archive.
 *
 * thread_p (in):
 * log_pageid (in): log page logical id
 * log_page_p (in/out): pre-allocated buffer to store one log page
 *
 */
static int
vacuum_fetch_log_page (THREAD_ENTRY * thread_p, LOG_PAGEID log_pageid, LOG_PAGE * log_page_p)
{
  int error = NO_ERROR;

  if (vacuum_is_thread_vacuum (thread_p))
    {
      // try to fetch from prefetched pages
      VACUUM_WORKER *worker = vacuum_get_vacuum_worker (thread_p);

      assert (worker != NULL);
      assert (log_page_p != NULL);

      perfmon_inc_stat (thread_p, PSTAT_VAC_NUM_PREFETCH_REQUESTS_LOG_PAGES);

      if (worker->prefetch_first_pageid <= log_pageid && log_pageid <= worker->prefetch_last_pageid)
	{
	  /* log page is cached */
	  size_t page_index = log_pageid - worker->prefetch_first_pageid;
	  memcpy (log_page_p, worker->prefetch_log_buffer + page_index * LOG_PAGESIZE, LOG_PAGESIZE);

	  assert (log_page_p->hdr.logical_pageid == log_pageid);	// should be the correct page

	  perfmon_inc_stat (thread_p, PSTAT_VAC_NUM_PREFETCH_HITS_LOG_PAGES);
	  return NO_ERROR;
	}
      else
	{
	  vacuum_er_log (VACUUM_ER_LOG_WARNING | VACUUM_ER_LOG_LOGGING,
			 "log page %lld is not in prefetched range %lld - %lld",
			 log_pageid, worker->prefetch_first_pageid, worker->prefetch_last_pageid);
	}
      // fall through
    }
  else
    {
      // there are two possible paths here
      // 1. vacuum_process_log_block (when caller must be vacuum worker)
      // 2. vacuum_recover_lost_block_data (when caller is boot thread)
      // this must be second case
    }
  // need to fetch from log

  LOG_LSA req_lsa;
  req_lsa.pageid = log_pageid;
  req_lsa.offset = LOG_PAGESIZE;
  error = logpb_fetch_page (thread_p, &req_lsa, LOG_CS_SAFE_READER, log_page_p);
  if (error != NO_ERROR)
    {
      assert (false);		// failure is not acceptable
      logpb_fatal_error (thread_p, true, ARG_FILE_LINE, "vacuum_fetch_log_page");
      error = ER_FAILED;
    }

  return error;
}

/*
 * print_not_vacuumed_to_log () - prints to log info related to a not vacuumed OID (either from HEAP or BTREE)
 *
 * rerturn: void.
 * oid (in): The not vacuumed instance OID
 * class_oid (in): The class to which belongs the oid
 * rec_header (in): The record header of the not vacuumed record
 * btree_node_type (in): If the oid is not vacuumed from BTREE then this is
 *			 the type node. If <0 then the OID comes from heap.
 *
 */
static void
print_not_vacuumed_to_log (OID * oid, OID * class_oid, MVCC_REC_HEADER * rec_header, int btree_node_type)
{
#define TEMP_BUFFER_SIZE 1024
  char mess[TEMP_BUFFER_SIZE], *p = mess;
  bool is_btree = (btree_node_type >= 0 ? true : false);

  if (is_btree)
    {
      p += sprintf (p, "Found not vacuumed BTREE record");
    }
  else
    {
      p += sprintf (p, "Found not vacuumed HEAP record");
    }
  p +=
    sprintf (p, " with oid=%d|%d|%d, class_oid=%d|%d|%d", (int) oid->volid, oid->pageid, (int) oid->slotid,
	     (int) class_oid->volid, class_oid->pageid, (int) class_oid->slotid);
  if (MVCC_IS_FLAG_SET (rec_header, OR_MVCC_FLAG_VALID_INSID))
    {
      p += sprintf (p, ", insert_id=%llu", (unsigned long long int) MVCC_GET_INSID (rec_header));
    }
  else
    {
      p += sprintf (p, ", insert_id=missing");
    }
  if (MVCC_IS_HEADER_DELID_VALID (rec_header))
    {
      p += sprintf (p, ", delete_id=%llu", (unsigned long long int) MVCC_GET_DELID (rec_header));
    }
  else
    {
      p += sprintf (p, ", delete_id=missing");
    }
  p += sprintf (p, ", oldest_mvcc_id=%llu", (unsigned long long int) vacuum_Data.oldest_unvacuumed_mvccid);
  if (is_btree)
    {
      const char *type_str = NULL;

      switch (btree_node_type)
	{
	case BTREE_LEAF_NODE:
	  type_str = "LEAF";
	  break;
	case BTREE_NON_LEAF_NODE:
	  type_str = "NON_LEAF";
	  break;
	case BTREE_OVERFLOW_NODE:
	  type_str = "OVERFLOW";
	  break;
	default:
	  type_str = "UNKNOWN";
	  break;
	}
      p += sprintf (p, ", node_type=%s", type_str);
    }
  p += sprintf (p, "\n");

  er_log_debug (ARG_FILE_LINE, mess);
}

/*
 * vacuum_check_not_vacuumed_recdes () - checks if an OID should've been vacuumed (using a record descriptor)
 *
 * return: DISK_INVALID if the OID was not vacuumed, DISK_VALID if it was
 *	   and DISK_ERROR in case of an error.
 * thread_p (in):
 * oid (in): The not vacuumed instance OID
 * class_oid (in): The class to which the oid belongs
 * recdes (in): The not vacuumed record
 * btree_node_type (in): If the oid is not vacuumed from BTREE then this is
 *			 the type node. If <0 then the OID comes from heap.
 *
 */
DISK_ISVALID
vacuum_check_not_vacuumed_recdes (THREAD_ENTRY * thread_p, OID * oid, OID * class_oid, RECDES * recdes,
				  int btree_node_type)
{
  MVCC_REC_HEADER rec_header;

  if (or_mvcc_get_header (recdes, &rec_header) != NO_ERROR)
    {
      return DISK_ERROR;
    }

  return vacuum_check_not_vacuumed_rec_header (thread_p, oid, class_oid, &rec_header, btree_node_type);
}

/*
 * is_not_vacuumed_and_lost () - checks if a record should've been vacuumed (using a record header)
 *
 * return: true if the record was not vacuumed and is completely lost.
 * thread_p (in):
 * rec_header (in): The header of the record to be checked
 *
 */
static bool
is_not_vacuumed_and_lost (THREAD_ENTRY * thread_p, MVCC_REC_HEADER * rec_header)
{
  MVCC_SATISFIES_VACUUM_RESULT res;

  res = mvcc_satisfies_vacuum (thread_p, rec_header, vacuum_Data.oldest_unvacuumed_mvccid);
  switch (res)
    {
    case VACUUM_RECORD_REMOVE:
      /* Record should have been vacuumed by now. */
      return true;

    case VACUUM_RECORD_DELETE_INSID_PREV_VER:
      /* Record insert & previous version should have been vacuumed by now. */
      return true;

    case VACUUM_RECORD_CANNOT_VACUUM:
      return false;

    default:
      return false;
    }
}

/*
 * vacuum_check_not_vacuumed_rec_header () - checks if an OID should've been vacuumed (using a record header)
 *
 * return: DISK_INVALID if the OID was not vacuumed, DISK_VALID if it was
 *	   and DISK_ERROR in case of an error.
 * thread_p (in):
 * oid (in): The not vacuumed instance OID
 * class_oid (in): The class to which belongs the oid
 * rec_header (in): The not vacuumed record header
 * btree_node_type (in): If the oid is not vacuumed from BTREE then this is
 *			 the type node. If <0 then the OID comes from heap.
 *
 */
DISK_ISVALID
vacuum_check_not_vacuumed_rec_header (THREAD_ENTRY * thread_p, OID * oid, OID * class_oid, MVCC_REC_HEADER * rec_header,
				      int btree_node_type)
{
  if (is_not_vacuumed_and_lost (thread_p, rec_header))
    {
      OID cls_oid;
      if (class_oid == NULL || OID_ISNULL (class_oid))
	{
	  if (heap_get_class_oid (thread_p, oid, &cls_oid) != S_SUCCESS)
	    {
	      ASSERT_ERROR ();
	      return DISK_ERROR;
	    }
	  class_oid = &cls_oid;
	}
      print_not_vacuumed_to_log (oid, class_oid, rec_header, btree_node_type);

      assert (false);
      return DISK_INVALID;
    }

  return DISK_VALID;
}

/*
 * vacuum_get_first_page_dropped_files () - Get the first allocated vpid of vacuum_Dropped_files_vfid.
 *
 * return    : VPID *
 * thread_p (in):
 * first_page_vpid (out):
 *
 */
static int
vacuum_get_first_page_dropped_files (THREAD_ENTRY * thread_p, VPID * first_page_vpid)
{
  assert (!VFID_ISNULL (&vacuum_Dropped_files_vfid));
  return file_get_sticky_first_page (thread_p, &vacuum_Dropped_files_vfid, first_page_vpid);
}

/*
 * vacuum_is_mvccid_vacuumed () - Return true if MVCCID should be vacuumed.
 *				  It must be older than vacuum_Data->oldest_unvacuumed_mvccid.
 *
 * return  : True/false.
 * id (in) : MVCCID to check.
 */
bool
vacuum_is_mvccid_vacuumed (MVCCID id)
{
  if (id < vacuum_Data.oldest_unvacuumed_mvccid)
    {
      return true;
    }

  return false;
}

/*
 * vacuum_log_redoundo_vacuum_record () - Log vacuum of a REL or BIG heap record
 *
 * return	      : Error code.
 * thread_p (in)      : Thread entry.
 * page_p (in)	      : Page pointer.
 * slotid (in)	      : slot id
 * undo_recdes (in)   : record descriptor before vacuuming
 * reusable (in)      :
 *
 * NOTE: Some values in slots array are modified and set to negative values.
 */
static void
vacuum_log_redoundo_vacuum_record (THREAD_ENTRY * thread_p, PAGE_PTR page_p, PGSLOTID slotid, RECDES * undo_recdes,
				   bool reusable)
{
  LOG_DATA_ADDR addr;
  LOG_CRUMB undo_crumbs[2];
  int num_undo_crumbs;

  assert (slotid >= 0 && slotid < ((SPAGE_HEADER *) page_p)->num_slots);

  /* Initialize log data. */
  addr.offset = slotid;
  addr.pgptr = page_p;
  addr.vfid = NULL;

  if (reusable)
    {
      addr.offset |= VACUUM_LOG_VACUUM_HEAP_REUSABLE;
    }

  undo_crumbs[0].length = sizeof (undo_recdes->type);
  undo_crumbs[0].data = (char *) &undo_recdes->type;
  undo_crumbs[1].length = undo_recdes->length;
  undo_crumbs[1].data = undo_recdes->data;
  num_undo_crumbs = 2;

  /* Log undoredo with NULL redo crumbs - the redo function (vacuum_rv_redo_vacuum_heap_record) require only
   * the object's address to re-vacuum */
  log_append_undoredo_crumbs (thread_p, RVVAC_HEAP_RECORD_VACUUM, &addr, num_undo_crumbs, 0, undo_crumbs, NULL);
}

/*
 * vacuum_rv_undo_vacuum_heap_record () - undo function for RVVAC_HEAP_RECORD_VACUUM
 *
 * return	 : Error code.
 * thread_p (in) : Thread entry.
 * rcv (in)	 : Recovery structure.
 */
int
vacuum_rv_undo_vacuum_heap_record (THREAD_ENTRY * thread_p, LOG_RCV * rcv)
{
  rcv->offset = (rcv->offset & (~VACUUM_LOG_VACUUM_HEAP_MASK));

  return heap_rv_redo_insert (thread_p, rcv);
}

/*
 * vacuum_rv_redo_vacuum_heap_record () - redo function for RVVAC_HEAP_RECORD_VACUUM
 *
 * return	 : Error code.
 * thread_p (in) : Thread entry.
 * rcv (in)	 : Recovery structure.
 */
int
vacuum_rv_redo_vacuum_heap_record (THREAD_ENTRY * thread_p, LOG_RCV * rcv)
{
  INT16 slotid;
  bool reusable;

  slotid = (rcv->offset & (~VACUUM_LOG_VACUUM_HEAP_MASK));
  reusable = (rcv->offset & VACUUM_LOG_VACUUM_HEAP_REUSABLE) != 0;

  spage_vacuum_slot (thread_p, rcv->pgptr, slotid, reusable);

  if (spage_need_compact (thread_p, rcv->pgptr) == true)
    {
      (void) spage_compact (thread_p, rcv->pgptr);
    }

  pgbuf_set_dirty (thread_p, rcv->pgptr, DONT_FREE);

  return NO_ERROR;
}

/*
 * vacuum_notify_server_crashed () - Notify vacuum that server has crashed and that recovery is running. After
 *				     recovery, when vacuum data is being loaded, vacuum will also recover the
 *				     block data buffer that had not been saved to vacuum data before crash.
 *				     The recovery LSA argument is used in case no MVCC operation log record is found
 *				     during recovery.
 *
 * return	     : Void.
 * recovery_lsa (in) : Recovery starting LSA.
 */
void
vacuum_notify_server_crashed (LOG_LSA * recovery_lsa)
{
  LSA_COPY (&vacuum_Data.recovery_lsa, recovery_lsa);
}

/*
 * vacuum_notify_server_shutdown () - Notify vacuum that server shutdown was requested. It should stop executing new
 *				      jobs.
 *
 * return : Void.
 */
void
vacuum_notify_server_shutdown (void)
{
  vacuum_Data.shutdown_requested = true;
}

/*
 * vacuum_get_global_oldest_visible_mvccid () - Get global oldest active MVCCID.
 *
 * return : Global oldest active MVCCID.
 */
MVCCID
vacuum_get_global_oldest_visible_mvccid (void)
{
  return vacuum_Global_oldest_visible_mvccid;
}

#if !defined (NDEBUG)
/*
 * vacuum_data_check_page_fix () - Check fix counts on vacuum data pages are not off.
 *
 * return	 : Void.
 * thread_p (in) : Thread entry.
 */
static void
vacuum_verify_vacuum_data_page_fix_count (THREAD_ENTRY * thread_p)
{
  assert (pgbuf_get_fix_count ((PAGE_PTR) vacuum_Data.first_page) == 1);
  assert (vacuum_Data.last_page == vacuum_Data.first_page
	  || pgbuf_get_fix_count ((PAGE_PTR) vacuum_Data.last_page) == 1);
  if (vacuum_Data.first_page == vacuum_Data.last_page)
    {
      assert (pgbuf_get_hold_count (thread_p) == 1);
    }
  else
    {
      assert (pgbuf_get_fix_count ((PAGE_PTR) vacuum_Data.last_page) == 1);
      assert (pgbuf_get_hold_count (thread_p) == 2);
    }
}
#endif /* !NDEBUG */

/*
 * vacuum_rv_check_at_undo () - check and modify undo record header to satisfy vacuum status
 *
 * return	 : Error code.
 * thread_p (in) : Thread entry.
 * pgptr (in)	 : Page where record resides.
 * slotid (in)   : Record slot.
 * rec_type (in) : Expected record type.
 *
 * Note: This function will update the record to be valid in terms of vacuuming. Insert ID and prev version
 *       must be removed from the record at undo, if the record was subject to vacuuming but skipped
 *       during an update/delete operation. This happens when the record is changed before vacuum reaches it,
 *       and when it is reached its new header is different and not qualified for vacuum anymore.
 */
int
vacuum_rv_check_at_undo (THREAD_ENTRY * thread_p, PAGE_PTR pgptr, INT16 slotid, INT16 rec_type)
{
  MVCC_REC_HEADER rec_header;
  MVCC_SATISFIES_VACUUM_RESULT can_vacuum;
  RECDES recdes = RECDES_INITIALIZER;
  char data_buffer[IO_MAX_PAGE_SIZE + MAX_ALIGNMENT];

  /* get record header according to record type */
  if (rec_type == REC_BIGONE)
    {
      if (heap_get_mvcc_rec_header_from_overflow (pgptr, &rec_header, &recdes) != NO_ERROR)
	{
	  assert_release (false);
	  return ER_FAILED;
	}
      recdes.type = REC_BIGONE;
    }
  else
    {
      recdes.data = PTR_ALIGN (data_buffer, MAX_ALIGNMENT);
      recdes.area_size = DB_PAGESIZE;
      if (spage_get_record (thread_p, pgptr, slotid, &recdes, COPY) != S_SUCCESS)
	{
	  assert_release (false);
	  return ER_FAILED;
	}

      if (or_mvcc_get_header (&recdes, &rec_header) != NO_ERROR)
	{
	  assert_release (false);
	  return ER_FAILED;
	}
    }

  assert (recdes.type == rec_type);

  if (log_is_in_crash_recovery ())
    {
      /* always clear flags when recovering from crash - all the objects are visible anyway */
      if (MVCC_IS_FLAG_SET (&rec_header, OR_MVCC_FLAG_VALID_INSID))
	{
	  /* Note: PREV_VERSION flag should be set only if VALID_INSID flag is set  */
	  can_vacuum = VACUUM_RECORD_DELETE_INSID_PREV_VER;
	}
      else
	{
	  assert (!MVCC_IS_FLAG_SET (&rec_header, OR_MVCC_FLAG_VALID_PREV_VERSION));
	  can_vacuum = VACUUM_RECORD_CANNOT_VACUUM;
	}
    }
  else
    {
      can_vacuum = mvcc_satisfies_vacuum (thread_p, &rec_header, vacuum_Global_oldest_visible_mvccid);
    }

  /* it is impossible to restore a record that should be removed by vacuum */
  assert (can_vacuum != VACUUM_RECORD_REMOVE);

  if (can_vacuum == VACUUM_RECORD_DELETE_INSID_PREV_VER)
    {
      /* the undo/redo record was qualified to have its insid and prev version vacuumed;
       * do this here because it is possible that vacuum have missed it during update/delete operation */
      if (rec_type == REC_BIGONE)
	{
	  assert (MVCC_IS_FLAG_SET (&rec_header, OR_MVCC_FLAG_VALID_INSID | OR_MVCC_FLAG_VALID_PREV_VERSION));
	  MVCC_SET_INSID (&rec_header, MVCCID_ALL_VISIBLE);
	  LSA_SET_NULL (&rec_header.prev_version_lsa);

	  if (heap_set_mvcc_rec_header_on_overflow (pgptr, &rec_header) != NO_ERROR)
	    {
	      assert_release (false);
	      return ER_FAILED;
	    }
	}
      else
	{
	  MVCC_CLEAR_FLAG_BITS (&rec_header, OR_MVCC_FLAG_VALID_INSID | OR_MVCC_FLAG_VALID_PREV_VERSION);

	  if (or_mvcc_set_header (&recdes, &rec_header) != NO_ERROR)
	    {
	      assert_release (false);
	      return ER_FAILED;
	    }

	  /* update the record */
	  if (spage_update (thread_p, pgptr, slotid, &recdes) != SP_SUCCESS)
	    {
	      assert_release (false);
	      return ER_FAILED;
	    }
	}

      pgbuf_set_dirty (thread_p, pgptr, DONT_FREE);
    }

  return NO_ERROR;
}

/*
 * vacuum_is_empty() - Checks if the vacuum is empty.
 *
 * return :- true or false
 */
bool
vacuum_is_empty (void)
{
  if (vacuum_Data.first_page->index_unvacuumed == vacuum_Data.first_page->index_free)
    {
      assert (vacuum_Data.first_page == vacuum_Data.last_page);
      assert (vacuum_Data.last_page->index_unvacuumed == 0);
      return true;
    }

  return false;
}

/*
 *  vacuum_sa_reflect_last_blockid () - Update vacuum last blockid on SA_MODE
 *
 *  thread_p(in) :- Thread context.
 */
void
vacuum_sa_reflect_last_blockid (THREAD_ENTRY * thread_p)
{
  if (VPID_ISNULL (&vacuum_Data_load.vpid_first))
    {
      // database is freshly created or boot was aborted without doing anything
      return;
    }
  if (vacuum_Data.is_restoredb_session)
    {
      // restoredb doesn't vacuum; we cannot do this here
      return;
    }

  vacuum_data_load_first_and_last_page (thread_p);

  VACUUM_LOG_BLOCKID last_blockid = logpb_last_complete_blockid ();

  vacuum_er_log (VACUUM_ER_LOG_VACUUM_DATA,
		 "vacuum_sa_reflect_last_blockid: last_blockid=%lld, append_prev_pageid=%d\n",
		 (long long int) last_blockid, (int) log_Gl.append.prev_lsa.pageid);
  if (last_blockid == VACUUM_NULL_LOG_BLOCKID)
    {
      vacuum_data_unload_first_and_last_page (thread_p);
      return;
    }

  vacuum_Data.set_last_blockid (last_blockid);
  log_Gl.hdr.vacuum_last_blockid = last_blockid;
  vacuum_data_empty_update_last_blockid (thread_p);

  vacuum_data_unload_first_and_last_page (thread_p);
}

static void
vacuum_data_empty_update_last_blockid (THREAD_ENTRY * thread_p)
{
  assert (vacuum_is_empty ());

  VACUUM_DATA_PAGE *data_page = vacuum_Data.first_page;
  assert (data_page != NULL);

  /* We should have only 1 page in vacuum_Data. */
  assert (vacuum_Data.first_page == vacuum_Data.last_page);

  vacuum_init_data_page_with_last_blockid (thread_p, vacuum_Data.first_page, vacuum_Data.get_last_blockid ());

  vacuum_er_log (VACUUM_ER_LOG_VACUUM_DATA,
		 "vacuum_data_empty_update_last_blockid: update last_blockid=%lld in page %d|%d at lsa %lld|%d",
		 (long long int) vacuum_Data.get_last_blockid (), PGBUF_PAGE_STATE_ARGS ((PAGE_PTR) (data_page)));
}

/*
 * vacuum_convert_thread_to_master () - convert thread to vacuum master
 *
 * thread_p (in)   : thread entry
 * save_type (out) : thread entry old type
 */
static void
vacuum_convert_thread_to_master (THREAD_ENTRY * thread_p, thread_type & save_type)
{
  if (thread_p == NULL)
    {
      thread_p = thread_get_thread_entry_info ();
    }
  save_type = thread_p->type;
  thread_p->type = TT_VACUUM_MASTER;
  thread_p->vacuum_worker = &vacuum_Master;
  if (thread_p->get_system_tdes () == NULL)
    {
      thread_p->claim_system_worker ();
    }
}

/*
 * vacuum_convert_thread_to_worker - convert this thread to a vacuum worker
 *
 * thread_p (in)   : thread entry
 * worker (in)     : vacuum worker context
 * save_type (out) : save previous thread type
 */
static void
vacuum_convert_thread_to_worker (THREAD_ENTRY * thread_p, VACUUM_WORKER * worker, thread_type & save_type)
{
  if (thread_p == NULL)
    {
      thread_p = thread_get_thread_entry_info ();
    }
  save_type = thread_p->type;
  thread_p->type = TT_VACUUM_WORKER;
  thread_p->vacuum_worker = worker;
  if (vacuum_worker_allocate_resources (thread_p, thread_p->vacuum_worker) != NO_ERROR)
    {
      assert_release (false);
    }
  if (thread_p->get_system_tdes () == NULL)
    {
      thread_p->claim_system_worker ();
    }
}

/*
 * vacuum_restore_thread - restore thread previously converted to a vacuum worker
 *
 * thread_p (in)  : thread entry
 * save_type (in) : saved type of thread entry
 */
static void
vacuum_restore_thread (THREAD_ENTRY * thread_p, thread_type save_type)
{
  if (thread_p == NULL)
    {
      thread_p = thread_get_thread_entry_info ();
    }
  thread_p->type = save_type;
  thread_p->vacuum_worker = NULL;
  thread_p->retire_system_worker ();
  thread_p->tran_index = LOG_SYSTEM_TRAN_INDEX;	// restore tran_index
}

/*
 * vacuum_rv_es_nop () - Skip recovery operation for external storage.
 *
 * return	 : NO_ERROR.
 * thread_p (in) : Thread entry.
 * rcv (in)	 : Recovery data.
 */
int
vacuum_rv_es_nop (THREAD_ENTRY * thread_p, LOG_RCV * rcv)
{
  /* Do nothing */
  return NO_ERROR;
}

#if defined (SERVER_MODE)
/*
 * vacuum_notify_es_deleted () - External storage file cannot be deleted
 *				    when transaction is ended and MVCC is
 *				    used. Vacuum must be notified instead and
 *				    file is deleted when it is no longer
 *				    visible.
 *
 * return	 : Void.
 * thread_p (in) : Thread entry.
 * uri (in)	 : File location URI.
 */
void
vacuum_notify_es_deleted (THREAD_ENTRY * thread_p, const char *uri)
{
#define ES_NOTIFY_VACUUM_FOR_DELETE_BUFFER_SIZE \
  (INT_ALIGNMENT +	/* Aligning buffer start */	      \
   OR_INT_SIZE +	/* String length */		      \
   ES_MAX_URI_LEN +	/* URI string */	  	      \
   INT_ALIGNMENT)		/* Alignment of packed string */

  LOG_DATA_ADDR addr;
  int length;
  char data_buf[ES_NOTIFY_VACUUM_FOR_DELETE_BUFFER_SIZE];
  char *data = NULL;

  addr.offset = -1;
  addr.pgptr = NULL;
  addr.vfid = NULL;

  /* Compute the total length required to pack string */
  length = or_packed_string_length (uri, NULL);

  /* Check there is enough space in data buffer to pack the string */
  assert (length <= (int) (ES_NOTIFY_VACUUM_FOR_DELETE_BUFFER_SIZE - INT_ALIGNMENT));

  /* Align buffer to prepare for packing string */
  data = PTR_ALIGN (data_buf, INT_ALIGNMENT);

  /* Pack string */
  (void) or_pack_string (data, uri);

  /* This is not actually ever undone, but vacuum will process undo data of log entry. */
  log_append_undo_data (thread_p, RVES_NOTIFY_VACUUM, &addr, length, data);
}
#endif /* SERVER_MODE */

//
// vacuum_check_shutdown_interruption () - check error occurs due to shutdown interrupting
//
// thread_p (in)   : thread entry
// error_code (in) : error code
//
static void
vacuum_check_shutdown_interruption (const THREAD_ENTRY * thread_p, int error_code)
{
  ASSERT_ERROR ();
  // interrupted is accepted if:
  // 1. this is an active worker thread
  // 2. or server is shutting down
  assert (!vacuum_is_thread_vacuum_worker (thread_p) || (thread_p->shutdown && error_code == ER_INTERRUPTED));
}

//
// vacuum_reset_data_after_copydb () - reset vacuum data after copydb. since complete vacuum is run on copied database
//                                     there should be no actual data; however, last_blockid remains set in first
//                                     data entry
//
int
vacuum_reset_data_after_copydb (THREAD_ENTRY * thread_p)
{
  assert (vacuum_Data.first_page == NULL && vacuum_Data.last_page == NULL);
  assert (!VFID_ISNULL (&vacuum_Data.vacuum_data_file));

  int error_code = NO_ERROR;
  FILE_DESCRIPTORS fdes;

  error_code = file_descriptor_get (thread_p, &vacuum_Data.vacuum_data_file, &fdes);
  if (error_code != NO_ERROR)
    {
      ASSERT_ERROR ();
      return error_code;
    }
  assert (!VPID_ISNULL (&fdes.vacuum_data.vpid_first));

  vacuum_Data.first_page = vacuum_fix_data_page (thread_p, &fdes.vacuum_data.vpid_first);
  if (vacuum_Data.first_page == NULL)
    {
      ASSERT_ERROR_AND_SET (error_code);
      return error_code;
    }

  // there should be no data
  assert (VPID_ISNULL (&vacuum_Data.first_page->next_page));
  assert (vacuum_Data.first_page->index_free == 0);

  vacuum_init_data_page_with_last_blockid (thread_p, vacuum_Data.first_page, VACUUM_NULL_LOG_BLOCKID);

  vacuum_er_log (VACUUM_ER_LOG_VACUUM_DATA, "Reset vacuum data page %d|%d, lsa %lld|%d, after copydb",
		 PGBUF_PAGE_STATE_ARGS ((PAGE_PTR) vacuum_Data.first_page));

  vacuum_unfix_first_and_last_data_page (thread_p);

  return NO_ERROR;
}

static void
vacuum_init_data_page_with_last_blockid (THREAD_ENTRY * thread_p, VACUUM_DATA_PAGE * data_page,
					 VACUUM_LOG_BLOCKID blockid)
{
  vacuum_data_initialize_new_page (thread_p, data_page);
  data_page->data->blockid = blockid;
  log_append_redo_data2 (thread_p, RVVAC_DATA_INIT_NEW_PAGE, NULL, (PAGE_PTR) data_page, 0, sizeof (blockid), &blockid);
  vacuum_set_dirty_data_page (thread_p, data_page, DONT_FREE);
}

// *INDENT-OFF*
//
// C++
//

//
// vacuum_data
//
bool
vacuum_data::is_empty () const
{
  return has_one_page () && first_page->is_empty ();
}

bool
vacuum_data::has_one_page () const
{
  return first_page == last_page;
}

VACUUM_LOG_BLOCKID
vacuum_data::get_last_blockid (void) const
{
  return m_last_blockid;
}

VACUUM_LOG_BLOCKID
vacuum_data::get_first_blockid () const
{
  if (is_empty ())
    {
      return m_last_blockid;
    }
  return first_page->get_first_blockid ();
}

const VACUUM_DATA_ENTRY &
vacuum_data::get_first_entry () const
{
  assert (!is_empty ());
  return first_page->data[0];
}

void
vacuum_data::set_last_blockid (VACUUM_LOG_BLOCKID blockid)
{
  // first, make sure we string flags
  blockid = VACUUM_BLOCKID_WITHOUT_FLAGS (blockid);

#if !defined (NDEBUG)
  // sanity check - last_blockid should be less than last LSA's block
  LOG_LSA log_lsa = log_Gl.prior_info.prior_lsa;
  VACUUM_LOG_BLOCKID log_blockid = vacuum_get_log_blockid (log_lsa.pageid);
  assert (blockid < log_blockid);
#endif // NDEBUG

  m_last_blockid = blockid;
}

void
vacuum_data::update ()
{
  cubthread::entry *thread_p = &cubthread::get_entry ();
  bool updated_oldest_unvacuumed = false;

  // three major operations need to be done here:
  //
  // 1. mark finished jobs as vacuumed/interrupted
  // 2. consume new blocks from log
  // 3. maintain oldest unvacuumed mvccid (for sanity checks)

  // For 3rd part, when vacuum data is not empty, the operation is trivial - just set to first block data oldest mvccid.
  // (the algorithm ensures that entries oldest mvccid is always ascending)
  // When vacuum data is empty, we also need to consider the current log block and vacuum_Block_data_buffer. Current
  // block can be read from log_Gl.hdr, but vacuum_Block_data_buffer is not easy to inspect due to lock-free concurrent
  // operations.
  // The trick is to check buffer before consuming it. If it not empty, vacuum data will not be empty after consume and
  // unvacuumed oldest mvccid can be trivially set to first block data oldest mvccid. If it is empty, use current log
  // block oldest mvccid.

  // first remove vacuumed blocks
  vacuum_data_mark_finished (thread_p);

  // try to update before consuming buffer
  if (!vacuum_Data.is_empty ())
    {
      // trivial case
      upgrade_oldest_unvacuumed (get_first_entry ().oldest_mvccid);
      updated_oldest_unvacuumed = true;
    }
  else
    {
      // if buffer is empty, should set to current log block oldest mvccid.
      // note: the safe order of operations is to first read current block, and then check the buffer.
      //       if buffer is checked first, then thread is preempted, then it reads current log block, a block can be
      //       missed.
      MVCCID hdr_oldest_visible = log_Gl.hdr.last_block_oldest_mvccid;
      if (vacuum_Block_data_buffer->is_empty ())
        {
          upgrade_oldest_unvacuumed (hdr_oldest_visible);
          updated_oldest_unvacuumed = true;
        }
    }

  // then consume new generated blocks
  vacuum_consume_buffer_log_blocks (thread_p);
  if (!updated_oldest_unvacuumed)
    {
      // buffer was not empty, we can trivially update to first entry oldest mvccid
      upgrade_oldest_unvacuumed (get_first_entry ().oldest_mvccid);
    }
}

void
vacuum_data::set_oldest_unvacuumed_on_boot ()
{
  // no thread safety needs to be considered here
  if (vacuum_Data.is_empty ())
    {
      if (log_Gl.hdr.does_block_need_vacuum)
        {
          oldest_unvacuumed_mvccid = log_Gl.hdr.last_block_oldest_mvccid;
        }
      else
        {
          oldest_unvacuumed_mvccid = log_Gl.hdr.mvcc_next_id;
        }
    }
  else
    {
      // set on first block oldest mvccid
      oldest_unvacuumed_mvccid = first_page->data[0].oldest_mvccid;
    }
}

void
vacuum_data::upgrade_oldest_unvacuumed (MVCCID mvccid)
{
  assert (oldest_unvacuumed_mvccid <= mvccid);
  oldest_unvacuumed_mvccid = mvccid;
}

//
// vacuum_data_entry
//
vacuum_data_entry::vacuum_data_entry (const log_lsa &lsa, MVCCID oldest, MVCCID newest)
  : blockid (VACUUM_NULL_LOG_BLOCKID)
  , start_lsa (lsa)
  , oldest_visible_mvccid (oldest)
  , newest_mvccid (newest)
{
  assert (!lsa.is_null ());
  assert (MVCCID_IS_VALID (oldest));
  assert (MVCCID_IS_VALID (newest));
  assert (oldest <= newest);
  blockid = vacuum_get_log_blockid (start_lsa.pageid);
}

vacuum_data_entry::vacuum_data_entry (const log_header &hdr)
  : vacuum_data_entry (hdr.mvcc_op_log_lsa, hdr.oldest_visible_mvccid, hdr.newest_block_mvccid)
{
}

VACUUM_LOG_BLOCKID
vacuum_data_entry::get_blockid () const
{
  return VACUUM_BLOCKID_WITHOUT_FLAGS (blockid);
}

bool
vacuum_data_entry::is_available () const
{
  return VACUUM_BLOCK_STATUS_IS_AVAILABLE (blockid);
}

bool
vacuum_data_entry::is_vacuumed () const
{
  return VACUUM_BLOCK_STATUS_IS_VACUUMED (blockid);
}

bool
vacuum_data_entry::is_job_in_progress () const
{
  return VACUUM_BLOCK_STATUS_IS_IN_PROGRESS (blockid);
}

bool
vacuum_data_entry::was_interrupted () const
{
  return VACUUM_BLOCK_IS_INTERRUPTED (blockid);
}

void
vacuum_data_entry::set_vacuumed ()
{
  VACUUM_BLOCK_STATUS_SET_VACUUMED (blockid);
  VACUUM_BLOCK_CLEAR_INTERRUPTED (blockid);
}

void
vacuum_data_entry::set_job_in_progress ()
{
  VACUUM_BLOCK_STATUS_SET_IN_PROGRESS (blockid);
}

void
vacuum_data_entry::set_interrupted ()
{
  VACUUM_BLOCK_STATUS_SET_AVAILABLE (blockid);
  VACUUM_BLOCK_SET_INTERRUPTED (blockid);
}

//
// vacuum_data_page
//
bool
vacuum_data_page::is_empty () const
{
  return index_unvacuumed == index_free;
}

bool
vacuum_data_page::is_index_valid (INT16 index) const
{
  return index >= index_unvacuumed || index < index_free;
}

INT16
vacuum_data_page::get_index_of_blockid (VACUUM_LOG_BLOCKID blockid) const
{
  if (is_empty ())
    {
      return INDEX_NOT_FOUND;
    }

  VACUUM_LOG_BLOCKID first_blockid = data[index_unvacuumed].get_blockid ();
  if (first_blockid > blockid)
    {
      return INDEX_NOT_FOUND;
    }
  VACUUM_LOG_BLOCKID last_blockid = data[index_free - 1].get_blockid ();
  if (last_blockid < blockid)
    {
      return INDEX_NOT_FOUND;
    }
  INT16 index_of_blockid = (INT16) (blockid - first_blockid) + index_unvacuumed;
  assert (data[index_of_blockid].get_blockid () == blockid);
  return index_of_blockid;
}

VACUUM_LOG_BLOCKID
vacuum_data_page::get_first_blockid () const
{
  assert (!is_empty ());
  return data[index_unvacuumed].get_blockid ();
}

//
// vacuum_job_cursor
//
vacuum_job_cursor::vacuum_job_cursor ()
  : m_blockid (VACUUM_NULL_LOG_BLOCKID)
  , m_page (NULL)
  , m_index (vacuum_data_page::INDEX_NOT_FOUND)
{
}

vacuum_job_cursor::~vacuum_job_cursor ()
{
  // check it was unloaded
  assert (m_page == NULL);
}

bool
vacuum_job_cursor::is_valid () const
{
  return is_loaded ();   // if loaded, must be valid
}

bool
vacuum_job_cursor::is_loaded () const
{
  assert (m_page == NULL || m_page->is_index_valid (m_index));
  return m_page != NULL;
}

VACUUM_LOG_BLOCKID
vacuum_job_cursor::get_blockid () const
{
  return m_blockid;
}

const VPID &
vacuum_job_cursor::get_page_vpid () const
{
  return m_page != NULL ? *pgbuf_get_vpid_ptr ((PAGE_PTR) m_page) : vpid_Null_vpid;
}

vacuum_data_page *
vacuum_job_cursor::get_page () const
{
  assert (m_page != NULL);
  return m_page;
}

INT16
vacuum_job_cursor::get_index () const
{
  return m_index;
}

vacuum_data_entry &
vacuum_job_cursor::get_current_entry () const
{
  assert (is_valid ());

  return m_page->data[m_index];
}

void
vacuum_job_cursor::start_job_on_current_entry (cubthread::entry * thread_p)
{
  get_current_entry ().set_job_in_progress ();
  if (!get_current_entry ().was_interrupted ())
    {
      /* Log that a new job is starting. After recovery, the system will then know this job was partially executed.
       * Logging the start of a job already interrupted is not necessary. We do it here rather than when vacuum job
       * is really started to avoid locking vacuum data again (logging vacuum data cannot be done without locking).
       */
      LOG_DATA_ADDR addr { NULL, (PAGE_PTR) m_page, (PGLENGTH) m_index };
      log_append_redo_data (thread_p, RVVAC_START_JOB, &addr, 0, NULL);
    }
  vacuum_set_dirty_data_page_dont_free (thread_p, m_page);
}

void
vacuum_job_cursor::force_data_update ()
{
  unload ();   // can't be loaded while updating
  vacuum_Data.update ();
  readjust_to_vacuum_data_changes ();
  load ();
}

void
vacuum_job_cursor::change_blockid (VACUUM_LOG_BLOCKID blockid)
{
  // can only increment
  assert (m_blockid <= blockid);

  m_blockid = blockid;

  // make sure m_page/m_index point to right blockid
  if (m_blockid > vacuum_Data.get_last_blockid ())
    {
      // cursor consumed all data
      assert (m_blockid == vacuum_Data.get_last_blockid () + 1);
      unload ();
    }
  else
    {
      assert (m_blockid >= vacuum_Data.get_first_blockid ());
      reload ();
    }
}

void
vacuum_job_cursor::increment_blockid ()
{
  change_blockid (m_blockid + 1);
  vacuum_er_log (VACUUM_ER_LOG_JOBS, "incremented " vacuum_job_cursor_print_format,
                 vacuum_job_cursor_print_args (*this));
}

void
vacuum_job_cursor::set_on_vacuum_data_start ()
{
  m_blockid = vacuum_Data.get_first_blockid ();
}

void
vacuum_job_cursor::readjust_to_vacuum_data_changes ()
{
  if (vacuum_Data.is_empty ())
    {
      // it doesn't matter
      return;
    }

  VACUUM_LOG_BLOCKID first_blockid = vacuum_Data.get_first_blockid ();
  if (m_blockid < first_blockid)
    {
      // cursor was left behind
      vacuum_er_log (VACUUM_ER_LOG_JOBS, "readjust cursor blockid from %lld to %lld",
                     (long long int) m_blockid, (long long int) first_blockid);
      m_blockid = first_blockid;
    }
}

void
vacuum_job_cursor::unload ()
{
  vacuum_er_log (VACUUM_ER_LOG_JOBS, "unload " vacuum_job_cursor_print_format, vacuum_job_cursor_print_args (*this));
  if (m_page != NULL)
    {
      vacuum_unfix_data_page (&cubthread::get_entry (), m_page);
    }
  m_index = vacuum_data_page::INDEX_NOT_FOUND;
}

void
vacuum_job_cursor::load ()
{
  assert (!is_loaded ());   // would not be optimal if already loaded

  search ();
  vacuum_er_log (VACUUM_ER_LOG_JOBS, "load " vacuum_job_cursor_print_format, vacuum_job_cursor_print_args (*this));
}

void
vacuum_job_cursor::reload ()
{
  if (m_page != NULL)
    {
      // check currently pointed page
      m_index = m_page->get_index_of_blockid (m_blockid);
      if (m_index == vacuum_data_page::INDEX_NOT_FOUND)
        {
          // not in page
          unload ();
        }
      else
        {
          // found in page, reload finished
          return;
        }
    }
  // must search for blockid
  search ();
}

void
vacuum_job_cursor::search ()
{
  assert (m_page == NULL);

  vacuum_data_page *data_page = vacuum_Data.first_page;
  assert (data_page != NULL);

  while (true)
    {
      m_index = data_page->get_index_of_blockid (m_blockid);
      if (m_index != vacuum_data_page::INDEX_NOT_FOUND)
        {
          m_page = data_page;
          return;
        }

      // advance to next page
      VPID next_vpid = data_page->next_page;
      vacuum_unfix_data_page (&cubthread::get_entry (), data_page);
      if (VPID_ISNULL (&next_vpid))
        {
          // no next page
          return;
        }
      data_page = vacuum_fix_data_page (&cubthread::get_entry (), &next_vpid);
    }
}
// *INDENT-ON*<|MERGE_RESOLUTION|>--- conflicted
+++ resolved
@@ -433,25 +433,7 @@
  * and by running vacuum manually.
  * This is a counter that tracks blocking transactions.
  */
-<<<<<<< HEAD
-INT32 vacuum_Global_oldest_active_blockers_counter;
-=======
 INT32 vacuum_Global_oldest_visible_blockers_counter;
-/* vacuum_Save_log_hdr_oldest_mvccid is used to estimate oldest unvacuumed MVCCID in the corner-case of empty vacuum
- * data. When vacuum data is not empty, oldest MVCCID of first block not yet vacuumed is used.
- * However, when vacuum data is not empty, the oldest MVCCID can be either the oldest MVCCID of first block in
- * vacuum_Block_data_buffer or the oldest MVCCID of block cached in log_Gl.hdr (if block buffer is empty).
- * To cover these cases, before consuming vacuum_Block_data_buffer, vacuum master saved the oldest MVCCID from the block
- * cached in log_Gl.hdr. After vacuum_Block_data_buffer is consumed, this block can end up in three situations:
- * 1. it is still cached in log_Gl.hdr.
- * 2. it was produced and is first in vacuum_Block_data_buffer.
- * 3. it was also consumed and it is already in vacuum data. This also means vacuum data is not empty.
- *
- * So, if vacuum data is empty, this block is in either situation #1 or #2, which is exactly the MVCCID required by
- * vacuum master to estimate the oldest unvacuumed MVCCID.
- */
-MVCCID vacuum_Save_log_hdr_oldest_mvccid = MVCCID_NULL;
->>>>>>> 3a4699cf
 
 /* A lock-free buffer used for communication between logger transactions and
  * auto-vacuum master. It is advisable to avoid synchronizing running
@@ -2806,24 +2788,6 @@
       return;
     }
 
-<<<<<<< HEAD
-=======
-  /* Set blockid */
-  block_data.blockid = vacuum_get_log_blockid (start_lsa->pageid);
-
-  /* Check the blockid data is not corrupted */
-  assert (block_data.blockid >= 0);
-  assert (MVCCID_IS_VALID (oldest_mvccid));
-  assert (MVCCID_IS_VALID (newest_mvccid));
-  assert (!MVCC_ID_PRECEDES (newest_mvccid, oldest_mvccid));
-
-  /* Set start lsa for block */
-  LSA_COPY (&block_data.start_lsa, start_lsa);
-  /* Set oldest and newest MVCCID */
-  block_data.oldest_visible_mvccid = oldest_mvccid;
-  block_data.newest_mvccid = newest_mvccid;
-
->>>>>>> 3a4699cf
   vacuum_er_log (VACUUM_ER_LOG_LOGGING | VACUUM_ER_LOG_VACUUM_DATA,
 		 "vacuum_produce_log_block_data: blockid=(%lld) start_lsa=(%lld, %d) old_mvccid=(%llu) "
 		 "new_mvccid=(%llu)", (long long) block_data.blockid, LSA_AS_ARGS (&block_data.start_lsa),
@@ -4946,16 +4910,6 @@
       return NO_ERROR;
     }
 
-<<<<<<< HEAD
-=======
-  /* Save oldest MVCCID of block cached in log_Gl.hdr to be used by vacuum_update_oldest_unvacuumed_mvccid.
-   * See description for vacuum_Save_log_hdr_oldest_mvccid.
-   */
-  vacuum_Save_log_hdr_oldest_mvccid =
-    LSA_ISNULL (&log_Gl.hdr.mvcc_op_log_lsa) ?
-    vacuum_Global_oldest_visible_mvccid : ATOMIC_INC_64 (&log_Gl.hdr.oldest_visible_mvccid, 0);
-
->>>>>>> 3a4699cf
   if (vacuum_Block_data_buffer->is_empty ())
     {
       /* empty */
@@ -5077,18 +5031,10 @@
 	      assert (page_free_data->is_available ());	// starts as available
 	      LSA_COPY (&page_free_data->start_lsa, &consumed_data.start_lsa);
 	      page_free_data->newest_mvccid = consumed_data.newest_mvccid;
-<<<<<<< HEAD
-	      page_free_data->oldest_mvccid = consumed_data.oldest_mvccid;
-	      assert (vacuum_Global_oldest_active_mvccid >= page_free_data->oldest_mvccid);
-=======
 	      page_free_data->oldest_visible_mvccid = consumed_data.oldest_visible_mvccid;
-	      if (MVCC_ID_PRECEDES (vacuum_Global_oldest_visible_mvccid, page_free_data->oldest_visible_mvccid))
-		{
-		  page_free_data->oldest_visible_mvccid = vacuum_Global_oldest_visible_mvccid;
-		}
->>>>>>> 3a4699cf
+	      assert (vacuum_Global_oldest_visible_mvccid >= page_free_data->oldest_visible_mvccid);
 #if !defined (NDEBUG)
-	      /* Check that oldest_visible_mvccid is not decreasing. */
+	      /* Check that oldest_mvccid is not decreasing. */
 	      if (data_page->index_free > 0)
 		{
 		  assert ((page_free_data - 1)->oldest_visible_mvccid <= page_free_data->oldest_visible_mvccid);
@@ -5577,68 +5523,6 @@
 }
 
 /*
-<<<<<<< HEAD
-=======
- * vacuum_update_oldest_unvacuumed_mvccid () - Update vacuum data global oldest unvacuumed MVCCID.
- *
- * return	    : Void.
- * thread_p (in)    : Update oldest MVCCID.
- * check_pages (in) : Need to check vacuum data pages too.
- */
-static void
-vacuum_update_oldest_unvacuumed_mvccid (THREAD_ENTRY * thread_p)
-{
-  MVCCID oldest_mvccid = MVCCID_NULL;
-
-  /* The vacuum oldest MVCCID is defined as the oldest MVCCID not (yet) vacuumed.
-   *
-   *  1. The oldest MVCCID of each block in vacuum data is computed as the minimum between the oldest MVCCID from log
-   *     records in the block and the vacuum_Global_oldest_active_mvccid. That is to cover the case when an old
-   *     transaction was blocked before making its first change.
-   *
-   *  2. If there are no entries in vacuum data (because everything has been vacuumed), then vacuum data oldest MVCCID
-   *     is set to vacuum_Save_log_hdr_oldest_mvccid (see its description for details).
-   */
-
-  if (vacuum_Data.first_page->index_unvacuumed < vacuum_Data.first_page->index_free)
-    {
-      /* Use oldest MVCCID in vacuum data. */
-      /* Considering #1, it is enough to check the first block oldest MVCCID. All subsequent blocks should have their
-       * oldest MVCCID's equal or greater.
-       */
-      VACUUM_DATA_ENTRY *data_entry = &vacuum_Data.first_page->data[vacuum_Data.first_page->index_unvacuumed];
-      assert (!data_entry->is_vacuumed ());
-      oldest_mvccid = data_entry->oldest_visible_mvccid;
-    }
-  else
-    {
-#if defined (SERVER_MODE)
-      /* If page is empty and has next page, it should have been removed. */
-      assert (VPID_ISNULL (&vacuum_Data.first_page->next_page));
-      /* Use vacuum_Save_log_hdr_oldest_mvccid (see its description). */
-      oldest_mvccid = vacuum_Save_log_hdr_oldest_mvccid;
-#else /* not SERVER_MODE = SA_MODE */
-      /* if vacuum data is empty in SA_MODE, then everything has been vacuumed! set oldest not vacuumed to
-       * log_Gl.hdr.mvcc_next_id */
-      oldest_mvccid = log_Gl.hdr.mvcc_next_id;
-#endif /* SA_MODE */
-    }
-
-  if (oldest_mvccid != vacuum_Data.oldest_unvacuumed_mvccid)
-    {
-      vacuum_er_log (VACUUM_ER_LOG_VACUUM_DATA, "Update oldest_unvacuumed_mvccid from %llu to %llu.",
-		     (unsigned long long int) vacuum_Data.oldest_unvacuumed_mvccid,
-		     (unsigned long long int) oldest_mvccid);
-
-      (void) vacuum_cleanup_dropped_files (thread_p);
-    }
-  /* Vacuum data oldest MVCCID cannot go backwards! */
-  assert (vacuum_Data.oldest_unvacuumed_mvccid <= oldest_mvccid);
-  vacuum_Data.oldest_unvacuumed_mvccid = oldest_mvccid;
-}
-
-/*
->>>>>>> 3a4699cf
  * vacuum_update_keep_from_log_pageid () - Update vacuum_Data.keep_from_log_pageid.
  *
  * return	 : Void.
