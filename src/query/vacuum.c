--- conflicted
+++ resolved
@@ -378,7 +378,6 @@
       , m_last_blockid (VACUUM_NULL_LOG_BLOCKID)
     {
     }
-<<<<<<< HEAD
 
     bool is_empty () const;	// returns true if vacuum data has no blocks
     bool has_one_page () const;	// returns true if vacuum data has one page only
@@ -389,18 +388,6 @@
     // same as last blockid
     void set_last_blockid (VACUUM_LOG_BLOCKID blockid);	// set new value for last blockid of vacuum data
 
-=======
-
-    bool is_empty () const;	// returns true if vacuum data has no blocks
-    bool has_one_page () const;	// returns true if vacuum data has one page only
-
-    VACUUM_LOG_BLOCKID get_last_blockid () const;	// get last blockid of vacuum data
-    VACUUM_LOG_BLOCKID get_first_blockid () const;	// get first blockid of vacuum data; if vacuum data is empty
-
-    // same as last blockid
-    void set_last_blockid (VACUUM_LOG_BLOCKID blockid);	// set new value for last blockid of vacuum data
-
->>>>>>> 4e3c0eeb
     void update ();
     void set_oldest_unvacuumed_on_boot ();
 
@@ -436,21 +423,6 @@
 /*
  * Vacuum worker/job related structures.
  */
-<<<<<<< HEAD
-
-/* Oldest MVCCID considered active by a running transaction.
- * Considered as threshold by vacuum workers.
- */
-MVCCID vacuum_Global_oldest_visible_mvccid;
-/* When transactions run some complex operations on heap files (upgrade domain, reorganize partitions), concurrent
- * access with vacuum workers can create problems. They avoid it by blocking vacuum_Global_oldest_visible_mvccid updates
- * and by running vacuum manually.
- * This is a counter that tracks blocking transactions.
- */
-INT32 vacuum_Global_oldest_visible_blockers_counter;
-
-=======
->>>>>>> 4e3c0eeb
 /* A lock-free buffer used for communication between logger transactions and
  * auto-vacuum master. It is advisable to avoid synchronizing running
  * transactions with vacuum threads and for this reason the block data is not
@@ -1007,7 +979,7 @@
 
       if (cursor.get_current_entry ().is_available ())
 	{
-	  cursor.start_job_on_current_entry (thread_p);
+	  cursor.start_job_on_current_entry ();
 	  // job will be executed immediately
 	  vacuum_sa_run_job (thread_p, cursor.get_current_entry (), false, perf_tracker);
 	}
@@ -1020,14 +992,6 @@
 			 (long long int) cursor.get_current_entry ().get_blockid (),
 			 cursor.get_current_entry ().is_vacuumed ()? "was executed" : "is in progress");
 	}
-<<<<<<< HEAD
-
-      cursor.start_job_on_current_entry ();
-
-      // job will be executed immediately
-      vacuum_sa_run_job (thread_p, cursor.get_current_entry (), false, perf_tracker);
-=======
->>>>>>> 4e3c0eeb
       cursor.increment_blockid ();
 
       if (!vacuum_Block_data_buffer->is_empty ()	// there is a new block
@@ -2880,12 +2844,6 @@
 void
 vacuum_master_task::execute (cubthread::entry &thread_ref)
 {
-<<<<<<< HEAD
-=======
-  THREAD_ENTRY *thread_p = &thread_ref;
-  VACUUM_DATA_ENTRY *entry = NULL;
-  MVCCID local_oldest_visible_mvccid;
->>>>>>> 4e3c0eeb
   PERF_UTIME_TRACKER perf_tracker;
 
   if (prm_get_bool_value (PRM_ID_DISABLE_VACUUM))
@@ -2898,16 +2856,10 @@
       return;
     }
 
-<<<<<<< HEAD
   if (should_interrupt_iteration ())
     {
       return;
     }
-=======
-  PERF_UTIME_TRACKER_START (thread_p, &perf_tracker);
-
-  local_oldest_visible_mvccid = log_Gl.mvcc_table.update_global_oldest_visible ();
->>>>>>> 4e3c0eeb
 
   PERF_UTIME_TRACKER_START (&thread_ref, &perf_tracker);
 
@@ -2982,7 +2934,6 @@
 
   if (m_cursor.get_current_entry ().newest_mvccid >= m_oldest_visible_mvccid)
     {
-<<<<<<< HEAD
       // if entry newest MVCCID is still visible, it cannot be vacuumed
       vacuum_er_log (VACUUM_ER_LOG_JOBS,
                      "Cannot generate job for " VACUUM_LOG_DATA_ENTRY_MSG ("entry") ". "
@@ -2991,39 +2942,6 @@
                      (unsigned long long int) m_oldest_visible_mvccid);
       return false;
     }
-=======
-      entry = &m_cursor.get_current_entry ();
-
-      if (!MVCC_ID_PRECEDES (entry->newest_mvccid, log_Gl.mvcc_table.get_global_oldest_visible ())
-	  || (entry->start_lsa.pageid + 1 >= log_Gl.append.prev_lsa.pageid))
-	{
-	  /* Newest MVCCID in block is not old enough. Or
-	   * The block is generated very recently and it is possible that not all its info is in log (some may still
-	   * be cached in prior list.
-	   *
-	   * Stop searching for other jobs.
-	   */
-	  vacuum_er_log (VACUUM_ER_LOG_JOBS,
-			 "Cannot generate job for " VACUUM_LOG_DATA_ENTRY_MSG ("entry") ". "
-			 "global oldest visible mvccid = %llu, log_Gl.append.prev_lsa.pageid = %d.",
-			 VACUUM_LOG_DATA_ENTRY_AS_ARGS (entry),
-			 (unsigned long long int) local_oldest_visible_mvccid,
-			 (long long int) log_Gl.append.prev_lsa.pageid);
-
-	  /* todo: remember this as starting point for next iteration of generating jobs */
-	  break;
-	}
-
-      if (!entry->is_available ())
-	{
-	  assert (entry->is_vacuumed () || entry->is_job_in_progress ());
-	  vacuum_er_log (VACUUM_ER_LOG_JOBS,
-			 "Job for blockid = %lld %s. Skip.", (long long int) entry->get_blockid (),
-			 entry->is_vacuumed () ? "was executed" : "is in progress");
-          m_cursor.increment_blockid ();
-	  continue;
-	}
->>>>>>> 4e3c0eeb
 
   if (m_cursor.get_current_entry ().start_lsa.pageid + 1 >= log_Gl.append.prev_lsa.pageid)
     {
@@ -7898,77 +7816,25 @@
 
   // For 3rd part, when vacuum data is not empty, the operation is trivial - just set to first block data oldest mvccid.
   // (the algorithm ensures that entries oldest mvccid is always ascending)
-<<<<<<< HEAD
-  // When vacuum data is empty, we also need to consider the current log block and vacuum_Block_data_buffer. Current
-  // block can be read from log_Gl.hdr, but vacuum_Block_data_buffer is not easy to inspect due to lock-free concurrent
-  // operations.
-  // The trick is to check buffer before consuming it. If it not empty, vacuum data will not be empty after consume and
-  // unvacuumed oldest mvccid can be trivially set to first block data oldest mvccid. If it is empty, use current log
-  // block oldest mvccid.
-=======
   // When vacuum data is empty, just don't update oldest_unvacuumed
->>>>>>> 4e3c0eeb
 
   // first remove vacuumed blocks
   vacuum_data_mark_finished (thread_p);
 
-  // try to update before consuming buffer
-  if (!vacuum_Data.is_empty ())
-    {
-      // trivial case
-      upgrade_oldest_unvacuumed (get_first_entry ().oldest_visible_mvccid);
-      updated_oldest_unvacuumed = true;
-    }
-  else
-    {
-      // if buffer is empty, should set to current log block oldest mvccid.
-      // note: the safe order of operations is to first read current block, and then check the buffer.
-      //       if buffer is checked first, then thread is preempted, then it reads current log block, a block can be
-      //       missed.
-      MVCCID hdr_oldest_visible = log_Gl.hdr.oldest_visible_mvccid;
-      if (vacuum_Block_data_buffer->is_empty ())
-        {
-          upgrade_oldest_unvacuumed (hdr_oldest_visible);
-          updated_oldest_unvacuumed = true;
-        }
-    }
-
   // then consume new generated blocks
   vacuum_consume_buffer_log_blocks (thread_p);
-  if (!updated_oldest_unvacuumed)
+
+  if (!vacuum_Data.is_empty ())
     {
       // buffer was not empty, we can trivially update to first entry oldest mvccid
       upgrade_oldest_unvacuumed (get_first_entry ().oldest_visible_mvccid);
     }
 }
 
-<<<<<<< HEAD
-=======
-  if (!vacuum_Data.is_empty ())
-    {
-      // buffer was not empty, we can trivially update to first entry oldest mvccid
-      upgrade_oldest_unvacuumed (get_first_entry ().oldest_visible_mvccid);
-    }
-}
-
->>>>>>> 4e3c0eeb
 void
 vacuum_data::set_oldest_unvacuumed_on_boot ()
 {
   // no thread safety needs to be considered here
-<<<<<<< HEAD
-  if (vacuum_Data.is_empty ())
-    {
-      if (log_Gl.hdr.does_block_need_vacuum)
-        {
-          oldest_unvacuumed_mvccid = log_Gl.hdr.oldest_visible_mvccid;
-        }
-      else
-        {
-          oldest_unvacuumed_mvccid = log_Gl.hdr.mvcc_next_id;
-          log_Gl.hdr.oldest_visible_mvccid = log_Gl.hdr.mvcc_next_id;
-        }
-=======
   if (!log_Gl.hdr.does_block_need_vacuum)
     {
       // log_Gl.hdr.oldest_visible_mvccid may not remain uninitialized
@@ -7977,16 +7843,12 @@
   if (vacuum_Data.is_empty ())
     {
       oldest_unvacuumed_mvccid = log_Gl.hdr.oldest_visible_mvccid;
->>>>>>> 4e3c0eeb
     }
   else
     {
       // set on first block oldest mvccid
       oldest_unvacuumed_mvccid = first_page->data[0].oldest_visible_mvccid;
-<<<<<<< HEAD
-=======
       assert (oldest_unvacuumed_mvccid <= log_Gl.hdr.oldest_visible_mvccid);
->>>>>>> 4e3c0eeb
     }
 }
 
