/*
 * Copyright (C) 2008 Search Solution Corporation. All rights reserved by Search Solution.
 *
 *   This program is free software; you can redistribute it and/or modify
 *   it under the terms of the GNU General Public License as published by
 *   the Free Software Foundation; either version 2 of the License, or
 *   (at your option) any later version.
 *
 *  This program is distributed in the hope that it will be useful,
 *  but WITHOUT ANY WARRANTY; without even the implied warranty of
 *  MERCHANTABILITY or FITNESS FOR A PARTICULAR PURPOSE. See the
 *  GNU General Public License for more details.
 *
 *  You should have received a copy of the GNU General Public License
 *  along with this program; if not, write to the Free Software
 *  Foundation, Inc., 51 Franklin Street, Fifth Floor, Boston, MA 02110-1301 USA
 *
 */

/*
 * vacuum.c - Vacuuming system implementation.
 *
 */
#include "system.h"
#include "vacuum.h"

#include "base_flag.hpp"
#include "boot_sr.h"
#include "btree.h"
#include "dbtype.h"
#include "heap_file.h"
#include "lockfree_circular_queue.hpp"
#include "log_append.hpp"
#include "log_compress.h"
#include "log_lsa.hpp"
#include "log_impl.h"
#include "mvcc.h"
#include "mvcc_table.hpp"
#include "object_representation_sr.h"
#include "overflow_file.h"
#include "page_buffer.h"
#include "perf_monitor.h"
#include "resource_shared_pool.hpp"
#include "thread_entry_task.hpp"
#if defined (SERVER_MODE)
#include "thread_daemon.hpp"
#endif /* SERVER_MODE */
#include "thread_looper.hpp"
#include "thread_manager.hpp"
#if defined (SERVER_MODE)
#include "thread_worker_pool.hpp"
#endif // SERVER_MODE
#include "util_func.h"

#include <atomic>
#include <stack>

#include <cstring>

/* The maximum number of slots in a page if all of them are empty.
 * IO_MAX_PAGE_SIZE is used for page size and any headers are ignored (it
 * wouldn't bring a significant difference).
 */
#define MAX_SLOTS_IN_PAGE (IO_MAX_PAGE_SIZE / sizeof (SPAGE_SLOT))

/* The default number of cached entries in a vacuum statistics cache */
#define VACUUM_STATS_CACHE_SIZE 100

/* Get first log page identifier in a log block */
#define VACUUM_FIRST_LOG_PAGEID_IN_BLOCK(blockid) \
  ((blockid) * vacuum_Data.log_block_npages)
/* Get last log page identifier in a log block */
#define VACUUM_LAST_LOG_PAGEID_IN_BLOCK(blockid) \
  (VACUUM_FIRST_LOG_PAGEID_IN_BLOCK (blockid + 1) - 1)

/*
 * Vacuum data section.
 * Vacuum data contains useful information for the vacuum process. There are
 * several fields, among which a table of entries which describe the progress
 * of processing log data for vacuum.
 *
 * Vacuum data is organized as a queue of VACUUM_DATA_PAGE pages. Each page has a header and an array of
 * VACUUM_DATA_ENTRY.
 *
 * The vacuum_Data global variable keeps useful meta-data which does not required disk storage.
 */

/* Vacuum log block data.
 *
 * Stores information on a block of log data relevant for vacuum.c
 */
typedef struct vacuum_data_entry VACUUM_DATA_ENTRY;
struct vacuum_data_entry
{
  // *INDENT-OFF*
  VACUUM_LOG_BLOCKID blockid;       // blockid and flags
  LOG_LSA start_lsa;                // lsa of last mvcc op log record in block
  MVCCID oldest_visible_mvccid;     // oldest visible MVCCID while block was logged
  MVCCID newest_mvccid;             // newest MVCCID in log block

  vacuum_data_entry () = default;
  vacuum_data_entry (const log_lsa & lsa, MVCCID oldest, MVCCID newest);
  vacuum_data_entry (const log_header & hdr);

  VACUUM_LOG_BLOCKID get_blockid () const;

  bool is_available () const;
  bool is_vacuumed () const;
  bool is_job_in_progress () const;
  bool was_interrupted () const;

  void set_vacuumed ();
  void set_job_in_progress ();
  void set_interrupted ();

  // *INDENT-ON*
};

/* One flag is required for entries currently being vacuumed. In order to
 * avoid using an extra-field and because blockid will not use all its 64 bits
 * first bit will be used for this flag.
 */
/* Bits used for flag */
#define VACUUM_DATA_ENTRY_FLAG_MASK	  0xE000000000000000
/* Bits used for blockid */
#define VACUUM_DATA_ENTRY_BLOCKID_MASK	  0x1FFFFFFFFFFFFFFF

/* Flags */
/* The represented block is being vacuumed */
#define VACUUM_BLOCK_STATUS_MASK		  0xC000000000000000
#define VACUUM_BLOCK_STATUS_VACUUMED		  0x8000000000000000
#define VACUUM_BLOCK_STATUS_IN_PROGRESS_VACUUM	  0x4000000000000000
#define VACUUM_BLOCK_STATUS_AVAILABLE		  0x0000000000000000

#define VACUUM_BLOCK_FLAG_INTERRUPTED		  0x2000000000000000

/* Access fields in a vacuum data table entry */
/* Get blockid (use mask to cancel flag bits) */
#define VACUUM_BLOCKID_WITHOUT_FLAGS(blockid) \
  ((blockid) & VACUUM_DATA_ENTRY_BLOCKID_MASK)

/* Get flags from blockid. */
#define VACUUM_BLOCKID_GET_FLAGS(blockid) \
  ((blockid) & VACUUM_DATA_ENTRY_FLAG_MASK)

/* Vacuum block status: requested means that vacuum data has assigned it as
 * a job, but no worker started it yet; running means that a work is currently
 * vacuuming based on this entry's block.
 */
/* Get vacuum block status */
#define VACUUM_BLOCK_STATUS(blockid) \
  ((blockid) & VACUUM_BLOCK_STATUS_MASK)

/* Check vacuum block status */
#define VACUUM_BLOCK_STATUS_IS_VACUUMED(blockid) \
  (VACUUM_BLOCK_STATUS (blockid) == VACUUM_BLOCK_STATUS_VACUUMED)
#define VACUUM_BLOCK_STATUS_IS_IN_PROGRESS(blockid) \
  (VACUUM_BLOCK_STATUS (blockid) == VACUUM_BLOCK_STATUS_IN_PROGRESS_VACUUM)
#define VACUUM_BLOCK_STATUS_IS_AVAILABLE(blockid) \
  (VACUUM_BLOCK_STATUS (blockid) == VACUUM_BLOCK_STATUS_AVAILABLE)

/* Set vacuum block status */
#define VACUUM_BLOCK_STATUS_SET_VACUUMED(blockid) \
  ((blockid) = ((blockid) & ~VACUUM_BLOCK_STATUS_MASK) | VACUUM_BLOCK_STATUS_VACUUMED)
#define VACUUM_BLOCK_STATUS_SET_IN_PROGRESS(blockid) \
  ((blockid) = ((blockid) & ~VACUUM_BLOCK_STATUS_MASK) | VACUUM_BLOCK_STATUS_IN_PROGRESS_VACUUM)
#define VACUUM_BLOCK_STATUS_SET_AVAILABLE(blockid) \
  ((blockid) = ((blockid) & ~VACUUM_BLOCK_STATUS_MASK) | VACUUM_BLOCK_STATUS_AVAILABLE)

#define VACUUM_BLOCK_IS_INTERRUPTED(blockid) \
  (((blockid) & VACUUM_BLOCK_FLAG_INTERRUPTED) != 0)
#define VACUUM_BLOCK_SET_INTERRUPTED(blockid) \
  ((blockid) |= VACUUM_BLOCK_FLAG_INTERRUPTED)
#define VACUUM_BLOCK_CLEAR_INTERRUPTED(blockid) \
  ((blockid) &= ~VACUUM_BLOCK_FLAG_INTERRUPTED)

/* Vacuum data page.
 *
 * One page of vacuum data file.
 */
// *INDENT-OFF*
typedef struct vacuum_data_page VACUUM_DATA_PAGE;
struct vacuum_data_page
{
  VPID next_page;
  INT16 index_unvacuumed;
  INT16 index_free;

  /* First vacuum data entry in page. It is followed by other entries based on the page capacity. */
  VACUUM_DATA_ENTRY data[1];

  static const INT16 INDEX_NOT_FOUND = -1;

  bool is_empty () const;
  bool is_index_valid (INT16 index) const;
  INT16 get_index_of_blockid (VACUUM_LOG_BLOCKID blockid) const;

  VACUUM_LOG_BLOCKID get_first_blockid () const;
};
// *INDENT-ON*
#define VACUUM_DATA_PAGE_HEADER_SIZE (offsetof (VACUUM_DATA_PAGE, data))

/*
 * Overwritten versions of pgbuf_fix, pgbuf_unfix and pgbuf_set_dirty, adapted for the needs of vacuum data.
 *
 * NOTE: These macro's should make sure that first/last vacuum data pages are not unfixed or re-fixed.
 */

/* Fix a vacuum data page. If the VPID matches first or last vacuum data page, then the respective page is returned.
 * Otherwise, the page is fixed from page buffer.
 */
#define vacuum_fix_data_page(thread_p, vpidp)									  \
  /* Check if page is vacuum_Data.first_page */									  \
  (vacuum_Data.first_page != NULL && VPID_EQ (pgbuf_get_vpid_ptr ((PAGE_PTR) vacuum_Data.first_page), vpidp) ?	  \
   /* True: vacuum_Data.first_page */										  \
   vacuum_Data.first_page :											  \
   /* False: check if page is vacuum_Data.last_page. */								  \
   vacuum_Data.last_page != NULL && VPID_EQ (pgbuf_get_vpid_ptr ((PAGE_PTR) vacuum_Data.last_page), vpidp) ?	  \
   /* True: vacuum_Data.last_page */										  \
   vacuum_Data.last_page :											  \
   /* False: fix the page. */									  		  \
   (VACUUM_DATA_PAGE *) pgbuf_fix (thread_p, vpidp, OLD_PAGE, PGBUF_LATCH_WRITE, PGBUF_UNCONDITIONAL_LATCH))

/* Unfix vacuum data page. If the page is first or last in vacuum data, it is not unfixed. */
#define vacuum_unfix_data_page(thread_p, data_page) \
  do \
    { \
      if ((data_page) != vacuum_Data.first_page && (data_page) != vacuum_Data.last_page) \
	{ \
	  /* Do not unfix first or last page. */ \
	  pgbuf_unfix (thread_p, (PAGE_PTR) (data_page)); \
	} \
      (data_page) = NULL; \
    } while (0)

/* Set page dirty [and free it]. First and last vacuum data page are not freed. */
#define vacuum_set_dirty_data_page(thread_p, data_page, free) \
  do \
    { \
      if ((data_page) != vacuum_Data.first_page && (data_page) != vacuum_Data.last_page) \
	{ \
	  pgbuf_set_dirty (thread_p, (PAGE_PTR) (data_page), free); \
	} \
      else  \
	{ \
	  /* Do not unfix first or last page. */ \
	  pgbuf_set_dirty (thread_p, (PAGE_PTR) (data_page), DONT_FREE); \
	} \
      if ((free) == FREE) \
	{ \
	  (data_page) = NULL; \
	} \
    } while (0)

static inline void
vacuum_set_dirty_data_page_dont_free (cubthread::entry * thread_p, vacuum_data_page * data_page)
{
  assert (data_page != NULL);
  pgbuf_set_dirty (thread_p, (PAGE_PTR) (data_page), DONT_FREE);
}

/* Unfix first and last vacuum data page. */
#define vacuum_unfix_first_and_last_data_page(thread_p) \
  do \
    { \
      if (vacuum_Data.last_page != NULL && vacuum_Data.last_page != vacuum_Data.first_page) \
	{ \
	  pgbuf_unfix (thread_p, (PAGE_PTR) vacuum_Data.last_page); \
	} \
      vacuum_Data.last_page = NULL; \
      if (vacuum_Data.first_page != NULL) \
	{ \
	  pgbuf_unfix (thread_p, (PAGE_PTR) vacuum_Data.first_page); \
	} \
      vacuum_Data.first_page = NULL; \
    } while (0)

// *INDENT-OFF*

//
// vacuum_job_cursor is a class that helps tracking job generation progress. its main indicative of progress is the
//    blockid; however, after removing/adding log blocks to vacuum data this blockid can be relocated to a different
//    page. it is cursor's job to maintain the correct position of blocks.
//
class vacuum_job_cursor
{
  public:
    vacuum_job_cursor ();
    ~vacuum_job_cursor ();

    bool is_valid () const;       // return true if cursor valid (get_current_entry can be called)
    bool is_loaded () const;      // return true if cursor page/index are loaded

    void increment_blockid ();                  // increment cursor blockid
    void set_on_vacuum_data_start ();           // set cursor blockid to first block in vacuum data
    void readjust_to_vacuum_data_changes ();    // readjust cursor blockid after changes to vacuum data

    // getters
    VACUUM_LOG_BLOCKID get_blockid () const;
    const VPID &get_page_vpid () const;
    vacuum_data_page *get_page () const;
    INT16 get_index () const;

    vacuum_data_entry &get_current_entry () const;    // get current entry; cursor must be valid
                                                      // todo: change return type to const
    void start_job_on_current_entry (cubthread::entry * thread_p);

    void force_data_update ();
    void unload ();                                   // unload page/index
    void load ();                                     // load page/index

  private:
    void change_blockid (VACUUM_LOG_BLOCKID blockid);       // reset m_blockid to argument
    void reload ();                                         // reload; if a page is loaded and if it contains current
                                                            // blockid, current configuration is kept
    void search ();                                         // search page/index of cursor blockid

    VACUUM_LOG_BLOCKID m_blockid;     // current cursor blockid
    VACUUM_DATA_PAGE *m_page;         // loaded page of blockid or null
    INT16 m_index;                    // loaded index of blockid or INDEX_NOT_FOUND
};

// helper macros for printing vacuum_job_cursor
#define vacuum_job_cursor_print_format "vacuum_job_cursor(%lld, %d|%d|%d)"
#define vacuum_job_cursor_print_args(cursor) \
  (long long int) (cursor).get_blockid (), VPID_AS_ARGS (&(cursor).get_page_vpid ()), (int) (cursor).get_index ()

/* Vacuum data.
 *
 * Stores data required for vacuum. It is also stored on disk in the first
 * database volume.
 */
typedef struct vacuum_data VACUUM_DATA;
struct vacuum_data
{
  public:
    VFID vacuum_data_file;	/* Vacuum data file VFID. */
    LOG_PAGEID keep_from_log_pageid;	/* Smallest LOG_PAGEID that vacuum may still need for its jobs. */

    MVCCID oldest_unvacuumed_mvccid;	/* Global oldest MVCCID not vacuumed (yet). */

    VACUUM_DATA_PAGE *first_page;	/* Cached first vacuum data page. Usually used to generate new jobs. */
    VACUUM_DATA_PAGE *last_page;	/* Cached last vacuum data page. Usually used to receive new data. */

    int page_data_max_count;	/* Maximum data entries fitting one vacuum data page. */

    int log_block_npages;		/* The number of pages in a log block. */

    bool is_loaded;		/* True if vacuum data is loaded. */
    std::atomic<bool> shutdown_requested;	/* Set to true when shutdown is requested. It stops vacuum from generating or
                                           * executing new jobs. */
    bool is_archive_removal_safe;	/* Set to true after keep_from_log_pageid is updated. */

    LOG_LSA recovery_lsa;		/* This is the LSA where recovery starts. It will be used to go backward in the log
				   * if data on log blocks must be recovered.
				   */
    bool is_restoredb_session;

  #if defined (SA_MODE)
    bool is_vacuum_complete;
  #endif				/* SA_MODE */

    vacuum_data ()
      : vacuum_data_file (VFID_INITIALIZER)
      , keep_from_log_pageid (NULL_PAGEID)
      , oldest_unvacuumed_mvccid (MVCCID_NULL)
      , first_page (NULL)
      , last_page (NULL)
      , page_data_max_count (0)
      , log_block_npages (0)
      , is_loaded (false)
      , shutdown_requested (false)
      , is_archive_removal_safe (false)
      , recovery_lsa (LSA_INITIALIZER)
      , is_restoredb_session (false)
  #if defined (SA_MODE)
      , is_vacuum_complete (false)
  #endif // SA_MODE
      , m_last_blockid (VACUUM_NULL_LOG_BLOCKID)
    {
    }
<<<<<<< HEAD

    bool is_empty () const;	// returns true if vacuum data has no blocks
    bool has_one_page () const;	// returns true if vacuum data has one page only

    VACUUM_LOG_BLOCKID get_last_blockid () const;	// get last blockid of vacuum data
    VACUUM_LOG_BLOCKID get_first_blockid () const;	// get first blockid of vacuum data; if vacuum data is empty

    // same as last blockid
    void set_last_blockid (VACUUM_LOG_BLOCKID blockid);	// set new value for last blockid of vacuum data

    void update ();
    void set_oldest_unvacuumed_on_boot ();

=======

    bool is_empty () const;	// returns true if vacuum data has no blocks
    bool has_one_page () const;	// returns true if vacuum data has one page only

    VACUUM_LOG_BLOCKID get_last_blockid () const;	// get last blockid of vacuum data
    VACUUM_LOG_BLOCKID get_first_blockid () const;	// get first blockid of vacuum data; if vacuum data is empty

    // same as last blockid
    void set_last_blockid (VACUUM_LOG_BLOCKID blockid);	// set new value for last blockid of vacuum data

    void update ();
    void set_oldest_unvacuumed_on_boot ();

>>>>>>> fad7030d
  private:
    const VACUUM_DATA_ENTRY &get_first_entry () const;
    void upgrade_oldest_unvacuumed (MVCCID mvccid);

    VACUUM_LOG_BLOCKID m_last_blockid;	/* Block id for last vacuum data entry... This entry is actually the id of last
					  * added block which may not even be in vacuum data (being already vacuumed).
					  */
};
static VACUUM_DATA vacuum_Data;
// *INDENT-ON*

/* vacuum data load */
typedef struct vacuum_data_load VACUUM_DATA_LOAD;
struct vacuum_data_load
{
  VPID vpid_first;
  VPID vpid_last;
};
VACUUM_DATA_LOAD vacuum_Data_load = { VPID_INITIALIZER, VPID_INITIALIZER };

/* Vacuum worker structure used by vacuum master thread. */
/* This VACUUM_WORKER structure was designed for the needs of the vacuum workers. However, since the design of
 * vacuum data was changed, and since vacuum master may have to allocate or deallocate disk pages, it needed to make
 * use of system operations and transaction descriptor in similar ways with the workers.
 * To extend that functionality in an easy way and to benefit from the postpone cache optimization, master was also
 * assigned this VACUUM_WORKER.
 */
VACUUM_WORKER vacuum_Master;

/*
 * Vacuum worker/job related structures.
 */

/* Oldest MVCCID considered active by a running transaction.
 * Considered as threshold by vacuum workers.
 */
MVCCID vacuum_Global_oldest_visible_mvccid;
/* When transactions run some complex operations on heap files (upgrade domain, reorganize partitions), concurrent
 * access with vacuum workers can create problems. They avoid it by blocking vacuum_Global_oldest_visible_mvccid updates
 * and by running vacuum manually.
 * This is a counter that tracks blocking transactions.
 */
INT32 vacuum_Global_oldest_visible_blockers_counter;

/* A lock-free buffer used for communication between logger transactions and
 * auto-vacuum master. It is advisable to avoid synchronizing running
 * transactions with vacuum threads and for this reason the block data is not
 * added directly to vacuum data.
 */
/* *INDENT-OFF* */
lockfree::circular_queue<vacuum_data_entry> *vacuum_Block_data_buffer = NULL;
/* *INDENT-ON* */
#define VACUUM_BLOCK_DATA_BUFFER_CAPACITY 1024

/* A lock free queue of vacuum jobs. Master will add jobs based on vacuum data
 * and workers will execute the jobs one by one.
 */
/* *INDENT-OFF* */
lockfree::circular_queue<VACUUM_LOG_BLOCKID> *vacuum_Finished_job_queue = NULL;
/* *INDENT-ON* */

/* number or log pages on each block of buffer log prefetch */
#define VACUUM_PREFETCH_LOG_BLOCK_BUFFER_PAGES ((size_t) (1 + vacuum_Data.log_block_npages))

#if defined(SERVER_MODE)
#define VACUUM_MAX_TASKS_IN_WORKER_POOL ((size_t) (3 * prm_get_integer_value (PRM_ID_VACUUM_WORKER_COUNT)))
#endif /* SERVER_MODE */

#define VACUUM_FINISHED_JOB_QUEUE_CAPACITY  2048

#define VACUUM_LOG_BLOCK_BUFFER_INVALID (-1)

/* Convert vacuum worker TRANID to an index in vacuum worker's array */
#define VACUUM_WORKER_INDEX_TO_TRANID(index) \
  (-index + LOG_LAST_VACUUM_WORKER_TRANID)

/* Convert index in vacuum worker's array to TRANID */
#define VACUUM_WORKER_TRANID_TO_INDEX(trid) \
  (-trid + LOG_LAST_VACUUM_WORKER_TRANID)

/* Static array of vacuum workers */
VACUUM_WORKER vacuum_Workers[VACUUM_MAX_WORKER_COUNT];

/* VACUUM_HEAP_HELPER -
 * Structure used by vacuum heap functions.
 */
typedef struct vacuum_heap_helper VACUUM_HEAP_HELPER;
struct vacuum_heap_helper
{
  PAGE_PTR home_page;		/* Home page for objects being vacuumed. */
  VPID home_vpid;		/* VPID of home page. */
  PAGE_PTR forward_page;	/* Used to keep forward page of REC_RELOCATION or first overflow page of REC_BIGONE. */
  OID forward_oid;		/* Link to forward page. */
  PGSLOTID crt_slotid;		/* Slot ID of current record being vacuumed. */
  INT16 record_type;		/* Current record type. */
  RECDES record;		/* Current record data. */

  /* buffer of current record (used by HOME and NEW_HOME) */
  char rec_buf[IO_MAX_PAGE_SIZE + MAX_ALIGNMENT];

  MVCC_REC_HEADER mvcc_header;	/* MVCC header. */

  HFID hfid;			/* Heap file identifier. */
  VFID overflow_vfid;		/* Overflow file identifier. */
  bool reusable;		/* True if heap file has reusable slots. */

  MVCC_SATISFIES_VACUUM_RESULT can_vacuum;	/* Result of vacuum check. */

  /* Collect data on vacuum. */
  PGSLOTID slots[MAX_SLOTS_IN_PAGE];	/* Slot ID's. */
  MVCC_SATISFIES_VACUUM_RESULT results[MAX_SLOTS_IN_PAGE];	/* Vacuum check results. */

  OID forward_link;		/* REC_BIGONE, REC_RELOCATION forward links. (buffer for forward_recdes) */
  RECDES forward_recdes;	/* Record descriptor to read forward links. */

  int n_bulk_vacuumed;		/* Number of vacuumed objects to be logged in bulk mode. */
  int n_vacuumed;		/* Number of vacuumed objects. */
  int initial_home_free_space;	/* Free space in home page before vacuum */

  /* Performance tracking. */
  PERF_UTIME_TRACKER time_track;
};

#define VACUUM_PERF_HEAP_START(thread_p, helper) \
  PERF_UTIME_TRACKER_START (thread_p, &(helper)->time_track);
#define VACUUM_PERF_HEAP_TRACK_PREPARE(thread_p, helper) \
  PERF_UTIME_TRACKER_TIME_AND_RESTART (thread_p, &(helper)->time_track, \
				       PSTAT_HEAP_VACUUM_PREPARE)
#define VACUUM_PERF_HEAP_TRACK_EXECUTE(thread_p, helper) \
  PERF_UTIME_TRACKER_TIME_AND_RESTART (thread_p, &(helper)->time_track, \
				       PSTAT_HEAP_VACUUM_EXECUTE)
#define VACUUM_PERF_HEAP_TRACK_LOGGING(thread_p, helper) \
  PERF_UTIME_TRACKER_TIME_AND_RESTART (thread_p, &(helper)->time_track, \
				       PSTAT_HEAP_VACUUM_LOG)

/* Flags used to mark rcv->offset with hints about recovery process. */
/* Flags for reusable heap files. */
#define VACUUM_LOG_VACUUM_HEAP_REUSABLE	      0x8000
/* Flag if page is entirely vacuumed. */
#define VACUUM_LOG_VACUUM_HEAP_ALL_VACUUMED   0x4000
/* Mask. */
#define VACUUM_LOG_VACUUM_HEAP_MASK	      0xC000

/* The buffer size of collected heap objects during a vacuum job. */
#define VACUUM_DEFAULT_HEAP_OBJECT_BUFFER_SIZE  4000

/*
 * Dropped files section.
 */

static bool vacuum_Dropped_files_loaded = false;

/* Identifier for the file where dropped file list is kept */
static VFID vacuum_Dropped_files_vfid;

/* Identifier for first page in dropped files */
static VPID vacuum_Dropped_files_vpid;

/* Total count of dropped files */
static INT32 vacuum_Dropped_files_count = 0;

/* Dropped file entry */
typedef struct vacuum_dropped_file VACUUM_DROPPED_FILE;
struct vacuum_dropped_file
{
  VFID vfid;
  MVCCID mvccid;
};

/* A page of dropped files entries */
typedef struct vacuum_dropped_files_page VACUUM_DROPPED_FILES_PAGE;
struct vacuum_dropped_files_page
{
  VPID next_page;		/* VPID of next dropped files page. */
  INT16 n_dropped_files;	/* Number of entries on page */

  /* Leave the dropped files at the end of the structure */
  VACUUM_DROPPED_FILE dropped_files[1];	/* Dropped files. */
};

/* Size of dropped file page header */
#define VACUUM_DROPPED_FILES_PAGE_HEADER_SIZE \
  (offsetof (VACUUM_DROPPED_FILES_PAGE, dropped_files))

/* Capacity of dropped file page */
#define VACUUM_DROPPED_FILES_PAGE_CAPACITY \
  ((INT16) ((DB_PAGESIZE - VACUUM_DROPPED_FILES_PAGE_HEADER_SIZE) \
	    / sizeof (VACUUM_DROPPED_FILE)))
/* Capacity of dropped file page when page size is max */
#define VACUUM_DROPPED_FILES_MAX_PAGE_CAPACITY \
  ((INT16) ((IO_MAX_PAGE_SIZE - VACUUM_DROPPED_FILES_PAGE_HEADER_SIZE) \
	    / sizeof (VACUUM_DROPPED_FILE)))

#define VACUUM_DROPPED_FILE_FLAG_DUPLICATE 0x8000

/* Overwritten versions of pgbuf_fix, pgbuf_unfix and pgbuf_set_dirty,
 * adapted for the needs of vacuum and its dropped files pages.
 */
#define vacuum_fix_dropped_entries_page(thread_p, vpidp, latch) \
  ((VACUUM_DROPPED_FILES_PAGE *) pgbuf_fix (thread_p, vpidp, OLD_PAGE, \
                                            latch, \
                                            PGBUF_UNCONDITIONAL_LATCH))
#define vacuum_unfix_dropped_entries_page(thread_p, dropped_page) \
  do \
    { \
      pgbuf_unfix (thread_p, (PAGE_PTR) (dropped_page)); \
      (dropped_page) = NULL; \
    } while (0)
#define vacuum_set_dirty_dropped_entries_page(thread_p, dropped_page, free) \
  do \
    { \
      pgbuf_set_dirty (thread_p, (PAGE_PTR) (dropped_page), free); \
      if ((free) == FREE) \
	{ \
	  (dropped_page) = NULL; \
	} \
    } while (0)

#if !defined (NDEBUG)
/* Track pages allocated for dropped files. Used for debugging only, for
 * easy observation of the lists of dropped files at any time.
 */
typedef struct vacuum_track_dropped_files VACUUM_TRACK_DROPPED_FILES;
struct vacuum_track_dropped_files
{
  VACUUM_TRACK_DROPPED_FILES *next_tracked_page;
  VACUUM_DROPPED_FILES_PAGE dropped_data_page;
};
VACUUM_TRACK_DROPPED_FILES *vacuum_Track_dropped_files;
#define VACUUM_TRACK_DROPPED_FILES_SIZE \
  (DB_PAGESIZE + sizeof (VACUUM_TRACK_DROPPED_FILES *))
#endif /* !NDEBUG */

INT32 vacuum_Dropped_files_version = 0;
pthread_mutex_t vacuum_Dropped_files_mutex;
VFID vacuum_Last_dropped_vfid;

typedef struct vacuum_dropped_files_rcv_data VACUUM_DROPPED_FILES_RCV_DATA;
struct vacuum_dropped_files_rcv_data
{
  VFID vfid;
  OID class_oid;
};

bool vacuum_Is_booted = false;

/* Logging */
#define VACUUM_LOG_DATA_ENTRY_MSG(name) \
  "name = {blockid = %lld, flags = %lld, start_lsa = %lld|%d, oldest_visible_mvccid=%llu, newest_mvccid=%llu }"
#define VACUUM_LOG_DATA_ENTRY_AS_ARGS(data) \
  (long long) VACUUM_BLOCKID_WITHOUT_FLAGS ((data)->blockid), (long long) VACUUM_BLOCKID_GET_FLAGS ((data)->blockid), \
  LSA_AS_ARGS (&(data)->start_lsa), (unsigned long long) (data)->oldest_visible_mvccid, \
  (unsigned long long) (data)->newest_mvccid

/* Vacuum static functions. */
static void vacuum_update_keep_from_log_pageid (THREAD_ENTRY * thread_p);
static int vacuum_compare_blockids (const void *ptr1, const void *ptr2);
static void vacuum_data_mark_finished (THREAD_ENTRY * thread_p);
static void vacuum_data_empty_page (THREAD_ENTRY * thread_p, VACUUM_DATA_PAGE * prev_data_page,
				    VACUUM_DATA_PAGE ** data_page);
static void vacuum_data_initialize_new_page (THREAD_ENTRY * thread_p, VACUUM_DATA_PAGE * data_page);
static void vacuum_init_data_page_with_last_blockid (THREAD_ENTRY * thread_p, VACUUM_DATA_PAGE * data_page,
						     VACUUM_LOG_BLOCKID blockid);
static int vacuum_recover_lost_block_data (THREAD_ENTRY * thread_p);

static int vacuum_process_log_block (THREAD_ENTRY * thread_p, VACUUM_DATA_ENTRY * block_data,
				     bool sa_mode_partial_block);
static int vacuum_process_log_record (THREAD_ENTRY * thread_p, VACUUM_WORKER * worker, LOG_LSA * log_lsa_p,
				      LOG_PAGE * log_page_p, LOG_DATA * log_record_data, MVCCID * mvccid,
				      char **undo_data_ptr, int *undo_data_size, LOG_VACUUM_INFO * vacuum_info,
				      bool * is_file_dropped, bool stop_after_vacuum_info);
static void vacuum_read_log_aligned (THREAD_ENTRY * thread_entry, LOG_LSA * log_lsa, LOG_PAGE * log_page);
static void vacuum_read_log_add_aligned (THREAD_ENTRY * thread_entry, size_t size, LOG_LSA * log_lsa,
					 LOG_PAGE * log_page);
static void vacuum_read_advance_when_doesnt_fit (THREAD_ENTRY * thread_entry, size_t size, LOG_LSA * log_lsa,
						 LOG_PAGE * log_page);
static void vacuum_copy_data_from_log (THREAD_ENTRY * thread_p, char *area, int length, LOG_LSA * log_lsa,
				       LOG_PAGE * log_page);
static void vacuum_finished_block_vacuum (THREAD_ENTRY * thread_p, VACUUM_DATA_ENTRY * block_data,
					  bool is_vacuum_complete);
static bool vacuum_is_work_in_progress (THREAD_ENTRY * thread_p);
static int vacuum_worker_allocate_resources (THREAD_ENTRY * thread_p, VACUUM_WORKER * worker);
static void vacuum_finalize_worker (THREAD_ENTRY * thread_p, VACUUM_WORKER * worker_info);

static int vacuum_compare_heap_object (const void *a, const void *b);
static int vacuum_collect_heap_objects (THREAD_ENTRY * thread_p, VACUUM_WORKER * worker, OID * oid, VFID * vfid);
static void vacuum_cleanup_collected_by_vfid (VACUUM_WORKER * worker, VFID * vfid);
static int vacuum_heap (THREAD_ENTRY * thread_p, VACUUM_WORKER * worker, MVCCID threshold_mvccid, bool was_interrupted);
static int vacuum_heap_prepare_record (THREAD_ENTRY * thread_p, VACUUM_HEAP_HELPER * helper);
static int vacuum_heap_record_insid_and_prev_version (THREAD_ENTRY * thread_p, VACUUM_HEAP_HELPER * helper);
static int vacuum_heap_record (THREAD_ENTRY * thread_p, VACUUM_HEAP_HELPER * helper);
static int vacuum_heap_get_hfid_and_file_type (THREAD_ENTRY * thread_p, VACUUM_HEAP_HELPER * helper, const VFID * vfid);
static void vacuum_heap_page_log_and_reset (THREAD_ENTRY * thread_p, VACUUM_HEAP_HELPER * helper,
					    bool update_best_space_stat, bool unlatch_page);
static void vacuum_log_vacuum_heap_page (THREAD_ENTRY * thread_p, PAGE_PTR page_p, int n_slots, PGSLOTID * slots,
					 MVCC_SATISFIES_VACUUM_RESULT * results, bool reusable, bool all_vacuumed);
static void vacuum_log_remove_ovf_insid (THREAD_ENTRY * thread_p, PAGE_PTR ovfpage);
static void vacuum_log_redoundo_vacuum_record (THREAD_ENTRY * thread_p, PAGE_PTR page_p, PGSLOTID slotid,
					       RECDES * undo_recdes, bool reusable);
static int vacuum_log_prefetch_vacuum_block (THREAD_ENTRY * thread_p, VACUUM_DATA_ENTRY * entry);
static int vacuum_fetch_log_page (THREAD_ENTRY * thread_p, LOG_PAGEID log_pageid, LOG_PAGE * log_page);

static int vacuum_compare_dropped_files (const void *a, const void *b);
#if defined (SERVER_MODE)
static int vacuum_compare_dropped_files_version (INT32 version_a, INT32 version_b);
#endif // SERVER_MODE
static int vacuum_add_dropped_file (THREAD_ENTRY * thread_p, VFID * vfid, MVCCID mvccid);
static int vacuum_cleanup_dropped_files (THREAD_ENTRY * thread_p);
static int vacuum_find_dropped_file (THREAD_ENTRY * thread_p, bool * is_file_dropped, VFID * vfid, MVCCID mvccid);
static void vacuum_log_cleanup_dropped_files (THREAD_ENTRY * thread_p, PAGE_PTR page_p, INT16 * indexes,
					      INT16 n_indexes);
static void vacuum_dropped_files_set_next_page (THREAD_ENTRY * thread_p, VACUUM_DROPPED_FILES_PAGE * page_p,
						VPID * next_page);
static int vacuum_get_first_page_dropped_files (THREAD_ENTRY * thread_p, VPID * first_page_vpid);
static void vacuum_notify_all_workers_dropped_file (const VFID & vfid_dropped, MVCCID mvccid);

static bool is_not_vacuumed_and_lost (THREAD_ENTRY * thread_p, MVCC_REC_HEADER * rec_header);
static void print_not_vacuumed_to_log (OID * oid, OID * class_oid, MVCC_REC_HEADER * rec_header, int btree_node_type);

static bool vacuum_is_empty (void);
static void vacuum_convert_thread_to_master (THREAD_ENTRY * thread_p, thread_type & save_type);
static void vacuum_convert_thread_to_worker (THREAD_ENTRY * thread_p, VACUUM_WORKER * worker, thread_type & save_type);
static void vacuum_restore_thread (THREAD_ENTRY * thread_p, thread_type save_type);

static void vacuum_data_load_first_and_last_page (THREAD_ENTRY * thread_p);
static void vacuum_data_unload_first_and_last_page (THREAD_ENTRY * thread_p);

static void vacuum_data_empty_update_last_blockid (THREAD_ENTRY * thread_p);

#if defined (SERVER_MODE)
static void vacuum_push_task (const VACUUM_DATA_ENTRY & data_entry);
#endif // SERVER_MODE
#if defined (SA_MODE)
static void vacuum_sa_run_job (THREAD_ENTRY * thread_p, const VACUUM_DATA_ENTRY & data_entry, bool is_partial,
			       PERF_UTIME_TRACKER & perf_tracker);
#endif // SA_MODE
static bool vacuum_check_finished_queue (void);
static bool vacuum_check_data_buffer (void);

#if !defined (NDEBUG)
/* Debug function to verify vacuum data. */
static void vacuum_verify_vacuum_data_debug (THREAD_ENTRY * thread_p);
static void vacuum_verify_vacuum_data_page_fix_count (THREAD_ENTRY * thread_p);
#define VACUUM_VERIFY_VACUUM_DATA(thread_p) vacuum_verify_vacuum_data_debug (thread_p)
#else /* NDEBUG */
#define VACUUM_VERIFY_VACUUM_DATA(thread_p)
#endif /* NDEBUG */
static void vacuum_check_shutdown_interruption (const THREAD_ENTRY * thread_p, int error_code);

/* *INDENT-OFF* */
void
vacuum_init_thread_context (cubthread::entry &context, thread_type type, VACUUM_WORKER *worker)
{
  assert (worker != NULL);

  context.type = type;
  context.vacuum_worker = worker;
  context.check_interrupt = false;

  assert (context.get_system_tdes () == NULL);
  context.claim_system_worker ();
}

// class vacuum_master_context_manager
//
//  description:
//    extend entry_manager to override context construction and retirement
//
class vacuum_master_context_manager : public cubthread::daemon_entry_manager
{
  private:
    void on_daemon_create (cubthread::entry &context) final
    {
      // set vacuum master in execute state
      assert (vacuum_Master.state == VACUUM_WORKER_STATE_EXECUTE);
      vacuum_Master.state = VACUUM_WORKER_STATE_EXECUTE;

      vacuum_init_thread_context (context, TT_VACUUM_MASTER, &vacuum_Master);
    }

    void on_daemon_retire (cubthread::entry &context) final
    {
      vacuum_finalize (&context);    // todo: is this the rightful place?

      context.retire_system_worker ();

      if (context.vacuum_worker != NULL)
	{
	  assert (context.vacuum_worker == &vacuum_Master);
	  context.vacuum_worker = NULL;
	}
      else
	{
	  assert (false);
	}
    }
};

class vacuum_master_task : public cubthread::entry_task
{
  public:
    vacuum_master_task () = default;

    void execute (cubthread::entry &thread_ref) final;

  private:
    vacuum_job_cursor m_cursor;
};

// class vacuum_worker_context_manager
//
//  description:
//    extern entry manager to override construction/retirement of vacuum worker context
//
class vacuum_worker_context_manager : public cubthread::entry_manager
{
  public:
    vacuum_worker_context_manager () : cubthread::entry_manager ()
    {
      m_pool = new resource_shared_pool<VACUUM_WORKER> (vacuum_Workers, VACUUM_MAX_WORKER_COUNT);
    }

    ~vacuum_worker_context_manager ()
    {
      delete m_pool;
    }

    VACUUM_WORKER *claim_worker ()
    {
      return m_pool->claim ();
    }
    void retire_worker (VACUUM_WORKER & worker)
    {
      return m_pool->retire (worker);
    }

  private:

    void on_create (cubthread::entry & context) final
    {
      context.tran_index = 0;

      vacuum_init_thread_context (context, TT_VACUUM_WORKER, m_pool->claim ());

      if (vacuum_worker_allocate_resources (&context, context.vacuum_worker) != NO_ERROR)
	{
	  assert (false);
	}

      // get private LRU index
      context.private_lru_index = context.vacuum_worker->private_lru_index;
    }

    void on_retire (cubthread::entry & context) final
    {
      context.retire_system_worker ();

      if (context.vacuum_worker != NULL)
	{
	  context.vacuum_worker->state = VACUUM_WORKER_STATE::VACUUM_WORKER_STATE_INACTIVE;
	  m_pool->retire (*context.vacuum_worker);
	  context.vacuum_worker = NULL;
	}
      else
	{
	  assert (false);
	}

      // reset private LRU index
      context.private_lru_index = -1;
    }

    void on_recycle (cubthread::entry & context) final
    {
      // reset tran_index (it is recycled as NULL_TRAN_INDEX)
      context.tran_index = LOG_SYSTEM_TRAN_INDEX;
    }

    // members
    resource_shared_pool<VACUUM_WORKER>* m_pool;
};

// class vacuum_worker_task
//
//  description:
//    vacuum worker task
//
class vacuum_worker_task : public cubthread::entry_task
{
  public:
    vacuum_worker_task (const VACUUM_DATA_ENTRY & entry_ref)
      : m_data (entry_ref)
    {
    }

    void execute (cubthread::entry & thread_ref) final
    {
      // safe-guard - check interrupt is always false
      assert (!thread_ref.check_interrupt);
      vacuum_process_log_block (&thread_ref, &m_data, false);
    }

  private:
    vacuum_worker_task ();

    VACUUM_DATA_ENTRY m_data;
};

// vacuum master globals
static cubthread::daemon *vacuum_Master_daemon = NULL;                       // daemon thread
static vacuum_master_context_manager *vacuum_Master_context_manager = NULL;  // context manager

// vacuum worker globals
static cubthread::entry_workpool *vacuum_Worker_threads = NULL;              // thread pool
static vacuum_worker_context_manager *vacuum_Worker_context_manager = NULL;  // context manager

/* *INDENT-ON* */

#if defined (SA_MODE)
static void
vacuum_sa_run_job (THREAD_ENTRY * thread_p, const VACUUM_DATA_ENTRY & data_entry, bool is_partial,
		   PERF_UTIME_TRACKER & perf_tracker)
{
  PERF_UTIME_TRACKER_TIME (thread_p, &perf_tracker, PSTAT_VAC_MASTER);

  VACUUM_WORKER *worker_p = vacuum_Worker_context_manager->claim_worker ();
  thread_type save_type = thread_type::TT_NONE;
  vacuum_convert_thread_to_worker (thread_p, worker_p, save_type);
  assert (save_type == thread_type::TT_VACUUM_MASTER);

  VACUUM_DATA_ENTRY copy_data_entry = data_entry;
  vacuum_process_log_block (thread_p, &copy_data_entry, is_partial);

  vacuum_convert_thread_to_master (thread_p, save_type);
  assert (save_type == thread_type::TT_VACUUM_WORKER);
  vacuum_Worker_context_manager->retire_worker (*worker_p);

  PERF_UTIME_TRACKER_START (thread_p, &perf_tracker);
}
#endif // SA_MODE

/*
 * xvacuum () - Vacuumes database
 *
 * return	    : Error code.
 * thread_p(in)	    :
 *
 * NOTE: CS mode temporary disabled.
 */
int
xvacuum (THREAD_ENTRY * thread_p)
{
#if defined(SERVER_MODE)
  er_set (ER_ERROR_SEVERITY, ARG_FILE_LINE, ER_VACUUM_CS_NOT_AVAILABLE, 0);
  return ER_VACUUM_CS_NOT_AVAILABLE;
#else	/* !SERVER_MODE */		   /* SA_MODE */
  thread_type save_type = thread_type::TT_NONE;

  if (prm_get_bool_value (PRM_ID_DISABLE_VACUUM) || vacuum_Data.is_vacuum_complete)
    {
      return NO_ERROR;
    }

  /* Assign worker and allocate required resources. */
  vacuum_convert_thread_to_master (thread_p, save_type);

  /* Process vacuum data and run vacuum. */
  vacuum_job_cursor cursor;
  PERF_UTIME_TRACKER perf_tracker;

  bool dummy_continue_check_interrupt;

  int error_code = NO_ERROR;

  er_set (ER_NOTIFICATION_SEVERITY, ARG_FILE_LINE, ER_STAND_ALONE_VACUUM_START, 0);
  er_log_debug (ARG_FILE_LINE, "Stand-alone vacuum start.\n");

  PERF_UTIME_TRACKER_START (thread_p, &perf_tracker);

  vacuum_data_load_first_and_last_page (thread_p);

  cursor.set_on_vacuum_data_start ();
  cursor.load ();
  vacuum_er_log (VACUUM_ER_LOG_MASTER, "Start searching jobs at " vacuum_job_cursor_print_format,
		 vacuum_job_cursor_print_args (cursor));

  // consume all vacuum data blocks
  while (cursor.is_valid ())
    {
      if (logtb_is_interrupted (thread_p, true, &dummy_continue_check_interrupt))
	{
	  cursor.unload ();
	  vacuum_Data.update ();
	  return NO_ERROR;
	}

      if (cursor.get_current_entry ().is_available ())
	{
	  cursor.start_job_on_current_entry (thread_p);
	  // job will be executed immediately
	  vacuum_sa_run_job (thread_p, cursor.get_current_entry (), false, perf_tracker);
	}
      else
	{
	  // skip
	  assert (cursor.get_current_entry ().is_vacuumed ());
	  vacuum_er_log (VACUUM_ER_LOG_JOBS,
			 "Job for blockid = %lld %s. Skip.",
			 (long long int) cursor.get_current_entry ().get_blockid (),
			 cursor.get_current_entry ().is_vacuumed ()? "was executed" : "is in progress");
	}
      cursor.increment_blockid ();

      if (!vacuum_Block_data_buffer->is_empty ()	// there is a new block
	  || vacuum_Finished_job_queue->is_full ()	// finished queue is full and must be consumed
	  || !cursor.is_valid ()	// cursor is at the end; we might still get another block by vacuum data update
	)
	{
	  // force an update; cursor must not be loaded
	  cursor.force_data_update ();
	}
    }

  assert (!cursor.is_loaded ());
  assert (vacuum_Data.is_empty ());
#if !defined (NDEBUG)
  vacuum_verify_vacuum_data_page_fix_count (thread_p);
#endif /* !NDEBUG */

  /* Complete vacuum for SA_MODE. This means also vacuuming based on last block being logged. */
  if (log_Gl.hdr.does_block_need_vacuum)
    {
      // *INDENT-OFF*
      vacuum_data_entry partial_entry { log_Gl.hdr };
      // *INDENT-ON*
      log_Gl.hdr.does_block_need_vacuum = false;

      // can't be interrupted
      bool save_check_interrupt = logtb_set_check_interrupt (thread_p, false);
      vacuum_sa_run_job (thread_p, partial_entry, true, perf_tracker);
      (void) logtb_set_check_interrupt (thread_p, save_check_interrupt);
    }

  /* All vacuum complete. */
  vacuum_Data.oldest_unvacuumed_mvccid = log_Gl.hdr.mvcc_next_id;

  log_append_redo_data2 (thread_p, RVVAC_COMPLETE, NULL, (PAGE_PTR) vacuum_Data.first_page, 0,
			 sizeof (log_Gl.hdr.mvcc_next_id), &log_Gl.hdr.mvcc_next_id);
  vacuum_set_dirty_data_page (thread_p, vacuum_Data.first_page, DONT_FREE);
  logpb_force_flush_pages (thread_p);

  /* Cleanup dropped files. */
  vacuum_cleanup_dropped_files (thread_p);

  /* Reset log header information saved for vacuum. */
  logpb_vacuum_reset_log_header_cache (thread_p, &log_Gl.hdr);

  er_set (ER_NOTIFICATION_SEVERITY, ARG_FILE_LINE, ER_STAND_ALONE_VACUUM_END, 0);
  er_log_debug (ARG_FILE_LINE, "Stand-alone vacuum end.\n");

  /* Vacuum structures no longer needed. */
  vacuum_finalize (thread_p);

  vacuum_Data.is_vacuum_complete = true;

  PERF_UTIME_TRACKER_TIME (thread_p, &perf_tracker, PSTAT_VAC_MASTER);

  vacuum_restore_thread (thread_p, save_type);

  return NO_ERROR;
#endif /* SA_MODE */
}

/*
 * vacuum_initialize () - Initialize necessary structures for vacuum.
 *
 * return			: Void.
 * thread_p (in)	        : Thread entry.
 * vacuum_log_block_npages (in) : Number of log pages in a block.
 * vacuum_data_vfid (in)	: Vacuum data VFID.
 * dropped_files_vfid (in)	: Dropped files VFID.
 */
int
vacuum_initialize (THREAD_ENTRY * thread_p, int vacuum_log_block_npages, VFID * vacuum_data_vfid,
		   VFID * dropped_files_vfid, bool is_restore)
{
  int error_code = NO_ERROR;
  int i;

  if (prm_get_bool_value (PRM_ID_DISABLE_VACUUM))
    {
      return NO_ERROR;
    }

  /* Initialize vacuum data */
  vacuum_Data.shutdown_requested = false;
  vacuum_Data.is_restoredb_session = is_restore;
  /* Save vacuum data VFID. */
  VFID_COPY (&vacuum_Data.vacuum_data_file, vacuum_data_vfid);
  /* Save vacuum log block size in pages. */
  vacuum_Data.log_block_npages = vacuum_log_block_npages;
  /* Compute the capacity of one vacuum data page. */
  vacuum_Data.page_data_max_count = (DB_PAGESIZE - VACUUM_DATA_PAGE_HEADER_SIZE) / sizeof (VACUUM_DATA_ENTRY);

#if defined (SA_MODE)
  vacuum_Data.is_vacuum_complete = false;
#endif

  /* Initialize vacuum dropped files */
  vacuum_Dropped_files_loaded = false;
  VFID_COPY (&vacuum_Dropped_files_vfid, dropped_files_vfid);

  /* Save first page vpid. */
  if (vacuum_get_first_page_dropped_files (thread_p, &vacuum_Dropped_files_vpid) != NO_ERROR)
    {
      assert (false);
      goto error;
    }
  assert (!VPID_ISNULL (&vacuum_Dropped_files_vpid));

  vacuum_Dropped_files_version = 0;
  vacuum_Dropped_files_count = 0;
  pthread_mutex_init (&vacuum_Dropped_files_mutex, NULL);
  VFID_SET_NULL (&vacuum_Last_dropped_vfid);
#if !defined (NDEBUG)
  vacuum_Track_dropped_files = NULL;
#endif

  /* Initialize the log block data buffer */
  /* *INDENT-OFF* */
  vacuum_Block_data_buffer = new lockfree::circular_queue<vacuum_data_entry> (VACUUM_BLOCK_DATA_BUFFER_CAPACITY);
  /* *INDENT-ON* */
  if (vacuum_Block_data_buffer == NULL)
    {
      goto error;
    }

  /* Initialize finished job queue. */
  /* *INDENT-OFF* */
  vacuum_Finished_job_queue = new lockfree::circular_queue<VACUUM_LOG_BLOCKID> (VACUUM_FINISHED_JOB_QUEUE_CAPACITY);
  /* *INDENT-ON* */
  if (vacuum_Finished_job_queue == NULL)
    {
      goto error;
    }

  /* Initialize master worker. */
  vacuum_Master.drop_files_version = 0;
  vacuum_Master.state = VACUUM_WORKER_STATE_EXECUTE;	/* Master is always in execution state. */
  vacuum_Master.log_zip_p = NULL;
  vacuum_Master.undo_data_buffer = NULL;
  vacuum_Master.undo_data_buffer_capacity = 0;
  vacuum_Master.private_lru_index = -1;
  vacuum_Master.heap_objects = NULL;
  vacuum_Master.heap_objects_capacity = 0;
  vacuum_Master.prefetch_log_buffer = NULL;
  vacuum_Master.prefetch_first_pageid = NULL_PAGEID;
  vacuum_Master.prefetch_last_pageid = NULL_PAGEID;
  vacuum_Master.allocated_resources = false;

  /* Initialize workers */
  for (i = 0; i < VACUUM_MAX_WORKER_COUNT; i++)
    {
      vacuum_Workers[i].drop_files_version = 0;
      vacuum_Workers[i].state = VACUUM_WORKER_STATE_INACTIVE;
      vacuum_Workers[i].log_zip_p = NULL;
      vacuum_Workers[i].undo_data_buffer = NULL;
      vacuum_Workers[i].undo_data_buffer_capacity = 0;
      vacuum_Workers[i].private_lru_index = pgbuf_assign_private_lru (thread_p, true, i);
      vacuum_Workers[i].heap_objects = NULL;
      vacuum_Workers[i].heap_objects_capacity = 0;
      vacuum_Workers[i].prefetch_log_buffer = NULL;
      vacuum_Workers[i].prefetch_first_pageid = NULL_PAGEID;
      vacuum_Workers[i].prefetch_last_pageid = NULL_PAGEID;
      vacuum_Workers[i].allocated_resources = false;
    }

  return NO_ERROR;

error:
  vacuum_finalize (thread_p);
  return (error_code == NO_ERROR) ? ER_FAILED : error_code;
}

int
vacuum_boot (THREAD_ENTRY * thread_p)
{
  int error_code = NO_ERROR;

  assert (!vacuum_Is_booted);	// only boot once

  if (prm_get_bool_value (PRM_ID_DISABLE_VACUUM))
    {
      /* for debug only */
      return NO_ERROR;
    }

  if (thread_p == NULL)
    {
      thread_p = thread_get_thread_entry_info ();
    }

  /* first things first... load vacuum data and do some recovery if required */
  error_code = vacuum_data_load_and_recover (thread_p);
  if (error_code != NO_ERROR)
    {
      ASSERT_ERROR ();
      return error_code;
    }

  /* load dropped files from disk */
  error_code = vacuum_load_dropped_files_from_disk (thread_p);
  if (error_code != NO_ERROR)
    {
      ASSERT_ERROR ();
      return error_code;
    }

  // create context managers
  vacuum_Master_context_manager = new vacuum_master_context_manager ();
  vacuum_Worker_context_manager = new vacuum_worker_context_manager ();

#if defined (SERVER_MODE)

  // get thread manager
  cubthread::manager * thread_manager = cubthread::get_manager ();

  // get logging flag for vacuum worker pool
  /* *INDENT-OFF* */
  bool log_vacuum_worker_pool =
    cubthread::is_logging_configured (cubthread::LOG_WORKER_POOL_VACUUM)
    || flag<int>::is_flag_set (prm_get_integer_value (PRM_ID_ER_LOG_VACUUM), VACUUM_ER_LOG_WORKER);

  // create thread pool
  vacuum_Worker_threads =
    thread_manager->create_worker_pool (prm_get_integer_value (PRM_ID_VACUUM_WORKER_COUNT),
					VACUUM_MAX_TASKS_IN_WORKER_POOL, "vacuum workers",
					vacuum_Worker_context_manager, 1, log_vacuum_worker_pool);
  assert (vacuum_Worker_threads != NULL);

  int vacuum_master_wakeup_interval_msec = prm_get_integer_value (PRM_ID_VACUUM_MASTER_WAKEUP_INTERVAL);
  cubthread::looper looper = cubthread::looper (std::chrono::milliseconds (vacuum_master_wakeup_interval_msec));

  // create vacuum master thread
  vacuum_Master_daemon =
    thread_manager->create_daemon (looper, new vacuum_master_task (), "vacuum_master", vacuum_Master_context_manager);

  /* *INDENT-ON* */
#endif /* SERVER_MODE */

  vacuum_Is_booted = true;

  return NO_ERROR;
}

void
vacuum_stop (THREAD_ENTRY * thread_p)
{
  if (!vacuum_Is_booted)
    {
      // not booted
      return;
    }

  // notify master to stop generating new jobs
  vacuum_notify_server_shutdown ();

  cubthread::manager * thread_manager = cubthread::get_manager ();

  // stop work pool
  if (vacuum_Worker_threads != NULL)
    {
#if defined (SERVER_MODE)
      vacuum_Worker_threads->er_log_stats ();
#endif // SERVER_MODE
      thread_manager->destroy_worker_pool (vacuum_Worker_threads);
    }

  // stop master daemon
  if (vacuum_Master_daemon != NULL)
    {
      thread_manager->destroy_daemon (vacuum_Master_daemon);
    }

  delete vacuum_Master_context_manager;
  delete vacuum_Worker_context_manager;

  // all resources should be freed

  vacuum_Is_booted = false;
}

/*
* vacuum_finalize () - Finalize structures used for vacuum.
*
* return	: Void.
* thread_p (in) : Thread entry.
 */
void
vacuum_finalize (THREAD_ENTRY * thread_p)
{
  int i;

  if (prm_get_bool_value (PRM_ID_DISABLE_VACUUM))
    {
      return;
    }

  assert (!vacuum_is_work_in_progress (thread_p));

  /* Make sure all finished job queues are consumed. */
  if (vacuum_Finished_job_queue != NULL)
    {
      vacuum_data_mark_finished (thread_p);
      if (!vacuum_Finished_job_queue->is_empty ())
	{
	  er_set (ER_ERROR_SEVERITY, ARG_FILE_LINE, ER_GENERIC_ERROR, 0);
	  assert (0);
	}
      delete vacuum_Finished_job_queue;
      vacuum_Finished_job_queue = NULL;
    }

  if (vacuum_Block_data_buffer != NULL)
    {
      if (vacuum_Data.is_loaded && vacuum_consume_buffer_log_blocks (thread_p) != NO_ERROR)
	{
	  er_set (ER_ERROR_SEVERITY, ARG_FILE_LINE, ER_GENERIC_ERROR, 0);
	  assert (0);
	}
      if (!vacuum_Block_data_buffer->is_empty ())
	{
	  er_set (ER_ERROR_SEVERITY, ARG_FILE_LINE, ER_GENERIC_ERROR, 0);
	  assert (0);
	}
      delete vacuum_Block_data_buffer;
      vacuum_Block_data_buffer = NULL;
    }

#if !defined(SERVER_MODE)	/* SA_MODE */
  vacuum_data_empty_update_last_blockid (thread_p);
#endif

  /* Finalize vacuum data. */
  vacuum_data_unload_first_and_last_page (thread_p);
  /* We should have unfixed all pages. Double-check. */
  pgbuf_unfix_all (thread_p);

  /* Free all resources allocated for vacuum workers */
  for (i = 0; i < VACUUM_MAX_WORKER_COUNT; i++)
    {
      vacuum_finalize_worker (thread_p, &vacuum_Workers[i]);
    }
  vacuum_finalize_worker (thread_p, &vacuum_Master);

  /* Unlock data */
  pthread_mutex_destroy (&vacuum_Dropped_files_mutex);
}

/*
 * vacuum_heap () - Vacuum heap objects.
 *
 * return		 : Error code.
 * thread_p (in)	 : Thread entry.
 * heap_objects (in)	 : Array of heap objects (VFID & OID).
 * n_heap_objects (in)	 : Number of heap objects.
 * threshold_mvccid (in) : Threshold MVCCID used for vacuum check.
 * was_interrutped (in)  : True if same job was executed and interrupted.
 */
static int
vacuum_heap (THREAD_ENTRY * thread_p, VACUUM_WORKER * worker, MVCCID threshold_mvccid, bool was_interrupted)
{
  VACUUM_HEAP_OBJECT *page_ptr;
  VACUUM_HEAP_OBJECT *obj_ptr;
  int error_code = NO_ERROR;
  VFID vfid = VFID_INITIALIZER;
  HFID hfid = HFID_INITIALIZER;
  bool reusable = false;
  int object_count = 0;

  if (worker->n_heap_objects == 0)
    {
      return NO_ERROR;
    }

  /* Set state to execute mode. */
  worker->state = VACUUM_WORKER_STATE_EXECUTE;

  /* Sort all objects. Sort function will order all objects first by VFID then by OID. All objects belonging to one
   * file will be consecutive. Also, all objects belonging to one page will be consecutive. Vacuum will be called for
   * each different heap page. */
  qsort (worker->heap_objects, worker->n_heap_objects, sizeof (VACUUM_HEAP_OBJECT), vacuum_compare_heap_object);

  /* Start parsing array. Vacuum objects page by page. */
  for (page_ptr = worker->heap_objects; page_ptr < worker->heap_objects + worker->n_heap_objects;)
    {
      if (!VFID_EQ (&vfid, &page_ptr->vfid))
	{
	  VFID_COPY (&vfid, &page_ptr->vfid);
	  /* Reset HFID */
	  HFID_SET_NULL (&hfid);
	}

      /* Find all objects for this page. */
      object_count = 1;
      for (obj_ptr = page_ptr + 1;
	   obj_ptr < worker->heap_objects + worker->n_heap_objects && obj_ptr->oid.pageid == page_ptr->oid.pageid
	   && obj_ptr->oid.volid == page_ptr->oid.volid; obj_ptr++)
	{
	  object_count++;
	}
      /* Vacuum page. */
      error_code =
	vacuum_heap_page (thread_p, page_ptr, object_count, threshold_mvccid, &hfid, &reusable, was_interrupted);
      if (error_code != NO_ERROR)
	{
	  vacuum_check_shutdown_interruption (thread_p, error_code);

	  vacuum_er_log_error (VACUUM_ER_LOG_HEAP, "Vacuum heap page %d|%d, error_code=%d.",
			       page_ptr->oid.volid, page_ptr->oid.pageid);

#if defined (NDEBUG)
	  if (!thread_p->shutdown)
	    {
	      // unexpected case
	      // debug crashes; but can release do about it? just try to clean as much as possible
	      er_clear ();
	      error_code = NO_ERROR;
	      continue;
	    }
#endif // not DEBUG

	  return error_code;
	}
      /* Advance to next page. */
      page_ptr = obj_ptr;
    }
  return NO_ERROR;
}

/*
 * vacuum_heap_page () - Vacuum objects in one heap page.
 *
 * return		 : Error code.
 * thread_p (in)	 : Thread entry.
 * heap_objects (in)	 : Array of objects to vacuum.
 * n_heap_objects (in)	 : Number of objects.
 * threshold_mvccid (in) : Threshold MVCCID used to vacuum.
 * hfid (in/out)         : Heap file identifier
 * reusable (in/out)	 : True if object slots are reusable.
 * was_interrutped (in)  : True if same job was executed and interrupted.
 */
int
vacuum_heap_page (THREAD_ENTRY * thread_p, VACUUM_HEAP_OBJECT * heap_objects, int n_heap_objects,
		  MVCCID threshold_mvccid, HFID * hfid, bool * reusable, bool was_interrupted)
{
  VACUUM_HEAP_HELPER helper;	/* Vacuum heap helper. */
  HEAP_PAGE_VACUUM_STATUS page_vacuum_status;	/* Current page vacuum status. */
  int error_code = NO_ERROR;	/* Error code. */
  int obj_index = 0;		/* Index used to iterate the object array. */

  /* Assert expected arguments. */
  assert (heap_objects != NULL);
  assert (n_heap_objects > 0);
  assert (MVCCID_IS_NORMAL (threshold_mvccid));

  VACUUM_PERF_HEAP_START (thread_p, &helper);

  /* Get page from first object. */
  VPID_GET_FROM_OID (&helper.home_vpid, &heap_objects->oid);

#if !defined (NDEBUG)
  /* Check all objects belong to same page. */
  {
    int i = 0;

    assert (HEAP_ISVALID_OID (thread_p, &heap_objects->oid) != DISK_INVALID);
    for (i = 1; i < n_heap_objects; i++)
      {
	assert (heap_objects[i].oid.volid == heap_objects[0].oid.volid
		&& heap_objects[i].oid.pageid == heap_objects[0].oid.pageid);
	assert (heap_objects[i].oid.slotid > 0);
	assert (heap_objects[i].vfid.fileid == heap_objects[0].vfid.fileid
		&& heap_objects[i].vfid.volid == heap_objects[0].vfid.volid);
      }
  }
#endif /* !NDEBUG */

  /* Initialize helper. */
  helper.home_page = NULL;
  helper.forward_page = NULL;
  helper.n_vacuumed = 0;
  helper.n_bulk_vacuumed = 0;
  helper.initial_home_free_space = -1;
  VFID_SET_NULL (&helper.overflow_vfid);

  /* Fix heap page. */
  if (was_interrupted)
    {
      PAGE_TYPE ptype;
      error_code =
	pgbuf_fix_if_not_deallocated (thread_p, &helper.home_vpid, PGBUF_LATCH_WRITE, PGBUF_UNCONDITIONAL_LATCH,
				      &helper.home_page);
      if (error_code != NO_ERROR)
	{
	  vacuum_check_shutdown_interruption (thread_p, error_code);
	  vacuum_er_log_error (VACUUM_ER_LOG_HEAP, "Failed to fix page %d|%d.",
			       helper.home_vpid.volid, helper.home_vpid.pageid);
	  return error_code;
	}
      if (helper.home_page == NULL)
	{
	  /* deallocated */
	  /* Safe guard: this was possible if there was only one object to be vacuumed. */
	  assert (n_heap_objects == 1);

	  vacuum_er_log_warning (VACUUM_ER_LOG_HEAP, "Heap page %d|%d was deallocated during previous run",
				 VPID_AS_ARGS (&helper.home_vpid));
	  return NO_ERROR;
	}
      ptype = pgbuf_get_page_ptype (thread_p, helper.home_page);
      if (ptype != PAGE_HEAP)
	{
	  /* page was deallocated and reused as file table. */
	  assert (ptype == PAGE_FTAB);
	  /* Safe guard: this was possible if there was only one object to be vacuumed. */
	  assert (n_heap_objects == 1);

	  vacuum_er_log_warning (VACUUM_ER_LOG_HEAP,
				 "Heap page %d|%d was deallocated during previous run and reused as file table page",
				 VPID_AS_ARGS (&helper.home_vpid));

	  pgbuf_unfix_and_init (thread_p, helper.home_page);
	  return NO_ERROR;
	}
    }
  else
    {
      helper.home_page =
	pgbuf_fix (thread_p, &helper.home_vpid, OLD_PAGE, PGBUF_LATCH_WRITE, PGBUF_UNCONDITIONAL_LATCH);
      if (helper.home_page == NULL)
	{
	  ASSERT_ERROR_AND_SET (error_code);
	  vacuum_check_shutdown_interruption (thread_p, error_code);
	  vacuum_er_log_error (VACUUM_ER_LOG_HEAP, "Failed to fix page %d|%d.",
			       helper.home_vpid.volid, helper.home_vpid.pageid);
	  return error_code;
	}
    }

  (void) pgbuf_check_page_ptype (thread_p, helper.home_page, PAGE_HEAP);

  helper.initial_home_free_space = spage_get_free_space_without_saving (thread_p, helper.home_page, NULL);

  if (HFID_IS_NULL (hfid))
    {
      /* file has changed and we must get HFID and file type */
      error_code = vacuum_heap_get_hfid_and_file_type (thread_p, &helper, &heap_objects[0].vfid);
      if (error_code != NO_ERROR)
	{
	  ASSERT_ERROR ();
	  vacuum_check_shutdown_interruption (thread_p, error_code);
	  vacuum_er_log_error (VACUUM_ER_LOG_HEAP, "%s", "Failed to get hfid.");
	  return error_code;
	}
      /* we need to also output to avoid checking again for other objects */
      *reusable = helper.reusable;
      *hfid = helper.hfid;
    }
  else
    {
      helper.reusable = *reusable;
      helper.hfid = *hfid;
    }

  helper.crt_slotid = -1;
  for (obj_index = 0; obj_index < n_heap_objects; obj_index++)
    {
      if (helper.crt_slotid == heap_objects[obj_index].oid.slotid)
	{
	  /* Same object. Do not check it twice. */
	  continue;
	}
      /* Set current slotid. */
      helper.crt_slotid = heap_objects[obj_index].oid.slotid;

      /* Prepare record for vacuum (get all required pages, info and MVCC header). */
      error_code = vacuum_heap_prepare_record (thread_p, &helper);
      if (error_code != NO_ERROR)
	{
	  vacuum_er_log_error (VACUUM_ER_LOG_HEAP,
			       "Could not prepare vacuum for object %d|%d|%d.",
			       heap_objects[obj_index].oid.volid, heap_objects[obj_index].oid.pageid,
			       heap_objects[obj_index].oid.slotid);

	  vacuum_check_shutdown_interruption (thread_p, error_code);
	  if (helper.forward_page != NULL)
	    {
	      pgbuf_unfix_and_init (thread_p, helper.forward_page);
	    }

	  /* release build will give up */
	  goto end;
	}
      /* Safe guard. */
      assert (helper.home_page != NULL);

      switch (helper.record_type)
	{
	case REC_RELOCATION:
	case REC_HOME:
	case REC_BIGONE:

	  /* Check if record can be vacuumed. */
	  helper.can_vacuum = mvcc_satisfies_vacuum (thread_p, &helper.mvcc_header, threshold_mvccid);
	  if (helper.can_vacuum == VACUUM_RECORD_REMOVE)
	    {
	      /* Record has been deleted and it can be removed. */
	      error_code = vacuum_heap_record (thread_p, &helper);
	    }
	  else if (helper.can_vacuum == VACUUM_RECORD_DELETE_INSID_PREV_VER)
	    {
	      /* Record insert MVCCID and prev version lsa can be removed. */
	      error_code = vacuum_heap_record_insid_and_prev_version (thread_p, &helper);
	    }
	  else
	    {
	      /* Object could not be vacuumed. */
	    }
	  if (helper.forward_page != NULL)
	    {
	      pgbuf_unfix_and_init (thread_p, helper.forward_page);
	    }
	  if (error_code != NO_ERROR)
	    {
	      vacuum_er_log_error (VACUUM_ER_LOG_HEAP,
				   "Failed to vacuum object at %d|%d|%d.", helper.home_vpid.volid,
				   helper.home_vpid.pageid, helper.crt_slotid);

	      /* Debug should hit assert. Release should continue. */
	      assert_release (false);

	      if (helper.home_page == NULL)
		{
		  goto end;
		}
	      else
		{
		  continue;
		}
	    }
	  break;

	default:
	  /* Object cannot be vacuumed. Most likely it was already vacuumed by another worker or it was rollbacked and
	   * reused. */
	  assert (helper.forward_page == NULL);
	  break;
	}

      assert (!VACUUM_IS_THREAD_VACUUM_MASTER (thread_p));
      if (!VACUUM_IS_THREAD_VACUUM_WORKER (thread_p))
	{
	  continue;
	}

      /* Check page vacuum status. */
      page_vacuum_status = heap_page_get_vacuum_status (thread_p, helper.home_page);
      /* Safe guard. */
      assert (page_vacuum_status != HEAP_PAGE_VACUUM_NONE || (was_interrupted && helper.n_vacuumed == 0));

      /* Page can be removed if no other worker will access this page. If this worker is the only one expected, then it
       * can remove the page. It is also possible that this job was previously executed and interrupted due to
       * shutdown or crash. This case is a little more complicated. There are two scenarios: 1. Current page status is
       * vacuum none. This means all vacuum was already executed. 2. Current page status is vacuum once. This means a
       * vacuum is expected, but we cannot tell if current vacuum worker was interrupted and re-executes an old vacuum
       * task or if it is executing the task expected by page status.  Take next scenario: 1. Insert new object at
       * OID1. page status is vacuum once.  2. Block with above operations is finished and vacuum job is started.  3.
       * Vacuum insert MVCCID at OID1. status is now vacuum none.  4. Delete object at OID1. page status is set to
       * vacuum once.  5. Crash.  6. Job on block at step #2 is restarted.  7. Vacuum is executed on object OID1.
       * Object can be removed.  8. Vacuum is executed for delete operation at #4.  It would be incorrect to change
       * page status from vacuum once to none, since it will be followed by another vacuum task. Since vacuum none
       * status means page might be deallocated, it is better to be paranoid about it. */
      if ((page_vacuum_status == HEAP_PAGE_VACUUM_ONCE && !was_interrupted)
	  || (page_vacuum_status == HEAP_PAGE_VACUUM_NONE && was_interrupted))
	{
	  assert (n_heap_objects == 1);
	  assert (helper.n_vacuumed <= 1);
	  if (page_vacuum_status == HEAP_PAGE_VACUUM_ONCE)
	    {
	      heap_page_set_vacuum_status_none (thread_p, helper.home_page);

	      vacuum_er_log (VACUUM_ER_LOG_HEAP,
			     "Changed vacuum status of heap page %d|%d, lsa=%lld|%d from once to none.",
			     PGBUF_PAGE_STATE_ARGS (helper.home_page));

	      VACUUM_PERF_HEAP_TRACK_EXECUTE (thread_p, &helper);

	      vacuum_log_vacuum_heap_page (thread_p, helper.home_page, helper.n_bulk_vacuumed, helper.slots,
					   helper.results, helper.reusable, true);

	      VACUUM_PERF_HEAP_TRACK_LOGGING (thread_p, &helper);
	    }

	  /* Reset n_vacuumed since they have been logged already. */
	  helper.n_vacuumed = 0;
	  helper.n_bulk_vacuumed = 0;

	  /* Set page dirty. */
	  pgbuf_set_dirty (thread_p, helper.home_page, DONT_FREE);

	  if (spage_number_of_records (helper.home_page) <= 1 && helper.reusable)
	    {
	      /* Try to remove page from heap. */

	      /* HFID is required. */
	      assert (!HFID_IS_NULL (&helper.hfid));
	      VACUUM_PERF_HEAP_TRACK_PREPARE (thread_p, &helper);

	      if (pgbuf_has_prevent_dealloc (helper.home_page) == false
		  && heap_remove_page_on_vacuum (thread_p, &helper.home_page, &helper.hfid))
		{
		  /* Successfully removed page. */
		  assert (helper.home_page == NULL);

		  vacuum_er_log (VACUUM_ER_LOG_WORKER | VACUUM_ER_LOG_HEAP,
				 "Successfully removed page %d|%d from heap file (%d, %d|%d).",
				 VPID_AS_ARGS (&helper.home_vpid), HFID_AS_ARGS (&helper.hfid));

		  VACUUM_PERF_HEAP_TRACK_EXECUTE (thread_p, &helper);
		  goto end;
		}
	      else if (helper.home_page != NULL)
		{
		  /* Unfix page. */
		  pgbuf_unfix_and_init (thread_p, helper.home_page);
		}
	      /* Fall through and go to end. */
	    }
	  else
	    {
	      /* Finished vacuuming page. Unfix the page and go to end. */
	      pgbuf_unfix_and_init (thread_p, helper.home_page);
	    }
	  goto end;
	}

      if (pgbuf_has_any_non_vacuum_waiters (helper.home_page) && obj_index < n_heap_objects - 1)
	{
	  /* release latch to favor other threads */
	  vacuum_heap_page_log_and_reset (thread_p, &helper, false, true);
	  assert (helper.home_page == NULL);
	  assert (helper.forward_page == NULL);

	  helper.home_page =
	    pgbuf_fix (thread_p, &helper.home_vpid, OLD_PAGE, PGBUF_LATCH_WRITE, PGBUF_UNCONDITIONAL_LATCH);
	  if (helper.home_page == NULL)
	    {
	      ASSERT_ERROR_AND_SET (error_code);
	      vacuum_check_shutdown_interruption (thread_p, error_code);
	      vacuum_er_log_error (VACUUM_ER_LOG_HEAP, "Failed to fix page %d|%d.",
				   helper.home_vpid.volid, helper.home_vpid.pageid);
	      goto end;
	    }
	  (void) pgbuf_check_page_ptype (thread_p, helper.home_page, PAGE_HEAP);
	}
      /* Continue to next object. */
    }
  /* Finished processing all objects. */

end:
  assert (helper.forward_page == NULL);
  if (helper.home_page != NULL)
    {
      vacuum_heap_page_log_and_reset (thread_p, &helper, true, true);
    }

  return error_code;
}

/*
 * vacuum_heap_prepare_record () - Prepare all required information to vacuum heap record. Possible requirements:
 *				   - Record type (always).
 *				   - Peeked record data: REC_HOME,
 *				     REC_RELOCATION
 *				   - Forward page: REC_BIGONE, REC_RELOCATION
 *				   - Forward OID: REC_BIGONE, REC_RELOCATION
 *				   - HFID: REC_BIGONE, REC_RELOCATION
 *				   - Overflow VFID: REC_BIGONE
 *				   - MVCC header: REC_HOME, REC_BIGONE,
 *				     REC_RELOCATION
 *
 * return	 : Error code.
 * thread_p (in) : Thread entry.
 * helper (in)	 : Vacuum heap helper.
 */
static int
vacuum_heap_prepare_record (THREAD_ENTRY * thread_p, VACUUM_HEAP_HELPER * helper)
{
  SPAGE_SLOT *slotp;		/* Slot at helper->crt_slotid or NULL. */
  VPID forward_vpid;		/* Forward page VPID. */
  int error_code = NO_ERROR;	/* Error code. */
  PGBUF_LATCH_CONDITION fwd_condition;	/* Condition to latch forward page for REC_RELOCATION. */

  /* Assert expected arguments. */
  assert (helper != NULL);
  assert (helper->home_page != NULL);
  assert (helper->forward_page == NULL);
  assert (helper->crt_slotid > 0);

retry_prepare:

  /* Get slot. */
  slotp = spage_get_slot (helper->home_page, helper->crt_slotid);
  if (slotp == NULL)
    {
      /* Slot must have been deleted. */
      helper->record_type = REC_MARKDELETED;
      return NO_ERROR;
    }
  helper->record_type = slotp->record_type;

  /* Get required pages and MVCC header in the three interesting cases: 1. REC_RELOCATION. 2. REC_BIGONE. 3. REC_HOME. */
  switch (helper->record_type)
    {
    case REC_RELOCATION:
      /* Required info: forward page, forward OID, REC_NEWHOME record, MVCC header and HFID. */
      assert (!HFID_IS_NULL (&helper->hfid));

      /* Get forward OID. */
      helper->forward_recdes.data = (char *) &helper->forward_link;
      helper->forward_recdes.area_size = sizeof (helper->forward_link);
      if (spage_get_record (thread_p, helper->home_page, helper->crt_slotid, &helper->forward_recdes, COPY) !=
	  S_SUCCESS)
	{
	  assert_release (false);
	  return ER_FAILED;
	}
      COPY_OID (&helper->forward_oid, &helper->forward_link);

      /* Get forward page. */
      VPID_GET_FROM_OID (&forward_vpid, &helper->forward_link);
      if (helper->forward_page != NULL)
	{
	  VPID crt_fwd_vpid = VPID_INITIALIZER;

	  pgbuf_get_vpid (helper->forward_page, &crt_fwd_vpid);
	  assert (!VPID_ISNULL (&crt_fwd_vpid));
	  if (!VPID_EQ (&crt_fwd_vpid, &forward_vpid))
	    {
	      /* Unfix current forward page. */
	      pgbuf_unfix_and_init (thread_p, helper->forward_page);
	    }
	}
      if (helper->forward_page == NULL)
	{
	  /* The condition used to fix forward page depends on its VPID and home page VPID. Unconditional latch can be
	   * used if the order is home before forward. If the order is forward before home, try conditional latch, and
	   * if it fails, fix pages in reversed order. */
	  fwd_condition =
	    (PGBUF_LATCH_CONDITION) pgbuf_get_condition_for_ordered_fix (&forward_vpid, &helper->home_vpid,
									 &helper->hfid);
	  helper->forward_page = pgbuf_fix (thread_p, &forward_vpid, OLD_PAGE, PGBUF_LATCH_WRITE, fwd_condition);
	}
      if (helper->forward_page == NULL)
	{
	  /* Fix failed. */
	  if (fwd_condition == PGBUF_UNCONDITIONAL_LATCH)
	    {
	      /* Fix should have worked. */
	      ASSERT_ERROR_AND_SET (error_code);
	      vacuum_er_log_error (VACUUM_ER_LOG_HEAP, "Failed to fix page %d|%d", VPID_AS_ARGS (&forward_vpid));
	      return error_code;
	    }
	  /* Conditional latch. Unfix home, and fix in reversed order. */

	  VACUUM_PERF_HEAP_TRACK_PREPARE (thread_p, helper);

	  /* Make sure all current changes on home are logged. */
	  vacuum_heap_page_log_and_reset (thread_p, helper, false, true);
	  assert (helper->home_page == NULL);

	  /* Fix pages in reversed order. */
	  /* Fix forward page. */
	  helper->forward_page =
	    pgbuf_fix (thread_p, &forward_vpid, OLD_PAGE, PGBUF_LATCH_WRITE, PGBUF_UNCONDITIONAL_LATCH);
	  if (helper->forward_page == NULL)
	    {
	      ASSERT_ERROR_AND_SET (error_code);
	      vacuum_check_shutdown_interruption (thread_p, error_code);
	      vacuum_er_log_error (VACUUM_ER_LOG_HEAP, "Failed to fix page %d|%d", VPID_AS_ARGS (&forward_vpid));
	      return error_code;
	    }
	  /* Fix home page. */
	  helper->home_page =
	    pgbuf_fix (thread_p, &helper->home_vpid, OLD_PAGE, PGBUF_LATCH_WRITE, PGBUF_UNCONDITIONAL_LATCH);
	  if (helper->home_page == NULL)
	    {
	      ASSERT_ERROR_AND_SET (error_code);
	      vacuum_check_shutdown_interruption (thread_p, error_code);
	      vacuum_er_log_error (VACUUM_ER_LOG_HEAP, "Failed to fix page %d|d.", VPID_AS_ARGS (&forward_vpid));
	      return error_code;
	    }
	  /* Both pages fixed. */

	  /* While home has been unfixed, it is possible that current record was changed. It could be returned to home,
	   * link could be changed, or it could be vacuumed. Repeat getting record. */
	  goto retry_prepare;
	}
      assert (VPID_EQ (pgbuf_get_vpid_ptr (helper->forward_page), &forward_vpid));
      /* COPY (needed for UNDO logging) REC_NEWHOME record. */
      helper->record.data = PTR_ALIGN (helper->rec_buf, MAX_ALIGNMENT);
      helper->record.area_size = sizeof (helper->rec_buf);
      if (spage_get_record (thread_p, helper->forward_page, helper->forward_oid.slotid, &helper->record, COPY) !=
	  S_SUCCESS)
	{
	  assert_release (false);
	  return ER_FAILED;
	}

      /* Get MVCC header to check whether the record can be vacuumed. */
      error_code = or_mvcc_get_header (&helper->record, &helper->mvcc_header);
      if (error_code != NO_ERROR)
	{
	  assert_release (false);
	  return error_code;
	}
      return NO_ERROR;

    case REC_BIGONE:
      /* Required info: forward oid, forward page, MVCC header, HFID and overflow VFID. */

      if (helper->forward_page != NULL)
	{
	  /* Retry from REC_RELOCATION. This forward_page cannot be good for REC_BIGONE. */
	  pgbuf_unfix_and_init (thread_p, helper->forward_page);
	}

      assert (!HFID_IS_NULL (&helper->hfid));

      /* Overflow VFID is required to remove overflow pages. */
      if (VFID_ISNULL (&helper->overflow_vfid))
	{
	  if (heap_ovf_find_vfid (thread_p, &helper->hfid, &helper->overflow_vfid, false, PGBUF_CONDITIONAL_LATCH)
	      == NULL)
	    {
	      /* Failed conditional latch. Unfix heap page and try again using unconditional latch. */
	      VACUUM_PERF_HEAP_TRACK_PREPARE (thread_p, helper);

	      vacuum_heap_page_log_and_reset (thread_p, helper, false, true);

	      if (heap_ovf_find_vfid (thread_p, &helper->hfid, &helper->overflow_vfid, false, PGBUF_UNCONDITIONAL_LATCH)
		  == NULL || VFID_ISNULL (&helper->overflow_vfid))
		{
		  assert_release (false);
		  return ER_FAILED;
		}
	      helper->home_page =
		pgbuf_fix (thread_p, &helper->home_vpid, OLD_PAGE, PGBUF_LATCH_WRITE, PGBUF_UNCONDITIONAL_LATCH);
	      if (helper->home_page == NULL)
		{
		  ASSERT_ERROR_AND_SET (error_code);
		  vacuum_check_shutdown_interruption (thread_p, error_code);
		  vacuum_er_log_error (VACUUM_ER_LOG_HEAP, "Failed to fix page %d|%d.",
				       VPID_AS_ARGS (&helper->home_vpid));
		  return error_code;
		}
	      /* While home has been unfixed, it is possible that current record was changed. It could be vacuumed.
	       * Repeat getting record. */
	      goto retry_prepare;
	    }
	}
      assert (!VFID_ISNULL (&helper->overflow_vfid));
      assert (helper->home_page != NULL);

      /* Get forward OID. */
      helper->forward_recdes.data = (char *) &helper->forward_link;
      helper->forward_recdes.area_size = sizeof (helper->forward_link);
      if (spage_get_record (thread_p, helper->home_page, helper->crt_slotid, &helper->forward_recdes, COPY) !=
	  S_SUCCESS)
	{
	  assert_release (false);
	  return ER_FAILED;
	}

      COPY_OID (&helper->forward_oid, &helper->forward_link);

      /* Fix first overflow page (forward_page). */
      VPID_GET_FROM_OID (&forward_vpid, &helper->forward_link);
      helper->forward_page =
	pgbuf_fix (thread_p, &forward_vpid, OLD_PAGE, PGBUF_LATCH_WRITE, PGBUF_UNCONDITIONAL_LATCH);
      if (helper->forward_page == NULL)
	{
	  ASSERT_ERROR_AND_SET (error_code);
	  vacuum_check_shutdown_interruption (thread_p, error_code);
	  vacuum_er_log_error (VACUUM_ER_LOG_HEAP, "Failed to fix page %d|%d", VPID_AS_ARGS (&forward_vpid));
	  return error_code;
	}

      /* Read MVCC header from first overflow page. */
      error_code = heap_get_mvcc_rec_header_from_overflow (helper->forward_page, &helper->mvcc_header, NULL);
      if (error_code != NO_ERROR)
	{
	  ASSERT_ERROR ();
	  vacuum_er_log_error (VACUUM_ER_LOG_HEAP,
			       "Failed to get MVCC header from overflow page %d|%d.", VPID_AS_ARGS (&forward_vpid));
	  return error_code;
	}
      break;

    case REC_HOME:
      /* Required info: record data and MVCC header. */

      if (helper->forward_page != NULL)
	{
	  /* Retry from REC_RELOCATION. This forward_page cannot be good for REC_HOME. */
	  pgbuf_unfix_and_init (thread_p, helper->forward_page);
	}

      helper->record.data = PTR_ALIGN (helper->rec_buf, MAX_ALIGNMENT);
      helper->record.area_size = sizeof (helper->rec_buf);

      /* Peek record. */
      if (spage_get_record (thread_p, helper->home_page, helper->crt_slotid, &helper->record, COPY) != S_SUCCESS)
	{
	  assert_release (false);
	  return ER_FAILED;
	}

      /* Get MVCC header to check whether the record can be vacuumed. */
      error_code = or_mvcc_get_header (&helper->record, &helper->mvcc_header);
      if (error_code != NO_ERROR)
	{
	  assert_release (false);
	  return ER_FAILED;
	}
      break;

    default:
      /* No information is required other than record type. */

      if (helper->forward_page != NULL)
	{
	  /* Retry from REC_RELOCATION. This forward_page cannot be good for vacuumed/deleted slot. */
	  pgbuf_unfix_and_init (thread_p, helper->forward_page);
	}
      break;
    }

  /* Assert forward page is fixed if and only if record type is either REC_RELOCATION or REC_BIGONE. */
  assert ((helper->record_type == REC_RELOCATION
	   || helper->record_type == REC_BIGONE) == (helper->forward_page != NULL));

  VACUUM_PERF_HEAP_TRACK_PREPARE (thread_p, helper);

  /* Success. */
  return NO_ERROR;
}

/*
 * vacuum_heap_record_insid_and_prev_version () - Remove insert MVCCID and prev version lsa from record.
 *
 * return	 : Error code.
 * thread_p (in) : Thread entry.
 * helper (in)	 : Vacuum heap helper.
 */
static int
vacuum_heap_record_insid_and_prev_version (THREAD_ENTRY * thread_p, VACUUM_HEAP_HELPER * helper)
{
  RECDES *update_record;
  int error_code = NO_ERROR;
  char *start_p, *existing_data_p, *new_data_p;
  int repid_and_flag_bits = 0, mvcc_flags = 0;

  /* Assert expected arguments. */
  assert (helper != NULL);
  assert (helper->can_vacuum == VACUUM_RECORD_DELETE_INSID_PREV_VER);
  assert (MVCC_IS_HEADER_INSID_NOT_ALL_VISIBLE (&helper->mvcc_header));

  switch (helper->record_type)
    {
    case REC_RELOCATION:
      /* Remove insert MVCCID from REC_NEWHOME in forward_page. */

      /* Forward page and OID are required. */
      assert (helper->forward_page != NULL);
      assert (!OID_ISNULL (&helper->forward_oid));
      assert (helper->record.type == REC_NEWHOME);

      /* Remove insert MVCCID and prev version lsa. */
      update_record = &helper->record;
      start_p = update_record->data;
      repid_and_flag_bits = OR_GET_MVCC_REPID_AND_FLAG (start_p);
      mvcc_flags = (repid_and_flag_bits >> OR_MVCC_FLAG_SHIFT_BITS) & OR_MVCC_FLAG_MASK;

      /* Skip bytes up to insid_offset. */
      existing_data_p = start_p + mvcc_header_size_lookup[mvcc_flags];
      new_data_p = start_p + OR_MVCC_INSERT_ID_OFFSET;
      if (mvcc_flags & OR_MVCC_FLAG_VALID_DELID)
	{
	  /* Has MVCC DELID. */
	  if (mvcc_flags & OR_MVCC_FLAG_VALID_INSID)
	    {
	      /* Copy MVCC DELID over INSID (INSID is removed). */
	      memcpy (new_data_p, new_data_p + OR_MVCCID_SIZE, OR_MVCCID_SIZE);
	    }
	  /* Skip DELID. */
	  new_data_p += OR_MVCCID_SIZE;
	}

      /* Clear flag for valid insert MVCCID and prev version lsa. */
      repid_and_flag_bits &= ~((OR_MVCC_FLAG_VALID_INSID | OR_MVCC_FLAG_VALID_PREV_VERSION) << OR_MVCC_FLAG_SHIFT_BITS);
      OR_PUT_INT (start_p, repid_and_flag_bits);

      /* Expect new_data_p != existing_data_p in most of the cases. */
      assert (existing_data_p >= new_data_p);
      memmove (new_data_p, existing_data_p, update_record->length - CAST_BUFLEN (existing_data_p - start_p));
      update_record->length -= CAST_BUFLEN (existing_data_p - new_data_p);
      assert (update_record->length > 0);

      /* Update record in page. */
      if (spage_update (thread_p, helper->forward_page, helper->forward_oid.slotid, update_record) != SP_SUCCESS)
	{
	  assert_release (false);
	  return ER_FAILED;
	}

      /* Since forward page was vacuumed, log it immediately. Then unfix forward page. */
      vacuum_log_vacuum_heap_page (thread_p, helper->forward_page, 1, &helper->forward_oid.slotid, &helper->can_vacuum,
				   helper->reusable, false);
      pgbuf_set_dirty (thread_p, helper->forward_page, FREE);
      helper->forward_page = NULL;

      perfmon_inc_stat (thread_p, PSTAT_HEAP_REL_VACUUMS);
      break;

    case REC_BIGONE:
      /* First overflow page is required. */
      assert (helper->forward_page != NULL);

      /* Replace current insert MVCCID with MVCCID_ALL_VISIBLE. Header must remain the same size. */
      MVCC_SET_INSID (&helper->mvcc_header, MVCCID_ALL_VISIBLE);
      LSA_SET_NULL (&helper->mvcc_header.prev_version_lsa);
      error_code = heap_set_mvcc_rec_header_on_overflow (helper->forward_page, &helper->mvcc_header);
      if (error_code != NO_ERROR)
	{
	  ASSERT_ERROR ();
	  vacuum_er_log_error (VACUUM_ER_LOG_HEAP,
			       "set mvcc header (flag=%d, repid=%d, chn=%d, insid=%llu, "
			       "delid=%llu, forward object %d|%d|%d with record of type=%d and size=%d",
			       (int) MVCC_GET_FLAG (&helper->mvcc_header), (int) MVCC_GET_REPID (&helper->mvcc_header),
			       MVCC_GET_CHN (&helper->mvcc_header), MVCC_GET_INSID (&helper->mvcc_header),
			       MVCC_GET_DELID (&helper->mvcc_header), helper->home_vpid.volid, helper->home_vpid.pageid,
			       helper->crt_slotid, REC_BIGONE, helper->record.length);
	  return error_code;
	}
      /* Log changes and unfix first overflow page. */
      vacuum_log_remove_ovf_insid (thread_p, helper->forward_page);
      pgbuf_set_dirty (thread_p, helper->forward_page, FREE);
      helper->forward_page = NULL;

      perfmon_inc_stat (thread_p, PSTAT_HEAP_BIG_VACUUMS);
      break;

    case REC_HOME:
      /* Remove insert MVCCID and prev version lsa. */

      assert (helper->record.type == REC_HOME);
      update_record = &helper->record;
      start_p = update_record->data;
      repid_and_flag_bits = OR_GET_MVCC_REPID_AND_FLAG (start_p);
      mvcc_flags = (repid_and_flag_bits >> OR_MVCC_FLAG_SHIFT_BITS) & OR_MVCC_FLAG_MASK;

      /* Skip bytes up to insid_offset */
      existing_data_p = start_p + mvcc_header_size_lookup[mvcc_flags];
      new_data_p = start_p + OR_MVCC_INSERT_ID_OFFSET;
      if (mvcc_flags & OR_MVCC_FLAG_VALID_DELID)
	{
	  /* Has MVCC DELID. */
	  if (mvcc_flags & OR_MVCC_FLAG_VALID_INSID)
	    {
	      /* Copy MVCC DELID over INSID (INSID is removed). */
	      memcpy (new_data_p, new_data_p + OR_MVCCID_SIZE, OR_MVCCID_SIZE);
	    }
	  /* Skip DELID. */
	  new_data_p += OR_MVCCID_SIZE;
	}

      /* Clear flag for valid insert MVCCID and prev version lsa. */
      repid_and_flag_bits &= ~((OR_MVCC_FLAG_VALID_INSID | OR_MVCC_FLAG_VALID_PREV_VERSION) << OR_MVCC_FLAG_SHIFT_BITS);
      OR_PUT_INT (start_p, repid_and_flag_bits);

      /* Expect new_data_p != existing_data_p in most of the cases. */
      assert (existing_data_p >= new_data_p);
      memmove (new_data_p, existing_data_p, update_record->length - CAST_BUFLEN (existing_data_p - start_p));
      update_record->length -= CAST_BUFLEN (existing_data_p - new_data_p);
      assert (update_record->length > 0);

      if (spage_update (thread_p, helper->home_page, helper->crt_slotid, update_record) != SP_SUCCESS)
	{
	  assert_release (false);
	  return ER_FAILED;
	}
      /* Collect vacuum data to be logged later. */
      helper->slots[helper->n_bulk_vacuumed] = helper->crt_slotid;
      helper->results[helper->n_bulk_vacuumed] = VACUUM_RECORD_DELETE_INSID_PREV_VER;
      helper->n_bulk_vacuumed++;

      perfmon_inc_stat (thread_p, PSTAT_HEAP_HOME_VACUUMS);
      break;

    default:
      /* Should not be here. */
      assert_release (false);
      return ER_FAILED;
    }

  helper->n_vacuumed++;

  perfmon_inc_stat (thread_p, PSTAT_HEAP_INSID_VACUUMS);

  /* Success. */
  return NO_ERROR;
}

/*
 * vacuum_heap_record () - Vacuum heap record.
 *
 * return	 : Error code.
 * thread_p (in) : Thread entry.
 * helper (in)	 : Vacuum heap helper.
 */
static int
vacuum_heap_record (THREAD_ENTRY * thread_p, VACUUM_HEAP_HELPER * helper)
{
  /* Assert expected arguments. */
  assert (helper != NULL);
  assert (helper->can_vacuum == VACUUM_RECORD_REMOVE);
  assert (helper->home_page != NULL);
  assert (MVCC_IS_HEADER_DELID_VALID (&helper->mvcc_header));

  if (helper->record_type == REC_RELOCATION || helper->record_type == REC_BIGONE)
    {
      /* HOME record of rel/big records are performed as a single operation: flush all existing vacuumed slots before
       * starting a system op for current record */
      vacuum_heap_page_log_and_reset (thread_p, helper, false, false);
      log_sysop_start (thread_p);
    }
  else
    {
      assert (helper->record_type == REC_HOME);
      /* Collect home page changes. */
      helper->slots[helper->n_bulk_vacuumed] = helper->crt_slotid;
      helper->results[helper->n_bulk_vacuumed] = VACUUM_RECORD_REMOVE;
    }

  /* Vacuum REC_HOME/REC_RELOCATION/REC_BIGONE */
  spage_vacuum_slot (thread_p, helper->home_page, helper->crt_slotid, helper->reusable);

  if (helper->reusable)
    {
      perfmon_inc_stat (thread_p, PSTAT_HEAP_REMOVE_VACUUMS);
    }

  if (helper->record_type != REC_HOME)
    {
      /* We try to keep the same amount of pgbuf_set_dirty and logged changes; Changes on REC_HOME records are logged
       * in bulk and page is set dirty along with that log record */
      pgbuf_set_dirty (thread_p, helper->home_page, DONT_FREE);
    }

  switch (helper->record_type)
    {
    case REC_RELOCATION:
      /* Remove REC_NEWHOME. */
      assert (helper->forward_page != NULL);
      assert (!OID_ISNULL (&helper->forward_oid));
      assert (!HFID_IS_NULL (&helper->hfid));
      assert (!OID_ISNULL (&helper->forward_oid));

      VACUUM_PERF_HEAP_TRACK_EXECUTE (thread_p, helper);

      vacuum_log_redoundo_vacuum_record (thread_p, helper->home_page, helper->crt_slotid, &helper->forward_recdes,
					 helper->reusable);

      VACUUM_PERF_HEAP_TRACK_LOGGING (thread_p, helper);

      spage_vacuum_slot (thread_p, helper->forward_page, helper->forward_oid.slotid, true);

      VACUUM_PERF_HEAP_TRACK_EXECUTE (thread_p, helper);

      /* Log changes in forward page immediately. */
      vacuum_log_redoundo_vacuum_record (thread_p, helper->forward_page, helper->forward_oid.slotid, &helper->record,
					 true);

      pgbuf_set_dirty (thread_p, helper->forward_page, FREE);
      helper->forward_page = NULL;

      log_sysop_commit (thread_p);

      VACUUM_PERF_HEAP_TRACK_LOGGING (thread_p, helper);

      perfmon_inc_stat (thread_p, PSTAT_HEAP_REL_VACUUMS);
      break;

    case REC_BIGONE:
      assert (helper->forward_page != NULL);
      /* Overflow first page is required. */
      assert (!VFID_ISNULL (&helper->overflow_vfid));

      VACUUM_PERF_HEAP_TRACK_EXECUTE (thread_p, helper);

      vacuum_log_redoundo_vacuum_record (thread_p, helper->home_page, helper->crt_slotid, &helper->forward_recdes,
					 helper->reusable);

      VACUUM_PERF_HEAP_TRACK_LOGGING (thread_p, helper);

      /* Unfix first overflow page. */
      pgbuf_unfix_and_init (thread_p, helper->forward_page);

      if (heap_ovf_delete (thread_p, &helper->hfid, &helper->forward_oid, &helper->overflow_vfid) == NULL)
	{
	  /* Failed to delete. */
	  assert_release (false);
	  log_sysop_abort (thread_p);
	  return ER_FAILED;
	}

      VACUUM_PERF_HEAP_TRACK_EXECUTE (thread_p, helper);

      log_sysop_commit (thread_p);

      VACUUM_PERF_HEAP_TRACK_LOGGING (thread_p, helper);

      perfmon_inc_stat (thread_p, PSTAT_HEAP_BIG_VACUUMS);
      break;

    case REC_HOME:
      helper->n_bulk_vacuumed++;

      perfmon_inc_stat (thread_p, PSTAT_HEAP_HOME_VACUUMS);
      break;

    default:
      /* Unexpected. */
      assert_release (false);
      return ER_FAILED;
    }

  helper->n_vacuumed++;

  assert (helper->forward_page == NULL);

  VACUUM_PERF_HEAP_TRACK_EXECUTE (thread_p, helper);

  return NO_ERROR;
}

/*
 * vacuum_heap_get_hfid () - Get heap file identifier.
 *
 * return	 : Error code.
 * thread_p (in) : Thread entry.
 * helper (in)	 : Vacuum heap helper.
 * vfid (in)     : file identifier
 */
static int
vacuum_heap_get_hfid_and_file_type (THREAD_ENTRY * thread_p, VACUUM_HEAP_HELPER * helper, const VFID * vfid)
{
  int error_code = NO_ERROR;	/* Error code. */
  OID class_oid = OID_INITIALIZER;	/* Class OID. */
  FILE_TYPE ftype;

  assert (helper != NULL);
  assert (helper->home_page != NULL);
  assert (vfid != NULL && !VFID_ISNULL (vfid));

  /* Get class OID from heap page. */
  error_code = heap_get_class_oid_from_page (thread_p, helper->home_page, &class_oid);
  if (error_code != NO_ERROR)
    {
      vacuum_er_log_error (VACUUM_ER_LOG_HEAP,
			   "Failed to obtain class_oid from heap page %d|%d.",
			   PGBUF_PAGE_VPID_AS_ARGS (helper->home_page));

      assert_release (false);
      return error_code;
    }
  assert (!OID_ISNULL (&class_oid));

  /* Get HFID for class OID. */
  error_code = heap_get_class_info (thread_p, &class_oid, &helper->hfid, &ftype, NULL);
  if (error_code == ER_HEAP_UNKNOWN_OBJECT)
    {
      FILE_DESCRIPTORS file_descriptor;

      /* clear expected error */
      er_clear ();
      error_code = NO_ERROR;

      error_code = file_descriptor_get (thread_p, vfid, &file_descriptor);
      if (error_code != NO_ERROR)
	{
	  assert_release (false);
	}
      else
	{
	  helper->hfid = file_descriptor.heap.hfid;
	  error_code = file_get_type (thread_p, vfid, &ftype);
	  if (error_code != NO_ERROR)
	    {
	      assert_release (false);
	    }
	  else
	    {
	      vacuum_er_log_warning (VACUUM_ER_LOG_HEAP | VACUUM_ER_LOG_DROPPED_FILES, "%s",
				     "vacuuming heap found deleted class oid, however hfid and file type "
				     "have been successfully loaded from file header. ");
	    }
	}
    }
  if (error_code != NO_ERROR)
    {
      vacuum_er_log_error (VACUUM_ER_LOG_HEAP,
			   "Failed to obtain heap file identifier for class %d|%d|%d)", OID_AS_ARGS (&class_oid));

      assert_release (false);
      return error_code;
    }
  if (HFID_IS_NULL (&helper->hfid) || (ftype != FILE_HEAP && ftype != FILE_HEAP_REUSE_SLOTS))
    {
      vacuum_er_log_error (VACUUM_ER_LOG_HEAP,
			   "Invalid hfid (%d, %d|%d) or ftype = %s ", HFID_AS_ARGS (&helper->hfid),
			   file_type_to_string (ftype));
      assert_release (false);
      return ER_FAILED;
    }

  /* reusable */
  helper->reusable = ftype == FILE_HEAP_REUSE_SLOTS;

  /* Success. */
  return NO_ERROR;
}

/*
 * vacuum_heap_page_log_and_reset () - Logs the vacuumed slots from page and reset page pointer and number of
 *				       vacuumed slots.
 *
 * return	 : Void.
 * thread_p (in) : Thread entry.
 * helper (in)	 : Vacuum heap helper.
 * update_best_space_stat (in)	 :
 * unlatch_page (in) :
 */
static void
vacuum_heap_page_log_and_reset (THREAD_ENTRY * thread_p, VACUUM_HEAP_HELPER * helper, bool update_best_space_stat,
				bool unlatch_page)
{
  assert (helper != NULL);
  assert (helper->home_page != NULL);

  if (helper->n_bulk_vacuumed == 0)
    {
      /* No logging is required. */
      if (unlatch_page == true)
	{
	  pgbuf_unfix_and_init (thread_p, helper->home_page);
	}
      return;
    }

  if (spage_need_compact (thread_p, helper->home_page) == true)
    {
      /* Compact page data */
      spage_compact (thread_p, helper->home_page);
    }

  /* Update statistics only for home pages; We assume that fwd pages (from relocated records) are home pages for other
   * OIDs and their statistics are updated in that context */
  if (update_best_space_stat == true && helper->initial_home_free_space != -1)
    {
      assert (!HFID_IS_NULL (&helper->hfid));
      heap_stats_update (thread_p, helper->home_page, &helper->hfid, helper->initial_home_free_space);
    }

  VACUUM_PERF_HEAP_TRACK_EXECUTE (thread_p, helper);

  /* Log vacuumed slots */
  vacuum_log_vacuum_heap_page (thread_p, helper->home_page, helper->n_bulk_vacuumed, helper->slots, helper->results,
			       helper->reusable, false);

  /* Mark page as dirty and unfix */
  pgbuf_set_dirty (thread_p, helper->home_page, DONT_FREE);
  if (unlatch_page == true)
    {
      pgbuf_unfix_and_init (thread_p, helper->home_page);
    }

  /* Reset the number of vacuumed slots */
  helper->n_bulk_vacuumed = 0;

  VACUUM_PERF_HEAP_TRACK_LOGGING (thread_p, helper);
}


/*
 * vacuum_log_vacuum_heap_page () - Log removing OID's from heap page.
 *
 * return	      : Error code.
 * thread_p (in)      : Thread entry.
 * page_p (in)	      : Page pointer.
 * n_slots (in)	      : OID count in slots.
 * slots (in/out)     : Array of slots removed from heap page.
 * results (in)	      : Satisfies vacuum result.
 * reusable (in)      :
 *
 * NOTE: Some values in slots array are modified and set to negative values.
 */
static void
vacuum_log_vacuum_heap_page (THREAD_ENTRY * thread_p, PAGE_PTR page_p, int n_slots, PGSLOTID * slots,
			     MVCC_SATISFIES_VACUUM_RESULT * results, bool reusable, bool all_vacuumed)
{
  LOG_DATA_ADDR addr;
  int packed_size = 0, i = 0;
  char *ptr = NULL, *buffer_p = NULL;
  char buffer[MAX_SLOTS_IN_PAGE * (sizeof (PGSLOTID) + 2 * OR_OID_SIZE) + (MAX_ALIGNMENT * 2)];

  assert (n_slots >= 0 && n_slots <= ((SPAGE_HEADER *) page_p)->num_slots);
  assert (n_slots > 0 || all_vacuumed);

  /* Initialize log data. */
  addr.offset = n_slots;	/* Save number of slots in offset. */
  addr.pgptr = page_p;
  addr.vfid = NULL;

  /* Compute recovery data size */

  /* slots & results */
  packed_size += n_slots * sizeof (PGSLOTID);

  if (reusable)
    {
      addr.offset |= VACUUM_LOG_VACUUM_HEAP_REUSABLE;
    }

  if (all_vacuumed)
    {
      addr.offset |= VACUUM_LOG_VACUUM_HEAP_ALL_VACUUMED;
    }

  assert (packed_size <= (int) sizeof (buffer));

  buffer_p = PTR_ALIGN (buffer, MAX_ALIGNMENT);
  ptr = buffer_p;

  if (n_slots > 0)
    {
      /* Pack slot ID's and results */
      for (i = 0; i < n_slots; i++)
	{
	  assert (results[i] == VACUUM_RECORD_DELETE_INSID_PREV_VER || results[i] == VACUUM_RECORD_REMOVE);

	  assert (slots[i] > 0);

	  if (results[i] == VACUUM_RECORD_REMOVE)
	    {
	      /* Use negative slot ID to mark that object has been completely removed. */
	      slots[i] = -slots[i];
	    }
	}
      memcpy (ptr, slots, n_slots * sizeof (PGSLOTID));
      ptr += n_slots * sizeof (PGSLOTID);
    }

  assert ((ptr - buffer_p) == packed_size);

  /* Append new redo log rebuild_record */
  log_append_redo_data (thread_p, RVVAC_HEAP_PAGE_VACUUM, &addr, packed_size, buffer_p);
}

/*
 * vacuum_rv_redo_vacuum_heap_page () - Redo vacuum remove oids from heap page.
 *
 * return	 : Error code.
 * thread_p (in) : Thread entry.
 * rcv (in)	 : Recovery structure.
 */
int
vacuum_rv_redo_vacuum_heap_page (THREAD_ENTRY * thread_p, LOG_RCV * rcv)
{
  int i = 0;
  INT16 n_slots;
  PGSLOTID *slotids = NULL;
  PAGE_PTR page_p = NULL;
  RECDES rebuild_record, peek_record;
  int old_header_size, new_header_size;
  MVCC_REC_HEADER rec_header;
  char *ptr = NULL;
  char data_buf[IO_MAX_PAGE_SIZE + MAX_ALIGNMENT];
  bool reusable;
  bool all_vacuumed;

  page_p = rcv->pgptr;

  ptr = (char *) rcv->data;

  /* Get n_slots and flags */
  n_slots = (rcv->offset & (~VACUUM_LOG_VACUUM_HEAP_MASK));
  reusable = (rcv->offset & VACUUM_LOG_VACUUM_HEAP_REUSABLE) != 0;
  all_vacuumed = (rcv->offset & VACUUM_LOG_VACUUM_HEAP_ALL_VACUUMED) != 0;

  assert (n_slots < ((SPAGE_HEADER *) page_p)->num_slots);

  if (all_vacuumed)
    {
      vacuum_er_log (VACUUM_ER_LOG_HEAP | VACUUM_ER_LOG_RECOVERY,
		     "Change vacuum status for heap page %d|%d, lsa=%lld|%d, from once to none.",
		     PGBUF_PAGE_STATE_ARGS (rcv->pgptr));
    }

  if (n_slots == 0)
    {
      /* No slots have been vacuumed, but header must be changed from one vacuum required to no vacuum required. */
      assert (all_vacuumed);

      if (all_vacuumed)
	{
	  heap_page_set_vacuum_status_none (thread_p, rcv->pgptr);
	}

      pgbuf_set_dirty (thread_p, page_p, DONT_FREE);

      return NO_ERROR;
    }

  /* Get slot ID's and result types */
  slotids = (PGSLOTID *) ptr;
  ptr += n_slots * sizeof (PGSLOTID);

  /* Safeguard for correct unpacking of recovery data */
  assert (ptr == rcv->data + rcv->length);

  /* Initialize rebuild_record for deleting INSERT MVCCID's */
  rebuild_record.area_size = IO_MAX_PAGE_SIZE;
  rebuild_record.data = PTR_ALIGN (data_buf, MAX_ALIGNMENT);

  /* Vacuum slots */
  for (i = 0; i < n_slots; i++)
    {
      if (slotids[i] < 0)
	{
	  /* Record was removed completely */
	  slotids[i] = -slotids[i];
	  spage_vacuum_slot (thread_p, page_p, slotids[i], reusable);
	}
      else
	{
	  /* Only insert MVCCID has been removed */
	  if (spage_get_record (thread_p, rcv->pgptr, slotids[i], &peek_record, PEEK) != S_SUCCESS)
	    {
	      vacuum_er_log_error (VACUUM_ER_LOG_HEAP | VACUUM_ER_LOG_RECOVERY, "Failed to get record at %d|%d|%d",
				   PGBUF_PAGE_VPID_AS_ARGS (rcv->pgptr), slotids[i]);
	      assert_release (false);
	      return ER_FAILED;
	    }

	  if (peek_record.type != REC_HOME && peek_record.type != REC_NEWHOME)
	    {
	      /* Unexpected */
	      assert_release (false);
	      return ER_FAILED;
	    }

	  /* Remove insert MVCCID */
	  or_mvcc_get_header (&peek_record, &rec_header);
	  old_header_size = mvcc_header_size_lookup[MVCC_GET_FLAG (&rec_header)];
	  /* Clear insert MVCCID. */
	  MVCC_CLEAR_FLAG_BITS (&rec_header, OR_MVCC_FLAG_VALID_INSID);
	  /* Clear previous version. */
	  MVCC_CLEAR_FLAG_BITS (&rec_header, OR_MVCC_FLAG_VALID_PREV_VERSION);
	  new_header_size = mvcc_header_size_lookup[MVCC_GET_FLAG (&rec_header)];

	  /* Rebuild record */
	  rebuild_record.type = peek_record.type;
	  rebuild_record.length = peek_record.length;
	  memcpy (rebuild_record.data, peek_record.data, peek_record.length);

	  /* Set new header */
	  or_mvcc_set_header (&rebuild_record, &rec_header);
	  /* Copy record data */
	  memcpy (rebuild_record.data + new_header_size, peek_record.data + old_header_size,
		  peek_record.length - old_header_size);

	  if (spage_update (thread_p, rcv->pgptr, slotids[i], &rebuild_record) != SP_SUCCESS)
	    {
	      assert_release (false);
	      return ER_FAILED;
	    }
	}
    }

  if (spage_need_compact (thread_p, rcv->pgptr) == true)
    {
      (void) spage_compact (thread_p, rcv->pgptr);
    }

  if (all_vacuumed)
    {
      heap_page_set_vacuum_status_none (thread_p, rcv->pgptr);
    }

  pgbuf_set_dirty (thread_p, page_p, DONT_FREE);

  return NO_ERROR;
}

/*
 * vacuum_log_remove_ovf_insid () - Log removing insert MVCCID from big record.
 *
 * return	 : Void.
 * thread_p (in) : Thread entry.
 * ovfpage (in)  : Big record first overflow page.
 */
static void
vacuum_log_remove_ovf_insid (THREAD_ENTRY * thread_p, PAGE_PTR ovfpage)
{
  log_append_redo_data2 (thread_p, RVVAC_REMOVE_OVF_INSID, NULL, ovfpage, 0, 0, NULL);
}

/*
 * vacuum_rv_redo_remove_ovf_insid () - Redo removing insert MVCCID from big record.
 *
 * return	 : Error code.
 * thread_p (in) : Thread entry.
 * rcv (in)	 : Recovery data.
 */
int
vacuum_rv_redo_remove_ovf_insid (THREAD_ENTRY * thread_p, LOG_RCV * rcv)
{
  MVCC_REC_HEADER rec_header;
  int error = NO_ERROR;

  error = heap_get_mvcc_rec_header_from_overflow (rcv->pgptr, &rec_header, NULL);
  if (error != NO_ERROR)
    {
      return error;
    }

  MVCC_SET_INSID (&rec_header, MVCCID_ALL_VISIBLE);
  LSA_SET_NULL (&rec_header.prev_version_lsa);

  error = heap_set_mvcc_rec_header_on_overflow (rcv->pgptr, &rec_header);
  if (error != NO_ERROR)
    {
      return error;
    }

  pgbuf_set_dirty (thread_p, rcv->pgptr, DONT_FREE);

  return NO_ERROR;
}

/*
 * vacuum_produce_log_block_data () - After logging a block of log data, useful information for vacuum is passed by log
 *				      manager and should be saved in lock-free buffer.
 *
 * return	      : Void.
 * thread_p (in)      : Thread entry.
 * start_lsa (in)     : Log block starting LSA.
 * oldest_mvccid (in) : Log block oldest MVCCID.
 * newest_mvccid (in) : Log block newest MVCCID.
 */
void
vacuum_produce_log_block_data (THREAD_ENTRY * thread_p)
{
  if (prm_get_bool_value (PRM_ID_DISABLE_VACUUM))
    {
      return;
    }
  assert (log_Gl.hdr.does_block_need_vacuum == true);
  // *INDENT-OFF*
  VACUUM_DATA_ENTRY block_data { log_Gl.hdr };
  // *INDENT-ON*

  // reset info for next block
  log_Gl.hdr.does_block_need_vacuum = false;
  log_Gl.hdr.newest_block_mvccid = MVCCID_NULL;

  if (vacuum_Block_data_buffer == NULL)
    {
      assert (false);
      return;
    }

  vacuum_er_log (VACUUM_ER_LOG_LOGGING | VACUUM_ER_LOG_VACUUM_DATA,
		 "vacuum_produce_log_block_data: blockid=(%lld) start_lsa=(%lld, %d) old_mvccid=(%llu) "
		 "new_mvccid=(%llu)", (long long) block_data.blockid, LSA_AS_ARGS (&block_data.start_lsa),
		 (unsigned long long int) block_data.oldest_visible_mvccid,
		 (unsigned long long int) block_data.newest_mvccid);

  /* Push new block into block data buffer */
  if (!vacuum_Block_data_buffer->produce (block_data))
    {
      /* Push failed, the buffer must be full */
      /* TODO: Set a new message error for full block data buffer */
      /* TODO: Probably this case should be avoided... Make sure that we do not lose vacuum data so there has to be
       * enough space to keep it. */
      vacuum_er_log_error (VACUUM_ER_LOG_ERROR, "%s", "Cannot produce new log block data! The buffer is already full.");
      assert (false);
      return;
    }

  perfmon_add_stat (thread_p, PSTAT_VAC_NUM_TO_VACUUM_LOG_PAGES, vacuum_Data.log_block_npages);
}

#if defined (SERVER_MODE)
static void
vacuum_push_task (const VACUUM_DATA_ENTRY & data_entry)
{
  if (vacuum_Data.shutdown_requested)
    {
      // stop pushing tasks; worker pool may be stopped already
      return;
    }
  cubthread::get_manager ()->push_task (vacuum_Worker_threads, new vacuum_worker_task (data_entry));
}
#endif // SERVER_MODE

static bool
vacuum_check_finished_queue (void)
{
#if defined (SERVER_MODE)
  return vacuum_Finished_job_queue->is_half_full ();
#else // not SERVER_MODE = SA_MODE
  return vacuum_Finished_job_queue->is_full ();
#endif // not SERVER_MODE = SA_MODE
}

static bool
vacuum_check_data_buffer (void)
{
#if defined (SERVER_MODE)
  return vacuum_Block_data_buffer->is_half_full ();
#else // not SERVER_MODE = SA_MODE
  return !vacuum_Block_data_buffer->is_empty ();
#endif // not SERVER_MODE = SA_MODE
}

static void
vacuum_data_load_first_and_last_page (THREAD_ENTRY * thread_p)
{
  if (vacuum_Data.is_loaded)
    {
      return;
    }
  assert (vacuum_Data.first_page == NULL && vacuum_Data.last_page == NULL);
  vacuum_Data.first_page = vacuum_fix_data_page (thread_p, &vacuum_Data_load.vpid_first);
  if (vacuum_Data.first_page == NULL)
    {
      assert_release (false);
      return;
    }
  if (VPID_EQ (&vacuum_Data_load.vpid_first, &vacuum_Data_load.vpid_last))
    {
      vacuum_Data.last_page = vacuum_Data.first_page;
    }
  else
    {
      vacuum_Data.last_page = vacuum_fix_data_page (thread_p, &vacuum_Data_load.vpid_last);
      if (vacuum_Data.last_page == NULL)
	{
	  vacuum_unfix_first_and_last_data_page (thread_p);
	  assert_release (false);
	  return;
	}
    }
  vacuum_Data.is_loaded = true;
}

static void
vacuum_data_unload_first_and_last_page (THREAD_ENTRY * thread_p)
{
  if (!vacuum_Data.is_loaded)
    {
      return;
    }
  vacuum_unfix_first_and_last_data_page (thread_p);
  vacuum_Data.is_loaded = false;
}

#if defined (SERVER_MODE)
// *INDENT-OFF*
void
vacuum_master_task::execute (cubthread::entry &thread_ref)
{
  THREAD_ENTRY *thread_p = &thread_ref;
  VACUUM_DATA_ENTRY *entry = NULL;
  MVCCID local_oldest_visible_mvccid;
  PERF_UTIME_TRACKER perf_tracker;

  if (prm_get_bool_value (PRM_ID_DISABLE_VACUUM))
    {
      return;
    }

  if (!BO_IS_SERVER_RESTARTED ())
    {
      return;
    }

  PERF_UTIME_TRACKER_START (thread_p, &perf_tracker);

  local_oldest_visible_mvccid = log_Gl.mvcc_table.update_global_oldest_visible ();

  if (!vacuum_Data.is_loaded)
    {
      /* Load vacuum data. */
      /* This was initially in boot_restart_server. However, the "commit" of boot_restart_server will complain
       * about vacuum data first and last page not being unfixed (and it will also unfix them).
       * So, we have to load the data here (vacuum master never commits).
       */
      vacuum_data_load_first_and_last_page (thread_p);

      m_cursor.set_on_vacuum_data_start ();
    }

  /* Server-mode will restart if block data buffer or finished job queue are getting filled. */
restart:
  assert (!m_cursor.is_loaded ());

  vacuum_Data.update ();


  pgbuf_flush_if_requested (thread_p, (PAGE_PTR) vacuum_Data.first_page);
  pgbuf_flush_if_requested (thread_p, (PAGE_PTR) vacuum_Data.last_page);

  if (vacuum_Data.shutdown_requested)
    {
      /* Stop generating other jobs. */
      return;
    }

  /* How many jobs can we generate? */
  if (cubthread::get_manager ()->is_pool_full (vacuum_Worker_threads))
    {
      return;
    }

  m_cursor.readjust_to_vacuum_data_changes ();
  m_cursor.load ();

  vacuum_er_log (VACUUM_ER_LOG_MASTER, "Start searching jobs at " vacuum_job_cursor_print_format,
                 vacuum_job_cursor_print_args (m_cursor));

  while (m_cursor.is_valid () && !cubthread::get_manager ()->is_pool_full (vacuum_Worker_threads)
         && !vacuum_Data.shutdown_requested)
    {
      entry = &m_cursor.get_current_entry ();

      if (!MVCC_ID_PRECEDES (entry->newest_mvccid, log_Gl.mvcc_table.get_global_oldest_visible ())
	  || (entry->start_lsa.pageid + 1 >= log_Gl.append.prev_lsa.pageid))
	{
	  /* Newest MVCCID in block is not old enough. Or
	   * The block is generated very recently and it is possible that not all its info is in log (some may still
	   * be cached in prior list.
	   *
	   * Stop searching for other jobs.
	   */
	  vacuum_er_log (VACUUM_ER_LOG_JOBS,
			 "Cannot generate job for " VACUUM_LOG_DATA_ENTRY_MSG ("entry") ". "
			 "global oldest visible mvccid = %llu, log_Gl.append.prev_lsa.pageid = %d.",
			 VACUUM_LOG_DATA_ENTRY_AS_ARGS (entry),
			 (unsigned long long int) local_oldest_visible_mvccid,
			 (long long int) log_Gl.append.prev_lsa.pageid);

	  /* todo: remember this as starting point for next iteration of generating jobs */
	  break;
	}

      if (!entry->is_available ())
	{
	  assert (entry->is_vacuumed () || entry->is_job_in_progress ());
	  vacuum_er_log (VACUUM_ER_LOG_JOBS,
			 "Job for blockid = %lld %s. Skip.", (long long int) entry->get_blockid (),
			 entry->is_vacuumed () ? "was executed" : "is in progress");
          m_cursor.increment_blockid ();
	  continue;
	}

      m_cursor.start_job_on_current_entry (thread_p);

      vacuum_push_task (*entry);
      m_cursor.increment_blockid ();

      if (vacuum_check_data_buffer () || vacuum_check_finished_queue ())
	{
          m_cursor.unload ();
	  goto restart;
	}
    }

  m_cursor.unload ();

#if !defined (NDEBUG)
  vacuum_verify_vacuum_data_page_fix_count (thread_p);
#endif /* !NDEBUG */

  PERF_UTIME_TRACKER_TIME (thread_p, &perf_tracker, PSTAT_VAC_MASTER);
}
// *INDENT-ON*
#endif // SERVER_MODE

/*
 * vacuum_rv_redo_vacuum_complete () - Redo recovery of vacuum complete.
 *
 * return	 : NO_ERROR.
 * thread_p (in) : Thread entry.
 * rcv (in)	 : Recovery data.
 */
int
vacuum_rv_redo_vacuum_complete (THREAD_ENTRY * thread_p, LOG_RCV * rcv)
{
  MVCCID oldest_newest_mvccid = MVCCID_NULL;

  assert (rcv->data != NULL && rcv->length == sizeof (MVCCID));

  oldest_newest_mvccid = *((MVCCID *) rcv->data);

  /* All vacuum complete. */
  vacuum_Data.oldest_unvacuumed_mvccid = oldest_newest_mvccid;

  /* Reset log header information saved for vacuum. */
  logpb_vacuum_reset_log_header_cache (thread_p, &log_Gl.hdr);

  pgbuf_set_dirty (thread_p, rcv->pgptr, DONT_FREE);

  return NO_ERROR;
}

/*
 * vacuum_process_log_block () - Vacuum heap and b-tree entries using log information found in a block of pages.
 *
 * return		      : Error code.
 * thread_p (in)	      : Thread entry.
 * data (in)		      : Block data.
 * block_log_buffer (in)      : Block log page buffer identifier
 * sa_mode_partial_block (in) : True when SA_MODE vacuum based on partial block information from log header.
 *				Logging is skipped if true.
 */
static int
vacuum_process_log_block (THREAD_ENTRY * thread_p, VACUUM_DATA_ENTRY * data, bool sa_mode_partial_block)
{
  VACUUM_WORKER *worker = vacuum_get_vacuum_worker (thread_p);
  LOG_LSA log_lsa;
  LOG_LSA rcv_lsa;
  LOG_PAGEID first_block_pageid = VACUUM_FIRST_LOG_PAGEID_IN_BLOCK (data->get_blockid ());
  int error_code = NO_ERROR;
  LOG_DATA log_record_data;
  char *undo_data = NULL;
  int undo_data_size;
  char *es_uri = NULL;
  char log_pgbuf[IO_MAX_PAGE_SIZE + MAX_ALIGNMENT];
  LOG_PAGE *log_page_p = NULL;
  BTID_INT btid_int;
  BTID sys_btid;
  OID class_oid, oid;
  BTREE_OBJECT_INFO old_version;
  BTREE_OBJECT_INFO new_version;
  MVCCID threshold_mvccid = log_Gl.mvcc_table.get_global_oldest_visible ();
  BTREE_MVCC_INFO mvcc_info;
  MVCCID mvccid;
  LOG_VACUUM_INFO log_vacuum;
  OID heap_object_oid;
  bool vacuum_complete = false;
  bool was_interrupted = false;
  bool is_file_dropped = false;

  PERF_UTIME_TRACKER perf_tracker;
  PERF_UTIME_TRACKER job_time_tracker;
#if defined (SA_MODE)
  bool dummy_continue_check = false;
#endif /* SA_MODE */

  if (prm_get_bool_value (PRM_ID_DISABLE_VACUUM))
    {
      return NO_ERROR;
    }
  assert (thread_p != NULL);
  assert (thread_p->get_system_tdes () != NULL);

  assert (worker != NULL);
  assert (!LOG_FIND_CURRENT_TDES (thread_p)->is_under_sysop ());

  PERF_UTIME_TRACKER_START (thread_p, &perf_tracker);
  PERF_UTIME_TRACKER_START (thread_p, &job_time_tracker);

  /* Initialize log_vacuum */
  LSA_SET_NULL (&log_vacuum.prev_mvcc_op_log_lsa);
  VFID_SET_NULL (&log_vacuum.vfid);

  /* Set sys_btid pointer for internal b-tree block */
  btid_int.sys_btid = &sys_btid;

  /* Check starting lsa is not null and that it really belong to this block */
  assert (!LSA_ISNULL (&data->start_lsa) && (data->get_blockid () == vacuum_get_log_blockid (data->start_lsa.pageid)));

  /* Fetch the page where start_lsa is located */
  log_page_p = (LOG_PAGE *) PTR_ALIGN (log_pgbuf, MAX_ALIGNMENT);
  log_page_p->hdr.logical_pageid = NULL_PAGEID;
  log_page_p->hdr.offset = NULL_OFFSET;

  vacuum_er_log (VACUUM_ER_LOG_WORKER | VACUUM_ER_LOG_JOBS,
		 "vacuum_process_log_block (): " VACUUM_LOG_DATA_ENTRY_MSG ("block"),
		 VACUUM_LOG_DATA_ENTRY_AS_ARGS (data));

  if (!sa_mode_partial_block)
    {
      error_code = vacuum_log_prefetch_vacuum_block (thread_p, data);
      if (error_code != NO_ERROR)
	{
	  return error_code;
	}
    }
  else
    {
      // block is not entirely logged and we cannot prefetch it.
    }

  /* Initialize stored heap objects. */
  worker->n_heap_objects = 0;

  /* set was_interrupted flag to tell vacuum_heap_page that some safe-guard have to behave differently. interruptions
   * are usually marked in blockid, however sa_mode_partial_block can also be interrupted and will no flag is set in
   * blockid. */
  was_interrupted = data->was_interrupted () || sa_mode_partial_block;

  /* Follow the linked records starting with start_lsa */
  for (LSA_COPY (&log_lsa, &data->start_lsa); !LSA_ISNULL (&log_lsa) && log_lsa.pageid >= first_block_pageid;
       LSA_COPY (&log_lsa, &log_vacuum.prev_mvcc_op_log_lsa))
    {
#if defined(SERVER_MODE)
      if (thread_p->shutdown)
	{
	  /* Server shutdown was requested, stop vacuuming. */
	  goto end;
	}
#else	/* !SERVER_MODE */		   /* SA_MODE */
      if (logtb_get_check_interrupt (thread_p) && logtb_is_interrupted (thread_p, true, &dummy_continue_check))
	{
	  er_set (ER_ERROR_SEVERITY, ARG_FILE_LINE, ER_INTERRUPTED, 0);
	  error_code = ER_INTERRUPTED;
	  goto end;
	}
#endif /* SERVER_MODE */

      vacuum_er_log (VACUUM_ER_LOG_WORKER, "process log entry at log_lsa %lld|%d", LSA_AS_ARGS (&log_lsa));

      worker->state = VACUUM_WORKER_STATE_PROCESS_LOG;
      PERF_UTIME_TRACKER_TIME_AND_RESTART (thread_p, &perf_tracker, PSTAT_VAC_WORKER_EXECUTE);

      LSA_COPY (&rcv_lsa, &log_lsa);

      if (log_page_p->hdr.logical_pageid != log_lsa.pageid)
	{
	  error_code = vacuum_fetch_log_page (thread_p, log_lsa.pageid, log_page_p);
	  if (error_code != NO_ERROR)
	    {
	      assert_release (false);
	      logpb_fatal_error (thread_p, true, ARG_FILE_LINE, "vacuum_process_log_block");
	      goto end;
	    }
	}

      /* Process log entry and obtain relevant information for vacuum. */
      error_code =
	vacuum_process_log_record (thread_p, worker, &log_lsa, log_page_p, &log_record_data, &mvccid, &undo_data,
				   &undo_data_size, &log_vacuum, &is_file_dropped, false);
      if (error_code != NO_ERROR)
	{
	  vacuum_check_shutdown_interruption (thread_p, error_code);
	  goto end;
	}

      worker->state = VACUUM_WORKER_STATE_EXECUTE;
      PERF_UTIME_TRACKER_TIME_AND_RESTART (thread_p, &perf_tracker, PSTAT_VAC_WORKER_PROCESS_LOG);

      if (is_file_dropped)
	{
	  /* No need to vacuum */
	  vacuum_er_log (VACUUM_ER_LOG_WORKER | VACUUM_ER_LOG_DROPPED_FILES,
			 "Skip vacuuming based on %lld|%d in file %d|%d. Log record info: rcvindex=%d.",
			 (long long int) rcv_lsa.pageid, (int) rcv_lsa.offset, log_vacuum.vfid.volid,
			 log_vacuum.vfid.fileid, log_record_data.rcvindex);
	  continue;
	}

#if !defined (NDEBUG)
      if (MVCC_ID_FOLLOW_OR_EQUAL (mvccid, threshold_mvccid) || MVCC_ID_PRECEDES (mvccid, data->oldest_visible_mvccid)
	  || MVCC_ID_PRECEDES (data->newest_mvccid, mvccid))
	{
	  /* threshold_mvccid or mvccid or block data may be invalid */
	  assert (0);
	  logpb_fatal_error (thread_p, true, ARG_FILE_LINE, "vacuum_process_log_block");
	  goto end;
	}
#endif /* !NDEBUG */

      if (LOG_IS_MVCC_HEAP_OPERATION (log_record_data.rcvindex))
	{
	  /* Collect heap object to be vacuumed at the end of the job. */
	  heap_object_oid.pageid = log_record_data.pageid;
	  heap_object_oid.volid = log_record_data.volid;
	  heap_object_oid.slotid = heap_rv_remove_flags_from_offset (log_record_data.offset);

	  error_code = vacuum_collect_heap_objects (thread_p, worker, &heap_object_oid, &log_vacuum.vfid);
	  if (error_code != NO_ERROR)
	    {
	      assert_release (false);
	      vacuum_er_log_error (VACUUM_ER_LOG_WORKER | VACUUM_ER_LOG_HEAP, "%s", "vacuum_collect_heap_objects.");
	      /* Release should not stop. */
	      er_clear ();
	      error_code = NO_ERROR;
	      continue;
	    }
	  vacuum_er_log (VACUUM_ER_LOG_HEAP | VACUUM_ER_LOG_WORKER,
			 "collected oid %d|%d|%d, in file %d|%d, based on %lld|%d", OID_AS_ARGS (&heap_object_oid),
			 VFID_AS_ARGS (&log_vacuum.vfid), LSA_AS_ARGS (&rcv_lsa));
	}
      else if (LOG_IS_MVCC_BTREE_OPERATION (log_record_data.rcvindex))
	{
	  /* Find b-tree entry and vacuum it */
	  OR_BUF key_buf;

	  assert (undo_data != NULL);

	  if (log_record_data.rcvindex == RVBT_MVCC_INSERT_OBJECT_UNQ)
	    {
	      btree_rv_read_keybuf_two_objects (thread_p, undo_data, undo_data_size, &btid_int, &old_version,
						&new_version, &key_buf);
	      COPY_OID (&oid, &old_version.oid);
	      COPY_OID (&class_oid, &old_version.class_oid);
	    }
	  else
	    {
	      btree_rv_read_keybuf_nocopy (thread_p, undo_data, undo_data_size, &btid_int, &class_oid, &oid, &mvcc_info,
					   &key_buf);
	    }
	  assert (!OID_ISNULL (&oid));

	  /* Vacuum based on rcvindex. */
	  if (log_record_data.rcvindex == RVBT_MVCC_NOTIFY_VACUUM)
	    {
	      /* The notification comes from loading index. The object may be both inserted or deleted (load index
	       * considers all objects for visibility reasons). Vacuum must also decide to remove insert MVCCID or the
	       * entire object. */
	      if (MVCCID_IS_VALID (mvcc_info.delete_mvccid))
		{
		  vacuum_er_log (VACUUM_ER_LOG_BTREE | VACUUM_ER_LOG_WORKER,
				 "vacuum from b-tree: btidp(%d, %d|%d) oid(%d|%d|%d) "
				 "class_oid(%d|%d|%d), purpose=rem_object, mvccid=%llu, based on %lld|%d",
				 BTID_AS_ARGS (btid_int.sys_btid), OID_AS_ARGS (&oid), OID_AS_ARGS (&class_oid),
				 (unsigned long long int) mvcc_info.delete_mvccid, LSA_AS_ARGS (&rcv_lsa));
		  error_code =
		    btree_vacuum_object (thread_p, btid_int.sys_btid, &key_buf, &oid, &class_oid,
					 mvcc_info.delete_mvccid);
		}
	      else if (MVCCID_IS_VALID (mvcc_info.insert_mvccid) && mvcc_info.insert_mvccid != MVCCID_ALL_VISIBLE)
		{
		  vacuum_er_log (VACUUM_ER_LOG_BTREE | VACUUM_ER_LOG_WORKER,
				 "vacuum from b-tree: btidp(%d, %d|%d) oid(%d|%d|%d) class_oid(%d|%d|%d), "
				 "purpose=rem_insid, mvccid=%llu, based on %lld|%d",
				 BTID_AS_ARGS (btid_int.sys_btid), OID_AS_ARGS (&oid), OID_AS_ARGS (&class_oid),
				 (unsigned long long int) mvcc_info.insert_mvccid, LSA_AS_ARGS (&rcv_lsa));
		  error_code =
		    btree_vacuum_insert_mvccid (thread_p, btid_int.sys_btid, &key_buf, &oid, &class_oid,
						mvcc_info.insert_mvccid);
		}
	      else
		{
		  /* impossible case */
		  vacuum_er_log_error (VACUUM_ER_LOG_BTREE | VACUUM_ER_LOG_WORKER,
				       "invalid vacuum case for RVBT_MVCC_NOTIFY_VACUUM btid(%d, %d|%d) "
				       "oid(%d|%d|%d) class_oid(%d|%d|%d), based on %lld|%d",
				       BTID_AS_ARGS (btid_int.sys_btid), OID_AS_ARGS (&oid), OID_AS_ARGS (&class_oid),
				       LSA_AS_ARGS (&rcv_lsa));
		  assert_release (false);
		  continue;
		}
	    }
	  else if (log_record_data.rcvindex == RVBT_MVCC_DELETE_OBJECT)
	    {
	      /* Object was deleted and must be completely removed. */
	      vacuum_er_log (VACUUM_ER_LOG_BTREE | VACUUM_ER_LOG_WORKER,
			     "vacuum from b-tree: btidp(%d, %d|%d) oid(%d|%d|%d) "
			     "class_oid(%d|%d|%d), purpose=rem_object, mvccid=%llu, based on %lld|%d",
			     BTID_AS_ARGS (btid_int.sys_btid), OID_AS_ARGS (&oid), OID_AS_ARGS (&class_oid),
			     (unsigned long long int) mvccid, LSA_AS_ARGS (&rcv_lsa));
	      error_code = btree_vacuum_object (thread_p, btid_int.sys_btid, &key_buf, &oid, &class_oid, mvccid);
	    }
	  else if (log_record_data.rcvindex == RVBT_MVCC_INSERT_OBJECT
		   || log_record_data.rcvindex == RVBT_MVCC_INSERT_OBJECT_UNQ)
	    {
	      /* Object was inserted and only its insert MVCCID must be removed. */
	      vacuum_er_log (VACUUM_ER_LOG_BTREE | VACUUM_ER_LOG_WORKER,
			     "vacuum from b-tree: btidp(%d, (%d %d)) oid(%d, %d, %d) "
			     "class_oid(%d, %d, %d), purpose=rem_insid, mvccid=%llu, based on %lld|%d",
			     BTID_AS_ARGS (btid_int.sys_btid), OID_AS_ARGS (&oid), OID_AS_ARGS (&class_oid),
			     (unsigned long long int) mvccid, LSA_AS_ARGS (&rcv_lsa));
	      error_code = btree_vacuum_insert_mvccid (thread_p, btid_int.sys_btid, &key_buf, &oid, &class_oid, mvccid);
	    }
	  else
	    {
	      /* Unexpected. */
	      assert_release (false);
	    }
	  /* Did we have any errors? */
	  if (error_code != NO_ERROR)
	    {
	      if (thread_p->shutdown)
		{
		  // interrupted on shutdown
		  goto end;
		}
	      // unexpected case
	      assert_release (false);
	      vacuum_er_log (VACUUM_ER_LOG_BTREE | VACUUM_ER_LOG_WORKER,
			     "Error deleting object or insert MVCCID: error_code=%d", error_code);
	      er_clear ();
	      error_code = NO_ERROR;
	      /* Release should not stop. Continue. */
	    }
	}
      else if (log_record_data.rcvindex == RVES_NOTIFY_VACUUM)
	{
	  /* A lob file must be deleted */
	  (void) or_unpack_string (undo_data, &es_uri);
	  vacuum_er_log (VACUUM_ER_LOG_WORKER, "Delete lob %s based on %lld|%d", es_uri, LSA_AS_ARGS (&rcv_lsa));
	  if (es_delete_file (es_uri) != NO_ERROR)
	    {
	      er_clear ();
	    }
	  else
	    {
	      ASSERT_NO_ERROR ();
	    }
	  db_private_free_and_init (thread_p, es_uri);
	}
      else
	{
	  /* Safeguard code */
	  assert_release (false);
	}

      /* do not leak system ops */
      assert (worker->state == VACUUM_WORKER_STATE_EXECUTE);
      assert (!LOG_FIND_CURRENT_TDES (thread_p)->is_under_sysop ());
    }

  assert (worker->state == VACUUM_WORKER_STATE_EXECUTE);
  assert (!LOG_FIND_CURRENT_TDES (thread_p)->is_under_sysop ());

  error_code = vacuum_heap (thread_p, worker, threshold_mvccid, was_interrupted);
  if (error_code != NO_ERROR)
    {
      vacuum_check_shutdown_interruption (thread_p, error_code);
      goto end;
    }
  assert (worker->state == VACUUM_WORKER_STATE_EXECUTE);
  assert (!LOG_FIND_CURRENT_TDES (thread_p)->is_under_sysop ());

  perfmon_add_stat (thread_p, PSTAT_VAC_NUM_VACUUMED_LOG_PAGES, vacuum_Data.log_block_npages);

  vacuum_complete = true;

end:

  assert (!LOG_FIND_CURRENT_TDES (thread_p)->is_under_sysop ());

  worker->state = VACUUM_WORKER_STATE_INACTIVE;
  if (!sa_mode_partial_block)
    {
      /* TODO: Check that if start_lsa can be set to a different value when vacuum is not complete, to avoid processing
       * the same log data again. */
      vacuum_finished_block_vacuum (thread_p, data, vacuum_complete);
    }

#if defined (SERVER_MODE)
  /* Unfix all pages now. Normally all pages should already be unfixed. */
  pgbuf_unfix_all (thread_p);
#else	/* !SERVER_MODE */		   /* SA_MODE */
  /* Do not unfix all in stand-alone. Not yet. We need to keep vacuum data pages fixed. */
#endif /* SA_MODE */

  PERF_UTIME_TRACKER_TIME_AND_RESTART (thread_p, &perf_tracker, PSTAT_VAC_WORKER_EXECUTE);
  PERF_UTIME_TRACKER_TIME (thread_p, &job_time_tracker, PSTAT_VAC_JOB);

  return error_code;
}

/*
 * vacuum_worker_allocate_resources () - Assign a vacuum worker to current thread.
 *
 * return	 : Error code.
 * thread_p (in) : Thread entry.
 *
 * NOTE: This is protected by vacuum data lock.
 */
static int
vacuum_worker_allocate_resources (THREAD_ENTRY * thread_p, VACUUM_WORKER * worker)
{
  size_t size_worker_prefetch_log_buffer;

  assert (worker->state == VACUUM_WORKER_STATE::VACUUM_WORKER_STATE_INACTIVE);

  if (worker->allocated_resources)
    {
      return NO_ERROR;
    }

  /* Allocate log_zip */
  worker->log_zip_p = log_zip_alloc (IO_PAGESIZE, false);
  if (worker->log_zip_p == NULL)
    {
      vacuum_er_log_error (VACUUM_ER_LOG_WORKER, "%s", "Could not allocate log zip.");
      logpb_fatal_error (thread_p, true, ARG_FILE_LINE, "vacuum_worker_allocate_resources");
      return ER_FAILED;
    }

  /* Allocate heap objects buffer */
  worker->heap_objects_capacity = VACUUM_DEFAULT_HEAP_OBJECT_BUFFER_SIZE;
  worker->heap_objects = (VACUUM_HEAP_OBJECT *) malloc (worker->heap_objects_capacity * sizeof (VACUUM_HEAP_OBJECT));
  if (worker->heap_objects == NULL)
    {
      vacuum_er_log_error (VACUUM_ER_LOG_WORKER, "%s", "Could not allocate files and objects buffer.");
      logpb_fatal_error (thread_p, true, ARG_FILE_LINE, "vacuum_worker_allocate_resources");
      goto error;
    }

  /* Allocate undo data buffer */
  worker->undo_data_buffer = (char *) malloc (IO_PAGESIZE);
  if (worker->undo_data_buffer == NULL)
    {
      vacuum_er_log_error (VACUUM_ER_LOG_WORKER, "%s", "Could not allocate undo data buffer.");
      logpb_fatal_error (thread_p, true, ARG_FILE_LINE, "vacuum_worker_allocate_resources");
      goto error;
    }
  worker->undo_data_buffer_capacity = IO_PAGESIZE;

  size_worker_prefetch_log_buffer = VACUUM_PREFETCH_LOG_BLOCK_BUFFER_PAGES * LOG_PAGESIZE;
  worker->prefetch_log_buffer = (char *) malloc (size_worker_prefetch_log_buffer);
  if (worker->prefetch_log_buffer == NULL)
    {
      vacuum_er_log_error (VACUUM_ER_LOG_WORKER, "%s", "Could not allocate prefetch buffer.");
      logpb_fatal_error (thread_p, true, ARG_FILE_LINE, "vacuum_worker_allocate_resources");
      goto error;
    }

  /* Safe guard - it is assumed that transaction descriptor is already initialized. */
  assert (logtb_get_system_tdes (thread_p) != NULL);

  worker->allocated_resources = true;

  return NO_ERROR;

error:
  /* Free worker resources. */
  vacuum_finalize_worker (thread_p, worker);
  return ER_FAILED;
}

/*
 * vacuum_finalize_worker () - Free resources allocated for vacuum worker.
 *
 * return	    : Void.
 * worker_info (in) : Vacuum worker.
 */
static void
vacuum_finalize_worker (THREAD_ENTRY * thread_p, VACUUM_WORKER * worker_info)
{
  if (worker_info->log_zip_p != NULL)
    {
      log_zip_free (worker_info->log_zip_p);
      worker_info->log_zip_p = NULL;
    }
  if (worker_info->heap_objects != NULL)
    {
      free_and_init (worker_info->heap_objects);
    }
  if (worker_info->undo_data_buffer != NULL)
    {
      free_and_init (worker_info->undo_data_buffer);
    }
  if (worker_info->prefetch_log_buffer != NULL)
    {
      free_and_init (worker_info->prefetch_log_buffer);
    }
}

/*
 * vacuum_finished_block_vacuum () - Called when vacuuming a block is stopped.
 *
 * return		   : Void.
 * thread_p (in)	   : Thread entry.
 * data (in)		   : Vacuum block data.
 * is_vacuum_complete (in) : True if the entire block was processed.
 *
 * NOTE: The block data received here is not a block in vacuum data table.
 *	 It is just a copy (because the table can be changed and the data
 *	 can be moved). First obtain the block data in the table and copy the
 *	 block data received as argument.
 */
static void
vacuum_finished_block_vacuum (THREAD_ENTRY * thread_p, VACUUM_DATA_ENTRY * data, bool is_vacuum_complete)
{
  VACUUM_LOG_BLOCKID blockid;

  if (is_vacuum_complete)
    {
      /* Set status as vacuumed. Vacuum master will remove it from table */
      data->set_vacuumed ();

      vacuum_er_log (VACUUM_ER_LOG_WORKER | VACUUM_ER_LOG_VACUUM_DATA | VACUUM_ER_LOG_JOBS,
		     "Processing log block %lld is complete. Notify master.", (long long int) data->get_blockid ());
    }
  else
    {
      /* We expect that worker job is abandoned during shutdown. But all other cases are error cases. */
      int error_level =
#if defined (SERVER_MODE)
	thread_p->shutdown ? VACUUM_ER_LOG_WARNING : VACUUM_ER_LOG_ERROR;

#if !defined (NDEBUG)
      /* Interrupting jobs without shutdown is unacceptable. */
      assert (thread_p->shutdown);
      assert (vacuum_Data.shutdown_requested);
#endif /* !NDEBUG */

#else /* !SERVER_MODE */
	er_errid () == ER_INTERRUPTED ? VACUUM_ER_LOG_WARNING : VACUUM_ER_LOG_ERROR;
      assert (er_errid () == ER_INTERRUPTED);
#endif /* !SERVER_MODE */

      /* Vacuum will have to be re-run */
      data->set_interrupted ();

      /* Copy new block data */
      /* The only relevant information is in fact the updated start_lsa if it has changed. */
      if (error_level == VACUUM_ER_LOG_ERROR)
	{
	  vacuum_er_log_error (VACUUM_ER_LOG_VACUUM_DATA | VACUUM_ER_LOG_JOBS,
			       "Processing log block %lld is interrupted!", (long long int) data->get_blockid ());
	}
      else
	{
	  vacuum_er_log_warning (VACUUM_ER_LOG_VACUUM_DATA | VACUUM_ER_LOG_JOBS,
				 "Processing log block %lld is interrupted!", (long long int) data->get_blockid ());
	}
    }

  /* Notify master the job is finished. */
  blockid = data->blockid;
  if (!vacuum_Finished_job_queue->produce (blockid))
    {
      assert_release (false);
      vacuum_er_log_error (VACUUM_ER_LOG_WORKER | VACUUM_ER_LOG_JOBS, "%s", "Finished job queue is full!!!");
    }

#if defined (SERVER_MODE)
  /* Hurry master wakeup if finished job queue is getting filled. */
  if (vacuum_Finished_job_queue->is_half_full ())
    {
      /* Wakeup master to process finished jobs. */
      vacuum_Master_daemon->wakeup ();
    }
#endif /* SERVER_MODE */
}

/*
 * vacuum_read_log_aligned () - clone of LOG_READ_ALIGN based on vacuum_fetch_log_page
 *
 * thread_entry (in) : thread entry
 * log_lsa (in/out)  : log lsa
 * log_page (in/out) : log page
 */
static void
vacuum_read_log_aligned (THREAD_ENTRY * thread_entry, LOG_LSA * log_lsa, LOG_PAGE * log_page)
{
  // align offset
  log_lsa->offset = DB_ALIGN (log_lsa->offset, DOUBLE_ALIGNMENT);
  while (log_lsa->offset >= (int) LOGAREA_SIZE)
    {
      log_lsa->pageid++;
      if (vacuum_fetch_log_page (thread_entry, log_lsa->pageid, log_page) != NO_ERROR)
	{
	  // we cannot recover from this
	  logpb_fatal_error (thread_entry, true, ARG_FILE_LINE, "vacuum_read_log_aligned");
	}

      log_lsa->offset = DB_ALIGN (log_lsa->offset - (int) LOGAREA_SIZE, DOUBLE_ALIGNMENT);
    }
}

/*
 * vacuum_read_log_add_aligned () - clone of LOG_READ_ADD_ALIGN based on vacuum_fetch_log_page
 *
 * thread_entry (in) : thread entry
 * size (in)         : size to add
 * log_lsa (in/out)  : log lsa
 * log_page (in/out) : log page
 */
static void
vacuum_read_log_add_aligned (THREAD_ENTRY * thread_entry, size_t size, LOG_LSA * log_lsa, LOG_PAGE * log_page)
{
  log_lsa->offset += (int) size;
  vacuum_read_log_aligned (thread_entry, log_lsa, log_page);
}

/*
 * vacuum_read_advance_when_doesnt_fit () - clone of LOG_READ_ADVANCE_WHEN_DOESNT_FIT based on vacuum_fetch_log_page
 *
 * thread_entry (in) : thread entry
 * size (in)         : size to add
 * log_lsa (in/out)  : log lsa
 * log_page (in/out) : log page
 */
static void
vacuum_read_advance_when_doesnt_fit (THREAD_ENTRY * thread_entry, size_t size, LOG_LSA * log_lsa, LOG_PAGE * log_page)
{
  if (log_lsa->offset + (int) size >= (int) LOGAREA_SIZE)
    {
      log_lsa->offset = (int) LOGAREA_SIZE;	// force fetching next page
      vacuum_read_log_aligned (thread_entry, log_lsa, log_page);
      log_lsa->offset = 0;
    }
}

/*
 * vacuum_copy_data_from_log () - clone of logpb_copy_from_log based on vacuum_fetch_log_page
 *
 * thread_entry (in) : thread entry
 * area (out)        : where to copy log data
 * length (in)       : how much log data to copy
 * size (in)         : size to add
 * log_lsa (in/out)  : log lsa
 * log_page (in/out) : log page
 */
static void
vacuum_copy_data_from_log (THREAD_ENTRY * thread_p, char *area, int length, LOG_LSA * log_lsa, LOG_PAGE * log_page)
{
  if (log_lsa->offset + length < (int) LOGAREA_SIZE)
    {
      // the log data is contiguous
      std::memcpy (area, log_page->area + log_lsa->offset, length);
      log_lsa->offset += length;
    }
  else
    {
      int copy_length = 0;
      int area_offset = 0;

      while (length > 0)
	{
	  vacuum_read_advance_when_doesnt_fit (thread_p, 0, log_lsa, log_page);
	  if (log_lsa->offset + length < (int) LOGAREA_SIZE)
	    {
	      copy_length = length;
	    }
	  else
	    {
	      copy_length = LOGAREA_SIZE - (int) log_lsa->offset;
	    }
	  std::memcpy (area + area_offset, log_page->area + log_lsa->offset, copy_length);
	  length -= copy_length;
	  area_offset += copy_length;
	  log_lsa->offset += copy_length;
	}
    }
}

/*
 * vacuum_process_log_record () - Process one log record for vacuum.
 *
 * return			  : Error code.
 * worker (in)			  : Vacuum worker.
 * thread_p (in)		  : Thread entry.
 * log_lsa_p (in/out)		  : Input is the start of undo data. Output is the end of undo data.
 * log_page_p (in/out)		  : The log page for log_lsa_p.
 * mvccid (out)			  : Log entry MVCCID.
 * undo_data_ptr (out)		  : Undo data pointer.
 * undo_data_size (out)		  : Undo data size.
 * is_file_dropped (out)	  : True if the file corresponding to log entry was dropped.
 * stop_after_vacuum_info (in)	  : True if only vacuum info must be obtained from log record.
 */
static int
vacuum_process_log_record (THREAD_ENTRY * thread_p, VACUUM_WORKER * worker, LOG_LSA * log_lsa_p, LOG_PAGE * log_page_p,
			   LOG_DATA * log_record_data, MVCCID * mvccid, char **undo_data_ptr, int *undo_data_size,
			   LOG_VACUUM_INFO * vacuum_info, bool * is_file_dropped, bool stop_after_vacuum_info)
{
  LOG_RECORD_HEADER *log_rec_header = NULL;
  LOG_REC_MVCC_UNDOREDO *mvcc_undoredo = NULL;
  LOG_REC_MVCC_UNDO *mvcc_undo = NULL;
  LOG_REC_SYSOP_END *sysop_end = NULL;
  int ulength;
  char *new_undo_data_buffer = NULL;
  bool is_zipped = false;
  volatile LOG_RECTYPE log_rec_type = LOG_SMALLER_LOGREC_TYPE;

  int error_code = NO_ERROR;

  assert (log_lsa_p != NULL && log_page_p != NULL);
  assert (log_record_data != NULL);
  assert (mvccid != NULL);
  assert (stop_after_vacuum_info || is_file_dropped != NULL);
  assert (stop_after_vacuum_info || worker != NULL);
  assert (stop_after_vacuum_info || undo_data_ptr != NULL);
  assert (stop_after_vacuum_info || undo_data_size != NULL);

  if (!stop_after_vacuum_info)
    {
      *undo_data_ptr = NULL;
      *undo_data_size = 0;
    }

  LSA_SET_NULL (&vacuum_info->prev_mvcc_op_log_lsa);
  VFID_SET_NULL (&vacuum_info->vfid);

  /* Get log record header */
  log_rec_header = LOG_GET_LOG_RECORD_HEADER (log_page_p, log_lsa_p);
  log_rec_type = log_rec_header->type;
  vacuum_read_log_add_aligned (thread_p, sizeof (*log_rec_header), log_lsa_p, log_page_p);

  if (log_rec_type == LOG_MVCC_UNDO_DATA)
    {
      /* Get log record mvcc_undo information */
      vacuum_read_advance_when_doesnt_fit (thread_p, sizeof (*mvcc_undo), log_lsa_p, log_page_p);
      mvcc_undo = (LOG_REC_MVCC_UNDO *) (log_page_p->area + log_lsa_p->offset);

      /* Get MVCCID */
      *mvccid = mvcc_undo->mvccid;

      /* Get record log data */
      *log_record_data = mvcc_undo->undo.data;

      /* Get undo data length */
      ulength = mvcc_undo->undo.length;

      /* Copy LSA for next MVCC operation */
      LSA_COPY (&vacuum_info->prev_mvcc_op_log_lsa, &mvcc_undo->vacuum_info.prev_mvcc_op_log_lsa);
      VFID_COPY (&vacuum_info->vfid, &mvcc_undo->vacuum_info.vfid);

      vacuum_read_log_add_aligned (thread_p, sizeof (*mvcc_undo), log_lsa_p, log_page_p);
    }
  else if (log_rec_type == LOG_MVCC_UNDOREDO_DATA || log_rec_type == LOG_MVCC_DIFF_UNDOREDO_DATA)
    {
      /* Get log record undoredo information */
      vacuum_read_advance_when_doesnt_fit (thread_p, sizeof (*mvcc_undoredo), log_lsa_p, log_page_p);
      mvcc_undoredo = (LOG_REC_MVCC_UNDOREDO *) (log_page_p->area + log_lsa_p->offset);

      /* Get MVCCID */
      *mvccid = mvcc_undoredo->mvccid;

      /* Get record log data */
      *log_record_data = mvcc_undoredo->undoredo.data;

      /* Get undo data length */
      ulength = mvcc_undoredo->undoredo.ulength;

      /* Copy LSA for next MVCC operation */
      LSA_COPY (&vacuum_info->prev_mvcc_op_log_lsa, &mvcc_undoredo->vacuum_info.prev_mvcc_op_log_lsa);
      VFID_COPY (&vacuum_info->vfid, &mvcc_undoredo->vacuum_info.vfid);

      vacuum_read_log_add_aligned (thread_p, sizeof (*mvcc_undoredo), log_lsa_p, log_page_p);
    }
  else if (log_rec_type == LOG_SYSOP_END)
    {
      /* Get system op mvcc undo information */
      vacuum_read_advance_when_doesnt_fit (thread_p, sizeof (*sysop_end), log_lsa_p, log_page_p);
      sysop_end = (LOG_REC_SYSOP_END *) (log_page_p->area + log_lsa_p->offset);
      if (sysop_end->type != LOG_SYSOP_END_LOGICAL_MVCC_UNDO)
	{
	  assert (false);
	  vacuum_er_log_error (VACUUM_ER_LOG_LOGGING, "%s", "invalid record type!");
	  return ER_FAILED;
	}

      mvcc_undo = &sysop_end->mvcc_undo;

      /* Get MVCCID */
      *mvccid = mvcc_undo->mvccid;

      /* Get record log data */
      *log_record_data = mvcc_undo->undo.data;

      /* Get undo data length */
      ulength = mvcc_undo->undo.length;

      /* Copy LSA for next MVCC operation */
      LSA_COPY (&vacuum_info->prev_mvcc_op_log_lsa, &mvcc_undo->vacuum_info.prev_mvcc_op_log_lsa);
      VFID_COPY (&vacuum_info->vfid, &mvcc_undo->vacuum_info.vfid);

      vacuum_read_log_add_aligned (thread_p, sizeof (*sysop_end), log_lsa_p, log_page_p);
    }
  else
    {
      /* Unexpected case */
      assert (false);
      er_set (ER_ERROR_SEVERITY, ARG_FILE_LINE, ER_GENERIC_ERROR, 0);
      return ER_FAILED;
    }

  if (stop_after_vacuum_info)
    {
      /* Vacuum info was already obtained. */
      return NO_ERROR;
    }

  if (!VFID_ISNULL (&vacuum_info->vfid))
    {
      /* Check if file was dropped. */
      if (worker->drop_files_version != vacuum_Dropped_files_version)
	{
	  /* New files have been dropped. Droppers must wait until all running workers have been notified. Save new
	   * version to let dropper know this worker noticed the changes. */

	  /* But first, cleanup collected heap objects. */
	  VFID vfid;
	  VFID_COPY (&vfid, &vacuum_Last_dropped_vfid);
	  vacuum_cleanup_collected_by_vfid (worker, &vfid);

	  worker->drop_files_version = vacuum_Dropped_files_version;
	  vacuum_er_log (VACUUM_ER_LOG_DROPPED_FILES | VACUUM_ER_LOG_WORKER,
			 "update min version to %d", worker->drop_files_version);
	}

      /* Check if file is dropped */
      error_code = vacuum_is_file_dropped (thread_p, is_file_dropped, &vacuum_info->vfid, *mvccid);
      if (error_code != NO_ERROR)
	{
	  vacuum_check_shutdown_interruption (thread_p, error_code);
	  return error_code;
	}
      if (*is_file_dropped == true)
	{
	  return NO_ERROR;
	}
    }

  /* We are here because the file that will be vacuumed is not dropped. */
  if (!LOG_IS_MVCC_BTREE_OPERATION (log_record_data->rcvindex) && log_record_data->rcvindex != RVES_NOTIFY_VACUUM)
    {
      /* No need to unpack undo data */
      return NO_ERROR;
    }

  /* We are here because undo data must be unpacked. */
  if (ZIP_CHECK (ulength))
    {
      /* Get real size */
      *undo_data_size = (int) GET_ZIP_LEN (ulength);
      is_zipped = true;
    }
  else
    {
      *undo_data_size = ulength;
    }

  if (log_lsa_p->offset + *undo_data_size < (int) LOGAREA_SIZE)
    {
      /* Set undo data pointer directly to log data */
      *undo_data_ptr = (char *) log_page_p->area + log_lsa_p->offset;
    }
  else
    {
      /* Undo data is found on several pages and needs to be copied to a contiguous area. */
      if (worker->undo_data_buffer_capacity < *undo_data_size)
	{
	  /* Not enough space to save all undo data. Expand worker's undo data buffer. */
	  new_undo_data_buffer = (char *) realloc (worker->undo_data_buffer, *undo_data_size);
	  if (new_undo_data_buffer == NULL)
	    {
	      vacuum_er_log_error (VACUUM_ER_LOG_WORKER, "Could not expand undo data buffer to %d.", *undo_data_size);
	      logpb_fatal_error (thread_p, true, ARG_FILE_LINE, "vacuum_process_log_record");
	      return ER_FAILED;
	    }
	  /* Expand was successful, update worker. */
	  worker->undo_data_buffer = new_undo_data_buffer;
	  worker->undo_data_buffer_capacity = *undo_data_size;
	}
      /* Set undo data pointer to worker's undo data buffer. */
      *undo_data_ptr = worker->undo_data_buffer;

      /* Copy data to buffer. */
      vacuum_copy_data_from_log (thread_p, *undo_data_ptr, *undo_data_size, log_lsa_p, log_page_p);
    }

  if (is_zipped)
    {
      /* Unzip data */
      if (log_unzip (worker->log_zip_p, *undo_data_size, *undo_data_ptr))
	{
	  /* Update undo data pointer and size after unzipping. */
	  *undo_data_size = (int) worker->log_zip_p->data_length;
	  *undo_data_ptr = (char *) worker->log_zip_p->log_data;
	}
      else
	{
	  vacuum_er_log_error (VACUUM_ER_LOG_WORKER, "%s", "Could not unzip undo data.");
	  logpb_fatal_error (thread_p, true, ARG_FILE_LINE, "vacuum_process_log_record");
	  return ER_FAILED;
	}
    }

  return NO_ERROR;
}

#if defined (SERVER_MODE)
/*
 * vacuum_get_worker_min_dropped_files_version () - Get current minimum dropped files version seen by active
 *						    vacuum workers.
 *
 * return : Minimum dropped files version.
 */
static INT32
vacuum_get_worker_min_dropped_files_version (void)
{
  int i;
  INT32 min_version = -1;

  for (i = 0; i < VACUUM_MAX_WORKER_COUNT; i++)
    {
      /* Update minimum version if worker is active and its seen version is smaller than current minimum version (or if
       * minimum version is not initialized). */
      if (vacuum_Workers[i].state != VACUUM_WORKER_STATE_INACTIVE
	  && (min_version == -1
	      || vacuum_compare_dropped_files_version (min_version, vacuum_Workers[i].drop_files_version) > 0))
	{
	  /* Update overall minimum version. */
	  min_version = vacuum_Workers[i].drop_files_version;
	}
    }
  return min_version;
}
#endif // SERVER_MODE

/*
 * vacuum_compare_blockids () - Comparator function for blockid's stored in vacuum data. The comparator knows to
 *				filter any flags that mark block status.
 *
 * return    : 0 if entries are equal, negative if first entry is smaller and
 *	       positive if first entry is bigger.
 * ptr1 (in) : Pointer to first blockid.
 * ptr2 (in) : Pointer to second blockid.
 */
static int
vacuum_compare_blockids (const void *ptr1, const void *ptr2)
{
  /* Compare blockid's by removing any other flags. */
  return (int) (VACUUM_BLOCKID_WITHOUT_FLAGS (*((VACUUM_LOG_BLOCKID *) ptr1))
		- VACUUM_BLOCKID_WITHOUT_FLAGS (*((VACUUM_LOG_BLOCKID *) ptr2)));
}

/*
 * vacuum_data_load_and_recover () - Loads vacuum data from disk and recovers it.
 *
 * return	 : Error code.
 * thread_p (in) : Thread entry.
 *
 * NOTE: Loading vacuum data should be done when the database is started,
 *	 before starting other vacuum routines.
 */
int
vacuum_data_load_and_recover (THREAD_ENTRY * thread_p)
{
  int error_code = NO_ERROR;
  VACUUM_DATA_ENTRY *entry = NULL;
  VACUUM_DATA_PAGE *data_page = NULL;
  VPID next_vpid;
  int i = 0;
  bool is_page_dirty;
  FILE_DESCRIPTORS fdes;

  assert_release (!VFID_ISNULL (&vacuum_Data.vacuum_data_file));

  error_code = file_descriptor_get (thread_p, &vacuum_Data.vacuum_data_file, &fdes);
  if (error_code != NO_ERROR)
    {
      ASSERT_ERROR_AND_SET (error_code);
      goto end;
    }

  assert (!VPID_ISNULL (&fdes.vacuum_data.vpid_first));

  data_page = vacuum_fix_data_page (thread_p, &fdes.vacuum_data.vpid_first);
  if (data_page == NULL)
    {
      ASSERT_ERROR_AND_SET (error_code);
      goto end;
    }
  vacuum_Data.first_page = data_page;
  vacuum_Data.oldest_unvacuumed_mvccid = MVCCID_NULL;

  while (true)
    {
      is_page_dirty = false;
      if (data_page->index_unvacuumed >= 0)
	{
	  assert (data_page->index_unvacuumed < vacuum_Data.page_data_max_count);
	  assert (data_page->index_unvacuumed <= data_page->index_free);
	  for (i = data_page->index_unvacuumed; i < data_page->index_free; i++)
	    {
	      entry = &data_page->data[i];
	      if (entry->is_job_in_progress ())
		{
		  /* Reset in progress flag, mark the job as interrupted and update last_blockid. */
		  entry->set_interrupted ();
		  is_page_dirty = true;
		}
	    }
	}
      if (is_page_dirty)
	{
	  vacuum_set_dirty_data_page (thread_p, data_page, DONT_FREE);
	}
      VPID_COPY (&next_vpid, &data_page->next_page);
      if (VPID_ISNULL (&next_vpid))
	{
	  break;
	}
      vacuum_unfix_data_page (thread_p, data_page);
      data_page = vacuum_fix_data_page (thread_p, &next_vpid);
      if (data_page == NULL)
	{
	  ASSERT_ERROR_AND_SET (error_code);
	  goto end;
	}
    }
  assert (data_page != NULL);
  /* Save last_page. */
  vacuum_Data.last_page = data_page;
  data_page = NULL;
  /* Get last_blockid. */
  if (vacuum_is_empty ())
    {
      VACUUM_LOG_BLOCKID log_blockid = logpb_last_complete_blockid ();

      if (log_blockid < 0)
	{
	  // we can be here if log has not yet passed first block. one case may be soon after copydb.
	  assert (log_blockid == VACUUM_NULL_LOG_BLOCKID);
	  vacuum_er_log (VACUUM_ER_LOG_VACUUM_DATA | VACUUM_ER_LOG_RECOVERY,
			 "vacuum_data_load_and_recover: do not update last_blockid; prev_lsa = %lld|%d",
			 LSA_AS_ARGS (&log_Gl.append.prev_lsa));
	}
      else if (LSA_ISNULL (&vacuum_Data.recovery_lsa) && LSA_ISNULL (&log_Gl.hdr.mvcc_op_log_lsa))
	{
	  /* No recovery needed. This is used for 10.1 version to keep the functionality of the database.
	   * In this case, we are updating the last_blockid of the vacuum to the last block that was logged.
	   */
	  vacuum_Data.set_last_blockid (log_blockid);

	  vacuum_er_log (VACUUM_ER_LOG_VACUUM_DATA | VACUUM_ER_LOG_RECOVERY,
			 "vacuum_data_load_and_recover: set last_blockid = %lld to logpb_last_complete_blockid ()",
			 (long long int) vacuum_Data.get_last_blockid ());
	}
      else
	{
	  /* Get the maximum between what is currently stored in vacuum and the value stored
	   * in the log_Gl header. After a long session in SA_MODE, the vacuum_Data.last_page->data->blockid will
	   * be outdated. Instead, SA_MODE updates log_Gl.hdr.vacuum_last_blockid before removing old archives.
	   */
	  vacuum_Data.set_last_blockid (MAX (log_Gl.hdr.vacuum_last_blockid, vacuum_Data.last_page->data->blockid));

	  vacuum_er_log (VACUUM_ER_LOG_VACUUM_DATA | VACUUM_ER_LOG_RECOVERY,
			 "vacuum_data_load_and_recover: set last_blockid = %lld to MAX("
			 "log_Gl.hdr.vacuum_last_blockid=%lld, vacuum_Data.last_page->data->blockid=%lld)",
			 (long long int) vacuum_Data.get_last_blockid (),
			 (long long int) log_Gl.hdr.vacuum_last_blockid,
			 (long long int) vacuum_Data.last_page->data->blockid);
	}
    }
  else
    {
      /* Get last_blockid from last vacuum data entry. */
      INT16 last_block_index = (vacuum_Data.last_page->index_free <= 0) ? 0 : vacuum_Data.last_page->index_free - 1;
      vacuum_Data.set_last_blockid (vacuum_Data.last_page->data[last_block_index].blockid);

      vacuum_er_log (VACUUM_ER_LOG_VACUUM_DATA | VACUUM_ER_LOG_RECOVERY,
		     "vacuum_data_load_and_recover: set last_blockid = %lld to last data blockid = %lld",
		     (long long int) vacuum_Data.get_last_blockid (),
		     (long long int) vacuum_Data.last_page->data[last_block_index].blockid);
    }

  vacuum_Data.is_loaded = true;

  /* get global oldest active MVCCID. */
  (void) log_Gl.mvcc_table.update_global_oldest_visible ();

  error_code = vacuum_recover_lost_block_data (thread_p);
  if (error_code != NO_ERROR)
    {
      ASSERT_ERROR ();
      goto end;
    }
  LSA_SET_NULL (&vacuum_Data.recovery_lsa);

  vacuum_Data.set_oldest_unvacuumed_on_boot ();
  vacuum_update_keep_from_log_pageid (thread_p);

#if !defined (NDEBUG)
  vacuum_verify_vacuum_data_page_fix_count (thread_p);
#endif /* !NDEBUG */

  /* note: this is called when server is started, after recovery. however, pages cannot remain fixed by current thread,
   *       they must be fixed by vacuum master. therefore, we'll save first and last vpids to vacuum_Data_load and unfix
   *       them here. */
  pgbuf_get_vpid ((PAGE_PTR) vacuum_Data.first_page, &vacuum_Data_load.vpid_first);
  pgbuf_get_vpid ((PAGE_PTR) vacuum_Data.last_page, &vacuum_Data_load.vpid_last);

end:

  if (data_page != NULL)
    {
      vacuum_unfix_data_page (thread_p, data_page);
    }
  vacuum_data_unload_first_and_last_page (thread_p);

  return error_code;
}

/*
 * vacuum_load_dropped_files_from_disk () - Loads dropped files from disk.
 *
 * return	 : Error code.
 * thread_p (in) : Thread entry.
 * vfid (in)	 : File identifier.
 */
int
vacuum_load_dropped_files_from_disk (THREAD_ENTRY * thread_p)
{
  VACUUM_DROPPED_FILES_PAGE *page = NULL;
  VPID vpid;
  INT16 page_count;
#if !defined (NDEBUG)
  VACUUM_TRACK_DROPPED_FILES *track_head = NULL, *track_tail = NULL;
  VACUUM_TRACK_DROPPED_FILES *track_new = NULL, *save_next = NULL;
#endif

  assert_release (!VFID_ISNULL (&vacuum_Dropped_files_vfid));

  if (vacuum_Dropped_files_loaded)
    {
      /* Already loaded */
      assert_release (!VPID_ISNULL (&vacuum_Dropped_files_vpid));
#if !defined (NDEBUG)
      assert_release (vacuum_Track_dropped_files != NULL);
#endif
      return NO_ERROR;
    }

  assert (!VPID_ISNULL (&vacuum_Dropped_files_vpid));

  /* Save total count. */
  if (vacuum_Dropped_files_count != 0)
    {
      assert (false);
      vacuum_Dropped_files_count = 0;
    }

  VPID_COPY (&vpid, &vacuum_Dropped_files_vpid);

  while (!VPID_ISNULL (&vpid))
    {
      page = vacuum_fix_dropped_entries_page (thread_p, &vpid, PGBUF_LATCH_READ);
      if (page == NULL)
	{
	  assert (false);
	  return ER_FAILED;
	}

      /* Get next page VPID and current page count */
      VPID_COPY (&vpid, &page->next_page);

      page_count = page->n_dropped_files;
      vacuum_Dropped_files_count += (INT32) page_count;

#if !defined (NDEBUG)
      track_new = (VACUUM_TRACK_DROPPED_FILES *) malloc (VACUUM_TRACK_DROPPED_FILES_SIZE);
      if (track_new == NULL)
	{
	  er_set (ER_ERROR_SEVERITY, ARG_FILE_LINE, ER_OUT_OF_VIRTUAL_MEMORY, 1, VACUUM_TRACK_DROPPED_FILES_SIZE);
	  for (track_new = track_head; track_new != NULL; track_new = save_next)
	    {
	      save_next = track_new->next_tracked_page;
	      free_and_init (track_new);
	    }
	  vacuum_unfix_dropped_entries_page (thread_p, page);
	  return ER_OUT_OF_VIRTUAL_MEMORY;
	}

      memcpy (&track_new->dropped_data_page, page, DB_PAGESIZE);
      track_new->next_tracked_page = NULL;

      if (track_head == NULL)
	{
	  track_head = track_tail = track_new;
	}
      else
	{
	  assert (track_tail != NULL);
	  track_tail->next_tracked_page = track_new;
	  track_tail = track_new;
	}
#endif
      vacuum_unfix_dropped_entries_page (thread_p, page);
    }

#if !defined(NDEBUG)
  vacuum_Track_dropped_files = track_head;
#endif

  vacuum_Dropped_files_loaded = true;
  return NO_ERROR;
}

/*
 * vacuum_create_file_for_vacuum_data () - Create a disk file to keep vacuum data.
 *
 * return		   : Error code.
 * thread_p (in)	   : Thread entry.
 * vacuum_data_npages (in) : Number of vacuum data disk pages.
 * vacuum_data_vfid (out)  : Created file VFID.
 */
int
vacuum_create_file_for_vacuum_data (THREAD_ENTRY * thread_p, VFID * vacuum_data_vfid)
{
  VPID first_page_vpid;
  VACUUM_DATA_PAGE *data_page = NULL;
  PAGE_TYPE ptype = PAGE_VACUUM_DATA;
  FILE_DESCRIPTORS fdes;

  int error_code = NO_ERROR;

  /* Create disk file to keep vacuum data */
  error_code = file_create_with_npages (thread_p, FILE_VACUUM_DATA, 1, NULL, vacuum_data_vfid);
  if (error_code != NO_ERROR)
    {
      ASSERT_ERROR ();
      return error_code;
    }
  error_code = file_alloc (thread_p, vacuum_data_vfid, file_init_page_type, &ptype, &first_page_vpid,
			   (PAGE_PTR *) (&data_page));
  if (error_code != NO_ERROR)
    {
      ASSERT_ERROR ();
      return error_code;
    }
  if (data_page == NULL)
    {
      assert_release (false);
      return ER_FAILED;
    }

  /* save in file descriptors to load when database is restarted */
  fdes.vacuum_data.vpid_first = first_page_vpid;
  error_code = file_descriptor_update (thread_p, vacuum_data_vfid, &fdes);
  if (error_code != NO_ERROR)
    {
      ASSERT_ERROR ();
      return error_code;
    }

  vacuum_init_data_page_with_last_blockid (thread_p, data_page, 0);
  vacuum_unfix_data_page (thread_p, data_page);

  return NO_ERROR;
}

/*
 * vacuum_data_initialize_new_page () - Create new vacuum data page.
 *
 * return	      :	Void.
 * thread_p (in)      : Thread entry.
 * data_page (in)     : New vacuum data page pointer.
 * first_blockid (in) : Starting blockid.
 */
static void
vacuum_data_initialize_new_page (THREAD_ENTRY * thread_p, VACUUM_DATA_PAGE * data_page)
{
  memset (data_page, 0, DB_PAGESIZE);

  VPID_SET_NULL (&data_page->next_page);
  data_page->index_unvacuumed = 0;
  data_page->index_free = 0;

  pgbuf_set_page_ptype (thread_p, (PAGE_PTR) data_page, PAGE_VACUUM_DATA);

  vacuum_er_log (VACUUM_ER_LOG_VACUUM_DATA, "Initialized " PGBUF_PAGE_STATE_MSG ("vacuum data page"),
		 PGBUF_PAGE_STATE_ARGS ((PAGE_PTR) data_page));
}

/*
 * vacuum_rv_redo_initialize_data_page () - Redo initialize vacuum data page.
 *
 * return	 : NO_ERROR.
 * thread_p (in) : Thread entry.
 * rcv (in)	 : Recovery data.
 */
int
vacuum_rv_redo_initialize_data_page (THREAD_ENTRY * thread_p, LOG_RCV * rcv)
{
  VACUUM_DATA_PAGE *data_page = (VACUUM_DATA_PAGE *) rcv->pgptr;
  VACUUM_LOG_BLOCKID last_blockid = VACUUM_NULL_LOG_BLOCKID;

  assert (data_page != NULL);
  assert (rcv->length == sizeof (last_blockid));
  last_blockid = *((VACUUM_LOG_BLOCKID *) rcv->data);

  vacuum_data_initialize_new_page (thread_p, data_page);
  data_page->data->blockid = last_blockid;

  pgbuf_set_dirty (thread_p, rcv->pgptr, DONT_FREE);
  return NO_ERROR;
}

/*
 * vacuum_create_file_for_dropped_files () - Create a disk file to track dropped files for vacuum.
 *
 * return		  : Error code.
 * thread_p (in)	  : Thread entry.
 * vacuum_data_vfid (out) : Created file VFID.
 */
int
vacuum_create_file_for_dropped_files (THREAD_ENTRY * thread_p, VFID * dropped_files_vfid)
{
  VPID first_page_vpid;
  VACUUM_DROPPED_FILES_PAGE *dropped_files_page = NULL;
  PAGE_TYPE ptype = PAGE_DROPPED_FILES;
  int error_code = NO_ERROR;

  /* Create disk file to keep dropped files */
  error_code = file_create_with_npages (thread_p, FILE_DROPPED_FILES, 1, NULL, dropped_files_vfid);
  if (error_code != NO_ERROR)
    {
      ASSERT_ERROR ();
      return error_code;
    }
  error_code = file_alloc_sticky_first_page (thread_p, dropped_files_vfid, file_init_page_type, &ptype,
					     &first_page_vpid, (PAGE_PTR *) (&dropped_files_page));
  if (error_code != NO_ERROR)
    {
      ASSERT_ERROR ();
      return error_code;
    }
  if (dropped_files_page == NULL)
    {
      assert (false);
      return ER_FAILED;
    }

  /* Initialize dropped files */
  /* Pack VPID of next page as NULL OID and count as 0 */
  VPID_SET_NULL (&dropped_files_page->next_page);
  dropped_files_page->n_dropped_files = 0;

  pgbuf_set_page_ptype (thread_p, (PAGE_PTR) dropped_files_page, PAGE_DROPPED_FILES);

  /* Set dirty page and free */
  vacuum_set_dirty_dropped_entries_page (thread_p, dropped_files_page, FREE);

  return NO_ERROR;
}

/*
 * vacuum_is_work_in_progress () - Returns true if there are any vacuum jobs running.
 *
 * return	 : True if there is any job in progress, false otherwise.
 * thread_p (in) : Thread entry.
 *
 * NOTE: If this is not called by the auto vacuum master thread, it is
 *	 recommended to obtain lock on vacuum data first.
 */
static bool
vacuum_is_work_in_progress (THREAD_ENTRY * thread_p)
{
#if defined (SERVER_MODE)
  int i;

  for (i = 0; i < VACUUM_MAX_WORKER_COUNT; i++)
    {
      if (vacuum_Workers[i].state != VACUUM_WORKER_STATE_INACTIVE)
	{
	  return true;
	}
    }

  /* No running jobs, return false */
  return false;
#else // not SERVER_MODE = SA_MODE
  return false;
#endif // not SERVER_MODE = SA_MODE
}

/*
 * vacuum_data_mark_finished () - Mark blocks already vacuumed (or interrupted).
 *
 * return	 : Void.
 * thread_p (in) : Thread entry.
 */
static void
vacuum_data_mark_finished (THREAD_ENTRY * thread_p)
{
#define TEMP_BUFFER_SIZE VACUUM_FINISHED_JOB_QUEUE_CAPACITY
  VACUUM_LOG_BLOCKID finished_blocks[TEMP_BUFFER_SIZE];
  VACUUM_LOG_BLOCKID blockid;
  VACUUM_LOG_BLOCKID page_unvacuumed_blockid;
  VACUUM_LOG_BLOCKID page_free_blockid;
  VACUUM_DATA_PAGE *data_page = NULL;
  VACUUM_DATA_PAGE *prev_data_page = NULL;
  VACUUM_DATA_ENTRY *data = NULL;
  VACUUM_DATA_ENTRY *page_unvacuumed_data = NULL;
  INT16 n_finished_blocks = 0;
  INT16 index = 0;
  INT16 page_start_index = 0;
  VPID next_vpid = VPID_INITIALIZER;

  /* Consume finished block ID's from queue. */
  /* Stop if too many blocks have been collected (> TEMP_BUFFER_SIZE). */
  while (n_finished_blocks < TEMP_BUFFER_SIZE
	 && vacuum_Finished_job_queue->consume (finished_blocks[n_finished_blocks]))
    {
      /* Increment consumed finished blocks. */
      vacuum_er_log (VACUUM_ER_LOG_VACUUM_DATA, "Consumed from finished job queue %lld (flags %lld).",
		     (long long int) VACUUM_BLOCKID_WITHOUT_FLAGS (finished_blocks[n_finished_blocks]),
		     VACUUM_BLOCKID_GET_FLAGS (finished_blocks[n_finished_blocks]));
      ++n_finished_blocks;
    }
  if (n_finished_blocks == 0)
    {
      /* No blocks. */
      return;
    }
  /* Sort consumed blocks. */
  qsort (finished_blocks, n_finished_blocks, sizeof (VACUUM_LOG_BLOCKID), vacuum_compare_blockids);

  /* Mark finished blocks in vacuum data. */

  /* Loop to mark all finished blocks in all affected pages. */
  index = 0;
  data_page = vacuum_Data.first_page;
  page_start_index = 0;
  assert (data_page->index_unvacuumed >= 0);
  page_unvacuumed_data = data_page->data + data_page->index_unvacuumed;
  page_unvacuumed_blockid = page_unvacuumed_data->get_blockid ();
  page_free_blockid = page_unvacuumed_blockid + (data_page->index_free - data_page->index_unvacuumed);
  assert (page_free_blockid == data_page->data[data_page->index_free - 1].get_blockid () + 1);
  while (true)
    {
      /* Loop until all blocks from current pages are marked. */
      while ((index < n_finished_blocks)
	     && ((blockid = VACUUM_BLOCKID_WITHOUT_FLAGS (finished_blocks[index])) < page_free_blockid))
	{
	  /* Update status for block. */
	  data = page_unvacuumed_data + (blockid - page_unvacuumed_blockid);
	  assert (data->get_blockid () == blockid);
	  assert (data->is_job_in_progress ());
	  if (VACUUM_BLOCK_STATUS_IS_VACUUMED (finished_blocks[index]))
	    {
	      /* Block has been vacuumed. */
	      data->set_vacuumed ();

	      vacuum_er_log (VACUUM_ER_LOG_VACUUM_DATA | VACUUM_ER_LOG_JOBS,
			     "Mark block %lld as vacuumed.", (long long int) data->get_blockid ());
	    }
	  else
	    {
	      /* Block was not completely vacuumed. Job was interrupted. */
	      data->set_interrupted ();

	      vacuum_er_log_warning (VACUUM_ER_LOG_VACUUM_DATA | VACUUM_ER_LOG_JOBS,
				     "Mark block %lld as interrupted.", (long long int) data->get_blockid ());
	    }
	  index++;
	}
      /* Finished marking blocks. */

      if (index == page_start_index)
	{
	  /* No changes in page. Nothing to do. */
	  /* Fall through. */
	}
      else
	{
	  /* Some blocks in page were changed. */

	  /* Update index_unvacuumed. */
	  while (data_page->index_unvacuumed < data_page->index_free && page_unvacuumed_data->is_vacuumed ())
	    {
	      page_unvacuumed_data++;
	      data_page->index_unvacuumed++;
	    }

	  if (data_page->index_unvacuumed == data_page->index_free)
	    {
	      /* Nothing left in page to be vacuumed. */

	      vacuum_data_empty_page (thread_p, prev_data_page, &data_page);
	      /* Should have advanced on next page. */
	      if (data_page == NULL)
		{
		  /* No next page */
		  if (prev_data_page != NULL)
		    {
		      vacuum_unfix_data_page (thread_p, prev_data_page);
		    }
		  if (n_finished_blocks > index)
		    {
		      assert (false);
		      vacuum_er_log_error (VACUUM_ER_LOG_VACUUM_DATA, "%s",
					   "Finished blocks not found in vacuum data!!!!");
		      return;
		    }
		  else
		    {
		      /* Break loop. */
		      break;
		    }
		}
	      else
		{
		  /* Continue with new page. */
		  page_start_index = index;
		  assert (data_page->index_unvacuumed >= 0);
		  page_unvacuumed_data = data_page->data + data_page->index_unvacuumed;
		  page_unvacuumed_blockid = page_unvacuumed_data->get_blockid ();
		  page_free_blockid = page_unvacuumed_blockid + (data_page->index_free - data_page->index_unvacuumed);
		  continue;
		}
	    }
	  else
	    {
	      /* Page still has some data. */

	      if (VPID_ISNULL (&data_page->next_page))
		{
		  /* We remove first blocks that have been vacuumed. */
		  if (data_page->index_unvacuumed > 0)
		    {
		      /* Relocate everything at the start of the page. */
		      memmove (data_page->data, data_page->data + data_page->index_unvacuumed,
			       (data_page->index_free - data_page->index_unvacuumed) * sizeof (VACUUM_DATA_ENTRY));
		      data_page->index_free -= data_page->index_unvacuumed;
		      data_page->index_unvacuumed = 0;
		    }
		}

	      /* Log changes. */
	      log_append_redo_data2 (thread_p, RVVAC_DATA_FINISHED_BLOCKS, NULL, (PAGE_PTR) data_page, 0,
				     (index - page_start_index) * sizeof (VACUUM_LOG_BLOCKID),
				     &finished_blocks[page_start_index]);
	      vacuum_set_dirty_data_page (thread_p, data_page, DONT_FREE);
	    }
	}

      if (prev_data_page != NULL)
	{
	  vacuum_unfix_data_page (thread_p, prev_data_page);
	}
      if (index == n_finished_blocks)
	{
	  /* All finished blocks have been consumed. */
	  vacuum_unfix_data_page (thread_p, data_page);
	  break;
	}
      if (VPID_ISNULL (&data_page->next_page))
	{
	  assert (false);
	  vacuum_er_log_error (VACUUM_ER_LOG_VACUUM_DATA, "%s", "Finished blocks not found in vacuum data!!!!");
	  vacuum_unfix_data_page (thread_p, data_page);
	  return;
	}

      prev_data_page = data_page;
      VPID_COPY (&next_vpid, &data_page->next_page);
      data_page = vacuum_fix_data_page (thread_p, &next_vpid);
      if (data_page == NULL)
	{
	  assert_release (false);
	  vacuum_unfix_data_page (thread_p, prev_data_page);
	  return;
	}
      page_start_index = index;
      assert (data_page->index_unvacuumed >= 0);
      page_unvacuumed_data = data_page->data + data_page->index_unvacuumed;
      page_unvacuumed_blockid = page_unvacuumed_data->get_blockid ();
      page_free_blockid = page_unvacuumed_blockid + (data_page->index_free - data_page->index_unvacuumed);
    }
  assert (prev_data_page == NULL);

  /* We need to update vacuum_Data.keep_from_log_pageid in case archives must be purged. */
  vacuum_update_keep_from_log_pageid (thread_p);

  VACUUM_VERIFY_VACUUM_DATA (thread_p);
#if !defined (NDEBUG)
  vacuum_verify_vacuum_data_page_fix_count (thread_p);
#endif /* !NDEBUG */

#undef TEMP_BUFFER_SIZE
}

/*
 * vacuum_data_empty_page () - Handle empty vacuum data page.
 *
 * return	       : Void.
 * thread_p (in)       : Thread entry.
 * prev_data_page (in) : Previous vacuum data page.
 * data_page (in/out)  : Empty page as input, prev page as output..
 */
static void
vacuum_data_empty_page (THREAD_ENTRY * thread_p, VACUUM_DATA_PAGE * prev_data_page, VACUUM_DATA_PAGE ** data_page)
{
  FILE_DESCRIPTORS fdes_update;

  /* We can have three expected cases here:
   * 1. This is the last page. We won't deallocate, just reset the page (even if it is also first page).
   * 2. This is the first page and there are other pages too (case #1 covers first page = last page case).
   *    We will deallocate the page and update the first page.
   * 3. Page is not first and is not last. It must be deallocated.
   */
  assert (data_page != NULL && *data_page != NULL);
  assert ((*data_page)->index_unvacuumed == (*data_page)->index_free);

  if (*data_page == vacuum_Data.last_page)
    {
      /* Case 1. */
      /* Reset page. */
      vacuum_init_data_page_with_last_blockid (thread_p, *data_page, vacuum_Data.get_last_blockid ());

      vacuum_er_log (VACUUM_ER_LOG_VACUUM_DATA,
		     "Last page, vpid = %d|%d, is empty and was reset. %s",
		     pgbuf_get_vpid_ptr ((PAGE_PTR) (*data_page))->volid,
		     pgbuf_get_vpid_ptr ((PAGE_PTR) (*data_page))->pageid,
		     vacuum_Data.first_page == vacuum_Data.last_page ?
		     "This is also first page." : "This is different from first page.");

      /* No next page */
      *data_page = NULL;
    }
  else if (*data_page == vacuum_Data.first_page)
    {
      /* Case 2. */
      VACUUM_DATA_PAGE *save_first_page = vacuum_Data.first_page;
      VPID save_first_vpid;

      *data_page = vacuum_fix_data_page (thread_p, &((*data_page)->next_page));
      if (*data_page == NULL)
	{
	  /* Unexpected. */
	  assert_release (false);
	  vacuum_er_log_error (VACUUM_ER_LOG_VACUUM_DATA, "%s", "Invalid vacuum data next_page!!!");
	  *data_page = vacuum_Data.first_page;
	  return;
	}

      /* save vpid of first page */
      pgbuf_get_vpid ((PAGE_PTR) save_first_page, &save_first_vpid);

      log_sysop_start (thread_p);

      /* update file descriptor for persistence */
      fdes_update.vacuum_data.vpid_first = save_first_page->next_page;
      if (file_descriptor_update (thread_p, &vacuum_Data.vacuum_data_file, &fdes_update) != NO_ERROR)
	{
	  assert_release (false);
	  vacuum_er_log_error (VACUUM_ER_LOG_VACUUM_DATA,
			       "Failed to update file descriptor!!!", save_first_vpid.volid, save_first_vpid.pageid);
	  log_sysop_abort (thread_p);

	  return;
	}

      /* change first_page */
      vacuum_Data.first_page = *data_page;
      vacuum_Data_load.vpid_first = save_first_page->next_page;

      /* Make sure the new first page is marked as dirty */
      vacuum_set_dirty_data_page (thread_p, vacuum_Data.first_page, DONT_FREE);
      /* Unfix old first page. */
      vacuum_unfix_data_page (thread_p, save_first_page);
      if (file_dealloc (thread_p, &vacuum_Data.vacuum_data_file, &save_first_vpid, FILE_VACUUM_DATA) != NO_ERROR)
	{
	  assert_release (false);
	  vacuum_er_log_error (VACUUM_ER_LOG_VACUUM_DATA,
			       "Failed to deallocate first page from vacuum data - %d|%d!!!",
			       save_first_vpid.volid, save_first_vpid.pageid);
	  log_sysop_abort (thread_p);

	  /* Revert first page change
	   * - this is just to handle somehow the case in release. Should never happen anyway.
	   */
	  save_first_page = vacuum_Data.first_page;
	  vacuum_Data.first_page = vacuum_fix_data_page (thread_p, &save_first_vpid);
	  vacuum_Data_load.vpid_first = save_first_vpid;
	  vacuum_unfix_data_page (thread_p, save_first_page);
	  *data_page = vacuum_Data.first_page;
	  return;
	}

      log_sysop_commit (thread_p);

      vacuum_er_log (VACUUM_ER_LOG_VACUUM_DATA, "Changed first VPID from %d|%d to %d|%d.",
		     VPID_AS_ARGS (&save_first_vpid), VPID_AS_ARGS (&fdes_update.vacuum_data.vpid_first));
    }
  else
    {
      /* Case 3 */
      VPID save_page_vpid = VPID_INITIALIZER;
      VPID save_next_vpid = VPID_INITIALIZER;

      assert (*data_page != vacuum_Data.first_page && *data_page != vacuum_Data.last_page);

      /* We must have prev_data_page. */
      if (prev_data_page == NULL)
	{
	  assert_release (false);
	  vacuum_er_log_error (VACUUM_ER_LOG_VACUUM_DATA, "%s", "No previous data page is unexpected!!!");
	  vacuum_unfix_data_page (thread_p, *data_page);
	  return;
	}

      log_sysop_start (thread_p);

      /* Save link to next page. */
      VPID_COPY (&save_next_vpid, &(*data_page)->next_page);
      /* Save data page VPID. */
      pgbuf_get_vpid ((PAGE_PTR) (*data_page), &save_page_vpid);
      /* Unfix data page. */
      vacuum_unfix_data_page (thread_p, *data_page);
      /* Deallocate data page. */
      if (file_dealloc (thread_p, &vacuum_Data.vacuum_data_file, &save_page_vpid, FILE_VACUUM_DATA) != NO_ERROR)
	{
	  assert_release (false);
	  vacuum_er_log_error (VACUUM_ER_LOG_VACUUM_DATA,
			       "Failed to deallocate page from vacuum data - %d|%d!!!",
			       save_page_vpid.volid, save_page_vpid.pageid);
	  log_sysop_abort (thread_p);
	  return;
	}

      /* Update link in previous page. */
      log_append_undoredo_data2 (thread_p, RVVAC_DATA_SET_LINK, NULL, (PAGE_PTR) prev_data_page, 0, sizeof (VPID),
				 sizeof (VPID), &prev_data_page->next_page, &save_next_vpid);
      VPID_COPY (&prev_data_page->next_page, &save_next_vpid);
      vacuum_set_dirty_data_page (thread_p, prev_data_page, DONT_FREE);

      log_sysop_commit (thread_p);

      assert (*data_page == NULL);
      /* Move *data_page to next page. */
      assert (!VPID_ISNULL (&prev_data_page->next_page));
      *data_page = vacuum_fix_data_page (thread_p, &prev_data_page->next_page);
      assert (*data_page != NULL);
    }
}

/*
 * vacuum_rv_redo_data_finished () - Redo setting vacuum jobs as finished (or interrupted).
 *
 * return	 : NO_ERROR.
 * thread_p (in) : Thread entry.
 * rcv (in)	 : Recovery data.
 */
int
vacuum_rv_redo_data_finished (THREAD_ENTRY * thread_p, LOG_RCV * rcv)
{
  const char *rcv_data_ptr = rcv->data;
  VACUUM_LOG_BLOCKID blockid;
  VACUUM_LOG_BLOCKID blockid_with_flags;
  VACUUM_LOG_BLOCKID page_unvacuumed_blockid;
  VACUUM_DATA_PAGE *data_page = (VACUUM_DATA_PAGE *) rcv->pgptr;
  int data_index;

  assert (data_page != NULL);

  page_unvacuumed_blockid = data_page->data[data_page->index_unvacuumed].get_blockid ();

  if (rcv_data_ptr != NULL)
    {
      while (rcv_data_ptr < (char *) rcv->data + rcv->length)
	{
	  assert (rcv_data_ptr + sizeof (VACUUM_LOG_BLOCKID) <= rcv->data + rcv->length);
	  blockid_with_flags = *((VACUUM_LOG_BLOCKID *) rcv_data_ptr);
	  blockid = VACUUM_BLOCKID_WITHOUT_FLAGS (blockid_with_flags);

	  assert (blockid >= page_unvacuumed_blockid);
	  data_index = (int) (blockid - page_unvacuumed_blockid) + data_page->index_unvacuumed;
	  assert (data_index < data_page->index_free);

	  if (VACUUM_BLOCK_STATUS_IS_VACUUMED (blockid_with_flags))
	    {
	      data_page->data[data_index].set_vacuumed ();
	    }
	  else
	    {
	      data_page->data[data_index].set_interrupted ();
	    }

	  rcv_data_ptr += sizeof (VACUUM_LOG_BLOCKID);
	}
      assert (rcv_data_ptr == rcv->data + rcv->length);
    }

  while (data_page->index_unvacuumed < data_page->index_free
	 && data_page->data[data_page->index_unvacuumed].is_vacuumed ())
    {
      data_page->index_unvacuumed++;
    }
  if (VPID_ISNULL (&data_page->next_page) && data_page->index_unvacuumed > 0)
    {
      /* Remove all vacuumed blocks. */
      if (data_page->index_free > data_page->index_unvacuumed)
	{
	  memmove (data_page->data, data_page->data + data_page->index_unvacuumed,
		   (data_page->index_free - data_page->index_unvacuumed) * sizeof (VACUUM_DATA_ENTRY));
	}
      data_page->index_free -= data_page->index_unvacuumed;
      data_page->index_unvacuumed = 0;
    }

  pgbuf_set_dirty (thread_p, rcv->pgptr, DONT_FREE);
  return NO_ERROR;
}

/*
 * vacuum_rv_redo_data_finished_dump () - Dump redo for setting vacuum jobs finished or interrupted.
 *
 * return      : Void.
 * fp (in)     : Output target.
 * length (in) : Recovery data length.
 * data (in)   : Recovery data.
 */
void
vacuum_rv_redo_data_finished_dump (FILE * fp, int length, void *data)
{
  const char *rcv_data_ptr = (const char *) data;
  VACUUM_LOG_BLOCKID blockid;
  VACUUM_LOG_BLOCKID blockid_with_flags;

  if (rcv_data_ptr != NULL)
    {
      fprintf (fp, " Set block status for vacuum data to : \n");
      while (rcv_data_ptr < (char *) data + length)
	{
	  assert (rcv_data_ptr + sizeof (VACUUM_LOG_BLOCKID) <= (char *) data + length);

	  blockid_with_flags = *((VACUUM_LOG_BLOCKID *) rcv_data_ptr);
	  blockid = VACUUM_BLOCKID_WITHOUT_FLAGS (blockid_with_flags);

	  if (VACUUM_BLOCK_STATUS_IS_VACUUMED (blockid_with_flags))
	    {
	      fprintf (fp, "   Blockid %lld: vacuumed. \n", (long long int) blockid);
	    }
	  else
	    {
	      fprintf (fp, "   Blockid %lld: available and interrupted. \n", (long long int) blockid);
	    }
	  rcv_data_ptr += sizeof (VACUUM_LOG_BLOCKID);
	}
    }
}

/*
 * vacuum_consume_buffer_log_blocks () - Append new blocks from log block data from buffer (if any).
 *
 * return	 : error code.
 * thread_p (in) : Thread entry.
 *
 * NOTE: In order to avoid synchronizing access on vacuum data for log
 *	 manager, information on new blocks is appended into a lock-free
 *	 buffer. This information can be later obtained and appended to
 *	 vacuum data.
 */
int
vacuum_consume_buffer_log_blocks (THREAD_ENTRY * thread_p)
{
#define MAX_PAGE_MAX_DATA_ENTRIES (IO_MAX_PAGE_SIZE / sizeof (VACUUM_DATA_ENTRY))
  VACUUM_DATA_ENTRY consumed_data;
  VACUUM_DATA_PAGE *data_page = NULL;
  VACUUM_DATA_ENTRY *page_free_data = NULL;
  VACUUM_DATA_ENTRY *save_page_free_data = NULL;
  VACUUM_LOG_BLOCKID next_blockid;
  PAGE_TYPE ptype = PAGE_VACUUM_DATA;
  bool is_sysop = false;
  bool was_vacuum_data_empty = false;

  int error_code = NO_ERROR;

  if (prm_get_bool_value (PRM_ID_DISABLE_VACUUM))
    {
      return NO_ERROR;
    }
  if (vacuum_Block_data_buffer == NULL)
    {
      /* Not initialized */
      assert (false);
      return NO_ERROR;
    }

  if (vacuum_Block_data_buffer->is_empty ())
    {
      /* empty */
      if (vacuum_is_empty ())
	{
	  const VACUUM_LOG_BLOCKID LOG_BLOCK_TRAILING_DIFF = 2;
	  LOG_LSA log_lsa = log_Gl.prior_info.prior_lsa;
	  VACUUM_LOG_BLOCKID log_blockid = vacuum_get_log_blockid (log_lsa.pageid);

	  if (log_blockid > vacuum_Data.get_last_blockid () + LOG_BLOCK_TRAILING_DIFF)
	    {
	      // don't let vacuum data go too far back
	      vacuum_Data.set_last_blockid (log_blockid - LOG_BLOCK_TRAILING_DIFF);
	      vacuum_data_empty_update_last_blockid (thread_p);
	      vacuum_update_keep_from_log_pageid (thread_p);
	      vacuum_er_log (VACUUM_ER_LOG_VACUUM_DATA, "update last_blockid to %lld",
			     (long long int) vacuum_Data.get_last_blockid ());
	    }
	}
      return NO_ERROR;
    }

  if (vacuum_Data.last_page == NULL)
    {
      assert_release (false);
      return ER_FAILED;
    }

  data_page = vacuum_Data.last_page;
  page_free_data = data_page->data + data_page->index_free;
  save_page_free_data = page_free_data;

  was_vacuum_data_empty = vacuum_is_empty ();

  while (vacuum_Block_data_buffer->consume (consumed_data))
    {
      assert (vacuum_Data.get_last_blockid () < consumed_data.blockid);

      /* Add all blocks after vacuum_Data.last_blockid to consumed_data.blockid. */
      for (next_blockid = vacuum_Data.get_last_blockid () + 1; next_blockid <= consumed_data.blockid; next_blockid++)
	{
	  if (data_page->index_free == vacuum_Data.page_data_max_count)
	    {
	      /* This page is full. */
	      /* Append a new page to vacuum data. */
	      VPID next_vpid = VPID_INITIALIZER;
	      VACUUM_DATA_PAGE *save_last_page = NULL;

	      /* Log changes in this page. */
	      if (page_free_data > save_page_free_data)
		{
		  log_append_redo_data2 (thread_p, RVVAC_DATA_APPEND_BLOCKS, NULL, (PAGE_PTR) data_page,
					 (PGLENGTH) (save_page_free_data - data_page->data),
					 CAST_BUFLEN (((char *) page_free_data)
						      - (char *) save_page_free_data), save_page_free_data);

		  vacuum_set_dirty_data_page (thread_p, data_page, DONT_FREE);
		}
	      else
		{
		  /* No changes in current page. */
		}

	      if (is_sysop)
		{
		  // more than one page in one iteration, now that's a performance
		  log_sysop_commit (thread_p);
		}

	      log_sysop_start (thread_p);
	      is_sysop = true;

	      error_code = file_alloc (thread_p, &vacuum_Data.vacuum_data_file, file_init_page_type, &ptype, &next_vpid,
				       (PAGE_PTR *) (&data_page));
	      if (error_code != NO_ERROR)
		{
		  /* Could not allocate new page. */
		  vacuum_er_log_error (VACUUM_ER_LOG_VACUUM_DATA, "%s",
				       "Could not allocate new page for vacuum data!!!!");
		  assert_release (false);
		  log_sysop_abort (thread_p);
		  return error_code;
		}
	      if (data_page == NULL)
		{
		  assert_release (false);
		  log_sysop_abort (thread_p);
		  return ER_FAILED;
		}
	      vacuum_init_data_page_with_last_blockid (thread_p, data_page, vacuum_Data.get_last_blockid ());

	      /* Change link in last page. */
	      VPID_COPY (&vacuum_Data.last_page->next_page, &next_vpid);
	      log_append_undoredo_data2 (thread_p, RVVAC_DATA_SET_LINK, NULL, (PAGE_PTR) vacuum_Data.last_page, 0,
					 0, sizeof (VPID), NULL, &next_vpid);
	      save_last_page = vacuum_Data.last_page;
	      vacuum_Data.last_page = data_page;
	      vacuum_set_dirty_data_page (thread_p, save_last_page, FREE);

	      // we cannot commit here. we should append some data blocks first.

	      page_free_data = data_page->data + data_page->index_free;
	      save_page_free_data = page_free_data;
	    }
	  assert (data_page->index_free < vacuum_Data.page_data_max_count);

	  if (data_page->index_unvacuumed == data_page->index_free && next_blockid < consumed_data.blockid)
	    {
	      /* Page is empty. We don't want to add a new block that does not require vacuum. */
	      assert (data_page->index_unvacuumed == 0);
	      next_blockid = consumed_data.blockid - 1;	// for will increment it to consumed_data.blockid
	      continue;
	    }

	  page_free_data->blockid = next_blockid;
	  if (next_blockid == consumed_data.blockid)
	    {
	      /* Copy block information from consumed data. */
	      assert (page_free_data->is_available ());	// starts as available
	      LSA_COPY (&page_free_data->start_lsa, &consumed_data.start_lsa);
	      page_free_data->newest_mvccid = consumed_data.newest_mvccid;
	      page_free_data->oldest_visible_mvccid = consumed_data.oldest_visible_mvccid;
<<<<<<< HEAD
	      assert (log_Gl.mvcc_table.get_global_oldest_visible () >= page_free_data->oldest_visible_mvccid);
=======
	      assert (vacuum_Global_oldest_visible_mvccid >= page_free_data->oldest_visible_mvccid);
>>>>>>> fad7030d
#if !defined (NDEBUG)
	      /* Check that oldest_mvccid is not decreasing. */
	      if (data_page->index_free > 0)
		{
		  assert ((page_free_data - 1)->oldest_visible_mvccid <= page_free_data->oldest_visible_mvccid);
		  assert ((page_free_data - 1)->get_blockid () + 1 == page_free_data->get_blockid ());
		}
#endif /* !NDEBUG */

	      vacuum_er_log (VACUUM_ER_LOG_VACUUM_DATA,
			     "Add block %lld, start_lsa=%lld|%d, oldest_visible_mvccid=%llu, newest_mvccid=%llu. "
			     "Hdr last blockid = %lld\n",
			     (long long int) page_free_data->get_blockid (),
			     (long long int) page_free_data->start_lsa.pageid, (int) page_free_data->start_lsa.offset,
			     (unsigned long long int) page_free_data->oldest_visible_mvccid,
			     (unsigned long long int) page_free_data->newest_mvccid,
			     (long long int) log_Gl.hdr.vacuum_last_blockid);
	    }
	  else
	    {
	      /* Mark the blocks with no MVCC operations as already vacuumed. */
	      page_free_data->set_vacuumed ();
	      LSA_SET_NULL (&page_free_data->start_lsa);
	      page_free_data->oldest_visible_mvccid = MVCCID_NULL;
	      page_free_data->newest_mvccid = MVCCID_NULL;

	      vacuum_er_log (VACUUM_ER_LOG_VACUUM_DATA,
			     "Block %lld has no MVCC ops and is skipped (marked as vacuumed).", next_blockid);
	    }
	  vacuum_Data.set_last_blockid (next_blockid);

	  /* Move to next free data */
	  page_free_data++;
	  data_page->index_free++;
	}
    }

  if (was_vacuum_data_empty)
    {
      vacuum_update_keep_from_log_pageid (thread_p);
    }

  assert (data_page == vacuum_Data.last_page);
  if (save_page_free_data < page_free_data)
    {
      /* Log changes in current page. */
      log_append_redo_data2 (thread_p, RVVAC_DATA_APPEND_BLOCKS, NULL, (PAGE_PTR) data_page,
			     (PGLENGTH) (save_page_free_data - data_page->data),
			     CAST_BUFLEN (((char *) page_free_data) - (char *) save_page_free_data),
			     save_page_free_data);
      if (is_sysop)
	{
	  log_sysop_commit (thread_p);
	}
      vacuum_set_dirty_data_page (thread_p, data_page, DONT_FREE);
    }
  else
    {
      // no change
      if (is_sysop)
	{
	  // invalid situation; don't leak sysop
	  assert (false);
	  log_sysop_commit (thread_p);
	}
    }

  VACUUM_VERIFY_VACUUM_DATA (thread_p);
#if !defined (NDEBUG)
  vacuum_verify_vacuum_data_page_fix_count (thread_p);
#endif /* !NDEBUG */

  return NO_ERROR;
}

/*
 * vacuum_rv_undoredo_data_set_link () - Undoredo set link in vacuum data page.
 *
 * return	 : NO_ERROR.
 * thread_p (in) : Thread entry.
 * rcv (in)	 : Recovery data.
 */
int
vacuum_rv_undoredo_data_set_link (THREAD_ENTRY * thread_p, LOG_RCV * rcv)
{
  VACUUM_DATA_PAGE *data_page = (VACUUM_DATA_PAGE *) rcv->pgptr;
  VPID *next_vpid = (VPID *) rcv->data;

  assert (data_page != NULL);

  if (next_vpid == NULL)
    {
      /* NULL link */
      VPID_SET_NULL (&data_page->next_page);
    }
  else
    {
      assert (rcv->length == sizeof (*next_vpid));
      VPID_COPY (&data_page->next_page, next_vpid);
    }
  pgbuf_set_dirty (thread_p, rcv->pgptr, DONT_FREE);
  return NO_ERROR;
}

/*
 * vacuum_rv_redo_data_set_link_dump () - Dump redo set link in vacuum data page
 *
 * return      : Void.
 * fp (in)     : Output target.
 * length (in) : Recovery data length.
 * data (in)   : Recovery data.
 */
void
vacuum_rv_undoredo_data_set_link_dump (FILE * fp, int length, void *data)
{
  if (data == NULL)
    {
      fprintf (fp, " Reset link in vacuum data page to -1|-1. \n");
    }
  else
    {
      fprintf (fp, " Set link in vacuum data page to %d|%d. \n", ((VPID *) data)->volid, ((VPID *) data)->pageid);
    }
}

/*
 * vacuum_rv_redo_append_data () - Redo append blocks to vacuum data.
 *
 * return	 : NO_ERROR.
 * thread_p (in) : Thread entry.
 * rcv (in)	 : Recovery data.
 */
int
vacuum_rv_redo_append_data (THREAD_ENTRY * thread_p, LOG_RCV * rcv)
{
  VACUUM_DATA_PAGE *data_page = (VACUUM_DATA_PAGE *) rcv->pgptr;
  int n_blocks = rcv->length / sizeof (VACUUM_DATA_ENTRY);

  assert (data_page != NULL);
  assert (rcv->length > 0);
  assert ((n_blocks * (int) sizeof (VACUUM_DATA_ENTRY)) == rcv->length);
  assert (rcv->offset == data_page->index_free);

  memcpy (data_page->data + rcv->offset, rcv->data, n_blocks * sizeof (VACUUM_DATA_ENTRY));
  data_page->index_free += n_blocks;
  pgbuf_set_dirty (thread_p, rcv->pgptr, DONT_FREE);
  return NO_ERROR;
}

/*
 * vacuum_rv_redo_append_data_dump () - Dump redo append blocks to vacuum data.
 *
 * return      : Void.
 * fp (in)     : Output target.
 * length (in) : Recovery data length.
 * data (in)   : Recovery data.
 */
void
vacuum_rv_redo_append_data_dump (FILE * fp, int length, void *data)
{
  VACUUM_DATA_ENTRY *vacuum_data_entry = NULL;

  fprintf (fp, " Append log blocks to vacuum data : \n");
  vacuum_data_entry = (VACUUM_DATA_ENTRY *) data;
  while ((char *) vacuum_data_entry < (char *) data + length)
    {
      assert ((char *) (vacuum_data_entry + 1) <= (char *) data + length);

      fprintf (fp, "  { Blockid = %lld, Start_Lsa = %lld|%d, Oldest_MVCCID = %llu, Newest_MVCCID = %llu } \n",
	       (long long int) vacuum_data_entry->blockid, (long long int) vacuum_data_entry->start_lsa.pageid,
	       (int) vacuum_data_entry->start_lsa.offset,
	       (unsigned long long int) vacuum_data_entry->oldest_visible_mvccid,
	       (unsigned long long int) vacuum_data_entry->newest_mvccid);

      vacuum_data_entry++;
    }
}

/*
 * vacuum_recover_lost_block_data () - If and when server crashed, the block data buffer may have not been empty.
 *				       These blocks must be recovered by processing MVCC op log records and must be
 *				       added back to vacuum data.
 *
 * return	 : Error code.
 * thread_p (in) : Thread entry.
 */
static int
vacuum_recover_lost_block_data (THREAD_ENTRY * thread_p)
{
  int error_code = NO_ERROR;
  char log_page_buf[IO_MAX_PAGE_SIZE + MAX_ALIGNMENT];
  LOG_LSA log_lsa;
  LOG_RECORD_HEADER log_rec_header;
  LOG_PAGE *log_page_p = NULL;
  LOG_PAGEID stop_at_pageid;
  VACUUM_DATA_ENTRY data;
  LOG_DATA dummy_log_data;
  LOG_VACUUM_INFO vacuum_info;
  MVCCID mvccid;
  VACUUM_LOG_BLOCKID crt_blockid;
  LOG_LSA mvcc_op_log_lsa = LSA_INITIALIZER;

  vacuum_er_log (VACUUM_ER_LOG_VACUUM_DATA | VACUUM_ER_LOG_RECOVERY,
		 "vacuum_recover_lost_block_data, lsa = %lld|%d, global_oldest_visible_mvccid = %llu",
		 LSA_AS_ARGS (&vacuum_Data.recovery_lsa),
		 (unsigned long long int) log_Gl.mvcc_table.get_global_oldest_visible ());
  if (LSA_ISNULL (&vacuum_Data.recovery_lsa))
    {
      /* No recovery was done. */
      return NO_ERROR;
    }
  /* Recovery was done. */

  /* Initialize log_page_p. */
  log_page_p = (LOG_PAGE *) PTR_ALIGN (log_page_buf, MAX_ALIGNMENT);
  log_page_p->hdr.logical_pageid = NULL_PAGEID;
  log_page_p->hdr.offset = NULL_OFFSET;

  if (LSA_ISNULL (&log_Gl.hdr.mvcc_op_log_lsa))
    {
      /* We need to search for an MVCC op log record to start recovering lost blocks. */
      vacuum_er_log (VACUUM_ER_LOG_VACUUM_DATA | VACUUM_ER_LOG_RECOVERY, "%s",
		     "vacuum_recover_lost_block_data, log_Gl.hdr.mvcc_op_log_lsa is null ");

      LSA_COPY (&log_lsa, &vacuum_Data.recovery_lsa);
      /* todo: Find a better stopping point for this!! */
      /* Stop search if search reaches blocks already in vacuum data. */
      stop_at_pageid = VACUUM_LAST_LOG_PAGEID_IN_BLOCK (vacuum_Data.get_last_blockid ());
      while (log_lsa.pageid > stop_at_pageid)
	{
	  if (log_page_p->hdr.logical_pageid != log_lsa.pageid)
	    {
	      /* Get log page. */
	      error_code = logpb_fetch_page (thread_p, &log_lsa, LOG_CS_SAFE_READER, log_page_p);
	      if (error_code != NO_ERROR)
		{
		  ASSERT_ERROR ();
		  logpb_fatal_error (thread_p, true, ARG_FILE_LINE, "vacuum_recover_lost_block_data");
		  return ER_FAILED;
		}
	    }
	  log_rec_header = *LOG_GET_LOG_RECORD_HEADER (log_page_p, &log_lsa);
	  if (log_rec_header.type == LOG_MVCC_UNDO_DATA || log_rec_header.type == LOG_MVCC_UNDOREDO_DATA
	      || log_rec_header.type == LOG_MVCC_DIFF_UNDOREDO_DATA)
	    {
	      LSA_COPY (&mvcc_op_log_lsa, &log_lsa);
	      vacuum_er_log (VACUUM_ER_LOG_VACUUM_DATA | VACUUM_ER_LOG_RECOVERY,
			     "vacuum_recover_lost_block_data, found mvcc op at lsa = %lld|%d ",
			     LSA_AS_ARGS (&mvcc_op_log_lsa));
	      break;
	    }
	  else if (log_rec_header.type == LOG_SYSOP_END)
	    {
	      /* we need to check if it is a logical MVCC undo */
	      LOG_REC_SYSOP_END *sysop_end = NULL;
	      LOG_LSA copy_lsa = log_lsa;

	      LOG_READ_ADD_ALIGN (thread_p, sizeof (LOG_RECORD_HEADER), &copy_lsa, log_page_p);
	      LOG_READ_ADVANCE_WHEN_DOESNT_FIT (thread_p, sizeof (LOG_REC_SYSOP_END), &copy_lsa, log_page_p);
	      sysop_end = (LOG_REC_SYSOP_END *) (log_page_p->area + copy_lsa.offset);
	      if (sysop_end->type == LOG_SYSOP_END_LOGICAL_MVCC_UNDO)
		{
		  LSA_COPY (&mvcc_op_log_lsa, &log_lsa);
		  vacuum_er_log (VACUUM_ER_LOG_VACUUM_DATA | VACUUM_ER_LOG_RECOVERY,
				 "vacuum_recover_lost_block_data, found mvcc op at lsa = %lld|%d ",
				 LSA_AS_ARGS (&mvcc_op_log_lsa));
		  break;
		}
	    }
	  else if (log_rec_header.type == LOG_REDO_DATA)
	    {
	      /* is vacuum complete? */
	      LOG_REC_REDO *redo = NULL;
	      LOG_LSA copy_lsa = log_lsa;

	      LOG_READ_ADD_ALIGN (thread_p, sizeof (LOG_RECORD_HEADER), &copy_lsa, log_page_p);
	      LOG_READ_ADVANCE_WHEN_DOESNT_FIT (thread_p, sizeof (LOG_REC_REDO), &copy_lsa, log_page_p);
	      redo = (LOG_REC_REDO *) (log_page_p->area + copy_lsa.offset);
	      if (redo->data.rcvindex == RVVAC_COMPLETE)
		{
		  /* stop looking */
		  vacuum_er_log (VACUUM_ER_LOG_VACUUM_DATA | VACUUM_ER_LOG_RECOVERY, "%s",
				 "vacuum_recover_lost_block_data, complete vacuum ");
		  break;
		}
	    }

	  LSA_COPY (&log_lsa, &log_rec_header.back_lsa);
	}
      if (LSA_ISNULL (&mvcc_op_log_lsa))
	{
	  /* Vacuum data was reached, so there is nothing to recover. */
	  vacuum_er_log (VACUUM_ER_LOG_VACUUM_DATA | VACUUM_ER_LOG_RECOVERY, "%s",
			 "vacuum_recover_lost_block_data, nothing to recovery ");
	  return NO_ERROR;
	}
    }
  else if (vacuum_get_log_blockid (log_Gl.hdr.mvcc_op_log_lsa.pageid) <= vacuum_Data.get_last_blockid ())
    {
      /* Already in vacuum data. */
      vacuum_er_log (VACUUM_ER_LOG_VACUUM_DATA | VACUUM_ER_LOG_RECOVERY,
		     "vacuum_recover_lost_block_data, mvcc_op_log_lsa %lld|%d is already in vacuum data "
		     "(last blockid = %lld) ", LSA_AS_ARGS (&log_Gl.hdr.mvcc_op_log_lsa),
		     (long long int) vacuum_Data.get_last_blockid ());
      logpb_vacuum_reset_log_header_cache (thread_p, &log_Gl.hdr);
      return NO_ERROR;
    }
  else
    {
      LSA_COPY (&mvcc_op_log_lsa, &log_Gl.hdr.mvcc_op_log_lsa);
    }
  assert (!LSA_ISNULL (&mvcc_op_log_lsa));

  // reset header; info will be restored if last block is not consumed.
  logpb_vacuum_reset_log_header_cache (thread_p, &log_Gl.hdr);

  vacuum_er_log (VACUUM_ER_LOG_VACUUM_DATA | VACUUM_ER_LOG_RECOVERY,
		 "vacuum_recover_lost_block_data, start recovering from %lld|%d ", LSA_AS_ARGS (&mvcc_op_log_lsa));

  /* Start recovering blocks. */
  crt_blockid = vacuum_get_log_blockid (mvcc_op_log_lsa.pageid);
  LSA_COPY (&log_lsa, &mvcc_op_log_lsa);

  // stack used to produce in reverse order data for vacuum_Block_data_buffer circular queue
  /* *INDENT-OFF* */
  std::stack<VACUUM_DATA_ENTRY> vacuum_block_data_buffer_stack;
  /* *INDENT-ON* */

  /* we don't reset data.oldest_visible_mvccid between blocks. we need to maintain ordered oldest_visible_mvccid's, and
   * if a block + 1 MVCCID is smaller than all MVCCID's in block, then it must have been active (and probably suspended)
   * while block was logged. therefore, we must keep it. */
  data.oldest_visible_mvccid = MVCCID_NULL;
  while (crt_blockid > vacuum_Data.get_last_blockid ())
    {
      /* Stop recovering this block when previous block is reached. */
      stop_at_pageid = VACUUM_FIRST_LOG_PAGEID_IN_BLOCK (crt_blockid) - 1;
      /* Initialize this block data. */
      data.blockid = crt_blockid;
      LSA_COPY (&data.start_lsa, &log_lsa);
      /* inherit data.oldest_visible_mvccid */
      data.newest_mvccid = MVCCID_NULL;
      /* Loop through MVCC op log records in this block. */
      while (log_lsa.pageid > stop_at_pageid)
	{
	  if (log_page_p->hdr.logical_pageid != log_lsa.pageid)
	    {
	      error_code = logpb_fetch_page (thread_p, &log_lsa, LOG_CS_SAFE_READER, log_page_p);
	      if (error_code != NO_ERROR)
		{
		  ASSERT_ERROR ();
		  logpb_fatal_error (thread_p, true, ARG_FILE_LINE, "vacuum_recover_lost_block_data");
		  return ER_FAILED;
		}
	    }
	  /* Process this log record. */
	  error_code =
	    vacuum_process_log_record (thread_p, NULL, &log_lsa, log_page_p, &dummy_log_data, &mvccid, NULL, NULL,
				       &vacuum_info, NULL, true);
	  if (error_code != NO_ERROR)
	    {
	      logpb_fatal_error (thread_p, true, ARG_FILE_LINE, "vacuum_recover_lost_block_data");
	      return error_code;
	    }
	  /* Update oldest/newest MVCCID. */
	  if (data.oldest_visible_mvccid == MVCCID_NULL || MVCC_ID_PRECEDES (mvccid, data.oldest_visible_mvccid))
	    {
	      data.oldest_visible_mvccid = mvccid;
	    }
	  if (data.newest_mvccid == MVCCID_NULL || MVCC_ID_PRECEDES (data.newest_mvccid, mvccid))
	    {
	      data.newest_mvccid = mvccid;
	    }
	  LSA_COPY (&log_lsa, &vacuum_info.prev_mvcc_op_log_lsa);
	}

      if (data.blockid == vacuum_get_log_blockid (log_Gl.prior_info.prior_lsa.pageid))
	{
	  log_Gl.hdr.oldest_visible_mvccid = data.oldest_visible_mvccid;
	  log_Gl.hdr.newest_block_mvccid = data.newest_mvccid;
	  log_Gl.hdr.does_block_need_vacuum = true;
	  log_Gl.hdr.mvcc_op_log_lsa = mvcc_op_log_lsa;

	  vacuum_er_log (VACUUM_ER_LOG_VACUUM_DATA | VACUUM_ER_LOG_RECOVERY,
			 "Restore log global cached info: \n\t mvcc_op_log_lsa = %lld|%d \n"
			 "\t oldest_visible_mvccid = %llu \n\t newest_block_mvccid = %llu ",
			 LSA_AS_ARGS (&log_Gl.hdr.mvcc_op_log_lsa),
			 (unsigned long long int) log_Gl.hdr.oldest_visible_mvccid,
			 (unsigned long long int) log_Gl.hdr.newest_block_mvccid);
	}
      else
	{
	  vacuum_block_data_buffer_stack.push (data);
	}

      crt_blockid = vacuum_get_log_blockid (log_lsa.pageid);
    }

  /* Produce recovered blocks. */
  while (!vacuum_block_data_buffer_stack.empty ())
    {
      vacuum_Block_data_buffer->produce (vacuum_block_data_buffer_stack.top ());
      vacuum_block_data_buffer_stack.pop ();
    }

  /* Consume recovered blocks. */
  thread_type tt;
  vacuum_convert_thread_to_master (thread_p, tt);
  error_code = vacuum_consume_buffer_log_blocks (thread_p);
  if (error_code != NO_ERROR)
    {
      logpb_fatal_error (thread_p, true, ARG_FILE_LINE, "vacuum_recover_lost_block_data");
    }
  vacuum_restore_thread (thread_p, tt);

  return error_code;
}

/*
 * vacuum_get_log_blockid () - Compute blockid for given log pageid.
 *
 * return      : Log blockid.
 * pageid (in) : Log pageid.
 */
VACUUM_LOG_BLOCKID
vacuum_get_log_blockid (LOG_PAGEID pageid)
{
  return ((pageid == NULL_PAGEID) ? VACUUM_NULL_LOG_BLOCKID : (pageid / vacuum_Data.log_block_npages));
}

/*
 * vacuum_min_log_pageid_to_keep () - Get the minimum log pageid required to execute vacuum.
 *				      See vacuum_update_keep_from_log_pageid.
 *
 * return	 : LOG Page identifier for first log page that should be processed by vacuum.
 * thread_p (in) : Thread entry.
 */
LOG_PAGEID
vacuum_min_log_pageid_to_keep (THREAD_ENTRY * thread_p)
{
  /* Return first pageid from first block in vacuum data table */
  if (prm_get_bool_value (PRM_ID_DISABLE_VACUUM))
    {
      /* this is for debug, suppress log archive purging. */
      return 0;
    }
#if defined (SA_MODE)
  if (vacuum_Data.is_vacuum_complete)
    {
      /* no log archives are needed for vacuum any longer. */
      return NULL_PAGEID;
    }
#endif /* defined (SA_MODE) */
  return vacuum_Data.keep_from_log_pageid;
}

/*
 * vacuum_is_safe_to_remove_archives () - Is safe to remove archives? Not until keep_from_log_pageid has been updated
 *                                        at least once.
 *
 * return    : is safe?
 */
bool
vacuum_is_safe_to_remove_archives (void)
{
  return vacuum_Data.is_archive_removal_safe;
}

/*
 * vacuum_rv_redo_start_job () - Redo start vacuum job.
 *
 * return	 : Error code.
 * thread_p (in) : Thread entry.
 * rcv (in)	 : Recovery data.
 */
int
vacuum_rv_redo_start_job (THREAD_ENTRY * thread_p, LOG_RCV * rcv)
{
  VACUUM_DATA_PAGE *data_page = (VACUUM_DATA_PAGE *) rcv->pgptr;

  assert (data_page != NULL);
  assert (rcv->offset >= 0 && rcv->offset < vacuum_Data.page_data_max_count);

  /* Start job is marked by in progress flag in blockid. */
  data_page->data[rcv->offset].set_job_in_progress ();

  pgbuf_set_dirty (thread_p, rcv->pgptr, DONT_FREE);

  return NO_ERROR;
}

/*
 * vacuum_update_keep_from_log_pageid () - Update vacuum_Data.keep_from_log_pageid.
 *
 * return	 : Void.
 * thread_p (in) : Thread entry.
 */
static void
vacuum_update_keep_from_log_pageid (THREAD_ENTRY * thread_p)
{
  /* vacuum_Data.keep_from_log_pageid should keep first page in first block not yet vacuumed, so that archive purger
   * does not remove log required for vacuum.
   * If vacuum data is empty, then all blocks until (and including) vacuum_Data.last_blockid have been
   * vacuumed, and first page belonging to next block must be preserved (this is most likely in the active area of the
   * log, for now). However, it might happen that the page referred might belong in a log archive that might have
   * been removed due to a previous action. So to be sure, we set the pageid, from which the vacuum must keep
   * the remaining pages, to NULL_PAGEID.
   * If vacuum data is not empty, then we need to preserve the log starting with the first page of first unvacuumed
   * block.
   */
  VACUUM_LOG_BLOCKID keep_from_blockid;

  if (vacuum_is_empty ())
    {
      LOG_LSA last_mvcc_lsa = log_Gl.hdr.mvcc_op_log_lsa;
      if (last_mvcc_lsa.is_null () || vacuum_get_log_blockid (last_mvcc_lsa.pageid) <= vacuum_Data.get_last_blockid ())
	{
	  /* safe to remove all archives */
	  keep_from_blockid = VACUUM_NULL_LOG_BLOCKID;
	  vacuum_Data.keep_from_log_pageid = NULL_PAGEID;
	}
      else
	{
	  /* keep block of log_Gl.hdr.mvcc_op_log_lsa */
	  keep_from_blockid = vacuum_get_log_blockid (log_Gl.hdr.mvcc_op_log_lsa.pageid);
	  vacuum_Data.keep_from_log_pageid = VACUUM_FIRST_LOG_PAGEID_IN_BLOCK (keep_from_blockid);
	}
    }
  else
    {
      keep_from_blockid = vacuum_Data.first_page->data[vacuum_Data.first_page->index_unvacuumed].get_blockid ();
      vacuum_Data.keep_from_log_pageid = VACUUM_FIRST_LOG_PAGEID_IN_BLOCK (keep_from_blockid);
    }

  vacuum_er_log (VACUUM_ER_LOG_VACUUM_DATA,
		 "Update keep_from_log_pageid to %lld ", (long long int) vacuum_Data.keep_from_log_pageid);

  if (!vacuum_Data.is_archive_removal_safe)
    {
      /* remove archives that have been blocked up to this point. */
      vacuum_Data.is_archive_removal_safe = true;
    }
}

/*
 * vacuum_compare_dropped_files () - Compare two file identifiers.
 *
 * return    : Positive if the first argument is bigger, negative if it is smaller and 0 if arguments are equal.
 * a (in)    : Pointer to a file identifier.
 * b (in)    : Pointer to a a file identifier.
 */
static int
vacuum_compare_dropped_files (const void *a, const void *b)
{
  VFID *file_a = (VFID *) a;
  VFID *file_b = (VFID *) b;
  INT32 diff_fileid;

  assert (a != NULL && b != NULL);

  diff_fileid = file_a->fileid - file_b->fileid;
  if (diff_fileid != 0)
    {
      return (int) diff_fileid;
    }

  return (int) (file_a->volid - file_b->volid);
}

/*
 * vacuum_add_dropped_file () - Add new dropped file.
 *
 * return	 : Error code.
 * thread_p (in) : Thread entry.
 * vfid (in)     : Class OID or B-tree identifier.
 * mvccid (in)	 : MVCCID.
 */
static int
vacuum_add_dropped_file (THREAD_ENTRY * thread_p, VFID * vfid, MVCCID mvccid)
{
  MVCCID save_mvccid = MVCCID_NULL;
  VPID vpid = VPID_INITIALIZER, prev_vpid = VPID_INITIALIZER;
  int page_count = 0, mem_size = 0;
  VACUUM_DROPPED_FILES_PAGE *page = NULL, *new_page = NULL;
  INT16 position = -1;
  LOG_DATA_ADDR addr = LOG_DATA_ADDR_INITIALIZER;
  LOG_TDES *tdes = LOG_FIND_CURRENT_TDES (thread_p);
  bool found = false;
  PAGE_TYPE ptype = PAGE_DROPPED_FILES;

#if !defined (NDEBUG)
  VACUUM_TRACK_DROPPED_FILES *track_page = NULL;
  VACUUM_TRACK_DROPPED_FILES *new_track_page = NULL;
#endif

  int error_code = NO_ERROR;

  assert (tdes != NULL);

  if (!vacuum_Dropped_files_loaded)
    {
      /* Normally, dropped files are loaded after recovery, in order to provide a consistent state of its pages.
       * Actually, the consistent state should be reached after all run postpone and compensate undo records are
       * applied. However, this may be called from log_recovery_finish_all_postpone or from log_recovery_undo. Because
       * there is no certain code that is executed after applying redo and before calling these function, the dropped
       * files are loaded when needed. */

      /* This must be recover, otherwise the files should have been loaded. */
      assert (!LOG_ISRESTARTED ());

      if (vacuum_load_dropped_files_from_disk (thread_p) != NO_ERROR)
	{
	  vacuum_er_log_error (VACUUM_ER_LOG_DROPPED_FILES | VACUUM_ER_LOG_RECOVERY, "%s",
			       "Failed to load dropped files during recovery!");

	  assert_release (false);
	  return ER_FAILED;
	}
    }

  assert_release (!VFID_ISNULL (&vacuum_Dropped_files_vfid));
  assert_release (!VPID_ISNULL (&vacuum_Dropped_files_vpid));

#if !defined (NDEBUG)
  assert (vacuum_Track_dropped_files != NULL);

  track_page = vacuum_Track_dropped_files;
#endif /* !NDEBUG */

  addr.vfid = NULL;
  addr.offset = -1;

  VPID_COPY (&vpid, &vacuum_Dropped_files_vpid);
  while (!VPID_ISNULL (&vpid))
    {
      /* Unfix previous page */
      if (page != NULL)
	{
	  vacuum_unfix_dropped_entries_page (thread_p, page);
	}

      /* Fix current page */
      page = vacuum_fix_dropped_entries_page (thread_p, &vpid, PGBUF_LATCH_WRITE);
      if (page == NULL)
	{
	  assert (false);
	  return ER_FAILED;
	}

      /* Save current vpid to prev_vpid */
      VPID_COPY (&prev_vpid, &vpid);

      /* Get next vpid and page count */
      VPID_COPY (&vpid, &page->next_page);
      page_count = page->n_dropped_files;

      /* binary search */
      position =
	util_bsearch (vfid, page->dropped_files, page_count, sizeof (VACUUM_DROPPED_FILE), vacuum_compare_dropped_files,
		      &found);

      if (found)
	{
	  /* Same entry was already dropped, replace previous MVCCID */
	  VACUUM_DROPPED_FILE undo_data;

	  /* Replace MVCCID */
	  undo_data = page->dropped_files[position];
	  save_mvccid = page->dropped_files[position].mvccid;
	  page->dropped_files[position].mvccid = mvccid;

	  assert_release (MVCC_ID_FOLLOW_OR_EQUAL (mvccid, save_mvccid));

	  /* log changes */
	  addr.pgptr = (PAGE_PTR) page;
	  addr.offset = position;
	  log_append_undoredo_data (thread_p, RVVAC_DROPPED_FILE_REPLACE, &addr, sizeof (VACUUM_DROPPED_FILE),
				    sizeof (VACUUM_DROPPED_FILE), &undo_data, &page->dropped_files[position]);

#if !defined (NDEBUG)
	  if (track_page != NULL)
	    {
	      memcpy (&track_page->dropped_data_page, page, DB_PAGESIZE);
	    }
#endif
	  vacuum_er_log (VACUUM_ER_LOG_DROPPED_FILES,
			 "add dropped file: found duplicate vfid %d|%d at position=%d, "
			 "replace mvccid=%llu with mvccid=%llu. Page is %d|%d with lsa %lld|%d."
			 "Page count=%d, global count=%d", VFID_AS_ARGS (&page->dropped_files[position].vfid), position,
			 (unsigned long long int) save_mvccid,
			 (unsigned long long int) page->dropped_files[position].mvccid,
			 PGBUF_PAGE_STATE_ARGS ((PAGE_PTR) page), page->n_dropped_files, vacuum_Dropped_files_count);

	  vacuum_set_dirty_dropped_entries_page (thread_p, page, FREE);

	  return NO_ERROR;
	}

      /* not a duplicate. can we add? */
      if (VACUUM_DROPPED_FILES_PAGE_CAPACITY <= page_count)
	{
	  assert (VACUUM_DROPPED_FILES_PAGE_CAPACITY == page_count);

	  /* No room left for new entries, try next page */

#if !defined (NDEBUG)
	  if (track_page != NULL && !VPID_ISNULL (&vpid))
	    {
	      /* Don't advance from last track page. A new page will be added and we need to set a link between
	       * last track page and new track page. */
	      track_page = track_page->next_tracked_page;
	    }
#endif
	  continue;
	}

      /* add to position to keep the order */
      if (page_count > position)
	{
	  mem_size = (page_count - position) * sizeof (VACUUM_DROPPED_FILE);
	  memmove (&page->dropped_files[position + 1], &page->dropped_files[position], mem_size);
	}

      /* Increment page count */
      page->n_dropped_files++;

      /* Increment total count */
      ATOMIC_INC_32 (&vacuum_Dropped_files_count, 1);

      VFID_COPY (&page->dropped_files[position].vfid, vfid);
      page->dropped_files[position].mvccid = mvccid;

      addr.pgptr = (PAGE_PTR) page;
      addr.offset = position;
      log_append_undoredo_data (thread_p, RVVAC_DROPPED_FILE_ADD, &addr, 0, sizeof (VACUUM_DROPPED_FILE), NULL,
				&page->dropped_files[position]);

#if !defined (NDEBUG)
      if (track_page != NULL)
	{
	  memcpy (&track_page->dropped_data_page, page, DB_PAGESIZE);
	}
#endif

      vacuum_er_log (VACUUM_ER_LOG_DROPPED_FILES,
		     "added new dropped file %d|%d and mvccid=%llu at position=%d. "
		     "Page is %d|%d with lsa %lld|%d. Page count=%d, global count=%d",
		     VFID_AS_ARGS (&page->dropped_files[position].vfid),
		     (unsigned long long int) page->dropped_files[position].mvccid, position,
		     PGBUF_PAGE_STATE_ARGS ((PAGE_PTR) page), page->n_dropped_files, vacuum_Dropped_files_count);

      vacuum_set_dirty_dropped_entries_page (thread_p, page, FREE);

      return NO_ERROR;
    }

  /* The entry couldn't fit in any of the current pages. */
  /* Allocate a new page */

  /* Last page must be fixed */
  assert (page != NULL);

  /* Extend file */
  error_code = file_alloc (thread_p, &vacuum_Dropped_files_vfid, file_init_page_type, &ptype, &vpid,
			   (PAGE_PTR *) (&new_page));
  if (error_code != NO_ERROR)
    {
      assert (false);
      vacuum_unfix_dropped_entries_page (thread_p, page);
      return ER_FAILED;
    }
  if (new_page == NULL)
    {
      assert_release (false);
      vacuum_unfix_dropped_entries_page (thread_p, page);
      return ER_FAILED;
    }

  /* Set page header: next page as NULL and count as 1 */
  VPID_SET_NULL (&new_page->next_page);
  new_page->n_dropped_files = 1;

  /* Set vfid */
  VFID_COPY (&new_page->dropped_files[0].vfid, vfid);

  /* Set MVCCID */
  new_page->dropped_files[0].mvccid = mvccid;

  ATOMIC_INC_32 (&vacuum_Dropped_files_count, 1);

#if !defined(NDEBUG)
  if (track_page != NULL)
    {
      if (track_page->next_tracked_page == NULL)
	{
	  new_track_page = (VACUUM_TRACK_DROPPED_FILES *) malloc (VACUUM_TRACK_DROPPED_FILES_SIZE);
	  if (new_track_page == NULL)
	    {
	      er_set (ER_ERROR_SEVERITY, ARG_FILE_LINE, ER_OUT_OF_VIRTUAL_MEMORY, 1, VACUUM_TRACK_DROPPED_FILES_SIZE);
	      vacuum_unfix_dropped_entries_page (thread_p, page);
	      vacuum_unfix_dropped_entries_page (thread_p, new_page);
	      return ER_FAILED;
	    }
	}
      else
	{
	  new_track_page = track_page->next_tracked_page;
	}

      memcpy (&new_track_page->dropped_data_page, new_page, DB_PAGESIZE);
      new_track_page->next_tracked_page = NULL;
      track_page->next_tracked_page = new_track_page;
    }
#endif

  pgbuf_set_page_ptype (thread_p, (PAGE_PTR) new_page, PAGE_DROPPED_FILES);
  log_append_redo_data2 (thread_p, RVPGBUF_NEW_PAGE, NULL, (PAGE_PTR) new_page, (PGLENGTH) PAGE_DROPPED_FILES,
			 sizeof (VACUUM_DROPPED_FILES_PAGE), new_page);

  vacuum_er_log (VACUUM_ER_LOG_DROPPED_FILES,
		 "added new dropped file %d|%d and mvccid=%llu to at position=%d. "
		 "Page is %d|%d with lsa %lld|%d. Page count=%d, global count=%d",
		 VFID_AS_ARGS (&new_page->dropped_files[0].vfid),
		 (unsigned long long int) new_page->dropped_files[0].mvccid, 0,
		 PGBUF_PAGE_STATE_ARGS ((PAGE_PTR) new_page), new_page->n_dropped_files, vacuum_Dropped_files_count);

  /* Unfix new page */
  vacuum_set_dirty_dropped_entries_page (thread_p, new_page, FREE);

  /* Save a link to the new page in last page */
  vacuum_dropped_files_set_next_page (thread_p, page, &vpid);
#if !defined(NDEBUG)
  if (track_page != NULL)
    {
      VPID_COPY (&track_page->dropped_data_page.next_page, &vpid);
    }
#endif

  /* unfix last page */
  vacuum_unfix_dropped_entries_page (thread_p, page);
  return NO_ERROR;
}

/*
 * vacuum_log_add_dropped_file () - Append postpone/undo log for notifying vacuum of a file being dropped. Postpone
 *				    is added when a class or index is dropped and undo when a class or index is created.
 *
 * return	 : Void.
 * thread_p (in) : Thread entry.
 * vfid (in)	 : Dropped file identifier.
 * class_oid(in) : class OID
 */
void
vacuum_log_add_dropped_file (THREAD_ENTRY * thread_p, const VFID * vfid, const OID * class_oid, bool pospone_or_undo)
{
  LOG_DATA_ADDR addr;
  VACUUM_DROPPED_FILES_RCV_DATA rcv_data;

  vacuum_er_log (VACUUM_ER_LOG_DROPPED_FILES, "Append %s log from dropped file %d|%d.",
		 pospone_or_undo ? "postpone" : "undo", vfid->volid, vfid->fileid);

  /* Initialize recovery data */
  VFID_COPY (&rcv_data.vfid, vfid);
  if (class_oid != NULL)
    {
      COPY_OID (&rcv_data.class_oid, class_oid);
    }
  else
    {
      OID_SET_NULL (&rcv_data.class_oid);
    }

  addr.offset = -1;
  addr.pgptr = NULL;
  addr.vfid = NULL;

  if (pospone_or_undo == VACUUM_LOG_ADD_DROPPED_FILE_POSTPONE)
    {
      log_append_postpone (thread_p, RVVAC_NOTIFY_DROPPED_FILE, &addr, sizeof (rcv_data), &rcv_data);
    }
  else
    {
      log_append_undo_data (thread_p, RVVAC_NOTIFY_DROPPED_FILE, &addr, sizeof (rcv_data), &rcv_data);
    }
}

/*
 * vacuum_rv_redo_add_dropped_file () - Redo recovery used for adding dropped files.
 *
 * return	 : Error code.
 * thread_p (in) : Thread entry.
 * rcv (in)	 : Recovery data.
 */
int
vacuum_rv_redo_add_dropped_file (THREAD_ENTRY * thread_p, LOG_RCV * rcv)
{
  VACUUM_DROPPED_FILES_PAGE *page = NULL;
  INT16 position = rcv->offset;
  int mem_size;
  VACUUM_DROPPED_FILE *dropped_file;

  assert (rcv->length == sizeof (VACUUM_DROPPED_FILE));
  dropped_file = ((VACUUM_DROPPED_FILE *) rcv->data);

  assert_release (!VFID_ISNULL (&dropped_file->vfid));
  assert_release (MVCCID_IS_VALID (dropped_file->mvccid));

  page = (VACUUM_DROPPED_FILES_PAGE *) rcv->pgptr;

  if (position > page->n_dropped_files)
    {
      /* Error! */
      vacuum_er_log_error (VACUUM_ER_LOG_DROPPED_FILES | VACUUM_ER_LOG_RECOVERY,
			   "Dropped files recovery error: Invalid position %d (only %d entries in page) while "
			   "inserting new entry vfid=%d|%d mvccid=%llu. Page is %d|%d at lsa %lld|%d. ",
			   position, page->n_dropped_files, VFID_AS_ARGS (&dropped_file->vfid),
			   (unsigned long long) dropped_file->mvccid, PGBUF_PAGE_STATE_ARGS (rcv->pgptr));

      assert_release (false);
      return ER_FAILED;
    }

  if (position < page->n_dropped_files)
    {
      /* Make room for new record */
      mem_size = (page->n_dropped_files - position) * sizeof (VACUUM_DROPPED_FILE);
      memmove (&page->dropped_files[position + 1], &page->dropped_files[position], mem_size);
    }

  /* Copy new dropped file */
  VFID_COPY (&page->dropped_files[position].vfid, &dropped_file->vfid);
  page->dropped_files[position].mvccid = dropped_file->mvccid;

  /* Increment number of files */
  page->n_dropped_files++;

  vacuum_er_log (VACUUM_ER_LOG_DROPPED_FILES | VACUUM_ER_LOG_RECOVERY,
		 "Dropped files redo recovery, insert new entry "
		 "vfid=%d|%d, mvccid=%llu at position %d. Page is %d|%d at lsa %lld|%d.",
		 VFID_AS_ARGS (&dropped_file->vfid), (unsigned long long) dropped_file->mvccid, position,
		 PGBUF_PAGE_STATE_ARGS (rcv->pgptr));

  /* Make sure the mvcc_next_id is also updated, since this is the marker used by dropped files. */
  if (!MVCC_ID_PRECEDES (dropped_file->mvccid, log_Gl.hdr.mvcc_next_id))
    {
      log_Gl.hdr.mvcc_next_id = dropped_file->mvccid;
      MVCCID_FORWARD (log_Gl.hdr.mvcc_next_id);
    }

  /* Page was modified, so set it dirty */
  pgbuf_set_dirty (thread_p, rcv->pgptr, DONT_FREE);
  return NO_ERROR;
}

/*
 * vacuum_rv_undo_add_dropped_file () - Undo recovery used for adding dropped files.
 *
 * return	 : Error code.
 * thread_p (in) : Thread entry.
 * rcv (in)	 : Recovery data.
 */
int
vacuum_rv_undo_add_dropped_file (THREAD_ENTRY * thread_p, LOG_RCV * rcv)
{
  VACUUM_DROPPED_FILES_PAGE *page = NULL;
  INT16 position = rcv->offset;
  int mem_size;

  page = (VACUUM_DROPPED_FILES_PAGE *) rcv->pgptr;

  if (position >= page->n_dropped_files)
    {
      assert_release (false);
      return ER_FAILED;
    }

  mem_size = (page->n_dropped_files - 1 - position) * sizeof (VACUUM_DROPPED_FILE);
  if (mem_size > 0)
    {
      memmove (&page->dropped_files[position], &page->dropped_files[position + 1], mem_size);
    }
  page->n_dropped_files--;

  /* Page was modified, so set it dirty */
  pgbuf_set_dirty (thread_p, rcv->pgptr, DONT_FREE);
  return NO_ERROR;
}

/*
 * vacuum_rv_replace_dropped_file () - replace dropped file for recovery
 *
 * return        : error code
 * thread_p (in) : thread entry
 * rcv (in)      : recovery data
 */
int
vacuum_rv_replace_dropped_file (THREAD_ENTRY * thread_p, LOG_RCV * rcv)
{
  VACUUM_DROPPED_FILES_PAGE *page = NULL;
  INT16 position = rcv->offset;
  VACUUM_DROPPED_FILE *dropped_file;

  assert (rcv->length == sizeof (VACUUM_DROPPED_FILE));
  dropped_file = (VACUUM_DROPPED_FILE *) rcv->data;

  page = (VACUUM_DROPPED_FILES_PAGE *) rcv->pgptr;

  /* Should be the same VFID */
  if (position >= page->n_dropped_files)
    {
      /* Error! */
      vacuum_er_log_error (VACUUM_ER_LOG_DROPPED_FILES | VACUUM_ER_LOG_RECOVERY,
			   "Dropped files recovery error: Invalid position %d (only %d entries in page) while "
			   "replacing old entry with vfid=%d|%d mvccid=%llu. Page is %d|%d at lsa %lld|%d. ",
			   position, page->n_dropped_files, VFID_AS_ARGS (&dropped_file->vfid),
			   (unsigned long long) dropped_file->mvccid, PGBUF_PAGE_STATE_ARGS (rcv->pgptr));

      assert_release (false);
      return ER_FAILED;
    }

  if (!VFID_EQ (&dropped_file->vfid, &page->dropped_files[position].vfid))
    {
      /* Error! */
      vacuum_er_log_error (VACUUM_ER_LOG_DROPPED_FILES | VACUUM_ER_LOG_RECOVERY,
			   "Dropped files recovery error: expected to "
			   "find vfid %d|%d at position %d and found %d|%d with MVCCID=%d. "
			   "Page is %d|%d at lsa %lld|%d. ", VFID_AS_ARGS (&dropped_file->vfid), position,
			   VFID_AS_ARGS (&page->dropped_files[position].vfid),
			   (unsigned long long) page->dropped_files[position].mvccid,
			   PGBUF_PAGE_STATE_ARGS (rcv->pgptr));

      assert_release (false);
      return ER_FAILED;
    }

  vacuum_er_log (VACUUM_ER_LOG_DROPPED_FILES | VACUUM_ER_LOG_RECOVERY,
		 "Dropped files redo recovery, replace MVCCID for"
		 " file %d|%d with %llu (position=%d). Page is %d|%d at lsa %lld|%d.",
		 VFID_AS_ARGS (&dropped_file->vfid), (unsigned long long) dropped_file->mvccid, position,
		 PGBUF_PAGE_STATE_ARGS (rcv->pgptr));
  page->dropped_files[position].mvccid = dropped_file->mvccid;

  /* Make sure the mvcc_next_id is also updated, since this is the marker used by dropped files. */
  if (!MVCC_ID_PRECEDES (dropped_file->mvccid, log_Gl.hdr.mvcc_next_id))
    {
      log_Gl.hdr.mvcc_next_id = dropped_file->mvccid;
      MVCCID_FORWARD (log_Gl.hdr.mvcc_next_id);
    }

  /* Page was modified, so set it dirty */
  pgbuf_set_dirty (thread_p, rcv->pgptr, DONT_FREE);
  return NO_ERROR;
}

/*
 * vacuum_notify_all_workers_dropped_file () - notify all vacuum workers that given file was dropped
 *
 * vfid_dropped (in) : VFID of dropped file
 * mvccid (in)       : MVCCID marker for dropped file
 */
static void
vacuum_notify_all_workers_dropped_file (const VFID & vfid_dropped, MVCCID mvccid)
{
#if defined (SERVER_MODE)
  if (!LOG_ISRESTARTED ())
    {
      // workers are not running during recovery
      return;
    }

  INT32 my_version, workers_min_version;

  /* Before notifying vacuum workers there is one last thing we have to do. Running workers must also be notified of
   * the VFID being dropped to cleanup their collected heap object arrays. Since must done one file at a time, so a
   * mutex is used for protection, in case there are several transactions doing file drops. */
  pthread_mutex_lock (&vacuum_Dropped_files_mutex);
  assert (VFID_ISNULL (&vacuum_Last_dropped_vfid));
  VFID_COPY (&vacuum_Last_dropped_vfid, &vfid_dropped);

  /* Increment dropped files version and save a version for current change. It is not important to keep the version
   * synchronized with the changes. It is only used to make sure that all workers have seen current change. */
  my_version = ++vacuum_Dropped_files_version;

  vacuum_er_log (VACUUM_ER_LOG_DROPPED_FILES,
		 "Added dropped file - vfid=%d|%d, mvccid=%llu - "
		 "Wait for all workers to see my_version=%d", VFID_AS_ARGS (&vfid_dropped), mvccid, my_version);

  /* Wait until all workers have been notified of this change */
  for (workers_min_version = vacuum_get_worker_min_dropped_files_version ();
       workers_min_version != -1 && workers_min_version < my_version;
       workers_min_version = vacuum_get_worker_min_dropped_files_version ())
    {
      vacuum_er_log (VACUUM_ER_LOG_DROPPED_FILES,
		     "not all workers saw my changes, workers min version=%d. Sleep and retry.", workers_min_version);

      thread_sleep (1);
    }

  vacuum_er_log (VACUUM_ER_LOG_DROPPED_FILES, "All workers have been notified, min_version=%d", workers_min_version);

  VFID_SET_NULL (&vacuum_Last_dropped_vfid);
  pthread_mutex_unlock (&vacuum_Dropped_files_mutex);
#endif // SERVER_MODE
}

/*
 * vacuum_rv_notify_dropped_file () - Add drop file used in recovery phase. Can be used in two ways: at run postpone phase
 *				   for dropped heap files and indexes (if postpone_ref_lsa in not null); or at undo
 *				   phase for created heap files and indexes.
 *
 * return		: Error code.
 * thread_p (in)	: Thread entry.
 * rcv (in)		: Recovery data.
 * pospone_ref_lsa (in) : Reference LSA for running postpone. NULL if this is
 *			  an undo for created heap files and indexes.
 */
int
vacuum_rv_notify_dropped_file (THREAD_ENTRY * thread_p, LOG_RCV * rcv)
{
  int error = NO_ERROR;
  OID *class_oid;
  MVCCID mvccid;
  VACUUM_DROPPED_FILES_RCV_DATA *rcv_data;

  /* Copy VFID from current log recovery data but set MVCCID at this point. We will use the log_Gl.hdr.mvcc_next_id as
   * borderline to distinguish this file from newer files. 1. All changes on this file must be done by transaction that
   * have already committed which means their MVCCID will be less than current log_Gl.hdr.mvcc_next_id. 2. All changes
   * on a new file that reused VFID must be done by transaction that start after this call, which means their MVCCID's
   * will be at least equal to current log_Gl.hdr.mvcc_next_id. */

  mvccid = ATOMIC_LOAD_64 (&log_Gl.hdr.mvcc_next_id);

  /* Add dropped file to current list */
  rcv_data = (VACUUM_DROPPED_FILES_RCV_DATA *) rcv->data;
  error = vacuum_add_dropped_file (thread_p, &rcv_data->vfid, mvccid);
  if (error != NO_ERROR)
    {
      return error;
    }

  // make sure vacuum workers will not access dropped file
  vacuum_notify_all_workers_dropped_file (rcv_data->vfid, mvccid);

  /* vacuum is notified of the file drop, it is safe to remove from cache */
  class_oid = &rcv_data->class_oid;
  if (!OID_ISNULL (class_oid))
    {
      (void) heap_delete_hfid_from_cache (thread_p, class_oid);
    }

  /* Success */
  return NO_ERROR;
}

/*
 * vacuum_cleanup_dropped_files () - Clean unnecessary dropped files.
 *
 * return	 : Error code.
 * thread_p (in) : Thread entry.
 *
 * NOTE: All entries with an MVCCID older than vacuum_Data->oldest_unvacuumed_mvccid are removed.
 *	 All records belonging to these entries must be either vacuumed or skipped after drop.
 */
static int
vacuum_cleanup_dropped_files (THREAD_ENTRY * thread_p)
{
  VPID vpid = VPID_INITIALIZER;
  VACUUM_DROPPED_FILES_PAGE *page = NULL;
  int page_count = 0, mem_size = 0;
  VPID last_page_vpid = VPID_INITIALIZER, last_non_empty_page_vpid = VPID_INITIALIZER;
  INT16 removed_entries[VACUUM_DROPPED_FILES_MAX_PAGE_CAPACITY];
  INT16 n_removed_entries = 0, i;
#if !defined (NDEBUG)
  VACUUM_TRACK_DROPPED_FILES *track_page = (VACUUM_TRACK_DROPPED_FILES *) vacuum_Track_dropped_files;
#endif

  vacuum_er_log (VACUUM_ER_LOG_DROPPED_FILES, "%s", "Start cleanup dropped files.");

  if (!LOG_ISRESTARTED ())
    {
      /* Skip cleanup during recovery */
      vacuum_er_log (VACUUM_ER_LOG_RECOVERY | VACUUM_ER_LOG_DROPPED_FILES, "%s", "Skip cleanup during recovery.");
      return NO_ERROR;
    }

  assert_release (!VFID_ISNULL (&vacuum_Dropped_files_vfid));
  assert_release (!VPID_ISNULL (&vacuum_Dropped_files_vpid));

  if (vacuum_Dropped_files_count == 0)
    {
      /* Nothing to clean */
      vacuum_er_log (VACUUM_ER_LOG_DROPPED_FILES, "%s", "Cleanup skipped, no current entries.");
      return NO_ERROR;
    }

  /* Clean each page of dropped files */
  VPID_COPY (&vpid, &vacuum_Dropped_files_vpid);
  VPID_COPY (&last_non_empty_page_vpid, &vacuum_Dropped_files_vpid);

  while (!VPID_ISNULL (&vpid))
    {
      /* Reset n_removed_entries */
      n_removed_entries = 0;

      /* Track the last page found */
      VPID_COPY (&last_page_vpid, &vpid);

      /* Fix current page */
      page = vacuum_fix_dropped_entries_page (thread_p, &vpid, PGBUF_LATCH_WRITE);
      if (page == NULL)
	{
	  assert (false);
	  return ER_FAILED;
	}

      /* Get next page VPID */
      VPID_COPY (&vpid, &page->next_page);

      page_count = page->n_dropped_files;
      if (page_count == 0)
	{
	  /* Page is empty */
	  vacuum_unfix_dropped_entries_page (thread_p, page);
	  continue;
	}

      /* Page is not empty, track the last non-empty page found */
      VPID_COPY (&last_non_empty_page_vpid, &vpid);

      /* Check entries for cleaning. Start from the end of the array */
      for (i = page_count - 1; i >= 0; i--)
	{
	  if (MVCC_ID_PRECEDES (page->dropped_files[i].mvccid, vacuum_Data.oldest_unvacuumed_mvccid))
	    {
	      /* Remove entry */
	      removed_entries[n_removed_entries++] = i;
	      if (i < page_count - 1)
		{
		  mem_size = (page_count - i - 1) * sizeof (VACUUM_DROPPED_FILE);
		  memmove (&page->dropped_files[i], &page->dropped_files[i + 1], mem_size);
		}
	    }
	}

      if (n_removed_entries > 0)
	{
	  /* Update dropped files global counter */
	  ATOMIC_INC_32 (&vacuum_Dropped_files_count, -n_removed_entries);

	  /* Update dropped files page counter */
	  page->n_dropped_files -= n_removed_entries;

	  /* Log changes */
	  vacuum_log_cleanup_dropped_files (thread_p, (PAGE_PTR) page, removed_entries, n_removed_entries);

	  vacuum_er_log (VACUUM_ER_LOG_DROPPED_FILES,
			 "cleanup dropped files. Page is %d|%d with lsa %lld|%d. "
			 "Page count=%d, global count=%d", PGBUF_PAGE_STATE_ARGS ((PAGE_PTR) page),
			 page->n_dropped_files, vacuum_Dropped_files_count);

	  /* todo: new pages are allocated but old pages are never deallocated. it looks like they are leaked. */

#if !defined (NDEBUG)
	  /* Copy changes to tracker */
	  memcpy (&track_page->dropped_data_page, page, DB_PAGESIZE);
#endif
	  vacuum_set_dirty_dropped_entries_page (thread_p, page, FREE);
	}
      else
	{
	  /* No changes */
	  vacuum_unfix_dropped_entries_page (thread_p, page);
	}

#if !defined (NDEBUG)
      track_page = track_page->next_tracked_page;
#endif
    }

  if (!VPID_ISNULL (&last_non_empty_page_vpid) && !VPID_EQ (&last_non_empty_page_vpid, &last_page_vpid))
    {
      /* Update next page link in the last non-empty page to NULL, to avoid fixing empty pages in the future. */
      vacuum_er_log (VACUUM_ER_LOG_DROPPED_FILES,
		     "Cleanup dropped files must remove pages to the of page %d|%d... Cut off link.",
		     last_non_empty_page_vpid.volid, last_non_empty_page_vpid.pageid);

      page = vacuum_fix_dropped_entries_page (thread_p, &last_non_empty_page_vpid, PGBUF_LATCH_WRITE);
      if (page == NULL)
	{
	  assert (false);
	  return ER_FAILED;
	}

      vacuum_dropped_files_set_next_page (thread_p, page, &page->next_page);
      vacuum_unfix_dropped_entries_page (thread_p, page);

      /* todo: tracker? */
    }

  vacuum_er_log (VACUUM_ER_LOG_DROPPED_FILES, "%s", "Finished cleanup dropped files.");
  return NO_ERROR;
}

/*
 * vacuum_is_file_dropped () - Check whether file is considered dropped.
 *
 * return	        : error code.
 * thread_p (in)        : Thread entry.
 * is_file_dropped(out) : True if file is considered dropped. False, otherwise.
 * vfid (in)	        : File identifier.
 * mvccid (in)	        : MVCCID.
 */
int
vacuum_is_file_dropped (THREAD_ENTRY * thread_p, bool * is_file_dropped, VFID * vfid, MVCCID mvccid)
{
  if (prm_get_bool_value (PRM_ID_DISABLE_VACUUM))
    {
      *is_file_dropped = false;
      return NO_ERROR;
    }

  return vacuum_find_dropped_file (thread_p, is_file_dropped, vfid, mvccid);
}

/*
 * vacuum_find_dropped_file () - Find the dropped file and check whether the given MVCCID is older than or equal to the
 *				 MVCCID of dropped file. Used by vacuum to detect records that belong to dropped files.
 *
 * return	        : error code.
 * thread_p (in)        : Thread entry.
 * is_file_dropped(out) : True if file is considered dropped. False, otherwise.
 * vfid (in)	        : File identifier.
 * mvccid (in)	        : MVCCID of checked record.
 */
static int
vacuum_find_dropped_file (THREAD_ENTRY * thread_p, bool * is_file_dropped, VFID * vfid, MVCCID mvccid)
{
  VACUUM_DROPPED_FILES_PAGE *page = NULL;
  VACUUM_DROPPED_FILE *dropped_file = NULL;
  VPID vpid;
  INT16 page_count;
  int error;

  if (vacuum_Dropped_files_count == 0)
    {
      /* No dropped files */
      *is_file_dropped = false;
      return NO_ERROR;
    }

  assert_release (!VPID_ISNULL (&vacuum_Dropped_files_vpid));

  /* Search for dropped file in all pages. */
  VPID_COPY (&vpid, &vacuum_Dropped_files_vpid);

  while (!VPID_ISNULL (&vpid))
    {
      /* Fix current page */
      page = vacuum_fix_dropped_entries_page (thread_p, &vpid, PGBUF_LATCH_READ);
      if (page == NULL)
	{
	  *is_file_dropped = false;	/* actually unknown but unimportant */

	  assert (!VACUUM_IS_THREAD_VACUUM_MASTER (thread_p));
	  ASSERT_ERROR_AND_SET (error);
	  assert (error == ER_INTERRUPTED);

	  if (VACUUM_IS_THREAD_VACUUM_WORKER (thread_p))
	    {
	      assert (thread_p->shutdown);
	    }
	  return error;
	}

      /* dropped files page are never boosted. mark them that vacuum will fix to at least postpone victimization */
      pgbuf_notify_vacuum_follows (thread_p, (PAGE_PTR) page);

      /* Copy next page VPID */
      VPID_COPY (&vpid, &page->next_page);
      page_count = page->n_dropped_files;

      /* Use compare VFID to find a matching entry */
      dropped_file =
	(VACUUM_DROPPED_FILE *) bsearch (vfid, page->dropped_files, page_count, sizeof (VACUUM_DROPPED_FILE),
					 vacuum_compare_dropped_files);
      if (dropped_file != NULL)
	{
	  /* Found matching entry. Compare the given MVCCID with the MVCCID of dropped file. */
	  if (MVCC_ID_PRECEDES (mvccid, dropped_file->mvccid))
	    {
	      /* The record must belong to the dropped file */
	      vacuum_er_log (VACUUM_ER_LOG_DROPPED_FILES,
			     "found dropped file: vfid=%d|%d mvccid=%llu in page %d|%d. "
			     "Entry at position %d, vfid=%d|%d mvccid=%llu. The vacuumed file is dropped.",
			     VFID_AS_ARGS (vfid), (unsigned long long int) mvccid,
			     PGBUF_PAGE_VPID_AS_ARGS ((PAGE_PTR) page), dropped_file - page->dropped_files,
			     VFID_AS_ARGS (&dropped_file->vfid), (unsigned long long int) dropped_file->mvccid);

	      vacuum_unfix_dropped_entries_page (thread_p, page);

	      *is_file_dropped = true;
	      return NO_ERROR;
	    }
	  else
	    {
	      /* The record belongs to an entry with the same identifier, but is newer. */
	      vacuum_er_log (VACUUM_ER_LOG_DROPPED_FILES,
			     "found dropped file: vfid=%d|%d mvccid=%llu in page %d|%d. "
			     "Entry at position %d, vfid=%d|%d mvccid=%llu. The vacuumed file is newer.",
			     VFID_AS_ARGS (vfid), (unsigned long long int) mvccid,
			     PGBUF_PAGE_VPID_AS_ARGS ((PAGE_PTR) page), dropped_file - page->dropped_files,
			     VFID_AS_ARGS (&dropped_file->vfid), (unsigned long long int) dropped_file->mvccid);

	      vacuum_unfix_dropped_entries_page (thread_p, page);

	      *is_file_dropped = false;
	      return NO_ERROR;
	    }
	}

      /* Do not log this unless you think it is useful. It spams the log file. */
      vacuum_er_log (VACUUM_ER_LOG_NONE,
		     "didn't find dropped file: vfid=%d|%d mvccid=%llu in page (%d, %d).", VFID_AS_ARGS (vfid),
		     (unsigned long long int) mvccid, PGBUF_PAGE_VPID_AS_ARGS ((PAGE_PTR) page));

      vacuum_unfix_dropped_entries_page (thread_p, page);
    }

  /* Entry not found */
  *is_file_dropped = false;
  return NO_ERROR;
}

/*
 * vacuum_log_cleanup_dropped_files () - Log dropped files cleanup.
 *
 * return	  : Void.
 * thread_p (in)  : Thread entry.
 * page_p (in)	  : Page pointer.
 * indexes (in)	  : Indexes of cleaned up dropped files.
 * n_indexes (in) : Total count of dropped files.
 *
 * NOTE: Consider not logging cleanup. Cleanup can be done at database restart.
 */
static void
vacuum_log_cleanup_dropped_files (THREAD_ENTRY * thread_p, PAGE_PTR page_p, INT16 * indexes, INT16 n_indexes)
{
#define VACUUM_CLEANUP_DROPPED_FILES_MAX_REDO_CRUMBS 3
  LOG_CRUMB redo_crumbs[VACUUM_CLEANUP_DROPPED_FILES_MAX_REDO_CRUMBS];
  LOG_DATA_ADDR addr;
  int n_redo_crumbs = 0;

  /* Add n_indexes */
  redo_crumbs[n_redo_crumbs].data = &n_indexes;
  redo_crumbs[n_redo_crumbs++].length = sizeof (n_indexes);

  /* Add indexes */
  redo_crumbs[n_redo_crumbs].data = indexes;
  redo_crumbs[n_redo_crumbs++].length = n_indexes * sizeof (*indexes);

  assert (n_redo_crumbs <= VACUUM_CLEANUP_DROPPED_FILES_MAX_REDO_CRUMBS);

  /* Initialize log data address */
  addr.pgptr = page_p;
  addr.vfid = &vacuum_Dropped_files_vfid;
  addr.offset = 0;

  log_append_redo_crumbs (thread_p, RVVAC_DROPPED_FILE_CLEANUP, &addr, n_redo_crumbs, redo_crumbs);
}

/*
 * vacuum_rv_redo_cleanup_dropped_files () - Recover dropped files cleanup.
 *
 * return	 : Error code.
 * thread_p (in) : Thread entry,
 * rcv (in)	 : Recovery data.
 *
 * NOTE: Consider not logging cleanup. Cleanup can be done at database restart.
 */
int
vacuum_rv_redo_cleanup_dropped_files (THREAD_ENTRY * thread_p, LOG_RCV * rcv)
{
  int offset = 0, mem_size;
  VACUUM_DROPPED_FILES_PAGE *page = (VACUUM_DROPPED_FILES_PAGE *) rcv->pgptr;
  INT16 *indexes;
  INT16 n_indexes, i;

  /* Get recovery information */

  /* Get n_indexes */
  n_indexes = *((INT16 *) rcv->data);
  offset += sizeof (n_indexes);

  /* Get indexes */
  indexes = (INT16 *) (rcv->data + offset);
  offset += sizeof (*indexes) * n_indexes;

  /* Check that all recovery data has been processed */
  assert (offset == rcv->length);

  /* Cleanup starting from last entry */
  for (i = 0; i < n_indexes; i++)
    {
      /* Remove entry at indexes[i] */
      vacuum_er_log (VACUUM_ER_LOG_RECOVERY | VACUUM_ER_LOG_DROPPED_FILES,
		     "Recovery of dropped classes: remove file %d|%d, mvccid=%llu at position %d.",
		     (int) page->dropped_files[indexes[i]].vfid.volid,
		     (int) page->dropped_files[indexes[i]].vfid.fileid, page->dropped_files[indexes[i]].mvccid,
		     (int) indexes[i]);
      mem_size = (page->n_dropped_files - indexes[i]) * sizeof (VACUUM_DROPPED_FILE);

      assert (mem_size >= 0);
      if (mem_size > 0)
	{
	  memmove (&page->dropped_files[indexes[i]], &page->dropped_files[indexes[i] + 1], mem_size);
	}

      /* Update dropped files page counter */
      page->n_dropped_files--;
    }

  pgbuf_set_dirty (thread_p, rcv->pgptr, DONT_FREE);

  return NO_ERROR;
}

/*
 * vacuum_dropped_files_set_next_page () - Set dropped files next page link and log it.
 *
 * return	  : Void.
 * thread_p (in)  : Thread entry.
 * page_p (in)	  : Dropped files page.
 * next_page (in) : Next page VPID.
 */
static void
vacuum_dropped_files_set_next_page (THREAD_ENTRY * thread_p, VACUUM_DROPPED_FILES_PAGE * page_p, VPID * next_page)
{
  LOG_DATA_ADDR addr;

  /* Initialize log data address */
  addr.pgptr = (PAGE_PTR) page_p;
  addr.vfid = NULL;
  addr.offset = 0;

  /* log and change */
  log_append_undoredo_data (thread_p, RVVAC_DROPPED_FILE_NEXT_PAGE, &addr, sizeof (VPID), sizeof (VPID),
			    &page_p->next_page, next_page);
  page_p->next_page = *next_page;

  vacuum_set_dirty_dropped_entries_page (thread_p, page_p, DONT_FREE);
}

/*
 * vacuum_rv_set_next_page_dropped_files () - Recover setting link to next page for dropped files.
 *
 * return	 : Error code.
 * thread_p (in) : Thread entry.
 * rcv (in)	 : Recovery data.
 */
int
vacuum_rv_set_next_page_dropped_files (THREAD_ENTRY * thread_p, LOG_RCV * rcv)
{
  VACUUM_DROPPED_FILES_PAGE *page = (VACUUM_DROPPED_FILES_PAGE *) rcv->pgptr;

  /* Set next page VPID */
  VPID_COPY (&page->next_page, (VPID *) rcv->data);

  /* Check recovery data is as expected */
  assert (rcv->length = sizeof (VPID));

  vacuum_er_log (VACUUM_ER_LOG_RECOVERY, "Set link for dropped files from page %d|%d to page %d|%d.",
		 pgbuf_get_vpid_ptr (rcv->pgptr)->pageid, pgbuf_get_vpid_ptr (rcv->pgptr)->volid, page->next_page.volid,
		 page->next_page.pageid);

  pgbuf_set_dirty (thread_p, rcv->pgptr, DONT_FREE);

  return NO_ERROR;
}

/*
 * vacuum_compare_heap_object () - Compare two heap objects to be vacuumed. HFID compare has priority against OID
 *				   compare.
 *
 * return : Compare result.
 * a (in) : First object.
 * b (in) : Second object.
 */
static int
vacuum_compare_heap_object (const void *a, const void *b)
{
  VACUUM_HEAP_OBJECT *file_obj_a = (VACUUM_HEAP_OBJECT *) a;
  VACUUM_HEAP_OBJECT *file_obj_b = (VACUUM_HEAP_OBJECT *) b;
  int diff;

  /* First compare VFID, then OID. */

  /* Compare VFID file ID's. */
  diff = (int) (file_obj_a->vfid.fileid - file_obj_b->vfid.fileid);
  if (diff != 0)
    {
      return diff;
    }

  /* Compare VFID volume ID's. */
  diff = (int) (file_obj_a->vfid.volid - file_obj_b->vfid.volid);
  if (diff != 0)
    {
      return diff;
    }

  /* Compare OID page ID's. */
  diff = (int) (file_obj_a->oid.pageid - file_obj_b->oid.pageid);
  if (diff != 0)
    {
      return diff;
    }

  /* Compare OID volume ID's. */
  diff = (int) (file_obj_a->oid.volid - file_obj_b->oid.volid);
  if (diff != 0)
    {
      return diff;
    }

  /* Compare OID slot ID's. */
  return (int) (file_obj_a->oid.slotid - file_obj_b->oid.slotid);
}

/*
 * vacuum_collect_heap_objects () - Collect the heap object to be later vacuumed.
 *
 * return		  : Error code.
 * thread_p (in)          : thread entry
 * worker (in/out)	  : Vacuum worker structure.
 * oid (in)		  : Heap object OID.
 * vfid (in)		  : Heap file ID.
 */
static int
vacuum_collect_heap_objects (THREAD_ENTRY * thread_p, VACUUM_WORKER * worker, OID * oid, VFID * vfid)
{
  /* Collect both file ID and object OID to vacuum at the end of the job. Heap file ID is required to know whether
   * objects are reusable or not, OID is to point vacuum where data needs to be removed. */

  /* Make sure we have enough storage. */
  if (worker->n_heap_objects >= worker->heap_objects_capacity)
    {
      /* Expand buffer. */
      VACUUM_HEAP_OBJECT *new_buffer = NULL;
      int new_capacity = worker->heap_objects_capacity * 2;

      new_buffer = (VACUUM_HEAP_OBJECT *) realloc (worker->heap_objects, new_capacity * sizeof (VACUUM_HEAP_OBJECT));
      if (new_buffer == NULL)
	{
	  er_set (ER_ERROR_SEVERITY, ARG_FILE_LINE, ER_OUT_OF_VIRTUAL_MEMORY, 1,
		  new_capacity * sizeof (VACUUM_HEAP_OBJECT));
	  vacuum_er_log_error (VACUUM_ER_LOG_WORKER,
			       "Could not expact the files and objects capacity to %d.", new_capacity);
	  return ER_OUT_OF_VIRTUAL_MEMORY;
	}
      worker->heap_objects = new_buffer;
      worker->heap_objects_capacity = new_capacity;
    }

  /* Add new heap object (HFID & OID). */
  VFID_COPY (&worker->heap_objects[worker->n_heap_objects].vfid, vfid);
  COPY_OID (&worker->heap_objects[worker->n_heap_objects].oid, oid);
  /* Increment object count. */
  worker->n_heap_objects++;

  /* Success. */
  return NO_ERROR;
}

/*
 * vacuum_cleanup_collected_by_vfid () - Cleanup entries collected from dropped file.
 *
 * return      : Void.
 * worker (in) : Vacuum worker.
 * vfid (in)   : VFID of dropped file.
 */
static void
vacuum_cleanup_collected_by_vfid (VACUUM_WORKER * worker, VFID * vfid)
{
  int start, end;

  /* Sort collected. */
  qsort (worker->heap_objects, worker->n_heap_objects, sizeof (VACUUM_HEAP_OBJECT), vacuum_compare_heap_object);

  /* Find first entry for file */
  for (start = 0; start < worker->n_heap_objects && !VFID_EQ (&worker->heap_objects[start].vfid, vfid); start++);
  if (start == worker->n_heap_objects)
    {
      /* VFID doesn't exist. */
      return;
    }
  /* Find first entry for other file. */
  for (end = start + 1; end < worker->n_heap_objects && VFID_EQ (&worker->heap_objects[end].vfid, vfid); end++);
  /* Remove all between start and end. */
  if (end == worker->n_heap_objects)
    {
      /* Just update the number of objects. */
      worker->n_heap_objects = start;
    }
  else
    {
      /* Move objects after end */
      memmove (&worker->heap_objects[start], &worker->heap_objects[end],
	       (worker->n_heap_objects - end) * sizeof (VACUUM_HEAP_OBJECT));
      /* Update number of objects. */
      worker->n_heap_objects -= (end - start);
    }
}

#if defined (SERVER_MODE)
/*
 * vacuum_compare_dropped_files_version () - Compare two versions ID's of dropped files. Take into consideration that
 *					     versions can overflow max value of INT32.
 *
 * return	  : Positive value if first version is considered bigger,
 *		    negative if it is considered smaller and 0 if they are
 *		    equal.
 * version_a (in) : First version.
 * version_b (in) : Second version.
 */
static int
vacuum_compare_dropped_files_version (INT32 version_a, INT32 version_b)
{
  INT32 max_int32_div_2 = 0x3FFFFFFF;

  /* If both are positive or if both are negative return a-b */
  if ((version_a >= 0 && version_b >= 0) || (version_a < 0 && version_b < 0))
    {
      return (int) (version_a - version_b);
    }

  /* If one is positive and the other negative we have to consider the case when version overflowed INT32 and the case
   * when one just passed 0. In the first case, the positive value is considered smaller, while in the second case the
   * negative value is considered smaller. The INT32 domain of values is split into 4 ranges: [-MAX_INT32,
   * -MAX_INT32/2], [-MAX_INT32/2, 0], [0, MAX_INT32/2] and [MAX_INT32/2, MAX_INT32]. We will consider the case when
   * one value is in [-MAX_INT32, -MAX_INT32/2] and the other in [MAX_INT32/2, MAX_INT32] and the second case when the
   * values are in [-MAX_INT32/2, 0] and [0, MAX_INT32]. If the values are not in these ranges, the algorithm is
   * flawed. */
  if (version_a >= 0)
    {
      /* 0x3FFFFFFF is MAX_INT32/2 */
      if (version_a >= max_int32_div_2)
	{
	  assert (version_b <= -max_int32_div_2);
	  /* In this case, version_a is considered smaller */
	  return -1;
	}
      else
	{
	  assert (version_b >= -max_int32_div_2);
	  /* In this case, version_b is considered smaller */
	  return 1;
	}
    }
  else
    {
      if (version_b >= max_int32_div_2)
	{
	  assert (version_a <= -max_int32_div_2);
	  /* In this case, version_a is considered bigger */
	  return 1;
	}
      else
	{
	  assert (version_a >= -max_int32_div_2);
	  /* In this case, version_b is considered bigger */
	  return -1;
	}
    }

  /* We shouldn't be here */
  assert (false);
}
#endif // SERVER_MODE

#if !defined (NDEBUG)
/*
 * vacuum_verify_vacuum_data_debug () - Vacuum data sanity check.
 *
 * return    : Void.
 */
static void
vacuum_verify_vacuum_data_debug (THREAD_ENTRY * thread_p)
{
  int i;
  VACUUM_DATA_PAGE *data_page = NULL;
  VACUUM_DATA_ENTRY *entry = NULL;
  VACUUM_DATA_ENTRY *last_unvacuumed = NULL;
  VPID next_vpid;
  int in_progress_distance = 0;
  bool found_in_progress = false;

  data_page = vacuum_Data.first_page;

  /* First page is same as last page if and only if first page link to next page is NULL. */
  assert ((vacuum_Data.first_page == vacuum_Data.last_page) == (VPID_ISNULL (&vacuum_Data.first_page->next_page)));

  /* Loop sanity check for each vacuum data page. */
  while (true)
    {
      /* Check index_unvacuumed and index_unavaliable have valid values. */
      assert (data_page->index_unvacuumed >= 0 && data_page->index_unvacuumed < vacuum_Data.page_data_max_count);
      assert (data_page->index_free >= 0 && data_page->index_free <= vacuum_Data.page_data_max_count);
      assert (data_page->index_unvacuumed <= data_page->index_free);

      /* Check page has valid data. */
      for (i = data_page->index_unvacuumed; i < data_page->index_free; i++)
	{
	  /* Check page entries. */
	  entry = &data_page->data[i];

	  if (entry->is_vacuumed ())
	    {
	      assert (i != data_page->index_unvacuumed);
	      if (found_in_progress && !LSA_ISNULL (&data_page->data[i].start_lsa))
		{
		  in_progress_distance++;
		}
	      continue;
	    }

	  assert (entry->is_available () || entry->is_job_in_progress ());
	  assert (entry->oldest_visible_mvccid <= log_Gl.mvcc_table.get_global_oldest_visible ());
	  assert (vacuum_Data.oldest_unvacuumed_mvccid <= entry->oldest_visible_mvccid);
	  assert (entry->get_blockid () <= vacuum_Data.get_last_blockid ());
	  assert (vacuum_get_log_blockid (entry->start_lsa.pageid) == entry->get_blockid ());
	  assert (last_unvacuumed == NULL
		  || !MVCC_ID_PRECEDES (entry->oldest_visible_mvccid, last_unvacuumed->oldest_visible_mvccid));

	  if (i > data_page->index_unvacuumed)
	    {
	      assert (entry->get_blockid () == ((entry - 1)->get_blockid () + 1));
	    }

	  last_unvacuumed = entry;

	  if (entry->is_job_in_progress ())
	    {
	      found_in_progress = true;
	      in_progress_distance++;
	    }
	}
      if (VPID_ISNULL (&data_page->next_page))
	{
	  /* This was last page. Stop. */
	  data_page = NULL;
	  break;
	}
      /* Fix next page. */
      VPID_COPY (&next_vpid, &data_page->next_page);
      vacuum_unfix_data_page (thread_p, data_page);
      data_page = vacuum_fix_data_page (thread_p, &next_vpid);
      assert (data_page != NULL);
      last_unvacuumed = NULL;
    }

  if (in_progress_distance > 500)
    {
      /* In progress distance is computed starting with first in progress entry found and by counting all following
       * in progress or vacuumed jobs. The goal of this count is to find potential job leaks: jobs marked as in progress
       * but that never start or that are never marked as finished. We will assume that if this distance goes beyond some
       * value, then something bad must have happened.
       *
       * Theoretically, if a worker is blocked for long enough this value can be any size. However, we set a value unlikely
       * to be reached in normal circumstances.
       */

      /* It was an assertion but we have not seen a case that vacuum is blocked. */
      vacuum_er_log_warning (VACUUM_ER_LOG_WORKER | VACUUM_ER_LOG_VACUUM_DATA | VACUUM_ER_LOG_JOBS,
			     "vacuum is behind or blocked. distance is %d.", in_progress_distance);
    }
}
#endif /* !NDEBUG */

/*
 * vacuum_log_prefetch_vacuum_block () - Pre-fetches from log page buffer or from disk, (almost) all log pages
 *					 required by a vacuum block
 * thread_p (in):
 * entry (in): vacuum data entry
 *
 * Note : this function does not handle cases when last log entry in 'start_lsa'
 *	  page of vacuum data entry spans for more than extra one log page.
 *	  Only one extra page is loaded after the 'start_lsa' page.
 *	  Please note that 'start_lsa' page is the last log page (logically),
 *	  the vacuum will require log pages before this one.
 */
static int
vacuum_log_prefetch_vacuum_block (THREAD_ENTRY * thread_p, VACUUM_DATA_ENTRY * entry)
{
  VACUUM_WORKER *worker = vacuum_get_vacuum_worker (thread_p);
  int error = NO_ERROR;
  LOG_LSA req_lsa;
  LOG_PAGEID log_pageid;
  LOG_PAGE *log_page;

  req_lsa.offset = LOG_PAGESIZE;

  assert (entry != NULL);

  worker->prefetch_first_pageid = VACUUM_FIRST_LOG_PAGEID_IN_BLOCK (entry->get_blockid ());
  worker->prefetch_last_pageid = worker->prefetch_first_pageid + VACUUM_PREFETCH_LOG_BLOCK_BUFFER_PAGES - 1;

  for (log_pageid = worker->prefetch_first_pageid, log_page = (LOG_PAGE *) worker->prefetch_log_buffer;
       log_pageid <= worker->prefetch_last_pageid;
       log_pageid++, log_page = (LOG_PAGE *) (((char *) log_page) + LOG_PAGESIZE))
    {
      req_lsa.pageid = log_pageid;
      error = logpb_fetch_page (thread_p, &req_lsa, LOG_CS_SAFE_READER, log_page);
      if (error != NO_ERROR)
	{
	  assert (false);	// failure is not acceptable
	  vacuum_er_log_error (VACUUM_ER_LOG_ERROR, "cannot prefetch log page %d", log_pageid);

	  error = ER_FAILED;
	  goto end;
	}
    }

  vacuum_er_log (VACUUM_ER_LOG_MASTER, "VACUUM : prefetched %d log pages from %lld to %lld",
		 VACUUM_PREFETCH_LOG_BLOCK_BUFFER_PAGES, (long long int) worker->prefetch_first_pageid,
		 (long long int) worker->prefetch_last_pageid);

end:
  return error;
}


/*
 * vacuum_fetch_log_page () - Loads a log page to be processed by vacuum from vacuum block buffer or log page buffer or
 *			      disk log archive.
 *
 * thread_p (in):
 * log_pageid (in): log page logical id
 * log_page_p (in/out): pre-allocated buffer to store one log page
 *
 */
static int
vacuum_fetch_log_page (THREAD_ENTRY * thread_p, LOG_PAGEID log_pageid, LOG_PAGE * log_page_p)
{
  int error = NO_ERROR;

  if (vacuum_is_thread_vacuum (thread_p))
    {
      // try to fetch from prefetched pages
      VACUUM_WORKER *worker = vacuum_get_vacuum_worker (thread_p);

      assert (worker != NULL);
      assert (log_page_p != NULL);

      perfmon_inc_stat (thread_p, PSTAT_VAC_NUM_PREFETCH_REQUESTS_LOG_PAGES);

      if (worker->prefetch_first_pageid <= log_pageid && log_pageid <= worker->prefetch_last_pageid)
	{
	  /* log page is cached */
	  size_t page_index = log_pageid - worker->prefetch_first_pageid;
	  memcpy (log_page_p, worker->prefetch_log_buffer + page_index * LOG_PAGESIZE, LOG_PAGESIZE);

	  assert (log_page_p->hdr.logical_pageid == log_pageid);	// should be the correct page

	  perfmon_inc_stat (thread_p, PSTAT_VAC_NUM_PREFETCH_HITS_LOG_PAGES);
	  return NO_ERROR;
	}
      else
	{
	  vacuum_er_log (VACUUM_ER_LOG_WARNING | VACUUM_ER_LOG_LOGGING,
			 "log page %lld is not in prefetched range %lld - %lld",
			 log_pageid, worker->prefetch_first_pageid, worker->prefetch_last_pageid);
	}
      // fall through
    }
  else
    {
      // there are two possible paths here
      // 1. vacuum_process_log_block (when caller must be vacuum worker)
      // 2. vacuum_recover_lost_block_data (when caller is boot thread)
      // this must be second case
    }
  // need to fetch from log

  LOG_LSA req_lsa;
  req_lsa.pageid = log_pageid;
  req_lsa.offset = LOG_PAGESIZE;
  error = logpb_fetch_page (thread_p, &req_lsa, LOG_CS_SAFE_READER, log_page_p);
  if (error != NO_ERROR)
    {
      assert (false);		// failure is not acceptable
      logpb_fatal_error (thread_p, true, ARG_FILE_LINE, "vacuum_fetch_log_page");
      error = ER_FAILED;
    }

  return error;
}

/*
 * print_not_vacuumed_to_log () - prints to log info related to a not vacuumed OID (either from HEAP or BTREE)
 *
 * rerturn: void.
 * oid (in): The not vacuumed instance OID
 * class_oid (in): The class to which belongs the oid
 * rec_header (in): The record header of the not vacuumed record
 * btree_node_type (in): If the oid is not vacuumed from BTREE then this is
 *			 the type node. If <0 then the OID comes from heap.
 *
 */
static void
print_not_vacuumed_to_log (OID * oid, OID * class_oid, MVCC_REC_HEADER * rec_header, int btree_node_type)
{
#define TEMP_BUFFER_SIZE 1024
  char mess[TEMP_BUFFER_SIZE], *p = mess;
  bool is_btree = (btree_node_type >= 0 ? true : false);

  if (is_btree)
    {
      p += sprintf (p, "Found not vacuumed BTREE record");
    }
  else
    {
      p += sprintf (p, "Found not vacuumed HEAP record");
    }
  p +=
    sprintf (p, " with oid=%d|%d|%d, class_oid=%d|%d|%d", (int) oid->volid, oid->pageid, (int) oid->slotid,
	     (int) class_oid->volid, class_oid->pageid, (int) class_oid->slotid);
  if (MVCC_IS_FLAG_SET (rec_header, OR_MVCC_FLAG_VALID_INSID))
    {
      p += sprintf (p, ", insert_id=%llu", (unsigned long long int) MVCC_GET_INSID (rec_header));
    }
  else
    {
      p += sprintf (p, ", insert_id=missing");
    }
  if (MVCC_IS_HEADER_DELID_VALID (rec_header))
    {
      p += sprintf (p, ", delete_id=%llu", (unsigned long long int) MVCC_GET_DELID (rec_header));
    }
  else
    {
      p += sprintf (p, ", delete_id=missing");
    }
  p += sprintf (p, ", oldest_mvcc_id=%llu", (unsigned long long int) vacuum_Data.oldest_unvacuumed_mvccid);
  if (is_btree)
    {
      const char *type_str = NULL;

      switch (btree_node_type)
	{
	case BTREE_LEAF_NODE:
	  type_str = "LEAF";
	  break;
	case BTREE_NON_LEAF_NODE:
	  type_str = "NON_LEAF";
	  break;
	case BTREE_OVERFLOW_NODE:
	  type_str = "OVERFLOW";
	  break;
	default:
	  type_str = "UNKNOWN";
	  break;
	}
      p += sprintf (p, ", node_type=%s", type_str);
    }
  p += sprintf (p, "\n");

  er_log_debug (ARG_FILE_LINE, mess);
}

/*
 * vacuum_check_not_vacuumed_recdes () - checks if an OID should've been vacuumed (using a record descriptor)
 *
 * return: DISK_INVALID if the OID was not vacuumed, DISK_VALID if it was
 *	   and DISK_ERROR in case of an error.
 * thread_p (in):
 * oid (in): The not vacuumed instance OID
 * class_oid (in): The class to which the oid belongs
 * recdes (in): The not vacuumed record
 * btree_node_type (in): If the oid is not vacuumed from BTREE then this is
 *			 the type node. If <0 then the OID comes from heap.
 *
 */
DISK_ISVALID
vacuum_check_not_vacuumed_recdes (THREAD_ENTRY * thread_p, OID * oid, OID * class_oid, RECDES * recdes,
				  int btree_node_type)
{
  MVCC_REC_HEADER rec_header;

  if (or_mvcc_get_header (recdes, &rec_header) != NO_ERROR)
    {
      return DISK_ERROR;
    }

  return vacuum_check_not_vacuumed_rec_header (thread_p, oid, class_oid, &rec_header, btree_node_type);
}

/*
 * is_not_vacuumed_and_lost () - checks if a record should've been vacuumed (using a record header)
 *
 * return: true if the record was not vacuumed and is completely lost.
 * thread_p (in):
 * rec_header (in): The header of the record to be checked
 *
 */
static bool
is_not_vacuumed_and_lost (THREAD_ENTRY * thread_p, MVCC_REC_HEADER * rec_header)
{
  MVCC_SATISFIES_VACUUM_RESULT res;

  res = mvcc_satisfies_vacuum (thread_p, rec_header, vacuum_Data.oldest_unvacuumed_mvccid);
  switch (res)
    {
    case VACUUM_RECORD_REMOVE:
      /* Record should have been vacuumed by now. */
      return true;

    case VACUUM_RECORD_DELETE_INSID_PREV_VER:
      /* Record insert & previous version should have been vacuumed by now. */
      return true;

    case VACUUM_RECORD_CANNOT_VACUUM:
      return false;

    default:
      return false;
    }
}

/*
 * vacuum_check_not_vacuumed_rec_header () - checks if an OID should've been vacuumed (using a record header)
 *
 * return: DISK_INVALID if the OID was not vacuumed, DISK_VALID if it was
 *	   and DISK_ERROR in case of an error.
 * thread_p (in):
 * oid (in): The not vacuumed instance OID
 * class_oid (in): The class to which belongs the oid
 * rec_header (in): The not vacuumed record header
 * btree_node_type (in): If the oid is not vacuumed from BTREE then this is
 *			 the type node. If <0 then the OID comes from heap.
 *
 */
DISK_ISVALID
vacuum_check_not_vacuumed_rec_header (THREAD_ENTRY * thread_p, OID * oid, OID * class_oid, MVCC_REC_HEADER * rec_header,
				      int btree_node_type)
{
  if (is_not_vacuumed_and_lost (thread_p, rec_header))
    {
      OID cls_oid;
      if (class_oid == NULL || OID_ISNULL (class_oid))
	{
	  if (heap_get_class_oid (thread_p, oid, &cls_oid) != S_SUCCESS)
	    {
	      ASSERT_ERROR ();
	      return DISK_ERROR;
	    }
	  class_oid = &cls_oid;
	}
      print_not_vacuumed_to_log (oid, class_oid, rec_header, btree_node_type);

      assert (false);
      return DISK_INVALID;
    }

  return DISK_VALID;
}

/*
 * vacuum_get_first_page_dropped_files () - Get the first allocated vpid of vacuum_Dropped_files_vfid.
 *
 * return    : VPID *
 * thread_p (in):
 * first_page_vpid (out):
 *
 */
static int
vacuum_get_first_page_dropped_files (THREAD_ENTRY * thread_p, VPID * first_page_vpid)
{
  assert (!VFID_ISNULL (&vacuum_Dropped_files_vfid));
  return file_get_sticky_first_page (thread_p, &vacuum_Dropped_files_vfid, first_page_vpid);
}

/*
 * vacuum_is_mvccid_vacuumed () - Return true if MVCCID should be vacuumed.
 *				  It must be older than vacuum_Data->oldest_unvacuumed_mvccid.
 *
 * return  : True/false.
 * id (in) : MVCCID to check.
 */
bool
vacuum_is_mvccid_vacuumed (MVCCID id)
{
  if (id < vacuum_Data.oldest_unvacuumed_mvccid)
    {
      return true;
    }

  return false;
}

/*
 * vacuum_log_redoundo_vacuum_record () - Log vacuum of a REL or BIG heap record
 *
 * return	      : Error code.
 * thread_p (in)      : Thread entry.
 * page_p (in)	      : Page pointer.
 * slotid (in)	      : slot id
 * undo_recdes (in)   : record descriptor before vacuuming
 * reusable (in)      :
 *
 * NOTE: Some values in slots array are modified and set to negative values.
 */
static void
vacuum_log_redoundo_vacuum_record (THREAD_ENTRY * thread_p, PAGE_PTR page_p, PGSLOTID slotid, RECDES * undo_recdes,
				   bool reusable)
{
  LOG_DATA_ADDR addr;
  LOG_CRUMB undo_crumbs[2];
  int num_undo_crumbs;

  assert (slotid >= 0 && slotid < ((SPAGE_HEADER *) page_p)->num_slots);

  /* Initialize log data. */
  addr.offset = slotid;
  addr.pgptr = page_p;
  addr.vfid = NULL;

  if (reusable)
    {
      addr.offset |= VACUUM_LOG_VACUUM_HEAP_REUSABLE;
    }

  undo_crumbs[0].length = sizeof (undo_recdes->type);
  undo_crumbs[0].data = (char *) &undo_recdes->type;
  undo_crumbs[1].length = undo_recdes->length;
  undo_crumbs[1].data = undo_recdes->data;
  num_undo_crumbs = 2;

  /* Log undoredo with NULL redo crumbs - the redo function (vacuum_rv_redo_vacuum_heap_record) require only
   * the object's address to re-vacuum */
  log_append_undoredo_crumbs (thread_p, RVVAC_HEAP_RECORD_VACUUM, &addr, num_undo_crumbs, 0, undo_crumbs, NULL);
}

/*
 * vacuum_rv_undo_vacuum_heap_record () - undo function for RVVAC_HEAP_RECORD_VACUUM
 *
 * return	 : Error code.
 * thread_p (in) : Thread entry.
 * rcv (in)	 : Recovery structure.
 */
int
vacuum_rv_undo_vacuum_heap_record (THREAD_ENTRY * thread_p, LOG_RCV * rcv)
{
  rcv->offset = (rcv->offset & (~VACUUM_LOG_VACUUM_HEAP_MASK));

  return heap_rv_redo_insert (thread_p, rcv);
}

/*
 * vacuum_rv_redo_vacuum_heap_record () - redo function for RVVAC_HEAP_RECORD_VACUUM
 *
 * return	 : Error code.
 * thread_p (in) : Thread entry.
 * rcv (in)	 : Recovery structure.
 */
int
vacuum_rv_redo_vacuum_heap_record (THREAD_ENTRY * thread_p, LOG_RCV * rcv)
{
  INT16 slotid;
  bool reusable;

  slotid = (rcv->offset & (~VACUUM_LOG_VACUUM_HEAP_MASK));
  reusable = (rcv->offset & VACUUM_LOG_VACUUM_HEAP_REUSABLE) != 0;

  spage_vacuum_slot (thread_p, rcv->pgptr, slotid, reusable);

  if (spage_need_compact (thread_p, rcv->pgptr) == true)
    {
      (void) spage_compact (thread_p, rcv->pgptr);
    }

  pgbuf_set_dirty (thread_p, rcv->pgptr, DONT_FREE);

  return NO_ERROR;
}

/*
 * vacuum_notify_server_crashed () - Notify vacuum that server has crashed and that recovery is running. After
 *				     recovery, when vacuum data is being loaded, vacuum will also recover the
 *				     block data buffer that had not been saved to vacuum data before crash.
 *				     The recovery LSA argument is used in case no MVCC operation log record is found
 *				     during recovery.
 *
 * return	     : Void.
 * recovery_lsa (in) : Recovery starting LSA.
 */
void
vacuum_notify_server_crashed (LOG_LSA * recovery_lsa)
{
  LSA_COPY (&vacuum_Data.recovery_lsa, recovery_lsa);
}

/*
 * vacuum_notify_server_shutdown () - Notify vacuum that server shutdown was requested. It should stop executing new
 *				      jobs.
 *
 * return : Void.
 */
void
vacuum_notify_server_shutdown (void)
{
  vacuum_Data.shutdown_requested = true;
}

#if !defined (NDEBUG)
/*
 * vacuum_data_check_page_fix () - Check fix counts on vacuum data pages are not off.
 *
 * return	 : Void.
 * thread_p (in) : Thread entry.
 */
static void
vacuum_verify_vacuum_data_page_fix_count (THREAD_ENTRY * thread_p)
{
  assert (pgbuf_get_fix_count ((PAGE_PTR) vacuum_Data.first_page) == 1);
  assert (vacuum_Data.last_page == vacuum_Data.first_page
	  || pgbuf_get_fix_count ((PAGE_PTR) vacuum_Data.last_page) == 1);
  if (vacuum_Data.first_page == vacuum_Data.last_page)
    {
      assert (pgbuf_get_hold_count (thread_p) == 1);
    }
  else
    {
      assert (pgbuf_get_fix_count ((PAGE_PTR) vacuum_Data.last_page) == 1);
      assert (pgbuf_get_hold_count (thread_p) == 2);
    }
}
#endif /* !NDEBUG */

/*
 * vacuum_rv_check_at_undo () - check and modify undo record header to satisfy vacuum status
 *
 * return	 : Error code.
 * thread_p (in) : Thread entry.
 * pgptr (in)	 : Page where record resides.
 * slotid (in)   : Record slot.
 * rec_type (in) : Expected record type.
 *
 * Note: This function will update the record to be valid in terms of vacuuming. Insert ID and prev version
 *       must be removed from the record at undo, if the record was subject to vacuuming but skipped
 *       during an update/delete operation. This happens when the record is changed before vacuum reaches it,
 *       and when it is reached its new header is different and not qualified for vacuum anymore.
 */
int
vacuum_rv_check_at_undo (THREAD_ENTRY * thread_p, PAGE_PTR pgptr, INT16 slotid, INT16 rec_type)
{
  MVCC_REC_HEADER rec_header;
  MVCC_SATISFIES_VACUUM_RESULT can_vacuum;
  RECDES recdes = RECDES_INITIALIZER;
  char data_buffer[IO_MAX_PAGE_SIZE + MAX_ALIGNMENT];

  /* get record header according to record type */
  if (rec_type == REC_BIGONE)
    {
      if (heap_get_mvcc_rec_header_from_overflow (pgptr, &rec_header, &recdes) != NO_ERROR)
	{
	  assert_release (false);
	  return ER_FAILED;
	}
      recdes.type = REC_BIGONE;
    }
  else
    {
      recdes.data = PTR_ALIGN (data_buffer, MAX_ALIGNMENT);
      recdes.area_size = DB_PAGESIZE;
      if (spage_get_record (thread_p, pgptr, slotid, &recdes, COPY) != S_SUCCESS)
	{
	  assert_release (false);
	  return ER_FAILED;
	}

      if (or_mvcc_get_header (&recdes, &rec_header) != NO_ERROR)
	{
	  assert_release (false);
	  return ER_FAILED;
	}
    }

  assert (recdes.type == rec_type);

  if (log_is_in_crash_recovery ())
    {
      /* always clear flags when recovering from crash - all the objects are visible anyway */
      if (MVCC_IS_FLAG_SET (&rec_header, OR_MVCC_FLAG_VALID_INSID))
	{
	  /* Note: PREV_VERSION flag should be set only if VALID_INSID flag is set  */
	  can_vacuum = VACUUM_RECORD_DELETE_INSID_PREV_VER;
	}
      else
	{
	  assert (!MVCC_IS_FLAG_SET (&rec_header, OR_MVCC_FLAG_VALID_PREV_VERSION));
	  can_vacuum = VACUUM_RECORD_CANNOT_VACUUM;
	}
    }
  else
    {
      can_vacuum = mvcc_satisfies_vacuum (thread_p, &rec_header, log_Gl.mvcc_table.get_global_oldest_visible ());
    }

  /* it is impossible to restore a record that should be removed by vacuum */
  assert (can_vacuum != VACUUM_RECORD_REMOVE);

  if (can_vacuum == VACUUM_RECORD_DELETE_INSID_PREV_VER)
    {
      /* the undo/redo record was qualified to have its insid and prev version vacuumed;
       * do this here because it is possible that vacuum have missed it during update/delete operation */
      if (rec_type == REC_BIGONE)
	{
	  assert (MVCC_IS_FLAG_SET (&rec_header, OR_MVCC_FLAG_VALID_INSID | OR_MVCC_FLAG_VALID_PREV_VERSION));
	  MVCC_SET_INSID (&rec_header, MVCCID_ALL_VISIBLE);
	  LSA_SET_NULL (&rec_header.prev_version_lsa);

	  if (heap_set_mvcc_rec_header_on_overflow (pgptr, &rec_header) != NO_ERROR)
	    {
	      assert_release (false);
	      return ER_FAILED;
	    }
	}
      else
	{
	  MVCC_CLEAR_FLAG_BITS (&rec_header, OR_MVCC_FLAG_VALID_INSID | OR_MVCC_FLAG_VALID_PREV_VERSION);

	  if (or_mvcc_set_header (&recdes, &rec_header) != NO_ERROR)
	    {
	      assert_release (false);
	      return ER_FAILED;
	    }

	  /* update the record */
	  if (spage_update (thread_p, pgptr, slotid, &recdes) != SP_SUCCESS)
	    {
	      assert_release (false);
	      return ER_FAILED;
	    }
	}

      pgbuf_set_dirty (thread_p, pgptr, DONT_FREE);
    }

  return NO_ERROR;
}

/*
 * vacuum_is_empty() - Checks if the vacuum is empty.
 *
 * return :- true or false
 */
bool
vacuum_is_empty (void)
{
  if (vacuum_Data.first_page->index_unvacuumed == vacuum_Data.first_page->index_free)
    {
      assert (vacuum_Data.first_page == vacuum_Data.last_page);
      assert (vacuum_Data.last_page->index_unvacuumed == 0);
      return true;
    }

  return false;
}

/*
 *  vacuum_sa_reflect_last_blockid () - Update vacuum last blockid on SA_MODE
 *
 *  thread_p(in) :- Thread context.
 */
void
vacuum_sa_reflect_last_blockid (THREAD_ENTRY * thread_p)
{
  if (VPID_ISNULL (&vacuum_Data_load.vpid_first))
    {
      // database is freshly created or boot was aborted without doing anything
      return;
    }
  if (vacuum_Data.is_restoredb_session)
    {
      // restoredb doesn't vacuum; we cannot do this here
      return;
    }

  vacuum_data_load_first_and_last_page (thread_p);

  VACUUM_LOG_BLOCKID last_blockid = logpb_last_complete_blockid ();

  vacuum_er_log (VACUUM_ER_LOG_VACUUM_DATA,
		 "vacuum_sa_reflect_last_blockid: last_blockid=%lld, append_prev_pageid=%d\n",
		 (long long int) last_blockid, (int) log_Gl.append.prev_lsa.pageid);
  if (last_blockid == VACUUM_NULL_LOG_BLOCKID)
    {
      vacuum_data_unload_first_and_last_page (thread_p);
      return;
    }

  vacuum_Data.set_last_blockid (last_blockid);
  log_Gl.hdr.vacuum_last_blockid = last_blockid;
  vacuum_data_empty_update_last_blockid (thread_p);

  vacuum_data_unload_first_and_last_page (thread_p);
}

static void
vacuum_data_empty_update_last_blockid (THREAD_ENTRY * thread_p)
{
  assert (vacuum_is_empty ());

  VACUUM_DATA_PAGE *data_page = vacuum_Data.first_page;
  assert (data_page != NULL);

  /* We should have only 1 page in vacuum_Data. */
  assert (vacuum_Data.first_page == vacuum_Data.last_page);

  vacuum_init_data_page_with_last_blockid (thread_p, vacuum_Data.first_page, vacuum_Data.get_last_blockid ());

  vacuum_er_log (VACUUM_ER_LOG_VACUUM_DATA,
		 "vacuum_data_empty_update_last_blockid: update last_blockid=%lld in page %d|%d at lsa %lld|%d",
		 (long long int) vacuum_Data.get_last_blockid (), PGBUF_PAGE_STATE_ARGS ((PAGE_PTR) (data_page)));
}

/*
 * vacuum_convert_thread_to_master () - convert thread to vacuum master
 *
 * thread_p (in)   : thread entry
 * save_type (out) : thread entry old type
 */
static void
vacuum_convert_thread_to_master (THREAD_ENTRY * thread_p, thread_type & save_type)
{
  if (thread_p == NULL)
    {
      thread_p = thread_get_thread_entry_info ();
    }
  save_type = thread_p->type;
  thread_p->type = TT_VACUUM_MASTER;
  thread_p->vacuum_worker = &vacuum_Master;
  if (thread_p->get_system_tdes () == NULL)
    {
      thread_p->claim_system_worker ();
    }
}

/*
 * vacuum_convert_thread_to_worker - convert this thread to a vacuum worker
 *
 * thread_p (in)   : thread entry
 * worker (in)     : vacuum worker context
 * save_type (out) : save previous thread type
 */
static void
vacuum_convert_thread_to_worker (THREAD_ENTRY * thread_p, VACUUM_WORKER * worker, thread_type & save_type)
{
  if (thread_p == NULL)
    {
      thread_p = thread_get_thread_entry_info ();
    }
  save_type = thread_p->type;
  thread_p->type = TT_VACUUM_WORKER;
  thread_p->vacuum_worker = worker;
  if (vacuum_worker_allocate_resources (thread_p, thread_p->vacuum_worker) != NO_ERROR)
    {
      assert_release (false);
    }
  if (thread_p->get_system_tdes () == NULL)
    {
      thread_p->claim_system_worker ();
    }
}

/*
 * vacuum_restore_thread - restore thread previously converted to a vacuum worker
 *
 * thread_p (in)  : thread entry
 * save_type (in) : saved type of thread entry
 */
static void
vacuum_restore_thread (THREAD_ENTRY * thread_p, thread_type save_type)
{
  if (thread_p == NULL)
    {
      thread_p = thread_get_thread_entry_info ();
    }
  thread_p->type = save_type;
  thread_p->vacuum_worker = NULL;
  thread_p->retire_system_worker ();
  thread_p->tran_index = LOG_SYSTEM_TRAN_INDEX;	// restore tran_index
}

/*
 * vacuum_rv_es_nop () - Skip recovery operation for external storage.
 *
 * return	 : NO_ERROR.
 * thread_p (in) : Thread entry.
 * rcv (in)	 : Recovery data.
 */
int
vacuum_rv_es_nop (THREAD_ENTRY * thread_p, LOG_RCV * rcv)
{
  /* Do nothing */
  return NO_ERROR;
}

#if defined (SERVER_MODE)
/*
 * vacuum_notify_es_deleted () - External storage file cannot be deleted
 *				    when transaction is ended and MVCC is
 *				    used. Vacuum must be notified instead and
 *				    file is deleted when it is no longer
 *				    visible.
 *
 * return	 : Void.
 * thread_p (in) : Thread entry.
 * uri (in)	 : File location URI.
 */
void
vacuum_notify_es_deleted (THREAD_ENTRY * thread_p, const char *uri)
{
#define ES_NOTIFY_VACUUM_FOR_DELETE_BUFFER_SIZE \
  (INT_ALIGNMENT +	/* Aligning buffer start */	      \
   OR_INT_SIZE +	/* String length */		      \
   ES_MAX_URI_LEN +	/* URI string */	  	      \
   INT_ALIGNMENT)		/* Alignment of packed string */

  LOG_DATA_ADDR addr;
  int length;
  char data_buf[ES_NOTIFY_VACUUM_FOR_DELETE_BUFFER_SIZE];
  char *data = NULL;

  addr.offset = -1;
  addr.pgptr = NULL;
  addr.vfid = NULL;

  /* Compute the total length required to pack string */
  length = or_packed_string_length (uri, NULL);

  /* Check there is enough space in data buffer to pack the string */
  assert (length <= (int) (ES_NOTIFY_VACUUM_FOR_DELETE_BUFFER_SIZE - INT_ALIGNMENT));

  /* Align buffer to prepare for packing string */
  data = PTR_ALIGN (data_buf, INT_ALIGNMENT);

  /* Pack string */
  (void) or_pack_string (data, uri);

  /* This is not actually ever undone, but vacuum will process undo data of log entry. */
  log_append_undo_data (thread_p, RVES_NOTIFY_VACUUM, &addr, length, data);
}
#endif /* SERVER_MODE */

//
// vacuum_check_shutdown_interruption () - check error occurs due to shutdown interrupting
//
// thread_p (in)   : thread entry
// error_code (in) : error code
//
static void
vacuum_check_shutdown_interruption (const THREAD_ENTRY * thread_p, int error_code)
{
  ASSERT_ERROR ();
  // interrupted is accepted if:
  // 1. this is an active worker thread
  // 2. or server is shutting down
  assert (!vacuum_is_thread_vacuum_worker (thread_p) || (thread_p->shutdown && error_code == ER_INTERRUPTED));
}

//
// vacuum_reset_data_after_copydb () - reset vacuum data after copydb. since complete vacuum is run on copied database
//                                     there should be no actual data; however, last_blockid remains set in first
//                                     data entry
//
int
vacuum_reset_data_after_copydb (THREAD_ENTRY * thread_p)
{
  assert (vacuum_Data.first_page == NULL && vacuum_Data.last_page == NULL);
  assert (!VFID_ISNULL (&vacuum_Data.vacuum_data_file));

  int error_code = NO_ERROR;
  FILE_DESCRIPTORS fdes;

  error_code = file_descriptor_get (thread_p, &vacuum_Data.vacuum_data_file, &fdes);
  if (error_code != NO_ERROR)
    {
      ASSERT_ERROR ();
      return error_code;
    }
  assert (!VPID_ISNULL (&fdes.vacuum_data.vpid_first));

  vacuum_Data.first_page = vacuum_fix_data_page (thread_p, &fdes.vacuum_data.vpid_first);
  if (vacuum_Data.first_page == NULL)
    {
      ASSERT_ERROR_AND_SET (error_code);
      return error_code;
    }

  // there should be no data
  assert (VPID_ISNULL (&vacuum_Data.first_page->next_page));
  assert (vacuum_Data.first_page->index_free == 0);

  vacuum_init_data_page_with_last_blockid (thread_p, vacuum_Data.first_page, VACUUM_NULL_LOG_BLOCKID);

  vacuum_er_log (VACUUM_ER_LOG_VACUUM_DATA, "Reset vacuum data page %d|%d, lsa %lld|%d, after copydb",
		 PGBUF_PAGE_STATE_ARGS ((PAGE_PTR) vacuum_Data.first_page));

  vacuum_unfix_first_and_last_data_page (thread_p);

  return NO_ERROR;
}

static void
vacuum_init_data_page_with_last_blockid (THREAD_ENTRY * thread_p, VACUUM_DATA_PAGE * data_page,
					 VACUUM_LOG_BLOCKID blockid)
{
  vacuum_data_initialize_new_page (thread_p, data_page);
  data_page->data->blockid = blockid;
  log_append_redo_data2 (thread_p, RVVAC_DATA_INIT_NEW_PAGE, NULL, (PAGE_PTR) data_page, 0, sizeof (blockid), &blockid);
  vacuum_set_dirty_data_page (thread_p, data_page, DONT_FREE);
}

// *INDENT-OFF*
//
// C++
//

//
// vacuum_data
//
bool
vacuum_data::is_empty () const
{
  return has_one_page () && first_page->is_empty ();
}

bool
vacuum_data::has_one_page () const
{
  return first_page == last_page;
}

VACUUM_LOG_BLOCKID
vacuum_data::get_last_blockid (void) const
{
  return m_last_blockid;
}

VACUUM_LOG_BLOCKID
vacuum_data::get_first_blockid () const
{
  if (is_empty ())
    {
      return m_last_blockid;
    }
  return first_page->get_first_blockid ();
}

const VACUUM_DATA_ENTRY &
vacuum_data::get_first_entry () const
{
  assert (!is_empty ());
  return first_page->data[0];
}

void
vacuum_data::set_last_blockid (VACUUM_LOG_BLOCKID blockid)
{
  // first, make sure we string flags
  blockid = VACUUM_BLOCKID_WITHOUT_FLAGS (blockid);

#if !defined (NDEBUG)
  // sanity check - last_blockid should be less than last LSA's block
  LOG_LSA log_lsa = log_Gl.prior_info.prior_lsa;
  VACUUM_LOG_BLOCKID log_blockid = vacuum_get_log_blockid (log_lsa.pageid);
  assert (blockid < log_blockid);
#endif // NDEBUG

  m_last_blockid = blockid;
}

void
vacuum_data::update ()
{
  cubthread::entry *thread_p = &cubthread::get_entry ();
  bool updated_oldest_unvacuumed = false;

  // three major operations need to be done here:
  //
  // 1. mark finished jobs as vacuumed/interrupted
  // 2. consume new blocks from log
  // 3. maintain oldest unvacuumed mvccid (for sanity checks)

  // For 3rd part, when vacuum data is not empty, the operation is trivial - just set to first block data oldest mvccid.
  // (the algorithm ensures that entries oldest mvccid is always ascending)
  // When vacuum data is empty, we also need to consider the current log block and vacuum_Block_data_buffer. Current
  // block can be read from log_Gl.hdr, but vacuum_Block_data_buffer is not easy to inspect due to lock-free concurrent
  // operations.
  // The trick is to check buffer before consuming it. If it not empty, vacuum data will not be empty after consume and
  // unvacuumed oldest mvccid can be trivially set to first block data oldest mvccid. If it is empty, use current log
  // block oldest mvccid.

  // first remove vacuumed blocks
  vacuum_data_mark_finished (thread_p);

  // try to update before consuming buffer
  if (!vacuum_Data.is_empty ())
    {
      // trivial case
      upgrade_oldest_unvacuumed (get_first_entry ().oldest_visible_mvccid);
      updated_oldest_unvacuumed = true;
    }
  else
    {
      // if buffer is empty, should set to current log block oldest mvccid.
      // note: the safe order of operations is to first read current block, and then check the buffer.
      //       if buffer is checked first, then thread is preempted, then it reads current log block, a block can be
      //       missed.
      MVCCID hdr_oldest_visible = log_Gl.hdr.oldest_visible_mvccid;
      if (vacuum_Block_data_buffer->is_empty ())
        {
          upgrade_oldest_unvacuumed (hdr_oldest_visible);
          updated_oldest_unvacuumed = true;
        }
    }

  // then consume new generated blocks
  vacuum_consume_buffer_log_blocks (thread_p);
  if (!updated_oldest_unvacuumed)
    {
      // buffer was not empty, we can trivially update to first entry oldest mvccid
      upgrade_oldest_unvacuumed (get_first_entry ().oldest_visible_mvccid);
    }
}
<<<<<<< HEAD

void
vacuum_data::set_oldest_unvacuumed_on_boot ()
{
  // no thread safety needs to be considered here
  if (vacuum_Data.is_empty ())
    {
      if (log_Gl.hdr.does_block_need_vacuum)
        {
          oldest_unvacuumed_mvccid = log_Gl.hdr.oldest_visible_mvccid;
        }
      else
        {
          oldest_unvacuumed_mvccid = log_Gl.hdr.mvcc_next_id;
          log_Gl.hdr.oldest_visible_mvccid = log_Gl.hdr.mvcc_next_id;
        }
    }
  else
    {
      // set on first block oldest mvccid
      oldest_unvacuumed_mvccid = first_page->data[0].oldest_visible_mvccid;
    }
}

void
=======

void
vacuum_data::set_oldest_unvacuumed_on_boot ()
{
  // no thread safety needs to be considered here
  if (!log_Gl.hdr.does_block_need_vacuum)
    {
      // log_Gl.hdr.oldest_visible_mvccid may not remain uninitialized
      log_Gl.hdr.oldest_visible_mvccid = log_Gl.hdr.mvcc_next_id;
    }
  if (vacuum_Data.is_empty ())
    {
      oldest_unvacuumed_mvccid = log_Gl.hdr.oldest_visible_mvccid;
    }
  else
    {
      // set on first block oldest mvccid
      oldest_unvacuumed_mvccid = first_page->data[0].oldest_visible_mvccid;
      assert (oldest_unvacuumed_mvccid <= log_Gl.hdr.oldest_visible_mvccid);
    }
}

void
>>>>>>> fad7030d
vacuum_data::upgrade_oldest_unvacuumed (MVCCID mvccid)
{
  assert (oldest_unvacuumed_mvccid <= mvccid);
  oldest_unvacuumed_mvccid = mvccid;
}

//
// vacuum_data_entry
//
vacuum_data_entry::vacuum_data_entry (const log_lsa &lsa, MVCCID oldest, MVCCID newest)
  : blockid (VACUUM_NULL_LOG_BLOCKID)
  , start_lsa (lsa)
  , oldest_visible_mvccid (oldest)
  , newest_mvccid (newest)
{
  assert (!lsa.is_null ());
  assert (MVCCID_IS_VALID (oldest));
  assert (MVCCID_IS_VALID (newest));
  assert (oldest <= newest);
  blockid = vacuum_get_log_blockid (start_lsa.pageid);
}

vacuum_data_entry::vacuum_data_entry (const log_header &hdr)
  : vacuum_data_entry (hdr.mvcc_op_log_lsa, hdr.oldest_visible_mvccid, hdr.newest_block_mvccid)
{
}

VACUUM_LOG_BLOCKID
vacuum_data_entry::get_blockid () const
{
  return VACUUM_BLOCKID_WITHOUT_FLAGS (blockid);
}

bool
vacuum_data_entry::is_available () const
{
  return VACUUM_BLOCK_STATUS_IS_AVAILABLE (blockid);
}

bool
vacuum_data_entry::is_vacuumed () const
{
  return VACUUM_BLOCK_STATUS_IS_VACUUMED (blockid);
}

bool
vacuum_data_entry::is_job_in_progress () const
{
  return VACUUM_BLOCK_STATUS_IS_IN_PROGRESS (blockid);
}

bool
vacuum_data_entry::was_interrupted () const
{
  return VACUUM_BLOCK_IS_INTERRUPTED (blockid);
}

void
vacuum_data_entry::set_vacuumed ()
{
  VACUUM_BLOCK_STATUS_SET_VACUUMED (blockid);
  VACUUM_BLOCK_CLEAR_INTERRUPTED (blockid);
}

void
vacuum_data_entry::set_job_in_progress ()
{
  VACUUM_BLOCK_STATUS_SET_IN_PROGRESS (blockid);
}

void
vacuum_data_entry::set_interrupted ()
{
  VACUUM_BLOCK_STATUS_SET_AVAILABLE (blockid);
  VACUUM_BLOCK_SET_INTERRUPTED (blockid);
}

//
// vacuum_data_page
//
bool
vacuum_data_page::is_empty () const
{
  return index_unvacuumed == index_free;
}

bool
vacuum_data_page::is_index_valid (INT16 index) const
{
  return index >= index_unvacuumed || index < index_free;
}

INT16
vacuum_data_page::get_index_of_blockid (VACUUM_LOG_BLOCKID blockid) const
{
  if (is_empty ())
    {
      return INDEX_NOT_FOUND;
    }

  VACUUM_LOG_BLOCKID first_blockid = data[index_unvacuumed].get_blockid ();
  if (first_blockid > blockid)
    {
      return INDEX_NOT_FOUND;
    }
  VACUUM_LOG_BLOCKID last_blockid = data[index_free - 1].get_blockid ();
  if (last_blockid < blockid)
    {
      return INDEX_NOT_FOUND;
    }
  INT16 index_of_blockid = (INT16) (blockid - first_blockid) + index_unvacuumed;
  assert (data[index_of_blockid].get_blockid () == blockid);
  return index_of_blockid;
}

VACUUM_LOG_BLOCKID
vacuum_data_page::get_first_blockid () const
{
  assert (!is_empty ());
  return data[index_unvacuumed].get_blockid ();
}

//
// vacuum_job_cursor
//
vacuum_job_cursor::vacuum_job_cursor ()
  : m_blockid (VACUUM_NULL_LOG_BLOCKID)
  , m_page (NULL)
  , m_index (vacuum_data_page::INDEX_NOT_FOUND)
{
}

vacuum_job_cursor::~vacuum_job_cursor ()
{
  // check it was unloaded
  assert (m_page == NULL);
}

bool
vacuum_job_cursor::is_valid () const
{
  return is_loaded ();   // if loaded, must be valid
}

bool
vacuum_job_cursor::is_loaded () const
{
  assert (m_page == NULL || m_page->is_index_valid (m_index));
  return m_page != NULL;
}

VACUUM_LOG_BLOCKID
vacuum_job_cursor::get_blockid () const
{
  return m_blockid;
}

const VPID &
vacuum_job_cursor::get_page_vpid () const
{
  return m_page != NULL ? *pgbuf_get_vpid_ptr ((PAGE_PTR) m_page) : vpid_Null_vpid;
}

vacuum_data_page *
vacuum_job_cursor::get_page () const
{
  assert (m_page != NULL);
  return m_page;
}

INT16
vacuum_job_cursor::get_index () const
{
  return m_index;
}

vacuum_data_entry &
vacuum_job_cursor::get_current_entry () const
{
  assert (is_valid ());

  return m_page->data[m_index];
}

void
vacuum_job_cursor::start_job_on_current_entry (cubthread::entry * thread_p)
{
  get_current_entry ().set_job_in_progress ();
  if (!get_current_entry ().was_interrupted ())
    {
      /* Log that a new job is starting. After recovery, the system will then know this job was partially executed.
       * Logging the start of a job already interrupted is not necessary. We do it here rather than when vacuum job
       * is really started to avoid locking vacuum data again (logging vacuum data cannot be done without locking).
       */
      LOG_DATA_ADDR addr { NULL, (PAGE_PTR) m_page, (PGLENGTH) m_index };
      log_append_redo_data (thread_p, RVVAC_START_JOB, &addr, 0, NULL);
    }
  vacuum_set_dirty_data_page_dont_free (thread_p, m_page);
}

void
vacuum_job_cursor::force_data_update ()
{
  unload ();   // can't be loaded while updating
  vacuum_Data.update ();
  readjust_to_vacuum_data_changes ();
  load ();
}

void
vacuum_job_cursor::change_blockid (VACUUM_LOG_BLOCKID blockid)
{
  // can only increment
  assert (m_blockid <= blockid);

  m_blockid = blockid;

  // make sure m_page/m_index point to right blockid
  if (m_blockid > vacuum_Data.get_last_blockid ())
    {
      // cursor consumed all data
      assert (m_blockid == vacuum_Data.get_last_blockid () + 1);
      unload ();
    }
  else
    {
      assert (m_blockid >= vacuum_Data.get_first_blockid ());
      reload ();
    }
}

void
vacuum_job_cursor::increment_blockid ()
{
  change_blockid (m_blockid + 1);
  vacuum_er_log (VACUUM_ER_LOG_JOBS, "incremented " vacuum_job_cursor_print_format,
                 vacuum_job_cursor_print_args (*this));
}

void
vacuum_job_cursor::set_on_vacuum_data_start ()
{
  m_blockid = vacuum_Data.get_first_blockid ();
}

void
vacuum_job_cursor::readjust_to_vacuum_data_changes ()
{
  if (vacuum_Data.is_empty ())
    {
      // it doesn't matter
      return;
    }

  VACUUM_LOG_BLOCKID first_blockid = vacuum_Data.get_first_blockid ();
  if (m_blockid < first_blockid)
    {
      // cursor was left behind
      vacuum_er_log (VACUUM_ER_LOG_JOBS, "readjust cursor blockid from %lld to %lld",
                     (long long int) m_blockid, (long long int) first_blockid);
      m_blockid = first_blockid;
    }
}

void
vacuum_job_cursor::unload ()
{
  vacuum_er_log (VACUUM_ER_LOG_JOBS, "unload " vacuum_job_cursor_print_format, vacuum_job_cursor_print_args (*this));
  if (m_page != NULL)
    {
      vacuum_unfix_data_page (&cubthread::get_entry (), m_page);
    }
  m_index = vacuum_data_page::INDEX_NOT_FOUND;
}

void
vacuum_job_cursor::load ()
{
  assert (!is_loaded ());   // would not be optimal if already loaded

  search ();
  vacuum_er_log (VACUUM_ER_LOG_JOBS, "load " vacuum_job_cursor_print_format, vacuum_job_cursor_print_args (*this));
}

void
vacuum_job_cursor::reload ()
{
  if (m_page != NULL)
    {
      // check currently pointed page
      m_index = m_page->get_index_of_blockid (m_blockid);
      if (m_index == vacuum_data_page::INDEX_NOT_FOUND)
        {
          // not in page
          unload ();
        }
      else
        {
          // found in page, reload finished
          return;
        }
    }
  // must search for blockid
  search ();
}

void
vacuum_job_cursor::search ()
{
  assert (m_page == NULL);

  vacuum_data_page *data_page = vacuum_Data.first_page;
  assert (data_page != NULL);

  while (true)
    {
      m_index = data_page->get_index_of_blockid (m_blockid);
      if (m_index != vacuum_data_page::INDEX_NOT_FOUND)
        {
          m_page = data_page;
          return;
        }

      // advance to next page
      VPID next_vpid = data_page->next_page;
      vacuum_unfix_data_page (&cubthread::get_entry (), data_page);
      if (VPID_ISNULL (&next_vpid))
        {
          // no next page
          return;
        }
      data_page = vacuum_fix_data_page (&cubthread::get_entry (), &next_vpid);
    }
}
// *INDENT-ON*<|MERGE_RESOLUTION|>--- conflicted
+++ resolved
@@ -379,7 +379,6 @@
       , m_last_blockid (VACUUM_NULL_LOG_BLOCKID)
     {
     }
-<<<<<<< HEAD
 
     bool is_empty () const;	// returns true if vacuum data has no blocks
     bool has_one_page () const;	// returns true if vacuum data has one page only
@@ -393,21 +392,6 @@
     void update ();
     void set_oldest_unvacuumed_on_boot ();
 
-=======
-
-    bool is_empty () const;	// returns true if vacuum data has no blocks
-    bool has_one_page () const;	// returns true if vacuum data has one page only
-
-    VACUUM_LOG_BLOCKID get_last_blockid () const;	// get last blockid of vacuum data
-    VACUUM_LOG_BLOCKID get_first_blockid () const;	// get first blockid of vacuum data; if vacuum data is empty
-
-    // same as last blockid
-    void set_last_blockid (VACUUM_LOG_BLOCKID blockid);	// set new value for last blockid of vacuum data
-
-    void update ();
-    void set_oldest_unvacuumed_on_boot ();
-
->>>>>>> fad7030d
   private:
     const VACUUM_DATA_ENTRY &get_first_entry () const;
     void upgrade_oldest_unvacuumed (MVCCID mvccid);
@@ -5038,11 +5022,7 @@
 	      LSA_COPY (&page_free_data->start_lsa, &consumed_data.start_lsa);
 	      page_free_data->newest_mvccid = consumed_data.newest_mvccid;
 	      page_free_data->oldest_visible_mvccid = consumed_data.oldest_visible_mvccid;
-<<<<<<< HEAD
 	      assert (log_Gl.mvcc_table.get_global_oldest_visible () >= page_free_data->oldest_visible_mvccid);
-=======
-	      assert (vacuum_Global_oldest_visible_mvccid >= page_free_data->oldest_visible_mvccid);
->>>>>>> fad7030d
 #if !defined (NDEBUG)
 	      /* Check that oldest_mvccid is not decreasing. */
 	      if (data_page->index_free > 0)
@@ -7879,33 +7859,6 @@
       upgrade_oldest_unvacuumed (get_first_entry ().oldest_visible_mvccid);
     }
 }
-<<<<<<< HEAD
-
-void
-vacuum_data::set_oldest_unvacuumed_on_boot ()
-{
-  // no thread safety needs to be considered here
-  if (vacuum_Data.is_empty ())
-    {
-      if (log_Gl.hdr.does_block_need_vacuum)
-        {
-          oldest_unvacuumed_mvccid = log_Gl.hdr.oldest_visible_mvccid;
-        }
-      else
-        {
-          oldest_unvacuumed_mvccid = log_Gl.hdr.mvcc_next_id;
-          log_Gl.hdr.oldest_visible_mvccid = log_Gl.hdr.mvcc_next_id;
-        }
-    }
-  else
-    {
-      // set on first block oldest mvccid
-      oldest_unvacuumed_mvccid = first_page->data[0].oldest_visible_mvccid;
-    }
-}
-
-void
-=======
 
 void
 vacuum_data::set_oldest_unvacuumed_on_boot ()
@@ -7929,7 +7882,6 @@
 }
 
 void
->>>>>>> fad7030d
 vacuum_data::upgrade_oldest_unvacuumed (MVCCID mvccid)
 {
   assert (oldest_unvacuumed_mvccid <= mvccid);
