/*
 * Copyright (C) 2008 Search Solution Corporation. All rights reserved by Search Solution.
 *
 *   This program is free software; you can redistribute it and/or modify
 *   it under the terms of the GNU General Public License as published by
 *   the Free Software Foundation; either version 2 of the License, or
 *   (at your option) any later version.
 *
 *  This program is distributed in the hope that it will be useful,
 *  but WITHOUT ANY WARRANTY; without even the implied warranty of
 *  MERCHANTABILITY or FITNESS FOR A PARTICULAR PURPOSE. See the
 *  GNU General Public License for more details.
 *
 *  You should have received a copy of the GNU General Public License
 *  along with this program; if not, write to the Free Software
 *  Foundation, Inc., 51 Franklin Street, Fifth Floor, Boston, MA 02110-1301 USA
 *
 */

/*
 * vacuum.c - Vacuuming system implementation.
 *
 */
#include "vacuum.h"
#include "thread.h"
#include "mvcc.h"
#include "page_buffer.h"
#include "heap_file.h"
#include "boot_sr.h"
#include "system_parameter.h"
#include "btree.h"
#include "log_compress.h"
#include "overflow_file.h"
#include "lock_free.h"
#include "perf_monitor.h"
#include "dbtype.h"
#include "transaction_cl.h"

/* The maximum number of slots in a page if all of them are empty.
 * IO_MAX_PAGE_SIZE is used for page size and any headers are ignored (it
 * wouldn't bring a significant difference).
 */
#define MAX_SLOTS_IN_PAGE (IO_MAX_PAGE_SIZE / sizeof (SPAGE_SLOT))

/* The default number of cached entries in a vacuum statistics cache */
#define VACUUM_STATS_CACHE_SIZE 100

/* Get first log page identifier in a log block */
#define VACUUM_FIRST_LOG_PAGEID_IN_BLOCK(blockid) \
  ((blockid) * vacuum_Data.log_block_npages)
/* Get last log page identifier in a log block */
#define VACUUM_LAST_LOG_PAGEID_IN_BLOCK(blockid) \
  (VACUUM_FIRST_LOG_PAGEID_IN_BLOCK (blockid + 1) - 1)

/*
 * Vacuum data section.
 * Vacuum data contains useful information for the vacuum process. There are
 * several fields, among which a table of entries which describe the progress
 * of processing log data for vacuum.
 *
 * Vacuum data is organized as a queue of VACUUM_DATA_PAGE pages. Each page has a header and an array of
 * VACUUM_DATA_ENTRY.
 *
 * The vacuum_Data global variable keeps useful meta-data which does not required disk storage.
 */

/* Vacuum log block data.
 *
 * Stores information on a block of log data relevant for vacuum.c
 */
typedef struct vacuum_data_entry VACUUM_DATA_ENTRY;
struct vacuum_data_entry
{
  VACUUM_LOG_BLOCKID blockid;
  LOG_LSA start_lsa;
  MVCCID oldest_mvccid;
  MVCCID newest_mvccid;
};

/* One flag is required for entries currently being vacuumed. In order to
 * avoid using an extra-field and because blockid will not use all its 64 bits
 * first bit will be used for this flag.
 */
/* Bits used for flag */
#define VACUUM_DATA_ENTRY_FLAG_MASK	  0xE000000000000000
/* Bits used for blockid */
#define VACUUM_DATA_ENTRY_BLOCKID_MASK	  0x1FFFFFFFFFFFFFFF

/* Flags */
/* The represented block is being vacuumed */
#define VACUUM_BLOCK_STATUS_MASK		  0xC000000000000000
#define VACUUM_BLOCK_STATUS_VACUUMED		  0x8000000000000000
#define VACUUM_BLOCK_STATUS_IN_PROGRESS_VACUUM	  0x4000000000000000
#define VACUUM_BLOCK_STATUS_AVAILABLE		  0x0000000000000000

#define VACUUM_BLOCK_FLAG_INTERRUPTED		  0x2000000000000000

/* Access fields in a vacuum data table entry */
/* Get blockid (use mask to cancel flag bits) */
#define VACUUM_BLOCKID_WITHOUT_FLAGS(blockid) \
  ((blockid) & VACUUM_DATA_ENTRY_BLOCKID_MASK)

/* Get flags from blockid. */
#define VACUUM_BLOCKID_GET_FLAGS(blockid) \
  ((blockid) & VACUUM_DATA_ENTRY_FLAG_MASK)

/* Vacuum block status: requested means that vacuum data has assigned it as
 * a job, but no worker started it yet; running means that a work is currently
 * vacuuming based on this entry's block.
 */
/* Get vacuum block status */
#define VACUUM_BLOCK_STATUS(blockid) \
  ((blockid) & VACUUM_BLOCK_STATUS_MASK)

/* Check vacuum block status */
#define VACUUM_BLOCK_STATUS_IS_VACUUMED(blockid) \
  (VACUUM_BLOCK_STATUS (blockid) == VACUUM_BLOCK_STATUS_VACUUMED)
#define VACUUM_BLOCK_STATUS_IS_IN_PROGRESS(blockid) \
  (VACUUM_BLOCK_STATUS (blockid) == VACUUM_BLOCK_STATUS_IN_PROGRESS_VACUUM)
#define VACUUM_BLOCK_STATUS_IS_AVAILABLE(blockid) \
  (VACUUM_BLOCK_STATUS (blockid) == VACUUM_BLOCK_STATUS_AVAILABLE)

/* Set vacuum block status */
#define VACUUM_BLOCK_STATUS_SET_VACUUMED(blockid) \
  ((blockid) = ((blockid) & ~VACUUM_BLOCK_STATUS_MASK) | VACUUM_BLOCK_STATUS_VACUUMED)
#define VACUUM_BLOCK_STATUS_SET_IN_PROGRESS(blockid) \
  ((blockid) = ((blockid) & ~VACUUM_BLOCK_STATUS_MASK) | VACUUM_BLOCK_STATUS_IN_PROGRESS_VACUUM)
#define VACUUM_BLOCK_STATUS_SET_AVAILABLE(blockid) \
  ((blockid) = ((blockid) & ~VACUUM_BLOCK_STATUS_MASK) | VACUUM_BLOCK_STATUS_AVAILABLE)

#define VACUUM_BLOCK_IS_INTERRUPTED(blockid) \
  (((blockid) & VACUUM_BLOCK_FLAG_INTERRUPTED) != 0)
#define VACUUM_BLOCK_SET_INTERRUPTED(blockid) \
  ((blockid) |= VACUUM_BLOCK_FLAG_INTERRUPTED)
#define VACUUM_BLOCK_CLEAR_INTERRUPTED(blockid) \
  ((blockid) &= ~VACUUM_BLOCK_FLAG_INTERRUPTED)

/* Vacuum data page.
 *
 * One page of vacuum data file.
 */
typedef struct vacuum_data_page VACUUM_DATA_PAGE;
struct vacuum_data_page
{
  VPID next_page;
  INT16 index_unvacuumed;
  INT16 index_free;

  /* First vacuum data entry in page. It is followed by other entries based on the page capacity. */
  VACUUM_DATA_ENTRY data[1];
};
#define VACUUM_DATA_PAGE_HEADER_SIZE (offsetof (VACUUM_DATA_PAGE, data))

/*
 * Overwritten versions of pgbuf_fix, pgbuf_unfix and pgbuf_set_dirty, adapted for the needs of vacuum data.
 *
 * NOTE: These macro's should make sure that first/last vacuum data pages are not unfixed or re-fixed.
 */

/* Fix a vacuum data page. If vacuum data is loaded and the VPID matches first or last vacuum data page, then the
 * respective page is returned. Otherwise, the page is fixed from page buffer.
 */
#define vacuum_fix_data_page(thread_p, vpidp)								      \
  (!vacuum_Data.is_loaded ?										      \
   /* If vacuum data is not loaded, fix the page. */							      \
   (VACUUM_DATA_PAGE *) pgbuf_fix (thread_p, vpidp, OLD_PAGE, PGBUF_LATCH_WRITE, PGBUF_UNCONDITIONAL_LATCH) : \
   /* Else, check if page is vacuum_Data.first_page. */							      \
   VPID_EQ (pgbuf_get_vpid_ptr ((PAGE_PTR) vacuum_Data.first_page), vpidp) ? vacuum_Data.first_page :	      \
   /* Else, check if page is vacuum_Data.last_page. */							      \
   VPID_EQ (pgbuf_get_vpid_ptr ((PAGE_PTR) vacuum_Data.last_page), vpidp) ? vacuum_Data.last_page :	      \
   /* Else, fix the page. */										      \
   (VACUUM_DATA_PAGE *) pgbuf_fix (thread_p, vpidp, OLD_PAGE, PGBUF_LATCH_WRITE, PGBUF_UNCONDITIONAL_LATCH))

/* Unfix vacuum data page. If the page is first or last in vacuum data, it is not unfixed. */
#define vacuum_unfix_data_page(thread_p, data_page) \
  do \
    { \
      if ((data_page) != vacuum_Data.first_page && (data_page) != vacuum_Data.last_page) \
	{ \
	  /* Do not unfix first or last page. */ \
	  pgbuf_unfix (thread_p, (PAGE_PTR) (data_page)); \
	} \
      (data_page) = NULL; \
    } while (0)

/* Set page dirty [and free it]. First and last vacuum data page are not freed. */
#define vacuum_set_dirty_data_page(thread_p, data_page, free) \
  do \
    { \
      if ((data_page) != vacuum_Data.first_page && (data_page) != vacuum_Data.last_page) \
	{ \
	  pgbuf_set_dirty (thread_p, (PAGE_PTR) (data_page), free); \
	} \
      else  \
	{ \
	  /* Do not unfix first or last page. */ \
	  pgbuf_set_dirty (thread_p, (PAGE_PTR) (data_page), DONT_FREE); \
	} \
      if ((free) == FREE) \
	{ \
	  (data_page) = NULL; \
	} \
    } while (0)

/* Unfix first and last vacuum data page. */
#define vacuum_unfix_first_and_last_data_page(thread_p) \
  do \
    { \
      if (vacuum_Data.last_page != NULL && vacuum_Data.last_page != vacuum_Data.first_page) \
	{ \
	  pgbuf_unfix (thread_p, (PAGE_PTR) vacuum_Data.last_page); \
	} \
      vacuum_Data.last_page = NULL; \
      if (vacuum_Data.first_page != NULL) \
	{ \
	  pgbuf_unfix (thread_p, (PAGE_PTR) vacuum_Data.first_page); \
	} \
      vacuum_Data.first_page = NULL; \
    } while (0)

/* Vacuum data.
 *
 * Stores data required for vacuum. It is also stored on disk in the first
 * database volume.
 */
typedef struct vacuum_data VACUUM_DATA;
struct vacuum_data
{
  VFID vacuum_data_file;	/* Vacuum data file VFID. */
  VACUUM_LOG_BLOCKID last_blockid;	/* Block id for last vacuum data entry... This entry is actually the id of last 
					 * added block which may not even be in vacuum data (being already vacuumed).
					 */
  LOG_PAGEID keep_from_log_pageid;	/* Smallest LOG_PAGEID that vacuum may still need for its jobs. */

  MVCCID oldest_unvacuumed_mvccid;	/* Global oldest MVCCID not vacuumed (yet). */

  VACUUM_DATA_PAGE *first_page;	/* Cached first vacuum data page. Usually used to generate new jobs. */
  VACUUM_DATA_PAGE *last_page;	/* Cached last vacuum data page. Usually used to receive new data. */

  int page_data_max_count;	/* Maximum data entries fitting one vacuum data page. */

  int log_block_npages;		/* The number of pages in a log block. */

  INT32 flush_vacuum_data;	/* Is set to 1 to flush vacuum data. Is set back to 0 after flush is
				 * completed.
				 */
  bool is_loaded;		/* True if vacuum data is loaded. */
  bool shutdown_requested;	/* Set to true when shutdown is requested. It stops vacuum from generating or executing
				 * new jobs.
				 */

  LOG_LSA recovery_lsa;		/* This is the LSA where recovery starts. It will be used to go backward in the log
				 * if data on log blocks must be recovered.
				 */

#if defined (SA_MODE)
  bool is_vacuum_complete;
#endif				/* SA_MODE */
};
static VACUUM_DATA vacuum_Data = {
  VFID_INITIALIZER,		/* vacuum_data_file */
  VACUUM_NULL_LOG_BLOCKID,	/* last_blockid */
  NULL_PAGEID,			/* keep_from_log_pageid */
  MVCCID_NULL,			/* oldest_unvacuumed_mvccid */
  NULL,				/* first_page */
  NULL,				/* last_page */
  0,				/* page_data_max_count */
  0,				/* log_block_npages */
  0,				/* flush_vacuum_data */
  false,			/* is_loaded */
  false,			/* shutdown_requested */
  LSA_INITIALIZER		/* recovery_lsa */
#if defined (SA_MODE)
    , false			/* is_vacuum_complete. */
#endif /* SA_MODE */
};

/* Vacuum worker structure used by vacuum master thread. */
/* This VACUUM_WORKER structure was designed for the needs of the vacuum workers. However, since the design of
 * vacuum data was changed, and since vacuum master may have to allocate or deallocate disk pages, it needed to make
 * use of system operations and transaction descriptor in similar ways with the workers.
 * To extend that functionality in an easy way and to benefit from the postpone cache optimization, master was also
 * assigned this VACUUM_WORKER.
 */
VACUUM_WORKER vacuum_Master;

/*
 * Vacuum worker/job related structures.
 */

/* Oldest MVCCID considered active by a running transaction.
 * Considered as threshold by vacuum workers.
 */
MVCCID vacuum_Global_oldest_active_mvccid;
/* When transactions run some complex operations on heap files (upgrade domain, reorganize partitions), concurrent
 * access with vacuum workers can create problems. They avoid it by blocking vacuum_Global_oldest_active_mvccid updates
 * and by running vacuum manually.
 * This is a counter that tracks blocking transactions.
 */
int vacuum_Global_oldest_active_blockers_counter;
/* vacuum_Save_log_hdr_oldest_mvccid is used to estimate oldest unvacuumed MVCCID in the corner-case of empty vacuum
 * data. When vacuum data is not empty, oldest MVCCID of first block not yet vacuumed is used.
 * However, when vacuum data is not empty, the oldest MVCCID can be either the oldest MVCCID of first block in
 * vacuum_Block_data_buffer or the oldest MVCCID of block cached in log_Gl.hdr (if block buffer is empty).
 * To cover these cases, before consuming vacuum_Block_data_buffer, vacuum master saved the oldest MVCCID from the block
 * cached in log_Gl.hdr. After vacuum_Block_data_buffer is consumed, this block can end up in three situations:
 * 1. it is still cached in log_Gl.hdr.
 * 2. it was produced and is first in vacuum_Block_data_buffer.
 * 3. it was also consumed and it is already in vacuum data. This also means vacuum data is not empty.
 *
 * So, if vacuum data is empty, this block is in either situation #1 or #2, which is exactly the MVCCID required by
 * vacuum master to estimate the oldest unvacuumed MVCCID.
 */
MVCCID vacuum_Save_log_hdr_oldest_mvccid = MVCCID_NULL;

/* BLOCK_LOG_BUFFER - Log block buffer used to prefetch block pages. */
typedef struct block_log_buffer BLOCK_LOG_BUFFER;
struct block_log_buffer
{
  int buffer_id;
  LOG_PAGEID start_page;	/* start page (sequence order) */
  LOG_PAGEID last_page;		/* last page (including) */
};

/* VACUUM_JOB_ENTRY - Info required for a vacuum job. */
typedef struct vacuum_job_entry VACUUM_JOB_ENTRY;
struct vacuum_job_entry
{
  VACUUM_DATA_ENTRY vacuum_data_entry;	/* copy of data to avoid mutex usage */
#if defined(SERVER_MODE)
  BLOCK_LOG_BUFFER block_log_buffer;
#endif				/* SERVER_MODE */
};

/* A lock-free buffer used for communication between logger transactions and
 * auto-vacuum master. It is advisable to avoid synchronizing running
 * transactions with vacuum threads and for this reason the block data is not
 * added directly to vacuum data.
 */
LOCK_FREE_CIRCULAR_QUEUE *vacuum_Block_data_buffer = NULL;
#define VACUUM_BLOCK_DATA_BUFFER_CAPACITY 1024

/* A lock free queue of vacuum jobs. Master will add jobs based on vacuum data
 * and workers will execute the jobs one by one.
 */
LOCK_FREE_CIRCULAR_QUEUE *vacuum_Job_queue = NULL;
LOCK_FREE_CIRCULAR_QUEUE *vacuum_Finished_job_queue = NULL;

#if defined(SERVER_MODE)
/* Vacuum prefetch log block buffers */
LOG_PAGE *vacuum_Prefetch_log_buffer = NULL;
LF_BITMAP vacuum_Prefetch_free_buffers_bitmap;
int vacuum_Prefetch_log_pages = -1;
int vacuum_Prefetch_log_mode = VACUUM_PREFETCH_LOG_MODE_MASTER;

/* Count of prefetch log buffer blocks : number of blocks in job queue
 * + number of blocks being processed by vacuum workers */
#define VACUUM_PREFETCH_LOG_PAGES (vacuum_Prefetch_log_pages)

/* Number of prefetch log buffer blocks */
#define VACUUM_PREFETCH_LOG_BLOCK_BUFFERS_COUNT \
  (VACUUM_PREFETCH_LOG_PAGES / VACUUM_PREFETCH_LOG_BLOCK_BUFFER_PAGES)

/* number or log pages on each block of buffer log prefetch */
#define VACUUM_PREFETCH_LOG_BLOCK_BUFFER_PAGES \
  (1 + vacuum_Data.log_block_npages)

#define VACUUM_JOB_QUEUE_SAFETY_BUFFER 10
#define VACUUM_JOB_QUEUE_MIN_CAPACITY \
  (prm_get_integer_value (PRM_ID_VACUUM_WORKER_COUNT) \
   + VACUUM_JOB_QUEUE_SAFETY_BUFFER)
#define VACUUM_JOB_QUEUE_CAPACITY \
  (VACUUM_PREFETCH_LOG_BLOCK_BUFFERS_COUNT - \
   prm_get_integer_value (PRM_ID_VACUUM_WORKER_COUNT))

#define VACUUM_PREFETCH_LOG_BLOCK_BUFFER(i) \
  ((char *) (PTR_ALIGN (vacuum_Prefetch_log_buffer, MAX_ALIGNMENT)) \
   + (((size_t) (i)) * ((size_t) LOG_PAGESIZE) \
      * ((size_t) VACUUM_PREFETCH_LOG_BLOCK_BUFFER_PAGES)))

#else /* SERVER_MODE */
#define VACUUM_JOB_QUEUE_CAPACITY (1024)
#endif /* SERVER_MODE */

#define VACUUM_FINISHED_JOB_QUEUE_CAPACITY  2048

#define VACUUM_LOG_BLOCK_BUFFER_INVALID (-1)

#define VACUUM_INIT_PREFETCH_BLOCK(block) \
  do \
    { \
      (block)->buffer_id = VACUUM_LOG_BLOCK_BUFFER_INVALID; \
      (block)->start_page = NULL_PAGEID; \
      (block)->last_page = NULL_PAGEID; \
    } while (0)

/* Convert vacuum worker TRANID to an index in vacuum worker's array */
#define VACUUM_WORKER_INDEX_TO_TRANID(index) \
  (-index + LOG_LAST_VACUUM_WORKER_TRANID)

/* Convert index in vacuum worker's array to TRANID */
#define VACUUM_WORKER_TRANID_TO_INDEX(trid) \
  (-trid + LOG_LAST_VACUUM_WORKER_TRANID)

/* Static array of vacuum workers */
VACUUM_WORKER vacuum_Workers[VACUUM_MAX_WORKER_COUNT];
#if defined (SA_MODE)
/* Vacuum worker structure used to execute vacuum jobs in SA_MODE.
 * TODO: Implement vacuum execution for SA_MODE.
 */
VACUUM_WORKER *vacuum_Worker_sa_mode;
#endif

/* Number of worker threads that have a worker structure assigned. */
INT32 vacuum_Assigned_workers_count = 0;
INT32 vacuum_Running_workers_count = 0;

/* VACUUM_HEAP_HELPER -
 * Structure used by vacuum heap functions.
 */
typedef struct vacuum_heap_helper VACUUM_HEAP_HELPER;
struct vacuum_heap_helper
{
  PAGE_PTR home_page;		/* Home page for objects being vacuumed. */
  VPID home_vpid;		/* VPID of home page. */
  PAGE_PTR forward_page;	/* Used to keep forward page of REC_RELOCATION or first overflow page of REC_BIGONE. */
  OID forward_oid;		/* Link to forward page. */
  PGSLOTID crt_slotid;		/* Slot ID of current record being vacuumed. */
  INT16 record_type;		/* Current record type. */
  RECDES record;		/* Current record data. */

  /* buffer of current record (used by NEW_HOME) */
  char rec_buf[IO_MAX_PAGE_SIZE + MAX_ALIGNMENT];

  MVCC_REC_HEADER mvcc_header;	/* MVCC header. */

  HFID hfid;			/* Heap file identifier. */
  VFID overflow_vfid;		/* Overflow file identifier. */
  bool reusable;		/* True if heap file has reusable slots. */

  MVCC_SATISFIES_VACUUM_RESULT can_vacuum;	/* Result of vacuum check. */

  /* Collect data on vacuum. */
  PGSLOTID slots[MAX_SLOTS_IN_PAGE];	/* Slot ID's. */
  MVCC_SATISFIES_VACUUM_RESULT results[MAX_SLOTS_IN_PAGE];	/* Vacuum check results. */

  OID forward_link;		/* REC_BIGONE, REC_RELOCATION forward links. (buffer for forward_recdes) */
  RECDES forward_recdes;	/* Record descriptor to read forward links. */

  int n_bulk_vacuumed;		/* Number of vacuumed objects to be logged in bulk mode. */
  int n_vacuumed;		/* Number of vacuumed objects. */
  int initial_home_free_space;	/* Free space in home page before vacuum */

  /* Performance tracking. */
  PERF_UTIME_TRACKER time_track;
};

#define VACUUM_PERF_HEAP_START(thread_p, helper) \
  PERF_UTIME_TRACKER_START (thread_p, &(helper)->time_track);
#define VACUUM_PERF_HEAP_TRACK_PREPARE(thread_p, helper) \
  PERF_UTIME_TRACKER_TIME_AND_RESTART (thread_p, &(helper)->time_track, \
				       mnt_heap_vacuum_prepare_time)
#define VACUUM_PERF_HEAP_TRACK_EXECUTE(thread_p, helper) \
  PERF_UTIME_TRACKER_TIME_AND_RESTART (thread_p, &(helper)->time_track, \
				       mnt_heap_vacuum_execute_time)
#define VACUUM_PERF_HEAP_TRACK_LOGGING(thread_p, helper) \
  PERF_UTIME_TRACKER_TIME_AND_RESTART (thread_p, &(helper)->time_track, \
				       mnt_heap_vacuum_log_time)

/* Flags used to mark rcv->offset with hints about recovery process. */
/* Flags for reusable heap files. */
#define VACUUM_LOG_VACUUM_HEAP_REUSABLE	      0x8000
/* Flag if page is entirely vacuumed. */
#define VACUUM_LOG_VACUUM_HEAP_ALL_VACUUMED   0x4000
/* Mask. */
#define VACUUM_LOG_VACUUM_HEAP_MASK	      0xC000

/* The buffer size of collected heap objects during a vacuum job. */
#define VACUUM_DEFAULT_HEAP_OBJECT_BUFFER_SIZE  4000

/*
 * Dropped files section.
 */

static bool vacuum_Dropped_files_loaded = false;

/* Identifier for the file where dropped file list is kept */
static VFID vacuum_Dropped_files_vfid;

/* Identifier for first page in dropped files */
static VPID vacuum_Dropped_files_vpid;

/* Total count of dropped files */
static INT32 vacuum_Dropped_files_count = 0;

/* Dropped file entry */
typedef struct vacuum_dropped_file VACUUM_DROPPED_FILE;
struct vacuum_dropped_file
{
  VFID vfid;
  MVCCID mvccid;
};

/* A page of dropped files entries */
typedef struct vacuum_dropped_files_page VACUUM_DROPPED_FILES_PAGE;
struct vacuum_dropped_files_page
{
  VPID next_page;		/* VPID of next dropped files page. */
  INT16 n_dropped_files;	/* Number of entries on page */

  /* Leave the dropped files at the end of the structure */
  VACUUM_DROPPED_FILE dropped_files[1];	/* Dropped files. */
};

/* Size of dropped file page header */
#define VACUUM_DROPPED_FILES_PAGE_HEADER_SIZE \
  (offsetof (VACUUM_DROPPED_FILES_PAGE, dropped_files))

/* Capacity of dropped file page */
#define VACUUM_DROPPED_FILES_PAGE_CAPACITY \
  ((INT16) ((DB_PAGESIZE - VACUUM_DROPPED_FILES_PAGE_HEADER_SIZE) \
	    / sizeof (VACUUM_DROPPED_FILE)))
/* Capacity of dropped file page when page size is max */
#define VACUUM_DROPPED_FILES_MAX_PAGE_CAPACITY \
  ((INT16) ((IO_MAX_PAGE_SIZE - VACUUM_DROPPED_FILES_PAGE_HEADER_SIZE) \
	    / sizeof (VACUUM_DROPPED_FILE)))

#define VACUUM_DROPPED_FILE_FLAG_DUPLICATE 0x8000

/* Overwritten versions of pgbuf_fix, pgbuf_unfix and pgbuf_set_dirty,
 * adapted for the needs of vacuum and its dropped files pages.
 */
#define vacuum_fix_dropped_entries_page(thread_p, vpidp, latch) \
  ((VACUUM_DROPPED_FILES_PAGE *) pgbuf_fix (thread_p, vpidp, OLD_PAGE, \
                                            latch, \
                                            PGBUF_UNCONDITIONAL_LATCH))
#define vacuum_unfix_dropped_entries_page(thread_p, dropped_page) \
  do \
    { \
      pgbuf_unfix (thread_p, (PAGE_PTR) (dropped_page)); \
      (dropped_page) = NULL; \
    } while (0)
#define vacuum_set_dirty_dropped_entries_page(thread_p, dropped_page, free) \
  do \
    { \
      pgbuf_set_dirty (thread_p, (PAGE_PTR) (dropped_page), free); \
      if ((free) == FREE) \
	{ \
	  (dropped_page) = NULL; \
	} \
    } while (0)

/* Dropped files recovery flags */
#define VACUUM_DROPPED_FILES_RV_FLAG_DUPLICATE	  0x8000
#define VACUUM_DROPPED_FILES_RV_FLAG_NEWPAGE	  0x4000
#define VACUUM_DROPPED_FILES_RV_CLEAR_MASK		  0x3FFF

#if !defined (NDEBUG)
/* Track pages allocated for dropped files. Used for debugging only, for
 * easy observation of the lists of dropped files at any time.
 */
typedef struct vacuum_track_dropped_files VACUUM_TRACK_DROPPED_FILES;
struct vacuum_track_dropped_files
{
  VACUUM_TRACK_DROPPED_FILES *next_tracked_page;
  VACUUM_DROPPED_FILES_PAGE dropped_data_page;
};
VACUUM_TRACK_DROPPED_FILES *vacuum_Track_dropped_files;
#define VACUUM_TRACK_DROPPED_FILES_SIZE \
  (DB_PAGESIZE + sizeof (VACUUM_TRACK_DROPPED_FILES *))
#endif /* !NDEBUG */

INT32 vacuum_Dropped_files_version = 0;
pthread_mutex_t vacuum_Dropped_files_mutex;
VFID vacuum_Last_dropped_vfid;

typedef struct vacuum_dropped_files_rcv_data VACUUM_DROPPED_FILES_RCV_DATA;
struct vacuum_dropped_files_rcv_data
{
  VFID vfid;
  MVCCID mvccid;
  OID class_oid;
};

/* Vacuum static functions. */
static void vacuum_process_vacuum_data (THREAD_ENTRY * thread_p);
static void vacuum_update_oldest_unvacuumed_mvccid (THREAD_ENTRY * thread_p);
static void vacuum_update_keep_from_log_pageid (THREAD_ENTRY * thread_p);
static int vacuum_compare_blockids (const void *ptr1, const void *ptr2);
static void vacuum_data_mark_finished (THREAD_ENTRY * thread_p);
static void vacuum_data_initialize_new_page (THREAD_ENTRY * thread_p, VACUUM_DATA_PAGE * data_page);
static int vacuum_recover_lost_block_data (THREAD_ENTRY * thread_p);
static int vacuum_data_flush (THREAD_ENTRY * thread_p);

static int vacuum_process_log_block (THREAD_ENTRY * thread_p, VACUUM_DATA_ENTRY * block_data,
				     BLOCK_LOG_BUFFER * block_log_buffer, bool sa_mode_partial_block);
static int vacuum_process_log_record (THREAD_ENTRY * thread_p, VACUUM_WORKER * worker, LOG_LSA * log_lsa_p,
				      LOG_PAGE * log_page_p, LOG_DATA * log_record_data, MVCCID * mvccid,
				      char **undo_data_ptr, int *undo_data_size, LOG_VACUUM_INFO * vacuum_info,
				      bool * is_file_dropped, bool stop_after_vacuum_info);
static void vacuum_finished_block_vacuum (THREAD_ENTRY * thread_p, VACUUM_DATA_ENTRY * block_data,
					  bool is_vacuum_complete);
static bool vacuum_is_work_in_progress (THREAD_ENTRY * thread_p);
static int vacuum_assign_worker (THREAD_ENTRY * thread_p);
static void vacuum_finalize_worker (THREAD_ENTRY * thread_p, VACUUM_WORKER * worker_info);

static int vacuum_compare_heap_object (const void *a, const void *b);
static int vacuum_collect_heap_objects (VACUUM_WORKER * worker, OID * oid, VFID * vfid);
static void vacuum_cleanup_collected_by_vfid (VACUUM_WORKER * worker, VFID * vfid);
static int vacuum_heap (THREAD_ENTRY * thread_p, VACUUM_WORKER * worker, MVCCID threshold_mvccid, bool was_interrupted);
static int vacuum_heap_prepare_record (THREAD_ENTRY * thread_p, VACUUM_HEAP_HELPER * helper);
static int vacuum_heap_record_insid_and_prev_version (THREAD_ENTRY * thread_p, VACUUM_HEAP_HELPER * helper);
static int vacuum_heap_record (THREAD_ENTRY * thread_p, VACUUM_HEAP_HELPER * helper);
static int vacuum_heap_get_hfid (THREAD_ENTRY * thread_p, VACUUM_HEAP_HELPER * helper);
static int vacuum_heap_ovf (THREAD_ENTRY * thread_p, VACUUM_HEAP_OBJECT * heap_object, MVCCID threshold_mvccid,
			    bool reusable, bool was_interrupted);
static void vacuum_heap_page_log_and_reset (THREAD_ENTRY * thread_p, VACUUM_HEAP_HELPER * helper,
					    bool update_best_space_stat, bool unlatch_page);
static void vacuum_log_vacuum_heap_page (THREAD_ENTRY * thread_p, PAGE_PTR page_p, int n_slots, PGSLOTID * slots,
					 MVCC_SATISFIES_VACUUM_RESULT * results, bool reusable, bool all_vacuumed);
static void vacuum_log_remove_ovf_insid (THREAD_ENTRY * thread_p, PAGE_PTR ovfpage);
static void vacuum_log_redoundo_vacuum_record (THREAD_ENTRY * thread_p, PAGE_PTR page_p, PGSLOTID slotid,
					       RECDES * undo_recdes, bool reusable);

static int vacuum_init_master_prefetch (THREAD_ENTRY * thread_p);
#if defined (SERVER_MODE)
static int vacuum_log_prefetch_vacuum_block (THREAD_ENTRY * thread_p, VACUUM_DATA_ENTRY * entry,
					     BLOCK_LOG_BUFFER * block_log_buffer);
#endif /* SERVER_MODE */
static int vacuum_copy_log_page (THREAD_ENTRY * thread_p, LOG_PAGEID log_pageid, BLOCK_LOG_BUFFER * block_log_buffer,
				 LOG_PAGE * log_page);

static int vacuum_compare_dropped_files (const void *a, const void *b);
static int vacuum_compare_dropped_files_version (INT32 version_a, INT32 version_b);
static int vacuum_add_dropped_file (THREAD_ENTRY * thread_p, VFID * vfid, MVCCID mvccid, LOG_RCV * rcv,
				    LOG_LSA * postpone_ref_lsa);
static int vacuum_cleanup_dropped_files (THREAD_ENTRY * thread_p);
static bool vacuum_find_dropped_file (THREAD_ENTRY * thread_p, VFID * vfid, MVCCID mvccid);
static void vacuum_log_cleanup_dropped_files (THREAD_ENTRY * thread_p, PAGE_PTR page_p, INT16 * indexes,
					      INT16 n_indexes);
static void vacuum_log_dropped_files_set_next_page (THREAD_ENTRY * thread_p, PAGE_PTR page_p, VPID * next_page);
static VPID *vacuum_get_first_page_dropped_files (THREAD_ENTRY * thread_p, VPID * first_page_vpid);

static bool is_not_vacuumed_and_lost (THREAD_ENTRY * thread_p, MVCC_REC_HEADER * rec_header);
static void print_not_vacuumed_to_log (OID * oid, OID * class_oid, MVCC_REC_HEADER * rec_header, int btree_node_type);

#if !defined (NDEBUG)
/* Debug function to verify vacuum data. */
static void vacuum_verify_vacuum_data_debug (void);
static void vacuum_verify_vacuum_data_page_fix_count (THREAD_ENTRY * thread_p);
#define VACUUM_VERIFY_VACUUM_DATA() vacuum_verify_vacuum_data_debug ()
#else /* NDEBUG */
#define VACUUM_VERIFY_VACUUM_DATA()
#endif /* NDEBUG */

/*
 * xvacuum () - Vacuumes database
 *
 * return	    : Error code.
 * thread_p(in)	    :
 *
 * NOTE: CS mode temporary disabled.
 */
int
xvacuum (THREAD_ENTRY * thread_p)
{
  int dummy_save_type = 0;

#if defined(SERVER_MODE)
  er_set (ER_ERROR_SEVERITY, ARG_FILE_LINE, ER_VACUUM_CS_NOT_AVAILABLE, 0);
  return ER_VACUUM_CS_NOT_AVAILABLE;
#else	/* !SERVER_MODE */		   /* SA_MODE */
  if (prm_get_bool_value (PRM_ID_DISABLE_VACUUM) || vacuum_Data.is_vacuum_complete)
    {
      return NO_ERROR;
    }

  assert (vacuum_Assigned_workers_count <= 1);
  VACUUM_CONVERT_THREAD_TO_VACUUM (thread_p, &vacuum_Workers[0], dummy_save_type);
  if (vacuum_Assigned_workers_count == 0)
    {
      /* Assign worker and allocate required resources. */
      vacuum_assign_worker (thread_p);
    }

  /* Process vacuum data and run vacuum . */
  vacuum_process_vacuum_data (thread_p);

  VACUUM_RESTORE_THREAD (thread_p, dummy_save_type);

  return NO_ERROR;
#endif /* SA_MODE */
}

/*
 * vacuum_initialize () - Initialize necessary structures for vacuum.
 *
 * return			: Void.
 * thread_p (in)	        : Thread entry.
 * vacuum_log_block_npages (in) : Number of log pages in a block.
 * vacuum_data_vfid (in)	: Vacuum data VFID.
 * dropped_files_vfid (in)	: Dropped files VFID.
 */
int
vacuum_initialize (THREAD_ENTRY * thread_p, int vacuum_log_block_npages, VFID * vacuum_data_vfid,
		   VFID * dropped_files_vfid)
{
  int error_code = NO_ERROR;
  int i;

  if (prm_get_bool_value (PRM_ID_DISABLE_VACUUM))
    {
      return NO_ERROR;
    }

  /* Initialize vacuum data */
  vacuum_Data.shutdown_requested = false;
  /* Save vacuum data VFID. */
  VFID_COPY (&vacuum_Data.vacuum_data_file, vacuum_data_vfid);
  /* Save vacuum log block size in pages. */
  vacuum_Data.log_block_npages = vacuum_log_block_npages;
  /* Compute the capacity of one vacuum data page. */
  vacuum_Data.page_data_max_count = (DB_PAGESIZE - VACUUM_DATA_PAGE_HEADER_SIZE) / sizeof (VACUUM_DATA_ENTRY);

  /* Initialize vacuum dropped files */
  vacuum_Dropped_files_loaded = false;
  VFID_COPY (&vacuum_Dropped_files_vfid, dropped_files_vfid);

  /* Save first page vpid. */
  if (vacuum_get_first_page_dropped_files (thread_p, &vacuum_Dropped_files_vpid) == NULL)
    {
      assert (false);
      goto error;
    }
  assert (!VPID_ISNULL (&vacuum_Dropped_files_vpid));

  vacuum_Dropped_files_version = 0;
  vacuum_Dropped_files_count = 0;
  pthread_mutex_init (&vacuum_Dropped_files_mutex, NULL);
  VFID_SET_NULL (&vacuum_Last_dropped_vfid);
#if !defined (NDEBUG)
  vacuum_Track_dropped_files = NULL;
#endif

  /* Initialize the log block data buffer */
  vacuum_Block_data_buffer = lf_circular_queue_create (VACUUM_BLOCK_DATA_BUFFER_CAPACITY, sizeof (VACUUM_DATA_ENTRY));
  if (vacuum_Block_data_buffer == NULL)
    {
      goto error;
    }

#if defined(SERVER_MODE)
  vacuum_Prefetch_log_pages = prm_get_integer_value (PRM_ID_VACUUM_PREFETCH_LOG_NBUFFERS);

  if (VACUUM_JOB_QUEUE_CAPACITY < VACUUM_JOB_QUEUE_MIN_CAPACITY)
    {
      vacuum_Prefetch_log_pages =
	(prm_get_integer_value (PRM_ID_VACUUM_WORKER_COUNT) + VACUUM_JOB_QUEUE_MIN_CAPACITY)
	* VACUUM_PREFETCH_LOG_BLOCK_BUFFER_PAGES;
      assert (VACUUM_JOB_QUEUE_CAPACITY >= prm_get_integer_value (PRM_ID_VACUUM_WORKER_COUNT));
    }

  vacuum_Prefetch_log_mode = prm_get_integer_value (PRM_ID_VACUUM_PREFETCH_LOG_MODE);
  if (vacuum_Prefetch_log_mode == VACUUM_PREFETCH_LOG_MODE_MASTER)
    {
      error_code = vacuum_init_master_prefetch (thread_p);
      if (error_code != NO_ERROR)
	{
	  goto error;
	}
    }

  /* Initialize job queue */
  vacuum_Job_queue = lf_circular_queue_create (VACUUM_JOB_QUEUE_CAPACITY, sizeof (VACUUM_JOB_ENTRY));
  if (vacuum_Job_queue == NULL)
    {
      goto error;
    }
#endif /* SERVER_MODE */

  /* Initialize finished job queue. */
<<<<<<< HEAD
  vacuum_Finished_job_queue =
    lf_circular_queue_create (VACUUM_FINISHED_JOB_QUEUE_CAPACITY, sizeof (VACUUM_LOG_BLOCKID));
=======
  vacuum_Finished_job_queue = lf_circular_queue_create (VACUUM_FINISHED_JOB_QUEUE_CAPACITY,
							sizeof (VACUUM_LOG_BLOCKID));
>>>>>>> ff26e46b
  if (vacuum_Finished_job_queue == NULL)
    {
      goto error;
    }

  /* Initialize master worker. */
  vacuum_Master.tdes = NULL;
  vacuum_Master.drop_files_version = 0;
  vacuum_Master.state = VACUUM_WORKER_STATE_EXECUTE;	/* Master is always in execution state. */
  vacuum_Master.log_zip_p = NULL;
  vacuum_Master.undo_data_buffer = NULL;
  vacuum_Master.undo_data_buffer_capacity = 0;
  vacuum_Master.heap_objects = NULL;
  vacuum_Master.heap_objects_capacity = 0;
#if defined (SERVER_MODE)
  vacuum_Master.prefetch_log_buffer = NULL;
#endif /* SERVER_MODE */
  vacuum_Master.postpone_cache_status = VACUUM_CACHE_POSTPONE_NO;
  vacuum_Master.postpone_redo_data_ptr = NULL;
  vacuum_Master.postpone_redo_data_buffer = NULL;
  vacuum_Master.postpone_cached_entries_count = 0;

  /* Initialize worker counters */
  vacuum_Assigned_workers_count = 0;
  vacuum_Running_workers_count = 0;
  /* Initialize workers */
  for (i = 0; i < VACUUM_MAX_WORKER_COUNT; i++)
    {
      vacuum_Workers[i].drop_files_version = 0;
      vacuum_Workers[i].state = VACUUM_WORKER_STATE_INACTIVE;
      vacuum_Workers[i].log_zip_p = NULL;
      vacuum_Workers[i].undo_data_buffer = NULL;
      vacuum_Workers[i].undo_data_buffer_capacity = 0;
      vacuum_Workers[i].heap_objects = NULL;
      vacuum_Workers[i].heap_objects_capacity = 0;
      vacuum_Workers[i].tdes = NULL;
#if defined (SERVER_MODE)
      vacuum_Workers[i].prefetch_log_buffer = NULL;
#endif /* SERVER_MODE */
      vacuum_Workers[i].postpone_cache_status = VACUUM_CACHE_POSTPONE_NO;
      vacuum_Workers[i].postpone_redo_data_ptr = NULL;
      vacuum_Workers[i].postpone_redo_data_buffer = NULL;
      vacuum_Workers[i].postpone_cached_entries_count = 0;
    }

  vacuum_Master.postpone_redo_data_buffer = (char *) malloc (IO_PAGESIZE);
  if (vacuum_Master.postpone_redo_data_buffer == NULL)
    {
      er_set (ER_ERROR_SEVERITY, ARG_FILE_LINE, ER_OUT_OF_VIRTUAL_MEMORY, 1, IO_PAGESIZE);
      error_code = ER_OUT_OF_VIRTUAL_MEMORY;
      goto error;
    }
  vacuum_Master.tdes = (LOG_TDES *) malloc (sizeof (LOG_TDES));
  if (vacuum_Master.tdes == NULL)
    {
      er_set (ER_ERROR_SEVERITY, ARG_FILE_LINE, ER_OUT_OF_VIRTUAL_MEMORY, 1, sizeof (LOG_TDES));
      error_code = ER_OUT_OF_VIRTUAL_MEMORY;
      goto error;
    }
  logtb_initialize_vacuum_thread_tdes (vacuum_Master.tdes, LOG_VACUUM_MASTER_TRANID);

  /* Allocate transaction descriptors for vacuum workers. */
  for (i = 0; i < VACUUM_MAX_WORKER_COUNT; i++)
    {
      vacuum_Workers[i].tdes = (LOG_TDES *) malloc (sizeof (LOG_TDES));
      if (vacuum_Workers[i].tdes == NULL)
	{
	  er_set (ER_ERROR_SEVERITY, ARG_FILE_LINE, ER_OUT_OF_VIRTUAL_MEMORY, 1, sizeof (LOG_TDES));
	  error_code = ER_OUT_OF_VIRTUAL_MEMORY;
	  goto error;
	}
      logtb_initialize_vacuum_thread_tdes (vacuum_Workers[i].tdes, VACUUM_WORKER_INDEX_TO_TRANID (i));
    }

  vacuum_Global_oldest_active_blockers_counter = 0;

  return NO_ERROR;

error:
  vacuum_finalize (thread_p);
  return (error_code == NO_ERROR) ? ER_FAILED : error_code;
}

#if defined(SERVER_MODE)
/*
 * vacuum_init_master_prefetch () - Initialize necessary structures for prefetching log data with vacuum master thread.
 *
 * return		   : Void.
 * thread_p (in)	   : Thread entry.
 * vacuum_data_npages (in) : Number of vacuum data pages.
 * vacuum_data_vfid (in)   : Vacuum data VFID.
 * dropped_files_vfid (in) : Dropped files VFID.
 */
static int
vacuum_init_master_prefetch (THREAD_ENTRY * thread_p)
{
  int error_code = NO_ERROR;
  long long unsigned size_vacuum_prefetch_log_buffer;

  size_vacuum_prefetch_log_buffer = (((long long unsigned) VACUUM_PREFETCH_LOG_PAGES) * LOG_PAGESIZE) + MAX_ALIGNMENT;

  vacuum_er_log (VACUUM_ER_LOG_MASTER,
		 "VACUUM INIT: prefetch pages:%d, log_page_size:%d, "
		 "prefetch buffer size:%llu, job_queue_capacity:%d.", (int) VACUUM_PREFETCH_LOG_PAGES,
		 (int) LOG_PAGESIZE, size_vacuum_prefetch_log_buffer, (int) VACUUM_JOB_QUEUE_CAPACITY);

  if (!MEM_SIZE_IS_VALID (size_vacuum_prefetch_log_buffer))
    {
      er_set (ER_ERROR_SEVERITY, ARG_FILE_LINE, ER_PRM_BAD_VALUE, 1, "vacuum_prefetch_log_pages");
      error_code = ER_PRM_BAD_VALUE;
      goto error;
    }

  vacuum_Prefetch_log_buffer = (LOG_PAGE *) malloc ((size_t) size_vacuum_prefetch_log_buffer);
  if (vacuum_Prefetch_log_buffer == NULL)
    {
      er_set (ER_ERROR_SEVERITY, ARG_FILE_LINE, ER_OUT_OF_VIRTUAL_MEMORY, 1, (size_t) size_vacuum_prefetch_log_buffer);
      error_code = ER_OUT_OF_VIRTUAL_MEMORY;
      goto error;
    }

  error_code =
    lf_bitmap_init (&vacuum_Prefetch_free_buffers_bitmap, LF_BITMAP_ONE_CHUNK, VACUUM_PREFETCH_LOG_BLOCK_BUFFERS_COUNT,
		    LF_BITMAP_FULL_USAGE_RATIO);
  if (error_code != NO_ERROR)
    {
      er_set (ER_ERROR_SEVERITY, ARG_FILE_LINE, ER_OUT_OF_VIRTUAL_MEMORY, 1,
	      VACUUM_JOB_QUEUE_CAPACITY * sizeof (unsigned int) / LF_BITFIELD_WORD_SIZE);
      error_code = ER_OUT_OF_VIRTUAL_MEMORY;
      goto error;
    }

error:
  return error_code;
}
#endif /* SERVER_MODE */

/*
* vacuum_finalize () - Finalize structures used for vacuum.
*
* return	: Void.
* thread_p (in) : Thread entry.
 */
void
vacuum_finalize (THREAD_ENTRY * thread_p)
{
  int i;

  if (prm_get_bool_value (PRM_ID_DISABLE_VACUUM))
    {
      return;
    }

#if defined(SERVER_MODE)
  assert (!vacuum_is_work_in_progress (thread_p));
#endif

  /* Make sure all finished job queues are consumed. */
  if (vacuum_Finished_job_queue != NULL)
    {
      vacuum_data_mark_finished (thread_p);
      if (!LOCK_FREE_CIRCULAR_QUEUE_IS_EMPTY (vacuum_Finished_job_queue))
	{
	  er_set (ER_ERROR_SEVERITY, ARG_FILE_LINE, ER_GENERIC_ERROR, 0);
	  assert (0);
	}
      lf_circular_queue_destroy (vacuum_Finished_job_queue);
      vacuum_Finished_job_queue = NULL;
    }

  if (vacuum_Block_data_buffer != NULL)
    {
      if (vacuum_consume_buffer_log_blocks (thread_p) != NO_ERROR)
	{
	  er_set (ER_ERROR_SEVERITY, ARG_FILE_LINE, ER_GENERIC_ERROR, 0);
	  assert (0);
	}
      if (!LOCK_FREE_CIRCULAR_QUEUE_IS_EMPTY (vacuum_Block_data_buffer))
	{
	  er_set (ER_ERROR_SEVERITY, ARG_FILE_LINE, ER_GENERIC_ERROR, 0);
	  assert (0);
	}
      lf_circular_queue_destroy (vacuum_Block_data_buffer);
      vacuum_Block_data_buffer = NULL;
    }

  /* Destroy job queues */
  if (vacuum_Job_queue != NULL)
    {
      lf_circular_queue_destroy (vacuum_Job_queue);
      vacuum_Job_queue = NULL;
    }

  /* Finalize vacuum data. */
  vacuum_unfix_first_and_last_data_page (thread_p);
  vacuum_Data.is_loaded = false;
  /* We should have unfixed all pages. Double-check. */
  pgbuf_unfix_all (thread_p);

  /* Free all resources allocated for vacuum workers */
  for (i = 0; i < VACUUM_MAX_WORKER_COUNT; i++)
    {
      vacuum_finalize_worker (thread_p, &vacuum_Workers[i]);
    }
  vacuum_finalize_worker (thread_p, &vacuum_Master);

#if defined(SERVER_MODE)
  if (vacuum_Prefetch_log_mode == VACUUM_PREFETCH_LOG_MODE_MASTER)
    {
      if (vacuum_Prefetch_log_buffer != NULL)
	{
	  free_and_init (vacuum_Prefetch_log_buffer);
	}
      lf_bitmap_destroy (&vacuum_Prefetch_free_buffers_bitmap);
    }
#endif /* SERVER_MODE */

  /* Unlock data */
  pthread_mutex_destroy (&vacuum_Dropped_files_mutex);
}

/*
 * vacuum_heap () - Vacuum heap objects.
 *
 * return		 : Error code.
 * thread_p (in)	 : Thread entry.
 * heap_objects (in)	 : Array of heap objects (VFID & OID).
 * n_heap_objects (in)	 : Number of heap objects.
 * threshold_mvccid (in) : Threshold MVCCID used for vacuum check.
 * was_interrutped (in)  : True if same job was executed and interrupted.
 */
static int
vacuum_heap (THREAD_ENTRY * thread_p, VACUUM_WORKER * worker, MVCCID threshold_mvccid, bool was_interrupted)
{
  VACUUM_HEAP_OBJECT *page_ptr;
  VACUUM_HEAP_OBJECT *obj_ptr;
  int error_code = NO_ERROR;
  VFID vfid = VFID_INITIALIZER;
  bool reusable = false;
  int object_count = 0;

  if (worker->n_heap_objects == 0)
    {
      return NO_ERROR;
    }

  /* Set state to execute mode. */
  worker->state = VACUUM_WORKER_STATE_EXECUTE;

  /* Sort all objects. Sort function will order all objects first by VFID then by OID. All objects belonging to one
   * file will be consecutive. Also, all objects belonging to one page will be consecutive. Vacuum will be called for
   * each different heap page. */
  qsort (worker->heap_objects, worker->n_heap_objects, sizeof (VACUUM_HEAP_OBJECT), vacuum_compare_heap_object);

  /* Start parsing array. Vacuum objects page by page. */
  for (page_ptr = worker->heap_objects; page_ptr < worker->heap_objects + worker->n_heap_objects;)
    {
      if (!VFID_EQ (&vfid, &page_ptr->vfid))
	{
	  /* Update VFID. */
	  VFID_COPY (&vfid, &page_ptr->vfid);
	  /* Update reusable. */
	  reusable = file_get_type (thread_p, &vfid) == FILE_HEAP_REUSE_SLOTS;
	}

      /* Find all objects for this page. */
      object_count = 1;
      for (obj_ptr = page_ptr + 1;
	   obj_ptr < worker->heap_objects + worker->n_heap_objects && obj_ptr->oid.pageid == page_ptr->oid.pageid
	   && obj_ptr->oid.volid == page_ptr->oid.volid; obj_ptr++)
	{
	  object_count++;
	}
      /* Vacuum page. */
      error_code = vacuum_heap_page (thread_p, page_ptr, object_count, threshold_mvccid, reusable, was_interrupted);
      if (error_code != NO_ERROR)
	{
	  vacuum_er_log (VACUUM_ER_LOG_ERROR | VACUUM_ER_LOG_HEAP,
			 "VACUUM ERROR: Vacuum heap page %d|%d, error_code=%d.\n", page_ptr->oid.volid,
			 page_ptr->oid.pageid);

	  assert_release (false);
	  er_clear ();
	  error_code = NO_ERROR;
	  /* Release should not stop. Continue. */
	}
      /* Advance to next page. */
      page_ptr = obj_ptr;
    }
  return NO_ERROR;
}

/*
 * vacuum_heap_page () - Vacuum objects in one heap page.
 *
 * return		 : Error code.
 * thread_p (in)	 : Thread entry.
 * heap_objects (in)	 : Array of objects to vacuum.
 * n_heap_objects (in)	 : Number of objects.
 * threshold_mvccid (in) : Threshold MVCCID used to vacuum.
 * reusable (in)	 : True if object slots are reusable.
 * was_interrutped (in)  : True if same job was executed and interrupted.
 */
int
vacuum_heap_page (THREAD_ENTRY * thread_p, VACUUM_HEAP_OBJECT * heap_objects, int n_heap_objects,
		  MVCCID threshold_mvccid, bool reusable, bool was_interrupted)
{
  VACUUM_HEAP_HELPER helper;	/* Vacuum heap helper. */
  HEAP_PAGE_VACUUM_STATUS page_vacuum_status;	/* Current page vacuum status. */
  int error_code = NO_ERROR;	/* Error code. */
  int obj_index = 0;		/* Index used to iterate the object array. */

  /* Assert expected arguments. */
  assert (heap_objects != NULL);
  assert (n_heap_objects > 0);
  assert (MVCCID_IS_NORMAL (threshold_mvccid));

  VACUUM_PERF_HEAP_START (thread_p, &helper);

  /* Get page from first object. */
  VPID_GET_FROM_OID (&helper.home_vpid, &heap_objects->oid);
  if (was_interrupted)
    {
      DISK_ISVALID valid = disk_isvalid_page (thread_p, helper.home_vpid.volid,
					      helper.home_vpid.pageid);
      if (valid == DISK_INVALID)
	{
	  /* Page was already deallocated in previous job run. */
	  /* Safe guard: this was possible if there was only one object to be vacuumed. */
	  assert (n_heap_objects == 1);
	  return NO_ERROR;
	}
      else if (valid == DISK_ERROR)
	{
	  assert_release (false);
	  return ER_FAILED;
	}
      /* Valid page. Proceed to vacuum. */
    }

#if !defined (NDEBUG)
  /* Check all objects belong to same page. */
  {
    int i = 0;
    assert (HEAP_ISVALID_OID (&heap_objects->oid) != DISK_INVALID);
    for (i = 1; i < n_heap_objects; i++)
      {
	assert (heap_objects[i].oid.volid == heap_objects[0].oid.volid
		&& heap_objects[i].oid.pageid == heap_objects[0].oid.pageid);
	assert (heap_objects[i].oid.slotid > 0);
	assert (heap_objects[i].vfid.fileid == heap_objects[0].vfid.fileid
		&& heap_objects[i].vfid.volid == heap_objects[0].vfid.volid);
      }
  }
#endif /* !NDEBUG */

  /* Initialize helper. */
  helper.reusable = reusable;
  helper.home_page = NULL;
  helper.forward_page = NULL;
  helper.n_vacuumed = 0;
  helper.n_bulk_vacuumed = 0;
  helper.initial_home_free_space = -1;
  HFID_SET_NULL (&helper.hfid);
  VFID_SET_NULL (&helper.overflow_vfid);

  /* Fix heap page. */
  helper.home_page = pgbuf_fix (thread_p, &helper.home_vpid, OLD_PAGE, PGBUF_LATCH_WRITE, PGBUF_UNCONDITIONAL_LATCH);
  if (helper.home_page == NULL)
    {
      ASSERT_ERROR_AND_SET (error_code);
      vacuum_er_log (VACUUM_ER_LOG_ERROR | VACUUM_ER_LOG_HEAP, "VACUUM ERROR: Failed to fix page %d|%d.\n",
		     helper.home_vpid.volid, helper.home_vpid.pageid);
      return error_code;
    }
  (void) pgbuf_check_page_ptype (thread_p, helper.home_page, PAGE_HEAP);

  helper.initial_home_free_space = spage_get_free_space_without_saving (thread_p, helper.home_page, NULL);

  helper.crt_slotid = -1;
  for (obj_index = 0; obj_index < n_heap_objects; obj_index++)
    {
      if (helper.crt_slotid == heap_objects[obj_index].oid.slotid)
	{
	  /* Same object. Do not check it twice. */
	  continue;
	}
      /* Set current slotid. */
      helper.crt_slotid = heap_objects[obj_index].oid.slotid;

      /* Prepare record for vacuum (get all required pages, info and MVCC header). */
      error_code = vacuum_heap_prepare_record (thread_p, &helper);
      if (error_code != NO_ERROR)
	{
	  vacuum_er_log (VACUUM_ER_LOG_ERROR | VACUUM_ER_LOG_HEAP,
			 "VACUUM ERROR: Could not prepare vacuum for object %d|%d|%d.\n",
			 heap_objects[obj_index].oid.volid, heap_objects[obj_index].oid.pageid,
			 heap_objects[obj_index].oid.slotid);

	  assert_release (false);
	  if (helper.forward_page != NULL)
	    {
	      pgbuf_unfix_and_init (thread_p, helper.forward_page);
	    }
	  er_clear ();
	  error_code = NO_ERROR;
	  continue;
	}
      /* Safe guard. */
      assert (helper.home_page != NULL);

      switch (helper.record_type)
	{
	case REC_RELOCATION:
	case REC_HOME:
	case REC_BIGONE:

	  /* Check if record can be vacuumed. */
	  helper.can_vacuum = mvcc_satisfies_vacuum (thread_p, &helper.mvcc_header, threshold_mvccid);
	  if (helper.can_vacuum == VACUUM_RECORD_REMOVE)
	    {
	      /* Record has been deleted and it can be removed. */
	      error_code = vacuum_heap_record (thread_p, &helper);
	    }
	  else if (helper.can_vacuum == VACUUM_RECORD_DELETE_INSID_PREV_VER)
	    {
	      /* Record insert MVCCID and prev version lsa can be removed. */
	      error_code = vacuum_heap_record_insid_and_prev_version (thread_p, &helper);
	    }
	  else
	    {
	      /* Object could not be vacuumed. */
	    }
	  if (helper.forward_page != NULL)
	    {
	      pgbuf_unfix_and_init (thread_p, helper.forward_page);
	    }
	  if (error_code != NO_ERROR)
	    {
	      vacuum_er_log (VACUUM_ER_LOG_ERROR | VACUUM_ER_LOG_HEAP,
			     "VACUUM ERROR: Failed to vacuum object at %d|%d|%d.\n", helper.home_vpid.volid,
			     helper.home_vpid.pageid, helper.crt_slotid);

	      /* Debug should hit assert. Release should continue. */
	      assert_release (false);
	      er_clear ();
	      error_code = NO_ERROR;
	      continue;
	    }
	  break;

	default:
	  /* Object cannot be vacuumed. Most likely it was already vacuumed by another worker or it was rollbacked and
	   * reused. */
	  assert (helper.forward_page == NULL);
	  break;
	}

      assert (!VACUUM_IS_THREAD_VACUUM_MASTER (thread_p));
      if (!VACUUM_IS_THREAD_VACUUM_WORKER (thread_p))
	{
	  continue;
	}

      /* Check page vacuum status. */
      page_vacuum_status = heap_page_get_vacuum_status (thread_p, helper.home_page);
      /* Safe guard. */
      assert (page_vacuum_status != HEAP_PAGE_VACUUM_NONE || (was_interrupted && helper.n_vacuumed == 0));

      /* Page can be removed if no other worker will access this page. If this worker is the only one expected, then it 
       * can remove the page. It is also possible that this job was previously executed and interrupted due to
       * shutdown or crash. This case is a little more complicated. There are two scenarios: 1. Current page status is
       * vacuum none. This means all vacuum was already executed. 2. Current page status is vacuum once. This means a
       * vacuum is expected, but we cannot tell if current vacuum worker was interrupted and re-executes an old vacuum
       * task or if it is executing the task expected by page status.  Take next scenario: 1. Insert new object at
       * OID1. page status is vacuum once.  2. Block with above operations is finished and vacuum job is started.  3.
       * Vacuum insert MVCCID at OID1. status is now vacuum none.  4. Delete object at OID1. page status is set to
       * vacuum once.  5. Crash.  6. Job on block at step #2 is restarted.  7. Vacuum is executed on object OID1.
       * Object can be removed.  8. Vacuum is executed for delete operation at #4.  It would be incorrect to change
       * page status from vacuum once to none, since it will be followed by another vacuum task. Since vacuum none
       * status means page might be deallocated, it is better to be paranoid about it. */
      if ((page_vacuum_status == HEAP_PAGE_VACUUM_ONCE && !was_interrupted)
	  || (page_vacuum_status == HEAP_PAGE_VACUUM_NONE && was_interrupted))
	{
	  assert (n_heap_objects == 1);
	  assert (helper.n_vacuumed <= 1);
	  if (page_vacuum_status == HEAP_PAGE_VACUUM_ONCE)
	    {
	      heap_page_set_vacuum_status_none (thread_p, helper.home_page);

	      vacuum_er_log (VACUUM_ER_LOG_HEAP,
			     "VACUUM: Changed vacuum status of heap page %d|%d, lsa=%lld|%d from once to none.\n",
			     pgbuf_get_volume_id (helper.home_page), pgbuf_get_page_id (helper.home_page),
			     (long long int) pgbuf_get_lsa (helper.home_page)->pageid,
			     (int) pgbuf_get_lsa (helper.home_page)->offset);

	      VACUUM_PERF_HEAP_TRACK_EXECUTE (thread_p, &helper);

	      vacuum_log_vacuum_heap_page (thread_p, helper.home_page, helper.n_bulk_vacuumed, helper.slots,
					   helper.results, helper.reusable, true);

	      VACUUM_PERF_HEAP_TRACK_LOGGING (thread_p, &helper);
	    }

	  /* Reset n_vacuumed since they have been logged already. */
	  helper.n_vacuumed = 0;
	  helper.n_bulk_vacuumed = 0;

	  /* Set page dirty. */
	  pgbuf_set_dirty (thread_p, helper.home_page, DONT_FREE);

	  if (spage_number_of_records (helper.home_page) <= 1 && helper.reusable)
	    {
	      /* Try to remove page from heap. */

	      /* HFID is required. */
	      error_code = vacuum_heap_get_hfid (thread_p, &helper);
	      if (error_code != NO_ERROR)
		{
		  /* Give up. */
		  pgbuf_unfix_and_init (thread_p, helper.home_page);
		  goto end;
		}
	      assert (!HFID_IS_NULL (&helper.hfid));
	      VACUUM_PERF_HEAP_TRACK_PREPARE (thread_p, &helper);

	      if (pgbuf_has_prevent_dealloc (helper.home_page) == false
		  && heap_remove_page_on_vacuum (thread_p, &helper.home_page, &helper.hfid))
		{
		  /* Successfully removed page. */
		  assert (helper.home_page == NULL);

		  vacuum_er_log (VACUUM_ER_LOG_WORKER | VACUUM_ER_LOG_HEAP,
				 "VACUUM: Successfully removed page %d|%d from heap file (%d, %d|%d).\n",
				 helper.home_vpid.volid, helper.home_vpid.pageid, helper.hfid.hpgid,
				 helper.hfid.vfid.volid, helper.hfid.vfid.fileid);

		  VACUUM_PERF_HEAP_TRACK_EXECUTE (thread_p, &helper);
		  goto end;
		}
	      else if (helper.home_page != NULL)
		{
		  /* Unfix page. */
		  pgbuf_unfix_and_init (thread_p, helper.home_page);
		}
	      /* Fall through and go to end. */
	    }
	  else
	    {
	      /* Finished vacuuming page. Unfix the page and go to end. */
	      pgbuf_unfix_and_init (thread_p, helper.home_page);
	    }
	  goto end;
	}

      if (pgbuf_has_any_non_vacuum_waiters (helper.home_page))
	{
	  /* release latch to favor other threads */
	  vacuum_heap_page_log_and_reset (thread_p, &helper, false, true);

	  helper.home_page =
	    pgbuf_fix (thread_p, &helper.home_vpid, OLD_PAGE, PGBUF_LATCH_WRITE, PGBUF_UNCONDITIONAL_LATCH);
	  if (helper.home_page == NULL)
	    {
	      ASSERT_ERROR_AND_SET (error_code);
	      vacuum_er_log (VACUUM_ER_LOG_ERROR | VACUUM_ER_LOG_HEAP, "VACUUM ERROR: Failed to fix page %d|%d.\n",
			     helper.home_vpid.volid, helper.home_vpid.pageid);
	      assert (helper.forward_page == NULL);
	      return error_code;
	    }
	  (void) pgbuf_check_page_ptype (thread_p, helper.home_page, PAGE_HEAP);
	}
      /* Continue to next object. */
    }
  /* Finished processing all objects. */

end:
  assert (helper.forward_page == NULL);
  if (helper.home_page != NULL)
    {
      vacuum_heap_page_log_and_reset (thread_p, &helper, true, true);
    }

  return error_code;
}

/*
 * vacuum_heap_prepare_record () - Prepare all required information to vacuum heap record. Possible requirements:
 *				   - Record type (always).
 *				   - Peeked record data: REC_HOME,
 *				     REC_RELOCATION
 *				   - Forward page: REC_BIGONE, REC_RELOCATION
 *				   - Forward OID: REC_BIGONE, REC_RELOCATION
 *				   - HFID: REC_BIGONE, REC_RELOCATION
 *				   - Overflow VFID: REC_BIGONE
 *				   - MVCC header: REC_HOME, REC_BIGONE,
 *				     REC_RELOCATION
 *
 * return	 : Error code.
 * thread_p (in) : Thread entry.
 * helper (in)	 : Vacuum heap helper.
 */
static int
vacuum_heap_prepare_record (THREAD_ENTRY * thread_p, VACUUM_HEAP_HELPER * helper)
{
  SPAGE_SLOT *slotp;		/* Slot at helper->crt_slotid or NULL. */
  VPID forward_vpid;		/* Forward page VPID. */
  int error_code = NO_ERROR;	/* Error code. */
  PGBUF_LATCH_CONDITION fwd_condition;	/* Condition to latch forward page for REC_RELOCATION. */

  /* Assert expected arguments. */
  assert (helper != NULL);
  assert (helper->home_page != NULL);
  assert (helper->forward_page == NULL);
  assert (helper->crt_slotid > 0);

retry_prepare:

  /* Get slot. */
  slotp = spage_get_slot (helper->home_page, helper->crt_slotid);
  if (slotp == NULL)
    {
      /* Slot must have been deleted. */
      helper->record_type = REC_MARKDELETED;
      return NO_ERROR;
    }
  helper->record_type = slotp->record_type;

  /* Get required pages and MVCC header in the three interesting cases: 1. REC_RELOCATION. 2. REC_BIGONE. 3. REC_HOME. */
  switch (helper->record_type)
    {
    case REC_RELOCATION:
      /* Required info: forward page, forward OID, REC_NEWHOME record, MVCC header and HFID. */

      /* Before getting forward page, we need to get HFID. It must be known to help deciding the order of fixing pages. */
      error_code = vacuum_heap_get_hfid (thread_p, helper);
      if (error_code != NO_ERROR)
	{
	  /* Debug should have hit assert. Release should give up. */
	  return error_code;
	}
      assert (!HFID_IS_NULL (&helper->hfid));

      /* Get forward OID. */
      helper->forward_recdes.data = (char *) &helper->forward_link;
      helper->forward_recdes.area_size = sizeof (helper->forward_link);
      if (spage_get_record (helper->home_page, helper->crt_slotid, &helper->forward_recdes, COPY) != S_SUCCESS)
	{
	  assert_release (false);
	  return ER_FAILED;
	}
      COPY_OID (&helper->forward_oid, &helper->forward_link);

      /* Get forward page. */
      VPID_GET_FROM_OID (&forward_vpid, &helper->forward_link);
      if (helper->forward_page != NULL)
	{
	  VPID crt_fwd_vpid = VPID_INITIALIZER;

	  pgbuf_get_vpid (helper->forward_page, &crt_fwd_vpid);
	  assert (!VPID_ISNULL (&crt_fwd_vpid));
	  if (!VPID_EQ (&crt_fwd_vpid, &forward_vpid))
	    {
	      /* Unfix current forward page. */
	      pgbuf_unfix_and_init (thread_p, helper->forward_page);
	    }
	}
      if (helper->forward_page == NULL)
	{
	  /* The condition used to fix forward page depends on its VPID and home page VPID. Unconditional latch can be
	   * used if the order is home before forward. If the order is forward before home, try conditional latch, and
	   * if it fails, fix pages in reversed order. */
	  fwd_condition = pgbuf_get_condition_for_ordered_fix (&forward_vpid, &helper->home_vpid, &helper->hfid);
	  helper->forward_page = pgbuf_fix (thread_p, &forward_vpid, OLD_PAGE, PGBUF_LATCH_WRITE, fwd_condition);
	}
      if (helper->forward_page == NULL)
	{
	  /* Fix failed. */
	  if (fwd_condition == PGBUF_UNCONDITIONAL_LATCH)
	    {
	      /* Fix should have worked. */
	      ASSERT_ERROR_AND_SET (error_code);
	      vacuum_er_log (VACUUM_ER_LOG_ERROR | VACUUM_ER_LOG_HEAP, "VACUUM ERROR: Failed to fix page (%d, %d).",
			     forward_vpid.volid, forward_vpid.pageid);
	      return error_code;
	    }
	  /* Conditional latch. Unfix home, and fix in reversed order. */

	  VACUUM_PERF_HEAP_TRACK_PREPARE (thread_p, helper);

	  /* Make sure all current changes on home are logged. */
	  vacuum_heap_page_log_and_reset (thread_p, helper, false, true);
	  assert (helper->home_page == NULL);

	  /* Fix pages in reversed order. */
	  /* Fix forward page. */
	  helper->forward_page =
	    pgbuf_fix (thread_p, &forward_vpid, OLD_PAGE, PGBUF_LATCH_WRITE, PGBUF_UNCONDITIONAL_LATCH);
	  if (helper->forward_page == NULL)
	    {
	      ASSERT_ERROR_AND_SET (error_code);
	      vacuum_er_log (VACUUM_ER_LOG_ERROR | VACUUM_ER_LOG_HEAP, "VACUUM ERROR: Failed to fix page (%d, %d).",
			     forward_vpid.volid, forward_vpid.pageid);
	      return error_code;
	    }
	  /* Fix home page. */
	  helper->home_page =
	    pgbuf_fix (thread_p, &helper->home_vpid, OLD_PAGE, PGBUF_LATCH_WRITE, PGBUF_UNCONDITIONAL_LATCH);
	  if (helper->home_page == NULL)
	    {
	      ASSERT_ERROR_AND_SET (error_code);
	      vacuum_er_log (VACUUM_ER_LOG_ERROR | VACUUM_ER_LOG_HEAP, "VACUUM ERROR: Failed to fix page (%d, %d).",
			     forward_vpid.volid, forward_vpid.pageid);
	      return error_code;
	    }
	  /* Both pages fixed. */

	  /* While home has been unfixed, it is possible that current record was changed. It could be returned to home, 
	   * link could be changed, or it could be vacuumed. Repeat getting record. */
	  goto retry_prepare;
	}
      assert (VPID_EQ (pgbuf_get_vpid_ptr (helper->forward_page), &forward_vpid));
      /* COPY (needed for UNDO logging) REC_NEWHOME record. */
      helper->record.data = PTR_ALIGN (helper->rec_buf, MAX_ALIGNMENT);
      helper->record.area_size = sizeof (helper->rec_buf);
      if (spage_get_record (helper->forward_page, helper->forward_oid.slotid, &helper->record, COPY) != S_SUCCESS)
	{
	  assert_release (false);
	  return ER_FAILED;
	}
      /* Get MVCC header. */
      error_code = or_mvcc_get_header (&helper->record, &helper->mvcc_header);
      if (error_code != NO_ERROR)
	{
	  assert_release (false);
	  return error_code;
	}
      return NO_ERROR;

    case REC_BIGONE:
      /* Required info: forward oid, forward page, MVCC header, HFID and overflow VFID. */

      if (helper->forward_page != NULL)
	{
	  /* Retry from REC_RELOCATION. This forward_page cannot be good for REC_BIGONE. */
	  pgbuf_unfix_and_init (thread_p, helper->forward_page);
	}

      /* HFID is required to obtain overflow VFID. */
      error_code = vacuum_heap_get_hfid (thread_p, helper);
      if (error_code != NO_ERROR)
	{
	  /* Debug should have hit assert. Release should give up. */
	  return error_code;
	}
      assert (!HFID_IS_NULL (&helper->hfid));

      /* Overflow VFID is required to remove overflow pages. */
      if (VFID_ISNULL (&helper->overflow_vfid))
	{
	  if (heap_ovf_find_vfid (thread_p, &helper->hfid, &helper->overflow_vfid, false, PGBUF_CONDITIONAL_LATCH) ==
	      NULL)
	    {
	      /* Failed conditional latch. Unfix heap page and try again using unconditional latch. */
	      VACUUM_PERF_HEAP_TRACK_PREPARE (thread_p, helper);

	      vacuum_heap_page_log_and_reset (thread_p, helper, false, true);

	      if (heap_ovf_find_vfid (thread_p, &helper->hfid, &helper->overflow_vfid, false, PGBUF_UNCONDITIONAL_LATCH)
		  == NULL || VFID_ISNULL (&helper->overflow_vfid))
		{
		  assert_release (false);
		  return ER_FAILED;
		}
	      helper->home_page =
		pgbuf_fix (thread_p, &helper->home_vpid, OLD_PAGE, PGBUF_LATCH_WRITE, PGBUF_UNCONDITIONAL_LATCH);
	      if (helper->home_page == NULL)
		{
		  ASSERT_ERROR_AND_SET (error_code);
		  vacuum_er_log (VACUUM_ER_LOG_ERROR | VACUUM_ER_LOG_HEAP, "VACUUM ERROR: Failed to fix page (%d, %d).",
				 helper->home_vpid.volid, helper->home_vpid.pageid);
		  return error_code;
		}
	      /* While home has been unfixed, it is possible that current record was changed. It could be vacuumed.
	       * Repeat getting record. */
	      goto retry_prepare;
	    }
	}
      assert (!VFID_ISNULL (&helper->overflow_vfid));
      assert (helper->home_page != NULL);

      /* Get forward OID. */
      helper->forward_recdes.data = (char *) &helper->forward_link;
      helper->forward_recdes.area_size = sizeof (helper->forward_link);
      if (spage_get_record (helper->home_page, helper->crt_slotid, &helper->forward_recdes, COPY) != S_SUCCESS)
	{
	  assert_release (false);
	  return ER_FAILED;
	}

      COPY_OID (&helper->forward_oid, &helper->forward_link);

      /* Fix first overflow page (forward_page). */
      VPID_GET_FROM_OID (&forward_vpid, &helper->forward_link);
      helper->forward_page =
	pgbuf_fix (thread_p, &forward_vpid, OLD_PAGE, PGBUF_LATCH_WRITE, PGBUF_UNCONDITIONAL_LATCH);
      if (helper->forward_page == NULL)
	{
	  ASSERT_ERROR_AND_SET (error_code);
	  vacuum_er_log (VACUUM_ER_LOG_ERROR | VACUUM_ER_LOG_HEAP, "VACUUM ERROR: Failed to fix page (%d, %d).",
			 forward_vpid.volid, forward_vpid.pageid);
	  return error_code;
	}

      /* Read MVCC header from first overflow page. */
      error_code = heap_get_mvcc_rec_header_from_overflow (helper->forward_page, &helper->mvcc_header, NULL);
      if (error_code != NO_ERROR)
	{
	  ASSERT_ERROR ();
	  vacuum_er_log (VACUUM_ER_LOG_ERROR | VACUUM_ER_LOG_HEAP,
			 "VACUUM ERROR: Failed to get MVCC header from overflow page %d|%d.", forward_vpid.volid,
			 forward_vpid.pageid);
	  return error_code;
	}
      break;

    case REC_HOME:
      /* Required info: record data and MVCC header. */

      if (helper->forward_page != NULL)
	{
	  /* Retry from REC_RELOCATION. This forward_page cannot be good for REC_HOME. */
	  pgbuf_unfix_and_init (thread_p, helper->forward_page);
	}

      /* Peek record. */
      if (spage_get_record (helper->home_page, helper->crt_slotid, &helper->record, PEEK) != S_SUCCESS)
	{
	  assert_release (false);
	  return ER_FAILED;
	}

      /* Get MVCC header. */
      error_code = or_mvcc_get_header (&helper->record, &helper->mvcc_header);
      if (error_code != NO_ERROR)
	{
	  assert_release (false);
	  return ER_FAILED;
	}
      break;

    default:
      /* No information is required other than record type. */

      if (helper->forward_page != NULL)
	{
	  /* Retry from REC_RELOCATION. This forward_page cannot be good for vacuumed/deleted slot. */
	  pgbuf_unfix_and_init (thread_p, helper->forward_page);
	}
      break;
    }

  /* Assert forward page is fixed if and only if record type is either REC_RELOCATION or REC_BIGONE. */
  assert ((helper->record_type == REC_RELOCATION
	   || helper->record_type == REC_BIGONE) == (helper->forward_page != NULL));

  VACUUM_PERF_HEAP_TRACK_PREPARE (thread_p, helper);

  /* Success. */
  return NO_ERROR;
}

/*
 * vacuum_heap_record_insid_and_prev_version () - Remove insert MVCCID and prev version lsa from record.
 *
 * return	 : Error code.
 * thread_p (in) : Thread entry.
 * helper (in)	 : Vacuum heap helper.
 */
static int
vacuum_heap_record_insid_and_prev_version (THREAD_ENTRY * thread_p, VACUUM_HEAP_HELPER * helper)
{
  RECDES update_record;		/* Record to build updated version without insert MVCCID. */
  /* Buffer for update_record data. */
  char update_record_buffer[IO_MAX_PAGE_SIZE + MAX_ALIGNMENT];
  int error_code = NO_ERROR;	/* Error code. */

  /* Assert expected arguments. */
  assert (helper != NULL);
  assert (helper->can_vacuum == VACUUM_RECORD_DELETE_INSID_PREV_VER);
  assert (MVCC_IS_HEADER_INSID_NOT_ALL_VISIBLE (&helper->mvcc_header));

  switch (helper->record_type)
    {
    case REC_RELOCATION:
      /* Remove insert MVCCID from REC_NEWHOME in forward_page. */

      /* Forward page and OID are required. */
      assert (helper->forward_page != NULL);
      assert (!OID_ISNULL (&helper->forward_oid));

      /* Clear flag for valid insert MVCCID and prev version lsa */
      MVCC_CLEAR_FLAG_BITS (&helper->mvcc_header, OR_MVCC_FLAG_VALID_INSID | OR_MVCC_FLAG_VALID_PREV_VERSION);

      /* Create updated record. */
      update_record.data = PTR_ALIGN (update_record_buffer, MAX_ALIGNMENT);
      update_record.area_size = DB_PAGESIZE;
      update_record.type = REC_NEWHOME;
      memcpy (update_record.data, helper->record.data, helper->record.length);
      update_record.length = helper->record.length;

      /* Modify header. It will move data inside record if required. */
      error_code = or_mvcc_set_header (&update_record, &helper->mvcc_header);
      if (error_code != NO_ERROR)
	{
	  ASSERT_ERROR ();
	  vacuum_er_log (VACUUM_ER_LOG_ERROR | VACUUM_ER_LOG_HEAP,
			 "Vacuum error: set mvcc header (flag=%d, repid=%d, chn=%d, insid=%llu, "
			 "delid=%llu, forward object %d|%d|%d with record of type=%d and size=%d",
			 (int) MVCC_GET_FLAG (&helper->mvcc_header), (int) MVCC_GET_REPID (&helper->mvcc_header),
			 MVCC_GET_CHN (&helper->mvcc_header), MVCC_GET_INSID (&helper->mvcc_header),
			 MVCC_GET_DELID (&helper->mvcc_header), helper->forward_oid.volid, helper->forward_oid.pageid,
			 helper->forward_oid.slotid, REC_NEWHOME, helper->record.length);
	  return error_code;
	}

      /* Update record in page. */
      if (spage_update (thread_p, helper->forward_page, helper->forward_oid.slotid, &update_record) != SP_SUCCESS)
	{
	  assert_release (false);
	  return ER_FAILED;
	}

      /* Since forward page was vacuumed, log it immediately. Then unfix forward page. */
      vacuum_log_vacuum_heap_page (thread_p, helper->forward_page, 1, &helper->forward_oid.slotid, &helper->can_vacuum,
				   helper->reusable, false);
      pgbuf_set_dirty (thread_p, helper->forward_page, FREE);
      helper->forward_page = NULL;

      mnt_heap_rel_vacuums (thread_p);
      break;

    case REC_BIGONE:
      /* First overflow page is required. */
      assert (helper->forward_page != NULL);

      /* Replace current insert MVCCID with MVCCID_ALL_VISIBLE. Header must remain the same size. */
      MVCC_SET_INSID (&helper->mvcc_header, MVCCID_ALL_VISIBLE);
      LSA_SET_NULL (&helper->mvcc_header.prev_version_lsa);
      error_code = heap_set_mvcc_rec_header_on_overflow (helper->forward_page, &helper->mvcc_header);
      if (error_code != NO_ERROR)
	{
	  ASSERT_ERROR ();
	  vacuum_er_log (VACUUM_ER_LOG_ERROR | VACUUM_ER_LOG_HEAP,
			 "Vacuum error: set mvcc header (flag=%d, repid=%d, chn=%d, insid=%llu, "
			 "delid=%llu, forward object %d|%d|%d with record of type=%d and size=%d",
			 (int) MVCC_GET_FLAG (&helper->mvcc_header), (int) MVCC_GET_REPID (&helper->mvcc_header),
			 MVCC_GET_CHN (&helper->mvcc_header), MVCC_GET_INSID (&helper->mvcc_header),
			 MVCC_GET_DELID (&helper->mvcc_header), helper->home_vpid.volid, helper->home_vpid.pageid,
			 helper->crt_slotid, REC_BIGONE, helper->record.length);
	  return error_code;
	}
      /* Log changes and unfix first overflow page. */
      vacuum_log_remove_ovf_insid (thread_p, helper->forward_page);
      pgbuf_set_dirty (thread_p, helper->forward_page, FREE);
      helper->forward_page = NULL;

      mnt_heap_big_vacuums (thread_p);
      break;

    case REC_HOME:
      /* Remove insert MVCCID */

      /* Clear valid insert MVCCID flag and prev version lsa */
      MVCC_CLEAR_FLAG_BITS (&helper->mvcc_header, OR_MVCC_FLAG_VALID_INSID | OR_MVCC_FLAG_VALID_PREV_VERSION);

      /* Create updated record. */
      update_record.data = PTR_ALIGN (update_record_buffer, MAX_ALIGNMENT);
      update_record.area_size = DB_PAGESIZE;
      update_record.type = REC_HOME;
      memcpy (update_record.data, helper->record.data, helper->record.length);
      update_record.length = helper->record.length;

      /* Modify header. It will move data inside record if required. */
      error_code = or_mvcc_set_header (&update_record, &helper->mvcc_header);
      if (error_code != NO_ERROR)
	{
	  ASSERT_ERROR ();
	  vacuum_er_log (VACUUM_ER_LOG_ERROR | VACUUM_ER_LOG_HEAP,
			 "Vacuum error: set mvcc header (flag=%d, repid=%d, chn=%d, insid=%llu, "
			 "delid=%llu, object %d|%d|%d with record of type=%d and size=%d",
			 (int) MVCC_GET_FLAG (&helper->mvcc_header), (int) MVCC_GET_REPID (&helper->mvcc_header),
			 MVCC_GET_CHN (&helper->mvcc_header), MVCC_GET_INSID (&helper->mvcc_header),
			 MVCC_GET_DELID (&helper->mvcc_header), helper->home_vpid.volid, helper->home_vpid.pageid,
			 helper->crt_slotid, REC_HOME, helper->record.length);
	  return error_code;
	}
      if (spage_update (thread_p, helper->home_page, helper->crt_slotid, &update_record) != SP_SUCCESS)
	{
	  assert_release (false);
	  return ER_FAILED;
	}
      /* Collect vacuum data to be logged later. */
      helper->slots[helper->n_bulk_vacuumed] = helper->crt_slotid;
      helper->results[helper->n_bulk_vacuumed] = VACUUM_RECORD_DELETE_INSID_PREV_VER;
      helper->n_bulk_vacuumed++;

      mnt_heap_home_vacuums (thread_p);
      break;

    default:
      /* Should not be here. */
      assert_release (false);
      return ER_FAILED;
    }

  helper->n_vacuumed++;

  mnt_heap_insid_vacuums (thread_p);

  /* Success. */
  return NO_ERROR;
}

/*
 * vacuum_heap_record () - Vacuum heap record.
 *
 * return	 : Error code.
 * thread_p (in) : Thread entry.
 * helper (in)	 : Vacuum heap helper.
 */
static int
vacuum_heap_record (THREAD_ENTRY * thread_p, VACUUM_HEAP_HELPER * helper)
{
  /* Assert expected arguments. */
  assert (helper != NULL);
  assert (helper->can_vacuum == VACUUM_RECORD_REMOVE);
  assert (helper->home_page != NULL);
  assert (MVCC_IS_HEADER_DELID_VALID (&helper->mvcc_header));

  if (helper->record_type == REC_RELOCATION || helper->record_type == REC_BIGONE)
    {
      /* HOME record of rel/big records are performed as a single operation: flush all existing vacuumed slots before
       * starting a system op for current record */
      vacuum_heap_page_log_and_reset (thread_p, helper, false, false);

      if (log_start_system_op (thread_p) == NULL)
	{
	  assert_release (false);
	  return ER_FAILED;
	}
    }
  else
    {
      assert (helper->record_type == REC_HOME);
      /* Collect home page changes. */
      helper->slots[helper->n_bulk_vacuumed] = helper->crt_slotid;
      helper->results[helper->n_bulk_vacuumed] = VACUUM_RECORD_REMOVE;
    }

  /* Vacuum REC_HOME/REC_RELOCATION/REC_BIGONE */
  if (spage_vacuum_slot (thread_p, helper->home_page, helper->crt_slotid, helper->reusable) != NO_ERROR)
    {
      if (helper->record_type == REC_RELOCATION || helper->record_type == REC_BIGONE)
	{
	  log_end_system_op (thread_p, LOG_RESULT_TOPOP_ABORT);
	}
      return ER_FAILED;
    }

  if (helper->reusable)
    {
      mnt_heap_remove_vacuums (thread_p);
    }

  if (helper->record_type != REC_HOME)
    {
      /* We try to keep the same amount of pgbuf_set_dirty and logged changes; Changes on REC_HOME records are logged
       * in bulk and page is set dirty along with that log record */
      pgbuf_set_dirty (thread_p, helper->home_page, DONT_FREE);
    }

  switch (helper->record_type)
    {
    case REC_RELOCATION:
      /* Remove REC_NEWHOME. */
      assert (helper->forward_page != NULL);
      assert (!OID_ISNULL (&helper->forward_oid));
      assert (!HFID_IS_NULL (&helper->hfid));
      assert (!OID_ISNULL (&helper->forward_oid));

      VACUUM_PERF_HEAP_TRACK_EXECUTE (thread_p, helper);

      vacuum_log_redoundo_vacuum_record (thread_p, helper->home_page, helper->crt_slotid, &helper->forward_recdes,
					 helper->reusable);

      VACUUM_PERF_HEAP_TRACK_LOGGING (thread_p, helper);

      if (spage_vacuum_slot (thread_p, helper->forward_page, helper->forward_oid.slotid, true) != NO_ERROR)
	{
	  log_end_system_op (thread_p, LOG_RESULT_TOPOP_ABORT);
	  return ER_FAILED;
	}

      VACUUM_PERF_HEAP_TRACK_EXECUTE (thread_p, helper);

      /* Log changes in forward page immediately. */
      vacuum_log_redoundo_vacuum_record (thread_p, helper->forward_page, helper->forward_oid.slotid, &helper->record,
					 true);

      pgbuf_set_dirty (thread_p, helper->forward_page, FREE);
      helper->forward_page = NULL;

      log_end_system_op (thread_p, LOG_RESULT_TOPOP_COMMIT);

      VACUUM_PERF_HEAP_TRACK_LOGGING (thread_p, helper);

      mnt_heap_rel_vacuums (thread_p);
      break;

    case REC_BIGONE:
      assert (helper->forward_page != NULL);
      /* Overflow first page is required. */
      assert (!VFID_ISNULL (&helper->overflow_vfid));

      VACUUM_PERF_HEAP_TRACK_EXECUTE (thread_p, helper);

      vacuum_log_redoundo_vacuum_record (thread_p, helper->home_page, helper->crt_slotid, &helper->forward_recdes,
					 helper->reusable);

      VACUUM_PERF_HEAP_TRACK_LOGGING (thread_p, helper);

      /* Unfix first overflow page. */
      pgbuf_unfix_and_init (thread_p, helper->forward_page);

      if (heap_ovf_delete (thread_p, &helper->hfid, &helper->forward_oid, &helper->overflow_vfid) == NULL)
	{
	  /* Failed to delete. */
	  assert_release (false);
	  log_end_system_op (thread_p, LOG_RESULT_TOPOP_ABORT);
	  return ER_FAILED;
	}

      VACUUM_PERF_HEAP_TRACK_EXECUTE (thread_p, helper);

      log_end_system_op (thread_p, LOG_RESULT_TOPOP_COMMIT);

      VACUUM_PERF_HEAP_TRACK_LOGGING (thread_p, helper);

      mnt_heap_big_vacuums (thread_p);
      break;

    case REC_HOME:
      helper->n_bulk_vacuumed++;

      mnt_heap_home_vacuums (thread_p);
      break;

    default:
      /* Unexpected. */
      assert_release (false);
      return ER_FAILED;
    }

  helper->n_vacuumed++;

  assert (helper->forward_page == NULL);

  VACUUM_PERF_HEAP_TRACK_EXECUTE (thread_p, helper);

  return NO_ERROR;
}

/*
 * vacuum_heap_get_hfid () - Get heap file identifier.
 *
 * return	 : Error code.
 * thread_p (in) : Thread entry.
 * helper (in)	 : Vacuum heap helper.
 */
static int
vacuum_heap_get_hfid (THREAD_ENTRY * thread_p, VACUUM_HEAP_HELPER * helper)
{
  int error_code = NO_ERROR;	/* Error code. */
  OID class_oid = OID_INITIALIZER;	/* Class OID. */

  assert (helper != NULL);
  assert (helper->home_page != NULL);

  if (!HFID_IS_NULL (&helper->hfid))
    {
      /* HFID is already known. */
      return NO_ERROR;
    }

  /* Get class OID from heap page. */
  error_code = heap_get_class_oid_from_page (thread_p, helper->home_page, &class_oid);
  if (error_code != NO_ERROR)
    {
      vacuum_er_log (VACUUM_ER_LOG_ERROR | VACUUM_ER_LOG_HEAP,
		     "VACUUM WARNING: Failed to obtain class_oid from heap page %d|%d.\n",
		     pgbuf_get_volume_id (helper->home_page), pgbuf_get_page_id (helper->home_page));

      assert_release (false);
      return error_code;
    }
  assert (!OID_ISNULL (&class_oid));

  /* Get HFID for class OID. */
  error_code = heap_get_hfid_from_class_oid (thread_p, &class_oid, &helper->hfid);
  if (error_code != NO_ERROR)
    {
      vacuum_er_log (VACUUM_ER_LOG_ERROR | VACUUM_ER_LOG_HEAP,
		     "VACUUM ERROR: Failed to obtain heap file identifier for class (%d, %d, %d)", class_oid.volid,
		     class_oid.pageid, class_oid.slotid);

      assert_release (false);
      return error_code;
    }

  /* Success. */
  return NO_ERROR;
}

/*
 * vacuum_heap_page_log_and_reset () - Logs the vacuumed slots from page and reset page pointer and number of
 *				       vacuumed slots.
 *
 * return	 : Void.
 * thread_p (in) : Thread entry.
 * helper (in)	 : Vacuum heap helper.
 * update_best_space_stat (in)	 :
 * unlatch_page (in) :
 */
static void
vacuum_heap_page_log_and_reset (THREAD_ENTRY * thread_p, VACUUM_HEAP_HELPER * helper, bool update_best_space_stat,
				bool unlatch_page)
{
  assert (helper != NULL);
  assert (helper->home_page != NULL);

  if (helper->n_bulk_vacuumed == 0)
    {
      /* No logging is required. */
      if (unlatch_page == true)
	{
	  pgbuf_unfix_and_init (thread_p, helper->home_page);
	}
      return;
    }

  if (spage_need_compact (thread_p, helper->home_page) == true)
    {
      /* Compact page data */
      spage_compact (helper->home_page);
    }

  /* Update statistics only for home pages; We assume that fwd pages (from relocated records) are home pages for other
   * OIDs and their statistics are updated in that context */
  if (update_best_space_stat == true && helper->initial_home_free_space != -1)
    {
      if (HFID_IS_NULL (&helper->hfid))
	{
	  int freespace;

	  freespace = spage_get_free_space_without_saving (thread_p, helper->home_page, NULL);
	  if (heap_should_try_update_stat (freespace, helper->initial_home_free_space) == true)
	    {
	      (void) vacuum_heap_get_hfid (thread_p, helper);
	    }
	}

      if (!HFID_IS_NULL (&helper->hfid))
	{
	  heap_stats_update (thread_p, helper->home_page, &helper->hfid, helper->initial_home_free_space);
	}
    }

  VACUUM_PERF_HEAP_TRACK_EXECUTE (thread_p, helper);

  /* Log vacuumed slots */
  vacuum_log_vacuum_heap_page (thread_p, helper->home_page, helper->n_bulk_vacuumed, helper->slots, helper->results,
			       helper->reusable, false);

  /* Mark page as dirty and unfix */
  pgbuf_set_dirty (thread_p, helper->home_page, DONT_FREE);
  if (unlatch_page == true)
    {
      pgbuf_unfix_and_init (thread_p, helper->home_page);
    }

  /* Reset the number of vacuumed slots */
  helper->n_bulk_vacuumed = 0;

  VACUUM_PERF_HEAP_TRACK_LOGGING (thread_p, helper);
}


/*
 * vacuum_log_vacuum_heap_page () - Log removing OID's from heap page.
 *
 * return	      : Error code.
 * thread_p (in)      : Thread entry.
 * page_p (in)	      : Page pointer.
 * n_slots (in)	      : OID count in slots.
 * slots (in/out)     : Array of slots removed from heap page.
 * results (in)	      : Satisfies vacuum result.
 * reusable (in)      :
 *
 * NOTE: Some values in slots array are modified and set to negative values.
 */
static void
vacuum_log_vacuum_heap_page (THREAD_ENTRY * thread_p, PAGE_PTR page_p, int n_slots, PGSLOTID * slots,
			     MVCC_SATISFIES_VACUUM_RESULT * results, bool reusable, bool all_vacuumed)
{
  LOG_DATA_ADDR addr;
  int packed_size = 0, i = 0;
  char *ptr = NULL, *buffer_p = NULL;
  char buffer[MAX_SLOTS_IN_PAGE * (sizeof (PGSLOTID) + 2 * OR_OID_SIZE) + (MAX_ALIGNMENT * 2)];

  assert (n_slots >= 0 && n_slots <= ((SPAGE_HEADER *) page_p)->num_slots);
  assert (n_slots > 0 || all_vacuumed);

  /* Initialize log data. */
  addr.offset = n_slots;	/* Save number of slots in offset. */
  addr.pgptr = page_p;
  addr.vfid = NULL;

  /* Compute recovery data size */

  /* slots & results */
  packed_size += n_slots * sizeof (PGSLOTID);

  if (reusable)
    {
      addr.offset |= VACUUM_LOG_VACUUM_HEAP_REUSABLE;
    }

  if (all_vacuumed)
    {
      addr.offset |= VACUUM_LOG_VACUUM_HEAP_ALL_VACUUMED;
    }

  assert (packed_size <= (int) sizeof (buffer));

  buffer_p = PTR_ALIGN (buffer, MAX_ALIGNMENT);
  ptr = buffer_p;

  if (n_slots > 0)
    {
      /* Pack slot ID's and results */
      for (i = 0; i < n_slots; i++)
	{
	  assert (results[i] == VACUUM_RECORD_DELETE_INSID_PREV_VER || results[i] == VACUUM_RECORD_REMOVE);

	  assert (slots[i] > 0);

	  if (results[i] == VACUUM_RECORD_REMOVE)
	    {
	      /* Use negative slot ID to mark that object has been completely removed. */
	      slots[i] = -slots[i];
	    }
	}
      memcpy (ptr, slots, n_slots * sizeof (PGSLOTID));
      ptr += n_slots * sizeof (PGSLOTID);
    }

  assert ((ptr - buffer_p) == packed_size);

  /* Append new redo log rebuild_record */
  log_append_redo_data (thread_p, RVVAC_HEAP_PAGE_VACUUM, &addr, packed_size, buffer_p);
}

/*
 * vacuum_rv_redo_vacuum_heap_page () - Redo vacuum remove oids from heap page.
 *
 * return	 : Error code.
 * thread_p (in) : Thread entry.
 * rcv (in)	 : Recovery structure.
 */
int
vacuum_rv_redo_vacuum_heap_page (THREAD_ENTRY * thread_p, LOG_RCV * rcv)
{
  int offset = 0, i = 0;
  INT16 n_slots;
  PGSLOTID *slotids = NULL;
  PAGE_PTR page_p = NULL;
  MVCC_SATISFIES_VACUUM_RESULT *results = NULL;
  RECDES rebuild_record, peek_record;
  int old_header_size, new_header_size;
  MVCC_REC_HEADER rec_header;
  char *ptr = NULL;
  char data_buf[IO_MAX_PAGE_SIZE + MAX_ALIGNMENT];
  bool reusable;
  bool all_vacuumed;

  page_p = rcv->pgptr;

  ptr = (char *) rcv->data;

  /* Get n_slots and flags */
  n_slots = (rcv->offset & (~VACUUM_LOG_VACUUM_HEAP_MASK));
  reusable = (rcv->offset & VACUUM_LOG_VACUUM_HEAP_REUSABLE) != 0;
  all_vacuumed = (rcv->offset & VACUUM_LOG_VACUUM_HEAP_ALL_VACUUMED) != 0;

  assert (n_slots < ((SPAGE_HEADER *) page_p)->num_slots);

  if (all_vacuumed)
    {
      vacuum_er_log (VACUUM_ER_LOG_HEAP | VACUUM_ER_LOG_RECOVERY,
		     "VACUUM: Change vacuum status for heap page %d|%d, lsa=%lld|%d, from once to none.\n",
		     pgbuf_get_volume_id (rcv->pgptr), pgbuf_get_page_id (rcv->pgptr),
		     (long long int) pgbuf_get_lsa (rcv->pgptr)->pageid, (int) pgbuf_get_lsa (rcv->pgptr)->offset);
    }

  if (n_slots == 0)
    {
      /* No slots have been vacuumed, but header must be changed from one vacuum required to no vacuum required. */
      assert (all_vacuumed);

      if (all_vacuumed)
	{
	  heap_page_set_vacuum_status_none (thread_p, rcv->pgptr);
	}

      pgbuf_set_dirty (thread_p, page_p, DONT_FREE);

      return NO_ERROR;
    }

  /* Get slot ID's and result types */
  slotids = (PGSLOTID *) ptr;
  ptr += n_slots * sizeof (PGSLOTID);

  /* Safeguard for correct unpacking of recovery data */
  assert (ptr == rcv->data + rcv->length);

  /* Initialize rebuild_record for deleting INSERT MVCCID's */
  rebuild_record.area_size = IO_MAX_PAGE_SIZE;
  rebuild_record.data = PTR_ALIGN (data_buf, MAX_ALIGNMENT);

  /* Vacuum slots */
  for (i = 0; i < n_slots; i++)
    {
      if (slotids[i] < 0)
	{
	  /* Record was removed completely */
	  slotids[i] = -slotids[i];
	  if (spage_vacuum_slot (thread_p, page_p, slotids[i], reusable) != NO_ERROR)
	    {
	      assert_release (false);
	      return ER_FAILED;
	    }
	}
      else
	{
	  /* Only insert MVCCID has been removed */
	  if (spage_get_record (rcv->pgptr, slotids[i], &peek_record, PEEK) != S_SUCCESS)
	    {
	      vacuum_er_log (VACUUM_ER_LOG_ERROR | VACUUM_ER_LOG_HEAP | VACUUM_ER_LOG_RECOVERY,
			     "VACUUM ERROR: Failed to get record at (%d, %d, %d).", pgbuf_get_volume_id (rcv->pgptr),
			     pgbuf_get_page_id (rcv->pgptr), slotids[i]);
	      assert_release (false);
	      return ER_FAILED;
	    }

	  if (peek_record.type != REC_HOME && peek_record.type != REC_NEWHOME)
	    {
	      /* Unexpected */
	      assert_release (false);
	      return ER_FAILED;
	    }

	  /* Remove insert MVCCID */
	  or_mvcc_get_header (&peek_record, &rec_header);
	  old_header_size = or_mvcc_header_size_from_flags (MVCC_GET_FLAG (&rec_header));
	  MVCC_CLEAR_FLAG_BITS (&rec_header, OR_MVCC_FLAG_VALID_INSID);
	  new_header_size = or_mvcc_header_size_from_flags (MVCC_GET_FLAG (&rec_header));

	  /* Rebuild record */
	  rebuild_record.type = peek_record.type;
	  rebuild_record.length = peek_record.length;
	  memcpy (rebuild_record.data, peek_record.data, peek_record.length);

	  /* Set new header */
	  or_mvcc_set_header (&rebuild_record, &rec_header);
	  /* Copy record data */
	  memcpy (rebuild_record.data + new_header_size, peek_record.data + old_header_size,
		  peek_record.length - old_header_size);

	  if (spage_update (thread_p, rcv->pgptr, slotids[i], &rebuild_record) != SP_SUCCESS)
	    {
	      assert_release (false);
	      return ER_FAILED;
	    }
	}
    }

  if (spage_need_compact (thread_p, rcv->pgptr) == true)
    {
      (void) spage_compact (rcv->pgptr);
    }

  if (all_vacuumed)
    {
      heap_page_set_vacuum_status_none (thread_p, rcv->pgptr);
    }

  pgbuf_set_dirty (thread_p, page_p, DONT_FREE);

  return NO_ERROR;
}

/*
 * vacuum_log_remove_ovf_insid () - Log removing insert MVCCID from big record.
 *
 * return	 : Void.
 * thread_p (in) : Thread entry.
 * ovfpage (in)  : Big record first overflow page.
 */
static void
vacuum_log_remove_ovf_insid (THREAD_ENTRY * thread_p, PAGE_PTR ovfpage)
{
  log_append_redo_data2 (thread_p, RVVAC_REMOVE_OVF_INSID, NULL, ovfpage, 0, 0, NULL);
}

/*
 * vacuum_rv_redo_remove_ovf_insid () - Redo removing insert MVCCID from big
 *					record.
 *
 * return	 : Error code.
 * thread_p (in) : Thread entry.
 * rcv (in)	 : Recovery data.
 */
int
vacuum_rv_redo_remove_ovf_insid (THREAD_ENTRY * thread_p, LOG_RCV * rcv)
{
  MVCC_REC_HEADER rec_header;
  int error = NO_ERROR;

  error = heap_get_mvcc_rec_header_from_overflow (rcv->pgptr, &rec_header, NULL);
  if (error != NO_ERROR)
    {
      return error;
    }

  MVCC_SET_INSID (&rec_header, MVCCID_ALL_VISIBLE);
  LSA_SET_NULL (&rec_header.prev_version_lsa);

  error = heap_set_mvcc_rec_header_on_overflow (rcv->pgptr, &rec_header);
  if (error != NO_ERROR)
    {
      return error;
    }

  pgbuf_set_dirty (thread_p, rcv->pgptr, DONT_FREE);

  return NO_ERROR;
}

/*
 * vacuum_produce_log_block_data () - After logging a block of log data, useful information for vacuum is passed by log
 *				      manager and should be saved in lock-free buffer.
 *
 * return	      : Void.
 * thread_p (in)      : Thread entry.
 * start_lsa (in)     : Log block starting LSA.
 * oldest_mvccid (in) : Log block oldest MVCCID.
 * newest_mvccid (in) : Log block newest MVCCID.
 */
void
vacuum_produce_log_block_data (THREAD_ENTRY * thread_p, LOG_LSA * start_lsa, MVCCID oldest_mvccid, MVCCID newest_mvccid)
{
  VACUUM_DATA_ENTRY block_data;

  if (prm_get_bool_value (PRM_ID_DISABLE_VACUUM))
    {
      return;
    }

  if (vacuum_Block_data_buffer == NULL)
    {
      /* TODO: Right now, the vacuum is not working when a database is created, which means we will "leak" some MVCC
       * operations. There are two possible solutions: 1. Initialize vacuum just to collect information on MVCC
       * operations done while creating the database. 2. Disable MVCC operation while creating database. No
       * concurrency, no MVCC is required. Option #2 is best, however the dynamic MVCC headers for heap records are
       * required. Postpone solution until then, and just set a warning here. Update: Alex is going disable MVCC when
       * the server will work in stand-alone mode with the implementation for Dynamic MVCC header for heap. */
      er_set (ER_WARNING_SEVERITY, ARG_FILE_LINE, ER_GENERIC_ERROR, 0);
      return;
    }

  /* Set blockid */
  block_data.blockid = vacuum_get_log_blockid (start_lsa->pageid);

  /* Check the blockid data is not corrupted */
  assert (block_data.blockid >= 0);
  assert (MVCCID_IS_VALID (oldest_mvccid));
  assert (MVCCID_IS_VALID (newest_mvccid));
  assert (!MVCC_ID_PRECEDES (newest_mvccid, oldest_mvccid));

  /* Set start lsa for block */
  LSA_COPY (&block_data.start_lsa, start_lsa);
  /* Set oldest and newest MVCCID */
  block_data.oldest_mvccid = oldest_mvccid;
  block_data.newest_mvccid = newest_mvccid;

  vacuum_er_log (VACUUM_ER_LOG_LOGGING | VACUUM_ER_LOG_VACUUM_DATA,
		 "VACUUM, thread %d calls: vacuum_produce_log_block_data: blockid=(%lld) "
		 "start_lsa=(%lld, %d) old_mvccid=(%llu) new_mvccid=(%llu)\n", thread_get_current_entry_index (),
		 block_data.blockid, (long long int) block_data.start_lsa.pageid, (int) block_data.start_lsa.offset,
		 block_data.oldest_mvccid, block_data.newest_mvccid);

  /* Push new block into block data buffer */
  if (!lf_circular_queue_produce (vacuum_Block_data_buffer, &block_data))
    {
      /* Push failed, the buffer must be full */
      /* TODO: Set a new message error for full block data buffer */
      /* TODO: Probably this case should be avoided... Make sure that we do not lose vacuum data so there has to be
       * enough space to keep it. */
      vacuum_er_log (VACUUM_ER_LOG_ERROR,
		     "VACUUM_ERROR: Cannot produce new log block data! The buffer is already full.");
      assert (false);
      return;
    }

  mnt_vac_log_to_vacuum_pages (thread_p, vacuum_Data.log_block_npages);
}

#if defined (SERVER_MODE)
/*
 * vacuum_master_start () - Base function for auto vacuum routine. It will process vacuum data and assign vacuum jobs
 *			    to workers. Each job will process a block of log data and vacuum records from b-trees and
 *			    heap files.
 *
 * return	 : Void.
 * thread_p (in) : Thread entry.
 */
void
vacuum_master_start (THREAD_ENTRY * thread_p)
{
  if (thread_p->vacuum_worker == NULL)
    {
      /* Set master "worker" structure to thread entry. */
      thread_p->vacuum_worker = &vacuum_Master;
    }

  /* Start a new vacuum iteration that processes log to create vacuum jobs */
  vacuum_process_vacuum_data (thread_p);
}
#endif /* SERVER_MODE */

/*
 * vacuum_process_vacuum_data () - Start a new vacuum iteration that processes
 *				   vacuum data and identifies blocks candidate
 *				   to assign as jobs for vacuum workers.
 *
 * return	 : Void.
 * thread_p (in) : Thread entry.
 */
static void
vacuum_process_vacuum_data (THREAD_ENTRY * thread_p)
{
  int data_index;
  VACUUM_DATA_ENTRY *entry = NULL;
  MVCCID local_oldest_active_mvccid;
#if defined (SERVER_MODE)
  VACUUM_JOB_ENTRY vacuum_job_entry;
  int n_wakeup_workers;
  int n_available_workers;
  int n_jobs;
  INT64 vacuum_block_data_buffer_aprox_size;
  INT64 vacuum_finished_jobs_queue_aprox_size;
#else	/* !SERVER_MODE */		   /* SA_MODE */
  VACUUM_DATA_ENTRY vacuum_data_entry;
  bool save_check_interrupt;
#endif /* SA_MODE */

  VACUUM_DATA_PAGE *data_page = NULL;
  VPID next_vpid;
  int error_code = NO_ERROR;

  PERF_UTIME_TRACKER perf_tracker;

#if defined (SA_MODE)
  er_set (ER_NOTIFICATION_SEVERITY, ARG_FILE_LINE, ER_STAND_ALONE_VACUUM_START, 0);
  er_log_debug (ARG_FILE_LINE, "Stand-alone vacuum start.\n");
#endif

  PERF_UTIME_TRACKER_START (thread_p, &perf_tracker);

  if (ATOMIC_INC_32 (&vacuum_Global_oldest_active_blockers_counter, 0) == 0)
    {
      local_oldest_active_mvccid = logtb_get_oldest_active_mvccid (thread_p);

      /* check again, maybe concurrent thread has modified the counter value */
      if (ATOMIC_INC_32 (&vacuum_Global_oldest_active_blockers_counter, 0) == 0)
	{
	  ATOMIC_TAS_64 (&vacuum_Global_oldest_active_mvccid, local_oldest_active_mvccid);
	}
    }

  if (prm_get_bool_value (PRM_ID_DISABLE_VACUUM))
    {
      return;
    }

  if (!vacuum_Data.is_loaded)
    {
      /* Load vacuum data. */
      /* This was initially in boot_restart_server. However, the "commit" of boot_restart_server will complain
       * about vacuum data first and last page not being unfixed (and it will also unfix them).
       * So, we have to load the data here (vacuum master never commits).
       */
      error_code = vacuum_load_data_from_disk (thread_p);
      if (error_code != NO_ERROR)
	{
	  assert (false);
	  return;
	}
    }

  /* Server-mode will restart if block data buffer or finished job queue are getting filled. */
  /* Stand-alone mode will restart if finished job queue is full. */
restart:

  assert (data_page == NULL);

  /* Remove vacuumed entries */
  vacuum_data_mark_finished (thread_p);

#if defined (SERVER_MODE)
  /* Append newly logged blocks at the end of the vacuum data table */
  (void) vacuum_consume_buffer_log_blocks (thread_p);

  if (vacuum_data_flush (thread_p) != NO_ERROR)
    {
      assert (false);
    }
#endif /* SERVER_MODE */

  /* Update oldest MVCCID. */
  vacuum_update_oldest_unvacuumed_mvccid (thread_p);

  if (vacuum_Data.shutdown_requested)
    {
      /* Stop generating other jobs. */
      return;
    }

  /* Search for blocks ready to be vacuumed and generate jobs. */

  data_page = vacuum_Data.first_page;
  data_index = data_page->index_unvacuumed;
  while (true)
    {
      assert (data_index >= 0);
      if (data_index == data_page->index_free)
	{
	  /* Move to next page. */
	  VPID_COPY (&next_vpid, &data_page->next_page);
	  vacuum_unfix_data_page (thread_p, data_page);
	  if (VPID_ISNULL (&next_vpid))
	    {
	      /* No next page. */
	      break;
	    }
	  data_page = vacuum_fix_data_page (thread_p, &next_vpid);
	  data_index = data_page->index_unvacuumed;
	  continue;
	}
      entry = data_page->data + data_index;

#if defined (SA_MODE)
      if (VACUUM_BLOCK_STATUS_IS_VACUUMED (entry->blockid))
	{
	  /* Already vacuumed. */
	  data_index++;
	  continue;
	}
      else
	{
	  /* Must be available, cannot be in-progress. */
	  assert (VACUUM_BLOCK_STATUS_IS_AVAILABLE (entry->blockid));
	}
#else	/* !SA_MODE */	       /* SERVER_MODE */
      if (!MVCC_ID_PRECEDES (entry->newest_mvccid, vacuum_Global_oldest_active_mvccid)
	  || (entry->start_lsa.pageid + 1 >= log_Gl.append.prev_lsa.pageid))
	{
	  /* Newest MVCCID in block is not old enough. Or 
	   * The block is generated very recently and it is possible that not all its info is in log (some may still
	   * be cached in prior list.
	   *
	   * Stop searching for other jobs.
	   */
	  vacuum_unfix_data_page (thread_p, data_page);
	  break;
	}
      if (!VACUUM_BLOCK_STATUS_IS_AVAILABLE (entry->blockid))
	{
	  assert (VACUUM_BLOCK_STATUS_IS_VACUUMED (entry->blockid)
		  || VACUUM_BLOCK_STATUS_IS_IN_PROGRESS (entry->blockid));
	  /* Continue to other blocks. */
	  data_index++;
	  continue;
	}

      VACUUM_BLOCK_STATUS_SET_IN_PROGRESS (entry->blockid);
      vacuum_job_entry.vacuum_data_entry = *entry;

      if (vacuum_Prefetch_log_mode == VACUUM_PREFETCH_LOG_MODE_MASTER)
	{
	  error_code = vacuum_log_prefetch_vacuum_block (thread_p, entry, &vacuum_job_entry.block_log_buffer);
	  if (error_code != NO_ERROR)
	    {
	      assert_release (false);
	      vacuum_er_log (VACUUM_ER_LOG_ERROR | VACUUM_ER_LOG_MASTER,
			     "VACUUM ERROR: Error %d while master tried to prefetch log pages for block %lld.",
			     er_errid (), (long long int) VACUUM_BLOCKID_WITHOUT_FLAGS (entry->blockid));
	      vacuum_unfix_data_page (thread_p, data_page);
	      return;
	    }
	}
      else
	{
	  VACUUM_INIT_PREFETCH_BLOCK (&vacuum_job_entry.block_log_buffer);
	}

      if (!lf_circular_queue_produce (vacuum_Job_queue, &vacuum_job_entry))
	{
	  /* Queue is full, abort creating new jobs. */
	  vacuum_er_log (VACUUM_ER_LOG_WARNING | VACUUM_ER_LOG_MASTER, "VACUUM ERROR: Could not push new job.");
	  VACUUM_BLOCK_STATUS_SET_AVAILABLE (entry->blockid);

	  PERF_UTIME_TRACKER_TIME (thread_p, &perf_tracker, mnt_vac_master_time);
	  vacuum_unfix_data_page (thread_p, data_page);
	  return;
	}
#endif /* SERVER_MODE */

      if (!VACUUM_BLOCK_IS_INTERRUPTED (entry->blockid))
	{
	  /* Log that a new job is starting. After recovery, the system will then know this job was partially executed. 
	   * Logging the start of a job already interrupted is not necessary. We do it here rather than when vacuum job
	   * is really started to avoid locking vacuum data again (logging vacuum data cannot be done without locking).
	   */
	  log_append_redo_data2 (thread_p, RVVAC_START_JOB, NULL, (PAGE_PTR) data_page, data_index, 0, NULL);
	}

#if defined (SA_MODE)
      /* Run job now. */
      PERF_UTIME_TRACKER_TIME (thread_p, &perf_tracker, mnt_vac_master_time);

      VACUUM_BLOCK_STATUS_SET_IN_PROGRESS (entry->blockid);
      vacuum_data_entry = *entry;
      error_code = vacuum_process_log_block (thread_p, &vacuum_data_entry, NULL, false);
      assert (error_code == NO_ERROR);

      er_log_debug (ARG_FILE_LINE, "Stand-alone vacuum finished block %lld.\n",
		    (long long int) VACUUM_BLOCKID_WITHOUT_FLAGS (vacuum_data_entry.blockid));

      PERF_UTIME_TRACKER_START (thread_p, &perf_tracker);

      if (LOCK_FREE_CIRCULAR_QUEUE_IS_FULL (vacuum_Finished_job_queue))
	{
	  /* Consume vacuum_Finished_job_queue */
	  vacuum_unfix_data_page (thread_p, data_page);
	  goto restart;
	}
#else	/* !SA_MODE */	       /* SERVER_MODE */
      /* Wakeup threads to start working on current threads. Try not to wake up more workers than necessary. */
      n_jobs = (int) LOCK_FREE_CIRCULAR_QUEUE_APPROX_SIZE (vacuum_Job_queue);
      n_available_workers = prm_get_integer_value (PRM_ID_VACUUM_WORKER_COUNT) - vacuum_Running_workers_count;
      n_wakeup_workers = MIN (n_jobs, n_available_workers);
      if (n_wakeup_workers > 0)
	{
	  /* Wakeup more workers */
	  thread_wakeup_vacuum_worker_threads (n_wakeup_workers);
	}

      /* If vacuum lagged behind and this loop generated a lot of jobs, the log block buffer used by active workers
       * can fill up. We cannot allow that.
       */
      vacuum_block_data_buffer_aprox_size = LOCK_FREE_CIRCULAR_QUEUE_APPROX_SIZE (vacuum_Block_data_buffer);
      if (vacuum_block_data_buffer_aprox_size > vacuum_Block_data_buffer->capacity / 2)
	{
	  vacuum_unfix_data_page (thread_p, data_page);
	  goto restart;
	}
      /* Another buffer that is used by vacuum workers to communicate with master is the finished job queue.
       * We cannot allow this to fill either.
       */
      vacuum_finished_jobs_queue_aprox_size = LOCK_FREE_CIRCULAR_QUEUE_APPROX_SIZE (vacuum_Finished_job_queue);
      if (vacuum_finished_jobs_queue_aprox_size >= vacuum_Finished_job_queue->capacity / 2)
	{
	  vacuum_unfix_data_page (thread_p, data_page);
	  goto restart;
	}
#endif /* SERVER_MODE */

      /* Increment block index. */
      data_index++;
    }

  assert (data_page == NULL);
#if !defined (NDEBUG)
  vacuum_verify_vacuum_data_page_fix_count (thread_p);
#endif /* !NDEBUG */

#if defined (SA_MODE)
  /* Complete vacuum for SA_MODE. This means also vacuuming based on last block being logged. */

  assert (LOCK_FREE_CIRCULAR_QUEUE_IS_EMPTY (vacuum_Block_data_buffer));

  /* Remove all vacuumed entries. */
  vacuum_data_mark_finished (thread_p);

  assert (LOCK_FREE_CIRCULAR_QUEUE_IS_EMPTY (vacuum_Finished_job_queue));
  assert (vacuum_Data.first_page == vacuum_Data.last_page);
  assert (vacuum_Data.first_page->index_unvacuumed == 0);
  assert (vacuum_Data.first_page->index_free == 0);

  /* We don't want to interrupt next operation. */
  save_check_interrupt = thread_set_check_interrupt (thread_p, false);

  /* Can we generate another block on information cached in log header? */
  if (vacuum_get_log_blockid (log_Gl.hdr.mvcc_op_log_lsa.pageid) > vacuum_Data.last_blockid)
    {
      /* Execute vacuum based on the block not generated yet. */

      /* Create vacuum data entry for the job. */
      vacuum_data_entry.blockid = vacuum_get_log_blockid (log_Gl.hdr.mvcc_op_log_lsa.pageid);
      LSA_COPY (&vacuum_data_entry.start_lsa, &log_Gl.hdr.mvcc_op_log_lsa);
      vacuum_data_entry.oldest_mvccid = log_Gl.hdr.last_block_oldest_mvccid;
      vacuum_data_entry.newest_mvccid = log_Gl.hdr.last_block_newest_mvccid;
      VACUUM_BLOCK_STATUS_SET_IN_PROGRESS (vacuum_data_entry.blockid);

      /* Update vacuum_Data as if it would contain only this entry. Do not update last_blockid since it may be
       * generated again. */
      vacuum_Data.oldest_unvacuumed_mvccid = vacuum_data_entry.oldest_mvccid;

      /* We do not log here. We could have a problem if the server crashes, because same vacuum tasks may be
       * re-executed. The worst that can happen is to hit an assert in debug mode. Instead of doing a voodoo fix here,
       * it is better to live with the bug. */

      PERF_UTIME_TRACKER_TIME (thread_p, &perf_tracker, mnt_vac_master_time);

      /* Execute vacuum. */
      (void) vacuum_process_log_block (thread_p, &vacuum_data_entry, NULL, true);

      PERF_UTIME_TRACKER_START (thread_p, &perf_tracker);
    }

  (void) thread_set_check_interrupt (thread_p, save_check_interrupt);

  /* All vacuum complete. */
  vacuum_Data.oldest_unvacuumed_mvccid = log_Gl.hdr.mvcc_next_id;

  log_append_redo_data2 (thread_p, RVVAC_COMPLETE, NULL, (PAGE_PTR) vacuum_Data.first_page, 0,
			 sizeof (log_Gl.hdr.mvcc_next_id), &log_Gl.hdr.mvcc_next_id);
  logpb_flush_pages_direct (thread_p);

  /* Cleanup dropped files. */
  vacuum_cleanup_dropped_files (thread_p);

  /* Reset log header information saved for vacuum. */
  LSA_SET_NULL (&log_Gl.hdr.mvcc_op_log_lsa);
  log_Gl.hdr.last_block_oldest_mvccid = MVCCID_NULL;
  log_Gl.hdr.last_block_newest_mvccid = MVCCID_NULL;

  er_set (ER_NOTIFICATION_SEVERITY, ARG_FILE_LINE, ER_STAND_ALONE_VACUUM_END, 0);
  er_log_debug (ARG_FILE_LINE, "Stand-alone vacuum end.\n");

  /* Vacuum structures no longer needed. */
  vacuum_finalize (thread_p);

  vacuum_Data.is_vacuum_complete = true;

  PERF_UTIME_TRACKER_TIME (thread_p, &perf_tracker, mnt_vac_master_time);
#endif
}

/*
 * vacuum_rv_redo_vacuum_complete () - Redo recovery of vacuum complete.
 *
 * return	 : NO_ERROR.
 * thread_p (in) : Thread entry.
 * rcv (in)	 : Recovery data.
 */
int
vacuum_rv_redo_vacuum_complete (THREAD_ENTRY * thread_p, LOG_RCV * rcv)
{
  MVCCID oldest_newest_mvccid = MVCCID_NULL;

  assert (rcv->data != NULL && rcv->length == sizeof (MVCCID));

  oldest_newest_mvccid = *((MVCCID *) rcv->data);

  /* All vacuum complete. */
  vacuum_Data.oldest_unvacuumed_mvccid = oldest_newest_mvccid;

  /* Reset log header information saved for vacuum. */
  LSA_SET_NULL (&log_Gl.hdr.mvcc_op_log_lsa);
  log_Gl.hdr.last_block_oldest_mvccid = MVCCID_NULL;
  log_Gl.hdr.last_block_newest_mvccid = MVCCID_NULL;

  return NO_ERROR;
}

/*
 * vacuum_process_log_block () - Vacuum heap and b-tree entries using log
 *				 information found in a block of pages.
 *
 * return		      : Error code.
 * thread_p (in)	      : Thread entry.
 * data (in)		      : Block data.
 * block_log_buffer (in)      : Block log page buffer identifier
 * sa_mode_partial_block (in) : True when SA_MODE vacuum based on partial
 *				block information from log header.
 *				Logging is skipped if true.
 */
static int
vacuum_process_log_block (THREAD_ENTRY * thread_p, VACUUM_DATA_ENTRY * data, BLOCK_LOG_BUFFER * block_log_buffer,
			  bool sa_mode_partial_block)
{
  VACUUM_WORKER *worker = VACUUM_GET_VACUUM_WORKER (thread_p);
  LOG_LSA log_lsa;
  LOG_LSA rcv_lsa;
  LOG_PAGEID first_block_pageid = VACUUM_FIRST_LOG_PAGEID_IN_BLOCK (VACUUM_BLOCKID_WITHOUT_FLAGS (data->blockid));
  int error_code = NO_ERROR;
  LOG_DATA log_record_data;
  char *undo_data_buffer = NULL, *undo_data = NULL;
  int undo_data_size;
  char *es_uri = NULL;
  char log_pgbuf[IO_MAX_PAGE_SIZE + MAX_ALIGNMENT];
  LOG_PAGE *log_page_p = NULL;
  BTID_INT btid_int;
  BTID sys_btid;
  OID class_oid, oid;
  BTREE_OBJECT_INFO old_version;
  BTREE_OBJECT_INFO new_version;
  MVCCID threshold_mvccid = vacuum_Global_oldest_active_mvccid;
  BTREE_MVCC_INFO mvcc_info;
  MVCCID mvccid;
  LOG_VACUUM_INFO log_vacuum;
  OID heap_object_oid;
  bool vacuum_complete = false;
  bool was_interrupted = false;
  bool is_file_dropped = false;
  bool page_found = false;

  PERF_UTIME_TRACKER perf_tracker;

  if (prm_get_bool_value (PRM_ID_DISABLE_VACUUM))
    {
      return NO_ERROR;
    }

  assert (worker != NULL);

  PERF_UTIME_TRACKER_START (thread_p, &perf_tracker);

  /* Initialize log_vacuum */
  LSA_SET_NULL (&log_vacuum.prev_mvcc_op_log_lsa);
  VFID_SET_NULL (&log_vacuum.vfid);

  /* Set sys_btid pointer for internal b-tree block */
  btid_int.sys_btid = &sys_btid;

  /* Check starting lsa is not null and that it really belong to this block */
  assert (!LSA_ISNULL (&data->start_lsa)
	  && (VACUUM_BLOCKID_WITHOUT_FLAGS (data->blockid) == vacuum_get_log_blockid (data->start_lsa.pageid)));

  /* Fetch the page where start_lsa is located */
  log_page_p = (LOG_PAGE *) PTR_ALIGN (log_pgbuf, MAX_ALIGNMENT);
  log_page_p->hdr.logical_pageid = NULL_PAGEID;
  log_page_p->hdr.offset = NULL_OFFSET;

  vacuum_er_log (VACUUM_ER_LOG_WORKER,
		 "VACUUM: thread(%d): vacuum_process_log_block (): blockid(%lld) start_lsa(%lld, %d) old_mvccid(%llu)"
		 " new_mvccid(%llu)\n", thread_get_current_entry_index (), VACUUM_BLOCKID_WITHOUT_FLAGS (data->blockid),
		 (long long int) data->start_lsa.pageid, (int) data->start_lsa.offset, data->oldest_mvccid,
		 data->newest_mvccid);

#if defined (SERVER_MODE)
  if (vacuum_Prefetch_log_mode == VACUUM_PREFETCH_LOG_MODE_WORKERS)
    {
      error_code = vacuum_log_prefetch_vacuum_block (thread_p, data, block_log_buffer);
      if (error_code != NO_ERROR)
	{
	  return error_code;
	}
    }
#endif /* SERVER_MODE */

  /* Initialize stored heap objects. */
  worker->n_heap_objects = 0;

  was_interrupted = VACUUM_BLOCK_IS_INTERRUPTED (data->blockid);

  /* Follow the linked records starting with start_lsa */
  for (LSA_COPY (&log_lsa, &data->start_lsa); !LSA_ISNULL (&log_lsa) && log_lsa.pageid >= first_block_pageid;
       LSA_COPY (&log_lsa, &log_vacuum.prev_mvcc_op_log_lsa))
    {
#if defined(SERVER_MODE)
      if (thread_p->shutdown)
	{
	  /* Server shutdown was requested, stop vacuuming. */
	  goto end;
	}
#endif /* SERVER_MODE */

      vacuum_er_log (VACUUM_ER_LOG_WORKER, "VACUUM: thread(%d): process log entry at log_lsa (%lld, %d)\n",
		     thread_get_current_entry_index (), (long long int) log_lsa.pageid, (int) log_lsa.offset);

      worker->state = VACUUM_WORKER_STATE_PROCESS_LOG;
      PERF_UTIME_TRACKER_TIME_AND_RESTART (thread_p, &perf_tracker, mnt_vac_worker_execute_time);

      LSA_COPY (&rcv_lsa, &log_lsa);

      if (log_page_p->hdr.logical_pageid != log_lsa.pageid)
	{
	  error_code = vacuum_copy_log_page (thread_p, log_lsa.pageid, block_log_buffer, log_page_p);
	  if (error_code != NO_ERROR)
	    {
	      assert_release (false);
	      logpb_fatal_error (thread_p, true, ARG_FILE_LINE, "vacuum_process_log_block");
	      goto end;
	    }
	}

      /* Process log entry and obtain relevant information for vacuum. */
      error_code =
	vacuum_process_log_record (thread_p, worker, &log_lsa, log_page_p, &log_record_data, &mvccid, &undo_data,
				   &undo_data_size, &log_vacuum, &is_file_dropped, false);
      if (error_code != NO_ERROR)
	{
	  assert_release (false);
	  logpb_fatal_error (thread_p, true, ARG_FILE_LINE, "vacuum_process_log_block");
	  goto end;
	}

      if (is_file_dropped)
	{
	  /* No need to vacuum */
	  vacuum_er_log (VACUUM_ER_LOG_WORKER | VACUUM_ER_LOG_DROPPED_FILES,
			 "VACUUM: Skip vacuuming based on (%lld, %d) in file %d|%d. Log record info: rcvindex=%d.\n",
			 (long long int) rcv_lsa.pageid, (int) rcv_lsa.offset, log_vacuum.vfid.volid,
			 log_vacuum.vfid.fileid, log_record_data.rcvindex);
	  continue;
	}

      worker->state = VACUUM_WORKER_STATE_EXECUTE;
      PERF_UTIME_TRACKER_TIME_AND_RESTART (thread_p, &perf_tracker, mnt_vac_worker_process_log_time);

#if !defined (NDEBUG)
      if (MVCC_ID_FOLLOW_OR_EQUAL (mvccid, threshold_mvccid) || MVCC_ID_PRECEDES (mvccid, data->oldest_mvccid)
	  || MVCC_ID_PRECEDES (data->newest_mvccid, mvccid))
	{
	  /* threshold_mvccid or mvccid or block data may be invalid */
	  assert (0);
	  logpb_fatal_error (thread_p, true, ARG_FILE_LINE, "vacuum_process_log_block");
	  goto end;
	}
#endif /* !NDEBUG */

      if (LOG_IS_MVCC_HEAP_OPERATION (log_record_data.rcvindex))
	{
	  if (log_record_data.rcvindex == RVHF_MVCC_UPDATE_OVERFLOW)
	    {
	      /* only the old OVF record must be removed;
	       * can do this here to avoid complications */

	      RECDES ovf_rec;
	      OID ovf_oid;
	      VACUUM_HEAP_OBJECT ovf_obj;
	      bool reusable;

	      assert (undo_data != NULL);
	      ovf_rec.type = *(INT16 *) (undo_data);
	      ovf_rec.data = (char *) (undo_data) + sizeof (ovf_rec.type);
	      ovf_rec.area_size = ovf_rec.length = undo_data_size - sizeof (ovf_rec.type);

	      assert (ovf_rec.type == REC_BIGONE);
	      ovf_oid = *((OID *) ovf_rec.data);

	      VFID_COPY (&ovf_obj.vfid, &log_vacuum.vfid);
	      COPY_OID (&ovf_obj.oid, &ovf_oid);
	      reusable = file_get_type (thread_p, &ovf_obj.vfid);

	      error_code = vacuum_heap_ovf (thread_p, &ovf_obj, threshold_mvccid, reusable, was_interrupted);
	      if (error_code != NO_ERROR)
		{
		  vacuum_er_log (VACUUM_ER_LOG_ERROR | VACUUM_ER_LOG_HEAP,
				 "VACUUM ERROR: Vacuum heap page %d|%d, error_code=%d.\n", ovf_obj.oid.volid,
				 ovf_obj.oid.pageid);

		  assert_release (false);
		  er_clear ();
		  error_code = NO_ERROR;
		  /* Release should not stop. Continue. */
		}

	      continue;
	    }

	  /* Collect heap object to be vacuumed at the end of the job. */
	  heap_object_oid.pageid = log_record_data.pageid;
	  heap_object_oid.volid = log_record_data.volid;
	  heap_object_oid.slotid = heap_rv_remove_flags_from_offset (log_record_data.offset);

	  error_code = vacuum_collect_heap_objects (worker, &heap_object_oid, &log_vacuum.vfid);
	  if (error_code != NO_ERROR)
	    {
	      assert_release (false);
	      vacuum_er_log (VACUUM_ER_LOG_ERROR | VACUUM_ER_LOG_WORKER | VACUUM_ER_LOG_HEAP,
			     "VACUUM ERROR: vacuum_collect_heap_objects.\n");
	      /* Release should not stop. */
	      er_clear ();
	      error_code = NO_ERROR;
	      continue;
	    }
	}
      else if (LOG_IS_MVCC_BTREE_OPERATION (log_record_data.rcvindex))
	{
	  /* Find b-tree entry and vacuum it */
	  OR_BUF key_buf;

	  assert (undo_data != NULL);

	  if (log_record_data.rcvindex == RVBT_MVCC_INSERT_OBJECT_UNQ)
	    {
	      btree_rv_read_keybuf_two_objects (thread_p, undo_data, undo_data_size, &btid_int, &old_version,
						&new_version, &key_buf);
	    }
	  else
	    {
	      btree_rv_read_keybuf_nocopy (thread_p, undo_data, undo_data_size, &btid_int, &class_oid, &oid, &mvcc_info,
					   &key_buf);
	    }

	  /* Vacuum based on rcvindex. */
	  if (log_record_data.rcvindex == RVBT_MVCC_NOTIFY_VACUUM)
	    {
	      /* The notification comes from loading index. The object may be both inserted or deleted (load index
	       * considers all objects for visibility reasons). Vacuum must also decide to remove insert MVCCID or the
	       * entire object. */
	      if (MVCCID_IS_VALID (mvcc_info.delete_mvccid))
		{
		  vacuum_er_log (VACUUM_ER_LOG_BTREE | VACUUM_ER_LOG_WORKER,
				 "VACUUM: thread(%d): vacuum from b-tree: btidp(%d, (%d %d)) oid(%d, %d, %d) "
				 "class_oid(%d, %d, %d), purpose=rem_object, mvccid=%llu\n",
				 thread_get_current_entry_index (), btid_int.sys_btid->root_pageid,
				 btid_int.sys_btid->vfid.fileid, btid_int.sys_btid->vfid.volid, oid.volid, oid.pageid,
				 oid.slotid, class_oid.volid, class_oid.pageid, class_oid.slotid,
				 mvcc_info.delete_mvccid);
		  error_code =
		    btree_vacuum_object (thread_p, btid_int.sys_btid, &key_buf, &oid, &class_oid,
					 mvcc_info.delete_mvccid);
		}
	      else if (MVCCID_IS_VALID (mvcc_info.insert_mvccid) && mvcc_info.insert_mvccid != MVCCID_ALL_VISIBLE)
		{
		  vacuum_er_log (VACUUM_ER_LOG_BTREE | VACUUM_ER_LOG_WORKER,
				 "VACUUM: thread(%d): vacuum from b-tree: btidp(%d, (%d %d)) oid(%d, %d, %d) "
				 "class_oid(%d, %d, %d), purpose=rem_insid, mvccid=%llu\n",
				 thread_get_current_entry_index (), btid_int.sys_btid->root_pageid,
				 btid_int.sys_btid->vfid.fileid, btid_int.sys_btid->vfid.volid, oid.volid, oid.pageid,
				 oid.slotid, class_oid.volid, class_oid.pageid, class_oid.slotid,
				 mvcc_info.insert_mvccid);
		  error_code =
		    btree_vacuum_insert_mvccid (thread_p, btid_int.sys_btid, &key_buf, &oid, &class_oid,
						mvcc_info.insert_mvccid);
		}
	      else
		{
		  /* impossible case */
		  vacuum_er_log (VACUUM_ER_LOG_BTREE | VACUUM_ER_LOG_WORKER | VACUUM_ER_LOG_ERROR,
				 "VACUUM ERROR: invalid vacuum case for RVBT_MVCC_NOTIFY_VACUUM btid(%d, (%d %d)) "
				 "oid(%d, %d, %d) class_oid(%d, %d, %d)", btid_int.sys_btid->root_pageid,
				 btid_int.sys_btid->vfid.fileid, btid_int.sys_btid->vfid.volid, oid.volid, oid.pageid,
				 oid.slotid, class_oid.volid, class_oid.pageid, class_oid.slotid);
		  assert_release (false);
		  continue;
		}
	    }
	  else if (log_record_data.rcvindex == RVBT_MVCC_DELETE_OBJECT)
	    {
	      /* Object was deleted and must be completely removed. */
	      vacuum_er_log (VACUUM_ER_LOG_BTREE | VACUUM_ER_LOG_WORKER,
			     "VACUUM: thread(%d): vacuum from b-tree: btidp(%d, (%d %d)) oid(%d, %d, %d) "
			     "class_oid(%d, %d, %d), purpose=rem_object, mvccid=%llu\n",
			     thread_get_current_entry_index (), btid_int.sys_btid->root_pageid,
			     btid_int.sys_btid->vfid.fileid, btid_int.sys_btid->vfid.volid, oid.volid, oid.pageid,
			     oid.slotid, class_oid.volid, class_oid.pageid, class_oid.slotid, mvccid);
	      error_code = btree_vacuum_object (thread_p, btid_int.sys_btid, &key_buf, &oid, &class_oid, mvccid);
	    }
	  else if (log_record_data.rcvindex == RVBT_MVCC_INSERT_OBJECT
		   || log_record_data.rcvindex == RVBT_MVCC_INSERT_OBJECT_UNQ)
	    {
	      /* Object was inserted and only its insert MVCCID must be removed. */
	      if (log_record_data.rcvindex == RVBT_MVCC_INSERT_OBJECT_UNQ)
		{
		  COPY_OID (&oid, &old_version.oid);
		  COPY_OID (&class_oid, &old_version.class_oid);
		}
	      vacuum_er_log (VACUUM_ER_LOG_BTREE | VACUUM_ER_LOG_WORKER,
			     "VACUUM: thread(%d): vacuum from b-tree: btidp(%d, (%d %d)) oid(%d, %d, %d) "
			     "class_oid(%d, %d, %d), purpose=rem_insid, mvccid=%llu\n",
			     thread_get_current_entry_index (), btid_int.sys_btid->root_pageid,
			     btid_int.sys_btid->vfid.fileid, btid_int.sys_btid->vfid.volid, oid.volid, oid.pageid,
			     oid.slotid, class_oid.volid, class_oid.pageid, class_oid.slotid, mvccid);
	      error_code = btree_vacuum_insert_mvccid (thread_p, btid_int.sys_btid, &key_buf, &oid, &class_oid, mvccid);
	    }
	  else
	    {
	      /* Unexpected. */
	      assert_release (false);
	    }
	  /* Did we have any errors? */
	  if (error_code != NO_ERROR)
	    {
	      assert_release (false);
	      vacuum_er_log (VACUUM_ER_LOG_BTREE | VACUUM_ER_LOG_WORKER,
			     "VACUUM: thread(%d): Error deleting object or insert MVCCID: error_code=%d",
			     thread_get_current_entry_index (), error_code);
	      er_clear ();
	      error_code = NO_ERROR;
	      /* Release should not stop. Continue. */
	    }
	}
      else if (log_record_data.rcvindex == RVES_NOTIFY_VACUUM)
	{
	  /* A lob file must be deleted */
	  (void) or_unpack_string (undo_data, &es_uri);
	  vacuum_er_log (VACUUM_ER_LOG_WORKER, "VACUUM: Delete lob %s.", es_uri);
	  (void) es_delete_file (es_uri);
	  db_private_free_and_init (thread_p, es_uri);
	}
      else
	{
	  /* Safeguard code */
	  assert_release (false);
	}
    }

  error_code = vacuum_heap (thread_p, worker, threshold_mvccid, was_interrupted);
  if (error_code != NO_ERROR)
    {
      assert_release (false);
      /* Release should not stop. Continue. */
    }

  mnt_vac_log_vacuumed_pages (thread_p, vacuum_Data.log_block_npages);

  vacuum_complete = true;

end:
#if defined(SERVER_MODE)
  if (vacuum_Prefetch_log_mode == VACUUM_PREFETCH_LOG_MODE_MASTER && block_log_buffer != NULL)
    {
      lf_bitmap_free_entry (&vacuum_Prefetch_free_buffers_bitmap, block_log_buffer->buffer_id);
    }
#endif /* SERVER_MODE */

  worker->state = VACUUM_WORKER_STATE_INACTIVE;
  if (!sa_mode_partial_block)
    {
      /* TODO: Check that if start_lsa can be set to a different value when vacuum is not complete, to avoid processing 
       * the same log data again. */
      vacuum_finished_block_vacuum (thread_p, data, vacuum_complete);
    }

#if defined (SERVER_MODE)
  /* Unfix all pages now. Normally all pages should already be unfixed. */
  pgbuf_unfix_all (thread_p);
#else	/* !SERVER_MODE */		   /* SA_MODE */
  /* Do not unfix all in stand-alone. Not yet. We need to keep vacuum data pages fixed. */
#endif /* SA_MODE */

  PERF_UTIME_TRACKER_TIME_AND_RESTART (thread_p, &perf_tracker, mnt_vac_worker_execute_time);

  return error_code;
}

/*
 * vacuum_assign_worker () - Assign a vacuum worker to current thread.
 *
 * return	 : Error code.
 * thread_p (in) : Thread entry.
 *
 * NOTE: This is protected by vacuum data lock.
 */
static int
vacuum_assign_worker (THREAD_ENTRY * thread_p)
{
  /* Get first unassigned worker */
  VACUUM_WORKER *worker = NULL;
  INT32 save_assigned_workers_count;
#if defined (SERVER_MODE)
  long long unsigned size_worker_prefetch_log_buffer;
#endif /* SERVER_MODE */

#if defined (SERVER_MODE)
  assert (thread_p->vacuum_worker == NULL);
  assert (thread_p->type == TT_VACUUM_WORKER);
  assert (vacuum_Assigned_workers_count < VACUUM_MAX_WORKER_COUNT);
#endif /* SERVER_MODE */

  /* Assign a worker. Multiple threads can do this simultaneously so we need to assigned the worker using system
   * operation.
   */
  do
    {
      save_assigned_workers_count = VOLATILE_ACCESS (vacuum_Assigned_workers_count, INT32);
    }
  while (!ATOMIC_CAS_32 (&vacuum_Assigned_workers_count, save_assigned_workers_count, save_assigned_workers_count + 1));

  worker = &vacuum_Workers[save_assigned_workers_count];

  /* Initialize worker state */
  worker->state = VACUUM_WORKER_STATE_INACTIVE;

  /* Allocate log_zip */
  worker->log_zip_p = log_zip_alloc (IO_PAGESIZE, false);
  if (worker->log_zip_p == NULL)
    {
      vacuum_er_log (VACUUM_ER_LOG_ERROR | VACUUM_ER_LOG_WORKER, "VACUUM ERROR: Could not allocate log zip.");
      logpb_fatal_error (thread_p, true, ARG_FILE_LINE, "vacuum_assign_worker");
      return ER_FAILED;
    }

  /* Allocate heap objects buffer */
  worker->heap_objects_capacity = VACUUM_DEFAULT_HEAP_OBJECT_BUFFER_SIZE;
  worker->heap_objects = (VACUUM_HEAP_OBJECT *) malloc (worker->heap_objects_capacity * sizeof (VACUUM_HEAP_OBJECT));
  if (worker->heap_objects == NULL)
    {
      vacuum_er_log (VACUUM_ER_LOG_ERROR | VACUUM_ER_LOG_WORKER,
		     "VACUUM ERROR: Could not allocate files and objects buffer.\n");
      logpb_fatal_error (thread_p, true, ARG_FILE_LINE, "vacuum_assign_worker");
      goto error;
    }

  /* Allocate undo data buffer */
  worker->undo_data_buffer = (char *) malloc (IO_PAGESIZE);
  if (worker->undo_data_buffer == NULL)
    {
      vacuum_er_log (VACUUM_ER_LOG_ERROR | VACUUM_ER_LOG_WORKER, "VACUUM ERROR: Could not allocate undo data buffer.");
      logpb_fatal_error (thread_p, true, ARG_FILE_LINE, "vacuum_assign_worker");
      goto error;
    }
  worker->undo_data_buffer_capacity = IO_PAGESIZE;

  worker->postpone_redo_data_buffer = (char *) malloc (IO_PAGESIZE);
  if (worker->postpone_redo_data_buffer == NULL)
    {
      vacuum_er_log (VACUUM_ER_LOG_ERROR | VACUUM_ER_LOG_WORKER,
		     "VACUUM ERROR: Could not allocate postpone_redo_data_buffer.");
      logpb_fatal_error (thread_p, true, ARG_FILE_LINE, "vacuum_assign_worker");
      goto error;
    }

#if defined (SERVER_MODE)
  /* Save worker to thread entry */
  thread_p->vacuum_worker = worker;

  vacuum_er_log (VACUUM_ER_LOG_WORKER,
		 "VACUUM: Assigned vacuum_worker %p, index %d to thread %p, index %d.\n",
		 worker, save_assigned_workers_count, thread_p, thread_p->index);

  if (vacuum_Prefetch_log_mode == VACUUM_PREFETCH_LOG_MODE_WORKERS && worker->prefetch_log_buffer == NULL)
    {
      size_worker_prefetch_log_buffer =
	(((long long unsigned) VACUUM_PREFETCH_LOG_BLOCK_BUFFER_PAGES) * LOG_PAGESIZE) + MAX_ALIGNMENT;

      worker->prefetch_log_buffer = (char *) malloc ((size_t) size_worker_prefetch_log_buffer);
      if (worker->prefetch_log_buffer == NULL)
	{
	  vacuum_er_log (VACUUM_ER_LOG_ERROR | VACUUM_ER_LOG_WORKER,
			 "VACUUM ERROR: Could not allocate prefetch buffer.");
	  logpb_fatal_error (thread_p, true, ARG_FILE_LINE, "vacuum_assign_worker");
	  goto error;
	}
    }
#endif

  /* Safe guard - it is assumed that transaction descriptor is already initialized. */
  assert (worker->tdes != NULL);

  return NO_ERROR;

error:
  /* Free worker resources. */
  vacuum_finalize_worker (thread_p, worker);
  return ER_FAILED;
}

/*
 * vacuum_finalize_worker () - Free resources allocated for vacuum worker.
 *
 * return	    : Void.
 * worker_info (in) : Vacuum worker.
 */
static void
vacuum_finalize_worker (THREAD_ENTRY * thread_p, VACUUM_WORKER * worker_info)
{
  if (worker_info->log_zip_p != NULL)
    {
      log_zip_free (worker_info->log_zip_p);
      worker_info->log_zip_p = NULL;
    }
  if (worker_info->heap_objects != NULL)
    {
      free_and_init (worker_info->heap_objects);
    }
  if (worker_info->undo_data_buffer != NULL)
    {
      free_and_init (worker_info->undo_data_buffer);
    }
  if (worker_info->postpone_redo_data_buffer != NULL)
    {
      free_and_init (worker_info->postpone_redo_data_buffer);
    }
  if (worker_info->tdes != NULL)
    {
      logtb_finalize_tdes (thread_p, worker_info->tdes);

      free_and_init (worker_info->tdes);
    }
#if defined (SERVER_MODE)
  if (worker_info->prefetch_log_buffer != NULL)
    {
      free_and_init (worker_info->prefetch_log_buffer);
    }
#endif /* SERVER_MODE */
}

/*
 * vacuum_rv_get_worker_by_trid () - Get vacuum worker identified by TRANID
 *				     to recover its system operations.
 *
 * return	    : Transaction descriptor.
 * thread_p (in)    : Thread entry.
 * TRANID trid (in) : Transaction identifier.
 *
 * NOTE: This is currently only called during recovery.
 */
VACUUM_WORKER *
vacuum_rv_get_worker_by_trid (THREAD_ENTRY * thread_p, TRANID trid)
{
  int worker_index;

  if (trid == LOG_VACUUM_MASTER_TRANID)
    {
      return &vacuum_Master;
    }

  /* Convert trid to vacuum worker index */
  worker_index = VACUUM_WORKER_TRANID_TO_INDEX (trid);
  /* Check valid TRANID/index */
  assert (worker_index >= 0 && worker_index < VACUUM_MAX_WORKER_COUNT);
  /* Check this is called under recovery context. */
  assert (!LOG_ISRESTARTED ());

  /* Return worker identifier by TRANID */
  return &vacuum_Workers[worker_index];
}

/*
 * vacuum_rv_finish_worker_recovery () - Reset vacuum thread worker after finishing recovering its work.
 *
 * return	 : Void.
 * thread_p (in) : Thread entry.
 * trid (in)	 : Transaction identifier.
 */
void
vacuum_rv_finish_worker_recovery (THREAD_ENTRY * thread_p, TRANID trid)
{
  int worker_index;

  if (trid == LOG_VACUUM_MASTER_TRANID)
    {
      vacuum_Master.state = VACUUM_WORKER_STATE_EXECUTE;	/* Master is always in execute state. */
      vacuum_Master.tdes->state = TRAN_ACTIVE;

      vacuum_er_log (VACUUM_ER_LOG_RECOVERY | VACUUM_ER_LOG_TOPOPS | VACUUM_ER_LOG_MASTER,
		     "VACUUM: Finished recovery for vacuum master.\n");

      return;
    }

  /* Convert trid to vacuum worker index */
  worker_index = VACUUM_WORKER_TRANID_TO_INDEX (trid);
  /* Check valid TRANID/index */
  assert (worker_index >= 0 && worker_index < VACUUM_MAX_WORKER_COUNT);
  /* Check this is called under recovery context. */
  assert (!LOG_ISRESTARTED ());

  vacuum_er_log (VACUUM_ER_LOG_RECOVERY | VACUUM_ER_LOG_TOPOPS | VACUUM_ER_LOG_WORKER,
		 "VACUUM: Finished recovery for vacuum worker with tdes->trid=%d.", trid);

  /* Reset vacuum worker state */
  vacuum_Workers[worker_index].state = VACUUM_WORKER_STATE_INACTIVE;
  /* Reset vacuum worker transaction descriptor */
  vacuum_Workers[worker_index].tdes->state = TRAN_ACTIVE;
}

#if defined (SA_MODE)
/*
 * vacuum_get_worker_sa_mode () - Get vacuum worker for stand-alone mode.
 *
 * return    : Vacuum worker for stand-alone mode.
 */
VACUUM_WORKER *
vacuum_get_worker_sa_mode (void)
{
  return vacuum_Worker_sa_mode;
}

/*
 * vacuum_set_worker_sa_mode () - Set vacuum worker for stand-alone mode.
 *
 * return      : Void.
 * worker (in) : Vacuum worker.
 */
void
vacuum_set_worker_sa_mode (VACUUM_WORKER * worker)
{
  vacuum_Worker_sa_mode = worker;
}
#endif

#if defined (SERVER_MODE)
/*
 * vacuum_start_new_job () - Start a vacuum job which process one block of log data.
 *
 * return	 : Void.
 * thread_p (in) : Thread entry.
 * blockid (in)	 : Block of log data identifier.
 */
void
vacuum_start_new_job (THREAD_ENTRY * thread_p)
{
  VACUUM_DATA_ENTRY *entry = NULL;
  VACUUM_WORKER *worker_info = NULL;
  VACUUM_JOB_ENTRY vacuum_job_entry;

  assert (thread_p->type == TT_VACUUM_WORKER);

  worker_info = VACUUM_GET_VACUUM_WORKER (thread_p);
  if (worker_info == NULL)
    {
      /* Assign the tread a vacuum worker. */
      if (vacuum_assign_worker (thread_p) != NO_ERROR)
	{
	  assert_release (false);
	  return;
	}
      /* Check assignment was successful. */
      assert (VACUUM_GET_VACUUM_WORKER (thread_p) != NULL);
    }

  /* Increment running workers */
  ATOMIC_INC_32 (&vacuum_Running_workers_count, 1);

  /* Loop as long as job queue is not empty */
  while (!vacuum_Data.shutdown_requested && lf_circular_queue_consume (vacuum_Job_queue, &vacuum_job_entry))
    {
      /* Execute vacuum job */
      /* entry is only a copy for vacuum data */
      entry = &vacuum_job_entry.vacuum_data_entry;

      /* Safe guard */
      assert (VACUUM_BLOCK_STATUS_IS_IN_PROGRESS (entry->blockid));

      /* Run vacuum */
      (void) vacuum_process_log_block (thread_p, entry, &vacuum_job_entry.block_log_buffer, false);
    }

  /* Decrement running workers */
  ATOMIC_INC_32 (&vacuum_Running_workers_count, -1);

  /* No jobs in queue */
  /* Wakeup master to process finished jobs and generate new ones (if there are any to generate). */
  thread_wakeup_vacuum_master_thread ();
}
#endif /* SERVER_MODE */

/*
 * vacuum_finished_block_vacuum () - Called when vacuuming a block is stopped.
 *
 * return		   : Void.
 * thread_p (in)	   : Thread entry.
 * data (in)		   : Vacuum block data.
 * is_vacuum_complete (in) : True if the entire block was processed.
 *
 * NOTE: The block data received here is not a block in vacuum data table.
 *	 It is just a copy (because the table can be changed and the data
 *	 can be moved). First obtain the block data in the table and copy the
 *	 block data received as argument.
 */
static void
vacuum_finished_block_vacuum (THREAD_ENTRY * thread_p, VACUUM_DATA_ENTRY * data, bool is_vacuum_complete)
{
  VACUUM_DATA_ENTRY *table_entry = NULL;
  VACUUM_LOG_BLOCKID blockid;

  if (is_vacuum_complete)
    {
      /* Set status as vacuumed. Vacuum master will remove it from table */
      VACUUM_BLOCK_STATUS_SET_VACUUMED (data->blockid);
      VACUUM_BLOCK_CLEAR_INTERRUPTED (data->blockid);

      vacuum_er_log (VACUUM_ER_LOG_WORKER | VACUUM_ER_LOG_VACUUM_DATA,
		     "VACUUM: Processing log block %lld is complete. Notify master.\n",
		     (long long int) VACUUM_BLOCKID_WITHOUT_FLAGS (data->blockid));
    }
  else
    {
      /* We expect that worker job is abandoned during shutdown. But all other cases are error cases. */
      int error_level =
#if defined (SERVER_MODE)
	thread_p->shutdown ? VACUUM_ER_LOG_WARNING : VACUUM_ER_LOG_ERROR;

#if !defined (NDEBUG)
      /* Interrupting jobs without shutdown is unacceptable. */
      assert (thread_p->shutdown);
#endif /* !NDEBUG */

#else /* !SERVER_MODE */
	VACUUM_ER_LOG_ERROR;
      assert (false);
#endif /* !SERVER_MODE */

      /* Vacuum will have to be re-run */
      VACUUM_BLOCK_STATUS_SET_AVAILABLE (data->blockid);
      /* Job was not fully executed. */
      VACUUM_BLOCK_SET_INTERRUPTED (data->blockid);
      /* Copy new block data */
      /* The only relevant information is in fact the updated start_lsa if it has changed. */
      vacuum_er_log (error_level | VACUUM_ER_LOG_WORKER | VACUUM_ER_LOG_VACUUM_DATA,
		     "VACUUM %s: Processing log block %lld is not complete!",
		     error_level == VACUUM_ER_LOG_ERROR ? "ERROR" : "WARNING",
		     VACUUM_BLOCKID_WITHOUT_FLAGS (data->blockid));
    }

  /* Notify master the job is finished. */
  blockid = data->blockid;
  if (!lf_circular_queue_produce (vacuum_Finished_job_queue, &blockid))
    {
      assert_release (false);
      vacuum_er_log (VACUUM_ER_LOG_ERROR | VACUUM_ER_LOG_WORKER, "VACUUM ERROR: Finished job queue is full!!!\n");
    }

#if defined (SERVER_MODE)
  /* Hurry master wakeup if finished job queue is getting filled. */
  if (LOCK_FREE_CIRCULAR_QUEUE_APPROX_SIZE (vacuum_Finished_job_queue) >= vacuum_Finished_job_queue->capacity / 2)
    {
      /* Wakeup master to process finished jobs. */
      thread_wakeup_vacuum_master_thread ();
    }
#endif /* SERVER_MODE */
}

/*
 * vacuum_process_log_record () - Process one log record for vacuum.
 *
 * return			  : Error code.
 * worker (in)			  : Vacuum worker.
 * thread_p (in)		  : Thread entry.
 * log_lsa_p (in/out)		  : Input is the start of undo data. Output is
 *				    the end of undo data.
 * log_page_p (in/out)		  : The log page for log_lsa_p.
 * mvccid (out)			  : Log entry MVCCID.
 * undo_data_ptr (out)		  : Undo data pointer.
 * undo_data_size (out)		  : Undo data size.
 * is_file_dropped (out)	  : True if the file corresponding to log
 *				    entry was dropped.
 * stop_after_vacuum_info (in)	  : True if only vacuum info must be obtained
 *				    from log record.
 */
static int
vacuum_process_log_record (THREAD_ENTRY * thread_p, VACUUM_WORKER * worker, LOG_LSA * log_lsa_p, LOG_PAGE * log_page_p,
			   LOG_DATA * log_record_data, MVCCID * mvccid, char **undo_data_ptr, int *undo_data_size,
			   LOG_VACUUM_INFO * vacuum_info, bool * is_file_dropped, bool stop_after_vacuum_info)
{
  LOG_RECORD_HEADER *log_rec_header = NULL;
  LOG_REC_MVCC_UNDOREDO *mvcc_undoredo = NULL;
  LOG_REC_MVCC_UNDO *mvcc_undo = NULL;
  LOG_REC_UNDOREDO *undoredo = NULL;
  LOG_REC_UNDO *undo = NULL;
  int ulength;
  char *new_undo_data_buffer = NULL;
  bool is_zipped = false;
  volatile LOG_RECTYPE log_rec_type = LOG_SMALLER_LOGREC_TYPE;

  assert (log_lsa_p != NULL && log_page_p != NULL);
  assert (log_record_data != NULL);
  assert (mvccid != NULL);
  assert (stop_after_vacuum_info || is_file_dropped != NULL);
  assert (stop_after_vacuum_info || worker != NULL);
  assert (stop_after_vacuum_info || undo_data_ptr != NULL);
  assert (stop_after_vacuum_info || undo_data_size != NULL);

  if (!stop_after_vacuum_info)
    {
      *undo_data_ptr = NULL;
      *undo_data_size = 0;
    }

  LSA_SET_NULL (&vacuum_info->prev_mvcc_op_log_lsa);
  VFID_SET_NULL (&vacuum_info->vfid);

  /* Get log record header */
  log_rec_header = LOG_GET_LOG_RECORD_HEADER (log_page_p, log_lsa_p);
  log_rec_type = log_rec_header->type;
  LOG_READ_ADD_ALIGN (thread_p, sizeof (*log_rec_header), log_lsa_p, log_page_p);

  if (log_rec_type == LOG_MVCC_UNDO_DATA)
    {
      /* Get log record mvcc_undo information */
      LOG_READ_ADVANCE_WHEN_DOESNT_FIT (thread_p, sizeof (*mvcc_undo), log_lsa_p, log_page_p);
      mvcc_undo = (LOG_REC_MVCC_UNDO *) (log_page_p->area + log_lsa_p->offset);

      /* Get MVCCID */
      *mvccid = mvcc_undo->mvccid;

      /* Get record log data */
      *log_record_data = mvcc_undo->undo.data;

      /* Get undo data length */
      ulength = mvcc_undo->undo.length;

      /* Copy LSA for next MVCC operation */
      LSA_COPY (&vacuum_info->prev_mvcc_op_log_lsa, &mvcc_undo->vacuum_info.prev_mvcc_op_log_lsa);
      VFID_COPY (&vacuum_info->vfid, &mvcc_undo->vacuum_info.vfid);

      LOG_READ_ADD_ALIGN (thread_p, sizeof (*mvcc_undo), log_lsa_p, log_page_p);
    }
  else if (log_rec_type == LOG_MVCC_UNDOREDO_DATA || log_rec_type == LOG_MVCC_DIFF_UNDOREDO_DATA)
    {
      /* Get log record undoredo information */
      LOG_READ_ADVANCE_WHEN_DOESNT_FIT (thread_p, sizeof (*mvcc_undoredo), log_lsa_p, log_page_p);
      mvcc_undoredo = (LOG_REC_MVCC_UNDOREDO *) (log_page_p->area + log_lsa_p->offset);

      /* Get MVCCID */
      *mvccid = mvcc_undoredo->mvccid;

      /* Get record log data */
      *log_record_data = mvcc_undoredo->undoredo.data;

      /* Get undo data length */
      ulength = mvcc_undoredo->undoredo.ulength;

      /* Copy LSA for next MVCC operation */
      LSA_COPY (&vacuum_info->prev_mvcc_op_log_lsa, &mvcc_undoredo->vacuum_info.prev_mvcc_op_log_lsa);
      VFID_COPY (&vacuum_info->vfid, &mvcc_undoredo->vacuum_info.vfid);

      LOG_READ_ADD_ALIGN (thread_p, sizeof (*mvcc_undoredo), log_lsa_p, log_page_p);
    }
  else
    {
      /* Unexpected case */
      assert (false);
      er_set (ER_ERROR_SEVERITY, ARG_FILE_LINE, ER_GENERIC_ERROR, 0);
      return ER_FAILED;
    }

  if (stop_after_vacuum_info)
    {
      /* Vacuum info was already obtained. */
      return NO_ERROR;
    }

  if (!VFID_ISNULL (&vacuum_info->vfid))
    {
      /* Check if file was dropped. */
      if (worker->drop_files_version != vacuum_Dropped_files_version)
	{
	  /* New files have been dropped. Droppers must wait until all running workers have been notified. Save new
	   * version to let dropper know this worker noticed the changes. */

	  /* But first, cleanup collected heap objects. */
	  VFID vfid;
	  VFID_COPY (&vfid, &vacuum_Last_dropped_vfid);
	  vacuum_cleanup_collected_by_vfid (worker, &vfid);

	  worker->drop_files_version = vacuum_Dropped_files_version;
	  vacuum_er_log (VACUUM_ER_LOG_DROPPED_FILES | VACUUM_ER_LOG_WORKER,
			 "VACUUM: Worker(%d) update min version to %d", thread_get_current_tran_index (),
			 worker->drop_files_version);
	}

      /* Check if file is dropped */
      *is_file_dropped = vacuum_is_file_dropped (thread_p, &vacuum_info->vfid, *mvccid);
      if (*is_file_dropped)
	{
	  return NO_ERROR;
	}
    }

  /* We are here because the file that will be vacuumed is not dropped. */
  if (!LOG_IS_MVCC_BTREE_OPERATION (log_record_data->rcvindex) && log_record_data->rcvindex != RVES_NOTIFY_VACUUM
      && log_record_data->rcvindex != RVHF_MVCC_UPDATE_OVERFLOW)
    {
      /* No need to unpack undo data */
      return NO_ERROR;
    }

  /* We are here because undo data must be unpacked. */
  if (ZIP_CHECK (ulength))
    {
      /* Get real size */
      *undo_data_size = (int) GET_ZIP_LEN (ulength);
      is_zipped = true;
    }
  else
    {
      *undo_data_size = ulength;
    }

  if (log_lsa_p->offset + *undo_data_size < (int) LOGAREA_SIZE)
    {
      /* Set undo data pointer directly to log data */
      *undo_data_ptr = (char *) log_page_p->area + log_lsa_p->offset;
    }
  else
    {
      /* Undo data is found on several pages and needs to be copied to a contiguous area. */
      if (worker->undo_data_buffer_capacity < *undo_data_size)
	{
	  /* Not enough space to save all undo data. Expand worker's undo data buffer. */
	  new_undo_data_buffer = (char *) realloc (worker->undo_data_buffer, *undo_data_size);
	  if (new_undo_data_buffer == NULL)
	    {
	      vacuum_er_log (VACUUM_ER_LOG_ERROR | VACUUM_ER_LOG_WORKER,
			     "VACUUM ERROR: Could not expand undo data buffer to %d.", *undo_data_size);
	      logpb_fatal_error (thread_p, true, ARG_FILE_LINE, "vacuum_process_log_record");
	      return ER_FAILED;
	    }
	  /* Expand was successful, update worker. */
	  worker->undo_data_buffer = new_undo_data_buffer;
	  worker->undo_data_buffer_capacity = *undo_data_size;
	}
      /* Set undo data pointer to worker's undo data buffer. */
      *undo_data_ptr = worker->undo_data_buffer;

      /* Copy data to buffer. */
      logpb_copy_from_log (thread_p, *undo_data_ptr, *undo_data_size, log_lsa_p, log_page_p);
    }

  if (is_zipped)
    {
      /* Unzip data */
      if (log_unzip (worker->log_zip_p, *undo_data_size, *undo_data_ptr))
	{
	  /* Update undo data pointer and size after unzipping. */
	  *undo_data_size = (int) worker->log_zip_p->data_length;
	  *undo_data_ptr = (char *) worker->log_zip_p->log_data;
	}
      else
	{
	  vacuum_er_log (VACUUM_ER_LOG_ERROR | VACUUM_ER_LOG_WORKER, "VACUUM ERROR: Could not unzip undo data.");
	  logpb_fatal_error (thread_p, true, ARG_FILE_LINE, "vacuum_process_log_record");
	  return ER_FAILED;
	}
    }

  return NO_ERROR;
}

/*
 * vacuum_get_worker_min_dropped_files_version () - Get current minimum dropped files version seen by active
 *						    vacuum workers.
 *
 * return : Minimum dropped files version.
 */
static INT32
vacuum_get_worker_min_dropped_files_version (void)
{
  int i;
  INT32 min_version = -1;

  for (i = 0; i < vacuum_Assigned_workers_count; i++)
    {
      /* Update minimum version if worker is active and its seen version is smaller than current minimum version (or if 
       * minimum version is not initialized). */
      if (vacuum_Workers[i].state != VACUUM_WORKER_STATE_INACTIVE
	  && (min_version == -1
	      || vacuum_compare_dropped_files_version (min_version, vacuum_Workers[i].drop_files_version) > 0))
	{
	  /* Update overall minimum version. */
	  min_version = vacuum_Workers[i].drop_files_version;
	}
    }
  return min_version;
}

/*
 * vacuum_compare_blockids () - Comparator function for blockid's stored in vacuum data. The comparator knows to
 *				filter any flags that mark block status.
 *
 * return    : 0 if entries are equal, negative if first entry is smaller and
 *	       positive if first entry is bigger.
 * ptr1 (in) : Pointer to first blockid.
 * ptr2 (in) : Pointer to second blockid.
 */
static int
vacuum_compare_blockids (const void *ptr1, const void *ptr2)
{
  /* Compare blockid's by removing any other flags. */
  return (int) (VACUUM_BLOCKID_WITHOUT_FLAGS (*((VACUUM_LOG_BLOCKID *) ptr1))
		- VACUUM_BLOCKID_WITHOUT_FLAGS (*((VACUUM_LOG_BLOCKID *) ptr2)));
}

/*
 * vacuum_load_data_from_disk () - Loads vacuum data from disk.
 *
 * return	 : Error code.
 * thread_p (in) : Thread entry.
 *
 * NOTE: Loading vacuum data should be done when the database is started,
 *	 before starting other vacuum routines.
 */
int
vacuum_load_data_from_disk (THREAD_ENTRY * thread_p)
{
  int error_code = NO_ERROR;
  VACUUM_DATA_ENTRY *entry = NULL;
  VACUUM_DATA_PAGE *data_page = NULL;
  VPID next_vpid;
  int i = 0;

  assert_release (!VFID_ISNULL (&vacuum_Data.vacuum_data_file));
  assert_release (!VPID_ISNULL (&log_Gl.hdr.vacuum_data_first_vpid));

  data_page = vacuum_fix_data_page (thread_p, &log_Gl.hdr.vacuum_data_first_vpid);
  if (data_page == NULL)
    {
      ASSERT_ERROR_AND_SET (error_code);
      goto error;
    }
  vacuum_Data.first_page = data_page;
  vacuum_Data.oldest_unvacuumed_mvccid = MVCCID_NULL;

  while (true)
    {
      if (data_page->index_unvacuumed >= 0)
	{
	  assert (data_page->index_unvacuumed < vacuum_Data.page_data_max_count);
	  assert (data_page->index_unvacuumed <= data_page->index_free);
	  for (i = data_page->index_unvacuumed; i < data_page->index_free; i++)
	    {
	      entry = &data_page->data[i];
	      if (VACUUM_BLOCK_STATUS_IS_IN_PROGRESS (entry->blockid))
		{
		  /* Reset in progress flag, mark the job as interrupted and update last_blockid. */
		  VACUUM_BLOCK_STATUS_SET_AVAILABLE (entry->blockid);
		  VACUUM_BLOCK_SET_INTERRUPTED (entry->blockid);
		}
	    }
	}
      VPID_COPY (&next_vpid, &data_page->next_page);
      if (VPID_ISNULL (&next_vpid))
	{
	  break;
	}
      vacuum_unfix_data_page (thread_p, data_page);
      data_page = vacuum_fix_data_page (thread_p, &next_vpid);
      if (data_page == NULL)
	{
	  ASSERT_ERROR_AND_SET (error_code);
	  goto error;
	}
    }
  assert (data_page != NULL);
  /* Save last_page. */
  vacuum_Data.last_page = data_page;
  /* Get last_blockid. */
  if (vacuum_Data.last_page->index_unvacuumed == vacuum_Data.last_page->index_free)
    {
      /* Empty last page. */
      assert (vacuum_Data.last_page->index_unvacuumed == 0);
      /* last_blockid is still saved in the first data entry. */
      vacuum_Data.last_blockid = vacuum_Data.last_page->data->blockid;
      assert (vacuum_Data.last_blockid == VACUUM_BLOCKID_WITHOUT_FLAGS (vacuum_Data.last_blockid));
    }
  else
    {
      /* Get last_blockid from last vacuum data entry. */
      vacuum_Data.last_blockid =
	VACUUM_BLOCKID_WITHOUT_FLAGS ((vacuum_Data.last_page->data + vacuum_Data.last_page->index_free - 1)->blockid);
    }

  vacuum_Data.is_loaded = true;

  vacuum_Global_oldest_active_mvccid = log_Gl.hdr.mvcc_next_id;
  error_code = vacuum_recover_lost_block_data (thread_p);
  if (error_code != NO_ERROR)
    {
      ASSERT_ERROR ();
      goto error;
    }
  LSA_SET_NULL (&vacuum_Data.recovery_lsa);

  vacuum_update_oldest_unvacuumed_mvccid (thread_p);
  vacuum_update_keep_from_log_pageid (thread_p);

#if !defined (NDEBUG)
  vacuum_verify_vacuum_data_page_fix_count (thread_p);
#endif /* !NDEBUG */

  return NO_ERROR;

error:

  assert (error_code != NO_ERROR);
  ASSERT_ERROR ();

  vacuum_unfix_data_page (thread_p, data_page);
  vacuum_unfix_first_and_last_data_page (thread_p);
  vacuum_Data.is_loaded = false;

  return error_code;
}

/*
 * vacuum_load_dropped_files_from_disk () - Loads dropped files from disk.
 *
 * return	 : Error code.
 * thread_p (in) : Thread entry.
 * vfid (in)	 : File identifier.
 */
int
vacuum_load_dropped_files_from_disk (THREAD_ENTRY * thread_p)
{
  VACUUM_DROPPED_FILES_PAGE *page = NULL;
  VPID vpid;
  INT16 page_count;
#if !defined (NDEBUG)
  VACUUM_TRACK_DROPPED_FILES *track_head = NULL, *track_tail = NULL;
  VACUUM_TRACK_DROPPED_FILES *track_new = NULL, *save_next = NULL;
#endif

  assert_release (!VFID_ISNULL (&vacuum_Dropped_files_vfid));

  if (vacuum_Dropped_files_loaded)
    {
      /* Already loaded */
      assert_release (!VPID_ISNULL (&vacuum_Dropped_files_vpid));
#if !defined (NDEBUG)
      assert_release (vacuum_Track_dropped_files != NULL);
#endif
      return NO_ERROR;
    }

  assert (!VPID_ISNULL (&vacuum_Dropped_files_vpid));

  /* Save total count. */
  if (vacuum_Dropped_files_count != 0)
    {
      assert (false);
      vacuum_Dropped_files_count = 0;
    }

  VPID_COPY (&vpid, &vacuum_Dropped_files_vpid);

  while (!VPID_ISNULL (&vpid))
    {
      page = vacuum_fix_dropped_entries_page (thread_p, &vpid, PGBUF_LATCH_READ);
      if (page == NULL)
	{
	  assert (false);
	  return ER_FAILED;
	}

      /* Get next page VPID and current page count */
      VPID_COPY (&vpid, &page->next_page);

      page_count = page->n_dropped_files;
      vacuum_Dropped_files_count += (INT32) page_count;

#if !defined (NDEBUG)
      track_new = (VACUUM_TRACK_DROPPED_FILES *) malloc (VACUUM_TRACK_DROPPED_FILES_SIZE);
      if (track_new == NULL)
	{
	  er_set (ER_ERROR_SEVERITY, ARG_FILE_LINE, ER_OUT_OF_VIRTUAL_MEMORY, 1, VACUUM_TRACK_DROPPED_FILES_SIZE);
	  for (track_new = track_head; track_new != NULL; track_new = save_next)
	    {
	      save_next = track_new->next_tracked_page;
	      free_and_init (track_new);
	    }
	  vacuum_unfix_dropped_entries_page (thread_p, page);
	  return ER_OUT_OF_VIRTUAL_MEMORY;
	}

      memcpy (&track_new->dropped_data_page, page, DB_PAGESIZE);
      track_new->next_tracked_page = NULL;

      if (track_head == NULL)
	{
	  track_head = track_tail = track_new;
	}
      else
	{
	  assert (track_tail != NULL);
	  track_tail->next_tracked_page = track_new;
	  track_tail = track_new;
	}
#endif
      vacuum_unfix_dropped_entries_page (thread_p, page);
    }

#if !defined(NDEBUG)
  vacuum_Track_dropped_files = track_head;
#endif

  vacuum_Dropped_files_loaded = true;
  return NO_ERROR;
}

/*
 * vacuum_create_file_for_vacuum_data () - Create a disk file to keep vacuum
 *					   data.
 *
 * return		   : Error code.
 * thread_p (in)	   : Thread entry.
 * vacuum_data_npages (in) : Number of vacuum data disk pages.
 * vacuum_data_vfid (out)  : Created file VFID.
 */
int
vacuum_create_file_for_vacuum_data (THREAD_ENTRY * thread_p, VFID * vacuum_data_vfid)
{
  VPID first_page_vpid;
  VACUUM_DATA_PAGE *data_page = NULL;

  /* Create disk file to keep vacuum data */
  if (file_create (thread_p, vacuum_data_vfid, 1, FILE_VACUUM_DATA, NULL, &first_page_vpid, 1) == NULL)
    {
      assert (false);
      return ER_FAILED;
    }

  /* Load first page of file */
  data_page = vacuum_fix_data_page (thread_p, &first_page_vpid);
  if (data_page == NULL)
    {
      assert (false);
      return ER_FAILED;
    }
  vacuum_data_initialize_new_page (thread_p, data_page);
  log_append_redo_data2 (thread_p, RVVAC_DATA_INIT_NEW_PAGE, NULL, (PAGE_PTR) data_page, 0, 0, NULL);

  VPID_COPY (&log_Gl.hdr.vacuum_data_first_vpid, &first_page_vpid);
  log_append_redo_data2 (thread_p, RVVAC_DATA_MODIFY_FIRST_PAGE, NULL, (PAGE_PTR) data_page, 0,
			 sizeof (log_Gl.hdr.vacuum_data_first_vpid), &log_Gl.hdr.vacuum_data_first_vpid);

  /* Set dirty page and free */
  vacuum_set_dirty_data_page (thread_p, data_page, FREE);

  return NO_ERROR;
}

/*
 * vacuum_data_initialize_new_page () - Create new vacuum data page.
 *
 * return	      :	Void.
 * thread_p (in)      : Thread entry.
 * data_page (in)     : New vacuum data page pointer.
 * first_blockid (in) : Starting blockid.
 */
static void
vacuum_data_initialize_new_page (THREAD_ENTRY * thread_p, VACUUM_DATA_PAGE * data_page)
{
  memset (data_page, DB_PAGESIZE, 0);

  VPID_SET_NULL (&data_page->next_page);
  data_page->index_unvacuumed = 0;
  data_page->index_free = 0;

  pgbuf_set_page_ptype (thread_p, (PAGE_PTR) data_page, PAGE_VACUUM_DATA);
}

/*
 * vacuum_rv_redo_initialize_data_page () - Redo initialize vacuum data page.
 *
 * return	 : NO_ERROR.
 * thread_p (in) : Thread entry.
 * rcv (in)	 : Recovery data.
 */
int
vacuum_rv_redo_initialize_data_page (THREAD_ENTRY * thread_p, LOG_RCV * rcv)
{
  VACUUM_DATA_PAGE *data_page = (VACUUM_DATA_PAGE *) rcv->pgptr;
  VACUUM_LOG_BLOCKID last_blockid = VACUUM_NULL_LOG_BLOCKID;

  assert (data_page != NULL);

  if (rcv->length > 0)
    {
      assert (rcv->length == sizeof (last_blockid));
      last_blockid = *((VACUUM_LOG_BLOCKID *) rcv->data);
    }

  vacuum_data_initialize_new_page (thread_p, data_page);
  data_page->data->blockid = last_blockid;

  pgbuf_set_dirty (thread_p, rcv->pgptr, DONT_FREE);
  return NO_ERROR;
}

/*
 * vacuum_create_file_for_dropped_files () - Create a disk file to track dropped files for vacuum.
 *
 * return		  : Error code.
 * thread_p (in)	  : Thread entry.
 * vacuum_data_vfid (out) : Created file VFID.
 */
int
vacuum_create_file_for_dropped_files (THREAD_ENTRY * thread_p, VFID * dropped_files_vfid)
{
  VPID first_page_vpid;
  VACUUM_DROPPED_FILES_PAGE *dropped_files_page = NULL;

  /* Create disk file to keep dropped files */
  if (file_create (thread_p, dropped_files_vfid, 1, FILE_DROPPED_FILES, NULL, &first_page_vpid, 1) == NULL)
    {
      assert (false);
      return ER_FAILED;
    }

  /* Load first page of file */
  dropped_files_page = vacuum_fix_dropped_entries_page (thread_p, &first_page_vpid, PGBUF_LATCH_WRITE);
  if (dropped_files_page == NULL)
    {
      assert (false);
      return ER_FAILED;
    }

  /* Initialize dropped files */
  /* Pack VPID of next page as NULL OID and count as 0 */
  VPID_SET_NULL (&dropped_files_page->next_page);
  dropped_files_page->n_dropped_files = 0;

  pgbuf_set_page_ptype (thread_p, (PAGE_PTR) dropped_files_page, PAGE_DROPPED_FILES);

  /* Set dirty page and free */
  vacuum_set_dirty_dropped_entries_page (thread_p, dropped_files_page, FREE);

  return NO_ERROR;
}

/*
 * vacuum_is_work_in_progress () - Returns true if there are any vacuum jobs running.
 *
 * return	 : True if there is any job in progress, false otherwise.
 * thread_p (in) : Thread entry.
 *
 * NOTE: If this is not called by the auto vacuum master thread, it is
 *	 recommended to obtain lock on vacuum data first.
 */
static bool
vacuum_is_work_in_progress (THREAD_ENTRY * thread_p)
{
  int i;

  for (i = 0; i < vacuum_Assigned_workers_count; i++)
    {
      if (vacuum_Workers[i].state != VACUUM_WORKER_STATE_INACTIVE)
	{
	  return true;
	}
    }

  /* No running jobs, return false */
  return false;
}

/*
 * vacuum_data_mark_finished () - Mark blocks already vacuumed (or interrupted).
 *
 * return	 : Void.
 * thread_p (in) : Thread entry.
 */
static void
vacuum_data_mark_finished (THREAD_ENTRY * thread_p)
{
#define TEMP_BUFFER_SIZE 1024
  VACUUM_LOG_BLOCKID finished_blocks[TEMP_BUFFER_SIZE];
  VACUUM_LOG_BLOCKID blockid;
  VACUUM_LOG_BLOCKID page_unvacuumed_blockid;
  VACUUM_LOG_BLOCKID page_free_blockid;
  VACUUM_DATA_PAGE *data_page = NULL;
  VACUUM_DATA_ENTRY *data = NULL;
  VACUUM_DATA_ENTRY *page_unvacuumed_data = NULL;
  INT16 n_finished_blocks = 0;
  INT16 index = 0;
  INT16 page_start_index = 0;
  VPID next_vpid = VPID_INITIALIZER;

  /* Consume finished block ID's from queue. */
  /* Stop if too many blocks have been collected (> TEMP_BUFFER_SIZE). */
  while (n_finished_blocks < TEMP_BUFFER_SIZE
	 && lf_circular_queue_consume (vacuum_Finished_job_queue, &finished_blocks[n_finished_blocks]))
    {
      /* Increment consumed finished blocks. */
      vacuum_er_log (VACUUM_ER_LOG_VACUUM_DATA, "VACUUM: Consumed from finished job queue %lld (flags %lld).\n",
		     (long long int) VACUUM_BLOCKID_WITHOUT_FLAGS (finished_blocks[n_finished_blocks]),
		     VACUUM_BLOCKID_GET_FLAGS (finished_blocks[n_finished_blocks]));
      ++n_finished_blocks;
    }
  if (n_finished_blocks == 0)
    {
      /* No blocks. */
      return;
    }
  /* Sort consumed blocks. */
  qsort (finished_blocks, n_finished_blocks, sizeof (VACUUM_LOG_BLOCKID), vacuum_compare_blockids);

  /* Mark finished blocks in vacuum data. */

  /* Loop to mark all finished blocks in all affected pages. */
  index = 0;
  data_page = vacuum_Data.first_page;
  page_start_index = 0;
  assert (data_page->index_unvacuumed >= 0);
  page_unvacuumed_data = data_page->data + data_page->index_unvacuumed;
  page_unvacuumed_blockid = VACUUM_BLOCKID_WITHOUT_FLAGS (page_unvacuumed_data->blockid);
  page_free_blockid = page_unvacuumed_blockid + (data_page->index_free - data_page->index_unvacuumed);
  assert (page_free_blockid == VACUUM_BLOCKID_WITHOUT_FLAGS (data_page->data[data_page->index_free - 1].blockid) + 1);
  while (true)
    {
      /* Loop until all blocks from current pages are marked. */
      while ((index < n_finished_blocks)
	     && ((blockid = VACUUM_BLOCKID_WITHOUT_FLAGS (finished_blocks[index])) < page_free_blockid))
	{
	  /* Update status for block. */
	  data = page_unvacuumed_data + (blockid - page_unvacuumed_blockid);
	  assert (VACUUM_BLOCKID_WITHOUT_FLAGS (data->blockid) == blockid);
	  assert (VACUUM_BLOCK_STATUS_IS_IN_PROGRESS (data->blockid));
	  if (VACUUM_BLOCK_STATUS_IS_VACUUMED (finished_blocks[index]))
	    {
	      /* Block has been vacuumed. */
	      VACUUM_BLOCK_STATUS_SET_VACUUMED (data->blockid);

	      vacuum_er_log (VACUUM_ER_LOG_VACUUM_DATA,
			     "VACUUM: Mark block %lld as vacuumed.\n",
			     (long long int) VACUUM_BLOCKID_WITHOUT_FLAGS (data->blockid));
	    }
	  else
	    {
	      /* Block was not completely vacuumed. Job was interrupted. */
	      VACUUM_BLOCK_STATUS_SET_AVAILABLE (data->blockid);
	      VACUUM_BLOCK_SET_INTERRUPTED (data->blockid);

	      vacuum_er_log (VACUUM_ER_LOG_WARNING | VACUUM_ER_LOG_VACUUM_DATA,
			     "VACUUM WARNING: Mark block %lld as interrupted.\n",
			     (long long int) VACUUM_BLOCKID_WITHOUT_FLAGS (data->blockid));
	    }
	  index++;
	}
      /* Finished marking blocks. */

      if (index == page_start_index)
	{
	  /* No changes in page. Nothing to do. */
	  /* Fall through. */
	}
      else
	{
	  /* Some blocks in page were changed. */

	  /* Update index_unvacuumed. */
	  while (data_page->index_unvacuumed < data_page->index_free
		 && VACUUM_BLOCK_STATUS_IS_VACUUMED (page_unvacuumed_data->blockid))
	    {
	      page_unvacuumed_data++;
	      data_page->index_unvacuumed++;
	    }

	  if (data_page->index_unvacuumed == data_page->index_free)
	    {
	      /* Nothing left in page to be vacuumed. */
	      /* Safe guard: we expect that this is first page! */
	      assert (data_page == vacuum_Data.first_page);

	      /*
	       * We have two approaches here.
	       * 1. If this is the last page, we can just "reset" the page and use all its space for future log blocks.
	       * 2. If this is not the last page, we don't want to move data from next page to this page. It is easier
	       *    to just remove the page.
	       */
	      if (VPID_ISNULL (&data_page->next_page))
		{
		  /* Reset page. */
		  vacuum_data_initialize_new_page (thread_p, data_page);
		  /* Even when vacuum data becomes empty, we need to save last_blockid to recover it after server
		   * crash or shutdown.
		   */
		  data_page->data->blockid = vacuum_Data.last_blockid;
		  log_append_redo_data2 (thread_p, RVVAC_DATA_INIT_NEW_PAGE, NULL, (PAGE_PTR) data_page, 0,
					 sizeof (vacuum_Data.last_blockid), &vacuum_Data.last_blockid);
		  vacuum_set_dirty_data_page (thread_p, data_page, DONT_FREE);
		}
	      else
		{
		  /* Move first page pointer and deallocate page. */
		  VACUUM_DATA_PAGE *save_first_page = vacuum_Data.first_page;
		  VPID save_first_vpid;

		  data_page = vacuum_fix_data_page (thread_p, &data_page->next_page);
		  if (data_page == NULL)
		    {
		      /* Unexpected. */
		      assert_release (false);
		      vacuum_er_log (VACUUM_ER_LOG_ERROR | VACUUM_ER_LOG_VACUUM_DATA,
				     "VACUUM ERROR: Invalid vacuum data next_page!!!\n");
		      return;
		    }
		  (void) log_start_system_op (thread_p);

		  log_append_undoredo_data2 (thread_p, RVVAC_DATA_MODIFY_FIRST_PAGE, NULL, (PAGE_PTR) save_first_page,
					     0, sizeof (VPID), sizeof (VPID), &log_Gl.hdr.vacuum_data_first_vpid,
					     &save_first_page->next_page);

		  assert (VPID_EQ (pgbuf_get_vpid_ptr ((PAGE_PTR) save_first_page),
				   &log_Gl.hdr.vacuum_data_first_vpid));
		  VPID_COPY (&save_first_vpid, &log_Gl.hdr.vacuum_data_first_vpid);
		  VPID_COPY (&log_Gl.hdr.vacuum_data_first_vpid, &save_first_page->next_page);
		  vacuum_Data.first_page = data_page;

		  vacuum_unfix_data_page (thread_p, save_first_page);
		  if (file_dealloc_page (thread_p, &vacuum_Data.vacuum_data_file, &save_first_vpid, FILE_VACUUM_DATA)
		      != NO_ERROR)
		    {
		      assert_release (false);
		      vacuum_er_log (VACUUM_ER_LOG_ERROR | VACUUM_ER_LOG_VACUUM_DATA,
				     "VACUUM ERROR: Failed to deallocate first page from vacuum data - %d|%d!!!\n",
				     save_first_vpid.volid, save_first_vpid.pageid);
		      log_end_system_op (thread_p, LOG_RESULT_TOPOP_ABORT);

		      /* Revert first page change
		       * - this is just to handle somehow the case in release. Should never happen anyway.
		       */
		      save_first_page = vacuum_Data.first_page;
		      vacuum_Data.first_page = vacuum_fix_data_page (thread_p, &save_first_vpid);
		      vacuum_unfix_data_page (thread_p, save_first_page);
		      return;
		    }
		  log_end_system_op (thread_p, LOG_RESULT_TOPOP_COMMIT);

		  vacuum_er_log (VACUUM_ER_LOG_VACUUM_DATA,
				 "VACUUM: Changed first VPID from %d|%d to %d|%d.\n",
				 save_first_vpid.volid, save_first_vpid.pageid,
				 log_Gl.hdr.vacuum_data_first_vpid.volid, log_Gl.hdr.vacuum_data_first_vpid.pageid);

		  /* Continue with new page. */
		  page_start_index = index;
		  assert (data_page->index_unvacuumed >= 0);
		  page_unvacuumed_data = data_page->data + data_page->index_unvacuumed;
		  page_unvacuumed_blockid = VACUUM_BLOCKID_WITHOUT_FLAGS (page_unvacuumed_data->blockid);
		  page_free_blockid = page_unvacuumed_blockid + (data_page->index_free - data_page->index_unvacuumed);
		  continue;
		}
	    }
	  else
	    {
	      /* Page still has some data. */

	      if (VPID_ISNULL (&data_page->next_page))
		{
		  /* We remove first blocks that have been vacuumed. */
		  if (data_page->index_unvacuumed > 0)
		    {
		      /* Relocate everything at the start of the page. */
		      memmove (data_page->data, data_page->data + data_page->index_unvacuumed,
			       (data_page->index_free - data_page->index_unvacuumed) * sizeof (VACUUM_DATA_ENTRY));
		      data_page->index_free -= data_page->index_unvacuumed;
		      data_page->index_unvacuumed = 0;
		      /* Log changes. */
		    }
		}

	      /* Log changes. */
	      log_append_redo_data2 (thread_p, RVVAC_DATA_FINISHED_BLOCKS, NULL, (PAGE_PTR) data_page, 0,
				     (index - page_start_index) * sizeof (VACUUM_LOG_BLOCKID),
				     &finished_blocks[page_start_index]);
	      vacuum_set_dirty_data_page (thread_p, data_page, DONT_FREE);
	    }
	}
      if (index == n_finished_blocks)
	{
	  /* All finished blocks have been consumed. */
	  vacuum_unfix_data_page (thread_p, data_page);
	  break;
	}
      if (VPID_ISNULL (&data_page->next_page))
	{
	  assert (false);
	  vacuum_er_log (VACUUM_ER_LOG_ERROR | VACUUM_ER_LOG_VACUUM_DATA,
			 "VACUUM ERROR: Finished blocks not found in vacuum data!!!!\n");
	  vacuum_unfix_data_page (thread_p, data_page);
	  return;
	}
      VPID_COPY (&next_vpid, &data_page->next_page);
      vacuum_unfix_data_page (thread_p, data_page);
      data_page = vacuum_fix_data_page (thread_p, &next_vpid);
      if (data_page == NULL)
	{
	  assert_release (false);
	  return;
	}
      page_start_index = index;
      assert (data_page->index_unvacuumed >= 0);
      page_unvacuumed_data = data_page->data + data_page->index_unvacuumed;
      page_unvacuumed_blockid = VACUUM_BLOCKID_WITHOUT_FLAGS (page_unvacuumed_data->blockid);
      page_free_blockid = page_unvacuumed_blockid + (data_page->index_free - data_page->index_unvacuumed);
    }

  /* We need to update vacuum_Data.keep_from_log_pageid in case archives must be purged. */
  vacuum_update_keep_from_log_pageid (thread_p);

  VACUUM_VERIFY_VACUUM_DATA ();
#if !defined (NDEBUG)
  vacuum_verify_vacuum_data_page_fix_count (thread_p);
#endif /* !NDEBUG */

#undef TEMP_BUFFER_SIZE
}

/*
 * vacuum_rv_undoredo_first_data_page () - Undo or redo changing first vacuum data page.
 *
 * return	 : NO_ERROR.
 * thread_p (in) : Thread entry.
 * rcv (in)	 : Recovery data.
 */
int
vacuum_rv_undoredo_first_data_page (THREAD_ENTRY * thread_p, LOG_RCV * rcv)
{
  assert (rcv->pgptr != NULL);
  assert (rcv->length == sizeof (VPID));

  VPID_COPY (&log_Gl.hdr.vacuum_data_first_vpid, (VPID *) rcv->data);
  pgbuf_set_dirty (thread_p, rcv->pgptr, DONT_FREE);

  return NO_ERROR;
}

/*
 * vacuum_rv_undoredo_first_data_page_dump () - Dump recovery for changing first vacuum data page.
 *
 * return      : Void.
 * fp (in)     : Output target.
 * length (in) : Recovery data length.
 * data (in)   : Recovery data.
 */
void
vacuum_rv_undoredo_first_data_page_dump (FILE * fp, int length, void *data)
{
  fprintf (fp, " Set first page vacuum data page VPID to %d|%d.\n", ((VPID *) data)->volid, ((VPID *) data)->pageid);
}

/*
 * vacuum_rv_redo_data_finished () - Redo setting vacuum jobs as finished (or interrupted).
 *
 * return	 : NO_ERROR.
 * thread_p (in) : Thread entry.
 * rcv (in)	 : Recovery data.
 */
int
vacuum_rv_redo_data_finished (THREAD_ENTRY * thread_p, LOG_RCV * rcv)
{
  char *rcv_data_ptr = (void *) rcv->data;
  VACUUM_LOG_BLOCKID blockid;
  VACUUM_LOG_BLOCKID blockid_with_flags;
  VACUUM_LOG_BLOCKID page_unvacuumed_blockid;
  VACUUM_DATA_PAGE *data_page = (VACUUM_DATA_PAGE *) rcv->pgptr;
  int data_index;

  assert (rcv_data_ptr != NULL);
  assert (data_page != NULL);

  page_unvacuumed_blockid = VACUUM_BLOCKID_WITHOUT_FLAGS (data_page->data[data_page->index_unvacuumed].blockid);
  while (rcv_data_ptr < (char *) rcv->data + rcv->length)
    {
      assert (rcv_data_ptr + sizeof (VACUUM_LOG_BLOCKID) <= rcv->data + rcv->length);
      blockid_with_flags = *((VACUUM_LOG_BLOCKID *) rcv_data_ptr);
      blockid = VACUUM_BLOCKID_WITHOUT_FLAGS (blockid_with_flags);

      assert (blockid >= page_unvacuumed_blockid);
      data_index = (int) (blockid - page_unvacuumed_blockid) + data_page->index_unvacuumed;
      assert (data_index < data_page->index_free);

      if (VACUUM_BLOCK_STATUS_IS_VACUUMED (blockid_with_flags))
	{
	  VACUUM_BLOCK_STATUS_SET_VACUUMED (data_page->data[data_index].blockid);
	}
      else
	{
	  VACUUM_BLOCK_STATUS_SET_AVAILABLE (data_page->data[data_index].blockid);
	  VACUUM_BLOCK_SET_INTERRUPTED (data_page->data[data_index].blockid);
	}

      rcv_data_ptr += sizeof (VACUUM_LOG_BLOCKID);
    }
  assert (rcv_data_ptr == rcv->data + rcv->length);

  while (data_page->index_unvacuumed < data_page->index_free
	 && VACUUM_BLOCK_STATUS_IS_VACUUMED (data_page->data[data_page->index_unvacuumed].blockid))
    {
      data_page->index_unvacuumed++;
    }
  if (VPID_ISNULL (&data_page->next_page) && data_page->index_unvacuumed > 0)
    {
      /* Remove all vacuumed blocks. */
      if (data_page->index_free > data_page->index_unvacuumed)
	{
	  memmove (data_page->data, data_page->data + data_page->index_unvacuumed,
		   (data_page->index_free - data_page->index_unvacuumed) * sizeof (VACUUM_DATA_ENTRY));
	}
      data_page->index_free -= data_page->index_unvacuumed;
      data_page->index_unvacuumed = 0;
    }

  pgbuf_set_dirty (thread_p, rcv->pgptr, DONT_FREE);
  return NO_ERROR;
}

/*
 * vacuum_rv_redo_data_finished_dump () - Dump redo for setting vacuum jobs finished or interrupted.
 *
 * return      : Void.
 * fp (in)     : Output target.
 * length (in) : Recovery data length.
 * data (in)   : Recovery data.
 */
void
vacuum_rv_redo_data_finished_dump (FILE * fp, int length, void *data)
{
  char *rcv_data_ptr = data;
  VACUUM_LOG_BLOCKID blockid;
  VACUUM_LOG_BLOCKID blockid_with_flags;

  fprintf (fp, " Set block status for vacuum data to : \n");
  while (rcv_data_ptr < (char *) data + length)
    {
      assert (rcv_data_ptr + sizeof (VACUUM_LOG_BLOCKID) <= (char *) data + length);

      blockid_with_flags = *((VACUUM_LOG_BLOCKID *) rcv_data_ptr);
      blockid = VACUUM_BLOCKID_WITHOUT_FLAGS (blockid_with_flags);

      if (VACUUM_BLOCK_STATUS_IS_VACUUMED (blockid_with_flags))
	{
	  fprintf (fp, "   Blockid %lld: vacuumed. \n", (long long int) blockid);
	}
      else
	{
	  fprintf (fp, "   Blockid %lld: available and interrupted. \n", (long long int) blockid);
	}
      rcv_data_ptr += sizeof (VACUUM_LOG_BLOCKID);
    }
}

/*
 * vacuum_consume_buffer_log_blocks () - Append new blocks from log block data from buffer (if any).
 *
 * return	 : error code.
 * thread_p (in) : Thread entry.
 *
 * NOTE: In order to avoid synchronizing access on vacuum data for log
 *	 manager, information on new blocks is appended into a lock-free
 *	 buffer. This information can be later obtained and appended to
 *	 vacuum data.
 */
int
vacuum_consume_buffer_log_blocks (THREAD_ENTRY * thread_p)
{
#define MAX_PAGE_MAX_DATA_ENTRIES (IO_MAX_PAGE_SIZE / sizeof (VACUUM_DATA_ENTRY))
  VACUUM_DATA_ENTRY consumed_data;
  VACUUM_DATA_PAGE *data_page = NULL;
  VACUUM_DATA_ENTRY *page_free_data = NULL;
  VACUUM_DATA_ENTRY *save_page_free_data = NULL;
  VACUUM_LOG_BLOCKID next_blockid;

  if (prm_get_bool_value (PRM_ID_DISABLE_VACUUM))
    {
      return NO_ERROR;
    }
  if (vacuum_Block_data_buffer == NULL)
    {
      /* Not initialized */
      assert (false);
      return NO_ERROR;
    }

  /* Save oldest MVCCID of block cached in log_Gl.hdr to be used by vacuum_update_oldest_unvacuumed_mvccid.
   * See description for vacuum_Save_log_hdr_oldest_mvccid.
   */
  vacuum_Save_log_hdr_oldest_mvccid =
    LSA_ISNULL (&log_Gl.hdr.mvcc_op_log_lsa) ?
    vacuum_Global_oldest_active_mvccid : ATOMIC_INC_64 (&log_Gl.hdr.last_block_oldest_mvccid, 0);

  data_page = vacuum_Data.last_page;
  page_free_data = data_page->data + data_page->index_free;
  save_page_free_data = page_free_data;

  while (lf_circular_queue_consume (vacuum_Block_data_buffer, &consumed_data))
    {
      assert (vacuum_Data.last_blockid < consumed_data.blockid);

      /* Add all blocks after vacuum_Data.last_blockid to consumed_data.blockid. */
      for (next_blockid = vacuum_Data.last_blockid + 1; next_blockid <= consumed_data.blockid; next_blockid++)
	{
	  if (data_page->index_free == vacuum_Data.page_data_max_count)
	    {
	      /* This page is full. */
	      /* Append a new page to vacuum data. */
	      VPID next_vpid = VPID_INITIALIZER;
	      VACUUM_DATA_PAGE *save_last_page = NULL;

	      /* Log changes in this page. */
	      if (page_free_data > save_page_free_data)
		{
		  log_append_redo_data2 (thread_p, RVVAC_DATA_APPEND_BLOCKS, NULL, (PAGE_PTR) data_page,
					 (PGLENGTH) (save_page_free_data - data_page->data),
					 CAST_BUFLEN (((char *) page_free_data)
						      - (char *) save_page_free_data), save_page_free_data);
		  vacuum_set_dirty_data_page (thread_p, data_page, DONT_FREE);
		}
	      else
		{
		  /* No changes in current page. */
		}

	      (void) log_start_system_op (thread_p);

	      if (file_alloc_pages (thread_p, &vacuum_Data.vacuum_data_file, &next_vpid, 1,
				    pgbuf_get_vpid_ptr ((PAGE_PTR) data_page), NULL, NULL) == NULL)
		{
		  /* Could not allocate new page. */
		  vacuum_er_log (VACUUM_ER_LOG_ERROR | VACUUM_ER_LOG_VACUUM_DATA,
				 "VACUUM ERROR: Could not allocate new page for vacuum data!!!!");
		  assert_release (false);
		  return ER_FAILED;
		}
	      data_page = vacuum_fix_data_page (thread_p, &next_vpid);
	      if (data_page == NULL)
		{
		  vacuum_er_log (VACUUM_ER_LOG_ERROR | VACUUM_ER_LOG_VACUUM_DATA,
				 "VACUUM ERROR: Invalid vacuum data page - %d|%d!!!!",
				 next_vpid.volid, next_vpid.pageid);
		  assert_release (false);
		  return ER_FAILED;
		}
	      vacuum_data_initialize_new_page (thread_p, data_page);
	      /* Set vacuum_Data.last_blockid to first entry blockid. */
	      data_page->data->blockid = vacuum_Data.last_blockid;
	      log_append_redo_data2 (thread_p, RVVAC_DATA_INIT_NEW_PAGE, NULL, (PAGE_PTR) data_page, 0,
				     sizeof (vacuum_Data.last_blockid), &vacuum_Data.last_blockid);

	      vacuum_set_dirty_data_page (thread_p, data_page, DONT_FREE);

	      /* Change link in last page. */
	      VPID_COPY (&vacuum_Data.last_page->next_page, &next_vpid);
	      log_append_undoredo_data2 (thread_p, RVVAC_DATA_SET_LINK, NULL, (PAGE_PTR) vacuum_Data.last_page, 0,
					 0, sizeof (VPID), NULL, &next_vpid);
	      save_last_page = vacuum_Data.last_page;
	      vacuum_Data.last_page = data_page;
	      vacuum_set_dirty_data_page (thread_p, save_last_page, FREE);

	      log_end_system_op (thread_p, LOG_RESULT_TOPOP_COMMIT);

	      page_free_data = data_page->data + data_page->index_free;
	      save_page_free_data = page_free_data;
	    }
	  assert (data_page->index_free < vacuum_Data.page_data_max_count);

	  if (data_page->index_unvacuumed == data_page->index_free && next_blockid < consumed_data.blockid)
	    {
	      /* Page is empty. We don't want to add a new block that does not require vacuum. */
	      assert (data_page->index_unvacuumed == 0);
	      continue;
	    }

	  page_free_data->blockid = next_blockid;
	  if (next_blockid == consumed_data.blockid)
	    {
	      /* Copy block information from consumed data. */
	      VACUUM_BLOCK_STATUS_SET_AVAILABLE (page_free_data->blockid);
	      LSA_COPY (&page_free_data->start_lsa, &consumed_data.start_lsa);
	      page_free_data->newest_mvccid = consumed_data.newest_mvccid;
	      page_free_data->oldest_mvccid = consumed_data.oldest_mvccid;
	      if (MVCC_ID_PRECEDES (vacuum_Global_oldest_active_mvccid, page_free_data->oldest_mvccid))
		{
		  page_free_data->oldest_mvccid = vacuum_Global_oldest_active_mvccid;
		}
#if !defined (NDEBUG)
	      /* Check that oldest_mvccid is not decreasing. */
	      if (data_page->index_free > 0)
		{
		  assert ((page_free_data - 1)->oldest_mvccid <= page_free_data->oldest_mvccid);
		  assert (VACUUM_BLOCKID_WITHOUT_FLAGS ((page_free_data - 1)->blockid) + 1
			  == VACUUM_BLOCKID_WITHOUT_FLAGS (page_free_data->blockid));
		}
#endif /* !NDEBUG */

	      vacuum_er_log (VACUUM_ER_LOG_VACUUM_DATA,
			     "VACUUM: Add block %lld, start_lsa=%lld|%d, oldest_mvccid=%llu, newest_mvccid=%llu.\n",
			     (long long int) VACUUM_BLOCKID_WITHOUT_FLAGS (page_free_data->blockid),
			     (long long int) page_free_data->start_lsa.pageid, (int) page_free_data->start_lsa.offset,
			     (unsigned long long int) page_free_data->oldest_mvccid,
			     (unsigned long long int) page_free_data->newest_mvccid);
	    }
	  else
	    {
	      /* Mark the blocks with no MVCC operations as already vacuumed. */
	      VACUUM_BLOCK_STATUS_SET_VACUUMED (page_free_data->blockid);
	      LSA_SET_NULL (&page_free_data->start_lsa);
	      page_free_data->oldest_mvccid = MVCCID_NULL;
	      page_free_data->newest_mvccid = MVCCID_NULL;

	      vacuum_er_log (VACUUM_ER_LOG_VACUUM_DATA,
			     "VACUUM: Block %lld has no MVCC ops and is skipped (marked as vacuumed).\n", next_blockid);
	    }
	  vacuum_Data.last_blockid = next_blockid;
	  /* Move to next free data */
	  page_free_data++;
	  data_page->index_free++;
	}
    }

  assert (data_page == vacuum_Data.last_page);
  if (save_page_free_data < page_free_data)
    {
      /* Log changes in current page. */
      log_append_redo_data2 (thread_p, RVVAC_DATA_APPEND_BLOCKS, NULL, (PAGE_PTR) data_page,
			     (PGLENGTH) (save_page_free_data - data_page->data),
			     CAST_BUFLEN (((char *) page_free_data) - (char *) save_page_free_data),
			     save_page_free_data);
      vacuum_set_dirty_data_page (thread_p, data_page, DONT_FREE);
    }

  VACUUM_VERIFY_VACUUM_DATA ();
#if !defined (NDEBUG)
  vacuum_verify_vacuum_data_page_fix_count (thread_p);
#endif /* !NDEBUG */

  return NO_ERROR;
}

/*
 * vacuum_rv_undo_data_set_link () - Undo set link in vacuum data page.
 *
 * return	 : NO_ERROR.
 * thread_p (in) : Thread entry.
 * rcv (in)	 : Recovery data.
 */
int
vacuum_rv_undo_data_set_link (THREAD_ENTRY * thread_p, LOG_RCV * rcv)
{
  VACUUM_DATA_PAGE *data_page = (VACUUM_DATA_PAGE *) rcv->pgptr;

  assert (data_page != NULL);

  VPID_SET_NULL (&data_page->next_page);
  pgbuf_set_dirty (thread_p, rcv->pgptr, DONT_FREE);
  return NO_ERROR;
}

/*
 * vacuum_rv_redo_data_set_link () - Redo set link in vacuum data page.
 *
 * return	 : NO_ERROR.
 * thread_p (in) : Thread entry.
 * rcv (in)	 : Recovery data.
 */
int
vacuum_rv_redo_data_set_link (THREAD_ENTRY * thread_p, LOG_RCV * rcv)
{
  VACUUM_DATA_PAGE *data_page = (VACUUM_DATA_PAGE *) rcv->pgptr;
  VPID *next_vpid = (VPID *) rcv->data;

  assert (data_page != NULL);
  assert (next_vpid != NULL);
  assert (rcv->length == sizeof (*next_vpid));

  VPID_COPY (&data_page->next_page, next_vpid);
  pgbuf_set_dirty (thread_p, rcv->pgptr, DONT_FREE);
  return NO_ERROR;
}

/*
 * vacuum_rv_redo_data_set_link_dump () - Dump redo set link in vacuum data page
 *
 * return      : Void.
 * fp (in)     : Output target.
 * length (in) : Recovery data length.
 * data (in)   : Recovery data.
 */
void
vacuum_rv_redo_data_set_link_dump (FILE * fp, int length, void *data)
{
  fprintf (fp, " Set link in vacuum data page to %d|%d. \n", ((VPID *) data)->volid, ((VPID *) data)->pageid);
}

/*
 * vacuum_rv_redo_append_data () - Redo append blocks to vacuum data.
 *
 * return	 : NO_ERROR.
 * thread_p (in) : Thread entry.
 * rcv (in)	 : Recovery data.
 */
int
vacuum_rv_redo_append_data (THREAD_ENTRY * thread_p, LOG_RCV * rcv)
{
  VACUUM_DATA_PAGE *data_page = (VACUUM_DATA_PAGE *) rcv->pgptr;
  int n_blocks = rcv->length / sizeof (VACUUM_DATA_ENTRY);

  assert (data_page != NULL);
  assert (rcv->length > 0);
  assert ((n_blocks * (int) sizeof (VACUUM_DATA_ENTRY)) == rcv->length);
  assert (rcv->offset == data_page->index_free);

  memcpy (data_page->data + rcv->offset, rcv->data, n_blocks * sizeof (VACUUM_DATA_ENTRY));
  data_page->index_free += n_blocks;
  pgbuf_set_dirty (thread_p, rcv->pgptr, DONT_FREE);
  return NO_ERROR;
}

/*
 * vacuum_rv_redo_append_data_dump () - Dump redo append blocks to vacuum data.
 *
 * return      : Void.
 * fp (in)     : Output target.
 * length (in) : Recovery data length.
 * data (in)   : Recovery data.
 */
void
vacuum_rv_redo_append_data_dump (FILE * fp, int length, void *data)
{
  VACUUM_DATA_ENTRY *vacuum_data_entry = NULL;

  fprintf (fp, " Append log blocks to vacuum data : \n");
  vacuum_data_entry = (VACUUM_DATA_ENTRY *) data;
  while ((char *) vacuum_data_entry < (char *) data + length)
    {
      assert ((char *) (vacuum_data_entry + 1) <= (char *) data + length);

      fprintf (fp, "  { Blockid = %lld, Start_Lsa = %lld|%d, Oldest_MVCCID = %llu, Newest_MVCCID = %llu } \n",
	       (long long int) vacuum_data_entry->blockid, (long long int) vacuum_data_entry->start_lsa.pageid,
	       (int) vacuum_data_entry->start_lsa.offset, (unsigned long long int) vacuum_data_entry->oldest_mvccid,
	       (unsigned long long int) vacuum_data_entry->newest_mvccid);

      vacuum_data_entry++;
    }
}

/*
 * vacuum_recover_lost_block_data () - If and when server crashed, the block data buffer may have not been empty.
 *				       These blocks must be recovered by processing MVCC op log records and must be
 *				       added back to vacuum data.
 *
 * return	 : Error code.
 * thread_p (in) : Thread entry.
 */
static int
vacuum_recover_lost_block_data (THREAD_ENTRY * thread_p)
{
  int error_code = NO_ERROR;
  char log_page_buf[IO_MAX_PAGE_SIZE + MAX_ALIGNMENT];
  LOG_LSA log_lsa;
  LOG_RECORD_HEADER *log_rec_header = NULL;
  LOG_PAGE *log_page_p = NULL;
  LOG_PAGEID stop_at_pageid;
  VACUUM_DATA_ENTRY data;
  LOG_DATA dummy_log_data;
  LOG_VACUUM_INFO vacuum_info;
  MVCCID mvccid;
  VACUUM_LOG_BLOCKID crt_blockid;
  LOG_LSA mvcc_op_log_lsa = LSA_INITIALIZER;
  bool is_last_block = false;

  if (LSA_ISNULL (&vacuum_Data.recovery_lsa))
    {
      /* No recovery was done. */
      return NO_ERROR;
    }
  /* Recovery was done. */

  /* Initialize log_page_p. */
  log_page_p = (LOG_PAGE *) PTR_ALIGN (log_page_buf, MAX_ALIGNMENT);
  log_page_p->hdr.logical_pageid = NULL_PAGEID;
  log_page_p->hdr.offset = NULL_OFFSET;

  if (LSA_ISNULL (&log_Gl.hdr.mvcc_op_log_lsa))
    {
      /* We need to search for an MVCC op log record to start recovering lost blocks. */
      LSA_COPY (&log_lsa, &vacuum_Data.recovery_lsa);
      /* Stop search if search reaches blocks already in vacuum data. */
      stop_at_pageid = VACUUM_LAST_LOG_PAGEID_IN_BLOCK (vacuum_Data.last_blockid);
      while (log_lsa.pageid > stop_at_pageid)
	{
	  if (log_page_p->hdr.logical_pageid != log_lsa.pageid)
	    {
	      /* Get log page. */
	      if (logpb_fetch_page (thread_p, log_lsa.pageid, log_page_p) == NULL)
		{
		  logpb_fatal_error (thread_p, true, ARG_FILE_LINE, "vacuum_recover_lost_block_data");
		  return ER_FAILED;
		}
	    }
	  log_rec_header = LOG_GET_LOG_RECORD_HEADER (log_page_p, &log_lsa);
	  if (log_rec_header->type == LOG_MVCC_UNDO_DATA || log_rec_header->type == LOG_MVCC_UNDOREDO_DATA
	      || log_rec_header->type == LOG_MVCC_DIFF_UNDOREDO_DATA)
	    {
	      LSA_COPY (&mvcc_op_log_lsa, &log_lsa);
	      break;
	    }
	  LSA_COPY (&log_lsa, &log_rec_header->back_lsa);
	}
      if (LSA_ISNULL (&mvcc_op_log_lsa))
	{
	  /* Vacuum data was reached, so there is nothing to recover. */
	  return NO_ERROR;
	}
    }
  else if (vacuum_get_log_blockid (log_Gl.hdr.mvcc_op_log_lsa.pageid) <= vacuum_Data.last_blockid)
    {
      /* Already in vacuum data. */
      LSA_SET_NULL (&log_Gl.hdr.mvcc_op_log_lsa);
      return NO_ERROR;
    }
  else
    {
      LSA_COPY (&mvcc_op_log_lsa, &log_Gl.hdr.mvcc_op_log_lsa);
    }
  assert (!LSA_ISNULL (&mvcc_op_log_lsa));

  /* Start recovering blocks. */
  is_last_block = true;
  crt_blockid = vacuum_get_log_blockid (mvcc_op_log_lsa.pageid);
  LSA_COPY (&log_lsa, &mvcc_op_log_lsa);
  while (crt_blockid > vacuum_Data.last_blockid)
    {
      /* Stop recovering this block when previous block is reached. */
      stop_at_pageid = VACUUM_FIRST_LOG_PAGEID_IN_BLOCK (crt_blockid) - 1;
      /* Initialize this block data. */
      data.blockid = crt_blockid;
      LSA_COPY (&data.start_lsa, &log_lsa);
      data.oldest_mvccid = MVCCID_NULL;
      data.newest_mvccid = MVCCID_NULL;
      /* Loop through MVCC op log records in this block. */
      while (log_lsa.pageid > stop_at_pageid)
	{
	  if (log_page_p->hdr.logical_pageid != log_lsa.pageid)
	    {
	      if (logpb_fetch_page (thread_p, log_lsa.pageid, log_page_p) == NULL)
		{
		  logpb_fatal_error (thread_p, true, ARG_FILE_LINE, "vacuum_recover_lost_block_data");
		  return ER_FAILED;
		}
	    }
	  /* Process this log record. */
	  error_code =
	    vacuum_process_log_record (thread_p, NULL, &log_lsa, log_page_p, &dummy_log_data, &mvccid, NULL, NULL,
				       &vacuum_info, NULL, true);
	  if (error_code != NO_ERROR)
	    {
	      logpb_fatal_error (thread_p, true, ARG_FILE_LINE, "vacuum_recover_lost_block_data");
	      return error_code;
	    }
	  /* Update oldest/newest MVCCID. */
	  if (data.oldest_mvccid == MVCCID_NULL || MVCC_ID_PRECEDES (mvccid, data.oldest_mvccid))
	    {
	      data.oldest_mvccid = mvccid;
	    }
	  if (data.newest_mvccid == MVCCID_NULL || MVCC_ID_PRECEDES (data.newest_mvccid, mvccid))
	    {
	      data.newest_mvccid = mvccid;
	    }
	  LSA_COPY (&log_lsa, &vacuum_info.prev_mvcc_op_log_lsa);
	}
      if (is_last_block)
	{
	  /* This block is cached in log_Gl.hdr and will be produced later. */
	  log_Gl.hdr.last_block_oldest_mvccid = data.oldest_mvccid;
	  log_Gl.hdr.last_block_newest_mvccid = data.newest_mvccid;
	  LSA_COPY (&log_Gl.hdr.mvcc_op_log_lsa, &data.start_lsa);
	  is_last_block = false;
	}
      else
	{
	  lf_circular_queue_async_push_ahead (vacuum_Block_data_buffer, &data);
	}
      crt_blockid = vacuum_get_log_blockid (log_lsa.pageid);
    }
  /* Consume recovered blocks. */
  error_code = vacuum_consume_buffer_log_blocks (thread_p);
  if (error_code != NO_ERROR)
    {
      logpb_fatal_error (thread_p, true, ARG_FILE_LINE, "vacuum_recover_lost_block_data");
      return error_code;
    }
  return NO_ERROR;
}

/*
 * vacuum_get_log_blockid () - Compute blockid for given log pageid.
 *
 * return      : Log blockid.
 * pageid (in) : Log pageid.
 */
VACUUM_LOG_BLOCKID
vacuum_get_log_blockid (LOG_PAGEID pageid)
{
  return ((pageid == NULL_PAGEID) ? VACUUM_NULL_LOG_BLOCKID : (pageid / vacuum_Data.log_block_npages));
}

/*
 * vacuum_min_log_pageid_to_keep () - Get the minimum log pageid required to execute vacuum.
 *				      See vacuum_update_keep_from_log_pageid.
 *
 * return	 : LOG Page identifier for first log page that should be
 *		   processed by vacuum.
 * thread_p (in) : Thread entry.
 */
LOG_PAGEID
vacuum_min_log_pageid_to_keep (THREAD_ENTRY * thread_p)
{
  /* Return first pageid from first block in vacuum data table */
  if (prm_get_bool_value (PRM_ID_DISABLE_VACUUM))
    {
      return NULL_PAGEID;
    }
  return vacuum_Data.keep_from_log_pageid;
}

/*
 * vacuum_rv_redo_start_job () - Redo start vacuum job.
 *
 * return	 : Error code.
 * thread_p (in) : Thread entry.
 * rcv (in)	 : Recovery data.
 */
int
vacuum_rv_redo_start_job (THREAD_ENTRY * thread_p, LOG_RCV * rcv)
{
  VACUUM_DATA_PAGE *data_page = (VACUUM_DATA_PAGE *) rcv->pgptr;

  assert (data_page != NULL);
  assert (rcv->offset >= 0 && rcv->offset < vacuum_Data.page_data_max_count);

  /* Start job is marked by in progress flag in blockid. */
  VACUUM_BLOCK_STATUS_SET_IN_PROGRESS (data_page->data[rcv->offset].blockid);

  pgbuf_set_dirty (thread_p, rcv->pgptr, DONT_FREE);

  return NO_ERROR;
}

/*
 * vacuum_update_oldest_unvacuumed_mvccid () - Update vacuum data global oldest unvacuumed MVCCID.
 *
 * return	    : Void.
 * thread_p (in)    : Update oldest MVCCID.
 * check_pages (in) : Need to check vacuum data pages too.
 */
static void
vacuum_update_oldest_unvacuumed_mvccid (THREAD_ENTRY * thread_p)
{
  MVCCID oldest_mvccid = MVCCID_NULL;

  /* The vacuum oldest MVCCID is defined as the oldest MVCCID not (yet) vacuumed.
   *
   *  1. The oldest MVCCID of each block in vacuum data is computed as the minimum between the oldest MVCCID from log
   *     records in the block and the vacuum_Global_oldest_active_mvccid. That is to cover the case when an old
   *     transaction was blocked before making its first change.
   *
   *  2. If there are no entries in vacuum data (because everything has been vacuumed), then vacuum data oldest MVCCID
   *     is set to vacuum_Save_log_hdr_oldest_mvccid (see its description for details).
   */

  if (vacuum_Data.first_page->index_unvacuumed < vacuum_Data.first_page->index_free)
    {
      /* Use oldest MVCCID in vacuum data. */
      /* Considering #1, it is enough to check the first block oldest MVCCID. All subsequent blocks should have their
       * oldest MVCCID's equal or greater.
       */
      VACUUM_DATA_ENTRY *data_entry = &vacuum_Data.first_page->data[vacuum_Data.first_page->index_unvacuumed];
      assert (!VACUUM_BLOCK_STATUS_IS_VACUUMED (data_entry->blockid));
      oldest_mvccid = data_entry->oldest_mvccid;
    }
  else
    {
      /* If page is empty and has next page, it should have been removed. */
      assert (VPID_ISNULL (&vacuum_Data.first_page->next_page));
      /* Use vacuum_Save_log_hdr_oldest_mvccid (see its description). */
      oldest_mvccid = vacuum_Save_log_hdr_oldest_mvccid;
    }

  if (oldest_mvccid != vacuum_Data.oldest_unvacuumed_mvccid)
    {
      vacuum_er_log (VACUUM_ER_LOG_VACUUM_DATA, "VACUUM: Update oldest_unvacuumed_mvccid from %llu to %llu.\n",
		     (unsigned long long int) vacuum_Data.oldest_unvacuumed_mvccid,
		     (unsigned long long int) oldest_mvccid);
    }
  /* Vacuum data oldest MVCCID cannot go backwards! */
  assert (vacuum_Data.oldest_unvacuumed_mvccid <= oldest_mvccid);
  vacuum_Data.oldest_unvacuumed_mvccid = oldest_mvccid;
}

/*
 * vacuum_update_keep_from_log_pageid () - Update vacuum_Data.keep_from_log_pageid.
 *
 * return	 : Void.
 * thread_p (in) : Thread entry.
 */
static void
vacuum_update_keep_from_log_pageid (THREAD_ENTRY * thread_p)
{
  /* vacuum_Data.keep_from_log_pageid should keep first page in first block not yet vacuumed, so that archive purger
   * does not remove log required for vacuum.
   * If vacuum data is empty, then all blocks until (and including) vacuum_Data.last_blockid have been
   * vacuumed, and first page belonging to next block must be preserved (this is most likely in the active area of the
   * log, for now).
   * If vacuum data is not empty, then we need to preserve the log starting with the first page of first unvacuumed
   * block.
   */
  VACUUM_LOG_BLOCKID keep_from_blockid =
    (vacuum_Data.first_page->index_unvacuumed == vacuum_Data.first_page->index_free ?
     vacuum_Data.last_blockid + 1 : vacuum_Data.first_page->data[vacuum_Data.first_page->index_unvacuumed].blockid);
  keep_from_blockid = VACUUM_BLOCKID_WITHOUT_FLAGS (keep_from_blockid);
  vacuum_Data.keep_from_log_pageid = VACUUM_FIRST_LOG_PAGEID_IN_BLOCK (keep_from_blockid);

  vacuum_er_log (VACUUM_ER_LOG_VACUUM_DATA,
		 "VACUUM: Update keep_from_log_pageid to %lld", (long long int) vacuum_Data.keep_from_log_pageid);
}

/*
 * vacuum_compare_dropped_files () - Compare two file identifiers.
 *
 * return    : Positive if the first argument is bigger, negative if it is
 *	       smaller and 0 if arguments are equal.
 * a (in)    : Pointer to a file identifier.
 * b (in)    : Pointer to a a file identifier.
 */
static int
vacuum_compare_dropped_files (const void *a, const void *b)
{
  VFID *file_a = (VFID *) a;
  VFID *file_b = (VFID *) b;
  INT32 diff_fileid;

  assert (a != NULL && b != NULL);

  diff_fileid = file_a->fileid - file_b->fileid;
  if (diff_fileid != 0)
    {
      return (int) diff_fileid;
    }

  return (int) (file_a->volid - file_b->volid);
}

/*
 * vacuum_add_dropped_file () - Add new dropped file.
 *
 * return	 : Error code.
 * thread_p (in) : Thread entry.
 * vfid (in)     : Class OID or B-tree identifier.
 * mvccid (in)	 : MVCCID.
 * type (in)	 : Dropped file.
 */
static int
vacuum_add_dropped_file (THREAD_ENTRY * thread_p, VFID * vfid, MVCCID mvccid, LOG_RCV * rcv, LOG_LSA * postpone_ref_lsa)
{
  MVCCID save_mvccid;
  VPID vpid, prev_vpid;
  int page_count, mem_size, compare;
  char *ptr = NULL;
  VACUUM_DROPPED_FILES_PAGE *page = NULL, *new_page = NULL;
  INT16 min, max, mid, position;
  LOG_DATA_ADDR addr;
  LOG_TDES *tdes = LOG_FIND_CURRENT_TDES (thread_p);

#if !defined (NDEBUG)
  VACUUM_TRACK_DROPPED_FILES *track_page = NULL;
  VACUUM_TRACK_DROPPED_FILES *new_track_page = NULL;
#endif

  assert (tdes != NULL);

  if (!vacuum_Dropped_files_loaded)
    {
      /* Normally, dropped files are loaded after recovery, in order to provide a consistent state of its pages.
       * Actually, the consistent state should be reached after all run postpone and compensate undo records are
       * applied. However, this may be called from log_recovery_finish_all_postpone or from log_recovery_undo. Because
       * there is no certain code that is executed after applying redo and before calling these function, the dropped
       * files are loaded when needed. */

      /* This must be recover, otherwise the files should have been loaded. */
      assert (!LOG_ISRESTARTED ());

      if (vacuum_load_dropped_files_from_disk (thread_p) != NO_ERROR)
	{
	  vacuum_er_log (VACUUM_ER_LOG_ERROR | VACUUM_ER_LOG_DROPPED_FILES | VACUUM_ER_LOG_RECOVERY,
			 "VACUUM: Failed to load dropped files during recovery!");

	  assert_release (false);
	  return ER_FAILED;
	}
    }

  assert_release (!VFID_ISNULL (&vacuum_Dropped_files_vfid));
  assert_release (!VPID_ISNULL (&vacuum_Dropped_files_vpid));

#if !defined (NDEBUG)
  assert (vacuum_Track_dropped_files != NULL);

  track_page = vacuum_Track_dropped_files;
#endif /* !NDEBUG */

  addr.vfid = NULL;
  addr.offset = -1;

  VPID_COPY (&vpid, &vacuum_Dropped_files_vpid);
  while (!VPID_ISNULL (&vpid))
    {
      /* Unfix previous page */
      if (page != NULL)
	{
	  vacuum_unfix_dropped_entries_page (thread_p, page);
	}

      /* Fix current page */
      page = vacuum_fix_dropped_entries_page (thread_p, &vpid, PGBUF_LATCH_WRITE);
      if (page == NULL)
	{
	  assert (false);
	  return ER_FAILED;
	}

      /* Save current vpid to prev_vpid */
      VPID_COPY (&prev_vpid, &vpid);

      /* Get next vpid and page count */
      VPID_COPY (&vpid, &page->next_page);
      page_count = page->n_dropped_files;

      /* dropped files must be ordered. Look for the right position for the new entry. The algorithm considers possible 
       * to have duplicate values in case of dropped indexes, because btid may be reused. Although unlikely, it is
       * theoretically possible to drop index with same btid in a relatively short time, without being removed from the 
       * list of dropped indexes. Set position variable for adding new dropped file. */
      if (page_count > 0)
	{
	  /* dropped files are kept in ascending order */
	  /* Use a binary search to find the right position for the new dropped file. If a duplicate is found, just
	   * replace the previous MVCCID. */
	  min = 0;
	  max = page_count;

	  /* Initialize compare with a non-zero value. If page_count is 1, the while loop is skipped and then we must
	   * compare with the new entry with the only existing value (which is only done if compare is not 0). */
	  compare = -1;
	  while ((min + 1) < max)
	    {
	      /* Stop when next mid is the same with min */
	      mid = (min + max) / 2;

	      /* Compare with mid value */
	      compare = vacuum_compare_dropped_files (vfid, &page->dropped_files[mid].vfid);
	      if (compare == 0)
		{
		  /* Duplicate found, break loop */
		  break;
		}

	      if (compare < 0)
		{
		  /* Keep searching in the min-mid range */
		  max = mid;
		}
	      else		/* compare > 0 */
		{
		  /* Keep searching in mid-max range */
		  min = mid;
		}
	    }

	  if (compare != 0 && min == 0)
	    {
	      /* This code can be reached in two cases: 1. There was previously only one value and the while loop was
	       * skipped. 2. All compared entries have been bigger than the new value.  The last remaining range is min 
	       * = 0, max = 1 and the new value still must be compared with the first entry. */
	      compare = vacuum_compare_dropped_files (vfid, &page->dropped_files[0].vfid);
	      if (compare == 0)
		{
		  /* Set mid to 0 to replace the MVCCID */
		  mid = 0;
		}
	      else if (compare < 0)
		{
		  /* Add new entry before all existing entries */
		  position = 0;
		}
	      else		/* compare > 0 */
		{
		  /* Add new entry after the first entry */
		  position = 1;
		}
	    }
	  else
	    {
	      /* min is certainly smaller the the new entry. max is either bigger or is the equal to the number of
	       * existing entries. The position of the new entry must be max. */
	      position = max;
	    }

	  if (compare == 0)
	    {
	      /* Same entry was already dropped, replace previous MVCCID */
	      /* The equal entry must be at the current mid value */

	      /* Replace MVCCID */
	      save_mvccid = page->dropped_files[mid].mvccid;
	      page->dropped_files[mid].mvccid = mvccid;

	      assert_release (MVCC_ID_FOLLOW_OR_EQUAL (mvccid, save_mvccid));

	      if (postpone_ref_lsa != NULL)
		{
		  /* Append run postpone */
		  addr.pgptr = (PAGE_PTR) page;
		  addr.offset = mid | VACUUM_DROPPED_FILES_RV_FLAG_DUPLICATE;
		  log_append_run_postpone (thread_p, RVVAC_DROPPED_FILE_ADD, &addr, pgbuf_get_vpid_ptr (addr.pgptr),
					   rcv->length, rcv->data, postpone_ref_lsa);
		}
	      else
		{
		  /* Append compensate for undo record */
		  addr.pgptr = (PAGE_PTR) page;
		  addr.offset = mid | VACUUM_DROPPED_FILES_RV_FLAG_DUPLICATE;

		  log_append_compensate (thread_p, RVVAC_DROPPED_FILE_ADD, pgbuf_get_vpid_ptr (addr.pgptr), addr.offset,
					 addr.pgptr, rcv->length, rcv->data, tdes);
		}

#if !defined (NDEBUG)
	      if (track_page != NULL)
		{
		  memcpy (&track_page->dropped_data_page, page, DB_PAGESIZE);
		}
#endif
	      vacuum_er_log (VACUUM_ER_LOG_DROPPED_FILES,
			     "VACUUM: thread(%d): add dropped file: found duplicate vfid(%d, %d) at position=%d, "
			     "replace mvccid=%llu with mvccid=%llu. Page is (%d, %d) with lsa (%lld, %d)."
			     "Page count=%d, global count=%d", thread_get_current_entry_index (),
			     page->dropped_files[mid].vfid.volid, page->dropped_files[mid].vfid.fileid, mid,
			     save_mvccid, page->dropped_files[mid].mvccid, pgbuf_get_volume_id ((PAGE_PTR) page),
			     pgbuf_get_page_id ((PAGE_PTR) page),
			     (long long int) pgbuf_get_lsa ((PAGE_PTR) page)->pageid,
			     (int) pgbuf_get_lsa ((PAGE_PTR) page)->offset, page->n_dropped_files,
			     vacuum_Dropped_files_count);

	      vacuum_set_dirty_dropped_entries_page (thread_p, page, FREE);

	      return NO_ERROR;
	    }

	  /* Not a duplicate */
	  if (VACUUM_DROPPED_FILES_PAGE_CAPACITY <= page_count)
	    {
	      /* No room left for new entries, try next page */

#if !defined (NDEBUG)
	      if (track_page != NULL && !VPID_ISNULL (&vpid))
		{
		  /* Don't advance from last track page. A new page will be added and we need to set a link between
		   * last track page and new track page. */
		  track_page = track_page->next_tracked_page;
		}
#endif
	      continue;
	    }
	}
      else
	{
	  /* Set position to 0 */
	  position = 0;
	}

      /* Add new entry at position */
      mem_size = (page_count - position) * sizeof (VACUUM_DROPPED_FILE);
      if (mem_size > 0)
	{
	  memmove (&page->dropped_files[position + 1], &page->dropped_files[position], mem_size);
	}

      /* Increment page count */
      page->n_dropped_files++;

      /* Increment total count */
      ATOMIC_INC_32 (&vacuum_Dropped_files_count, 1);

      VFID_COPY (&page->dropped_files[position].vfid, vfid);
      page->dropped_files[position].mvccid = mvccid;

      if (postpone_ref_lsa != NULL)
	{
	  /* Append run postpone */
	  addr.pgptr = (PAGE_PTR) page;
	  addr.offset = position;
	  log_append_run_postpone (thread_p, RVVAC_DROPPED_FILE_ADD, &addr, pgbuf_get_vpid_ptr (addr.pgptr),
				   rcv->length, rcv->data, postpone_ref_lsa);
	}
      else
	{
	  /* Append compensate for undo record */
	  addr.pgptr = (PAGE_PTR) page;
	  addr.offset = position;

	  log_append_compensate (thread_p, RVVAC_DROPPED_FILE_ADD, pgbuf_get_vpid_ptr (addr.pgptr), addr.offset,
				 addr.pgptr, rcv->length, rcv->data, tdes);
	}

#if !defined (NDEBUG)
      if (track_page != NULL)
	{
	  memcpy (&track_page->dropped_data_page, page, DB_PAGESIZE);
	}
#endif

      vacuum_er_log (VACUUM_ER_LOG_DROPPED_FILES,
		     "VACUUM: thread(%d): added new dropped file(%d, %d) and mvccid=%llu at position=%d. "
		     "Page is (%d, %d) with lsa (%lld, %d). Page count=%d, global count=%d",
		     thread_get_current_entry_index (), page->dropped_files[position].vfid.volid,
		     page->dropped_files[position].vfid.fileid, page->dropped_files[position].mvccid, position,
		     pgbuf_get_volume_id ((PAGE_PTR) page), pgbuf_get_page_id ((PAGE_PTR) page),
		     (long long int) pgbuf_get_lsa ((PAGE_PTR) page)->pageid,
		     (int) pgbuf_get_lsa ((PAGE_PTR) page)->offset, page->n_dropped_files, vacuum_Dropped_files_count);

      vacuum_set_dirty_dropped_entries_page (thread_p, page, FREE);

      return NO_ERROR;
    }

  /* The entry couldn't fit in any of the current pages. */
  /* Allocate a new page */

  /* Last page must be fixed */
  assert (page != NULL);

  /* Extend file */
  if (file_alloc_pages (thread_p, &vacuum_Dropped_files_vfid, &vpid, 1, &prev_vpid, NULL, NULL) == NULL)
    {
      assert (false);
      vacuum_unfix_dropped_entries_page (thread_p, page);
      return ER_FAILED;
    }

  /* Add new entry to new page */
  new_page = vacuum_fix_dropped_entries_page (thread_p, &vpid, PGBUF_LATCH_WRITE);
  if (new_page == NULL)
    {
      assert (false);
      vacuum_unfix_dropped_entries_page (thread_p, page);
      return ER_FAILED;
    }

  /* Set page header: next page as NULL and count as 1 */
  VPID_SET_NULL (&new_page->next_page);
  new_page->n_dropped_files = 1;

  /* Set vfid */
  VFID_COPY (&new_page->dropped_files[0].vfid, vfid);

  /* Set MVCCID */
  new_page->dropped_files[0].mvccid = mvccid;

  ATOMIC_INC_32 (&vacuum_Dropped_files_count, 1);

#if !defined(NDEBUG)
  if (track_page != NULL)
    {
      if (track_page->next_tracked_page == NULL)
	{
	  new_track_page = (VACUUM_TRACK_DROPPED_FILES *) malloc (VACUUM_TRACK_DROPPED_FILES_SIZE);
	  if (new_track_page == NULL)
	    {
	      er_set (ER_ERROR_SEVERITY, ARG_FILE_LINE, ER_OUT_OF_VIRTUAL_MEMORY, 1, VACUUM_TRACK_DROPPED_FILES_SIZE);
	      vacuum_unfix_dropped_entries_page (thread_p, page);
	      vacuum_unfix_dropped_entries_page (thread_p, new_page);
	      return ER_FAILED;
	    }
	}
      else
	{
	  new_track_page = track_page->next_tracked_page;
	}

      memcpy (&new_track_page->dropped_data_page, new_page, DB_PAGESIZE);
      new_track_page->next_tracked_page = NULL;
      track_page->next_tracked_page = new_track_page;
    }
#endif

  if (postpone_ref_lsa != NULL)
    {
      /* Append run postpone */
      addr.pgptr = (PAGE_PTR) new_page;
      addr.offset = VACUUM_DROPPED_FILES_RV_FLAG_NEWPAGE;
      log_append_run_postpone (thread_p, RVVAC_DROPPED_FILE_ADD, &addr, pgbuf_get_vpid_ptr (addr.pgptr), rcv->length,
			       rcv->data, postpone_ref_lsa);
    }
  else
    {
      /* Append compensate for undo record */
      addr.pgptr = (PAGE_PTR) new_page;
      addr.offset = VACUUM_DROPPED_FILES_RV_FLAG_NEWPAGE;

      log_append_compensate (thread_p, RVVAC_DROPPED_FILE_ADD, pgbuf_get_vpid_ptr (addr.pgptr), addr.offset, addr.pgptr,
			     rcv->length, rcv->data, tdes);
    }
  pgbuf_set_page_ptype (thread_p, (PAGE_PTR) new_page, PAGE_DROPPED_FILES);

  vacuum_er_log (VACUUM_ER_LOG_DROPPED_FILES,
		 "VACUUM: thread(%d): added new dropped file(%d, %d) and mvccid=%llu to at position=%d. "
		 "Page is (%d, %d) with lsa (%lld, %d). Page count=%d, global count=%d",
		 thread_get_current_entry_index (), new_page->dropped_files[0].vfid.volid,
		 new_page->dropped_files[0].vfid.fileid, new_page->dropped_files[0].mvccid, 0,
		 pgbuf_get_volume_id ((PAGE_PTR) new_page), pgbuf_get_page_id ((PAGE_PTR) new_page),
		 (long long int) pgbuf_get_lsa ((PAGE_PTR) new_page)->pageid,
		 (int) pgbuf_get_lsa ((PAGE_PTR) new_page)->offset, new_page->n_dropped_files,
		 vacuum_Dropped_files_count);

  /* Set dirty and unfix new page */
  vacuum_set_dirty_dropped_entries_page (thread_p, new_page, FREE);

  /* Save a link to the new page in last page */
  VPID_COPY (&page->next_page, &vpid);
  vacuum_log_dropped_files_set_next_page (thread_p, (PAGE_PTR) page, &vpid);

#if !defined(NDEBUG)
  if (track_page != NULL)
    {
      VPID_COPY (&track_page->dropped_data_page.next_page, &vpid);
    }
#endif

  /* Set dirty and unfix last page */
  vacuum_set_dirty_dropped_entries_page (thread_p, page, FREE);
  return NO_ERROR;
}

/*
 * vacuum_log_add_dropped_file () - Append postpone/undo log for notifying vacuum of a file being dropped. Postpone
 *				    is added when a class or index is dropped and undo when a class or index is
 (				    created.
 *
 * return	 : Void.
 * thread_p (in) : Thread entry.
 * vfid (in)	 : Dropped file identifier.
 * class_oid(in) : class OID
 */
void
vacuum_log_add_dropped_file (THREAD_ENTRY * thread_p, const VFID * vfid, const OID * class_oid, bool pospone_or_undo)
{
  LOG_DATA_ADDR addr;
  VACUUM_DROPPED_FILES_RCV_DATA rcv_data;

  vacuum_er_log (VACUUM_ER_LOG_DROPPED_FILES, "VACUUM: Append %s log from dropped file (%d, %d).",
		 pospone_or_undo ? "postpone" : "undo", vfid->volid, vfid->fileid);

  /* Initialize recovery data */
  VFID_COPY (&rcv_data.vfid, vfid);
  rcv_data.mvccid = MVCCID_NULL;	/* Not really used here */
  if (class_oid != NULL)
    {
      COPY_OID (&rcv_data.class_oid, class_oid);
    }
  else
    {
      OID_SET_NULL (&rcv_data.class_oid);
    }

  addr.offset = -1;
  addr.pgptr = NULL;
  addr.vfid = NULL;

  if (pospone_or_undo == VACUUM_LOG_ADD_DROPPED_FILE_POSTPONE)
    {
      log_append_postpone (thread_p, RVVAC_DROPPED_FILE_ADD, &addr, sizeof (rcv_data), &rcv_data);
    }
  else
    {
      log_append_undo_data (thread_p, RVVAC_DROPPED_FILE_ADD, &addr, sizeof (rcv_data), &rcv_data);
    }
}

/*
 * vacuum_rv_undoredo_add_dropped_file () - Redo recovery used for adding dropped files.
 *
 * return	 : Error code.
 * thread_p (in) : Thread entry.
 * rcv (in)	 : Recovery data.
 */
int
vacuum_rv_undoredo_add_dropped_file (THREAD_ENTRY * thread_p, LOG_RCV * rcv)
{
  VACUUM_DROPPED_FILES_PAGE *page = NULL;
  int error = NO_ERROR, offset = 0;
  INT16 position = rcv->offset & VACUUM_DROPPED_FILES_RV_CLEAR_MASK;
  int mem_size;
  VACUUM_DROPPED_FILES_RCV_DATA *rcv_data = NULL;
  bool replace = (rcv->offset & VACUUM_DROPPED_FILES_RV_FLAG_DUPLICATE) != 0;
  bool is_new_page = (rcv->offset & VACUUM_DROPPED_FILES_RV_FLAG_NEWPAGE) != 0;

  /* We cannot have a new page and a duplicate at the same time */
  assert (!replace || !is_new_page);

  rcv_data = ((VACUUM_DROPPED_FILES_RCV_DATA *) rcv->data);

  assert_release (rcv->length == sizeof (*rcv_data));
  assert_release (!VFID_ISNULL (&rcv_data->vfid));
  assert_release (MVCCID_IS_VALID (rcv_data->mvccid));

  page = (VACUUM_DROPPED_FILES_PAGE *) rcv->pgptr;

  if (is_new_page)
    {
      /* Initialize new page */
      VPID_SET_NULL (&page->next_page);
      page->n_dropped_files = 0;
      pgbuf_set_page_ptype (thread_p, (PAGE_PTR) page, PAGE_DROPPED_FILES);
    }

  if (replace)
    {
      /* Should be the same VFID */
      if (position >= page->n_dropped_files)
	{
	  /* Error! */
	  vacuum_er_log (VACUUM_ER_LOG_ERROR | VACUUM_ER_LOG_DROPPED_FILES | VACUUM_ER_LOG_RECOVERY,
			 "VACUUM: Dropped files recovery error: Invalid position %d (only %d entries in page) while "
			 "replacing old entry with vfid=(%d, %d) mvccid=%llu. Page is (%d, %d) at lsa (%lld, %d). ",
			 position, page->n_dropped_files, rcv_data->vfid.volid, rcv_data->vfid.fileid, rcv_data->mvccid,
			 pgbuf_get_volume_id (rcv->pgptr), pgbuf_get_page_id (rcv->pgptr),
			 (long long int) pgbuf_get_lsa (rcv->pgptr)->pageid, (int) pgbuf_get_lsa (rcv->pgptr)->offset);

	  assert_release (false);
	  return ER_FAILED;
	}

      if (!VFID_EQ (&rcv_data->vfid, &page->dropped_files[position].vfid))
	{
	  /* Error! */
	  vacuum_er_log (VACUUM_ER_LOG_ERROR | VACUUM_ER_LOG_DROPPED_FILES | VACUUM_ER_LOG_RECOVERY,
			 "VACUUM: Dropped files recovery error: expected to "
			 "find vfid (%d, %d) at position %d and found (%d, %d) with MVCCID=%d. "
			 "Page is (%d, %d) at lsa (%lld, %d). ", rcv_data->vfid.volid, rcv_data->vfid.fileid, position,
			 page->dropped_files[position].vfid.volid, page->dropped_files[position].vfid.fileid,
			 page->dropped_files[position].mvccid, pgbuf_get_volume_id (rcv->pgptr),
			 pgbuf_get_page_id (rcv->pgptr), (long long int) pgbuf_get_lsa (rcv->pgptr)->pageid,
			 (int) pgbuf_get_lsa (rcv->pgptr)->offset);

	  assert_release (false);
	  return ER_FAILED;
	}

      vacuum_er_log (VACUUM_ER_LOG_DROPPED_FILES | VACUUM_ER_LOG_RECOVERY,
		     "VACUUM: Dropped files redo recovery, replace MVCCID for"
		     " file (%d, %d) with %lld (position=%d). Page is (%d, %d) at lsa (%lld, %d).",
		     rcv_data->vfid.volid, rcv_data->vfid.fileid, rcv_data->mvccid, position,
		     pgbuf_get_volume_id (rcv->pgptr), pgbuf_get_page_id (rcv->pgptr),
		     (long long int) pgbuf_get_lsa (rcv->pgptr)->pageid, (int) pgbuf_get_lsa (rcv->pgptr)->offset);
      page->dropped_files[position].mvccid = rcv_data->mvccid;
    }
  else
    {
      if (position > page->n_dropped_files)
	{
	  /* Error! */
	  vacuum_er_log (VACUUM_ER_LOG_ERROR | VACUUM_ER_LOG_DROPPED_FILES | VACUUM_ER_LOG_RECOVERY,
			 "VACUUM: Dropped files recovery error: Invalid position %d (only %d entries in page) while "
			 "inserting new entry vfid=(%d, %d) mvccid=%llu. Page is (%d, %d) at lsa (%lld, %d). ",
			 position, page->n_dropped_files, rcv_data->vfid.volid, rcv_data->vfid.fileid, rcv_data->mvccid,
			 pgbuf_get_volume_id (rcv->pgptr), pgbuf_get_page_id (rcv->pgptr),
			 (long long int) pgbuf_get_lsa (rcv->pgptr)->pageid, (int) pgbuf_get_lsa (rcv->pgptr)->offset);

	  assert_release (false);
	  return ER_FAILED;
	}

      if (position < page->n_dropped_files)
	{
	  /* Make room for new record */
	  mem_size = (page->n_dropped_files - position) * sizeof (VACUUM_DROPPED_FILE);
	  memmove (&page->dropped_files[position + 1], &page->dropped_files[position], mem_size);
	}

      /* Copy new dropped file */
      VFID_COPY (&page->dropped_files[position].vfid, &rcv_data->vfid);
      page->dropped_files[position].mvccid = rcv_data->mvccid;

      /* Increment number of files */
      page->n_dropped_files++;

      vacuum_er_log (VACUUM_ER_LOG_DROPPED_FILES | VACUUM_ER_LOG_RECOVERY,
		     "VACUUM: Dropped files redo recovery, insert new entry "
		     "vfid=(%d, %d), mvccid=%llu at position %d. Page is (%d, %d) at lsa (%lld, %d).",
		     rcv_data->vfid.volid, rcv_data->vfid.fileid, rcv_data->mvccid, position,
		     pgbuf_get_volume_id (rcv->pgptr), pgbuf_get_page_id (rcv->pgptr),
		     (long long int) pgbuf_get_lsa (rcv->pgptr)->pageid, (int) pgbuf_get_lsa (rcv->pgptr)->offset);
    }

  /* Make sure the mvcc_next_id is also updated, since this is the marker used by dropped files. */
  if (!MVCC_ID_PRECEDES (rcv_data->mvccid, log_Gl.hdr.mvcc_next_id))
    {
      log_Gl.hdr.mvcc_next_id = rcv_data->mvccid;
      MVCCID_FORWARD (log_Gl.hdr.mvcc_next_id);
    }

  /* Page was modified, so set it dirty */
  pgbuf_set_dirty (thread_p, rcv->pgptr, DONT_FREE);
  return NO_ERROR;
}

/*
 * vacuum_notify_dropped_file () - Add drop file used in recovery phase. Can be used in two ways: at run postpone phase
 *				   for dropped heap files and indexes (if postpone_ref_lsa in not null); or at undo
 *				   phase for created heap files and indexes.
 *
 * return		: Error code.
 * thread_p (in)	: Thread entry.
 * rcv (in)		: Recovery data.
 * pospone_ref_lsa (in) : Reference LSA for running postpone. NULL if this is
 *			  an undo for created heap files and indexes.
 */
int
vacuum_notify_dropped_file (THREAD_ENTRY * thread_p, LOG_RCV * rcv, LOG_LSA * pospone_ref_lsa)
{
  int error = NO_ERROR;
  LOG_RCV new_rcv;
  VACUUM_DROPPED_FILES_RCV_DATA new_rcv_data;
  OID *class_oid;
#if defined (SERVER_MODE)
  INT32 my_version, workers_min_version;
#endif

  new_rcv.mvcc_id = rcv->mvcc_id;
  new_rcv.offset = rcv->offset;
  new_rcv.pgptr = rcv->pgptr;
  new_rcv.data = (char *) &new_rcv_data;
  new_rcv.length = sizeof (new_rcv_data);

  /* Copy VFID from current log recovery data but set MVCCID at this point. We will use the log_Gl.hdr.mvcc_next_id as
   * borderline to distinguish this file from newer files. 1. All changes on this file must be done by transaction that 
   * have already committed which means their MVCCID will be less than current log_Gl.hdr.mvcc_next_id. 2. All changes
   * on a new file that reused VFID must be done by transaction that start after this call, which means their MVCCID's
   * will be at least equal to current log_Gl.hdr.mvcc_next_id. */

  VFID_COPY (&new_rcv_data.vfid, &((VACUUM_DROPPED_FILES_RCV_DATA *) rcv->data)->vfid);
  new_rcv_data.mvccid = log_Gl.hdr.mvcc_next_id;
  OID_SET_NULL (&new_rcv_data.class_oid);

  assert (!VFID_ISNULL (&new_rcv_data.vfid));
  assert (MVCCID_IS_VALID (new_rcv_data.mvccid));

  /* Add dropped file to current list */
  error = vacuum_add_dropped_file (thread_p, &new_rcv_data.vfid, new_rcv_data.mvccid, &new_rcv, pospone_ref_lsa);
  if (error != NO_ERROR)
    {
      return error;
    }

#if defined (SERVER_MODE)
  /* Before notifying vacuum workers there is one last thing we have to do. Running workers must also be notified of
   * the VFID being dropped to cleanup their collected heap object arrays. Since must done one file at a time, so a
   * mutex is used for protection, in case there are several transactions doing file drops. */
  pthread_mutex_lock (&vacuum_Dropped_files_mutex);
  assert (VFID_ISNULL (&vacuum_Last_dropped_vfid));
  VFID_COPY (&vacuum_Last_dropped_vfid, &new_rcv_data.vfid);

  /* Increment dropped files version and save a version for current change. It is not important to keep the versioning
   * synchronized with the changes. It is only used to make sure that all workers have seen current change. */
  my_version = ++vacuum_Dropped_files_version;

  vacuum_er_log (VACUUM_ER_LOG_DROPPED_FILES,
		 "VACUUM: Added dropped file - vfid=(%d, %d), mvccid=%llu - "
		 "Wait for all workers to see my_version=%d", new_rcv_data.vfid.volid, new_rcv_data.vfid.fileid,
		 new_rcv_data.mvccid, my_version);

  /* Wait until all workers have been notified of this change */
  for (workers_min_version = vacuum_get_worker_min_dropped_files_version ();
       workers_min_version != -1 && workers_min_version < my_version;
       workers_min_version = vacuum_get_worker_min_dropped_files_version ())
    {
      vacuum_er_log (VACUUM_ER_LOG_DROPPED_FILES,
		     "VACUUM: not all workers saw my changes, workers min version=%d. Sleep and retry.",
		     workers_min_version);

      thread_sleep (1);
    }

  vacuum_er_log (VACUUM_ER_LOG_DROPPED_FILES, "VACUUM: All workers have been notified, min_version=%d",
		 workers_min_version);

  VFID_SET_NULL (&vacuum_Last_dropped_vfid);
  pthread_mutex_unlock (&vacuum_Dropped_files_mutex);
#endif /* SERVER_MODE */

  /* vacuum is notified of the file drop, it is safe to remove from cache */
  class_oid = &((VACUUM_DROPPED_FILES_RCV_DATA *) rcv->data)->class_oid;
  if (!OID_ISNULL (class_oid))
    {
      (void) heap_delete_hfid_from_cache (thread_p, class_oid);
    }

  /* Success */
  return NO_ERROR;
}

/*
 * vacuum_cleanup_dropped_files () - Clean unnecessary dropped files.
 *
 * return	 : Error code.
 * thread_p (in) : Thread entry.
 *
 * NOTE: All entries with an MVCCID older than vacuum_Data->oldest_unvacuumed_mvccid are removed.
 *	 All records belonging to these entries must be either vacuumed or skipped after drop.
 */
static int
vacuum_cleanup_dropped_files (THREAD_ENTRY * thread_p)
{
  VPID vpid;
  VACUUM_DROPPED_FILES_PAGE *page = NULL;
  int page_count, mem_size;
  VPID last_page_vpid, last_non_empty_page_vpid;
  INT16 removed_entries[VACUUM_DROPPED_FILES_MAX_PAGE_CAPACITY];
  INT16 n_removed_entries, i;
#if !defined (NDEBUG)
  VACUUM_TRACK_DROPPED_FILES *track_page = (VACUUM_TRACK_DROPPED_FILES *) vacuum_Track_dropped_files;
#endif

  vacuum_er_log (VACUUM_ER_LOG_DROPPED_FILES, "VACUUM: Start cleanup dropped files.");

  if (!LOG_ISRESTARTED ())
    {
      /* Skip cleanup during recovery */
      vacuum_er_log (VACUUM_ER_LOG_RECOVERY | VACUUM_ER_LOG_DROPPED_FILES, "VACUUM: Skip cleanup during recovery.");
      return NO_ERROR;
    }

  assert_release (!VFID_ISNULL (&vacuum_Dropped_files_vfid));
  assert_release (!VPID_ISNULL (&vacuum_Dropped_files_vpid));

  if (vacuum_Dropped_files_count == 0)
    {
      /* Nothing to clean */
      vacuum_er_log (VACUUM_ER_LOG_DROPPED_FILES, "VACUUM: Cleanup skipped, no current entries.");
      return NO_ERROR;
    }

  /* Clean each page of dropped files */
  VPID_COPY (&vpid, &vacuum_Dropped_files_vpid);
  VPID_COPY (&last_non_empty_page_vpid, &vacuum_Dropped_files_vpid);

  while (!VPID_ISNULL (&vpid))
    {
      /* Reset n_removed_entries */
      n_removed_entries = 0;

      /* Track the last page found */
      VPID_COPY (&last_page_vpid, &vpid);

      /* Fix current page */
      page = vacuum_fix_dropped_entries_page (thread_p, &vpid, PGBUF_LATCH_WRITE);
      if (page == NULL)
	{
	  assert (false);
	  return ER_FAILED;
	}

      /* Get next page VPID */
      VPID_COPY (&vpid, &page->next_page);

      page_count = page->n_dropped_files;
      if (page_count == 0)
	{
	  /* Page is empty */
	  vacuum_unfix_dropped_entries_page (thread_p, page);
	  continue;
	}

      /* Page is not empty, track the last non-empty page found */
      VPID_COPY (&last_non_empty_page_vpid, &vpid);

      /* Check entries for cleaning. Start from the end of the array */
      for (i = page_count - 1; i >= 0; i--)
	{
	  if (MVCC_ID_PRECEDES (page->dropped_files[i].mvccid, vacuum_Data.oldest_unvacuumed_mvccid))
	    {
	      /* Remove entry */
	      removed_entries[n_removed_entries++] = i;
	      if (i < page_count - 1)
		{
		  mem_size = (page_count - i - 1) * sizeof (VACUUM_DROPPED_FILE);
		  memmove (&page->dropped_files[i], &page->dropped_files[i + 1], mem_size);
		}
	    }
	}

      if (n_removed_entries > 0)
	{
	  /* Update dropped files global counter */
	  ATOMIC_INC_32 (&vacuum_Dropped_files_count, -n_removed_entries);

	  /* Update dropped files page counter */
	  page->n_dropped_files -= n_removed_entries;

	  /* Log changes */
	  vacuum_log_cleanup_dropped_files (thread_p, (PAGE_PTR) page, removed_entries, n_removed_entries);

	  vacuum_er_log (VACUUM_ER_LOG_DROPPED_FILES,
			 "VACUUM: cleanup dropped files. Page is (%d %d) with lsa (%lld, %d). "
			 "Page count=%d, global count=%d", pgbuf_get_volume_id ((PAGE_PTR) page),
			 pgbuf_get_page_id ((PAGE_PTR) page), (long long int) pgbuf_get_lsa ((PAGE_PTR) page)->pageid,
			 (int) pgbuf_get_lsa ((PAGE_PTR) page)->offset, page->n_dropped_files,
			 vacuum_Dropped_files_count);

#if !defined (NDEBUG)
	  /* Copy changes to tracker */
	  memcpy (&track_page->dropped_data_page, page, DB_PAGESIZE);
#endif
	  vacuum_set_dirty_dropped_entries_page (thread_p, page, FREE);
	}
      else
	{
	  /* No changes */
	  vacuum_unfix_dropped_entries_page (thread_p, page);
	}

#if !defined (NDEBUG)
      track_page = track_page->next_tracked_page;
#endif
    }

  if (!VPID_ISNULL (&last_non_empty_page_vpid) && !VPID_EQ (&last_non_empty_page_vpid, &last_page_vpid))
    {
      /* Update next page link in the last non-empty page to NULL, to avoid fixing empty pages in the future. */
      vacuum_er_log (VACUUM_ER_LOG_DROPPED_FILES,
		     "VACUUM: Cleanup dropped files must remove pages to the of page (%d, %d)... Cut off link.",
		     last_non_empty_page_vpid.volid, last_non_empty_page_vpid.pageid);

      page = vacuum_fix_dropped_entries_page (thread_p, &last_non_empty_page_vpid, PGBUF_LATCH_WRITE);
      if (page == NULL)
	{
	  assert (false);
	  return ER_FAILED;
	}

      VPID_SET_NULL (&page->next_page);
      vacuum_log_dropped_files_set_next_page (thread_p, (PAGE_PTR) page, &page->next_page);

      vacuum_set_dirty_dropped_entries_page (thread_p, page, FREE);
    }

  vacuum_er_log (VACUUM_ER_LOG_DROPPED_FILES, "VACUUM: Finished cleanup dropped files.");
  return NO_ERROR;
}

/*
 * vacuum_is_file_dropped () - Check whether file is considered dropped.
 *
 * return	 : True if file is considered dropped.
 * thread_p (in) : Thread entry.
 * vfid (in)	 : File identifier.
 * mvccid (in)	 : MVCCID.
 */
bool
vacuum_is_file_dropped (THREAD_ENTRY * thread_p, VFID * vfid, MVCCID mvccid)
{
  if (prm_get_bool_value (PRM_ID_DISABLE_VACUUM))
    {
      return false;
    }

  return vacuum_find_dropped_file (thread_p, vfid, mvccid);
}

/*
 * vacuum_find_dropped_file () - Find the dropped file and check whether the given MVCCID is older than or equal to the
 *				 MVCCID of dropped file. Used by vacuum to detect records that belong to dropped files.
 *
 * return	 : True if record belong to a dropped file.
 * thread_p (in) : Thread entry.
 * vfid (in)	 : File identifier.
 * mvccid (in)	 : MVCCID of checked record.
 */
static bool
vacuum_find_dropped_file (THREAD_ENTRY * thread_p, VFID * vfid, MVCCID mvccid)
{
  VACUUM_DROPPED_FILES_PAGE *page = NULL;
  VACUUM_DROPPED_FILE *dropped_file = NULL;
  VPID vpid;
  INT16 page_count;

  if (vacuum_Dropped_files_count == 0)
    {
      /* No dropped files */
      return false;
    }

  assert_release (!VPID_ISNULL (&vacuum_Dropped_files_vpid));

  /* Search for dropped file in all pages. */
  VPID_COPY (&vpid, &vacuum_Dropped_files_vpid);

  while (!VPID_ISNULL (&vpid))
    {
      /* Fix current page */
      page = vacuum_fix_dropped_entries_page (thread_p, &vpid, PGBUF_LATCH_READ);
      if (page == NULL)
	{
	  assert (!VACUUM_IS_THREAD_VACUUM_MASTER (thread_p));
	  if (VACUUM_IS_THREAD_VACUUM_WORKER (thread_p) || er_errid () != ER_INTERRUPTED)
	    {
	      assert (false);
	      er_set (ER_ERROR_SEVERITY, ARG_FILE_LINE, ER_GENERIC_ERROR, 0);
	    }
	  return false;
	}

      /* Copy next page VPID */
      VPID_COPY (&vpid, &page->next_page);
      page_count = page->n_dropped_files;

      /* Use compare VFID to find a matching entry */
      dropped_file =
	(VACUUM_DROPPED_FILE *) bsearch (vfid, page->dropped_files, page_count, sizeof (VACUUM_DROPPED_FILE),
					 vacuum_compare_dropped_files);
      if (dropped_file != NULL)
	{
	  /* Found matching entry. Compare the given MVCCID with the MVCCID of dropped file. */
	  if (MVCC_ID_PRECEDES (mvccid, dropped_file->mvccid))
	    {
	      /* The record must belong to the dropped file */
	      vacuum_er_log (VACUUM_ER_LOG_DROPPED_FILES,
			     "VACUUM: found dropped file: vfid=(%d, %d) "
			     "mvccid=%d in page (%d, %d). Entry at position %d, vfid=(%d, %d) mvccid=%d. "
			     "The vacuumed file is dropped.", vfid->volid, vfid->fileid, mvccid,
			     pgbuf_get_volume_id ((PAGE_PTR) page), pgbuf_get_page_id ((PAGE_PTR) page),
			     dropped_file - page->dropped_files, dropped_file->vfid.volid, dropped_file->vfid.fileid,
			     dropped_file->mvccid);

	      vacuum_unfix_dropped_entries_page (thread_p, page);
	      return true;
	    }
	  else
	    {
	      /* The record belongs to an entry with the same identifier, but is newer. */
	      vacuum_er_log (VACUUM_ER_LOG_DROPPED_FILES,
			     "VACUUM: found dropped file: vfid=(%d, %d) "
			     "mvccid=%d in page (%d, %d). Entry at position %d, vfid=(%d, %d) mvccid=%d. "
			     "The vacuumed file is newer.", vfid->volid, vfid->fileid, mvccid,
			     pgbuf_get_volume_id ((PAGE_PTR) page), pgbuf_get_page_id ((PAGE_PTR) page),
			     dropped_file - page->dropped_files, dropped_file->vfid.volid, dropped_file->vfid.fileid,
			     dropped_file->mvccid);

	      vacuum_unfix_dropped_entries_page (thread_p, page);
	      return false;
	    }
	}

      /* Do not log this unless you think it is useful. It spams the log file. */
      vacuum_er_log (VACUUM_ER_LOG_NONE,
		     "VACUUM: didn't find dropped file: vfid=(%d, %d) mvccid=%d in page (%d, %d).", vfid->volid,
		     vfid->fileid, mvccid, pgbuf_get_volume_id ((PAGE_PTR) page), pgbuf_get_page_id ((PAGE_PTR) page));

      vacuum_unfix_dropped_entries_page (thread_p, page);
    }

  /* Entry not found */
  return false;
}

/*
 * vacuum_log_cleanup_dropped_files () - Log dropped files cleanup.
 *
 * return	  : Void.
 * thread_p (in)  : Thread entry.
 * page_p (in)	  : Page pointer.
 * indexes (in)	  : Indexes of cleaned up dropped files.
 * n_indexes (in) : Total count of dropped files.
 *
 * NOTE: Consider not logging cleanup. Cleanup can be done at database
 *	 restart.
 */
static void
vacuum_log_cleanup_dropped_files (THREAD_ENTRY * thread_p, PAGE_PTR page_p, INT16 * indexes, INT16 n_indexes)
{
#define VACUUM_CLEANUP_DROPPED_FILES_MAX_REDO_CRUMBS 3
  LOG_CRUMB redo_crumbs[VACUUM_CLEANUP_DROPPED_FILES_MAX_REDO_CRUMBS];
  LOG_DATA_ADDR addr;
  int n_redo_crumbs = 0;

  /* Add n_indexes */
  redo_crumbs[n_redo_crumbs].data = &n_indexes;
  redo_crumbs[n_redo_crumbs++].length = sizeof (n_indexes);

  /* Add indexes */
  redo_crumbs[n_redo_crumbs].data = indexes;
  redo_crumbs[n_redo_crumbs++].length = n_indexes * sizeof (*indexes);

  assert (n_redo_crumbs <= VACUUM_CLEANUP_DROPPED_FILES_MAX_REDO_CRUMBS);

  /* Initialize log data address */
  addr.pgptr = page_p;
  addr.vfid = &vacuum_Dropped_files_vfid;
  addr.offset = 0;

  log_append_redo_crumbs (thread_p, RVVAC_DROPPED_FILE_CLEANUP, &addr, n_redo_crumbs, redo_crumbs);
}

/*
 * vacuum_rv_redo_cleanup_dropped_files () - Recover dropped files cleanup.
 *
 * return	 : Error code.
 * thread_p (in) : Thread entry,
 * rcv (in)	 : Recovery data.
 *
 * NOTE: Consider not logging cleanup. Cleanup can be done at database
 *	 restart.
 */
int
vacuum_rv_redo_cleanup_dropped_files (THREAD_ENTRY * thread_p, LOG_RCV * rcv)
{
  int offset = 0, mem_size;
  VACUUM_DROPPED_FILES_PAGE *page = (VACUUM_DROPPED_FILES_PAGE *) rcv->pgptr;
  INT32 *countp = NULL;
  INT16 *indexes;
  INT16 n_indexes, i;

  /* Get recovery information */

  /* Get n_indexes */
  n_indexes = *((INT16 *) rcv->data);
  offset += sizeof (n_indexes);

  /* Get indexes */
  indexes = (INT16 *) (rcv->data + offset);
  offset += sizeof (*indexes) * n_indexes;

  /* Check that all recovery data has been processed */
  assert (offset == rcv->length);

  /* Cleanup starting from last entry */
  for (i = 0; i < n_indexes; i++)
    {
      /* Remove entry at indexes[i] */
      vacuum_er_log (VACUUM_ER_LOG_RECOVERY | VACUUM_ER_LOG_DROPPED_FILES,
		     "Recovery of dropped classes: remove file(%d, %d), mvccid=%llu at position %d.",
		     (int) page->dropped_files[indexes[i]].vfid.volid,
		     (int) page->dropped_files[indexes[i]].vfid.fileid, page->dropped_files[indexes[i]].mvccid,
		     (int) indexes[i]);
      mem_size = (page->n_dropped_files - indexes[i]) * sizeof (VACUUM_DROPPED_FILE);

      assert (mem_size >= 0);
      if (mem_size > 0)
	{
	  memmove (&page->dropped_files[indexes[i]], &page->dropped_files[indexes[i] + 1], mem_size);
	}

      /* Update dropped files page counter */
      page->n_dropped_files--;
    }

  pgbuf_set_dirty (thread_p, rcv->pgptr, DONT_FREE);

  return NO_ERROR;
}

/*
 * vacuum_log_dropped_files_set_next_page () - Log changing link to next page for dropped files.
 *
 * return	  : Void.
 * thread_p (in)  : Thread entry.
 * page_p (in)	  : Page pointer.
 * next_page (in) : Next page VPID.
 */
static void
vacuum_log_dropped_files_set_next_page (THREAD_ENTRY * thread_p, PAGE_PTR page_p, VPID * next_page)
{
  LOG_DATA_ADDR addr;

  /* Initialize log data address */
  addr.pgptr = page_p;
  addr.vfid = &vacuum_Dropped_files_vfid;
  addr.offset = 0;

  /* Append log redo */
  log_append_redo_data (thread_p, RVVAC_DROPPED_FILE_NEXT_PAGE, &addr, sizeof (*next_page), next_page);
}

/*
 * vacuum_rv_set_next_page_dropped_files () - Recover setting link to next
 *					      page for dropped files.
 *
 * return	 : Error code.
 * thread_p (in) : Thread entry.
 * rcv (in)	 : Recovery data.
 */
int
vacuum_rv_set_next_page_dropped_files (THREAD_ENTRY * thread_p, LOG_RCV * rcv)
{
  VACUUM_DROPPED_FILES_PAGE *page = (VACUUM_DROPPED_FILES_PAGE *) rcv->pgptr;

  /* Set next page VPID */
  VPID_COPY (&page->next_page, (VPID *) rcv->data);

  /* Check recovery data is as expected */
  assert (rcv->length = sizeof (VPID));

  vacuum_er_log (VACUUM_ER_LOG_RECOVERY, "Set link for dropped files from page(%d, %d) to page(%d, %d).",
		 pgbuf_get_vpid_ptr (rcv->pgptr)->pageid, pgbuf_get_vpid_ptr (rcv->pgptr)->volid, page->next_page.volid,
		 page->next_page.pageid);

  pgbuf_set_dirty (thread_p, rcv->pgptr, DONT_FREE);

  return NO_ERROR;
}

/*
 * vacuum_compare_heap_object () - Compare two heap objects to be vacuumed. HFID compare has priority against OID
 *				   compare.
 *
 * return : Compare result. 
 * a (in) : First object.
 * b (in) : Second object.
 */
static int
vacuum_compare_heap_object (const void *a, const void *b)
{
  VACUUM_HEAP_OBJECT *file_obj_a = (VACUUM_HEAP_OBJECT *) a;
  VACUUM_HEAP_OBJECT *file_obj_b = (VACUUM_HEAP_OBJECT *) b;
  int diff;

  /* First compare VFID, then OID. */

  /* Compare VFID file ID's. */
  diff = (int) (file_obj_a->vfid.fileid - file_obj_b->vfid.fileid);
  if (diff != 0)
    {
      return diff;
    }

  /* Compare VFID volume ID's. */
  diff = (int) (file_obj_a->vfid.volid - file_obj_b->vfid.volid);
  if (diff != 0)
    {
      return diff;
    }

  /* Compare OID page ID's. */
  diff = (int) (file_obj_a->oid.pageid - file_obj_b->oid.pageid);
  if (diff != 0)
    {
      return diff;
    }

  /* Compare OID volume ID's. */
  diff = (int) (file_obj_a->oid.volid - file_obj_b->oid.volid);
  if (diff != 0)
    {
      return diff;
    }

  /* Compare OID slot ID's. */
  return (int) (file_obj_a->oid.slotid - file_obj_b->oid.slotid);
}

/*
 * vacuum_collect_heap_objects () - Collect the heap object to be later vacuumed.
 *
 * return		  : Error code.
 * worker (in/out)	  : Vacuum worker structure.
 * oid (in)		  : Heap object OID.
 * vfid (in)		  : Heap file ID.
 */
static int
vacuum_collect_heap_objects (VACUUM_WORKER * worker, OID * oid, VFID * vfid)
{
  /* Collect both file ID and object OID to vacuum at the end of the job. Heap file ID is required to know whether
   * objects are reusable or not, OID is to point vacuum where data needs to be removed. */

  /* Make sure we have enough storage. */
  if (worker->n_heap_objects >= worker->heap_objects_capacity)
    {
      /* Expand buffer. */
      VACUUM_HEAP_OBJECT *new_buffer = NULL;
      int new_capacity = worker->heap_objects_capacity * 2;

      new_buffer = (VACUUM_HEAP_OBJECT *) realloc (worker->heap_objects, new_capacity * sizeof (VACUUM_HEAP_OBJECT));
      if (new_buffer == NULL)
	{
	  er_set (ER_ERROR_SEVERITY, ARG_FILE_LINE, ER_OUT_OF_VIRTUAL_MEMORY, 1,
		  new_capacity * sizeof (VACUUM_HEAP_OBJECT));
	  vacuum_er_log (VACUUM_ER_LOG_ERROR | VACUUM_ER_LOG_WORKER,
			 "VACUUM ERROR: Could not expact the files and objects capacity to %d.\n", new_capacity);
	  return ER_OUT_OF_VIRTUAL_MEMORY;
	}
      worker->heap_objects = new_buffer;
      worker->heap_objects_capacity = new_capacity;
    }

  /* Add new heap object (HFID & OID). */
  VFID_COPY (&worker->heap_objects[worker->n_heap_objects].vfid, vfid);
  COPY_OID (&worker->heap_objects[worker->n_heap_objects].oid, oid);
  /* Increment object count. */
  worker->n_heap_objects++;

  /* Success. */
  return NO_ERROR;
}

/*
 * vacuum_cleanup_collected_by_vfid () - Cleanup entries collected from dropped file.
 *
 * return      : Void.
 * worker (in) : Vacuum worker.
 * vfid (in)   : VFID of dropped file.
 */
static void
vacuum_cleanup_collected_by_vfid (VACUUM_WORKER * worker, VFID * vfid)
{
  int start, end;

  /* Sort collected. */
  qsort (worker->heap_objects, worker->n_heap_objects, sizeof (VACUUM_HEAP_OBJECT), vacuum_compare_heap_object);

  /* Find first entry for file */
  for (start = 0; start < worker->n_heap_objects && !VFID_EQ (&worker->heap_objects[start].vfid, vfid); start++);
  if (start == worker->n_heap_objects)
    {
      /* VFID doesn't exist. */
      return;
    }
  /* Find first entry for other file. */
  for (end = start + 1; end < worker->n_heap_objects && VFID_EQ (&worker->heap_objects[end].vfid, vfid); end++);
  /* Remove all between start and end. */
  if (end == worker->n_heap_objects)
    {
      /* Just update the number of objects. */
      worker->n_heap_objects = start;
    }
  else
    {
      /* Move objects after end */
      memmove (&worker->heap_objects[start], &worker->heap_objects[end],
	       (worker->n_heap_objects - end) * sizeof (VACUUM_HEAP_OBJECT));
      /* Update number of objects. */
      worker->n_heap_objects -= (end - start);
    }
}

/*
 * vacuum_compare_dropped_files_version () - Compare two versions ID's of dropped files. Take into consideration that
 *					     versions can overflow max value of INT32.
 *
 * return	  : Positive value if first version is considered bigger,
 *		    negative if it is considered smaller and 0 if they are
 *		    equal.
 * version_a (in) : First version.
 * version_b (in) : Second version.
 */
static int
vacuum_compare_dropped_files_version (INT32 version_a, INT32 version_b)
{
  INT32 max_int32_div_2 = 0x3FFFFFFF;

  /* If both are positive or if both are negative return a-b */
  if ((version_a >= 0 && version_b >= 0) || (version_a < 0 && version_b < 0))
    {
      return (int) (version_a - version_b);
    }

  /* If one is positive and the other negative we have to consider the case when version overflowed INT32 and the case
   * when one just passed 0. In the first case, the positive value is considered smaller, while in the second case the
   * negative value is considered smaller. The INT32 domain of values is split into 4 ranges: [-MAX_INT32,
   * -MAX_INT32/2], [-MAX_INT32/2, 0], [0, MAX_INT32/2] and [MAX_INT32/2, MAX_INT32]. We will consider the case when
   * one value is in [-MAX_INT32, -MAX_INT32/2] and the other in [MAX_INT32/2, MAX_INT32] and the second case when the
   * values are in [-MAX_INT32/2, 0] and [0, MAX_INT32]. If the values are not in these ranges, the algorithm is
   * flawed. */
  if (version_a >= 0)
    {
      /* 0x3FFFFFFF is MAX_INT32/2 */
      if (version_a >= max_int32_div_2)
	{
	  assert (version_b <= -max_int32_div_2);
	  /* In this case, version_a is considered smaller */
	  return -1;
	}
      else
	{
	  assert (version_b >= -max_int32_div_2);
	  /* In this case, version_b is considered smaller */
	  return 1;
	}
    }
  else
    {
      if (version_b >= max_int32_div_2)
	{
	  assert (version_a <= -max_int32_div_2);
	  /* In this case, version_a is considered bigger */
	  return 1;
	}
      else
	{
	  assert (version_a >= -max_int32_div_2);
	  /* In this case, version_b is considered bigger */
	  return -1;
	}
    }

  /* We shouldn't be here */
  assert (false);
}

#if !defined (NDEBUG)
/*
 * vacuum_verify_vacuum_data_debug () - Vacuum data sanity check.
 *
 * return    : Void.
 */
static void
vacuum_verify_vacuum_data_debug (void)
{
  int i;
  VACUUM_DATA_PAGE *data_page = NULL;
  VACUUM_DATA_ENTRY *entry = NULL;
  VACUUM_DATA_ENTRY *last_unvacuumed = NULL;
  VPID next_vpid;

  data_page = vacuum_Data.first_page;
  /* First vacuum data page VPID matches log_Gl.hdr.vacuum_data_first_vpid. */
  assert (VPID_EQ (&log_Gl.hdr.vacuum_data_first_vpid, pgbuf_get_vpid_ptr ((PAGE_PTR) data_page)));
  /* First page is same as last page if and only if first page link to next page is NULL. */
  assert ((vacuum_Data.first_page == vacuum_Data.last_page) == (VPID_ISNULL (&vacuum_Data.first_page->next_page)));

  /* Loop sanity check for each vacuum data page. */
  while (true)
    {
      /* Check index_unvacuumed and index_unavaliable have valid values. */
      assert (data_page->index_unvacuumed >= 0 && data_page->index_unvacuumed < vacuum_Data.page_data_max_count);
      assert (data_page->index_free >= 0 && data_page->index_free <= vacuum_Data.page_data_max_count);
      assert (data_page->index_unvacuumed <= data_page->index_free);

      /* Check page has valid data. */
      for (i = data_page->index_unvacuumed; i < data_page->index_free; i++)
	{
	  /* Check page entries. */
	  entry = &data_page->data[i];

	  if (VACUUM_BLOCK_STATUS_IS_VACUUMED (entry->blockid))
	    {
	      assert (i != data_page->index_unvacuumed);
	      continue;
	    }

	  assert (VACUUM_BLOCK_STATUS_IS_AVAILABLE (entry->blockid)
		  || VACUUM_BLOCK_STATUS_IS_IN_PROGRESS (entry->blockid));
	  assert (entry->oldest_mvccid <= vacuum_Global_oldest_active_mvccid);
	  assert (vacuum_Data.oldest_unvacuumed_mvccid <= entry->oldest_mvccid);
	  assert (VACUUM_BLOCKID_WITHOUT_FLAGS (entry->blockid) <= vacuum_Data.last_blockid);
	  assert (vacuum_get_log_blockid (entry->start_lsa.pageid) == VACUUM_BLOCKID_WITHOUT_FLAGS (entry->blockid));
	  assert (last_unvacuumed == NULL || !MVCC_ID_PRECEDES (entry->oldest_mvccid, last_unvacuumed->oldest_mvccid));

	  if (i > data_page->index_unvacuumed)
	    {
	      assert (VACUUM_BLOCKID_WITHOUT_FLAGS (entry->blockid)
		      == VACUUM_BLOCKID_WITHOUT_FLAGS ((entry - 1)->blockid + 1));
	    }

	  last_unvacuumed = entry;
	}
      if (VPID_ISNULL (&data_page->next_page))
	{
	  /* This was last page. Stop. */
	  data_page = NULL;
	  break;
	}
      /* Fix next page. */
      VPID_COPY (&next_vpid, &data_page->next_page);
      vacuum_unfix_data_page (NULL, data_page);
      data_page = vacuum_fix_data_page (NULL, &next_vpid);
      assert (data_page != NULL);
      last_unvacuumed = NULL;
    }
}
#endif /* !NDEBUG */

#if defined(SERVER_MODE)
/*
 * vacuum_log_prefetch_vacuum_block () - Pre-fetches from log page buffer or from disk, (almost) all log pages
 *					 required by a vacuum block
 * thread_p (in):
 * entry (in): vacuum data entry
 * block_log_buffer (in/out): block log buffer identifier
 *
 * Note : this function does not handle cases when last log entry in 'start_lsa'
 *	  page of vacuum data entry spans for more than extra one log page.
 *	  Only one extra page is loaded after the 'start_lsa' page.
 *	  Please note that 'start_lsa' page is the last log page (logically),
 *	  the vacuum will require log pages before this one.
 */
static int
vacuum_log_prefetch_vacuum_block (THREAD_ENTRY * thread_p, VACUUM_DATA_ENTRY * entry,
				  BLOCK_LOG_BUFFER * block_log_buffer)
{
  int i;
  char *buffer_block_start_ptr;
  char *log_page;
  LOG_PAGEID start_log_pageid, log_pageid;
  VACUUM_WORKER *worker = VACUUM_GET_VACUUM_WORKER (thread_p);
  int error = NO_ERROR;

  assert (entry != NULL);
  assert (block_log_buffer != NULL);

  if (vacuum_Prefetch_log_mode == VACUUM_PREFETCH_LOG_MODE_MASTER)
    {
      block_log_buffer->buffer_id = lf_bitmap_get_entry (&vacuum_Prefetch_free_buffers_bitmap);
      if (block_log_buffer->buffer_id < 0)
	{
	  assert (false);
	  vacuum_er_log (VACUUM_ER_LOG_ERROR | VACUUM_ER_LOG_MASTER,
			 "VACUUM ERROR: Could not prefetch. No more free log block buffers.");
	  return ER_FAILED;
	}
      buffer_block_start_ptr = VACUUM_PREFETCH_LOG_BLOCK_BUFFER (block_log_buffer->buffer_id);
    }
  else
    {
      buffer_block_start_ptr = worker->prefetch_log_buffer;
    }

  start_log_pageid = VACUUM_FIRST_LOG_PAGEID_IN_BLOCK (VACUUM_BLOCKID_WITHOUT_FLAGS (entry->blockid));
  log_pageid = start_log_pageid;

  log_page = buffer_block_start_ptr;
  for (i = 0; i < VACUUM_PREFETCH_LOG_BLOCK_BUFFER_PAGES && log_pageid <= entry->start_lsa.pageid + 1;
       i++, log_pageid++)
    {
      if (logpb_fetch_page (thread_p, log_pageid, (LOG_PAGE *) log_page) == NULL)
	{
	  vacuum_er_log (VACUUM_ER_LOG_ERROR, "VACUUM ERROR : cannot prefetch log page %d", log_pageid);
	  if (vacuum_Prefetch_log_mode == VACUUM_PREFETCH_LOG_MODE_MASTER)
	    {
	      lf_bitmap_free_entry (&vacuum_Prefetch_free_buffers_bitmap, block_log_buffer->buffer_id);
	      block_log_buffer->buffer_id = VACUUM_LOG_BLOCK_BUFFER_INVALID;
	    }

	  error = ER_FAILED;
	  goto end;
	}

      log_page += LOG_PAGESIZE;
    }

  block_log_buffer->start_page = start_log_pageid;
  block_log_buffer->last_page = start_log_pageid + i - 1;

  vacuum_er_log (VACUUM_ER_LOG_MASTER, "VACUUM : prefetched %d log pages from %lld to %lld", i,
		 (long long int) block_log_buffer->start_page, (long long int) block_log_buffer->last_page);

end:
  return error;
}
#endif /* SERVER_MODE */

/*
 * vacuum_copy_log_page () - Loads a log page to be processed by vacuum from vacuum block buffer or log page buffer or
 *			     disk log archive.
 *
 * thread_p (in):
 * log_pageid (in): log page logical id
 * block_log_buffer (in): block log buffer identifier
 * log_page_p (in/out): pre-allocated buffer to store one log page
 *
 */
static int
vacuum_copy_log_page (THREAD_ENTRY * thread_p, LOG_PAGEID log_pageid, BLOCK_LOG_BUFFER * block_log_buffer,
		      LOG_PAGE * log_page_p)
{
#if defined (SERVER_MODE)
  char *buffer_block_start_ptr;
  char *buffer_page_start_ptr;
  VACUUM_WORKER *worker = VACUUM_GET_VACUUM_WORKER (thread_p);
#endif /* SERVER_MODE */
  int error = NO_ERROR;

  assert (log_page_p != NULL);

#if defined (SERVER_MODE)
  if (block_log_buffer != NULL && log_pageid >= block_log_buffer->start_page
      && log_pageid <= block_log_buffer->last_page)
    {
      if (vacuum_Prefetch_log_mode == VACUUM_PREFETCH_LOG_MODE_MASTER)
	{
	  buffer_block_start_ptr = VACUUM_PREFETCH_LOG_BLOCK_BUFFER (block_log_buffer->buffer_id);
	}
      else
	{
	  buffer_block_start_ptr = worker->prefetch_log_buffer;
	}
      buffer_page_start_ptr = buffer_block_start_ptr + (log_pageid - block_log_buffer->start_page) * LOG_PAGESIZE;

      /* log page is cached */
      memcpy (log_page_p, buffer_page_start_ptr, LOG_PAGESIZE);

      mnt_vac_prefetch_log_hits_pages (thread_p);
    }
  else
#endif /* SERVER_MODE */
    {
      if (logpb_fetch_page (thread_p, log_pageid, log_page_p) == NULL)
	{
	  logpb_fatal_error (thread_p, true, ARG_FILE_LINE, "vacuum_copy_log_page");
	  error = ER_FAILED;
	}
    }

  mnt_vac_prefetch_log_requests_pages (thread_p);

  return error;
}

/*
 * print_not_vacuumed_to_log () - prints to log info related to a not vacuumed OID (either from HEAP or BTREE)
 *
 * rerturn: void.
 * oid (in): The not vacuumed instance OID
 * class_oid (in): The class to which belongs the oid
 * rec_header (in): The record header of the not vacuumed record
 * btree_node_type (in): If the oid is not vacuumed from BTREE then this is
 *			 the type node. If <0 then the OID comes from heap. 
 *
 */
static void
print_not_vacuumed_to_log (OID * oid, OID * class_oid, MVCC_REC_HEADER * rec_header, int btree_node_type)
{
#define TEMP_BUFFER_SIZE 1024
  char mess[TEMP_BUFFER_SIZE], *p = mess;
  bool is_btree = (btree_node_type >= 0 ? true : false);

  if (is_btree)
    {
      p += sprintf (p, "Found not vacuumed BTREE record");
    }
  else
    {
      p += sprintf (p, "Found not vacuumed HEAP record");
    }
  p +=
    sprintf (p, " with oid=%d|%d|%d, class_oid=%d|%d|%d", (int) oid->volid, oid->pageid, (int) oid->slotid,
	     (int) class_oid->volid, class_oid->pageid, (int) class_oid->slotid);
  if (MVCC_IS_FLAG_SET (rec_header, OR_MVCC_FLAG_VALID_INSID))
    {
      p += sprintf (p, ", insert_id=%llu", (unsigned long long int) MVCC_GET_INSID (rec_header));
    }
  else
    {
      p += sprintf (p, ", insert_id=missing");
    }
  if (MVCC_IS_FLAG_SET (rec_header, OR_MVCC_FLAG_VALID_DELID))
    {
      p += sprintf (p, ", delete_id=%llu", (unsigned long long int) MVCC_GET_DELID (rec_header));
    }
  else
    {
      p += sprintf (p, ", delete_id=missing");
    }
  p += sprintf (p, ", oldest_mvcc_id=%llu", (unsigned long long int) vacuum_Data.oldest_unvacuumed_mvccid);
  if (is_btree)
    {
      const char *type_str = NULL;

      switch (btree_node_type)
	{
	case BTREE_LEAF_NODE:
	  type_str = "LEAF";
	  break;
	case BTREE_NON_LEAF_NODE:
	  type_str = "NON_LEAF";
	  break;
	case BTREE_OVERFLOW_NODE:
	  type_str = "OVERFLOW";
	  break;
	default:
	  type_str = "UNKNOWN";
	  break;
	}
      p += sprintf (p, ", node_type=%s", type_str);
    }
  p += sprintf (p, "\n");

  er_log_debug (ARG_FILE_LINE, mess);
}

/*
 * vacuum_check_not_vacuumed_recdes () - checks if an OID should've been vacuumed (using a record descriptor)
 *
 * return: DISK_INVALID if the OID was not vacuumed, DISK_VALID if it was
 *	   and DISK_ERROR in case of an error.
 * thread_p (in):
 * oid (in): The not vacuumed instance OID
 * class_oid (in): The class to which belongs the oid
 * recdes (in): The not vacuumed record
 * btree_node_type (in): If the oid is not vacuumed from BTREE then this is
 *			 the type node. If <0 then the OID comes from heap. 
 *
 */
DISK_ISVALID
vacuum_check_not_vacuumed_recdes (THREAD_ENTRY * thread_p, OID * oid, OID * class_oid, RECDES * recdes,
				  int btree_node_type)
{
  MVCC_REC_HEADER rec_header;

  if (or_mvcc_get_header (recdes, &rec_header) != NO_ERROR)
    {
      return DISK_ERROR;
    }

  return vacuum_check_not_vacuumed_rec_header (thread_p, oid, class_oid, &rec_header, btree_node_type);
}

/*
 * is_not_vacuumed_and_lost () - checks if a record should've been vacuumed (using a record header)
 *
 * return: true if the record was not vacuumed and is completely lost.
 * thread_p (in):
 * recdes (in): The header of the record to be checked
 *
 */
static bool
is_not_vacuumed_and_lost (THREAD_ENTRY * thread_p, MVCC_REC_HEADER * rec_header)
{
  MVCC_SATISFIES_VACUUM_RESULT res;
  bool not_vacuumed = false;

  res = mvcc_satisfies_vacuum (thread_p, rec_header, vacuum_Data.oldest_unvacuumed_mvccid);
  switch (res)
    {
    case VACUUM_RECORD_REMOVE:
      /* Record should have been vacuumed by now. */
      return true;

    case VACUUM_RECORD_DELETE_INSID_PREV_VER:
      /* Record insert & previous version should have been vacuumed by now. */
      return true;

    case VACUUM_RECORD_CANNOT_VACUUM:
      return false;

    default:
      return false;
    }
}

/*
 * vacuum_check_not_vacuumed_rec_header () - checks if an OID should've been vacuumed (using a record header)
 *
 * return: DISK_INVALID if the OID was not vacuumed, DISK_VALID if it was
 *	   and DISK_ERROR in case of an error.
 * thread_p (in):
 * oid (in): The not vacuumed instance OID
 * class_oid (in): The class to which belongs the oid
 * recdes (in): The not vacuumed record header
 * btree_node_type (in): If the oid is not vacuumed from BTREE then this is
 *			 the type node. If <0 then the OID comes from heap. 
 *
 */
DISK_ISVALID
vacuum_check_not_vacuumed_rec_header (THREAD_ENTRY * thread_p, OID * oid, OID * class_oid, MVCC_REC_HEADER * rec_header,
				      int btree_node_type)
{
  if (is_not_vacuumed_and_lost (thread_p, rec_header))
    {
      OID cls_oid;
      if (class_oid == NULL || OID_ISNULL (class_oid))
	{
	  if (heap_get_class_oid (thread_p, &cls_oid, oid) != S_SUCCESS)
	    {
	      ASSERT_ERROR ();
	      return DISK_ERROR;
	    }
	  class_oid = &cls_oid;
	}
      print_not_vacuumed_to_log (oid, class_oid, rec_header, btree_node_type);

      assert (false);
      return DISK_INVALID;
    }

  return DISK_VALID;
}

/*
 * vacuum_get_first_page_dropped_files () - Get the first allocated vpid of vacuum_Dropped_files_vfid.
 *
 * return    : VPID *
 * thread_p (in):
 * first_page_vpid (out): 
 *
 */
static VPID *
vacuum_get_first_page_dropped_files (THREAD_ENTRY * thread_p, VPID * first_page_vpid)
{
  VPID *vpid;

  assert (!VFID_ISNULL (&vacuum_Dropped_files_vfid));

  vpid = file_get_first_alloc_vpid (thread_p, &vacuum_Dropped_files_vfid, first_page_vpid);

  assert (!VPID_ISNULL (first_page_vpid));

  return vpid;
}

/*
 * vacuum_is_mvccid_vacuumed () - Return true if MVCCID should be vacuumed.
 *				  It must be older than vacuum_Data->oldest_unvacuumed_mvccid.
 *
 * return  : True/false.
 * id (in) : MVCCID to check.
 */
bool
vacuum_is_mvccid_vacuumed (MVCCID id)
{
  if (id < vacuum_Data.oldest_unvacuumed_mvccid)
    {
      return true;
    }

  return false;
}

/*
 * vacuum_log_redoundo_vacuum_record () - Log vacuum of a REL or BIG heap record
 *
 * return	      : Error code.
 * thread_p (in)      : Thread entry.
 * page_p (in)	      : Page pointer.
 * slotid (in)	      : slot id
 * undo_recdes (in)   : record descriptor before vacuuming
 * reusable (in)      :
 *
 * NOTE: Some values in slots array are modified and set to negative values.
 */
static void
vacuum_log_redoundo_vacuum_record (THREAD_ENTRY * thread_p, PAGE_PTR page_p, PGSLOTID slotid, RECDES * undo_recdes,
				   bool reusable)
{
  LOG_DATA_ADDR addr;
  LOG_CRUMB undo_crumbs[2];
  int num_undo_crumbs;

  assert (slotid >= 0 && slotid < ((SPAGE_HEADER *) page_p)->num_slots);

  /* Initialize log data. */
  addr.offset = slotid;
  addr.pgptr = page_p;
  addr.vfid = NULL;

  if (reusable)
    {
      addr.offset |= VACUUM_LOG_VACUUM_HEAP_REUSABLE;
    }

  undo_crumbs[0].length = sizeof (undo_recdes->type);
  undo_crumbs[0].data = (char *) &undo_recdes->type;
  undo_crumbs[1].length = undo_recdes->length;
  undo_crumbs[1].data = undo_recdes->data;
  num_undo_crumbs = 2;

  /* Log undoredo with NULL redo crumbs - the redo function (vacuum_rv_redo_vacuum_heap_record) require only
   * the object's address to re-vacuum */
  log_append_undoredo_crumbs (thread_p, RVVAC_HEAP_RECORD_VACUUM, &addr, num_undo_crumbs, 0, undo_crumbs, NULL);
}

/*
 * vacuum_rv_undo_vacuum_heap_record () - undo function for RVVAC_HEAP_RECORD_VACUUM
 *
 * return	 : Error code.
 * thread_p (in) : Thread entry.
 * rcv (in)	 : Recovery structure.
 */
int
vacuum_rv_undo_vacuum_heap_record (THREAD_ENTRY * thread_p, LOG_RCV * rcv)
{
  rcv->offset = (rcv->offset & (~VACUUM_LOG_VACUUM_HEAP_MASK));

  return heap_rv_redo_insert (thread_p, rcv);
}

/*
 * vacuum_rv_redo_vacuum_heap_record () - redo function for RVVAC_HEAP_RECORD_VACUUM
 *
 * return	 : Error code.
 * thread_p (in) : Thread entry.
 * rcv (in)	 : Recovery structure.
 */
int
vacuum_rv_redo_vacuum_heap_record (THREAD_ENTRY * thread_p, LOG_RCV * rcv)
{
  INT16 slotid;
  bool reusable;

  slotid = (rcv->offset & (~VACUUM_LOG_VACUUM_HEAP_MASK));
  reusable = (rcv->offset & VACUUM_LOG_VACUUM_HEAP_REUSABLE) != 0;

  if (spage_vacuum_slot (thread_p, rcv->pgptr, slotid, reusable) != NO_ERROR)
    {
      assert_release (false);
      return ER_FAILED;
    }

  if (spage_need_compact (thread_p, rcv->pgptr) == true)
    {
      (void) spage_compact (rcv->pgptr);
    }

  pgbuf_set_dirty (thread_p, rcv->pgptr, DONT_FREE);

  return NO_ERROR;
}

/*
 * vacuum_cache_log_postpone_redo_data () - Cache redo data for log postpone of vacuum operation.
 *
 * return		: Void.
 * thread_p (in)	: Thread entry.
 * data_header (in)	: Recovery data header (LOG_REC_REDO).
 * rcv_data (in)	: Recovery redo data.
 * rcv_data_length (in) : Recovery data size.
 */
void
vacuum_cache_log_postpone_redo_data (THREAD_ENTRY * thread_p, char *data_header, char *rcv_data, int rcv_data_length)
{
#if defined (SERVER_MODE)
  VACUUM_WORKER *worker = VACUUM_GET_VACUUM_WORKER (thread_p);
  VACUUM_CACHE_POSTPONE_ENTRY *new_entry = NULL;
  int total_data_size = 0;

  assert (worker != NULL);
  assert (data_header != NULL);
  assert (rcv_data_length == 0 || rcv_data != NULL);

  if (worker->postpone_cache_status == VACUUM_CACHE_POSTPONE_OVERFLOW)
    {
      /* Cannot cache postpones. */
      return;
    }

  if (worker->postpone_cache_status == VACUUM_CACHE_POSTPONE_NO)
    {
      /* Initialize data to cache postpones. */
      worker->postpone_cached_entries_count = 0;
      worker->postpone_redo_data_ptr = worker->postpone_redo_data_buffer;
      worker->postpone_cache_status = VACUUM_CACHE_POSTPONE_YES;
    }

  assert (worker->postpone_cached_entries_count <= VACUUM_CACHE_POSTPONE_ENTRIES_MAX_COUNT);
  assert (worker->postpone_redo_data_ptr != NULL);
  assert (worker->postpone_redo_data_ptr >= worker->postpone_redo_data_buffer);
  assert (CAST_BUFLEN (worker->postpone_redo_data_ptr - worker->postpone_redo_data_buffer) <= IO_PAGESIZE);
  ASSERT_ALIGN (worker->postpone_redo_data_ptr, MAX_ALIGNMENT);

  if (worker->postpone_cached_entries_count == VACUUM_CACHE_POSTPONE_ENTRIES_MAX_COUNT)
    {
      /* Could not store all postpone records. */
      worker->postpone_cache_status = VACUUM_CACHE_POSTPONE_OVERFLOW;
      return;
    }

  /* Check if recovery data fits in preallocated buffer. */
  total_data_size = CAST_BUFLEN (worker->postpone_redo_data_ptr - worker->postpone_redo_data_buffer);
  total_data_size += sizeof (LOG_REC_REDO);
  total_data_size += rcv_data_length;
  total_data_size += 2 * MAX_ALIGNMENT;
  if (total_data_size > IO_PAGESIZE)
    {
      /* Cannot store all recovery data. */
      worker->postpone_cache_status = VACUUM_CACHE_POSTPONE_OVERFLOW;
      return;
    }

  /* Cache a new postpone log record entry. */
  new_entry = &worker->postpone_cached_entries[worker->postpone_cached_entries_count];
  new_entry->redo_data = worker->postpone_redo_data_ptr;

  /* Cache LOG_REC_REDO from data_header */
  memcpy (worker->postpone_redo_data_ptr, data_header, sizeof (LOG_REC_REDO));
  worker->postpone_redo_data_ptr += sizeof (LOG_REC_REDO);
  worker->postpone_redo_data_ptr = PTR_ALIGN (worker->postpone_redo_data_ptr, MAX_ALIGNMENT);

  /* Cache recovery data. */
  assert (((LOG_REC_REDO *) data_header)->length == rcv_data_length);
  if (rcv_data_length > 0)
    {
      memcpy (worker->postpone_redo_data_ptr, rcv_data, rcv_data_length);
      worker->postpone_redo_data_ptr += rcv_data_length;
      worker->postpone_redo_data_ptr = PTR_ALIGN (worker->postpone_redo_data_ptr, MAX_ALIGNMENT);
    }

  /* LSA will be saved later. */
  LSA_SET_NULL (&new_entry->lsa);
#endif /* SERVER_MODE */
}

/*
 * vacuum_cache_log_postpone_lsa () - Save LSA of postpone operations.
 *
 * return	 : Void.
 * thread_p (in) : Thread entry.
 * lsa (in)	 : Log postpone LSA.
 *
 * NOTE: This saves LSA after a new entry and its redo data have already been
 *	 added. They couldn't both be added in the same step.
 */
void
vacuum_cache_log_postpone_lsa (THREAD_ENTRY * thread_p, LOG_LSA * lsa)
{
#if defined (SERVER_MODE)
  VACUUM_WORKER *worker = VACUUM_GET_VACUUM_WORKER (thread_p);
  VACUUM_CACHE_POSTPONE_ENTRY *new_entry = NULL;

  assert (lsa != NULL && !LSA_ISNULL (lsa));
  assert (worker != NULL);
  assert (worker->postpone_cache_status != VACUUM_CACHE_POSTPONE_NO);

  if (worker->postpone_cache_status == VACUUM_CACHE_POSTPONE_OVERFLOW)
    {
      return;
    }
  assert (worker->postpone_cached_entries_count >= 0);
  assert (worker->postpone_cached_entries_count < VACUUM_CACHE_POSTPONE_ENTRIES_MAX_COUNT);
  new_entry = &worker->postpone_cached_entries[worker->postpone_cached_entries_count];
  LSA_COPY (&new_entry->lsa, lsa);

  /* Now that all needed data is saved, increment cached entries counter. */
  worker->postpone_cached_entries_count++;
#endif /* SERVER_MODE */
}

/*
 * vacuum_do_postpone_from_cache () - Do postpone from vacuum worker's cached postpone entries.
 *
 * return		   : True if postpone was run from cached entries,
 *			     false otherwise.
 * thread_p (in)	   : Thread entry.
 * start_postpone_lsa (in) : Start postpone LSA.
 */
bool
vacuum_do_postpone_from_cache (THREAD_ENTRY * thread_p, LOG_LSA * start_postpone_lsa)
{
#if defined (SERVER_MODE)
  VACUUM_WORKER *worker = VACUUM_GET_VACUUM_WORKER (thread_p);
  VACUUM_CACHE_POSTPONE_ENTRY *entry = NULL;
  LOG_REC_REDO *redo = NULL;
  char *rcv_data = NULL;
  int i;
  int start_index = -1;

  assert (start_postpone_lsa != NULL && !LSA_ISNULL (start_postpone_lsa));
  assert (worker != NULL);
  assert (worker->postpone_cache_status != VACUUM_CACHE_POSTPONE_NO);

  if (worker->postpone_cache_status == VACUUM_CACHE_POSTPONE_OVERFLOW)
    {
      /* Cache is not usable. */
      worker->postpone_cache_status = VACUUM_CACHE_POSTPONE_NO;
      return false;
    }
  /* First cached postpone entry at start_postpone_lsa. */
  for (i = 0; i < worker->postpone_cached_entries_count; i++)
    {
      entry = &worker->postpone_cached_entries[i];
      if (LSA_EQ (&entry->lsa, start_postpone_lsa))
	{
	  /* Found start lsa. */
	  start_index = i;
	  break;
	}
    }
  if (start_index < 0)
    {
      /* Start LSA was not found. Unexpected situation. */
      assert (false);
      return false;
    }

  /* Run all postpones after start_index. */
  for (i = start_index; i < worker->postpone_cached_entries_count; i++)
    {
      entry = &worker->postpone_cached_entries[i];
      /* Get redo data header. */
      redo = (LOG_REC_REDO *) entry->redo_data;
      /* Get recovery data. */
      rcv_data = entry->redo_data + sizeof (LOG_REC_REDO);
      rcv_data = PTR_ALIGN (rcv_data, MAX_ALIGNMENT);
      (void) log_execute_run_postpone (thread_p, &entry->lsa, redo, rcv_data);
    }
  /* Finished running postpones. */
  if (start_index == 0)
    {
      /* All postpone entries were run. */
      worker->postpone_cache_status = VACUUM_CACHE_POSTPONE_NO;
    }
  else
    {
      /* Only some postpone entries were run. Update the number of entries which should be run on next commit. */
      worker->postpone_cached_entries_count = start_index;
    }
  return true;
#else /* !SERVER_MODE */
  return false;
#endif /* !SERVER_MODE */
}

/*
 * vacuum_notify_server_crashed () - Notify vacuum that server has crashed and that recovery is running. After
 *				     recovery, when vacuum data is being loaded, vacuum will also recover the
 *				     block data buffer that had not been saved to vacuum data before crash.
 *				     The recovery LSA argument is used in case no MVCC operation log record is found
 *				     during recovery.
 *
 * return	     : Void.
 * recovery_lsa (in) : Recovery starting LSA.
 */
void
vacuum_notify_server_crashed (LOG_LSA * recovery_lsa)
{
  LSA_COPY (&vacuum_Data.recovery_lsa, recovery_lsa);
}

/*
 * vacuum_notify_server_shutdown () - Notify vacuum that server shutdown was requested. It should stop executing new
 *				      jobs.
 *
 * return : Void.
 */
void
vacuum_notify_server_shutdown (void)
{
  vacuum_Data.shutdown_requested = true;
}

/*
 * vacuum_get_global_oldest_active_mvccid () - Get global oldest active MVCCID.
 *
 * return : Global oldest active MVCCID.
 */
VACUUM_LOG_BLOCKID
vacuum_get_global_oldest_active_mvccid (void)
{
  return ATOMIC_INC_64 (&vacuum_Global_oldest_active_mvccid, 0);
}

#if defined (SERVER_MODE)
/*
 * vacuum_data_flush () - Flush vacuum data (if necessary).
 *
 * return	 : Error code.
 * thread_p (in) : Thread entry.
 *
 * TODO:
 * The vacuum data flushing system works like this:
 * 1. Checkpoint thread notifies vacuum it needs to flush vacuum data. It then is blocked and waits for master to flush
 *    data
 * 2. In the next iteration, vacuum master runs data flush.
 * 3. Flush is finished and checkpoint thread is unblocked.
 *
 * We have one major problem here: flushing vacuum data duration depends on the size of vacuum data, which is
 * theoretically unlimited. This means vacuum master will be occupied for a long time, so buffers that need to be
 * checked often (vacuum_Block_data_buffer and vacuum_Finished_job_queue) may become full. Also new jobs will not
 * be generated, blocking the entire vacuum system.
 *
 * We need to find a solution for this problem.
 *
 * Restrictions:
 * 1. Vacuum data first and last page should be easily accessible. For this reason, they are currently permanently
 *    latched by vacuum master.
 * 2. Flushing vacuum data must be synchronized with changing vacuum data.
 */
static int
vacuum_data_flush (THREAD_ENTRY * thread_p)
{
  VACUUM_DATA_PAGE *data_page = NULL;
  bool save_check_interrupt = 0;
  int error_code = NO_ERROR;
  VPID next_vpid = VPID_INITIALIZER;

  if (vacuum_Data.flush_vacuum_data == 0)
    {
      /* No need to flush vacuum data. */
      return NO_ERROR;
    }
  assert (vacuum_Data.flush_vacuum_data == 1);

  save_check_interrupt = thread_set_check_interrupt (thread_p, false);

  data_page = vacuum_Data.first_page;
  while (true)
    {
      pgbuf_flush_with_wal (thread_p, (PAGE_PTR) data_page);
      VPID_COPY (&next_vpid, &data_page->next_page);
      vacuum_unfix_data_page (thread_p, data_page);

      if (VPID_ISNULL (&next_vpid))
	{
	  break;
	}

      data_page = vacuum_fix_data_page (thread_p, &next_vpid);
      if (data_page == NULL)
	{
	  assert (false);
	  er_set (ER_FATAL_ERROR_SEVERITY, ARG_FILE_LINE, ER_GENERIC_ERROR, 0);
	  error_code = ER_FAILED;
	  goto exit;
	}
      /* Continue to flush page. */
    }

exit:

  (void) thread_set_check_interrupt (thread_p, save_check_interrupt);

  ATOMIC_INC_32 (&vacuum_Data.flush_vacuum_data, -1);
#if !defined (NDEBUG)
  vacuum_verify_vacuum_data_page_fix_count (thread_p);
#endif /* !NDEBUG */

  return error_code;
}

/*
 * vacuum_notify_flush_data () - Notify vacuum that vacuum data needs to be flushed.
 *
 * return : Void.
 */
void
vacuum_notify_flush_data (void)
{
  assert (vacuum_Data.flush_vacuum_data == 0);
  if (prm_get_bool_value (PRM_ID_DISABLE_VACUUM))
    {
      return;
    }
  if (!vacuum_Data.is_loaded)
    {
      /* No need to force vacuum data to flush vacuum data pages.
       * One such case is the checkpoint call at the end of recovery.
       */
      return;
    }
  ATOMIC_INC_32 (&vacuum_Data.flush_vacuum_data, 1);
}

/*
 * vacuum_is_vacuum_data_flushed () - Check if vacuumed flushed all vacuum data pages.
 *
 * return : True if vacuum data was flushed, false otherwise.
 */
bool
vacuum_is_vacuum_data_flushed (void)
{
  return vacuum_Data.flush_vacuum_data == 0;
}
#endif /* SERVER_MODE */

/*
 * vacuum_heap_ovf () - Vacuum overflow heap record of bigone.
 *
 * return		 : Error code.
 * thread_p (in)	 : Thread entry.
 * heap_object (in)	 : Object to vacuum.
 * threshold_mvccid (in) : Threshold MVCCID used to vacuum.
 * reusable (in)	 : True if object slots are reusable.
 * was_interrutped (in)  : True if same job was executed and interrupted.
 */
int
vacuum_heap_ovf (THREAD_ENTRY * thread_p, VACUUM_HEAP_OBJECT * ovf_object, MVCCID threshold_mvccid,
		 bool reusable, bool was_interrupted)
{
  int error_code = NO_ERROR;

  return error_code;
}

#if !defined (NDEBUG)
/*
 * vacuum_data_check_page_fix () - Check fix counts on vacuum data pages are not off.
 *
 * return	 : Void.
 * thread_p (in) : Thread entry.
 */
static void
vacuum_verify_vacuum_data_page_fix_count (THREAD_ENTRY * thread_p)
{
  VPID vpid;
  PAGE_PTR pgptr = NULL;

  assert (pgbuf_get_fix_count ((PAGE_PTR) vacuum_Data.first_page) == 1);
  assert (vacuum_Data.last_page == vacuum_Data.first_page
	  || pgbuf_get_fix_count ((PAGE_PTR) vacuum_Data.last_page) == 1);

  if (vacuum_Data.last_page == vacuum_Data.first_page)
    {
      return;
    }
  VPID_COPY (&vpid, &vacuum_Data.first_page->next_page);
  while (!VPID_EQ (&vpid, pgbuf_get_vpid_ptr ((PAGE_PTR) vacuum_Data.last_page)))
    {
      assert (!VPID_ISNULL (&vpid));
      pgptr = pgbuf_fix (thread_p, &vpid, OLD_PAGE, PGBUF_LATCH_READ, PGBUF_UNCONDITIONAL_LATCH);
      if (pgptr == NULL)
	{
	  ASSERT_ERROR ();
	  return;
	}
      assert (pgbuf_get_fix_count (pgptr) == 1);
      VPID_COPY (&vpid, &((VACUUM_DATA_PAGE *) pgptr)->next_page);
      pgbuf_unfix_and_init (thread_p, pgptr);
    }
}
#endif /* !NDEBUG */<|MERGE_RESOLUTION|>--- conflicted
+++ resolved
@@ -779,13 +779,8 @@
 #endif /* SERVER_MODE */
 
   /* Initialize finished job queue. */
-<<<<<<< HEAD
-  vacuum_Finished_job_queue =
-    lf_circular_queue_create (VACUUM_FINISHED_JOB_QUEUE_CAPACITY, sizeof (VACUUM_LOG_BLOCKID));
-=======
   vacuum_Finished_job_queue = lf_circular_queue_create (VACUUM_FINISHED_JOB_QUEUE_CAPACITY,
 							sizeof (VACUUM_LOG_BLOCKID));
->>>>>>> ff26e46b
   if (vacuum_Finished_job_queue == NULL)
     {
       goto error;
