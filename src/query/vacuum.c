/*
 * Copyright (C) 2008 Search Solution Corporation. All rights reserved by Search Solution.
 *
 *   This program is free software; you can redistribute it and/or modify
 *   it under the terms of the GNU General Public License as published by
 *   the Free Software Foundation; either version 2 of the License, or
 *   (at your option) any later version.
 *
 *  This program is distributed in the hope that it will be useful,
 *  but WITHOUT ANY WARRANTY; without even the implied warranty of
 *  MERCHANTABILITY or FITNESS FOR A PARTICULAR PURPOSE. See the
 *  GNU General Public License for more details.
 *
 *  You should have received a copy of the GNU General Public License
 *  along with this program; if not, write to the Free Software
 *  Foundation, Inc., 51 Franklin Street, Fifth Floor, Boston, MA 02110-1301 USA
 *
 */

/*
 * vacuum.c - Vacuuming system implementation.
 *
 */
#include "system.h"
#include "vacuum.h"

#include "base_flag.hpp"
#include "boot_sr.h"
#include "btree.h"
#include "dbtype.h"
#include "heap_file.h"
#include "lockfree_circular_queue.hpp"
#include "log_append.hpp"
#include "log_compress.h"
#include "log_lsa.hpp"
#include "log_impl.h"
#include "mvcc.h"
#include "object_representation_sr.h"
#include "overflow_file.h"
#include "page_buffer.h"
#include "perf_monitor.h"
#include "resource_shared_pool.hpp"
#include "thread_entry_task.hpp"
#if defined (SERVER_MODE)
#include "thread_daemon.hpp"
#endif /* SERVER_MODE */
#include "thread_looper.hpp"
#include "thread_manager.hpp"
#if defined (SERVER_MODE)
#include "thread_worker_pool.hpp"
#endif // SERVER_MODE
#include "util_func.h"

#include <atomic>
#include <stack>

#include <cstring>

/* The maximum number of slots in a page if all of them are empty.
 * IO_MAX_PAGE_SIZE is used for page size and any headers are ignored (it
 * wouldn't bring a significant difference).
 */
#define MAX_SLOTS_IN_PAGE (IO_MAX_PAGE_SIZE / sizeof (SPAGE_SLOT))

/* The default number of cached entries in a vacuum statistics cache */
#define VACUUM_STATS_CACHE_SIZE 100

/* Get first log page identifier in a log block */
#define VACUUM_FIRST_LOG_PAGEID_IN_BLOCK(blockid) \
  ((blockid) * vacuum_Data.log_block_npages)
/* Get last log page identifier in a log block */
#define VACUUM_LAST_LOG_PAGEID_IN_BLOCK(blockid) \
  (VACUUM_FIRST_LOG_PAGEID_IN_BLOCK (blockid + 1) - 1)

/*
 * Vacuum data section.
 * Vacuum data contains useful information for the vacuum process. There are
 * several fields, among which a table of entries which describe the progress
 * of processing log data for vacuum.
 *
 * Vacuum data is organized as a queue of VACUUM_DATA_PAGE pages. Each page has a header and an array of
 * VACUUM_DATA_ENTRY.
 *
 * The vacuum_Data global variable keeps useful meta-data which does not required disk storage.
 */

/* Vacuum log block data.
 *
 * Stores information on a block of log data relevant for vacuum.c
 */
typedef struct vacuum_data_entry VACUUM_DATA_ENTRY;
struct vacuum_data_entry
{
  // *INDENT-OFF*
  VACUUM_LOG_BLOCKID blockid;
  LOG_LSA start_lsa;
  MVCCID oldest_mvccid;
  MVCCID newest_mvccid;

  vacuum_data_entry ();
  vacuum_data_entry (const log_lsa & lsa, MVCCID oldest, MVCCID newest);
  vacuum_data_entry (const log_header & hdr);

  VACUUM_LOG_BLOCKID get_blockid () const;

  bool is_available () const;
  bool is_vacuumed () const;
  bool is_job_in_progress () const;
  bool was_interrupted () const;

  void set_vacuumed ();
  void set_job_in_progress ();
  void set_interrupted ();

  // *INDENT-ON*
};

/* One flag is required for entries currently being vacuumed. In order to
 * avoid using an extra-field and because blockid will not use all its 64 bits
 * first bit will be used for this flag.
 */
/* Bits used for flag */
#define VACUUM_DATA_ENTRY_FLAG_MASK	  0xE000000000000000
/* Bits used for blockid */
#define VACUUM_DATA_ENTRY_BLOCKID_MASK	  0x1FFFFFFFFFFFFFFF

/* Flags */
/* The represented block is being vacuumed */
#define VACUUM_BLOCK_STATUS_MASK		  0xC000000000000000
#define VACUUM_BLOCK_STATUS_VACUUMED		  0x8000000000000000
#define VACUUM_BLOCK_STATUS_IN_PROGRESS_VACUUM	  0x4000000000000000
#define VACUUM_BLOCK_STATUS_AVAILABLE		  0x0000000000000000

#define VACUUM_BLOCK_FLAG_INTERRUPTED		  0x2000000000000000

/* Access fields in a vacuum data table entry */
/* Get blockid (use mask to cancel flag bits) */
#define VACUUM_BLOCKID_WITHOUT_FLAGS(blockid) \
  ((blockid) & VACUUM_DATA_ENTRY_BLOCKID_MASK)

/* Get flags from blockid. */
#define VACUUM_BLOCKID_GET_FLAGS(blockid) \
  ((blockid) & VACUUM_DATA_ENTRY_FLAG_MASK)

/* Vacuum block status: requested means that vacuum data has assigned it as
 * a job, but no worker started it yet; running means that a work is currently
 * vacuuming based on this entry's block.
 */
/* Get vacuum block status */
#define VACUUM_BLOCK_STATUS(blockid) \
  ((blockid) & VACUUM_BLOCK_STATUS_MASK)

/* Check vacuum block status */
#define VACUUM_BLOCK_STATUS_IS_VACUUMED(blockid) \
  (VACUUM_BLOCK_STATUS (blockid) == VACUUM_BLOCK_STATUS_VACUUMED)
#define VACUUM_BLOCK_STATUS_IS_IN_PROGRESS(blockid) \
  (VACUUM_BLOCK_STATUS (blockid) == VACUUM_BLOCK_STATUS_IN_PROGRESS_VACUUM)
#define VACUUM_BLOCK_STATUS_IS_AVAILABLE(blockid) \
  (VACUUM_BLOCK_STATUS (blockid) == VACUUM_BLOCK_STATUS_AVAILABLE)

/* Set vacuum block status */
#define VACUUM_BLOCK_STATUS_SET_VACUUMED(blockid) \
  ((blockid) = ((blockid) & ~VACUUM_BLOCK_STATUS_MASK) | VACUUM_BLOCK_STATUS_VACUUMED)
#define VACUUM_BLOCK_STATUS_SET_IN_PROGRESS(blockid) \
  ((blockid) = ((blockid) & ~VACUUM_BLOCK_STATUS_MASK) | VACUUM_BLOCK_STATUS_IN_PROGRESS_VACUUM)
#define VACUUM_BLOCK_STATUS_SET_AVAILABLE(blockid) \
  ((blockid) = ((blockid) & ~VACUUM_BLOCK_STATUS_MASK) | VACUUM_BLOCK_STATUS_AVAILABLE)

#define VACUUM_BLOCK_IS_INTERRUPTED(blockid) \
  (((blockid) & VACUUM_BLOCK_FLAG_INTERRUPTED) != 0)
#define VACUUM_BLOCK_SET_INTERRUPTED(blockid) \
  ((blockid) |= VACUUM_BLOCK_FLAG_INTERRUPTED)
#define VACUUM_BLOCK_CLEAR_INTERRUPTED(blockid) \
  ((blockid) &= ~VACUUM_BLOCK_FLAG_INTERRUPTED)

/* Vacuum data page.
 *
 * One page of vacuum data file.
 */
// *INDENT-OFF*
typedef struct vacuum_data_page VACUUM_DATA_PAGE;
struct vacuum_data_page
{
  VPID next_page;
  INT16 index_unvacuumed;
  INT16 index_free;

  /* First vacuum data entry in page. It is followed by other entries based on the page capacity. */
  VACUUM_DATA_ENTRY data[1];

  static const INT16 INDEX_NOT_FOUND = -1;

  bool is_empty () const;
  bool is_index_valid (INT16 index) const;
  INT16 get_index_of_blockid (VACUUM_LOG_BLOCKID blockid) const;

  VACUUM_LOG_BLOCKID get_first_blockid () const;
};
// *INDENT-ON*
#define VACUUM_DATA_PAGE_HEADER_SIZE (offsetof (VACUUM_DATA_PAGE, data))

/*
 * Overwritten versions of pgbuf_fix, pgbuf_unfix and pgbuf_set_dirty, adapted for the needs of vacuum data.
 *
 * NOTE: These macro's should make sure that first/last vacuum data pages are not unfixed or re-fixed.
 */

/* Fix a vacuum data page. If the VPID matches first or last vacuum data page, then the respective page is returned.
 * Otherwise, the page is fixed from page buffer.
 */
#define vacuum_fix_data_page(thread_p, vpidp)									  \
  /* Check if page is vacuum_Data.first_page */									  \
  (vacuum_Data.first_page != NULL && VPID_EQ (pgbuf_get_vpid_ptr ((PAGE_PTR) vacuum_Data.first_page), vpidp) ?	  \
   /* True: vacuum_Data.first_page */										  \
   vacuum_Data.first_page :											  \
   /* False: check if page is vacuum_Data.last_page. */								  \
   vacuum_Data.last_page != NULL && VPID_EQ (pgbuf_get_vpid_ptr ((PAGE_PTR) vacuum_Data.last_page), vpidp) ?	  \
   /* True: vacuum_Data.last_page */										  \
   vacuum_Data.last_page :											  \
   /* False: fix the page. */									  		  \
   (VACUUM_DATA_PAGE *) pgbuf_fix (thread_p, vpidp, OLD_PAGE, PGBUF_LATCH_WRITE, PGBUF_UNCONDITIONAL_LATCH))

/* Unfix vacuum data page. If the page is first or last in vacuum data, it is not unfixed. */
#define vacuum_unfix_data_page(thread_p, data_page) \
  do \
    { \
      if ((data_page) != vacuum_Data.first_page && (data_page) != vacuum_Data.last_page) \
	{ \
	  /* Do not unfix first or last page. */ \
	  pgbuf_unfix (thread_p, (PAGE_PTR) (data_page)); \
	} \
      (data_page) = NULL; \
    } while (0)

/* Set page dirty [and free it]. First and last vacuum data page are not freed. */
#define vacuum_set_dirty_data_page(thread_p, data_page, free) \
  do \
    { \
      if ((data_page) != vacuum_Data.first_page && (data_page) != vacuum_Data.last_page) \
	{ \
	  pgbuf_set_dirty (thread_p, (PAGE_PTR) (data_page), free); \
	} \
      else  \
	{ \
	  /* Do not unfix first or last page. */ \
	  pgbuf_set_dirty (thread_p, (PAGE_PTR) (data_page), DONT_FREE); \
	} \
      if ((free) == FREE) \
	{ \
	  (data_page) = NULL; \
	} \
    } while (0)

static inline void
vacuum_set_dirty_data_page_dont_free (cubthread::entry * thread_p, vacuum_data_page * data_page)
{
  assert (data_page != NULL);
  pgbuf_set_dirty (thread_p, (PAGE_PTR) (data_page), DONT_FREE);
}

/* Unfix first and last vacuum data page. */
#define vacuum_unfix_first_and_last_data_page(thread_p) \
  do \
    { \
      if (vacuum_Data.last_page != NULL && vacuum_Data.last_page != vacuum_Data.first_page) \
	{ \
	  pgbuf_unfix (thread_p, (PAGE_PTR) vacuum_Data.last_page); \
	} \
      vacuum_Data.last_page = NULL; \
      if (vacuum_Data.first_page != NULL) \
	{ \
	  pgbuf_unfix (thread_p, (PAGE_PTR) vacuum_Data.first_page); \
	} \
      vacuum_Data.first_page = NULL; \
    } while (0)

// *INDENT-OFF*

//
// vacuum_job_cursor is a class that helps tracking job generation progress. its main indicative of progress is the
//    blockid; however, after removing/adding log blocks to vacuum data this blockid can be relocated to a different
//    page. it is cursor's job to maintain the correct position of blocks.
//
class vacuum_job_cursor
{
  public:
    vacuum_job_cursor ();
    ~vacuum_job_cursor ();

    bool is_valid () const;       // return true if cursor valid (get_current_entry can be called)
    bool is_loaded () const;      // return true if cursor page/index are loaded

    void increment_blockid ();                  // increment cursor blockid
    void set_on_vacuum_data_start ();           // set cursor blockid to first block in vacuum data
    void readjust_to_vacuum_data_changes ();    // readjust cursor blockid after changes to vacuum data

    // getters
    VACUUM_LOG_BLOCKID get_blockid () const;
    const VPID &get_page_vpid () const;
    vacuum_data_page *get_page () const;
    INT16 get_index () const;

    vacuum_data_entry &get_current_entry () const;    // get current entry; cursor must be valid
                                                      // todo: change return type to const
    void start_job_on_current_entry (cubthread::entry * thread_p);

    void force_data_update ();
    void unload ();                                   // unload page/index
    void load ();                                     // load page/index

  private:
    void change_blockid (VACUUM_LOG_BLOCKID blockid);       // reset m_blockid to argument
    void reload ();                                         // reload; if a page is loaded and if it contains current
                                                            // blockid, current configuration is kept
    void search ();                                         // search page/index of cursor blockid

    VACUUM_LOG_BLOCKID m_blockid;     // current cursor blockid
    VACUUM_DATA_PAGE *m_page;         // loaded page of blockid or null
    INT16 m_index;                    // loaded index of blockid or INDEX_NOT_FOUND
};

// helper macros for printing vacuum_job_cursor
#define vacuum_job_cursor_print_format "vacuum_job_cursor(%lld, %d|%d|%d)"
#define vacuum_job_cursor_print_args(cursor) \
  (long long int) (cursor).get_blockid (), VPID_AS_ARGS (&(cursor).get_page_vpid ()), (int) (cursor).get_index ()

// *INDENT-ON*

/* Vacuum data.
 *
 * Stores data required for vacuum. It is also stored on disk in the first
 * database volume.
 */
typedef struct vacuum_data VACUUM_DATA;
struct vacuum_data
{
  VFID vacuum_data_file;	/* Vacuum data file VFID. */
  LOG_PAGEID keep_from_log_pageid;	/* Smallest LOG_PAGEID that vacuum may still need for its jobs. */

  MVCCID oldest_unvacuumed_mvccid;	/* Global oldest MVCCID not vacuumed (yet). */

  VACUUM_DATA_PAGE *first_page;	/* Cached first vacuum data page. Usually used to generate new jobs. */
  VACUUM_DATA_PAGE *last_page;	/* Cached last vacuum data page. Usually used to receive new data. */

  int page_data_max_count;	/* Maximum data entries fitting one vacuum data page. */

  int log_block_npages;		/* The number of pages in a log block. */

  bool is_loaded;		/* True if vacuum data is loaded. */
  /* *INDENT-OFF* */
  std::atomic<bool> shutdown_requested;	/* Set to true when shutdown is requested. It stops vacuum from generating or
                                         * executing new jobs. */
  /* INDENT-ON* */
  bool is_archive_removal_safe;	/* Set to true after keep_from_log_pageid is updated. */

  LOG_LSA recovery_lsa;		/* This is the LSA where recovery starts. It will be used to go backward in the log
				 * if data on log blocks must be recovered.
				 */
  bool is_restoredb_session;

#if defined (SA_MODE)
  bool is_vacuum_complete;
#endif				/* SA_MODE */

  /* *INDENT-OFF* */
  vacuum_data ()
    : vacuum_data_file (VFID_INITIALIZER)
    , keep_from_log_pageid (NULL_PAGEID)
    , oldest_unvacuumed_mvccid (MVCCID_NULL)
    , first_page (NULL)
    , last_page (NULL)
    , page_data_max_count (0)
    , log_block_npages (0)
    , is_loaded (false)
    , shutdown_requested (false)
    , is_archive_removal_safe (false)
    , recovery_lsa (LSA_INITIALIZER)
    , is_restoredb_session (false)
#if defined (SA_MODE)
    , is_vacuum_complete (false)
#endif // SA_MODE
    , m_last_blockid (VACUUM_NULL_LOG_BLOCKID)
  {
  }
  /* *INDENT-ON* */

  bool is_empty () const;	// returns true if vacuum data has no blocks
  bool has_one_page () const;	// returns true if vacuum data has one page only

  VACUUM_LOG_BLOCKID get_last_blockid () const;	// get last blockid of vacuum data
  VACUUM_LOG_BLOCKID get_first_blockid () const;	// get first blockid of vacuum data; if vacuum data is empty
  // same as last blockid
  void set_last_blockid (VACUUM_LOG_BLOCKID blockid);	// set new value for last blockid of vacuum data

  void update ();

private:
    VACUUM_LOG_BLOCKID m_last_blockid;	/* Block id for last vacuum data entry... This entry is actually the id of last
					 * added block which may not even be in vacuum data (being already vacuumed).
					 */
};
static VACUUM_DATA vacuum_Data;

/* vacuum data load */
typedef struct vacuum_data_load VACUUM_DATA_LOAD;
struct vacuum_data_load
{
  VPID vpid_first;
  VPID vpid_last;
};
VACUUM_DATA_LOAD vacuum_Data_load = { VPID_INITIALIZER, VPID_INITIALIZER };

/* Vacuum worker structure used by vacuum master thread. */
/* This VACUUM_WORKER structure was designed for the needs of the vacuum workers. However, since the design of
 * vacuum data was changed, and since vacuum master may have to allocate or deallocate disk pages, it needed to make
 * use of system operations and transaction descriptor in similar ways with the workers.
 * To extend that functionality in an easy way and to benefit from the postpone cache optimization, master was also
 * assigned this VACUUM_WORKER.
 */
VACUUM_WORKER vacuum_Master;

/*
 * Vacuum worker/job related structures.
 */

/* Oldest MVCCID considered active by a running transaction.
 * Considered as threshold by vacuum workers.
 */
MVCCID vacuum_Global_oldest_active_mvccid;
/* When transactions run some complex operations on heap files (upgrade domain, reorganize partitions), concurrent
 * access with vacuum workers can create problems. They avoid it by blocking vacuum_Global_oldest_active_mvccid updates
 * and by running vacuum manually.
 * This is a counter that tracks blocking transactions.
 */
INT32 vacuum_Global_oldest_active_blockers_counter;
/* vacuum_Save_log_hdr_oldest_mvccid is used to estimate oldest unvacuumed MVCCID in the corner-case of empty vacuum
 * data. When vacuum data is not empty, oldest MVCCID of first block not yet vacuumed is used.
 * However, when vacuum data is not empty, the oldest MVCCID can be either the oldest MVCCID of first block in
 * vacuum_Block_data_buffer or the oldest MVCCID of block cached in log_Gl.hdr (if block buffer is empty).
 * To cover these cases, before consuming vacuum_Block_data_buffer, vacuum master saved the oldest MVCCID from the block
 * cached in log_Gl.hdr. After vacuum_Block_data_buffer is consumed, this block can end up in three situations:
 * 1. it is still cached in log_Gl.hdr.
 * 2. it was produced and is first in vacuum_Block_data_buffer.
 * 3. it was also consumed and it is already in vacuum data. This also means vacuum data is not empty.
 *
 * So, if vacuum data is empty, this block is in either situation #1 or #2, which is exactly the MVCCID required by
 * vacuum master to estimate the oldest unvacuumed MVCCID.
 */
MVCCID vacuum_Save_log_hdr_oldest_mvccid = MVCCID_NULL;

/* A lock-free buffer used for communication between logger transactions and
 * auto-vacuum master. It is advisable to avoid synchronizing running
 * transactions with vacuum threads and for this reason the block data is not
 * added directly to vacuum data.
 */
/* *INDENT-OFF* */
lockfree::circular_queue<vacuum_data_entry> *vacuum_Block_data_buffer = NULL;
/* *INDENT-ON* */
#define VACUUM_BLOCK_DATA_BUFFER_CAPACITY 1024

/* A lock free queue of vacuum jobs. Master will add jobs based on vacuum data
 * and workers will execute the jobs one by one.
 */
/* *INDENT-OFF* */
lockfree::circular_queue<VACUUM_LOG_BLOCKID> *vacuum_Finished_job_queue = NULL;
/* *INDENT-ON* */

/* number or log pages on each block of buffer log prefetch */
#define VACUUM_PREFETCH_LOG_BLOCK_BUFFER_PAGES ((size_t) (1 + vacuum_Data.log_block_npages))

#if defined(SERVER_MODE)
#define VACUUM_MAX_TASKS_IN_WORKER_POOL ((size_t) (3 * prm_get_integer_value (PRM_ID_VACUUM_WORKER_COUNT)))
#endif /* SERVER_MODE */

#define VACUUM_FINISHED_JOB_QUEUE_CAPACITY  2048

#define VACUUM_LOG_BLOCK_BUFFER_INVALID (-1)

/* Convert vacuum worker TRANID to an index in vacuum worker's array */
#define VACUUM_WORKER_INDEX_TO_TRANID(index) \
  (-index + LOG_LAST_VACUUM_WORKER_TRANID)

/* Convert index in vacuum worker's array to TRANID */
#define VACUUM_WORKER_TRANID_TO_INDEX(trid) \
  (-trid + LOG_LAST_VACUUM_WORKER_TRANID)

/* Static array of vacuum workers */
VACUUM_WORKER vacuum_Workers[VACUUM_MAX_WORKER_COUNT];

/* VACUUM_HEAP_HELPER -
 * Structure used by vacuum heap functions.
 */
typedef struct vacuum_heap_helper VACUUM_HEAP_HELPER;
struct vacuum_heap_helper
{
  PAGE_PTR home_page;		/* Home page for objects being vacuumed. */
  VPID home_vpid;		/* VPID of home page. */
  PAGE_PTR forward_page;	/* Used to keep forward page of REC_RELOCATION or first overflow page of REC_BIGONE. */
  OID forward_oid;		/* Link to forward page. */
  PGSLOTID crt_slotid;		/* Slot ID of current record being vacuumed. */
  INT16 record_type;		/* Current record type. */
  RECDES record;		/* Current record data. */

  /* buffer of current record (used by HOME and NEW_HOME) */
  char rec_buf[IO_MAX_PAGE_SIZE + MAX_ALIGNMENT];

  MVCC_REC_HEADER mvcc_header;	/* MVCC header. */

  HFID hfid;			/* Heap file identifier. */
  VFID overflow_vfid;		/* Overflow file identifier. */
  bool reusable;		/* True if heap file has reusable slots. */

  MVCC_SATISFIES_VACUUM_RESULT can_vacuum;	/* Result of vacuum check. */

  /* Collect data on vacuum. */
  PGSLOTID slots[MAX_SLOTS_IN_PAGE];	/* Slot ID's. */
  MVCC_SATISFIES_VACUUM_RESULT results[MAX_SLOTS_IN_PAGE];	/* Vacuum check results. */

  OID forward_link;		/* REC_BIGONE, REC_RELOCATION forward links. (buffer for forward_recdes) */
  RECDES forward_recdes;	/* Record descriptor to read forward links. */

  int n_bulk_vacuumed;		/* Number of vacuumed objects to be logged in bulk mode. */
  int n_vacuumed;		/* Number of vacuumed objects. */
  int initial_home_free_space;	/* Free space in home page before vacuum */

  /* Performance tracking. */
  PERF_UTIME_TRACKER time_track;
};

#define VACUUM_PERF_HEAP_START(thread_p, helper) \
  PERF_UTIME_TRACKER_START (thread_p, &(helper)->time_track);
#define VACUUM_PERF_HEAP_TRACK_PREPARE(thread_p, helper) \
  PERF_UTIME_TRACKER_TIME_AND_RESTART (thread_p, &(helper)->time_track, \
				       PSTAT_HEAP_VACUUM_PREPARE)
#define VACUUM_PERF_HEAP_TRACK_EXECUTE(thread_p, helper) \
  PERF_UTIME_TRACKER_TIME_AND_RESTART (thread_p, &(helper)->time_track, \
				       PSTAT_HEAP_VACUUM_EXECUTE)
#define VACUUM_PERF_HEAP_TRACK_LOGGING(thread_p, helper) \
  PERF_UTIME_TRACKER_TIME_AND_RESTART (thread_p, &(helper)->time_track, \
				       PSTAT_HEAP_VACUUM_LOG)

/* Flags used to mark rcv->offset with hints about recovery process. */
/* Flags for reusable heap files. */
#define VACUUM_LOG_VACUUM_HEAP_REUSABLE	      0x8000
/* Flag if page is entirely vacuumed. */
#define VACUUM_LOG_VACUUM_HEAP_ALL_VACUUMED   0x4000
/* Mask. */
#define VACUUM_LOG_VACUUM_HEAP_MASK	      0xC000

/* The buffer size of collected heap objects during a vacuum job. */
#define VACUUM_DEFAULT_HEAP_OBJECT_BUFFER_SIZE  4000

/*
 * Dropped files section.
 */

static bool vacuum_Dropped_files_loaded = false;

/* Identifier for the file where dropped file list is kept */
static VFID vacuum_Dropped_files_vfid;

/* Identifier for first page in dropped files */
static VPID vacuum_Dropped_files_vpid;

/* Total count of dropped files */
static INT32 vacuum_Dropped_files_count = 0;

/* Dropped file entry */
typedef struct vacuum_dropped_file VACUUM_DROPPED_FILE;
struct vacuum_dropped_file
{
  VFID vfid;
  MVCCID mvccid;
};

/* A page of dropped files entries */
typedef struct vacuum_dropped_files_page VACUUM_DROPPED_FILES_PAGE;
struct vacuum_dropped_files_page
{
  VPID next_page;		/* VPID of next dropped files page. */
  INT16 n_dropped_files;	/* Number of entries on page */

  /* Leave the dropped files at the end of the structure */
  VACUUM_DROPPED_FILE dropped_files[1];	/* Dropped files. */
};

/* Size of dropped file page header */
#define VACUUM_DROPPED_FILES_PAGE_HEADER_SIZE \
  (offsetof (VACUUM_DROPPED_FILES_PAGE, dropped_files))

/* Capacity of dropped file page */
#define VACUUM_DROPPED_FILES_PAGE_CAPACITY \
  ((INT16) ((DB_PAGESIZE - VACUUM_DROPPED_FILES_PAGE_HEADER_SIZE) \
	    / sizeof (VACUUM_DROPPED_FILE)))
/* Capacity of dropped file page when page size is max */
#define VACUUM_DROPPED_FILES_MAX_PAGE_CAPACITY \
  ((INT16) ((IO_MAX_PAGE_SIZE - VACUUM_DROPPED_FILES_PAGE_HEADER_SIZE) \
	    / sizeof (VACUUM_DROPPED_FILE)))

#define VACUUM_DROPPED_FILE_FLAG_DUPLICATE 0x8000

/* Overwritten versions of pgbuf_fix, pgbuf_unfix and pgbuf_set_dirty,
 * adapted for the needs of vacuum and its dropped files pages.
 */
#define vacuum_fix_dropped_entries_page(thread_p, vpidp, latch) \
  ((VACUUM_DROPPED_FILES_PAGE *) pgbuf_fix (thread_p, vpidp, OLD_PAGE, \
                                            latch, \
                                            PGBUF_UNCONDITIONAL_LATCH))
#define vacuum_unfix_dropped_entries_page(thread_p, dropped_page) \
  do \
    { \
      pgbuf_unfix (thread_p, (PAGE_PTR) (dropped_page)); \
      (dropped_page) = NULL; \
    } while (0)
#define vacuum_set_dirty_dropped_entries_page(thread_p, dropped_page, free) \
  do \
    { \
      pgbuf_set_dirty (thread_p, (PAGE_PTR) (dropped_page), free); \
      if ((free) == FREE) \
	{ \
	  (dropped_page) = NULL; \
	} \
    } while (0)

#if !defined (NDEBUG)
/* Track pages allocated for dropped files. Used for debugging only, for
 * easy observation of the lists of dropped files at any time.
 */
typedef struct vacuum_track_dropped_files VACUUM_TRACK_DROPPED_FILES;
struct vacuum_track_dropped_files
{
  VACUUM_TRACK_DROPPED_FILES *next_tracked_page;
  VACUUM_DROPPED_FILES_PAGE dropped_data_page;
};
VACUUM_TRACK_DROPPED_FILES *vacuum_Track_dropped_files;
#define VACUUM_TRACK_DROPPED_FILES_SIZE \
  (DB_PAGESIZE + sizeof (VACUUM_TRACK_DROPPED_FILES *))
#endif /* !NDEBUG */

INT32 vacuum_Dropped_files_version = 0;
pthread_mutex_t vacuum_Dropped_files_mutex;
VFID vacuum_Last_dropped_vfid;

typedef struct vacuum_dropped_files_rcv_data VACUUM_DROPPED_FILES_RCV_DATA;
struct vacuum_dropped_files_rcv_data
{
  VFID vfid;
  OID class_oid;
};

bool vacuum_Is_booted = false;

/* Logging */
#define VACUUM_LOG_DATA_ENTRY_MSG(name) \
  "name = {blockid = %lld, flags = %lld, start_lsa = %lld|%d, oldest_mvccid=%llu, newest_mvccid=%llu }"
#define VACUUM_LOG_DATA_ENTRY_AS_ARGS(data) \
  (long long) VACUUM_BLOCKID_WITHOUT_FLAGS ((data)->blockid), (long long) VACUUM_BLOCKID_GET_FLAGS ((data)->blockid), \
  LSA_AS_ARGS (&(data)->start_lsa), (unsigned long long) (data)->oldest_mvccid, \
  (unsigned long long) (data)->newest_mvccid

/* Vacuum static functions. */
static void vacuum_update_oldest_unvacuumed_mvccid (THREAD_ENTRY * thread_p);
static void vacuum_update_keep_from_log_pageid (THREAD_ENTRY * thread_p);
static int vacuum_compare_blockids (const void *ptr1, const void *ptr2);
static void vacuum_data_mark_finished (THREAD_ENTRY * thread_p);
static void vacuum_data_empty_page (THREAD_ENTRY * thread_p, VACUUM_DATA_PAGE * prev_data_page,
				    VACUUM_DATA_PAGE ** data_page);
static void vacuum_data_initialize_new_page (THREAD_ENTRY * thread_p, VACUUM_DATA_PAGE * data_page);
static void vacuum_init_data_page_with_last_blockid (THREAD_ENTRY * thread_p, VACUUM_DATA_PAGE * data_page,
						     VACUUM_LOG_BLOCKID blockid);
static int vacuum_recover_lost_block_data (THREAD_ENTRY * thread_p);

static int vacuum_process_log_block (THREAD_ENTRY * thread_p, VACUUM_DATA_ENTRY * block_data,
				     bool sa_mode_partial_block);
static int vacuum_process_log_record (THREAD_ENTRY * thread_p, VACUUM_WORKER * worker, LOG_LSA * log_lsa_p,
				      LOG_PAGE * log_page_p, LOG_DATA * log_record_data, MVCCID * mvccid,
				      char **undo_data_ptr, int *undo_data_size, LOG_VACUUM_INFO * vacuum_info,
				      bool * is_file_dropped, bool stop_after_vacuum_info);
static void vacuum_read_log_aligned (THREAD_ENTRY * thread_entry, LOG_LSA * log_lsa, LOG_PAGE * log_page);
static void vacuum_read_log_add_aligned (THREAD_ENTRY * thread_entry, size_t size, LOG_LSA * log_lsa,
					 LOG_PAGE * log_page);
static void vacuum_read_advance_when_doesnt_fit (THREAD_ENTRY * thread_entry, size_t size, LOG_LSA * log_lsa,
						 LOG_PAGE * log_page);
static void vacuum_copy_data_from_log (THREAD_ENTRY * thread_p, char *area, int length, LOG_LSA * log_lsa,
				       LOG_PAGE * log_page);
static void vacuum_finished_block_vacuum (THREAD_ENTRY * thread_p, VACUUM_DATA_ENTRY * block_data,
					  bool is_vacuum_complete);
static bool vacuum_is_work_in_progress (THREAD_ENTRY * thread_p);
static int vacuum_worker_allocate_resources (THREAD_ENTRY * thread_p, VACUUM_WORKER * worker);
static void vacuum_finalize_worker (THREAD_ENTRY * thread_p, VACUUM_WORKER * worker_info);

static int vacuum_compare_heap_object (const void *a, const void *b);
static int vacuum_collect_heap_objects (THREAD_ENTRY * thread_p, VACUUM_WORKER * worker, OID * oid, VFID * vfid);
static void vacuum_cleanup_collected_by_vfid (VACUUM_WORKER * worker, VFID * vfid);
static int vacuum_heap (THREAD_ENTRY * thread_p, VACUUM_WORKER * worker, MVCCID threshold_mvccid, bool was_interrupted);
static int vacuum_heap_prepare_record (THREAD_ENTRY * thread_p, VACUUM_HEAP_HELPER * helper);
static int vacuum_heap_record_insid_and_prev_version (THREAD_ENTRY * thread_p, VACUUM_HEAP_HELPER * helper);
static int vacuum_heap_record (THREAD_ENTRY * thread_p, VACUUM_HEAP_HELPER * helper);
static int vacuum_heap_get_hfid_and_file_type (THREAD_ENTRY * thread_p, VACUUM_HEAP_HELPER * helper, const VFID * vfid);
static void vacuum_heap_page_log_and_reset (THREAD_ENTRY * thread_p, VACUUM_HEAP_HELPER * helper,
					    bool update_best_space_stat, bool unlatch_page);
static void vacuum_log_vacuum_heap_page (THREAD_ENTRY * thread_p, PAGE_PTR page_p, int n_slots, PGSLOTID * slots,
					 MVCC_SATISFIES_VACUUM_RESULT * results, bool reusable, bool all_vacuumed);
static void vacuum_log_remove_ovf_insid (THREAD_ENTRY * thread_p, PAGE_PTR ovfpage);
static void vacuum_log_redoundo_vacuum_record (THREAD_ENTRY * thread_p, PAGE_PTR page_p, PGSLOTID slotid,
					       RECDES * undo_recdes, bool reusable);
static int vacuum_log_prefetch_vacuum_block (THREAD_ENTRY * thread_p, VACUUM_DATA_ENTRY * entry);
static int vacuum_fetch_log_page (THREAD_ENTRY * thread_p, LOG_PAGEID log_pageid, LOG_PAGE * log_page);

static int vacuum_compare_dropped_files (const void *a, const void *b);
#if defined (SERVER_MODE)
static int vacuum_compare_dropped_files_version (INT32 version_a, INT32 version_b);
#endif // SERVER_MODE
static int vacuum_add_dropped_file (THREAD_ENTRY * thread_p, VFID * vfid, MVCCID mvccid);
static int vacuum_cleanup_dropped_files (THREAD_ENTRY * thread_p);
static int vacuum_find_dropped_file (THREAD_ENTRY * thread_p, bool * is_file_dropped, VFID * vfid, MVCCID mvccid);
static void vacuum_log_cleanup_dropped_files (THREAD_ENTRY * thread_p, PAGE_PTR page_p, INT16 * indexes,
					      INT16 n_indexes);
static void vacuum_dropped_files_set_next_page (THREAD_ENTRY * thread_p, VACUUM_DROPPED_FILES_PAGE * page_p,
						VPID * next_page);
static int vacuum_get_first_page_dropped_files (THREAD_ENTRY * thread_p, VPID * first_page_vpid);
static void vacuum_notify_all_workers_dropped_file (const VFID & vfid_dropped, MVCCID mvccid);

static bool is_not_vacuumed_and_lost (THREAD_ENTRY * thread_p, MVCC_REC_HEADER * rec_header);
static void print_not_vacuumed_to_log (OID * oid, OID * class_oid, MVCC_REC_HEADER * rec_header, int btree_node_type);

static bool vacuum_is_empty (void);
static void vacuum_convert_thread_to_master (THREAD_ENTRY * thread_p, thread_type & save_type);
static void vacuum_convert_thread_to_worker (THREAD_ENTRY * thread_p, VACUUM_WORKER * worker, thread_type & save_type);
static void vacuum_restore_thread (THREAD_ENTRY * thread_p, thread_type save_type);

static void vacuum_data_load_first_and_last_page (THREAD_ENTRY * thread_p);
static void vacuum_data_unload_first_and_last_page (THREAD_ENTRY * thread_p);

static void vacuum_data_empty_update_last_blockid (THREAD_ENTRY * thread_p);

#if defined (SERVER_MODE)
static void vacuum_push_task (const VACUUM_DATA_ENTRY & data_entry);
#endif // SERVER_MODE
#if defined (SA_MODE)
static void vacuum_sa_run_job (THREAD_ENTRY * thread_p, const VACUUM_DATA_ENTRY & data_entry, bool is_partial,
			       PERF_UTIME_TRACKER & perf_tracker);
#endif // SA_MODE
static bool vacuum_check_finished_queue (void);
static bool vacuum_check_data_buffer (void);

#if !defined (NDEBUG)
/* Debug function to verify vacuum data. */
static void vacuum_verify_vacuum_data_debug (THREAD_ENTRY * thread_p);
static void vacuum_verify_vacuum_data_page_fix_count (THREAD_ENTRY * thread_p);
#define VACUUM_VERIFY_VACUUM_DATA(thread_p) vacuum_verify_vacuum_data_debug (thread_p)
#else /* NDEBUG */
#define VACUUM_VERIFY_VACUUM_DATA(thread_p)
#endif /* NDEBUG */
static void vacuum_check_shutdown_interruption (const THREAD_ENTRY * thread_p, int error_code);

/* *INDENT-OFF* */
void
vacuum_init_thread_context (cubthread::entry &context, thread_type type, VACUUM_WORKER *worker)
{
  assert (worker != NULL);

  context.type = type;
  context.vacuum_worker = worker;
  context.check_interrupt = false;

  assert (context.get_system_tdes () == NULL);
  context.claim_system_worker ();
}

// class vacuum_master_context_manager
//
//  description:
//    extend entry_manager to override context construction and retirement
//
class vacuum_master_context_manager : public cubthread::daemon_entry_manager
{
  private:
    void on_daemon_create (cubthread::entry &context) final
    {
      // set vacuum master in execute state
      assert (vacuum_Master.state == VACUUM_WORKER_STATE_EXECUTE);
      vacuum_Master.state = VACUUM_WORKER_STATE_EXECUTE;

      vacuum_init_thread_context (context, TT_VACUUM_MASTER, &vacuum_Master);
    }

    void on_daemon_retire (cubthread::entry &context) final
    {
      vacuum_finalize (&context);    // todo: is this the rightful place?

      context.retire_system_worker ();

      if (context.vacuum_worker != NULL)
	{
	  assert (context.vacuum_worker == &vacuum_Master);
	  context.vacuum_worker = NULL;
	}
      else
	{
	  assert (false);
	}
    }
};

class vacuum_master_task : public cubthread::entry_task
{
  public:
    vacuum_master_task () = default;

    void execute (cubthread::entry &thread_ref) final;

  private:
    vacuum_job_cursor m_cursor;
};

// class vacuum_worker_context_manager
//
//  description:
//    extern entry manager to override construction/retirement of vacuum worker context
//
class vacuum_worker_context_manager : public cubthread::entry_manager
{
  public:
    vacuum_worker_context_manager () : cubthread::entry_manager ()
    {
      m_pool = new resource_shared_pool<VACUUM_WORKER> (vacuum_Workers, VACUUM_MAX_WORKER_COUNT);
    }

    ~vacuum_worker_context_manager ()
    {
      delete m_pool;
    }

    VACUUM_WORKER *claim_worker ()
    {
      return m_pool->claim ();
    }
    void retire_worker (VACUUM_WORKER & worker)
    {
      return m_pool->retire (worker);
    }

  private:

    void on_create (cubthread::entry & context) final
    {
      context.tran_index = 0;

      vacuum_init_thread_context (context, TT_VACUUM_WORKER, m_pool->claim ());

      if (vacuum_worker_allocate_resources (&context, context.vacuum_worker) != NO_ERROR)
	{
	  assert (false);
	}

      // get private LRU index
      context.private_lru_index = context.vacuum_worker->private_lru_index;
    }

    void on_retire (cubthread::entry & context) final
    {
      context.retire_system_worker ();

      if (context.vacuum_worker != NULL)
	{
	  context.vacuum_worker->state = VACUUM_WORKER_STATE::VACUUM_WORKER_STATE_INACTIVE;
	  m_pool->retire (*context.vacuum_worker);
	  context.vacuum_worker = NULL;
	}
      else
	{
	  assert (false);
	}

      // reset private LRU index
      context.private_lru_index = -1;
    }

    void on_recycle (cubthread::entry & context) final
    {
      // reset tran_index (it is recycled as NULL_TRAN_INDEX)
      context.tran_index = LOG_SYSTEM_TRAN_INDEX;
    }

    // members
    resource_shared_pool<VACUUM_WORKER>* m_pool;
};

// class vacuum_worker_task
//
//  description:
//    vacuum worker task
//
class vacuum_worker_task : public cubthread::entry_task
{
  public:
    vacuum_worker_task (const VACUUM_DATA_ENTRY & entry_ref)
      : m_data (entry_ref)
    {
    }

    void execute (cubthread::entry & thread_ref) final
    {
      // safe-guard - check interrupt is always false
      assert (!thread_ref.check_interrupt);
      vacuum_process_log_block (&thread_ref, &m_data, false);
    }

  private:
    vacuum_worker_task ();

    VACUUM_DATA_ENTRY m_data;
};

// vacuum master globals
static cubthread::daemon *vacuum_Master_daemon = NULL;                       // daemon thread
static vacuum_master_context_manager *vacuum_Master_context_manager = NULL;  // context manager

// vacuum worker globals
static cubthread::entry_workpool *vacuum_Worker_threads = NULL;              // thread pool
static vacuum_worker_context_manager *vacuum_Worker_context_manager = NULL;  // context manager

/* *INDENT-ON* */

#if defined (SA_MODE)
static void
vacuum_sa_run_job (THREAD_ENTRY * thread_p, const VACUUM_DATA_ENTRY & data_entry, bool is_partial,
		   PERF_UTIME_TRACKER & perf_tracker)
{
  PERF_UTIME_TRACKER_TIME (thread_p, &perf_tracker, PSTAT_VAC_MASTER);

  VACUUM_WORKER *worker_p = vacuum_Worker_context_manager->claim_worker ();
  thread_type save_type = thread_type::TT_NONE;
  vacuum_convert_thread_to_worker (thread_p, worker_p, save_type);
  assert (save_type == thread_type::TT_VACUUM_MASTER);

  VACUUM_DATA_ENTRY copy_data_entry = data_entry;
  vacuum_process_log_block (thread_p, &copy_data_entry, is_partial);

  vacuum_convert_thread_to_master (thread_p, save_type);
  assert (save_type == thread_type::TT_VACUUM_WORKER);
  vacuum_Worker_context_manager->retire_worker (*worker_p);

  PERF_UTIME_TRACKER_START (thread_p, &perf_tracker);
}
#endif // SA_MODE

/*
 * xvacuum () - Vacuumes database
 *
 * return	    : Error code.
 * thread_p(in)	    :
 *
 * NOTE: CS mode temporary disabled.
 */
int
xvacuum (THREAD_ENTRY * thread_p)
{
#if defined(SERVER_MODE)
  er_set (ER_ERROR_SEVERITY, ARG_FILE_LINE, ER_VACUUM_CS_NOT_AVAILABLE, 0);
  return ER_VACUUM_CS_NOT_AVAILABLE;
#else	/* !SERVER_MODE */		   /* SA_MODE */
  thread_type save_type = thread_type::TT_NONE;

  if (prm_get_bool_value (PRM_ID_DISABLE_VACUUM) || vacuum_Data.is_vacuum_complete)
    {
      return NO_ERROR;
    }

  /* Assign worker and allocate required resources. */
  vacuum_convert_thread_to_master (thread_p, save_type);

  /* Process vacuum data and run vacuum. */
  vacuum_job_cursor cursor;
  PERF_UTIME_TRACKER perf_tracker;

  bool dummy_continue_check_interrupt;

  int error_code = NO_ERROR;

  er_set (ER_NOTIFICATION_SEVERITY, ARG_FILE_LINE, ER_STAND_ALONE_VACUUM_START, 0);
  er_log_debug (ARG_FILE_LINE, "Stand-alone vacuum start.\n");

  PERF_UTIME_TRACKER_START (thread_p, &perf_tracker);

  vacuum_data_load_first_and_last_page (thread_p);

  cursor.set_on_vacuum_data_start ();
  cursor.load ();
  vacuum_er_log (VACUUM_ER_LOG_MASTER, "Start searching jobs at " vacuum_job_cursor_print_format,
		 vacuum_job_cursor_print_args (cursor));

  // consume all vacuum data blocks
  while (cursor.is_valid ())
    {
      if (!cursor.get_current_entry ().is_available ())
	{
	  assert (cursor.get_current_entry ().is_vacuumed ());
	  vacuum_er_log (VACUUM_ER_LOG_JOBS,
			 "Job for blockid = %lld %s. Skip.",
			 (long long int) cursor.get_current_entry ().get_blockid (),
			 cursor.get_current_entry ().is_vacuumed ()? "was executed" : "is in progress");
	  cursor.increment_blockid ();
	  continue;
	}

      cursor.start_job_on_current_entry (thread_p);

      // job will be executed immediately
      vacuum_sa_run_job (thread_p, cursor.get_current_entry (), false, perf_tracker);
      cursor.increment_blockid ();

      if (logtb_is_interrupted (thread_p, true, &dummy_continue_check_interrupt))
	{
	  cursor.unload ();
	  vacuum_Data.update ();
	  return NO_ERROR;
	}

      if (!vacuum_Block_data_buffer->is_empty ()	// there is a new block
	  || vacuum_Finished_job_queue->is_full ()	// finished queue is full and must be consumed
	  || !cursor.is_valid ()	// cursor is at the end; we might still get another block by vacuum data update
	)
	{
	  // force an update; cursor must not be loaded
	  cursor.force_data_update ();
	}
    }

  assert (!cursor.is_loaded ());
  assert (vacuum_Data.is_empty ());
#if !defined (NDEBUG)
  vacuum_verify_vacuum_data_page_fix_count (thread_p);
#endif /* !NDEBUG */

  /* Complete vacuum for SA_MODE. This means also vacuuming based on last block being logged. */
  if (log_Gl.hdr.does_block_need_vacuum)
    {
      // *INDENT-OFF*
      vacuum_data_entry partial_entry { log_Gl.hdr };
      // *INDENT-ON*
      log_Gl.hdr.does_block_need_vacuum = false;

<<<<<<< HEAD
      // can't be interrupted
      bool save_check_interrupt = logtb_set_check_interrupt (thread_p, false);
      vacuum_sa_run_job (thread_p, partial_entry, true, perf_tracker);
=======
      /* Create vacuum data entry for the job. */
      data_entry.blockid = vacuum_get_log_blockid (log_Gl.hdr.mvcc_op_log_lsa.pageid);
      LSA_COPY (&data_entry.start_lsa, &log_Gl.hdr.mvcc_op_log_lsa);
      data_entry.oldest_mvccid = log_Gl.hdr.last_block_oldest_mvccid;
      data_entry.newest_mvccid = log_Gl.hdr.last_block_newest_mvccid;
      data_entry.set_job_in_progress ();

      /* Update vacuum_Data as if it would contain only this entry. Do not update last_blockid since it may be
       * generated again. */
      vacuum_Data.oldest_unvacuumed_mvccid = data_entry.oldest_mvccid;

      /* We do not log here. We could have a problem if the server crashes, because same vacuum tasks may be
       * re-executed. The worst that can happen is to hit an assert in debug mode. Instead of doing a voodoo fix here,
       * it is better to live with the bug. */
      vacuum_sa_run_job (thread_p, data_entry, true, perf_tracker);
>>>>>>> 4cc8a932
      (void) logtb_set_check_interrupt (thread_p, save_check_interrupt);
    }

  /* All vacuum complete. */
  vacuum_Data.oldest_unvacuumed_mvccid = log_Gl.hdr.mvcc_next_id;

  log_append_redo_data2 (thread_p, RVVAC_COMPLETE, NULL, (PAGE_PTR) vacuum_Data.first_page, 0,
			 sizeof (log_Gl.hdr.mvcc_next_id), &log_Gl.hdr.mvcc_next_id);
  vacuum_set_dirty_data_page (thread_p, vacuum_Data.first_page, DONT_FREE);
  logpb_force_flush_pages (thread_p);

  /* Cleanup dropped files. */
  vacuum_cleanup_dropped_files (thread_p);

  /* Reset log header information saved for vacuum. */
  logpb_vacuum_reset_log_header_cache (thread_p, &log_Gl.hdr);

  er_set (ER_NOTIFICATION_SEVERITY, ARG_FILE_LINE, ER_STAND_ALONE_VACUUM_END, 0);
  er_log_debug (ARG_FILE_LINE, "Stand-alone vacuum end.\n");

  /* Vacuum structures no longer needed. */
  vacuum_finalize (thread_p);

  vacuum_Data.is_vacuum_complete = true;

  PERF_UTIME_TRACKER_TIME (thread_p, &perf_tracker, PSTAT_VAC_MASTER);

  vacuum_restore_thread (thread_p, save_type);

  return NO_ERROR;
#endif /* SA_MODE */
}

/*
 * vacuum_initialize () - Initialize necessary structures for vacuum.
 *
 * return			: Void.
 * thread_p (in)	        : Thread entry.
 * vacuum_log_block_npages (in) : Number of log pages in a block.
 * vacuum_data_vfid (in)	: Vacuum data VFID.
 * dropped_files_vfid (in)	: Dropped files VFID.
 */
int
vacuum_initialize (THREAD_ENTRY * thread_p, int vacuum_log_block_npages, VFID * vacuum_data_vfid,
		   VFID * dropped_files_vfid, bool is_restore)
{
  int error_code = NO_ERROR;
  int i;

  if (prm_get_bool_value (PRM_ID_DISABLE_VACUUM))
    {
      return NO_ERROR;
    }

  /* Initialize vacuum data */
  vacuum_Data.shutdown_requested = false;
  vacuum_Data.is_restoredb_session = is_restore;
  /* Save vacuum data VFID. */
  VFID_COPY (&vacuum_Data.vacuum_data_file, vacuum_data_vfid);
  /* Save vacuum log block size in pages. */
  vacuum_Data.log_block_npages = vacuum_log_block_npages;
  /* Compute the capacity of one vacuum data page. */
  vacuum_Data.page_data_max_count = (DB_PAGESIZE - VACUUM_DATA_PAGE_HEADER_SIZE) / sizeof (VACUUM_DATA_ENTRY);

#if defined (SA_MODE)
  vacuum_Data.is_vacuum_complete = false;
#endif

  /* Initialize vacuum dropped files */
  vacuum_Dropped_files_loaded = false;
  VFID_COPY (&vacuum_Dropped_files_vfid, dropped_files_vfid);

  /* Save first page vpid. */
  if (vacuum_get_first_page_dropped_files (thread_p, &vacuum_Dropped_files_vpid) != NO_ERROR)
    {
      assert (false);
      goto error;
    }
  assert (!VPID_ISNULL (&vacuum_Dropped_files_vpid));

  vacuum_Dropped_files_version = 0;
  vacuum_Dropped_files_count = 0;
  pthread_mutex_init (&vacuum_Dropped_files_mutex, NULL);
  VFID_SET_NULL (&vacuum_Last_dropped_vfid);
#if !defined (NDEBUG)
  vacuum_Track_dropped_files = NULL;
#endif

  /* Initialize the log block data buffer */
  /* *INDENT-OFF* */
  vacuum_Block_data_buffer = new lockfree::circular_queue<vacuum_data_entry> (VACUUM_BLOCK_DATA_BUFFER_CAPACITY);
  /* *INDENT-ON* */
  if (vacuum_Block_data_buffer == NULL)
    {
      goto error;
    }

  /* Initialize finished job queue. */
  /* *INDENT-OFF* */
  vacuum_Finished_job_queue = new lockfree::circular_queue<VACUUM_LOG_BLOCKID> (VACUUM_FINISHED_JOB_QUEUE_CAPACITY);
  /* *INDENT-ON* */
  if (vacuum_Finished_job_queue == NULL)
    {
      goto error;
    }

  /* Initialize master worker. */
  vacuum_Master.drop_files_version = 0;
  vacuum_Master.state = VACUUM_WORKER_STATE_EXECUTE;	/* Master is always in execution state. */
  vacuum_Master.log_zip_p = NULL;
  vacuum_Master.undo_data_buffer = NULL;
  vacuum_Master.undo_data_buffer_capacity = 0;
  vacuum_Master.private_lru_index = -1;
  vacuum_Master.heap_objects = NULL;
  vacuum_Master.heap_objects_capacity = 0;
  vacuum_Master.prefetch_log_buffer = NULL;
  vacuum_Master.prefetch_first_pageid = NULL_PAGEID;
  vacuum_Master.prefetch_last_pageid = NULL_PAGEID;
  vacuum_Master.allocated_resources = false;

  /* Initialize workers */
  for (i = 0; i < VACUUM_MAX_WORKER_COUNT; i++)
    {
      vacuum_Workers[i].drop_files_version = 0;
      vacuum_Workers[i].state = VACUUM_WORKER_STATE_INACTIVE;
      vacuum_Workers[i].log_zip_p = NULL;
      vacuum_Workers[i].undo_data_buffer = NULL;
      vacuum_Workers[i].undo_data_buffer_capacity = 0;
      vacuum_Workers[i].private_lru_index = pgbuf_assign_private_lru (thread_p, true, i);
      vacuum_Workers[i].heap_objects = NULL;
      vacuum_Workers[i].heap_objects_capacity = 0;
      vacuum_Workers[i].prefetch_log_buffer = NULL;
      vacuum_Workers[i].prefetch_first_pageid = NULL_PAGEID;
      vacuum_Workers[i].prefetch_last_pageid = NULL_PAGEID;
      vacuum_Workers[i].allocated_resources = false;
    }

  vacuum_Global_oldest_active_blockers_counter = 0;

  return NO_ERROR;

error:
  vacuum_finalize (thread_p);
  return (error_code == NO_ERROR) ? ER_FAILED : error_code;
}

int
vacuum_boot (THREAD_ENTRY * thread_p)
{
  int error_code = NO_ERROR;

  assert (!vacuum_Is_booted);	// only boot once

  if (prm_get_bool_value (PRM_ID_DISABLE_VACUUM))
    {
      /* for debug only */
      return NO_ERROR;
    }

  if (thread_p == NULL)
    {
      thread_p = thread_get_thread_entry_info ();
    }

  /* first things first... load vacuum data and do some recovery if required */
  error_code = vacuum_data_load_and_recover (thread_p);
  if (error_code != NO_ERROR)
    {
      ASSERT_ERROR ();
      return error_code;
    }

  /* load dropped files from disk */
  error_code = vacuum_load_dropped_files_from_disk (thread_p);
  if (error_code != NO_ERROR)
    {
      ASSERT_ERROR ();
      return error_code;
    }

  // create context managers
  vacuum_Master_context_manager = new vacuum_master_context_manager ();
  vacuum_Worker_context_manager = new vacuum_worker_context_manager ();

#if defined (SERVER_MODE)

  // get thread manager
  cubthread::manager * thread_manager = cubthread::get_manager ();

  // get logging flag for vacuum worker pool
  /* *INDENT-OFF* */
  bool log_vacuum_worker_pool =
    cubthread::is_logging_configured (cubthread::LOG_WORKER_POOL_VACUUM)
    || flag<int>::is_flag_set (prm_get_integer_value (PRM_ID_ER_LOG_VACUUM), VACUUM_ER_LOG_WORKER);

  // create thread pool
  vacuum_Worker_threads =
    thread_manager->create_worker_pool (prm_get_integer_value (PRM_ID_VACUUM_WORKER_COUNT),
					VACUUM_MAX_TASKS_IN_WORKER_POOL, "vacuum workers",
					vacuum_Worker_context_manager, 1, log_vacuum_worker_pool);
  assert (vacuum_Worker_threads != NULL);

  int vacuum_master_wakeup_interval_msec = prm_get_integer_value (PRM_ID_VACUUM_MASTER_WAKEUP_INTERVAL);
  cubthread::looper looper = cubthread::looper (std::chrono::milliseconds (vacuum_master_wakeup_interval_msec));

  // create vacuum master thread
  vacuum_Master_daemon =
    thread_manager->create_daemon (looper, new vacuum_master_task (), "vacuum_master", vacuum_Master_context_manager);

  /* *INDENT-ON* */
#endif /* SERVER_MODE */

  vacuum_Is_booted = true;

  return NO_ERROR;
}

void
vacuum_stop (THREAD_ENTRY * thread_p)
{
  if (!vacuum_Is_booted)
    {
      // not booted
      return;
    }

  // notify master to stop generating new jobs
  vacuum_notify_server_shutdown ();

  cubthread::manager * thread_manager = cubthread::get_manager ();

  // stop work pool
  if (vacuum_Worker_threads != NULL)
    {
#if defined (SERVER_MODE)
      vacuum_Worker_threads->er_log_stats ();
#endif // SERVER_MODE
      thread_manager->destroy_worker_pool (vacuum_Worker_threads);
    }

  // stop master daemon
  if (vacuum_Master_daemon != NULL)
    {
      thread_manager->destroy_daemon (vacuum_Master_daemon);
    }

  delete vacuum_Master_context_manager;
  delete vacuum_Worker_context_manager;

  // all resources should be freed

  vacuum_Is_booted = false;
}

/*
* vacuum_finalize () - Finalize structures used for vacuum.
*
* return	: Void.
* thread_p (in) : Thread entry.
 */
void
vacuum_finalize (THREAD_ENTRY * thread_p)
{
  int i;

  if (prm_get_bool_value (PRM_ID_DISABLE_VACUUM))
    {
      return;
    }

  assert (!vacuum_is_work_in_progress (thread_p));

  /* Make sure all finished job queues are consumed. */
  if (vacuum_Finished_job_queue != NULL)
    {
      vacuum_data_mark_finished (thread_p);
      if (!vacuum_Finished_job_queue->is_empty ())
	{
	  er_set (ER_ERROR_SEVERITY, ARG_FILE_LINE, ER_GENERIC_ERROR, 0);
	  assert (0);
	}
      delete vacuum_Finished_job_queue;
      vacuum_Finished_job_queue = NULL;
    }

  if (vacuum_Block_data_buffer != NULL)
    {
      if (vacuum_Data.is_loaded && vacuum_consume_buffer_log_blocks (thread_p) != NO_ERROR)
	{
	  er_set (ER_ERROR_SEVERITY, ARG_FILE_LINE, ER_GENERIC_ERROR, 0);
	  assert (0);
	}
      if (!vacuum_Block_data_buffer->is_empty ())
	{
	  er_set (ER_ERROR_SEVERITY, ARG_FILE_LINE, ER_GENERIC_ERROR, 0);
	  assert (0);
	}
      delete vacuum_Block_data_buffer;
      vacuum_Block_data_buffer = NULL;
    }

#if !defined(SERVER_MODE)	/* SA_MODE */
  vacuum_data_empty_update_last_blockid (thread_p);
#endif

  /* Finalize vacuum data. */
  vacuum_data_unload_first_and_last_page (thread_p);
  /* We should have unfixed all pages. Double-check. */
  pgbuf_unfix_all (thread_p);

  /* Free all resources allocated for vacuum workers */
  for (i = 0; i < VACUUM_MAX_WORKER_COUNT; i++)
    {
      vacuum_finalize_worker (thread_p, &vacuum_Workers[i]);
    }
  vacuum_finalize_worker (thread_p, &vacuum_Master);

  /* Unlock data */
  pthread_mutex_destroy (&vacuum_Dropped_files_mutex);
}

/*
 * vacuum_heap () - Vacuum heap objects.
 *
 * return		 : Error code.
 * thread_p (in)	 : Thread entry.
 * heap_objects (in)	 : Array of heap objects (VFID & OID).
 * n_heap_objects (in)	 : Number of heap objects.
 * threshold_mvccid (in) : Threshold MVCCID used for vacuum check.
 * was_interrutped (in)  : True if same job was executed and interrupted.
 */
static int
vacuum_heap (THREAD_ENTRY * thread_p, VACUUM_WORKER * worker, MVCCID threshold_mvccid, bool was_interrupted)
{
  VACUUM_HEAP_OBJECT *page_ptr;
  VACUUM_HEAP_OBJECT *obj_ptr;
  int error_code = NO_ERROR;
  VFID vfid = VFID_INITIALIZER;
  HFID hfid = HFID_INITIALIZER;
  bool reusable = false;
  int object_count = 0;

  if (worker->n_heap_objects == 0)
    {
      return NO_ERROR;
    }

  /* Set state to execute mode. */
  worker->state = VACUUM_WORKER_STATE_EXECUTE;

  /* Sort all objects. Sort function will order all objects first by VFID then by OID. All objects belonging to one
   * file will be consecutive. Also, all objects belonging to one page will be consecutive. Vacuum will be called for
   * each different heap page. */
  qsort (worker->heap_objects, worker->n_heap_objects, sizeof (VACUUM_HEAP_OBJECT), vacuum_compare_heap_object);

  /* Start parsing array. Vacuum objects page by page. */
  for (page_ptr = worker->heap_objects; page_ptr < worker->heap_objects + worker->n_heap_objects;)
    {
      if (!VFID_EQ (&vfid, &page_ptr->vfid))
	{
	  VFID_COPY (&vfid, &page_ptr->vfid);
	  /* Reset HFID */
	  HFID_SET_NULL (&hfid);
	}

      /* Find all objects for this page. */
      object_count = 1;
      for (obj_ptr = page_ptr + 1;
	   obj_ptr < worker->heap_objects + worker->n_heap_objects && obj_ptr->oid.pageid == page_ptr->oid.pageid
	   && obj_ptr->oid.volid == page_ptr->oid.volid; obj_ptr++)
	{
	  object_count++;
	}
      /* Vacuum page. */
      error_code =
	vacuum_heap_page (thread_p, page_ptr, object_count, threshold_mvccid, &hfid, &reusable, was_interrupted);
      if (error_code != NO_ERROR)
	{
	  vacuum_check_shutdown_interruption (thread_p, error_code);

	  vacuum_er_log_error (VACUUM_ER_LOG_HEAP, "Vacuum heap page %d|%d, error_code=%d.",
			       page_ptr->oid.volid, page_ptr->oid.pageid);

#if defined (NDEBUG)
	  if (!thread_p->shutdown)
	    {
	      // unexpected case
	      // debug crashes; but can release do about it? just try to clean as much as possible
	      er_clear ();
	      error_code = NO_ERROR;
	      continue;
	    }
#endif // not DEBUG

	  return error_code;
	}
      /* Advance to next page. */
      page_ptr = obj_ptr;
    }
  return NO_ERROR;
}

/*
 * vacuum_heap_page () - Vacuum objects in one heap page.
 *
 * return		 : Error code.
 * thread_p (in)	 : Thread entry.
 * heap_objects (in)	 : Array of objects to vacuum.
 * n_heap_objects (in)	 : Number of objects.
 * threshold_mvccid (in) : Threshold MVCCID used to vacuum.
 * hfid (in/out)         : Heap file identifier
 * reusable (in/out)	 : True if object slots are reusable.
 * was_interrutped (in)  : True if same job was executed and interrupted.
 */
int
vacuum_heap_page (THREAD_ENTRY * thread_p, VACUUM_HEAP_OBJECT * heap_objects, int n_heap_objects,
		  MVCCID threshold_mvccid, HFID * hfid, bool * reusable, bool was_interrupted)
{
  VACUUM_HEAP_HELPER helper;	/* Vacuum heap helper. */
  HEAP_PAGE_VACUUM_STATUS page_vacuum_status;	/* Current page vacuum status. */
  int error_code = NO_ERROR;	/* Error code. */
  int obj_index = 0;		/* Index used to iterate the object array. */

  /* Assert expected arguments. */
  assert (heap_objects != NULL);
  assert (n_heap_objects > 0);
  assert (MVCCID_IS_NORMAL (threshold_mvccid));

  VACUUM_PERF_HEAP_START (thread_p, &helper);

  /* Get page from first object. */
  VPID_GET_FROM_OID (&helper.home_vpid, &heap_objects->oid);

#if !defined (NDEBUG)
  /* Check all objects belong to same page. */
  {
    int i = 0;

    assert (HEAP_ISVALID_OID (thread_p, &heap_objects->oid) != DISK_INVALID);
    for (i = 1; i < n_heap_objects; i++)
      {
	assert (heap_objects[i].oid.volid == heap_objects[0].oid.volid
		&& heap_objects[i].oid.pageid == heap_objects[0].oid.pageid);
	assert (heap_objects[i].oid.slotid > 0);
	assert (heap_objects[i].vfid.fileid == heap_objects[0].vfid.fileid
		&& heap_objects[i].vfid.volid == heap_objects[0].vfid.volid);
      }
  }
#endif /* !NDEBUG */

  /* Initialize helper. */
  helper.home_page = NULL;
  helper.forward_page = NULL;
  helper.n_vacuumed = 0;
  helper.n_bulk_vacuumed = 0;
  helper.initial_home_free_space = -1;
  VFID_SET_NULL (&helper.overflow_vfid);

  /* Fix heap page. */
  if (was_interrupted)
    {
      PAGE_TYPE ptype;
      error_code =
	pgbuf_fix_if_not_deallocated (thread_p, &helper.home_vpid, PGBUF_LATCH_WRITE, PGBUF_UNCONDITIONAL_LATCH,
				      &helper.home_page);
      if (error_code != NO_ERROR)
	{
	  vacuum_check_shutdown_interruption (thread_p, error_code);
	  vacuum_er_log_error (VACUUM_ER_LOG_HEAP, "Failed to fix page %d|%d.",
			       helper.home_vpid.volid, helper.home_vpid.pageid);
	  return error_code;
	}
      if (helper.home_page == NULL)
	{
	  /* deallocated */
	  /* Safe guard: this was possible if there was only one object to be vacuumed. */
	  assert (n_heap_objects == 1);

	  vacuum_er_log_warning (VACUUM_ER_LOG_HEAP, "Heap page %d|%d was deallocated during previous run",
				 VPID_AS_ARGS (&helper.home_vpid));
	  return NO_ERROR;
	}
      ptype = pgbuf_get_page_ptype (thread_p, helper.home_page);
      if (ptype != PAGE_HEAP)
	{
	  /* page was deallocated and reused as file table. */
	  assert (ptype == PAGE_FTAB);
	  /* Safe guard: this was possible if there was only one object to be vacuumed. */
	  assert (n_heap_objects == 1);

	  vacuum_er_log_warning (VACUUM_ER_LOG_HEAP,
				 "Heap page %d|%d was deallocated during previous run and reused as file table page",
				 VPID_AS_ARGS (&helper.home_vpid));

	  pgbuf_unfix_and_init (thread_p, helper.home_page);
	  return NO_ERROR;
	}
    }
  else
    {
      helper.home_page =
	pgbuf_fix (thread_p, &helper.home_vpid, OLD_PAGE, PGBUF_LATCH_WRITE, PGBUF_UNCONDITIONAL_LATCH);
      if (helper.home_page == NULL)
	{
	  ASSERT_ERROR_AND_SET (error_code);
	  vacuum_check_shutdown_interruption (thread_p, error_code);
	  vacuum_er_log_error (VACUUM_ER_LOG_HEAP, "Failed to fix page %d|%d.",
			       helper.home_vpid.volid, helper.home_vpid.pageid);
	  return error_code;
	}
    }

  (void) pgbuf_check_page_ptype (thread_p, helper.home_page, PAGE_HEAP);

  helper.initial_home_free_space = spage_get_free_space_without_saving (thread_p, helper.home_page, NULL);

  if (HFID_IS_NULL (hfid))
    {
      /* file has changed and we must get HFID and file type */
      error_code = vacuum_heap_get_hfid_and_file_type (thread_p, &helper, &heap_objects[0].vfid);
      if (error_code != NO_ERROR)
	{
	  ASSERT_ERROR ();
	  vacuum_check_shutdown_interruption (thread_p, error_code);
	  vacuum_er_log_error (VACUUM_ER_LOG_HEAP, "%s", "Failed to get hfid.");
	  return error_code;
	}
      /* we need to also output to avoid checking again for other objects */
      *reusable = helper.reusable;
      *hfid = helper.hfid;
    }
  else
    {
      helper.reusable = *reusable;
      helper.hfid = *hfid;
    }

  helper.crt_slotid = -1;
  for (obj_index = 0; obj_index < n_heap_objects; obj_index++)
    {
      if (helper.crt_slotid == heap_objects[obj_index].oid.slotid)
	{
	  /* Same object. Do not check it twice. */
	  continue;
	}
      /* Set current slotid. */
      helper.crt_slotid = heap_objects[obj_index].oid.slotid;

      /* Prepare record for vacuum (get all required pages, info and MVCC header). */
      error_code = vacuum_heap_prepare_record (thread_p, &helper);
      if (error_code != NO_ERROR)
	{
	  vacuum_er_log_error (VACUUM_ER_LOG_HEAP,
			       "Could not prepare vacuum for object %d|%d|%d.",
			       heap_objects[obj_index].oid.volid, heap_objects[obj_index].oid.pageid,
			       heap_objects[obj_index].oid.slotid);

	  vacuum_check_shutdown_interruption (thread_p, error_code);
	  if (helper.forward_page != NULL)
	    {
	      pgbuf_unfix_and_init (thread_p, helper.forward_page);
	    }

	  /* release build will give up */
	  goto end;
	}
      /* Safe guard. */
      assert (helper.home_page != NULL);

      switch (helper.record_type)
	{
	case REC_RELOCATION:
	case REC_HOME:
	case REC_BIGONE:

	  /* Check if record can be vacuumed. */
	  helper.can_vacuum = mvcc_satisfies_vacuum (thread_p, &helper.mvcc_header, threshold_mvccid);
	  if (helper.can_vacuum == VACUUM_RECORD_REMOVE)
	    {
	      /* Record has been deleted and it can be removed. */
	      error_code = vacuum_heap_record (thread_p, &helper);
	    }
	  else if (helper.can_vacuum == VACUUM_RECORD_DELETE_INSID_PREV_VER)
	    {
	      /* Record insert MVCCID and prev version lsa can be removed. */
	      error_code = vacuum_heap_record_insid_and_prev_version (thread_p, &helper);
	    }
	  else
	    {
	      /* Object could not be vacuumed. */
	    }
	  if (helper.forward_page != NULL)
	    {
	      pgbuf_unfix_and_init (thread_p, helper.forward_page);
	    }
	  if (error_code != NO_ERROR)
	    {
	      vacuum_er_log_error (VACUUM_ER_LOG_HEAP,
				   "Failed to vacuum object at %d|%d|%d.", helper.home_vpid.volid,
				   helper.home_vpid.pageid, helper.crt_slotid);

	      /* Debug should hit assert. Release should continue. */
	      assert_release (false);

	      if (helper.home_page == NULL)
		{
		  goto end;
		}
	      else
		{
		  continue;
		}
	    }
	  break;

	default:
	  /* Object cannot be vacuumed. Most likely it was already vacuumed by another worker or it was rollbacked and
	   * reused. */
	  assert (helper.forward_page == NULL);
	  break;
	}

      assert (!VACUUM_IS_THREAD_VACUUM_MASTER (thread_p));
      if (!VACUUM_IS_THREAD_VACUUM_WORKER (thread_p))
	{
	  continue;
	}

      /* Check page vacuum status. */
      page_vacuum_status = heap_page_get_vacuum_status (thread_p, helper.home_page);
      /* Safe guard. */
      assert (page_vacuum_status != HEAP_PAGE_VACUUM_NONE || (was_interrupted && helper.n_vacuumed == 0));

      /* Page can be removed if no other worker will access this page. If this worker is the only one expected, then it
       * can remove the page. It is also possible that this job was previously executed and interrupted due to
       * shutdown or crash. This case is a little more complicated. There are two scenarios: 1. Current page status is
       * vacuum none. This means all vacuum was already executed. 2. Current page status is vacuum once. This means a
       * vacuum is expected, but we cannot tell if current vacuum worker was interrupted and re-executes an old vacuum
       * task or if it is executing the task expected by page status.  Take next scenario: 1. Insert new object at
       * OID1. page status is vacuum once.  2. Block with above operations is finished and vacuum job is started.  3.
       * Vacuum insert MVCCID at OID1. status is now vacuum none.  4. Delete object at OID1. page status is set to
       * vacuum once.  5. Crash.  6. Job on block at step #2 is restarted.  7. Vacuum is executed on object OID1.
       * Object can be removed.  8. Vacuum is executed for delete operation at #4.  It would be incorrect to change
       * page status from vacuum once to none, since it will be followed by another vacuum task. Since vacuum none
       * status means page might be deallocated, it is better to be paranoid about it. */
      if ((page_vacuum_status == HEAP_PAGE_VACUUM_ONCE && !was_interrupted)
	  || (page_vacuum_status == HEAP_PAGE_VACUUM_NONE && was_interrupted))
	{
	  assert (n_heap_objects == 1);
	  assert (helper.n_vacuumed <= 1);
	  if (page_vacuum_status == HEAP_PAGE_VACUUM_ONCE)
	    {
	      heap_page_set_vacuum_status_none (thread_p, helper.home_page);

	      vacuum_er_log (VACUUM_ER_LOG_HEAP,
			     "Changed vacuum status of heap page %d|%d, lsa=%lld|%d from once to none.",
			     PGBUF_PAGE_STATE_ARGS (helper.home_page));

	      VACUUM_PERF_HEAP_TRACK_EXECUTE (thread_p, &helper);

	      vacuum_log_vacuum_heap_page (thread_p, helper.home_page, helper.n_bulk_vacuumed, helper.slots,
					   helper.results, helper.reusable, true);

	      VACUUM_PERF_HEAP_TRACK_LOGGING (thread_p, &helper);
	    }

	  /* Reset n_vacuumed since they have been logged already. */
	  helper.n_vacuumed = 0;
	  helper.n_bulk_vacuumed = 0;

	  /* Set page dirty. */
	  pgbuf_set_dirty (thread_p, helper.home_page, DONT_FREE);

	  if (spage_number_of_records (helper.home_page) <= 1 && helper.reusable)
	    {
	      /* Try to remove page from heap. */

	      /* HFID is required. */
	      assert (!HFID_IS_NULL (&helper.hfid));
	      VACUUM_PERF_HEAP_TRACK_PREPARE (thread_p, &helper);

	      if (pgbuf_has_prevent_dealloc (helper.home_page) == false
		  && heap_remove_page_on_vacuum (thread_p, &helper.home_page, &helper.hfid))
		{
		  /* Successfully removed page. */
		  assert (helper.home_page == NULL);

		  vacuum_er_log (VACUUM_ER_LOG_WORKER | VACUUM_ER_LOG_HEAP,
				 "Successfully removed page %d|%d from heap file (%d, %d|%d).",
				 VPID_AS_ARGS (&helper.home_vpid), HFID_AS_ARGS (&helper.hfid));

		  VACUUM_PERF_HEAP_TRACK_EXECUTE (thread_p, &helper);
		  goto end;
		}
	      else if (helper.home_page != NULL)
		{
		  /* Unfix page. */
		  pgbuf_unfix_and_init (thread_p, helper.home_page);
		}
	      /* Fall through and go to end. */
	    }
	  else
	    {
	      /* Finished vacuuming page. Unfix the page and go to end. */
	      pgbuf_unfix_and_init (thread_p, helper.home_page);
	    }
	  goto end;
	}

      if (pgbuf_has_any_non_vacuum_waiters (helper.home_page) && obj_index < n_heap_objects - 1)
	{
	  /* release latch to favor other threads */
	  vacuum_heap_page_log_and_reset (thread_p, &helper, false, true);
	  assert (helper.home_page == NULL);
	  assert (helper.forward_page == NULL);

	  helper.home_page =
	    pgbuf_fix (thread_p, &helper.home_vpid, OLD_PAGE, PGBUF_LATCH_WRITE, PGBUF_UNCONDITIONAL_LATCH);
	  if (helper.home_page == NULL)
	    {
	      ASSERT_ERROR_AND_SET (error_code);
	      vacuum_check_shutdown_interruption (thread_p, error_code);
	      vacuum_er_log_error (VACUUM_ER_LOG_HEAP, "Failed to fix page %d|%d.",
				   helper.home_vpid.volid, helper.home_vpid.pageid);
	      goto end;
	    }
	  (void) pgbuf_check_page_ptype (thread_p, helper.home_page, PAGE_HEAP);
	}
      /* Continue to next object. */
    }
  /* Finished processing all objects. */

end:
  assert (helper.forward_page == NULL);
  if (helper.home_page != NULL)
    {
      vacuum_heap_page_log_and_reset (thread_p, &helper, true, true);
    }

  return error_code;
}

/*
 * vacuum_heap_prepare_record () - Prepare all required information to vacuum heap record. Possible requirements:
 *				   - Record type (always).
 *				   - Peeked record data: REC_HOME,
 *				     REC_RELOCATION
 *				   - Forward page: REC_BIGONE, REC_RELOCATION
 *				   - Forward OID: REC_BIGONE, REC_RELOCATION
 *				   - HFID: REC_BIGONE, REC_RELOCATION
 *				   - Overflow VFID: REC_BIGONE
 *				   - MVCC header: REC_HOME, REC_BIGONE,
 *				     REC_RELOCATION
 *
 * return	 : Error code.
 * thread_p (in) : Thread entry.
 * helper (in)	 : Vacuum heap helper.
 */
static int
vacuum_heap_prepare_record (THREAD_ENTRY * thread_p, VACUUM_HEAP_HELPER * helper)
{
  SPAGE_SLOT *slotp;		/* Slot at helper->crt_slotid or NULL. */
  VPID forward_vpid;		/* Forward page VPID. */
  int error_code = NO_ERROR;	/* Error code. */
  PGBUF_LATCH_CONDITION fwd_condition;	/* Condition to latch forward page for REC_RELOCATION. */

  /* Assert expected arguments. */
  assert (helper != NULL);
  assert (helper->home_page != NULL);
  assert (helper->forward_page == NULL);
  assert (helper->crt_slotid > 0);

retry_prepare:

  /* Get slot. */
  slotp = spage_get_slot (helper->home_page, helper->crt_slotid);
  if (slotp == NULL)
    {
      /* Slot must have been deleted. */
      helper->record_type = REC_MARKDELETED;
      return NO_ERROR;
    }
  helper->record_type = slotp->record_type;

  /* Get required pages and MVCC header in the three interesting cases: 1. REC_RELOCATION. 2. REC_BIGONE. 3. REC_HOME. */
  switch (helper->record_type)
    {
    case REC_RELOCATION:
      /* Required info: forward page, forward OID, REC_NEWHOME record, MVCC header and HFID. */
      assert (!HFID_IS_NULL (&helper->hfid));

      /* Get forward OID. */
      helper->forward_recdes.data = (char *) &helper->forward_link;
      helper->forward_recdes.area_size = sizeof (helper->forward_link);
      if (spage_get_record (thread_p, helper->home_page, helper->crt_slotid, &helper->forward_recdes, COPY) !=
	  S_SUCCESS)
	{
	  assert_release (false);
	  return ER_FAILED;
	}
      COPY_OID (&helper->forward_oid, &helper->forward_link);

      /* Get forward page. */
      VPID_GET_FROM_OID (&forward_vpid, &helper->forward_link);
      if (helper->forward_page != NULL)
	{
	  VPID crt_fwd_vpid = VPID_INITIALIZER;

	  pgbuf_get_vpid (helper->forward_page, &crt_fwd_vpid);
	  assert (!VPID_ISNULL (&crt_fwd_vpid));
	  if (!VPID_EQ (&crt_fwd_vpid, &forward_vpid))
	    {
	      /* Unfix current forward page. */
	      pgbuf_unfix_and_init (thread_p, helper->forward_page);
	    }
	}
      if (helper->forward_page == NULL)
	{
	  /* The condition used to fix forward page depends on its VPID and home page VPID. Unconditional latch can be
	   * used if the order is home before forward. If the order is forward before home, try conditional latch, and
	   * if it fails, fix pages in reversed order. */
	  fwd_condition =
	    (PGBUF_LATCH_CONDITION) pgbuf_get_condition_for_ordered_fix (&forward_vpid, &helper->home_vpid,
									 &helper->hfid);
	  helper->forward_page = pgbuf_fix (thread_p, &forward_vpid, OLD_PAGE, PGBUF_LATCH_WRITE, fwd_condition);
	}
      if (helper->forward_page == NULL)
	{
	  /* Fix failed. */
	  if (fwd_condition == PGBUF_UNCONDITIONAL_LATCH)
	    {
	      /* Fix should have worked. */
	      ASSERT_ERROR_AND_SET (error_code);
	      vacuum_er_log_error (VACUUM_ER_LOG_HEAP, "Failed to fix page %d|%d", VPID_AS_ARGS (&forward_vpid));
	      return error_code;
	    }
	  /* Conditional latch. Unfix home, and fix in reversed order. */

	  VACUUM_PERF_HEAP_TRACK_PREPARE (thread_p, helper);

	  /* Make sure all current changes on home are logged. */
	  vacuum_heap_page_log_and_reset (thread_p, helper, false, true);
	  assert (helper->home_page == NULL);

	  /* Fix pages in reversed order. */
	  /* Fix forward page. */
	  helper->forward_page =
	    pgbuf_fix (thread_p, &forward_vpid, OLD_PAGE, PGBUF_LATCH_WRITE, PGBUF_UNCONDITIONAL_LATCH);
	  if (helper->forward_page == NULL)
	    {
	      ASSERT_ERROR_AND_SET (error_code);
	      vacuum_check_shutdown_interruption (thread_p, error_code);
	      vacuum_er_log_error (VACUUM_ER_LOG_HEAP, "Failed to fix page %d|%d", VPID_AS_ARGS (&forward_vpid));
	      return error_code;
	    }
	  /* Fix home page. */
	  helper->home_page =
	    pgbuf_fix (thread_p, &helper->home_vpid, OLD_PAGE, PGBUF_LATCH_WRITE, PGBUF_UNCONDITIONAL_LATCH);
	  if (helper->home_page == NULL)
	    {
	      ASSERT_ERROR_AND_SET (error_code);
	      vacuum_check_shutdown_interruption (thread_p, error_code);
	      vacuum_er_log_error (VACUUM_ER_LOG_HEAP, "Failed to fix page %d|d.", VPID_AS_ARGS (&forward_vpid));
	      return error_code;
	    }
	  /* Both pages fixed. */

	  /* While home has been unfixed, it is possible that current record was changed. It could be returned to home,
	   * link could be changed, or it could be vacuumed. Repeat getting record. */
	  goto retry_prepare;
	}
      assert (VPID_EQ (pgbuf_get_vpid_ptr (helper->forward_page), &forward_vpid));
      /* COPY (needed for UNDO logging) REC_NEWHOME record. */
      helper->record.data = PTR_ALIGN (helper->rec_buf, MAX_ALIGNMENT);
      helper->record.area_size = sizeof (helper->rec_buf);
      if (spage_get_record (thread_p, helper->forward_page, helper->forward_oid.slotid, &helper->record, COPY) !=
	  S_SUCCESS)
	{
	  assert_release (false);
	  return ER_FAILED;
	}

      /* Get MVCC header to check whether the record can be vacuumed. */
      error_code = or_mvcc_get_header (&helper->record, &helper->mvcc_header);
      if (error_code != NO_ERROR)
	{
	  assert_release (false);
	  return error_code;
	}
      return NO_ERROR;

    case REC_BIGONE:
      /* Required info: forward oid, forward page, MVCC header, HFID and overflow VFID. */

      if (helper->forward_page != NULL)
	{
	  /* Retry from REC_RELOCATION. This forward_page cannot be good for REC_BIGONE. */
	  pgbuf_unfix_and_init (thread_p, helper->forward_page);
	}

      assert (!HFID_IS_NULL (&helper->hfid));

      /* Overflow VFID is required to remove overflow pages. */
      if (VFID_ISNULL (&helper->overflow_vfid))
	{
	  if (heap_ovf_find_vfid (thread_p, &helper->hfid, &helper->overflow_vfid, false, PGBUF_CONDITIONAL_LATCH)
	      == NULL)
	    {
	      /* Failed conditional latch. Unfix heap page and try again using unconditional latch. */
	      VACUUM_PERF_HEAP_TRACK_PREPARE (thread_p, helper);

	      vacuum_heap_page_log_and_reset (thread_p, helper, false, true);

	      if (heap_ovf_find_vfid (thread_p, &helper->hfid, &helper->overflow_vfid, false, PGBUF_UNCONDITIONAL_LATCH)
		  == NULL || VFID_ISNULL (&helper->overflow_vfid))
		{
		  assert_release (false);
		  return ER_FAILED;
		}
	      helper->home_page =
		pgbuf_fix (thread_p, &helper->home_vpid, OLD_PAGE, PGBUF_LATCH_WRITE, PGBUF_UNCONDITIONAL_LATCH);
	      if (helper->home_page == NULL)
		{
		  ASSERT_ERROR_AND_SET (error_code);
		  vacuum_check_shutdown_interruption (thread_p, error_code);
		  vacuum_er_log_error (VACUUM_ER_LOG_HEAP, "Failed to fix page %d|%d.",
				       VPID_AS_ARGS (&helper->home_vpid));
		  return error_code;
		}
	      /* While home has been unfixed, it is possible that current record was changed. It could be vacuumed.
	       * Repeat getting record. */
	      goto retry_prepare;
	    }
	}
      assert (!VFID_ISNULL (&helper->overflow_vfid));
      assert (helper->home_page != NULL);

      /* Get forward OID. */
      helper->forward_recdes.data = (char *) &helper->forward_link;
      helper->forward_recdes.area_size = sizeof (helper->forward_link);
      if (spage_get_record (thread_p, helper->home_page, helper->crt_slotid, &helper->forward_recdes, COPY) !=
	  S_SUCCESS)
	{
	  assert_release (false);
	  return ER_FAILED;
	}

      COPY_OID (&helper->forward_oid, &helper->forward_link);

      /* Fix first overflow page (forward_page). */
      VPID_GET_FROM_OID (&forward_vpid, &helper->forward_link);
      helper->forward_page =
	pgbuf_fix (thread_p, &forward_vpid, OLD_PAGE, PGBUF_LATCH_WRITE, PGBUF_UNCONDITIONAL_LATCH);
      if (helper->forward_page == NULL)
	{
	  ASSERT_ERROR_AND_SET (error_code);
	  vacuum_check_shutdown_interruption (thread_p, error_code);
	  vacuum_er_log_error (VACUUM_ER_LOG_HEAP, "Failed to fix page %d|%d", VPID_AS_ARGS (&forward_vpid));
	  return error_code;
	}

      /* Read MVCC header from first overflow page. */
      error_code = heap_get_mvcc_rec_header_from_overflow (helper->forward_page, &helper->mvcc_header, NULL);
      if (error_code != NO_ERROR)
	{
	  ASSERT_ERROR ();
	  vacuum_er_log_error (VACUUM_ER_LOG_HEAP,
			       "Failed to get MVCC header from overflow page %d|%d.", VPID_AS_ARGS (&forward_vpid));
	  return error_code;
	}
      break;

    case REC_HOME:
      /* Required info: record data and MVCC header. */

      if (helper->forward_page != NULL)
	{
	  /* Retry from REC_RELOCATION. This forward_page cannot be good for REC_HOME. */
	  pgbuf_unfix_and_init (thread_p, helper->forward_page);
	}

      helper->record.data = PTR_ALIGN (helper->rec_buf, MAX_ALIGNMENT);
      helper->record.area_size = sizeof (helper->rec_buf);

      /* Peek record. */
      if (spage_get_record (thread_p, helper->home_page, helper->crt_slotid, &helper->record, COPY) != S_SUCCESS)
	{
	  assert_release (false);
	  return ER_FAILED;
	}

      /* Get MVCC header to check whether the record can be vacuumed. */
      error_code = or_mvcc_get_header (&helper->record, &helper->mvcc_header);
      if (error_code != NO_ERROR)
	{
	  assert_release (false);
	  return ER_FAILED;
	}
      break;

    default:
      /* No information is required other than record type. */

      if (helper->forward_page != NULL)
	{
	  /* Retry from REC_RELOCATION. This forward_page cannot be good for vacuumed/deleted slot. */
	  pgbuf_unfix_and_init (thread_p, helper->forward_page);
	}
      break;
    }

  /* Assert forward page is fixed if and only if record type is either REC_RELOCATION or REC_BIGONE. */
  assert ((helper->record_type == REC_RELOCATION
	   || helper->record_type == REC_BIGONE) == (helper->forward_page != NULL));

  VACUUM_PERF_HEAP_TRACK_PREPARE (thread_p, helper);

  /* Success. */
  return NO_ERROR;
}

/*
 * vacuum_heap_record_insid_and_prev_version () - Remove insert MVCCID and prev version lsa from record.
 *
 * return	 : Error code.
 * thread_p (in) : Thread entry.
 * helper (in)	 : Vacuum heap helper.
 */
static int
vacuum_heap_record_insid_and_prev_version (THREAD_ENTRY * thread_p, VACUUM_HEAP_HELPER * helper)
{
  RECDES *update_record;
  int error_code = NO_ERROR;
  char *start_p, *existing_data_p, *new_data_p;
  int repid_and_flag_bits = 0, mvcc_flags = 0;

  /* Assert expected arguments. */
  assert (helper != NULL);
  assert (helper->can_vacuum == VACUUM_RECORD_DELETE_INSID_PREV_VER);
  assert (MVCC_IS_HEADER_INSID_NOT_ALL_VISIBLE (&helper->mvcc_header));

  switch (helper->record_type)
    {
    case REC_RELOCATION:
      /* Remove insert MVCCID from REC_NEWHOME in forward_page. */

      /* Forward page and OID are required. */
      assert (helper->forward_page != NULL);
      assert (!OID_ISNULL (&helper->forward_oid));
      assert (helper->record.type == REC_NEWHOME);

      /* Remove insert MVCCID and prev version lsa. */
      update_record = &helper->record;
      start_p = update_record->data;
      repid_and_flag_bits = OR_GET_MVCC_REPID_AND_FLAG (start_p);
      mvcc_flags = (repid_and_flag_bits >> OR_MVCC_FLAG_SHIFT_BITS) & OR_MVCC_FLAG_MASK;

      /* Skip bytes up to insid_offset. */
      existing_data_p = start_p + mvcc_header_size_lookup[mvcc_flags];
      new_data_p = start_p + OR_MVCC_INSERT_ID_OFFSET;
      if (mvcc_flags & OR_MVCC_FLAG_VALID_DELID)
	{
	  /* Has MVCC DELID. */
	  if (mvcc_flags & OR_MVCC_FLAG_VALID_INSID)
	    {
	      /* Copy MVCC DELID over INSID (INSID is removed). */
	      memcpy (new_data_p, new_data_p + OR_MVCCID_SIZE, OR_MVCCID_SIZE);
	    }
	  /* Skip DELID. */
	  new_data_p += OR_MVCCID_SIZE;
	}

      /* Clear flag for valid insert MVCCID and prev version lsa. */
      repid_and_flag_bits &= ~((OR_MVCC_FLAG_VALID_INSID | OR_MVCC_FLAG_VALID_PREV_VERSION) << OR_MVCC_FLAG_SHIFT_BITS);
      OR_PUT_INT (start_p, repid_and_flag_bits);

      /* Expect new_data_p != existing_data_p in most of the cases. */
      assert (existing_data_p >= new_data_p);
      memmove (new_data_p, existing_data_p, update_record->length - CAST_BUFLEN (existing_data_p - start_p));
      update_record->length -= CAST_BUFLEN (existing_data_p - new_data_p);
      assert (update_record->length > 0);

      /* Update record in page. */
      if (spage_update (thread_p, helper->forward_page, helper->forward_oid.slotid, update_record) != SP_SUCCESS)
	{
	  assert_release (false);
	  return ER_FAILED;
	}

      /* Since forward page was vacuumed, log it immediately. Then unfix forward page. */
      vacuum_log_vacuum_heap_page (thread_p, helper->forward_page, 1, &helper->forward_oid.slotid, &helper->can_vacuum,
				   helper->reusable, false);
      pgbuf_set_dirty (thread_p, helper->forward_page, FREE);
      helper->forward_page = NULL;

      perfmon_inc_stat (thread_p, PSTAT_HEAP_REL_VACUUMS);
      break;

    case REC_BIGONE:
      /* First overflow page is required. */
      assert (helper->forward_page != NULL);

      /* Replace current insert MVCCID with MVCCID_ALL_VISIBLE. Header must remain the same size. */
      MVCC_SET_INSID (&helper->mvcc_header, MVCCID_ALL_VISIBLE);
      LSA_SET_NULL (&helper->mvcc_header.prev_version_lsa);
      error_code = heap_set_mvcc_rec_header_on_overflow (helper->forward_page, &helper->mvcc_header);
      if (error_code != NO_ERROR)
	{
	  ASSERT_ERROR ();
	  vacuum_er_log_error (VACUUM_ER_LOG_HEAP,
			       "set mvcc header (flag=%d, repid=%d, chn=%d, insid=%llu, "
			       "delid=%llu, forward object %d|%d|%d with record of type=%d and size=%d",
			       (int) MVCC_GET_FLAG (&helper->mvcc_header), (int) MVCC_GET_REPID (&helper->mvcc_header),
			       MVCC_GET_CHN (&helper->mvcc_header), MVCC_GET_INSID (&helper->mvcc_header),
			       MVCC_GET_DELID (&helper->mvcc_header), helper->home_vpid.volid, helper->home_vpid.pageid,
			       helper->crt_slotid, REC_BIGONE, helper->record.length);
	  return error_code;
	}
      /* Log changes and unfix first overflow page. */
      vacuum_log_remove_ovf_insid (thread_p, helper->forward_page);
      pgbuf_set_dirty (thread_p, helper->forward_page, FREE);
      helper->forward_page = NULL;

      perfmon_inc_stat (thread_p, PSTAT_HEAP_BIG_VACUUMS);
      break;

    case REC_HOME:
      /* Remove insert MVCCID and prev version lsa. */

      assert (helper->record.type == REC_HOME);
      update_record = &helper->record;
      start_p = update_record->data;
      repid_and_flag_bits = OR_GET_MVCC_REPID_AND_FLAG (start_p);
      mvcc_flags = (repid_and_flag_bits >> OR_MVCC_FLAG_SHIFT_BITS) & OR_MVCC_FLAG_MASK;

      /* Skip bytes up to insid_offset */
      existing_data_p = start_p + mvcc_header_size_lookup[mvcc_flags];
      new_data_p = start_p + OR_MVCC_INSERT_ID_OFFSET;
      if (mvcc_flags & OR_MVCC_FLAG_VALID_DELID)
	{
	  /* Has MVCC DELID. */
	  if (mvcc_flags & OR_MVCC_FLAG_VALID_INSID)
	    {
	      /* Copy MVCC DELID over INSID (INSID is removed). */
	      memcpy (new_data_p, new_data_p + OR_MVCCID_SIZE, OR_MVCCID_SIZE);
	    }
	  /* Skip DELID. */
	  new_data_p += OR_MVCCID_SIZE;
	}

      /* Clear flag for valid insert MVCCID and prev version lsa. */
      repid_and_flag_bits &= ~((OR_MVCC_FLAG_VALID_INSID | OR_MVCC_FLAG_VALID_PREV_VERSION) << OR_MVCC_FLAG_SHIFT_BITS);
      OR_PUT_INT (start_p, repid_and_flag_bits);

      /* Expect new_data_p != existing_data_p in most of the cases. */
      assert (existing_data_p >= new_data_p);
      memmove (new_data_p, existing_data_p, update_record->length - CAST_BUFLEN (existing_data_p - start_p));
      update_record->length -= CAST_BUFLEN (existing_data_p - new_data_p);
      assert (update_record->length > 0);

      if (spage_update (thread_p, helper->home_page, helper->crt_slotid, update_record) != SP_SUCCESS)
	{
	  assert_release (false);
	  return ER_FAILED;
	}
      /* Collect vacuum data to be logged later. */
      helper->slots[helper->n_bulk_vacuumed] = helper->crt_slotid;
      helper->results[helper->n_bulk_vacuumed] = VACUUM_RECORD_DELETE_INSID_PREV_VER;
      helper->n_bulk_vacuumed++;

      perfmon_inc_stat (thread_p, PSTAT_HEAP_HOME_VACUUMS);
      break;

    default:
      /* Should not be here. */
      assert_release (false);
      return ER_FAILED;
    }

  helper->n_vacuumed++;

  perfmon_inc_stat (thread_p, PSTAT_HEAP_INSID_VACUUMS);

  /* Success. */
  return NO_ERROR;
}

/*
 * vacuum_heap_record () - Vacuum heap record.
 *
 * return	 : Error code.
 * thread_p (in) : Thread entry.
 * helper (in)	 : Vacuum heap helper.
 */
static int
vacuum_heap_record (THREAD_ENTRY * thread_p, VACUUM_HEAP_HELPER * helper)
{
  /* Assert expected arguments. */
  assert (helper != NULL);
  assert (helper->can_vacuum == VACUUM_RECORD_REMOVE);
  assert (helper->home_page != NULL);
  assert (MVCC_IS_HEADER_DELID_VALID (&helper->mvcc_header));

  if (helper->record_type == REC_RELOCATION || helper->record_type == REC_BIGONE)
    {
      /* HOME record of rel/big records are performed as a single operation: flush all existing vacuumed slots before
       * starting a system op for current record */
      vacuum_heap_page_log_and_reset (thread_p, helper, false, false);
      log_sysop_start (thread_p);
    }
  else
    {
      assert (helper->record_type == REC_HOME);
      /* Collect home page changes. */
      helper->slots[helper->n_bulk_vacuumed] = helper->crt_slotid;
      helper->results[helper->n_bulk_vacuumed] = VACUUM_RECORD_REMOVE;
    }

  /* Vacuum REC_HOME/REC_RELOCATION/REC_BIGONE */
  spage_vacuum_slot (thread_p, helper->home_page, helper->crt_slotid, helper->reusable);

  if (helper->reusable)
    {
      perfmon_inc_stat (thread_p, PSTAT_HEAP_REMOVE_VACUUMS);
    }

  if (helper->record_type != REC_HOME)
    {
      /* We try to keep the same amount of pgbuf_set_dirty and logged changes; Changes on REC_HOME records are logged
       * in bulk and page is set dirty along with that log record */
      pgbuf_set_dirty (thread_p, helper->home_page, DONT_FREE);
    }

  switch (helper->record_type)
    {
    case REC_RELOCATION:
      /* Remove REC_NEWHOME. */
      assert (helper->forward_page != NULL);
      assert (!OID_ISNULL (&helper->forward_oid));
      assert (!HFID_IS_NULL (&helper->hfid));
      assert (!OID_ISNULL (&helper->forward_oid));

      VACUUM_PERF_HEAP_TRACK_EXECUTE (thread_p, helper);

      vacuum_log_redoundo_vacuum_record (thread_p, helper->home_page, helper->crt_slotid, &helper->forward_recdes,
					 helper->reusable);

      VACUUM_PERF_HEAP_TRACK_LOGGING (thread_p, helper);

      spage_vacuum_slot (thread_p, helper->forward_page, helper->forward_oid.slotid, true);

      VACUUM_PERF_HEAP_TRACK_EXECUTE (thread_p, helper);

      /* Log changes in forward page immediately. */
      vacuum_log_redoundo_vacuum_record (thread_p, helper->forward_page, helper->forward_oid.slotid, &helper->record,
					 true);

      pgbuf_set_dirty (thread_p, helper->forward_page, FREE);
      helper->forward_page = NULL;

      log_sysop_commit (thread_p);

      VACUUM_PERF_HEAP_TRACK_LOGGING (thread_p, helper);

      perfmon_inc_stat (thread_p, PSTAT_HEAP_REL_VACUUMS);
      break;

    case REC_BIGONE:
      assert (helper->forward_page != NULL);
      /* Overflow first page is required. */
      assert (!VFID_ISNULL (&helper->overflow_vfid));

      VACUUM_PERF_HEAP_TRACK_EXECUTE (thread_p, helper);

      vacuum_log_redoundo_vacuum_record (thread_p, helper->home_page, helper->crt_slotid, &helper->forward_recdes,
					 helper->reusable);

      VACUUM_PERF_HEAP_TRACK_LOGGING (thread_p, helper);

      /* Unfix first overflow page. */
      pgbuf_unfix_and_init (thread_p, helper->forward_page);

      if (heap_ovf_delete (thread_p, &helper->hfid, &helper->forward_oid, &helper->overflow_vfid) == NULL)
	{
	  /* Failed to delete. */
	  assert_release (false);
	  log_sysop_abort (thread_p);
	  return ER_FAILED;
	}

      VACUUM_PERF_HEAP_TRACK_EXECUTE (thread_p, helper);

      log_sysop_commit (thread_p);

      VACUUM_PERF_HEAP_TRACK_LOGGING (thread_p, helper);

      perfmon_inc_stat (thread_p, PSTAT_HEAP_BIG_VACUUMS);
      break;

    case REC_HOME:
      helper->n_bulk_vacuumed++;

      perfmon_inc_stat (thread_p, PSTAT_HEAP_HOME_VACUUMS);
      break;

    default:
      /* Unexpected. */
      assert_release (false);
      return ER_FAILED;
    }

  helper->n_vacuumed++;

  assert (helper->forward_page == NULL);

  VACUUM_PERF_HEAP_TRACK_EXECUTE (thread_p, helper);

  return NO_ERROR;
}

/*
 * vacuum_heap_get_hfid () - Get heap file identifier.
 *
 * return	 : Error code.
 * thread_p (in) : Thread entry.
 * helper (in)	 : Vacuum heap helper.
 * vfid (in)     : file identifier
 */
static int
vacuum_heap_get_hfid_and_file_type (THREAD_ENTRY * thread_p, VACUUM_HEAP_HELPER * helper, const VFID * vfid)
{
  int error_code = NO_ERROR;	/* Error code. */
  OID class_oid = OID_INITIALIZER;	/* Class OID. */
  FILE_TYPE ftype;

  assert (helper != NULL);
  assert (helper->home_page != NULL);
  assert (vfid != NULL && !VFID_ISNULL (vfid));

  /* Get class OID from heap page. */
  error_code = heap_get_class_oid_from_page (thread_p, helper->home_page, &class_oid);
  if (error_code != NO_ERROR)
    {
      vacuum_er_log_error (VACUUM_ER_LOG_HEAP,
			   "Failed to obtain class_oid from heap page %d|%d.",
			   PGBUF_PAGE_VPID_AS_ARGS (helper->home_page));

      assert_release (false);
      return error_code;
    }
  assert (!OID_ISNULL (&class_oid));

  /* Get HFID for class OID. */
  error_code = heap_get_class_info (thread_p, &class_oid, &helper->hfid, &ftype, NULL);
  if (error_code == ER_HEAP_UNKNOWN_OBJECT)
    {
      FILE_DESCRIPTORS file_descriptor;

      /* clear expected error */
      er_clear ();
      error_code = NO_ERROR;

      error_code = file_descriptor_get (thread_p, vfid, &file_descriptor);
      if (error_code != NO_ERROR)
	{
	  assert_release (false);
	}
      else
	{
	  helper->hfid = file_descriptor.heap.hfid;
	  error_code = file_get_type (thread_p, vfid, &ftype);
	  if (error_code != NO_ERROR)
	    {
	      assert_release (false);
	    }
	  else
	    {
	      vacuum_er_log_warning (VACUUM_ER_LOG_HEAP | VACUUM_ER_LOG_DROPPED_FILES, "%s",
				     "vacuuming heap found deleted class oid, however hfid and file type "
				     "have been successfully loaded from file header. ");
	    }
	}
    }
  if (error_code != NO_ERROR)
    {
      vacuum_er_log_error (VACUUM_ER_LOG_HEAP,
			   "Failed to obtain heap file identifier for class %d|%d|%d)", OID_AS_ARGS (&class_oid));

      assert_release (false);
      return error_code;
    }
  if (HFID_IS_NULL (&helper->hfid) || (ftype != FILE_HEAP && ftype != FILE_HEAP_REUSE_SLOTS))
    {
      vacuum_er_log_error (VACUUM_ER_LOG_HEAP,
			   "Invalid hfid (%d, %d|%d) or ftype = %s ", HFID_AS_ARGS (&helper->hfid),
			   file_type_to_string (ftype));
      assert_release (false);
      return ER_FAILED;
    }

  /* reusable */
  helper->reusable = ftype == FILE_HEAP_REUSE_SLOTS;

  /* Success. */
  return NO_ERROR;
}

/*
 * vacuum_heap_page_log_and_reset () - Logs the vacuumed slots from page and reset page pointer and number of
 *				       vacuumed slots.
 *
 * return	 : Void.
 * thread_p (in) : Thread entry.
 * helper (in)	 : Vacuum heap helper.
 * update_best_space_stat (in)	 :
 * unlatch_page (in) :
 */
static void
vacuum_heap_page_log_and_reset (THREAD_ENTRY * thread_p, VACUUM_HEAP_HELPER * helper, bool update_best_space_stat,
				bool unlatch_page)
{
  assert (helper != NULL);
  assert (helper->home_page != NULL);

  if (helper->n_bulk_vacuumed == 0)
    {
      /* No logging is required. */
      if (unlatch_page == true)
	{
	  pgbuf_unfix_and_init (thread_p, helper->home_page);
	}
      return;
    }

  if (spage_need_compact (thread_p, helper->home_page) == true)
    {
      /* Compact page data */
      spage_compact (thread_p, helper->home_page);
    }

  /* Update statistics only for home pages; We assume that fwd pages (from relocated records) are home pages for other
   * OIDs and their statistics are updated in that context */
  if (update_best_space_stat == true && helper->initial_home_free_space != -1)
    {
      assert (!HFID_IS_NULL (&helper->hfid));
      heap_stats_update (thread_p, helper->home_page, &helper->hfid, helper->initial_home_free_space);
    }

  VACUUM_PERF_HEAP_TRACK_EXECUTE (thread_p, helper);

  /* Log vacuumed slots */
  vacuum_log_vacuum_heap_page (thread_p, helper->home_page, helper->n_bulk_vacuumed, helper->slots, helper->results,
			       helper->reusable, false);

  /* Mark page as dirty and unfix */
  pgbuf_set_dirty (thread_p, helper->home_page, DONT_FREE);
  if (unlatch_page == true)
    {
      pgbuf_unfix_and_init (thread_p, helper->home_page);
    }

  /* Reset the number of vacuumed slots */
  helper->n_bulk_vacuumed = 0;

  VACUUM_PERF_HEAP_TRACK_LOGGING (thread_p, helper);
}


/*
 * vacuum_log_vacuum_heap_page () - Log removing OID's from heap page.
 *
 * return	      : Error code.
 * thread_p (in)      : Thread entry.
 * page_p (in)	      : Page pointer.
 * n_slots (in)	      : OID count in slots.
 * slots (in/out)     : Array of slots removed from heap page.
 * results (in)	      : Satisfies vacuum result.
 * reusable (in)      :
 *
 * NOTE: Some values in slots array are modified and set to negative values.
 */
static void
vacuum_log_vacuum_heap_page (THREAD_ENTRY * thread_p, PAGE_PTR page_p, int n_slots, PGSLOTID * slots,
			     MVCC_SATISFIES_VACUUM_RESULT * results, bool reusable, bool all_vacuumed)
{
  LOG_DATA_ADDR addr;
  int packed_size = 0, i = 0;
  char *ptr = NULL, *buffer_p = NULL;
  char buffer[MAX_SLOTS_IN_PAGE * (sizeof (PGSLOTID) + 2 * OR_OID_SIZE) + (MAX_ALIGNMENT * 2)];

  assert (n_slots >= 0 && n_slots <= ((SPAGE_HEADER *) page_p)->num_slots);
  assert (n_slots > 0 || all_vacuumed);

  /* Initialize log data. */
  addr.offset = n_slots;	/* Save number of slots in offset. */
  addr.pgptr = page_p;
  addr.vfid = NULL;

  /* Compute recovery data size */

  /* slots & results */
  packed_size += n_slots * sizeof (PGSLOTID);

  if (reusable)
    {
      addr.offset |= VACUUM_LOG_VACUUM_HEAP_REUSABLE;
    }

  if (all_vacuumed)
    {
      addr.offset |= VACUUM_LOG_VACUUM_HEAP_ALL_VACUUMED;
    }

  assert (packed_size <= (int) sizeof (buffer));

  buffer_p = PTR_ALIGN (buffer, MAX_ALIGNMENT);
  ptr = buffer_p;

  if (n_slots > 0)
    {
      /* Pack slot ID's and results */
      for (i = 0; i < n_slots; i++)
	{
	  assert (results[i] == VACUUM_RECORD_DELETE_INSID_PREV_VER || results[i] == VACUUM_RECORD_REMOVE);

	  assert (slots[i] > 0);

	  if (results[i] == VACUUM_RECORD_REMOVE)
	    {
	      /* Use negative slot ID to mark that object has been completely removed. */
	      slots[i] = -slots[i];
	    }
	}
      memcpy (ptr, slots, n_slots * sizeof (PGSLOTID));
      ptr += n_slots * sizeof (PGSLOTID);
    }

  assert ((ptr - buffer_p) == packed_size);

  /* Append new redo log rebuild_record */
  log_append_redo_data (thread_p, RVVAC_HEAP_PAGE_VACUUM, &addr, packed_size, buffer_p);
}

/*
 * vacuum_rv_redo_vacuum_heap_page () - Redo vacuum remove oids from heap page.
 *
 * return	 : Error code.
 * thread_p (in) : Thread entry.
 * rcv (in)	 : Recovery structure.
 */
int
vacuum_rv_redo_vacuum_heap_page (THREAD_ENTRY * thread_p, LOG_RCV * rcv)
{
  int i = 0;
  INT16 n_slots;
  PGSLOTID *slotids = NULL;
  PAGE_PTR page_p = NULL;
  RECDES rebuild_record, peek_record;
  int old_header_size, new_header_size;
  MVCC_REC_HEADER rec_header;
  char *ptr = NULL;
  char data_buf[IO_MAX_PAGE_SIZE + MAX_ALIGNMENT];
  bool reusable;
  bool all_vacuumed;

  page_p = rcv->pgptr;

  ptr = (char *) rcv->data;

  /* Get n_slots and flags */
  n_slots = (rcv->offset & (~VACUUM_LOG_VACUUM_HEAP_MASK));
  reusable = (rcv->offset & VACUUM_LOG_VACUUM_HEAP_REUSABLE) != 0;
  all_vacuumed = (rcv->offset & VACUUM_LOG_VACUUM_HEAP_ALL_VACUUMED) != 0;

  assert (n_slots < ((SPAGE_HEADER *) page_p)->num_slots);

  if (all_vacuumed)
    {
      vacuum_er_log (VACUUM_ER_LOG_HEAP | VACUUM_ER_LOG_RECOVERY,
		     "Change vacuum status for heap page %d|%d, lsa=%lld|%d, from once to none.",
		     PGBUF_PAGE_STATE_ARGS (rcv->pgptr));
    }

  if (n_slots == 0)
    {
      /* No slots have been vacuumed, but header must be changed from one vacuum required to no vacuum required. */
      assert (all_vacuumed);

      if (all_vacuumed)
	{
	  heap_page_set_vacuum_status_none (thread_p, rcv->pgptr);
	}

      pgbuf_set_dirty (thread_p, page_p, DONT_FREE);

      return NO_ERROR;
    }

  /* Get slot ID's and result types */
  slotids = (PGSLOTID *) ptr;
  ptr += n_slots * sizeof (PGSLOTID);

  /* Safeguard for correct unpacking of recovery data */
  assert (ptr == rcv->data + rcv->length);

  /* Initialize rebuild_record for deleting INSERT MVCCID's */
  rebuild_record.area_size = IO_MAX_PAGE_SIZE;
  rebuild_record.data = PTR_ALIGN (data_buf, MAX_ALIGNMENT);

  /* Vacuum slots */
  for (i = 0; i < n_slots; i++)
    {
      if (slotids[i] < 0)
	{
	  /* Record was removed completely */
	  slotids[i] = -slotids[i];
	  spage_vacuum_slot (thread_p, page_p, slotids[i], reusable);
	}
      else
	{
	  /* Only insert MVCCID has been removed */
	  if (spage_get_record (thread_p, rcv->pgptr, slotids[i], &peek_record, PEEK) != S_SUCCESS)
	    {
	      vacuum_er_log_error (VACUUM_ER_LOG_HEAP | VACUUM_ER_LOG_RECOVERY, "Failed to get record at %d|%d|%d",
				   PGBUF_PAGE_VPID_AS_ARGS (rcv->pgptr), slotids[i]);
	      assert_release (false);
	      return ER_FAILED;
	    }

	  if (peek_record.type != REC_HOME && peek_record.type != REC_NEWHOME)
	    {
	      /* Unexpected */
	      assert_release (false);
	      return ER_FAILED;
	    }

	  /* Remove insert MVCCID */
	  or_mvcc_get_header (&peek_record, &rec_header);
	  old_header_size = mvcc_header_size_lookup[MVCC_GET_FLAG (&rec_header)];
	  /* Clear insert MVCCID. */
	  MVCC_CLEAR_FLAG_BITS (&rec_header, OR_MVCC_FLAG_VALID_INSID);
	  /* Clear previous version. */
	  MVCC_CLEAR_FLAG_BITS (&rec_header, OR_MVCC_FLAG_VALID_PREV_VERSION);
	  new_header_size = mvcc_header_size_lookup[MVCC_GET_FLAG (&rec_header)];

	  /* Rebuild record */
	  rebuild_record.type = peek_record.type;
	  rebuild_record.length = peek_record.length;
	  memcpy (rebuild_record.data, peek_record.data, peek_record.length);

	  /* Set new header */
	  or_mvcc_set_header (&rebuild_record, &rec_header);
	  /* Copy record data */
	  memcpy (rebuild_record.data + new_header_size, peek_record.data + old_header_size,
		  peek_record.length - old_header_size);

	  if (spage_update (thread_p, rcv->pgptr, slotids[i], &rebuild_record) != SP_SUCCESS)
	    {
	      assert_release (false);
	      return ER_FAILED;
	    }
	}
    }

  if (spage_need_compact (thread_p, rcv->pgptr) == true)
    {
      (void) spage_compact (thread_p, rcv->pgptr);
    }

  if (all_vacuumed)
    {
      heap_page_set_vacuum_status_none (thread_p, rcv->pgptr);
    }

  pgbuf_set_dirty (thread_p, page_p, DONT_FREE);

  return NO_ERROR;
}

/*
 * vacuum_log_remove_ovf_insid () - Log removing insert MVCCID from big record.
 *
 * return	 : Void.
 * thread_p (in) : Thread entry.
 * ovfpage (in)  : Big record first overflow page.
 */
static void
vacuum_log_remove_ovf_insid (THREAD_ENTRY * thread_p, PAGE_PTR ovfpage)
{
  log_append_redo_data2 (thread_p, RVVAC_REMOVE_OVF_INSID, NULL, ovfpage, 0, 0, NULL);
}

/*
 * vacuum_rv_redo_remove_ovf_insid () - Redo removing insert MVCCID from big record.
 *
 * return	 : Error code.
 * thread_p (in) : Thread entry.
 * rcv (in)	 : Recovery data.
 */
int
vacuum_rv_redo_remove_ovf_insid (THREAD_ENTRY * thread_p, LOG_RCV * rcv)
{
  MVCC_REC_HEADER rec_header;
  int error = NO_ERROR;

  error = heap_get_mvcc_rec_header_from_overflow (rcv->pgptr, &rec_header, NULL);
  if (error != NO_ERROR)
    {
      return error;
    }

  MVCC_SET_INSID (&rec_header, MVCCID_ALL_VISIBLE);
  LSA_SET_NULL (&rec_header.prev_version_lsa);

  error = heap_set_mvcc_rec_header_on_overflow (rcv->pgptr, &rec_header);
  if (error != NO_ERROR)
    {
      return error;
    }

  pgbuf_set_dirty (thread_p, rcv->pgptr, DONT_FREE);

  return NO_ERROR;
}

/*
 * vacuum_produce_log_block_data () - After logging a block of log data, useful information for vacuum is passed by log
 *				      manager and should be saved in lock-free buffer.
 *
 * return	      : Void.
 * thread_p (in)      : Thread entry.
 * start_lsa (in)     : Log block starting LSA.
 * oldest_mvccid (in) : Log block oldest MVCCID.
 * newest_mvccid (in) : Log block newest MVCCID.
 */
void
vacuum_produce_log_block_data (THREAD_ENTRY * thread_p, LOG_LSA * start_lsa, MVCCID oldest_mvccid, MVCCID newest_mvccid)
{
  VACUUM_DATA_ENTRY block_data;

  if (prm_get_bool_value (PRM_ID_DISABLE_VACUUM))
    {
      return;
    }

  if (vacuum_Block_data_buffer == NULL)
    {
      /* TODO: Right now, the vacuum is not working when a database is created, which means we will "leak" some MVCC
       * operations. There are two possible solutions: 1. Initialize vacuum just to collect information on MVCC
       * operations done while creating the database. 2. Disable MVCC operation while creating database. No
       * concurrency, no MVCC is required. Option #2 is best, however the dynamic MVCC headers for heap records are
       * required. Postpone solution until then, and just set a warning here. Update: Alex is going disable MVCC when
       * the server will work in stand-alone mode with the implementation for Dynamic MVCC header for heap. */
      er_set (ER_WARNING_SEVERITY, ARG_FILE_LINE, ER_GENERIC_ERROR, 0);
      return;
    }

  /* Set blockid */
  block_data.blockid = vacuum_get_log_blockid (start_lsa->pageid);

  /* Check the blockid data is not corrupted */
  assert (block_data.blockid >= 0);
  assert (MVCCID_IS_VALID (oldest_mvccid));
  assert (MVCCID_IS_VALID (newest_mvccid));
  assert (!MVCC_ID_PRECEDES (newest_mvccid, oldest_mvccid));

  /* Set start lsa for block */
  LSA_COPY (&block_data.start_lsa, start_lsa);
  /* Set oldest and newest MVCCID */
  block_data.oldest_mvccid = oldest_mvccid;
  block_data.newest_mvccid = newest_mvccid;

  vacuum_er_log (VACUUM_ER_LOG_LOGGING | VACUUM_ER_LOG_VACUUM_DATA,
		 "vacuum_produce_log_block_data: blockid=(%lld) start_lsa=(%lld, %d) old_mvccid=(%llu) "
		 "new_mvccid=(%llu)", (long long) block_data.blockid, LSA_AS_ARGS (&block_data.start_lsa),
		 (unsigned long long int) block_data.oldest_mvccid, (unsigned long long int) block_data.newest_mvccid);

  /* Push new block into block data buffer */
  if (!vacuum_Block_data_buffer->produce (block_data))
    {
      /* Push failed, the buffer must be full */
      /* TODO: Set a new message error for full block data buffer */
      /* TODO: Probably this case should be avoided... Make sure that we do not lose vacuum data so there has to be
       * enough space to keep it. */
      vacuum_er_log_error (VACUUM_ER_LOG_ERROR, "%s", "Cannot produce new log block data! The buffer is already full.");
      assert (false);
      return;
    }

  perfmon_add_stat (thread_p, PSTAT_VAC_NUM_TO_VACUUM_LOG_PAGES, vacuum_Data.log_block_npages);
}

#if defined (SERVER_MODE)
static void
vacuum_push_task (const VACUUM_DATA_ENTRY & data_entry)
{
  if (vacuum_Data.shutdown_requested)
    {
      // stop pushing tasks; worker pool may be stopped already
      return;
    }
  cubthread::get_manager ()->push_task (vacuum_Worker_threads, new vacuum_worker_task (data_entry));
}
#endif // SERVER_MODE

static bool
vacuum_check_finished_queue (void)
{
#if defined (SERVER_MODE)
  return vacuum_Finished_job_queue->is_half_full ();
#else // not SERVER_MODE = SA_MODE
  return vacuum_Finished_job_queue->is_full ();
#endif // not SERVER_MODE = SA_MODE
}

static bool
vacuum_check_data_buffer (void)
{
#if defined (SERVER_MODE)
  return vacuum_Block_data_buffer->is_half_full ();
#else // not SERVER_MODE = SA_MODE
  return !vacuum_Block_data_buffer->is_empty ();
#endif // not SERVER_MODE = SA_MODE
}

static void
vacuum_data_load_first_and_last_page (THREAD_ENTRY * thread_p)
{
  if (vacuum_Data.is_loaded)
    {
      return;
    }
  assert (vacuum_Data.first_page == NULL && vacuum_Data.last_page == NULL);
  vacuum_Data.first_page = vacuum_fix_data_page (thread_p, &vacuum_Data_load.vpid_first);
  if (vacuum_Data.first_page == NULL)
    {
      assert_release (false);
      return;
    }
  if (VPID_EQ (&vacuum_Data_load.vpid_first, &vacuum_Data_load.vpid_last))
    {
      vacuum_Data.last_page = vacuum_Data.first_page;
    }
  else
    {
      vacuum_Data.last_page = vacuum_fix_data_page (thread_p, &vacuum_Data_load.vpid_last);
      if (vacuum_Data.last_page == NULL)
	{
	  vacuum_unfix_first_and_last_data_page (thread_p);
	  assert_release (false);
	  return;
	}
    }
  vacuum_Data.is_loaded = true;
}

static void
vacuum_data_unload_first_and_last_page (THREAD_ENTRY * thread_p)
{
  if (!vacuum_Data.is_loaded)
    {
      return;
    }
  vacuum_unfix_first_and_last_data_page (thread_p);
  vacuum_Data.is_loaded = false;
}

#if defined (SERVER_MODE)
// *INDENT-OFF*
void
vacuum_master_task::execute (cubthread::entry &thread_ref)
{
  THREAD_ENTRY *thread_p = &thread_ref;
  VACUUM_DATA_ENTRY *entry = NULL;
  MVCCID local_oldest_active_mvccid;
  PERF_UTIME_TRACKER perf_tracker;

  if (prm_get_bool_value (PRM_ID_DISABLE_VACUUM))
    {
      return;
    }

  if (!BO_IS_SERVER_RESTARTED ())
    {
      return;
    }

  PERF_UTIME_TRACKER_START (thread_p, &perf_tracker);

  if (vacuum_Global_oldest_active_blockers_counter == 0)
    {
      local_oldest_active_mvccid = logtb_get_oldest_active_mvccid (thread_p);

      /* check again, maybe concurrent thread has modified the counter value */
      if (vacuum_Global_oldest_active_blockers_counter == 0)
	{
	  ATOMIC_STORE_64 (&vacuum_Global_oldest_active_mvccid, local_oldest_active_mvccid);
	}
    }

  if (!vacuum_Data.is_loaded)
    {
      /* Load vacuum data. */
      /* This was initially in boot_restart_server. However, the "commit" of boot_restart_server will complain
       * about vacuum data first and last page not being unfixed (and it will also unfix them).
       * So, we have to load the data here (vacuum master never commits).
       */
      vacuum_data_load_first_and_last_page (thread_p);

      m_cursor.set_on_vacuum_data_start ();
    }

  /* Server-mode will restart if block data buffer or finished job queue are getting filled. */
restart:
  assert (!m_cursor.is_loaded ());

  vacuum_Data.update ();


  pgbuf_flush_if_requested (thread_p, (PAGE_PTR) vacuum_Data.first_page);
  pgbuf_flush_if_requested (thread_p, (PAGE_PTR) vacuum_Data.last_page);

  if (vacuum_Data.shutdown_requested)
    {
      /* Stop generating other jobs. */
      return;
    }

  /* How many jobs can we generate? */
  if (cubthread::get_manager ()->is_pool_full (vacuum_Worker_threads))
    {
      return;
    }

  m_cursor.readjust_to_vacuum_data_changes ();
  m_cursor.load ();

  vacuum_er_log (VACUUM_ER_LOG_MASTER, "Start searching jobs at " vacuum_job_cursor_print_format,
                 vacuum_job_cursor_print_args (m_cursor));

  while (m_cursor.is_valid () && !cubthread::get_manager ()->is_pool_full (vacuum_Worker_threads)
         && !vacuum_Data.shutdown_requested)
    {
      entry = &m_cursor.get_current_entry ();

      if (!MVCC_ID_PRECEDES (entry->newest_mvccid, vacuum_Global_oldest_active_mvccid)
	  || (entry->start_lsa.pageid + 1 >= log_Gl.append.prev_lsa.pageid))
	{
	  /* Newest MVCCID in block is not old enough. Or
	   * The block is generated very recently and it is possible that not all its info is in log (some may still
	   * be cached in prior list.
	   *
	   * Stop searching for other jobs.
	   */
	  vacuum_er_log (VACUUM_ER_LOG_JOBS,
			 "Cannot generate job for " VACUUM_LOG_DATA_ENTRY_MSG ("entry") ". "
			 "vacuum_Global_oldest_active_mvccid = %llu, log_Gl.append.prev_lsa.pageid = %d.",
			 VACUUM_LOG_DATA_ENTRY_AS_ARGS (entry),
			 (unsigned long long int) vacuum_Global_oldest_active_mvccid,
			 (long long int) log_Gl.append.prev_lsa.pageid);

	  /* todo: remember this as starting point for next iteration of generating jobs */
	  break;
	}

      if (!entry->is_available ())
	{
	  assert (entry->is_vacuumed () || entry->is_job_in_progress ());
	  vacuum_er_log (VACUUM_ER_LOG_JOBS,
			 "Job for blockid = %lld %s. Skip.", (long long int) entry->get_blockid (),
			 entry->is_vacuumed () ? "was executed" : "is in progress");
          m_cursor.increment_blockid ();
	  continue;
	}

      m_cursor.start_job_on_current_entry (thread_p);

      vacuum_push_task (*entry);
      m_cursor.increment_blockid ();

      if (vacuum_check_data_buffer () || vacuum_check_finished_queue ())
	{
          m_cursor.unload ();
	  goto restart;
	}
    }

  m_cursor.unload ();

#if !defined (NDEBUG)
  vacuum_verify_vacuum_data_page_fix_count (thread_p);
#endif /* !NDEBUG */

  PERF_UTIME_TRACKER_TIME (thread_p, &perf_tracker, PSTAT_VAC_MASTER);
}
// *INDENT-ON*
#endif // SERVER_MODE

/*
 * vacuum_rv_redo_vacuum_complete () - Redo recovery of vacuum complete.
 *
 * return	 : NO_ERROR.
 * thread_p (in) : Thread entry.
 * rcv (in)	 : Recovery data.
 */
int
vacuum_rv_redo_vacuum_complete (THREAD_ENTRY * thread_p, LOG_RCV * rcv)
{
  MVCCID oldest_newest_mvccid = MVCCID_NULL;

  assert (rcv->data != NULL && rcv->length == sizeof (MVCCID));

  oldest_newest_mvccid = *((MVCCID *) rcv->data);

  /* All vacuum complete. */
  vacuum_Data.oldest_unvacuumed_mvccid = oldest_newest_mvccid;

  /* Reset log header information saved for vacuum. */
  logpb_vacuum_reset_log_header_cache (thread_p, &log_Gl.hdr);

  pgbuf_set_dirty (thread_p, rcv->pgptr, DONT_FREE);

  return NO_ERROR;
}

/*
 * vacuum_process_log_block () - Vacuum heap and b-tree entries using log information found in a block of pages.
 *
 * return		      : Error code.
 * thread_p (in)	      : Thread entry.
 * data (in)		      : Block data.
 * block_log_buffer (in)      : Block log page buffer identifier
 * sa_mode_partial_block (in) : True when SA_MODE vacuum based on partial block information from log header.
 *				Logging is skipped if true.
 */
static int
vacuum_process_log_block (THREAD_ENTRY * thread_p, VACUUM_DATA_ENTRY * data, bool sa_mode_partial_block)
{
  VACUUM_WORKER *worker = vacuum_get_vacuum_worker (thread_p);
  LOG_LSA log_lsa;
  LOG_LSA rcv_lsa;
  LOG_PAGEID first_block_pageid = VACUUM_FIRST_LOG_PAGEID_IN_BLOCK (data->get_blockid ());
  int error_code = NO_ERROR;
  LOG_DATA log_record_data;
  char *undo_data = NULL;
  int undo_data_size;
  char *es_uri = NULL;
  char log_pgbuf[IO_MAX_PAGE_SIZE + MAX_ALIGNMENT];
  LOG_PAGE *log_page_p = NULL;
  BTID_INT btid_int;
  BTID sys_btid;
  OID class_oid, oid;
  BTREE_OBJECT_INFO old_version;
  BTREE_OBJECT_INFO new_version;
  MVCCID threshold_mvccid = vacuum_Global_oldest_active_mvccid;
  BTREE_MVCC_INFO mvcc_info;
  MVCCID mvccid;
  LOG_VACUUM_INFO log_vacuum;
  OID heap_object_oid;
  bool vacuum_complete = false;
  bool was_interrupted = false;
  bool is_file_dropped = false;

  PERF_UTIME_TRACKER perf_tracker;
  PERF_UTIME_TRACKER job_time_tracker;
#if defined (SA_MODE)
  bool dummy_continue_check = false;
#endif /* SA_MODE */

  if (prm_get_bool_value (PRM_ID_DISABLE_VACUUM))
    {
      return NO_ERROR;
    }
  assert (thread_p != NULL);
  assert (thread_p->get_system_tdes () != NULL);

  assert (worker != NULL);
  assert (!LOG_FIND_CURRENT_TDES (thread_p)->is_under_sysop ());

  PERF_UTIME_TRACKER_START (thread_p, &perf_tracker);
  PERF_UTIME_TRACKER_START (thread_p, &job_time_tracker);

  /* Initialize log_vacuum */
  LSA_SET_NULL (&log_vacuum.prev_mvcc_op_log_lsa);
  VFID_SET_NULL (&log_vacuum.vfid);

  /* Set sys_btid pointer for internal b-tree block */
  btid_int.sys_btid = &sys_btid;

  /* Check starting lsa is not null and that it really belong to this block */
  assert (!LSA_ISNULL (&data->start_lsa) && (data->get_blockid () == vacuum_get_log_blockid (data->start_lsa.pageid)));

  /* Fetch the page where start_lsa is located */
  log_page_p = (LOG_PAGE *) PTR_ALIGN (log_pgbuf, MAX_ALIGNMENT);
  log_page_p->hdr.logical_pageid = NULL_PAGEID;
  log_page_p->hdr.offset = NULL_OFFSET;

  vacuum_er_log (VACUUM_ER_LOG_WORKER | VACUUM_ER_LOG_JOBS,
		 "vacuum_process_log_block (): " VACUUM_LOG_DATA_ENTRY_MSG ("block"),
		 VACUUM_LOG_DATA_ENTRY_AS_ARGS (data));

  if (!sa_mode_partial_block)
    {
      error_code = vacuum_log_prefetch_vacuum_block (thread_p, data);
      if (error_code != NO_ERROR)
	{
	  return error_code;
	}
    }
  else
    {
      // block is not entirely logged and we cannot prefetch it.
    }

  /* Initialize stored heap objects. */
  worker->n_heap_objects = 0;

  /* set was_interrupted flag to tell vacuum_heap_page that some safe-guard have to behave differently. interruptions
   * are usually marked in blockid, however sa_mode_partial_block can also be interrupted and will no flag is set in
   * blockid. */
  was_interrupted = data->was_interrupted () || sa_mode_partial_block;

  /* Follow the linked records starting with start_lsa */
  for (LSA_COPY (&log_lsa, &data->start_lsa); !LSA_ISNULL (&log_lsa) && log_lsa.pageid >= first_block_pageid;
       LSA_COPY (&log_lsa, &log_vacuum.prev_mvcc_op_log_lsa))
    {
#if defined(SERVER_MODE)
      if (thread_p->shutdown)
	{
	  /* Server shutdown was requested, stop vacuuming. */
	  goto end;
	}
#else	/* !SERVER_MODE */		   /* SA_MODE */
      if (logtb_get_check_interrupt (thread_p) && logtb_is_interrupted (thread_p, true, &dummy_continue_check))
	{
	  er_set (ER_ERROR_SEVERITY, ARG_FILE_LINE, ER_INTERRUPTED, 0);
	  error_code = ER_INTERRUPTED;
	  goto end;
	}
#endif /* SERVER_MODE */

      vacuum_er_log (VACUUM_ER_LOG_WORKER, "process log entry at log_lsa %lld|%d", LSA_AS_ARGS (&log_lsa));

      worker->state = VACUUM_WORKER_STATE_PROCESS_LOG;
      PERF_UTIME_TRACKER_TIME_AND_RESTART (thread_p, &perf_tracker, PSTAT_VAC_WORKER_EXECUTE);

      LSA_COPY (&rcv_lsa, &log_lsa);

      if (log_page_p->hdr.logical_pageid != log_lsa.pageid)
	{
	  error_code = vacuum_fetch_log_page (thread_p, log_lsa.pageid, log_page_p);
	  if (error_code != NO_ERROR)
	    {
	      assert_release (false);
	      logpb_fatal_error (thread_p, true, ARG_FILE_LINE, "vacuum_process_log_block");
	      goto end;
	    }
	}

      /* Process log entry and obtain relevant information for vacuum. */
      error_code =
	vacuum_process_log_record (thread_p, worker, &log_lsa, log_page_p, &log_record_data, &mvccid, &undo_data,
				   &undo_data_size, &log_vacuum, &is_file_dropped, false);
      if (error_code != NO_ERROR)
	{
	  vacuum_check_shutdown_interruption (thread_p, error_code);
	  goto end;
	}

      worker->state = VACUUM_WORKER_STATE_EXECUTE;
      PERF_UTIME_TRACKER_TIME_AND_RESTART (thread_p, &perf_tracker, PSTAT_VAC_WORKER_PROCESS_LOG);

      if (is_file_dropped)
	{
	  /* No need to vacuum */
	  vacuum_er_log (VACUUM_ER_LOG_WORKER | VACUUM_ER_LOG_DROPPED_FILES,
			 "Skip vacuuming based on %lld|%d in file %d|%d. Log record info: rcvindex=%d.",
			 (long long int) rcv_lsa.pageid, (int) rcv_lsa.offset, log_vacuum.vfid.volid,
			 log_vacuum.vfid.fileid, log_record_data.rcvindex);
	  continue;
	}

#if !defined (NDEBUG)
      if (MVCC_ID_FOLLOW_OR_EQUAL (mvccid, threshold_mvccid) || MVCC_ID_PRECEDES (mvccid, data->oldest_mvccid)
	  || MVCC_ID_PRECEDES (data->newest_mvccid, mvccid))
	{
	  /* threshold_mvccid or mvccid or block data may be invalid */
	  assert (0);
	  logpb_fatal_error (thread_p, true, ARG_FILE_LINE, "vacuum_process_log_block");
	  goto end;
	}
#endif /* !NDEBUG */

      if (LOG_IS_MVCC_HEAP_OPERATION (log_record_data.rcvindex))
	{
	  /* Collect heap object to be vacuumed at the end of the job. */
	  heap_object_oid.pageid = log_record_data.pageid;
	  heap_object_oid.volid = log_record_data.volid;
	  heap_object_oid.slotid = heap_rv_remove_flags_from_offset (log_record_data.offset);

	  error_code = vacuum_collect_heap_objects (thread_p, worker, &heap_object_oid, &log_vacuum.vfid);
	  if (error_code != NO_ERROR)
	    {
	      assert_release (false);
	      vacuum_er_log_error (VACUUM_ER_LOG_WORKER | VACUUM_ER_LOG_HEAP, "%s", "vacuum_collect_heap_objects.");
	      /* Release should not stop. */
	      er_clear ();
	      error_code = NO_ERROR;
	      continue;
	    }
	  vacuum_er_log (VACUUM_ER_LOG_HEAP | VACUUM_ER_LOG_WORKER,
			 "collected oid %d|%d|%d, in file %d|%d, based on %lld|%d", OID_AS_ARGS (&heap_object_oid),
			 VFID_AS_ARGS (&log_vacuum.vfid), LSA_AS_ARGS (&rcv_lsa));
	}
      else if (LOG_IS_MVCC_BTREE_OPERATION (log_record_data.rcvindex))
	{
	  /* Find b-tree entry and vacuum it */
	  OR_BUF key_buf;

	  assert (undo_data != NULL);

	  if (log_record_data.rcvindex == RVBT_MVCC_INSERT_OBJECT_UNQ)
	    {
	      btree_rv_read_keybuf_two_objects (thread_p, undo_data, undo_data_size, &btid_int, &old_version,
						&new_version, &key_buf);
	      COPY_OID (&oid, &old_version.oid);
	      COPY_OID (&class_oid, &old_version.class_oid);
	    }
	  else
	    {
	      btree_rv_read_keybuf_nocopy (thread_p, undo_data, undo_data_size, &btid_int, &class_oid, &oid, &mvcc_info,
					   &key_buf);
	    }
	  assert (!OID_ISNULL (&oid));

	  /* Vacuum based on rcvindex. */
	  if (log_record_data.rcvindex == RVBT_MVCC_NOTIFY_VACUUM)
	    {
	      /* The notification comes from loading index. The object may be both inserted or deleted (load index
	       * considers all objects for visibility reasons). Vacuum must also decide to remove insert MVCCID or the
	       * entire object. */
	      if (MVCCID_IS_VALID (mvcc_info.delete_mvccid))
		{
		  vacuum_er_log (VACUUM_ER_LOG_BTREE | VACUUM_ER_LOG_WORKER,
				 "vacuum from b-tree: btidp(%d, %d|%d) oid(%d|%d|%d) "
				 "class_oid(%d|%d|%d), purpose=rem_object, mvccid=%llu, based on %lld|%d",
				 BTID_AS_ARGS (btid_int.sys_btid), OID_AS_ARGS (&oid), OID_AS_ARGS (&class_oid),
				 (unsigned long long int) mvcc_info.delete_mvccid, LSA_AS_ARGS (&rcv_lsa));
		  error_code =
		    btree_vacuum_object (thread_p, btid_int.sys_btid, &key_buf, &oid, &class_oid,
					 mvcc_info.delete_mvccid);
		}
	      else if (MVCCID_IS_VALID (mvcc_info.insert_mvccid) && mvcc_info.insert_mvccid != MVCCID_ALL_VISIBLE)
		{
		  vacuum_er_log (VACUUM_ER_LOG_BTREE | VACUUM_ER_LOG_WORKER,
				 "vacuum from b-tree: btidp(%d, %d|%d) oid(%d|%d|%d) class_oid(%d|%d|%d), "
				 "purpose=rem_insid, mvccid=%llu, based on %lld|%d",
				 BTID_AS_ARGS (btid_int.sys_btid), OID_AS_ARGS (&oid), OID_AS_ARGS (&class_oid),
				 (unsigned long long int) mvcc_info.insert_mvccid, LSA_AS_ARGS (&rcv_lsa));
		  error_code =
		    btree_vacuum_insert_mvccid (thread_p, btid_int.sys_btid, &key_buf, &oid, &class_oid,
						mvcc_info.insert_mvccid);
		}
	      else
		{
		  /* impossible case */
		  vacuum_er_log_error (VACUUM_ER_LOG_BTREE | VACUUM_ER_LOG_WORKER,
				       "invalid vacuum case for RVBT_MVCC_NOTIFY_VACUUM btid(%d, %d|%d) "
				       "oid(%d|%d|%d) class_oid(%d|%d|%d), based on %lld|%d",
				       BTID_AS_ARGS (btid_int.sys_btid), OID_AS_ARGS (&oid), OID_AS_ARGS (&class_oid),
				       LSA_AS_ARGS (&rcv_lsa));
		  assert_release (false);
		  continue;
		}
	    }
	  else if (log_record_data.rcvindex == RVBT_MVCC_DELETE_OBJECT)
	    {
	      /* Object was deleted and must be completely removed. */
	      vacuum_er_log (VACUUM_ER_LOG_BTREE | VACUUM_ER_LOG_WORKER,
			     "vacuum from b-tree: btidp(%d, %d|%d) oid(%d|%d|%d) "
			     "class_oid(%d|%d|%d), purpose=rem_object, mvccid=%llu, based on %lld|%d",
			     BTID_AS_ARGS (btid_int.sys_btid), OID_AS_ARGS (&oid), OID_AS_ARGS (&class_oid),
			     (unsigned long long int) mvccid, LSA_AS_ARGS (&rcv_lsa));
	      error_code = btree_vacuum_object (thread_p, btid_int.sys_btid, &key_buf, &oid, &class_oid, mvccid);
	    }
	  else if (log_record_data.rcvindex == RVBT_MVCC_INSERT_OBJECT
		   || log_record_data.rcvindex == RVBT_MVCC_INSERT_OBJECT_UNQ)
	    {
	      /* Object was inserted and only its insert MVCCID must be removed. */
	      vacuum_er_log (VACUUM_ER_LOG_BTREE | VACUUM_ER_LOG_WORKER,
			     "vacuum from b-tree: btidp(%d, (%d %d)) oid(%d, %d, %d) "
			     "class_oid(%d, %d, %d), purpose=rem_insid, mvccid=%llu, based on %lld|%d",
			     BTID_AS_ARGS (btid_int.sys_btid), OID_AS_ARGS (&oid), OID_AS_ARGS (&class_oid),
			     (unsigned long long int) mvccid, LSA_AS_ARGS (&rcv_lsa));
	      error_code = btree_vacuum_insert_mvccid (thread_p, btid_int.sys_btid, &key_buf, &oid, &class_oid, mvccid);
	    }
	  else
	    {
	      /* Unexpected. */
	      assert_release (false);
	    }
	  /* Did we have any errors? */
	  if (error_code != NO_ERROR)
	    {
	      if (thread_p->shutdown)
		{
		  // interrupted on shutdown
		  goto end;
		}
	      // unexpected case
	      assert_release (false);
	      vacuum_er_log (VACUUM_ER_LOG_BTREE | VACUUM_ER_LOG_WORKER,
			     "Error deleting object or insert MVCCID: error_code=%d", error_code);
	      er_clear ();
	      error_code = NO_ERROR;
	      /* Release should not stop. Continue. */
	    }
	}
      else if (log_record_data.rcvindex == RVES_NOTIFY_VACUUM)
	{
	  /* A lob file must be deleted */
	  (void) or_unpack_string (undo_data, &es_uri);
	  vacuum_er_log (VACUUM_ER_LOG_WORKER, "Delete lob %s based on %lld|%d", es_uri, LSA_AS_ARGS (&rcv_lsa));
	  if (es_delete_file (es_uri) != NO_ERROR)
	    {
	      er_clear ();
	    }
	  else
	    {
	      ASSERT_NO_ERROR ();
	    }
	  db_private_free_and_init (thread_p, es_uri);
	}
      else
	{
	  /* Safeguard code */
	  assert_release (false);
	}

      /* do not leak system ops */
      assert (worker->state == VACUUM_WORKER_STATE_EXECUTE);
      assert (!LOG_FIND_CURRENT_TDES (thread_p)->is_under_sysop ());
    }

  assert (worker->state == VACUUM_WORKER_STATE_EXECUTE);
  assert (!LOG_FIND_CURRENT_TDES (thread_p)->is_under_sysop ());

  error_code = vacuum_heap (thread_p, worker, threshold_mvccid, was_interrupted);
  if (error_code != NO_ERROR)
    {
      vacuum_check_shutdown_interruption (thread_p, error_code);
      goto end;
    }
  assert (worker->state == VACUUM_WORKER_STATE_EXECUTE);
  assert (!LOG_FIND_CURRENT_TDES (thread_p)->is_under_sysop ());

  perfmon_add_stat (thread_p, PSTAT_VAC_NUM_VACUUMED_LOG_PAGES, vacuum_Data.log_block_npages);

  vacuum_complete = true;

end:

  assert (!LOG_FIND_CURRENT_TDES (thread_p)->is_under_sysop ());

  worker->state = VACUUM_WORKER_STATE_INACTIVE;
  if (!sa_mode_partial_block)
    {
      /* TODO: Check that if start_lsa can be set to a different value when vacuum is not complete, to avoid processing
       * the same log data again. */
      vacuum_finished_block_vacuum (thread_p, data, vacuum_complete);
    }

#if defined (SERVER_MODE)
  /* Unfix all pages now. Normally all pages should already be unfixed. */
  pgbuf_unfix_all (thread_p);
#else	/* !SERVER_MODE */		   /* SA_MODE */
  /* Do not unfix all in stand-alone. Not yet. We need to keep vacuum data pages fixed. */
#endif /* SA_MODE */

  PERF_UTIME_TRACKER_TIME_AND_RESTART (thread_p, &perf_tracker, PSTAT_VAC_WORKER_EXECUTE);
  PERF_UTIME_TRACKER_TIME (thread_p, &job_time_tracker, PSTAT_VAC_JOB);

  return error_code;
}

/*
 * vacuum_worker_allocate_resources () - Assign a vacuum worker to current thread.
 *
 * return	 : Error code.
 * thread_p (in) : Thread entry.
 *
 * NOTE: This is protected by vacuum data lock.
 */
static int
vacuum_worker_allocate_resources (THREAD_ENTRY * thread_p, VACUUM_WORKER * worker)
{
  size_t size_worker_prefetch_log_buffer;

  assert (worker->state == VACUUM_WORKER_STATE::VACUUM_WORKER_STATE_INACTIVE);

  if (worker->allocated_resources)
    {
      return NO_ERROR;
    }

  /* Allocate log_zip */
  worker->log_zip_p = log_zip_alloc (IO_PAGESIZE, false);
  if (worker->log_zip_p == NULL)
    {
      vacuum_er_log_error (VACUUM_ER_LOG_WORKER, "%s", "Could not allocate log zip.");
      logpb_fatal_error (thread_p, true, ARG_FILE_LINE, "vacuum_worker_allocate_resources");
      return ER_FAILED;
    }

  /* Allocate heap objects buffer */
  worker->heap_objects_capacity = VACUUM_DEFAULT_HEAP_OBJECT_BUFFER_SIZE;
  worker->heap_objects = (VACUUM_HEAP_OBJECT *) malloc (worker->heap_objects_capacity * sizeof (VACUUM_HEAP_OBJECT));
  if (worker->heap_objects == NULL)
    {
      vacuum_er_log_error (VACUUM_ER_LOG_WORKER, "%s", "Could not allocate files and objects buffer.");
      logpb_fatal_error (thread_p, true, ARG_FILE_LINE, "vacuum_worker_allocate_resources");
      goto error;
    }

  /* Allocate undo data buffer */
  worker->undo_data_buffer = (char *) malloc (IO_PAGESIZE);
  if (worker->undo_data_buffer == NULL)
    {
      vacuum_er_log_error (VACUUM_ER_LOG_WORKER, "%s", "Could not allocate undo data buffer.");
      logpb_fatal_error (thread_p, true, ARG_FILE_LINE, "vacuum_worker_allocate_resources");
      goto error;
    }
  worker->undo_data_buffer_capacity = IO_PAGESIZE;

  size_worker_prefetch_log_buffer = VACUUM_PREFETCH_LOG_BLOCK_BUFFER_PAGES * LOG_PAGESIZE;
  worker->prefetch_log_buffer = (char *) malloc (size_worker_prefetch_log_buffer);
  if (worker->prefetch_log_buffer == NULL)
    {
      vacuum_er_log_error (VACUUM_ER_LOG_WORKER, "%s", "Could not allocate prefetch buffer.");
      logpb_fatal_error (thread_p, true, ARG_FILE_LINE, "vacuum_worker_allocate_resources");
      goto error;
    }

  /* Safe guard - it is assumed that transaction descriptor is already initialized. */
  assert (logtb_get_system_tdes (thread_p) != NULL);

  worker->allocated_resources = true;

  return NO_ERROR;

error:
  /* Free worker resources. */
  vacuum_finalize_worker (thread_p, worker);
  return ER_FAILED;
}

/*
 * vacuum_finalize_worker () - Free resources allocated for vacuum worker.
 *
 * return	    : Void.
 * worker_info (in) : Vacuum worker.
 */
static void
vacuum_finalize_worker (THREAD_ENTRY * thread_p, VACUUM_WORKER * worker_info)
{
  if (worker_info->log_zip_p != NULL)
    {
      log_zip_free (worker_info->log_zip_p);
      worker_info->log_zip_p = NULL;
    }
  if (worker_info->heap_objects != NULL)
    {
      free_and_init (worker_info->heap_objects);
    }
  if (worker_info->undo_data_buffer != NULL)
    {
      free_and_init (worker_info->undo_data_buffer);
    }
  if (worker_info->prefetch_log_buffer != NULL)
    {
      free_and_init (worker_info->prefetch_log_buffer);
    }
}

/*
 * vacuum_finished_block_vacuum () - Called when vacuuming a block is stopped.
 *
 * return		   : Void.
 * thread_p (in)	   : Thread entry.
 * data (in)		   : Vacuum block data.
 * is_vacuum_complete (in) : True if the entire block was processed.
 *
 * NOTE: The block data received here is not a block in vacuum data table.
 *	 It is just a copy (because the table can be changed and the data
 *	 can be moved). First obtain the block data in the table and copy the
 *	 block data received as argument.
 */
static void
vacuum_finished_block_vacuum (THREAD_ENTRY * thread_p, VACUUM_DATA_ENTRY * data, bool is_vacuum_complete)
{
  VACUUM_LOG_BLOCKID blockid;

  if (is_vacuum_complete)
    {
      /* Set status as vacuumed. Vacuum master will remove it from table */
      data->set_vacuumed ();

      vacuum_er_log (VACUUM_ER_LOG_WORKER | VACUUM_ER_LOG_VACUUM_DATA | VACUUM_ER_LOG_JOBS,
		     "Processing log block %lld is complete. Notify master.", (long long int) data->get_blockid ());
    }
  else
    {
      /* We expect that worker job is abandoned during shutdown. But all other cases are error cases. */
      int error_level =
#if defined (SERVER_MODE)
	thread_p->shutdown ? VACUUM_ER_LOG_WARNING : VACUUM_ER_LOG_ERROR;

#if !defined (NDEBUG)
      /* Interrupting jobs without shutdown is unacceptable. */
      assert (thread_p->shutdown);
      assert (vacuum_Data.shutdown_requested);
#endif /* !NDEBUG */

#else /* !SERVER_MODE */
	er_errid () == ER_INTERRUPTED ? VACUUM_ER_LOG_WARNING : VACUUM_ER_LOG_ERROR;
      assert (er_errid () == ER_INTERRUPTED);
#endif /* !SERVER_MODE */

      /* Vacuum will have to be re-run */
      data->set_interrupted ();

      /* Copy new block data */
      /* The only relevant information is in fact the updated start_lsa if it has changed. */
      if (error_level == VACUUM_ER_LOG_ERROR)
	{
	  vacuum_er_log_error (VACUUM_ER_LOG_VACUUM_DATA | VACUUM_ER_LOG_JOBS,
			       "Processing log block %lld is interrupted!", (long long int) data->get_blockid ());
	}
      else
	{
	  vacuum_er_log_warning (VACUUM_ER_LOG_VACUUM_DATA | VACUUM_ER_LOG_JOBS,
				 "Processing log block %lld is interrupted!", (long long int) data->get_blockid ());
	}
    }

  /* Notify master the job is finished. */
  blockid = data->blockid;
  if (!vacuum_Finished_job_queue->produce (blockid))
    {
      assert_release (false);
      vacuum_er_log_error (VACUUM_ER_LOG_WORKER | VACUUM_ER_LOG_JOBS, "%s", "Finished job queue is full!!!");
    }

#if defined (SERVER_MODE)
  /* Hurry master wakeup if finished job queue is getting filled. */
  if (vacuum_Finished_job_queue->is_half_full ())
    {
      /* Wakeup master to process finished jobs. */
      vacuum_Master_daemon->wakeup ();
    }
#endif /* SERVER_MODE */
}

/*
 * vacuum_read_log_aligned () - clone of LOG_READ_ALIGN based on vacuum_fetch_log_page
 *
 * thread_entry (in) : thread entry
 * log_lsa (in/out)  : log lsa
 * log_page (in/out) : log page
 */
static void
vacuum_read_log_aligned (THREAD_ENTRY * thread_entry, LOG_LSA * log_lsa, LOG_PAGE * log_page)
{
  // align offset
  log_lsa->offset = DB_ALIGN (log_lsa->offset, DOUBLE_ALIGNMENT);
  while (log_lsa->offset >= (int) LOGAREA_SIZE)
    {
      log_lsa->pageid++;
      if (vacuum_fetch_log_page (thread_entry, log_lsa->pageid, log_page) != NO_ERROR)
	{
	  // we cannot recover from this
	  logpb_fatal_error (thread_entry, true, ARG_FILE_LINE, "vacuum_read_log_aligned");
	}

      log_lsa->offset = DB_ALIGN (log_lsa->offset - (int) LOGAREA_SIZE, DOUBLE_ALIGNMENT);
    }
}

/*
 * vacuum_read_log_add_aligned () - clone of LOG_READ_ADD_ALIGN based on vacuum_fetch_log_page
 *
 * thread_entry (in) : thread entry
 * size (in)         : size to add
 * log_lsa (in/out)  : log lsa
 * log_page (in/out) : log page
 */
static void
vacuum_read_log_add_aligned (THREAD_ENTRY * thread_entry, size_t size, LOG_LSA * log_lsa, LOG_PAGE * log_page)
{
  log_lsa->offset += (int) size;
  vacuum_read_log_aligned (thread_entry, log_lsa, log_page);
}

/*
 * vacuum_read_advance_when_doesnt_fit () - clone of LOG_READ_ADVANCE_WHEN_DOESNT_FIT based on vacuum_fetch_log_page
 *
 * thread_entry (in) : thread entry
 * size (in)         : size to add
 * log_lsa (in/out)  : log lsa
 * log_page (in/out) : log page
 */
static void
vacuum_read_advance_when_doesnt_fit (THREAD_ENTRY * thread_entry, size_t size, LOG_LSA * log_lsa, LOG_PAGE * log_page)
{
  if (log_lsa->offset + (int) size >= (int) LOGAREA_SIZE)
    {
      log_lsa->offset = (int) LOGAREA_SIZE;	// force fetching next page
      vacuum_read_log_aligned (thread_entry, log_lsa, log_page);
      log_lsa->offset = 0;
    }
}

/*
 * vacuum_copy_data_from_log () - clone of logpb_copy_from_log based on vacuum_fetch_log_page
 *
 * thread_entry (in) : thread entry
 * area (out)        : where to copy log data
 * length (in)       : how much log data to copy
 * size (in)         : size to add
 * log_lsa (in/out)  : log lsa
 * log_page (in/out) : log page
 */
static void
vacuum_copy_data_from_log (THREAD_ENTRY * thread_p, char *area, int length, LOG_LSA * log_lsa, LOG_PAGE * log_page)
{
  if (log_lsa->offset + length < (int) LOGAREA_SIZE)
    {
      // the log data is contiguous
      std::memcpy (area, log_page->area + log_lsa->offset, length);
      log_lsa->offset += length;
    }
  else
    {
      int copy_length = 0;
      int area_offset = 0;

      while (length > 0)
	{
	  vacuum_read_advance_when_doesnt_fit (thread_p, 0, log_lsa, log_page);
	  if (log_lsa->offset + length < (int) LOGAREA_SIZE)
	    {
	      copy_length = length;
	    }
	  else
	    {
	      copy_length = LOGAREA_SIZE - (int) log_lsa->offset;
	    }
	  std::memcpy (area + area_offset, log_page->area + log_lsa->offset, copy_length);
	  length -= copy_length;
	  area_offset += copy_length;
	  log_lsa->offset += copy_length;
	}
    }
}

/*
 * vacuum_process_log_record () - Process one log record for vacuum.
 *
 * return			  : Error code.
 * worker (in)			  : Vacuum worker.
 * thread_p (in)		  : Thread entry.
 * log_lsa_p (in/out)		  : Input is the start of undo data. Output is the end of undo data.
 * log_page_p (in/out)		  : The log page for log_lsa_p.
 * mvccid (out)			  : Log entry MVCCID.
 * undo_data_ptr (out)		  : Undo data pointer.
 * undo_data_size (out)		  : Undo data size.
 * is_file_dropped (out)	  : True if the file corresponding to log entry was dropped.
 * stop_after_vacuum_info (in)	  : True if only vacuum info must be obtained from log record.
 */
static int
vacuum_process_log_record (THREAD_ENTRY * thread_p, VACUUM_WORKER * worker, LOG_LSA * log_lsa_p, LOG_PAGE * log_page_p,
			   LOG_DATA * log_record_data, MVCCID * mvccid, char **undo_data_ptr, int *undo_data_size,
			   LOG_VACUUM_INFO * vacuum_info, bool * is_file_dropped, bool stop_after_vacuum_info)
{
  LOG_RECORD_HEADER *log_rec_header = NULL;
  LOG_REC_MVCC_UNDOREDO *mvcc_undoredo = NULL;
  LOG_REC_MVCC_UNDO *mvcc_undo = NULL;
  LOG_REC_SYSOP_END *sysop_end = NULL;
  int ulength;
  char *new_undo_data_buffer = NULL;
  bool is_zipped = false;
  volatile LOG_RECTYPE log_rec_type = LOG_SMALLER_LOGREC_TYPE;

  int error_code = NO_ERROR;

  assert (log_lsa_p != NULL && log_page_p != NULL);
  assert (log_record_data != NULL);
  assert (mvccid != NULL);
  assert (stop_after_vacuum_info || is_file_dropped != NULL);
  assert (stop_after_vacuum_info || worker != NULL);
  assert (stop_after_vacuum_info || undo_data_ptr != NULL);
  assert (stop_after_vacuum_info || undo_data_size != NULL);

  if (!stop_after_vacuum_info)
    {
      *undo_data_ptr = NULL;
      *undo_data_size = 0;
    }

  LSA_SET_NULL (&vacuum_info->prev_mvcc_op_log_lsa);
  VFID_SET_NULL (&vacuum_info->vfid);

  /* Get log record header */
  log_rec_header = LOG_GET_LOG_RECORD_HEADER (log_page_p, log_lsa_p);
  log_rec_type = log_rec_header->type;
  vacuum_read_log_add_aligned (thread_p, sizeof (*log_rec_header), log_lsa_p, log_page_p);

  if (log_rec_type == LOG_MVCC_UNDO_DATA)
    {
      /* Get log record mvcc_undo information */
      vacuum_read_advance_when_doesnt_fit (thread_p, sizeof (*mvcc_undo), log_lsa_p, log_page_p);
      mvcc_undo = (LOG_REC_MVCC_UNDO *) (log_page_p->area + log_lsa_p->offset);

      /* Get MVCCID */
      *mvccid = mvcc_undo->mvccid;

      /* Get record log data */
      *log_record_data = mvcc_undo->undo.data;

      /* Get undo data length */
      ulength = mvcc_undo->undo.length;

      /* Copy LSA for next MVCC operation */
      LSA_COPY (&vacuum_info->prev_mvcc_op_log_lsa, &mvcc_undo->vacuum_info.prev_mvcc_op_log_lsa);
      VFID_COPY (&vacuum_info->vfid, &mvcc_undo->vacuum_info.vfid);

      vacuum_read_log_add_aligned (thread_p, sizeof (*mvcc_undo), log_lsa_p, log_page_p);
    }
  else if (log_rec_type == LOG_MVCC_UNDOREDO_DATA || log_rec_type == LOG_MVCC_DIFF_UNDOREDO_DATA)
    {
      /* Get log record undoredo information */
      vacuum_read_advance_when_doesnt_fit (thread_p, sizeof (*mvcc_undoredo), log_lsa_p, log_page_p);
      mvcc_undoredo = (LOG_REC_MVCC_UNDOREDO *) (log_page_p->area + log_lsa_p->offset);

      /* Get MVCCID */
      *mvccid = mvcc_undoredo->mvccid;

      /* Get record log data */
      *log_record_data = mvcc_undoredo->undoredo.data;

      /* Get undo data length */
      ulength = mvcc_undoredo->undoredo.ulength;

      /* Copy LSA for next MVCC operation */
      LSA_COPY (&vacuum_info->prev_mvcc_op_log_lsa, &mvcc_undoredo->vacuum_info.prev_mvcc_op_log_lsa);
      VFID_COPY (&vacuum_info->vfid, &mvcc_undoredo->vacuum_info.vfid);

      vacuum_read_log_add_aligned (thread_p, sizeof (*mvcc_undoredo), log_lsa_p, log_page_p);
    }
  else if (log_rec_type == LOG_SYSOP_END)
    {
      /* Get system op mvcc undo information */
      vacuum_read_advance_when_doesnt_fit (thread_p, sizeof (*sysop_end), log_lsa_p, log_page_p);
      sysop_end = (LOG_REC_SYSOP_END *) (log_page_p->area + log_lsa_p->offset);
      if (sysop_end->type != LOG_SYSOP_END_LOGICAL_MVCC_UNDO)
	{
	  assert (false);
	  vacuum_er_log_error (VACUUM_ER_LOG_LOGGING, "%s", "invalid record type!");
	  return ER_FAILED;
	}

      mvcc_undo = &sysop_end->mvcc_undo;

      /* Get MVCCID */
      *mvccid = mvcc_undo->mvccid;

      /* Get record log data */
      *log_record_data = mvcc_undo->undo.data;

      /* Get undo data length */
      ulength = mvcc_undo->undo.length;

      /* Copy LSA for next MVCC operation */
      LSA_COPY (&vacuum_info->prev_mvcc_op_log_lsa, &mvcc_undo->vacuum_info.prev_mvcc_op_log_lsa);
      VFID_COPY (&vacuum_info->vfid, &mvcc_undo->vacuum_info.vfid);

      vacuum_read_log_add_aligned (thread_p, sizeof (*sysop_end), log_lsa_p, log_page_p);
    }
  else
    {
      /* Unexpected case */
      assert (false);
      er_set (ER_ERROR_SEVERITY, ARG_FILE_LINE, ER_GENERIC_ERROR, 0);
      return ER_FAILED;
    }

  if (stop_after_vacuum_info)
    {
      /* Vacuum info was already obtained. */
      return NO_ERROR;
    }

  if (!VFID_ISNULL (&vacuum_info->vfid))
    {
      /* Check if file was dropped. */
      if (worker->drop_files_version != vacuum_Dropped_files_version)
	{
	  /* New files have been dropped. Droppers must wait until all running workers have been notified. Save new
	   * version to let dropper know this worker noticed the changes. */

	  /* But first, cleanup collected heap objects. */
	  VFID vfid;
	  VFID_COPY (&vfid, &vacuum_Last_dropped_vfid);
	  vacuum_cleanup_collected_by_vfid (worker, &vfid);

	  worker->drop_files_version = vacuum_Dropped_files_version;
	  vacuum_er_log (VACUUM_ER_LOG_DROPPED_FILES | VACUUM_ER_LOG_WORKER,
			 "update min version to %d", worker->drop_files_version);
	}

      /* Check if file is dropped */
      error_code = vacuum_is_file_dropped (thread_p, is_file_dropped, &vacuum_info->vfid, *mvccid);
      if (error_code != NO_ERROR)
	{
	  vacuum_check_shutdown_interruption (thread_p, error_code);
	  return error_code;
	}
      if (*is_file_dropped == true)
	{
	  return NO_ERROR;
	}
    }

  /* We are here because the file that will be vacuumed is not dropped. */
  if (!LOG_IS_MVCC_BTREE_OPERATION (log_record_data->rcvindex) && log_record_data->rcvindex != RVES_NOTIFY_VACUUM)
    {
      /* No need to unpack undo data */
      return NO_ERROR;
    }

  /* We are here because undo data must be unpacked. */
  if (ZIP_CHECK (ulength))
    {
      /* Get real size */
      *undo_data_size = (int) GET_ZIP_LEN (ulength);
      is_zipped = true;
    }
  else
    {
      *undo_data_size = ulength;
    }

  if (log_lsa_p->offset + *undo_data_size < (int) LOGAREA_SIZE)
    {
      /* Set undo data pointer directly to log data */
      *undo_data_ptr = (char *) log_page_p->area + log_lsa_p->offset;
    }
  else
    {
      /* Undo data is found on several pages and needs to be copied to a contiguous area. */
      if (worker->undo_data_buffer_capacity < *undo_data_size)
	{
	  /* Not enough space to save all undo data. Expand worker's undo data buffer. */
	  new_undo_data_buffer = (char *) realloc (worker->undo_data_buffer, *undo_data_size);
	  if (new_undo_data_buffer == NULL)
	    {
	      vacuum_er_log_error (VACUUM_ER_LOG_WORKER, "Could not expand undo data buffer to %d.", *undo_data_size);
	      logpb_fatal_error (thread_p, true, ARG_FILE_LINE, "vacuum_process_log_record");
	      return ER_FAILED;
	    }
	  /* Expand was successful, update worker. */
	  worker->undo_data_buffer = new_undo_data_buffer;
	  worker->undo_data_buffer_capacity = *undo_data_size;
	}
      /* Set undo data pointer to worker's undo data buffer. */
      *undo_data_ptr = worker->undo_data_buffer;

      /* Copy data to buffer. */
      vacuum_copy_data_from_log (thread_p, *undo_data_ptr, *undo_data_size, log_lsa_p, log_page_p);
    }

  if (is_zipped)
    {
      /* Unzip data */
      if (log_unzip (worker->log_zip_p, *undo_data_size, *undo_data_ptr))
	{
	  /* Update undo data pointer and size after unzipping. */
	  *undo_data_size = (int) worker->log_zip_p->data_length;
	  *undo_data_ptr = (char *) worker->log_zip_p->log_data;
	}
      else
	{
	  vacuum_er_log_error (VACUUM_ER_LOG_WORKER, "%s", "Could not unzip undo data.");
	  logpb_fatal_error (thread_p, true, ARG_FILE_LINE, "vacuum_process_log_record");
	  return ER_FAILED;
	}
    }

  return NO_ERROR;
}

#if defined (SERVER_MODE)
/*
 * vacuum_get_worker_min_dropped_files_version () - Get current minimum dropped files version seen by active
 *						    vacuum workers.
 *
 * return : Minimum dropped files version.
 */
static INT32
vacuum_get_worker_min_dropped_files_version (void)
{
  int i;
  INT32 min_version = -1;

  for (i = 0; i < VACUUM_MAX_WORKER_COUNT; i++)
    {
      /* Update minimum version if worker is active and its seen version is smaller than current minimum version (or if
       * minimum version is not initialized). */
      if (vacuum_Workers[i].state != VACUUM_WORKER_STATE_INACTIVE
	  && (min_version == -1
	      || vacuum_compare_dropped_files_version (min_version, vacuum_Workers[i].drop_files_version) > 0))
	{
	  /* Update overall minimum version. */
	  min_version = vacuum_Workers[i].drop_files_version;
	}
    }
  return min_version;
}
#endif // SERVER_MODE

/*
 * vacuum_compare_blockids () - Comparator function for blockid's stored in vacuum data. The comparator knows to
 *				filter any flags that mark block status.
 *
 * return    : 0 if entries are equal, negative if first entry is smaller and
 *	       positive if first entry is bigger.
 * ptr1 (in) : Pointer to first blockid.
 * ptr2 (in) : Pointer to second blockid.
 */
static int
vacuum_compare_blockids (const void *ptr1, const void *ptr2)
{
  /* Compare blockid's by removing any other flags. */
  return (int) (VACUUM_BLOCKID_WITHOUT_FLAGS (*((VACUUM_LOG_BLOCKID *) ptr1))
		- VACUUM_BLOCKID_WITHOUT_FLAGS (*((VACUUM_LOG_BLOCKID *) ptr2)));
}

/*
 * vacuum_data_load_and_recover () - Loads vacuum data from disk and recovers it.
 *
 * return	 : Error code.
 * thread_p (in) : Thread entry.
 *
 * NOTE: Loading vacuum data should be done when the database is started,
 *	 before starting other vacuum routines.
 */
int
vacuum_data_load_and_recover (THREAD_ENTRY * thread_p)
{
  int error_code = NO_ERROR;
  VACUUM_DATA_ENTRY *entry = NULL;
  VACUUM_DATA_PAGE *data_page = NULL;
  VPID next_vpid;
  int i = 0;
  bool is_page_dirty;
  FILE_DESCRIPTORS fdes;

  assert_release (!VFID_ISNULL (&vacuum_Data.vacuum_data_file));

  error_code = file_descriptor_get (thread_p, &vacuum_Data.vacuum_data_file, &fdes);
  if (error_code != NO_ERROR)
    {
      ASSERT_ERROR_AND_SET (error_code);
      goto end;
    }

  assert (!VPID_ISNULL (&fdes.vacuum_data.vpid_first));

  data_page = vacuum_fix_data_page (thread_p, &fdes.vacuum_data.vpid_first);
  if (data_page == NULL)
    {
      ASSERT_ERROR_AND_SET (error_code);
      goto end;
    }
  vacuum_Data.first_page = data_page;
  vacuum_Data.oldest_unvacuumed_mvccid = MVCCID_NULL;

  while (true)
    {
      is_page_dirty = false;
      if (data_page->index_unvacuumed >= 0)
	{
	  assert (data_page->index_unvacuumed < vacuum_Data.page_data_max_count);
	  assert (data_page->index_unvacuumed <= data_page->index_free);
	  for (i = data_page->index_unvacuumed; i < data_page->index_free; i++)
	    {
	      entry = &data_page->data[i];
	      if (entry->is_job_in_progress ())
		{
		  /* Reset in progress flag, mark the job as interrupted and update last_blockid. */
		  entry->set_interrupted ();
		  is_page_dirty = true;
		}
	    }
	}
      if (is_page_dirty)
	{
	  vacuum_set_dirty_data_page (thread_p, data_page, DONT_FREE);
	}
      VPID_COPY (&next_vpid, &data_page->next_page);
      if (VPID_ISNULL (&next_vpid))
	{
	  break;
	}
      vacuum_unfix_data_page (thread_p, data_page);
      data_page = vacuum_fix_data_page (thread_p, &next_vpid);
      if (data_page == NULL)
	{
	  ASSERT_ERROR_AND_SET (error_code);
	  goto end;
	}
    }
  assert (data_page != NULL);
  /* Save last_page. */
  vacuum_Data.last_page = data_page;
  data_page = NULL;
  /* Get last_blockid. */
  if (vacuum_is_empty ())
    {
      VACUUM_LOG_BLOCKID log_blockid = logpb_last_complete_blockid ();

      if (log_blockid < 0)
	{
	  // we can be here if log has not yet passed first block. one case may be soon after copydb.
	  assert (log_blockid == VACUUM_NULL_LOG_BLOCKID);
	  vacuum_er_log (VACUUM_ER_LOG_VACUUM_DATA | VACUUM_ER_LOG_RECOVERY,
			 "vacuum_data_load_and_recover: do not update last_blockid; prev_lsa = %lld|%d",
			 LSA_AS_ARGS (&log_Gl.append.prev_lsa));
	}
      else if (LSA_ISNULL (&vacuum_Data.recovery_lsa) && LSA_ISNULL (&log_Gl.hdr.mvcc_op_log_lsa))
	{
	  /* No recovery needed. This is used for 10.1 version to keep the functionality of the database.
	   * In this case, we are updating the last_blockid of the vacuum to the last block that was logged.
	   */
	  vacuum_Data.set_last_blockid (log_blockid);

	  vacuum_er_log (VACUUM_ER_LOG_VACUUM_DATA | VACUUM_ER_LOG_RECOVERY,
			 "vacuum_data_load_and_recover: set last_blockid = %lld to logpb_last_complete_blockid ()",
			 (long long int) vacuum_Data.get_last_blockid ());
	}
      else
	{
	  /* Get the maximum between what is currently stored in vacuum and the value stored
	   * in the log_Gl header. After a long session in SA_MODE, the vacuum_Data.last_page->data->blockid will
	   * be outdated. Instead, SA_MODE updates log_Gl.hdr.vacuum_last_blockid before removing old archives.
	   */
	  vacuum_Data.set_last_blockid (MAX (log_Gl.hdr.vacuum_last_blockid, vacuum_Data.last_page->data->blockid));

	  vacuum_er_log (VACUUM_ER_LOG_VACUUM_DATA | VACUUM_ER_LOG_RECOVERY,
			 "vacuum_data_load_and_recover: set last_blockid = %lld to MAX("
			 "log_Gl.hdr.vacuum_last_blockid=%lld, vacuum_Data.last_page->data->blockid=%lld)",
			 (long long int) vacuum_Data.get_last_blockid (),
			 (long long int) log_Gl.hdr.vacuum_last_blockid,
			 (long long int) vacuum_Data.last_page->data->blockid);
	}
    }
  else
    {
      /* Get last_blockid from last vacuum data entry. */
      INT16 last_block_index = (vacuum_Data.last_page->index_free <= 0) ? 0 : vacuum_Data.last_page->index_free - 1;
      vacuum_Data.set_last_blockid (vacuum_Data.last_page->data[last_block_index].blockid);

      vacuum_er_log (VACUUM_ER_LOG_VACUUM_DATA | VACUUM_ER_LOG_RECOVERY,
		     "vacuum_data_load_and_recover: set last_blockid = %lld to last data blockid = %lld",
		     (long long int) vacuum_Data.get_last_blockid (),
		     (long long int) vacuum_Data.last_page->data[last_block_index].blockid);
    }

  vacuum_Data.is_loaded = true;

  /* get global oldest active MVCCID. */
  vacuum_Global_oldest_active_mvccid = logtb_get_oldest_active_mvccid (thread_p);

  error_code = vacuum_recover_lost_block_data (thread_p);
  if (error_code != NO_ERROR)
    {
      ASSERT_ERROR ();
      goto end;
    }
  LSA_SET_NULL (&vacuum_Data.recovery_lsa);

  vacuum_update_oldest_unvacuumed_mvccid (thread_p);
  vacuum_update_keep_from_log_pageid (thread_p);

#if !defined (NDEBUG)
  vacuum_verify_vacuum_data_page_fix_count (thread_p);
#endif /* !NDEBUG */

  /* note: this is called when server is started, after recovery. however, pages cannot remain fixed by current thread,
   *       they must be fixed by vacuum master. therefore, we'll save first and last vpids to vacuum_Data_load and unfix
   *       them here. */
  pgbuf_get_vpid ((PAGE_PTR) vacuum_Data.first_page, &vacuum_Data_load.vpid_first);
  pgbuf_get_vpid ((PAGE_PTR) vacuum_Data.last_page, &vacuum_Data_load.vpid_last);

end:

  if (data_page != NULL)
    {
      vacuum_unfix_data_page (thread_p, data_page);
    }
  vacuum_data_unload_first_and_last_page (thread_p);

  return error_code;
}

/*
 * vacuum_load_dropped_files_from_disk () - Loads dropped files from disk.
 *
 * return	 : Error code.
 * thread_p (in) : Thread entry.
 * vfid (in)	 : File identifier.
 */
int
vacuum_load_dropped_files_from_disk (THREAD_ENTRY * thread_p)
{
  VACUUM_DROPPED_FILES_PAGE *page = NULL;
  VPID vpid;
  INT16 page_count;
#if !defined (NDEBUG)
  VACUUM_TRACK_DROPPED_FILES *track_head = NULL, *track_tail = NULL;
  VACUUM_TRACK_DROPPED_FILES *track_new = NULL, *save_next = NULL;
#endif

  assert_release (!VFID_ISNULL (&vacuum_Dropped_files_vfid));

  if (vacuum_Dropped_files_loaded)
    {
      /* Already loaded */
      assert_release (!VPID_ISNULL (&vacuum_Dropped_files_vpid));
#if !defined (NDEBUG)
      assert_release (vacuum_Track_dropped_files != NULL);
#endif
      return NO_ERROR;
    }

  assert (!VPID_ISNULL (&vacuum_Dropped_files_vpid));

  /* Save total count. */
  if (vacuum_Dropped_files_count != 0)
    {
      assert (false);
      vacuum_Dropped_files_count = 0;
    }

  VPID_COPY (&vpid, &vacuum_Dropped_files_vpid);

  while (!VPID_ISNULL (&vpid))
    {
      page = vacuum_fix_dropped_entries_page (thread_p, &vpid, PGBUF_LATCH_READ);
      if (page == NULL)
	{
	  assert (false);
	  return ER_FAILED;
	}

      /* Get next page VPID and current page count */
      VPID_COPY (&vpid, &page->next_page);

      page_count = page->n_dropped_files;
      vacuum_Dropped_files_count += (INT32) page_count;

#if !defined (NDEBUG)
      track_new = (VACUUM_TRACK_DROPPED_FILES *) malloc (VACUUM_TRACK_DROPPED_FILES_SIZE);
      if (track_new == NULL)
	{
	  er_set (ER_ERROR_SEVERITY, ARG_FILE_LINE, ER_OUT_OF_VIRTUAL_MEMORY, 1, VACUUM_TRACK_DROPPED_FILES_SIZE);
	  for (track_new = track_head; track_new != NULL; track_new = save_next)
	    {
	      save_next = track_new->next_tracked_page;
	      free_and_init (track_new);
	    }
	  vacuum_unfix_dropped_entries_page (thread_p, page);
	  return ER_OUT_OF_VIRTUAL_MEMORY;
	}

      memcpy (&track_new->dropped_data_page, page, DB_PAGESIZE);
      track_new->next_tracked_page = NULL;

      if (track_head == NULL)
	{
	  track_head = track_tail = track_new;
	}
      else
	{
	  assert (track_tail != NULL);
	  track_tail->next_tracked_page = track_new;
	  track_tail = track_new;
	}
#endif
      vacuum_unfix_dropped_entries_page (thread_p, page);
    }

#if !defined(NDEBUG)
  vacuum_Track_dropped_files = track_head;
#endif

  vacuum_Dropped_files_loaded = true;
  return NO_ERROR;
}

/*
 * vacuum_create_file_for_vacuum_data () - Create a disk file to keep vacuum data.
 *
 * return		   : Error code.
 * thread_p (in)	   : Thread entry.
 * vacuum_data_npages (in) : Number of vacuum data disk pages.
 * vacuum_data_vfid (out)  : Created file VFID.
 */
int
vacuum_create_file_for_vacuum_data (THREAD_ENTRY * thread_p, VFID * vacuum_data_vfid)
{
  VPID first_page_vpid;
  VACUUM_DATA_PAGE *data_page = NULL;
  PAGE_TYPE ptype = PAGE_VACUUM_DATA;
  FILE_DESCRIPTORS fdes;

  int error_code = NO_ERROR;

  /* Create disk file to keep vacuum data */
  error_code = file_create_with_npages (thread_p, FILE_VACUUM_DATA, 1, NULL, vacuum_data_vfid);
  if (error_code != NO_ERROR)
    {
      ASSERT_ERROR ();
      return error_code;
    }
  error_code = file_alloc (thread_p, vacuum_data_vfid, file_init_page_type, &ptype, &first_page_vpid,
			   (PAGE_PTR *) (&data_page));
  if (error_code != NO_ERROR)
    {
      ASSERT_ERROR ();
      return error_code;
    }
  if (data_page == NULL)
    {
      assert_release (false);
      return ER_FAILED;
    }

  /* save in file descriptors to load when database is restarted */
  fdes.vacuum_data.vpid_first = first_page_vpid;
  error_code = file_descriptor_update (thread_p, vacuum_data_vfid, &fdes);
  if (error_code != NO_ERROR)
    {
      ASSERT_ERROR ();
      return error_code;
    }

  vacuum_init_data_page_with_last_blockid (thread_p, data_page, 0);
  vacuum_unfix_data_page (thread_p, data_page);

  return NO_ERROR;
}

/*
 * vacuum_data_initialize_new_page () - Create new vacuum data page.
 *
 * return	      :	Void.
 * thread_p (in)      : Thread entry.
 * data_page (in)     : New vacuum data page pointer.
 * first_blockid (in) : Starting blockid.
 */
static void
vacuum_data_initialize_new_page (THREAD_ENTRY * thread_p, VACUUM_DATA_PAGE * data_page)
{
  memset (data_page, 0, DB_PAGESIZE);

  VPID_SET_NULL (&data_page->next_page);
  data_page->index_unvacuumed = 0;
  data_page->index_free = 0;

  pgbuf_set_page_ptype (thread_p, (PAGE_PTR) data_page, PAGE_VACUUM_DATA);

  vacuum_er_log (VACUUM_ER_LOG_VACUUM_DATA, "Initialized " PGBUF_PAGE_STATE_MSG ("vacuum data page"),
		 PGBUF_PAGE_STATE_ARGS ((PAGE_PTR) data_page));
}

/*
 * vacuum_rv_redo_initialize_data_page () - Redo initialize vacuum data page.
 *
 * return	 : NO_ERROR.
 * thread_p (in) : Thread entry.
 * rcv (in)	 : Recovery data.
 */
int
vacuum_rv_redo_initialize_data_page (THREAD_ENTRY * thread_p, LOG_RCV * rcv)
{
  VACUUM_DATA_PAGE *data_page = (VACUUM_DATA_PAGE *) rcv->pgptr;
  VACUUM_LOG_BLOCKID last_blockid = VACUUM_NULL_LOG_BLOCKID;

  assert (data_page != NULL);
  assert (rcv->length == sizeof (last_blockid));
  last_blockid = *((VACUUM_LOG_BLOCKID *) rcv->data);

  vacuum_data_initialize_new_page (thread_p, data_page);
  data_page->data->blockid = last_blockid;

  pgbuf_set_dirty (thread_p, rcv->pgptr, DONT_FREE);
  return NO_ERROR;
}

/*
 * vacuum_create_file_for_dropped_files () - Create a disk file to track dropped files for vacuum.
 *
 * return		  : Error code.
 * thread_p (in)	  : Thread entry.
 * vacuum_data_vfid (out) : Created file VFID.
 */
int
vacuum_create_file_for_dropped_files (THREAD_ENTRY * thread_p, VFID * dropped_files_vfid)
{
  VPID first_page_vpid;
  VACUUM_DROPPED_FILES_PAGE *dropped_files_page = NULL;
  PAGE_TYPE ptype = PAGE_DROPPED_FILES;
  int error_code = NO_ERROR;

  /* Create disk file to keep dropped files */
  error_code = file_create_with_npages (thread_p, FILE_DROPPED_FILES, 1, NULL, dropped_files_vfid);
  if (error_code != NO_ERROR)
    {
      ASSERT_ERROR ();
      return error_code;
    }
  error_code = file_alloc_sticky_first_page (thread_p, dropped_files_vfid, file_init_page_type, &ptype,
					     &first_page_vpid, (PAGE_PTR *) (&dropped_files_page));
  if (error_code != NO_ERROR)
    {
      ASSERT_ERROR ();
      return error_code;
    }
  if (dropped_files_page == NULL)
    {
      assert (false);
      return ER_FAILED;
    }

  /* Initialize dropped files */
  /* Pack VPID of next page as NULL OID and count as 0 */
  VPID_SET_NULL (&dropped_files_page->next_page);
  dropped_files_page->n_dropped_files = 0;

  pgbuf_set_page_ptype (thread_p, (PAGE_PTR) dropped_files_page, PAGE_DROPPED_FILES);

  /* Set dirty page and free */
  vacuum_set_dirty_dropped_entries_page (thread_p, dropped_files_page, FREE);

  return NO_ERROR;
}

/*
 * vacuum_is_work_in_progress () - Returns true if there are any vacuum jobs running.
 *
 * return	 : True if there is any job in progress, false otherwise.
 * thread_p (in) : Thread entry.
 *
 * NOTE: If this is not called by the auto vacuum master thread, it is
 *	 recommended to obtain lock on vacuum data first.
 */
static bool
vacuum_is_work_in_progress (THREAD_ENTRY * thread_p)
{
#if defined (SERVER_MODE)
  int i;

  for (i = 0; i < VACUUM_MAX_WORKER_COUNT; i++)
    {
      if (vacuum_Workers[i].state != VACUUM_WORKER_STATE_INACTIVE)
	{
	  return true;
	}
    }

  /* No running jobs, return false */
  return false;
#else // not SERVER_MODE = SA_MODE
  return false;
#endif // not SERVER_MODE = SA_MODE
}

/*
 * vacuum_data_mark_finished () - Mark blocks already vacuumed (or interrupted).
 *
 * return	 : Void.
 * thread_p (in) : Thread entry.
 */
static void
vacuum_data_mark_finished (THREAD_ENTRY * thread_p)
{
#define TEMP_BUFFER_SIZE VACUUM_FINISHED_JOB_QUEUE_CAPACITY
  VACUUM_LOG_BLOCKID finished_blocks[TEMP_BUFFER_SIZE];
  VACUUM_LOG_BLOCKID blockid;
  VACUUM_LOG_BLOCKID page_unvacuumed_blockid;
  VACUUM_LOG_BLOCKID page_free_blockid;
  VACUUM_DATA_PAGE *data_page = NULL;
  VACUUM_DATA_PAGE *prev_data_page = NULL;
  VACUUM_DATA_ENTRY *data = NULL;
  VACUUM_DATA_ENTRY *page_unvacuumed_data = NULL;
  INT16 n_finished_blocks = 0;
  INT16 index = 0;
  INT16 page_start_index = 0;
  VPID next_vpid = VPID_INITIALIZER;

  /* Consume finished block ID's from queue. */
  /* Stop if too many blocks have been collected (> TEMP_BUFFER_SIZE). */
  while (n_finished_blocks < TEMP_BUFFER_SIZE
	 && vacuum_Finished_job_queue->consume (finished_blocks[n_finished_blocks]))
    {
      /* Increment consumed finished blocks. */
      vacuum_er_log (VACUUM_ER_LOG_VACUUM_DATA, "Consumed from finished job queue %lld (flags %lld).",
		     (long long int) VACUUM_BLOCKID_WITHOUT_FLAGS (finished_blocks[n_finished_blocks]),
		     VACUUM_BLOCKID_GET_FLAGS (finished_blocks[n_finished_blocks]));
      ++n_finished_blocks;
    }
  if (n_finished_blocks == 0)
    {
      /* No blocks. */
      return;
    }
  /* Sort consumed blocks. */
  qsort (finished_blocks, n_finished_blocks, sizeof (VACUUM_LOG_BLOCKID), vacuum_compare_blockids);

  /* Mark finished blocks in vacuum data. */

  /* Loop to mark all finished blocks in all affected pages. */
  index = 0;
  data_page = vacuum_Data.first_page;
  page_start_index = 0;
  assert (data_page->index_unvacuumed >= 0);
  page_unvacuumed_data = data_page->data + data_page->index_unvacuumed;
  page_unvacuumed_blockid = page_unvacuumed_data->get_blockid ();
  page_free_blockid = page_unvacuumed_blockid + (data_page->index_free - data_page->index_unvacuumed);
  assert (page_free_blockid == data_page->data[data_page->index_free - 1].get_blockid () + 1);
  while (true)
    {
      /* Loop until all blocks from current pages are marked. */
      while ((index < n_finished_blocks)
	     && ((blockid = VACUUM_BLOCKID_WITHOUT_FLAGS (finished_blocks[index])) < page_free_blockid))
	{
	  /* Update status for block. */
	  data = page_unvacuumed_data + (blockid - page_unvacuumed_blockid);
	  assert (data->get_blockid () == blockid);
	  assert (data->is_job_in_progress ());
	  if (VACUUM_BLOCK_STATUS_IS_VACUUMED (finished_blocks[index]))
	    {
	      /* Block has been vacuumed. */
	      data->set_vacuumed ();

	      vacuum_er_log (VACUUM_ER_LOG_VACUUM_DATA | VACUUM_ER_LOG_JOBS,
			     "Mark block %lld as vacuumed.", (long long int) data->get_blockid ());
	    }
	  else
	    {
	      /* Block was not completely vacuumed. Job was interrupted. */
	      data->set_interrupted ();

	      vacuum_er_log_warning (VACUUM_ER_LOG_VACUUM_DATA | VACUUM_ER_LOG_JOBS,
				     "Mark block %lld as interrupted.", (long long int) data->get_blockid ());
	    }
	  index++;
	}
      /* Finished marking blocks. */

      if (index == page_start_index)
	{
	  /* No changes in page. Nothing to do. */
	  /* Fall through. */
	}
      else
	{
	  /* Some blocks in page were changed. */

	  /* Update index_unvacuumed. */
	  while (data_page->index_unvacuumed < data_page->index_free && page_unvacuumed_data->is_vacuumed ())
	    {
	      page_unvacuumed_data++;
	      data_page->index_unvacuumed++;
	    }

	  if (data_page->index_unvacuumed == data_page->index_free)
	    {
	      /* Nothing left in page to be vacuumed. */

	      vacuum_data_empty_page (thread_p, prev_data_page, &data_page);
	      /* Should have advanced on next page. */
	      if (data_page == NULL)
		{
		  /* No next page */
		  if (prev_data_page != NULL)
		    {
		      vacuum_unfix_data_page (thread_p, prev_data_page);
		    }
		  if (n_finished_blocks > index)
		    {
		      assert (false);
		      vacuum_er_log_error (VACUUM_ER_LOG_VACUUM_DATA, "%s",
					   "Finished blocks not found in vacuum data!!!!");
		      return;
		    }
		  else
		    {
		      /* Break loop. */
		      break;
		    }
		}
	      else
		{
		  /* Continue with new page. */
		  page_start_index = index;
		  assert (data_page->index_unvacuumed >= 0);
		  page_unvacuumed_data = data_page->data + data_page->index_unvacuumed;
		  page_unvacuumed_blockid = page_unvacuumed_data->get_blockid ();
		  page_free_blockid = page_unvacuumed_blockid + (data_page->index_free - data_page->index_unvacuumed);
		  continue;
		}
	    }
	  else
	    {
	      /* Page still has some data. */

	      if (VPID_ISNULL (&data_page->next_page))
		{
		  /* We remove first blocks that have been vacuumed. */
		  if (data_page->index_unvacuumed > 0)
		    {
		      /* Relocate everything at the start of the page. */
		      memmove (data_page->data, data_page->data + data_page->index_unvacuumed,
			       (data_page->index_free - data_page->index_unvacuumed) * sizeof (VACUUM_DATA_ENTRY));
		      data_page->index_free -= data_page->index_unvacuumed;
		      data_page->index_unvacuumed = 0;
		    }
		}

	      /* Log changes. */
	      log_append_redo_data2 (thread_p, RVVAC_DATA_FINISHED_BLOCKS, NULL, (PAGE_PTR) data_page, 0,
				     (index - page_start_index) * sizeof (VACUUM_LOG_BLOCKID),
				     &finished_blocks[page_start_index]);
	      vacuum_set_dirty_data_page (thread_p, data_page, DONT_FREE);
	    }
	}

      if (prev_data_page != NULL)
	{
	  vacuum_unfix_data_page (thread_p, prev_data_page);
	}
      if (index == n_finished_blocks)
	{
	  /* All finished blocks have been consumed. */
	  vacuum_unfix_data_page (thread_p, data_page);
	  break;
	}
      if (VPID_ISNULL (&data_page->next_page))
	{
	  assert (false);
	  vacuum_er_log_error (VACUUM_ER_LOG_VACUUM_DATA, "%s", "Finished blocks not found in vacuum data!!!!");
	  vacuum_unfix_data_page (thread_p, data_page);
	  return;
	}

      prev_data_page = data_page;
      VPID_COPY (&next_vpid, &data_page->next_page);
      data_page = vacuum_fix_data_page (thread_p, &next_vpid);
      if (data_page == NULL)
	{
	  assert_release (false);
	  vacuum_unfix_data_page (thread_p, prev_data_page);
	  return;
	}
      page_start_index = index;
      assert (data_page->index_unvacuumed >= 0);
      page_unvacuumed_data = data_page->data + data_page->index_unvacuumed;
      page_unvacuumed_blockid = page_unvacuumed_data->get_blockid ();
      page_free_blockid = page_unvacuumed_blockid + (data_page->index_free - data_page->index_unvacuumed);
    }
  assert (prev_data_page == NULL);

  /* We need to update vacuum_Data.keep_from_log_pageid in case archives must be purged. */
  vacuum_update_keep_from_log_pageid (thread_p);

  VACUUM_VERIFY_VACUUM_DATA (thread_p);
#if !defined (NDEBUG)
  vacuum_verify_vacuum_data_page_fix_count (thread_p);
#endif /* !NDEBUG */

#undef TEMP_BUFFER_SIZE
}

/*
 * vacuum_data_empty_page () - Handle empty vacuum data page.
 *
 * return	       : Void.
 * thread_p (in)       : Thread entry.
 * prev_data_page (in) : Previous vacuum data page.
 * data_page (in/out)  : Empty page as input, prev page as output..
 */
static void
vacuum_data_empty_page (THREAD_ENTRY * thread_p, VACUUM_DATA_PAGE * prev_data_page, VACUUM_DATA_PAGE ** data_page)
{
  FILE_DESCRIPTORS fdes_update;

  /* We can have three expected cases here:
   * 1. This is the last page. We won't deallocate, just reset the page (even if it is also first page).
   * 2. This is the first page and there are other pages too (case #1 covers first page = last page case).
   *    We will deallocate the page and update the first page.
   * 3. Page is not first and is not last. It must be deallocated.
   */
  assert (data_page != NULL && *data_page != NULL);
  assert ((*data_page)->index_unvacuumed == (*data_page)->index_free);

  if (*data_page == vacuum_Data.last_page)
    {
      /* Case 1. */
      /* Reset page. */
      vacuum_init_data_page_with_last_blockid (thread_p, *data_page, vacuum_Data.get_last_blockid ());

      vacuum_er_log (VACUUM_ER_LOG_VACUUM_DATA,
		     "Last page, vpid = %d|%d, is empty and was reset. %s",
		     pgbuf_get_vpid_ptr ((PAGE_PTR) (*data_page))->volid,
		     pgbuf_get_vpid_ptr ((PAGE_PTR) (*data_page))->pageid,
		     vacuum_Data.first_page == vacuum_Data.last_page ?
		     "This is also first page." : "This is different from first page.");

      /* No next page */
      *data_page = NULL;
    }
  else if (*data_page == vacuum_Data.first_page)
    {
      /* Case 2. */
      VACUUM_DATA_PAGE *save_first_page = vacuum_Data.first_page;
      VPID save_first_vpid;

      *data_page = vacuum_fix_data_page (thread_p, &((*data_page)->next_page));
      if (*data_page == NULL)
	{
	  /* Unexpected. */
	  assert_release (false);
	  vacuum_er_log_error (VACUUM_ER_LOG_VACUUM_DATA, "%s", "Invalid vacuum data next_page!!!");
	  *data_page = vacuum_Data.first_page;
	  return;
	}

      /* save vpid of first page */
      pgbuf_get_vpid ((PAGE_PTR) save_first_page, &save_first_vpid);

      log_sysop_start (thread_p);

      /* update file descriptor for persistence */
      fdes_update.vacuum_data.vpid_first = save_first_page->next_page;
      if (file_descriptor_update (thread_p, &vacuum_Data.vacuum_data_file, &fdes_update) != NO_ERROR)
	{
	  assert_release (false);
	  vacuum_er_log_error (VACUUM_ER_LOG_VACUUM_DATA,
			       "Failed to update file descriptor!!!", save_first_vpid.volid, save_first_vpid.pageid);
	  log_sysop_abort (thread_p);

	  return;
	}

      /* change first_page */
      vacuum_Data.first_page = *data_page;
      vacuum_Data_load.vpid_first = save_first_page->next_page;

      /* Make sure the new first page is marked as dirty */
      vacuum_set_dirty_data_page (thread_p, vacuum_Data.first_page, DONT_FREE);
      /* Unfix old first page. */
      vacuum_unfix_data_page (thread_p, save_first_page);
      if (file_dealloc (thread_p, &vacuum_Data.vacuum_data_file, &save_first_vpid, FILE_VACUUM_DATA) != NO_ERROR)
	{
	  assert_release (false);
	  vacuum_er_log_error (VACUUM_ER_LOG_VACUUM_DATA,
			       "Failed to deallocate first page from vacuum data - %d|%d!!!",
			       save_first_vpid.volid, save_first_vpid.pageid);
	  log_sysop_abort (thread_p);

	  /* Revert first page change
	   * - this is just to handle somehow the case in release. Should never happen anyway.
	   */
	  save_first_page = vacuum_Data.first_page;
	  vacuum_Data.first_page = vacuum_fix_data_page (thread_p, &save_first_vpid);
	  vacuum_Data_load.vpid_first = save_first_vpid;
	  vacuum_unfix_data_page (thread_p, save_first_page);
	  *data_page = vacuum_Data.first_page;
	  return;
	}

      log_sysop_commit (thread_p);

      vacuum_er_log (VACUUM_ER_LOG_VACUUM_DATA, "Changed first VPID from %d|%d to %d|%d.",
		     VPID_AS_ARGS (&save_first_vpid), VPID_AS_ARGS (&fdes_update.vacuum_data.vpid_first));
    }
  else
    {
      /* Case 3 */
      VPID save_page_vpid = VPID_INITIALIZER;
      VPID save_next_vpid = VPID_INITIALIZER;

      assert (*data_page != vacuum_Data.first_page && *data_page != vacuum_Data.last_page);

      /* We must have prev_data_page. */
      if (prev_data_page == NULL)
	{
	  assert_release (false);
	  vacuum_er_log_error (VACUUM_ER_LOG_VACUUM_DATA, "%s", "No previous data page is unexpected!!!");
	  vacuum_unfix_data_page (thread_p, *data_page);
	  return;
	}

      log_sysop_start (thread_p);

      /* Save link to next page. */
      VPID_COPY (&save_next_vpid, &(*data_page)->next_page);
      /* Save data page VPID. */
      pgbuf_get_vpid ((PAGE_PTR) (*data_page), &save_page_vpid);
      /* Unfix data page. */
      vacuum_unfix_data_page (thread_p, *data_page);
      /* Deallocate data page. */
      if (file_dealloc (thread_p, &vacuum_Data.vacuum_data_file, &save_page_vpid, FILE_VACUUM_DATA) != NO_ERROR)
	{
	  assert_release (false);
	  vacuum_er_log_error (VACUUM_ER_LOG_VACUUM_DATA,
			       "Failed to deallocate page from vacuum data - %d|%d!!!",
			       save_page_vpid.volid, save_page_vpid.pageid);
	  log_sysop_abort (thread_p);
	  return;
	}

      /* Update link in previous page. */
      log_append_undoredo_data2 (thread_p, RVVAC_DATA_SET_LINK, NULL, (PAGE_PTR) prev_data_page, 0, sizeof (VPID),
				 sizeof (VPID), &prev_data_page->next_page, &save_next_vpid);
      VPID_COPY (&prev_data_page->next_page, &save_next_vpid);
      vacuum_set_dirty_data_page (thread_p, prev_data_page, DONT_FREE);

      log_sysop_commit (thread_p);

      assert (*data_page == NULL);
      /* Move *data_page to next page. */
      assert (!VPID_ISNULL (&prev_data_page->next_page));
      *data_page = vacuum_fix_data_page (thread_p, &prev_data_page->next_page);
      assert (*data_page != NULL);
    }
}

/*
 * vacuum_rv_redo_data_finished () - Redo setting vacuum jobs as finished (or interrupted).
 *
 * return	 : NO_ERROR.
 * thread_p (in) : Thread entry.
 * rcv (in)	 : Recovery data.
 */
int
vacuum_rv_redo_data_finished (THREAD_ENTRY * thread_p, LOG_RCV * rcv)
{
  const char *rcv_data_ptr = rcv->data;
  VACUUM_LOG_BLOCKID blockid;
  VACUUM_LOG_BLOCKID blockid_with_flags;
  VACUUM_LOG_BLOCKID page_unvacuumed_blockid;
  VACUUM_DATA_PAGE *data_page = (VACUUM_DATA_PAGE *) rcv->pgptr;
  int data_index;

  assert (data_page != NULL);

  page_unvacuumed_blockid = data_page->data[data_page->index_unvacuumed].get_blockid ();

  if (rcv_data_ptr != NULL)
    {
      while (rcv_data_ptr < (char *) rcv->data + rcv->length)
	{
	  assert (rcv_data_ptr + sizeof (VACUUM_LOG_BLOCKID) <= rcv->data + rcv->length);
	  blockid_with_flags = *((VACUUM_LOG_BLOCKID *) rcv_data_ptr);
	  blockid = VACUUM_BLOCKID_WITHOUT_FLAGS (blockid_with_flags);

	  assert (blockid >= page_unvacuumed_blockid);
	  data_index = (int) (blockid - page_unvacuumed_blockid) + data_page->index_unvacuumed;
	  assert (data_index < data_page->index_free);

	  if (VACUUM_BLOCK_STATUS_IS_VACUUMED (blockid_with_flags))
	    {
	      data_page->data[data_index].set_vacuumed ();
	    }
	  else
	    {
	      data_page->data[data_index].set_interrupted ();
	    }

	  rcv_data_ptr += sizeof (VACUUM_LOG_BLOCKID);
	}
      assert (rcv_data_ptr == rcv->data + rcv->length);
    }

  while (data_page->index_unvacuumed < data_page->index_free
	 && data_page->data[data_page->index_unvacuumed].is_vacuumed ())
    {
      data_page->index_unvacuumed++;
    }
  if (VPID_ISNULL (&data_page->next_page) && data_page->index_unvacuumed > 0)
    {
      /* Remove all vacuumed blocks. */
      if (data_page->index_free > data_page->index_unvacuumed)
	{
	  memmove (data_page->data, data_page->data + data_page->index_unvacuumed,
		   (data_page->index_free - data_page->index_unvacuumed) * sizeof (VACUUM_DATA_ENTRY));
	}
      data_page->index_free -= data_page->index_unvacuumed;
      data_page->index_unvacuumed = 0;
    }

  pgbuf_set_dirty (thread_p, rcv->pgptr, DONT_FREE);
  return NO_ERROR;
}

/*
 * vacuum_rv_redo_data_finished_dump () - Dump redo for setting vacuum jobs finished or interrupted.
 *
 * return      : Void.
 * fp (in)     : Output target.
 * length (in) : Recovery data length.
 * data (in)   : Recovery data.
 */
void
vacuum_rv_redo_data_finished_dump (FILE * fp, int length, void *data)
{
  const char *rcv_data_ptr = (const char *) data;
  VACUUM_LOG_BLOCKID blockid;
  VACUUM_LOG_BLOCKID blockid_with_flags;

  if (rcv_data_ptr != NULL)
    {
      fprintf (fp, " Set block status for vacuum data to : \n");
      while (rcv_data_ptr < (char *) data + length)
	{
	  assert (rcv_data_ptr + sizeof (VACUUM_LOG_BLOCKID) <= (char *) data + length);

	  blockid_with_flags = *((VACUUM_LOG_BLOCKID *) rcv_data_ptr);
	  blockid = VACUUM_BLOCKID_WITHOUT_FLAGS (blockid_with_flags);

	  if (VACUUM_BLOCK_STATUS_IS_VACUUMED (blockid_with_flags))
	    {
	      fprintf (fp, "   Blockid %lld: vacuumed. \n", (long long int) blockid);
	    }
	  else
	    {
	      fprintf (fp, "   Blockid %lld: available and interrupted. \n", (long long int) blockid);
	    }
	  rcv_data_ptr += sizeof (VACUUM_LOG_BLOCKID);
	}
    }
}

/*
 * vacuum_consume_buffer_log_blocks () - Append new blocks from log block data from buffer (if any).
 *
 * return	 : error code.
 * thread_p (in) : Thread entry.
 *
 * NOTE: In order to avoid synchronizing access on vacuum data for log
 *	 manager, information on new blocks is appended into a lock-free
 *	 buffer. This information can be later obtained and appended to
 *	 vacuum data.
 */
int
vacuum_consume_buffer_log_blocks (THREAD_ENTRY * thread_p)
{
#define MAX_PAGE_MAX_DATA_ENTRIES (IO_MAX_PAGE_SIZE / sizeof (VACUUM_DATA_ENTRY))
  VACUUM_DATA_ENTRY consumed_data;
  VACUUM_DATA_PAGE *data_page = NULL;
  VACUUM_DATA_ENTRY *page_free_data = NULL;
  VACUUM_DATA_ENTRY *save_page_free_data = NULL;
  VACUUM_LOG_BLOCKID next_blockid;
  PAGE_TYPE ptype = PAGE_VACUUM_DATA;
  bool is_sysop = false;
  bool was_vacuum_data_empty = false;

  int error_code = NO_ERROR;

  if (prm_get_bool_value (PRM_ID_DISABLE_VACUUM))
    {
      return NO_ERROR;
    }
  if (vacuum_Block_data_buffer == NULL)
    {
      /* Not initialized */
      assert (false);
      return NO_ERROR;
    }

  /* Save oldest MVCCID of block cached in log_Gl.hdr to be used by vacuum_update_oldest_unvacuumed_mvccid.
   * See description for vacuum_Save_log_hdr_oldest_mvccid.
   */
  vacuum_Save_log_hdr_oldest_mvccid =
    LSA_ISNULL (&log_Gl.hdr.mvcc_op_log_lsa) ?
    vacuum_Global_oldest_active_mvccid : ATOMIC_INC_64 (&log_Gl.hdr.last_block_oldest_mvccid, 0);

  if (vacuum_Block_data_buffer->is_empty ())
    {
      /* empty */
      if (vacuum_is_empty ())
	{
	  const VACUUM_LOG_BLOCKID LOG_BLOCK_TRAILING_DIFF = 2;
	  LOG_LSA log_lsa = log_Gl.prior_info.prior_lsa;
	  VACUUM_LOG_BLOCKID log_blockid = vacuum_get_log_blockid (log_lsa.pageid);

	  if (log_blockid > vacuum_Data.get_last_blockid () + LOG_BLOCK_TRAILING_DIFF)
	    {
	      // don't let vacuum data go too far back
	      vacuum_Data.set_last_blockid (log_blockid - LOG_BLOCK_TRAILING_DIFF);
	      vacuum_data_empty_update_last_blockid (thread_p);
	      vacuum_update_keep_from_log_pageid (thread_p);
	      vacuum_er_log (VACUUM_ER_LOG_VACUUM_DATA, "update last_blockid to %lld",
			     (long long int) vacuum_Data.get_last_blockid ());
	    }
	}
      return NO_ERROR;
    }

  if (vacuum_Data.last_page == NULL)
    {
      assert_release (false);
      return ER_FAILED;
    }

  data_page = vacuum_Data.last_page;
  page_free_data = data_page->data + data_page->index_free;
  save_page_free_data = page_free_data;

  was_vacuum_data_empty = vacuum_is_empty ();

  while (vacuum_Block_data_buffer->consume (consumed_data))
    {
      assert (vacuum_Data.get_last_blockid () < consumed_data.blockid);

      /* Add all blocks after vacuum_Data.last_blockid to consumed_data.blockid. */
      for (next_blockid = vacuum_Data.get_last_blockid () + 1; next_blockid <= consumed_data.blockid; next_blockid++)
	{
	  if (data_page->index_free == vacuum_Data.page_data_max_count)
	    {
	      /* This page is full. */
	      /* Append a new page to vacuum data. */
	      VPID next_vpid = VPID_INITIALIZER;
	      VACUUM_DATA_PAGE *save_last_page = NULL;

	      /* Log changes in this page. */
	      if (page_free_data > save_page_free_data)
		{
		  log_append_redo_data2 (thread_p, RVVAC_DATA_APPEND_BLOCKS, NULL, (PAGE_PTR) data_page,
					 (PGLENGTH) (save_page_free_data - data_page->data),
					 CAST_BUFLEN (((char *) page_free_data)
						      - (char *) save_page_free_data), save_page_free_data);

		  vacuum_set_dirty_data_page (thread_p, data_page, DONT_FREE);
		}
	      else
		{
		  /* No changes in current page. */
		}

	      if (is_sysop)
		{
		  // more than one page in one iteration, now that's a performance
		  log_sysop_commit (thread_p);
		}

	      log_sysop_start (thread_p);
	      is_sysop = true;

	      error_code = file_alloc (thread_p, &vacuum_Data.vacuum_data_file, file_init_page_type, &ptype, &next_vpid,
				       (PAGE_PTR *) (&data_page));
	      if (error_code != NO_ERROR)
		{
		  /* Could not allocate new page. */
		  vacuum_er_log_error (VACUUM_ER_LOG_VACUUM_DATA, "%s",
				       "Could not allocate new page for vacuum data!!!!");
		  assert_release (false);
		  log_sysop_abort (thread_p);
		  return error_code;
		}
	      if (data_page == NULL)
		{
		  assert_release (false);
		  log_sysop_abort (thread_p);
		  return ER_FAILED;
		}
	      vacuum_init_data_page_with_last_blockid (thread_p, data_page, vacuum_Data.get_last_blockid ());

	      /* Change link in last page. */
	      VPID_COPY (&vacuum_Data.last_page->next_page, &next_vpid);
	      log_append_undoredo_data2 (thread_p, RVVAC_DATA_SET_LINK, NULL, (PAGE_PTR) vacuum_Data.last_page, 0,
					 0, sizeof (VPID), NULL, &next_vpid);
	      save_last_page = vacuum_Data.last_page;
	      vacuum_Data.last_page = data_page;
	      vacuum_set_dirty_data_page (thread_p, save_last_page, FREE);

	      // we cannot commit here. we should append some data blocks first.

	      page_free_data = data_page->data + data_page->index_free;
	      save_page_free_data = page_free_data;
	    }
	  assert (data_page->index_free < vacuum_Data.page_data_max_count);

	  if (data_page->index_unvacuumed == data_page->index_free && next_blockid < consumed_data.blockid)
	    {
	      /* Page is empty. We don't want to add a new block that does not require vacuum. */
	      assert (data_page->index_unvacuumed == 0);
	      next_blockid = consumed_data.blockid - 1;	// for will increment it to consumed_data.blockid
	      continue;
	    }

	  page_free_data->blockid = next_blockid;
	  if (next_blockid == consumed_data.blockid)
	    {
	      /* Copy block information from consumed data. */
	      assert (page_free_data->is_available ());	// starts as available
	      LSA_COPY (&page_free_data->start_lsa, &consumed_data.start_lsa);
	      page_free_data->newest_mvccid = consumed_data.newest_mvccid;
	      page_free_data->oldest_mvccid = consumed_data.oldest_mvccid;
	      if (MVCC_ID_PRECEDES (vacuum_Global_oldest_active_mvccid, page_free_data->oldest_mvccid))
		{
		  page_free_data->oldest_mvccid = vacuum_Global_oldest_active_mvccid;
		}
#if !defined (NDEBUG)
	      /* Check that oldest_mvccid is not decreasing. */
	      if (data_page->index_free > 0)
		{
		  assert ((page_free_data - 1)->oldest_mvccid <= page_free_data->oldest_mvccid);
		  assert ((page_free_data - 1)->get_blockid () + 1 == page_free_data->get_blockid ());
		}
#endif /* !NDEBUG */

	      vacuum_er_log (VACUUM_ER_LOG_VACUUM_DATA,
			     "Add block %lld, start_lsa=%lld|%d, oldest_mvccid=%llu, newest_mvccid=%llu. Hdr last blockid = %lld\n",
			     (long long int) page_free_data->get_blockid (),
			     (long long int) page_free_data->start_lsa.pageid, (int) page_free_data->start_lsa.offset,
			     (unsigned long long int) page_free_data->oldest_mvccid,
			     (unsigned long long int) page_free_data->newest_mvccid,
			     (long long int) log_Gl.hdr.vacuum_last_blockid);
	    }
	  else
	    {
	      /* Mark the blocks with no MVCC operations as already vacuumed. */
	      page_free_data->set_vacuumed ();
	      LSA_SET_NULL (&page_free_data->start_lsa);
	      page_free_data->oldest_mvccid = MVCCID_NULL;
	      page_free_data->newest_mvccid = MVCCID_NULL;

	      vacuum_er_log (VACUUM_ER_LOG_VACUUM_DATA,
			     "Block %lld has no MVCC ops and is skipped (marked as vacuumed).", next_blockid);
	    }
	  vacuum_Data.set_last_blockid (next_blockid);

	  /* Move to next free data */
	  page_free_data++;
	  data_page->index_free++;
	}
    }

  if (was_vacuum_data_empty)
    {
      vacuum_update_keep_from_log_pageid (thread_p);
    }

  assert (data_page == vacuum_Data.last_page);
  if (save_page_free_data < page_free_data)
    {
      /* Log changes in current page. */
      log_append_redo_data2 (thread_p, RVVAC_DATA_APPEND_BLOCKS, NULL, (PAGE_PTR) data_page,
			     (PGLENGTH) (save_page_free_data - data_page->data),
			     CAST_BUFLEN (((char *) page_free_data) - (char *) save_page_free_data),
			     save_page_free_data);
      if (is_sysop)
	{
	  log_sysop_commit (thread_p);
	}
      vacuum_set_dirty_data_page (thread_p, data_page, DONT_FREE);
    }
  else
    {
      // no change
      if (is_sysop)
	{
	  // invalid situation; don't leak sysop
	  assert (false);
	  log_sysop_commit (thread_p);
	}
    }

  VACUUM_VERIFY_VACUUM_DATA (thread_p);
#if !defined (NDEBUG)
  vacuum_verify_vacuum_data_page_fix_count (thread_p);
#endif /* !NDEBUG */

  return NO_ERROR;
}

/*
 * vacuum_rv_undoredo_data_set_link () - Undoredo set link in vacuum data page.
 *
 * return	 : NO_ERROR.
 * thread_p (in) : Thread entry.
 * rcv (in)	 : Recovery data.
 */
int
vacuum_rv_undoredo_data_set_link (THREAD_ENTRY * thread_p, LOG_RCV * rcv)
{
  VACUUM_DATA_PAGE *data_page = (VACUUM_DATA_PAGE *) rcv->pgptr;
  VPID *next_vpid = (VPID *) rcv->data;

  assert (data_page != NULL);

  if (next_vpid == NULL)
    {
      /* NULL link */
      VPID_SET_NULL (&data_page->next_page);
    }
  else
    {
      assert (rcv->length == sizeof (*next_vpid));
      VPID_COPY (&data_page->next_page, next_vpid);
    }
  pgbuf_set_dirty (thread_p, rcv->pgptr, DONT_FREE);
  return NO_ERROR;
}

/*
 * vacuum_rv_redo_data_set_link_dump () - Dump redo set link in vacuum data page
 *
 * return      : Void.
 * fp (in)     : Output target.
 * length (in) : Recovery data length.
 * data (in)   : Recovery data.
 */
void
vacuum_rv_undoredo_data_set_link_dump (FILE * fp, int length, void *data)
{
  if (data == NULL)
    {
      fprintf (fp, " Reset link in vacuum data page to -1|-1. \n");
    }
  else
    {
      fprintf (fp, " Set link in vacuum data page to %d|%d. \n", ((VPID *) data)->volid, ((VPID *) data)->pageid);
    }
}

/*
 * vacuum_rv_redo_append_data () - Redo append blocks to vacuum data.
 *
 * return	 : NO_ERROR.
 * thread_p (in) : Thread entry.
 * rcv (in)	 : Recovery data.
 */
int
vacuum_rv_redo_append_data (THREAD_ENTRY * thread_p, LOG_RCV * rcv)
{
  VACUUM_DATA_PAGE *data_page = (VACUUM_DATA_PAGE *) rcv->pgptr;
  int n_blocks = rcv->length / sizeof (VACUUM_DATA_ENTRY);

  assert (data_page != NULL);
  assert (rcv->length > 0);
  assert ((n_blocks * (int) sizeof (VACUUM_DATA_ENTRY)) == rcv->length);
  assert (rcv->offset == data_page->index_free);

  memcpy (data_page->data + rcv->offset, rcv->data, n_blocks * sizeof (VACUUM_DATA_ENTRY));
  data_page->index_free += n_blocks;
  pgbuf_set_dirty (thread_p, rcv->pgptr, DONT_FREE);
  return NO_ERROR;
}

/*
 * vacuum_rv_redo_append_data_dump () - Dump redo append blocks to vacuum data.
 *
 * return      : Void.
 * fp (in)     : Output target.
 * length (in) : Recovery data length.
 * data (in)   : Recovery data.
 */
void
vacuum_rv_redo_append_data_dump (FILE * fp, int length, void *data)
{
  VACUUM_DATA_ENTRY *vacuum_data_entry = NULL;

  fprintf (fp, " Append log blocks to vacuum data : \n");
  vacuum_data_entry = (VACUUM_DATA_ENTRY *) data;
  while ((char *) vacuum_data_entry < (char *) data + length)
    {
      assert ((char *) (vacuum_data_entry + 1) <= (char *) data + length);

      fprintf (fp, "  { Blockid = %lld, Start_Lsa = %lld|%d, Oldest_MVCCID = %llu, Newest_MVCCID = %llu } \n",
	       (long long int) vacuum_data_entry->blockid, (long long int) vacuum_data_entry->start_lsa.pageid,
	       (int) vacuum_data_entry->start_lsa.offset, (unsigned long long int) vacuum_data_entry->oldest_mvccid,
	       (unsigned long long int) vacuum_data_entry->newest_mvccid);

      vacuum_data_entry++;
    }
}

/*
 * vacuum_recover_lost_block_data () - If and when server crashed, the block data buffer may have not been empty.
 *				       These blocks must be recovered by processing MVCC op log records and must be
 *				       added back to vacuum data.
 *
 * return	 : Error code.
 * thread_p (in) : Thread entry.
 */
static int
vacuum_recover_lost_block_data (THREAD_ENTRY * thread_p)
{
  int error_code = NO_ERROR;
  char log_page_buf[IO_MAX_PAGE_SIZE + MAX_ALIGNMENT];
  LOG_LSA log_lsa;
  LOG_RECORD_HEADER log_rec_header;
  LOG_PAGE *log_page_p = NULL;
  LOG_PAGEID stop_at_pageid;
  VACUUM_DATA_ENTRY data;
  LOG_DATA dummy_log_data;
  LOG_VACUUM_INFO vacuum_info;
  MVCCID mvccid;
  VACUUM_LOG_BLOCKID crt_blockid;
  LOG_LSA mvcc_op_log_lsa = LSA_INITIALIZER;

  vacuum_er_log (VACUUM_ER_LOG_VACUUM_DATA | VACUUM_ER_LOG_RECOVERY,
		 "vacuum_recover_lost_block_data, lsa = %lld|%d, global_oldest_mvccid = %llu",
		 LSA_AS_ARGS (&vacuum_Data.recovery_lsa), (unsigned long long int) vacuum_Global_oldest_active_mvccid);
  if (LSA_ISNULL (&vacuum_Data.recovery_lsa))
    {
      /* No recovery was done. */
      return NO_ERROR;
    }
  /* Recovery was done. */

  /* Initialize log_page_p. */
  log_page_p = (LOG_PAGE *) PTR_ALIGN (log_page_buf, MAX_ALIGNMENT);
  log_page_p->hdr.logical_pageid = NULL_PAGEID;
  log_page_p->hdr.offset = NULL_OFFSET;

  if (LSA_ISNULL (&log_Gl.hdr.mvcc_op_log_lsa))
    {
      /* We need to search for an MVCC op log record to start recovering lost blocks. */
      vacuum_er_log (VACUUM_ER_LOG_VACUUM_DATA | VACUUM_ER_LOG_RECOVERY, "%s",
		     "vacuum_recover_lost_block_data, log_Gl.hdr.mvcc_op_log_lsa is null ");

      LSA_COPY (&log_lsa, &vacuum_Data.recovery_lsa);
      /* todo: Find a better stopping point for this!! */
      /* Stop search if search reaches blocks already in vacuum data. */
      stop_at_pageid = VACUUM_LAST_LOG_PAGEID_IN_BLOCK (vacuum_Data.get_last_blockid ());
      while (log_lsa.pageid > stop_at_pageid)
	{
	  if (log_page_p->hdr.logical_pageid != log_lsa.pageid)
	    {
	      /* Get log page. */
	      error_code = logpb_fetch_page (thread_p, &log_lsa, LOG_CS_SAFE_READER, log_page_p);
	      if (error_code != NO_ERROR)
		{
		  ASSERT_ERROR ();
		  logpb_fatal_error (thread_p, true, ARG_FILE_LINE, "vacuum_recover_lost_block_data");
		  return ER_FAILED;
		}
	    }
	  log_rec_header = *LOG_GET_LOG_RECORD_HEADER (log_page_p, &log_lsa);
	  if (log_rec_header.type == LOG_MVCC_UNDO_DATA || log_rec_header.type == LOG_MVCC_UNDOREDO_DATA
	      || log_rec_header.type == LOG_MVCC_DIFF_UNDOREDO_DATA)
	    {
	      LSA_COPY (&mvcc_op_log_lsa, &log_lsa);
	      vacuum_er_log (VACUUM_ER_LOG_VACUUM_DATA | VACUUM_ER_LOG_RECOVERY,
			     "vacuum_recover_lost_block_data, found mvcc op at lsa = %lld|%d ",
			     LSA_AS_ARGS (&mvcc_op_log_lsa));
	      break;
	    }
	  else if (log_rec_header.type == LOG_SYSOP_END)
	    {
	      /* we need to check if it is a logical MVCC undo */
	      LOG_REC_SYSOP_END *sysop_end = NULL;
	      LOG_LSA copy_lsa = log_lsa;

	      LOG_READ_ADD_ALIGN (thread_p, sizeof (LOG_RECORD_HEADER), &copy_lsa, log_page_p);
	      LOG_READ_ADVANCE_WHEN_DOESNT_FIT (thread_p, sizeof (LOG_REC_SYSOP_END), &copy_lsa, log_page_p);
	      sysop_end = (LOG_REC_SYSOP_END *) (log_page_p->area + copy_lsa.offset);
	      if (sysop_end->type == LOG_SYSOP_END_LOGICAL_MVCC_UNDO)
		{
		  LSA_COPY (&mvcc_op_log_lsa, &log_lsa);
		  vacuum_er_log (VACUUM_ER_LOG_VACUUM_DATA | VACUUM_ER_LOG_RECOVERY,
				 "vacuum_recover_lost_block_data, found mvcc op at lsa = %lld|%d ",
				 LSA_AS_ARGS (&mvcc_op_log_lsa));
		  break;
		}
	    }
	  else if (log_rec_header.type == LOG_REDO_DATA)
	    {
	      /* is vacuum complete? */
	      LOG_REC_REDO *redo = NULL;
	      LOG_LSA copy_lsa = log_lsa;

	      LOG_READ_ADD_ALIGN (thread_p, sizeof (LOG_RECORD_HEADER), &copy_lsa, log_page_p);
	      LOG_READ_ADVANCE_WHEN_DOESNT_FIT (thread_p, sizeof (LOG_REC_REDO), &copy_lsa, log_page_p);
	      redo = (LOG_REC_REDO *) (log_page_p->area + copy_lsa.offset);
	      if (redo->data.rcvindex == RVVAC_COMPLETE)
		{
		  /* stop looking */
		  vacuum_er_log (VACUUM_ER_LOG_VACUUM_DATA | VACUUM_ER_LOG_RECOVERY, "%s",
				 "vacuum_recover_lost_block_data, complete vacuum ");
		  break;
		}
	    }

	  LSA_COPY (&log_lsa, &log_rec_header.back_lsa);
	}
      if (LSA_ISNULL (&mvcc_op_log_lsa))
	{
	  /* Vacuum data was reached, so there is nothing to recover. */
	  vacuum_er_log (VACUUM_ER_LOG_VACUUM_DATA | VACUUM_ER_LOG_RECOVERY, "%s",
			 "vacuum_recover_lost_block_data, nothing to recovery ");
	  return NO_ERROR;
	}
    }
  else if (vacuum_get_log_blockid (log_Gl.hdr.mvcc_op_log_lsa.pageid) <= vacuum_Data.get_last_blockid ())
    {
      /* Already in vacuum data. */
      vacuum_er_log (VACUUM_ER_LOG_VACUUM_DATA | VACUUM_ER_LOG_RECOVERY,
		     "vacuum_recover_lost_block_data, mvcc_op_log_lsa %lld|%d is already in vacuum data "
		     "(last blockid = %lld) ", LSA_AS_ARGS (&log_Gl.hdr.mvcc_op_log_lsa),
		     (long long int) vacuum_Data.get_last_blockid ());
      logpb_vacuum_reset_log_header_cache (thread_p, &log_Gl.hdr);
      return NO_ERROR;
    }
  else
    {
      LSA_COPY (&mvcc_op_log_lsa, &log_Gl.hdr.mvcc_op_log_lsa);
    }
  assert (!LSA_ISNULL (&mvcc_op_log_lsa));

  // reset header; info will be restored if last block is not consumed.
  logpb_vacuum_reset_log_header_cache (thread_p, &log_Gl.hdr);

  vacuum_er_log (VACUUM_ER_LOG_VACUUM_DATA | VACUUM_ER_LOG_RECOVERY,
		 "vacuum_recover_lost_block_data, start recovering from %lld|%d ", LSA_AS_ARGS (&mvcc_op_log_lsa));

  /* Start recovering blocks. */
  crt_blockid = vacuum_get_log_blockid (mvcc_op_log_lsa.pageid);
  LSA_COPY (&log_lsa, &mvcc_op_log_lsa);

  // stack used to produce in reverse order data for vacuum_Block_data_buffer circular queue
  /* *INDENT-OFF* */
  std::stack<VACUUM_DATA_ENTRY> vacuum_block_data_buffer_stack;
  /* *INDENT-ON* */

  /* we don't reset data.oldest_mvccid between blocks. we need to maintain ordered oldest_mvccid's, and if a block + 1
   * MVCCID is smaller than all MVCCID's in block, then it must have been active (and probably suspended) while block
   * was logged. therefore, we must keep it. */
  data.oldest_mvccid = MVCCID_NULL;
  while (crt_blockid > vacuum_Data.get_last_blockid ())
    {
      /* Stop recovering this block when previous block is reached. */
      stop_at_pageid = VACUUM_FIRST_LOG_PAGEID_IN_BLOCK (crt_blockid) - 1;
      /* Initialize this block data. */
      data.blockid = crt_blockid;
      LSA_COPY (&data.start_lsa, &log_lsa);
      /* inherit data.oldest_mvccid */
      data.newest_mvccid = MVCCID_NULL;
      /* Loop through MVCC op log records in this block. */
      while (log_lsa.pageid > stop_at_pageid)
	{
	  if (log_page_p->hdr.logical_pageid != log_lsa.pageid)
	    {
	      error_code = logpb_fetch_page (thread_p, &log_lsa, LOG_CS_SAFE_READER, log_page_p);
	      if (error_code != NO_ERROR)
		{
		  ASSERT_ERROR ();
		  logpb_fatal_error (thread_p, true, ARG_FILE_LINE, "vacuum_recover_lost_block_data");
		  return ER_FAILED;
		}
	    }
	  /* Process this log record. */
	  error_code =
	    vacuum_process_log_record (thread_p, NULL, &log_lsa, log_page_p, &dummy_log_data, &mvccid, NULL, NULL,
				       &vacuum_info, NULL, true);
	  if (error_code != NO_ERROR)
	    {
	      logpb_fatal_error (thread_p, true, ARG_FILE_LINE, "vacuum_recover_lost_block_data");
	      return error_code;
	    }
	  /* Update oldest/newest MVCCID. */
	  if (data.oldest_mvccid == MVCCID_NULL || MVCC_ID_PRECEDES (mvccid, data.oldest_mvccid))
	    {
	      data.oldest_mvccid = mvccid;
	    }
	  if (data.newest_mvccid == MVCCID_NULL || MVCC_ID_PRECEDES (data.newest_mvccid, mvccid))
	    {
	      data.newest_mvccid = mvccid;
	    }
	  LSA_COPY (&log_lsa, &vacuum_info.prev_mvcc_op_log_lsa);
	}

      if (data.blockid == vacuum_get_log_blockid (log_Gl.prior_info.prior_lsa.pageid))
	{
	  log_Gl.hdr.last_block_oldest_mvccid = data.oldest_mvccid;
	  log_Gl.hdr.last_block_newest_mvccid = data.newest_mvccid;
	  log_Gl.hdr.does_block_need_vacuum = true;
	  log_Gl.hdr.mvcc_op_log_lsa = mvcc_op_log_lsa;

	  vacuum_er_log (VACUUM_ER_LOG_VACUUM_DATA | VACUUM_ER_LOG_RECOVERY,
			 "Restore log global cached info: \n\t mvcc_op_log_lsa = %lld|%d \n"
			 "\t last_block_oldest_mvccid = %llu \n\t last_block_newest_mvccid = %llu ",
			 LSA_AS_ARGS (&log_Gl.hdr.mvcc_op_log_lsa),
			 (unsigned long long int) log_Gl.hdr.last_block_oldest_mvccid,
			 (unsigned long long int) log_Gl.hdr.last_block_newest_mvccid);
	}
      else
	{
	  vacuum_block_data_buffer_stack.push (data);
	}

      crt_blockid = vacuum_get_log_blockid (log_lsa.pageid);
    }

  /* Produce recovered blocks. */
  while (!vacuum_block_data_buffer_stack.empty ())
    {
      vacuum_Block_data_buffer->produce (vacuum_block_data_buffer_stack.top ());
      vacuum_block_data_buffer_stack.pop ();
    }

  /* Consume recovered blocks. */
  thread_type tt;
  vacuum_convert_thread_to_master (thread_p, tt);
  error_code = vacuum_consume_buffer_log_blocks (thread_p);
  if (error_code != NO_ERROR)
    {
      logpb_fatal_error (thread_p, true, ARG_FILE_LINE, "vacuum_recover_lost_block_data");
    }
  vacuum_restore_thread (thread_p, tt);

  return error_code;
}

/*
 * vacuum_get_log_blockid () - Compute blockid for given log pageid.
 *
 * return      : Log blockid.
 * pageid (in) : Log pageid.
 */
VACUUM_LOG_BLOCKID
vacuum_get_log_blockid (LOG_PAGEID pageid)
{
  return ((pageid == NULL_PAGEID) ? VACUUM_NULL_LOG_BLOCKID : (pageid / vacuum_Data.log_block_npages));
}

/*
 * vacuum_min_log_pageid_to_keep () - Get the minimum log pageid required to execute vacuum.
 *				      See vacuum_update_keep_from_log_pageid.
 *
 * return	 : LOG Page identifier for first log page that should be processed by vacuum.
 * thread_p (in) : Thread entry.
 */
LOG_PAGEID
vacuum_min_log_pageid_to_keep (THREAD_ENTRY * thread_p)
{
  /* Return first pageid from first block in vacuum data table */
  if (prm_get_bool_value (PRM_ID_DISABLE_VACUUM))
    {
      /* this is for debug, suppress log archive purging. */
      return 0;
    }
#if defined (SA_MODE)
  if (vacuum_Data.is_vacuum_complete)
    {
      /* no log archives are needed for vacuum any longer. */
      return NULL_PAGEID;
    }
#endif /* defined (SA_MODE) */
  return vacuum_Data.keep_from_log_pageid;
}

/*
 * vacuum_is_safe_to_remove_archives () - Is safe to remove archives? Not until keep_from_log_pageid has been updated
 *                                        at least once.
 *
 * return    : is safe?
 */
bool
vacuum_is_safe_to_remove_archives (void)
{
  return vacuum_Data.is_archive_removal_safe;
}

/*
 * vacuum_rv_redo_start_job () - Redo start vacuum job.
 *
 * return	 : Error code.
 * thread_p (in) : Thread entry.
 * rcv (in)	 : Recovery data.
 */
int
vacuum_rv_redo_start_job (THREAD_ENTRY * thread_p, LOG_RCV * rcv)
{
  VACUUM_DATA_PAGE *data_page = (VACUUM_DATA_PAGE *) rcv->pgptr;

  assert (data_page != NULL);
  assert (rcv->offset >= 0 && rcv->offset < vacuum_Data.page_data_max_count);

  /* Start job is marked by in progress flag in blockid. */
  data_page->data[rcv->offset].set_job_in_progress ();

  pgbuf_set_dirty (thread_p, rcv->pgptr, DONT_FREE);

  return NO_ERROR;
}

/*
 * vacuum_update_oldest_unvacuumed_mvccid () - Update vacuum data global oldest unvacuumed MVCCID.
 *
 * return	    : Void.
 * thread_p (in)    : Update oldest MVCCID.
 * check_pages (in) : Need to check vacuum data pages too.
 */
static void
vacuum_update_oldest_unvacuumed_mvccid (THREAD_ENTRY * thread_p)
{
  MVCCID oldest_mvccid = MVCCID_NULL;

  /* The vacuum oldest MVCCID is defined as the oldest MVCCID not (yet) vacuumed.
   *
   *  1. The oldest MVCCID of each block in vacuum data is computed as the minimum between the oldest MVCCID from log
   *     records in the block and the vacuum_Global_oldest_active_mvccid. That is to cover the case when an old
   *     transaction was blocked before making its first change.
   *
   *  2. If there are no entries in vacuum data (because everything has been vacuumed), then vacuum data oldest MVCCID
   *     is set to vacuum_Save_log_hdr_oldest_mvccid (see its description for details).
   */

  if (vacuum_Data.first_page->index_unvacuumed < vacuum_Data.first_page->index_free)
    {
      /* Use oldest MVCCID in vacuum data. */
      /* Considering #1, it is enough to check the first block oldest MVCCID. All subsequent blocks should have their
       * oldest MVCCID's equal or greater.
       */
      VACUUM_DATA_ENTRY *data_entry = &vacuum_Data.first_page->data[vacuum_Data.first_page->index_unvacuumed];
      assert (!data_entry->is_vacuumed ());
      oldest_mvccid = data_entry->oldest_mvccid;
    }
  else
    {
#if defined (SERVER_MODE)
      /* If page is empty and has next page, it should have been removed. */
      assert (VPID_ISNULL (&vacuum_Data.first_page->next_page));
      /* Use vacuum_Save_log_hdr_oldest_mvccid (see its description). */
      oldest_mvccid = vacuum_Save_log_hdr_oldest_mvccid;
#else /* not SERVER_MODE = SA_MODE */
      /* if vacuum data is empty in SA_MODE, then everything has been vacuumed! set oldest not vacuumed to
       * log_Gl.hdr.mvcc_next_id */
      oldest_mvccid = log_Gl.hdr.mvcc_next_id;
#endif /* SA_MODE */
    }

  if (oldest_mvccid != vacuum_Data.oldest_unvacuumed_mvccid)
    {
      vacuum_er_log (VACUUM_ER_LOG_VACUUM_DATA, "Update oldest_unvacuumed_mvccid from %llu to %llu.",
		     (unsigned long long int) vacuum_Data.oldest_unvacuumed_mvccid,
		     (unsigned long long int) oldest_mvccid);

      (void) vacuum_cleanup_dropped_files (thread_p);
    }
  /* Vacuum data oldest MVCCID cannot go backwards! */
  assert (vacuum_Data.oldest_unvacuumed_mvccid <= oldest_mvccid);
  vacuum_Data.oldest_unvacuumed_mvccid = oldest_mvccid;
}

/*
 * vacuum_update_keep_from_log_pageid () - Update vacuum_Data.keep_from_log_pageid.
 *
 * return	 : Void.
 * thread_p (in) : Thread entry.
 */
static void
vacuum_update_keep_from_log_pageid (THREAD_ENTRY * thread_p)
{
  /* vacuum_Data.keep_from_log_pageid should keep first page in first block not yet vacuumed, so that archive purger
   * does not remove log required for vacuum.
   * If vacuum data is empty, then all blocks until (and including) vacuum_Data.last_blockid have been
   * vacuumed, and first page belonging to next block must be preserved (this is most likely in the active area of the
   * log, for now). However, it might happen that the page referred might belong in a log archive that might have
   * been removed due to a previous action. So to be sure, we set the pageid, from which the vacuum must keep
   * the remaining pages, to NULL_PAGEID.
   * If vacuum data is not empty, then we need to preserve the log starting with the first page of first unvacuumed
   * block.
   */
  VACUUM_LOG_BLOCKID keep_from_blockid;

  if (vacuum_is_empty ())
    {
      LOG_LSA last_mvcc_lsa = log_Gl.hdr.mvcc_op_log_lsa;
      if (last_mvcc_lsa.is_null () || vacuum_get_log_blockid (last_mvcc_lsa.pageid) <= vacuum_Data.get_last_blockid ())
	{
	  /* safe to remove all archives */
	  keep_from_blockid = VACUUM_NULL_LOG_BLOCKID;
	  vacuum_Data.keep_from_log_pageid = NULL_PAGEID;
	}
      else
	{
	  /* keep block of log_Gl.hdr.mvcc_op_log_lsa */
	  keep_from_blockid = vacuum_get_log_blockid (log_Gl.hdr.mvcc_op_log_lsa.pageid);
	  vacuum_Data.keep_from_log_pageid = VACUUM_FIRST_LOG_PAGEID_IN_BLOCK (keep_from_blockid);
	}
    }
  else
    {
      keep_from_blockid = vacuum_Data.first_page->data[vacuum_Data.first_page->index_unvacuumed].get_blockid ();
      vacuum_Data.keep_from_log_pageid = VACUUM_FIRST_LOG_PAGEID_IN_BLOCK (keep_from_blockid);
    }

  vacuum_er_log (VACUUM_ER_LOG_VACUUM_DATA,
		 "Update keep_from_log_pageid to %lld ", (long long int) vacuum_Data.keep_from_log_pageid);

  if (!vacuum_Data.is_archive_removal_safe)
    {
      /* remove archives that have been blocked up to this point. */
      vacuum_Data.is_archive_removal_safe = true;
    }
}

/*
 * vacuum_compare_dropped_files () - Compare two file identifiers.
 *
 * return    : Positive if the first argument is bigger, negative if it is smaller and 0 if arguments are equal.
 * a (in)    : Pointer to a file identifier.
 * b (in)    : Pointer to a a file identifier.
 */
static int
vacuum_compare_dropped_files (const void *a, const void *b)
{
  VFID *file_a = (VFID *) a;
  VFID *file_b = (VFID *) b;
  INT32 diff_fileid;

  assert (a != NULL && b != NULL);

  diff_fileid = file_a->fileid - file_b->fileid;
  if (diff_fileid != 0)
    {
      return (int) diff_fileid;
    }

  return (int) (file_a->volid - file_b->volid);
}

/*
 * vacuum_add_dropped_file () - Add new dropped file.
 *
 * return	 : Error code.
 * thread_p (in) : Thread entry.
 * vfid (in)     : Class OID or B-tree identifier.
 * mvccid (in)	 : MVCCID.
 */
static int
vacuum_add_dropped_file (THREAD_ENTRY * thread_p, VFID * vfid, MVCCID mvccid)
{
  MVCCID save_mvccid = MVCCID_NULL;
  VPID vpid = VPID_INITIALIZER, prev_vpid = VPID_INITIALIZER;
  int page_count = 0, mem_size = 0;
  VACUUM_DROPPED_FILES_PAGE *page = NULL, *new_page = NULL;
  INT16 position = -1;
  LOG_DATA_ADDR addr = LOG_DATA_ADDR_INITIALIZER;
  LOG_TDES *tdes = LOG_FIND_CURRENT_TDES (thread_p);
  bool found = false;
  PAGE_TYPE ptype = PAGE_DROPPED_FILES;

#if !defined (NDEBUG)
  VACUUM_TRACK_DROPPED_FILES *track_page = NULL;
  VACUUM_TRACK_DROPPED_FILES *new_track_page = NULL;
#endif

  int error_code = NO_ERROR;

  assert (tdes != NULL);

  if (!vacuum_Dropped_files_loaded)
    {
      /* Normally, dropped files are loaded after recovery, in order to provide a consistent state of its pages.
       * Actually, the consistent state should be reached after all run postpone and compensate undo records are
       * applied. However, this may be called from log_recovery_finish_all_postpone or from log_recovery_undo. Because
       * there is no certain code that is executed after applying redo and before calling these function, the dropped
       * files are loaded when needed. */

      /* This must be recover, otherwise the files should have been loaded. */
      assert (!LOG_ISRESTARTED ());

      if (vacuum_load_dropped_files_from_disk (thread_p) != NO_ERROR)
	{
	  vacuum_er_log_error (VACUUM_ER_LOG_DROPPED_FILES | VACUUM_ER_LOG_RECOVERY, "%s",
			       "Failed to load dropped files during recovery!");

	  assert_release (false);
	  return ER_FAILED;
	}
    }

  assert_release (!VFID_ISNULL (&vacuum_Dropped_files_vfid));
  assert_release (!VPID_ISNULL (&vacuum_Dropped_files_vpid));

#if !defined (NDEBUG)
  assert (vacuum_Track_dropped_files != NULL);

  track_page = vacuum_Track_dropped_files;
#endif /* !NDEBUG */

  addr.vfid = NULL;
  addr.offset = -1;

  VPID_COPY (&vpid, &vacuum_Dropped_files_vpid);
  while (!VPID_ISNULL (&vpid))
    {
      /* Unfix previous page */
      if (page != NULL)
	{
	  vacuum_unfix_dropped_entries_page (thread_p, page);
	}

      /* Fix current page */
      page = vacuum_fix_dropped_entries_page (thread_p, &vpid, PGBUF_LATCH_WRITE);
      if (page == NULL)
	{
	  assert (false);
	  return ER_FAILED;
	}

      /* Save current vpid to prev_vpid */
      VPID_COPY (&prev_vpid, &vpid);

      /* Get next vpid and page count */
      VPID_COPY (&vpid, &page->next_page);
      page_count = page->n_dropped_files;

      /* binary search */
      position =
	util_bsearch (vfid, page->dropped_files, page_count, sizeof (VACUUM_DROPPED_FILE), vacuum_compare_dropped_files,
		      &found);

      if (found)
	{
	  /* Same entry was already dropped, replace previous MVCCID */
	  VACUUM_DROPPED_FILE undo_data;

	  /* Replace MVCCID */
	  undo_data = page->dropped_files[position];
	  save_mvccid = page->dropped_files[position].mvccid;
	  page->dropped_files[position].mvccid = mvccid;

	  assert_release (MVCC_ID_FOLLOW_OR_EQUAL (mvccid, save_mvccid));

	  /* log changes */
	  addr.pgptr = (PAGE_PTR) page;
	  addr.offset = position;
	  log_append_undoredo_data (thread_p, RVVAC_DROPPED_FILE_REPLACE, &addr, sizeof (VACUUM_DROPPED_FILE),
				    sizeof (VACUUM_DROPPED_FILE), &undo_data, &page->dropped_files[position]);

#if !defined (NDEBUG)
	  if (track_page != NULL)
	    {
	      memcpy (&track_page->dropped_data_page, page, DB_PAGESIZE);
	    }
#endif
	  vacuum_er_log (VACUUM_ER_LOG_DROPPED_FILES,
			 "add dropped file: found duplicate vfid %d|%d at position=%d, "
			 "replace mvccid=%llu with mvccid=%llu. Page is %d|%d with lsa %lld|%d."
			 "Page count=%d, global count=%d", VFID_AS_ARGS (&page->dropped_files[position].vfid), position,
			 (unsigned long long int) save_mvccid,
			 (unsigned long long int) page->dropped_files[position].mvccid,
			 PGBUF_PAGE_STATE_ARGS ((PAGE_PTR) page), page->n_dropped_files, vacuum_Dropped_files_count);

	  vacuum_set_dirty_dropped_entries_page (thread_p, page, FREE);

	  return NO_ERROR;
	}

      /* not a duplicate. can we add? */
      if (VACUUM_DROPPED_FILES_PAGE_CAPACITY <= page_count)
	{
	  assert (VACUUM_DROPPED_FILES_PAGE_CAPACITY == page_count);

	  /* No room left for new entries, try next page */

#if !defined (NDEBUG)
	  if (track_page != NULL && !VPID_ISNULL (&vpid))
	    {
	      /* Don't advance from last track page. A new page will be added and we need to set a link between
	       * last track page and new track page. */
	      track_page = track_page->next_tracked_page;
	    }
#endif
	  continue;
	}

      /* add to position to keep the order */
      if (page_count > position)
	{
	  mem_size = (page_count - position) * sizeof (VACUUM_DROPPED_FILE);
	  memmove (&page->dropped_files[position + 1], &page->dropped_files[position], mem_size);
	}

      /* Increment page count */
      page->n_dropped_files++;

      /* Increment total count */
      ATOMIC_INC_32 (&vacuum_Dropped_files_count, 1);

      VFID_COPY (&page->dropped_files[position].vfid, vfid);
      page->dropped_files[position].mvccid = mvccid;

      addr.pgptr = (PAGE_PTR) page;
      addr.offset = position;
      log_append_undoredo_data (thread_p, RVVAC_DROPPED_FILE_ADD, &addr, 0, sizeof (VACUUM_DROPPED_FILE), NULL,
				&page->dropped_files[position]);

#if !defined (NDEBUG)
      if (track_page != NULL)
	{
	  memcpy (&track_page->dropped_data_page, page, DB_PAGESIZE);
	}
#endif

      vacuum_er_log (VACUUM_ER_LOG_DROPPED_FILES,
		     "added new dropped file %d|%d and mvccid=%llu at position=%d. "
		     "Page is %d|%d with lsa %lld|%d. Page count=%d, global count=%d",
		     VFID_AS_ARGS (&page->dropped_files[position].vfid),
		     (unsigned long long int) page->dropped_files[position].mvccid, position,
		     PGBUF_PAGE_STATE_ARGS ((PAGE_PTR) page), page->n_dropped_files, vacuum_Dropped_files_count);

      vacuum_set_dirty_dropped_entries_page (thread_p, page, FREE);

      return NO_ERROR;
    }

  /* The entry couldn't fit in any of the current pages. */
  /* Allocate a new page */

  /* Last page must be fixed */
  assert (page != NULL);

  /* Extend file */
  error_code = file_alloc (thread_p, &vacuum_Dropped_files_vfid, file_init_page_type, &ptype, &vpid,
			   (PAGE_PTR *) (&new_page));
  if (error_code != NO_ERROR)
    {
      assert (false);
      vacuum_unfix_dropped_entries_page (thread_p, page);
      return ER_FAILED;
    }
  if (new_page == NULL)
    {
      assert_release (false);
      vacuum_unfix_dropped_entries_page (thread_p, page);
      return ER_FAILED;
    }

  /* Set page header: next page as NULL and count as 1 */
  VPID_SET_NULL (&new_page->next_page);
  new_page->n_dropped_files = 1;

  /* Set vfid */
  VFID_COPY (&new_page->dropped_files[0].vfid, vfid);

  /* Set MVCCID */
  new_page->dropped_files[0].mvccid = mvccid;

  ATOMIC_INC_32 (&vacuum_Dropped_files_count, 1);

#if !defined(NDEBUG)
  if (track_page != NULL)
    {
      if (track_page->next_tracked_page == NULL)
	{
	  new_track_page = (VACUUM_TRACK_DROPPED_FILES *) malloc (VACUUM_TRACK_DROPPED_FILES_SIZE);
	  if (new_track_page == NULL)
	    {
	      er_set (ER_ERROR_SEVERITY, ARG_FILE_LINE, ER_OUT_OF_VIRTUAL_MEMORY, 1, VACUUM_TRACK_DROPPED_FILES_SIZE);
	      vacuum_unfix_dropped_entries_page (thread_p, page);
	      vacuum_unfix_dropped_entries_page (thread_p, new_page);
	      return ER_FAILED;
	    }
	}
      else
	{
	  new_track_page = track_page->next_tracked_page;
	}

      memcpy (&new_track_page->dropped_data_page, new_page, DB_PAGESIZE);
      new_track_page->next_tracked_page = NULL;
      track_page->next_tracked_page = new_track_page;
    }
#endif

  pgbuf_set_page_ptype (thread_p, (PAGE_PTR) new_page, PAGE_DROPPED_FILES);
  log_append_redo_data2 (thread_p, RVPGBUF_NEW_PAGE, NULL, (PAGE_PTR) new_page, (PGLENGTH) PAGE_DROPPED_FILES,
			 sizeof (VACUUM_DROPPED_FILES_PAGE), new_page);

  vacuum_er_log (VACUUM_ER_LOG_DROPPED_FILES,
		 "added new dropped file %d|%d and mvccid=%llu to at position=%d. "
		 "Page is %d|%d with lsa %lld|%d. Page count=%d, global count=%d",
		 VFID_AS_ARGS (&new_page->dropped_files[0].vfid),
		 (unsigned long long int) new_page->dropped_files[0].mvccid, 0,
		 PGBUF_PAGE_STATE_ARGS ((PAGE_PTR) new_page), new_page->n_dropped_files, vacuum_Dropped_files_count);

  /* Unfix new page */
  vacuum_set_dirty_dropped_entries_page (thread_p, new_page, FREE);

  /* Save a link to the new page in last page */
  vacuum_dropped_files_set_next_page (thread_p, page, &vpid);
#if !defined(NDEBUG)
  if (track_page != NULL)
    {
      VPID_COPY (&track_page->dropped_data_page.next_page, &vpid);
    }
#endif

  /* unfix last page */
  vacuum_unfix_dropped_entries_page (thread_p, page);
  return NO_ERROR;
}

/*
 * vacuum_log_add_dropped_file () - Append postpone/undo log for notifying vacuum of a file being dropped. Postpone
 *				    is added when a class or index is dropped and undo when a class or index is created.
 *
 * return	 : Void.
 * thread_p (in) : Thread entry.
 * vfid (in)	 : Dropped file identifier.
 * class_oid(in) : class OID
 */
void
vacuum_log_add_dropped_file (THREAD_ENTRY * thread_p, const VFID * vfid, const OID * class_oid, bool pospone_or_undo)
{
  LOG_DATA_ADDR addr;
  VACUUM_DROPPED_FILES_RCV_DATA rcv_data;

  vacuum_er_log (VACUUM_ER_LOG_DROPPED_FILES, "Append %s log from dropped file %d|%d.",
		 pospone_or_undo ? "postpone" : "undo", vfid->volid, vfid->fileid);

  /* Initialize recovery data */
  VFID_COPY (&rcv_data.vfid, vfid);
  if (class_oid != NULL)
    {
      COPY_OID (&rcv_data.class_oid, class_oid);
    }
  else
    {
      OID_SET_NULL (&rcv_data.class_oid);
    }

  addr.offset = -1;
  addr.pgptr = NULL;
  addr.vfid = NULL;

  if (pospone_or_undo == VACUUM_LOG_ADD_DROPPED_FILE_POSTPONE)
    {
      log_append_postpone (thread_p, RVVAC_NOTIFY_DROPPED_FILE, &addr, sizeof (rcv_data), &rcv_data);
    }
  else
    {
      log_append_undo_data (thread_p, RVVAC_NOTIFY_DROPPED_FILE, &addr, sizeof (rcv_data), &rcv_data);
    }
}

/*
 * vacuum_rv_redo_add_dropped_file () - Redo recovery used for adding dropped files.
 *
 * return	 : Error code.
 * thread_p (in) : Thread entry.
 * rcv (in)	 : Recovery data.
 */
int
vacuum_rv_redo_add_dropped_file (THREAD_ENTRY * thread_p, LOG_RCV * rcv)
{
  VACUUM_DROPPED_FILES_PAGE *page = NULL;
  INT16 position = rcv->offset;
  int mem_size;
  VACUUM_DROPPED_FILE *dropped_file;

  assert (rcv->length == sizeof (VACUUM_DROPPED_FILE));
  dropped_file = ((VACUUM_DROPPED_FILE *) rcv->data);

  assert_release (!VFID_ISNULL (&dropped_file->vfid));
  assert_release (MVCCID_IS_VALID (dropped_file->mvccid));

  page = (VACUUM_DROPPED_FILES_PAGE *) rcv->pgptr;

  if (position > page->n_dropped_files)
    {
      /* Error! */
      vacuum_er_log_error (VACUUM_ER_LOG_DROPPED_FILES | VACUUM_ER_LOG_RECOVERY,
			   "Dropped files recovery error: Invalid position %d (only %d entries in page) while "
			   "inserting new entry vfid=%d|%d mvccid=%llu. Page is %d|%d at lsa %lld|%d. ",
			   position, page->n_dropped_files, VFID_AS_ARGS (&dropped_file->vfid),
			   (unsigned long long) dropped_file->mvccid, PGBUF_PAGE_STATE_ARGS (rcv->pgptr));

      assert_release (false);
      return ER_FAILED;
    }

  if (position < page->n_dropped_files)
    {
      /* Make room for new record */
      mem_size = (page->n_dropped_files - position) * sizeof (VACUUM_DROPPED_FILE);
      memmove (&page->dropped_files[position + 1], &page->dropped_files[position], mem_size);
    }

  /* Copy new dropped file */
  VFID_COPY (&page->dropped_files[position].vfid, &dropped_file->vfid);
  page->dropped_files[position].mvccid = dropped_file->mvccid;

  /* Increment number of files */
  page->n_dropped_files++;

  vacuum_er_log (VACUUM_ER_LOG_DROPPED_FILES | VACUUM_ER_LOG_RECOVERY,
		 "Dropped files redo recovery, insert new entry "
		 "vfid=%d|%d, mvccid=%llu at position %d. Page is %d|%d at lsa %lld|%d.",
		 VFID_AS_ARGS (&dropped_file->vfid), (unsigned long long) dropped_file->mvccid, position,
		 PGBUF_PAGE_STATE_ARGS (rcv->pgptr));

  /* Make sure the mvcc_next_id is also updated, since this is the marker used by dropped files. */
  if (!MVCC_ID_PRECEDES (dropped_file->mvccid, log_Gl.hdr.mvcc_next_id))
    {
      log_Gl.hdr.mvcc_next_id = dropped_file->mvccid;
      MVCCID_FORWARD (log_Gl.hdr.mvcc_next_id);
    }

  /* Page was modified, so set it dirty */
  pgbuf_set_dirty (thread_p, rcv->pgptr, DONT_FREE);
  return NO_ERROR;
}

/*
 * vacuum_rv_undo_add_dropped_file () - Undo recovery used for adding dropped files.
 *
 * return	 : Error code.
 * thread_p (in) : Thread entry.
 * rcv (in)	 : Recovery data.
 */
int
vacuum_rv_undo_add_dropped_file (THREAD_ENTRY * thread_p, LOG_RCV * rcv)
{
  VACUUM_DROPPED_FILES_PAGE *page = NULL;
  INT16 position = rcv->offset;
  int mem_size;

  page = (VACUUM_DROPPED_FILES_PAGE *) rcv->pgptr;

  if (position >= page->n_dropped_files)
    {
      assert_release (false);
      return ER_FAILED;
    }

  mem_size = (page->n_dropped_files - 1 - position) * sizeof (VACUUM_DROPPED_FILE);
  if (mem_size > 0)
    {
      memmove (&page->dropped_files[position], &page->dropped_files[position + 1], mem_size);
    }
  page->n_dropped_files--;

  /* Page was modified, so set it dirty */
  pgbuf_set_dirty (thread_p, rcv->pgptr, DONT_FREE);
  return NO_ERROR;
}

/*
 * vacuum_rv_replace_dropped_file () - replace dropped file for recovery
 *
 * return        : error code
 * thread_p (in) : thread entry
 * rcv (in)      : recovery data
 */
int
vacuum_rv_replace_dropped_file (THREAD_ENTRY * thread_p, LOG_RCV * rcv)
{
  VACUUM_DROPPED_FILES_PAGE *page = NULL;
  INT16 position = rcv->offset;
  VACUUM_DROPPED_FILE *dropped_file;

  assert (rcv->length == sizeof (VACUUM_DROPPED_FILE));
  dropped_file = (VACUUM_DROPPED_FILE *) rcv->data;

  page = (VACUUM_DROPPED_FILES_PAGE *) rcv->pgptr;

  /* Should be the same VFID */
  if (position >= page->n_dropped_files)
    {
      /* Error! */
      vacuum_er_log_error (VACUUM_ER_LOG_DROPPED_FILES | VACUUM_ER_LOG_RECOVERY,
			   "Dropped files recovery error: Invalid position %d (only %d entries in page) while "
			   "replacing old entry with vfid=%d|%d mvccid=%llu. Page is %d|%d at lsa %lld|%d. ",
			   position, page->n_dropped_files, VFID_AS_ARGS (&dropped_file->vfid),
			   (unsigned long long) dropped_file->mvccid, PGBUF_PAGE_STATE_ARGS (rcv->pgptr));

      assert_release (false);
      return ER_FAILED;
    }

  if (!VFID_EQ (&dropped_file->vfid, &page->dropped_files[position].vfid))
    {
      /* Error! */
      vacuum_er_log_error (VACUUM_ER_LOG_DROPPED_FILES | VACUUM_ER_LOG_RECOVERY,
			   "Dropped files recovery error: expected to "
			   "find vfid %d|%d at position %d and found %d|%d with MVCCID=%d. "
			   "Page is %d|%d at lsa %lld|%d. ", VFID_AS_ARGS (&dropped_file->vfid), position,
			   VFID_AS_ARGS (&page->dropped_files[position].vfid),
			   (unsigned long long) page->dropped_files[position].mvccid,
			   PGBUF_PAGE_STATE_ARGS (rcv->pgptr));

      assert_release (false);
      return ER_FAILED;
    }

  vacuum_er_log (VACUUM_ER_LOG_DROPPED_FILES | VACUUM_ER_LOG_RECOVERY,
		 "Dropped files redo recovery, replace MVCCID for"
		 " file %d|%d with %llu (position=%d). Page is %d|%d at lsa %lld|%d.",
		 VFID_AS_ARGS (&dropped_file->vfid), (unsigned long long) dropped_file->mvccid, position,
		 PGBUF_PAGE_STATE_ARGS (rcv->pgptr));
  page->dropped_files[position].mvccid = dropped_file->mvccid;

  /* Make sure the mvcc_next_id is also updated, since this is the marker used by dropped files. */
  if (!MVCC_ID_PRECEDES (dropped_file->mvccid, log_Gl.hdr.mvcc_next_id))
    {
      log_Gl.hdr.mvcc_next_id = dropped_file->mvccid;
      MVCCID_FORWARD (log_Gl.hdr.mvcc_next_id);
    }

  /* Page was modified, so set it dirty */
  pgbuf_set_dirty (thread_p, rcv->pgptr, DONT_FREE);
  return NO_ERROR;
}

/*
 * vacuum_notify_all_workers_dropped_file () - notify all vacuum workers that given file was dropped
 *
 * vfid_dropped (in) : VFID of dropped file
 * mvccid (in)       : MVCCID marker for dropped file
 */
static void
vacuum_notify_all_workers_dropped_file (const VFID & vfid_dropped, MVCCID mvccid)
{
#if defined (SERVER_MODE)
  if (!LOG_ISRESTARTED ())
    {
      // workers are not running during recovery
      return;
    }

  INT32 my_version, workers_min_version;

  /* Before notifying vacuum workers there is one last thing we have to do. Running workers must also be notified of
   * the VFID being dropped to cleanup their collected heap object arrays. Since must done one file at a time, so a
   * mutex is used for protection, in case there are several transactions doing file drops. */
  pthread_mutex_lock (&vacuum_Dropped_files_mutex);
  assert (VFID_ISNULL (&vacuum_Last_dropped_vfid));
  VFID_COPY (&vacuum_Last_dropped_vfid, &vfid_dropped);

  /* Increment dropped files version and save a version for current change. It is not important to keep the version
   * synchronized with the changes. It is only used to make sure that all workers have seen current change. */
  my_version = ++vacuum_Dropped_files_version;

  vacuum_er_log (VACUUM_ER_LOG_DROPPED_FILES,
		 "Added dropped file - vfid=%d|%d, mvccid=%llu - "
		 "Wait for all workers to see my_version=%d", VFID_AS_ARGS (&vfid_dropped), mvccid, my_version);

  /* Wait until all workers have been notified of this change */
  for (workers_min_version = vacuum_get_worker_min_dropped_files_version ();
       workers_min_version != -1 && workers_min_version < my_version;
       workers_min_version = vacuum_get_worker_min_dropped_files_version ())
    {
      vacuum_er_log (VACUUM_ER_LOG_DROPPED_FILES,
		     "not all workers saw my changes, workers min version=%d. Sleep and retry.", workers_min_version);

      thread_sleep (1);
    }

  vacuum_er_log (VACUUM_ER_LOG_DROPPED_FILES, "All workers have been notified, min_version=%d", workers_min_version);

  VFID_SET_NULL (&vacuum_Last_dropped_vfid);
  pthread_mutex_unlock (&vacuum_Dropped_files_mutex);
#endif // SERVER_MODE
}

/*
 * vacuum_rv_notify_dropped_file () - Add drop file used in recovery phase. Can be used in two ways: at run postpone phase
 *				   for dropped heap files and indexes (if postpone_ref_lsa in not null); or at undo
 *				   phase for created heap files and indexes.
 *
 * return		: Error code.
 * thread_p (in)	: Thread entry.
 * rcv (in)		: Recovery data.
 * pospone_ref_lsa (in) : Reference LSA for running postpone. NULL if this is
 *			  an undo for created heap files and indexes.
 */
int
vacuum_rv_notify_dropped_file (THREAD_ENTRY * thread_p, LOG_RCV * rcv)
{
  int error = NO_ERROR;
  OID *class_oid;
  MVCCID mvccid;
  VACUUM_DROPPED_FILES_RCV_DATA *rcv_data;

  /* Copy VFID from current log recovery data but set MVCCID at this point. We will use the log_Gl.hdr.mvcc_next_id as
   * borderline to distinguish this file from newer files. 1. All changes on this file must be done by transaction that
   * have already committed which means their MVCCID will be less than current log_Gl.hdr.mvcc_next_id. 2. All changes
   * on a new file that reused VFID must be done by transaction that start after this call, which means their MVCCID's
   * will be at least equal to current log_Gl.hdr.mvcc_next_id. */

  mvccid = ATOMIC_LOAD_64 (&log_Gl.hdr.mvcc_next_id);

  /* Add dropped file to current list */
  rcv_data = (VACUUM_DROPPED_FILES_RCV_DATA *) rcv->data;
  error = vacuum_add_dropped_file (thread_p, &rcv_data->vfid, mvccid);
  if (error != NO_ERROR)
    {
      return error;
    }

  // make sure vacuum workers will not access dropped file
  vacuum_notify_all_workers_dropped_file (rcv_data->vfid, mvccid);

  /* vacuum is notified of the file drop, it is safe to remove from cache */
  class_oid = &rcv_data->class_oid;
  if (!OID_ISNULL (class_oid))
    {
      (void) heap_delete_hfid_from_cache (thread_p, class_oid);
    }

  /* Success */
  return NO_ERROR;
}

/*
 * vacuum_cleanup_dropped_files () - Clean unnecessary dropped files.
 *
 * return	 : Error code.
 * thread_p (in) : Thread entry.
 *
 * NOTE: All entries with an MVCCID older than vacuum_Data->oldest_unvacuumed_mvccid are removed.
 *	 All records belonging to these entries must be either vacuumed or skipped after drop.
 */
static int
vacuum_cleanup_dropped_files (THREAD_ENTRY * thread_p)
{
  VPID vpid = VPID_INITIALIZER;
  VACUUM_DROPPED_FILES_PAGE *page = NULL;
  int page_count = 0, mem_size = 0;
  VPID last_page_vpid = VPID_INITIALIZER, last_non_empty_page_vpid = VPID_INITIALIZER;
  INT16 removed_entries[VACUUM_DROPPED_FILES_MAX_PAGE_CAPACITY];
  INT16 n_removed_entries = 0, i;
#if !defined (NDEBUG)
  VACUUM_TRACK_DROPPED_FILES *track_page = (VACUUM_TRACK_DROPPED_FILES *) vacuum_Track_dropped_files;
#endif

  vacuum_er_log (VACUUM_ER_LOG_DROPPED_FILES, "%s", "Start cleanup dropped files.");

  if (!LOG_ISRESTARTED ())
    {
      /* Skip cleanup during recovery */
      vacuum_er_log (VACUUM_ER_LOG_RECOVERY | VACUUM_ER_LOG_DROPPED_FILES, "%s", "Skip cleanup during recovery.");
      return NO_ERROR;
    }

  assert_release (!VFID_ISNULL (&vacuum_Dropped_files_vfid));
  assert_release (!VPID_ISNULL (&vacuum_Dropped_files_vpid));

  if (vacuum_Dropped_files_count == 0)
    {
      /* Nothing to clean */
      vacuum_er_log (VACUUM_ER_LOG_DROPPED_FILES, "%s", "Cleanup skipped, no current entries.");
      return NO_ERROR;
    }

  /* Clean each page of dropped files */
  VPID_COPY (&vpid, &vacuum_Dropped_files_vpid);
  VPID_COPY (&last_non_empty_page_vpid, &vacuum_Dropped_files_vpid);

  while (!VPID_ISNULL (&vpid))
    {
      /* Reset n_removed_entries */
      n_removed_entries = 0;

      /* Track the last page found */
      VPID_COPY (&last_page_vpid, &vpid);

      /* Fix current page */
      page = vacuum_fix_dropped_entries_page (thread_p, &vpid, PGBUF_LATCH_WRITE);
      if (page == NULL)
	{
	  assert (false);
	  return ER_FAILED;
	}

      /* Get next page VPID */
      VPID_COPY (&vpid, &page->next_page);

      page_count = page->n_dropped_files;
      if (page_count == 0)
	{
	  /* Page is empty */
	  vacuum_unfix_dropped_entries_page (thread_p, page);
	  continue;
	}

      /* Page is not empty, track the last non-empty page found */
      VPID_COPY (&last_non_empty_page_vpid, &vpid);

      /* Check entries for cleaning. Start from the end of the array */
      for (i = page_count - 1; i >= 0; i--)
	{
	  if (MVCC_ID_PRECEDES (page->dropped_files[i].mvccid, vacuum_Data.oldest_unvacuumed_mvccid))
	    {
	      /* Remove entry */
	      removed_entries[n_removed_entries++] = i;
	      if (i < page_count - 1)
		{
		  mem_size = (page_count - i - 1) * sizeof (VACUUM_DROPPED_FILE);
		  memmove (&page->dropped_files[i], &page->dropped_files[i + 1], mem_size);
		}
	    }
	}

      if (n_removed_entries > 0)
	{
	  /* Update dropped files global counter */
	  ATOMIC_INC_32 (&vacuum_Dropped_files_count, -n_removed_entries);

	  /* Update dropped files page counter */
	  page->n_dropped_files -= n_removed_entries;

	  /* Log changes */
	  vacuum_log_cleanup_dropped_files (thread_p, (PAGE_PTR) page, removed_entries, n_removed_entries);

	  vacuum_er_log (VACUUM_ER_LOG_DROPPED_FILES,
			 "cleanup dropped files. Page is %d|%d with lsa %lld|%d. "
			 "Page count=%d, global count=%d", PGBUF_PAGE_STATE_ARGS ((PAGE_PTR) page),
			 page->n_dropped_files, vacuum_Dropped_files_count);

	  /* todo: new pages are allocated but old pages are never deallocated. it looks like they are leaked. */

#if !defined (NDEBUG)
	  /* Copy changes to tracker */
	  memcpy (&track_page->dropped_data_page, page, DB_PAGESIZE);
#endif
	  vacuum_set_dirty_dropped_entries_page (thread_p, page, FREE);
	}
      else
	{
	  /* No changes */
	  vacuum_unfix_dropped_entries_page (thread_p, page);
	}

#if !defined (NDEBUG)
      track_page = track_page->next_tracked_page;
#endif
    }

  if (!VPID_ISNULL (&last_non_empty_page_vpid) && !VPID_EQ (&last_non_empty_page_vpid, &last_page_vpid))
    {
      /* Update next page link in the last non-empty page to NULL, to avoid fixing empty pages in the future. */
      vacuum_er_log (VACUUM_ER_LOG_DROPPED_FILES,
		     "Cleanup dropped files must remove pages to the of page %d|%d... Cut off link.",
		     last_non_empty_page_vpid.volid, last_non_empty_page_vpid.pageid);

      page = vacuum_fix_dropped_entries_page (thread_p, &last_non_empty_page_vpid, PGBUF_LATCH_WRITE);
      if (page == NULL)
	{
	  assert (false);
	  return ER_FAILED;
	}

      vacuum_dropped_files_set_next_page (thread_p, page, &page->next_page);
      vacuum_unfix_dropped_entries_page (thread_p, page);

      /* todo: tracker? */
    }

  vacuum_er_log (VACUUM_ER_LOG_DROPPED_FILES, "%s", "Finished cleanup dropped files.");
  return NO_ERROR;
}

/*
 * vacuum_is_file_dropped () - Check whether file is considered dropped.
 *
 * return	        : error code.
 * thread_p (in)        : Thread entry.
 * is_file_dropped(out) : True if file is considered dropped. False, otherwise.
 * vfid (in)	        : File identifier.
 * mvccid (in)	        : MVCCID.
 */
int
vacuum_is_file_dropped (THREAD_ENTRY * thread_p, bool * is_file_dropped, VFID * vfid, MVCCID mvccid)
{
  if (prm_get_bool_value (PRM_ID_DISABLE_VACUUM))
    {
      *is_file_dropped = false;
      return NO_ERROR;
    }

  return vacuum_find_dropped_file (thread_p, is_file_dropped, vfid, mvccid);
}

/*
 * vacuum_find_dropped_file () - Find the dropped file and check whether the given MVCCID is older than or equal to the
 *				 MVCCID of dropped file. Used by vacuum to detect records that belong to dropped files.
 *
 * return	        : error code.
 * thread_p (in)        : Thread entry.
 * is_file_dropped(out) : True if file is considered dropped. False, otherwise.
 * vfid (in)	        : File identifier.
 * mvccid (in)	        : MVCCID of checked record.
 */
static int
vacuum_find_dropped_file (THREAD_ENTRY * thread_p, bool * is_file_dropped, VFID * vfid, MVCCID mvccid)
{
  VACUUM_DROPPED_FILES_PAGE *page = NULL;
  VACUUM_DROPPED_FILE *dropped_file = NULL;
  VPID vpid;
  INT16 page_count;
  int error;

  if (vacuum_Dropped_files_count == 0)
    {
      /* No dropped files */
      *is_file_dropped = false;
      return NO_ERROR;
    }

  assert_release (!VPID_ISNULL (&vacuum_Dropped_files_vpid));

  /* Search for dropped file in all pages. */
  VPID_COPY (&vpid, &vacuum_Dropped_files_vpid);

  while (!VPID_ISNULL (&vpid))
    {
      /* Fix current page */
      page = vacuum_fix_dropped_entries_page (thread_p, &vpid, PGBUF_LATCH_READ);
      if (page == NULL)
	{
	  *is_file_dropped = false;	/* actually unknown but unimportant */

	  assert (!VACUUM_IS_THREAD_VACUUM_MASTER (thread_p));
	  ASSERT_ERROR_AND_SET (error);
	  assert (error == ER_INTERRUPTED);

	  if (VACUUM_IS_THREAD_VACUUM_WORKER (thread_p))
	    {
	      assert (thread_p->shutdown);
	    }
	  return error;
	}

      /* dropped files page are never boosted. mark them that vacuum will fix to at least postpone victimization */
      pgbuf_notify_vacuum_follows (thread_p, (PAGE_PTR) page);

      /* Copy next page VPID */
      VPID_COPY (&vpid, &page->next_page);
      page_count = page->n_dropped_files;

      /* Use compare VFID to find a matching entry */
      dropped_file =
	(VACUUM_DROPPED_FILE *) bsearch (vfid, page->dropped_files, page_count, sizeof (VACUUM_DROPPED_FILE),
					 vacuum_compare_dropped_files);
      if (dropped_file != NULL)
	{
	  /* Found matching entry. Compare the given MVCCID with the MVCCID of dropped file. */
	  if (MVCC_ID_PRECEDES (mvccid, dropped_file->mvccid))
	    {
	      /* The record must belong to the dropped file */
	      vacuum_er_log (VACUUM_ER_LOG_DROPPED_FILES,
			     "found dropped file: vfid=%d|%d mvccid=%llu in page %d|%d. "
			     "Entry at position %d, vfid=%d|%d mvccid=%llu. The vacuumed file is dropped.",
			     VFID_AS_ARGS (vfid), (unsigned long long int) mvccid,
			     PGBUF_PAGE_VPID_AS_ARGS ((PAGE_PTR) page), dropped_file - page->dropped_files,
			     VFID_AS_ARGS (&dropped_file->vfid), (unsigned long long int) dropped_file->mvccid);

	      vacuum_unfix_dropped_entries_page (thread_p, page);

	      *is_file_dropped = true;
	      return NO_ERROR;
	    }
	  else
	    {
	      /* The record belongs to an entry with the same identifier, but is newer. */
	      vacuum_er_log (VACUUM_ER_LOG_DROPPED_FILES,
			     "found dropped file: vfid=%d|%d mvccid=%llu in page %d|%d. "
			     "Entry at position %d, vfid=%d|%d mvccid=%llu. The vacuumed file is newer.",
			     VFID_AS_ARGS (vfid), (unsigned long long int) mvccid,
			     PGBUF_PAGE_VPID_AS_ARGS ((PAGE_PTR) page), dropped_file - page->dropped_files,
			     VFID_AS_ARGS (&dropped_file->vfid), (unsigned long long int) dropped_file->mvccid);

	      vacuum_unfix_dropped_entries_page (thread_p, page);

	      *is_file_dropped = false;
	      return NO_ERROR;
	    }
	}

      /* Do not log this unless you think it is useful. It spams the log file. */
      vacuum_er_log (VACUUM_ER_LOG_NONE,
		     "didn't find dropped file: vfid=%d|%d mvccid=%llu in page (%d, %d).", VFID_AS_ARGS (vfid),
		     (unsigned long long int) mvccid, PGBUF_PAGE_VPID_AS_ARGS ((PAGE_PTR) page));

      vacuum_unfix_dropped_entries_page (thread_p, page);
    }

  /* Entry not found */
  *is_file_dropped = false;
  return NO_ERROR;
}

/*
 * vacuum_log_cleanup_dropped_files () - Log dropped files cleanup.
 *
 * return	  : Void.
 * thread_p (in)  : Thread entry.
 * page_p (in)	  : Page pointer.
 * indexes (in)	  : Indexes of cleaned up dropped files.
 * n_indexes (in) : Total count of dropped files.
 *
 * NOTE: Consider not logging cleanup. Cleanup can be done at database restart.
 */
static void
vacuum_log_cleanup_dropped_files (THREAD_ENTRY * thread_p, PAGE_PTR page_p, INT16 * indexes, INT16 n_indexes)
{
#define VACUUM_CLEANUP_DROPPED_FILES_MAX_REDO_CRUMBS 3
  LOG_CRUMB redo_crumbs[VACUUM_CLEANUP_DROPPED_FILES_MAX_REDO_CRUMBS];
  LOG_DATA_ADDR addr;
  int n_redo_crumbs = 0;

  /* Add n_indexes */
  redo_crumbs[n_redo_crumbs].data = &n_indexes;
  redo_crumbs[n_redo_crumbs++].length = sizeof (n_indexes);

  /* Add indexes */
  redo_crumbs[n_redo_crumbs].data = indexes;
  redo_crumbs[n_redo_crumbs++].length = n_indexes * sizeof (*indexes);

  assert (n_redo_crumbs <= VACUUM_CLEANUP_DROPPED_FILES_MAX_REDO_CRUMBS);

  /* Initialize log data address */
  addr.pgptr = page_p;
  addr.vfid = &vacuum_Dropped_files_vfid;
  addr.offset = 0;

  log_append_redo_crumbs (thread_p, RVVAC_DROPPED_FILE_CLEANUP, &addr, n_redo_crumbs, redo_crumbs);
}

/*
 * vacuum_rv_redo_cleanup_dropped_files () - Recover dropped files cleanup.
 *
 * return	 : Error code.
 * thread_p (in) : Thread entry,
 * rcv (in)	 : Recovery data.
 *
 * NOTE: Consider not logging cleanup. Cleanup can be done at database restart.
 */
int
vacuum_rv_redo_cleanup_dropped_files (THREAD_ENTRY * thread_p, LOG_RCV * rcv)
{
  int offset = 0, mem_size;
  VACUUM_DROPPED_FILES_PAGE *page = (VACUUM_DROPPED_FILES_PAGE *) rcv->pgptr;
  INT16 *indexes;
  INT16 n_indexes, i;

  /* Get recovery information */

  /* Get n_indexes */
  n_indexes = *((INT16 *) rcv->data);
  offset += sizeof (n_indexes);

  /* Get indexes */
  indexes = (INT16 *) (rcv->data + offset);
  offset += sizeof (*indexes) * n_indexes;

  /* Check that all recovery data has been processed */
  assert (offset == rcv->length);

  /* Cleanup starting from last entry */
  for (i = 0; i < n_indexes; i++)
    {
      /* Remove entry at indexes[i] */
      vacuum_er_log (VACUUM_ER_LOG_RECOVERY | VACUUM_ER_LOG_DROPPED_FILES,
		     "Recovery of dropped classes: remove file %d|%d, mvccid=%llu at position %d.",
		     (int) page->dropped_files[indexes[i]].vfid.volid,
		     (int) page->dropped_files[indexes[i]].vfid.fileid, page->dropped_files[indexes[i]].mvccid,
		     (int) indexes[i]);
      mem_size = (page->n_dropped_files - indexes[i]) * sizeof (VACUUM_DROPPED_FILE);

      assert (mem_size >= 0);
      if (mem_size > 0)
	{
	  memmove (&page->dropped_files[indexes[i]], &page->dropped_files[indexes[i] + 1], mem_size);
	}

      /* Update dropped files page counter */
      page->n_dropped_files--;
    }

  pgbuf_set_dirty (thread_p, rcv->pgptr, DONT_FREE);

  return NO_ERROR;
}

/*
 * vacuum_dropped_files_set_next_page () - Set dropped files next page link and log it.
 *
 * return	  : Void.
 * thread_p (in)  : Thread entry.
 * page_p (in)	  : Dropped files page.
 * next_page (in) : Next page VPID.
 */
static void
vacuum_dropped_files_set_next_page (THREAD_ENTRY * thread_p, VACUUM_DROPPED_FILES_PAGE * page_p, VPID * next_page)
{
  LOG_DATA_ADDR addr;

  /* Initialize log data address */
  addr.pgptr = (PAGE_PTR) page_p;
  addr.vfid = NULL;
  addr.offset = 0;

  /* log and change */
  log_append_undoredo_data (thread_p, RVVAC_DROPPED_FILE_NEXT_PAGE, &addr, sizeof (VPID), sizeof (VPID),
			    &page_p->next_page, next_page);
  page_p->next_page = *next_page;

  vacuum_set_dirty_dropped_entries_page (thread_p, page_p, DONT_FREE);
}

/*
 * vacuum_rv_set_next_page_dropped_files () - Recover setting link to next page for dropped files.
 *
 * return	 : Error code.
 * thread_p (in) : Thread entry.
 * rcv (in)	 : Recovery data.
 */
int
vacuum_rv_set_next_page_dropped_files (THREAD_ENTRY * thread_p, LOG_RCV * rcv)
{
  VACUUM_DROPPED_FILES_PAGE *page = (VACUUM_DROPPED_FILES_PAGE *) rcv->pgptr;

  /* Set next page VPID */
  VPID_COPY (&page->next_page, (VPID *) rcv->data);

  /* Check recovery data is as expected */
  assert (rcv->length = sizeof (VPID));

  vacuum_er_log (VACUUM_ER_LOG_RECOVERY, "Set link for dropped files from page %d|%d to page %d|%d.",
		 pgbuf_get_vpid_ptr (rcv->pgptr)->pageid, pgbuf_get_vpid_ptr (rcv->pgptr)->volid, page->next_page.volid,
		 page->next_page.pageid);

  pgbuf_set_dirty (thread_p, rcv->pgptr, DONT_FREE);

  return NO_ERROR;
}

/*
 * vacuum_compare_heap_object () - Compare two heap objects to be vacuumed. HFID compare has priority against OID
 *				   compare.
 *
 * return : Compare result.
 * a (in) : First object.
 * b (in) : Second object.
 */
static int
vacuum_compare_heap_object (const void *a, const void *b)
{
  VACUUM_HEAP_OBJECT *file_obj_a = (VACUUM_HEAP_OBJECT *) a;
  VACUUM_HEAP_OBJECT *file_obj_b = (VACUUM_HEAP_OBJECT *) b;
  int diff;

  /* First compare VFID, then OID. */

  /* Compare VFID file ID's. */
  diff = (int) (file_obj_a->vfid.fileid - file_obj_b->vfid.fileid);
  if (diff != 0)
    {
      return diff;
    }

  /* Compare VFID volume ID's. */
  diff = (int) (file_obj_a->vfid.volid - file_obj_b->vfid.volid);
  if (diff != 0)
    {
      return diff;
    }

  /* Compare OID page ID's. */
  diff = (int) (file_obj_a->oid.pageid - file_obj_b->oid.pageid);
  if (diff != 0)
    {
      return diff;
    }

  /* Compare OID volume ID's. */
  diff = (int) (file_obj_a->oid.volid - file_obj_b->oid.volid);
  if (diff != 0)
    {
      return diff;
    }

  /* Compare OID slot ID's. */
  return (int) (file_obj_a->oid.slotid - file_obj_b->oid.slotid);
}

/*
 * vacuum_collect_heap_objects () - Collect the heap object to be later vacuumed.
 *
 * return		  : Error code.
 * thread_p (in)          : thread entry
 * worker (in/out)	  : Vacuum worker structure.
 * oid (in)		  : Heap object OID.
 * vfid (in)		  : Heap file ID.
 */
static int
vacuum_collect_heap_objects (THREAD_ENTRY * thread_p, VACUUM_WORKER * worker, OID * oid, VFID * vfid)
{
  /* Collect both file ID and object OID to vacuum at the end of the job. Heap file ID is required to know whether
   * objects are reusable or not, OID is to point vacuum where data needs to be removed. */

  /* Make sure we have enough storage. */
  if (worker->n_heap_objects >= worker->heap_objects_capacity)
    {
      /* Expand buffer. */
      VACUUM_HEAP_OBJECT *new_buffer = NULL;
      int new_capacity = worker->heap_objects_capacity * 2;

      new_buffer = (VACUUM_HEAP_OBJECT *) realloc (worker->heap_objects, new_capacity * sizeof (VACUUM_HEAP_OBJECT));
      if (new_buffer == NULL)
	{
	  er_set (ER_ERROR_SEVERITY, ARG_FILE_LINE, ER_OUT_OF_VIRTUAL_MEMORY, 1,
		  new_capacity * sizeof (VACUUM_HEAP_OBJECT));
	  vacuum_er_log_error (VACUUM_ER_LOG_WORKER,
			       "Could not expact the files and objects capacity to %d.", new_capacity);
	  return ER_OUT_OF_VIRTUAL_MEMORY;
	}
      worker->heap_objects = new_buffer;
      worker->heap_objects_capacity = new_capacity;
    }

  /* Add new heap object (HFID & OID). */
  VFID_COPY (&worker->heap_objects[worker->n_heap_objects].vfid, vfid);
  COPY_OID (&worker->heap_objects[worker->n_heap_objects].oid, oid);
  /* Increment object count. */
  worker->n_heap_objects++;

  /* Success. */
  return NO_ERROR;
}

/*
 * vacuum_cleanup_collected_by_vfid () - Cleanup entries collected from dropped file.
 *
 * return      : Void.
 * worker (in) : Vacuum worker.
 * vfid (in)   : VFID of dropped file.
 */
static void
vacuum_cleanup_collected_by_vfid (VACUUM_WORKER * worker, VFID * vfid)
{
  int start, end;

  /* Sort collected. */
  qsort (worker->heap_objects, worker->n_heap_objects, sizeof (VACUUM_HEAP_OBJECT), vacuum_compare_heap_object);

  /* Find first entry for file */
  for (start = 0; start < worker->n_heap_objects && !VFID_EQ (&worker->heap_objects[start].vfid, vfid); start++);
  if (start == worker->n_heap_objects)
    {
      /* VFID doesn't exist. */
      return;
    }
  /* Find first entry for other file. */
  for (end = start + 1; end < worker->n_heap_objects && VFID_EQ (&worker->heap_objects[end].vfid, vfid); end++);
  /* Remove all between start and end. */
  if (end == worker->n_heap_objects)
    {
      /* Just update the number of objects. */
      worker->n_heap_objects = start;
    }
  else
    {
      /* Move objects after end */
      memmove (&worker->heap_objects[start], &worker->heap_objects[end],
	       (worker->n_heap_objects - end) * sizeof (VACUUM_HEAP_OBJECT));
      /* Update number of objects. */
      worker->n_heap_objects -= (end - start);
    }
}

#if defined (SERVER_MODE)
/*
 * vacuum_compare_dropped_files_version () - Compare two versions ID's of dropped files. Take into consideration that
 *					     versions can overflow max value of INT32.
 *
 * return	  : Positive value if first version is considered bigger,
 *		    negative if it is considered smaller and 0 if they are
 *		    equal.
 * version_a (in) : First version.
 * version_b (in) : Second version.
 */
static int
vacuum_compare_dropped_files_version (INT32 version_a, INT32 version_b)
{
  INT32 max_int32_div_2 = 0x3FFFFFFF;

  /* If both are positive or if both are negative return a-b */
  if ((version_a >= 0 && version_b >= 0) || (version_a < 0 && version_b < 0))
    {
      return (int) (version_a - version_b);
    }

  /* If one is positive and the other negative we have to consider the case when version overflowed INT32 and the case
   * when one just passed 0. In the first case, the positive value is considered smaller, while in the second case the
   * negative value is considered smaller. The INT32 domain of values is split into 4 ranges: [-MAX_INT32,
   * -MAX_INT32/2], [-MAX_INT32/2, 0], [0, MAX_INT32/2] and [MAX_INT32/2, MAX_INT32]. We will consider the case when
   * one value is in [-MAX_INT32, -MAX_INT32/2] and the other in [MAX_INT32/2, MAX_INT32] and the second case when the
   * values are in [-MAX_INT32/2, 0] and [0, MAX_INT32]. If the values are not in these ranges, the algorithm is
   * flawed. */
  if (version_a >= 0)
    {
      /* 0x3FFFFFFF is MAX_INT32/2 */
      if (version_a >= max_int32_div_2)
	{
	  assert (version_b <= -max_int32_div_2);
	  /* In this case, version_a is considered smaller */
	  return -1;
	}
      else
	{
	  assert (version_b >= -max_int32_div_2);
	  /* In this case, version_b is considered smaller */
	  return 1;
	}
    }
  else
    {
      if (version_b >= max_int32_div_2)
	{
	  assert (version_a <= -max_int32_div_2);
	  /* In this case, version_a is considered bigger */
	  return 1;
	}
      else
	{
	  assert (version_a >= -max_int32_div_2);
	  /* In this case, version_b is considered bigger */
	  return -1;
	}
    }

  /* We shouldn't be here */
  assert (false);
}
#endif // SERVER_MODE

#if !defined (NDEBUG)
/*
 * vacuum_verify_vacuum_data_debug () - Vacuum data sanity check.
 *
 * return    : Void.
 */
static void
vacuum_verify_vacuum_data_debug (THREAD_ENTRY * thread_p)
{
  int i;
  VACUUM_DATA_PAGE *data_page = NULL;
  VACUUM_DATA_ENTRY *entry = NULL;
  VACUUM_DATA_ENTRY *last_unvacuumed = NULL;
  VPID next_vpid;
  int in_progress_distance = 0;
  bool found_in_progress = false;

  data_page = vacuum_Data.first_page;

  /* First page is same as last page if and only if first page link to next page is NULL. */
  assert ((vacuum_Data.first_page == vacuum_Data.last_page) == (VPID_ISNULL (&vacuum_Data.first_page->next_page)));

  /* Loop sanity check for each vacuum data page. */
  while (true)
    {
      /* Check index_unvacuumed and index_unavaliable have valid values. */
      assert (data_page->index_unvacuumed >= 0 && data_page->index_unvacuumed < vacuum_Data.page_data_max_count);
      assert (data_page->index_free >= 0 && data_page->index_free <= vacuum_Data.page_data_max_count);
      assert (data_page->index_unvacuumed <= data_page->index_free);

      /* Check page has valid data. */
      for (i = data_page->index_unvacuumed; i < data_page->index_free; i++)
	{
	  /* Check page entries. */
	  entry = &data_page->data[i];

	  if (entry->is_vacuumed ())
	    {
	      assert (i != data_page->index_unvacuumed);
	      if (found_in_progress && !LSA_ISNULL (&data_page->data[i].start_lsa))
		{
		  in_progress_distance++;
		}
	      continue;
	    }

	  assert (entry->is_available () || entry->is_job_in_progress ());
	  assert (entry->oldest_mvccid <= vacuum_Global_oldest_active_mvccid);
	  assert (vacuum_Data.oldest_unvacuumed_mvccid <= entry->oldest_mvccid);
	  assert (entry->get_blockid () <= vacuum_Data.get_last_blockid ());
	  assert (vacuum_get_log_blockid (entry->start_lsa.pageid) == entry->get_blockid ());
	  assert (last_unvacuumed == NULL || !MVCC_ID_PRECEDES (entry->oldest_mvccid, last_unvacuumed->oldest_mvccid));

	  if (i > data_page->index_unvacuumed)
	    {
	      assert (entry->get_blockid () == ((entry - 1)->get_blockid () + 1));
	    }

	  last_unvacuumed = entry;

	  if (entry->is_job_in_progress ())
	    {
	      found_in_progress = true;
	      in_progress_distance++;
	    }
	}
      if (VPID_ISNULL (&data_page->next_page))
	{
	  /* This was last page. Stop. */
	  data_page = NULL;
	  break;
	}
      /* Fix next page. */
      VPID_COPY (&next_vpid, &data_page->next_page);
      vacuum_unfix_data_page (thread_p, data_page);
      data_page = vacuum_fix_data_page (thread_p, &next_vpid);
      assert (data_page != NULL);
      last_unvacuumed = NULL;
    }

  if (in_progress_distance > 500)
    {
      /* In progress distance is computed starting with first in progress entry found and by counting all following
       * in progress or vacuumed jobs. The goal of this count is to find potential job leaks: jobs marked as in progress
       * but that never start or that are never marked as finished. We will assume that if this distance goes beyond some
       * value, then something bad must have happened.
       *
       * Theoretically, if a worker is blocked for long enough this value can be any size. However, we set a value unlikely
       * to be reached in normal circumstances.
       */

      /* It was an assertion but we have not seen a case that vacuum is blocked. */
      vacuum_er_log_warning (VACUUM_ER_LOG_WORKER | VACUUM_ER_LOG_VACUUM_DATA | VACUUM_ER_LOG_JOBS,
			     "vacuum is behind or blocked. distance is %d.", in_progress_distance);
    }
}
#endif /* !NDEBUG */

/*
 * vacuum_log_prefetch_vacuum_block () - Pre-fetches from log page buffer or from disk, (almost) all log pages
 *					 required by a vacuum block
 * thread_p (in):
 * entry (in): vacuum data entry
 *
 * Note : this function does not handle cases when last log entry in 'start_lsa'
 *	  page of vacuum data entry spans for more than extra one log page.
 *	  Only one extra page is loaded after the 'start_lsa' page.
 *	  Please note that 'start_lsa' page is the last log page (logically),
 *	  the vacuum will require log pages before this one.
 */
static int
vacuum_log_prefetch_vacuum_block (THREAD_ENTRY * thread_p, VACUUM_DATA_ENTRY * entry)
{
  VACUUM_WORKER *worker = vacuum_get_vacuum_worker (thread_p);
  int error = NO_ERROR;
  LOG_LSA req_lsa;
  LOG_PAGEID log_pageid;
  LOG_PAGE *log_page;

  req_lsa.offset = LOG_PAGESIZE;

  assert (entry != NULL);

  worker->prefetch_first_pageid = VACUUM_FIRST_LOG_PAGEID_IN_BLOCK (entry->get_blockid ());
  worker->prefetch_last_pageid = worker->prefetch_first_pageid + VACUUM_PREFETCH_LOG_BLOCK_BUFFER_PAGES - 1;

  for (log_pageid = worker->prefetch_first_pageid, log_page = (LOG_PAGE *) worker->prefetch_log_buffer;
       log_pageid <= worker->prefetch_last_pageid;
       log_pageid++, log_page = (LOG_PAGE *) (((char *) log_page) + LOG_PAGESIZE))
    {
      req_lsa.pageid = log_pageid;
      error = logpb_fetch_page (thread_p, &req_lsa, LOG_CS_SAFE_READER, log_page);
      if (error != NO_ERROR)
	{
	  assert (false);	// failure is not acceptable
	  vacuum_er_log_error (VACUUM_ER_LOG_ERROR, "cannot prefetch log page %d", log_pageid);

	  error = ER_FAILED;
	  goto end;
	}
    }

  vacuum_er_log (VACUUM_ER_LOG_MASTER, "VACUUM : prefetched %d log pages from %lld to %lld",
		 VACUUM_PREFETCH_LOG_BLOCK_BUFFER_PAGES, (long long int) worker->prefetch_first_pageid,
		 (long long int) worker->prefetch_last_pageid);

end:
  return error;
}


/*
 * vacuum_fetch_log_page () - Loads a log page to be processed by vacuum from vacuum block buffer or log page buffer or
 *			      disk log archive.
 *
 * thread_p (in):
 * log_pageid (in): log page logical id
 * log_page_p (in/out): pre-allocated buffer to store one log page
 *
 */
static int
vacuum_fetch_log_page (THREAD_ENTRY * thread_p, LOG_PAGEID log_pageid, LOG_PAGE * log_page_p)
{
  int error = NO_ERROR;

  if (vacuum_is_thread_vacuum (thread_p))
    {
      // try to fetch from prefetched pages
      VACUUM_WORKER *worker = vacuum_get_vacuum_worker (thread_p);

      assert (worker != NULL);
      assert (log_page_p != NULL);

      perfmon_inc_stat (thread_p, PSTAT_VAC_NUM_PREFETCH_REQUESTS_LOG_PAGES);

      if (worker->prefetch_first_pageid <= log_pageid && log_pageid <= worker->prefetch_last_pageid)
	{
	  /* log page is cached */
	  size_t page_index = log_pageid - worker->prefetch_first_pageid;
	  memcpy (log_page_p, worker->prefetch_log_buffer + page_index * LOG_PAGESIZE, LOG_PAGESIZE);

	  assert (log_page_p->hdr.logical_pageid == log_pageid);	// should be the correct page

	  perfmon_inc_stat (thread_p, PSTAT_VAC_NUM_PREFETCH_HITS_LOG_PAGES);
	  return NO_ERROR;
	}
      else
	{
	  vacuum_er_log (VACUUM_ER_LOG_WARNING | VACUUM_ER_LOG_LOGGING,
			 "log page %lld is not in prefetched range %lld - %lld",
			 log_pageid, worker->prefetch_first_pageid, worker->prefetch_last_pageid);
	}
      // fall through
    }
  else
    {
      // there are two possible paths here
      // 1. vacuum_process_log_block (when caller must be vacuum worker)
      // 2. vacuum_recover_lost_block_data (when caller is boot thread)
      // this must be second case
    }
  // need to fetch from log

  LOG_LSA req_lsa;
  req_lsa.pageid = log_pageid;
  req_lsa.offset = LOG_PAGESIZE;
  error = logpb_fetch_page (thread_p, &req_lsa, LOG_CS_SAFE_READER, log_page_p);
  if (error != NO_ERROR)
    {
      assert (false);		// failure is not acceptable
      logpb_fatal_error (thread_p, true, ARG_FILE_LINE, "vacuum_fetch_log_page");
      error = ER_FAILED;
    }

  return error;
}

/*
 * print_not_vacuumed_to_log () - prints to log info related to a not vacuumed OID (either from HEAP or BTREE)
 *
 * rerturn: void.
 * oid (in): The not vacuumed instance OID
 * class_oid (in): The class to which belongs the oid
 * rec_header (in): The record header of the not vacuumed record
 * btree_node_type (in): If the oid is not vacuumed from BTREE then this is
 *			 the type node. If <0 then the OID comes from heap.
 *
 */
static void
print_not_vacuumed_to_log (OID * oid, OID * class_oid, MVCC_REC_HEADER * rec_header, int btree_node_type)
{
#define TEMP_BUFFER_SIZE 1024
  char mess[TEMP_BUFFER_SIZE], *p = mess;
  bool is_btree = (btree_node_type >= 0 ? true : false);

  if (is_btree)
    {
      p += sprintf (p, "Found not vacuumed BTREE record");
    }
  else
    {
      p += sprintf (p, "Found not vacuumed HEAP record");
    }
  p +=
    sprintf (p, " with oid=%d|%d|%d, class_oid=%d|%d|%d", (int) oid->volid, oid->pageid, (int) oid->slotid,
	     (int) class_oid->volid, class_oid->pageid, (int) class_oid->slotid);
  if (MVCC_IS_FLAG_SET (rec_header, OR_MVCC_FLAG_VALID_INSID))
    {
      p += sprintf (p, ", insert_id=%llu", (unsigned long long int) MVCC_GET_INSID (rec_header));
    }
  else
    {
      p += sprintf (p, ", insert_id=missing");
    }
  if (MVCC_IS_HEADER_DELID_VALID (rec_header))
    {
      p += sprintf (p, ", delete_id=%llu", (unsigned long long int) MVCC_GET_DELID (rec_header));
    }
  else
    {
      p += sprintf (p, ", delete_id=missing");
    }
  p += sprintf (p, ", oldest_mvcc_id=%llu", (unsigned long long int) vacuum_Data.oldest_unvacuumed_mvccid);
  if (is_btree)
    {
      const char *type_str = NULL;

      switch (btree_node_type)
	{
	case BTREE_LEAF_NODE:
	  type_str = "LEAF";
	  break;
	case BTREE_NON_LEAF_NODE:
	  type_str = "NON_LEAF";
	  break;
	case BTREE_OVERFLOW_NODE:
	  type_str = "OVERFLOW";
	  break;
	default:
	  type_str = "UNKNOWN";
	  break;
	}
      p += sprintf (p, ", node_type=%s", type_str);
    }
  p += sprintf (p, "\n");

  er_log_debug (ARG_FILE_LINE, mess);
}

/*
 * vacuum_check_not_vacuumed_recdes () - checks if an OID should've been vacuumed (using a record descriptor)
 *
 * return: DISK_INVALID if the OID was not vacuumed, DISK_VALID if it was
 *	   and DISK_ERROR in case of an error.
 * thread_p (in):
 * oid (in): The not vacuumed instance OID
 * class_oid (in): The class to which the oid belongs
 * recdes (in): The not vacuumed record
 * btree_node_type (in): If the oid is not vacuumed from BTREE then this is
 *			 the type node. If <0 then the OID comes from heap.
 *
 */
DISK_ISVALID
vacuum_check_not_vacuumed_recdes (THREAD_ENTRY * thread_p, OID * oid, OID * class_oid, RECDES * recdes,
				  int btree_node_type)
{
  MVCC_REC_HEADER rec_header;

  if (or_mvcc_get_header (recdes, &rec_header) != NO_ERROR)
    {
      return DISK_ERROR;
    }

  return vacuum_check_not_vacuumed_rec_header (thread_p, oid, class_oid, &rec_header, btree_node_type);
}

/*
 * is_not_vacuumed_and_lost () - checks if a record should've been vacuumed (using a record header)
 *
 * return: true if the record was not vacuumed and is completely lost.
 * thread_p (in):
 * rec_header (in): The header of the record to be checked
 *
 */
static bool
is_not_vacuumed_and_lost (THREAD_ENTRY * thread_p, MVCC_REC_HEADER * rec_header)
{
  MVCC_SATISFIES_VACUUM_RESULT res;

  res = mvcc_satisfies_vacuum (thread_p, rec_header, vacuum_Data.oldest_unvacuumed_mvccid);
  switch (res)
    {
    case VACUUM_RECORD_REMOVE:
      /* Record should have been vacuumed by now. */
      return true;

    case VACUUM_RECORD_DELETE_INSID_PREV_VER:
      /* Record insert & previous version should have been vacuumed by now. */
      return true;

    case VACUUM_RECORD_CANNOT_VACUUM:
      return false;

    default:
      return false;
    }
}

/*
 * vacuum_check_not_vacuumed_rec_header () - checks if an OID should've been vacuumed (using a record header)
 *
 * return: DISK_INVALID if the OID was not vacuumed, DISK_VALID if it was
 *	   and DISK_ERROR in case of an error.
 * thread_p (in):
 * oid (in): The not vacuumed instance OID
 * class_oid (in): The class to which belongs the oid
 * rec_header (in): The not vacuumed record header
 * btree_node_type (in): If the oid is not vacuumed from BTREE then this is
 *			 the type node. If <0 then the OID comes from heap.
 *
 */
DISK_ISVALID
vacuum_check_not_vacuumed_rec_header (THREAD_ENTRY * thread_p, OID * oid, OID * class_oid, MVCC_REC_HEADER * rec_header,
				      int btree_node_type)
{
  if (is_not_vacuumed_and_lost (thread_p, rec_header))
    {
      OID cls_oid;
      if (class_oid == NULL || OID_ISNULL (class_oid))
	{
	  if (heap_get_class_oid (thread_p, oid, &cls_oid) != S_SUCCESS)
	    {
	      ASSERT_ERROR ();
	      return DISK_ERROR;
	    }
	  class_oid = &cls_oid;
	}
      print_not_vacuumed_to_log (oid, class_oid, rec_header, btree_node_type);

      assert (false);
      return DISK_INVALID;
    }

  return DISK_VALID;
}

/*
 * vacuum_get_first_page_dropped_files () - Get the first allocated vpid of vacuum_Dropped_files_vfid.
 *
 * return    : VPID *
 * thread_p (in):
 * first_page_vpid (out):
 *
 */
static int
vacuum_get_first_page_dropped_files (THREAD_ENTRY * thread_p, VPID * first_page_vpid)
{
  assert (!VFID_ISNULL (&vacuum_Dropped_files_vfid));
  return file_get_sticky_first_page (thread_p, &vacuum_Dropped_files_vfid, first_page_vpid);
}

/*
 * vacuum_is_mvccid_vacuumed () - Return true if MVCCID should be vacuumed.
 *				  It must be older than vacuum_Data->oldest_unvacuumed_mvccid.
 *
 * return  : True/false.
 * id (in) : MVCCID to check.
 */
bool
vacuum_is_mvccid_vacuumed (MVCCID id)
{
  if (id < vacuum_Data.oldest_unvacuumed_mvccid)
    {
      return true;
    }

  return false;
}

/*
 * vacuum_log_redoundo_vacuum_record () - Log vacuum of a REL or BIG heap record
 *
 * return	      : Error code.
 * thread_p (in)      : Thread entry.
 * page_p (in)	      : Page pointer.
 * slotid (in)	      : slot id
 * undo_recdes (in)   : record descriptor before vacuuming
 * reusable (in)      :
 *
 * NOTE: Some values in slots array are modified and set to negative values.
 */
static void
vacuum_log_redoundo_vacuum_record (THREAD_ENTRY * thread_p, PAGE_PTR page_p, PGSLOTID slotid, RECDES * undo_recdes,
				   bool reusable)
{
  LOG_DATA_ADDR addr;
  LOG_CRUMB undo_crumbs[2];
  int num_undo_crumbs;

  assert (slotid >= 0 && slotid < ((SPAGE_HEADER *) page_p)->num_slots);

  /* Initialize log data. */
  addr.offset = slotid;
  addr.pgptr = page_p;
  addr.vfid = NULL;

  if (reusable)
    {
      addr.offset |= VACUUM_LOG_VACUUM_HEAP_REUSABLE;
    }

  undo_crumbs[0].length = sizeof (undo_recdes->type);
  undo_crumbs[0].data = (char *) &undo_recdes->type;
  undo_crumbs[1].length = undo_recdes->length;
  undo_crumbs[1].data = undo_recdes->data;
  num_undo_crumbs = 2;

  /* Log undoredo with NULL redo crumbs - the redo function (vacuum_rv_redo_vacuum_heap_record) require only
   * the object's address to re-vacuum */
  log_append_undoredo_crumbs (thread_p, RVVAC_HEAP_RECORD_VACUUM, &addr, num_undo_crumbs, 0, undo_crumbs, NULL);
}

/*
 * vacuum_rv_undo_vacuum_heap_record () - undo function for RVVAC_HEAP_RECORD_VACUUM
 *
 * return	 : Error code.
 * thread_p (in) : Thread entry.
 * rcv (in)	 : Recovery structure.
 */
int
vacuum_rv_undo_vacuum_heap_record (THREAD_ENTRY * thread_p, LOG_RCV * rcv)
{
  rcv->offset = (rcv->offset & (~VACUUM_LOG_VACUUM_HEAP_MASK));

  return heap_rv_redo_insert (thread_p, rcv);
}

/*
 * vacuum_rv_redo_vacuum_heap_record () - redo function for RVVAC_HEAP_RECORD_VACUUM
 *
 * return	 : Error code.
 * thread_p (in) : Thread entry.
 * rcv (in)	 : Recovery structure.
 */
int
vacuum_rv_redo_vacuum_heap_record (THREAD_ENTRY * thread_p, LOG_RCV * rcv)
{
  INT16 slotid;
  bool reusable;

  slotid = (rcv->offset & (~VACUUM_LOG_VACUUM_HEAP_MASK));
  reusable = (rcv->offset & VACUUM_LOG_VACUUM_HEAP_REUSABLE) != 0;

  spage_vacuum_slot (thread_p, rcv->pgptr, slotid, reusable);

  if (spage_need_compact (thread_p, rcv->pgptr) == true)
    {
      (void) spage_compact (thread_p, rcv->pgptr);
    }

  pgbuf_set_dirty (thread_p, rcv->pgptr, DONT_FREE);

  return NO_ERROR;
}

/*
 * vacuum_notify_server_crashed () - Notify vacuum that server has crashed and that recovery is running. After
 *				     recovery, when vacuum data is being loaded, vacuum will also recover the
 *				     block data buffer that had not been saved to vacuum data before crash.
 *				     The recovery LSA argument is used in case no MVCC operation log record is found
 *				     during recovery.
 *
 * return	     : Void.
 * recovery_lsa (in) : Recovery starting LSA.
 */
void
vacuum_notify_server_crashed (LOG_LSA * recovery_lsa)
{
  LSA_COPY (&vacuum_Data.recovery_lsa, recovery_lsa);
}

/*
 * vacuum_notify_server_shutdown () - Notify vacuum that server shutdown was requested. It should stop executing new
 *				      jobs.
 *
 * return : Void.
 */
void
vacuum_notify_server_shutdown (void)
{
  vacuum_Data.shutdown_requested = true;
}

/*
 * vacuum_get_global_oldest_active_mvccid () - Get global oldest active MVCCID.
 *
 * return : Global oldest active MVCCID.
 */
MVCCID
vacuum_get_global_oldest_active_mvccid (void)
{
  return vacuum_Global_oldest_active_mvccid;
}

#if !defined (NDEBUG)
/*
 * vacuum_data_check_page_fix () - Check fix counts on vacuum data pages are not off.
 *
 * return	 : Void.
 * thread_p (in) : Thread entry.
 */
static void
vacuum_verify_vacuum_data_page_fix_count (THREAD_ENTRY * thread_p)
{
  assert (pgbuf_get_fix_count ((PAGE_PTR) vacuum_Data.first_page) == 1);
  assert (vacuum_Data.last_page == vacuum_Data.first_page
	  || pgbuf_get_fix_count ((PAGE_PTR) vacuum_Data.last_page) == 1);
  if (vacuum_Data.first_page == vacuum_Data.last_page)
    {
      assert (pgbuf_get_hold_count (thread_p) == 1);
    }
  else
    {
      assert (pgbuf_get_fix_count ((PAGE_PTR) vacuum_Data.last_page) == 1);
      assert (pgbuf_get_hold_count (thread_p) == 2);
    }
}
#endif /* !NDEBUG */

/*
 * vacuum_rv_check_at_undo () - check and modify undo record header to satisfy vacuum status
 *
 * return	 : Error code.
 * thread_p (in) : Thread entry.
 * pgptr (in)	 : Page where record resides.
 * slotid (in)   : Record slot.
 * rec_type (in) : Expected record type.
 *
 * Note: This function will update the record to be valid in terms of vacuuming. Insert ID and prev version
 *       must be removed from the record at undo, if the record was subject to vacuuming but skipped
 *       during an update/delete operation. This happens when the record is changed before vacuum reaches it,
 *       and when it is reached its new header is different and not qualified for vacuum anymore.
 */
int
vacuum_rv_check_at_undo (THREAD_ENTRY * thread_p, PAGE_PTR pgptr, INT16 slotid, INT16 rec_type)
{
  MVCC_REC_HEADER rec_header;
  MVCC_SATISFIES_VACUUM_RESULT can_vacuum;
  RECDES recdes = RECDES_INITIALIZER;
  char data_buffer[IO_MAX_PAGE_SIZE + MAX_ALIGNMENT];

  /* get record header according to record type */
  if (rec_type == REC_BIGONE)
    {
      if (heap_get_mvcc_rec_header_from_overflow (pgptr, &rec_header, &recdes) != NO_ERROR)
	{
	  assert_release (false);
	  return ER_FAILED;
	}
      recdes.type = REC_BIGONE;
    }
  else
    {
      recdes.data = PTR_ALIGN (data_buffer, MAX_ALIGNMENT);
      recdes.area_size = DB_PAGESIZE;
      if (spage_get_record (thread_p, pgptr, slotid, &recdes, COPY) != S_SUCCESS)
	{
	  assert_release (false);
	  return ER_FAILED;
	}

      if (or_mvcc_get_header (&recdes, &rec_header) != NO_ERROR)
	{
	  assert_release (false);
	  return ER_FAILED;
	}
    }

  assert (recdes.type == rec_type);

  if (log_is_in_crash_recovery ())
    {
      /* always clear flags when recovering from crash - all the objects are visible anyway */
      if (MVCC_IS_FLAG_SET (&rec_header, OR_MVCC_FLAG_VALID_INSID))
	{
	  /* Note: PREV_VERSION flag should be set only if VALID_INSID flag is set  */
	  can_vacuum = VACUUM_RECORD_DELETE_INSID_PREV_VER;
	}
      else
	{
	  assert (!MVCC_IS_FLAG_SET (&rec_header, OR_MVCC_FLAG_VALID_PREV_VERSION));
	  can_vacuum = VACUUM_RECORD_CANNOT_VACUUM;
	}
    }
  else
    {
      can_vacuum = mvcc_satisfies_vacuum (thread_p, &rec_header, vacuum_Global_oldest_active_mvccid);
    }

  /* it is impossible to restore a record that should be removed by vacuum */
  assert (can_vacuum != VACUUM_RECORD_REMOVE);

  if (can_vacuum == VACUUM_RECORD_DELETE_INSID_PREV_VER)
    {
      /* the undo/redo record was qualified to have its insid and prev version vacuumed;
       * do this here because it is possible that vacuum have missed it during update/delete operation */
      if (rec_type == REC_BIGONE)
	{
	  assert (MVCC_IS_FLAG_SET (&rec_header, OR_MVCC_FLAG_VALID_INSID | OR_MVCC_FLAG_VALID_PREV_VERSION));
	  MVCC_SET_INSID (&rec_header, MVCCID_ALL_VISIBLE);
	  LSA_SET_NULL (&rec_header.prev_version_lsa);

	  if (heap_set_mvcc_rec_header_on_overflow (pgptr, &rec_header) != NO_ERROR)
	    {
	      assert_release (false);
	      return ER_FAILED;
	    }
	}
      else
	{
	  MVCC_CLEAR_FLAG_BITS (&rec_header, OR_MVCC_FLAG_VALID_INSID | OR_MVCC_FLAG_VALID_PREV_VERSION);

	  if (or_mvcc_set_header (&recdes, &rec_header) != NO_ERROR)
	    {
	      assert_release (false);
	      return ER_FAILED;
	    }

	  /* update the record */
	  if (spage_update (thread_p, pgptr, slotid, &recdes) != SP_SUCCESS)
	    {
	      assert_release (false);
	      return ER_FAILED;
	    }
	}

      pgbuf_set_dirty (thread_p, pgptr, DONT_FREE);
    }

  return NO_ERROR;
}

/*
 * vacuum_is_empty() - Checks if the vacuum is empty.
 *
 * return :- true or false
 */
bool
vacuum_is_empty (void)
{
  if (vacuum_Data.first_page->index_unvacuumed == vacuum_Data.first_page->index_free)
    {
      assert (vacuum_Data.first_page == vacuum_Data.last_page);
      assert (vacuum_Data.last_page->index_unvacuumed == 0);
      return true;
    }

  return false;
}

/*
 *  vacuum_sa_reflect_last_blockid () - Update vacuum last blockid on SA_MODE
 *
 *  thread_p(in) :- Thread context.
 */
void
vacuum_sa_reflect_last_blockid (THREAD_ENTRY * thread_p)
{
  if (VPID_ISNULL (&vacuum_Data_load.vpid_first))
    {
      // database is freshly created or boot was aborted without doing anything
      return;
    }
  if (vacuum_Data.is_restoredb_session)
    {
      // restoredb doesn't vacuum; we cannot do this here
      return;
    }

  vacuum_data_load_first_and_last_page (thread_p);

  VACUUM_LOG_BLOCKID last_blockid = logpb_last_complete_blockid ();

  vacuum_er_log (VACUUM_ER_LOG_VACUUM_DATA,
		 "vacuum_sa_reflect_last_blockid: last_blockid=%lld, append_prev_pageid=%d\n",
		 (long long int) last_blockid, (int) log_Gl.append.prev_lsa.pageid);
  if (last_blockid == VACUUM_NULL_LOG_BLOCKID)
    {
      vacuum_data_unload_first_and_last_page (thread_p);
      return;
    }

  vacuum_Data.set_last_blockid (last_blockid);
  log_Gl.hdr.vacuum_last_blockid = last_blockid;
  vacuum_data_empty_update_last_blockid (thread_p);

  vacuum_data_unload_first_and_last_page (thread_p);
}

static void
vacuum_data_empty_update_last_blockid (THREAD_ENTRY * thread_p)
{
  assert (vacuum_is_empty ());

  VACUUM_DATA_PAGE *data_page = vacuum_Data.first_page;
  assert (data_page != NULL);

  /* We should have only 1 page in vacuum_Data. */
  assert (vacuum_Data.first_page == vacuum_Data.last_page);

  vacuum_init_data_page_with_last_blockid (thread_p, vacuum_Data.first_page, vacuum_Data.get_last_blockid ());

  vacuum_er_log (VACUUM_ER_LOG_VACUUM_DATA,
		 "vacuum_data_empty_update_last_blockid: update last_blockid=%lld in page %d|%d at lsa %lld|%d",
		 (long long int) vacuum_Data.get_last_blockid (), PGBUF_PAGE_STATE_ARGS ((PAGE_PTR) (data_page)));
}

/*
 * vacuum_convert_thread_to_master () - convert thread to vacuum master
 *
 * thread_p (in)   : thread entry
 * save_type (out) : thread entry old type
 */
static void
vacuum_convert_thread_to_master (THREAD_ENTRY * thread_p, thread_type & save_type)
{
  if (thread_p == NULL)
    {
      thread_p = thread_get_thread_entry_info ();
    }
  save_type = thread_p->type;
  thread_p->type = TT_VACUUM_MASTER;
  thread_p->vacuum_worker = &vacuum_Master;
  if (thread_p->get_system_tdes () == NULL)
    {
      thread_p->claim_system_worker ();
    }
}

/*
 * vacuum_convert_thread_to_worker - convert this thread to a vacuum worker
 *
 * thread_p (in)   : thread entry
 * worker (in)     : vacuum worker context
 * save_type (out) : save previous thread type
 */
static void
vacuum_convert_thread_to_worker (THREAD_ENTRY * thread_p, VACUUM_WORKER * worker, thread_type & save_type)
{
  if (thread_p == NULL)
    {
      thread_p = thread_get_thread_entry_info ();
    }
  save_type = thread_p->type;
  thread_p->type = TT_VACUUM_WORKER;
  thread_p->vacuum_worker = worker;
  if (vacuum_worker_allocate_resources (thread_p, thread_p->vacuum_worker) != NO_ERROR)
    {
      assert_release (false);
    }
  if (thread_p->get_system_tdes () == NULL)
    {
      thread_p->claim_system_worker ();
    }
}

/*
 * vacuum_restore_thread - restore thread previously converted to a vacuum worker
 *
 * thread_p (in)  : thread entry
 * save_type (in) : saved type of thread entry
 */
static void
vacuum_restore_thread (THREAD_ENTRY * thread_p, thread_type save_type)
{
  if (thread_p == NULL)
    {
      thread_p = thread_get_thread_entry_info ();
    }
  thread_p->type = save_type;
  thread_p->vacuum_worker = NULL;
  thread_p->retire_system_worker ();
  thread_p->tran_index = LOG_SYSTEM_TRAN_INDEX;	// restore tran_index
}

/*
 * vacuum_rv_es_nop () - Skip recovery operation for external storage.
 *
 * return	 : NO_ERROR.
 * thread_p (in) : Thread entry.
 * rcv (in)	 : Recovery data.
 */
int
vacuum_rv_es_nop (THREAD_ENTRY * thread_p, LOG_RCV * rcv)
{
  /* Do nothing */
  return NO_ERROR;
}

#if defined (SERVER_MODE)
/*
 * vacuum_notify_es_deleted () - External storage file cannot be deleted
 *				    when transaction is ended and MVCC is
 *				    used. Vacuum must be notified instead and
 *				    file is deleted when it is no longer
 *				    visible.
 *
 * return	 : Void.
 * thread_p (in) : Thread entry.
 * uri (in)	 : File location URI.
 */
void
vacuum_notify_es_deleted (THREAD_ENTRY * thread_p, const char *uri)
{
#define ES_NOTIFY_VACUUM_FOR_DELETE_BUFFER_SIZE \
  (INT_ALIGNMENT +	/* Aligning buffer start */	      \
   OR_INT_SIZE +	/* String length */		      \
   ES_MAX_URI_LEN +	/* URI string */	  	      \
   INT_ALIGNMENT)		/* Alignment of packed string */

  LOG_DATA_ADDR addr;
  int length;
  char data_buf[ES_NOTIFY_VACUUM_FOR_DELETE_BUFFER_SIZE];
  char *data = NULL;

  addr.offset = -1;
  addr.pgptr = NULL;
  addr.vfid = NULL;

  /* Compute the total length required to pack string */
  length = or_packed_string_length (uri, NULL);

  /* Check there is enough space in data buffer to pack the string */
  assert (length <= (int) (ES_NOTIFY_VACUUM_FOR_DELETE_BUFFER_SIZE - INT_ALIGNMENT));

  /* Align buffer to prepare for packing string */
  data = PTR_ALIGN (data_buf, INT_ALIGNMENT);

  /* Pack string */
  (void) or_pack_string (data, uri);

  /* This is not actually ever undone, but vacuum will process undo data of log entry. */
  log_append_undo_data (thread_p, RVES_NOTIFY_VACUUM, &addr, length, data);
}
#endif /* SERVER_MODE */

//
// vacuum_check_shutdown_interruption () - check error occurs due to shutdown interrupting
//
// thread_p (in)   : thread entry
// error_code (in) : error code
//
static void
vacuum_check_shutdown_interruption (const THREAD_ENTRY * thread_p, int error_code)
{
  ASSERT_ERROR ();
  // interrupted is accepted if:
  // 1. this is an active worker thread
  // 2. or server is shutting down
  assert (!vacuum_is_thread_vacuum_worker (thread_p) || (thread_p->shutdown && error_code == ER_INTERRUPTED));
}

//
// vacuum_reset_data_after_copydb () - reset vacuum data after copydb. since complete vacuum is run on copied database
//                                     there should be no actual data; however, last_blockid remains set in first
//                                     data entry
//
int
vacuum_reset_data_after_copydb (THREAD_ENTRY * thread_p)
{
  assert (vacuum_Data.first_page == NULL && vacuum_Data.last_page == NULL);
  assert (!VFID_ISNULL (&vacuum_Data.vacuum_data_file));

  int error_code = NO_ERROR;
  FILE_DESCRIPTORS fdes;

  error_code = file_descriptor_get (thread_p, &vacuum_Data.vacuum_data_file, &fdes);
  if (error_code != NO_ERROR)
    {
      ASSERT_ERROR ();
      return error_code;
    }
  assert (!VPID_ISNULL (&fdes.vacuum_data.vpid_first));

  vacuum_Data.first_page = vacuum_fix_data_page (thread_p, &fdes.vacuum_data.vpid_first);
  if (vacuum_Data.first_page == NULL)
    {
      ASSERT_ERROR_AND_SET (error_code);
      return error_code;
    }

  // there should be no data
  assert (VPID_ISNULL (&vacuum_Data.first_page->next_page));
  assert (vacuum_Data.first_page->index_free == 0);

  vacuum_init_data_page_with_last_blockid (thread_p, vacuum_Data.first_page, VACUUM_NULL_LOG_BLOCKID);

  vacuum_er_log (VACUUM_ER_LOG_VACUUM_DATA, "Reset vacuum data page %d|%d, lsa %lld|%d, after copydb",
		 PGBUF_PAGE_STATE_ARGS ((PAGE_PTR) vacuum_Data.first_page));

  vacuum_unfix_first_and_last_data_page (thread_p);

  return NO_ERROR;
}

static void
vacuum_init_data_page_with_last_blockid (THREAD_ENTRY * thread_p, VACUUM_DATA_PAGE * data_page,
					 VACUUM_LOG_BLOCKID blockid)
{
  vacuum_data_initialize_new_page (thread_p, data_page);
  data_page->data->blockid = blockid;
  log_append_redo_data2 (thread_p, RVVAC_DATA_INIT_NEW_PAGE, NULL, (PAGE_PTR) data_page, 0, sizeof (blockid), &blockid);
  vacuum_set_dirty_data_page (thread_p, data_page, DONT_FREE);
}

// *INDENT-OFF*
//
// C++
//

//
// vacuum_data
//
bool
vacuum_data::is_empty () const
{
  return has_one_page () && first_page->is_empty ();
}

bool
vacuum_data::has_one_page () const
{
  return first_page == last_page;
}

VACUUM_LOG_BLOCKID
vacuum_data::get_last_blockid (void) const
{
  return m_last_blockid;
}

VACUUM_LOG_BLOCKID
vacuum_data::get_first_blockid () const
{
  if (is_empty ())
    {
      return m_last_blockid;
    }
  return first_page->get_first_blockid ();
}

void
vacuum_data::set_last_blockid (VACUUM_LOG_BLOCKID blockid)
{
  // first, make sure we string flags
  blockid = VACUUM_BLOCKID_WITHOUT_FLAGS (blockid);

#if !defined (NDEBUG)
  // sanity check - last_blockid should be less than last LSA's block
  LOG_LSA log_lsa = log_Gl.prior_info.prior_lsa;
  VACUUM_LOG_BLOCKID log_blockid = vacuum_get_log_blockid (log_lsa.pageid);
  assert (blockid < log_blockid);
#endif // NDEBUG

  m_last_blockid = blockid;
}

void
vacuum_data::update ()
{
  cubthread::entry *thread_p = &cubthread::get_entry ();

  // first remove vacuumed blocks
  vacuum_data_mark_finished (thread_p);

  // then consume new generated blocks
  vacuum_consume_buffer_log_blocks (thread_p);

  // update oldest MVCCID
  vacuum_update_oldest_unvacuumed_mvccid (thread_p);
}

//
// vacuum_data_entry
//
vacuum_data_entry::vacuum_data_entry ()
  : vacuum_data_entry (NULL_LSA, MVCCID_NULL, MVCCID_NULL)
{
}

vacuum_data_entry::vacuum_data_entry (const log_lsa &lsa, MVCCID oldest, MVCCID newest)
  : blockid (VACUUM_NULL_LOG_BLOCKID)
  , start_lsa (lsa)
  , oldest_mvccid (oldest)
  , newest_mvccid (newest)
{
  blockid = vacuum_get_log_blockid (start_lsa.pageid);
}

vacuum_data_entry::vacuum_data_entry (const log_header &hdr)
  : vacuum_data_entry (hdr.mvcc_op_log_lsa, hdr.last_block_oldest_mvccid, hdr.last_block_newest_mvccid)
{
}

VACUUM_LOG_BLOCKID
vacuum_data_entry::get_blockid () const
{
  return VACUUM_BLOCKID_WITHOUT_FLAGS (blockid);
}

bool
vacuum_data_entry::is_available () const
{
  return VACUUM_BLOCK_STATUS_IS_AVAILABLE (blockid);
}

bool
vacuum_data_entry::is_vacuumed () const
{
  return VACUUM_BLOCK_STATUS_IS_VACUUMED (blockid);
}

bool
vacuum_data_entry::is_job_in_progress () const
{
  return VACUUM_BLOCK_STATUS_IS_IN_PROGRESS (blockid);
}

bool
vacuum_data_entry::was_interrupted () const
{
  return VACUUM_BLOCK_IS_INTERRUPTED (blockid);
}

void
vacuum_data_entry::set_vacuumed ()
{
  VACUUM_BLOCK_STATUS_SET_VACUUMED (blockid);
  VACUUM_BLOCK_CLEAR_INTERRUPTED (blockid);
}

void
vacuum_data_entry::set_job_in_progress ()
{
  VACUUM_BLOCK_STATUS_SET_IN_PROGRESS (blockid);
}

void
vacuum_data_entry::set_interrupted ()
{
  VACUUM_BLOCK_STATUS_SET_AVAILABLE (blockid);
  VACUUM_BLOCK_SET_INTERRUPTED (blockid);
}

//
// vacuum_data_page
//
bool
vacuum_data_page::is_empty () const
{
  return index_unvacuumed == index_free;
}

bool
vacuum_data_page::is_index_valid (INT16 index) const
{
  return index >= index_unvacuumed || index < index_free;
}

INT16
vacuum_data_page::get_index_of_blockid (VACUUM_LOG_BLOCKID blockid) const
{
  if (is_empty ())
    {
      return INDEX_NOT_FOUND;
    }

  VACUUM_LOG_BLOCKID first_blockid = data[index_unvacuumed].get_blockid ();
  if (first_blockid > blockid)
    {
      return INDEX_NOT_FOUND;
    }
  VACUUM_LOG_BLOCKID last_blockid = data[index_free - 1].get_blockid ();
  if (last_blockid < blockid)
    {
      return INDEX_NOT_FOUND;
    }
  INT16 index_of_blockid = (INT16) (blockid - first_blockid) + index_unvacuumed;
  assert (data[index_of_blockid].get_blockid () == blockid);
  return index_of_blockid;
}

VACUUM_LOG_BLOCKID
vacuum_data_page::get_first_blockid () const
{
  assert (!is_empty ());
  return data[index_unvacuumed].get_blockid ();
}

//
// vacuum_job_cursor
//
vacuum_job_cursor::vacuum_job_cursor ()
  : m_blockid (VACUUM_NULL_LOG_BLOCKID)
  , m_page (NULL)
  , m_index (vacuum_data_page::INDEX_NOT_FOUND)
{
}

vacuum_job_cursor::~vacuum_job_cursor ()
{
  // check it was unloaded
  assert (m_page == NULL);
}

bool
vacuum_job_cursor::is_valid () const
{
  return is_loaded ();   // if loaded, must be valid
}

bool
vacuum_job_cursor::is_loaded () const
{
  assert (m_page == NULL || m_page->is_index_valid (m_index));
  return m_page != NULL;
}

VACUUM_LOG_BLOCKID
vacuum_job_cursor::get_blockid () const
{
  return m_blockid;
}

const VPID &
vacuum_job_cursor::get_page_vpid () const
{
  return m_page != NULL ? *pgbuf_get_vpid_ptr ((PAGE_PTR) m_page) : vpid_Null_vpid;
}

vacuum_data_page *
vacuum_job_cursor::get_page () const
{
  assert (m_page != NULL);
  return m_page;
}

INT16
vacuum_job_cursor::get_index () const
{
  return m_index;
}

vacuum_data_entry &
vacuum_job_cursor::get_current_entry () const
{
  assert (is_valid ());

  return m_page->data[m_index];
}

void
vacuum_job_cursor::start_job_on_current_entry (cubthread::entry * thread_p)
{
  get_current_entry ().set_job_in_progress ();
  if (!get_current_entry ().was_interrupted ())
    {
      /* Log that a new job is starting. After recovery, the system will then know this job was partially executed.
       * Logging the start of a job already interrupted is not necessary. We do it here rather than when vacuum job
       * is really started to avoid locking vacuum data again (logging vacuum data cannot be done without locking).
       */
      LOG_DATA_ADDR addr { NULL, (PAGE_PTR) m_page, (PGLENGTH) m_index };
      log_append_redo_data (thread_p, RVVAC_START_JOB, &addr, 0, NULL);
    }
  vacuum_set_dirty_data_page_dont_free (thread_p, m_page);
}

void
vacuum_job_cursor::force_data_update ()
{
  unload ();   // can't be loaded while updating
  vacuum_Data.update ();
  readjust_to_vacuum_data_changes ();
  load ();
}

void
vacuum_job_cursor::change_blockid (VACUUM_LOG_BLOCKID blockid)
{
  // can only increment
  assert (m_blockid <= blockid);

  m_blockid = blockid;

  // make sure m_page/m_index point to right blockid
  if (m_blockid > vacuum_Data.get_last_blockid ())
    {
      // cursor consumed all data
      assert (m_blockid == vacuum_Data.get_last_blockid () + 1);
      unload ();
    }
  else
    {
      assert (m_blockid >= vacuum_Data.get_first_blockid ());
      reload ();
    }
}

void
vacuum_job_cursor::increment_blockid ()
{
  change_blockid (m_blockid + 1);
  vacuum_er_log (VACUUM_ER_LOG_JOBS, "incremented " vacuum_job_cursor_print_format,
                 vacuum_job_cursor_print_args (*this));
}

void
vacuum_job_cursor::set_on_vacuum_data_start ()
{
  m_blockid = vacuum_Data.get_first_blockid ();
}

void
vacuum_job_cursor::readjust_to_vacuum_data_changes ()
{
  if (vacuum_Data.is_empty ())
    {
      // it doesn't matter
      return;
    }

  VACUUM_LOG_BLOCKID first_blockid = vacuum_Data.get_first_blockid ();
  if (m_blockid < first_blockid)
    {
      // cursor was left behind
      vacuum_er_log (VACUUM_ER_LOG_JOBS, "readjust cursor blockid from %lld to %lld",
                     (long long int) m_blockid, (long long int) first_blockid);
      m_blockid = first_blockid;
    }
}

void
vacuum_job_cursor::unload ()
{
  vacuum_er_log (VACUUM_ER_LOG_JOBS, "unload " vacuum_job_cursor_print_format, vacuum_job_cursor_print_args (*this));
  if (m_page != NULL)
    {
      vacuum_unfix_data_page (&cubthread::get_entry (), m_page);
    }
  m_index = vacuum_data_page::INDEX_NOT_FOUND;
}

void
vacuum_job_cursor::load ()
{
  assert (!is_loaded ());   // would not be optimal if already loaded

  search ();
  vacuum_er_log (VACUUM_ER_LOG_JOBS, "load " vacuum_job_cursor_print_format, vacuum_job_cursor_print_args (*this));
}

void
vacuum_job_cursor::reload ()
{
  if (m_page != NULL)
    {
      // check currently pointed page
      m_index = m_page->get_index_of_blockid (m_blockid);
      if (m_index == vacuum_data_page::INDEX_NOT_FOUND)
        {
          // not in page
          unload ();
        }
      else
        {
          // found in page, reload finished
          return;
        }
    }
  // must search for blockid
  search ();
}

void
vacuum_job_cursor::search ()
{
  assert (m_page == NULL);

  vacuum_data_page *data_page = vacuum_Data.first_page;
  assert (data_page != NULL);

  while (true)
    {
      m_index = data_page->get_index_of_blockid (m_blockid);
      if (m_index != vacuum_data_page::INDEX_NOT_FOUND)
        {
          m_page = data_page;
          return;
        }

      // advance to next page
      VPID next_vpid = data_page->next_page;
      vacuum_unfix_data_page (&cubthread::get_entry (), data_page);
      if (VPID_ISNULL (&next_vpid))
        {
          // no next page
          return;
        }
      data_page = vacuum_fix_data_page (&cubthread::get_entry (), &next_vpid);
    }
}
// *INDENT-ON*<|MERGE_RESOLUTION|>--- conflicted
+++ resolved
@@ -1042,27 +1042,9 @@
       // *INDENT-ON*
       log_Gl.hdr.does_block_need_vacuum = false;
 
-<<<<<<< HEAD
       // can't be interrupted
       bool save_check_interrupt = logtb_set_check_interrupt (thread_p, false);
       vacuum_sa_run_job (thread_p, partial_entry, true, perf_tracker);
-=======
-      /* Create vacuum data entry for the job. */
-      data_entry.blockid = vacuum_get_log_blockid (log_Gl.hdr.mvcc_op_log_lsa.pageid);
-      LSA_COPY (&data_entry.start_lsa, &log_Gl.hdr.mvcc_op_log_lsa);
-      data_entry.oldest_mvccid = log_Gl.hdr.last_block_oldest_mvccid;
-      data_entry.newest_mvccid = log_Gl.hdr.last_block_newest_mvccid;
-      data_entry.set_job_in_progress ();
-
-      /* Update vacuum_Data as if it would contain only this entry. Do not update last_blockid since it may be
-       * generated again. */
-      vacuum_Data.oldest_unvacuumed_mvccid = data_entry.oldest_mvccid;
-
-      /* We do not log here. We could have a problem if the server crashes, because same vacuum tasks may be
-       * re-executed. The worst that can happen is to hit an assert in debug mode. Instead of doing a voodoo fix here,
-       * it is better to live with the bug. */
-      vacuum_sa_run_job (thread_p, data_entry, true, perf_tracker);
->>>>>>> 4cc8a932
       (void) logtb_set_check_interrupt (thread_p, save_check_interrupt);
     }
 
