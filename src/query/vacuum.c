/*
 * Copyright (C) 2008 Search Solution Corporation. All rights reserved by Search Solution.
 *
 *   This program is free software; you can redistribute it and/or modify
 *   it under the terms of the GNU General Public License as published by
 *   the Free Software Foundation; either version 2 of the License, or
 *   (at your option) any later version.
 *
 *  This program is distributed in the hope that it will be useful,
 *  but WITHOUT ANY WARRANTY; without even the implied warranty of
 *  MERCHANTABILITY or FITNESS FOR A PARTICULAR PURPOSE. See the
 *  GNU General Public License for more details.
 *
 *  You should have received a copy of the GNU General Public License
 *  along with this program; if not, write to the Free Software
 *  Foundation, Inc., 51 Franklin Street, Fifth Floor, Boston, MA 02110-1301 USA
 *
 */

/*
 * vacuum.c - Vacuuming system implementation.
 *
 */
#include "vacuum.h"
#include "thread.h"
#include "mvcc.h"
#include "page_buffer.h"
#include "heap_file.h"
#include "boot_sr.h"
#include "system_parameter.h"
#include "btree.h"
#include "log_compress.h"
#include "overflow_file.h"
#include "lock_free.h"
#include "perf_monitor.h"
#include "dbtype.h"
#include "transaction_cl.h"

/* The maximum number of slots in a page if all of them are empty.
 * IO_MAX_PAGE_SIZE is used for page size and any headers are ignored (it
 * wouldn't bring a significant difference).
 */
#define MAX_SLOTS_IN_PAGE (IO_MAX_PAGE_SIZE / sizeof (SPAGE_SLOT))

/* The default number of cached entries in a vacuum statistics cache */
#define VACUUM_STATS_CACHE_SIZE 100

/* Get first log page identifier in a log block */
#define VACUUM_FIRST_LOG_PAGEID_IN_BLOCK(blockid) \
  ((blockid) * vacuum_Data.log_block_npages)
/* Get last log page identifier in a log block */
#define VACUUM_LAST_LOG_PAGEID_IN_BLOCK(blockid) \
  (VACUUM_FIRST_LOG_PAGEID_IN_BLOCK (blockid + 1) - 1)

/*
 * Vacuum data section.
 * Vacuum data contains useful information for the vacuum process. There are
 * several fields, among which a table of entries which describe the progress
 * of processing log data for vacuum.
 *
 * Vacuum data is organized as a queue of VACUUM_DATA_PAGE pages. Each page has a header and an array of
 * VACUUM_DATA_ENTRY.
 *
 * The vacuum_Data global variable keeps useful meta-data which does not required disk storage.
 */

/* Vacuum log block data.
 *
 * Stores information on a block of log data relevant for vacuum.c
 */
typedef struct vacuum_data_entry VACUUM_DATA_ENTRY;
struct vacuum_data_entry
{
  VACUUM_LOG_BLOCKID blockid;
  LOG_LSA start_lsa;
  MVCCID oldest_mvccid;
  MVCCID newest_mvccid;
};

/* One flag is required for entries currently being vacuumed. In order to
 * avoid using an extra-field and because blockid will not use all its 64 bits
 * first bit will be used for this flag.
 */
/* Bits used for flag */
#define VACUUM_DATA_ENTRY_FLAG_MASK	  0xE000000000000000
/* Bits used for blockid */
#define VACUUM_DATA_ENTRY_BLOCKID_MASK	  0x1FFFFFFFFFFFFFFF

/* Flags */
/* The represented block is being vacuumed */
#define VACUUM_BLOCK_STATUS_MASK		  0xC000000000000000
#define VACUUM_BLOCK_STATUS_VACUUMED		  0x8000000000000000
#define VACUUM_BLOCK_STATUS_IN_PROGRESS_VACUUM	  0x4000000000000000
#define VACUUM_BLOCK_STATUS_AVAILABLE		  0x0000000000000000

#define VACUUM_BLOCK_FLAG_INTERRUPTED		  0x2000000000000000

/* Access fields in a vacuum data table entry */
/* Get blockid (use mask to cancel flag bits) */
#define VACUUM_BLOCKID_WITHOUT_FLAGS(blockid) \
  ((blockid) & VACUUM_DATA_ENTRY_BLOCKID_MASK)

/* Get flags from blockid. */
#define VACUUM_BLOCKID_GET_FLAGS(blockid) \
  ((blockid) & VACUUM_DATA_ENTRY_FLAG_MASK)

/* Vacuum block status: requested means that vacuum data has assigned it as
 * a job, but no worker started it yet; running means that a work is currently
 * vacuuming based on this entry's block.
 */
/* Get vacuum block status */
#define VACUUM_BLOCK_STATUS(blockid) \
  ((blockid) & VACUUM_BLOCK_STATUS_MASK)

/* Check vacuum block status */
#define VACUUM_BLOCK_STATUS_IS_VACUUMED(blockid) \
  (VACUUM_BLOCK_STATUS (blockid) == VACUUM_BLOCK_STATUS_VACUUMED)
#define VACUUM_BLOCK_STATUS_IS_IN_PROGRESS(blockid) \
  (VACUUM_BLOCK_STATUS (blockid) == VACUUM_BLOCK_STATUS_IN_PROGRESS_VACUUM)
#define VACUUM_BLOCK_STATUS_IS_AVAILABLE(blockid) \
  (VACUUM_BLOCK_STATUS (blockid) == VACUUM_BLOCK_STATUS_AVAILABLE)

/* Set vacuum block status */
#define VACUUM_BLOCK_STATUS_SET_VACUUMED(blockid) \
  ((blockid) = ((blockid) & ~VACUUM_BLOCK_STATUS_MASK) | VACUUM_BLOCK_STATUS_VACUUMED)
#define VACUUM_BLOCK_STATUS_SET_IN_PROGRESS(blockid) \
  ((blockid) = ((blockid) & ~VACUUM_BLOCK_STATUS_MASK) | VACUUM_BLOCK_STATUS_IN_PROGRESS_VACUUM)
#define VACUUM_BLOCK_STATUS_SET_AVAILABLE(blockid) \
  ((blockid) = ((blockid) & ~VACUUM_BLOCK_STATUS_MASK) | VACUUM_BLOCK_STATUS_AVAILABLE)

#define VACUUM_BLOCK_IS_INTERRUPTED(blockid) \
  (((blockid) & VACUUM_BLOCK_FLAG_INTERRUPTED) != 0)
#define VACUUM_BLOCK_SET_INTERRUPTED(blockid) \
  ((blockid) |= VACUUM_BLOCK_FLAG_INTERRUPTED)
#define VACUUM_BLOCK_CLEAR_INTERRUPTED(blockid) \
  ((blockid) &= ~VACUUM_BLOCK_FLAG_INTERRUPTED)

/* Vacuum data page.
 *
 * One page of vacuum data file.
 */
typedef struct vacuum_data_page VACUUM_DATA_PAGE;
struct vacuum_data_page
{
  VPID next_page;
  INT16 index_unvacuumed;
  INT16 index_free;

  /* First vacuum data entry in page. It is followed by other entries based on the page capacity. */
  VACUUM_DATA_ENTRY data[1];
};
#define VACUUM_DATA_PAGE_HEADER_SIZE (offsetof (VACUUM_DATA_PAGE, data))

/*
 * Overwritten versions of pgbuf_fix, pgbuf_unfix and pgbuf_set_dirty, adapted for the needs of vacuum data.
 *
 * NOTE: These macro's should make sure that first/last vacuum data pages are not unfixed or re-fixed.
 */

/* Fix a vacuum data page. If vacuum data is loaded and the VPID matches first or last vacuum data page, then the
 * respective page is returned. Otherwise, the page is fixed from page buffer.
 */
#define vacuum_fix_data_page(thread_p, vpidp)								      \
  (!vacuum_Data.is_loaded ?										      \
   /* If vacuum data is not loaded, fix the page. */							      \
   (VACUUM_DATA_PAGE *) pgbuf_fix (thread_p, vpidp, OLD_PAGE, PGBUF_LATCH_WRITE, PGBUF_UNCONDITIONAL_LATCH) : \
   /* Else, check if page is vacuum_Data.first_page. */							      \
   VPID_EQ (pgbuf_get_vpid_ptr ((PAGE_PTR) vacuum_Data.first_page), vpidp) ? vacuum_Data.first_page :	      \
   /* Else, check if page is vacuum_Data.last_page. */							      \
   VPID_EQ (pgbuf_get_vpid_ptr ((PAGE_PTR) vacuum_Data.last_page), vpidp) ? vacuum_Data.last_page :	      \
   /* Else, fix the page. */										      \
   (VACUUM_DATA_PAGE *) pgbuf_fix (thread_p, vpidp, OLD_PAGE, PGBUF_LATCH_WRITE, PGBUF_UNCONDITIONAL_LATCH))

/* Unfix vacuum data page. If the page is first or last in vacuum data, it is not unfixed. */
#define vacuum_unfix_data_page(thread_p, data_page) \
  do \
    { \
      if ((data_page) != vacuum_Data.first_page && (data_page) != vacuum_Data.last_page) \
	{ \
	  /* Do not unfix first or last page. */ \
	  pgbuf_unfix (thread_p, (PAGE_PTR) (data_page)); \
	} \
      (data_page) = NULL; \
    } while (0)

/* Set page dirty [and free it]. First and last vacuum data page are not freed. */
#define vacuum_set_dirty_data_page(thread_p, data_page, free) \
  do \
    { \
      if ((data_page) != vacuum_Data.first_page && (data_page) != vacuum_Data.last_page) \
	{ \
	  pgbuf_set_dirty (thread_p, (PAGE_PTR) (data_page), free); \
	} \
      else  \
	{ \
	  /* Do not unfix first or last page. */ \
	  pgbuf_set_dirty (thread_p, (PAGE_PTR) (data_page), DONT_FREE); \
	} \
      if ((free) == FREE) \
	{ \
	  (data_page) = NULL; \
	} \
    } while (0)

/* Unfix first and last vacuum data page. */
#define vacuum_unfix_first_and_last_data_page(thread_p) \
  do \
    { \
      if (vacuum_Data.last_page != NULL && vacuum_Data.last_page != vacuum_Data.first_page) \
	{ \
	  pgbuf_unfix (thread_p, (PAGE_PTR) vacuum_Data.last_page); \
	} \
      vacuum_Data.last_page = NULL; \
      if (vacuum_Data.first_page != NULL) \
	{ \
	  pgbuf_unfix (thread_p, (PAGE_PTR) vacuum_Data.first_page); \
	} \
      vacuum_Data.first_page = NULL; \
    } while (0)

/* Vacuum data.
 *
 * Stores data required for vacuum. It is also stored on disk in the first
 * database volume.
 */
typedef struct vacuum_data VACUUM_DATA;
struct vacuum_data
{
  VFID vacuum_data_file;	/* Vacuum data file VFID. */
  VACUUM_LOG_BLOCKID last_blockid;	/* Block id for last vacuum data entry... This entry is actually the id of last 
					 * added block which may not even be in vacuum data (being already vacuumed).
					 */
  LOG_PAGEID keep_from_log_pageid;	/* Smallest LOG_PAGEID that vacuum may still need for its jobs. */

  MVCCID oldest_unvacuumed_mvccid;	/* Global oldest MVCCID not vacuumed (yet). */

  VACUUM_DATA_PAGE *first_page;	/* Cached first vacuum data page. Usually used to generate new jobs. */
  VACUUM_DATA_PAGE *last_page;	/* Cached last vacuum data page. Usually used to receive new data. */

  int page_data_max_count;	/* Maximum data entries fitting one vacuum data page. */

  int log_block_npages;		/* The number of pages in a log block. */

  INT32 flush_vacuum_data;	/* Is set to 1 to flush vacuum data. Is set back to 0 after flush is
				 * completed.
				 */
  bool is_loaded;		/* True if vacuum data is loaded. */

  LOG_LSA recovery_lsa;		/* This is the LSA where recovery starts. It will be used to go backward in the log
				 * if data on log blocks must be recovered.
				 */

#if defined (SA_MODE)
  bool is_vacuum_complete;
#endif				/* SA_MODE */
};
static VACUUM_DATA vacuum_Data = {
  VFID_INITIALIZER,		/* vacuum_data_file */
  VACUUM_NULL_LOG_BLOCKID,	/* last_blockid */
  NULL_PAGEID,			/* keep_from_log_pageid */
  MVCCID_NULL,			/* oldest_unvacuumed_mvccid */
  NULL,				/* first_page */
  NULL,				/* last_page */
  0,				/* page_data_max_count */
  0,				/* log_block_npages */
  0,				/* flush_vacuum_data */
  false,			/* is_loaded */
  LSA_INITIALIZER		/* recovery_lsa */
#if defined (SA_MODE)
    , false			/* is_vacuum_complete. */
#endif /* SA_MODE */
};

/* Vacuum worker structure used by vacuum master thread. */
/* This VACUUM_WORKER structure was designed for the needs of the vacuum workers. However, since the design of
 * vacuum data was changed, and since vacuum master may have to allocate or deallocate disk pages, it needed to make
 * use of system operations and transaction descriptor in similar ways with the workers.
 * To extend that functionality in an easy way and to benefit from the postpone cache optimization, master was also
 * assigned this VACUUM_WORKER.
 */
VACUUM_WORKER vacuum_Master;

/*
 * Vacuum worker/job related structures.
 */

/* Oldest MVCCID considered active by a running transaction.
 * Considered as threshold by vacuum workers.
 */
MVCCID vacuum_Global_oldest_active_mvccid;
/* When transactions run some complex operations on heap files (upgrade domain, reorganize partitions), concurrent
 * access with vacuum workers can create problems. They avoid it by blocking vacuum_Global_oldest_active_mvccid updates
 * and by running vacuum manually.
 * This is a counter that tracks blocking transactions.
 */
int vacuum_Global_oldest_active_blockers_counter;
/* vacuum_Save_log_hdr_oldest_mvccid is used to estimate oldest unvacuumed MVCCID in the corner-case of empty vacuum
 * data. When vacuum data is not empty, oldest MVCCID of first block not yet vacuumed is used.
 * However, when vacuum data is not empty, the oldest MVCCID can be either the oldest MVCCID of first block in
 * vacuum_Block_data_buffer or the oldest MVCCID of block cached in log_Gl.hdr (if block buffer is empty).
 * To cover these cases, before consuming vacuum_Block_data_buffer, vacuum master saved the oldest MVCCID from the block
 * cached in log_Gl.hdr. After vacuum_Block_data_buffer is consumed, this block can end up in three situations:
 * 1. it is still cached in log_Gl.hdr.
 * 2. it was produced and is first in vacuum_Block_data_buffer.
 * 3. it was also consumed and it is already in vacuum data. This also means vacuum data is not empty.
 *
 * So, if vacuum data is empty, this block is in either situation #1 or #2, which is exactly the MVCCID required by
 * vacuum master to estimate the oldest unvacuumed MVCCID.
 */
MVCCID vacuum_Save_log_hdr_oldest_mvccid = MVCCID_NULL;

/* BLOCK_LOG_BUFFER - Log block buffer used to prefetch block pages. */
typedef struct block_log_buffer BLOCK_LOG_BUFFER;
struct block_log_buffer
{
  int buffer_id;
  LOG_PAGEID start_page;	/* start page (sequence order) */
  LOG_PAGEID last_page;		/* last page (including) */
};

/* VACUUM_JOB_ENTRY - Info required for a vacuum job. */
typedef struct vacuum_job_entry VACUUM_JOB_ENTRY;
struct vacuum_job_entry
{
  VACUUM_DATA_ENTRY vacuum_data_entry;	/* copy of data to avoid mutex usage */
#if defined(SERVER_MODE)
  BLOCK_LOG_BUFFER block_log_buffer;
#endif				/* SERVER_MODE */
};

/* A lock-free buffer used for communication between logger transactions and
 * auto-vacuum master. It is advisable to avoid synchronizing running
 * transactions with vacuum threads and for this reason the block data is not
 * added directly to vacuum data.
 */
LOCK_FREE_CIRCULAR_QUEUE *vacuum_Block_data_buffer = NULL;
#define VACUUM_BLOCK_DATA_BUFFER_CAPACITY 1024

/* A lock free queue of vacuum jobs. Master will add jobs based on vacuum data
 * and workers will execute the jobs one by one.
 */
LOCK_FREE_CIRCULAR_QUEUE *vacuum_Job_queue = NULL;
LOCK_FREE_CIRCULAR_QUEUE *vacuum_Finished_job_queue = NULL;

#if defined(SERVER_MODE)
/* Vacuum prefetch log block buffers */
LOG_PAGE *vacuum_Prefetch_log_buffer = NULL;
LF_BITMAP vacuum_Prefetch_free_buffers_bitmap;
int vacuum_Prefetch_log_pages = -1;
int vacuum_Prefetch_log_mode = VACUUM_PREFETCH_LOG_MODE_MASTER;

/* Count of prefetch log buffer blocks : number of blocks in job queue
 * + number of blocks being processed by vacuum workers */
#define VACUUM_PREFETCH_LOG_PAGES (vacuum_Prefetch_log_pages)

/* Number of prefetch log buffer blocks */
#define VACUUM_PREFETCH_LOG_BLOCK_BUFFERS_COUNT \
  (VACUUM_PREFETCH_LOG_PAGES / VACUUM_PREFETCH_LOG_BLOCK_BUFFER_PAGES)

/* number or log pages on each block of buffer log prefetch */
#define VACUUM_PREFETCH_LOG_BLOCK_BUFFER_PAGES \
  (1 + vacuum_Data.log_block_npages)

#define VACUUM_JOB_QUEUE_SAFETY_BUFFER 10
#define VACUUM_JOB_QUEUE_MIN_CAPACITY \
  (prm_get_integer_value (PRM_ID_VACUUM_WORKER_COUNT) \
   + VACUUM_JOB_QUEUE_SAFETY_BUFFER)
#define VACUUM_JOB_QUEUE_CAPACITY \
  (VACUUM_PREFETCH_LOG_BLOCK_BUFFERS_COUNT - \
   prm_get_integer_value (PRM_ID_VACUUM_WORKER_COUNT))

#define VACUUM_PREFETCH_LOG_BLOCK_BUFFER(i) \
  ((char *) (PTR_ALIGN (vacuum_Prefetch_log_buffer, MAX_ALIGNMENT)) \
   + (((size_t) (i)) * ((size_t) LOG_PAGESIZE) \
      * ((size_t) VACUUM_PREFETCH_LOG_BLOCK_BUFFER_PAGES)))

#else /* SERVER_MODE */
#define VACUUM_JOB_QUEUE_CAPACITY (1024)
#endif /* SERVER_MODE */

#define VACUUM_LOG_BLOCK_BUFFER_INVALID (-1)

#define VACUUM_INIT_PREFETCH_BLOCK(block) \
  do \
    { \
      (block)->buffer_id = VACUUM_LOG_BLOCK_BUFFER_INVALID; \
      (block)->start_page = NULL_PAGEID; \
      (block)->last_page = NULL_PAGEID; \
    } while (0)

/* Convert vacuum worker TRANID to an index in vacuum worker's array */
#define VACUUM_WORKER_INDEX_TO_TRANID(index) \
  (-index + LOG_LAST_VACUUM_WORKER_TRANID)

/* Convert index in vacuum worker's array to TRANID */
#define VACUUM_WORKER_TRANID_TO_INDEX(trid) \
  (-trid + LOG_LAST_VACUUM_WORKER_TRANID)

/* Static array of vacuum workers */
VACUUM_WORKER vacuum_Workers[VACUUM_MAX_WORKER_COUNT];
#if defined (SA_MODE)
/* Vacuum worker structure used to execute vacuum jobs in SA_MODE.
 * TODO: Implement vacuum execution for SA_MODE.
 */
VACUUM_WORKER *vacuum_Worker_sa_mode;
#endif

/* Number of worker threads that have a worker structure assigned. */
INT32 vacuum_Assigned_workers_count = 0;
INT32 vacuum_Running_workers_count = 0;

/* VACUUM_HEAP_HELPER -
 * Structure used by vacuum heap functions.
 */
typedef struct vacuum_heap_helper VACUUM_HEAP_HELPER;
struct vacuum_heap_helper
{
  PAGE_PTR home_page;		/* Home page for objects being vacuumed. */
  VPID home_vpid;		/* VPID of home page. */
  PAGE_PTR forward_page;	/* Used to keep forward page of REC_RELOCATION or first overflow page of REC_BIGONE. */
  OID forward_oid;		/* Link to forward page. */
  PGSLOTID crt_slotid;		/* Slot ID of current record being vacuumed. */
  INT16 record_type;		/* Current record type. */
  RECDES record;		/* Current record data. */

  /* buffer of current record (used by NEW_HOME) */
  char rec_buf[IO_MAX_PAGE_SIZE + MAX_ALIGNMENT];

  MVCC_REC_HEADER mvcc_header;	/* MVCC header. */

  HFID hfid;			/* Heap file identifier. */
  VFID overflow_vfid;		/* Overflow file identifier. */
  bool reusable;		/* True if heap file has reusable slots. */

  MVCC_SATISFIES_VACUUM_RESULT can_vacuum;	/* Result of vacuum check. */

  /* Collect data on vacuum. */
  PGSLOTID slots[MAX_SLOTS_IN_PAGE];	/* Slot ID's. */
  MVCC_SATISFIES_VACUUM_RESULT results[MAX_SLOTS_IN_PAGE];	/* Vacuum check results. */
  OID next_versions[MAX_SLOTS_IN_PAGE];	/* Next version links. */
  OID partition_links[MAX_SLOTS_IN_PAGE];	/* Partition links. */

  OID forward_links[2];		/* REC_BIGONE, REC_RELOCATION forward links. (buffer for forward_recdes) */
  RECDES forward_recdes;	/* Record descriptor to read forward links. */

  int n_bulk_vacuumed;		/* Number of vacuumed objects to be logged in bulk mode. */
  int n_vacuumed;		/* Number of vacuumed objects. */
  int initial_home_free_space;	/* Free space in home page before vacuum */

  /* Performance tracking. */
  PERF_UTIME_TRACKER time_track;
};

#define VACUUM_PERF_HEAP_START(thread_p, helper) \
  PERF_UTIME_TRACKER_START (thread_p, &(helper)->time_track);
#define VACUUM_PERF_HEAP_TRACK_PREPARE(thread_p, helper) \
  PERF_UTIME_TRACKER_TIME_AND_RESTART (thread_p, &(helper)->time_track, \
				       mnt_heap_vacuum_prepare_time)
#define VACUUM_PERF_HEAP_TRACK_EXECUTE(thread_p, helper) \
  PERF_UTIME_TRACKER_TIME_AND_RESTART (thread_p, &(helper)->time_track, \
				       mnt_heap_vacuum_execute_time)
#define VACUUM_PERF_HEAP_TRACK_LOGGING(thread_p, helper) \
  PERF_UTIME_TRACKER_TIME_AND_RESTART (thread_p, &(helper)->time_track, \
				       mnt_heap_vacuum_log_time)

/* Flags used to mark rcv->offset with hints about recovery process. */
/* Flags for reusable heap files. */
#define VACUUM_LOG_VACUUM_HEAP_REUSABLE	      0x8000
/* Flag if page is entirely vacuumed. */
#define VACUUM_LOG_VACUUM_HEAP_ALL_VACUUMED   0x4000
/* Mask. */
#define VACUUM_LOG_VACUUM_HEAP_MASK	      0xC000

/* The buffer size of collected heap objects during a vacuum job. */
#define VACUUM_DEFAULT_HEAP_OBJECT_BUFFER_SIZE  4000

/*
 * Dropped files section.
 */

static bool vacuum_Dropped_files_loaded = false;

/* Identifier for the file where dropped file list is kept */
static VFID vacuum_Dropped_files_vfid;

/* Identifier for first page in dropped files */
static VPID vacuum_Dropped_files_vpid;

/* Total count of dropped files */
static INT32 vacuum_Dropped_files_count = 0;

/* Dropped file entry */
typedef struct vacuum_dropped_file VACUUM_DROPPED_FILE;
struct vacuum_dropped_file
{
  VFID vfid;
  MVCCID mvccid;
};

/* A page of dropped files entries */
typedef struct vacuum_dropped_files_page VACUUM_DROPPED_FILES_PAGE;
struct vacuum_dropped_files_page
{
  VPID next_page;		/* VPID of next dropped files page. */
  INT16 n_dropped_files;	/* Number of entries on page */

  /* Leave the dropped files at the end of the structure */
  VACUUM_DROPPED_FILE dropped_files[1];	/* Dropped files. */
};

/* Size of dropped file page header */
#define VACUUM_DROPPED_FILES_PAGE_HEADER_SIZE \
  (offsetof (VACUUM_DROPPED_FILES_PAGE, dropped_files))

/* Capacity of dropped file page */
#define VACUUM_DROPPED_FILES_PAGE_CAPACITY \
  ((INT16) ((DB_PAGESIZE - VACUUM_DROPPED_FILES_PAGE_HEADER_SIZE) \
	    / sizeof (VACUUM_DROPPED_FILE)))
/* Capacity of dropped file page when page size is max */
#define VACUUM_DROPPED_FILES_MAX_PAGE_CAPACITY \
  ((INT16) ((IO_MAX_PAGE_SIZE - VACUUM_DROPPED_FILES_PAGE_HEADER_SIZE) \
	    / sizeof (VACUUM_DROPPED_FILE)))

#define VACUUM_DROPPED_FILE_FLAG_DUPLICATE 0x8000

/* Overwritten versions of pgbuf_fix, pgbuf_unfix and pgbuf_set_dirty,
 * adapted for the needs of vacuum and its dropped files pages.
 */
#define vacuum_fix_dropped_entries_page(thread_p, vpidp, latch) \
  ((VACUUM_DROPPED_FILES_PAGE *) pgbuf_fix (thread_p, vpidp, OLD_PAGE, \
                                            latch, \
                                            PGBUF_UNCONDITIONAL_LATCH))
#define vacuum_unfix_dropped_entries_page(thread_p, dropped_page) \
  do \
    { \
      pgbuf_unfix (thread_p, (PAGE_PTR) (dropped_page)); \
      (dropped_page) = NULL; \
    } while (0)
#define vacuum_set_dirty_dropped_entries_page(thread_p, dropped_page, free) \
  do \
    { \
      pgbuf_set_dirty (thread_p, (PAGE_PTR) (dropped_page), free); \
      if ((free) == FREE) \
	{ \
	  (dropped_page) = NULL; \
	} \
    } while (0)

/* Dropped files recovery flags */
#define VACUUM_DROPPED_FILES_RV_FLAG_DUPLICATE	  0x8000
#define VACUUM_DROPPED_FILES_RV_FLAG_NEWPAGE	  0x4000
#define VACUUM_DROPPED_FILES_RV_CLEAR_MASK		  0x3FFF

#if !defined (NDEBUG)
/* Track pages allocated for dropped files. Used for debugging only, for
 * easy observation of the lists of dropped files at any time.
 */
typedef struct vacuum_track_dropped_files VACUUM_TRACK_DROPPED_FILES;
struct vacuum_track_dropped_files
{
  VACUUM_TRACK_DROPPED_FILES *next_tracked_page;
  VACUUM_DROPPED_FILES_PAGE dropped_data_page;
};
VACUUM_TRACK_DROPPED_FILES *vacuum_Track_dropped_files;
#define VACUUM_TRACK_DROPPED_FILES_SIZE \
  (DB_PAGESIZE + sizeof (VACUUM_TRACK_DROPPED_FILES *))
#endif /* !NDEBUG */

INT32 vacuum_Dropped_files_version = 0;
pthread_mutex_t vacuum_Dropped_files_mutex;
VFID vacuum_Last_dropped_vfid;

typedef struct vacuum_dropped_files_rcv_data VACUUM_DROPPED_FILES_RCV_DATA;
struct vacuum_dropped_files_rcv_data
{
  VFID vfid;
  MVCCID mvccid;
  OID class_oid;
};

/* Vacuum static functions. */
static void vacuum_process_vacuum_data (THREAD_ENTRY * thread_p);
static void vacuum_update_oldest_unvacuumed_mvccid (THREAD_ENTRY * thread_p);
static void vacuum_update_keep_from_log_pageid (THREAD_ENTRY * thread_p);
static int vacuum_compare_blockids (const void *ptr1, const void *ptr2);
static void vacuum_data_mark_finished (THREAD_ENTRY * thread_p);
static void vacuum_data_initialize_new_page (THREAD_ENTRY * thread_p, VACUUM_DATA_PAGE * data_page);
static int vacuum_recover_lost_block_data (THREAD_ENTRY * thread_p);
static int vacuum_data_flush (THREAD_ENTRY * thread_p);

static int vacuum_process_log_block (THREAD_ENTRY * thread_p, VACUUM_DATA_ENTRY * block_data,
				     BLOCK_LOG_BUFFER * block_log_buffer, bool sa_mode_partial_block);
static int vacuum_process_log_record (THREAD_ENTRY * thread_p, VACUUM_WORKER * worker, LOG_LSA * log_lsa_p,
				      LOG_PAGE * log_page_p, struct log_data *log_record_data, MVCCID * mvccid,
				      char **undo_data_ptr, int *undo_data_size, struct log_vacuum_info *vacuum_info,
				      bool * is_file_dropped, bool stop_after_vacuum_info);
static void vacuum_finished_block_vacuum (THREAD_ENTRY * thread_p, VACUUM_DATA_ENTRY * block_data,
					  bool is_vacuum_complete);
static bool vacuum_is_work_in_progress (THREAD_ENTRY * thread_p);
static int vacuum_assign_worker (THREAD_ENTRY * thread_p);
static void vacuum_finalize_worker (THREAD_ENTRY * thread_p, VACUUM_WORKER * worker_info);

static int vacuum_compare_heap_object (const void *a, const void *b);
static int vacuum_collect_heap_objects (VACUUM_WORKER * worker, OID * oid, VFID * vfid);
static void vacuum_cleanup_collected_by_vfid (VACUUM_WORKER * worker, VFID * vfid);
static int vacuum_heap (THREAD_ENTRY * thread_p, VACUUM_WORKER * worker, MVCCID threshold_mvccid, bool was_interrupted);
static int vacuum_heap_prepare_record (THREAD_ENTRY * thread_p, VACUUM_HEAP_HELPER * helper);
static int vacuum_heap_record_insert_mvccid (THREAD_ENTRY * thread_p, VACUUM_HEAP_HELPER * helper);
static int vacuum_heap_record (THREAD_ENTRY * thread_p, VACUUM_HEAP_HELPER * helper);
static int vacuum_heap_get_hfid (THREAD_ENTRY * thread_p, VACUUM_HEAP_HELPER * helper);
static void vacuum_heap_page_log_and_reset (THREAD_ENTRY * thread_p, VACUUM_HEAP_HELPER * helper,
					    bool update_best_space_stat, bool unlatch_page);
static void vacuum_log_vacuum_heap_page (THREAD_ENTRY * thread_p, PAGE_PTR page_p, int n_slots, PGSLOTID * slots,
					 MVCC_SATISFIES_VACUUM_RESULT * results, OID * next_versions,
					 OID * partition_oids, bool reusable, bool all_vacuumed);
static void vacuum_log_remove_ovf_insid (THREAD_ENTRY * thread_p, PAGE_PTR ovfpage);
static void vacuum_log_redoundo_vacuum_record (THREAD_ENTRY * thread_p, PAGE_PTR page_p, PGSLOTID slotid,
					       RECDES * undo_recdes, OID * next_version_oid, OID * partition_oid,
					       bool reusable);

static int vacuum_init_master_prefetch (THREAD_ENTRY * thread_p);
#if defined (SERVER_MODE)
static int vacuum_log_prefetch_vacuum_block (THREAD_ENTRY * thread_p, VACUUM_DATA_ENTRY * entry,
					     BLOCK_LOG_BUFFER * block_log_buffer);
#endif /* SERVER_MODE */
static int vacuum_copy_log_page (THREAD_ENTRY * thread_p, LOG_PAGEID log_pageid, BLOCK_LOG_BUFFER * block_log_buffer,
				 LOG_PAGE * log_page);

static int vacuum_compare_dropped_files (const void *a, const void *b);
static int vacuum_compare_dropped_files_version (INT32 version_a, INT32 version_b);
static int vacuum_add_dropped_file (THREAD_ENTRY * thread_p, VFID * vfid, MVCCID mvccid, LOG_RCV * rcv,
				    LOG_LSA * postpone_ref_lsa);
static int vacuum_cleanup_dropped_files (THREAD_ENTRY * thread_p);
static bool vacuum_find_dropped_file (THREAD_ENTRY * thread_p, VFID * vfid, MVCCID mvccid);
static void vacuum_log_cleanup_dropped_files (THREAD_ENTRY * thread_p, PAGE_PTR page_p, INT16 * indexes,
					      INT16 n_indexes);
static void vacuum_log_dropped_files_set_next_page (THREAD_ENTRY * thread_p, PAGE_PTR page_p, VPID * next_page);
static VPID *vacuum_get_first_page_dropped_files (THREAD_ENTRY * thread_p, VPID * first_page_vpid);

<<<<<<< HEAD
static bool is_not_vacuumed_and_lost (THREAD_ENTRY * thread_p, MVCC_REC_HEADER * rec_header);
static void print_not_vacuumed_to_log (OID * oid, OID * class_oid, MVCC_REC_HEADER * rec_header, int btree_node_type);
=======
/* Static array of vacuum workers */
VACUUM_WORKER vacuum_Workers[VACUUM_MAX_WORKER_COUNT];
#if defined (SA_MODE)
/* Vacuum worker structure used to execute vacuum jobs in SA_MODE.
 * TODO: Implement vacuum execution for SA_MODE.
 */
VACUUM_WORKER *vacuum_Worker_sa_mode;
#endif

/* Number of worker threads that have a worker structure assigned. */
int vacuum_Assigned_workers_count = 0;
INT32 vacuum_Running_workers_count = 0;

#if defined (SERVER_MODE)
#define VACUUM_GET_WORKER(thread_p) \
  ((VACUUM_WORKER *) ((thread_p)->vacuum_worker))
#else /* !SERVER_MODE */
#define VACUUM_GET_WORKER(thread_p) NULL
#endif /* !SERVER_MODE */

/* VACUUM_HEAP_HELPER -
 * Structure used by vacuum heap functions.
 */
typedef struct vacuum_heap_helper VACUUM_HEAP_HELPER;
struct vacuum_heap_helper
{
  PAGE_PTR home_page;		/* Home page for objects being vacuumed. */
  VPID home_vpid;		/* VPID of home page. */
  PAGE_PTR forward_page;	/* Used to keep forward page of REC_RELOCATION or first overflow page of REC_BIGONE. */
  OID forward_oid;		/* Link to forward page. */
  PGSLOTID crt_slotid;		/* Slot ID of current record being vacuumed. */
  INT16 record_type;		/* Current record type. */
  RECDES record;		/* Current record data. */

  /* buffer of current record (used by NEW_HOME) */
  char rec_buf[IO_MAX_PAGE_SIZE + MAX_ALIGNMENT];

  MVCC_REC_HEADER mvcc_header;	/* MVCC header. */

  HFID hfid;			/* Heap file identifier. */
  VFID overflow_vfid;		/* Overflow file identifier. */
  bool reusable;		/* True if heap file has reusable slots. */

  MVCC_SATISFIES_VACUUM_RESULT can_vacuum;	/* Result of vacuum check. */

  /* Collect data on vacuum. */
  PGSLOTID slots[MAX_SLOTS_IN_PAGE];	/* Slot ID's. */
  MVCC_SATISFIES_VACUUM_RESULT results[MAX_SLOTS_IN_PAGE];	/* Vacuum check results. */

  OID forward_link;		/* REC_BIGONE, REC_RELOCATION forward links. (buffer for forward_recdes) */
  RECDES forward_recdes;	/* Record descriptor to read forward links. */

  int n_bulk_vacuumed;		/* Number of vacuumed objects to be logged in bulk mode. */
  int n_vacuumed;		/* Number of vacuumed objects. */
  int initial_home_free_space;	/* Free space in home page before vacuum */

  /* Performance tracking. */
  PERF_UTIME_TRACKER time_track;
};

#define VACUUM_PERF_HEAP_START(thread_p, helper) \
  PERF_UTIME_TRACKER_START (thread_p, &(helper)->time_track);
#define VACUUM_PERF_HEAP_TRACK_PREPARE(thread_p, helper) \
  PERF_UTIME_TRACKER_TIME_AND_RESTART (thread_p, &(helper)->time_track, \
				       mnt_heap_vacuum_prepare_time)
#define VACUUM_PERF_HEAP_TRACK_EXECUTE(thread_p, helper) \
  PERF_UTIME_TRACKER_TIME_AND_RESTART (thread_p, &(helper)->time_track, \
				       mnt_heap_vacuum_execute_time)
#define VACUUM_PERF_HEAP_TRACK_LOGGING(thread_p, helper) \
  PERF_UTIME_TRACKER_TIME_AND_RESTART (thread_p, &(helper)->time_track, \
				       mnt_heap_vacuum_log_time)

/* Flags used to mark rcv->offset with hints about recovery process. */
/* Flas for reusable heap files. */
#define VACUUM_LOG_VACUUM_HEAP_REUSABLE	      0x8000
/* Flag if page is entirely vacuumed. */
#define VACUUM_LOG_VACUUM_HEAP_ALL_VACUUMED   0x4000
/* Mask. */
#define VACUUM_LOG_VACUUM_HEAP_MASK	      0xC000

static void vacuum_log_vacuum_heap_page (THREAD_ENTRY * thread_p, PAGE_PTR page_p, int n_slots, PGSLOTID * slots,
					 MVCC_SATISFIES_VACUUM_RESULT * results, bool reusable, bool all_vacuumed);
static void vacuum_log_remove_ovf_insid (THREAD_ENTRY * thread_p, PAGE_PTR ovfpage);

static int vacuum_init_master_prefetch (THREAD_ENTRY * thread_p);

static int vacuum_heap (THREAD_ENTRY * thread_p, VACUUM_WORKER * worker, MVCCID threshold_mvccid, bool was_interrupted);
static int vacuum_heap_prepare_record (THREAD_ENTRY * thread_p, VACUUM_HEAP_HELPER * helper);
static int vacuum_heap_record_insid_and_prev_version (THREAD_ENTRY * thread_p, VACUUM_HEAP_HELPER * helper);
static int vacuum_heap_record (THREAD_ENTRY * thread_p, VACUUM_HEAP_HELPER * helper);
static int vacuum_heap_get_hfid (THREAD_ENTRY * thread_p, VACUUM_HEAP_HELPER * helper);
static void vacuum_heap_page_log_and_reset (THREAD_ENTRY * thread_p, VACUUM_HEAP_HELPER * helper,
					    bool update_best_space_stat, bool unlatch_page);

static void vacuum_process_vacuum_data (THREAD_ENTRY * thread_p);
static int vacuum_process_log_block (THREAD_ENTRY * thread_p, VACUUM_DATA_ENTRY * block_data,
				     BLOCK_LOG_BUFFER * block_log_buffer, bool sa_mode_partial_block);
static void vacuum_finished_block_vacuum (THREAD_ENTRY * thread_p, VACUUM_DATA_ENTRY * block_data,
					  bool is_vacuum_complete);

static int vacuum_process_log_record (THREAD_ENTRY * thread_p, VACUUM_WORKER * worker, LOG_LSA * log_lsa_p,
				      LOG_PAGE * log_page_p, struct log_data *log_record_data, MVCCID * mvccid,
				      char **undo_data_ptr, int *undo_data_size, struct log_vacuum_info *vacuum_info,
				      bool * is_file_dropped, bool stop_after_vacuum_info);
static int vacuum_compare_data_entries (const void *ptr1, const void *ptr2);
static int vacuum_load_data_from_disk (THREAD_ENTRY * thread_p);
static VACUUM_DATA_ENTRY *vacuum_get_vacuum_data_entry (VACUUM_LOG_BLOCKID blockid);
static bool vacuum_is_work_in_progress (THREAD_ENTRY * thread_p);
static void vacuum_data_remove_finished_entries (THREAD_ENTRY * thread_p);
static void vacuum_data_remove_entries (THREAD_ENTRY * thread_p, int n_removed_entries, int *removed_entries);

static void vacuum_log_remove_data_entries (THREAD_ENTRY * thread_p, int *removed_indexes, int n_removed_indexes);
static void vacuum_log_append_block_data (THREAD_ENTRY * thread_p, VACUUM_DATA_ENTRY * new_entries, int n_new_entries,
					  LOG_LSA * first_blocks_to_recover, int n_first_blocks_to_recover);

static int vacuum_compare_dropped_files (const void *a, const void *b);
static int vacuum_add_dropped_file (THREAD_ENTRY * thread_p, VFID * vfid, MVCCID mvccid, LOG_RCV * rcv,
				    LOG_LSA * postpone_ref_lsa);
static int vacuum_cleanup_dropped_files (THREAD_ENTRY * thread_p);
static bool vacuum_find_dropped_file (THREAD_ENTRY * thread_p, VFID * vfid, MVCCID mvccid);
static void vacuum_log_cleanup_dropped_files (THREAD_ENTRY * thread_p, PAGE_PTR page_p, INT16 * indexes,
					      INT16 n_indexes);
static void vacuum_log_dropped_files_set_next_page (THREAD_ENTRY * thread_p, PAGE_PTR page_p, VPID * next_page);

static void vacuum_update_oldest_mvccid (THREAD_ENTRY * thread_p);

static int vacuum_compare_heap_object (const void *a, const void *b);
static int vacuum_collect_heap_objects (VACUUM_WORKER * worker, OID * oid, VFID * vfid);
static void vacuum_cleanup_collected_by_vfid (VACUUM_WORKER * worker, VFID * vfid);

static void vacuum_log_blocks_to_recover (THREAD_ENTRY * thread_p);
static int vacuum_recover_blocks_from_log (THREAD_ENTRY * thread_p);
static void vacuum_rv_discard_recovered_blocks_from_buffer (THREAD_ENTRY * thread_p);

static VPID *vacuum_get_first_page_dropped_files (THREAD_ENTRY * thread_p, VPID * first_page_vpid);
static VPID *vacuum_get_first_page_vacuum_data (THREAD_ENTRY * thread_p, VPID * first_page_vpid);

static int vacuum_assign_worker (THREAD_ENTRY * thread_p);
static void vacuum_finalize_worker (THREAD_ENTRY * thread_p, VACUUM_WORKER * worker_info);
static INT32 vacuum_get_worker_min_dropped_files_version (void);
>>>>>>> 2e8ebb74

#if !defined (NDEBUG)
/* Debug function to verify vacuum data. */
static void vacuum_verify_vacuum_data_debug (void);
#define VACUUM_VERIFY_VACUUM_DATA() vacuum_verify_vacuum_data_debug ()
#else /* NDEBUG */
#define VACUUM_VERIFY_VACUUM_DATA()
#endif /* NDEBUG */

<<<<<<< HEAD
=======
#if defined (SERVER_MODE)
static int vacuum_log_prefetch_vacuum_block (THREAD_ENTRY * thread_p, VACUUM_DATA_ENTRY * entry,
					     BLOCK_LOG_BUFFER * block_log_buffer);
#endif /* SERVER_MODE */
static int vacuum_copy_log_page (THREAD_ENTRY * thread_p, LOG_PAGEID log_pageid, BLOCK_LOG_BUFFER * block_log_buffer,
				 LOG_PAGE * log_page);

static bool is_not_vacuumed_and_lost (THREAD_ENTRY * thread_p, MVCC_REC_HEADER * rec_header);
static void print_not_vacuumed_to_log (OID * oid, OID * class_oid, MVCC_REC_HEADER * rec_header, int btree_node_type);
static void vacuum_log_redoundo_vacuum_record (THREAD_ENTRY * thread_p, PAGE_PTR page_p, PGSLOTID slotid,
					       RECDES * undo_recdes, bool reusable);
static int vacuum_heap_ovf (THREAD_ENTRY * thread_p, VACUUM_HEAP_OBJECT * heap_object, MVCCID threshold_mvccid,
			    bool reusable, bool was_interrupted);
>>>>>>> 2e8ebb74
/*
 * xvacuum () - Vacuumes database
 *
 * return	    : Error code.
 * thread_p(in)	    :
 *
 * NOTE: CS mode temporary disabled.
 */
int
xvacuum (THREAD_ENTRY * thread_p)
{
  int dummy_save_type = 0;

#if defined(SERVER_MODE)
  er_set (ER_ERROR_SEVERITY, ARG_FILE_LINE, ER_VACUUM_CS_NOT_AVAILABLE, 0);
  return ER_VACUUM_CS_NOT_AVAILABLE;
#else	/* !SERVER_MODE */		   /* SA_MODE */
  if (prm_get_bool_value (PRM_ID_DISABLE_VACUUM) || vacuum_Data.is_vacuum_complete)
    {
      return NO_ERROR;
    }

  assert (vacuum_Assigned_workers_count <= 1);
  VACUUM_CONVERT_THREAD_TO_VACUUM (thread_p, &vacuum_Workers[0], dummy_save_type);
  if (vacuum_Assigned_workers_count == 0)
    {
      /* Assign worker and allocate required resources. */
      vacuum_assign_worker (thread_p);
    }

  /* Process vacuum data and run vacuum . */
  vacuum_process_vacuum_data (thread_p);

  VACUUM_RESTORE_THREAD (thread_p, dummy_save_type);

  return NO_ERROR;
#endif /* SA_MODE */
}

/*
 * vacuum_initialize () - Initialize necessary structures for vacuum.
 *
 * return			: Void.
 * thread_p (in)	        : Thread entry.
 * vacuum_log_block_npages (in) : Number of log pages in a block.
 * vacuum_data_vfid (in)	: Vacuum data VFID.
 * dropped_files_vfid (in)	: Dropped files VFID.
 */
int
vacuum_initialize (THREAD_ENTRY * thread_p, int vacuum_log_block_npages, VFID * vacuum_data_vfid,
		   VFID * dropped_files_vfid)
{
  int error_code = NO_ERROR;
  int i;

  if (prm_get_bool_value (PRM_ID_DISABLE_VACUUM))
    {
      return NO_ERROR;
    }

  /* Initialize vacuum data */
  /* Save vacuum data VFID. */
  VFID_COPY (&vacuum_Data.vacuum_data_file, vacuum_data_vfid);
  /* Save vacuum log block size in pages. */
  vacuum_Data.log_block_npages = vacuum_log_block_npages;
  /* Compute the capacity of one vacuum data page. */
  vacuum_Data.page_data_max_count = (DB_PAGESIZE - VACUUM_DATA_PAGE_HEADER_SIZE) / sizeof (VACUUM_DATA_ENTRY);

  /* Initialize vacuum dropped files */
  vacuum_Dropped_files_loaded = false;
  VFID_COPY (&vacuum_Dropped_files_vfid, dropped_files_vfid);

  /* Save first page vpid. */
  if (vacuum_get_first_page_dropped_files (thread_p, &vacuum_Dropped_files_vpid) == NULL)
    {
      assert (false);
      goto error;
    }
  assert (!VPID_ISNULL (&vacuum_Dropped_files_vpid));

  vacuum_Dropped_files_version = 0;
  vacuum_Dropped_files_count = 0;
  pthread_mutex_init (&vacuum_Dropped_files_mutex, NULL);
  VFID_SET_NULL (&vacuum_Last_dropped_vfid);
#if !defined (NDEBUG)
  vacuum_Track_dropped_files = NULL;
#endif

  /* Initialize the log block data buffer */
  vacuum_Block_data_buffer = lf_circular_queue_create (VACUUM_BLOCK_DATA_BUFFER_CAPACITY, sizeof (VACUUM_DATA_ENTRY));
  if (vacuum_Block_data_buffer == NULL)
    {
      goto error;
    }

#if defined(SERVER_MODE)
  vacuum_Prefetch_log_pages = prm_get_integer_value (PRM_ID_VACUUM_PREFETCH_LOG_NBUFFERS);

  if (VACUUM_JOB_QUEUE_CAPACITY < VACUUM_JOB_QUEUE_MIN_CAPACITY)
    {
      vacuum_Prefetch_log_pages =
	(prm_get_integer_value (PRM_ID_VACUUM_WORKER_COUNT) + VACUUM_JOB_QUEUE_MIN_CAPACITY)
	* VACUUM_PREFETCH_LOG_BLOCK_BUFFER_PAGES;
      assert (VACUUM_JOB_QUEUE_CAPACITY >= prm_get_integer_value (PRM_ID_VACUUM_WORKER_COUNT));
    }

  vacuum_Prefetch_log_mode = prm_get_integer_value (PRM_ID_VACUUM_PREFETCH_LOG_MODE);
  if (vacuum_Prefetch_log_mode == VACUUM_PREFETCH_LOG_MODE_MASTER)
    {
      error_code = vacuum_init_master_prefetch (thread_p);
      if (error_code != NO_ERROR)
	{
	  goto error;
	}
    }

  /* Initialize job queue */
  vacuum_Job_queue = lf_circular_queue_create (VACUUM_JOB_QUEUE_CAPACITY, sizeof (VACUUM_JOB_ENTRY));
  if (vacuum_Job_queue == NULL)
    {
      goto error;
    }
#endif /* SERVER_MODE */

  /* Initialize finished job queue. */
  vacuum_Finished_job_queue = lf_circular_queue_create (VACUUM_JOB_QUEUE_CAPACITY, sizeof (VACUUM_LOG_BLOCKID));
  if (vacuum_Finished_job_queue == NULL)
    {
      goto error;
    }

  /* Initialize master worker. */
  vacuum_Master.tdes = NULL;
  vacuum_Master.drop_files_version = 0;
  vacuum_Master.state = VACUUM_WORKER_STATE_EXECUTE;	/* Master is always in execution state. */
  vacuum_Master.log_zip_p = NULL;
  vacuum_Master.undo_data_buffer = NULL;
  vacuum_Master.undo_data_buffer_capacity = 0;
  vacuum_Master.heap_objects = NULL;
  vacuum_Master.heap_objects_capacity = 0;
#if defined (SERVER_MODE)
  vacuum_Master.prefetch_log_buffer = NULL;
#endif /* SERVER_MODE */
  vacuum_Master.postpone_cache_status = VACUUM_CACHE_POSTPONE_NO;
  vacuum_Master.postpone_redo_data_ptr = NULL;
  vacuum_Master.postpone_redo_data_buffer = NULL;
  vacuum_Master.postpone_cached_entries_count = 0;

  /* Initialize worker counters */
  vacuum_Assigned_workers_count = 0;
  vacuum_Running_workers_count = 0;
  /* Initialize workers */
  for (i = 0; i < VACUUM_MAX_WORKER_COUNT; i++)
    {
      vacuum_Workers[i].drop_files_version = 0;
      vacuum_Workers[i].state = VACUUM_WORKER_STATE_INACTIVE;
      vacuum_Workers[i].log_zip_p = NULL;
      vacuum_Workers[i].undo_data_buffer = NULL;
      vacuum_Workers[i].undo_data_buffer_capacity = 0;
      vacuum_Workers[i].heap_objects = NULL;
      vacuum_Workers[i].heap_objects_capacity = 0;
      vacuum_Workers[i].tdes = NULL;
#if defined (SERVER_MODE)
      vacuum_Workers[i].prefetch_log_buffer = NULL;
#endif /* SERVER_MODE */
      vacuum_Workers[i].postpone_cache_status = VACUUM_CACHE_POSTPONE_NO;
      vacuum_Workers[i].postpone_redo_data_ptr = NULL;
      vacuum_Workers[i].postpone_redo_data_buffer = NULL;
      vacuum_Workers[i].postpone_cached_entries_count = 0;
    }

  vacuum_Master.postpone_redo_data_buffer = (char *) malloc (IO_PAGESIZE);
  if (vacuum_Master.postpone_redo_data_buffer == NULL)
    {
      er_set (ER_ERROR_SEVERITY, ARG_FILE_LINE, ER_OUT_OF_VIRTUAL_MEMORY, 1, IO_PAGESIZE);
      error_code = ER_OUT_OF_VIRTUAL_MEMORY;
      goto error;
    }
  vacuum_Master.tdes = (LOG_TDES *) malloc (sizeof (LOG_TDES));
  if (vacuum_Master.tdes == NULL)
    {
      er_set (ER_ERROR_SEVERITY, ARG_FILE_LINE, ER_OUT_OF_VIRTUAL_MEMORY, 1, sizeof (LOG_TDES));
      error_code = ER_OUT_OF_VIRTUAL_MEMORY;
      goto error;
    }
  logtb_initialize_vacuum_thread_tdes (vacuum_Master.tdes, LOG_VACUUM_MASTER_TRANID);

  /* Allocate transaction descriptors for vacuum workers. */
  for (i = 0; i < VACUUM_MAX_WORKER_COUNT; i++)
    {
      vacuum_Workers[i].tdes = (LOG_TDES *) malloc (sizeof (LOG_TDES));
      if (vacuum_Workers[i].tdes == NULL)
	{
	  er_set (ER_ERROR_SEVERITY, ARG_FILE_LINE, ER_OUT_OF_VIRTUAL_MEMORY, 1, sizeof (LOG_TDES));
	  error_code = ER_OUT_OF_VIRTUAL_MEMORY;
	  goto error;
	}
      logtb_initialize_vacuum_thread_tdes (vacuum_Workers[i].tdes, VACUUM_WORKER_INDEX_TO_TRANID (i));
    }

  vacuum_Global_oldest_active_blockers_counter = 0;

  return NO_ERROR;

error:
  vacuum_finalize (thread_p);
  return (error_code == NO_ERROR) ? ER_FAILED : error_code;
}

#if defined(SERVER_MODE)
/*
 * vacuum_init_master_prefetch () - Initialize necessary structures for prefetching log data with vacuum master thread.
 *
 * return		   : Void.
 * thread_p (in)	   : Thread entry.
 * vacuum_data_npages (in) : Number of vacuum data pages.
 * vacuum_data_vfid (in)   : Vacuum data VFID.
 * dropped_files_vfid (in) : Dropped files VFID.
 */
static int
vacuum_init_master_prefetch (THREAD_ENTRY * thread_p)
{
  int error_code = NO_ERROR;
  long long unsigned size_vacuum_prefetch_log_buffer;

  size_vacuum_prefetch_log_buffer = (((long long unsigned) VACUUM_PREFETCH_LOG_PAGES) * LOG_PAGESIZE) + MAX_ALIGNMENT;

  vacuum_er_log (VACUUM_ER_LOG_MASTER,
		 "VACUUM INIT: prefetch pages:%d, log_page_size:%d, "
		 "prefetch buffer size:%llu, job_queue_capacity:%d.", (int) VACUUM_PREFETCH_LOG_PAGES,
		 (int) LOG_PAGESIZE, size_vacuum_prefetch_log_buffer, (int) VACUUM_JOB_QUEUE_CAPACITY);

  if (!MEM_SIZE_IS_VALID (size_vacuum_prefetch_log_buffer))
    {
      er_set (ER_ERROR_SEVERITY, ARG_FILE_LINE, ER_PRM_BAD_VALUE, 1, "vacuum_prefetch_log_pages");
      error_code = ER_PRM_BAD_VALUE;
      goto error;
    }

  vacuum_Prefetch_log_buffer = (LOG_PAGE *) malloc ((size_t) size_vacuum_prefetch_log_buffer);
  if (vacuum_Prefetch_log_buffer == NULL)
    {
      er_set (ER_ERROR_SEVERITY, ARG_FILE_LINE, ER_OUT_OF_VIRTUAL_MEMORY, 1, (size_t) size_vacuum_prefetch_log_buffer);
      error_code = ER_OUT_OF_VIRTUAL_MEMORY;
      goto error;
    }

  error_code =
    lf_bitmap_init (&vacuum_Prefetch_free_buffers_bitmap, LF_BITMAP_ONE_CHUNK, VACUUM_PREFETCH_LOG_BLOCK_BUFFERS_COUNT,
		    LF_BITMAP_FULL_USAGE_RATIO);
  if (error_code != NO_ERROR)
    {
      er_set (ER_ERROR_SEVERITY, ARG_FILE_LINE, ER_OUT_OF_VIRTUAL_MEMORY, 1,
	      VACUUM_JOB_QUEUE_CAPACITY * sizeof (unsigned int) / LF_BITFIELD_WORD_SIZE);
      error_code = ER_OUT_OF_VIRTUAL_MEMORY;
      goto error;
    }

error:
  return error_code;
}
#endif /* SERVER_MODE */

/*
* vacuum_finalize () - Finalize structures used for vacuum.
*
* return	: Void.
* thread_p (in) : Thread entry.
 */
void
vacuum_finalize (THREAD_ENTRY * thread_p)
{
  int i;

  if (prm_get_bool_value (PRM_ID_DISABLE_VACUUM))
    {
      return;
    }

#if defined(SERVER_MODE)
  assert (!vacuum_is_work_in_progress (thread_p));
#endif

  /* Make sure all finished job queues are consumed. */
  if (vacuum_Finished_job_queue != NULL)
    {
      vacuum_data_mark_finished (thread_p);
      if (!LOCK_FREE_CIRCULAR_QUEUE_IS_EMPTY (vacuum_Finished_job_queue))
	{
	  er_set (ER_ERROR_SEVERITY, ARG_FILE_LINE, ER_GENERIC_ERROR, 0);
	  assert (0);
	}
      lf_circular_queue_destroy (vacuum_Finished_job_queue);
      vacuum_Finished_job_queue = NULL;
    }

  if (vacuum_Block_data_buffer != NULL)
    {
      if (vacuum_consume_buffer_log_blocks (thread_p) != NO_ERROR)
	{
	  er_set (ER_ERROR_SEVERITY, ARG_FILE_LINE, ER_GENERIC_ERROR, 0);
	  assert (0);
	}
      if (!LOCK_FREE_CIRCULAR_QUEUE_IS_EMPTY (vacuum_Block_data_buffer))
	{
	  er_set (ER_ERROR_SEVERITY, ARG_FILE_LINE, ER_GENERIC_ERROR, 0);
	  assert (0);
	}
      lf_circular_queue_destroy (vacuum_Block_data_buffer);
      vacuum_Block_data_buffer = NULL;
    }

  /* Destroy job queues */
  if (vacuum_Job_queue != NULL)
    {
      lf_circular_queue_destroy (vacuum_Job_queue);
      vacuum_Job_queue = NULL;
    }

  /* Finalize vacuum data. */
  vacuum_unfix_first_and_last_data_page (thread_p);
  vacuum_Data.is_loaded = false;

  /* Free all resources allocated for vacuum workers */
  for (i = 0; i < VACUUM_MAX_WORKER_COUNT; i++)
    {
      vacuum_finalize_worker (thread_p, &vacuum_Workers[i]);
    }
  vacuum_finalize_worker (thread_p, &vacuum_Master);

#if defined(SERVER_MODE)
  if (vacuum_Prefetch_log_mode == VACUUM_PREFETCH_LOG_MODE_MASTER)
    {
      if (vacuum_Prefetch_log_buffer != NULL)
	{
	  free_and_init (vacuum_Prefetch_log_buffer);
	}
      lf_bitmap_destroy (&vacuum_Prefetch_free_buffers_bitmap);
    }
#endif /* SERVER_MODE */

  /* Unlock data */
  pthread_mutex_destroy (&vacuum_Dropped_files_mutex);
}

/*
 * vacuum_heap () - Vacuum heap objects.
 *
 * return		 : Error code.
 * thread_p (in)	 : Thread entry.
 * heap_objects (in)	 : Array of heap objects (VFID & OID).
 * n_heap_objects (in)	 : Number of heap objects.
 * threshold_mvccid (in) : Threshold MVCCID used for vacuum check.
 * was_interrutped (in)  : True if same job was executed and interrupted.
 */
static int
vacuum_heap (THREAD_ENTRY * thread_p, VACUUM_WORKER * worker, MVCCID threshold_mvccid, bool was_interrupted)
{
  VACUUM_HEAP_OBJECT *page_ptr;
  VACUUM_HEAP_OBJECT *obj_ptr;
  int error_code = NO_ERROR;
  VFID vfid = VFID_INITIALIZER;
  bool reusable = false;
  int object_count = 0;

  if (worker->n_heap_objects == 0)
    {
      return NO_ERROR;
    }

  /* Set state to execute mode. */
  worker->state = VACUUM_WORKER_STATE_EXECUTE;

  /* Sort all objects. Sort function will order all objects first by VFID then by OID. All objects belonging to one
   * file will be consecutive. Also, all objects belonging to one page will be consecutive. Vacuum will be called for
   * each different heap page. */
  qsort (worker->heap_objects, worker->n_heap_objects, sizeof (VACUUM_HEAP_OBJECT), vacuum_compare_heap_object);

  /* Start parsing array. Vacuum objects page by page. */
  for (page_ptr = worker->heap_objects; page_ptr < worker->heap_objects + worker->n_heap_objects;)
    {
      if (!VFID_EQ (&vfid, &page_ptr->vfid))
	{
	  /* Update VFID. */
	  VFID_COPY (&vfid, &page_ptr->vfid);
	  /* Update reusable. */
	  reusable = file_get_type (thread_p, &vfid) == FILE_HEAP_REUSE_SLOTS;
	}

      /* Find all objects for this page. */
      object_count = 1;
      for (obj_ptr = page_ptr + 1;
	   obj_ptr < worker->heap_objects + worker->n_heap_objects && obj_ptr->oid.pageid == page_ptr->oid.pageid
	   && obj_ptr->oid.volid == page_ptr->oid.volid; obj_ptr++)
	{
	  object_count++;
	}
      /* Vacuum page. */
      error_code = vacuum_heap_page (thread_p, page_ptr, object_count, threshold_mvccid, reusable, was_interrupted);
      if (error_code != NO_ERROR)
	{
	  vacuum_er_log (VACUUM_ER_LOG_ERROR | VACUUM_ER_LOG_HEAP,
			 "VACUUM ERROR: Vacuum heap page %d|%d, error_code=%d.\n", page_ptr->oid.volid,
			 page_ptr->oid.pageid);

	  assert_release (false);
	  er_clear ();
	  error_code = NO_ERROR;
	  /* Release should not stop. Continue. */
	}
      /* Advance to next page. */
      page_ptr = obj_ptr;
    }
  return NO_ERROR;
}

/*
 * vacuum_heap_page () - Vacuum objects in one heap page.
 *
 * return		 : Error code.
 * thread_p (in)	 : Thread entry.
 * heap_objects (in)	 : Array of objects to vacuum.
 * n_heap_objects (in)	 : Number of objects.
 * threshold_mvccid (in) : Threshold MVCCID used to vacuum.
 * reusable (in)	 : True if object slots are reusable.
 * was_interrutped (in)  : True if same job was executed and interrupted.
 */
int
vacuum_heap_page (THREAD_ENTRY * thread_p, VACUUM_HEAP_OBJECT * heap_objects, int n_heap_objects,
		  MVCCID threshold_mvccid, bool reusable, bool was_interrupted)
{
  VACUUM_HEAP_HELPER helper;	/* Vacuum heap helper. */
  HEAP_PAGE_VACUUM_STATUS page_vacuum_status;	/* Current page vacuum status. */
  int error_code = NO_ERROR;	/* Error code. */
  int obj_index = 0;		/* Index used to iterate the object array. */

  /* Assert expected arguments. */
  assert (heap_objects != NULL);
  assert (n_heap_objects > 0);
  assert (MVCCID_IS_NORMAL (threshold_mvccid));

  VACUUM_PERF_HEAP_START (thread_p, &helper);

  /* Get page from first object. */
  VPID_GET_FROM_OID (&helper.home_vpid, &heap_objects->oid);
  if (was_interrupted)
    {
      DISK_ISVALID valid = disk_isvalid_page (thread_p, helper.home_vpid.volid,
					      helper.home_vpid.pageid);
      if (valid == DISK_INVALID)
	{
	  /* Page was already deallocated in previous job run. */
	  /* Safe guard: this was possible if there was only one object to be vacuumed. */
	  assert (n_heap_objects == 1);
	  return NO_ERROR;
	}
      else if (valid == DISK_ERROR)
	{
	  assert_release (false);
	  return ER_FAILED;
	}
      /* Valid page. Proceed to vacuum. */
    }

#if !defined (NDEBUG)
  /* Check all objects belong to same page. */
  {
    int i = 0;
    assert (HEAP_ISVALID_OID (&heap_objects->oid) != DISK_INVALID);
    for (i = 1; i < n_heap_objects; i++)
      {
	assert (heap_objects[i].oid.volid == heap_objects[0].oid.volid
		&& heap_objects[i].oid.pageid == heap_objects[0].oid.pageid);
	assert (heap_objects[i].oid.slotid > 0);
	assert (heap_objects[i].vfid.fileid == heap_objects[0].vfid.fileid
		&& heap_objects[i].vfid.volid == heap_objects[0].vfid.volid);
      }
  }
#endif /* !NDEBUG */

  /* Initialize helper. */
  helper.reusable = reusable;
  helper.home_page = NULL;
  helper.forward_page = NULL;
  helper.n_vacuumed = 0;
  helper.n_bulk_vacuumed = 0;
  helper.initial_home_free_space = -1;
  HFID_SET_NULL (&helper.hfid);
  VFID_SET_NULL (&helper.overflow_vfid);

  /* Fix heap page. */
  helper.home_page = pgbuf_fix (thread_p, &helper.home_vpid, OLD_PAGE, PGBUF_LATCH_WRITE, PGBUF_UNCONDITIONAL_LATCH);
  if (helper.home_page == NULL)
    {
      ASSERT_ERROR_AND_SET (error_code);
      vacuum_er_log (VACUUM_ER_LOG_ERROR | VACUUM_ER_LOG_HEAP, "VACUUM ERROR: Failed to fix page %d|%d.\n",
		     helper.home_vpid.volid, helper.home_vpid.pageid);
      return error_code;
    }
  (void) pgbuf_check_page_ptype (thread_p, helper.home_page, PAGE_HEAP);

  helper.initial_home_free_space = spage_get_free_space_without_saving (thread_p, helper.home_page, NULL);

  helper.crt_slotid = -1;
  for (obj_index = 0; obj_index < n_heap_objects; obj_index++)
    {
      if (helper.crt_slotid == heap_objects[obj_index].oid.slotid)
	{
	  /* Same object. Do not check it twice. */
	  continue;
	}
      /* Set current slotid. */
      helper.crt_slotid = heap_objects[obj_index].oid.slotid;

      /* Prepare record for vacuum (get all required pages, info and MVCC header). */
      error_code = vacuum_heap_prepare_record (thread_p, &helper);
      if (error_code != NO_ERROR)
	{
	  vacuum_er_log (VACUUM_ER_LOG_ERROR | VACUUM_ER_LOG_HEAP,
			 "VACUUM ERROR: Could not prepare vacuum for object %d|%d|%d.\n",
			 heap_objects[obj_index].oid.volid, heap_objects[obj_index].oid.pageid,
			 heap_objects[obj_index].oid.slotid);

	  assert_release (false);
	  if (helper.forward_page != NULL)
	    {
	      pgbuf_unfix_and_init (thread_p, helper.forward_page);
	    }
	  er_clear ();
	  error_code = NO_ERROR;
	  continue;
	}
      /* Safe guard. */
      assert (helper.home_page != NULL);

      switch (helper.record_type)
	{
	case REC_RELOCATION:
	case REC_HOME:
	case REC_BIGONE:

	  /* Check if record can be vacuumed. */
	  helper.can_vacuum = mvcc_satisfies_vacuum (thread_p, &helper.mvcc_header, threshold_mvccid);
	  if (helper.can_vacuum == VACUUM_RECORD_REMOVE)
	    {
	      /* Record has been deleted and it can be removed. */
	      error_code = vacuum_heap_record (thread_p, &helper);
	    }
	  else if (helper.can_vacuum == VACUUM_RECORD_DELETE_INSID_PREV_VER)
	    {
	      /* Record insert MVCCID and prev version lsa can be removed. */
	      error_code = vacuum_heap_record_insid_and_prev_version (thread_p, &helper);
	    }
	  else
	    {
	      /* Object could not be vacuumed. */
	    }
	  if (helper.forward_page != NULL)
	    {
	      pgbuf_unfix_and_init (thread_p, helper.forward_page);
	    }
	  if (error_code != NO_ERROR)
	    {
	      vacuum_er_log (VACUUM_ER_LOG_ERROR | VACUUM_ER_LOG_HEAP,
			     "VACUUM ERROR: Failed to vacuum object at %d|%d|%d.\n", helper.home_vpid.volid,
			     helper.home_vpid.pageid, helper.crt_slotid);

	      /* Debug should hit assert. Release should continue. */
	      assert_release (false);
	      er_clear ();
	      error_code = NO_ERROR;
	      continue;
	    }
	  break;

	default:
	  /* Object cannot be vacuumed. Most likely it was already vacuumed by another worker or it was rollbacked and
	   * reused. */
	  assert (helper.forward_page == NULL);
	  break;
	}

      assert (!VACUUM_IS_THREAD_VACUUM_MASTER (thread_p));
      if (!VACUUM_IS_THREAD_VACUUM_WORKER (thread_p))
	{
	  continue;
	}

      /* Check page vacuum status. */
      page_vacuum_status = heap_page_get_vacuum_status (thread_p, helper.home_page);
      /* Safe guard. */
      assert (page_vacuum_status != HEAP_PAGE_VACUUM_NONE || (was_interrupted && helper.n_vacuumed == 0));

      /* Page can be removed if no other worker will access this page. If this worker is the only one expected, then it 
       * can remove the page. It is also possible that this job was previously executed and interrupted due to
       * shutdown or crash. This case is a little more complicated. There are two scenarios: 1. Current page status is
       * vacuum none. This means all vacuum was already executed. 2. Current page status is vacuum once. This means a
       * vacuum is expected, but we cannot tell if current vacuum worker was interrupted and re-executes an old vacuum
       * task or if it is executing the task expected by page status.  Take next scenario: 1. Insert new object at
       * OID1. page status is vacuum once.  2. Block with above operations is finished and vacuum job is started.  3.
       * Vacuum insert MVCCID at OID1. status is now vacuum none.  4. Delete object at OID1. page status is set to
       * vacuum once.  5. Crash.  6. Job on block at step #2 is restarted.  7. Vacuum is executed on object OID1.
       * Object can be removed.  8. Vacuum is executed for delete operation at #4.  It would be incorrect to change
       * page status from vacuum once to none, since it will be followed by another vacuum task. Since vacuum none
       * status means page might be deallocated, it is better to be paranoid about it. */
      if ((page_vacuum_status == HEAP_PAGE_VACUUM_ONCE && !was_interrupted)
	  || (page_vacuum_status == HEAP_PAGE_VACUUM_NONE && was_interrupted))
	{
	  assert (n_heap_objects == 1);
	  assert (helper.n_vacuumed <= 1);
	  if (page_vacuum_status == HEAP_PAGE_VACUUM_ONCE)
	    {
	      heap_page_set_vacuum_status_none (thread_p, helper.home_page);

	      vacuum_er_log (VACUUM_ER_LOG_HEAP,
			     "VACUUM: Changed vacuum status of heap page %d|%d, lsa=%lld|%d from once to none.\n",
			     pgbuf_get_volume_id (helper.home_page), pgbuf_get_page_id (helper.home_page),
			     (long long int) pgbuf_get_lsa (helper.home_page)->pageid,
			     (int) pgbuf_get_lsa (helper.home_page)->offset);

	      VACUUM_PERF_HEAP_TRACK_EXECUTE (thread_p, &helper);

	      vacuum_log_vacuum_heap_page (thread_p, helper.home_page, helper.n_bulk_vacuumed, helper.slots,
					   helper.results, helper.reusable, true);

	      VACUUM_PERF_HEAP_TRACK_LOGGING (thread_p, &helper);
	    }

	  /* Reset n_vacuumed since they have been logged already. */
	  helper.n_vacuumed = 0;
	  helper.n_bulk_vacuumed = 0;

	  /* Set page dirty. */
	  pgbuf_set_dirty (thread_p, helper.home_page, DONT_FREE);

	  if (spage_number_of_records (helper.home_page) <= 1 && helper.reusable)
	    {
	      /* Try to remove page from heap. */

	      /* HFID is required. */
	      error_code = vacuum_heap_get_hfid (thread_p, &helper);
	      if (error_code != NO_ERROR)
		{
		  /* Give up. */
		  pgbuf_unfix_and_init (thread_p, helper.home_page);
		  goto end;
		}
	      assert (!HFID_IS_NULL (&helper.hfid));
	      VACUUM_PERF_HEAP_TRACK_PREPARE (thread_p, &helper);

	      if (pgbuf_has_prevent_dealloc (helper.home_page) == false
		  && heap_remove_page_on_vacuum (thread_p, &helper.home_page, &helper.hfid))
		{
		  /* Successfully removed page. */
		  assert (helper.home_page == NULL);

		  vacuum_er_log (VACUUM_ER_LOG_WORKER | VACUUM_ER_LOG_HEAP,
				 "VACUUM: Successfully removed page %d|%d from heap file (%d, %d|%d).\n",
				 helper.home_vpid.volid, helper.home_vpid.pageid, helper.hfid.hpgid,
				 helper.hfid.vfid.volid, helper.hfid.vfid.fileid);

		  VACUUM_PERF_HEAP_TRACK_EXECUTE (thread_p, &helper);
		  goto end;
		}
	      else if (helper.home_page != NULL)
		{
		  /* Unfix page. */
		  pgbuf_unfix_and_init (thread_p, helper.home_page);
		}
	      /* Fall through and go to end. */
	    }
	  else
	    {
	      /* Finished vacuuming page. Unfix the page and go to end. */
	      pgbuf_unfix_and_init (thread_p, helper.home_page);
	    }
	  goto end;
	}

      if (pgbuf_has_any_non_vacuum_waiters (helper.home_page))
	{
	  /* release latch to favor other threads */
	  vacuum_heap_page_log_and_reset (thread_p, &helper, false, true);

	  helper.home_page =
	    pgbuf_fix (thread_p, &helper.home_vpid, OLD_PAGE, PGBUF_LATCH_WRITE, PGBUF_UNCONDITIONAL_LATCH);
	  if (helper.home_page == NULL)
	    {
	      ASSERT_ERROR_AND_SET (error_code);
	      vacuum_er_log (VACUUM_ER_LOG_ERROR | VACUUM_ER_LOG_HEAP, "VACUUM ERROR: Failed to fix page %d|%d.\n",
			     helper.home_vpid.volid, helper.home_vpid.pageid);
	      assert (helper.forward_page == NULL);
	      return error_code;
	    }
	  (void) pgbuf_check_page_ptype (thread_p, helper.home_page, PAGE_HEAP);
	}
      /* Continue to next object. */
    }
  /* Finished processing all objects. */

end:
  assert (helper.forward_page == NULL);
  if (helper.home_page != NULL)
    {
      vacuum_heap_page_log_and_reset (thread_p, &helper, true, true);
    }

  return error_code;
}

/*
 * vacuum_heap_prepare_record () - Prepare all required information to vacuum heap record. Possible requirements:
 *				   - Record type (always).
 *				   - Peeked record data: REC_HOME,
 *				     REC_RELOCATION
 *				   - Forward page: REC_BIGONE, REC_RELOCATION
 *				   - Forward OID: REC_BIGONE, REC_RELOCATION
 *				   - HFID: REC_BIGONE, REC_RELOCATION
 *				   - Overflow VFID: REC_BIGONE
 *				   - MVCC header: REC_HOME, REC_BIGONE,
 *				     REC_RELOCATION
 *
 * return	 : Error code.
 * thread_p (in) : Thread entry.
 * helper (in)	 : Vacuum heap helper.
 */
static int
vacuum_heap_prepare_record (THREAD_ENTRY * thread_p, VACUUM_HEAP_HELPER * helper)
{
  SPAGE_SLOT *slotp;		/* Slot at helper->crt_slotid or NULL. */
  VPID forward_vpid;		/* Forward page VPID. */
  int error_code = NO_ERROR;	/* Error code. */
  PGBUF_LATCH_CONDITION fwd_condition;	/* Condition to latch forward page for REC_RELOCATION. */

  /* Assert expected arguments. */
  assert (helper != NULL);
  assert (helper->home_page != NULL);
  assert (helper->forward_page == NULL);
  assert (helper->crt_slotid > 0);

retry_prepare:

  /* Get slot. */
  slotp = spage_get_slot (helper->home_page, helper->crt_slotid);
  if (slotp == NULL)
    {
      /* Slot must have been deleted. */
      helper->record_type = REC_MARKDELETED;
      return NO_ERROR;
    }
  helper->record_type = slotp->record_type;

  /* Get required pages and MVCC header in the three interesting cases: 1. REC_RELOCATION. 2. REC_BIGONE. 3. REC_HOME. */
  switch (helper->record_type)
    {
    case REC_RELOCATION:
      /* Required info: forward page, forward OID, REC_NEWHOME record, MVCC header and HFID. */

      /* Before getting forward page, we need to get HFID. It must be known to help deciding the order of fixing pages. */
      error_code = vacuum_heap_get_hfid (thread_p, helper);
      if (error_code != NO_ERROR)
	{
	  /* Debug should have hit assert. Release should give up. */
	  return error_code;
	}
      assert (!HFID_IS_NULL (&helper->hfid));

      /* Get forward OID. */
      helper->forward_recdes.data = (char *) &helper->forward_link;
      helper->forward_recdes.area_size = sizeof (helper->forward_link);
      if (spage_get_record (helper->home_page, helper->crt_slotid, &helper->forward_recdes, COPY) != S_SUCCESS)
	{
	  assert_release (false);
	  return ER_FAILED;
	}
      COPY_OID (&helper->forward_oid, &helper->forward_link);

      /* Get forward page. */
      VPID_GET_FROM_OID (&forward_vpid, &helper->forward_link);
      if (helper->forward_page != NULL)
	{
	  VPID crt_fwd_vpid = VPID_INITIALIZER;

	  pgbuf_get_vpid (helper->forward_page, &crt_fwd_vpid);
	  assert (!VPID_ISNULL (&crt_fwd_vpid));
	  if (!VPID_EQ (&crt_fwd_vpid, &forward_vpid))
	    {
	      /* Unfix current forward page. */
	      pgbuf_unfix_and_init (thread_p, helper->forward_page);
	    }
	}
      if (helper->forward_page == NULL)
	{
	  /* The condition used to fix forward page depends on its VPID and home page VPID. Unconditional latch can be
	   * used if the order is home before forward. If the order is forward before home, try conditional latch, and
	   * if it fails, fix pages in reversed order. */
	  fwd_condition = pgbuf_get_condition_for_ordered_fix (&forward_vpid, &helper->home_vpid, &helper->hfid);
	  helper->forward_page = pgbuf_fix (thread_p, &forward_vpid, OLD_PAGE, PGBUF_LATCH_WRITE, fwd_condition);
	}
      if (helper->forward_page == NULL)
	{
	  /* Fix failed. */
	  if (fwd_condition == PGBUF_UNCONDITIONAL_LATCH)
	    {
	      /* Fix should have worked. */
	      ASSERT_ERROR_AND_SET (error_code);
	      vacuum_er_log (VACUUM_ER_LOG_ERROR | VACUUM_ER_LOG_HEAP, "VACUUM ERROR: Failed to fix page (%d, %d).",
			     forward_vpid.volid, forward_vpid.pageid);
	      return error_code;
	    }
	  /* Conditional latch. Unfix home, and fix in reversed order. */

	  VACUUM_PERF_HEAP_TRACK_PREPARE (thread_p, helper);

	  /* Make sure all current changes on home are logged. */
	  vacuum_heap_page_log_and_reset (thread_p, helper, false, true);
	  assert (helper->home_page == NULL);

	  /* Fix pages in reversed order. */
	  /* Fix forward page. */
	  helper->forward_page =
	    pgbuf_fix (thread_p, &forward_vpid, OLD_PAGE, PGBUF_LATCH_WRITE, PGBUF_UNCONDITIONAL_LATCH);
	  if (helper->forward_page == NULL)
	    {
	      ASSERT_ERROR_AND_SET (error_code);
	      vacuum_er_log (VACUUM_ER_LOG_ERROR | VACUUM_ER_LOG_HEAP, "VACUUM ERROR: Failed to fix page (%d, %d).",
			     forward_vpid.volid, forward_vpid.pageid);
	      return error_code;
	    }
	  /* Fix home page. */
	  helper->home_page =
	    pgbuf_fix (thread_p, &helper->home_vpid, OLD_PAGE, PGBUF_LATCH_WRITE, PGBUF_UNCONDITIONAL_LATCH);
	  if (helper->home_page == NULL)
	    {
	      ASSERT_ERROR_AND_SET (error_code);
	      vacuum_er_log (VACUUM_ER_LOG_ERROR | VACUUM_ER_LOG_HEAP, "VACUUM ERROR: Failed to fix page (%d, %d).",
			     forward_vpid.volid, forward_vpid.pageid);
	      return error_code;
	    }
	  /* Both pages fixed. */

	  /* While home has been unfixed, it is possible that current record was changed. It could be returned to home, 
	   * link could be changed, or it could be vacuumed. Repeat getting record. */
	  goto retry_prepare;
	}
      assert (VPID_EQ (pgbuf_get_vpid_ptr (helper->forward_page), &forward_vpid));
      /* COPY (needed for UNDO logging) REC_NEWHOME record. */
      helper->record.data = PTR_ALIGN (helper->rec_buf, MAX_ALIGNMENT);
      helper->record.area_size = sizeof (helper->rec_buf);
      if (spage_get_record (helper->forward_page, helper->forward_oid.slotid, &helper->record, COPY) != S_SUCCESS)
	{
	  assert_release (false);
	  return ER_FAILED;
	}
      /* Get MVCC header. */
      error_code = or_mvcc_get_header (&helper->record, &helper->mvcc_header);
      if (error_code != NO_ERROR)
	{
	  assert_release (false);
	  return error_code;
	}
      return NO_ERROR;

    case REC_BIGONE:
      /* Required info: forward oid, forward page, MVCC header, HFID and overflow VFID. */

      if (helper->forward_page != NULL)
	{
	  /* Retry from REC_RELOCATION. This forward_page cannot be good for REC_BIGONE. */
	  pgbuf_unfix_and_init (thread_p, helper->forward_page);
	}

      /* HFID is required to obtain overflow VFID. */
      error_code = vacuum_heap_get_hfid (thread_p, helper);
      if (error_code != NO_ERROR)
	{
	  /* Debug should have hit assert. Release should give up. */
	  return error_code;
	}
      assert (!HFID_IS_NULL (&helper->hfid));

      /* Overflow VFID is required to remove overflow pages. */
      if (VFID_ISNULL (&helper->overflow_vfid))
	{
	  if (heap_ovf_find_vfid (thread_p, &helper->hfid, &helper->overflow_vfid, false, PGBUF_CONDITIONAL_LATCH) ==
	      NULL)
	    {
	      /* Failed conditional latch. Unfix heap page and try again using unconditional latch. */
	      VACUUM_PERF_HEAP_TRACK_PREPARE (thread_p, helper);

	      vacuum_heap_page_log_and_reset (thread_p, helper, false, true);

	      if (heap_ovf_find_vfid (thread_p, &helper->hfid, &helper->overflow_vfid, false, PGBUF_UNCONDITIONAL_LATCH)
		  == NULL || VFID_ISNULL (&helper->overflow_vfid))
		{
		  assert_release (false);
		  return ER_FAILED;
		}
	      helper->home_page =
		pgbuf_fix (thread_p, &helper->home_vpid, OLD_PAGE, PGBUF_LATCH_WRITE, PGBUF_UNCONDITIONAL_LATCH);
	      if (helper->home_page == NULL)
		{
		  ASSERT_ERROR_AND_SET (error_code);
		  vacuum_er_log (VACUUM_ER_LOG_ERROR | VACUUM_ER_LOG_HEAP, "VACUUM ERROR: Failed to fix page (%d, %d).",
				 helper->home_vpid.volid, helper->home_vpid.pageid);
		  return error_code;
		}
	      /* While home has been unfixed, it is possible that current record was changed. It could be vacuumed.
	       * Repeat getting record. */
	      goto retry_prepare;
	    }
	}
      assert (!VFID_ISNULL (&helper->overflow_vfid));
      assert (helper->home_page != NULL);

      /* Get forward OID. */
      helper->forward_recdes.data = (char *) &helper->forward_link;
      helper->forward_recdes.area_size = sizeof (helper->forward_link);
      if (spage_get_record (helper->home_page, helper->crt_slotid, &helper->forward_recdes, COPY) != S_SUCCESS)
	{
	  assert_release (false);
	  return ER_FAILED;
	}

      COPY_OID (&helper->forward_oid, &helper->forward_link);

      /* Fix first overflow page (forward_page). */
      VPID_GET_FROM_OID (&forward_vpid, &helper->forward_link);
      helper->forward_page =
	pgbuf_fix (thread_p, &forward_vpid, OLD_PAGE, PGBUF_LATCH_WRITE, PGBUF_UNCONDITIONAL_LATCH);
      if (helper->forward_page == NULL)
	{
	  ASSERT_ERROR_AND_SET (error_code);
	  vacuum_er_log (VACUUM_ER_LOG_ERROR | VACUUM_ER_LOG_HEAP, "VACUUM ERROR: Failed to fix page (%d, %d).",
			 forward_vpid.volid, forward_vpid.pageid);
	  return error_code;
	}

      /* Read MVCC header from first overflow page. */
      error_code = heap_get_mvcc_rec_header_from_overflow (helper->forward_page, &helper->mvcc_header, NULL);
      if (error_code != NO_ERROR)
	{
	  ASSERT_ERROR ();
	  vacuum_er_log (VACUUM_ER_LOG_ERROR | VACUUM_ER_LOG_HEAP,
			 "VACUUM ERROR: Failed to get MVCC header from overflow page %d|%d.", forward_vpid.volid,
			 forward_vpid.pageid);
	  return error_code;
	}
      break;

    case REC_HOME:
      /* Required info: record data and MVCC header. */

      if (helper->forward_page != NULL)
	{
	  /* Retry from REC_RELOCATION. This forward_page cannot be good for REC_HOME. */
	  pgbuf_unfix_and_init (thread_p, helper->forward_page);
	}

      /* Peek record. */
      if (spage_get_record (helper->home_page, helper->crt_slotid, &helper->record, PEEK) != S_SUCCESS)
	{
	  assert_release (false);
	  return ER_FAILED;
	}

      /* Get MVCC header. */
      error_code = or_mvcc_get_header (&helper->record, &helper->mvcc_header);
      if (error_code != NO_ERROR)
	{
	  assert_release (false);
	  return ER_FAILED;
	}
      break;

    default:
      /* No information is required other than record type. */

      if (helper->forward_page != NULL)
	{
	  /* Retry from REC_RELOCATION. This forward_page cannot be good for vacuumed/deleted slot. */
	  pgbuf_unfix_and_init (thread_p, helper->forward_page);
	}
      break;
    }

  /* Assert forward page is fixed if and only if record type is either REC_RELOCATION or REC_BIGONE. */
  assert ((helper->record_type == REC_RELOCATION
	   || helper->record_type == REC_BIGONE) == (helper->forward_page != NULL));

  VACUUM_PERF_HEAP_TRACK_PREPARE (thread_p, helper);

  /* Success. */
  return NO_ERROR;
}

/*
 * vacuum_heap_record_insid_and_prev_version () - Remove insert MVCCID and prev version lsa from record.
 *
 * return	 : Error code.
 * thread_p (in) : Thread entry.
 * helper (in)	 : Vacuum heap helper.
 */
static int
vacuum_heap_record_insid_and_prev_version (THREAD_ENTRY * thread_p, VACUUM_HEAP_HELPER * helper)
{
  RECDES update_record;		/* Record to build updated version without insert MVCCID. */
  /* Buffer for update_record data. */
  char update_record_buffer[IO_MAX_PAGE_SIZE + MAX_ALIGNMENT];
  int error_code = NO_ERROR;	/* Error code. */

  /* Assert expected arguments. */
  assert (helper != NULL);
  assert (helper->can_vacuum == VACUUM_RECORD_DELETE_INSID_PREV_VER);
  assert (MVCC_IS_HEADER_INSID_NOT_ALL_VISIBLE (&helper->mvcc_header));

  switch (helper->record_type)
    {
    case REC_RELOCATION:
      /* Remove insert MVCCID from REC_NEWHOME in forward_page. */

      /* Forward page and OID are required. */
      assert (helper->forward_page != NULL);
      assert (!OID_ISNULL (&helper->forward_oid));

      /* Clear flag for valid insert MVCCID and prev version lsa */
      MVCC_CLEAR_FLAG_BITS (&helper->mvcc_header, OR_MVCC_FLAG_VALID_INSID | OR_MVCC_FLAG_VALID_PREV_VERSION);

      /* Create updated record. */
      update_record.data = PTR_ALIGN (update_record_buffer, MAX_ALIGNMENT);
      update_record.area_size = DB_PAGESIZE;
      update_record.type = REC_NEWHOME;
      memcpy (update_record.data, helper->record.data, helper->record.length);
      update_record.length = helper->record.length;

      /* Modify header. It will move data inside record if required. */
      error_code = or_mvcc_set_header (&update_record, &helper->mvcc_header);
      if (error_code != NO_ERROR)
	{
	  ASSERT_ERROR ();
	  vacuum_er_log (VACUUM_ER_LOG_ERROR | VACUUM_ER_LOG_HEAP,
			 "Vacuum error: set mvcc header (flag=%d, repid=%d, chn=%d, insid=%llu, "
			 "delid=%llu, forward object %d|%d|%d with record of type=%d and size=%d",
			 (int) MVCC_GET_FLAG (&helper->mvcc_header), (int) MVCC_GET_REPID (&helper->mvcc_header),
			 MVCC_GET_CHN (&helper->mvcc_header), MVCC_GET_INSID (&helper->mvcc_header),
			 MVCC_GET_DELID (&helper->mvcc_header), helper->forward_oid.volid, helper->forward_oid.pageid,
			 helper->forward_oid.slotid, REC_NEWHOME, helper->record.length);
	  return error_code;
	}

      /* Update record in page. */
      if (spage_update (thread_p, helper->forward_page, helper->forward_oid.slotid, &update_record) != SP_SUCCESS)
	{
	  assert_release (false);
	  return ER_FAILED;
	}

      /* Since forward page was vacuumed, log it immediately. Then unfix forward page. */
      vacuum_log_vacuum_heap_page (thread_p, helper->forward_page, 1, &helper->forward_oid.slotid, &helper->can_vacuum,
				   helper->reusable, false);
      pgbuf_set_dirty (thread_p, helper->forward_page, FREE);
      helper->forward_page = NULL;

      mnt_heap_rel_vacuums (thread_p);
      break;

    case REC_BIGONE:
      /* First overflow page is required. */
      assert (helper->forward_page != NULL);

      /* Replace current insert MVCCID with MVCCID_ALL_VISIBLE. Header must remain the same size. */
      MVCC_SET_INSID (&helper->mvcc_header, MVCCID_ALL_VISIBLE);
      LSA_SET_NULL (&helper->mvcc_header.prev_version_lsa);
      error_code = heap_set_mvcc_rec_header_on_overflow (helper->forward_page, &helper->mvcc_header);
      if (error_code != NO_ERROR)
	{
	  ASSERT_ERROR ();
	  vacuum_er_log (VACUUM_ER_LOG_ERROR | VACUUM_ER_LOG_HEAP,
			 "Vacuum error: set mvcc header (flag=%d, repid=%d, chn=%d, insid=%llu, "
			 "delid=%llu, forward object %d|%d|%d with record of type=%d and size=%d",
			 (int) MVCC_GET_FLAG (&helper->mvcc_header), (int) MVCC_GET_REPID (&helper->mvcc_header),
			 MVCC_GET_CHN (&helper->mvcc_header), MVCC_GET_INSID (&helper->mvcc_header),
			 MVCC_GET_DELID (&helper->mvcc_header), helper->home_vpid.volid, helper->home_vpid.pageid,
			 helper->crt_slotid, REC_BIGONE, helper->record.length);
	  return error_code;
	}
      /* Log changes and unfix first overflow page. */
      vacuum_log_remove_ovf_insid (thread_p, helper->forward_page);
      pgbuf_set_dirty (thread_p, helper->forward_page, FREE);
      helper->forward_page = NULL;

      mnt_heap_big_vacuums (thread_p);
      break;

    case REC_HOME:
      /* Remove insert MVCCID */

      /* Clear valid insert MVCCID flag and prev version lsa */
      MVCC_CLEAR_FLAG_BITS (&helper->mvcc_header, OR_MVCC_FLAG_VALID_INSID | OR_MVCC_FLAG_VALID_PREV_VERSION);

      /* Create updated record. */
      update_record.data = PTR_ALIGN (update_record_buffer, MAX_ALIGNMENT);
      update_record.area_size = DB_PAGESIZE;
      update_record.type = REC_HOME;
      memcpy (update_record.data, helper->record.data, helper->record.length);
      update_record.length = helper->record.length;

      /* Modify header. It will move data inside record if required. */
      error_code = or_mvcc_set_header (&update_record, &helper->mvcc_header);
      if (error_code != NO_ERROR)
	{
	  ASSERT_ERROR ();
	  vacuum_er_log (VACUUM_ER_LOG_ERROR | VACUUM_ER_LOG_HEAP,
			 "Vacuum error: set mvcc header (flag=%d, repid=%d, chn=%d, insid=%llu, "
			 "delid=%llu, object %d|%d|%d with record of type=%d and size=%d",
			 (int) MVCC_GET_FLAG (&helper->mvcc_header), (int) MVCC_GET_REPID (&helper->mvcc_header),
			 MVCC_GET_CHN (&helper->mvcc_header), MVCC_GET_INSID (&helper->mvcc_header),
			 MVCC_GET_DELID (&helper->mvcc_header), helper->home_vpid.volid, helper->home_vpid.pageid,
			 helper->crt_slotid, REC_HOME, helper->record.length);
	  return error_code;
	}
      if (spage_update (thread_p, helper->home_page, helper->crt_slotid, &update_record) != SP_SUCCESS)
	{
	  assert_release (false);
	  return ER_FAILED;
	}
      /* Collect vacuum data to be logged later. */
      helper->slots[helper->n_bulk_vacuumed] = helper->crt_slotid;
      helper->results[helper->n_bulk_vacuumed] = VACUUM_RECORD_DELETE_INSID_PREV_VER;
      helper->n_bulk_vacuumed++;

      mnt_heap_home_vacuums (thread_p);
      break;

    default:
      /* Should not be here. */
      assert_release (false);
      return ER_FAILED;
    }

  helper->n_vacuumed++;

  mnt_heap_insid_vacuums (thread_p);

  /* Success. */
  return NO_ERROR;
}

/*
 * vacuum_heap_record () - Vacuum heap record.
 *
 * return	 : Error code.
 * thread_p (in) : Thread entry.
 * helper (in)	 : Vacuum heap helper.
 */
static int
vacuum_heap_record (THREAD_ENTRY * thread_p, VACUUM_HEAP_HELPER * helper)
{
  /* Assert expected arguments. */
  assert (helper != NULL);
  assert (helper->can_vacuum == VACUUM_RECORD_REMOVE);
  assert (helper->home_page != NULL);
  assert (MVCC_IS_HEADER_DELID_VALID (&helper->mvcc_header));

  if (helper->record_type == REC_RELOCATION || helper->record_type == REC_BIGONE)
    {
      /* HOME record of rel/big records are performed as a single operation: flush all existing vacuumed slots before
       * starting a system op for current record */
      vacuum_heap_page_log_and_reset (thread_p, helper, false, false);

      if (log_start_system_op (thread_p) == NULL)
	{
	  assert_release (false);
	  return ER_FAILED;
	}
    }
  else
    {
      assert (helper->record_type == REC_HOME);
      /* Collect home page changes. */
      helper->slots[helper->n_bulk_vacuumed] = helper->crt_slotid;
      helper->results[helper->n_bulk_vacuumed] = VACUUM_RECORD_REMOVE;
    }

  /* Vacuum REC_HOME/REC_RELOCATION/REC_BIGONE */
  if (spage_vacuum_slot (thread_p, helper->home_page, helper->crt_slotid, helper->reusable) != NO_ERROR)
    {
      if (helper->record_type == REC_RELOCATION || helper->record_type == REC_BIGONE)
	{
	  log_end_system_op (thread_p, LOG_RESULT_TOPOP_ABORT);
	}
      return ER_FAILED;
    }

  if (helper->reusable)
    {
      mnt_heap_remove_vacuums (thread_p);
    }

  if (helper->record_type != REC_HOME)
    {
      /* We try to keep the same amount of pgbuf_set_dirty and logged changes; Changes on REC_HOME records are logged
       * in bulk and page is set dirty along with that log record */
      pgbuf_set_dirty (thread_p, helper->home_page, DONT_FREE);
    }

  switch (helper->record_type)
    {
    case REC_RELOCATION:
      /* Remove REC_NEWHOME. */
      assert (helper->forward_page != NULL);
      assert (!OID_ISNULL (&helper->forward_oid));
      assert (!HFID_IS_NULL (&helper->hfid));
      assert (!OID_ISNULL (&helper->forward_oid));

      VACUUM_PERF_HEAP_TRACK_EXECUTE (thread_p, helper);

      vacuum_log_redoundo_vacuum_record (thread_p, helper->home_page, helper->crt_slotid, &helper->forward_recdes,
					 helper->reusable);

      VACUUM_PERF_HEAP_TRACK_LOGGING (thread_p, helper);

      if (spage_vacuum_slot (thread_p, helper->forward_page, helper->forward_oid.slotid, true) != NO_ERROR)
	{
	  log_end_system_op (thread_p, LOG_RESULT_TOPOP_ABORT);
	  return ER_FAILED;
	}

      VACUUM_PERF_HEAP_TRACK_EXECUTE (thread_p, helper);

      /* Log changes in forward page immediately. */
      vacuum_log_redoundo_vacuum_record (thread_p, helper->forward_page, helper->forward_oid.slotid, &helper->record,
					 true);

      pgbuf_set_dirty (thread_p, helper->forward_page, FREE);
      helper->forward_page = NULL;

      log_end_system_op (thread_p, LOG_RESULT_TOPOP_COMMIT);

      VACUUM_PERF_HEAP_TRACK_LOGGING (thread_p, helper);

      mnt_heap_rel_vacuums (thread_p);
      break;

    case REC_BIGONE:
      assert (helper->forward_page != NULL);
      /* Overflow first page is required. */
      assert (!VFID_ISNULL (&helper->overflow_vfid));

      VACUUM_PERF_HEAP_TRACK_EXECUTE (thread_p, helper);

      vacuum_log_redoundo_vacuum_record (thread_p, helper->home_page, helper->crt_slotid, &helper->forward_recdes,
					 helper->reusable);

      VACUUM_PERF_HEAP_TRACK_LOGGING (thread_p, helper);

      /* Unfix first overflow page. */
      pgbuf_unfix_and_init (thread_p, helper->forward_page);

      if (heap_ovf_delete (thread_p, &helper->hfid, &helper->forward_oid, &helper->overflow_vfid) == NULL)
	{
	  /* Failed to delete. */
	  assert_release (false);
	  log_end_system_op (thread_p, LOG_RESULT_TOPOP_ABORT);
	  return ER_FAILED;
	}

      VACUUM_PERF_HEAP_TRACK_EXECUTE (thread_p, helper);

      log_end_system_op (thread_p, LOG_RESULT_TOPOP_COMMIT);

      VACUUM_PERF_HEAP_TRACK_LOGGING (thread_p, helper);

      mnt_heap_big_vacuums (thread_p);
      break;

    case REC_HOME:
      helper->n_bulk_vacuumed++;

      mnt_heap_home_vacuums (thread_p);
      break;

    default:
      /* Unexpected. */
      assert_release (false);
      return ER_FAILED;
    }

  helper->n_vacuumed++;

  assert (helper->forward_page == NULL);

  VACUUM_PERF_HEAP_TRACK_EXECUTE (thread_p, helper);

  return NO_ERROR;
}

/*
 * vacuum_heap_get_hfid () - Get heap file identifier.
 *
 * return	 : Error code.
 * thread_p (in) : Thread entry.
 * helper (in)	 : Vacuum heap helper.
 */
static int
vacuum_heap_get_hfid (THREAD_ENTRY * thread_p, VACUUM_HEAP_HELPER * helper)
{
  int error_code = NO_ERROR;	/* Error code. */
  OID class_oid = OID_INITIALIZER;	/* Class OID. */

  assert (helper != NULL);
  assert (helper->home_page != NULL);

  if (!HFID_IS_NULL (&helper->hfid))
    {
      /* HFID is already known. */
      return NO_ERROR;
    }

  /* Get class OID from heap page. */
  error_code = heap_get_class_oid_from_page (thread_p, helper->home_page, &class_oid);
  if (error_code != NO_ERROR)
    {
      vacuum_er_log (VACUUM_ER_LOG_ERROR | VACUUM_ER_LOG_HEAP,
		     "VACUUM WARNING: Failed to obtain class_oid from heap page %d|%d.\n",
		     pgbuf_get_volume_id (helper->home_page), pgbuf_get_page_id (helper->home_page));

      assert_release (false);
      return error_code;
    }
  assert (!OID_ISNULL (&class_oid));

  /* Get HFID for class OID. */
  error_code = heap_get_hfid_from_class_oid (thread_p, &class_oid, &helper->hfid);
  if (error_code != NO_ERROR)
    {
      vacuum_er_log (VACUUM_ER_LOG_ERROR | VACUUM_ER_LOG_HEAP,
		     "VACUUM ERROR: Failed to obtain heap file identifier for class (%d, %d, %d)", class_oid.volid,
		     class_oid.pageid, class_oid.slotid);

      assert_release (false);
      return error_code;
    }

  /* Success. */
  return NO_ERROR;
}

/*
 * vacuum_heap_page_log_and_reset () - Logs the vacuumed slots from page and reset page pointer and number of
 *				       vacuumed slots.
 *
 * return	 : Void.
 * thread_p (in) : Thread entry.
 * helper (in)	 : Vacuum heap helper.
 * update_best_space_stat (in)	 :
 * unlatch_page (in) :
 */
static void
vacuum_heap_page_log_and_reset (THREAD_ENTRY * thread_p, VACUUM_HEAP_HELPER * helper, bool update_best_space_stat,
				bool unlatch_page)
{
  assert (helper != NULL);
  assert (helper->home_page != NULL);

  if (helper->n_bulk_vacuumed == 0)
    {
      /* No logging is required. */
      if (unlatch_page == true)
	{
	  pgbuf_unfix_and_init (thread_p, helper->home_page);
	}
      return;
    }

  if (spage_need_compact (thread_p, helper->home_page) == true)
    {
      /* Compact page data */
      spage_compact (helper->home_page);
    }

  /* Update statistics only for home pages; We assume that fwd pages (from relocated records) are home pages for other
   * OIDs and their statistics are updated in that context */
  if (update_best_space_stat == true && helper->initial_home_free_space != -1)
    {
      if (HFID_IS_NULL (&helper->hfid))
	{
	  int freespace;

	  freespace = spage_get_free_space_without_saving (thread_p, helper->home_page, NULL);
	  if (heap_should_try_update_stat (freespace, helper->initial_home_free_space) == true)
	    {
	      (void) vacuum_heap_get_hfid (thread_p, helper);
	    }
	}

      if (!HFID_IS_NULL (&helper->hfid))
	{
	  heap_stats_update (thread_p, helper->home_page, &helper->hfid, helper->initial_home_free_space);
	}
    }

  VACUUM_PERF_HEAP_TRACK_EXECUTE (thread_p, helper);

  /* Log vacuumed slots */
  vacuum_log_vacuum_heap_page (thread_p, helper->home_page, helper->n_bulk_vacuumed, helper->slots, helper->results,
			       helper->reusable, false);

  /* Mark page as dirty and unfix */
  pgbuf_set_dirty (thread_p, helper->home_page, DONT_FREE);
  if (unlatch_page == true)
    {
      pgbuf_unfix_and_init (thread_p, helper->home_page);
    }

  /* Reset the number of vacuumed slots */
  helper->n_bulk_vacuumed = 0;

  VACUUM_PERF_HEAP_TRACK_LOGGING (thread_p, helper);
}


/*
 * vacuum_log_vacuum_heap_page () - Log removing OID's from heap page.
 *
 * return	      : Error code.
 * thread_p (in)      : Thread entry.
 * page_p (in)	      : Page pointer.
 * n_slots (in)	      : OID count in slots.
 * slots (in/out)     : Array of slots removed from heap page.
 * results (in)	      : Satisfies vacuum result.
 * reusable (in)      :
 *
 * NOTE: Some values in slots array are modified and set to negative values.
 */
static void
vacuum_log_vacuum_heap_page (THREAD_ENTRY * thread_p, PAGE_PTR page_p, int n_slots, PGSLOTID * slots,
			     MVCC_SATISFIES_VACUUM_RESULT * results, bool reusable, bool all_vacuumed)
{
  LOG_DATA_ADDR addr;
  int packed_size = 0, i = 0;
  char *ptr = NULL, *buffer_p = NULL;
  char buffer[MAX_SLOTS_IN_PAGE * (sizeof (PGSLOTID) + 2 * OR_OID_SIZE) + (MAX_ALIGNMENT * 2)];

  assert (n_slots >= 0 && n_slots <= ((SPAGE_HEADER *) page_p)->num_slots);
  assert (n_slots > 0 || all_vacuumed);

  /* Initialize log data. */
  addr.offset = n_slots;	/* Save number of slots in offset. */
  addr.pgptr = page_p;
  addr.vfid = NULL;

  /* Compute recovery data size */

  /* slots & results */
  packed_size += n_slots * sizeof (PGSLOTID);

  if (reusable)
    {
      addr.offset |= VACUUM_LOG_VACUUM_HEAP_REUSABLE;
    }

  if (all_vacuumed)
    {
      addr.offset |= VACUUM_LOG_VACUUM_HEAP_ALL_VACUUMED;
    }

  assert (packed_size <= (int) sizeof (buffer));

  buffer_p = PTR_ALIGN (buffer, MAX_ALIGNMENT);
  ptr = buffer_p;

  if (n_slots > 0)
    {
      /* Pack slot ID's and results */
      for (i = 0; i < n_slots; i++)
	{
	  assert (results[i] == VACUUM_RECORD_DELETE_INSID_PREV_VER || results[i] == VACUUM_RECORD_REMOVE);

	  assert (slots[i] > 0);

	  if (results[i] == VACUUM_RECORD_REMOVE)
	    {
	      /* Use negative slot ID to mark that object has been completely removed. */
	      slots[i] = -slots[i];
	    }
	}
      memcpy (ptr, slots, n_slots * sizeof (PGSLOTID));
      ptr += n_slots * sizeof (PGSLOTID);
    }

  assert ((ptr - buffer_p) == packed_size);

  /* Append new redo log rebuild_record */
  log_append_redo_data (thread_p, RVVAC_HEAP_PAGE_VACUUM, &addr, packed_size, buffer_p);
}

/*
 * vacuum_rv_redo_vacuum_heap_page () - Redo vacuum remove oids from heap page.
 *
 * return	 : Error code.
 * thread_p (in) : Thread entry.
 * rcv (in)	 : Recovery structure.
 */
int
vacuum_rv_redo_vacuum_heap_page (THREAD_ENTRY * thread_p, LOG_RCV * rcv)
{
  int offset = 0, i = 0;
  INT16 n_slots;
  PGSLOTID *slotids = NULL;
  PAGE_PTR page_p = NULL;
  MVCC_SATISFIES_VACUUM_RESULT *results = NULL;
  RECDES rebuild_record, peek_record;
  int old_header_size, new_header_size;
  MVCC_REC_HEADER rec_header;
  char *ptr = NULL;
  char data_buf[IO_MAX_PAGE_SIZE + MAX_ALIGNMENT];
  bool reusable;
  bool all_vacuumed;

  page_p = rcv->pgptr;

  ptr = (char *) rcv->data;

  /* Get n_slots and flags */
  n_slots = (rcv->offset & (~VACUUM_LOG_VACUUM_HEAP_MASK));
  reusable = (rcv->offset & VACUUM_LOG_VACUUM_HEAP_REUSABLE) != 0;
  all_vacuumed = (rcv->offset & VACUUM_LOG_VACUUM_HEAP_ALL_VACUUMED) != 0;

  assert (n_slots < ((SPAGE_HEADER *) page_p)->num_slots);

  if (all_vacuumed)
    {
      vacuum_er_log (VACUUM_ER_LOG_HEAP | VACUUM_ER_LOG_RECOVERY,
		     "VACUUM: Change vacuum status for heap page %d|%d, lsa=%lld|%d, from once to none.\n",
		     pgbuf_get_volume_id (rcv->pgptr), pgbuf_get_page_id (rcv->pgptr),
		     (long long int) pgbuf_get_lsa (rcv->pgptr)->pageid, (int) pgbuf_get_lsa (rcv->pgptr)->offset);
    }

  if (n_slots == 0)
    {
      /* No slots have been vacuumed, but header must be changed from one vacuum required to no vacuum required. */
      assert (all_vacuumed);

      if (all_vacuumed)
	{
	  heap_page_set_vacuum_status_none (thread_p, rcv->pgptr);
	}

      pgbuf_set_dirty (thread_p, page_p, DONT_FREE);

      return NO_ERROR;
    }

  /* Get slot ID's and result types */
  slotids = (PGSLOTID *) ptr;
  ptr += n_slots * sizeof (PGSLOTID);

  /* Safeguard for correct unpacking of recovery data */
  assert (ptr == rcv->data + rcv->length);

  /* Initialize rebuild_record for deleting INSERT MVCCID's */
  rebuild_record.area_size = IO_MAX_PAGE_SIZE;
  rebuild_record.data = PTR_ALIGN (data_buf, MAX_ALIGNMENT);

  /* Vacuum slots */
  for (i = 0; i < n_slots; i++)
    {
      if (slotids[i] < 0)
	{
	  /* Record was removed completely */
	  slotids[i] = -slotids[i];
	  if (spage_vacuum_slot (thread_p, page_p, slotids[i], reusable) != NO_ERROR)
	    {
	      assert_release (false);
	      return ER_FAILED;
	    }
	}
      else
	{
	  /* Only insert MVCCID has been removed */
	  if (spage_get_record (rcv->pgptr, slotids[i], &peek_record, PEEK) != S_SUCCESS)
	    {
	      vacuum_er_log (VACUUM_ER_LOG_ERROR | VACUUM_ER_LOG_HEAP | VACUUM_ER_LOG_RECOVERY,
			     "VACUUM ERROR: Failed to get record at (%d, %d, %d).", pgbuf_get_volume_id (rcv->pgptr),
			     pgbuf_get_page_id (rcv->pgptr), slotids[i]);
	      assert_release (false);
	      return ER_FAILED;
	    }

	  if (peek_record.type != REC_HOME && peek_record.type != REC_NEWHOME)
	    {
	      /* Unexpected */
	      assert_release (false);
	      return ER_FAILED;
	    }

	  /* Remove insert MVCCID */
	  or_mvcc_get_header (&peek_record, &rec_header);
	  old_header_size = or_mvcc_header_size_from_flags (MVCC_GET_FLAG (&rec_header));
	  MVCC_CLEAR_FLAG_BITS (&rec_header, OR_MVCC_FLAG_VALID_INSID);
	  new_header_size = or_mvcc_header_size_from_flags (MVCC_GET_FLAG (&rec_header));

	  /* Rebuild record */
	  rebuild_record.type = peek_record.type;
	  rebuild_record.length = peek_record.length;
	  memcpy (rebuild_record.data, peek_record.data, peek_record.length);

	  /* Set new header */
	  or_mvcc_set_header (&rebuild_record, &rec_header);
	  /* Copy record data */
	  memcpy (rebuild_record.data + new_header_size, peek_record.data + old_header_size,
		  peek_record.length - old_header_size);

	  if (spage_update (thread_p, rcv->pgptr, slotids[i], &rebuild_record) != SP_SUCCESS)
	    {
	      assert_release (false);
	      return ER_FAILED;
	    }
	}
    }

  if (spage_need_compact (thread_p, rcv->pgptr) == true)
    {
      (void) spage_compact (rcv->pgptr);
    }

  if (all_vacuumed)
    {
      heap_page_set_vacuum_status_none (thread_p, rcv->pgptr);
    }

  pgbuf_set_dirty (thread_p, page_p, DONT_FREE);

  return NO_ERROR;
}

/*
 * vacuum_log_remove_ovf_insid () - Log removing insert MVCCID from big record.
 *
 * return	 : Void.
 * thread_p (in) : Thread entry.
 * ovfpage (in)  : Big record first overflow page.
 */
static void
vacuum_log_remove_ovf_insid (THREAD_ENTRY * thread_p, PAGE_PTR ovfpage)
{
  log_append_redo_data2 (thread_p, RVVAC_REMOVE_OVF_INSID, NULL, ovfpage, 0, 0, NULL);
}

/*
 * vacuum_rv_redo_remove_ovf_insid () - Redo removing insert MVCCID from big
 *					record.
 *
 * return	 : Error code.
 * thread_p (in) : Thread entry.
 * rcv (in)	 : Recovery data.
 */
int
vacuum_rv_redo_remove_ovf_insid (THREAD_ENTRY * thread_p, LOG_RCV * rcv)
{
  MVCC_REC_HEADER rec_header;
  int error = NO_ERROR;

  error = heap_get_mvcc_rec_header_from_overflow (rcv->pgptr, &rec_header, NULL);
  if (error != NO_ERROR)
    {
      return error;
    }

  MVCC_SET_INSID (&rec_header, MVCCID_ALL_VISIBLE);

  error = heap_set_mvcc_rec_header_on_overflow (rcv->pgptr, &rec_header);
  if (error != NO_ERROR)
    {
      return error;
    }

  pgbuf_set_dirty (thread_p, rcv->pgptr, DONT_FREE);

  return NO_ERROR;
}

/*
 * vacuum_produce_log_block_data () - After logging a block of log data, useful information for vacuum is passed by log
 *				      manager and should be saved in lock-free buffer.
 *
 * return	      : Void.
 * thread_p (in)      : Thread entry.
 * start_lsa (in)     : Log block starting LSA.
 * oldest_mvccid (in) : Log block oldest MVCCID.
 * newest_mvccid (in) : Log block newest MVCCID.
 */
void
vacuum_produce_log_block_data (THREAD_ENTRY * thread_p, LOG_LSA * start_lsa, MVCCID oldest_mvccid, MVCCID newest_mvccid)
{
  VACUUM_DATA_ENTRY block_data;

  if (prm_get_bool_value (PRM_ID_DISABLE_VACUUM))
    {
      return;
    }

  if (vacuum_Block_data_buffer == NULL)
    {
      /* TODO: Right now, the vacuum is not working when a database is created, which means we will "leak" some MVCC
       * operations. There are two possible solutions: 1. Initialize vacuum just to collect information on MVCC
       * operations done while creating the database. 2. Disable MVCC operation while creating database. No
       * concurrency, no MVCC is required. Option #2 is best, however the dynamic MVCC headers for heap records are
       * required. Postpone solution until then, and just set a warning here. Update: Alex is going disable MVCC when
       * the server will work in stand-alone mode with the implementation for Dynamic MVCC header for heap. */
      er_set (ER_WARNING_SEVERITY, ARG_FILE_LINE, ER_GENERIC_ERROR, 0);
      return;
    }

  /* Set blockid */
  block_data.blockid = vacuum_get_log_blockid (start_lsa->pageid);

  /* Check the blockid data is not corrupted */
  assert (block_data.blockid >= 0);
  assert (MVCCID_IS_VALID (oldest_mvccid));
  assert (MVCCID_IS_VALID (newest_mvccid));
  assert (!MVCC_ID_PRECEDES (newest_mvccid, oldest_mvccid));

  /* Set start lsa for block */
  LSA_COPY (&block_data.start_lsa, start_lsa);
  /* Set oldest and newest MVCCID */
  block_data.oldest_mvccid = oldest_mvccid;
  block_data.newest_mvccid = newest_mvccid;

  vacuum_er_log (VACUUM_ER_LOG_LOGGING | VACUUM_ER_LOG_VACUUM_DATA,
		 "VACUUM, thread %d calls: vacuum_produce_log_block_data: blockid=(%lld) "
		 "start_lsa=(%lld, %d) old_mvccid=(%llu) new_mvccid=(%llu)\n", thread_get_current_entry_index (),
		 block_data.blockid, (long long int) block_data.start_lsa.pageid, (int) block_data.start_lsa.offset,
		 block_data.oldest_mvccid, block_data.newest_mvccid);

  /* Push new block into block data buffer */
  if (!lf_circular_queue_produce (vacuum_Block_data_buffer, &block_data))
    {
      /* Push failed, the buffer must be full */
      /* TODO: Set a new message error for full block data buffer */
      /* TODO: Probably this case should be avoided... Make sure that we do not lose vacuum data so there has to be
       * enough space to keep it. */
      vacuum_er_log (VACUUM_ER_LOG_ERROR,
		     "VACUUM_ERROR: Cannot produce new log block data! The buffer is already full.");
      assert (false);
      return;
    }

  mnt_vac_log_to_vacuum_pages (thread_p, vacuum_Data.log_block_npages);
}

#if defined (SERVER_MODE)
/*
 * vacuum_master_start () - Base function for auto vacuum routine. It will process vacuum data and assign vacuum jobs
 *			    to workers. Each job will process a block of log data and vacuum records from b-trees and
 *			    heap files.
 *
<<<<<<< HEAD
 * return	 : Void.
 * thread_p (in) : Thread entry.
 *
 * TODO: Current vacuum algorithm cannot handle REC_MVCC_NEXT_VERSION slot
 *	 types. We may need to add a new routine that will only vacuum
 *	 classes with referable objects. Currently we can only do this by
 *	 scanning the entire heap file and update REC_MVCC_NEXT_VERSION slots.
 *	 It should be called rarely and may require keeping some statistics.
=======
 * return : Void.
>>>>>>> 2e8ebb74
 */
void
vacuum_master_start (THREAD_ENTRY * thread_p)
{
  if (thread_p->vacuum_worker == NULL)
    {
      /* Set master "worker" structure to thread entry. */
      thread_p->vacuum_worker = &vacuum_Master;
    }

  /* Start a new vacuum iteration that processes log to create vacuum jobs */
  vacuum_process_vacuum_data (thread_p);
}
#endif /* SERVER_MODE */

/*
 * vacuum_process_vacuum_data () - Start a new vacuum iteration that processes
 *				   vacuum data and identifies blocks candidate
 *				   to assign as jobs for vacuum workers.
 *
 * return	 : Void.
 * thread_p (in) : Thread entry.
 */
static void
vacuum_process_vacuum_data (THREAD_ENTRY * thread_p)
{
  int data_index;
  VACUUM_DATA_ENTRY *entry = NULL;
  MVCCID local_oldest_active_mvccid;
#if defined (SERVER_MODE)
  VACUUM_JOB_ENTRY vacuum_job_entry;
  int n_wakeup_workers;
  int n_available_workers;
  int n_jobs;
  INT64 vacuum_block_data_buffer_aprox_size;
  INT64 vacuum_finished_jobs_queue_aprox_size;
#else	/* !SERVER_MODE */		   /* SA_MODE */
  VACUUM_DATA_ENTRY vacuum_data_entry;
  bool save_check_interrupt;
#endif /* SA_MODE */

  VACUUM_DATA_PAGE *data_page = NULL;
  VPID next_vpid;
  int error_code = NO_ERROR;

  PERF_UTIME_TRACKER perf_tracker;

#if defined (SA_MODE)
  er_set (ER_NOTIFICATION_SEVERITY, ARG_FILE_LINE, ER_STAND_ALONE_VACUUM_START, 0);
  er_log_debug (ARG_FILE_LINE, "Stand-alone vacuum start.\n");
#endif

  PERF_UTIME_TRACKER_START (thread_p, &perf_tracker);

  if (ATOMIC_INC_32 (&vacuum_Global_oldest_active_blockers_counter, 0) == 0)
    {
      local_oldest_active_mvccid = logtb_get_oldest_active_mvccid (thread_p);

      /* check again, maybe concurrent thread has modified the counter value */
      if (ATOMIC_INC_32 (&vacuum_Global_oldest_active_blockers_counter, 0) == 0)
	{
	  ATOMIC_TAS_64 (&vacuum_Global_oldest_active_mvccid, local_oldest_active_mvccid);
	}
    }

  if (prm_get_bool_value (PRM_ID_DISABLE_VACUUM))
    {
      return;
    }

  if (!vacuum_Data.is_loaded)
    {
      /* Load vacuum data. */
      /* This was initially in boot_restart_server. However, the "commit" of boot_restart_server will complain
       * about vacuum data first and last page not being unfixed (and it will also unfix them).
       * So, we have to load the data here (vacuum master never commits).
       */
      error_code = vacuum_load_data_from_disk (thread_p);
      if (error_code != NO_ERROR)
	{
	  assert (false);
	  return;
	}
    }

#if defined (SERVER_MODE)

  /* Server-mode will restart if block data buffer or finished job queue are getting filled. */
restart:
  /* Remove vacuumed entries */
  vacuum_data_mark_finished (thread_p);

  /* Append newly logged blocks at the end of the vacuum data table */
  (void) vacuum_consume_buffer_log_blocks (thread_p);

  /* Update oldest MVCCID. */
  vacuum_update_oldest_unvacuumed_mvccid (thread_p);

  if (vacuum_data_flush (thread_p) != NO_ERROR)
    {
      assert (false);
    }
#endif /* SERVER_MODE */

  /* Search for blocks ready to be vacuumed and generate jobs. */

  data_page = vacuum_Data.first_page;
  data_index = data_page->index_unvacuumed;
  while (true)
    {
      assert (data_index >= 0);
      if (data_index == data_page->index_free)
	{
	  /* Move to next page. */
	  VPID_COPY (&next_vpid, &data_page->next_page);
	  vacuum_unfix_data_page (thread_p, data_page);
	  if (VPID_ISNULL (&next_vpid))
	    {
	      /* No next page. */
	      break;
	    }
	  data_page = vacuum_fix_data_page (thread_p, &next_vpid);
	  data_index = data_page->index_unvacuumed;
	  continue;
	}
      entry = data_page->data + data_index;
#if defined (SERVER_MODE)
      if (!MVCC_ID_PRECEDES (entry->newest_mvccid, vacuum_Global_oldest_active_mvccid)
	  || (entry->start_lsa.pageid + 1 >= log_Gl.append.prev_lsa.pageid))
	{
	  /* Newest MVCCID in block is not old enough. Or 
	   * The block is generated very recently and it is possible that not all its info is in log (some may still
	   * be cached in prior list.
	   *
	   * Stop searching for other jobs.
	   */
	  break;
	}
      if (!VACUUM_BLOCK_STATUS_IS_AVAILABLE (entry->blockid))
	{
	  assert (VACUUM_BLOCK_STATUS_IS_VACUUMED (entry->blockid)
		  || VACUUM_BLOCK_STATUS_IS_IN_PROGRESS (entry->blockid));
	  /* Continue to other blocks. */
	  data_index++;
	  continue;
	}

      VACUUM_BLOCK_STATUS_SET_IN_PROGRESS (entry->blockid);
      vacuum_job_entry.vacuum_data_entry = *entry;

      if (vacuum_Prefetch_log_mode == VACUUM_PREFETCH_LOG_MODE_MASTER)
	{
	  error_code = vacuum_log_prefetch_vacuum_block (thread_p, entry, &vacuum_job_entry.block_log_buffer);
	  if (error_code != NO_ERROR)
	    {
	      assert_release (false);
	      vacuum_er_log (VACUUM_ER_LOG_ERROR | VACUUM_ER_LOG_MASTER,
			     "VACUUM ERROR: Error %d while master tried to prefetch log pages for block %lld.",
			     er_errid (), (long long int) VACUUM_BLOCKID_WITHOUT_FLAGS (entry->blockid));
	      return;
	    }
	}
      else
	{
	  VACUUM_INIT_PREFETCH_BLOCK (&vacuum_job_entry.block_log_buffer);
	}

      if (!lf_circular_queue_produce (vacuum_Job_queue, &vacuum_job_entry))
	{
	  /* Queue is full, abort creating new jobs. */
	  vacuum_er_log (VACUUM_ER_LOG_WARNING | VACUUM_ER_LOG_MASTER, "VACUUM ERROR: Could not push new job.");
	  VACUUM_BLOCK_STATUS_SET_AVAILABLE (entry->blockid);

	  PERF_UTIME_TRACKER_TIME (thread_p, &perf_tracker, mnt_vac_master_time);
	  return;
	}
#endif /* SERVER_MODE */

      if (!VACUUM_BLOCK_IS_INTERRUPTED (entry->blockid))
	{
	  /* Log that a new job is starting. After recovery, the system will then know this job was partially executed. 
	   * Logging the start of a job already interrupted is not necessary. We do it here rather than when vacuum job
	   * is really started to avoid locking vacuum data again (logging vacuum data cannot be done without locking).
	   */
	  log_append_redo_data2 (thread_p, RVVAC_START_JOB, NULL, (PAGE_PTR) data_page, data_index, 0, NULL);
	}

#if defined (SA_MODE)
      /* Run job now. */
      PERF_UTIME_TRACKER_TIME (thread_p, &perf_tracker, mnt_vac_master_time);

      VACUUM_BLOCK_STATUS_SET_IN_PROGRESS (entry->blockid);
      vacuum_data_entry = *entry;
      error_code = vacuum_process_log_block (thread_p, &vacuum_data_entry, NULL, false);
      assert (error_code == NO_ERROR);

      er_log_debug (ARG_FILE_LINE, "Stand-alone vacuum finished block %lld.\n",
		    (long long int) VACUUM_BLOCKID_WITHOUT_FLAGS (vacuum_data_entry.blockid));

      PERF_UTIME_TRACKER_START (thread_p, &perf_tracker);

      if (LOCK_FREE_CIRCULAR_QUEUE_IS_FULL (vacuum_Finished_job_queue))
	{
	  /* Consume vacuum_Finished_job_queue */
	  vacuum_data_mark_finished (vacuum_Finished_job_queue);
	}
#else	/* !SA_MODE */	       /* SERVER_MODE */
      /* Wakeup threads to start working on current threads. Try not to wake up more workers than necessary. */
      n_jobs = (int) LOCK_FREE_CIRCULAR_QUEUE_APPROX_SIZE (vacuum_Job_queue);
      n_available_workers = prm_get_integer_value (PRM_ID_VACUUM_WORKER_COUNT) - vacuum_Running_workers_count;
      n_wakeup_workers = MIN (n_jobs, n_available_workers);
      if (n_wakeup_workers > 0)
	{
	  /* Wakeup more workers */
	  thread_wakeup_vacuum_worker_threads (n_wakeup_workers);
	}

      /* If vacuum lagged behind and this loop generated a lot of jobs, the log block buffer used by active workers
       * can fill up. We cannot allow that.
       */
      vacuum_block_data_buffer_aprox_size = LOCK_FREE_CIRCULAR_QUEUE_APPROX_SIZE (vacuum_Block_data_buffer);
      if (vacuum_block_data_buffer_aprox_size > vacuum_Block_data_buffer->capacity / 2)
	{
	  goto restart;
	}
      /* Another buffer that is used by vacuum workers to communicate with master is the finished job queue.
       * We cannot allow this to fill either.
       */
      vacuum_finished_jobs_queue_aprox_size = LOCK_FREE_CIRCULAR_QUEUE_APPROX_SIZE (vacuum_Finished_job_queue);
      if (vacuum_finished_jobs_queue_aprox_size >= vacuum_Finished_job_queue->capacity / 2)
	{
	  goto restart;
	}
#endif /* SERVER_MODE */

      /* Increment block index. */
      data_index++;
    }

#if defined (SA_MODE)
  /* Complete vacuum for SA_MODE. This means also vacuuming based on last block being logged. */

  assert (LOCK_FREE_CIRCULAR_QUEUE_IS_EMPTY (vacuum_Block_data_buffer));

  /* Remove all vacuumed entries. */
  vacuum_data_mark_finished (thread_p);

  assert (LOCK_FREE_CIRCULAR_QUEUE_IS_EMPTY (vacuum_Finished_job_queue));
  assert (vacuum_Data.first_page == vacuum_Data.last_page);
  assert (vacuum_Data.first_page->index_unvacuumed == 0);
  assert (vacuum_Data.first_page->index_free == 0);

  /* We don't want to interrupt next operation. */
  save_check_interrupt = thread_set_check_interrupt (thread_p, false);

  /* Can we generate another block on information cached in log header? */
  if (vacuum_get_log_blockid (log_Gl.hdr.mvcc_op_log_lsa.pageid) > vacuum_Data.last_blockid)
    {
      /* Execute vacuum based on the block not generated yet. */

      /* Create vacuum data entry for the job. */
      vacuum_data_entry.blockid = vacuum_get_log_blockid (log_Gl.hdr.mvcc_op_log_lsa.pageid);
      LSA_COPY (&vacuum_data_entry.start_lsa, &log_Gl.hdr.mvcc_op_log_lsa);
      vacuum_data_entry.oldest_mvccid = log_Gl.hdr.last_block_oldest_mvccid;
      vacuum_data_entry.newest_mvccid = log_Gl.hdr.last_block_newest_mvccid;
      VACUUM_BLOCK_STATUS_SET_IN_PROGRESS (vacuum_data_entry.blockid);

      /* Update vacuum_Data as if it would contain only this entry. Do not update last_blockid since it may be
       * generated again. */
      vacuum_Data.oldest_unvacuumed_mvccid = vacuum_data_entry.oldest_mvccid;

      /* We do not log here. We could have a problem if the server crashes, because same vacuum tasks may be
       * re-executed. The worst that can happen is to hit an assert in debug mode. Instead of doing a voodoo fix here,
       * it is better to live with the bug. */

      PERF_UTIME_TRACKER_TIME (thread_p, &perf_tracker, mnt_vac_master_time);

      /* Execute vacuum. */
      (void) vacuum_process_log_block (thread_p, &vacuum_data_entry, NULL, true);

      PERF_UTIME_TRACKER_START (thread_p, &perf_tracker);
    }

  (void) thread_set_check_interrupt (thread_p, save_check_interrupt);

  /* All vacuum complete. */
  vacuum_Data.oldest_unvacuumed_mvccid = log_Gl.hdr.mvcc_next_id;

  log_append_redo_data2 (thread_p, RVVAC_COMPLETE, NULL, (PAGE_PTR) vacuum_Data.first_page, 0,
			 sizeof (log_Gl.hdr.mvcc_next_id), &log_Gl.hdr.mvcc_next_id);
  logpb_flush_pages_direct (thread_p);

  /* Cleanup dropped files. */
  vacuum_cleanup_dropped_files (thread_p);

  /* Reset log header information saved for vacuum. */
  LSA_SET_NULL (&log_Gl.hdr.mvcc_op_log_lsa);
  log_Gl.hdr.last_block_oldest_mvccid = MVCCID_NULL;
  log_Gl.hdr.last_block_newest_mvccid = MVCCID_NULL;

  er_set (ER_NOTIFICATION_SEVERITY, ARG_FILE_LINE, ER_STAND_ALONE_VACUUM_END, 0);
  er_log_debug (ARG_FILE_LINE, "Stand-alone vacuum end.\n");

  /* Vacuum structures no longer needed. */
  vacuum_finalize (thread_p);

  vacuum_Data.is_vacuum_complete = true;

  PERF_UTIME_TRACKER_TIME (thread_p, &perf_tracker, mnt_vac_master_time);
#endif
}

/*
 * vacuum_rv_redo_vacuum_complete () - Redo recovery of vacuum complete.
 *
 * return	 : NO_ERROR.
 * thread_p (in) : Thread entry.
 * rcv (in)	 : Recovery data.
 */
int
vacuum_rv_redo_vacuum_complete (THREAD_ENTRY * thread_p, LOG_RCV * rcv)
{
  MVCCID oldest_newest_mvccid = MVCCID_NULL;

  assert (rcv->data != NULL && rcv->length == sizeof (MVCCID));

  oldest_newest_mvccid = *((MVCCID *) rcv->data);

  /* All vacuum complete. */
  vacuum_Data.oldest_unvacuumed_mvccid = oldest_newest_mvccid;

  /* Reset log header information saved for vacuum. */
  LSA_SET_NULL (&log_Gl.hdr.mvcc_op_log_lsa);
  log_Gl.hdr.last_block_oldest_mvccid = MVCCID_NULL;
  log_Gl.hdr.last_block_newest_mvccid = MVCCID_NULL;

  return NO_ERROR;
}

/*
 * vacuum_process_log_block () - Vacuum heap and b-tree entries using log
 *				 information found in a block of pages.
 *
 * return		      : Error code.
 * thread_p (in)	      : Thread entry.
 * data (in)		      : Block data.
 * block_log_buffer (in)      : Block log page buffer identifier
 * sa_mode_partial_block (in) : True when SA_MODE vacuum based on partial
 *				block information from log header.
 *				Logging is skipped if true.
 */
static int
vacuum_process_log_block (THREAD_ENTRY * thread_p, VACUUM_DATA_ENTRY * data, BLOCK_LOG_BUFFER * block_log_buffer,
			  bool sa_mode_partial_block)
{
  VACUUM_WORKER *worker = VACUUM_GET_VACUUM_WORKER (thread_p);
  LOG_LSA log_lsa;
  LOG_LSA rcv_lsa;
  LOG_PAGEID first_block_pageid = VACUUM_FIRST_LOG_PAGEID_IN_BLOCK (VACUUM_BLOCKID_WITHOUT_FLAGS (data->blockid));
  int error_code = NO_ERROR;
  struct log_data log_record_data;
  char *undo_data_buffer = NULL, *undo_data = NULL;
  int undo_data_size;
  char *es_uri = NULL;
  char log_pgbuf[IO_MAX_PAGE_SIZE + MAX_ALIGNMENT];
  LOG_PAGE *log_page_p = NULL;
  BTID_INT btid_int;
  BTID sys_btid;
  OID class_oid, oid;
  BTREE_OBJECT_INFO old_version;
  BTREE_OBJECT_INFO new_version;
  MVCCID threshold_mvccid = vacuum_Global_oldest_active_mvccid;
  BTREE_MVCC_INFO mvcc_info;
  MVCCID mvccid;
  struct log_vacuum_info log_vacuum;
  OID heap_object_oid;
  bool vacuum_complete = false;
  bool was_interrupted = false;
  bool is_file_dropped = false;
  bool page_found = false;

  PERF_UTIME_TRACKER perf_tracker;

  if (prm_get_bool_value (PRM_ID_DISABLE_VACUUM))
    {
      return NO_ERROR;
    }

  assert (worker != NULL);

  PERF_UTIME_TRACKER_START (thread_p, &perf_tracker);

  /* Initialize log_vacuum */
  LSA_SET_NULL (&log_vacuum.prev_mvcc_op_log_lsa);
  VFID_SET_NULL (&log_vacuum.vfid);

  /* Set sys_btid pointer for internal b-tree block */
  btid_int.sys_btid = &sys_btid;

  /* Check starting lsa is not null and that it really belong to this block */
  assert (!LSA_ISNULL (&data->start_lsa)
	  && (VACUUM_BLOCKID_WITHOUT_FLAGS (data->blockid) == vacuum_get_log_blockid (data->start_lsa.pageid)));

  /* Fetch the page where start_lsa is located */
  log_page_p = (LOG_PAGE *) PTR_ALIGN (log_pgbuf, MAX_ALIGNMENT);
  log_page_p->hdr.logical_pageid = NULL_PAGEID;
  log_page_p->hdr.offset = NULL_OFFSET;

  vacuum_er_log (VACUUM_ER_LOG_WORKER,
		 "VACUUM: thread(%d): vacuum_process_log_block (): blockid(%lld) start_lsa(%lld, %d) old_mvccid(%llu)"
		 " new_mvccid(%llu)\n", thread_get_current_entry_index (), VACUUM_BLOCKID_WITHOUT_FLAGS (data->blockid),
		 (long long int) data->start_lsa.pageid, (int) data->start_lsa.offset, data->oldest_mvccid,
		 data->newest_mvccid);

#if defined (SERVER_MODE)
  if (vacuum_Prefetch_log_mode == VACUUM_PREFETCH_LOG_MODE_WORKERS)
    {
      error_code = vacuum_log_prefetch_vacuum_block (thread_p, data, block_log_buffer);
      if (error_code != NO_ERROR)
	{
	  return error_code;
	}
    }
#endif /* SERVER_MODE */

  /* Initialize stored heap objects. */
  worker->n_heap_objects = 0;

  was_interrupted = VACUUM_BLOCK_IS_INTERRUPTED (data->blockid);

  /* Follow the linked records starting with start_lsa */
  for (LSA_COPY (&log_lsa, &data->start_lsa); !LSA_ISNULL (&log_lsa) && log_lsa.pageid >= first_block_pageid;
       LSA_COPY (&log_lsa, &log_vacuum.prev_mvcc_op_log_lsa))
    {
#if defined(SERVER_MODE)
      if (thread_p->shutdown)
	{
	  /* Server shutdown was requested, stop vacuuming. */
	  goto end;
	}
#endif /* SERVER_MODE */

      vacuum_er_log (VACUUM_ER_LOG_WORKER, "VACUUM: thread(%d): process log entry at log_lsa (%lld, %d)\n",
		     thread_get_current_entry_index (), (long long int) log_lsa.pageid, (int) log_lsa.offset);

      worker->state = VACUUM_WORKER_STATE_PROCESS_LOG;
      PERF_UTIME_TRACKER_TIME_AND_RESTART (thread_p, &perf_tracker, mnt_vac_worker_execute_time);

      LSA_COPY (&rcv_lsa, &log_lsa);

      if (log_page_p->hdr.logical_pageid != log_lsa.pageid)
	{
	  error_code = vacuum_copy_log_page (thread_p, log_lsa.pageid, block_log_buffer, log_page_p);
	  if (error_code != NO_ERROR)
	    {
	      assert_release (false);
	      logpb_fatal_error (thread_p, true, ARG_FILE_LINE, "vacuum_process_log_block");
	      goto end;
	    }
	}

      /* Process log entry and obtain relevant information for vacuum. */
      error_code =
	vacuum_process_log_record (thread_p, worker, &log_lsa, log_page_p, &log_record_data, &mvccid, &undo_data,
				   &undo_data_size, &log_vacuum, &is_file_dropped, false);
      if (error_code != NO_ERROR)
	{
	  assert_release (false);
	  logpb_fatal_error (thread_p, true, ARG_FILE_LINE, "vacuum_process_log_block");
	  goto end;
	}

      if (is_file_dropped)
	{
	  /* No need to vacuum */
	  vacuum_er_log (VACUUM_ER_LOG_WORKER | VACUUM_ER_LOG_DROPPED_FILES,
			 "VACUUM: Skip vacuuming based on (%lld, %d) in file %d|%d. Log record info: rcvindex=%d.\n",
			 (long long int) rcv_lsa.pageid, (int) rcv_lsa.offset, log_vacuum.vfid.volid,
			 log_vacuum.vfid.fileid, log_record_data.rcvindex);
	  continue;
	}

      worker->state = VACUUM_WORKER_STATE_EXECUTE;
      PERF_UTIME_TRACKER_TIME_AND_RESTART (thread_p, &perf_tracker, mnt_vac_worker_process_log_time);

#if !defined (NDEBUG)
      if (MVCC_ID_FOLLOW_OR_EQUAL (mvccid, threshold_mvccid) || MVCC_ID_PRECEDES (mvccid, data->oldest_mvccid)
	  || MVCC_ID_PRECEDES (data->newest_mvccid, mvccid))
	{
	  /* threshold_mvccid or mvccid or block data may be invalid */
	  assert (0);
	  logpb_fatal_error (thread_p, true, ARG_FILE_LINE, "vacuum_process_log_block");
	  goto end;
	}
#endif /* !NDEBUG */

      if (LOG_IS_MVCC_HEAP_OPERATION (log_record_data.rcvindex))
	{
	  if (log_record_data.rcvindex == RVHF_MVCC_UPDATE_OVERFLOW)
	    {
	      /* only the old OVF record must be removed;
	       * can do this here to avoid complications */

	      RECDES ovf_rec;
	      OID ovf_oid;
	      VACUUM_HEAP_OBJECT ovf_obj;
	      bool reusable;

	      assert (undo_data != NULL);
	      ovf_rec.type = *(INT16 *) (undo_data);
	      ovf_rec.data = (char *) (undo_data) + sizeof (ovf_rec.type);
	      ovf_rec.area_size = ovf_rec.length = undo_data_size - sizeof (ovf_rec.type);

	      assert (ovf_rec.type == REC_BIGONE);
	      ovf_oid = *((OID *) ovf_rec.data);

	      VFID_COPY (&ovf_obj.vfid, &log_vacuum.vfid);
	      COPY_OID (&ovf_obj.oid, &ovf_oid);
	      reusable = file_get_type (thread_p, &ovf_obj.vfid);

	      error_code = vacuum_heap_ovf (thread_p, &ovf_obj, threshold_mvccid, reusable, was_interrupted);
	      if (error_code != NO_ERROR)
		{
		  vacuum_er_log (VACUUM_ER_LOG_ERROR | VACUUM_ER_LOG_HEAP,
				 "VACUUM ERROR: Vacuum heap page %d|%d, error_code=%d.\n", ovf_obj.oid.volid,
				 ovf_obj.oid.pageid);

		  assert_release (false);
		  er_clear ();
		  error_code = NO_ERROR;
		  /* Release should not stop. Continue. */
		}

	      continue;
	    }

	  /* Collect heap object to be vacuumed at the end of the job. */
	  heap_object_oid.pageid = log_record_data.pageid;
	  heap_object_oid.volid = log_record_data.volid;
	  heap_object_oid.slotid = heap_rv_remove_flags_from_offset (log_record_data.offset);

	  error_code = vacuum_collect_heap_objects (worker, &heap_object_oid, &log_vacuum.vfid);
	  if (error_code != NO_ERROR)
	    {
	      assert_release (false);
	      vacuum_er_log (VACUUM_ER_LOG_ERROR | VACUUM_ER_LOG_WORKER | VACUUM_ER_LOG_HEAP,
			     "VACUUM ERROR: vacuum_collect_heap_objects.\n");
	      /* Release should not stop. */
	      er_clear ();
	      error_code = NO_ERROR;
	      continue;
	    }
	}
      else if (LOG_IS_MVCC_BTREE_OPERATION (log_record_data.rcvindex))
	{
	  /* Find b-tree entry and vacuum it */
	  OR_BUF key_buf;

	  assert (undo_data != NULL);

	  if (log_record_data.rcvindex == RVBT_MVCC_INSERT_OBJECT_UNQ)
	    {
	      btree_rv_read_keybuf_two_objects (thread_p, undo_data, undo_data_size, &btid_int, &old_version,
						&new_version, &key_buf);
	    }
	  else
	    {
	      btree_rv_read_keybuf_nocopy (thread_p, undo_data, undo_data_size, &btid_int, &class_oid, &oid, &mvcc_info,
					   &key_buf);
	    }

	  /* Vacuum based on rcvindex. */
	  if (log_record_data.rcvindex == RVBT_MVCC_NOTIFY_VACUUM)
	    {
	      /* The notification comes from loading index. The object may be both inserted or deleted (load index
	       * considers all objects for visibility reasons). Vacuum must also decide to remove insert MVCCID or the
	       * entire object. */
	      if (MVCCID_IS_VALID (mvcc_info.delete_mvccid))
		{
		  vacuum_er_log (VACUUM_ER_LOG_BTREE | VACUUM_ER_LOG_WORKER,
				 "VACUUM: thread(%d): vacuum from b-tree: btidp(%d, (%d %d)) oid(%d, %d, %d) "
				 "class_oid(%d, %d, %d), purpose=rem_object, mvccid=%llu\n",
				 thread_get_current_entry_index (), btid_int.sys_btid->root_pageid,
				 btid_int.sys_btid->vfid.fileid, btid_int.sys_btid->vfid.volid, oid.volid, oid.pageid,
				 oid.slotid, class_oid.volid, class_oid.pageid, class_oid.slotid,
				 mvcc_info.delete_mvccid);
		  error_code =
		    btree_vacuum_object (thread_p, btid_int.sys_btid, &key_buf, &oid, &class_oid,
					 mvcc_info.delete_mvccid);
		}
	      else if (MVCCID_IS_VALID (mvcc_info.insert_mvccid) && mvcc_info.insert_mvccid != MVCCID_ALL_VISIBLE)
		{
		  vacuum_er_log (VACUUM_ER_LOG_BTREE | VACUUM_ER_LOG_WORKER,
				 "VACUUM: thread(%d): vacuum from b-tree: btidp(%d, (%d %d)) oid(%d, %d, %d) "
				 "class_oid(%d, %d, %d), purpose=rem_insid, mvccid=%llu\n",
				 thread_get_current_entry_index (), btid_int.sys_btid->root_pageid,
				 btid_int.sys_btid->vfid.fileid, btid_int.sys_btid->vfid.volid, oid.volid, oid.pageid,
				 oid.slotid, class_oid.volid, class_oid.pageid, class_oid.slotid,
				 mvcc_info.insert_mvccid);
		  error_code =
		    btree_vacuum_insert_mvccid (thread_p, btid_int.sys_btid, &key_buf, &oid, &class_oid,
						mvcc_info.insert_mvccid);
		}
	      else
		{
		  /* impossible case */
		  vacuum_er_log (VACUUM_ER_LOG_BTREE | VACUUM_ER_LOG_WORKER | VACUUM_ER_LOG_ERROR,
				 "VACUUM ERROR: invalid vacuum case for RVBT_MVCC_NOTIFY_VACUUM btid(%d, (%d %d)) "
				 "oid(%d, %d, %d) class_oid(%d, %d, %d)", btid_int.sys_btid->root_pageid,
				 btid_int.sys_btid->vfid.fileid, btid_int.sys_btid->vfid.volid, oid.volid, oid.pageid,
				 oid.slotid, class_oid.volid, class_oid.pageid, class_oid.slotid);
		  assert_release (false);
		  continue;
		}
	    }
	  else if (log_record_data.rcvindex == RVBT_MVCC_DELETE_OBJECT)
	    {
	      /* Object was deleted and must be completely removed. */
	      vacuum_er_log (VACUUM_ER_LOG_BTREE | VACUUM_ER_LOG_WORKER,
			     "VACUUM: thread(%d): vacuum from b-tree: btidp(%d, (%d %d)) oid(%d, %d, %d) "
			     "class_oid(%d, %d, %d), purpose=rem_object, mvccid=%llu\n",
			     thread_get_current_entry_index (), btid_int.sys_btid->root_pageid,
			     btid_int.sys_btid->vfid.fileid, btid_int.sys_btid->vfid.volid, oid.volid, oid.pageid,
			     oid.slotid, class_oid.volid, class_oid.pageid, class_oid.slotid, mvccid);
	      error_code = btree_vacuum_object (thread_p, btid_int.sys_btid, &key_buf, &oid, &class_oid, mvccid);
	    }
	  else if (log_record_data.rcvindex == RVBT_MVCC_INSERT_OBJECT
		   || log_record_data.rcvindex == RVBT_MVCC_INSERT_OBJECT_UNQ)
	    {
	      /* Object was inserted and only its insert MVCCID must be removed. */
	      if (log_record_data.rcvindex == RVBT_MVCC_INSERT_OBJECT_UNQ)
		{
		  COPY_OID (&oid, &old_version.oid);
		  COPY_OID (&class_oid, &old_version.class_oid);
		}
	      vacuum_er_log (VACUUM_ER_LOG_BTREE | VACUUM_ER_LOG_WORKER,
			     "VACUUM: thread(%d): vacuum from b-tree: btidp(%d, (%d %d)) oid(%d, %d, %d) "
			     "class_oid(%d, %d, %d), purpose=rem_insid, mvccid=%llu\n",
			     thread_get_current_entry_index (), btid_int.sys_btid->root_pageid,
			     btid_int.sys_btid->vfid.fileid, btid_int.sys_btid->vfid.volid, oid.volid, oid.pageid,
			     oid.slotid, class_oid.volid, class_oid.pageid, class_oid.slotid, mvccid);
	      error_code = btree_vacuum_insert_mvccid (thread_p, btid_int.sys_btid, &key_buf, &oid, &class_oid, mvccid);
	    }
	  else
	    {
	      /* Unexpected. */
	      assert_release (false);
	    }
	  /* Did we have any errors? */
	  if (error_code != NO_ERROR)
	    {
	      assert_release (false);
	      vacuum_er_log (VACUUM_ER_LOG_BTREE | VACUUM_ER_LOG_WORKER,
			     "VACUUM: thread(%d): Error deleting object or insert MVCCID: error_code=%d",
			     thread_get_current_entry_index (), error_code);
	      er_clear ();
	      error_code = NO_ERROR;
	      /* Release should not stop. Continue. */
	    }
	}
      else if (log_record_data.rcvindex == RVES_NOTIFY_VACUUM)
	{
	  /* A lob file must be deleted */
	  (void) or_unpack_string (undo_data, &es_uri);
	  vacuum_er_log (VACUUM_ER_LOG_WORKER, "VACUUM: Delete lob %s.", es_uri);
	  (void) es_delete_file (es_uri);
	  db_private_free_and_init (thread_p, es_uri);
	}
      else
	{
	  /* Safeguard code */
	  assert_release (false);
	}
    }

  error_code = vacuum_heap (thread_p, worker, threshold_mvccid, was_interrupted);
  if (error_code != NO_ERROR)
    {
      assert_release (false);
      /* Release should not stop. Continue. */
    }

  mnt_vac_log_vacuumed_pages (thread_p, vacuum_Data.log_block_npages);

  vacuum_complete = true;

end:
#if defined(SERVER_MODE)
  if (vacuum_Prefetch_log_mode == VACUUM_PREFETCH_LOG_MODE_MASTER && block_log_buffer != NULL)
    {
      lf_bitmap_free_entry (&vacuum_Prefetch_free_buffers_bitmap, block_log_buffer->buffer_id);
    }
#endif /* SERVER_MODE */

  worker->state = VACUUM_WORKER_STATE_INACTIVE;
  if (!sa_mode_partial_block)
    {
      /* TODO: Check that if start_lsa can be set to a different value when vacuum is not complete, to avoid processing 
       * the same log data again. */
      vacuum_finished_block_vacuum (thread_p, data, vacuum_complete);
    }

  /* Unfix all pages now. Normally all pages should already be unfixed. */
  pgbuf_unfix_all (thread_p);

  PERF_UTIME_TRACKER_TIME_AND_RESTART (thread_p, &perf_tracker, mnt_vac_worker_execute_time);

  return error_code;
}

/*
 * vacuum_assign_worker () - Assign a vacuum worker to current thread.
 *
 * return	 : Error code.
 * thread_p (in) : Thread entry.
 *
 * NOTE: This is protected by vacuum data lock.
 */
static int
vacuum_assign_worker (THREAD_ENTRY * thread_p)
{
  /* Get first unassigned worker */
  VACUUM_WORKER *worker = NULL;	/* &vacuum_Workers[vacuum_Assigned_workers_count]; */
  INT32 save_assigned_workers_count;
#if defined (SERVER_MODE)
  long long unsigned size_worker_prefetch_log_buffer;
#endif /* SERVER_MODE */

#if defined (SERVER_MODE)
  assert (thread_p->vacuum_worker == NULL);
  assert (thread_p->type == TT_VACUUM_WORKER);
  assert (vacuum_Assigned_workers_count < VACUUM_MAX_WORKER_COUNT);
#endif /* SERVER_MODE */

  /* Assign a worker. Multiple threads can do this simultaneously so we need to assigned the worker using system
   * operation.
   */
  do
    {
      save_assigned_workers_count = vacuum_Assigned_workers_count;
    }
  while (!ATOMIC_CAS_32 (&vacuum_Assigned_workers_count, save_assigned_workers_count, save_assigned_workers_count + 1));

  worker = &vacuum_Workers[save_assigned_workers_count];

  /* Initialize worker state */
  worker->state = VACUUM_WORKER_STATE_INACTIVE;

  /* Allocate log_zip */
  worker->log_zip_p = log_zip_alloc (IO_PAGESIZE, false);
  if (worker->log_zip_p == NULL)
    {
      vacuum_er_log (VACUUM_ER_LOG_ERROR | VACUUM_ER_LOG_WORKER, "VACUUM ERROR: Could not allocate log zip.");
      logpb_fatal_error (thread_p, true, ARG_FILE_LINE, "vacuum_assign_worker");
      return ER_FAILED;
    }

  /* Allocate heap objects buffer */
  worker->heap_objects_capacity = VACUUM_DEFAULT_HEAP_OBJECT_BUFFER_SIZE;
  worker->heap_objects = (VACUUM_HEAP_OBJECT *) malloc (worker->heap_objects_capacity * sizeof (VACUUM_HEAP_OBJECT));
  if (worker->heap_objects == NULL)
    {
      vacuum_er_log (VACUUM_ER_LOG_ERROR | VACUUM_ER_LOG_WORKER,
		     "VACUUM ERROR: Could not allocate files and objects buffer.\n");
      logpb_fatal_error (thread_p, true, ARG_FILE_LINE, "vacuum_assign_worker");
      goto error;
    }

  /* Allocate undo data buffer */
  worker->undo_data_buffer = (char *) malloc (IO_PAGESIZE);
  if (worker->undo_data_buffer == NULL)
    {
      vacuum_er_log (VACUUM_ER_LOG_ERROR | VACUUM_ER_LOG_WORKER, "VACUUM ERROR: Could not allocate undo data buffer.");
      logpb_fatal_error (thread_p, true, ARG_FILE_LINE, "vacuum_assign_worker");
      goto error;
    }
  worker->undo_data_buffer_capacity = IO_PAGESIZE;

  worker->postpone_redo_data_buffer = (char *) malloc (IO_PAGESIZE);
  if (worker->postpone_redo_data_buffer == NULL)
    {
      vacuum_er_log (VACUUM_ER_LOG_ERROR | VACUUM_ER_LOG_WORKER,
		     "VACUUM ERROR: Could not allocate postpone_redo_data_buffer.");
      logpb_fatal_error (thread_p, true, ARG_FILE_LINE, "vacuum_assign_worker");
      goto error;
    }

#if defined (SERVER_MODE)
  /* Save worker to thread entry */
  thread_p->vacuum_worker = worker;

  if (vacuum_Prefetch_log_mode == VACUUM_PREFETCH_LOG_MODE_WORKERS && worker->prefetch_log_buffer == NULL)
    {
      size_worker_prefetch_log_buffer =
	(((long long unsigned) VACUUM_PREFETCH_LOG_BLOCK_BUFFER_PAGES) * LOG_PAGESIZE) + MAX_ALIGNMENT;

      worker->prefetch_log_buffer = (char *) malloc ((size_t) size_worker_prefetch_log_buffer);
      if (worker->prefetch_log_buffer == NULL)
	{
	  vacuum_er_log (VACUUM_ER_LOG_ERROR | VACUUM_ER_LOG_WORKER,
			 "VACUUM ERROR: Could not allocate prefetch buffer.");
	  logpb_fatal_error (thread_p, true, ARG_FILE_LINE, "vacuum_assign_worker");
	  goto error;
	}
    }
#endif

  /* Safe guard - it is assumed that transaction descriptor is already initialized. */
  assert (worker->tdes != NULL);

  /* Increment number of assigned workers */
  vacuum_Assigned_workers_count++;
  return NO_ERROR;

error:
  /* Free worker resources. */
  vacuum_finalize_worker (thread_p, worker);
  return ER_FAILED;
}

/*
 * vacuum_finalize_worker () - Free resources allocated for vacuum worker.
 *
 * return	    : Void.
 * worker_info (in) : Vacuum worker.
 */
static void
vacuum_finalize_worker (THREAD_ENTRY * thread_p, VACUUM_WORKER * worker_info)
{
  if (worker_info->log_zip_p != NULL)
    {
      log_zip_free (worker_info->log_zip_p);
      worker_info->log_zip_p = NULL;
    }
  if (worker_info->heap_objects != NULL)
    {
      free_and_init (worker_info->heap_objects);
    }
  if (worker_info->undo_data_buffer != NULL)
    {
      free_and_init (worker_info->undo_data_buffer);
    }
  if (worker_info->postpone_redo_data_buffer != NULL)
    {
      free_and_init (worker_info->postpone_redo_data_buffer);
    }
  if (worker_info->tdes != NULL)
    {
      logtb_finalize_tdes (thread_p, worker_info->tdes);

      free_and_init (worker_info->tdes);
    }
#if defined (SERVER_MODE)
  if (worker_info->prefetch_log_buffer != NULL)
    {
      free_and_init (worker_info->prefetch_log_buffer);
    }
#endif /* SERVER_MODE */
}

/*
 * vacuum_rv_get_worker_by_trid () - Get vacuum worker identified by TRANID
 *				     to recover its system operations.
 *
 * return	    : Transaction descriptor.
 * thread_p (in)    : Thread entry.
 * TRANID trid (in) : Transaction identifier.
 *
 * NOTE: This is currently only called during recovery.
 */
VACUUM_WORKER *
vacuum_rv_get_worker_by_trid (THREAD_ENTRY * thread_p, TRANID trid)
{
  int worker_index;

  if (trid == LOG_VACUUM_MASTER_TRANID)
    {
      return &vacuum_Master;
    }

  /* Convert trid to vacuum worker index */
  worker_index = VACUUM_WORKER_TRANID_TO_INDEX (trid);
  /* Check valid TRANID/index */
  assert (worker_index >= 0 && worker_index < VACUUM_MAX_WORKER_COUNT);
  /* Check this is called under recovery context. */
  assert (!LOG_ISRESTARTED ());

  /* Return worker identifier by TRANID */
  return &vacuum_Workers[worker_index];
}

/*
 * vacuum_rv_finish_worker_recovery () - Reset vacuum thread worker after finishing recovering its work.
 *
 * return	 : Void.
 * thread_p (in) : Thread entry.
 * trid (in)	 : Transaction identifier.
 */
void
vacuum_rv_finish_worker_recovery (THREAD_ENTRY * thread_p, TRANID trid)
{
  int worker_index;

  if (trid == LOG_VACUUM_MASTER_TRANID)
    {
      vacuum_Master.state = VACUUM_WORKER_STATE_EXECUTE;	/* Master is always in execute state. */
      vacuum_Master.tdes->state = TRAN_ACTIVE;

      vacuum_er_log (VACUUM_ER_LOG_RECOVERY | VACUUM_ER_LOG_TOPOPS | VACUUM_ER_LOG_MASTER,
		     "VACUUM: Finished recovery for vacuum master.\n");

      return;
    }

  /* Convert trid to vacuum worker index */
  worker_index = VACUUM_WORKER_TRANID_TO_INDEX (trid);
  /* Check valid TRANID/index */
  assert (worker_index >= 0 && worker_index < VACUUM_MAX_WORKER_COUNT);
  /* Check this is called under recovery context. */
  assert (!LOG_ISRESTARTED ());

  vacuum_er_log (VACUUM_ER_LOG_RECOVERY | VACUUM_ER_LOG_TOPOPS | VACUUM_ER_LOG_WORKER,
		 "VACUUM: Finished recovery for vacuum worker with tdes->trid=%d.", trid);

  /* Reset vacuum worker state */
  vacuum_Workers[worker_index].state = VACUUM_WORKER_STATE_INACTIVE;
  /* Reset vacuum worker transaction descriptor */
  vacuum_Workers[worker_index].tdes->state = TRAN_ACTIVE;
}

#if defined (SA_MODE)
/*
 * vacuum_get_worker_sa_mode () - Get vacuum worker for stand-alone mode.
 *
 * return    : Vacuum worker for stand-alone mode.
 */
VACUUM_WORKER *
vacuum_get_worker_sa_mode (void)
{
  return vacuum_Worker_sa_mode;
}

/*
 * vacuum_set_worker_sa_mode () - Set vacuum worker for stand-alone mode.
 *
 * return      : Void.
 * worker (in) : Vacuum worker.
 */
void
vacuum_set_worker_sa_mode (VACUUM_WORKER * worker)
{
  vacuum_Worker_sa_mode = worker;
}
#endif

#if defined (SERVER_MODE)
/*
 * vacuum_start_new_job () - Start a vacuum job which process one block of log data.
 *
 * return	 : Void.
 * thread_p (in) : Thread entry.
 * blockid (in)	 : Block of log data identifier.
 */
void
vacuum_start_new_job (THREAD_ENTRY * thread_p)
{
  VACUUM_DATA_ENTRY *entry = NULL;
  VACUUM_WORKER *worker_info = NULL;
  VACUUM_JOB_ENTRY vacuum_job_entry;

  assert (thread_p->type == TT_VACUUM_WORKER);

  worker_info = VACUUM_GET_VACUUM_WORKER (thread_p);
  if (worker_info == NULL)
    {
      /* Assign the tread a vacuum worker. */
      if (vacuum_assign_worker (thread_p) != NO_ERROR)
	{
	  assert_release (false);
	  return;
	}
      /* Check assignment was successful. */
      assert (VACUUM_GET_VACUUM_WORKER (thread_p) != NULL);
    }

  /* Increment running workers */
  ATOMIC_INC_32 (&vacuum_Running_workers_count, 1);

  /* Loop as long as job queue is not empty */
  while (lf_circular_queue_consume (vacuum_Job_queue, &vacuum_job_entry))
    {
      /* Execute vacuum job */
      /* entry is only a copy for vacuum data */
      entry = &vacuum_job_entry.vacuum_data_entry;

      /* Safe guard */
      assert (VACUUM_BLOCK_STATUS_IS_IN_PROGRESS (entry->blockid));

      /* Run vacuum */
      (void) vacuum_process_log_block (thread_p, entry, &vacuum_job_entry.block_log_buffer, false);
    }

  /* Decrement running workers */
  ATOMIC_INC_32 (&vacuum_Running_workers_count, -1);

  /* No jobs in queue */
  /* Wakeup master to process finished jobs and generate new ones (if there are any to generate). */
  thread_wakeup_vacuum_master_thread ();
}
#endif /* SERVER_MODE */

/*
 * vacuum_finished_block_vacuum () - Called when vacuuming a block is stopped.
 *
 * return		   : Void.
 * thread_p (in)	   : Thread entry.
 * data (in)		   : Vacuum block data.
 * is_vacuum_complete (in) : True if the entire block was processed.
 *
 * NOTE: The block data received here is not a block in vacuum data table.
 *	 It is just a copy (because the table can be changed and the data
 *	 can be moved). First obtain the block data in the table and copy the
 *	 block data received as argument.
 */
static void
vacuum_finished_block_vacuum (THREAD_ENTRY * thread_p, VACUUM_DATA_ENTRY * data, bool is_vacuum_complete)
{
  VACUUM_DATA_ENTRY *table_entry = NULL;
  VACUUM_LOG_BLOCKID blockid;

  if (is_vacuum_complete)
    {
      /* Set status as vacuumed. Vacuum master will remove it from table */
      VACUUM_BLOCK_STATUS_SET_VACUUMED (data->blockid);
      VACUUM_BLOCK_CLEAR_INTERRUPTED (data->blockid);

      vacuum_er_log (VACUUM_ER_LOG_WORKER | VACUUM_ER_LOG_VACUUM_DATA,
		     "VACUUM: Processing log block %lld is complete. Notify master.\n",
		     (long long int) VACUUM_BLOCKID_WITHOUT_FLAGS (data->blockid));
    }
  else
    {
      /* We expect that worker job is abandoned during shutdown. But all other cases are error cases. */
      int error_level =
#if defined (SERVER_MODE)
	thread_p->shutdown ? VACUUM_ER_LOG_WARNING : VACUUM_ER_LOG_ERROR;

#if !defined (NDEBUG)
      /* Interrupting jobs without shutdown is unacceptable. */
      assert (thread_p->shutdown);
#endif /* !NDEBUG */

#else /* !SERVER_MODE */
	VACUUM_ER_LOG_ERROR;
      assert (false);
#endif /* !SERVER_MODE */

      /* Vacuum will have to be re-run */
      VACUUM_BLOCK_STATUS_SET_AVAILABLE (data->blockid);
      /* Job was not fully executed. */
      VACUUM_BLOCK_SET_INTERRUPTED (data->blockid);
      /* Copy new block data */
      /* The only relevant information is in fact the updated start_lsa if it has changed. */
      vacuum_er_log (error_level | VACUUM_ER_LOG_WORKER | VACUUM_ER_LOG_VACUUM_DATA,
		     "VACUUM %s: Processing log block %lld is not complete!",
		     error_level == VACUUM_ER_LOG_ERROR ? "ERROR" : "WARNING",
		     VACUUM_BLOCKID_WITHOUT_FLAGS (data->blockid));
    }

  /* Notify master the job is finished. */
  blockid = data->blockid;
  if (!lf_circular_queue_produce (vacuum_Finished_job_queue, &blockid))
    {
      assert_release (false);
      vacuum_er_log (VACUUM_ER_LOG_ERROR | VACUUM_ER_LOG_WORKER, "VACUUM ERROR: Finished job queue is full!!!\n");
    }

#if defined (SERVER_MODE)
  /* Hurry master wakeup if finished job queue is getting filled. */
  if (LOCK_FREE_CIRCULAR_QUEUE_APPROX_SIZE (vacuum_Finished_job_queue) >= vacuum_Finished_job_queue->capacity / 2)
    {
      /* Wakeup master to process finished jobs. */
      thread_wakeup_vacuum_master_thread ();
    }
#endif /* SERVER_MODE */
}

/*
 * vacuum_process_log_record () - Process one log record for vacuum.
 *
 * return			  : Error code.
 * worker (in)			  : Vacuum worker.
 * thread_p (in)		  : Thread entry.
 * log_lsa_p (in/out)		  : Input is the start of undo data. Output is
 *				    the end of undo data.
 * log_page_p (in/out)		  : The log page for log_lsa_p.
 * mvccid (out)			  : Log entry MVCCID.
 * undo_data_ptr (out)		  : Undo data pointer.
 * undo_data_size (out)		  : Undo data size.
 * is_file_dropped (out)	  : True if the file corresponding to log
 *				    entry was dropped.
 * stop_after_vacuum_info (in)	  : True if only vacuum info must be obtained
 *				    from log record.
 */
static int
vacuum_process_log_record (THREAD_ENTRY * thread_p, VACUUM_WORKER * worker, LOG_LSA * log_lsa_p, LOG_PAGE * log_page_p,
			   struct log_data *log_record_data, MVCCID * mvccid, char **undo_data_ptr, int *undo_data_size,
			   struct log_vacuum_info *vacuum_info, bool * is_file_dropped, bool stop_after_vacuum_info)
{
  LOG_RECORD_HEADER *log_rec_header = NULL;
  struct log_mvcc_undoredo *mvcc_undoredo = NULL;
  struct log_mvcc_undo *mvcc_undo = NULL;
  struct log_undoredo *undoredo = NULL;
  struct log_undo *undo = NULL;
  int ulength;
  char *new_undo_data_buffer = NULL;
  bool is_zipped = false;
  volatile LOG_RECTYPE log_rec_type = LOG_SMALLER_LOGREC_TYPE;

  assert (log_lsa_p != NULL && log_page_p != NULL);
  assert (log_record_data != NULL);
  assert (mvccid != NULL);
  assert (stop_after_vacuum_info || is_file_dropped != NULL);
  assert (stop_after_vacuum_info || worker != NULL);
  assert (stop_after_vacuum_info || undo_data_ptr != NULL);
  assert (stop_after_vacuum_info || undo_data_size != NULL);

  if (!stop_after_vacuum_info)
    {
      *undo_data_ptr = NULL;
      *undo_data_size = 0;
    }

  LSA_SET_NULL (&vacuum_info->prev_mvcc_op_log_lsa);
  VFID_SET_NULL (&vacuum_info->vfid);

  /* Get log record header */
  log_rec_header = LOG_GET_LOG_RECORD_HEADER (log_page_p, log_lsa_p);
  log_rec_type = log_rec_header->type;
  LOG_READ_ADD_ALIGN (thread_p, sizeof (*log_rec_header), log_lsa_p, log_page_p);

  if (log_rec_type == LOG_MVCC_UNDO_DATA)
    {
      /* Get log record mvcc_undo information */
      LOG_READ_ADVANCE_WHEN_DOESNT_FIT (thread_p, sizeof (*mvcc_undo), log_lsa_p, log_page_p);
      mvcc_undo = (struct log_mvcc_undo *) (log_page_p->area + log_lsa_p->offset);

      /* Get MVCCID */
      *mvccid = mvcc_undo->mvccid;

      /* Get record log data */
      *log_record_data = mvcc_undo->undo.data;

      /* Get undo data length */
      ulength = mvcc_undo->undo.length;

      /* Copy LSA for next MVCC operation */
      LSA_COPY (&vacuum_info->prev_mvcc_op_log_lsa, &mvcc_undo->vacuum_info.prev_mvcc_op_log_lsa);
      VFID_COPY (&vacuum_info->vfid, &mvcc_undo->vacuum_info.vfid);

      LOG_READ_ADD_ALIGN (thread_p, sizeof (*mvcc_undo), log_lsa_p, log_page_p);
    }
  else if (log_rec_type == LOG_MVCC_UNDOREDO_DATA || log_rec_type == LOG_MVCC_DIFF_UNDOREDO_DATA)
    {
      /* Get log record undoredo information */
      LOG_READ_ADVANCE_WHEN_DOESNT_FIT (thread_p, sizeof (*mvcc_undoredo), log_lsa_p, log_page_p);
      mvcc_undoredo = (struct log_mvcc_undoredo *) (log_page_p->area + log_lsa_p->offset);

      /* Get MVCCID */
      *mvccid = mvcc_undoredo->mvccid;

      /* Get record log data */
      *log_record_data = mvcc_undoredo->undoredo.data;

      /* Get undo data length */
      ulength = mvcc_undoredo->undoredo.ulength;

      /* Copy LSA for next MVCC operation */
      LSA_COPY (&vacuum_info->prev_mvcc_op_log_lsa, &mvcc_undoredo->vacuum_info.prev_mvcc_op_log_lsa);
      VFID_COPY (&vacuum_info->vfid, &mvcc_undoredo->vacuum_info.vfid);

      LOG_READ_ADD_ALIGN (thread_p, sizeof (*mvcc_undoredo), log_lsa_p, log_page_p);
    }
  else
    {
      /* Unexpected case */
      assert (false);
      er_set (ER_ERROR_SEVERITY, ARG_FILE_LINE, ER_GENERIC_ERROR, 0);
      return ER_FAILED;
    }

  if (stop_after_vacuum_info)
    {
      /* Vacuum info was already obtained. */
      return NO_ERROR;
    }

  if (!VFID_ISNULL (&vacuum_info->vfid))
    {
      /* Check if file was dropped. */
      if (worker->drop_files_version != vacuum_Dropped_files_version)
	{
	  /* New files have been dropped. Droppers must wait until all running workers have been notified. Save new
	   * version to let dropper know this worker noticed the changes. */

	  /* But first, cleanup collected heap objects. */
	  VFID vfid;
	  VFID_COPY (&vfid, &vacuum_Last_dropped_vfid);
	  vacuum_cleanup_collected_by_vfid (worker, &vfid);

	  worker->drop_files_version = vacuum_Dropped_files_version;
	  vacuum_er_log (VACUUM_ER_LOG_DROPPED_FILES | VACUUM_ER_LOG_WORKER,
			 "VACUUM: Worker(%d) update min version to %d", thread_get_current_tran_index (),
			 worker->drop_files_version);
	}

      /* Check if file is dropped */
      *is_file_dropped = vacuum_is_file_dropped (thread_p, &vacuum_info->vfid, *mvccid);
      if (*is_file_dropped)
	{
	  return NO_ERROR;
	}
    }

  /* We are here because the file that will be vacuumed is not dropped. */
  if (!LOG_IS_MVCC_BTREE_OPERATION (log_record_data->rcvindex) && log_record_data->rcvindex != RVES_NOTIFY_VACUUM
      && log_record_data->rcvindex != RVHF_MVCC_UPDATE_OVERFLOW)
    {
      /* No need to unpack undo data */
      return NO_ERROR;
    }

  /* We are here because undo data must be unpacked. */
  if (ZIP_CHECK (ulength))
    {
      /* Get real size */
      *undo_data_size = (int) GET_ZIP_LEN (ulength);
      is_zipped = true;
    }
  else
    {
      *undo_data_size = ulength;
    }

  if (log_lsa_p->offset + *undo_data_size < (int) LOGAREA_SIZE)
    {
      /* Set undo data pointer directly to log data */
      *undo_data_ptr = (char *) log_page_p->area + log_lsa_p->offset;
    }
  else
    {
      /* Undo data is found on several pages and needs to be copied to a contiguous area. */
      if (worker->undo_data_buffer_capacity < *undo_data_size)
	{
	  /* Not enough space to save all undo data. Expand worker's undo data buffer. */
	  new_undo_data_buffer = (char *) realloc (worker->undo_data_buffer, *undo_data_size);
	  if (new_undo_data_buffer == NULL)
	    {
	      vacuum_er_log (VACUUM_ER_LOG_ERROR | VACUUM_ER_LOG_WORKER,
			     "VACUUM ERROR: Could not expand undo data buffer to %d.", *undo_data_size);
	      logpb_fatal_error (thread_p, true, ARG_FILE_LINE, "vacuum_process_log_record");
	      return ER_FAILED;
	    }
	  /* Expand was successful, update worker. */
	  worker->undo_data_buffer = new_undo_data_buffer;
	  worker->undo_data_buffer_capacity = *undo_data_size;
	}
      /* Set undo data pointer to worker's undo data buffer. */
      *undo_data_ptr = worker->undo_data_buffer;

      /* Copy data to buffer. */
      logpb_copy_from_log (thread_p, *undo_data_ptr, *undo_data_size, log_lsa_p, log_page_p);
    }

  if (is_zipped)
    {
      /* Unzip data */
      if (log_unzip (worker->log_zip_p, *undo_data_size, *undo_data_ptr))
	{
	  /* Update undo data pointer and size after unzipping. */
	  *undo_data_size = (int) worker->log_zip_p->data_length;
	  *undo_data_ptr = (char *) worker->log_zip_p->log_data;
	}
      else
	{
	  vacuum_er_log (VACUUM_ER_LOG_ERROR | VACUUM_ER_LOG_WORKER, "VACUUM ERROR: Could not unzip undo data.");
	  logpb_fatal_error (thread_p, true, ARG_FILE_LINE, "vacuum_process_log_record");
	  return ER_FAILED;
	}
    }

  return NO_ERROR;
}

/*
 * vacuum_get_worker_min_dropped_files_version () - Get current minimum dropped files version seen by active
 *						    vacuum workers.
 *
 * return : Minimum dropped files version.
 */
static INT32
vacuum_get_worker_min_dropped_files_version (void)
{
  int i;
  INT32 min_version = -1;

  for (i = 0; i < vacuum_Assigned_workers_count; i++)
    {
      /* Update minimum version if worker is active and its seen version is smaller than current minimum version (or if 
       * minimum version is not initialized). */
      if (vacuum_Workers[i].state != VACUUM_WORKER_STATE_INACTIVE
	  && (min_version == -1
	      || vacuum_compare_dropped_files_version (min_version, vacuum_Workers[i].drop_files_version) > 0))
	{
	  /* Update overall minimum version. */
	  min_version = vacuum_Workers[i].drop_files_version;
	}
    }
  return min_version;
}

/*
 * vacuum_compare_blockids () - Comparator function for blockid's stored in vacuum data. The comparator knows to
 *				filter any flags that mark block status.
 *
 * return    : 0 if entries are equal, negative if first entry is smaller and
 *	       positive if first entry is bigger.
 * ptr1 (in) : Pointer to first blockid.
 * ptr2 (in) : Pointer to second blockid.
 */
static int
vacuum_compare_blockids (const void *ptr1, const void *ptr2)
{
  /* Compare blockid's by removing any other flags. */
  return (int) (VACUUM_BLOCKID_WITHOUT_FLAGS (*((VACUUM_LOG_BLOCKID *) ptr1))
		- VACUUM_BLOCKID_WITHOUT_FLAGS (*((VACUUM_LOG_BLOCKID *) ptr2)));
}

/*
 * vacuum_load_data_from_disk () - Loads vacuum data from disk.
 *
 * return	 : Error code.
 * thread_p (in) : Thread entry.
 *
 * NOTE: Loading vacuum data should be done when the database is started,
 *	 before starting other vacuum routines.
 */
int
vacuum_load_data_from_disk (THREAD_ENTRY * thread_p)
{
  int error_code = NO_ERROR;
  VACUUM_DATA_ENTRY *entry = NULL;
  VACUUM_DATA_PAGE *data_page = NULL;
  VPID next_vpid;
  int i = 0;

  assert_release (!VFID_ISNULL (&vacuum_Data.vacuum_data_file));
  assert_release (!VPID_ISNULL (&log_Gl.hdr.vacuum_data_first_vpid));

  data_page = vacuum_fix_data_page (thread_p, &log_Gl.hdr.vacuum_data_first_vpid);
  if (data_page == NULL)
    {
      ASSERT_ERROR_AND_SET (error_code);
      goto error;
    }
  vacuum_Data.first_page = data_page;
  vacuum_Data.oldest_unvacuumed_mvccid = MVCCID_NULL;


  while (!VPID_ISNULL (&data_page->next_page))
    {
      VPID_COPY (&next_vpid, &data_page->next_page);
      vacuum_unfix_data_page (thread_p, data_page);
      data_page = vacuum_fix_data_page (thread_p, &next_vpid);
      if (data_page == NULL)
	{
	  ASSERT_ERROR_AND_SET (error_code);
	  goto error;
	}
      if (data_page->index_unvacuumed >= 0)
	{
	  assert (data_page->index_unvacuumed < vacuum_Data.page_data_max_count);
	  assert (data_page->index_unvacuumed <= data_page->index_free);
	  for (i = data_page->index_unvacuumed; i < data_page->index_free; i++)
	    {
	      entry = &data_page->data[i];
	      if (VACUUM_BLOCK_STATUS_IS_IN_PROGRESS (entry->blockid))
		{
		  /* Reset in progress flag, mark the job as interrupted and update last_blockid. */
		  VACUUM_BLOCK_STATUS_SET_AVAILABLE (entry->blockid);
		  VACUUM_BLOCK_SET_INTERRUPTED (entry->blockid);
		}
	    }
	}
    }
  assert (data_page != NULL);
  /* Save last_page. */
  vacuum_Data.last_page = data_page;
  /* Get last_blockid. */
  if (vacuum_Data.last_page->index_unvacuumed == vacuum_Data.last_page->index_free)
    {
      /* Empty last page. */
      assert (vacuum_Data.last_page->index_unvacuumed == 0);
      /* last_blockid is still saved in the first data entry. */
      vacuum_Data.last_blockid = vacuum_Data.last_page->data->blockid;
      assert (vacuum_Data.last_blockid == VACUUM_BLOCKID_WITHOUT_FLAGS (vacuum_Data.last_blockid));
    }
  else
    {
      /* Get last_blockid from last vacuum data entry. */
      vacuum_Data.last_blockid =
	VACUUM_BLOCKID_WITHOUT_FLAGS ((vacuum_Data.last_page->data + vacuum_Data.last_page->index_free - 1)->blockid);
    }

  vacuum_Data.is_loaded = true;

  vacuum_Global_oldest_active_mvccid = log_Gl.hdr.mvcc_next_id;
  error_code = vacuum_recover_lost_block_data (thread_p);
  if (error_code != NO_ERROR)
    {
      ASSERT_ERROR ();
      goto error;
    }
  LSA_SET_NULL (&vacuum_Data.recovery_lsa);

  vacuum_update_oldest_unvacuumed_mvccid (thread_p);
  vacuum_update_keep_from_log_pageid (thread_p);

  return NO_ERROR;

error:

  assert (error_code != NO_ERROR);
  ASSERT_ERROR ();

  vacuum_unfix_data_page (thread_p, data_page);
  vacuum_unfix_first_and_last_data_page (thread_p);
  vacuum_Data.is_loaded = false;

  return error_code;
}

/*
 * vacuum_load_dropped_files_from_disk () - Loads dropped files from disk.
 *
 * return	 : Error code.
 * thread_p (in) : Thread entry.
 * vfid (in)	 : File identifier.
 */
int
vacuum_load_dropped_files_from_disk (THREAD_ENTRY * thread_p)
{
  VACUUM_DROPPED_FILES_PAGE *page = NULL;
  VPID vpid;
  INT16 page_count;
#if !defined (NDEBUG)
  VACUUM_TRACK_DROPPED_FILES *track_head = NULL, *track_tail = NULL;
  VACUUM_TRACK_DROPPED_FILES *track_new = NULL, *save_next = NULL;
#endif

  assert_release (!VFID_ISNULL (&vacuum_Dropped_files_vfid));

  if (vacuum_Dropped_files_loaded)
    {
      /* Already loaded */
      assert_release (!VPID_ISNULL (&vacuum_Dropped_files_vpid));
#if !defined (NDEBUG)
      assert_release (vacuum_Track_dropped_files != NULL);
#endif
      return NO_ERROR;
    }

  assert (!VPID_ISNULL (&vacuum_Dropped_files_vpid));

  /* Save total count. */
  if (vacuum_Dropped_files_count != 0)
    {
      assert (false);
      vacuum_Dropped_files_count = 0;
    }

  VPID_COPY (&vpid, &vacuum_Dropped_files_vpid);

  while (!VPID_ISNULL (&vpid))
    {
      page = vacuum_fix_dropped_entries_page (thread_p, &vpid, PGBUF_LATCH_READ);
      if (page == NULL)
	{
	  assert (false);
	  return ER_FAILED;
	}

      /* Get next page VPID and current page count */
      VPID_COPY (&vpid, &page->next_page);

      page_count = page->n_dropped_files;
      vacuum_Dropped_files_count += (INT32) page_count;

#if !defined (NDEBUG)
      track_new = (VACUUM_TRACK_DROPPED_FILES *) malloc (VACUUM_TRACK_DROPPED_FILES_SIZE);
      if (track_new == NULL)
	{
	  er_set (ER_ERROR_SEVERITY, ARG_FILE_LINE, ER_OUT_OF_VIRTUAL_MEMORY, 1, VACUUM_TRACK_DROPPED_FILES_SIZE);
	  for (track_new = track_head; track_new != NULL; track_new = save_next)
	    {
	      save_next = track_new->next_tracked_page;
	      free_and_init (track_new);
	    }
	  vacuum_unfix_dropped_entries_page (thread_p, page);
	  return ER_OUT_OF_VIRTUAL_MEMORY;
	}

      memcpy (&track_new->dropped_data_page, page, DB_PAGESIZE);
      track_new->next_tracked_page = NULL;

      if (track_head == NULL)
	{
	  track_head = track_tail = track_new;
	}
      else
	{
	  assert (track_tail != NULL);
	  track_tail->next_tracked_page = track_new;
	  track_tail = track_new;
	}
#endif
      vacuum_unfix_dropped_entries_page (thread_p, page);
    }

#if !defined(NDEBUG)
  vacuum_Track_dropped_files = track_head;
#endif

  vacuum_Dropped_files_loaded = true;
  return NO_ERROR;
}

/*
 * vacuum_create_file_for_vacuum_data () - Create a disk file to keep vacuum
 *					   data.
 *
 * return		   : Error code.
 * thread_p (in)	   : Thread entry.
 * vacuum_data_npages (in) : Number of vacuum data disk pages.
 * vacuum_data_vfid (out)  : Created file VFID.
 */
int
vacuum_create_file_for_vacuum_data (THREAD_ENTRY * thread_p, VFID * vacuum_data_vfid)
{
  VPID first_page_vpid;
  VACUUM_DATA_PAGE *data_page = NULL;

  /* Create disk file to keep vacuum data */
  if (file_create (thread_p, vacuum_data_vfid, 1, FILE_VACUUM_DATA, NULL, &first_page_vpid, 1) == NULL)
    {
      assert (false);
      return ER_FAILED;
    }

  /* Load first page of file */
  data_page = vacuum_fix_data_page (thread_p, &first_page_vpid);
  if (data_page == NULL)
    {
      assert (false);
      return ER_FAILED;
    }
  vacuum_data_initialize_new_page (thread_p, data_page);
  log_append_redo_data2 (thread_p, RVVAC_DATA_INIT_NEW_PAGE, NULL, (PAGE_PTR) data_page, 0, 0, NULL);

  VPID_COPY (&log_Gl.hdr.vacuum_data_first_vpid, &first_page_vpid);
  log_append_redo_data2 (thread_p, RVVAC_DATA_MODIFY_FIRST_PAGE, NULL, (PAGE_PTR) data_page, 0,
			 sizeof (log_Gl.hdr.vacuum_data_first_vpid), &log_Gl.hdr.vacuum_data_first_vpid);

  /* Set dirty page and free */
  vacuum_set_dirty_data_page (thread_p, data_page, FREE);

  return NO_ERROR;
}

/*
 * vacuum_data_initialize_new_page () - Create new vacuum data page.
 *
 * return	      :	Void.
 * thread_p (in)      : Thread entry.
 * data_page (in)     : New vacuum data page pointer.
 * first_blockid (in) : Starting blockid.
 */
static void
vacuum_data_initialize_new_page (THREAD_ENTRY * thread_p, VACUUM_DATA_PAGE * data_page)
{
  memset (data_page, DB_PAGESIZE, 0);

  VPID_SET_NULL (&data_page->next_page);
  data_page->index_unvacuumed = 0;
  data_page->index_free = 0;

  pgbuf_set_page_ptype (thread_p, (PAGE_PTR) data_page, PAGE_VACUUM_DATA);
}

/*
 * vacuum_rv_redo_initialize_data_page () - Redo initialize vacuum data page.
 *
 * return	 : NO_ERROR.
 * thread_p (in) : Thread entry.
 * rcv (in)	 : Recovery data.
 */
int
vacuum_rv_redo_initialize_data_page (THREAD_ENTRY * thread_p, LOG_RCV * rcv)
{
  VACUUM_DATA_PAGE *data_page = (VACUUM_DATA_PAGE *) rcv->pgptr;
  VACUUM_LOG_BLOCKID last_blockid = VACUUM_NULL_LOG_BLOCKID;

  assert (data_page != NULL);

  if (rcv->length > 0)
    {
      assert (rcv->length == sizeof (last_blockid));
      last_blockid = *((VACUUM_LOG_BLOCKID *) rcv->data);
    }

  vacuum_data_initialize_new_page (thread_p, data_page);
  data_page->data->blockid = last_blockid;

  pgbuf_set_dirty (thread_p, rcv->pgptr, DONT_FREE);
  return NO_ERROR;
}

/*
 * vacuum_create_file_for_dropped_files () - Create a disk file to track dropped files for vacuum.
 *
 * return		  : Error code.
 * thread_p (in)	  : Thread entry.
 * vacuum_data_vfid (out) : Created file VFID.
 */
int
vacuum_create_file_for_dropped_files (THREAD_ENTRY * thread_p, VFID * dropped_files_vfid)
{
  VPID first_page_vpid;
  VACUUM_DROPPED_FILES_PAGE *dropped_files_page = NULL;

  /* Create disk file to keep dropped files */
  if (file_create (thread_p, dropped_files_vfid, 1, FILE_DROPPED_FILES, NULL, &first_page_vpid, 1) == NULL)
    {
      assert (false);
      return ER_FAILED;
    }

  /* Load first page of file */
  dropped_files_page = vacuum_fix_dropped_entries_page (thread_p, &first_page_vpid, PGBUF_LATCH_WRITE);
  if (dropped_files_page == NULL)
    {
      assert (false);
      return ER_FAILED;
    }

  /* Initialize dropped files */
  /* Pack VPID of next page as NULL OID and count as 0 */
  VPID_SET_NULL (&dropped_files_page->next_page);
  dropped_files_page->n_dropped_files = 0;

  pgbuf_set_page_ptype (thread_p, (PAGE_PTR) dropped_files_page, PAGE_DROPPED_FILES);

  /* Set dirty page and free */
  vacuum_set_dirty_dropped_entries_page (thread_p, dropped_files_page, FREE);

  return NO_ERROR;
}

/*
 * vacuum_is_work_in_progress () - Returns true if there are any vacuum jobs running.
 *
 * return	 : True if there is any job in progress, false otherwise.
 * thread_p (in) : Thread entry.
 *
 * NOTE: If this is not called by the auto vacuum master thread, it is
 *	 recommended to obtain lock on vacuum data first.
 */
static bool
vacuum_is_work_in_progress (THREAD_ENTRY * thread_p)
{
  int i;

  for (i = 0; i < vacuum_Assigned_workers_count; i++)
    {
      if (vacuum_Workers[i].state != VACUUM_WORKER_STATE_INACTIVE)
	{
	  return true;
	}
    }

  /* No running jobs, return false */
  return false;
}

/*
 * vacuum_data_mark_finished () - Mark blocks already vacuumed (or interrupted).
 *
 * return	 : Void.
 * thread_p (in) : Thread entry.
 */
static void
vacuum_data_mark_finished (THREAD_ENTRY * thread_p)
{
#define TEMP_BUFFER_SIZE 1024
  VACUUM_LOG_BLOCKID finished_blocks[TEMP_BUFFER_SIZE];
  VACUUM_LOG_BLOCKID blockid;
  VACUUM_LOG_BLOCKID page_unvacuumed_blockid;
  VACUUM_LOG_BLOCKID page_free_blockid;
  VACUUM_DATA_PAGE *data_page = NULL;
  VACUUM_DATA_ENTRY *data = NULL;
  VACUUM_DATA_ENTRY *page_unvacuumed_data = NULL;
  INT16 n_finished_blocks = 0;
  INT16 index = 0;
  INT16 page_start_index = 0;
  VPID next_vpid = VPID_INITIALIZER;

  /* Consume finished block ID's from queue. */
  /* Stop if too many blocks have been collected (> TEMP_BUFFER_SIZE). */
  while (n_finished_blocks < TEMP_BUFFER_SIZE
	 && lf_circular_queue_consume (vacuum_Finished_job_queue, &finished_blocks[n_finished_blocks]))
    {
      /* Increment consumed finished blocks. */
      vacuum_er_log (VACUUM_ER_LOG_VACUUM_DATA, "VACUUM: Consumed from finished job queue %lld.\n",
		     (long long int) &finished_blocks[n_finished_blocks]);
      ++n_finished_blocks;
    }
  if (n_finished_blocks == 0)
    {
      /* No blocks. */
      return;
    }
  /* Sort consumed blocks. */
  qsort (finished_blocks, n_finished_blocks, sizeof (VACUUM_LOG_BLOCKID), vacuum_compare_blockids);

  /* Mark finished blocks in vacuum data. */

  /* Loop to mark all finished blocks in all affected pages. */
  index = 0;
  data_page = vacuum_Data.first_page;
  page_start_index = 0;
  assert (data_page->index_unvacuumed >= 0);
  page_unvacuumed_data = data_page->data + data_page->index_unvacuumed;
  page_unvacuumed_blockid = VACUUM_BLOCKID_WITHOUT_FLAGS (page_unvacuumed_data->blockid);
  page_free_blockid = page_unvacuumed_blockid + (data_page->index_free - data_page->index_unvacuumed);
  assert (page_free_blockid == VACUUM_BLOCKID_WITHOUT_FLAGS (data_page->data[data_page->index_free - 1].blockid) + 1);
  while (true)
    {
      /* Loop until all blocks from current pages are marked. */
      while ((index < n_finished_blocks)
	     && ((blockid = VACUUM_BLOCKID_WITHOUT_FLAGS (finished_blocks[index])) < page_free_blockid))
	{
	  /* Update status for block. */
	  data = page_unvacuumed_data + (blockid - page_unvacuumed_blockid);
	  assert (VACUUM_BLOCKID_WITHOUT_FLAGS (data->blockid) == blockid);
	  assert (VACUUM_BLOCK_STATUS_IS_IN_PROGRESS (data->blockid));
	  if (VACUUM_BLOCK_STATUS_IS_VACUUMED (finished_blocks[index]))
	    {
	      /* Block has been vacuumed. */
	      VACUUM_BLOCK_STATUS_SET_VACUUMED (data->blockid);

	      vacuum_er_log (VACUUM_ER_LOG_VACUUM_DATA,
			     "VACUUM: Mark block %lld as vacuumed.\n",
			     (long long int) VACUUM_BLOCKID_WITHOUT_FLAGS (data->blockid));
	    }
	  else
	    {
	      /* Block was not completely vacuumed. Job was interrupted. */
	      VACUUM_BLOCK_STATUS_SET_AVAILABLE (data->blockid);
	      VACUUM_BLOCK_SET_INTERRUPTED (data->blockid);

	      vacuum_er_log (VACUUM_ER_LOG_WARNING | VACUUM_ER_LOG_VACUUM_DATA,
			     "VACUUM WARNING: Mark block %lld as interrupted.\n",
			     (long long int) VACUUM_BLOCKID_WITHOUT_FLAGS (data->blockid));
	    }
	  index++;
	}
      /* Finished marking blocks. */

      if (index == page_start_index)
	{
	  /* No changes in page. Nothing to do. */
	  /* Fall through. */
	}
      else
	{
	  /* Some blocks in page were changed. */

	  /* Update index_unvacuumed. */
	  while (data_page->index_unvacuumed < data_page->index_free
		 && VACUUM_BLOCK_STATUS_IS_VACUUMED (page_unvacuumed_data->blockid))
	    {
	      page_unvacuumed_data++;
	      data_page->index_unvacuumed++;
	    }

	  if (data_page->index_unvacuumed == data_page->index_free)
	    {
	      /* Nothing left in page to be vacuumed. */
	      /* Safe guard: we expect that this is first page! */
	      assert (data_page == vacuum_Data.first_page);

	      /*
	       * We have two approaches here.
	       * 1. If this is the last page, we can just "reset" the page and use all its space for future log blocks.
	       * 2. If this is not the last page, we don't want to move data from next page to this page. It is easier
	       *    to just remove the page.
	       */
	      if (VPID_ISNULL (&data_page->next_page))
		{
		  /* Reset page. */
		  vacuum_data_initialize_new_page (thread_p, data_page);
		  /* Even when vacuum data becomes empty, we need to save last_blockid to recover it after server
		   * crash or shutdown.
		   */
		  data_page->data->blockid = vacuum_Data.last_blockid;
		  log_append_redo_data2 (thread_p, RVVAC_DATA_INIT_NEW_PAGE, NULL, (PAGE_PTR) data_page, 0,
					 sizeof (vacuum_Data.last_blockid), &vacuum_Data.last_blockid);
		  vacuum_set_dirty_data_page (thread_p, data_page, DONT_FREE);
		}
	      else
		{
		  /* Move first page pointer and deallocate page. */
		  VACUUM_DATA_PAGE *save_first_page = vacuum_Data.first_page;
		  VPID save_first_vpid;

		  data_page = vacuum_fix_data_page (thread_p, &data_page->next_page);
		  if (data_page == NULL)
		    {
		      /* Unexpected. */
		      assert_release (false);
		      vacuum_er_log (VACUUM_ER_LOG_ERROR | VACUUM_ER_LOG_VACUUM_DATA,
				     "VACUUM ERROR: Invalid vacuum data next_page!!!\n");
		      return;
		    }
		  (void) log_start_system_op (thread_p);

		  log_append_undoredo_data2 (thread_p, RVVAC_DATA_MODIFY_FIRST_PAGE, NULL, (PAGE_PTR) save_first_page,
					     0, sizeof (VPID), sizeof (VPID), &log_Gl.hdr.vacuum_data_first_vpid,
					     &save_first_page->next_page);

		  VPID_COPY (&save_first_vpid, &log_Gl.hdr.vacuum_data_first_vpid);
		  VPID_COPY (&log_Gl.hdr.vacuum_data_first_vpid, &save_first_page->next_page);
		  vacuum_Data.first_page = data_page;

		  vacuum_unfix_data_page (thread_p, save_first_page);
		  if (file_dealloc_page (thread_p, &vacuum_Data.vacuum_data_file, &save_first_vpid, FILE_VACUUM_DATA)
		      != NO_ERROR)
		    {
		      assert_release (false);
		      vacuum_er_log (VACUUM_ER_LOG_ERROR | VACUUM_ER_LOG_VACUUM_DATA,
				     "VACUUM ERROR: Failed to deallocate first page from vacuum data - %d|%d!!!\n",
				     save_first_vpid.volid, save_first_vpid.pageid);
		      log_end_system_op (thread_p, LOG_RESULT_TOPOP_ABORT);
		      return;
		    }
		  log_end_system_op (thread_p, LOG_RESULT_TOPOP_COMMIT);

		  /* Continue with new page. */
		  page_start_index = index;
		  assert (data_page->index_unvacuumed >= 0);
		  page_unvacuumed_data = data_page->data + data_page->index_unvacuumed;
		  page_unvacuumed_blockid = VACUUM_BLOCKID_WITHOUT_FLAGS (page_unvacuumed_data->blockid);
		  page_free_blockid = page_unvacuumed_blockid + (data_page->index_free - data_page->index_unvacuumed);
		  continue;
		}
	    }
	  else
	    {
	      /* Page still has some data. */

	      if (VPID_ISNULL (&data_page->next_page))
		{
		  /* We remove first blocks that have been vacuumed. */
		  if (data_page->index_unvacuumed > 0)
		    {
		      /* Relocate everything at the start of the page. */
		      memmove (data_page->data, data_page->data + data_page->index_unvacuumed,
			       (data_page->index_free - data_page->index_unvacuumed) * sizeof (VACUUM_DATA_ENTRY));
		      data_page->index_free -= data_page->index_unvacuumed;
		      data_page->index_unvacuumed = 0;
		      /* Log changes. */
		    }
		}

	      /* Log changes. */
	      log_append_redo_data2 (thread_p, RVVAC_DATA_FINISHED_BLOCKS, NULL, (PAGE_PTR) data_page, 0,
				     (index - page_start_index) * sizeof (VACUUM_LOG_BLOCKID),
				     &finished_blocks[page_start_index]);
	      vacuum_set_dirty_data_page (thread_p, data_page, DONT_FREE);
	    }
	}
      if (index == n_finished_blocks)
	{
	  /* All finished blocks have been consumed. */
	  break;
	}
      if (VPID_ISNULL (&data_page->next_page))
	{
	  assert (false);
	  vacuum_er_log (VACUUM_ER_LOG_ERROR | VACUUM_ER_LOG_VACUUM_DATA,
			 "VACUUM ERROR: Finished blocks not found in vacuum data!!!!\n");
	  vacuum_unfix_data_page (thread_p, data_page);
	  return;
	}
      VPID_COPY (&next_vpid, &data_page->next_page);
      vacuum_unfix_data_page (thread_p, data_page);
      data_page = vacuum_fix_data_page (thread_p, &next_vpid);
      if (data_page == NULL)
	{
	  assert_release (false);
	  return;
	}
      page_start_index = index;
      assert (data_page->index_unvacuumed >= 0);
      page_unvacuumed_data = data_page->data + data_page->index_unvacuumed;
      page_unvacuumed_blockid = VACUUM_BLOCKID_WITHOUT_FLAGS (page_unvacuumed_data->blockid);
      page_free_blockid = page_unvacuumed_blockid + (data_page->index_free - data_page->index_unvacuumed);
    }

  /* We need to update vacuum_Data.keep_from_log_pageid in case archives must be purged. */
  vacuum_update_keep_from_log_pageid (thread_p);

  VACUUM_VERIFY_VACUUM_DATA ();

#undef TEMP_BUFFER_SIZE
}

/*
 * vacuum_rv_undoredo_first_data_page () - Undo or redo changing first vacuum data page.
 *
 * return	 : NO_ERROR.
 * thread_p (in) : Thread entry.
 * rcv (in)	 : Recovery data.
 */
int
vacuum_rv_undoredo_first_data_page (THREAD_ENTRY * thread_p, LOG_RCV * rcv)
{
  assert (rcv->pgptr != NULL);
  assert (rcv->length == sizeof (VPID));

  VPID_COPY (&log_Gl.hdr.vacuum_data_first_vpid, (VPID *) rcv->data);
  pgbuf_set_dirty (thread_p, rcv->pgptr, DONT_FREE);

  return NO_ERROR;
}

/*
 * vacuum_rv_undoredo_first_data_page_dump () - Dump recovery for changing first vacuum data page.
 *
 * return      : Void.
 * fp (in)     : Output target.
 * length (in) : Recovery data length.
 * data (in)   : Recovery data.
 */
void
vacuum_rv_undoredo_first_data_page_dump (FILE * fp, int length, void *data)
{
  fprintf (fp, " Set first page vacuum data page VPID to %d|%d.\n", ((VPID *) data)->volid, ((VPID *) data)->pageid);
}

/*
 * vacuum_rv_redo_data_finished () - Redo setting vacuum jobs as finished (or interrupted).
 *
 * return	 : NO_ERROR.
 * thread_p (in) : Thread entry.
 * rcv (in)	 : Recovery data.
 */
int
vacuum_rv_redo_data_finished (THREAD_ENTRY * thread_p, LOG_RCV * rcv)
{
  char *rcv_data_ptr = (void *) rcv->data;
  VACUUM_LOG_BLOCKID blockid;
  VACUUM_LOG_BLOCKID blockid_with_flags;
  VACUUM_LOG_BLOCKID page_unvacuumed_blockid;
  VACUUM_DATA_PAGE *data_page = (VACUUM_DATA_PAGE *) rcv->pgptr;
  int data_index;

  assert (rcv_data_ptr != NULL);
  assert (data_page != NULL);

  page_unvacuumed_blockid = VACUUM_BLOCKID_WITHOUT_FLAGS (data_page->data[data_page->index_unvacuumed].blockid);
  while (rcv_data_ptr < (char *) rcv->data + rcv->length)
    {
      assert (rcv_data_ptr + sizeof (VACUUM_LOG_BLOCKID) <= rcv->data + rcv->length);
      blockid_with_flags = *((VACUUM_LOG_BLOCKID *) rcv_data_ptr);
      blockid = VACUUM_BLOCKID_WITHOUT_FLAGS (blockid_with_flags);

      assert (blockid >= page_unvacuumed_blockid);
      data_index = (int) (blockid - page_unvacuumed_blockid) + data_page->index_unvacuumed;
      assert (data_index < data_page->index_free);

      if (VACUUM_BLOCK_STATUS_IS_VACUUMED (blockid_with_flags))
	{
	  VACUUM_BLOCK_STATUS_SET_VACUUMED (data_page->data[data_index].blockid);
	}
      else
	{
	  VACUUM_BLOCK_STATUS_SET_AVAILABLE (data_page->data[data_index].blockid);
	  VACUUM_BLOCK_SET_INTERRUPTED (data_page->data[data_index].blockid);
	}

      rcv_data_ptr += sizeof (VACUUM_LOG_BLOCKID);
    }
  assert (rcv_data_ptr == rcv->data + rcv->length);

  while (data_page->index_unvacuumed < data_page->index_free
	 && VACUUM_BLOCK_STATUS_IS_VACUUMED (data_page->data[data_page->index_unvacuumed].blockid))
    {
      data_page->index_unvacuumed++;
    }
  if (VPID_ISNULL (&data_page->next_page) && data_page->index_unvacuumed > 0)
    {
      /* Remove all vacuumed blocks. */
      if (data_page->index_free > data_page->index_unvacuumed)
	{
	  memmove (data_page->data, data_page->data + data_page->index_unvacuumed,
		   (data_page->index_free - data_page->index_unvacuumed) * sizeof (VACUUM_DATA_ENTRY));
	}
      data_page->index_free -= data_page->index_unvacuumed;
      data_page->index_unvacuumed = 0;
    }

  pgbuf_set_dirty (thread_p, rcv->pgptr, DONT_FREE);
  return NO_ERROR;
}

/*
 * vacuum_rv_redo_data_finished_dump () - Dump redo for setting vacuum jobs finished or interrupted.
 *
 * return      : Void.
 * fp (in)     : Output target.
 * length (in) : Recovery data length.
 * data (in)   : Recovery data.
 */
void
vacuum_rv_redo_data_finished_dump (FILE * fp, int length, void *data)
{
  char *rcv_data_ptr = data;
  VACUUM_LOG_BLOCKID blockid;
  VACUUM_LOG_BLOCKID blockid_with_flags;

  fprintf (fp, " Set block status for vacuum data to : \n");
  while (rcv_data_ptr < (char *) data + length)
    {
      assert (rcv_data_ptr + sizeof (VACUUM_LOG_BLOCKID) <= (char *) data + length);

      blockid_with_flags = *((VACUUM_LOG_BLOCKID *) rcv_data_ptr);
      blockid = VACUUM_BLOCKID_WITHOUT_FLAGS (blockid_with_flags);

      if (VACUUM_BLOCK_STATUS_IS_VACUUMED (blockid_with_flags))
	{
	  fprintf (fp, "   Blockid %lld: vacuumed. \n", (long long int) blockid);
	}
      else
	{
	  fprintf (fp, "   Blockid %lld: available and interrupted. \n", (long long int) blockid);
	}
      rcv_data_ptr += sizeof (VACUUM_LOG_BLOCKID);
    }
}

/*
 * vacuum_consume_buffer_log_blocks () - Append new blocks from log block data from buffer (if any).
 *
 * return	 : error code.
 * thread_p (in) : Thread entry.
 *
 * NOTE: In order to avoid synchronizing access on vacuum data for log
 *	 manager, information on new blocks is appended into a lock-free
 *	 buffer. This information can be later obtained and appended to
 *	 vacuum data.
 */
int
vacuum_consume_buffer_log_blocks (THREAD_ENTRY * thread_p)
{
#define MAX_PAGE_MAX_DATA_ENTRIES (IO_MAX_PAGE_SIZE / sizeof (VACUUM_DATA_ENTRY))
  VACUUM_DATA_ENTRY consumed_data;
  VACUUM_DATA_PAGE *data_page = NULL;
  VACUUM_DATA_ENTRY *page_free_data = NULL;
  VACUUM_DATA_ENTRY *save_page_free_data = NULL;
  VACUUM_LOG_BLOCKID next_blockid;

  if (prm_get_bool_value (PRM_ID_DISABLE_VACUUM))
    {
      return NO_ERROR;
    }
  if (vacuum_Block_data_buffer == NULL)
    {
      /* Not initialized */
      assert (false);
      return NO_ERROR;
    }

  /* Save oldest MVCCID of block cached in log_Gl.hdr to be used by vacuum_update_oldest_unvacuumed_mvccid.
   * See description for vacuum_Save_log_hdr_oldest_mvccid.
   */
  vacuum_Save_log_hdr_oldest_mvccid =
    LSA_ISNULL (&log_Gl.hdr.mvcc_op_log_lsa) ?
    vacuum_Global_oldest_active_mvccid : ATOMIC_INC_64 (&log_Gl.hdr.last_block_oldest_mvccid, 0);

  data_page = vacuum_Data.last_page;
  page_free_data = data_page->data + data_page->index_free;
  save_page_free_data = page_free_data;

  while (lf_circular_queue_consume (vacuum_Block_data_buffer, &consumed_data))
    {
      assert (vacuum_Data.last_blockid < consumed_data.blockid);

      /* Add all blocks after vacuum_Data.last_blockid to consumed_data.blockid. */
      for (next_blockid = vacuum_Data.last_blockid + 1; next_blockid <= consumed_data.blockid; next_blockid++)
	{
	  if (data_page->index_free == vacuum_Data.page_data_max_count)
	    {
	      /* This page is full. */
	      /* Append a new page to vacuum data. */
	      VPID next_vpid = VPID_INITIALIZER;
	      VACUUM_DATA_PAGE *save_last_page = NULL;

	      /* Log changes in this page. */
	      if (page_free_data > save_page_free_data)
		{
		  log_append_redo_data2 (thread_p, RVVAC_DATA_APPEND_BLOCKS, NULL, (PAGE_PTR) data_page,
					 (PGLENGTH) (save_page_free_data - data_page->data),
					 CAST_BUFLEN (((char *) page_free_data)
						      - (char *) save_page_free_data), save_page_free_data);
		  vacuum_set_dirty_data_page (thread_p, data_page, DONT_FREE);
		}
	      else
		{
		  /* No changes in current page. */
		}

	      (void) log_start_system_op (thread_p);

	      if (file_alloc_pages (thread_p, &vacuum_Data.vacuum_data_file, &next_vpid, 1,
				    pgbuf_get_vpid_ptr ((PAGE_PTR) data_page), NULL, NULL) == NULL)
		{
		  /* Could not allocate new page. */
		  vacuum_er_log (VACUUM_ER_LOG_ERROR | VACUUM_ER_LOG_VACUUM_DATA,
				 "VACUUM ERROR: Could not allocate new page for vacuum data!!!!");
		  assert_release (false);
		  return ER_FAILED;
		}
	      data_page = vacuum_fix_data_page (thread_p, &next_vpid);
	      if (data_page == NULL)
		{
		  vacuum_er_log (VACUUM_ER_LOG_ERROR | VACUUM_ER_LOG_VACUUM_DATA,
				 "VACUUM ERROR: Invalid vacuum data page - %d|%d!!!!",
				 next_vpid.volid, next_vpid.pageid);
		  assert_release (false);
		  return ER_FAILED;
		}
	      vacuum_data_initialize_new_page (thread_p, data_page);
	      /* Set vacuum_Data.last_blockid to first entry blockid. */
	      data_page->data->blockid = vacuum_Data.last_blockid;
	      log_append_redo_data2 (thread_p, RVVAC_DATA_INIT_NEW_PAGE, NULL, (PAGE_PTR) data_page, 0,
				     sizeof (vacuum_Data.last_blockid), &vacuum_Data.last_blockid);

	      vacuum_set_dirty_data_page (thread_p, data_page, DONT_FREE);

	      /* Change link in last page. */
	      VPID_COPY (&vacuum_Data.last_page->next_page, &next_vpid);
	      log_append_undoredo_data2 (thread_p, RVVAC_DATA_SET_LINK, NULL, (PAGE_PTR) vacuum_Data.last_page, 0,
					 0, sizeof (VPID), NULL, &next_vpid);
	      save_last_page = vacuum_Data.last_page;
	      vacuum_Data.last_page = data_page;
	      vacuum_set_dirty_data_page (thread_p, save_last_page, FREE);

	      log_end_system_op (thread_p, LOG_RESULT_TOPOP_COMMIT);

	      page_free_data = data_page->data + data_page->index_free;
	      save_page_free_data = page_free_data;
	    }
	  assert (data_page->index_free < vacuum_Data.page_data_max_count);

	  if (data_page->index_unvacuumed == data_page->index_free && next_blockid < consumed_data.blockid)
	    {
	      /* Page is empty. We don't want to add a new block that does not require vacuum. */
	      assert (data_page->index_unvacuumed == 0);
	      continue;
	    }

	  page_free_data->blockid = next_blockid;
	  if (next_blockid == consumed_data.blockid)
	    {
	      /* Copy block information from consumed data. */
	      VACUUM_BLOCK_STATUS_SET_AVAILABLE (page_free_data->blockid);
	      LSA_COPY (&page_free_data->start_lsa, &consumed_data.start_lsa);
	      page_free_data->newest_mvccid = consumed_data.newest_mvccid;
	      page_free_data->oldest_mvccid = consumed_data.oldest_mvccid;
	      if (MVCC_ID_PRECEDES (vacuum_Global_oldest_active_mvccid, page_free_data->oldest_mvccid))
		{
		  page_free_data->oldest_mvccid = vacuum_Global_oldest_active_mvccid;
		}
#if !defined (NDEBUG)
	      /* Check that oldest_mvccid is not decreasing. */
	      if (data_page->index_free > 0)
		{
		  assert ((page_free_data - 1)->oldest_mvccid <= page_free_data->oldest_mvccid);
		  assert (VACUUM_BLOCKID_WITHOUT_FLAGS ((page_free_data - 1)->blockid) + 1
			  == VACUUM_BLOCKID_WITHOUT_FLAGS (page_free_data->blockid));
		}
#endif /* !NDEBUG */

	      vacuum_er_log (VACUUM_ER_LOG_VACUUM_DATA,
			     "VACUUM: Add block %lld, start_lsa=%lld|%d, oldest_mvccid=%llu, newest_mvccid=%llu.\n",
			     (long long int) VACUUM_BLOCKID_WITHOUT_FLAGS (page_free_data->blockid),
			     (long long int) page_free_data->start_lsa.pageid, (int) page_free_data->start_lsa.offset,
			     (unsigned long long int) page_free_data->oldest_mvccid,
			     (unsigned long long int) page_free_data->newest_mvccid);
	    }
	  else
	    {
	      /* Mark the blocks with no MVCC operations as already vacuumed. */
	      VACUUM_BLOCK_STATUS_SET_VACUUMED (page_free_data->blockid);
	      LSA_SET_NULL (&page_free_data->start_lsa);
	      page_free_data->oldest_mvccid = MVCCID_NULL;
	      page_free_data->newest_mvccid = MVCCID_NULL;

	      vacuum_er_log (VACUUM_ER_LOG_VACUUM_DATA,
			     "VACUUM: Block %lld has no MVCC ops and is skipped (marked as vacuumed).\n", next_blockid);
	    }
	  vacuum_Data.last_blockid = next_blockid;
	  /* Move to next free data */
	  page_free_data++;
	  data_page->index_free++;
	}
    }

  assert (data_page == vacuum_Data.last_page);
  if (save_page_free_data < page_free_data)
    {
      /* Log changes in current page. */
      log_append_redo_data2 (thread_p, RVVAC_DATA_APPEND_BLOCKS, NULL, (PAGE_PTR) data_page,
			     (PGLENGTH) (save_page_free_data - data_page->data),
			     CAST_BUFLEN (((char *) page_free_data) - (char *) save_page_free_data),
			     save_page_free_data);
      vacuum_set_dirty_data_page (thread_p, data_page, DONT_FREE);
    }

  VACUUM_VERIFY_VACUUM_DATA ();

  return NO_ERROR;
}

/*
 * vacuum_rv_undo_data_set_link () - Undo set link in vacuum data page.
 *
 * return	 : NO_ERROR.
 * thread_p (in) : Thread entry.
 * rcv (in)	 : Recovery data.
 */
int
vacuum_rv_undo_data_set_link (THREAD_ENTRY * thread_p, LOG_RCV * rcv)
{
  VACUUM_DATA_PAGE *data_page = (VACUUM_DATA_PAGE *) rcv->pgptr;

  assert (data_page != NULL);

  VPID_SET_NULL (&data_page->next_page);
  pgbuf_set_dirty (thread_p, rcv->pgptr, DONT_FREE);
  return NO_ERROR;
}

/*
 * vacuum_rv_redo_data_set_link () - Redo set link in vacuum data page.
 *
 * return	 : NO_ERROR.
 * thread_p (in) : Thread entry.
 * rcv (in)	 : Recovery data.
 */
int
vacuum_rv_redo_data_set_link (THREAD_ENTRY * thread_p, LOG_RCV * rcv)
{
  VACUUM_DATA_PAGE *data_page = (VACUUM_DATA_PAGE *) rcv->pgptr;
  VPID *next_vpid = (VPID *) rcv->data;

  assert (data_page != NULL);
  assert (next_vpid != NULL);
  assert (rcv->length == sizeof (*next_vpid));

  VPID_COPY (&data_page->next_page, next_vpid);
  pgbuf_set_dirty (thread_p, rcv->pgptr, DONT_FREE);
  return NO_ERROR;
}

/*
 * vacuum_rv_redo_data_set_link_dump () - Dump redo set link in vacuum data page
 *
 * return      : Void.
 * fp (in)     : Output target.
 * length (in) : Recovery data length.
 * data (in)   : Recovery data.
 */
void
vacuum_rv_redo_data_set_link_dump (FILE * fp, int length, void *data)
{
  fprintf (fp, " Set link in vacuum data page to %d|%d. \n", ((VPID *) data)->volid, ((VPID *) data)->pageid);
}

/*
 * vacuum_rv_redo_append_data () - Redo append blocks to vacuum data.
 *
 * return	 : NO_ERROR.
 * thread_p (in) : Thread entry.
 * rcv (in)	 : Recovery data.
 */
int
vacuum_rv_redo_append_data (THREAD_ENTRY * thread_p, LOG_RCV * rcv)
{
  VACUUM_DATA_PAGE *data_page = (VACUUM_DATA_PAGE *) rcv->pgptr;
  int n_blocks = rcv->length / sizeof (VACUUM_DATA_ENTRY);

  assert (data_page != NULL);
  assert (rcv->length > 0);
  assert ((n_blocks * (int) sizeof (VACUUM_DATA_ENTRY)) == rcv->length);
  assert (rcv->offset == data_page->index_free);

  memcpy (data_page->data + rcv->offset, rcv->data, n_blocks * sizeof (VACUUM_DATA_ENTRY));
  data_page->index_free += n_blocks;
  pgbuf_set_dirty (thread_p, rcv->pgptr, DONT_FREE);
  return NO_ERROR;
}

/*
 * vacuum_rv_redo_append_data_dump () - Dump redo append blocks to vacuum data.
 *
 * return      : Void.
 * fp (in)     : Output target.
 * length (in) : Recovery data length.
 * data (in)   : Recovery data.
 */
void
vacuum_rv_redo_append_data_dump (FILE * fp, int length, void *data)
{
  VACUUM_DATA_ENTRY *vacuum_data_entry = NULL;

  fprintf (fp, " Append log blocks to vacuum data : \n");
  vacuum_data_entry = (VACUUM_DATA_ENTRY *) data;
  while ((char *) vacuum_data_entry < (char *) data + length)
    {
      assert ((char *) (vacuum_data_entry + 1) <= (char *) data + length);

      fprintf (fp, "  { Blockid = %lld, Start_Lsa = %lld|%d, Oldest_MVCCID = %llu, Newest_MVCCID = %llu } \n",
	       (long long int) vacuum_data_entry->blockid, (long long int) vacuum_data_entry->start_lsa.pageid,
	       (int) vacuum_data_entry->start_lsa.offset, (unsigned long long int) vacuum_data_entry->oldest_mvccid,
	       (unsigned long long int) vacuum_data_entry->newest_mvccid);
    }
}

/*
 * vacuum_recover_lost_block_data () - If and when server crashed, the block data buffer may have not been empty.
 *				       These blocks must be recovered by processing MVCC op log records and must be
 *				       added back to vacuum data.
 *
 * return	 : Error code.
 * thread_p (in) : Thread entry.
 */
static int
vacuum_recover_lost_block_data (THREAD_ENTRY * thread_p)
{
  int error_code = NO_ERROR;
  char log_page_buf[IO_MAX_PAGE_SIZE + MAX_ALIGNMENT];
  LOG_LSA log_lsa;
  LOG_RECORD_HEADER *log_rec_header = NULL;
  LOG_PAGE *log_page_p = NULL;
  LOG_PAGEID stop_at_pageid;
  VACUUM_DATA_ENTRY data;
  struct log_data dummy_log_data;
  struct log_vacuum_info vacuum_info;
  MVCCID mvccid;
  VACUUM_LOG_BLOCKID crt_blockid;
  LOG_LSA mvcc_op_log_lsa;
  bool is_last_block = false;

  if (LSA_ISNULL (&vacuum_Data.recovery_lsa))
    {
      /* No recovery was done. */
      return NO_ERROR;
    }
  /* Recovery was done. */

  /* Initialize log_page_p. */
  log_page_p = (LOG_PAGE *) PTR_ALIGN (log_page_buf, MAX_ALIGNMENT);
  log_page_p->hdr.logical_pageid = NULL_PAGEID;
  log_page_p->hdr.offset = NULL_OFFSET;

  if (LSA_ISNULL (&log_Gl.hdr.mvcc_op_log_lsa))
    {
      /* We need to search for an MVCC op log record to start recovering lost blocks. */
      LSA_COPY (&log_lsa, &vacuum_Data.recovery_lsa);
      /* Stop search if search reaches blocks already in vacuum data. */
      stop_at_pageid = VACUUM_LAST_LOG_PAGEID_IN_BLOCK (vacuum_Data.last_blockid);
      while (log_lsa.pageid > stop_at_pageid)
	{
	  if (log_page_p->hdr.logical_pageid != log_lsa.pageid)
	    {
	      /* Get log page. */
	      if (logpb_fetch_page (thread_p, log_lsa.pageid, log_page_p) == NULL)
		{
		  logpb_fatal_error (thread_p, true, ARG_FILE_LINE, "vacuum_recover_lost_block_data");
		  return ER_FAILED;
		}
	    }
	  log_rec_header = LOG_GET_LOG_RECORD_HEADER (log_page_p, &log_lsa);
	  if (log_rec_header->type == LOG_MVCC_UNDO_DATA || log_rec_header->type == LOG_MVCC_UNDOREDO_DATA
	      || log_rec_header->type == LOG_MVCC_DIFF_UNDOREDO_DATA)
	    {
	      LSA_COPY (&mvcc_op_log_lsa, &log_lsa);
	      break;
	    }
	  LSA_COPY (&log_lsa, &log_rec_header->back_lsa);
	}
      if (LSA_ISNULL (&mvcc_op_log_lsa))
	{
	  /* Vacuum data was reached, so there is nothing to recover. */
	  return NO_ERROR;
	}
    }
  else if (vacuum_get_log_blockid (log_Gl.hdr.mvcc_op_log_lsa.pageid) <= vacuum_Data.last_blockid)
    {
      /* Already in vacuum data. */
      LSA_SET_NULL (&log_Gl.hdr.mvcc_op_log_lsa);
      return NO_ERROR;
    }
  else
    {
      LSA_COPY (&mvcc_op_log_lsa, &log_Gl.hdr.mvcc_op_log_lsa);
    }
  assert (!LSA_ISNULL (&mvcc_op_log_lsa));

  /* Start recovering blocks. */
  is_last_block = true;
  crt_blockid = vacuum_get_log_blockid (mvcc_op_log_lsa.pageid);
  LSA_COPY (&log_lsa, &mvcc_op_log_lsa);
  while (crt_blockid > vacuum_Data.last_blockid)
    {
      /* Stop recovering this block when previous block is reached. */
      stop_at_pageid = VACUUM_FIRST_LOG_PAGEID_IN_BLOCK (crt_blockid) - 1;
      /* Initialize this block data. */
      data.blockid = crt_blockid;
      LSA_COPY (&data.start_lsa, &log_lsa);
      data.oldest_mvccid = MVCCID_NULL;
      data.newest_mvccid = MVCCID_NULL;
      /* Loop through MVCC op log records in this block. */
      while (log_lsa.pageid > stop_at_pageid)
	{
	  if (log_page_p->hdr.logical_pageid != log_lsa.pageid)
	    {
	      if (logpb_fetch_page (thread_p, log_lsa.pageid, log_page_p) == NULL)
		{
		  logpb_fatal_error (thread_p, true, ARG_FILE_LINE, "vacuum_recover_lost_block_data");
		  return ER_FAILED;
		}
	    }
	  /* Process this log record. */
	  error_code =
	    vacuum_process_log_record (thread_p, NULL, &log_lsa, log_page_p, &dummy_log_data, &mvccid, NULL, NULL,
				       &vacuum_info, NULL, true);
	  if (error_code != NO_ERROR)
	    {
	      logpb_fatal_error (thread_p, true, ARG_FILE_LINE, "vacuum_recover_lost_block_data");
	      return error_code;
	    }
	  /* Update oldest/newest MVCCID. */
	  if (data.oldest_mvccid == MVCCID_NULL || MVCC_ID_PRECEDES (mvccid, data.oldest_mvccid))
	    {
	      data.oldest_mvccid = mvccid;
	    }
	  if (data.newest_mvccid == MVCCID_NULL || MVCC_ID_PRECEDES (data.newest_mvccid, mvccid))
	    {
	      data.newest_mvccid = mvccid;
	    }
	  LSA_COPY (&log_lsa, &vacuum_info.prev_mvcc_op_log_lsa);
	}
      if (is_last_block)
	{
	  /* This block is cached in log_Gl.hdr and will be produced later. */
	  log_Gl.hdr.last_block_oldest_mvccid = data.oldest_mvccid;
	  log_Gl.hdr.last_block_newest_mvccid = data.newest_mvccid;
	  LSA_COPY (&log_Gl.hdr.mvcc_op_log_lsa, &data.start_lsa);
	  is_last_block = false;
	}
      else
	{
	  lf_circular_queue_async_push_ahead (vacuum_Block_data_buffer, &data);
	}
      crt_blockid = vacuum_get_log_blockid (log_lsa.pageid);
    }
  /* Consume recovered blocks. */
  error_code = vacuum_consume_buffer_log_blocks (thread_p);
  if (error_code != NO_ERROR)
    {
      logpb_fatal_error (thread_p, true, ARG_FILE_LINE, "vacuum_recover_lost_block_data");
      return error_code;
    }
  return NO_ERROR;
}

/*
 * vacuum_get_log_blockid () - Compute blockid for given log pageid.
 *
 * return      : Log blockid.
 * pageid (in) : Log pageid.
 */
VACUUM_LOG_BLOCKID
vacuum_get_log_blockid (LOG_PAGEID pageid)
{
  return ((pageid == NULL_PAGEID) ? VACUUM_NULL_LOG_BLOCKID : (pageid / vacuum_Data.log_block_npages));
}

/*
 * vacuum_min_log_pageid_to_keep () - Get the minimum log pageid required to execute vacuum.
 *				      See vacuum_update_keep_from_log_pageid.
 *
 * return	 : LOG Page identifier for first log page that should be
 *		   processed by vacuum.
 * thread_p (in) : Thread entry.
 */
LOG_PAGEID
vacuum_min_log_pageid_to_keep (THREAD_ENTRY * thread_p)
{
  /* Return first pageid from first block in vacuum data table */
  if (prm_get_bool_value (PRM_ID_DISABLE_VACUUM))
    {
      return NULL_PAGEID;
    }
  return vacuum_Data.keep_from_log_pageid;
}

/*
 * vacuum_rv_redo_start_job () - Redo start vacuum job.
 *
 * return	 : Error code.
 * thread_p (in) : Thread entry.
 * rcv (in)	 : Recovery data.
 */
int
vacuum_rv_redo_start_job (THREAD_ENTRY * thread_p, LOG_RCV * rcv)
{
  VACUUM_DATA_PAGE *data_page = (VACUUM_DATA_PAGE *) rcv->pgptr;

  assert (data_page != NULL);
  assert (rcv->offset >= 0 && rcv->offset < vacuum_Data.page_data_max_count);

  /* Start job is marked by in progress flag in blockid. */
  VACUUM_BLOCK_STATUS_SET_IN_PROGRESS (data_page->data[rcv->offset].blockid);

  pgbuf_set_dirty (thread_p, rcv->pgptr, DONT_FREE);

  return NO_ERROR;
}

/*
 * vacuum_update_oldest_unvacuumed_mvccid () - Update vacuum data global oldest unvacuumed MVCCID.
 *
 * return	    : Void.
 * thread_p (in)    : Update oldest MVCCID.
 * check_pages (in) : Need to check vacuum data pages too.
 */
static void
vacuum_update_oldest_unvacuumed_mvccid (THREAD_ENTRY * thread_p)
{
  MVCCID oldest_mvccid = MVCCID_NULL;

  /* The vacuum oldest MVCCID is defined as the oldest MVCCID not (yet) vacuumed.
   *
   *  1. The oldest MVCCID of each block in vacuum data is computed as the minimum between the oldest MVCCID from log
   *     records in the block and the vacuum_Global_oldest_active_mvccid. That is to cover the case when an old
   *     transaction was blocked before making its first change.
   *
   *  2. If there are no entries in vacuum data (because everything has been vacuumed), then vacuum data oldest MVCCID
   *     is set to vacuum_Save_log_hdr_oldest_mvccid (see its description for details).
   */

  if (vacuum_Data.first_page->index_unvacuumed < vacuum_Data.first_page->index_free)
    {
      /* Use oldest MVCCID in vacuum data. */
      /* Considering #1, it is enough to check the first block oldest MVCCID. All subsequent blocks should have their
       * oldest MVCCID's equal or greater.
       */
      VACUUM_DATA_ENTRY *data_entry = &vacuum_Data.first_page->data[vacuum_Data.first_page->index_unvacuumed];
      assert (!VACUUM_BLOCK_STATUS_IS_VACUUMED (data_entry->blockid));
      oldest_mvccid = data_entry->oldest_mvccid;
    }
  else
    {
      /* If page is empty and has next page, it should have been removed. */
      assert (VPID_ISNULL (&vacuum_Data.first_page->next_page));
      /* Use vacuum_Save_log_hdr_oldest_mvccid (see its description). */
      oldest_mvccid = vacuum_Save_log_hdr_oldest_mvccid;
    }

  if (oldest_mvccid != vacuum_Data.oldest_unvacuumed_mvccid)
    {
      vacuum_er_log (VACUUM_ER_LOG_VACUUM_DATA, "VACUUM: Update oldest_unvacuumed_mvccid from %llu to %llu.\n",
		     (unsigned long long int) vacuum_Data.oldest_unvacuumed_mvccid,
		     (unsigned long long int) oldest_mvccid);
    }
  /* Vacuum data oldest MVCCID cannot go backwards! */
  assert (vacuum_Data.oldest_unvacuumed_mvccid <= oldest_mvccid);
  vacuum_Data.oldest_unvacuumed_mvccid = oldest_mvccid;
}

/*
 * vacuum_update_keep_from_log_pageid () - Update vacuum_Data.keep_from_log_pageid.
 *
 * return	 : Void.
 * thread_p (in) : Thread entry.
 */
static void
vacuum_update_keep_from_log_pageid (THREAD_ENTRY * thread_p)
{
  /* vacuum_Data.keep_from_log_pageid should keep first page in first block not yet vacuumed, so that archive purger
   * does not remove log required for vacuum.
   * If vacuum data is empty, then all blocks until (and including) vacuum_Data.last_blockid have been
   * vacuumed, and first page belonging to next block must be preserved (this is most likely in the active area of the
   * log, for now).
   * If vacuum data is not empty, then we need to preserve the log starting with the first page of first unvacuumed
   * block.
   */
  VACUUM_LOG_BLOCKID keep_from_blockid =
    (vacuum_Data.first_page->index_unvacuumed == vacuum_Data.first_page->index_free ?
     vacuum_Data.last_blockid + 1 : vacuum_Data.first_page->data[vacuum_Data.first_page->index_unvacuumed].blockid);
  keep_from_blockid = VACUUM_BLOCKID_WITHOUT_FLAGS (keep_from_blockid);
  vacuum_Data.keep_from_log_pageid = VACUUM_FIRST_LOG_PAGEID_IN_BLOCK (keep_from_blockid);
}

/*
 * vacuum_compare_dropped_files () - Compare two file identifiers.
 *
 * return    : Positive if the first argument is bigger, negative if it is
 *	       smaller and 0 if arguments are equal.
 * a (in)    : Pointer to a file identifier.
 * b (in)    : Pointer to a a file identifier.
 */
static int
vacuum_compare_dropped_files (const void *a, const void *b)
{
  VFID *file_a = (VFID *) a;
  VFID *file_b = (VFID *) b;
  INT32 diff_fileid;

  assert (a != NULL && b != NULL);

  diff_fileid = file_a->fileid - file_b->fileid;
  if (diff_fileid != 0)
    {
      return (int) diff_fileid;
    }

  return (int) (file_a->volid - file_b->volid);
}

/*
 * vacuum_add_dropped_file () - Add new dropped file.
 *
 * return	 : Error code.
 * thread_p (in) : Thread entry.
 * vfid (in)     : Class OID or B-tree identifier.
 * mvccid (in)	 : MVCCID.
 * type (in)	 : Dropped file.
 */
static int
vacuum_add_dropped_file (THREAD_ENTRY * thread_p, VFID * vfid, MVCCID mvccid, LOG_RCV * rcv, LOG_LSA * postpone_ref_lsa)
{
  MVCCID save_mvccid;
  VPID vpid, prev_vpid;
  int page_count, mem_size, compare;
  char *ptr = NULL;
  VACUUM_DROPPED_FILES_PAGE *page = NULL, *new_page = NULL;
  INT16 min, max, mid, position;
  LOG_DATA_ADDR addr;
  LOG_TDES *tdes = LOG_FIND_CURRENT_TDES (thread_p);

#if !defined (NDEBUG)
  VACUUM_TRACK_DROPPED_FILES *track_page = NULL;
  VACUUM_TRACK_DROPPED_FILES *new_track_page = NULL;
#endif

  assert (tdes != NULL);

  if (!vacuum_Dropped_files_loaded)
    {
      /* Normally, dropped files are loaded after recovery, in order to provide a consistent state of its pages.
       * Actually, the consistent state should be reached after all run postpone and compensate undo records are
       * applied. However, this may be called from log_recovery_finish_all_postpone or from log_recovery_undo. Because
       * there is no certain code that is executed after applying redo and before calling these function, the dropped
       * files are loaded when needed. */

      /* This must be recover, otherwise the files should have been loaded. */
      assert (!LOG_ISRESTARTED ());

      if (vacuum_load_dropped_files_from_disk (thread_p) != NO_ERROR)
	{
	  vacuum_er_log (VACUUM_ER_LOG_ERROR | VACUUM_ER_LOG_DROPPED_FILES | VACUUM_ER_LOG_RECOVERY,
			 "VACUUM: Failed to load dropped files during recovery!");

	  assert_release (false);
	  return ER_FAILED;
	}
    }

  assert_release (!VFID_ISNULL (&vacuum_Dropped_files_vfid));
  assert_release (!VPID_ISNULL (&vacuum_Dropped_files_vpid));

#if !defined (NDEBUG)
  assert (vacuum_Track_dropped_files != NULL);

  track_page = vacuum_Track_dropped_files;
#endif /* !NDEBUG */

  addr.vfid = NULL;
  addr.offset = -1;

  VPID_COPY (&vpid, &vacuum_Dropped_files_vpid);
  while (!VPID_ISNULL (&vpid))
    {
      /* Unfix previous page */
      if (page != NULL)
	{
	  vacuum_unfix_dropped_entries_page (thread_p, page);
	}

      /* Fix current page */
      page = vacuum_fix_dropped_entries_page (thread_p, &vpid, PGBUF_LATCH_WRITE);
      if (page == NULL)
	{
	  assert (false);
	  return ER_FAILED;
	}

      /* Save current vpid to prev_vpid */
      VPID_COPY (&prev_vpid, &vpid);

      /* Get next vpid and page count */
      VPID_COPY (&vpid, &page->next_page);
      page_count = page->n_dropped_files;

      /* dropped files must be ordered. Look for the right position for the new entry. The algorithm considers possible 
       * to have duplicate values in case of dropped indexes, because btid may be reused. Although unlikely, it is
       * theoretically possible to drop index with same btid in a relatively short time, without being removed from the 
       * list of dropped indexes. Set position variable for adding new dropped file. */
      if (page_count > 0)
	{
	  /* dropped files are kept in ascending order */
	  /* Use a binary search to find the right position for the new dropped file. If a duplicate is found, just
	   * replace the previous MVCCID. */
	  min = 0;
	  max = page_count;

	  /* Initialize compare with a non-zero value. If page_count is 1, the while loop is skipped and then we must
	   * compare with the new entry with the only existing value (which is only done if compare is not 0). */
	  compare = -1;
	  while ((min + 1) < max)
	    {
	      /* Stop when next mid is the same with min */
	      mid = (min + max) / 2;

	      /* Compare with mid value */
	      compare = vacuum_compare_dropped_files (vfid, &page->dropped_files[mid].vfid);
	      if (compare == 0)
		{
		  /* Duplicate found, break loop */
		  break;
		}

	      if (compare < 0)
		{
		  /* Keep searching in the min-mid range */
		  max = mid;
		}
	      else		/* compare > 0 */
		{
		  /* Keep searching in mid-max range */
		  min = mid;
		}
	    }

	  if (compare != 0 && min == 0)
	    {
	      /* This code can be reached in two cases: 1. There was previously only one value and the while loop was
	       * skipped. 2. All compared entries have been bigger than the new value.  The last remaining range is min 
	       * = 0, max = 1 and the new value still must be compared with the first entry. */
	      compare = vacuum_compare_dropped_files (vfid, &page->dropped_files[0].vfid);
	      if (compare == 0)
		{
		  /* Set mid to 0 to replace the MVCCID */
		  mid = 0;
		}
	      else if (compare < 0)
		{
		  /* Add new entry before all existing entries */
		  position = 0;
		}
	      else		/* compare > 0 */
		{
		  /* Add new entry after the first entry */
		  position = 1;
		}
	    }
	  else
	    {
	      /* min is certainly smaller the the new entry. max is either bigger or is the equal to the number of
	       * existing entries. The position of the new entry must be max. */
	      position = max;
	    }

	  if (compare == 0)
	    {
	      /* Same entry was already dropped, replace previous MVCCID */
	      /* The equal entry must be at the current mid value */

	      /* Replace MVCCID */
	      save_mvccid = page->dropped_files[mid].mvccid;
	      page->dropped_files[mid].mvccid = mvccid;

	      assert_release (MVCC_ID_FOLLOW_OR_EQUAL (mvccid, save_mvccid));

	      if (postpone_ref_lsa != NULL)
		{
		  /* Append run postpone */
		  addr.pgptr = (PAGE_PTR) page;
		  addr.offset = mid | VACUUM_DROPPED_FILES_RV_FLAG_DUPLICATE;
		  log_append_run_postpone (thread_p, RVVAC_DROPPED_FILE_ADD, &addr, pgbuf_get_vpid_ptr (addr.pgptr),
					   rcv->length, rcv->data, postpone_ref_lsa);
		}
	      else
		{
		  /* Append compensate for undo record */
		  addr.pgptr = (PAGE_PTR) page;
		  addr.offset = mid | VACUUM_DROPPED_FILES_RV_FLAG_DUPLICATE;

		  log_append_compensate (thread_p, RVVAC_DROPPED_FILE_ADD, pgbuf_get_vpid_ptr (addr.pgptr), addr.offset,
					 addr.pgptr, rcv->length, rcv->data, tdes);
		}

#if !defined (NDEBUG)
	      if (track_page != NULL)
		{
		  memcpy (&track_page->dropped_data_page, page, DB_PAGESIZE);
		}
#endif
	      vacuum_er_log (VACUUM_ER_LOG_DROPPED_FILES,
			     "VACUUM: thread(%d): add dropped file: found duplicate vfid(%d, %d) at position=%d, "
			     "replace mvccid=%llu with mvccid=%llu. Page is (%d, %d) with lsa (%lld, %d)."
			     "Page count=%d, global count=%d", thread_get_current_entry_index (),
			     page->dropped_files[mid].vfid.volid, page->dropped_files[mid].vfid.fileid, mid,
			     save_mvccid, page->dropped_files[mid].mvccid, pgbuf_get_volume_id ((PAGE_PTR) page),
			     pgbuf_get_page_id ((PAGE_PTR) page),
			     (long long int) pgbuf_get_lsa ((PAGE_PTR) page)->pageid,
			     (int) pgbuf_get_lsa ((PAGE_PTR) page)->offset, page->n_dropped_files,
			     vacuum_Dropped_files_count);

	      vacuum_set_dirty_dropped_entries_page (thread_p, page, FREE);

	      return NO_ERROR;
	    }

	  /* Not a duplicate */
	  if (VACUUM_DROPPED_FILES_PAGE_CAPACITY <= page_count)
	    {
	      /* No room left for new entries, try next page */

#if !defined (NDEBUG)
	      if (track_page != NULL && !VPID_ISNULL (&vpid))
		{
		  /* Don't advance from last track page. A new page will be added and we need to set a link between
		   * last track page and new track page. */
		  track_page = track_page->next_tracked_page;
		}
#endif
	      continue;
	    }
	}
      else
	{
	  /* Set position to 0 */
	  position = 0;
	}

      /* Add new entry at position */
      mem_size = (page_count - position) * sizeof (VACUUM_DROPPED_FILE);
      if (mem_size > 0)
	{
	  memmove (&page->dropped_files[position + 1], &page->dropped_files[position], mem_size);
	}

      /* Increment page count */
      page->n_dropped_files++;

      /* Increment total count */
      ATOMIC_INC_32 (&vacuum_Dropped_files_count, 1);

      VFID_COPY (&page->dropped_files[position].vfid, vfid);
      page->dropped_files[position].mvccid = mvccid;

      if (postpone_ref_lsa != NULL)
	{
	  /* Append run postpone */
	  addr.pgptr = (PAGE_PTR) page;
	  addr.offset = position;
	  log_append_run_postpone (thread_p, RVVAC_DROPPED_FILE_ADD, &addr, pgbuf_get_vpid_ptr (addr.pgptr),
				   rcv->length, rcv->data, postpone_ref_lsa);
	}
      else
	{
	  /* Append compensate for undo record */
	  addr.pgptr = (PAGE_PTR) page;
	  addr.offset = position;

	  log_append_compensate (thread_p, RVVAC_DROPPED_FILE_ADD, pgbuf_get_vpid_ptr (addr.pgptr), addr.offset,
				 addr.pgptr, rcv->length, rcv->data, tdes);
	}

#if !defined (NDEBUG)
      if (track_page != NULL)
	{
	  memcpy (&track_page->dropped_data_page, page, DB_PAGESIZE);
	}
#endif

      vacuum_er_log (VACUUM_ER_LOG_DROPPED_FILES,
		     "VACUUM: thread(%d): added new dropped file(%d, %d) and mvccid=%llu at position=%d. "
		     "Page is (%d, %d) with lsa (%lld, %d). Page count=%d, global count=%d",
		     thread_get_current_entry_index (), page->dropped_files[position].vfid.volid,
		     page->dropped_files[position].vfid.fileid, page->dropped_files[position].mvccid, position,
		     pgbuf_get_volume_id ((PAGE_PTR) page), pgbuf_get_page_id ((PAGE_PTR) page),
		     (long long int) pgbuf_get_lsa ((PAGE_PTR) page)->pageid,
		     (int) pgbuf_get_lsa ((PAGE_PTR) page)->offset, page->n_dropped_files, vacuum_Dropped_files_count);

      vacuum_set_dirty_dropped_entries_page (thread_p, page, FREE);

      return NO_ERROR;
    }

  /* The entry couldn't fit in any of the current pages. */
  /* Allocate a new page */

  /* Last page must be fixed */
  assert (page != NULL);

  /* Extend file */
  if (file_alloc_pages (thread_p, &vacuum_Dropped_files_vfid, &vpid, 1, &prev_vpid, NULL, NULL) == NULL)
    {
      assert (false);
      vacuum_unfix_dropped_entries_page (thread_p, page);
      return ER_FAILED;
    }

  /* Add new entry to new page */
  new_page = vacuum_fix_dropped_entries_page (thread_p, &vpid, PGBUF_LATCH_WRITE);
  if (new_page == NULL)
    {
      assert (false);
      vacuum_unfix_dropped_entries_page (thread_p, page);
      return ER_FAILED;
    }

  /* Set page header: next page as NULL and count as 1 */
  VPID_SET_NULL (&new_page->next_page);
  new_page->n_dropped_files = 1;

  /* Set vfid */
  VFID_COPY (&new_page->dropped_files[0].vfid, vfid);

  /* Set MVCCID */
  new_page->dropped_files[0].mvccid = mvccid;

  ATOMIC_INC_32 (&vacuum_Dropped_files_count, 1);

#if !defined(NDEBUG)
  if (track_page != NULL)
    {
      if (track_page->next_tracked_page == NULL)
	{
	  new_track_page = (VACUUM_TRACK_DROPPED_FILES *) malloc (VACUUM_TRACK_DROPPED_FILES_SIZE);
	  if (new_track_page == NULL)
	    {
	      er_set (ER_ERROR_SEVERITY, ARG_FILE_LINE, ER_OUT_OF_VIRTUAL_MEMORY, 1, VACUUM_TRACK_DROPPED_FILES_SIZE);
	      vacuum_unfix_dropped_entries_page (thread_p, page);
	      vacuum_unfix_dropped_entries_page (thread_p, new_page);
	      return ER_FAILED;
	    }
	}
      else
	{
	  new_track_page = track_page->next_tracked_page;
	}

      memcpy (&new_track_page->dropped_data_page, new_page, DB_PAGESIZE);
      new_track_page->next_tracked_page = NULL;
      track_page->next_tracked_page = new_track_page;
    }
#endif

  if (postpone_ref_lsa != NULL)
    {
      /* Append run postpone */
      addr.pgptr = (PAGE_PTR) new_page;
      addr.offset = VACUUM_DROPPED_FILES_RV_FLAG_NEWPAGE;
      log_append_run_postpone (thread_p, RVVAC_DROPPED_FILE_ADD, &addr, pgbuf_get_vpid_ptr (addr.pgptr), rcv->length,
			       rcv->data, postpone_ref_lsa);
    }
  else
    {
      /* Append compensate for undo record */
      addr.pgptr = (PAGE_PTR) new_page;
      addr.offset = VACUUM_DROPPED_FILES_RV_FLAG_NEWPAGE;

      log_append_compensate (thread_p, RVVAC_DROPPED_FILE_ADD, pgbuf_get_vpid_ptr (addr.pgptr), addr.offset, addr.pgptr,
			     rcv->length, rcv->data, tdes);
    }
  pgbuf_set_page_ptype (thread_p, (PAGE_PTR) new_page, PAGE_DROPPED_FILES);

  vacuum_er_log (VACUUM_ER_LOG_DROPPED_FILES,
		 "VACUUM: thread(%d): added new dropped file(%d, %d) and mvccid=%llu to at position=%d. "
		 "Page is (%d, %d) with lsa (%lld, %d). Page count=%d, global count=%d",
		 thread_get_current_entry_index (), new_page->dropped_files[0].vfid.volid,
		 new_page->dropped_files[0].vfid.fileid, new_page->dropped_files[0].mvccid, 0,
		 pgbuf_get_volume_id ((PAGE_PTR) new_page), pgbuf_get_page_id ((PAGE_PTR) new_page),
		 (long long int) pgbuf_get_lsa ((PAGE_PTR) new_page)->pageid,
		 (int) pgbuf_get_lsa ((PAGE_PTR) new_page)->offset, new_page->n_dropped_files,
		 vacuum_Dropped_files_count);

  /* Set dirty and unfix new page */
  vacuum_set_dirty_dropped_entries_page (thread_p, new_page, FREE);

  /* Save a link to the new page in last page */
  VPID_COPY (&page->next_page, &vpid);
  vacuum_log_dropped_files_set_next_page (thread_p, (PAGE_PTR) page, &vpid);

#if !defined(NDEBUG)
  if (track_page != NULL)
    {
      VPID_COPY (&track_page->dropped_data_page.next_page, &vpid);
    }
#endif

  /* Set dirty and unfix last page */
  vacuum_set_dirty_dropped_entries_page (thread_p, page, FREE);
  return NO_ERROR;
}

/*
 * vacuum_log_add_dropped_file () - Append postpone/undo log for notifying vacuum of a file being dropped. Postpone
 *				    is added when a class or index is dropped and undo when a class or index is
 (				    created.
 *
 * return	 : Void.
 * thread_p (in) : Thread entry.
 * vfid (in)	 : Dropped file identifier.
 * class_oid(in) : class OID
 */
void
vacuum_log_add_dropped_file (THREAD_ENTRY * thread_p, const VFID * vfid, const OID * class_oid, bool pospone_or_undo)
{
  LOG_DATA_ADDR addr;
  VACUUM_DROPPED_FILES_RCV_DATA rcv_data;

  vacuum_er_log (VACUUM_ER_LOG_DROPPED_FILES, "VACUUM: Append %s log from dropped file (%d, %d).",
		 pospone_or_undo ? "postpone" : "undo", vfid->volid, vfid->fileid);

  /* Initialize recovery data */
  VFID_COPY (&rcv_data.vfid, vfid);
  rcv_data.mvccid = MVCCID_NULL;	/* Not really used here */
  if (class_oid != NULL)
    {
      COPY_OID (&rcv_data.class_oid, class_oid);
    }
  else
    {
      OID_SET_NULL (&rcv_data.class_oid);
    }

  addr.offset = -1;
  addr.pgptr = NULL;
  addr.vfid = NULL;

  if (pospone_or_undo == VACUUM_LOG_ADD_DROPPED_FILE_POSTPONE)
    {
      log_append_postpone (thread_p, RVVAC_DROPPED_FILE_ADD, &addr, sizeof (rcv_data), &rcv_data);
    }
  else
    {
      log_append_undo_data (thread_p, RVVAC_DROPPED_FILE_ADD, &addr, sizeof (rcv_data), &rcv_data);
    }
}

/*
 * vacuum_rv_undoredo_add_dropped_file () - Redo recovery used for adding dropped files.
 *
 * return	 : Error code.
 * thread_p (in) : Thread entry.
 * rcv (in)	 : Recovery data.
 */
int
vacuum_rv_undoredo_add_dropped_file (THREAD_ENTRY * thread_p, LOG_RCV * rcv)
{
  VACUUM_DROPPED_FILES_PAGE *page = NULL;
  int error = NO_ERROR, offset = 0;
  INT16 position = rcv->offset & VACUUM_DROPPED_FILES_RV_CLEAR_MASK;
  int mem_size;
  VACUUM_DROPPED_FILES_RCV_DATA *rcv_data = NULL;
  bool replace = (rcv->offset & VACUUM_DROPPED_FILES_RV_FLAG_DUPLICATE) != 0;
  bool is_new_page = (rcv->offset & VACUUM_DROPPED_FILES_RV_FLAG_NEWPAGE) != 0;

  /* We cannot have a new page and a duplicate at the same time */
  assert (!replace || !is_new_page);

  rcv_data = ((VACUUM_DROPPED_FILES_RCV_DATA *) rcv->data);

  assert_release (rcv->length == sizeof (*rcv_data));
  assert_release (!VFID_ISNULL (&rcv_data->vfid));
  assert_release (MVCCID_IS_VALID (rcv_data->mvccid));

  page = (VACUUM_DROPPED_FILES_PAGE *) rcv->pgptr;

  if (is_new_page)
    {
      /* Initialize new page */
      VPID_SET_NULL (&page->next_page);
      page->n_dropped_files = 0;
      pgbuf_set_page_ptype (thread_p, (PAGE_PTR) page, PAGE_DROPPED_FILES);
    }

  if (replace)
    {
      /* Should be the same VFID */
      if (position >= page->n_dropped_files)
	{
	  /* Error! */
	  vacuum_er_log (VACUUM_ER_LOG_ERROR | VACUUM_ER_LOG_DROPPED_FILES | VACUUM_ER_LOG_RECOVERY,
			 "VACUUM: Dropped files recovery error: Invalid position %d (only %d entries in page) while "
			 "replacing old entry with vfid=(%d, %d) mvccid=%llu. Page is (%d, %d) at lsa (%lld, %d). ",
			 position, page->n_dropped_files, rcv_data->vfid.volid, rcv_data->vfid.fileid, rcv_data->mvccid,
			 pgbuf_get_volume_id (rcv->pgptr), pgbuf_get_page_id (rcv->pgptr),
			 (long long int) pgbuf_get_lsa (rcv->pgptr)->pageid, (int) pgbuf_get_lsa (rcv->pgptr)->offset);

	  assert_release (false);
	  return ER_FAILED;
	}

      if (!VFID_EQ (&rcv_data->vfid, &page->dropped_files[position].vfid))
	{
	  /* Error! */
	  vacuum_er_log (VACUUM_ER_LOG_ERROR | VACUUM_ER_LOG_DROPPED_FILES | VACUUM_ER_LOG_RECOVERY,
			 "VACUUM: Dropped files recovery error: expected to "
			 "find vfid (%d, %d) at position %d and found (%d, %d) with MVCCID=%d. "
			 "Page is (%d, %d) at lsa (%lld, %d). ", rcv_data->vfid.volid, rcv_data->vfid.fileid, position,
			 page->dropped_files[position].vfid.volid, page->dropped_files[position].vfid.fileid,
			 page->dropped_files[position].mvccid, pgbuf_get_volume_id (rcv->pgptr),
			 pgbuf_get_page_id (rcv->pgptr), (long long int) pgbuf_get_lsa (rcv->pgptr)->pageid,
			 (int) pgbuf_get_lsa (rcv->pgptr)->offset);

	  assert_release (false);
	  return ER_FAILED;
	}

      vacuum_er_log (VACUUM_ER_LOG_DROPPED_FILES | VACUUM_ER_LOG_RECOVERY,
		     "VACUUM: Dropped files redo recovery, replace MVCCID for"
		     " file (%d, %d) with %lld (position=%d). Page is (%d, %d) at lsa (%lld, %d).",
		     rcv_data->vfid.volid, rcv_data->vfid.fileid, rcv_data->mvccid, position,
		     pgbuf_get_volume_id (rcv->pgptr), pgbuf_get_page_id (rcv->pgptr),
		     (long long int) pgbuf_get_lsa (rcv->pgptr)->pageid, (int) pgbuf_get_lsa (rcv->pgptr)->offset);
      page->dropped_files[position].mvccid = rcv_data->mvccid;
    }
  else
    {
      if (position > page->n_dropped_files)
	{
	  /* Error! */
	  vacuum_er_log (VACUUM_ER_LOG_ERROR | VACUUM_ER_LOG_DROPPED_FILES | VACUUM_ER_LOG_RECOVERY,
			 "VACUUM: Dropped files recovery error: Invalid position %d (only %d entries in page) while "
			 "inserting new entry vfid=(%d, %d) mvccid=%llu. Page is (%d, %d) at lsa (%lld, %d). ",
			 position, page->n_dropped_files, rcv_data->vfid.volid, rcv_data->vfid.fileid, rcv_data->mvccid,
			 pgbuf_get_volume_id (rcv->pgptr), pgbuf_get_page_id (rcv->pgptr),
			 (long long int) pgbuf_get_lsa (rcv->pgptr)->pageid, (int) pgbuf_get_lsa (rcv->pgptr)->offset);

	  assert_release (false);
	  return ER_FAILED;
	}

      if (position < page->n_dropped_files)
	{
	  /* Make room for new record */
	  mem_size = (page->n_dropped_files - position) * sizeof (VACUUM_DROPPED_FILE);
	  memmove (&page->dropped_files[position + 1], &page->dropped_files[position], mem_size);
	}

      /* Copy new dropped file */
      VFID_COPY (&page->dropped_files[position].vfid, &rcv_data->vfid);
      page->dropped_files[position].mvccid = rcv_data->mvccid;

      /* Increment number of files */
      page->n_dropped_files++;

      vacuum_er_log (VACUUM_ER_LOG_DROPPED_FILES | VACUUM_ER_LOG_RECOVERY,
		     "VACUUM: Dropped files redo recovery, insert new entry "
		     "vfid=(%d, %d), mvccid=%llu at position %d. Page is (%d, %d) at lsa (%lld, %d).",
		     rcv_data->vfid.volid, rcv_data->vfid.fileid, rcv_data->mvccid, position,
		     pgbuf_get_volume_id (rcv->pgptr), pgbuf_get_page_id (rcv->pgptr),
		     (long long int) pgbuf_get_lsa (rcv->pgptr)->pageid, (int) pgbuf_get_lsa (rcv->pgptr)->offset);
    }

  /* Make sure the mvcc_next_id is also updated, since this is the marker used by dropped files. */
  if (!MVCC_ID_PRECEDES (rcv_data->mvccid, log_Gl.hdr.mvcc_next_id))
    {
      log_Gl.hdr.mvcc_next_id = rcv_data->mvccid;
      MVCCID_FORWARD (log_Gl.hdr.mvcc_next_id);
    }

  /* Page was modified, so set it dirty */
  pgbuf_set_dirty (thread_p, rcv->pgptr, DONT_FREE);
  return NO_ERROR;
}

/*
 * vacuum_notify_dropped_file () - Add drop file used in recovery phase. Can be used in two ways: at run postpone phase
 *				   for dropped heap files and indexes (if postpone_ref_lsa in not null); or at undo
 *				   phase for created heap files and indexes.
 *
 * return		: Error code.
 * thread_p (in)	: Thread entry.
 * rcv (in)		: Recovery data.
 * pospone_ref_lsa (in) : Reference LSA for running postpone. NULL if this is
 *			  an undo for created heap files and indexes.
 */
int
vacuum_notify_dropped_file (THREAD_ENTRY * thread_p, LOG_RCV * rcv, LOG_LSA * pospone_ref_lsa)
{
  int error = NO_ERROR;
  LOG_RCV new_rcv;
  VACUUM_DROPPED_FILES_RCV_DATA new_rcv_data;
  OID *class_oid;
#if defined (SERVER_MODE)
  INT32 my_version, workers_min_version;
#endif

  new_rcv.mvcc_id = rcv->mvcc_id;
  new_rcv.offset = rcv->offset;
  new_rcv.pgptr = rcv->pgptr;
  new_rcv.data = (char *) &new_rcv_data;
  new_rcv.length = sizeof (new_rcv_data);

  /* Copy VFID from current log recovery data but set MVCCID at this point. We will use the log_Gl.hdr.mvcc_next_id as
   * borderline to distinguish this file from newer files. 1. All changes on this file must be done by transaction that 
   * have already committed which means their MVCCID will be less than current log_Gl.hdr.mvcc_next_id. 2. All changes
   * on a new file that reused VFID must be done by transaction that start after this call, which means their MVCCID's
   * will be at least equal to current log_Gl.hdr.mvcc_next_id. */

  VFID_COPY (&new_rcv_data.vfid, &((VACUUM_DROPPED_FILES_RCV_DATA *) rcv->data)->vfid);
  new_rcv_data.mvccid = log_Gl.hdr.mvcc_next_id;
  OID_SET_NULL (&new_rcv_data.class_oid);

  assert (!VFID_ISNULL (&new_rcv_data.vfid));
  assert (MVCCID_IS_VALID (new_rcv_data.mvccid));

  /* Add dropped file to current list */
  error = vacuum_add_dropped_file (thread_p, &new_rcv_data.vfid, new_rcv_data.mvccid, &new_rcv, pospone_ref_lsa);
  if (error != NO_ERROR)
    {
      return error;
    }

#if defined (SERVER_MODE)
  /* Before notifying vacuum workers there is one last thing we have to do. Running workers must also be notified of
   * the VFID being dropped to cleanup their collected heap object arrays. Since must done one file at a time, so a
   * mutex is used for protection, in case there are several transactions doing file drops. */
  pthread_mutex_lock (&vacuum_Dropped_files_mutex);
  assert (VFID_ISNULL (&vacuum_Last_dropped_vfid));
  VFID_COPY (&vacuum_Last_dropped_vfid, &new_rcv_data.vfid);

  /* Increment dropped files version and save a version for current change. It is not important to keep the versioning
   * synchronized with the changes. It is only used to make sure that all workers have seen current change. */
  my_version = ++vacuum_Dropped_files_version;

  vacuum_er_log (VACUUM_ER_LOG_DROPPED_FILES,
		 "VACUUM: Added dropped file - vfid=(%d, %d), mvccid=%llu - "
		 "Wait for all workers to see my_version=%d", new_rcv_data.vfid.volid, new_rcv_data.vfid.fileid,
		 new_rcv_data.mvccid, my_version);

  /* Wait until all workers have been notified of this change */
  for (workers_min_version = vacuum_get_worker_min_dropped_files_version ();
       workers_min_version != -1 && workers_min_version < my_version;
       workers_min_version = vacuum_get_worker_min_dropped_files_version ())
    {
      vacuum_er_log (VACUUM_ER_LOG_DROPPED_FILES,
		     "VACUUM: not all workers saw my changes, workers min version=%d. Sleep and retry.",
		     workers_min_version);

      thread_sleep (1);
    }

  vacuum_er_log (VACUUM_ER_LOG_DROPPED_FILES, "VACUUM: All workers have been notified, min_version=%d",
		 workers_min_version);

  VFID_SET_NULL (&vacuum_Last_dropped_vfid);
  pthread_mutex_unlock (&vacuum_Dropped_files_mutex);
#endif /* SERVER_MODE */

  /* vacuum is notified of the file drop, it is safe to remove from cache */
  class_oid = &((VACUUM_DROPPED_FILES_RCV_DATA *) rcv->data)->class_oid;
  if (!OID_ISNULL (class_oid))
    {
      (void) heap_delete_hfid_from_cache (thread_p, class_oid);
    }

  /* Success */
  return NO_ERROR;
}

/*
 * vacuum_cleanup_dropped_files () - Clean unnecessary dropped files.
 *
 * return	 : Error code.
 * thread_p (in) : Thread entry.
 *
 * NOTE: All entries with an MVCCID older than vacuum_Data->oldest_unvacuumed_mvccid are removed.
 *	 All records belonging to these entries must be either vacuumed or skipped after drop.
 */
static int
vacuum_cleanup_dropped_files (THREAD_ENTRY * thread_p)
{
  VPID vpid;
  VACUUM_DROPPED_FILES_PAGE *page = NULL;
  int page_count, mem_size;
  VPID last_page_vpid, last_non_empty_page_vpid;
  INT16 removed_entries[VACUUM_DROPPED_FILES_MAX_PAGE_CAPACITY];
  INT16 n_removed_entries, i;
#if !defined (NDEBUG)
  VACUUM_TRACK_DROPPED_FILES *track_page = (VACUUM_TRACK_DROPPED_FILES *) vacuum_Track_dropped_files;
#endif

  vacuum_er_log (VACUUM_ER_LOG_DROPPED_FILES, "VACUUM: Start cleanup dropped files.");

  if (!LOG_ISRESTARTED ())
    {
      /* Skip cleanup during recovery */
      vacuum_er_log (VACUUM_ER_LOG_RECOVERY | VACUUM_ER_LOG_DROPPED_FILES, "VACUUM: Skip cleanup during recovery.");
      return NO_ERROR;
    }

  assert_release (!VFID_ISNULL (&vacuum_Dropped_files_vfid));
  assert_release (!VPID_ISNULL (&vacuum_Dropped_files_vpid));

  if (vacuum_Dropped_files_count == 0)
    {
      /* Nothing to clean */
      vacuum_er_log (VACUUM_ER_LOG_DROPPED_FILES, "VACUUM: Cleanup skipped, no current entries.");
      return NO_ERROR;
    }

  /* Clean each page of dropped files */
  VPID_COPY (&vpid, &vacuum_Dropped_files_vpid);
  VPID_COPY (&last_non_empty_page_vpid, &vacuum_Dropped_files_vpid);

  while (!VPID_ISNULL (&vpid))
    {
      /* Reset n_removed_entries */
      n_removed_entries = 0;

      /* Track the last page found */
      VPID_COPY (&last_page_vpid, &vpid);

      /* Fix current page */
      page = vacuum_fix_dropped_entries_page (thread_p, &vpid, PGBUF_LATCH_WRITE);
      if (page == NULL)
	{
	  assert (false);
	  return ER_FAILED;
	}

      /* Get next page VPID */
      VPID_COPY (&vpid, &page->next_page);

      page_count = page->n_dropped_files;
      if (page_count == 0)
	{
	  /* Page is empty */
	  vacuum_unfix_dropped_entries_page (thread_p, page);
	  continue;
	}

      /* Page is not empty, track the last non-empty page found */
      VPID_COPY (&last_non_empty_page_vpid, &vpid);

      /* Check entries for cleaning. Start from the end of the array */
      for (i = page_count - 1; i >= 0; i--)
	{
	  if (MVCC_ID_PRECEDES (page->dropped_files[i].mvccid, vacuum_Data.oldest_unvacuumed_mvccid))
	    {
	      /* Remove entry */
	      removed_entries[n_removed_entries++] = i;
	      if (i < page_count - 1)
		{
		  mem_size = (page_count - i - 1) * sizeof (VACUUM_DROPPED_FILE);
		  memmove (&page->dropped_files[i], &page->dropped_files[i + 1], mem_size);
		}
	    }
	}

      if (n_removed_entries > 0)
	{
	  /* Update dropped files global counter */
	  ATOMIC_INC_32 (&vacuum_Dropped_files_count, -n_removed_entries);

	  /* Update dropped files page counter */
	  page->n_dropped_files -= n_removed_entries;

	  /* Log changes */
	  vacuum_log_cleanup_dropped_files (thread_p, (PAGE_PTR) page, removed_entries, n_removed_entries);

	  vacuum_er_log (VACUUM_ER_LOG_DROPPED_FILES,
			 "VACUUM: cleanup dropped files. Page is (%d %d) with lsa (%lld, %d). "
			 "Page count=%d, global count=%d", pgbuf_get_volume_id ((PAGE_PTR) page),
			 pgbuf_get_page_id ((PAGE_PTR) page), (long long int) pgbuf_get_lsa ((PAGE_PTR) page)->pageid,
			 (int) pgbuf_get_lsa ((PAGE_PTR) page)->offset, page->n_dropped_files,
			 vacuum_Dropped_files_count);

#if !defined (NDEBUG)
	  /* Copy changes to tracker */
	  memcpy (&track_page->dropped_data_page, page, DB_PAGESIZE);
#endif
	  vacuum_set_dirty_dropped_entries_page (thread_p, page, FREE);
	}
      else
	{
	  /* No changes */
	  vacuum_unfix_dropped_entries_page (thread_p, page);
	}

#if !defined (NDEBUG)
      track_page = track_page->next_tracked_page;
#endif
    }

  if (!VPID_ISNULL (&last_non_empty_page_vpid) && !VPID_EQ (&last_non_empty_page_vpid, &last_page_vpid))
    {
      /* Update next page link in the last non-empty page to NULL, to avoid fixing empty pages in the future. */
      vacuum_er_log (VACUUM_ER_LOG_DROPPED_FILES,
		     "VACUUM: Cleanup dropped files must remove pages to the of page (%d, %d)... Cut off link.",
		     last_non_empty_page_vpid.volid, last_non_empty_page_vpid.pageid);

      page = vacuum_fix_dropped_entries_page (thread_p, &last_non_empty_page_vpid, PGBUF_LATCH_WRITE);
      if (page == NULL)
	{
	  assert (false);
	  return ER_FAILED;
	}

      VPID_SET_NULL (&page->next_page);
      vacuum_log_dropped_files_set_next_page (thread_p, (PAGE_PTR) page, &page->next_page);

      vacuum_set_dirty_dropped_entries_page (thread_p, page, FREE);
    }

  vacuum_er_log (VACUUM_ER_LOG_DROPPED_FILES, "VACUUM: Finished cleanup dropped files.");
  return NO_ERROR;
}

/*
 * vacuum_is_file_dropped () - Check whether file is considered dropped.
 *
 * return	 : True if file is considered dropped.
 * thread_p (in) : Thread entry.
 * vfid (in)	 : File identifier.
 * mvccid (in)	 : MVCCID.
 */
bool
vacuum_is_file_dropped (THREAD_ENTRY * thread_p, VFID * vfid, MVCCID mvccid)
{
  if (prm_get_bool_value (PRM_ID_DISABLE_VACUUM))
    {
      return false;
    }

  return vacuum_find_dropped_file (thread_p, vfid, mvccid);
}

/*
 * vacuum_find_dropped_file () - Find the dropped file and check whether the given MVCCID is older than or equal to the
 *				 MVCCID of dropped file. Used by vacuum to detect records that belong to dropped files.
 *
 * return	 : True if record belong to a dropped file.
 * thread_p (in) : Thread entry.
 * vfid (in)	 : File identifier.
 * mvccid (in)	 : MVCCID of checked record.
 */
static bool
vacuum_find_dropped_file (THREAD_ENTRY * thread_p, VFID * vfid, MVCCID mvccid)
{
  VACUUM_DROPPED_FILES_PAGE *page = NULL;
  VACUUM_DROPPED_FILE *dropped_file = NULL;
  VPID vpid;
  INT16 page_count;

  if (vacuum_Dropped_files_count == 0)
    {
      /* No dropped files */
      return false;
    }

  assert_release (!VPID_ISNULL (&vacuum_Dropped_files_vpid));

  /* Search for dropped file in all pages. */
  VPID_COPY (&vpid, &vacuum_Dropped_files_vpid);

  while (!VPID_ISNULL (&vpid))
    {
      /* Fix current page */
      page = vacuum_fix_dropped_entries_page (thread_p, &vpid, PGBUF_LATCH_READ);
      if (page == NULL)
	{
	  assert (!VACUUM_IS_THREAD_VACUUM_MASTER (thread_p));
	  if (VACUUM_IS_THREAD_VACUUM_WORKER (thread_p) || er_errid () != ER_INTERRUPTED)
	    {
	      assert (false);
	      er_set (ER_ERROR_SEVERITY, ARG_FILE_LINE, ER_GENERIC_ERROR, 0);
	    }
	  return false;
	}

      /* Copy next page VPID */
      VPID_COPY (&vpid, &page->next_page);
      page_count = page->n_dropped_files;

      /* Use compare VFID to find a matching entry */
      dropped_file =
	(VACUUM_DROPPED_FILE *) bsearch (vfid, page->dropped_files, page_count, sizeof (VACUUM_DROPPED_FILE),
					 vacuum_compare_dropped_files);
      if (dropped_file != NULL)
	{
	  /* Found matching entry. Compare the given MVCCID with the MVCCID of dropped file. */
	  if (MVCC_ID_PRECEDES (mvccid, dropped_file->mvccid))
	    {
	      /* The record must belong to the dropped file */
	      vacuum_er_log (VACUUM_ER_LOG_DROPPED_FILES,
			     "VACUUM: found dropped file: vfid=(%d, %d) "
			     "mvccid=%d in page (%d, %d). Entry at position %d, vfid=(%d, %d) mvccid=%d. "
			     "The vacuumed file is dropped.", vfid->volid, vfid->fileid, mvccid,
			     pgbuf_get_volume_id ((PAGE_PTR) page), pgbuf_get_page_id ((PAGE_PTR) page),
			     dropped_file - page->dropped_files, dropped_file->vfid.volid, dropped_file->vfid.fileid,
			     dropped_file->mvccid);

	      vacuum_unfix_dropped_entries_page (thread_p, page);
	      return true;
	    }
	  else
	    {
	      /* The record belongs to an entry with the same identifier, but is newer. */
	      vacuum_er_log (VACUUM_ER_LOG_DROPPED_FILES,
			     "VACUUM: found dropped file: vfid=(%d, %d) "
			     "mvccid=%d in page (%d, %d). Entry at position %d, vfid=(%d, %d) mvccid=%d. "
			     "The vacuumed file is newer.", vfid->volid, vfid->fileid, mvccid,
			     pgbuf_get_volume_id ((PAGE_PTR) page), pgbuf_get_page_id ((PAGE_PTR) page),
			     dropped_file - page->dropped_files, dropped_file->vfid.volid, dropped_file->vfid.fileid,
			     dropped_file->mvccid);

	      vacuum_unfix_dropped_entries_page (thread_p, page);
	      return false;
	    }
	}

      /* Do not log this unless you think it is useful. It spams the log file. */
      vacuum_er_log (VACUUM_ER_LOG_NONE,
		     "VACUUM: didn't find dropped file: vfid=(%d, %d) mvccid=%d in page (%d, %d).", vfid->volid,
		     vfid->fileid, mvccid, pgbuf_get_volume_id ((PAGE_PTR) page), pgbuf_get_page_id ((PAGE_PTR) page));

      vacuum_unfix_dropped_entries_page (thread_p, page);
    }

  /* Entry not found */
  return false;
}

/*
 * vacuum_log_cleanup_dropped_files () - Log dropped files cleanup.
 *
 * return	  : Void.
 * thread_p (in)  : Thread entry.
 * page_p (in)	  : Page pointer.
 * indexes (in)	  : Indexes of cleaned up dropped files.
 * n_indexes (in) : Total count of dropped files.
 *
 * NOTE: Consider not logging cleanup. Cleanup can be done at database
 *	 restart.
 */
static void
vacuum_log_cleanup_dropped_files (THREAD_ENTRY * thread_p, PAGE_PTR page_p, INT16 * indexes, INT16 n_indexes)
{
#define VACUUM_CLEANUP_DROPPED_FILES_MAX_REDO_CRUMBS 3
  LOG_CRUMB redo_crumbs[VACUUM_CLEANUP_DROPPED_FILES_MAX_REDO_CRUMBS];
  LOG_DATA_ADDR addr;
  int n_redo_crumbs = 0;

  /* Add n_indexes */
  redo_crumbs[n_redo_crumbs].data = &n_indexes;
  redo_crumbs[n_redo_crumbs++].length = sizeof (n_indexes);

  /* Add indexes */
  redo_crumbs[n_redo_crumbs].data = indexes;
  redo_crumbs[n_redo_crumbs++].length = n_indexes * sizeof (*indexes);

  assert (n_redo_crumbs <= VACUUM_CLEANUP_DROPPED_FILES_MAX_REDO_CRUMBS);

  /* Initialize log data address */
  addr.pgptr = page_p;
  addr.vfid = &vacuum_Dropped_files_vfid;
  addr.offset = 0;

  log_append_redo_crumbs (thread_p, RVVAC_DROPPED_FILE_CLEANUP, &addr, n_redo_crumbs, redo_crumbs);
}

/*
 * vacuum_rv_redo_cleanup_dropped_files () - Recover dropped files cleanup.
 *
 * return	 : Error code.
 * thread_p (in) : Thread entry,
 * rcv (in)	 : Recovery data.
 *
 * NOTE: Consider not logging cleanup. Cleanup can be done at database
 *	 restart.
 */
int
vacuum_rv_redo_cleanup_dropped_files (THREAD_ENTRY * thread_p, LOG_RCV * rcv)
{
  int offset = 0, mem_size;
  VACUUM_DROPPED_FILES_PAGE *page = (VACUUM_DROPPED_FILES_PAGE *) rcv->pgptr;
  INT32 *countp = NULL;
  INT16 *indexes;
  INT16 n_indexes, i;

  /* Get recovery information */

  /* Get n_indexes */
  n_indexes = *((INT16 *) rcv->data);
  offset += sizeof (n_indexes);

  /* Get indexes */
  indexes = (INT16 *) (rcv->data + offset);
  offset += sizeof (*indexes) * n_indexes;

  /* Check that all recovery data has been processed */
  assert (offset == rcv->length);

  /* Cleanup starting from last entry */
  for (i = 0; i < n_indexes; i++)
    {
      /* Remove entry at indexes[i] */
      vacuum_er_log (VACUUM_ER_LOG_RECOVERY | VACUUM_ER_LOG_DROPPED_FILES,
		     "Recovery of dropped classes: remove file(%d, %d), mvccid=%llu at position %d.",
		     (int) page->dropped_files[indexes[i]].vfid.volid,
		     (int) page->dropped_files[indexes[i]].vfid.fileid, page->dropped_files[indexes[i]].mvccid,
		     (int) indexes[i]);
      mem_size = (page->n_dropped_files - indexes[i]) * sizeof (VACUUM_DROPPED_FILE);

      assert (mem_size >= 0);
      if (mem_size > 0)
	{
	  memmove (&page->dropped_files[indexes[i]], &page->dropped_files[indexes[i] + 1], mem_size);
	}

      /* Update dropped files page counter */
      page->n_dropped_files--;
    }

  pgbuf_set_dirty (thread_p, rcv->pgptr, DONT_FREE);

  return NO_ERROR;
}

/*
 * vacuum_log_dropped_files_set_next_page () - Log changing link to next page for dropped files.
 *
 * return	  : Void.
 * thread_p (in)  : Thread entry.
 * page_p (in)	  : Page pointer.
 * next_page (in) : Next page VPID.
 */
static void
vacuum_log_dropped_files_set_next_page (THREAD_ENTRY * thread_p, PAGE_PTR page_p, VPID * next_page)
{
  LOG_DATA_ADDR addr;

  /* Initialize log data address */
  addr.pgptr = page_p;
  addr.vfid = &vacuum_Dropped_files_vfid;
  addr.offset = 0;

  /* Append log redo */
  log_append_redo_data (thread_p, RVVAC_DROPPED_FILE_NEXT_PAGE, &addr, sizeof (*next_page), next_page);
}

/*
 * vacuum_rv_set_next_page_dropped_files () - Recover setting link to next
 *					      page for dropped files.
 *
 * return	 : Error code.
 * thread_p (in) : Thread entry.
 * rcv (in)	 : Recovery data.
 */
int
vacuum_rv_set_next_page_dropped_files (THREAD_ENTRY * thread_p, LOG_RCV * rcv)
{
  VACUUM_DROPPED_FILES_PAGE *page = (VACUUM_DROPPED_FILES_PAGE *) rcv->pgptr;

  /* Set next page VPID */
  VPID_COPY (&page->next_page, (VPID *) rcv->data);

  /* Check recovery data is as expected */
  assert (rcv->length = sizeof (VPID));

  vacuum_er_log (VACUUM_ER_LOG_RECOVERY, "Set link for dropped files from page(%d, %d) to page(%d, %d).",
		 pgbuf_get_vpid_ptr (rcv->pgptr)->pageid, pgbuf_get_vpid_ptr (rcv->pgptr)->volid, page->next_page.volid,
		 page->next_page.pageid);

  pgbuf_set_dirty (thread_p, rcv->pgptr, DONT_FREE);

  return NO_ERROR;
}

/*
 * vacuum_compare_heap_object () - Compare two heap objects to be vacuumed. HFID compare has priority against OID
 *				   compare.
 *
 * return : Compare result. 
 * a (in) : First object.
 * b (in) : Second object.
 */
static int
vacuum_compare_heap_object (const void *a, const void *b)
{
  VACUUM_HEAP_OBJECT *file_obj_a = (VACUUM_HEAP_OBJECT *) a;
  VACUUM_HEAP_OBJECT *file_obj_b = (VACUUM_HEAP_OBJECT *) b;
  int diff;

  /* First compare VFID, then OID. */

  /* Compare VFID file ID's. */
  diff = (int) (file_obj_a->vfid.fileid - file_obj_b->vfid.fileid);
  if (diff != 0)
    {
      return diff;
    }

  /* Compare VFID volume ID's. */
  diff = (int) (file_obj_a->vfid.volid - file_obj_b->vfid.volid);
  if (diff != 0)
    {
      return diff;
    }

  /* Compare OID page ID's. */
  diff = (int) (file_obj_a->oid.pageid - file_obj_b->oid.pageid);
  if (diff != 0)
    {
      return diff;
    }

  /* Compare OID volume ID's. */
  diff = (int) (file_obj_a->oid.volid - file_obj_b->oid.volid);
  if (diff != 0)
    {
      return diff;
    }

  /* Compare OID slot ID's. */
  return (int) (file_obj_a->oid.slotid - file_obj_b->oid.slotid);
}

/*
 * vacuum_collect_heap_objects () - Collect the heap object to be later vacuumed.
 *
 * return		  : Error code.
 * worker (in/out)	  : Vacuum worker structure.
 * oid (in)		  : Heap object OID.
 * vfid (in)		  : Heap file ID.
 */
static int
vacuum_collect_heap_objects (VACUUM_WORKER * worker, OID * oid, VFID * vfid)
{
  /* Collect both file ID and object OID to vacuum at the end of the job. Heap file ID is required to know whether
   * objects are reusable or not, OID is to point vacuum where data needs to be removed. */

  /* Make sure we have enough storage. */
  if (worker->n_heap_objects >= worker->heap_objects_capacity)
    {
      /* Expand buffer. */
      VACUUM_HEAP_OBJECT *new_buffer = NULL;
      int new_capacity = worker->heap_objects_capacity * 2;

      new_buffer = (VACUUM_HEAP_OBJECT *) realloc (worker->heap_objects, new_capacity * sizeof (VACUUM_HEAP_OBJECT));
      if (new_buffer == NULL)
	{
	  er_set (ER_ERROR_SEVERITY, ARG_FILE_LINE, ER_OUT_OF_VIRTUAL_MEMORY, 1,
		  new_capacity * sizeof (VACUUM_HEAP_OBJECT));
	  vacuum_er_log (VACUUM_ER_LOG_ERROR | VACUUM_ER_LOG_WORKER,
			 "VACUUM ERROR: Could not expact the files and objects capacity to %d.\n", new_capacity);
	  return ER_OUT_OF_VIRTUAL_MEMORY;
	}
      worker->heap_objects = new_buffer;
      worker->heap_objects_capacity = new_capacity;
    }

  /* Add new heap object (HFID & OID). */
  VFID_COPY (&worker->heap_objects[worker->n_heap_objects].vfid, vfid);
  COPY_OID (&worker->heap_objects[worker->n_heap_objects].oid, oid);
  /* Increment object count. */
  worker->n_heap_objects++;

  /* Success. */
  return NO_ERROR;
}

/*
 * vacuum_cleanup_collected_by_vfid () - Cleanup entries collected from dropped file.
 *
 * return      : Void.
 * worker (in) : Vacuum worker.
 * vfid (in)   : VFID of dropped file.
 */
static void
vacuum_cleanup_collected_by_vfid (VACUUM_WORKER * worker, VFID * vfid)
{
  int start, end;

  /* Sort collected. */
  qsort (worker->heap_objects, worker->n_heap_objects, sizeof (VACUUM_HEAP_OBJECT), vacuum_compare_heap_object);

  /* Find first entry for file */
  for (start = 0; start < worker->n_heap_objects && !VFID_EQ (&worker->heap_objects[start].vfid, vfid); start++);
  if (start == worker->n_heap_objects)
    {
      /* VFID doesn't exist. */
      return;
    }
  /* Find first entry for other file. */
  for (end = start + 1; end < worker->n_heap_objects && VFID_EQ (&worker->heap_objects[end].vfid, vfid); end++);
  /* Remove all between start and end. */
  if (end == worker->n_heap_objects)
    {
      /* Just update the number of objects. */
      worker->n_heap_objects = start;
    }
  else
    {
      /* Move objects after end */
      memmove (&worker->heap_objects[start], &worker->heap_objects[end],
	       (worker->n_heap_objects - end) * sizeof (VACUUM_HEAP_OBJECT));
      /* Update number of objects. */
      worker->n_heap_objects -= (end - start);
    }
}

/*
 * vacuum_compare_dropped_files_version () - Compare two versions ID's of dropped files. Take into consideration that
 *					     versions can overflow max value of INT32.
 *
 * return	  : Positive value if first version is considered bigger,
 *		    negative if it is considered smaller and 0 if they are
 *		    equal.
 * version_a (in) : First version.
 * version_b (in) : Second version.
 */
static int
vacuum_compare_dropped_files_version (INT32 version_a, INT32 version_b)
{
  INT32 max_int32_div_2 = 0x3FFFFFFF;

  /* If both are positive or if both are negative return a-b */
  if ((version_a >= 0 && version_b >= 0) || (version_a < 0 && version_b < 0))
    {
      return (int) (version_a - version_b);
    }

  /* If one is positive and the other negative we have to consider the case when version overflowed INT32 and the case
   * when one just passed 0. In the first case, the positive value is considered smaller, while in the second case the
   * negative value is considered smaller. The INT32 domain of values is split into 4 ranges: [-MAX_INT32,
   * -MAX_INT32/2], [-MAX_INT32/2, 0], [0, MAX_INT32/2] and [MAX_INT32/2, MAX_INT32]. We will consider the case when
   * one value is in [-MAX_INT32, -MAX_INT32/2] and the other in [MAX_INT32/2, MAX_INT32] and the second case when the
   * values are in [-MAX_INT32/2, 0] and [0, MAX_INT32]. If the values are not in these ranges, the algorithm is
   * flawed. */
  if (version_a >= 0)
    {
      /* 0x3FFFFFFF is MAX_INT32/2 */
      if (version_a >= max_int32_div_2)
	{
	  assert (version_b <= -max_int32_div_2);
	  /* In this case, version_a is considered smaller */
	  return -1;
	}
      else
	{
	  assert (version_b >= -max_int32_div_2);
	  /* In this case, version_b is considered smaller */
	  return 1;
	}
    }
  else
    {
      if (version_b >= max_int32_div_2)
	{
	  assert (version_a <= -max_int32_div_2);
	  /* In this case, version_a is considered bigger */
	  return 1;
	}
      else
	{
	  assert (version_a >= -max_int32_div_2);
	  /* In this case, version_b is considered bigger */
	  return -1;
	}
    }

  /* We shouldn't be here */
  assert (false);
}

#if !defined (NDEBUG)
/*
 * vacuum_verify_vacuum_data_debug () - Vacuum data sanity check.
 *
 * return    : Void.
 */
static void
vacuum_verify_vacuum_data_debug (void)
{
  int i;
  VACUUM_DATA_PAGE *data_page = NULL;
  VACUUM_DATA_ENTRY *entry = NULL;
  VACUUM_DATA_ENTRY *last_unvacuumed = NULL;
  VPID next_vpid;

  data_page = vacuum_Data.first_page;
  /* First vacuum data page VPID matches log_Gl.hdr.vacuum_data_first_vpid. */
  assert (VPID_EQ (&log_Gl.hdr.vacuum_data_first_vpid, pgbuf_get_vpid_ptr ((PAGE_PTR) data_page)));
  /* First page is same as last page if and only if first page link to next page is NULL. */
  assert ((vacuum_Data.first_page == vacuum_Data.last_page) == (VPID_ISNULL (&vacuum_Data.first_page->next_page)));

  /* Loop sanity check for each vacuum data page. */
  while (true)
    {
      /* Check index_unvacuumed and index_unavaliable have valid values. */
      assert (data_page->index_unvacuumed >= 0 && data_page->index_unvacuumed < vacuum_Data.page_data_max_count);
      assert (data_page->index_free >= 0 && data_page->index_free <= vacuum_Data.page_data_max_count);
      assert (data_page->index_unvacuumed <= data_page->index_free);

      /* Check page has valid data. */
      for (i = data_page->index_unvacuumed; i < data_page->index_free; i++)
	{
	  /* Check page entries. */
	  entry = &data_page->data[i];

	  if (VACUUM_BLOCK_STATUS_IS_VACUUMED (entry->blockid))
	    {
	      assert (i != data_page->index_unvacuumed);
	      continue;
	    }

	  assert (VACUUM_BLOCK_STATUS_IS_AVAILABLE (entry->blockid)
		  || VACUUM_BLOCK_STATUS_IS_IN_PROGRESS (entry->blockid));
	  assert (entry->oldest_mvccid <= vacuum_Global_oldest_active_mvccid);
	  assert (vacuum_Data.oldest_unvacuumed_mvccid <= entry->oldest_mvccid);
	  assert (VACUUM_BLOCKID_WITHOUT_FLAGS (entry->blockid) <= vacuum_Data.last_blockid);
	  assert (vacuum_get_log_blockid (entry->start_lsa.pageid) == VACUUM_BLOCKID_WITHOUT_FLAGS (entry->blockid));
	  assert (last_unvacuumed == NULL || !MVCC_ID_PRECEDES (entry->oldest_mvccid, last_unvacuumed->oldest_mvccid));

	  if (i > data_page->index_unvacuumed)
	    {
	      assert (VACUUM_BLOCKID_WITHOUT_FLAGS (entry->blockid)
		      == VACUUM_BLOCKID_WITHOUT_FLAGS ((entry - 1)->blockid + 1));
	    }

	  last_unvacuumed = entry;
	}
      if (VPID_ISNULL (&data_page->next_page))
	{
	  /* This was last page. Stop. */
	  data_page = NULL;
	  break;
	}
      /* Fix next page. */
      VPID_COPY (&next_vpid, &data_page->next_page);
      vacuum_unfix_data_page (NULL, data_page);
      data_page = vacuum_fix_data_page (NULL, &next_vpid);
      assert (data_page != NULL);
      last_unvacuumed = NULL;
    }
}
#endif /* !NDEBUG */

#if defined(SERVER_MODE)
/*
 * vacuum_log_prefetch_vacuum_block () - Pre-fetches from log page buffer or from disk, (almost) all log pages
 *					 required by a vacuum block
 * thread_p (in):
 * entry (in): vacuum data entry
 * block_log_buffer (in/out): block log buffer identifier
 *
 * Note : this function does not handle cases when last log entry in 'start_lsa'
 *	  page of vacuum data entry spans for more than extra one log page.
 *	  Only one extra page is loaded after the 'start_lsa' page.
 *	  Please note that 'start_lsa' page is the last log page (logically),
 *	  the vacuum will require log pages before this one.
 */
static int
vacuum_log_prefetch_vacuum_block (THREAD_ENTRY * thread_p, VACUUM_DATA_ENTRY * entry,
				  BLOCK_LOG_BUFFER * block_log_buffer)
{
  int i;
  char *buffer_block_start_ptr;
  char *log_page;
  LOG_PAGEID start_log_pageid, log_pageid;
  VACUUM_WORKER *worker = VACUUM_GET_VACUUM_WORKER (thread_p);
  int error = NO_ERROR;

  assert (entry != NULL);
  assert (block_log_buffer != NULL);

  if (vacuum_Prefetch_log_mode == VACUUM_PREFETCH_LOG_MODE_MASTER)
    {
      block_log_buffer->buffer_id = lf_bitmap_get_entry (&vacuum_Prefetch_free_buffers_bitmap);
      if (block_log_buffer->buffer_id < 0)
	{
	  assert (false);
	  vacuum_er_log (VACUUM_ER_LOG_ERROR | VACUUM_ER_LOG_MASTER,
			 "VACUUM ERROR: Could not prefetch. No more free log block buffers.");
	  return ER_FAILED;
	}
      buffer_block_start_ptr = VACUUM_PREFETCH_LOG_BLOCK_BUFFER (block_log_buffer->buffer_id);
    }
  else
    {
      buffer_block_start_ptr = worker->prefetch_log_buffer;
    }

  start_log_pageid = VACUUM_FIRST_LOG_PAGEID_IN_BLOCK (VACUUM_BLOCKID_WITHOUT_FLAGS (entry->blockid));
  log_pageid = start_log_pageid;

  log_page = buffer_block_start_ptr;
  for (i = 0; i < VACUUM_PREFETCH_LOG_BLOCK_BUFFER_PAGES && log_pageid <= entry->start_lsa.pageid + 1;
       i++, log_pageid++)
    {
      if (logpb_fetch_page (thread_p, log_pageid, (LOG_PAGE *) log_page) == NULL)
	{
	  vacuum_er_log (VACUUM_ER_LOG_ERROR, "VACUUM ERROR : cannot prefetch log page %d", log_pageid);
	  if (vacuum_Prefetch_log_mode == VACUUM_PREFETCH_LOG_MODE_MASTER)
	    {
	      lf_bitmap_free_entry (&vacuum_Prefetch_free_buffers_bitmap, block_log_buffer->buffer_id);
	      block_log_buffer->buffer_id = VACUUM_LOG_BLOCK_BUFFER_INVALID;
	    }

	  error = ER_FAILED;
	  goto end;
	}

      log_page += LOG_PAGESIZE;
    }

  block_log_buffer->start_page = start_log_pageid;
  block_log_buffer->last_page = start_log_pageid + i - 1;

  vacuum_er_log (VACUUM_ER_LOG_MASTER, "VACUUM : prefetched %d log pages from %lld to %lld", i,
		 (long long int) block_log_buffer->start_page, (long long int) block_log_buffer->last_page);

end:
  return error;
}
#endif /* SERVER_MODE */

/*
 * vacuum_copy_log_page () - Loads a log page to be processed by vacuum from vacuum block buffer or log page buffer or
 *			     disk log archive.
 *
 * thread_p (in):
 * log_pageid (in): log page logical id
 * block_log_buffer (in): block log buffer identifier
 * log_page_p (in/out): pre-allocated buffer to store one log page
 *
 */
static int
vacuum_copy_log_page (THREAD_ENTRY * thread_p, LOG_PAGEID log_pageid, BLOCK_LOG_BUFFER * block_log_buffer,
		      LOG_PAGE * log_page_p)
{
#if defined (SERVER_MODE)
  char *buffer_block_start_ptr;
  char *buffer_page_start_ptr;
  VACUUM_WORKER *worker = VACUUM_GET_VACUUM_WORKER (thread_p);
#endif /* SERVER_MODE */
  int error = NO_ERROR;

  assert (log_page_p != NULL);

#if defined (SERVER_MODE)
  if (block_log_buffer != NULL && log_pageid >= block_log_buffer->start_page
      && log_pageid <= block_log_buffer->last_page)
    {
      if (vacuum_Prefetch_log_mode == VACUUM_PREFETCH_LOG_MODE_MASTER)
	{
	  buffer_block_start_ptr = VACUUM_PREFETCH_LOG_BLOCK_BUFFER (block_log_buffer->buffer_id);
	}
      else
	{
	  buffer_block_start_ptr = worker->prefetch_log_buffer;
	}
      buffer_page_start_ptr = buffer_block_start_ptr + (log_pageid - block_log_buffer->start_page) * LOG_PAGESIZE;

      /* log page is cached */
      memcpy (log_page_p, buffer_page_start_ptr, LOG_PAGESIZE);

      mnt_vac_prefetch_log_hits_pages (thread_p);
    }
  else
#endif /* SERVER_MODE */
    {
      if (logpb_fetch_page (thread_p, log_pageid, log_page_p) == NULL)
	{
	  logpb_fatal_error (thread_p, true, ARG_FILE_LINE, "vacuum_copy_log_page");
	  error = ER_FAILED;
	}
    }

  mnt_vac_prefetch_log_requests_pages (thread_p);

  return error;
}

/*
 * print_not_vacuumed_to_log () - prints to log info related to a not vacuumed OID (either from HEAP or BTREE)
 *
 * rerturn: void.
 * oid (in): The not vacuumed instance OID
 * class_oid (in): The class to which belongs the oid
 * rec_header (in): The record header of the not vacuumed record
 * btree_node_type (in): If the oid is not vacuumed from BTREE then this is
 *			 the type node. If <0 then the OID comes from heap. 
 *
 */
static void
print_not_vacuumed_to_log (OID * oid, OID * class_oid, MVCC_REC_HEADER * rec_header, int btree_node_type)
{
#define TEMP_BUFFER_SIZE 1024
  char mess[TEMP_BUFFER_SIZE], *p = mess;
  bool is_btree = (btree_node_type >= 0 ? true : false);

  if (is_btree)
    {
      p += sprintf (p, "Found not vacuumed BTREE record");
    }
  else
    {
      p += sprintf (p, "Found not vacuumed HEAP record");
    }
  p +=
    sprintf (p, " with oid=%d|%d|%d, class_oid=%d|%d|%d", (int) oid->volid, oid->pageid, (int) oid->slotid,
	     (int) class_oid->volid, class_oid->pageid, (int) class_oid->slotid);
  if (MVCC_IS_FLAG_SET (rec_header, OR_MVCC_FLAG_VALID_INSID))
    {
      p += sprintf (p, ", insert_id=%llu", (unsigned long long int) MVCC_GET_INSID (rec_header));
    }
  else
    {
      p += sprintf (p, ", insert_id=missing");
    }
  if (MVCC_IS_FLAG_SET (rec_header, OR_MVCC_FLAG_VALID_DELID))
    {
      p += sprintf (p, ", delete_id=%llu", (unsigned long long int) MVCC_GET_DELID (rec_header));
    }
  else
    {
      p += sprintf (p, ", delete_id=missing");
    }
  p += sprintf (p, ", oldest_mvcc_id=%llu", (unsigned long long int) vacuum_Data.oldest_unvacuumed_mvccid);
  if (is_btree)
    {
      const char *type_str = NULL;

      switch (btree_node_type)
	{
	case BTREE_LEAF_NODE:
	  type_str = "LEAF";
	  break;
	case BTREE_NON_LEAF_NODE:
	  type_str = "NON_LEAF";
	  break;
	case BTREE_OVERFLOW_NODE:
	  type_str = "OVERFLOW";
	  break;
	default:
	  type_str = "UNKNOWN";
	  break;
	}
      p += sprintf (p, ", node_type=%s", type_str);
    }
  p += sprintf (p, "\n");

  er_log_debug (ARG_FILE_LINE, mess);
}

/*
 * vacuum_check_not_vacuumed_recdes () - checks if an OID should've been vacuumed (using a record descriptor)
 *
 * return: DISK_INVALID if the OID was not vacuumed, DISK_VALID if it was
 *	   and DISK_ERROR in case of an error.
 * thread_p (in):
 * oid (in): The not vacuumed instance OID
 * class_oid (in): The class to which belongs the oid
 * recdes (in): The not vacuumed record
 * btree_node_type (in): If the oid is not vacuumed from BTREE then this is
 *			 the type node. If <0 then the OID comes from heap. 
 *
 */
DISK_ISVALID
vacuum_check_not_vacuumed_recdes (THREAD_ENTRY * thread_p, OID * oid, OID * class_oid, RECDES * recdes,
				  int btree_node_type)
{
  MVCC_REC_HEADER rec_header;

  if (or_mvcc_get_header (recdes, &rec_header) != NO_ERROR)
    {
      return DISK_ERROR;
    }

  return vacuum_check_not_vacuumed_rec_header (thread_p, oid, class_oid, &rec_header, btree_node_type);
}

/*
 * is_not_vacuumed_and_lost () - checks if a record should've been vacuumed (using a record header)
 *
 * return: true if the record was not vacuumed and is completely lost.
 * thread_p (in):
 * recdes (in): The header of the record to be checked
 *
 */
static bool
is_not_vacuumed_and_lost (THREAD_ENTRY * thread_p, MVCC_REC_HEADER * rec_header)
{
  MVCC_SATISFIES_VACUUM_RESULT res;
  bool not_vacuumed = false;

  res = mvcc_satisfies_vacuum (thread_p, rec_header, vacuum_Data.oldest_unvacuumed_mvccid);
  switch (res)
    {
    case VACUUM_RECORD_REMOVE:
      /* Record should have been vacuumed by now. */
      return true;

    case VACUUM_RECORD_DELETE_INSID_PREV_VER:
      /* Record insert & previous version should have been vacuumed by now. */
      return true;

    case VACUUM_RECORD_CANNOT_VACUUM:
      return false;

    default:
      return false;
    }
}

/*
 * vacuum_check_not_vacuumed_rec_header () - checks if an OID should've been vacuumed (using a record header)
 *
 * return: DISK_INVALID if the OID was not vacuumed, DISK_VALID if it was
 *	   and DISK_ERROR in case of an error.
 * thread_p (in):
 * oid (in): The not vacuumed instance OID
 * class_oid (in): The class to which belongs the oid
 * recdes (in): The not vacuumed record header
 * btree_node_type (in): If the oid is not vacuumed from BTREE then this is
 *			 the type node. If <0 then the OID comes from heap. 
 *
 */
DISK_ISVALID
vacuum_check_not_vacuumed_rec_header (THREAD_ENTRY * thread_p, OID * oid, OID * class_oid, MVCC_REC_HEADER * rec_header,
				      int btree_node_type)
{
  if (is_not_vacuumed_and_lost (thread_p, rec_header))
    {
      OID cls_oid;
      if (class_oid == NULL || OID_ISNULL (class_oid))
	{
	  if (heap_get_class_oid (thread_p, &cls_oid, oid) != S_SUCCESS)
	    {
	      ASSERT_ERROR ();
	      return DISK_ERROR;
	    }
	  class_oid = &cls_oid;
	}
      print_not_vacuumed_to_log (oid, class_oid, rec_header, btree_node_type);

      assert (false);
      return DISK_INVALID;
    }

  return DISK_VALID;
}

/*
 * vacuum_get_first_page_dropped_files () - Get the first allocated vpid of vacuum_Dropped_files_vfid.
 *
 * return    : VPID *
 * thread_p (in):
 * first_page_vpid (out): 
 *
 */
static VPID *
vacuum_get_first_page_dropped_files (THREAD_ENTRY * thread_p, VPID * first_page_vpid)
{
  VPID *vpid;

  assert (!VFID_ISNULL (&vacuum_Dropped_files_vfid));

  vpid = file_get_first_alloc_vpid (thread_p, &vacuum_Dropped_files_vfid, first_page_vpid);

  assert (!VPID_ISNULL (first_page_vpid));

  return vpid;
}

/*
 * vacuum_is_mvccid_vacuumed () - Return true if MVCCID should be vacuumed.
 *				  It must be older than vacuum_Data->oldest_unvacuumed_mvccid.
 *
 * return  : True/false.
 * id (in) : MVCCID to check.
 */
bool
vacuum_is_mvccid_vacuumed (MVCCID id)
{
  if (id < vacuum_Data.oldest_unvacuumed_mvccid)
    {
      return true;
    }

  return false;
}

/*
 * vacuum_log_redoundo_vacuum_record () - Log vacuum of a REL or BIG heap record
 *
 * return	      : Error code.
 * thread_p (in)      : Thread entry.
 * page_p (in)	      : Page pointer.
 * slotid (in)	      : slot id
 * undo_recdes (in)   : record descriptor before vacuuming
 * reusable (in)      :
 *
 * NOTE: Some values in slots array are modified and set to negative values.
 */
static void
vacuum_log_redoundo_vacuum_record (THREAD_ENTRY * thread_p, PAGE_PTR page_p, PGSLOTID slotid, RECDES * undo_recdes,
				   bool reusable)
{
  LOG_DATA_ADDR addr;
  LOG_CRUMB undo_crumbs[2];
  int num_undo_crumbs;

  assert (slotid >= 0 && slotid < ((SPAGE_HEADER *) page_p)->num_slots);

  /* Initialize log data. */
  addr.offset = slotid;
  addr.pgptr = page_p;
  addr.vfid = NULL;

  if (reusable)
    {
      addr.offset |= VACUUM_LOG_VACUUM_HEAP_REUSABLE;
    }

  undo_crumbs[0].length = sizeof (undo_recdes->type);
  undo_crumbs[0].data = (char *) &undo_recdes->type;
  undo_crumbs[1].length = undo_recdes->length;
  undo_crumbs[1].data = undo_recdes->data;
  num_undo_crumbs = 2;

  /* Log undoredo with NULL redo crumbs - the redo function (vacuum_rv_redo_vacuum_heap_record) require only
   * the object's address to re-vacuum */
  log_append_undoredo_crumbs (thread_p, RVVAC_HEAP_RECORD_VACUUM, &addr, num_undo_crumbs, 0, undo_crumbs, NULL);
}

/*
 * vacuum_rv_undo_vacuum_heap_record () - undo function for RVVAC_HEAP_RECORD_VACUUM
 *
 * return	 : Error code.
 * thread_p (in) : Thread entry.
 * rcv (in)	 : Recovery structure.
 */
int
vacuum_rv_undo_vacuum_heap_record (THREAD_ENTRY * thread_p, LOG_RCV * rcv)
{
  rcv->offset = (rcv->offset & (~VACUUM_LOG_VACUUM_HEAP_MASK));

  return heap_rv_redo_insert (thread_p, rcv);
}

/*
 * vacuum_rv_redo_vacuum_heap_record () - redo function for RVVAC_HEAP_RECORD_VACUUM
 *
 * return	 : Error code.
 * thread_p (in) : Thread entry.
 * rcv (in)	 : Recovery structure.
 */
int
vacuum_rv_redo_vacuum_heap_record (THREAD_ENTRY * thread_p, LOG_RCV * rcv)
{
  INT16 slotid;
  bool reusable;

  slotid = (rcv->offset & (~VACUUM_LOG_VACUUM_HEAP_MASK));
  reusable = (rcv->offset & VACUUM_LOG_VACUUM_HEAP_REUSABLE) != 0;

  if (spage_vacuum_slot (thread_p, rcv->pgptr, slotid, reusable) != NO_ERROR)
    {
      assert_release (false);
      return ER_FAILED;
    }

  if (spage_need_compact (thread_p, rcv->pgptr) == true)
    {
      (void) spage_compact (rcv->pgptr);
    }

  pgbuf_set_dirty (thread_p, rcv->pgptr, DONT_FREE);

  return NO_ERROR;
}

/*
 * vacuum_cache_log_postpone_redo_data () - Cache redo data for log postpone of vacuum operation.
 *
 * return		: Void.
 * thread_p (in)	: Thread entry.
 * data_header (in)	: Recovery data header (struct log_redo).
 * rcv_data (in)	: Recovery redo data.
 * rcv_data_length (in) : Recovery data size.
 */
void
vacuum_cache_log_postpone_redo_data (THREAD_ENTRY * thread_p, char *data_header, char *rcv_data, int rcv_data_length)
{
#if defined (SERVER_MODE)
  VACUUM_WORKER *worker = VACUUM_GET_VACUUM_WORKER (thread_p);
  VACUUM_CACHE_POSTPONE_ENTRY *new_entry = NULL;
  int total_data_size = 0;

  assert (worker != NULL);
  assert (data_header != NULL);
  assert (rcv_data_length == 0 || rcv_data != NULL);

  if (worker->postpone_cache_status == VACUUM_CACHE_POSTPONE_OVERFLOW)
    {
      /* Cannot cache postpones. */
      return;
    }

  if (worker->postpone_cache_status == VACUUM_CACHE_POSTPONE_NO)
    {
      /* Initialize data to cache postpones. */
      worker->postpone_cached_entries_count = 0;
      worker->postpone_redo_data_ptr = worker->postpone_redo_data_buffer;
      worker->postpone_cache_status = VACUUM_CACHE_POSTPONE_YES;
    }

  assert (worker->postpone_cached_entries_count <= VACUUM_CACHE_POSTPONE_ENTRIES_MAX_COUNT);
  assert (worker->postpone_redo_data_ptr != NULL);
  assert (worker->postpone_redo_data_ptr >= worker->postpone_redo_data_buffer);
  assert (CAST_BUFLEN (worker->postpone_redo_data_ptr - worker->postpone_redo_data_buffer) <= IO_PAGESIZE);
  ASSERT_ALIGN (worker->postpone_redo_data_ptr, MAX_ALIGNMENT);

  if (worker->postpone_cached_entries_count == VACUUM_CACHE_POSTPONE_ENTRIES_MAX_COUNT)
    {
      /* Could not store all postpone records. */
      worker->postpone_cache_status = VACUUM_CACHE_POSTPONE_OVERFLOW;
      return;
    }

  /* Check if recovery data fits in preallocated buffer. */
  total_data_size = CAST_BUFLEN (worker->postpone_redo_data_ptr - worker->postpone_redo_data_buffer);
  total_data_size += sizeof (struct log_redo);
  total_data_size += rcv_data_length;
  total_data_size += 2 * MAX_ALIGNMENT;
  if (total_data_size > IO_PAGESIZE)
    {
      /* Cannot store all recovery data. */
      worker->postpone_cache_status = VACUUM_CACHE_POSTPONE_OVERFLOW;
      return;
    }

  /* Cache a new postpone log record entry. */
  new_entry = &worker->postpone_cached_entries[worker->postpone_cached_entries_count];
  new_entry->redo_data = worker->postpone_redo_data_ptr;

  /* Cache struct log_redo from data_header */
  memcpy (worker->postpone_redo_data_ptr, data_header, sizeof (struct log_redo));
  worker->postpone_redo_data_ptr += sizeof (struct log_redo);
  worker->postpone_redo_data_ptr = PTR_ALIGN (worker->postpone_redo_data_ptr, MAX_ALIGNMENT);

  /* Cache recovery data. */
  assert (((struct log_redo *) data_header)->length == rcv_data_length);
  if (rcv_data_length > 0)
    {
      memcpy (worker->postpone_redo_data_ptr, rcv_data, rcv_data_length);
      worker->postpone_redo_data_ptr += rcv_data_length;
      worker->postpone_redo_data_ptr = PTR_ALIGN (worker->postpone_redo_data_ptr, MAX_ALIGNMENT);
    }

  /* LSA will be saved later. */
  LSA_SET_NULL (&new_entry->lsa);
#endif /* SERVER_MODE */
}

/*
 * vacuum_cache_log_postpone_lsa () - Save LSA of postpone operations.
 *
 * return	 : Void.
 * thread_p (in) : Thread entry.
 * lsa (in)	 : Log postpone LSA.
 *
 * NOTE: This saves LSA after a new entry and its redo data have already been
 *	 added. They couldn't both be added in the same step.
 */
void
vacuum_cache_log_postpone_lsa (THREAD_ENTRY * thread_p, LOG_LSA * lsa)
{
#if defined (SERVER_MODE)
  VACUUM_WORKER *worker = VACUUM_GET_VACUUM_WORKER (thread_p);
  VACUUM_CACHE_POSTPONE_ENTRY *new_entry = NULL;

  assert (lsa != NULL && !LSA_ISNULL (lsa));
  assert (worker != NULL);
  assert (worker->postpone_cache_status != VACUUM_CACHE_POSTPONE_NO);

  if (worker->postpone_cache_status == VACUUM_CACHE_POSTPONE_OVERFLOW)
    {
      return;
    }
  assert (worker->postpone_cached_entries_count >= 0);
  assert (worker->postpone_cached_entries_count < VACUUM_CACHE_POSTPONE_ENTRIES_MAX_COUNT);
  new_entry = &worker->postpone_cached_entries[worker->postpone_cached_entries_count];
  LSA_COPY (&new_entry->lsa, lsa);

  /* Now that all needed data is saved, increment cached entries counter. */
  worker->postpone_cached_entries_count++;
#endif /* SERVER_MODE */
}

/*
 * vacuum_do_postpone_from_cache () - Do postpone from vacuum worker's cached postpone entries.
 *
 * return		   : True if postpone was run from cached entries,
 *			     false otherwise.
 * thread_p (in)	   : Thread entry.
 * start_postpone_lsa (in) : Start postpone LSA.
 */
bool
vacuum_do_postpone_from_cache (THREAD_ENTRY * thread_p, LOG_LSA * start_postpone_lsa)
{
#if defined (SERVER_MODE)
  VACUUM_WORKER *worker = VACUUM_GET_VACUUM_WORKER (thread_p);
  VACUUM_CACHE_POSTPONE_ENTRY *entry = NULL;
  struct log_redo *redo = NULL;
  char *rcv_data = NULL;
  int i;
  int start_index = -1;

  assert (start_postpone_lsa != NULL && !LSA_ISNULL (start_postpone_lsa));
  assert (worker != NULL);
  assert (worker->postpone_cache_status != VACUUM_CACHE_POSTPONE_NO);

  if (worker->postpone_cache_status == VACUUM_CACHE_POSTPONE_OVERFLOW)
    {
      /* Cache is not usable. */
      worker->postpone_cache_status = VACUUM_CACHE_POSTPONE_NO;
      return false;
    }
  /* First cached postpone entry at start_postpone_lsa. */
  for (i = 0; i < worker->postpone_cached_entries_count; i++)
    {
      entry = &worker->postpone_cached_entries[i];
      if (LSA_EQ (&entry->lsa, start_postpone_lsa))
	{
	  /* Found start lsa. */
	  start_index = i;
	  break;
	}
    }
  if (start_index < 0)
    {
      /* Start LSA was not found. Unexpected situation. */
      assert (false);
      return false;
    }

  /* Run all postpones after start_index. */
  for (i = start_index; i < worker->postpone_cached_entries_count; i++)
    {
      entry = &worker->postpone_cached_entries[i];
      /* Get redo data header. */
      redo = (struct log_redo *) entry->redo_data;
      /* Get recovery data. */
      rcv_data = entry->redo_data + sizeof (struct log_redo);
      rcv_data = PTR_ALIGN (rcv_data, MAX_ALIGNMENT);
      (void) log_execute_run_postpone (thread_p, &entry->lsa, redo, rcv_data);
    }
  /* Finished running postpones. */
  if (start_index == 0)
    {
      /* All postpone entries were run. */
      worker->postpone_cache_status = VACUUM_CACHE_POSTPONE_NO;
    }
  else
    {
      /* Only some postpone entries were run. Update the number of entries which should be run on next commit. */
      worker->postpone_cached_entries_count = start_index;
    }
  return true;
#else /* !SERVER_MODE */
  return false;
#endif /* !SERVER_MODE */
}

/*
<<<<<<< HEAD
 * vacuum_notify_server_crashed () - Notify vacuum that server has crashed and that recovery is running. After
 *				     recovery, when vacuum data is being loaded, vacuum will also recover the
 *				     block data buffer that had not been saved to vacuum data before crash.
 *				     The recovery LSA argument is used in case no MVCC operation log record is found
 *				     during recovery.
 *
 * return	     : Void.
 * recovery_lsa (in) : Recovery starting LSA.
 */
void
vacuum_notify_server_crashed (LOG_LSA * recovery_lsa)
{
  LSA_COPY (&vacuum_Data.recovery_lsa, recovery_lsa);
}

/*
 * vacuum_get_global_oldest_active_mvccid () - Get global oldest active MVCCID.
 *
 * return : Global oldest active MVCCID.
 */
VACUUM_LOG_BLOCKID
vacuum_get_global_oldest_active_mvccid (void)
{
  return ATOMIC_INC_64 (&vacuum_Global_oldest_active_mvccid, 0);
}

#if defined (SERVER_MODE)
/*
 * vacuum_data_flush () - Flush vacuum data (if necessary).
 *
 * return	 : Error code.
 * thread_p (in) : Thread entry.
 *
 * TODO:
 * The vacuum data flushing system works like this:
 * 1. Checkpoint thread notifies vacuum it needs to flush vacuum data. It then is blocked and waits for master to flush
 *    data
 * 2. In the next iteration, vacuum master runs data flush.
 * 3. Flush is finished and checkpoint thread is unblocked.
 *
 * We have one major problem here: flushing vacuum data duration depends on the size of vacuum data, which is
 * theoretically unlimited. This means vacuum master will be occupied for a long time, so buffers that need to be
 * checked often (vacuum_Block_data_buffer and vacuum_Finished_job_queue) may become full. Also new jobs will not
 * be generated, blocking the entire vacuum system.
 *
 * We need to find a solution for this problem.
 *
 * Restrictions:
 * 1. Vacuum data first and last page should be easily accessible. For this reason, they are currently permanently
 *    latched by vacuum master.
 * 2. Flushing vacuum data must be synchronized with changing vacuum data.
 */
static int
vacuum_data_flush (THREAD_ENTRY * thread_p)
{
  VACUUM_DATA_PAGE *data_page = NULL;
  bool save_check_interrupt = 0;
  int error_code = NO_ERROR;
  VPID next_vpid = VPID_INITIALIZER;

  if (vacuum_Data.flush_vacuum_data == 0)
    {
      /* No need to flush vacuum data. */
      return NO_ERROR;
    }
  assert (vacuum_Data.flush_vacuum_data == 1);

  save_check_interrupt = thread_set_check_interrupt (thread_p, false);

  data_page = vacuum_Data.first_page;
  while (true)
    {
      pgbuf_flush_with_wal (thread_p, (PAGE_PTR) data_page);
      VPID_COPY (&next_vpid, &data_page->next_page);
      vacuum_unfix_data_page (thread_p, data_page);

      if (VPID_ISNULL (&next_vpid))
	{
	  break;
	}

      data_page = vacuum_fix_data_page (thread_p, &next_vpid);
      if (data_page == NULL)
	{
	  assert (false);
	  er_set (ER_FATAL_ERROR_SEVERITY, ARG_FILE_LINE, ER_GENERIC_ERROR, 0);
	  error_code = ER_FAILED;
	  goto exit;
	}
      /* Continue to flush page. */
    }

exit:

  (void) thread_set_check_interrupt (thread_p, save_check_interrupt);

  ATOMIC_INC_32 (&vacuum_Data.flush_vacuum_data, -1);

  return error_code;
}

/*
 * vacuum_notify_flush_data () - Notify vacuum that vacuum data needs to be flushed.
 *
 * return : Void.
 */
void
vacuum_notify_flush_data (void)
{
  assert (vacuum_Data.flush_vacuum_data == 0);
  if (prm_get_bool_value (PRM_ID_DISABLE_VACUUM))
    {
      return;
    }
  if (!vacuum_Data.is_loaded)
    {
      /* No need to force vacuum data to flush vacuum data pages.
       * One such case is the checkpoint call at the end of recovery.
       */
      return;
    }
  ATOMIC_INC_32 (&vacuum_Data.flush_vacuum_data, 1);
}

/*
 * vacuum_is_vacuum_data_flushed () - Check if vacuumed flushed all vacuum data pages.
 *
 * return : True if vacuum data was flushed, false otherwise.
 */
bool
vacuum_is_vacuum_data_flushed (void)
{
  return vacuum_Data.flush_vacuum_data == 0;
}
#endif /* SERVER_MODE */
=======
 * vacuum_heap_ovf () - Vacuum overflow heap record of bigone.
 *
 * return		 : Error code.
 * thread_p (in)	 : Thread entry.
 * heap_object (in)	 : Object to vacuum.
 * threshold_mvccid (in) : Threshold MVCCID used to vacuum.
 * reusable (in)	 : True if object slots are reusable.
 * was_interrutped (in)  : True if same job was executed and interrupted.
 */
int
vacuum_heap_ovf (THREAD_ENTRY * thread_p, VACUUM_HEAP_OBJECT * ovf_object, MVCCID threshold_mvccid,
		 bool reusable, bool was_interrupted)
{
  int error_code = NO_ERROR;

  return error_code;
}
>>>>>>> 2e8ebb74
<|MERGE_RESOLUTION|>--- conflicted
+++ resolved
@@ -437,10 +437,8 @@
   /* Collect data on vacuum. */
   PGSLOTID slots[MAX_SLOTS_IN_PAGE];	/* Slot ID's. */
   MVCC_SATISFIES_VACUUM_RESULT results[MAX_SLOTS_IN_PAGE];	/* Vacuum check results. */
-  OID next_versions[MAX_SLOTS_IN_PAGE];	/* Next version links. */
-  OID partition_links[MAX_SLOTS_IN_PAGE];	/* Partition links. */
-
-  OID forward_links[2];		/* REC_BIGONE, REC_RELOCATION forward links. (buffer for forward_recdes) */
+
+  OID forward_link;		/* REC_BIGONE, REC_RELOCATION forward links. (buffer for forward_recdes) */
   RECDES forward_recdes;	/* Record descriptor to read forward links. */
 
   int n_bulk_vacuumed;		/* Number of vacuumed objects to be logged in bulk mode. */
@@ -605,18 +603,18 @@
 static void vacuum_cleanup_collected_by_vfid (VACUUM_WORKER * worker, VFID * vfid);
 static int vacuum_heap (THREAD_ENTRY * thread_p, VACUUM_WORKER * worker, MVCCID threshold_mvccid, bool was_interrupted);
 static int vacuum_heap_prepare_record (THREAD_ENTRY * thread_p, VACUUM_HEAP_HELPER * helper);
-static int vacuum_heap_record_insert_mvccid (THREAD_ENTRY * thread_p, VACUUM_HEAP_HELPER * helper);
+static int vacuum_heap_record_insid_and_prev_version (THREAD_ENTRY * thread_p, VACUUM_HEAP_HELPER * helper);
 static int vacuum_heap_record (THREAD_ENTRY * thread_p, VACUUM_HEAP_HELPER * helper);
 static int vacuum_heap_get_hfid (THREAD_ENTRY * thread_p, VACUUM_HEAP_HELPER * helper);
+static int vacuum_heap_ovf (THREAD_ENTRY * thread_p, VACUUM_HEAP_OBJECT * heap_object, MVCCID threshold_mvccid,
+			    bool reusable, bool was_interrupted);
 static void vacuum_heap_page_log_and_reset (THREAD_ENTRY * thread_p, VACUUM_HEAP_HELPER * helper,
 					    bool update_best_space_stat, bool unlatch_page);
 static void vacuum_log_vacuum_heap_page (THREAD_ENTRY * thread_p, PAGE_PTR page_p, int n_slots, PGSLOTID * slots,
-					 MVCC_SATISFIES_VACUUM_RESULT * results, OID * next_versions,
-					 OID * partition_oids, bool reusable, bool all_vacuumed);
+					 MVCC_SATISFIES_VACUUM_RESULT * results, bool reusable, bool all_vacuumed);
 static void vacuum_log_remove_ovf_insid (THREAD_ENTRY * thread_p, PAGE_PTR ovfpage);
 static void vacuum_log_redoundo_vacuum_record (THREAD_ENTRY * thread_p, PAGE_PTR page_p, PGSLOTID slotid,
-					       RECDES * undo_recdes, OID * next_version_oid, OID * partition_oid,
-					       bool reusable);
+					       RECDES * undo_recdes,  bool reusable);
 
 static int vacuum_init_master_prefetch (THREAD_ENTRY * thread_p);
 #if defined (SERVER_MODE)
@@ -637,151 +635,8 @@
 static void vacuum_log_dropped_files_set_next_page (THREAD_ENTRY * thread_p, PAGE_PTR page_p, VPID * next_page);
 static VPID *vacuum_get_first_page_dropped_files (THREAD_ENTRY * thread_p, VPID * first_page_vpid);
 
-<<<<<<< HEAD
 static bool is_not_vacuumed_and_lost (THREAD_ENTRY * thread_p, MVCC_REC_HEADER * rec_header);
 static void print_not_vacuumed_to_log (OID * oid, OID * class_oid, MVCC_REC_HEADER * rec_header, int btree_node_type);
-=======
-/* Static array of vacuum workers */
-VACUUM_WORKER vacuum_Workers[VACUUM_MAX_WORKER_COUNT];
-#if defined (SA_MODE)
-/* Vacuum worker structure used to execute vacuum jobs in SA_MODE.
- * TODO: Implement vacuum execution for SA_MODE.
- */
-VACUUM_WORKER *vacuum_Worker_sa_mode;
-#endif
-
-/* Number of worker threads that have a worker structure assigned. */
-int vacuum_Assigned_workers_count = 0;
-INT32 vacuum_Running_workers_count = 0;
-
-#if defined (SERVER_MODE)
-#define VACUUM_GET_WORKER(thread_p) \
-  ((VACUUM_WORKER *) ((thread_p)->vacuum_worker))
-#else /* !SERVER_MODE */
-#define VACUUM_GET_WORKER(thread_p) NULL
-#endif /* !SERVER_MODE */
-
-/* VACUUM_HEAP_HELPER -
- * Structure used by vacuum heap functions.
- */
-typedef struct vacuum_heap_helper VACUUM_HEAP_HELPER;
-struct vacuum_heap_helper
-{
-  PAGE_PTR home_page;		/* Home page for objects being vacuumed. */
-  VPID home_vpid;		/* VPID of home page. */
-  PAGE_PTR forward_page;	/* Used to keep forward page of REC_RELOCATION or first overflow page of REC_BIGONE. */
-  OID forward_oid;		/* Link to forward page. */
-  PGSLOTID crt_slotid;		/* Slot ID of current record being vacuumed. */
-  INT16 record_type;		/* Current record type. */
-  RECDES record;		/* Current record data. */
-
-  /* buffer of current record (used by NEW_HOME) */
-  char rec_buf[IO_MAX_PAGE_SIZE + MAX_ALIGNMENT];
-
-  MVCC_REC_HEADER mvcc_header;	/* MVCC header. */
-
-  HFID hfid;			/* Heap file identifier. */
-  VFID overflow_vfid;		/* Overflow file identifier. */
-  bool reusable;		/* True if heap file has reusable slots. */
-
-  MVCC_SATISFIES_VACUUM_RESULT can_vacuum;	/* Result of vacuum check. */
-
-  /* Collect data on vacuum. */
-  PGSLOTID slots[MAX_SLOTS_IN_PAGE];	/* Slot ID's. */
-  MVCC_SATISFIES_VACUUM_RESULT results[MAX_SLOTS_IN_PAGE];	/* Vacuum check results. */
-
-  OID forward_link;		/* REC_BIGONE, REC_RELOCATION forward links. (buffer for forward_recdes) */
-  RECDES forward_recdes;	/* Record descriptor to read forward links. */
-
-  int n_bulk_vacuumed;		/* Number of vacuumed objects to be logged in bulk mode. */
-  int n_vacuumed;		/* Number of vacuumed objects. */
-  int initial_home_free_space;	/* Free space in home page before vacuum */
-
-  /* Performance tracking. */
-  PERF_UTIME_TRACKER time_track;
-};
-
-#define VACUUM_PERF_HEAP_START(thread_p, helper) \
-  PERF_UTIME_TRACKER_START (thread_p, &(helper)->time_track);
-#define VACUUM_PERF_HEAP_TRACK_PREPARE(thread_p, helper) \
-  PERF_UTIME_TRACKER_TIME_AND_RESTART (thread_p, &(helper)->time_track, \
-				       mnt_heap_vacuum_prepare_time)
-#define VACUUM_PERF_HEAP_TRACK_EXECUTE(thread_p, helper) \
-  PERF_UTIME_TRACKER_TIME_AND_RESTART (thread_p, &(helper)->time_track, \
-				       mnt_heap_vacuum_execute_time)
-#define VACUUM_PERF_HEAP_TRACK_LOGGING(thread_p, helper) \
-  PERF_UTIME_TRACKER_TIME_AND_RESTART (thread_p, &(helper)->time_track, \
-				       mnt_heap_vacuum_log_time)
-
-/* Flags used to mark rcv->offset with hints about recovery process. */
-/* Flas for reusable heap files. */
-#define VACUUM_LOG_VACUUM_HEAP_REUSABLE	      0x8000
-/* Flag if page is entirely vacuumed. */
-#define VACUUM_LOG_VACUUM_HEAP_ALL_VACUUMED   0x4000
-/* Mask. */
-#define VACUUM_LOG_VACUUM_HEAP_MASK	      0xC000
-
-static void vacuum_log_vacuum_heap_page (THREAD_ENTRY * thread_p, PAGE_PTR page_p, int n_slots, PGSLOTID * slots,
-					 MVCC_SATISFIES_VACUUM_RESULT * results, bool reusable, bool all_vacuumed);
-static void vacuum_log_remove_ovf_insid (THREAD_ENTRY * thread_p, PAGE_PTR ovfpage);
-
-static int vacuum_init_master_prefetch (THREAD_ENTRY * thread_p);
-
-static int vacuum_heap (THREAD_ENTRY * thread_p, VACUUM_WORKER * worker, MVCCID threshold_mvccid, bool was_interrupted);
-static int vacuum_heap_prepare_record (THREAD_ENTRY * thread_p, VACUUM_HEAP_HELPER * helper);
-static int vacuum_heap_record_insid_and_prev_version (THREAD_ENTRY * thread_p, VACUUM_HEAP_HELPER * helper);
-static int vacuum_heap_record (THREAD_ENTRY * thread_p, VACUUM_HEAP_HELPER * helper);
-static int vacuum_heap_get_hfid (THREAD_ENTRY * thread_p, VACUUM_HEAP_HELPER * helper);
-static void vacuum_heap_page_log_and_reset (THREAD_ENTRY * thread_p, VACUUM_HEAP_HELPER * helper,
-					    bool update_best_space_stat, bool unlatch_page);
-
-static void vacuum_process_vacuum_data (THREAD_ENTRY * thread_p);
-static int vacuum_process_log_block (THREAD_ENTRY * thread_p, VACUUM_DATA_ENTRY * block_data,
-				     BLOCK_LOG_BUFFER * block_log_buffer, bool sa_mode_partial_block);
-static void vacuum_finished_block_vacuum (THREAD_ENTRY * thread_p, VACUUM_DATA_ENTRY * block_data,
-					  bool is_vacuum_complete);
-
-static int vacuum_process_log_record (THREAD_ENTRY * thread_p, VACUUM_WORKER * worker, LOG_LSA * log_lsa_p,
-				      LOG_PAGE * log_page_p, struct log_data *log_record_data, MVCCID * mvccid,
-				      char **undo_data_ptr, int *undo_data_size, struct log_vacuum_info *vacuum_info,
-				      bool * is_file_dropped, bool stop_after_vacuum_info);
-static int vacuum_compare_data_entries (const void *ptr1, const void *ptr2);
-static int vacuum_load_data_from_disk (THREAD_ENTRY * thread_p);
-static VACUUM_DATA_ENTRY *vacuum_get_vacuum_data_entry (VACUUM_LOG_BLOCKID blockid);
-static bool vacuum_is_work_in_progress (THREAD_ENTRY * thread_p);
-static void vacuum_data_remove_finished_entries (THREAD_ENTRY * thread_p);
-static void vacuum_data_remove_entries (THREAD_ENTRY * thread_p, int n_removed_entries, int *removed_entries);
-
-static void vacuum_log_remove_data_entries (THREAD_ENTRY * thread_p, int *removed_indexes, int n_removed_indexes);
-static void vacuum_log_append_block_data (THREAD_ENTRY * thread_p, VACUUM_DATA_ENTRY * new_entries, int n_new_entries,
-					  LOG_LSA * first_blocks_to_recover, int n_first_blocks_to_recover);
-
-static int vacuum_compare_dropped_files (const void *a, const void *b);
-static int vacuum_add_dropped_file (THREAD_ENTRY * thread_p, VFID * vfid, MVCCID mvccid, LOG_RCV * rcv,
-				    LOG_LSA * postpone_ref_lsa);
-static int vacuum_cleanup_dropped_files (THREAD_ENTRY * thread_p);
-static bool vacuum_find_dropped_file (THREAD_ENTRY * thread_p, VFID * vfid, MVCCID mvccid);
-static void vacuum_log_cleanup_dropped_files (THREAD_ENTRY * thread_p, PAGE_PTR page_p, INT16 * indexes,
-					      INT16 n_indexes);
-static void vacuum_log_dropped_files_set_next_page (THREAD_ENTRY * thread_p, PAGE_PTR page_p, VPID * next_page);
-
-static void vacuum_update_oldest_mvccid (THREAD_ENTRY * thread_p);
-
-static int vacuum_compare_heap_object (const void *a, const void *b);
-static int vacuum_collect_heap_objects (VACUUM_WORKER * worker, OID * oid, VFID * vfid);
-static void vacuum_cleanup_collected_by_vfid (VACUUM_WORKER * worker, VFID * vfid);
-
-static void vacuum_log_blocks_to_recover (THREAD_ENTRY * thread_p);
-static int vacuum_recover_blocks_from_log (THREAD_ENTRY * thread_p);
-static void vacuum_rv_discard_recovered_blocks_from_buffer (THREAD_ENTRY * thread_p);
-
-static VPID *vacuum_get_first_page_dropped_files (THREAD_ENTRY * thread_p, VPID * first_page_vpid);
-static VPID *vacuum_get_first_page_vacuum_data (THREAD_ENTRY * thread_p, VPID * first_page_vpid);
-
-static int vacuum_assign_worker (THREAD_ENTRY * thread_p);
-static void vacuum_finalize_worker (THREAD_ENTRY * thread_p, VACUUM_WORKER * worker_info);
-static INT32 vacuum_get_worker_min_dropped_files_version (void);
->>>>>>> 2e8ebb74
 
 #if !defined (NDEBUG)
 /* Debug function to verify vacuum data. */
@@ -791,22 +646,6 @@
 #define VACUUM_VERIFY_VACUUM_DATA()
 #endif /* NDEBUG */
 
-<<<<<<< HEAD
-=======
-#if defined (SERVER_MODE)
-static int vacuum_log_prefetch_vacuum_block (THREAD_ENTRY * thread_p, VACUUM_DATA_ENTRY * entry,
-					     BLOCK_LOG_BUFFER * block_log_buffer);
-#endif /* SERVER_MODE */
-static int vacuum_copy_log_page (THREAD_ENTRY * thread_p, LOG_PAGEID log_pageid, BLOCK_LOG_BUFFER * block_log_buffer,
-				 LOG_PAGE * log_page);
-
-static bool is_not_vacuumed_and_lost (THREAD_ENTRY * thread_p, MVCC_REC_HEADER * rec_header);
-static void print_not_vacuumed_to_log (OID * oid, OID * class_oid, MVCC_REC_HEADER * rec_header, int btree_node_type);
-static void vacuum_log_redoundo_vacuum_record (THREAD_ENTRY * thread_p, PAGE_PTR page_p, PGSLOTID slotid,
-					       RECDES * undo_recdes, bool reusable);
-static int vacuum_heap_ovf (THREAD_ENTRY * thread_p, VACUUM_HEAP_OBJECT * heap_object, MVCCID threshold_mvccid,
-			    bool reusable, bool was_interrupted);
->>>>>>> 2e8ebb74
 /*
  * xvacuum () - Vacuumes database
  *
@@ -2565,18 +2404,8 @@
  *			    to workers. Each job will process a block of log data and vacuum records from b-trees and
  *			    heap files.
  *
-<<<<<<< HEAD
  * return	 : Void.
  * thread_p (in) : Thread entry.
- *
- * TODO: Current vacuum algorithm cannot handle REC_MVCC_NEXT_VERSION slot
- *	 types. We may need to add a new routine that will only vacuum
- *	 classes with referable objects. Currently we can only do this by
- *	 scanning the entire heap file and update REC_MVCC_NEXT_VERSION slots.
- *	 It should be called rarely and may require keeping some statistics.
-=======
- * return : Void.
->>>>>>> 2e8ebb74
  */
 void
 vacuum_master_start (THREAD_ENTRY * thread_p)
@@ -3299,7 +3128,7 @@
 vacuum_assign_worker (THREAD_ENTRY * thread_p)
 {
   /* Get first unassigned worker */
-  VACUUM_WORKER *worker = NULL;	/* &vacuum_Workers[vacuum_Assigned_workers_count]; */
+  VACUUM_WORKER *worker = NULL;
   INT32 save_assigned_workers_count;
 #if defined (SERVER_MODE)
   long long unsigned size_worker_prefetch_log_buffer;
@@ -7199,7 +7028,6 @@
 }
 
 /*
-<<<<<<< HEAD
  * vacuum_notify_server_crashed () - Notify vacuum that server has crashed and that recovery is running. After
  *				     recovery, when vacuum data is being loaded, vacuum will also recover the
  *				     block data buffer that had not been saved to vacuum data before crash.
@@ -7335,7 +7163,8 @@
   return vacuum_Data.flush_vacuum_data == 0;
 }
 #endif /* SERVER_MODE */
-=======
+
+/*
  * vacuum_heap_ovf () - Vacuum overflow heap record of bigone.
  *
  * return		 : Error code.
@@ -7352,5 +7181,4 @@
   int error_code = NO_ERROR;
 
   return error_code;
-}
->>>>>>> 2e8ebb74
+}