/*
 * Copyright (C) 2008 Search Solution Corporation. All rights reserved by Search Solution.
 *
 *   This program is free software; you can redistribute it and/or modify
 *   it under the terms of the GNU General Public License as published by
 *   the Free Software Foundation; either version 2 of the License, or
 *   (at your option) any later version.
 *
 *  This program is distributed in the hope that it will be useful,
 *  but WITHOUT ANY WARRANTY; without even the implied warranty of
 *  MERCHANTABILITY or FITNESS FOR A PARTICULAR PURPOSE. See the
 *  GNU General Public License for more details.
 *
 *  You should have received a copy of the GNU General Public License
 *  along with this program; if not, write to the Free Software
 *  Foundation, Inc., 51 Franklin Street, Fifth Floor, Boston, MA 02110-1301 USA
 *
 */

/*
 * vacuum.c - Vacuuming system implementation.
 *
 */
#include "system.h"
#include "vacuum.h"

#include "base_flag.hpp"
#include "boot_sr.h"
#include "btree.h"
#include "dbtype.h"
#include "heap_file.h"
#include "lockfree_circular_queue.hpp"
#include "log_append.hpp"
#include "log_compress.h"
#include "log_lsa.hpp"
#include "log_impl.h"
#include "mvcc.h"
#include "mvcc_table.hpp"
#include "object_representation.h"
#include "object_representation_sr.h"
#include "overflow_file.h"
#include "page_buffer.h"
#include "perf_monitor.h"
#include "resource_shared_pool.hpp"
#include "thread_entry_task.hpp"
#if defined (SERVER_MODE)
#include "thread_daemon.hpp"
#endif /* SERVER_MODE */
#include "thread_looper.hpp"
#include "thread_manager.hpp"
#if defined (SERVER_MODE)
#include "thread_worker_pool.hpp"
#endif // SERVER_MODE
#include "util_func.h"

#include <atomic>
#include <condition_variable>
#include <mutex>
#include <stack>

#include <cstring>

/* The maximum number of slots in a page if all of them are empty.
 * IO_MAX_PAGE_SIZE is used for page size and any headers are ignored (it
 * wouldn't bring a significant difference).
 */
#define MAX_SLOTS_IN_PAGE (IO_MAX_PAGE_SIZE / sizeof (SPAGE_SLOT))

/* The default number of cached entries in a vacuum statistics cache */
#define VACUUM_STATS_CACHE_SIZE 100

/* Get first log page identifier in a log block */
#define VACUUM_FIRST_LOG_PAGEID_IN_BLOCK(blockid) \
  ((blockid) * vacuum_Data.log_block_npages)
/* Get last log page identifier in a log block */
#define VACUUM_LAST_LOG_PAGEID_IN_BLOCK(blockid) \
  (VACUUM_FIRST_LOG_PAGEID_IN_BLOCK (blockid + 1) - 1)

/*
 * Vacuum data section.
 * Vacuum data contains useful information for the vacuum process. There are
 * several fields, among which a table of entries which describe the progress
 * of processing log data for vacuum.
 *
 * Vacuum data is organized as a queue of VACUUM_DATA_PAGE pages. Each page has a header and an array of
 * VACUUM_DATA_ENTRY.
 *
 * The vacuum_Data global variable keeps useful meta-data which does not required disk storage.
 */

/* Vacuum log block data.
 *
 * Stores information on a block of log data relevant for vacuum.c
 */
typedef struct vacuum_data_entry VACUUM_DATA_ENTRY;
struct vacuum_data_entry
{
  // *INDENT-OFF*
  VACUUM_LOG_BLOCKID blockid;       // blockid and flags
  LOG_LSA start_lsa;                // lsa of last mvcc op log record in block
  MVCCID oldest_visible_mvccid;     // oldest visible MVCCID while block was logged
  MVCCID newest_mvccid;             // newest MVCCID in log block

  vacuum_data_entry () = default;
  vacuum_data_entry (const log_lsa & lsa, MVCCID oldest, MVCCID newest);
  vacuum_data_entry (const log_header & hdr);

  VACUUM_LOG_BLOCKID get_blockid () const;

  bool is_available () const;
  bool is_vacuumed () const;
  bool is_job_in_progress () const;
  bool was_interrupted () const;

  void set_vacuumed ();
  void set_job_in_progress ();
  void set_interrupted ();

  // *INDENT-ON*
};

/* One flag is required for entries currently being vacuumed. In order to
 * avoid using an extra-field and because blockid will not use all its 64 bits
 * first bit will be used for this flag.
 */
/* Bits used for flag */
#define VACUUM_DATA_ENTRY_FLAG_MASK	  0xE000000000000000
/* Bits used for blockid */
#define VACUUM_DATA_ENTRY_BLOCKID_MASK	  0x1FFFFFFFFFFFFFFF

/* Flags */
/* The represented block is being vacuumed */
#define VACUUM_BLOCK_STATUS_MASK		  0xC000000000000000
#define VACUUM_BLOCK_STATUS_VACUUMED		  0x8000000000000000
#define VACUUM_BLOCK_STATUS_IN_PROGRESS_VACUUM	  0x4000000000000000
#define VACUUM_BLOCK_STATUS_AVAILABLE		  0x0000000000000000

#define VACUUM_BLOCK_FLAG_INTERRUPTED		  0x2000000000000000

/* Access fields in a vacuum data table entry */
/* Get blockid (use mask to cancel flag bits) */
#define VACUUM_BLOCKID_WITHOUT_FLAGS(blockid) \
  ((blockid) & VACUUM_DATA_ENTRY_BLOCKID_MASK)

/* Get flags from blockid. */
#define VACUUM_BLOCKID_GET_FLAGS(blockid) \
  ((blockid) & VACUUM_DATA_ENTRY_FLAG_MASK)

/* Vacuum block status: requested means that vacuum data has assigned it as
 * a job, but no worker started it yet; running means that a work is currently
 * vacuuming based on this entry's block.
 */
/* Get vacuum block status */
#define VACUUM_BLOCK_STATUS(blockid) \
  ((blockid) & VACUUM_BLOCK_STATUS_MASK)

/* Check vacuum block status */
#define VACUUM_BLOCK_STATUS_IS_VACUUMED(blockid) \
  (VACUUM_BLOCK_STATUS (blockid) == VACUUM_BLOCK_STATUS_VACUUMED)
#define VACUUM_BLOCK_STATUS_IS_IN_PROGRESS(blockid) \
  (VACUUM_BLOCK_STATUS (blockid) == VACUUM_BLOCK_STATUS_IN_PROGRESS_VACUUM)
#define VACUUM_BLOCK_STATUS_IS_AVAILABLE(blockid) \
  (VACUUM_BLOCK_STATUS (blockid) == VACUUM_BLOCK_STATUS_AVAILABLE)

/* Set vacuum block status */
#define VACUUM_BLOCK_STATUS_SET_VACUUMED(blockid) \
  ((blockid) = ((blockid) & ~VACUUM_BLOCK_STATUS_MASK) | VACUUM_BLOCK_STATUS_VACUUMED)
#define VACUUM_BLOCK_STATUS_SET_IN_PROGRESS(blockid) \
  ((blockid) = ((blockid) & ~VACUUM_BLOCK_STATUS_MASK) | VACUUM_BLOCK_STATUS_IN_PROGRESS_VACUUM)
#define VACUUM_BLOCK_STATUS_SET_AVAILABLE(blockid) \
  ((blockid) = ((blockid) & ~VACUUM_BLOCK_STATUS_MASK) | VACUUM_BLOCK_STATUS_AVAILABLE)

#define VACUUM_BLOCK_IS_INTERRUPTED(blockid) \
  (((blockid) & VACUUM_BLOCK_FLAG_INTERRUPTED) != 0)
#define VACUUM_BLOCK_SET_INTERRUPTED(blockid) \
  ((blockid) |= VACUUM_BLOCK_FLAG_INTERRUPTED)
#define VACUUM_BLOCK_CLEAR_INTERRUPTED(blockid) \
  ((blockid) &= ~VACUUM_BLOCK_FLAG_INTERRUPTED)

/* Vacuum data page.
 *
 * One page of vacuum data file.
 */
// *INDENT-OFF*
typedef struct vacuum_data_page VACUUM_DATA_PAGE;
struct vacuum_data_page
{
  VPID next_page;
  INT16 index_unvacuumed;
  INT16 index_free;

  /* First vacuum data entry in page. It is followed by other entries based on the page capacity. */
  VACUUM_DATA_ENTRY data[1];

  static const INT16 INDEX_NOT_FOUND = -1;

  bool is_empty () const;
  bool is_index_valid (INT16 index) const;
  INT16 get_index_of_blockid (VACUUM_LOG_BLOCKID blockid) const;

  VACUUM_LOG_BLOCKID get_first_blockid () const;
};
// *INDENT-ON*
#define VACUUM_DATA_PAGE_HEADER_SIZE (offsetof (VACUUM_DATA_PAGE, data))

/*
 * Overwritten versions of pgbuf_fix, pgbuf_unfix and pgbuf_set_dirty, adapted for the needs of vacuum data.
 *
 * NOTE: These macro's should make sure that first/last vacuum data pages are not unfixed or re-fixed.
 */

/* Fix a vacuum data page. If the VPID matches first or last vacuum data page, then the respective page is returned.
 * Otherwise, the page is fixed from page buffer.
 */
#define vacuum_fix_data_page(thread_p, vpidp)									  \
  /* Check if page is vacuum_Data.first_page */									  \
  (vacuum_Data.first_page != NULL && VPID_EQ (pgbuf_get_vpid_ptr ((PAGE_PTR) vacuum_Data.first_page), vpidp) ?	  \
   /* True: vacuum_Data.first_page */										  \
   vacuum_Data.first_page :											  \
   /* False: check if page is vacuum_Data.last_page. */								  \
   vacuum_Data.last_page != NULL && VPID_EQ (pgbuf_get_vpid_ptr ((PAGE_PTR) vacuum_Data.last_page), vpidp) ?	  \
   /* True: vacuum_Data.last_page */										  \
   vacuum_Data.last_page :											  \
   /* False: fix the page. */									  		  \
   (VACUUM_DATA_PAGE *) pgbuf_fix (thread_p, vpidp, OLD_PAGE, PGBUF_LATCH_WRITE, PGBUF_UNCONDITIONAL_LATCH))

/* Unfix vacuum data page. If the page is first or last in vacuum data, it is not unfixed. */
#define vacuum_unfix_data_page(thread_p, data_page) \
  do \
    { \
      if ((data_page) != vacuum_Data.first_page && (data_page) != vacuum_Data.last_page) \
	{ \
	  /* Do not unfix first or last page. */ \
	  pgbuf_unfix (thread_p, (PAGE_PTR) (data_page)); \
	} \
      (data_page) = NULL; \
    } while (0)

/* Set page dirty [and free it]. First and last vacuum data page are not freed. */
#define vacuum_set_dirty_data_page(thread_p, data_page, free) \
  do \
    { \
      if ((data_page) != vacuum_Data.first_page && (data_page) != vacuum_Data.last_page) \
	{ \
	  pgbuf_set_dirty (thread_p, (PAGE_PTR) (data_page), free); \
	} \
      else  \
	{ \
	  /* Do not unfix first or last page. */ \
	  pgbuf_set_dirty (thread_p, (PAGE_PTR) (data_page), DONT_FREE); \
	} \
      if ((free) == FREE) \
	{ \
	  (data_page) = NULL; \
	} \
    } while (0)

static inline void
vacuum_set_dirty_data_page_dont_free (cubthread::entry * thread_p, vacuum_data_page * data_page)
{
  assert (data_page != NULL);
  pgbuf_set_dirty (thread_p, (PAGE_PTR) (data_page), DONT_FREE);
}

/* Unfix first and last vacuum data page. */
#define vacuum_unfix_first_and_last_data_page(thread_p) \
  do \
    { \
      if (vacuum_Data.last_page != NULL && vacuum_Data.last_page != vacuum_Data.first_page) \
	{ \
	  pgbuf_unfix (thread_p, (PAGE_PTR) vacuum_Data.last_page); \
	} \
      vacuum_Data.last_page = NULL; \
      if (vacuum_Data.first_page != NULL) \
	{ \
	  pgbuf_unfix (thread_p, (PAGE_PTR) vacuum_Data.first_page); \
	} \
      vacuum_Data.first_page = NULL; \
    } while (0)

// *INDENT-OFF*

//
// vacuum_job_cursor is a class that helps tracking job generation progress. its main indicative of progress is the
//    blockid; however, after removing/adding log blocks to vacuum data this blockid can be relocated to a different
//    page. it is cursor's job to maintain the correct position of blocks.
//
class vacuum_job_cursor
{
  public:
    vacuum_job_cursor ();
    ~vacuum_job_cursor ();

    bool is_valid () const;       // return true if cursor valid (get_current_entry can be called)
    bool is_loaded () const;      // return true if cursor page/index are loaded

    void increment_blockid ();                  // increment cursor blockid
    void set_on_vacuum_data_start ();           // set cursor blockid to first block in vacuum data
    void readjust_to_vacuum_data_changes ();    // readjust cursor blockid after changes to vacuum data

    // getters
    VACUUM_LOG_BLOCKID get_blockid () const;
    const VPID &get_page_vpid () const;
    vacuum_data_page *get_page () const;
    INT16 get_index () const;

    const vacuum_data_entry &get_current_entry () const;    // get current entry; cursor must be valid
    void start_job_on_current_entry () const;

    void force_data_update ();
    void unload ();                                   // unload page/index
    void load ();                                     // load page/index

  private:
    void change_blockid (VACUUM_LOG_BLOCKID blockid);       // reset m_blockid to argument
    void reload ();                                         // reload; if a page is loaded and if it contains current
                                                            // blockid, current configuration is kept
    void search ();                                         // search page/index of cursor blockid

    VACUUM_LOG_BLOCKID m_blockid;     // current cursor blockid
    VACUUM_DATA_PAGE *m_page;         // loaded page of blockid or null
    INT16 m_index;                    // loaded index of blockid or INDEX_NOT_FOUND
};

// helper macros for printing vacuum_job_cursor
#define vacuum_job_cursor_print_format "vacuum_job_cursor(%lld, %d|%d|%d)"
#define vacuum_job_cursor_print_args(cursor) \
  (long long int) (cursor).get_blockid (), VPID_AS_ARGS (&(cursor).get_page_vpid ()), (int) (cursor).get_index ()

class vacuum_shutdown_sequence
{
  public:
    vacuum_shutdown_sequence ();

    void request_shutdown ();
    bool is_shutdown_requested ();
    bool check_shutdown_request ();

  private:
    enum state
    {
      NO_SHUTDOWN,
#if defined (SERVER_MODE)
      SHUTDOWN_REQUESTED,
#endif // SERVER_MODE
      SHUTDOWN_REGISTERED
    };
    state m_state;
#if defined (SERVER_MODE)
    std::mutex m_state_mutex;
    std::condition_variable m_condvar;
#endif // SERVER_MODE
};

/* Vacuum data.
 *
 * Stores data required for vacuum. It is also stored on disk in the first
 * database volume.
 */
typedef struct vacuum_data VACUUM_DATA;
struct vacuum_data
{
  public:
    VFID vacuum_data_file;	/* Vacuum data file VFID. */
    LOG_PAGEID keep_from_log_pageid;	/* Smallest LOG_PAGEID that vacuum may still need for its jobs. */

    MVCCID oldest_unvacuumed_mvccid;	/* Global oldest MVCCID not vacuumed (yet). */

    VACUUM_DATA_PAGE *first_page;	/* Cached first vacuum data page. Usually used to generate new jobs. */
    VACUUM_DATA_PAGE *last_page;	/* Cached last vacuum data page. Usually used to receive new data. */

    int page_data_max_count;	/* Maximum data entries fitting one vacuum data page. */

    int log_block_npages;		/* The number of pages in a log block. */

    bool is_loaded;		/* True if vacuum data is loaded. */
    vacuum_shutdown_sequence shutdown_sequence;
    bool is_archive_removal_safe;	/* Set to true after keep_from_log_pageid is updated. */

    LOG_LSA recovery_lsa;		/* This is the LSA where recovery starts. It will be used to go backward in the log
				   * if data on log blocks must be recovered.
				   */
    bool is_restoredb_session;

  #if defined (SA_MODE)
    bool is_vacuum_complete;
  #endif				/* SA_MODE */

    vacuum_data ()
      : vacuum_data_file (VFID_INITIALIZER)
      , keep_from_log_pageid (NULL_PAGEID)
      , oldest_unvacuumed_mvccid (MVCCID_NULL)
      , first_page (NULL)
      , last_page (NULL)
      , page_data_max_count (0)
      , log_block_npages (0)
      , is_loaded (false)
      , shutdown_sequence ()
      , is_archive_removal_safe (false)
      , recovery_lsa (LSA_INITIALIZER)
      , is_restoredb_session (false)
  #if defined (SA_MODE)
      , is_vacuum_complete (false)
  #endif // SA_MODE
      , m_last_blockid (VACUUM_NULL_LOG_BLOCKID)
    {
    }

    bool is_empty () const;	// returns true if vacuum data has no blocks
    bool has_one_page () const;	// returns true if vacuum data has one page only

    VACUUM_LOG_BLOCKID get_last_blockid () const;	// get last blockid of vacuum data
    VACUUM_LOG_BLOCKID get_first_blockid () const;	// get first blockid of vacuum data; if vacuum data is empty

    // same as last blockid
    void set_last_blockid (VACUUM_LOG_BLOCKID blockid);	// set new value for last blockid of vacuum data

    void update ();
    void set_oldest_unvacuumed_on_boot ();

  private:
    const VACUUM_DATA_ENTRY &get_first_entry () const;
    void upgrade_oldest_unvacuumed (MVCCID mvccid);

    VACUUM_LOG_BLOCKID m_last_blockid;	/* Block id for last vacuum data entry... This entry is actually the id of last
					  * added block which may not even be in vacuum data (being already vacuumed).
					  */
};
static VACUUM_DATA vacuum_Data;
// *INDENT-ON*

/* vacuum data load */
typedef struct vacuum_data_load VACUUM_DATA_LOAD;
struct vacuum_data_load
{
  VPID vpid_first;
  VPID vpid_last;
};
VACUUM_DATA_LOAD vacuum_Data_load = { VPID_INITIALIZER, VPID_INITIALIZER };

/* Vacuum worker structure used by vacuum master thread. */
/* This VACUUM_WORKER structure was designed for the needs of the vacuum workers. However, since the design of
 * vacuum data was changed, and since vacuum master may have to allocate or deallocate disk pages, it needed to make
 * use of system operations and transaction descriptor in similar ways with the workers.
 * To extend that functionality in an easy way and to benefit from the postpone cache optimization, master was also
 * assigned this VACUUM_WORKER.
 */
VACUUM_WORKER vacuum_Master;

/*
 * Vacuum worker/job related structures.
 */
/* A lock-free buffer used for communication between logger transactions and
 * auto-vacuum master. It is advisable to avoid synchronizing running
 * transactions with vacuum threads and for this reason the block data is not
 * added directly to vacuum data.
 */
/* *INDENT-OFF* */
lockfree::circular_queue<vacuum_data_entry> *vacuum_Block_data_buffer = NULL;
/* *INDENT-ON* */
#define VACUUM_BLOCK_DATA_BUFFER_CAPACITY 1024

/* A lock free queue of vacuum jobs. Master will add jobs based on vacuum data
 * and workers will execute the jobs one by one.
 */
/* *INDENT-OFF* */
lockfree::circular_queue<VACUUM_LOG_BLOCKID> *vacuum_Finished_job_queue = NULL;
/* *INDENT-ON* */

/* number or log pages on each block of buffer log prefetch */
#define VACUUM_PREFETCH_LOG_BLOCK_BUFFER_PAGES ((size_t) (1 + vacuum_Data.log_block_npages))

#if defined(SERVER_MODE)
#define VACUUM_MAX_TASKS_IN_WORKER_POOL ((size_t) (3 * prm_get_integer_value (PRM_ID_VACUUM_WORKER_COUNT)))
#endif /* SERVER_MODE */

#define VACUUM_FINISHED_JOB_QUEUE_CAPACITY  2048

#define VACUUM_LOG_BLOCK_BUFFER_INVALID (-1)

/* Convert vacuum worker TRANID to an index in vacuum worker's array */
#define VACUUM_WORKER_INDEX_TO_TRANID(index) \
  (-index + LOG_LAST_VACUUM_WORKER_TRANID)

/* Convert index in vacuum worker's array to TRANID */
#define VACUUM_WORKER_TRANID_TO_INDEX(trid) \
  (-trid + LOG_LAST_VACUUM_WORKER_TRANID)

/* Static array of vacuum workers */
VACUUM_WORKER vacuum_Workers[VACUUM_MAX_WORKER_COUNT];

/* VACUUM_HEAP_HELPER -
 * Structure used by vacuum heap functions.
 */
typedef struct vacuum_heap_helper VACUUM_HEAP_HELPER;
struct vacuum_heap_helper
{
  PAGE_PTR home_page;		/* Home page for objects being vacuumed. */
  VPID home_vpid;		/* VPID of home page. */
  PAGE_PTR forward_page;	/* Used to keep forward page of REC_RELOCATION or first overflow page of REC_BIGONE. */
  OID forward_oid;		/* Link to forward page. */
  PGSLOTID crt_slotid;		/* Slot ID of current record being vacuumed. */
  INT16 record_type;		/* Current record type. */
  RECDES record;		/* Current record data. */

  /* buffer of current record (used by HOME and NEW_HOME) */
  char rec_buf[IO_MAX_PAGE_SIZE + MAX_ALIGNMENT];

  MVCC_REC_HEADER mvcc_header;	/* MVCC header. */

  HFID hfid;			/* Heap file identifier. */
  VFID overflow_vfid;		/* Overflow file identifier. */
  bool reusable;		/* True if heap file has reusable slots. */

  MVCC_SATISFIES_VACUUM_RESULT can_vacuum;	/* Result of vacuum check. */

  /* Collect data on vacuum. */
  PGSLOTID slots[MAX_SLOTS_IN_PAGE];	/* Slot ID's. */
  MVCC_SATISFIES_VACUUM_RESULT results[MAX_SLOTS_IN_PAGE];	/* Vacuum check results. */

  OID forward_link;		/* REC_BIGONE, REC_RELOCATION forward links. (buffer for forward_recdes) */
  RECDES forward_recdes;	/* Record descriptor to read forward links. */

  int n_bulk_vacuumed;		/* Number of vacuumed objects to be logged in bulk mode. */
  int n_vacuumed;		/* Number of vacuumed objects. */
  int initial_home_free_space;	/* Free space in home page before vacuum */

  /* Performance tracking. */
  PERF_UTIME_TRACKER time_track;
};

#define VACUUM_PERF_HEAP_START(thread_p, helper) \
  PERF_UTIME_TRACKER_START (thread_p, &(helper)->time_track);
#define VACUUM_PERF_HEAP_TRACK_PREPARE(thread_p, helper) \
  PERF_UTIME_TRACKER_TIME_AND_RESTART (thread_p, &(helper)->time_track, \
				       PSTAT_HEAP_VACUUM_PREPARE)
#define VACUUM_PERF_HEAP_TRACK_EXECUTE(thread_p, helper) \
  PERF_UTIME_TRACKER_TIME_AND_RESTART (thread_p, &(helper)->time_track, \
				       PSTAT_HEAP_VACUUM_EXECUTE)
#define VACUUM_PERF_HEAP_TRACK_LOGGING(thread_p, helper) \
  PERF_UTIME_TRACKER_TIME_AND_RESTART (thread_p, &(helper)->time_track, \
				       PSTAT_HEAP_VACUUM_LOG)

/* Flags used to mark rcv->offset with hints about recovery process. */
/* Flags for reusable heap files. */
#define VACUUM_LOG_VACUUM_HEAP_REUSABLE	      0x8000
/* Flag if page is entirely vacuumed. */
#define VACUUM_LOG_VACUUM_HEAP_ALL_VACUUMED   0x4000
/* Mask. */
#define VACUUM_LOG_VACUUM_HEAP_MASK	      0xC000

/* The buffer size of collected heap objects during a vacuum job. */
#define VACUUM_DEFAULT_HEAP_OBJECT_BUFFER_SIZE  4000

/*
 * Dropped files section.
 */

static bool vacuum_Dropped_files_loaded = false;

/* Identifier for the file where dropped file list is kept */
static VFID vacuum_Dropped_files_vfid;

/* Identifier for first page in dropped files */
static VPID vacuum_Dropped_files_vpid;

/* Total count of dropped files */
static INT32 vacuum_Dropped_files_count = 0;

/* Dropped file entry */
typedef struct vacuum_dropped_file VACUUM_DROPPED_FILE;
struct vacuum_dropped_file
{
  VFID vfid;
  MVCCID mvccid;
};

/* A page of dropped files entries */
typedef struct vacuum_dropped_files_page VACUUM_DROPPED_FILES_PAGE;
struct vacuum_dropped_files_page
{
  VPID next_page;		/* VPID of next dropped files page. */
  INT16 n_dropped_files;	/* Number of entries on page */

  /* Leave the dropped files at the end of the structure */
  VACUUM_DROPPED_FILE dropped_files[1];	/* Dropped files. */
};

/* Size of dropped file page header */
#define VACUUM_DROPPED_FILES_PAGE_HEADER_SIZE \
  (offsetof (VACUUM_DROPPED_FILES_PAGE, dropped_files))

/* Capacity of dropped file page */
#define VACUUM_DROPPED_FILES_PAGE_CAPACITY \
  ((INT16) ((DB_PAGESIZE - VACUUM_DROPPED_FILES_PAGE_HEADER_SIZE) \
	    / sizeof (VACUUM_DROPPED_FILE)))
/* Capacity of dropped file page when page size is max */
#define VACUUM_DROPPED_FILES_MAX_PAGE_CAPACITY \
  ((INT16) ((IO_MAX_PAGE_SIZE - VACUUM_DROPPED_FILES_PAGE_HEADER_SIZE) \
	    / sizeof (VACUUM_DROPPED_FILE)))

#define VACUUM_DROPPED_FILE_FLAG_DUPLICATE 0x8000

/* Overwritten versions of pgbuf_fix, pgbuf_unfix and pgbuf_set_dirty,
 * adapted for the needs of vacuum and its dropped files pages.
 */
#define vacuum_fix_dropped_entries_page(thread_p, vpidp, latch) \
  ((VACUUM_DROPPED_FILES_PAGE *) pgbuf_fix (thread_p, vpidp, OLD_PAGE, \
                                            latch, \
                                            PGBUF_UNCONDITIONAL_LATCH))
#define vacuum_unfix_dropped_entries_page(thread_p, dropped_page) \
  do \
    { \
      pgbuf_unfix (thread_p, (PAGE_PTR) (dropped_page)); \
      (dropped_page) = NULL; \
    } while (0)
#define vacuum_set_dirty_dropped_entries_page(thread_p, dropped_page, free) \
  do \
    { \
      pgbuf_set_dirty (thread_p, (PAGE_PTR) (dropped_page), free); \
      if ((free) == FREE) \
	{ \
	  (dropped_page) = NULL; \
	} \
    } while (0)

#if !defined (NDEBUG)
/* Track pages allocated for dropped files. Used for debugging only, for
 * easy observation of the lists of dropped files at any time.
 */
typedef struct vacuum_track_dropped_files VACUUM_TRACK_DROPPED_FILES;
struct vacuum_track_dropped_files
{
  VACUUM_TRACK_DROPPED_FILES *next_tracked_page;
  VACUUM_DROPPED_FILES_PAGE dropped_data_page;
};
VACUUM_TRACK_DROPPED_FILES *vacuum_Track_dropped_files;
#define VACUUM_TRACK_DROPPED_FILES_SIZE \
  (DB_PAGESIZE + sizeof (VACUUM_TRACK_DROPPED_FILES *))
#endif /* !NDEBUG */

INT32 vacuum_Dropped_files_version = 0;
pthread_mutex_t vacuum_Dropped_files_mutex;
VFID vacuum_Last_dropped_vfid;

typedef struct vacuum_dropped_files_rcv_data VACUUM_DROPPED_FILES_RCV_DATA;
struct vacuum_dropped_files_rcv_data
{
  VFID vfid;
  OID class_oid;
};

bool vacuum_Is_booted = false;

/* Logging */
#define VACUUM_LOG_DATA_ENTRY_MSG(name) \
  "name = {blockid = %lld, flags = %lld, start_lsa = %lld|%d, oldest_visible_mvccid=%llu, newest_mvccid=%llu }"
#define VACUUM_LOG_DATA_ENTRY_AS_ARGS(data) \
  (long long) VACUUM_BLOCKID_WITHOUT_FLAGS ((data)->blockid), (long long) VACUUM_BLOCKID_GET_FLAGS ((data)->blockid), \
  LSA_AS_ARGS (&(data)->start_lsa), (unsigned long long) (data)->oldest_visible_mvccid, \
  (unsigned long long) (data)->newest_mvccid

/* Vacuum static functions. */
static void vacuum_update_keep_from_log_pageid (THREAD_ENTRY * thread_p);
static int vacuum_compare_blockids (const void *ptr1, const void *ptr2);
static void vacuum_data_mark_finished (THREAD_ENTRY * thread_p);
static void vacuum_data_empty_page (THREAD_ENTRY * thread_p, VACUUM_DATA_PAGE * prev_data_page,
				    VACUUM_DATA_PAGE ** data_page);
static void vacuum_data_initialize_new_page (THREAD_ENTRY * thread_p, VACUUM_DATA_PAGE * data_page);
static void vacuum_init_data_page_with_last_blockid (THREAD_ENTRY * thread_p, VACUUM_DATA_PAGE * data_page,
						     VACUUM_LOG_BLOCKID blockid);
static int vacuum_recover_lost_block_data (THREAD_ENTRY * thread_p);

static int vacuum_process_log_block (THREAD_ENTRY * thread_p, VACUUM_DATA_ENTRY * block_data,
				     bool sa_mode_partial_block);
static int vacuum_process_log_record (THREAD_ENTRY * thread_p, VACUUM_WORKER * worker, LOG_LSA * log_lsa_p,
				      LOG_PAGE * log_page_p, LOG_DATA * log_record_data, MVCCID * mvccid,
				      char **undo_data_ptr, int *undo_data_size, LOG_VACUUM_INFO * vacuum_info,
				      bool * is_file_dropped, bool stop_after_vacuum_info);
static void vacuum_read_log_aligned (THREAD_ENTRY * thread_entry, LOG_LSA * log_lsa, LOG_PAGE * log_page);
static void vacuum_read_log_add_aligned (THREAD_ENTRY * thread_entry, size_t size, LOG_LSA * log_lsa,
					 LOG_PAGE * log_page);
static void vacuum_read_advance_when_doesnt_fit (THREAD_ENTRY * thread_entry, size_t size, LOG_LSA * log_lsa,
						 LOG_PAGE * log_page);
static void vacuum_copy_data_from_log (THREAD_ENTRY * thread_p, char *area, int length, LOG_LSA * log_lsa,
				       LOG_PAGE * log_page);
static void vacuum_finished_block_vacuum (THREAD_ENTRY * thread_p, VACUUM_DATA_ENTRY * block_data,
					  bool is_vacuum_complete);
static bool vacuum_is_work_in_progress (THREAD_ENTRY * thread_p);
static int vacuum_worker_allocate_resources (THREAD_ENTRY * thread_p, VACUUM_WORKER * worker);
static void vacuum_finalize_worker (THREAD_ENTRY * thread_p, VACUUM_WORKER * worker_info);

static int vacuum_compare_heap_object (const void *a, const void *b);
static int vacuum_collect_heap_objects (THREAD_ENTRY * thread_p, VACUUM_WORKER * worker, OID * oid, VFID * vfid);
static void vacuum_cleanup_collected_by_vfid (VACUUM_WORKER * worker, VFID * vfid);
static int vacuum_heap (THREAD_ENTRY * thread_p, VACUUM_WORKER * worker, MVCCID threshold_mvccid, bool was_interrupted);
static int vacuum_heap_prepare_record (THREAD_ENTRY * thread_p, VACUUM_HEAP_HELPER * helper);
static int vacuum_heap_record_insid_and_prev_version (THREAD_ENTRY * thread_p, VACUUM_HEAP_HELPER * helper);
static int vacuum_heap_record (THREAD_ENTRY * thread_p, VACUUM_HEAP_HELPER * helper);
static int vacuum_heap_get_hfid_and_file_type (THREAD_ENTRY * thread_p, VACUUM_HEAP_HELPER * helper, const VFID * vfid);
static void vacuum_heap_page_log_and_reset (THREAD_ENTRY * thread_p, VACUUM_HEAP_HELPER * helper,
					    bool update_best_space_stat, bool unlatch_page);
static void vacuum_log_vacuum_heap_page (THREAD_ENTRY * thread_p, PAGE_PTR page_p, int n_slots, PGSLOTID * slots,
					 MVCC_SATISFIES_VACUUM_RESULT * results, bool reusable, bool all_vacuumed);
static void vacuum_log_remove_ovf_insid (THREAD_ENTRY * thread_p, PAGE_PTR ovfpage);
static void vacuum_log_redoundo_vacuum_record (THREAD_ENTRY * thread_p, PAGE_PTR page_p, PGSLOTID slotid,
					       RECDES * undo_recdes, bool reusable);
static int vacuum_log_prefetch_vacuum_block (THREAD_ENTRY * thread_p, VACUUM_DATA_ENTRY * entry);
static int vacuum_fetch_log_page (THREAD_ENTRY * thread_p, LOG_PAGEID log_pageid, LOG_PAGE * log_page);

static int vacuum_compare_dropped_files (const void *a, const void *b);
#if defined (SERVER_MODE)
static int vacuum_compare_dropped_files_version (INT32 version_a, INT32 version_b);
#endif // SERVER_MODE
static int vacuum_add_dropped_file (THREAD_ENTRY * thread_p, VFID * vfid, MVCCID mvccid);
static int vacuum_cleanup_dropped_files (THREAD_ENTRY * thread_p);
static int vacuum_find_dropped_file (THREAD_ENTRY * thread_p, bool * is_file_dropped, VFID * vfid, MVCCID mvccid);
static void vacuum_log_cleanup_dropped_files (THREAD_ENTRY * thread_p, PAGE_PTR page_p, INT16 * indexes,
					      INT16 n_indexes);
static void vacuum_dropped_files_set_next_page (THREAD_ENTRY * thread_p, VACUUM_DROPPED_FILES_PAGE * page_p,
						VPID * next_page);
static int vacuum_get_first_page_dropped_files (THREAD_ENTRY * thread_p, VPID * first_page_vpid);
static void vacuum_notify_all_workers_dropped_file (const VFID & vfid_dropped, MVCCID mvccid);

static bool is_not_vacuumed_and_lost (THREAD_ENTRY * thread_p, MVCC_REC_HEADER * rec_header);
static void print_not_vacuumed_to_log (OID * oid, OID * class_oid, MVCC_REC_HEADER * rec_header, int btree_node_type);

static bool vacuum_is_empty (void);
static void vacuum_convert_thread_to_master (THREAD_ENTRY * thread_p, thread_type & save_type);
static void vacuum_convert_thread_to_worker (THREAD_ENTRY * thread_p, VACUUM_WORKER * worker, thread_type & save_type);
static void vacuum_restore_thread (THREAD_ENTRY * thread_p, thread_type save_type);

static void vacuum_data_load_first_and_last_page (THREAD_ENTRY * thread_p);
static void vacuum_data_unload_first_and_last_page (THREAD_ENTRY * thread_p);

static void vacuum_data_empty_update_last_blockid (THREAD_ENTRY * thread_p);

#if defined (SA_MODE)
static void vacuum_sa_run_job (THREAD_ENTRY * thread_p, const VACUUM_DATA_ENTRY & data_entry, bool is_partial,
			       PERF_UTIME_TRACKER & perf_tracker);
#endif // SA_MODE

#if !defined (NDEBUG)
/* Debug function to verify vacuum data. */
static void vacuum_verify_vacuum_data_debug (THREAD_ENTRY * thread_p);
static void vacuum_verify_vacuum_data_page_fix_count (THREAD_ENTRY * thread_p);
#define VACUUM_VERIFY_VACUUM_DATA(thread_p) vacuum_verify_vacuum_data_debug (thread_p)
#else /* NDEBUG */
#define VACUUM_VERIFY_VACUUM_DATA(thread_p)
#endif /* NDEBUG */
static void vacuum_check_shutdown_interruption (const THREAD_ENTRY * thread_p, int error_code);

/* *INDENT-OFF* */
void
vacuum_init_thread_context (cubthread::entry &context, thread_type type, VACUUM_WORKER *worker)
{
  assert (worker != NULL);

  context.type = type;
  context.vacuum_worker = worker;
  context.check_interrupt = false;

  assert (context.get_system_tdes () == NULL);
  context.claim_system_worker ();
}

// class vacuum_master_context_manager
//
//  description:
//    extend entry_manager to override context construction and retirement
//
class vacuum_master_context_manager : public cubthread::daemon_entry_manager
{
  private:
    void on_daemon_create (cubthread::entry &context) final
    {
      // set vacuum master in execute state
      assert (vacuum_Master.state == VACUUM_WORKER_STATE_EXECUTE);
      vacuum_Master.state = VACUUM_WORKER_STATE_EXECUTE;

      vacuum_init_thread_context (context, TT_VACUUM_MASTER, &vacuum_Master);
    }

    void on_daemon_retire (cubthread::entry &context) final
    {
      vacuum_finalize (&context);    // todo: is this the rightful place?

      context.retire_system_worker ();

      if (context.vacuum_worker != NULL)
	{
	  assert (context.vacuum_worker == &vacuum_Master);
	  context.vacuum_worker = NULL;
	}
      else
	{
	  assert (false);
	}
    }
};

<<<<<<< HEAD
static void
vacuum_master_execute (cubthread::entry & thread_ref)
{
  if (!BO_IS_SERVER_RESTARTED ())
    {
      // wait for boot to finish
      return;
    }
  vacuum_process_vacuum_data (&thread_ref);
}
=======
class vacuum_master_task : public cubthread::entry_task
{
  public:
    vacuum_master_task () = default;

    void execute (cubthread::entry &thread_ref) final;

  private:
    bool check_shutdown () const;
    bool is_task_queue_full () const;
    bool should_interrupt_iteration () const;         // conditions to interrupt an iteration and go to sleep
    bool is_cursor_entry_ready_to_vacuum () const;    // check if conditions to vacuum cursor entry are met
    bool is_cursor_entry_available () const;          // check if cursor entry is available and can generate a new job
    void start_job_on_cursor_entry () const;          // start job on cursor entry
    bool should_force_data_update () const;           // conditions to force a vacuum data update

    vacuum_job_cursor m_cursor;                       // cursor that iterates through vacuum data entries
    MVCCID m_oldest_visible_mvccid;                   // saved oldest visible mvccid (recomputed on each iteration)
};
>>>>>>> 45be4dd7

// class vacuum_worker_context_manager
//
//  description:
//    extern entry manager to override construction/retirement of vacuum worker context
//
class vacuum_worker_context_manager : public cubthread::entry_manager
{
  public:
    vacuum_worker_context_manager () : cubthread::entry_manager ()
    {
      m_pool = new resource_shared_pool<VACUUM_WORKER> (vacuum_Workers, VACUUM_MAX_WORKER_COUNT);
    }

    ~vacuum_worker_context_manager ()
    {
      delete m_pool;
    }

    VACUUM_WORKER *claim_worker ()
    {
      return m_pool->claim ();
    }
    void retire_worker (VACUUM_WORKER & worker)
    {
      return m_pool->retire (worker);
    }

  private:

    void on_create (cubthread::entry & context) final
    {
      context.tran_index = 0;

      vacuum_init_thread_context (context, TT_VACUUM_WORKER, m_pool->claim ());

      if (vacuum_worker_allocate_resources (&context, context.vacuum_worker) != NO_ERROR)
	{
	  assert (false);
	}

      // get private LRU index
      context.private_lru_index = context.vacuum_worker->private_lru_index;
    }

    void on_retire (cubthread::entry & context) final
    {
      context.retire_system_worker ();

      if (context.vacuum_worker != NULL)
	{
	  context.vacuum_worker->state = VACUUM_WORKER_STATE::VACUUM_WORKER_STATE_INACTIVE;
	  m_pool->retire (*context.vacuum_worker);
	  context.vacuum_worker = NULL;
	}
      else
	{
	  assert (false);
	}

      // reset private LRU index
      context.private_lru_index = -1;
    }

    void on_recycle (cubthread::entry & context) final
    {
      // reset tran_index (it is recycled as NULL_TRAN_INDEX)
      context.tran_index = LOG_SYSTEM_TRAN_INDEX;
    }

    // members
    resource_shared_pool<VACUUM_WORKER>* m_pool;
};

// class vacuum_worker_task
//
//  description:
//    vacuum worker task
//
class vacuum_worker_task : public cubthread::entry_task
{
  public:
    vacuum_worker_task (const VACUUM_DATA_ENTRY & entry_ref)
      : m_data (entry_ref)
    {
    }

    void execute (cubthread::entry & thread_ref) final
    {
      // safe-guard - check interrupt is always false
      assert (!thread_ref.check_interrupt);
      vacuum_process_log_block (&thread_ref, &m_data, false);
    }

  private:
    vacuum_worker_task ();

    VACUUM_DATA_ENTRY m_data;
};

// vacuum master globals
static cubthread::daemon *vacuum_Master_daemon = NULL;                       // daemon thread
static vacuum_master_context_manager *vacuum_Master_context_manager = NULL;  // context manager

// vacuum worker globals
static cubthread::entry_workpool *vacuum_Worker_threads = NULL;              // thread pool
static vacuum_worker_context_manager *vacuum_Worker_context_manager = NULL;  // context manager

/* *INDENT-ON* */

#if defined (SA_MODE)
static void
vacuum_sa_run_job (THREAD_ENTRY * thread_p, const VACUUM_DATA_ENTRY & data_entry, bool is_partial,
		   PERF_UTIME_TRACKER & perf_tracker)
{
  PERF_UTIME_TRACKER_TIME (thread_p, &perf_tracker, PSTAT_VAC_MASTER);

  VACUUM_WORKER *worker_p = vacuum_Worker_context_manager->claim_worker ();
  thread_type save_type = thread_type::TT_NONE;
  vacuum_convert_thread_to_worker (thread_p, worker_p, save_type);
  assert (save_type == thread_type::TT_VACUUM_MASTER);

  VACUUM_DATA_ENTRY copy_data_entry = data_entry;
  vacuum_process_log_block (thread_p, &copy_data_entry, is_partial);

  vacuum_convert_thread_to_master (thread_p, save_type);
  assert (save_type == thread_type::TT_VACUUM_WORKER);
  vacuum_Worker_context_manager->retire_worker (*worker_p);

  PERF_UTIME_TRACKER_START (thread_p, &perf_tracker);
}
#endif // SA_MODE

/*
 * xvacuum () - Vacuumes database
 *
 * return	    : Error code.
 * thread_p(in)	    :
 *
 * NOTE: CS mode temporary disabled.
 */
int
xvacuum (THREAD_ENTRY * thread_p)
{
#if defined(SERVER_MODE)
  er_set (ER_ERROR_SEVERITY, ARG_FILE_LINE, ER_VACUUM_CS_NOT_AVAILABLE, 0);
  return ER_VACUUM_CS_NOT_AVAILABLE;
#else	/* !SERVER_MODE */		   /* SA_MODE */
  thread_type save_type = thread_type::TT_NONE;

  if (prm_get_bool_value (PRM_ID_DISABLE_VACUUM) || vacuum_Data.is_vacuum_complete)
    {
      return NO_ERROR;
    }

  /* Assign worker and allocate required resources. */
  vacuum_convert_thread_to_master (thread_p, save_type);

  /* Process vacuum data and run vacuum. */
  vacuum_job_cursor cursor;
  PERF_UTIME_TRACKER perf_tracker;

  bool dummy_continue_check_interrupt;

  int error_code = NO_ERROR;

  er_set (ER_NOTIFICATION_SEVERITY, ARG_FILE_LINE, ER_STAND_ALONE_VACUUM_START, 0);
  er_log_debug (ARG_FILE_LINE, "Stand-alone vacuum start.\n");

  PERF_UTIME_TRACKER_START (thread_p, &perf_tracker);

  vacuum_data_load_first_and_last_page (thread_p);

  cursor.set_on_vacuum_data_start ();
  cursor.load ();
  vacuum_er_log (VACUUM_ER_LOG_MASTER, "Start searching jobs at " vacuum_job_cursor_print_format,
		 vacuum_job_cursor_print_args (cursor));

  // must start with empty vacuum_Block_data_buffer
  if (!vacuum_Block_data_buffer->is_empty ())
    {
      // start by updating vacuum data
      cursor.force_data_update ();
    }
  assert (vacuum_Block_data_buffer->is_empty ());

  // consume all vacuum data blocks
  while (cursor.is_valid ())
    {
      if (logtb_is_interrupted (thread_p, true, &dummy_continue_check_interrupt))
	{
	  cursor.unload ();
	  vacuum_Data.update ();
	  return NO_ERROR;
	}

      if (cursor.get_current_entry ().is_available ())
	{
	  cursor.start_job_on_current_entry ();
	  // job will be executed immediately
	  vacuum_sa_run_job (thread_p, cursor.get_current_entry (), false, perf_tracker);
	}
      else
	{
	  // skip
	  assert (cursor.get_current_entry ().is_vacuumed ());
	  vacuum_er_log (VACUUM_ER_LOG_JOBS,
			 "Job for blockid = %lld %s. Skip.",
			 (long long int) cursor.get_current_entry ().get_blockid (),
			 cursor.get_current_entry ().is_vacuumed ()? "was executed" : "is in progress");
	}
      cursor.increment_blockid ();

      if (!vacuum_Block_data_buffer->is_empty ()	// there is a new block
	  || vacuum_Finished_job_queue->is_full ()	// finished queue is full and must be consumed
	  || !cursor.is_valid ()	// cursor is at the end; we might still get another block by vacuum data update
	)
	{
	  // force an update; cursor must not be loaded
	  cursor.force_data_update ();
	}
    }

  assert (!cursor.is_loaded ());
  assert (vacuum_Data.is_empty ());
  assert (vacuum_Block_data_buffer->is_empty ());

#if !defined (NDEBUG)
  vacuum_verify_vacuum_data_page_fix_count (thread_p);
#endif /* !NDEBUG */

  /* Complete vacuum for SA_MODE. This means also vacuuming based on last block being logged. */
  if (log_Gl.hdr.does_block_need_vacuum)
    {
      // *INDENT-OFF*
      vacuum_data_entry partial_entry { log_Gl.hdr };
      // *INDENT-ON*
      log_Gl.hdr.does_block_need_vacuum = false;

      // can't be interrupted
      bool save_check_interrupt = logtb_set_check_interrupt (thread_p, false);
      vacuum_sa_run_job (thread_p, partial_entry, true, perf_tracker);
      (void) logtb_set_check_interrupt (thread_p, save_check_interrupt);
    }

  /* All vacuum complete. */
  vacuum_Data.oldest_unvacuumed_mvccid = log_Gl.hdr.mvcc_next_id;

  log_append_redo_data2 (thread_p, RVVAC_COMPLETE, NULL, (PAGE_PTR) vacuum_Data.first_page, 0,
			 sizeof (log_Gl.hdr.mvcc_next_id), &log_Gl.hdr.mvcc_next_id);
  vacuum_set_dirty_data_page (thread_p, vacuum_Data.first_page, DONT_FREE);
  logpb_force_flush_pages (thread_p);

  /* Cleanup dropped files. */
  vacuum_cleanup_dropped_files (thread_p);

  /* Reset log header information saved for vacuum. */
  logpb_vacuum_reset_log_header_cache (thread_p, &log_Gl.hdr);

  er_set (ER_NOTIFICATION_SEVERITY, ARG_FILE_LINE, ER_STAND_ALONE_VACUUM_END, 0);
  er_log_debug (ARG_FILE_LINE, "Stand-alone vacuum end.\n");

  /* Vacuum structures no longer needed. */
  vacuum_finalize (thread_p);

  vacuum_Data.is_vacuum_complete = true;

  PERF_UTIME_TRACKER_TIME (thread_p, &perf_tracker, PSTAT_VAC_MASTER);

  vacuum_restore_thread (thread_p, save_type);

  return NO_ERROR;
#endif /* SA_MODE */
}

/*
 * vacuum_initialize () - Initialize necessary structures for vacuum.
 *
 * return			: Void.
 * thread_p (in)	        : Thread entry.
 * vacuum_log_block_npages (in) : Number of log pages in a block.
 * vacuum_data_vfid (in)	: Vacuum data VFID.
 * dropped_files_vfid (in)	: Dropped files VFID.
 */
int
vacuum_initialize (THREAD_ENTRY * thread_p, int vacuum_log_block_npages, VFID * vacuum_data_vfid,
		   VFID * dropped_files_vfid, bool is_restore)
{
  int error_code = NO_ERROR;
  int i;

  if (prm_get_bool_value (PRM_ID_DISABLE_VACUUM))
    {
      return NO_ERROR;
    }

  /* Initialize vacuum data */
  vacuum_Data.is_restoredb_session = is_restore;
  /* Save vacuum data VFID. */
  VFID_COPY (&vacuum_Data.vacuum_data_file, vacuum_data_vfid);
  /* Save vacuum log block size in pages. */
  vacuum_Data.log_block_npages = vacuum_log_block_npages;
  /* Compute the capacity of one vacuum data page. */
  vacuum_Data.page_data_max_count = (DB_PAGESIZE - VACUUM_DATA_PAGE_HEADER_SIZE) / sizeof (VACUUM_DATA_ENTRY);

#if defined (SA_MODE)
  vacuum_Data.is_vacuum_complete = false;
#endif

  /* Initialize vacuum dropped files */
  vacuum_Dropped_files_loaded = false;
  VFID_COPY (&vacuum_Dropped_files_vfid, dropped_files_vfid);

  /* Save first page vpid. */
  if (vacuum_get_first_page_dropped_files (thread_p, &vacuum_Dropped_files_vpid) != NO_ERROR)
    {
      assert (false);
      goto error;
    }
  assert (!VPID_ISNULL (&vacuum_Dropped_files_vpid));

  vacuum_Dropped_files_version = 0;
  vacuum_Dropped_files_count = 0;
  pthread_mutex_init (&vacuum_Dropped_files_mutex, NULL);
  VFID_SET_NULL (&vacuum_Last_dropped_vfid);
#if !defined (NDEBUG)
  vacuum_Track_dropped_files = NULL;
#endif

  /* Initialize the log block data buffer */
  /* *INDENT-OFF* */
  vacuum_Block_data_buffer = new lockfree::circular_queue<vacuum_data_entry> (VACUUM_BLOCK_DATA_BUFFER_CAPACITY);
  /* *INDENT-ON* */
  if (vacuum_Block_data_buffer == NULL)
    {
      goto error;
    }

  /* Initialize finished job queue. */
  /* *INDENT-OFF* */
  vacuum_Finished_job_queue = new lockfree::circular_queue<VACUUM_LOG_BLOCKID> (VACUUM_FINISHED_JOB_QUEUE_CAPACITY);
  /* *INDENT-ON* */
  if (vacuum_Finished_job_queue == NULL)
    {
      goto error;
    }

  /* Initialize master worker. */
  vacuum_Master.drop_files_version = 0;
  vacuum_Master.state = VACUUM_WORKER_STATE_EXECUTE;	/* Master is always in execution state. */
  vacuum_Master.log_zip_p = NULL;
  vacuum_Master.undo_data_buffer = NULL;
  vacuum_Master.undo_data_buffer_capacity = 0;
  vacuum_Master.private_lru_index = -1;
  vacuum_Master.heap_objects = NULL;
  vacuum_Master.heap_objects_capacity = 0;
  vacuum_Master.prefetch_log_buffer = NULL;
  vacuum_Master.prefetch_first_pageid = NULL_PAGEID;
  vacuum_Master.prefetch_last_pageid = NULL_PAGEID;
  vacuum_Master.allocated_resources = false;

  /* Initialize workers */
  for (i = 0; i < VACUUM_MAX_WORKER_COUNT; i++)
    {
      vacuum_Workers[i].drop_files_version = 0;
      vacuum_Workers[i].state = VACUUM_WORKER_STATE_INACTIVE;
      vacuum_Workers[i].log_zip_p = NULL;
      vacuum_Workers[i].undo_data_buffer = NULL;
      vacuum_Workers[i].undo_data_buffer_capacity = 0;
      vacuum_Workers[i].private_lru_index = pgbuf_assign_private_lru (thread_p, true, i);
      vacuum_Workers[i].heap_objects = NULL;
      vacuum_Workers[i].heap_objects_capacity = 0;
      vacuum_Workers[i].prefetch_log_buffer = NULL;
      vacuum_Workers[i].prefetch_first_pageid = NULL_PAGEID;
      vacuum_Workers[i].prefetch_last_pageid = NULL_PAGEID;
      vacuum_Workers[i].allocated_resources = false;
    }

  return NO_ERROR;

error:
  vacuum_finalize (thread_p);
  return (error_code == NO_ERROR) ? ER_FAILED : error_code;
}

int
vacuum_boot (THREAD_ENTRY * thread_p)
{
  int error_code = NO_ERROR;

  assert (!vacuum_Is_booted);	// only boot once

  if (prm_get_bool_value (PRM_ID_DISABLE_VACUUM))
    {
      /* for debug only */
      return NO_ERROR;
    }

  if (thread_p == NULL)
    {
      thread_p = thread_get_thread_entry_info ();
    }

  /* first things first... load vacuum data and do some recovery if required */
  error_code = vacuum_data_load_and_recover (thread_p);
  if (error_code != NO_ERROR)
    {
      ASSERT_ERROR ();
      return error_code;
    }

  /* load dropped files from disk */
  error_code = vacuum_load_dropped_files_from_disk (thread_p);
  if (error_code != NO_ERROR)
    {
      ASSERT_ERROR ();
      return error_code;
    }

  // create context managers
  vacuum_Master_context_manager = new vacuum_master_context_manager ();
  vacuum_Worker_context_manager = new vacuum_worker_context_manager ();

#if defined (SERVER_MODE)

  // get thread manager
  cubthread::manager * thread_manager = cubthread::get_manager ();

  // get logging flag for vacuum worker pool
  /* *INDENT-OFF* */
  bool log_vacuum_worker_pool =
    cubthread::is_logging_configured (cubthread::LOG_WORKER_POOL_VACUUM)
    || flag<int>::is_flag_set (prm_get_integer_value (PRM_ID_ER_LOG_VACUUM), VACUUM_ER_LOG_WORKER);

  // create thread pool
  vacuum_Worker_threads =
    thread_manager->create_worker_pool (prm_get_integer_value (PRM_ID_VACUUM_WORKER_COUNT),
					VACUUM_MAX_TASKS_IN_WORKER_POOL, "vacuum workers",
					vacuum_Worker_context_manager, 1, log_vacuum_worker_pool);
  assert (vacuum_Worker_threads != NULL);

  int vacuum_master_wakeup_interval_msec = prm_get_integer_value (PRM_ID_VACUUM_MASTER_WAKEUP_INTERVAL);
  cubthread::looper looper = cubthread::looper (std::chrono::milliseconds (vacuum_master_wakeup_interval_msec));

  // create vacuum master thread
  vacuum_Master_daemon =
<<<<<<< HEAD
    thread_manager->create_daemon (looper, new cubthread::entry_callable_task (vacuum_master_execute), "vacuum_master",
				   vacuum_Master_context_manager);
=======
    thread_manager->create_daemon (looper, new vacuum_master_task (), "vacuum_master", vacuum_Master_context_manager);
>>>>>>> 45be4dd7

  /* *INDENT-ON* */
#endif /* SERVER_MODE */

  vacuum_Is_booted = true;

  return NO_ERROR;
}

void
vacuum_stop_workers (THREAD_ENTRY * thread_p)
{
  if (!vacuum_Is_booted)
    {
      // not booted
      return;
    }

  // notify master to stop generating new jobs
  vacuum_notify_server_shutdown ();

  // stop work pool
  if (vacuum_Worker_threads != NULL)
    {
#if defined (SERVER_MODE)
      vacuum_Worker_threads->er_log_stats ();
      vacuum_Worker_threads->stop_execution ();
#endif // SERVER_MODE

      cubthread::get_manager ()->destroy_worker_pool (vacuum_Worker_threads);
    }

  delete vacuum_Worker_context_manager;
  vacuum_Worker_context_manager = NULL;
}

void
vacuum_stop_master (THREAD_ENTRY * thread_p)
{
  if (!vacuum_Is_booted)
    {
      // not booted
      return;
    }

  // stop master daemon
  if (vacuum_Master_daemon != NULL)
    {
      cubthread::get_manager ()->destroy_daemon (vacuum_Master_daemon);
    }
  delete vacuum_Master_context_manager;
  vacuum_Master_context_manager = NULL;

  vacuum_Is_booted = false;
}

/*
* vacuum_finalize () - Finalize structures used for vacuum.
*
* return	: Void.
* thread_p (in) : Thread entry.
 */
void
vacuum_finalize (THREAD_ENTRY * thread_p)
{
  int i;

  if (prm_get_bool_value (PRM_ID_DISABLE_VACUUM))
    {
      return;
    }

  assert (!vacuum_is_work_in_progress (thread_p));

  /* Make sure all finished job queues are consumed. */
  if (vacuum_Finished_job_queue != NULL)
    {
      vacuum_data_mark_finished (thread_p);
      if (!vacuum_Finished_job_queue->is_empty ())
	{
	  er_set (ER_ERROR_SEVERITY, ARG_FILE_LINE, ER_GENERIC_ERROR, 0);
	  assert (0);
	}
      delete vacuum_Finished_job_queue;
      vacuum_Finished_job_queue = NULL;
    }

  if (vacuum_Block_data_buffer != NULL)
    {
      while (!vacuum_Block_data_buffer->is_empty ())
	{
	  // consume log block buffer; we need to do this in a loop because vacuum_consume_buffer_log_blocks adds new
	  // log entries and may generate new log blocks

	  if (!vacuum_Data.is_loaded)
	    {
	      // safe-guard check: cannot consume if data is not loaded. should never happen
	      assert (false);
	      break;
	    }
	  if (vacuum_consume_buffer_log_blocks (thread_p) != NO_ERROR)
	    {
	      er_set (ER_ERROR_SEVERITY, ARG_FILE_LINE, ER_GENERIC_ERROR, 0);
	      assert (0);
	    }
	}
      delete vacuum_Block_data_buffer;
      vacuum_Block_data_buffer = NULL;
    }

#if !defined(SERVER_MODE)	/* SA_MODE */
  vacuum_data_empty_update_last_blockid (thread_p);
#endif

  /* Finalize vacuum data. */
  vacuum_data_unload_first_and_last_page (thread_p);
  /* We should have unfixed all pages. Double-check. */
  pgbuf_unfix_all (thread_p);

  /* Free all resources allocated for vacuum workers */
  for (i = 0; i < VACUUM_MAX_WORKER_COUNT; i++)
    {
      vacuum_finalize_worker (thread_p, &vacuum_Workers[i]);
    }
  vacuum_finalize_worker (thread_p, &vacuum_Master);

  /* Unlock data */
  pthread_mutex_destroy (&vacuum_Dropped_files_mutex);
}

/*
 * vacuum_heap () - Vacuum heap objects.
 *
 * return		 : Error code.
 * thread_p (in)	 : Thread entry.
 * heap_objects (in)	 : Array of heap objects (VFID & OID).
 * n_heap_objects (in)	 : Number of heap objects.
 * threshold_mvccid (in) : Threshold MVCCID used for vacuum check.
 * was_interrutped (in)  : True if same job was executed and interrupted.
 */
static int
vacuum_heap (THREAD_ENTRY * thread_p, VACUUM_WORKER * worker, MVCCID threshold_mvccid, bool was_interrupted)
{
  VACUUM_HEAP_OBJECT *page_ptr;
  VACUUM_HEAP_OBJECT *obj_ptr;
  int error_code = NO_ERROR;
  VFID vfid = VFID_INITIALIZER;
  HFID hfid = HFID_INITIALIZER;
  bool reusable = false;
  int object_count = 0;

  if (worker->n_heap_objects == 0)
    {
      return NO_ERROR;
    }

  /* Set state to execute mode. */
  worker->state = VACUUM_WORKER_STATE_EXECUTE;

  /* Sort all objects. Sort function will order all objects first by VFID then by OID. All objects belonging to one
   * file will be consecutive. Also, all objects belonging to one page will be consecutive. Vacuum will be called for
   * each different heap page. */
  qsort (worker->heap_objects, worker->n_heap_objects, sizeof (VACUUM_HEAP_OBJECT), vacuum_compare_heap_object);

  /* Start parsing array. Vacuum objects page by page. */
  for (page_ptr = worker->heap_objects; page_ptr < worker->heap_objects + worker->n_heap_objects;)
    {
      if (!VFID_EQ (&vfid, &page_ptr->vfid))
	{
	  VFID_COPY (&vfid, &page_ptr->vfid);
	  /* Reset HFID */
	  HFID_SET_NULL (&hfid);
	}

      /* Find all objects for this page. */
      object_count = 1;
      for (obj_ptr = page_ptr + 1;
	   obj_ptr < worker->heap_objects + worker->n_heap_objects && obj_ptr->oid.pageid == page_ptr->oid.pageid
	   && obj_ptr->oid.volid == page_ptr->oid.volid; obj_ptr++)
	{
	  object_count++;
	}
      /* Vacuum page. */
      error_code =
	vacuum_heap_page (thread_p, page_ptr, object_count, threshold_mvccid, &hfid, &reusable, was_interrupted);
      if (error_code != NO_ERROR)
	{
	  vacuum_check_shutdown_interruption (thread_p, error_code);

	  vacuum_er_log_error (VACUUM_ER_LOG_HEAP, "Vacuum heap page %d|%d, error_code=%d.",
			       page_ptr->oid.volid, page_ptr->oid.pageid);

#if defined (NDEBUG)
	  if (!thread_p->shutdown)
	    {
	      // unexpected case
	      // debug crashes; but can release do about it? just try to clean as much as possible
	      er_clear ();
	      error_code = NO_ERROR;
	      continue;
	    }
#endif // not DEBUG

	  return error_code;
	}
      /* Advance to next page. */
      page_ptr = obj_ptr;
    }
  return NO_ERROR;
}

/*
 * vacuum_heap_page () - Vacuum objects in one heap page.
 *
 * return		 : Error code.
 * thread_p (in)	 : Thread entry.
 * heap_objects (in)	 : Array of objects to vacuum.
 * n_heap_objects (in)	 : Number of objects.
 * threshold_mvccid (in) : Threshold MVCCID used to vacuum.
 * hfid (in/out)         : Heap file identifier
 * reusable (in/out)	 : True if object slots are reusable.
 * was_interrutped (in)  : True if same job was executed and interrupted.
 */
int
vacuum_heap_page (THREAD_ENTRY * thread_p, VACUUM_HEAP_OBJECT * heap_objects, int n_heap_objects,
		  MVCCID threshold_mvccid, HFID * hfid, bool * reusable, bool was_interrupted)
{
  VACUUM_HEAP_HELPER helper;	/* Vacuum heap helper. */
  HEAP_PAGE_VACUUM_STATUS page_vacuum_status;	/* Current page vacuum status. */
  int error_code = NO_ERROR;	/* Error code. */
  int obj_index = 0;		/* Index used to iterate the object array. */

  /* Assert expected arguments. */
  assert (heap_objects != NULL);
  assert (n_heap_objects > 0);
  assert (MVCCID_IS_NORMAL (threshold_mvccid));

  VACUUM_PERF_HEAP_START (thread_p, &helper);

  /* Get page from first object. */
  VPID_GET_FROM_OID (&helper.home_vpid, &heap_objects->oid);

#if !defined (NDEBUG)
  /* Check all objects belong to same page. */
  {
    int i = 0;

    assert (HEAP_ISVALID_OID (thread_p, &heap_objects->oid) != DISK_INVALID);
    for (i = 1; i < n_heap_objects; i++)
      {
	assert (heap_objects[i].oid.volid == heap_objects[0].oid.volid
		&& heap_objects[i].oid.pageid == heap_objects[0].oid.pageid);
	assert (heap_objects[i].oid.slotid > 0);
	assert (heap_objects[i].vfid.fileid == heap_objects[0].vfid.fileid
		&& heap_objects[i].vfid.volid == heap_objects[0].vfid.volid);
      }
  }
#endif /* !NDEBUG */

  /* Initialize helper. */
  helper.home_page = NULL;
  helper.forward_page = NULL;
  helper.n_vacuumed = 0;
  helper.n_bulk_vacuumed = 0;
  helper.initial_home_free_space = -1;
  VFID_SET_NULL (&helper.overflow_vfid);

  /* Fix heap page. */
  if (was_interrupted)
    {
      PAGE_TYPE ptype;
      error_code =
	pgbuf_fix_if_not_deallocated (thread_p, &helper.home_vpid, PGBUF_LATCH_WRITE, PGBUF_UNCONDITIONAL_LATCH,
				      &helper.home_page);
      if (error_code != NO_ERROR)
	{
	  vacuum_check_shutdown_interruption (thread_p, error_code);
	  vacuum_er_log_error (VACUUM_ER_LOG_HEAP, "Failed to fix page %d|%d.",
			       helper.home_vpid.volid, helper.home_vpid.pageid);
	  return error_code;
	}
      if (helper.home_page == NULL)
	{
	  /* deallocated */
	  /* Safe guard: this was possible if there was only one object to be vacuumed. */
	  assert (n_heap_objects == 1);

	  vacuum_er_log_warning (VACUUM_ER_LOG_HEAP, "Heap page %d|%d was deallocated during previous run",
				 VPID_AS_ARGS (&helper.home_vpid));
	  return NO_ERROR;
	}
      ptype = pgbuf_get_page_ptype (thread_p, helper.home_page);
      if (ptype != PAGE_HEAP)
	{
	  /* page was deallocated and reused as file table. */
	  assert (ptype == PAGE_FTAB);
	  /* Safe guard: this was possible if there was only one object to be vacuumed. */
	  assert (n_heap_objects == 1);

	  vacuum_er_log_warning (VACUUM_ER_LOG_HEAP,
				 "Heap page %d|%d was deallocated during previous run and reused as file table page",
				 VPID_AS_ARGS (&helper.home_vpid));

	  pgbuf_unfix_and_init (thread_p, helper.home_page);
	  return NO_ERROR;
	}
    }
  else
    {
      helper.home_page =
	pgbuf_fix (thread_p, &helper.home_vpid, OLD_PAGE, PGBUF_LATCH_WRITE, PGBUF_UNCONDITIONAL_LATCH);
      if (helper.home_page == NULL)
	{
	  ASSERT_ERROR_AND_SET (error_code);
	  vacuum_check_shutdown_interruption (thread_p, error_code);
	  vacuum_er_log_error (VACUUM_ER_LOG_HEAP, "Failed to fix page %d|%d.",
			       helper.home_vpid.volid, helper.home_vpid.pageid);
	  return error_code;
	}
    }

  (void) pgbuf_check_page_ptype (thread_p, helper.home_page, PAGE_HEAP);

  helper.initial_home_free_space = spage_get_free_space_without_saving (thread_p, helper.home_page, NULL);

  if (HFID_IS_NULL (hfid))
    {
      /* file has changed and we must get HFID and file type */
      error_code = vacuum_heap_get_hfid_and_file_type (thread_p, &helper, &heap_objects[0].vfid);
      if (error_code != NO_ERROR)
	{
	  ASSERT_ERROR ();
	  vacuum_check_shutdown_interruption (thread_p, error_code);
	  vacuum_er_log_error (VACUUM_ER_LOG_HEAP, "%s", "Failed to get hfid.");
	  return error_code;
	}
      /* we need to also output to avoid checking again for other objects */
      *reusable = helper.reusable;
      *hfid = helper.hfid;
    }
  else
    {
      helper.reusable = *reusable;
      helper.hfid = *hfid;
    }

  helper.crt_slotid = -1;
  for (obj_index = 0; obj_index < n_heap_objects; obj_index++)
    {
      if (helper.crt_slotid == heap_objects[obj_index].oid.slotid)
	{
	  /* Same object. Do not check it twice. */
	  continue;
	}
      /* Set current slotid. */
      helper.crt_slotid = heap_objects[obj_index].oid.slotid;

      /* Prepare record for vacuum (get all required pages, info and MVCC header). */
      error_code = vacuum_heap_prepare_record (thread_p, &helper);
      if (error_code != NO_ERROR)
	{
	  vacuum_er_log_error (VACUUM_ER_LOG_HEAP,
			       "Could not prepare vacuum for object %d|%d|%d.",
			       heap_objects[obj_index].oid.volid, heap_objects[obj_index].oid.pageid,
			       heap_objects[obj_index].oid.slotid);

	  vacuum_check_shutdown_interruption (thread_p, error_code);
	  if (helper.forward_page != NULL)
	    {
	      pgbuf_unfix_and_init (thread_p, helper.forward_page);
	    }

	  /* release build will give up */
	  goto end;
	}
      /* Safe guard. */
      assert (helper.home_page != NULL);

      switch (helper.record_type)
	{
	case REC_RELOCATION:
	case REC_HOME:
	case REC_BIGONE:

	  /* Check if record can be vacuumed. */
	  helper.can_vacuum = mvcc_satisfies_vacuum (thread_p, &helper.mvcc_header, threshold_mvccid);
	  if (helper.can_vacuum == VACUUM_RECORD_REMOVE)
	    {
	      /* Record has been deleted and it can be removed. */
	      error_code = vacuum_heap_record (thread_p, &helper);
	    }
	  else if (helper.can_vacuum == VACUUM_RECORD_DELETE_INSID_PREV_VER)
	    {
	      /* Record insert MVCCID and prev version lsa can be removed. */
	      error_code = vacuum_heap_record_insid_and_prev_version (thread_p, &helper);
	    }
	  else
	    {
	      /* Object could not be vacuumed. */
	    }
	  if (helper.forward_page != NULL)
	    {
	      pgbuf_unfix_and_init (thread_p, helper.forward_page);
	    }
	  if (error_code != NO_ERROR)
	    {
	      vacuum_er_log_error (VACUUM_ER_LOG_HEAP,
				   "Failed to vacuum object at %d|%d|%d.", helper.home_vpid.volid,
				   helper.home_vpid.pageid, helper.crt_slotid);

	      /* Debug should hit assert. Release should continue. */
	      assert_release (false);

	      if (helper.home_page == NULL)
		{
		  goto end;
		}
	      else
		{
		  continue;
		}
	    }
	  break;

	default:
	  /* Object cannot be vacuumed. Most likely it was already vacuumed by another worker or it was rollbacked and
	   * reused. */
	  assert (helper.forward_page == NULL);
	  break;
	}

      assert (!VACUUM_IS_THREAD_VACUUM_MASTER (thread_p));
      if (!VACUUM_IS_THREAD_VACUUM_WORKER (thread_p))
	{
	  continue;
	}

      /* Check page vacuum status. */
      page_vacuum_status = heap_page_get_vacuum_status (thread_p, helper.home_page);
      /* Safe guard. */
      assert (page_vacuum_status != HEAP_PAGE_VACUUM_NONE || (was_interrupted && helper.n_vacuumed == 0));

      /* Page can be removed if no other worker will access this page. If this worker is the only one expected, then it
       * can remove the page. It is also possible that this job was previously executed and interrupted due to
       * shutdown or crash. This case is a little more complicated. There are two scenarios: 1. Current page status is
       * vacuum none. This means all vacuum was already executed. 2. Current page status is vacuum once. This means a
       * vacuum is expected, but we cannot tell if current vacuum worker was interrupted and re-executes an old vacuum
       * task or if it is executing the task expected by page status.  Take next scenario: 1. Insert new object at
       * OID1. page status is vacuum once.  2. Block with above operations is finished and vacuum job is started.  3.
       * Vacuum insert MVCCID at OID1. status is now vacuum none.  4. Delete object at OID1. page status is set to
       * vacuum once.  5. Crash.  6. Job on block at step #2 is restarted.  7. Vacuum is executed on object OID1.
       * Object can be removed.  8. Vacuum is executed for delete operation at #4.  It would be incorrect to change
       * page status from vacuum once to none, since it will be followed by another vacuum task. Since vacuum none
       * status means page might be deallocated, it is better to be paranoid about it. */
      if ((page_vacuum_status == HEAP_PAGE_VACUUM_ONCE && !was_interrupted)
	  || (page_vacuum_status == HEAP_PAGE_VACUUM_NONE && was_interrupted))
	{
	  assert (n_heap_objects == 1);
	  assert (helper.n_vacuumed <= 1);
	  if (page_vacuum_status == HEAP_PAGE_VACUUM_ONCE)
	    {
	      heap_page_set_vacuum_status_none (thread_p, helper.home_page);

	      vacuum_er_log (VACUUM_ER_LOG_HEAP,
			     "Changed vacuum status of heap page %d|%d, lsa=%lld|%d from once to none.",
			     PGBUF_PAGE_STATE_ARGS (helper.home_page));

	      VACUUM_PERF_HEAP_TRACK_EXECUTE (thread_p, &helper);

	      vacuum_log_vacuum_heap_page (thread_p, helper.home_page, helper.n_bulk_vacuumed, helper.slots,
					   helper.results, helper.reusable, true);

	      VACUUM_PERF_HEAP_TRACK_LOGGING (thread_p, &helper);
	    }

	  /* Reset n_vacuumed since they have been logged already. */
	  helper.n_vacuumed = 0;
	  helper.n_bulk_vacuumed = 0;

	  /* Set page dirty. */
	  pgbuf_set_dirty (thread_p, helper.home_page, DONT_FREE);

	  if (spage_number_of_records (helper.home_page) <= 1 && helper.reusable)
	    {
	      /* Try to remove page from heap. */

	      /* HFID is required. */
	      assert (!HFID_IS_NULL (&helper.hfid));
	      VACUUM_PERF_HEAP_TRACK_PREPARE (thread_p, &helper);

	      if (pgbuf_has_prevent_dealloc (helper.home_page) == false
		  && heap_remove_page_on_vacuum (thread_p, &helper.home_page, &helper.hfid))
		{
		  /* Successfully removed page. */
		  assert (helper.home_page == NULL);

		  vacuum_er_log (VACUUM_ER_LOG_WORKER | VACUUM_ER_LOG_HEAP,
				 "Successfully removed page %d|%d from heap file (%d, %d|%d).",
				 VPID_AS_ARGS (&helper.home_vpid), HFID_AS_ARGS (&helper.hfid));

		  VACUUM_PERF_HEAP_TRACK_EXECUTE (thread_p, &helper);
		  goto end;
		}
	      else if (helper.home_page != NULL)
		{
		  /* Unfix page. */
		  pgbuf_unfix_and_init (thread_p, helper.home_page);
		}
	      /* Fall through and go to end. */
	    }
	  else
	    {
	      /* Finished vacuuming page. Unfix the page and go to end. */
	      pgbuf_unfix_and_init (thread_p, helper.home_page);
	    }
	  goto end;
	}

      if (pgbuf_has_any_non_vacuum_waiters (helper.home_page) && obj_index < n_heap_objects - 1)
	{
	  /* release latch to favor other threads */
	  vacuum_heap_page_log_and_reset (thread_p, &helper, false, true);
	  assert (helper.home_page == NULL);
	  assert (helper.forward_page == NULL);

	  helper.home_page =
	    pgbuf_fix (thread_p, &helper.home_vpid, OLD_PAGE, PGBUF_LATCH_WRITE, PGBUF_UNCONDITIONAL_LATCH);
	  if (helper.home_page == NULL)
	    {
	      ASSERT_ERROR_AND_SET (error_code);
	      vacuum_check_shutdown_interruption (thread_p, error_code);
	      vacuum_er_log_error (VACUUM_ER_LOG_HEAP, "Failed to fix page %d|%d.",
				   helper.home_vpid.volid, helper.home_vpid.pageid);
	      goto end;
	    }
	  (void) pgbuf_check_page_ptype (thread_p, helper.home_page, PAGE_HEAP);
	}
      /* Continue to next object. */
    }
  /* Finished processing all objects. */

end:
  assert (helper.forward_page == NULL);
  if (helper.home_page != NULL)
    {
      vacuum_heap_page_log_and_reset (thread_p, &helper, true, true);
    }

  return error_code;
}

/*
 * vacuum_heap_prepare_record () - Prepare all required information to vacuum heap record. Possible requirements:
 *				   - Record type (always).
 *				   - Peeked record data: REC_HOME,
 *				     REC_RELOCATION
 *				   - Forward page: REC_BIGONE, REC_RELOCATION
 *				   - Forward OID: REC_BIGONE, REC_RELOCATION
 *				   - HFID: REC_BIGONE, REC_RELOCATION
 *				   - Overflow VFID: REC_BIGONE
 *				   - MVCC header: REC_HOME, REC_BIGONE,
 *				     REC_RELOCATION
 *
 * return	 : Error code.
 * thread_p (in) : Thread entry.
 * helper (in)	 : Vacuum heap helper.
 */
static int
vacuum_heap_prepare_record (THREAD_ENTRY * thread_p, VACUUM_HEAP_HELPER * helper)
{
  SPAGE_SLOT *slotp;		/* Slot at helper->crt_slotid or NULL. */
  VPID forward_vpid;		/* Forward page VPID. */
  int error_code = NO_ERROR;	/* Error code. */
  PGBUF_LATCH_CONDITION fwd_condition;	/* Condition to latch forward page for REC_RELOCATION. */

  /* Assert expected arguments. */
  assert (helper != NULL);
  assert (helper->home_page != NULL);
  assert (helper->forward_page == NULL);
  assert (helper->crt_slotid > 0);

retry_prepare:

  /* Get slot. */
  slotp = spage_get_slot (helper->home_page, helper->crt_slotid);
  if (slotp == NULL)
    {
      /* Slot must have been deleted. */
      helper->record_type = REC_MARKDELETED;
      return NO_ERROR;
    }
  helper->record_type = slotp->record_type;

  /* Get required pages and MVCC header in the three interesting cases: 1. REC_RELOCATION. 2. REC_BIGONE. 3. REC_HOME. */
  switch (helper->record_type)
    {
    case REC_RELOCATION:
      /* Required info: forward page, forward OID, REC_NEWHOME record, MVCC header and HFID. */
      assert (!HFID_IS_NULL (&helper->hfid));

      /* Get forward OID. */
      helper->forward_recdes.data = (char *) &helper->forward_link;
      helper->forward_recdes.area_size = sizeof (helper->forward_link);
      if (spage_get_record (thread_p, helper->home_page, helper->crt_slotid, &helper->forward_recdes, COPY) !=
	  S_SUCCESS)
	{
	  assert_release (false);
	  return ER_FAILED;
	}
      COPY_OID (&helper->forward_oid, &helper->forward_link);

      /* Get forward page. */
      VPID_GET_FROM_OID (&forward_vpid, &helper->forward_link);
      if (helper->forward_page != NULL)
	{
	  VPID crt_fwd_vpid = VPID_INITIALIZER;

	  pgbuf_get_vpid (helper->forward_page, &crt_fwd_vpid);
	  assert (!VPID_ISNULL (&crt_fwd_vpid));
	  if (!VPID_EQ (&crt_fwd_vpid, &forward_vpid))
	    {
	      /* Unfix current forward page. */
	      pgbuf_unfix_and_init (thread_p, helper->forward_page);
	    }
	}
      if (helper->forward_page == NULL)
	{
	  /* The condition used to fix forward page depends on its VPID and home page VPID. Unconditional latch can be
	   * used if the order is home before forward. If the order is forward before home, try conditional latch, and
	   * if it fails, fix pages in reversed order. */
	  fwd_condition =
	    (PGBUF_LATCH_CONDITION) pgbuf_get_condition_for_ordered_fix (&forward_vpid, &helper->home_vpid,
									 &helper->hfid);
	  helper->forward_page = pgbuf_fix (thread_p, &forward_vpid, OLD_PAGE, PGBUF_LATCH_WRITE, fwd_condition);
	}
      if (helper->forward_page == NULL)
	{
	  /* Fix failed. */
	  if (fwd_condition == PGBUF_UNCONDITIONAL_LATCH)
	    {
	      /* Fix should have worked. */
	      ASSERT_ERROR_AND_SET (error_code);
	      vacuum_er_log_error (VACUUM_ER_LOG_HEAP, "Failed to fix page %d|%d", VPID_AS_ARGS (&forward_vpid));
	      return error_code;
	    }
	  /* Conditional latch. Unfix home, and fix in reversed order. */

	  VACUUM_PERF_HEAP_TRACK_PREPARE (thread_p, helper);

	  /* Make sure all current changes on home are logged. */
	  vacuum_heap_page_log_and_reset (thread_p, helper, false, true);
	  assert (helper->home_page == NULL);

	  /* Fix pages in reversed order. */
	  /* Fix forward page. */
	  helper->forward_page =
	    pgbuf_fix (thread_p, &forward_vpid, OLD_PAGE, PGBUF_LATCH_WRITE, PGBUF_UNCONDITIONAL_LATCH);
	  if (helper->forward_page == NULL)
	    {
	      ASSERT_ERROR_AND_SET (error_code);
	      vacuum_check_shutdown_interruption (thread_p, error_code);
	      vacuum_er_log_error (VACUUM_ER_LOG_HEAP, "Failed to fix page %d|%d", VPID_AS_ARGS (&forward_vpid));
	      return error_code;
	    }
	  /* Fix home page. */
	  helper->home_page =
	    pgbuf_fix (thread_p, &helper->home_vpid, OLD_PAGE, PGBUF_LATCH_WRITE, PGBUF_UNCONDITIONAL_LATCH);
	  if (helper->home_page == NULL)
	    {
	      ASSERT_ERROR_AND_SET (error_code);
	      vacuum_check_shutdown_interruption (thread_p, error_code);
	      vacuum_er_log_error (VACUUM_ER_LOG_HEAP, "Failed to fix page %d|d.", VPID_AS_ARGS (&forward_vpid));
	      return error_code;
	    }
	  /* Both pages fixed. */

	  /* While home has been unfixed, it is possible that current record was changed. It could be returned to home,
	   * link could be changed, or it could be vacuumed. Repeat getting record. */
	  goto retry_prepare;
	}
      assert (VPID_EQ (pgbuf_get_vpid_ptr (helper->forward_page), &forward_vpid));
      /* COPY (needed for UNDO logging) REC_NEWHOME record. */
      helper->record.data = PTR_ALIGN (helper->rec_buf, MAX_ALIGNMENT);
      helper->record.area_size = sizeof (helper->rec_buf);
      if (spage_get_record (thread_p, helper->forward_page, helper->forward_oid.slotid, &helper->record, COPY) !=
	  S_SUCCESS)
	{
	  assert_release (false);
	  return ER_FAILED;
	}

      /* Get MVCC header to check whether the record can be vacuumed. */
      error_code = or_mvcc_get_header (&helper->record, &helper->mvcc_header);
      if (error_code != NO_ERROR)
	{
	  assert_release (false);
	  return error_code;
	}
      return NO_ERROR;

    case REC_BIGONE:
      /* Required info: forward oid, forward page, MVCC header, HFID and overflow VFID. */

      if (helper->forward_page != NULL)
	{
	  /* Retry from REC_RELOCATION. This forward_page cannot be good for REC_BIGONE. */
	  pgbuf_unfix_and_init (thread_p, helper->forward_page);
	}

      assert (!HFID_IS_NULL (&helper->hfid));

      /* Overflow VFID is required to remove overflow pages. */
      if (VFID_ISNULL (&helper->overflow_vfid))
	{
	  if (heap_ovf_find_vfid (thread_p, &helper->hfid, &helper->overflow_vfid, false, PGBUF_CONDITIONAL_LATCH)
	      == NULL)
	    {
	      /* Failed conditional latch. Unfix heap page and try again using unconditional latch. */
	      VACUUM_PERF_HEAP_TRACK_PREPARE (thread_p, helper);

	      vacuum_heap_page_log_and_reset (thread_p, helper, false, true);

	      if (heap_ovf_find_vfid (thread_p, &helper->hfid, &helper->overflow_vfid, false, PGBUF_UNCONDITIONAL_LATCH)
		  == NULL || VFID_ISNULL (&helper->overflow_vfid))
		{
		  assert_release (false);
		  return ER_FAILED;
		}
	      helper->home_page =
		pgbuf_fix (thread_p, &helper->home_vpid, OLD_PAGE, PGBUF_LATCH_WRITE, PGBUF_UNCONDITIONAL_LATCH);
	      if (helper->home_page == NULL)
		{
		  ASSERT_ERROR_AND_SET (error_code);
		  vacuum_check_shutdown_interruption (thread_p, error_code);
		  vacuum_er_log_error (VACUUM_ER_LOG_HEAP, "Failed to fix page %d|%d.",
				       VPID_AS_ARGS (&helper->home_vpid));
		  return error_code;
		}
	      /* While home has been unfixed, it is possible that current record was changed. It could be vacuumed.
	       * Repeat getting record. */
	      goto retry_prepare;
	    }
	}
      assert (!VFID_ISNULL (&helper->overflow_vfid));
      assert (helper->home_page != NULL);

      /* Get forward OID. */
      helper->forward_recdes.data = (char *) &helper->forward_link;
      helper->forward_recdes.area_size = sizeof (helper->forward_link);
      if (spage_get_record (thread_p, helper->home_page, helper->crt_slotid, &helper->forward_recdes, COPY) !=
	  S_SUCCESS)
	{
	  assert_release (false);
	  return ER_FAILED;
	}

      COPY_OID (&helper->forward_oid, &helper->forward_link);

      /* Fix first overflow page (forward_page). */
      VPID_GET_FROM_OID (&forward_vpid, &helper->forward_link);
      helper->forward_page =
	pgbuf_fix (thread_p, &forward_vpid, OLD_PAGE, PGBUF_LATCH_WRITE, PGBUF_UNCONDITIONAL_LATCH);
      if (helper->forward_page == NULL)
	{
	  ASSERT_ERROR_AND_SET (error_code);
	  vacuum_check_shutdown_interruption (thread_p, error_code);
	  vacuum_er_log_error (VACUUM_ER_LOG_HEAP, "Failed to fix page %d|%d", VPID_AS_ARGS (&forward_vpid));
	  return error_code;
	}

      /* Read MVCC header from first overflow page. */
      error_code = heap_get_mvcc_rec_header_from_overflow (helper->forward_page, &helper->mvcc_header, NULL);
      if (error_code != NO_ERROR)
	{
	  ASSERT_ERROR ();
	  vacuum_er_log_error (VACUUM_ER_LOG_HEAP,
			       "Failed to get MVCC header from overflow page %d|%d.", VPID_AS_ARGS (&forward_vpid));
	  return error_code;
	}
      break;

    case REC_HOME:
      /* Required info: record data and MVCC header. */

      if (helper->forward_page != NULL)
	{
	  /* Retry from REC_RELOCATION. This forward_page cannot be good for REC_HOME. */
	  pgbuf_unfix_and_init (thread_p, helper->forward_page);
	}

      helper->record.data = PTR_ALIGN (helper->rec_buf, MAX_ALIGNMENT);
      helper->record.area_size = sizeof (helper->rec_buf);

      /* Peek record. */
      if (spage_get_record (thread_p, helper->home_page, helper->crt_slotid, &helper->record, COPY) != S_SUCCESS)
	{
	  assert_release (false);
	  return ER_FAILED;
	}

      /* Get MVCC header to check whether the record can be vacuumed. */
      error_code = or_mvcc_get_header (&helper->record, &helper->mvcc_header);
      if (error_code != NO_ERROR)
	{
	  assert_release (false);
	  return ER_FAILED;
	}
      break;

    default:
      /* No information is required other than record type. */

      if (helper->forward_page != NULL)
	{
	  /* Retry from REC_RELOCATION. This forward_page cannot be good for vacuumed/deleted slot. */
	  pgbuf_unfix_and_init (thread_p, helper->forward_page);
	}
      break;
    }

  /* Assert forward page is fixed if and only if record type is either REC_RELOCATION or REC_BIGONE. */
  assert ((helper->record_type == REC_RELOCATION
	   || helper->record_type == REC_BIGONE) == (helper->forward_page != NULL));

  VACUUM_PERF_HEAP_TRACK_PREPARE (thread_p, helper);

  /* Success. */
  return NO_ERROR;
}

/*
 * vacuum_heap_record_insid_and_prev_version () - Remove insert MVCCID and prev version lsa from record.
 *
 * return	 : Error code.
 * thread_p (in) : Thread entry.
 * helper (in)	 : Vacuum heap helper.
 */
static int
vacuum_heap_record_insid_and_prev_version (THREAD_ENTRY * thread_p, VACUUM_HEAP_HELPER * helper)
{
  RECDES *update_record;
  int error_code = NO_ERROR;
  char *start_p, *existing_data_p, *new_data_p;
  int repid_and_flag_bits = 0, mvcc_flags = 0;

  /* Assert expected arguments. */
  assert (helper != NULL);
  assert (helper->can_vacuum == VACUUM_RECORD_DELETE_INSID_PREV_VER);
  assert (MVCC_IS_HEADER_INSID_NOT_ALL_VISIBLE (&helper->mvcc_header));

  switch (helper->record_type)
    {
    case REC_RELOCATION:
      /* Remove insert MVCCID from REC_NEWHOME in forward_page. */

      /* Forward page and OID are required. */
      assert (helper->forward_page != NULL);
      assert (!OID_ISNULL (&helper->forward_oid));
      assert (helper->record.type == REC_NEWHOME);

      /* Remove insert MVCCID and prev version lsa. */
      update_record = &helper->record;
      start_p = update_record->data;
      repid_and_flag_bits = OR_GET_MVCC_REPID_AND_FLAG (start_p);
      mvcc_flags = (repid_and_flag_bits >> OR_MVCC_FLAG_SHIFT_BITS) & OR_MVCC_FLAG_MASK;

      /* Skip bytes up to insid_offset. */
      existing_data_p = start_p + mvcc_header_size_lookup[mvcc_flags];
      new_data_p = start_p + OR_MVCC_INSERT_ID_OFFSET;
      if (mvcc_flags & OR_MVCC_FLAG_VALID_DELID)
	{
	  /* Has MVCC DELID. */
	  if (mvcc_flags & OR_MVCC_FLAG_VALID_INSID)
	    {
	      /* Copy MVCC DELID over INSID (INSID is removed). */
	      memcpy (new_data_p, new_data_p + OR_MVCCID_SIZE, OR_MVCCID_SIZE);
	    }
	  /* Skip DELID. */
	  new_data_p += OR_MVCCID_SIZE;
	}

      /* Clear flag for valid insert MVCCID and prev version lsa. */
      repid_and_flag_bits &= ~((OR_MVCC_FLAG_VALID_INSID | OR_MVCC_FLAG_VALID_PREV_VERSION) << OR_MVCC_FLAG_SHIFT_BITS);
      OR_PUT_INT (start_p, repid_and_flag_bits);

      /* Expect new_data_p != existing_data_p in most of the cases. */
      assert (existing_data_p >= new_data_p);
      memmove (new_data_p, existing_data_p, update_record->length - CAST_BUFLEN (existing_data_p - start_p));
      update_record->length -= CAST_BUFLEN (existing_data_p - new_data_p);
      assert (update_record->length > 0);

      /* Update record in page. */
      if (spage_update (thread_p, helper->forward_page, helper->forward_oid.slotid, update_record) != SP_SUCCESS)
	{
	  assert_release (false);
	  return ER_FAILED;
	}

      /* Since forward page was vacuumed, log it immediately. Then unfix forward page. */
      vacuum_log_vacuum_heap_page (thread_p, helper->forward_page, 1, &helper->forward_oid.slotid, &helper->can_vacuum,
				   helper->reusable, false);
      pgbuf_set_dirty (thread_p, helper->forward_page, FREE);
      helper->forward_page = NULL;

      perfmon_inc_stat (thread_p, PSTAT_HEAP_REL_VACUUMS);
      break;

    case REC_BIGONE:
      /* First overflow page is required. */
      assert (helper->forward_page != NULL);

      /* Replace current insert MVCCID with MVCCID_ALL_VISIBLE. Header must remain the same size. */
      MVCC_SET_INSID (&helper->mvcc_header, MVCCID_ALL_VISIBLE);
      LSA_SET_NULL (&helper->mvcc_header.prev_version_lsa);
      error_code = heap_set_mvcc_rec_header_on_overflow (helper->forward_page, &helper->mvcc_header);
      if (error_code != NO_ERROR)
	{
	  ASSERT_ERROR ();
	  vacuum_er_log_error (VACUUM_ER_LOG_HEAP,
			       "set mvcc header (flag=%d, repid=%d, chn=%d, insid=%llu, "
			       "delid=%llu, forward object %d|%d|%d with record of type=%d and size=%d",
			       (int) MVCC_GET_FLAG (&helper->mvcc_header), (int) MVCC_GET_REPID (&helper->mvcc_header),
			       MVCC_GET_CHN (&helper->mvcc_header), MVCC_GET_INSID (&helper->mvcc_header),
			       MVCC_GET_DELID (&helper->mvcc_header), helper->home_vpid.volid, helper->home_vpid.pageid,
			       helper->crt_slotid, REC_BIGONE, helper->record.length);
	  return error_code;
	}
      /* Log changes and unfix first overflow page. */
      vacuum_log_remove_ovf_insid (thread_p, helper->forward_page);
      pgbuf_set_dirty (thread_p, helper->forward_page, FREE);
      helper->forward_page = NULL;

      perfmon_inc_stat (thread_p, PSTAT_HEAP_BIG_VACUUMS);
      break;

    case REC_HOME:
      /* Remove insert MVCCID and prev version lsa. */

      assert (helper->record.type == REC_HOME);
      update_record = &helper->record;
      start_p = update_record->data;
      repid_and_flag_bits = OR_GET_MVCC_REPID_AND_FLAG (start_p);
      mvcc_flags = (repid_and_flag_bits >> OR_MVCC_FLAG_SHIFT_BITS) & OR_MVCC_FLAG_MASK;

      /* Skip bytes up to insid_offset */
      existing_data_p = start_p + mvcc_header_size_lookup[mvcc_flags];
      new_data_p = start_p + OR_MVCC_INSERT_ID_OFFSET;
      if (mvcc_flags & OR_MVCC_FLAG_VALID_DELID)
	{
	  /* Has MVCC DELID. */
	  if (mvcc_flags & OR_MVCC_FLAG_VALID_INSID)
	    {
	      /* Copy MVCC DELID over INSID (INSID is removed). */
	      memcpy (new_data_p, new_data_p + OR_MVCCID_SIZE, OR_MVCCID_SIZE);
	    }
	  /* Skip DELID. */
	  new_data_p += OR_MVCCID_SIZE;
	}

      /* Clear flag for valid insert MVCCID and prev version lsa. */
      repid_and_flag_bits &= ~((OR_MVCC_FLAG_VALID_INSID | OR_MVCC_FLAG_VALID_PREV_VERSION) << OR_MVCC_FLAG_SHIFT_BITS);
      OR_PUT_INT (start_p, repid_and_flag_bits);

      /* Expect new_data_p != existing_data_p in most of the cases. */
      assert (existing_data_p >= new_data_p);
      memmove (new_data_p, existing_data_p, update_record->length - CAST_BUFLEN (existing_data_p - start_p));
      update_record->length -= CAST_BUFLEN (existing_data_p - new_data_p);
      assert (update_record->length > 0);

      if (spage_update (thread_p, helper->home_page, helper->crt_slotid, update_record) != SP_SUCCESS)
	{
	  assert_release (false);
	  return ER_FAILED;
	}
      /* Collect vacuum data to be logged later. */
      helper->slots[helper->n_bulk_vacuumed] = helper->crt_slotid;
      helper->results[helper->n_bulk_vacuumed] = VACUUM_RECORD_DELETE_INSID_PREV_VER;
      helper->n_bulk_vacuumed++;

      perfmon_inc_stat (thread_p, PSTAT_HEAP_HOME_VACUUMS);
      break;

    default:
      /* Should not be here. */
      assert_release (false);
      return ER_FAILED;
    }

  helper->n_vacuumed++;

  perfmon_inc_stat (thread_p, PSTAT_HEAP_INSID_VACUUMS);

  /* Success. */
  return NO_ERROR;
}

/*
 * vacuum_heap_record () - Vacuum heap record.
 *
 * return	 : Error code.
 * thread_p (in) : Thread entry.
 * helper (in)	 : Vacuum heap helper.
 */
static int
vacuum_heap_record (THREAD_ENTRY * thread_p, VACUUM_HEAP_HELPER * helper)
{
  /* Assert expected arguments. */
  assert (helper != NULL);
  assert (helper->can_vacuum == VACUUM_RECORD_REMOVE);
  assert (helper->home_page != NULL);
  assert (MVCC_IS_HEADER_DELID_VALID (&helper->mvcc_header));

  if (helper->record_type == REC_RELOCATION || helper->record_type == REC_BIGONE)
    {
      /* HOME record of rel/big records are performed as a single operation: flush all existing vacuumed slots before
       * starting a system op for current record */
      vacuum_heap_page_log_and_reset (thread_p, helper, false, false);
      log_sysop_start (thread_p);
    }
  else
    {
      assert (helper->record_type == REC_HOME);
      /* Collect home page changes. */
      helper->slots[helper->n_bulk_vacuumed] = helper->crt_slotid;
      helper->results[helper->n_bulk_vacuumed] = VACUUM_RECORD_REMOVE;
    }

  /* Vacuum REC_HOME/REC_RELOCATION/REC_BIGONE */
  spage_vacuum_slot (thread_p, helper->home_page, helper->crt_slotid, helper->reusable);

  if (helper->reusable)
    {
      perfmon_inc_stat (thread_p, PSTAT_HEAP_REMOVE_VACUUMS);
    }

  if (helper->record_type != REC_HOME)
    {
      /* We try to keep the same amount of pgbuf_set_dirty and logged changes; Changes on REC_HOME records are logged
       * in bulk and page is set dirty along with that log record */
      pgbuf_set_dirty (thread_p, helper->home_page, DONT_FREE);
    }

  switch (helper->record_type)
    {
    case REC_RELOCATION:
      /* Remove REC_NEWHOME. */
      assert (helper->forward_page != NULL);
      assert (!OID_ISNULL (&helper->forward_oid));
      assert (!HFID_IS_NULL (&helper->hfid));
      assert (!OID_ISNULL (&helper->forward_oid));

      VACUUM_PERF_HEAP_TRACK_EXECUTE (thread_p, helper);

      vacuum_log_redoundo_vacuum_record (thread_p, helper->home_page, helper->crt_slotid, &helper->forward_recdes,
					 helper->reusable);

      VACUUM_PERF_HEAP_TRACK_LOGGING (thread_p, helper);

      spage_vacuum_slot (thread_p, helper->forward_page, helper->forward_oid.slotid, true);

      VACUUM_PERF_HEAP_TRACK_EXECUTE (thread_p, helper);

      /* Log changes in forward page immediately. */
      vacuum_log_redoundo_vacuum_record (thread_p, helper->forward_page, helper->forward_oid.slotid, &helper->record,
					 true);

      pgbuf_set_dirty (thread_p, helper->forward_page, FREE);
      helper->forward_page = NULL;

      log_sysop_commit (thread_p);

      VACUUM_PERF_HEAP_TRACK_LOGGING (thread_p, helper);

      perfmon_inc_stat (thread_p, PSTAT_HEAP_REL_VACUUMS);
      break;

    case REC_BIGONE:
      assert (helper->forward_page != NULL);
      /* Overflow first page is required. */
      assert (!VFID_ISNULL (&helper->overflow_vfid));

      VACUUM_PERF_HEAP_TRACK_EXECUTE (thread_p, helper);

      vacuum_log_redoundo_vacuum_record (thread_p, helper->home_page, helper->crt_slotid, &helper->forward_recdes,
					 helper->reusable);

      VACUUM_PERF_HEAP_TRACK_LOGGING (thread_p, helper);

      /* Unfix first overflow page. */
      pgbuf_unfix_and_init (thread_p, helper->forward_page);

      if (heap_ovf_delete (thread_p, &helper->hfid, &helper->forward_oid, &helper->overflow_vfid) == NULL)
	{
	  /* Failed to delete. */
	  assert_release (false);
	  log_sysop_abort (thread_p);
	  return ER_FAILED;
	}

      VACUUM_PERF_HEAP_TRACK_EXECUTE (thread_p, helper);

      log_sysop_commit (thread_p);

      VACUUM_PERF_HEAP_TRACK_LOGGING (thread_p, helper);

      perfmon_inc_stat (thread_p, PSTAT_HEAP_BIG_VACUUMS);
      break;

    case REC_HOME:
      helper->n_bulk_vacuumed++;

      perfmon_inc_stat (thread_p, PSTAT_HEAP_HOME_VACUUMS);
      break;

    default:
      /* Unexpected. */
      assert_release (false);
      return ER_FAILED;
    }

  helper->n_vacuumed++;

  assert (helper->forward_page == NULL);

  VACUUM_PERF_HEAP_TRACK_EXECUTE (thread_p, helper);

  return NO_ERROR;
}

/*
 * vacuum_heap_get_hfid () - Get heap file identifier.
 *
 * return	 : Error code.
 * thread_p (in) : Thread entry.
 * helper (in)	 : Vacuum heap helper.
 * vfid (in)     : file identifier
 */
static int
vacuum_heap_get_hfid_and_file_type (THREAD_ENTRY * thread_p, VACUUM_HEAP_HELPER * helper, const VFID * vfid)
{
  int error_code = NO_ERROR;	/* Error code. */
  OID class_oid = OID_INITIALIZER;	/* Class OID. */
  FILE_TYPE ftype;

  assert (helper != NULL);
  assert (helper->home_page != NULL);
  assert (vfid != NULL && !VFID_ISNULL (vfid));

  /* Get class OID from heap page. */
  error_code = heap_get_class_oid_from_page (thread_p, helper->home_page, &class_oid);
  if (error_code != NO_ERROR)
    {
      vacuum_er_log_error (VACUUM_ER_LOG_HEAP,
			   "Failed to obtain class_oid from heap page %d|%d.",
			   PGBUF_PAGE_VPID_AS_ARGS (helper->home_page));

      assert_release (false);
      return error_code;
    }
  assert (!OID_ISNULL (&class_oid));

  /* Get HFID for class OID. */
  error_code = heap_get_class_info (thread_p, &class_oid, &helper->hfid, &ftype, NULL);
  if (error_code == ER_HEAP_UNKNOWN_OBJECT)
    {
      FILE_DESCRIPTORS file_descriptor;

      /* clear expected error */
      er_clear ();
      error_code = NO_ERROR;

      error_code = file_descriptor_get (thread_p, vfid, &file_descriptor);
      if (error_code != NO_ERROR)
	{
	  assert_release (false);
	}
      else
	{
	  helper->hfid = file_descriptor.heap.hfid;
	  error_code = file_get_type (thread_p, vfid, &ftype);
	  if (error_code != NO_ERROR)
	    {
	      assert_release (false);
	    }
	  else
	    {
	      vacuum_er_log_warning (VACUUM_ER_LOG_HEAP | VACUUM_ER_LOG_DROPPED_FILES, "%s",
				     "vacuuming heap found deleted class oid, however hfid and file type "
				     "have been successfully loaded from file header. ");
	    }
	}
    }
  if (error_code != NO_ERROR)
    {
      vacuum_er_log_error (VACUUM_ER_LOG_HEAP,
			   "Failed to obtain heap file identifier for class %d|%d|%d)", OID_AS_ARGS (&class_oid));

      assert_release (false);
      return error_code;
    }
  if (HFID_IS_NULL (&helper->hfid) || (ftype != FILE_HEAP && ftype != FILE_HEAP_REUSE_SLOTS))
    {
      vacuum_er_log_error (VACUUM_ER_LOG_HEAP,
			   "Invalid hfid (%d, %d|%d) or ftype = %s ", HFID_AS_ARGS (&helper->hfid),
			   file_type_to_string (ftype));
      assert_release (false);
      return ER_FAILED;
    }

  /* reusable */
  helper->reusable = ftype == FILE_HEAP_REUSE_SLOTS;

  /* Success. */
  return NO_ERROR;
}

/*
 * vacuum_heap_page_log_and_reset () - Logs the vacuumed slots from page and reset page pointer and number of
 *				       vacuumed slots.
 *
 * return	 : Void.
 * thread_p (in) : Thread entry.
 * helper (in)	 : Vacuum heap helper.
 * update_best_space_stat (in)	 :
 * unlatch_page (in) :
 */
static void
vacuum_heap_page_log_and_reset (THREAD_ENTRY * thread_p, VACUUM_HEAP_HELPER * helper, bool update_best_space_stat,
				bool unlatch_page)
{
  assert (helper != NULL);
  assert (helper->home_page != NULL);

  if (helper->n_bulk_vacuumed == 0)
    {
      /* No logging is required. */
      if (unlatch_page == true)
	{
	  pgbuf_unfix_and_init (thread_p, helper->home_page);
	}
      return;
    }

  if (spage_need_compact (thread_p, helper->home_page) == true)
    {
      /* Compact page data */
      spage_compact (thread_p, helper->home_page);
    }

  /* Update statistics only for home pages; We assume that fwd pages (from relocated records) are home pages for other
   * OIDs and their statistics are updated in that context */
  if (update_best_space_stat == true && helper->initial_home_free_space != -1)
    {
      assert (!HFID_IS_NULL (&helper->hfid));
      heap_stats_update (thread_p, helper->home_page, &helper->hfid, helper->initial_home_free_space);
    }

  VACUUM_PERF_HEAP_TRACK_EXECUTE (thread_p, helper);

  /* Log vacuumed slots */
  vacuum_log_vacuum_heap_page (thread_p, helper->home_page, helper->n_bulk_vacuumed, helper->slots, helper->results,
			       helper->reusable, false);

  /* Mark page as dirty and unfix */
  pgbuf_set_dirty (thread_p, helper->home_page, DONT_FREE);
  if (unlatch_page == true)
    {
      pgbuf_unfix_and_init (thread_p, helper->home_page);
    }

  /* Reset the number of vacuumed slots */
  helper->n_bulk_vacuumed = 0;

  VACUUM_PERF_HEAP_TRACK_LOGGING (thread_p, helper);
}


/*
 * vacuum_log_vacuum_heap_page () - Log removing OID's from heap page.
 *
 * return	      : Error code.
 * thread_p (in)      : Thread entry.
 * page_p (in)	      : Page pointer.
 * n_slots (in)	      : OID count in slots.
 * slots (in/out)     : Array of slots removed from heap page.
 * results (in)	      : Satisfies vacuum result.
 * reusable (in)      :
 *
 * NOTE: Some values in slots array are modified and set to negative values.
 */
static void
vacuum_log_vacuum_heap_page (THREAD_ENTRY * thread_p, PAGE_PTR page_p, int n_slots, PGSLOTID * slots,
			     MVCC_SATISFIES_VACUUM_RESULT * results, bool reusable, bool all_vacuumed)
{
  LOG_DATA_ADDR addr;
  int packed_size = 0, i = 0;
  char *ptr = NULL, *buffer_p = NULL;
  char buffer[MAX_SLOTS_IN_PAGE * (sizeof (PGSLOTID) + 2 * OR_OID_SIZE) + (MAX_ALIGNMENT * 2)];

  assert (n_slots >= 0 && n_slots <= ((SPAGE_HEADER *) page_p)->num_slots);
  assert (n_slots > 0 || all_vacuumed);

  /* Initialize log data. */
  addr.offset = n_slots;	/* Save number of slots in offset. */
  addr.pgptr = page_p;
  addr.vfid = NULL;

  /* Compute recovery data size */

  /* slots & results */
  packed_size += n_slots * sizeof (PGSLOTID);

  if (reusable)
    {
      addr.offset |= VACUUM_LOG_VACUUM_HEAP_REUSABLE;
    }

  if (all_vacuumed)
    {
      addr.offset |= VACUUM_LOG_VACUUM_HEAP_ALL_VACUUMED;
    }

  assert (packed_size <= (int) sizeof (buffer));

  buffer_p = PTR_ALIGN (buffer, MAX_ALIGNMENT);
  ptr = buffer_p;

  if (n_slots > 0)
    {
      /* Pack slot ID's and results */
      for (i = 0; i < n_slots; i++)
	{
	  assert (results[i] == VACUUM_RECORD_DELETE_INSID_PREV_VER || results[i] == VACUUM_RECORD_REMOVE);

	  assert (slots[i] > 0);

	  if (results[i] == VACUUM_RECORD_REMOVE)
	    {
	      /* Use negative slot ID to mark that object has been completely removed. */
	      slots[i] = -slots[i];
	    }
	}
      memcpy (ptr, slots, n_slots * sizeof (PGSLOTID));
      ptr += n_slots * sizeof (PGSLOTID);
    }

  assert ((ptr - buffer_p) == packed_size);

  /* Append new redo log rebuild_record */
  log_append_redo_data (thread_p, RVVAC_HEAP_PAGE_VACUUM, &addr, packed_size, buffer_p);
}

/*
 * vacuum_rv_redo_vacuum_heap_page () - Redo vacuum remove oids from heap page.
 *
 * return	 : Error code.
 * thread_p (in) : Thread entry.
 * rcv (in)	 : Recovery structure.
 */
int
vacuum_rv_redo_vacuum_heap_page (THREAD_ENTRY * thread_p, LOG_RCV * rcv)
{
  int i = 0;
  INT16 n_slots;
  PGSLOTID *slotids = NULL;
  PAGE_PTR page_p = NULL;
  RECDES rebuild_record, peek_record;
  int old_header_size, new_header_size;
  MVCC_REC_HEADER rec_header;
  char *ptr = NULL;
  char data_buf[IO_MAX_PAGE_SIZE + MAX_ALIGNMENT];
  bool reusable;
  bool all_vacuumed;

  page_p = rcv->pgptr;

  ptr = (char *) rcv->data;

  /* Get n_slots and flags */
  n_slots = (rcv->offset & (~VACUUM_LOG_VACUUM_HEAP_MASK));
  reusable = (rcv->offset & VACUUM_LOG_VACUUM_HEAP_REUSABLE) != 0;
  all_vacuumed = (rcv->offset & VACUUM_LOG_VACUUM_HEAP_ALL_VACUUMED) != 0;

  assert (n_slots < ((SPAGE_HEADER *) page_p)->num_slots);

  if (all_vacuumed)
    {
      vacuum_er_log (VACUUM_ER_LOG_HEAP | VACUUM_ER_LOG_RECOVERY,
		     "Change vacuum status for heap page %d|%d, lsa=%lld|%d, from once to none.",
		     PGBUF_PAGE_STATE_ARGS (rcv->pgptr));
    }

  if (n_slots == 0)
    {
      /* No slots have been vacuumed, but header must be changed from one vacuum required to no vacuum required. */
      assert (all_vacuumed);

      if (all_vacuumed)
	{
	  heap_page_set_vacuum_status_none (thread_p, rcv->pgptr);
	}

      pgbuf_set_dirty (thread_p, page_p, DONT_FREE);

      return NO_ERROR;
    }

  /* Get slot ID's and result types */
  slotids = (PGSLOTID *) ptr;
  ptr += n_slots * sizeof (PGSLOTID);

  /* Safeguard for correct unpacking of recovery data */
  assert (ptr == rcv->data + rcv->length);

  /* Initialize rebuild_record for deleting INSERT MVCCID's */
  rebuild_record.area_size = IO_MAX_PAGE_SIZE;
  rebuild_record.data = PTR_ALIGN (data_buf, MAX_ALIGNMENT);

  /* Vacuum slots */
  for (i = 0; i < n_slots; i++)
    {
      if (slotids[i] < 0)
	{
	  /* Record was removed completely */
	  slotids[i] = -slotids[i];
	  spage_vacuum_slot (thread_p, page_p, slotids[i], reusable);
	}
      else
	{
	  /* Only insert MVCCID has been removed */
	  if (spage_get_record (thread_p, rcv->pgptr, slotids[i], &peek_record, PEEK) != S_SUCCESS)
	    {
	      vacuum_er_log_error (VACUUM_ER_LOG_HEAP | VACUUM_ER_LOG_RECOVERY, "Failed to get record at %d|%d|%d",
				   PGBUF_PAGE_VPID_AS_ARGS (rcv->pgptr), slotids[i]);
	      assert_release (false);
	      return ER_FAILED;
	    }

	  if (peek_record.type != REC_HOME && peek_record.type != REC_NEWHOME)
	    {
	      /* Unexpected */
	      assert_release (false);
	      return ER_FAILED;
	    }

	  /* Remove insert MVCCID */
	  or_mvcc_get_header (&peek_record, &rec_header);
	  old_header_size = mvcc_header_size_lookup[MVCC_GET_FLAG (&rec_header)];
	  /* Clear insert MVCCID. */
	  MVCC_CLEAR_FLAG_BITS (&rec_header, OR_MVCC_FLAG_VALID_INSID);
	  /* Clear previous version. */
	  MVCC_CLEAR_FLAG_BITS (&rec_header, OR_MVCC_FLAG_VALID_PREV_VERSION);
	  new_header_size = mvcc_header_size_lookup[MVCC_GET_FLAG (&rec_header)];

	  /* Rebuild record */
	  rebuild_record.type = peek_record.type;
	  rebuild_record.length = peek_record.length;
	  memcpy (rebuild_record.data, peek_record.data, peek_record.length);

	  /* Set new header */
	  or_mvcc_set_header (&rebuild_record, &rec_header);
	  /* Copy record data */
	  memcpy (rebuild_record.data + new_header_size, peek_record.data + old_header_size,
		  peek_record.length - old_header_size);

	  if (spage_update (thread_p, rcv->pgptr, slotids[i], &rebuild_record) != SP_SUCCESS)
	    {
	      assert_release (false);
	      return ER_FAILED;
	    }
	}
    }

  if (spage_need_compact (thread_p, rcv->pgptr) == true)
    {
      (void) spage_compact (thread_p, rcv->pgptr);
    }

  if (all_vacuumed)
    {
      heap_page_set_vacuum_status_none (thread_p, rcv->pgptr);
    }

  pgbuf_set_dirty (thread_p, page_p, DONT_FREE);

  return NO_ERROR;
}

/*
 * vacuum_log_remove_ovf_insid () - Log removing insert MVCCID from big record.
 *
 * return	 : Void.
 * thread_p (in) : Thread entry.
 * ovfpage (in)  : Big record first overflow page.
 */
static void
vacuum_log_remove_ovf_insid (THREAD_ENTRY * thread_p, PAGE_PTR ovfpage)
{
  log_append_redo_data2 (thread_p, RVVAC_REMOVE_OVF_INSID, NULL, ovfpage, 0, 0, NULL);
}

/*
 * vacuum_rv_redo_remove_ovf_insid () - Redo removing insert MVCCID from big record.
 *
 * return	 : Error code.
 * thread_p (in) : Thread entry.
 * rcv (in)	 : Recovery data.
 */
int
vacuum_rv_redo_remove_ovf_insid (THREAD_ENTRY * thread_p, LOG_RCV * rcv)
{
  MVCC_REC_HEADER rec_header;
  int error = NO_ERROR;

  error = heap_get_mvcc_rec_header_from_overflow (rcv->pgptr, &rec_header, NULL);
  if (error != NO_ERROR)
    {
      return error;
    }

  MVCC_SET_INSID (&rec_header, MVCCID_ALL_VISIBLE);
  LSA_SET_NULL (&rec_header.prev_version_lsa);

  error = heap_set_mvcc_rec_header_on_overflow (rcv->pgptr, &rec_header);
  if (error != NO_ERROR)
    {
      return error;
    }

  pgbuf_set_dirty (thread_p, rcv->pgptr, DONT_FREE);

  return NO_ERROR;
}

/*
 * vacuum_produce_log_block_data () - After logging a block of log data, useful information for vacuum is passed by log
 *				      manager and should be saved in lock-free buffer.
 *
 * return	      : Void.
 * thread_p (in)      : Thread entry.
 * start_lsa (in)     : Log block starting LSA.
 * oldest_mvccid (in) : Log block oldest MVCCID.
 * newest_mvccid (in) : Log block newest MVCCID.
 */
void
vacuum_produce_log_block_data (THREAD_ENTRY * thread_p)
{
  if (prm_get_bool_value (PRM_ID_DISABLE_VACUUM))
    {
      return;
    }
  assert (log_Gl.hdr.does_block_need_vacuum == true);
  // *INDENT-OFF*
  VACUUM_DATA_ENTRY block_data { log_Gl.hdr };
  // *INDENT-ON*

  // reset info for next block
  log_Gl.hdr.does_block_need_vacuum = false;
  log_Gl.hdr.newest_block_mvccid = MVCCID_NULL;

  if (vacuum_Block_data_buffer == NULL)
    {
      assert (false);
      return;
    }

  vacuum_er_log (VACUUM_ER_LOG_LOGGING | VACUUM_ER_LOG_VACUUM_DATA,
		 "vacuum_produce_log_block_data: blockid=(%lld) start_lsa=(%lld, %d) old_mvccid=(%llu) "
		 "new_mvccid=(%llu)", (long long) block_data.blockid, LSA_AS_ARGS (&block_data.start_lsa),
		 (unsigned long long int) block_data.oldest_visible_mvccid,
		 (unsigned long long int) block_data.newest_mvccid);

  /* Push new block into block data buffer */
  if (!vacuum_Block_data_buffer->produce (block_data))
    {
      /* Push failed, the buffer must be full */
      /* TODO: Set a new message error for full block data buffer */
      /* TODO: Probably this case should be avoided... Make sure that we do not lose vacuum data so there has to be
       * enough space to keep it. */
      vacuum_er_log_error (VACUUM_ER_LOG_ERROR, "%s", "Cannot produce new log block data! The buffer is already full.");
      assert (false);
      return;
    }

  perfmon_add_stat (thread_p, PSTAT_VAC_NUM_TO_VACUUM_LOG_PAGES, vacuum_Data.log_block_npages);
}

static void
vacuum_data_load_first_and_last_page (THREAD_ENTRY * thread_p)
{
  if (vacuum_Data.is_loaded)
    {
      return;
    }
  assert (vacuum_Data.first_page == NULL && vacuum_Data.last_page == NULL);
  vacuum_Data.first_page = vacuum_fix_data_page (thread_p, &vacuum_Data_load.vpid_first);
  if (vacuum_Data.first_page == NULL)
    {
      assert_release (false);
      return;
    }
  if (VPID_EQ (&vacuum_Data_load.vpid_first, &vacuum_Data_load.vpid_last))
    {
      vacuum_Data.last_page = vacuum_Data.first_page;
    }
  else
    {
      vacuum_Data.last_page = vacuum_fix_data_page (thread_p, &vacuum_Data_load.vpid_last);
      if (vacuum_Data.last_page == NULL)
	{
	  vacuum_unfix_first_and_last_data_page (thread_p);
	  assert_release (false);
	  return;
	}
    }
  vacuum_Data.is_loaded = true;
}

static void
vacuum_data_unload_first_and_last_page (THREAD_ENTRY * thread_p)
{
  if (!vacuum_Data.is_loaded)
    {
      return;
    }

  // save VPID's in case we need to reload
  pgbuf_get_vpid ((PAGE_PTR) vacuum_Data.first_page, &vacuum_Data_load.vpid_first);
  pgbuf_get_vpid ((PAGE_PTR) vacuum_Data.last_page, &vacuum_Data_load.vpid_last);

  vacuum_unfix_first_and_last_data_page (thread_p);
  vacuum_Data.is_loaded = false;
}

#if defined (SERVER_MODE)
// *INDENT-OFF*
void
vacuum_master_task::execute (cubthread::entry &thread_ref)
{
  PERF_UTIME_TRACKER perf_tracker;

  if (prm_get_bool_value (PRM_ID_DISABLE_VACUUM))
    {
      return;
    }

  if (check_shutdown ())
    {
      // stop on shutdown
      return;
    }

  if (!BO_IS_SERVER_RESTARTED ())
    {
      // check if boot is aborted
      return;
    }

  PERF_UTIME_TRACKER_START (&thread_ref, &perf_tracker);

  m_oldest_visible_mvccid = log_Gl.mvcc_table.update_global_oldest_visible ();
  vacuum_er_log (VACUUM_ER_LOG_MASTER, "update oldest_visible = %lld", (long long int) m_oldest_visible_mvccid);

  if (!vacuum_Data.is_loaded)
    {
      /* Load vacuum data. */
      /* This was initially in boot_restart_server. However, the "commit" of boot_restart_server will complain
       * about vacuum data first and last page not being unfixed (and it will also unfix them).
       * So, we have to load the data here (vacuum master never commits).
       */
      vacuum_data_load_first_and_last_page (&thread_ref);

      m_cursor.set_on_vacuum_data_start ();
    }

  pgbuf_flush_if_requested (&thread_ref, (PAGE_PTR) vacuum_Data.first_page);
  pgbuf_flush_if_requested (&thread_ref, (PAGE_PTR) vacuum_Data.last_page);

  m_cursor.force_data_update ();
  vacuum_er_log (VACUUM_ER_LOG_MASTER | VACUUM_ER_LOG_JOBS, "Start searching jobs at " vacuum_job_cursor_print_format,
                 vacuum_job_cursor_print_args (m_cursor));
  for (; m_cursor.is_valid () && !should_interrupt_iteration (); m_cursor.increment_blockid ())
    {
      if (!is_cursor_entry_ready_to_vacuum ())
        {
          // next entries cannot be ready if current entry is not ready; stop this iteration
          break;
        }

      if (!is_cursor_entry_available ())
        {
          // try next block
          continue;
        }
      start_job_on_cursor_entry ();

      if (should_force_data_update ())
        {
          m_cursor.force_data_update ();
        }
    }
  m_cursor.unload ();
#if !defined (NDEBUG)
  vacuum_verify_vacuum_data_page_fix_count (&thread_ref);
#endif /* !NDEBUG */
  PERF_UTIME_TRACKER_TIME (&thread_ref, &perf_tracker, PSTAT_VAC_MASTER);
}

bool
vacuum_master_task::check_shutdown() const
{
  if (vacuum_Data.shutdown_sequence.check_shutdown_request ())
    {
      // stop on shutdown
      vacuum_er_log (VACUUM_ER_LOG_MASTER, "%s", "Interrupt iteration: shutdown");
      return true;
    }
  return false;
}

bool
vacuum_master_task::is_task_queue_full() const
{
  if (cubthread::get_manager ()->is_pool_full (vacuum_Worker_threads))
    {
      // stop if worker pool is full
      vacuum_er_log (VACUUM_ER_LOG_MASTER, "%s", "Interrupt iteration: full worker pool");
      return true;
    }
  return false;
}

bool
vacuum_master_task::should_interrupt_iteration () const
{
  return check_shutdown () || is_task_queue_full ();
}

bool
vacuum_master_task::is_cursor_entry_ready_to_vacuum () const
{
  assert (m_cursor.is_valid ());

  if (m_cursor.get_current_entry ().newest_mvccid >= m_oldest_visible_mvccid)
    {
      // if entry newest MVCCID is still visible, it cannot be vacuumed
      vacuum_er_log (VACUUM_ER_LOG_JOBS,
                     "Cannot generate job for " VACUUM_LOG_DATA_ENTRY_MSG ("entry") ". "
                     "global oldest visible mvccid = %llu.",
                     VACUUM_LOG_DATA_ENTRY_AS_ARGS (&m_cursor.get_current_entry ()),
                     (unsigned long long int) m_oldest_visible_mvccid);
      return false;
    }

  if (m_cursor.get_current_entry ().start_lsa.pageid + 1 >= log_Gl.append.prev_lsa.pageid)
    {
      // too close to end of log; let more log be appended before trying to vacuum the block
      vacuum_er_log (VACUUM_ER_LOG_JOBS,
                       "Cannot generate job for " VACUUM_LOG_DATA_ENTRY_MSG ("entry") ". "
                       "log_Gl.append.prev_lsa.pageid = %d.",
                       VACUUM_LOG_DATA_ENTRY_AS_ARGS (&m_cursor.get_current_entry ()),
                       (long long int) log_Gl.append.prev_lsa.pageid);
      return false;
    }

  return true;
}

bool
vacuum_master_task::is_cursor_entry_available () const
{
  const vacuum_data_entry &entry = m_cursor.get_current_entry ();
  if (entry.is_available ())
    {
      return true;
    }
  else
    {
      // already vacuumed or entry job is in progress
      assert (entry.is_vacuumed () || entry.is_job_in_progress ());
      vacuum_er_log (VACUUM_ER_LOG_JOBS,
                     "Job for blockid = %lld %s. Skip.", (long long int) entry.get_blockid (),
                     entry.is_vacuumed () ? "was executed" : "is in progress");
      return false;
    }
}

void
vacuum_master_task::start_job_on_cursor_entry () const
{
  m_cursor.start_job_on_current_entry ();
  cubthread::get_manager ()->push_task (vacuum_Worker_threads,
                                        new vacuum_worker_task (m_cursor.get_current_entry ()));
}

bool
vacuum_master_task::should_force_data_update () const
{
  if (vacuum_Finished_job_queue->is_half_full ())
    {
      // don't wait until it's full
      return true;
    }
  if (vacuum_Block_data_buffer->is_half_full ())
    {
      // don't wait until it's full
      return true;
    }

  return false;
}
// *INDENT-ON*
#endif // SERVER_MODE

/*
 * vacuum_rv_redo_vacuum_complete () - Redo recovery of vacuum complete.
 *
 * return	 : NO_ERROR.
 * thread_p (in) : Thread entry.
 * rcv (in)	 : Recovery data.
 */
int
vacuum_rv_redo_vacuum_complete (THREAD_ENTRY * thread_p, LOG_RCV * rcv)
{
  MVCCID oldest_newest_mvccid = MVCCID_NULL;

  assert (rcv->data != NULL && rcv->length == sizeof (MVCCID));

  oldest_newest_mvccid = *((MVCCID *) rcv->data);

  /* All vacuum complete. */
  vacuum_Data.oldest_unvacuumed_mvccid = oldest_newest_mvccid;

  /* Reset log header information saved for vacuum. */
  logpb_vacuum_reset_log_header_cache (thread_p, &log_Gl.hdr);

  pgbuf_set_dirty (thread_p, rcv->pgptr, DONT_FREE);

  return NO_ERROR;
}

/*
 * vacuum_process_log_block () - Vacuum heap and b-tree entries using log information found in a block of pages.
 *
 * return		      : Error code.
 * thread_p (in)	      : Thread entry.
 * data (in)		      : Block data.
 * block_log_buffer (in)      : Block log page buffer identifier
 * sa_mode_partial_block (in) : True when SA_MODE vacuum based on partial block information from log header.
 *				Logging is skipped if true.
 */
static int
vacuum_process_log_block (THREAD_ENTRY * thread_p, VACUUM_DATA_ENTRY * data, bool sa_mode_partial_block)
{
  VACUUM_WORKER *worker = vacuum_get_vacuum_worker (thread_p);
  LOG_LSA log_lsa;
  LOG_LSA rcv_lsa;
  LOG_PAGEID first_block_pageid = VACUUM_FIRST_LOG_PAGEID_IN_BLOCK (data->get_blockid ());
  int error_code = NO_ERROR;
  LOG_DATA log_record_data;
  char *undo_data = NULL;
  int undo_data_size;
  char *es_uri = NULL;
  char log_pgbuf[IO_MAX_PAGE_SIZE + MAX_ALIGNMENT];
  LOG_PAGE *log_page_p = NULL;
  BTID_INT btid_int;
  BTID sys_btid;
  OID class_oid, oid;
  BTREE_OBJECT_INFO old_version;
  BTREE_OBJECT_INFO new_version;
  MVCCID threshold_mvccid = log_Gl.mvcc_table.get_global_oldest_visible ();
  BTREE_MVCC_INFO mvcc_info;
  MVCCID mvccid;
  LOG_VACUUM_INFO log_vacuum;
  OID heap_object_oid;
  bool vacuum_complete = false;
  bool was_interrupted = false;
  bool is_file_dropped = false;

  PERF_UTIME_TRACKER perf_tracker;
  PERF_UTIME_TRACKER job_time_tracker;
#if defined (SA_MODE)
  bool dummy_continue_check = false;
#endif /* SA_MODE */

  if (prm_get_bool_value (PRM_ID_DISABLE_VACUUM))
    {
      return NO_ERROR;
    }
  assert (thread_p != NULL);
  assert (thread_p->get_system_tdes () != NULL);

  assert (worker != NULL);
  assert (!LOG_FIND_CURRENT_TDES (thread_p)->is_under_sysop ());

  PERF_UTIME_TRACKER_START (thread_p, &perf_tracker);
  PERF_UTIME_TRACKER_START (thread_p, &job_time_tracker);

  /* Initialize log_vacuum */
  LSA_SET_NULL (&log_vacuum.prev_mvcc_op_log_lsa);
  VFID_SET_NULL (&log_vacuum.vfid);

  /* Set sys_btid pointer for internal b-tree block */
  btid_int.sys_btid = &sys_btid;

  /* Check starting lsa is not null and that it really belong to this block */
  assert (!LSA_ISNULL (&data->start_lsa) && (data->get_blockid () == vacuum_get_log_blockid (data->start_lsa.pageid)));

  /* Fetch the page where start_lsa is located */
  log_page_p = (LOG_PAGE *) PTR_ALIGN (log_pgbuf, MAX_ALIGNMENT);
  log_page_p->hdr.logical_pageid = NULL_PAGEID;
  log_page_p->hdr.offset = NULL_OFFSET;

  vacuum_er_log (VACUUM_ER_LOG_WORKER | VACUUM_ER_LOG_JOBS,
		 "vacuum_process_log_block (): " VACUUM_LOG_DATA_ENTRY_MSG ("block"),
		 VACUUM_LOG_DATA_ENTRY_AS_ARGS (data));

  if (!sa_mode_partial_block)
    {
      error_code = vacuum_log_prefetch_vacuum_block (thread_p, data);
      if (error_code != NO_ERROR)
	{
	  return error_code;
	}
    }
  else
    {
      // block is not entirely logged and we cannot prefetch it.
    }

  /* Initialize stored heap objects. */
  worker->n_heap_objects = 0;

  /* set was_interrupted flag to tell vacuum_heap_page that some safe-guard have to behave differently. interruptions
   * are usually marked in blockid, however sa_mode_partial_block can also be interrupted and will no flag is set in
   * blockid. */
  was_interrupted = data->was_interrupted () || sa_mode_partial_block;

  /* Follow the linked records starting with start_lsa */
  for (LSA_COPY (&log_lsa, &data->start_lsa); !LSA_ISNULL (&log_lsa) && log_lsa.pageid >= first_block_pageid;
       LSA_COPY (&log_lsa, &log_vacuum.prev_mvcc_op_log_lsa))
    {
#if defined(SERVER_MODE)
      if (thread_p->shutdown)
	{
	  /* Server shutdown was requested, stop vacuuming. */
	  goto end;
	}
#else	/* !SERVER_MODE */		   /* SA_MODE */
      if (logtb_get_check_interrupt (thread_p) && logtb_is_interrupted (thread_p, true, &dummy_continue_check))
	{
	  er_set (ER_ERROR_SEVERITY, ARG_FILE_LINE, ER_INTERRUPTED, 0);
	  error_code = ER_INTERRUPTED;
	  goto end;
	}
#endif /* SERVER_MODE */

      vacuum_er_log (VACUUM_ER_LOG_WORKER, "process log entry at log_lsa %lld|%d", LSA_AS_ARGS (&log_lsa));

      worker->state = VACUUM_WORKER_STATE_PROCESS_LOG;
      PERF_UTIME_TRACKER_TIME_AND_RESTART (thread_p, &perf_tracker, PSTAT_VAC_WORKER_EXECUTE);

      LSA_COPY (&rcv_lsa, &log_lsa);

      if (log_page_p->hdr.logical_pageid != log_lsa.pageid)
	{
	  error_code = vacuum_fetch_log_page (thread_p, log_lsa.pageid, log_page_p);
	  if (error_code != NO_ERROR)
	    {
	      assert_release (false);
	      logpb_fatal_error (thread_p, true, ARG_FILE_LINE, "vacuum_process_log_block");
	      goto end;
	    }
	}

      /* Process log entry and obtain relevant information for vacuum. */
      error_code =
	vacuum_process_log_record (thread_p, worker, &log_lsa, log_page_p, &log_record_data, &mvccid, &undo_data,
				   &undo_data_size, &log_vacuum, &is_file_dropped, false);
      if (error_code != NO_ERROR)
	{
	  vacuum_check_shutdown_interruption (thread_p, error_code);
	  goto end;
	}

      worker->state = VACUUM_WORKER_STATE_EXECUTE;
      PERF_UTIME_TRACKER_TIME_AND_RESTART (thread_p, &perf_tracker, PSTAT_VAC_WORKER_PROCESS_LOG);

      if (is_file_dropped)
	{
	  /* No need to vacuum */
	  vacuum_er_log (VACUUM_ER_LOG_WORKER | VACUUM_ER_LOG_DROPPED_FILES,
			 "Skip vacuuming based on %lld|%d in file %d|%d. Log record info: rcvindex=%d.",
			 (long long int) rcv_lsa.pageid, (int) rcv_lsa.offset, log_vacuum.vfid.volid,
			 log_vacuum.vfid.fileid, log_record_data.rcvindex);
	  continue;
	}

#if !defined (NDEBUG)
      if (MVCC_ID_FOLLOW_OR_EQUAL (mvccid, threshold_mvccid) || MVCC_ID_PRECEDES (mvccid, data->oldest_visible_mvccid)
	  || MVCC_ID_PRECEDES (data->newest_mvccid, mvccid))
	{
	  /* threshold_mvccid or mvccid or block data may be invalid */
	  assert (0);
	  logpb_fatal_error (thread_p, true, ARG_FILE_LINE, "vacuum_process_log_block");
	  goto end;
	}
#endif /* !NDEBUG */

      if (LOG_IS_MVCC_HEAP_OPERATION (log_record_data.rcvindex))
	{
	  /* Collect heap object to be vacuumed at the end of the job. */
	  heap_object_oid.pageid = log_record_data.pageid;
	  heap_object_oid.volid = log_record_data.volid;
	  heap_object_oid.slotid = heap_rv_remove_flags_from_offset (log_record_data.offset);

	  error_code = vacuum_collect_heap_objects (thread_p, worker, &heap_object_oid, &log_vacuum.vfid);
	  if (error_code != NO_ERROR)
	    {
	      assert_release (false);
	      vacuum_er_log_error (VACUUM_ER_LOG_WORKER | VACUUM_ER_LOG_HEAP, "%s", "vacuum_collect_heap_objects.");
	      /* Release should not stop. */
	      er_clear ();
	      error_code = NO_ERROR;
	      continue;
	    }
	  vacuum_er_log (VACUUM_ER_LOG_HEAP | VACUUM_ER_LOG_WORKER,
			 "collected oid %d|%d|%d, in file %d|%d, based on %lld|%d", OID_AS_ARGS (&heap_object_oid),
			 VFID_AS_ARGS (&log_vacuum.vfid), LSA_AS_ARGS (&rcv_lsa));
	}
      else if (LOG_IS_MVCC_BTREE_OPERATION (log_record_data.rcvindex))
	{
	  /* Find b-tree entry and vacuum it */
	  OR_BUF key_buf;

	  assert (undo_data != NULL);

	  if (log_record_data.rcvindex == RVBT_MVCC_INSERT_OBJECT_UNQ)
	    {
	      btree_rv_read_keybuf_two_objects (thread_p, undo_data, undo_data_size, &btid_int, &old_version,
						&new_version, &key_buf);
	      COPY_OID (&oid, &old_version.oid);
	      COPY_OID (&class_oid, &old_version.class_oid);
	    }
	  else
	    {
	      btree_rv_read_keybuf_nocopy (thread_p, undo_data, undo_data_size, &btid_int, &class_oid, &oid, &mvcc_info,
					   &key_buf);
	    }
	  assert (!OID_ISNULL (&oid));

	  /* Vacuum based on rcvindex. */
	  if (log_record_data.rcvindex == RVBT_MVCC_NOTIFY_VACUUM)
	    {
	      /* The notification comes from loading index. The object may be both inserted or deleted (load index
	       * considers all objects for visibility reasons). Vacuum must also decide to remove insert MVCCID or the
	       * entire object. */
	      if (MVCCID_IS_VALID (mvcc_info.delete_mvccid))
		{
		  vacuum_er_log (VACUUM_ER_LOG_BTREE | VACUUM_ER_LOG_WORKER,
				 "vacuum from b-tree: btidp(%d, %d|%d) oid(%d|%d|%d) "
				 "class_oid(%d|%d|%d), purpose=rem_object, mvccid=%llu, based on %lld|%d",
				 BTID_AS_ARGS (btid_int.sys_btid), OID_AS_ARGS (&oid), OID_AS_ARGS (&class_oid),
				 (unsigned long long int) mvcc_info.delete_mvccid, LSA_AS_ARGS (&rcv_lsa));
		  error_code =
		    btree_vacuum_object (thread_p, btid_int.sys_btid, &key_buf, &oid, &class_oid,
					 mvcc_info.delete_mvccid);
		}
	      else if (MVCCID_IS_VALID (mvcc_info.insert_mvccid) && mvcc_info.insert_mvccid != MVCCID_ALL_VISIBLE)
		{
		  vacuum_er_log (VACUUM_ER_LOG_BTREE | VACUUM_ER_LOG_WORKER,
				 "vacuum from b-tree: btidp(%d, %d|%d) oid(%d|%d|%d) class_oid(%d|%d|%d), "
				 "purpose=rem_insid, mvccid=%llu, based on %lld|%d",
				 BTID_AS_ARGS (btid_int.sys_btid), OID_AS_ARGS (&oid), OID_AS_ARGS (&class_oid),
				 (unsigned long long int) mvcc_info.insert_mvccid, LSA_AS_ARGS (&rcv_lsa));
		  error_code =
		    btree_vacuum_insert_mvccid (thread_p, btid_int.sys_btid, &key_buf, &oid, &class_oid,
						mvcc_info.insert_mvccid);
		}
	      else
		{
		  /* impossible case */
		  vacuum_er_log_error (VACUUM_ER_LOG_BTREE | VACUUM_ER_LOG_WORKER,
				       "invalid vacuum case for RVBT_MVCC_NOTIFY_VACUUM btid(%d, %d|%d) "
				       "oid(%d|%d|%d) class_oid(%d|%d|%d), based on %lld|%d",
				       BTID_AS_ARGS (btid_int.sys_btid), OID_AS_ARGS (&oid), OID_AS_ARGS (&class_oid),
				       LSA_AS_ARGS (&rcv_lsa));
		  assert_release (false);
		  continue;
		}
	    }
	  else if (log_record_data.rcvindex == RVBT_MVCC_DELETE_OBJECT)
	    {
	      /* Object was deleted and must be completely removed. */
	      vacuum_er_log (VACUUM_ER_LOG_BTREE | VACUUM_ER_LOG_WORKER,
			     "vacuum from b-tree: btidp(%d, %d|%d) oid(%d|%d|%d) "
			     "class_oid(%d|%d|%d), purpose=rem_object, mvccid=%llu, based on %lld|%d",
			     BTID_AS_ARGS (btid_int.sys_btid), OID_AS_ARGS (&oid), OID_AS_ARGS (&class_oid),
			     (unsigned long long int) mvccid, LSA_AS_ARGS (&rcv_lsa));
	      error_code = btree_vacuum_object (thread_p, btid_int.sys_btid, &key_buf, &oid, &class_oid, mvccid);
	    }
	  else if (log_record_data.rcvindex == RVBT_MVCC_INSERT_OBJECT
		   || log_record_data.rcvindex == RVBT_MVCC_INSERT_OBJECT_UNQ)
	    {
	      /* Object was inserted and only its insert MVCCID must be removed. */
	      vacuum_er_log (VACUUM_ER_LOG_BTREE | VACUUM_ER_LOG_WORKER,
			     "vacuum from b-tree: btidp(%d, (%d %d)) oid(%d, %d, %d) "
			     "class_oid(%d, %d, %d), purpose=rem_insid, mvccid=%llu, based on %lld|%d",
			     BTID_AS_ARGS (btid_int.sys_btid), OID_AS_ARGS (&oid), OID_AS_ARGS (&class_oid),
			     (unsigned long long int) mvccid, LSA_AS_ARGS (&rcv_lsa));
	      error_code = btree_vacuum_insert_mvccid (thread_p, btid_int.sys_btid, &key_buf, &oid, &class_oid, mvccid);
	    }
	  else
	    {
	      /* Unexpected. */
	      assert_release (false);
	    }
	  /* Did we have any errors? */
	  if (error_code != NO_ERROR)
	    {
	      if (thread_p->shutdown)
		{
		  // interrupted on shutdown
		  goto end;
		}
	      // unexpected case
	      assert_release (false);
	      vacuum_er_log (VACUUM_ER_LOG_BTREE | VACUUM_ER_LOG_WORKER,
			     "Error deleting object or insert MVCCID: error_code=%d", error_code);
	      er_clear ();
	      error_code = NO_ERROR;
	      /* Release should not stop. Continue. */
	    }
	}
      else if (log_record_data.rcvindex == RVES_NOTIFY_VACUUM)
	{
	  /* A lob file must be deleted */
	  (void) or_unpack_string (undo_data, &es_uri);
	  vacuum_er_log (VACUUM_ER_LOG_WORKER, "Delete lob %s based on %lld|%d", es_uri, LSA_AS_ARGS (&rcv_lsa));
	  if (es_delete_file (es_uri) != NO_ERROR)
	    {
	      er_clear ();
	    }
	  else
	    {
	      ASSERT_NO_ERROR ();
	    }
	  db_private_free_and_init (thread_p, es_uri);
	}
      else
	{
	  /* Safeguard code */
	  assert_release (false);
	}

      /* do not leak system ops */
      assert (worker->state == VACUUM_WORKER_STATE_EXECUTE);
      assert (!LOG_FIND_CURRENT_TDES (thread_p)->is_under_sysop ());
    }

  assert (worker->state == VACUUM_WORKER_STATE_EXECUTE);
  assert (!LOG_FIND_CURRENT_TDES (thread_p)->is_under_sysop ());

  error_code = vacuum_heap (thread_p, worker, threshold_mvccid, was_interrupted);
  if (error_code != NO_ERROR)
    {
      vacuum_check_shutdown_interruption (thread_p, error_code);
      goto end;
    }
  assert (worker->state == VACUUM_WORKER_STATE_EXECUTE);
  assert (!LOG_FIND_CURRENT_TDES (thread_p)->is_under_sysop ());

  perfmon_add_stat (thread_p, PSTAT_VAC_NUM_VACUUMED_LOG_PAGES, vacuum_Data.log_block_npages);

  vacuum_complete = true;

end:

  assert (!LOG_FIND_CURRENT_TDES (thread_p)->is_under_sysop ());

  worker->state = VACUUM_WORKER_STATE_INACTIVE;
  if (!sa_mode_partial_block)
    {
      /* TODO: Check that if start_lsa can be set to a different value when vacuum is not complete, to avoid processing
       * the same log data again. */
      vacuum_finished_block_vacuum (thread_p, data, vacuum_complete);
    }

#if defined (SERVER_MODE)
  /* Unfix all pages now. Normally all pages should already be unfixed. */
  pgbuf_unfix_all (thread_p);
#else	/* !SERVER_MODE */		   /* SA_MODE */
  /* Do not unfix all in stand-alone. Not yet. We need to keep vacuum data pages fixed. */
#endif /* SA_MODE */

  PERF_UTIME_TRACKER_TIME_AND_RESTART (thread_p, &perf_tracker, PSTAT_VAC_WORKER_EXECUTE);
  PERF_UTIME_TRACKER_TIME (thread_p, &job_time_tracker, PSTAT_VAC_JOB);

  return error_code;
}

/*
 * vacuum_worker_allocate_resources () - Assign a vacuum worker to current thread.
 *
 * return	 : Error code.
 * thread_p (in) : Thread entry.
 *
 * NOTE: This is protected by vacuum data lock.
 */
static int
vacuum_worker_allocate_resources (THREAD_ENTRY * thread_p, VACUUM_WORKER * worker)
{
  size_t size_worker_prefetch_log_buffer;

  assert (worker->state == VACUUM_WORKER_STATE::VACUUM_WORKER_STATE_INACTIVE);

  if (worker->allocated_resources)
    {
      return NO_ERROR;
    }

  /* Allocate log_zip */
  worker->log_zip_p = log_zip_alloc (IO_PAGESIZE, false);
  if (worker->log_zip_p == NULL)
    {
      vacuum_er_log_error (VACUUM_ER_LOG_WORKER, "%s", "Could not allocate log zip.");
      logpb_fatal_error (thread_p, true, ARG_FILE_LINE, "vacuum_worker_allocate_resources");
      return ER_FAILED;
    }

  /* Allocate heap objects buffer */
  worker->heap_objects_capacity = VACUUM_DEFAULT_HEAP_OBJECT_BUFFER_SIZE;
  worker->heap_objects = (VACUUM_HEAP_OBJECT *) malloc (worker->heap_objects_capacity * sizeof (VACUUM_HEAP_OBJECT));
  if (worker->heap_objects == NULL)
    {
      vacuum_er_log_error (VACUUM_ER_LOG_WORKER, "%s", "Could not allocate files and objects buffer.");
      logpb_fatal_error (thread_p, true, ARG_FILE_LINE, "vacuum_worker_allocate_resources");
      goto error;
    }

  /* Allocate undo data buffer */
  worker->undo_data_buffer = (char *) malloc (IO_PAGESIZE);
  if (worker->undo_data_buffer == NULL)
    {
      vacuum_er_log_error (VACUUM_ER_LOG_WORKER, "%s", "Could not allocate undo data buffer.");
      logpb_fatal_error (thread_p, true, ARG_FILE_LINE, "vacuum_worker_allocate_resources");
      goto error;
    }
  worker->undo_data_buffer_capacity = IO_PAGESIZE;

  size_worker_prefetch_log_buffer = VACUUM_PREFETCH_LOG_BLOCK_BUFFER_PAGES * LOG_PAGESIZE;
  worker->prefetch_log_buffer = (char *) malloc (size_worker_prefetch_log_buffer);
  if (worker->prefetch_log_buffer == NULL)
    {
      vacuum_er_log_error (VACUUM_ER_LOG_WORKER, "%s", "Could not allocate prefetch buffer.");
      logpb_fatal_error (thread_p, true, ARG_FILE_LINE, "vacuum_worker_allocate_resources");
      goto error;
    }

  /* Safe guard - it is assumed that transaction descriptor is already initialized. */
  assert (logtb_get_system_tdes (thread_p) != NULL);

  worker->allocated_resources = true;

  return NO_ERROR;

error:
  /* Free worker resources. */
  vacuum_finalize_worker (thread_p, worker);
  return ER_FAILED;
}

/*
 * vacuum_finalize_worker () - Free resources allocated for vacuum worker.
 *
 * return	    : Void.
 * worker_info (in) : Vacuum worker.
 */
static void
vacuum_finalize_worker (THREAD_ENTRY * thread_p, VACUUM_WORKER * worker_info)
{
  if (worker_info->log_zip_p != NULL)
    {
      log_zip_free (worker_info->log_zip_p);
      worker_info->log_zip_p = NULL;
    }
  if (worker_info->heap_objects != NULL)
    {
      free_and_init (worker_info->heap_objects);
    }
  if (worker_info->undo_data_buffer != NULL)
    {
      free_and_init (worker_info->undo_data_buffer);
    }
  if (worker_info->prefetch_log_buffer != NULL)
    {
      free_and_init (worker_info->prefetch_log_buffer);
    }
}

/*
 * vacuum_finished_block_vacuum () - Called when vacuuming a block is stopped.
 *
 * return		   : Void.
 * thread_p (in)	   : Thread entry.
 * data (in)		   : Vacuum block data.
 * is_vacuum_complete (in) : True if the entire block was processed.
 *
 * NOTE: The block data received here is not a block in vacuum data table.
 *	 It is just a copy (because the table can be changed and the data
 *	 can be moved). First obtain the block data in the table and copy the
 *	 block data received as argument.
 */
static void
vacuum_finished_block_vacuum (THREAD_ENTRY * thread_p, VACUUM_DATA_ENTRY * data, bool is_vacuum_complete)
{
  VACUUM_LOG_BLOCKID blockid;

  if (is_vacuum_complete)
    {
      /* Set status as vacuumed. Vacuum master will remove it from table */
      data->set_vacuumed ();

      vacuum_er_log (VACUUM_ER_LOG_WORKER | VACUUM_ER_LOG_VACUUM_DATA | VACUUM_ER_LOG_JOBS,
		     "Processing log block %lld is complete. Notify master.", (long long int) data->get_blockid ());
    }
  else
    {
      /* We expect that worker job is abandoned during shutdown. But all other cases are error cases. */
      int error_level =
#if defined (SERVER_MODE)
	thread_p->shutdown ? VACUUM_ER_LOG_WARNING : VACUUM_ER_LOG_ERROR;

#if !defined (NDEBUG)
      /* Interrupting jobs without shutdown is unacceptable. */
      assert (thread_p->shutdown);
      assert (vacuum_Data.shutdown_sequence.is_shutdown_requested ());
#endif /* !NDEBUG */

#else /* !SERVER_MODE */
	er_errid () == ER_INTERRUPTED ? VACUUM_ER_LOG_WARNING : VACUUM_ER_LOG_ERROR;
      assert (er_errid () == ER_INTERRUPTED);
#endif /* !SERVER_MODE */

      /* Vacuum will have to be re-run */
      data->set_interrupted ();

      /* Copy new block data */
      /* The only relevant information is in fact the updated start_lsa if it has changed. */
      if (error_level == VACUUM_ER_LOG_ERROR)
	{
	  vacuum_er_log_error (VACUUM_ER_LOG_VACUUM_DATA | VACUUM_ER_LOG_JOBS,
			       "Processing log block %lld is interrupted!", (long long int) data->get_blockid ());
	}
      else
	{
	  vacuum_er_log_warning (VACUUM_ER_LOG_VACUUM_DATA | VACUUM_ER_LOG_JOBS,
				 "Processing log block %lld is interrupted!", (long long int) data->get_blockid ());
	}
    }

  /* Notify master the job is finished. */
  blockid = data->blockid;
  if (!vacuum_Finished_job_queue->produce (blockid))
    {
      assert_release (false);
      vacuum_er_log_error (VACUUM_ER_LOG_WORKER | VACUUM_ER_LOG_JOBS, "%s", "Finished job queue is full!!!");
    }

#if defined (SERVER_MODE)
  /* Hurry master wakeup if finished job queue is getting filled. */
  if (vacuum_Finished_job_queue->is_half_full ())
    {
      /* Wakeup master to process finished jobs. */
      vacuum_Master_daemon->wakeup ();
    }
#endif /* SERVER_MODE */
}

/*
 * vacuum_read_log_aligned () - clone of LOG_READ_ALIGN based on vacuum_fetch_log_page
 *
 * thread_entry (in) : thread entry
 * log_lsa (in/out)  : log lsa
 * log_page (in/out) : log page
 */
static void
vacuum_read_log_aligned (THREAD_ENTRY * thread_entry, LOG_LSA * log_lsa, LOG_PAGE * log_page)
{
  // align offset
  log_lsa->offset = DB_ALIGN (log_lsa->offset, DOUBLE_ALIGNMENT);
  while (log_lsa->offset >= (int) LOGAREA_SIZE)
    {
      log_lsa->pageid++;
      if (vacuum_fetch_log_page (thread_entry, log_lsa->pageid, log_page) != NO_ERROR)
	{
	  // we cannot recover from this
	  logpb_fatal_error (thread_entry, true, ARG_FILE_LINE, "vacuum_read_log_aligned");
	}

      log_lsa->offset = DB_ALIGN (log_lsa->offset - (int) LOGAREA_SIZE, DOUBLE_ALIGNMENT);
    }
}

/*
 * vacuum_read_log_add_aligned () - clone of LOG_READ_ADD_ALIGN based on vacuum_fetch_log_page
 *
 * thread_entry (in) : thread entry
 * size (in)         : size to add
 * log_lsa (in/out)  : log lsa
 * log_page (in/out) : log page
 */
static void
vacuum_read_log_add_aligned (THREAD_ENTRY * thread_entry, size_t size, LOG_LSA * log_lsa, LOG_PAGE * log_page)
{
  log_lsa->offset += (int) size;
  vacuum_read_log_aligned (thread_entry, log_lsa, log_page);
}

/*
 * vacuum_read_advance_when_doesnt_fit () - clone of LOG_READ_ADVANCE_WHEN_DOESNT_FIT based on vacuum_fetch_log_page
 *
 * thread_entry (in) : thread entry
 * size (in)         : size to add
 * log_lsa (in/out)  : log lsa
 * log_page (in/out) : log page
 */
static void
vacuum_read_advance_when_doesnt_fit (THREAD_ENTRY * thread_entry, size_t size, LOG_LSA * log_lsa, LOG_PAGE * log_page)
{
  if (log_lsa->offset + (int) size >= (int) LOGAREA_SIZE)
    {
      log_lsa->offset = (int) LOGAREA_SIZE;	// force fetching next page
      vacuum_read_log_aligned (thread_entry, log_lsa, log_page);
      log_lsa->offset = 0;
    }
}

/*
 * vacuum_copy_data_from_log () - clone of logpb_copy_from_log based on vacuum_fetch_log_page
 *
 * thread_entry (in) : thread entry
 * area (out)        : where to copy log data
 * length (in)       : how much log data to copy
 * size (in)         : size to add
 * log_lsa (in/out)  : log lsa
 * log_page (in/out) : log page
 */
static void
vacuum_copy_data_from_log (THREAD_ENTRY * thread_p, char *area, int length, LOG_LSA * log_lsa, LOG_PAGE * log_page)
{
  if (log_lsa->offset + length < (int) LOGAREA_SIZE)
    {
      // the log data is contiguous
      std::memcpy (area, log_page->area + log_lsa->offset, length);
      log_lsa->offset += length;
    }
  else
    {
      int copy_length = 0;
      int area_offset = 0;

      while (length > 0)
	{
	  vacuum_read_advance_when_doesnt_fit (thread_p, 0, log_lsa, log_page);
	  if (log_lsa->offset + length < (int) LOGAREA_SIZE)
	    {
	      copy_length = length;
	    }
	  else
	    {
	      copy_length = LOGAREA_SIZE - (int) log_lsa->offset;
	    }
	  std::memcpy (area + area_offset, log_page->area + log_lsa->offset, copy_length);
	  length -= copy_length;
	  area_offset += copy_length;
	  log_lsa->offset += copy_length;
	}
    }
}

/*
 * vacuum_process_log_record () - Process one log record for vacuum.
 *
 * return			  : Error code.
 * worker (in)			  : Vacuum worker.
 * thread_p (in)		  : Thread entry.
 * log_lsa_p (in/out)		  : Input is the start of undo data. Output is the end of undo data.
 * log_page_p (in/out)		  : The log page for log_lsa_p.
 * mvccid (out)			  : Log entry MVCCID.
 * undo_data_ptr (out)		  : Undo data pointer.
 * undo_data_size (out)		  : Undo data size.
 * is_file_dropped (out)	  : True if the file corresponding to log entry was dropped.
 * stop_after_vacuum_info (in)	  : True if only vacuum info must be obtained from log record.
 */
static int
vacuum_process_log_record (THREAD_ENTRY * thread_p, VACUUM_WORKER * worker, LOG_LSA * log_lsa_p, LOG_PAGE * log_page_p,
			   LOG_DATA * log_record_data, MVCCID * mvccid, char **undo_data_ptr, int *undo_data_size,
			   LOG_VACUUM_INFO * vacuum_info, bool * is_file_dropped, bool stop_after_vacuum_info)
{
  LOG_RECORD_HEADER *log_rec_header = NULL;
  LOG_REC_MVCC_UNDOREDO *mvcc_undoredo = NULL;
  LOG_REC_MVCC_UNDO *mvcc_undo = NULL;
  LOG_REC_SYSOP_END *sysop_end = NULL;
  int ulength;
  char *new_undo_data_buffer = NULL;
  bool is_zipped = false;
  volatile LOG_RECTYPE log_rec_type = LOG_SMALLER_LOGREC_TYPE;

  int error_code = NO_ERROR;

  assert (log_lsa_p != NULL && log_page_p != NULL);
  assert (log_record_data != NULL);
  assert (mvccid != NULL);
  assert (stop_after_vacuum_info || is_file_dropped != NULL);
  assert (stop_after_vacuum_info || worker != NULL);
  assert (stop_after_vacuum_info || undo_data_ptr != NULL);
  assert (stop_after_vacuum_info || undo_data_size != NULL);

  if (!stop_after_vacuum_info)
    {
      *undo_data_ptr = NULL;
      *undo_data_size = 0;
    }

  LSA_SET_NULL (&vacuum_info->prev_mvcc_op_log_lsa);
  VFID_SET_NULL (&vacuum_info->vfid);

  /* Get log record header */
  log_rec_header = LOG_GET_LOG_RECORD_HEADER (log_page_p, log_lsa_p);
  log_rec_type = log_rec_header->type;
  vacuum_read_log_add_aligned (thread_p, sizeof (*log_rec_header), log_lsa_p, log_page_p);

  if (log_rec_type == LOG_MVCC_UNDO_DATA)
    {
      /* Get log record mvcc_undo information */
      vacuum_read_advance_when_doesnt_fit (thread_p, sizeof (*mvcc_undo), log_lsa_p, log_page_p);
      mvcc_undo = (LOG_REC_MVCC_UNDO *) (log_page_p->area + log_lsa_p->offset);

      /* Get MVCCID */
      *mvccid = mvcc_undo->mvccid;

      /* Get record log data */
      *log_record_data = mvcc_undo->undo.data;

      /* Get undo data length */
      ulength = mvcc_undo->undo.length;

      /* Copy LSA for next MVCC operation */
      LSA_COPY (&vacuum_info->prev_mvcc_op_log_lsa, &mvcc_undo->vacuum_info.prev_mvcc_op_log_lsa);
      VFID_COPY (&vacuum_info->vfid, &mvcc_undo->vacuum_info.vfid);

      vacuum_read_log_add_aligned (thread_p, sizeof (*mvcc_undo), log_lsa_p, log_page_p);
    }
  else if (log_rec_type == LOG_MVCC_UNDOREDO_DATA || log_rec_type == LOG_MVCC_DIFF_UNDOREDO_DATA)
    {
      /* Get log record undoredo information */
      vacuum_read_advance_when_doesnt_fit (thread_p, sizeof (*mvcc_undoredo), log_lsa_p, log_page_p);
      mvcc_undoredo = (LOG_REC_MVCC_UNDOREDO *) (log_page_p->area + log_lsa_p->offset);

      /* Get MVCCID */
      *mvccid = mvcc_undoredo->mvccid;

      /* Get record log data */
      *log_record_data = mvcc_undoredo->undoredo.data;

      /* Get undo data length */
      ulength = mvcc_undoredo->undoredo.ulength;

      /* Copy LSA for next MVCC operation */
      LSA_COPY (&vacuum_info->prev_mvcc_op_log_lsa, &mvcc_undoredo->vacuum_info.prev_mvcc_op_log_lsa);
      VFID_COPY (&vacuum_info->vfid, &mvcc_undoredo->vacuum_info.vfid);

      vacuum_read_log_add_aligned (thread_p, sizeof (*mvcc_undoredo), log_lsa_p, log_page_p);
    }
  else if (log_rec_type == LOG_SYSOP_END)
    {
      /* Get system op mvcc undo information */
      vacuum_read_advance_when_doesnt_fit (thread_p, sizeof (*sysop_end), log_lsa_p, log_page_p);
      sysop_end = (LOG_REC_SYSOP_END *) (log_page_p->area + log_lsa_p->offset);
      if (sysop_end->type != LOG_SYSOP_END_LOGICAL_MVCC_UNDO)
	{
	  assert (false);
	  vacuum_er_log_error (VACUUM_ER_LOG_LOGGING, "%s", "invalid record type!");
	  return ER_FAILED;
	}

      mvcc_undo = &sysop_end->mvcc_undo;

      /* Get MVCCID */
      *mvccid = mvcc_undo->mvccid;

      /* Get record log data */
      *log_record_data = mvcc_undo->undo.data;

      /* Get undo data length */
      ulength = mvcc_undo->undo.length;

      /* Copy LSA for next MVCC operation */
      LSA_COPY (&vacuum_info->prev_mvcc_op_log_lsa, &mvcc_undo->vacuum_info.prev_mvcc_op_log_lsa);
      VFID_COPY (&vacuum_info->vfid, &mvcc_undo->vacuum_info.vfid);

      vacuum_read_log_add_aligned (thread_p, sizeof (*sysop_end), log_lsa_p, log_page_p);
    }
  else
    {
      /* Unexpected case */
      assert (false);
      er_set (ER_ERROR_SEVERITY, ARG_FILE_LINE, ER_GENERIC_ERROR, 0);
      return ER_FAILED;
    }

  if (stop_after_vacuum_info)
    {
      /* Vacuum info was already obtained. */
      return NO_ERROR;
    }

  if (!VFID_ISNULL (&vacuum_info->vfid))
    {
      /* Check if file was dropped. */
      if (worker->drop_files_version != vacuum_Dropped_files_version)
	{
	  /* New files have been dropped. Droppers must wait until all running workers have been notified. Save new
	   * version to let dropper know this worker noticed the changes. */

	  /* But first, cleanup collected heap objects. */
	  VFID vfid;
	  VFID_COPY (&vfid, &vacuum_Last_dropped_vfid);
	  vacuum_cleanup_collected_by_vfid (worker, &vfid);

	  worker->drop_files_version = vacuum_Dropped_files_version;
	  vacuum_er_log (VACUUM_ER_LOG_DROPPED_FILES | VACUUM_ER_LOG_WORKER,
			 "update min version to %d", worker->drop_files_version);
	}

      /* Check if file is dropped */
      error_code = vacuum_is_file_dropped (thread_p, is_file_dropped, &vacuum_info->vfid, *mvccid);
      if (error_code != NO_ERROR)
	{
	  vacuum_check_shutdown_interruption (thread_p, error_code);
	  return error_code;
	}
      if (*is_file_dropped == true)
	{
	  return NO_ERROR;
	}
    }

  /* We are here because the file that will be vacuumed is not dropped. */
  if (!LOG_IS_MVCC_BTREE_OPERATION (log_record_data->rcvindex) && log_record_data->rcvindex != RVES_NOTIFY_VACUUM)
    {
      /* No need to unpack undo data */
      return NO_ERROR;
    }

  /* We are here because undo data must be unpacked. */
  if (ZIP_CHECK (ulength))
    {
      /* Get real size */
      *undo_data_size = (int) GET_ZIP_LEN (ulength);
      is_zipped = true;
    }
  else
    {
      *undo_data_size = ulength;
    }

  if (log_lsa_p->offset + *undo_data_size < (int) LOGAREA_SIZE)
    {
      /* Set undo data pointer directly to log data */
      *undo_data_ptr = (char *) log_page_p->area + log_lsa_p->offset;
    }
  else
    {
      /* Undo data is found on several pages and needs to be copied to a contiguous area. */
      if (worker->undo_data_buffer_capacity < *undo_data_size)
	{
	  /* Not enough space to save all undo data. Expand worker's undo data buffer. */
	  new_undo_data_buffer = (char *) realloc (worker->undo_data_buffer, *undo_data_size);
	  if (new_undo_data_buffer == NULL)
	    {
	      vacuum_er_log_error (VACUUM_ER_LOG_WORKER, "Could not expand undo data buffer to %d.", *undo_data_size);
	      logpb_fatal_error (thread_p, true, ARG_FILE_LINE, "vacuum_process_log_record");
	      return ER_FAILED;
	    }
	  /* Expand was successful, update worker. */
	  worker->undo_data_buffer = new_undo_data_buffer;
	  worker->undo_data_buffer_capacity = *undo_data_size;
	}
      /* Set undo data pointer to worker's undo data buffer. */
      *undo_data_ptr = worker->undo_data_buffer;

      /* Copy data to buffer. */
      vacuum_copy_data_from_log (thread_p, *undo_data_ptr, *undo_data_size, log_lsa_p, log_page_p);
    }

  if (is_zipped)
    {
      /* Unzip data */
      if (log_unzip (worker->log_zip_p, *undo_data_size, *undo_data_ptr))
	{
	  /* Update undo data pointer and size after unzipping. */
	  *undo_data_size = (int) worker->log_zip_p->data_length;
	  *undo_data_ptr = (char *) worker->log_zip_p->log_data;
	}
      else
	{
	  vacuum_er_log_error (VACUUM_ER_LOG_WORKER, "%s", "Could not unzip undo data.");
	  logpb_fatal_error (thread_p, true, ARG_FILE_LINE, "vacuum_process_log_record");
	  return ER_FAILED;
	}
    }

  return NO_ERROR;
}

#if defined (SERVER_MODE)
/*
 * vacuum_get_worker_min_dropped_files_version () - Get current minimum dropped files version seen by active
 *						    vacuum workers.
 *
 * return : Minimum dropped files version.
 */
static INT32
vacuum_get_worker_min_dropped_files_version (void)
{
  int i;
  INT32 min_version = -1;

  for (i = 0; i < VACUUM_MAX_WORKER_COUNT; i++)
    {
      /* Update minimum version if worker is active and its seen version is smaller than current minimum version (or if
       * minimum version is not initialized). */
      if (vacuum_Workers[i].state != VACUUM_WORKER_STATE_INACTIVE
	  && (min_version == -1
	      || vacuum_compare_dropped_files_version (min_version, vacuum_Workers[i].drop_files_version) > 0))
	{
	  /* Update overall minimum version. */
	  min_version = vacuum_Workers[i].drop_files_version;
	}
    }
  return min_version;
}
#endif // SERVER_MODE

/*
 * vacuum_compare_blockids () - Comparator function for blockid's stored in vacuum data. The comparator knows to
 *				filter any flags that mark block status.
 *
 * return    : 0 if entries are equal, negative if first entry is smaller and
 *	       positive if first entry is bigger.
 * ptr1 (in) : Pointer to first blockid.
 * ptr2 (in) : Pointer to second blockid.
 */
static int
vacuum_compare_blockids (const void *ptr1, const void *ptr2)
{
  /* Compare blockid's by removing any other flags. */
  return (int) (VACUUM_BLOCKID_WITHOUT_FLAGS (*((VACUUM_LOG_BLOCKID *) ptr1))
		- VACUUM_BLOCKID_WITHOUT_FLAGS (*((VACUUM_LOG_BLOCKID *) ptr2)));
}

/*
 * vacuum_data_load_and_recover () - Loads vacuum data from disk and recovers it.
 *
 * return	 : Error code.
 * thread_p (in) : Thread entry.
 *
 * NOTE: Loading vacuum data should be done when the database is started,
 *	 before starting other vacuum routines.
 */
int
vacuum_data_load_and_recover (THREAD_ENTRY * thread_p)
{
  int error_code = NO_ERROR;
  VACUUM_DATA_ENTRY *entry = NULL;
  VACUUM_DATA_PAGE *data_page = NULL;
  VPID next_vpid;
  int i = 0;
  bool is_page_dirty;
  FILE_DESCRIPTORS fdes;

  assert_release (!VFID_ISNULL (&vacuum_Data.vacuum_data_file));

  error_code = file_descriptor_get (thread_p, &vacuum_Data.vacuum_data_file, &fdes);
  if (error_code != NO_ERROR)
    {
      ASSERT_ERROR_AND_SET (error_code);
      goto end;
    }

  assert (!VPID_ISNULL (&fdes.vacuum_data.vpid_first));

  data_page = vacuum_fix_data_page (thread_p, &fdes.vacuum_data.vpid_first);
  if (data_page == NULL)
    {
      ASSERT_ERROR_AND_SET (error_code);
      goto end;
    }
  vacuum_Data.first_page = data_page;
  vacuum_Data.oldest_unvacuumed_mvccid = MVCCID_NULL;

  while (true)
    {
      is_page_dirty = false;
      if (data_page->index_unvacuumed >= 0)
	{
	  assert (data_page->index_unvacuumed < vacuum_Data.page_data_max_count);
	  assert (data_page->index_unvacuumed <= data_page->index_free);
	  for (i = data_page->index_unvacuumed; i < data_page->index_free; i++)
	    {
	      entry = &data_page->data[i];
	      if (entry->is_job_in_progress ())
		{
		  /* Reset in progress flag, mark the job as interrupted and update last_blockid. */
		  entry->set_interrupted ();
		  is_page_dirty = true;
		}
	    }
	}
      if (is_page_dirty)
	{
	  vacuum_set_dirty_data_page (thread_p, data_page, DONT_FREE);
	}
      VPID_COPY (&next_vpid, &data_page->next_page);
      if (VPID_ISNULL (&next_vpid))
	{
	  break;
	}
      vacuum_unfix_data_page (thread_p, data_page);
      data_page = vacuum_fix_data_page (thread_p, &next_vpid);
      if (data_page == NULL)
	{
	  ASSERT_ERROR_AND_SET (error_code);
	  goto end;
	}
    }
  assert (data_page != NULL);
  /* Save last_page. */
  vacuum_Data.last_page = data_page;
  data_page = NULL;
  /* Get last_blockid. */
  if (vacuum_is_empty ())
    {
      VACUUM_LOG_BLOCKID log_blockid = logpb_last_complete_blockid ();

      if (log_blockid < 0)
	{
	  // we can be here if log has not yet passed first block. one case may be soon after copydb.
	  assert (log_blockid == VACUUM_NULL_LOG_BLOCKID);
	  vacuum_er_log (VACUUM_ER_LOG_VACUUM_DATA | VACUUM_ER_LOG_RECOVERY,
			 "vacuum_data_load_and_recover: do not update last_blockid; prev_lsa = %lld|%d",
			 LSA_AS_ARGS (&log_Gl.append.prev_lsa));
	}
      else if (LSA_ISNULL (&vacuum_Data.recovery_lsa) && LSA_ISNULL (&log_Gl.hdr.mvcc_op_log_lsa))
	{
	  /* No recovery needed. This is used for 10.1 version to keep the functionality of the database.
	   * In this case, we are updating the last_blockid of the vacuum to the last block that was logged.
	   */
	  vacuum_Data.set_last_blockid (log_blockid);

	  vacuum_er_log (VACUUM_ER_LOG_VACUUM_DATA | VACUUM_ER_LOG_RECOVERY,
			 "vacuum_data_load_and_recover: set last_blockid = %lld to logpb_last_complete_blockid ()",
			 (long long int) vacuum_Data.get_last_blockid ());
	}
      else
	{
	  /* Get the maximum between what is currently stored in vacuum and the value stored
	   * in the log_Gl header. After a long session in SA_MODE, the vacuum_Data.last_page->data->blockid will
	   * be outdated. Instead, SA_MODE updates log_Gl.hdr.vacuum_last_blockid before removing old archives.
	   */
	  vacuum_Data.set_last_blockid (MAX (log_Gl.hdr.vacuum_last_blockid, vacuum_Data.last_page->data->blockid));

	  vacuum_er_log (VACUUM_ER_LOG_VACUUM_DATA | VACUUM_ER_LOG_RECOVERY,
			 "vacuum_data_load_and_recover: set last_blockid = %lld to MAX("
			 "log_Gl.hdr.vacuum_last_blockid=%lld, vacuum_Data.last_page->data->blockid=%lld)",
			 (long long int) vacuum_Data.get_last_blockid (),
			 (long long int) log_Gl.hdr.vacuum_last_blockid,
			 (long long int) vacuum_Data.last_page->data->blockid);
	}
    }
  else
    {
      /* Get last_blockid from last vacuum data entry. */
      INT16 last_block_index = (vacuum_Data.last_page->index_free <= 0) ? 0 : vacuum_Data.last_page->index_free - 1;
      vacuum_Data.set_last_blockid (vacuum_Data.last_page->data[last_block_index].blockid);

      vacuum_er_log (VACUUM_ER_LOG_VACUUM_DATA | VACUUM_ER_LOG_RECOVERY,
		     "vacuum_data_load_and_recover: set last_blockid = %lld to last data blockid = %lld",
		     (long long int) vacuum_Data.get_last_blockid (),
		     (long long int) vacuum_Data.last_page->data[last_block_index].blockid);
    }

  vacuum_Data.is_loaded = true;

  /* get global oldest active MVCCID. */
  (void) log_Gl.mvcc_table.update_global_oldest_visible ();

  error_code = vacuum_recover_lost_block_data (thread_p);
  if (error_code != NO_ERROR)
    {
      ASSERT_ERROR ();
      goto end;
    }
  LSA_SET_NULL (&vacuum_Data.recovery_lsa);

  vacuum_Data.set_oldest_unvacuumed_on_boot ();
  vacuum_update_keep_from_log_pageid (thread_p);

#if !defined (NDEBUG)
  vacuum_verify_vacuum_data_page_fix_count (thread_p);
#endif /* !NDEBUG */

  /* note: this is called when server is started, after recovery. however, pages cannot remain fixed by current thread,
   *       they must be fixed by vacuum master. therefore, we'll save first and last vpids to vacuum_Data_load and unfix
   *       them here. */
  pgbuf_get_vpid ((PAGE_PTR) vacuum_Data.first_page, &vacuum_Data_load.vpid_first);
  pgbuf_get_vpid ((PAGE_PTR) vacuum_Data.last_page, &vacuum_Data_load.vpid_last);

end:

  if (data_page != NULL)
    {
      vacuum_unfix_data_page (thread_p, data_page);
    }
  vacuum_data_unload_first_and_last_page (thread_p);

  return error_code;
}

/*
 * vacuum_load_dropped_files_from_disk () - Loads dropped files from disk.
 *
 * return	 : Error code.
 * thread_p (in) : Thread entry.
 * vfid (in)	 : File identifier.
 */
int
vacuum_load_dropped_files_from_disk (THREAD_ENTRY * thread_p)
{
  VACUUM_DROPPED_FILES_PAGE *page = NULL;
  VPID vpid;
  INT16 page_count;
#if !defined (NDEBUG)
  VACUUM_TRACK_DROPPED_FILES *track_head = NULL, *track_tail = NULL;
  VACUUM_TRACK_DROPPED_FILES *track_new = NULL, *save_next = NULL;
#endif

  assert_release (!VFID_ISNULL (&vacuum_Dropped_files_vfid));

  if (vacuum_Dropped_files_loaded)
    {
      /* Already loaded */
      assert_release (!VPID_ISNULL (&vacuum_Dropped_files_vpid));
#if !defined (NDEBUG)
      assert_release (vacuum_Track_dropped_files != NULL);
#endif
      return NO_ERROR;
    }

  assert (!VPID_ISNULL (&vacuum_Dropped_files_vpid));

  /* Save total count. */
  if (vacuum_Dropped_files_count != 0)
    {
      assert (false);
      vacuum_Dropped_files_count = 0;
    }

  VPID_COPY (&vpid, &vacuum_Dropped_files_vpid);

  while (!VPID_ISNULL (&vpid))
    {
      page = vacuum_fix_dropped_entries_page (thread_p, &vpid, PGBUF_LATCH_READ);
      if (page == NULL)
	{
	  assert (false);
	  return ER_FAILED;
	}

      /* Get next page VPID and current page count */
      VPID_COPY (&vpid, &page->next_page);

      page_count = page->n_dropped_files;
      vacuum_Dropped_files_count += (INT32) page_count;

#if !defined (NDEBUG)
      track_new = (VACUUM_TRACK_DROPPED_FILES *) malloc (VACUUM_TRACK_DROPPED_FILES_SIZE);
      if (track_new == NULL)
	{
	  er_set (ER_ERROR_SEVERITY, ARG_FILE_LINE, ER_OUT_OF_VIRTUAL_MEMORY, 1, VACUUM_TRACK_DROPPED_FILES_SIZE);
	  for (track_new = track_head; track_new != NULL; track_new = save_next)
	    {
	      save_next = track_new->next_tracked_page;
	      free_and_init (track_new);
	    }
	  vacuum_unfix_dropped_entries_page (thread_p, page);
	  return ER_OUT_OF_VIRTUAL_MEMORY;
	}

      memcpy (&track_new->dropped_data_page, page, DB_PAGESIZE);
      track_new->next_tracked_page = NULL;

      if (track_head == NULL)
	{
	  track_head = track_tail = track_new;
	}
      else
	{
	  assert (track_tail != NULL);
	  track_tail->next_tracked_page = track_new;
	  track_tail = track_new;
	}
#endif
      vacuum_unfix_dropped_entries_page (thread_p, page);
    }

#if !defined(NDEBUG)
  vacuum_Track_dropped_files = track_head;
#endif

  vacuum_Dropped_files_loaded = true;
  return NO_ERROR;
}

/*
 * vacuum_create_file_for_vacuum_data () - Create a disk file to keep vacuum data.
 *
 * return		   : Error code.
 * thread_p (in)	   : Thread entry.
 * vacuum_data_npages (in) : Number of vacuum data disk pages.
 * vacuum_data_vfid (out)  : Created file VFID.
 */
int
vacuum_create_file_for_vacuum_data (THREAD_ENTRY * thread_p, VFID * vacuum_data_vfid)
{
  VPID first_page_vpid;
  VACUUM_DATA_PAGE *data_page = NULL;
  PAGE_TYPE ptype = PAGE_VACUUM_DATA;
  FILE_DESCRIPTORS fdes;

  int error_code = NO_ERROR;

  /* Create disk file to keep vacuum data */
  error_code = file_create_with_npages (thread_p, FILE_VACUUM_DATA, 1, NULL, vacuum_data_vfid);
  if (error_code != NO_ERROR)
    {
      ASSERT_ERROR ();
      return error_code;
    }
  error_code = file_alloc (thread_p, vacuum_data_vfid, file_init_page_type, &ptype, &first_page_vpid,
			   (PAGE_PTR *) (&data_page));
  if (error_code != NO_ERROR)
    {
      ASSERT_ERROR ();
      return error_code;
    }
  if (data_page == NULL)
    {
      assert_release (false);
      return ER_FAILED;
    }

  /* save in file descriptors to load when database is restarted */
  fdes.vacuum_data.vpid_first = first_page_vpid;
  error_code = file_descriptor_update (thread_p, vacuum_data_vfid, &fdes);
  if (error_code != NO_ERROR)
    {
      ASSERT_ERROR ();
      return error_code;
    }

  vacuum_init_data_page_with_last_blockid (thread_p, data_page, 0);
  vacuum_unfix_data_page (thread_p, data_page);

  return NO_ERROR;
}

/*
 * vacuum_data_initialize_new_page () - Create new vacuum data page.
 *
 * return	      :	Void.
 * thread_p (in)      : Thread entry.
 * data_page (in)     : New vacuum data page pointer.
 * first_blockid (in) : Starting blockid.
 */
static void
vacuum_data_initialize_new_page (THREAD_ENTRY * thread_p, VACUUM_DATA_PAGE * data_page)
{
  memset (data_page, 0, DB_PAGESIZE);

  VPID_SET_NULL (&data_page->next_page);
  data_page->index_unvacuumed = 0;
  data_page->index_free = 0;

  pgbuf_set_page_ptype (thread_p, (PAGE_PTR) data_page, PAGE_VACUUM_DATA);

  vacuum_er_log (VACUUM_ER_LOG_VACUUM_DATA, "Initialized " PGBUF_PAGE_STATE_MSG ("vacuum data page"),
		 PGBUF_PAGE_STATE_ARGS ((PAGE_PTR) data_page));
}

/*
 * vacuum_rv_redo_initialize_data_page () - Redo initialize vacuum data page.
 *
 * return	 : NO_ERROR.
 * thread_p (in) : Thread entry.
 * rcv (in)	 : Recovery data.
 */
int
vacuum_rv_redo_initialize_data_page (THREAD_ENTRY * thread_p, LOG_RCV * rcv)
{
  VACUUM_DATA_PAGE *data_page = (VACUUM_DATA_PAGE *) rcv->pgptr;
  VACUUM_LOG_BLOCKID last_blockid = VACUUM_NULL_LOG_BLOCKID;

  assert (data_page != NULL);
  assert (rcv->length == sizeof (last_blockid));
  last_blockid = *((VACUUM_LOG_BLOCKID *) rcv->data);

  vacuum_data_initialize_new_page (thread_p, data_page);
  data_page->data->blockid = last_blockid;

  pgbuf_set_dirty (thread_p, rcv->pgptr, DONT_FREE);
  return NO_ERROR;
}

/*
 * vacuum_create_file_for_dropped_files () - Create a disk file to track dropped files for vacuum.
 *
 * return		  : Error code.
 * thread_p (in)	  : Thread entry.
 * vacuum_data_vfid (out) : Created file VFID.
 */
int
vacuum_create_file_for_dropped_files (THREAD_ENTRY * thread_p, VFID * dropped_files_vfid)
{
  VPID first_page_vpid;
  VACUUM_DROPPED_FILES_PAGE *dropped_files_page = NULL;
  PAGE_TYPE ptype = PAGE_DROPPED_FILES;
  int error_code = NO_ERROR;

  /* Create disk file to keep dropped files */
  error_code = file_create_with_npages (thread_p, FILE_DROPPED_FILES, 1, NULL, dropped_files_vfid);
  if (error_code != NO_ERROR)
    {
      ASSERT_ERROR ();
      return error_code;
    }
  error_code = file_alloc_sticky_first_page (thread_p, dropped_files_vfid, file_init_page_type, &ptype,
					     &first_page_vpid, (PAGE_PTR *) (&dropped_files_page));
  if (error_code != NO_ERROR)
    {
      ASSERT_ERROR ();
      return error_code;
    }
  if (dropped_files_page == NULL)
    {
      assert (false);
      return ER_FAILED;
    }

  /* Initialize dropped files */
  /* Pack VPID of next page as NULL OID and count as 0 */
  VPID_SET_NULL (&dropped_files_page->next_page);
  dropped_files_page->n_dropped_files = 0;

  pgbuf_set_page_ptype (thread_p, (PAGE_PTR) dropped_files_page, PAGE_DROPPED_FILES);

  /* Set dirty page and free */
  vacuum_set_dirty_dropped_entries_page (thread_p, dropped_files_page, FREE);

  return NO_ERROR;
}

/*
 * vacuum_is_work_in_progress () - Returns true if there are any vacuum jobs running.
 *
 * return	 : True if there is any job in progress, false otherwise.
 * thread_p (in) : Thread entry.
 *
 * NOTE: If this is not called by the auto vacuum master thread, it is
 *	 recommended to obtain lock on vacuum data first.
 */
static bool
vacuum_is_work_in_progress (THREAD_ENTRY * thread_p)
{
#if defined (SERVER_MODE)
  int i;

  for (i = 0; i < VACUUM_MAX_WORKER_COUNT; i++)
    {
      if (vacuum_Workers[i].state != VACUUM_WORKER_STATE_INACTIVE)
	{
	  return true;
	}
    }

  /* No running jobs, return false */
  return false;
#else // not SERVER_MODE = SA_MODE
  return false;
#endif // not SERVER_MODE = SA_MODE
}

/*
 * vacuum_data_mark_finished () - Mark blocks already vacuumed (or interrupted).
 *
 * return	 : Void.
 * thread_p (in) : Thread entry.
 */
static void
vacuum_data_mark_finished (THREAD_ENTRY * thread_p)
{
#define TEMP_BUFFER_SIZE VACUUM_FINISHED_JOB_QUEUE_CAPACITY
  VACUUM_LOG_BLOCKID finished_blocks[TEMP_BUFFER_SIZE];
  VACUUM_LOG_BLOCKID blockid;
  VACUUM_LOG_BLOCKID page_unvacuumed_blockid;
  VACUUM_LOG_BLOCKID page_free_blockid;
  VACUUM_DATA_PAGE *data_page = NULL;
  VACUUM_DATA_PAGE *prev_data_page = NULL;
  VACUUM_DATA_ENTRY *data = NULL;
  VACUUM_DATA_ENTRY *page_unvacuumed_data = NULL;
  INT16 n_finished_blocks = 0;
  INT16 index = 0;
  INT16 page_start_index = 0;
  VPID next_vpid = VPID_INITIALIZER;

  /* Consume finished block ID's from queue. */
  /* Stop if too many blocks have been collected (> TEMP_BUFFER_SIZE). */
  while (n_finished_blocks < TEMP_BUFFER_SIZE
	 && vacuum_Finished_job_queue->consume (finished_blocks[n_finished_blocks]))
    {
      /* Increment consumed finished blocks. */
      vacuum_er_log (VACUUM_ER_LOG_VACUUM_DATA, "Consumed from finished job queue %lld (flags %lld).",
		     (long long int) VACUUM_BLOCKID_WITHOUT_FLAGS (finished_blocks[n_finished_blocks]),
		     VACUUM_BLOCKID_GET_FLAGS (finished_blocks[n_finished_blocks]));
      ++n_finished_blocks;
    }
  if (n_finished_blocks == 0)
    {
      /* No blocks. */
      return;
    }
  /* Sort consumed blocks. */
  qsort (finished_blocks, n_finished_blocks, sizeof (VACUUM_LOG_BLOCKID), vacuum_compare_blockids);

  /* Mark finished blocks in vacuum data. */

  /* Loop to mark all finished blocks in all affected pages. */
  index = 0;
  data_page = vacuum_Data.first_page;
  page_start_index = 0;
  assert (data_page->index_unvacuumed >= 0);
  page_unvacuumed_data = data_page->data + data_page->index_unvacuumed;
  page_unvacuumed_blockid = page_unvacuumed_data->get_blockid ();
  page_free_blockid = page_unvacuumed_blockid + (data_page->index_free - data_page->index_unvacuumed);
  assert (page_free_blockid == data_page->data[data_page->index_free - 1].get_blockid () + 1);
  while (true)
    {
      /* Loop until all blocks from current pages are marked. */
      while ((index < n_finished_blocks)
	     && ((blockid = VACUUM_BLOCKID_WITHOUT_FLAGS (finished_blocks[index])) < page_free_blockid))
	{
	  /* Update status for block. */
	  data = page_unvacuumed_data + (blockid - page_unvacuumed_blockid);
	  assert (data->get_blockid () == blockid);
	  assert (data->is_job_in_progress ());
	  if (VACUUM_BLOCK_STATUS_IS_VACUUMED (finished_blocks[index]))
	    {
	      /* Block has been vacuumed. */
	      data->set_vacuumed ();

	      vacuum_er_log (VACUUM_ER_LOG_VACUUM_DATA | VACUUM_ER_LOG_JOBS,
			     "Mark block %lld as vacuumed.", (long long int) data->get_blockid ());
	    }
	  else
	    {
	      /* Block was not completely vacuumed. Job was interrupted. */
	      data->set_interrupted ();

	      vacuum_er_log_warning (VACUUM_ER_LOG_VACUUM_DATA | VACUUM_ER_LOG_JOBS,
				     "Mark block %lld as interrupted.", (long long int) data->get_blockid ());
	    }
	  index++;
	}
      /* Finished marking blocks. */

      if (index == page_start_index)
	{
	  /* No changes in page. Nothing to do. */
	  /* Fall through. */
	}
      else
	{
	  /* Some blocks in page were changed. */

	  /* Update index_unvacuumed. */
	  while (data_page->index_unvacuumed < data_page->index_free && page_unvacuumed_data->is_vacuumed ())
	    {
	      page_unvacuumed_data++;
	      data_page->index_unvacuumed++;
	    }

	  if (data_page->index_unvacuumed == data_page->index_free)
	    {
	      /* Nothing left in page to be vacuumed. */

	      vacuum_data_empty_page (thread_p, prev_data_page, &data_page);
	      /* Should have advanced on next page. */
	      if (data_page == NULL)
		{
		  /* No next page */
		  if (prev_data_page != NULL)
		    {
		      vacuum_unfix_data_page (thread_p, prev_data_page);
		    }
		  if (n_finished_blocks > index)
		    {
		      assert (false);
		      vacuum_er_log_error (VACUUM_ER_LOG_VACUUM_DATA, "%s",
					   "Finished blocks not found in vacuum data!!!!");
		      return;
		    }
		  else
		    {
		      /* Break loop. */
		      break;
		    }
		}
	      else
		{
		  /* Continue with new page. */
		  page_start_index = index;
		  assert (data_page->index_unvacuumed >= 0);
		  page_unvacuumed_data = data_page->data + data_page->index_unvacuumed;
		  page_unvacuumed_blockid = page_unvacuumed_data->get_blockid ();
		  page_free_blockid = page_unvacuumed_blockid + (data_page->index_free - data_page->index_unvacuumed);
		  continue;
		}
	    }
	  else
	    {
	      /* Page still has some data. */

	      if (VPID_ISNULL (&data_page->next_page))
		{
		  /* We remove first blocks that have been vacuumed. */
		  if (data_page->index_unvacuumed > 0)
		    {
		      /* Relocate everything at the start of the page. */
		      memmove (data_page->data, data_page->data + data_page->index_unvacuumed,
			       (data_page->index_free - data_page->index_unvacuumed) * sizeof (VACUUM_DATA_ENTRY));
		      data_page->index_free -= data_page->index_unvacuumed;
		      data_page->index_unvacuumed = 0;
		    }
		}

	      /* Log changes. */
	      log_append_redo_data2 (thread_p, RVVAC_DATA_FINISHED_BLOCKS, NULL, (PAGE_PTR) data_page, 0,
				     (index - page_start_index) * sizeof (VACUUM_LOG_BLOCKID),
				     &finished_blocks[page_start_index]);
	      vacuum_set_dirty_data_page (thread_p, data_page, DONT_FREE);
	    }
	}

      if (prev_data_page != NULL)
	{
	  vacuum_unfix_data_page (thread_p, prev_data_page);
	}
      if (index == n_finished_blocks)
	{
	  /* All finished blocks have been consumed. */
	  vacuum_unfix_data_page (thread_p, data_page);
	  break;
	}
      if (VPID_ISNULL (&data_page->next_page))
	{
	  assert (false);
	  vacuum_er_log_error (VACUUM_ER_LOG_VACUUM_DATA, "%s", "Finished blocks not found in vacuum data!!!!");
	  vacuum_unfix_data_page (thread_p, data_page);
	  return;
	}

      prev_data_page = data_page;
      VPID_COPY (&next_vpid, &data_page->next_page);
      data_page = vacuum_fix_data_page (thread_p, &next_vpid);
      if (data_page == NULL)
	{
	  assert_release (false);
	  vacuum_unfix_data_page (thread_p, prev_data_page);
	  return;
	}
      page_start_index = index;
      assert (data_page->index_unvacuumed >= 0);
      page_unvacuumed_data = data_page->data + data_page->index_unvacuumed;
      page_unvacuumed_blockid = page_unvacuumed_data->get_blockid ();
      page_free_blockid = page_unvacuumed_blockid + (data_page->index_free - data_page->index_unvacuumed);
    }
  assert (prev_data_page == NULL);

  /* We need to update vacuum_Data.keep_from_log_pageid in case archives must be purged. */
  vacuum_update_keep_from_log_pageid (thread_p);

  VACUUM_VERIFY_VACUUM_DATA (thread_p);
#if !defined (NDEBUG)
  vacuum_verify_vacuum_data_page_fix_count (thread_p);
#endif /* !NDEBUG */

#undef TEMP_BUFFER_SIZE
}

/*
 * vacuum_data_empty_page () - Handle empty vacuum data page.
 *
 * return	       : Void.
 * thread_p (in)       : Thread entry.
 * prev_data_page (in) : Previous vacuum data page.
 * data_page (in/out)  : Empty page as input, prev page as output..
 */
static void
vacuum_data_empty_page (THREAD_ENTRY * thread_p, VACUUM_DATA_PAGE * prev_data_page, VACUUM_DATA_PAGE ** data_page)
{
  FILE_DESCRIPTORS fdes_update;

  /* We can have three expected cases here:
   * 1. This is the last page. We won't deallocate, just reset the page (even if it is also first page).
   * 2. This is the first page and there are other pages too (case #1 covers first page = last page case).
   *    We will deallocate the page and update the first page.
   * 3. Page is not first and is not last. It must be deallocated.
   */
  assert (data_page != NULL && *data_page != NULL);
  assert ((*data_page)->index_unvacuumed == (*data_page)->index_free);

  if (*data_page == vacuum_Data.last_page)
    {
      /* Case 1. */
      /* Reset page. */
      vacuum_init_data_page_with_last_blockid (thread_p, *data_page, vacuum_Data.get_last_blockid ());

      vacuum_er_log (VACUUM_ER_LOG_VACUUM_DATA,
		     "Last page, vpid = %d|%d, is empty and was reset. %s",
		     pgbuf_get_vpid_ptr ((PAGE_PTR) (*data_page))->volid,
		     pgbuf_get_vpid_ptr ((PAGE_PTR) (*data_page))->pageid,
		     vacuum_Data.first_page == vacuum_Data.last_page ?
		     "This is also first page." : "This is different from first page.");

      /* No next page */
      *data_page = NULL;
    }
  else if (*data_page == vacuum_Data.first_page)
    {
      /* Case 2. */
      VACUUM_DATA_PAGE *save_first_page = vacuum_Data.first_page;
      VPID save_first_vpid;

      *data_page = vacuum_fix_data_page (thread_p, &((*data_page)->next_page));
      if (*data_page == NULL)
	{
	  /* Unexpected. */
	  assert_release (false);
	  vacuum_er_log_error (VACUUM_ER_LOG_VACUUM_DATA, "%s", "Invalid vacuum data next_page!!!");
	  *data_page = vacuum_Data.first_page;
	  return;
	}

      /* save vpid of first page */
      pgbuf_get_vpid ((PAGE_PTR) save_first_page, &save_first_vpid);

      log_sysop_start (thread_p);

      /* update file descriptor for persistence */
      fdes_update.vacuum_data.vpid_first = save_first_page->next_page;
      if (file_descriptor_update (thread_p, &vacuum_Data.vacuum_data_file, &fdes_update) != NO_ERROR)
	{
	  assert_release (false);
	  vacuum_er_log_error (VACUUM_ER_LOG_VACUUM_DATA,
			       "Failed to update file descriptor!!!", save_first_vpid.volid, save_first_vpid.pageid);
	  log_sysop_abort (thread_p);

	  return;
	}

      /* change first_page */
      vacuum_Data.first_page = *data_page;
      vacuum_Data_load.vpid_first = save_first_page->next_page;

      /* Make sure the new first page is marked as dirty */
      vacuum_set_dirty_data_page (thread_p, vacuum_Data.first_page, DONT_FREE);
      /* Unfix old first page. */
      vacuum_unfix_data_page (thread_p, save_first_page);
      if (file_dealloc (thread_p, &vacuum_Data.vacuum_data_file, &save_first_vpid, FILE_VACUUM_DATA) != NO_ERROR)
	{
	  assert_release (false);
	  vacuum_er_log_error (VACUUM_ER_LOG_VACUUM_DATA,
			       "Failed to deallocate first page from vacuum data - %d|%d!!!",
			       save_first_vpid.volid, save_first_vpid.pageid);
	  log_sysop_abort (thread_p);

	  /* Revert first page change
	   * - this is just to handle somehow the case in release. Should never happen anyway.
	   */
	  save_first_page = vacuum_Data.first_page;
	  vacuum_Data.first_page = vacuum_fix_data_page (thread_p, &save_first_vpid);
	  vacuum_Data_load.vpid_first = save_first_vpid;
	  vacuum_unfix_data_page (thread_p, save_first_page);
	  *data_page = vacuum_Data.first_page;
	  return;
	}

      log_sysop_commit (thread_p);

      vacuum_er_log (VACUUM_ER_LOG_VACUUM_DATA, "Changed first VPID from %d|%d to %d|%d.",
		     VPID_AS_ARGS (&save_first_vpid), VPID_AS_ARGS (&fdes_update.vacuum_data.vpid_first));
    }
  else
    {
      /* Case 3 */
      VPID save_page_vpid = VPID_INITIALIZER;
      VPID save_next_vpid = VPID_INITIALIZER;

      assert (*data_page != vacuum_Data.first_page && *data_page != vacuum_Data.last_page);

      /* We must have prev_data_page. */
      if (prev_data_page == NULL)
	{
	  assert_release (false);
	  vacuum_er_log_error (VACUUM_ER_LOG_VACUUM_DATA, "%s", "No previous data page is unexpected!!!");
	  vacuum_unfix_data_page (thread_p, *data_page);
	  return;
	}

      log_sysop_start (thread_p);

      /* Save link to next page. */
      VPID_COPY (&save_next_vpid, &(*data_page)->next_page);
      /* Save data page VPID. */
      pgbuf_get_vpid ((PAGE_PTR) (*data_page), &save_page_vpid);
      /* Unfix data page. */
      vacuum_unfix_data_page (thread_p, *data_page);
      /* Deallocate data page. */
      if (file_dealloc (thread_p, &vacuum_Data.vacuum_data_file, &save_page_vpid, FILE_VACUUM_DATA) != NO_ERROR)
	{
	  assert_release (false);
	  vacuum_er_log_error (VACUUM_ER_LOG_VACUUM_DATA,
			       "Failed to deallocate page from vacuum data - %d|%d!!!",
			       save_page_vpid.volid, save_page_vpid.pageid);
	  log_sysop_abort (thread_p);
	  return;
	}

      /* Update link in previous page. */
      log_append_undoredo_data2 (thread_p, RVVAC_DATA_SET_LINK, NULL, (PAGE_PTR) prev_data_page, 0, sizeof (VPID),
				 sizeof (VPID), &prev_data_page->next_page, &save_next_vpid);
      VPID_COPY (&prev_data_page->next_page, &save_next_vpid);
      vacuum_set_dirty_data_page (thread_p, prev_data_page, DONT_FREE);

      log_sysop_commit (thread_p);

      assert (*data_page == NULL);
      /* Move *data_page to next page. */
      assert (!VPID_ISNULL (&prev_data_page->next_page));
      *data_page = vacuum_fix_data_page (thread_p, &prev_data_page->next_page);
      assert (*data_page != NULL);
    }
}

/*
 * vacuum_rv_redo_data_finished () - Redo setting vacuum jobs as finished (or interrupted).
 *
 * return	 : NO_ERROR.
 * thread_p (in) : Thread entry.
 * rcv (in)	 : Recovery data.
 */
int
vacuum_rv_redo_data_finished (THREAD_ENTRY * thread_p, LOG_RCV * rcv)
{
  const char *rcv_data_ptr = rcv->data;
  VACUUM_LOG_BLOCKID blockid;
  VACUUM_LOG_BLOCKID blockid_with_flags;
  VACUUM_LOG_BLOCKID page_unvacuumed_blockid;
  VACUUM_DATA_PAGE *data_page = (VACUUM_DATA_PAGE *) rcv->pgptr;
  int data_index;

  assert (data_page != NULL);

  page_unvacuumed_blockid = data_page->data[data_page->index_unvacuumed].get_blockid ();

  if (rcv_data_ptr != NULL)
    {
      while (rcv_data_ptr < (char *) rcv->data + rcv->length)
	{
	  assert (rcv_data_ptr + sizeof (VACUUM_LOG_BLOCKID) <= rcv->data + rcv->length);
	  blockid_with_flags = *((VACUUM_LOG_BLOCKID *) rcv_data_ptr);
	  blockid = VACUUM_BLOCKID_WITHOUT_FLAGS (blockid_with_flags);

	  assert (blockid >= page_unvacuumed_blockid);
	  data_index = (int) (blockid - page_unvacuumed_blockid) + data_page->index_unvacuumed;
	  assert (data_index < data_page->index_free);

	  if (VACUUM_BLOCK_STATUS_IS_VACUUMED (blockid_with_flags))
	    {
	      data_page->data[data_index].set_vacuumed ();
	    }
	  else
	    {
	      data_page->data[data_index].set_interrupted ();
	    }

	  rcv_data_ptr += sizeof (VACUUM_LOG_BLOCKID);
	}
      assert (rcv_data_ptr == rcv->data + rcv->length);
    }

  while (data_page->index_unvacuumed < data_page->index_free
	 && data_page->data[data_page->index_unvacuumed].is_vacuumed ())
    {
      data_page->index_unvacuumed++;
    }
  if (VPID_ISNULL (&data_page->next_page) && data_page->index_unvacuumed > 0)
    {
      /* Remove all vacuumed blocks. */
      if (data_page->index_free > data_page->index_unvacuumed)
	{
	  memmove (data_page->data, data_page->data + data_page->index_unvacuumed,
		   (data_page->index_free - data_page->index_unvacuumed) * sizeof (VACUUM_DATA_ENTRY));
	}
      data_page->index_free -= data_page->index_unvacuumed;
      data_page->index_unvacuumed = 0;
    }

  pgbuf_set_dirty (thread_p, rcv->pgptr, DONT_FREE);
  return NO_ERROR;
}

/*
 * vacuum_rv_redo_data_finished_dump () - Dump redo for setting vacuum jobs finished or interrupted.
 *
 * return      : Void.
 * fp (in)     : Output target.
 * length (in) : Recovery data length.
 * data (in)   : Recovery data.
 */
void
vacuum_rv_redo_data_finished_dump (FILE * fp, int length, void *data)
{
  const char *rcv_data_ptr = (const char *) data;
  VACUUM_LOG_BLOCKID blockid;
  VACUUM_LOG_BLOCKID blockid_with_flags;

  if (rcv_data_ptr != NULL)
    {
      fprintf (fp, " Set block status for vacuum data to : \n");
      while (rcv_data_ptr < (char *) data + length)
	{
	  assert (rcv_data_ptr + sizeof (VACUUM_LOG_BLOCKID) <= (char *) data + length);

	  blockid_with_flags = *((VACUUM_LOG_BLOCKID *) rcv_data_ptr);
	  blockid = VACUUM_BLOCKID_WITHOUT_FLAGS (blockid_with_flags);

	  if (VACUUM_BLOCK_STATUS_IS_VACUUMED (blockid_with_flags))
	    {
	      fprintf (fp, "   Blockid %lld: vacuumed. \n", (long long int) blockid);
	    }
	  else
	    {
	      fprintf (fp, "   Blockid %lld: available and interrupted. \n", (long long int) blockid);
	    }
	  rcv_data_ptr += sizeof (VACUUM_LOG_BLOCKID);
	}
    }
}

/*
 * vacuum_consume_buffer_log_blocks () - Append new blocks from log block data from buffer (if any).
 *
 * return	 : error code.
 * thread_p (in) : Thread entry.
 *
 * NOTE: In order to avoid synchronizing access on vacuum data for log
 *	 manager, information on new blocks is appended into a lock-free
 *	 buffer. This information can be later obtained and appended to
 *	 vacuum data.
 */
int
vacuum_consume_buffer_log_blocks (THREAD_ENTRY * thread_p)
{
#define MAX_PAGE_MAX_DATA_ENTRIES (IO_MAX_PAGE_SIZE / sizeof (VACUUM_DATA_ENTRY))
  VACUUM_DATA_ENTRY consumed_data;
  VACUUM_DATA_PAGE *data_page = NULL;
  VACUUM_DATA_ENTRY *page_free_data = NULL;
  VACUUM_DATA_ENTRY *save_page_free_data = NULL;
  VACUUM_LOG_BLOCKID next_blockid;
  PAGE_TYPE ptype = PAGE_VACUUM_DATA;
  bool is_sysop = false;
  bool was_vacuum_data_empty = false;

  int error_code = NO_ERROR;

  if (prm_get_bool_value (PRM_ID_DISABLE_VACUUM))
    {
      return NO_ERROR;
    }
  if (vacuum_Block_data_buffer == NULL)
    {
      /* Not initialized */
      assert (false);
      return NO_ERROR;
    }

  if (vacuum_Block_data_buffer->is_empty ())
    {
      /* empty */
      if (vacuum_is_empty ())
	{
	  // don't let vacuum data go too far back; try to update last blockid
	  // need to make sure that log_Gl.hdr.does_block_need_vacuum is not true; safest choice is to also hold
	  // log_Gl.prior_info.prior_lsa_mutex while doing it

	  if (log_Gl.hdr.does_block_need_vacuum)
	    {
	      // cannot update
	      return NO_ERROR;
	    }

          // *INDENT-OFF*
          std::unique_lock<std::mutex> ulock { log_Gl.prior_info.prior_lsa_mutex };
          // *INDENT-ON*
	  // need to double check log_Gl.hdr.does_block_need_vacuum while holding mutex
	  if (log_Gl.hdr.does_block_need_vacuum)
	    {
	      // cannot update
	      return NO_ERROR;
	    }
	  // check buffer again, it is possible that a new block was added
	  if (vacuum_Block_data_buffer->is_empty ())
	    {
	      // update last blockid
	      LOG_LSA log_lsa = log_Gl.prior_info.prior_lsa;
	      ulock.unlock ();	// unlock after reading prior_lsa

	      const VACUUM_LOG_BLOCKID LOG_BLOCK_TRAILING_DIFF = 2;
	      VACUUM_LOG_BLOCKID log_blockid = vacuum_get_log_blockid (log_lsa.pageid);

	      if (log_blockid > vacuum_Data.get_last_blockid () + LOG_BLOCK_TRAILING_DIFF)
		{
		  vacuum_Data.set_last_blockid (log_blockid - LOG_BLOCK_TRAILING_DIFF);
		  vacuum_data_empty_update_last_blockid (thread_p);
		  vacuum_update_keep_from_log_pageid (thread_p);
		  vacuum_er_log (VACUUM_ER_LOG_VACUUM_DATA, "update last_blockid to %lld",
				 (long long int) vacuum_Data.get_last_blockid ());
		}
	      return NO_ERROR;
	    }
	  else
	    {
	      // fall through to consume buffer
	    }
	}
      else
	{
	  // last blockid remains last in vacuum data
	  return NO_ERROR;
	}
    }

  if (vacuum_Data.last_page == NULL)
    {
      assert_release (false);
      return ER_FAILED;
    }

  data_page = vacuum_Data.last_page;
  page_free_data = data_page->data + data_page->index_free;
  save_page_free_data = page_free_data;

  was_vacuum_data_empty = vacuum_is_empty ();

  while (vacuum_Block_data_buffer->consume (consumed_data))
    {
      assert (vacuum_Data.get_last_blockid () < consumed_data.blockid);

      /* Add all blocks after vacuum_Data.last_blockid to consumed_data.blockid. */
      for (next_blockid = vacuum_Data.get_last_blockid () + 1; next_blockid <= consumed_data.blockid; next_blockid++)
	{
	  if (data_page->index_free == vacuum_Data.page_data_max_count)
	    {
	      /* This page is full. */
	      /* Append a new page to vacuum data. */
	      VPID next_vpid = VPID_INITIALIZER;
	      VACUUM_DATA_PAGE *save_last_page = NULL;

	      /* Log changes in this page. */
	      if (page_free_data > save_page_free_data)
		{
		  log_append_redo_data2 (thread_p, RVVAC_DATA_APPEND_BLOCKS, NULL, (PAGE_PTR) data_page,
					 (PGLENGTH) (save_page_free_data - data_page->data),
					 CAST_BUFLEN (((char *) page_free_data)
						      - (char *) save_page_free_data), save_page_free_data);

		  vacuum_set_dirty_data_page (thread_p, data_page, DONT_FREE);
		}
	      else
		{
		  /* No changes in current page. */
		}

	      if (is_sysop)
		{
		  // more than one page in one iteration, now that's a performance
		  log_sysop_commit (thread_p);
		}

	      log_sysop_start (thread_p);
	      is_sysop = true;

	      error_code = file_alloc (thread_p, &vacuum_Data.vacuum_data_file, file_init_page_type, &ptype, &next_vpid,
				       (PAGE_PTR *) (&data_page));
	      if (error_code != NO_ERROR)
		{
		  /* Could not allocate new page. */
		  vacuum_er_log_error (VACUUM_ER_LOG_VACUUM_DATA, "%s",
				       "Could not allocate new page for vacuum data!!!!");
		  assert_release (false);
		  log_sysop_abort (thread_p);
		  return error_code;
		}
	      if (data_page == NULL)
		{
		  assert_release (false);
		  log_sysop_abort (thread_p);
		  return ER_FAILED;
		}
	      vacuum_init_data_page_with_last_blockid (thread_p, data_page, vacuum_Data.get_last_blockid ());

	      /* Change link in last page. */
	      VPID_COPY (&vacuum_Data.last_page->next_page, &next_vpid);
	      log_append_undoredo_data2 (thread_p, RVVAC_DATA_SET_LINK, NULL, (PAGE_PTR) vacuum_Data.last_page, 0,
					 0, sizeof (VPID), NULL, &next_vpid);
	      save_last_page = vacuum_Data.last_page;
	      vacuum_Data.last_page = data_page;
	      vacuum_set_dirty_data_page (thread_p, save_last_page, FREE);

	      // we cannot commit here. we should append some data blocks first.

	      page_free_data = data_page->data + data_page->index_free;
	      save_page_free_data = page_free_data;
	    }
	  assert (data_page->index_free < vacuum_Data.page_data_max_count);

	  if (data_page->index_unvacuumed == data_page->index_free && next_blockid < consumed_data.blockid)
	    {
	      /* Page is empty. We don't want to add a new block that does not require vacuum. */
	      assert (data_page->index_unvacuumed == 0);
	      next_blockid = consumed_data.blockid - 1;	// for will increment it to consumed_data.blockid
	      continue;
	    }

	  page_free_data->blockid = next_blockid;
	  if (next_blockid == consumed_data.blockid)
	    {
	      /* Copy block information from consumed data. */
	      assert (page_free_data->is_available ());	// starts as available
	      LSA_COPY (&page_free_data->start_lsa, &consumed_data.start_lsa);
	      page_free_data->newest_mvccid = consumed_data.newest_mvccid;
	      page_free_data->oldest_visible_mvccid = consumed_data.oldest_visible_mvccid;
	      assert (log_Gl.mvcc_table.get_global_oldest_visible () >= page_free_data->oldest_visible_mvccid);
#if !defined (NDEBUG)
	      /* Check that oldest_mvccid is not decreasing. */
	      if (data_page->index_free > 0)
		{
		  assert ((page_free_data - 1)->oldest_visible_mvccid <= page_free_data->oldest_visible_mvccid);
		  assert ((page_free_data - 1)->get_blockid () + 1 == page_free_data->get_blockid ());
		}
#endif /* !NDEBUG */

	      vacuum_er_log (VACUUM_ER_LOG_VACUUM_DATA,
			     "Add block %lld, start_lsa=%lld|%d, oldest_visible_mvccid=%llu, newest_mvccid=%llu. "
			     "Hdr last blockid = %lld\n",
			     (long long int) page_free_data->get_blockid (),
			     (long long int) page_free_data->start_lsa.pageid, (int) page_free_data->start_lsa.offset,
			     (unsigned long long int) page_free_data->oldest_visible_mvccid,
			     (unsigned long long int) page_free_data->newest_mvccid,
			     (long long int) log_Gl.hdr.vacuum_last_blockid);
	    }
	  else
	    {
	      /* Mark the blocks with no MVCC operations as already vacuumed. */
	      page_free_data->set_vacuumed ();
	      LSA_SET_NULL (&page_free_data->start_lsa);
	      page_free_data->oldest_visible_mvccid = MVCCID_NULL;
	      page_free_data->newest_mvccid = MVCCID_NULL;

	      vacuum_er_log (VACUUM_ER_LOG_VACUUM_DATA,
			     "Block %lld has no MVCC ops and is skipped (marked as vacuumed).", next_blockid);
	    }
	  vacuum_Data.set_last_blockid (next_blockid);

	  /* Move to next free data */
	  page_free_data++;
	  data_page->index_free++;
	}
    }

  if (was_vacuum_data_empty)
    {
      vacuum_update_keep_from_log_pageid (thread_p);
    }

  assert (data_page == vacuum_Data.last_page);
  if (save_page_free_data < page_free_data)
    {
      /* Log changes in current page. */
      log_append_redo_data2 (thread_p, RVVAC_DATA_APPEND_BLOCKS, NULL, (PAGE_PTR) data_page,
			     (PGLENGTH) (save_page_free_data - data_page->data),
			     CAST_BUFLEN (((char *) page_free_data) - (char *) save_page_free_data),
			     save_page_free_data);
      if (is_sysop)
	{
	  log_sysop_commit (thread_p);
	}
      vacuum_set_dirty_data_page (thread_p, data_page, DONT_FREE);
    }
  else
    {
      // no change
      if (is_sysop)
	{
	  // invalid situation; don't leak sysop
	  assert (false);
	  log_sysop_commit (thread_p);
	}
    }

  VACUUM_VERIFY_VACUUM_DATA (thread_p);
#if !defined (NDEBUG)
  vacuum_verify_vacuum_data_page_fix_count (thread_p);
#endif /* !NDEBUG */

  return NO_ERROR;
}

/*
 * vacuum_rv_undoredo_data_set_link () - Undoredo set link in vacuum data page.
 *
 * return	 : NO_ERROR.
 * thread_p (in) : Thread entry.
 * rcv (in)	 : Recovery data.
 */
int
vacuum_rv_undoredo_data_set_link (THREAD_ENTRY * thread_p, LOG_RCV * rcv)
{
  VACUUM_DATA_PAGE *data_page = (VACUUM_DATA_PAGE *) rcv->pgptr;
  VPID *next_vpid = (VPID *) rcv->data;

  assert (data_page != NULL);

  if (next_vpid == NULL)
    {
      /* NULL link */
      VPID_SET_NULL (&data_page->next_page);
    }
  else
    {
      assert (rcv->length == sizeof (*next_vpid));
      VPID_COPY (&data_page->next_page, next_vpid);
    }
  pgbuf_set_dirty (thread_p, rcv->pgptr, DONT_FREE);
  return NO_ERROR;
}

/*
 * vacuum_rv_redo_data_set_link_dump () - Dump redo set link in vacuum data page
 *
 * return      : Void.
 * fp (in)     : Output target.
 * length (in) : Recovery data length.
 * data (in)   : Recovery data.
 */
void
vacuum_rv_undoredo_data_set_link_dump (FILE * fp, int length, void *data)
{
  if (data == NULL)
    {
      fprintf (fp, " Reset link in vacuum data page to -1|-1. \n");
    }
  else
    {
      fprintf (fp, " Set link in vacuum data page to %d|%d. \n", ((VPID *) data)->volid, ((VPID *) data)->pageid);
    }
}

/*
 * vacuum_rv_redo_append_data () - Redo append blocks to vacuum data.
 *
 * return	 : NO_ERROR.
 * thread_p (in) : Thread entry.
 * rcv (in)	 : Recovery data.
 */
int
vacuum_rv_redo_append_data (THREAD_ENTRY * thread_p, LOG_RCV * rcv)
{
  VACUUM_DATA_PAGE *data_page = (VACUUM_DATA_PAGE *) rcv->pgptr;
  int n_blocks = rcv->length / sizeof (VACUUM_DATA_ENTRY);

  assert (data_page != NULL);
  assert (rcv->length > 0);
  assert ((n_blocks * (int) sizeof (VACUUM_DATA_ENTRY)) == rcv->length);
  assert (rcv->offset == data_page->index_free);

  memcpy (data_page->data + rcv->offset, rcv->data, n_blocks * sizeof (VACUUM_DATA_ENTRY));
  data_page->index_free += n_blocks;
  pgbuf_set_dirty (thread_p, rcv->pgptr, DONT_FREE);
  return NO_ERROR;
}

/*
 * vacuum_rv_redo_append_data_dump () - Dump redo append blocks to vacuum data.
 *
 * return      : Void.
 * fp (in)     : Output target.
 * length (in) : Recovery data length.
 * data (in)   : Recovery data.
 */
void
vacuum_rv_redo_append_data_dump (FILE * fp, int length, void *data)
{
  VACUUM_DATA_ENTRY *vacuum_data_entry = NULL;

  fprintf (fp, " Append log blocks to vacuum data : \n");
  vacuum_data_entry = (VACUUM_DATA_ENTRY *) data;
  while ((char *) vacuum_data_entry < (char *) data + length)
    {
      assert ((char *) (vacuum_data_entry + 1) <= (char *) data + length);

      fprintf (fp, "  { Blockid = %lld, Start_Lsa = %lld|%d, Oldest_MVCCID = %llu, Newest_MVCCID = %llu } \n",
	       (long long int) vacuum_data_entry->blockid, (long long int) vacuum_data_entry->start_lsa.pageid,
	       (int) vacuum_data_entry->start_lsa.offset,
	       (unsigned long long int) vacuum_data_entry->oldest_visible_mvccid,
	       (unsigned long long int) vacuum_data_entry->newest_mvccid);

      vacuum_data_entry++;
    }
}

/*
 * vacuum_recover_lost_block_data () - If and when server crashed, the block data buffer may have not been empty.
 *				       These blocks must be recovered by processing MVCC op log records and must be
 *				       added back to vacuum data.
 *
 * return	 : Error code.
 * thread_p (in) : Thread entry.
 */
static int
vacuum_recover_lost_block_data (THREAD_ENTRY * thread_p)
{
  int error_code = NO_ERROR;
  char log_page_buf[IO_MAX_PAGE_SIZE + MAX_ALIGNMENT];
  LOG_LSA log_lsa;
  LOG_RECORD_HEADER log_rec_header;
  LOG_PAGE *log_page_p = NULL;
  LOG_PAGEID stop_at_pageid;
  VACUUM_DATA_ENTRY data;
  LOG_DATA dummy_log_data;
  LOG_VACUUM_INFO vacuum_info;
  MVCCID mvccid;
  VACUUM_LOG_BLOCKID crt_blockid;
  LOG_LSA mvcc_op_log_lsa = LSA_INITIALIZER;

  vacuum_er_log (VACUUM_ER_LOG_VACUUM_DATA | VACUUM_ER_LOG_RECOVERY,
		 "vacuum_recover_lost_block_data, lsa = %lld|%d, global_oldest_visible_mvccid = %llu",
		 LSA_AS_ARGS (&vacuum_Data.recovery_lsa),
		 (unsigned long long int) log_Gl.mvcc_table.get_global_oldest_visible ());
  if (LSA_ISNULL (&vacuum_Data.recovery_lsa))
    {
      /* No recovery was done. */
      return NO_ERROR;
    }
  /* Recovery was done. */

  /* Initialize log_page_p. */
  log_page_p = (LOG_PAGE *) PTR_ALIGN (log_page_buf, MAX_ALIGNMENT);
  log_page_p->hdr.logical_pageid = NULL_PAGEID;
  log_page_p->hdr.offset = NULL_OFFSET;

  if (LSA_ISNULL (&log_Gl.hdr.mvcc_op_log_lsa))
    {
      /* We need to search for an MVCC op log record to start recovering lost blocks. */
      vacuum_er_log (VACUUM_ER_LOG_VACUUM_DATA | VACUUM_ER_LOG_RECOVERY, "%s",
		     "vacuum_recover_lost_block_data, log_Gl.hdr.mvcc_op_log_lsa is null ");

      LSA_COPY (&log_lsa, &vacuum_Data.recovery_lsa);
      /* todo: Find a better stopping point for this!! */
      /* Stop search if search reaches blocks already in vacuum data. */
      stop_at_pageid = VACUUM_LAST_LOG_PAGEID_IN_BLOCK (vacuum_Data.get_last_blockid ());
      while (log_lsa.pageid > stop_at_pageid)
	{
	  if (log_page_p->hdr.logical_pageid != log_lsa.pageid)
	    {
	      /* Get log page. */
	      error_code = logpb_fetch_page (thread_p, &log_lsa, LOG_CS_SAFE_READER, log_page_p);
	      if (error_code != NO_ERROR)
		{
		  ASSERT_ERROR ();
		  logpb_fatal_error (thread_p, true, ARG_FILE_LINE, "vacuum_recover_lost_block_data");
		  return ER_FAILED;
		}
	    }
	  log_rec_header = *LOG_GET_LOG_RECORD_HEADER (log_page_p, &log_lsa);
	  if (log_rec_header.type == LOG_MVCC_UNDO_DATA || log_rec_header.type == LOG_MVCC_UNDOREDO_DATA
	      || log_rec_header.type == LOG_MVCC_DIFF_UNDOREDO_DATA)
	    {
	      LSA_COPY (&mvcc_op_log_lsa, &log_lsa);
	      vacuum_er_log (VACUUM_ER_LOG_VACUUM_DATA | VACUUM_ER_LOG_RECOVERY,
			     "vacuum_recover_lost_block_data, found mvcc op at lsa = %lld|%d ",
			     LSA_AS_ARGS (&mvcc_op_log_lsa));
	      break;
	    }
	  else if (log_rec_header.type == LOG_SYSOP_END)
	    {
	      /* we need to check if it is a logical MVCC undo */
	      LOG_REC_SYSOP_END *sysop_end = NULL;
	      LOG_LSA copy_lsa = log_lsa;

	      LOG_READ_ADD_ALIGN (thread_p, sizeof (LOG_RECORD_HEADER), &copy_lsa, log_page_p);
	      LOG_READ_ADVANCE_WHEN_DOESNT_FIT (thread_p, sizeof (LOG_REC_SYSOP_END), &copy_lsa, log_page_p);
	      sysop_end = (LOG_REC_SYSOP_END *) (log_page_p->area + copy_lsa.offset);
	      if (sysop_end->type == LOG_SYSOP_END_LOGICAL_MVCC_UNDO)
		{
		  LSA_COPY (&mvcc_op_log_lsa, &log_lsa);
		  vacuum_er_log (VACUUM_ER_LOG_VACUUM_DATA | VACUUM_ER_LOG_RECOVERY,
				 "vacuum_recover_lost_block_data, found mvcc op at lsa = %lld|%d ",
				 LSA_AS_ARGS (&mvcc_op_log_lsa));
		  break;
		}
	    }
	  else if (log_rec_header.type == LOG_REDO_DATA)
	    {
	      /* is vacuum complete? */
	      LOG_REC_REDO *redo = NULL;
	      LOG_LSA copy_lsa = log_lsa;

	      LOG_READ_ADD_ALIGN (thread_p, sizeof (LOG_RECORD_HEADER), &copy_lsa, log_page_p);
	      LOG_READ_ADVANCE_WHEN_DOESNT_FIT (thread_p, sizeof (LOG_REC_REDO), &copy_lsa, log_page_p);
	      redo = (LOG_REC_REDO *) (log_page_p->area + copy_lsa.offset);
	      if (redo->data.rcvindex == RVVAC_COMPLETE)
		{
		  /* stop looking */
		  vacuum_er_log (VACUUM_ER_LOG_VACUUM_DATA | VACUUM_ER_LOG_RECOVERY, "%s",
				 "vacuum_recover_lost_block_data, complete vacuum ");
		  break;
		}
	    }

	  LSA_COPY (&log_lsa, &log_rec_header.back_lsa);
	}
      if (LSA_ISNULL (&mvcc_op_log_lsa))
	{
	  /* Vacuum data was reached, so there is nothing to recover. */
	  vacuum_er_log (VACUUM_ER_LOG_VACUUM_DATA | VACUUM_ER_LOG_RECOVERY, "%s",
			 "vacuum_recover_lost_block_data, nothing to recovery ");
	  return NO_ERROR;
	}
    }
  else if (vacuum_get_log_blockid (log_Gl.hdr.mvcc_op_log_lsa.pageid) <= vacuum_Data.get_last_blockid ())
    {
      /* Already in vacuum data. */
      vacuum_er_log (VACUUM_ER_LOG_VACUUM_DATA | VACUUM_ER_LOG_RECOVERY,
		     "vacuum_recover_lost_block_data, mvcc_op_log_lsa %lld|%d is already in vacuum data "
		     "(last blockid = %lld) ", LSA_AS_ARGS (&log_Gl.hdr.mvcc_op_log_lsa),
		     (long long int) vacuum_Data.get_last_blockid ());
      logpb_vacuum_reset_log_header_cache (thread_p, &log_Gl.hdr);
      return NO_ERROR;
    }
  else
    {
      LSA_COPY (&mvcc_op_log_lsa, &log_Gl.hdr.mvcc_op_log_lsa);
    }
  assert (!LSA_ISNULL (&mvcc_op_log_lsa));

  // reset header; info will be restored if last block is not consumed.
  logpb_vacuum_reset_log_header_cache (thread_p, &log_Gl.hdr);

  vacuum_er_log (VACUUM_ER_LOG_VACUUM_DATA | VACUUM_ER_LOG_RECOVERY,
		 "vacuum_recover_lost_block_data, start recovering from %lld|%d ", LSA_AS_ARGS (&mvcc_op_log_lsa));

  /* Start recovering blocks. */
  crt_blockid = vacuum_get_log_blockid (mvcc_op_log_lsa.pageid);
  LSA_COPY (&log_lsa, &mvcc_op_log_lsa);

  // stack used to produce in reverse order data for vacuum_Block_data_buffer circular queue
  /* *INDENT-OFF* */
  std::stack<VACUUM_DATA_ENTRY> vacuum_block_data_buffer_stack;
  /* *INDENT-ON* */

  /* we don't reset data.oldest_visible_mvccid between blocks. we need to maintain ordered oldest_visible_mvccid's, and
   * if a block + 1 MVCCID is smaller than all MVCCID's in block, then it must have been active (and probably suspended)
   * while block was logged. therefore, we must keep it. */
  data.oldest_visible_mvccid = MVCCID_NULL;
  while (crt_blockid > vacuum_Data.get_last_blockid ())
    {
      /* Stop recovering this block when previous block is reached. */
      stop_at_pageid = VACUUM_FIRST_LOG_PAGEID_IN_BLOCK (crt_blockid) - 1;
      /* Initialize this block data. */
      data.blockid = crt_blockid;
      LSA_COPY (&data.start_lsa, &log_lsa);
      /* inherit data.oldest_visible_mvccid */
      data.newest_mvccid = MVCCID_NULL;
      /* Loop through MVCC op log records in this block. */
      while (log_lsa.pageid > stop_at_pageid)
	{
	  if (log_page_p->hdr.logical_pageid != log_lsa.pageid)
	    {
	      error_code = logpb_fetch_page (thread_p, &log_lsa, LOG_CS_SAFE_READER, log_page_p);
	      if (error_code != NO_ERROR)
		{
		  ASSERT_ERROR ();
		  logpb_fatal_error (thread_p, true, ARG_FILE_LINE, "vacuum_recover_lost_block_data");
		  return ER_FAILED;
		}
	    }
	  /* Process this log record. */
	  error_code =
	    vacuum_process_log_record (thread_p, NULL, &log_lsa, log_page_p, &dummy_log_data, &mvccid, NULL, NULL,
				       &vacuum_info, NULL, true);
	  if (error_code != NO_ERROR)
	    {
	      logpb_fatal_error (thread_p, true, ARG_FILE_LINE, "vacuum_recover_lost_block_data");
	      return error_code;
	    }
	  /* Update oldest/newest MVCCID. */
	  if (data.oldest_visible_mvccid == MVCCID_NULL || MVCC_ID_PRECEDES (mvccid, data.oldest_visible_mvccid))
	    {
	      data.oldest_visible_mvccid = mvccid;
	    }
	  if (data.newest_mvccid == MVCCID_NULL || MVCC_ID_PRECEDES (data.newest_mvccid, mvccid))
	    {
	      data.newest_mvccid = mvccid;
	    }
	  LSA_COPY (&log_lsa, &vacuum_info.prev_mvcc_op_log_lsa);
	}

      if (data.blockid == vacuum_get_log_blockid (log_Gl.prior_info.prior_lsa.pageid))
	{
	  log_Gl.hdr.oldest_visible_mvccid = data.oldest_visible_mvccid;
	  log_Gl.hdr.newest_block_mvccid = data.newest_mvccid;
	  log_Gl.hdr.does_block_need_vacuum = true;
	  log_Gl.hdr.mvcc_op_log_lsa = mvcc_op_log_lsa;

	  vacuum_er_log (VACUUM_ER_LOG_VACUUM_DATA | VACUUM_ER_LOG_RECOVERY,
			 "Restore log global cached info: \n\t mvcc_op_log_lsa = %lld|%d \n"
			 "\t oldest_visible_mvccid = %llu \n\t newest_block_mvccid = %llu ",
			 LSA_AS_ARGS (&log_Gl.hdr.mvcc_op_log_lsa),
			 (unsigned long long int) log_Gl.hdr.oldest_visible_mvccid,
			 (unsigned long long int) log_Gl.hdr.newest_block_mvccid);
	}
      else
	{
	  vacuum_block_data_buffer_stack.push (data);
	}

      crt_blockid = vacuum_get_log_blockid (log_lsa.pageid);
    }

  /* Produce recovered blocks. */
  while (!vacuum_block_data_buffer_stack.empty ())
    {
      vacuum_Block_data_buffer->produce (vacuum_block_data_buffer_stack.top ());
      vacuum_block_data_buffer_stack.pop ();
    }

  /* Consume recovered blocks. */
  thread_type tt;
  vacuum_convert_thread_to_master (thread_p, tt);
  error_code = vacuum_consume_buffer_log_blocks (thread_p);
  if (error_code != NO_ERROR)
    {
      logpb_fatal_error (thread_p, true, ARG_FILE_LINE, "vacuum_recover_lost_block_data");
    }
  vacuum_restore_thread (thread_p, tt);

  return error_code;
}

/*
 * vacuum_get_log_blockid () - Compute blockid for given log pageid.
 *
 * return      : Log blockid.
 * pageid (in) : Log pageid.
 */
VACUUM_LOG_BLOCKID
vacuum_get_log_blockid (LOG_PAGEID pageid)
{
  return ((pageid == NULL_PAGEID) ? VACUUM_NULL_LOG_BLOCKID : (pageid / vacuum_Data.log_block_npages));
}

/*
 * vacuum_min_log_pageid_to_keep () - Get the minimum log pageid required to execute vacuum.
 *				      See vacuum_update_keep_from_log_pageid.
 *
 * return	 : LOG Page identifier for first log page that should be processed by vacuum.
 * thread_p (in) : Thread entry.
 */
LOG_PAGEID
vacuum_min_log_pageid_to_keep (THREAD_ENTRY * thread_p)
{
  /* Return first pageid from first block in vacuum data table */
  if (prm_get_bool_value (PRM_ID_DISABLE_VACUUM))
    {
      /* this is for debug, suppress log archive purging. */
      return 0;
    }
#if defined (SA_MODE)
  if (vacuum_Data.is_vacuum_complete)
    {
      /* no log archives are needed for vacuum any longer. */
      return NULL_PAGEID;
    }
#endif /* defined (SA_MODE) */
  return vacuum_Data.keep_from_log_pageid;
}

/*
 * vacuum_is_safe_to_remove_archives () - Is safe to remove archives? Not until keep_from_log_pageid has been updated
 *                                        at least once.
 *
 * return    : is safe?
 */
bool
vacuum_is_safe_to_remove_archives (void)
{
  return vacuum_Data.is_archive_removal_safe;
}

/*
 * vacuum_rv_redo_start_job () - Redo start vacuum job.
 *
 * return	 : Error code.
 * thread_p (in) : Thread entry.
 * rcv (in)	 : Recovery data.
 */
int
vacuum_rv_redo_start_job (THREAD_ENTRY * thread_p, LOG_RCV * rcv)
{
  VACUUM_DATA_PAGE *data_page = (VACUUM_DATA_PAGE *) rcv->pgptr;

  assert (data_page != NULL);
  assert (rcv->offset >= 0 && rcv->offset < vacuum_Data.page_data_max_count);

  /* Start job is marked by in progress flag in blockid. */
  data_page->data[rcv->offset].set_job_in_progress ();

  pgbuf_set_dirty (thread_p, rcv->pgptr, DONT_FREE);

  return NO_ERROR;
}

/*
 * vacuum_update_keep_from_log_pageid () - Update vacuum_Data.keep_from_log_pageid.
 *
 * return	 : Void.
 * thread_p (in) : Thread entry.
 */
static void
vacuum_update_keep_from_log_pageid (THREAD_ENTRY * thread_p)
{
  /* vacuum_Data.keep_from_log_pageid should keep first page in first block not yet vacuumed, so that archive purger
   * does not remove log required for vacuum.
   * If vacuum data is empty, then all blocks until (and including) vacuum_Data.last_blockid have been
   * vacuumed, and first page belonging to next block must be preserved (this is most likely in the active area of the
   * log, but not always).
   * If vacuum data is not empty, then we need to preserve the log starting with the first page of first unvacuumed
   * block.
   */
  if (vacuum_is_empty ())
    {
      // keep starting with next after last_blockid ()
      vacuum_Data.keep_from_log_pageid = VACUUM_FIRST_LOG_PAGEID_IN_BLOCK (vacuum_Data.get_last_blockid () + 1);
    }
  else
    {
      vacuum_Data.keep_from_log_pageid = VACUUM_FIRST_LOG_PAGEID_IN_BLOCK (vacuum_Data.get_first_blockid ());
    }

  vacuum_er_log (VACUUM_ER_LOG_VACUUM_DATA,
		 "Update keep_from_log_pageid to %lld ", (long long int) vacuum_Data.keep_from_log_pageid);

  if (!vacuum_Data.is_archive_removal_safe)
    {
      /* remove archives that have been blocked up to this point. */
      vacuum_Data.is_archive_removal_safe = true;
    }
}

/*
 * vacuum_compare_dropped_files () - Compare two file identifiers.
 *
 * return    : Positive if the first argument is bigger, negative if it is smaller and 0 if arguments are equal.
 * a (in)    : Pointer to a file identifier.
 * b (in)    : Pointer to a a file identifier.
 */
static int
vacuum_compare_dropped_files (const void *a, const void *b)
{
  VFID *file_a = (VFID *) a;
  VFID *file_b = (VFID *) b;
  INT32 diff_fileid;

  assert (a != NULL && b != NULL);

  diff_fileid = file_a->fileid - file_b->fileid;
  if (diff_fileid != 0)
    {
      return (int) diff_fileid;
    }

  return (int) (file_a->volid - file_b->volid);
}

/*
 * vacuum_add_dropped_file () - Add new dropped file.
 *
 * return	 : Error code.
 * thread_p (in) : Thread entry.
 * vfid (in)     : Class OID or B-tree identifier.
 * mvccid (in)	 : MVCCID.
 */
static int
vacuum_add_dropped_file (THREAD_ENTRY * thread_p, VFID * vfid, MVCCID mvccid)
{
  MVCCID save_mvccid = MVCCID_NULL;
  VPID vpid = VPID_INITIALIZER, prev_vpid = VPID_INITIALIZER;
  int page_count = 0, mem_size = 0;
  VACUUM_DROPPED_FILES_PAGE *page = NULL, *new_page = NULL;
  INT16 position = -1;
  LOG_DATA_ADDR addr = LOG_DATA_ADDR_INITIALIZER;
  LOG_TDES *tdes = LOG_FIND_CURRENT_TDES (thread_p);
  bool found = false;
  PAGE_TYPE ptype = PAGE_DROPPED_FILES;

#if !defined (NDEBUG)
  VACUUM_TRACK_DROPPED_FILES *track_page = NULL;
  VACUUM_TRACK_DROPPED_FILES *new_track_page = NULL;
#endif

  int error_code = NO_ERROR;

  assert (tdes != NULL);

  if (!vacuum_Dropped_files_loaded)
    {
      /* Normally, dropped files are loaded after recovery, in order to provide a consistent state of its pages.
       * Actually, the consistent state should be reached after all run postpone and compensate undo records are
       * applied. However, this may be called from log_recovery_finish_all_postpone or from log_recovery_undo. Because
       * there is no certain code that is executed after applying redo and before calling these function, the dropped
       * files are loaded when needed. */

      /* This must be recover, otherwise the files should have been loaded. */
      assert (!LOG_ISRESTARTED ());

      if (vacuum_load_dropped_files_from_disk (thread_p) != NO_ERROR)
	{
	  vacuum_er_log_error (VACUUM_ER_LOG_DROPPED_FILES | VACUUM_ER_LOG_RECOVERY, "%s",
			       "Failed to load dropped files during recovery!");

	  assert_release (false);
	  return ER_FAILED;
	}
    }

  assert_release (!VFID_ISNULL (&vacuum_Dropped_files_vfid));
  assert_release (!VPID_ISNULL (&vacuum_Dropped_files_vpid));

#if !defined (NDEBUG)
  assert (vacuum_Track_dropped_files != NULL);

  track_page = vacuum_Track_dropped_files;
#endif /* !NDEBUG */

  addr.vfid = NULL;
  addr.offset = -1;

  VPID_COPY (&vpid, &vacuum_Dropped_files_vpid);
  while (!VPID_ISNULL (&vpid))
    {
      /* Unfix previous page */
      if (page != NULL)
	{
	  vacuum_unfix_dropped_entries_page (thread_p, page);
	}

      /* Fix current page */
      page = vacuum_fix_dropped_entries_page (thread_p, &vpid, PGBUF_LATCH_WRITE);
      if (page == NULL)
	{
	  assert (false);
	  return ER_FAILED;
	}

      /* Save current vpid to prev_vpid */
      VPID_COPY (&prev_vpid, &vpid);

      /* Get next vpid and page count */
      VPID_COPY (&vpid, &page->next_page);
      page_count = page->n_dropped_files;

      /* binary search */
      position =
	util_bsearch (vfid, page->dropped_files, page_count, sizeof (VACUUM_DROPPED_FILE), vacuum_compare_dropped_files,
		      &found);

      if (found)
	{
	  /* Same entry was already dropped, replace previous MVCCID */
	  VACUUM_DROPPED_FILE undo_data;

	  /* Replace MVCCID */
	  undo_data = page->dropped_files[position];
	  save_mvccid = page->dropped_files[position].mvccid;
	  page->dropped_files[position].mvccid = mvccid;

	  assert_release (MVCC_ID_FOLLOW_OR_EQUAL (mvccid, save_mvccid));

	  /* log changes */
	  addr.pgptr = (PAGE_PTR) page;
	  addr.offset = position;
	  log_append_undoredo_data (thread_p, RVVAC_DROPPED_FILE_REPLACE, &addr, sizeof (VACUUM_DROPPED_FILE),
				    sizeof (VACUUM_DROPPED_FILE), &undo_data, &page->dropped_files[position]);

#if !defined (NDEBUG)
	  if (track_page != NULL)
	    {
	      memcpy (&track_page->dropped_data_page, page, DB_PAGESIZE);
	    }
#endif
	  vacuum_er_log (VACUUM_ER_LOG_DROPPED_FILES,
			 "add dropped file: found duplicate vfid %d|%d at position=%d, "
			 "replace mvccid=%llu with mvccid=%llu. Page is %d|%d with lsa %lld|%d."
			 "Page count=%d, global count=%d", VFID_AS_ARGS (&page->dropped_files[position].vfid), position,
			 (unsigned long long int) save_mvccid,
			 (unsigned long long int) page->dropped_files[position].mvccid,
			 PGBUF_PAGE_STATE_ARGS ((PAGE_PTR) page), page->n_dropped_files, vacuum_Dropped_files_count);

	  vacuum_set_dirty_dropped_entries_page (thread_p, page, FREE);

	  return NO_ERROR;
	}

      /* not a duplicate. can we add? */
      if (VACUUM_DROPPED_FILES_PAGE_CAPACITY <= page_count)
	{
	  assert (VACUUM_DROPPED_FILES_PAGE_CAPACITY == page_count);

	  /* No room left for new entries, try next page */

#if !defined (NDEBUG)
	  if (track_page != NULL && !VPID_ISNULL (&vpid))
	    {
	      /* Don't advance from last track page. A new page will be added and we need to set a link between
	       * last track page and new track page. */
	      track_page = track_page->next_tracked_page;
	    }
#endif
	  continue;
	}

      /* add to position to keep the order */
      if (page_count > position)
	{
	  mem_size = (page_count - position) * sizeof (VACUUM_DROPPED_FILE);
	  memmove (&page->dropped_files[position + 1], &page->dropped_files[position], mem_size);
	}

      /* Increment page count */
      page->n_dropped_files++;

      /* Increment total count */
      ATOMIC_INC_32 (&vacuum_Dropped_files_count, 1);

      VFID_COPY (&page->dropped_files[position].vfid, vfid);
      page->dropped_files[position].mvccid = mvccid;

      addr.pgptr = (PAGE_PTR) page;
      addr.offset = position;
      log_append_undoredo_data (thread_p, RVVAC_DROPPED_FILE_ADD, &addr, 0, sizeof (VACUUM_DROPPED_FILE), NULL,
				&page->dropped_files[position]);

#if !defined (NDEBUG)
      if (track_page != NULL)
	{
	  memcpy (&track_page->dropped_data_page, page, DB_PAGESIZE);
	}
#endif

      vacuum_er_log (VACUUM_ER_LOG_DROPPED_FILES,
		     "added new dropped file %d|%d and mvccid=%llu at position=%d. "
		     "Page is %d|%d with lsa %lld|%d. Page count=%d, global count=%d",
		     VFID_AS_ARGS (&page->dropped_files[position].vfid),
		     (unsigned long long int) page->dropped_files[position].mvccid, position,
		     PGBUF_PAGE_STATE_ARGS ((PAGE_PTR) page), page->n_dropped_files, vacuum_Dropped_files_count);

      vacuum_set_dirty_dropped_entries_page (thread_p, page, FREE);

      return NO_ERROR;
    }

  /* The entry couldn't fit in any of the current pages. */
  /* Allocate a new page */

  /* Last page must be fixed */
  assert (page != NULL);

  /* Extend file */
  error_code = file_alloc (thread_p, &vacuum_Dropped_files_vfid, file_init_page_type, &ptype, &vpid,
			   (PAGE_PTR *) (&new_page));
  if (error_code != NO_ERROR)
    {
      assert (false);
      vacuum_unfix_dropped_entries_page (thread_p, page);
      return ER_FAILED;
    }
  if (new_page == NULL)
    {
      assert_release (false);
      vacuum_unfix_dropped_entries_page (thread_p, page);
      return ER_FAILED;
    }

  /* Set page header: next page as NULL and count as 1 */
  VPID_SET_NULL (&new_page->next_page);
  new_page->n_dropped_files = 1;

  /* Set vfid */
  VFID_COPY (&new_page->dropped_files[0].vfid, vfid);

  /* Set MVCCID */
  new_page->dropped_files[0].mvccid = mvccid;

  ATOMIC_INC_32 (&vacuum_Dropped_files_count, 1);

#if !defined(NDEBUG)
  if (track_page != NULL)
    {
      if (track_page->next_tracked_page == NULL)
	{
	  new_track_page = (VACUUM_TRACK_DROPPED_FILES *) malloc (VACUUM_TRACK_DROPPED_FILES_SIZE);
	  if (new_track_page == NULL)
	    {
	      er_set (ER_ERROR_SEVERITY, ARG_FILE_LINE, ER_OUT_OF_VIRTUAL_MEMORY, 1, VACUUM_TRACK_DROPPED_FILES_SIZE);
	      vacuum_unfix_dropped_entries_page (thread_p, page);
	      vacuum_unfix_dropped_entries_page (thread_p, new_page);
	      return ER_FAILED;
	    }
	}
      else
	{
	  new_track_page = track_page->next_tracked_page;
	}

      memcpy (&new_track_page->dropped_data_page, new_page, DB_PAGESIZE);
      new_track_page->next_tracked_page = NULL;
      track_page->next_tracked_page = new_track_page;
    }
#endif

  pgbuf_set_page_ptype (thread_p, (PAGE_PTR) new_page, PAGE_DROPPED_FILES);
  log_append_redo_data2 (thread_p, RVPGBUF_NEW_PAGE, NULL, (PAGE_PTR) new_page, (PGLENGTH) PAGE_DROPPED_FILES,
			 sizeof (VACUUM_DROPPED_FILES_PAGE), new_page);

  vacuum_er_log (VACUUM_ER_LOG_DROPPED_FILES,
		 "added new dropped file %d|%d and mvccid=%llu to at position=%d. "
		 "Page is %d|%d with lsa %lld|%d. Page count=%d, global count=%d",
		 VFID_AS_ARGS (&new_page->dropped_files[0].vfid),
		 (unsigned long long int) new_page->dropped_files[0].mvccid, 0,
		 PGBUF_PAGE_STATE_ARGS ((PAGE_PTR) new_page), new_page->n_dropped_files, vacuum_Dropped_files_count);

  /* Unfix new page */
  vacuum_set_dirty_dropped_entries_page (thread_p, new_page, FREE);

  /* Save a link to the new page in last page */
  vacuum_dropped_files_set_next_page (thread_p, page, &vpid);
#if !defined(NDEBUG)
  if (track_page != NULL)
    {
      VPID_COPY (&track_page->dropped_data_page.next_page, &vpid);
    }
#endif

  /* unfix last page */
  vacuum_unfix_dropped_entries_page (thread_p, page);
  return NO_ERROR;
}

/*
 * vacuum_log_add_dropped_file () - Append postpone/undo log for notifying vacuum of a file being dropped. Postpone
 *				    is added when a class or index is dropped and undo when a class or index is created.
 *
 * return	 : Void.
 * thread_p (in) : Thread entry.
 * vfid (in)	 : Dropped file identifier.
 * class_oid(in) : class OID
 */
void
vacuum_log_add_dropped_file (THREAD_ENTRY * thread_p, const VFID * vfid, const OID * class_oid, bool pospone_or_undo)
{
  LOG_DATA_ADDR addr;
  VACUUM_DROPPED_FILES_RCV_DATA rcv_data;

  vacuum_er_log (VACUUM_ER_LOG_DROPPED_FILES, "Append %s log from dropped file %d|%d.",
		 pospone_or_undo ? "postpone" : "undo", vfid->volid, vfid->fileid);

  /* Initialize recovery data */
  VFID_COPY (&rcv_data.vfid, vfid);
  if (class_oid != NULL)
    {
      COPY_OID (&rcv_data.class_oid, class_oid);
    }
  else
    {
      OID_SET_NULL (&rcv_data.class_oid);
    }

  addr.offset = -1;
  addr.pgptr = NULL;
  addr.vfid = NULL;

  if (pospone_or_undo == VACUUM_LOG_ADD_DROPPED_FILE_POSTPONE)
    {
      log_append_postpone (thread_p, RVVAC_NOTIFY_DROPPED_FILE, &addr, sizeof (rcv_data), &rcv_data);
    }
  else
    {
      log_append_undo_data (thread_p, RVVAC_NOTIFY_DROPPED_FILE, &addr, sizeof (rcv_data), &rcv_data);
    }
}

/*
 * vacuum_rv_redo_add_dropped_file () - Redo recovery used for adding dropped files.
 *
 * return	 : Error code.
 * thread_p (in) : Thread entry.
 * rcv (in)	 : Recovery data.
 */
int
vacuum_rv_redo_add_dropped_file (THREAD_ENTRY * thread_p, LOG_RCV * rcv)
{
  VACUUM_DROPPED_FILES_PAGE *page = NULL;
  INT16 position = rcv->offset;
  int mem_size;
  VACUUM_DROPPED_FILE *dropped_file;

  assert (rcv->length == sizeof (VACUUM_DROPPED_FILE));
  dropped_file = ((VACUUM_DROPPED_FILE *) rcv->data);

  assert_release (!VFID_ISNULL (&dropped_file->vfid));
  assert_release (MVCCID_IS_VALID (dropped_file->mvccid));

  page = (VACUUM_DROPPED_FILES_PAGE *) rcv->pgptr;

  if (position > page->n_dropped_files)
    {
      /* Error! */
      vacuum_er_log_error (VACUUM_ER_LOG_DROPPED_FILES | VACUUM_ER_LOG_RECOVERY,
			   "Dropped files recovery error: Invalid position %d (only %d entries in page) while "
			   "inserting new entry vfid=%d|%d mvccid=%llu. Page is %d|%d at lsa %lld|%d. ",
			   position, page->n_dropped_files, VFID_AS_ARGS (&dropped_file->vfid),
			   (unsigned long long) dropped_file->mvccid, PGBUF_PAGE_STATE_ARGS (rcv->pgptr));

      assert_release (false);
      return ER_FAILED;
    }

  if (position < page->n_dropped_files)
    {
      /* Make room for new record */
      mem_size = (page->n_dropped_files - position) * sizeof (VACUUM_DROPPED_FILE);
      memmove (&page->dropped_files[position + 1], &page->dropped_files[position], mem_size);
    }

  /* Copy new dropped file */
  VFID_COPY (&page->dropped_files[position].vfid, &dropped_file->vfid);
  page->dropped_files[position].mvccid = dropped_file->mvccid;

  /* Increment number of files */
  page->n_dropped_files++;

  vacuum_er_log (VACUUM_ER_LOG_DROPPED_FILES | VACUUM_ER_LOG_RECOVERY,
		 "Dropped files redo recovery, insert new entry "
		 "vfid=%d|%d, mvccid=%llu at position %d. Page is %d|%d at lsa %lld|%d.",
		 VFID_AS_ARGS (&dropped_file->vfid), (unsigned long long) dropped_file->mvccid, position,
		 PGBUF_PAGE_STATE_ARGS (rcv->pgptr));

  /* Make sure the mvcc_next_id is also updated, since this is the marker used by dropped files. */
  if (!MVCC_ID_PRECEDES (dropped_file->mvccid, log_Gl.hdr.mvcc_next_id))
    {
      log_Gl.hdr.mvcc_next_id = dropped_file->mvccid;
      MVCCID_FORWARD (log_Gl.hdr.mvcc_next_id);
    }

  /* Page was modified, so set it dirty */
  pgbuf_set_dirty (thread_p, rcv->pgptr, DONT_FREE);
  return NO_ERROR;
}

/*
 * vacuum_rv_undo_add_dropped_file () - Undo recovery used for adding dropped files.
 *
 * return	 : Error code.
 * thread_p (in) : Thread entry.
 * rcv (in)	 : Recovery data.
 */
int
vacuum_rv_undo_add_dropped_file (THREAD_ENTRY * thread_p, LOG_RCV * rcv)
{
  VACUUM_DROPPED_FILES_PAGE *page = NULL;
  INT16 position = rcv->offset;
  int mem_size;

  page = (VACUUM_DROPPED_FILES_PAGE *) rcv->pgptr;

  if (position >= page->n_dropped_files)
    {
      assert_release (false);
      return ER_FAILED;
    }

  mem_size = (page->n_dropped_files - 1 - position) * sizeof (VACUUM_DROPPED_FILE);
  if (mem_size > 0)
    {
      memmove (&page->dropped_files[position], &page->dropped_files[position + 1], mem_size);
    }
  page->n_dropped_files--;

  /* Page was modified, so set it dirty */
  pgbuf_set_dirty (thread_p, rcv->pgptr, DONT_FREE);
  return NO_ERROR;
}

/*
 * vacuum_rv_replace_dropped_file () - replace dropped file for recovery
 *
 * return        : error code
 * thread_p (in) : thread entry
 * rcv (in)      : recovery data
 */
int
vacuum_rv_replace_dropped_file (THREAD_ENTRY * thread_p, LOG_RCV * rcv)
{
  VACUUM_DROPPED_FILES_PAGE *page = NULL;
  INT16 position = rcv->offset;
  VACUUM_DROPPED_FILE *dropped_file;

  assert (rcv->length == sizeof (VACUUM_DROPPED_FILE));
  dropped_file = (VACUUM_DROPPED_FILE *) rcv->data;

  page = (VACUUM_DROPPED_FILES_PAGE *) rcv->pgptr;

  /* Should be the same VFID */
  if (position >= page->n_dropped_files)
    {
      /* Error! */
      vacuum_er_log_error (VACUUM_ER_LOG_DROPPED_FILES | VACUUM_ER_LOG_RECOVERY,
			   "Dropped files recovery error: Invalid position %d (only %d entries in page) while "
			   "replacing old entry with vfid=%d|%d mvccid=%llu. Page is %d|%d at lsa %lld|%d. ",
			   position, page->n_dropped_files, VFID_AS_ARGS (&dropped_file->vfid),
			   (unsigned long long) dropped_file->mvccid, PGBUF_PAGE_STATE_ARGS (rcv->pgptr));

      assert_release (false);
      return ER_FAILED;
    }

  if (!VFID_EQ (&dropped_file->vfid, &page->dropped_files[position].vfid))
    {
      /* Error! */
      vacuum_er_log_error (VACUUM_ER_LOG_DROPPED_FILES | VACUUM_ER_LOG_RECOVERY,
			   "Dropped files recovery error: expected to "
			   "find vfid %d|%d at position %d and found %d|%d with MVCCID=%d. "
			   "Page is %d|%d at lsa %lld|%d. ", VFID_AS_ARGS (&dropped_file->vfid), position,
			   VFID_AS_ARGS (&page->dropped_files[position].vfid),
			   (unsigned long long) page->dropped_files[position].mvccid,
			   PGBUF_PAGE_STATE_ARGS (rcv->pgptr));

      assert_release (false);
      return ER_FAILED;
    }

  vacuum_er_log (VACUUM_ER_LOG_DROPPED_FILES | VACUUM_ER_LOG_RECOVERY,
		 "Dropped files redo recovery, replace MVCCID for"
		 " file %d|%d with %llu (position=%d). Page is %d|%d at lsa %lld|%d.",
		 VFID_AS_ARGS (&dropped_file->vfid), (unsigned long long) dropped_file->mvccid, position,
		 PGBUF_PAGE_STATE_ARGS (rcv->pgptr));
  page->dropped_files[position].mvccid = dropped_file->mvccid;

  /* Make sure the mvcc_next_id is also updated, since this is the marker used by dropped files. */
  if (!MVCC_ID_PRECEDES (dropped_file->mvccid, log_Gl.hdr.mvcc_next_id))
    {
      log_Gl.hdr.mvcc_next_id = dropped_file->mvccid;
      MVCCID_FORWARD (log_Gl.hdr.mvcc_next_id);
    }

  /* Page was modified, so set it dirty */
  pgbuf_set_dirty (thread_p, rcv->pgptr, DONT_FREE);
  return NO_ERROR;
}

/*
 * vacuum_notify_all_workers_dropped_file () - notify all vacuum workers that given file was dropped
 *
 * vfid_dropped (in) : VFID of dropped file
 * mvccid (in)       : MVCCID marker for dropped file
 */
static void
vacuum_notify_all_workers_dropped_file (const VFID & vfid_dropped, MVCCID mvccid)
{
#if defined (SERVER_MODE)
  if (!LOG_ISRESTARTED ())
    {
      // workers are not running during recovery
      return;
    }

  INT32 my_version, workers_min_version;

  /* Before notifying vacuum workers there is one last thing we have to do. Running workers must also be notified of
   * the VFID being dropped to cleanup their collected heap object arrays. Since must done one file at a time, so a
   * mutex is used for protection, in case there are several transactions doing file drops. */
  pthread_mutex_lock (&vacuum_Dropped_files_mutex);
  assert (VFID_ISNULL (&vacuum_Last_dropped_vfid));
  VFID_COPY (&vacuum_Last_dropped_vfid, &vfid_dropped);

  /* Increment dropped files version and save a version for current change. It is not important to keep the version
   * synchronized with the changes. It is only used to make sure that all workers have seen current change. */
  my_version = ++vacuum_Dropped_files_version;

  vacuum_er_log (VACUUM_ER_LOG_DROPPED_FILES,
		 "Added dropped file - vfid=%d|%d, mvccid=%llu - "
		 "Wait for all workers to see my_version=%d", VFID_AS_ARGS (&vfid_dropped), mvccid, my_version);

  /* Wait until all workers have been notified of this change */
  for (workers_min_version = vacuum_get_worker_min_dropped_files_version ();
       workers_min_version != -1 && workers_min_version < my_version;
       workers_min_version = vacuum_get_worker_min_dropped_files_version ())
    {
      vacuum_er_log (VACUUM_ER_LOG_DROPPED_FILES,
		     "not all workers saw my changes, workers min version=%d. Sleep and retry.", workers_min_version);

      thread_sleep (1);
    }

  vacuum_er_log (VACUUM_ER_LOG_DROPPED_FILES, "All workers have been notified, min_version=%d", workers_min_version);

  VFID_SET_NULL (&vacuum_Last_dropped_vfid);
  pthread_mutex_unlock (&vacuum_Dropped_files_mutex);
#endif // SERVER_MODE
}

/*
 * vacuum_rv_notify_dropped_file () - Add drop file used in recovery phase. Can be used in two ways: at run postpone phase
 *				   for dropped heap files and indexes (if postpone_ref_lsa in not null); or at undo
 *				   phase for created heap files and indexes.
 *
 * return		: Error code.
 * thread_p (in)	: Thread entry.
 * rcv (in)		: Recovery data.
 * pospone_ref_lsa (in) : Reference LSA for running postpone. NULL if this is
 *			  an undo for created heap files and indexes.
 */
int
vacuum_rv_notify_dropped_file (THREAD_ENTRY * thread_p, LOG_RCV * rcv)
{
  int error = NO_ERROR;
  OID *class_oid;
  MVCCID mvccid;
  VACUUM_DROPPED_FILES_RCV_DATA *rcv_data;

  /* Copy VFID from current log recovery data but set MVCCID at this point. We will use the log_Gl.hdr.mvcc_next_id as
   * borderline to distinguish this file from newer files. 1. All changes on this file must be done by transaction that
   * have already committed which means their MVCCID will be less than current log_Gl.hdr.mvcc_next_id. 2. All changes
   * on a new file that reused VFID must be done by transaction that start after this call, which means their MVCCID's
   * will be at least equal to current log_Gl.hdr.mvcc_next_id. */

  mvccid = ATOMIC_LOAD_64 (&log_Gl.hdr.mvcc_next_id);

  /* Add dropped file to current list */
  rcv_data = (VACUUM_DROPPED_FILES_RCV_DATA *) rcv->data;
  error = vacuum_add_dropped_file (thread_p, &rcv_data->vfid, mvccid);
  if (error != NO_ERROR)
    {
      return error;
    }

  // make sure vacuum workers will not access dropped file
  vacuum_notify_all_workers_dropped_file (rcv_data->vfid, mvccid);

  /* vacuum is notified of the file drop, it is safe to remove from cache */
  class_oid = &rcv_data->class_oid;
  if (!OID_ISNULL (class_oid))
    {
      (void) heap_delete_hfid_from_cache (thread_p, class_oid);
    }

  /* Success */
  return NO_ERROR;
}

/*
 * vacuum_cleanup_dropped_files () - Clean unnecessary dropped files.
 *
 * return	 : Error code.
 * thread_p (in) : Thread entry.
 *
 * NOTE: All entries with an MVCCID older than vacuum_Data->oldest_unvacuumed_mvccid are removed.
 *	 All records belonging to these entries must be either vacuumed or skipped after drop.
 */
static int
vacuum_cleanup_dropped_files (THREAD_ENTRY * thread_p)
{
  VPID vpid = VPID_INITIALIZER;
  VACUUM_DROPPED_FILES_PAGE *page = NULL;
  int page_count = 0, mem_size = 0;
  VPID last_page_vpid = VPID_INITIALIZER, last_non_empty_page_vpid = VPID_INITIALIZER;
  INT16 removed_entries[VACUUM_DROPPED_FILES_MAX_PAGE_CAPACITY];
  INT16 n_removed_entries = 0, i;
#if !defined (NDEBUG)
  VACUUM_TRACK_DROPPED_FILES *track_page = (VACUUM_TRACK_DROPPED_FILES *) vacuum_Track_dropped_files;
#endif

  vacuum_er_log (VACUUM_ER_LOG_DROPPED_FILES, "%s", "Start cleanup dropped files.");

  if (!LOG_ISRESTARTED ())
    {
      /* Skip cleanup during recovery */
      vacuum_er_log (VACUUM_ER_LOG_RECOVERY | VACUUM_ER_LOG_DROPPED_FILES, "%s", "Skip cleanup during recovery.");
      return NO_ERROR;
    }

  assert_release (!VFID_ISNULL (&vacuum_Dropped_files_vfid));
  assert_release (!VPID_ISNULL (&vacuum_Dropped_files_vpid));

  if (vacuum_Dropped_files_count == 0)
    {
      /* Nothing to clean */
      vacuum_er_log (VACUUM_ER_LOG_DROPPED_FILES, "%s", "Cleanup skipped, no current entries.");
      return NO_ERROR;
    }

  /* Clean each page of dropped files */
  VPID_COPY (&vpid, &vacuum_Dropped_files_vpid);
  VPID_COPY (&last_non_empty_page_vpid, &vacuum_Dropped_files_vpid);

  while (!VPID_ISNULL (&vpid))
    {
      /* Reset n_removed_entries */
      n_removed_entries = 0;

      /* Track the last page found */
      VPID_COPY (&last_page_vpid, &vpid);

      /* Fix current page */
      page = vacuum_fix_dropped_entries_page (thread_p, &vpid, PGBUF_LATCH_WRITE);
      if (page == NULL)
	{
	  assert (false);
	  return ER_FAILED;
	}

      /* Get next page VPID */
      VPID_COPY (&vpid, &page->next_page);

      page_count = page->n_dropped_files;
      if (page_count == 0)
	{
	  /* Page is empty */
	  vacuum_unfix_dropped_entries_page (thread_p, page);
	  continue;
	}

      /* Page is not empty, track the last non-empty page found */
      VPID_COPY (&last_non_empty_page_vpid, &vpid);

      /* Check entries for cleaning. Start from the end of the array */
      for (i = page_count - 1; i >= 0; i--)
	{
	  if (MVCC_ID_PRECEDES (page->dropped_files[i].mvccid, vacuum_Data.oldest_unvacuumed_mvccid))
	    {
	      /* Remove entry */
	      removed_entries[n_removed_entries++] = i;
	      if (i < page_count - 1)
		{
		  mem_size = (page_count - i - 1) * sizeof (VACUUM_DROPPED_FILE);
		  memmove (&page->dropped_files[i], &page->dropped_files[i + 1], mem_size);
		}
	    }
	}

      if (n_removed_entries > 0)
	{
	  /* Update dropped files global counter */
	  ATOMIC_INC_32 (&vacuum_Dropped_files_count, -n_removed_entries);

	  /* Update dropped files page counter */
	  page->n_dropped_files -= n_removed_entries;

	  /* Log changes */
	  vacuum_log_cleanup_dropped_files (thread_p, (PAGE_PTR) page, removed_entries, n_removed_entries);

	  vacuum_er_log (VACUUM_ER_LOG_DROPPED_FILES,
			 "cleanup dropped files. Page is %d|%d with lsa %lld|%d. "
			 "Page count=%d, global count=%d", PGBUF_PAGE_STATE_ARGS ((PAGE_PTR) page),
			 page->n_dropped_files, vacuum_Dropped_files_count);

	  /* todo: new pages are allocated but old pages are never deallocated. it looks like they are leaked. */

#if !defined (NDEBUG)
	  /* Copy changes to tracker */
	  memcpy (&track_page->dropped_data_page, page, DB_PAGESIZE);
#endif
	  vacuum_set_dirty_dropped_entries_page (thread_p, page, FREE);
	}
      else
	{
	  /* No changes */
	  vacuum_unfix_dropped_entries_page (thread_p, page);
	}

#if !defined (NDEBUG)
      track_page = track_page->next_tracked_page;
#endif
    }

  if (!VPID_ISNULL (&last_non_empty_page_vpid) && !VPID_EQ (&last_non_empty_page_vpid, &last_page_vpid))
    {
      /* Update next page link in the last non-empty page to NULL, to avoid fixing empty pages in the future. */
      vacuum_er_log (VACUUM_ER_LOG_DROPPED_FILES,
		     "Cleanup dropped files must remove pages to the of page %d|%d... Cut off link.",
		     last_non_empty_page_vpid.volid, last_non_empty_page_vpid.pageid);

      page = vacuum_fix_dropped_entries_page (thread_p, &last_non_empty_page_vpid, PGBUF_LATCH_WRITE);
      if (page == NULL)
	{
	  assert (false);
	  return ER_FAILED;
	}

      vacuum_dropped_files_set_next_page (thread_p, page, &page->next_page);
      vacuum_unfix_dropped_entries_page (thread_p, page);

      /* todo: tracker? */
    }

  vacuum_er_log (VACUUM_ER_LOG_DROPPED_FILES, "%s", "Finished cleanup dropped files.");
  return NO_ERROR;
}

/*
 * vacuum_is_file_dropped () - Check whether file is considered dropped.
 *
 * return	        : error code.
 * thread_p (in)        : Thread entry.
 * is_file_dropped(out) : True if file is considered dropped. False, otherwise.
 * vfid (in)	        : File identifier.
 * mvccid (in)	        : MVCCID.
 */
int
vacuum_is_file_dropped (THREAD_ENTRY * thread_p, bool * is_file_dropped, VFID * vfid, MVCCID mvccid)
{
  if (prm_get_bool_value (PRM_ID_DISABLE_VACUUM))
    {
      *is_file_dropped = false;
      return NO_ERROR;
    }

  return vacuum_find_dropped_file (thread_p, is_file_dropped, vfid, mvccid);
}

/*
 * vacuum_find_dropped_file () - Find the dropped file and check whether the given MVCCID is older than or equal to the
 *				 MVCCID of dropped file. Used by vacuum to detect records that belong to dropped files.
 *
 * return	        : error code.
 * thread_p (in)        : Thread entry.
 * is_file_dropped(out) : True if file is considered dropped. False, otherwise.
 * vfid (in)	        : File identifier.
 * mvccid (in)	        : MVCCID of checked record.
 */
static int
vacuum_find_dropped_file (THREAD_ENTRY * thread_p, bool * is_file_dropped, VFID * vfid, MVCCID mvccid)
{
  VACUUM_DROPPED_FILES_PAGE *page = NULL;
  VACUUM_DROPPED_FILE *dropped_file = NULL;
  VPID vpid;
  INT16 page_count;
  int error;

  if (vacuum_Dropped_files_count == 0)
    {
      /* No dropped files */
      *is_file_dropped = false;
      return NO_ERROR;
    }

  assert_release (!VPID_ISNULL (&vacuum_Dropped_files_vpid));

  /* Search for dropped file in all pages. */
  VPID_COPY (&vpid, &vacuum_Dropped_files_vpid);

  while (!VPID_ISNULL (&vpid))
    {
      /* Fix current page */
      page = vacuum_fix_dropped_entries_page (thread_p, &vpid, PGBUF_LATCH_READ);
      if (page == NULL)
	{
	  *is_file_dropped = false;	/* actually unknown but unimportant */

	  assert (!VACUUM_IS_THREAD_VACUUM_MASTER (thread_p));
	  ASSERT_ERROR_AND_SET (error);
	  assert (error == ER_INTERRUPTED);

	  if (VACUUM_IS_THREAD_VACUUM_WORKER (thread_p))
	    {
	      assert (thread_p->shutdown);
	    }
	  return error;
	}

      /* dropped files page are never boosted. mark them that vacuum will fix to at least postpone victimization */
      pgbuf_notify_vacuum_follows (thread_p, (PAGE_PTR) page);

      /* Copy next page VPID */
      VPID_COPY (&vpid, &page->next_page);
      page_count = page->n_dropped_files;

      /* Use compare VFID to find a matching entry */
      dropped_file =
	(VACUUM_DROPPED_FILE *) bsearch (vfid, page->dropped_files, page_count, sizeof (VACUUM_DROPPED_FILE),
					 vacuum_compare_dropped_files);
      if (dropped_file != NULL)
	{
	  /* Found matching entry. Compare the given MVCCID with the MVCCID of dropped file. */
	  if (MVCC_ID_PRECEDES (mvccid, dropped_file->mvccid))
	    {
	      /* The record must belong to the dropped file */
	      vacuum_er_log (VACUUM_ER_LOG_DROPPED_FILES,
			     "found dropped file: vfid=%d|%d mvccid=%llu in page %d|%d. "
			     "Entry at position %d, vfid=%d|%d mvccid=%llu. The vacuumed file is dropped.",
			     VFID_AS_ARGS (vfid), (unsigned long long int) mvccid,
			     PGBUF_PAGE_VPID_AS_ARGS ((PAGE_PTR) page), dropped_file - page->dropped_files,
			     VFID_AS_ARGS (&dropped_file->vfid), (unsigned long long int) dropped_file->mvccid);

	      vacuum_unfix_dropped_entries_page (thread_p, page);

	      *is_file_dropped = true;
	      return NO_ERROR;
	    }
	  else
	    {
	      /* The record belongs to an entry with the same identifier, but is newer. */
	      vacuum_er_log (VACUUM_ER_LOG_DROPPED_FILES,
			     "found dropped file: vfid=%d|%d mvccid=%llu in page %d|%d. "
			     "Entry at position %d, vfid=%d|%d mvccid=%llu. The vacuumed file is newer.",
			     VFID_AS_ARGS (vfid), (unsigned long long int) mvccid,
			     PGBUF_PAGE_VPID_AS_ARGS ((PAGE_PTR) page), dropped_file - page->dropped_files,
			     VFID_AS_ARGS (&dropped_file->vfid), (unsigned long long int) dropped_file->mvccid);

	      vacuum_unfix_dropped_entries_page (thread_p, page);

	      *is_file_dropped = false;
	      return NO_ERROR;
	    }
	}

      /* Do not log this unless you think it is useful. It spams the log file. */
      vacuum_er_log (VACUUM_ER_LOG_NONE,
		     "didn't find dropped file: vfid=%d|%d mvccid=%llu in page (%d, %d).", VFID_AS_ARGS (vfid),
		     (unsigned long long int) mvccid, PGBUF_PAGE_VPID_AS_ARGS ((PAGE_PTR) page));

      vacuum_unfix_dropped_entries_page (thread_p, page);
    }

  /* Entry not found */
  *is_file_dropped = false;
  return NO_ERROR;
}

/*
 * vacuum_log_cleanup_dropped_files () - Log dropped files cleanup.
 *
 * return	  : Void.
 * thread_p (in)  : Thread entry.
 * page_p (in)	  : Page pointer.
 * indexes (in)	  : Indexes of cleaned up dropped files.
 * n_indexes (in) : Total count of dropped files.
 *
 * NOTE: Consider not logging cleanup. Cleanup can be done at database restart.
 */
static void
vacuum_log_cleanup_dropped_files (THREAD_ENTRY * thread_p, PAGE_PTR page_p, INT16 * indexes, INT16 n_indexes)
{
#define VACUUM_CLEANUP_DROPPED_FILES_MAX_REDO_CRUMBS 3
  LOG_CRUMB redo_crumbs[VACUUM_CLEANUP_DROPPED_FILES_MAX_REDO_CRUMBS];
  LOG_DATA_ADDR addr;
  int n_redo_crumbs = 0;

  /* Add n_indexes */
  redo_crumbs[n_redo_crumbs].data = &n_indexes;
  redo_crumbs[n_redo_crumbs++].length = sizeof (n_indexes);

  /* Add indexes */
  redo_crumbs[n_redo_crumbs].data = indexes;
  redo_crumbs[n_redo_crumbs++].length = n_indexes * sizeof (*indexes);

  assert (n_redo_crumbs <= VACUUM_CLEANUP_DROPPED_FILES_MAX_REDO_CRUMBS);

  /* Initialize log data address */
  addr.pgptr = page_p;
  addr.vfid = &vacuum_Dropped_files_vfid;
  addr.offset = 0;

  log_append_redo_crumbs (thread_p, RVVAC_DROPPED_FILE_CLEANUP, &addr, n_redo_crumbs, redo_crumbs);
}

/*
 * vacuum_rv_redo_cleanup_dropped_files () - Recover dropped files cleanup.
 *
 * return	 : Error code.
 * thread_p (in) : Thread entry,
 * rcv (in)	 : Recovery data.
 *
 * NOTE: Consider not logging cleanup. Cleanup can be done at database restart.
 */
int
vacuum_rv_redo_cleanup_dropped_files (THREAD_ENTRY * thread_p, LOG_RCV * rcv)
{
  int offset = 0, mem_size;
  VACUUM_DROPPED_FILES_PAGE *page = (VACUUM_DROPPED_FILES_PAGE *) rcv->pgptr;
  INT16 *indexes;
  INT16 n_indexes, i;

  /* Get recovery information */

  /* Get n_indexes */
  n_indexes = *((INT16 *) rcv->data);
  offset += sizeof (n_indexes);

  /* Get indexes */
  indexes = (INT16 *) (rcv->data + offset);
  offset += sizeof (*indexes) * n_indexes;

  /* Check that all recovery data has been processed */
  assert (offset == rcv->length);

  /* Cleanup starting from last entry */
  for (i = 0; i < n_indexes; i++)
    {
      /* Remove entry at indexes[i] */
      vacuum_er_log (VACUUM_ER_LOG_RECOVERY | VACUUM_ER_LOG_DROPPED_FILES,
		     "Recovery of dropped classes: remove file %d|%d, mvccid=%llu at position %d.",
		     (int) page->dropped_files[indexes[i]].vfid.volid,
		     (int) page->dropped_files[indexes[i]].vfid.fileid, page->dropped_files[indexes[i]].mvccid,
		     (int) indexes[i]);
      mem_size = (page->n_dropped_files - indexes[i]) * sizeof (VACUUM_DROPPED_FILE);

      assert (mem_size >= 0);
      if (mem_size > 0)
	{
	  memmove (&page->dropped_files[indexes[i]], &page->dropped_files[indexes[i] + 1], mem_size);
	}

      /* Update dropped files page counter */
      page->n_dropped_files--;
    }

  pgbuf_set_dirty (thread_p, rcv->pgptr, DONT_FREE);

  return NO_ERROR;
}

/*
 * vacuum_dropped_files_set_next_page () - Set dropped files next page link and log it.
 *
 * return	  : Void.
 * thread_p (in)  : Thread entry.
 * page_p (in)	  : Dropped files page.
 * next_page (in) : Next page VPID.
 */
static void
vacuum_dropped_files_set_next_page (THREAD_ENTRY * thread_p, VACUUM_DROPPED_FILES_PAGE * page_p, VPID * next_page)
{
  LOG_DATA_ADDR addr;

  /* Initialize log data address */
  addr.pgptr = (PAGE_PTR) page_p;
  addr.vfid = NULL;
  addr.offset = 0;

  /* log and change */
  log_append_undoredo_data (thread_p, RVVAC_DROPPED_FILE_NEXT_PAGE, &addr, sizeof (VPID), sizeof (VPID),
			    &page_p->next_page, next_page);
  page_p->next_page = *next_page;

  vacuum_set_dirty_dropped_entries_page (thread_p, page_p, DONT_FREE);
}

/*
 * vacuum_rv_set_next_page_dropped_files () - Recover setting link to next page for dropped files.
 *
 * return	 : Error code.
 * thread_p (in) : Thread entry.
 * rcv (in)	 : Recovery data.
 */
int
vacuum_rv_set_next_page_dropped_files (THREAD_ENTRY * thread_p, LOG_RCV * rcv)
{
  VACUUM_DROPPED_FILES_PAGE *page = (VACUUM_DROPPED_FILES_PAGE *) rcv->pgptr;

  /* Set next page VPID */
  VPID_COPY (&page->next_page, (VPID *) rcv->data);

  /* Check recovery data is as expected */
  assert (rcv->length = sizeof (VPID));

  vacuum_er_log (VACUUM_ER_LOG_RECOVERY, "Set link for dropped files from page %d|%d to page %d|%d.",
		 pgbuf_get_vpid_ptr (rcv->pgptr)->pageid, pgbuf_get_vpid_ptr (rcv->pgptr)->volid, page->next_page.volid,
		 page->next_page.pageid);

  pgbuf_set_dirty (thread_p, rcv->pgptr, DONT_FREE);

  return NO_ERROR;
}

/*
 * vacuum_compare_heap_object () - Compare two heap objects to be vacuumed. HFID compare has priority against OID
 *				   compare.
 *
 * return : Compare result.
 * a (in) : First object.
 * b (in) : Second object.
 */
static int
vacuum_compare_heap_object (const void *a, const void *b)
{
  VACUUM_HEAP_OBJECT *file_obj_a = (VACUUM_HEAP_OBJECT *) a;
  VACUUM_HEAP_OBJECT *file_obj_b = (VACUUM_HEAP_OBJECT *) b;
  int diff;

  /* First compare VFID, then OID. */

  /* Compare VFID file ID's. */
  diff = (int) (file_obj_a->vfid.fileid - file_obj_b->vfid.fileid);
  if (diff != 0)
    {
      return diff;
    }

  /* Compare VFID volume ID's. */
  diff = (int) (file_obj_a->vfid.volid - file_obj_b->vfid.volid);
  if (diff != 0)
    {
      return diff;
    }

  /* Compare OID page ID's. */
  diff = (int) (file_obj_a->oid.pageid - file_obj_b->oid.pageid);
  if (diff != 0)
    {
      return diff;
    }

  /* Compare OID volume ID's. */
  diff = (int) (file_obj_a->oid.volid - file_obj_b->oid.volid);
  if (diff != 0)
    {
      return diff;
    }

  /* Compare OID slot ID's. */
  return (int) (file_obj_a->oid.slotid - file_obj_b->oid.slotid);
}

/*
 * vacuum_collect_heap_objects () - Collect the heap object to be later vacuumed.
 *
 * return		  : Error code.
 * thread_p (in)          : thread entry
 * worker (in/out)	  : Vacuum worker structure.
 * oid (in)		  : Heap object OID.
 * vfid (in)		  : Heap file ID.
 */
static int
vacuum_collect_heap_objects (THREAD_ENTRY * thread_p, VACUUM_WORKER * worker, OID * oid, VFID * vfid)
{
  /* Collect both file ID and object OID to vacuum at the end of the job. Heap file ID is required to know whether
   * objects are reusable or not, OID is to point vacuum where data needs to be removed. */

  /* Make sure we have enough storage. */
  if (worker->n_heap_objects >= worker->heap_objects_capacity)
    {
      /* Expand buffer. */
      VACUUM_HEAP_OBJECT *new_buffer = NULL;
      int new_capacity = worker->heap_objects_capacity * 2;

      new_buffer = (VACUUM_HEAP_OBJECT *) realloc (worker->heap_objects, new_capacity * sizeof (VACUUM_HEAP_OBJECT));
      if (new_buffer == NULL)
	{
	  er_set (ER_ERROR_SEVERITY, ARG_FILE_LINE, ER_OUT_OF_VIRTUAL_MEMORY, 1,
		  new_capacity * sizeof (VACUUM_HEAP_OBJECT));
	  vacuum_er_log_error (VACUUM_ER_LOG_WORKER,
			       "Could not expact the files and objects capacity to %d.", new_capacity);
	  return ER_OUT_OF_VIRTUAL_MEMORY;
	}
      worker->heap_objects = new_buffer;
      worker->heap_objects_capacity = new_capacity;
    }

  /* Add new heap object (HFID & OID). */
  VFID_COPY (&worker->heap_objects[worker->n_heap_objects].vfid, vfid);
  COPY_OID (&worker->heap_objects[worker->n_heap_objects].oid, oid);
  /* Increment object count. */
  worker->n_heap_objects++;

  /* Success. */
  return NO_ERROR;
}

/*
 * vacuum_cleanup_collected_by_vfid () - Cleanup entries collected from dropped file.
 *
 * return      : Void.
 * worker (in) : Vacuum worker.
 * vfid (in)   : VFID of dropped file.
 */
static void
vacuum_cleanup_collected_by_vfid (VACUUM_WORKER * worker, VFID * vfid)
{
  int start, end;

  /* Sort collected. */
  qsort (worker->heap_objects, worker->n_heap_objects, sizeof (VACUUM_HEAP_OBJECT), vacuum_compare_heap_object);

  /* Find first entry for file */
  for (start = 0; start < worker->n_heap_objects && !VFID_EQ (&worker->heap_objects[start].vfid, vfid); start++);
  if (start == worker->n_heap_objects)
    {
      /* VFID doesn't exist. */
      return;
    }
  /* Find first entry for other file. */
  for (end = start + 1; end < worker->n_heap_objects && VFID_EQ (&worker->heap_objects[end].vfid, vfid); end++);
  /* Remove all between start and end. */
  if (end == worker->n_heap_objects)
    {
      /* Just update the number of objects. */
      worker->n_heap_objects = start;
    }
  else
    {
      /* Move objects after end */
      memmove (&worker->heap_objects[start], &worker->heap_objects[end],
	       (worker->n_heap_objects - end) * sizeof (VACUUM_HEAP_OBJECT));
      /* Update number of objects. */
      worker->n_heap_objects -= (end - start);
    }
}

#if defined (SERVER_MODE)
/*
 * vacuum_compare_dropped_files_version () - Compare two versions ID's of dropped files. Take into consideration that
 *					     versions can overflow max value of INT32.
 *
 * return	  : Positive value if first version is considered bigger,
 *		    negative if it is considered smaller and 0 if they are
 *		    equal.
 * version_a (in) : First version.
 * version_b (in) : Second version.
 */
static int
vacuum_compare_dropped_files_version (INT32 version_a, INT32 version_b)
{
  INT32 max_int32_div_2 = 0x3FFFFFFF;

  /* If both are positive or if both are negative return a-b */
  if ((version_a >= 0 && version_b >= 0) || (version_a < 0 && version_b < 0))
    {
      return (int) (version_a - version_b);
    }

  /* If one is positive and the other negative we have to consider the case when version overflowed INT32 and the case
   * when one just passed 0. In the first case, the positive value is considered smaller, while in the second case the
   * negative value is considered smaller. The INT32 domain of values is split into 4 ranges: [-MAX_INT32,
   * -MAX_INT32/2], [-MAX_INT32/2, 0], [0, MAX_INT32/2] and [MAX_INT32/2, MAX_INT32]. We will consider the case when
   * one value is in [-MAX_INT32, -MAX_INT32/2] and the other in [MAX_INT32/2, MAX_INT32] and the second case when the
   * values are in [-MAX_INT32/2, 0] and [0, MAX_INT32]. If the values are not in these ranges, the algorithm is
   * flawed. */
  if (version_a >= 0)
    {
      /* 0x3FFFFFFF is MAX_INT32/2 */
      if (version_a >= max_int32_div_2)
	{
	  assert (version_b <= -max_int32_div_2);
	  /* In this case, version_a is considered smaller */
	  return -1;
	}
      else
	{
	  assert (version_b >= -max_int32_div_2);
	  /* In this case, version_b is considered smaller */
	  return 1;
	}
    }
  else
    {
      if (version_b >= max_int32_div_2)
	{
	  assert (version_a <= -max_int32_div_2);
	  /* In this case, version_a is considered bigger */
	  return 1;
	}
      else
	{
	  assert (version_a >= -max_int32_div_2);
	  /* In this case, version_b is considered bigger */
	  return -1;
	}
    }

  /* We shouldn't be here */
  assert (false);
}
#endif // SERVER_MODE

#if !defined (NDEBUG)
/*
 * vacuum_verify_vacuum_data_debug () - Vacuum data sanity check.
 *
 * return    : Void.
 */
static void
vacuum_verify_vacuum_data_debug (THREAD_ENTRY * thread_p)
{
  int i;
  VACUUM_DATA_PAGE *data_page = NULL;
  VACUUM_DATA_ENTRY *entry = NULL;
  VACUUM_DATA_ENTRY *last_unvacuumed = NULL;
  VPID next_vpid;
  int in_progress_distance = 0;
  bool found_in_progress = false;

  data_page = vacuum_Data.first_page;

  /* First page is same as last page if and only if first page link to next page is NULL. */
  assert ((vacuum_Data.first_page == vacuum_Data.last_page) == (VPID_ISNULL (&vacuum_Data.first_page->next_page)));

  /* Loop sanity check for each vacuum data page. */
  while (true)
    {
      /* Check index_unvacuumed and index_unavaliable have valid values. */
      assert (data_page->index_unvacuumed >= 0 && data_page->index_unvacuumed < vacuum_Data.page_data_max_count);
      assert (data_page->index_free >= 0 && data_page->index_free <= vacuum_Data.page_data_max_count);
      assert (data_page->index_unvacuumed <= data_page->index_free);

      /* Check page has valid data. */
      for (i = data_page->index_unvacuumed; i < data_page->index_free; i++)
	{
	  /* Check page entries. */
	  entry = &data_page->data[i];

	  if (entry->is_vacuumed ())
	    {
	      assert (i != data_page->index_unvacuumed);
	      if (found_in_progress && !LSA_ISNULL (&data_page->data[i].start_lsa))
		{
		  in_progress_distance++;
		}
	      continue;
	    }

	  assert (entry->is_available () || entry->is_job_in_progress ());
	  assert (entry->oldest_visible_mvccid <= log_Gl.mvcc_table.get_global_oldest_visible ());
	  assert (vacuum_Data.oldest_unvacuumed_mvccid <= entry->oldest_visible_mvccid);
	  assert (entry->get_blockid () <= vacuum_Data.get_last_blockid ());
	  assert (vacuum_get_log_blockid (entry->start_lsa.pageid) == entry->get_blockid ());
	  assert (last_unvacuumed == NULL
		  || !MVCC_ID_PRECEDES (entry->oldest_visible_mvccid, last_unvacuumed->oldest_visible_mvccid));

	  if (i > data_page->index_unvacuumed)
	    {
	      assert (entry->get_blockid () == ((entry - 1)->get_blockid () + 1));
	    }

	  last_unvacuumed = entry;

	  if (entry->is_job_in_progress ())
	    {
	      found_in_progress = true;
	      in_progress_distance++;
	    }
	}
      if (VPID_ISNULL (&data_page->next_page))
	{
	  /* This was last page. Stop. */
	  data_page = NULL;
	  break;
	}
      /* Fix next page. */
      VPID_COPY (&next_vpid, &data_page->next_page);
      vacuum_unfix_data_page (thread_p, data_page);
      data_page = vacuum_fix_data_page (thread_p, &next_vpid);
      assert (data_page != NULL);
      last_unvacuumed = NULL;
    }

  if (in_progress_distance > 500)
    {
      /* In progress distance is computed starting with first in progress entry found and by counting all following
       * in progress or vacuumed jobs. The goal of this count is to find potential job leaks: jobs marked as in progress
       * but that never start or that are never marked as finished. We will assume that if this distance goes beyond some
       * value, then something bad must have happened.
       *
       * Theoretically, if a worker is blocked for long enough this value can be any size. However, we set a value unlikely
       * to be reached in normal circumstances.
       */

      /* It was an assertion but we have not seen a case that vacuum is blocked. */
      vacuum_er_log_warning (VACUUM_ER_LOG_WORKER | VACUUM_ER_LOG_VACUUM_DATA | VACUUM_ER_LOG_JOBS,
			     "vacuum is behind or blocked. distance is %d.", in_progress_distance);
    }
}
#endif /* !NDEBUG */

/*
 * vacuum_log_prefetch_vacuum_block () - Pre-fetches from log page buffer or from disk, (almost) all log pages
 *					 required by a vacuum block
 * thread_p (in):
 * entry (in): vacuum data entry
 *
 * Note : this function does not handle cases when last log entry in 'start_lsa'
 *	  page of vacuum data entry spans for more than extra one log page.
 *	  Only one extra page is loaded after the 'start_lsa' page.
 *	  Please note that 'start_lsa' page is the last log page (logically),
 *	  the vacuum will require log pages before this one.
 */
static int
vacuum_log_prefetch_vacuum_block (THREAD_ENTRY * thread_p, VACUUM_DATA_ENTRY * entry)
{
  VACUUM_WORKER *worker = vacuum_get_vacuum_worker (thread_p);
  int error = NO_ERROR;
  LOG_LSA req_lsa;
  LOG_PAGEID log_pageid;
  LOG_PAGE *log_page;

  req_lsa.offset = LOG_PAGESIZE;

  assert (entry != NULL);

  worker->prefetch_first_pageid = VACUUM_FIRST_LOG_PAGEID_IN_BLOCK (entry->get_blockid ());
  worker->prefetch_last_pageid = worker->prefetch_first_pageid + VACUUM_PREFETCH_LOG_BLOCK_BUFFER_PAGES - 1;

  for (log_pageid = worker->prefetch_first_pageid, log_page = (LOG_PAGE *) worker->prefetch_log_buffer;
       log_pageid <= worker->prefetch_last_pageid;
       log_pageid++, log_page = (LOG_PAGE *) (((char *) log_page) + LOG_PAGESIZE))
    {
      req_lsa.pageid = log_pageid;
      error = logpb_fetch_page (thread_p, &req_lsa, LOG_CS_SAFE_READER, log_page);
      if (error != NO_ERROR)
	{
	  assert (false);	// failure is not acceptable
	  vacuum_er_log_error (VACUUM_ER_LOG_ERROR, "cannot prefetch log page %d", log_pageid);

	  error = ER_FAILED;
	  goto end;
	}
    }

  vacuum_er_log (VACUUM_ER_LOG_MASTER, "VACUUM : prefetched %d log pages from %lld to %lld",
		 VACUUM_PREFETCH_LOG_BLOCK_BUFFER_PAGES, (long long int) worker->prefetch_first_pageid,
		 (long long int) worker->prefetch_last_pageid);

end:
  return error;
}


/*
 * vacuum_fetch_log_page () - Loads a log page to be processed by vacuum from vacuum block buffer or log page buffer or
 *			      disk log archive.
 *
 * thread_p (in):
 * log_pageid (in): log page logical id
 * log_page_p (in/out): pre-allocated buffer to store one log page
 *
 */
static int
vacuum_fetch_log_page (THREAD_ENTRY * thread_p, LOG_PAGEID log_pageid, LOG_PAGE * log_page_p)
{
  int error = NO_ERROR;

  if (vacuum_is_thread_vacuum (thread_p))
    {
      // try to fetch from prefetched pages
      VACUUM_WORKER *worker = vacuum_get_vacuum_worker (thread_p);

      assert (worker != NULL);
      assert (log_page_p != NULL);

      perfmon_inc_stat (thread_p, PSTAT_VAC_NUM_PREFETCH_REQUESTS_LOG_PAGES);

      if (worker->prefetch_first_pageid <= log_pageid && log_pageid <= worker->prefetch_last_pageid)
	{
	  /* log page is cached */
	  size_t page_index = log_pageid - worker->prefetch_first_pageid;
	  memcpy (log_page_p, worker->prefetch_log_buffer + page_index * LOG_PAGESIZE, LOG_PAGESIZE);

	  assert (log_page_p->hdr.logical_pageid == log_pageid);	// should be the correct page

	  perfmon_inc_stat (thread_p, PSTAT_VAC_NUM_PREFETCH_HITS_LOG_PAGES);
	  return NO_ERROR;
	}
      else
	{
	  vacuum_er_log (VACUUM_ER_LOG_WARNING | VACUUM_ER_LOG_LOGGING,
			 "log page %lld is not in prefetched range %lld - %lld",
			 log_pageid, worker->prefetch_first_pageid, worker->prefetch_last_pageid);
	}
      // fall through
    }
  else
    {
      // there are two possible paths here
      // 1. vacuum_process_log_block (when caller must be vacuum worker)
      // 2. vacuum_recover_lost_block_data (when caller is boot thread)
      // this must be second case
    }
  // need to fetch from log

  LOG_LSA req_lsa;
  req_lsa.pageid = log_pageid;
  req_lsa.offset = LOG_PAGESIZE;
  error = logpb_fetch_page (thread_p, &req_lsa, LOG_CS_SAFE_READER, log_page_p);
  if (error != NO_ERROR)
    {
      assert (false);		// failure is not acceptable
      logpb_fatal_error (thread_p, true, ARG_FILE_LINE, "vacuum_fetch_log_page");
      error = ER_FAILED;
    }

  return error;
}

/*
 * print_not_vacuumed_to_log () - prints to log info related to a not vacuumed OID (either from HEAP or BTREE)
 *
 * rerturn: void.
 * oid (in): The not vacuumed instance OID
 * class_oid (in): The class to which belongs the oid
 * rec_header (in): The record header of the not vacuumed record
 * btree_node_type (in): If the oid is not vacuumed from BTREE then this is
 *			 the type node. If <0 then the OID comes from heap.
 *
 */
static void
print_not_vacuumed_to_log (OID * oid, OID * class_oid, MVCC_REC_HEADER * rec_header, int btree_node_type)
{
#define TEMP_BUFFER_SIZE 1024
  char mess[TEMP_BUFFER_SIZE], *p = mess;
  bool is_btree = (btree_node_type >= 0 ? true : false);

  if (is_btree)
    {
      p += sprintf (p, "Found not vacuumed BTREE record");
    }
  else
    {
      p += sprintf (p, "Found not vacuumed HEAP record");
    }
  p +=
    sprintf (p, " with oid=%d|%d|%d, class_oid=%d|%d|%d", (int) oid->volid, oid->pageid, (int) oid->slotid,
	     (int) class_oid->volid, class_oid->pageid, (int) class_oid->slotid);
  if (MVCC_IS_FLAG_SET (rec_header, OR_MVCC_FLAG_VALID_INSID))
    {
      p += sprintf (p, ", insert_id=%llu", (unsigned long long int) MVCC_GET_INSID (rec_header));
    }
  else
    {
      p += sprintf (p, ", insert_id=missing");
    }
  if (MVCC_IS_HEADER_DELID_VALID (rec_header))
    {
      p += sprintf (p, ", delete_id=%llu", (unsigned long long int) MVCC_GET_DELID (rec_header));
    }
  else
    {
      p += sprintf (p, ", delete_id=missing");
    }
  p += sprintf (p, ", oldest_mvcc_id=%llu", (unsigned long long int) vacuum_Data.oldest_unvacuumed_mvccid);
  if (is_btree)
    {
      const char *type_str = NULL;

      switch (btree_node_type)
	{
	case BTREE_LEAF_NODE:
	  type_str = "LEAF";
	  break;
	case BTREE_NON_LEAF_NODE:
	  type_str = "NON_LEAF";
	  break;
	case BTREE_OVERFLOW_NODE:
	  type_str = "OVERFLOW";
	  break;
	default:
	  type_str = "UNKNOWN";
	  break;
	}
      p += sprintf (p, ", node_type=%s", type_str);
    }
  p += sprintf (p, "\n");

  er_log_debug (ARG_FILE_LINE, mess);
}

/*
 * vacuum_check_not_vacuumed_recdes () - checks if an OID should've been vacuumed (using a record descriptor)
 *
 * return: DISK_INVALID if the OID was not vacuumed, DISK_VALID if it was
 *	   and DISK_ERROR in case of an error.
 * thread_p (in):
 * oid (in): The not vacuumed instance OID
 * class_oid (in): The class to which the oid belongs
 * recdes (in): The not vacuumed record
 * btree_node_type (in): If the oid is not vacuumed from BTREE then this is
 *			 the type node. If <0 then the OID comes from heap.
 *
 */
DISK_ISVALID
vacuum_check_not_vacuumed_recdes (THREAD_ENTRY * thread_p, OID * oid, OID * class_oid, RECDES * recdes,
				  int btree_node_type)
{
  MVCC_REC_HEADER rec_header;

  if (or_mvcc_get_header (recdes, &rec_header) != NO_ERROR)
    {
      return DISK_ERROR;
    }

  return vacuum_check_not_vacuumed_rec_header (thread_p, oid, class_oid, &rec_header, btree_node_type);
}

/*
 * is_not_vacuumed_and_lost () - checks if a record should've been vacuumed (using a record header)
 *
 * return: true if the record was not vacuumed and is completely lost.
 * thread_p (in):
 * rec_header (in): The header of the record to be checked
 *
 */
static bool
is_not_vacuumed_and_lost (THREAD_ENTRY * thread_p, MVCC_REC_HEADER * rec_header)
{
  MVCC_SATISFIES_VACUUM_RESULT res;

  res = mvcc_satisfies_vacuum (thread_p, rec_header, vacuum_Data.oldest_unvacuumed_mvccid);
  switch (res)
    {
    case VACUUM_RECORD_REMOVE:
      /* Record should have been vacuumed by now. */
      return true;

    case VACUUM_RECORD_DELETE_INSID_PREV_VER:
      /* Record insert & previous version should have been vacuumed by now. */
      return true;

    case VACUUM_RECORD_CANNOT_VACUUM:
      return false;

    default:
      return false;
    }
}

/*
 * vacuum_check_not_vacuumed_rec_header () - checks if an OID should've been vacuumed (using a record header)
 *
 * return: DISK_INVALID if the OID was not vacuumed, DISK_VALID if it was
 *	   and DISK_ERROR in case of an error.
 * thread_p (in):
 * oid (in): The not vacuumed instance OID
 * class_oid (in): The class to which belongs the oid
 * rec_header (in): The not vacuumed record header
 * btree_node_type (in): If the oid is not vacuumed from BTREE then this is
 *			 the type node. If <0 then the OID comes from heap.
 *
 */
DISK_ISVALID
vacuum_check_not_vacuumed_rec_header (THREAD_ENTRY * thread_p, OID * oid, OID * class_oid, MVCC_REC_HEADER * rec_header,
				      int btree_node_type)
{
  if (is_not_vacuumed_and_lost (thread_p, rec_header))
    {
      OID cls_oid;
      if (class_oid == NULL || OID_ISNULL (class_oid))
	{
	  if (heap_get_class_oid (thread_p, oid, &cls_oid) != S_SUCCESS)
	    {
	      ASSERT_ERROR ();
	      return DISK_ERROR;
	    }
	  class_oid = &cls_oid;
	}
      print_not_vacuumed_to_log (oid, class_oid, rec_header, btree_node_type);

      assert (false);
      return DISK_INVALID;
    }

  return DISK_VALID;
}

/*
 * vacuum_get_first_page_dropped_files () - Get the first allocated vpid of vacuum_Dropped_files_vfid.
 *
 * return    : VPID *
 * thread_p (in):
 * first_page_vpid (out):
 *
 */
static int
vacuum_get_first_page_dropped_files (THREAD_ENTRY * thread_p, VPID * first_page_vpid)
{
  assert (!VFID_ISNULL (&vacuum_Dropped_files_vfid));
  return file_get_sticky_first_page (thread_p, &vacuum_Dropped_files_vfid, first_page_vpid);
}

/*
 * vacuum_is_mvccid_vacuumed () - Return true if MVCCID should be vacuumed.
 *				  It must be older than vacuum_Data->oldest_unvacuumed_mvccid.
 *
 * return  : True/false.
 * id (in) : MVCCID to check.
 */
bool
vacuum_is_mvccid_vacuumed (MVCCID id)
{
  if (id < vacuum_Data.oldest_unvacuumed_mvccid)
    {
      return true;
    }

  return false;
}

/*
 * vacuum_log_redoundo_vacuum_record () - Log vacuum of a REL or BIG heap record
 *
 * return	      : Error code.
 * thread_p (in)      : Thread entry.
 * page_p (in)	      : Page pointer.
 * slotid (in)	      : slot id
 * undo_recdes (in)   : record descriptor before vacuuming
 * reusable (in)      :
 *
 * NOTE: Some values in slots array are modified and set to negative values.
 */
static void
vacuum_log_redoundo_vacuum_record (THREAD_ENTRY * thread_p, PAGE_PTR page_p, PGSLOTID slotid, RECDES * undo_recdes,
				   bool reusable)
{
  LOG_DATA_ADDR addr;
  LOG_CRUMB undo_crumbs[2];
  int num_undo_crumbs;

  assert (slotid >= 0 && slotid < ((SPAGE_HEADER *) page_p)->num_slots);

  /* Initialize log data. */
  addr.offset = slotid;
  addr.pgptr = page_p;
  addr.vfid = NULL;

  if (reusable)
    {
      addr.offset |= VACUUM_LOG_VACUUM_HEAP_REUSABLE;
    }

  undo_crumbs[0].length = sizeof (undo_recdes->type);
  undo_crumbs[0].data = (char *) &undo_recdes->type;
  undo_crumbs[1].length = undo_recdes->length;
  undo_crumbs[1].data = undo_recdes->data;
  num_undo_crumbs = 2;

  /* Log undoredo with NULL redo crumbs - the redo function (vacuum_rv_redo_vacuum_heap_record) require only
   * the object's address to re-vacuum */
  log_append_undoredo_crumbs (thread_p, RVVAC_HEAP_RECORD_VACUUM, &addr, num_undo_crumbs, 0, undo_crumbs, NULL);
}

/*
 * vacuum_rv_undo_vacuum_heap_record () - undo function for RVVAC_HEAP_RECORD_VACUUM
 *
 * return	 : Error code.
 * thread_p (in) : Thread entry.
 * rcv (in)	 : Recovery structure.
 */
int
vacuum_rv_undo_vacuum_heap_record (THREAD_ENTRY * thread_p, LOG_RCV * rcv)
{
  rcv->offset = (rcv->offset & (~VACUUM_LOG_VACUUM_HEAP_MASK));

  return heap_rv_redo_insert (thread_p, rcv);
}

/*
 * vacuum_rv_redo_vacuum_heap_record () - redo function for RVVAC_HEAP_RECORD_VACUUM
 *
 * return	 : Error code.
 * thread_p (in) : Thread entry.
 * rcv (in)	 : Recovery structure.
 */
int
vacuum_rv_redo_vacuum_heap_record (THREAD_ENTRY * thread_p, LOG_RCV * rcv)
{
  INT16 slotid;
  bool reusable;

  slotid = (rcv->offset & (~VACUUM_LOG_VACUUM_HEAP_MASK));
  reusable = (rcv->offset & VACUUM_LOG_VACUUM_HEAP_REUSABLE) != 0;

  spage_vacuum_slot (thread_p, rcv->pgptr, slotid, reusable);

  if (spage_need_compact (thread_p, rcv->pgptr) == true)
    {
      (void) spage_compact (thread_p, rcv->pgptr);
    }

  pgbuf_set_dirty (thread_p, rcv->pgptr, DONT_FREE);

  return NO_ERROR;
}

/*
 * vacuum_notify_server_crashed () - Notify vacuum that server has crashed and that recovery is running. After
 *				     recovery, when vacuum data is being loaded, vacuum will also recover the
 *				     block data buffer that had not been saved to vacuum data before crash.
 *				     The recovery LSA argument is used in case no MVCC operation log record is found
 *				     during recovery.
 *
 * return	     : Void.
 * recovery_lsa (in) : Recovery starting LSA.
 */
void
vacuum_notify_server_crashed (LOG_LSA * recovery_lsa)
{
  LSA_COPY (&vacuum_Data.recovery_lsa, recovery_lsa);
}

/*
 * vacuum_notify_server_shutdown () - Notify vacuum that server shutdown was requested. It should stop executing new
 *				      jobs.
 *
 * return : Void.
 */
void
vacuum_notify_server_shutdown (void)
{
  vacuum_Data.shutdown_sequence.request_shutdown ();
}

#if !defined (NDEBUG)
/*
 * vacuum_data_check_page_fix () - Check fix counts on vacuum data pages are not off.
 *
 * return	 : Void.
 * thread_p (in) : Thread entry.
 */
static void
vacuum_verify_vacuum_data_page_fix_count (THREAD_ENTRY * thread_p)
{
  assert (pgbuf_get_fix_count ((PAGE_PTR) vacuum_Data.first_page) == 1);
  assert (vacuum_Data.last_page == vacuum_Data.first_page
	  || pgbuf_get_fix_count ((PAGE_PTR) vacuum_Data.last_page) == 1);
  if (vacuum_Data.first_page == vacuum_Data.last_page)
    {
      assert (pgbuf_get_hold_count (thread_p) == 1);
    }
  else
    {
      assert (pgbuf_get_fix_count ((PAGE_PTR) vacuum_Data.last_page) == 1);
      assert (pgbuf_get_hold_count (thread_p) == 2);
    }
}
#endif /* !NDEBUG */

/*
 * vacuum_rv_check_at_undo () - check and modify undo record header to satisfy vacuum status
 *
 * return	 : Error code.
 * thread_p (in) : Thread entry.
 * pgptr (in)	 : Page where record resides.
 * slotid (in)   : Record slot.
 * rec_type (in) : Expected record type.
 *
 * Note: This function will update the record to be valid in terms of vacuuming. Insert ID and prev version
 *       must be removed from the record at undo, if the record was subject to vacuuming but skipped
 *       during an update/delete operation. This happens when the record is changed before vacuum reaches it,
 *       and when it is reached its new header is different and not qualified for vacuum anymore.
 */
int
vacuum_rv_check_at_undo (THREAD_ENTRY * thread_p, PAGE_PTR pgptr, INT16 slotid, INT16 rec_type)
{
  MVCC_REC_HEADER rec_header;
  MVCC_SATISFIES_VACUUM_RESULT can_vacuum;
  RECDES recdes = RECDES_INITIALIZER;
  char data_buffer[IO_MAX_PAGE_SIZE + MAX_ALIGNMENT];

  /* get record header according to record type */
  if (rec_type == REC_BIGONE)
    {
      if (heap_get_mvcc_rec_header_from_overflow (pgptr, &rec_header, &recdes) != NO_ERROR)
	{
	  assert_release (false);
	  return ER_FAILED;
	}
      recdes.type = REC_BIGONE;
    }
  else
    {
      recdes.data = PTR_ALIGN (data_buffer, MAX_ALIGNMENT);
      recdes.area_size = DB_PAGESIZE;
      if (spage_get_record (thread_p, pgptr, slotid, &recdes, COPY) != S_SUCCESS)
	{
	  assert_release (false);
	  return ER_FAILED;
	}

      if (or_mvcc_get_header (&recdes, &rec_header) != NO_ERROR)
	{
	  assert_release (false);
	  return ER_FAILED;
	}
    }

  assert (recdes.type == rec_type);

  if (log_is_in_crash_recovery ())
    {
      /* always clear flags when recovering from crash - all the objects are visible anyway */
      if (MVCC_IS_FLAG_SET (&rec_header, OR_MVCC_FLAG_VALID_INSID))
	{
	  /* Note: PREV_VERSION flag should be set only if VALID_INSID flag is set  */
	  can_vacuum = VACUUM_RECORD_DELETE_INSID_PREV_VER;
	}
      else
	{
	  assert (!MVCC_IS_FLAG_SET (&rec_header, OR_MVCC_FLAG_VALID_PREV_VERSION));
	  can_vacuum = VACUUM_RECORD_CANNOT_VACUUM;
	}
    }
  else
    {
      can_vacuum = mvcc_satisfies_vacuum (thread_p, &rec_header, log_Gl.mvcc_table.get_global_oldest_visible ());
    }

  /* it is impossible to restore a record that should be removed by vacuum */
  assert (can_vacuum != VACUUM_RECORD_REMOVE);

  if (can_vacuum == VACUUM_RECORD_DELETE_INSID_PREV_VER)
    {
      /* the undo/redo record was qualified to have its insid and prev version vacuumed;
       * do this here because it is possible that vacuum have missed it during update/delete operation */
      if (rec_type == REC_BIGONE)
	{
	  assert (MVCC_IS_FLAG_SET (&rec_header, OR_MVCC_FLAG_VALID_INSID | OR_MVCC_FLAG_VALID_PREV_VERSION));
	  MVCC_SET_INSID (&rec_header, MVCCID_ALL_VISIBLE);
	  LSA_SET_NULL (&rec_header.prev_version_lsa);

	  if (heap_set_mvcc_rec_header_on_overflow (pgptr, &rec_header) != NO_ERROR)
	    {
	      assert_release (false);
	      return ER_FAILED;
	    }
	}
      else
	{
	  MVCC_CLEAR_FLAG_BITS (&rec_header, OR_MVCC_FLAG_VALID_INSID | OR_MVCC_FLAG_VALID_PREV_VERSION);

	  if (or_mvcc_set_header (&recdes, &rec_header) != NO_ERROR)
	    {
	      assert_release (false);
	      return ER_FAILED;
	    }

	  /* update the record */
	  if (spage_update (thread_p, pgptr, slotid, &recdes) != SP_SUCCESS)
	    {
	      assert_release (false);
	      return ER_FAILED;
	    }
	}

      pgbuf_set_dirty (thread_p, pgptr, DONT_FREE);
    }

  return NO_ERROR;
}

/*
 * vacuum_is_empty() - Checks if the vacuum is empty.
 *
 * return :- true or false
 */
bool
vacuum_is_empty (void)
{
  if (vacuum_Data.first_page->index_unvacuumed == vacuum_Data.first_page->index_free)
    {
      assert (vacuum_Data.first_page == vacuum_Data.last_page);
      assert (vacuum_Data.last_page->index_unvacuumed == 0);
      return true;
    }

  return false;
}

/*
 *  vacuum_sa_reflect_last_blockid () - Update vacuum last blockid on SA_MODE
 *
 *  thread_p(in) :- Thread context.
 */
void
vacuum_sa_reflect_last_blockid (THREAD_ENTRY * thread_p)
{
  if (VPID_ISNULL (&vacuum_Data_load.vpid_first))
    {
      // database is freshly created or boot was aborted without doing anything
      return;
    }
  if (vacuum_Data.is_restoredb_session)
    {
      // restoredb doesn't vacuum; we cannot do this here
      return;
    }

  vacuum_data_load_first_and_last_page (thread_p);

  VACUUM_LOG_BLOCKID last_blockid = logpb_last_complete_blockid ();

  vacuum_er_log (VACUUM_ER_LOG_VACUUM_DATA,
		 "vacuum_sa_reflect_last_blockid: last_blockid=%lld, append_prev_pageid=%d\n",
		 (long long int) last_blockid, (int) log_Gl.append.prev_lsa.pageid);
  if (last_blockid == VACUUM_NULL_LOG_BLOCKID)
    {
      vacuum_data_unload_first_and_last_page (thread_p);
      return;
    }

  vacuum_Data.set_last_blockid (last_blockid);
  log_Gl.hdr.vacuum_last_blockid = last_blockid;
  vacuum_data_empty_update_last_blockid (thread_p);

  vacuum_data_unload_first_and_last_page (thread_p);
}

static void
vacuum_data_empty_update_last_blockid (THREAD_ENTRY * thread_p)
{
  assert (vacuum_is_empty ());

  VACUUM_DATA_PAGE *data_page = vacuum_Data.first_page;
  assert (data_page != NULL);

  /* We should have only 1 page in vacuum_Data. */
  assert (vacuum_Data.first_page == vacuum_Data.last_page);

  vacuum_init_data_page_with_last_blockid (thread_p, vacuum_Data.first_page, vacuum_Data.get_last_blockid ());

  vacuum_er_log (VACUUM_ER_LOG_VACUUM_DATA,
		 "vacuum_data_empty_update_last_blockid: update last_blockid=%lld in page %d|%d at lsa %lld|%d",
		 (long long int) vacuum_Data.get_last_blockid (), PGBUF_PAGE_STATE_ARGS ((PAGE_PTR) (data_page)));
}

/*
 * vacuum_convert_thread_to_master () - convert thread to vacuum master
 *
 * thread_p (in)   : thread entry
 * save_type (out) : thread entry old type
 */
static void
vacuum_convert_thread_to_master (THREAD_ENTRY * thread_p, thread_type & save_type)
{
  if (thread_p == NULL)
    {
      thread_p = thread_get_thread_entry_info ();
    }
  save_type = thread_p->type;
  thread_p->type = TT_VACUUM_MASTER;
  thread_p->vacuum_worker = &vacuum_Master;
  if (thread_p->get_system_tdes () == NULL)
    {
      thread_p->claim_system_worker ();
    }
}

/*
 * vacuum_convert_thread_to_worker - convert this thread to a vacuum worker
 *
 * thread_p (in)   : thread entry
 * worker (in)     : vacuum worker context
 * save_type (out) : save previous thread type
 */
static void
vacuum_convert_thread_to_worker (THREAD_ENTRY * thread_p, VACUUM_WORKER * worker, thread_type & save_type)
{
  if (thread_p == NULL)
    {
      thread_p = thread_get_thread_entry_info ();
    }
  save_type = thread_p->type;
  thread_p->type = TT_VACUUM_WORKER;
  thread_p->vacuum_worker = worker;
  if (vacuum_worker_allocate_resources (thread_p, thread_p->vacuum_worker) != NO_ERROR)
    {
      assert_release (false);
    }
  if (thread_p->get_system_tdes () == NULL)
    {
      thread_p->claim_system_worker ();
    }
}

/*
 * vacuum_restore_thread - restore thread previously converted to a vacuum worker
 *
 * thread_p (in)  : thread entry
 * save_type (in) : saved type of thread entry
 */
static void
vacuum_restore_thread (THREAD_ENTRY * thread_p, thread_type save_type)
{
  if (thread_p == NULL)
    {
      thread_p = thread_get_thread_entry_info ();
    }
  thread_p->type = save_type;
  thread_p->vacuum_worker = NULL;
  thread_p->retire_system_worker ();
  thread_p->tran_index = LOG_SYSTEM_TRAN_INDEX;	// restore tran_index
}

/*
 * vacuum_rv_es_nop () - Skip recovery operation for external storage.
 *
 * return	 : NO_ERROR.
 * thread_p (in) : Thread entry.
 * rcv (in)	 : Recovery data.
 */
int
vacuum_rv_es_nop (THREAD_ENTRY * thread_p, LOG_RCV * rcv)
{
  /* Do nothing */
  return NO_ERROR;
}

#if defined (SERVER_MODE)
/*
 * vacuum_notify_es_deleted () - External storage file cannot be deleted
 *				    when transaction is ended and MVCC is
 *				    used. Vacuum must be notified instead and
 *				    file is deleted when it is no longer
 *				    visible.
 *
 * return	 : Void.
 * thread_p (in) : Thread entry.
 * uri (in)	 : File location URI.
 */
void
vacuum_notify_es_deleted (THREAD_ENTRY * thread_p, const char *uri)
{
#define ES_NOTIFY_VACUUM_FOR_DELETE_BUFFER_SIZE \
  (INT_ALIGNMENT +	/* Aligning buffer start */	      \
   OR_INT_SIZE +	/* String length */		      \
   ES_MAX_URI_LEN +	/* URI string */	  	      \
   INT_ALIGNMENT)		/* Alignment of packed string */

  LOG_DATA_ADDR addr;
  int length;
  char data_buf[ES_NOTIFY_VACUUM_FOR_DELETE_BUFFER_SIZE];
  char *data = NULL;

  addr.offset = -1;
  addr.pgptr = NULL;
  addr.vfid = NULL;

  /* Compute the total length required to pack string */
  length = or_packed_string_length (uri, NULL);

  /* Check there is enough space in data buffer to pack the string */
  assert (length <= (int) (ES_NOTIFY_VACUUM_FOR_DELETE_BUFFER_SIZE - INT_ALIGNMENT));

  /* Align buffer to prepare for packing string */
  data = PTR_ALIGN (data_buf, INT_ALIGNMENT);

  /* Pack string */
  (void) or_pack_string (data, uri);

  /* This is not actually ever undone, but vacuum will process undo data of log entry. */
  log_append_undo_data (thread_p, RVES_NOTIFY_VACUUM, &addr, length, data);
}
#endif /* SERVER_MODE */

//
// vacuum_check_shutdown_interruption () - check error occurs due to shutdown interrupting
//
// thread_p (in)   : thread entry
// error_code (in) : error code
//
static void
vacuum_check_shutdown_interruption (const THREAD_ENTRY * thread_p, int error_code)
{
  ASSERT_ERROR ();
  // interrupted is accepted if:
  // 1. this is an active worker thread
  // 2. or server is shutting down
  assert (!vacuum_is_thread_vacuum_worker (thread_p) || (thread_p->shutdown && error_code == ER_INTERRUPTED));
}

//
// vacuum_reset_data_after_copydb () - reset vacuum data after copydb. since complete vacuum is run on copied database
//                                     there should be no actual data; however, last_blockid remains set in first
//                                     data entry
//
int
vacuum_reset_data_after_copydb (THREAD_ENTRY * thread_p)
{
  assert (vacuum_Data.first_page == NULL && vacuum_Data.last_page == NULL);
  assert (!VFID_ISNULL (&vacuum_Data.vacuum_data_file));

  int error_code = NO_ERROR;
  FILE_DESCRIPTORS fdes;

  error_code = file_descriptor_get (thread_p, &vacuum_Data.vacuum_data_file, &fdes);
  if (error_code != NO_ERROR)
    {
      ASSERT_ERROR ();
      return error_code;
    }
  assert (!VPID_ISNULL (&fdes.vacuum_data.vpid_first));

  vacuum_Data.first_page = vacuum_fix_data_page (thread_p, &fdes.vacuum_data.vpid_first);
  if (vacuum_Data.first_page == NULL)
    {
      ASSERT_ERROR_AND_SET (error_code);
      return error_code;
    }

  // there should be no data
  assert (VPID_ISNULL (&vacuum_Data.first_page->next_page));
  assert (vacuum_Data.first_page->index_free == 0);

  vacuum_init_data_page_with_last_blockid (thread_p, vacuum_Data.first_page, VACUUM_NULL_LOG_BLOCKID);

  vacuum_er_log (VACUUM_ER_LOG_VACUUM_DATA, "Reset vacuum data page %d|%d, lsa %lld|%d, after copydb",
		 PGBUF_PAGE_STATE_ARGS ((PAGE_PTR) vacuum_Data.first_page));

  vacuum_unfix_first_and_last_data_page (thread_p);

  return NO_ERROR;
}

static void
vacuum_init_data_page_with_last_blockid (THREAD_ENTRY * thread_p, VACUUM_DATA_PAGE * data_page,
					 VACUUM_LOG_BLOCKID blockid)
{
  vacuum_data_initialize_new_page (thread_p, data_page);
  data_page->data->blockid = blockid;
  log_append_redo_data2 (thread_p, RVVAC_DATA_INIT_NEW_PAGE, NULL, (PAGE_PTR) data_page, 0, sizeof (blockid), &blockid);
  vacuum_set_dirty_data_page (thread_p, data_page, DONT_FREE);
}

// *INDENT-OFF*
//
// C++
//

//
// vacuum_data
//
bool
vacuum_data::is_empty () const
{
  return has_one_page () && first_page->is_empty ();
}

bool
vacuum_data::has_one_page () const
{
  return first_page == last_page;
}

VACUUM_LOG_BLOCKID
vacuum_data::get_last_blockid (void) const
{
  return m_last_blockid;
}

VACUUM_LOG_BLOCKID
vacuum_data::get_first_blockid () const
{
  if (is_empty ())
    {
      return m_last_blockid;
    }
  return first_page->get_first_blockid ();
}

const VACUUM_DATA_ENTRY &
vacuum_data::get_first_entry () const
{
  assert (!is_empty ());
  return first_page->data[0];
}

void
vacuum_data::set_last_blockid (VACUUM_LOG_BLOCKID blockid)
{
  // first, make sure we string flags
  blockid = VACUUM_BLOCKID_WITHOUT_FLAGS (blockid);

#if !defined (NDEBUG)
  // sanity check - last_blockid should be less than last LSA's block
  LOG_LSA log_lsa = log_Gl.prior_info.prior_lsa;
  VACUUM_LOG_BLOCKID log_blockid = vacuum_get_log_blockid (log_lsa.pageid);
  assert (blockid < log_blockid);
#endif // NDEBUG

  m_last_blockid = blockid;
}

void
vacuum_data::update ()
{
  cubthread::entry *thread_p = &cubthread::get_entry ();
  bool updated_oldest_unvacuumed = false;

  // three major operations need to be done here:
  //
  // 1. mark finished jobs as vacuumed/interrupted
  // 2. consume new blocks from log
  // 3. maintain oldest unvacuumed mvccid (for sanity checks)

  // For 3rd part, when vacuum data is not empty, the operation is trivial - just set to first block data oldest mvccid.
  // (the algorithm ensures that entries oldest mvccid is always ascending)
  // When vacuum data is empty, just don't update oldest_unvacuumed

  // first remove vacuumed blocks
  vacuum_data_mark_finished (thread_p);

  // then consume new generated blocks
  vacuum_consume_buffer_log_blocks (thread_p);

  if (!vacuum_Data.is_empty ())
    {
      // buffer was not empty, we can trivially update to first entry oldest mvccid
      upgrade_oldest_unvacuumed (get_first_entry ().oldest_visible_mvccid);
    }
}

void
vacuum_data::set_oldest_unvacuumed_on_boot ()
{
  // no thread safety needs to be considered here
  if (!log_Gl.hdr.does_block_need_vacuum)
    {
      // log_Gl.hdr.oldest_visible_mvccid may not remain uninitialized
      log_Gl.hdr.oldest_visible_mvccid = log_Gl.hdr.mvcc_next_id;
    }
  if (vacuum_Data.is_empty ())
    {
      oldest_unvacuumed_mvccid = log_Gl.hdr.oldest_visible_mvccid;
    }
  else
    {
      // set on first block oldest mvccid
      oldest_unvacuumed_mvccid = first_page->data[0].oldest_visible_mvccid;
      assert (oldest_unvacuumed_mvccid <= log_Gl.hdr.oldest_visible_mvccid);
    }
}

void
vacuum_data::upgrade_oldest_unvacuumed (MVCCID mvccid)
{
  assert (oldest_unvacuumed_mvccid <= mvccid);
  oldest_unvacuumed_mvccid = mvccid;
}

//
// vacuum_data_entry
//
vacuum_data_entry::vacuum_data_entry (const log_lsa &lsa, MVCCID oldest, MVCCID newest)
  : blockid (VACUUM_NULL_LOG_BLOCKID)
  , start_lsa (lsa)
  , oldest_visible_mvccid (oldest)
  , newest_mvccid (newest)
{
  assert (!lsa.is_null ());
  assert (MVCCID_IS_VALID (oldest));
  assert (MVCCID_IS_VALID (newest));
  assert (oldest <= newest);
  blockid = vacuum_get_log_blockid (start_lsa.pageid);
}

vacuum_data_entry::vacuum_data_entry (const log_header &hdr)
  : vacuum_data_entry (hdr.mvcc_op_log_lsa, hdr.oldest_visible_mvccid, hdr.newest_block_mvccid)
{
}

VACUUM_LOG_BLOCKID
vacuum_data_entry::get_blockid () const
{
  return VACUUM_BLOCKID_WITHOUT_FLAGS (blockid);
}

bool
vacuum_data_entry::is_available () const
{
  return VACUUM_BLOCK_STATUS_IS_AVAILABLE (blockid);
}

bool
vacuum_data_entry::is_vacuumed () const
{
  return VACUUM_BLOCK_STATUS_IS_VACUUMED (blockid);
}

bool
vacuum_data_entry::is_job_in_progress () const
{
  return VACUUM_BLOCK_STATUS_IS_IN_PROGRESS (blockid);
}

bool
vacuum_data_entry::was_interrupted () const
{
  return VACUUM_BLOCK_IS_INTERRUPTED (blockid);
}

void
vacuum_data_entry::set_vacuumed ()
{
  VACUUM_BLOCK_STATUS_SET_VACUUMED (blockid);
  VACUUM_BLOCK_CLEAR_INTERRUPTED (blockid);
}

void
vacuum_data_entry::set_job_in_progress ()
{
  VACUUM_BLOCK_STATUS_SET_IN_PROGRESS (blockid);
}

void
vacuum_data_entry::set_interrupted ()
{
  VACUUM_BLOCK_STATUS_SET_AVAILABLE (blockid);
  VACUUM_BLOCK_SET_INTERRUPTED (blockid);
}

//
// vacuum_data_page
//
bool
vacuum_data_page::is_empty () const
{
  return index_unvacuumed == index_free;
}

bool
vacuum_data_page::is_index_valid (INT16 index) const
{
  return index >= index_unvacuumed || index < index_free;
}

INT16
vacuum_data_page::get_index_of_blockid (VACUUM_LOG_BLOCKID blockid) const
{
  if (is_empty ())
    {
      return INDEX_NOT_FOUND;
    }

  VACUUM_LOG_BLOCKID first_blockid = data[index_unvacuumed].get_blockid ();
  if (first_blockid > blockid)
    {
      return INDEX_NOT_FOUND;
    }
  VACUUM_LOG_BLOCKID last_blockid = data[index_free - 1].get_blockid ();
  if (last_blockid < blockid)
    {
      return INDEX_NOT_FOUND;
    }
  INT16 index_of_blockid = (INT16) (blockid - first_blockid) + index_unvacuumed;
  assert (data[index_of_blockid].get_blockid () == blockid);
  return index_of_blockid;
}

VACUUM_LOG_BLOCKID
vacuum_data_page::get_first_blockid () const
{
  assert (!is_empty ());
  return data[index_unvacuumed].get_blockid ();
}

//
// vacuum_job_cursor
//
vacuum_job_cursor::vacuum_job_cursor ()
  : m_blockid (VACUUM_NULL_LOG_BLOCKID)
  , m_page (NULL)
  , m_index (vacuum_data_page::INDEX_NOT_FOUND)
{
}

vacuum_job_cursor::~vacuum_job_cursor ()
{
  // check it was unloaded
  assert (m_page == NULL);
}

bool
vacuum_job_cursor::is_valid () const
{
  return is_loaded ();   // if loaded, must be valid
}

bool
vacuum_job_cursor::is_loaded () const
{
  assert (m_page == NULL || m_page->is_index_valid (m_index));
  return m_page != NULL;
}

VACUUM_LOG_BLOCKID
vacuum_job_cursor::get_blockid () const
{
  return m_blockid;
}

const VPID &
vacuum_job_cursor::get_page_vpid () const
{
  return m_page != NULL ? *pgbuf_get_vpid_ptr ((PAGE_PTR) m_page) : vpid_Null_vpid;
}

vacuum_data_page *
vacuum_job_cursor::get_page () const
{
  assert (m_page != NULL);
  return m_page;
}

INT16
vacuum_job_cursor::get_index () const
{
  return m_index;
}

const vacuum_data_entry &
vacuum_job_cursor::get_current_entry () const
{
  assert (is_valid ());

  return m_page->data[m_index];
}

void
vacuum_job_cursor::start_job_on_current_entry () const
{
  assert (is_valid ());
  cubthread::entry * thread_p = &cubthread::get_entry ();
  vacuum_data_entry &entry = m_page->data[m_index];
  entry.set_job_in_progress ();
  if (!entry.was_interrupted ())
    {
      /* Log that a new job is starting. After recovery, the system will then know this job was partially executed.
       * Logging the start of a job already interrupted is not necessary. We do it here rather than when vacuum job
       * is really started to avoid locking vacuum data again (logging vacuum data cannot be done without locking).
       */
      LOG_DATA_ADDR addr { NULL, (PAGE_PTR) m_page, (PGLENGTH) m_index };
      log_append_redo_data (thread_p, RVVAC_START_JOB, &addr, 0, NULL);
    }
  vacuum_set_dirty_data_page_dont_free (thread_p, m_page);
}

void
vacuum_job_cursor::force_data_update ()
{
  unload ();   // can't be loaded while updating
  vacuum_Data.update ();
  readjust_to_vacuum_data_changes ();
  load ();
}

void
vacuum_job_cursor::change_blockid (VACUUM_LOG_BLOCKID blockid)
{
  // can only increment
  assert (m_blockid <= blockid);

  m_blockid = blockid;

  // make sure m_page/m_index point to right blockid
  if (m_blockid > vacuum_Data.get_last_blockid ())
    {
      // cursor consumed all data
      assert (m_blockid == vacuum_Data.get_last_blockid () + 1);
      unload ();
    }
  else
    {
      assert (m_blockid >= vacuum_Data.get_first_blockid ());
      reload ();
    }
}

void
vacuum_job_cursor::increment_blockid ()
{
  change_blockid (m_blockid + 1);
  vacuum_er_log (VACUUM_ER_LOG_JOBS, "incremented " vacuum_job_cursor_print_format,
                 vacuum_job_cursor_print_args (*this));
}

void
vacuum_job_cursor::set_on_vacuum_data_start ()
{
  m_blockid = vacuum_Data.get_first_blockid ();
}

void
vacuum_job_cursor::readjust_to_vacuum_data_changes ()
{
  if (vacuum_Data.is_empty ())
    {
      // it doesn't matter
      return;
    }

  VACUUM_LOG_BLOCKID first_blockid = vacuum_Data.get_first_blockid ();
  if (m_blockid < first_blockid)
    {
      // cursor was left behind
      vacuum_er_log (VACUUM_ER_LOG_JOBS, "readjust cursor blockid from %lld to %lld",
                     (long long int) m_blockid, (long long int) first_blockid);
      m_blockid = first_blockid;
    }
}

void
vacuum_job_cursor::unload ()
{
  vacuum_er_log (VACUUM_ER_LOG_JOBS, "unload " vacuum_job_cursor_print_format, vacuum_job_cursor_print_args (*this));
  if (m_page != NULL)
    {
      vacuum_unfix_data_page (&cubthread::get_entry (), m_page);
    }
  m_index = vacuum_data_page::INDEX_NOT_FOUND;
}

void
vacuum_job_cursor::load ()
{
  assert (!is_loaded ());   // would not be optimal if already loaded

  search ();
  vacuum_er_log (VACUUM_ER_LOG_JOBS, "load " vacuum_job_cursor_print_format, vacuum_job_cursor_print_args (*this));
}

void
vacuum_job_cursor::reload ()
{
  if (m_page != NULL)
    {
      // check currently pointed page
      m_index = m_page->get_index_of_blockid (m_blockid);
      if (m_index == vacuum_data_page::INDEX_NOT_FOUND)
        {
          // not in page
          unload ();
        }
      else
        {
          // found in page, reload finished
          return;
        }
    }
  // must search for blockid
  search ();
}

void
vacuum_job_cursor::search ()
{
  assert (m_page == NULL);

  vacuum_data_page *data_page = vacuum_Data.first_page;
  assert (data_page != NULL);

  while (true)
    {
      m_index = data_page->get_index_of_blockid (m_blockid);
      if (m_index != vacuum_data_page::INDEX_NOT_FOUND)
        {
          m_page = data_page;
          return;
        }

      // advance to next page
      VPID next_vpid = data_page->next_page;
      vacuum_unfix_data_page (&cubthread::get_entry (), data_page);
      if (VPID_ISNULL (&next_vpid))
        {
          // no next page
          return;
        }
      data_page = vacuum_fix_data_page (&cubthread::get_entry (), &next_vpid);
    }
}

//
// vacuum_shutdown_sequence
//
vacuum_shutdown_sequence::vacuum_shutdown_sequence ()
  : m_state (NO_SHUTDOWN)
#if defined (SERVER_MODE)
  , m_state_mutex ()
  , m_condvar ()
#endif // SERVER_MODE
{
}

void
vacuum_shutdown_sequence::request_shutdown ()
{
#if defined (SERVER_MODE)
  if (m_state == SHUTDOWN_REGISTERED)
    {
      return;
    }
  std::unique_lock<std::mutex> ulock { m_state_mutex };
  assert (m_state == NO_SHUTDOWN);
  m_state = SHUTDOWN_REQUESTED;
  // must wait until shutdown is registered
  m_condvar.wait (ulock, [this] ()
    {
      return m_state == SHUTDOWN_REGISTERED || vacuum_Master_daemon == NULL;
    });
  if (m_state == SHUTDOWN_REQUESTED && vacuum_Master_daemon == NULL)
    {
      // no one to register, but myself
      m_state = SHUTDOWN_REGISTERED;
    }
  assert (m_state == SHUTDOWN_REGISTERED);
#else // SA_MODE
  m_state = SHUTDOWN_REGISTERED;
#endif // SA_MODE
}

bool
vacuum_shutdown_sequence::is_shutdown_requested ()
{
  return m_state != NO_SHUTDOWN;
}

bool
vacuum_shutdown_sequence::check_shutdown_request ()
{
  if (m_state == NO_SHUTDOWN)
    {
      return false;
    }
  else if (m_state == SHUTDOWN_REGISTERED)
    {
      return true;
    }
  else
    {
#if defined (SA_MODE)
      assert (false);
      return true;
#else // SERVER_MODE
      // register
      std::unique_lock<std::mutex> ulock { m_state_mutex };
      assert (m_state == SHUTDOWN_REQUESTED);
      m_state = SHUTDOWN_REGISTERED;
      ulock.unlock ();
      m_condvar.notify_one ();
      return true;
#endif
    }
}
// *INDENT-ON*<|MERGE_RESOLUTION|>--- conflicted
+++ resolved
@@ -799,18 +799,6 @@
     }
 };
 
-<<<<<<< HEAD
-static void
-vacuum_master_execute (cubthread::entry & thread_ref)
-{
-  if (!BO_IS_SERVER_RESTARTED ())
-    {
-      // wait for boot to finish
-      return;
-    }
-  vacuum_process_vacuum_data (&thread_ref);
-}
-=======
 class vacuum_master_task : public cubthread::entry_task
 {
   public:
@@ -830,7 +818,6 @@
     vacuum_job_cursor m_cursor;                       // cursor that iterates through vacuum data entries
     MVCCID m_oldest_visible_mvccid;                   // saved oldest visible mvccid (recomputed on each iteration)
 };
->>>>>>> 45be4dd7
 
 // class vacuum_worker_context_manager
 //
@@ -1277,12 +1264,7 @@
 
   // create vacuum master thread
   vacuum_Master_daemon =
-<<<<<<< HEAD
-    thread_manager->create_daemon (looper, new cubthread::entry_callable_task (vacuum_master_execute), "vacuum_master",
-				   vacuum_Master_context_manager);
-=======
     thread_manager->create_daemon (looper, new vacuum_master_task (), "vacuum_master", vacuum_Master_context_manager);
->>>>>>> 45be4dd7
 
   /* *INDENT-ON* */
 #endif /* SERVER_MODE */
