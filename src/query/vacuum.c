/*
 * Copyright (C) 2008 Search Solution Corporation. All rights reserved by Search Solution.
 *
 *   This program is free software; you can redistribute it and/or modify
 *   it under the terms of the GNU General Public License as published by
 *   the Free Software Foundation; either version 2 of the License, or
 *   (at your option) any later version.
 *
 *  This program is distributed in the hope that it will be useful,
 *  but WITHOUT ANY WARRANTY; without even the implied warranty of
 *  MERCHANTABILITY or FITNESS FOR A PARTICULAR PURPOSE. See the
 *  GNU General Public License for more details.
 *
 *  You should have received a copy of the GNU General Public License
 *  along with this program; if not, write to the Free Software
 *  Foundation, Inc., 51 Franklin Street, Fifth Floor, Boston, MA 02110-1301 USA
 *
 */

/*
 * vacuum.c - Vacuuming system implementation.
 *
 */
#include "vacuum.h"
#include "thread.h"
#include "mvcc.h"
#include "page_buffer.h"
#include "heap_file.h"
#include "boot_sr.h"
#include "system_parameter.h"
#include "btree.h"
#include "log_compress.h"
#include "overflow_file.h"
#include "lock_free.h"
#include "perf_monitor.h"
#include "dbtype.h"
#include "transaction_cl.h"

/* The maximum number of slots in a page if all of them are empty.
 * IO_MAX_PAGE_SIZE is used for page size and any headers are ignored (it
 * wouldn't bring a significant difference).
 */
#define MAX_SLOTS_IN_PAGE (IO_MAX_PAGE_SIZE / sizeof (SPAGE_SLOT))

/* The default number of cached entries in a vacuum statistics cache */
#define VACUUM_STATS_CACHE_SIZE 100

/* Get first log page identifier in a log block */
#define VACUUM_FIRST_LOG_PAGEID_IN_BLOCK(blockid) \
  ((blockid) * vacuum_Data.log_block_npages)
/* Get last log page identifier in a log block */
#define VACUUM_LAST_LOG_PAGEID_IN_BLOCK(blockid) \
  (VACUUM_FIRST_LOG_PAGEID_IN_BLOCK (blockid + 1) - 1)

/*
 * Vacuum data section.
 * Vacuum data contains useful information for the vacuum process. There are
 * several fields, among which a table of entries which describe the progress
 * of processing log data for vacuum.
 *
 * Vacuum data is organized as a queue of VACUUM_DATA_PAGE pages. Each page has a header and an array of
 * VACUUM_DATA_ENTRY.
 *
 * The vacuum_Data global variable keeps useful meta-data which does not required disk storage.
 */

/* Vacuum log block data.
 *
 * Stores information on a block of log data relevant for vacuum.c
 */
typedef struct vacuum_data_entry VACUUM_DATA_ENTRY;
struct vacuum_data_entry
{
  VACUUM_LOG_BLOCKID blockid;
  LOG_LSA start_lsa;
  MVCCID oldest_mvccid;
  MVCCID newest_mvccid;
};

/* One flag is required for entries currently being vacuumed. In order to
 * avoid using an extra-field and because blockid will not use all its 64 bits
 * first bit will be used for this flag.
 */
/* Bits used for flag */
#define VACUUM_DATA_ENTRY_FLAG_MASK	  0xE000000000000000
/* Bits used for blockid */
#define VACUUM_DATA_ENTRY_BLOCKID_MASK	  0x1FFFFFFFFFFFFFFF

/* Flags */
/* The represented block is being vacuumed */
#define VACUUM_BLOCK_STATUS_MASK		  0xC000000000000000
#define VACUUM_BLOCK_STATUS_VACUUMED		  0x8000000000000000
#define VACUUM_BLOCK_STATUS_IN_PROGRESS_VACUUM	  0x4000000000000000
#define VACUUM_BLOCK_STATUS_AVAILABLE		  0x0000000000000000

#define VACUUM_BLOCK_FLAG_INTERRUPTED		  0x2000000000000000

/* Access fields in a vacuum data table entry */
/* Get blockid (use mask to cancel flag bits) */
#define VACUUM_BLOCKID_WITHOUT_FLAGS(blockid) \
  ((blockid) & VACUUM_DATA_ENTRY_BLOCKID_MASK)

/* Get flags from blockid. */
#define VACUUM_BLOCKID_GET_FLAGS(blockid) \
  ((blockid) & VACUUM_DATA_ENTRY_FLAG_MASK)

/* Vacuum block status: requested means that vacuum data has assigned it as
 * a job, but no worker started it yet; running means that a work is currently
 * vacuuming based on this entry's block.
 */
/* Get vacuum block status */
#define VACUUM_BLOCK_STATUS(blockid) \
  ((blockid) & VACUUM_BLOCK_STATUS_MASK)

/* Check vacuum block status */
#define VACUUM_BLOCK_STATUS_IS_VACUUMED(blockid) \
  (VACUUM_BLOCK_STATUS (blockid) == VACUUM_BLOCK_STATUS_VACUUMED)
#define VACUUM_BLOCK_STATUS_IS_IN_PROGRESS(blockid) \
  (VACUUM_BLOCK_STATUS (blockid) == VACUUM_BLOCK_STATUS_IN_PROGRESS_VACUUM)
#define VACUUM_BLOCK_STATUS_IS_AVAILABLE(blockid) \
  (VACUUM_BLOCK_STATUS (blockid) == VACUUM_BLOCK_STATUS_AVAILABLE)

/* Set vacuum block status */
#define VACUUM_BLOCK_STATUS_SET_VACUUMED(blockid) \
  ((blockid) = ((blockid) & ~VACUUM_BLOCK_STATUS_MASK) | VACUUM_BLOCK_STATUS_VACUUMED)
#define VACUUM_BLOCK_STATUS_SET_IN_PROGRESS(blockid) \
  ((blockid) = ((blockid) & ~VACUUM_BLOCK_STATUS_MASK) | VACUUM_BLOCK_STATUS_IN_PROGRESS_VACUUM)
#define VACUUM_BLOCK_STATUS_SET_AVAILABLE(blockid) \
  ((blockid) = ((blockid) & ~VACUUM_BLOCK_STATUS_MASK) | VACUUM_BLOCK_STATUS_AVAILABLE)

#define VACUUM_BLOCK_IS_INTERRUPTED(blockid) \
  (((blockid) & VACUUM_BLOCK_FLAG_INTERRUPTED) != 0)
#define VACUUM_BLOCK_SET_INTERRUPTED(blockid) \
  ((blockid) |= VACUUM_BLOCK_FLAG_INTERRUPTED)
#define VACUUM_BLOCK_CLEAR_INTERRUPTED(blockid) \
  ((blockid) &= ~VACUUM_BLOCK_FLAG_INTERRUPTED)

/* Vacuum data page.
 *
 * One page of vacuum data file.
 */
typedef struct vacuum_data_page VACUUM_DATA_PAGE;
struct vacuum_data_page
{
  VPID next_page;
  INT16 index_unvacuumed;
  INT16 index_free;

  /* First vacuum data entry in page. It is followed by other entries based on the page capacity. */
  VACUUM_DATA_ENTRY data[1];
};
#define VACUUM_DATA_PAGE_HEADER_SIZE (offsetof (VACUUM_DATA_PAGE, data))

/*
 * Overwritten versions of pgbuf_fix, pgbuf_unfix and pgbuf_set_dirty, adapted for the needs of vacuum data.
 *
 * NOTE: These macro's should make sure that first/last vacuum data pages are not unfixed or re-fixed.
 */

/* Fix a vacuum data page. If the VPID matches first or last vacuum data page, then the respective page is returned.
 * Otherwise, the page is fixed from page buffer.
 */
#define vacuum_fix_data_page(thread_p, vpidp)									  \
  /* Check if page is vacuum_Data.first_page */									  \
  (vacuum_Data.first_page != NULL && VPID_EQ (pgbuf_get_vpid_ptr ((PAGE_PTR) vacuum_Data.first_page), vpidp) ?	  \
   /* True: vacuum_Data.first_page */										  \
   vacuum_Data.first_page :											  \
   /* False: check if page is vacuum_Data.last_page. */								  \
   vacuum_Data.last_page != NULL && VPID_EQ (pgbuf_get_vpid_ptr ((PAGE_PTR) vacuum_Data.last_page), vpidp) ?	  \
   /* True: vacuum_Data.last_page */										  \
   vacuum_Data.last_page :											  \
   /* False: fix the page. */									  		  \
   (VACUUM_DATA_PAGE *) pgbuf_fix (thread_p, vpidp, OLD_PAGE, PGBUF_LATCH_WRITE, PGBUF_UNCONDITIONAL_LATCH))

/* Unfix vacuum data page. If the page is first or last in vacuum data, it is not unfixed. */
#define vacuum_unfix_data_page(thread_p, data_page) \
  do \
    { \
      if ((data_page) != vacuum_Data.first_page && (data_page) != vacuum_Data.last_page) \
	{ \
	  /* Do not unfix first or last page. */ \
	  pgbuf_unfix (thread_p, (PAGE_PTR) (data_page)); \
	} \
      (data_page) = NULL; \
    } while (0)

/* Set page dirty [and free it]. First and last vacuum data page are not freed. */
#define vacuum_set_dirty_data_page(thread_p, data_page, free) \
  do \
    { \
      if ((data_page) != vacuum_Data.first_page && (data_page) != vacuum_Data.last_page) \
	{ \
	  pgbuf_set_dirty (thread_p, (PAGE_PTR) (data_page), free); \
	} \
      else  \
	{ \
	  /* Do not unfix first or last page. */ \
	  pgbuf_set_dirty (thread_p, (PAGE_PTR) (data_page), DONT_FREE); \
	} \
      if ((free) == FREE) \
	{ \
	  (data_page) = NULL; \
	} \
    } while (0)

/* Unfix first and last vacuum data page. */
#define vacuum_unfix_first_and_last_data_page(thread_p) \
  do \
    { \
      if (vacuum_Data.last_page != NULL && vacuum_Data.last_page != vacuum_Data.first_page) \
	{ \
	  pgbuf_unfix (thread_p, (PAGE_PTR) vacuum_Data.last_page); \
	} \
      vacuum_Data.last_page = NULL; \
      if (vacuum_Data.first_page != NULL) \
	{ \
	  pgbuf_unfix (thread_p, (PAGE_PTR) vacuum_Data.first_page); \
	} \
      vacuum_Data.first_page = NULL; \
    } while (0)

/* Vacuum data.
 *
 * Stores data required for vacuum. It is also stored on disk in the first
 * database volume.
 */
typedef struct vacuum_data VACUUM_DATA;
struct vacuum_data
{
  VFID vacuum_data_file;	/* Vacuum data file VFID. */
  VACUUM_LOG_BLOCKID last_blockid;	/* Block id for last vacuum data entry... This entry is actually the id of last 
					 * added block which may not even be in vacuum data (being already vacuumed).
					 */
  LOG_PAGEID keep_from_log_pageid;	/* Smallest LOG_PAGEID that vacuum may still need for its jobs. */

  MVCCID oldest_unvacuumed_mvccid;	/* Global oldest MVCCID not vacuumed (yet). */

  VACUUM_DATA_PAGE *first_page;	/* Cached first vacuum data page. Usually used to generate new jobs. */
  VACUUM_DATA_PAGE *last_page;	/* Cached last vacuum data page. Usually used to receive new data. */

  int page_data_max_count;	/* Maximum data entries fitting one vacuum data page. */

  int log_block_npages;		/* The number of pages in a log block. */

  volatile INT32 flush_vacuum_data;	/* Is set to 1 to flush vacuum data. Is set back to 0 after flush is
					 * completed.
					 */
  bool is_loaded;		/* True if vacuum data is loaded. */
  bool shutdown_requested;	/* Set to true when shutdown is requested. It stops vacuum from generating or executing
				 * new jobs.
				 */

  /* Job cursor for vacuum master to avoid going again through jobs already generated */
  VPID vpid_job_cursor;
  VACUUM_LOG_BLOCKID blockid_job_cursor;

  LOG_LSA recovery_lsa;		/* This is the LSA where recovery starts. It will be used to go backward in the log
				 * if data on log blocks must be recovered.
				 */

#if defined (SA_MODE)
  bool is_vacuum_complete;
#endif				/* SA_MODE */
};
static VACUUM_DATA vacuum_Data = {
  VFID_INITIALIZER,		/* vacuum_data_file */
  VACUUM_NULL_LOG_BLOCKID,	/* last_blockid */
  NULL_PAGEID,			/* keep_from_log_pageid */
  MVCCID_NULL,			/* oldest_unvacuumed_mvccid */
  NULL,				/* first_page */
  NULL,				/* last_page */
  0,				/* page_data_max_count */
  0,				/* log_block_npages */
  0,				/* flush_vacuum_data */
  false,			/* is_loaded */
  false,			/* shutdown_requested */
  VPID_INITIALIZER,		/* vpid_job_cursor */
  0,				/* blockid_job_cursor */
  LSA_INITIALIZER		/* recovery_lsa */
#if defined (SA_MODE)
    , false			/* is_vacuum_complete. */
#endif /* SA_MODE */
};

/* Vacuum worker structure used by vacuum master thread. */
/* This VACUUM_WORKER structure was designed for the needs of the vacuum workers. However, since the design of
 * vacuum data was changed, and since vacuum master may have to allocate or deallocate disk pages, it needed to make
 * use of system operations and transaction descriptor in similar ways with the workers.
 * To extend that functionality in an easy way and to benefit from the postpone cache optimization, master was also
 * assigned this VACUUM_WORKER.
 */
VACUUM_WORKER vacuum_Master;

/*
 * Vacuum worker/job related structures.
 */

/* Oldest MVCCID considered active by a running transaction.
 * Considered as threshold by vacuum workers.
 */
MVCCID vacuum_Global_oldest_active_mvccid;
/* When transactions run some complex operations on heap files (upgrade domain, reorganize partitions), concurrent
 * access with vacuum workers can create problems. They avoid it by blocking vacuum_Global_oldest_active_mvccid updates
 * and by running vacuum manually.
 * This is a counter that tracks blocking transactions.
 */
INT32 vacuum_Global_oldest_active_blockers_counter;
/* vacuum_Save_log_hdr_oldest_mvccid is used to estimate oldest unvacuumed MVCCID in the corner-case of empty vacuum
 * data. When vacuum data is not empty, oldest MVCCID of first block not yet vacuumed is used.
 * However, when vacuum data is not empty, the oldest MVCCID can be either the oldest MVCCID of first block in
 * vacuum_Block_data_buffer or the oldest MVCCID of block cached in log_Gl.hdr (if block buffer is empty).
 * To cover these cases, before consuming vacuum_Block_data_buffer, vacuum master saved the oldest MVCCID from the block
 * cached in log_Gl.hdr. After vacuum_Block_data_buffer is consumed, this block can end up in three situations:
 * 1. it is still cached in log_Gl.hdr.
 * 2. it was produced and is first in vacuum_Block_data_buffer.
 * 3. it was also consumed and it is already in vacuum data. This also means vacuum data is not empty.
 *
 * So, if vacuum data is empty, this block is in either situation #1 or #2, which is exactly the MVCCID required by
 * vacuum master to estimate the oldest unvacuumed MVCCID.
 */
MVCCID vacuum_Save_log_hdr_oldest_mvccid = MVCCID_NULL;

/* BLOCK_LOG_BUFFER - Log block buffer used to prefetch block pages. */
typedef struct block_log_buffer BLOCK_LOG_BUFFER;
struct block_log_buffer
{
  int buffer_id;
  LOG_PAGEID start_page;	/* start page (sequence order) */
  LOG_PAGEID last_page;		/* last page (including) */
};

/* VACUUM_JOB_ENTRY - Info required for a vacuum job. */
typedef struct vacuum_job_entry VACUUM_JOB_ENTRY;
struct vacuum_job_entry
{
  VACUUM_DATA_ENTRY vacuum_data_entry;	/* copy of data to avoid mutex usage */
#if defined(SERVER_MODE)
  BLOCK_LOG_BUFFER block_log_buffer;
#endif				/* SERVER_MODE */
};

/* A lock-free buffer used for communication between logger transactions and
 * auto-vacuum master. It is advisable to avoid synchronizing running
 * transactions with vacuum threads and for this reason the block data is not
 * added directly to vacuum data.
 */
LOCK_FREE_CIRCULAR_QUEUE *vacuum_Block_data_buffer = NULL;
#define VACUUM_BLOCK_DATA_BUFFER_CAPACITY 1024

/* A lock free queue of vacuum jobs. Master will add jobs based on vacuum data
 * and workers will execute the jobs one by one.
 */
LOCK_FREE_CIRCULAR_QUEUE *vacuum_Job_queue = NULL;
LOCK_FREE_CIRCULAR_QUEUE *vacuum_Finished_job_queue = NULL;

#if defined(SERVER_MODE)
/* Vacuum prefetch log block buffers */
LOG_PAGE *vacuum_Prefetch_log_buffer = NULL;
LF_BITMAP vacuum_Prefetch_free_buffers_bitmap;
int vacuum_Prefetch_log_pages = -1;
int vacuum_Prefetch_log_mode = VACUUM_PREFETCH_LOG_MODE_MASTER;

/* Count of prefetch log buffer blocks : number of blocks in job queue
 * + number of blocks being processed by vacuum workers */
#define VACUUM_PREFETCH_LOG_PAGES (vacuum_Prefetch_log_pages)

/* Number of prefetch log buffer blocks */
#define VACUUM_PREFETCH_LOG_BLOCK_BUFFERS_COUNT \
  (VACUUM_PREFETCH_LOG_PAGES / VACUUM_PREFETCH_LOG_BLOCK_BUFFER_PAGES)

/* number or log pages on each block of buffer log prefetch */
#define VACUUM_PREFETCH_LOG_BLOCK_BUFFER_PAGES \
  (1 + vacuum_Data.log_block_npages)

#define VACUUM_JOB_QUEUE_SAFETY_BUFFER 10
#define VACUUM_JOB_QUEUE_MIN_CAPACITY \
  (prm_get_integer_value (PRM_ID_VACUUM_WORKER_COUNT) \
   + VACUUM_JOB_QUEUE_SAFETY_BUFFER)
#define VACUUM_JOB_QUEUE_CAPACITY \
  (VACUUM_PREFETCH_LOG_BLOCK_BUFFERS_COUNT - \
   prm_get_integer_value (PRM_ID_VACUUM_WORKER_COUNT))

#define VACUUM_PREFETCH_LOG_BLOCK_BUFFER(i) \
  ((char *) (PTR_ALIGN (vacuum_Prefetch_log_buffer, MAX_ALIGNMENT)) \
   + (((size_t) (i)) * ((size_t) LOG_PAGESIZE) \
      * ((size_t) VACUUM_PREFETCH_LOG_BLOCK_BUFFER_PAGES)))

#else /* SERVER_MODE */
#define VACUUM_JOB_QUEUE_CAPACITY (1024)
#endif /* SERVER_MODE */

#define VACUUM_FINISHED_JOB_QUEUE_CAPACITY  2048

#define VACUUM_LOG_BLOCK_BUFFER_INVALID (-1)

#define VACUUM_INIT_PREFETCH_BLOCK(block) \
  do \
    { \
      (block)->buffer_id = VACUUM_LOG_BLOCK_BUFFER_INVALID; \
      (block)->start_page = NULL_PAGEID; \
      (block)->last_page = NULL_PAGEID; \
    } while (0)

/* Convert vacuum worker TRANID to an index in vacuum worker's array */
#define VACUUM_WORKER_INDEX_TO_TRANID(index) \
  (-index + LOG_LAST_VACUUM_WORKER_TRANID)

/* Convert index in vacuum worker's array to TRANID */
#define VACUUM_WORKER_TRANID_TO_INDEX(trid) \
  (-trid + LOG_LAST_VACUUM_WORKER_TRANID)

/* Static array of vacuum workers */
VACUUM_WORKER vacuum_Workers[VACUUM_MAX_WORKER_COUNT];
#if defined (SA_MODE)
/* Vacuum worker structure used to execute vacuum jobs in SA_MODE.
 * TODO: Implement vacuum execution for SA_MODE.
 */
VACUUM_WORKER *vacuum_Worker_sa_mode;
#endif

/* Number of worker threads that have a worker structure assigned. */
INT32 vacuum_Assigned_workers_count = 0;
INT32 vacuum_Running_workers_count = 0;

/* VACUUM_HEAP_HELPER -
 * Structure used by vacuum heap functions.
 */
typedef struct vacuum_heap_helper VACUUM_HEAP_HELPER;
struct vacuum_heap_helper
{
  PAGE_PTR home_page;		/* Home page for objects being vacuumed. */
  VPID home_vpid;		/* VPID of home page. */
  PAGE_PTR forward_page;	/* Used to keep forward page of REC_RELOCATION or first overflow page of REC_BIGONE. */
  OID forward_oid;		/* Link to forward page. */
  PGSLOTID crt_slotid;		/* Slot ID of current record being vacuumed. */
  INT16 record_type;		/* Current record type. */
  RECDES record;		/* Current record data. */

  /* buffer of current record (used by HOME and NEW_HOME) */
  char rec_buf[IO_MAX_PAGE_SIZE + MAX_ALIGNMENT];

  MVCC_REC_HEADER mvcc_header;	/* MVCC header. */

  HFID hfid;			/* Heap file identifier. */
  VFID overflow_vfid;		/* Overflow file identifier. */
  bool reusable;		/* True if heap file has reusable slots. */

  MVCC_SATISFIES_VACUUM_RESULT can_vacuum;	/* Result of vacuum check. */

  /* Collect data on vacuum. */
  PGSLOTID slots[MAX_SLOTS_IN_PAGE];	/* Slot ID's. */
  MVCC_SATISFIES_VACUUM_RESULT results[MAX_SLOTS_IN_PAGE];	/* Vacuum check results. */

  OID forward_link;		/* REC_BIGONE, REC_RELOCATION forward links. (buffer for forward_recdes) */
  RECDES forward_recdes;	/* Record descriptor to read forward links. */

  int n_bulk_vacuumed;		/* Number of vacuumed objects to be logged in bulk mode. */
  int n_vacuumed;		/* Number of vacuumed objects. */
  int initial_home_free_space;	/* Free space in home page before vacuum */

  /* Performance tracking. */
  PERF_UTIME_TRACKER time_track;
};

#define VACUUM_PERF_HEAP_START(thread_p, helper) \
  PERF_UTIME_TRACKER_START (thread_p, &(helper)->time_track);
#define VACUUM_PERF_HEAP_TRACK_PREPARE(thread_p, helper) \
  PERF_UTIME_TRACKER_TIME_AND_RESTART (thread_p, &(helper)->time_track, \
				       PSTAT_HEAP_VACUUM_PREPARE)
#define VACUUM_PERF_HEAP_TRACK_EXECUTE(thread_p, helper) \
  PERF_UTIME_TRACKER_TIME_AND_RESTART (thread_p, &(helper)->time_track, \
				       PSTAT_HEAP_VACUUM_EXECUTE)
#define VACUUM_PERF_HEAP_TRACK_LOGGING(thread_p, helper) \
  PERF_UTIME_TRACKER_TIME_AND_RESTART (thread_p, &(helper)->time_track, \
				       PSTAT_HEAP_VACUUM_LOG)

/* Flags used to mark rcv->offset with hints about recovery process. */
/* Flags for reusable heap files. */
#define VACUUM_LOG_VACUUM_HEAP_REUSABLE	      0x8000
/* Flag if page is entirely vacuumed. */
#define VACUUM_LOG_VACUUM_HEAP_ALL_VACUUMED   0x4000
/* Mask. */
#define VACUUM_LOG_VACUUM_HEAP_MASK	      0xC000

/* The buffer size of collected heap objects during a vacuum job. */
#define VACUUM_DEFAULT_HEAP_OBJECT_BUFFER_SIZE  4000

/*
 * Dropped files section.
 */

static bool vacuum_Dropped_files_loaded = false;

/* Identifier for the file where dropped file list is kept */
static VFID vacuum_Dropped_files_vfid;

/* Identifier for first page in dropped files */
static VPID vacuum_Dropped_files_vpid;

/* Total count of dropped files */
static INT32 vacuum_Dropped_files_count = 0;

/* Dropped file entry */
typedef struct vacuum_dropped_file VACUUM_DROPPED_FILE;
struct vacuum_dropped_file
{
  VFID vfid;
  MVCCID mvccid;
};

/* A page of dropped files entries */
typedef struct vacuum_dropped_files_page VACUUM_DROPPED_FILES_PAGE;
struct vacuum_dropped_files_page
{
  VPID next_page;		/* VPID of next dropped files page. */
  INT16 n_dropped_files;	/* Number of entries on page */

  /* Leave the dropped files at the end of the structure */
  VACUUM_DROPPED_FILE dropped_files[1];	/* Dropped files. */
};

/* Size of dropped file page header */
#define VACUUM_DROPPED_FILES_PAGE_HEADER_SIZE \
  (offsetof (VACUUM_DROPPED_FILES_PAGE, dropped_files))

/* Capacity of dropped file page */
#define VACUUM_DROPPED_FILES_PAGE_CAPACITY \
  ((INT16) ((DB_PAGESIZE - VACUUM_DROPPED_FILES_PAGE_HEADER_SIZE) \
	    / sizeof (VACUUM_DROPPED_FILE)))
/* Capacity of dropped file page when page size is max */
#define VACUUM_DROPPED_FILES_MAX_PAGE_CAPACITY \
  ((INT16) ((IO_MAX_PAGE_SIZE - VACUUM_DROPPED_FILES_PAGE_HEADER_SIZE) \
	    / sizeof (VACUUM_DROPPED_FILE)))

#define VACUUM_DROPPED_FILE_FLAG_DUPLICATE 0x8000

/* Overwritten versions of pgbuf_fix, pgbuf_unfix and pgbuf_set_dirty,
 * adapted for the needs of vacuum and its dropped files pages.
 */
#define vacuum_fix_dropped_entries_page(thread_p, vpidp, latch) \
  ((VACUUM_DROPPED_FILES_PAGE *) pgbuf_fix (thread_p, vpidp, OLD_PAGE, \
                                            latch, \
                                            PGBUF_UNCONDITIONAL_LATCH))
#define vacuum_unfix_dropped_entries_page(thread_p, dropped_page) \
  do \
    { \
      pgbuf_unfix (thread_p, (PAGE_PTR) (dropped_page)); \
      (dropped_page) = NULL; \
    } while (0)
#define vacuum_set_dirty_dropped_entries_page(thread_p, dropped_page, free) \
  do \
    { \
      pgbuf_set_dirty (thread_p, (PAGE_PTR) (dropped_page), free); \
      if ((free) == FREE) \
	{ \
	  (dropped_page) = NULL; \
	} \
    } while (0)

#if !defined (NDEBUG)
/* Track pages allocated for dropped files. Used for debugging only, for
 * easy observation of the lists of dropped files at any time.
 */
typedef struct vacuum_track_dropped_files VACUUM_TRACK_DROPPED_FILES;
struct vacuum_track_dropped_files
{
  VACUUM_TRACK_DROPPED_FILES *next_tracked_page;
  VACUUM_DROPPED_FILES_PAGE dropped_data_page;
};
VACUUM_TRACK_DROPPED_FILES *vacuum_Track_dropped_files;
#define VACUUM_TRACK_DROPPED_FILES_SIZE \
  (DB_PAGESIZE + sizeof (VACUUM_TRACK_DROPPED_FILES *))
#endif /* !NDEBUG */

INT32 vacuum_Dropped_files_version = 0;
pthread_mutex_t vacuum_Dropped_files_mutex;
VFID vacuum_Last_dropped_vfid;

typedef struct vacuum_dropped_files_rcv_data VACUUM_DROPPED_FILES_RCV_DATA;
struct vacuum_dropped_files_rcv_data
{
  VFID vfid;
  OID class_oid;
};

/* Vacuum static functions. */
static void vacuum_process_vacuum_data (THREAD_ENTRY * thread_p);
static void vacuum_update_oldest_unvacuumed_mvccid (THREAD_ENTRY * thread_p);
static void vacuum_update_keep_from_log_pageid (THREAD_ENTRY * thread_p);
static int vacuum_compare_blockids (const void *ptr1, const void *ptr2);
static void vacuum_data_mark_finished (THREAD_ENTRY * thread_p);
static void vacuum_data_empty_page (THREAD_ENTRY * thread_p, VACUUM_DATA_PAGE * prev_data_page,
				    VACUUM_DATA_PAGE ** data_page);
static void vacuum_data_initialize_new_page (THREAD_ENTRY * thread_p, VACUUM_DATA_PAGE * data_page);
static int vacuum_recover_lost_block_data (THREAD_ENTRY * thread_p);

static int vacuum_process_log_block (THREAD_ENTRY * thread_p, VACUUM_DATA_ENTRY * block_data,
				     BLOCK_LOG_BUFFER * block_log_buffer, bool sa_mode_partial_block);
static int vacuum_process_log_record (THREAD_ENTRY * thread_p, VACUUM_WORKER * worker, LOG_LSA * log_lsa_p,
				      LOG_PAGE * log_page_p, LOG_DATA * log_record_data, MVCCID * mvccid,
				      char **undo_data_ptr, int *undo_data_size, LOG_VACUUM_INFO * vacuum_info,
				      bool * is_file_dropped, bool stop_after_vacuum_info);
static void vacuum_finished_block_vacuum (THREAD_ENTRY * thread_p, VACUUM_DATA_ENTRY * block_data,
					  bool is_vacuum_complete);
static bool vacuum_is_work_in_progress (THREAD_ENTRY * thread_p);
static int vacuum_assign_worker (THREAD_ENTRY * thread_p);
static void vacuum_finalize_worker (THREAD_ENTRY * thread_p, VACUUM_WORKER * worker_info);

static int vacuum_compare_heap_object (const void *a, const void *b);
static int vacuum_collect_heap_objects (VACUUM_WORKER * worker, OID * oid, VFID * vfid);
static void vacuum_cleanup_collected_by_vfid (VACUUM_WORKER * worker, VFID * vfid);
static int vacuum_heap (THREAD_ENTRY * thread_p, VACUUM_WORKER * worker, MVCCID threshold_mvccid, bool was_interrupted);
static int vacuum_heap_prepare_record (THREAD_ENTRY * thread_p, VACUUM_HEAP_HELPER * helper);
static int vacuum_heap_record_insid_and_prev_version (THREAD_ENTRY * thread_p, VACUUM_HEAP_HELPER * helper);
static int vacuum_heap_record (THREAD_ENTRY * thread_p, VACUUM_HEAP_HELPER * helper);
static int vacuum_heap_get_hfid (THREAD_ENTRY * thread_p, VACUUM_HEAP_HELPER * helper);
static void vacuum_heap_page_log_and_reset (THREAD_ENTRY * thread_p, VACUUM_HEAP_HELPER * helper,
					    bool update_best_space_stat, bool unlatch_page);
static void vacuum_log_vacuum_heap_page (THREAD_ENTRY * thread_p, PAGE_PTR page_p, int n_slots, PGSLOTID * slots,
					 MVCC_SATISFIES_VACUUM_RESULT * results, bool reusable, bool all_vacuumed);
static void vacuum_log_remove_ovf_insid (THREAD_ENTRY * thread_p, PAGE_PTR ovfpage);
static void vacuum_log_redoundo_vacuum_record (THREAD_ENTRY * thread_p, PAGE_PTR page_p, PGSLOTID slotid,
					       RECDES * undo_recdes, bool reusable);

static int vacuum_init_master_prefetch (THREAD_ENTRY * thread_p);
#if defined (SERVER_MODE)
static int vacuum_log_prefetch_vacuum_block (THREAD_ENTRY * thread_p, VACUUM_DATA_ENTRY * entry,
					     BLOCK_LOG_BUFFER * block_log_buffer);
#endif /* SERVER_MODE */
static int vacuum_copy_log_page (THREAD_ENTRY * thread_p, LOG_PAGEID log_pageid, BLOCK_LOG_BUFFER * block_log_buffer,
				 LOG_PAGE * log_page);

static int vacuum_compare_dropped_files (const void *a, const void *b);
static int vacuum_compare_dropped_files_version (INT32 version_a, INT32 version_b);
static int vacuum_add_dropped_file (THREAD_ENTRY * thread_p, VFID * vfid, MVCCID mvccid);
static int vacuum_cleanup_dropped_files (THREAD_ENTRY * thread_p);
static bool vacuum_find_dropped_file (THREAD_ENTRY * thread_p, VFID * vfid, MVCCID mvccid);
static void vacuum_log_cleanup_dropped_files (THREAD_ENTRY * thread_p, PAGE_PTR page_p, INT16 * indexes,
					      INT16 n_indexes);
static void vacuum_dropped_files_set_next_page (THREAD_ENTRY * thread_p, VACUUM_DROPPED_FILES_PAGE * page_p,
						VPID * next_page);
static int vacuum_get_first_page_dropped_files (THREAD_ENTRY * thread_p, VPID * first_page_vpid);

static bool is_not_vacuumed_and_lost (THREAD_ENTRY * thread_p, MVCC_REC_HEADER * rec_header);
static void print_not_vacuumed_to_log (OID * oid, OID * class_oid, MVCC_REC_HEADER * rec_header, int btree_node_type);

#if !defined (NDEBUG)
/* Debug function to verify vacuum data. */
static void vacuum_verify_vacuum_data_debug (void);
static void vacuum_verify_vacuum_data_page_fix_count (THREAD_ENTRY * thread_p);
#define VACUUM_VERIFY_VACUUM_DATA() vacuum_verify_vacuum_data_debug ()
#else /* NDEBUG */
#define VACUUM_VERIFY_VACUUM_DATA()
#endif /* NDEBUG */

/*
 * xvacuum () - Vacuumes database
 *
 * return	    : Error code.
 * thread_p(in)	    :
 *
 * NOTE: CS mode temporary disabled.
 */
int
xvacuum (THREAD_ENTRY * thread_p)
{
  int dummy_save_type = 0;

#if defined(SERVER_MODE)
  er_set (ER_ERROR_SEVERITY, ARG_FILE_LINE, ER_VACUUM_CS_NOT_AVAILABLE, 0);
  return ER_VACUUM_CS_NOT_AVAILABLE;
#else	/* !SERVER_MODE */		   /* SA_MODE */
  if (prm_get_bool_value (PRM_ID_DISABLE_VACUUM) || vacuum_Data.is_vacuum_complete)
    {
      return NO_ERROR;
    }

  assert (vacuum_Assigned_workers_count <= 1);
  VACUUM_CONVERT_THREAD_TO_VACUUM (thread_p, &vacuum_Workers[0], dummy_save_type);
  if (vacuum_Assigned_workers_count == 0)
    {
      /* Assign worker and allocate required resources. */
      vacuum_assign_worker (thread_p);
    }

  /* Process vacuum data and run vacuum . */
  vacuum_process_vacuum_data (thread_p);

  VACUUM_RESTORE_THREAD (thread_p, dummy_save_type);

  return NO_ERROR;
#endif /* SA_MODE */
}

/*
 * vacuum_initialize () - Initialize necessary structures for vacuum.
 *
 * return			: Void.
 * thread_p (in)	        : Thread entry.
 * vacuum_log_block_npages (in) : Number of log pages in a block.
 * vacuum_data_vfid (in)	: Vacuum data VFID.
 * dropped_files_vfid (in)	: Dropped files VFID.
 */
int
vacuum_initialize (THREAD_ENTRY * thread_p, int vacuum_log_block_npages, VFID * vacuum_data_vfid,
		   VFID * dropped_files_vfid)
{
  int error_code = NO_ERROR;
  int i;

  if (prm_get_bool_value (PRM_ID_DISABLE_VACUUM))
    {
      return NO_ERROR;
    }

  /* Initialize vacuum data */
  vacuum_Data.shutdown_requested = false;
  /* Save vacuum data VFID. */
  VFID_COPY (&vacuum_Data.vacuum_data_file, vacuum_data_vfid);
  /* Save vacuum log block size in pages. */
  vacuum_Data.log_block_npages = vacuum_log_block_npages;
  /* Compute the capacity of one vacuum data page. */
  vacuum_Data.page_data_max_count = (DB_PAGESIZE - VACUUM_DATA_PAGE_HEADER_SIZE) / sizeof (VACUUM_DATA_ENTRY);

  /* Initialize vacuum dropped files */
  vacuum_Dropped_files_loaded = false;
  VFID_COPY (&vacuum_Dropped_files_vfid, dropped_files_vfid);

  /* Save first page vpid. */
  if (vacuum_get_first_page_dropped_files (thread_p, &vacuum_Dropped_files_vpid) != NO_ERROR)
    {
      assert (false);
      goto error;
    }
  assert (!VPID_ISNULL (&vacuum_Dropped_files_vpid));

  vacuum_Dropped_files_version = 0;
  vacuum_Dropped_files_count = 0;
  pthread_mutex_init (&vacuum_Dropped_files_mutex, NULL);
  VFID_SET_NULL (&vacuum_Last_dropped_vfid);
#if !defined (NDEBUG)
  vacuum_Track_dropped_files = NULL;
#endif

  /* Initialize the log block data buffer */
  vacuum_Block_data_buffer = lf_circular_queue_create (VACUUM_BLOCK_DATA_BUFFER_CAPACITY, sizeof (VACUUM_DATA_ENTRY));
  if (vacuum_Block_data_buffer == NULL)
    {
      goto error;
    }

#if defined(SERVER_MODE)
  vacuum_Prefetch_log_pages = prm_get_integer_value (PRM_ID_VACUUM_PREFETCH_LOG_NBUFFERS);

  if (VACUUM_JOB_QUEUE_CAPACITY < VACUUM_JOB_QUEUE_MIN_CAPACITY)
    {
      vacuum_Prefetch_log_pages =
	(prm_get_integer_value (PRM_ID_VACUUM_WORKER_COUNT) + VACUUM_JOB_QUEUE_MIN_CAPACITY)
	* VACUUM_PREFETCH_LOG_BLOCK_BUFFER_PAGES;
      assert (VACUUM_JOB_QUEUE_CAPACITY >= prm_get_integer_value (PRM_ID_VACUUM_WORKER_COUNT));
    }

  vacuum_Prefetch_log_mode = prm_get_integer_value (PRM_ID_VACUUM_PREFETCH_LOG_MODE);
  if (vacuum_Prefetch_log_mode == VACUUM_PREFETCH_LOG_MODE_MASTER)
    {
      error_code = vacuum_init_master_prefetch (thread_p);
      if (error_code != NO_ERROR)
	{
	  goto error;
	}
    }

  /* Initialize job queue */
  vacuum_Job_queue = lf_circular_queue_create (VACUUM_JOB_QUEUE_CAPACITY, sizeof (VACUUM_JOB_ENTRY));
  if (vacuum_Job_queue == NULL)
    {
      goto error;
    }
#endif /* SERVER_MODE */

  /* Initialize finished job queue. */
  vacuum_Finished_job_queue = lf_circular_queue_create (VACUUM_FINISHED_JOB_QUEUE_CAPACITY,
							sizeof (VACUUM_LOG_BLOCKID));
  if (vacuum_Finished_job_queue == NULL)
    {
      goto error;
    }

  /* Initialize master worker. */
  vacuum_Master.tdes = NULL;
  vacuum_Master.drop_files_version = 0;
  vacuum_Master.state = VACUUM_WORKER_STATE_EXECUTE;	/* Master is always in execution state. */
  vacuum_Master.log_zip_p = NULL;
  vacuum_Master.undo_data_buffer = NULL;
  vacuum_Master.undo_data_buffer_capacity = 0;
  vacuum_Master.heap_objects = NULL;
  vacuum_Master.heap_objects_capacity = 0;
#if defined (SERVER_MODE)
  vacuum_Master.prefetch_log_buffer = NULL;
#endif /* SERVER_MODE */
  vacuum_Master.postpone_cache_status = VACUUM_CACHE_POSTPONE_NO;
  vacuum_Master.postpone_redo_data_ptr = NULL;
  vacuum_Master.postpone_redo_data_buffer = NULL;
  vacuum_Master.postpone_cached_entries_count = 0;

  /* Initialize worker counters */
  vacuum_Assigned_workers_count = 0;
  vacuum_Running_workers_count = 0;
  /* Initialize workers */
  for (i = 0; i < VACUUM_MAX_WORKER_COUNT; i++)
    {
      vacuum_Workers[i].drop_files_version = 0;
      vacuum_Workers[i].state = VACUUM_WORKER_STATE_INACTIVE;
      vacuum_Workers[i].log_zip_p = NULL;
      vacuum_Workers[i].undo_data_buffer = NULL;
      vacuum_Workers[i].undo_data_buffer_capacity = 0;
      vacuum_Workers[i].heap_objects = NULL;
      vacuum_Workers[i].heap_objects_capacity = 0;
      vacuum_Workers[i].tdes = NULL;
#if defined (SERVER_MODE)
      vacuum_Workers[i].prefetch_log_buffer = NULL;
#endif /* SERVER_MODE */
      vacuum_Workers[i].postpone_cache_status = VACUUM_CACHE_POSTPONE_NO;
      vacuum_Workers[i].postpone_redo_data_ptr = NULL;
      vacuum_Workers[i].postpone_redo_data_buffer = NULL;
      vacuum_Workers[i].postpone_cached_entries_count = 0;
    }

  vacuum_Master.postpone_redo_data_buffer = (char *) malloc (IO_PAGESIZE);
  if (vacuum_Master.postpone_redo_data_buffer == NULL)
    {
      er_set (ER_ERROR_SEVERITY, ARG_FILE_LINE, ER_OUT_OF_VIRTUAL_MEMORY, 1, IO_PAGESIZE);
      error_code = ER_OUT_OF_VIRTUAL_MEMORY;
      goto error;
    }
  vacuum_Master.tdes = (LOG_TDES *) malloc (sizeof (LOG_TDES));
  if (vacuum_Master.tdes == NULL)
    {
      er_set (ER_ERROR_SEVERITY, ARG_FILE_LINE, ER_OUT_OF_VIRTUAL_MEMORY, 1, sizeof (LOG_TDES));
      error_code = ER_OUT_OF_VIRTUAL_MEMORY;
      goto error;
    }
  logtb_initialize_vacuum_thread_tdes (vacuum_Master.tdes, LOG_VACUUM_MASTER_TRANID);

  /* Allocate transaction descriptors for vacuum workers. */
  for (i = 0; i < VACUUM_MAX_WORKER_COUNT; i++)
    {
      vacuum_Workers[i].tdes = (LOG_TDES *) malloc (sizeof (LOG_TDES));
      if (vacuum_Workers[i].tdes == NULL)
	{
	  er_set (ER_ERROR_SEVERITY, ARG_FILE_LINE, ER_OUT_OF_VIRTUAL_MEMORY, 1, sizeof (LOG_TDES));
	  error_code = ER_OUT_OF_VIRTUAL_MEMORY;
	  goto error;
	}
      logtb_initialize_vacuum_thread_tdes (vacuum_Workers[i].tdes, VACUUM_WORKER_INDEX_TO_TRANID (i));
    }

  vacuum_Global_oldest_active_blockers_counter = 0;

  return NO_ERROR;

error:
  vacuum_finalize (thread_p);
  return (error_code == NO_ERROR) ? ER_FAILED : error_code;
}

#if defined(SERVER_MODE)
/*
 * vacuum_init_master_prefetch () - Initialize necessary structures for prefetching log data with vacuum master thread.
 *
 * return		   : Void.
 * thread_p (in)	   : Thread entry.
 * vacuum_data_npages (in) : Number of vacuum data pages.
 * vacuum_data_vfid (in)   : Vacuum data VFID.
 * dropped_files_vfid (in) : Dropped files VFID.
 */
static int
vacuum_init_master_prefetch (THREAD_ENTRY * thread_p)
{
  int error_code = NO_ERROR;
  long long unsigned size_vacuum_prefetch_log_buffer;

  size_vacuum_prefetch_log_buffer = (((long long unsigned) VACUUM_PREFETCH_LOG_PAGES) * LOG_PAGESIZE) + MAX_ALIGNMENT;

  vacuum_er_log (VACUUM_ER_LOG_MASTER,
		 "VACUUM INIT: prefetch pages:%d, log_page_size:%d, "
		 "prefetch buffer size:%llu, job_queue_capacity:%d.", (int) VACUUM_PREFETCH_LOG_PAGES,
		 (int) LOG_PAGESIZE, size_vacuum_prefetch_log_buffer, (int) VACUUM_JOB_QUEUE_CAPACITY);

  if (!MEM_SIZE_IS_VALID (size_vacuum_prefetch_log_buffer))
    {
      er_set (ER_ERROR_SEVERITY, ARG_FILE_LINE, ER_PRM_BAD_VALUE, 1, "vacuum_prefetch_log_pages");
      error_code = ER_PRM_BAD_VALUE;
      goto error;
    }

  vacuum_Prefetch_log_buffer = (LOG_PAGE *) malloc ((size_t) size_vacuum_prefetch_log_buffer);
  if (vacuum_Prefetch_log_buffer == NULL)
    {
      er_set (ER_ERROR_SEVERITY, ARG_FILE_LINE, ER_OUT_OF_VIRTUAL_MEMORY, 1, (size_t) size_vacuum_prefetch_log_buffer);
      error_code = ER_OUT_OF_VIRTUAL_MEMORY;
      goto error;
    }

  error_code =
    lf_bitmap_init (&vacuum_Prefetch_free_buffers_bitmap, LF_BITMAP_ONE_CHUNK, VACUUM_PREFETCH_LOG_BLOCK_BUFFERS_COUNT,
		    LF_BITMAP_FULL_USAGE_RATIO);
  if (error_code != NO_ERROR)
    {
      er_set (ER_ERROR_SEVERITY, ARG_FILE_LINE, ER_OUT_OF_VIRTUAL_MEMORY, 1,
	      VACUUM_JOB_QUEUE_CAPACITY * sizeof (unsigned int) / LF_BITFIELD_WORD_SIZE);
      error_code = ER_OUT_OF_VIRTUAL_MEMORY;
      goto error;
    }

error:
  return error_code;
}
#endif /* SERVER_MODE */

/*
* vacuum_finalize () - Finalize structures used for vacuum.
*
* return	: Void.
* thread_p (in) : Thread entry.
 */
void
vacuum_finalize (THREAD_ENTRY * thread_p)
{
  int i;

  if (prm_get_bool_value (PRM_ID_DISABLE_VACUUM))
    {
      return;
    }

#if defined(SERVER_MODE)
  assert (!vacuum_is_work_in_progress (thread_p));
#endif

  /* Make sure all finished job queues are consumed. */
  if (vacuum_Finished_job_queue != NULL)
    {
      vacuum_data_mark_finished (thread_p);
      if (!lf_circular_queue_is_empty (vacuum_Finished_job_queue))
	{
	  er_set (ER_ERROR_SEVERITY, ARG_FILE_LINE, ER_GENERIC_ERROR, 0);
	  assert (0);
	}
      lf_circular_queue_destroy (vacuum_Finished_job_queue);
      vacuum_Finished_job_queue = NULL;
    }

  if (vacuum_Block_data_buffer != NULL)
    {
      if (vacuum_consume_buffer_log_blocks (thread_p) != NO_ERROR)
	{
	  er_set (ER_ERROR_SEVERITY, ARG_FILE_LINE, ER_GENERIC_ERROR, 0);
	  assert (0);
	}
      if (!lf_circular_queue_is_empty (vacuum_Block_data_buffer))
	{
	  er_set (ER_ERROR_SEVERITY, ARG_FILE_LINE, ER_GENERIC_ERROR, 0);
	  assert (0);
	}
      lf_circular_queue_destroy (vacuum_Block_data_buffer);
      vacuum_Block_data_buffer = NULL;
    }

  /* Destroy job queues */
  if (vacuum_Job_queue != NULL)
    {
      lf_circular_queue_destroy (vacuum_Job_queue);
      vacuum_Job_queue = NULL;
    }

  /* Finalize vacuum data. */
  vacuum_unfix_first_and_last_data_page (thread_p);
  vacuum_Data.is_loaded = false;
  /* We should have unfixed all pages. Double-check. */
  pgbuf_unfix_all (thread_p);

  /* Free all resources allocated for vacuum workers */
  for (i = 0; i < VACUUM_MAX_WORKER_COUNT; i++)
    {
      vacuum_finalize_worker (thread_p, &vacuum_Workers[i]);
    }
  vacuum_finalize_worker (thread_p, &vacuum_Master);

#if defined(SERVER_MODE)
  if (vacuum_Prefetch_log_mode == VACUUM_PREFETCH_LOG_MODE_MASTER)
    {
      if (vacuum_Prefetch_log_buffer != NULL)
	{
	  free_and_init (vacuum_Prefetch_log_buffer);
	}
      lf_bitmap_destroy (&vacuum_Prefetch_free_buffers_bitmap);
    }
#endif /* SERVER_MODE */

  /* Unlock data */
  pthread_mutex_destroy (&vacuum_Dropped_files_mutex);
}

/*
 * vacuum_heap () - Vacuum heap objects.
 *
 * return		 : Error code.
 * thread_p (in)	 : Thread entry.
 * heap_objects (in)	 : Array of heap objects (VFID & OID).
 * n_heap_objects (in)	 : Number of heap objects.
 * threshold_mvccid (in) : Threshold MVCCID used for vacuum check.
 * was_interrutped (in)  : True if same job was executed and interrupted.
 */
static int
vacuum_heap (THREAD_ENTRY * thread_p, VACUUM_WORKER * worker, MVCCID threshold_mvccid, bool was_interrupted)
{
  VACUUM_HEAP_OBJECT *page_ptr;
  VACUUM_HEAP_OBJECT *obj_ptr;
  int error_code = NO_ERROR;
  VFID vfid = VFID_INITIALIZER;
  bool reusable = false;
  int object_count = 0;

  if (worker->n_heap_objects == 0)
    {
      return NO_ERROR;
    }

  /* Set state to execute mode. */
  worker->state = VACUUM_WORKER_STATE_EXECUTE;

  /* Sort all objects. Sort function will order all objects first by VFID then by OID. All objects belonging to one
   * file will be consecutive. Also, all objects belonging to one page will be consecutive. Vacuum will be called for
   * each different heap page. */
  qsort (worker->heap_objects, worker->n_heap_objects, sizeof (VACUUM_HEAP_OBJECT), vacuum_compare_heap_object);

  /* Start parsing array. Vacuum objects page by page. */
  for (page_ptr = worker->heap_objects; page_ptr < worker->heap_objects + worker->n_heap_objects;)
    {
      if (!VFID_EQ (&vfid, &page_ptr->vfid))
	{
	  FILE_TYPE type;
	  /* Update VFID. */
	  VFID_COPY (&vfid, &page_ptr->vfid);
	  /* Update reusable. */
	  error_code = flre_get_type (thread_p, &vfid, &type);
	  if (error_code != NO_ERROR)
	    {
	      assert_release (false);
	      er_clear ();
	      error_code = NO_ERROR;
	    }
	  reusable = (type == FILE_HEAP_REUSE_SLOTS);
	}

      /* Find all objects for this page. */
      object_count = 1;
      for (obj_ptr = page_ptr + 1;
	   obj_ptr < worker->heap_objects + worker->n_heap_objects && obj_ptr->oid.pageid == page_ptr->oid.pageid
	   && obj_ptr->oid.volid == page_ptr->oid.volid; obj_ptr++)
	{
	  object_count++;
	}
      /* Vacuum page. */
      error_code = vacuum_heap_page (thread_p, page_ptr, object_count, threshold_mvccid, reusable, was_interrupted);
      if (error_code != NO_ERROR)
	{
	  vacuum_er_log (VACUUM_ER_LOG_ERROR | VACUUM_ER_LOG_HEAP,
			 "VACUUM ERROR: Vacuum heap page %d|%d, error_code=%d.\n", page_ptr->oid.volid,
			 page_ptr->oid.pageid);

	  assert_release (false);
	  er_clear ();
	  error_code = NO_ERROR;
	  /* Release should not stop. Continue. */
	}
      /* Advance to next page. */
      page_ptr = obj_ptr;
    }
  return NO_ERROR;
}

/*
 * vacuum_heap_page () - Vacuum objects in one heap page.
 *
 * return		 : Error code.
 * thread_p (in)	 : Thread entry.
 * heap_objects (in)	 : Array of objects to vacuum.
 * n_heap_objects (in)	 : Number of objects.
 * threshold_mvccid (in) : Threshold MVCCID used to vacuum.
 * reusable (in)	 : True if object slots are reusable.
 * was_interrutped (in)  : True if same job was executed and interrupted.
 */
int
vacuum_heap_page (THREAD_ENTRY * thread_p, VACUUM_HEAP_OBJECT * heap_objects, int n_heap_objects,
		  MVCCID threshold_mvccid, bool reusable, bool was_interrupted)
{
  VACUUM_HEAP_HELPER helper;	/* Vacuum heap helper. */
  HEAP_PAGE_VACUUM_STATUS page_vacuum_status;	/* Current page vacuum status. */
  int error_code = NO_ERROR;	/* Error code. */
  int obj_index = 0;		/* Index used to iterate the object array. */

  /* Assert expected arguments. */
  assert (heap_objects != NULL);
  assert (n_heap_objects > 0);
  assert (MVCCID_IS_NORMAL (threshold_mvccid));

  VACUUM_PERF_HEAP_START (thread_p, &helper);

  /* Get page from first object. */
  VPID_GET_FROM_OID (&helper.home_vpid, &heap_objects->oid);
  if (was_interrupted)
    {
      DISK_ISVALID valid = disk_is_page_sector_reserved (thread_p, helper.home_vpid.volid, helper.home_vpid.pageid);
      if (valid == DISK_INVALID)
	{
	  /* Page was already deallocated in previous job run. */
	  /* Safe guard: this was possible if there was only one object to be vacuumed. */
	  assert (n_heap_objects == 1);
	  return NO_ERROR;
	}
      else if (valid == DISK_ERROR)
	{
	  assert_release (false);
	  return ER_FAILED;
	}
      /* Valid page. Proceed to vacuum. */
    }

#if !defined (NDEBUG)
  /* Check all objects belong to same page. */
  {
    int i = 0;
    assert (HEAP_ISVALID_OID (&heap_objects->oid) != DISK_INVALID);
    for (i = 1; i < n_heap_objects; i++)
      {
	assert (heap_objects[i].oid.volid == heap_objects[0].oid.volid
		&& heap_objects[i].oid.pageid == heap_objects[0].oid.pageid);
	assert (heap_objects[i].oid.slotid > 0);
	assert (heap_objects[i].vfid.fileid == heap_objects[0].vfid.fileid
		&& heap_objects[i].vfid.volid == heap_objects[0].vfid.volid);
      }
  }
#endif /* !NDEBUG */

  /* Initialize helper. */
  helper.reusable = reusable;
  helper.home_page = NULL;
  helper.forward_page = NULL;
  helper.n_vacuumed = 0;
  helper.n_bulk_vacuumed = 0;
  helper.initial_home_free_space = -1;
  HFID_SET_NULL (&helper.hfid);
  VFID_SET_NULL (&helper.overflow_vfid);

  /* Fix heap page. */
  helper.home_page = pgbuf_fix (thread_p, &helper.home_vpid, OLD_PAGE, PGBUF_LATCH_WRITE, PGBUF_UNCONDITIONAL_LATCH);
  if (helper.home_page == NULL)
    {
      ASSERT_ERROR_AND_SET (error_code);
      vacuum_er_log (VACUUM_ER_LOG_ERROR | VACUUM_ER_LOG_HEAP, "VACUUM ERROR: Failed to fix page %d|%d.\n",
		     helper.home_vpid.volid, helper.home_vpid.pageid);
      return error_code;
    }
  (void) pgbuf_check_page_ptype (thread_p, helper.home_page, PAGE_HEAP);

  helper.initial_home_free_space = spage_get_free_space_without_saving (thread_p, helper.home_page, NULL);

  helper.crt_slotid = -1;
  for (obj_index = 0; obj_index < n_heap_objects; obj_index++)
    {
      if (helper.crt_slotid == heap_objects[obj_index].oid.slotid)
	{
	  /* Same object. Do not check it twice. */
	  continue;
	}
      /* Set current slotid. */
      helper.crt_slotid = heap_objects[obj_index].oid.slotid;

      /* Prepare record for vacuum (get all required pages, info and MVCC header). */
      error_code = vacuum_heap_prepare_record (thread_p, &helper);
      if (error_code != NO_ERROR)
	{
	  vacuum_er_log (VACUUM_ER_LOG_ERROR | VACUUM_ER_LOG_HEAP,
			 "VACUUM ERROR: Could not prepare vacuum for object %d|%d|%d.\n",
			 heap_objects[obj_index].oid.volid, heap_objects[obj_index].oid.pageid,
			 heap_objects[obj_index].oid.slotid);

	  assert_release (false);
	  if (helper.forward_page != NULL)
	    {
	      pgbuf_unfix_and_init (thread_p, helper.forward_page);
	    }
	  er_clear ();
	  error_code = NO_ERROR;
	  continue;
	}
      /* Safe guard. */
      assert (helper.home_page != NULL);

      switch (helper.record_type)
	{
	case REC_RELOCATION:
	case REC_HOME:
	case REC_BIGONE:

	  /* Check if record can be vacuumed. */
	  helper.can_vacuum = mvcc_satisfies_vacuum (thread_p, &helper.mvcc_header, threshold_mvccid);
	  if (helper.can_vacuum == VACUUM_RECORD_REMOVE)
	    {
	      /* Record has been deleted and it can be removed. */
	      error_code = vacuum_heap_record (thread_p, &helper);
	    }
	  else if (helper.can_vacuum == VACUUM_RECORD_DELETE_INSID_PREV_VER)
	    {
	      /* Record insert MVCCID and prev version lsa can be removed. */
	      error_code = vacuum_heap_record_insid_and_prev_version (thread_p, &helper);
	    }
	  else
	    {
	      /* Object could not be vacuumed. */
	    }
	  if (helper.forward_page != NULL)
	    {
	      pgbuf_unfix_and_init (thread_p, helper.forward_page);
	    }
	  if (error_code != NO_ERROR)
	    {
	      vacuum_er_log (VACUUM_ER_LOG_ERROR | VACUUM_ER_LOG_HEAP,
			     "VACUUM ERROR: Failed to vacuum object at %d|%d|%d.\n", helper.home_vpid.volid,
			     helper.home_vpid.pageid, helper.crt_slotid);

	      /* Debug should hit assert. Release should continue. */
	      assert_release (false);
	      er_clear ();
	      error_code = NO_ERROR;
	      continue;
	    }
	  break;

	default:
	  /* Object cannot be vacuumed. Most likely it was already vacuumed by another worker or it was rollbacked and
	   * reused. */
	  assert (helper.forward_page == NULL);
	  break;
	}

      assert (!VACUUM_IS_THREAD_VACUUM_MASTER (thread_p));
      if (!VACUUM_IS_THREAD_VACUUM_WORKER (thread_p))
	{
	  continue;
	}

      /* Check page vacuum status. */
      page_vacuum_status = heap_page_get_vacuum_status (thread_p, helper.home_page);
      /* Safe guard. */
      assert (page_vacuum_status != HEAP_PAGE_VACUUM_NONE || (was_interrupted && helper.n_vacuumed == 0));

      /* Page can be removed if no other worker will access this page. If this worker is the only one expected, then it 
       * can remove the page. It is also possible that this job was previously executed and interrupted due to
       * shutdown or crash. This case is a little more complicated. There are two scenarios: 1. Current page status is
       * vacuum none. This means all vacuum was already executed. 2. Current page status is vacuum once. This means a
       * vacuum is expected, but we cannot tell if current vacuum worker was interrupted and re-executes an old vacuum
       * task or if it is executing the task expected by page status.  Take next scenario: 1. Insert new object at
       * OID1. page status is vacuum once.  2. Block with above operations is finished and vacuum job is started.  3.
       * Vacuum insert MVCCID at OID1. status is now vacuum none.  4. Delete object at OID1. page status is set to
       * vacuum once.  5. Crash.  6. Job on block at step #2 is restarted.  7. Vacuum is executed on object OID1.
       * Object can be removed.  8. Vacuum is executed for delete operation at #4.  It would be incorrect to change
       * page status from vacuum once to none, since it will be followed by another vacuum task. Since vacuum none
       * status means page might be deallocated, it is better to be paranoid about it. */
      if ((page_vacuum_status == HEAP_PAGE_VACUUM_ONCE && !was_interrupted)
	  || (page_vacuum_status == HEAP_PAGE_VACUUM_NONE && was_interrupted))
	{
	  assert (n_heap_objects == 1);
	  assert (helper.n_vacuumed <= 1);
	  if (page_vacuum_status == HEAP_PAGE_VACUUM_ONCE)
	    {
	      heap_page_set_vacuum_status_none (thread_p, helper.home_page);

	      vacuum_er_log (VACUUM_ER_LOG_HEAP,
			     "VACUUM: Changed vacuum status of heap page %d|%d, lsa=%lld|%d from once to none.\n",
			     pgbuf_get_volume_id (helper.home_page), pgbuf_get_page_id (helper.home_page),
			     (long long int) pgbuf_get_lsa (helper.home_page)->pageid,
			     (int) pgbuf_get_lsa (helper.home_page)->offset);

	      VACUUM_PERF_HEAP_TRACK_EXECUTE (thread_p, &helper);

	      vacuum_log_vacuum_heap_page (thread_p, helper.home_page, helper.n_bulk_vacuumed, helper.slots,
					   helper.results, helper.reusable, true);

	      VACUUM_PERF_HEAP_TRACK_LOGGING (thread_p, &helper);
	    }

	  /* Reset n_vacuumed since they have been logged already. */
	  helper.n_vacuumed = 0;
	  helper.n_bulk_vacuumed = 0;

	  /* Set page dirty. */
	  pgbuf_set_dirty (thread_p, helper.home_page, DONT_FREE);

	  if (spage_number_of_records (helper.home_page) <= 1 && helper.reusable)
	    {
	      /* Try to remove page from heap. */

	      /* HFID is required. */
	      error_code = vacuum_heap_get_hfid (thread_p, &helper);
	      if (error_code != NO_ERROR)
		{
		  /* Give up. */
		  pgbuf_unfix_and_init (thread_p, helper.home_page);
		  goto end;
		}
	      assert (!HFID_IS_NULL (&helper.hfid));
	      VACUUM_PERF_HEAP_TRACK_PREPARE (thread_p, &helper);

	      if (pgbuf_has_prevent_dealloc (helper.home_page) == false
		  && heap_remove_page_on_vacuum (thread_p, &helper.home_page, &helper.hfid))
		{
		  /* Successfully removed page. */
		  assert (helper.home_page == NULL);

		  vacuum_er_log (VACUUM_ER_LOG_WORKER | VACUUM_ER_LOG_HEAP,
				 "VACUUM: Successfully removed page %d|%d from heap file (%d, %d|%d).\n",
				 helper.home_vpid.volid, helper.home_vpid.pageid, helper.hfid.hpgid,
				 helper.hfid.vfid.volid, helper.hfid.vfid.fileid);

		  VACUUM_PERF_HEAP_TRACK_EXECUTE (thread_p, &helper);
		  goto end;
		}
	      else if (helper.home_page != NULL)
		{
		  /* Unfix page. */
		  pgbuf_unfix_and_init (thread_p, helper.home_page);
		}
	      /* Fall through and go to end. */
	    }
	  else
	    {
	      /* Finished vacuuming page. Unfix the page and go to end. */
	      pgbuf_unfix_and_init (thread_p, helper.home_page);
	    }
	  goto end;
	}

      if (pgbuf_has_any_non_vacuum_waiters (helper.home_page))
	{
	  /* release latch to favor other threads */
	  vacuum_heap_page_log_and_reset (thread_p, &helper, false, true);

	  helper.home_page =
	    pgbuf_fix (thread_p, &helper.home_vpid, OLD_PAGE, PGBUF_LATCH_WRITE, PGBUF_UNCONDITIONAL_LATCH);
	  if (helper.home_page == NULL)
	    {
	      ASSERT_ERROR_AND_SET (error_code);
	      vacuum_er_log (VACUUM_ER_LOG_ERROR | VACUUM_ER_LOG_HEAP, "VACUUM ERROR: Failed to fix page %d|%d.\n",
			     helper.home_vpid.volid, helper.home_vpid.pageid);
	      assert (helper.forward_page == NULL);
	      return error_code;
	    }
	  (void) pgbuf_check_page_ptype (thread_p, helper.home_page, PAGE_HEAP);
	}
      /* Continue to next object. */
    }
  /* Finished processing all objects. */

end:
  assert (helper.forward_page == NULL);
  if (helper.home_page != NULL)
    {
      vacuum_heap_page_log_and_reset (thread_p, &helper, true, true);
    }

  return error_code;
}

/*
 * vacuum_heap_prepare_record () - Prepare all required information to vacuum heap record. Possible requirements:
 *				   - Record type (always).
 *				   - Peeked record data: REC_HOME,
 *				     REC_RELOCATION
 *				   - Forward page: REC_BIGONE, REC_RELOCATION
 *				   - Forward OID: REC_BIGONE, REC_RELOCATION
 *				   - HFID: REC_BIGONE, REC_RELOCATION
 *				   - Overflow VFID: REC_BIGONE
 *				   - MVCC header: REC_HOME, REC_BIGONE,
 *				     REC_RELOCATION
 *
 * return	 : Error code.
 * thread_p (in) : Thread entry.
 * helper (in)	 : Vacuum heap helper.
 */
static int
vacuum_heap_prepare_record (THREAD_ENTRY * thread_p, VACUUM_HEAP_HELPER * helper)
{
  SPAGE_SLOT *slotp;		/* Slot at helper->crt_slotid or NULL. */
  VPID forward_vpid;		/* Forward page VPID. */
  int error_code = NO_ERROR;	/* Error code. */
  PGBUF_LATCH_CONDITION fwd_condition;	/* Condition to latch forward page for REC_RELOCATION. */

  /* Assert expected arguments. */
  assert (helper != NULL);
  assert (helper->home_page != NULL);
  assert (helper->forward_page == NULL);
  assert (helper->crt_slotid > 0);

retry_prepare:

  /* Get slot. */
  slotp = spage_get_slot (helper->home_page, helper->crt_slotid);
  if (slotp == NULL)
    {
      /* Slot must have been deleted. */
      helper->record_type = REC_MARKDELETED;
      return NO_ERROR;
    }
  helper->record_type = slotp->record_type;

  /* Get required pages and MVCC header in the three interesting cases: 1. REC_RELOCATION. 2. REC_BIGONE. 3. REC_HOME. */
  switch (helper->record_type)
    {
    case REC_RELOCATION:
      /* Required info: forward page, forward OID, REC_NEWHOME record, MVCC header and HFID. */

      /* Before getting forward page, we need to get HFID. It must be known to help deciding the order of fixing pages. */
      error_code = vacuum_heap_get_hfid (thread_p, helper);
      if (error_code != NO_ERROR)
	{
	  /* Debug should have hit assert. Release should give up. */
	  return error_code;
	}
      assert (!HFID_IS_NULL (&helper->hfid));

      /* Get forward OID. */
      helper->forward_recdes.data = (char *) &helper->forward_link;
      helper->forward_recdes.area_size = sizeof (helper->forward_link);
      if (spage_get_record (helper->home_page, helper->crt_slotid, &helper->forward_recdes, COPY) != S_SUCCESS)
	{
	  assert_release (false);
	  return ER_FAILED;
	}
      COPY_OID (&helper->forward_oid, &helper->forward_link);

      /* Get forward page. */
      VPID_GET_FROM_OID (&forward_vpid, &helper->forward_link);
      if (helper->forward_page != NULL)
	{
	  VPID crt_fwd_vpid = VPID_INITIALIZER;

	  pgbuf_get_vpid (helper->forward_page, &crt_fwd_vpid);
	  assert (!VPID_ISNULL (&crt_fwd_vpid));
	  if (!VPID_EQ (&crt_fwd_vpid, &forward_vpid))
	    {
	      /* Unfix current forward page. */
	      pgbuf_unfix_and_init (thread_p, helper->forward_page);
	    }
	}
      if (helper->forward_page == NULL)
	{
	  /* The condition used to fix forward page depends on its VPID and home page VPID. Unconditional latch can be
	   * used if the order is home before forward. If the order is forward before home, try conditional latch, and
	   * if it fails, fix pages in reversed order. */
	  fwd_condition = pgbuf_get_condition_for_ordered_fix (&forward_vpid, &helper->home_vpid, &helper->hfid);
	  helper->forward_page = pgbuf_fix (thread_p, &forward_vpid, OLD_PAGE, PGBUF_LATCH_WRITE, fwd_condition);
	}
      if (helper->forward_page == NULL)
	{
	  /* Fix failed. */
	  if (fwd_condition == PGBUF_UNCONDITIONAL_LATCH)
	    {
	      /* Fix should have worked. */
	      ASSERT_ERROR_AND_SET (error_code);
	      vacuum_er_log (VACUUM_ER_LOG_ERROR | VACUUM_ER_LOG_HEAP, "VACUUM ERROR: Failed to fix page (%d, %d).",
			     forward_vpid.volid, forward_vpid.pageid);
	      return error_code;
	    }
	  /* Conditional latch. Unfix home, and fix in reversed order. */

	  VACUUM_PERF_HEAP_TRACK_PREPARE (thread_p, helper);

	  /* Make sure all current changes on home are logged. */
	  vacuum_heap_page_log_and_reset (thread_p, helper, false, true);
	  assert (helper->home_page == NULL);

	  /* Fix pages in reversed order. */
	  /* Fix forward page. */
	  helper->forward_page =
	    pgbuf_fix (thread_p, &forward_vpid, OLD_PAGE, PGBUF_LATCH_WRITE, PGBUF_UNCONDITIONAL_LATCH);
	  if (helper->forward_page == NULL)
	    {
	      ASSERT_ERROR_AND_SET (error_code);
	      vacuum_er_log (VACUUM_ER_LOG_ERROR | VACUUM_ER_LOG_HEAP, "VACUUM ERROR: Failed to fix page (%d, %d).",
			     forward_vpid.volid, forward_vpid.pageid);
	      return error_code;
	    }
	  /* Fix home page. */
	  helper->home_page =
	    pgbuf_fix (thread_p, &helper->home_vpid, OLD_PAGE, PGBUF_LATCH_WRITE, PGBUF_UNCONDITIONAL_LATCH);
	  if (helper->home_page == NULL)
	    {
	      ASSERT_ERROR_AND_SET (error_code);
	      vacuum_er_log (VACUUM_ER_LOG_ERROR | VACUUM_ER_LOG_HEAP, "VACUUM ERROR: Failed to fix page (%d, %d).",
			     forward_vpid.volid, forward_vpid.pageid);
	      return error_code;
	    }
	  /* Both pages fixed. */

	  /* While home has been unfixed, it is possible that current record was changed. It could be returned to home, 
	   * link could be changed, or it could be vacuumed. Repeat getting record. */
	  goto retry_prepare;
	}
      assert (VPID_EQ (pgbuf_get_vpid_ptr (helper->forward_page), &forward_vpid));
      /* COPY (needed for UNDO logging) REC_NEWHOME record. */
      helper->record.data = PTR_ALIGN (helper->rec_buf, MAX_ALIGNMENT);
      helper->record.area_size = sizeof (helper->rec_buf);
      if (spage_get_record (helper->forward_page, helper->forward_oid.slotid, &helper->record, COPY) != S_SUCCESS)
	{
	  assert_release (false);
	  return ER_FAILED;
	}

      /* Get MVCC header to check whether the record can be vacuumed. */
      error_code = or_mvcc_get_header (&helper->record, &helper->mvcc_header);
      if (error_code != NO_ERROR)
	{
	  assert_release (false);
	  return error_code;
	}
      return NO_ERROR;

    case REC_BIGONE:
      /* Required info: forward oid, forward page, MVCC header, HFID and overflow VFID. */

      if (helper->forward_page != NULL)
	{
	  /* Retry from REC_RELOCATION. This forward_page cannot be good for REC_BIGONE. */
	  pgbuf_unfix_and_init (thread_p, helper->forward_page);
	}

      /* HFID is required to obtain overflow VFID. */
      error_code = vacuum_heap_get_hfid (thread_p, helper);
      if (error_code != NO_ERROR)
	{
	  /* Debug should have hit assert. Release should give up. */
	  return error_code;
	}
      assert (!HFID_IS_NULL (&helper->hfid));

      /* Overflow VFID is required to remove overflow pages. */
      if (VFID_ISNULL (&helper->overflow_vfid))
	{
	  if (heap_ovf_find_vfid (thread_p, &helper->hfid, &helper->overflow_vfid, false, PGBUF_CONDITIONAL_LATCH) ==
	      NULL)
	    {
	      /* Failed conditional latch. Unfix heap page and try again using unconditional latch. */
	      VACUUM_PERF_HEAP_TRACK_PREPARE (thread_p, helper);

	      vacuum_heap_page_log_and_reset (thread_p, helper, false, true);

	      if (heap_ovf_find_vfid (thread_p, &helper->hfid, &helper->overflow_vfid, false, PGBUF_UNCONDITIONAL_LATCH)
		  == NULL || VFID_ISNULL (&helper->overflow_vfid))
		{
		  assert_release (false);
		  return ER_FAILED;
		}
	      helper->home_page =
		pgbuf_fix (thread_p, &helper->home_vpid, OLD_PAGE, PGBUF_LATCH_WRITE, PGBUF_UNCONDITIONAL_LATCH);
	      if (helper->home_page == NULL)
		{
		  ASSERT_ERROR_AND_SET (error_code);
		  vacuum_er_log (VACUUM_ER_LOG_ERROR | VACUUM_ER_LOG_HEAP, "VACUUM ERROR: Failed to fix page (%d, %d).",
				 helper->home_vpid.volid, helper->home_vpid.pageid);
		  return error_code;
		}
	      /* While home has been unfixed, it is possible that current record was changed. It could be vacuumed.
	       * Repeat getting record. */
	      goto retry_prepare;
	    }
	}
      assert (!VFID_ISNULL (&helper->overflow_vfid));
      assert (helper->home_page != NULL);

      /* Get forward OID. */
      helper->forward_recdes.data = (char *) &helper->forward_link;
      helper->forward_recdes.area_size = sizeof (helper->forward_link);
      if (spage_get_record (helper->home_page, helper->crt_slotid, &helper->forward_recdes, COPY) != S_SUCCESS)
	{
	  assert_release (false);
	  return ER_FAILED;
	}

      COPY_OID (&helper->forward_oid, &helper->forward_link);

      /* Fix first overflow page (forward_page). */
      VPID_GET_FROM_OID (&forward_vpid, &helper->forward_link);
      helper->forward_page =
	pgbuf_fix (thread_p, &forward_vpid, OLD_PAGE, PGBUF_LATCH_WRITE, PGBUF_UNCONDITIONAL_LATCH);
      if (helper->forward_page == NULL)
	{
	  ASSERT_ERROR_AND_SET (error_code);
	  vacuum_er_log (VACUUM_ER_LOG_ERROR | VACUUM_ER_LOG_HEAP, "VACUUM ERROR: Failed to fix page (%d, %d).",
			 forward_vpid.volid, forward_vpid.pageid);
	  return error_code;
	}

      /* Read MVCC header from first overflow page. */
      error_code = heap_get_mvcc_rec_header_from_overflow (helper->forward_page, &helper->mvcc_header, NULL);
      if (error_code != NO_ERROR)
	{
	  ASSERT_ERROR ();
	  vacuum_er_log (VACUUM_ER_LOG_ERROR | VACUUM_ER_LOG_HEAP,
			 "VACUUM ERROR: Failed to get MVCC header from overflow page %d|%d.", forward_vpid.volid,
			 forward_vpid.pageid);
	  return error_code;
	}
      break;

    case REC_HOME:
      /* Required info: record data and MVCC header. */

      if (helper->forward_page != NULL)
	{
	  /* Retry from REC_RELOCATION. This forward_page cannot be good for REC_HOME. */
	  pgbuf_unfix_and_init (thread_p, helper->forward_page);
	}

      helper->record.data = PTR_ALIGN (helper->rec_buf, MAX_ALIGNMENT);
      helper->record.area_size = sizeof (helper->rec_buf);

      /* Peek record. */
      if (spage_get_record (helper->home_page, helper->crt_slotid, &helper->record, COPY) != S_SUCCESS)
	{
	  assert_release (false);
	  return ER_FAILED;
	}

      /* Get MVCC header to check whether the record can be vacuumed. */
      error_code = or_mvcc_get_header (&helper->record, &helper->mvcc_header);
      if (error_code != NO_ERROR)
	{
	  assert_release (false);
	  return ER_FAILED;
	}
      break;

    default:
      /* No information is required other than record type. */

      if (helper->forward_page != NULL)
	{
	  /* Retry from REC_RELOCATION. This forward_page cannot be good for vacuumed/deleted slot. */
	  pgbuf_unfix_and_init (thread_p, helper->forward_page);
	}
      break;
    }

  /* Assert forward page is fixed if and only if record type is either REC_RELOCATION or REC_BIGONE. */
  assert ((helper->record_type == REC_RELOCATION
	   || helper->record_type == REC_BIGONE) == (helper->forward_page != NULL));

  VACUUM_PERF_HEAP_TRACK_PREPARE (thread_p, helper);

  /* Success. */
  return NO_ERROR;
}

/*
 * vacuum_heap_record_insid_and_prev_version () - Remove insert MVCCID and prev version lsa from record.
 *
 * return	 : Error code.
 * thread_p (in) : Thread entry.
 * helper (in)	 : Vacuum heap helper.
 */
static int
vacuum_heap_record_insid_and_prev_version (THREAD_ENTRY * thread_p, VACUUM_HEAP_HELPER * helper)
{
  RECDES *update_record;
  int error_code = NO_ERROR;
  char *start_p, *existing_data_p, *new_data_p;
  int repid_and_flag_bits = 0, mvcc_flags = 0;

  /* Assert expected arguments. */
  assert (helper != NULL);
  assert (helper->can_vacuum == VACUUM_RECORD_DELETE_INSID_PREV_VER);
  assert (MVCC_IS_HEADER_INSID_NOT_ALL_VISIBLE (&helper->mvcc_header));

  switch (helper->record_type)
    {
    case REC_RELOCATION:
      /* Remove insert MVCCID from REC_NEWHOME in forward_page. */

      /* Forward page and OID are required. */
      assert (helper->forward_page != NULL);
      assert (!OID_ISNULL (&helper->forward_oid));
      assert (helper->record.type == REC_NEWHOME);

      /* Remove insert MVCCID and prev version lsa. */
      update_record = &helper->record;
      start_p = update_record->data;
      repid_and_flag_bits = OR_GET_MVCC_REPID_AND_FLAG (start_p);
      mvcc_flags = (repid_and_flag_bits >> OR_MVCC_FLAG_SHIFT_BITS) & OR_MVCC_FLAG_MASK;

      /* Skip bytes up to insid_offset. */
      existing_data_p = start_p + mvcc_header_size_lookup[mvcc_flags];
      new_data_p = start_p + OR_MVCC_INSERT_ID_OFFSET;
      if (mvcc_flags & OR_MVCC_FLAG_VALID_DELID)
	{
	  /* Has MVCC DELID. */
	  if (mvcc_flags & OR_MVCC_FLAG_VALID_INSID)
	    {
	      /* Copy MVCC DELID over INSID (INSID is removed). */
	      memcpy (new_data_p, new_data_p + OR_MVCCID_SIZE, OR_MVCCID_SIZE);
	    }
	  /* Skip DELID. */
	  new_data_p += OR_MVCCID_SIZE;
	}

      /* Clear flag for valid insert MVCCID and prev version lsa. */
      repid_and_flag_bits &= ~((OR_MVCC_FLAG_VALID_INSID | OR_MVCC_FLAG_VALID_PREV_VERSION) << OR_MVCC_FLAG_SHIFT_BITS);
      OR_PUT_INT (start_p, repid_and_flag_bits);

      /* Expect new_data_p != existing_data_p in most of the cases. */
      assert (existing_data_p >= new_data_p);
      memmove (new_data_p, existing_data_p, update_record->length - CAST_BUFLEN (existing_data_p - start_p));
      update_record->length -= CAST_BUFLEN (existing_data_p - new_data_p);
      assert (update_record->length > 0);

      /* Update record in page. */
      if (spage_update (thread_p, helper->forward_page, helper->forward_oid.slotid, update_record) != SP_SUCCESS)
	{
	  assert_release (false);
	  return ER_FAILED;
	}

      /* Since forward page was vacuumed, log it immediately. Then unfix forward page. */
      vacuum_log_vacuum_heap_page (thread_p, helper->forward_page, 1, &helper->forward_oid.slotid, &helper->can_vacuum,
				   helper->reusable, false);
      pgbuf_set_dirty (thread_p, helper->forward_page, FREE);
      helper->forward_page = NULL;

      perfmon_inc_stat (thread_p, PSTAT_HEAP_REL_VACUUMS);
      break;

    case REC_BIGONE:
      /* First overflow page is required. */
      assert (helper->forward_page != NULL);

      /* Replace current insert MVCCID with MVCCID_ALL_VISIBLE. Header must remain the same size. */
      MVCC_SET_INSID (&helper->mvcc_header, MVCCID_ALL_VISIBLE);
      LSA_SET_NULL (&helper->mvcc_header.prev_version_lsa);
      error_code = heap_set_mvcc_rec_header_on_overflow (helper->forward_page, &helper->mvcc_header);
      if (error_code != NO_ERROR)
	{
	  ASSERT_ERROR ();
	  vacuum_er_log (VACUUM_ER_LOG_ERROR | VACUUM_ER_LOG_HEAP,
			 "Vacuum error: set mvcc header (flag=%d, repid=%d, chn=%d, insid=%llu, "
			 "delid=%llu, forward object %d|%d|%d with record of type=%d and size=%d",
			 (int) MVCC_GET_FLAG (&helper->mvcc_header), (int) MVCC_GET_REPID (&helper->mvcc_header),
			 MVCC_GET_CHN (&helper->mvcc_header), MVCC_GET_INSID (&helper->mvcc_header),
			 MVCC_GET_DELID (&helper->mvcc_header), helper->home_vpid.volid, helper->home_vpid.pageid,
			 helper->crt_slotid, REC_BIGONE, helper->record.length);
	  return error_code;
	}
      /* Log changes and unfix first overflow page. */
      vacuum_log_remove_ovf_insid (thread_p, helper->forward_page);
      pgbuf_set_dirty (thread_p, helper->forward_page, FREE);
      helper->forward_page = NULL;

      perfmon_inc_stat (thread_p, PSTAT_HEAP_BIG_VACUUMS);
      break;

    case REC_HOME:
      /* Remove insert MVCCID and prev version lsa. */

      assert (helper->record.type == REC_HOME);
      update_record = &helper->record;
      start_p = update_record->data;
      repid_and_flag_bits = OR_GET_MVCC_REPID_AND_FLAG (start_p);
      mvcc_flags = (repid_and_flag_bits >> OR_MVCC_FLAG_SHIFT_BITS) & OR_MVCC_FLAG_MASK;

      /* Skip bytes up to insid_offset */
      existing_data_p = start_p + mvcc_header_size_lookup[mvcc_flags];
      new_data_p = start_p + OR_MVCC_INSERT_ID_OFFSET;
      if (mvcc_flags & OR_MVCC_FLAG_VALID_DELID)
	{
	  /* Has MVCC DELID. */
	  if (mvcc_flags & OR_MVCC_FLAG_VALID_INSID)
	    {
	      /* Copy MVCC DELID over INSID (INSID is removed). */
	      memcpy (new_data_p, new_data_p + OR_MVCCID_SIZE, OR_MVCCID_SIZE);
	    }
	  /* Skip DELID. */
	  new_data_p += OR_MVCCID_SIZE;
	}

      /* Clear flag for valid insert MVCCID and prev version lsa. */
      repid_and_flag_bits &= ~((OR_MVCC_FLAG_VALID_INSID | OR_MVCC_FLAG_VALID_PREV_VERSION) << OR_MVCC_FLAG_SHIFT_BITS);
      OR_PUT_INT (start_p, repid_and_flag_bits);

      /* Expect new_data_p != existing_data_p in most of the cases. */
      assert (existing_data_p >= new_data_p);
      memmove (new_data_p, existing_data_p, update_record->length - CAST_BUFLEN (existing_data_p - start_p));
      update_record->length -= CAST_BUFLEN (existing_data_p - new_data_p);
      assert (update_record->length > 0);

      if (spage_update (thread_p, helper->home_page, helper->crt_slotid, update_record) != SP_SUCCESS)
	{
	  assert_release (false);
	  return ER_FAILED;
	}
      /* Collect vacuum data to be logged later. */
      helper->slots[helper->n_bulk_vacuumed] = helper->crt_slotid;
      helper->results[helper->n_bulk_vacuumed] = VACUUM_RECORD_DELETE_INSID_PREV_VER;
      helper->n_bulk_vacuumed++;

      perfmon_inc_stat (thread_p, PSTAT_HEAP_HOME_VACUUMS);
      break;

    default:
      /* Should not be here. */
      assert_release (false);
      return ER_FAILED;
    }

  helper->n_vacuumed++;

  perfmon_inc_stat (thread_p, PSTAT_HEAP_INSID_VACUUMS);

  /* Success. */
  return NO_ERROR;
}

/*
 * vacuum_heap_record () - Vacuum heap record.
 *
 * return	 : Error code.
 * thread_p (in) : Thread entry.
 * helper (in)	 : Vacuum heap helper.
 */
static int
vacuum_heap_record (THREAD_ENTRY * thread_p, VACUUM_HEAP_HELPER * helper)
{
  /* Assert expected arguments. */
  assert (helper != NULL);
  assert (helper->can_vacuum == VACUUM_RECORD_REMOVE);
  assert (helper->home_page != NULL);
  assert (MVCC_IS_HEADER_DELID_VALID (&helper->mvcc_header));

  if (helper->record_type == REC_RELOCATION || helper->record_type == REC_BIGONE)
    {
      /* HOME record of rel/big records are performed as a single operation: flush all existing vacuumed slots before
       * starting a system op for current record */
      vacuum_heap_page_log_and_reset (thread_p, helper, false, false);

      if (log_start_system_op (thread_p) == NULL)
	{
	  assert_release (false);
	  return ER_FAILED;
	}
    }
  else
    {
      assert (helper->record_type == REC_HOME);
      /* Collect home page changes. */
      helper->slots[helper->n_bulk_vacuumed] = helper->crt_slotid;
      helper->results[helper->n_bulk_vacuumed] = VACUUM_RECORD_REMOVE;
    }

  /* Vacuum REC_HOME/REC_RELOCATION/REC_BIGONE */
  if (spage_vacuum_slot (thread_p, helper->home_page, helper->crt_slotid, helper->reusable) != NO_ERROR)
    {
      if (helper->record_type == REC_RELOCATION || helper->record_type == REC_BIGONE)
	{
	  log_end_system_op (thread_p, LOG_RESULT_TOPOP_ABORT);
	}
      return ER_FAILED;
    }

  if (helper->reusable)
    {
      perfmon_inc_stat (thread_p, PSTAT_HEAP_REMOVE_VACUUMS);
    }

  if (helper->record_type != REC_HOME)
    {
      /* We try to keep the same amount of pgbuf_set_dirty and logged changes; Changes on REC_HOME records are logged
       * in bulk and page is set dirty along with that log record */
      pgbuf_set_dirty (thread_p, helper->home_page, DONT_FREE);
    }

  switch (helper->record_type)
    {
    case REC_RELOCATION:
      /* Remove REC_NEWHOME. */
      assert (helper->forward_page != NULL);
      assert (!OID_ISNULL (&helper->forward_oid));
      assert (!HFID_IS_NULL (&helper->hfid));
      assert (!OID_ISNULL (&helper->forward_oid));

      VACUUM_PERF_HEAP_TRACK_EXECUTE (thread_p, helper);

      vacuum_log_redoundo_vacuum_record (thread_p, helper->home_page, helper->crt_slotid, &helper->forward_recdes,
					 helper->reusable);

      VACUUM_PERF_HEAP_TRACK_LOGGING (thread_p, helper);

      if (spage_vacuum_slot (thread_p, helper->forward_page, helper->forward_oid.slotid, true) != NO_ERROR)
	{
	  log_end_system_op (thread_p, LOG_RESULT_TOPOP_ABORT);
	  return ER_FAILED;
	}

      VACUUM_PERF_HEAP_TRACK_EXECUTE (thread_p, helper);

      /* Log changes in forward page immediately. */
      vacuum_log_redoundo_vacuum_record (thread_p, helper->forward_page, helper->forward_oid.slotid, &helper->record,
					 true);

      pgbuf_set_dirty (thread_p, helper->forward_page, FREE);
      helper->forward_page = NULL;

      log_end_system_op (thread_p, LOG_RESULT_TOPOP_COMMIT);

      VACUUM_PERF_HEAP_TRACK_LOGGING (thread_p, helper);

      perfmon_inc_stat (thread_p, PSTAT_HEAP_REL_VACUUMS);
      break;

    case REC_BIGONE:
      assert (helper->forward_page != NULL);
      /* Overflow first page is required. */
      assert (!VFID_ISNULL (&helper->overflow_vfid));

      VACUUM_PERF_HEAP_TRACK_EXECUTE (thread_p, helper);

      vacuum_log_redoundo_vacuum_record (thread_p, helper->home_page, helper->crt_slotid, &helper->forward_recdes,
					 helper->reusable);

      VACUUM_PERF_HEAP_TRACK_LOGGING (thread_p, helper);

      /* Unfix first overflow page. */
      pgbuf_unfix_and_init (thread_p, helper->forward_page);

      if (heap_ovf_delete (thread_p, &helper->hfid, &helper->forward_oid, &helper->overflow_vfid) == NULL)
	{
	  /* Failed to delete. */
	  assert_release (false);
	  log_end_system_op (thread_p, LOG_RESULT_TOPOP_ABORT);
	  return ER_FAILED;
	}

      VACUUM_PERF_HEAP_TRACK_EXECUTE (thread_p, helper);

      log_end_system_op (thread_p, LOG_RESULT_TOPOP_COMMIT);

      VACUUM_PERF_HEAP_TRACK_LOGGING (thread_p, helper);

      perfmon_inc_stat (thread_p, PSTAT_HEAP_BIG_VACUUMS);
      break;

    case REC_HOME:
      helper->n_bulk_vacuumed++;

      perfmon_inc_stat (thread_p, PSTAT_HEAP_HOME_VACUUMS);
      break;

    default:
      /* Unexpected. */
      assert_release (false);
      return ER_FAILED;
    }

  helper->n_vacuumed++;

  assert (helper->forward_page == NULL);

  VACUUM_PERF_HEAP_TRACK_EXECUTE (thread_p, helper);

  return NO_ERROR;
}

/*
 * vacuum_heap_get_hfid () - Get heap file identifier.
 *
 * return	 : Error code.
 * thread_p (in) : Thread entry.
 * helper (in)	 : Vacuum heap helper.
 */
static int
vacuum_heap_get_hfid (THREAD_ENTRY * thread_p, VACUUM_HEAP_HELPER * helper)
{
  int error_code = NO_ERROR;	/* Error code. */
  OID class_oid = OID_INITIALIZER;	/* Class OID. */

  assert (helper != NULL);
  assert (helper->home_page != NULL);

  if (!HFID_IS_NULL (&helper->hfid))
    {
      /* HFID is already known. */
      return NO_ERROR;
    }

  /* Get class OID from heap page. */
  error_code = heap_get_class_oid_from_page (thread_p, helper->home_page, &class_oid);
  if (error_code != NO_ERROR)
    {
      vacuum_er_log (VACUUM_ER_LOG_ERROR | VACUUM_ER_LOG_HEAP,
		     "VACUUM WARNING: Failed to obtain class_oid from heap page %d|%d.\n",
		     pgbuf_get_volume_id (helper->home_page), pgbuf_get_page_id (helper->home_page));

      assert_release (false);
      return error_code;
    }
  assert (!OID_ISNULL (&class_oid));

  /* Get HFID for class OID. */
  error_code = heap_get_hfid_from_class_oid (thread_p, &class_oid, &helper->hfid);
  if (error_code != NO_ERROR)
    {
      vacuum_er_log (VACUUM_ER_LOG_ERROR | VACUUM_ER_LOG_HEAP,
		     "VACUUM ERROR: Failed to obtain heap file identifier for class (%d, %d, %d)", class_oid.volid,
		     class_oid.pageid, class_oid.slotid);

      assert_release (false);
      return error_code;
    }

  /* Success. */
  return NO_ERROR;
}

/*
 * vacuum_heap_page_log_and_reset () - Logs the vacuumed slots from page and reset page pointer and number of
 *				       vacuumed slots.
 *
 * return	 : Void.
 * thread_p (in) : Thread entry.
 * helper (in)	 : Vacuum heap helper.
 * update_best_space_stat (in)	 :
 * unlatch_page (in) :
 */
static void
vacuum_heap_page_log_and_reset (THREAD_ENTRY * thread_p, VACUUM_HEAP_HELPER * helper, bool update_best_space_stat,
				bool unlatch_page)
{
  assert (helper != NULL);
  assert (helper->home_page != NULL);

  if (helper->n_bulk_vacuumed == 0)
    {
      /* No logging is required. */
      if (unlatch_page == true)
	{
	  pgbuf_unfix_and_init (thread_p, helper->home_page);
	}
      return;
    }

  if (spage_need_compact (thread_p, helper->home_page) == true)
    {
      /* Compact page data */
      spage_compact (helper->home_page);
    }

  /* Update statistics only for home pages; We assume that fwd pages (from relocated records) are home pages for other
   * OIDs and their statistics are updated in that context */
  if (update_best_space_stat == true && helper->initial_home_free_space != -1)
    {
      if (HFID_IS_NULL (&helper->hfid))
	{
	  int freespace;

	  freespace = spage_get_free_space_without_saving (thread_p, helper->home_page, NULL);
	  if (heap_should_try_update_stat (freespace, helper->initial_home_free_space) == true)
	    {
	      (void) vacuum_heap_get_hfid (thread_p, helper);
	    }
	}

      if (!HFID_IS_NULL (&helper->hfid))
	{
	  heap_stats_update (thread_p, helper->home_page, &helper->hfid, helper->initial_home_free_space);
	}
    }

  VACUUM_PERF_HEAP_TRACK_EXECUTE (thread_p, helper);

  /* Log vacuumed slots */
  vacuum_log_vacuum_heap_page (thread_p, helper->home_page, helper->n_bulk_vacuumed, helper->slots, helper->results,
			       helper->reusable, false);

  /* Mark page as dirty and unfix */
  pgbuf_set_dirty (thread_p, helper->home_page, DONT_FREE);
  if (unlatch_page == true)
    {
      pgbuf_unfix_and_init (thread_p, helper->home_page);
    }

  /* Reset the number of vacuumed slots */
  helper->n_bulk_vacuumed = 0;

  VACUUM_PERF_HEAP_TRACK_LOGGING (thread_p, helper);
}


/*
 * vacuum_log_vacuum_heap_page () - Log removing OID's from heap page.
 *
 * return	      : Error code.
 * thread_p (in)      : Thread entry.
 * page_p (in)	      : Page pointer.
 * n_slots (in)	      : OID count in slots.
 * slots (in/out)     : Array of slots removed from heap page.
 * results (in)	      : Satisfies vacuum result.
 * reusable (in)      :
 *
 * NOTE: Some values in slots array are modified and set to negative values.
 */
static void
vacuum_log_vacuum_heap_page (THREAD_ENTRY * thread_p, PAGE_PTR page_p, int n_slots, PGSLOTID * slots,
			     MVCC_SATISFIES_VACUUM_RESULT * results, bool reusable, bool all_vacuumed)
{
  LOG_DATA_ADDR addr;
  int packed_size = 0, i = 0;
  char *ptr = NULL, *buffer_p = NULL;
  char buffer[MAX_SLOTS_IN_PAGE * (sizeof (PGSLOTID) + 2 * OR_OID_SIZE) + (MAX_ALIGNMENT * 2)];

  assert (n_slots >= 0 && n_slots <= ((SPAGE_HEADER *) page_p)->num_slots);
  assert (n_slots > 0 || all_vacuumed);

  /* Initialize log data. */
  addr.offset = n_slots;	/* Save number of slots in offset. */
  addr.pgptr = page_p;
  addr.vfid = NULL;

  /* Compute recovery data size */

  /* slots & results */
  packed_size += n_slots * sizeof (PGSLOTID);

  if (reusable)
    {
      addr.offset |= VACUUM_LOG_VACUUM_HEAP_REUSABLE;
    }

  if (all_vacuumed)
    {
      addr.offset |= VACUUM_LOG_VACUUM_HEAP_ALL_VACUUMED;
    }

  assert (packed_size <= (int) sizeof (buffer));

  buffer_p = PTR_ALIGN (buffer, MAX_ALIGNMENT);
  ptr = buffer_p;

  if (n_slots > 0)
    {
      /* Pack slot ID's and results */
      for (i = 0; i < n_slots; i++)
	{
	  assert (results[i] == VACUUM_RECORD_DELETE_INSID_PREV_VER || results[i] == VACUUM_RECORD_REMOVE);

	  assert (slots[i] > 0);

	  if (results[i] == VACUUM_RECORD_REMOVE)
	    {
	      /* Use negative slot ID to mark that object has been completely removed. */
	      slots[i] = -slots[i];
	    }
	}
      memcpy (ptr, slots, n_slots * sizeof (PGSLOTID));
      ptr += n_slots * sizeof (PGSLOTID);
    }

  assert ((ptr - buffer_p) == packed_size);

  /* Append new redo log rebuild_record */
  log_append_redo_data (thread_p, RVVAC_HEAP_PAGE_VACUUM, &addr, packed_size, buffer_p);
}

/*
 * vacuum_rv_redo_vacuum_heap_page () - Redo vacuum remove oids from heap page.
 *
 * return	 : Error code.
 * thread_p (in) : Thread entry.
 * rcv (in)	 : Recovery structure.
 */
int
vacuum_rv_redo_vacuum_heap_page (THREAD_ENTRY * thread_p, LOG_RCV * rcv)
{
  int offset = 0, i = 0;
  INT16 n_slots;
  PGSLOTID *slotids = NULL;
  PAGE_PTR page_p = NULL;
  MVCC_SATISFIES_VACUUM_RESULT *results = NULL;
  RECDES rebuild_record, peek_record;
  int old_header_size, new_header_size;
  MVCC_REC_HEADER rec_header;
  char *ptr = NULL;
  char data_buf[IO_MAX_PAGE_SIZE + MAX_ALIGNMENT];
  bool reusable;
  bool all_vacuumed;

  page_p = rcv->pgptr;

  ptr = (char *) rcv->data;

  /* Get n_slots and flags */
  n_slots = (rcv->offset & (~VACUUM_LOG_VACUUM_HEAP_MASK));
  reusable = (rcv->offset & VACUUM_LOG_VACUUM_HEAP_REUSABLE) != 0;
  all_vacuumed = (rcv->offset & VACUUM_LOG_VACUUM_HEAP_ALL_VACUUMED) != 0;

  assert (n_slots < ((SPAGE_HEADER *) page_p)->num_slots);

  if (all_vacuumed)
    {
      vacuum_er_log (VACUUM_ER_LOG_HEAP | VACUUM_ER_LOG_RECOVERY,
		     "VACUUM: Change vacuum status for heap page %d|%d, lsa=%lld|%d, from once to none.\n",
		     pgbuf_get_volume_id (rcv->pgptr), pgbuf_get_page_id (rcv->pgptr),
		     (long long int) pgbuf_get_lsa (rcv->pgptr)->pageid, (int) pgbuf_get_lsa (rcv->pgptr)->offset);
    }

  if (n_slots == 0)
    {
      /* No slots have been vacuumed, but header must be changed from one vacuum required to no vacuum required. */
      assert (all_vacuumed);

      if (all_vacuumed)
	{
	  heap_page_set_vacuum_status_none (thread_p, rcv->pgptr);
	}

      pgbuf_set_dirty (thread_p, page_p, DONT_FREE);

      return NO_ERROR;
    }

  /* Get slot ID's and result types */
  slotids = (PGSLOTID *) ptr;
  ptr += n_slots * sizeof (PGSLOTID);

  /* Safeguard for correct unpacking of recovery data */
  assert (ptr == rcv->data + rcv->length);

  /* Initialize rebuild_record for deleting INSERT MVCCID's */
  rebuild_record.area_size = IO_MAX_PAGE_SIZE;
  rebuild_record.data = PTR_ALIGN (data_buf, MAX_ALIGNMENT);

  /* Vacuum slots */
  for (i = 0; i < n_slots; i++)
    {
      if (slotids[i] < 0)
	{
	  /* Record was removed completely */
	  slotids[i] = -slotids[i];
	  if (spage_vacuum_slot (thread_p, page_p, slotids[i], reusable) != NO_ERROR)
	    {
	      assert_release (false);
	      return ER_FAILED;
	    }
	}
      else
	{
	  /* Only insert MVCCID has been removed */
	  if (spage_get_record (rcv->pgptr, slotids[i], &peek_record, PEEK) != S_SUCCESS)
	    {
	      vacuum_er_log (VACUUM_ER_LOG_ERROR | VACUUM_ER_LOG_HEAP | VACUUM_ER_LOG_RECOVERY,
			     "VACUUM ERROR: Failed to get record at (%d, %d, %d).", pgbuf_get_volume_id (rcv->pgptr),
			     pgbuf_get_page_id (rcv->pgptr), slotids[i]);
	      assert_release (false);
	      return ER_FAILED;
	    }

	  if (peek_record.type != REC_HOME && peek_record.type != REC_NEWHOME)
	    {
	      /* Unexpected */
	      assert_release (false);
	      return ER_FAILED;
	    }

	  /* Remove insert MVCCID */
	  or_mvcc_get_header (&peek_record, &rec_header);
	  old_header_size = mvcc_header_size_lookup[MVCC_GET_FLAG (&rec_header)];
	  /* Clear insert MVCCID. */
	  MVCC_CLEAR_FLAG_BITS (&rec_header, OR_MVCC_FLAG_VALID_INSID);
	  /* Clear previous version. */
	  MVCC_CLEAR_FLAG_BITS (&rec_header, OR_MVCC_FLAG_VALID_PREV_VERSION);
	  new_header_size = mvcc_header_size_lookup[MVCC_GET_FLAG (&rec_header)];

	  /* Rebuild record */
	  rebuild_record.type = peek_record.type;
	  rebuild_record.length = peek_record.length;
	  memcpy (rebuild_record.data, peek_record.data, peek_record.length);

	  /* Set new header */
	  or_mvcc_set_header (&rebuild_record, &rec_header);
	  /* Copy record data */
	  memcpy (rebuild_record.data + new_header_size, peek_record.data + old_header_size,
		  peek_record.length - old_header_size);

	  if (spage_update (thread_p, rcv->pgptr, slotids[i], &rebuild_record) != SP_SUCCESS)
	    {
	      assert_release (false);
	      return ER_FAILED;
	    }
	}
    }

  if (spage_need_compact (thread_p, rcv->pgptr) == true)
    {
      (void) spage_compact (rcv->pgptr);
    }

  if (all_vacuumed)
    {
      heap_page_set_vacuum_status_none (thread_p, rcv->pgptr);
    }

  pgbuf_set_dirty (thread_p, page_p, DONT_FREE);

  return NO_ERROR;
}

/*
 * vacuum_log_remove_ovf_insid () - Log removing insert MVCCID from big record.
 *
 * return	 : Void.
 * thread_p (in) : Thread entry.
 * ovfpage (in)  : Big record first overflow page.
 */
static void
vacuum_log_remove_ovf_insid (THREAD_ENTRY * thread_p, PAGE_PTR ovfpage)
{
  log_append_redo_data2 (thread_p, RVVAC_REMOVE_OVF_INSID, NULL, ovfpage, 0, 0, NULL);
}

/*
 * vacuum_rv_redo_remove_ovf_insid () - Redo removing insert MVCCID from big
 *					record.
 *
 * return	 : Error code.
 * thread_p (in) : Thread entry.
 * rcv (in)	 : Recovery data.
 */
int
vacuum_rv_redo_remove_ovf_insid (THREAD_ENTRY * thread_p, LOG_RCV * rcv)
{
  MVCC_REC_HEADER rec_header;
  int error = NO_ERROR;

  error = heap_get_mvcc_rec_header_from_overflow (rcv->pgptr, &rec_header, NULL);
  if (error != NO_ERROR)
    {
      return error;
    }

  MVCC_SET_INSID (&rec_header, MVCCID_ALL_VISIBLE);
  LSA_SET_NULL (&rec_header.prev_version_lsa);

  error = heap_set_mvcc_rec_header_on_overflow (rcv->pgptr, &rec_header);
  if (error != NO_ERROR)
    {
      return error;
    }

  pgbuf_set_dirty (thread_p, rcv->pgptr, DONT_FREE);

  return NO_ERROR;
}

/*
 * vacuum_produce_log_block_data () - After logging a block of log data, useful information for vacuum is passed by log
 *				      manager and should be saved in lock-free buffer.
 *
 * return	      : Void.
 * thread_p (in)      : Thread entry.
 * start_lsa (in)     : Log block starting LSA.
 * oldest_mvccid (in) : Log block oldest MVCCID.
 * newest_mvccid (in) : Log block newest MVCCID.
 */
void
vacuum_produce_log_block_data (THREAD_ENTRY * thread_p, LOG_LSA * start_lsa, MVCCID oldest_mvccid, MVCCID newest_mvccid)
{
  VACUUM_DATA_ENTRY block_data;

  if (prm_get_bool_value (PRM_ID_DISABLE_VACUUM))
    {
      return;
    }

  if (vacuum_Block_data_buffer == NULL)
    {
      /* TODO: Right now, the vacuum is not working when a database is created, which means we will "leak" some MVCC
       * operations. There are two possible solutions: 1. Initialize vacuum just to collect information on MVCC
       * operations done while creating the database. 2. Disable MVCC operation while creating database. No
       * concurrency, no MVCC is required. Option #2 is best, however the dynamic MVCC headers for heap records are
       * required. Postpone solution until then, and just set a warning here. Update: Alex is going disable MVCC when
       * the server will work in stand-alone mode with the implementation for Dynamic MVCC header for heap. */
      er_set (ER_WARNING_SEVERITY, ARG_FILE_LINE, ER_GENERIC_ERROR, 0);
      return;
    }

  /* Set blockid */
  block_data.blockid = vacuum_get_log_blockid (start_lsa->pageid);

  /* Check the blockid data is not corrupted */
  assert (block_data.blockid >= 0);
  assert (MVCCID_IS_VALID (oldest_mvccid));
  assert (MVCCID_IS_VALID (newest_mvccid));
  assert (!MVCC_ID_PRECEDES (newest_mvccid, oldest_mvccid));

  /* Set start lsa for block */
  LSA_COPY (&block_data.start_lsa, start_lsa);
  /* Set oldest and newest MVCCID */
  block_data.oldest_mvccid = oldest_mvccid;
  block_data.newest_mvccid = newest_mvccid;

  vacuum_er_log (VACUUM_ER_LOG_LOGGING | VACUUM_ER_LOG_VACUUM_DATA,
		 "VACUUM, thread %d calls: vacuum_produce_log_block_data: blockid=(%lld) "
		 "start_lsa=(%lld, %d) old_mvccid=(%llu) new_mvccid=(%llu)\n", thread_get_current_entry_index (),
		 block_data.blockid, (long long int) block_data.start_lsa.pageid, (int) block_data.start_lsa.offset,
		 block_data.oldest_mvccid, block_data.newest_mvccid);

  /* Push new block into block data buffer */
  if (!lf_circular_queue_produce (vacuum_Block_data_buffer, &block_data))
    {
      /* Push failed, the buffer must be full */
      /* TODO: Set a new message error for full block data buffer */
      /* TODO: Probably this case should be avoided... Make sure that we do not lose vacuum data so there has to be
       * enough space to keep it. */
      vacuum_er_log (VACUUM_ER_LOG_ERROR,
		     "VACUUM_ERROR: Cannot produce new log block data! The buffer is already full.");
      assert (false);
      return;
    }

  perfmon_add_stat (thread_p, PSTAT_VAC_NUM_TO_VACUUM_LOG_PAGES, vacuum_Data.log_block_npages);
}

#if defined (SERVER_MODE)
/*
 * vacuum_master_start () - Base function for auto vacuum routine. It will process vacuum data and assign vacuum jobs
 *			    to workers. Each job will process a block of log data and vacuum records from b-trees and
 *			    heap files.
 *
 * return	 : Void.
 * thread_p (in) : Thread entry.
 */
void
vacuum_master_start (THREAD_ENTRY * thread_p)
{
  if (thread_p->vacuum_worker == NULL)
    {
      /* Set master "worker" structure to thread entry. */
      thread_p->vacuum_worker = &vacuum_Master;
    }

  /* Start a new vacuum iteration that processes log to create vacuum jobs */
  vacuum_process_vacuum_data (thread_p);
}
#endif /* SERVER_MODE */

/*
 * vacuum_process_vacuum_data () - Start a new vacuum iteration that processes
 *				   vacuum data and identifies blocks candidate
 *				   to assign as jobs for vacuum workers.
 *
 * return	 : Void.
 * thread_p (in) : Thread entry.
 */
static void
vacuum_process_vacuum_data (THREAD_ENTRY * thread_p)
{
  int data_index;
  VACUUM_DATA_ENTRY *entry = NULL;
  MVCCID local_oldest_active_mvccid;
#if defined (SERVER_MODE)
  VACUUM_JOB_ENTRY vacuum_job_entry;
  int n_wakeup_workers;
  int n_available_workers;
  int n_jobs;
  UINT64 vacuum_block_data_buffer_aprox_size;
  UINT64 vacuum_finished_jobs_queue_aprox_size;
#else	/* !SERVER_MODE */		   /* SA_MODE */
  VACUUM_DATA_ENTRY vacuum_data_entry;
  bool save_check_interrupt;
#endif /* SA_MODE */

  VACUUM_DATA_PAGE *data_page = NULL;
  VPID next_vpid;
  int error_code = NO_ERROR;

  PERF_UTIME_TRACKER perf_tracker;

#if defined (SA_MODE)
  er_set (ER_NOTIFICATION_SEVERITY, ARG_FILE_LINE, ER_STAND_ALONE_VACUUM_START, 0);
  er_log_debug (ARG_FILE_LINE, "Stand-alone vacuum start.\n");
#endif

  PERF_UTIME_TRACKER_START (thread_p, &perf_tracker);

  if (vacuum_Global_oldest_active_blockers_counter == 0)
    {
      local_oldest_active_mvccid = logtb_get_oldest_active_mvccid (thread_p);

      /* check again, maybe concurrent thread has modified the counter value */
      if (vacuum_Global_oldest_active_blockers_counter == 0)
	{
	  ATOMIC_STORE_64 (&vacuum_Global_oldest_active_mvccid, local_oldest_active_mvccid);
	}
    }

  if (prm_get_bool_value (PRM_ID_DISABLE_VACUUM))
    {
      return;
    }

  if (!vacuum_Data.is_loaded)
    {
      /* Load vacuum data. */
      /* This was initially in boot_restart_server. However, the "commit" of boot_restart_server will complain
       * about vacuum data first and last page not being unfixed (and it will also unfix them).
       * So, we have to load the data here (vacuum master never commits).
       */
      error_code = vacuum_load_data_from_disk (thread_p);
      if (error_code != NO_ERROR)
	{
	  assert (false);
	  return;
	}

      /* Initialize job cursor */
      VPID_COPY (&vacuum_Data.vpid_job_cursor, pgbuf_get_vpid_ptr ((PAGE_PTR) vacuum_Data.first_page));
      vacuum_Data.blockid_job_cursor = VACUUM_BLOCKID_WITHOUT_FLAGS (vacuum_Data.first_page->data[0].blockid);
    }

  /* Server-mode will restart if block data buffer or finished job queue are getting filled. */
  /* Stand-alone mode will restart if finished job queue is full. */
restart:

  assert (data_page == NULL);

  /* Remove vacuumed entries */
  vacuum_data_mark_finished (thread_p);

#if defined (SERVER_MODE)
  /* Append newly logged blocks at the end of the vacuum data table */
  (void) vacuum_consume_buffer_log_blocks (thread_p);

  if (vacuum_Data.flush_vacuum_data)
    {
      /* We need to give the checkpoint thread a chance to flush the pages. */
      VPID first_vpid = VPID_INITIALIZER;
      VPID last_vpid = VPID_INITIALIZER;

      pgbuf_get_vpid ((PAGE_PTR) vacuum_Data.first_page, &first_vpid);
      pgbuf_get_vpid ((PAGE_PTR) vacuum_Data.last_page, &last_vpid);

      vacuum_er_log (VACUUM_ER_LOG_MASTER | VACUUM_ER_LOG_FLUSH_DATA,
		     "VACUUM: Unfix first page %d|%d and last page %d|%d to allow them to be flushed to disk.\n",
		     first_vpid.volid, first_vpid.pageid, last_vpid.volid, last_vpid.pageid);

      vacuum_unfix_first_and_last_data_page (thread_p);

      vacuum_Data.first_page = vacuum_fix_data_page (thread_p, &first_vpid);
      if (vacuum_Data.first_page == NULL)
	{
	  ASSERT_ERROR ();
	  vacuum_er_log (VACUUM_ER_LOG_ERROR | VACUUM_ER_LOG_MASTER | VACUUM_ER_LOG_FLUSH_DATA,
			 "VACUUM ERROR: Failed to fix first page %d|%d.\n", first_vpid.volid, first_vpid.pageid);
	  return;
	}
      if (VPID_EQ (&last_vpid, &first_vpid))
	{
	  vacuum_Data.last_page = vacuum_Data.first_page;
	}
      else
	{
	  vacuum_Data.last_page = vacuum_fix_data_page (thread_p, &last_vpid);
	  if (vacuum_Data.last_page == NULL)
	    {
	      ASSERT_ERROR ();
	      vacuum_er_log (VACUUM_ER_LOG_ERROR | VACUUM_ER_LOG_MASTER | VACUUM_ER_LOG_FLUSH_DATA,
			     "VACUUM ERROR: Failed to fix first page %d|%d.\n", last_vpid.volid, last_vpid.pageid);
	      return;
	    }
	}
      vacuum_er_log (VACUUM_ER_LOG_MASTER | VACUUM_ER_LOG_FLUSH_DATA,
		     "VACUUM: Successfully refixed first page %d|%d and last page %d|%d.\n",
		     first_vpid.volid, first_vpid.pageid, last_vpid.volid, last_vpid.pageid);
    }
#endif /* SERVER_MODE */

  /* Update oldest MVCCID. */
  vacuum_update_oldest_unvacuumed_mvccid (thread_p);

  if (vacuum_Data.shutdown_requested)
    {
      /* Stop generating other jobs. */
      return;
    }

#if defined (SERVER_MODE)
  /* How many jobs can we generate? */
  n_jobs = VACUUM_JOB_QUEUE_CAPACITY - lf_circular_queue_approx_size (vacuum_Job_queue);
  if (n_jobs <= 0)
    {
      /* No jobs can be generated. Stop this iteration. */
      return;
    }
#endif /* SERVER_MODE */

  /* Search for blocks ready to be vacuumed and generate jobs. */

  /* Choose starting point */
  if (vacuum_Data.blockid_job_cursor > vacuum_Data.last_blockid)
    {
      assert (vacuum_Data.blockid_job_cursor == (vacuum_Data.last_blockid + 1));
      /* Early out, no new jobs to generate */
      return;
    }
  data_page = vacuum_fix_data_page (thread_p, &vacuum_Data.vpid_job_cursor);
  if (data_page == NULL)
    {
      ASSERT_ERROR ();
      return;
    }
  data_index =
    (int) (data_page->index_unvacuumed
	   + (INT16) (vacuum_Data.blockid_job_cursor
		      - VACUUM_BLOCKID_WITHOUT_FLAGS (data_page->data[data_page->index_unvacuumed].blockid)));

  vacuum_er_log (VACUUM_ER_LOG_MASTER, "Start searching jobs in page %d|%d from index %d.\n",
		 vacuum_Data.vpid_job_cursor.volid, vacuum_Data.vpid_job_cursor.pageid, data_index);

  while (true)
    {
      assert (data_index >= 0);
      if (data_index >= data_page->index_free)
	{
	  /* Move to next page. */
	  assert (data_index == data_page->index_free);
	  VPID_COPY (&next_vpid, &data_page->next_page);
	  vacuum_unfix_data_page (thread_p, data_page);
	  if (VPID_ISNULL (&next_vpid))
	    {
	      /* No next page. */
	      break;
	    }
	  data_page = vacuum_fix_data_page (thread_p, &next_vpid);
	  data_index = data_page->index_unvacuumed;

	  /* Update job cursor */
	  vacuum_Data.vpid_job_cursor = next_vpid;
	  vacuum_Data.blockid_job_cursor =
	    VACUUM_BLOCKID_WITHOUT_FLAGS (data_page->data[data_page->index_unvacuumed].blockid);
	  continue;
	}
      entry = data_page->data + data_index;

#if defined (SA_MODE)
      if (VACUUM_BLOCK_STATUS_IS_VACUUMED (entry->blockid))
	{
	  /* Already vacuumed. */
	  data_index++;
	  vacuum_Data.blockid_job_cursor++;
	  vacuum_er_log (VACUUM_ER_LOG_JOBS,
			 "VACUUM: Job for %lld was already executed. Skip.\n",
			 (long long int) VACUUM_BLOCKID_WITHOUT_FLAGS (entry->blockid));
	  continue;
	}
      else
	{
	  /* Must be available, cannot be in-progress. */
	  assert (VACUUM_BLOCK_STATUS_IS_AVAILABLE (entry->blockid));
	}
#else	/* !SA_MODE */	       /* SERVER_MODE */
      if (!MVCC_ID_PRECEDES (entry->newest_mvccid, vacuum_Global_oldest_active_mvccid)
	  || (entry->start_lsa.pageid + 1 >= log_Gl.append.prev_lsa.pageid))
	{
	  /* Newest MVCCID in block is not old enough. Or 
	   * The block is generated very recently and it is possible that not all its info is in log (some may still
	   * be cached in prior list.
	   *
	   * Stop searching for other jobs.
	   */
	  vacuum_unfix_data_page (thread_p, data_page);
	  vacuum_er_log (VACUUM_ER_LOG_JOBS,
			 "VACUUM: Job for blockid = %lld, newest_mvccid = %llu, start_lsa = %lld cannot be generated. "
			 "vacuum_Global_oldest_active_mvccid = %lld, log_Gl.append.prev_lsa.pageid = %d.\n",
			 (long long int) VACUUM_BLOCKID_WITHOUT_FLAGS (entry->blockid),
			 (unsigned long long int) entry->newest_mvccid,
			 (long long int) entry->start_lsa.pageid, (int) entry->start_lsa.offset,
			 (long long int) vacuum_Global_oldest_active_mvccid,
			 (long long int) log_Gl.append.prev_lsa.pageid);

	  /* todo: remember this as starting point for next iteration of generating jobs */
	  break;
	}
      if (!VACUUM_BLOCK_STATUS_IS_AVAILABLE (entry->blockid))
	{
	  assert (VACUUM_BLOCK_STATUS_IS_VACUUMED (entry->blockid)
		  || VACUUM_BLOCK_STATUS_IS_IN_PROGRESS (entry->blockid));
	  /* Continue to other blocks. */
	  data_index++;
	  vacuum_Data.blockid_job_cursor++;
	  vacuum_er_log (VACUUM_ER_LOG_JOBS,
			 "VACUUM: Job for blockid = %lld %s. Skip.\n",
			 (long long int) VACUUM_BLOCKID_WITHOUT_FLAGS (entry->blockid),
			 VACUUM_BLOCK_STATUS_IS_VACUUMED (entry->blockid) ? "was executed" : "is in progress");
	  continue;
	}

      VACUUM_BLOCK_STATUS_SET_IN_PROGRESS (entry->blockid);
      vacuum_set_dirty_data_page (thread_p, data_page, DONT_FREE);
      vacuum_job_entry.vacuum_data_entry = *entry;

      if (vacuum_Prefetch_log_mode == VACUUM_PREFETCH_LOG_MODE_MASTER)
	{
	  error_code = vacuum_log_prefetch_vacuum_block (thread_p, entry, &vacuum_job_entry.block_log_buffer);
	  if (error_code != NO_ERROR)
	    {
	      assert_release (false);
	      vacuum_er_log (VACUUM_ER_LOG_ERROR | VACUUM_ER_LOG_MASTER,
			     "VACUUM ERROR: Error %d while master tried to prefetch log pages for block %lld.",
			     er_errid (), (long long int) VACUUM_BLOCKID_WITHOUT_FLAGS (entry->blockid));
	      vacuum_unfix_data_page (thread_p, data_page);
	      break;
	    }
	}
      else
	{
	  VACUUM_INIT_PREFETCH_BLOCK (&vacuum_job_entry.block_log_buffer);
	}

      if (!lf_circular_queue_produce (vacuum_Job_queue, &vacuum_job_entry))
	{
	  /* Queue is full, abort creating new jobs. */
	  vacuum_er_log (VACUUM_ER_LOG_WARNING | VACUUM_ER_LOG_MASTER, "VACUUM ERROR: Could not push new job.");
	  VACUUM_BLOCK_STATUS_SET_AVAILABLE (entry->blockid);

	  vacuum_er_log (VACUUM_ER_LOG_JOBS,
			 "VACUUM: Could not produce job for blockid = %lld. Set it as available.\n",
			 (long long int) VACUUM_BLOCKID_WITHOUT_FLAGS (entry->blockid));

	  vacuum_unfix_data_page (thread_p, data_page);
	  break;
	}
      else
	{
	  vacuum_er_log (VACUUM_ER_LOG_JOBS,
			 "VACUUM: Generated new job with blockid %lld, flags = %lld",
			 (long long int) VACUUM_BLOCKID_WITHOUT_FLAGS (entry->blockid),
			 (long long int) VACUUM_BLOCKID_GET_FLAGS (entry->blockid));
	  if (n_jobs-- == 0)
	    {
	      /* Stop generating other jobs. */
	      vacuum_unfix_data_page (thread_p, data_page);
	      break;
	    }
	}
#endif /* SERVER_MODE */

      if (!VACUUM_BLOCK_IS_INTERRUPTED (entry->blockid))
	{
	  /* Log that a new job is starting. After recovery, the system will then know this job was partially executed. 
	   * Logging the start of a job already interrupted is not necessary. We do it here rather than when vacuum job
	   * is really started to avoid locking vacuum data again (logging vacuum data cannot be done without locking).
	   */
	  log_append_redo_data2 (thread_p, RVVAC_START_JOB, NULL, (PAGE_PTR) data_page, data_index, 0, NULL);
	  vacuum_set_dirty_data_page (thread_p, data_page, DONT_FREE);
	}

#if defined (SA_MODE)
      /* Run job now. */
      PERF_UTIME_TRACKER_TIME (thread_p, &perf_tracker, PSTAT_VAC_MASTER);

      VACUUM_BLOCK_STATUS_SET_IN_PROGRESS (entry->blockid);
      vacuum_set_dirty_data_page (thread_p, data_page, DONT_FREE);
      vacuum_data_entry = *entry;
      error_code = vacuum_process_log_block (thread_p, &vacuum_data_entry, NULL, false);
      assert (error_code == NO_ERROR);

      er_log_debug (ARG_FILE_LINE, "Stand-alone vacuum finished block %lld.\n",
		    (long long int) VACUUM_BLOCKID_WITHOUT_FLAGS (vacuum_data_entry.blockid));

      PERF_UTIME_TRACKER_START (thread_p, &perf_tracker);

      if (lf_circular_queue_is_full (vacuum_Finished_job_queue))
	{
	  /* Consume vacuum_Finished_job_queue */
	  vacuum_unfix_data_page (thread_p, data_page);
	  goto restart;
	}
#else	/* !SA_MODE */	       /* SERVER_MODE */
      /* If vacuum lagged behind and this loop generated a lot of jobs, the log block buffer used by active workers
       * can fill up. We cannot allow that.
       */
      vacuum_block_data_buffer_aprox_size = lf_circular_queue_approx_size (vacuum_Block_data_buffer);
      if (vacuum_block_data_buffer_aprox_size > vacuum_Block_data_buffer->capacity / 2)
	{
	  vacuum_unfix_data_page (thread_p, data_page);
	  goto restart;
	}
      /* Another buffer that is used by vacuum workers to communicate with master is the finished job queue.
       * We cannot allow this to fill either.
       */
      vacuum_finished_jobs_queue_aprox_size = lf_circular_queue_approx_size (vacuum_Finished_job_queue);
      if (vacuum_finished_jobs_queue_aprox_size >= vacuum_Finished_job_queue->capacity / 2)
	{
	  vacuum_unfix_data_page (thread_p, data_page);
	  goto restart;
	}
#endif /* SERVER_MODE */

      /* Increment block index. */
      data_index++;
      vacuum_Data.blockid_job_cursor++;
    }

  assert (data_page == NULL);
#if !defined (NDEBUG)
  vacuum_verify_vacuum_data_page_fix_count (thread_p);
#endif /* !NDEBUG */

#if defined (SERVER_MODE)
  /* Wakeup threads to start working on current threads. Try not to wake up more workers than necessary. */
  n_jobs = (int) lf_circular_queue_approx_size (vacuum_Job_queue);
  n_available_workers = prm_get_integer_value (PRM_ID_VACUUM_WORKER_COUNT) - vacuum_Running_workers_count;
  n_wakeup_workers = MIN (n_jobs, n_available_workers);
  if (n_wakeup_workers > 0)
    {
      /* Wakeup more workers */
      thread_wakeup_vacuum_worker_threads (n_wakeup_workers);
    }
#else	/* !SERVER_MODE */		   /* SA_MODE */
  /* Complete vacuum for SA_MODE. This means also vacuuming based on last block being logged. */

  assert (lf_circular_queue_is_empty (vacuum_Block_data_buffer));

  /* Remove all vacuumed entries. */
  vacuum_data_mark_finished (thread_p);

  assert (lf_circular_queue_is_empty (vacuum_Finished_job_queue));
  assert (vacuum_Data.first_page == vacuum_Data.last_page);
  assert (vacuum_Data.first_page->index_unvacuumed == 0);
  assert (vacuum_Data.first_page->index_free == 0);

  /* We don't want to interrupt next operation. */
  save_check_interrupt = thread_set_check_interrupt (thread_p, false);

  /* Can we generate another block on information cached in log header? */
  if (vacuum_get_log_blockid (log_Gl.hdr.mvcc_op_log_lsa.pageid) > vacuum_Data.last_blockid)
    {
      /* Execute vacuum based on the block not generated yet. */

      /* Create vacuum data entry for the job. */
      vacuum_data_entry.blockid = vacuum_get_log_blockid (log_Gl.hdr.mvcc_op_log_lsa.pageid);
      LSA_COPY (&vacuum_data_entry.start_lsa, &log_Gl.hdr.mvcc_op_log_lsa);
      vacuum_data_entry.oldest_mvccid = log_Gl.hdr.last_block_oldest_mvccid;
      vacuum_data_entry.newest_mvccid = log_Gl.hdr.last_block_newest_mvccid;
      VACUUM_BLOCK_STATUS_SET_IN_PROGRESS (vacuum_data_entry.blockid);

      /* Update vacuum_Data as if it would contain only this entry. Do not update last_blockid since it may be
       * generated again. */
      vacuum_Data.oldest_unvacuumed_mvccid = vacuum_data_entry.oldest_mvccid;

      /* We do not log here. We could have a problem if the server crashes, because same vacuum tasks may be
       * re-executed. The worst that can happen is to hit an assert in debug mode. Instead of doing a voodoo fix here,
       * it is better to live with the bug. */

      PERF_UTIME_TRACKER_TIME (thread_p, &perf_tracker, PSTAT_VAC_MASTER);

      /* Execute vacuum. */
      (void) vacuum_process_log_block (thread_p, &vacuum_data_entry, NULL, true);

      PERF_UTIME_TRACKER_START (thread_p, &perf_tracker);
    }

  (void) thread_set_check_interrupt (thread_p, save_check_interrupt);

  /* All vacuum complete. */
  vacuum_Data.oldest_unvacuumed_mvccid = log_Gl.hdr.mvcc_next_id;

  log_append_redo_data2 (thread_p, RVVAC_COMPLETE, NULL, (PAGE_PTR) vacuum_Data.first_page, 0,
			 sizeof (log_Gl.hdr.mvcc_next_id), &log_Gl.hdr.mvcc_next_id);
  vacuum_set_dirty_data_page (thread_p, vacuum_Data.first_page, DONT_FREE);
  logpb_flush_pages_direct (thread_p);

  /* Cleanup dropped files. */
  vacuum_cleanup_dropped_files (thread_p);

  /* Reset log header information saved for vacuum. */
  LSA_SET_NULL (&log_Gl.hdr.mvcc_op_log_lsa);
  log_Gl.hdr.last_block_oldest_mvccid = MVCCID_NULL;
  log_Gl.hdr.last_block_newest_mvccid = MVCCID_NULL;

  er_set (ER_NOTIFICATION_SEVERITY, ARG_FILE_LINE, ER_STAND_ALONE_VACUUM_END, 0);
  er_log_debug (ARG_FILE_LINE, "Stand-alone vacuum end.\n");

  /* Vacuum structures no longer needed. */
  vacuum_finalize (thread_p);

  vacuum_Data.is_vacuum_complete = true;
#endif /* SA_MODE */

  PERF_UTIME_TRACKER_TIME (thread_p, &perf_tracker, PSTAT_VAC_MASTER);
}

/*
 * vacuum_rv_redo_vacuum_complete () - Redo recovery of vacuum complete.
 *
 * return	 : NO_ERROR.
 * thread_p (in) : Thread entry.
 * rcv (in)	 : Recovery data.
 */
int
vacuum_rv_redo_vacuum_complete (THREAD_ENTRY * thread_p, LOG_RCV * rcv)
{
  MVCCID oldest_newest_mvccid = MVCCID_NULL;

  assert (rcv->data != NULL && rcv->length == sizeof (MVCCID));

  oldest_newest_mvccid = *((MVCCID *) rcv->data);

  /* All vacuum complete. */
  vacuum_Data.oldest_unvacuumed_mvccid = oldest_newest_mvccid;

  /* Reset log header information saved for vacuum. */
  LSA_SET_NULL (&log_Gl.hdr.mvcc_op_log_lsa);
  log_Gl.hdr.last_block_oldest_mvccid = MVCCID_NULL;
  log_Gl.hdr.last_block_newest_mvccid = MVCCID_NULL;

  pgbuf_set_dirty (thread_p, rcv->pgptr, DONT_FREE);

  return NO_ERROR;
}

/*
 * vacuum_process_log_block () - Vacuum heap and b-tree entries using log
 *				 information found in a block of pages.
 *
 * return		      : Error code.
 * thread_p (in)	      : Thread entry.
 * data (in)		      : Block data.
 * block_log_buffer (in)      : Block log page buffer identifier
 * sa_mode_partial_block (in) : True when SA_MODE vacuum based on partial
 *				block information from log header.
 *				Logging is skipped if true.
 */
static int
vacuum_process_log_block (THREAD_ENTRY * thread_p, VACUUM_DATA_ENTRY * data, BLOCK_LOG_BUFFER * block_log_buffer,
			  bool sa_mode_partial_block)
{
  VACUUM_WORKER *worker = VACUUM_GET_VACUUM_WORKER (thread_p);
  LOG_LSA log_lsa;
  LOG_LSA rcv_lsa;
  LOG_PAGEID first_block_pageid = VACUUM_FIRST_LOG_PAGEID_IN_BLOCK (VACUUM_BLOCKID_WITHOUT_FLAGS (data->blockid));
  int error_code = NO_ERROR;
  LOG_DATA log_record_data;
  char *undo_data_buffer = NULL, *undo_data = NULL;
  int undo_data_size;
  char *es_uri = NULL;
  char log_pgbuf[IO_MAX_PAGE_SIZE + MAX_ALIGNMENT];
  LOG_PAGE *log_page_p = NULL;
  BTID_INT btid_int;
  BTID sys_btid;
  OID class_oid, oid;
  BTREE_OBJECT_INFO old_version;
  BTREE_OBJECT_INFO new_version;
  MVCCID threshold_mvccid = vacuum_Global_oldest_active_mvccid;
  BTREE_MVCC_INFO mvcc_info;
  MVCCID mvccid;
  LOG_VACUUM_INFO log_vacuum;
  OID heap_object_oid;
  bool vacuum_complete = false;
  bool was_interrupted = false;
  bool is_file_dropped = false;
  bool page_found = false;

  PERF_UTIME_TRACKER perf_tracker;
  PERF_UTIME_TRACKER job_time_tracker;

  if (prm_get_bool_value (PRM_ID_DISABLE_VACUUM))
    {
      return NO_ERROR;
    }

  assert (worker != NULL);
  assert (worker->tdes->topops.last == -1);

  PERF_UTIME_TRACKER_START (thread_p, &perf_tracker);
  PERF_UTIME_TRACKER_START (thread_p, &job_time_tracker);

  /* Initialize log_vacuum */
  LSA_SET_NULL (&log_vacuum.prev_mvcc_op_log_lsa);
  VFID_SET_NULL (&log_vacuum.vfid);

  /* Set sys_btid pointer for internal b-tree block */
  btid_int.sys_btid = &sys_btid;

  /* Check starting lsa is not null and that it really belong to this block */
  assert (!LSA_ISNULL (&data->start_lsa)
	  && (VACUUM_BLOCKID_WITHOUT_FLAGS (data->blockid) == vacuum_get_log_blockid (data->start_lsa.pageid)));

  /* Fetch the page where start_lsa is located */
  log_page_p = (LOG_PAGE *) PTR_ALIGN (log_pgbuf, MAX_ALIGNMENT);
  log_page_p->hdr.logical_pageid = NULL_PAGEID;
  log_page_p->hdr.offset = NULL_OFFSET;

  vacuum_er_log (VACUUM_ER_LOG_WORKER | VACUUM_ER_LOG_JOBS,
		 "VACUUM: thread(%d): vacuum_process_log_block (): blockid(%lld) start_lsa(%lld, %d) old_mvccid(%llu)"
		 " new_mvccid(%llu)\n", thread_get_current_entry_index (), VACUUM_BLOCKID_WITHOUT_FLAGS (data->blockid),
		 (long long int) data->start_lsa.pageid, (int) data->start_lsa.offset, data->oldest_mvccid,
		 data->newest_mvccid);

#if defined (SERVER_MODE)
  if (vacuum_Prefetch_log_mode == VACUUM_PREFETCH_LOG_MODE_WORKERS)
    {
      error_code = vacuum_log_prefetch_vacuum_block (thread_p, data, block_log_buffer);
      if (error_code != NO_ERROR)
	{
	  return error_code;
	}
    }
#endif /* SERVER_MODE */

  /* Initialize stored heap objects. */
  worker->n_heap_objects = 0;

  was_interrupted = VACUUM_BLOCK_IS_INTERRUPTED (data->blockid);

  /* Follow the linked records starting with start_lsa */
  for (LSA_COPY (&log_lsa, &data->start_lsa); !LSA_ISNULL (&log_lsa) && log_lsa.pageid >= first_block_pageid;
       LSA_COPY (&log_lsa, &log_vacuum.prev_mvcc_op_log_lsa))
    {
#if defined(SERVER_MODE)
      if (thread_p->shutdown)
	{
	  /* Server shutdown was requested, stop vacuuming. */
	  goto end;
	}
#endif /* SERVER_MODE */

      vacuum_er_log (VACUUM_ER_LOG_WORKER, "VACUUM: thread(%d): process log entry at log_lsa (%lld, %d)\n",
		     thread_get_current_entry_index (), (long long int) log_lsa.pageid, (int) log_lsa.offset);

      worker->state = VACUUM_WORKER_STATE_PROCESS_LOG;
      PERF_UTIME_TRACKER_TIME_AND_RESTART (thread_p, &perf_tracker, PSTAT_VAC_WORKER_EXECUTE);

      LSA_COPY (&rcv_lsa, &log_lsa);

      if (log_page_p->hdr.logical_pageid != log_lsa.pageid)
	{
	  error_code = vacuum_copy_log_page (thread_p, log_lsa.pageid, block_log_buffer, log_page_p);
	  if (error_code != NO_ERROR)
	    {
	      assert_release (false);
	      logpb_fatal_error (thread_p, true, ARG_FILE_LINE, "vacuum_process_log_block");
	      goto end;
	    }
	}

      /* Process log entry and obtain relevant information for vacuum. */
      error_code =
	vacuum_process_log_record (thread_p, worker, &log_lsa, log_page_p, &log_record_data, &mvccid, &undo_data,
				   &undo_data_size, &log_vacuum, &is_file_dropped, false);
      if (error_code != NO_ERROR)
	{
	  assert_release (false);
	  logpb_fatal_error (thread_p, true, ARG_FILE_LINE, "vacuum_process_log_block");
	  goto end;
	}

      worker->state = VACUUM_WORKER_STATE_EXECUTE;
      PERF_UTIME_TRACKER_TIME_AND_RESTART (thread_p, &perf_tracker, PSTAT_VAC_WORKER_PROCESS_LOG);

      if (is_file_dropped)
	{
	  /* No need to vacuum */
	  vacuum_er_log (VACUUM_ER_LOG_WORKER | VACUUM_ER_LOG_DROPPED_FILES,
			 "VACUUM: Skip vacuuming based on (%lld, %d) in file %d|%d. Log record info: rcvindex=%d.\n",
			 (long long int) rcv_lsa.pageid, (int) rcv_lsa.offset, log_vacuum.vfid.volid,
			 log_vacuum.vfid.fileid, log_record_data.rcvindex);
	  continue;
	}

#if !defined (NDEBUG)
      if (MVCC_ID_FOLLOW_OR_EQUAL (mvccid, threshold_mvccid) || MVCC_ID_PRECEDES (mvccid, data->oldest_mvccid)
	  || MVCC_ID_PRECEDES (data->newest_mvccid, mvccid))
	{
	  /* threshold_mvccid or mvccid or block data may be invalid */
	  assert (0);
	  logpb_fatal_error (thread_p, true, ARG_FILE_LINE, "vacuum_process_log_block");
	  goto end;
	}
#endif /* !NDEBUG */

      if (LOG_IS_MVCC_HEAP_OPERATION (log_record_data.rcvindex))
	{
<<<<<<< HEAD
	  if (log_record_data.rcvindex == RVHF_MVCC_UPDATE_OVERFLOW)
	    {
	      /* only the old OVF record must be removed;
	       * can do this here to avoid complications */

	      RECDES ovf_rec;
	      OID ovf_oid;
	      VACUUM_HEAP_OBJECT ovf_obj;
	      FILE_TYPE type;
	      bool reusable;

	      assert (undo_data != NULL);
	      ovf_rec.type = *(INT16 *) (undo_data);
	      ovf_rec.data = (char *) (undo_data) + sizeof (ovf_rec.type);
	      ovf_rec.area_size = ovf_rec.length = undo_data_size - sizeof (ovf_rec.type);

	      assert (ovf_rec.type == REC_BIGONE);
	      ovf_oid = *((OID *) ovf_rec.data);

	      VFID_COPY (&ovf_obj.vfid, &log_vacuum.vfid);
	      COPY_OID (&ovf_obj.oid, &ovf_oid);
	      error_code = flre_get_type (thread_p, &ovf_obj.vfid, &type);
	      if (error_code != NO_ERROR)
		{
		  assert_release (false);
		  er_clear ();
		  error_code = NO_ERROR;
		  continue;
		}
	      reusable = (type == FILE_HEAP_REUSE_SLOTS);

	      error_code = vacuum_heap_ovf (thread_p, &ovf_obj, threshold_mvccid, reusable, was_interrupted);
	      if (error_code != NO_ERROR)
		{
		  vacuum_er_log (VACUUM_ER_LOG_ERROR | VACUUM_ER_LOG_HEAP,
				 "VACUUM ERROR: Vacuum heap page %d|%d, error_code=%d.\n", ovf_obj.oid.volid,
				 ovf_obj.oid.pageid);

		  assert_release (false);
		  er_clear ();
		  error_code = NO_ERROR;
		  /* Release should not stop. Continue. */
		}

	      continue;
	    }

=======
>>>>>>> 693b16ea
	  /* Collect heap object to be vacuumed at the end of the job. */
	  heap_object_oid.pageid = log_record_data.pageid;
	  heap_object_oid.volid = log_record_data.volid;
	  heap_object_oid.slotid = heap_rv_remove_flags_from_offset (log_record_data.offset);

	  error_code = vacuum_collect_heap_objects (worker, &heap_object_oid, &log_vacuum.vfid);
	  if (error_code != NO_ERROR)
	    {
	      assert_release (false);
	      vacuum_er_log (VACUUM_ER_LOG_ERROR | VACUUM_ER_LOG_WORKER | VACUUM_ER_LOG_HEAP,
			     "VACUUM ERROR: vacuum_collect_heap_objects.\n");
	      /* Release should not stop. */
	      er_clear ();
	      error_code = NO_ERROR;
	      continue;
	    }
	}
      else if (LOG_IS_MVCC_BTREE_OPERATION (log_record_data.rcvindex))
	{
	  /* Find b-tree entry and vacuum it */
	  OR_BUF key_buf;

	  assert (undo_data != NULL);

	  if (log_record_data.rcvindex == RVBT_MVCC_INSERT_OBJECT_UNQ)
	    {
	      btree_rv_read_keybuf_two_objects (thread_p, undo_data, undo_data_size, &btid_int, &old_version,
						&new_version, &key_buf);
	    }
	  else
	    {
	      btree_rv_read_keybuf_nocopy (thread_p, undo_data, undo_data_size, &btid_int, &class_oid, &oid, &mvcc_info,
					   &key_buf);
	    }

	  /* Vacuum based on rcvindex. */
	  if (log_record_data.rcvindex == RVBT_MVCC_NOTIFY_VACUUM)
	    {
	      /* The notification comes from loading index. The object may be both inserted or deleted (load index
	       * considers all objects for visibility reasons). Vacuum must also decide to remove insert MVCCID or the
	       * entire object. */
	      if (MVCCID_IS_VALID (mvcc_info.delete_mvccid))
		{
		  vacuum_er_log (VACUUM_ER_LOG_BTREE | VACUUM_ER_LOG_WORKER,
				 "VACUUM: thread(%d): vacuum from b-tree: btidp(%d, (%d %d)) oid(%d, %d, %d) "
				 "class_oid(%d, %d, %d), purpose=rem_object, mvccid=%llu\n",
				 thread_get_current_entry_index (), btid_int.sys_btid->root_pageid,
				 btid_int.sys_btid->vfid.fileid, btid_int.sys_btid->vfid.volid, oid.volid, oid.pageid,
				 oid.slotid, class_oid.volid, class_oid.pageid, class_oid.slotid,
				 mvcc_info.delete_mvccid);
		  error_code =
		    btree_vacuum_object (thread_p, btid_int.sys_btid, &key_buf, &oid, &class_oid,
					 mvcc_info.delete_mvccid);
		}
	      else if (MVCCID_IS_VALID (mvcc_info.insert_mvccid) && mvcc_info.insert_mvccid != MVCCID_ALL_VISIBLE)
		{
		  vacuum_er_log (VACUUM_ER_LOG_BTREE | VACUUM_ER_LOG_WORKER,
				 "VACUUM: thread(%d): vacuum from b-tree: btidp(%d, (%d %d)) oid(%d, %d, %d) "
				 "class_oid(%d, %d, %d), purpose=rem_insid, mvccid=%llu\n",
				 thread_get_current_entry_index (), btid_int.sys_btid->root_pageid,
				 btid_int.sys_btid->vfid.fileid, btid_int.sys_btid->vfid.volid, oid.volid, oid.pageid,
				 oid.slotid, class_oid.volid, class_oid.pageid, class_oid.slotid,
				 mvcc_info.insert_mvccid);
		  error_code =
		    btree_vacuum_insert_mvccid (thread_p, btid_int.sys_btid, &key_buf, &oid, &class_oid,
						mvcc_info.insert_mvccid);
		}
	      else
		{
		  /* impossible case */
		  vacuum_er_log (VACUUM_ER_LOG_BTREE | VACUUM_ER_LOG_WORKER | VACUUM_ER_LOG_ERROR,
				 "VACUUM ERROR: invalid vacuum case for RVBT_MVCC_NOTIFY_VACUUM btid(%d, (%d %d)) "
				 "oid(%d, %d, %d) class_oid(%d, %d, %d)", btid_int.sys_btid->root_pageid,
				 btid_int.sys_btid->vfid.fileid, btid_int.sys_btid->vfid.volid, oid.volid, oid.pageid,
				 oid.slotid, class_oid.volid, class_oid.pageid, class_oid.slotid);
		  assert_release (false);
		  continue;
		}
	    }
	  else if (log_record_data.rcvindex == RVBT_MVCC_DELETE_OBJECT)
	    {
	      /* Object was deleted and must be completely removed. */
	      vacuum_er_log (VACUUM_ER_LOG_BTREE | VACUUM_ER_LOG_WORKER,
			     "VACUUM: thread(%d): vacuum from b-tree: btidp(%d, (%d %d)) oid(%d, %d, %d) "
			     "class_oid(%d, %d, %d), purpose=rem_object, mvccid=%llu\n",
			     thread_get_current_entry_index (), btid_int.sys_btid->root_pageid,
			     btid_int.sys_btid->vfid.fileid, btid_int.sys_btid->vfid.volid, oid.volid, oid.pageid,
			     oid.slotid, class_oid.volid, class_oid.pageid, class_oid.slotid, mvccid);
	      error_code = btree_vacuum_object (thread_p, btid_int.sys_btid, &key_buf, &oid, &class_oid, mvccid);
	    }
	  else if (log_record_data.rcvindex == RVBT_MVCC_INSERT_OBJECT
		   || log_record_data.rcvindex == RVBT_MVCC_INSERT_OBJECT_UNQ)
	    {
	      /* Object was inserted and only its insert MVCCID must be removed. */
	      if (log_record_data.rcvindex == RVBT_MVCC_INSERT_OBJECT_UNQ)
		{
		  COPY_OID (&oid, &old_version.oid);
		  COPY_OID (&class_oid, &old_version.class_oid);
		}
	      vacuum_er_log (VACUUM_ER_LOG_BTREE | VACUUM_ER_LOG_WORKER,
			     "VACUUM: thread(%d): vacuum from b-tree: btidp(%d, (%d %d)) oid(%d, %d, %d) "
			     "class_oid(%d, %d, %d), purpose=rem_insid, mvccid=%llu\n",
			     thread_get_current_entry_index (), btid_int.sys_btid->root_pageid,
			     btid_int.sys_btid->vfid.fileid, btid_int.sys_btid->vfid.volid, oid.volid, oid.pageid,
			     oid.slotid, class_oid.volid, class_oid.pageid, class_oid.slotid, mvccid);
	      error_code = btree_vacuum_insert_mvccid (thread_p, btid_int.sys_btid, &key_buf, &oid, &class_oid, mvccid);
	    }
	  else
	    {
	      /* Unexpected. */
	      assert_release (false);
	    }
	  /* Did we have any errors? */
	  if (error_code != NO_ERROR)
	    {
	      assert_release (false);
	      vacuum_er_log (VACUUM_ER_LOG_BTREE | VACUUM_ER_LOG_WORKER,
			     "VACUUM: thread(%d): Error deleting object or insert MVCCID: error_code=%d",
			     thread_get_current_entry_index (), error_code);
	      er_clear ();
	      error_code = NO_ERROR;
	      /* Release should not stop. Continue. */
	    }
	}
      else if (log_record_data.rcvindex == RVES_NOTIFY_VACUUM)
	{
	  /* A lob file must be deleted */
	  (void) or_unpack_string (undo_data, &es_uri);
	  vacuum_er_log (VACUUM_ER_LOG_WORKER, "VACUUM: Delete lob %s.", es_uri);
	  (void) es_delete_file (es_uri);
	  db_private_free_and_init (thread_p, es_uri);
	}
      else
	{
	  /* Safeguard code */
	  assert_release (false);
	}

      /* do not leak system ops */
      assert (worker->state == VACUUM_WORKER_STATE_EXECUTE);
      assert (worker->tdes->topops.last == -1);
    }

  assert (worker->state == VACUUM_WORKER_STATE_EXECUTE);
  assert (worker->tdes->topops.last == -1);

  error_code = vacuum_heap (thread_p, worker, threshold_mvccid, was_interrupted);
  if (error_code != NO_ERROR)
    {
      assert_release (false);
      /* Release should not stop. Continue. */
    }
  assert (worker->state == VACUUM_WORKER_STATE_EXECUTE);
  assert (worker->tdes->topops.last == -1);

  perfmon_add_stat (thread_p, PSTAT_VAC_NUM_VACUUMED_LOG_PAGES, vacuum_Data.log_block_npages);

  vacuum_complete = true;

end:

  assert (worker->tdes->topops.last == -1);

#if defined(SERVER_MODE)
  if (vacuum_Prefetch_log_mode == VACUUM_PREFETCH_LOG_MODE_MASTER && block_log_buffer != NULL)
    {
      lf_bitmap_free_entry (&vacuum_Prefetch_free_buffers_bitmap, block_log_buffer->buffer_id);
    }
#endif /* SERVER_MODE */

  worker->state = VACUUM_WORKER_STATE_INACTIVE;
  if (!sa_mode_partial_block)
    {
      /* TODO: Check that if start_lsa can be set to a different value when vacuum is not complete, to avoid processing 
       * the same log data again. */
      vacuum_finished_block_vacuum (thread_p, data, vacuum_complete);
    }

#if defined (SERVER_MODE)
  /* Unfix all pages now. Normally all pages should already be unfixed. */
  pgbuf_unfix_all (thread_p);
#else	/* !SERVER_MODE */		   /* SA_MODE */
  /* Do not unfix all in stand-alone. Not yet. We need to keep vacuum data pages fixed. */
#endif /* SA_MODE */

  PERF_UTIME_TRACKER_TIME_AND_RESTART (thread_p, &perf_tracker, PSTAT_VAC_WORKER_EXECUTE);
  PERF_UTIME_TRACKER_TIME (thread_p, &job_time_tracker, PSTAT_VAC_JOB);

  return error_code;
}

/*
 * vacuum_assign_worker () - Assign a vacuum worker to current thread.
 *
 * return	 : Error code.
 * thread_p (in) : Thread entry.
 *
 * NOTE: This is protected by vacuum data lock.
 */
static int
vacuum_assign_worker (THREAD_ENTRY * thread_p)
{
  /* Get first unassigned worker */
  VACUUM_WORKER *worker = NULL;
  INT32 save_assigned_workers_count;
#if defined (SERVER_MODE)
  long long unsigned size_worker_prefetch_log_buffer;
#endif /* SERVER_MODE */

#if defined (SERVER_MODE)
  assert (thread_p->vacuum_worker == NULL);
  assert (thread_p->type == TT_VACUUM_WORKER);
  assert (vacuum_Assigned_workers_count < VACUUM_MAX_WORKER_COUNT);
#endif /* SERVER_MODE */

  /* Assign a worker. Multiple threads can do this simultaneously so we need to assigned the worker using system
   * operation.
   */
  do
    {
      save_assigned_workers_count = VOLATILE_ACCESS (vacuum_Assigned_workers_count, INT32);
    }
  while (!ATOMIC_CAS_32 (&vacuum_Assigned_workers_count, save_assigned_workers_count, save_assigned_workers_count + 1));

  worker = &vacuum_Workers[save_assigned_workers_count];

  /* Initialize worker state */
  worker->state = VACUUM_WORKER_STATE_INACTIVE;

  /* Allocate log_zip */
  worker->log_zip_p = log_zip_alloc (IO_PAGESIZE, false);
  if (worker->log_zip_p == NULL)
    {
      vacuum_er_log (VACUUM_ER_LOG_ERROR | VACUUM_ER_LOG_WORKER, "VACUUM ERROR: Could not allocate log zip.");
      logpb_fatal_error (thread_p, true, ARG_FILE_LINE, "vacuum_assign_worker");
      return ER_FAILED;
    }

  /* Allocate heap objects buffer */
  worker->heap_objects_capacity = VACUUM_DEFAULT_HEAP_OBJECT_BUFFER_SIZE;
  worker->heap_objects = (VACUUM_HEAP_OBJECT *) malloc (worker->heap_objects_capacity * sizeof (VACUUM_HEAP_OBJECT));
  if (worker->heap_objects == NULL)
    {
      vacuum_er_log (VACUUM_ER_LOG_ERROR | VACUUM_ER_LOG_WORKER,
		     "VACUUM ERROR: Could not allocate files and objects buffer.\n");
      logpb_fatal_error (thread_p, true, ARG_FILE_LINE, "vacuum_assign_worker");
      goto error;
    }

  /* Allocate undo data buffer */
  worker->undo_data_buffer = (char *) malloc (IO_PAGESIZE);
  if (worker->undo_data_buffer == NULL)
    {
      vacuum_er_log (VACUUM_ER_LOG_ERROR | VACUUM_ER_LOG_WORKER, "VACUUM ERROR: Could not allocate undo data buffer.");
      logpb_fatal_error (thread_p, true, ARG_FILE_LINE, "vacuum_assign_worker");
      goto error;
    }
  worker->undo_data_buffer_capacity = IO_PAGESIZE;

  worker->postpone_redo_data_buffer = (char *) malloc (IO_PAGESIZE);
  if (worker->postpone_redo_data_buffer == NULL)
    {
      vacuum_er_log (VACUUM_ER_LOG_ERROR | VACUUM_ER_LOG_WORKER,
		     "VACUUM ERROR: Could not allocate postpone_redo_data_buffer.");
      logpb_fatal_error (thread_p, true, ARG_FILE_LINE, "vacuum_assign_worker");
      goto error;
    }

#if defined (SERVER_MODE)
  /* Save worker to thread entry */
  thread_p->vacuum_worker = worker;

  vacuum_er_log (VACUUM_ER_LOG_WORKER,
		 "VACUUM: Assigned vacuum_worker %p, index %d to thread %p, index %d.\n",
		 worker, save_assigned_workers_count, thread_p, thread_p->index);

  if (vacuum_Prefetch_log_mode == VACUUM_PREFETCH_LOG_MODE_WORKERS && worker->prefetch_log_buffer == NULL)
    {
      size_worker_prefetch_log_buffer =
	(((long long unsigned) VACUUM_PREFETCH_LOG_BLOCK_BUFFER_PAGES) * LOG_PAGESIZE) + MAX_ALIGNMENT;

      worker->prefetch_log_buffer = (char *) malloc ((size_t) size_worker_prefetch_log_buffer);
      if (worker->prefetch_log_buffer == NULL)
	{
	  vacuum_er_log (VACUUM_ER_LOG_ERROR | VACUUM_ER_LOG_WORKER,
			 "VACUUM ERROR: Could not allocate prefetch buffer.");
	  logpb_fatal_error (thread_p, true, ARG_FILE_LINE, "vacuum_assign_worker");
	  goto error;
	}
    }
#endif

  /* Safe guard - it is assumed that transaction descriptor is already initialized. */
  assert (worker->tdes != NULL);

  return NO_ERROR;

error:
  /* Free worker resources. */
  vacuum_finalize_worker (thread_p, worker);
  return ER_FAILED;
}

/*
 * vacuum_finalize_worker () - Free resources allocated for vacuum worker.
 *
 * return	    : Void.
 * worker_info (in) : Vacuum worker.
 */
static void
vacuum_finalize_worker (THREAD_ENTRY * thread_p, VACUUM_WORKER * worker_info)
{
  if (worker_info->log_zip_p != NULL)
    {
      log_zip_free (worker_info->log_zip_p);
      worker_info->log_zip_p = NULL;
    }
  if (worker_info->heap_objects != NULL)
    {
      free_and_init (worker_info->heap_objects);
    }
  if (worker_info->undo_data_buffer != NULL)
    {
      free_and_init (worker_info->undo_data_buffer);
    }
  if (worker_info->postpone_redo_data_buffer != NULL)
    {
      free_and_init (worker_info->postpone_redo_data_buffer);
    }
  if (worker_info->tdes != NULL)
    {
      logtb_finalize_tdes (thread_p, worker_info->tdes);

      free_and_init (worker_info->tdes);
    }
#if defined (SERVER_MODE)
  if (worker_info->prefetch_log_buffer != NULL)
    {
      free_and_init (worker_info->prefetch_log_buffer);
    }
#endif /* SERVER_MODE */
}

/*
 * vacuum_rv_get_worker_by_trid () - Get vacuum worker identified by TRANID
 *				     to recover its system operations.
 *
 * return	    : Transaction descriptor.
 * thread_p (in)    : Thread entry.
 * TRANID trid (in) : Transaction identifier.
 *
 * NOTE: This is currently only called during recovery.
 */
VACUUM_WORKER *
vacuum_rv_get_worker_by_trid (THREAD_ENTRY * thread_p, TRANID trid)
{
  int worker_index;

  if (trid == LOG_VACUUM_MASTER_TRANID)
    {
      return &vacuum_Master;
    }

  /* Convert trid to vacuum worker index */
  worker_index = VACUUM_WORKER_TRANID_TO_INDEX (trid);
  /* Check valid TRANID/index */
  assert (worker_index >= 0 && worker_index < VACUUM_MAX_WORKER_COUNT);
  /* Check this is called under recovery context. */
  assert (!LOG_ISRESTARTED ());

  /* Return worker identifier by TRANID */
  return &vacuum_Workers[worker_index];
}

/*
 * vacuum_rv_finish_worker_recovery () - Reset vacuum thread worker after finishing recovering its work.
 *
 * return	 : Void.
 * thread_p (in) : Thread entry.
 * trid (in)	 : Transaction identifier.
 */
void
vacuum_rv_finish_worker_recovery (THREAD_ENTRY * thread_p, TRANID trid)
{
  int worker_index;

  if (trid == LOG_VACUUM_MASTER_TRANID)
    {
      vacuum_Master.state = VACUUM_WORKER_STATE_EXECUTE;	/* Master is always in execute state. */
      vacuum_Master.tdes->state = TRAN_ACTIVE;

      vacuum_er_log (VACUUM_ER_LOG_RECOVERY | VACUUM_ER_LOG_TOPOPS | VACUUM_ER_LOG_MASTER,
		     "VACUUM: Finished recovery for vacuum master.\n");

      return;
    }

  /* Convert trid to vacuum worker index */
  worker_index = VACUUM_WORKER_TRANID_TO_INDEX (trid);
  /* Check valid TRANID/index */
  assert (worker_index >= 0 && worker_index < VACUUM_MAX_WORKER_COUNT);
  /* Check this is called under recovery context. */
  assert (!LOG_ISRESTARTED ());

  vacuum_er_log (VACUUM_ER_LOG_RECOVERY | VACUUM_ER_LOG_TOPOPS | VACUUM_ER_LOG_WORKER,
		 "VACUUM: Finished recovery for vacuum worker with tdes->trid=%d.", trid);

  /* Reset vacuum worker state */
  vacuum_Workers[worker_index].state = VACUUM_WORKER_STATE_INACTIVE;
  /* Reset vacuum worker transaction descriptor */
  vacuum_Workers[worker_index].tdes->state = TRAN_ACTIVE;
}

#if defined (SA_MODE)
/*
 * vacuum_get_worker_sa_mode () - Get vacuum worker for stand-alone mode.
 *
 * return    : Vacuum worker for stand-alone mode.
 */
VACUUM_WORKER *
vacuum_get_worker_sa_mode (void)
{
  return vacuum_Worker_sa_mode;
}

/*
 * vacuum_set_worker_sa_mode () - Set vacuum worker for stand-alone mode.
 *
 * return      : Void.
 * worker (in) : Vacuum worker.
 */
void
vacuum_set_worker_sa_mode (VACUUM_WORKER * worker)
{
  vacuum_Worker_sa_mode = worker;
}
#endif

#if defined (SERVER_MODE)
/*
 * vacuum_start_new_job () - Start a vacuum job which process one block of log data.
 *
 * return	 : Void.
 * thread_p (in) : Thread entry.
 * blockid (in)	 : Block of log data identifier.
 */
void
vacuum_start_new_job (THREAD_ENTRY * thread_p)
{
  VACUUM_DATA_ENTRY *entry = NULL;
  VACUUM_WORKER *worker_info = NULL;
  VACUUM_JOB_ENTRY vacuum_job_entry;

  assert (thread_p->type == TT_VACUUM_WORKER);

  worker_info = VACUUM_GET_VACUUM_WORKER (thread_p);
  if (worker_info == NULL)
    {
      /* Assign the tread a vacuum worker. */
      if (vacuum_assign_worker (thread_p) != NO_ERROR)
	{
	  assert_release (false);
	  return;
	}
      /* Check assignment was successful. */
      assert (VACUUM_GET_VACUUM_WORKER (thread_p) != NULL);
    }

  /* Increment running workers */
  ATOMIC_INC_32 (&vacuum_Running_workers_count, 1);

  /* Loop as long as job queue is not empty */
  while (!vacuum_Data.shutdown_requested && lf_circular_queue_consume (vacuum_Job_queue, &vacuum_job_entry))
    {
      /* Execute vacuum job */
      /* entry is only a copy for vacuum data */
      entry = &vacuum_job_entry.vacuum_data_entry;

      /* Safe guard */
      assert (VACUUM_BLOCK_STATUS_IS_IN_PROGRESS (entry->blockid));

      /* Run vacuum */
      (void) vacuum_process_log_block (thread_p, entry, &vacuum_job_entry.block_log_buffer, false);
    }

  /* Decrement running workers */
  ATOMIC_INC_32 (&vacuum_Running_workers_count, -1);

  /* No jobs in queue */
  /* Wakeup master to process finished jobs and generate new ones (if there are any to generate). */
  thread_wakeup_vacuum_master_thread ();
}
#endif /* SERVER_MODE */

/*
 * vacuum_finished_block_vacuum () - Called when vacuuming a block is stopped.
 *
 * return		   : Void.
 * thread_p (in)	   : Thread entry.
 * data (in)		   : Vacuum block data.
 * is_vacuum_complete (in) : True if the entire block was processed.
 *
 * NOTE: The block data received here is not a block in vacuum data table.
 *	 It is just a copy (because the table can be changed and the data
 *	 can be moved). First obtain the block data in the table and copy the
 *	 block data received as argument.
 */
static void
vacuum_finished_block_vacuum (THREAD_ENTRY * thread_p, VACUUM_DATA_ENTRY * data, bool is_vacuum_complete)
{
  VACUUM_DATA_ENTRY *table_entry = NULL;
  VACUUM_LOG_BLOCKID blockid;

  if (is_vacuum_complete)
    {
      /* Set status as vacuumed. Vacuum master will remove it from table */
      VACUUM_BLOCK_STATUS_SET_VACUUMED (data->blockid);
      VACUUM_BLOCK_CLEAR_INTERRUPTED (data->blockid);

      vacuum_er_log (VACUUM_ER_LOG_WORKER | VACUUM_ER_LOG_VACUUM_DATA | VACUUM_ER_LOG_JOBS,
		     "VACUUM: Processing log block %lld is complete. Notify master.\n",
		     (long long int) VACUUM_BLOCKID_WITHOUT_FLAGS (data->blockid));
    }
  else
    {
      /* We expect that worker job is abandoned during shutdown. But all other cases are error cases. */
      int error_level =
#if defined (SERVER_MODE)
	thread_p->shutdown ? VACUUM_ER_LOG_WARNING : VACUUM_ER_LOG_ERROR;

#if !defined (NDEBUG)
      /* Interrupting jobs without shutdown is unacceptable. */
      assert (thread_p->shutdown);
      assert (vacuum_Data.shutdown_requested);
#endif /* !NDEBUG */

#else /* !SERVER_MODE */
	VACUUM_ER_LOG_ERROR;
      assert (false);
#endif /* !SERVER_MODE */

      /* Vacuum will have to be re-run */
      VACUUM_BLOCK_STATUS_SET_AVAILABLE (data->blockid);
      /* Job was not fully executed. */
      VACUUM_BLOCK_SET_INTERRUPTED (data->blockid);
      /* Copy new block data */
      /* The only relevant information is in fact the updated start_lsa if it has changed. */
      vacuum_er_log (error_level | VACUUM_ER_LOG_WORKER | VACUUM_ER_LOG_VACUUM_DATA | VACUUM_ER_LOG_JOBS,
		     "VACUUM %s: Processing log block %lld is interrupted!",
		     error_level == VACUUM_ER_LOG_ERROR ? "ERROR" : "WARNING",
		     VACUUM_BLOCKID_WITHOUT_FLAGS (data->blockid));
    }

  /* Notify master the job is finished. */
  blockid = data->blockid;
  if (!lf_circular_queue_produce (vacuum_Finished_job_queue, &blockid))
    {
      assert_release (false);
      vacuum_er_log (VACUUM_ER_LOG_ERROR | VACUUM_ER_LOG_WORKER | VACUUM_ER_LOG_JOBS,
		     "VACUUM ERROR: Finished job queue is full!!!\n");
    }

#if defined (SERVER_MODE)
  /* Hurry master wakeup if finished job queue is getting filled. */
  if ((UINT64) lf_circular_queue_approx_size (vacuum_Finished_job_queue) >= vacuum_Finished_job_queue->capacity / 2)
    {
      /* Wakeup master to process finished jobs. */
      thread_wakeup_vacuum_master_thread ();
    }
#endif /* SERVER_MODE */
}

/*
 * vacuum_process_log_record () - Process one log record for vacuum.
 *
 * return			  : Error code.
 * worker (in)			  : Vacuum worker.
 * thread_p (in)		  : Thread entry.
 * log_lsa_p (in/out)		  : Input is the start of undo data. Output is
 *				    the end of undo data.
 * log_page_p (in/out)		  : The log page for log_lsa_p.
 * mvccid (out)			  : Log entry MVCCID.
 * undo_data_ptr (out)		  : Undo data pointer.
 * undo_data_size (out)		  : Undo data size.
 * is_file_dropped (out)	  : True if the file corresponding to log
 *				    entry was dropped.
 * stop_after_vacuum_info (in)	  : True if only vacuum info must be obtained
 *				    from log record.
 */
static int
vacuum_process_log_record (THREAD_ENTRY * thread_p, VACUUM_WORKER * worker, LOG_LSA * log_lsa_p, LOG_PAGE * log_page_p,
			   LOG_DATA * log_record_data, MVCCID * mvccid, char **undo_data_ptr, int *undo_data_size,
			   LOG_VACUUM_INFO * vacuum_info, bool * is_file_dropped, bool stop_after_vacuum_info)
{
  LOG_RECORD_HEADER *log_rec_header = NULL;
  LOG_REC_MVCC_UNDOREDO *mvcc_undoredo = NULL;
  LOG_REC_MVCC_UNDO *mvcc_undo = NULL;
  LOG_REC_UNDOREDO *undoredo = NULL;
  LOG_REC_UNDO *undo = NULL;
  int ulength;
  char *new_undo_data_buffer = NULL;
  bool is_zipped = false;
  volatile LOG_RECTYPE log_rec_type = LOG_SMALLER_LOGREC_TYPE;

  assert (log_lsa_p != NULL && log_page_p != NULL);
  assert (log_record_data != NULL);
  assert (mvccid != NULL);
  assert (stop_after_vacuum_info || is_file_dropped != NULL);
  assert (stop_after_vacuum_info || worker != NULL);
  assert (stop_after_vacuum_info || undo_data_ptr != NULL);
  assert (stop_after_vacuum_info || undo_data_size != NULL);

  if (!stop_after_vacuum_info)
    {
      *undo_data_ptr = NULL;
      *undo_data_size = 0;
    }

  LSA_SET_NULL (&vacuum_info->prev_mvcc_op_log_lsa);
  VFID_SET_NULL (&vacuum_info->vfid);

  /* Get log record header */
  log_rec_header = LOG_GET_LOG_RECORD_HEADER (log_page_p, log_lsa_p);
  log_rec_type = log_rec_header->type;
  LOG_READ_ADD_ALIGN (thread_p, sizeof (*log_rec_header), log_lsa_p, log_page_p);

  if (log_rec_type == LOG_MVCC_UNDO_DATA)
    {
      /* Get log record mvcc_undo information */
      LOG_READ_ADVANCE_WHEN_DOESNT_FIT (thread_p, sizeof (*mvcc_undo), log_lsa_p, log_page_p);
      mvcc_undo = (LOG_REC_MVCC_UNDO *) (log_page_p->area + log_lsa_p->offset);

      /* Get MVCCID */
      *mvccid = mvcc_undo->mvccid;

      /* Get record log data */
      *log_record_data = mvcc_undo->undo.data;

      /* Get undo data length */
      ulength = mvcc_undo->undo.length;

      /* Copy LSA for next MVCC operation */
      LSA_COPY (&vacuum_info->prev_mvcc_op_log_lsa, &mvcc_undo->vacuum_info.prev_mvcc_op_log_lsa);
      VFID_COPY (&vacuum_info->vfid, &mvcc_undo->vacuum_info.vfid);

      LOG_READ_ADD_ALIGN (thread_p, sizeof (*mvcc_undo), log_lsa_p, log_page_p);
    }
  else if (log_rec_type == LOG_MVCC_UNDOREDO_DATA || log_rec_type == LOG_MVCC_DIFF_UNDOREDO_DATA)
    {
      /* Get log record undoredo information */
      LOG_READ_ADVANCE_WHEN_DOESNT_FIT (thread_p, sizeof (*mvcc_undoredo), log_lsa_p, log_page_p);
      mvcc_undoredo = (LOG_REC_MVCC_UNDOREDO *) (log_page_p->area + log_lsa_p->offset);

      /* Get MVCCID */
      *mvccid = mvcc_undoredo->mvccid;

      /* Get record log data */
      *log_record_data = mvcc_undoredo->undoredo.data;

      /* Get undo data length */
      ulength = mvcc_undoredo->undoredo.ulength;

      /* Copy LSA for next MVCC operation */
      LSA_COPY (&vacuum_info->prev_mvcc_op_log_lsa, &mvcc_undoredo->vacuum_info.prev_mvcc_op_log_lsa);
      VFID_COPY (&vacuum_info->vfid, &mvcc_undoredo->vacuum_info.vfid);

      LOG_READ_ADD_ALIGN (thread_p, sizeof (*mvcc_undoredo), log_lsa_p, log_page_p);
    }
  else
    {
      /* Unexpected case */
      assert (false);
      er_set (ER_ERROR_SEVERITY, ARG_FILE_LINE, ER_GENERIC_ERROR, 0);
      return ER_FAILED;
    }

  if (stop_after_vacuum_info)
    {
      /* Vacuum info was already obtained. */
      return NO_ERROR;
    }

  if (!VFID_ISNULL (&vacuum_info->vfid))
    {
      /* Check if file was dropped. */
      if (worker->drop_files_version != vacuum_Dropped_files_version)
	{
	  /* New files have been dropped. Droppers must wait until all running workers have been notified. Save new
	   * version to let dropper know this worker noticed the changes. */

	  /* But first, cleanup collected heap objects. */
	  VFID vfid;
	  VFID_COPY (&vfid, &vacuum_Last_dropped_vfid);
	  vacuum_cleanup_collected_by_vfid (worker, &vfid);

	  worker->drop_files_version = vacuum_Dropped_files_version;
	  vacuum_er_log (VACUUM_ER_LOG_DROPPED_FILES | VACUUM_ER_LOG_WORKER,
			 "VACUUM: Worker(%d) update min version to %d", thread_get_current_tran_index (),
			 worker->drop_files_version);
	}

      /* Check if file is dropped */
      *is_file_dropped = vacuum_is_file_dropped (thread_p, &vacuum_info->vfid, *mvccid);
      if (*is_file_dropped)
	{
	  return NO_ERROR;
	}
    }

  /* We are here because the file that will be vacuumed is not dropped. */
  if (!LOG_IS_MVCC_BTREE_OPERATION (log_record_data->rcvindex) && log_record_data->rcvindex != RVES_NOTIFY_VACUUM)
    {
      /* No need to unpack undo data */
      return NO_ERROR;
    }

  /* We are here because undo data must be unpacked. */
  if (ZIP_CHECK (ulength))
    {
      /* Get real size */
      *undo_data_size = (int) GET_ZIP_LEN (ulength);
      is_zipped = true;
    }
  else
    {
      *undo_data_size = ulength;
    }

  if (log_lsa_p->offset + *undo_data_size < (int) LOGAREA_SIZE)
    {
      /* Set undo data pointer directly to log data */
      *undo_data_ptr = (char *) log_page_p->area + log_lsa_p->offset;
    }
  else
    {
      /* Undo data is found on several pages and needs to be copied to a contiguous area. */
      if (worker->undo_data_buffer_capacity < *undo_data_size)
	{
	  /* Not enough space to save all undo data. Expand worker's undo data buffer. */
	  new_undo_data_buffer = (char *) realloc (worker->undo_data_buffer, *undo_data_size);
	  if (new_undo_data_buffer == NULL)
	    {
	      vacuum_er_log (VACUUM_ER_LOG_ERROR | VACUUM_ER_LOG_WORKER,
			     "VACUUM ERROR: Could not expand undo data buffer to %d.", *undo_data_size);
	      logpb_fatal_error (thread_p, true, ARG_FILE_LINE, "vacuum_process_log_record");
	      return ER_FAILED;
	    }
	  /* Expand was successful, update worker. */
	  worker->undo_data_buffer = new_undo_data_buffer;
	  worker->undo_data_buffer_capacity = *undo_data_size;
	}
      /* Set undo data pointer to worker's undo data buffer. */
      *undo_data_ptr = worker->undo_data_buffer;

      /* Copy data to buffer. */
      logpb_copy_from_log (thread_p, *undo_data_ptr, *undo_data_size, log_lsa_p, log_page_p);
    }

  if (is_zipped)
    {
      /* Unzip data */
      if (log_unzip (worker->log_zip_p, *undo_data_size, *undo_data_ptr))
	{
	  /* Update undo data pointer and size after unzipping. */
	  *undo_data_size = (int) worker->log_zip_p->data_length;
	  *undo_data_ptr = (char *) worker->log_zip_p->log_data;
	}
      else
	{
	  vacuum_er_log (VACUUM_ER_LOG_ERROR | VACUUM_ER_LOG_WORKER, "VACUUM ERROR: Could not unzip undo data.");
	  logpb_fatal_error (thread_p, true, ARG_FILE_LINE, "vacuum_process_log_record");
	  return ER_FAILED;
	}
    }

  return NO_ERROR;
}

/*
 * vacuum_get_worker_min_dropped_files_version () - Get current minimum dropped files version seen by active
 *						    vacuum workers.
 *
 * return : Minimum dropped files version.
 */
static INT32
vacuum_get_worker_min_dropped_files_version (void)
{
  int i;
  INT32 min_version = -1;

  for (i = 0; i < vacuum_Assigned_workers_count; i++)
    {
      /* Update minimum version if worker is active and its seen version is smaller than current minimum version (or if 
       * minimum version is not initialized). */
      if (vacuum_Workers[i].state != VACUUM_WORKER_STATE_INACTIVE
	  && (min_version == -1
	      || vacuum_compare_dropped_files_version (min_version, vacuum_Workers[i].drop_files_version) > 0))
	{
	  /* Update overall minimum version. */
	  min_version = vacuum_Workers[i].drop_files_version;
	}
    }
  return min_version;
}

/*
 * vacuum_compare_blockids () - Comparator function for blockid's stored in vacuum data. The comparator knows to
 *				filter any flags that mark block status.
 *
 * return    : 0 if entries are equal, negative if first entry is smaller and
 *	       positive if first entry is bigger.
 * ptr1 (in) : Pointer to first blockid.
 * ptr2 (in) : Pointer to second blockid.
 */
static int
vacuum_compare_blockids (const void *ptr1, const void *ptr2)
{
  /* Compare blockid's by removing any other flags. */
  return (int) (VACUUM_BLOCKID_WITHOUT_FLAGS (*((VACUUM_LOG_BLOCKID *) ptr1))
		- VACUUM_BLOCKID_WITHOUT_FLAGS (*((VACUUM_LOG_BLOCKID *) ptr2)));
}

/*
 * vacuum_load_data_from_disk () - Loads vacuum data from disk.
 *
 * return	 : Error code.
 * thread_p (in) : Thread entry.
 *
 * NOTE: Loading vacuum data should be done when the database is started,
 *	 before starting other vacuum routines.
 */
int
vacuum_load_data_from_disk (THREAD_ENTRY * thread_p)
{
  int error_code = NO_ERROR;
  VACUUM_DATA_ENTRY *entry = NULL;
  VACUUM_DATA_PAGE *data_page = NULL;
  VPID next_vpid;
  int i = 0;
  bool is_page_dirty;

  assert_release (!VFID_ISNULL (&vacuum_Data.vacuum_data_file));
  assert_release (!VPID_ISNULL (&log_Gl.hdr.vacuum_data_first_vpid));

  data_page = vacuum_fix_data_page (thread_p, &log_Gl.hdr.vacuum_data_first_vpid);
  if (data_page == NULL)
    {
      ASSERT_ERROR_AND_SET (error_code);
      goto error;
    }
  vacuum_Data.first_page = data_page;
  vacuum_Data.oldest_unvacuumed_mvccid = MVCCID_NULL;

  while (true)
    {
      is_page_dirty = false;
      if (data_page->index_unvacuumed >= 0)
	{
	  assert (data_page->index_unvacuumed < vacuum_Data.page_data_max_count);
	  assert (data_page->index_unvacuumed <= data_page->index_free);
	  for (i = data_page->index_unvacuumed; i < data_page->index_free; i++)
	    {
	      entry = &data_page->data[i];
	      if (VACUUM_BLOCK_STATUS_IS_IN_PROGRESS (entry->blockid))
		{
		  /* Reset in progress flag, mark the job as interrupted and update last_blockid. */
		  VACUUM_BLOCK_STATUS_SET_AVAILABLE (entry->blockid);
		  VACUUM_BLOCK_SET_INTERRUPTED (entry->blockid);
		  is_page_dirty = true;
		}
	    }
	}
      if (is_page_dirty)
	{
	  vacuum_set_dirty_data_page (thread_p, data_page, DONT_FREE);
	}
      VPID_COPY (&next_vpid, &data_page->next_page);
      if (VPID_ISNULL (&next_vpid))
	{
	  break;
	}
      vacuum_unfix_data_page (thread_p, data_page);
      data_page = vacuum_fix_data_page (thread_p, &next_vpid);
      if (data_page == NULL)
	{
	  ASSERT_ERROR_AND_SET (error_code);
	  goto error;
	}
    }
  assert (data_page != NULL);
  /* Save last_page. */
  vacuum_Data.last_page = data_page;
  /* Get last_blockid. */
  if (vacuum_Data.last_page->index_unvacuumed == vacuum_Data.last_page->index_free)
    {
      /* Empty last page. */
      assert (vacuum_Data.last_page->index_unvacuumed == 0);
      /* last_blockid is still saved in the first data entry. */
      vacuum_Data.last_blockid = vacuum_Data.last_page->data->blockid;
      assert (vacuum_Data.last_blockid == VACUUM_BLOCKID_WITHOUT_FLAGS (vacuum_Data.last_blockid));
    }
  else
    {
      /* Get last_blockid from last vacuum data entry. */
      vacuum_Data.last_blockid =
	VACUUM_BLOCKID_WITHOUT_FLAGS ((vacuum_Data.last_page->data + vacuum_Data.last_page->index_free - 1)->blockid);
    }

  vacuum_Data.is_loaded = true;

  error_code = vacuum_recover_lost_block_data (thread_p);
  if (error_code != NO_ERROR)
    {
      ASSERT_ERROR ();
      goto error;
    }
  LSA_SET_NULL (&vacuum_Data.recovery_lsa);

  vacuum_update_oldest_unvacuumed_mvccid (thread_p);
  vacuum_update_keep_from_log_pageid (thread_p);

#if !defined (NDEBUG)
  vacuum_verify_vacuum_data_page_fix_count (thread_p);
#endif /* !NDEBUG */

  return NO_ERROR;

error:

  assert (error_code != NO_ERROR);
  ASSERT_ERROR ();

  vacuum_unfix_data_page (thread_p, data_page);
  vacuum_unfix_first_and_last_data_page (thread_p);
  vacuum_Data.is_loaded = false;

  return error_code;
}

/*
 * vacuum_load_dropped_files_from_disk () - Loads dropped files from disk.
 *
 * return	 : Error code.
 * thread_p (in) : Thread entry.
 * vfid (in)	 : File identifier.
 */
int
vacuum_load_dropped_files_from_disk (THREAD_ENTRY * thread_p)
{
  VACUUM_DROPPED_FILES_PAGE *page = NULL;
  VPID vpid;
  INT16 page_count;
#if !defined (NDEBUG)
  VACUUM_TRACK_DROPPED_FILES *track_head = NULL, *track_tail = NULL;
  VACUUM_TRACK_DROPPED_FILES *track_new = NULL, *save_next = NULL;
#endif

  assert_release (!VFID_ISNULL (&vacuum_Dropped_files_vfid));

  if (vacuum_Dropped_files_loaded)
    {
      /* Already loaded */
      assert_release (!VPID_ISNULL (&vacuum_Dropped_files_vpid));
#if !defined (NDEBUG)
      assert_release (vacuum_Track_dropped_files != NULL);
#endif
      return NO_ERROR;
    }

  assert (!VPID_ISNULL (&vacuum_Dropped_files_vpid));

  /* Save total count. */
  if (vacuum_Dropped_files_count != 0)
    {
      assert (false);
      vacuum_Dropped_files_count = 0;
    }

  VPID_COPY (&vpid, &vacuum_Dropped_files_vpid);

  while (!VPID_ISNULL (&vpid))
    {
      page = vacuum_fix_dropped_entries_page (thread_p, &vpid, PGBUF_LATCH_READ);
      if (page == NULL)
	{
	  assert (false);
	  return ER_FAILED;
	}

      /* Get next page VPID and current page count */
      VPID_COPY (&vpid, &page->next_page);

      page_count = page->n_dropped_files;
      vacuum_Dropped_files_count += (INT32) page_count;

#if !defined (NDEBUG)
      track_new = (VACUUM_TRACK_DROPPED_FILES *) malloc (VACUUM_TRACK_DROPPED_FILES_SIZE);
      if (track_new == NULL)
	{
	  er_set (ER_ERROR_SEVERITY, ARG_FILE_LINE, ER_OUT_OF_VIRTUAL_MEMORY, 1, VACUUM_TRACK_DROPPED_FILES_SIZE);
	  for (track_new = track_head; track_new != NULL; track_new = save_next)
	    {
	      save_next = track_new->next_tracked_page;
	      free_and_init (track_new);
	    }
	  vacuum_unfix_dropped_entries_page (thread_p, page);
	  return ER_OUT_OF_VIRTUAL_MEMORY;
	}

      memcpy (&track_new->dropped_data_page, page, DB_PAGESIZE);
      track_new->next_tracked_page = NULL;

      if (track_head == NULL)
	{
	  track_head = track_tail = track_new;
	}
      else
	{
	  assert (track_tail != NULL);
	  track_tail->next_tracked_page = track_new;
	  track_tail = track_new;
	}
#endif
      vacuum_unfix_dropped_entries_page (thread_p, page);
    }

#if !defined(NDEBUG)
  vacuum_Track_dropped_files = track_head;
#endif

  vacuum_Dropped_files_loaded = true;
  return NO_ERROR;
}

/*
 * vacuum_create_file_for_vacuum_data () - Create a disk file to keep vacuum
 *					   data.
 *
 * return		   : Error code.
 * thread_p (in)	   : Thread entry.
 * vacuum_data_npages (in) : Number of vacuum data disk pages.
 * vacuum_data_vfid (out)  : Created file VFID.
 */
int
vacuum_create_file_for_vacuum_data (THREAD_ENTRY * thread_p, VFID * vacuum_data_vfid)
{
  VPID first_page_vpid;
  VACUUM_DATA_PAGE *data_page = NULL;

  int error_code = NO_ERROR;

  /* Create disk file to keep vacuum data */
  error_code = flre_create_with_npages (thread_p, FILE_VACUUM_DATA, 1, NULL, vacuum_data_vfid);
  if (error_code != NO_ERROR)
    {
      ASSERT_ERROR ();
      return error_code;
    }
  error_code = flre_alloc (thread_p, vacuum_data_vfid, &first_page_vpid);
  if (error_code != NO_ERROR)
    {
      ASSERT_ERROR ();
      return error_code;
    }
  /* Load first page of file */
  data_page =
    (VACUUM_DATA_PAGE *) pgbuf_fix (thread_p, &first_page_vpid, NEW_PAGE, PGBUF_LATCH_WRITE, PGBUF_UNCONDITIONAL_LATCH);
  if (data_page == NULL)
    {
      assert (false);
      return ER_FAILED;
    }
  vacuum_data_initialize_new_page (thread_p, data_page);
  data_page->data->blockid = 0;
  log_append_redo_data2 (thread_p, RVVAC_DATA_INIT_NEW_PAGE, NULL, (PAGE_PTR) data_page, 0,
			 sizeof (data_page->data->blockid), &data_page->data->blockid);

  VPID_COPY (&log_Gl.hdr.vacuum_data_first_vpid, &first_page_vpid);
  log_append_redo_data2 (thread_p, RVVAC_DATA_MODIFY_FIRST_PAGE, NULL, (PAGE_PTR) data_page, 0,
			 sizeof (log_Gl.hdr.vacuum_data_first_vpid), &log_Gl.hdr.vacuum_data_first_vpid);

  /* Set dirty page and free */
  vacuum_set_dirty_data_page (thread_p, data_page, FREE);

  return NO_ERROR;
}

/*
 * vacuum_data_initialize_new_page () - Create new vacuum data page.
 *
 * return	      :	Void.
 * thread_p (in)      : Thread entry.
 * data_page (in)     : New vacuum data page pointer.
 * first_blockid (in) : Starting blockid.
 */
static void
vacuum_data_initialize_new_page (THREAD_ENTRY * thread_p, VACUUM_DATA_PAGE * data_page)
{
  memset (data_page, 0, DB_PAGESIZE);

  VPID_SET_NULL (&data_page->next_page);
  data_page->index_unvacuumed = 0;
  data_page->index_free = 0;

  pgbuf_set_page_ptype (thread_p, (PAGE_PTR) data_page, PAGE_VACUUM_DATA);
}

/*
 * vacuum_rv_redo_initialize_data_page () - Redo initialize vacuum data page.
 *
 * return	 : NO_ERROR.
 * thread_p (in) : Thread entry.
 * rcv (in)	 : Recovery data.
 */
int
vacuum_rv_redo_initialize_data_page (THREAD_ENTRY * thread_p, LOG_RCV * rcv)
{
  VACUUM_DATA_PAGE *data_page = (VACUUM_DATA_PAGE *) rcv->pgptr;
  VACUUM_LOG_BLOCKID last_blockid = VACUUM_NULL_LOG_BLOCKID;

  assert (data_page != NULL);
  assert (rcv->length == sizeof (last_blockid));
  last_blockid = *((VACUUM_LOG_BLOCKID *) rcv->data);

  vacuum_data_initialize_new_page (thread_p, data_page);
  data_page->data->blockid = last_blockid;

  pgbuf_set_dirty (thread_p, rcv->pgptr, DONT_FREE);
  return NO_ERROR;
}

/*
 * vacuum_create_file_for_dropped_files () - Create a disk file to track dropped files for vacuum.
 *
 * return		  : Error code.
 * thread_p (in)	  : Thread entry.
 * vacuum_data_vfid (out) : Created file VFID.
 */
int
vacuum_create_file_for_dropped_files (THREAD_ENTRY * thread_p, VFID * dropped_files_vfid)
{
  VPID first_page_vpid;
  VACUUM_DROPPED_FILES_PAGE *dropped_files_page = NULL;
  int error_code = NO_ERROR;

  /* Create disk file to keep dropped files */
  error_code = flre_create_with_npages (thread_p, FILE_DROPPED_FILES, 1, NULL, dropped_files_vfid);
  if (error_code != NO_ERROR)
    {
      ASSERT_ERROR ();
      return error_code;
    }
  error_code = flre_alloc_sticky_first_page (thread_p, dropped_files_vfid, &first_page_vpid);
  if (error_code != NO_ERROR)
    {
      ASSERT_ERROR ();
      return error_code;
    }
  /* Load first page of file */
  dropped_files_page =
    (VACUUM_DROPPED_FILES_PAGE *) pgbuf_fix (thread_p, &first_page_vpid, NEW_PAGE, PGBUF_LATCH_WRITE,
					     PGBUF_UNCONDITIONAL_LATCH);
  if (dropped_files_page == NULL)
    {
      assert (false);
      return ER_FAILED;
    }

  /* Initialize dropped files */
  /* Pack VPID of next page as NULL OID and count as 0 */
  VPID_SET_NULL (&dropped_files_page->next_page);
  dropped_files_page->n_dropped_files = 0;

  pgbuf_set_page_ptype (thread_p, (PAGE_PTR) dropped_files_page, PAGE_DROPPED_FILES);

  /* Set dirty page and free */
  vacuum_set_dirty_dropped_entries_page (thread_p, dropped_files_page, FREE);

  return NO_ERROR;
}

/*
 * vacuum_is_work_in_progress () - Returns true if there are any vacuum jobs running.
 *
 * return	 : True if there is any job in progress, false otherwise.
 * thread_p (in) : Thread entry.
 *
 * NOTE: If this is not called by the auto vacuum master thread, it is
 *	 recommended to obtain lock on vacuum data first.
 */
static bool
vacuum_is_work_in_progress (THREAD_ENTRY * thread_p)
{
  int i;

  for (i = 0; i < vacuum_Assigned_workers_count; i++)
    {
      if (vacuum_Workers[i].state != VACUUM_WORKER_STATE_INACTIVE)
	{
	  return true;
	}
    }

  /* No running jobs, return false */
  return false;
}

/*
 * vacuum_data_mark_finished () - Mark blocks already vacuumed (or interrupted).
 *
 * return	 : Void.
 * thread_p (in) : Thread entry.
 */
static void
vacuum_data_mark_finished (THREAD_ENTRY * thread_p)
{
#define TEMP_BUFFER_SIZE VACUUM_FINISHED_JOB_QUEUE_CAPACITY
  VACUUM_LOG_BLOCKID finished_blocks[TEMP_BUFFER_SIZE];
  VACUUM_LOG_BLOCKID blockid;
  VACUUM_LOG_BLOCKID page_unvacuumed_blockid;
  VACUUM_LOG_BLOCKID page_free_blockid;
  VACUUM_DATA_PAGE *data_page = NULL;
  VACUUM_DATA_PAGE *prev_data_page = NULL;
  VACUUM_DATA_ENTRY *data = NULL;
  VACUUM_DATA_ENTRY *page_unvacuumed_data = NULL;
  INT16 n_finished_blocks = 0;
  INT16 index = 0;
  INT16 page_start_index = 0;
  VPID next_vpid = VPID_INITIALIZER;

  /* Consume finished block ID's from queue. */
  /* Stop if too many blocks have been collected (> TEMP_BUFFER_SIZE). */
  while (n_finished_blocks < TEMP_BUFFER_SIZE
	 && lf_circular_queue_consume (vacuum_Finished_job_queue, &finished_blocks[n_finished_blocks]))
    {
      /* Increment consumed finished blocks. */
      vacuum_er_log (VACUUM_ER_LOG_VACUUM_DATA, "VACUUM: Consumed from finished job queue %lld (flags %lld).\n",
		     (long long int) VACUUM_BLOCKID_WITHOUT_FLAGS (finished_blocks[n_finished_blocks]),
		     VACUUM_BLOCKID_GET_FLAGS (finished_blocks[n_finished_blocks]));
      ++n_finished_blocks;
    }
  if (n_finished_blocks == 0)
    {
      /* No blocks. */
      return;
    }
  /* Sort consumed blocks. */
  qsort (finished_blocks, n_finished_blocks, sizeof (VACUUM_LOG_BLOCKID), vacuum_compare_blockids);

  /* Mark finished blocks in vacuum data. */

  /* Loop to mark all finished blocks in all affected pages. */
  index = 0;
  data_page = vacuum_Data.first_page;
  page_start_index = 0;
  assert (data_page->index_unvacuumed >= 0);
  page_unvacuumed_data = data_page->data + data_page->index_unvacuumed;
  page_unvacuumed_blockid = VACUUM_BLOCKID_WITHOUT_FLAGS (page_unvacuumed_data->blockid);
  page_free_blockid = page_unvacuumed_blockid + (data_page->index_free - data_page->index_unvacuumed);
  assert (page_free_blockid == VACUUM_BLOCKID_WITHOUT_FLAGS (data_page->data[data_page->index_free - 1].blockid) + 1);
  while (true)
    {
      /* Loop until all blocks from current pages are marked. */
      while ((index < n_finished_blocks)
	     && ((blockid = VACUUM_BLOCKID_WITHOUT_FLAGS (finished_blocks[index])) < page_free_blockid))
	{
	  /* Update status for block. */
	  data = page_unvacuumed_data + (blockid - page_unvacuumed_blockid);
	  assert (VACUUM_BLOCKID_WITHOUT_FLAGS (data->blockid) == blockid);
	  assert (VACUUM_BLOCK_STATUS_IS_IN_PROGRESS (data->blockid));
	  if (VACUUM_BLOCK_STATUS_IS_VACUUMED (finished_blocks[index]))
	    {
	      /* Block has been vacuumed. */
	      VACUUM_BLOCK_STATUS_SET_VACUUMED (data->blockid);

	      vacuum_er_log (VACUUM_ER_LOG_VACUUM_DATA | VACUUM_ER_LOG_JOBS,
			     "VACUUM: Mark block %lld as vacuumed.\n",
			     (long long int) VACUUM_BLOCKID_WITHOUT_FLAGS (data->blockid));
	    }
	  else
	    {
	      /* Block was not completely vacuumed. Job was interrupted. */
	      VACUUM_BLOCK_STATUS_SET_AVAILABLE (data->blockid);
	      VACUUM_BLOCK_SET_INTERRUPTED (data->blockid);

	      vacuum_er_log (VACUUM_ER_LOG_WARNING | VACUUM_ER_LOG_VACUUM_DATA | VACUUM_ER_LOG_JOBS,
			     "VACUUM WARNING: Mark block %lld as interrupted.\n",
			     (long long int) VACUUM_BLOCKID_WITHOUT_FLAGS (data->blockid));
	    }
	  index++;
	}
      /* Finished marking blocks. */

      if (index == page_start_index)
	{
	  /* No changes in page. Nothing to do. */
	  /* Fall through. */
	}
      else
	{
	  /* Some blocks in page were changed. */

	  /* Update index_unvacuumed. */
	  while (data_page->index_unvacuumed < data_page->index_free
		 && VACUUM_BLOCK_STATUS_IS_VACUUMED (page_unvacuumed_data->blockid))
	    {
	      page_unvacuumed_data++;
	      data_page->index_unvacuumed++;
	    }

	  if (data_page->index_unvacuumed == data_page->index_free)
	    {
	      /* Nothing left in page to be vacuumed. */

	      vacuum_data_empty_page (thread_p, prev_data_page, &data_page);
	      /* Should have advanced on next page. */
	      if (data_page == NULL)
		{
		  /* No next page */
		  if (prev_data_page != NULL)
		    {
		      vacuum_unfix_data_page (thread_p, prev_data_page);
		    }
		  if (n_finished_blocks > index)
		    {
		      assert (false);
		      vacuum_er_log (VACUUM_ER_LOG_ERROR | VACUUM_ER_LOG_VACUUM_DATA,
				     "VACUUM ERROR: Finished blocks not found in vacuum data!!!!\n");
		      return;
		    }
		  else
		    {
		      /* Break loop. */
		      break;
		    }
		}
	      else
		{
		  /* Continue with new page. */
		  page_start_index = index;
		  assert (data_page->index_unvacuumed >= 0);
		  page_unvacuumed_data = data_page->data + data_page->index_unvacuumed;
		  page_unvacuumed_blockid = VACUUM_BLOCKID_WITHOUT_FLAGS (page_unvacuumed_data->blockid);
		  page_free_blockid = page_unvacuumed_blockid + (data_page->index_free - data_page->index_unvacuumed);
		  continue;
		}
	    }
	  else
	    {
	      /* Page still has some data. */

	      if (VPID_ISNULL (&data_page->next_page))
		{
		  /* We remove first blocks that have been vacuumed. */
		  if (data_page->index_unvacuumed > 0)
		    {
		      /* Relocate everything at the start of the page. */
		      memmove (data_page->data, data_page->data + data_page->index_unvacuumed,
			       (data_page->index_free - data_page->index_unvacuumed) * sizeof (VACUUM_DATA_ENTRY));
		      data_page->index_free -= data_page->index_unvacuumed;
		      data_page->index_unvacuumed = 0;
		    }
		}

	      /* Log changes. */
	      log_append_redo_data2 (thread_p, RVVAC_DATA_FINISHED_BLOCKS, NULL, (PAGE_PTR) data_page, 0,
				     (index - page_start_index) * sizeof (VACUUM_LOG_BLOCKID),
				     &finished_blocks[page_start_index]);
	      vacuum_set_dirty_data_page (thread_p, data_page, DONT_FREE);

	      if (VPID_EQ (&vacuum_Data.vpid_job_cursor, pgbuf_get_vpid_ptr ((PAGE_PTR) data_page))
		  && (vacuum_Data.blockid_job_cursor
		      < VACUUM_BLOCKID_WITHOUT_FLAGS (data_page->data[data_page->index_unvacuumed].blockid)))
		{
		  /* Cursor remained behind. Update it. */
		  vacuum_Data.blockid_job_cursor =
		    VACUUM_BLOCKID_WITHOUT_FLAGS (data_page->data[data_page->index_unvacuumed].blockid);
		}
	    }
	}

      if (prev_data_page != NULL)
	{
	  vacuum_unfix_data_page (thread_p, prev_data_page);
	}
      if (index == n_finished_blocks)
	{
	  /* All finished blocks have been consumed. */
	  vacuum_unfix_data_page (thread_p, data_page);
	  break;
	}
      if (VPID_ISNULL (&data_page->next_page))
	{
	  assert (false);
	  vacuum_er_log (VACUUM_ER_LOG_ERROR | VACUUM_ER_LOG_VACUUM_DATA,
			 "VACUUM ERROR: Finished blocks not found in vacuum data!!!!\n");
	  vacuum_unfix_data_page (thread_p, data_page);
	  return;
	}

      prev_data_page = data_page;
      VPID_COPY (&next_vpid, &data_page->next_page);
      data_page = vacuum_fix_data_page (thread_p, &next_vpid);
      if (data_page == NULL)
	{
	  assert_release (false);
	  vacuum_unfix_data_page (thread_p, prev_data_page);
	  return;
	}
      page_start_index = index;
      assert (data_page->index_unvacuumed >= 0);
      page_unvacuumed_data = data_page->data + data_page->index_unvacuumed;
      page_unvacuumed_blockid = VACUUM_BLOCKID_WITHOUT_FLAGS (page_unvacuumed_data->blockid);
      page_free_blockid = page_unvacuumed_blockid + (data_page->index_free - data_page->index_unvacuumed);
    }
  assert (prev_data_page == NULL);

  /* We need to update vacuum_Data.keep_from_log_pageid in case archives must be purged. */
  vacuum_update_keep_from_log_pageid (thread_p);

  VACUUM_VERIFY_VACUUM_DATA ();
#if !defined (NDEBUG)
  vacuum_verify_vacuum_data_page_fix_count (thread_p);
#endif /* !NDEBUG */

#undef TEMP_BUFFER_SIZE
}

/*
 * vacuum_data_empty_page () - Handle empty vacuum data page.
 *
 * return	       : Void.
 * thread_p (in)       : Thread entry.
 * prev_data_page (in) : Previous vacuum data page.
 * data_page (in/out)  : Empty page as input, prev page as output..
 */
static void
vacuum_data_empty_page (THREAD_ENTRY * thread_p, VACUUM_DATA_PAGE * prev_data_page, VACUUM_DATA_PAGE ** data_page)
{
  /* We can have three expected cases here:
   * 1. This is the last page. We won't deallocate, just reset the page (even if it is also first page).
   * 2. This is the first page and there are other pages too (case #1 covers first page = last page case).
   *    We will deallocate the page and update the first page.
   * 3. Page is not first and is not last. It must be deallocated.
   */
  assert (data_page != NULL && *data_page != NULL);
  assert ((*data_page)->index_unvacuumed == (*data_page)->index_free);

  if (*data_page == vacuum_Data.last_page)
    {
      /* Case 1. */
      /* Reset page. */
      vacuum_data_initialize_new_page (thread_p, *data_page);
      /* Even when vacuum data becomes empty, we need to save last_blockid to recover it after server crash or shutdown.
       */
      (*data_page)->data->blockid = vacuum_Data.last_blockid;
      log_append_redo_data2 (thread_p, RVVAC_DATA_INIT_NEW_PAGE, NULL, (PAGE_PTR) (*data_page), 0,
			     sizeof (vacuum_Data.last_blockid), &vacuum_Data.last_blockid);
      vacuum_set_dirty_data_page (thread_p, *data_page, DONT_FREE);

      vacuum_er_log (VACUUM_ER_LOG_VACUUM_DATA,
		     "VACUUM: Last page, vpid = %d|%d, is empty and was reset. %s\n",
		     pgbuf_get_vpid_ptr ((PAGE_PTR) (*data_page))->volid,
		     pgbuf_get_vpid_ptr ((PAGE_PTR) (*data_page))->pageid,
		     vacuum_Data.first_page == vacuum_Data.last_page ?
		     "This is also first page." : "This is different from first page.");

      if (VPID_EQ (&vacuum_Data.vpid_job_cursor, pgbuf_get_vpid_ptr ((PAGE_PTR) (*data_page))))
	{
	  /* Set cursor next to last_blockid */
	  vacuum_Data.blockid_job_cursor = vacuum_Data.last_blockid + 1;
	}

      /* No next page */
      *data_page = NULL;
    }
  else if (*data_page == vacuum_Data.first_page)
    {
      /* Case 2. */
      VACUUM_DATA_PAGE *save_first_page = vacuum_Data.first_page;
      VPID save_first_vpid;

      *data_page = vacuum_fix_data_page (thread_p, &((*data_page)->next_page));
      if (*data_page == NULL)
	{
	  /* Unexpected. */
	  assert_release (false);
	  vacuum_er_log (VACUUM_ER_LOG_ERROR | VACUUM_ER_LOG_VACUUM_DATA,
			 "VACUUM ERROR: Invalid vacuum data next_page!!!\n");
	  *data_page = vacuum_Data.first_page;
	  return;
	}

      (void) log_start_system_op (thread_p);

      /* Log log_Gl.hdr.vacuum_data_first_vpid change. We need to log it in new first page, since old first page is
       * being deallocated. When redo recovery is run, we need to make sure the page for redo log record is not
       * deallocated; redo is skipped otherwise.
       */
      log_append_undoredo_data2 (thread_p, RVVAC_DATA_MODIFY_FIRST_PAGE, NULL, (PAGE_PTR) (*data_page), 0,
				 sizeof (VPID), sizeof (VPID), &log_Gl.hdr.vacuum_data_first_vpid,
				 &save_first_page->next_page);

      assert (VPID_EQ (pgbuf_get_vpid_ptr ((PAGE_PTR) save_first_page), &log_Gl.hdr.vacuum_data_first_vpid));
      VPID_COPY (&save_first_vpid, &log_Gl.hdr.vacuum_data_first_vpid);
      VPID_COPY (&log_Gl.hdr.vacuum_data_first_vpid, &save_first_page->next_page);
      vacuum_Data.first_page = *data_page;

      /* Make sure the new first page is marked as dirty */
      vacuum_set_dirty_data_page (thread_p, vacuum_Data.first_page, DONT_FREE);
      /* Unfix old first page. */
      vacuum_unfix_data_page (thread_p, save_first_page);
      if (flre_dealloc (thread_p, &vacuum_Data.vacuum_data_file, &save_first_vpid, FILE_VACUUM_DATA) != NO_ERROR)
	{
	  assert_release (false);
	  vacuum_er_log (VACUUM_ER_LOG_ERROR | VACUUM_ER_LOG_VACUUM_DATA,
			 "VACUUM ERROR: Failed to deallocate first page from vacuum data - %d|%d!!!\n",
			 save_first_vpid.volid, save_first_vpid.pageid);
	  log_end_system_op (thread_p, LOG_RESULT_TOPOP_ABORT);

	  /* Revert first page change
	   * - this is just to handle somehow the case in release. Should never happen anyway.
	   */
	  save_first_page = vacuum_Data.first_page;
	  vacuum_Data.first_page = vacuum_fix_data_page (thread_p, &save_first_vpid);
	  vacuum_unfix_data_page (thread_p, save_first_page);
	  *data_page = vacuum_Data.first_page;
	  return;
	}
      log_end_system_op (thread_p, LOG_RESULT_TOPOP_COMMIT);

      vacuum_er_log (VACUUM_ER_LOG_VACUUM_DATA, "VACUUM: Changed first VPID from %d|%d to %d|%d.\n",
		     save_first_vpid.volid, save_first_vpid.pageid, log_Gl.hdr.vacuum_data_first_vpid.volid,
		     log_Gl.hdr.vacuum_data_first_vpid.pageid);

      /* If cursor was in this page, advance to next page */
      if (VPID_EQ (&save_first_vpid, &vacuum_Data.vpid_job_cursor))
	{
	  VPID_COPY (&vacuum_Data.vpid_job_cursor, &log_Gl.hdr.vacuum_data_first_vpid);
	  vacuum_Data.blockid_job_cursor = VACUUM_BLOCKID_WITHOUT_FLAGS ((*data_page)->data[0].blockid);
	}
    }
  else
    {
      /* Case 3 */
      VPID save_page_vpid = VPID_INITIALIZER;
      VPID save_next_vpid = VPID_INITIALIZER;

      assert (*data_page != vacuum_Data.first_page && *data_page != vacuum_Data.last_page);

      /* We must have prev_data_page. */
      if (prev_data_page == NULL)
	{
	  assert_release (false);
	  vacuum_er_log (VACUUM_ER_LOG_ERROR | VACUUM_ER_LOG_VACUUM_DATA,
			 "VACUUM ERROR: No previous data page is unexpected!!!\n");
	  vacuum_unfix_data_page (thread_p, *data_page);
	  return;
	}

      (void) log_start_system_op (thread_p);

      /* Save link to next page. */
      VPID_COPY (&save_next_vpid, &(*data_page)->next_page);
      /* Save data page VPID. */
      pgbuf_get_vpid ((PAGE_PTR) (*data_page), &save_page_vpid);
      /* Unfix data page. */
      vacuum_unfix_data_page (thread_p, *data_page);
      /* Deallocate data page. */
      if (flre_dealloc (thread_p, &vacuum_Data.vacuum_data_file, &save_page_vpid, FILE_VACUUM_DATA) != NO_ERROR)
	{
	  assert_release (false);
	  vacuum_er_log (VACUUM_ER_LOG_ERROR | VACUUM_ER_LOG_VACUUM_DATA,
			 "VACUUM ERROR: Failed to deallocate page from vacuum data - %d|%d!!!\n",
			 save_page_vpid.volid, save_page_vpid.pageid);
	  log_end_system_op (thread_p, LOG_RESULT_TOPOP_ABORT);
	  return;
	}

      /* Update link in previous page. */
      log_append_undoredo_data2 (thread_p, RVVAC_DATA_SET_LINK, NULL, (PAGE_PTR) prev_data_page, 0, sizeof (VPID),
				 sizeof (VPID), &prev_data_page->next_page, &save_next_vpid);
      VPID_COPY (&prev_data_page->next_page, &save_next_vpid);
      vacuum_set_dirty_data_page (thread_p, prev_data_page, DONT_FREE);

      log_end_system_op (thread_p, LOG_RESULT_TOPOP_COMMIT);

      assert (*data_page == NULL);
      /* Move *data_page to next page. */
      assert (!VPID_ISNULL (&prev_data_page->next_page));
      *data_page = vacuum_fix_data_page (thread_p, &prev_data_page->next_page);
      assert (*data_page != NULL);

      /* If cursor was in deallocated page, move it to next page */
      if (VPID_EQ (&save_page_vpid, &vacuum_Data.vpid_job_cursor))
	{
	  VPID_COPY (&vacuum_Data.vpid_job_cursor, &prev_data_page->next_page);
	  vacuum_Data.blockid_job_cursor = VACUUM_BLOCKID_WITHOUT_FLAGS ((*data_page)->data[0].blockid);
	}
    }
}

/*
 * vacuum_rv_undoredo_first_data_page () - Undo or redo changing first vacuum data page.
 *
 * return	 : NO_ERROR.
 * thread_p (in) : Thread entry.
 * rcv (in)	 : Recovery data.
 */
int
vacuum_rv_undoredo_first_data_page (THREAD_ENTRY * thread_p, LOG_RCV * rcv)
{
  assert (rcv->pgptr != NULL);
  assert (rcv->length == sizeof (VPID));

  VPID_COPY (&log_Gl.hdr.vacuum_data_first_vpid, (VPID *) rcv->data);
  pgbuf_set_dirty (thread_p, rcv->pgptr, DONT_FREE);

  return NO_ERROR;
}

/*
 * vacuum_rv_undoredo_first_data_page_dump () - Dump recovery for changing first vacuum data page.
 *
 * return      : Void.
 * fp (in)     : Output target.
 * length (in) : Recovery data length.
 * data (in)   : Recovery data.
 */
void
vacuum_rv_undoredo_first_data_page_dump (FILE * fp, int length, void *data)
{
  fprintf (fp, " Set first page vacuum data page VPID to %d|%d.\n", ((VPID *) data)->volid, ((VPID *) data)->pageid);
}

/*
 * vacuum_rv_redo_data_finished () - Redo setting vacuum jobs as finished (or interrupted).
 *
 * return	 : NO_ERROR.
 * thread_p (in) : Thread entry.
 * rcv (in)	 : Recovery data.
 */
int
vacuum_rv_redo_data_finished (THREAD_ENTRY * thread_p, LOG_RCV * rcv)
{
  char *rcv_data_ptr = (void *) rcv->data;
  VACUUM_LOG_BLOCKID blockid;
  VACUUM_LOG_BLOCKID blockid_with_flags;
  VACUUM_LOG_BLOCKID page_unvacuumed_blockid;
  VACUUM_DATA_PAGE *data_page = (VACUUM_DATA_PAGE *) rcv->pgptr;
  int data_index;

  assert (data_page != NULL);

  page_unvacuumed_blockid = VACUUM_BLOCKID_WITHOUT_FLAGS (data_page->data[data_page->index_unvacuumed].blockid);

  if (rcv_data_ptr != NULL)
    {
      while (rcv_data_ptr < (char *) rcv->data + rcv->length)
	{
	  assert (rcv_data_ptr + sizeof (VACUUM_LOG_BLOCKID) <= rcv->data + rcv->length);
	  blockid_with_flags = *((VACUUM_LOG_BLOCKID *) rcv_data_ptr);
	  blockid = VACUUM_BLOCKID_WITHOUT_FLAGS (blockid_with_flags);

	  assert (blockid >= page_unvacuumed_blockid);
	  data_index = (int) (blockid - page_unvacuumed_blockid) + data_page->index_unvacuumed;
	  assert (data_index < data_page->index_free);

	  if (VACUUM_BLOCK_STATUS_IS_VACUUMED (blockid_with_flags))
	    {
	      VACUUM_BLOCK_STATUS_SET_VACUUMED (data_page->data[data_index].blockid);
	    }
	  else
	    {
	      VACUUM_BLOCK_STATUS_SET_AVAILABLE (data_page->data[data_index].blockid);
	      VACUUM_BLOCK_SET_INTERRUPTED (data_page->data[data_index].blockid);
	    }

	  rcv_data_ptr += sizeof (VACUUM_LOG_BLOCKID);
	}
      assert (rcv_data_ptr == rcv->data + rcv->length);
    }

  while (data_page->index_unvacuumed < data_page->index_free
	 && VACUUM_BLOCK_STATUS_IS_VACUUMED (data_page->data[data_page->index_unvacuumed].blockid))
    {
      data_page->index_unvacuumed++;
    }
  if (VPID_ISNULL (&data_page->next_page) && data_page->index_unvacuumed > 0)
    {
      /* Remove all vacuumed blocks. */
      if (data_page->index_free > data_page->index_unvacuumed)
	{
	  memmove (data_page->data, data_page->data + data_page->index_unvacuumed,
		   (data_page->index_free - data_page->index_unvacuumed) * sizeof (VACUUM_DATA_ENTRY));
	}
      data_page->index_free -= data_page->index_unvacuumed;
      data_page->index_unvacuumed = 0;
    }

  pgbuf_set_dirty (thread_p, rcv->pgptr, DONT_FREE);
  return NO_ERROR;
}

/*
 * vacuum_rv_redo_data_finished_dump () - Dump redo for setting vacuum jobs finished or interrupted.
 *
 * return      : Void.
 * fp (in)     : Output target.
 * length (in) : Recovery data length.
 * data (in)   : Recovery data.
 */
void
vacuum_rv_redo_data_finished_dump (FILE * fp, int length, void *data)
{
  char *rcv_data_ptr = data;
  VACUUM_LOG_BLOCKID blockid;
  VACUUM_LOG_BLOCKID blockid_with_flags;

  if (rcv_data_ptr != NULL)
    {
      fprintf (fp, " Set block status for vacuum data to : \n");
      while (rcv_data_ptr < (char *) data + length)
	{
	  assert (rcv_data_ptr + sizeof (VACUUM_LOG_BLOCKID) <= (char *) data + length);

	  blockid_with_flags = *((VACUUM_LOG_BLOCKID *) rcv_data_ptr);
	  blockid = VACUUM_BLOCKID_WITHOUT_FLAGS (blockid_with_flags);

	  if (VACUUM_BLOCK_STATUS_IS_VACUUMED (blockid_with_flags))
	    {
	      fprintf (fp, "   Blockid %lld: vacuumed. \n", (long long int) blockid);
	    }
	  else
	    {
	      fprintf (fp, "   Blockid %lld: available and interrupted. \n", (long long int) blockid);
	    }
	  rcv_data_ptr += sizeof (VACUUM_LOG_BLOCKID);
	}
    }
}

/*
 * vacuum_consume_buffer_log_blocks () - Append new blocks from log block data from buffer (if any).
 *
 * return	 : error code.
 * thread_p (in) : Thread entry.
 *
 * NOTE: In order to avoid synchronizing access on vacuum data for log
 *	 manager, information on new blocks is appended into a lock-free
 *	 buffer. This information can be later obtained and appended to
 *	 vacuum data.
 */
int
vacuum_consume_buffer_log_blocks (THREAD_ENTRY * thread_p)
{
#define MAX_PAGE_MAX_DATA_ENTRIES (IO_MAX_PAGE_SIZE / sizeof (VACUUM_DATA_ENTRY))
  VACUUM_DATA_ENTRY consumed_data;
  VACUUM_DATA_PAGE *data_page = NULL;
  VACUUM_DATA_ENTRY *page_free_data = NULL;
  VACUUM_DATA_ENTRY *save_page_free_data = NULL;
  VACUUM_LOG_BLOCKID next_blockid;

  int error_code = NO_ERROR;

  if (prm_get_bool_value (PRM_ID_DISABLE_VACUUM))
    {
      return NO_ERROR;
    }
  if (vacuum_Block_data_buffer == NULL)
    {
      /* Not initialized */
      assert (false);
      return NO_ERROR;
    }

  /* Save oldest MVCCID of block cached in log_Gl.hdr to be used by vacuum_update_oldest_unvacuumed_mvccid.
   * See description for vacuum_Save_log_hdr_oldest_mvccid.
   */
  vacuum_Save_log_hdr_oldest_mvccid =
    LSA_ISNULL (&log_Gl.hdr.mvcc_op_log_lsa) ?
    vacuum_Global_oldest_active_mvccid : ATOMIC_INC_64 (&log_Gl.hdr.last_block_oldest_mvccid, 0);

  data_page = vacuum_Data.last_page;
  page_free_data = data_page->data + data_page->index_free;
  save_page_free_data = page_free_data;

  while (lf_circular_queue_consume (vacuum_Block_data_buffer, &consumed_data))
    {
      assert (vacuum_Data.last_blockid < consumed_data.blockid);

      /* Add all blocks after vacuum_Data.last_blockid to consumed_data.blockid. */
      for (next_blockid = vacuum_Data.last_blockid + 1; next_blockid <= consumed_data.blockid; next_blockid++)
	{
	  if (data_page->index_free == vacuum_Data.page_data_max_count)
	    {
	      /* This page is full. */
	      /* Append a new page to vacuum data. */
	      VPID next_vpid = VPID_INITIALIZER;
	      VACUUM_DATA_PAGE *save_last_page = NULL;

	      /* Log changes in this page. */
	      if (page_free_data > save_page_free_data)
		{
		  log_append_redo_data2 (thread_p, RVVAC_DATA_APPEND_BLOCKS, NULL, (PAGE_PTR) data_page,
					 (PGLENGTH) (save_page_free_data - data_page->data),
					 CAST_BUFLEN (((char *) page_free_data)
						      - (char *) save_page_free_data), save_page_free_data);
		  vacuum_set_dirty_data_page (thread_p, data_page, DONT_FREE);
		}
	      else
		{
		  /* No changes in current page. */
		}

	      log_sysop_start (thread_p);

	      error_code = flre_alloc (thread_p, &vacuum_Data.vacuum_data_file, &next_vpid);
	      if (error_code != NO_ERROR)
		{
		  /* Could not allocate new page. */
		  vacuum_er_log (VACUUM_ER_LOG_ERROR | VACUUM_ER_LOG_VACUUM_DATA,
				 "VACUUM ERROR: Could not allocate new page for vacuum data!!!!");
		  assert_release (false);
		  log_sysop_abort (thread_p);
		  return error_code;
		}
	      data_page =
		(VACUUM_DATA_PAGE *) pgbuf_fix (thread_p, &next_vpid, NEW_PAGE, PGBUF_LATCH_WRITE,
						PGBUF_UNCONDITIONAL_LATCH);
	      if (data_page == NULL)
		{
		  vacuum_er_log (VACUUM_ER_LOG_ERROR | VACUUM_ER_LOG_VACUUM_DATA,
				 "VACUUM ERROR: Invalid vacuum data page - %d|%d!!!!",
				 next_vpid.volid, next_vpid.pageid);
		  assert_release (false);
		  return ER_FAILED;
		}
	      vacuum_data_initialize_new_page (thread_p, data_page);
	      /* Set vacuum_Data.last_blockid to first entry blockid. */
	      data_page->data->blockid = vacuum_Data.last_blockid;
	      log_append_redo_data2 (thread_p, RVVAC_DATA_INIT_NEW_PAGE, NULL, (PAGE_PTR) data_page, 0,
				     sizeof (vacuum_Data.last_blockid), &vacuum_Data.last_blockid);

	      vacuum_set_dirty_data_page (thread_p, data_page, DONT_FREE);

	      /* Change link in last page. */
	      VPID_COPY (&vacuum_Data.last_page->next_page, &next_vpid);
	      log_append_undoredo_data2 (thread_p, RVVAC_DATA_SET_LINK, NULL, (PAGE_PTR) vacuum_Data.last_page, 0,
					 0, sizeof (VPID), NULL, &next_vpid);
	      save_last_page = vacuum_Data.last_page;
	      vacuum_Data.last_page = data_page;
	      vacuum_set_dirty_data_page (thread_p, save_last_page, FREE);

	      log_sysop_commit (thread_p);

	      page_free_data = data_page->data + data_page->index_free;
	      save_page_free_data = page_free_data;
	    }
	  assert (data_page->index_free < vacuum_Data.page_data_max_count);

	  if (data_page->index_unvacuumed == data_page->index_free && next_blockid < consumed_data.blockid)
	    {
	      /* Page is empty. We don't want to add a new block that does not require vacuum. */
	      assert (data_page->index_unvacuumed == 0);
	      continue;
	    }

	  page_free_data->blockid = next_blockid;
	  if (next_blockid == consumed_data.blockid)
	    {
	      /* Copy block information from consumed data. */
	      VACUUM_BLOCK_STATUS_SET_AVAILABLE (page_free_data->blockid);
	      LSA_COPY (&page_free_data->start_lsa, &consumed_data.start_lsa);
	      page_free_data->newest_mvccid = consumed_data.newest_mvccid;
	      page_free_data->oldest_mvccid = consumed_data.oldest_mvccid;
	      if (MVCC_ID_PRECEDES (vacuum_Global_oldest_active_mvccid, page_free_data->oldest_mvccid))
		{
		  page_free_data->oldest_mvccid = vacuum_Global_oldest_active_mvccid;
		}
#if !defined (NDEBUG)
	      /* Check that oldest_mvccid is not decreasing. */
	      if (data_page->index_free > 0)
		{
		  assert ((page_free_data - 1)->oldest_mvccid <= page_free_data->oldest_mvccid);
		  assert (VACUUM_BLOCKID_WITHOUT_FLAGS ((page_free_data - 1)->blockid) + 1
			  == VACUUM_BLOCKID_WITHOUT_FLAGS (page_free_data->blockid));
		}
#endif /* !NDEBUG */

	      vacuum_er_log (VACUUM_ER_LOG_VACUUM_DATA,
			     "VACUUM: Add block %lld, start_lsa=%lld|%d, oldest_mvccid=%llu, newest_mvccid=%llu.\n",
			     (long long int) VACUUM_BLOCKID_WITHOUT_FLAGS (page_free_data->blockid),
			     (long long int) page_free_data->start_lsa.pageid, (int) page_free_data->start_lsa.offset,
			     (unsigned long long int) page_free_data->oldest_mvccid,
			     (unsigned long long int) page_free_data->newest_mvccid);
	    }
	  else
	    {
	      /* Mark the blocks with no MVCC operations as already vacuumed. */
	      VACUUM_BLOCK_STATUS_SET_VACUUMED (page_free_data->blockid);
	      LSA_SET_NULL (&page_free_data->start_lsa);
	      page_free_data->oldest_mvccid = MVCCID_NULL;
	      page_free_data->newest_mvccid = MVCCID_NULL;

	      vacuum_er_log (VACUUM_ER_LOG_VACUUM_DATA,
			     "VACUUM: Block %lld has no MVCC ops and is skipped (marked as vacuumed).\n", next_blockid);
	    }
	  vacuum_Data.last_blockid = next_blockid;

	  if (data_page == vacuum_Data.last_page && data_page->index_free == 0
	      && VPID_EQ (&vacuum_Data.vpid_job_cursor, pgbuf_get_vpid_ptr ((PAGE_PTR) vacuum_Data.last_page)))
	    {
	      /* Empty last page and cursor is in this last page. When last page is reset and new blocks are consumed,
	       * the cursor might be invalid (pointing somewhere behind the first entry).
	       * We need to set the cursor to page new first entry. */
	      vacuum_Data.blockid_job_cursor = next_blockid;
	    }
	  /* Move to next free data */
	  page_free_data++;
	  data_page->index_free++;
	}
    }

  assert (data_page == vacuum_Data.last_page);
  if (save_page_free_data < page_free_data)
    {
      /* Log changes in current page. */
      log_append_redo_data2 (thread_p, RVVAC_DATA_APPEND_BLOCKS, NULL, (PAGE_PTR) data_page,
			     (PGLENGTH) (save_page_free_data - data_page->data),
			     CAST_BUFLEN (((char *) page_free_data) - (char *) save_page_free_data),
			     save_page_free_data);
      vacuum_set_dirty_data_page (thread_p, data_page, DONT_FREE);
    }

  VACUUM_VERIFY_VACUUM_DATA ();
#if !defined (NDEBUG)
  vacuum_verify_vacuum_data_page_fix_count (thread_p);
#endif /* !NDEBUG */

  return NO_ERROR;
}

/*
 * vacuum_rv_undoredo_data_set_link () - Undoredo set link in vacuum data page.
 *
 * return	 : NO_ERROR.
 * thread_p (in) : Thread entry.
 * rcv (in)	 : Recovery data.
 */
int
vacuum_rv_undoredo_data_set_link (THREAD_ENTRY * thread_p, LOG_RCV * rcv)
{
  VACUUM_DATA_PAGE *data_page = (VACUUM_DATA_PAGE *) rcv->pgptr;
  VPID *next_vpid = (VPID *) rcv->data;

  assert (data_page != NULL);

  if (next_vpid == NULL)
    {
      /* NULL link */
      VPID_SET_NULL (&data_page->next_page);
    }
  else
    {
      assert (rcv->length == sizeof (*next_vpid));
      VPID_COPY (&data_page->next_page, next_vpid);
    }
  pgbuf_set_dirty (thread_p, rcv->pgptr, DONT_FREE);
  return NO_ERROR;
}

/*
 * vacuum_rv_redo_data_set_link_dump () - Dump redo set link in vacuum data page
 *
 * return      : Void.
 * fp (in)     : Output target.
 * length (in) : Recovery data length.
 * data (in)   : Recovery data.
 */
void
vacuum_rv_undoredo_data_set_link_dump (FILE * fp, int length, void *data)
{
  if (data == NULL)
    {
      fprintf (fp, " Reset link in vacuum data page to -1|-1. \n");
    }
  else
    {
      fprintf (fp, " Set link in vacuum data page to %d|%d. \n", ((VPID *) data)->volid, ((VPID *) data)->pageid);
    }
}

/*
 * vacuum_rv_redo_append_data () - Redo append blocks to vacuum data.
 *
 * return	 : NO_ERROR.
 * thread_p (in) : Thread entry.
 * rcv (in)	 : Recovery data.
 */
int
vacuum_rv_redo_append_data (THREAD_ENTRY * thread_p, LOG_RCV * rcv)
{
  VACUUM_DATA_PAGE *data_page = (VACUUM_DATA_PAGE *) rcv->pgptr;
  int n_blocks = rcv->length / sizeof (VACUUM_DATA_ENTRY);

  assert (data_page != NULL);
  assert (rcv->length > 0);
  assert ((n_blocks * (int) sizeof (VACUUM_DATA_ENTRY)) == rcv->length);
  assert (rcv->offset == data_page->index_free);

  memcpy (data_page->data + rcv->offset, rcv->data, n_blocks * sizeof (VACUUM_DATA_ENTRY));
  data_page->index_free += n_blocks;
  pgbuf_set_dirty (thread_p, rcv->pgptr, DONT_FREE);
  return NO_ERROR;
}

/*
 * vacuum_rv_redo_append_data_dump () - Dump redo append blocks to vacuum data.
 *
 * return      : Void.
 * fp (in)     : Output target.
 * length (in) : Recovery data length.
 * data (in)   : Recovery data.
 */
void
vacuum_rv_redo_append_data_dump (FILE * fp, int length, void *data)
{
  VACUUM_DATA_ENTRY *vacuum_data_entry = NULL;

  fprintf (fp, " Append log blocks to vacuum data : \n");
  vacuum_data_entry = (VACUUM_DATA_ENTRY *) data;
  while ((char *) vacuum_data_entry < (char *) data + length)
    {
      assert ((char *) (vacuum_data_entry + 1) <= (char *) data + length);

      fprintf (fp, "  { Blockid = %lld, Start_Lsa = %lld|%d, Oldest_MVCCID = %llu, Newest_MVCCID = %llu } \n",
	       (long long int) vacuum_data_entry->blockid, (long long int) vacuum_data_entry->start_lsa.pageid,
	       (int) vacuum_data_entry->start_lsa.offset, (unsigned long long int) vacuum_data_entry->oldest_mvccid,
	       (unsigned long long int) vacuum_data_entry->newest_mvccid);

      vacuum_data_entry++;
    }
}

/*
 * vacuum_recover_lost_block_data () - If and when server crashed, the block data buffer may have not been empty.
 *				       These blocks must be recovered by processing MVCC op log records and must be
 *				       added back to vacuum data.
 *
 * return	 : Error code.
 * thread_p (in) : Thread entry.
 */
static int
vacuum_recover_lost_block_data (THREAD_ENTRY * thread_p)
{
  int error_code = NO_ERROR;
  char log_page_buf[IO_MAX_PAGE_SIZE + MAX_ALIGNMENT];
  LOG_LSA log_lsa;
  LOG_RECORD_HEADER log_rec_header;
  LOG_PAGE *log_page_p = NULL;
  LOG_PAGEID stop_at_pageid;
  VACUUM_DATA_ENTRY data;
  LOG_DATA dummy_log_data;
  LOG_VACUUM_INFO vacuum_info;
  MVCCID mvccid;
  VACUUM_LOG_BLOCKID crt_blockid;
  LOG_LSA mvcc_op_log_lsa = LSA_INITIALIZER;
  bool is_last_block = false;

  if (LSA_ISNULL (&vacuum_Data.recovery_lsa))
    {
      /* No recovery was done. */
      return NO_ERROR;
    }
  /* Recovery was done. */

  /* Initialize log_page_p. */
  log_page_p = (LOG_PAGE *) PTR_ALIGN (log_page_buf, MAX_ALIGNMENT);
  log_page_p->hdr.logical_pageid = NULL_PAGEID;
  log_page_p->hdr.offset = NULL_OFFSET;

  if (LSA_ISNULL (&log_Gl.hdr.mvcc_op_log_lsa))
    {
      /* We need to search for an MVCC op log record to start recovering lost blocks. */
      LSA_COPY (&log_lsa, &vacuum_Data.recovery_lsa);
      /* Stop search if search reaches blocks already in vacuum data. */
      stop_at_pageid = VACUUM_LAST_LOG_PAGEID_IN_BLOCK (vacuum_Data.last_blockid);
      while (log_lsa.pageid > stop_at_pageid)
	{
	  if (log_page_p->hdr.logical_pageid != log_lsa.pageid)
	    {
	      /* Get log page. */
	      error_code = logpb_fetch_page (thread_p, &log_lsa, LOG_CS_SAFE_READER, log_page_p);
	      if (error_code != NO_ERROR)
		{
		  ASSERT_ERROR ();
		  logpb_fatal_error (thread_p, true, ARG_FILE_LINE, "vacuum_recover_lost_block_data");
		  return ER_FAILED;
		}
	    }
	  log_rec_header = *LOG_GET_LOG_RECORD_HEADER (log_page_p, &log_lsa);
	  if (log_rec_header.type == LOG_MVCC_UNDO_DATA || log_rec_header.type == LOG_MVCC_UNDOREDO_DATA
	      || log_rec_header.type == LOG_MVCC_DIFF_UNDOREDO_DATA)
	    {
	      LSA_COPY (&mvcc_op_log_lsa, &log_lsa);
	      break;
	    }
	  else if (log_rec_header.type == LOG_REDO_DATA)
	    {
	      /* is vacuum complete? */
	      LOG_REC_REDO *redo = NULL;
	      LOG_LSA copy_lsa = log_lsa;

	      LOG_READ_ADD_ALIGN (thread_p, sizeof (LOG_RECORD_HEADER), &copy_lsa, log_page_p);
	      LOG_READ_ADVANCE_WHEN_DOESNT_FIT (thread_p, sizeof (LOG_REC_REDO), &copy_lsa, log_page_p);
	      redo = (LOG_REC_REDO *) (log_page_p->area + copy_lsa.offset);
	      if (redo->data.rcvindex == RVVAC_COMPLETE)
		{
		  /* stop looking */
		  break;
		}
	    }

	  LSA_COPY (&log_lsa, &log_rec_header.back_lsa);
	}
      if (LSA_ISNULL (&mvcc_op_log_lsa))
	{
	  /* Vacuum data was reached, so there is nothing to recover. */
	  return NO_ERROR;
	}
    }
  else if (vacuum_get_log_blockid (log_Gl.hdr.mvcc_op_log_lsa.pageid) <= vacuum_Data.last_blockid)
    {
      /* Already in vacuum data. */
      LSA_SET_NULL (&log_Gl.hdr.mvcc_op_log_lsa);
      return NO_ERROR;
    }
  else
    {
      LSA_COPY (&mvcc_op_log_lsa, &log_Gl.hdr.mvcc_op_log_lsa);
    }
  assert (!LSA_ISNULL (&mvcc_op_log_lsa));

  /* Start recovering blocks. */
  is_last_block = true;
  crt_blockid = vacuum_get_log_blockid (mvcc_op_log_lsa.pageid);
  LSA_COPY (&log_lsa, &mvcc_op_log_lsa);
  while (crt_blockid > vacuum_Data.last_blockid)
    {
      /* Stop recovering this block when previous block is reached. */
      stop_at_pageid = VACUUM_FIRST_LOG_PAGEID_IN_BLOCK (crt_blockid) - 1;
      /* Initialize this block data. */
      data.blockid = crt_blockid;
      LSA_COPY (&data.start_lsa, &log_lsa);
      data.oldest_mvccid = MVCCID_NULL;
      data.newest_mvccid = MVCCID_NULL;
      /* Loop through MVCC op log records in this block. */
      while (log_lsa.pageid > stop_at_pageid)
	{
	  if (log_page_p->hdr.logical_pageid != log_lsa.pageid)
	    {
	      error_code = logpb_fetch_page (thread_p, &log_lsa, LOG_CS_SAFE_READER, log_page_p);
	      if (error_code != NO_ERROR)
		{
		  ASSERT_ERROR ();
		  logpb_fatal_error (thread_p, true, ARG_FILE_LINE, "vacuum_recover_lost_block_data");
		  return ER_FAILED;
		}
	    }
	  /* Process this log record. */
	  error_code =
	    vacuum_process_log_record (thread_p, NULL, &log_lsa, log_page_p, &dummy_log_data, &mvccid, NULL, NULL,
				       &vacuum_info, NULL, true);
	  if (error_code != NO_ERROR)
	    {
	      logpb_fatal_error (thread_p, true, ARG_FILE_LINE, "vacuum_recover_lost_block_data");
	      return error_code;
	    }
	  /* Update oldest/newest MVCCID. */
	  if (data.oldest_mvccid == MVCCID_NULL || MVCC_ID_PRECEDES (mvccid, data.oldest_mvccid))
	    {
	      data.oldest_mvccid = mvccid;
	    }
	  if (data.newest_mvccid == MVCCID_NULL || MVCC_ID_PRECEDES (data.newest_mvccid, mvccid))
	    {
	      data.newest_mvccid = mvccid;
	    }
	  LSA_COPY (&log_lsa, &vacuum_info.prev_mvcc_op_log_lsa);
	}
      if (is_last_block)
	{
	  /* This block is cached in log_Gl.hdr and will be produced later. */
	  log_Gl.hdr.last_block_oldest_mvccid = data.oldest_mvccid;
	  log_Gl.hdr.last_block_newest_mvccid = data.newest_mvccid;
	  LSA_COPY (&log_Gl.hdr.mvcc_op_log_lsa, &data.start_lsa);
	  is_last_block = false;
	}
      else
	{
	  lf_circular_queue_async_push_ahead (vacuum_Block_data_buffer, &data);
	}
      crt_blockid = vacuum_get_log_blockid (log_lsa.pageid);
    }
  /* Consume recovered blocks. */
  error_code = vacuum_consume_buffer_log_blocks (thread_p);
  if (error_code != NO_ERROR)
    {
      logpb_fatal_error (thread_p, true, ARG_FILE_LINE, "vacuum_recover_lost_block_data");
      return error_code;
    }

  lf_circular_queue_async_reset (vacuum_Block_data_buffer);
  return NO_ERROR;
}

/*
 * vacuum_get_log_blockid () - Compute blockid for given log pageid.
 *
 * return      : Log blockid.
 * pageid (in) : Log pageid.
 */
VACUUM_LOG_BLOCKID
vacuum_get_log_blockid (LOG_PAGEID pageid)
{
  return ((pageid == NULL_PAGEID) ? VACUUM_NULL_LOG_BLOCKID : (pageid / vacuum_Data.log_block_npages));
}

/*
 * vacuum_min_log_pageid_to_keep () - Get the minimum log pageid required to execute vacuum.
 *				      See vacuum_update_keep_from_log_pageid.
 *
 * return	 : LOG Page identifier for first log page that should be
 *		   processed by vacuum.
 * thread_p (in) : Thread entry.
 */
LOG_PAGEID
vacuum_min_log_pageid_to_keep (THREAD_ENTRY * thread_p)
{
  /* Return first pageid from first block in vacuum data table */
  if (prm_get_bool_value (PRM_ID_DISABLE_VACUUM))
    {
      return NULL_PAGEID;
    }
  return vacuum_Data.keep_from_log_pageid;
}

/*
 * vacuum_rv_redo_start_job () - Redo start vacuum job.
 *
 * return	 : Error code.
 * thread_p (in) : Thread entry.
 * rcv (in)	 : Recovery data.
 */
int
vacuum_rv_redo_start_job (THREAD_ENTRY * thread_p, LOG_RCV * rcv)
{
  VACUUM_DATA_PAGE *data_page = (VACUUM_DATA_PAGE *) rcv->pgptr;

  assert (data_page != NULL);
  assert (rcv->offset >= 0 && rcv->offset < vacuum_Data.page_data_max_count);

  /* Start job is marked by in progress flag in blockid. */
  VACUUM_BLOCK_STATUS_SET_IN_PROGRESS (data_page->data[rcv->offset].blockid);

  pgbuf_set_dirty (thread_p, rcv->pgptr, DONT_FREE);

  return NO_ERROR;
}

/*
 * vacuum_update_oldest_unvacuumed_mvccid () - Update vacuum data global oldest unvacuumed MVCCID.
 *
 * return	    : Void.
 * thread_p (in)    : Update oldest MVCCID.
 * check_pages (in) : Need to check vacuum data pages too.
 */
static void
vacuum_update_oldest_unvacuumed_mvccid (THREAD_ENTRY * thread_p)
{
  MVCCID oldest_mvccid = MVCCID_NULL;

  /* The vacuum oldest MVCCID is defined as the oldest MVCCID not (yet) vacuumed.
   *
   *  1. The oldest MVCCID of each block in vacuum data is computed as the minimum between the oldest MVCCID from log
   *     records in the block and the vacuum_Global_oldest_active_mvccid. That is to cover the case when an old
   *     transaction was blocked before making its first change.
   *
   *  2. If there are no entries in vacuum data (because everything has been vacuumed), then vacuum data oldest MVCCID
   *     is set to vacuum_Save_log_hdr_oldest_mvccid (see its description for details).
   */

  if (vacuum_Data.first_page->index_unvacuumed < vacuum_Data.first_page->index_free)
    {
      /* Use oldest MVCCID in vacuum data. */
      /* Considering #1, it is enough to check the first block oldest MVCCID. All subsequent blocks should have their
       * oldest MVCCID's equal or greater.
       */
      VACUUM_DATA_ENTRY *data_entry = &vacuum_Data.first_page->data[vacuum_Data.first_page->index_unvacuumed];
      assert (!VACUUM_BLOCK_STATUS_IS_VACUUMED (data_entry->blockid));
      oldest_mvccid = data_entry->oldest_mvccid;
    }
  else
    {
      /* If page is empty and has next page, it should have been removed. */
      assert (VPID_ISNULL (&vacuum_Data.first_page->next_page));
      /* Use vacuum_Save_log_hdr_oldest_mvccid (see its description). */
      oldest_mvccid = vacuum_Save_log_hdr_oldest_mvccid;
    }

  if (oldest_mvccid != vacuum_Data.oldest_unvacuumed_mvccid)
    {
      vacuum_er_log (VACUUM_ER_LOG_VACUUM_DATA, "VACUUM: Update oldest_unvacuumed_mvccid from %llu to %llu.\n",
		     (unsigned long long int) vacuum_Data.oldest_unvacuumed_mvccid,
		     (unsigned long long int) oldest_mvccid);
    }
  /* Vacuum data oldest MVCCID cannot go backwards! */
  assert (vacuum_Data.oldest_unvacuumed_mvccid <= oldest_mvccid);
  vacuum_Data.oldest_unvacuumed_mvccid = oldest_mvccid;
}

/*
 * vacuum_update_keep_from_log_pageid () - Update vacuum_Data.keep_from_log_pageid.
 *
 * return	 : Void.
 * thread_p (in) : Thread entry.
 */
static void
vacuum_update_keep_from_log_pageid (THREAD_ENTRY * thread_p)
{
  /* vacuum_Data.keep_from_log_pageid should keep first page in first block not yet vacuumed, so that archive purger
   * does not remove log required for vacuum.
   * If vacuum data is empty, then all blocks until (and including) vacuum_Data.last_blockid have been
   * vacuumed, and first page belonging to next block must be preserved (this is most likely in the active area of the
   * log, for now).
   * If vacuum data is not empty, then we need to preserve the log starting with the first page of first unvacuumed
   * block.
   */
  VACUUM_LOG_BLOCKID keep_from_blockid =
    (vacuum_Data.first_page->index_unvacuumed == vacuum_Data.first_page->index_free ?
     vacuum_Data.last_blockid + 1 : vacuum_Data.first_page->data[vacuum_Data.first_page->index_unvacuumed].blockid);
  keep_from_blockid = VACUUM_BLOCKID_WITHOUT_FLAGS (keep_from_blockid);
  vacuum_Data.keep_from_log_pageid = VACUUM_FIRST_LOG_PAGEID_IN_BLOCK (keep_from_blockid);

  vacuum_er_log (VACUUM_ER_LOG_VACUUM_DATA,
		 "VACUUM: Update keep_from_log_pageid to %lld", (long long int) vacuum_Data.keep_from_log_pageid);
}

/*
 * vacuum_compare_dropped_files () - Compare two file identifiers.
 *
 * return    : Positive if the first argument is bigger, negative if it is
 *	       smaller and 0 if arguments are equal.
 * a (in)    : Pointer to a file identifier.
 * b (in)    : Pointer to a a file identifier.
 */
static int
vacuum_compare_dropped_files (const void *a, const void *b)
{
  VFID *file_a = (VFID *) a;
  VFID *file_b = (VFID *) b;
  INT32 diff_fileid;

  assert (a != NULL && b != NULL);

  diff_fileid = file_a->fileid - file_b->fileid;
  if (diff_fileid != 0)
    {
      return (int) diff_fileid;
    }

  return (int) (file_a->volid - file_b->volid);
}

/*
 * vacuum_add_dropped_file () - Add new dropped file.
 *
 * return	 : Error code.
 * thread_p (in) : Thread entry.
 * vfid (in)     : Class OID or B-tree identifier.
 * mvccid (in)	 : MVCCID.
 */
static int
vacuum_add_dropped_file (THREAD_ENTRY * thread_p, VFID * vfid, MVCCID mvccid)
{
  MVCCID save_mvccid = MVCCID_NULL;
  VPID vpid = VPID_INITIALIZER, prev_vpid = VPID_INITIALIZER;
  int page_count = 0, mem_size = 0, compare = 0;
  char *ptr = NULL;
  VACUUM_DROPPED_FILES_PAGE *page = NULL, *new_page = NULL;
  INT16 min = -1, max = -1, mid = -1, position = -1;
  LOG_DATA_ADDR addr = LOG_DATA_ADDR_INITIALIZER;
  LOG_TDES *tdes = LOG_FIND_CURRENT_TDES (thread_p);

#if !defined (NDEBUG)
  VACUUM_TRACK_DROPPED_FILES *track_page = NULL;
  VACUUM_TRACK_DROPPED_FILES *new_track_page = NULL;
#endif

  int error_code = NO_ERROR;

  assert (tdes != NULL);

  if (!vacuum_Dropped_files_loaded)
    {
      /* Normally, dropped files are loaded after recovery, in order to provide a consistent state of its pages.
       * Actually, the consistent state should be reached after all run postpone and compensate undo records are
       * applied. However, this may be called from log_recovery_finish_all_postpone or from log_recovery_undo. Because
       * there is no certain code that is executed after applying redo and before calling these function, the dropped
       * files are loaded when needed. */

      /* This must be recover, otherwise the files should have been loaded. */
      assert (!LOG_ISRESTARTED ());

      if (vacuum_load_dropped_files_from_disk (thread_p) != NO_ERROR)
	{
	  vacuum_er_log (VACUUM_ER_LOG_ERROR | VACUUM_ER_LOG_DROPPED_FILES | VACUUM_ER_LOG_RECOVERY,
			 "VACUUM: Failed to load dropped files during recovery!");

	  assert_release (false);
	  return ER_FAILED;
	}
    }

  assert_release (!VFID_ISNULL (&vacuum_Dropped_files_vfid));
  assert_release (!VPID_ISNULL (&vacuum_Dropped_files_vpid));

#if !defined (NDEBUG)
  assert (vacuum_Track_dropped_files != NULL);

  track_page = vacuum_Track_dropped_files;
#endif /* !NDEBUG */

  addr.vfid = NULL;
  addr.offset = -1;

  VPID_COPY (&vpid, &vacuum_Dropped_files_vpid);
  while (!VPID_ISNULL (&vpid))
    {
      /* Unfix previous page */
      if (page != NULL)
	{
	  vacuum_unfix_dropped_entries_page (thread_p, page);
	}

      /* Fix current page */
      page = vacuum_fix_dropped_entries_page (thread_p, &vpid, PGBUF_LATCH_WRITE);
      if (page == NULL)
	{
	  assert (false);
	  return ER_FAILED;
	}

      /* Save current vpid to prev_vpid */
      VPID_COPY (&prev_vpid, &vpid);

      /* Get next vpid and page count */
      VPID_COPY (&vpid, &page->next_page);
      page_count = page->n_dropped_files;

      /* dropped files must be ordered. Look for the right position for the new entry. The algorithm considers possible 
       * to have duplicate values in case of dropped indexes, because btid may be reused. Although unlikely, it is
       * theoretically possible to drop index with same btid in a relatively short time, without being removed from the 
       * list of dropped indexes. Set position variable for adding new dropped file. */
      if (page_count > 0)
	{
	  /* dropped files are kept in ascending order */
	  /* Use a binary search to find the right position for the new dropped file. If a duplicate is found, just
	   * replace the previous MVCCID. */
	  min = 0;
	  max = page_count;

	  /* Initialize compare with a non-zero value. If page_count is 1, the while loop is skipped and then we must
	   * compare with the new entry with the only existing value (which is only done if compare is not 0). */
	  compare = -1;
	  while ((min + 1) < max)
	    {
	      /* Stop when next mid is the same with min */
	      mid = (min + max) / 2;

	      /* Compare with mid value */
	      compare = vacuum_compare_dropped_files (vfid, &page->dropped_files[mid].vfid);
	      if (compare == 0)
		{
		  /* Duplicate found, break loop */
		  break;
		}

	      if (compare < 0)
		{
		  /* Keep searching in the min-mid range */
		  max = mid;
		}
	      else		/* compare > 0 */
		{
		  /* Keep searching in mid-max range */
		  min = mid;
		}
	    }

	  if (compare != 0 && min == 0)
	    {
	      /* This code can be reached in two cases: 1. There was previously only one value and the while loop was
	       * skipped. 2. All compared entries have been bigger than the new value.  The last remaining range is min 
	       * = 0, max = 1 and the new value still must be compared with the first entry. */
	      compare = vacuum_compare_dropped_files (vfid, &page->dropped_files[0].vfid);
	      if (compare == 0)
		{
		  /* Set mid to 0 to replace the MVCCID */
		  mid = 0;
		}
	      else if (compare < 0)
		{
		  /* Add new entry before all existing entries */
		  position = 0;
		}
	      else		/* compare > 0 */
		{
		  /* Add new entry after the first entry */
		  position = 1;
		}
	    }
	  else
	    {
	      /* min is certainly smaller the the new entry. max is either bigger or is the equal to the number of
	       * existing entries. The position of the new entry must be max. */
	      position = max;
	    }

	  if (compare == 0)
	    {
	      /* Same entry was already dropped, replace previous MVCCID */
	      /* The equal entry must be at the current mid value */
	      VACUUM_DROPPED_FILE undo_data;

	      /* Replace MVCCID */
	      undo_data = page->dropped_files[mid];
	      save_mvccid = page->dropped_files[mid].mvccid;
	      page->dropped_files[mid].mvccid = mvccid;

	      assert_release (MVCC_ID_FOLLOW_OR_EQUAL (mvccid, save_mvccid));

	      /* log changes */
	      addr.pgptr = (PAGE_PTR) page;
	      addr.offset = mid;
	      log_append_undoredo_data (thread_p, RVVAC_DROPPED_FILE_REPLACE, &addr, sizeof (VACUUM_DROPPED_FILE),
					sizeof (VACUUM_DROPPED_FILE), &undo_data, &page->dropped_files[mid]);

#if !defined (NDEBUG)
	      if (track_page != NULL)
		{
		  memcpy (&track_page->dropped_data_page, page, DB_PAGESIZE);
		}
#endif
	      vacuum_er_log (VACUUM_ER_LOG_DROPPED_FILES,
			     "VACUUM: thread(%d): add dropped file: found duplicate vfid(%d, %d) at position=%d, "
			     "replace mvccid=%llu with mvccid=%llu. Page is (%d, %d) with lsa (%lld, %d)."
			     "Page count=%d, global count=%d", thread_get_current_entry_index (),
			     page->dropped_files[mid].vfid.volid, page->dropped_files[mid].vfid.fileid, mid,
			     save_mvccid, page->dropped_files[mid].mvccid, pgbuf_get_volume_id ((PAGE_PTR) page),
			     pgbuf_get_page_id ((PAGE_PTR) page),
			     (long long int) pgbuf_get_lsa ((PAGE_PTR) page)->pageid,
			     (int) pgbuf_get_lsa ((PAGE_PTR) page)->offset, page->n_dropped_files,
			     vacuum_Dropped_files_count);

	      vacuum_set_dirty_dropped_entries_page (thread_p, page, FREE);

	      return NO_ERROR;
	    }

	  /* Not a duplicate */
	  if (VACUUM_DROPPED_FILES_PAGE_CAPACITY <= page_count)
	    {
	      /* No room left for new entries, try next page */

#if !defined (NDEBUG)
	      if (track_page != NULL && !VPID_ISNULL (&vpid))
		{
		  /* Don't advance from last track page. A new page will be added and we need to set a link between
		   * last track page and new track page. */
		  track_page = track_page->next_tracked_page;
		}
#endif
	      continue;
	    }
	}
      else
	{
	  /* Set position to 0 */
	  position = 0;
	}

      /* Add new entry at position */
      mem_size = (page_count - position) * sizeof (VACUUM_DROPPED_FILE);
      if (mem_size > 0)
	{
	  memmove (&page->dropped_files[position + 1], &page->dropped_files[position], mem_size);
	}

      /* Increment page count */
      page->n_dropped_files++;

      /* Increment total count */
      ATOMIC_INC_32 (&vacuum_Dropped_files_count, 1);

      VFID_COPY (&page->dropped_files[position].vfid, vfid);
      page->dropped_files[position].mvccid = mvccid;

      addr.pgptr = (PAGE_PTR) page;
      addr.offset = position;
      log_append_undoredo_data (thread_p, RVVAC_DROPPED_FILE_ADD, &addr, 0, sizeof (VACUUM_DROPPED_FILE), NULL,
				&page->dropped_files[position]);

#if !defined (NDEBUG)
      if (track_page != NULL)
	{
	  memcpy (&track_page->dropped_data_page, page, DB_PAGESIZE);
	}
#endif

      vacuum_er_log (VACUUM_ER_LOG_DROPPED_FILES,
		     "VACUUM: thread(%d): added new dropped file(%d, %d) and mvccid=%llu at position=%d. "
		     "Page is (%d, %d) with lsa (%lld, %d). Page count=%d, global count=%d",
		     thread_get_current_entry_index (), page->dropped_files[position].vfid.volid,
		     page->dropped_files[position].vfid.fileid, page->dropped_files[position].mvccid, position,
		     pgbuf_get_volume_id ((PAGE_PTR) page), pgbuf_get_page_id ((PAGE_PTR) page),
		     (long long int) pgbuf_get_lsa ((PAGE_PTR) page)->pageid,
		     (int) pgbuf_get_lsa ((PAGE_PTR) page)->offset, page->n_dropped_files, vacuum_Dropped_files_count);

      vacuum_set_dirty_dropped_entries_page (thread_p, page, FREE);

      return NO_ERROR;
    }

  /* The entry couldn't fit in any of the current pages. */
  /* Allocate a new page */

  /* Last page must be fixed */
  assert (page != NULL);

  /* Extend file */
  error_code = flre_alloc (thread_p, &vacuum_Dropped_files_vfid, &vpid);
  if (error_code != NO_ERROR)
    {
      assert (false);
      vacuum_unfix_dropped_entries_page (thread_p, page);
      return ER_FAILED;
    }

  /* Add new entry to new page */
  new_page =
    (VACUUM_DROPPED_FILES_PAGE *) pgbuf_fix (thread_p, &vpid, NEW_PAGE, PGBUF_LATCH_WRITE, PGBUF_UNCONDITIONAL_LATCH);
  if (new_page == NULL)
    {
      assert (false);
      vacuum_unfix_dropped_entries_page (thread_p, page);
      return ER_FAILED;
    }

  /* Set page header: next page as NULL and count as 1 */
  VPID_SET_NULL (&new_page->next_page);
  new_page->n_dropped_files = 1;

  /* Set vfid */
  VFID_COPY (&new_page->dropped_files[0].vfid, vfid);

  /* Set MVCCID */
  new_page->dropped_files[0].mvccid = mvccid;

  ATOMIC_INC_32 (&vacuum_Dropped_files_count, 1);

#if !defined(NDEBUG)
  if (track_page != NULL)
    {
      if (track_page->next_tracked_page == NULL)
	{
	  new_track_page = (VACUUM_TRACK_DROPPED_FILES *) malloc (VACUUM_TRACK_DROPPED_FILES_SIZE);
	  if (new_track_page == NULL)
	    {
	      er_set (ER_ERROR_SEVERITY, ARG_FILE_LINE, ER_OUT_OF_VIRTUAL_MEMORY, 1, VACUUM_TRACK_DROPPED_FILES_SIZE);
	      vacuum_unfix_dropped_entries_page (thread_p, page);
	      vacuum_unfix_dropped_entries_page (thread_p, new_page);
	      return ER_FAILED;
	    }
	}
      else
	{
	  new_track_page = track_page->next_tracked_page;
	}

      memcpy (&new_track_page->dropped_data_page, new_page, DB_PAGESIZE);
      new_track_page->next_tracked_page = NULL;
      track_page->next_tracked_page = new_track_page;
    }
#endif

  log_append_redo_page (thread_p, (PAGE_PTR) new_page, sizeof (VACUUM_DROPPED_FILES_PAGE), PAGE_DROPPED_FILES);
  pgbuf_set_page_ptype (thread_p, (PAGE_PTR) new_page, PAGE_DROPPED_FILES);

  vacuum_er_log (VACUUM_ER_LOG_DROPPED_FILES,
		 "VACUUM: thread(%d): added new dropped file(%d, %d) and mvccid=%llu to at position=%d. "
		 "Page is (%d, %d) with lsa (%lld, %d). Page count=%d, global count=%d",
		 thread_get_current_entry_index (), new_page->dropped_files[0].vfid.volid,
		 new_page->dropped_files[0].vfid.fileid, new_page->dropped_files[0].mvccid, 0,
		 pgbuf_get_volume_id ((PAGE_PTR) new_page), pgbuf_get_page_id ((PAGE_PTR) new_page),
		 (long long int) pgbuf_get_lsa ((PAGE_PTR) new_page)->pageid,
		 (int) pgbuf_get_lsa ((PAGE_PTR) new_page)->offset, new_page->n_dropped_files,
		 vacuum_Dropped_files_count);

  /* Set dirty and unfix new page */
  vacuum_set_dirty_dropped_entries_page (thread_p, new_page, FREE);

  /* Save a link to the new page in last page */
  vacuum_dropped_files_set_next_page (thread_p, page, &vpid);
#if !defined(NDEBUG)
  if (track_page != NULL)
    {
      VPID_COPY (&track_page->dropped_data_page.next_page, &vpid);
    }
#endif

  /* unfix last page */
  vacuum_unfix_dropped_entries_page (thread_p, page);
  return NO_ERROR;
}

/*
 * vacuum_log_add_dropped_file () - Append postpone/undo log for notifying vacuum of a file being dropped. Postpone
 *				    is added when a class or index is dropped and undo when a class or index is
 (				    created.
 *
 * return	 : Void.
 * thread_p (in) : Thread entry.
 * vfid (in)	 : Dropped file identifier.
 * class_oid(in) : class OID
 */
void
vacuum_log_add_dropped_file (THREAD_ENTRY * thread_p, const VFID * vfid, const OID * class_oid, bool pospone_or_undo)
{
  LOG_DATA_ADDR addr;
  VACUUM_DROPPED_FILES_RCV_DATA rcv_data;

  vacuum_er_log (VACUUM_ER_LOG_DROPPED_FILES, "VACUUM: Append %s log from dropped file (%d, %d).",
		 pospone_or_undo ? "postpone" : "undo", vfid->volid, vfid->fileid);

  /* Initialize recovery data */
  VFID_COPY (&rcv_data.vfid, vfid);
  if (class_oid != NULL)
    {
      COPY_OID (&rcv_data.class_oid, class_oid);
    }
  else
    {
      OID_SET_NULL (&rcv_data.class_oid);
    }

  addr.offset = -1;
  addr.pgptr = NULL;
  addr.vfid = NULL;

  if (pospone_or_undo == VACUUM_LOG_ADD_DROPPED_FILE_POSTPONE)
    {
      log_append_postpone (thread_p, RVVAC_NOTIFY_DROPPED_FILE, &addr, sizeof (rcv_data), &rcv_data);
    }
  else
    {
      log_append_undo_data (thread_p, RVVAC_NOTIFY_DROPPED_FILE, &addr, sizeof (rcv_data), &rcv_data);
    }
}

/*
 * vacuum_rv_redo_add_dropped_file () - Redo recovery used for adding dropped files.
 *
 * return	 : Error code.
 * thread_p (in) : Thread entry.
 * rcv (in)	 : Recovery data.
 */
int
vacuum_rv_redo_add_dropped_file (THREAD_ENTRY * thread_p, LOG_RCV * rcv)
{
  VACUUM_DROPPED_FILES_PAGE *page = NULL;
  INT16 position = rcv->offset;
  int mem_size;
  VACUUM_DROPPED_FILE *dropped_file;

  assert (rcv->length == sizeof (VACUUM_DROPPED_FILE));
  dropped_file = ((VACUUM_DROPPED_FILE *) rcv->data);

  assert_release (!VFID_ISNULL (&dropped_file->vfid));
  assert_release (MVCCID_IS_VALID (dropped_file->mvccid));

  page = (VACUUM_DROPPED_FILES_PAGE *) rcv->pgptr;

  if (position > page->n_dropped_files)
    {
      /* Error! */
      vacuum_er_log (VACUUM_ER_LOG_ERROR | VACUUM_ER_LOG_DROPPED_FILES | VACUUM_ER_LOG_RECOVERY,
		     "VACUUM: Dropped files recovery error: Invalid position %d (only %d entries in page) while "
		     "inserting new entry vfid=(%d, %d) mvccid=%llu. Page is (%d, %d) at lsa (%lld, %d). ",
		     position, page->n_dropped_files, VFID_AS_ARGS (&dropped_file->vfid),
		     (unsigned long long) dropped_file->mvccid, PGBUF_PAGE_VPID_AS_ARGS (rcv->pgptr),
		     PGBUF_PAGE_LSA_AS_ARGS (rcv->pgptr));

      assert_release (false);
      return ER_FAILED;
    }

  if (position < page->n_dropped_files)
    {
      /* Make room for new record */
      mem_size = (page->n_dropped_files - position) * sizeof (VACUUM_DROPPED_FILE);
      memmove (&page->dropped_files[position + 1], &page->dropped_files[position], mem_size);
    }

  /* Copy new dropped file */
  VFID_COPY (&page->dropped_files[position].vfid, &dropped_file->vfid);
  page->dropped_files[position].mvccid = dropped_file->mvccid;

  /* Increment number of files */
  page->n_dropped_files++;

  vacuum_er_log (VACUUM_ER_LOG_DROPPED_FILES | VACUUM_ER_LOG_RECOVERY,
		 "VACUUM: Dropped files redo recovery, insert new entry "
		 "vfid=(%d, %d), mvccid=%llu at position %d. Page is (%d, %d) at lsa (%lld, %d).",
		 VFID_AS_ARGS (&dropped_file->vfid), (unsigned long long) dropped_file->mvccid, position,
		 PGBUF_PAGE_VPID_AS_ARGS (rcv->pgptr), PGBUF_PAGE_LSA_AS_ARGS (rcv->pgptr));

  /* Make sure the mvcc_next_id is also updated, since this is the marker used by dropped files. */
  if (!MVCC_ID_PRECEDES (dropped_file->mvccid, log_Gl.hdr.mvcc_next_id))
    {
      log_Gl.hdr.mvcc_next_id = dropped_file->mvccid;
      MVCCID_FORWARD (log_Gl.hdr.mvcc_next_id);
    }

  /* Page was modified, so set it dirty */
  pgbuf_set_dirty (thread_p, rcv->pgptr, DONT_FREE);
  return NO_ERROR;
}

/*
 * vacuum_rv_undo_add_dropped_file () - Undo recovery used for adding dropped files.
 *
 * return	 : Error code.
 * thread_p (in) : Thread entry.
 * rcv (in)	 : Recovery data.
 */
int
vacuum_rv_undo_add_dropped_file (THREAD_ENTRY * thread_p, LOG_RCV * rcv)
{
  VACUUM_DROPPED_FILES_PAGE *page = NULL;
  INT16 position = rcv->offset;
  int mem_size;

  page = (VACUUM_DROPPED_FILES_PAGE *) rcv->pgptr;

  if (position >= page->n_dropped_files)
    {
      assert_release (false);
      return ER_FAILED;
    }

  mem_size = (page->n_dropped_files - 1 - position) * sizeof (VACUUM_DROPPED_FILE);
  if (mem_size > 0)
    {
      memmove (&page->dropped_files[position], &page->dropped_files[position + 1], mem_size);
    }
  page->n_dropped_files--;

  /* Page was modified, so set it dirty */
  pgbuf_set_dirty (thread_p, rcv->pgptr, DONT_FREE);
  return NO_ERROR;
}

/*
 * vacuum_rv_replace_dropped_file () - replace dropped file for recovery
 *
 * return        : error code
 * thread_p (in) : thread entry
 * rcv (in)      : recovery data
 */
int
vacuum_rv_replace_dropped_file (THREAD_ENTRY * thread_p, LOG_RCV * rcv)
{
  VACUUM_DROPPED_FILES_PAGE *page = NULL;
  INT16 position = rcv->offset;
  VACUUM_DROPPED_FILE *dropped_file;

  assert (rcv->length == sizeof (VACUUM_DROPPED_FILE));
  dropped_file = (VACUUM_DROPPED_FILE *) rcv->data;

  page = (VACUUM_DROPPED_FILES_PAGE *) rcv->pgptr;

  /* Should be the same VFID */
  if (position >= page->n_dropped_files)
    {
      /* Error! */
      vacuum_er_log (VACUUM_ER_LOG_ERROR | VACUUM_ER_LOG_DROPPED_FILES | VACUUM_ER_LOG_RECOVERY,
		     "VACUUM: Dropped files recovery error: Invalid position %d (only %d entries in page) while "
		     "replacing old entry with vfid=(%d, %d) mvccid=%llu. Page is (%d, %d) at lsa (%lld, %d). ",
		     position, page->n_dropped_files, VFID_AS_ARGS (&dropped_file->vfid),
		     (unsigned long long) dropped_file->mvccid, PGBUF_PAGE_VPID_AS_ARGS (rcv->pgptr),
		     PGBUF_PAGE_LSA_AS_ARGS (rcv->pgptr));

      assert_release (false);
      return ER_FAILED;
    }

  if (!VFID_EQ (&dropped_file->vfid, &page->dropped_files[position].vfid))
    {
      /* Error! */
      vacuum_er_log (VACUUM_ER_LOG_ERROR | VACUUM_ER_LOG_DROPPED_FILES | VACUUM_ER_LOG_RECOVERY,
		     "VACUUM: Dropped files recovery error: expected to "
		     "find vfid (%d, %d) at position %d and found (%d, %d) with MVCCID=%d. "
		     "Page is (%d, %d) at lsa (%lld, %d). ", VFID_AS_ARGS (&dropped_file->vfid), position,
		     VFID_AS_ARGS (&page->dropped_files[position].vfid),
		     (unsigned long long) page->dropped_files[position].mvccid,
		     PGBUF_PAGE_VPID_AS_ARGS (rcv->pgptr), PGBUF_PAGE_LSA_AS_ARGS (rcv->pgptr));

      assert_release (false);
      return ER_FAILED;
    }

  vacuum_er_log (VACUUM_ER_LOG_DROPPED_FILES | VACUUM_ER_LOG_RECOVERY,
		 "VACUUM: Dropped files redo recovery, replace MVCCID for"
		 " file (%d, %d) with %llu (position=%d). Page is (%d, %d) at lsa (%lld, %d).",
		 VFID_AS_ARGS (&dropped_file->vfid), (unsigned long long) dropped_file->mvccid, position,
		 PGBUF_PAGE_VPID_AS_ARGS (rcv->pgptr), PGBUF_PAGE_LSA_AS_ARGS (rcv->pgptr));
  page->dropped_files[position].mvccid = dropped_file->mvccid;

  /* Make sure the mvcc_next_id is also updated, since this is the marker used by dropped files. */
  if (!MVCC_ID_PRECEDES (dropped_file->mvccid, log_Gl.hdr.mvcc_next_id))
    {
      log_Gl.hdr.mvcc_next_id = dropped_file->mvccid;
      MVCCID_FORWARD (log_Gl.hdr.mvcc_next_id);
    }

  /* Page was modified, so set it dirty */
  pgbuf_set_dirty (thread_p, rcv->pgptr, DONT_FREE);
  return NO_ERROR;
}

/*
 * vacuum_rv_notify_dropped_file () - Add drop file used in recovery phase. Can be used in two ways: at run postpone phase
 *				   for dropped heap files and indexes (if postpone_ref_lsa in not null); or at undo
 *				   phase for created heap files and indexes.
 *
 * return		: Error code.
 * thread_p (in)	: Thread entry.
 * rcv (in)		: Recovery data.
 * pospone_ref_lsa (in) : Reference LSA for running postpone. NULL if this is
 *			  an undo for created heap files and indexes.
 */
int
vacuum_rv_notify_dropped_file (THREAD_ENTRY * thread_p, LOG_RCV * rcv)
{
  int error = NO_ERROR;
  OID *class_oid;
  MVCCID mvccid;
#if defined (SERVER_MODE)
  INT32 my_version, workers_min_version;
#endif
  VACUUM_DROPPED_FILES_RCV_DATA *rcv_data;

  /* Copy VFID from current log recovery data but set MVCCID at this point. We will use the log_Gl.hdr.mvcc_next_id as
   * borderline to distinguish this file from newer files. 1. All changes on this file must be done by transaction that 
   * have already committed which means their MVCCID will be less than current log_Gl.hdr.mvcc_next_id. 2. All changes
   * on a new file that reused VFID must be done by transaction that start after this call, which means their MVCCID's
   * will be at least equal to current log_Gl.hdr.mvcc_next_id. */

  mvccid = ATOMIC_LOAD_64 (&log_Gl.hdr.mvcc_next_id);

  /* Add dropped file to current list */
  rcv_data = (VACUUM_DROPPED_FILES_RCV_DATA *) rcv->data;
  error = vacuum_add_dropped_file (thread_p, &rcv_data->vfid, mvccid);
  if (error != NO_ERROR)
    {
      return error;
    }

#if defined (SERVER_MODE)
  /* Before notifying vacuum workers there is one last thing we have to do. Running workers must also be notified of
   * the VFID being dropped to cleanup their collected heap object arrays. Since must done one file at a time, so a
   * mutex is used for protection, in case there are several transactions doing file drops. */
  pthread_mutex_lock (&vacuum_Dropped_files_mutex);
  assert (VFID_ISNULL (&vacuum_Last_dropped_vfid));
  VFID_COPY (&vacuum_Last_dropped_vfid, &rcv_data->vfid);

  /* Increment dropped files version and save a version for current change. It is not important to keep the version
   * synchronized with the changes. It is only used to make sure that all workers have seen current change. */
  my_version = ++vacuum_Dropped_files_version;

  vacuum_er_log (VACUUM_ER_LOG_DROPPED_FILES,
		 "VACUUM: Added dropped file - vfid=(%d, %d), mvccid=%llu - "
		 "Wait for all workers to see my_version=%d", VFID_AS_ARGS (&rcv_data->vfid), mvccid, my_version);

  /* Wait until all workers have been notified of this change */
  for (workers_min_version = vacuum_get_worker_min_dropped_files_version ();
       workers_min_version != -1 && workers_min_version < my_version;
       workers_min_version = vacuum_get_worker_min_dropped_files_version ())
    {
      vacuum_er_log (VACUUM_ER_LOG_DROPPED_FILES,
		     "VACUUM: not all workers saw my changes, workers min version=%d. Sleep and retry.",
		     workers_min_version);

      thread_sleep (1);
    }

  vacuum_er_log (VACUUM_ER_LOG_DROPPED_FILES, "VACUUM: All workers have been notified, min_version=%d",
		 workers_min_version);

  VFID_SET_NULL (&vacuum_Last_dropped_vfid);
  pthread_mutex_unlock (&vacuum_Dropped_files_mutex);
#endif /* SERVER_MODE */

  /* vacuum is notified of the file drop, it is safe to remove from cache */
  class_oid = &rcv_data->class_oid;
  if (!OID_ISNULL (class_oid))
    {
      (void) heap_delete_hfid_from_cache (thread_p, class_oid);
    }

  /* Success */
  return NO_ERROR;
}

/*
 * vacuum_cleanup_dropped_files () - Clean unnecessary dropped files.
 *
 * return	 : Error code.
 * thread_p (in) : Thread entry.
 *
 * NOTE: All entries with an MVCCID older than vacuum_Data->oldest_unvacuumed_mvccid are removed.
 *	 All records belonging to these entries must be either vacuumed or skipped after drop.
 */
static int
vacuum_cleanup_dropped_files (THREAD_ENTRY * thread_p)
{
  VPID vpid = VPID_INITIALIZER;
  VACUUM_DROPPED_FILES_PAGE *page = NULL;
  int page_count = 0, mem_size = 0;
  VPID last_page_vpid = VPID_INITIALIZER, last_non_empty_page_vpid = VPID_INITIALIZER;
  INT16 removed_entries[VACUUM_DROPPED_FILES_MAX_PAGE_CAPACITY];
  INT16 n_removed_entries = 0, i;
#if !defined (NDEBUG)
  VACUUM_TRACK_DROPPED_FILES *track_page = (VACUUM_TRACK_DROPPED_FILES *) vacuum_Track_dropped_files;
#endif

  vacuum_er_log (VACUUM_ER_LOG_DROPPED_FILES, "VACUUM: Start cleanup dropped files.");

  if (!LOG_ISRESTARTED ())
    {
      /* Skip cleanup during recovery */
      vacuum_er_log (VACUUM_ER_LOG_RECOVERY | VACUUM_ER_LOG_DROPPED_FILES, "VACUUM: Skip cleanup during recovery.");
      return NO_ERROR;
    }

  assert_release (!VFID_ISNULL (&vacuum_Dropped_files_vfid));
  assert_release (!VPID_ISNULL (&vacuum_Dropped_files_vpid));

  if (vacuum_Dropped_files_count == 0)
    {
      /* Nothing to clean */
      vacuum_er_log (VACUUM_ER_LOG_DROPPED_FILES, "VACUUM: Cleanup skipped, no current entries.");
      return NO_ERROR;
    }

  /* Clean each page of dropped files */
  VPID_COPY (&vpid, &vacuum_Dropped_files_vpid);
  VPID_COPY (&last_non_empty_page_vpid, &vacuum_Dropped_files_vpid);

  while (!VPID_ISNULL (&vpid))
    {
      /* Reset n_removed_entries */
      n_removed_entries = 0;

      /* Track the last page found */
      VPID_COPY (&last_page_vpid, &vpid);

      /* Fix current page */
      page = vacuum_fix_dropped_entries_page (thread_p, &vpid, PGBUF_LATCH_WRITE);
      if (page == NULL)
	{
	  assert (false);
	  return ER_FAILED;
	}

      /* Get next page VPID */
      VPID_COPY (&vpid, &page->next_page);

      page_count = page->n_dropped_files;
      if (page_count == 0)
	{
	  /* Page is empty */
	  vacuum_unfix_dropped_entries_page (thread_p, page);
	  continue;
	}

      /* Page is not empty, track the last non-empty page found */
      VPID_COPY (&last_non_empty_page_vpid, &vpid);

      /* Check entries for cleaning. Start from the end of the array */
      for (i = page_count - 1; i >= 0; i--)
	{
	  if (MVCC_ID_PRECEDES (page->dropped_files[i].mvccid, vacuum_Data.oldest_unvacuumed_mvccid))
	    {
	      /* Remove entry */
	      removed_entries[n_removed_entries++] = i;
	      if (i < page_count - 1)
		{
		  mem_size = (page_count - i - 1) * sizeof (VACUUM_DROPPED_FILE);
		  memmove (&page->dropped_files[i], &page->dropped_files[i + 1], mem_size);
		}
	    }
	}

      if (n_removed_entries > 0)
	{
	  /* Update dropped files global counter */
	  ATOMIC_INC_32 (&vacuum_Dropped_files_count, -n_removed_entries);

	  /* Update dropped files page counter */
	  page->n_dropped_files -= n_removed_entries;

	  /* Log changes */
	  vacuum_log_cleanup_dropped_files (thread_p, (PAGE_PTR) page, removed_entries, n_removed_entries);

	  vacuum_er_log (VACUUM_ER_LOG_DROPPED_FILES,
			 "VACUUM: cleanup dropped files. Page is (%d %d) with lsa (%lld, %d). "
			 "Page count=%d, global count=%d", pgbuf_get_volume_id ((PAGE_PTR) page),
			 pgbuf_get_page_id ((PAGE_PTR) page), (long long int) pgbuf_get_lsa ((PAGE_PTR) page)->pageid,
			 (int) pgbuf_get_lsa ((PAGE_PTR) page)->offset, page->n_dropped_files,
			 vacuum_Dropped_files_count);

#if !defined (NDEBUG)
	  /* Copy changes to tracker */
	  memcpy (&track_page->dropped_data_page, page, DB_PAGESIZE);
#endif
	  vacuum_set_dirty_dropped_entries_page (thread_p, page, FREE);
	}
      else
	{
	  /* No changes */
	  vacuum_unfix_dropped_entries_page (thread_p, page);
	}

#if !defined (NDEBUG)
      track_page = track_page->next_tracked_page;
#endif
    }

  if (!VPID_ISNULL (&last_non_empty_page_vpid) && !VPID_EQ (&last_non_empty_page_vpid, &last_page_vpid))
    {
      /* Update next page link in the last non-empty page to NULL, to avoid fixing empty pages in the future. */
      vacuum_er_log (VACUUM_ER_LOG_DROPPED_FILES,
		     "VACUUM: Cleanup dropped files must remove pages to the of page (%d, %d)... Cut off link.",
		     last_non_empty_page_vpid.volid, last_non_empty_page_vpid.pageid);

      page = vacuum_fix_dropped_entries_page (thread_p, &last_non_empty_page_vpid, PGBUF_LATCH_WRITE);
      if (page == NULL)
	{
	  assert (false);
	  return ER_FAILED;
	}

      vacuum_dropped_files_set_next_page (thread_p, page, &page->next_page);
      vacuum_unfix_dropped_entries_page (thread_p, page);

      /* todo: tracker? */
    }

  vacuum_er_log (VACUUM_ER_LOG_DROPPED_FILES, "VACUUM: Finished cleanup dropped files.");
  return NO_ERROR;
}

/*
 * vacuum_is_file_dropped () - Check whether file is considered dropped.
 *
 * return	 : True if file is considered dropped.
 * thread_p (in) : Thread entry.
 * vfid (in)	 : File identifier.
 * mvccid (in)	 : MVCCID.
 */
bool
vacuum_is_file_dropped (THREAD_ENTRY * thread_p, VFID * vfid, MVCCID mvccid)
{
  if (prm_get_bool_value (PRM_ID_DISABLE_VACUUM))
    {
      return false;
    }

  return vacuum_find_dropped_file (thread_p, vfid, mvccid);
}

/*
 * vacuum_find_dropped_file () - Find the dropped file and check whether the given MVCCID is older than or equal to the
 *				 MVCCID of dropped file. Used by vacuum to detect records that belong to dropped files.
 *
 * return	 : True if record belong to a dropped file.
 * thread_p (in) : Thread entry.
 * vfid (in)	 : File identifier.
 * mvccid (in)	 : MVCCID of checked record.
 */
static bool
vacuum_find_dropped_file (THREAD_ENTRY * thread_p, VFID * vfid, MVCCID mvccid)
{
  VACUUM_DROPPED_FILES_PAGE *page = NULL;
  VACUUM_DROPPED_FILE *dropped_file = NULL;
  VPID vpid;
  INT16 page_count;

  if (vacuum_Dropped_files_count == 0)
    {
      /* No dropped files */
      return false;
    }

  assert_release (!VPID_ISNULL (&vacuum_Dropped_files_vpid));

  /* Search for dropped file in all pages. */
  VPID_COPY (&vpid, &vacuum_Dropped_files_vpid);

  while (!VPID_ISNULL (&vpid))
    {
      /* Fix current page */
      page = vacuum_fix_dropped_entries_page (thread_p, &vpid, PGBUF_LATCH_READ);
      if (page == NULL)
	{
	  assert (!VACUUM_IS_THREAD_VACUUM_MASTER (thread_p));
	  if (VACUUM_IS_THREAD_VACUUM_WORKER (thread_p) || er_errid () != ER_INTERRUPTED)
	    {
	      assert (false);
	      er_set (ER_ERROR_SEVERITY, ARG_FILE_LINE, ER_GENERIC_ERROR, 0);
	    }
	  return false;
	}

      /* Copy next page VPID */
      VPID_COPY (&vpid, &page->next_page);
      page_count = page->n_dropped_files;

      /* Use compare VFID to find a matching entry */
      dropped_file =
	(VACUUM_DROPPED_FILE *) bsearch (vfid, page->dropped_files, page_count, sizeof (VACUUM_DROPPED_FILE),
					 vacuum_compare_dropped_files);
      if (dropped_file != NULL)
	{
	  /* Found matching entry. Compare the given MVCCID with the MVCCID of dropped file. */
	  if (MVCC_ID_PRECEDES (mvccid, dropped_file->mvccid))
	    {
	      /* The record must belong to the dropped file */
	      vacuum_er_log (VACUUM_ER_LOG_DROPPED_FILES,
			     "VACUUM: found dropped file: vfid=(%d, %d) "
			     "mvccid=%d in page (%d, %d). Entry at position %d, vfid=(%d, %d) mvccid=%d. "
			     "The vacuumed file is dropped.", vfid->volid, vfid->fileid, mvccid,
			     pgbuf_get_volume_id ((PAGE_PTR) page), pgbuf_get_page_id ((PAGE_PTR) page),
			     dropped_file - page->dropped_files, dropped_file->vfid.volid, dropped_file->vfid.fileid,
			     dropped_file->mvccid);

	      vacuum_unfix_dropped_entries_page (thread_p, page);
	      return true;
	    }
	  else
	    {
	      /* The record belongs to an entry with the same identifier, but is newer. */
	      vacuum_er_log (VACUUM_ER_LOG_DROPPED_FILES,
			     "VACUUM: found dropped file: vfid=(%d, %d) "
			     "mvccid=%d in page (%d, %d). Entry at position %d, vfid=(%d, %d) mvccid=%d. "
			     "The vacuumed file is newer.", vfid->volid, vfid->fileid, mvccid,
			     pgbuf_get_volume_id ((PAGE_PTR) page), pgbuf_get_page_id ((PAGE_PTR) page),
			     dropped_file - page->dropped_files, dropped_file->vfid.volid, dropped_file->vfid.fileid,
			     dropped_file->mvccid);

	      vacuum_unfix_dropped_entries_page (thread_p, page);
	      return false;
	    }
	}

      /* Do not log this unless you think it is useful. It spams the log file. */
      vacuum_er_log (VACUUM_ER_LOG_NONE,
		     "VACUUM: didn't find dropped file: vfid=(%d, %d) mvccid=%d in page (%d, %d).", vfid->volid,
		     vfid->fileid, mvccid, pgbuf_get_volume_id ((PAGE_PTR) page), pgbuf_get_page_id ((PAGE_PTR) page));

      vacuum_unfix_dropped_entries_page (thread_p, page);
    }

  /* Entry not found */
  return false;
}

/*
 * vacuum_log_cleanup_dropped_files () - Log dropped files cleanup.
 *
 * return	  : Void.
 * thread_p (in)  : Thread entry.
 * page_p (in)	  : Page pointer.
 * indexes (in)	  : Indexes of cleaned up dropped files.
 * n_indexes (in) : Total count of dropped files.
 *
 * NOTE: Consider not logging cleanup. Cleanup can be done at database
 *	 restart.
 */
static void
vacuum_log_cleanup_dropped_files (THREAD_ENTRY * thread_p, PAGE_PTR page_p, INT16 * indexes, INT16 n_indexes)
{
#define VACUUM_CLEANUP_DROPPED_FILES_MAX_REDO_CRUMBS 3
  LOG_CRUMB redo_crumbs[VACUUM_CLEANUP_DROPPED_FILES_MAX_REDO_CRUMBS];
  LOG_DATA_ADDR addr;
  int n_redo_crumbs = 0;

  /* Add n_indexes */
  redo_crumbs[n_redo_crumbs].data = &n_indexes;
  redo_crumbs[n_redo_crumbs++].length = sizeof (n_indexes);

  /* Add indexes */
  redo_crumbs[n_redo_crumbs].data = indexes;
  redo_crumbs[n_redo_crumbs++].length = n_indexes * sizeof (*indexes);

  assert (n_redo_crumbs <= VACUUM_CLEANUP_DROPPED_FILES_MAX_REDO_CRUMBS);

  /* Initialize log data address */
  addr.pgptr = page_p;
  addr.vfid = &vacuum_Dropped_files_vfid;
  addr.offset = 0;

  log_append_redo_crumbs (thread_p, RVVAC_DROPPED_FILE_CLEANUP, &addr, n_redo_crumbs, redo_crumbs);
}

/*
 * vacuum_rv_redo_cleanup_dropped_files () - Recover dropped files cleanup.
 *
 * return	 : Error code.
 * thread_p (in) : Thread entry,
 * rcv (in)	 : Recovery data.
 *
 * NOTE: Consider not logging cleanup. Cleanup can be done at database
 *	 restart.
 */
int
vacuum_rv_redo_cleanup_dropped_files (THREAD_ENTRY * thread_p, LOG_RCV * rcv)
{
  int offset = 0, mem_size;
  VACUUM_DROPPED_FILES_PAGE *page = (VACUUM_DROPPED_FILES_PAGE *) rcv->pgptr;
  INT32 *countp = NULL;
  INT16 *indexes;
  INT16 n_indexes, i;

  /* Get recovery information */

  /* Get n_indexes */
  n_indexes = *((INT16 *) rcv->data);
  offset += sizeof (n_indexes);

  /* Get indexes */
  indexes = (INT16 *) (rcv->data + offset);
  offset += sizeof (*indexes) * n_indexes;

  /* Check that all recovery data has been processed */
  assert (offset == rcv->length);

  /* Cleanup starting from last entry */
  for (i = 0; i < n_indexes; i++)
    {
      /* Remove entry at indexes[i] */
      vacuum_er_log (VACUUM_ER_LOG_RECOVERY | VACUUM_ER_LOG_DROPPED_FILES,
		     "Recovery of dropped classes: remove file(%d, %d), mvccid=%llu at position %d.",
		     (int) page->dropped_files[indexes[i]].vfid.volid,
		     (int) page->dropped_files[indexes[i]].vfid.fileid, page->dropped_files[indexes[i]].mvccid,
		     (int) indexes[i]);
      mem_size = (page->n_dropped_files - indexes[i]) * sizeof (VACUUM_DROPPED_FILE);

      assert (mem_size >= 0);
      if (mem_size > 0)
	{
	  memmove (&page->dropped_files[indexes[i]], &page->dropped_files[indexes[i] + 1], mem_size);
	}

      /* Update dropped files page counter */
      page->n_dropped_files--;
    }

  pgbuf_set_dirty (thread_p, rcv->pgptr, DONT_FREE);

  return NO_ERROR;
}

/*
 * vacuum_dropped_files_set_next_page () - Set dropped files next page link and log it.
 *
 * return	  : Void.
 * thread_p (in)  : Thread entry.
 * page_p (in)	  : Dropped files page.
 * next_page (in) : Next page VPID.
 */
static void
vacuum_dropped_files_set_next_page (THREAD_ENTRY * thread_p, VACUUM_DROPPED_FILES_PAGE * page_p, VPID * next_page)
{
  LOG_DATA_ADDR addr;

  /* Initialize log data address */
  addr.pgptr = (PAGE_PTR) page_p;
  addr.vfid = NULL;
  addr.offset = 0;

  /* log and change */
  log_append_undoredo_data (thread_p, RVVAC_DROPPED_FILE_NEXT_PAGE, &addr, sizeof (VPID), sizeof (VPID),
			    &page_p->next_page, next_page);
  page_p->next_page = *next_page;

  vacuum_set_dirty_dropped_entries_page (thread_p, page_p, DONT_FREE);
}

/*
 * vacuum_rv_set_next_page_dropped_files () - Recover setting link to next
 *					      page for dropped files.
 *
 * return	 : Error code.
 * thread_p (in) : Thread entry.
 * rcv (in)	 : Recovery data.
 */
int
vacuum_rv_set_next_page_dropped_files (THREAD_ENTRY * thread_p, LOG_RCV * rcv)
{
  VACUUM_DROPPED_FILES_PAGE *page = (VACUUM_DROPPED_FILES_PAGE *) rcv->pgptr;

  /* Set next page VPID */
  VPID_COPY (&page->next_page, (VPID *) rcv->data);

  /* Check recovery data is as expected */
  assert (rcv->length = sizeof (VPID));

  vacuum_er_log (VACUUM_ER_LOG_RECOVERY, "Set link for dropped files from page(%d, %d) to page(%d, %d).",
		 pgbuf_get_vpid_ptr (rcv->pgptr)->pageid, pgbuf_get_vpid_ptr (rcv->pgptr)->volid, page->next_page.volid,
		 page->next_page.pageid);

  pgbuf_set_dirty (thread_p, rcv->pgptr, DONT_FREE);

  return NO_ERROR;
}

/*
 * vacuum_compare_heap_object () - Compare two heap objects to be vacuumed. HFID compare has priority against OID
 *				   compare.
 *
 * return : Compare result. 
 * a (in) : First object.
 * b (in) : Second object.
 */
static int
vacuum_compare_heap_object (const void *a, const void *b)
{
  VACUUM_HEAP_OBJECT *file_obj_a = (VACUUM_HEAP_OBJECT *) a;
  VACUUM_HEAP_OBJECT *file_obj_b = (VACUUM_HEAP_OBJECT *) b;
  int diff;

  /* First compare VFID, then OID. */

  /* Compare VFID file ID's. */
  diff = (int) (file_obj_a->vfid.fileid - file_obj_b->vfid.fileid);
  if (diff != 0)
    {
      return diff;
    }

  /* Compare VFID volume ID's. */
  diff = (int) (file_obj_a->vfid.volid - file_obj_b->vfid.volid);
  if (diff != 0)
    {
      return diff;
    }

  /* Compare OID page ID's. */
  diff = (int) (file_obj_a->oid.pageid - file_obj_b->oid.pageid);
  if (diff != 0)
    {
      return diff;
    }

  /* Compare OID volume ID's. */
  diff = (int) (file_obj_a->oid.volid - file_obj_b->oid.volid);
  if (diff != 0)
    {
      return diff;
    }

  /* Compare OID slot ID's. */
  return (int) (file_obj_a->oid.slotid - file_obj_b->oid.slotid);
}

/*
 * vacuum_collect_heap_objects () - Collect the heap object to be later vacuumed.
 *
 * return		  : Error code.
 * worker (in/out)	  : Vacuum worker structure.
 * oid (in)		  : Heap object OID.
 * vfid (in)		  : Heap file ID.
 */
static int
vacuum_collect_heap_objects (VACUUM_WORKER * worker, OID * oid, VFID * vfid)
{
  /* Collect both file ID and object OID to vacuum at the end of the job. Heap file ID is required to know whether
   * objects are reusable or not, OID is to point vacuum where data needs to be removed. */

  /* Make sure we have enough storage. */
  if (worker->n_heap_objects >= worker->heap_objects_capacity)
    {
      /* Expand buffer. */
      VACUUM_HEAP_OBJECT *new_buffer = NULL;
      int new_capacity = worker->heap_objects_capacity * 2;

      new_buffer = (VACUUM_HEAP_OBJECT *) realloc (worker->heap_objects, new_capacity * sizeof (VACUUM_HEAP_OBJECT));
      if (new_buffer == NULL)
	{
	  er_set (ER_ERROR_SEVERITY, ARG_FILE_LINE, ER_OUT_OF_VIRTUAL_MEMORY, 1,
		  new_capacity * sizeof (VACUUM_HEAP_OBJECT));
	  vacuum_er_log (VACUUM_ER_LOG_ERROR | VACUUM_ER_LOG_WORKER,
			 "VACUUM ERROR: Could not expact the files and objects capacity to %d.\n", new_capacity);
	  return ER_OUT_OF_VIRTUAL_MEMORY;
	}
      worker->heap_objects = new_buffer;
      worker->heap_objects_capacity = new_capacity;
    }

  /* Add new heap object (HFID & OID). */
  VFID_COPY (&worker->heap_objects[worker->n_heap_objects].vfid, vfid);
  COPY_OID (&worker->heap_objects[worker->n_heap_objects].oid, oid);
  /* Increment object count. */
  worker->n_heap_objects++;

  /* Success. */
  return NO_ERROR;
}

/*
 * vacuum_cleanup_collected_by_vfid () - Cleanup entries collected from dropped file.
 *
 * return      : Void.
 * worker (in) : Vacuum worker.
 * vfid (in)   : VFID of dropped file.
 */
static void
vacuum_cleanup_collected_by_vfid (VACUUM_WORKER * worker, VFID * vfid)
{
  int start, end;

  /* Sort collected. */
  qsort (worker->heap_objects, worker->n_heap_objects, sizeof (VACUUM_HEAP_OBJECT), vacuum_compare_heap_object);

  /* Find first entry for file */
  for (start = 0; start < worker->n_heap_objects && !VFID_EQ (&worker->heap_objects[start].vfid, vfid); start++);
  if (start == worker->n_heap_objects)
    {
      /* VFID doesn't exist. */
      return;
    }
  /* Find first entry for other file. */
  for (end = start + 1; end < worker->n_heap_objects && VFID_EQ (&worker->heap_objects[end].vfid, vfid); end++);
  /* Remove all between start and end. */
  if (end == worker->n_heap_objects)
    {
      /* Just update the number of objects. */
      worker->n_heap_objects = start;
    }
  else
    {
      /* Move objects after end */
      memmove (&worker->heap_objects[start], &worker->heap_objects[end],
	       (worker->n_heap_objects - end) * sizeof (VACUUM_HEAP_OBJECT));
      /* Update number of objects. */
      worker->n_heap_objects -= (end - start);
    }
}

/*
 * vacuum_compare_dropped_files_version () - Compare two versions ID's of dropped files. Take into consideration that
 *					     versions can overflow max value of INT32.
 *
 * return	  : Positive value if first version is considered bigger,
 *		    negative if it is considered smaller and 0 if they are
 *		    equal.
 * version_a (in) : First version.
 * version_b (in) : Second version.
 */
static int
vacuum_compare_dropped_files_version (INT32 version_a, INT32 version_b)
{
  INT32 max_int32_div_2 = 0x3FFFFFFF;

  /* If both are positive or if both are negative return a-b */
  if ((version_a >= 0 && version_b >= 0) || (version_a < 0 && version_b < 0))
    {
      return (int) (version_a - version_b);
    }

  /* If one is positive and the other negative we have to consider the case when version overflowed INT32 and the case
   * when one just passed 0. In the first case, the positive value is considered smaller, while in the second case the
   * negative value is considered smaller. The INT32 domain of values is split into 4 ranges: [-MAX_INT32,
   * -MAX_INT32/2], [-MAX_INT32/2, 0], [0, MAX_INT32/2] and [MAX_INT32/2, MAX_INT32]. We will consider the case when
   * one value is in [-MAX_INT32, -MAX_INT32/2] and the other in [MAX_INT32/2, MAX_INT32] and the second case when the
   * values are in [-MAX_INT32/2, 0] and [0, MAX_INT32]. If the values are not in these ranges, the algorithm is
   * flawed. */
  if (version_a >= 0)
    {
      /* 0x3FFFFFFF is MAX_INT32/2 */
      if (version_a >= max_int32_div_2)
	{
	  assert (version_b <= -max_int32_div_2);
	  /* In this case, version_a is considered smaller */
	  return -1;
	}
      else
	{
	  assert (version_b >= -max_int32_div_2);
	  /* In this case, version_b is considered smaller */
	  return 1;
	}
    }
  else
    {
      if (version_b >= max_int32_div_2)
	{
	  assert (version_a <= -max_int32_div_2);
	  /* In this case, version_a is considered bigger */
	  return 1;
	}
      else
	{
	  assert (version_a >= -max_int32_div_2);
	  /* In this case, version_b is considered bigger */
	  return -1;
	}
    }

  /* We shouldn't be here */
  assert (false);
}

#if !defined (NDEBUG)
/*
 * vacuum_verify_vacuum_data_debug () - Vacuum data sanity check.
 *
 * return    : Void.
 */
static void
vacuum_verify_vacuum_data_debug (void)
{
  int i;
  VACUUM_DATA_PAGE *data_page = NULL;
  VACUUM_DATA_ENTRY *entry = NULL;
  VACUUM_DATA_ENTRY *last_unvacuumed = NULL;
  VPID next_vpid;
  int in_progess_distance = 0;
  bool found_in_progress = false;

  data_page = vacuum_Data.first_page;
  /* First vacuum data page VPID matches log_Gl.hdr.vacuum_data_first_vpid. */
  assert (VPID_EQ (&log_Gl.hdr.vacuum_data_first_vpid, pgbuf_get_vpid_ptr ((PAGE_PTR) data_page)));
  /* First page is same as last page if and only if first page link to next page is NULL. */
  assert ((vacuum_Data.first_page == vacuum_Data.last_page) == (VPID_ISNULL (&vacuum_Data.first_page->next_page)));

  /* Loop sanity check for each vacuum data page. */
  while (true)
    {
      /* Check index_unvacuumed and index_unavaliable have valid values. */
      assert (data_page->index_unvacuumed >= 0 && data_page->index_unvacuumed < vacuum_Data.page_data_max_count);
      assert (data_page->index_free >= 0 && data_page->index_free <= vacuum_Data.page_data_max_count);
      assert (data_page->index_unvacuumed <= data_page->index_free);

      /* Check page has valid data. */
      for (i = data_page->index_unvacuumed; i < data_page->index_free; i++)
	{
	  /* Check page entries. */
	  entry = &data_page->data[i];

	  if (VACUUM_BLOCK_STATUS_IS_VACUUMED (entry->blockid))
	    {
	      assert (i != data_page->index_unvacuumed);
	      if (found_in_progress && !LSA_ISNULL (&data_page->data[i].start_lsa))
		{
		  in_progess_distance++;
		}
	      continue;
	    }

	  assert (VACUUM_BLOCK_STATUS_IS_AVAILABLE (entry->blockid)
		  || VACUUM_BLOCK_STATUS_IS_IN_PROGRESS (entry->blockid));
	  assert (entry->oldest_mvccid <= vacuum_Global_oldest_active_mvccid);
	  assert (vacuum_Data.oldest_unvacuumed_mvccid <= entry->oldest_mvccid);
	  assert (VACUUM_BLOCKID_WITHOUT_FLAGS (entry->blockid) <= vacuum_Data.last_blockid);
	  assert (vacuum_get_log_blockid (entry->start_lsa.pageid) == VACUUM_BLOCKID_WITHOUT_FLAGS (entry->blockid));
	  assert (last_unvacuumed == NULL || !MVCC_ID_PRECEDES (entry->oldest_mvccid, last_unvacuumed->oldest_mvccid));

	  if (i > data_page->index_unvacuumed)
	    {
	      assert (VACUUM_BLOCKID_WITHOUT_FLAGS (entry->blockid)
		      == VACUUM_BLOCKID_WITHOUT_FLAGS ((entry - 1)->blockid + 1));
	    }

	  last_unvacuumed = entry;

	  if (VACUUM_BLOCK_STATUS_IS_IN_PROGRESS (entry->blockid))
	    {
	      found_in_progress = true;
	      in_progess_distance++;
	    }
	}
      if (VPID_ISNULL (&data_page->next_page))
	{
	  /* This was last page. Stop. */
	  data_page = NULL;
	  break;
	}
      /* Fix next page. */
      VPID_COPY (&next_vpid, &data_page->next_page);
      vacuum_unfix_data_page (NULL, data_page);
      data_page = vacuum_fix_data_page (NULL, &next_vpid);
      assert (data_page != NULL);
      last_unvacuumed = NULL;
    }

  /* In progress distance is computed starting with first in progress entry found and by counting all following
   * in progress or vacuumed jobs. The goal of this count is to find potential job leaks: jobs marked as in progress
   * but that never start or that are never marked as finished. We will assume that if this distance goes beyond some
   * value, then something bad must have happened.
   *
   * Theoretically, if a worker is blocked for long enough this value can be any size. However, we set a value unlikely
   * to be reached in normal circumstances.
   */
  assert (in_progess_distance <= 500);
}
#endif /* !NDEBUG */

#if defined(SERVER_MODE)
/*
 * vacuum_log_prefetch_vacuum_block () - Pre-fetches from log page buffer or from disk, (almost) all log pages
 *					 required by a vacuum block
 * thread_p (in):
 * entry (in): vacuum data entry
 * block_log_buffer (in/out): block log buffer identifier
 *
 * Note : this function does not handle cases when last log entry in 'start_lsa'
 *	  page of vacuum data entry spans for more than extra one log page.
 *	  Only one extra page is loaded after the 'start_lsa' page.
 *	  Please note that 'start_lsa' page is the last log page (logically),
 *	  the vacuum will require log pages before this one.
 */
static int
vacuum_log_prefetch_vacuum_block (THREAD_ENTRY * thread_p, VACUUM_DATA_ENTRY * entry,
				  BLOCK_LOG_BUFFER * block_log_buffer)
{
  int i;
  char *buffer_block_start_ptr;
  char *log_page;
  LOG_PAGEID start_log_pageid, log_pageid;
  VACUUM_WORKER *worker = VACUUM_GET_VACUUM_WORKER (thread_p);
  int error = NO_ERROR;
  LOG_LSA req_lsa;

  req_lsa.offset = LOG_PAGESIZE;

  assert (entry != NULL);
  assert (block_log_buffer != NULL);

  if (vacuum_Prefetch_log_mode == VACUUM_PREFETCH_LOG_MODE_MASTER)
    {
      block_log_buffer->buffer_id = lf_bitmap_get_entry (&vacuum_Prefetch_free_buffers_bitmap);
      if (block_log_buffer->buffer_id < 0)
	{
	  assert (false);
	  vacuum_er_log (VACUUM_ER_LOG_ERROR | VACUUM_ER_LOG_MASTER,
			 "VACUUM ERROR: Could not prefetch. No more free log block buffers.");
	  return ER_FAILED;
	}
      buffer_block_start_ptr = VACUUM_PREFETCH_LOG_BLOCK_BUFFER (block_log_buffer->buffer_id);
    }
  else
    {
      buffer_block_start_ptr = worker->prefetch_log_buffer;
    }

  start_log_pageid = VACUUM_FIRST_LOG_PAGEID_IN_BLOCK (VACUUM_BLOCKID_WITHOUT_FLAGS (entry->blockid));
  log_pageid = start_log_pageid;

  log_page = buffer_block_start_ptr;
  for (i = 0; i < VACUUM_PREFETCH_LOG_BLOCK_BUFFER_PAGES && log_pageid <= entry->start_lsa.pageid + 1;
       i++, log_pageid++)
    {
      req_lsa.pageid = log_pageid;
      error = logpb_fetch_page (thread_p, &req_lsa, LOG_CS_SAFE_READER, (LOG_PAGE *) log_page);
      if (error != NO_ERROR)
	{
	  ASSERT_ERROR ();
	  vacuum_er_log (VACUUM_ER_LOG_ERROR, "VACUUM ERROR : cannot prefetch log page %d", log_pageid);
	  if (vacuum_Prefetch_log_mode == VACUUM_PREFETCH_LOG_MODE_MASTER)
	    {
	      lf_bitmap_free_entry (&vacuum_Prefetch_free_buffers_bitmap, block_log_buffer->buffer_id);
	      block_log_buffer->buffer_id = VACUUM_LOG_BLOCK_BUFFER_INVALID;
	    }

	  error = ER_FAILED;
	  goto end;
	}

      log_page += LOG_PAGESIZE;
    }

  block_log_buffer->start_page = start_log_pageid;
  block_log_buffer->last_page = start_log_pageid + i - 1;

  vacuum_er_log (VACUUM_ER_LOG_MASTER, "VACUUM : prefetched %d log pages from %lld to %lld", i,
		 (long long int) block_log_buffer->start_page, (long long int) block_log_buffer->last_page);

end:
  return error;
}
#endif /* SERVER_MODE */

/*
 * vacuum_copy_log_page () - Loads a log page to be processed by vacuum from vacuum block buffer or log page buffer or
 *			     disk log archive.
 *
 * thread_p (in):
 * log_pageid (in): log page logical id
 * block_log_buffer (in): block log buffer identifier
 * log_page_p (in/out): pre-allocated buffer to store one log page
 *
 */
static int
vacuum_copy_log_page (THREAD_ENTRY * thread_p, LOG_PAGEID log_pageid, BLOCK_LOG_BUFFER * block_log_buffer,
		      LOG_PAGE * log_page_p)
{
#if defined (SERVER_MODE)
  char *buffer_block_start_ptr;
  char *buffer_page_start_ptr;
  VACUUM_WORKER *worker = VACUUM_GET_VACUUM_WORKER (thread_p);
#endif /* SERVER_MODE */
  int error = NO_ERROR;

  assert (log_page_p != NULL);

#if defined (SERVER_MODE)
  if (block_log_buffer != NULL && log_pageid >= block_log_buffer->start_page
      && log_pageid <= block_log_buffer->last_page)
    {
      if (vacuum_Prefetch_log_mode == VACUUM_PREFETCH_LOG_MODE_MASTER)
	{
	  buffer_block_start_ptr = VACUUM_PREFETCH_LOG_BLOCK_BUFFER (block_log_buffer->buffer_id);
	}
      else
	{
	  buffer_block_start_ptr = worker->prefetch_log_buffer;
	}
      buffer_page_start_ptr = buffer_block_start_ptr + (log_pageid - block_log_buffer->start_page) * LOG_PAGESIZE;

      /* log page is cached */
      memcpy (log_page_p, buffer_page_start_ptr, LOG_PAGESIZE);

      perfmon_inc_stat (thread_p, PSTAT_VAC_NUM_PREFETCH_HITS_LOG_PAGES);
    }
  else
#endif /* SERVER_MODE */
    {
      LOG_LSA req_lsa;

      req_lsa.pageid = log_pageid;
      req_lsa.offset = LOG_PAGESIZE;
      error = logpb_fetch_page (thread_p, &req_lsa, LOG_CS_SAFE_READER, log_page_p);
      if (error != NO_ERROR)
	{
	  ASSERT_ERROR ();
	  logpb_fatal_error (thread_p, true, ARG_FILE_LINE, "vacuum_copy_log_page");
	  error = ER_FAILED;
	}
    }

  perfmon_inc_stat (thread_p, PSTAT_VAC_NUM_PREFETCH_REQUESTS_LOG_PAGES);

  return error;
}

/*
 * print_not_vacuumed_to_log () - prints to log info related to a not vacuumed OID (either from HEAP or BTREE)
 *
 * rerturn: void.
 * oid (in): The not vacuumed instance OID
 * class_oid (in): The class to which belongs the oid
 * rec_header (in): The record header of the not vacuumed record
 * btree_node_type (in): If the oid is not vacuumed from BTREE then this is
 *			 the type node. If <0 then the OID comes from heap. 
 *
 */
static void
print_not_vacuumed_to_log (OID * oid, OID * class_oid, MVCC_REC_HEADER * rec_header, int btree_node_type)
{
#define TEMP_BUFFER_SIZE 1024
  char mess[TEMP_BUFFER_SIZE], *p = mess;
  bool is_btree = (btree_node_type >= 0 ? true : false);

  if (is_btree)
    {
      p += sprintf (p, "Found not vacuumed BTREE record");
    }
  else
    {
      p += sprintf (p, "Found not vacuumed HEAP record");
    }
  p +=
    sprintf (p, " with oid=%d|%d|%d, class_oid=%d|%d|%d", (int) oid->volid, oid->pageid, (int) oid->slotid,
	     (int) class_oid->volid, class_oid->pageid, (int) class_oid->slotid);
  if (MVCC_IS_FLAG_SET (rec_header, OR_MVCC_FLAG_VALID_INSID))
    {
      p += sprintf (p, ", insert_id=%llu", (unsigned long long int) MVCC_GET_INSID (rec_header));
    }
  else
    {
      p += sprintf (p, ", insert_id=missing");
    }
  if (MVCC_IS_HEADER_DELID_VALID (rec_header))
    {
      p += sprintf (p, ", delete_id=%llu", (unsigned long long int) MVCC_GET_DELID (rec_header));
    }
  else
    {
      p += sprintf (p, ", delete_id=missing");
    }
  p += sprintf (p, ", oldest_mvcc_id=%llu", (unsigned long long int) vacuum_Data.oldest_unvacuumed_mvccid);
  if (is_btree)
    {
      const char *type_str = NULL;

      switch (btree_node_type)
	{
	case BTREE_LEAF_NODE:
	  type_str = "LEAF";
	  break;
	case BTREE_NON_LEAF_NODE:
	  type_str = "NON_LEAF";
	  break;
	case BTREE_OVERFLOW_NODE:
	  type_str = "OVERFLOW";
	  break;
	default:
	  type_str = "UNKNOWN";
	  break;
	}
      p += sprintf (p, ", node_type=%s", type_str);
    }
  p += sprintf (p, "\n");

  er_log_debug (ARG_FILE_LINE, mess);
}

/*
 * vacuum_check_not_vacuumed_recdes () - checks if an OID should've been vacuumed (using a record descriptor)
 *
 * return: DISK_INVALID if the OID was not vacuumed, DISK_VALID if it was
 *	   and DISK_ERROR in case of an error.
 * thread_p (in):
 * oid (in): The not vacuumed instance OID
 * class_oid (in): The class to which the oid belongs
 * recdes (in): The not vacuumed record
 * btree_node_type (in): If the oid is not vacuumed from BTREE then this is
 *			 the type node. If <0 then the OID comes from heap. 
 *
 */
DISK_ISVALID
vacuum_check_not_vacuumed_recdes (THREAD_ENTRY * thread_p, OID * oid, OID * class_oid, RECDES * recdes,
				  int btree_node_type)
{
  MVCC_REC_HEADER rec_header;

  if (or_mvcc_get_header (recdes, &rec_header) != NO_ERROR)
    {
      return DISK_ERROR;
    }

  return vacuum_check_not_vacuumed_rec_header (thread_p, oid, class_oid, &rec_header, btree_node_type);
}

/*
 * is_not_vacuumed_and_lost () - checks if a record should've been vacuumed (using a record header)
 *
 * return: true if the record was not vacuumed and is completely lost.
 * thread_p (in):
 * rec_header (in): The header of the record to be checked
 *
 */
static bool
is_not_vacuumed_and_lost (THREAD_ENTRY * thread_p, MVCC_REC_HEADER * rec_header)
{
  MVCC_SATISFIES_VACUUM_RESULT res;
  bool not_vacuumed = false;

  res = mvcc_satisfies_vacuum (thread_p, rec_header, vacuum_Data.oldest_unvacuumed_mvccid);
  switch (res)
    {
    case VACUUM_RECORD_REMOVE:
      /* Record should have been vacuumed by now. */
      return true;

    case VACUUM_RECORD_DELETE_INSID_PREV_VER:
      /* Record insert & previous version should have been vacuumed by now. */
      return true;

    case VACUUM_RECORD_CANNOT_VACUUM:
      return false;

    default:
      return false;
    }
}

/*
 * vacuum_check_not_vacuumed_rec_header () - checks if an OID should've been vacuumed (using a record header)
 *
 * return: DISK_INVALID if the OID was not vacuumed, DISK_VALID if it was
 *	   and DISK_ERROR in case of an error.
 * thread_p (in):
 * oid (in): The not vacuumed instance OID
 * class_oid (in): The class to which belongs the oid
 * rec_header (in): The not vacuumed record header
 * btree_node_type (in): If the oid is not vacuumed from BTREE then this is
 *			 the type node. If <0 then the OID comes from heap. 
 *
 */
DISK_ISVALID
vacuum_check_not_vacuumed_rec_header (THREAD_ENTRY * thread_p, OID * oid, OID * class_oid, MVCC_REC_HEADER * rec_header,
				      int btree_node_type)
{
  if (is_not_vacuumed_and_lost (thread_p, rec_header))
    {
      OID cls_oid;
      if (class_oid == NULL || OID_ISNULL (class_oid))
	{
	  if (heap_get_class_oid (thread_p, oid, &cls_oid) != S_SUCCESS)
	    {
	      ASSERT_ERROR ();
	      return DISK_ERROR;
	    }
	  class_oid = &cls_oid;
	}
      print_not_vacuumed_to_log (oid, class_oid, rec_header, btree_node_type);

      assert (false);
      return DISK_INVALID;
    }

  return DISK_VALID;
}

/*
 * vacuum_get_first_page_dropped_files () - Get the first allocated vpid of vacuum_Dropped_files_vfid.
 *
 * return    : VPID *
 * thread_p (in):
 * first_page_vpid (out): 
 *
 */
static int
vacuum_get_first_page_dropped_files (THREAD_ENTRY * thread_p, VPID * first_page_vpid)
{
  assert (!VFID_ISNULL (&vacuum_Dropped_files_vfid));
  return flre_get_sticky_first_page (thread_p, &vacuum_Dropped_files_vfid, first_page_vpid);
}

/*
 * vacuum_is_mvccid_vacuumed () - Return true if MVCCID should be vacuumed.
 *				  It must be older than vacuum_Data->oldest_unvacuumed_mvccid.
 *
 * return  : True/false.
 * id (in) : MVCCID to check.
 */
bool
vacuum_is_mvccid_vacuumed (MVCCID id)
{
  if (id < vacuum_Data.oldest_unvacuumed_mvccid)
    {
      return true;
    }

  return false;
}

/*
 * vacuum_log_redoundo_vacuum_record () - Log vacuum of a REL or BIG heap record
 *
 * return	      : Error code.
 * thread_p (in)      : Thread entry.
 * page_p (in)	      : Page pointer.
 * slotid (in)	      : slot id
 * undo_recdes (in)   : record descriptor before vacuuming
 * reusable (in)      :
 *
 * NOTE: Some values in slots array are modified and set to negative values.
 */
static void
vacuum_log_redoundo_vacuum_record (THREAD_ENTRY * thread_p, PAGE_PTR page_p, PGSLOTID slotid, RECDES * undo_recdes,
				   bool reusable)
{
  LOG_DATA_ADDR addr;
  LOG_CRUMB undo_crumbs[2];
  int num_undo_crumbs;

  assert (slotid >= 0 && slotid < ((SPAGE_HEADER *) page_p)->num_slots);

  /* Initialize log data. */
  addr.offset = slotid;
  addr.pgptr = page_p;
  addr.vfid = NULL;

  if (reusable)
    {
      addr.offset |= VACUUM_LOG_VACUUM_HEAP_REUSABLE;
    }

  undo_crumbs[0].length = sizeof (undo_recdes->type);
  undo_crumbs[0].data = (char *) &undo_recdes->type;
  undo_crumbs[1].length = undo_recdes->length;
  undo_crumbs[1].data = undo_recdes->data;
  num_undo_crumbs = 2;

  /* Log undoredo with NULL redo crumbs - the redo function (vacuum_rv_redo_vacuum_heap_record) require only
   * the object's address to re-vacuum */
  log_append_undoredo_crumbs (thread_p, RVVAC_HEAP_RECORD_VACUUM, &addr, num_undo_crumbs, 0, undo_crumbs, NULL);
}

/*
 * vacuum_rv_undo_vacuum_heap_record () - undo function for RVVAC_HEAP_RECORD_VACUUM
 *
 * return	 : Error code.
 * thread_p (in) : Thread entry.
 * rcv (in)	 : Recovery structure.
 */
int
vacuum_rv_undo_vacuum_heap_record (THREAD_ENTRY * thread_p, LOG_RCV * rcv)
{
  rcv->offset = (rcv->offset & (~VACUUM_LOG_VACUUM_HEAP_MASK));

  return heap_rv_redo_insert (thread_p, rcv);
}

/*
 * vacuum_rv_redo_vacuum_heap_record () - redo function for RVVAC_HEAP_RECORD_VACUUM
 *
 * return	 : Error code.
 * thread_p (in) : Thread entry.
 * rcv (in)	 : Recovery structure.
 */
int
vacuum_rv_redo_vacuum_heap_record (THREAD_ENTRY * thread_p, LOG_RCV * rcv)
{
  INT16 slotid;
  bool reusable;

  slotid = (rcv->offset & (~VACUUM_LOG_VACUUM_HEAP_MASK));
  reusable = (rcv->offset & VACUUM_LOG_VACUUM_HEAP_REUSABLE) != 0;

  if (spage_vacuum_slot (thread_p, rcv->pgptr, slotid, reusable) != NO_ERROR)
    {
      assert_release (false);
      return ER_FAILED;
    }

  if (spage_need_compact (thread_p, rcv->pgptr) == true)
    {
      (void) spage_compact (rcv->pgptr);
    }

  pgbuf_set_dirty (thread_p, rcv->pgptr, DONT_FREE);

  return NO_ERROR;
}

/*
 * vacuum_cache_log_postpone_redo_data () - Cache redo data for log postpone of vacuum operation.
 *
 * return		: Void.
 * thread_p (in)	: Thread entry.
 * data_header (in)	: Recovery data header (LOG_REC_REDO).
 * rcv_data (in)	: Recovery redo data.
 * rcv_data_length (in) : Recovery data size.
 */
void
vacuum_cache_log_postpone_redo_data (THREAD_ENTRY * thread_p, char *data_header, char *rcv_data, int rcv_data_length)
{
#if defined (SERVER_MODE)
  VACUUM_WORKER *worker = VACUUM_GET_VACUUM_WORKER (thread_p);
  VACUUM_CACHE_POSTPONE_ENTRY *new_entry = NULL;
  int total_data_size = 0;

  assert (worker != NULL);
  assert (data_header != NULL);
  assert (rcv_data_length == 0 || rcv_data != NULL);

  if (worker->postpone_cache_status == VACUUM_CACHE_POSTPONE_OVERFLOW)
    {
      /* Cannot cache postpones. */
      return;
    }

  if (worker->postpone_cache_status == VACUUM_CACHE_POSTPONE_NO)
    {
      /* Initialize data to cache postpones. */
      worker->postpone_cached_entries_count = 0;
      worker->postpone_redo_data_ptr = worker->postpone_redo_data_buffer;
      worker->postpone_cache_status = VACUUM_CACHE_POSTPONE_YES;
    }

  assert (worker->postpone_cached_entries_count <= VACUUM_CACHE_POSTPONE_ENTRIES_MAX_COUNT);
  assert (worker->postpone_redo_data_ptr != NULL);
  assert (worker->postpone_redo_data_ptr >= worker->postpone_redo_data_buffer);
  assert (CAST_BUFLEN (worker->postpone_redo_data_ptr - worker->postpone_redo_data_buffer) <= IO_PAGESIZE);
  ASSERT_ALIGN (worker->postpone_redo_data_ptr, MAX_ALIGNMENT);

  if (worker->postpone_cached_entries_count == VACUUM_CACHE_POSTPONE_ENTRIES_MAX_COUNT)
    {
      /* Could not store all postpone records. */
      worker->postpone_cache_status = VACUUM_CACHE_POSTPONE_OVERFLOW;
      return;
    }

  /* Check if recovery data fits in preallocated buffer. */
  total_data_size = CAST_BUFLEN (worker->postpone_redo_data_ptr - worker->postpone_redo_data_buffer);
  total_data_size += sizeof (LOG_REC_REDO);
  total_data_size += rcv_data_length;
  total_data_size += 2 * MAX_ALIGNMENT;
  if (total_data_size > IO_PAGESIZE)
    {
      /* Cannot store all recovery data. */
      worker->postpone_cache_status = VACUUM_CACHE_POSTPONE_OVERFLOW;
      return;
    }

  /* Cache a new postpone log record entry. */
  new_entry = &worker->postpone_cached_entries[worker->postpone_cached_entries_count];
  new_entry->redo_data = worker->postpone_redo_data_ptr;

  /* Cache LOG_REC_REDO from data_header */
  memcpy (worker->postpone_redo_data_ptr, data_header, sizeof (LOG_REC_REDO));
  worker->postpone_redo_data_ptr += sizeof (LOG_REC_REDO);
  worker->postpone_redo_data_ptr = PTR_ALIGN (worker->postpone_redo_data_ptr, MAX_ALIGNMENT);

  /* Cache recovery data. */
  assert (((LOG_REC_REDO *) data_header)->length == rcv_data_length);
  if (rcv_data_length > 0)
    {
      memcpy (worker->postpone_redo_data_ptr, rcv_data, rcv_data_length);
      worker->postpone_redo_data_ptr += rcv_data_length;
      worker->postpone_redo_data_ptr = PTR_ALIGN (worker->postpone_redo_data_ptr, MAX_ALIGNMENT);
    }

  /* LSA will be saved later. */
  LSA_SET_NULL (&new_entry->lsa);
#endif /* SERVER_MODE */
}

/*
 * vacuum_cache_log_postpone_lsa () - Save LSA of postpone operations.
 *
 * return	 : Void.
 * thread_p (in) : Thread entry.
 * lsa (in)	 : Log postpone LSA.
 *
 * NOTE: This saves LSA after a new entry and its redo data have already been
 *	 added. They couldn't both be added in the same step.
 */
void
vacuum_cache_log_postpone_lsa (THREAD_ENTRY * thread_p, LOG_LSA * lsa)
{
#if defined (SERVER_MODE)
  VACUUM_WORKER *worker = VACUUM_GET_VACUUM_WORKER (thread_p);
  VACUUM_CACHE_POSTPONE_ENTRY *new_entry = NULL;

  assert (lsa != NULL && !LSA_ISNULL (lsa));
  assert (worker != NULL);
  assert (worker->postpone_cache_status != VACUUM_CACHE_POSTPONE_NO);

  if (worker->postpone_cache_status == VACUUM_CACHE_POSTPONE_OVERFLOW)
    {
      return;
    }
  assert (worker->postpone_cached_entries_count >= 0);
  assert (worker->postpone_cached_entries_count < VACUUM_CACHE_POSTPONE_ENTRIES_MAX_COUNT);
  new_entry = &worker->postpone_cached_entries[worker->postpone_cached_entries_count];
  LSA_COPY (&new_entry->lsa, lsa);

  /* Now that all needed data is saved, increment cached entries counter. */
  worker->postpone_cached_entries_count++;
#endif /* SERVER_MODE */
}

/*
 * vacuum_do_postpone_from_cache () - Do postpone from vacuum worker's cached postpone entries.
 *
 * return		   : True if postpone was run from cached entries,
 *			     false otherwise.
 * thread_p (in)	   : Thread entry.
 * start_postpone_lsa (in) : Start postpone LSA.
 */
bool
vacuum_do_postpone_from_cache (THREAD_ENTRY * thread_p, LOG_LSA * start_postpone_lsa)
{
#if defined (SERVER_MODE)
  VACUUM_WORKER *worker = VACUUM_GET_VACUUM_WORKER (thread_p);
  VACUUM_CACHE_POSTPONE_ENTRY *entry = NULL;
  LOG_REC_REDO *redo = NULL;
  char *rcv_data = NULL;
  int i;
  int start_index = -1;

  assert (start_postpone_lsa != NULL && !LSA_ISNULL (start_postpone_lsa));
  assert (worker != NULL);
  assert (worker->postpone_cache_status != VACUUM_CACHE_POSTPONE_NO);

  if (worker->postpone_cache_status == VACUUM_CACHE_POSTPONE_OVERFLOW)
    {
      /* Cache is not usable. */
      worker->postpone_cache_status = VACUUM_CACHE_POSTPONE_NO;
      return false;
    }
  /* First cached postpone entry at start_postpone_lsa. */
  for (i = 0; i < worker->postpone_cached_entries_count; i++)
    {
      entry = &worker->postpone_cached_entries[i];
      if (LSA_EQ (&entry->lsa, start_postpone_lsa))
	{
	  /* Found start lsa. */
	  start_index = i;
	  break;
	}
    }
  if (start_index < 0)
    {
      /* Start LSA was not found. Unexpected situation. */
      assert (false);
      return false;
    }

  /* Run all postpones after start_index. */
  for (i = start_index; i < worker->postpone_cached_entries_count; i++)
    {
      entry = &worker->postpone_cached_entries[i];
      /* Get redo data header. */
      redo = (LOG_REC_REDO *) entry->redo_data;
      /* Get recovery data. */
      rcv_data = entry->redo_data + sizeof (LOG_REC_REDO);
      rcv_data = PTR_ALIGN (rcv_data, MAX_ALIGNMENT);
      (void) log_execute_run_postpone (thread_p, &entry->lsa, redo, rcv_data);
    }
  /* Finished running postpones. */
  if (start_index == 0)
    {
      /* All postpone entries were run. */
      worker->postpone_cache_status = VACUUM_CACHE_POSTPONE_NO;
    }
  else
    {
      /* Only some postpone entries were run. Update the number of entries which should be run on next commit. */
      worker->postpone_cached_entries_count = start_index;
    }
  return true;
#else /* !SERVER_MODE */
  return false;
#endif /* !SERVER_MODE */
}

/*
 * vacuum_notify_server_crashed () - Notify vacuum that server has crashed and that recovery is running. After
 *				     recovery, when vacuum data is being loaded, vacuum will also recover the
 *				     block data buffer that had not been saved to vacuum data before crash.
 *				     The recovery LSA argument is used in case no MVCC operation log record is found
 *				     during recovery.
 *
 * return	     : Void.
 * recovery_lsa (in) : Recovery starting LSA.
 */
void
vacuum_notify_server_crashed (LOG_LSA * recovery_lsa)
{
  LSA_COPY (&vacuum_Data.recovery_lsa, recovery_lsa);
}

/*
 * vacuum_notify_server_shutdown () - Notify vacuum that server shutdown was requested. It should stop executing new
 *				      jobs.
 *
 * return : Void.
 */
void
vacuum_notify_server_shutdown (void)
{
  vacuum_Data.shutdown_requested = true;
}

/*
 * vacuum_get_global_oldest_active_mvccid () - Get global oldest active MVCCID.
 *
 * return : Global oldest active MVCCID.
 */
MVCCID
vacuum_get_global_oldest_active_mvccid (void)
{
  return vacuum_Global_oldest_active_mvccid;
}

/*
 * vacuum_notify_need_flush () - Notify vacuum that vacuum data needs to be flushed.
 *
 * return	   : Void.
 * need_flush (in) : 1 if vacuum data page needs to be flushed, 0 if vacuum data page was fixed.
 */
void
vacuum_notify_need_flush (int need_flush)
{
  assert (need_flush == 0 || need_flush == 1);

  vacuum_er_log (VACUUM_ER_LOG_FLUSH_DATA, "VACUUM: Set need_flush = %d.\n", need_flush);
  vacuum_Data.flush_vacuum_data = need_flush;
}

#if !defined (NDEBUG)
/*
 * vacuum_data_check_page_fix () - Check fix counts on vacuum data pages are not off.
 *
 * return	 : Void.
 * thread_p (in) : Thread entry.
 */
static void
vacuum_verify_vacuum_data_page_fix_count (THREAD_ENTRY * thread_p)
{
  PAGE_PTR pgptr = NULL;

  assert (pgbuf_get_fix_count ((PAGE_PTR) vacuum_Data.first_page) == 1);
  assert (vacuum_Data.last_page == vacuum_Data.first_page
	  || pgbuf_get_fix_count ((PAGE_PTR) vacuum_Data.last_page) == 1);
  if (vacuum_Data.first_page == vacuum_Data.last_page)
    {
      assert (pgbuf_get_hold_count (thread_p) == 1);
    }
  else
    {
      assert (pgbuf_get_fix_count ((PAGE_PTR) vacuum_Data.last_page) == 1);
      assert (pgbuf_get_hold_count (thread_p) == 2);
    }
}
#endif /* !NDEBUG */

/*
 * vacuum_rv_check_at_undo () - check and modify undo record header to satisfy vacuum status
 * 
 * return	 : Error code.
 * thread_p (in) : Thread entry.
 * pgptr (in)	 : Page where record resides.
 * slotid (in)   : Record slot.
 * rec_type (in) : Expected record type.
 *
 * Note: This function will update the record to be valid in terms of vacuuming. Insert ID and prev version
 *       must be removed from the record at undo, if the record was subject to vacuuming but skipped 
 *       during an update/delete operation. This happens when the record is changed before vacuum reaches it,
 *       and when it is reached its new header is different and not qualified for vacuum anymore.
 */
int
vacuum_rv_check_at_undo (THREAD_ENTRY * thread_p, PAGE_PTR pgptr, INT16 slotid, INT16 rec_type)
{
  MVCC_REC_HEADER rec_header;
  MVCC_SATISFIES_VACUUM_RESULT can_vacuum;
  RECDES recdes = RECDES_INITIALIZER;
  char data_buffer[IO_MAX_PAGE_SIZE + MAX_ALIGNMENT];

  /* get record header according to record type */
  if (rec_type == REC_BIGONE)
    {
      if (heap_get_mvcc_rec_header_from_overflow (pgptr, &rec_header, &recdes) != NO_ERROR)
	{
	  assert_release (false);
	  return ER_FAILED;
	}
      recdes.type = REC_BIGONE;
    }
  else
    {
      recdes.data = PTR_ALIGN (data_buffer, MAX_ALIGNMENT);
      recdes.area_size = DB_PAGESIZE;
      if (spage_get_record (pgptr, slotid, &recdes, COPY) != S_SUCCESS)
	{
	  assert_release (false);
	  return ER_FAILED;
	}

      if (or_mvcc_get_header (&recdes, &rec_header) != NO_ERROR)
	{
	  assert_release (false);
	  return ER_FAILED;
	}
    }

  assert (recdes.type == rec_type);

  if (log_is_in_crash_recovery ())
    {
      /* always clear flags when recovering from crash - all the objects are visible anyway */
      if (MVCC_IS_FLAG_SET (&rec_header, OR_MVCC_FLAG_VALID_INSID))
	{
	  /* Note: PREV_VERSION flag should be set only if VALID_INSID flag is set  */
	  can_vacuum = VACUUM_RECORD_DELETE_INSID_PREV_VER;
	}
      else
	{
	  assert (!MVCC_IS_FLAG_SET (&rec_header, OR_MVCC_FLAG_VALID_PREV_VERSION));
	  can_vacuum = VACUUM_RECORD_CANNOT_VACUUM;
	}
    }
  else
    {
      can_vacuum = mvcc_satisfies_vacuum (thread_p, &rec_header, vacuum_Global_oldest_active_mvccid);
    }

  /* it is impossible to restore a record that should be removed by vacuum */
  assert (can_vacuum != VACUUM_RECORD_REMOVE);

  if (can_vacuum == VACUUM_RECORD_DELETE_INSID_PREV_VER)
    {
      /* the undo/redo record was qualified to have its insid and prev version vacuumed;
       * do this here because it is possible that vacuum have missed it during update/delete operation */
      if (rec_type == REC_BIGONE)
	{
	  assert (MVCC_IS_FLAG_SET (&rec_header, OR_MVCC_FLAG_VALID_INSID | OR_MVCC_FLAG_VALID_PREV_VERSION));
	  MVCC_SET_INSID (&rec_header, MVCCID_ALL_VISIBLE);
	  LSA_SET_NULL (&rec_header.prev_version_lsa);

	  if (heap_set_mvcc_rec_header_on_overflow (pgptr, &rec_header) != NO_ERROR)
	    {
	      assert_release (false);
	      return ER_FAILED;
	    }
	}
      else
	{
	  MVCC_CLEAR_FLAG_BITS (&rec_header, OR_MVCC_FLAG_VALID_INSID | OR_MVCC_FLAG_VALID_PREV_VERSION);

	  if (or_mvcc_set_header (&recdes, &rec_header) != NO_ERROR)
	    {
	      assert_release (false);
	      return ER_FAILED;
	    }

	  /* update the record */
	  if (spage_update (thread_p, pgptr, slotid, &recdes) != SP_SUCCESS)
	    {
	      assert_release (false);
	      return ER_FAILED;
	    }
	}

      pgbuf_set_dirty (thread_p, pgptr, DONT_FREE);
    }

  return NO_ERROR;
}<|MERGE_RESOLUTION|>--- conflicted
+++ resolved
@@ -3099,56 +3099,6 @@
 
       if (LOG_IS_MVCC_HEAP_OPERATION (log_record_data.rcvindex))
 	{
-<<<<<<< HEAD
-	  if (log_record_data.rcvindex == RVHF_MVCC_UPDATE_OVERFLOW)
-	    {
-	      /* only the old OVF record must be removed;
-	       * can do this here to avoid complications */
-
-	      RECDES ovf_rec;
-	      OID ovf_oid;
-	      VACUUM_HEAP_OBJECT ovf_obj;
-	      FILE_TYPE type;
-	      bool reusable;
-
-	      assert (undo_data != NULL);
-	      ovf_rec.type = *(INT16 *) (undo_data);
-	      ovf_rec.data = (char *) (undo_data) + sizeof (ovf_rec.type);
-	      ovf_rec.area_size = ovf_rec.length = undo_data_size - sizeof (ovf_rec.type);
-
-	      assert (ovf_rec.type == REC_BIGONE);
-	      ovf_oid = *((OID *) ovf_rec.data);
-
-	      VFID_COPY (&ovf_obj.vfid, &log_vacuum.vfid);
-	      COPY_OID (&ovf_obj.oid, &ovf_oid);
-	      error_code = flre_get_type (thread_p, &ovf_obj.vfid, &type);
-	      if (error_code != NO_ERROR)
-		{
-		  assert_release (false);
-		  er_clear ();
-		  error_code = NO_ERROR;
-		  continue;
-		}
-	      reusable = (type == FILE_HEAP_REUSE_SLOTS);
-
-	      error_code = vacuum_heap_ovf (thread_p, &ovf_obj, threshold_mvccid, reusable, was_interrupted);
-	      if (error_code != NO_ERROR)
-		{
-		  vacuum_er_log (VACUUM_ER_LOG_ERROR | VACUUM_ER_LOG_HEAP,
-				 "VACUUM ERROR: Vacuum heap page %d|%d, error_code=%d.\n", ovf_obj.oid.volid,
-				 ovf_obj.oid.pageid);
-
-		  assert_release (false);
-		  er_clear ();
-		  error_code = NO_ERROR;
-		  /* Release should not stop. Continue. */
-		}
-
-	      continue;
-	    }
-
-=======
->>>>>>> 693b16ea
 	  /* Collect heap object to be vacuumed at the end of the job. */
 	  heap_object_oid.pageid = log_record_data.pageid;
 	  heap_object_oid.volid = log_record_data.volid;
