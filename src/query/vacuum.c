--- conflicted
+++ resolved
@@ -589,8 +589,8 @@
 static int vacuum_process_log_block (THREAD_ENTRY * thread_p, VACUUM_DATA_ENTRY * block_data,
 				     BLOCK_LOG_BUFFER * block_log_buffer, bool sa_mode_partial_block);
 static int vacuum_process_log_record (THREAD_ENTRY * thread_p, VACUUM_WORKER * worker, LOG_LSA * log_lsa_p,
-				      LOG_PAGE * log_page_p, struct log_data *log_record_data, MVCCID * mvccid,
-				      char **undo_data_ptr, int *undo_data_size, struct log_vacuum_info *vacuum_info,
+				      LOG_PAGE * log_page_p, LOG_DATA * log_record_data, MVCCID * mvccid,
+				      char **undo_data_ptr, int *undo_data_size, LOG_VACUUM_INFO * vacuum_info,
 				      bool * is_file_dropped, bool stop_after_vacuum_info);
 static void vacuum_finished_block_vacuum (THREAD_ENTRY * thread_p, VACUUM_DATA_ENTRY * block_data,
 					  bool is_vacuum_complete);
@@ -614,118 +614,15 @@
 					 MVCC_SATISFIES_VACUUM_RESULT * results, bool reusable, bool all_vacuumed);
 static void vacuum_log_remove_ovf_insid (THREAD_ENTRY * thread_p, PAGE_PTR ovfpage);
 static void vacuum_log_redoundo_vacuum_record (THREAD_ENTRY * thread_p, PAGE_PTR page_p, PGSLOTID slotid,
-					       RECDES * undo_recdes,  bool reusable);
+					       RECDES * undo_recdes, bool reusable);
 
 static int vacuum_init_master_prefetch (THREAD_ENTRY * thread_p);
 #if defined (SERVER_MODE)
-<<<<<<< HEAD
-#define VACUUM_GET_WORKER(thread_p) \
-  ((VACUUM_WORKER *) ((thread_p)->vacuum_worker))
-#else /* !SERVER_MODE */
-#define VACUUM_GET_WORKER(thread_p) NULL
-#endif /* !SERVER_MODE */
-
-/* VACUUM_HEAP_HELPER -
- * Structure used by vacuum heap functions.
- */
-typedef struct vacuum_heap_helper VACUUM_HEAP_HELPER;
-struct vacuum_heap_helper
-{
-  PAGE_PTR home_page;		/* Home page for objects being vacuumed. */
-  VPID home_vpid;		/* VPID of home page. */
-  PAGE_PTR forward_page;	/* Used to keep forward page of REC_RELOCATION or first overflow page of REC_BIGONE. */
-  OID forward_oid;		/* Link to forward page. */
-  PGSLOTID crt_slotid;		/* Slot ID of current record being vacuumed. */
-  INT16 record_type;		/* Current record type. */
-  RECDES record;		/* Current record data. */
-
-  /* buffer of current record (used by NEW_HOME) */
-  char rec_buf[IO_MAX_PAGE_SIZE + MAX_ALIGNMENT];
-
-  MVCC_REC_HEADER mvcc_header;	/* MVCC header. */
-
-  HFID hfid;			/* Heap file identifier. */
-  VFID overflow_vfid;		/* Overflow file identifier. */
-  bool reusable;		/* True if heap file has reusable slots. */
-
-  MVCC_SATISFIES_VACUUM_RESULT can_vacuum;	/* Result of vacuum check. */
-
-  /* Collect data on vacuum. */
-  PGSLOTID slots[MAX_SLOTS_IN_PAGE];	/* Slot ID's. */
-  MVCC_SATISFIES_VACUUM_RESULT results[MAX_SLOTS_IN_PAGE];	/* Vacuum check results. */
-
-  OID forward_link;		/* REC_BIGONE, REC_RELOCATION forward links. (buffer for forward_recdes) */
-  RECDES forward_recdes;	/* Record descriptor to read forward links. */
-
-  int n_bulk_vacuumed;		/* Number of vacuumed objects to be logged in bulk mode. */
-  int n_vacuumed;		/* Number of vacuumed objects. */
-  int initial_home_free_space;	/* Free space in home page before vacuum */
-
-  /* Performance tracking. */
-  PERF_UTIME_TRACKER time_track;
-};
-
-#define VACUUM_PERF_HEAP_START(thread_p, helper) \
-  PERF_UTIME_TRACKER_START (thread_p, &(helper)->time_track);
-#define VACUUM_PERF_HEAP_TRACK_PREPARE(thread_p, helper) \
-  PERF_UTIME_TRACKER_TIME_AND_RESTART (thread_p, &(helper)->time_track, \
-				       mnt_heap_vacuum_prepare_time)
-#define VACUUM_PERF_HEAP_TRACK_EXECUTE(thread_p, helper) \
-  PERF_UTIME_TRACKER_TIME_AND_RESTART (thread_p, &(helper)->time_track, \
-				       mnt_heap_vacuum_execute_time)
-#define VACUUM_PERF_HEAP_TRACK_LOGGING(thread_p, helper) \
-  PERF_UTIME_TRACKER_TIME_AND_RESTART (thread_p, &(helper)->time_track, \
-				       mnt_heap_vacuum_log_time)
-
-/* Flags used to mark rcv->offset with hints about recovery process. */
-/* Flas for reusable heap files. */
-#define VACUUM_LOG_VACUUM_HEAP_REUSABLE	      0x8000
-/* Flag if page is entirely vacuumed. */
-#define VACUUM_LOG_VACUUM_HEAP_ALL_VACUUMED   0x4000
-/* Mask. */
-#define VACUUM_LOG_VACUUM_HEAP_MASK	      0xC000
-
-static void vacuum_log_vacuum_heap_page (THREAD_ENTRY * thread_p, PAGE_PTR page_p, int n_slots, PGSLOTID * slots,
-					 MVCC_SATISFIES_VACUUM_RESULT * results, bool reusable, bool all_vacuumed);
-static void vacuum_log_remove_ovf_insid (THREAD_ENTRY * thread_p, PAGE_PTR ovfpage);
-
-static int vacuum_init_master_prefetch (THREAD_ENTRY * thread_p);
-
-static int vacuum_heap (THREAD_ENTRY * thread_p, VACUUM_WORKER * worker, MVCCID threshold_mvccid, bool was_interrupted);
-static int vacuum_heap_prepare_record (THREAD_ENTRY * thread_p, VACUUM_HEAP_HELPER * helper);
-static int vacuum_heap_record_insid_and_prev_version (THREAD_ENTRY * thread_p, VACUUM_HEAP_HELPER * helper);
-static int vacuum_heap_record (THREAD_ENTRY * thread_p, VACUUM_HEAP_HELPER * helper);
-static int vacuum_heap_get_hfid (THREAD_ENTRY * thread_p, VACUUM_HEAP_HELPER * helper);
-static void vacuum_heap_page_log_and_reset (THREAD_ENTRY * thread_p, VACUUM_HEAP_HELPER * helper,
-					    bool update_best_space_stat, bool unlatch_page);
-
-static void vacuum_process_vacuum_data (THREAD_ENTRY * thread_p);
-static int vacuum_process_log_block (THREAD_ENTRY * thread_p, VACUUM_DATA_ENTRY * block_data,
-				     BLOCK_LOG_BUFFER * block_log_buffer, bool sa_mode_partial_block);
-static void vacuum_finished_block_vacuum (THREAD_ENTRY * thread_p, VACUUM_DATA_ENTRY * block_data,
-					  bool is_vacuum_complete);
-
-static int vacuum_process_log_record (THREAD_ENTRY * thread_p, VACUUM_WORKER * worker, LOG_LSA * log_lsa_p,
-				      LOG_PAGE * log_page_p, LOG_DATA * log_record_data, MVCCID * mvccid,
-				      char **undo_data_ptr, int *undo_data_size, LOG_VACUUM_INFO * vacuum_info,
-				      bool * is_file_dropped, bool stop_after_vacuum_info);
-static int vacuum_compare_data_entries (const void *ptr1, const void *ptr2);
-static int vacuum_load_data_from_disk (THREAD_ENTRY * thread_p);
-static VACUUM_DATA_ENTRY *vacuum_get_vacuum_data_entry (VACUUM_LOG_BLOCKID blockid);
-static bool vacuum_is_work_in_progress (THREAD_ENTRY * thread_p);
-static void vacuum_data_remove_finished_entries (THREAD_ENTRY * thread_p);
-static void vacuum_data_remove_entries (THREAD_ENTRY * thread_p, int n_removed_entries, int *removed_entries);
-
-static void vacuum_log_remove_data_entries (THREAD_ENTRY * thread_p, int *removed_indexes, int n_removed_indexes);
-static void vacuum_log_append_block_data (THREAD_ENTRY * thread_p, VACUUM_DATA_ENTRY * new_entries, int n_new_entries,
-					  LOG_LSA * first_blocks_to_recover, int n_first_blocks_to_recover);
-=======
 static int vacuum_log_prefetch_vacuum_block (THREAD_ENTRY * thread_p, VACUUM_DATA_ENTRY * entry,
 					     BLOCK_LOG_BUFFER * block_log_buffer);
 #endif /* SERVER_MODE */
 static int vacuum_copy_log_page (THREAD_ENTRY * thread_p, LOG_PAGEID log_pageid, BLOCK_LOG_BUFFER * block_log_buffer,
 				 LOG_PAGE * log_page);
->>>>>>> b2f83944
 
 static int vacuum_compare_dropped_files (const void *a, const void *b);
 static int vacuum_compare_dropped_files_version (INT32 version_a, INT32 version_b);
@@ -4483,75 +4380,12 @@
 int
 vacuum_rv_redo_data_finished (THREAD_ENTRY * thread_p, LOG_RCV * rcv)
 {
-<<<<<<< HEAD
-  int error_code = NO_ERROR;
-  char log_page_buf[IO_MAX_PAGE_SIZE + MAX_ALIGNMENT];
-  LOG_LSA log_lsa;
-  LOG_RECORD_HEADER *log_rec_header = NULL;
-  LOG_PAGE *log_page_p = NULL;
-  LOG_PAGEID stop_at_pageid;
-  VACUUM_DATA_ENTRY chkpt_entry;
-  LOG_DATA dummy_log_data;
-  LOG_VACUUM_INFO vacuum_info;
-  MVCCID mvccid;
-
-  assert (chkpt_lsa != NULL);
-  assert (chkpt_block_first_lsa != NULL);
-  assert (chkpt_block_start_lsa != NULL);
-  assert (!LOG_ISRESTARTED ());
-
-  /* Initialize vacuum_Global_oldest_active_mvccid. Since we don't have any active transactions yet, initialize it as
-   * maximum of vacuum_Data->newest_mvccid and log_Gl.hdr.last_block_oldest_mvccid . */
-  vacuum_Global_oldest_active_mvccid = vacuum_Data->newest_mvccid;
-  if (!LSA_ISNULL (&log_Gl.hdr.mvcc_op_log_lsa))
-    {
-      vacuum_Global_oldest_active_mvccid =
-	MAX (vacuum_Global_oldest_active_mvccid, log_Gl.hdr.last_block_oldest_mvccid);
-    }
-
-  /* Initialize log_page_p. */
-  log_page_p = (LOG_PAGE *) PTR_ALIGN (log_page_buf, MAX_ALIGNMENT);
-  log_page_p->hdr.logical_pageid = NULL_PAGEID;
-  log_page_p->hdr.offset = NULL_OFFSET;
-
-  vacuum_er_log (VACUUM_ER_LOG_RECOVERY | VACUUM_ER_LOG_VACUUM_DATA,
-		 "VACUUM: Finish recovery of vacuum data: is_chkpt_block_incomplete = %s, chkpt_blockid = %lld, "
-		 "chkpt_lsa = %lld|%d, chkpt_block_first_lsa = %lld|%d, chkpt_block_start_lsa = %lld|%d, "
-		 "chkpt_block_oldest_mvccid = %llu, chkpt_block_newest_mvccid = %llu.\n",
-		 is_chkpt_block_incomplete ? "true" : "false", (long long int) chkpt_blockid,
-		 (long long int) chkpt_lsa->pageid, (int) chkpt_lsa->offset,
-		 (long long int) chkpt_block_first_lsa->pageid, (int) chkpt_block_first_lsa->offset,
-		 (long long int) chkpt_block_start_lsa->pageid, (int) chkpt_block_start_lsa->offset,
-		 (unsigned long long int) chkpt_block_oldest_mvccid,
-		 (unsigned long long int) chkpt_block_newest_mvccid);
-
-  if (!is_chkpt_block_incomplete || chkpt_blockid <= vacuum_Data->last_blockid)
-    {
-      /* Checkpoint_block was completely recovered. Just consume remaining entries in buffer. */
-      error_code = vacuum_consume_buffer_log_blocks (thread_p);
-      if (error_code != NO_ERROR)
-	{
-	  logpb_fatal_error (thread_p, true, ARG_FILE_LINE, "vacuum_rv_finish_vacuum_data_recovery");
-	  return error_code;
-	}
-
-      /* Finished vacuum data recover. Update oldest MVCCID. */
-      vacuum_update_oldest_mvccid (thread_p);
-      return NO_ERROR;
-    }
-
-  /* Checkpoint block is not completely recovered. */
-  chkpt_entry.blockid = chkpt_blockid;
-  /* Set stop condition for block recovery. */
-  stop_at_pageid = VACUUM_FIRST_LOG_PAGEID_IN_BLOCK (chkpt_blockid);
-=======
   char *rcv_data_ptr = (void *) rcv->data;
   VACUUM_LOG_BLOCKID blockid;
   VACUUM_LOG_BLOCKID blockid_with_flags;
   VACUUM_LOG_BLOCKID page_unvacuumed_blockid;
   VACUUM_DATA_PAGE *data_page = (VACUUM_DATA_PAGE *) rcv->pgptr;
   int data_index;
->>>>>>> b2f83944
 
   assert (rcv_data_ptr != NULL);
   assert (data_page != NULL);
@@ -4651,37 +4485,12 @@
 int
 vacuum_consume_buffer_log_blocks (THREAD_ENTRY * thread_p)
 {
-<<<<<<< HEAD
-  LOG_LSA crt_lsa, log_lsa;
-  LOG_PAGE *log_page_p = NULL;
-  LOG_ZIP *log_unzip_p = NULL;
-  LOG_RECORD_HEADER *log_rec_header_p = NULL;
-  LOG_REC_REDO *redo = NULL;
-  char log_pgbuf[IO_MAX_PAGE_SIZE + MAX_ALIGNMENT];
-  VACUUM_DATA_ENTRY recover_blocks[VACUUM_RECOVER_BLOCKS_BUFFER_MAX_SIZE];
-  LOG_LSA first_not_recovered_blocks_lsa;
-  int first_not_recovered_n_blocks;
-  int remaining_blocks = vacuum_Data->n_blocks_to_recover;
-  int crt_n_blocks;
-  int recover_index = VACUUM_RECOVER_BLOCKS_MAX_COUNT;
-  int n_recovered_blocks;
-  int redo_data_length;
-  int prev_n_table_entries;
-  int error_code = NO_ERROR;
-  int recover_blocks_max_count;
-  int i;
-  char redo_data_buffer[(VACUUM_RECOVER_BLOCKS_BUFFER_MAX_SIZE * sizeof (VACUUM_DATA_ENTRY)) + sizeof (LOG_LSA) +
-			MAX_ALIGNMENT];
-  char *redo_data_p = NULL;
-  bool is_zip = false;
-=======
 #define MAX_PAGE_MAX_DATA_ENTRIES (IO_MAX_PAGE_SIZE / sizeof (VACUUM_DATA_ENTRY))
   VACUUM_DATA_ENTRY consumed_data;
   VACUUM_DATA_PAGE *data_page = NULL;
   VACUUM_DATA_ENTRY *page_free_data = NULL;
   VACUUM_DATA_ENTRY *save_page_free_data = NULL;
   VACUUM_LOG_BLOCKID next_blockid;
->>>>>>> b2f83944
 
   if (prm_get_bool_value (PRM_ID_DISABLE_VACUUM))
     {
@@ -4733,19 +4542,7 @@
 		  /* No changes in current page. */
 		}
 
-<<<<<<< HEAD
-      /* Get redo structure */
-      LOG_READ_ADVANCE_WHEN_DOESNT_FIT (thread_p, sizeof (*redo), &log_lsa, log_page_p);
-      redo = (LOG_REC_REDO *) ((char *) log_page_p->area + log_lsa.offset);
-      assert (redo->data.rcvindex == RVVAC_LOG_BLOCK_SAVE);
-      /* Consume required information from log redo structure before advancing to redo recovery data. */
-      /* Number of blocks is stored in offset */
-      crt_n_blocks = redo->data.offset;
-      redo_data_length = redo->length;
-      LOG_READ_ADD_ALIGN (thread_p, sizeof (*redo), &log_lsa, log_page_p);
-=======
 	      (void) log_start_system_op (thread_p);
->>>>>>> b2f83944
 
 	      if (file_alloc_pages (thread_p, &vacuum_Data.vacuum_data_file, &next_vpid, 1,
 				    pgbuf_get_vpid_ptr ((PAGE_PTR) data_page), NULL, NULL) == NULL)
@@ -4981,8 +4778,8 @@
   LOG_PAGE *log_page_p = NULL;
   LOG_PAGEID stop_at_pageid;
   VACUUM_DATA_ENTRY data;
-  struct log_data dummy_log_data;
-  struct log_vacuum_info vacuum_info;
+  LOG_DATA dummy_log_data;
+  LOG_VACUUM_INFO vacuum_info;
   MVCCID mvccid;
   VACUUM_LOG_BLOCKID crt_blockid;
   LOG_LSA mvcc_op_log_lsa;
