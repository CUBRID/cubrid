--- conflicted
+++ resolved
@@ -91,14 +91,15 @@
 typedef struct vacuum_data_entry VACUUM_DATA_ENTRY;
 struct vacuum_data_entry
 {
+  // *INDENT-OFF*
   VACUUM_LOG_BLOCKID blockid;
   LOG_LSA start_lsa;
   MVCCID oldest_mvccid;
   MVCCID newest_mvccid;
 
-    vacuum_data_entry ();
-    vacuum_data_entry (const log_lsa & lsa, MVCCID oldest, MVCCID newest);
-    vacuum_data_entry (const log_header & hdr);
+  vacuum_data_entry ();
+  vacuum_data_entry (const log_lsa & lsa, MVCCID oldest, MVCCID newest);
+  vacuum_data_entry (const log_header & hdr);
 
   VACUUM_LOG_BLOCKID get_blockid () const;
 
@@ -110,6 +111,8 @@
   void set_vacuumed ();
   void set_job_in_progress ();
   void set_interrupted ();
+
+  // *INDENT-ON*
 };
 
 /* One flag is required for entries currently being vacuumed. In order to
@@ -300,10 +303,7 @@
     vacuum_data_entry &get_current_entry () const;    // get current entry; cursor must be valid
     void start_job_on_current_entry (cubthread::entry * thread_p);
 
-<<<<<<< HEAD
     void force_data_update ();
-=======
->>>>>>> c15496dd
     void unload ();                                   // unload page/index
     void load ();                                     // load page/index
 
@@ -8128,7 +8128,6 @@
 }
 
 void
-<<<<<<< HEAD
 vacuum_job_cursor::force_data_update ()
 {
   unload ();   // can't be loaded while updating
@@ -8138,8 +8137,6 @@
 }
 
 void
-=======
->>>>>>> c15496dd
 vacuum_job_cursor::change_blockid (VACUUM_LOG_BLOCKID blockid)
 {
   // can only increment
