--- conflicted
+++ resolved
@@ -4140,17 +4140,11 @@
 	  /* No recovery needed. This is used for 10.1 version to keep the functionality of the database.
 	   * In this case, we are updating the last_blockid of the vacuum to the last block that was logged.
 	   */
-<<<<<<< HEAD
-	  vacuum_Data.last_blockid = logpb_last_complete_blockid ();
-	  vacuum_er_log (VACUUM_ER_LOG_VACUUM_DATA, "vacuum_data_load_and_recover Last Blockid = %lld\n",
-			 (long long int) vacuum_Data.last_blockid);
-=======
 	  vacuum_Data.set_last_blockid (log_blockid);
 
 	  vacuum_er_log (VACUUM_ER_LOG_VACUUM_DATA | VACUUM_ER_LOG_RECOVERY,
 			 "vacuum_data_load_and_recover: set last_blockid = %lld to logpb_last_complete_blockid ()",
 			 (long long int) vacuum_Data.get_last_blockid ());
->>>>>>> 51b0f828
 	}
       else
 	{
@@ -4158,12 +4152,6 @@
 	   * in the log_Gl header. After a long session in SA_MODE, the vacuum_Data.last_page->data->blockid will
 	   * be outdated. Instead, SA_MODE updates log_Gl.hdr.vacuum_last_blockid before removing old archives.
 	   */
-<<<<<<< HEAD
-	  vacuum_Data.last_blockid = MAX (log_Gl.hdr.vacuum_last_blockid, vacuum_Data.last_page->data->blockid);
-	  vacuum_er_log (VACUUM_ER_LOG_VACUUM_DATA,
-			 "vacuum_data_load_and_recover Last Blockid = %lld, Hdr Last Blockid =%lld, Last Page Blockid =%lld\n",
-			 (long long int) vacuum_Data.last_blockid, (long long int) log_Gl.hdr.vacuum_last_blockid,
-=======
 	  vacuum_Data.set_last_blockid (MAX (log_Gl.hdr.vacuum_last_blockid, vacuum_Data.last_page->data->blockid));
 
 	  vacuum_er_log (VACUUM_ER_LOG_VACUUM_DATA | VACUUM_ER_LOG_RECOVERY,
@@ -4171,19 +4159,12 @@
 			 "log_Gl.hdr.vacuum_last_blockid=%lld, vacuum_Data.last_page->data->blockid=%lld)",
 			 (long long int) vacuum_Data.get_last_blockid (),
 			 (long long int) log_Gl.hdr.vacuum_last_blockid,
->>>>>>> 51b0f828
 			 (long long int) vacuum_Data.last_page->data->blockid);
 	}
     }
   else
     {
       /* Get last_blockid from last vacuum data entry. */
-<<<<<<< HEAD
-      vacuum_Data.last_blockid =
-	VACUUM_BLOCKID_WITHOUT_FLAGS ((vacuum_Data.last_page->data + vacuum_Data.last_page->index_free - 1)->blockid);
-      vacuum_er_log (VACUUM_ER_LOG_VACUUM_DATA, "vacuum_data_load_and_recover Last Blockid = %lld\n",
-		     (long long int) vacuum_Data.last_blockid);
-=======
       assert (vacuum_Data.last_page->index_free > 0);
       INT16 last_block_index = (vacuum_Data.last_page->index_free <= 0) ? 0 : vacuum_Data.last_page->index_free - 1;
       vacuum_Data.set_last_blockid (vacuum_Data.last_page->data[last_block_index].blockid);
@@ -4192,7 +4173,6 @@
 		     "vacuum_data_load_and_recover: set last_blockid = %lld to last data blockid = %lld",
 		     (long long int) vacuum_Data.get_last_blockid (),
 		     (long long int) vacuum_Data.last_page->data[last_block_index].blockid);
->>>>>>> 51b0f828
     }
 
   vacuum_Data.is_loaded = true;
