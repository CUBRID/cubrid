--- conflicted
+++ resolved
@@ -816,11 +816,7 @@
 
       if (func_p->function == PT_COUNT)
 	{
-<<<<<<< HEAD
-	  db_make_bigint (func_p->value, list_id_p->tuple_cnt);
-=======
 	  db_make_bigint (func_p->value, list_id_p->tuple_cnt + (int64_t) prm_get_bigint_value (PRM_ID_COUNT_DEBUG));
->>>>>>> cf18266f
 	}
       else
 	{
