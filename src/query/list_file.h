--- conflicted
+++ resolved
@@ -31,16 +31,8 @@
 #error Belongs to server module
 #endif /* !defined (SERVER_MODE) && !defined (SA_MODE) */
 
-<<<<<<< HEAD
-#include <stdio.h>
-
+#include "config.h"
 #include "dbtype_def.h"
-#include "storage_common.h"
-#include "system_parameter.h"
-=======
-#include "config.h"
-#include "dbtype.h"
->>>>>>> 6210fdce
 #include "external_sort.h"
 #include "log_comm.h"
 #include "object_domain.h"
