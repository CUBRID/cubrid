--- conflicted
+++ resolved
@@ -42,14 +42,8 @@
 #include "locator_sr.h"
 #include "object_primitive.h"
 #include "query_opfunc.h"
-<<<<<<< HEAD
+#include "thread.h"
 #include "dbtype.h"
-=======
-#include "thread.h"
-
-/* this must be the last header file included!!! */
-#include "dbval.h"
->>>>>>> 6210fdce
 
 #if !defined(SERVER_MODE)
 #define pthread_mutex_init(a, b)
