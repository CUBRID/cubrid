--- conflicted
+++ resolved
@@ -5135,13 +5135,8 @@
       if (hsidp->rest_regu_list)
 	{
 	  /* read the rest of the values from the heap into the attribute cache */
-<<<<<<< HEAD
 	  if (heap_attrinfo_read_dbvalues
 	      (thread_p, p_current_oid, &recdes, &hsidp->scan_cache, hsidp->rest_attrs.attr_cache, HEAPATTR_READ_OOR) != NO_ERROR)
-=======
-	  if (heap_attrinfo_read_dbvalues (thread_p, p_current_oid, &recdes, &hsidp->scan_cache,
-					   hsidp->rest_attrs.attr_cache) != NO_ERROR)
->>>>>>> 4f1000c3
 	    {
 	      return S_ERROR;
 	    }
@@ -5942,13 +5937,8 @@
   if (isidp->rest_regu_list)
     {
       /* read the rest of the values from the heap into the attribute cache */
-<<<<<<< HEAD
       if (heap_attrinfo_read_dbvalues
 	  (thread_p, isidp->curr_oidp, &recdes, &isidp->scan_cache, isidp->rest_attrs.attr_cache, HEAPATTR_READ_OOR) != NO_ERROR)
-=======
-      if (heap_attrinfo_read_dbvalues (thread_p, isidp->curr_oidp, &recdes, &isidp->scan_cache,
-				       isidp->rest_attrs.attr_cache) != NO_ERROR)
->>>>>>> 4f1000c3
 	{
 	  return S_ERROR;
 	}
