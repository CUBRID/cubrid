/*
 * Copyright (C) 2008 Search Solution Corporation. All rights reserved by Search Solution.
 *
 *   This program is free software; you can redistribute it and/or modify
 *   it under the terms of the GNU General Public License as published by
 *   the Free Software Foundation; either version 2 of the License, or
 *   (at your option) any later version.
 *
 *  This program is distributed in the hope that it will be useful,
 *  but WITHOUT ANY WARRANTY; without even the implied warranty of
 *  MERCHANTABILITY or FITNESS FOR A PARTICULAR PURPOSE. See the
 *  GNU General Public License for more details.
 *
 *  You should have received a copy of the GNU General Public License
 *  along with this program; if not, write to the Free Software
 *  Foundation, Inc., 51 Franklin Street, Fifth Floor, Boston, MA 02110-1301 USA
 *
 */

//
// string_regex - definitions and functions related to regular expression
//

#ifndef _STRING_REGEX_HPP_
#define _STRING_REGEX_HPP_

#ifdef __cplusplus
#include <regex>

#include "error_manager.h"
#include "language_support.h"

// forward declarations
namespace cubregex
{
  struct compiled_regex;
  struct cub_reg_traits;
}

// alias
using cub_compiled_regex = cubregex::compiled_regex;
using cub_regex_object = std::basic_regex <wchar_t, cubregex::cub_reg_traits>;
using cub_regex_iterator = std::regex_iterator<std::wstring::iterator, wchar_t, cubregex::cub_reg_traits>;
using cub_regex_results = std::match_results <std::wstring::iterator>;

namespace cubregex
{
  struct compiled_regex
  {
    cub_regex_object *regex;
    char *pattern;

    compiled_regex ();
    ~compiled_regex ();
  };

  /* it throws the error_collate when collatename syntax ([[. .]]), which gives an inconsistent result, is detected. */
  struct cub_reg_traits : std::regex_traits<wchar_t>
  {
    template< class Iter >
    string_type lookup_collatename ( Iter first, Iter last ) const
    {
      throw std::regex_error (std::regex_constants::error_collate);
    }
  };

  void clear (cub_regex_object *&compiled_regex, char *&compiled_pattern);
  int parse_match_type (std::regex_constants::syntax_option_type &reg_flags, std::string &opt_str);

  /* because regex_error::what() gives different messages depending on compiler, an error message should be returned by error code of regex_error explicitly. */
  std::string parse_regex_exception (std::regex_error &e);

  bool check_should_recompile (const cub_regex_object *compiled_regex, const char *compiled_pattern,
			       const std::string &pattern,
			       const std::regex_constants::syntax_option_type reg_flags);

<<<<<<< HEAD
  int compile (cub_regex_object *&rx_compiled_regex, const std::string &pattern,
	       const std::regex_constants::syntax_option_type reg_flags, const LANG_COLLATION *collation);
  int search (int &result, const cub_regex_object &reg, const std::string &src, const INTL_CODESET codeset);
=======
  int compile (cub_regex_object *&rx_compiled_regex, const char *pattern,
	       const std::regex_constants::syntax_option_type reg_flags);
  int search (bool &result, const cub_regex_object &reg, const std::string &src);
>>>>>>> f9838c42
  int replace (std::string &result, const cub_regex_object &reg, const std::string &src,
	       const std::string &repl, const int position,
	       const int occurrence, const INTL_CODESET codeset);
}
#endif

#endif // _STRING_REGEX_HPP_<|MERGE_RESOLUTION|>--- conflicted
+++ resolved
@@ -74,15 +74,9 @@
 			       const std::string &pattern,
 			       const std::regex_constants::syntax_option_type reg_flags);
 
-<<<<<<< HEAD
-  int compile (cub_regex_object *&rx_compiled_regex, const std::string &pattern,
+  int compile (cub_regex_object *&rx_compiled_regex, const char *pattern,
 	       const std::regex_constants::syntax_option_type reg_flags, const LANG_COLLATION *collation);
   int search (int &result, const cub_regex_object &reg, const std::string &src, const INTL_CODESET codeset);
-=======
-  int compile (cub_regex_object *&rx_compiled_regex, const char *pattern,
-	       const std::regex_constants::syntax_option_type reg_flags);
-  int search (bool &result, const cub_regex_object &reg, const std::string &src);
->>>>>>> f9838c42
   int replace (std::string &result, const cub_regex_object &reg, const std::string &src,
 	       const std::string &repl, const int position,
 	       const int occurrence, const INTL_CODESET codeset);
