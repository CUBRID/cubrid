--- conflicted
+++ resolved
@@ -40,15 +40,10 @@
 #include "object_print.h"
 #include "query_manager.h"
 #include "query_opfunc.h"
-<<<<<<< HEAD
 #include "resource_tracker.hpp"
-#include "thread.h"
+#include "thread.h"		// for resource tracker
 #include "stream_to_xasl.h"
-=======
-#include "thread.h"		// for resource tracker
-#include "dbtype.h"
 #include "thread_manager.hpp"	// for thread_sleep
->>>>>>> 616b1341
 
 /* TODO */
 #if !defined (SERVER_MODE)
