/*
 * Copyright 2008 Search Solution Corporation
 * Copyright 2016 CUBRID Corporation
 *
 *  Licensed under the Apache License, Version 2.0 (the "License");
 *  you may not use this file except in compliance with the License.
 *  You may obtain a copy of the License at
 *
 *      http://www.apache.org/licenses/LICENSE-2.0
 *
 *  Unless required by applicable law or agreed to in writing, software
 *  distributed under the License is distributed on an "AS IS" BASIS,
 *  WITHOUT WARRANTIES OR CONDITIONS OF ANY KIND, either express or implied.
 *  See the License for the specific language governing permissions and
 *  limitations under the License.
 *
 */

/*
 * list_file.c - Query List File Manager
 */

#ident "$Id$"

#include "config.h"

#include <stdio.h>
#include <string.h>
#include <math.h>
#include <search.h>
#include <stddef.h>
#include <assert.h>

#include "list_file.h"

#include "binaryheap.h"
#include "db_value_printer.hpp"
#include "dbtype.h"
#include "error_manager.h"
#include "log_append.hpp"
#include "object_primitive.h"
#include "object_representation.h"
#include "query_manager.h"
#include "query_opfunc.h"
#include "stream_to_xasl.h"
#include "thread_entry.hpp"
#include "thread_manager.hpp"	// for thread_sleep
#include "xasl.h"
#include "xasl_cache.h"

/* TODO */
#if !defined (SERVER_MODE)
#define pthread_mutex_init(a, b)
#define pthread_mutex_destroy(a)
#define pthread_mutex_lock(a)	0
#define pthread_mutex_unlock(a)
static int rv;

#define thread_sleep(a)
#endif /* not SERVER_MODE */

#define QFILE_CHECK_LIST_FILE_IS_CLOSED(list_id)

#define QFILE_DEFAULT_PAGES 4

#if defined (SERVER_MODE)
#define LS_PUT_NEXT_VPID(ptr) \
  do \
    { \
      OR_PUT_INT ((ptr) + QFILE_NEXT_PAGE_ID_OFFSET, NULL_PAGEID_IN_PROGRESS); \
      OR_PUT_SHORT ((ptr) + QFILE_NEXT_VOL_ID_OFFSET, NULL_VOLID); \
    } \
  while (0)
#else
#define LS_PUT_NEXT_VPID(ptr) \
  do \
    { \
       OR_PUT_INT ((ptr) + QFILE_NEXT_PAGE_ID_OFFSET, NULL_PAGEID); \
       OR_PUT_SHORT ((ptr) + QFILE_NEXT_VOL_ID_OFFSET, NULL_VOLID); \
    } \
  while (0)
#endif

typedef struct qfile_cleanup_candidate QFILE_CACHE_CLEANUP_CANDIDATE;
struct qfile_cleanup_candidate
{
  QFILE_LIST_CACHE_ENTRY *qcache;
  INT64 weight;
};

typedef SCAN_CODE (*ADVANCE_FUCTION) (THREAD_ENTRY * thread_p, QFILE_LIST_SCAN_ID *, QFILE_TUPLE_RECORD *,
				      QFILE_LIST_SCAN_ID *, QFILE_TUPLE_RECORD *, QFILE_TUPLE_VALUE_TYPE_LIST *);

/* query result(list file) cache related things */
typedef struct qfile_list_cache QFILE_LIST_CACHE;
struct qfile_list_cache
{
  MHT_TABLE **list_hts;		/* array of memory hash tables for list cache; pool for list_ht of XASL_CACHE_ENTRY */
  unsigned int n_hts;		/* number of elements of list_hts */
  int n_entries;		/* total number of cache entries */
  int n_pages;			/* total number of pages used by the cache */
  unsigned int lookup_counter;	/* counter of cache lookup */
  unsigned int hit_counter;	/* counter of cache hit */
  unsigned int miss_counter;	/* counter of cache miss */
  unsigned int full_counter;	/* counter of cache full & replacement */
};

typedef struct qfile_list_cache_candidate QFILE_LIST_CACHE_CANDIDATE;
struct qfile_list_cache_candidate
{
  int total_num;		/* total number of cache entries */
  int num_candidates;		/* number of candidates */
  int num_victims;		/* number of victims */
  int selcnt;
  QFILE_LIST_CACHE_ENTRY **time_candidates;	/* candidates who are old aged */
  QFILE_LIST_CACHE_ENTRY **ref_candidates;	/* candidates who are recently used */
  QFILE_LIST_CACHE_ENTRY **victims;	/* victims; cache entries to be deleted */
  int c_idx;
  int v_idx;
  bool include_in_use;
};

/* list cache entry pooling */
#define FIXED_SIZE_OF_POOLED_LIST_CACHE_ENTRY   4096
#define ADDITION_FOR_POOLED_LIST_CACHE_ENTRY    offsetof(QFILE_POOLED_LIST_CACHE_ENTRY, s.entry)

#define POOLED_LIST_CACHE_ENTRY_FROM_LIST_CACHE_ENTRY(p) \
  ((QFILE_POOLED_LIST_CACHE_ENTRY *) ((char*) p - ADDITION_FOR_POOLED_LIST_CACHE_ENTRY))

typedef union qfile_pooled_list_cache_entry QFILE_POOLED_LIST_CACHE_ENTRY;
union qfile_pooled_list_cache_entry
{
  struct
  {
    int next;			/* next entry in the free list */
    QFILE_LIST_CACHE_ENTRY entry;	/* list cache entry data */
  } s;
  char dummy[FIXED_SIZE_OF_POOLED_LIST_CACHE_ENTRY];
  /*
   * 4K size including list cache entry itself
   * and reserved spaces for list_cache_ent.param_values
   */
};

static const int RESERVED_SIZE_FOR_LIST_CACHE_ENTRY =
  (FIXED_SIZE_OF_POOLED_LIST_CACHE_ENTRY - ADDITION_FOR_POOLED_LIST_CACHE_ENTRY);

typedef struct qfile_list_cache_entry_pool QFILE_LIST_CACHE_ENTRY_POOL;
struct qfile_list_cache_entry_pool
{
  QFILE_POOLED_LIST_CACHE_ENTRY *pool;	/* pre-allocated array */
  int n_entries;		/* number of entries in the pool */
  int free_list;		/* the head(first entry) of the free list */
};

/*
 * query result(list file) cache related things
 */

/* list cache and related information */
static QFILE_LIST_CACHE qfile_List_cache = { NULL, 0, 0, 0, 0, 0, 0, 0 };

/* information of candidates to be removed from XASL cache */
static QFILE_LIST_CACHE_CANDIDATE qfile_List_cache_candidate = { 0, 0, 0, 0, NULL, NULL, NULL, 0, 0, false };

/* list cache entry pool */
static QFILE_LIST_CACHE_ENTRY_POOL qfile_List_cache_entry_pool = { NULL, 0, 0 };

/* sort list freelist */
static LF_FREELIST qfile_sort_list_Freelist;

static void *qfile_alloc_sort_list (void);
static int qfile_dealloc_sort_list (void *sort_list);

static LF_ENTRY_DESCRIPTOR qfile_sort_list_entry_desc = {
  offsetof (SORT_LIST, local_next),
  offsetof (SORT_LIST, next),
  offsetof (SORT_LIST, del_id),
  0,				/* does not have a key, not used in a hash table */
  0,				/* does not have a mutex */
  LF_EM_NOT_USING_MUTEX,
  qfile_alloc_sort_list,
  qfile_dealloc_sort_list,
  NULL,
  NULL,
  NULL, NULL, NULL,		/* no key */
  NULL				/* no inserts */
};

/*
 * Query File Manager Constants/Global Variables
 */
int qfile_Is_list_cache_disabled;

static int qfile_Max_tuple_page_size;

static int qfile_get_sort_list_size (SORT_LIST * sort_list);
static int qfile_compare_tuple_values (QFILE_TUPLE tplp1, QFILE_TUPLE tplp2, TP_DOMAIN * domain, int *cmp);
#if defined (CUBRID_DEBUG)
static void qfile_print_tuple (QFILE_TUPLE_VALUE_TYPE_LIST * type_list, QFILE_TUPLE tpl);
#endif
static void qfile_initialize_page_header (PAGE_PTR page_p);
static void qfile_set_dirty_page_and_skip_logging (THREAD_ENTRY * thread_p, PAGE_PTR page_p, VFID * vfid_p,
						   int free_page);
static bool qfile_is_first_tuple (QFILE_LIST_ID * list_id_p);
static bool qfile_is_last_page_full (QFILE_LIST_ID * list_id_p, int tuple_length, const bool is_ovf_page);
static void qfile_set_dirty_page (THREAD_ENTRY * thread_p, PAGE_PTR page_p, int free_page, QMGR_TEMP_FILE * vfid_p);
static PAGE_PTR qfile_allocate_new_page (THREAD_ENTRY * thread_p, QFILE_LIST_ID * list_id_p, PAGE_PTR page_p,
					 bool is_ovf_page);
static PAGE_PTR qfile_allocate_new_ovf_page (THREAD_ENTRY * thread_p, QFILE_LIST_ID * list_id_p, PAGE_PTR page_p,
					     PAGE_PTR prev_page_p, int tuple_length, int offset,
					     int *tuple_page_size_p);
static int qfile_allocate_new_page_if_need (THREAD_ENTRY * thread_p, QFILE_LIST_ID * list_id_p, PAGE_PTR * page_p,
					    int tuple_length, bool is_ovf_page);
static void qfile_add_tuple_to_list_id (QFILE_LIST_ID * list_id_p, PAGE_PTR page_p, int tuple_length,
					int written_tuple_length);
static int qfile_save_single_bound_item_tuple (QFILE_TUPLE_DESCRIPTOR * tuple_descr_p, char *tuple_p, char *page_p,
					       int tuple_length);
static int qfile_save_normal_tuple (QFILE_TUPLE_DESCRIPTOR * tuple_descr_p, char *tuple_p, char *page_p,
				    int tuple_length);
static int qfile_save_sort_key_tuple (QFILE_TUPLE_DESCRIPTOR * tuple_descr_p, char *tuple_p, char *page_p,
				      int tuple_length);
static int qfile_save_merge_tuple (QFILE_TUPLE_DESCRIPTOR * tuple_descr_p, char *tuple_p, char *page_p,
				   int *tuple_length_p);

static int qfile_compare_tuple_helper (QFILE_TUPLE lhs, QFILE_TUPLE rhs, QFILE_TUPLE_VALUE_TYPE_LIST * types, int *cmp);
static SCAN_CODE qfile_advance_single (THREAD_ENTRY * thread_p, QFILE_LIST_SCAN_ID * next_scan,
				       QFILE_TUPLE_RECORD * next_tpl, QFILE_LIST_SCAN_ID * last_scan,
				       QFILE_TUPLE_RECORD * last_tpl, QFILE_TUPLE_VALUE_TYPE_LIST * types);
static SCAN_CODE qfile_advance_group (THREAD_ENTRY * thread_p, QFILE_LIST_SCAN_ID * next_scan,
				      QFILE_TUPLE_RECORD * next_tpl, QFILE_LIST_SCAN_ID * last_scan,
				      QFILE_TUPLE_RECORD * last_tpl, QFILE_TUPLE_VALUE_TYPE_LIST * types);
static int qfile_add_one_tuple (THREAD_ENTRY * thread_p, QFILE_LIST_ID * dst, QFILE_TUPLE lhs, QFILE_TUPLE rhs);
static int qfile_add_two_tuple (THREAD_ENTRY * thread_p, QFILE_LIST_ID * dst, QFILE_TUPLE lhs, QFILE_TUPLE rhs);
static int qfile_advance (THREAD_ENTRY * thread_p, ADVANCE_FUCTION advance_func, QFILE_TUPLE_RECORD * side_p,
			  QFILE_TUPLE_RECORD * last_side_p, QFILE_LIST_SCAN_ID * scan_p,
			  QFILE_LIST_SCAN_ID * last_scan_p, QFILE_LIST_ID * side_file_p, int *have_side_p);
static int qfile_copy_tuple (THREAD_ENTRY * thread_p, QFILE_LIST_ID * to_list_id_p, QFILE_LIST_ID * from_list_id_p);
static void qfile_close_and_free_list_file (THREAD_ENTRY * thread_p, QFILE_LIST_ID * list_id);

static QFILE_LIST_ID *qfile_union_list (THREAD_ENTRY * thread_p, QFILE_LIST_ID * list_id1, QFILE_LIST_ID * list_id2,
					int flag);

static SORT_STATUS qfile_get_next_sort_item (THREAD_ENTRY * thread_p, RECDES * recdes, void *arg);
static int qfile_put_next_sort_item (THREAD_ENTRY * thread_p, const RECDES * recdes, void *arg);
static SORT_INFO *qfile_initialize_sort_info (SORT_INFO * info, QFILE_LIST_ID * listid, SORT_LIST * sort_list);
static void qfile_clear_sort_info (SORT_INFO * info);
static int qfile_copy_list_pages (THREAD_ENTRY * thread_p, VPID * old_first_vpidp, QMGR_TEMP_FILE * old_tfile_vfidp,
				  VPID * new_first_vpidp, VPID * new_last_vpidp, QMGR_TEMP_FILE * new_tfile_vfidp);
static int qfile_get_tuple_from_current_list (THREAD_ENTRY * thread_p, QFILE_LIST_SCAN_ID * scan_id_p,
					      QFILE_TUPLE_RECORD * tuple_record_p);

static SCAN_CODE qfile_scan_next (THREAD_ENTRY * thread_p, QFILE_LIST_SCAN_ID * s_id);
static SCAN_CODE qfile_scan_prev (THREAD_ENTRY * thread_p, QFILE_LIST_SCAN_ID * s_id);
static SCAN_CODE qfile_retrieve_tuple (THREAD_ENTRY * thread_p, QFILE_LIST_SCAN_ID * scan_id_p,
				       QFILE_TUPLE_RECORD * tuple_record_p, int peek);
static SCAN_CODE qfile_scan_list (THREAD_ENTRY * thread_p, QFILE_LIST_SCAN_ID * scan_id_p,
				  SCAN_CODE (*scan_func) (THREAD_ENTRY * thread_p, QFILE_LIST_SCAN_ID *),
				  QFILE_TUPLE_RECORD * tuple_record_p, int peek);

#if defined(SERVER_MODE)
static int qfile_compare_tran_id (const void *t1, const void *t2);
#endif /* SERVER_MODE */
static unsigned int qfile_hash_db_value_array (const void *key, unsigned int htsize);
static int qfile_compare_equal_db_value_array (const void *key1, const void *key2);

/* for list cache */
static int qfile_assign_list_cache (void);
static QFILE_LIST_CACHE_ENTRY *qfile_allocate_list_cache_entry (int req_size);
static int qfile_free_list_cache_entry (THREAD_ENTRY * thread_p, void *data, void *args);
static int qfile_print_list_cache_entry (THREAD_ENTRY * thread_p, FILE * fp, const void *key, void *data, void *args);
static void qfile_add_uncommitted_list_cache_entry (int tran_index, QFILE_LIST_CACHE_ENTRY * lent);
static void qfile_delete_uncommitted_list_cache_entry (int tran_index, QFILE_LIST_CACHE_ENTRY * lent);
static int qfile_delete_list_cache_entry (THREAD_ENTRY * thread_p, void *data);
static int qfile_end_use_of_list_cache_entry_local (THREAD_ENTRY * thread_p, void *data, void *args);
static bool qfile_is_early_time (struct timeval *a, struct timeval *b);

static int qfile_get_list_cache_entry_size_for_allocate (int nparam);
#if defined(SERVER_MODE)
static int *qfile_get_list_cache_entry_tran_index_array (QFILE_LIST_CACHE_ENTRY * ent);
#endif /* SERVER_MODE */
static DB_VALUE *qfile_get_list_cache_entry_param_values (QFILE_LIST_CACHE_ENTRY * ent);
static int qfile_compare_with_null_value (int o0, int o1, SUBKEY_INFO key_info);
static int qfile_compare_with_interpolation_domain (char *fp0, char *fp1, SUBKEY_INFO * subkey,
						    SORTKEY_INFO * key_info);

#if defined(SERVER_MODE)
static BH_CMP_RESULT
qfile_compare_cleanup_candidates (const void *left, const void *right, BH_CMP_ARG ignore_arg)
{
  INT64 left_weight = ((QFILE_CACHE_CLEANUP_CANDIDATE *) left)->weight;
  INT64 right_weight = ((QFILE_CACHE_CLEANUP_CANDIDATE *) right)->weight;

  if (left_weight < right_weight)
    {
      return BH_LT;
    }
  else if (left_weight == right_weight)
    {
      return BH_EQ;
    }
  else
    {
      return BH_GT;
    }
}

static int
qfile_list_cache_cleanup (THREAD_ENTRY * thread_p)
{
  BINARY_HEAP *bh = NULL;
  QFILE_CACHE_CLEANUP_CANDIDATE candidate;
  int candidate_index;
  unsigned int i, n;

  struct timeval current_time;
  int cleanup_count = prm_get_integer_value (PRM_ID_LIST_MAX_QUERY_CACHE_ENTRIES) * 8 / 10;
  int cleanup_pages = prm_get_integer_value (PRM_ID_LIST_MAX_QUERY_CACHE_PAGES) * 8 / 10;

  if (cleanup_count < 1)
    {
      cleanup_count = 1;
    }

  if (cleanup_pages < 1)
    {
      cleanup_pages = 1;
    }

  bh =
    bh_create (thread_p, cleanup_count, sizeof (QFILE_CACHE_CLEANUP_CANDIDATE), qfile_compare_cleanup_candidates, NULL);

  if (bh == NULL)
    {
      return ER_FAILED;
    }

  gettimeofday (&current_time, NULL);

  /* Collect candidates for cleanup. */
  for (n = 0; n < qfile_List_cache.n_hts; n++)
    {
      MHT_TABLE *ht;
      HENTRY_PTR *hvector;
      HENTRY_PTR hentry;
      INT64 page_ref;
      INT64 lru_sec;
      INT64 clr_cnt;

      ht = qfile_List_cache.list_hts[n];
      for (hvector = ht->table, i = 0; i < ht->size; hvector++, i++)
	{
	  if (*hvector != NULL)
	    {
	      /* Go over the linked list */
	      for (hentry = *hvector; hentry != NULL; hentry = hentry->next)
		{
		  candidate.qcache = (QFILE_LIST_CACHE_ENTRY *) hentry->data;
		  assert (candidate.qcache);
		  assert (candidate.qcache->xcache_entry);
		  if (candidate.qcache->last_ta_idx > 0)
		    {
		      // exclude in-transaction
		      continue;
		    }
		  page_ref = candidate.qcache->list_id.page_cnt / (candidate.qcache->ref_count + 1);
		  lru_sec = current_time.tv_sec - candidate.qcache->time_last_used.tv_sec;
		  clr_cnt = candidate.qcache->xcache_entry->clr_count + 1;
		  candidate.weight = page_ref * lru_sec * clr_cnt;
		  (void) bh_try_insert (bh, &candidate, NULL);
		}
	    }
	}
    }

  for (candidate_index = 0; candidate_index < bh->element_count; candidate_index++)
    {
      bh_element_at (bh, candidate_index, &candidate);
      qfile_delete_list_cache_entry (thread_p, candidate.qcache);
      if (qfile_List_cache.n_entries <= cleanup_count)
	{
	  if (qfile_List_cache.n_pages <= cleanup_pages)
	    {
	      break;
	    }
	}
    }

  bh_destroy (thread_p, bh);

  return NO_ERROR;
}
#endif

/* qfile_modify_type_list () -
 *   return:
 *   type_list(in):
 *   list_id(out):
 */
int
qfile_modify_type_list (QFILE_TUPLE_VALUE_TYPE_LIST * type_list_p, QFILE_LIST_ID * list_id_p)
{
  size_t type_list_size;

  list_id_p->type_list.type_cnt = type_list_p->type_cnt;

  list_id_p->type_list.domp = NULL;
  if (list_id_p->type_list.type_cnt != 0)
    {
      type_list_size = list_id_p->type_list.type_cnt * DB_SIZEOF (TP_DOMAIN *);
      list_id_p->type_list.domp = (TP_DOMAIN **) malloc (type_list_size);
      if (list_id_p->type_list.domp == NULL)
	{
	  return ER_FAILED;
	}

      memcpy (list_id_p->type_list.domp, type_list_p->domp, type_list_size);
    }

  list_id_p->tpl_descr.f_valp = NULL;
  list_id_p->tpl_descr.clear_f_val_at_clone_decache = NULL;
  return NO_ERROR;
}

/*
 * qfile_copy_list_id - Copy contents of source list_id into destination list_id
 *  return: NO_ERROR or ER_FAILED
 *  dest_list_id(out): destination list_id
 *  src_list_id(in): source list_id
 *  include_sort_list(in):
 */
int
qfile_copy_list_id (QFILE_LIST_ID * dest_list_id_p, const QFILE_LIST_ID * src_list_id_p, bool is_include_sort_list)
{
  size_t type_list_size;

  memcpy (dest_list_id_p, src_list_id_p, DB_SIZEOF (QFILE_LIST_ID));

  /* copy domain info of type list */
  dest_list_id_p->type_list.domp = NULL;
  if (dest_list_id_p->type_list.type_cnt > 0)
    {
      type_list_size = dest_list_id_p->type_list.type_cnt * sizeof (TP_DOMAIN *);
      dest_list_id_p->type_list.domp = (TP_DOMAIN **) malloc (type_list_size);

      if (dest_list_id_p->type_list.domp == NULL)
	{
	  return ER_FAILED;
	}

      memcpy (dest_list_id_p->type_list.domp, src_list_id_p->type_list.domp, type_list_size);
    }

  /* copy sort list */
  dest_list_id_p->sort_list = NULL;
  if (is_include_sort_list && src_list_id_p->sort_list)
    {
      SORT_LIST *src, *dest = NULL;
      int len;

      len = qfile_get_sort_list_size (src_list_id_p->sort_list);
      if (len > 0)
	{
	  dest = qfile_allocate_sort_list (NULL, len);
	  if (dest == NULL)
	    {
	      free_and_init (dest_list_id_p->type_list.domp);
	      return ER_FAILED;
	    }
	}

      /* copy sort list item */
      for (src = src_list_id_p->sort_list, dest_list_id_p->sort_list = dest; src != NULL && dest != NULL;
	   src = src->next, dest = dest->next)
	{
	  dest->s_order = src->s_order;
	  dest->s_nulls = src->s_nulls;
	  dest->pos_descr.dom = src->pos_descr.dom;
	  dest->pos_descr.pos_no = src->pos_descr.pos_no;
	}
    }
  else
    {
      dest_list_id_p->sort_list = NULL;
    }

  memset (&dest_list_id_p->tpl_descr, 0, sizeof (QFILE_TUPLE_DESCRIPTOR));

  qfile_update_qlist_count (thread_get_thread_entry_info (), dest_list_id_p, 1);

  return NO_ERROR;
}

/*
 * qfile_clone_list_id () - Clone (allocate and copy) the list_id
 *   return: cloned list id
 *   list_id(in): source list id
 *   incluse_sort_list(in):
 */
QFILE_LIST_ID *
qfile_clone_list_id (const QFILE_LIST_ID * list_id_p, bool is_include_sort_list)
{
  QFILE_LIST_ID *cloned_id_p;

  /* allocate new LIST_ID to be returned */
  cloned_id_p = (QFILE_LIST_ID *) malloc (DB_SIZEOF (QFILE_LIST_ID));
  if (cloned_id_p)
    {
      if (qfile_copy_list_id (cloned_id_p, list_id_p, is_include_sort_list) != NO_ERROR)
	{
	  free_and_init (cloned_id_p);
	}
    }

  return cloned_id_p;
}

/*
 * qfile_clear_list_id () -
 *   list_id(in/out): List identifier
 *
 * Note: The allocated areas inside the area pointed by the list_id is
 *       freed and the area pointed by list_id is set to null values.
 */
void
qfile_clear_list_id (QFILE_LIST_ID * list_id_p)
{
  qfile_update_qlist_count (thread_get_thread_entry_info (), list_id_p, -1);

  if (list_id_p->tpl_descr.f_valp)
    {
      free_and_init (list_id_p->tpl_descr.f_valp);
    }

  if (list_id_p->tpl_descr.clear_f_val_at_clone_decache)
    {
      free_and_init (list_id_p->tpl_descr.clear_f_val_at_clone_decache);
    }

  if (list_id_p->sort_list)
    {
      qfile_free_sort_list (NULL, list_id_p->sort_list);
      list_id_p->sort_list = NULL;
    }

  if (list_id_p->type_list.domp != NULL)
    {
      free_and_init (list_id_p->type_list.domp);
    }

  QFILE_CLEAR_LIST_ID (list_id_p);
}

/*
 * qfile_free_list_id () -
 *   return:
 *   list_id(in/out): List identifier
 *
 * Note: The allocated areas inside the area pointed by the list_id and
 *       the area itself pointed by the list_id are freed.
 */
void
qfile_free_list_id (QFILE_LIST_ID * list_id_p)
{
  /* This function is remained for debugging purpose. Do not call this function directly. Use
   * QFILE_FREE_AND_INIT_LIST_ID macro. */
  qfile_clear_list_id (list_id_p);
  free (list_id_p);
}


/*
 * qfile_free_sort_list () -
 *   return:
 *   sort_list(in): Sort item list pointer
 *
 * Note: The area allocated for sort_list is freed.
 */
void
qfile_free_sort_list (THREAD_ENTRY * thread_p, SORT_LIST * sort_list_p)
{
  LF_TRAN_ENTRY *t_entry;
  SORT_LIST *tmp;

  /* get tran entry */
  t_entry = thread_get_tran_entry (thread_p, THREAD_TS_FREE_SORT_LIST);

  while (sort_list_p != NULL)
    {
      tmp = sort_list_p;
      sort_list_p = sort_list_p->next;
      tmp->next = NULL;

      if (lf_freelist_retire (t_entry, &qfile_sort_list_Freelist, tmp) != NO_ERROR)
	{
	  assert (false);
	  return;
	}
    }
}

/*
 * qfile_allocate_sort_list () -
 *   return: sort item list, or NULL
 *   cnt(in): Number of nodes in the list
 *
 * Note: A linked list of cnt sort structure nodes is allocated and returned.
 *
 * Note: Only qfile_free_sort_list function should be used to free the area
 *       since the linked list is allocated in a contigous region.
 */
SORT_LIST *
qfile_allocate_sort_list (THREAD_ENTRY * thread_p, int count)
{
  LF_TRAN_ENTRY *t_entry;
  SORT_LIST *head = NULL, *tail = NULL, *tmp;

  if (count <= 0)
    {
      return NULL;
    }

  /* fetch tran entry */
  t_entry = thread_get_tran_entry (thread_p, THREAD_TS_FREE_SORT_LIST);

  /* allocate complete list */
  while (count > 0)
    {
      tmp = (SORT_LIST *) lf_freelist_claim (t_entry, &qfile_sort_list_Freelist);
      if (tmp == NULL)
	{
	  assert (false);
	  return NULL;
	}

      if (head == NULL)
	{
	  head = tmp;
	  tail = tmp;
	}
      else
	{
	  tail->next = tmp;
	  tail = tmp;
	}

      count--;
    }

  return head;
}

/*
 * qfile_alloc_sort_list () - allocate a sort list
 *   returns: new sort list
 */
static void *
qfile_alloc_sort_list (void)
{
  return malloc (sizeof (SORT_LIST));
}

/*
 * qfile_dealloc_sort_list () - deallocate a sort list
 *   returns: error code or NO_ERROR
 *   sort_list(in): sort list to free
 */
static int
qfile_dealloc_sort_list (void *sort_list)
{
  free (sort_list);
  return NO_ERROR;
}

/*
 * qfile_get_sort_list_size () -
 *   return: the number of sort_list item
 *   sort_list(in): sort item list pointer
 *
 */
static int
qfile_get_sort_list_size (SORT_LIST * sort_list_p)
{
  SORT_LIST *s;
  int len = 0;

  for (s = sort_list_p; s; s = s->next)
    {
      ++len;
    }

  return len;
}

/*
 * qfile_is_sort_list_covered () -
 *   return: true or false
 *   covering_list(in): covering sort item list pointer
 *   covered_list(in): covered sort item list pointer
 *
 * Note: if covering_list covers covered_list returns true.
 *       otherwise, returns false.
 */
bool
qfile_is_sort_list_covered (SORT_LIST * covering_list_p, SORT_LIST * covered_list_p)
{
  SORT_LIST *s1, *s2;

  if (covered_list_p == NULL)
    {
      return false;
    }

  for (s1 = covering_list_p, s2 = covered_list_p; s1 && s2; s1 = s1->next, s2 = s2->next)
    {
      if (s1->s_order != s2->s_order || s1->s_nulls != s2->s_nulls || s1->pos_descr.pos_no != s2->pos_descr.pos_no)
	{
	  return false;
	}
    }

  if (s1 == NULL && s2)
    {
      return false;
    }
  else
    {
      return true;
    }
}

/*
 * qfile_compare_tuple_values () -
 *   return: NO_ERROR or error code
 *   tpl1(in): First tuple value
 *   tpl2(in): Second tuple value
 *   domain(in): both tuple values must be of the same domain
 *
 * Note: This routine checks if two tuple values are equal.
 *       Coercion is not done.
 *       If both values are UNBOUND, the values are treated as equal.
 */
static int
qfile_compare_tuple_values (QFILE_TUPLE tuple1, QFILE_TUPLE tuple2, TP_DOMAIN * domain_p, int *compare_result)
{
  OR_BUF buf;
  DB_VALUE dbval1, dbval2;
  int length1, length2;
  PR_TYPE *pr_type_p;
  bool is_copy;
  DB_TYPE type = TP_DOMAIN_TYPE (domain_p);
  int rc;

  pr_type_p = domain_p->type;
  is_copy = false;
  is_copy = pr_is_set_type (type) ? true : false;
  length1 = QFILE_GET_TUPLE_VALUE_LENGTH (tuple1);

  /* zero length means NULL */
  if (length1 == 0)
    {
      db_make_null (&dbval1);
    }
  else
    {
      or_init (&buf, (char *) tuple1 + QFILE_TUPLE_VALUE_HEADER_SIZE, length1);
      rc = pr_type_p->data_readval (&buf, &dbval1, domain_p, -1, is_copy, NULL, 0);
      if (rc != NO_ERROR)
	{
	  return ER_FAILED;
	}
    }

  length2 = QFILE_GET_TUPLE_VALUE_LENGTH (tuple2);

  /* zero length means NULL */
  if (length2 == 0)
    {
      db_make_null (&dbval2);
    }
  else
    {
      or_init (&buf, (char *) tuple2 + QFILE_TUPLE_VALUE_HEADER_SIZE, length2);
      rc = pr_type_p->data_readval (&buf, &dbval2, domain_p, -1, is_copy, NULL, 0);
      if (rc != NO_ERROR)
	{
	  pr_clear_value (&dbval1);
	  return ER_FAILED;
	}
    }

  if (length1 == 0 && length2 == 0)
    {
      *compare_result = DB_EQ;	/* NULL values compare equal in this routine */
    }
  else if (length1 == 0)
    {
      *compare_result = DB_LT;
    }
  else if (length2 == 0)
    {
      *compare_result = DB_GT;
    }
  else
    {
      *compare_result = pr_type_p->cmpval (&dbval1, &dbval2, 0, 1, NULL, domain_p->collation_id);
    }

  pr_clear_value (&dbval1);
  pr_clear_value (&dbval2);

  return NO_ERROR;
}

/*
 * qfile_unify_types () -
 *   return:
 *   list_id1(in/out): Destination list identifier
 *   list_id2(in): Source list identifier
 *
 * Note: For every destination type which is DB_TYPE_NULL,
 *       set it to the source type.
 *       This should probably set an error for non-null mismatches.
 */
int
qfile_unify_types (QFILE_LIST_ID * list_id1_p, const QFILE_LIST_ID * list_id2_p)
{
  int i;
  int max_count = list_id1_p->type_list.type_cnt;
  DB_TYPE type1, type2;

  if (max_count != list_id2_p->type_list.type_cnt)
    {
      /* error, but is ignored for now. */
      if (max_count > list_id2_p->type_list.type_cnt)
	{
	  max_count = list_id2_p->type_list.type_cnt;
	}
    }

  for (i = 0; i < max_count; i++)
    {
      type1 = TP_DOMAIN_TYPE (list_id1_p->type_list.domp[i]);
      type2 = TP_DOMAIN_TYPE (list_id2_p->type_list.domp[i]);

      if (type1 == DB_TYPE_VARIABLE)
	{
	  /* The domain of list1 is not resolved, because there is no tuple. */
	  assert_release (list_id1_p->tuple_cnt == 0);
	  list_id1_p->type_list.domp[i] = list_id2_p->type_list.domp[i];
	  continue;
	}
      else if (type2 == DB_TYPE_VARIABLE)
	{
	  /* The domain of list2 is not resolved, because there is no tuple. */
	  assert_release (list_id2_p->tuple_cnt == 0);
	  continue;
	}

      if (type1 == DB_TYPE_NULL)
	{
	  list_id1_p->type_list.domp[i] = list_id2_p->type_list.domp[i];
	}
      else
	{
	  if (type2 != DB_TYPE_NULL && (list_id1_p->type_list.domp[i] != list_id2_p->type_list.domp[i]))
	    {
	      if (type1 == type2
		  && ((pr_is_string_type (type1) && pr_is_variable_type (type1)) || (type1 == DB_TYPE_JSON)))
		{
		  /* OK for variable string types with different precision or json types */
		}
	      else
		{
		  er_set (ER_ERROR_SEVERITY, ARG_FILE_LINE, ER_QPROC_INCOMPATIBLE_TYPES, 0);
		  return ER_QPROC_INCOMPATIBLE_TYPES;
		}
	    }
	}

      if (TP_DOMAIN_COLLATION_FLAG (list_id1_p->type_list.domp[i]) != TP_DOMAIN_COLL_NORMAL
	  || TP_DOMAIN_COLLATION_FLAG (list_id2_p->type_list.domp[i]) != TP_DOMAIN_COLL_NORMAL)
	{
	  er_set (ER_ERROR_SEVERITY, ARG_FILE_LINE, ER_QSTR_INCOMPATIBLE_COLLATIONS, 0);
	  return ER_QSTR_INCOMPATIBLE_COLLATIONS;
	}
    }

  return NO_ERROR;
}

/*
 * qfile_locate_tuple_value () -
 *   return: V_BOUND/V_UNBOUND
 *   tpl(in): tuple
 *   index(in): value position number
 *   tpl_val(out): set to point to the specified value
 *   val_size(out): set to the value size
 *
 * Note: Sets the tpl_val pointer to the specified value.
 *
 * Note: The index validity check must be done by the caller.
 */
QFILE_TUPLE_VALUE_FLAG
qfile_locate_tuple_value (QFILE_TUPLE tuple, int index, char **tuple_value_p, int *value_size_p)
{
  tuple += QFILE_TUPLE_LENGTH_SIZE;
  return qfile_locate_tuple_value_r (tuple, index, tuple_value_p, value_size_p);
}

/*
 * qfile_locate_tuple_value_r () -
 *   return: V_BOUND/V_UNBOUND
 *   tpl(in): tuple
 *   index(in): value position number
 *   tpl_val(out): set to point to the specified value
 *   val_size(out): set to the value size
 *
 * Note: The index validity check must be done by the caller.
 */
QFILE_TUPLE_VALUE_FLAG
qfile_locate_tuple_value_r (QFILE_TUPLE tuple, int index, char **tuple_value_p, int *value_size_p)
{
  int i;

  for (i = 0; i < index; i++)
    {
      tuple += QFILE_TUPLE_VALUE_HEADER_SIZE + QFILE_GET_TUPLE_VALUE_LENGTH (tuple);
    }

  *tuple_value_p = tuple + QFILE_TUPLE_VALUE_HEADER_SIZE;
  *value_size_p = QFILE_GET_TUPLE_VALUE_LENGTH (tuple);

  if (QFILE_GET_TUPLE_VALUE_FLAG (tuple) == V_UNBOUND)
    {
      return V_UNBOUND;
    }
  else
    {
      return V_BOUND;
    }
}

/*
 * qfile_locate_tuple_next_value () -
 *   return: error code or no error
 *   iterator(in): OR_BUF for iterating tuple values
 *   buf(out): output OR_BUF to be positioned on next tuple value
 *   flag(out): V_BOUND/V_UNBOUND
 */
int
qfile_locate_tuple_next_value (OR_BUF * iterator, OR_BUF * buf, QFILE_TUPLE_VALUE_FLAG * flag)
{
  int value_size = QFILE_GET_TUPLE_VALUE_LENGTH (iterator->ptr);
  *flag = QFILE_GET_TUPLE_VALUE_FLAG (iterator->ptr);

  /* initialize output buffer */
  OR_BUF_INIT ((*buf), iterator->ptr + QFILE_TUPLE_VALUE_HEADER_SIZE, value_size);

  /* advance iterator */
  return or_advance (iterator, QFILE_TUPLE_VALUE_HEADER_SIZE + value_size);
}

#if defined (CUBRID_DEBUG)
/*
 * qfile_print_tuple () - Prints the tuple content associated with the type list
 *   return: none
 *   type_list(in): type list
 *   tpl(in): tuple
 * Note: Each tuple start is aligned with MAX_ALIGNMENT
 *       Each tuple value header is aligned with MAX_ALIGNMENT,
 *       Each tuple value is aligned with MAX_ALIGNMENT
 */
static void
qfile_print_tuple (QFILE_TUPLE_VALUE_TYPE_LIST * type_list_p, QFILE_TUPLE tuple)
{
  DB_VALUE dbval;
  PR_TYPE *pr_type_p;
  int i;
  char *tuple_p;
  OR_BUF buf;

  db_make_null (&dbval);

  if (type_list_p == NULL || type_list_p->type_cnt <= 0)
    {
      return;
    }

  fprintf (stdout, "\n{ ");
  tuple_p = (char *) tuple + QFILE_TUPLE_LENGTH_SIZE;

  for (i = 0; i < type_list_p->type_cnt; i++)
    {
      if (QFILE_GET_TUPLE_VALUE_FLAG (tuple_p) == V_BOUND)
	{
	  pr_type_p = type_list_p->domp[i]->type;
	  or_init (&buf, tuple_p + QFILE_TUPLE_VALUE_HEADER_SIZE, QFILE_GET_TUPLE_VALUE_LENGTH (tuple_p));
	  (*(pr_type_p->readval)) (&buf, &dbval, type_list_p->domp[i], -1, true, NULL, 0);

	  db_fprint_value (stdout, &dbval);
	  if (pr_is_set_type (pr_type_p->id))
	    {
	      pr_clear_value (&dbval);
	    }
	}
      else
	{
	  fprintf (stdout, "VALUE_UNBOUND");
	}

      if (i != type_list_p->type_cnt - 1)
	{
	  fprintf (stdout, " , ");
	}

      tuple_p += QFILE_TUPLE_VALUE_HEADER_SIZE + QFILE_GET_TUPLE_VALUE_LENGTH (tuple_p);
    }

  fprintf (stdout, " }\n");
}
#endif

static void
qfile_initialize_page_header (PAGE_PTR page_p)
{
  OR_PUT_INT (page_p + QFILE_TUPLE_COUNT_OFFSET, 0);
  OR_PUT_INT (page_p + QFILE_PREV_PAGE_ID_OFFSET, NULL_PAGEID);
  OR_PUT_INT (page_p + QFILE_NEXT_PAGE_ID_OFFSET, NULL_PAGEID);
  OR_PUT_INT (page_p + QFILE_LAST_TUPLE_OFFSET, 0);
  OR_PUT_INT (page_p + QFILE_OVERFLOW_PAGE_ID_OFFSET, NULL_PAGEID);
  OR_PUT_SHORT (page_p + QFILE_PREV_VOL_ID_OFFSET, NULL_VOLID);
  OR_PUT_SHORT (page_p + QFILE_NEXT_VOL_ID_OFFSET, NULL_VOLID);
  OR_PUT_SHORT (page_p + QFILE_OVERFLOW_VOL_ID_OFFSET, NULL_VOLID);
#if !defined(NDEBUG)
  /* suppress valgrind UMW error */
  memset (page_p + QFILE_RESERVED_OFFSET, 0, QFILE_PAGE_HEADER_SIZE - QFILE_RESERVED_OFFSET);
#endif
}

static void
qfile_set_dirty_page_and_skip_logging (THREAD_ENTRY * thread_p, PAGE_PTR page_p, VFID * vfid_p, int free_page)
{
  LOG_DATA_ADDR addr;

  addr.vfid = vfid_p;
  addr.pgptr = page_p;
  addr.offset = -1;
  log_skip_logging (thread_p, &addr);

  pgbuf_set_dirty (thread_p, page_p, free_page);
}

/*
 * qfile_load_xasl_node_header () - Load XASL node header from xasl stream
 *
 * return	       : void
 * thread_p (in)       : thread entry
 * xasl_stream (in)    : XASL stream
 * xasl_header_p (out) : pointer to XASL node header
 */
void
qfile_load_xasl_node_header (THREAD_ENTRY * thread_p, char *xasl_stream, xasl_node_header * xasl_header_p)
{
  if (xasl_header_p == NULL)
    {
      /* cannot save XASL node header */
      return;
    }
  /* initialize XASL node header */
  INIT_XASL_NODE_HEADER (xasl_header_p);

  if (xasl_stream == NULL)
    {
      /* cannot obtain XASL stream */
      return;
    }

  /* get XASL node header from stream */
  if (stx_map_stream_to_xasl_node_header (thread_p, xasl_header_p, xasl_stream) != NO_ERROR)
    {
      assert (false);
    }
}

/*
 * qfile_initialize () -
 *   return: int (true : successful initialization,
 *                false: unsuccessful initialization)
 *
 * Note: This routine initializes the query file manager structures
 * and global variables.
 */
int
qfile_initialize (void)
{
  qfile_Is_list_cache_disabled =
    ((prm_get_integer_value (PRM_ID_LIST_QUERY_CACHE_MODE) == QFILE_LIST_QUERY_CACHE_MODE_OFF)
     || (prm_get_integer_value (PRM_ID_LIST_MAX_QUERY_CACHE_ENTRIES) <= 0)
     || (prm_get_integer_value (PRM_ID_LIST_MAX_QUERY_CACHE_PAGES) <= 0));

  qfile_Max_tuple_page_size = QFILE_MAX_TUPLE_SIZE_IN_PAGE;

  if (lf_freelist_init (&qfile_sort_list_Freelist, 10, 100, &qfile_sort_list_entry_desc, &free_sort_list_Ts) !=
      NO_ERROR)
    {
      return ER_FAILED;
    }

  return true;
}

/* qfile_finalize () -
 *   return:
 */
void
qfile_finalize (void)
{
  lf_freelist_destroy (&qfile_sort_list_Freelist);
}

/*
 * qfile_open_list () -
 *   return: QFILE_LIST_ID *, or NULL
 *   type_list(in/out): type list for the list file to be created
 *   sort_list(in): sort info for the list file to be created
 *   query_id(in): query id associated with this list file
 *   flag(in): {QFILE_FLAG_RESULT_FILE, QFILE_FLAG_DISTINCT, QFILE_FLAG_ALL}
 *             whether to do 'all' or 'distinct' operation
 *
 * Note: A list file is created by using the specified type list and
 *       the list file identifier is set. The first page of the list
 *       file is allocated only when the first tuple is inserted to
 *       list file, if any.
 *	 A 'SORT_LIST' is associated to the output list file according to
 *	 'sort_list_p' input argument (if not null), or created if the
 *	 QFILE_FLAG_DISTINCT flag is specified; if neither QFILE_FLAG_DISTINCT
 *	 or 'sort_list_p' are supplied, no SORT_LIST is associated.
 *
 */
QFILE_LIST_ID *
qfile_open_list (THREAD_ENTRY * thread_p, QFILE_TUPLE_VALUE_TYPE_LIST * type_list_p, SORT_LIST * sort_list_p,
		 QUERY_ID query_id, int flag)
{
  QFILE_LIST_ID *list_id_p;
  int len, i;
  SORT_LIST *src_sort_list_p, *dest_sort_list_p;
  size_t type_list_size;

  list_id_p = (QFILE_LIST_ID *) malloc (sizeof (QFILE_LIST_ID));
  if (list_id_p == NULL)
    {
      return NULL;
    }

  QFILE_CLEAR_LIST_ID (list_id_p);
  list_id_p->tuple_cnt = 0;
  list_id_p->page_cnt = 0;
  list_id_p->type_list.type_cnt = type_list_p->type_cnt;
  list_id_p->query_id = query_id;

  if (QFILE_IS_FLAG_SET (flag, QFILE_FLAG_RESULT_FILE) && !QFILE_IS_LIST_CACHE_DISABLED)
    {
      list_id_p->tfile_vfid = qmgr_create_result_file (thread_p, query_id);
    }
  else if (QFILE_IS_FLAG_SET (flag, QFILE_FLAG_USE_KEY_BUFFER))
    {
      list_id_p->tfile_vfid = qmgr_create_new_temp_file (thread_p, query_id, TEMP_FILE_MEMBUF_KEY_BUFFER);
    }
  else
    {
      list_id_p->tfile_vfid = qmgr_create_new_temp_file (thread_p, query_id, TEMP_FILE_MEMBUF_NORMAL);
    }

  if (list_id_p->tfile_vfid == NULL)
    {
      free_and_init (list_id_p);
      return NULL;
    }

  VFID_COPY (&(list_id_p->temp_vfid), &(list_id_p->tfile_vfid->temp_vfid));
  list_id_p->type_list.domp = NULL;

  if (list_id_p->type_list.type_cnt != 0)
    {
      type_list_size = list_id_p->type_list.type_cnt * DB_SIZEOF (TP_DOMAIN *);
      list_id_p->type_list.domp = (TP_DOMAIN **) malloc (type_list_size);
      if (list_id_p->type_list.domp == NULL)
	{
	  free_and_init (list_id_p);
	  return NULL;
	}

      memcpy (list_id_p->type_list.domp, type_list_p->domp, type_list_size);
    }

  /* build sort_list */
  if (QFILE_IS_FLAG_SET (flag, QFILE_FLAG_DISTINCT))
    {
      len = list_id_p->type_list.type_cnt;
      if (len > 0)
	{
	  dest_sort_list_p = qfile_allocate_sort_list (thread_p, len);
	  if (dest_sort_list_p == NULL)
	    {
	      free_and_init (list_id_p->type_list.domp);
	      free_and_init (list_id_p);
	      return NULL;
	    }

	  for (i = 0, list_id_p->sort_list = dest_sort_list_p; i < len; i++, dest_sort_list_p = dest_sort_list_p->next)
	    {
	      dest_sort_list_p->s_order = S_ASC;
	      dest_sort_list_p->s_nulls = S_NULLS_FIRST;
	      dest_sort_list_p->pos_descr.dom = list_id_p->type_list.domp[i];
	      dest_sort_list_p->pos_descr.pos_no = i;
	    }
	}
    }
  else if (sort_list_p != NULL)
    {
      len = qfile_get_sort_list_size (sort_list_p);
      if (len > 0)
	{
	  dest_sort_list_p = qfile_allocate_sort_list (thread_p, len);
	  if (dest_sort_list_p == NULL)
	    {
	      free_and_init (list_id_p->type_list.domp);
	      free_and_init (list_id_p);
	      return NULL;
	    }

	  for (src_sort_list_p = sort_list_p, list_id_p->sort_list = dest_sort_list_p; src_sort_list_p;
	       src_sort_list_p = src_sort_list_p->next, dest_sort_list_p = dest_sort_list_p->next)
	    {
	      dest_sort_list_p->s_order = src_sort_list_p->s_order;
	      dest_sort_list_p->s_nulls = src_sort_list_p->s_nulls;
	      dest_sort_list_p->pos_descr.dom = src_sort_list_p->pos_descr.dom;
	      dest_sort_list_p->pos_descr.pos_no = src_sort_list_p->pos_descr.pos_no;
	    }
	}
    }
  else
    {
      /* no DISTINCT and no source SORT_LIST supplied */
      list_id_p->sort_list = NULL;
    }

  qfile_update_qlist_count (thread_p, list_id_p, 1);

  return list_id_p;
}

/*
 * qfile_close_list () -
 *   return: none
 *   list_id(in/out): List file identifier
 *
 * Note: The specified list file is closed and memory buffer for the
 *       list file is freed.
 */
void
qfile_close_list (THREAD_ENTRY * thread_p, QFILE_LIST_ID * list_id_p)
{
  if (list_id_p)
    {
      if (list_id_p->last_pgptr != NULL)
	{
	  QFILE_PUT_NEXT_VPID_NULL (list_id_p->last_pgptr);

	  qmgr_free_old_page_and_init (thread_p, list_id_p->last_pgptr, list_id_p->tfile_vfid);
	}
    }
}

/*
 * qfile_reopen_list_as_append_mode () -
 *   thread_p(in) :
 *   list_id_p(in):
 *
 * Note:
 */
int
qfile_reopen_list_as_append_mode (THREAD_ENTRY * thread_p, QFILE_LIST_ID * list_id_p)
{
  PAGE_PTR last_page_ptr;
  QMGR_TEMP_FILE *temp_file_p;

  if (list_id_p->tfile_vfid == NULL)
    {
      /* Invalid list_id_p. list_id_p might be cleared or not be opened. list_id_p must have valid QMGR_TEMP_FILE to
       * reopen. */
      assert_release (0);
      return ER_FAILED;
    }

  if (VPID_ISNULL (&list_id_p->first_vpid))
    {
      assert_release (VPID_ISNULL (&list_id_p->last_vpid));
      assert_release (list_id_p->last_pgptr == NULL);

      return NO_ERROR;
    }

  if (list_id_p->last_pgptr != NULL)
    {
      return NO_ERROR;
    }

  temp_file_p = list_id_p->tfile_vfid;

  if (temp_file_p->membuf && list_id_p->last_vpid.volid == NULL_VOLID)
    {
      /* The last page is in the membuf */
      assert_release (temp_file_p->membuf_last >= list_id_p->last_vpid.pageid);
      /* The page of last record in the membuf */
      last_page_ptr = temp_file_p->membuf[list_id_p->last_vpid.pageid];
    }
  else
    {
      assert_release (!VPID_ISNULL (&list_id_p->last_vpid));
      last_page_ptr =
	pgbuf_fix (thread_p, &list_id_p->last_vpid, OLD_PAGE, PGBUF_LATCH_WRITE, PGBUF_UNCONDITIONAL_LATCH);
      if (last_page_ptr == NULL)
	{
	  return ER_FAILED;
	}

      (void) pgbuf_check_page_ptype (thread_p, last_page_ptr, PAGE_QRESULT);

    }

  list_id_p->last_pgptr = last_page_ptr;

  return NO_ERROR;
}

static bool
qfile_is_first_tuple (QFILE_LIST_ID * list_id_p)
{
  return VPID_ISNULL (&list_id_p->first_vpid);
}

static bool
qfile_is_last_page_full (QFILE_LIST_ID * list_id_p, int tuple_length, const bool is_ovf_page)
{
  assert (tuple_length >= 0 && list_id_p->last_offset >= 0);
  assert ((tuple_length + list_id_p->last_offset) >= 0);
  assert (list_id_p->last_offset <= DB_PAGESIZE);

  if (!is_ovf_page && list_id_p->last_offset <= QFILE_PAGE_HEADER_SIZE)
    {
      /* empty page - it must have at least one tuple record. */
      assert (list_id_p->last_offset == QFILE_PAGE_HEADER_SIZE);
      return false;
    }

  return (tuple_length + list_id_p->last_offset) > DB_PAGESIZE;
}

static void
qfile_set_dirty_page (THREAD_ENTRY * thread_p, PAGE_PTR page_p, int free_page, QMGR_TEMP_FILE * vfid_p)
{
  LOG_DATA_ADDR addr;

  addr.vfid = NULL;
  addr.pgptr = page_p;
  addr.offset = -1;

  qmgr_set_dirty_page (thread_p, page_p, free_page, &addr, vfid_p);
}

static PAGE_PTR
qfile_allocate_new_page (THREAD_ENTRY * thread_p, QFILE_LIST_ID * list_id_p, PAGE_PTR page_p, bool is_ovf_page)
{
  PAGE_PTR new_page_p;
  VPID new_vpid;

#if defined (SERVER_MODE)
  if (qmgr_is_query_interrupted (thread_p, list_id_p->query_id) == true)
    {
      er_set (ER_ERROR_SEVERITY, ARG_FILE_LINE, ER_INTERRUPTED, 0);
      return NULL;
    }
#endif /* SERVER_MODE */

  new_page_p = qmgr_get_new_page (thread_p, &new_vpid, list_id_p->tfile_vfid);
  if (new_page_p == NULL)
    {
      return NULL;
    }

  QFILE_PUT_TUPLE_COUNT (new_page_p, 0);
  QFILE_PUT_PREV_VPID (new_page_p, &list_id_p->last_vpid);

  /*
   * For streaming query support, set next_vpid differently
   */
  if (is_ovf_page)
    {
      QFILE_PUT_NEXT_VPID_NULL (new_page_p);
    }
  else
    {
      LS_PUT_NEXT_VPID (new_page_p);
    }

  QFILE_PUT_LAST_TUPLE_OFFSET (new_page_p, QFILE_PAGE_HEADER_SIZE);
  QFILE_PUT_OVERFLOW_VPID_NULL (new_page_p);

  if (page_p)
    {
      QFILE_PUT_NEXT_VPID (page_p, &new_vpid);
    }

  list_id_p->page_cnt++;

  if (page_p)
    {
      qfile_set_dirty_page (thread_p, page_p, FREE, list_id_p->tfile_vfid);
    }
  else
    {
      /* first list file tuple */
      QFILE_COPY_VPID (&list_id_p->first_vpid, &new_vpid);
    }
  QFILE_COPY_VPID (&list_id_p->last_vpid, &new_vpid);
  list_id_p->last_pgptr = new_page_p;
  list_id_p->last_offset = QFILE_PAGE_HEADER_SIZE;

  return new_page_p;
}

static PAGE_PTR
qfile_allocate_new_ovf_page (THREAD_ENTRY * thread_p, QFILE_LIST_ID * list_id_p, PAGE_PTR page_p, PAGE_PTR prev_page_p,
			     int tuple_length, int offset, int *tuple_page_size_p)
{
  PAGE_PTR new_page_p;
  VPID new_vpid;

  *tuple_page_size_p = MIN (tuple_length - offset, qfile_Max_tuple_page_size);

  new_page_p = qmgr_get_new_page (thread_p, &new_vpid, list_id_p->tfile_vfid);
  if (new_page_p == NULL)
    {
      return NULL;
    }

  list_id_p->page_cnt++;

  QFILE_PUT_NEXT_VPID_NULL (new_page_p);
  QFILE_PUT_TUPLE_COUNT (new_page_p, QFILE_OVERFLOW_TUPLE_COUNT_FLAG);
  QFILE_PUT_OVERFLOW_TUPLE_PAGE_SIZE (new_page_p, *tuple_page_size_p);
  QFILE_PUT_OVERFLOW_VPID_NULL (new_page_p);

  /*
   * connect the previous page to this page and free,
   * if it is not the first page
   */
  QFILE_PUT_OVERFLOW_VPID (prev_page_p, &new_vpid);
  if (prev_page_p != page_p)
    {
      qfile_set_dirty_page (thread_p, prev_page_p, FREE, list_id_p->tfile_vfid);
    }

  return new_page_p;
}

static int
qfile_allocate_new_page_if_need (THREAD_ENTRY * thread_p, QFILE_LIST_ID * list_id_p, PAGE_PTR * page_p,
				 int tuple_length, bool is_ovf_page)
{
  PAGE_PTR new_page_p;

  if (qfile_is_first_tuple (list_id_p) || qfile_is_last_page_full (list_id_p, tuple_length, is_ovf_page))
    {
      new_page_p = qfile_allocate_new_page (thread_p, list_id_p, *page_p, is_ovf_page);
      if (new_page_p == NULL)
	{
	  return ER_FAILED;
	}

      *page_p = new_page_p;
    }

  QFILE_PUT_TUPLE_COUNT (*page_p, QFILE_GET_TUPLE_COUNT (*page_p) + 1);
  QFILE_PUT_LAST_TUPLE_OFFSET (*page_p, list_id_p->last_offset);

  return NO_ERROR;
}

static void
qfile_add_tuple_to_list_id (QFILE_LIST_ID * list_id_p, PAGE_PTR page_p, int tuple_length, int written_tuple_length)
{
  QFILE_PUT_PREV_TUPLE_LENGTH (page_p, list_id_p->lasttpl_len);

  list_id_p->tuple_cnt++;
  list_id_p->lasttpl_len = tuple_length;
  list_id_p->last_offset += written_tuple_length;
  assert (list_id_p->last_offset <= DB_PAGESIZE);
}

/*
 * qfile_add_tuple_to_list () - The given tuple is added to the end of the list file
 *   return: int (NO_ERROR or ER_FAILED)
 *   list_id(in): List File Identifier
 * 	 tpl(in): Tuple to be added
 *
 */
int
qfile_add_tuple_to_list (THREAD_ENTRY * thread_p, QFILE_LIST_ID * list_id_p, QFILE_TUPLE tuple)
{
  PAGE_PTR cur_page_p, new_page_p, prev_page_p;
  int tuple_length;
  char *page_p, *tuple_p;
  int offset, tuple_page_size;

  if (list_id_p == NULL)
    {
      return ER_FAILED;
    }

  QFILE_CHECK_LIST_FILE_IS_CLOSED (list_id_p);

  cur_page_p = list_id_p->last_pgptr;
  tuple_length = QFILE_GET_TUPLE_LENGTH (tuple);

  if (qfile_allocate_new_page_if_need (thread_p, list_id_p, &cur_page_p, tuple_length, false) != NO_ERROR)
    {
      return ER_FAILED;
    }

  page_p = (char *) cur_page_p + list_id_p->last_offset;
  tuple_page_size = MIN (tuple_length, qfile_Max_tuple_page_size);
  assert ((list_id_p->last_offset + tuple_page_size) <= DB_PAGESIZE);
  memcpy (page_p, tuple, tuple_page_size);

  qfile_add_tuple_to_list_id (list_id_p, page_p, tuple_length, tuple_page_size);

  prev_page_p = cur_page_p;
  for (offset = tuple_page_size, tuple_p = (char *) tuple + offset; offset < tuple_length;
       offset += tuple_page_size, tuple_p += tuple_page_size)
    {
      new_page_p =
	qfile_allocate_new_ovf_page (thread_p, list_id_p, cur_page_p, prev_page_p, tuple_length, offset,
				     &tuple_page_size);
      if (new_page_p == NULL)
	{
	  if (prev_page_p != cur_page_p)
	    {
	      qfile_set_dirty_page (thread_p, prev_page_p, FREE, list_id_p->tfile_vfid);
	    }
	  return ER_FAILED;
	}

      memcpy ((char *) new_page_p + QFILE_PAGE_HEADER_SIZE, tuple_p, tuple_page_size);

      prev_page_p = new_page_p;
    }

  if (prev_page_p != cur_page_p)
    {
      QFILE_PUT_OVERFLOW_VPID_NULL (prev_page_p);
      qfile_set_dirty_page (thread_p, prev_page_p, FREE, list_id_p->tfile_vfid);
    }

  qfile_set_dirty_page (thread_p, cur_page_p, DONT_FREE, list_id_p->tfile_vfid);

  return NO_ERROR;
}

static int
qfile_save_single_bound_item_tuple (QFILE_TUPLE_DESCRIPTOR * tuple_descr_p, char *tuple_p, char *page_p,
				    int tuple_length)
{
  int align;

  align = DB_ALIGN (tuple_descr_p->item_size, MAX_ALIGNMENT);

  QFILE_PUT_TUPLE_VALUE_FLAG (tuple_p, V_BOUND);
  QFILE_PUT_TUPLE_VALUE_LENGTH (tuple_p, align);

  tuple_p += QFILE_TUPLE_VALUE_HEADER_SIZE;
  memcpy (tuple_p, tuple_descr_p->item, tuple_descr_p->item_size);
#if !defined(NDEBUG)
  /* suppress valgrind UMW error */
  memset (tuple_p + tuple_descr_p->item_size, 0, align - tuple_descr_p->item_size);
#endif

  QFILE_PUT_TUPLE_LENGTH (page_p, tuple_length);

  return NO_ERROR;
}

static int
qfile_save_normal_tuple (QFILE_TUPLE_DESCRIPTOR * tuple_descr_p, char *tuple_p, char *page_p, int tuple_length)
{
  int i, tuple_value_size;

  for (i = 0; i < tuple_descr_p->f_cnt; i++)
    {
      if (qdata_copy_db_value_to_tuple_value (tuple_descr_p->f_valp[i],
					      !(tuple_descr_p->clear_f_val_at_clone_decache[i]),
					      tuple_p, &tuple_value_size) != NO_ERROR)
	{
	  return ER_FAILED;
	}
      tuple_p += tuple_value_size;
    }

  QFILE_PUT_TUPLE_LENGTH (page_p, tuple_length);
  return NO_ERROR;
}

static int
qfile_save_sort_key_tuple (QFILE_TUPLE_DESCRIPTOR * tuple_descr_p, char *tuple_p, char *page_p, int tuple_length)
{
  SORTKEY_INFO *key_info_p;
  SORT_REC *sort_rec_p;
  int i, c, nkeys, len;
  char *src_p;

  key_info_p = (SORTKEY_INFO *) (tuple_descr_p->sortkey_info);
  nkeys = key_info_p->nkeys;
  sort_rec_p = (SORT_REC *) (tuple_descr_p->sort_rec);

  for (i = 0; i < nkeys; i++)
    {
      c = key_info_p->key[i].permuted_col;

      if (sort_rec_p->s.offset[c] == 0)
	{
	  QFILE_PUT_TUPLE_VALUE_FLAG (tuple_p, V_UNBOUND);
	  QFILE_PUT_TUPLE_VALUE_LENGTH (tuple_p, 0);
	}
      else
	{
	  src_p = (char *) sort_rec_p + sort_rec_p->s.offset[c] - QFILE_TUPLE_VALUE_HEADER_SIZE;
	  len = QFILE_GET_TUPLE_VALUE_LENGTH (src_p);
	  memcpy (tuple_p, src_p, len + QFILE_TUPLE_VALUE_HEADER_SIZE);
	  tuple_p += len;
	}

      tuple_p += QFILE_TUPLE_VALUE_HEADER_SIZE;
    }

  QFILE_PUT_TUPLE_LENGTH (page_p, tuple_length);
  return NO_ERROR;
}

static int
qfile_save_merge_tuple (QFILE_TUPLE_DESCRIPTOR * tuple_descr_p, char *tuple_p, char *page_p, int *tuple_length_p)
{
  QFILE_TUPLE_RECORD *tuple_rec1_p, *tuple_rec2_p;
  QFILE_LIST_MERGE_INFO *merge_info_p;
  char *src_p;
  int i, tuple_value_size;
  INT32 ls_unbound[2] = { 0, 0 };

  QFILE_PUT_TUPLE_VALUE_FLAG ((char *) ls_unbound, V_UNBOUND);
  QFILE_PUT_TUPLE_VALUE_LENGTH ((char *) ls_unbound, 0);

  tuple_rec1_p = tuple_descr_p->tplrec1;
  tuple_rec2_p = tuple_descr_p->tplrec2;
  merge_info_p = tuple_descr_p->merge_info;

  *tuple_length_p = QFILE_TUPLE_LENGTH_SIZE;

  for (i = 0; i < merge_info_p->ls_pos_cnt; i++)
    {
      if (merge_info_p->ls_outer_inner_list[i] == QFILE_OUTER_LIST)
	{
	  if (tuple_rec1_p)
	    {
	      QFILE_GET_TUPLE_VALUE_HEADER_POSITION (tuple_rec1_p->tpl, merge_info_p->ls_pos_list[i], src_p);
	    }
	  else
	    {
	      src_p = (char *) ls_unbound;
	    }
	}
      else
	{
	  if (tuple_rec2_p)
	    {
	      QFILE_GET_TUPLE_VALUE_HEADER_POSITION (tuple_rec2_p->tpl, merge_info_p->ls_pos_list[i], src_p);
	    }
	  else
	    {
	      src_p = (char *) ls_unbound;
	    }
	}

      tuple_value_size = QFILE_TUPLE_VALUE_HEADER_SIZE + QFILE_GET_TUPLE_VALUE_LENGTH (src_p);
      memcpy (tuple_p, src_p, tuple_value_size);
      tuple_p += tuple_value_size;
      *tuple_length_p += tuple_value_size;
    }

  QFILE_PUT_TUPLE_LENGTH (page_p, *tuple_length_p);
  return NO_ERROR;
}

int
qfile_save_tuple (QFILE_TUPLE_DESCRIPTOR * tuple_descr_p, QFILE_TUPLE_TYPE tuple_type, char *page_p,
		  int *tuple_length_p)
{
  char *tuple_p;

  tuple_p = (char *) page_p + QFILE_TUPLE_LENGTH_SIZE;

  switch (tuple_type)
    {
    case T_SINGLE_BOUND_ITEM:
      (void) qfile_save_single_bound_item_tuple (tuple_descr_p, tuple_p, page_p, *tuple_length_p);
      break;

    case T_NORMAL:
      if (qfile_save_normal_tuple (tuple_descr_p, tuple_p, page_p, *tuple_length_p) != NO_ERROR)
	{
	  return ER_FAILED;
	}
      break;

    case T_SORTKEY:
      (void) qfile_save_sort_key_tuple (tuple_descr_p, tuple_p, page_p, *tuple_length_p);
      break;

    case T_MERGE:
      (void) qfile_save_merge_tuple (tuple_descr_p, tuple_p, page_p, tuple_length_p);
      break;

    default:
      return ER_FAILED;
    }

  return NO_ERROR;
}

/*
 * qfile_generate_tuple_into_list () -
 *   return: int (NO_ERROR or ER_FAILED)
 *   list_id(in/out): List File Identifier
 *   tpl_type(in): tuple descriptor type
 * 		   - single bound field tuple or multi field tuple
 *
 */
int
qfile_generate_tuple_into_list (THREAD_ENTRY * thread_p, QFILE_LIST_ID * list_id_p, QFILE_TUPLE_TYPE tuple_type)
{
  QFILE_TUPLE_DESCRIPTOR *tuple_descr_p;
  PAGE_PTR cur_page_p;
  int tuple_length;
  char *page_p;

  if (list_id_p == NULL)
    {
      return ER_FAILED;
    }

  QFILE_CHECK_LIST_FILE_IS_CLOSED (list_id_p);

  cur_page_p = list_id_p->last_pgptr;
  tuple_descr_p = &(list_id_p->tpl_descr);
  tuple_length = tuple_descr_p->tpl_size;

  assert (tuple_length <= qfile_Max_tuple_page_size);

  if (qfile_allocate_new_page_if_need (thread_p, list_id_p, &cur_page_p, tuple_length, false) != NO_ERROR)
    {
      return ER_FAILED;
    }

  page_p = (char *) cur_page_p + list_id_p->last_offset;
  if (qfile_save_tuple (tuple_descr_p, tuple_type, page_p, &tuple_length) != NO_ERROR)
    {
      return ER_FAILED;
    }

  assert ((page_p + tuple_length - cur_page_p) <= DB_PAGESIZE);

  qfile_add_tuple_to_list_id (list_id_p, page_p, tuple_length, tuple_length);

  qfile_set_dirty_page (thread_p, cur_page_p, DONT_FREE, list_id_p->tfile_vfid);
  return NO_ERROR;
}

/*
 * qfile_fast_intint_tuple_to_list () - generate a two integer value tuple into a listfile
 *   return: int (NO_ERROR or ER_FAILED)
 *   list_id(in/out): List File Identifier
 *   v1(in): first int value
 *   v2(in): second int value
 *
 * NOTE: This function is meant to skip usual validation od DB_VALUES and
 * disk size computation in order to generate the tuple as fast as possible.
 * Also, it must write tuples identical to tuples generated by
 * qfile_generate_tuple_into_list via the built tuple descriptor. Generated
 * tuples must be readable and scanable via usual qfile routines.
 */
int
qfile_fast_intint_tuple_to_list (THREAD_ENTRY * thread_p, QFILE_LIST_ID * list_id_p, int v1, int v2)
{
  PAGE_PTR cur_page_p;
  int tuple_length, tuple_value_length, tuple_value_size;
  char *page_p, *tuple_p;

  if (list_id_p == NULL)
    {
      return ER_FAILED;
    }

  QFILE_CHECK_LIST_FILE_IS_CLOSED (list_id_p);

  /* compute sizes */
  tuple_value_size = DB_ALIGN (tp_Integer.disksize, MAX_ALIGNMENT);
  tuple_value_length = QFILE_TUPLE_VALUE_HEADER_SIZE + tuple_value_size;
  tuple_length = QFILE_TUPLE_LENGTH_SIZE + tuple_value_length * 2;

  /* fetch page or alloc if necessary */
  cur_page_p = list_id_p->last_pgptr;
  if (qfile_allocate_new_page_if_need (thread_p, list_id_p, &cur_page_p, tuple_length, false) != NO_ERROR)
    {
      return ER_FAILED;
    }
  page_p = (char *) cur_page_p + list_id_p->last_offset;
  tuple_p = page_p + QFILE_TUPLE_LENGTH_SIZE;

  /* write the two not-null integers */
  QFILE_PUT_TUPLE_LENGTH (page_p, tuple_length);

  QFILE_PUT_TUPLE_VALUE_FLAG (tuple_p, V_BOUND);
  QFILE_PUT_TUPLE_VALUE_LENGTH (tuple_p, tuple_value_size);
  OR_PUT_INT (tuple_p + QFILE_TUPLE_VALUE_HEADER_SIZE, v1);
  tuple_p += tuple_value_length;

  QFILE_PUT_TUPLE_VALUE_FLAG (tuple_p, V_BOUND);
  QFILE_PUT_TUPLE_VALUE_LENGTH (tuple_p, tuple_value_size);
  OR_PUT_INT (tuple_p + QFILE_TUPLE_VALUE_HEADER_SIZE, v2);

  /* list_id maintainance stuff */
  qfile_add_tuple_to_list_id (list_id_p, page_p, tuple_length, tuple_length);

  qfile_set_dirty_page (thread_p, cur_page_p, DONT_FREE, list_id_p->tfile_vfid);
  return NO_ERROR;
}

/*
 * qfile_fast_intval_tuple_to_list () - generate a two value tuple into a file
 *   return: int (NO_ERROR, error code or positive overflow tuple size)
 *   list_id(in/out): List File Identifier
 *   v1(in): integer value
 *   v2(in): generic value
 *
 * NOTE: This function is meant to partially skip usual validation of DB_VALUES
 * and disk size computation in order to generate the tuple as fast as
 * possible. Also, it must write tuples identical to tuples generated by
 * qfile_generate_tuple_into_list via the built tuple descriptor. Generated
 * tuples must be readable and scanable via usual qfile routines.
 */
int
qfile_fast_intval_tuple_to_list (THREAD_ENTRY * thread_p, QFILE_LIST_ID * list_id_p, int v1, DB_VALUE * v2)
{
  PAGE_PTR cur_page_p;
  int tuple_length, tuple_int_value_size, tuple_int_value_length;
  int tuple_value_size, tuple_value_length;
  char *page_p, *tuple_p;

  if (list_id_p == NULL)
    {
      return ER_FAILED;
    }

  QFILE_CHECK_LIST_FILE_IS_CLOSED (list_id_p);

  /* compute sizes */
  tuple_int_value_size = DB_ALIGN (tp_Integer.disksize, MAX_ALIGNMENT);
  tuple_int_value_length = QFILE_TUPLE_VALUE_HEADER_SIZE + tuple_int_value_size;
  tuple_value_size = DB_ALIGN (pr_data_writeval_disk_size (v2), MAX_ALIGNMENT);
  tuple_value_length = QFILE_TUPLE_VALUE_HEADER_SIZE + tuple_value_size;
  tuple_length = QFILE_TUPLE_LENGTH_SIZE + tuple_int_value_length + tuple_value_length;

  /* register tuple size and see if we can write it or not */
  list_id_p->tpl_descr.tpl_size = tuple_length;
  if (tuple_length > QFILE_MAX_TUPLE_SIZE_IN_PAGE)
    {
      /* can't write it here */
      return tuple_length;
    }

  /* fetch page or alloc if necessary */
  cur_page_p = list_id_p->last_pgptr;
  if (qfile_allocate_new_page_if_need (thread_p, list_id_p, &cur_page_p, tuple_length, false) != NO_ERROR)
    {
      return ER_FAILED;
    }
  page_p = (char *) cur_page_p + list_id_p->last_offset;
  tuple_p = page_p + QFILE_TUPLE_LENGTH_SIZE;

  /* write the two not-null integers */
  QFILE_PUT_TUPLE_LENGTH (page_p, tuple_length);

  QFILE_PUT_TUPLE_VALUE_FLAG (tuple_p, V_BOUND);
  QFILE_PUT_TUPLE_VALUE_LENGTH (tuple_p, tuple_int_value_size);
  OR_PUT_INT (tuple_p + QFILE_TUPLE_VALUE_HEADER_SIZE, v1);
  tuple_p += tuple_int_value_length;

  if (DB_IS_NULL (v2))
    {
      QFILE_PUT_TUPLE_VALUE_FLAG (tuple_p, V_UNBOUND);
      QFILE_PUT_TUPLE_VALUE_LENGTH (tuple_p, 0);
    }
  else
    {
      DB_TYPE dbval_type = DB_VALUE_DOMAIN_TYPE (v2);
      PR_TYPE *pr_type = pr_type_from_id (dbval_type);
      OR_BUF buf;

      QFILE_PUT_TUPLE_VALUE_FLAG (tuple_p, V_BOUND);
      QFILE_PUT_TUPLE_VALUE_LENGTH (tuple_p, tuple_value_size);

      OR_BUF_INIT (buf, tuple_p + QFILE_TUPLE_VALUE_HEADER_SIZE, tuple_value_size);
      if (pr_type == NULL || pr_type->data_writeval (&buf, v2) != NO_ERROR)
	{
	  return ER_FAILED;
	}
    }

  /* list_id maintainance stuff */
  qfile_add_tuple_to_list_id (list_id_p, page_p, tuple_length, tuple_length);

  qfile_set_dirty_page (thread_p, cur_page_p, DONT_FREE, list_id_p->tfile_vfid);
  return NO_ERROR;
}

/*
 * qfile_fast_val_tuple_to_list () - generate a one value tuple into a file
 *   return: int (NO_ERROR, error code or positive overflow tuple size)
 *   list_id(in/out): List File Identifier
 *   val(in): integer value
 *
 * NOTE: This function is meant to partially skip usual validation of DB_VALUES
 * and disk size computation in order to generate the tuple as fast as
 * possible. Also, it must write tuples identical to tuples generated by
 * qfile_generate_tuple_into_list via the built tuple descriptor. Generated
 * tuples must be readable and scanable via usual qfile routines.
 */
int
qfile_fast_val_tuple_to_list (THREAD_ENTRY * thread_p, QFILE_LIST_ID * list_id_p, DB_VALUE * val)
{
  PAGE_PTR cur_page_p;
  int tuple_length;
  int tuple_value_size, tuple_value_length;
  char *page_p, *tuple_p;

  if (list_id_p == NULL)
    {
      return ER_FAILED;
    }

  QFILE_CHECK_LIST_FILE_IS_CLOSED (list_id_p);

  tuple_value_size = DB_ALIGN (pr_data_writeval_disk_size (val), MAX_ALIGNMENT);
  tuple_value_length = QFILE_TUPLE_VALUE_HEADER_SIZE + tuple_value_size;
  tuple_length = QFILE_TUPLE_LENGTH_SIZE + tuple_value_length;

  /* register tuple size and see if we can write it or not */
  list_id_p->tpl_descr.tpl_size = tuple_length;
  if (tuple_length > QFILE_MAX_TUPLE_SIZE_IN_PAGE)
    {
      /* can't write it here */
      return tuple_length;
    }

  /* fetch page or alloc if necessary */
  cur_page_p = list_id_p->last_pgptr;
  if (qfile_allocate_new_page_if_need (thread_p, list_id_p, &cur_page_p, tuple_length, false) != NO_ERROR)
    {
      return ER_FAILED;
    }
  page_p = (char *) cur_page_p + list_id_p->last_offset;
  tuple_p = page_p + QFILE_TUPLE_LENGTH_SIZE;

  /* write the two not-null integers */
  QFILE_PUT_TUPLE_LENGTH (page_p, tuple_length);

  if (DB_IS_NULL (val))
    {
      QFILE_PUT_TUPLE_VALUE_FLAG (tuple_p, V_UNBOUND);
      QFILE_PUT_TUPLE_VALUE_LENGTH (tuple_p, 0);
    }
  else
    {
      DB_TYPE dbval_type = DB_VALUE_DOMAIN_TYPE (val);
      PR_TYPE *pr_type = pr_type_from_id (dbval_type);
      OR_BUF buf;

      QFILE_PUT_TUPLE_VALUE_FLAG (tuple_p, V_BOUND);
      QFILE_PUT_TUPLE_VALUE_LENGTH (tuple_p, tuple_value_size);

      OR_BUF_INIT (buf, tuple_p + QFILE_TUPLE_VALUE_HEADER_SIZE, tuple_value_size);
      if (pr_type == NULL || pr_type->data_writeval (&buf, val) != NO_ERROR)
	{
	  return ER_FAILED;
	}
    }

  /* list_id maintainance stuff */
  qfile_add_tuple_to_list_id (list_id_p, page_p, tuple_length, tuple_length);

  qfile_set_dirty_page (thread_p, cur_page_p, DONT_FREE, list_id_p->tfile_vfid);
  return NO_ERROR;
}


/*
 * qfile_add_overflow_tuple_to_list () -
 *   return: int (NO_ERROR or ER_FAILED)
 *   list_id(in/out): List File Identifier
 *   ovfl_tpl_pg(in): First page of the overflow tuple to be added
 *   input_list_id(in):
 *
 * Note: The indicated overflow tuple is added to the end of the list
 *              file. The given page contains the initial portion of the
 *              tuple and the rest of the tuple is formed from following
 *              overflow pages.
 *
 * Note: This routine is a specific routine of qfile_add_tuple_to_list used by list file
 *       sorting mechanism.
 */
int
qfile_add_overflow_tuple_to_list (THREAD_ENTRY * thread_p, QFILE_LIST_ID * list_id_p, PAGE_PTR ovf_tuple_page_p,
				  QFILE_LIST_ID * input_list_id_p)
{
  PAGE_PTR cur_page_p, new_page_p = NULL, prev_page_p, ovf_page_p;
  int tuple_length;
  char *page_p;
  int offset, tuple_page_size;
  QFILE_TUPLE tuple;
  VPID ovf_vpid;

  QFILE_CHECK_LIST_FILE_IS_CLOSED (list_id_p);

  tuple = (char *) ovf_tuple_page_p + QFILE_PAGE_HEADER_SIZE;
  cur_page_p = list_id_p->last_pgptr;
  tuple_length = QFILE_GET_TUPLE_LENGTH (tuple);

  if (qfile_allocate_new_page_if_need (thread_p, list_id_p, &cur_page_p, tuple_length, true) != NO_ERROR)
    {
      return ER_FAILED;
    }

  page_p = (char *) cur_page_p + list_id_p->last_offset;
  tuple_page_size = MIN (tuple_length, qfile_Max_tuple_page_size);
  memcpy (page_p, tuple, tuple_page_size);

  qfile_add_tuple_to_list_id (list_id_p, page_p, tuple_length, tuple_page_size);

  prev_page_p = cur_page_p;
  QFILE_GET_OVERFLOW_VPID (&ovf_vpid, ovf_tuple_page_p);

  for (offset = tuple_page_size; offset < tuple_length; offset += tuple_page_size)
    {
      ovf_page_p = qmgr_get_old_page (thread_p, &ovf_vpid, input_list_id_p->tfile_vfid);
      if (ovf_page_p == NULL)
	{
	  if (new_page_p)
	    {
	      qfile_set_dirty_page (thread_p, new_page_p, FREE, list_id_p->tfile_vfid);
	    }
	  return ER_FAILED;
	}

      QFILE_GET_OVERFLOW_VPID (&ovf_vpid, ovf_page_p);

      new_page_p =
	qfile_allocate_new_ovf_page (thread_p, list_id_p, cur_page_p, prev_page_p, tuple_length, offset,
				     &tuple_page_size);
      if (new_page_p == NULL)
	{
	  if (prev_page_p != cur_page_p)
	    {
	      qfile_set_dirty_page (thread_p, prev_page_p, FREE, list_id_p->tfile_vfid);
	    }
	  qmgr_free_old_page_and_init (thread_p, ovf_page_p, input_list_id_p->tfile_vfid);
	  return ER_FAILED;
	}

      memcpy ((char *) new_page_p + QFILE_PAGE_HEADER_SIZE, (char *) ovf_page_p + QFILE_PAGE_HEADER_SIZE,
	      tuple_page_size);

      qmgr_free_old_page_and_init (thread_p, ovf_page_p, input_list_id_p->tfile_vfid);
      prev_page_p = new_page_p;
    }

  if (prev_page_p != cur_page_p)
    {
      QFILE_PUT_OVERFLOW_VPID_NULL (prev_page_p);
      qfile_set_dirty_page (thread_p, prev_page_p, FREE, list_id_p->tfile_vfid);
    }

  qfile_set_dirty_page (thread_p, cur_page_p, DONT_FREE, list_id_p->tfile_vfid);
  return NO_ERROR;
}

/*
 * qfile_get_first_page () -
 *   return: int (NO_ERROR or ER_FAILED)
 *   list_id(in): List File Identifier
 */
int
qfile_get_first_page (THREAD_ENTRY * thread_p, QFILE_LIST_ID * list_id_p)
{
  PAGE_PTR new_page_p;
  VPID new_vpid;

  if (list_id_p->tfile_vfid == NULL)
    {
      list_id_p->tfile_vfid = qmgr_create_new_temp_file (thread_p, list_id_p->query_id, TEMP_FILE_MEMBUF_NORMAL);
      if (list_id_p->tfile_vfid == NULL)
	{
	  return ER_FAILED;
	}
    }

  new_page_p = qmgr_get_new_page (thread_p, &new_vpid, list_id_p->tfile_vfid);
  if (new_page_p == NULL)
    {
      return ER_FAILED;
    }

  list_id_p->page_cnt++;

  QFILE_PUT_TUPLE_COUNT (new_page_p, 0);
  QFILE_PUT_PREV_VPID (new_page_p, &list_id_p->last_vpid);
  LS_PUT_NEXT_VPID (new_page_p);

  QFILE_COPY_VPID (&list_id_p->first_vpid, &new_vpid);
  QFILE_COPY_VPID (&list_id_p->last_vpid, &new_vpid);

  list_id_p->last_pgptr = new_page_p;
  list_id_p->last_offset = QFILE_PAGE_HEADER_SIZE;
  QFILE_PUT_OVERFLOW_VPID_NULL (new_page_p);

  list_id_p->lasttpl_len = 0;
  list_id_p->last_offset += ((0 + list_id_p->last_offset > DB_PAGESIZE) ? DB_PAGESIZE : 0);

  qfile_set_dirty_page (thread_p, new_page_p, DONT_FREE, list_id_p->tfile_vfid);
  return NO_ERROR;
}

/*
 * qfile_destroy_list () -
 *   return: int
 *   list_id(in): List File Identifier
 *
 * Note: All the pages of the list file are deallocated from the query
 *              file, the memory areas for the list file identifier are freed
 *              and the number of pages deallocated is returned. This routine
 *              is basically called for temporarily created list files.
 */
void
qfile_destroy_list (THREAD_ENTRY * thread_p, QFILE_LIST_ID * list_id_p)
{
  if (list_id_p)
    {
      if (list_id_p->tfile_vfid)
	{
	  qmgr_free_list_temp_file (thread_p, list_id_p->query_id, list_id_p->tfile_vfid);
	}
      else
	{
	  /* because qmgr_free_list_temp_file() destroy only FILE_TEMP file */
	  if (!VFID_ISNULL (&list_id_p->temp_vfid))
	    {
	      file_temp_retire (thread_p, &list_id_p->temp_vfid);
	    }
	}

      qfile_clear_list_id (list_id_p);
    }
}

/*
 * xqfile_get_list_file_page () -
 *   return: NO_ERROR or ER_ code
 *   query_id(in):
 *   volid(in): List file page volume identifier
 *   pageid(in): List file page identifier
 *   page_bufp(out): Buffer to contain list file page content
 *   page_sizep(out):
 *
 * Note: This routine is basically called by the C/S communication
 *              routines to fetch and copy the indicated list file page to
 *              the buffer area. The area pointed by the buffer must have
 *              been allocated by the caller and should be big enough to
 *              store a list file page.
 */
int
xqfile_get_list_file_page (THREAD_ENTRY * thread_p, QUERY_ID query_id, VOLID vol_id, PAGEID page_id, char *page_buf_p,
			   int *page_size_p)
{
  QMGR_QUERY_ENTRY *query_entry_p = NULL;
  QFILE_LIST_ID *list_id_p;
  QMGR_TEMP_FILE *tfile_vfid_p;
  VPID vpid, next_vpid;
  PAGE_PTR page_p;
  int one_page_size = DB_PAGESIZE;
  int tran_index;

  assert (NULL_PAGEID < page_id);
  VPID_SET (&vpid, vol_id, page_id);

  *page_size_p = 0;

  if (query_id == NULL_QUERY_ID)
    {
      assert (false);
      return ER_QPROC_UNKNOWN_QUERYID;
    }
  else if (query_id >= SHRT_MAX)
    {
      tfile_vfid_p = (QMGR_TEMP_FILE *) query_id;
      goto get_page;
    }
  else
    {
      tran_index = LOG_FIND_THREAD_TRAN_INDEX (thread_p);

      query_entry_p = qmgr_get_query_entry (thread_p, query_id, tran_index);
      if (query_entry_p == NULL)
	{
	  return ER_QPROC_UNKNOWN_QUERYID;
	}

      assert (query_entry_p->errid == NO_ERROR);
      assert (query_entry_p->query_status == QUERY_COMPLETED);

      if (query_entry_p->list_id == NULL)
	{
	  assert (query_entry_p->list_id != NULL);
	  *page_size_p = 0;
	  return NO_ERROR;
	}

      assert (NULL_PAGEID < query_entry_p->list_id->first_vpid.pageid);

      /* unexpected no result */
      if (vol_id == NULL_VOLID && page_id == NULL_PAGEID)
	{
	  assert (vol_id != NULL_VOLID || page_id != NULL_PAGEID);
	  *page_size_p = 0;
	  return NO_ERROR;
	}

      list_id_p = query_entry_p->list_id;
      tfile_vfid_p = list_id_p->tfile_vfid;
    }

get_page:
  /* append pages until a network page is full */
  while ((*page_size_p + DB_PAGESIZE) <= IO_MAX_PAGE_SIZE)
    {
      page_p = qmgr_get_old_page (thread_p, &vpid, tfile_vfid_p);
      if (page_p == NULL)
	{
	  assert (er_errid () != NO_ERROR);
	  return er_errid ();
	}

      /* find next page to append */
      QFILE_GET_OVERFLOW_VPID (&next_vpid, page_p);
      if (next_vpid.pageid == NULL_PAGEID)
	{
	  QFILE_GET_NEXT_VPID (&next_vpid, page_p);
	}

      assert (next_vpid.pageid != NULL_PAGEID_IN_PROGRESS);

      if (QFILE_GET_TUPLE_COUNT (page_p) == QFILE_OVERFLOW_TUPLE_COUNT_FLAG
	  || QFILE_GET_OVERFLOW_PAGE_ID (page_p) != NULL_PAGEID)
	{
	  one_page_size = DB_PAGESIZE;
	}
      else
	{
	  one_page_size = (QFILE_GET_LAST_TUPLE_OFFSET (page_p)
			   + QFILE_GET_TUPLE_LENGTH (page_p + QFILE_GET_LAST_TUPLE_OFFSET (page_p)));
	  if (one_page_size < QFILE_PAGE_HEADER_SIZE)
	    {
	      one_page_size = QFILE_PAGE_HEADER_SIZE;
	    }

	  if (one_page_size > DB_PAGESIZE)
	    {
	      one_page_size = DB_PAGESIZE;
	    }
	}

      memcpy ((page_buf_p + *page_size_p), page_p, one_page_size);
      qmgr_free_old_page_and_init (thread_p, page_p, tfile_vfid_p);

      *page_size_p += DB_PAGESIZE;

      /* next page to append does not exists, stop appending */
      if (next_vpid.pageid == NULL_PAGEID)
	{
	  break;
	}

      vpid = next_vpid;
    }

  *page_size_p += one_page_size - DB_PAGESIZE;

  return NO_ERROR;
}

/*
 * qfile_add_item_to_list () -
 *   return: int (NO_ERROR or ER_FAILED)
 *   item(in): Value in disk representation form
 *   item_size(in): Size of the value
 *   list_id(in): List File Identifier
 *
 * Note: The given item is added to the end of the given list file.
 *       The list file must be of a single column.
 */
int
qfile_add_item_to_list (THREAD_ENTRY * thread_p, char *item_p, int item_size, QFILE_LIST_ID * list_id_p)
{
  QFILE_TUPLE tuple;
  int tuple_length, align;
  char *tuple_p;

  tuple_length = QFILE_TUPLE_LENGTH_SIZE + QFILE_TUPLE_VALUE_HEADER_SIZE + item_size;

  align = DB_ALIGN (item_size, MAX_ALIGNMENT) - item_size;
  tuple_length += align;

  if (tuple_length < QFILE_MAX_TUPLE_SIZE_IN_PAGE)
    {
      /* SMALL_TUPLE */

      list_id_p->tpl_descr.item = item_p;
      list_id_p->tpl_descr.item_size = item_size;
      list_id_p->tpl_descr.tpl_size = tuple_length;

      if (qfile_generate_tuple_into_list (thread_p, list_id_p, T_SINGLE_BOUND_ITEM) != NO_ERROR)
	{
	  return ER_FAILED;
	}
    }
  else
    {
      /* BIG_TUPLE */

      tuple = (QFILE_TUPLE) malloc (tuple_length);
      if (tuple == NULL)
	{
	  return ER_FAILED;
	}

      QFILE_PUT_TUPLE_LENGTH (tuple, tuple_length);
      tuple_p = (char *) tuple + QFILE_TUPLE_LENGTH_SIZE;
      QFILE_PUT_TUPLE_VALUE_FLAG (tuple_p, V_BOUND);
      QFILE_PUT_TUPLE_VALUE_LENGTH (tuple_p, item_size + align);
      tuple_p += QFILE_TUPLE_VALUE_HEADER_SIZE;
      memcpy (tuple_p, item_p, item_size);
#if !defined(NDEBUG)
      /* suppress valgrind UMW error */
      memset (tuple_p + item_size, 0, align);
#endif

      if (qfile_add_tuple_to_list (thread_p, list_id_p, tuple) != NO_ERROR)
	{
	  free_and_init (tuple);
	  return ER_FAILED;
	}

      free_and_init (tuple);
    }

  return NO_ERROR;
}

/*
 * qfile_compare_tuple_helper () -
 *   return:
 *   lhs(in):
 *   rhs(in):
 *   types(in):
 */
static int
qfile_compare_tuple_helper (QFILE_TUPLE lhs, QFILE_TUPLE rhs, QFILE_TUPLE_VALUE_TYPE_LIST * types, int *cmp)
{
  char *lhs_tuple_p, *rhs_tuple_p;
  int i, result;

  lhs_tuple_p = (char *) lhs + QFILE_TUPLE_LENGTH_SIZE;
  rhs_tuple_p = (char *) rhs + QFILE_TUPLE_LENGTH_SIZE;

  for (i = 0; i < types->type_cnt; i++)
    {
      result = qfile_compare_tuple_values (lhs_tuple_p, rhs_tuple_p, types->domp[i], cmp);
      if (result != NO_ERROR)
	{
	  return result;
	}

      if (*cmp != 0)
	{
	  return NO_ERROR;
	}

      lhs_tuple_p += QFILE_TUPLE_VALUE_HEADER_SIZE + QFILE_GET_TUPLE_VALUE_LENGTH (lhs_tuple_p);
      rhs_tuple_p += QFILE_TUPLE_VALUE_HEADER_SIZE + QFILE_GET_TUPLE_VALUE_LENGTH (rhs_tuple_p);
    }

  *cmp = 0;
  return NO_ERROR;
}

/*
 * qfile_advance_single () -
 *   return:
 *   next_scan(in):
 *   next_tpl(in):
 *   last_scan(in):
 *   last_tpl(in):
 *   types(in):
 */
static SCAN_CODE
qfile_advance_single (THREAD_ENTRY * thread_p, QFILE_LIST_SCAN_ID * next_scan_p, QFILE_TUPLE_RECORD * next_tuple_p,
		      QFILE_LIST_SCAN_ID * last_scan_p, QFILE_TUPLE_RECORD * last_tuple_p,
		      QFILE_TUPLE_VALUE_TYPE_LIST * types)
{
  if (next_scan_p == NULL)
    {
      return S_END;
    }

  return qfile_scan_list_next (thread_p, next_scan_p, next_tuple_p, PEEK);
}

/*
 * qfile_advance_group () -
 *   return:
 *   next_scan(in/out):
 *   next_tpl(out):
 *   last_scan(in/out):
 *   last_tpl(out):
 *   types(in):
 */
static SCAN_CODE
qfile_advance_group (THREAD_ENTRY * thread_p, QFILE_LIST_SCAN_ID * next_scan_p, QFILE_TUPLE_RECORD * next_tuple_p,
		     QFILE_LIST_SCAN_ID * last_scan_p, QFILE_TUPLE_RECORD * last_tuple_p,
		     QFILE_TUPLE_VALUE_TYPE_LIST * types)
{
  SCAN_CODE status;
  int error_code, cmp;

  if (next_scan_p == NULL)
    {
      return S_END;
    }

  status = S_SUCCESS;

  switch (last_scan_p->position)
    {
    case S_BEFORE:
      status = qfile_scan_list_next (thread_p, next_scan_p, next_tuple_p, PEEK);
      break;

    case S_ON:
      do
	{
	  status = qfile_scan_list_next (thread_p, next_scan_p, next_tuple_p, PEEK);
	  if (status != S_SUCCESS)
	    {
	      break;
	    }

	  error_code = qfile_compare_tuple_helper (last_tuple_p->tpl, next_tuple_p->tpl, types, &cmp);
	}
      while (error_code == NO_ERROR && cmp == 0);
      break;

    case S_AFTER:
    default:
      status = S_END;
      break;
    }

  if (status == S_SUCCESS)
    {
      QFILE_TUPLE_POSITION next_pos;

      qfile_save_current_scan_tuple_position (next_scan_p, &next_pos);
      status = qfile_jump_scan_tuple_position (thread_p, last_scan_p, &next_pos, last_tuple_p, PEEK);
    }

  return status;
}

/*
 * qfile_add_one_tuple () -
 *   return:
 *   dst(in/out):
 *   lhs(in):
 *   rhs(in):
 */
static int
qfile_add_one_tuple (THREAD_ENTRY * thread_p, QFILE_LIST_ID * dest_list_p, QFILE_TUPLE lhs, QFILE_TUPLE rhs)
{
  return qfile_add_tuple_to_list (thread_p, dest_list_p, lhs);
}

/*
 * qfile_add_two_tuple () -
 *   return:
 *   dst(in):
 *   lhs(in):
 *   rhs(in):
 */
static int
qfile_add_two_tuple (THREAD_ENTRY * thread_p, QFILE_LIST_ID * dest_list_p, QFILE_TUPLE lhs, QFILE_TUPLE rhs)
{
  int error;

  error = qfile_add_tuple_to_list (thread_p, dest_list_p, lhs);
  if (error == NO_ERROR)
    {
      error = qfile_add_tuple_to_list (thread_p, dest_list_p, rhs);
    }

  return error;
}

static int
qfile_advance (THREAD_ENTRY * thread_p, ADVANCE_FUCTION advance_func, QFILE_TUPLE_RECORD * side_p,
	       QFILE_TUPLE_RECORD * last_side_p, QFILE_LIST_SCAN_ID * scan_p, QFILE_LIST_SCAN_ID * last_scan_p,
	       QFILE_LIST_ID * side_file_p, int *have_side_p)
{
  SCAN_CODE scan_result;

  scan_result = (*advance_func) (thread_p, scan_p, side_p, last_scan_p, last_side_p, &side_file_p->type_list);
  switch (scan_result)
    {
    case S_SUCCESS:
      *have_side_p = 1;
      break;
    case S_END:
      *have_side_p = 0;
      break;
    default:
      return ER_FAILED;
    }

  return NO_ERROR;
}

/*
 * qfile_combine_two_list () -
 *   return: QFILE_LIST_ID *, or NULL
 *   lhs_file(in): pointer to a QFILE_LIST_ID for one of the input files
 *   rhs_file(in): pointer to a QFILE_LIST_ID for the other input file, or NULL
 *   flag(in): {QFILE_FLAG_UNION, QFILE_FLAG_DIFFERENCE, QFILE_FLAG_INTERSECT,
 *             QFILE_FLAG_ALL, QFILE_FLAG_DISTINCT}
 *             the kind of combination desired (union, diff, or intersect) and
 *             whether to do 'all' or 'distinct'
 *
 */
QFILE_LIST_ID *
qfile_combine_two_list (THREAD_ENTRY * thread_p, QFILE_LIST_ID * lhs_file_p, QFILE_LIST_ID * rhs_file_p, int flag)
{
  QFILE_LIST_ID *dest_list_id_p = NULL;
  QFILE_LIST_SCAN_ID lhs_scan_id, rhs_scan_id, last_lhs_scan_id, last_rhs_scan_id;
  QFILE_LIST_SCAN_ID *lhs_scan_p = NULL, *rhs_scan_p = NULL;
  QFILE_LIST_SCAN_ID *last_lhs_scan_p = NULL, *last_rhs_scan_p = NULL;
  int have_lhs = 0, have_rhs = 0, cmp;
  QFILE_TUPLE_RECORD lhs = { NULL, 0 };
  QFILE_TUPLE_RECORD rhs = { NULL, 0 };
  QFILE_TUPLE_RECORD last_lhs = { NULL, 0 };
  QFILE_TUPLE_RECORD last_rhs = { NULL, 0 };
  QUERY_OPTIONS distinct_or_all;

  ADVANCE_FUCTION advance_func;
  int (*act_left_func) (THREAD_ENTRY * thread_p, QFILE_LIST_ID *, QFILE_TUPLE);
  int (*act_right_func) (THREAD_ENTRY * thread_p, QFILE_LIST_ID *, QFILE_TUPLE);
  int (*act_both_func) (THREAD_ENTRY * thread_p, QFILE_LIST_ID *, QFILE_TUPLE, QFILE_TUPLE);

  advance_func = NULL;
  act_left_func = NULL;
  act_right_func = NULL;
  act_both_func = NULL;

  if (QFILE_IS_FLAG_SET_BOTH (flag, QFILE_FLAG_UNION, QFILE_FLAG_ALL))
    {
      return qfile_union_list (thread_p, lhs_file_p, rhs_file_p, flag);
    }

  if (QFILE_IS_FLAG_SET (flag, QFILE_FLAG_DISTINCT))
    {
      distinct_or_all = Q_DISTINCT;
    }
  else
    {
      distinct_or_all = Q_ALL;
    }

  if (lhs_file_p->tuple_cnt > 1)
    {
      lhs_file_p = qfile_sort_list (thread_p, lhs_file_p, NULL, distinct_or_all, true);
      if (lhs_file_p == NULL)
	{
	  goto error;
	}
    }

  if (qfile_open_list_scan (lhs_file_p, &lhs_scan_id) != NO_ERROR)
    {
      goto error;
    }
  lhs_scan_p = &lhs_scan_id;

  if (rhs_file_p)
    {
      if (rhs_file_p->tuple_cnt > 1)
	{
	  rhs_file_p = qfile_sort_list (thread_p, rhs_file_p, NULL, distinct_or_all, true);
	  if (rhs_file_p == NULL)
	    {
	      goto error;
	    }
	}

      if (qfile_open_list_scan (rhs_file_p, &rhs_scan_id) != NO_ERROR)
	{
	  goto error;
	}

      rhs_scan_p = &rhs_scan_id;
    }

  dest_list_id_p = qfile_open_list (thread_p, &lhs_file_p->type_list, NULL, lhs_file_p->query_id, flag);
  if (dest_list_id_p == NULL)
    {
      goto error;
    }

  if (rhs_file_p && qfile_unify_types (dest_list_id_p, rhs_file_p) != NO_ERROR)
    {
      goto error;
    }

  if (QFILE_IS_FLAG_SET (flag, QFILE_FLAG_INTERSECT))
    {
      act_left_func = NULL;
      act_right_func = NULL;
      act_both_func = qfile_add_one_tuple;
    }
  else if (QFILE_IS_FLAG_SET (flag, QFILE_FLAG_DIFFERENCE))
    {
      act_left_func = qfile_add_tuple_to_list;
      act_right_func = NULL;
      act_both_func = NULL;
    }
  else
    {
      /* QFILE_FLAG_UNION */
      act_left_func = qfile_add_tuple_to_list;
      act_right_func = qfile_add_tuple_to_list;
      act_both_func = qfile_add_one_tuple;
    }

  if (QFILE_IS_FLAG_SET (flag, QFILE_FLAG_DISTINCT))
    {
      advance_func = qfile_advance_group;
      if (qfile_open_list_scan (lhs_file_p, &last_lhs_scan_id) != NO_ERROR)
	{
	  goto error;
	}

      last_lhs_scan_p = &last_lhs_scan_id;
      if (rhs_file_p)
	{
	  if (qfile_open_list_scan (rhs_file_p, &last_rhs_scan_id) != NO_ERROR)
	    {
	      goto error;
	    }
	  last_rhs_scan_p = &last_rhs_scan_id;
	}
    }
  else
    {
      /* QFILE_FLAG_ALL */
      advance_func = qfile_advance_single;
      if (QFILE_IS_FLAG_SET (flag, QFILE_FLAG_UNION))
	{
	  act_both_func = qfile_add_two_tuple;
	}
    }

  while (1)
    {
      if (!have_lhs)
	{
	  if (qfile_advance (thread_p, advance_func, &lhs, &last_lhs, lhs_scan_p, last_lhs_scan_p, lhs_file_p,
			     &have_lhs) != NO_ERROR)
	    {
	      goto error;
	    }
	}

      if (!have_rhs)
	{
	  if (qfile_advance (thread_p, advance_func, &rhs, &last_rhs, rhs_scan_p, last_rhs_scan_p, rhs_file_p,
			     &have_rhs) != NO_ERROR)
	    {
	      goto error;
	    }
	}

      if (!have_lhs || !have_rhs)
	{
	  break;
	}

      if (qfile_compare_tuple_helper (lhs.tpl, rhs.tpl, &lhs_file_p->type_list, &cmp) != NO_ERROR)
	{
	  goto error;
	}

      if (cmp < 0)
	{
	  if (act_left_func && act_left_func (thread_p, dest_list_id_p, lhs.tpl) != NO_ERROR)
	    {
	      goto error;
	    }

	  have_lhs = 0;
	}
      else if (cmp == 0)
	{
	  if (act_both_func && act_both_func (thread_p, dest_list_id_p, lhs.tpl, rhs.tpl) != NO_ERROR)
	    {
	      goto error;
	    }

	  have_lhs = 0;
	  have_rhs = 0;
	}
      else
	{
	  if (act_right_func && act_right_func (thread_p, dest_list_id_p, rhs.tpl) != NO_ERROR)
	    {
	      goto error;
	    }
	  have_rhs = 0;
	}
    }

  while (have_lhs)
    {
      if (act_left_func && act_left_func (thread_p, dest_list_id_p, lhs.tpl) != NO_ERROR)
	{
	  goto error;
	}

      if (qfile_advance (thread_p, advance_func, &lhs, &last_lhs, lhs_scan_p, last_lhs_scan_p, lhs_file_p, &have_lhs) !=
	  NO_ERROR)
	{
	  goto error;
	}
    }

  while (have_rhs)
    {
      if (act_right_func && act_right_func (thread_p, dest_list_id_p, rhs.tpl) != NO_ERROR)
	{
	  goto error;
	}

      if (qfile_advance (thread_p, advance_func, &rhs, &last_rhs, rhs_scan_p, last_rhs_scan_p, rhs_file_p, &have_rhs) !=
	  NO_ERROR)
	{
	  goto error;
	}
    }

success:
  if (lhs_scan_p)
    {
      qfile_close_scan (thread_p, lhs_scan_p);
    }
  if (rhs_scan_p)
    {
      qfile_close_scan (thread_p, rhs_scan_p);
    }
  if (last_lhs_scan_p)
    {
      qfile_close_scan (thread_p, last_lhs_scan_p);
    }
  if (last_rhs_scan_p)
    {
      qfile_close_scan (thread_p, last_rhs_scan_p);
    }
  if (lhs_file_p)
    {
      qfile_close_list (thread_p, lhs_file_p);
    }
  if (rhs_file_p)
    {
      qfile_close_list (thread_p, rhs_file_p);
    }
  if (dest_list_id_p)
    {
      qfile_close_list (thread_p, dest_list_id_p);
    }

  return dest_list_id_p;

error:
  if (dest_list_id_p)
    {
      qfile_close_list (thread_p, dest_list_id_p);
      QFILE_FREE_AND_INIT_LIST_ID (dest_list_id_p);
    }
  goto success;
}

/*
 * qfile_copy_tuple_descr_to_tuple () - generate a tuple into a tuple record
 *                                      structure from a tuple descriptor
 *   return: NO_ERROR or error code
 *   thread_p(in): thread
 *   tpl_descr(in): tuple descriptor
 *   tpl_rec(in): tuple record
 *
 * NOTE: tpl_rec's fields will be private_alloc'd by this function and it's the
 * caller's resposability to properly dispose the memory
 */
int
qfile_copy_tuple_descr_to_tuple (THREAD_ENTRY * thread_p, QFILE_TUPLE_DESCRIPTOR * tpl_descr,
				 QFILE_TUPLE_RECORD * tplrec)
{
  char *tuple_p;
  int i, size;

  assert (tpl_descr != NULL && tplrec != NULL);

  /* alloc tuple record with tuple descriptor footprint */
  tplrec->size = tpl_descr->tpl_size;
  tplrec->tpl = (char *) db_private_alloc (thread_p, tplrec->size);
  if (tplrec->tpl == NULL)
    {
      return ER_FAILED;
    }

  /* put length */
  QFILE_PUT_TUPLE_LENGTH (tplrec->tpl, tplrec->size);
  tuple_p = tplrec->tpl + QFILE_TUPLE_LENGTH_SIZE;

  /* build tuple */
  for (i = 0; i < tpl_descr->f_cnt; i++)
    {
      if (qdata_copy_db_value_to_tuple_value (tpl_descr->f_valp[i], !(tpl_descr->clear_f_val_at_clone_decache[i]),
					      tuple_p, &size) != NO_ERROR)
	{
	  /* error has already been set */
	  db_private_free_and_init (thread_p, tplrec->tpl);
	  return ER_FAILED;
	}
      tuple_p += size;

      assert (tuple_p <= tplrec->tpl + tplrec->size);
    }

  /* all ok */
  return NO_ERROR;
}

static int
qfile_copy_tuple (THREAD_ENTRY * thread_p, QFILE_LIST_ID * to_list_id_p, QFILE_LIST_ID * from_list_id_p)
{
  QFILE_LIST_SCAN_ID scan_id;
  QFILE_TUPLE_RECORD tuple_record = { NULL, 0 };
  SCAN_CODE qp_scan;

  /* scan through the first list file and add the tuples to the result list file. */
  if (qfile_open_list_scan (from_list_id_p, &scan_id) != NO_ERROR)
    {
      return ER_FAILED;
    }

  while (true)
    {
      qp_scan = qfile_scan_list_next (thread_p, &scan_id, &tuple_record, PEEK);
      if (qp_scan != S_SUCCESS)
	{
	  break;
	}

      if (qfile_add_tuple_to_list (thread_p, to_list_id_p, tuple_record.tpl) != NO_ERROR)
	{
	  qfile_close_scan (thread_p, &scan_id);
	  return ER_FAILED;
	}
    }

  qfile_close_scan (thread_p, &scan_id);

  if (qp_scan != S_END)
    {
      return ER_FAILED;
    }

  return NO_ERROR;
}

static void
qfile_close_and_free_list_file (THREAD_ENTRY * thread_p, QFILE_LIST_ID * list_id)
{
  qfile_close_list (thread_p, list_id);
  QFILE_FREE_AND_INIT_LIST_ID (list_id);
}

/*
 * qfile_union_list () -
 * 	 return: IST_ID *, or NULL
 *   list_id1(in): First list file identifier
 * 	 list_id2(in): Second list file identifier
 * 	 flag(in):
 *
 * Note: This routine takes the union of two list files by getting the
 *              tuples of the both list files and generates a new list file.
 *              The source list files are not affected.
 */
static QFILE_LIST_ID *
qfile_union_list (THREAD_ENTRY * thread_p, QFILE_LIST_ID * list_id1_p, QFILE_LIST_ID * list_id2_p, int flag)
{
  QFILE_LIST_ID *result_list_id_p, *base, *tail;

  if (list_id1_p->tuple_cnt == 0)
    {
      base = list_id2_p;
      tail = NULL;
    }
  else if (list_id2_p->tuple_cnt == 0)
    {
      base = list_id1_p;
      tail = NULL;
    }
  else
    {
      base = list_id1_p;
      tail = list_id2_p;
    }

  result_list_id_p = qfile_clone_list_id (base, false);
  if (result_list_id_p == NULL)
    {
      return NULL;
    }

  if (tail != NULL)
    {
      if (qfile_reopen_list_as_append_mode (thread_p, result_list_id_p) != NO_ERROR)
	{
	  goto error;
	}

      if (qfile_unify_types (result_list_id_p, tail) != NO_ERROR)
	{
	  goto error;
	}

      if (qfile_copy_tuple (thread_p, result_list_id_p, tail) != NO_ERROR)
	{
	  goto error;
	}

      qfile_close_list (thread_p, result_list_id_p);
    }

  /* clear base list_id to prevent double free of tfile_vfid */
  qfile_clear_list_id (base);

  return result_list_id_p;

error:
  qfile_close_list (thread_p, result_list_id_p);
  qfile_free_list_id (result_list_id_p);
  return NULL;
}

/*
 * qfile_reallocate_tuple () - reallocates a tuple to the desired size.
 *              If it cant, it sets an error and returns 0
 *   return: nt 1 succes, 0 failure
 *   tplrec(in): tuple descriptor
 * 	 tpl_size(in): desired size
 * 	 file(in):
 *   line(in):
 *
 */
int
qfile_reallocate_tuple (QFILE_TUPLE_RECORD * tuple_record_p, int tuple_size)
{
  QFILE_TUPLE tuple;

  if (tuple_record_p->size == 0)
    {
      tuple_record_p->tpl = (QFILE_TUPLE) db_private_alloc (NULL, tuple_size);
    }
  else
    {
      /*
       * Don't leak the original tuple if we get a malloc failure!
       */
      tuple = (QFILE_TUPLE) db_private_realloc (NULL, tuple_record_p->tpl, tuple_size);
      if (tuple == NULL)
	{
	  db_private_free_and_init (NULL, tuple_record_p->tpl);
	}
      tuple_record_p->tpl = tuple;
    }

  if (tuple_record_p->tpl == NULL)
    {
      return ER_FAILED;
    }

  tuple_record_p->size = tuple_size;

  return NO_ERROR;
}

#if defined (CUBRID_DEBUG)
/*
 * qfile_print_list () - Dump the content of the list file to the standard output
 *   return: none
 *   list_id(in): List File Identifier
 */
void
qfile_print_list (THREAD_ENTRY * thread_p, QFILE_LIST_ID * list_id_p)
{
  QFILE_LIST_SCAN_ID scan_id;
  QFILE_TUPLE_RECORD tuple_record = { NULL, 0 };

  if (!list_id_p || list_id_p->type_list.type_cnt < 0)
    {
      fprintf (stdout, "\n <invalid tuple list> ");
      return;
    }
  if (list_id_p->type_list.type_cnt == 0)
    {
      fprintf (stdout, "\n <empty tuple list> ");
      return;
    }

  if (qfile_open_list_scan (list_id_p, &scan_id) != NO_ERROR)
    {
      return;
    }

  while (qfile_scan_list_next (thread_p, &scan_id, &tuple_record, PEEK) == S_SUCCESS)
    {
      qfile_print_tuple (&list_id_p->type_list, tuple_record.tpl);
    }

  qfile_close_scan (thread_p, &scan_id);
}
#endif

/*
 * Sorting Related Routines
 */

/* qfile_make_sort_key () -
 *   return:
 *   info(in):
 *   key(in):
 *   input_scan(in):
 *   tplrec(in):
 */
SORT_STATUS
qfile_make_sort_key (THREAD_ENTRY * thread_p, SORTKEY_INFO * key_info_p, RECDES * key_record_p,
		     QFILE_LIST_SCAN_ID * input_scan_p, QFILE_TUPLE_RECORD * tuple_record_p)
{
  int i, nkeys, length;
  SORT_REC *sort_record_p;
  char *data;
  SCAN_CODE scan_status;
  char *field_data;
  int field_length, offset;
  SORT_STATUS status;

  scan_status = qfile_scan_list_next (thread_p, input_scan_p, tuple_record_p, PEEK);
  if (scan_status != S_SUCCESS)
    {
      return ((scan_status == S_END) ? SORT_NOMORE_RECS : SORT_ERROR_OCCURRED);
    }

  nkeys = key_info_p->nkeys;
  sort_record_p = (SORT_REC *) key_record_p->data;
  sort_record_p->next = NULL;

  if (key_info_p->use_original)
    {
      /* P_sort_key */

      /* get sort_key body start position, align data to 8 bytes boundary */
      data = &(sort_record_p->s.original.body[0]);
      data = PTR_ALIGN (data, MAX_ALIGNMENT);

      length = CAST_BUFLEN (data - key_record_p->data);	/* i.e, 12 */

      /* STEP 1: build header(tuple_ID) */
      if (length <= key_record_p->area_size)
	{
	  sort_record_p->s.original.pageid = input_scan_p->curr_vpid.pageid;
	  sort_record_p->s.original.volid = input_scan_p->curr_vpid.volid;
	  sort_record_p->s.original.offset = input_scan_p->curr_offset;
	}

      /* STEP 2: build body */
      for (i = 0; i < nkeys; i++)
	{
	  /* Position ourselves at the next field, and find out its length */
	  QFILE_GET_TUPLE_VALUE_HEADER_POSITION (tuple_record_p->tpl, key_info_p->key[i].col, field_data);
	  field_length =
	    ((QFILE_GET_TUPLE_VALUE_FLAG (field_data) == V_BOUND) ? QFILE_GET_TUPLE_VALUE_LENGTH (field_data) : 0);

	  length += QFILE_TUPLE_VALUE_HEADER_SIZE + field_length;

	  if (length <= key_record_p->area_size)
	    {
	      memcpy (data, field_data, QFILE_TUPLE_VALUE_HEADER_SIZE + field_length);
	    }

	  /*
	   * Always pretend that we copied the data, even if we didn't.
	   * That will allow us to find out how big the record really needs
	   * to be.
	   */
	  data += QFILE_TUPLE_VALUE_HEADER_SIZE + field_length;
	}
    }
  else
    {
      /* A_sort_key */

      /* get sort_key body start position, align data to 8 bytes boundary */
      data = (char *) &sort_record_p->s.offset[nkeys];
      data = PTR_ALIGN (data, MAX_ALIGNMENT);

      length = CAST_BUFLEN (data - key_record_p->data);	/* i.e, 4 + 4 * (n - 1) */

      /* STEP 1: build header(offset_MAP) - go on with STEP 2 */

      /* STEP 2: build body */

      for (i = 0; i < nkeys; i++)
	{
	  /* Position ourselves at the next field, and find out its length */
	  QFILE_GET_TUPLE_VALUE_HEADER_POSITION (tuple_record_p->tpl, key_info_p->key[i].col, field_data);
	  field_length =
	    ((QFILE_GET_TUPLE_VALUE_FLAG (field_data) == V_BOUND) ? QFILE_GET_TUPLE_VALUE_LENGTH (field_data) : 0);

	  if (field_length)
	    {
	      /* non-NULL value */

	      offset = CAST_BUFLEN (data - key_record_p->data + QFILE_TUPLE_VALUE_HEADER_SIZE);
	      length = offset + field_length;

	      if (length <= key_record_p->area_size)
		{
		  sort_record_p->s.offset[i] = offset;
		  memcpy (data, field_data, QFILE_TUPLE_VALUE_HEADER_SIZE + field_length);
		}
	      /*
	       * Always pretend that we copied the data, even if we didn't.
	       * That will allow us to find out how big the record really
	       * needs to be.
	       */
	      data += QFILE_TUPLE_VALUE_HEADER_SIZE + field_length;
	    }
	  else
	    {
	      /* do not copy NULL-value field */

	      if (length <= key_record_p->area_size)
		{
		  sort_record_p->s.offset[i] = 0;
		}
	    }
	}
    }

  key_record_p->length = CAST_BUFLEN (data - key_record_p->data);

  if (key_record_p->length <= key_record_p->area_size)
    {
      status = SORT_SUCCESS;
    }
  else
    {
      scan_status = qfile_scan_prev (thread_p, input_scan_p);
      status = ((scan_status == S_ERROR) ? SORT_ERROR_OCCURRED : SORT_REC_DOESNT_FIT);
    }

  return status;
}

/* qfile_generate_sort_tuple () -
 *   return:
 *   info(in):
 *   sort_rec(in):
 *   output_recdes(out):
 */
QFILE_TUPLE
qfile_generate_sort_tuple (SORTKEY_INFO * key_info_p, SORT_REC * sort_record_p, RECDES * output_recdes_p)
{
  int nkeys, size, i;
  char *tuple_p, *field_p;
  char *p;
  int c;
  char *src;
  int len;

  nkeys = key_info_p->nkeys;
  size = QFILE_TUPLE_LENGTH_SIZE;

  for (i = 0; i < nkeys; i++)
    {
      size += QFILE_TUPLE_VALUE_HEADER_SIZE;
      if (sort_record_p->s.offset[i] != 0)
	{
	  p = (char *) sort_record_p + sort_record_p->s.offset[i] - QFILE_TUPLE_VALUE_HEADER_SIZE;
	  size += QFILE_GET_TUPLE_VALUE_LENGTH (p);
	}
    }

  if (output_recdes_p->area_size < size)
    {
      if (output_recdes_p->area_size == 0)
	{
	  tuple_p = (char *) db_private_alloc (NULL, size);
	}
      else
	{
	  tuple_p = (char *) db_private_realloc (NULL, output_recdes_p->data, size);
	}

      if (tuple_p == NULL)
	{
	  return NULL;
	}

      output_recdes_p->data = tuple_p;
      output_recdes_p->area_size = size;
    }

  tuple_p = output_recdes_p->data;
  field_p = tuple_p + QFILE_TUPLE_LENGTH_SIZE;

  for (i = 0; i < nkeys; i++)
    {
      c = key_info_p->key[i].permuted_col;

      if (sort_record_p->s.offset[c] == 0)
	{
	  QFILE_PUT_TUPLE_VALUE_FLAG (field_p, V_UNBOUND);
	  QFILE_PUT_TUPLE_VALUE_LENGTH (field_p, 0);
	}
      else
	{
	  src = (char *) sort_record_p + sort_record_p->s.offset[c] - QFILE_TUPLE_VALUE_HEADER_SIZE;
	  len = QFILE_GET_TUPLE_VALUE_LENGTH (src);
	  memcpy (field_p, src, len + QFILE_TUPLE_VALUE_HEADER_SIZE);
	  field_p += len;
	}

      field_p += QFILE_TUPLE_VALUE_HEADER_SIZE;
    }

  QFILE_PUT_TUPLE_LENGTH (tuple_p, field_p - tuple_p);
  return tuple_p;
}

/*
 * qfile_get_next_sort_item	() -
 *   return: SORT_STATUS
 *   recdes(in): Temporary record descriptor
 *   arg(in): Scan identifier
 *
 * Note: This routine is called by the sorting module to get the next
 * input item to sort. The scan identifier opened on the list file
 * is used to get the next list file tuple and return it to the sorting module
 * within the record descriptor. If the record descriptor area is not big
 * enough to hold the tuple, it is indicated to the sorting module and
 * scan position remains unchanged. The routine is supposed to be called again
 * with a bigger record descriptor. If there are no more tuples left
 * in the list file, or if an error occurs, the sorting module is informed with
 * necessary return codes.
 */
static SORT_STATUS
qfile_get_next_sort_item (THREAD_ENTRY * thread_p, RECDES * recdes_p, void *arg)
{
  SORT_INFO *sort_info_p;
  QFILE_SORT_SCAN_ID *scan_id_p;

  sort_info_p = (SORT_INFO *) arg;
  scan_id_p = sort_info_p->s_id;

  return qfile_make_sort_key (thread_p, &sort_info_p->key_info, recdes_p, scan_id_p->s_id, &scan_id_p->tplrec);
}

/*
 * qfile_put_next_sort_item () -
 *   return: SORT_STATUS
 *   recdes(in): Temporary record descriptor
 *   arg(in): Scan identifier
 *
 * Note: This routine is called by the sorting module to output	the next sorted
 * item.
 *
 * We have two versions of the put_next function:
 * ls_sort_put_next_long and ls_sort_put_next_short.  The long version
 * is building sort keys from records that hold more fields than sort keys.
 * It optimizes by simply keeping a pointer to the original record, and
 * when the sort keys are delivered back from the sort module, it uses
 * the pointer to retrieve the original record with all of the fields and
 * delivers that record to the output listfile.
 *
 * The short version is used when we we're sorting on all of the fields of
 * the record.  In that case there's no point in remembering the original record,
 * and we save the space occupied by the pointer. We also avoid the relatively
 * random traversal of the input file when rendering the output file,
 * since we can reconstruct the input records without actually consulting
 * the input file.
 */
static int
qfile_put_next_sort_item (THREAD_ENTRY * thread_p, const RECDES * recdes_p, void *arg)
{
  SORT_INFO *sort_info_p;
  SORT_REC *key_p;
  int error;
  QFILE_TUPLE_DESCRIPTOR *tuple_descr_p;
  int nkeys, i;
  char *p;
  PAGE_PTR page_p;
  VPID vpid;
  QFILE_LIST_ID *list_id_p;
  char *data;

  error = NO_ERROR;
  sort_info_p = (SORT_INFO *) arg;

  for (key_p = (SORT_REC *) recdes_p->data; key_p && error == NO_ERROR; key_p = key_p->next)
    {
      if (sort_info_p->key_info.use_original)
	{
	  /* P_sort_key */

	  list_id_p = &(sort_info_p->s_id->s_id->list_id);

	  vpid.pageid = key_p->s.original.pageid;
	  vpid.volid = key_p->s.original.volid;

#if 0				/* SortCache */
	  /* check if page is already fixed */
	  if (VPID_EQ (&(sort_info_p->fixed_vpid), &vpid))
	    {
	      /* use cached page pointer */
	      page_p = sort_info_p->fixed_page;
	    }
	  else
	    {
	      /* free currently fixed page */
	      if (sort_info_p->fixed_page != NULL)
		{
		  qmgr_free_old_page_and_init (thread_p, sort_info_p->fixed_page, list_id_p->tfile_vfid);
		}

	      /* fix page and cache fixed vpid */
	      page_p = qmgr_get_old_page (thread_p, &vpid, list_id_p->tfile_vfid);
	      if (page_p == NULL)
		{
		  assert (er_errid () != NO_ERROR);
		  return er_errid ();
		}

	      /* cache page pointer */
	      sort_info_p->fixed_vpid = vpid;
	      sort_info_p->fixed_page = page_p;
	    }
#else /* not SortCache */
	  page_p = qmgr_get_old_page (thread_p, &vpid, list_id_p->tfile_vfid);
	  if (page_p == NULL)
	    {
	      assert (er_errid () != NO_ERROR);
	      return er_errid ();
	    }
#endif /* not SortCache */

	  QFILE_GET_OVERFLOW_VPID (&vpid, page_p);
	  if (vpid.pageid == NULL_PAGEID)
	    {
	      /*
	       * This is the normal case of a non-overflow tuple.  We can use
	       * the page image directly, since we know that the tuple resides
	       * entirely on that page.
	       */
	      data = page_p + key_p->s.original.offset;
	      error = qfile_add_tuple_to_list (thread_p, sort_info_p->output_file, data);
	    }
	  else
	    {
	      assert (NULL_PAGEID < vpid.pageid);	/* should not be NULL_PAGEID_IN_PROGRESS */

	      /*
	       * Rats; this tuple requires overflow pages.  We need to copy
	       * all of the pages from the input file to the output file.
	       */
	      error = qfile_add_overflow_tuple_to_list (thread_p, sort_info_p->output_file, page_p, list_id_p);
	    }
#if 1				/* not SortCache */
	  qmgr_free_old_page_and_init (thread_p, page_p, list_id_p->tfile_vfid);
#endif /* not SortCache */
	}
      else
	{
	  /* A_sort_key */

	  nkeys = sort_info_p->key_info.nkeys;	/* get sort_key field number */

	  /* generate tuple descriptor */
	  tuple_descr_p = &(sort_info_p->output_file->tpl_descr);

	  /* determine how big a tuple we'll need */
	  tuple_descr_p->tpl_size = QFILE_TUPLE_LENGTH_SIZE + (QFILE_TUPLE_VALUE_HEADER_SIZE * nkeys);
	  for (i = 0; i < nkeys; i++)
	    {
	      if (key_p->s.offset[i] != 0)
		{
		  /*
		   * Remember, the offset[] value points to the start of the
		   * value's *data* (i.e., after the valflag/vallen nonsense),
		   * and is measured from the start of the sort_rec.
		   */
		  p = (char *) key_p + key_p->s.offset[i] - QFILE_TUPLE_VALUE_HEADER_SIZE;
		  tuple_descr_p->tpl_size += QFILE_GET_TUPLE_VALUE_LENGTH (p);
		}
	    }

	  if (tuple_descr_p->tpl_size < QFILE_MAX_TUPLE_SIZE_IN_PAGE)
	    {
	      /* SMALL QFILE_TUPLE */

	      /* set tuple descriptor */
	      tuple_descr_p->sortkey_info = (void *) (&sort_info_p->key_info);
	      tuple_descr_p->sort_rec = (void *) key_p;

	      /* generate sort_key driven tuple into list file page */
	      error = qfile_generate_tuple_into_list (thread_p, sort_info_p->output_file, T_SORTKEY);
	    }
	  else
	    {
	      /* BIG QFILE_TUPLE */

	      /*
	       * We didn't record the original vpid, and we should just
	       * reconstruct the original record from this sort key (rather
	       * than pressure the page buffer pool by reading in the original
	       * page to get the original tuple).
	       */
	      if (qfile_generate_sort_tuple (&sort_info_p->key_info, key_p, &sort_info_p->output_recdes) == NULL)
		{
		  error = ER_FAILED;
		}
	      else
		{
		  error = qfile_add_tuple_to_list (thread_p, sort_info_p->output_file, sort_info_p->output_recdes.data);
		}
	    }
	}
    }

  return (error == NO_ERROR) ? NO_ERROR : er_errid ();
}

/*
 * qfile_compare_partial_sort_record () -
 *   return: -1, 0, or 1, strcmp-style
 *   pk0(in): Pointer to pointer to first sort record
 *   pk1(in): Pointer to pointer to second sort record
 *   arg(in): Pointer to sort info
 *
 * Note: These routines are used for relative comparisons of two sort
 *       records during sorting.
 */
int
qfile_compare_partial_sort_record (const void *pk0, const void *pk1, void *arg)
{
  SORTKEY_INFO *key_info_p;
  SORT_REC *k0, *k1;
  int i, n;
  int o0, o1;
  int order;
  char *d0, *d1;
  char *fp0, *fp1;		/* sort_key field pointer */

  key_info_p = (SORTKEY_INFO *) arg;
  n = key_info_p->nkeys;
  order = 0;

  k0 = *(SORT_REC **) pk0;
  k1 = *(SORT_REC **) pk1;

  /* get body start position of k0, k1 */
  fp0 = &(k0->s.original.body[0]);
  fp0 = PTR_ALIGN (fp0, MAX_ALIGNMENT);

  fp1 = &(k1->s.original.body[0]);
  fp1 = PTR_ALIGN (fp1, MAX_ALIGNMENT);

  for (i = 0; i < n; i++)
    {
      if (QFILE_GET_TUPLE_VALUE_FLAG (fp0) == V_BOUND)
	{
	  o0 = 1;
	}
      else
	{
	  o0 = 0;		/* NULL */
	}

      if (QFILE_GET_TUPLE_VALUE_FLAG (fp1) == V_BOUND)
	{
	  o1 = 1;
	}
      else
	{
	  o1 = 0;		/* NULL */
	}

      if (o0 && o1)
	{
	  if (key_info_p->key[i].use_cmp_dom)
	    {
	      order = qfile_compare_with_interpolation_domain (fp0, fp1, &key_info_p->key[i], key_info_p);
	    }
	  else
	    {
	      d0 = fp0 + QFILE_TUPLE_VALUE_HEADER_LENGTH;
	      d1 = fp1 + QFILE_TUPLE_VALUE_HEADER_LENGTH;

	      order = (*key_info_p->key[i].sort_f) (d0, d1, key_info_p->key[i].col_dom, 0, 1, NULL);
	    }

	  order = key_info_p->key[i].is_desc ? -order : order;
	}
      else
	{
	  order = qfile_compare_with_null_value (o0, o1, key_info_p->key[i]);
	}

      if (order != 0)
	{
	  break;
	}

      fp0 += QFILE_TUPLE_VALUE_HEADER_LENGTH + QFILE_GET_TUPLE_VALUE_LENGTH (fp0);
      fp1 += QFILE_TUPLE_VALUE_HEADER_LENGTH + QFILE_GET_TUPLE_VALUE_LENGTH (fp1);
    }

  return order;
}

int
qfile_compare_all_sort_record (const void *pk0, const void *pk1, void *arg)
{
  SORTKEY_INFO *key_info_p;
  SORT_REC *k0, *k1;
  int i, n;
  int order;
  int o0, o1;
  char *d0, *d1;

  key_info_p = (SORTKEY_INFO *) arg;
  n = key_info_p->nkeys;
  order = 0;

  k0 = *(SORT_REC **) pk0;
  k1 = *(SORT_REC **) pk1;

  for (i = 0; i < n; i++)
    {
      o0 = k0->s.offset[i];
      o1 = k1->s.offset[i];

      if (o0 && o1)
	{
	  d0 = (char *) k0 + o0;
	  d1 = (char *) k1 + o1;

	  order = (*key_info_p->key[i].sort_f) (d0, d1, key_info_p->key[i].col_dom, 0, 1, NULL);
	  order = key_info_p->key[i].is_desc ? -order : order;
	}
      else
	{
	  order = qfile_compare_with_null_value (o0, o1, key_info_p->key[i]);
	}

      if (order != 0)
	{
	  break;
	}
    }

  return order;
}

/*
 * qfile_compare_with_null_value () -
 *   return: -1, 0, or 1, strcmp-style
 *   o0(in): The first value
 *   o1(in): The second value
 *   key_info(in): Sub-key info
 *
 * Note: These routines are internally used for relative comparisons
 *       of two values which include NULL value.
 */
static int
qfile_compare_with_null_value (int o0, int o1, SUBKEY_INFO key_info)
{
  /* At least one of the values sholud be NULL */
  assert (o0 == 0 || o1 == 0);

  if (o0 == 0 && o1 == 0)
    {
      /* both are unbound */
      return 0;
    }
  else if (o0 == 0)
    {
      /* NULL compare_op !NULL */
      assert (o1 != 0);
      if (key_info.is_nulls_first)
	{
	  return -1;
	}
      else
	{
	  return 1;
	}
    }
  else
    {
      /* !NULL compare_op NULL */
      assert (o1 == 0);
      if (key_info.is_nulls_first)
	{
	  return 1;
	}
      else
	{
	  return -1;
	}
    }
}

/* qfile_get_estimated_pages_for_sorting () -
 *   return:
 *   listid(in):
 *   info(in):
 *
 * Note: Make an estimate of input page count to be passed to the sorting
 *       module.  We want this to be an upper bound, because the sort
 *       package already has a limit on sort buffer size, and sorting
 *       proceeds faster with larger in-memory use.
 */
int
qfile_get_estimated_pages_for_sorting (QFILE_LIST_ID * list_id_p, SORTKEY_INFO * key_info_p)
{
  int prorated_pages, sort_key_size, sort_key_overhead;

  prorated_pages = (int) list_id_p->page_cnt;
  if (key_info_p->use_original == 1)
    {
      /* P_sort_key */

      /*
       * Every Part sort key record will have one int of overhead
       * per field in the key (for the offset vector).
       */
      sort_key_size = (int) offsetof (SORT_REC, s.original.body[0]);
      sort_key_overhead = (int) ceil (((double) (list_id_p->tuple_cnt * sort_key_size)) / DB_PAGESIZE);
    }
  else
    {
      /* A_sort_key */

      /*
       * Every Part sort key record will have one int of overhead
       * per field in the key (for the offset vector).
       */
      sort_key_size =
	(int) offsetof (SORT_REC, s.offset[0]) + sizeof (((SORT_REC *) 0)->s.offset[0]) * key_info_p->nkeys;
      sort_key_overhead = (int) ceil (((double) (list_id_p->tuple_cnt * sort_key_size)) / DB_PAGESIZE);
    }

  return prorated_pages + sort_key_overhead;
}

/* qfile_initialize_sort_key_info () -
 *   return:
 *   info(in):
 *   list(in):
 *   types(in):
 */
SORTKEY_INFO *
qfile_initialize_sort_key_info (SORTKEY_INFO * key_info_p, SORT_LIST * list_p, QFILE_TUPLE_VALUE_TYPE_LIST * types)
{
  int i, n;
  SUBKEY_INFO *subkey;

  if (types == NULL)
    {
      er_set (ER_ERROR_SEVERITY, ARG_FILE_LINE, ER_GENERIC_ERROR, 0);
      return NULL;
    }

  if (list_p)
    {
      n = qfile_get_sort_list_size (list_p);
    }
  else
    {
      n = types->type_cnt;
    }

  key_info_p->nkeys = n;
  key_info_p->use_original = (n != types->type_cnt);
  key_info_p->error = NO_ERROR;

  if (n <= (int) DIM (key_info_p->default_keys))
    {
      key_info_p->key = key_info_p->default_keys;
    }
  else
    {
      key_info_p->key = (SUBKEY_INFO *) db_private_alloc (NULL, n * sizeof (SUBKEY_INFO));
      if (key_info_p->key == NULL)
	{
	  return NULL;
	}
    }

  if (list_p)
    {
      SORT_LIST *p;
      for (i = 0, p = list_p; p; i++, p = p->next)
	{
	  assert_release (p->pos_descr.pos_no >= 0);
	  assert_release (p->pos_descr.dom != NULL);

	  subkey = &key_info_p->key[i];
	  subkey->col = p->pos_descr.pos_no;
	  subkey->col_dom = p->pos_descr.dom;
	  subkey->cmp_dom = NULL;
	  subkey->use_cmp_dom = false;

	  if (p->pos_descr.dom->type->id == DB_TYPE_VARIABLE)
	    {
	      subkey->sort_f = types->domp[i]->type->get_data_cmpdisk_function ();
	    }
	  else
	    {
	      subkey->sort_f = p->pos_descr.dom->type->get_data_cmpdisk_function ();
	    }

	  subkey->is_desc = (p->s_order == S_ASC) ? 0 : 1;
	  subkey->is_nulls_first = (p->s_nulls == S_NULLS_LAST) ? 0 : 1;

	  if (key_info_p->use_original)
	    {
	      key_info_p->key[i].permuted_col = i;
	    }
	  else
	    {
	      key_info_p->key[p->pos_descr.pos_no].permuted_col = i;
	    }
	}
    }
  else
    {
      for (i = 0; i < n; i++)
	{
	  SUBKEY_INFO *subkey;
	  subkey = &key_info_p->key[i];
	  subkey->col = i;
	  subkey->permuted_col = i;
	  subkey->col_dom = types->domp[i];
	  subkey->cmp_dom = NULL;
	  subkey->use_cmp_dom = false;
	  subkey->sort_f = types->domp[i]->type->get_data_cmpdisk_function ();
	  subkey->is_desc = 0;
	  subkey->is_nulls_first = 1;
	}
    }

  return key_info_p;
}

/* qfile_clear_sort_key_info () -
 *   return:
 *   info(in):
 */
void
qfile_clear_sort_key_info (SORTKEY_INFO * key_info_p)
{
  if (!key_info_p)
    {
      return;
    }

  if (key_info_p->key && key_info_p->key != key_info_p->default_keys)
    {
      db_private_free_and_init (NULL, key_info_p->key);
    }

  key_info_p->key = NULL;
  key_info_p->nkeys = 0;
}

/* qfile_initialize_sort_info () -
 *   return:
 *   info(in):
 *   listid(in):
 *   sort_list(in):
 */
static SORT_INFO *
qfile_initialize_sort_info (SORT_INFO * sort_info_p, QFILE_LIST_ID * list_id_p, SORT_LIST * sort_list_p)
{
  sort_info_p->key_info.key = NULL;
#if 0				/* SortCache */
  VPID_SET_NULL (&(sort_info_p->fixed_vpid));
  sort_info_p->fixed_page = NULL;
#endif /* SortCache */
  sort_info_p->output_recdes.data = NULL;
  sort_info_p->output_recdes.area_size = 0;
  if (qfile_initialize_sort_key_info (&sort_info_p->key_info, sort_list_p, &list_id_p->type_list) == NULL)
    {
      return NULL;
    }

  return sort_info_p;
}

/* qfile_clear_sort_info () -
 *   return: none
 *   info(in): Pointer to info block to be initialized
 *
 * Note: Free all internal structures in the given SORT_INFO block.
 */
static void
qfile_clear_sort_info (SORT_INFO * sort_info_p)
{
#if 0				/* SortCache */
  QFILE_LIST_ID *list_idp;

  list_idp = &(sort_info_p->s_id->s_id->list_id);

  if (sort_info_p->fixed_page != NULL)
    {
      qmgr_free_old_page_and_init (thread_p, sort_info_p->fixed_page, list_idp->tfile_vfid);
    }
#endif /* SortCache */

  qfile_clear_sort_key_info (&sort_info_p->key_info);

  if (sort_info_p->output_recdes.data)
    {
      db_private_free_and_init (NULL, sort_info_p->output_recdes.data);
    }

  sort_info_p->output_recdes.data = NULL;
  sort_info_p->output_recdes.area_size = 0;
}

/*
 * qfile_sort_list_with_func () -
 *   return: QFILE_LIST_ID *, or NULL
 *   list_id(in): Source list file identifier
 *   sort_list(in): List of comparison items
 *   option(in):
 *   ls_flag(in):
 *   get_fn(in):
 *   put_fn(in):
 *   cmp_fn(in):
 *   extra_arg(in):
 *   limit(in):
 *   do_close(in):
 */
QFILE_LIST_ID *
qfile_sort_list_with_func (THREAD_ENTRY * thread_p, QFILE_LIST_ID * list_id_p, SORT_LIST * sort_list_p,
			   QUERY_OPTIONS option, int flag, SORT_GET_FUNC * get_func, SORT_PUT_FUNC * put_func,
			   SORT_CMP_FUNC * cmp_func, void *extra_arg, int limit, bool do_close)
{
  QFILE_LIST_ID *srlist_id;
  QFILE_LIST_SCAN_ID t_scan_id;
  QFILE_SORT_SCAN_ID s_scan_id;
  SORT_INFO info;
  int sort_result, estimated_pages;
  SORT_DUP_OPTION dup_option;

  srlist_id = qfile_open_list (thread_p, &list_id_p->type_list, sort_list_p, list_id_p->query_id, flag);
  if (srlist_id == NULL)
    {
      return NULL;
    }

  /* open a scan on the unsorted list file */
  if (qfile_open_list_scan (list_id_p, &t_scan_id) != NO_ERROR)
    {
      qfile_close_and_free_list_file (thread_p, srlist_id);
      return NULL;
    }

  if (qfile_initialize_sort_info (&info, list_id_p, sort_list_p) == NULL)
    {
      qfile_close_scan (thread_p, &t_scan_id);
      qfile_close_and_free_list_file (thread_p, srlist_id);
      return NULL;
    }

  info.s_id = &s_scan_id;
  info.output_file = srlist_id;
  info.extra_arg = extra_arg;

  if (get_func == NULL)
    {
      get_func = &qfile_get_next_sort_item;
    }

  if (put_func == NULL)
    {
      put_func = &qfile_put_next_sort_item;
    }

  if (cmp_func == NULL)
    {
      if (info.key_info.use_original == 1)
	{
	  cmp_func = &qfile_compare_partial_sort_record;
	}
      else
	{
	  cmp_func = &qfile_compare_all_sort_record;
	}
    }

  s_scan_id.s_id = &t_scan_id;
  s_scan_id.tplrec.size = 0;
  s_scan_id.tplrec.tpl = (char *) NULL;

  estimated_pages = qfile_get_estimated_pages_for_sorting (list_id_p, &info.key_info);

  dup_option = ((option == Q_DISTINCT) ? SORT_ELIM_DUP : SORT_DUP);

  sort_result =
    sort_listfile (thread_p, NULL_VOLID, estimated_pages, get_func, &info, put_func, &info, cmp_func, &info.key_info,
		   dup_option, limit, srlist_id->tfile_vfid->tde_encrypted);

  if (sort_result < 0)
    {
#if 0				/* SortCache */
      qfile_clear_sort_info (&info);
      qfile_close_scan (&t_scan_id);
#else /* not SortCache */
      qfile_close_scan (thread_p, &t_scan_id);
      qfile_clear_sort_info (&info);
#endif /* not SortCache */
      qfile_close_list (thread_p, list_id_p);
      qfile_destroy_list (thread_p, list_id_p);
      qfile_close_and_free_list_file (thread_p, srlist_id);
      return NULL;
    }

  if (do_close)
    {
      qfile_close_list (thread_p, srlist_id);
    }

#if 0				/* SortCache */
  qfile_clear_sort_info (&info);
  qfile_close_scan (&t_scan_id);
#else /* not SortCache */
  qfile_close_scan (thread_p, &t_scan_id);
  qfile_clear_sort_info (&info);
#endif /* not SortCache */

  qfile_close_list (thread_p, list_id_p);
  qfile_destroy_list (thread_p, list_id_p);
  qfile_copy_list_id (list_id_p, srlist_id, true);
  QFILE_FREE_AND_INIT_LIST_ID (srlist_id);

  return list_id_p;
}

/*
 * qfile_sort_list () -
 *   return: QFILE_LIST_ID *, or NULL
 *   list_id(in): Source list file identifier
 *   sort_list(in): List of comparison items
 *   option(in):
 *   do_close(in);
 *
 * Note: This routine sorts the specified list file tuples according
 *       to the list of comparison items and generates a sorted list
 *       file. The source list file is not affected by the routine.
 */
QFILE_LIST_ID *
qfile_sort_list (THREAD_ENTRY * thread_p, QFILE_LIST_ID * list_id_p, SORT_LIST * sort_list_p, QUERY_OPTIONS option,
		 bool do_close)
{
  int ls_flag;

  if (sort_list_p && qfile_is_sort_list_covered (list_id_p->sort_list, sort_list_p) == true)
    {
      /* no need to sort here */
      return list_id_p;
    }

  ls_flag = (option == Q_DISTINCT) ? QFILE_FLAG_DISTINCT : QFILE_FLAG_ALL;

  return qfile_sort_list_with_func (thread_p, list_id_p, sort_list_p, option, ls_flag, NULL, NULL, NULL, NULL,
				    NO_SORT_LIMIT, do_close);
}

/*
 * qfile_copy_list_pages () -
 *   return:
 *   old_first_vpidp(in)        :
 *   old_tfile_vfidp(in)        :
 *   new_first_vpidp(in)        :
 *   new_last_vpidp(in) :
 *   new_tfile_vfidp(in)        :
 */
static int
qfile_copy_list_pages (THREAD_ENTRY * thread_p, VPID * old_first_vpid_p, QMGR_TEMP_FILE * old_tfile_vfid_p,
		       VPID * new_first_vpid_p, VPID * new_last_vpid_p, QMGR_TEMP_FILE * new_tfile_vfid_p)
{
  PAGE_PTR old_page_p, old_ovfl_page_p, prev_page_p, new_page_p, new_ovfl_page_p;
  VPID old_next_vpid, old_ovfl_vpid, prev_vpid, new_ovfl_vpid;

  old_page_p = qmgr_get_old_page (thread_p, old_first_vpid_p, old_tfile_vfid_p);
  if (old_page_p == NULL)
    {
      return ER_FAILED;
    }

  new_page_p = qmgr_get_new_page (thread_p, new_first_vpid_p, new_tfile_vfid_p);
  if (new_page_p == NULL)
    {
      qmgr_free_old_page_and_init (thread_p, old_page_p, old_tfile_vfid_p);
      return ER_FAILED;
    }

  *new_last_vpid_p = *new_first_vpid_p;

  while (true)
    {
      (void) memcpy (new_page_p, old_page_p, DB_PAGESIZE);

      QFILE_GET_OVERFLOW_VPID (&old_ovfl_vpid, old_page_p);
      prev_page_p = new_page_p;
      new_ovfl_page_p = NULL;

      while (!VPID_ISNULL (&old_ovfl_vpid))
	{
	  old_ovfl_page_p = qmgr_get_old_page (thread_p, &old_ovfl_vpid, old_tfile_vfid_p);
	  if (old_ovfl_page_p == NULL)
	    {
	      qmgr_free_old_page_and_init (thread_p, old_page_p, old_tfile_vfid_p);
	      qfile_set_dirty_page (thread_p, new_page_p, FREE, new_tfile_vfid_p);
	      return ER_FAILED;
	    }

	  new_ovfl_page_p = qmgr_get_new_page (thread_p, &new_ovfl_vpid, new_tfile_vfid_p);

	  if (new_ovfl_page_p == NULL)
	    {
	      qmgr_free_old_page_and_init (thread_p, old_ovfl_page_p, old_tfile_vfid_p);
	      qmgr_free_old_page_and_init (thread_p, old_page_p, old_tfile_vfid_p);
	      qfile_set_dirty_page (thread_p, new_page_p, FREE, new_tfile_vfid_p);
	      return ER_FAILED;
	    }

	  (void) memcpy (new_ovfl_page_p, old_ovfl_page_p, DB_PAGESIZE);

	  QFILE_GET_OVERFLOW_VPID (&old_ovfl_vpid, old_ovfl_page_p);
	  qmgr_free_old_page_and_init (thread_p, old_ovfl_page_p, old_tfile_vfid_p);

	  QFILE_PUT_OVERFLOW_VPID (prev_page_p, &new_ovfl_vpid);
	  qfile_set_dirty_page (thread_p, prev_page_p, FREE, new_tfile_vfid_p);

	  prev_page_p = new_ovfl_page_p;
	}

      if (new_ovfl_page_p)
	{
	  qfile_set_dirty_page (thread_p, new_ovfl_page_p, FREE, new_tfile_vfid_p);
	}

      QFILE_GET_NEXT_VPID (&old_next_vpid, old_page_p);
      qmgr_free_old_page_and_init (thread_p, old_page_p, old_tfile_vfid_p);

      if (VPID_ISNULL (&old_next_vpid))
	{
	  qfile_set_dirty_page (thread_p, new_page_p, FREE, new_tfile_vfid_p);
	  new_page_p = NULL;
	  break;
	}

      old_page_p = qmgr_get_old_page (thread_p, &old_next_vpid, old_tfile_vfid_p);
      prev_page_p = new_page_p;
      prev_vpid = *new_last_vpid_p;

      if (old_page_p == NULL)
	{
	  qfile_set_dirty_page (thread_p, prev_page_p, FREE, new_tfile_vfid_p);
	  return ER_FAILED;
	}

      new_page_p = qmgr_get_new_page (thread_p, new_last_vpid_p, new_tfile_vfid_p);
      if (new_page_p == NULL)
	{
	  qmgr_free_old_page_and_init (thread_p, old_page_p, old_tfile_vfid_p);
	  qfile_set_dirty_page (thread_p, prev_page_p, FREE, new_tfile_vfid_p);
	  return ER_FAILED;
	}

      QFILE_PUT_PREV_VPID (new_page_p, &prev_vpid);
      QFILE_PUT_NEXT_VPID (prev_page_p, new_last_vpid_p);

      qfile_set_dirty_page (thread_p, prev_page_p, FREE, new_tfile_vfid_p);
    }

  if (new_page_p)
    {
      qfile_set_dirty_page (thread_p, prev_page_p, FREE, new_tfile_vfid_p);
    }

  return NO_ERROR;
}

/*
 * qfile_duplicate_list () -
 *   return:
 *   list_id(in):
 *   flag(in):
 *
 * Note: This routine duplicates the specified list file.
 *       The source list file is not affected by the routine.
 */
QFILE_LIST_ID *
qfile_duplicate_list (THREAD_ENTRY * thread_p, QFILE_LIST_ID * list_id_p, int flag)
{
  QFILE_LIST_ID *dup_list_id_p;

  dup_list_id_p = qfile_open_list (thread_p, &list_id_p->type_list, NULL, list_id_p->query_id, flag);
  if (dup_list_id_p == NULL)
    {
      return NULL;
    }

  if (qfile_copy_list_pages (thread_p, &list_id_p->first_vpid, list_id_p->tfile_vfid, &dup_list_id_p->first_vpid,
			     &dup_list_id_p->last_vpid, dup_list_id_p->tfile_vfid) != NO_ERROR)
    {
      qfile_destroy_list (thread_p, dup_list_id_p);
      QFILE_FREE_AND_INIT_LIST_ID (dup_list_id_p);
      return NULL;
    }

  dup_list_id_p->tuple_cnt = list_id_p->tuple_cnt;
  dup_list_id_p->page_cnt = list_id_p->page_cnt;

  return dup_list_id_p;
}

/*
 * List File Scan Routines
 */

/*
 * qfile_get_tuple () -
 *   return:
 *   first_page(in):
 *   tuplep(in):
 *   tplrec(in):
 *   list_idp(in):
 */
int
qfile_get_tuple (THREAD_ENTRY * thread_p, PAGE_PTR first_page_p, QFILE_TUPLE tuple, QFILE_TUPLE_RECORD * tuple_record_p,
		 QFILE_LIST_ID * list_id_p)
{
  VPID ovfl_vpid;
  char *tuple_p;
  int offset;
  int tuple_length, tuple_page_size;
  int max_tuple_page_size;
  PAGE_PTR page_p;

  page_p = first_page_p;
  tuple_length = QFILE_GET_TUPLE_LENGTH (tuple);

  if (tuple_record_p->size < tuple_length)
    {
      if (qfile_reallocate_tuple (tuple_record_p, tuple_length) != NO_ERROR)
	{
	  return ER_FAILED;
	}
    }

  tuple_p = (char *) tuple_record_p->tpl;

  if (QFILE_GET_OVERFLOW_PAGE_ID (page_p) == NULL_PAGEID)
    {
      /* tuple is inside the page */
      memcpy (tuple_p, tuple, tuple_length);
      return NO_ERROR;
    }
  else
    {
      /* tuple has overflow pages */
      offset = 0;
      max_tuple_page_size = qfile_Max_tuple_page_size;

      do
	{
	  QFILE_GET_OVERFLOW_VPID (&ovfl_vpid, page_p);
	  tuple_page_size = MIN (tuple_length - offset, max_tuple_page_size);

	  memcpy (tuple_p, (char *) page_p + QFILE_PAGE_HEADER_SIZE, tuple_page_size);

	  tuple_p += tuple_page_size;
	  offset += tuple_page_size;

	  if (page_p != first_page_p)
	    {
	      qmgr_free_old_page_and_init (thread_p, page_p, list_id_p->tfile_vfid);
	    }

	  if (ovfl_vpid.pageid != NULL_PAGEID)
	    {
	      page_p = qmgr_get_old_page (thread_p, &ovfl_vpid, list_id_p->tfile_vfid);
	      if (page_p == NULL)
		{
		  return ER_FAILED;
		}
	    }
	}
      while (ovfl_vpid.pageid != NULL_PAGEID);
    }

  return NO_ERROR;
}

/*
 * qfile_get_tuple_from_current_list () -
 *   return: int (NO_ERROR or ER_FAILED)
 *   s_id(in): Scan identifier
 *   tplrec(in): Tuple record descriptor
 *
 * Note: Fetch the current tuple of the given scan identifier into the
 *       tuple descriptor.
 */
static int
qfile_get_tuple_from_current_list (THREAD_ENTRY * thread_p, QFILE_LIST_SCAN_ID * scan_id_p,
				   QFILE_TUPLE_RECORD * tuple_record_p)
{
  PAGE_PTR page_p;
  QFILE_TUPLE tuple;

  page_p = scan_id_p->curr_pgptr;
  tuple = (char *) page_p + scan_id_p->curr_offset;

  return qfile_get_tuple (thread_p, page_p, tuple, tuple_record_p, &scan_id_p->list_id);
}

/*
 * qfile_scan_next  () -
 *   return: SCAN_CODE (S_SUCCESS, S_END, S_ERROR)
 *   s_id(in/out): Scan identifier
 *
 * Note: The scan is moved to the next scan item. If there are no more
 *       scan items, S_END is returned.  If an error occurs,
 *       S_ERROR is returned.
 *
 * Note: The scan identifier must be of type LIST FILE scan identifier.
 */
static SCAN_CODE
qfile_scan_next (THREAD_ENTRY * thread_p, QFILE_LIST_SCAN_ID * scan_id_p)
{
  PAGE_PTR page_p, next_page_p;
  VPID next_vpid;

  if (scan_id_p->position == S_BEFORE)
    {
      if (scan_id_p->list_id.tuple_cnt > 0)
	{
	  page_p = qmgr_get_old_page (thread_p, &scan_id_p->list_id.first_vpid, scan_id_p->list_id.tfile_vfid);
	  if (page_p == NULL)
	    {
	      return S_ERROR;
	    }

	  QFILE_COPY_VPID (&scan_id_p->curr_vpid, &scan_id_p->list_id.first_vpid);
	  scan_id_p->curr_pgptr = page_p;
	  scan_id_p->curr_offset = QFILE_PAGE_HEADER_SIZE;
	  scan_id_p->curr_tpl = (char *) scan_id_p->curr_pgptr + QFILE_PAGE_HEADER_SIZE;
	  scan_id_p->curr_tplno = 0;
	  scan_id_p->position = S_ON;
	  return S_SUCCESS;
	}
      else
	{
	  return S_END;
	}
    }
  else if (scan_id_p->position == S_ON)
    {
      if (scan_id_p->curr_tplno < QFILE_GET_TUPLE_COUNT (scan_id_p->curr_pgptr) - 1)
	{
	  scan_id_p->curr_offset += QFILE_GET_TUPLE_LENGTH (scan_id_p->curr_tpl);
	  scan_id_p->curr_tpl += QFILE_GET_TUPLE_LENGTH (scan_id_p->curr_tpl);
	  scan_id_p->curr_tplno++;
	  return S_SUCCESS;
	}
      else if (qfile_has_next_page (scan_id_p->curr_pgptr))
	{
	  QFILE_GET_NEXT_VPID (&next_vpid, scan_id_p->curr_pgptr);
	  next_page_p = qmgr_get_old_page (thread_p, &next_vpid, scan_id_p->list_id.tfile_vfid);
	  if (next_page_p == NULL)
	    {
	      return S_ERROR;
	    }

	  qmgr_free_old_page_and_init (thread_p, scan_id_p->curr_pgptr, scan_id_p->list_id.tfile_vfid);
	  QFILE_COPY_VPID (&scan_id_p->curr_vpid, &next_vpid);
	  scan_id_p->curr_pgptr = next_page_p;
	  scan_id_p->curr_tplno = 0;
	  scan_id_p->curr_offset = QFILE_PAGE_HEADER_SIZE;
	  scan_id_p->curr_tpl = (char *) scan_id_p->curr_pgptr + QFILE_PAGE_HEADER_SIZE;
	  return S_SUCCESS;
	}
      else
	{
	  scan_id_p->position = S_AFTER;

	  if (!scan_id_p->keep_page_on_finish)
	    {
	      scan_id_p->curr_vpid.pageid = NULL_PAGEID;
	      qmgr_free_old_page_and_init (thread_p, scan_id_p->curr_pgptr, scan_id_p->list_id.tfile_vfid);
	    }

	  return S_END;
	}
    }
  else if (scan_id_p->position == S_AFTER)
    {
      return S_END;
    }
  else
    {
      er_set (ER_ERROR_SEVERITY, ARG_FILE_LINE, ER_QPROC_UNKNOWN_CRSPOS, 0);
      return S_ERROR;
    }
}

/*
 * qfile_scan_prev () -
 *   return: SCAN_CODE (S_SUCCESS, S_END, S_ERROR)
 *   s_id(in/out): Scan identifier
 *
 * Note: The scan is moved to previous scan item. If there are no more
 *       scan items, S_END is returned.  If an error occurs,
 *       S_ERROR is returned.
 */
static SCAN_CODE
qfile_scan_prev (THREAD_ENTRY * thread_p, QFILE_LIST_SCAN_ID * scan_id_p)
{
  PAGE_PTR page_p, prev_page_p;
  VPID prev_vpid;

  if (scan_id_p->position == S_BEFORE)
    {
      return S_END;
    }
  else if (scan_id_p->position == S_ON)
    {
      if (scan_id_p->curr_tplno > 0)
	{
	  scan_id_p->curr_offset -= QFILE_GET_PREV_TUPLE_LENGTH (scan_id_p->curr_tpl);
	  scan_id_p->curr_tpl -= QFILE_GET_PREV_TUPLE_LENGTH (scan_id_p->curr_tpl);
	  scan_id_p->curr_tplno--;
	  return S_SUCCESS;
	}
      else if (QFILE_GET_PREV_PAGE_ID (scan_id_p->curr_pgptr) != NULL_PAGEID)
	{
	  QFILE_GET_PREV_VPID (&prev_vpid, scan_id_p->curr_pgptr);
	  prev_page_p = qmgr_get_old_page (thread_p, &prev_vpid, scan_id_p->list_id.tfile_vfid);
	  if (prev_page_p == NULL)
	    {
	      return S_ERROR;
	    }

	  qmgr_free_old_page_and_init (thread_p, scan_id_p->curr_pgptr, scan_id_p->list_id.tfile_vfid);
	  QFILE_COPY_VPID (&scan_id_p->curr_vpid, &prev_vpid);
	  scan_id_p->curr_pgptr = prev_page_p;
	  scan_id_p->curr_tplno = QFILE_GET_TUPLE_COUNT (prev_page_p) - 1;
	  scan_id_p->curr_offset = QFILE_GET_LAST_TUPLE_OFFSET (prev_page_p);
	  scan_id_p->curr_tpl = (char *) scan_id_p->curr_pgptr + scan_id_p->curr_offset;
	  return S_SUCCESS;
	}
      else
	{
	  scan_id_p->position = S_BEFORE;
	  scan_id_p->curr_vpid.pageid = NULL_PAGEID;
	  qmgr_free_old_page_and_init (thread_p, scan_id_p->curr_pgptr, scan_id_p->list_id.tfile_vfid);
	  return S_END;
	}
    }
  else if (scan_id_p->position == S_AFTER)
    {

      if (VPID_ISNULL (&scan_id_p->list_id.first_vpid))
	{
	  return S_END;
	}
      page_p = qmgr_get_old_page (thread_p, &scan_id_p->list_id.last_vpid, scan_id_p->list_id.tfile_vfid);
      if (page_p == NULL)
	{
	  return S_ERROR;
	}

      scan_id_p->position = S_ON;
      QFILE_COPY_VPID (&scan_id_p->curr_vpid, &scan_id_p->list_id.last_vpid);
      scan_id_p->curr_pgptr = page_p;
      scan_id_p->curr_tplno = QFILE_GET_TUPLE_COUNT (page_p) - 1;
      scan_id_p->curr_offset = QFILE_GET_LAST_TUPLE_OFFSET (page_p);
      scan_id_p->curr_tpl = (char *) scan_id_p->curr_pgptr + scan_id_p->curr_offset;
      return S_SUCCESS;
    }
  else
    {
      er_set (ER_ERROR_SEVERITY, ARG_FILE_LINE, ER_QPROC_UNKNOWN_CRSPOS, 0);
      return S_ERROR;
    }
}

/*
 * qfile_save_current_scan_tuple_position () -
 *   return:
 *   s_id(in): Scan identifier
 *   ls_tplpos(in/out): Set to contain current scan tuple position
 *
 * Note: Save current scan tuple position information.
 */
void
qfile_save_current_scan_tuple_position (QFILE_LIST_SCAN_ID * scan_id_p, QFILE_TUPLE_POSITION * tuple_position_p)
{
  tuple_position_p->status = scan_id_p->status;
  tuple_position_p->position = scan_id_p->position;
  tuple_position_p->vpid.pageid = scan_id_p->curr_vpid.pageid;
  tuple_position_p->vpid.volid = scan_id_p->curr_vpid.volid;
  tuple_position_p->offset = scan_id_p->curr_offset;
  tuple_position_p->tpl = scan_id_p->curr_tpl;
  tuple_position_p->tplno = scan_id_p->curr_tplno;
}

static SCAN_CODE
qfile_retrieve_tuple (THREAD_ENTRY * thread_p, QFILE_LIST_SCAN_ID * scan_id_p, QFILE_TUPLE_RECORD * tuple_record_p,
		      int peek)
{
  int tuple_size;

  if (QFILE_GET_OVERFLOW_PAGE_ID (scan_id_p->curr_pgptr) == NULL_PAGEID)
    {
      if (peek)
	{
	  tuple_record_p->tpl = scan_id_p->curr_tpl;
	}
      else
	{
	  tuple_size = QFILE_GET_TUPLE_LENGTH (scan_id_p->curr_tpl);
	  if (tuple_record_p->size < tuple_size)
	    {
	      if (qfile_reallocate_tuple (tuple_record_p, tuple_size) != NO_ERROR)
		{
		  return S_ERROR;
		}
	    }
	  memcpy (tuple_record_p->tpl, scan_id_p->curr_tpl, tuple_size);
	}
    }
  else
    {
      /* tuple has overflow pages */
      if (peek)
	{
	  if (qfile_get_tuple_from_current_list (thread_p, scan_id_p, &scan_id_p->tplrec) != NO_ERROR)
	    {
	      return S_ERROR;
	    }
	  tuple_record_p->tpl = scan_id_p->tplrec.tpl;
	}
      else
	{
	  if (qfile_get_tuple_from_current_list (thread_p, scan_id_p, tuple_record_p) != NO_ERROR)
	    {
	      return S_ERROR;
	    }
	}
    }

  return S_SUCCESS;
}

/*
 * qfile_jump_scan_tuple_position() -
 *   return: SCAN_CODE (S_SUCCESS, S_END, S_ERROR)
 *   s_id(in/out): Scan identifier
 *   ls_tplpos(in): Scan tuple position
 *   tplrec(in/out): Tuple record descriptor
 *   peek(in): Peek or Copy Tuple
 *
 * Note: Jump to the given list file scan position and fetch the tuple
 *       to the given tuple descriptor, either by peeking or by
 *       copying depending on the value of the peek parameter.
 *
 * Note: Saved scan can only be on "ON" or "AFTER" positions.
 */
SCAN_CODE
qfile_jump_scan_tuple_position (THREAD_ENTRY * thread_p, QFILE_LIST_SCAN_ID * scan_id_p,
				QFILE_TUPLE_POSITION * tuple_position_p, QFILE_TUPLE_RECORD * tuple_record_p, int peek)
{
  PAGE_PTR page_p;

  if (tuple_position_p->position == S_ON)
    {
      if (scan_id_p->position == S_ON)
	{
	  if (scan_id_p->curr_vpid.pageid != tuple_position_p->vpid.pageid
	      || scan_id_p->curr_vpid.volid != tuple_position_p->vpid.volid)
	    {
	      page_p = qmgr_get_old_page (thread_p, &tuple_position_p->vpid, scan_id_p->list_id.tfile_vfid);
	      if (page_p == NULL)
		{
		  return S_ERROR;
		}

	      qmgr_free_old_page_and_init (thread_p, scan_id_p->curr_pgptr, scan_id_p->list_id.tfile_vfid);

	      QFILE_COPY_VPID (&scan_id_p->curr_vpid, &tuple_position_p->vpid);
	      scan_id_p->curr_pgptr = page_p;
	    }
	}
      else
	{
	  page_p = qmgr_get_old_page (thread_p, &tuple_position_p->vpid, scan_id_p->list_id.tfile_vfid);
	  if (page_p == NULL)
	    {
	      return S_ERROR;
	    }

	  QFILE_COPY_VPID (&scan_id_p->curr_vpid, &tuple_position_p->vpid);
	  scan_id_p->curr_pgptr = page_p;
	}
    }
  else
    {
      if (scan_id_p->position == S_ON)
	{
	  qmgr_free_old_page_and_init (thread_p, scan_id_p->curr_pgptr, scan_id_p->list_id.tfile_vfid);
	}
    }

  scan_id_p->status = tuple_position_p->status;
  scan_id_p->position = tuple_position_p->position;
  scan_id_p->curr_offset = tuple_position_p->offset;
  scan_id_p->curr_tpl = (char *) scan_id_p->curr_pgptr + scan_id_p->curr_offset;
  scan_id_p->curr_tplno = tuple_position_p->tplno;

  if (scan_id_p->position == S_ON)
    {
      return qfile_retrieve_tuple (thread_p, scan_id_p, tuple_record_p, peek);
    }
  else if (scan_id_p->position == S_BEFORE || scan_id_p->position == S_AFTER)
    {
      return S_END;
    }
  else
    {
      er_set (ER_ERROR_SEVERITY, ARG_FILE_LINE, ER_QPROC_UNKNOWN_CRSPOS, 0);
      return S_ERROR;
    }
}

/*
 * qfile_start_scan_fix () -
 *   return: int (NO_ERROR or ER_FAILED)
 *   s_id(in/out): Scan identifier
 *
 * Note: Start a scan operation which will keep the accessed list file
 *       pages fixed in the buffer pool. The routine starts the scan
 *       operation either from the beginning or from the last point
 *       scan fix ended.
 */
int
qfile_start_scan_fix (THREAD_ENTRY * thread_p, QFILE_LIST_SCAN_ID * scan_id_p)
{
  if (scan_id_p->position == S_ON && !scan_id_p->curr_pgptr)
    {
      scan_id_p->curr_pgptr = qmgr_get_old_page (thread_p, &scan_id_p->curr_vpid, scan_id_p->list_id.tfile_vfid);
      if (scan_id_p->curr_pgptr == NULL)
	{
	  return ER_FAILED;
	}

      scan_id_p->curr_tpl = (char *) scan_id_p->curr_pgptr + scan_id_p->curr_offset;
    }
  else
    {
      scan_id_p->status = S_STARTED;
      scan_id_p->position = S_BEFORE;
    }

  return NO_ERROR;
}

/*
 * qfile_open_list_scan () -
 *   return: int (NO_ERROR or ER_FAILED)
 *   list_id(in): List identifier
 *   s_id(in/out): Scan identifier
 *
 * Note: A scan identifier is created to scan through the given list of tuples.
 */
int
qfile_open_list_scan (QFILE_LIST_ID * list_id_p, QFILE_LIST_SCAN_ID * scan_id_p)
{
  scan_id_p->status = S_OPENED;
  scan_id_p->position = S_BEFORE;
  scan_id_p->keep_page_on_finish = 0;
  scan_id_p->curr_vpid.pageid = NULL_PAGEID;
  scan_id_p->curr_vpid.volid = NULL_VOLID;
  QFILE_CLEAR_LIST_ID (&scan_id_p->list_id);

  if (qfile_copy_list_id (&scan_id_p->list_id, list_id_p, true) != NO_ERROR)
    {
      return ER_FAILED;
    }

  scan_id_p->tplrec.size = 0;
  scan_id_p->tplrec.tpl = NULL;

  return NO_ERROR;
}

/*
 * qfile_scan_list () -
 *   return: SCAN_CODE (S_SUCCESS, S_END, S_ERROR)
 *   s_id(in): Scan identifier
 *   tplrec(in/out): Tuple record descriptor
 *   peek(in): Peek or Copy Tuple
 *
 * Note: The regular LIST FILE scan is moved to the next scan tuple and
 *       the tuple is fetched to the tuple record descriptor. If there
 *       are no more scan items(tuples), S_END is returned. If
 *       an error occurs, S_ERROR is returned. If peek is true,
 *       the tplrec->tpl pointer is directly set to point to scan list
 *       file page, otherwise the tuple content is copied to the
 *       tplrec tuple area. If the area inside the tplrec is not enough
 *       it is reallocated by this routine.
 *
 * Note1: The pointer set by a PEEK operation is valid until another scan
 *        operation on the list file or until scan is closed.
 *
 * Note2: When the PEEK is specified, the area pointed by the tuple must not
 *        be modified by the caller.
 */
static SCAN_CODE
qfile_scan_list (THREAD_ENTRY * thread_p, QFILE_LIST_SCAN_ID * scan_id_p,
		 SCAN_CODE (*scan_func) (THREAD_ENTRY * thread_p, QFILE_LIST_SCAN_ID *),
		 QFILE_TUPLE_RECORD * tuple_record_p, int peek)
{
  SCAN_CODE qp_scan;

  qp_scan = (*scan_func) (thread_p, scan_id_p);
  if (qp_scan == S_SUCCESS)
    {
      qp_scan = qfile_retrieve_tuple (thread_p, scan_id_p, tuple_record_p, peek);
    }

  return qp_scan;
}

/*
 * qfile_scan_list_next () -
 *   return: SCAN_CODE (S_SUCCESS, S_END, S_ERROR)
 *   s_id(in): Scan identifier
 *   tplrec(in/out): Tuple record descriptor
 *   peek(in): Peek or Copy Tuple
 */
SCAN_CODE
qfile_scan_list_next (THREAD_ENTRY * thread_p, QFILE_LIST_SCAN_ID * scan_id_p, QFILE_TUPLE_RECORD * tuple_record_p,
		      int peek)
{
  return qfile_scan_list (thread_p, scan_id_p, qfile_scan_next, tuple_record_p, peek);
}

/*
 * qfile_scan_list_prev () -
 *   return: SCAN_CODE (S_SUCCESS, S_END, S_ERROR)
 *   s_id(in): Scan identifier
 *   tplrec(in/out): Tuple record descriptor
 *   peek(in): Peek or Copy Tuple
 */
SCAN_CODE
qfile_scan_list_prev (THREAD_ENTRY * thread_p, QFILE_LIST_SCAN_ID * scan_id_p, QFILE_TUPLE_RECORD * tuple_record_p,
		      int peek)
{
  return qfile_scan_list (thread_p, scan_id_p, qfile_scan_prev, tuple_record_p, peek);
}

/*
 * qfile_end_scan_fix () -
 *   return:
 *   s_id(in/out)   : Scan identifier
 *
 * Note: End a scan fix operation by freeing the current scan page pointer.
 */
void
qfile_end_scan_fix (THREAD_ENTRY * thread_p, QFILE_LIST_SCAN_ID * scan_id_p)
{
  if (scan_id_p->position == S_ON && scan_id_p->curr_pgptr)
    {
      qmgr_free_old_page_and_init (thread_p, scan_id_p->curr_pgptr, scan_id_p->list_id.tfile_vfid);
    }
  else
    {
      scan_id_p->status = S_ENDED;
      scan_id_p->position = S_AFTER;
    }
}

/*
 * qfile_close_scan () -
 *   return:
 *   s_id(in)   : Scan identifier
 *
 * Note: The scan identifier is closed and allocated areas and page
 *       buffers are freed.
 */
void
qfile_close_scan (THREAD_ENTRY * thread_p, QFILE_LIST_SCAN_ID * scan_id_p)
{
  if (scan_id_p->status == S_CLOSED)
    {
      return;
    }

  if ((scan_id_p->position == S_ON || (scan_id_p->position == S_AFTER && scan_id_p->keep_page_on_finish))
      && scan_id_p->curr_pgptr)
    {
      qmgr_free_old_page_and_init (thread_p, scan_id_p->curr_pgptr, scan_id_p->list_id.tfile_vfid);
    }

  if (scan_id_p->tplrec.tpl != NULL)
    {
      db_private_free_and_init (thread_p, scan_id_p->tplrec.tpl);
      scan_id_p->tplrec.size = 0;
    }

  qfile_clear_list_id (&scan_id_p->list_id);

  scan_id_p->status = S_CLOSED;
}

#if defined(SERVER_MODE)
/*
 * qfile_compare_tran_id () -
 *   return:
 *   t1(in)     :
 *   t2(in)     :
 */
static int
qfile_compare_tran_id (const void *t1, const void *t2)
{
  return *((int *) t1) - *((int *) t2);
}
#endif /* SERVER_MODE */

/*
 * qfile_hash_db_value_array () - Hash an array of DB_VALUE (DB_VALUE_ARRAY type)
 *   return:
 *   key(in)    :
 *   htsize(in) :
 */
static unsigned int
qfile_hash_db_value_array (const void *key, unsigned int htsize)
{
  unsigned int hash = 0;
  int i;
  const DB_VALUE_ARRAY *array = (DB_VALUE_ARRAY *) key;
  const DB_VALUE *val;

  if (key != NULL && array->size > 0)
    {
      for (i = 0, val = array->vals; i < array->size; i++, val++)
	{
	  hash |= mht_valhash (val, htsize);
	  hash <<= 8;
	}
      hash |= array->size;
    }

  return (hash % htsize);
}

/*
 * qfile_compare_equal_db_value_array () - Compare two arrays of DB_VALUE
 *                                   (DB_VALUE_ARRAY type)
 *   return:
 *   key1(in)   :
 *   key2(in)   :
 */
static int
qfile_compare_equal_db_value_array (const void *key1, const void *key2)
{
  int i;
  const DB_VALUE_ARRAY *array1 = (DB_VALUE_ARRAY *) key1, *array2 = (DB_VALUE_ARRAY *) key2;
  const DB_VALUE *val1, *val2;

  if (key1 == key2 || (array1->size == 0 && array2->size == 0))
    {
      return true;
    }

  if (key1 == NULL || key2 == NULL || array1->size != array2->size)
    {
      return false;
    }

  for (i = 0, val1 = array1->vals, val2 = array2->vals; i < array1->size; i += 3, val1 += 3, val2 += 3)
    {
      if (mht_compare_dbvalues_are_equal (val1, val2) == false)
	{
	  return false;
	}
    }

  for (i = 1, val1 = array1->vals + 1, val2 = array2->vals + 1; i < array1->size; i += 3, val1 += 3, val2 += 3)
    {
      if (mht_compare_dbvalues_are_equal (val1, val2) == false)
	{
	  return false;
	}
    }

  for (i = 2, val1 = array1->vals + 2, val2 = array2->vals + 2; i < array1->size; i += 3, val1 += 3, val2 += 3)
    {
      if (mht_compare_dbvalues_are_equal (val1, val2) == false)
	{
	  return false;
	}
    }

  return true;
}

/*
 * qfile_initialize_list_cache () - Initialize list cache
 *   return:
 */
int
qfile_initialize_list_cache (THREAD_ENTRY * thread_p)
{
  unsigned int i;
  int n;
  QFILE_POOLED_LIST_CACHE_ENTRY *pent;

  if (QFILE_IS_LIST_CACHE_DISABLED)
    {
      return NO_ERROR;
    }

  if (csect_enter (thread_p, CSECT_QPROC_LIST_CACHE, INF_WAIT) != NO_ERROR)
    {
      return ER_FAILED;
    }

  /* array of memory hash tables for list cache; pool for list_ht of QFILE_LIST_CACHE_ENTRY */
  if (qfile_List_cache.list_hts)
    {
      /* if the hash table already exist, clear it out */
      for (i = 0; i < qfile_List_cache.n_hts; i++)
	{
	  (void) mht_map_no_key (thread_p, qfile_List_cache.list_hts[i], qfile_free_list_cache_entry,
				 qfile_List_cache.list_hts[i]);
	  (void) mht_clear (qfile_List_cache.list_hts[i], NULL, NULL);
	}
    }
  else
    {
      /* create */
      qfile_List_cache.n_hts = prm_get_integer_value (PRM_ID_XASL_CACHE_MAX_ENTRIES) + 10;
      qfile_List_cache.list_hts = (MHT_TABLE **) calloc (qfile_List_cache.n_hts, sizeof (MHT_TABLE *));
      if (qfile_List_cache.list_hts == NULL)
	{
	  goto error;
	}

      for (i = 0; i < qfile_List_cache.n_hts; i++)
	{
	  qfile_List_cache.list_hts[i] =
	    mht_create ("list file cache (DB_VALUE list)", prm_get_integer_value (PRM_ID_LIST_MAX_QUERY_CACHE_ENTRIES),
			qfile_hash_db_value_array, qfile_compare_equal_db_value_array);
	  if (qfile_List_cache.list_hts[i] == NULL)
	    {
	      goto error;
	    }
	}
    }

  qfile_List_cache.n_entries = 0;
  qfile_List_cache.n_pages = 0;
  qfile_List_cache.lookup_counter = 0;
  qfile_List_cache.hit_counter = 0;
  qfile_List_cache.miss_counter = 0;
  qfile_List_cache.full_counter = 0;

  /* list cache entry pool */
  if (qfile_List_cache_entry_pool.pool)
    {
      free_and_init (qfile_List_cache_entry_pool.pool);
    }

  qfile_List_cache_entry_pool.n_entries = prm_get_integer_value (PRM_ID_LIST_MAX_QUERY_CACHE_ENTRIES) + 10;
  qfile_List_cache_entry_pool.pool =
    (QFILE_POOLED_LIST_CACHE_ENTRY *) calloc (qfile_List_cache_entry_pool.n_entries,
					      sizeof (QFILE_POOLED_LIST_CACHE_ENTRY));
  if (qfile_List_cache_entry_pool.pool == NULL)
    {
      goto error;
    }

  qfile_List_cache_entry_pool.free_list = 0;
  for (pent = qfile_List_cache_entry_pool.pool, n = 0; pent && n < qfile_List_cache_entry_pool.n_entries - 1;
       pent++, n++)
    {
      pent->s.next = n + 1;
    }

  if (pent != NULL)
    {
      pent->s.next = -1;
    }

  csect_exit (thread_p, CSECT_QPROC_LIST_CACHE);

  return NO_ERROR;

error:
  if (qfile_List_cache_entry_pool.pool)
    {
      free_and_init (qfile_List_cache_entry_pool.pool);
    }
  qfile_List_cache_entry_pool.n_entries = 0;
  qfile_List_cache_entry_pool.free_list = -1;

  if (qfile_List_cache.list_hts)
    {
      for (i = 0; i < qfile_List_cache.n_hts && qfile_List_cache.list_hts[i]; i++)
	{
	  mht_destroy (qfile_List_cache.list_hts[i]);
	}
      free_and_init (qfile_List_cache.list_hts);
    }
  qfile_List_cache.n_hts = 0;

  csect_exit (thread_p, CSECT_QPROC_LIST_CACHE);

  return ER_FAILED;
}

/*
 * qfile_finalize_list_cache () - Finalize list cache
 *   return:
 */
int
qfile_finalize_list_cache (THREAD_ENTRY * thread_p)
{
  unsigned int i;

  if (QFILE_IS_LIST_CACHE_DISABLED)
    {
      return NO_ERROR;
    }

  if (csect_enter (thread_p, CSECT_QPROC_LIST_CACHE, INF_WAIT) != NO_ERROR)
    {
      return ER_FAILED;
    }

  /* array of memory hash tables for list cache; pool for list_ht of QFILE_LIST_CACHE_ENTRY */
  if (qfile_List_cache.list_hts)
    {
      for (i = 0; i < qfile_List_cache.n_hts; i++)
	{
	  bool del = true;
	  (void) mht_map_no_key (thread_p, qfile_List_cache.list_hts[i], qfile_end_use_of_list_cache_entry_local, &del);
	  mht_destroy (qfile_List_cache.list_hts[i]);
	}
      free_and_init (qfile_List_cache.list_hts);
    }

  /* list cache entry pool */
  if (qfile_List_cache_entry_pool.pool)
    {
      free_and_init (qfile_List_cache_entry_pool.pool);
    }

  csect_exit (thread_p, CSECT_QPROC_LIST_CACHE);

  return NO_ERROR;
}

/*
 * qfile_clear_list_cache () - Clear out list cache hash table
 *   return:
 *   list_ht_no(in)     :
 */
int
qfile_clear_list_cache (THREAD_ENTRY * thread_p, int list_ht_no)
{
  int rc;
  bool del = true;
  int cnt;

  if (QFILE_IS_LIST_CACHE_DISABLED)
    {
      return ER_FAILED;
    }

  if (qfile_List_cache.n_hts == 0)
    {
      return ER_FAILED;
    }

  if (csect_enter (thread_p, CSECT_QPROC_LIST_CACHE, INF_WAIT) != NO_ERROR)
    {
      return ER_FAILED;
    }

  cnt = 0;
  do
    {
      rc =
	mht_map_no_key (thread_p, qfile_List_cache.list_hts[list_ht_no], qfile_end_use_of_list_cache_entry_local, &del);
      if (rc != NO_ERROR)
	{
	  csect_exit (thread_p, CSECT_QPROC_LIST_CACHE);
	  thread_sleep (10);	/* 10 msec */
	  if (csect_enter (thread_p, CSECT_QPROC_LIST_CACHE, INF_WAIT) != NO_ERROR)
	    {
	      return ER_FAILED;
	    }
	}
    }
  while (rc != NO_ERROR && cnt++ < 10);

  if (rc != NO_ERROR)
    {
      /* unhappy condition; if this happens, memory leak will occurrs */
      er_log_debug (ARG_FILE_LINE, "ls_clear_list_cache: failed to delete all entries\n");
    }

  if (qfile_get_list_cache_number_of_entries (list_ht_no) == 0)
    {
      (void) mht_clear (qfile_List_cache.list_hts[list_ht_no], NULL, NULL);
    }

  csect_exit (thread_p, CSECT_QPROC_LIST_CACHE);

  return NO_ERROR;
}

/*
 * qfile_allocate_list_cache_entry () - Allocate the entry or get one from the pool
 *   return:
 *   req_size(in)       :
 */
static QFILE_LIST_CACHE_ENTRY *
qfile_allocate_list_cache_entry (int req_size)
{
  /* this function should be called within CSECT_QPROC_LIST_CACHE */
  QFILE_POOLED_LIST_CACHE_ENTRY *pent = NULL;

  if (req_size > RESERVED_SIZE_FOR_LIST_CACHE_ENTRY || qfile_List_cache_entry_pool.free_list == -1)
    {
      /* malloc from the heap if required memory size is bigger than reserved, or the pool is exhausted */
      pent = (QFILE_POOLED_LIST_CACHE_ENTRY *) malloc (req_size + ADDITION_FOR_POOLED_LIST_CACHE_ENTRY);
      if (pent != NULL)
	{
	  /* mark as to be freed rather than returning back to the pool */
	  pent->s.next = -2;
	}
      else
	{
	  er_log_debug (ARG_FILE_LINE, "ls_alloc_list_cache_ent: allocation failed\n");
	}
    }
  else
    {
      /* get one from the pool */
      assert ((qfile_List_cache_entry_pool.free_list <= qfile_List_cache_entry_pool.n_entries)
	      && (qfile_List_cache_entry_pool.free_list >= 0));
      pent = &qfile_List_cache_entry_pool.pool[qfile_List_cache_entry_pool.free_list];

      assert (pent->s.next <= qfile_List_cache_entry_pool.n_entries && pent->s.next >= -1);
      qfile_List_cache_entry_pool.free_list = pent->s.next;
      pent->s.next = -1;
    }

  /* initialize */
  if (pent)
    {
      assert (sizeof (pent->s.entry) >= sizeof (QFILE_LIST_CACHE_ENTRY));

      (void) memset ((void *) &pent->s.entry, 0, sizeof (QFILE_LIST_CACHE_ENTRY));
    }
  else
    {
      return NULL;
    }

  return &pent->s.entry;
}

/*
 * qfile_free_list_cache_entry () -  Remove the entry from the hash and free it
 *                              Can be used by mht_map_no_key() function
 *   return:
 *   data(in)   :
 *   args(in)   :
 */
static int
qfile_free_list_cache_entry (THREAD_ENTRY * thread_p, void *data, void *args)
{
  /* this function should be called within CSECT_QPROC_LIST_CACHE */
  QFILE_POOLED_LIST_CACHE_ENTRY *pent;
  QFILE_LIST_CACHE_ENTRY *lent = (QFILE_LIST_CACHE_ENTRY *) data;
  HL_HEAPID old_pri_heap_id;
  int i;
#if !defined (NDEBUG)
  int idx;
#endif

  if (data == NULL)
    {
      return ER_FAILED;
    }

  /*
   * Clear out parameter values. (DB_VALUE containers)
   * Remind that the parameter values are cloned in global heap context(0)
   */
  old_pri_heap_id = db_change_private_heap (thread_p, 0);
  for (i = 0; i < lent->param_values.size; i++)
    {
      (void) pr_clear_value (&lent->param_values.vals[i]);
    }
  (void) db_change_private_heap (thread_p, old_pri_heap_id);

  /* if this entry is from the pool return it, else free it */
  pent = POOLED_LIST_CACHE_ENTRY_FROM_LIST_CACHE_ENTRY (lent);
  if (pent->s.next == -2)
    {
      free_and_init (pent);
    }
  else
    {
      /* return it back to the pool */
      (void) memset (&pent->s.entry, 0, sizeof (QFILE_LIST_CACHE_ENTRY));
      pent->s.next = qfile_List_cache_entry_pool.free_list;

#if !defined (NDEBUG)
      idx = (int) (pent - qfile_List_cache_entry_pool.pool);
      assert (idx <= qfile_List_cache_entry_pool.n_entries && idx >= 0);
#endif

      qfile_List_cache_entry_pool.free_list = CAST_BUFLEN (pent - qfile_List_cache_entry_pool.pool);
    }

  return NO_ERROR;
}

/*
 * qfile_print_list_cache_entry () - Print the entry
 *                              Will be used by mht_dump() function
 *   return:
 *   fp(in)     :
 *   key(in)    :
 *   data(in)   :
 *   args(in)   :
 */
static int
qfile_print_list_cache_entry (THREAD_ENTRY * thread_p, FILE * fp, const void *key, void *data, void *args)
{
  QFILE_LIST_CACHE_ENTRY *ent = (QFILE_LIST_CACHE_ENTRY *) data;
  int i;
  char str[20];
  TP_DOMAIN **d;
  time_t tmp_time;
  struct tm *c_time_struct, tm_val;

  if (!ent)
    {
      return false;
    }
  if (fp == NULL)
    {
      fp = stdout;
    }

  fprintf (fp, "LIST_CACHE_ENTRY (%p) {\n", data);
  fprintf (fp, "  param_values = [");

  for (i = 0; i < ent->param_values.size; i++)
    {
      fprintf (fp, " ");
      db_fprint_value (fp, &ent->param_values.vals[i]);
    }

  fprintf (fp, " ]\n");
  fprintf (fp, "  list_id = { type_list { %d", ent->list_id.type_list.type_cnt);

  for (i = 0, d = ent->list_id.type_list.domp; i < ent->list_id.type_list.type_cnt && d && *d; i++, d++)
    {
      fprintf (fp, " %s/%d", (*d)->type->name, TP_DOMAIN_TYPE ((*d)));
    }

  fprintf (fp,
	   " } tuple_cnt %d page_cnt %d first_vpid { %d %d } last_vpid { %d %d } lasttpl_len %d query_id %lld  "
	   " temp_vfid { %d %d } }\n", ent->list_id.tuple_cnt, ent->list_id.page_cnt, ent->list_id.first_vpid.pageid,
	   ent->list_id.first_vpid.volid, ent->list_id.last_vpid.pageid, ent->list_id.last_vpid.volid,
	   ent->list_id.lasttpl_len, (long long) ent->list_id.query_id, ent->list_id.temp_vfid.fileid,
	   ent->list_id.temp_vfid.volid);

#if defined(SERVER_MODE)
  fprintf (fp, "  tran_isolation = %d\n", ent->tran_isolation);
  fprintf (fp, "  tran_index_array = [");

  for (i = 0; (unsigned int) i < ent->last_ta_idx; i++)
    {
      fprintf (fp, " %d", ent->tran_index_array[i]);
    }

  fprintf (fp, " ]\n");
  fprintf (fp, "  last_ta_idx = %lld\n", (long long) ent->last_ta_idx);
#endif /* SERVER_MODE */

  fprintf (fp, "  query_string = %s\n", ent->query_string);

  tmp_time = ent->time_created.tv_sec;
  c_time_struct = localtime_r (&tmp_time, &tm_val);
  if (c_time_struct == NULL)
    {
      fprintf (fp, "  ent->time_created.tv_sec is invalid (%ld)\n", ent->time_last_used.tv_sec);
    }
  else
    {
      (void) strftime (str, sizeof (str), "%x %X", c_time_struct);
      fprintf (fp, "  time_created = %s.%d\n", str, (int) ent->time_created.tv_usec);
    }

  tmp_time = ent->time_last_used.tv_sec;
  c_time_struct = localtime_r (&tmp_time, &tm_val);
  if (c_time_struct == NULL)
    {
      fprintf (fp, "  ent->time_last_used.tv_sec is invalid (%ld)\n", ent->time_last_used.tv_sec);
    }
  else
    {
      (void) strftime (str, sizeof (str), "%x %X", c_time_struct);
      fprintf (fp, "  time_last_used = %s.%d\n", str, (int) ent->time_last_used.tv_usec);

      fprintf (fp, "  ref_count = %d\n", ent->ref_count);
      fprintf (fp, "  deletion_marker = %s\n", (ent->deletion_marker) ? "true" : "false");
      fprintf (fp, "}\n");
    }

  return true;
}

/*
 * qfile_dump_list_cache_internal () -
 *   return:
 *   fp(in)     :
 */
int
qfile_dump_list_cache_internal (THREAD_ENTRY * thread_p, FILE * fp)
{
  unsigned int i;

  if (csect_enter (thread_p, CSECT_QPROC_LIST_CACHE, INF_WAIT) != NO_ERROR)
    {
      return ER_FAILED;
    }

  if (!fp)
    {
      fp = stdout;
    }

  fprintf (fp,
	   "LIST_CACHE {\n  n_hts %d\n  n_entries %d  n_pages %d\n"
	   "  lookup_counter %d\n  hit_counter %d\n  miss_counter %d\n  full_counter %d\n}\n",
	   qfile_List_cache.n_hts, qfile_List_cache.n_entries, qfile_List_cache.n_pages,
	   qfile_List_cache.lookup_counter, qfile_List_cache.hit_counter, qfile_List_cache.miss_counter,
	   qfile_List_cache.full_counter);

  for (i = 0; i < qfile_List_cache.n_hts; i++)
    {
      if (mht_count (qfile_List_cache.list_hts[i]) > 0)
	{
	  fprintf (fp, "\nlist_hts[%d] %p\n", i, (void *) qfile_List_cache.list_hts[i]);
	  (void) mht_dump (thread_p, fp, qfile_List_cache.list_hts[i], true, qfile_print_list_cache_entry, NULL);
	}
    }

  csect_exit (thread_p, CSECT_QPROC_LIST_CACHE);

  return NO_ERROR;
}

#if defined (CUBRID_DEBUG)
/*
 * qfile_dump_list_cache () -
 *   return:
 *   fname(in)  :
 */
int
qfile_dump_list_cache (THREAD_ENTRY * thread_p, const char *fname)
{
  int rc;
  FILE *fp;

  if (QFILE_IS_LIST_CACHE_DISABLED)
    {
      return ER_FAILED;
    }

  if (qfile_List_cache.n_hts == 0 || !qfile_List_cache.list_hts)
    {
      return ER_FAILED;
    }

  fp = (fname) ? fopen (fname, "a") : stdout;
  if (!fp)
    {
      fp = stdout;
    }

  rc = qfile_dump_list_cache_internal (thread_p, fp);

  if (fp != stdout)
    {
      fclose (fp);
    }

  return rc;
}
#endif

/*
 * qfile_delete_list_cache_entry () - Delete a list cache entry
 *                               Can be used by mht_map_no_key() function
 *   return:
 *   data(in/out)   :
 *   args(in)   :
 */
static int
qfile_delete_list_cache_entry (THREAD_ENTRY * thread_p, void *data)
{
  /* this function should be called within CSECT_QPROC_LIST_CACHE */
  QFILE_LIST_CACHE_ENTRY *lent = (QFILE_LIST_CACHE_ENTRY *) data;
  int error_code = ER_FAILED;

  if (data == NULL || lent->list_ht_no < 0)
    {
      return ER_FAILED;
    }

  /* update counter */
  qfile_List_cache.n_entries--;
  qfile_List_cache.n_pages -= lent->list_id.page_cnt;

  /* remove the entry from the hash table */
  if (mht_rem2 (qfile_List_cache.list_hts[lent->list_ht_no], &lent->param_values, lent, NULL, NULL) != NO_ERROR)
    {
      if (!lent->deletion_marker)
	{
	  char *s = NULL;

	  if (lent->param_values.size > 0)
	    {
	      s = pr_valstring (&lent->param_values.vals[0]);
	    }

	  er_log_debug (ARG_FILE_LINE,
			"ls_delete_list_cache_ent: mht_rem failed for param_values { %d %s ...}\n",
			lent->param_values.size, s ? s : "(null)");
	  if (s)
	    {
	      db_private_free (thread_p, s);
	    }
	}
    }

  /* destroy the temp file of XASL_ID */
  if (!VFID_ISNULL (&lent->list_id.temp_vfid)
      && file_temp_retire_preserved (thread_p, &lent->list_id.temp_vfid) != NO_ERROR)
    {
      er_log_debug (ARG_FILE_LINE, "ls_delete_list_cache_ent: fl_destroy failed for vfid { %d %d }\n",
		    lent->list_id.temp_vfid.fileid, lent->list_id.temp_vfid.volid);
    }

  /* clear list_id */
  qfile_update_qlist_count (thread_p, &lent->list_id, 1);
  qfile_clear_list_id (&lent->list_id);

  error_code = qfile_free_list_cache_entry (thread_p, lent, NULL);

  return error_code;
}

/*
 * qfile_end_use_of_list_cache_entry_local () -
 *   return:
 *   data(in)   :
 *   args(in)   :
 */
static int
qfile_end_use_of_list_cache_entry_local (THREAD_ENTRY * thread_p, void *data, void *args)
{
  return qfile_end_use_of_list_cache_entry (thread_p, (QFILE_LIST_CACHE_ENTRY *) data, *((bool *) args));
}

/*
 * qfile_lookup_list_cache_entry () - Lookup the list cache with the parameter
 * values (DB_VALUE array) bound to the query
 *   return:
 *   list_ht_no(in)     :
 *   params(in) :
 *
 * Note: Look up the hash table to get the cached result with the parameter
 *       values as the key.
 */
QFILE_LIST_CACHE_ENTRY *
qfile_lookup_list_cache_entry (THREAD_ENTRY * thread_p, int list_ht_no, const DB_VALUE_ARRAY * params,
			       bool * result_cached)
{
  QFILE_LIST_CACHE_ENTRY *lent;
  int tran_index;
#if defined(SERVER_MODE)
  TRAN_ISOLATION tran_isolation;
#if defined(WINDOWS)
  unsigned int num_elements;
#else
  size_t num_elements;
#endif
#endif /* SERVER_MODE */
#if defined (SERVER_MODE) && !defined (NDEBUG)
  size_t i_idx, num_active_users;
#endif

  bool new_tran = true;

  *result_cached = false;

  if (QFILE_IS_LIST_CACHE_DISABLED)
    {
      return NULL;
    }
  if (qfile_List_cache.n_hts == 0 || list_ht_no < 0)
    {
      return NULL;
    }

  if (csect_enter (thread_p, CSECT_QPROC_LIST_CACHE, INF_WAIT) != NO_ERROR)
    {
      return NULL;
    }

  tran_index = LOG_FIND_THREAD_TRAN_INDEX (thread_p);

  /* look up the hash table with the key */
  lent = (QFILE_LIST_CACHE_ENTRY *) mht_get (qfile_List_cache.list_hts[list_ht_no], params);
  qfile_List_cache.lookup_counter++;	/* counter */

  if (lent)
    {
      unsigned int i;

      /* check if it is marked to be deleted */
      if (lent->deletion_marker)
	{
#if defined(SERVER_MODE)
	  if (lent->last_ta_idx == 0)
#endif
	    {
	      qfile_delete_list_cache_entry (thread_p, lent);
	    }
	  goto end;
	}

      *result_cached = true;

#if defined(SERVER_MODE)
      /* check if the cache is owned by me */
      for (i = 0; i < lent->last_ta_idx; i++)
	{
	  if (lent->tran_index_array[i] == tran_index)
	    {
	      new_tran = false;
	      break;
	    }
	}

      /* finally, we found an useful cache entry to reuse */
      if (new_tran)
	{
	  /* record my transaction id into the entry and adjust timestamp and reference counter */
	  lent->uncommitted_marker = true;
	  if (lent->last_ta_idx < (size_t) MAX_NTRANS)
	    {
	      num_elements = (int) lent->last_ta_idx;
	      (void) lsearch (&tran_index, lent->tran_index_array, &num_elements, sizeof (int), qfile_compare_tran_id);
	      lent->last_ta_idx = num_elements;
	    }
#if !defined (NDEBUG)
	  for (i_idx = 0, num_active_users = 0; i_idx < lent->last_ta_idx; i_idx++)
	    {
	      if (lent->tran_index_array[i_idx] > 0)
		{
		  num_active_users++;
		}
	    }
	  assert (lent->last_ta_idx == num_active_users);
#endif
	}
#endif /* SERVER_MODE */

      (void) gettimeofday (&lent->time_last_used, NULL);
      lent->ref_count++;
    }

end:

  if (*result_cached)
    {
      qfile_List_cache.hit_counter++;	/* counter */
    }
  else
    {
      qfile_List_cache.miss_counter++;	/* counter */
    }

  csect_exit (thread_p, CSECT_QPROC_LIST_CACHE);

  if (*result_cached)
    {
      return lent;
    }

  return NULL;
}

static bool
qfile_is_early_time (struct timeval *a, struct timeval *b)
{
  if (a->tv_sec == b->tv_sec)
    {
      return a->tv_usec < b->tv_usec;
    }
  else
    {
      return a->tv_sec < b->tv_sec;
    }
}

/*
 * qfile_update_list_cache_entry () - Update list cache entry if exist or create new
 *                               one
 *   return:
 *   list_ht_no_ptr(in/out) :
 *   params(in) :
 *   list_id(in)        :
 *   query_string(in)   :
 *
 * Note: Put the query result into the proper hash table with the key of
 *       the parameter values (DB_VALUE array) and the data of LIST ID.
 *       If there already exists the entry with the same key, update its data.
 *       As a side effect, the given 'list_hash_no' will be change if it was -1.
 */
QFILE_LIST_CACHE_ENTRY *
qfile_update_list_cache_entry (THREAD_ENTRY * thread_p, int list_ht_no, const DB_VALUE_ARRAY * params,
			       const QFILE_LIST_ID * list_id, XASL_CACHE_ENTRY * xasl)
{
  QFILE_LIST_CACHE_ENTRY *lent, *old, **p, **q, **r;
  MHT_TABLE *ht;
  int tran_index;
#if defined(SERVER_MODE)
  TRAN_ISOLATION tran_isolation;
#if defined(WINDOWS)
  unsigned int num_elements;
#else
  size_t num_elements;
#endif
#if !defined (NDEBUG)
  size_t i_idx, num_active_users;
#endif
#endif /* SERVER_MODE */
  unsigned int n;
  HL_HEAPID old_pri_heap_id;
  int i, j, k;
  int alloc_size;

  if (QFILE_IS_LIST_CACHE_DISABLED)
    {
      return NULL;
    }
  if (qfile_List_cache.n_hts == 0)
    {
      return NULL;
    }

  if (csect_enter (thread_p, CSECT_QPROC_LIST_CACHE, INF_WAIT) != NO_ERROR)
    {
      return NULL;
    }

  tran_index = LOG_FIND_THREAD_TRAN_INDEX (thread_p);
#if defined(SERVER_MODE)
  tran_isolation = logtb_find_isolation (tran_index);
#endif /* SERVER_MODE */

  /*
   * The other competing thread which is running the same query
   * already updated this entry after that this and the thread had failed
   * to find the query in the cache.
   * The other case is that the query could be marked not to look up
   * the cache but update the cache with its result.
   * Then, try to delete the previous one and insert new one.
   * If fail to delete, leave the cache without touch.
   */

  ht = qfile_List_cache.list_hts[list_ht_no];
  do
    {
      /* check again whether the entry is in the cache */
      lent = (QFILE_LIST_CACHE_ENTRY *) mht_get (ht, params);
      if (lent == NULL)
	{
	  break;
	}

#if defined(SERVER_MODE)
      /* check in-use by other transaction */
<<<<<<< HEAD
      if ((int) lent->last_ta_idx > 0)
=======
      if (lent->last_ta_idx > 0)
>>>>>>> 3b588111
	{
	  csect_exit (thread_p, CSECT_QPROC_LIST_CACHE);
	  return lent;
	}
<<<<<<< HEAD
#endif
=======

>>>>>>> 3b588111
      /* the entry that is in the cache is same with mine; do not duplicate the cache entry */
      /* record my transaction id into the entry and adjust timestamp and reference counter */
      if (lent->last_ta_idx < (size_t) MAX_NTRANS)
	{
	  num_elements = (int) lent->last_ta_idx;
	  (void) lsearch (&tran_index, lent->tran_index_array, &num_elements, sizeof (int), qfile_compare_tran_id);
	  lent->last_ta_idx = num_elements;
	}

#if !defined (NDEBUG)
      for (i_idx = 0, num_active_users = 0; i_idx < lent->last_ta_idx; i_idx++)
	{
	  if (lent->tran_index_array[i_idx] > 0)
	    {
	      num_active_users++;
	    }
	}

      assert (lent->last_ta_idx == num_active_users);
#endif

      (void) gettimeofday (&lent->time_last_used, NULL);
      lent->ref_count++;

#endif /* SERVER_MODE */
    }
  while (0);

  /* return with the one from the cache */
  if (lent != NULL)
    {
      goto end;
    }

#if defined(SERVER_MODE)
  /* check the number of list cache entries */
  if (qfile_List_cache.n_entries >= prm_get_integer_value (PRM_ID_LIST_MAX_QUERY_CACHE_ENTRIES)
      || qfile_List_cache.n_pages >= prm_get_integer_value (PRM_ID_LIST_MAX_QUERY_CACHE_PAGES))
    {
      if (qfile_list_cache_cleanup (thread_p) != NO_ERROR)
	{
	  goto end;
	}
    }
#endif

  /* make new QFILE_LIST_CACHE_ENTRY */

  /* get new entry from the QFILE_LIST_CACHE_ENTRY_POOL */
  alloc_size = qfile_get_list_cache_entry_size_for_allocate (params->size);
  lent = qfile_allocate_list_cache_entry (alloc_size);
  if (lent == NULL)
    {
      goto end;
    }

  lent->list_ht_no = list_ht_no;
#if defined(SERVER_MODE)
  lent->uncommitted_marker = true;
  lent->tran_isolation = tran_isolation;
  lent->last_ta_idx = 0;
  lent->tran_index_array =
    (int *) memset (qfile_get_list_cache_entry_tran_index_array (lent), 0, MAX_NTRANS * sizeof (int));
#endif /* SERVER_MODE */
  lent->param_values.size = params->size;
  lent->param_values.vals = qfile_get_list_cache_entry_param_values (lent);

  /*
   * Copy parameter values. (DB_VALUE containers)
   * Changing private heap to the global one (0, malloc/free) is
   * needed because cloned db values last beyond request processing time
   * boundary.
   */
  old_pri_heap_id = db_change_private_heap (thread_p, 0);
  for (i = 0; i < lent->param_values.size; i++)
    {
      /* (void) pr_clear_value(&(lent->param_values.vals[i])); */
      (void) pr_clone_value (&params->vals[i], &lent->param_values.vals[i]);
    }
  (void) db_change_private_heap (thread_p, old_pri_heap_id);

  /* copy the QFILE_LIST_ID */
  if (qfile_copy_list_id (&lent->list_id, list_id, false) != NO_ERROR)
    {
      qfile_delete_list_cache_entry (thread_p, lent);
      lent = NULL;
      goto end;
    }
  lent->list_id.tfile_vfid = NULL;
  lent->query_string = xasl->sql_info.sql_hash_text;
  (void) gettimeofday (&lent->time_created, NULL);
  (void) gettimeofday (&lent->time_last_used, NULL);
  lent->ref_count = 0;
  lent->deletion_marker = false;
  lent->xcache_entry = xasl;

  /* record my transaction id into the entry */
#if defined(SERVER_MODE)
  if (lent->last_ta_idx < (size_t) MAX_NTRANS)
    {
      num_elements = (int) lent->last_ta_idx;
      (void) lsearch (&tran_index, lent->tran_index_array, &num_elements, sizeof (int), qfile_compare_tran_id);
      lent->last_ta_idx = num_elements;
    }

#if !defined (NDEBUG)
  for (i_idx = 0, num_active_users = 0; i_idx < lent->last_ta_idx; i_idx++)
    {
      if (lent->tran_index_array[i_idx] > 0)
	{
	  num_active_users++;
	}
    }

  assert (lent->last_ta_idx == num_active_users);
#endif

#endif /* SERVER_MODE */

  /* insert (or update) the entry into the hash table */
  if (mht_put_new (ht, &lent->param_values, lent) == NULL)
    {
      char *s;

      s = ((lent->param_values.size > 0) ? pr_valstring (&lent->param_values.vals[0]) : NULL);
      er_log_debug (ARG_FILE_LINE, "ls_update_list_cache_ent: mht_rem failed for param_values { %d %s ...}\n",
		    lent->param_values.size, s ? s : "(null)");
      if (s)
	{
	  db_private_free (thread_p, s);
	}
      qfile_delete_list_cache_entry (thread_p, lent);
      lent = NULL;
      goto end;
    }

  /* update counter */
  qfile_List_cache.n_entries++;
  qfile_List_cache.n_pages += lent->list_id.page_cnt;

end:
  csect_exit (thread_p, CSECT_QPROC_LIST_CACHE);

  return lent;
}

/*
 * qfile_end_use_of_list_cache_entry () - End use of list cache entry
 *   return:
 *   lent(in/out)   :
 *   marker(in) :
 */
int
qfile_end_use_of_list_cache_entry (THREAD_ENTRY * thread_p, QFILE_LIST_CACHE_ENTRY * lent, bool marker)
{
  int tran_index;
#if defined(SERVER_MODE)
  int *p, *r;
#if defined(WINDOWS)
  unsigned int num_elements;
#else
  size_t num_elements;
#endif
#endif /* SERVER_MODE */
#if defined (SERVER_MODE) && !defined (NDEBUG)
  size_t i_idx, num_active_users;
#endif

  if (QFILE_IS_LIST_CACHE_DISABLED)
    {
      return ER_FAILED;
    }
  if (lent == NULL || qfile_List_cache.n_hts == 0)
    {
      return ER_FAILED;
    }

  if (csect_enter (thread_p, CSECT_QPROC_LIST_CACHE, INF_WAIT) != NO_ERROR)
    {
      return ER_FAILED;
    }

#if defined(SERVER_MODE)
  /* remove my transaction id from the entry and do compaction */
  tran_index = LOG_FIND_THREAD_TRAN_INDEX (thread_p);
  r = &lent->tran_index_array[lent->last_ta_idx];
  do
    {
      /* find my tran_id */
      num_elements = (int) lent->last_ta_idx;
      p = (int *) lfind (&tran_index, lent->tran_index_array, &num_elements, sizeof (int), qfile_compare_tran_id);
      lent->last_ta_idx = num_elements;
      if (p)
	{
	  *p = 0;
	  /* do compaction */
	  if (p + 1 < r)
	    {
	      (void) memcpy (p, p + 1, sizeof (int) * (r - p - 1));
	    }
	  lent->last_ta_idx--;
	  r--;
	}
    }
  while (p && p < r);

  if (lent->last_ta_idx == 0)
    {
      lent->uncommitted_marker = false;
    }

#if !defined (NDEBUG)
  for (i_idx = 0, num_active_users = 0; i_idx < lent->last_ta_idx; i_idx++)
    {
      if (lent->tran_index_array[i_idx] > 0)
	{
	  num_active_users++;
	}
    }

  assert (lent->last_ta_idx == num_active_users);
#endif

#endif /* SERVER_MODE */

  /* if this entry will be deleted */
#if defined(SERVER_MODE)
  if (lent->last_ta_idx == 0)
#endif
    {
      /* to check if it's the last transaction using the lent */
      if (marker || lent->deletion_marker)
	{
	  qfile_delete_list_cache_entry (thread_p, lent);
	}
    }
#if defined(SERVER_MODE)
  else
    {
      /* to avoid resetting the deletion_marker
       * that has already been set by other transaction */
      if (lent->deletion_marker == false)
	{
	  lent->deletion_marker = marker;
	}
    }
#endif

  csect_exit (thread_p, CSECT_QPROC_LIST_CACHE);

  return NO_ERROR;
}

static int
qfile_get_list_cache_entry_size_for_allocate (int nparam)
{
#if defined(SERVER_MODE)
  return sizeof (QFILE_LIST_CACHE_ENTRY)	/* space for structure */
    + sizeof (int) * MAX_NTRANS	/* space for tran_index_array */
    + sizeof (DB_VALUE) * nparam;	/* space for param_values.vals */
#else /* SERVER_MODE */
  return sizeof (QFILE_LIST_CACHE_ENTRY)	/* space for structure */
    + sizeof (DB_VALUE) * nparam;	/* space for param_values.vals */
#endif /* SERVER_MODE */
}

#if defined(SERVER_MODE)
static int *
qfile_get_list_cache_entry_tran_index_array (QFILE_LIST_CACHE_ENTRY * ent)
{
  return (int *) ((char *) ent + sizeof (QFILE_LIST_CACHE_ENTRY));
}
#endif /* SERVER_MODE */

static DB_VALUE *
qfile_get_list_cache_entry_param_values (QFILE_LIST_CACHE_ENTRY * ent)
{
#if defined(SERVER_MODE)
  return (DB_VALUE *) ((char *) ent + sizeof (QFILE_LIST_CACHE_ENTRY) + sizeof (TRANID) * MAX_NTRANS);
#else /* SERVER_MODE */
  return (DB_VALUE *) ((char *) ent + sizeof (QFILE_LIST_CACHE_ENTRY));
#endif /* SERVER_MODE */
}

/*
 * qfile_add_tuple_get_pos_in_list () - The given tuple is added to the end of
 *    the list file. The position in the list file is returned.
 *  return:
 *  list_id(in):
 *  tuple(in):
 *  tuple_pos(out):
 */
int
qfile_add_tuple_get_pos_in_list (THREAD_ENTRY * thread_p, QFILE_LIST_ID * list_id_p, QFILE_TUPLE tuple,
				 QFILE_TUPLE_POSITION * tuple_pos)
{
  PAGE_PTR cur_page_p, new_page_p, prev_page_p;
  int tuple_length;
  char *page_p, *tuple_p;
  int offset, tuple_page_size;

  if (list_id_p == NULL)
    {
      return ER_FAILED;
    }

  QFILE_CHECK_LIST_FILE_IS_CLOSED (list_id_p);

  cur_page_p = list_id_p->last_pgptr;
  tuple_length = QFILE_GET_TUPLE_LENGTH (tuple);

  if (qfile_allocate_new_page_if_need (thread_p, list_id_p, &cur_page_p, tuple_length, false) != NO_ERROR)
    {
      return ER_FAILED;
    }

  page_p = (char *) cur_page_p + list_id_p->last_offset;
  tuple_page_size = MIN (tuple_length, qfile_Max_tuple_page_size);
  memcpy (page_p, tuple, tuple_page_size);

  /* get the information for our QFILE_TUPLE_POSITION */
  if (tuple_pos)
    {
      tuple_pos->offset = list_id_p->last_offset;
      tuple_pos->tpl = page_p;
      tuple_pos->tplno = list_id_p->tuple_cnt;
      tuple_pos->vpid = list_id_p->last_vpid;
    }

  qfile_add_tuple_to_list_id (list_id_p, page_p, tuple_length, tuple_page_size);

  prev_page_p = cur_page_p;
  for (offset = tuple_page_size, tuple_p = (char *) tuple + offset; offset < tuple_length;
       offset += tuple_page_size, tuple_p += tuple_page_size)
    {
      new_page_p =
	qfile_allocate_new_ovf_page (thread_p, list_id_p, cur_page_p, prev_page_p, tuple_length, offset,
				     &tuple_page_size);
      if (new_page_p == NULL)
	{
	  if (prev_page_p != cur_page_p)
	    {
	      qfile_set_dirty_page (thread_p, prev_page_p, FREE, list_id_p->tfile_vfid);
	    }
	  return ER_FAILED;
	}

      memcpy ((char *) new_page_p + QFILE_PAGE_HEADER_SIZE, tuple_p, tuple_page_size);

      prev_page_p = new_page_p;
    }

  if (prev_page_p != cur_page_p)
    {
      QFILE_PUT_OVERFLOW_VPID_NULL (prev_page_p);
      qfile_set_dirty_page (thread_p, prev_page_p, FREE, list_id_p->tfile_vfid);
    }

  qfile_set_dirty_page (thread_p, cur_page_p, DONT_FREE, list_id_p->tfile_vfid);

  return NO_ERROR;
}

/*
 * qfile_has_next_page() - returns whether the page has the next page or not.
 *   If false, that means the page is the last page of the list file.
 *  return: true/false
 *  page_p(in):
 */
bool
qfile_has_next_page (PAGE_PTR page_p)
{
  return (QFILE_GET_NEXT_PAGE_ID (page_p) != NULL_PAGEID && QFILE_GET_NEXT_PAGE_ID (page_p) != NULL_PAGEID_IN_PROGRESS);
}

/*
 * qfile_update_domains_on_type_list() - Update domain pointers belongs to
 *   type list of a given list file
 *  return: error code
 *
 */
int
qfile_update_domains_on_type_list (THREAD_ENTRY * thread_p, QFILE_LIST_ID * list_id_p, valptr_list_node * valptr_list_p)
{
  REGU_VARIABLE_LIST reg_var_p;
  int i, count = 0;

  assert (list_id_p != NULL);

  list_id_p->is_domain_resolved = true;

  reg_var_p = valptr_list_p->valptrp;

  for (i = 0; i < valptr_list_p->valptr_cnt; i++, reg_var_p = reg_var_p->next)
    {
      if (REGU_VARIABLE_IS_FLAGED (&reg_var_p->value, REGU_VARIABLE_HIDDEN_COLUMN))
	{
	  continue;
	}

      if (count >= list_id_p->type_list.type_cnt)
	{
	  assert (false);
	  er_set (ER_ERROR_SEVERITY, ARG_FILE_LINE, ER_GENERIC_ERROR, 0);
	  goto exit_on_error;
	}

      if (TP_DOMAIN_TYPE (list_id_p->type_list.domp[count]) == DB_TYPE_VARIABLE)
	{
	  if (TP_DOMAIN_TYPE (reg_var_p->value.domain) == DB_TYPE_VARIABLE)
	    {
	      /* In this case, we cannot resolve the value's domain. We will try to do for the next tuple. */
	      if (list_id_p->is_domain_resolved)
		{
		  list_id_p->is_domain_resolved = false;
		}
	    }
	  else
	    {
	      list_id_p->type_list.domp[count] = reg_var_p->value.domain;
	    }
	}

      if (list_id_p->type_list.domp[count]->collation_flag != TP_DOMAIN_COLL_NORMAL)
	{
	  if (reg_var_p->value.domain->collation_flag != TP_DOMAIN_COLL_NORMAL)
	    {
	      /* In this case, we cannot resolve the value's domain. We will try to do for the next tuple. */
	      if (list_id_p->is_domain_resolved)
		{
		  list_id_p->is_domain_resolved = false;
		}
	    }
	  else
	    {
	      list_id_p->type_list.domp[count] = reg_var_p->value.domain;
	    }
	}

      count++;
    }

  /* The number of columns should be same. */
  if (count != list_id_p->type_list.type_cnt)
    {
      assert (false);
      er_set (ER_ERROR_SEVERITY, ARG_FILE_LINE, ER_GENERIC_ERROR, 0);
      goto exit_on_error;
    }

  return NO_ERROR;

exit_on_error:

  list_id_p->is_domain_resolved = false;
  return ER_FAILED;
}

/*
 * qfile_set_tuple_column_value() - Set column value for a fixed size column
 *				    of a tuple inside a list file (in-place)
 *  return: error code
 *  list_id_p(in): list file id
 *  curr_page_p(in): use this only with curr_pgptr of your open scanner!
 *  vpid_p(in): real VPID
 *  tuple_p(in): pointer to the tuple inside the page
 *  col_num(in): column number
 *  value_p(in): new column value
 *  domain_p(in): column domain
 *
 *  Note: Caller is responsible to ensure that the size of the column data
 *        is fixed!
 */
int
qfile_set_tuple_column_value (THREAD_ENTRY * thread_p, QFILE_LIST_ID * list_id_p, PAGE_PTR curr_page_p, VPID * vpid_p,
			      QFILE_TUPLE tuple_p, int col_num, DB_VALUE * value_p, TP_DOMAIN * domain_p)
{
  PAGE_PTR page_p;
  QFILE_TUPLE_VALUE_FLAG flag;
  QFILE_TUPLE_RECORD tuple_rec = { NULL, 0 };
  PR_TYPE *pr_type;
  OR_BUF buf;
  char *ptr;
  int length;
  int error = NO_ERROR;

  pr_type = domain_p->type;
  if (pr_type == NULL)
    {
      return ER_FAILED;
    }

  /* get a pointer to the page */
  if (curr_page_p != NULL)
    {
      page_p = curr_page_p;
    }
  else
    {
      page_p = qmgr_get_old_page (thread_p, vpid_p, list_id_p->tfile_vfid);
    }
  if (page_p == NULL)
    {
      return ER_FAILED;
    }

  /* locate and update tuple value inside the page or in overflow pages */
  if (QFILE_GET_OVERFLOW_PAGE_ID (page_p) == NULL_PAGEID)
    {
      /* tuple is inside the page, locate column and set the new value */
      flag = (QFILE_TUPLE_VALUE_FLAG) qfile_locate_tuple_value (tuple_p, col_num, &ptr, &length);
      if (flag == V_BOUND)
	{
	  OR_BUF_INIT (buf, ptr, length);

	  if (pr_type->data_writeval (&buf, value_p) != NO_ERROR)
	    {
	      error = ER_FAILED;
	      goto cleanup;
	    }
	}
      else
	{
	  error = ER_FAILED;
	  goto cleanup;
	}
      qfile_set_dirty_page (thread_p, page_p, DONT_FREE, list_id_p->tfile_vfid);
    }
  else
    {
      /* tuple is in overflow pages */
      if (curr_page_p)
	{
	  /* tuple_p is not a tuple pointer inside the current page, it is a copy made by qfile_scan_list_next(), so
	   * avoid fetching it twice, and make sure it doesn't get freed at cleanup stage of this function. For
	   * reference see how qfile_retrieve_tuple() handles overflow pages. */
	  tuple_rec.tpl = tuple_p;
	  tuple_rec.size = QFILE_GET_TUPLE_LENGTH (tuple_p);
	}
      else
	{
	  if (qfile_get_tuple (thread_p, page_p, tuple_p, &tuple_rec, list_id_p) != NO_ERROR)
	    {
	      error = ER_FAILED;
	      goto cleanup;
	    }
	}

      /* locate column and set the new value */
      flag = (QFILE_TUPLE_VALUE_FLAG) qfile_locate_tuple_value (tuple_rec.tpl, col_num, &ptr, &length);
      if (flag == V_BOUND)
	{
	  OR_BUF_INIT (buf, ptr, length);

	  if (pr_type->data_writeval (&buf, value_p) != NO_ERROR)
	    {
	      error = ER_FAILED;
	      goto cleanup;
	    }
	}
      else
	{
	  error = ER_FAILED;
	  goto cleanup;
	}

      /* flush the tuple back into overflow pages */
      if (qfile_overwrite_tuple (thread_p, page_p, tuple_p, &tuple_rec, list_id_p) != NO_ERROR)
	{
	  error = ER_FAILED;
	  goto cleanup;
	}
      qfile_set_dirty_page (thread_p, page_p, DONT_FREE, list_id_p->tfile_vfid);
    }

cleanup:
  /* free the tuple record if used */
  if (tuple_rec.tpl != NULL && tuple_rec.tpl != tuple_p)
    {
      db_private_free_and_init (NULL, tuple_rec.tpl);
    }
  /* free the page */
  if (page_p != curr_page_p)
    {
      qmgr_free_old_page_and_init (thread_p, page_p, list_id_p->tfile_vfid);
    }

  return error;
}

/*
 * qfile_overwrite_tuple () - Overwrite a tuple inside a list file with a tuple
 *                            record of the same size
 *  return: error code
 *  first_page_p(in): pointer to the first page where the tuple is located
 *  tuple(in): pointer to the tuple to be overwritten
 *  tuple_record_p(in): tuple record to overwrite with
 *  list_id_p(in): list file id
 *
 *  Note: The caller should use responsibly this function!
 */
int
qfile_overwrite_tuple (THREAD_ENTRY * thread_p, PAGE_PTR first_page_p, QFILE_TUPLE tuple,
		       QFILE_TUPLE_RECORD * tuple_record_p, QFILE_LIST_ID * list_id_p)
{
  VPID ovfl_vpid;
  char *tuple_p;
  int offset;
  int tuple_length, tuple_page_size;
  int max_tuple_page_size;
  PAGE_PTR page_p;

  page_p = first_page_p;
  tuple_length = QFILE_GET_TUPLE_LENGTH (tuple);

  /* sanity check */
  if (tuple_length != tuple_record_p->size)
    {
      assert (false);
      return ER_FAILED;
    }

  tuple_p = (char *) tuple_record_p->tpl;

  if (QFILE_GET_OVERFLOW_PAGE_ID (page_p) == NULL_PAGEID)
    {
      /* tuple is inside the page */
      memcpy (tuple, tuple_p, tuple_length);
      return NO_ERROR;
    }
  else
    {
      /* tuple has overflow pages */
      offset = 0;
      max_tuple_page_size = qfile_Max_tuple_page_size;

      do
	{
	  QFILE_GET_OVERFLOW_VPID (&ovfl_vpid, page_p);
	  tuple_page_size = MIN (tuple_length - offset, max_tuple_page_size);

	  memcpy ((char *) page_p + QFILE_PAGE_HEADER_SIZE, tuple_p, tuple_page_size);

	  tuple_p += tuple_page_size;
	  offset += tuple_page_size;

	  if (page_p != first_page_p)
	    {
	      qfile_set_dirty_page (thread_p, page_p, FREE, list_id_p->tfile_vfid);
	    }

	  if (ovfl_vpid.pageid != NULL_PAGEID)
	    {
	      page_p = qmgr_get_old_page (thread_p, &ovfl_vpid, list_id_p->tfile_vfid);
	      if (page_p == NULL)
		{
		  return ER_FAILED;
		}
	    }
	}
      while (ovfl_vpid.pageid != NULL_PAGEID);
    }

  return NO_ERROR;
}

/*
 * qfile_compare_with_interpolation_domain () -
 *  return: compare result
 *  fp0(in):
 *  fp1(in):
 *  subkey(in):
 *
 *  NOTE: median analytic function sort string in different domain
 */
static int
qfile_compare_with_interpolation_domain (char *fp0, char *fp1, SUBKEY_INFO * subkey, SORTKEY_INFO * key_info)
{
  int order = 0;
  DB_VALUE val0, val1;
  OR_BUF buf0, buf1;
  TP_DOMAIN *cast_domain = NULL;
  TP_DOMAIN_STATUS status = DOMAIN_COMPATIBLE;
  int error = NO_ERROR;
  char *d0, *d1;

  assert (fp0 != NULL && fp1 != NULL && subkey != NULL && key_info != NULL);

  db_make_null (&val0);
  db_make_null (&val1);

  d0 = fp0 + QFILE_TUPLE_VALUE_HEADER_LENGTH;
  d1 = fp1 + QFILE_TUPLE_VALUE_HEADER_LENGTH;

  if (subkey->cmp_dom == NULL)
    {
      /* get the proper domain NOTE: col_dom is string type.  See qexec_initialize_analytic_state */
      pr_clear_value (&val0);

      OR_BUF_INIT (buf0, d0, QFILE_GET_TUPLE_VALUE_LENGTH (fp0));
      error =
	subkey->col_dom->type->data_readval (&buf0, &val0, subkey->col_dom, QFILE_GET_TUPLE_VALUE_LENGTH (fp0), false,
					     NULL, 0);
      if (error != NO_ERROR || DB_IS_NULL (&val0))
	{
	  goto end;
	}

      error = qdata_update_interpolation_func_value_and_domain (&val0, &val0, &cast_domain);
      if (error != NO_ERROR)
	{
	  subkey->cmp_dom = NULL;
	  goto end;
	}
      else
	{
	  subkey->cmp_dom = cast_domain;
	}
    }

  /* cast to proper domain, then compare */
  pr_clear_value (&val0);
  pr_clear_value (&val1);

  OR_BUF_INIT (buf0, d0, QFILE_GET_TUPLE_VALUE_LENGTH (fp0));
  OR_BUF_INIT (buf1, d1, QFILE_GET_TUPLE_VALUE_LENGTH (fp1));
  error =
    subkey->col_dom->type->data_readval (&buf0, &val0, subkey->col_dom, QFILE_GET_TUPLE_VALUE_LENGTH (fp0), false,
					 NULL, 0);
  if (error != NO_ERROR)
    {
      goto end;
    }

  error =
    subkey->col_dom->type->data_readval (&buf1, &val1, subkey->col_dom, QFILE_GET_TUPLE_VALUE_LENGTH (fp1), false,
					 NULL, 0);
  if (error != NO_ERROR)
    {
      goto end;
    }

  cast_domain = subkey->cmp_dom;
  status = tp_value_cast (&val0, &val0, cast_domain, false);
  if (status != DOMAIN_COMPATIBLE)
    {
      error = ER_ARG_CAN_NOT_BE_CASTED_TO_DESIRED_DOMAIN;
      goto end;
    }

  status = tp_value_cast (&val1, &val1, cast_domain, false);
  if (status != DOMAIN_COMPATIBLE)
    {
      error = ER_ARG_CAN_NOT_BE_CASTED_TO_DESIRED_DOMAIN;
      goto end;
    }

  /* compare */
  order = cast_domain->type->cmpval (&val0, &val1, 0, 1, NULL, cast_domain->collation_id);

end:

  pr_clear_value (&val0);
  pr_clear_value (&val1);

  /* record error */
  if (error != NO_ERROR)
    {
      key_info->error = error;
    }

  return order;
}

void
qfile_update_qlist_count (THREAD_ENTRY * thread_p, const QFILE_LIST_ID * list_p, int inc)
{
#if defined (SERVER_MODE)
  if (list_p != NULL && list_p->type_list.type_cnt != 0)
    {
      thread_p->m_qlist_count += inc;
      if (prm_get_bool_value (PRM_ID_LOG_QUERY_LISTS))
	{
	  er_print_callstack (ARG_FILE_LINE, "update qlist_count by %d to %d\n", inc, thread_p->m_qlist_count);
	}
    }
#endif // SERVER_MODE
}

int
qfile_get_list_cache_number_of_entries (int ht_no)
{
  assert_release (ht_no >= 0);

  return (qfile_List_cache.list_hts[ht_no]->nentries);
}

bool
qfile_has_no_cache_entries ()
{
  return (qfile_List_cache.n_entries == 0);
}<|MERGE_RESOLUTION|>--- conflicted
+++ resolved
@@ -5687,20 +5687,12 @@
 
 #if defined(SERVER_MODE)
       /* check in-use by other transaction */
-<<<<<<< HEAD
-      if ((int) lent->last_ta_idx > 0)
-=======
       if (lent->last_ta_idx > 0)
->>>>>>> 3b588111
 	{
 	  csect_exit (thread_p, CSECT_QPROC_LIST_CACHE);
 	  return lent;
 	}
-<<<<<<< HEAD
-#endif
-=======
-
->>>>>>> 3b588111
+
       /* the entry that is in the cache is same with mine; do not duplicate the cache entry */
       /* record my transaction id into the entry and adjust timestamp and reference counter */
       if (lent->last_ta_idx < (size_t) MAX_NTRANS)
