/*
 * Copyright (C) 2008 Search Solution Corporation. All rights reserved by Search Solution.
 *
 *   This program is free software; you can redistribute it and/or modify
 *   it under the terms of the GNU General Public License as published by
 *   the Free Software Foundation; either version 2 of the License, or
 *   (at your option) any later version.
 *
 *  This program is distributed in the hope that it will be useful,
 *  but WITHOUT ANY WARRANTY; without even the implied warranty of
 *  MERCHANTABILITY or FITNESS FOR A PARTICULAR PURPOSE. See the
 *  GNU General Public License for more details.
 *
 *  You should have received a copy of the GNU General Public License
 *  along with this program; if not, write to the Free Software
 *  Foundation, Inc., 51 Franklin Street, Fifth Floor, Boston, MA 02110-1301 USA
 *
 */


/*
 * 	Overview: LOCK MANAGMENT MODULE (AT THE SERVER) -- Interface --
 *
 */

#ifndef _LOCK_MANAGER_H_
#define _LOCK_MANAGER_H_

#ident "$Id$"

#include "config.h"
#if defined(SERVER_MODE)
#include "connection_error.h"
#endif /* SERVER_MODE */
#include "error_manager.h"
#include "locator.h"
#include "log_comm.h"
#include "oid.h"
#include "storage_common.h"
#include "thread_compat.hpp"

#include <time.h>
#include <stdio.h>

enum
{
  LK_GRANTED = 1,
  LK_NOTGRANTED = 2,
  LK_NOTGRANTED_DUE_ABORTED = 3,
  LK_NOTGRANTED_DUE_TIMEOUT = 4,
  LK_NOTGRANTED_DUE_ERROR = 5,
  LK_GRANTED_PUSHINSET_LOCKONE = 6,
  LK_GRANTED_PUSHINSET_RELOCKALL = 7
};

enum
{
/* Value to timeout immediately.. not wait */
  LK_ZERO_WAIT = 0,
/* Value to wait forever */
  LK_INFINITE_WAIT = -1,
/* Value to force a timeout without setting errors */
  LK_FORCE_ZERO_WAIT = -2
};

enum
{ LK_UNCOND_LOCK, LK_COND_LOCK };

typedef enum
{
  NO_KEY_LOCK_ESCALATION = 0,
  NEED_KEY_LOCK_ESCALATION = 1,
  KEY_LOCK_ESCALATED = 2
} KEY_LOCK_ESCALATION;


typedef enum
{
  LK_ENTRY_ACTIVE = 0,		/* Active lock entry. */
  LK_ENTRY_LOGICAL_DELETED = 1,	/* Logical deleted lock entry. */
  LK_ENTRY_DISCONECTED = 2	/* Disconnected lock entry. */
} LK_ENTRY_STATUS;

/*****************************/
/* Lock Heap Entry Structure */
/*****************************/
typedef struct lk_entry LK_ENTRY;
struct lk_entry
{
#if defined(SERVER_MODE)
  struct lk_res *res_head;	/* back to resource entry */
  THREAD_ENTRY *thrd_entry;	/* thread entry pointer */
  int tran_index;		/* transaction table index */
  LOCK granted_mode;		/* granted lock mode */
  LOCK blocked_mode;		/* blocked lock mode */
  int count;			/* number of lock requests */
  UINT64 del_id;		/* delete transaction ID (for latch free) */
  LK_ENTRY *stack;		/* pointer to retired stack */
  LK_ENTRY *next;		/* next entry */
  LK_ENTRY *tran_next;		/* list of locks that trans. holds */
  LK_ENTRY *tran_prev;		/* list of locks that trans. holds */
  LK_ENTRY *class_entry;	/* ptr. to class lk_entry */
  void *parent_tran_lock;
  int ngranules;		/* number of finer granules */
  int instant_lock_count;	/* number of instant lock requests */
  int bind_index_in_tran;
  XASL_ID xasl_id;
  int resource_version;
  int status;			/* the status */
#else				/* not SERVER_MODE */
  int dummy;
#endif				/* not SERVER_MODE */
};

typedef struct lk_acqobj_lock LK_ACQOBJ_LOCK;
struct lk_acqobj_lock
{
  OID oid;			/* lock resource object identifier */
  OID class_oid;		/* only needed in case of instance lock */
  LOCK lock;			/* lock mode */
};

typedef struct lk_acquired_locks LK_ACQUIRED_LOCKS;
struct lk_acquired_locks
{
  LK_ACQOBJ_LOCK *obj;		/* The list of acquired object locks */
  unsigned int nobj_locks;	/* Number of actual object locks */
};

/* During delete and update operation,
 * if the number of objects to be deleted or updated is larger than
 * lock escalation threshold, we should acquire a lock on the class
 * instead of acquiring a lock on each instance.
 */

/* composite locking for delete and update operation */
typedef struct lk_lockcomp_class LK_LOCKCOMP_CLASS;
struct lk_lockcomp_class
{
  OID class_oid;
  LK_ENTRY *class_lock_ptr;
  int num_inst_oids;
  int max_inst_oids;
  OID *inst_oid_space;
  LK_LOCKCOMP_CLASS *next;
};

typedef struct lk_lockcomp LK_LOCKCOMP;
struct lk_lockcomp
{
  int tran_index;
  int wait_msecs;
  LK_ENTRY *root_class_ptr;
  LK_LOCKCOMP_CLASS *class_list;
};

typedef struct lk_composite_lock LK_COMPOSITE_LOCK;
struct lk_composite_lock
{
  LK_LOCKCOMP lockcomp;
};

/* type of locking resource */
typedef enum
{
  LOCK_RESOURCE_INSTANCE = 0x01,	/* An instance resource */
  LOCK_RESOURCE_CLASS = 0x10,	/* A class resource */
  LOCK_RESOURCE_ROOT_CLASS = 0x100,	/* A root class resource */
  LOCK_RESOURCE_OBJECT = 0x1000	/* An object resource */
} LOCK_RESOURCE_TYPE;
#define LOCK_IS_ANY_CLASS_RESOURCE_TYPE(res_type) ((res_type) & (LOCK_RESOURCE_ROOT_CLASS | LOCK_RESOURCE_CLASS))

/*
 * Lock Resource key structure
 */
typedef struct lk_res_key LK_RES_KEY;
struct lk_res_key
{
  volatile LOCK_RESOURCE_TYPE type;	/* type of resource: class,instance */
  OID oid;
  OID class_oid;
};

/*
 * Lock Resource Entry Structure
 */
typedef struct lk_res LK_RES;
struct lk_res
{
  LK_RES_KEY key;		/* lock resource's hash key */
  LOCK total_holders_mode;	/* total mode of the holders */
  LOCK total_waiters_mode;	/* total mode of the waiters */
  LK_ENTRY *holder;		/* lock holder list */
  LK_ENTRY *waiter;		/* lock waiter list */
  LK_ENTRY *non2pl;		/* non2pl list */
  pthread_mutex_t res_mutex;	/* resource mutex */
  LK_RES *hash_next;		/* for hash chain */
  LK_RES *stack;		/* for freelist */
  UINT64 del_id;		/* delete transaction ID (for latch free) */

<<<<<<< HEAD
  /* Logical locking information - 64 bytes used to speed up class lock/unlock. Logical lock/unlock allows
   * to acquire/release lock without protection of resource mutex. To void contention on resource mutex,
   * atomic operations are prefered on logical lock info and count logical lock fields. Logical operations
   * does not means that resource mutex is not used at all, in fact it is used only in particular, rare cases.
   * Logical lock information keeps the following fields:
   *  - LK_RES_LOGICAL_FLAG flag - set if logical locking is enabled. When it is enabled, the other fields
   *  can be used to attomically acquire/release lock without using the resource mutex.
   *  - LK_RES_LOGICAL_NON2PL_FLAG - set if non2pl locks exists. It allows to attomically detects whether
   *  non2pl locks exists.
   *  - the highest acquired lock mode - used to detect compatibility between locks.
   *  - highest lock counter - how many highest locks are holded by transactions. Used to detect when
   *  highest lock must be recomputed.
   *  - the resource version - used to attomically detect whether a lock entry is obsolete and must be removed.
   *  Also, usefull in debug. The version increases when highest lock mode is modified or the resource is
   * logically deleted. A resource is logically deleted when there is no active lock entry in its lists. Before
   * deleteing it, all mark deleted entries (LK_ENTRY_LOGICAL_DELETED) are disconnected (LK_ENTRY_DISCONECTED).
   * It is the owner responsibility to remove its disconnected entries.
   */
  volatile UINT64 logical_lock_info;

  /* Count transactions that executes atomic mark/unmark delete. It is used by the transaction that disable
   * logical locking mode to wait while there are still concurrent trancactions that started logical locking
   * but didn't finished yet. Enabling/disabling logical locking are done under resource mutex protection.
   * The alternative may be a read/write lock, but, since we waiting rare, is better to use the counter.
   */
  volatile int count_logical_lock;
=======
  // *INDENT-OFF*
  lk_res ();
  ~lk_res ();
  // *INDENT-ON*
>>>>>>> b80bc350
};

#if defined(SERVER_MODE)
extern void lock_remove_all_inst_locks (THREAD_ENTRY * thread_p, int tran_index, const OID * class_oid, LOCK lock);
#endif /* SERVER_MODE */
extern int lock_initialize (void);
extern void lock_finalize (void);
extern int lock_hold_object_instant (THREAD_ENTRY * thread_p, const OID * oid, const OID * class_oid, LOCK lock);
extern int lock_object_wait_msecs (THREAD_ENTRY * thread_p, const OID * oid, const OID * class_oid, LOCK lock,
				   int cond_flag, int wait_msecs);
extern int lock_object (THREAD_ENTRY * thread_p, const OID * oid, const OID * class_oid, LOCK lock, int cond_flag);
extern int lock_subclass (THREAD_ENTRY * thread_p, const OID * subclass_oid, const OID * superclass_oid, LOCK lock,
			  int cond_flag);
extern int lock_object_with_btid (THREAD_ENTRY * thread_p, const OID * oid, const OID * class_oid, const BTID * btid,
				  LOCK lock, int cond_flag);
extern int lock_scan (THREAD_ENTRY * thread_p, const OID * class_oid, int cond_flag, LOCK class_lock);
extern int lock_classes_lock_hint (THREAD_ENTRY * thread_p, LC_LOCKHINT * lockhint);
extern void lock_remove_object_lock (THREAD_ENTRY * thread_p, const OID * oid, const OID * class_oid, LOCK lock);
extern void lock_unlock_object_donot_move_to_non2pl (THREAD_ENTRY * thread_p, const OID * oid, const OID * class_oid,
						     LOCK lock);
extern void lock_unlock_object (THREAD_ENTRY * thread_p, const OID * oid, const OID * class_oid, LOCK lock, bool force);
extern void lock_unlock_objects_lock_set (THREAD_ENTRY * thread_p, LC_LOCKSET * lockset);
extern void lock_unlock_classes_lock_hint (THREAD_ENTRY * thread_p, LC_LOCKHINT * lockhint);
extern void lock_unlock_all (THREAD_ENTRY * thread_p);
extern LOCK lock_get_object_lock (const OID * oid, const OID * class_oid);
extern bool lock_has_xlock (THREAD_ENTRY * thread_p);
#if defined (ENABLE_UNUSED_FUNCTION)
extern bool lock_has_lock_transaction (int tran_index);
#endif
extern bool lock_is_waiting_transaction (int tran_index);
extern LK_ENTRY *lock_get_class_lock (THREAD_ENTRY * thread_p, const OID * class_oid);
extern void lock_notify_isolation_incons (THREAD_ENTRY * thread_p,
					  bool (*fun) (const OID * class_oid, const OID * oid, void *args), void *args);
extern int lock_reacquire_crash_locks (THREAD_ENTRY * thread_p, LK_ACQUIRED_LOCKS * acqlocks, int tran_index);
extern void lock_unlock_all_shared_get_all_exclusive (THREAD_ENTRY * thread_p, LK_ACQUIRED_LOCKS * acqlocks);
extern void lock_dump_acquired (FILE * fp, LK_ACQUIRED_LOCKS * acqlocks);
extern void lock_start_instant_lock_mode (int tran_index);
extern void lock_stop_instant_lock_mode (THREAD_ENTRY * thread_p, int tran_index, bool need_unlock);
extern bool lock_is_instant_lock_mode (int tran_index);
extern void lock_clear_deadlock_victim (int tran_index);
extern unsigned int lock_get_number_object_locks (void);
extern int lock_initialize_composite_lock (THREAD_ENTRY * thread_p, LK_COMPOSITE_LOCK * comp_lock);
extern int lock_add_composite_lock (THREAD_ENTRY * thread_p, LK_COMPOSITE_LOCK * comp_lock, const OID * oid,
				    const OID * class_oid);
extern int lock_finalize_composite_lock (THREAD_ENTRY * thread_p, LK_COMPOSITE_LOCK * comp_lock);
extern void lock_abort_composite_lock (LK_COMPOSITE_LOCK * comp_lock);
extern int lock_get_lock_holder_tran_index (THREAD_ENTRY * thread_p, char **out_buf, int waiter_index, LK_RES * res);
extern int lock_has_lock_on_object (const OID * oid, const OID * class_oid, LOCK lock);
extern int lock_rep_read_tran (THREAD_ENTRY * thread_p, LOCK lock, int cond_flag);
extern int lock_demote_class_lock (THREAD_ENTRY * thread_p, const OID * oid, LOCK lock, LOCK * ex_lock);
extern void lock_demote_read_class_lock_for_checksumdb (THREAD_ENTRY * thread_p, int tran_index, const OID * class_oid);
extern const char *lock_wait_state_to_string (int state);
extern void lock_force_thread_timeout_lock (THREAD_ENTRY * thread_p);

#if defined (SERVER_MODE)
extern void lock_deadlock_detect_daemon_get_stats (UINT64 * statsp);
#endif // SERVER_MODE
#endif /* _LOCK_MANAGER_H_ */<|MERGE_RESOLUTION|>--- conflicted
+++ resolved
@@ -198,7 +198,6 @@
   LK_RES *stack;		/* for freelist */
   UINT64 del_id;		/* delete transaction ID (for latch free) */
 
-<<<<<<< HEAD
   /* Logical locking information - 64 bytes used to speed up class lock/unlock. Logical lock/unlock allows
    * to acquire/release lock without protection of resource mutex. To void contention on resource mutex,
    * atomic operations are prefered on logical lock info and count logical lock fields. Logical operations
@@ -225,12 +224,11 @@
    * The alternative may be a read/write lock, but, since we waiting rare, is better to use the counter.
    */
   volatile int count_logical_lock;
-=======
+
   // *INDENT-OFF*
   lk_res ();
   ~lk_res ();
   // *INDENT-ON*
->>>>>>> b80bc350
 };
 
 #if defined(SERVER_MODE)
