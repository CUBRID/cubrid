--- conflicted
+++ resolved
@@ -28,33 +28,6 @@
 #include "es_common.h"
 #include "porting.h"
 #include "storage_common.h"
-<<<<<<< HEAD
-#include "es_common.h"
-
-/* this enumeration should be matched with DB_CLIENT_TYPE_XXX in db.h */
-enum boot_client_type
-{
-  BOOT_CLIENT_UNKNOWN = -1,
-  BOOT_CLIENT_SYSTEM_INTERNAL = 0,
-  BOOT_CLIENT_DEFAULT = 1,
-  BOOT_CLIENT_CSQL = 2,
-  BOOT_CLIENT_READ_ONLY_CSQL = 3,
-  BOOT_CLIENT_BROKER = 4,
-  BOOT_CLIENT_READ_ONLY_BROKER = 5,
-  BOOT_CLIENT_SLAVE_ONLY_BROKER = 6,
-  BOOT_CLIENT_ADMIN_UTILITY = 7,
-  BOOT_CLIENT_ADMIN_CSQL = 8,
-  BOOT_CLIENT_LOG_COPIER = 9,
-  BOOT_CLIENT_LOG_APPLIER = 10,
-  BOOT_CLIENT_RW_BROKER_REPLICA_ONLY = 11,
-  BOOT_CLIENT_RO_BROKER_REPLICA_ONLY = 12,
-  BOOT_CLIENT_SO_BROKER_REPLICA_ONLY = 13,
-  BOOT_CLIENT_ADMIN_CSQL_WOS = 14,	/* admin csql that can write on standby */
-  BOOT_CLIENT_DDL_PROXY = 15
-};
-typedef enum boot_client_type BOOT_CLIENT_TYPE;
-=======
->>>>>>> e5955042
 
 #define BOOT_NORMAL_CLIENT_TYPE(client_type) \
         ((client_type) == BOOT_CLIENT_DEFAULT \
@@ -118,26 +91,6 @@
         ((credential)->preferred_hosts != NULL \
         && (credential)->preferred_hosts[0] != '\0')
 
-<<<<<<< HEAD
-typedef struct boot_client_credential BOOT_CLIENT_CREDENTIAL;
-struct boot_client_credential
-{
-  BOOT_CLIENT_TYPE client_type;
-  char *client_info;		/* DB_MAX_IDENTIFIER_LENGTH */
-  char *db_name;		/* DB_MAX_IDENTIFIER_LENGTH */
-  char *db_user;		/* DB_MAX_USER_LENGTH */
-  char *db_password;		/* DB_MAX_PASSWORD_LENGTH */
-  char *program_name;		/* PATH_MAX */
-  char *login_name;		/* L_cuserid */
-  char *host_name;		/* MAXHOSTNAMELEN */
-  char *preferred_hosts;	/* LINE_MAX */
-  int connect_order;
-  int process_id;
-  int desired_tran_index;
-};
-
-=======
->>>>>>> e5955042
 typedef struct boot_db_path_info BOOT_DB_PATH_INFO;
 struct boot_db_path_info
 {
