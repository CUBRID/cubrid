--- conflicted
+++ resolved
@@ -190,11 +190,8 @@
 static int boot_add_charsets (MOP class_mop);
 static int boot_define_charsets (MOP class_mop);
 static int boot_define_dual (MOP class_mop);
-<<<<<<< HEAD
+static int boot_define_db_server (MOP class_mop);
 static int boot_define_synonym (MOP class_mop);
-=======
-static int boot_define_db_server (MOP class_mop);
->>>>>>> fb96b498
 static int boot_define_view_class (void);
 static int boot_define_view_super_class (void);
 static int boot_define_view_vclass (void);
@@ -4239,11 +4236,8 @@
     {CT_COLLATION_NAME, boot_define_collations},
     {CT_CHARSET_NAME, boot_define_charsets},
     {CT_DUAL_NAME, boot_define_dual},
-<<<<<<< HEAD
+    {CT_DB_SERVER_NAME, boot_define_db_server},
     {CT_SYNONYM_NAME, boot_define_synonym}
-=======
-    {CT_DB_SERVER_NAME, boot_define_db_server}
->>>>>>> fb96b498
   };
   // *INDENT-ON*
 
@@ -5800,27 +5794,6 @@
   }
   clist[] =
   {
-<<<<<<< HEAD
-    {CTV_CLASS_NAME, boot_define_view_class},
-    {CTV_SUPER_CLASS_NAME, boot_define_view_super_class},
-    {CTV_VCLASS_NAME, boot_define_view_vclass},
-    {CTV_ATTRIBUTE_NAME, boot_define_view_attribute},
-    {CTV_ATTR_SD_NAME, boot_define_view_attribute_set_domain},
-    {CTV_METHOD_NAME, boot_define_view_method},
-    {CTV_METHARG_NAME, boot_define_view_method_argument},
-    {CTV_METHARG_SD_NAME, boot_define_view_method_argument_set_domain},
-    {CTV_METHFILE_NAME, boot_define_view_method_file},
-    {CTV_INDEX_NAME, boot_define_view_index},
-    {CTV_INDEXKEY_NAME, boot_define_view_index_key},
-    {CTV_AUTH_NAME, boot_define_view_authorization},
-    {CTV_TRIGGER_NAME, boot_define_view_trigger},
-    {CTV_PARTITION_NAME, boot_define_view_partition},
-    {CTV_STORED_PROC_NAME, boot_define_view_stored_procedure},
-    {CTV_STORED_PROC_ARGS_NAME, boot_define_view_stored_procedure_arguments},
-    {CTV_DB_COLLATION_NAME, boot_define_view_db_collation},
-    {CTV_DB_CHARSET_NAME, boot_define_view_db_charset},
-    {CTV_SYNONYM_NAME, boot_define_view_synonym}
-=======
     {boot_define_view_class},  /* CTV_CLASS_NAME */
     {boot_define_view_super_class}, /* CTV_SUPER_CLASS_NAME */
     {boot_define_view_vclass}, /* CTV_VCLASS_NAME */
@@ -5839,8 +5812,8 @@
     {boot_define_view_stored_procedure_arguments}, /* CTV_STORED_PROC_ARGS_NAME */
     {boot_define_view_db_collation}, /* CTV_DB_COLLATION_NAME */
     {boot_define_view_db_charset}, /* CTV_DB_CHARSET_NAME */
-    {boot_define_view_db_server} /* CTV_DB_SERVER_NAME */
->>>>>>> fb96b498
+    {boot_define_view_db_server}, /* CTV_DB_SERVER_NAME */
+    {boot_define_view_synonym} /* CTV_SYNONYM_NAME */
   };
   // *INDENT-ON*
 
@@ -5950,20 +5923,6 @@
   int i;
   MOP classmop;
   const char *classes[] = {
-<<<<<<< HEAD
-    CT_CLASS_NAME, CT_ATTRIBUTE_NAME, CT_DOMAIN_NAME,
-    CT_METHOD_NAME, CT_METHSIG_NAME, CT_METHARG_NAME,
-    CT_METHFILE_NAME, CT_QUERYSPEC_NAME, CT_INDEX_NAME,
-    CT_INDEXKEY_NAME, CT_CLASSAUTH_NAME, CT_DATATYPE_NAME,
-    CT_PARTITION_NAME, CT_STORED_PROC_NAME, CT_STORED_PROC_ARGS_NAME,
-    CTV_CLASS_NAME, CTV_SUPER_CLASS_NAME, CTV_VCLASS_NAME,
-    CTV_ATTRIBUTE_NAME, CTV_ATTR_SD_NAME, CTV_METHOD_NAME,
-    CTV_METHARG_NAME, CTV_METHARG_SD_NAME, CTV_METHFILE_NAME,
-    CTV_INDEX_NAME, CTV_INDEXKEY_NAME, CTV_AUTH_NAME,
-    CTV_TRIGGER_NAME, CTV_PARTITION_NAME, CTV_STORED_PROC_NAME,
-    CTV_STORED_PROC_ARGS_NAME, CT_COLLATION_NAME, CT_SYNONYM_NAME,
-    CTV_SYNONYM_NAME, NULL
-=======
     CT_CLASS_NAME,
     CT_ATTRIBUTE_NAME,
     CT_DOMAIN_NAME,
@@ -5998,8 +5957,9 @@
     CT_COLLATION_NAME,
     CT_DB_SERVER_NAME,
     CTV_DB_SERVER_NAME,
+    CT_SYNONYM_NAME,
+    CTV_SYNONYM_NAME,
     NULL
->>>>>>> fb96b498
   };
 
   /* check if catalog exists */
