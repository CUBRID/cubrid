--- conflicted
+++ resolved
@@ -330,7 +330,7 @@
   pc_init ();
 #endif /* WINDOWS */
 
-  /*
+  /* 
    * initialize language parameters  */
   if (lang_init () != NO_ERROR)
     {
@@ -521,7 +521,7 @@
       client_credential->host_name = boot_get_host_name ();
     }
 
-  /*
+  /* 
    * Initialize the dynamic loader. Don't care about failures. If dynamic
    * loader fails, methods will fail when they are invoked
    */
@@ -629,7 +629,7 @@
 		}
 	      if (error_code == NO_ERROR)
 		{
-		  /*
+		  /* 
 		   * mark all classes created during the initialization as "system"
 		   * classes,
 		   */
@@ -966,7 +966,7 @@
     }
   client_credential->process_id = getpid ();
 
-  /*
+  /* 
    * Initialize the dynamic loader. Don't care about failures. If dynamic
    * loader fails, methods will fail when they are invoked
    */
@@ -1182,7 +1182,7 @@
       goto error;
     }
 
-  /*
+  /* 
    * At this moment, we should use the default isolation level and wait
    * timeout, since the client fetches objects during the restart process.
    * This values are reset at a later point, once the client has been fully
@@ -1310,7 +1310,7 @@
   /* Does not care if was committed/aborted .. */
   (void) tran_commit (false);
 
-  /*
+  /* 
    * If there is a need to change the isolation level and the lock wait,
    * do it at this moment
    */
@@ -1445,31 +1445,16 @@
 {
   if (BOOT_IS_CLIENT_RESTARTED ())
     {
-<<<<<<< HEAD
       if (termination_mode == BOOT_END_TRANSACTION)
-=======
+	{
       /*
-       * wait for other server request to finish.
-       * if db_shutdown() is called by signal handler or atexit handler,
-       * the server request may be running.
-       */
-      tran_wait_server_active_trans ();
-
-      /*
-       * Either Abort or commit the current transaction depending upon the value
-       * of the commit_on_shutdown system parameter.
-       */
-      if (tran_is_active_and_has_updated ())
->>>>>>> 83e66e2a
-	{
-	  /*
 	   * wait for other server request to finish.
 	   * if db_shutdown() is called by signal handler or atexit handler,
 	   * the server request may be running.
 	   */
 	  tran_wait_server_active_trans ();
 
-	  /*
+      /*
 	   * Either Abort or commit the current transaction depending upon the value
 	   * of the commit_on_shutdown system parameter.
 	   */
@@ -1485,12 +1470,7 @@
 		}
 	    }
 	}
-<<<<<<< HEAD
       /* 
-=======
-
-      /*
->>>>>>> 83e66e2a
        * Make sure that we are still up. For example, if the server died, we do
        * not need to call the following stuff any longer.
        */
@@ -1572,7 +1552,7 @@
 void
 boot_server_die_or_changed (void)
 {
-  /*
+  /* 
    * If the client is restarted, abort the active transaction in the client and
    * terminate the client modules
    */
@@ -1843,7 +1823,7 @@
 
   if (check_capabilities == true && cap_error == true)
     {
-      /*
+      /* 
        * There'a a live host which has cause handshake error,
        * so adjust the return value
        */
@@ -5771,7 +5751,7 @@
 
 #if defined(CS_MODE)
 /*
- * boot_check_timezone_checksum () - checks that client timezone library is
+ * boot_check_timezone_checksum () - checks that client timezone library is 
  *	                             compatible with server timezone library
  *
  *  return : error code
