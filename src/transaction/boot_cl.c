/*
 * Copyright 2008 Search Solution Corporation
 * Copyright 2016 CUBRID Corporation
 *
 *  Licensed under the Apache License, Version 2.0 (the "License");
 *  you may not use this file except in compliance with the License.
 *  You may obtain a copy of the License at
 *
 *      http://www.apache.org/licenses/LICENSE-2.0
 *
 *  Unless required by applicable law or agreed to in writing, software
 *  distributed under the License is distributed on an "AS IS" BASIS,
 *  WITHOUT WARRANTIES OR CONDITIONS OF ANY KIND, either express or implied.
 *  See the License for the specific language governing permissions and
 *  limitations under the License.
 *
 */

/*
 * boot_cl.c - Boot management in the client
 */

#ident "$Id$"

#include "config.h"

#include <stdio.h>
#include <string.h>
#if !defined(WINDOWS)
#include <sys/time.h>
#endif /* WINDOWS */

#if !defined(WINDOWS)
#include <stdio.h>
#include <unistd.h>
#endif /* !WINDOWS */

#if defined(SOLARIS)
#include <netdb.h>		/* for MAXHOSTNAMELEN */
#endif /* SOLARIS */

#include <assert.h>

#include "porting.h"
#if !defined(HPUX)
#include "util_func.h"
#endif /* !HPUX */
#include "boot_cl.h"
#include "memory_alloc.h"
#include "area_alloc.h"
#include "storage_common.h"
#include "oid.h"
#include "error_manager.h"
#include "work_space.h"
#include "schema_manager.h"
#include "authenticate.h"
#include "trigger_manager.h"
#include "db.h"
#if !defined(WINDOWS)
#include "dynamic_load.h"
#endif /* !WINDOWS */
#include "transaction_cl.h"
#include "log_comm.h"
#include "server_interface.h"
#include "release_string.h"
#include "system_parameter.h"
#include "locator_cl.h"
#include "databases_file.h"
#include "db_query.h"
#include "language_support.h"
#include "message_catalog.h"
#include "parser.h"
#include "perf_monitor.h"
#include "set_object.h"
#include "cnv.h"
#include "environment_variable.h"
#include "locator.h"
#include "transform.h"
#include "jansson.h"
#include "jsp_cl.h"
#include "client_support.h"
#include "es.h"
#include "tsc_timer.h"
#include "show_meta.h"
#include "tz_support.h"
#include "dbtype.h"
#include "object_primitive.h"
#include "connection_globals.h"

#if defined(CS_MODE)
#include "network.h"
#include "connection_cl.h"
#endif /* CS_MODE */
#include "network_interface_cl.h"

#if defined(WINDOWS)
#include "wintcp.h"
#else /* WINDOWS */
#include "tcp.h"
#endif /* WINDOWS */

#if defined (SUPPRESS_STRLEN_WARNING)
#define strlen(s1)  ((int) strlen(s1))
#endif /* defined (SUPPRESS_STRLEN_WARNING) */

/* TODO : Move .h */
#if defined(SA_MODE)
extern bool catcls_Enable;
extern int catcls_compile_catalog_classes (THREAD_ENTRY * thread_p);
#endif /* SA_MODE */

#define BOOT_FORMAT_MAX_LENGTH 500

/* for optional capability check */
#define BOOT_NO_OPT_CAP                 0
#define BOOT_CHECK_HA_DELAY_CAP         NET_CAP_HA_REPL_DELAY

typedef int (*DEF_FUNCTION) ();
typedef int (*DEF_CLASS_FUNCTION) (MOP);

typedef struct column COLUMN;
struct column
{
  const char *name;
  const char *type;
};


static BOOT_SERVER_CREDENTIAL boot_Server_credential = {
  /* db_full_name */ NULL, /* host_name */ NULL, /* lob_path */ NULL,
  /* process_id */ -1,
  /* root_class_oid */ {NULL_PAGEID, NULL_SLOTID, NULL_VOLID},
  /* root_class_hfid */ {{NULL_FILEID, NULL_VOLID}, NULL_PAGEID},
  /* data page_size */ -1, /* log page_size */ -1,
  /* disk_compatibility */ 0.0,
  /* ha_server_state */ HA_SERVER_STATE_NA,
  /* server_session_key */ {(char) 0xFF, (char) 0xFF, (char) 0xFF, (char) 0xFF, (char) 0xFF, (char) 0xFF, (char) 0xFF,
			    (char) 0xFF},
  INTL_CODESET_NONE,
  NULL
};

static const char *boot_Client_no_user_string = "(nouser)";
static const char *boot_Client_id_unknown_string = "(unknown)";

static char boot_Client_id_buffer[L_cuserid + 1];
static char boot_Db_path_buf[PATH_MAX];
static char boot_Log_path_buf[PATH_MAX];
static char boot_Lob_path_buf[PATH_MAX];
static char boot_Db_host_buf[CUB_MAXHOSTNAMELEN + 1];

/* Volume assigned for new files/objects (e.g., heap files) */
VOLID boot_User_volid = 0;	/* todo: boot_User_volid looks deprecated */
#if defined(CS_MODE)
/* Server host connected */
char boot_Host_connected[CUB_MAXHOSTNAMELEN] = "";
#endif /* CS_MODE */
char boot_Host_name[CUB_MAXHOSTNAMELEN] = "";

static char boot_Volume_label[PATH_MAX] = " ";
static bool boot_Is_client_all_final = true;
static bool boot_Set_client_at_exit = false;
static int boot_Process_id = -1;

static int boot_client (int tran_index, int lock_wait, TRAN_ISOLATION tran_isolation);
static void boot_shutdown_client_at_exit (void);
#if defined(CS_MODE)
static int boot_client_initialize_css (DB_INFO * db, int client_type, bool check_capabilities, int opt_cap,
				       bool discriminative, int connect_order, bool is_preferred_host);
#endif /* CS_MODE */
static int boot_define_class (MOP class_mop);
static int boot_define_attribute (MOP class_mop);
static int boot_define_domain (MOP class_mop);
static int boot_define_method (MOP class_mop);
static int boot_define_meth_sig (MOP class_mop);
static int boot_define_meth_argument (MOP class_mop);
static int boot_define_meth_file (MOP class_mop);
static int boot_define_query_spec (MOP class_mop);
static int boot_define_index (MOP class_mop);
static int boot_define_index_key (MOP class_mop);
static int boot_define_class_authorization (MOP class_mop);
static int boot_define_partition (MOP class_mop);
static int boot_add_data_type (MOP class_mop);
static int boot_define_data_type (MOP class_mop);
static int boot_define_stored_procedure (MOP class_mop);
static int boot_define_stored_procedure_arguments (MOP class_mop);
static int boot_define_serial (MOP class_mop);
static int boot_define_ha_apply_info (MOP class_mop);
static int boot_define_collations (MOP class_mop);
static int boot_add_charsets (MOP class_mop);
static int boot_define_charsets (MOP class_mop);
static int boot_define_dual (MOP class_mop);
static int boot_define_db_server (MOP class_mop);
static int boot_define_view_class (void);
static int boot_define_view_super_class (void);
static int boot_define_view_vclass (void);
static int boot_define_view_attribute (void);
static int boot_define_view_attribute_set_domain (void);
static int boot_define_view_method (void);
static int boot_define_view_method_argument (void);
static int boot_define_view_method_argument_set_domain (void);
static int boot_define_view_method_file (void);
static int boot_define_view_index (void);
static int boot_define_view_index_key (void);
static int boot_define_view_authorization (void);
static int boot_define_view_trigger (void);
static int boot_define_view_partition (void);
static int boot_define_view_stored_procedure (void);
static int boot_define_view_stored_procedure_arguments (void);
static int boot_define_view_db_collation (void);
static int catcls_class_install (void);
static int catcls_vclass_install (void);
#if defined(CS_MODE)
static int boot_check_locales (BOOT_CLIENT_CREDENTIAL * client_credential);
#endif /* CS_MODE */
#if defined(CS_MODE)
static int boot_check_timezone_checksum (BOOT_CLIENT_CREDENTIAL * client_credential);
#endif
static int boot_client_find_and_cache_class_oids (void);

/*
 * boot_client () -
 *
 * return :
 *
 *   tran_index(in) : transaction index
 *   lock_wait(in) :
 *   tran_isolation(in):
 *
 * Note: macros that find if the cubrid client is restarted
 */
static int
boot_client (int tran_index, int lock_wait, TRAN_ISOLATION tran_isolation)
{
  tran_cache_tran_settings (tran_index, lock_wait, tran_isolation);

  if (boot_Set_client_at_exit)
    {
      return NO_ERROR;
    }

  boot_Set_client_at_exit = true;
  boot_Process_id = getpid ();
  atexit (boot_shutdown_client_at_exit);

  return NO_ERROR;
}

/*
 * boot_initialize_client () -
 *
 * returns : NO_ERROR if all OK, ER_ status otherwise
 *
 *   client_credential(in): Contains database access information such as :
 *                          database name, user name and password, client type
 *   db_path_info(in) : Directory where the database is created. It allows you
 *                      to specify the exact pathname of a directory in which
  *                     to create the new database.
 *   db_overwrite(in) : Wheater to overwrite the database if it already exist.
 *   file_addmore_vols(in): More volumes are created during the initialization
 *                      process.
 *   npages(in)       : Total number of pages to allocate for the database.
 *   db_desired_pagesize(in): Desired pagesize for the new database.
 *                      The given size must be power of 2 and greater or
 *                      equal than 512.
 *   log_npages(in)   : Number of log pages. If log_npages <=0, default value
 *                      of system parameter is used.
 *   db_desired_log_page_size(in):
 *   lang_charset(in): language and charset to set on DB
 *
 * Note:
 *              The first step of any CUBRID application is to initialize a
 *              database. A database is composed of data volumes (or Unix file
 *              system files), database backup files, and log files. A data
 *              volume contains information on attributes, classes, indexes,
 *              and objects created in the database. A database backup is a
 *              fuzzy snapshot of the entire database. The backup is fuzzy
 *              since it can be taken online when other transactions are
 *              updating the database. The logs contain records that reflect
 *              changes to the database. The log and backup files are used by
 *              the system to recover committed and uncommitted transactions
 *              in the event of system and media crashes. Logs are also used
 *              to support user-initiated rollbacks. This function also
 *              initializes the database with built-in CUBRID classes.
 *
 *              The rest of this function is identical to the restart. The
 *              transaction for the current client session is automatically
 *              started.
 */
int
boot_initialize_client (BOOT_CLIENT_CREDENTIAL * client_credential, BOOT_DB_PATH_INFO * db_path_info, bool db_overwrite,
			const char *file_addmore_vols, DKNPAGES npages, PGLENGTH db_desired_pagesize,
			DKNPAGES log_npages, PGLENGTH db_desired_log_page_size, const char *lang_charset)
{
  OID rootclass_oid;		/* Oid of root class */
  HFID rootclass_hfid;		/* Heap for classes */
  int tran_index;		/* Assigned transaction index */
  TRAN_ISOLATION tran_isolation;	/* Desired client Isolation level */
  int tran_lock_wait_msecs;	/* Default lock waiting */
  unsigned int length;
  int error_code = NO_ERROR;
  DB_INFO *db = NULL;
#if !defined(WINDOWS)
  bool dl_initialized = false;
#endif /* !WINDOWS */
  const char *hosts[2];
#if defined (CS_MODE)
  char format[BOOT_FORMAT_MAX_LENGTH];
#endif

  assert (client_credential != NULL);
  assert (db_path_info != NULL);

  /* If the client is restarted, shutdown the client */
  if (BOOT_IS_CLIENT_RESTARTED ())
    {
      (void) boot_shutdown_client (true);
    }

  if (!boot_Is_client_all_final)
    {
      boot_client_all_finalize (true);
    }

#if defined(WINDOWS)
  /* set up the WINDOWS stream emulations */
  pc_init ();
#endif /* WINDOWS */

  /*
   * initialize language parameters  */
  if (lang_init () != NO_ERROR)
    {
      if (er_errid () == NO_ERROR)
	{
	  er_set (ER_ERROR_SEVERITY, ARG_FILE_LINE, ER_LOC_INIT, 1, "Failed to initialize language module");
	}
      error_code = ER_LOC_INIT;
      goto error_exit;
    }

  if (lang_set_charset_lang (lang_charset) != NO_ERROR)
    {
      error_code = ER_LOC_INIT;
      goto error_exit;
    }

  /* database name must be specified */
  if (client_credential->db_name.empty ())
    {
      er_set (ER_ERROR_SEVERITY, ARG_FILE_LINE, ER_BO_UNKNOWN_DATABASE, 1, "(null)");
      error_code = ER_BO_UNKNOWN_DATABASE;
      goto error_exit;
    }

  /* open the system message catalog, before prm_ ? */
  if (msgcat_init () != NO_ERROR)
    {
      er_set (ER_ERROR_SEVERITY, ARG_FILE_LINE, ER_BO_CANNOT_ACCESS_MESSAGE_CATALOG, 0);
      error_code = ER_BO_CANNOT_ACCESS_MESSAGE_CATALOG;
      goto error_exit;
    }

  /* initialize system parameters */
  if (sysprm_load_and_init_client (client_credential->get_db_name (), NULL) != NO_ERROR)
    {
      er_set (ER_ERROR_SEVERITY, ARG_FILE_LINE, ER_BO_CANT_LOAD_SYSPRM, 0);
      error_code = ER_BO_CANT_LOAD_SYSPRM;
      goto error_exit;
    }

  /* initialize the "areas" memory manager */
  area_init ();
  locator_initialize_areas ();

  (void) db_set_page_size (db_desired_pagesize, db_desired_log_page_size);

  /* If db_path and/or log_path are NULL find the defaults */

  if (db_path_info->db_path == NULL)
    {
      db_path_info->db_path = getcwd (boot_Db_path_buf, PATH_MAX);
      if (db_path_info->db_path == NULL)
	{
	  er_set_with_oserror (ER_ERROR_SEVERITY, ARG_FILE_LINE, ER_BO_CWD_FAIL, 0);
	  error_code = ER_BO_CWD_FAIL;
	  goto error_exit;
	}
    }
  if (db_path_info->log_path == NULL)
    {
      /* assign the data volume directory */
      strcpy (boot_Log_path_buf, db_path_info->db_path);
      db_path_info->log_path = boot_Log_path_buf;
    }
  if (db_path_info->lob_path == NULL)
    {
      /* assign the data volume directory */
      snprintf (boot_Lob_path_buf, sizeof (boot_Lob_path_buf), "%s%s%clob", LOB_PATH_DEFAULT_PREFIX,
		db_path_info->db_path, PATH_SEPARATOR);
      db_path_info->lob_path = boot_Lob_path_buf;
    }
  else
    {
      ES_TYPE es_type = es_get_type (db_path_info->lob_path);

      switch (es_type)
	{
	case ES_NONE:
	  /* prepend default prefix */
	  snprintf (boot_Lob_path_buf, sizeof (boot_Lob_path_buf), "%s%s", LOB_PATH_DEFAULT_PREFIX,
		    db_path_info->lob_path);
	  db_path_info->lob_path = boot_Lob_path_buf;
	  break;
#if !defined (CUBRID_OWFS)
	case ES_OWFS:
	  er_set (ER_ERROR_SEVERITY, ARG_FILE_LINE, ER_ES_INVALID_PATH, 1, db_path_info->lob_path);
	  error_code = ER_ES_INVALID_PATH;
	  goto error_exit;
#endif /* !CUBRID_OWFS */
	default:
	  break;
	}
    }

  /* make sure that the full path for the database is not too long */
  length = (unsigned int) (client_credential->db_name.length () + strlen (db_path_info->db_path) + 2);
  if (length > (unsigned) PATH_MAX)
    {
      /* db_path + db_name is too long */
      er_set (ER_ERROR_SEVERITY, ARG_FILE_LINE, ER_BO_FULL_DATABASE_NAME_IS_TOO_LONG, 3, db_path_info->db_path,
	      client_credential->get_db_name (), length, PATH_MAX);

      error_code = ER_BO_FULL_DATABASE_NAME_IS_TOO_LONG;
      goto error_exit;
    }

  /* If a host was not given, assume the current host */
  if (db_path_info->db_host == NULL)
    {
#if 0				/* use Unix-domain socket for localhost */
      if (GETHOSTNAME (db_host_buf, CUB_MAXHOSTNAMELEN) != 0)
	{
	  er_set_with_oserror (ER_ERROR_SEVERITY, ARG_FILE_LINE, ER_BO_UNABLE_TO_FIND_HOSTNAME, 1, db_host_buf);
	  error_code = ER_BO_UNABLE_TO_FIND_HOSTNAME;
	  goto error_exit;
	}
      db_host_buf[CUB_MAXHOSTNAMELEN] = '\0';
#else
      strcpy (boot_Db_host_buf, "localhost");
#endif
      db_path_info->db_host = boot_Db_host_buf;
    }

  /* make new DB_INFO */
  hosts[0] = db_path_info->db_host;
  hosts[1] = NULL;
  db =
    cfg_new_db (client_credential->get_db_name (), db_path_info->db_path, db_path_info->log_path,
		db_path_info->lob_path, hosts);
  if (db == NULL)
    {
      er_set (ER_ERROR_SEVERITY, ARG_FILE_LINE, ER_BO_UNKNOWN_DATABASE, 1, client_credential->get_db_name ());
      error_code = ER_BO_UNKNOWN_DATABASE;
      goto error_exit;
    }

  /* Get the absolute path name */
  COMPOSE_FULL_NAME (boot_Volume_label, sizeof (boot_Volume_label), db_path_info->db_path,
		     client_credential->get_db_name ());

  er_clear ();

  /* Get the user name */
  if (client_credential->db_user.empty ())
    {
      char *user_name = au_user_name_dup ();
      int upper_case_name_size;
      char *upper_case_name;

      if (user_name != NULL)
	{
	  upper_case_name_size = intl_identifier_upper_string_size (user_name);
	  upper_case_name = (char *) malloc (upper_case_name_size + 1);
	  if (upper_case_name == NULL)
	    {
	      er_set (ER_ERROR_SEVERITY, ARG_FILE_LINE, ER_OUT_OF_VIRTUAL_MEMORY, 1,
		      (size_t) (upper_case_name_size + 1));
	    }
	  else
	    {
	      intl_identifier_upper (user_name, upper_case_name);
	      client_credential->db_user = upper_case_name;
	    }
	  free_and_init (user_name);
	}
      upper_case_name = NULL;

      if (client_credential->db_user.empty ())
	{
	  client_credential->db_user = boot_Client_no_user_string;
	}
    }
  /* Get the login name, host, and process identifier */
  if (client_credential->login_name.empty ())
    {
      if (getuserid (boot_Client_id_buffer, L_cuserid) != (char *) NULL)
	{
	  client_credential->login_name = boot_Client_id_buffer;
	}
      else
	{
	  client_credential->login_name = boot_Client_id_unknown_string;
	}
    }

  if (client_credential->host_name.empty ())
    {
      client_credential->host_name = boot_get_host_name ();
    }

  /*
   * Initialize the dynamic loader. Don't care about failures. If dynamic
   * loader fails, methods will fail when they are invoked
   */
#if !defined(WINDOWS)
#if !defined (SOLARIS) && !defined(LINUX) && !defined(AIX)
  (void) dl_initiate_module (client_credential->get_program_name ());
#else /* !SOLARIS && !LINUX && !AIX */
  (void) dl_initiate_module ();
#endif /* !SOLARIS && !LINUX && !AIX */
  dl_initialized = true;
#endif /* !WINDOWS */

#if defined(CS_MODE)
  /* Initialize the communication subsystem */
  error_code =
    boot_client_initialize_css (db, client_credential->client_type, false, BOOT_NO_OPT_CAP, false,
				DB_CONNECT_ORDER_SEQ, false);
  if (error_code != NO_ERROR)
    {
      goto error_exit;
    }
#endif /* CS_MODE */
  boot_User_volid = 0;
  tran_isolation = (TRAN_ISOLATION) prm_get_integer_value (PRM_ID_LOG_ISOLATION_LEVEL);
  tran_lock_wait_msecs = prm_get_integer_value (PRM_ID_LK_TIMEOUT_SECS);

  /* this must be done before the init_server because recovery steps may need domains. */
  error_code = tp_init ();
  if (error_code != NO_ERROR)
    {
      goto error_exit;
    }

  /* Initialize tsc-timer */
  tsc_init ();

  if (tran_lock_wait_msecs > 0)
    {
      tran_lock_wait_msecs = tran_lock_wait_msecs * 1000;
    }

  error_code = perfmon_initialize (MAX_NTRANS);
  if (error_code != NO_ERROR)
    {
      ASSERT_ERROR ();
      goto error_exit;
    }

  /* Initialize the disk and the server part */
  tran_index =
    boot_initialize_server (client_credential, db_path_info, db_overwrite, file_addmore_vols, npages,
			    db_desired_pagesize, log_npages, db_desired_log_page_size, &rootclass_oid, &rootclass_hfid,
			    tran_lock_wait_msecs, tran_isolation);

  if (tran_index == NULL_TRAN_INDEX)
    {
      assert (er_errid () != NO_ERROR);
      error_code = er_errid ();
      if (error_code == NO_ERROR)
	{
	  error_code = ER_GENERIC_ERROR;
	  er_set (ER_ERROR_SEVERITY, ARG_FILE_LINE, error_code, 0);
	}
      goto error_exit;
    }

  // create session
  (void) db_find_or_create_session (client_credential->get_db_user (), client_credential->get_program_name ());

  oid_set_root (&rootclass_oid);
  OID_INIT_TEMPID ();

  error_code = ws_init ();

  if (error_code == NO_ERROR)
    {
      /* Create system classes such as the root and authorization classes */

      sm_create_root (&rootclass_oid, &rootclass_hfid);
      au_init ();

      /* Create authorization classes and enable authorization */
      error_code = au_install ();
      if (error_code == NO_ERROR)
	{
	  error_code = au_start ();
	}
      if (error_code == NO_ERROR)
	{
	  tr_init ();
	  error_code = tr_install ();
	  if (error_code == NO_ERROR)
	    {
	      error_code = catcls_class_install ();
	      if (error_code == NO_ERROR)
		{
		  error_code = catcls_vclass_install ();
		}
	      if (error_code == NO_ERROR)
		{
		  /*
		   * mark all classes created during the initialization as "system"
		   * classes,
		   */
		  sm_mark_system_classes ();
		  error_code = tran_commit (false);
		}
	    }
	}
    }

  if (error_code != NO_ERROR)
    {
      (void) boot_shutdown_client (false);
    }
  else
    {
      boot_client (tran_index, tran_lock_wait_msecs, tran_isolation);
#if defined (CS_MODE)
      /* print version string */
      strncpy_bufsize (format, msgcat_message (MSGCAT_CATALOG_CUBRID, MSGCAT_SET_GENERAL,
					       MSGCAT_GENERAL_DATABASE_INIT));
      (void) fprintf (stdout, format, rel_name ());
#endif /* CS_MODE */
    }

  if (db != NULL)
    {
      cfg_free_directory (db);
      db = NULL;
    }
  return error_code;

error_exit:
  if (db != NULL)
    {
      cfg_free_directory (db);
      db = NULL;
    }

  if (BOOT_IS_CLIENT_RESTARTED ())
    {
      er_log_debug (ARG_FILE_LINE, "boot_initialize_client: unregister client { tran %d }\n", tm_Tran_index);
      boot_shutdown_client (false);
    }
  else
    {
      if (boot_Server_credential.db_full_name)
	{
	  db_private_free_and_init (NULL, boot_Server_credential.db_full_name);
	}
      if (boot_Server_credential.host_name)
	{
	  db_private_free_and_init (NULL, boot_Server_credential.host_name);
	}

      showstmt_metadata_final ();
      tran_free_savepoint_list ();
      set_final ();
      tr_final ();
      au_final ();
      sm_final ();
      ws_final ();
      es_final ();
      tp_final ();

#if !defined(WINDOWS)
      if (dl_initialized == true)
	{
	  (void) dl_destroy_module ();
	  dl_initialized = false;
	}
#endif /* !WINDOWS */

      locator_free_areas ();
      sysprm_final ();
      area_final ();

      lang_final ();
      tz_unload ();
      perfmon_finalize ();

#if defined(WINDOWS)
      pc_final ();
#endif /* WINDOWS */

      memset (&boot_Server_credential, 0, sizeof (boot_Server_credential));
      memset (boot_Server_credential.server_session_key, 0xFF, SERVER_SESSION_KEY_SIZE);
    }

  return error_code;
}

/*
 * boot_restart_client () - restart client
 *
 * returns : NO_ERROR if all OK, ER_ status otherwise
 *
 *   client_credential(in) : Information required to start as client, such as:
 *                           database name, user name and password, client
 *                           type.
 *
 * Note:
 *              An application must restart the database system with the
 *              desired database (the database must have already been created)
 *              before the application start invoking the CUBRID functional
 *              interface. This function restarts the CUBRID client. It also
 *              initializes all client modules for the execution of the client
 *              interface. A transaction for the current client session is
 *              automatically started.
 *
 *              It is very important that the application check for success
 *              of this function before calling any other CUBRID function.
 */

int
boot_restart_client (BOOT_CLIENT_CREDENTIAL * client_credential)
{
  int tran_index;
  TRAN_ISOLATION tran_isolation;
  int tran_lock_wait_msecs;
  TRAN_STATE transtate;
  int error_code = NO_ERROR;
  DB_INFO *db = NULL;
#if !defined(WINDOWS)
  bool dl_initialized = false;
#endif /* !WINDOWS */
  char *ptr;
#if defined(CS_MODE)
  const char *hosts[2];

  char **ha_hosts;
  int num_hosts;
  int i, optional_cap;
  char *ha_node_list = NULL;
  bool check_capabilities;
  bool skip_preferred_hosts = false;
  bool skip_db_info = false;
#endif /* CS_MODE */

  assert (client_credential != NULL);

  /* If the client is restarted, shutdown the client */
  if (BOOT_IS_CLIENT_RESTARTED ())
    {
      (void) boot_shutdown_client (true);
    }

  if (!boot_Is_client_all_final)
    {
      boot_client_all_finalize (true);
    }

#if defined(WINDOWS)
  /* set up the WINDOWS stream emulations */
  pc_init ();
#endif /* WINDOWS */

  /* initialize language parameters */
  if (lang_init () != NO_ERROR)
    {
      if (er_errid () == NO_ERROR)
	{
	  er_set (ER_ERROR_SEVERITY, ARG_FILE_LINE, ER_LOC_INIT, 1, "Failed to initialize language module");
	}
      return ER_LOC_INIT;
    }

  /* initialize time zone data - optional module */
  if (tz_load () != NO_ERROR)
    {
      if (er_errid () == NO_ERROR)
	{
	  er_set (ER_ERROR_SEVERITY, ARG_FILE_LINE, ER_TZ_LOAD_ERROR, 1, "Failed to initialize timezone module");
	}
      error_code = ER_TZ_LOAD_ERROR;
      goto error;
    }

  /* database name must be specified */
  if (client_credential->get_db_name () == NULL)
    {
      er_set (ER_ERROR_SEVERITY, ARG_FILE_LINE, ER_BO_UNKNOWN_DATABASE, 1, "(null)");
      error_code = ER_BO_UNKNOWN_DATABASE;
      goto error;
    }

  /* open the system message catalog, before prm_ ? */
  if (msgcat_init () != NO_ERROR)
    {
      error_code = ER_BO_CANNOT_ACCESS_MESSAGE_CATALOG;
      er_set (ER_ERROR_SEVERITY, ARG_FILE_LINE, error_code, 0);
      goto error;
    }

  /* initialize system parameters */
  if (sysprm_load_and_init_client (client_credential->get_db_name (), NULL) != NO_ERROR)
    {
      error_code = ER_BO_CANT_LOAD_SYSPRM;
      er_set (ER_ERROR_SEVERITY, ARG_FILE_LINE, error_code, 0);
      goto error;
    }

  // reload with update file name
  if (er_init (prm_get_string_value (PRM_ID_ER_LOG_FILE), prm_get_integer_value (PRM_ID_ER_EXIT_ASK)) != NO_ERROR)
    {
      assert_release (false);
      goto error;
    }

  pr_Enable_string_compression = prm_get_bool_value (PRM_ID_ENABLE_STRING_COMPRESSION);

  /* initialize the "areas" memory manager, requires prm_ */
  area_init ();
  locator_initialize_areas ();

  error_code = perfmon_initialize (1);	/* 1 transaction for SA_MODE */
  if (error_code != NO_ERROR)
    {
      ASSERT_ERROR ();
      goto error;
    }

  ptr = (char *) strstr (client_credential->get_db_name (), "@");
  if (ptr == NULL)
    {
      /* Find the location of the database and the log from the database.txt */
      db = cfg_find_db (client_credential->get_db_name ());
#if defined(CS_MODE)
      if (db == NULL)
	{
	  /* if not found, use secondary host lists */
	  db = cfg_new_db (client_credential->get_db_name (), NULL, NULL, NULL, NULL);
	}

      if (db == NULL
	  || (db->num_hosts > 1
	      && (BOOT_ADMIN_CLIENT_TYPE (client_credential->client_type)
		  || BOOT_LOG_REPLICATOR_TYPE (client_credential->client_type)
		  || BOOT_CSQL_CLIENT_TYPE (client_credential->client_type))))
	{
	  error_code = ER_NET_NO_EXPLICIT_SERVER_HOST;
	  er_set (ER_ERROR_SEVERITY, ARG_FILE_LINE, error_code, 0);
	  goto error;
	}
#endif /* CS_MODE */
    }
  else
    {
      /* db_name@host_name */
#if defined(CS_MODE)
      *ptr = '\0';		/* screen 'db@host' */
      if (BOOT_BROKER_AND_DEFAULT_CLIENT_TYPE (client_credential->client_type))
	{
	  ha_node_list = ptr + 1;
	  ha_hosts = cfg_get_hosts (ha_node_list, &num_hosts, false);

	  db = cfg_new_db (client_credential->get_db_name (), NULL, NULL, NULL, (const char **) ha_hosts);

	  if (ha_hosts)
	    {
	      cfg_free_hosts (ha_hosts);
	    }
	}
      else
	{
	  hosts[0] = ptr + 1;
	  hosts[1] = NULL;

	  db = cfg_new_db (client_credential->get_db_name (), NULL, NULL, NULL, hosts);
	}
      *ptr = (char) '@';
#else /* CS_MODE */
      error_code = ER_NOT_IN_STANDALONE;
      er_set (ER_ERROR_SEVERITY, ARG_FILE_LINE, error_code, 1, client_credential->get_db_name ());
      goto error;
#endif /* !CS_MODE */
    }

  if (db == NULL)
    {
      error_code = ER_BO_UNKNOWN_DATABASE;
      er_set (ER_ERROR_SEVERITY, ARG_FILE_LINE, error_code, 1, client_credential->get_db_name ());
      goto error;
    }

  er_clear ();

  /* Get the user name */
  if (client_credential->db_user.empty ())
    {
      if (au_has_user_name ())
	{
	  const char *name = au_user_name ();	// while establishing a connection, never use db_get_user_name.
	  if (name != NULL)
	    {
	      client_credential->db_user = name;
	      ws_free_string (name);
	    }
	}
      else
	{
	  // default is PUBLIC
	  client_credential->db_user = AU_PUBLIC_USER_NAME;
	}
    }
  /* Get the login name, host, and process identifier */
  if (client_credential->login_name.empty ())
    {
      if (getuserid (boot_Client_id_buffer, L_cuserid) != (char *) NULL)
	{
	  client_credential->login_name = boot_Client_id_buffer;
	}
      else
	{
	  client_credential->login_name = boot_Client_id_unknown_string;
	}
    }
  if (client_credential->host_name.empty ())
    {
      client_credential->host_name = boot_get_host_name ();
    }
  client_credential->process_id = getpid ();

  /*
   * Initialize the dynamic loader. Don't care about failures. If dynamic
   * loader fails, methods will fail when they are invoked
   */
#if !defined(WINDOWS)
#if !defined (SOLARIS) && !defined(LINUX) && !defined(AIX)
  (void) dl_initiate_module (client_credential->get_program_name ());
#else /* !SOLARIS && !LINUX && !AIX */
  (void) dl_initiate_module ();
#endif /* !SOLARIS && !LINUX && !AIX */
  dl_initialized = true;
#endif /* !WINDOWS */

  /* read only mode? */
  if (prm_get_bool_value (PRM_ID_READ_ONLY_MODE) || BOOT_READ_ONLY_CLIENT_TYPE (client_credential->client_type))
    {
      db_disable_modification ();
    }

#if defined(CS_MODE)
  /* Initialize the communication subsystem */
  db_clear_host_status ();

  for (i = 0; i < 2; i++)
    {
      if (BOOT_IS_PREFERRED_HOSTS_SET (client_credential) && skip_preferred_hosts == false)
	{
	  char **hosts;
	  DB_INFO *tmp_db;

	  check_capabilities = true;

	  if (i == 0)		/* first */
	    {
	      optional_cap = BOOT_CHECK_HA_DELAY_CAP;
	    }
	  else			/* second */
	    {
	      if (!BOOT_REPLICA_ONLY_BROKER_CLIENT_TYPE (client_credential->client_type)
		  && BOOT_NORMAL_CLIENT_TYPE (client_credential->client_type))
		{
		  check_capabilities = false;
		}

	      optional_cap = BOOT_NO_OPT_CAP;
	    }

	  hosts = util_split_string (client_credential->preferred_hosts, ":");
	  if (hosts == NULL)
	    {
	      error_code = ER_GENERIC_ERROR;
	      er_set (ER_ERROR_SEVERITY, ARG_FILE_LINE, error_code, 0);
	      goto error;
	    }

	  tmp_db = cfg_new_db (db->name, NULL, NULL, NULL, (const char **) hosts);
	  if (tmp_db == NULL)
	    {
	      util_free_string_array (hosts);
	      error_code = ER_BO_UNKNOWN_DATABASE;
	      er_set (ER_ERROR_SEVERITY, ARG_FILE_LINE, ER_BO_UNKNOWN_DATABASE, 1, db->name);
	      goto error;
	    }

	  boot_Host_connected[0] = '\0';

	  /* connect to preferred hosts in a sequential order even though a user sets CONNECT_ORDER to RANDOM */
	  error_code =
	    boot_client_initialize_css (tmp_db, client_credential->client_type, check_capabilities,
					optional_cap, false, DB_CONNECT_ORDER_SEQ, true);

	  if (error_code != NO_ERROR)
	    {
	      if (error_code == ER_NET_SERVER_HAND_SHAKE)
		{
		  er_log_debug (ARG_FILE_LINE,
				"boot_restart_client: boot_client_initialize_css () ER_NET_SERVER_HAND_SHAKE\n");

		  boot_Host_connected[0] = '\0';
		}
	      else
		{
		  skip_preferred_hosts = true;
		}
	    }

	  util_free_string_array (hosts);
	  cfg_free_directory (tmp_db);
	}

      if (skip_db_info == true)
	{
	  continue;
	}

      if (BOOT_IS_PREFERRED_HOSTS_SET (client_credential) && error_code == NO_ERROR)
	{
	  /* connected to any preferred hosts successfully */
	  break;
	}
      else if (BOOT_REPLICA_ONLY_BROKER_CLIENT_TYPE (client_credential->client_type)
	       || client_credential->client_type == DB_CLIENT_TYPE_SLAVE_ONLY_BROKER)

	{
	  check_capabilities = true;
	  if (i == 0)		/* first */
	    {
	      optional_cap = BOOT_CHECK_HA_DELAY_CAP;
	    }
	  else			/* second */
	    {
	      optional_cap = BOOT_NO_OPT_CAP;
	    }

	  error_code =
	    boot_client_initialize_css (db, client_credential->client_type, check_capabilities,
					optional_cap, false, client_credential->connect_order, false);
	}
      else if (BOOT_CSQL_CLIENT_TYPE (client_credential->client_type))
	{
	  assert (!BOOT_IS_PREFERRED_HOSTS_SET (client_credential));

	  check_capabilities = false;
	  optional_cap = BOOT_NO_OPT_CAP;

	  error_code =
	    boot_client_initialize_css (db, client_credential->client_type, check_capabilities,
					optional_cap, false, DB_CONNECT_ORDER_SEQ, false);
	  break;		/* dont retry */
	}
      else if (BOOT_NORMAL_CLIENT_TYPE (client_credential->client_type))
	{
	  if (i == 0)		/* first */
	    {
	      check_capabilities = true;
	      optional_cap = BOOT_CHECK_HA_DELAY_CAP;
	    }
	  else			/* second */
	    {
	      check_capabilities = false;
	      optional_cap = BOOT_NO_OPT_CAP;
	    }

	  error_code =
	    boot_client_initialize_css (db, client_credential->client_type, check_capabilities,
					optional_cap, false, client_credential->connect_order, false);

	}
      else
	{
	  assert (!BOOT_IS_PREFERRED_HOSTS_SET (client_credential));

	  check_capabilities = false;
	  optional_cap = BOOT_NO_OPT_CAP;
	  error_code =
	    boot_client_initialize_css (db, client_credential->client_type, check_capabilities,
					optional_cap, false, client_credential->connect_order, false);
	  break;		/* dont retry */
	}

      if (error_code == NO_ERROR)
	{
	  if (BOOT_IS_PREFERRED_HOSTS_SET (client_credential))
	    {
	      db_set_host_status (boot_Host_connected, DB_HS_NON_PREFFERED_HOSTS);
	    }
	  break;
	}
      else if (error_code == ER_NET_SERVER_HAND_SHAKE)
	{
	  er_log_debug (ARG_FILE_LINE, "boot_restart_client: boot_client_initialize_css () ER_NET_SERVER_HAND_SHAKE\n");
	}
      else
	{
	  skip_db_info = true;
	}
    }

  if (error_code != NO_ERROR)
    {
      er_log_debug (ARG_FILE_LINE, "boot_restart_client: boot_client_initialize_css () error %d\n", error_code);
      goto error;
    }

  er_set (ER_NOTIFICATION_SEVERITY, ARG_FILE_LINE, ER_BO_CONNECTED_TO, 5,
	  client_credential->get_program_name (), client_credential->process_id,
	  client_credential->get_db_name (), boot_Host_connected, prm_get_integer_value (PRM_ID_TCP_PORT_ID));

  /* tune some client parameters with the value from the server */
  sysprm_tune_client_parameters ();
#else /* CS_MODE */
#if defined(WINDOWS)
  css_windows_startup ();
#endif /* WINDOWS */
#endif /* !CS_MODE */

  /* Free the information about the database */
  cfg_free_directory (db);
  db = NULL;

  /* this must be done before the register_client because recovery steps may need domains. */
  error_code = tp_init ();
  if (error_code != NO_ERROR)
    {
      goto error;
    }

  /* Initialize tsc-timer */
  tsc_init ();

  error_code = ws_init ();
  if (error_code != NO_ERROR)
    {
      goto error;
    }

  /*
   * At this moment, we should use the default isolation level and wait
   * timeout, since the client fetches objects during the restart process.
   * This values are reset at a later point, once the client has been fully
   * restarted.
   */

  tran_isolation = TRAN_DEFAULT_ISOLATION_LEVEL ();

  tran_lock_wait_msecs = TRAN_LOCK_INFINITE_WAIT;

  er_log_debug (ARG_FILE_LINE,
		"boot_restart_client: register client { type %d db %s user %s password %s "
		"program %s login %s host %s pid %d }\n", client_credential->client_type,
		client_credential->get_db_name (), client_credential->get_db_user (),
		client_credential->db_password.empty ()? "(null)" : client_credential->get_db_password (),
		client_credential->get_program_name (),
		client_credential->get_login_name (), client_credential->get_host_name (),
		client_credential->process_id);

  tran_index =
    boot_register_client (client_credential, tran_lock_wait_msecs, tran_isolation, &transtate, &boot_Server_credential);

  if (tran_index == NULL_TRAN_INDEX)
    {
      assert (er_errid () != NO_ERROR);
      error_code = er_errid ();
      goto error;
    }

#if defined(CS_MODE)
  if (lang_set_charset ((INTL_CODESET) boot_Server_credential.db_charset) != NO_ERROR)
    {
      assert (er_errid () != NO_ERROR);
      error_code = er_errid ();
      goto error;
    }
  if (lang_set_language (boot_Server_credential.db_lang) != NO_ERROR)
    {
      assert (er_errid () != NO_ERROR);
      error_code = er_errid ();
      goto error;
    }

  /* Reset the pagesize according to server.. */
  if (db_set_page_size (boot_Server_credential.page_size, boot_Server_credential.log_page_size) != NO_ERROR)
    {
      assert (er_errid () != NO_ERROR);
      error_code = er_errid ();
      goto error;
    }

  /* Reset the disk_level according to server.. */
  if (rel_disk_compatible () != boot_Server_credential.disk_compatibility)
    {
      rel_set_disk_compatible (boot_Server_credential.disk_compatibility);
    }
#endif /* CS_MODE */
  if (sysprm_init_intl_param () != NO_ERROR)
    {
      error_code = er_errid ();
      goto error;
    }

  /* Initialize client modules for execution */
  boot_client (tran_index, tran_lock_wait_msecs, tran_isolation);

  oid_set_root (&boot_Server_credential.root_class_oid);
  OID_INIT_TEMPID ();

  sm_init (&boot_Server_credential.root_class_oid, &boot_Server_credential.root_class_hfid);
  au_init ();			/* initialize authorization globals */

  /* start authorization and make sure the logged in user has access */
  error_code = au_start ();
  if (error_code != NO_ERROR)
    {
      goto error;
    }
  error_code = boot_client_find_and_cache_class_oids ();
  if (error_code != NO_ERROR)
    {
      goto error;
    }

  (void) db_find_or_create_session (client_credential->get_db_user (), client_credential->get_program_name ());

#if defined(CS_MODE)
  error_code = boot_check_locales (client_credential);
  if (error_code != NO_ERROR)
    {
      goto error;
    }

  error_code = boot_check_timezone_checksum (client_credential);
  if (error_code != NO_ERROR)
    {
      goto error;
    }
#endif /* CS_MODE */

  tr_init ();			/* initialize trigger manager */

  jsp_init ();

  /* TODO: how about to call es_init() only for normal client? */
  if (boot_Server_credential.lob_path[0] != '\0')
    {
      error_code = es_init (boot_Server_credential.lob_path);
      if (error_code != NO_ERROR)
	{
	  goto error;
	}
    }
  else
    {
      er_set (ER_WARNING_SEVERITY, ARG_FILE_LINE, ER_ES_NO_LOB_PATH, 0);
    }
  /* Does not care if was committed/aborted .. */
  (void) tran_commit (false);

  /*
   * If there is a need to change the isolation level and the lock wait,
   * do it at this moment
   */

  tran_isolation = (TRAN_ISOLATION) prm_get_integer_value (PRM_ID_LOG_ISOLATION_LEVEL);
  tran_lock_wait_msecs = prm_get_integer_value (PRM_ID_LK_TIMEOUT_SECS);
  if (tran_isolation != TRAN_DEFAULT_ISOLATION_LEVEL ())
    {
      error_code = tran_reset_isolation (tran_isolation, TM_TRAN_ASYNC_WS ());
      if (error_code != NO_ERROR)
	{
	  goto error;
	}
    }
  if (tran_lock_wait_msecs >= 0)
    {
      (void) tran_reset_wait_times (tran_lock_wait_msecs * 1000);
    }

  error_code = showstmt_metadata_init ();
  if (error_code != NO_ERROR)
    {
      goto error;
    }
  json_set_alloc_funcs (malloc, free);

  return error_code;

error:

  /* Protect against falsely returning NO_ERROR to caller */
  if (error_code == NO_ERROR)
    {
      error_code = ER_GENERIC_ERROR;
      er_set (ER_ERROR_SEVERITY, ARG_FILE_LINE, error_code, 0);
    }

  if (db != NULL)
    {
      cfg_free_directory (db);
    }

  if (BOOT_IS_CLIENT_RESTARTED ())
    {
      er_log_debug (ARG_FILE_LINE, "boot_restart_client: unregister client { tran %d }\n", tm_Tran_index);
      boot_shutdown_client (false);
    }
  else
    {
      if (boot_Server_credential.db_full_name)
	{
	  db_private_free_and_init (NULL, boot_Server_credential.db_full_name);
	}
      if (boot_Server_credential.host_name)
	{
	  db_private_free_and_init (NULL, boot_Server_credential.host_name);
	}

      showstmt_metadata_final ();
      tran_free_savepoint_list ();
      set_final ();
      tr_final ();
      au_final ();
      sm_final ();
      ws_final ();
      es_final ();
      tp_final ();

#if !defined(WINDOWS)
      if (dl_initialized == true)
	{
	  (void) dl_destroy_module ();
	  dl_initialized = false;
	}
#endif /* !WINDOWS */

      locator_free_areas ();
      sysprm_final ();
      area_final ();

      lang_final ();
      tz_unload ();

#if defined(WINDOWS)
      pc_final ();
#endif /* WINDOWS */

      memset (&boot_Server_credential, 0, sizeof (boot_Server_credential));
      memset (boot_Server_credential.server_session_key, 0xFF, SERVER_SESSION_KEY_SIZE);
    }

  return error_code;
}

/*
 * boot_shutdown_client () - shutdown client
 *
 * returns : NO_ERROR if all OK, ER_ status otherwise
 *
 *   is_er_final(in) :
 *
 * Note:
 *              This function should be called before the CUBRID
 *              application is finished. This function will notify the
 *              recovery manager that the application has finished and will
 *              terminate all client modules (e.g., allocation of memory is
 *              deallocated).If there are active transactions, they are either
 *              committed or aborted according to the commit_on_shutdown
 *              system parameter.
 */

int
boot_shutdown_client (bool is_er_final)
{
  if (BOOT_IS_CLIENT_RESTARTED ())
    {
      /*
       * wait for other server request to finish.
       * if db_shutdown() is called by signal handler or atexit handler,
       * the server request may be running.
       */
      tran_wait_server_active_trans ();

      /*
       * Either Abort or commit the current transaction depending upon the value
       * of the commit_on_shutdown system parameter.
       */
      if (tran_is_active_and_has_updated ())
	{
	  if (prm_get_bool_value (PRM_ID_COMMIT_ON_SHUTDOWN) != false)
	    {
	      (void) tran_commit (false);
	    }
	  else
	    {
	      (void) tran_abort ();
	    }
	}

      /*
       * Make sure that we are still up. For example, if the server died, we do
       * not need to call the following stuff any longer.
       */

      if (BOOT_IS_CLIENT_RESTARTED ())
	{
	  (void) boot_unregister_client (tm_Tran_index);
#if defined(CS_MODE)
	  (void) net_client_final ();
#else /* CS_MODE */
#if defined(WINDOWS)
	  css_windows_shutdown ();
#endif /* WINDOWS */
#endif /* !CS_MODE */
	}

      boot_client_all_finalize (is_er_final);
      jsp_close_connection ();
    }

  return NO_ERROR;
}

/*
 * boot_shutdown_client_at_exit () - make sure that the client is shutdown at exit
 *
 * return : nothing
 *
 * Note:
 *       This function is called when the invoked program terminates
 *       normally. This function make sure that the client is shutdown
 *       in a nice way.
 */
static void
boot_shutdown_client_at_exit (void)
{
  if (BOOT_IS_CLIENT_RESTARTED () && boot_Process_id == getpid ())
    {
      /* Avoid infinite looping if someone calls exit during shutdown */
      boot_Process_id++;

      if (!er_is_initialized ())
	{
	  // we need error manager initialized
	  er_init (NULL, ER_NEVER_EXIT);
	}

      (void) boot_shutdown_client (true);
    }
}

/*
 * boot_donot_shutdown_client_at_exit: do not shutdown client at exist.
 *
 * return : nothing
 *
 * This function must be called when the system needs to exit
 *  without shutting down the client (e.g., in case of fatal
 *  failure).
 */
void
boot_donot_shutdown_client_at_exit (void)
{
  if (BOOT_IS_CLIENT_RESTARTED () && boot_Process_id == getpid ())
    {
      boot_Process_id++;
    }
}

/*
 * boot_server_die_or_reject: shutdown client when the server is dead
 *
 * return : nothing
 *
 * Note: The server has been terminated for circumstances beyond the client
 *       control. All active client transactions have been unilaterally
 *       aborted as a consequence of the termination of server.
 */
void
boot_server_die_or_changed (void)
{
  /*
   * If the client is restarted, abort the active transaction in the client and
   * terminate the client modules
   */
  if (BOOT_IS_CLIENT_RESTARTED ())
    {
      (void) tran_abort_only_client (true);
      boot_client (NULL_TRAN_INDEX, TM_TRAN_WAIT_MSECS (), TM_TRAN_ISOLATION ());
      boot_Is_client_all_final = false;
#if defined(CS_MODE)
      css_terminate (true);
#endif /* !CS_MODE */
      if (prm_get_bool_value (PRM_ID_TEST_MODE))
	{
	  er_print_callstack (ARG_FILE_LINE, "boot_server_die_or_changed() terminated\n");
	}
    }
}

/*
 * boot_client_all_finalize () - terminate every single client
 *
 * return : nothing
 *
 *   is_er_final(in): Terminate the error module..
 *
 *
 * Note: Terminate every single module of the client. This function is called
 *       during the shutdown of the client.
 */
void
boot_client_all_finalize (bool is_er_final)
{
  if (BOOT_IS_CLIENT_RESTARTED () || boot_Is_client_all_final == false)
    {
      if (boot_Server_credential.db_full_name)
	{
	  db_private_free_and_init (NULL, boot_Server_credential.db_full_name);
	}
      if (boot_Server_credential.host_name)
	{
	  db_private_free_and_init (NULL, boot_Server_credential.host_name);
	}
      if (boot_Server_credential.lob_path)
	{
	  db_private_free_and_init (NULL, boot_Server_credential.lob_path);
	}
      if (boot_Server_credential.db_lang)
	{
	  db_private_free_and_init (NULL, boot_Server_credential.db_lang);
	}

      showstmt_metadata_final ();
      tran_free_savepoint_list ();
      sm_flush_static_methods ();
      set_final ();
      parser_final ();
      tr_final ();
      au_final ();
      sm_final ();
      ws_final ();
      es_final ();
      tp_final ();

#if !defined(WINDOWS)
      (void) dl_destroy_module ();
#endif /* !WINDOWS */

      locator_free_areas ();
      sysprm_final ();
      perfmon_finalize ();
      area_final ();

      msgcat_final ();
      if (is_er_final)
	{
	  er_final (ER_ALL_FINAL);
	}
      lang_final ();
      tz_unload ();

      /* adj_arrays & lex buffers in the cnv formatting library. */
      cnv_cleanup ();

#if defined(WINDOWS)
      pc_final ();
#endif /* WINDOWS */

      /* Clean up stuff allocated by the utilities library too. Not really necessary but avoids warnings from memory
       * tracking tools that customers might be using. */
      co_final ();

      memset (&boot_Server_credential, 0, sizeof (boot_Server_credential));
      memset (boot_Server_credential.server_session_key, 0xFF, SERVER_SESSION_KEY_SIZE);

      boot_client (NULL_TRAN_INDEX, TRAN_LOCK_INFINITE_WAIT, TRAN_DEFAULT_ISOLATION_LEVEL ());
      boot_Is_client_all_final = true;
    }

}

#if defined(CS_MODE)
/*
 * boot_client_initialize_css () - Attempts to connect to hosts
 *                                          in list
 *
 * returns : NO_ERROR if all OK, ER_ status otherwise
 *
 *   db(in) : host information
 *   connect_order(in): whether to randomly or sequentially traverse host list
 *   opt_cap(in): optional capability
 *   discriminative(in): deprecated
 *
 * Note: This function will try an initialize the communications with the hosts
 *       in hostlist until success or the end of list is reached.
 */
static int
boot_client_initialize_css (DB_INFO * db, int client_type, bool check_capabilities, int opt_cap, bool discriminative,
			    int connect_order, bool is_preferred_host)
{
  int error = ER_NET_NO_SERVER_HOST;
  int hn, n;
  char *hostlist[MAX_NUM_DB_HOSTS];
  char strbuf[(CUB_MAXHOSTNAMELEN + 1) * MAX_NUM_DB_HOSTS];
  bool cap_error = false, boot_host_connected_exist = false;
  int max_num_delayed_hosts_lookup;

  assert (db != NULL);
  assert (db->num_hosts > 0);

  if (db->hosts == NULL)
    {
      db->hosts = cfg_get_hosts (NULL, &db->num_hosts, false);
      if (db->hosts == NULL)
	{
	  er_set (ER_ERROR_SEVERITY, ARG_FILE_LINE, ER_GENERIC_ERROR, 0);
	  return ER_GENERIC_ERROR;
	}
    }

  max_num_delayed_hosts_lookup = db_get_max_num_delayed_hosts_lookup ();
  if (is_preferred_host == false && max_num_delayed_hosts_lookup == 0 && (opt_cap & BOOT_CHECK_HA_DELAY_CAP))
    {
      /* if max_num_delayed_hosts_lookup is zero, move on to 2nd try */
      return ER_NET_SERVER_HAND_SHAKE;
    }

  memset (hostlist, 0, sizeof (hostlist));
  hn = 0;
  /* try the connected host first */
  if (boot_Host_connected[0] != '\0')
    {
      boot_host_connected_exist = true;
      hostlist[hn++] = boot_Host_connected;
    }
  for (n = 0; hn < MAX_NUM_DB_HOSTS && n < db->num_hosts; n++)
    {
      hostlist[hn++] = db->hosts[n];
    }

  if (connect_order == DB_CONNECT_ORDER_RANDOM)
    {
      if (boot_Host_connected[0] != '\0')
	{
	  /* leave boot_Host_connected at the front and shuffle the others */
	  util_shuffle_string_array (hostlist + 1, hn - 1);
	}
      else
	{
	  util_shuffle_string_array (hostlist, hn);
	}
    }

  db_clear_delayed_hosts_count ();

  for (n = 0; n < hn; n++)
    {
      if (css_check_server_alive_fn != NULL)
	{
	  if (css_check_server_alive_fn (db->name, hostlist[n]) == false)
	    {
	      er_log_debug (ARG_FILE_LINE, "skip '%s@%s'\n", db->name, hostlist[n]);
	      db_set_host_status (hostlist[n], DB_HS_UNUSABLE_DATABASES);
	      continue;
	    }
	}

      er_log_debug (ARG_FILE_LINE, "trying to connect '%s@%s'\n", db->name, hostlist[n]);
      error = net_client_init (db->name, hostlist[n]);
      if (error != NO_ERROR)
	{
	  if (error == ERR_CSS_TCP_CONNECT_TIMEDOUT)
	    {
	      db_set_host_status (hostlist[n], DB_HS_CONN_TIMEOUT | DB_HS_CONN_FAILURE);
	    }
	  else
	    {
	      db_set_host_status (hostlist[n], DB_HS_CONN_FAILURE);
	    }
	}
      else
	{
	  /* save the hostname for the use of calling functions */
	  if (boot_Host_connected != hostlist[n])
	    {
	      strncpy_bufsize (boot_Host_connected, hostlist[n]);
	    }
	  db_set_connected_host_status (hostlist[n]);

	  er_log_debug (ARG_FILE_LINE, "ping server with handshake\n");
	  /* ping to validate availability and to check compatibility */
	  er_clear ();
	  error = net_client_ping_server_with_handshake (client_type, check_capabilities, opt_cap);
	  if (error != NO_ERROR)
	    {
	      css_terminate (false);
	    }
	}

      /* connect error to the db at the host */
      switch (error)
	{
	case NO_ERROR:
	  return NO_ERROR;

	case ER_NET_SERVER_HAND_SHAKE:
	case ER_NET_HS_UNKNOWN_SERVER_REL:
	  cap_error = true;
	  /* FALLTHRU */
	case ER_NET_DIFFERENT_RELEASE:
	case ER_NET_NO_SERVER_HOST:
	case ER_NET_CANT_CONNECT_SERVER:
	case ER_NET_NO_MASTER:
	case ERR_CSS_TCP_CANNOT_CONNECT_TO_MASTER:
	case ERR_CSS_TCP_CONNECT_TIMEDOUT:
	case ERR_CSS_ERROR_FROM_SERVER:
	case ER_CSS_CLIENTS_EXCEEDED:
	  er_set (ER_WARNING_SEVERITY, ARG_FILE_LINE, ER_BO_CONNECT_FAILED, 2, db->name, hostlist[n]);
	  /* try to connect to next host */
	  er_log_debug (ARG_FILE_LINE, "error %d. try to connect to next host\n", error);
	  break;
	default:
	  /* ?? */
	  er_set (ER_ERROR_SEVERITY, ARG_FILE_LINE, ER_BO_CONNECT_FAILED, 2, db->name, hostlist[n]);
	}

      if (error == ER_NET_SERVER_HAND_SHAKE && is_preferred_host == false && (opt_cap & BOOT_CHECK_HA_DELAY_CAP)
	  && max_num_delayed_hosts_lookup > 0)
	{
	  /* do not count delayed boot_Host_connected */
	  if (boot_host_connected_exist == true && n == 0)
	    {
	      db_clear_delayed_hosts_count ();
	    }

	  if (db_get_delayed_hosts_count () >= max_num_delayed_hosts_lookup)
	    {
	      hn = n + 1;
	      break;
	    }
	}
    }				/* for (tn) */

  /* failed to connect all hosts; write an error message */
  strbuf[0] = '\0';
  for (n = 0; n < hn - 1 && n < (MAX_NUM_DB_HOSTS - 1); n++)
    {
      strncat (strbuf, hostlist[n], CUB_MAXHOSTNAMELEN);
      strcat (strbuf, ":");
    }
  strncat (strbuf, hostlist[n], CUB_MAXHOSTNAMELEN);
  er_set (ER_ERROR_SEVERITY, ARG_FILE_LINE, ER_BO_CONNECT_FAILED, 2, db->name, strbuf);

  if (check_capabilities == true && cap_error == true)
    {
      /*
       * There'a a live host which has cause handshake error,
       * so adjust the return value
       */
      error = ER_NET_SERVER_HAND_SHAKE;
    }

  return (error);
}
#endif /* CS_MODE */

/*
 * boot_define_class :
 *
 * returns : NO_ERROR if all OK, ER_ status otherwise
 *
 *   class(IN) :
 */
static int
boot_define_class (MOP class_mop)
{
  SM_TEMPLATE *def;
  char domain_string[32];
  int error_code = NO_ERROR;
  const char *index1_col_names[2] = { "class_full_name", NULL };
  const char *index2_col_names[3] = { "class_name", "owner", NULL };

  def = smt_edit_class_mop (class_mop, AU_ALTER);

  error_code = smt_add_attribute (def, "class_of", "object", NULL);
  if (error_code != NO_ERROR)
    {
      return error_code;
    }

  /* class full name */
  error_code = smt_add_attribute (def, "class_full_name", "varchar(287)", NULL);
  if (error_code != NO_ERROR)
    {
      return error_code;
    }

  /* class simple name */
  error_code = smt_add_attribute (def, "class_name", "varchar(255)", NULL);
  if (error_code != NO_ERROR)
    {
      return error_code;
    }

  error_code = smt_add_attribute (def, "class_type", "integer", NULL);
  if (error_code != NO_ERROR)
    {
      return error_code;
    }

  error_code = smt_add_attribute (def, "is_system_class", "integer", NULL);
  if (error_code != NO_ERROR)
    {
      return error_code;
    }

  error_code = smt_add_attribute (def, "owner", AU_USER_CLASS_NAME, NULL);
  if (error_code != NO_ERROR)
    {
      return error_code;
    }

  error_code = smt_add_attribute (def, "inst_attr_count", "integer", NULL);
  if (error_code != NO_ERROR)
    {
      return error_code;
    }

  error_code = smt_add_attribute (def, "class_attr_count", "integer", NULL);
  if (error_code != NO_ERROR)
    {
      return error_code;
    }

  error_code = smt_add_attribute (def, "shared_attr_count", "integer", NULL);
  if (error_code != NO_ERROR)
    {
      return error_code;
    }

  error_code = smt_add_attribute (def, "inst_meth_count", "integer", NULL);
  if (error_code != NO_ERROR)
    {
      return error_code;
    }

  error_code = smt_add_attribute (def, "class_meth_count", "integer", NULL);
  if (error_code != NO_ERROR)
    {
      return error_code;
    }

  error_code = smt_add_attribute (def, "collation_id", "integer", NULL);
  if (error_code != NO_ERROR)
    {
      return error_code;
    }

  error_code = smt_add_attribute (def, "tde_algorithm", "integer", NULL);
  if (error_code != NO_ERROR)
    {
      return error_code;
    }

  sprintf (domain_string, "sequence of %s", CT_CLASS_NAME);

  error_code = smt_add_attribute (def, "sub_classes", domain_string, NULL);
  if (error_code != NO_ERROR)
    {
      return error_code;
    }

  error_code = smt_add_attribute (def, "super_classes", domain_string, NULL);
  if (error_code != NO_ERROR)
    {
      return error_code;
    }

  sprintf (domain_string, "sequence of %s", CT_ATTRIBUTE_NAME);

  error_code = smt_add_attribute (def, "inst_attrs", domain_string, NULL);
  if (error_code != NO_ERROR)
    {
      return error_code;
    }

  error_code = smt_add_attribute (def, "class_attrs", domain_string, NULL);
  if (error_code != NO_ERROR)
    {
      return error_code;
    }

  error_code = smt_add_attribute (def, "shared_attrs", domain_string, NULL);
  if (error_code != NO_ERROR)
    {
      return error_code;
    }

  sprintf (domain_string, "sequence of %s", CT_METHOD_NAME);

  error_code = smt_add_attribute (def, "inst_meths", domain_string, NULL);
  if (error_code != NO_ERROR)
    {
      return error_code;
    }

  error_code = smt_add_attribute (def, "class_meths", domain_string, NULL);
  if (error_code != NO_ERROR)
    {
      return error_code;
    }

  sprintf (domain_string, "sequence of %s", CT_METHFILE_NAME);

  error_code = smt_add_attribute (def, "meth_files", domain_string, NULL);
  if (error_code != NO_ERROR)
    {
      return error_code;
    }

  sprintf (domain_string, "sequence of %s", CT_QUERYSPEC_NAME);

  error_code = smt_add_attribute (def, "query_specs", domain_string, NULL);
  if (error_code != NO_ERROR)
    {
      return error_code;
    }

  sprintf (domain_string, "sequence of %s", CT_INDEX_NAME);

  error_code = smt_add_attribute (def, "indexes", domain_string, NULL);
  if (error_code != NO_ERROR)
    {
      return error_code;
    }

  error_code = smt_add_attribute (def, "comment", "varchar(2048)", NULL);
  if (error_code != NO_ERROR)
    {
      return error_code;
    }

  sprintf (domain_string, "sequence of %s", CT_PARTITION_NAME);

  error_code = smt_add_attribute (def, "partition", domain_string, NULL);
  if (error_code != NO_ERROR)
    {
      return error_code;
    }

  error_code = sm_update_class (def, NULL);
  if (error_code != NO_ERROR)
    {
      return error_code;
    }

  /* 
   *  Define the index name so that it always has the same name as the macro variable (CATCLS_INDEX_NAME)
   *  in src/storage/catalog_class.c.
   * 
   *  _db_class must not have a primary key or a unique index. In the btree_key_insert_new_key function
   *  in src/storage/btree.c, it becomes assert (false) in the code below.
   * 
   *    CREATE TABLE t1 (c1 INT);
   *    RENAME CLASS t1 AS t2;
   * 
   *    assert ((btree_is_online_index_loading (insert_helper->purpose)) || !BTREE_IS_UNIQUE (btid_int->unique_pk)
   *            || log_is_in_crash_recovery () || btree_check_locking_for_insert_unique (thread_p, insert_helper));
   * 
   *  All others should be false, and !BTREE_IS_UNIQUE (btid_int->unique_pk) should be true. However,
   *  if there is a primary key or a unique index, !BTREE_IS_UNIQUE (btid_int->unique_pk) also becomes false,
   *  and all are false. In the btree_key_insert_new_key function, analysis should be added to the operation
   *  of the primary key and unique index.
   * 
   *  Currently, it is solved by creating only general indexes, not primary keys or unique indexes.
   */
  error_code = db_add_constraint (class_mop, DB_CONSTRAINT_INDEX, "i__db_class_class_full_name", index1_col_names, 0);
  if (error_code != NO_ERROR)
    {
      return error_code;
    }

  error_code = db_add_constraint (class_mop, DB_CONSTRAINT_INDEX, NULL, index2_col_names, 0);
  if (error_code != NO_ERROR)
    {
      return error_code;
    }

  error_code = db_constrain_non_null (class_mop, "class_of", 0, 1);
  if (error_code != NO_ERROR)
    {
      return error_code;
    }

  error_code = db_constrain_non_null (class_mop, "class_full_name", 0, 1);
  if (error_code != NO_ERROR)
    {
      return error_code;
    }

  error_code = db_constrain_non_null (class_mop, "class_name", 0, 1);
  if (error_code != NO_ERROR)
    {
      return error_code;
    }

  if (locator_has_heap (class_mop) == NULL)
    {
      assert (er_errid () != NO_ERROR);
      return er_errid ();
    }

  error_code = au_change_owner (class_mop, Au_dba_user);
  if (error_code != NO_ERROR)
    {
      return error_code;
    }

  return NO_ERROR;
}

/*
 * boot_define_attribute :
 *
 * returns : NO_ERROR if all OK, ER_ status otherwise
 *
 *   class(IN) :
 */
static int
boot_define_attribute (MOP class_mop)
{
  SM_TEMPLATE *def;
  char domain_string[32];
  int error_code = NO_ERROR;
  const char *index_col_names[4] = { "class_of", "attr_name", "attr_type", NULL };

  def = smt_edit_class_mop (class_mop, AU_ALTER);

  error_code = smt_add_attribute (def, "class_of", CT_CLASS_NAME, NULL);
  if (error_code != NO_ERROR)
    {
      return error_code;
    }

  error_code = smt_add_attribute (def, "attr_name", "varchar(255)", NULL);
  if (error_code != NO_ERROR)
    {
      return error_code;
    }

  error_code = smt_add_attribute (def, "attr_type", "integer", NULL);
  if (error_code != NO_ERROR)
    {
      return error_code;
    }

  error_code = smt_add_attribute (def, "from_class_of", CT_CLASS_NAME, NULL);
  if (error_code != NO_ERROR)
    {
      return error_code;
    }

  error_code = smt_add_attribute (def, "from_attr_name", "varchar(255)", NULL);
  if (error_code != NO_ERROR)
    {
      return error_code;
    }

  error_code = smt_add_attribute (def, "def_order", "integer", NULL);
  if (error_code != NO_ERROR)
    {
      return error_code;
    }

  error_code = smt_add_attribute (def, "data_type", "integer", NULL);
  if (error_code != NO_ERROR)
    {
      return error_code;
    }

  error_code = smt_add_attribute (def, "default_value", "varchar(255)", NULL);
  if (error_code != NO_ERROR)
    {
      return error_code;
    }

  sprintf (domain_string, "sequence of %s", CT_DOMAIN_NAME);

  error_code = smt_add_attribute (def, "domains", domain_string, NULL);
  if (error_code != NO_ERROR)
    {
      return error_code;
    }

  error_code = smt_add_attribute (def, "is_nullable", "integer", NULL);
  if (error_code != NO_ERROR)
    {
      return error_code;
    }

  error_code = smt_add_attribute (def, "comment", "varchar(1024)", NULL);
  if (error_code != NO_ERROR)
    {
      return error_code;
    }

  error_code = sm_update_class (def, NULL);
  if (error_code != NO_ERROR)
    {
      return error_code;
    }

  /* add index */
  error_code = db_add_constraint (class_mop, DB_CONSTRAINT_INDEX, NULL, index_col_names, 0);
  if (error_code != NO_ERROR)
    {
      return error_code;
    }

  if (locator_has_heap (class_mop) == NULL)
    {
      assert (er_errid () != NO_ERROR);
      return er_errid ();
    }

  error_code = au_change_owner (class_mop, Au_dba_user);
  if (error_code != NO_ERROR)
    {
      return error_code;
    }

  return NO_ERROR;
}

/*
 * boot_define_domain :
 *
 * returns : NO_ERROR if all OK, ER_ status otherwise
 *
 *   class(IN) :
 *
 * Note:
 *
 */
static int
boot_define_domain (MOP class_mop)
{
  SM_TEMPLATE *def;
  char domain_string[32];
  int error_code = NO_ERROR;
  const char *index_col_names[2] = { "object_of", NULL };

  def = smt_edit_class_mop (class_mop, AU_ALTER);

  error_code = smt_add_attribute (def, "object_of", "object", NULL);
  if (error_code != NO_ERROR)
    {
      return error_code;
    }

  error_code = smt_add_attribute (def, "data_type", "integer", NULL);
  if (error_code != NO_ERROR)
    {
      return error_code;
    }

  error_code = smt_add_attribute (def, "prec", "integer", NULL);
  if (error_code != NO_ERROR)
    {
      return error_code;
    }

  error_code = smt_add_attribute (def, "scale", "integer", NULL);
  if (error_code != NO_ERROR)
    {
      return error_code;
    }

  error_code = smt_add_attribute (def, "class_of", CT_CLASS_NAME, NULL);
  if (error_code != NO_ERROR)
    {
      return error_code;
    }

  error_code = smt_add_attribute (def, "code_set", "integer", NULL);
  if (error_code != NO_ERROR)
    {
      return error_code;
    }

  error_code = smt_add_attribute (def, "collation_id", "integer", NULL);
  if (error_code != NO_ERROR)
    {
      return error_code;
    }

  error_code = smt_add_attribute (def, "enumeration", "sequence of character varying", NULL);
  if (error_code != NO_ERROR)
    {
      return error_code;
    }

  sprintf (domain_string, "sequence of %s", CT_DOMAIN_NAME);

  error_code = smt_add_attribute (def, "set_domains", domain_string, NULL);
  if (error_code != NO_ERROR)
    {
      return error_code;
    }

  error_code = smt_add_attribute (def, "json_schema", "string", NULL);
  if (error_code != NO_ERROR)
    {
      return error_code;
    }

  error_code = sm_update_class (def, NULL);
  if (error_code != NO_ERROR)
    {
      return error_code;
    }

  /* add index */
  error_code = db_add_constraint (class_mop, DB_CONSTRAINT_INDEX, NULL, index_col_names, 0);
  if (error_code != NO_ERROR)
    {
      return error_code;
    }

  if (locator_has_heap (class_mop) == NULL)
    {
      assert (er_errid () != NO_ERROR);
      return er_errid ();
    }

  error_code = au_change_owner (class_mop, Au_dba_user);
  if (error_code != NO_ERROR)
    {
      return error_code;
    }

  return NO_ERROR;
}

/*
 * boot_define_method :
 *
 * returns : NO_ERROR if all OK, ER_ status otherwise
 *
 *   class(IN) :
 */
static int
boot_define_method (MOP class_mop)
{
  SM_TEMPLATE *def;
  char domain_string[32];
  int error_code = NO_ERROR;
  const char *names[3] = { "class_of", "meth_name", NULL };

  def = smt_edit_class_mop (class_mop, AU_ALTER);

  error_code = smt_add_attribute (def, "class_of", CT_CLASS_NAME, NULL);
  if (error_code != NO_ERROR)
    {
      return error_code;
    }

  error_code = smt_add_attribute (def, "meth_name", "varchar(255)", NULL);
  if (error_code != NO_ERROR)
    {
      return error_code;
    }

  error_code = smt_add_attribute (def, "meth_type", "integer", NULL);
  if (error_code != NO_ERROR)
    {
      return error_code;
    }

  error_code = smt_add_attribute (def, "from_class_of", CT_CLASS_NAME, NULL);
  if (error_code != NO_ERROR)
    {
      return error_code;
    }

  error_code = smt_add_attribute (def, "from_meth_name", "varchar(255)", NULL);
  if (error_code != NO_ERROR)
    {
      return error_code;
    }

  sprintf (domain_string, "sequence of %s", CT_METHSIG_NAME);

  error_code = smt_add_attribute (def, "signatures", domain_string, NULL);
  if (error_code != NO_ERROR)
    {
      return error_code;
    }

  error_code = sm_update_class (def, NULL);
  if (error_code != NO_ERROR)
    {
      return error_code;
    }

  /* add index */
  error_code = db_add_constraint (class_mop, DB_CONSTRAINT_INDEX, NULL, names, 0);
  if (error_code != NO_ERROR)
    {
      return error_code;
    }

  if (locator_has_heap (class_mop) == NULL)
    {
      assert (er_errid () != NO_ERROR);
      return er_errid ();
    }

  error_code = au_change_owner (class_mop, Au_dba_user);
  if (error_code != NO_ERROR)
    {
      return error_code;
    }

  return NO_ERROR;
}

/*
 * boot_define_meth_sig :
 *
 * returns : NO_ERROR if all OK, ER_ status otherwise
 *
 *   class(IN) :
 */
static int
boot_define_meth_sig (MOP class_mop)
{
  SM_TEMPLATE *def;
  char domain_string[32];
  int error_code = NO_ERROR;
  const char *names[2] = { "meth_of", NULL };

  def = smt_edit_class_mop (class_mop, AU_ALTER);

  error_code = smt_add_attribute (def, "meth_of", CT_METHOD_NAME, NULL);
  if (error_code != NO_ERROR)
    {
      return error_code;
    }

  error_code = smt_add_attribute (def, "func_name", "varchar(255)", NULL);
  if (error_code != NO_ERROR)
    {
      return error_code;
    }

  error_code = smt_add_attribute (def, "arg_count", "integer", NULL);
  if (error_code != NO_ERROR)
    {
      return error_code;
    }

  sprintf (domain_string, "sequence of %s", CT_METHARG_NAME);

  error_code = smt_add_attribute (def, "return_value", domain_string, NULL);
  if (error_code != NO_ERROR)
    {
      return error_code;
    }

  error_code = smt_add_attribute (def, "arguments", domain_string, NULL);
  if (error_code != NO_ERROR)
    {
      return error_code;
    }

  error_code = sm_update_class (def, NULL);
  if (error_code != NO_ERROR)
    {
      return error_code;
    }

  /* add index */
  error_code = db_add_constraint (class_mop, DB_CONSTRAINT_INDEX, NULL, names, 0);
  if (error_code != NO_ERROR)
    {
      return error_code;
    }

  if (locator_has_heap (class_mop) == NULL)
    {
      assert (er_errid () != NO_ERROR);
      return er_errid ();
    }

  error_code = au_change_owner (class_mop, Au_dba_user);
  if (error_code != NO_ERROR)
    {
      return error_code;
    }

  return NO_ERROR;
}

/*
 * boot_define_meth_argument :
 *
 * returns : NO_ERROR if all OK, ER_ status otherwise
 *
 *   class(IN) :
 */
static int
boot_define_meth_argument (MOP class_mop)
{
  SM_TEMPLATE *def;
  char domain_string[32];
  int error_code = NO_ERROR;
  const char *index_col_names[2] = { "meth_sig_of", NULL };

  def = smt_edit_class_mop (class_mop, AU_ALTER);

  error_code = smt_add_attribute (def, "meth_sig_of", CT_METHSIG_NAME, NULL);
  if (error_code != NO_ERROR)
    {
      return error_code;
    }

  error_code = smt_add_attribute (def, "data_type", "integer", NULL);
  if (error_code != NO_ERROR)
    {
      return error_code;
    }

  error_code = smt_add_attribute (def, "index_of", "integer", NULL);
  if (error_code != NO_ERROR)
    {
      return error_code;
    }

  sprintf (domain_string, "sequence of %s", CT_DOMAIN_NAME);

  error_code = smt_add_attribute (def, "domains", domain_string, NULL);
  if (error_code != NO_ERROR)
    {
      return error_code;
    }

  error_code = sm_update_class (def, NULL);
  if (error_code != NO_ERROR)
    {
      return error_code;
    }

  /* add index */
  error_code = db_add_constraint (class_mop, DB_CONSTRAINT_INDEX, NULL, index_col_names, 0);
  if (error_code != NO_ERROR)
    {
      return error_code;
    }

  if (locator_has_heap (class_mop) == NULL)
    {
      assert (er_errid () != NO_ERROR);
      return er_errid ();
    }

  error_code = au_change_owner (class_mop, Au_dba_user);
  if (error_code != NO_ERROR)
    {
      return error_code;
    }

  return NO_ERROR;
}

/*
 * boot_define_meth_file :
 *
 * returns : NO_ERROR if all OK, ER_ status otherwise
 *
 *   class(IN) :
 */
static int
boot_define_meth_file (MOP class_mop)
{
  SM_TEMPLATE *def;
  int error_code = NO_ERROR;
  const char *index_col_names[2] = { "class_of", NULL };

  def = smt_edit_class_mop (class_mop, AU_ALTER);

  error_code = smt_add_attribute (def, "class_of", CT_CLASS_NAME, NULL);
  if (error_code != NO_ERROR)
    {
      return error_code;
    }

  error_code = smt_add_attribute (def, "from_class_of", CT_CLASS_NAME, NULL);
  if (error_code != NO_ERROR)
    {
      return error_code;
    }

  error_code = smt_add_attribute (def, "path_name", "varchar(255)", NULL);
  if (error_code != NO_ERROR)
    {
      return error_code;
    }

  error_code = sm_update_class (def, NULL);
  if (error_code != NO_ERROR)
    {
      return error_code;
    }

  /* add index */
  error_code = db_add_constraint (class_mop, DB_CONSTRAINT_INDEX, NULL, index_col_names, 0);
  if (error_code != NO_ERROR)
    {
      return error_code;
    }

  if (locator_has_heap (class_mop) == NULL)
    {
      assert (er_errid () != NO_ERROR);
      return er_errid ();
    }

  error_code = au_change_owner (class_mop, Au_dba_user);
  if (error_code != NO_ERROR)
    {
      return error_code;
    }

  return NO_ERROR;
}

/*
 * boot_define_query_spec :
 *
 * returns : NO_ERROR if all OK, ER_ status otherwise
 *
 *   class(IN) :
 */
static int
boot_define_query_spec (MOP class_mop)
{
  SM_TEMPLATE *def;
  int error_code = NO_ERROR;
  const char *index_col_names[2] = { "class_of", NULL };

  def = smt_edit_class_mop (class_mop, AU_ALTER);

  error_code = smt_add_attribute (def, "class_of", CT_CLASS_NAME, NULL);
  if (error_code != NO_ERROR)
    {
      return error_code;
    }

  error_code = smt_add_attribute (def, "spec", "varchar(1073741823)", NULL);
  if (error_code != NO_ERROR)
    {
      return error_code;
    }

  error_code = sm_update_class (def, NULL);
  if (error_code != NO_ERROR)
    {
      return error_code;
    }

  /* add index */
  error_code = db_add_constraint (class_mop, DB_CONSTRAINT_INDEX, NULL, index_col_names, 0);
  if (error_code != NO_ERROR)
    {
      return error_code;
    }

  if (locator_has_heap (class_mop) == NULL)
    {
      assert (er_errid () != NO_ERROR);
      return er_errid ();
    }

  error_code = au_change_owner (class_mop, Au_dba_user);
  if (error_code != NO_ERROR)
    {
      return error_code;
    }

  return NO_ERROR;
}

/*
 * boot_define_index :
 *
 * returns : NO_ERROR if all OK, ER_ status otherwise
 *
 *   class(IN) :
 */
static int
boot_define_index (MOP class_mop)
{
  SM_TEMPLATE *def;
  char domain_string[32];
  int error_code = NO_ERROR;
  const char *index_col_names[2] = { "class_of", NULL };

  def = smt_edit_class_mop (class_mop, AU_ALTER);

  error_code = smt_add_attribute (def, "class_of", CT_CLASS_NAME, NULL);
  if (error_code != NO_ERROR)
    {
      return error_code;
    }

  error_code = smt_add_attribute (def, "index_name", "varchar(255)", NULL);
  if (error_code != NO_ERROR)
    {
      return error_code;
    }

  error_code = smt_add_attribute (def, "is_unique", "integer", NULL);
  if (error_code != NO_ERROR)
    {
      return error_code;
    }

  error_code = smt_add_attribute (def, "key_count", "integer", NULL);
  if (error_code != NO_ERROR)
    {
      return error_code;
    }

  sprintf (domain_string, "sequence of %s", CT_INDEXKEY_NAME);

  error_code = smt_add_attribute (def, "key_attrs", domain_string, NULL);
  if (error_code != NO_ERROR)
    {
      return error_code;
    }

  error_code = smt_add_attribute (def, "is_reverse", "integer", NULL);
  if (error_code != NO_ERROR)
    {
      return error_code;
    }

  error_code = smt_add_attribute (def, "is_primary_key", "integer", NULL);
  if (error_code != NO_ERROR)
    {
      return error_code;
    }

  error_code = smt_add_attribute (def, "is_foreign_key", "integer", NULL);
  if (error_code != NO_ERROR)
    {
      return error_code;
    }

  error_code = smt_add_attribute (def, "filter_expression", "varchar(255)", NULL);
  if (error_code != NO_ERROR)
    {
      return error_code;
    }

  error_code = smt_add_attribute (def, "have_function", "integer", NULL);
  if (error_code != NO_ERROR)
    {
      return error_code;
    }

  error_code = smt_add_attribute (def, "comment", "varchar(1024)", NULL);
  if (error_code != NO_ERROR)
    {
      return error_code;
    }

  error_code = smt_add_attribute (def, "status", "integer", NULL);
  if (error_code != NO_ERROR)
    {
      return error_code;
    }

  error_code = sm_update_class (def, NULL);
  if (error_code != NO_ERROR)
    {
      return error_code;
    }

  /* add index */
  error_code = db_add_constraint (class_mop, DB_CONSTRAINT_INDEX, NULL, index_col_names, 0);
  if (error_code != NO_ERROR)
    {
      return error_code;
    }

  if (locator_has_heap (class_mop) == NULL)
    {
      assert (er_errid () != NO_ERROR);
      return er_errid ();
    }

  error_code = au_change_owner (class_mop, Au_dba_user);
  if (error_code != NO_ERROR)
    {
      return error_code;
    }

  return NO_ERROR;
}

/*
 * boot_define_meth_argument :
 *
 * returns : NO_ERROR if all OK, ER_ status otherwise
 *
 *   class(IN) :
 */
static int
boot_define_index_key (MOP class_mop)
{
  SM_TEMPLATE *def;
  DB_VALUE prefix_default;
  int error_code = NO_ERROR;
  const char *index_col_names[2] = { "index_of", NULL };

  def = smt_edit_class_mop (class_mop, AU_ALTER);
  if (def == NULL)
    {
      assert (er_errid () != NO_ERROR);
      return er_errid ();
    }

  error_code = smt_add_attribute (def, "index_of", CT_INDEX_NAME, NULL);
  if (error_code != NO_ERROR)
    {
      return error_code;
    }

  error_code = smt_add_attribute (def, "key_attr_name", "varchar(255)", NULL);
  if (error_code != NO_ERROR)
    {
      return error_code;
    }

  error_code = smt_add_attribute (def, "key_order", "integer", NULL);
  if (error_code != NO_ERROR)
    {
      return error_code;
    }

  error_code = smt_add_attribute (def, "asc_desc", "integer", NULL);
  if (error_code != NO_ERROR)
    {
      return error_code;
    }

  error_code = smt_add_attribute (def, "key_prefix_length", "integer", NULL);
  if (error_code != NO_ERROR)
    {
      return error_code;
    }

  db_make_int (&prefix_default, -1);

  error_code = smt_set_attribute_default (def, "key_prefix_length", 0, &prefix_default, NULL);
  if (error_code != NO_ERROR)
    {
      return error_code;
    }

  error_code = smt_add_attribute (def, "func", "varchar(255)", NULL);
  if (error_code != NO_ERROR)
    {
      return error_code;
    }

  error_code = sm_update_class (def, NULL);
  if (error_code != NO_ERROR)
    {
      return error_code;
    }

  /* add index */
  error_code = db_add_constraint (class_mop, DB_CONSTRAINT_INDEX, NULL, index_col_names, 0);
  if (error_code != NO_ERROR)
    {
      return error_code;
    }

  if (locator_has_heap (class_mop) == NULL)
    {
      return error_code;
    }

  error_code = au_change_owner (class_mop, Au_dba_user);
  if (error_code != NO_ERROR)
    {
      return error_code;
    }

  return NO_ERROR;
}

/*
 * boot_define_class_authorization :
 *
 * returns : NO_ERROR if all OK, ER_ status otherwise
 *
 *   class(IN) :
 */
static int
boot_define_class_authorization (MOP class_mop)
{
  SM_TEMPLATE *def;
  int error_code = NO_ERROR;
  const char *index_col_names[2] = { "grantee", NULL };

  def = smt_edit_class_mop (class_mop, AU_ALTER);

  error_code = smt_add_attribute (def, "grantor", AU_USER_CLASS_NAME, NULL);
  if (error_code != NO_ERROR)
    {
      return error_code;
    }

  error_code = smt_add_attribute (def, "grantee", AU_USER_CLASS_NAME, NULL);
  if (error_code != NO_ERROR)
    {
      return error_code;
    }

  error_code = smt_add_attribute (def, "class_of", CT_CLASS_NAME, NULL);
  if (error_code != NO_ERROR)
    {
      return error_code;
    }

  error_code = smt_add_attribute (def, "auth_type", "varchar(7)", NULL);
  if (error_code != NO_ERROR)
    {
      return error_code;
    }

  error_code = smt_add_attribute (def, "is_grantable", "integer", NULL);
  if (error_code != NO_ERROR)
    {
      return error_code;
    }

  error_code = sm_update_class (def, NULL);
  if (error_code != NO_ERROR)
    {
      return error_code;
    }

  /* add index */
  error_code = db_add_constraint (class_mop, DB_CONSTRAINT_INDEX, NULL, index_col_names, 0);
  if (error_code != NO_ERROR)
    {
      return error_code;
    }

  if (locator_has_heap (class_mop) == NULL)
    {
      assert (er_errid () != NO_ERROR);
      return er_errid ();
    }

  error_code = au_change_owner (class_mop, Au_dba_user);
  if (error_code != NO_ERROR)
    {
      return error_code;
    }

  return NO_ERROR;
}

/*
 * boot_define_partition :
 *
 * returns : NO_ERROR if all OK, ER_ status otherwise
 *
 *   class(IN) :
 */
static int
boot_define_partition (MOP class_mop)
{
  SM_TEMPLATE *def;
  int error_code = NO_ERROR;
  const char *index_col_names[] = { "class_of", "pname", NULL };

  def = smt_edit_class_mop (class_mop, AU_ALTER);

  error_code = smt_add_attribute (def, "class_of", CT_CLASS_NAME, NULL);
  if (error_code != NO_ERROR)
    {
      return error_code;
    }

  error_code = smt_add_attribute (def, "pname", "varchar(255)", NULL);
  if (error_code != NO_ERROR)
    {
      return error_code;
    }

  error_code = smt_add_attribute (def, "ptype", "integer", NULL);
  if (error_code != NO_ERROR)
    {
      return error_code;
    }

  error_code = smt_add_attribute (def, "pexpr", "varchar(2048)", NULL);
  if (error_code != NO_ERROR)
    {
      return error_code;
    }

  error_code = smt_add_attribute (def, "pvalues", "sequence of", NULL);
  if (error_code != NO_ERROR)
    {
      return error_code;
    }

  error_code = smt_add_attribute (def, "comment", "varchar(1024)", NULL);
  if (error_code != NO_ERROR)
    {
      return error_code;
    }

  error_code = sm_update_class (def, NULL);
  if (error_code != NO_ERROR)
    {
      return error_code;
    }

  /* add index */
  error_code = db_add_constraint (class_mop, DB_CONSTRAINT_INDEX, NULL, index_col_names, 0);
  if (error_code != NO_ERROR)
    {
      return error_code;
    }

  if (locator_has_heap (class_mop) == NULL)
    {
      assert (er_errid () != NO_ERROR);
      return er_errid ();
    }

  error_code = au_change_owner (class_mop, Au_dba_user);
  if (error_code != NO_ERROR)
    {
      return error_code;
    }

  return NO_ERROR;
}

/*
 * boot_add_data_type :
 *
 * returns : NO_ERROR if all OK, ER_ status otherwise
 *
 *   class(IN) :
 *
 * Note:
 *
 */
static int
boot_add_data_type (MOP class_mop)
{
  DB_OBJECT *obj;
  DB_VALUE val;
  int i;

  const char *names[DB_TYPE_LAST] = {
    "INTEGER", "FLOAT", "DOUBLE", "STRING", "OBJECT",
    "SET", "MULTISET", "SEQUENCE", "ELO", "TIME",
    "TIMESTAMP", "DATE", "MONETARY", NULL /* VARIABLE */ , NULL /* SUB */ ,
    NULL /* POINTER */ , NULL /* ERROR */ , "SHORT", NULL /* VOBJ */ ,
    NULL /* OID */ ,
    NULL /* VALUE */ , "NUMERIC", "BIT", "VARBIT", "CHAR",
    "NCHAR", "VARNCHAR", NULL /* RESULTSET */ , NULL /* MIDXKEY */ ,
    NULL /* TABLE */ ,
    "BIGINT", "DATETIME",
    "BLOB", "CLOB", "ENUM",
    "TIMESTAMPTZ", "TIMESTAMPLTZ", "DATETIMETZ", "DATETIMELTZ",
    "JSON"
  };

  for (i = 0; i < DB_TYPE_LAST; i++)
    {

      if (names[i] != NULL)
	{
	  obj = db_create_internal (class_mop);
	  if (obj == NULL)
	    {
	      assert (er_errid () != NO_ERROR);
	      return er_errid ();
	    }

	  db_make_int (&val, i + 1);
	  db_put_internal (obj, "type_id", &val);

	  db_make_varchar (&val, 16, names[i], strlen (names[i]), LANG_SYS_CODESET, LANG_SYS_COLLATION);
	  db_put_internal (obj, "type_name", &val);
	}
    }

  return NO_ERROR;
}

/*
 * boot_define_data_type :
 *
 * returns : NO_ERROR if all OK, ER_ status otherwise
 *
 *   class(IN) :
 */
static int
boot_define_data_type (MOP class_mop)
{
  SM_TEMPLATE *def;
  int error_code = NO_ERROR;

  def = smt_edit_class_mop (class_mop, AU_ALTER);

  error_code = smt_add_attribute (def, "type_id", "integer", NULL);
  if (error_code != NO_ERROR)
    {
      return error_code;
    }

  /* TODO : DB migration tool */
  error_code = smt_add_attribute (def, "type_name", "varchar(16)", NULL);
  if (error_code != NO_ERROR)
    {
      return error_code;
    }

  error_code = sm_update_class (def, NULL);
  if (error_code != NO_ERROR)
    {
      return error_code;
    }

  if (locator_has_heap (class_mop) == NULL)
    {
      assert (er_errid () != NO_ERROR);
      return er_errid ();
    }

  error_code = au_change_owner (class_mop, Au_dba_user);
  if (error_code != NO_ERROR)
    {
      return error_code;
    }

  error_code = boot_add_data_type (class_mop);
  if (error_code != NO_ERROR)
    {
      return error_code;
    }

  return NO_ERROR;
}

/*
 * boot_define_stored_procedure :
 *
 * returns : NO_ERROR if all OK, ER_ status otherwise
 *
 *   class(IN) :
 */
static int
boot_define_stored_procedure (MOP class_mop)
{
  SM_TEMPLATE *def;
  char args_string[64];
  int error_code = NO_ERROR;
  const char *index_col_names[2] = { "sp_name", NULL };

  def = smt_edit_class_mop (class_mop, AU_ALTER);

  error_code = smt_add_attribute (def, "sp_name", "varchar(255)", NULL);
  if (error_code != NO_ERROR)
    {
      return error_code;
    }

  error_code = smt_add_attribute (def, "sp_type", "integer", NULL);
  if (error_code != NO_ERROR)
    {
      return error_code;
    }

  error_code = smt_add_attribute (def, "return_type", "integer", NULL);
  if (error_code != NO_ERROR)
    {
      return error_code;
    }

  error_code = smt_add_attribute (def, "arg_count", "integer", NULL);
  if (error_code != NO_ERROR)
    {
      return error_code;
    }

  sprintf (args_string, "sequence of %s", CT_STORED_PROC_ARGS_NAME);
  error_code = smt_add_attribute (def, "args", args_string, NULL);
  if (error_code != NO_ERROR)
    {
      return error_code;
    }

  error_code = smt_add_attribute (def, "lang", "integer", NULL);
  if (error_code != NO_ERROR)
    {
      return error_code;
    }

  error_code = smt_add_attribute (def, "target", "varchar(4096)", NULL);
  if (error_code != NO_ERROR)
    {
      return error_code;
    }

  error_code = smt_add_attribute (def, "owner", AU_USER_CLASS_NAME, NULL);
  if (error_code != NO_ERROR)
    {
      return error_code;
    }

  error_code = smt_add_attribute (def, "comment", "varchar(1024)", NULL);
  if (error_code != NO_ERROR)
    {
      return error_code;
    }

  error_code = sm_update_class (def, NULL);
  if (error_code != NO_ERROR)
    {
      return error_code;
    }

  /* add index */
  error_code = db_add_constraint (class_mop, DB_CONSTRAINT_UNIQUE, NULL, index_col_names, 0);
  if (error_code != NO_ERROR)
    {
      return error_code;
    }

  if (locator_has_heap (class_mop) == NULL)
    {
      assert (er_errid () != NO_ERROR);
      return er_errid ();
    }

  error_code = au_change_owner (class_mop, Au_dba_user);
  if (error_code != NO_ERROR)
    {
      return error_code;
    }

  return NO_ERROR;
}

/*
 * boot_define_stored_procedure_arguments :
 *
 * returns : NO_ERROR if all OK, ER_ status otherwise
 *
 *   class(IN) :
 */
static int
boot_define_stored_procedure_arguments (MOP class_mop)
{
  SM_TEMPLATE *def;
  int error_code = NO_ERROR;
  const char *index_col_names[2] = { "sp_name", NULL };

  def = smt_edit_class_mop (class_mop, AU_ALTER);

  error_code = smt_add_attribute (def, "sp_name", "varchar(255)", NULL);
  if (error_code != NO_ERROR)
    {
      return error_code;
    }

  error_code = smt_add_attribute (def, "index_of", "integer", NULL);
  if (error_code != NO_ERROR)
    {
      return error_code;
    }

  error_code = smt_add_attribute (def, "arg_name", "varchar(255)", NULL);
  if (error_code != NO_ERROR)
    {
      return error_code;
    }

  error_code = smt_add_attribute (def, "data_type", "integer", NULL);
  if (error_code != NO_ERROR)
    {
      return error_code;
    }

  error_code = smt_add_attribute (def, "mode", "integer", NULL);
  if (error_code != NO_ERROR)
    {
      return error_code;
    }

  error_code = smt_add_attribute (def, "comment", "varchar(1024)", NULL);
  if (error_code != NO_ERROR)
    {
      return error_code;
    }

  error_code = sm_update_class (def, NULL);
  if (error_code != NO_ERROR)
    {
      return error_code;
    }

  /* add index */
  error_code = db_add_constraint (class_mop, DB_CONSTRAINT_INDEX, NULL, index_col_names, 0);
  if (error_code != NO_ERROR)
    {
      return error_code;
    }

  if (locator_has_heap (class_mop) == NULL)
    {
      assert (er_errid () != NO_ERROR);
      return er_errid ();
    }

  error_code = au_change_owner (class_mop, Au_dba_user);
  if (error_code != NO_ERROR)
    {
      return error_code;
    }

  return NO_ERROR;
}

/*
 * boot_define_serial :
 *
 * returns : NO_ERROR if all OK, ER_ status otherwise
 *
 *   class(IN) :
 */
static int
boot_define_serial (MOP class_mop)
{
  SM_TEMPLATE *def;
  char domain_string[32];
  unsigned char num[DB_NUMERIC_BUF_SIZE];	/* Copy of a DB_C_NUMERIC */
  DB_VALUE default_value;
  int error_code = NO_ERROR;
  const char *pk_col_names[] = { "full_name", NULL };
  const char *index_col_names[] = { "name", "owner", NULL };

  def = smt_edit_class_mop (class_mop, AU_ALTER);

  error_code = smt_add_attribute (def, "full_name", "string", NULL);
  if (error_code != NO_ERROR)
    {
      return error_code;
    }

  error_code = smt_add_attribute (def, "name", "string", NULL);
  if (error_code != NO_ERROR)
    {
      return error_code;
    }

  error_code = smt_add_attribute (def, "owner", AU_USER_CLASS_NAME, NULL);
  if (error_code != NO_ERROR)
    {
      return error_code;
    }

  sprintf (domain_string, "numeric(%d,0)", DB_MAX_NUMERIC_PRECISION);
  numeric_coerce_int_to_num (1, num);
  db_make_numeric (&default_value, num, DB_MAX_NUMERIC_PRECISION, 0);

  error_code = smt_add_attribute (def, "current_val", domain_string, NULL);
  if (error_code != NO_ERROR)
    {
      return error_code;
    }
  error_code = smt_set_attribute_default (def, "current_val", 0, &default_value, NULL);
  if (error_code != NO_ERROR)
    {
      return error_code;
    }

  error_code = smt_add_attribute (def, "increment_val", domain_string, NULL);
  if (error_code != NO_ERROR)
    {
      return error_code;
    }
  error_code = smt_set_attribute_default (def, "increment_val", 0, &default_value, NULL);
  if (error_code != NO_ERROR)
    {
      return error_code;
    }

  error_code = smt_add_attribute (def, "max_val", domain_string, NULL);
  if (error_code != NO_ERROR)
    {
      return error_code;
    }

  error_code = smt_add_attribute (def, "min_val", domain_string, NULL);
  if (error_code != NO_ERROR)
    {
      return error_code;
    }

  db_make_int (&default_value, 0);

  error_code = smt_add_attribute (def, "cyclic", "integer", NULL);
  if (error_code != NO_ERROR)
    {
      return error_code;
    }
  error_code = smt_set_attribute_default (def, "cyclic", 0, &default_value, NULL);
  if (error_code != NO_ERROR)
    {
      return error_code;
    }

  error_code = smt_add_attribute (def, "started", "integer", NULL);
  if (error_code != NO_ERROR)
    {
      return error_code;
    }
  error_code = smt_set_attribute_default (def, "started", 0, &default_value, NULL);
  if (error_code != NO_ERROR)
    {
      return error_code;
    }

  error_code = smt_add_attribute (def, "class_full_name", "string", NULL);
  if (error_code != NO_ERROR)
    {
      return error_code;
    }

  error_code = smt_add_attribute (def, "class_name", "string", NULL);
  if (error_code != NO_ERROR)
    {
      return error_code;
    }

  error_code = smt_add_attribute (def, "att_name", "string", NULL);
  if (error_code != NO_ERROR)
    {
      return error_code;
    }

  error_code = smt_add_class_method (def, "change_serial_owner", "au_change_serial_owner_method");
  if (error_code != NO_ERROR)
    {
      return error_code;
    }

  error_code = smt_add_attribute (def, "cached_num", "integer", NULL);
  if (error_code != NO_ERROR)
    {
      return error_code;
    }
  error_code = smt_set_attribute_default (def, "cached_num", 0, &default_value, NULL);
  if (error_code != NO_ERROR)
    {
      return error_code;
    }

  error_code = smt_add_attribute (def, "comment", "varchar(1024)", NULL);
  if (error_code != NO_ERROR)
    {
      return error_code;
    }

  error_code = sm_update_class (def, NULL);
  if (error_code != NO_ERROR)
    {
      return error_code;
    }

  /* add primary key */
  error_code = db_add_constraint (class_mop, DB_CONSTRAINT_PRIMARY_KEY, "pk__db_serial_full_name", pk_col_names, 0);
  if (error_code != NO_ERROR)
    {
      return error_code;
    }

  /* add index */
  error_code = db_add_constraint (class_mop, DB_CONSTRAINT_UNIQUE, NULL, index_col_names, 0);
  if (error_code != NO_ERROR)
    {
      return error_code;
    }

  error_code = db_constrain_non_null (class_mop, "name", 0, 1);
  if (error_code != NO_ERROR)
    {
      return error_code;
    }

  error_code = db_constrain_non_null (class_mop, "current_val", 0, 1);
  if (error_code != NO_ERROR)
    {
      return error_code;
    }

  error_code = db_constrain_non_null (class_mop, "increment_val", 0, 1);
  if (error_code != NO_ERROR)
    {
      return error_code;
    }

  error_code = db_constrain_non_null (class_mop, "max_val", 0, 1);
  if (error_code != NO_ERROR)
    {
      return error_code;
    }

  error_code = db_constrain_non_null (class_mop, "min_val", 0, 1);
  if (error_code != NO_ERROR)
    {
      return error_code;
    }

  if (locator_has_heap (class_mop) == NULL)
    {
      assert (er_errid () != NO_ERROR);
      return er_errid ();
    }

  error_code = au_change_owner (class_mop, Au_dba_user);
  if (error_code != NO_ERROR)
    {
      return error_code;
    }

  return NO_ERROR;
}

/*
 * boot_define_ha_apply_info :
 *
 * returns : NO_ERROR if all OK, ER_ status otherwise
 *
 *   class(IN) :
 */
static int
boot_define_ha_apply_info (MOP class_mop)
{
  SM_TEMPLATE *def;
  int error_code = NO_ERROR;
  const char *index_col_names[] = { "db_name", "copied_log_path", NULL };

  def = smt_edit_class_mop (class_mop, AU_ALTER);

  error_code = smt_add_attribute (def, "db_name", "varchar(255)", NULL);
  if (error_code != NO_ERROR)
    {
      return error_code;
    }

  error_code = smt_add_attribute (def, "db_creation_time", "datetime", NULL);
  if (error_code != NO_ERROR)
    {
      return error_code;
    }

  error_code = smt_add_attribute (def, "copied_log_path", "varchar(4096)", NULL);
  if (error_code != NO_ERROR)
    {
      return error_code;
    }

  error_code = smt_add_attribute (def, "committed_lsa_pageid", "bigint", NULL);
  if (error_code != NO_ERROR)
    {
      return error_code;
    }

  error_code = smt_add_attribute (def, "committed_lsa_offset", "integer", NULL);
  if (error_code != NO_ERROR)
    {
      return error_code;
    }

  error_code = smt_add_attribute (def, "committed_rep_pageid", "bigint", NULL);
  if (error_code != NO_ERROR)
    {
      return error_code;
    }

  error_code = smt_add_attribute (def, "committed_rep_offset", "integer", NULL);
  if (error_code != NO_ERROR)
    {
      return error_code;
    }

  error_code = smt_add_attribute (def, "append_lsa_pageid", "bigint", NULL);
  if (error_code != NO_ERROR)
    {
      return error_code;
    }

  error_code = smt_add_attribute (def, "append_lsa_offset", "integer", NULL);
  if (error_code != NO_ERROR)
    {
      return error_code;
    }

  error_code = smt_add_attribute (def, "eof_lsa_pageid", "bigint", NULL);
  if (error_code != NO_ERROR)
    {
      return error_code;
    }

  error_code = smt_add_attribute (def, "eof_lsa_offset", "integer", NULL);
  if (error_code != NO_ERROR)
    {
      return error_code;
    }

  error_code = smt_add_attribute (def, "final_lsa_pageid", "bigint", NULL);
  if (error_code != NO_ERROR)
    {
      return error_code;
    }

  error_code = smt_add_attribute (def, "final_lsa_offset", "integer", NULL);
  if (error_code != NO_ERROR)
    {
      return error_code;
    }

  error_code = smt_add_attribute (def, "required_lsa_pageid", "bigint", NULL);
  if (error_code != NO_ERROR)
    {
      return error_code;
    }

  error_code = smt_add_attribute (def, "required_lsa_offset", "integer", NULL);
  if (error_code != NO_ERROR)
    {
      return error_code;
    }

  error_code = smt_add_attribute (def, "log_record_time", "datetime", NULL);
  if (error_code != NO_ERROR)
    {
      return error_code;
    }

  error_code = smt_add_attribute (def, "log_commit_time", "datetime", NULL);
  if (error_code != NO_ERROR)
    {
      return error_code;
    }

  error_code = smt_add_attribute (def, "last_access_time", "datetime", NULL);
  if (error_code != NO_ERROR)
    {
      return error_code;
    }

  error_code = smt_add_attribute (def, "status", "integer", NULL);
  if (error_code != NO_ERROR)
    {
      return error_code;
    }

  error_code = smt_add_attribute (def, "insert_counter", "bigint", NULL);
  if (error_code != NO_ERROR)
    {
      return error_code;
    }

  error_code = smt_add_attribute (def, "update_counter", "bigint", NULL);
  if (error_code != NO_ERROR)
    {
      return error_code;
    }

  error_code = smt_add_attribute (def, "delete_counter", "bigint", NULL);
  if (error_code != NO_ERROR)
    {
      return error_code;
    }

  error_code = smt_add_attribute (def, "schema_counter", "bigint", NULL);
  if (error_code != NO_ERROR)
    {
      return error_code;
    }

  error_code = smt_add_attribute (def, "commit_counter", "bigint", NULL);
  if (error_code != NO_ERROR)
    {
      return error_code;
    }

  error_code = smt_add_attribute (def, "fail_counter", "bigint", NULL);
  if (error_code != NO_ERROR)
    {
      return error_code;
    }

  error_code = smt_add_attribute (def, "start_time", "datetime", NULL);
  if (error_code != NO_ERROR)
    {
      return error_code;
    }

  error_code = sm_update_class (def, NULL);
  if (error_code != NO_ERROR)
    {
      return error_code;
    }

  /* add constraints */
  error_code = db_add_constraint (class_mop, DB_CONSTRAINT_UNIQUE, NULL, index_col_names, 0);
  if (error_code != NO_ERROR)
    {
      return error_code;
    }

  error_code = db_constrain_non_null (class_mop, "db_name", 0, 1);
  if (error_code != NO_ERROR)
    {
      return error_code;
    }

  error_code = db_constrain_non_null (class_mop, "copied_log_path", 0, 1);
  if (error_code != NO_ERROR)
    {
      return error_code;
    }

  error_code = db_constrain_non_null (class_mop, "committed_lsa_pageid", 0, 1);
  if (error_code != NO_ERROR)
    {
      return error_code;
    }

  error_code = db_constrain_non_null (class_mop, "committed_lsa_offset", 0, 1);
  if (error_code != NO_ERROR)
    {
      return error_code;
    }

  error_code = db_constrain_non_null (class_mop, "required_lsa_pageid", 0, 1);
  if (error_code != NO_ERROR)
    {
      return error_code;
    }

  error_code = db_constrain_non_null (class_mop, "required_lsa_offset", 0, 1);
  if (error_code != NO_ERROR)
    {
      return error_code;
    }

  if (locator_has_heap (class_mop) == NULL)
    {
      assert (er_errid () != NO_ERROR);
      return er_errid ();
    }

  error_code = au_change_owner (class_mop, Au_dba_user);
  if (error_code != NO_ERROR)
    {
      return error_code;
    }

  error_code = au_grant (Au_public_user, class_mop, AU_SELECT, false);
  if (error_code != NO_ERROR)
    {
      return error_code;
    }

  return NO_ERROR;
}

/*
 * boot_add_collations :
 *
 * returns : NO_ERROR if all OK, ER_ status otherwise
 *
 *   class(IN) :
 *
 * Note:
 *
 */
int
boot_add_collations (MOP class_mop)
{
  int i;
  int count_collations;
  int found_coll = 0;

  count_collations = lang_collation_count ();

  for (i = 0; i < LANG_MAX_COLLATIONS; i++)
    {
      LANG_COLLATION *lang_coll = lang_get_collation (i);
      DB_OBJECT *obj;
      DB_VALUE val;

      assert (lang_coll != NULL);

      if (i != 0 && lang_coll->coll.coll_id == LANG_COLL_DEFAULT)
	{
	  /* iso88591 binary collation added only once */
	  continue;
	}
      found_coll++;

      obj = db_create_internal (class_mop);
      if (obj == NULL)
	{
	  assert (er_errid () != NO_ERROR);
	  return er_errid ();
	}

      assert (lang_coll->coll.coll_id == i);

      db_make_int (&val, i);
      db_put_internal (obj, CT_DBCOLL_COLL_ID_COLUMN, &val);

      db_make_varchar (&val, 32, lang_coll->coll.coll_name, strlen (lang_coll->coll.coll_name), LANG_SYS_CODESET,
		       LANG_SYS_COLLATION);
      db_put_internal (obj, CT_DBCOLL_COLL_NAME_COLUMN, &val);

      db_make_int (&val, (int) (lang_coll->codeset));
      db_put_internal (obj, CT_DBCOLL_CHARSET_ID_COLUMN, &val);

      db_make_int (&val, lang_coll->built_in);
      db_put_internal (obj, CT_DBCOLL_BUILT_IN_COLUMN, &val);

      db_make_int (&val, lang_coll->coll.uca_opt.sett_expansions ? 1 : 0);
      db_put_internal (obj, CT_DBCOLL_EXPANSIONS_COLUMN, &val);

      db_make_int (&val, lang_coll->coll.count_contr);
      db_put_internal (obj, CT_DBCOLL_CONTRACTIONS_COLUMN, &val);

      db_make_int (&val, (int) (lang_coll->coll.uca_opt.sett_strength));
      db_put_internal (obj, CT_DBCOLL_UCA_STRENGTH, &val);

      assert (strlen (lang_coll->coll.checksum) == 32);
      db_make_varchar (&val, 32, lang_coll->coll.checksum, 32, LANG_SYS_CODESET, LANG_SYS_COLLATION);
      db_put_internal (obj, CT_DBCOLL_CHECKSUM_COLUMN, &val);
    }

  assert (found_coll == count_collations);

  return NO_ERROR;
}

/*
 * boot_define_collations :
 *
 * returns : NO_ERROR if all OK, ER_ status otherwise
 *
 *   class(IN) :
 */
static int
boot_define_collations (MOP class_mop)
{
  SM_TEMPLATE *def;
  int error_code = NO_ERROR;

  def = smt_edit_class_mop (class_mop, AU_ALTER);

  error_code = smt_add_attribute (def, CT_DBCOLL_COLL_ID_COLUMN, "integer", NULL);
  if (error_code != NO_ERROR)
    {
      return error_code;
    }

  error_code = smt_add_attribute (def, CT_DBCOLL_COLL_NAME_COLUMN, "varchar(32)", NULL);
  if (error_code != NO_ERROR)
    {
      return error_code;
    }

  error_code = smt_add_attribute (def, CT_DBCOLL_CHARSET_ID_COLUMN, "integer", NULL);
  if (error_code != NO_ERROR)
    {
      return error_code;
    }

  error_code = smt_add_attribute (def, CT_DBCOLL_BUILT_IN_COLUMN, "integer", NULL);
  if (error_code != NO_ERROR)
    {
      return error_code;
    }

  error_code = smt_add_attribute (def, CT_DBCOLL_EXPANSIONS_COLUMN, "integer", NULL);
  if (error_code != NO_ERROR)
    {
      return error_code;
    }

  error_code = smt_add_attribute (def, CT_DBCOLL_CONTRACTIONS_COLUMN, "integer", NULL);
  if (error_code != NO_ERROR)
    {
      return error_code;
    }

  error_code = smt_add_attribute (def, CT_DBCOLL_UCA_STRENGTH, "integer", NULL);
  if (error_code != NO_ERROR)
    {
      return error_code;
    }

  error_code = smt_add_attribute (def, CT_DBCOLL_CHECKSUM_COLUMN, "varchar(32)", NULL);
  if (error_code != NO_ERROR)
    {
      return error_code;
    }

  error_code = sm_update_class (def, NULL);
  if (error_code != NO_ERROR)
    {
      return error_code;
    }

  if (locator_has_heap (class_mop) == NULL)
    {
      assert (er_errid () != NO_ERROR);
      return er_errid ();
    }

  error_code = au_change_owner (class_mop, Au_dba_user);
  if (error_code != NO_ERROR)
    {
      return error_code;
    }

  error_code = boot_add_collations (class_mop);
  if (error_code != NO_ERROR)
    {
      return error_code;
    }

  return NO_ERROR;
}

#define CT_DBCHARSET_CHARSET_ID		  "charset_id"
#define CT_DBCHARSET_CHARSET_NAME	  "charset_name"
#define CT_DBCHARSET_DEFAULT_COLLATION	  "default_collation"
#define CT_DBCHARSET_CHAR_SIZE		  "char_size"

/*
 * boot_add_charsets :
 *
 * returns : NO_ERROR if all OK, ER_ status otherwise
 *
 *   class(IN) :
 *
 * Note:
 *
 */
static int
boot_add_charsets (MOP class_mop)
{
  int i;
  int count_collations;

  count_collations = lang_collation_count ();

  for (i = INTL_CODESET_BINARY; i <= INTL_CODESET_LAST; i++)
    {
      DB_OBJECT *obj;
      DB_VALUE val;
      char *charset_name;

      obj = db_create_internal (class_mop);
      if (obj == NULL)
	{
	  assert (er_errid () != NO_ERROR);
	  return er_errid ();
	}

      db_make_int (&val, i);
      db_put_internal (obj, CT_DBCHARSET_CHARSET_ID, &val);

      charset_name = (char *) lang_charset_cubrid_name ((INTL_CODESET) i);
      if (charset_name == NULL)
	{
	  return ER_LANG_CODESET_NOT_AVAILABLE;
	}

      db_make_varchar (&val, 32, charset_name, strlen (charset_name), LANG_SYS_CODESET, LANG_SYS_COLLATION);
      db_put_internal (obj, CT_DBCHARSET_CHARSET_NAME, &val);

      db_make_int (&val, LANG_GET_BINARY_COLLATION (i));
      db_put_internal (obj, CT_DBCHARSET_DEFAULT_COLLATION, &val);

      db_make_int (&val, INTL_CODESET_MULT (i));
      db_put_internal (obj, CT_DBCHARSET_CHAR_SIZE, &val);
    }

  return NO_ERROR;
}

/*
 * boot_define_charsets :
 *
 * returns : NO_ERROR if all OK, ER_ status otherwise
 *
 *   class(IN) :
 */
static int
boot_define_charsets (MOP class_mop)
{
  SM_TEMPLATE *def;
  int error_code = NO_ERROR;

  def = smt_edit_class_mop (class_mop, AU_ALTER);

  error_code = smt_add_attribute (def, CT_DBCHARSET_CHARSET_ID, "integer", NULL);
  if (error_code != NO_ERROR)
    {
      return error_code;
    }

  error_code = smt_add_attribute (def, CT_DBCHARSET_CHARSET_NAME, "varchar(32)", NULL);
  if (error_code != NO_ERROR)
    {
      return error_code;
    }

  error_code = smt_add_attribute (def, CT_DBCHARSET_DEFAULT_COLLATION, "integer", NULL);
  if (error_code != NO_ERROR)
    {
      return error_code;
    }

  error_code = smt_add_attribute (def, CT_DBCHARSET_CHAR_SIZE, "integer", NULL);
  if (error_code != NO_ERROR)
    {
      return error_code;
    }

  error_code = sm_update_class (def, NULL);
  if (error_code != NO_ERROR)
    {
      return error_code;
    }

  if (locator_has_heap (class_mop) == NULL)
    {
      assert (er_errid () != NO_ERROR);
      return er_errid ();
    }

  error_code = au_change_owner (class_mop, Au_dba_user);
  if (error_code != NO_ERROR)
    {
      return error_code;
    }

  error_code = boot_add_charsets (class_mop);
  if (error_code != NO_ERROR)
    {
      return error_code;
    }

  return NO_ERROR;
}

#define CT_DUAL_DUMMY   "dummy"

  /*
   * boot_define_dual :
   *
   * returns : NO_ERROR if all OK, ER_ status otherwise
   *
   *   class(IN) :
   */

static int
boot_define_dual (MOP class_mop)
{
  SM_TEMPLATE *def;
  int error_code = NO_ERROR;
  DB_OBJECT *obj;
  DB_VALUE val;
  const char *dummy = "X";

  def = smt_edit_class_mop (class_mop, AU_ALTER);
  if (def == NULL)
    {
      assert (er_errid () != NO_ERROR);
      return er_errid ();
    }

  error_code = smt_add_attribute (def, CT_DUAL_DUMMY, "varchar(1)", NULL);
  if (error_code != NO_ERROR)
    {
      return error_code;
    }

  error_code = sm_update_class (def, NULL);
  if (error_code != NO_ERROR)
    {
      return error_code;
    }

  if (locator_has_heap (class_mop) == NULL)
    {
      assert (er_errid () != NO_ERROR);
      return er_errid ();
    }

  error_code = au_change_owner (class_mop, Au_dba_user);
  if (error_code != NO_ERROR)
    {
      return error_code;
    }

  error_code = au_grant (Au_public_user, class_mop, AU_SELECT, false);
  if (error_code != NO_ERROR)
    {
      return error_code;
    }

  obj = db_create_internal (class_mop);
  if (obj == NULL)
    {
      assert (er_errid () != NO_ERROR);
      return er_errid ();
    }
  error_code = db_make_varchar (&val, 1, dummy, strlen (dummy), LANG_SYS_CODESET, LANG_SYS_COLLATION);
  if (error_code != NO_ERROR)
    {
      return error_code;
    }

  error_code = db_put_internal (obj, CT_DUAL_DUMMY, &val);
  if (error_code != NO_ERROR)
    {
      return error_code;
    }

  return NO_ERROR;
}

/*
 * boot_define_db_server :
 *
 * returns : NO_ERROR if all OK, ER_ status otherwise
 *
 *   class(IN) :
 */
static int
boot_define_db_server (MOP class_mop)
{
  SM_TEMPLATE *def;
  char args_string[64];
  int error_code = NO_ERROR;
  const char *index_col_names[3] = { "link_name", "owner", NULL };

  def = smt_edit_class_mop (class_mop, AU_ALTER);

  error_code = smt_add_attribute (def, "link_name", "varchar(255)", NULL);
  if (error_code != NO_ERROR)
    {
      return error_code;
    }

  error_code = smt_add_attribute (def, "host", "varchar(255)", NULL);
  if (error_code != NO_ERROR)
    {
      return error_code;
    }

  error_code = smt_add_attribute (def, "port", "integer", NULL);
  if (error_code != NO_ERROR)
    {
      return error_code;
    }

  error_code = smt_add_attribute (def, "db_name", "varchar(255)", NULL);
  if (error_code != NO_ERROR)
    {
      return error_code;
    }

  error_code = smt_add_attribute (def, "user_name", "varchar(255)", NULL);
  if (error_code != NO_ERROR)
    {
      return error_code;
    }

  error_code = smt_add_attribute (def, "password", "string", (DB_DOMAIN *) 0);
  if (error_code != NO_ERROR)
    {
      return error_code;
    }

  error_code = smt_add_attribute (def, "properties", "varchar(2048)", NULL);
  if (error_code != NO_ERROR)
    {
      return error_code;
    }

  error_code = smt_add_attribute (def, "owner", AU_USER_CLASS_NAME, NULL);
  if (error_code != NO_ERROR)
    {
      return error_code;
    }

  error_code = smt_add_attribute (def, "comment", "varchar(1024)", NULL);
  if (error_code != NO_ERROR)
    {
      return error_code;
    }

  error_code = sm_update_class (def, NULL);
  if (error_code != NO_ERROR)
    {
      return error_code;
    }

  /* add index */
  error_code = db_add_constraint (class_mop, DB_CONSTRAINT_PRIMARY_KEY, NULL, index_col_names, 0);
  if (error_code != NO_ERROR)
    {
      return error_code;
    }

  if (locator_has_heap (class_mop) == NULL)
    {
      assert (er_errid () != NO_ERROR);
      return er_errid ();
    }

  error_code = au_change_owner (class_mop, Au_dba_user);
  if (error_code != NO_ERROR)
    {
      return error_code;
    }

  return NO_ERROR;
}

/*
 * catcls_class_install :
 *
 * returns : NO_ERROR if all OK, ER_ status otherwise
 */
static int
catcls_class_install (void)
{
  // *INDENT-OFF*
  struct catcls_function
  {
    const char *name;
    const DEF_CLASS_FUNCTION function;
  }
  clist[] =
  {
    {CT_CLASS_NAME, boot_define_class},
    {CT_ATTRIBUTE_NAME, boot_define_attribute},
    {CT_DOMAIN_NAME, boot_define_domain},
    {CT_METHOD_NAME, boot_define_method},
    {CT_METHSIG_NAME, boot_define_meth_sig},
    {CT_METHARG_NAME, boot_define_meth_argument},
    {CT_METHFILE_NAME, boot_define_meth_file},
    {CT_QUERYSPEC_NAME, boot_define_query_spec},
    {CT_INDEX_NAME, boot_define_index},
    {CT_INDEXKEY_NAME, boot_define_index_key},
    {CT_DATATYPE_NAME, boot_define_data_type},
    {CT_CLASSAUTH_NAME, boot_define_class_authorization},
    {CT_PARTITION_NAME, boot_define_partition},
    {CT_STORED_PROC_NAME, boot_define_stored_procedure},
    {CT_STORED_PROC_ARGS_NAME, boot_define_stored_procedure_arguments},
    {CT_SERIAL_NAME, boot_define_serial},
    {CT_HA_APPLY_INFO_NAME, boot_define_ha_apply_info},
    {CT_COLLATION_NAME, boot_define_collations},
    {CT_CHARSET_NAME, boot_define_charsets},
    {CT_DUAL_NAME, boot_define_dual},
    {CT_DB_SERVER_NAME, boot_define_db_server}
  };
  // *INDENT-ON*

  MOP class_mop[sizeof (clist) / sizeof (clist[0])];
  int i, save;
  int error_code = NO_ERROR;
  int num_classes = sizeof (clist) / sizeof (clist[0]);

  AU_DISABLE (save);

  for (i = 0; i < num_classes; i++)
    {
      class_mop[i] = db_create_class (clist[i].name);
      if (class_mop[i] == NULL)
	{
	  assert (er_errid () != NO_ERROR);
	  error_code = er_errid ();
	  goto end;
	}
      sm_mark_system_class (class_mop[i], 1);
    }

  for (i = 0; i < num_classes; i++)
    {
      error_code = (clist[i].function) (class_mop[i]);
      if (error_code != NO_ERROR)
	{
	  assert (er_errid () != NO_ERROR);
	  error_code = er_errid ();
	  goto end;
	}
    }

end:
  AU_ENABLE (save);

  return error_code;
}

/*
 * boot_define_view_class :
 *
 * returns : NO_ERROR if all OK, ER_ status otherwise
 *
 */
static int
boot_define_view_class (void)
{
  MOP class_mop;
  COLUMN columns[] = {
    {"class_name", "varchar(255)"},
    {"owner_name", "varchar(255)"},
    {"class_type", "varchar(6)"},
    {"is_system_class", "varchar(3)"},
    {"tde_algorithm", "varchar(32)"},
    {"partitioned", "varchar(3)"},
    {"is_reuse_oid_class", "varchar(3)"},
    {"collation", "varchar(32)"},
    {"comment", "varchar(2048)"}
  };
  int num_cols = sizeof (columns) / sizeof (columns[0]);
  int i;
  char stmt[2048];
  int error_code = NO_ERROR;

  class_mop = db_create_vclass (CTV_CLASS_NAME);
  if (class_mop == NULL)
    {
      assert (er_errid () != NO_ERROR);
      error_code = er_errid ();
      return error_code;
    }

  for (i = 0; i < num_cols; i++)
    {
      error_code = db_add_attribute (class_mop, columns[i].name, columns[i].type, NULL);
      if (error_code != NO_ERROR)
	{
	  return error_code;
	}
    }

  sprintf (stmt,
	   "SELECT [c].[class_name], CAST([c].[owner].[name] AS VARCHAR(255)),"
	   " CASE [c].[class_type] WHEN 0 THEN 'CLASS' WHEN 1 THEN 'VCLASS' ELSE 'UNKNOW' END,"
	   " CASE WHEN MOD([c].[is_system_class], 2) = 1 THEN 'YES' ELSE 'NO' END,"
	   " CASE [c].[tde_algorithm] WHEN 0 THEN 'NONE' WHEN 1 THEN 'AES' WHEN 2 THEN 'ARIA' END,"
	   " CASE WHEN [c].[sub_classes] IS NULL THEN 'NO' ELSE NVL((SELECT 'YES'"
	   " FROM [%s] [p] WHERE [p].[class_of] = [c] and [p].[pname] IS NULL), 'NO') END,"
	   " CASE WHEN MOD([c].[is_system_class] / 8, 2) = 1 THEN 'YES' ELSE 'NO' END,"
	   " [coll].[coll_name], [c].[comment] FROM [%s] [c], [%s] [coll]"
	   " WHERE [c].[collation_id] = [coll].[coll_id] AND (CURRENT_USER = 'DBA' OR"
	   " {[c].[owner].[name]} SUBSETEQ (SELECT SET{CURRENT_USER} + COALESCE(SUM(SET{[t].[g].[name]}), SET{})"
	   " FROM [%s] [u], TABLE([groups]) AS [t]([g]) WHERE [u].[name] = CURRENT_USER) OR {[c]} SUBSETEQ ("
	   " SELECT SUM(SET{[au].[class_of]}) FROM [%s] [au] WHERE {[au].[grantee].[name]} SUBSETEQ ("
	   " SELECT SET{CURRENT_USER} + COALESCE(SUM(SET{[t].[g].[name]}), SET{})"
	   " FROM [%s] [u], TABLE([groups]) AS [t]([g]) WHERE [u].[name] = CURRENT_USER) AND"
	   " [au].[auth_type] = 'SELECT'))", CT_PARTITION_NAME, CT_CLASS_NAME, CT_COLLATION_NAME, AU_USER_CLASS_NAME,
	   CT_CLASSAUTH_NAME, AU_USER_CLASS_NAME);

  error_code = db_add_query_spec (class_mop, stmt);
  if (error_code != NO_ERROR)
    {
      return error_code;
    }

  error_code = au_change_owner (class_mop, Au_dba_user);
  if (error_code != NO_ERROR)
    {
      return error_code;
    }

  error_code = au_grant (Au_public_user, class_mop, AU_SELECT, false);
  if (error_code != NO_ERROR)
    {
      return error_code;
    }

  return NO_ERROR;
}

/*
 * boot_define_view_super_class :
 *
 * returns : NO_ERROR if all OK, ER_ status otherwise
 */
static int
boot_define_view_super_class (void)
{
  MOP class_mop;
  COLUMN columns[] = {
    {"class_name", "varchar(255)"},
    {"super_class_name", "varchar(255)"}
  };
  int num_cols = sizeof (columns) / sizeof (columns[0]);
  int i;
  char stmt[2048];
  int error_code = NO_ERROR;

  class_mop = db_create_vclass (CTV_SUPER_CLASS_NAME);
  if (class_mop == NULL)
    {
      assert (er_errid () != NO_ERROR);
      error_code = er_errid ();
      return error_code;
    }

  for (i = 0; i < num_cols; i++)
    {
      error_code = db_add_attribute (class_mop, columns[i].name, columns[i].type, NULL);
      if (error_code != NO_ERROR)
	{
	  return error_code;
	}
    }

  sprintf (stmt,
	   "SELECT [c].[class_name], [s].[class_name] FROM [%s] [c], TABLE([c].[super_classes]) AS [t]([s])"
	   " WHERE CURRENT_USER = 'DBA' OR {[c].[owner].[name]} SUBSETEQ ("
	   " SELECT SET{CURRENT_USER} + COALESCE(SUM(SET{[t].[g].[name]}), SET{})"
	   " FROM [%s] [u], TABLE([groups]) AS t([g]) WHERE [u].[name] = CURRENT_USER) OR {[c]} SUBSETEQ ("
	   " SELECT SUM(SET{[au].[class_of]}) FROM [%s] [au] WHERE {[au].[grantee].[name]} SUBSETEQ ("
	   " SELECT SET{CURRENT_USER} + COALESCE(SUM(SET{[t].[g].[name]}), SET{})"
	   " FROM [%s] [u], TABLE([groups]) AS [t]([g]) WHERE [u].[name] = CURRENT_USER) AND"
	   " [au].[auth_type] = 'SELECT')", CT_CLASS_NAME, AU_USER_CLASS_NAME, CT_CLASSAUTH_NAME, AU_USER_CLASS_NAME);

  error_code = db_add_query_spec (class_mop, stmt);
  if (error_code != NO_ERROR)
    {
      return error_code;
    }

  error_code = au_change_owner (class_mop, Au_dba_user);
  if (error_code != NO_ERROR)
    {
      return error_code;
    }

  error_code = au_grant (Au_public_user, class_mop, AU_SELECT, false);
  if (error_code != NO_ERROR)
    {
      return error_code;
    }

  return NO_ERROR;
}

/*
 * boot_define_view_vclass :
 *
 * returns : NO_ERROR if all OK, ER_ status otherwise
 */
static int
boot_define_view_vclass (void)
{
  MOP class_mop;
  COLUMN columns[] = {
    {"vclass_name", "varchar(255)"},
    {"vclass_def", "varchar(4096)"},
    {"comment", "varchar(2048)"}
  };
  int num_cols = sizeof (columns) / sizeof (columns[0]);
  int i;
  char stmt[2048];
  int error_code = NO_ERROR;

  class_mop = db_create_vclass (CTV_VCLASS_NAME);
  if (class_mop == NULL)
    {
      assert (er_errid () != NO_ERROR);
      error_code = er_errid ();
      return error_code;
    }

  for (i = 0; i < num_cols; i++)
    {
      error_code = db_add_attribute (class_mop, columns[i].name, columns[i].type, NULL);
      if (error_code != NO_ERROR)
	{
	  return error_code;
	}
    }

  sprintf (stmt,
	   "SELECT [q].[class_of].[class_name], [q].[spec], [c].[comment] FROM [%s] [q], [%s] [c]"
	   " WHERE ([q].[class_of].[class_name] = [c].[class_name]) AND (CURRENT_USER = 'DBA' OR"
	   " {[q].[class_of].[owner].[name]} SUBSETEQ ("
	   " SELECT SET{CURRENT_USER} + COALESCE(SUM(SET{[t].[g].[name]}), SET{})"
	   " FROM [%s] [u], TABLE([groups]) AS [t]([g]) WHERE [u].[name] = CURRENT_USER) OR"
	   " {[q].[class_of]} SUBSETEQ (SELECT SUM(SET{[au].[class_of]}) FROM [%s] [au]"
	   " WHERE {[au].[grantee].[name]} SUBSETEQ ("
	   " SELECT SET{CURRENT_USER} + COALESCE(SUM(SET{[t].[g].[name]}), SET{})"
	   " FROM [%s] [u], TABLE([groups]) AS [t]([g]) WHERE [u].[name] = CURRENT_USER ) AND"
	   " [au].[auth_type] = 'SELECT'))", CT_QUERYSPEC_NAME, CT_CLASS_NAME, AU_USER_CLASS_NAME, CT_CLASSAUTH_NAME,
	   AU_USER_CLASS_NAME);

  error_code = db_add_query_spec (class_mop, stmt);
  if (error_code != NO_ERROR)
    {
      return error_code;
    }

  error_code = au_change_owner (class_mop, Au_dba_user);
  if (error_code != NO_ERROR)
    {
      return error_code;
    }

  error_code = au_grant (Au_public_user, class_mop, AU_SELECT, false);
  if (error_code != NO_ERROR)
    {
      return error_code;
    }

  return NO_ERROR;
}

/*
 * boot_define_view_attribute :
 *
 * returns : NO_ERROR if all OK, ER_ status otherwise
 */
static int
boot_define_view_attribute (void)
{
  MOP class_mop;
  COLUMN columns[] = {
    {"attr_name", "varchar(255)"},
    {"class_name", "varchar(255)"},
    {"attr_type", "varchar(8)"},
    {"def_order", "integer"},
    {"from_class_name", "varchar(255)"},
    {"from_attr_name", "varchar(255)"},
    {"data_type", "varchar(9)"},
    {"prec", "integer"},
    {"scale", "integer"},
    {"charset", "varchar(32)"},
    {"collation", "varchar(32)"},
    {"domain_class_name", "varchar(255)"},
    {"default_value", "varchar(255)"},
    {"is_nullable", "varchar(3)"},
    {"comment", "varchar(1024)"}
  };
  int num_cols = sizeof (columns) / sizeof (columns[0]);
  int i;
  char stmt[2048];
  int error_code = NO_ERROR;

  class_mop = db_create_vclass (CTV_ATTRIBUTE_NAME);
  if (class_mop == NULL)
    {
      assert (er_errid () != NO_ERROR);
      error_code = er_errid ();
      return error_code;
    }

  for (i = 0; i < num_cols; i++)
    {
      error_code = db_add_attribute (class_mop, columns[i].name, columns[i].type, NULL);
      if (error_code != NO_ERROR)
	{
	  return error_code;
	}
    }

  sprintf (stmt,
	   "SELECT [a].[attr_name], [c].[class_name], CASE WHEN [a].[attr_type] = 0 THEN 'INSTANCE'"
	   " WHEN [a].[attr_type] = 1 THEN 'CLASS' ELSE 'SHARED' END,"
	   " [a].[def_order], [a].[from_class_of].[class_name],"
	   " [a].[from_attr_name], [t].[type_name], [d].[prec], [d].[scale],"
	   " IF ([a].[data_type] IN (4, 25, 26, 27, 35), (SELECT [ch].[charset_name] FROM [%s] [ch]"
	   " WHERE [d].[code_set] = [ch].[charset_id]), 'Not applicable'), "
	   " IF ([a].[data_type] IN (4, 25, 26, 27, 35), (SELECT [coll].[coll_name]"
	   " FROM [%s] [coll] WHERE [d].[collation_id] = [coll].[coll_id]), 'Not applicable'), "
	   " [d].[class_of].[class_name], [a].[default_value],"
	   " CASE WHEN [a].[is_nullable] = 1 THEN 'YES' ELSE 'NO' END, [a].[comment]"
	   " FROM [%s] [c], [%s] [a], [%s] [d], [%s] [t]"
	   " WHERE [a].[class_of] = [c] AND [d].[object_of] = [a] AND [d].[data_type] = [t].[type_id] AND"
	   " (CURRENT_USER = 'DBA' OR {[c].[owner].[name]} SUBSETEQ ("
	   " SELECT SET{CURRENT_USER} + COALESCE(SUM(SET{[t].[g].[name]}), SET{})"
	   " FROM [%s] [u], TABLE([groups]) AS [t]([g]) WHERE [u].[name] = CURRENT_USER) OR"
	   " {[c]} SUBSETEQ (SELECT SUM(SET{[au].[class_of]}) FROM [%s] [au]"
	   " WHERE {[au].[grantee].[name]} SUBSETEQ ("
	   " SELECT SET{CURRENT_USER} + COALESCE(SUM(SET{[t].[g].[name]}), SET{})"
	   " FROM [%s] [u], TABLE([groups]) AS [t]([g]) WHERE [u].[name] = CURRENT_USER) AND"
	   " [au].[auth_type] = 'SELECT'))", CT_CHARSET_NAME, CT_COLLATION_NAME, CT_CLASS_NAME, CT_ATTRIBUTE_NAME,
	   CT_DOMAIN_NAME, CT_DATATYPE_NAME, AU_USER_CLASS_NAME, CT_CLASSAUTH_NAME, AU_USER_CLASS_NAME);

  error_code = db_add_query_spec (class_mop, stmt);
  if (error_code != NO_ERROR)
    {
      return error_code;
    }

  error_code = au_change_owner (class_mop, Au_dba_user);
  if (error_code != NO_ERROR)
    {
      return error_code;
    }

  error_code = au_grant (Au_public_user, class_mop, AU_SELECT, false);
  if (error_code != NO_ERROR)
    {
      return error_code;
    }

  return NO_ERROR;
}

/*
 * boot_define_view_attribute_set_domain :
 *
 * returns : NO_ERROR if all OK, ER_ status otherwise
 */
static int
boot_define_view_attribute_set_domain (void)
{
  MOP class_mop;
  COLUMN columns[] = {
    {"attr_name", "varchar(255)"},
    {"class_name", "varchar(255)"},
    {"attr_type", "varchar(8)"},
    {"data_type", "varchar(9)"},
    {"prec", "integer"},
    {"scale", "integer"},
    {"code_set", "integer"},
    {"domain_class_name", "varchar(255)"}
  };
  int num_cols = sizeof (columns) / sizeof (columns[0]);
  int i;
  char stmt[2048];
  int error_code = NO_ERROR;

  class_mop = db_create_vclass (CTV_ATTR_SD_NAME);
  if (class_mop == NULL)
    {
      assert (er_errid () != NO_ERROR);
      error_code = er_errid ();
      return error_code;
    }

  for (i = 0; i < num_cols; i++)
    {
      error_code = db_add_attribute (class_mop, columns[i].name, columns[i].type, NULL);
      if (error_code != NO_ERROR)
	{
	  return error_code;
	}
    }

  sprintf (stmt,
	   "SELECT [a].[attr_name], [c].[class_name], CASE WHEN [a].[attr_type] = 0 THEN 'INSTANCE'"
	   " WHEN [a].[attr_type] = 1 THEN 'CLASS' ELSE 'SHARED' END,"
	   " [et].[type_name], [e].[prec], [e].[scale], [e].[code_set], [e].[class_of].[class_name]"
	   " FROM [%s] [c], [%s] [a], [%s] [d], TABLE([d].[set_domains]) AS [t]([e]), [%s] [et]"
	   " WHERE [a].[class_of] = [c] AND [d].[object_of] = [a] AND [e].[data_type] = [et].[type_id] AND"
	   " (CURRENT_USER = 'DBA' OR {[c].[owner].[name]} SUBSETEQ ("
	   " SELECT SET{CURRENT_USER} + COALESCE(SUM(SET{[t].[g].[name]}), SET{})"
	   " FROM [%s] [u], TABLE([groups]) AS [t]([g]) WHERE [u].[name] = CURRENT_USER) OR"
	   " {[c]} SUBSETEQ (SELECT SUM(SET{[au].[class_of]}) FROM [%s] [au]"
	   " WHERE {[au].[grantee].[name]} SUBSETEQ ("
	   " SELECT SET{CURRENT_USER} + COALESCE(SUM(SET{[t].[g].[name]}), SET{})"
	   " FROM [%s] [u], TABLE([groups]) AS [t]([g]) WHERE [u].[name] = CURRENT_USER) AND"
	   " [au].[auth_type] = 'SELECT'))", CT_CLASS_NAME, CT_ATTRIBUTE_NAME, CT_DOMAIN_NAME, CT_DATATYPE_NAME,
	   AU_USER_CLASS_NAME, CT_CLASSAUTH_NAME, AU_USER_CLASS_NAME);

  error_code = db_add_query_spec (class_mop, stmt);
  if (error_code != NO_ERROR)
    {
      return error_code;
    }

  error_code = au_change_owner (class_mop, Au_dba_user);
  if (error_code != NO_ERROR)
    {
      return error_code;
    }

  error_code = au_grant (Au_public_user, class_mop, AU_SELECT, false);
  if (error_code != NO_ERROR)
    {
      return error_code;
    }

  return NO_ERROR;
}

/*
 * boot_define_view_method :
 *
 * returns : NO_ERROR if all OK, ER_ status otherwise
 */
static int
boot_define_view_method (void)
{
  MOP class_mop;
  COLUMN columns[] = {
    {"meth_name", "varchar(255)"},
    {"class_name", "varchar(255)"},
    {"meth_type", "varchar(8)"},
    {"from_class_name", "varchar(255)"},
    {"from_meth_name", "varchar(255)"},
    {"func_name", "varchar(255)"}
  };
  int num_cols = sizeof (columns) / sizeof (columns[0]);
  int i;
  char stmt[2048];
  int error_code = NO_ERROR;

  class_mop = db_create_vclass (CTV_METHOD_NAME);
  if (class_mop == NULL)
    {
      assert (er_errid () != NO_ERROR);
      error_code = er_errid ();
      return error_code;
    }

  for (i = 0; i < num_cols; i++)
    {
      error_code = db_add_attribute (class_mop, columns[i].name, columns[i].type, NULL);
      if (error_code != NO_ERROR)
	{
	  return error_code;
	}
    }

  sprintf (stmt,
	   "SELECT [m].[meth_name], [m].[class_of].[class_name],"
	   " CASE WHEN [m].[meth_type] = 0 THEN 'INSTANCE' ELSE 'CLASS' END,"
	   " [m].[from_class_of].[class_name], [m].[from_meth_name], [s].[func_name] FROM [%s] [m], [%s] [s]"
	   " WHERE [s].[meth_of] = [m] AND (CURRENT_USER = 'DBA' OR {[m].[class_of].[owner].[name]} SUBSETEQ ("
	   " SELECT SET{CURRENT_USER} + COALESCE(SUM(SET{[t].[g].[name]}), SET{})"
	   " FROM [%s] [u], TABLE([groups]) AS [t]([g]) WHERE [u].[name] = CURRENT_USER) OR"
	   " {[m].[class_of]} SUBSETEQ (SELECT SUM(set{[au].[class_of]}) FROM [%s] [au]"
	   " WHERE {[au].[grantee].[name]} SUBSETEQ ("
	   " SELECT SET{CURRENT_USER} + COALESCE(SUM(SET{[t].[g].[name]}), SET{})"
	   " FROM [%s] [u], TABLE([groups]) AS [t]([g]) WHERE [u].[name] = CURRENT_USER) AND"
	   " [au].[auth_type] = 'SELECT'))", CT_METHOD_NAME, CT_METHSIG_NAME, AU_USER_CLASS_NAME, CT_CLASSAUTH_NAME,
	   AU_USER_CLASS_NAME);

  error_code = db_add_query_spec (class_mop, stmt);
  if (error_code != NO_ERROR)
    {
      return error_code;
    }

  error_code = au_change_owner (class_mop, Au_dba_user);
  if (error_code != NO_ERROR)
    {
      return error_code;
    }

  error_code = au_grant (Au_public_user, class_mop, AU_SELECT, false);
  if (error_code != NO_ERROR)
    {
      return error_code;
    }

  return NO_ERROR;
}

/*
 * boot_define_view_method_argument :
 *
 * returns : NO_ERROR if all OK, ER_ status otherwise
 */
static int
boot_define_view_method_argument (void)
{
  MOP class_mop;
  COLUMN columns[] = {
    {"meth_name", "varchar(255)"},
    {"class_name", "varchar(255)"},
    {"meth_type", "varchar(8)"},
    {"index_of", "integer"},
    {"data_type", "varchar(9)"},
    {"prec", "integer"},
    {"scale", "integer"},
    {"code_set", "integer"},
    {"domain_class_name", "varchar(255)"}
  };
  int num_cols = sizeof (columns) / sizeof (columns[0]);
  int i;
  char stmt[2048];
  int error_code = NO_ERROR;

  class_mop = db_create_vclass (CTV_METHARG_NAME);
  if (class_mop == NULL)
    {
      assert (er_errid () != NO_ERROR);
      error_code = er_errid ();
      return error_code;
    }

  for (i = 0; i < num_cols; i++)
    {
      error_code = db_add_attribute (class_mop, columns[i].name, columns[i].type, NULL);
      if (error_code != NO_ERROR)
	{
	  return error_code;
	}
    }

  sprintf (stmt,
	   "SELECT [s].[meth_of].[meth_name], [s].[meth_of].[class_of].[class_name],"
	   " CASE WHEN [s].[meth_of].[meth_type] = 0 THEN 'INSTANCE' ELSE 'CLASS' END,"
	   " [a].[index_of], [t].[type_name], [d].[prec], [d].[scale], [d].[code_set], [d].[class_of].[class_name]"
	   " FROM [%s] [s], [%s] [a], [%s] [d], [%s] [t]"
	   " WHERE [a].[meth_sig_of] = [s] AND [d].[object_of] = [a] AND [d].[data_type] = [t].[type_id] AND"
	   " (CURRENT_USER = 'DBA' OR {[s].[meth_of].[class_of].[owner].[name]} SUBSETEQ ("
	   " SELECT SET{CURRENT_USER} + COALESCE(SUM(SET{[t].[g].[name]}), SET{})"
	   " FROM [%s] [u], TABLE([groups]) AS [t]([g]) WHERE [u].[name] = CURRENT_USER) OR"
	   " {[s].[meth_of].[class_of]} SUBSETEQ (SELECT sum(set{[au].[class_of]}) FROM [%s] [au]"
	   " WHERE {[au].[grantee].[name]} SUBSETEQ ("
	   " SELECT SET{CURRENT_USER} + COALESCE(SUM(SET{[t].[g].[name]}), SET{})"
	   " FROM [%s] [u], TABLE([groups]) AS [t]([g]) WHERE [u].[name] = CURRENT_USER) AND"
	   " [au].[auth_type] = 'SELECT'))", CT_METHSIG_NAME, CT_METHARG_NAME, CT_DOMAIN_NAME, CT_DATATYPE_NAME,
	   AU_USER_CLASS_NAME, CT_CLASSAUTH_NAME, AU_USER_CLASS_NAME);

  error_code = db_add_query_spec (class_mop, stmt);
  if (error_code != NO_ERROR)
    {
      return error_code;
    }

  error_code = au_change_owner (class_mop, Au_dba_user);
  if (error_code != NO_ERROR)
    {
      return error_code;
    }

  error_code = au_grant (Au_public_user, class_mop, AU_SELECT, false);
  if (error_code != NO_ERROR)
    {
      return error_code;
    }

  return NO_ERROR;
}

/*
 * boot_define_view_method_argument_set_domain :
 *
 * returns : NO_ERROR if all OK, ER_ status otherwise
 *
 * Note:
 *
 */
static int
boot_define_view_method_argument_set_domain (void)
{
  MOP class_mop;
  COLUMN columns[] = {
    {"meth_name", "varchar(255)"},
    {"class_name", "varchar(255)"},
    {"meth_type", "varchar(8)"},
    {"index_of", "integer"},
    {"data_type", "varchar(9)"},
    {"prec", "integer"},
    {"scale", "integer"},
    {"code_set", "integer"},
    {"domain_class_name", "varchar(255)"}
  };
  int num_cols = sizeof (columns) / sizeof (columns[0]);
  int i;
  char stmt[2048];
  int error_code = NO_ERROR;

  class_mop = db_create_vclass (CTV_METHARG_SD_NAME);
  if (class_mop == NULL)
    {
      assert (er_errid () != NO_ERROR);
      error_code = er_errid ();
      return error_code;
    }

  for (i = 0; i < num_cols; i++)
    {
      error_code = db_add_attribute (class_mop, columns[i].name, columns[i].type, NULL);
      if (error_code != NO_ERROR)
	{
	  return error_code;
	}
    }

  sprintf (stmt,
	   "SELECT [s].[meth_of].[meth_name], [s].[meth_of].[class_of].[class_name],"
	   " CASE WHEN [s].[meth_of].[meth_type] = 0 THEN 'INSTANCE' ELSE 'CLASS' END,"
	   " [a].[index_of], [et].[type_name], [e].[prec], [e].[scale], [e].[code_set], [e].[class_of].[class_name]"
	   " FROM [%s] [s], [%s] [a], [%s] [d], TABLE([d].[set_domains]) AS [t]([e]), [%s] [et]"
	   " WHERE [a].[meth_sig_of] = [s] AND [d].[object_of] = [a] AND [e].[data_type] = [et].[type_id] AND"
	   " (CURRENT_USER = 'DBA' OR {[s].[meth_of].[class_of].[owner].[name]} SUBSETEQ ("
	   " SELECT SET{CURRENT_USER} + COALESCE(SUM(SET{[t].[g].[name]}), SET{})"
	   " FROM [%s] [u], TABLE([groups]) AS [t]([g]) WHERE [u].[name] = CURRENT_USER) OR"
	   " {[s].[meth_of].[class_of]} SUBSETEQ (SELECT sum(set{[au].[class_of]}) FROM [%s] [au]"
	   " WHERE {[au].[grantee].[name]} SUBSETEQ ("
	   " SELECT SET{CURRENT_USER} + COALESCE(SUM(SET{[t].[g].[name]}), SET{})"
	   " FROM [%s] [u], TABLE([groups]) AS [t]([g]) WHERE [u].[name] = CURRENT_USER) AND"
	   " [au].[auth_type] = 'SELECT'))", CT_METHSIG_NAME, CT_METHARG_NAME, CT_DOMAIN_NAME, CT_DATATYPE_NAME,
	   AU_USER_CLASS_NAME, CT_CLASSAUTH_NAME, AU_USER_CLASS_NAME);

  error_code = db_add_query_spec (class_mop, stmt);
  if (error_code != NO_ERROR)
    {
      return error_code;
    }

  error_code = au_change_owner (class_mop, Au_dba_user);
  if (error_code != NO_ERROR)
    {
      return error_code;
    }

  error_code = au_grant (Au_public_user, class_mop, AU_SELECT, false);
  if (error_code != NO_ERROR)
    {
      return error_code;
    }

  return NO_ERROR;
}

/*
 * boot_define_view_method_file :
 *
 * returns : NO_ERROR if all OK, ER_ status otherwise
 */
static int
boot_define_view_method_file (void)
{
  MOP class_mop;
  COLUMN columns[] = {
    {"class_name", "varchar(255)"},
    {"path_name", "varchar(255)"},
    {"from_class_name", "varchar(255)"}
  };
  int num_cols = sizeof (columns) / sizeof (columns[0]);
  int i;
  char stmt[2048];
  int error_code = NO_ERROR;

  class_mop = db_create_vclass (CTV_METHFILE_NAME);
  if (class_mop == NULL)
    {
      assert (er_errid () != NO_ERROR);
      error_code = er_errid ();
      return error_code;
    }

  for (i = 0; i < num_cols; i++)
    {
      error_code = db_add_attribute (class_mop, columns[i].name, columns[i].type, NULL);
      if (error_code != NO_ERROR)
	{
	  return error_code;
	}
    }

  sprintf (stmt,
	   "SELECT [f].[class_of].[class_name], [f].[path_name], [f].[from_class_of].[class_name] FROM [%s] [f]"
	   " WHERE CURRENT_USER = 'DBA' OR {[f].[class_of].[owner].[name]} SUBSETEQ ("
	   " SELECT SET{CURRENT_USER} + COALESCE(SUM(SET{[t].[g].[name]}), SET{})"
	   " FROM [%s] [u], TABLE([groups]) AS [t]([g]) WHERE [u].[name] = CURRENT_USER) OR"
	   " {[f].[class_of]} SUBSETEQ (SELECT SUM(SET{[au].[class_of]}) FROM [%s] [au]"
	   " WHERE {[au].[grantee].[name]} SUBSETEQ ("
	   " SELECT SET{CURRENT_USER} + COALESCE(SUM(SET{[t].[g].[name]}), SET{})"
	   " FROM [%s] [u], TABLE([groups]) AS [t]([g]) WHERE [u].[name] = CURRENT_USER) AND"
	   " [au].[auth_type] = 'SELECT')", CT_METHFILE_NAME, AU_USER_CLASS_NAME, CT_CLASSAUTH_NAME,
	   AU_USER_CLASS_NAME);

  error_code = db_add_query_spec (class_mop, stmt);
  if (error_code != NO_ERROR)
    {
      return error_code;
    }

  error_code = au_change_owner (class_mop, Au_dba_user);
  if (error_code != NO_ERROR)
    {
      return error_code;
    }

  error_code = au_grant (Au_public_user, class_mop, AU_SELECT, false);
  if (error_code != NO_ERROR)
    {
      return error_code;
    }

  return NO_ERROR;
}

/*
 * boot_define_view_index :
 *
 * returns : NO_ERROR if all OK, ER_ status otherwise
 */
static int
boot_define_view_index (void)
{
  MOP class_mop;
  COLUMN columns[] = {
    {"index_name", "varchar(255)"},
    {"is_unique", "varchar(3)"},
    {"is_reverse", "varchar(3)"},
    {"class_name", "varchar(255)"},
    {"key_count", "integer"},
    {"is_primary_key", "varchar(3)"},
    {"is_foreign_key", "varchar(3)"},
    {"filter_expression", "varchar(255)"},
    {"have_function", "varchar(3)"},
    {"comment", "varchar(1024)"},
    {"status", "varchar(255)"}
  };
  int num_cols = sizeof (columns) / sizeof (columns[0]);
  int i;
  char stmt[2048];
  int error_code = NO_ERROR;

  class_mop = db_create_vclass (CTV_INDEX_NAME);
  if (class_mop == NULL)
    {
      assert (er_errid () != NO_ERROR);
      error_code = er_errid ();
      return error_code;
    }

  for (i = 0; i < num_cols; i++)
    {
      error_code = db_add_attribute (class_mop, columns[i].name, columns[i].type, NULL);
      if (error_code != NO_ERROR)
	{
	  return error_code;
	}
    }

  sprintf (stmt,
	   "SELECT [i].[index_name], CASE WHEN [i].[is_unique] = 0 THEN 'NO' ELSE 'YES' END,"
	   " CASE WHEN [i].[is_reverse] = 0 THEN 'NO' ELSE 'YES' END, [i].[class_of].[class_name], [i].[key_count],"
	   " CASE WHEN [i].[is_primary_key] = 0 THEN 'NO' ELSE 'YES' END,"
	   " CASE WHEN [i].[is_foreign_key] = 0 THEN 'NO' ELSE 'YES' END, [i].[filter_expression],"
	   " CASE WHEN [i].[have_function] = 0 THEN 'NO' ELSE 'YES' END, [i].[comment],"
	   " CASE WHEN [i].[status] = 0 THEN 'NO_INDEX' "
	   " WHEN [i].[status] = 1 THEN 'NORMAL INDEX' "
	   " WHEN [i].[status] = 2 THEN 'INVISIBLE INDEX'"
	   " WHEN [i].[status] = 3 THEN 'INDEX IS IN ONLINE BUILDING' "
	   " ELSE 'NULL' END "
	   " FROM [%s] [i]"
	   " WHERE CURRENT_USER = 'DBA' OR {[i].[class_of].[owner].[name]} SUBSETEQ ("
	   " SELECT SET{CURRENT_USER} + COALESCE(SUM(SET{[t].[g].[name]}), SET{})"
	   " FROM [%s] [u], TABLE([groups]) AS [t]([g]) WHERE [u].[name] = CURRENT_USER) OR"
	   " {[i].[class_of]} SUBSETEQ (SELECT SUM(SET{[au].[class_of]}) FROM [%s] [au]"
	   " WHERE {[au].[grantee].[name]} SUBSETEQ ("
	   " SELECT SET{CURRENT_USER} + COALESCE(SUM(SET{[t].[g].[name]}), SET{})"
	   " FROM [%s] [u], TABLE([groups]) AS [t]([g]) WHERE [u].[name] = CURRENT_USER) AND"
	   " [au].[auth_type] = 'SELECT')", CT_INDEX_NAME, AU_USER_CLASS_NAME, CT_CLASSAUTH_NAME, AU_USER_CLASS_NAME);

  error_code = db_add_query_spec (class_mop, stmt);
  if (error_code != NO_ERROR)
    {
      return error_code;
    }

  error_code = au_change_owner (class_mop, Au_dba_user);
  if (error_code != NO_ERROR)
    {
      return error_code;
    }

  error_code = au_grant (Au_public_user, class_mop, AU_SELECT, false);
  if (error_code != NO_ERROR)
    {
      return error_code;
    }

  return NO_ERROR;
}

/*
 * boot_define_view_index_key :
 *
 * returns : NO_ERROR if all OK, ER_ status otherwise
 */
static int
boot_define_view_index_key (void)
{
  MOP class_mop;
  COLUMN columns[] = {
    {"index_name", "varchar(255)"},
    {"class_name", "varchar(255)"},
    {"key_attr_name", "varchar(255)"},
    {"key_order", "integer"},
    {"asc_desc", "varchar(4)"},
    {"key_prefix_length", "integer"},
    {"func", "varchar(255)"}
  };
  int num_cols = sizeof (columns) / sizeof (columns[0]);
  int i;
  char stmt[2048];
  int error_code = NO_ERROR;

  class_mop = db_create_vclass (CTV_INDEXKEY_NAME);
  if (class_mop == NULL)
    {
      assert (er_errid () != NO_ERROR);
      error_code = er_errid ();
      return error_code;
    }

  for (i = 0; i < num_cols; i++)
    {
      error_code = db_add_attribute (class_mop, columns[i].name, columns[i].type, NULL);
      if (error_code != NO_ERROR)
	{
	  return error_code;
	}
    }

  sprintf (stmt,
	   "SELECT [k].[index_of].[index_name], [k].[index_of].[class_of].[class_name],"
	   " [k].[key_attr_name], [k].[key_order], CASE [k].[asc_desc] WHEN 0 THEN 'ASC' WHEN 1 THEN 'DESC'"
	   " ELSE 'UNKN' END, [k].[key_prefix_length], [k].[func] FROM [%s] [k]"
	   " WHERE CURRENT_USER = 'DBA' OR {[k].[index_of].[class_of].[owner].[name]} SUBSETEQ ("
	   " SELECT SET{CURRENT_USER} + COALESCE(SUM(SET{[t].[g].[name]}), SET{})"
	   " FROM [%s] [u], TABLE([groups]) AS [t]([g]) WHERE [u].[name] = CURRENT_USER) OR"
	   " {[k].[index_of].[class_of]} SUBSETEQ (SELECT SUM(SET{[au].[class_of]}) FROM [%s] [au]"
	   " WHERE {[au].[grantee].[name]} SUBSETEQ ("
	   " SELECT SET{CURRENT_USER} + COALESCE(SUM(SET{[t].[g].[name]}), SET{})"
	   " FROM [%s] [u], TABLE([groups]) AS [t]([g]) WHERE [u].[name] = CURRENT_USER) AND"
	   " [au].[auth_type] = 'SELECT')", CT_INDEXKEY_NAME, AU_USER_CLASS_NAME, CT_CLASSAUTH_NAME,
	   AU_USER_CLASS_NAME);

  error_code = db_add_query_spec (class_mop, stmt);
  if (error_code != NO_ERROR)
    {
      return error_code;
    }

  error_code = au_change_owner (class_mop, Au_dba_user);
  if (error_code != NO_ERROR)
    {
      return error_code;
    }

  error_code = au_grant (Au_public_user, class_mop, AU_SELECT, false);
  if (error_code != NO_ERROR)
    {
      return error_code;
    }

  return NO_ERROR;
}

/*
 * boot_define_view_authorization :
 *
 * returns : NO_ERROR if all OK, ER_ status otherwise
 */
static int
boot_define_view_authorization (void)
{
  MOP class_mop;
  COLUMN columns[] = {
    {"grantor_name", "varchar(255)"},
    {"grantee_name", "varchar(255)"},
    {"class_name", "varchar(255)"},
    {"auth_type", "varchar(7)"},
    {"is_grantable", "varchar(3)"}
  };
  int num_cols = sizeof (columns) / sizeof (columns[0]);
  int i;
  char stmt[2048];
  int error_code = NO_ERROR;

  class_mop = db_create_vclass (CTV_AUTH_NAME);
  if (class_mop == NULL)
    {
      assert (er_errid () != NO_ERROR);
      error_code = er_errid ();
      return error_code;
    }

  for (i = 0; i < num_cols; i++)
    {
      error_code = db_add_attribute (class_mop, columns[i].name, columns[i].type, NULL);
      if (error_code != NO_ERROR)
	{
	  return error_code;
	}
    }

  sprintf (stmt,
	   "SELECT CAST([a].[grantor].[name] AS VARCHAR(255)),"
	   " CAST([a].[grantee].[name] AS VARCHAR(255)), [a].[class_of].[class_name], [a].[auth_type],"
	   " CASE WHEN [a].[is_grantable] = 0 THEN 'NO' ELSE 'YES' END FROM [%s] [a]"
	   " WHERE CURRENT_USER = 'DBA' OR {[a].[class_of].[owner].[name]} SUBSETEQ ("
	   " SELECT SET{CURRENT_USER} + COALESCE(SUM(SET{[t].[g].[name]}), SET{})"
	   " FROM [%s] [u], TABLE([groups]) AS [t]([g]) WHERE [u].[name] = CURRENT_USER) OR"
	   " {[a].[class_of]} SUBSETEQ (SELECT SUM(SET{[au].[class_of]}) FROM [%s] [au]"
	   " WHERE {[au].[grantee].[name]} SUBSETEQ ("
	   " SELECT SET{CURRENT_USER} + COALESCE(SUM(SET{[t].[g].[name]}), SET{})"
	   " FROM [%s] [u], TABLE([groups]) AS [t]([g]) WHERE [u].[name] = CURRENT_USER) AND"
	   " [au].[auth_type] = 'SELECT')", CT_CLASSAUTH_NAME, AU_USER_CLASS_NAME, CT_CLASSAUTH_NAME,
	   AU_USER_CLASS_NAME);

  error_code = db_add_query_spec (class_mop, stmt);
  if (error_code != NO_ERROR)
    {
      return error_code;
    }

  error_code = au_change_owner (class_mop, Au_dba_user);
  if (error_code != NO_ERROR)
    {
      return error_code;
    }

  error_code = au_grant (Au_public_user, class_mop, AU_SELECT, false);
  if (error_code != NO_ERROR)
    {
      return error_code;
    }

  return NO_ERROR;
}

/*
 * boot_define_view_trigger :
 *
 * returns : NO_ERROR if all OK, ER_ status otherwise
 */
static int
boot_define_view_trigger (void)
{
  MOP class_mop;
  COLUMN columns[] = {
    {"trigger_name", "varchar(255)"},
    {"target_class_name", "varchar(255)"},
    {"target_attr_name", "varchar(255)"},
    {"target_attr_type", "varchar(8)"},
    {"action_type", "integer"},
    {"action_time", "integer"},
    {"comment", "varchar(1024)"}
  };
  int num_cols = sizeof (columns) / sizeof (columns[0]);
  int i;
  char stmt[2048];
  int error_code = NO_ERROR;

  class_mop = db_create_vclass (CTV_TRIGGER_NAME);
  if (class_mop == NULL)
    {
      assert (er_errid () != NO_ERROR);
      error_code = er_errid ();
      return error_code;
    }

  for (i = 0; i < num_cols; i++)
    {
      error_code = db_add_attribute (class_mop, columns[i].name, columns[i].type, NULL);
      if (error_code != NO_ERROR)
	{
	  return error_code;
	}
    }

  sprintf (stmt,
	   "SELECT CAST([t].[name] AS VARCHAR(255)), [c].[class_name], CAST([t].[target_attribute] AS VARCHAR(255)),"
	   " CASE [t].[target_class_attribute] WHEN 0 THEN 'INSTANCE' ELSE 'CLASS' END,"
	   " [t].[action_type], [t].[action_time], [t].[comment]"
	   " FROM [%s] [t] LEFT OUTER JOIN [%s] [c] ON [t].[target_class] = [c].[class_of]"
	   " WHERE CURRENT_USER = 'DBA' OR {[t].[owner].[name]} SUBSETEQ (SELECT SET{CURRENT_USER} +"
	   " COALESCE(SUM(SET{[t].[g].[name]}), SET{}) FROM [%s] [u], TABLE([groups]) AS [t]([g])"
	   " WHERE [u].[name] = CURRENT_USER ) OR {[c]} SUBSETEQ (SELECT SUM(SET{[au].[class_of]}) FROM [%s] [au]"
	   " WHERE {[au].[grantee].[name]} SUBSETEQ (SELECT SET{CURRENT_USER} +"
	   " COALESCE(SUM(SET{[t].[g].[name]}), SET{}) FROM [%s] [u], TABLE([groups]) AS [t]([g])"
	   " WHERE [u].[name] = CURRENT_USER) AND [au].[auth_type] = 'SELECT')", TR_CLASS_NAME, CT_CLASS_NAME,
	   AU_USER_CLASS_NAME, CT_CLASSAUTH_NAME, AU_USER_CLASS_NAME);

  error_code = db_add_query_spec (class_mop, stmt);
  if (error_code != NO_ERROR)
    {
      return error_code;
    }

  error_code = au_change_owner (class_mop, Au_dba_user);
  if (error_code != NO_ERROR)
    {
      return error_code;
    }

  error_code = au_grant (Au_public_user, class_mop, AU_SELECT, false);
  if (error_code != NO_ERROR)
    {
      return error_code;
    }

  return NO_ERROR;
}

/*
 * boot_define_view_partition :
 *
 * returns : NO_ERROR if all OK, ER_ status otherwise
 */
static int
boot_define_view_partition (void)
{
  MOP class_mop;
  COLUMN columns[] = {
    {"class_name", "varchar(255)"},
    {"partition_name", "varchar(255)"},
    {"partition_class_name", "varchar(255)"},
    {"partition_type", "varchar(32)"},
    {"partition_expr", "varchar(2048)"},
    {"partition_values", "sequence of"},
    {"comment", "varchar(1024)"}
  };
  int num_cols = sizeof (columns) / sizeof (columns[0]);
  int i;
  char stmt[2048];
  int error_code = NO_ERROR;

  class_mop = db_create_vclass (CTV_PARTITION_NAME);
  if (class_mop == NULL)
    {
      assert (er_errid () != NO_ERROR);
      error_code = er_errid ();
      return error_code;
    }

  for (i = 0; i < num_cols; i++)
    {
      error_code = db_add_attribute (class_mop, columns[i].name, columns[i].type, NULL);
      if (error_code != NO_ERROR)
	{
	  return error_code;
	}
    }

  sprintf (stmt,
	   "SELECT [pp].[super_class_name] AS [class_name], [p].[pname] AS [partition_name],"
	   " CONCAT([pp].[super_class_name], '__p__', [p].[pname]) AS [partition_class_name],"
	   " CASE WHEN [p].[ptype] = 0 THEN 'HASH'"
	   " WHEN [p].[ptype] = 1 THEN 'RANGE' ELSE 'LIST' END AS [partition_type],"
	   " TRIM(SUBSTRING([pi].[pexpr] FROM 8 FOR (POSITION(' FROM ' IN [pi].[pexpr])-8)))"
	   " AS [partition_expression], [p].[pvalues] AS [partition_values], [p].[comment] AS [comment]"
	   " FROM [%s] [p],"
	   " (SELECT * FROM [%s] [sc], [%s] [sp] WHERE [sc].[class_name] = [sp].[class_of].[class_name]) [pp],"
	   " (SELECT [tt].[ss].[pexpr] AS [pexpr], [ss].[class_name] AS [class_name]"
	   " FROM [%s] [ss], TABLE ([ss].[partition]) AS [tt]([ss])) [pi]"
	   " WHERE [pp].[class_name] = [p].[class_of].[class_name] AND"
	   " [pi].[class_name] = [pp].[super_class_name] AND (CURRENT_USER = 'DBA' OR"
	   " {[p].[class_of].[owner].[name]} SUBSETEQ ("
	   " SELECT SET{CURRENT_USER} + COALESCE(SUM(SET{[t].[g].[name]}), SET{})"
	   " FROM [%s] [u], TABLE([groups]) AS [t]([g]) WHERE [u].[name] = CURRENT_USER) OR"
	   " {[p].[class_of]} SUBSETEQ (SELECT SUM(SET{[au].[class_of]}) FROM [%s] [au]"
	   " WHERE {[au].[grantee].[name]} SUBSETEQ ("
	   " SELECT SET{CURRENT_USER} + COALESCE(SUM(SET{[t].[g].[name]}), SET{})"
	   " FROM [%s] [u], TABLE([groups]) AS [t]([g]) WHERE [u].[name] = CURRENT_USER) AND"
	   " [au].[auth_type] = 'SELECT'))", CT_PARTITION_NAME, CTV_SUPER_CLASS_NAME, CT_PARTITION_NAME, CT_CLASS_NAME,
	   AU_USER_CLASS_NAME, CT_CLASSAUTH_NAME, AU_USER_CLASS_NAME);

  error_code = db_add_query_spec (class_mop, stmt);
  if (error_code != NO_ERROR)
    {
      return error_code;
    }

  error_code = au_change_owner (class_mop, Au_dba_user);
  if (error_code != NO_ERROR)
    {
      return error_code;
    }

  error_code = au_grant (Au_public_user, class_mop, AU_SELECT, false);
  if (error_code != NO_ERROR)
    {
      return error_code;
    }

  return NO_ERROR;
}

/*
 * boot_define_view_serial :
 *
 * returns : NO_ERROR if all OK, ER_ status otherwise
 */
static int
boot_define_view_serial (void)
{
#define QUERY_BUFFER_SIZE 2048

  MOP class_mop;
  COLUMN columns[] = {
    {"name", "string"},
    {"owner", CT_USER_NAME},
    {"current_val", "numeric(38,0)"},
    {"increment_val", "numeric(38,0)"},
    {"max_val", "numeric(38,0)"},
    {"min_val", "numeric(38,0)"},
    {"cyclic", "integer"},
    {"started", "integer"},
    {"class_name", "string"},
    {"att_name", "string"},
    {"cached_num", "integer"},
    {"comment", "varchar(1024)"}
  };
  int num_cols = sizeof (columns) / sizeof (columns[0]);
  int i;
  char stmt[QUERY_BUFFER_SIZE];
  int error_code = NO_ERROR;

  class_mop = db_create_vclass (CTV_SERIAL_NAME);
  if (class_mop == NULL)
    {
      assert (er_errid () != NO_ERROR);
      error_code = er_errid ();
      return error_code;
    }

  for (i = 0; i < num_cols; i++)
    {
      error_code = db_add_attribute (class_mop, columns[i].name, columns[i].type, NULL);
      if (error_code != NO_ERROR)
	{
	  return error_code;
	}
    }

  memset (stmt, '\0', sizeof(char) * QUERY_BUFFER_SIZE);

  sprintf (stmt, "SELECT [s].[name], [s].[owner], [s].[current_val], [s].[increment_val], [s].[max_val], "
	   "[s].[min_val], [s].[cyclic], [s].[started], [s].[class_name], [s].[att_name], [s].[cached_num], "
	   "[s].[comment] "
	   "FROM [%s] [s] ", CT_SERIAL_NAME);

  error_code = db_add_query_spec (class_mop, stmt);
  if (error_code != NO_ERROR)
    {
      return error_code;
    }

  error_code = au_change_owner (class_mop, Au_dba_user);
  if (error_code != NO_ERROR)
    {
      return error_code;
    }

  error_code = au_grant (Au_public_user, class_mop, AU_SELECT, false);
  if (error_code != NO_ERROR)
    {
      return error_code;
    }

  return NO_ERROR;
}

/*
 * boot_define_view_stored_procedure :
 *
 * returns : NO_ERROR if all OK, ER_ status otherwise
 */
static int
boot_define_view_stored_procedure (void)
{
  MOP class_mop;
  COLUMN columns[] = {
    {"sp_name", "varchar(255)"},
    {"sp_type", "varchar(16)"},
    {"return_type", "varchar(16)"},
    {"arg_count", "integer"},
    {"lang", "varchar(16)"},
    {"target", "varchar(4096)"},
    {"owner", "varchar(256)"},
    {"comment", "varchar(1024)"}
  };
  int num_cols = sizeof (columns) / sizeof (columns[0]);
  int i;
  char stmt[2048];
  int error_code = NO_ERROR;

  class_mop = db_create_vclass (CTV_STORED_PROC_NAME);
  if (class_mop == NULL)
    {
      assert (er_errid () != NO_ERROR);
      error_code = er_errid ();
      return error_code;
    }

  for (i = 0; i < num_cols; i++)
    {
      error_code = db_add_attribute (class_mop, columns[i].name, columns[i].type, NULL);
      if (error_code != NO_ERROR)
	{
	  return error_code;
	}
    }

  sprintf (stmt,
	   "SELECT [sp].[sp_name], CASE [sp].[sp_type] WHEN 1 THEN 'PROCEDURE' ELSE 'FUNCTION' END,"
	   " CASE WHEN [sp].[return_type] = 0 THEN 'void' WHEN [sp].[return_type] = 28 THEN 'CURSOR'"
	   " ELSE (SELECT [dt].[type_name] FROM [%s] [dt] WHERE [sp].[return_type] = [dt].[type_id]) END,"
	   " [sp].[arg_count], CASE [sp].[lang] WHEN 1 THEN 'JAVA' ELSE '' END,"
	   " [sp].[target], [sp].[owner].[name], [sp].[comment] FROM [%s] [sp]", CT_DATATYPE_NAME, CT_STORED_PROC_NAME);

  error_code = db_add_query_spec (class_mop, stmt);
  if (error_code != NO_ERROR)
    {
      return error_code;
    }

  error_code = au_change_owner (class_mop, Au_dba_user);
  if (error_code != NO_ERROR)
    {
      return error_code;
    }

  error_code = au_grant (Au_public_user, class_mop, AU_SELECT, false);
  if (error_code != NO_ERROR)
    {
      return error_code;
    }

  return NO_ERROR;
}

/*
 * boot_define_view_stored_procedure_arguments :
 *
 * returns : NO_ERROR if all OK, ER_ status otherwise
 */
static int
boot_define_view_stored_procedure_arguments (void)
{
  MOP class_mop;
  COLUMN columns[] = {
    {"sp_name", "varchar(255)"},
    {"index_of", "integer"},
    {"arg_name", "varchar(256)"},
    {"data_type", "varchar(16)"},
    {"mode", "varchar(6)"},
    {"comment", "varchar(1024)"}
  };
  int num_cols = sizeof (columns) / sizeof (columns[0]);
  int i;
  char stmt[2048];
  int error_code = NO_ERROR;

  class_mop = db_create_vclass (CTV_STORED_PROC_ARGS_NAME);
  if (class_mop == NULL)
    {
      assert (er_errid () != NO_ERROR);
      error_code = er_errid ();
      return error_code;
    }

  for (i = 0; i < num_cols; i++)
    {
      error_code = db_add_attribute (class_mop, columns[i].name, columns[i].type, NULL);
      if (error_code != NO_ERROR)
	{
	  return error_code;
	}
    }

  sprintf (stmt,
	   "SELECT [sp].[sp_name], [sp].[index_of], [sp].[arg_name], CASE [sp].[data_type]"
	   " WHEN 28 THEN 'CURSOR'"
	   " ELSE (SELECT [dt].[type_name] FROM [%s] [dt] WHERE [sp].[data_type] = [dt].[type_id]) END, CASE"
	   " WHEN [sp].[mode] = 1 THEN 'IN' WHEN [sp].[mode] = 2 THEN 'OUT' ELSE 'INOUT' END,"
	   " [sp].[comment] FROM [%s] [sp] ORDER BY [sp].[sp_name], [sp].[index_of]", CT_DATATYPE_NAME,
	   CT_STORED_PROC_ARGS_NAME);

  error_code = db_add_query_spec (class_mop, stmt);
  if (error_code != NO_ERROR)
    {
      return error_code;
    }

  error_code = au_change_owner (class_mop, Au_dba_user);
  if (error_code != NO_ERROR)
    {
      return error_code;
    }

  error_code = au_grant (Au_public_user, class_mop, AU_SELECT, false);
  if (error_code != NO_ERROR)
    {
      return error_code;
    }

  return NO_ERROR;
}

/*
 * boot_define_view_db_collation :
 *
 * returns : NO_ERROR if all OK, ER_ status otherwise
 */
static int
boot_define_view_db_collation (void)
{
  MOP class_mop;
  COLUMN columns[] = {
    {"coll_id", "integer"},
    {"coll_name", "varchar(255)"},
    {"charset_name", "varchar(255)"},
    {"is_builtin", "varchar(3)"},
    {"has_expansions", "varchar(3)"},
    {"contractions", "integer"},
    {"uca_strength", "varchar(255)"}
  };

  int num_cols = sizeof (columns) / sizeof (columns[0]);
  int i;
  char stmt[2048];
  int error_code = NO_ERROR;

  class_mop = db_create_vclass (CTV_DB_COLLATION_NAME);
  if (class_mop == NULL)
    {
      assert (er_errid () != NO_ERROR);
      error_code = er_errid ();
      return error_code;
    }

  for (i = 0; i < num_cols; i++)
    {
      error_code = db_add_attribute (class_mop, columns[i].name, columns[i].type, NULL);
      if (error_code != NO_ERROR)
	{
	  return error_code;
	}
    }

  sprintf (stmt,
	   "SELECT [c].[coll_id], [c].[coll_name], [ch].[charset_name], CASE [c].[built_in] WHEN 0 THEN 'No'"
	   " WHEN 1 THEN 'Yes' ELSE 'ERROR' END, CASE [c].[expansions] WHEN 0 THEN 'No'"
	   " WHEN 1 THEN 'Yes' ELSE 'ERROR' END, [c].[contractions], CASE [c].[uca_strength]"
	   " WHEN 0 THEN 'Not applicable' WHEN 1 THEN 'Primary' WHEN 2 THEN 'Secondary'"
	   " WHEN 3 THEN 'Tertiary' WHEN 4 THEN 'Quaternary' WHEN 5 THEN 'Identity' ELSE 'Unknown' END"
	   " FROM [%s] [c] JOIN [%s] [ch] ON [c].[charset_id] = [ch].[charset_id] ORDER BY [c].[coll_id]",
	   CT_COLLATION_NAME, CT_CHARSET_NAME);

  error_code = db_add_query_spec (class_mop, stmt);
  if (error_code != NO_ERROR)
    {
      return error_code;
    }

  error_code = au_change_owner (class_mop, Au_dba_user);
  if (error_code != NO_ERROR)
    {
      return error_code;
    }

  error_code = au_grant (Au_public_user, class_mop, AU_SELECT, false);
  if (error_code != NO_ERROR)
    {
      return error_code;
    }

  return NO_ERROR;
}

/*
 * boot_define_view_db_charset :
 *
 * returns : NO_ERROR if all OK, ER_ status otherwise
 */
static int
boot_define_view_db_charset (void)
{
  MOP class_mop;
  COLUMN columns[] = {
    {CT_DBCHARSET_CHARSET_ID, "integer"},
    {CT_DBCHARSET_CHARSET_NAME, "varchar(32)"},
    {CT_DBCHARSET_DEFAULT_COLLATION, "varchar(32)"},
    {CT_DBCHARSET_CHAR_SIZE, "int"}
  };

  int num_cols = sizeof (columns) / sizeof (columns[0]);
  int i;
  char stmt[2048];
  int error_code = NO_ERROR;

  class_mop = db_create_vclass (CTV_DB_CHARSET_NAME);
  if (class_mop == NULL)
    {
      assert (er_errid () != NO_ERROR);
      error_code = er_errid ();
      return error_code;
    }

  for (i = 0; i < num_cols; i++)
    {
      error_code = db_add_attribute (class_mop, columns[i].name, columns[i].type, NULL);
      if (error_code != NO_ERROR)
	{
	  return error_code;
	}
    }

  sprintf (stmt,
	   "SELECT [ch].[charset_id], [ch].[charset_name], [coll].[coll_name], [ch].[char_size] "
	   "FROM [%s] [ch] JOIN [%s] [coll] ON [ch].[default_collation] = [coll].[coll_id] "
	   "ORDER BY [ch].[charset_id]", CT_CHARSET_NAME, CT_COLLATION_NAME);

  error_code = db_add_query_spec (class_mop, stmt);
  if (error_code != NO_ERROR)
    {
      return error_code;
    }

  error_code = au_change_owner (class_mop, Au_dba_user);
  if (error_code != NO_ERROR)
    {
      return error_code;
    }

  error_code = au_grant (Au_public_user, class_mop, AU_SELECT, false);
  if (error_code != NO_ERROR)
    {
      return error_code;
    }

  return NO_ERROR;
}

/*
 * boot_define_view_db_server :
 *
 * returns : NO_ERROR if all OK, ER_ status otherwise
 */
static int
boot_define_view_db_server (void)
{
  MOP class_mop;
  COLUMN columns[] = {
    {"link_name", "varchar(255)"},
    {"host", "varchar(255)"},
    {"port", "integer"},
    {"db_name", "varchar(255)"},
    {"user_name", "varchar(255)"},
    //{"password", "varchar(256)"}
    {"properties", "varchar(2048)"},
    {"owner", "varchar(256)"},
    {"comment", "varchar(1024)"}

  };
  int num_cols = sizeof (columns) / sizeof (columns[0]);
  int i;
  char stmt[2048];
  int error_code = NO_ERROR;


  class_mop = db_create_vclass (CTV_DB_SERVER_NAME);
  if (class_mop == NULL)
    {
      assert (er_errid () != NO_ERROR);
      error_code = er_errid ();
      return error_code;
    }

  for (i = 0; i < num_cols; i++)
    {
      error_code = db_add_attribute (class_mop, columns[i].name, columns[i].type, NULL);
      if (error_code != NO_ERROR)
	{
	  return error_code;
	}
    }

  sprintf (stmt,
	   "SELECT [ds].[link_name], [ds].[host], [ds].[port], [ds].[db_name], [ds].[user_name], [ds].[properties],"
	   "       [ds].[owner].[name], [ds].[comment]"
	   " FROM [%s] [ds] WHERE CURRENT_USER = 'DBA' "
	   "  OR {[ds].[owner].[name]} SUBSETEQ (SELECT SET{CURRENT_USER} + COALESCE(SUM(SET{[t].[g].[name]}), SET{})"
	   "        FROM [%s] [u], TABLE([groups]) AS [t]([g]) WHERE [u].[name] = CURRENT_USER)"
	   "  OR {[ds]} SUBSETEQ ( SELECT SUM(SET{[au].[class_of]}) FROM [%s] [au] WHERE {[au].[grantee].[name]} "
	   "        SUBSETEQ ( SELECT SET{CURRENT_USER} + COALESCE(SUM(SET{[t].[g].[name]}), SET{}) "
	   "                   FROM [%s] [u], TABLE([groups]) AS [t]([g])"
	   "                   WHERE [u].[name] = CURRENT_USER) AND [au].[auth_type] = 'SELECT')", CT_DB_SERVER_NAME,
	   CT_USER_NAME, CT_CLASSAUTH_NAME, CT_USER_NAME);

  error_code = db_add_query_spec (class_mop, stmt);
  if (error_code != NO_ERROR)
    {
      return error_code;
    }

  error_code = au_change_owner (class_mop, Au_dba_user);
  if (error_code != NO_ERROR)
    {
      return error_code;
    }

  error_code = au_grant (Au_public_user, class_mop, AU_SELECT, false);
  if (error_code != NO_ERROR)
    {
      return error_code;
    }

  return NO_ERROR;
}

/*
 * catcls_vclass_install :
 *
 * returns : NO_ERROR if all OK, ER_ status otherwise
 */
static int
catcls_vclass_install (void)
{
  // *INDENT-OFF*
  struct catcls_function
  {
    const DEF_FUNCTION function;
  }
  clist[] =
  {
<<<<<<< HEAD
    {"CTV_CLASS_NAME", boot_define_view_class},
    {"CTV_SUPER_CLASS_NAME", boot_define_view_super_class},
    {"CTV_VCLASS_NAME", boot_define_view_vclass},
    {"CTV_ATTRIBUTE_NAME", boot_define_view_attribute},
    {"CTV_ATTR_SD_NAME", boot_define_view_attribute_set_domain},
    {"CTV_METHOD_NAME", boot_define_view_method},
    {"CTV_METHARG_NAME", boot_define_view_method_argument},
    {"CTV_METHARG_SD_NAME", boot_define_view_method_argument_set_domain},
    {"CTV_METHFILE_NAME", boot_define_view_method_file},
    {"CTV_INDEX_NAME", boot_define_view_index},
    {"CTV_INDEXKEY_NAME", boot_define_view_index_key},
    {"CTV_AUTH_NAME", boot_define_view_authorization},
    {"CTV_TRIGGER_NAME", boot_define_view_trigger},
    {"CTV_PARTITION_NAME", boot_define_view_partition},
    {"CTV_SERIAL_NAME", boot_define_view_serial},
    {"CTV_STORED_PROC_NAME", boot_define_view_stored_procedure},
    {"CTV_STORED_PROC_ARGS_NAME", boot_define_view_stored_procedure_arguments},
    {"CTV_DB_COLLATION_NAME", boot_define_view_db_collation},
    {"CTV_DB_CHARSET_NAME", boot_define_view_db_charset}
=======
    {boot_define_view_class},  /* CTV_CLASS_NAME */
    {boot_define_view_super_class}, /* CTV_SUPER_CLASS_NAME */
    {boot_define_view_vclass}, /* CTV_VCLASS_NAME */
    {boot_define_view_attribute}, /* CTV_ATTRIBUTE_NAME */
    {boot_define_view_attribute_set_domain}, /* CTV_ATTR_SD_NAME */
    {boot_define_view_method}, /* CTV_METHOD_NAME */
    {boot_define_view_method_argument}, /* CTV_METHARG_NAME */
    {boot_define_view_method_argument_set_domain}, /* CTV_METHARG_SD_NAME */
    {boot_define_view_method_file}, /* CTV_METHFILE_NAME */
    {boot_define_view_index}, /* CTV_INDEX_NAME */
    {boot_define_view_index_key}, /* CTV_INDEXKEY_NAME */
    {boot_define_view_authorization}, /* CTV_AUTH_NAME */
    {boot_define_view_trigger}, /* CTV_TRIGGER_NAME */
    {boot_define_view_partition}, /* CTV_PARTITION_NAME */
    {boot_define_view_stored_procedure}, /* CTV_STORED_PROC_NAME */
    {boot_define_view_stored_procedure_arguments}, /* CTV_STORED_PROC_ARGS_NAME */
    {boot_define_view_db_collation}, /* CTV_DB_COLLATION_NAME */
    {boot_define_view_db_charset}, /* CTV_DB_CHARSET_NAME */
    {boot_define_view_db_server} /* CTV_DB_SERVER_NAME */
>>>>>>> 117ddffb
  };
  // *INDENT-ON*

  int save;
  size_t i;
  size_t num_vclasses = sizeof (clist) / sizeof (clist[0]);
  int error_code = NO_ERROR;

  AU_DISABLE (save);

  for (i = 0; i < num_vclasses; i++)
    {
      error_code = (clist[i].function) ();
      if (error_code != NO_ERROR)
	{
	  goto end;
	}
    }

end:
  AU_ENABLE (save);

  return error_code;
}

#if defined (SA_MODE)
#if defined (ENABLE_UNUSED_FUNCTION)
/*
 * boot_build_catalog_classes :
 *
 * returns : NO_ERROR if all OK, ER_ status otherwise
 *
 *   dbname(in) :
 */
int
boot_build_catalog_classes (const char *dbname)
{
  int error_code = NO_ERROR;

  /* check if an old version database */
  if (locator_find_class (CT_CLASS_NAME) != NULL)
    {
      fprintf (stdout, "Database %s already has system catalog class/vclass\n", dbname);
      return 1;
    }
  else
    {
      bool cc_save;

      /* save and catcls_Enable */
      cc_save = catcls_Enable;
      catcls_Enable = false;

      error_code = catcls_class_install ();
      if (error_code == NO_ERROR)
	{
	  error_code = catcls_vclass_install ();
	}
      if (error_code == NO_ERROR)
	{
	  /* add method to db_authorization */
	  au_add_method_check_authorization ();

	  /* mark catalog class/view as a system class */
	  sm_mark_system_class_for_catalog ();

	  if (!tf_Metaclass_class.n_variable)
	    {
	      tf_compile_meta_classes ();
	    }
	  if (catcls_Enable != true)
	    {
	      error_code = catcls_compile_catalog_classes (NULL);
	      if (error_code == NO_ERROR)
		{
		  error_code = sm_force_write_all_classes ();
		  if (error_code == NO_ERROR)
		    {
		      error_code = au_force_write_new_auth ();
		    }
		}
	    }
	}
      /* restore catcls_Enable */
      catcls_Enable = cc_save;
    }

  return error_code;
}

/*
 * boot_destroy_catalog_classes :
 *
 * returns : NO_ERROR if all OK, ER_ status otherwise
 *
 *   dbname(in) :
 *
 * Note: destroy catalog by reverse order of building
 *
 */
int
boot_destroy_catalog_classes (void)
{
  int error_code = NO_ERROR;
  bool cc_save, save;

  int i;
  MOP classmop;
  const char *classes[] = {
    CT_CLASS_NAME,
    CT_ATTRIBUTE_NAME,
    CT_DOMAIN_NAME,
    CT_METHOD_NAME,
    CT_METHSIG_NAME,
    CT_METHARG_NAME,
    CT_METHFILE_NAME,
    CT_QUERYSPEC_NAME,
    CT_INDEX_NAME,
    CT_INDEXKEY_NAME,
    CT_CLASSAUTH_NAME,
    CT_DATATYPE_NAME,
    CT_PARTITION_NAME,
    CT_STORED_PROC_NAME,
    CT_STORED_PROC_ARGS_NAME,
    CTV_CLASS_NAME,
    CTV_SUPER_CLASS_NAME,
    CTV_VCLASS_NAME,
    CTV_ATTRIBUTE_NAME,
    CTV_ATTR_SD_NAME,
    CTV_METHOD_NAME,
    CTV_METHARG_NAME,
    CTV_METHARG_SD_NAME,
    CTV_METHFILE_NAME,
    CTV_INDEX_NAME,
    CTV_INDEXKEY_NAME,
    CTV_AUTH_NAME,
    CTV_TRIGGER_NAME,
    CTV_PARTITION_NAME,
    CTV_STORED_PROC_NAME,
    CTV_STORED_PROC_ARGS_NAME,
    CT_COLLATION_NAME,
    CT_DB_SERVER_NAME,
    CTV_DB_SERVER_NAME,
    NULL
  };

  /* check if catalog exists */
  if (locator_find_class (CT_CLASS_NAME) == NULL)
    {
      /* catalog does not exists */
      return NO_ERROR;
    }

  /* save and off catcls_Enable */
  cc_save = catcls_Enable;
  catcls_Enable = false;

  AU_DISABLE (save);

  /* drop method of db_authorization */
  error_code = db_drop_class_method (locator_find_class (CT_AUTHORIZATION_NAME), "check_authorization");
  /* error checking */
  if (error_code != NO_ERROR)
    {
      goto exit_on_error;
    }

  /* drop catalog class/vclass */
  for (i = 0; classes[i] != NULL; i++)
    {
      classmop = locator_find_class (classes[i]);
      if (!classmop)
	{
	  continue;		/* not found */
	}
      /* for vclass, revoke before drop */
      if (db_is_vclass (classmop))
	{
	  error_code = db_revoke (Au_public_user, classmop, AU_SELECT);
	  if (error_code != NO_ERROR)
	    {
	      goto exit_on_error;
	    }
	}

      /* drop class/view */
      error_code = db_drop_class (classmop);
      if (error_code == ER_OBJ_INVALID_ARGUMENTS)
	{
	  continue;
	}

      /* error checking */
      if (error_code != NO_ERROR)
	{
	  goto exit_on_error;
	}
    }

exit_on_error:

  AU_ENABLE (save);

  /* restore catcls_Enable */
  catcls_Enable = cc_save;

  return error_code;
}

/*
 * boot_rebuild_catalog_classes :
 *
 * returns : NO_ERROR if all OK, ER_ status otherwise
 *
 *   dbname(in) :
 */
int
boot_rebuild_catalog_classes (const char *dbname)
{
  int error_code = NO_ERROR;

  error_code = boot_destroy_catalog_classes ();

  if (error_code != NO_ERROR)
    {
      return error_code;
    }

  return boot_build_catalog_classes (dbname);
}
#endif /* ENABLE_UNUSED_FUNCTION */
#endif /* SA_MODE */

#if defined(CS_MODE)
char *
boot_get_host_connected (void)
{
  return boot_Host_connected;
}

#if defined (ENABLE_UNUSED_FUNCTION)
HA_SERVER_STATE
boot_get_ha_server_state (void)
{
  return boot_Server_credential.ha_server_state;
}
#endif /* ENABLE_UNUSED_FUNCTION */

/*
 * boot_get_lob_path - return the lob path which is received from the server
 */
const char *
boot_get_lob_path (void)
{
  return boot_Server_credential.lob_path;
}
#endif /* CS_MODE */

/*
 * boot_clear_host_connected () -
 */
void
boot_clear_host_connected (void)
{
#if defined(CS_MODE)
  boot_Host_connected[0] = '\0';
#endif
}

char *
boot_get_host_name (void)
{
  if (boot_Host_name[0] == '\0')
    {
      if (GETHOSTNAME (boot_Host_name, CUB_MAXHOSTNAMELEN) != 0)
	{
	  strcpy (boot_Host_name, boot_Client_id_unknown_string);
	}
      boot_Host_name[CUB_MAXHOSTNAMELEN - 1] = '\0';	/* bullet proof */
    }

  return boot_Host_name;
}

#if defined(CS_MODE)
/*
 * boot_check_locales () - checks that client locales are compatible with
 *                         server locales
 *
 *  return : error code
 *
 */
static int
boot_check_locales (BOOT_CLIENT_CREDENTIAL * client_credential)
{
  int error_code = NO_ERROR;
  LANG_COLL_COMPAT *server_collations = NULL;
  LANG_LOCALE_COMPAT *server_locales = NULL;
  int server_coll_cnt, server_locales_cnt;
  char cli_text[PATH_MAX];
  char srv_text[DB_MAX_IDENTIFIER_LENGTH + 10];

  error_code = boot_get_server_locales (&server_collations, &server_locales, &server_coll_cnt, &server_locales_cnt);
  if (error_code != NO_ERROR)
    {
      goto exit;
    }

  (void) basename_r (client_credential->get_program_name (), cli_text, sizeof (cli_text));
  snprintf (srv_text, sizeof (srv_text) - 1, "server '%s'", client_credential->get_db_name ());

  error_code = lang_check_coll_compat (server_collations, server_coll_cnt, cli_text, srv_text);
  if (error_code != NO_ERROR)
    {
      goto exit;
    }

  error_code = lang_check_locale_compat (server_locales, server_locales_cnt, cli_text, srv_text);

exit:
  if (server_collations != NULL)
    {
      free_and_init (server_collations);
    }
  if (server_locales != NULL)
    {
      free_and_init (server_locales);
    }

  return error_code;
}
#endif /* CS_MODE */

/*
 * boot_get_server_session_key () -
 */
char *
boot_get_server_session_key (void)
{
  return boot_Server_credential.server_session_key;
}

/*
 * boot_set_server_session_key () -
 */
void
boot_set_server_session_key (const char *key)
{
  memcpy (boot_Server_credential.server_session_key, key, SERVER_SESSION_KEY_SIZE);
}


#if defined(CS_MODE)
/*
 * boot_check_timezone_checksum () - checks that client timezone library is
 *	                             compatible with server timezone library
 *
 *  return : error code
 *
 */
static int
boot_check_timezone_checksum (BOOT_CLIENT_CREDENTIAL * client_credential)
{
  int error_code = NO_ERROR;
  char timezone_checksum[TZ_CHECKSUM_SIZE + 1];
  const TZ_DATA *tzd;
  char cli_text[PATH_MAX];
  char srv_text[DB_MAX_IDENTIFIER_LENGTH + 10];

  error_code = boot_get_server_timezone_checksum (timezone_checksum);
  if (error_code != NO_ERROR)
    {
      goto exit;
    }

  (void) basename_r (client_credential->get_program_name (), cli_text, sizeof (cli_text));
  snprintf (srv_text, sizeof (srv_text) - 1, "server '%s'", client_credential->get_db_name ());

  tzd = tz_get_data ();
  assert (tzd != NULL);
  error_code = check_timezone_compat (tzd->checksum, timezone_checksum, cli_text, srv_text);
exit:
  return error_code;
}
#endif /* CS_MODE */

/*
 * boot_client_find_and_cache_class_oids () - Cache class OID's on client for
 *					      fast class mop identifying.
 *
 * return    : Error code.
 */
static int
boot_client_find_and_cache_class_oids (void)
{
  MOP class_mop = NULL;
  int error;

  class_mop = sm_find_class (CT_SERIAL_NAME);
  if (class_mop == NULL)
    {
      error = er_errid ();
      if (error != NO_ERROR)
	{
	  return error;
	}
      er_set (ER_FATAL_ERROR_SEVERITY, ARG_FILE_LINE, ER_GENERIC_ERROR, 0);
      return ER_FAILED;
    }
  oid_set_cached_class_oid (OID_CACHE_SERIAL_CLASS_ID, &class_mop->oid_info.oid);

  class_mop = sm_find_class (CT_HA_APPLY_INFO_NAME);
  if (class_mop == NULL)
    {
      error = er_errid ();
      if (error != NO_ERROR)
	{
	  return error;
	}

      er_set (ER_FATAL_ERROR_SEVERITY, ARG_FILE_LINE, ER_GENERIC_ERROR, 0);
      return ER_FAILED;
    }
  oid_set_cached_class_oid (OID_CACHE_HA_APPLY_INFO_CLASS_ID, &class_mop->oid_info.oid);
  return NO_ERROR;
}<|MERGE_RESOLUTION|>--- conflicted
+++ resolved
@@ -5784,27 +5784,6 @@
   }
   clist[] =
   {
-<<<<<<< HEAD
-    {"CTV_CLASS_NAME", boot_define_view_class},
-    {"CTV_SUPER_CLASS_NAME", boot_define_view_super_class},
-    {"CTV_VCLASS_NAME", boot_define_view_vclass},
-    {"CTV_ATTRIBUTE_NAME", boot_define_view_attribute},
-    {"CTV_ATTR_SD_NAME", boot_define_view_attribute_set_domain},
-    {"CTV_METHOD_NAME", boot_define_view_method},
-    {"CTV_METHARG_NAME", boot_define_view_method_argument},
-    {"CTV_METHARG_SD_NAME", boot_define_view_method_argument_set_domain},
-    {"CTV_METHFILE_NAME", boot_define_view_method_file},
-    {"CTV_INDEX_NAME", boot_define_view_index},
-    {"CTV_INDEXKEY_NAME", boot_define_view_index_key},
-    {"CTV_AUTH_NAME", boot_define_view_authorization},
-    {"CTV_TRIGGER_NAME", boot_define_view_trigger},
-    {"CTV_PARTITION_NAME", boot_define_view_partition},
-    {"CTV_SERIAL_NAME", boot_define_view_serial},
-    {"CTV_STORED_PROC_NAME", boot_define_view_stored_procedure},
-    {"CTV_STORED_PROC_ARGS_NAME", boot_define_view_stored_procedure_arguments},
-    {"CTV_DB_COLLATION_NAME", boot_define_view_db_collation},
-    {"CTV_DB_CHARSET_NAME", boot_define_view_db_charset}
-=======
     {boot_define_view_class},  /* CTV_CLASS_NAME */
     {boot_define_view_super_class}, /* CTV_SUPER_CLASS_NAME */
     {boot_define_view_vclass}, /* CTV_VCLASS_NAME */
@@ -5823,8 +5802,8 @@
     {boot_define_view_stored_procedure_arguments}, /* CTV_STORED_PROC_ARGS_NAME */
     {boot_define_view_db_collation}, /* CTV_DB_COLLATION_NAME */
     {boot_define_view_db_charset}, /* CTV_DB_CHARSET_NAME */
-    {boot_define_view_db_server} /* CTV_DB_SERVER_NAME */
->>>>>>> 117ddffb
+    {boot_define_view_db_server}, /* CTV_DB_SERVER_NAME */
+    {boot_define_view_serial} /* CTV_SERIAL_NAME */
   };
   // *INDENT-ON*
 
