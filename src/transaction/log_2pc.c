/*
 * Copyright 2008 Search Solution Corporation
 * Copyright 2016 CUBRID Corporation
 *
 *  Licensed under the Apache License, Version 2.0 (the "License");
 *  you may not use this file except in compliance with the License.
 *  You may obtain a copy of the License at
 *
 *      http://www.apache.org/licenses/LICENSE-2.0
 *
 *  Unless required by applicable law or agreed to in writing, software
 *  distributed under the License is distributed on an "AS IS" BASIS,
 *  WITHOUT WARRANTIES OR CONDITIONS OF ANY KIND, either express or implied.
 *  See the License for the specific language governing permissions and
 *  limitations under the License.
 *
 */

/*
 * log_2pc.c -
 */

#ident "$Id$"

#include "log_2pc.h"

#include "config.h"
#if defined(SERVER_MODE)
#include "connection_error.h"
#endif /* SERVER_MODE */
#include "error_manager.h"
#include "lock_manager.h"
#include "log_append.hpp"
#include "log_comm.h"
#include "log_impl.h"
#include "log_lsa.hpp"
#include "log_reader.hpp"
#include "log_manager.h"
#include "memory_alloc.h"
#include "page_buffer.h"
#include "storage_common.h"
#include "system_parameter.h"

#if !defined(WINDOWS)
#include "tcp.h"		/* for css_gethostid */
#else /* !WINDOWS */
#include "wintcp.h"
#include "porting.h"
#endif /* !WINDOWS */

#include <stddef.h>
#include <string.h>
#include <limits.h>
#include <assert.h>

/* The following two are for getpid */
#include <sys/types.h>

#if !defined(SERVER_MODE)
#define	CSS_ENABLE_INTERRUPTS
#endif /* !SERVER_MODE */

/* Variables */
struct log_2pc_global_data
{
  int (*get_participants) (int *particp_id_length, void **block_particps_ids);
  int (*lookup_participant) (void *particp_id, int num_particps, void *block_particps_ids);
  char *(*sprintf_participant) (void *particp_id);
  void (*dump_participants) (FILE * fp, int block_length, void *block_particps_id);
  int (*send_prepare) (int gtrid, int num_particps, void *block_particps_ids);
  bool (*send_commit) (int gtrid, int num_particps, int *particp_indices, void *block_particps_ids);
  bool (*send_abort) (int gtrid, int num_particps, int *particp_indices, void *block_particps_ids, int collect);
};
struct log_2pc_global_data log_2pc_Userfun = { NULL, NULL, NULL, NULL, NULL, NULL, NULL };

static int log_2pc_get_num_participants (int *partid_len, void **block_particps_ids);
static int log_2pc_make_global_tran_id (TRANID tranid);
static bool log_2pc_check_duplicate_global_tran_id (int gtrid);
static int log_2pc_commit_first_phase (THREAD_ENTRY * thread_p, LOG_TDES * tdes, LOG_2PC_EXECUTE execute_2pc_type,
				       bool *decision);
static TRAN_STATE log_2pc_commit_second_phase (THREAD_ENTRY * thread_p, LOG_TDES * tdes, bool *decision);
static void log_2pc_append_start (THREAD_ENTRY * thread_p, LOG_TDES * tdes);
static void log_2pc_append_decision (THREAD_ENTRY * thread_p, LOG_TDES * tdes, LOG_RECTYPE decsion);
static LOG_TDES *log_2pc_find_tran_descriptor (int gtrid);
static int log_2pc_attach_client (THREAD_ENTRY * thread_p, LOG_TDES * tdes, LOG_TDES * client_tdes);
static void log_2pc_recovery_prepare (THREAD_ENTRY * thread_p, LOG_TDES * tdes, LOG_LSA * log_lsa,
				      LOG_PAGE * log_page_p);
static int log_2pc_recovery_start (THREAD_ENTRY * thread_p, LOG_TDES * tdes, LOG_LSA * log_lsa, LOG_PAGE * log_page_p,
				   int *ack_list, int *ack_count);
static int *log_2pc_expand_ack_list (THREAD_ENTRY * thread_p, int *ack_list, int *ack_count, int *size_ack_list);
static void log_2pc_recovery_recv_ack (THREAD_ENTRY * thread_p, LOG_LSA * log_lsa, LOG_PAGE * log_page_p, int *ack_list,
				       int *ack_count);
static int log_2pc_recovery_analysis_record (THREAD_ENTRY * thread_p, LOG_RECTYPE record_type, LOG_TDES * tdes,
					     LOG_LSA * log_lsa, LOG_PAGE * log_page_p, int **ack_list, int *ack_count,
					     int *size_ack_list, bool *search_2pc_prepare, bool *search_2pc_start);
static void log_2pc_recovery_collecting_participant_votes (THREAD_ENTRY * thread_p, LOG_TDES * tdes);
static void log_2pc_recovery_abort_decision (THREAD_ENTRY * thread_p, LOG_TDES * tdes);
static void log_2pc_recovery_commit_decision (THREAD_ENTRY * thread_p, LOG_TDES * tdes);
static void log_2pc_recovery_committed_informing_participants (THREAD_ENTRY * thread_p, LOG_TDES * tdes);
static void log_2pc_recovery_aborted_informing_participants (THREAD_ENTRY * thread_p, LOG_TDES * tdes);

/*
 *     FUNCTIONS RELATED TO COMMUNICATION BETWEEN THIS MODULE AND YOUR
 *      APPLICATION (I.E, BETWEEN COORDINATOR AND PARTICIPANTS OR VICE VERSA)
 */

/*
 * log_2pc_find_particps - Find all participants
 *
 * return:  number of participants
 *
 *   partid_len(in): Length of each participant (Set as a side effect)
 *   block_particps_ids(in): An array of participant ids where each participant id
 *                        is of length "partid_len" (Set as a side effect)
 *
 * NOTE:Find the participants of the current transaction. If the
 *              the transaction was not distributed one, the number of
 *              participants is set to zero.
 */
static int
log_2pc_get_num_participants (int *partid_len, void **block_particps_ids)
{
  void *block;
  int num_particps;

  if (log_2pc_Userfun.get_participants == NULL)
    {
      partid_len = 0;
      block_particps_ids = NULL;
      return 0;
    }

  num_particps = (*log_2pc_Userfun.get_participants) (partid_len, &block);
  if (num_particps > 0)
    {
      *block_particps_ids = malloc (num_particps * *partid_len);
      if (*block_particps_ids == NULL)
	{
	  /* Failure */
	  return -1;
	}
      memcpy (*block_particps_ids, block, num_particps * *partid_len);
    }
  else
    {
      *block_particps_ids = NULL;
    }

  return num_particps;
}

/*
 * log_2pc_sprintf_particp - A STRING VERSION OF PARTICIPANT-ID
 *
 * return:
 *
 *   particp_id(in): Desired participant identifier
 *
 * NOTE:Return a string version of the given participant that can be
 *              printed using the quilifier %s of printf.
 */
char *
log_2pc_sprintf_particp (void *particp_id)
{
  if (log_2pc_Userfun.sprintf_participant == NULL)
    {
      return NULL;
    }
  return (*log_2pc_Userfun.sprintf_participant) (particp_id);
}

/*
 * log_2pc_dump_participants - Dump all participants
 *
 * return: nothing..
 *
 *   block_length(in): Length of each participant.
 *   block_particps_ids(in): An array of particpant ids. The length of each
 *                        element should be known by the callee.
 *
 * Note:Print all participants in a readable form. The particpant
 *              length is used to find out the number of participants.
 */
void
log_2pc_dump_participants (FILE * fp, int block_length, void *block_particps_ids)
{
  if (log_2pc_Userfun.dump_participants == NULL)
    {
      return;
    }
  (*log_2pc_Userfun.dump_participants) (fp, block_length, block_particps_ids);
}

/*
 * log_2pc_send_prepare - SEND A PREPARE MESSAGE TO PARTICIPANTS
 *
 * return:
 *
 *   gtrid(in): Global/distributed transaction identifier
 *   num_particps(in): Number of participants at block_particps_ids
 *   block_particps_ids(in): An array of particpant ids. The length of each
 *                        element should be known by the callee.
 *
 * NOTE: Send a prepare to commit message to all participants, then
 *              collects the votes and retruns true if all participants are
 *              willing to commit, otherwise, false is returned.
 *
 *              Currently, our communication subsystem does not provide an
 *              asynchronous capabilities for multicasting. Once this is
 *              provided, the jobs of this function will change. For example,
 *              the collecting of votes will be done through interrupts, and
 *              so on.
 */
bool
log_2pc_send_prepare (int gtrid, int num_particps, void *block_particps_ids)
{
  if (log_2pc_Userfun.send_prepare == NULL)
    {
      return true;
    }

  return (*log_2pc_Userfun.send_prepare) (gtrid, num_particps, block_particps_ids);
}

/*
 * log_2pc_send_commit_decision - SEND A COMMIT TO PARTICIPANTS
 *
 * return:
 *
 *   gtrid(in): Global/distributed transaction identifier
 *   num_particps(in): Number of participants at block_particps_ids
 *   particps_indices(in): Participant indices
 *   block_particps_ids(in): An array of particpant ids. The length of each
 *                        element should be known by the callee.
 *
 * NOTE:Send the commit decision to participants which have not
 *              received the commit decision. This is found by looking to the
 *              particps_indices array. If the ith element of the array is 0,
 *              the ith participant needs to be informed, otherwise, it does
 *              not have to. The particps_indices cannot be NULL. When a
 *              participant acknowledge for receiving the decisions, the
 *              function log_2pc_append_recv_ack must be called indicating the index
 *              number.
 *
 *              Currently, our communication subsystem does not provide an
 *              asynchronous capabilities for multicasting. Once this is
 *              provided, the jobs of this function will change. For example,
 *              the collecting of votes will be done through interrupts, and
 *              so on.
 */
bool
log_2pc_send_commit_decision (int gtrid, int num_particps, int *particps_indices, void *block_particps_ids)
{
  bool result = true;

  if (log_2pc_Userfun.send_commit != NULL)
    {
      result = (*log_2pc_Userfun.send_commit) (gtrid, num_particps, particps_indices, block_particps_ids);
    }

  return result;
}

/*
 * log_2pc_send_abort_decision - SEND AN ABORT TO PARTICIPANTS
 *
 * return:
 *
 *   gtrid(in): Global/distributed transaction identifier
 *   num_particps(in): Number of participants at block_particps_ids
 *   particps_indices(in):  Participant indices
 *   block_particps_ids(in): An array of particpant ids. The length of each
 *                        element should be known by the callee.
 *   collect(in): Wheater or not acks should be collected
 *
 * NOTE:Send the abort decision to participants which have not received
 *              the abort decision and that they were willing to commit. This
 *              is found by looking to the particps_indices array. If the ith
 *              element of the array is 0, the ith participant needs to be
 *              informed, otherwise, it does not have to. If the
 *              particps_indices is NULL, we must sent to all participants.
 *              If collect ack is used to indicate to participants if an ack
 *              is needed. An acks is not needed if the abort was decided
 *              before entering 2PC. When collect is true and when a
 *              participant acknowledge for receiving the decisonis received,
 *              the function log_2pc_append_recv_ack must be called indicating the
 *              index number.
 *
 *              Currently, our communication subsystem does not provide an
 *              asynchronous capabilities for multicasting. Once this is
 *              provided, the jobs of this function will change. For example,
 *              the collecting of votes will be done through interrupts, and
 *              so on.
 */
bool
log_2pc_send_abort_decision (int gtrid, int num_particps, int *particps_indices, void *block_particps_ids, bool collect)
{
  bool result = true;

  if (log_2pc_Userfun.send_abort != NULL)
    {
      result = (*log_2pc_Userfun.send_abort) (gtrid, num_particps, particps_indices, block_particps_ids, collect);
    }

  return result;
}

/*
 *
 *       	      THE REST OF SUPPORTING 2PC FUNCTIONS
 *
 */

#if defined (ENABLE_UNUSED_FUNCTION)
/*
 * log_get_global_tran_id - FIND CURRENT GLOBAL TRANID
 *
 * return: gtrid
 *
 * NOTE:Find current gloabl transaction identifier.
 */
int
log_get_global_tran_id (THREAD_ENTRY * thread_p)
{
  int tran_index;
  LOG_TDES *tdes;		/* Transaction descriptor */
  int gtrid = LOG_2PC_NULL_GTRID;

  tran_index = LOG_FIND_THREAD_TRAN_INDEX (thread_p);

  TR_TABLE_CS_ENTER (thread_p);

  tdes = LOG_FIND_TDES (tran_index);
  if (tdes != NULL)
    {
      if (tdes->gtrid == LOG_2PC_NULL_GTRID && log_2pc_is_tran_distributed (tdes) == true)
	{
	  tdes->gtrid = log_2pc_make_global_tran_id (tdes->trid);
	}

      gtrid = tdes->gtrid;
    }

  TR_TABLE_CS_EXIT (thread_p);

  return gtrid;
}
#endif

/*
 * log_2pc_make_global_tran_id - Make a global transaction identifier for
 *                       2pc purposes
 *
 * return:
 *
 *   tranid(in): Transaction identifier
 *
 * NOTE:Build a global transaction identifier based on the host
 *              identifier, the process identifier and the transaction
 *              identifier.
 */
static int
log_2pc_make_global_tran_id (TRANID tranid)
{
  unsigned char *ptr;
  unsigned int hash;
  unsigned int value;
  unsigned int unsig_gtrid;
  int gtrid;
  unsigned int i;

  unsig_gtrid = 0;

  /* HASH THE HOST IDENTIFIER INTO ONE BYTE */
  value = css_gethostid ();
  hash = 0;
  ptr = (unsigned char *) &value;
  for (i = 0; i < sizeof (value); i++)
    {
      hash = (hash << 5) - hash + *ptr++;
    }
  /* Don't use more than one byte */
  /* set the MSB to zero */
  unsig_gtrid = unsig_gtrid + ((hash % UCHAR_MAX) & 0x7F);

  /* HASH THE PROCESS IDENTIFIER INTO ONE BYTE */
  value = (unsigned int) getpid ();
  hash = 0;
  ptr = (unsigned char *) &value;
  for (i = 0; i < sizeof (value); i++)
    {
      hash = (hash << 5) - hash + *ptr++;
    }
  /* Don't use more than one byte */
  unsig_gtrid = (unsig_gtrid << 8) + (hash % UCHAR_MAX);


  /* FOLD the TRANSACTION IDENTIFIER INTO TWO */
  unsigned short ushort_one;
  unsigned short ushort_two;
  memcpy (&ushort_one, &tranid, sizeof (unsigned short));
  memcpy (&ushort_two, (char *) (&tranid) + sizeof (unsigned short), sizeof (unsigned short));
  hash = ushort_one;
  hash = (hash << 5) - hash + ushort_two;

  /* Don't use more than two byte */
  unsig_gtrid = (unsig_gtrid << 16) + (hash % SHRT_MAX);


  /*
   * Make sure that another 2PC transaction does not have this identifier.
   * If there is one, subtract one and check again. Note that the identifier
   * may be duplicated in a remote site, we do not have control about this.
   */

  gtrid = (int) unsig_gtrid;

  value = 1;
  if (gtrid == LOG_2PC_NULL_GTRID)
    {
      gtrid--;
    }

  while (log_2pc_check_duplicate_global_tran_id (gtrid))
    {
      gtrid--;

      if (gtrid == LOG_2PC_NULL_GTRID)
	{
	  gtrid--;
	}
    }

  return (int) gtrid;
}

/*
 * log_2pc_check_duplicate_global_tran_id
 *
 * return:
 *
 *   gtrid(in): Global transaction identifier
 *
 * Note:
 */
static bool
log_2pc_check_duplicate_global_tran_id (int gtrid)
{
  LOG_TDES *tdes;		/* Transaction descriptor */
  int i;

  for (i = 0; i < log_Gl.trantable.num_total_indices; i++)
    {
      if (i != LOG_SYSTEM_TRAN_INDEX)
	{
	  tdes = LOG_FIND_TDES (i);
	  if (tdes != NULL && tdes->trid != NULL_TRANID && tdes->gtrid != LOG_2PC_NULL_GTRID && gtrid == tdes->gtrid)
	    {
	      return true;
	    }
	}
    }

  return false;
}

/*
 * log_2pc_commit_first_phase
 *
 * return:
 *
 *   tdes(in):
 *
 * Note:
 */
static int
log_2pc_commit_first_phase (THREAD_ENTRY * thread_p, LOG_TDES * tdes, LOG_2PC_EXECUTE execute_2pc_type, bool *decision)
{
  int i;

  /* Start the first phase of 2PC. Prepare to commit or voting phase */
  if (tdes->state == TRAN_ACTIVE)
    {
      /*
       * Start prepare to commit at coordinator site
       * Note: that the transient classnames table entries should have
       * already been taken care of.
       */

      /*
       * Release share locks types and record that the 2PC has started.
       * NOTE: that log_2pc_append_start flushes the log and change the state
       *       of the transaction 2PC collecting votes
       */

      /*
       * Start the 2PC for this coordinator
       */
      log_2pc_append_start (thread_p, tdes);

      if (execute_2pc_type == LOG_2PC_EXECUTE_FULL)
	{
	  /*
	   * This is the coordinatoor root
	   */
	  lock_unlock_all_shared_get_all_exclusive (thread_p, NULL);
	}

      /* Initialize the Acknowledgement vector to 0 */
      i = sizeof (int) * tdes->coord->num_particps;

      tdes->coord->ack_received = (int *) malloc (i);
      if (tdes->coord->ack_received == NULL)
	{
	  /* Out of memory */
	  logpb_fatal_error (thread_p, true, ARG_FILE_LINE, "log_2pc_commit");
	  return ER_OUT_OF_VIRTUAL_MEMORY;
	}

      for (i = 0; i < tdes->coord->num_particps; i++)
	{
	  tdes->coord->ack_received[i] = false;
	}

      *decision = log_2pc_send_prepare (tdes->gtrid, tdes->coord->num_particps, tdes->coord->block_particps_ids);
    }
  else
    {
      /*
       * We are not in the right mode for the prepare to commit phase
       */
      *decision = false;

      return ER_FAILED;
    }

  return NO_ERROR;
}

/*
 * log_2pc_commit_second_phase
 *
 * return:
 *
 *   tdes(in):
 *
 * Note:
 */
static TRAN_STATE
log_2pc_commit_second_phase (THREAD_ENTRY * thread_p, LOG_TDES * tdes, bool *decision)
{
  TRAN_STATE state;

  if (*decision == true)
    {
      /*
       * DECISION is COMMIT
       * The coordinator and all participants of distributed transaction
       * have agreed to commit the transaction. The commit decision is
       * forced to the log to find out the decision in the case of a crash.
       */

      log_2pc_append_decision (thread_p, tdes, LOG_2PC_COMMIT_DECISION);

      /*
       * The transaction has been declared as 2PC commit. We could execute the
       * LOCAL COMMIT AND THE REMOTE COMMITS IN PARALLEL, however our
       * communication subsystem does not support asynchronous communication
       * types. The commitment of the participants is done after the local
       * commitment is completed.
       */

      /* Save the state.. so it can be reverted to the 2pc state .. */
      state = tdes->state;
      /* 2PC protocol does not support RETAIN LOCK */
      (void) log_commit_local (thread_p, tdes, false, false);

      tdes->state = state;	/* Revert to 2PC state... */
      /*
       * If the following function fails, the transaction will be dangling
       * and we need to retry sending the decision at another point.
       * We have already decided and log the decision in the log file.
       */
      (void) log_2pc_send_commit_decision (tdes->gtrid, tdes->coord->num_particps, tdes->coord->ack_received,
					   tdes->coord->block_particps_ids);
      /* Check if all the acknowledgments have been received */
      state = log_complete_for_2pc (thread_p, tdes, LOG_COMMIT, LOG_NEED_NEWTRID);
    }
  else
    {
      /*
       * DECISION is ABORT
       * The coordinator and/or some of the participants of distributed
       * transaction could not agree to commit the transaction. The abort
       * decision is logged. We do not need to forced since the default is
       * abort. It does not matter whether this is a root coordinator or not
       * the current site has decide to abort.
       */

      /*
       * If the transaction is active and there are not acknowledgments
       * needed, the abort for the distributed transaction was decided
       * without using the 2PC
       */

      if (tdes->state != TRAN_ACTIVE || tdes->coord->ack_received != NULL)
	{
	  log_2pc_append_decision (thread_p, tdes, LOG_2PC_ABORT_DECISION);
	}

      /*
       * The transaction has been declared as 2PC abort. We could execute the
       * LOCAL ABORT AND THE REMOTE ABORTS IN PARALLEL, however our
       * communication subsystem does not support asynchronous communication
       * types. The abort of the participants is done after the local abort
       * is completed.
       */

      /* Save the state.. so it can be reverted to the 2pc state .. */
      state = tdes->state;
      /* 2PC protocol does not support RETAIN LOCK */
      (void) log_abort_local (thread_p, tdes, false);

      if (tdes->state == TRAN_UNACTIVE_ABORTED)
	{
	  tdes->state = state;	/* Revert to 2PC state... */
	}
      /*
       * Execute the abort at participants sites at this time.
       */
      if (tdes->coord->ack_received)
	{
	  /*
	   * Current site was also a coordinator site (of course not the root
	   * coordinator). Thus, we need to collect acknowledgments.
	   *
	   * If the following function fails, the transaction will be dangling
	   * and we need to retry sending the decision at another point.
	   * We have already decided and log the decision in the log file.
	   */
	  (void) log_2pc_send_abort_decision (tdes->gtrid, tdes->coord->num_particps, tdes->coord->ack_received,
					      tdes->coord->block_particps_ids, true);
	}
      else
	{
	  /*
	   * Abort was decided without using the 2PC protocol at this site.
	   * That is, the participants are not prepare to commit). Therefore,
	   * there is no need to collect acknowledgments.
	   *
	   * If the following function fails, the transaction will be dangling
	   * and we need to retry sending the decision at another point.
	   * We have already decided and log the decision in the log file.
	   */
	  (void) log_2pc_send_abort_decision (tdes->gtrid, tdes->coord->num_particps, tdes->coord->ack_received,
					      tdes->coord->block_particps_ids, false);
	}
      /* Check if all the acknowledgments have been received */
      state = log_complete_for_2pc (thread_p, tdes, LOG_ABORT, LOG_NEED_NEWTRID);
    }

  return state;
}

/*
 * log_2pc_commit - Follow two phase commit protocol (coordinator's algorithm)
 *
 * return: TRAN_STATE
 *
 *   tdes(in): State structure of transaction of the log record
 *   execute_2pc_type(in): Phase of two phase commit to execute
 *   decision(in/out): Wheater coordinator and its participants agree to
 *                       commit or abort the transaction
 *
 */
TRAN_STATE
log_2pc_commit (THREAD_ENTRY * thread_p, log_tdes * tdes, LOG_2PC_EXECUTE execute_2pc_type, bool *decision)
{
  TRAN_STATE state;

  if (tdes->gtrid == LOG_2PC_NULL_GTRID)
    {
      TR_TABLE_CS_ENTER (thread_p);
      tdes->gtrid = log_2pc_make_global_tran_id (tdes->trid);
      TR_TABLE_CS_EXIT (thread_p);
    }

  /*
   * PHASE I of 2PC: Guarantee commitment (i.e., coordinator and participants
   *                 are Voting)
   */

  /* If the transaction is ready to commit, the first phase of the 2PC has already been completed, so skip it here */

  if (execute_2pc_type == LOG_2PC_EXECUTE_FULL || execute_2pc_type == LOG_2PC_EXECUTE_PREPARE)
    {
      if (log_2pc_commit_first_phase (thread_p, tdes, execute_2pc_type, decision) != NO_ERROR)
	{
	  return tdes->state;
	}
    }
  else
    {
      /*
       * We are currently not executing the first phase of 2PC. The decsion is
       * already known
       */
      if (execute_2pc_type == LOG_2PC_EXECUTE_COMMIT_DECISION)
	{
	  *decision = true;
	}
      else
	{
	  *decision = false;
	}
    }

  /*
   * PHASE II of 2PC: Inform decsion to participants (i.e., either commit or
   *                  abort)
   */
  if (execute_2pc_type != LOG_2PC_EXECUTE_PREPARE || *decision == false)
    {
      state = log_2pc_commit_second_phase (thread_p, tdes, decision);
    }
  else
    {
      state = tdes->state;
    }

  return state;
}

/*
 * log_set_global_tran_info - SET GLOBAL TRANSACTION INFORMATION
 *
 * return:
 *
 *   gtrid(in): global transaction identifier
 *   info(in): pointer to the user information to be set
 *   size(in): size of the user information to be set
 *
 * NOTE:Set the user information related with the global transaction.
 *              The global transaction identified by the 'gtrid' should exist
 *              and should be the value returned by 'db_2pc_start_transaction'
 *              You can use this function to set the longer format of global
 *              transaction identifier such as XID of XA interface.
 */
int
log_2pc_set_global_tran_info (THREAD_ENTRY * thread_p, int gtrid, void *info, int size)
{
  LOG_TDES *tdes;
  int i;

  if (gtrid != LOG_2PC_NULL_GTRID)
    {
      TR_TABLE_CS_ENTER (thread_p);

      for (i = 0; i < log_Gl.trantable.num_total_indices; i++)
	{
	  tdes = LOG_FIND_TDES (i);
	  if (tdes != NULL && tdes->trid != NULL_TRANID && tdes->gtrid == gtrid)
	    {
	      /* The transaction is in the middle of the 2PC protocol, we cannot set. */
	      if (LOG_ISTRAN_2PC (tdes))
		{
		  er_set (ER_ERROR_SEVERITY, ARG_FILE_LINE, ER_LOG_CANNOT_SET_GTRINFO, 2, gtrid,
			  log_state_string (tdes->state));

		  TR_TABLE_CS_EXIT (thread_p);
		  return ER_LOG_CANNOT_SET_GTRINFO;
		}

	      /* Set the global transaction information. If already set, overwrite it. */
	      if (tdes->gtrinfo.info_data != NULL)
		{
		  free_and_init (tdes->gtrinfo.info_data);
		}
	      tdes->gtrinfo.info_data = malloc (size);
	      if (tdes->gtrinfo.info_data == NULL)
		{
		  TR_TABLE_CS_EXIT (thread_p);
		  return ER_OUT_OF_VIRTUAL_MEMORY;
		}
	      tdes->gtrinfo.info_length = size;
	      (void) memcpy (tdes->gtrinfo.info_data, info, size);

	      TR_TABLE_CS_EXIT (thread_p);
	      return NO_ERROR;
	    }
	}

      TR_TABLE_CS_EXIT (thread_p);
    }

  er_set (ER_ERROR_SEVERITY, ARG_FILE_LINE, ER_LOG_2PC_UNKNOWN_GTID, 1, gtrid);
  return ER_LOG_2PC_UNKNOWN_GTID;
}

/*
 * log_get_global_tran_info - Get global transaction information
 *
 * return: NO_ERROR or error code
 *
 *   gtrid(in): global transaction identifier
 *   buffer(in): pointer to the buffer into which the user information is stored
 *   size(in): size of the buffer
 *
 * NOTE:Get the user information of the global transaction identified
 *              by the 'gtrid'.
 *              You can use this function to get the longer format of global
 *              transaction identifier such as XID of XA interface. This
 *              function is designed to use if you want to get XID after
 *              calling 'db_2pc_prepared_transactions' to support xa_recover()
 */
int
log_2pc_get_global_tran_info (THREAD_ENTRY * thread_p, int gtrid, void *buffer, int size)
{
  LOG_TDES *tdes;
  int i;

  assert (buffer != NULL);
  assert (size >= 0);

  if (gtrid != LOG_2PC_NULL_GTRID)
    {

      TR_TABLE_CS_ENTER (thread_p);

      for (i = 0; i < log_Gl.trantable.num_total_indices; i++)
	{
	  tdes = LOG_FIND_TDES (i);
	  if (tdes != NULL && tdes->trid != NULL_TRANID && tdes->gtrid == gtrid)
	    {
	      /* If the global transation information is not set, error. */
	      if (tdes->gtrinfo.info_data == NULL)
		{
		  er_set (ER_ERROR_SEVERITY, ARG_FILE_LINE, ER_LOG_CANNOT_SET_GTRINFO, 1, gtrid);

		  TR_TABLE_CS_EXIT (thread_p);
		  return ER_LOG_CANNOT_SET_GTRINFO;
		}

	      /* Copy the global transaction information to the buffer. */
	      if (size > tdes->gtrinfo.info_length)
		{
		  size = tdes->gtrinfo.info_length;
		}
	      (void) memcpy (buffer, tdes->gtrinfo.info_data, size);

	      TR_TABLE_CS_EXIT (thread_p);
	      return NO_ERROR;
	    }
	}

      TR_TABLE_CS_EXIT (thread_p);
    }

  er_set (ER_ERROR_SEVERITY, ARG_FILE_LINE, ER_LOG_2PC_UNKNOWN_GTID, 1, gtrid);
  return ER_LOG_2PC_UNKNOWN_GTID;
}

/*
 * log_2pc_start - START TRANSACTION AS A PART OF GLOBAL TRANSACTION
 *
 * return: return global transaction identifier
 *
 * NOTE:Make current transaction as a part of a global transaction by
 *              assigning a global transaction identifier(gtrid).
 *              It is recommended to call this function just after the end of
 *              a transaction(commit or abort) before executing other works.
 *              This function is one way of getting gtrid of the transaction.
 *              The other way is to use 'db_2pc_prepare_to_commit_transaction'
 *              The function 'db_2pc_prepare_transaction' should be used if
 *              this function is called.
 */
int
log_2pc_start (THREAD_ENTRY * thread_p)
{
  LOG_TDES *tdes;
  int tran_index;

  tran_index = LOG_FIND_THREAD_TRAN_INDEX (thread_p);
  tdes = LOG_FIND_TDES (tran_index);
  if (tdes == NULL)
    {
      er_set (ER_FATAL_ERROR_SEVERITY, ARG_FILE_LINE, ER_LOG_UNKNOWN_TRANINDEX, 1, tran_index);
      return LOG_2PC_NULL_GTRID;
    }

  if (!LOG_ISTRAN_ACTIVE (tdes))
    {
      er_set (ER_FATAL_ERROR_SEVERITY, ARG_FILE_LINE, ER_LOG_2PC_CANNOT_START, 1, log_state_string (tdes->state));
      return LOG_2PC_NULL_GTRID;
    }

  if (tdes->gtrid == LOG_2PC_NULL_GTRID)
    {
      TR_TABLE_CS_ENTER (thread_p);
      tdes->gtrid = log_2pc_make_global_tran_id (tdes->trid);
      TR_TABLE_CS_EXIT (thread_p);
    }

  return tdes->gtrid;
}

/*
 * log_2pc_prepare - PREPARE TRANSACTION TO COMMIT
 *
 * return: TRAN_STATE
 *
 * NOTE: Prepare the current transaction for commitment in 2PC. The
 *              transaction should be made as a part of a global transaction
 *              before by 'db_2pc_start_transaction', a pair one of this
 *              function.
 *              The system promises not to unilaterally abort the transaction.
 *              After this function call, the only API functions that should
 *              be executed are 'db_commit_transaction' &
 *              'db_abort_transaction'.
 */
TRAN_STATE
log_2pc_prepare (THREAD_ENTRY * thread_p)
{
  LOG_TDES *tdes;
  int tran_index;

  tran_index = LOG_FIND_THREAD_TRAN_INDEX (thread_p);
  tdes = LOG_FIND_TDES (tran_index);
  if (tdes == NULL)
    {
      er_set (ER_FATAL_ERROR_SEVERITY, ARG_FILE_LINE, ER_LOG_UNKNOWN_TRANINDEX, 1, tran_index);
      return TRAN_UNACTIVE_UNKNOWN;
    }

  if (tdes->gtrid == LOG_2PC_NULL_GTRID)
    {
      /* Transaction is not started by 'log_2pc_start', cannot be prepared. */
      er_set (ER_FATAL_ERROR_SEVERITY, ARG_FILE_LINE, ER_LOG_2PC_NOT_STARTED, 1, tdes->trid);
      return tdes->state;
    }

  return log_2pc_prepare_global_tran (thread_p, tdes->gtrid);
}

/*
 * log_2pc_recovery_prepared - OBTAIN LIST OF PREPARED TRANSACTIONS
 *
 * return:  the number of ids copied into 'gtrids[]'
 *
 *   gtrids(in): array into which global transaction identifiers are copied
 *   size(in): size of 'gtrids[]' array
 *
 * NOTE:For restart recovery of global transactions, this function
 *              returns gtrids of transactions in prepared state, which was
 *              a part of a global transaction.
 *              If the return value is less than the 'size', there's no more
 *              transactions to recover.
 */
int
log_2pc_recovery_prepared (THREAD_ENTRY * thread_p, int gtrids[], int size)
{
  LOG_TDES *tdes;
  int i, count = 0;

  assert (size >= 0);

  TR_TABLE_CS_ENTER (thread_p);

  for (i = 0; i < log_Gl.trantable.num_total_indices; i++)
    {
      tdes = LOG_FIND_TDES (i);
      if (tdes != NULL && tdes->trid != NULL_TRANID && tdes->gtrid != LOG_2PC_NULL_GTRID
	  && LOG_ISTRAN_2PC_PREPARE (tdes))
	{
	  if (size <= count)
	    {
	      break;
	    }
	  gtrids[count++] = tdes->gtrid;
	}
    }

  TR_TABLE_CS_EXIT (thread_p);
  return count;
}

/*
 * log_2pc_find_tran_descriptor -
 *
 * return:
 *
 *   gtrid(in): global transaction identifier
 *
 * Note:
 */
static LOG_TDES *
log_2pc_find_tran_descriptor (int gtrid)
{
  LOG_TDES *tdes;
  int i;

  /*
   * Check if the client_user has a 2PC prepare index. If it does, attach
   * this index to the given user.
   */
  for (i = 0; i < log_Gl.trantable.num_total_indices; i++)
    {
      tdes = LOG_FIND_TDES (i);
      if (tdes != NULL && tdes->trid != NULL_TRANID && tdes->gtrid != LOG_2PC_NULL_GTRID
	  && LOG_ISTRAN_2PC_PREPARE (tdes) && (tdes->gtrid == gtrid))
	{
	  return tdes;
	}
    }

  return NULL;
}

/*
 * log_2pc_attach_client -
 *
 * return:
 *
 *   gtrid(in): global transaction identifier
 *
 * Note:
 */
static int
log_2pc_attach_client (THREAD_ENTRY * thread_p, LOG_TDES * tdes, LOG_TDES * client_tdes)
{
  /*
   * Abort the current client transaction, then attach to the desired
   * transaction.
   */
  (void) log_abort (thread_p, NULL_TRAN_INDEX);

  /*
   * Copy the contents of the 2PC transaction descriptor over the
   * client transaction index.
   */
  tdes->isloose_end = false;
  tdes->isolation = client_tdes->isolation;
  tdes->wait_msecs = client_tdes->wait_msecs;
  /*
   * The client identification remains the same. So there is not a need
   * to set clientids.
   */

  /* Return the table entry that is not going to be used anymore */
  logtb_free_tran_index (thread_p, client_tdes->tran_index);
  LOG_SET_CURRENT_TRAN_INDEX (thread_p, tdes->tran_index);

  /* Reduce the number of loose end transactions by one */
  log_Gl.trantable.num_prepared_loose_end_indices--;

  return NO_ERROR;
}

/*
 * log_2pc_attach_global_tran - Join coordinator to 2pc transaction
 *
 * return:  New transaction index..
 *
 *   gtrid(in): Global transaction identifier
 *
 * NOTE:The current client index is freed and the one with the given
 *              2PC loose end (i.e., transaction waiting for decision)
 *              transaction is returned. The old client transaction is aborted
 *              before the attachement, the old client transaction must not be
 *              in the middle of a 2PC.
 *              It is recommended to attach a client to a 2PC loose end
 *              transaction just after the client restart or after a commit
 *              or abort.
 *              The attachment is done by copying some information of the
 *              current transaction client index over the 2PC loose end index
 *              and the previous assigned client index is freed.
 *              The attachment may fail if the current client user is not the
 *              same that the original user due to recovery client issues.
 */
int
log_2pc_attach_global_tran (THREAD_ENTRY * thread_p, int gtrid)
{
  LOG_TDES *client_tdes;	/* The current (client) transaction descriptor */
  LOG_TDES *tdes;		/* Transaction descriptor */
  int tran_index;

  assert (gtrid != LOG_2PC_NULL_GTRID);

  tran_index = LOG_FIND_THREAD_TRAN_INDEX (thread_p);
  client_tdes = LOG_FIND_TDES (tran_index);
  if (client_tdes == NULL)
    {
      er_set (ER_FATAL_ERROR_SEVERITY, ARG_FILE_LINE, ER_LOG_UNKNOWN_TRANINDEX, 1, tran_index);
      return NULL_TRAN_INDEX;
    }

  if (LOG_ISTRAN_2PC (client_tdes))
    {
      /*
       * The current transaction is in the middle of the 2PC protocol, we
       * cannot attach at this moment
       */
      er_set (ER_ERROR_SEVERITY, ARG_FILE_LINE, ER_LOG_2PC_CANNOT_ATTACH, 2, client_tdes->trid, gtrid);
      return NULL_TRAN_INDEX;
    }

  TR_TABLE_CS_ENTER (thread_p);

  if (log_Gl.trantable.num_prepared_loose_end_indices > 0)
    {
      tdes = log_2pc_find_tran_descriptor (gtrid);
      if (tdes == NULL)
	{
	  goto error;
	}

      if (log_2pc_attach_client (thread_p, tdes, client_tdes) != NO_ERROR)
	{
	  er_set (ER_ERROR_SEVERITY, ARG_FILE_LINE, ER_LOG_2PC_CANNOT_ATTACH, 2, gtrid, client_tdes->trid);

	  TR_TABLE_CS_EXIT (thread_p);
	  return NULL_TRAN_INDEX;
	}

      TR_TABLE_CS_EXIT (thread_p);
      return (tdes->tran_index);
    }

error:

  TR_TABLE_CS_EXIT (thread_p);

  /* There is no such transaction to attach to */
  er_set (ER_ERROR_SEVERITY, ARG_FILE_LINE, ER_LOG_2PC_UNKNOWN_GTID, 1, gtrid);
  return NULL_TRAN_INDEX;

}

/*
 * log_2pc_prepare_global_tran - Prepare the transaction to commit
 *
 * return: TRAN_STATE
 *
 *   gtrid(in): Identifier of the global transaction. The coordinator is
 *             responsible for generating the global transaction identifier.
 *
 * NOTE:This function prepares the transaction identified by "gtrid"
 *              for commitment. Any objects and data that the transaction held
 *              or modified are placed in a state that can be guarantee the
 *              the commintment of the transaction by coordinator request
 *              regardless of failures. The shared type locks (IS, S) acquired
 *              by the transaction are released (SIX is demoted to IX lock)
 *              and the exclusive type locks (IX, X) acquired by the
 *              transaction are saved in the log as part of the prepare to
 *              commit log record. This is needed since, we must guarantee the
 *              consistency of the updated data until the transaction is
 *              either committed or aborted by the coordinator regardless of
 *              failures. If the transaction cannot be committed, it was
 *              previously aborted, and the coordinator is notified of such
 *              state.
 */
TRAN_STATE
log_2pc_prepare_global_tran (THREAD_ENTRY * thread_p, int gtrid)
{
  LOG_TDES *tdes;		/* Transaction descriptor */
  LOG_TDES *other_tdes;		/* Transaction descriptor */
  LOG_REC_2PC_PREPCOMMIT *prepared;	/* A prepare to commit log record */
  LK_ACQUIRED_LOCKS acq_locks;	/* List of acquired locks */
  bool decision;		/* The decision: success or failure */
  TRAN_STATE state;		/* The state of the transaction */
  int size;
  int i;
  int tran_index;
  LOG_PRIOR_NODE *node;
  LOG_LSA start_lsa;

  tran_index = LOG_FIND_THREAD_TRAN_INDEX (thread_p);
  tdes = LOG_FIND_TDES (tran_index);
  if (tdes == NULL)
    {
      er_set (ER_FATAL_ERROR_SEVERITY, ARG_FILE_LINE, ER_LOG_UNKNOWN_TRANINDEX, 1, tran_index);
      return TRAN_UNACTIVE_UNKNOWN;
    }

  if (!LOG_ISTRAN_ACTIVE (tdes))
    {
      /*
       * May be a system error since transaction is not active.. cannot be
       * prepared to committed
       */
#if defined(CUBRID_DEBUG)
      er_log_debug (ARG_FILE_LINE,
		    "log_2pc_prepare: Transaction %d " "(index = %d) is not active for prepare to commit."
		    " Its state is %s\n", tdes->trid, tdes->tran_index, log_state_string (tdes->state));
#endif /* CUBRID_DEBUG */
      return tdes->state;
    }

  if (tdes->topops.last >= 0)
    {
      /*
       * This is likely a system error since the transaction is being prepared
       * to commit when there are system permanent operations attached to it.
       * We assume that the transaction finished those top actions and that a
       * commit is required on them.
       */

#if defined(CUBRID_DEBUG)
      er_log_debug (ARG_FILE_LINE,
		    "log_2pc_prepare: May be a system error.\n" "Prepare to commit requested on the transaction = %d"
		    " (index = %d) which has permanent operations attached"
		    " to it.\n Will attach those system operations to the" " transaction\n", tdes->trid,
		    tdes->tran_index);
#endif /* CUBRID_DEBUG */
      assert (false);
      while (tdes->topops.last >= 0)
	{
	  log_sysop_attach_to_outer (thread_p);
	}
    }

  /* Check if the given global transaction identifier is unique. Perform a linear search on the transaction table and
   * make sure that the given identifier is not being used by another transaction. Since the number of entries in the
   * transaction table is expected to be reasonably small, there is no need to use a hashing mechanism here. */

  TR_TABLE_CS_ENTER (thread_p);

  for (i = 0; i < log_Gl.trantable.num_total_indices; i++)
    {
      other_tdes = LOG_FIND_TDES (i);
      if (other_tdes == NULL)
	{
	  er_set (ER_FATAL_ERROR_SEVERITY, ARG_FILE_LINE, ER_LOG_UNKNOWN_TRANINDEX, 1,
		  LOG_FIND_THREAD_TRAN_INDEX (thread_p));
	  TR_TABLE_CS_EXIT (thread_p);
	  return TRAN_UNACTIVE_UNKNOWN;
	}

      if (other_tdes != tdes && other_tdes->trid != NULL_TRANID && other_tdes->gtrid != LOG_2PC_NULL_GTRID
	  && other_tdes->gtrid == gtrid)
	{
	  /* This gtrid is not unique; It is already been used */
	  er_set (ER_ERROR_SEVERITY, ARG_FILE_LINE, ER_LOG_2PC_NON_UNIQUE_GTID, 1, gtrid);
	  TR_TABLE_CS_EXIT (thread_p);
	  return tdes->state;
	}
    }
  TR_TABLE_CS_EXIT (thread_p);

  /*
   * Check if the current site is not only a participant but also a
   * coordinator for some other participnats. If the current site is a
   * coordinator of the transaction,its participants must prepare to commit
   * before we can proceed with the prepare to commit. If not all the
   * participants are willing to commit, the prepare to commit cannot be
   * guaranteed; thus, the transaction is aborted at this site and its
   * participants that were willing to commit teh transaction.
   */

  tdes->gtrid = gtrid;
  if (log_2pc_is_tran_distributed (tdes))
    {
      /*
       * Site is also a coordinator, so we need to execute a nested 2PC
       */
      state = log_2pc_commit (thread_p, tdes, LOG_2PC_EXECUTE_PREPARE, &decision);
      if (decision == false)
	{
	  return state;
	}

      /* Now proceed as participant of the distributed transaction */
    }

  lock_unlock_all_shared_get_all_exclusive (thread_p, &acq_locks);

  /*
   * Indicate that we are willing to commit the transaction
   */

  size = 0;
  if (acq_locks.obj != NULL)
    {
      size = acq_locks.nobj_locks * sizeof (LK_ACQOBJ_LOCK);
    }

  node =
    prior_lsa_alloc_and_copy_data (thread_p, LOG_2PC_PREPARE, RV_NOT_DEFINED, NULL, tdes->gtrinfo.info_length,
				   (char *) tdes->gtrinfo.info_data, size, (char *) acq_locks.obj);
  if (node == NULL)
    {
      if (acq_locks.obj != NULL)
	{
	  free_and_init (acq_locks.obj);
	}

      return TRAN_UNACTIVE_UNKNOWN;
    }

  prepared = (LOG_REC_2PC_PREPCOMMIT *) node->data_header;

  memcpy (prepared->user_name, tdes->client.get_db_user (), DB_MAX_USER_LENGTH);
  prepared->gtrid = gtrid;
  prepared->gtrinfo_length = tdes->gtrinfo.info_length;
  prepared->num_object_locks = acq_locks.nobj_locks;
  /* ignore num_page_locks */
  prepared->num_page_locks = 0;

  start_lsa = prior_lsa_next_record (thread_p, node, tdes);

  if (acq_locks.obj != NULL)
    {
      free_and_init (acq_locks.obj);
    }

  /*
   * END append. The log need to be flushed since we need to guarantee
   * the commitment of the transaction if the coordinator requests commit
   */

  tdes->state = TRAN_UNACTIVE_2PC_PREPARE;
  logpb_flush_pages (thread_p, &start_lsa);

  return tdes->state;
}

/*
 * log_2pc_read_prepare - READ PREPARE_TO_COMMIT LOG RECORD
 *
 * return: nothing
 *
 *   acquire_locks(in): specify if list of locks needs to be read from the log
 *                record and the listed locks needs to be acquired.
 *   tdes(in): Transaction descriptor
 *   log_lsa(in): Log address identifier containing the log record
 *   log_pgptr(in): the buffer containing the log page
 *
 * NOTE:This function is used to read the prepared log record from the
 *              system log at the specified location. If "acquire_locks"
 *              parameter is off only the global transaction identifier is
 *              read. If this parameter is on, on the other hand, the list of
 *              update-type locks that the transaction had acquired at the
 *              time of crash is also read from the log record, and the listed
 *              locks aqcuired.
 *              Note that the parameters specifying the location of the log
 *              record to be read are updated to point to the end of the
 *              record.
 */
void
log_2pc_read_prepare (THREAD_ENTRY * thread_p, int acquire_locks, log_tdes * tdes, LOG_LSA * log_lsa,
		      LOG_PAGE * log_page_p)
{
  LOG_REC_2PC_PREPCOMMIT *prepared;	/* A 2PC prepare to commit log record */
  LK_ACQUIRED_LOCKS acq_locks;	/* List of acquired locks before the system crash */
  int size;

  LOG_READ_ADVANCE_WHEN_DOESNT_FIT (thread_p, sizeof (*prepared), log_lsa, log_page_p);

  prepared = (LOG_REC_2PC_PREPCOMMIT *) ((char *) log_page_p->area + log_lsa->offset);

  tdes->client.set_system_internal_with_user (prepared->user_name);

  tdes->gtrid = prepared->gtrid;
  tdes->gtrinfo.info_length = prepared->gtrinfo_length;

  LOG_READ_ADD_ALIGN (thread_p, sizeof (*prepared), log_lsa, log_page_p);

  if (tdes->gtrinfo.info_length > 0)
    {
      tdes->gtrinfo.info_data = malloc (tdes->gtrinfo.info_length);
      if (tdes->gtrinfo.info_data == NULL)
	{
	  logpb_fatal_error (thread_p, true, ARG_FILE_LINE, "log_2pc_read_prepare");

	  return;
	}

      /* Read the global transaction user information data */
      LOG_READ_ALIGN (thread_p, log_lsa, log_page_p);

      logpb_copy_from_log (thread_p, (char *) tdes->gtrinfo.info_data, tdes->gtrinfo.info_length, log_lsa, log_page_p);
    }

  /* If the update-type locks that the transaction had obtained before the crash needs to be aqcuired, read them from
   * the log record and obtain the locks at this time. */

  if (acquire_locks != false)
    {
      /* Read in the list of locks to acquire */

      LOG_READ_ALIGN (thread_p, log_lsa, log_page_p);

      acq_locks.nobj_locks = prepared->num_object_locks;
      acq_locks.obj = NULL;

      if (acq_locks.nobj_locks > 0)
	{
	  /* obtain the list of locks to acquire on objects */
	  size = acq_locks.nobj_locks * sizeof (LK_ACQOBJ_LOCK);
	  acq_locks.obj = (LK_ACQOBJ_LOCK *) malloc (size);
	  if (acq_locks.obj == NULL)
	    {
	      logpb_fatal_error (thread_p, true, ARG_FILE_LINE, "log_2pc_read_prepare");
	      return;
	    }

	  logpb_copy_from_log (thread_p, (char *) acq_locks.obj, size, log_lsa, log_page_p);
	  LOG_READ_ALIGN (thread_p, log_lsa, log_page_p);
	}

      if (acq_locks.nobj_locks > 0)
	{
	  /* Acquire the locks */
	  if (lock_reacquire_crash_locks (thread_p, &acq_locks, tdes->tran_index) != LK_GRANTED)
	    {
	      logpb_fatal_error (thread_p, true, ARG_FILE_LINE, "log_2pc_read_prepare");
	      return;
	    }

	  free_and_init (acq_locks.obj);
	}
    }
}

void
log_2pc_read_prepare (THREAD_ENTRY * thread_p, int acquire_locks, log_tdes * tdes, log_reader & log_pgptr_reader)
{
  LOG_REC_2PC_PREPCOMMIT *prepared;	/* A 2PC prepare to commit log record */
  LK_ACQUIRED_LOCKS acq_locks;	/* List of acquired locks before the system crash */
  int size;

  log_pgptr_reader.advance_when_does_not_fit (sizeof (*prepared));

<<<<<<< HEAD
  prepared = const_cast < LOG_REC_2PC_PREPCOMMIT * >(log_pgptr_reader.reinterpret_cptr < LOG_REC_2PC_PREPCOMMIT > ());
=======
  // *INDENT-OFF*
  prepared = const_cast<LOG_REC_2PC_PREPCOMMIT*> (log_pgptr_reader.reinterpret_cptr<LOG_REC_2PC_PREPCOMMIT> ());
  // *INDENT-ON*
>>>>>>> de22e3aa

  tdes->client.set_system_internal_with_user (prepared->user_name);

  tdes->gtrid = prepared->gtrid;
  tdes->gtrinfo.info_length = prepared->gtrinfo_length;

  log_pgptr_reader.add_align (sizeof (*prepared));

  if (tdes->gtrinfo.info_length > 0)
    {
      tdes->gtrinfo.info_data = malloc (tdes->gtrinfo.info_length);
      if (tdes->gtrinfo.info_data == NULL)
	{
	  logpb_fatal_error (thread_p, true, ARG_FILE_LINE, "log_2pc_read_prepare");

	  return;
	}

      /* Read the global transaction user information data */
      log_pgptr_reader.align ();

      log_pgptr_reader.copy_from_log ((char *) tdes->gtrinfo.info_data, tdes->gtrinfo.info_length);
    }

  /* If the update-type locks that the transaction had obtained before the crash needs to be aqcuired, read them from
   * the log record and obtain the locks at this time. */

  if (acquire_locks != false)
    {
      /* Read in the list of locks to acquire */

      log_pgptr_reader.align ();

      acq_locks.nobj_locks = prepared->num_object_locks;
      acq_locks.obj = NULL;

      if (acq_locks.nobj_locks > 0)
	{
	  /* obtain the list of locks to acquire on objects */
	  size = acq_locks.nobj_locks * sizeof (LK_ACQOBJ_LOCK);
	  acq_locks.obj = (LK_ACQOBJ_LOCK *) malloc (size);
	  if (acq_locks.obj == NULL)
	    {
	      logpb_fatal_error (thread_p, true, ARG_FILE_LINE, "log_2pc_read_prepare");
	      return;
	    }

	  log_pgptr_reader.copy_from_log ((char *) acq_locks.obj, size);
	  log_pgptr_reader.align ();
	}

      if (acq_locks.nobj_locks > 0)
	{
	  /* Acquire the locks */
	  if (lock_reacquire_crash_locks (thread_p, &acq_locks, tdes->tran_index) != LK_GRANTED)
	    {
	      logpb_fatal_error (thread_p, true, ARG_FILE_LINE, "log_2pc_read_prepare");
	      return;
	    }

	  free_and_init (acq_locks.obj);
	}
    }
}

/*
 * log_2pc_dump_gtrinfo - DUMP GLOBAL TRANSACTION USER INFORMATION
 *
 * return: nothing
 *
 *   length(in): Length to dump in bytes
 *   data(in): The data being logged
 *
 * NOTE:Dump global transaction user information
 */
void
log_2pc_dump_gtrinfo (FILE * fp, int length, void *data)
{
}

/*
 * log_2pc_dump_acqobj_locks - DUMP THE ACQUIRED OBJECT LOCKS
 *
 * return: nothing
 *
 *   length(in): Length to dump in bytes
 *   data(in): The data being logged
 *
 * NOTE: Dump the acquired object lock structure.
 */
void
log_2pc_dump_acqobj_locks (FILE * fp, int length, void *data)
{
  LK_ACQUIRED_LOCKS acq_locks;

  acq_locks.nobj_locks = length / sizeof (LK_ACQOBJ_LOCK);
  acq_locks.obj = (LK_ACQOBJ_LOCK *) data;
  lock_dump_acquired (fp, &acq_locks);
}

/*
 * log_2pc_append_start - APPEND A VOTING LOG RECORD FOR THE 2PC PROTOCOL
 *
 * return: nothing
 *
 *   tdes(in/out): State structure of transaction
 *
 * NOTE:A LOG_2PC_START log record is appended to the log to start
 *              the 2PC protocol (i.e., its atomic commitment). The
 *              transaction is declared as collecting votes. This function is
 *              used by the coordinator site of a distributed transaction.
 */
static void
log_2pc_append_start (THREAD_ENTRY * thread_p, LOG_TDES * tdes)
{
  LOG_REC_2PC_START *start_2pc;	/* Start 2PC log record */
  LOG_PRIOR_NODE *node;
  LOG_LSA start_lsa;

  node =
    prior_lsa_alloc_and_copy_data (thread_p, LOG_2PC_START, RV_NOT_DEFINED, NULL,
				   (tdes->coord->particp_id_length * tdes->coord->num_particps),
				   (char *) tdes->coord->block_particps_ids, 0, NULL);
  if (node == NULL)
    {
      return;
    }

  start_2pc = (LOG_REC_2PC_START *) node->data_header;

  memcpy (start_2pc->user_name, tdes->client.get_db_user (), DB_MAX_USER_LENGTH);
  start_2pc->gtrid = tdes->gtrid;
  start_2pc->num_particps = tdes->coord->num_particps;
  start_2pc->particp_id_length = tdes->coord->particp_id_length;

  start_lsa = prior_lsa_next_record (thread_p, node, tdes);

  /*
   * END append
   * We need to flush the log so that we can find the participants of the
   * 2PC in the event of a crash. This is needed since the participants do
   * not know about the coordinator or other participants. Participants will
   * always wait for the coordinators. We do not have a full 2PC in which
   * participants know about each other and the coordinator.
   */
  tdes->state = TRAN_UNACTIVE_2PC_COLLECTING_PARTICIPANT_VOTES;
  logpb_flush_pages (thread_p, &start_lsa);
}

/*
 * log_2pc_append_decision - THE DECISION FOR THE DISTRIBUTED TRANSACTION HAS
 *                          BEEN TAKEN
 *
 * return: nothing
 *
 *   tdes(in/out): State structure of transaction
 *   decision(in): Either LOG_2PC_COMMIT_DECISION or LOG_2PC_ABORT_DECISION
 *
 * NOTE:A decision was taken to either commit or abort the distributed
 *              transaction. If a commit decsion was taken all participants
 *              and the coordinator have agreed to commit the transaction. On
 *              the other hand, if an abort decsion wasd taken, the
 *              coordinator and all participants did not reach a agreement to
 *              commit the transaction. It is likely that the distributed
 *              transaction was aborted at a remote site for circunstances
 *              beyond our control. A LOG_2PC_ABORT_DECISION log record is
 *              appended to the log. The second phase of the 2PC starts after
 *              the function finishes.
 */
static void
log_2pc_append_decision (THREAD_ENTRY * thread_p, LOG_TDES * tdes, LOG_RECTYPE decision)
{
  LOG_PRIOR_NODE *node;
  LOG_LSA start_lsa;

  node = prior_lsa_alloc_and_copy_data (thread_p, decision, RV_NOT_DEFINED, NULL, 0, NULL, 0, NULL);
  if (node == NULL)
    {
      return;
    }

  start_lsa = prior_lsa_next_record (thread_p, node, tdes);

  if (decision == LOG_2PC_COMMIT_DECISION)
    {
      tdes->state = TRAN_UNACTIVE_2PC_COMMIT_DECISION;

      /*
       * END append
       * We need to flush the log so that we can find the decision if a
       * participant needed in the event of a crash. If the decision is not
       * found in the log, we will assume abort
       */
      logpb_flush_pages (thread_p, &start_lsa);
    }
  else
    {
      tdes->state = TRAN_UNACTIVE_2PC_ABORT_DECISION;

      /*
       * END append
       * We do not need to flush the log since if the decision is not found in
       * the log, abort is assumed.
       */
    }

}

/*
 * log_2pc_alloc_coord_info - ALLOCATE COORDINATOR RELATED INFORMATION
 *
 * return: tdes or NULL
 *
 *   tdes(in): Transaction descriptor
 *   num_particps(in): Number of participating sites
 *   particp_id_length(in): Length of particp_ids block
 *   block_particps_ids(in): A block of information about the participants
 *
 * NOTE:This function is used to allocate and initialize coordinator
 *              related information about participants.
 */
log_tdes *
log_2pc_alloc_coord_info (log_tdes * tdes, int num_particps, int particp_id_length, void *block_particps_ids)
{
  /* Initialize the coordinator information */
  tdes->coord = (LOG_2PC_COORDINATOR *) malloc (sizeof (LOG_2PC_COORDINATOR));
  if (tdes->coord == NULL)
    {
      return NULL;
    }
  else
    {
      tdes->coord->num_particps = num_particps;
      tdes->coord->particp_id_length = particp_id_length;
      tdes->coord->block_particps_ids = block_particps_ids;
      tdes->coord->ack_received = NULL;
    }

  return tdes;
}

/*
 * log_2pc_free_coord_info -  FREE COORDINATOR RELATED INFORMATION
 *
 * return: nothing
 *
 *   tdes(in): Transaction descriptor
 *
 * NOTE:This function is used to free coordinator related information
 *              about participants.
 */
void
log_2pc_free_coord_info (log_tdes * tdes)
{
  if (tdes->coord != NULL)
    {
      if (tdes->coord->ack_received != NULL)
	{
	  free_and_init (tdes->coord->ack_received);
	}

      if (tdes->coord->block_particps_ids != NULL)
	{
	  free_and_init (tdes->coord->block_particps_ids);
	}

      free_and_init (tdes->coord);
    }
}

/*
 * log_2pc_recovery_prepare -
 *
 * return:
 *
 *   tdes(in/out):
 *   lsa(in/out):
 *   log_page_p(in/out):
 *
 * Note:
 */
static void
log_2pc_recovery_prepare (THREAD_ENTRY * thread_p, LOG_TDES * tdes, LOG_LSA * log_lsa, LOG_PAGE * log_page_p)
{
  /*
   * This is a particpant of the distributed transaction. We
   * need to continue looking since this participant may be
   * a non root coordinator
   */

  /* Get the DATA HEADER */
  LOG_READ_ADD_ALIGN (thread_p, sizeof (LOG_RECORD_HEADER), log_lsa, log_page_p);

  /* The transaction was in prepared_to_commit state at the time of crash. So, read the global transaction identifier
   * and list of locks from the log record, and acquire all of the locks. */
  if (tdes->state == TRAN_UNACTIVE_2PC_PREPARE)
    {
      log_2pc_read_prepare (thread_p, LOG_2PC_OBTAIN_LOCKS, tdes, log_lsa, log_page_p);
    }
  else
    {
      log_2pc_read_prepare (thread_p, LOG_2PC_DONT_OBTAIN_LOCKS, tdes, log_lsa, log_page_p);
    }
}

/*
 * log_2pc_recovery_start -
 *
 * return:
 *
 *   tdes(in/out):
 *   lsa(in/out):
 *   log_page_p(in/out):
 *   ack_list(in/out):
 *   ack_count(in/out):
 *
 * Note:
 */
static int
log_2pc_recovery_start (THREAD_ENTRY * thread_p, LOG_TDES * tdes, LOG_LSA * log_lsa, LOG_PAGE * log_page_p,
			int *ack_list, int *ack_count)
{
  LOG_REC_2PC_START *start_2pc;	/* A 2PC start log record */
  void *block_particps_ids;	/* A block of participant identifiers */
  int num_particps;
  int particp_id_length;
  int i;

  /* Obtain the coordinator information */
  LOG_READ_ADD_ALIGN (thread_p, sizeof (LOG_RECORD_HEADER), log_lsa, log_page_p);
  LOG_READ_ADVANCE_WHEN_DOESNT_FIT (thread_p, sizeof (*start_2pc), log_lsa, log_page_p);

  start_2pc = ((LOG_REC_2PC_START *) ((char *) log_page_p->area + log_lsa->offset));
  /*
   * Obtain the participant information for this coordinator
   */
  tdes->client.set_system_internal_with_user (start_2pc->user_name);
  tdes->gtrid = start_2pc->gtrid;

  num_particps = start_2pc->num_particps;
  particp_id_length = start_2pc->particp_id_length;

  block_particps_ids = malloc (particp_id_length * num_particps);
  if (block_particps_ids == NULL)
    {
      logpb_fatal_error (thread_p, true, ARG_FILE_LINE, "log_2pc_recovery_analysis_info");
      return ER_OUT_OF_VIRTUAL_MEMORY;
    }

  LOG_READ_ADD_ALIGN (thread_p, sizeof (*start_2pc), log_lsa, log_page_p);
  LOG_READ_ALIGN (thread_p, log_lsa, log_page_p);

  /* Read in the participants info. block from the log */
  logpb_copy_from_log (thread_p, (char *) block_particps_ids, particp_id_length * num_particps, log_lsa, log_page_p);

  /* Initialize the coordinator information */
  if (log_2pc_alloc_coord_info (tdes, num_particps, particp_id_length, block_particps_ids) == NULL)
    {
      logpb_fatal_error (thread_p, true, ARG_FILE_LINE, "log_2pc_recovery_analysis_info");
      return ER_FAILED;
    }

  /* Initialize the Acknowledgement vector to false since we do not know what acknowledgments have already been
   * received. we need to continue reading the log */

  i = sizeof (int) * tdes->coord->num_particps;
  tdes->coord->ack_received = (int *) malloc (i);
  if (tdes->coord->ack_received == NULL)
    {
      log_2pc_free_coord_info (tdes);
      logpb_fatal_error (thread_p, true, ARG_FILE_LINE, "log_2pc_recovery_analysis_info");
      return ER_OUT_OF_VIRTUAL_MEMORY;
    }

  for (i = 0; i < tdes->coord->num_particps; i++)
    {
      tdes->coord->ack_received[i] = false;
    }

  if (*ack_count > 0 && ack_list != NULL)
    {
      /*
       * Some participant acknowledgements have already been
       * received. Copy this acknowledgement into the transaction
       * descriptor.
       */
      for (i = 0; i < *ack_count; i++)
	{
	  if (ack_list[i] > tdes->coord->num_particps)
	    {
	      er_log_debug (ARG_FILE_LINE, "log_2pc_recovery_analysis_info:" " SYSTEM ERROR for log located at %lld|%d",
			    log_lsa->pageid, log_lsa->offset);
	    }
	  else
	    {
	      tdes->coord->ack_received[ack_list[i]] = true;
	    }
	}
      free_and_init (ack_list);
      *ack_count = 0;
    }

  return NO_ERROR;
}

/*
 * log_2pc_expand_ack_list -
 *
 * return:
 *
 *   ack_list(in/out):
 *   ack_count(in/out):
 *   size_ack_list(in/out):
 *
 * Note:
 */
static int *
log_2pc_expand_ack_list (THREAD_ENTRY * thread_p, int *ack_list, int *ack_count, int *size_ack_list)
{
  int size;

  if ((*ack_count + 1) > (*size_ack_list))
    {
      /* allocate space */
      if (*size_ack_list == 0)
	{
	  /*
	   * Initialize the temporary area. Assume no more than 10
	   * participants
	   */
	  *ack_count = 0;
	  *size_ack_list = 10;

	  size = (*size_ack_list) * sizeof (int);
	  ack_list = (int *) malloc (size);
	  if (ack_list == NULL)
	    {
	      /* Out of memory */
	      logpb_fatal_error (thread_p, true, ARG_FILE_LINE, "log_2pc_recovery_analysis_info");
	      return NULL;
	    }
	}
      else
	{
	  /* expand ack list by 30% */
	  *size_ack_list = ((int) (((float) (*size_ack_list) * 1.30) + 0.5));
	  size = (*size_ack_list) * sizeof (int);
	  ack_list = (int *) realloc (ack_list, size);
	  if (ack_list == NULL)
	    {
	      /* Out of memory */
	      logpb_fatal_error (thread_p, true, ARG_FILE_LINE, "log_2pc_recovery_analysis_info");
	      return NULL;
	    }
	}
    }

  return ack_list;
}

/*
 * log_2pc_recovery_recv_ack -
 *
 * return:
 *
 *   lsa(in/out):
 *   log_page_p(in/out):
 *   ack_list(in/out):
 *   ack_count(in/out):
 *
 * Note:
 */
static void
log_2pc_recovery_recv_ack (THREAD_ENTRY * thread_p, LOG_LSA * log_lsa, LOG_PAGE * log_page_p, int *ack_list,
			   int *ack_count)
{
  LOG_REC_2PC_PARTICP_ACK *received_ack;	/* A 2PC recv decision ack */

  LOG_READ_ADD_ALIGN (thread_p, sizeof (LOG_RECORD_HEADER), log_lsa, log_page_p);
  LOG_READ_ADVANCE_WHEN_DOESNT_FIT (thread_p, sizeof (*received_ack), log_lsa, log_page_p);
  received_ack = ((LOG_REC_2PC_PARTICP_ACK *) ((char *) log_page_p->area + log_lsa->offset));

  ack_list[*ack_count] = received_ack->particp_index;
  (*ack_count)++;
}

/*
 * log_2pc_recovery_analysis_record -
 *
 * return:
 *
 *   record_type(in):
 *   tdes(in/out):
 *   lsa(in/out):
 *   log_page_p(in/out):
 *   ack_list(in/out):
 *   ack_count(in/out):
 *   size_ack_list(in/out):
 *   search_2pc_prepare(in/out):
 *   search_2pc_start(in/out):
 *
 * Note:
 */
static int
log_2pc_recovery_analysis_record (THREAD_ENTRY * thread_p, LOG_RECTYPE record_type, LOG_TDES * tdes, LOG_LSA * log_lsa,
				  LOG_PAGE * log_page_p, int **ack_list, int *ack_count, int *size_ack_list,
				  bool *search_2pc_prepare, bool *search_2pc_start)
{
  switch (record_type)
    {
    case LOG_2PC_PREPARE:
      if (*search_2pc_prepare)
	{
	  log_2pc_recovery_prepare (thread_p, tdes, log_lsa, log_page_p);
	  *search_2pc_prepare = false;
	}
      break;

    case LOG_2PC_START:
      if (*search_2pc_start)
	{
	  if (log_2pc_recovery_start (thread_p, tdes, log_lsa, log_page_p, *ack_list, ack_count) == NO_ERROR)
	    {
	      *search_2pc_start = false;
	    }
	}
      break;

    case LOG_2PC_RECV_ACK:
      /*
       * Coordiantor site: The distributed transaction is in the
       * second phase of the 2PC, that is, coordinator has notfied
       * the decision to participants and some of them as acknowledge
       * the execution of the decsion.
       */
      if (*search_2pc_start && LOG_ISTRAN_2PC_IN_SECOND_PHASE (tdes))
	{
	  *ack_list = log_2pc_expand_ack_list (thread_p, *ack_list, ack_count, size_ack_list);
	  log_2pc_recovery_recv_ack (thread_p, log_lsa, log_page_p, *ack_list, ack_count);
	}
      break;

    case LOG_COMPENSATE:
    case LOG_RUN_POSTPONE:
    case LOG_WILL_COMMIT:
    case LOG_COMMIT_WITH_POSTPONE:
    case LOG_2PC_COMMIT_DECISION:
    case LOG_2PC_ABORT_DECISION:
    case LOG_2PC_COMMIT_INFORM_PARTICPS:
    case LOG_2PC_ABORT_INFORM_PARTICPS:
      /* Skip over this log record types */
      break;

    case LOG_UNDOREDO_DATA:
    case LOG_DIFF_UNDOREDO_DATA:
    case LOG_UNDO_DATA:
    case LOG_REDO_DATA:
    case LOG_MVCC_UNDOREDO_DATA:
    case LOG_MVCC_DIFF_UNDOREDO_DATA:
    case LOG_MVCC_UNDO_DATA:
    case LOG_MVCC_REDO_DATA:
    case LOG_DBEXTERN_REDO_DATA:
    case LOG_DUMMY_HEAD_POSTPONE:
    case LOG_POSTPONE:
    case LOG_SAVEPOINT:
    case LOG_COMMIT:
    case LOG_ABORT:
    case LOG_SYSOP_START_POSTPONE:
    case LOG_SYSOP_END:
    case LOG_START_CHKPT:
    case LOG_END_CHKPT:
    case LOG_DUMMY_CRASH_RECOVERY:
    case LOG_REPLICATION_DATA:
    case LOG_REPLICATION_STATEMENT:
    case LOG_END_OF_LOG:
      /*
       * Either the prepare to commit or start 2PC record should
       * have already been found by now. Otherwise, it is likely that the
       * transaction is not a distributed transaction that has loose end
       * client actions
       */
      if (*search_2pc_start == false)
	{
	  *search_2pc_prepare = false;
	}
      else if (*search_2pc_prepare == false)
	{
	  *search_2pc_start = false;
	}

      break;

    case LOG_SMALLER_LOGREC_TYPE:
    case LOG_LARGER_LOGREC_TYPE:
    default:
#if defined(CUBRID_DEBUG)
      er_log_debug (ARG_FILE_LINE, "log_2pc_recovery_analysis_info:" " Unknown record type = %d May be a system error",
		    log_rec->type);
#endif /* CUBRID_DEBUG */
      er_set (ER_ERROR_SEVERITY, ARG_FILE_LINE, ER_LOG_PAGE_CORRUPTED, 1, log_lsa->pageid);
      return ER_LOG_PAGE_CORRUPTED;
    }

  return NO_ERROR;
}

/*
 * log_2pc_recovery_analysis_info - FIND 2PC information of given transaction
 *                                 upto the given lsa address of transaction
 *
 * return: nothing
 *
 *   tdes(in/out): State structure of transaction of the log record
 *   upto_chain_lsa(in): Stop at this lsa of the transaction (This lsa MUST
 *                  be of the given transaction
 *
 * NOTE:Obtain 2PC information of the given transaction up to the
 *              given lsa address. This function is needed at the end of the
 *              recovery analysis phase for transaction that were active at
 *              the time of the crash and at the time of a checkpoint log
 *              record. The upto_chain_lsa address is the undo_tail address of
 *              the transaction at the moment of the checkpoint log record.
 *              We should point out that a checkpoint log record does not
 *              contain all information related to 2PC due to the big space
 *              overhead (e.g., locks) and the closenest to the end of the
 *              transaction. The rest of the 2PC information of this
 *              transaction is read by the redo phase of the recovery process.
 */
void
log_2pc_recovery_analysis_info (THREAD_ENTRY * thread_p, log_tdes * tdes, LOG_LSA * upto_chain_lsa)
{
  LOG_RECORD_HEADER *log_rec;	/* Pointer to log record */
  char log_pgbuf[IO_MAX_PAGE_SIZE + MAX_ALIGNMENT], *aligned_log_pgbuf;
  LOG_PAGE *log_page_p = NULL;	/* Log page pointer where LSA is located */
  LOG_LSA lsa;
  LOG_LSA prev_tranlsa;		/* prev LSA of transaction */
  bool search_2pc_prepare = false;
  bool search_2pc_start = false;
  int ack_count = 0;
  int *ack_list = NULL;
  int size_ack_list = 0;

  aligned_log_pgbuf = PTR_ALIGN (log_pgbuf, MAX_ALIGNMENT);

  if (!LOG_ISTRAN_2PC (tdes))
    {
      return;
    }

  /* For a transaction that was prepared to commit at the time of the crash, make sure that its global transaction
   * identifier is obtained from the log and that the update_type locks that were acquired before the time of the crash
   * are reacquired. */

  if (tdes->gtrid == LOG_2PC_NULL_GTRID)
    {
      search_2pc_prepare = true;
    }

  /* If this is a coordinator transaction performing 2PC and voting record has not been read from the log in the
   * recovery redo phase, read the voting record and any acknowledgement records logged for this transaction */

  if (tdes->coord == NULL)
    {
      search_2pc_start = true;
    }

  /*
   * Follow the undo tail chain starting at upto_chain_tail finding all
   * 2PC related information
   */
  log_page_p = (LOG_PAGE *) aligned_log_pgbuf;

  LSA_COPY (&prev_tranlsa, upto_chain_lsa);
  while (!LSA_ISNULL (&prev_tranlsa) && (search_2pc_prepare || search_2pc_start))
    {
      LSA_COPY (&lsa, &prev_tranlsa);
      if ((logpb_fetch_page (thread_p, &lsa, LOG_CS_FORCE_USE, log_page_p)) != NO_ERROR)
	{
	  logpb_fatal_error (thread_p, true, ARG_FILE_LINE, "log_2pc_recovery_analysis_info");
	  break;
	}

      while (prev_tranlsa.pageid == lsa.pageid && (search_2pc_prepare || search_2pc_start))
	{
	  lsa.offset = prev_tranlsa.offset;

	  log_rec = LOG_GET_LOG_RECORD_HEADER (log_page_p, &lsa);
	  LSA_COPY (&prev_tranlsa, &log_rec->prev_tranlsa);

	  if (log_2pc_recovery_analysis_record
	      (thread_p, log_rec->type, tdes, &lsa, log_page_p, &ack_list, &ack_count, &size_ack_list,
	       &search_2pc_prepare, &search_2pc_start) != NO_ERROR)
	    {
	      LSA_SET_NULL (&prev_tranlsa);
	    }
	  free_and_init (ack_list);
	}			/* while */
    }				/* while */

  /* Check for error conditions */
  if (tdes->state == TRAN_UNACTIVE_2PC_PREPARE && tdes->gtrid == LOG_2PC_NULL_GTRID)
    {
#if defined(CUBRID_DEBUG)
      er_log_debug (ARG_FILE_LINE,
		    "log_2pc_recovery_analysis_info:" " SYSTEM ERROR... Either the LOG_2PC_PREPARE/LOG_2PC_START\n"
		    " log record was not found for participant of distributed" " trid = %d with state = %s", tdes->trid,
		    log_state_string (tdes->state));
#endif /* CUBRID_DEBUG */
    }

  /*
   * Now the client should attach to this prepared transaction and
   * provide the decision (commit/abort). Until then this thread
   * is suspended.
   */

  if (search_2pc_start)
    {
      /*
       * A 2PC start log record was not found for the coordinator
       */
      if (tdes->state != TRAN_UNACTIVE_2PC_PREPARE)
	{
#if defined(CUBRID_DEBUG)
	  er_log_debug (ARG_FILE_LINE,
			"log_2pc_recovery_analysis_info:" " SYSTEM ERROR... The LOG_2PC_START log record was"
			" not found for coordinator of distributed trid = %d" " with state = %s", tdes->trid,
			log_state_string (tdes->state));
#endif /* CUBRID_DEBUG */
	}
    }
}

/*
 * log_2pc_recovery_collecting_participant_votes -
 *
 * return: nothing
 *
 *   tdes(in/out): State structure of transaction of the log record
 *
 * Note:
 */
static void
log_2pc_recovery_collecting_participant_votes (THREAD_ENTRY * thread_p, LOG_TDES * tdes)
{
  /*
   * This is a participant which has not decided the fate of the
   * distributed transaction. Abort the transaction
   */
  log_2pc_append_decision (thread_p, tdes, LOG_2PC_ABORT_DECISION);

  /* Let it fall thru the TRAN_UNACTIVE_2PC_ABORT_DECISION case */
  log_2pc_recovery_abort_decision (thread_p, tdes);
}

/*
 * log_2pc_recovery_abort_decision -
 *
 * return: nothing
 *
 *   tdes(in/out): State structure of transaction of the log record
 *
 * Note:
 */
static void
log_2pc_recovery_abort_decision (THREAD_ENTRY * thread_p, LOG_TDES * tdes)
{
  TRAN_STATE state;

  /*
   * An abort decision has already been taken and the system crash
   * during the local abort. Retry it
   */

  /*
   * The transaction has been declared as 2PC abort. We can execute
   * the LOCAL ABORT AND THE REMOTE ABORTS IN PARALLEL, however our
   * communication subsystem does not support asynchronous communication
   * types. The abort of the participants is done after the local
   * abort is completed.
   */

  /* Save the state.. so it can be reverted to the 2pc state .. */
  state = tdes->state;

  /* 2PC protocol does not support RETAIN LOCK */
  (void) log_abort_local (thread_p, tdes, false);

  if (tdes->state == TRAN_UNACTIVE_ABORTED)
    {
      tdes->state = state;	/* Revert to 2PC state... */
    }

  /* Try to reconnect to participants that have not sent ACK. yet */

  /*
   * If the following function fails, the transaction will be dangling and we
   * need to retry sending the decision at another point.
   * We have already decided and log the decision in the log file.
   */
  (void) log_2pc_send_abort_decision (tdes->gtrid, tdes->coord->num_particps, tdes->coord->ack_received,
				      tdes->coord->block_particps_ids, true);
  /* Check if all the acknowledgements have been received */
  (void) log_complete_for_2pc (thread_p, tdes, LOG_ABORT, LOG_DONT_NEED_NEWTRID);
}

/*
 * log_2pc_recovery_commit_decision -
 *
 * return: nothing
 *
 *   tdes(in/out): State structure of transaction of the log record
 *
 * Note:
 */
static void
log_2pc_recovery_commit_decision (THREAD_ENTRY * thread_p, LOG_TDES * tdes)
{
  TRAN_STATE state;


  /* Save the state.. so it can be reverted to the 2pc state .. */
  state = tdes->state;

  /* First perform local commit; 2PC protocol does not support RETAIN LOCK */
  (void) log_commit_local (thread_p, tdes, false, false);
  tdes->state = state;		/* Revert to 2PC state... */

  /*
   * If the following function fails, the transaction will be dangling and we
   * need to retry sending the decision at another point.
   * We have already decided and log the decision in the log file.
   */

  (void) log_2pc_send_commit_decision (tdes->gtrid, tdes->coord->num_particps, tdes->coord->ack_received,
				       tdes->coord->block_particps_ids);
  /* Check if all the acknowledgments have been received */
  (void) log_complete_for_2pc (thread_p, tdes, LOG_COMMIT, LOG_DONT_NEED_NEWTRID);
}

/*
 * log_2pc_recovery_committed_informing_participants -
 *
 * return: nothing
 *
 *   tdes(in/out): State structure of transaction of the log record
 *
 * Note:
 */
static void
log_2pc_recovery_committed_informing_participants (THREAD_ENTRY * thread_p, LOG_TDES * tdes)
{
  /*
   * Broadcast the commit to the participants that has not sent an
   * acknowledgement yet.
   *
   * If the following function fails, the transaction will be
   * dangling and we need to retry sending the decision at another
   * point.
   * We have already decided and log the decision in the log file.
   */
  (void) log_2pc_send_commit_decision (tdes->gtrid, tdes->coord->num_particps, tdes->coord->ack_received,
				       tdes->coord->block_particps_ids);
  (void) log_complete_for_2pc (thread_p, tdes, LOG_COMMIT, LOG_DONT_NEED_NEWTRID);
}

/*
 * log_2pc_recovery_aborted_informing_participants -
 *
 * return: nothing
 *
 *   tdes(in/out): State structure of transaction of the log record
 *
 * Note:
 */
static void
log_2pc_recovery_aborted_informing_participants (THREAD_ENTRY * thread_p, LOG_TDES * tdes)
{
  /*
   * Broadcast the abort to the participants that has not sent an
   * acknowledgement yet.
   *
   * If the following function fails, the transaction will be
   * dangling and we need to retry sending the decision at another
   * point.
   * We have already decided and log the decision in the log file.
   */

  (void) log_2pc_send_abort_decision (tdes->gtrid, tdes->coord->num_particps, tdes->coord->ack_received,
				      tdes->coord->block_particps_ids, true);
  (void) log_complete_for_2pc (thread_p, tdes, LOG_ABORT, LOG_DONT_NEED_NEWTRID);
}

/*
 * log_2pc_recovery - TRY TO FINISH TRANSACTIONS THAT WERE IN THE 2PC PROTOCOL
 *                   AT THE TIME OF CRASH
 *
 * return: nothing
 *
 * NOTE:This function tries to finish up the transactions that were
 *              in the two phase commit protocol at the time of the crash.
 */
void
log_2pc_recovery (THREAD_ENTRY * thread_p)
{
  LOG_TDES *tdes;		/* Transaction descriptor */
  int i;

  /*
   * Try to finish distributed transaction that are in the uncertain phase
   * of the two phase commit
   */

  for (i = 0; i < log_Gl.trantable.num_total_indices; i++)
    {
      tdes = LOG_FIND_TDES (i);

      if (tdes == NULL || tdes->trid == NULL_TRANID || !LOG_ISTRAN_2PC (tdes))
	{
	  continue;
	}

      LOG_SET_CURRENT_TRAN_INDEX (thread_p, i);

      switch (tdes->state)
	{
	case TRAN_UNACTIVE_2PC_COLLECTING_PARTICIPANT_VOTES:
	  log_2pc_recovery_collecting_participant_votes (thread_p, tdes);
	  break;

	case TRAN_UNACTIVE_2PC_ABORT_DECISION:
	  log_2pc_recovery_abort_decision (thread_p, tdes);
	  break;

	case TRAN_UNACTIVE_2PC_COMMIT_DECISION:
	  log_2pc_recovery_commit_decision (thread_p, tdes);
	  break;

	case TRAN_UNACTIVE_WILL_COMMIT:
	case TRAN_UNACTIVE_COMMITTED_WITH_POSTPONE:
	  /*
	   * All the local postpone actions had been completed; there are
	   * not any client postpone actions. Thus, we can inform the
	   * participants at this time.
	   */

	  tdes->state = TRAN_UNACTIVE_COMMITTED_INFORMING_PARTICIPANTS;
	  /*
	   * Let it fall thru the
	   * TRAN_UNACTIVE_COMMITTED_INFORMING_PARTICIPANTS case
	   */

	  /* FALLTHRU */

	case TRAN_UNACTIVE_COMMITTED_INFORMING_PARTICIPANTS:
	  log_2pc_recovery_committed_informing_participants (thread_p, tdes);
	  break;

	case TRAN_UNACTIVE_ABORTED_INFORMING_PARTICIPANTS:
	  log_2pc_recovery_aborted_informing_participants (thread_p, tdes);
	  break;

	case TRAN_RECOVERY:
	case TRAN_ACTIVE:
	case TRAN_UNACTIVE_COMMITTED:
	case TRAN_UNACTIVE_TOPOPE_COMMITTED_WITH_POSTPONE:
	case TRAN_UNACTIVE_ABORTED:
	case TRAN_UNACTIVE_UNILATERALLY_ABORTED:
	case TRAN_UNACTIVE_2PC_PREPARE:
	case TRAN_UNACTIVE_UNKNOWN:
	  break;
	}
    }
}

#if defined (ENABLE_UNUSED_FUNCTION)
/*
 * log_is_tran_in_2pc - IS TRANSACTION IN THE MIDDLE OF 2PC ?
 *
 * return:
 *
 * NOTE: This function finds if the transaction indicated by tran_index
 *              is in prepare to commit state (i.e., it is waiting for either
 *              commit or abort from its coordiantor).
 */
bool
log_is_tran_in_2pc (THREAD_ENTRY * thread_p)
{
  LOG_TDES *tdes;		/* Transaction descriptor */
  int tran_index;

  tran_index = LOG_FIND_THREAD_TRAN_INDEX (thread_p);
  tdes = LOG_FIND_TDES (tran_index);
  if (tdes == NULL)
    {
      er_set (ER_FATAL_ERROR_SEVERITY, ARG_FILE_LINE, ER_LOG_UNKNOWN_TRANINDEX, 1, tran_index);
      return false;
    }

  return (LOG_ISTRAN_2PC (tdes));
}
#endif

/*
 * log_2pc_is_tran_distributed - IS THIS A COORDINATOR OF A DISTRIBUTED TRANSACTION
 *
 * return:
 *
 *   tdes(in): Transaction descriptor
 *
 * NOTE:Is this the coordinator of a distributed transaction ? If it
 *              is, coordinator information is initialized by this function.
 */
bool
log_2pc_is_tran_distributed (log_tdes * tdes)
{
  int num_particps = 0;		/* Number of participating sites */
  int particp_id_length;	/* Length of a particp_id */
  void *block_particps_ids;	/* A block of participant identifiers */

  if (tdes->coord != NULL)
    {
      return true;
    }

  num_particps = log_2pc_get_num_participants (&particp_id_length, &block_particps_ids);
  if (num_particps > 0)
    {
      /* This is a distributed transaction and our site is the coordinator */

      /* If the coordinator info has not been recorded in the tdes, do it now */
      (void) log_2pc_alloc_coord_info (tdes, num_particps, particp_id_length, block_particps_ids);
    }

  return (tdes->coord != NULL);
}

/*
 * log_2pc_clear_and_is_tran_distributed - FIND IF TRANSACTION IS DISTRIBUTED AFTER
 *                               CLEARING OLD COORDINATOR INFORMATION.
 *
 * return:
 *
 *   tdes(in): Transaction descriptor
 *
 * NOTE: Clear coordinator information about participants. Then, check
 *              if the transaction is distributed..and cache any related
 *              information.
 *              This function is used during commit/abort time to make sure
 *              we have all participants. This is needed since CUBRID does
 *              not inform me of new participants.
 */
bool
log_2pc_clear_and_is_tran_distributed (log_tdes * tdes)
{
  log_2pc_free_coord_info (tdes);
  return log_2pc_is_tran_distributed (tdes);
}<|MERGE_RESOLUTION|>--- conflicted
+++ resolved
@@ -1431,13 +1431,9 @@
 
   log_pgptr_reader.advance_when_does_not_fit (sizeof (*prepared));
 
-<<<<<<< HEAD
-  prepared = const_cast < LOG_REC_2PC_PREPCOMMIT * >(log_pgptr_reader.reinterpret_cptr < LOG_REC_2PC_PREPCOMMIT > ());
-=======
   // *INDENT-OFF*
   prepared = const_cast<LOG_REC_2PC_PREPCOMMIT*> (log_pgptr_reader.reinterpret_cptr<LOG_REC_2PC_PREPCOMMIT> ());
   // *INDENT-ON*
->>>>>>> de22e3aa
 
   tdes->client.set_system_internal_with_user (prepared->user_name);
 
