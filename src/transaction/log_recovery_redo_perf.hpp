--- conflicted
+++ resolved
@@ -27,7 +27,6 @@
 
 namespace cublog
 {
-<<<<<<< HEAD
   /*
    * wrapping of cubperf basic functionality to allow one-point forking between actual
    *        performance monitoring and 'nop's
@@ -40,7 +39,6 @@
   {
     PERF_STAT_ID_FETCH_PAGE,
     PERF_STAT_ID_READ_LOG,
-    PERF_STAT_ID_REDO_OR_PUSH,
     PERF_STAT_ID_REDO_OR_PUSH_PREP,
     PERF_STAT_ID_REDO_OR_PUSH_DO_SYNC,
     PERF_STAT_ID_REDO_OR_PUSH_POP_REUSABLE,
@@ -56,8 +54,6 @@
 			      "Counter fetch_page", "Timer fetch_page (ms)"),
     cubperf::stat_definition (PERF_STAT_ID_READ_LOG, cubperf::stat_definition::COUNTER_AND_TIMER,
 			      "Counter read_log", "Timer read_log (ms)"),
-    cubperf::stat_definition (PERF_STAT_ID_REDO_OR_PUSH, cubperf::stat_definition::COUNTER_AND_TIMER,
-			      "Counter redo_or_push", "Timer redo_or_push (ms)"),
     cubperf::stat_definition (PERF_STAT_ID_REDO_OR_PUSH_PREP, cubperf::stat_definition::COUNTER_AND_TIMER,
 			      "Counter redo_or_push_prep", "Timer redo_or_push_prep (ms)"),
     cubperf::stat_definition (PERF_STAT_ID_REDO_OR_PUSH_DO_SYNC, cubperf::stat_definition::COUNTER_AND_TIMER,
@@ -231,106 +227,5 @@
 	   PERFMON_ACTIVATION_FLAG_LOG_RECOVERY_REDO_ASYNC;
   }
 }
-=======
-  PERF_STAT_ID_FETCH_PAGE,
-  PERF_STAT_ID_READ_LOG,
-  PERF_STAT_ID_REDO_OR_PUSH_PREP,
-  PERF_STAT_ID_REDO_OR_PUSH_DO_SYNC,
-  PERF_STAT_ID_REDO_OR_PUSH_POP_REUSABLE,
-  PERF_STAT_ID_REDO_OR_PUSH_DO_ASYNC,
-  PERF_STAT_ID_COMMIT_ABORT,
-  PERF_STAT_ID_WAIT_FOR_PARALLEL,
-  PERF_STAT_ID_FINALIZE,
-};
-
-class log_recovery_redo_perf_stat
-{
-  public:
-    inline log_recovery_redo_perf_stat ()
-      : log_recovery_redo_perf_stat ((pstat_Global.activation_flag & PERFMON_ACTIVATION_FLAG_LOG_RECOVERY_REDO)
-				     == PERFMON_ACTIVATION_FLAG_LOG_RECOVERY_REDO)
-    {
-    }
-
-    inline log_recovery_redo_perf_stat (bool a_do_record)
-      : m_definition
-    {
-      cubperf::stat_definition (PERF_STAT_ID_FETCH_PAGE, cubperf::stat_definition::COUNTER_AND_TIMER,
-				"Counter fetch_page", "Timer fetch_page (μs)"),
-      cubperf::stat_definition (PERF_STAT_ID_READ_LOG, cubperf::stat_definition::COUNTER_AND_TIMER,
-				"Counter read_log", "Timer read_log (μs)"),
-      cubperf::stat_definition (PERF_STAT_ID_REDO_OR_PUSH_PREP, cubperf::stat_definition::COUNTER_AND_TIMER,
-				"Counter redo_or_push_prep", "Timer redo_or_push_prep (μs)"),
-      cubperf::stat_definition (PERF_STAT_ID_REDO_OR_PUSH_DO_SYNC, cubperf::stat_definition::COUNTER_AND_TIMER,
-				"Counter redo_or_push_do_sync", "Timer redo_or_push_do_sync (μs)"),
-      cubperf::stat_definition (PERF_STAT_ID_REDO_OR_PUSH_POP_REUSABLE, cubperf::stat_definition::COUNTER_AND_TIMER,
-				"Counter redo_or_push_pop_reusable", "Timer redo_or_push_pop_reusable (μs)"),
-      cubperf::stat_definition (PERF_STAT_ID_REDO_OR_PUSH_DO_ASYNC, cubperf::stat_definition::COUNTER_AND_TIMER,
-				"Counter redo_or_push_do_async", "Timer redo_or_push_do_async (μs)"),
-      cubperf::stat_definition (PERF_STAT_ID_COMMIT_ABORT, cubperf::stat_definition::COUNTER_AND_TIMER,
-				"Counter commit_abort", "Timer commit_abort (μs)"),
-      cubperf::stat_definition (PERF_STAT_ID_WAIT_FOR_PARALLEL, cubperf::stat_definition::COUNTER_AND_TIMER,
-				"Counter wait_for_parallel", "Timer wait_for_parallel (μs)"),
-      cubperf::stat_definition (PERF_STAT_ID_FINALIZE, cubperf::stat_definition::COUNTER_AND_TIMER,
-				"Counter finalize", "Timer finalize (μs)"),
-    }
-    , m_values { nullptr }
-    {
-      if (a_do_record)
-	{
-	  m_values = m_definition.create_statset ();
-	}
-    }
-
-    log_recovery_redo_perf_stat (const log_recovery_redo_perf_stat &) = delete;
-    log_recovery_redo_perf_stat (log_recovery_redo_perf_stat &&) = delete;
-
-    inline ~log_recovery_redo_perf_stat ()
-    {
-      if (m_values != nullptr)
-	{
-	  delete m_values;
-	  m_values = nullptr;
-	}
-    }
-
-    log_recovery_redo_perf_stat &operator = (const log_recovery_redo_perf_stat &) = delete;
-    log_recovery_redo_perf_stat &operator = (log_recovery_redo_perf_stat &&) = delete;
-
-  public:
-    inline void time_and_increment (cubperf::stat_id a_stat_id) const
-    {
-      if (m_values != nullptr)
-	{
-	  m_definition.time_and_increment (*m_values, a_stat_id);
-	}
-    }
-
-    inline void log () const
-    {
-      if (m_values != nullptr)
-	{
-	  std::vector < cubperf::stat_value > perf_stat_results;
-	  perf_stat_results.resize (m_definition.get_value_count (), 0LL);
-	  m_definition.get_stat_values_with_converted_timers<std::chrono::microseconds> (
-		  *m_values, perf_stat_results.data ());
-
-	  std::stringstream perf_stat_ss;
-	  perf_stat_ss << "Log Recovery Redo statistics:" << std::endl;
-	  for (std::size_t perf_stat_idx = 0; perf_stat_idx < m_definition.get_value_count (); ++perf_stat_idx)
-	    {
-	      perf_stat_ss << '\t' << m_definition.get_value_name (perf_stat_idx)
-			   << ": " << perf_stat_results[perf_stat_idx] << std::endl;
-	    }
-	  const std::string perf_stat_str = perf_stat_ss.str ();
-	  _er_log_debug (ARG_FILE_LINE, perf_stat_str.c_str ());
-	}
-    }
-
-  private:
-    const cubperf::statset_definition m_definition;
-    cubperf::statset *m_values;
-};
->>>>>>> 5cb86290
 
 #endif // _LOG_RECOVERY_REDO_PERF_HPP_