--- conflicted
+++ resolved
@@ -6159,20 +6159,10 @@
 {
   if (block_global_oldest_active_until_commit)
     {
-<<<<<<< HEAD
-      log_Gl.mvcc_table.unlock_global_oldest_visible ();
-      block_global_oldest_active_until_commit = false;
-    }
-  else
-    {
-      assert (log_Gl.mvcc_table.is_global_oldest_visible_locked ());
-    }
-=======
       assert (log_Gl.mvcc_table.is_global_oldest_visible_locked ());
       log_Gl.mvcc_table.unlock_global_oldest_visible ();
       block_global_oldest_active_until_commit = false;
     }
->>>>>>> 4e3c0eeb
 }
 
 // *INDENT-ON*