/*
 * Copyright (C) 2008 Search Solution Corporation. All rights reserved by Search Solution.
 *
 *   This program is free software; you can redistribute it and/or modify
 *   it under the terms of the GNU General Public License as published by
 *   the Free Software Foundation; either version 2 of the License, or
 *   (at your option) any later version.
 *
 *  This program is distributed in the hope that it will be useful,
 *  but WITHOUT ANY WARRANTY; without even the implied warranty of
 *  MERCHANTABILITY or FITNESS FOR A PARTICULAR PURPOSE. See the
 *  GNU General Public License for more details.
 *
 *  You should have received a copy of the GNU General Public License
 *  along with this program; if not, write to the Free Software
 *  Foundation, Inc., 51 Franklin Street, Fifth Floor, Boston, MA 02110-1301 USA
 *
 */

/*
 * log_tran_table.c -
 */

#ident "$Id$"


#if !defined(WINDOWS)
#define __STDC_FORMAT_MACROS
#include <inttypes.h>
#endif

#include "config.h"

#include <stdio.h>
#include <stddef.h>
#include <stdlib.h>
#include <stdarg.h>
#include <string.h>
#include <fcntl.h>
#include <time.h>
#include <limits.h>
#if defined(SOLARIS)
/* for MAXHOSTNAMELEN */
#include <netdb.h>
#endif /* SOLARIS */
#include <sys/stat.h>
#include <assert.h>

#include "dbtran_def.h"
#include "log_impl.h"
#include "log_lsa.hpp"
#include "log_manager.h"
#include "log_system_tran.hpp"
#include "memory_private_allocator.hpp"
#include "error_manager.h"
#include "system_parameter.h"
#include "xserver_interface.h"
#include "file_manager.h"
#include "query_manager.h"
#include "query_monitoring.hpp"
#include "partition_sr.h"
#include "btree_load.h"
#include "serial.h"
#include "show_scan.h"
#include "boot_sr.h"
#include "tz_support.h"
#include "db_date.h"
#include "dbtype.h"
#if defined (SERVER_MODE)
#include "server_support.h"
#endif // SERVER_MODE
#include "string_buffer.hpp"
#if defined (SA_MODE)
#include "transaction_cl.h"	/* for interrupt */
#endif /* defined (SA_MODE) */
#include "thread_entry.hpp"
#include "thread_manager.hpp"
#include "xasl.h"
#include "xasl_cache.h"

#define RMUTEX_NAME_TDES_TOPOP "TDES_TOPOP"

#define NUM_ASSIGNED_TRAN_INDICES log_Gl.trantable.num_assigned_indices
#define NUM_TOTAL_TRAN_INDICES log_Gl.trantable.num_total_indices

#if !defined(SERVER_MODE)
#define pthread_mutex_init(a, b)
#define pthread_mutex_destroy(a)
#define pthread_mutex_lock(a)   0
#define pthread_mutex_trylock(a)   0
#define pthread_mutex_unlock(a)
#endif /* not SERVER_MODE */

static const int LOG_MAX_NUM_CONTIGUOUS_TDES = INT_MAX / sizeof (LOG_TDES);
static const float LOG_EXPAND_TRANTABLE_RATIO = 1.25;	/* Increase table by 25% */
static const int LOG_TOPOPS_STACK_INCREMENT = 3;	/* No more than 3 nested top system operations */
static BOOT_CLIENT_CREDENTIAL log_Client_credential;

static const unsigned int LOGTB_RETRY_SLAM_MAX_TIMES = 10;

static int logtb_expand_trantable (THREAD_ENTRY * thread_p, int num_new_indices);
static int logtb_allocate_tran_index (THREAD_ENTRY * thread_p, TRANID trid, TRAN_STATE state,
				      const BOOT_CLIENT_CREDENTIAL * client_credential, TRAN_STATE * current_state,
				      int wait_msecs, TRAN_ISOLATION isolation);
static LOG_ADDR_TDESAREA *logtb_allocate_tdes_area (int num_indices);
static void logtb_initialize_trantable (TRANTABLE * trantable_p);
static int logtb_initialize_system_tdes (THREAD_ENTRY * thread_p);
static void logtb_set_number_of_assigned_tran_indices (int num_trans);
static void logtb_increment_number_of_assigned_tran_indices ();
static void logtb_decrement_number_of_assigned_tran_indices ();
static void logtb_set_number_of_total_tran_indices (int num_total_trans);
static void logtb_set_loose_end_tdes (LOG_TDES * tdes);
static bool logtb_is_interrupted_tdes (THREAD_ENTRY * thread_p, LOG_TDES * tdes, bool clear, bool * continue_checking);
static void logtb_dump_tdes_distribute_transaction (FILE * out_fp, int global_tran_id, LOG_2PC_COORDINATOR * coord);
static void logtb_dump_top_operations (FILE * out_fp, LOG_TOPOPS_STACK * topops_p);
static void logtb_dump_tdes (FILE * out_fp, LOG_TDES * tdes);
static void logtb_set_tdes (THREAD_ENTRY * thread_p, LOG_TDES * tdes, const BOOT_CLIENT_CREDENTIAL * client_credential,
			    int wait_msecs, TRAN_ISOLATION isolation);

static void logtb_tran_free_update_stats (LOG_TRAN_UPDATE_STATS * log_upd_stats);
static void logtb_tran_clear_update_stats (LOG_TRAN_UPDATE_STATS * log_upd_stats);
static unsigned int logtb_tran_btid_hash_func (const void *key, const unsigned int ht_size);
static int logtb_tran_btid_hash_cmp_func (const void *key1, const void *key2);
static LOG_TRAN_CLASS_COS *logtb_tran_create_class_cos (THREAD_ENTRY * thread_p, const OID * class_oid);
static LOG_TRAN_BTID_UNIQUE_STATS *logtb_tran_create_btid_unique_stats (THREAD_ENTRY * thread_p, const BTID * btid);
static int logtb_tran_update_delta_hash_func (THREAD_ENTRY * thread_p, void *data, void *args);
static int logtb_tran_load_global_stats_func (THREAD_ENTRY * thread_p, void *data, void *args);
static int logtb_tran_reset_cos_func (THREAD_ENTRY * thread_p, void *data, void *args);
static int logtb_load_global_statistics_to_tran (THREAD_ENTRY * thread_p);
static int logtb_create_unique_stats_from_repr (THREAD_ENTRY * thread_p, OID * class_oid);
static GLOBAL_UNIQUE_STATS *logtb_get_global_unique_stats_entry (THREAD_ENTRY * thread_p, BTID * btid,
								 bool load_at_creation);
static void *logtb_global_unique_stat_alloc (void);
static int logtb_global_unique_stat_free (void *unique_stat);
static int logtb_global_unique_stat_init (void *unique_stat);
static int logtb_global_unique_stat_key_copy (void *src, void *dest);
static void logtb_free_tran_mvcc_info (LOG_TDES * tdes);

static void logtb_assign_subtransaction_mvccid (THREAD_ENTRY * thread_p, MVCC_INFO * curr_mvcc_info, MVCCID mvcc_subid);

static int logtb_check_kill_tran_auth (THREAD_ENTRY * thread_p, int tran_id, bool * has_authorization);
static void logtb_find_thread_entry_mapfunc (THREAD_ENTRY & thread_ref, bool & stop_mapper, int tran_index,
					     bool except_me, REFPTR (THREAD_ENTRY, found_ptr));

/*
 * logtb_realloc_topops_stack - realloc stack of top system operations
 *
 * return: stack or NULL
 *
 *   tdes(in): State structure of transaction to realloc stack
 *   num_elms(in):
 *
 * Note: Realloc the current transaction top system operation stack by
 *              the given number of entries.
 */
void *
logtb_realloc_topops_stack (LOG_TDES * tdes, int num_elms)
{
  size_t size;
  void *newptr;

  if (num_elms < LOG_TOPOPS_STACK_INCREMENT)
    {
      num_elms = LOG_TOPOPS_STACK_INCREMENT;
    }

  size = tdes->topops.max + num_elms;
  size = size * sizeof (*tdes->topops.stack);

  newptr = (LOG_TOPOPS_ADDRESSES *) realloc (tdes->topops.stack, size);
  if (newptr != NULL)
    {
      tdes->topops.stack = (LOG_TOPOPS_ADDRESSES *) newptr;
      if (tdes->topops.max == 0)
	{
	  tdes->topops.last = -1;
	}
      tdes->topops.max += num_elms;
    }
  else
    {
      er_set (ER_ERROR_SEVERITY, ARG_FILE_LINE, ER_OUT_OF_VIRTUAL_MEMORY, 1, size);
      return NULL;
    }
  return tdes->topops.stack;
}

/*
 * logtb_allocate_tdes_area -
 *
 * return:
 *
 *   num_indices(in):
 *
 * Note:
 */
static LOG_ADDR_TDESAREA *
logtb_allocate_tdes_area (int num_indices)
{
  LOG_ADDR_TDESAREA *area;	/* Contiguous area for new transaction indices */
  LOG_TDES *tdes;		/* Transaction descriptor */
  int i, tran_index;

  /*
   * Allocate an area for the transaction descriptors, set the address of
   * each transaction descriptor, and keep the address of the area for
   * deallocation purposes at shutdown time.
   */
  area = (LOG_ADDR_TDESAREA *) malloc (sizeof (LOG_ADDR_TDESAREA));
  if (area == NULL)
    {
      er_set (ER_ERROR_SEVERITY, ARG_FILE_LINE, ER_OUT_OF_VIRTUAL_MEMORY, 1, sizeof (LOG_ADDR_TDESAREA));
      return NULL;
    }

  area->tdesarea = new LOG_TDES[num_indices];
  if (area->tdesarea == NULL)
    {
      er_set (ER_ERROR_SEVERITY, ARG_FILE_LINE, ER_OUT_OF_VIRTUAL_MEMORY, 1, num_indices * sizeof (LOG_TDES));
      return NULL;
    }
  area->next = log_Gl.trantable.area;

  /*
   * Initialize every newly created transaction descriptor index
   */
  for (i = 0, tran_index = NUM_TOTAL_TRAN_INDICES; i < num_indices; tran_index++, i++)
    {
      tdes = log_Gl.trantable.all_tdes[tran_index] = &area->tdesarea[i];
      logtb_initialize_tdes (tdes, i);
    }

  return area;
}

/*
 * logtb_expand_trantable - expand the transaction table
 *
 * return: NO_ERROR if all OK, ER_ status otherwise
 *
 *   num_new_indices(in): Number of indices of expansion.
 *                       (i.e., threads/clients of execution)
 *
 * Note: Expand the transaction table with the number of given indices.
 */
static int
logtb_expand_trantable (THREAD_ENTRY * thread_p, int num_new_indices)
{
  LOG_ADDR_TDESAREA *area;	/* Contiguous area for new transaction indices */
  int total_indices;		/* Total number of transaction indices */
  int i;
  int error_code = NO_ERROR;

#if defined(SERVER_MODE)
  /*
   * When second time this function invoked during normal processing,
   * just return.
   */
  total_indices = MAX_NTRANS;
  if (log_Gl.rcv_phase == LOG_RESTARTED && total_indices <= NUM_TOTAL_TRAN_INDICES)
    {
      return NO_ERROR;
    }
#endif /* SERVER_MODE */

  while (num_new_indices > LOG_MAX_NUM_CONTIGUOUS_TDES)
    {
      error_code = logtb_expand_trantable (thread_p, LOG_MAX_NUM_CONTIGUOUS_TDES);
      if (error_code != NO_ERROR)
	{
	  goto error;
	}
      num_new_indices -= LOG_MAX_NUM_CONTIGUOUS_TDES;
    }

  if (num_new_indices <= 0)
    {
      return NO_ERROR;
    }

#if defined(SERVER_MODE)
  if (log_Gl.rcv_phase != LOG_RESTARTED)
    {
      total_indices = NUM_TOTAL_TRAN_INDICES + num_new_indices;
    }
#else /* SERVER_MODE */
  total_indices = NUM_TOTAL_TRAN_INDICES + num_new_indices;
#endif

  /*
   * NOTE that this realloc is OK since we are in a critical section.
   * Nobody should have pointer to transaction table
   */
  i = total_indices * sizeof (*log_Gl.trantable.all_tdes);
  log_Gl.trantable.all_tdes = (LOG_TDES **) realloc (log_Gl.trantable.all_tdes, i);
  if (log_Gl.trantable.all_tdes == NULL)
    {
      er_set (ER_ERROR_SEVERITY, ARG_FILE_LINE, ER_OUT_OF_VIRTUAL_MEMORY, 1, (size_t) i);
      error_code = ER_OUT_OF_VIRTUAL_MEMORY;
      goto error;
    }

  area = logtb_allocate_tdes_area (num_new_indices);
  if (area == NULL)
    {
      error_code = ER_OUT_OF_VIRTUAL_MEMORY;
      goto error;
    }

  /*
   * Notify other modules of new number of transaction indices
   */
#if defined(ENABLE_UNUSED_FUNCTION)
  error_code = wfg_alloc_nodes (thread_p, total_indices);
  if (error_code != NO_ERROR)
    {
      /* *INDENT-OFF* */
      delete [] area->tdesarea;
      /* *INDENT-ON* */
      free_and_init (area);
      goto error;
    }
#endif

  if (qmgr_allocate_tran_entries (thread_p, total_indices) != NO_ERROR)
    {
      /* *INDENT-OFF* */
      delete [] area->tdesarea;
      /* *INDENT-ON* */
      free_and_init (area);
      error_code = ER_FAILED;
      goto error;
    }

  log_Gl.trantable.area = area;
  log_Gl.trantable.hint_free_index = NUM_TOTAL_TRAN_INDICES;
  logtb_set_number_of_total_tran_indices (total_indices);

  // make sure MVCC table resizes if necessary
  log_Gl.mvcc_table.alloc_transaction_lowest_active ();

  return error_code;

  /* **** */
error:
  return error_code;
}

/*
 * logtb_define_trantable -  define the transaction table
 *
 * return: nothing
 *
 *   num_expected_tran_indices(in): Number of expected concurrent transactions
 *                                 (i.e., threads/clients of execution)
 *   num_expected_locks(in): Number of expected locks
 *
 * Note: Define the transaction table which is used to support the
 *              number of expected transactions.
 */
void
logtb_define_trantable (THREAD_ENTRY * thread_p, int num_expected_tran_indices, int num_expected_locks)
{
  LOG_SET_CURRENT_TRAN_INDEX (thread_p, LOG_SYSTEM_TRAN_INDEX);

  LOG_CS_ENTER (thread_p);
  TR_TABLE_CS_ENTER (thread_p);

  if (logpb_is_pool_initialized ())
    {
      logpb_finalize_pool (thread_p);
    }

  (void) logtb_define_trantable_log_latch (thread_p, num_expected_tran_indices);

  LOG_SET_CURRENT_TRAN_INDEX (thread_p, LOG_SYSTEM_TRAN_INDEX);

  TR_TABLE_CS_EXIT (thread_p);
  LOG_CS_EXIT (thread_p);
}

/*
 * logtb_define_trantable_log_latch - define the transaction table
 *
 * return: NO_ERROR if all OK, ER status otherwise
 *
 *   num_expected_tran_indices(in): Number of expected concurrent transactions
 *                                 (i.e., threads/clients of execution)
 *   num_expected_locks(in): Number of expected locks
 *
 * Note: This function is only called by the log manager when the log
 *              latch has already been acquired. (See logtb_define_trantable for
 *              other uses).
 */
int
logtb_define_trantable_log_latch (THREAD_ENTRY * thread_p, int num_expected_tran_indices)
{
  int error_code = NO_ERROR;

  assert (LOG_CS_OWN_WRITE_MODE (thread_p));

  /*
   * for XA support: there is prepared transaction after recovery.
   *                 so, can not recreate transaction description
   *                 table after recovery.
   *
   * Total number of transaction descriptor is set to the value of
   * MAX_NTRANS
   */
  num_expected_tran_indices = MAX (num_expected_tran_indices, MAX_NTRANS);

  num_expected_tran_indices = MAX (num_expected_tran_indices, LOG_SYSTEM_TRAN_INDEX + 1);

  /* If there is an already defined table, free such a table */
  if (log_Gl.trantable.area != NULL)
    {
      logtb_undefine_trantable (thread_p);
    }
  else
    {
      /* Initialize the transaction table as empty */
      logtb_initialize_trantable (&log_Gl.trantable);
    }

  /*
   * Create an area to keep the number of desired transaction descriptors
   */

  error_code = logtb_expand_trantable (thread_p, num_expected_tran_indices);
  if (error_code != NO_ERROR)
    {
      /*
       * Unable to create transaction table to hold the desired number
       * of indices. Probably, a lot of indices were requested.
       * try again with defaults.
       */
      if (log_Gl.trantable.area != NULL)
	{
	  logtb_undefine_trantable (thread_p);
	}

#if defined(SERVER_MODE)
      if (num_expected_tran_indices <= LOG_ESTIMATE_NACTIVE_TRANS || log_Gl.rcv_phase == LOG_RESTARTED)
#else /* SERVER_MODE */
      if (num_expected_tran_indices <= LOG_ESTIMATE_NACTIVE_TRANS)
#endif /* SERVER_MODE */
	{
	  /* Out of memory */
	  logpb_fatal_error (thread_p, true, ARG_FILE_LINE, "log_def_trantable");
	  return ER_OUT_OF_VIRTUAL_MEMORY;
	}
      else
	{
	  error_code = logtb_define_trantable_log_latch (thread_p, LOG_ESTIMATE_NACTIVE_TRANS);
	  return error_code;
	}
    }

  logtb_set_number_of_assigned_tran_indices (1);	/* sys tran */

  /*
   * Assign the first entry for the system transaction. System transaction
   * has an infinite timeout
   */
  error_code = logtb_initialize_system_tdes (thread_p);
  if (error_code != NO_ERROR)
    {
      er_set (ER_FATAL_ERROR_SEVERITY, ARG_FILE_LINE, ER_LOG_UNKNOWN_TRANINDEX, 1, LOG_SYSTEM_TRAN_INDEX);
      logpb_fatal_error (thread_p, true, ARG_FILE_LINE, "log_def_trantable");
      return error_code;
    }

  LOG_SET_CURRENT_TRAN_INDEX (thread_p, LOG_SYSTEM_TRAN_INDEX);

  log_Gl.mvcc_table.initialize ();

  /* Initialize the lock manager and the page buffer pool */
  error_code = lock_initialize ();
  if (error_code != NO_ERROR)
    {
      goto error;
    }
  error_code = pgbuf_initialize ();
  if (error_code != NO_ERROR)
    {
      goto error;
    }
  error_code = file_manager_init ();
  if (error_code != NO_ERROR)
    {
      goto error;
    }
  return error_code;

error:
  logtb_undefine_trantable (thread_p);
  logpb_fatal_error (thread_p, true, ARG_FILE_LINE, "log_def_trantable");

  return error_code;
}

/*
 * logtb_initialize_trantable -
 *
 * return: nothing
 *
 *   trantable_p(in/out):
 *
 * Note: .
 */
static void
logtb_initialize_trantable (TRANTABLE * trantable_p)
{
  trantable_p->num_total_indices = 0;
  trantable_p->num_assigned_indices = 1;
  trantable_p->num_coord_loose_end_indices = 0;
  trantable_p->num_prepared_loose_end_indices = 0;
  trantable_p->hint_free_index = 0;
  trantable_p->num_interrupts = 0;
  trantable_p->area = NULL;
  trantable_p->all_tdes = NULL;
}

/*
 * logtb_initialize_system_tdes -
 *
 * return: NO_ERROR if all OK, ER status otherwise
 *
 * Note: .
 */
static int
logtb_initialize_system_tdes (THREAD_ENTRY * thread_p)
{
  LOG_TDES *tdes;

  tdes = LOG_FIND_TDES (LOG_SYSTEM_TRAN_INDEX);
  if (tdes == NULL)
    {
      er_set (ER_FATAL_ERROR_SEVERITY, ARG_FILE_LINE, ER_LOG_UNKNOWN_TRANINDEX, 1, LOG_SYSTEM_TRAN_INDEX);
      logpb_fatal_error (thread_p, true, ARG_FILE_LINE, "log_initialize_system_tdes");
      return ER_LOG_UNKNOWN_TRANINDEX;
    }

  logtb_clear_tdes (thread_p, tdes);
  tdes->tran_index = LOG_SYSTEM_TRAN_INDEX;
  tdes->trid = LOG_SYSTEM_TRANID;
  tdes->mvccinfo.reset ();
  tdes->isloose_end = true;
  tdes->wait_msecs = TRAN_LOCK_INFINITE_WAIT;
  tdes->isolation = TRAN_DEFAULT_ISOLATION_LEVEL ();
  tdes->client_id = -1;
  tdes->client.set_system_internal ();
  tdes->query_timeout = 0;
  tdes->tran_abort_reason = TRAN_NORMAL;
  tdes->block_global_oldest_active_until_commit = false;

  return NO_ERROR;
}

/*
 * logtb_undefine_trantable - undefine the transaction table
 *
 * return: nothing
 *
 * Note: Undefine and free the transaction table space.
 */
void
logtb_undefine_trantable (THREAD_ENTRY * thread_p)
{
  LOG_ADDR_TDESAREA *area;
  LOG_TDES *tdes;		/* Transaction descriptor */
  int i;

  log_Gl.mvcc_table.finalize ();
  lock_finalize ();
  pgbuf_finalize ();
  file_manager_final ();

  if (log_Gl.trantable.area != NULL)
    {
      /*
       * If any one of the transaction indices has coordinator info,
       * free this area
       */
      for (i = 0; i < NUM_TOTAL_TRAN_INDICES; i++)
	{
	  /*
	   * If there is any memory allocated in the transaction descriptor,
	   * release it
	   */
	  tdes = log_Gl.trantable.all_tdes[i];
	  if (tdes != NULL)
	    {
#if defined(SERVER_MODE)
	      assert (tdes->tran_index == i);
#endif

	      logtb_finalize_tdes (thread_p, tdes);
	    }
	}

#if defined(ENABLE_UNUSED_FUNCTION)
      wfg_free_nodes (thread_p);
#endif

      if (log_Gl.trantable.all_tdes != NULL)
	{
	  free_and_init (log_Gl.trantable.all_tdes);
	}

      area = log_Gl.trantable.area;
      while (area != NULL)
	{
	  log_Gl.trantable.area = area->next;
	  /* *INDENT-OFF* */
	  delete[] area->tdesarea;
	  /* *INDENT-ON* */
	  free_and_init (area);
	  area = log_Gl.trantable.area;
	}
    }

  logtb_initialize_trantable (&log_Gl.trantable);
}

/*
 * logtb_get_number_assigned_tran_indices - find number of transaction indices
 *
 * return: number of transaction indices
 *
 */
int
logtb_get_number_assigned_tran_indices (void)
{
  /* Do not use TR_TABLE_CS_ENTER()/TR_TABLE_CS_EXIT(), Estimated value is sufficient for the caller */
  return NUM_ASSIGNED_TRAN_INDICES;
}

/*
 * logtb_set_number_of_assigned_tran_indices - set the number of tran indices
 *
 * return: nothing
 *      num_trans(in): the number of assigned tran indices
 *
 * Note: Callers have to call this function in the 'TR_TABLE' critical section.
 */
static void
logtb_set_number_of_assigned_tran_indices (int num_trans)
{
  log_Gl.trantable.num_assigned_indices = num_trans;
}

/*
 * logtb_increment_number_of_assigned_tran_indices -
 *      increment the number of tran indices
 *
 * return: nothing
 *
 * Note: Callers have to call this function in the 'TR_TABLE' critical section.
 */
static void
logtb_increment_number_of_assigned_tran_indices (void)
{
  log_Gl.trantable.num_assigned_indices++;
}

/*
 * logtb_decrement_number_of_assigned_tran_indices -
 *      decrement the number of tran indices
 *
 * return: nothing
 *
 * Note: Callers have to call this function in the 'TR_TABLE' critical section.
 */
static void
logtb_decrement_number_of_assigned_tran_indices (void)
{
  log_Gl.trantable.num_assigned_indices--;
}

/*
 * logtb_get_number_of_total_tran_indices - find number of total transaction
 *                                          indices
 *
 * return: nothing
 *
 * Note: Find number of total transaction indices in the transaction
 *              table. Note that some of this indices may have not been
 *              assigned. See logtb_get_number_assigned_tran_indices.
 */
int
logtb_get_number_of_total_tran_indices (void)
{
  return log_Gl.trantable.num_total_indices;
}

/*
 * logtb_set_number_of_total_tran_indices - set the number of total tran indices
 *
 * return: nothing
 *      num_trans(in): the number of total tran indices
 *
 * Note: Callers have to call this function in the 'TR_TABLE' critical section.
 */
static void
logtb_set_number_of_total_tran_indices (int num_total_trans)
{
  log_Gl.trantable.num_total_indices = num_total_trans;
}

#if defined(ENABLE_UNUSED_FUNCTION)
/*
 * logtb_am_i_sole_tran - Check if no other transactions are running
 *
 * return: If true, return as did TR_TABLE_CS_ENTER()
 *                                          but not TR_TABLE_CS_EXIT()
 *
 * Note: Check if no other transactions are running, that is, i am a
 *              sole transaction. If you get true by this function, you
 *              should call logtb_i_am_not_sole_tran() to exit the critical
 *              section (TR_TABLE_CS_EIXT())
 */
bool
logtb_am_i_sole_tran (THREAD_ENTRY * thread_p)
{
  TR_TABLE_CS_ENTER (thread_p);

  if (NUM_ASSIGNED_TRAN_INDICES <= 2)
    {
      return true;
    }

  return false;
}

/*
 * logtb_i_am_not_sole_tran -
 *
 * return:
 *
 * NOTE:
 */
void
logtb_i_am_not_sole_tran (THREAD_ENTRY * thread_p)
{
  TR_TABLE_CS_EXIT (thread_p);
}
#endif /* ENABLE_UNUSED_FUNCTION */

bool
logtb_am_i_dba_client (THREAD_ENTRY * thread_p)
{
  const char *db_user;

  db_user = logtb_find_current_client_name (thread_p);
  return (db_user != NULL && !strcasecmp (db_user, "DBA"));
}

/*
 * logtb_assign_tran_index - assign a transaction index for a sequence of
 *                        transactions (thread of execution.. a client)
 *
 * return: transaction index
 *
 *   trid(in): Transaction identifier or NULL_TRANID
 *   state(in): Transaction state (Usually active)
 *   client_prog_name(in): Name of the client program or NULL
 *   client_user_name(in): Name of the client user or NULL
 *   client_host_name(in): Name of the client host or NULL
 *   client_process_id(in): Identifier of the process of the host where the
 *                      client transaction runs.
 *   current_state(in/out): Set as a side effect to state of transaction, when
 *                      a valid pointer is given.
 *   wait_msecs(in): Wait for at least this number of milliseconds to acquire a
 *                      lock. Negative value is infinite
 *   isolation(in): Isolation level. One of the following:
 *                         TRAN_SERIALIZABLE
 *                         TRAN_REPEATABLE_READ
 *                         TRAN_READ_COMMITTED
 *
 * Note:Assign a transaction index for a sequence of transactions
 *              (i.e., a client) and initialize the state structure for the
 *              first transaction in the sequence. If trid is equal to
 *              NULL_TRANID, a transaction is assigned to the assigned
 *              structure and the transaction is declared active; otherwise,
 *              the given transaction with the given state is assigned to the
 *              index.
 *
 *       This function must be called when a client is restarted.
 */
int
logtb_assign_tran_index (THREAD_ENTRY * thread_p, TRANID trid, TRAN_STATE state,
			 const BOOT_CLIENT_CREDENTIAL * client_credential, TRAN_STATE * current_state, int wait_msecs,
			 TRAN_ISOLATION isolation)
{
  int tran_index;		/* The allocated transaction index */

#if defined(SERVER_MODE)
  if (thread_p == NULL)
    {
      thread_p = thread_get_thread_entry_info ();
    }
#endif /* SERVER_MODE */

  LOG_SET_CURRENT_TRAN_INDEX (thread_p, LOG_SYSTEM_TRAN_INDEX);

  TR_TABLE_CS_ENTER (thread_p);
  tran_index =
    logtb_allocate_tran_index (thread_p, trid, state, client_credential, current_state, wait_msecs, isolation);
  TR_TABLE_CS_EXIT (thread_p);

  if (tran_index != NULL_TRAN_INDEX)
    {
      LOG_SET_CURRENT_TRAN_INDEX (thread_p, tran_index);
    }
  else
    {
      LOG_SET_CURRENT_TRAN_INDEX (thread_p, LOG_SYSTEM_TRAN_INDEX);
    }

  return tran_index;
}

/*
 * logtb_set_tdes -
 *
 * return:
 *
 *   tdes(in/out): Transaction descriptor
 *   client_prog_name(in): the name of the client program
 *   client_host_name(in): the name of the client host
 *   client_user_name(in): the name of the client user
 *   client_process_id(in): the process id of the client
 *   wait_msecs(in): Wait for at least this number of milliseconds to acquire a lock.
 *   isolation(in): Isolation level
 */
static void
logtb_set_tdes (THREAD_ENTRY * thread_p, LOG_TDES * tdes, const BOOT_CLIENT_CREDENTIAL * client_credential,
		int wait_msecs, TRAN_ISOLATION isolation)
{
#if defined(SERVER_MODE)
  CSS_CONN_ENTRY *conn;
#endif /* SERVER_MODE */

  if (client_credential == NULL)
    {
      client_credential = &log_Client_credential;
    }
  tdes->client.set_ids (*client_credential);
  tdes->is_user_active = false;
#if defined(SERVER_MODE)
  if (thread_p == NULL)
    {
      thread_p = thread_get_thread_entry_info ();
    }

  conn = thread_p->conn_entry;
  if (conn != NULL)
    {
      tdes->client_id = conn->client_id;
    }
  else
    {
      tdes->client_id = -1;
    }
#else /* SERVER_MODE */
  tdes->client_id = -1;
#endif /* SERVER_MODE */
  tdes->wait_msecs = wait_msecs;
  tdes->isolation = isolation;
  tdes->isloose_end = false;
  tdes->interrupt = false;
  tdes->topops.stack = NULL;
  tdes->topops.max = 0;
  tdes->topops.last = -1;
  tdes->m_modified_classes.clear ();
  tdes->num_transient_classnames = 0;
  tdes->first_save_entry = NULL;
  tdes->lob_locator_root.init ();
  tdes->m_log_postpone_cache.reset ();
}

/*
 * logtb_allocate_tran_index - allocate a transaction index for a sequence of
 *                       transactions (thread of execution.. a client)
 *
 * return: tran_index or NULL_TRAN_INDEX
 *
 *   trid(in): Transaction identifier or NULL_TRANID
 *   state(in): Transaction state (Usually active)
 *   client_prog_name(in): Name of the client program or NULL
 *   client_user_name(in): Name of the client user or NULL
 *   client_host_name(in): Name of the client host or NULL
 *   client_process_id(in): Identifier of the process of the host where the
 *                      client transaction runs.
 *   current_state(in/out): Set as a side effect to state of transaction, when
 *                      a valid pointer is given.
 *   wait_msecs(in): Wait for at least this number of milliseconds to acquire a
 *                      lock. That is, wait this much before the transaction
 *                      is timed out. Negative value is infinite.
 *   isolation(in): Isolation level. One of the following:
 *                         TRAN_SERIALIZABLE
 *                         TRAN_REPEATABLE_READ
 *                         TRAN_READ_COMMITTED
 *
 * Note:Allocate a transaction index for a sequence of transactions
 *              (i.e., a client) and initialize the state structure for the
 *              first transaction in the sequence. If trid is equal to
 *              NULL_TRANID, a transaction is assigned to the assigned
 *              structure and the transaction is declared active; otherwise,
 *              the given transaction with the given state is assigned to the
 *              index. If the given client user has a dangling entry due to
 *              client loose ends, this index is attached to it.
 *
 *       This function is only called by the log manager when the log
 *              latch has already been acquired. (See logtb_assign_tran_index)
 */
static int
logtb_allocate_tran_index (THREAD_ENTRY * thread_p, TRANID trid, TRAN_STATE state,
			   const BOOT_CLIENT_CREDENTIAL * client_credential, TRAN_STATE * current_state, int wait_msecs,
			   TRAN_ISOLATION isolation)
{
  int i;
  int visited_loop_start_pos;
  LOG_TDES *tdes;		/* Transaction descriptor */
  int tran_index;		/* The assigned index */
  int save_tran_index;		/* Save as a good index to assign */

#if defined(SERVER_MODE)
  if (thread_p == NULL)
    {
      thread_p = thread_get_thread_entry_info ();
    }
#endif /* SERVER_MODE */

  save_tran_index = tran_index = NULL_TRAN_INDEX;

  /* Is there any free index ? */
  if (NUM_ASSIGNED_TRAN_INDICES >= NUM_TOTAL_TRAN_INDICES)
    {
#if defined(SERVER_MODE)
      /* When normal processing, we never expand trantable */
      if (log_Gl.rcv_phase == LOG_RESTARTED && NUM_TOTAL_TRAN_INDICES > 0)
	{
	  er_set (ER_FATAL_ERROR_SEVERITY, ARG_FILE_LINE, ER_TM_TOO_MANY_CLIENTS, 1, NUM_TOTAL_TRAN_INDICES - 1);
	  return NULL_TRAN_INDEX;
	}
#endif /* SERVER_MODE */

      i = (int) (((float) NUM_TOTAL_TRAN_INDICES * LOG_EXPAND_TRANTABLE_RATIO) + 0.5);
      if (logtb_expand_trantable (thread_p, i) != NO_ERROR)
	{
	  /* Out of memory or something like that */
	  return NULL_TRAN_INDEX;
	}
    }

  /*
   * Note that we could have found the entry already and it may be stored in
   * tran_index.
   */
  for (i = log_Gl.trantable.hint_free_index, visited_loop_start_pos = 0;
       tran_index == NULL_TRAN_INDEX && visited_loop_start_pos < 2; i = (i + 1) % NUM_TOTAL_TRAN_INDICES)
    {
      if (log_Gl.trantable.all_tdes[i]->trid == NULL_TRANID)
	{
	  tran_index = i;
	}
      if (i == log_Gl.trantable.hint_free_index)
	{
	  visited_loop_start_pos++;
	}
    }

  if (tran_index != NULL_TRAN_INDEX)
    {
      log_Gl.trantable.hint_free_index = (tran_index + 1) % NUM_TOTAL_TRAN_INDICES;

      logtb_increment_number_of_assigned_tran_indices ();

      tdes = LOG_FIND_TDES (tran_index);
      if (tdes == NULL)
	{
	  er_set (ER_FATAL_ERROR_SEVERITY, ARG_FILE_LINE, ER_LOG_UNKNOWN_TRANINDEX, 1, tran_index);
	  return NULL_TRAN_INDEX;
	}

      tdes->tran_index = tran_index;
      logtb_clear_tdes (thread_p, tdes);
      logtb_set_tdes (thread_p, tdes, client_credential, wait_msecs, isolation);

      if (trid == NULL_TRANID)
	{
	  /* Assign a new transaction identifier for the new index */
	  logtb_get_new_tran_id (thread_p, tdes);
	  state = TRAN_ACTIVE;
	}
      else
	{
	  tdes->trid = trid;
	  tdes->state = state;
	}

      if (current_state)
	{
	  *current_state = state;
	}

      LOG_SET_CURRENT_TRAN_INDEX (thread_p, tran_index);

      tdes->tran_abort_reason = TRAN_NORMAL;
    }

  return tran_index;
}

int
logtb_is_tran_modification_disabled (THREAD_ENTRY * thread_p)
{
  LOG_TDES *tdes;
  int tran_index;

  tran_index = LOG_FIND_THREAD_TRAN_INDEX (thread_p);
  tdes = LOG_FIND_TDES (tran_index);

  if (tdes == NULL)
    {
      return db_Disable_modifications;
    }

  return tdes->disable_modifications;
}

/*
 * logtb_rv_find_allocate_tran_index - find/alloc a transaction during the recovery
 *                         analysis process
 *
 * return: The transaction descriptor
 *
 *   trid(in): The desired transaction identifier
 *   log_lsa(in): Log address where the transaction was seen in the log
 *
 * Note: Find or allocate the transaction descriptor for the given
 *              transaction identifier. If the descriptor was allocated, it is
 *              assumed that this is the first time the transaction is seen.
 *              Thus, the head of the transaction in the log is located at the
 *              givel location (i.e., log_lsa.pageid, log_offset).
 *       This function should be called only by the recovery process
 *              (the analysis phase).
 */
LOG_TDES *
logtb_rv_find_allocate_tran_index (THREAD_ENTRY * thread_p, TRANID trid, const LOG_LSA * log_lsa)
{
  LOG_TDES *tdes;		/* Transaction descriptor */
  int tran_index;

  assert (trid != NULL_TRANID);

  if (logtb_is_system_worker_tranid (trid))
    {
      // *INDENT-OFF*
      return log_system_tdes::rv_get_or_alloc_tdes (trid);
      // *INDENT-ON*
    }

  /*
   * If this is the first time, the transaction is seen. Assign a new
   * index to describe it and assume that the transaction was active
   * at the time of the crash, and thus it will be unilaterally aborted
   */
  tran_index = logtb_find_tran_index (thread_p, trid);
  if (tran_index == NULL_TRAN_INDEX)
    {
      /* Define the index */
      tran_index =
	logtb_allocate_tran_index (thread_p, trid, TRAN_UNACTIVE_UNILATERALLY_ABORTED, NULL, NULL,
				   TRAN_LOCK_INFINITE_WAIT, TRAN_SERIALIZABLE);
      tdes = LOG_FIND_TDES (tran_index);
      if (tran_index == NULL_TRAN_INDEX || tdes == NULL)
	{
	  /*
	   * Unable to assign a transaction index. The recovery process
	   * cannot continue
	   */
	  logpb_fatal_error (thread_p, true, ARG_FILE_LINE, "log_recovery_find_or_alloc");
	  return NULL;
	}
      else
	{
	  LSA_COPY (&tdes->head_lsa, log_lsa);
	}
    }
  else
    {
      tdes = LOG_FIND_TDES (tran_index);
    }

  return tdes;
}

/*
 * logtb_rv_assign_mvccid_for_undo_recovery () - Assign an MVCCID for
 *						 transactions that need to
 *						 undo at recovery.
 *
 * return	 : Void.
 * thread_p (in) : Thread entry.
 * mvccid (in)	 : Assigned MVCCID.
 */
void
logtb_rv_assign_mvccid_for_undo_recovery (THREAD_ENTRY * thread_p, MVCCID mvccid)
{
  LOG_TDES *tdes = LOG_FIND_CURRENT_TDES (thread_p);

  assert (tdes != NULL);
  assert (MVCCID_IS_VALID (mvccid));

  tdes->mvccinfo.id = mvccid;
  if (!HA_DISABLED ())
    {
      log_Gl.m_repl_rv.m_active_mvcc_ids.insert (mvccid);
    }
}

/*
 * logtb_release_tran_index - return an assigned transaction index
 *
 * return: nothing
 *
 *   tran_index(in): Transaction index
 *
 * Note: Return a transaction index which was used for a sequence of
 *              transactions (i.e., a client).
 *
 *       This function must be called when a client is shutdown (i.e.,
 *              unregistered).
 */
void
logtb_release_tran_index (THREAD_ENTRY * thread_p, int tran_index)
{
  LOG_TDES *tdes;		/* Transaction descriptor */

  qmgr_clear_trans_wakeup (thread_p, tran_index, true, false);
  heap_chnguess_clear (thread_p, tran_index);

  tdes = LOG_FIND_TDES (tran_index);
  if (tran_index != LOG_SYSTEM_TRAN_INDEX && tdes != NULL)
    {
      tdes->mvccinfo.reset ();
      TR_TABLE_CS_ENTER (thread_p);

      /*
       * Free the top system operation stack since the transaction entry may
       * not be freed (i.e., left as loose end distributed transaction)
       */
      if (tdes->topops.max != 0)
	{
	  free_and_init (tdes->topops.stack);
	  tdes->topops.max = 0;
	  tdes->topops.last = -1;
	}

      if (LOG_ISTRAN_2PC_PREPARE (tdes))
	{
	  tdes->isloose_end = true;
	  log_Gl.trantable.num_prepared_loose_end_indices++;
	}
      else
	{
	  if (LOG_ISTRAN_2PC_INFORMING_PARTICIPANTS (tdes))
	    {
	      tdes->isloose_end = true;
	      log_Gl.trantable.num_coord_loose_end_indices++;
	    }
	  else
	    {
	      logtb_free_tran_index (thread_p, tran_index);
	      tdes->client.reset ();
	      tdes->is_user_active = false;
	    }
	}

      TR_TABLE_CS_EXIT (thread_p);
    }
}

/*
 * logtb_free_tran_index - free a transaction index
 *
 * return: nothing
 *
 *   tran_index(in): Transaction index
 *
 * Note: Free a transaction index which was used for a sequence of
 *              transactions (i.e., a client).
 *
 *       This function is only called by the log manager when the log
 *              latch has already been acquired. (See logtb_release_tran_index
 *              for other cases).
 */
void
logtb_free_tran_index (THREAD_ENTRY * thread_p, int tran_index)
{
  LOG_TDES *tdes;		/* Transaction descriptor */
  int log_tran_index;

#if defined(SERVER_MODE)
  if (thread_p == NULL)
    {
      thread_p = thread_get_thread_entry_info ();
    }
#endif /* SERVER_MODE */

  log_tran_index = LOG_FIND_THREAD_TRAN_INDEX (thread_p);

  tdes = LOG_FIND_TDES (tran_index);
  if (tran_index > NUM_TOTAL_TRAN_INDICES || tdes == NULL || tdes->trid == NULL_TRANID)
    {
#if defined(CUBRID_DEBUG)
      er_log_debug (ARG_FILE_LINE, "log_free_tran_index: Unknown index = %d. Operation is ignored", tran_index);
#endif /* CUBRID_DEBUG */
      return;
    }

  logtb_clear_tdes (thread_p, tdes);
  if (tdes->topops.max != 0)
    {
      free_and_init (tdes->topops.stack);
      tdes->topops.max = 0;
      tdes->topops.last = -1;
    }

  if (tran_index != LOG_SYSTEM_TRAN_INDEX)
    {
      tdes->trid = NULL_TRANID;
      tdes->client_id = -1;

      TR_TABLE_CS_ENTER (thread_p);
      logtb_decrement_number_of_assigned_tran_indices ();
      if (log_Gl.trantable.hint_free_index > tran_index)
	{
	  log_Gl.trantable.hint_free_index = tran_index;
	}
      TR_TABLE_CS_EXIT (thread_p);

      if (log_tran_index == tran_index)
	{
	  if (!LOG_ISRESTARTED ())
	    {
	      log_tran_index = LOG_SYSTEM_TRAN_INDEX;
	    }
	  else
	    {
	      log_tran_index = NULL_TRAN_INDEX;
	    }

	  LOG_SET_CURRENT_TRAN_INDEX (thread_p, log_tran_index);
	}
    }
}

/*
 * logtb_free_tran_index_with_undo_lsa - free tranindex with lsa
 *
 * return: nothing
 *
 *   undo_lsa(in): Undo log sequence address
 *
 * Note: Remove the transaction index associated with the undo LSA.
 *              This function execute a sequential search on the transaction
 *              table to find out the transaction with such lsa. This
 *              sequential scan is OK since this function is only called when
 *              a system error happens, which in principle never happen.
 */
void
logtb_free_tran_index_with_undo_lsa (THREAD_ENTRY * thread_p, const LOG_LSA * undo_lsa)
{
  int i;
  LOG_TDES *tdes;		/* Transaction descriptor */

  TR_TABLE_CS_ENTER (thread_p);

  if (undo_lsa != NULL && !LSA_ISNULL (undo_lsa))
    {
      for (i = 0; i < NUM_TOTAL_TRAN_INDICES; i++)
	{
	  if (i != LOG_SYSTEM_TRAN_INDEX)
	    {
	      tdes = log_Gl.trantable.all_tdes[i];
	      if (tdes != NULL && tdes->trid != NULL_TRANID && tdes->state == TRAN_UNACTIVE_UNILATERALLY_ABORTED
		  && LSA_EQ (undo_lsa, &tdes->undo_nxlsa))
		{
		  logtb_free_tran_index (thread_p, i);
		}
	    }
	}
    }

  TR_TABLE_CS_EXIT (thread_p);
}

/*
 * logtb_dump_tdes -
 *
 * return: nothing
 *
 *   tdes(in):
 *
 * Note:
 */
static void
logtb_dump_tdes (FILE * out_fp, LOG_TDES * tdes)
{
  fprintf (out_fp,
	   "Tran_index = %2d, Trid = %d,\n    State = %s,\n    Isolation = %s,\n"
	   "    Wait_msecs = %d, isloose_end = %d,\n    Head_lsa = %lld|%d, Tail_lsa = %lld|%d,"
	   " Postpone_lsa = %lld|%d,\n    SaveLSA = %lld|%d, UndoNextLSA = %lld|%d,\n"
	   "    Client_User: (Type = %d, User = %s, Program = %s, Login = %s, Host = %s, Pid = %d)\n",
	   tdes->tran_index, tdes->trid, log_state_string (tdes->state), log_isolation_string (tdes->isolation),
	   tdes->wait_msecs, tdes->isloose_end, (long long int) tdes->head_lsa.pageid, (int) tdes->head_lsa.offset,
	   (long long int) tdes->tail_lsa.pageid, (int) tdes->tail_lsa.offset, (long long int) tdes->posp_nxlsa.pageid,
	   (int) tdes->posp_nxlsa.offset, (long long int) tdes->savept_lsa.pageid, (int) tdes->savept_lsa.offset,
	   (long long int) tdes->undo_nxlsa.pageid, (int) tdes->undo_nxlsa.offset, tdes->client.client_type,
	   tdes->client.get_db_user (), tdes->client.get_program_name (), tdes->client.get_login_name (),
	   tdes->client.get_host_name (), tdes->client.process_id);

  if (tdes->topops.max != 0 && tdes->topops.last >= 0)
    {
      logtb_dump_top_operations (out_fp, &tdes->topops);
    }

  if (tdes->gtrid != LOG_2PC_NULL_GTRID || tdes->coord != NULL)
    {
      logtb_dump_tdes_distribute_transaction (out_fp, tdes->gtrid, tdes->coord);
    }
}

/*
 * logtb_dump_top_operations -
 *
 * return: nothing
 *
 *   tdes(in):
 *
 * Note:
 */
static void
logtb_dump_top_operations (FILE * out_fp, LOG_TOPOPS_STACK * topops_p)
{
  int i;

  fprintf (out_fp, "    Active top system operations for tran:\n");
  for (i = topops_p->last; i >= 0; i--)
    {
      fprintf (out_fp, " Head = %lld|%d, Posp_Head = %lld|%d\n",
	       LSA_AS_ARGS (&topops_p->stack[i].lastparent_lsa), LSA_AS_ARGS (&topops_p->stack[i].posp_lsa));
    }
}

/*
 * logtb_dump_tdes_distribute_transaction -
 *
 * return: nothing
 *
 *   tdes(in):
 *
 * Note:
 */
static void
logtb_dump_tdes_distribute_transaction (FILE * out_fp, int global_tran_id, LOG_2PC_COORDINATOR * coord)
{
  int i;
  char *particp_id;		/* Participant identifier */

  /* This is a distributed transaction */
  if (coord != NULL)
    {
      fprintf (out_fp, "    COORDINATOR SITE(or NESTED PARTICIPANT SITE)");
    }
  else
    {
      fprintf (out_fp, "    PARTICIPANT SITE");
    }

  fprintf (out_fp, " of global tranid = %d\n", global_tran_id);

  if (coord != NULL)
    {
      fprintf (out_fp, "    Num_participants = %d, Partids = ", coord->num_particps);
      for (i = 0; i < coord->num_particps; i++)
	{
	  particp_id = ((char *) coord->block_particps_ids + i * coord->particp_id_length);
	  if (i == 0)
	    {
	      fprintf (out_fp, " %s", log_2pc_sprintf_particp (particp_id));
	    }
	  else
	    {
	      fprintf (out_fp, ", %s", log_2pc_sprintf_particp (particp_id));
	    }
	}
      fprintf (out_fp, "\n");

      if (coord->ack_received)
	{
	  fprintf (out_fp, "    Acknowledgement vector =");
	  for (i = 0; i < coord->num_particps; i++)
	    {
	      if (i == 0)
		{
		  fprintf (out_fp, " %d", coord->ack_received[i]);
		}
	      else
		{
		  fprintf (out_fp, ", %d", coord->ack_received[i]);
		}
	    }
	}
      fprintf (out_fp, "\n");
    }
}

/*
 * xlogtb_dump_trantable - dump the transaction table
 *
 * return: nothing
 *
 * Note: Dump the transaction state table.
 *              This function is used for debugging purposes.
 */
void
xlogtb_dump_trantable (THREAD_ENTRY * thread_p, FILE * out_fp)
{
  int i;
  LOG_TDES *tdes;		/* Transaction descriptor */

  fprintf (out_fp, "\n ** DUMPING TABLE OF ACTIVE TRANSACTIONS **\n");

  TR_TABLE_CS_ENTER_READ_MODE (thread_p);

  for (i = 0; i < NUM_TOTAL_TRAN_INDICES; i++)
    {
      tdes = log_Gl.trantable.all_tdes[i];
      if (tdes == NULL || tdes->trid == NULL_TRANID)
	{
	  fprintf (out_fp, "Tran_index = %2d... Free transaction index\n", i);
	}
      else
	{
	  logtb_dump_tdes (out_fp, tdes);
	}
    }

  TR_TABLE_CS_EXIT (thread_p);

  fprintf (out_fp, "\n");
}

/*
 * logtb_free_tran_mvcc_info - free transaction MVCC info
 *
 * return: nothing..
 *
 *   tdes(in/out): Transaction descriptor
 */
static void
logtb_free_tran_mvcc_info (LOG_TDES * tdes)
{
  MVCC_INFO *curr_mvcc_info = &tdes->mvccinfo;

  curr_mvcc_info->snapshot.m_active_mvccs.finalize ();
  curr_mvcc_info->sub_ids.clear ();
}

/*
 * logtb_clear_tdes - clear the transaction descriptor
 *
 * return: nothing..
 *
 *   tdes(in/out): Transaction descriptor
 */
void
logtb_clear_tdes (THREAD_ENTRY * thread_p, LOG_TDES * tdes)
{
  int i, j;
  DB_VALUE *dbval;
  HL_HEAPID save_heap_id;

  tdes->isloose_end = false;
  tdes->state = TRAN_ACTIVE;
  LSA_SET_NULL (&tdes->head_lsa);
  LSA_SET_NULL (&tdes->tail_lsa);
  LSA_SET_NULL (&tdes->undo_nxlsa);
  LSA_SET_NULL (&tdes->posp_nxlsa);
  LSA_SET_NULL (&tdes->savept_lsa);
  LSA_SET_NULL (&tdes->topop_lsa);
  LSA_SET_NULL (&tdes->tail_topresult_lsa);
  tdes->topops.last = -1;
  tdes->gtrid = LOG_2PC_NULL_GTRID;
  tdes->gtrinfo.info_length = 0;
  if (tdes->gtrinfo.info_data != NULL)
    {
      free_and_init (tdes->gtrinfo.info_data);
    }
  if (tdes->coord != NULL)
    {
      log_2pc_free_coord_info (tdes);
    }
  tdes->m_multiupd_stats.clear ();
  if (tdes->interrupt == (int) true)
    {
      tdes->interrupt = false;
#if defined (HAVE_ATOMIC_BUILTINS)
      ATOMIC_INC_32 (&log_Gl.trantable.num_interrupts, -1);
#else
      TR_TABLE_CS_ENTER (thread_p);
      log_Gl.trantable.num_interrupts--;
      TR_TABLE_CS_EXIT (thread_p);
#endif
    }
  tdes->m_modified_classes.clear ();

  save_heap_id = db_change_private_heap (thread_p, 0);
  for (i = 0; i < tdes->num_exec_queries && i < MAX_NUM_EXEC_QUERY_HISTORY; i++)
    {
      if (tdes->bind_history[i].vals == NULL)
	{
	  continue;
	}

      dbval = tdes->bind_history[i].vals;
      for (j = 0; j < tdes->bind_history[i].size; j++)
	{
	  db_value_clear (dbval);
	  dbval++;
	}

      db_private_free_and_init (thread_p, tdes->bind_history[i].vals);
      tdes->bind_history[i].size = 0;
    }
  (void) db_change_private_heap (thread_p, save_heap_id);

  tdes->first_save_entry = NULL;
  tdes->query_timeout = 0;
  tdes->query_start_time = 0;
  tdes->tran_start_time = 0;
  XASL_ID_SET_NULL (&tdes->xasl_id);
  tdes->waiting_for_res = NULL;
  tdes->tran_abort_reason = TRAN_NORMAL;
  tdes->num_exec_queries = 0;
<<<<<<< HEAD
  tdes->m_log_postpone_cache.clear ();
=======
  tdes->suppress_replication = 0;
  tdes->m_log_postpone_cache.reset ();
>>>>>>> 73ef2cf9

  logtb_tran_clear_update_stats (&tdes->log_upd_stats);

  assert (tdes->mvccinfo.id == MVCCID_NULL);

  if (BOOT_WRITE_ON_STANDY_CLIENT_TYPE (tdes->client.client_type))
    {
      tdes->disable_modifications = 0;
    }
  else
    {
      tdes->disable_modifications = db_Disable_modifications;
    }
  tdes->has_deadlock_priority = false;

  tdes->num_log_records_written = 0;

  LSA_SET_NULL (&tdes->rcv.tran_start_postpone_lsa);
  LSA_SET_NULL (&tdes->rcv.sysop_start_postpone_lsa);
  LSA_SET_NULL (&tdes->rcv.atomic_sysop_start_lsa);

  /* TODO[replication] : replace this condition on merging with develop branch */
  if (thread_p != NULL && !VACUUM_IS_THREAD_VACUUM (thread_p))
    {
      tdes->get_replication_generator ().clear_transaction ();
    }
}

/*
 * logtb_initialize_tdes - initialize the transaction descriptor
 *
 * return: nothing..
 *
 *   tdes(in/out): Transaction descriptor
 *   tran_index(in): Transaction index
 */
void
logtb_initialize_tdes (LOG_TDES * tdes, int tran_index)
{
  int i, r;

  tdes->tran_index = tran_index;
  tdes->trid = NULL_TRANID;
  tdes->isloose_end = false;
  tdes->coord = NULL;
  tdes->client_id = -1;
  tdes->gtrid = LOG_2PC_NULL_GTRID;
  tdes->gtrinfo.info_length = 0;
  tdes->gtrinfo.info_data = NULL;
  tdes->interrupt = false;
  tdes->wait_msecs = TRAN_LOCK_INFINITE_WAIT;
  tdes->isolation = TRAN_SERIALIZABLE;
  LSA_SET_NULL (&tdes->head_lsa);
  LSA_SET_NULL (&tdes->tail_lsa);
  LSA_SET_NULL (&tdes->undo_nxlsa);
  LSA_SET_NULL (&tdes->posp_nxlsa);
  LSA_SET_NULL (&tdes->savept_lsa);
  LSA_SET_NULL (&tdes->topop_lsa);
  LSA_SET_NULL (&tdes->tail_topresult_lsa);

  r = rmutex_initialize (&tdes->rmutex_topop, RMUTEX_NAME_TDES_TOPOP);
  assert (r == NO_ERROR);

  tdes->topops.stack = NULL;
  tdes->topops.last = -1;
  tdes->topops.max = 0;
  tdes->num_unique_btrees = 0;
  tdes->max_unique_btrees = 0;
  tdes->m_multiupd_stats.construct ();
  tdes->num_transient_classnames = 0;
  tdes->first_save_entry = NULL;
  tdes->lob_locator_root.init ();
  tdes->query_timeout = 0;
  tdes->query_start_time = 0;
  tdes->tran_start_time = 0;
  XASL_ID_SET_NULL (&tdes->xasl_id);
  tdes->waiting_for_res = NULL;
  tdes->disable_modifications = db_Disable_modifications;
  tdes->tran_abort_reason = TRAN_NORMAL;
  tdes->num_exec_queries = 0;

  for (i = 0; i < MAX_NUM_EXEC_QUERY_HISTORY; i++)
    {
      tdes->bind_history[i].size = 0;
      tdes->bind_history[i].vals = NULL;
    }
  tdes->has_deadlock_priority = false;

  tdes->num_log_records_written = 0;

  tdes->mvccinfo.init ();

  tdes->log_upd_stats.cos_count = 0;
  tdes->log_upd_stats.cos_first_chunk = NULL;
  tdes->log_upd_stats.cos_current_chunk = NULL;
  tdes->log_upd_stats.classes_cos_hash = NULL;

  tdes->log_upd_stats.stats_count = 0;
  tdes->log_upd_stats.stats_first_chunk = NULL;
  tdes->log_upd_stats.stats_current_chunk = NULL;
  tdes->log_upd_stats.unique_stats_hash = NULL;

  tdes->log_upd_stats.unique_stats_hash =
    mht_create ("Tran_unique_stats", 101, logtb_tran_btid_hash_func, logtb_tran_btid_hash_cmp_func);
  tdes->log_upd_stats.classes_cos_hash = mht_create ("Tran_classes_cos", 101, oid_hash, oid_compare_equals);

  tdes->block_global_oldest_active_until_commit = false;
  tdes->is_user_active = false;

  LSA_SET_NULL (&tdes->rcv.tran_start_postpone_lsa);
  LSA_SET_NULL (&tdes->rcv.sysop_start_postpone_lsa);
  LSA_SET_NULL (&tdes->rcv.atomic_sysop_start_lsa);

  tdes->ha_sbr_statement = NULL;
}

/*
 * logtb_finalize_tdes - finalize the transaction descriptor
 *
 * return: nothing.
 *
 *   thread_p(in):
 *   tdes(in/out): Transaction descriptor
 */
void
logtb_finalize_tdes (THREAD_ENTRY * thread_p, LOG_TDES * tdes)
{
  int r;

  logtb_clear_tdes (thread_p, tdes);
  logtb_free_tran_mvcc_info (tdes);
  logtb_tran_free_update_stats (&tdes->log_upd_stats);

  r = rmutex_finalize (&tdes->rmutex_topop);
  assert (r == NO_ERROR);

  if (tdes->topops.max != 0)
    {
      free_and_init (tdes->topops.stack);
      tdes->topops.max = 0;
      tdes->topops.last = -1;
    }
}

/*
 * logtb_get_new_tran_id - assign a new transaction identifier
 *
 * return: tranid
 *
 *   tdes(in/out): Transaction descriptor
 */
int
logtb_get_new_tran_id (THREAD_ENTRY * thread_p, LOG_TDES * tdes)
{
#if defined (HAVE_ATOMIC_BUILTINS)
  int trid, next_trid;

  logtb_clear_tdes (thread_p, tdes);

  do
    {
      trid = VOLATILE_ACCESS (log_Gl.hdr.next_trid, int);

      next_trid = trid + 1;
      if (next_trid < 0)
	{
	  /* an overflow happened. starts with its base */
	  next_trid = LOG_SYSTEM_TRANID + 1;
	}

      /* Need to check (trid < LOG_SYSTEM_TRANID + 1) for robustness. If log_Gl.hdr.next_trid was reset to 0 (see
       * log_rv_analysis_log_end), this prevents us from correctly generating trids. */
    }
  while (!ATOMIC_CAS_32 (&log_Gl.hdr.next_trid, trid, next_trid) || (trid < LOG_SYSTEM_TRANID + 1));

  assert (LOG_SYSTEM_TRANID + 1 <= trid && trid <= DB_INT32_MAX);

  tdes->trid = trid;
  return trid;
#else
  TR_TABLE_CS_ENTER (thread_p);

  logtb_clear_tdes (thread_p, tdes);

  tdes->trid = log_Gl.hdr.next_trid++;
  /* check overflow */
  if (tdes->trid < 0)
    {
      tdes->trid = LOG_SYSTEM_TRANID + 1;
      /* set MVCC next id to null */
      log_Gl.hdr.next_trid = tdes->trid + 1;
    }

  TR_TABLE_CS_EXIT (thread_p);

  return tdes->trid;
#endif
}

/*
 * logtb_find_tran_index - find index of transaction
 *
 * return: tran index
 *
 *   trid(in): Transaction identifier
 *
 * Note: Find the index of a transaction. This function execute a
 *              sequential search in the transaction table to find out the
 *              transaction index. The function bypasses the search if the
 *              trid belongs to the current transaction.
 *
 *       The assumption of this function is that the transaction table
 *              is not very big and that most of the time the search is
 *              avoided. if this assumption becomes false, we may need to
 *              define a hash table from trid to tdes to speed up the
 *              search.
 */
int
logtb_find_tran_index (THREAD_ENTRY * thread_p, TRANID trid)
{
  int i;
  int tran_index = NULL_TRAN_INDEX;	/* The transaction index */
  LOG_TDES *tdes;		/* Transaction descriptor */

  assert (trid != NULL_TRANID);

  /* Avoid searching as much as possible */
  tran_index = LOG_FIND_THREAD_TRAN_INDEX (thread_p);
  tdes = LOG_FIND_TDES (tran_index);
  if (tdes == NULL || tdes->trid != trid)
    {
      tran_index = NULL_TRAN_INDEX;

      TR_TABLE_CS_ENTER_READ_MODE (thread_p);
      /* Search the transaction table for such transaction */
      for (i = 0; i < NUM_TOTAL_TRAN_INDICES; i++)
	{
	  tdes = log_Gl.trantable.all_tdes[i];
	  if (tdes != NULL && tdes->trid != NULL_TRANID && tdes->trid == trid)
	    {
	      tran_index = i;
	      break;
	    }
	}
      TR_TABLE_CS_EXIT (thread_p);
    }

  return tran_index;
}

#if defined (ENABLE_UNUSED_FUNCTION)
/*
 * logtb_find_tran_index_host_pid - find index of transaction
 *
 * return: tran index
 *
 *   host_name(in): Name of host machine
 *   process_id(in): Process id of client
 *
 * Note: Find the index of a transaction. This function executes a
 *              sequential search in the transaction table to find out the
 *              transaction index given only the host machine and process id.
 *
 *       The assumption of this function is that the transaction table
 *              is not very big and that most of the time the search is
 *              avoided.  It is currently only being used during client
 *              restart to insure that no badly behaving clients manage to
 *              have two open connections at the same time.
 */
int
logtb_find_tran_index_host_pid (THREAD_ENTRY * thread_p, const char *host_name, int process_id)
{
  int i;
  int tran_index = NULL_TRAN_INDEX;	/* The transaction index */
  LOG_TDES *tdes;		/* Transaction descriptor */

  TR_TABLE_CS_ENTER_READ_MODE (thread_p);
  /* Search the transaction table for such transaction */
  for (i = 0; i < NUM_TOTAL_TRAN_INDICES; i++)
    {
      tdes = log_Gl.trantable.all_tdes[i];
      if (tdes != NULL && tdes->trid != NULL_TRANID && tdes->client.process_id == process_id
	  && strcmp (tdes->client.get_host_name (), host_name) == 0)
	{
	  tran_index = i;
	  break;
	}
    }
  TR_TABLE_CS_EXIT (thread_p);

  return tran_index;
}
#endif /* ENABLE_UNUSED_FUNCTION */

/*
 * logtb_find_tranid - find TRANID of transaction index
 *
 * return: TRANID
 *
 *   tran_index(in): Index of transaction
 */
TRANID
logtb_find_tranid (int tran_index)
{
  LOG_TDES *tdes;		/* Transaction descriptor */
  TRANID trid = NULL_TRANID;	/* Transaction index */

  tdes = LOG_FIND_TDES (tran_index);
  if (tdes != NULL)
    {
      trid = tdes->trid;
    }
  return trid;
}

/*
 * logtb_find_current_tranid - find current transaction identifier
 *
 * return: TRANID
 */
TRANID
logtb_find_current_tranid (THREAD_ENTRY * thread_p)
{
  return logtb_find_tranid (LOG_FIND_THREAD_TRAN_INDEX (thread_p));
}

#if defined (ENABLE_UNUSED_FUNCTION)
/*
 * logtb_count_clients_with_type - count number of transaction indices
 *                                 with client type
 *   return: number of clients
 */
int
logtb_count_clients_with_type (THREAD_ENTRY * thread_p, int client_type)
{
  LOG_TDES *tdes;
  int i, count;

  TR_TABLE_CS_ENTER_READ_MODE (thread_p);

  count = 0;
  for (i = 0; i < log_Gl.trantable.num_total_indices; i++)
    {
      tdes = log_Gl.trantable.all_tdes[i];
      if (tdes != NULL && tdes->trid != NULL_TRANID)
	{
	  if (tdes->client.client_type == client_type)
	    {
	      count++;
	    }
	}
    }
  TR_TABLE_CS_EXIT (thread_p);
  return count;
}
#endif /* ENABLE_UNUSED_FUNCTION */

/*
 * logtb_count_clients - count number of transaction indices
 *   return: number of clients
 */
int
logtb_count_clients (THREAD_ENTRY * thread_p)
{
  LOG_TDES *tdes;
  int i, count;

  TR_TABLE_CS_ENTER_READ_MODE (thread_p);

  count = 0;
  for (i = 0; i < log_Gl.trantable.num_total_indices; i++)
    {
      tdes = log_Gl.trantable.all_tdes[i];
      if (tdes != NULL && tdes->trid != NULL_TRANID)
	{
	  if (BOOT_NORMAL_CLIENT_TYPE (tdes->client.client_type))
	    {
	      count++;
	    }
	}
    }
  TR_TABLE_CS_EXIT (thread_p);
  return count;
}

/*
 * logtb_count_not_allowed_clients_in_maintenance_mode -
 *                        count number of transaction indices
 *                        connection not allowed client in maintenancemode.
 *   return: number of clients
 */
int
logtb_count_not_allowed_clients_in_maintenance_mode (THREAD_ENTRY * thread_p)
{
  LOG_TDES *tdes;
  int i, count;

  TR_TABLE_CS_ENTER_READ_MODE (thread_p);

  count = 0;
  for (i = 0; i < log_Gl.trantable.num_total_indices; i++)
    {
      tdes = log_Gl.trantable.all_tdes[i];
      if (tdes != NULL && tdes->trid != NULL_TRANID)
	{
	  if (!BOOT_IS_ALLOWED_CLIENT_TYPE_IN_MT_MODE (tdes->client.get_host_name (), boot_Host_name,
						       tdes->client.client_type))
	    {
	      count++;
	    }
	}
    }
  TR_TABLE_CS_EXIT (thread_p);
  return count;
}

/*
  * logtb_find_client_type - find client type of transaction index
   *
   * return: client type
   *
   *   tran_index(in): Index of transaction
   */
int
logtb_find_client_type (int tran_index)
{
  LOG_TDES *tdes;

  tdes = LOG_FIND_TDES (tran_index);
  if (tdes != NULL && tdes->trid != NULL_TRANID)
    {
      return tdes->client.client_type;
    }
  return -1;
}

/*
 * logtb_find_client_name - find client name of transaction index
 *
 * return: client name
 *
 *   tran_index(in): Index of transaction
 */
const char *
logtb_find_client_name (int tran_index)
{
  LOG_TDES *tdes;

  tdes = LOG_FIND_TDES (tran_index);
  if (tdes != NULL && tdes->trid != NULL_TRANID)
    {
      return tdes->client.get_db_user ();
    }
  return NULL;
}

/*
 * logtb_set_user_name - set client name of transaction index
 *
 * return:
 *
 *   tran_index(in): Index of transaction
 *   user_name(in):
 */
void
logtb_set_user_name (int tran_index, const char *user_name)
{
  LOG_TDES *tdes;

  tdes = LOG_FIND_TDES (tran_index);
  if (tdes != NULL && tdes->trid != NULL_TRANID)
    {
      // *INDENT-OFF*
      tdes->client.set_user ((user_name) ? user_name : clientids::UNKNOWN_ID);
      // *INDENT-ON*
    }
  return;
}

/*
 * logtb_set_current_user_name - set client name of current transaction
 *
 * return:
 */
void
logtb_set_current_user_name (THREAD_ENTRY * thread_p, const char *user_name)
{
  logtb_set_user_name (LOG_FIND_THREAD_TRAN_INDEX (thread_p), user_name);
}

/*
 * logtb_set_current_user_active() - set active state of current user
 *
 * return:
 * thread_p(in):
 * is_user_active(in):
 */
void
logtb_set_current_user_active (THREAD_ENTRY * thread_p, bool is_user_active)
{
  int tran_index;
  LOG_TDES *tdes;

  tran_index = LOG_FIND_THREAD_TRAN_INDEX (thread_p);
  tdes = LOG_FIND_TDES (tran_index);

  tdes->is_user_active = is_user_active;
}

/*
 * logtb_find_client_hostname - find client hostname of transaction index
 *
 * return: client hostname
 *
 *   tran_index(in): Index of transaction
 */
const char *
logtb_find_client_hostname (int tran_index)
{
  LOG_TDES *tdes;

  tdes = LOG_FIND_TDES (tran_index);
  if (tdes != NULL && tdes->trid != NULL_TRANID)
    {
      return tdes->client.get_host_name ();
    }
  return NULL;
}

/*
 * logtb_find_client_name_host_pid - find client identifiers(user_name,
 *                                host_name, host_pid) OF TRANSACTION INDEX
 *
 * return: NO_ERROR if all OK, ER_ status otherwise
 *
 *   tran_index(in): Index of transaction
 *   client_prog_name(out): Name of the client program
 *   client_user_name(out): Name of the client user
 *   client_host_name(out): Name of the client host
 *   client_pid(out): Identifier of the process of the host where the client
 *                    client transaction runs.
 *
 * Note: Find the client user name, host name, and process identifier
 *              associated with the given transaction index.
 *
 *       The above pointers are valid until the client is unregister.
 */
int
logtb_find_client_name_host_pid (int tran_index, const char **client_prog_name, const char **client_user_name,
				 const char **client_host_name, int *client_pid)
{
  LOG_TDES *tdes;		/* Transaction descriptor */

  tdes = LOG_FIND_TDES (tran_index);

  if (tdes == NULL || tdes->trid == NULL_TRANID)
    {
      // *INDENT-OFF*
      *client_prog_name = clientids::UNKNOWN_ID;
      *client_user_name = clientids::UNKNOWN_ID;
      *client_host_name = clientids::UNKNOWN_ID;
      // *INDENT-ON*
      *client_pid = -1;
      return ER_FAILED;
    }

  *client_prog_name = tdes->client.get_program_name ();
  *client_user_name = tdes->client.get_db_user ();
  *client_host_name = tdes->client.get_host_name ();
  *client_pid = tdes->client.process_id;

  return NO_ERROR;
}

#if defined (SERVER_MODE)
/* logtb_find_client_tran_name_host_pid - same as logtb_find_client_name_host_pid, but also gets tran_index.
 */
int
logtb_find_client_tran_name_host_pid (int &tran_index, const char **client_prog_name, const char **client_user_name,
				      const char **client_host_name, int *client_pid)
{
  tran_index = logtb_get_current_tran_index ();
  return logtb_find_client_name_host_pid (tran_index, client_prog_name, client_user_name, client_host_name, client_pid);
}
#endif // SERVER_MODE

/*
 * logtb_find_client_ids - find client identifiers OF TRANSACTION INDEX
 *
 * return: NO_ERROR if all OK, ER_ status otherwise
 *
 *   tran_index(in): Index of transaction
 *   client_info(out): pointer to CLIENTIDS structure
 *
 */
int
logtb_get_client_ids (int tran_index, CLIENTIDS * client_info)
{
  LOG_TDES *tdes;

  tdes = LOG_FIND_TDES (tran_index);
  if (tdes == NULL || tdes->trid == NULL_TRANID)
    {
      return ER_FAILED;
    }

  *client_info = tdes->client;

  return NO_ERROR;
}

/*
 * xlogtb_get_pack_tran_table - return transaction info stored on transaction table
 *
 * return: NO_ERROR if all OK, ER status otherwise
 *
 *   buffer_p(in/out): returned buffer poitner
 *   size_p(in/out): returned buffer size
 *
 * Note: This is a support function which is used mainly for the
 *              killtran utility. It returns a variety of client information
 *              of transactions.  This will be displayed by killtran so that
 *              the user can select which transaction id needs to be aborted.
 *
 *       The buffer is allocated using malloc and must be freed by the
 *       caller.
 */
int
xlogtb_get_pack_tran_table (THREAD_ENTRY * thread_p, char **buffer_p, int *size_p, int include_query_exec_info)
{
  int error_code = NO_ERROR;
  int num_clients = 0, num_clients_packed = 0;
  int i;
  int size;
  char *buffer, *ptr;
  LOG_TDES *tdes;		/* Transaction descriptor */
  int num_total_indices;
#if defined(SERVER_MODE)
  INT64 current_msec = 0;
  TRAN_QUERY_EXEC_INFO *query_exec_info = NULL;
  XASL_CACHE_ENTRY *ent = NULL;
#endif

  /* Note, we'll be in a critical section while we gather the data but the section ends as soon as we return the data.
   * This means that the transaction table can change after the information is used. */

  TR_TABLE_CS_ENTER_READ_MODE (thread_p);

  num_total_indices = NUM_TOTAL_TRAN_INDICES;
#if defined(SERVER_MODE)
  if (include_query_exec_info)
    {
      query_exec_info = (TRAN_QUERY_EXEC_INFO *) calloc (num_total_indices, sizeof (TRAN_QUERY_EXEC_INFO));

      if (query_exec_info == NULL)
	{
	  error_code = ER_OUT_OF_VIRTUAL_MEMORY;
	  goto error;
	}

      current_msec = log_get_clock_msec ();
    }
#endif

  size = OR_INT_SIZE;		/* Number of client transactions */

  /* Find size of needed buffer */
  for (i = 0; i < num_total_indices; i++)
    {
      tdes = log_Gl.trantable.all_tdes[i];
      if (tdes == NULL || tdes->trid == NULL_TRANID || tdes->tran_index == LOG_SYSTEM_TRAN_INDEX)
	{
	  /* The index is not assigned or is system transaction (no-client) */
	  continue;
	}

      size += (3 * OR_INT_SIZE	/* tran index + tran state + process id */
	       + OR_INT_SIZE + DB_ALIGN (LOG_USERNAME_MAX, INT_ALIGNMENT)
	       + OR_INT_SIZE + DB_ALIGN (PATH_MAX, INT_ALIGNMENT)
	       + OR_INT_SIZE + DB_ALIGN (L_cuserid, INT_ALIGNMENT)
	       + OR_INT_SIZE + DB_ALIGN (CUB_MAXHOSTNAMELEN, INT_ALIGNMENT));

#if defined(SERVER_MODE)
      if (include_query_exec_info)
	{
	  if (tdes->query_start_time > 0)
	    {
	      query_exec_info[i].query_time = (float) (current_msec - tdes->query_start_time) / 1000.0f;
	    }

	  if (tdes->tran_start_time > 0)
	    {
	      query_exec_info[i].tran_time = (float) (current_msec - tdes->tran_start_time) / 1000.0f;
	    }

	  lock_get_lock_holder_tran_index (thread_p, &query_exec_info[i].wait_for_tran_index_string, tdes->tran_index,
					   tdes->waiting_for_res);

	  if (!XASL_ID_IS_NULL (&tdes->xasl_id))
	    {
	      /* retrieve query statement in the xasl_cache entry */
	      error_code = xcache_find_sha1 (thread_p, &tdes->xasl_id.sha1, XASL_CACHE_SEARCH_GENERIC, &ent, NULL);
	      if (error_code != NO_ERROR)
		{
		  ASSERT_ERROR ();
		  goto error;
		}

	      /* entry can be NULL, if xasl cache entry is deleted */
	      if (ent != NULL)
		{
		  if (ent->sql_info.sql_hash_text != NULL)
		    {
		      char *sql = ent->sql_info.sql_hash_text;

		      if (qmgr_get_sql_id (thread_p, &query_exec_info[i].sql_id, sql, (int) strlen (sql)) != NO_ERROR)
			{
			  goto error;
			}

		      if (ent->sql_info.sql_user_text != NULL)
			{
			  sql = ent->sql_info.sql_user_text;
			}

		      /* copy query string */
		      query_exec_info[i].query_stmt = strdup (sql);
		      if (query_exec_info[i].query_stmt == NULL)
			{
			  error_code = ER_OUT_OF_VIRTUAL_MEMORY;
			  goto error;
			}
		    }
		  xcache_unfix (thread_p, ent);
		  ent = NULL;
		}

	      /* structure copy */
	      XASL_ID_COPY (&query_exec_info[i].xasl_id, &tdes->xasl_id);
	    }
	  else
	    {
	      XASL_ID_SET_NULL (&query_exec_info[i].xasl_id);
	    }

	  size += (2 * OR_FLOAT_SIZE	/* query time + tran time */
		   + or_packed_string_length (query_exec_info[i].wait_for_tran_index_string, NULL)
		   + or_packed_string_length (query_exec_info[i].query_stmt, NULL)
		   + or_packed_string_length (query_exec_info[i].sql_id, NULL) + OR_XASL_ID_SIZE);
	}
#endif
      num_clients++;
    }

  /* Now allocate the area and pack the information */
  buffer = (char *) malloc (size);
  if (buffer == NULL)
    {
      er_set (ER_ERROR_SEVERITY, ARG_FILE_LINE, ER_OUT_OF_VIRTUAL_MEMORY, 1, (size_t) size);
      error_code = ER_OUT_OF_VIRTUAL_MEMORY;
      goto error;
    }

  ptr = buffer;
  ptr = or_pack_int (ptr, num_clients);

  /* Find size of needed buffer */
  for (i = 0; i < num_total_indices; i++)
    {
      tdes = log_Gl.trantable.all_tdes[i];
      if (tdes == NULL || tdes->trid == NULL_TRANID || tdes->tran_index == LOG_SYSTEM_TRAN_INDEX)
	{
	  /* The index is not assigned or is system transaction (no-client) */
	  continue;
	}

      ptr = or_pack_int (ptr, tdes->tran_index);
      ptr = or_pack_int (ptr, tdes->state);
      ptr = or_pack_int (ptr, tdes->client.process_id);
      ptr = or_pack_string_with_length (ptr, tdes->client.get_db_user (), tdes->client.db_user.size ());
      ptr = or_pack_string_with_length (ptr, tdes->client.get_program_name (), tdes->client.program_name.size ());
      ptr = or_pack_string_with_length (ptr, tdes->client.get_login_name (), tdes->client.login_name.size ());
      ptr = or_pack_string_with_length (ptr, tdes->client.get_host_name (), tdes->client.host_name.size ());

#if defined(SERVER_MODE)
      if (include_query_exec_info)
	{
	  ptr = or_pack_float (ptr, query_exec_info[i].query_time);
	  ptr = or_pack_float (ptr, query_exec_info[i].tran_time);
	  ptr = or_pack_string (ptr, query_exec_info[i].wait_for_tran_index_string);
	  ptr = or_pack_string (ptr, query_exec_info[i].query_stmt);
	  ptr = or_pack_string (ptr, query_exec_info[i].sql_id);
	  OR_PACK_XASL_ID (ptr, &query_exec_info[i].xasl_id);
	}
#endif

      num_clients_packed++;
      assert (num_clients_packed <= num_clients);
      assert (ptr <= buffer + size);
    }

  assert (num_clients_packed == num_clients);
  assert (num_total_indices == NUM_TOTAL_TRAN_INDICES);
  assert (ptr <= buffer + size);

  *buffer_p = buffer;
  *size_p = CAST_BUFLEN (ptr - buffer);

error:
  TR_TABLE_CS_EXIT (thread_p);

#if defined(SERVER_MODE)
  if (query_exec_info != NULL)
    {
      for (i = 0; i < num_total_indices; i++)
	{
	  if (query_exec_info[i].wait_for_tran_index_string)
	    {
	      free_and_init (query_exec_info[i].wait_for_tran_index_string);
	    }
	  if (query_exec_info[i].query_stmt)
	    {
	      free_and_init (query_exec_info[i].query_stmt);
	    }
	  if (query_exec_info[i].sql_id)
	    {
	      free_and_init (query_exec_info[i].sql_id);
	    }
	}
      free_and_init (query_exec_info);
    }

  if (ent != NULL)
    {
      xcache_unfix (thread_p, ent);
    }
#endif

  return error_code;
}

/*
 * logtb_find_current_client_type - find client type of current transaction
 *
 * return: client type
 */
int
logtb_find_current_client_type (THREAD_ENTRY * thread_p)
{
  return logtb_find_client_type (LOG_FIND_THREAD_TRAN_INDEX (thread_p));
}

/*
 * logtb_find_current_client_name - find client name of current transaction
 *
 * return: client name
 */
const char *
logtb_find_current_client_name (THREAD_ENTRY * thread_p)
{
  return logtb_find_client_name (LOG_FIND_THREAD_TRAN_INDEX (thread_p));
}

/*
 * logtb_find_current_client_hostname - find client hostname of current transaction
 *
 * return: client hostname
 */
const char *
logtb_find_current_client_hostname (THREAD_ENTRY * thread_p)
{
  return logtb_find_client_hostname (LOG_FIND_THREAD_TRAN_INDEX (thread_p));
}

/*
 * logtb_find_current_tran_lsa - find current transaction log sequence address
 *
 * return:  LOG_LSA *
 */
LOG_LSA *
logtb_find_current_tran_lsa (THREAD_ENTRY * thread_p)
{
  LOG_TDES *tdes;		/* Transaction descriptor */

  tdes = LOG_FIND_CURRENT_TDES (thread_p);
  return ((tdes != NULL) ? &tdes->tail_lsa : NULL);
}

/*
 * logtb_find_state - find the state of the transaction
 *
 * return: TRAN_STATE
 *
 *   tran_index(in): transaction index
 */
TRAN_STATE
logtb_find_state (int tran_index)
{
  LOG_TDES *tdes;		/* Transaction descriptor */

  tdes = LOG_FIND_TDES (tran_index);
  if (tdes != NULL)
    {
      return tdes->state;
    }
  else
    {
      return TRAN_UNACTIVE_UNKNOWN;
    }
}

/*
 * xlogtb_reset_wait_msecs - reset future waiting times
 *
 * return: The old wait_msecs.
 *
 *   wait_msecs(in): Wait for at least this number of milliseconds to acquire a lock
 *               before the transaction is timed out.
 *               A negative value (e.g., -1) means wait forever until a lock
 *               is granted or transaction is selected as a victim of a
 *               deadlock.
 *               A value of zero means do not wait at all, timeout immediately
 *               (in milliseconds)
 *
 * Note:Reset the default waiting time for the current transaction index(client).
 */
int
xlogtb_reset_wait_msecs (THREAD_ENTRY * thread_p, int wait_msecs)
{
  LOG_TDES *tdes;		/* Transaction descriptor */
  int old_wait_msecs;		/* The old waiting time to be returned */
  int tran_index;

  tran_index = LOG_FIND_THREAD_TRAN_INDEX (thread_p);
  tdes = LOG_FIND_TDES (tran_index);
  if (tdes == NULL)
    {
      er_set (ER_FATAL_ERROR_SEVERITY, ARG_FILE_LINE, ER_LOG_UNKNOWN_TRANINDEX, 1, tran_index);
      return -1;
    }

  old_wait_msecs = tdes->wait_msecs;
  tdes->wait_msecs = wait_msecs;

  return old_wait_msecs;
}

/*
 * logtb_find_wait_msecs -  find waiting times for given transaction
 *
 * return: wait_msecs...
 *
 *   tran_index(in): Index of transaction
 */
int
logtb_find_wait_msecs (int tran_index)
{
  LOG_TDES *tdes;		/* Transaction descriptor */

  tdes = LOG_FIND_TDES (tran_index);
  if (tdes != NULL)
    {
      return tdes->wait_msecs;
    }
  else
    {
      assert (false);
      return 0;
    }
}

/*
 * logtb_find_interrupt -
 *
 * return :
 *
 *  tran_index(in):
 *  interrupt(out):
 *
 */
int
logtb_find_interrupt (int tran_index, bool * interrupt)
{
  LOG_TDES *tdes;

  assert (interrupt);

  tdes = LOG_FIND_TDES (tran_index);
  if (tdes == NULL || tdes->trid == NULL_TRANID)
    {
      return ER_FAILED;
    }
  else
    {
      *interrupt = tdes->interrupt ? true : false;
    }

  return NO_ERROR;
}

/*
 * logtb_find_log_records_count -  find log records count for given transaction
 *
 * return: num_log_records_written...
 *
 *   tran_index(in): Index of transaction
 */
int
logtb_find_log_records_count (int tran_index)
{
  LOG_TDES *tdes;		/* Transaction descriptor */

  tdes = LOG_FIND_TDES (tran_index);
  if (tdes != NULL)
    {
      return tdes->num_log_records_written;
    }
  else
    {
      return 0;
    }
}

/*
 * xlogtb_reset_isolation - reset consistency of transaction
 *
 * return: error code.
 *
 *   isolation(in): New Isolation level. One of the following:
 *                         TRAN_SERIALIZABLE
 *                         TRAN_REPEATABLE_READ
 *                         TRAN_READ_COMMITTED
 *
 * Note:Reset the default isolation level for the current transaction index (client).
 *
 * Note/Warning: This function must be called when the current transaction has
 *               not been done any work (i.e, just after restart, commit, or
 *               abort), otherwise, its isolation behaviour will be undefined.
 */
int
xlogtb_reset_isolation (THREAD_ENTRY * thread_p, TRAN_ISOLATION isolation)
{
  TRAN_ISOLATION old_isolation;
  int error_code = NO_ERROR;
  LOG_TDES *tdes;		/* Transaction descriptor */
  int tran_index;

  tran_index = LOG_FIND_THREAD_TRAN_INDEX (thread_p);
  tdes = LOG_FIND_TDES (tran_index);

  if (IS_VALID_ISOLATION_LEVEL (isolation) && tdes != NULL)
    {
      old_isolation = tdes->isolation;
      tdes->isolation = isolation;
    }
  else
    {
      er_set (ER_SYNTAX_ERROR_SEVERITY, ARG_FILE_LINE, ER_MVCC_LOG_INVALID_ISOLATION_LEVEL, 0);
      error_code = ER_MVCC_LOG_INVALID_ISOLATION_LEVEL;
    }

  return error_code;
}

/*
 * logtb_find_isolation - find the isolation level for given trans
 *
 * return: isolation
 *
 *   tran_index(in):Index of transaction
 */
TRAN_ISOLATION
logtb_find_isolation (int tran_index)
{
  LOG_TDES *tdes;		/* Transaction descriptor */

  tdes = LOG_FIND_TDES (tran_index);
  if (tdes != NULL)
    {
      return tdes->isolation;
    }
  else
    {
      return TRAN_UNKNOWN_ISOLATION;
    }
}

/*
 * logtb_find_current_isolation - find the isolation level for current
 *                             transaction
 *
 * return: isolation...
 *
 * Note: Find the isolation level for the current transaction
 */
TRAN_ISOLATION
logtb_find_current_isolation (THREAD_ENTRY * thread_p)
{
  int tran_index;

  tran_index = LOG_FIND_THREAD_TRAN_INDEX (thread_p);
  return logtb_find_isolation (tran_index);
}

/*
 * xlogtb_set_interrupt - indicate interrupt to a future caller of current
 *                     transaction
 *
 * return: nothing
 *
 *   set(in): true for set and false for clear
 *
 * Note: Set the interrupt falg for the current execution, so that the
 *              next caller obtains an interrupt.
 */
void
xlogtb_set_interrupt (THREAD_ENTRY * thread_p, int set)
{
  logtb_set_tran_index_interrupt (thread_p, LOG_FIND_THREAD_TRAN_INDEX (thread_p), set);
}

/*
 * logtb_set_tran_index_interrupt - indicate interrupt to a future caller for an
 *                               specific transaction index
 *
 * return: false is returned when the tran_index is not associated
 *              with a transaction
 *
 *   tran_index(in): Transaction index
 *   set(in): true for set and false for clear
 *
 * Note:Set the interrupt flag for the execution of the given transaction,
 *              so that the next caller obtains an interrupt.
 */
bool
logtb_set_tran_index_interrupt (THREAD_ENTRY * thread_p, int tran_index, bool set)
{
  LOG_TDES *tdes;		/* Transaction descriptor */

  if (tran_index == LOG_SYSTEM_TRAN_INDEX)
    {
      assert (false);
      return false;
    }

  if (log_Gl.trantable.area != NULL)
    {
      tdes = LOG_FIND_TDES (tran_index);
      if (tdes != NULL && tdes->trid != NULL_TRANID)
	{
	  if (tdes->interrupt != (int) set)
	    {
#if defined (HAVE_ATOMIC_BUILTINS)
	      tdes->interrupt = (int) set;
	      if (set == true)
		{
		  ATOMIC_INC_32 (&log_Gl.trantable.num_interrupts, 1);
		}
	      else
		{
		  ATOMIC_INC_32 (&log_Gl.trantable.num_interrupts, -1);
		}
#else
	      TR_TABLE_CS_ENTER (thread_p);

	      tdes->interrupt = set;
	      if (set == true)
		{
		  log_Gl.trantable.num_interrupts++;
		}
	      else
		{
		  log_Gl.trantable.num_interrupts--;
		}

	      TR_TABLE_CS_EXIT (thread_p);
#endif
	    }

	  if (set == true)
	    {
	      pgbuf_force_to_check_for_interrupts ();
	      er_set (ER_NOTIFICATION_SEVERITY, ARG_FILE_LINE, ER_INTERRUPTING, 1, tran_index);
	      perfmon_inc_stat (thread_p, PSTAT_TRAN_NUM_INTERRUPTS);
	    }

	  return true;
	}
    }

  return false;
}

/*
 * logtb_is_interrupted_tdes -
 *
 * return:
 *
 *   tdes(in/out):
 *   clear(in/out):
 *   continue_checking(out):
 *
 * Note:
 */
static bool
logtb_is_interrupted_tdes (THREAD_ENTRY * thread_p, LOG_TDES * tdes, bool clear, bool * continue_checking)
{
  bool interrupt;
  INT64 now;
#if !defined(SERVER_MODE)
  struct timeval tv;

#else /* SERVER_MODE */
  /* vacuum threads should not be interruptible (unless this is still recovery). */
  assert (!BO_IS_SERVER_RESTARTED () || !VACUUM_IS_THREAD_VACUUM (thread_p));
#endif /* SERVER_MODE */

  interrupt = tdes->interrupt;
  if (!LOG_ISTRAN_ACTIVE (tdes))
    {
      interrupt = false;

      if (log_Gl.trantable.num_interrupts > 0)
	{
	  *continue_checking = true;
	}
      else
	{
	  *continue_checking = false;
	}
    }
  else if (interrupt == true && clear == true)
    {
      tdes->interrupt = false;

#if !defined (HAVE_ATOMIC_BUILTINS)
      TR_TABLE_CS_ENTER (thread_p);
      log_Gl.trantable.num_interrupts--;
#else
      ATOMIC_INC_32 (&log_Gl.trantable.num_interrupts, -1);
#endif

      if (log_Gl.trantable.num_interrupts > 0)
	{
	  *continue_checking = true;
	}
      else
	{
	  *continue_checking = false;
	}

#if !defined (HAVE_ATOMIC_BUILTINS)
      TR_TABLE_CS_EXIT (thread_p);
#endif
    }
  else if (interrupt == false && tdes->query_timeout > 0)
    {
      /* In order to prevent performance degradation, we use log_Clock_msec set by thread_log_clock_thread instead of
       * calling gettimeofday here if the system supports atomic built-ins. */
#if defined(SERVER_MODE)
      now = log_get_clock_msec ();
#else /* SERVER_MODE */
      gettimeofday (&tv, NULL);
      now = (tv.tv_sec * 1000LL) + (tv.tv_usec / 1000LL);
#endif /* !SERVER_MODE */
      if (tdes->query_timeout < now)
	{
	  er_log_debug (ARG_FILE_LINE,
			"logtb_is_interrupted_tdes: timeout %lld milliseconds delayed (expected=%lld, now=%lld)",
			now - tdes->query_timeout, tdes->query_timeout, now);
	  interrupt = true;
	}
    }
  return interrupt;
}

/*
 * logtb_is_interrupted - find if execution must be stopped due to
 *			  an interrupt (^C)
 *
 * return:
 *
 *   clear(in): true if the interrupt should be cleared.
 *   continue_checking(in): Set as a side effect to true if there are more
 *                        interrupts to check or to false if there are not
 *                        more interrupts.
 *
 * Note: Find if the current execution must be stopped due to an interrupt (^C). If clear is true, the interruption flag
 *       is cleared; This is the expected case, once someone is notified, we do not have to keep the flag on.
 *
 *       If the transaction is not active, false is returned. For example, in the middle of an undo action, the
 *       transaction will not be interrupted. The recovery manager will interrupt the transaction at the end of the undo
 *       action... in this case the transaction will be partially aborted.
 */
bool
logtb_is_interrupted (THREAD_ENTRY * thread_p, bool clear, bool * continue_checking)
{
  LOG_TDES *tdes;		/* Transaction descriptor */
  int tran_index;

  if (log_Gl.trantable.area == NULL)
    {
      return false;
    }
  tran_index = LOG_FIND_THREAD_TRAN_INDEX (thread_p);
  tdes = LOG_FIND_TDES (tran_index);
  if (tdes == NULL)
    {
      return false;
    }

  return logtb_is_interrupted_tdes (thread_p, tdes, clear, continue_checking);
}

/*
 * logtb_is_interrupted_tran - find if the execution of the given transaction
 *			       must be stopped due to an interrupt (^C)
 *
 * return:
 *
 *   clear(in): true if the interrupt should be cleared.
 *   continue_checking(in): Set as a side effect to true if there are more
 *                        interrupts to check or to false if there are not
 *                        more interrupts.
 *   tran_index(in):
 *
 * Note: Find if the execution of the given transaction must be stopped due to an interrupt (^C). If clear is true, the
 *       interruption flag is cleared; This is the expected case, once someone is notified, we do not have to keep the
 *       flag on.
 *       This function is called to see if a transaction that is waiting (e.g., suspended on a lock) on an event must
 *       be interrupted.
 */
bool
logtb_is_interrupted_tran (THREAD_ENTRY * thread_p, bool clear, bool * continue_checking, int tran_index)
{
  LOG_TDES *tdes;		/* Transaction descriptor */

  tdes = LOG_FIND_TDES (tran_index);
  if (log_Gl.trantable.area == NULL || tdes == NULL)
    {
      return false;
    }

  return logtb_is_interrupted_tdes (thread_p, tdes, clear, continue_checking);
}

/*
 * xlogtb_set_suppress_repl_on_transaction - if set is true, disable row based replication. if set is false, enable it.
 *
 * return: nothing
 *
 *   set(in): non-zero to set, zero to unset
 */
void
xlogtb_set_suppress_repl_on_transaction (THREAD_ENTRY * thread_p, int set)
{
  logtb_set_suppress_repl_on_transaction (thread_p, LOG_FIND_THREAD_TRAN_INDEX (thread_p), set);
}

/*
 * logtb_set_suppress_repl_on_transaction - if set is true, disable row based replication. if set is false, enable it.
 *
 * return: false is returned when the tran_index is not associated
 *              with a transaction
 *
 *   tran_index(in): Transaction index
 *   set(in): non-zero to set, zero to unset
 */
bool
logtb_set_suppress_repl_on_transaction (THREAD_ENTRY * thread_p, int tran_index, int set)
{
  LOG_TDES *tdes;		/* Transaction descriptor */

  if (log_Gl.trantable.area != NULL)
    {
      tdes = LOG_FIND_TDES (tran_index);
      if (tdes != NULL && tdes->trid != NULL_TRANID)
	{
	  tdes->get_replication_generator ().set_row_replication_disabled (set != 0);
	  return true;
	}
    }
  return false;
}


/*
 * logtb_is_active - is transaction active ?
 *
 * return:
 *
 *   trid(in): Transaction identifier
 *
 * Note: Find if given transaction is an active one. This function
 *              execute a sequential search in the transaction table to find
 *              out the given transaction. The function bypasses the search if
 *              the given trid is current transaction.
 *
 * Note:        The assumption of this function is that the transaction table
 *              is not very big and that most of the time the search is
 *              avoided. if this assumption becomes false, we may need to
 *              define a hash table from trid to tdes to speed up the search.
 */
bool
logtb_is_active (THREAD_ENTRY * thread_p, TRANID trid)
{
  int i;
  LOG_TDES *tdes;		/* Transaction descriptor */
  bool active = false;
  int tran_index;

  if (!LOG_ISRESTARTED ())
    {
      return false;
    }

  /* Avoid searching as much as possible */
  tran_index = LOG_FIND_THREAD_TRAN_INDEX (thread_p);
  tdes = LOG_FIND_TDES (tran_index);
  if (tdes != NULL && tdes->trid == trid)
    {
      active = LOG_ISTRAN_ACTIVE (tdes);
    }
  else
    {
      TR_TABLE_CS_ENTER_READ_MODE (thread_p);
      /* Search the transaction table for such transaction */
      for (i = 0; i < NUM_TOTAL_TRAN_INDICES; i++)
	{
	  tdes = log_Gl.trantable.all_tdes[i];
	  if (tdes != NULL && tdes->trid != NULL_TRANID && tdes->trid == trid)
	    {
	      active = LOG_ISTRAN_ACTIVE (tdes);
	      break;
	    }
	}
      TR_TABLE_CS_EXIT (thread_p);
    }

  return active;
}

/*
 * logtb_is_current_active - is current transaction active ?
 *
 * return:
 *
 * Note: Find if the current transaction is an active one.
 */
bool
logtb_is_current_active (THREAD_ENTRY * thread_p)
{
  LOG_TDES *tdes;		/* Transaction descriptor */
  int tran_index;

  tran_index = LOG_FIND_THREAD_TRAN_INDEX (thread_p);
  tdes = LOG_FIND_TDES (tran_index);

  if (tdes != NULL && LOG_ISTRAN_ACTIVE (tdes))
    {
      return true;
    }
  else
    {
      assert (tdes == NULL || tdes->is_active_worker_transaction ());
      return false;
    }
}

/*
 * logtb_istran_finished - is transaction finished?
 *
 * return:
 *
 *   trid(in): Transaction identifier
 *
 * Note: Find if given transaction exists. That is, find if the
 *              transaction has completely finished its execution.
 *              Note that this function differs from log_istran_active in
 *              that a transaction in commit or abort state is not active but
 *              it is still alive (i.e., has not done completely).
 *              This function execute a sequential search in the transaction
 *              table to find out the given transaction. The function bypasses
 *              the search if the given trid is current transaction.
 *
 *       The assumption of this function is that the transaction table
 *              is not very big and that most of the time the search is
 *              avoided. if this assumption becomes false, we may need to
 *              define a hash table from trid to tdes to speed up the search.
 */
bool
logtb_istran_finished (THREAD_ENTRY * thread_p, TRANID trid)
{
  int i;
  LOG_TDES *tdes;		/* Transaction descriptor */
  bool active = true;
  int tran_index;

  /* Avoid searching as much as possible */
  tran_index = LOG_FIND_THREAD_TRAN_INDEX (thread_p);
  tdes = LOG_FIND_TDES (tran_index);
  if (tdes != NULL && tdes->trid == trid)
    {
      active = false;
    }
  else
    {
      TR_TABLE_CS_ENTER_READ_MODE (thread_p);
      /* Search the transaction table for such transaction */
      for (i = 0; i < NUM_TOTAL_TRAN_INDICES; i++)
	{
	  tdes = log_Gl.trantable.all_tdes[i];
	  if (tdes != NULL && tdes->trid != NULL_TRANID && tdes->trid == trid)
	    {
	      active = false;
	      break;
	    }
	}
      TR_TABLE_CS_EXIT (thread_p);
    }

  return active;
}

/*
 * logtb_has_updated - has transaction updated the database ?
 *
 * return:
 *
 */
bool
logtb_has_updated (THREAD_ENTRY * thread_p)
{
  LOG_TDES *tdes;		/* Transaction descriptor */
  int tran_index;

  tran_index = LOG_FIND_THREAD_TRAN_INDEX (thread_p);
  tdes = LOG_FIND_TDES (tran_index);
  if (tdes != NULL && !LSA_ISNULL (&tdes->tail_lsa))
    {
      return true;
    }
  else
    {
      return false;
    }
}

/*
 * logtb_disable_update -
 *   return: none
 */
void
logtb_disable_update (THREAD_ENTRY * thread_p)
{
  db_Disable_modifications = 1;
  er_log_debug (ARG_FILE_LINE, "logtb_disable_update: db_Disable_modifications = %d\n", db_Disable_modifications);
}

/*
 * logtb_enable_update -
 *   return: none
 */
void
logtb_enable_update (THREAD_ENTRY * thread_p)
{
  if (prm_get_bool_value (PRM_ID_READ_ONLY_MODE) == false)
    {
      db_Disable_modifications = 0;
      er_log_debug (ARG_FILE_LINE, "logtb_enable_update: db_Disable_modifications = %d\n", db_Disable_modifications);
    }
}

/*
 * logtb_set_to_system_tran_index - set to tran index system
 *
 * return: nothing
 *
 * Note: The current log_tran_index is set to the system transaction index.
 */
void
logtb_set_to_system_tran_index (THREAD_ENTRY * thread_p)
{
  LOG_SET_CURRENT_TRAN_INDEX (thread_p, LOG_SYSTEM_TRAN_INDEX);
}

/*
 * logtb_tran_free_update_stats () - Free logged list of update statistics.
 *
 * return	    : Void.
 * log_upd_stats (in) : List of logged update statistics records.
 */
static void
logtb_tran_free_update_stats (LOG_TRAN_UPDATE_STATS * log_upd_stats)
{
  LOG_TRAN_CLASS_COS_CHUNK *cos_chunk = NULL, *next_cos_chunk = NULL;
  LOG_TRAN_BTID_UNIQUE_STATS_CHUNK *stats_chunk = NULL, *next_stats_chunk = NULL;

  logtb_tran_clear_update_stats (log_upd_stats);

  /* free count optimization structure */
  cos_chunk = log_upd_stats->cos_first_chunk;
  if (cos_chunk != NULL)
    {
      for (; cos_chunk != NULL; cos_chunk = next_cos_chunk)
	{
	  next_cos_chunk = cos_chunk->next_chunk;
	  free (cos_chunk);
	}
      log_upd_stats->cos_first_chunk = NULL;
      log_upd_stats->cos_current_chunk = NULL;
      log_upd_stats->cos_count = 0;
    }
  if (log_upd_stats->classes_cos_hash != NULL)
    {
      mht_destroy (log_upd_stats->classes_cos_hash);
      log_upd_stats->classes_cos_hash = NULL;
    }

  /* free unique statistics structure */
  stats_chunk = log_upd_stats->stats_first_chunk;
  if (stats_chunk != NULL)
    {
      for (; stats_chunk != NULL; stats_chunk = next_stats_chunk)
	{
	  next_stats_chunk = stats_chunk->next_chunk;
	  free (stats_chunk);
	}
      log_upd_stats->stats_first_chunk = NULL;
      log_upd_stats->stats_current_chunk = NULL;
      log_upd_stats->stats_count = 0;
    }
  if (log_upd_stats->unique_stats_hash != NULL)
    {
      mht_destroy (log_upd_stats->unique_stats_hash);
      log_upd_stats->unique_stats_hash = NULL;
    }
}

/*
 * logtb_tran_clear_update_stats () - Clear logged update statistics.
 *				      Entries are not actually freed, they are
 *				      appended to a list of free entries ready
 *				      to be reused.
 *
 * return	    : Void.
 * log_upd_stats (in) : Pointer to update statistics log.
 */
static void
logtb_tran_clear_update_stats (LOG_TRAN_UPDATE_STATS * log_upd_stats)
{
  /* clear count optimization structure */
  log_upd_stats->cos_current_chunk = log_upd_stats->cos_first_chunk;
  log_upd_stats->cos_count = 0;
  if (log_upd_stats->classes_cos_hash != NULL)
    {
      mht_clear (log_upd_stats->classes_cos_hash, NULL, NULL);
    }

  /* clear unique statistics structure */
  log_upd_stats->stats_current_chunk = log_upd_stats->stats_first_chunk;
  log_upd_stats->stats_count = 0;
  if (log_upd_stats->unique_stats_hash != NULL)
    {
      mht_clear (log_upd_stats->unique_stats_hash, NULL, NULL);
    }
}

/*
 * logtb_tran_btid_hash_func() - Hash function for BTIDs
 *   return: hash value
 *   key(in): BTID to hash
 *   ht_size(in): Size of hash table
 */
static unsigned int
logtb_tran_btid_hash_func (const void *key, const unsigned int ht_size)
{
  return ((BTID *) key)->vfid.fileid % ht_size;
}

/*
 * logtb_tran_btid_hash_func() - Comparison function for BTIDs (equal or not)
 *   return: 0 not equal, 1 otherwise
 *   key1(in): left key
 *   key2(in): right key
 */
static int
logtb_tran_btid_hash_cmp_func (const void *key1, const void *key2)
{
  return BTID_IS_EQUAL ((BTID *) key1, (BTID *) key2);
}

/*
 * logtb_tran_create_btid_unique_stats () - allocates memory and initializes
 *					    statistics associated with btid
 *
 * return	    : The address of newly created statistics structure or NULL
 *		      in case of error.
 * thread_p(in)	    :
 * btid (in)	    : Id of unique index for which the statistics will be
 *		      created
 */
static LOG_TRAN_BTID_UNIQUE_STATS *
logtb_tran_create_btid_unique_stats (THREAD_ENTRY * thread_p, const BTID * btid)
{
  LOG_TRAN_BTID_UNIQUE_STATS *unique_stats = NULL;
  LOG_TDES *tdes = LOG_FIND_TDES (LOG_FIND_THREAD_TRAN_INDEX (thread_p));

  if (btid == NULL)
    {
      assert (false);
      return NULL;
    }

  if (tdes->log_upd_stats.stats_count % TRAN_UNIQUE_STATS_CHUNK_SIZE == 0)
    {
      LOG_TRAN_BTID_UNIQUE_STATS_CHUNK *chunk = NULL;

      if (tdes->log_upd_stats.stats_current_chunk != NULL
	  && tdes->log_upd_stats.stats_current_chunk->next_chunk != NULL)
	{
	  /* reuse the old chunk */
	  chunk = tdes->log_upd_stats.stats_current_chunk->next_chunk;
	}
      else
	{
	  /* if the entire allocated space was exhausted then alloc a new chunk */
	  int size =
	    sizeof (LOG_TRAN_BTID_UNIQUE_STATS_CHUNK) + (TRAN_UNIQUE_STATS_CHUNK_SIZE -
							 1) * sizeof (LOG_TRAN_BTID_UNIQUE_STATS);
	  chunk = (LOG_TRAN_BTID_UNIQUE_STATS_CHUNK *) malloc (size);

	  if (chunk == NULL)
	    {
	      er_set (ER_ERROR_SEVERITY, ARG_FILE_LINE, ER_OUT_OF_VIRTUAL_MEMORY, 1, size);
	      return NULL;
	    }
	  if (tdes->log_upd_stats.stats_first_chunk == NULL)
	    {
	      tdes->log_upd_stats.stats_first_chunk = chunk;
	    }
	  else
	    {
	      tdes->log_upd_stats.stats_current_chunk->next_chunk = chunk;
	    }
	  chunk->next_chunk = NULL;
	}
      tdes->log_upd_stats.stats_current_chunk = chunk;
    }

  /* get a new entry */
  unique_stats =
    &tdes->log_upd_stats.stats_current_chunk->buffer[tdes->log_upd_stats.stats_count++ % TRAN_UNIQUE_STATS_CHUNK_SIZE];

  BTID_COPY (&unique_stats->btid, btid);
  unique_stats->deleted = false;

  /* init transaction local statistics */
  unique_stats->tran_stats.num_keys = 0;
  unique_stats->tran_stats.num_oids = 0;
  unique_stats->tran_stats.num_nulls = 0;

  /* init global statistics */
  unique_stats->global_stats.num_keys = -1;
  unique_stats->global_stats.num_oids = -1;
  unique_stats->global_stats.num_nulls = -1;

  /* Store the new entry in hash */
  if (mht_put (tdes->log_upd_stats.unique_stats_hash, &unique_stats->btid, unique_stats) == NULL)
    {
      return NULL;
    }

  return unique_stats;
}

/*
 * logtb_tran_create_class_cos () - creates a new count optimization state entry
 *				    for a class
 *
 * return	    : return the adddress of newly created entry
 * thread_p(in)	    :
 * class_oid (in)   : OID of the class for which the entry will be created
 */
static LOG_TRAN_CLASS_COS *
logtb_tran_create_class_cos (THREAD_ENTRY * thread_p, const OID * class_oid)
{
  LOG_TDES *tdes = LOG_FIND_TDES (LOG_FIND_THREAD_TRAN_INDEX (thread_p));
  LOG_TRAN_CLASS_COS *entry = NULL;

  if (tdes->log_upd_stats.cos_count % COS_CLASSES_CHUNK_SIZE == 0)
    {
      LOG_TRAN_CLASS_COS_CHUNK *chunk = NULL;
      if (tdes->log_upd_stats.cos_current_chunk != NULL && tdes->log_upd_stats.cos_current_chunk->next_chunk != NULL)
	{
	  /* reuse the old chunk */
	  chunk = tdes->log_upd_stats.cos_current_chunk->next_chunk;
	}
      else
	{
	  /* if the entire allocated space was exhausted then alloc a new chunk */
	  int size = sizeof (LOG_TRAN_CLASS_COS_CHUNK) + (COS_CLASSES_CHUNK_SIZE - 1) * sizeof (LOG_TRAN_CLASS_COS);
	  chunk = (LOG_TRAN_CLASS_COS_CHUNK *) malloc (size);

	  if (chunk == NULL)
	    {
	      er_set (ER_ERROR_SEVERITY, ARG_FILE_LINE, ER_OUT_OF_VIRTUAL_MEMORY, 1, size);
	      return NULL;
	    }
	  if (tdes->log_upd_stats.cos_first_chunk == NULL)
	    {
	      tdes->log_upd_stats.cos_first_chunk = chunk;
	    }
	  else
	    {
	      tdes->log_upd_stats.cos_current_chunk->next_chunk = chunk;
	    }
	  chunk->next_chunk = NULL;
	}
      tdes->log_upd_stats.cos_current_chunk = chunk;
    }

  /* get a new entry */
  entry = &tdes->log_upd_stats.cos_current_chunk->buffer[tdes->log_upd_stats.cos_count++ % COS_CLASSES_CHUNK_SIZE];

  /* init newly created entry */
  COPY_OID (&entry->class_oid, class_oid);
  entry->count_state = COS_NOT_LOADED;

  if (mht_put (tdes->log_upd_stats.classes_cos_hash, &entry->class_oid, entry) == NULL)
    {
      return NULL;
    }

  return entry;
}

/*
 * logtb_tran_find_class_cos () - searches the hash of count optimization states
 *				  for a specific class oid
 *
 * return	    : address of found (or newly created) entry or null
 *		      otherwise
 * thread_p(in)	    :
 * class_oid (in)   : OID of the class for which the entry will be created
 * create(in)	    : true if the caller needs a new entry to be created if not
 *		      found an already existing one
 */
LOG_TRAN_CLASS_COS *
logtb_tran_find_class_cos (THREAD_ENTRY * thread_p, const OID * class_oid, bool create)
{
  LOG_TDES *tdes = LOG_FIND_TDES (LOG_FIND_THREAD_TRAN_INDEX (thread_p));
  LOG_TRAN_CLASS_COS *entry = NULL;

  assert (tdes != NULL && class_oid != NULL);

  /* search */
  entry = (LOG_TRAN_CLASS_COS *) mht_get (tdes->log_upd_stats.classes_cos_hash, class_oid);

  if (entry == NULL && create)
    {
      /* create if not found */
      entry = logtb_tran_create_class_cos (thread_p, class_oid);
    }

  return entry;
}

/*
 * logtb_tran_find_btid_stats () - searches the hash of statistics for a
 *				   specific index.
 *
 * return	    : address of found (or newly created) statistics or null
 *		      otherwise
 * thread_p(in)	    :
 * btid (in)	    : index id to be searched
 * create(in)	    : true if the caller needs a new entry to be created if not
 *		      found an already existing one
 */
LOG_TRAN_BTID_UNIQUE_STATS *
logtb_tran_find_btid_stats (THREAD_ENTRY * thread_p, const BTID * btid, bool create)
{
  LOG_TRAN_BTID_UNIQUE_STATS *unique_stats = NULL;
  LOG_TDES *tdes = LOG_FIND_TDES (LOG_FIND_THREAD_TRAN_INDEX (thread_p));

  if (btid == NULL)
    {
      return NULL;
    }

  /* search */
  unique_stats = (LOG_TRAN_BTID_UNIQUE_STATS *) mht_get (tdes->log_upd_stats.unique_stats_hash, btid);

  if (unique_stats == NULL && create)
    {
      /* create if not found */
      unique_stats = logtb_tran_create_btid_unique_stats (thread_p, btid);
    }

  return unique_stats;
}

/*
 * logtb_tran_update_btid_unique_stats () - updates statistics associated with
 *					    the given btid
 *
 * return	    : error code or NO_ERROR
 * thread_p(in)	    :
 * btid (in)	    : index id to be searched
 * n_keys(in)	    : number of keys to be added to statistics
 * n_oids(in)	    : number of oids to be added to statistics
 * n_nulls(in)	    : number of nulls to be added to statistics
 *
 * Note: the statistics are searched and created if they not exist.
 */
int
logtb_tran_update_btid_unique_stats (THREAD_ENTRY * thread_p, const BTID * btid, int n_keys, int n_oids, int n_nulls)
{
  /* search and create if not found */
  LOG_TRAN_BTID_UNIQUE_STATS *unique_stats = logtb_tran_find_btid_stats (thread_p, btid, true);

  if (unique_stats == NULL)
    {
      return ER_FAILED;
    }

  /* update statistics */
  unique_stats->tran_stats.num_keys += n_keys;
  unique_stats->tran_stats.num_oids += n_oids;
  unique_stats->tran_stats.num_nulls += n_nulls;

  return NO_ERROR;
}

/*
 * logtb_tran_update_unique_stats () - updates statistics associated with
 *				       the given class and btid
 *
 * return	    : error code or NO_ERROR
 * thread_p(in)	    :
 * btid (in)	    : B-tree id to be searched
 * n_keys(in)	    : number of keys to be added to statistics
 * n_oids(in)	    : number of oids to be added to statistics
 * n_nulls(in)	    : number of nulls to be added to statistics
 * write_to_log	    : if true then new statistics wil be written to log
 *
 * Note: the statistics are searched and created if they not exist.
 */
int
logtb_tran_update_unique_stats (THREAD_ENTRY * thread_p, const BTID * btid, int n_keys, int n_oids, int n_nulls,
				bool write_to_log)
{
  int error = NO_ERROR;

  /* update statistics */
  error = logtb_tran_update_btid_unique_stats (thread_p, btid, n_keys, n_oids, n_nulls);
  if (error != NO_ERROR)
    {
      return error;
    }

  if (write_to_log)
    {
      /* log statistics */
      char undo_rec_buf[3 * OR_INT_SIZE + OR_BTID_ALIGNED_SIZE + MAX_ALIGNMENT];
      char redo_rec_buf[3 * OR_INT_SIZE + OR_BTID_ALIGNED_SIZE + MAX_ALIGNMENT];
      RECDES undo_rec, redo_rec;

      undo_rec.area_size = ((3 * OR_INT_SIZE) + OR_BTID_ALIGNED_SIZE);
      undo_rec.data = PTR_ALIGN (undo_rec_buf, MAX_ALIGNMENT);

      redo_rec.area_size = ((3 * OR_INT_SIZE) + OR_BTID_ALIGNED_SIZE);
      redo_rec.data = PTR_ALIGN (redo_rec_buf, MAX_ALIGNMENT);

      btree_rv_mvcc_save_increments (btid, -n_keys, -n_oids, -n_nulls, &undo_rec);

      /* todo: remove me. redo has no use */
      /*btree_rv_mvcc_save_increments (btid, n_keys, n_oids, n_nulls, &redo_rec);

         log_append_undoredo_data2 (thread_p, RVBT_MVCC_INCREMENTS_UPD, NULL, NULL, -1, undo_rec.length, redo_rec.length,
         undo_rec.data, redo_rec.data); */
      log_append_undo_data2 (thread_p, RVBT_MVCC_INCREMENTS_UPD, NULL, NULL, NULL_OFFSET, undo_rec.length,
			     undo_rec.data);
    }

  return error;
}

// *INDENT-OFF*
int
logtb_tran_update_unique_stats (THREAD_ENTRY * thread_p, const BTID &btid, const btree_unique_stats &ustats,
                                bool write_to_log)
{
  if (ustats.is_zero ())
    {
      return NO_ERROR;
    }
  return logtb_tran_update_unique_stats (thread_p, &btid, (int) ustats.get_key_count (), (int) ustats.get_row_count (),
                                         (int) ustats.get_null_count (), write_to_log);
}

int
logtb_tran_update_unique_stats (THREAD_ENTRY * thread_p, const multi_index_unique_stats &multi_stats, bool write_to_log)
{
  int error = NO_ERROR;
  for (const auto &it : multi_stats.get_map ())
    {
      error = logtb_tran_update_unique_stats (thread_p, it.first, it.second, write_to_log);
      if (error != NO_ERROR)
        {
          ASSERT_ERROR ();
          return error;
        }
    }
  return NO_ERROR;
}
// *INDENT-ON*

/*
 * logtb_tran_update_delta_hash_func () - updates statistics associated with
 *					  the given btid by local statistics
 *
 * return	    : error code or NO_ERROR
 * thread_p(in)	    :
 * data(in)	    : unique statistics
 * args(in)	    : not used
 *
 * Note: This is a function that is called for each element during the hash
 *	 iteration.
 */
static int
logtb_tran_update_delta_hash_func (THREAD_ENTRY * thread_p, void *data, void *args)
{
  LOG_TRAN_BTID_UNIQUE_STATS *unique_stats = (LOG_TRAN_BTID_UNIQUE_STATS *) data;
  int error_code = NO_ERROR;

  if (unique_stats->deleted)
    {
      /* ignore if deleted */
      return NO_ERROR;
    }

  error_code =
    logtb_update_global_unique_stats_by_delta (thread_p, &unique_stats->btid, unique_stats->tran_stats.num_oids,
					       unique_stats->tran_stats.num_nulls, unique_stats->tran_stats.num_keys,
					       true);

  return error_code;
}

/*
 * logtb_tran_update_all_global_unique_stats () - update global statistics
 *						  by local statistics for all
 *						  indexes found in transaction's
 *						  unique statistics hash
 *
 * return	    : error code or NO_ERROR
 * thread_p(in)	    :
 *
 * Note: this function must be called at the end of transaction (commit)
 */
int
logtb_tran_update_all_global_unique_stats (THREAD_ENTRY * thread_p)
{
  LOG_TDES *tdes = LOG_FIND_TDES (LOG_FIND_THREAD_TRAN_INDEX (thread_p));
  int error_code = NO_ERROR;
  bool old_check_interrupt;

  if (tdes == NULL)
    {
      return ER_FAILED;
    }

  /* We have to disable interrupt while reflecting unique stats. Please notice that the transaction is still in
   * TRAN_ACTIVE state and it may be previously interrupted but user eventually issues commit. The transaction should
   * successfully complete commit in spite of interrupt. */
  old_check_interrupt = logtb_set_check_interrupt (thread_p, false);

  error_code =
    mht_map_no_key (thread_p, tdes->log_upd_stats.unique_stats_hash, logtb_tran_update_delta_hash_func, thread_p);

  (void) logtb_set_check_interrupt (thread_p, old_check_interrupt);

  return error_code;
}

/*
 * logtb_tran_load_global_stats_func () - load global statistics into the
 *					  current transaction for a given class.
 *
 * return	    : error code or NO_ERROR
 * thread_p(in)	    :
 * data(in)	    : count optimization state entry
 * args(in)	    : not used
 *
 * Note: This function is called for each element of the count optimization
 *	 states hash. If the statistics were successfully loaded then set state
 *	 to COS_LOADED. In case of a partitioned class, statistics for each
 *	 partition are loaded.
 */
static int
logtb_tran_load_global_stats_func (THREAD_ENTRY * thread_p, void *data, void *args)
{
  int error_code = NO_ERROR, idx;
  PRUNING_CONTEXT context;
  LOG_TRAN_CLASS_COS *entry = NULL, *new_entry = NULL;
  OR_CLASSREP *classrepr = NULL;
  int classrepr_cacheindex = -1;
  bool clear_pcontext = false;

  entry = (LOG_TRAN_CLASS_COS *) data;
  if (entry->count_state != COS_TO_LOAD)
    {
      return NO_ERROR;
    }

  /* get class representation to find partition information */
  classrepr = heap_classrepr_get (thread_p, &entry->class_oid, NULL, NULL_REPRID, &classrepr_cacheindex);
  if (classrepr == NULL)
    {
      goto cleanup;
    }

  if (classrepr->has_partition_info > 0)
    {
      partition_init_pruning_context (&context);
      clear_pcontext = true;

      /* In case of partitioned class load statistics for each partition */
      error_code = partition_load_pruning_context (thread_p, &entry->class_oid, DB_PARTITIONED_CLASS, &context);
      if (error_code != NO_ERROR)
	{
	  goto cleanup;
	}
    }

  if (classrepr->has_partition_info > 0 && context.count > 0)
    {
      for (idx = 0; idx < context.count; idx++)
	{
	  if (OID_ISNULL (&context.partitions[idx].class_oid))
	    {
	      continue;
	    }
	  new_entry = logtb_tran_find_class_cos (thread_p, &context.partitions[idx].class_oid, true);
	  if (new_entry == NULL)
	    {
	      error_code = ER_FAILED;
	      goto cleanup;
	    }

	  error_code = logtb_create_unique_stats_from_repr (thread_p, &entry->class_oid);
	  if (error_code != NO_ERROR)
	    {
	      goto cleanup;
	    }

	  new_entry->count_state = COS_LOADED;
	}
    }

  error_code = logtb_create_unique_stats_from_repr (thread_p, &entry->class_oid);
  if (error_code != NO_ERROR)
    {
      goto cleanup;
    }

  entry->count_state = COS_LOADED;

cleanup:
  if (clear_pcontext == true)
    {
      partition_clear_pruning_context (&context);
    }
  if (classrepr != NULL)
    {
      heap_classrepr_free_and_init (classrepr, &classrepr_cacheindex);
    }

  return error_code;
}

/*
 * logtb_load_global_statistics_to_tran () - load global statistics into the
 *					     current transaction for all classes
 *					     with COS_TO_LOAD count optimization
 *					     state.
 *
 * return	    : error code or NO_ERROR
 * thread_p(in)	    :
 *
 * Note: The statistics will be loaded only for classes that have COS_TO_LOAD
 *	 count optimization state. This function is used when a snapshot is
 *	 taken.
 */
static int
logtb_load_global_statistics_to_tran (THREAD_ENTRY * thread_p)
{
  int error_code = NO_ERROR;
  LOG_TDES *tdes = LOG_FIND_TDES (LOG_FIND_THREAD_TRAN_INDEX (thread_p));

  if (tdes == NULL)
    {
      return ER_FAILED;
    }

  error_code =
    mht_map_no_key (thread_p, tdes->log_upd_stats.classes_cos_hash, logtb_tran_load_global_stats_func, thread_p);
  if (error_code != NO_ERROR)
    {
      return error_code;
    }

  return error_code;
}

/*
 * logtb_invalidate_snapshot_data () - Make sure MVCC is invalidated.
 *
 * return	 : Void.
 * thread_p (in) : Thread entry.
 */
int
logtb_invalidate_snapshot_data (THREAD_ENTRY * thread_p)
{
  /* Get transaction descriptor */
  LOG_TDES *tdes = LOG_FIND_TDES (LOG_FIND_THREAD_TRAN_INDEX (thread_p));

  if (tdes == NULL || tdes->isolation >= TRAN_REPEATABLE_READ)
    {
      /* Nothing to do */
      return NO_ERROR;
    }

  if (tdes->mvccinfo.snapshot.valid)
    {
      /* Invalidate snapshot */
      tdes->mvccinfo.snapshot.valid = false;
      logtb_tran_reset_count_optim_state (thread_p);
    }

  return NO_ERROR;
}

/*
 * xlogtb_get_mvcc_snapshot () - Make sure snapshot is generated.
 *
 * return	 : Void.
 * thread_p (in) : Thread entry.
 */
int
xlogtb_get_mvcc_snapshot (THREAD_ENTRY * thread_p)
{
  /* Get transaction descriptor */
  MVCC_SNAPSHOT *snapshot = logtb_get_mvcc_snapshot (thread_p);
  int error_code = NO_ERROR;

  if (snapshot == NULL)
    {
      ASSERT_ERROR_AND_SET (error_code);
    }
  return error_code;
}

/*
 * logtb_get_oldest_active_mvccid () - Get oldest MVCCID that was running
 *				       when any active transaction started.
 *
 * return	 : MVCCID for oldest active transaction.
 * thread_p (in) : Thread entry.
 *
 * Note:  The returned MVCCID is used as threshold by vacuum. The rows deleted
 *	      by transaction having MVCCIDs >= logtb_get_lowest_active_mvccid
 *	      will not be physical removed by vacuum. That's because that rows
 *	      may still be visible to active transactions, even if deleting
 *	      transaction has commit meanwhile. If there is no active
 *	      transaction, this function return highest_completed_mvccid + 1.
 */
MVCCID
logtb_get_oldest_active_mvccid (THREAD_ENTRY * thread_p)
{
  MVCCID lowest_active_mvccid = 0;
  TSC_TICKS start_tick, end_tick;
  TSCTIMEVAL tv_diff;
  UINT64 oldest_time, retry_cnt = 0;
  bool is_perf_tracking = false;

  is_perf_tracking = perfmon_is_perf_tracking ();
  if (is_perf_tracking)
    {
      tsc_getticks (&start_tick);
    }

  lowest_active_mvccid = log_Gl.mvcc_table.compute_oldest_active_mvccid ();

  if (is_perf_tracking)
    {
      tsc_getticks (&end_tick);
      tsc_elapsed_time_usec (&tv_diff, end_tick, start_tick);
      oldest_time = tv_diff.tv_sec * 1000000LL + tv_diff.tv_usec;
      if (oldest_time > 0)
	{
	  perfmon_add_stat (thread_p, PSTAT_LOG_OLDEST_MVCC_TIME_COUNTERS, oldest_time);
	}
      if (retry_cnt > 1)
	{
	  perfmon_add_stat (thread_p, PSTAT_LOG_OLDEST_MVCC_RETRY_COUNTERS, retry_cnt - 1);
	}
    }
#if !defined (NDEBUG)
  {
    /* Safe guard: vacuum_Global_oldest_active_mvccid can never become smaller. */
    MVCCID crt_oldest = vacuum_get_global_oldest_active_mvccid ();
    assert (!MVCC_ID_PRECEDES (lowest_active_mvccid, crt_oldest));
  }
#endif /* !NDEBUG */

  return lowest_active_mvccid;
}

/*
 * logtb_find_current_mvccid - find current transaction MVCC id
 *
 * return: MVCCID
 *
 *   thread_p(in):
 */
MVCCID
logtb_find_current_mvccid (THREAD_ENTRY * thread_p)
{
  LOG_TDES *tdes;
  MVCCID id = MVCCID_NULL;

  tdes = LOG_FIND_TDES (LOG_FIND_THREAD_TRAN_INDEX (thread_p));
  if (tdes != NULL)
    {
      if (!tdes->mvccinfo.sub_ids.empty ())
	{
	  id = tdes->mvccinfo.sub_ids.back ();
	}
      else
	{
	  id = tdes->mvccinfo.id;
	}
    }

  return id;
}

/*
 * logtb_get_current_mvccid - return current transaction MVCC id. Assign
 *			      a new ID if not previously set.
 *
 * return: current MVCCID
 *
 *   thread_p(in):
 */
MVCCID
logtb_get_current_mvccid (THREAD_ENTRY * thread_p)
{
  LOG_TDES *tdes = LOG_FIND_TDES (LOG_FIND_THREAD_TRAN_INDEX (thread_p));
  MVCC_INFO *curr_mvcc_info = &tdes->mvccinfo;

#if defined (SA_MODE)
  /* We shouldn't be here */
  assert (false);
#endif /* SA_MODE */
  assert (tdes != NULL && curr_mvcc_info != NULL);

  if (MVCCID_IS_VALID (curr_mvcc_info->id) == false)
    {
      curr_mvcc_info->id = log_Gl.mvcc_table.get_new_mvccid ();
      tdes->get_replication_generator ().apply_tran_mvccid ();
    }

  if (!tdes->mvccinfo.sub_ids.empty ())
    {
      return tdes->mvccinfo.sub_ids.back ();
    }

  return curr_mvcc_info->id;
}

/*
 * logtb_is_current_mvccid - check whether given mvccid is current mvccid
 *
 * return: bool
 *
 *   thread_p(in): thread entry
 *   mvccid(in): MVCC id
 */
bool
logtb_is_current_mvccid (THREAD_ENTRY * thread_p, MVCCID mvccid)
{
  LOG_TDES *tdes = LOG_FIND_TDES (LOG_FIND_THREAD_TRAN_INDEX (thread_p));
  MVCC_INFO *curr_mvcc_info;

  assert (tdes != NULL);

  curr_mvcc_info = &tdes->mvccinfo;
  if (curr_mvcc_info->id == mvccid)
    {
      return true;
    }
  else if (curr_mvcc_info->sub_ids.size () > 0)
    {
      for (size_t i = 0; i < curr_mvcc_info->sub_ids.size (); i++)
	{
	  if (curr_mvcc_info->sub_ids[i] == mvccid)
	    {
	      return true;
	    }
	}
    }

  return false;
}

/*
 * logtb_get_mvcc_snapshot  - get MVCC snapshot
 *
 * return: MVCC snapshot
 *
 *   thread_p(in): thread entry
 */
MVCC_SNAPSHOT *
logtb_get_mvcc_snapshot (THREAD_ENTRY * thread_p)
{
  LOG_TDES *tdes = LOG_FIND_TDES (LOG_FIND_THREAD_TRAN_INDEX (thread_p));

  if (!tdes->is_active_worker_transaction ())
    {
      /* System transactions do not have snapshots */
      return NULL;
    }

  assert (tdes != NULL);

  if (!tdes->mvccinfo.snapshot.valid)
    {
      log_Gl.mvcc_table.build_mvcc_info (*tdes);
    }

  return &tdes->mvccinfo.snapshot;

}

/*
 * logtb_complete_mvcc () - Called at commit or rollback, completes MVCC info
 *			    for current transaction.
 *
 * return	  : Void.
 * thread_p (in)  : Thread entry.
 * tdes (in)	  : Transaction descriptor.
 * committed (in) : True if transaction was committed false if it was aborted.
 */
void
logtb_complete_mvcc (THREAD_ENTRY * thread_p, LOG_TDES * tdes, bool committed)
{
  MVCC_INFO *curr_mvcc_info = NULL;
  mvcctable *mvcc_table = &log_Gl.mvcc_table;
  MVCC_SNAPSHOT *p_mvcc_snapshot = NULL;
  MVCCID mvccid;
  int tran_index;
  TSC_TICKS start_tick, end_tick;
  TSCTIMEVAL tv_diff;
  UINT64 tran_complete_time;
  bool is_perf_tracking = false;

  assert (tdes != NULL);

  is_perf_tracking = perfmon_is_perf_tracking ();
  if (is_perf_tracking)
    {
      tsc_getticks (&start_tick);
    }

  curr_mvcc_info = &tdes->mvccinfo;
  mvccid = curr_mvcc_info->id;

  tran_index = LOG_FIND_THREAD_TRAN_INDEX (thread_p);

  if (MVCCID_IS_VALID (mvccid))
    {
      mvcc_table->complete_mvcc (tran_index, mvccid, committed);
    }
  else
    {
#if defined(SA_MODE)
      if (committed && logtb_tran_update_all_global_unique_stats (thread_p) != NO_ERROR)
	{
	  assert (false);
	}
#else	/* !SA_MODE */	       /* SERVER_MODE */
      if (committed)
	{
	  /* There is one unique index that can be modified with no MVCCID being generated: db_serial primary key. This
	   * could happen in a transaction that only does a create serial and commits. Next code makes sure serial
	   * index statistics are reflected. */
	  BTID serial_index_btid = BTID_INITIALIZER;
	  LOG_TRAN_BTID_UNIQUE_STATS *serial_unique_stats = NULL;

	  /* Get serial index BTID. */
	  serial_get_index_btid (&serial_index_btid);
	  assert (!BTID_IS_NULL (&serial_index_btid));

	  /* Get statistics for serial unique index. */
	  serial_unique_stats = logtb_tran_find_btid_stats (thread_p, &serial_index_btid, false);
	  if (serial_unique_stats != NULL)
	    {
	      /* Reflect serial unique statistics. */
	      if (logtb_update_global_unique_stats_by_delta (thread_p, &serial_index_btid,
							     serial_unique_stats->tran_stats.num_oids,
							     serial_unique_stats->tran_stats.num_nulls,
							     serial_unique_stats->tran_stats.num_keys,
							     true) != NO_ERROR)
		{
		  /* No errors are permitted here. */
		  assert (false);

		  /* Fall through to do everything we would do in case of no error. */
		}
	    }
	}
#endif /* SERVER_MODE */

      /* atomic set transaction lowest active MVCCID */
      log_Gl.mvcc_table.reset_transaction_lowest_active (tran_index);
    }

  curr_mvcc_info->recent_snapshot_lowest_active_mvccid = MVCCID_NULL;

  p_mvcc_snapshot = &(curr_mvcc_info->snapshot);
  if (p_mvcc_snapshot->valid)
    {
      logtb_tran_reset_count_optim_state (thread_p);
    }

  curr_mvcc_info->reset ();

  logtb_tran_clear_update_stats (&tdes->log_upd_stats);

  if (is_perf_tracking)
    {
      tsc_getticks (&end_tick);
      tsc_elapsed_time_usec (&tv_diff, end_tick, start_tick);
      tran_complete_time = tv_diff.tv_sec * 1000000LL + tv_diff.tv_usec;
      if (tran_complete_time > 0)
	{
	  perfmon_add_stat (thread_p, PSTAT_LOG_TRAN_COMPLETE_TIME_COUNTERS, tran_complete_time);
	}
    }
}

/*
 * logtb_set_loose_end_tdes -
 *
 * return:
 *
 *   tdes(in/out):
 *
 * Note:
 */
static void
logtb_set_loose_end_tdes (LOG_TDES * tdes)
{
  if (LOG_ISTRAN_2PC_PREPARE (tdes))
    {
      tdes->isloose_end = true;
      log_Gl.trantable.num_prepared_loose_end_indices++;
#if !defined(NDEBUG)
      if (prm_get_bool_value (PRM_ID_LOG_TRACE_DEBUG))
	{
	  fprintf (stdout,
		   "\n*** Transaction = %d (index = %d) is prepared to commit as gobal tran = %d\n"
		   "    The coordinator site (maybe the client user = %s) needs to attach\n"
		   "    to this transaction and either commit or abort it. ***\n", tdes->trid, tdes->tran_index,
		   tdes->gtrid, tdes->client.get_db_user ());
	  fflush (stdout);
	}
#endif
    }
  else if (LOG_ISTRAN_2PC_IN_SECOND_PHASE (tdes) || tdes->state == TRAN_UNACTIVE_2PC_COLLECTING_PARTICIPANT_VOTES)
    {
      tdes->isloose_end = true;
      log_Gl.trantable.num_coord_loose_end_indices++;
#if !defined(NDEBUG)
      if (prm_get_bool_value (PRM_ID_LOG_TRACE_DEBUG))
	{
	  fprintf (stdout,
		   "\n*** Transaction = %d (index = %d) needs to complete informing participants\n"
		   "    about its fate = %s and collect participant acknowledgements.\n"
		   "    This transaction has been disassociated from the client user = %s.\n"
		   "    The transaction will be completely finished by the system ***\n", tdes->trid,
		   tdes->tran_index, ((LOG_ISTRAN_COMMITTED (tdes)) ? "COMMIT" : "ABORT"), tdes->client.get_db_user ());
	  fflush (stdout);
	}
#endif
    }
}

/*
 * logtb_set_num_loose_end_trans - set the number of loose end transactions
 *
 * return: num loose ends
 *
 * Note: The number of loose ends transactions is set by searching the
 *              transaction table.
 */
int
logtb_set_num_loose_end_trans (THREAD_ENTRY * thread_p)
{
  int i;
  int r;
  LOG_TDES *tdes;		/* Transaction descriptor */

  TR_TABLE_CS_ENTER (thread_p);

  log_Gl.trantable.num_coord_loose_end_indices = 0;
  log_Gl.trantable.num_prepared_loose_end_indices = 0;

  for (i = 0; i < NUM_TOTAL_TRAN_INDICES; i++)
    {
      if (i != LOG_SYSTEM_TRAN_INDEX)
	{
	  tdes = log_Gl.trantable.all_tdes[i];
	  if (tdes != NULL && tdes->trid != NULL_TRANID)
	    {
	      logtb_set_loose_end_tdes (tdes);
	    }
	}
    }

  r = (log_Gl.trantable.num_coord_loose_end_indices + log_Gl.trantable.num_prepared_loose_end_indices);

  TR_TABLE_CS_EXIT (thread_p);

  return r;
}

/*
 * log_find_unilaterally_largest_undo_lsa - find maximum lsa address to undo
 *
 * return:
 *
 * Note: Find the maximum log sequence address to undo during the undo
 *              crash recovery phase.
 */
void
log_find_unilaterally_largest_undo_lsa (THREAD_ENTRY * thread_p, LOG_LSA & max_undo_lsa)
{
  // *INDENT-OFF*
  int i;
  LOG_TDES *tdes;		/* Transaction descriptor */

  TR_TABLE_CS_ENTER_READ_MODE (thread_p);

  LSA_SET_NULL (&max_undo_lsa);

  auto max_undo_lsa_func = [&] (log_tdes & tdes)
    {
      if (LSA_LT (&max_undo_lsa, &tdes.undo_nxlsa))
        {
          max_undo_lsa = tdes.undo_nxlsa;
        }
    };

  /* Check active transactions. */
  for (i = 0; i < NUM_TOTAL_TRAN_INDICES; i++)
    {
      if (i != LOG_SYSTEM_TRAN_INDEX)
	{
	  tdes = log_Gl.trantable.all_tdes[i];
	  if (tdes != NULL && tdes->trid != NULL_TRANID
	      && (tdes->state == TRAN_UNACTIVE_UNILATERALLY_ABORTED || tdes->state == TRAN_UNACTIVE_ABORTED))
	    {
	      max_undo_lsa_func (*tdes);
	    }
	}
    }
  /* Check system worker transactions. */
  log_system_tdes::rv_map_all_tdes (max_undo_lsa_func);

  TR_TABLE_CS_EXIT (thread_p);
  // *INDENT-ON*
}

/*
 * logtb_find_smallest_lsa - smallest lsa address of all active transactions
 *
 * return:
 *
 *   lsa(in):
 *
 */
void
logtb_find_smallest_lsa (THREAD_ENTRY * thread_p, LOG_LSA * lsa)
{
  int i;
  LOG_TDES *tdes;		/* Transaction descriptor */
  LOG_LSA *min_lsa = NULL;	/* The smallest lsa value */

  LSA_SET_NULL (lsa);

  TR_TABLE_CS_ENTER_READ_MODE (thread_p);

  for (i = 0; i < NUM_TOTAL_TRAN_INDICES; i++)
    {
      if (i != LOG_SYSTEM_TRAN_INDEX)
	{
	  tdes = log_Gl.trantable.all_tdes[i];

	  if (tdes != NULL && tdes->trid != NULL_TRANID && !LSA_ISNULL (&tdes->head_lsa)
	      && (min_lsa == NULL || LSA_LT (&tdes->head_lsa, min_lsa)))
	    {
	      min_lsa = &tdes->head_lsa;
	    }
	}
    }

  if (min_lsa != NULL)
    {
      LSA_COPY (lsa, min_lsa);
    }

  TR_TABLE_CS_EXIT (thread_p);
}

/*
 * logtb_tran_prepare_count_optim_classes - prepare classes for count
 *					    optimization (for unique statistics
 *					    loading)
 *
 * return: error code
 *
 * thread_p(in): thread entry
 * classes(in): classes names list
 * flags(in): flags associated with class names
 * n_classes(in): number of classes names
 *
 * Note: This function is called at prefetch request. It receives a list of
 *	 classes and for each class the COS_TO_LOAD flag will be set if the
 *	 statistics were not already loaded. The statistics will be loaded at
 *	 snapshot.
 */
int
logtb_tran_prepare_count_optim_classes (THREAD_ENTRY * thread_p, const char **classes, LC_PREFETCH_FLAGS * flags,
					int n_classes)
{
  int idx;
  OID class_oid;
  LC_FIND_CLASSNAME find;
  LOG_TRAN_CLASS_COS *class_cos = NULL;

  for (idx = n_classes - 1; idx >= 0; idx--)
    {
      if (!(flags[idx] & LC_PREF_FLAG_COUNT_OPTIM))
	{
	  continue;
	}

      /* get class OID from class name */
      find = xlocator_find_class_oid (thread_p, classes[idx], &class_oid, NULL_LOCK);
      switch (find)
	{
	case LC_CLASSNAME_ERROR:
	  return ER_FAILED;

	case LC_CLASSNAME_EXIST:
	  if (OID_ISNULL (&class_oid))
	    {
	      /* The class OID could not be retrieved. Return error. */
	      return ER_FAILED;
	    }
	  else
	    {
	      /* search for class statistics (create if not exist). */
	      class_cos = logtb_tran_find_class_cos (thread_p, &class_oid, true);
	      if (class_cos == NULL)
		{
		  /* something wrong happened. Just return error */
		  return ER_FAILED;
		}

	      /* Mark class for unique statistics loading. The statistics will be loaded when snapshot will be taken */
	      if (class_cos->count_state != COS_LOADED)
		{
		  class_cos->count_state = COS_TO_LOAD;
		}
	    }
	  break;

	default:
	  break;
	}
    }

  return NO_ERROR;
}

/*
 * logtb_tran_reset_cos_func - working function for
 *			       logtb_tran_reset_count_optim_state
 *
 * return:
 * data(in): count optimization state entry.
 * args(in): not used.
 *
 * thread_p(in): thread entry
 */
static int
logtb_tran_reset_cos_func (THREAD_ENTRY * thread_p, void *data, void *args)
{
  ((LOG_TRAN_CLASS_COS *) data)->count_state = COS_NOT_LOADED;

  return NO_ERROR;
}

/*
 * logtb_tran_reset_count_optim_state - reset count optimization state for all
 *					class statistics instances
 *
 * return:
 *
 * thread_p(in): thread entry
 */
void
logtb_tran_reset_count_optim_state (THREAD_ENTRY * thread_p)
{
  LOG_TDES *tdes = LOG_FIND_TDES (LOG_FIND_THREAD_TRAN_INDEX (thread_p));

  mht_map_no_key (thread_p, tdes->log_upd_stats.classes_cos_hash, logtb_tran_reset_cos_func, NULL);
}

/*
 * logtb_create_unique_stats_from_repr - create unique statistics instances
 *					 for all unique indexes of a class
 *
 * return: error code
 *
 * thread_p(in)	  : thread entry
 * class_oid(in)  : class for which the unique statistics will be created
 */
static int
logtb_create_unique_stats_from_repr (THREAD_ENTRY * thread_p, OID * class_oid)
{
  OR_CLASSREP *classrepr = NULL;
  int error_code = NO_ERROR, idx, classrepr_cacheindex = -1;
  LOG_TRAN_BTID_UNIQUE_STATS *unique_stats = NULL;

  /* get class representation to find the total number of indexes */
  classrepr = heap_classrepr_get (thread_p, class_oid, NULL, NULL_REPRID, &classrepr_cacheindex);
  if (classrepr == NULL)
    {
      goto exit_on_error;
    }

  for (idx = classrepr->n_indexes - 1; idx >= 0; idx--)
    {
      if (btree_is_unique_type (classrepr->indexes[idx].type))
	{
	  unique_stats = logtb_tran_find_btid_stats (thread_p, &classrepr->indexes[idx].btid, true);
	  if (unique_stats == NULL)
	    {
	      error_code = ER_FAILED;
	      goto exit_on_error;
	    }
	  error_code =
	    logtb_get_global_unique_stats (thread_p, &unique_stats->btid, &unique_stats->global_stats.num_oids,
					   &unique_stats->global_stats.num_nulls, &unique_stats->global_stats.num_keys);
	  if (error_code != NO_ERROR)
	    {
	      goto exit_on_error;
	    }
	}
    }

  /* free class representation */
  heap_classrepr_free_and_init (classrepr, &classrepr_cacheindex);

  return NO_ERROR;

exit_on_error:
  if (classrepr != NULL)
    {
      heap_classrepr_free_and_init (classrepr, &classrepr_cacheindex);
    }

  return (error_code == NO_ERROR && (error_code = er_errid ()) == NO_ERROR) ? ER_FAILED : error_code;
}

#if defined(ENABLE_UNUSED_FUNCTION)
/*
 * logtb_find_largest_lsa - largest lsa address of all active transactions
 *
 * return: LOG_LSA *
 *
 * Note: Find the largest LSA address of all active transactions.
 */
LOG_LSA *
logtb_find_largest_lsa (THREAD_ENTRY * thread_p)
{
  int i;
  LOG_TDES *tdes;		/* Transaction descriptor */
  LOG_LSA *max_lsa = NULL;	/* The largest lsa value */

  TR_TABLE_CS_ENTER_READ_MODE (thread_p);
  for (i = 0; i < NUM_TOTAL_TRAN_INDICES; i++)
    {
      if (i != LOG_SYSTEM_TRAN_INDEX)
	{
	  tdes = log_Gl.trantable.all_tdes[i];
	  if (tdes != NULL && tdes->trid != NULL_TRANID && !LSA_ISNULL (&tdes->tail_lsa)
	      && (max_lsa == NULL || LSA_GT (&tdes->tail_lsa, max_lsa)))
	    {
	      max_lsa = &tdes->tail_lsa;
	    }
	}
    }
  TR_TABLE_CS_EXIT (thread_p);

  return max_lsa;
}
#endif /* ENABLE_UNUSED_FUNCTION */

/*
 * logtb_find_smallest_and_largest_active_pages - smallest and larger active pages
 *
 * return: nothing...
 *
 *   smallest(in/out): smallest active log page
 *   largest(in/out): largest active log page
 *
 * Note: Find the smallest and larger active pages.
 */
void
logtb_find_smallest_and_largest_active_pages (THREAD_ENTRY * thread_p, LOG_PAGEID * smallest, LOG_PAGEID * largest)
{
  int i;
  LOG_TDES *tdes;		/* Transaction descriptor */

  TR_TABLE_CS_ENTER_READ_MODE (thread_p);

  *smallest = *largest = NULL_PAGEID;

  for (i = 0; i < NUM_TOTAL_TRAN_INDICES; i++)
    {
      if (i != LOG_SYSTEM_TRAN_INDEX)
	{
	  tdes = log_Gl.trantable.all_tdes[i];
	  if (tdes != NULL && tdes->trid != NULL_TRANID && !LSA_ISNULL (&tdes->head_lsa))
	    {
	      if (*smallest == NULL_PAGEID || tdes->head_lsa.pageid < *smallest)
		{
		  *smallest = tdes->head_lsa.pageid;
		}
	      if (*largest == NULL_PAGEID || tdes->tail_lsa.pageid > *largest)
		{
		  *largest = tdes->tail_lsa.pageid;
		}
	      if (*largest == NULL_PAGEID || tdes->posp_nxlsa.pageid > *largest)
		{
		  *largest = tdes->posp_nxlsa.pageid;
		}
	    }
	}
    }

  TR_TABLE_CS_EXIT (thread_p);
}

/*
 * logtb_has_deadlock_priority -
 *
 * return: whether this transaction has deadlock priority
 */
bool
logtb_has_deadlock_priority (int tran_index)
{
  LOG_TDES *tdes;		/* Transaction descriptor */

  tdes = LOG_FIND_TDES (tran_index);
  if (tdes)
    {
      return tdes->has_deadlock_priority;
    }

  return false;
}

/*
 *logtb_get_new_subtransaction_mvccid - assign a new sub-transaction MVCCID
 *
 * return: error code
 *
 *   thread_p(in): Thread entry
 *   curr_mvcc_info(in): current MVCC info
 *
 *  Note: If transaction MVCCID is NULL then a new transaction MVCCID is
 *    allocated first.
 */
void
logtb_get_new_subtransaction_mvccid (THREAD_ENTRY * thread_p, MVCC_INFO * curr_mvcc_info)
{
  MVCCID mvcc_subid;
  mvcctable *mvcc_table;

  assert (curr_mvcc_info != NULL);

  mvcc_table = &log_Gl.mvcc_table;

  // curr_mvcc_info->id must be valid too!
  if (MVCCID_IS_VALID (curr_mvcc_info->id))
    {
      mvcc_subid = mvcc_table->get_new_mvccid ();
    }
  else
    {
      mvcc_table->get_two_new_mvccid (curr_mvcc_info->id, mvcc_subid);
    }

  logtb_assign_subtransaction_mvccid (thread_p, curr_mvcc_info, mvcc_subid);
}

/*
 * logtb_assign_subtransaction_mvccid () - Assign sub-transaction MVCCID.
 *
 * return	       : Error code.
 * thread_p (in)       : Thread entry.
 * curr_mvcc_info (in) : Current transaction MVCC information.
 * mvcc_subid (in)     : Sub-transaction MVCCID.
 */
static void
logtb_assign_subtransaction_mvccid (THREAD_ENTRY * thread_p, MVCC_INFO * curr_mvcc_info, MVCCID mvcc_subid)
{
  assert (curr_mvcc_info != NULL);
  assert (MVCCID_IS_VALID (curr_mvcc_info->id));
  curr_mvcc_info->sub_ids.push_back (mvcc_subid);
}

/*
 * logtb_complete_sub_mvcc () - Called at end of sub-transaction
 *
 * return	  : Void.
 * thread_p (in)  : Thread entry.
 * tdes (in)	  : Transaction descriptor.
 */
void
logtb_complete_sub_mvcc (THREAD_ENTRY * thread_p, LOG_TDES * tdes)
{
  MVCC_INFO *curr_mvcc_info = NULL;
  MVCCID mvcc_sub_id;
  mvcctable *mvcc_table = &log_Gl.mvcc_table;

  assert (tdes != NULL);

  curr_mvcc_info = &tdes->mvccinfo;
  mvcc_sub_id = curr_mvcc_info->sub_ids.back ();

  mvcc_table->complete_sub_mvcc (mvcc_sub_id);
  curr_mvcc_info->sub_ids.pop_back ();

  if (tdes->mvccinfo.snapshot.valid)
    {
      /* adjust snapshot to reflect committed sub-transaction, since the parent transaction didn't finished yet */
      MVCC_SNAPSHOT *snapshot = &tdes->mvccinfo.snapshot;
      if (mvcc_sub_id >= snapshot->highest_completed_mvccid)
	{
	  snapshot->highest_completed_mvccid = mvcc_sub_id;
	  MVCCID_FORWARD (snapshot->highest_completed_mvccid);
	}
      snapshot->m_active_mvccs.set_inactive_mvccid (mvcc_sub_id);
    }
}

/*
 * logtb_global_unique_stat_alloc () - allocate a new structure of unique
 *				       statistics for a btree
 *   returns: new pointer or NULL on error
 */
static void *
logtb_global_unique_stat_alloc (void)
{
  GLOBAL_UNIQUE_STATS *unique_stat;

  unique_stat = (GLOBAL_UNIQUE_STATS *) malloc (sizeof (GLOBAL_UNIQUE_STATS));
  if (unique_stat == NULL)
    {
      er_set (ER_ERROR_SEVERITY, ARG_FILE_LINE, ER_OUT_OF_VIRTUAL_MEMORY, 1, sizeof (GLOBAL_UNIQUE_STATS));
      return NULL;
    }

  pthread_mutex_init (&unique_stat->mutex, NULL);
  return (void *) unique_stat;
}

/*
 * logtb_global_unique_stat_free () - free a global unique statistics of a btree
 *   returns: error code or NO_ERROR
 *   unique_stat(in): global unique statistics entry to free
 *		      (GLOBAL_UNIQUE_STATS)
 */
static int
logtb_global_unique_stat_free (void *unique_stat)
{
  if (unique_stat != NULL)
    {
      pthread_mutex_destroy (&((GLOBAL_UNIQUE_STATS *) unique_stat)->mutex);
      free (unique_stat);
      return NO_ERROR;
    }
  else
    {
      return ER_FAILED;
    }
}

/*
 * logtb_global_unique_stat_init () - initialize global unique statistics element
 *   returns: error code or NO_ERROR
 *   unique_stat(in): global unique statistics element
 */
static int
logtb_global_unique_stat_init (void *unique_stat)
{
  GLOBAL_UNIQUE_STATS *unique_stat_p = (GLOBAL_UNIQUE_STATS *) unique_stat;

  if (unique_stat == NULL)
    {
      return ER_FAILED;
    }

  /* initialize fields */
  BTID_SET_NULL (&unique_stat_p->btid);
  unique_stat_p->unique_stats.num_nulls = 0;
  unique_stat_p->unique_stats.num_keys = 0;
  unique_stat_p->unique_stats.num_oids = 0;
  LSA_SET_NULL (&unique_stat_p->last_log_lsa);

  return NO_ERROR;
}

/*
 * logtb_global_unique_stat_key_copy () - copy a global unique statistics key
 *   returns: error code or NO_ERROR
 *   src(in): source
 *   dest(in): destination
 */
static int
logtb_global_unique_stat_key_copy (void *src, void *dest)
{
  if (src == NULL || dest == NULL)
    {
      return ER_FAILED;
    }

  BTID_COPY ((BTID *) dest, (BTID *) src);

  /* all ok */
  return NO_ERROR;
}

/*
 * logtb_initialize_global_unique_stats_table () - Creates and initializes
 *						   global structure for global
 *						   unique statistics
 *   return: error code
 *   thread_p  (in) :
 */
int
logtb_initialize_global_unique_stats_table (THREAD_ENTRY * thread_p)
{
  int ret = NO_ERROR;
  LF_ENTRY_DESCRIPTOR *edesc = &log_Gl.unique_stats_table.unique_stats_descriptor;

  if (log_Gl.unique_stats_table.initialized)
    {
      return NO_ERROR;
    }
  edesc->of_local_next = offsetof (GLOBAL_UNIQUE_STATS, stack);
  edesc->of_next = offsetof (GLOBAL_UNIQUE_STATS, next);
  edesc->of_del_tran_id = offsetof (GLOBAL_UNIQUE_STATS, del_id);
  edesc->of_key = offsetof (GLOBAL_UNIQUE_STATS, btid);
  edesc->of_mutex = offsetof (GLOBAL_UNIQUE_STATS, mutex);
  edesc->using_mutex = LF_EM_USING_MUTEX;
  edesc->f_alloc = logtb_global_unique_stat_alloc;
  edesc->f_free = logtb_global_unique_stat_free;
  edesc->f_init = logtb_global_unique_stat_init;
  edesc->f_uninit = NULL;
  edesc->f_key_copy = logtb_global_unique_stat_key_copy;
  edesc->f_key_cmp = btree_compare_btids;
  edesc->f_hash = btree_hash_btid;
  edesc->f_duplicate = NULL;

  /* initialize freelist */
  ret = lf_freelist_init (&log_Gl.unique_stats_table.unique_stats_freelist, 1, 100, edesc, &global_unique_stats_Ts);
  if (ret != NO_ERROR)
    {
      return ret;
    }

  /* initialize hash table */
  ret =
    lf_hash_init (&log_Gl.unique_stats_table.unique_stats_hash, &log_Gl.unique_stats_table.unique_stats_freelist,
		  GLOBAL_UNIQUE_STATS_HASH_SIZE, edesc);
  if (ret != NO_ERROR)
    {
      lf_hash_destroy (&log_Gl.unique_stats_table.unique_stats_hash);
      return ret;
    }

  LSA_SET_NULL (&log_Gl.unique_stats_table.curr_rcv_rec_lsa);
  log_Gl.unique_stats_table.initialized = true;

  return ret;
}

/*
 * logtb_finalize_global_unique_stats_table () - Finalize global structure for
 *						 global unique statistics
 *   return: error code
 *   thread_p  (in) :
 */
void
logtb_finalize_global_unique_stats_table (THREAD_ENTRY * thread_p)
{
  if (log_Gl.unique_stats_table.initialized)
    {
      /* destroy hash and freelist */
      lf_hash_destroy (&log_Gl.unique_stats_table.unique_stats_hash);
      lf_freelist_destroy (&log_Gl.unique_stats_table.unique_stats_freelist);

      log_Gl.unique_stats_table.initialized = false;
    }
}

/*
 * logtb_get_global_unique_stats_entry () - returns the entry into the global
 *					    unique statistics associated with
 *					    the given btid
 *   return: the entry associated with btid or NULL in case of error
 *   thread_p  (in) :
 *   btid (in) : the btree id for which the entry will be returned
 *   load_at_creation (in) : if true and there is no entry in hash for btid then
 *			     load statistics from btree header into hash
 *
 *    NOTE: The statistics are searched in the global hash. If they are found
 *	    then the found entry is returned. Otherwise a new entry will be
 *	    created and inserted into hash. If load_at_creation is true then the
 *	    statistics will be loaded from btree header.
 *
 *    NOTE: !!! DO NOT CALL THIS FUNCTION IF YOU HAVE A LATCH ON THE BTREE
 *          HEADER. THIS CAN CAUSE A DEADLOCK BETWEEN THE LATCH AND THE MUTEX !!!
 */
static GLOBAL_UNIQUE_STATS *
logtb_get_global_unique_stats_entry (THREAD_ENTRY * thread_p, BTID * btid, bool load_at_creation)
{
  int error_code = NO_ERROR;
  LF_TRAN_ENTRY *t_entry = thread_get_tran_entry (thread_p, THREAD_TS_GLOBAL_UNIQUE_STATS);
  GLOBAL_UNIQUE_STATS *stats = NULL;
  int num_oids, num_nulls, num_keys;

  assert (btid != NULL);

#if !defined(NDEBUG)
  {
    VPID root_vpid;
    root_vpid.pageid = btid->root_pageid;
    root_vpid.volid = btid->vfid.volid;
    assert (!pgbuf_is_page_fixed_by_thread (thread_p, &root_vpid));
  }
#endif

  error_code = lf_hash_find (t_entry, &log_Gl.unique_stats_table.unique_stats_hash, btid, (void **) &stats);
  if (error_code != NO_ERROR)
    {
      return NULL;
    }
  if (stats == NULL)
    {
      if (load_at_creation)
	{
	  error_code = btree_get_unique_statistics (thread_p, btid, &num_oids, &num_nulls, &num_keys);
	  if (error_code != NO_ERROR)
	    {
	      return NULL;
	    }
	}
      error_code =
	lf_hash_find_or_insert (t_entry, &log_Gl.unique_stats_table.unique_stats_hash, btid, (void **) &stats, NULL);
      if (error_code != NO_ERROR || stats == NULL)
	{
	  return NULL;
	}
      if (load_at_creation)
	{
	  stats->unique_stats.num_oids = num_oids;
	  stats->unique_stats.num_nulls = num_nulls;
	  stats->unique_stats.num_keys = num_keys;
	}
    }

  return stats;
}

/*
 * logtb_get_global_unique_stats () - returns the global unique statistics for
 *				      the given btid
 *   return: error code
 *   thread_p  (in) :
 *   btid (in) : the btree id for which the statistics will be returned
 *   num_oids (in) : address of an integer that will receive the global number
 *		     of oids for the given btid
 *   num_nulls (in) : address of an integer that will receive the global number
 *		     of nulls for the given btid
 *   num_keys (in) : address of an integer that will receive the global number
 *		     of keys for the given btid
 */
int
logtb_get_global_unique_stats (THREAD_ENTRY * thread_p, BTID * btid, int *num_oids, int *num_nulls, int *num_keys)
{
  int error_code = NO_ERROR;
  GLOBAL_UNIQUE_STATS *stats = NULL;

  assert (btid != NULL);

  stats = logtb_get_global_unique_stats_entry (thread_p, btid, true);
  if (stats == NULL)
    {
      return ER_FAILED;
    }

  *num_oids = stats->unique_stats.num_oids;
  *num_nulls = stats->unique_stats.num_nulls;
  *num_keys = stats->unique_stats.num_keys;

  pthread_mutex_unlock (&stats->mutex);

  return error_code;
}

/*
 * logtb_rv_update_global_unique_stats_by_abs () - updates the global unique
 *						   statistics associated with
 *						   the given btid by absolute
 *						   values. used for recovery.
 *   return: error code
 *   thread_p  (in) :
 *   btid (in) : the btree id for which the statistics will be updated
 *   num_oids (in) : the new number of oids
 *   num_nulls (in) : the new number of nulls
 *   num_keys (in) : the new number of keys
 */
int
logtb_rv_update_global_unique_stats_by_abs (THREAD_ENTRY * thread_p, BTID * btid, int num_oids, int num_nulls,
					    int num_keys)
{
  int error_code = NO_ERROR;
  GLOBAL_UNIQUE_STATS *stats = NULL;

  /* Because we update the statistics with absolute values (this means that we override old values) we don't need to
   * load from btree header old values and, therefore, we give a 'false' value to 'load_at_creation' parameter */
  stats = logtb_get_global_unique_stats_entry (thread_p, btid, false);
  if (stats == NULL)
    {
      return ER_FAILED;
    }

  if (!LSA_ISNULL (&log_Gl.unique_stats_table.curr_rcv_rec_lsa))
    {
      /* Here we assume that we are at recovery stage */
      LSA_COPY (&stats->last_log_lsa, &log_Gl.unique_stats_table.curr_rcv_rec_lsa);
    }

  if (prm_get_bool_value (PRM_ID_LOG_UNIQUE_STATS))
    {
      _er_log_debug (ARG_FILE_LINE,
		     "Update stats for index (%d, %d|%d) to nulls=%d, oids=%d, keys=%d. LSA=%lld|%d.\n",
		     btid->root_pageid, btid->vfid.volid, btid->vfid.fileid, num_nulls, num_oids, num_keys,
		     (long long int) stats->last_log_lsa.pageid, (int) stats->last_log_lsa.offset);
    }

  stats->unique_stats.num_oids = num_oids;
  stats->unique_stats.num_nulls = num_nulls;
  stats->unique_stats.num_keys = num_keys;

  pthread_mutex_unlock (&stats->mutex);

  return error_code;
}

/*
 * logtb_update_global_unique_stats_by_delta () - updates the global unique
 *						  statistics associated with the
 *						  given btid by delta values
 *   return: error code
 *   thread_p  (in) :
 *   btid (in) : the btree id for which the statistics will be updated
 *   oid_delta (in) : the delta of oids that will be added
 *   null_delta (in) : the delta of nulls that will be added
 *   key_delta (in) : the delta of keys that will be added
 *   log (in) : true if we need to log the changes
 */
int
logtb_update_global_unique_stats_by_delta (THREAD_ENTRY * thread_p, BTID * btid, int oid_delta, int null_delta,
					   int key_delta, bool log)
{
  int error_code = NO_ERROR;
  GLOBAL_UNIQUE_STATS *stats = NULL;
  LOG_TDES *tdes = LOG_FIND_CURRENT_TDES (thread_p);
  int num_oids, num_nulls, num_keys;

  if (oid_delta == 0 && key_delta == 0 && null_delta == 0)
    {
      return NO_ERROR;
    }

  stats = logtb_get_global_unique_stats_entry (thread_p, btid, true);
  if (stats == NULL)
    {
      return ER_FAILED;
    }

  num_oids = stats->unique_stats.num_oids + oid_delta;
  num_nulls = stats->unique_stats.num_nulls + null_delta;
  num_keys = stats->unique_stats.num_keys + key_delta;

  if (log)
    {
      RECDES undo_rec, redo_rec;
      char undo_rec_buf[(3 * OR_INT_SIZE) + OR_BTID_ALIGNED_SIZE + BTREE_MAX_ALIGN], *datap = NULL;
      char redo_rec_buf[(3 * OR_INT_SIZE) + OR_BTID_ALIGNED_SIZE + BTREE_MAX_ALIGN];

      /* although we don't change the btree header, we still need to log here the new values of statistics so that they
       * can be recovered at recover stage. For undo purposes we log the increments. */
      undo_rec.data = NULL;
      undo_rec.area_size = 3 * OR_INT_SIZE + OR_BTID_ALIGNED_SIZE;
      undo_rec.data = PTR_ALIGN (undo_rec_buf, BTREE_MAX_ALIGN);

      undo_rec.length = 0;
      datap = (char *) undo_rec.data;
      OR_PUT_BTID (datap, btid);
      datap += OR_BTID_ALIGNED_SIZE;
      OR_PUT_INT (datap, null_delta);
      datap += OR_INT_SIZE;
      OR_PUT_INT (datap, oid_delta);
      datap += OR_INT_SIZE;
      OR_PUT_INT (datap, key_delta);
      datap += OR_INT_SIZE;
      undo_rec.length = CAST_BUFLEN (datap - undo_rec.data);

      redo_rec.data = NULL;
      redo_rec.area_size = 3 * OR_INT_SIZE + OR_BTID_ALIGNED_SIZE;
      redo_rec.data = PTR_ALIGN (redo_rec_buf, BTREE_MAX_ALIGN);

      redo_rec.length = 0;
      datap = (char *) redo_rec.data;
      OR_PUT_BTID (datap, btid);
      datap += OR_BTID_ALIGNED_SIZE;
      OR_PUT_INT (datap, num_nulls);
      datap += OR_INT_SIZE;
      OR_PUT_INT (datap, num_oids);
      datap += OR_INT_SIZE;
      OR_PUT_INT (datap, num_keys);
      datap += OR_INT_SIZE;
      redo_rec.length = CAST_BUFLEN (datap - redo_rec.data);

      log_append_undoredo_data2 (thread_p, RVBT_LOG_GLOBAL_UNIQUE_STATS_COMMIT, NULL, NULL, HEADER, undo_rec.length,
				 redo_rec.length, undo_rec.data, redo_rec.data);
      LSA_COPY (&stats->last_log_lsa, &tdes->tail_lsa);
    }
  else if (!LSA_ISNULL (&log_Gl.unique_stats_table.curr_rcv_rec_lsa))
    {
      /* Here we assume that we are at recovery stage */
      LSA_COPY (&stats->last_log_lsa, &log_Gl.unique_stats_table.curr_rcv_rec_lsa);
    }

  if (prm_get_bool_value (PRM_ID_LOG_UNIQUE_STATS))
    {
      _er_log_debug (ARG_FILE_LINE,
		     "Update stats for index (%d, %d|%d) by nulls=%d, "
		     "oids=%d, keys=%d to nulls=%d, oids=%d, keys=%d. LSA=%lld|%d.\n", btid->root_pageid,
		     btid->vfid.volid, btid->vfid.fileid, null_delta, oid_delta, key_delta, num_nulls, num_oids,
		     num_keys, (long long int) stats->last_log_lsa.pageid, (int) stats->last_log_lsa.offset);
    }

  stats->unique_stats.num_oids = num_oids;
  stats->unique_stats.num_nulls = num_nulls;
  stats->unique_stats.num_keys = num_keys;

  pthread_mutex_unlock (&stats->mutex);

  return error_code;
}

/*
 * logtb_delete_global_unique_stats () - deletes the entry associated with
 *					 the given btid from global unique
 *					 statistics hash
 *   return: error code
 *   thread_p  (in) :
 *   btid (in) : the btree id for which the statistics entry will be deleted
 */
int
logtb_delete_global_unique_stats (THREAD_ENTRY * thread_p, BTID * btid)
{
  LF_TRAN_ENTRY *t_entry = thread_get_tran_entry (thread_p, THREAD_TS_GLOBAL_UNIQUE_STATS);
  int error = NO_ERROR;

  assert (!BTID_IS_NULL (btid));

#if !defined(NDEBUG)
  {
    VPID root_vpid;
    root_vpid.pageid = btid->root_pageid;
    root_vpid.volid = btid->vfid.volid;
    assert (!pgbuf_is_page_fixed_by_thread (thread_p, &root_vpid));
  }
#endif

  error = lf_hash_delete (t_entry, &log_Gl.unique_stats_table.unique_stats_hash, btid, NULL);
  if (error != NO_ERROR)
    {
      return error;
    }

  return NO_ERROR;
}

/*
 * logtb_reflect_global_unique_stats_to_btree () - reflects the global
 *						   statistics into the btree
 *						   header
 *   return: error code
 *   thread_p  (in) :
 */
int
logtb_reflect_global_unique_stats_to_btree (THREAD_ENTRY * thread_p)
{
  int error = NO_ERROR;
  LF_HASH_TABLE_ITERATOR it;
  LF_TRAN_ENTRY *t_entry = thread_get_tran_entry (thread_p, THREAD_TS_GLOBAL_UNIQUE_STATS);
  GLOBAL_UNIQUE_STATS *stats = NULL;

  if (!log_Gl.unique_stats_table.initialized)
    {
      return NO_ERROR;
    }

  // reflecting stats should not be interrupted
  bool save_check_interrupt = logtb_set_check_interrupt (thread_p, false);

  lf_hash_create_iterator (&it, t_entry, &log_Gl.unique_stats_table.unique_stats_hash);
  for (stats = (GLOBAL_UNIQUE_STATS *) lf_hash_iterate (&it); stats != NULL;
       stats = (GLOBAL_UNIQUE_STATS *) lf_hash_iterate (&it))
    {
      /* reflect only if some changes were logged */
      if (!LSA_ISNULL (&stats->last_log_lsa))
	{
	  error = btree_reflect_global_unique_statistics (thread_p, stats, false);
	  if (error != NO_ERROR)
	    {
	      ASSERT_ERROR ();

	      // must unlock entry
	      pthread_mutex_unlock (&stats->mutex);

	      // finish transaction
	      lf_tran_end_with_mb (t_entry);
	      break;
	    }
	  LSA_SET_NULL (&stats->last_log_lsa);
	}
    }

  (void) logtb_set_check_interrupt (thread_p, save_check_interrupt);

  return error;
}

/*
 * logtb_does_active_user_exist - check whether the specified user is active user
 * 			or not. active user means it is in trantable now.
 *
 * return: true for existed
 *    thread_p(in):
 *    user_name(in): the specified user name
 *
 */
bool
xlogtb_does_active_user_exist (THREAD_ENTRY * thread_p, const char *user_name)
{
  int i;
  LOG_TDES *tdes;		/* Transaction descriptor */
  bool existed = false;

  TR_TABLE_CS_ENTER_READ_MODE (thread_p);

  for (i = 0; i < NUM_TOTAL_TRAN_INDICES; i++)
    {
      tdes = log_Gl.trantable.all_tdes[i];
      if (tdes != NULL && tdes->is_user_active && strcmp (tdes->client.get_db_user (), user_name) == 0)
	{
	  existed = true;
	  break;
	}
    }
  TR_TABLE_CS_EXIT (thread_p);

  return existed;
}

#if !defined (NDEBUG) && !defined (WINDOWS)
int
logtb_collect_local_clients (int **local_clients_pids)
{
  LOG_TDES *tdes;		/* Transaction descriptor */
  int i, num_client;
  int *table;

  *local_clients_pids = NULL;

  table = (int *) malloc (NUM_TOTAL_TRAN_INDICES * sizeof (int));
  if (table == NULL)
    {
      return ER_FAILED;
    }

  memset (table, 0, NUM_TOTAL_TRAN_INDICES * sizeof (int));

  for (i = 0, num_client = 0; i < NUM_TOTAL_TRAN_INDICES; i++)
    {
      tdes = log_Gl.trantable.all_tdes[i];
      if (tdes != NULL && tdes->client.process_id > 0 && !tdes->client.host_name.empty ()
	  && (strcmp (tdes->client.get_host_name (), boot_Host_name) == 0
	      || strcmp (tdes->client.get_host_name (), "localhost") == 0))
	{
	  table[num_client++] = tdes->client.process_id;
	}
    }

  *local_clients_pids = table;
  return num_client;
}
#endif /* !defined (NDEBUG) && !defined (WINDOWS) */

/*
 * logtb_descriptors_start_scan () -  start scan function for tran descriptors
 *   return: NO_ERROR, or ER_code
 *
 *   thread_p(in):
 *   type(in):
 *   arg_values(in):
 *   arg_cnt(in):
 *   ptr(in/out):
 */
int
logtb_descriptors_start_scan (THREAD_ENTRY * thread_p, int type, DB_VALUE ** arg_values, int arg_cnt, void **ptr)
{
  SHOWSTMT_ARRAY_CONTEXT *ctx = NULL;
  int i, idx, msecs, error = NO_ERROR;
  char buf[512];
  const char *str;
  time_t tval;
  INT64 i64val;
  XASL_ID xasl_val;
  DB_DATETIME time_val;
  void *ptr_val;
  LOG_TDES *tdes;
  DB_VALUE *vals = NULL;
  const int num_cols = 46;

  *ptr = NULL;

  ctx = showstmt_alloc_array_context (thread_p, NUM_TOTAL_TRAN_INDICES, num_cols);
  if (ctx == NULL)
    {
      error = er_errid ();
      return error;
    }

  TR_TABLE_CS_ENTER_READ_MODE (thread_p);

  for (i = 0; i < NUM_TOTAL_TRAN_INDICES; i++)
    {
      tdes = log_Gl.trantable.all_tdes[i];
      if (tdes == NULL || tdes->trid == NULL_TRANID)
	{
	  /* The index is not assigned or is system transaction (no-client) */
	  continue;
	}

      idx = 0;
      vals = showstmt_alloc_tuple_in_context (thread_p, ctx);
      if (vals == NULL)
	{
	  error = er_errid ();
	  goto exit_on_error;
	}

      /* Tran_index */
      db_make_int (&vals[idx], tdes->tran_index);
      idx++;

      /* Tran_id */
      db_make_int (&vals[idx], tdes->trid);
      idx++;

      /* Is_loose_end */
      db_make_int (&vals[idx], tdes->isloose_end);
      idx++;

      /* State */
      db_make_string_by_const_str (&vals[idx], log_state_short_string (tdes->state));
      idx++;

      /* isolation */
      db_make_string_by_const_str (&vals[idx], log_isolation_string (tdes->isolation));
      idx++;

      /* Wait_msecs */
      db_make_int (&vals[idx], tdes->wait_msecs);
      idx++;

      /* Head_lsa */
      lsa_to_string (buf, sizeof (buf), &tdes->head_lsa);
      error = db_make_string_copy (&vals[idx], buf);
      idx++;
      if (error != NO_ERROR)
	{
	  goto exit_on_error;
	}

      /* Tail_lsa */
      lsa_to_string (buf, sizeof (buf), &tdes->tail_lsa);
      error = db_make_string_copy (&vals[idx], buf);
      idx++;
      if (error != NO_ERROR)
	{
	  goto exit_on_error;
	}

      /* Undo_next_lsa */
      lsa_to_string (buf, sizeof (buf), &tdes->undo_nxlsa);
      error = db_make_string_copy (&vals[idx], buf);
      idx++;
      if (error != NO_ERROR)
	{
	  goto exit_on_error;
	}

      /* Postpone_next_lsa */
      lsa_to_string (buf, sizeof (buf), &tdes->posp_nxlsa);
      error = db_make_string_copy (&vals[idx], buf);
      idx++;
      if (error != NO_ERROR)
	{
	  goto exit_on_error;
	}

      /* Savepoint_lsa */
      lsa_to_string (buf, sizeof (buf), &tdes->savept_lsa);
      error = db_make_string_copy (&vals[idx], buf);
      idx++;
      if (error != NO_ERROR)
	{
	  goto exit_on_error;
	}

      /* Topop_lsa */
      lsa_to_string (buf, sizeof (buf), &tdes->topop_lsa);
      error = db_make_string_copy (&vals[idx], buf);
      idx++;
      if (error != NO_ERROR)
	{
	  goto exit_on_error;
	}

      /* Tail_top_result_lsa */
      lsa_to_string (buf, sizeof (buf), &tdes->tail_topresult_lsa);
      error = db_make_string_copy (&vals[idx], buf);
      idx++;
      if (error != NO_ERROR)
	{
	  goto exit_on_error;
	}

      /* Client_id */
      db_make_int (&vals[idx], tdes->client_id);
      idx++;

      /* Client_type */
      str = boot_client_type_to_string ((BOOT_CLIENT_TYPE) tdes->client.client_type);
      error = db_make_string_copy (&vals[idx], str);
      idx++;
      if (error != NO_ERROR)
	{
	  goto exit_on_error;
	}

      /* Client_info */
      error = db_make_string_copy (&vals[idx], tdes->client.get_client_info ());
      idx++;
      if (error != NO_ERROR)
	{
	  goto exit_on_error;
	}

      /* Client_db_user */
      error = db_make_string_copy (&vals[idx], tdes->client.get_db_user ());
      idx++;
      if (error != NO_ERROR)
	{
	  goto exit_on_error;
	}

      /* Client_program */
      error = db_make_string_copy (&vals[idx], tdes->client.get_program_name ());
      idx++;
      if (error != NO_ERROR)
	{
	  goto exit_on_error;
	}

      /* Client_login_user */
      error = db_make_string_copy (&vals[idx], tdes->client.get_login_name ());
      idx++;
      if (error != NO_ERROR)
	{
	  goto exit_on_error;
	}

      /* Client_host */
      error = db_make_string_copy (&vals[idx], tdes->client.get_host_name ());
      idx++;
      if (error != NO_ERROR)
	{
	  goto exit_on_error;
	}

      /* Client_pid */
      db_make_int (&vals[idx], tdes->client.process_id);
      idx++;

      /* Topop_depth */
      db_make_int (&vals[idx], tdes->topops.last + 1);
      idx++;

      /* Num_unique_btrees */
      db_make_int (&vals[idx], tdes->num_unique_btrees);
      idx++;

      /* Max_unique_btrees */
      db_make_int (&vals[idx], tdes->max_unique_btrees);
      idx++;

      /* Interrupt */
      db_make_int (&vals[idx], tdes->interrupt);
      idx++;

      /* Num_transient_classnames */
      db_make_int (&vals[idx], tdes->num_transient_classnames);
      idx++;

      // todo - replace fields with new system values
      // -->
      /* Repl_max_records */
      db_make_int (&vals[idx], 0);
      idx++;

      /* Repl_records */
      db_make_null (&vals[idx]);
      idx++;

      /* Repl_current_index */
      db_make_int (&vals[idx], 0);
      idx++;

      /* Repl_append_index */
      db_make_int (&vals[idx], 0);
      idx++;

      /* Repl_flush_marked_index */
      db_make_int (&vals[idx], 0);
      idx++;

      /* Repl_insert_lsa */
      db_make_null (&vals[idx]);
      idx++;

      /* Repl_update_lsa */
      db_make_null (&vals[idx]);
      idx++;


      /* First_save_entry */
      db_make_null (&vals[idx]);
      idx++;
      // <--
      // todo - replace fields with new system values

      /* Tran_unique_stats */
      if (tdes->m_multiupd_stats.empty ())
	{
	  db_make_null (&vals[idx]);
	}
      else
	{
	  string_buffer strbuf (cubmem::PRIVATE_BLOCK_ALLOCATOR);
	  tdes->m_multiupd_stats.to_string (strbuf);
	  error = db_make_string (&vals[idx], strbuf.release_ptr ());
	  vals[idx].need_clear = true;
	  if (error != NO_ERROR)
	    {
	      goto exit_on_error;
	    }
	}
      idx++;

      /* modified class list */
      if (tdes->m_modified_classes.empty ())
	{
	  db_make_null (&vals[idx]);
	}
      else
	{
	  (void) db_make_string (&vals[idx], tdes->m_modified_classes.to_string ());
	  vals[idx].need_clear = true;
	}
      idx++;

      /* Num_temp_files */
      db_make_int (&vals[idx], file_get_tran_num_temp_files (thread_p));
      idx++;

      /* Waiting_for_res */
      ptr_val = tdes->waiting_for_res;
      if (ptr_val == NULL)
	{
	  db_make_null (&vals[idx]);
	}
      else
	{
	  snprintf (buf, sizeof (buf), "0x%08" PRIx64, (UINT64) ptr_val);
	  error = db_make_string_copy (&vals[idx], buf);
	  if (error != NO_ERROR)
	    {
	      goto exit_on_error;
	    }
	}
      idx++;

      /* Has_deadlock_priority */
      db_make_int (&vals[idx], tdes->has_deadlock_priority);
      idx++;

      /* Suppress_replication */
      db_make_int (&vals[idx], tdes->get_replication_generator ().is_row_replication_disabled ()? 1 : 0);
      idx++;

      /* Query_timeout */
      i64val = tdes->query_timeout;
      if (i64val <= 0)
	{
	  db_make_null (&vals[idx]);
	}
      else
	{
	  tval = i64val / 1000;
	  msecs = i64val % 1000;
	  db_localdatetime_msec (&tval, msecs, &time_val);
	  db_make_datetime (&vals[idx], &time_val);
	}
      idx++;

      /* Query_start_time */
      i64val = tdes->query_start_time;
      if (i64val <= 0)
	{
	  db_make_null (&vals[idx]);
	}
      else
	{
	  tval = i64val / 1000;
	  msecs = i64val % 1000;
	  db_localdatetime_msec (&tval, msecs, &time_val);
	  db_make_datetime (&vals[idx], &time_val);
	}
      idx++;

      /* Tran_start_time */
      i64val = tdes->tran_start_time;
      if (i64val <= 0)
	{
	  db_make_null (&vals[idx]);
	}
      else
	{
	  tval = i64val / 1000;
	  msecs = i64val % 1000;
	  db_localdatetime_msec (&tval, msecs, &time_val);
	  db_make_datetime (&vals[idx], &time_val);
	}
      idx++;

      /* Xasl_id */
      XASL_ID_COPY (&xasl_val, &tdes->xasl_id);
      if (XASL_ID_IS_NULL (&xasl_val))
	{
	  db_make_null (&vals[idx]);
	}
      else
	{
	  snprintf (buf, sizeof (buf), "sha1 = %08x | %08x | %08x | %08x | %08x, time_stored = %d sec %d usec",
		    SHA1_AS_ARGS (&xasl_val.sha1), CACHE_TIME_AS_ARGS (&xasl_val.time_stored));
	  error = db_make_string_copy (&vals[idx], buf);
	  if (error != NO_ERROR)
	    {
	      goto exit_on_error;
	    }
	}
      idx++;

      /* Disable_modifications */
      db_make_int (&vals[idx], tdes->disable_modifications);
      idx++;

      /* Abort_reason */
      str = tran_abort_reason_to_string (tdes->tran_abort_reason);
      db_make_string_by_const_str (&vals[idx], str);
      idx++;

      assert (idx == num_cols);
    }


  TR_TABLE_CS_EXIT (thread_p);

  *ptr = ctx;
  return NO_ERROR;

exit_on_error:
  TR_TABLE_CS_EXIT (thread_p);

  if (ctx != NULL)
    {
      showstmt_free_array_context (thread_p, ctx);
    }

  return error;
}

/*
 * tran_abort_reason_to_string() - return the string alias of enum value
 *
 *   return: constant string
 *
 *   val(in): the enum value
 */
const char *
tran_abort_reason_to_string (TRAN_ABORT_REASON val)
{
  switch (val)
    {
    case TRAN_NORMAL:
      return "NORMAL";
    case TRAN_ABORT_DUE_DEADLOCK:
      return "ABORT_DUE_DEADLOCK";
    case TRAN_ABORT_DUE_ROLLBACK_ON_ESCALATION:
      return "ABORT_DUE_ROLLBACK_ON_ESCALATION";
    }
  return "UNKNOWN";
}

/*
 * logtb_check_class_for_rr_isolation_err () - Check if the class have to be checked against serializable conflicts
 *
 * return		   : true if the class is not root/trigger/user class, otherwise false
 * class_oid (in)	   : Class object identifier.
 *
 * Note: Do not check system classes that are not part of catalog for rr isolation level error. Isolation consistency
 *	 is secured using locks anyway. These classes are in a way related to table schema's and can be accessed
 *	 before the actual classes. db_user instances are fetched to check authorizations, while db_root and db_trigger
 *	 are accessed when triggers are modified.
 *	 The RR isolation has to check if an instance that we want to lock was modified by concurrent transaction.
 *	 If the instance was modified, then this means we have an isolation conflict. The check must verify last
 *	 instance version visibility over transaction snapshot. The version is visible if and only if it was not
 *	 modified by concurrent transaction. To check visibility, we must first generate a transaction snapshot.
 *	 Since instances from these classes are accessed before locking tables, the snapshot is generated before
 *	 transaction is blocked on table lock. The results will then seem to be inconsistent with most cases when table
 *	 locks are acquired before snapshot.
 */
bool
logtb_check_class_for_rr_isolation_err (const OID * class_oid)
{
  assert (class_oid != NULL && !OID_ISNULL (class_oid));

  if (!oid_check_cached_class_oid (OID_CACHE_DB_ROOT_CLASS_ID, class_oid)
      && !oid_check_cached_class_oid (OID_CACHE_USER_CLASS_ID, class_oid)
      && !oid_check_cached_class_oid (OID_CACHE_TRIGGER_CLASS_ID, class_oid))
    {
      return true;
    }

  return false;
}

void
logtb_slam_transaction (THREAD_ENTRY * thread_p, int tran_index)
{
  logtb_set_tran_index_interrupt (thread_p, tran_index, true);
  er_set (ER_ERROR_SEVERITY, ARG_FILE_LINE, ER_CSS_CONN_SHUTDOWN, 0);
#if defined (SERVER_MODE)
  css_shutdown_conn_by_tran_index (tran_index);
#endif // SERVER_MODE
}

/*
 * logtb_check_kill_tran_auth () - User who is not DBA can kill only own transaction
 *   return: NO_ERROR or error code
 *   thread_p(in):
 *   tran_id(in):
 *   has_authorization(out):
 */
static int
logtb_check_kill_tran_auth (THREAD_ENTRY * thread_p, int tran_id, bool * has_authorization)
{
  const char *tran_client_name;
  const char *current_client_name;

  assert (has_authorization);

  *has_authorization = false;

  if (logtb_am_i_dba_client (thread_p) == true)
    {
      *has_authorization = true;
      return NO_ERROR;
    }

  tran_client_name = logtb_find_client_name (tran_id);
  current_client_name = logtb_find_current_client_name (thread_p);

  if (tran_client_name == NULL || current_client_name == NULL)
    {
      return ER_CSS_KILL_UNKNOWN_TRANSACTION;
    }

  if (strcasecmp (tran_client_name, current_client_name) == 0)
    {
      *has_authorization = true;
    }

  return NO_ERROR;
}

/*
 * xlogtb_kill_tran_index() - Kill given transaction.
 *   return:
 *   kill_tran_index(in):
 *   kill_user(in):
 *   kill_host(in):
 *   kill_pid(id):
 */
int
xlogtb_kill_tran_index (THREAD_ENTRY * thread_p, int kill_tran_index, char *kill_user_p, char *kill_host_p,
			int kill_pid)
{
  const char *slam_progname_p;	/* Client program name for tran */
  const char *slam_user_p;	/* Client user name for tran */
  const char *slam_host_p;	/* Client host for tran */
  int slam_pid;			/* Client process id for tran */
  bool signaled = false;
  int error_code = NO_ERROR;
  bool killed = false;
  size_t i;

  if (kill_tran_index == NULL_TRAN_INDEX || kill_user_p == NULL || kill_host_p == NULL || strcmp (kill_user_p, "") == 0
      || strcmp (kill_host_p, "") == 0)
    {
      /*
       * Not enough information to kill specific transaction..
       *
       * For now.. I am setting an er_set..since I have so many files out..and
       * I cannot compile more junk..
       */
      er_set (ER_ERROR_SEVERITY, ARG_FILE_LINE, ER_CSS_KILL_BAD_INTERFACE, 0);
      return ER_CSS_KILL_BAD_INTERFACE;
    }

  if (kill_tran_index == LOG_SYSTEM_TRAN_INDEX)
    {
      // cannot kill system transaction; not even if this is dba
      er_set (ER_ERROR_SEVERITY, ARG_FILE_LINE, ER_KILL_TR_NOT_ALLOWED, 1, kill_tran_index);
      return ER_KILL_TR_NOT_ALLOWED;
    }

  signaled = false;
  for (i = 0; i < LOGTB_RETRY_SLAM_MAX_TIMES && error_code == NO_ERROR && !killed; i++)
    {
      if (logtb_find_client_name_host_pid (kill_tran_index, &slam_progname_p, &slam_user_p, &slam_host_p, &slam_pid) !=
	  NO_ERROR)
	{
	  if (signaled == false)
	    {
	      er_set (ER_ERROR_SEVERITY, ARG_FILE_LINE, ER_CSS_KILL_UNKNOWN_TRANSACTION, 4, kill_tran_index,
		      kill_user_p, kill_host_p, kill_pid);
	      error_code = ER_CSS_KILL_UNKNOWN_TRANSACTION;
	    }
	  else
	    {
	      killed = true;
	    }
	  break;
	}

      if (kill_pid == slam_pid && strcmp (kill_user_p, slam_user_p) == 0 && strcmp (kill_host_p, slam_host_p) == 0)
	{
	  logtb_slam_transaction (thread_p, kill_tran_index);
	  signaled = true;
	}
      else
	{
	  if (signaled == false)
	    {
	      er_set (ER_ERROR_SEVERITY, ARG_FILE_LINE, ER_CSS_KILL_DOES_NOTMATCH, 8, kill_tran_index, kill_user_p,
		      kill_host_p, kill_pid, kill_tran_index, slam_user_p, slam_host_p, slam_pid);
	      error_code = ER_CSS_KILL_DOES_NOTMATCH;
	    }
	  else
	    {
	      killed = true;
	    }
	  break;
	}
      thread_sleep_for (std::chrono::seconds (1));
    }

  if (error_code == NO_ERROR && !killed)
    {
      error_code = ER_FAILED;	/* timeout */
    }

  return error_code;
}

/*
 * xlogtb_kill_or_interrupt_tran() -
 *   return:
 *   thread_p(in):
 *   tran_index(in):
 *   is_dba_group_member(in):
 *   kill_query_only(in):
 */
int
xlogtb_kill_or_interrupt_tran (THREAD_ENTRY * thread_p, int tran_index, bool is_dba_group_member, bool interrupt_only)
{
  int error;
  bool interrupt, has_authorization;
  bool is_trx_exists;
  KILLSTMT_TYPE kill_type;
  size_t i;

  if (tran_index == LOG_SYSTEM_TRAN_INDEX)
    {
      // cannot kill system transaction; not even if this is dba
      er_set (ER_ERROR_SEVERITY, ARG_FILE_LINE, ER_KILL_TR_NOT_ALLOWED, 1, tran_index);
      return ER_KILL_TR_NOT_ALLOWED;
    }

  if (!is_dba_group_member)
    {
      error = logtb_check_kill_tran_auth (thread_p, tran_index, &has_authorization);
      if (error != NO_ERROR)
	{
	  return error;
	}

      if (has_authorization == false)
	{
	  er_set (ER_ERROR_SEVERITY, ARG_FILE_LINE, ER_KILL_TR_NOT_ALLOWED, 1, tran_index);
	  return ER_KILL_TR_NOT_ALLOWED;
	}
    }

  is_trx_exists = logtb_set_tran_index_interrupt (thread_p, tran_index, true);

  kill_type = interrupt_only ? KILLSTMT_QUERY : KILLSTMT_TRAN;
  if (kill_type == KILLSTMT_TRAN)
    {
#if defined (SERVER_MODE)
      css_shutdown_conn_by_tran_index (tran_index);
#endif // SERVER_MODE
    }

  for (i = 0; i < LOGTB_RETRY_SLAM_MAX_TIMES; i++)
    {
      thread_sleep_for (std::chrono::seconds (1));

      if (logtb_find_interrupt (tran_index, &interrupt) != NO_ERROR)
	{
	  break;
	}
      if (interrupt == false)
	{
	  break;
	}
    }

  if (i == LOGTB_RETRY_SLAM_MAX_TIMES)
    {
      return ER_FAILED;		/* timeout */
    }

  if (is_trx_exists == false)
    {
      /*
       * Note that the following error will be ignored by
       * sthread_kill_or_interrupt_tran().
       */
      return ER_FAILED;
    }

  return NO_ERROR;
}

//
// logtb_find_thread_entry_mapfunc - function mapped over thread manager's entries to find thread belonging to given
//                                   transaction index
//
// thread_ref (in)   : thread entry
// stop_mapper (out) : output true to stop mapping
// tran_index (in)   : searched transaction index
// except_me (in)    : true to accept current transaction, false otherwise
// found_ptr (out)   : saves pointer to found thread entry
//
static void
logtb_find_thread_entry_mapfunc (THREAD_ENTRY & thread_ref, bool & stop_mapper, int tran_index, bool except_me,
				 REFPTR (THREAD_ENTRY, found_ptr))
{
  if (thread_ref.tran_index != tran_index)
    {
      // not this
      return;
    }
  if (except_me && thread_ref.is_on_current_thread ())
    {
      // not me
      return;
    }
  // found
  found_ptr = &thread_ref;
  stop_mapper = true;		// stop searching
}

//
// logtb_find_thread_by_tran_index - find thread entry by transaction index
//
// return          : NULL or pointer to found thread
// tran_index (in) : searched transaction index
//
THREAD_ENTRY *
logtb_find_thread_by_tran_index (int tran_index)
{
  THREAD_ENTRY *found_thread = NULL;
  thread_get_manager ()->map_entries (logtb_find_thread_entry_mapfunc, tran_index, false, found_thread);
  return found_thread;
}

//
// thread_find_entry_by_tran_index_except_me - find thread entry by transaction index; ignore current thread
//
// return          : NULL or pointer to found thread
// tran_index (in) : searched transaction index
//
THREAD_ENTRY *
logtb_find_thread_by_tran_index_except_me (int tran_index)
{
  THREAD_ENTRY *found_thread = NULL;
  thread_get_manager ()->map_entries (logtb_find_thread_entry_mapfunc, tran_index, true, found_thread);
  return found_thread;
}

#if defined (SERVER_MODE)
//
// logtb_wakeup_thread_with_tran_index - find thread by transaction index and wake it
//
// tran_index (in)    : searched transaction index
// resume_reason (in) : the reason thread is resumed
void
logtb_wakeup_thread_with_tran_index (int tran_index, thread_resume_suspend_status resume_reason)
{
  // find thread with transaction index; ignore current thread
  THREAD_ENTRY *thread_p = logtb_find_thread_by_tran_index_except_me (tran_index);
  if (thread_p == NULL)
    {
      // not found
      return;
    }

  thread_wakeup (thread_p, resume_reason);
}
#endif // SERVER_MODE

/*
 * logtb_get_current_tran_index() - get transaction index of current thread
 *   return:
 */
int
logtb_get_current_tran_index (void)
{
  THREAD_ENTRY *thread_p = thread_get_thread_entry_info ();
  assert (thread_p != NULL);

  return thread_p->tran_index;
}

/*
 * logtb_set_current_tran_index - set transaction index on current thread
 */
void
logtb_set_current_tran_index (THREAD_ENTRY * thread_p, int tran_index)
{
  if (thread_p == NULL)
    {
      thread_p = thread_get_thread_entry_info ();
    }
  thread_p->tran_index = tran_index;
}

/*
 * logtb_set_check_interrupt() -
 *   return:
 *   flag(in):
 */
bool
logtb_set_check_interrupt (THREAD_ENTRY * thread_p, bool flag)
{
#if defined (SERVER_MODE)
  bool old_val = true;

  if (BO_IS_SERVER_RESTARTED ())
    {
      if (thread_p == NULL)
	{
	  thread_p = thread_get_thread_entry_info ();
	}

      /* safe guard: vacuum workers should not check for interrupt */
      assert (flag == false || !VACUUM_IS_THREAD_VACUUM (thread_p));
      old_val = thread_p->check_interrupt;
      thread_p->check_interrupt = flag;
    }

  return old_val;
#else // not SERVER_MODE = SA_MODE
  return tran_set_check_interrupt (flag);
#endif // not SERVER_MODE = SA_MODE
}

/*
 * logtb_get_check_interrupt() -
 *   return:
 */
bool
logtb_get_check_interrupt (THREAD_ENTRY * thread_p)
{
#if defined (SERVER_MODE)
  bool ret_val = true;

  if (BO_IS_SERVER_RESTARTED ())
    {
      if (thread_p == NULL)
	{
	  thread_p = thread_get_thread_entry_info ();
	}

      ret_val = thread_p->check_interrupt;
    }

  return ret_val;
#else // not SERVER_MODE = SA_MODE
  return tran_get_check_interrupt ();
#endif // not SERVER_MODE = SA_MODE
}

LOG_TDES *
logtb_get_tdes (THREAD_ENTRY * thread_p)
{
  LOG_TDES *tdes = LOG_FIND_CURRENT_TDES (thread_p);
  assert (tdes != NULL);
  return tdes;
}

LOG_TDES *
logtb_get_system_tdes (THREAD_ENTRY * thread_p)
{
  if (thread_p == NULL)
    {
      thread_p = thread_get_thread_entry_info ();
    }
  // if requesting system tran_index and this is a system worker, return its own log_tdes
  if (thread_p->tran_index == LOG_SYSTEM_TRAN_INDEX && thread_p->get_system_tdes () != NULL)
    {
      return thread_p->get_system_tdes ()->get_tdes ();
    }
  else
    {
      return log_Gl.trantable.all_tdes[LOG_SYSTEM_TRAN_INDEX];
    }
}

// *INDENT-OFF*
// C++

bool
log_tdes::is_active_worker_transaction () const
{
  return tran_index > LOG_SYSTEM_TRAN_INDEX && tran_index < log_Gl.trantable.num_total_indices;
}

bool
log_tdes::is_system_transaction () const
{
  return tran_index == LOG_SYSTEM_TRAN_INDEX;
}

bool
log_tdes::is_system_main_transaction () const
{
  return is_system_transaction () && trid == LOG_SYSTEM_TRANID;
}

bool
log_tdes::is_system_worker_transaction () const
{
  return is_system_transaction () && trid < NULL_ATTRID;
}

bool
log_tdes::is_allowed_sysop () const
{
  return is_active_worker_transaction () || is_system_worker_transaction ();
}

bool
log_tdes::is_under_sysop () const
{
  return topops.last >= 0;
}

bool
log_tdes::is_allowed_undo () const
{
  return is_active_worker_transaction () || is_under_sysop ();
}

void
log_tdes::lock_topop ()
{
  if (LOG_ISRESTARTED () && is_active_worker_transaction ())
    {
      int r = rmutex_lock (NULL, &rmutex_topop);
      assert (r == NO_ERROR);
    }
}

void
log_tdes::unlock_topop ()
{
  if (LOG_ISRESTARTED () && is_active_worker_transaction ())
    {
      int r = rmutex_unlock (NULL, &rmutex_topop);
      assert (r == NO_ERROR);
    }
}

void
log_tdes::on_sysop_start ()
{
  assert (is_allowed_sysop ());
  if (is_system_worker_transaction () && topops.last < 0)
    {
      // make sure all links to previous records are lost
      assert (topops.last == -1);
      LSA_SET_NULL (&head_lsa);
      LSA_SET_NULL (&tail_lsa);
      LSA_SET_NULL (&undo_nxlsa);
      LSA_SET_NULL (&tail_topresult_lsa);
      LSA_SET_NULL (&rcv.tran_start_postpone_lsa);
      LSA_SET_NULL (&rcv.sysop_start_postpone_lsa);
    }
}

void
log_tdes::on_sysop_end ()
{
  assert (is_allowed_sysop ());
  if (is_system_worker_transaction() && topops.last < 0)
    {
      // make sure this system operation cannot be linked
      assert (topops.last == -1);
      LSA_SET_NULL (&head_lsa);
      LSA_SET_NULL (&tail_lsa);
      LSA_SET_NULL (&undo_nxlsa);
      LSA_SET_NULL (&tail_topresult_lsa);
    }
}

cubreplication::log_generator &
log_tdes::get_replication_generator ()
{
  return replication_log_generator;
}

// *INDENT-ON*<|MERGE_RESOLUTION|>--- conflicted
+++ resolved
@@ -1548,12 +1548,7 @@
   tdes->waiting_for_res = NULL;
   tdes->tran_abort_reason = TRAN_NORMAL;
   tdes->num_exec_queries = 0;
-<<<<<<< HEAD
-  tdes->m_log_postpone_cache.clear ();
-=======
-  tdes->suppress_replication = 0;
   tdes->m_log_postpone_cache.reset ();
->>>>>>> 73ef2cf9
 
   logtb_tran_clear_update_stats (&tdes->log_upd_stats);
 
