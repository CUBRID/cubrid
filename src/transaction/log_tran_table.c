/*
 * Copyright (C) 2008 Search Solution Corporation. All rights reserved by Search Solution.
 *
 *   This program is free software; you can redistribute it and/or modify
 *   it under the terms of the GNU General Public License as published by
 *   the Free Software Foundation; either version 2 of the License, or
 *   (at your option) any later version.
 *
 *  This program is distributed in the hope that it will be useful,
 *  but WITHOUT ANY WARRANTY; without even the implied warranty of
 *  MERCHANTABILITY or FITNESS FOR A PARTICULAR PURPOSE. See the
 *  GNU General Public License for more details.
 *
 *  You should have received a copy of the GNU General Public License
 *  along with this program; if not, write to the Free Software
 *  Foundation, Inc., 51 Franklin Street, Fifth Floor, Boston, MA 02110-1301 USA
 *
 */

/*
 * log_tran_table.c -
 */

#ident "$Id$"


#if !defined(WINDOWS)
#define __STDC_FORMAT_MACROS
#include <inttypes.h>
#endif

#include "config.h"

#include <stdio.h>
#include <stddef.h>
#include <stdlib.h>
#include <stdarg.h>
#include <string.h>
#include <fcntl.h>
#include <time.h>
#include <limits.h>
#if defined(SOLARIS)
/* for MAXHOSTNAMELEN */
#include <netdb.h>
#endif /* SOLARIS */
#include <sys/stat.h>
#include <assert.h>

#include "dbtran_def.h"
#include "log_impl.h"
#include "log_lsa.hpp"
#include "log_manager.h"
#include "log_system_tran.hpp"
#include "error_manager.h"
#include "system_parameter.h"
#include "xserver_interface.h"
#include "file_manager.h"
#include "query_manager.h"
#include "query_monitoring.hpp"
#include "partition_sr.h"
#include "btree_load.h"
#include "serial.h"
#include "show_scan.h"
#include "boot_sr.h"
#include "tz_support.h"
#include "db_date.h"
#include "dbtype.h"
#if defined (SERVER_MODE)
#include "server_support.h"
#endif // SERVER_MODE
#if defined (SA_MODE)
#include "transaction_cl.h"	/* for interrupt */
#endif /* defined (SA_MODE) */
#include "thread_entry.hpp"
#include "thread_manager.hpp"
#include "xasl.h"
#include "xasl_cache.h"

#define RMUTEX_NAME_TDES_TOPOP "TDES_TOPOP"

#define NUM_ASSIGNED_TRAN_INDICES log_Gl.trantable.num_assigned_indices
#define NUM_TOTAL_TRAN_INDICES log_Gl.trantable.num_total_indices

#if !defined(SERVER_MODE)
#define pthread_mutex_init(a, b)
#define pthread_mutex_destroy(a)
#define pthread_mutex_lock(a)   0
#define pthread_mutex_trylock(a)   0
#define pthread_mutex_unlock(a)
#endif /* not SERVER_MODE */

static const int LOG_MAX_NUM_CONTIGUOUS_TDES = INT_MAX / sizeof (LOG_TDES);
static const float LOG_EXPAND_TRANTABLE_RATIO = 1.25;	/* Increase table by 25% */
static const int LOG_TOPOPS_STACK_INCREMENT = 3;	/* No more than 3 nested top system operations */
static BOOT_CLIENT_CREDENTIAL log_Client_credential;

static const unsigned int LOGTB_RETRY_SLAM_MAX_TIMES = 10;

static int logtb_expand_trantable (THREAD_ENTRY * thread_p, int num_new_indices);
static int logtb_allocate_tran_index (THREAD_ENTRY * thread_p, TRANID trid, TRAN_STATE state,
				      const BOOT_CLIENT_CREDENTIAL * client_credential, TRAN_STATE * current_state,
				      int wait_msecs, TRAN_ISOLATION isolation);
static LOG_ADDR_TDESAREA *logtb_allocate_tdes_area (int num_indices);
static void logtb_initialize_trantable (TRANTABLE * trantable_p);
static int logtb_initialize_system_tdes (THREAD_ENTRY * thread_p);
static void logtb_set_number_of_assigned_tran_indices (int num_trans);
static void logtb_increment_number_of_assigned_tran_indices ();
static void logtb_decrement_number_of_assigned_tran_indices ();
static void logtb_set_number_of_total_tran_indices (int num_total_trans);
static void logtb_set_loose_end_tdes (LOG_TDES * tdes);
static bool logtb_is_interrupted_tdes (THREAD_ENTRY * thread_p, LOG_TDES * tdes, bool clear, bool * continue_checking);
static void logtb_dump_tdes_distribute_transaction (FILE * out_fp, int global_tran_id, LOG_2PC_COORDINATOR * coord);
static void logtb_dump_top_operations (FILE * out_fp, LOG_TOPOPS_STACK * topops_p);
static void logtb_dump_tdes (FILE * out_fp, LOG_TDES * tdes);
static void logtb_set_tdes (THREAD_ENTRY * thread_p, LOG_TDES * tdes, const BOOT_CLIENT_CREDENTIAL * client_credential,
			    int wait_msecs, TRAN_ISOLATION isolation);

static void logtb_tran_free_update_stats (LOG_TRAN_UPDATE_STATS * log_upd_stats);
static void logtb_tran_clear_update_stats (LOG_TRAN_UPDATE_STATS * log_upd_stats);
static unsigned int logtb_tran_btid_hash_func (const void *key, const unsigned int ht_size);
static int logtb_tran_btid_hash_cmp_func (const void *key1, const void *key2);
static LOG_TRAN_CLASS_COS *logtb_tran_create_class_cos (THREAD_ENTRY * thread_p, const OID * class_oid);
static LOG_TRAN_BTID_UNIQUE_STATS *logtb_tran_create_btid_unique_stats (THREAD_ENTRY * thread_p, const BTID * btid);
static int logtb_tran_update_delta_hash_func (THREAD_ENTRY * thread_p, void *data, void *args);
static int logtb_tran_load_global_stats_func (THREAD_ENTRY * thread_p, void *data, void *args);
static int logtb_tran_reset_cos_func (THREAD_ENTRY * thread_p, void *data, void *args);
static int logtb_load_global_statistics_to_tran (THREAD_ENTRY * thread_p);
static int logtb_create_unique_stats_from_repr (THREAD_ENTRY * thread_p, OID * class_oid);
static GLOBAL_UNIQUE_STATS *logtb_get_global_unique_stats_entry (THREAD_ENTRY * thread_p, BTID * btid,
								 bool load_at_creation);
static void *logtb_global_unique_stat_alloc (void);
static int logtb_global_unique_stat_free (void *unique_stat);
static int logtb_global_unique_stat_init (void *unique_stat);
static int logtb_global_unique_stat_key_copy (void *src, void *dest);
static void logtb_free_tran_mvcc_info (LOG_TDES * tdes);

static int logtb_assign_subtransaction_mvccid (THREAD_ENTRY * thread_p, MVCC_INFO * curr_mvcc_info, MVCCID mvcc_subid);

static int logtb_check_kill_tran_auth (THREAD_ENTRY * thread_p, int tran_id, bool * has_authorization);
static void logtb_find_thread_entry_mapfunc (THREAD_ENTRY & thread_ref, bool & stop_mapper, int tran_index,
					     bool except_me, REFPTR (THREAD_ENTRY, found_ptr));

/*
 * logtb_realloc_topops_stack - realloc stack of top system operations
 *
 * return: stack or NULL
 *
 *   tdes(in): State structure of transaction to realloc stack
 *   num_elms(in):
 *
 * Note: Realloc the current transaction top system operation stack by
 *              the given number of entries.
 */
void *
logtb_realloc_topops_stack (LOG_TDES * tdes, int num_elms)
{
  size_t size;
  void *newptr;

  if (num_elms < LOG_TOPOPS_STACK_INCREMENT)
    {
      num_elms = LOG_TOPOPS_STACK_INCREMENT;
    }

  size = tdes->topops.max + num_elms;
  size = size * sizeof (*tdes->topops.stack);

  newptr = (LOG_TOPOPS_ADDRESSES *) realloc (tdes->topops.stack, size);
  if (newptr != NULL)
    {
      tdes->topops.stack = (LOG_TOPOPS_ADDRESSES *) newptr;
      if (tdes->topops.max == 0)
	{
	  tdes->topops.last = -1;
	}
      tdes->topops.max += num_elms;
    }
  else
    {
      er_set (ER_ERROR_SEVERITY, ARG_FILE_LINE, ER_OUT_OF_VIRTUAL_MEMORY, 1, size);
      return NULL;
    }
  return tdes->topops.stack;
}

/*
 * logtb_allocate_tdes_area -
 *
 * return:
 *
 *   num_indices(in):
 *
 * Note:
 */
static LOG_ADDR_TDESAREA *
logtb_allocate_tdes_area (int num_indices)
{
  LOG_ADDR_TDESAREA *area;	/* Contiguous area for new transaction indices */
  LOG_TDES *tdes;		/* Transaction descriptor */
  int i, tran_index;
  size_t area_size;

  /*
   * Allocate an area for the transaction descriptors, set the address of
   * each transaction descriptor, and keep the address of the area for
   * deallocation purposes at shutdown time.
   */
  area = (LOG_ADDR_TDESAREA *) malloc (sizeof (LOG_ADDR_TDESAREA));
  if (area == NULL)
    {
      er_set (ER_ERROR_SEVERITY, ARG_FILE_LINE, ER_OUT_OF_VIRTUAL_MEMORY, 1, sizeof (LOG_ADDR_TDESAREA));
      return NULL;
    }

  area->tdesarea = new LOG_TDES[num_indices];
  if (area->tdesarea == NULL)
    {
      er_set (ER_ERROR_SEVERITY, ARG_FILE_LINE, ER_OUT_OF_VIRTUAL_MEMORY, 1, num_indices * sizeof (LOG_TDES));
      return NULL;
    }
  area->next = log_Gl.trantable.area;

  /*
   * Initialize every newly created transaction descriptor index
   */
  for (i = 0, tran_index = NUM_TOTAL_TRAN_INDICES; i < num_indices; tran_index++, i++)
    {
      tdes = log_Gl.trantable.all_tdes[tran_index] = &area->tdesarea[i];
      logtb_initialize_tdes (tdes, i);
    }

  return area;
}

/*
 * logtb_expand_trantable - expand the transaction table
 *
 * return: NO_ERROR if all OK, ER_ status otherwise
 *
 *   num_new_indices(in): Number of indices of expansion.
 *                       (i.e., threads/clients of execution)
 *
 * Note: Expand the transaction table with the number of given indices.
 */
static int
logtb_expand_trantable (THREAD_ENTRY * thread_p, int num_new_indices)
{
  LOG_ADDR_TDESAREA *area;	/* Contiguous area for new transaction indices */
  int total_indices;		/* Total number of transaction indices */
  int i;
  int error_code = NO_ERROR;

#if defined(SERVER_MODE)
  /*
   * When second time this function invoked during normal processing,
   * just return.
   */
  total_indices = MAX_NTRANS;
  if (log_Gl.rcv_phase == LOG_RESTARTED && total_indices <= NUM_TOTAL_TRAN_INDICES)
    {
      return NO_ERROR;
    }
#endif /* SERVER_MODE */

  while (num_new_indices > LOG_MAX_NUM_CONTIGUOUS_TDES)
    {
      error_code = logtb_expand_trantable (thread_p, LOG_MAX_NUM_CONTIGUOUS_TDES);
      if (error_code != NO_ERROR)
	{
	  goto error;
	}
      num_new_indices -= LOG_MAX_NUM_CONTIGUOUS_TDES;
    }

  if (num_new_indices <= 0)
    {
      return NO_ERROR;
    }

#if defined(SERVER_MODE)
  if (log_Gl.rcv_phase != LOG_RESTARTED)
    {
      total_indices = NUM_TOTAL_TRAN_INDICES + num_new_indices;
    }
#else /* SERVER_MODE */
  total_indices = NUM_TOTAL_TRAN_INDICES + num_new_indices;
#endif

  /*
   * NOTE that this realloc is OK since we are in a critical section.
   * Nobody should have pointer to transaction table
   */
  i = total_indices * sizeof (*log_Gl.trantable.all_tdes);
  log_Gl.trantable.all_tdes = (LOG_TDES **) realloc (log_Gl.trantable.all_tdes, i);
  if (log_Gl.trantable.all_tdes == NULL)
    {
      er_set (ER_ERROR_SEVERITY, ARG_FILE_LINE, ER_OUT_OF_VIRTUAL_MEMORY, 1, (size_t) i);
      error_code = ER_OUT_OF_VIRTUAL_MEMORY;
      goto error;
    }

  area = logtb_allocate_tdes_area (num_new_indices);
  if (area == NULL)
    {
      error_code = ER_OUT_OF_VIRTUAL_MEMORY;
      goto error;
    }

  /*
   * Notify other modules of new number of transaction indices
   */
#if defined(ENABLE_UNUSED_FUNCTION)
  error_code = wfg_alloc_nodes (thread_p, total_indices);
  if (error_code != NO_ERROR)
    {
      /* *INDENT-OFF* */
      delete[] area->tdesarea;
      /* *INDENT-ON* */
      free_and_init (area);
      goto error;
    }
#endif

<<<<<<< HEAD
  /* reallocate transaction_lowest_active_mvccids, if already initialized */
  mvcc_table = &log_Gl.mvcc_table;
  if (mvcc_table->transaction_lowest_active_mvccids != NULL)
    {
      mvcc_table->transaction_lowest_active_mvccids =
	(MVCCID *) realloc ((void *) mvcc_table->transaction_lowest_active_mvccids, total_indices * sizeof (MVCCID));
      if (mvcc_table->transaction_lowest_active_mvccids == NULL)
	{
	  /* *INDENT-OFF* */
	  delete[] area->tdesarea;
	  /* *INDENT-ON* */
	  free_and_init (area);
	  error_code = ER_OUT_OF_VIRTUAL_MEMORY;
	  er_set (ER_ERROR_SEVERITY, ARG_FILE_LINE, ER_OUT_OF_VIRTUAL_MEMORY, 1, total_indices * sizeof (MVCCID));

	  goto error;
	}
    }

=======
>>>>>>> e5955042
  if (qmgr_allocate_tran_entries (thread_p, total_indices) != NO_ERROR)
    {
      /* *INDENT-OFF* */
      delete[] area->tdesarea;
      /* *INDENT-ON* */
      free_and_init (area);
      error_code = ER_FAILED;
      goto error;
    }

  log_Gl.trantable.area = area;
  log_Gl.trantable.hint_free_index = NUM_TOTAL_TRAN_INDICES;
  logtb_set_number_of_total_tran_indices (total_indices);

  // make sure MVCC table resizes if necessary
  log_Gl.mvcc_table.alloc_transaction_lowest_active ();

  return error_code;

  /* **** */
error:
  return error_code;
}

/*
 * logtb_define_trantable -  define the transaction table
 *
 * return: nothing
 *
 *   num_expected_tran_indices(in): Number of expected concurrent transactions
 *                                 (i.e., threads/clients of execution)
 *   num_expected_locks(in): Number of expected locks
 *
 * Note: Define the transaction table which is used to support the
 *              number of expected transactions.
 */
void
logtb_define_trantable (THREAD_ENTRY * thread_p, int num_expected_tran_indices, int num_expected_locks)
{
  LOG_SET_CURRENT_TRAN_INDEX (thread_p, LOG_SYSTEM_TRAN_INDEX);

  LOG_CS_ENTER (thread_p);
  TR_TABLE_CS_ENTER (thread_p);

  if (logpb_is_pool_initialized ())
    {
      logpb_finalize_pool (thread_p);
    }

  (void) logtb_define_trantable_log_latch (thread_p, num_expected_tran_indices);

  LOG_SET_CURRENT_TRAN_INDEX (thread_p, LOG_SYSTEM_TRAN_INDEX);

  TR_TABLE_CS_EXIT (thread_p);
  LOG_CS_EXIT (thread_p);
}

/*
 * logtb_define_trantable_log_latch - define the transaction table
 *
 * return: NO_ERROR if all OK, ER status otherwise
 *
 *   num_expected_tran_indices(in): Number of expected concurrent transactions
 *                                 (i.e., threads/clients of execution)
 *   num_expected_locks(in): Number of expected locks
 *
 * Note: This function is only called by the log manager when the log
 *              latch has already been acquired. (See logtb_define_trantable for
 *              other uses).
 */
int
logtb_define_trantable_log_latch (THREAD_ENTRY * thread_p, int num_expected_tran_indices)
{
  int error_code = NO_ERROR;

  assert (LOG_CS_OWN_WRITE_MODE (thread_p));

  /*
   * for XA support: there is prepared transaction after recovery.
   *                 so, can not recreate transaction description
   *                 table after recovery.
   *
   * Total number of transaction descriptor is set to the value of
   * MAX_NTRANS
   */
  num_expected_tran_indices = MAX (num_expected_tran_indices, MAX_NTRANS);

  num_expected_tran_indices = MAX (num_expected_tran_indices, LOG_SYSTEM_TRAN_INDEX + 1);

  /* If there is an already defined table, free such a table */
  if (log_Gl.trantable.area != NULL)
    {
      logtb_undefine_trantable (thread_p);
    }
  else
    {
      /* Initialize the transaction table as empty */
      logtb_initialize_trantable (&log_Gl.trantable);
    }

  /*
   * Create an area to keep the number of desired transaction descriptors
   */

  error_code = logtb_expand_trantable (thread_p, num_expected_tran_indices);
  if (error_code != NO_ERROR)
    {
      /*
       * Unable to create transaction table to hold the desired number
       * of indices. Probably, a lot of indices were requested.
       * try again with defaults.
       */
      if (log_Gl.trantable.area != NULL)
	{
	  logtb_undefine_trantable (thread_p);
	}

#if defined(SERVER_MODE)
      if (num_expected_tran_indices <= LOG_ESTIMATE_NACTIVE_TRANS || log_Gl.rcv_phase == LOG_RESTARTED)
#else /* SERVER_MODE */
      if (num_expected_tran_indices <= LOG_ESTIMATE_NACTIVE_TRANS)
#endif /* SERVER_MODE */
	{
	  /* Out of memory */
	  logpb_fatal_error (thread_p, true, ARG_FILE_LINE, "log_def_trantable");
	  return ER_OUT_OF_VIRTUAL_MEMORY;
	}
      else
	{
	  error_code = logtb_define_trantable_log_latch (thread_p, LOG_ESTIMATE_NACTIVE_TRANS);
	  return error_code;
	}
    }

  logtb_set_number_of_assigned_tran_indices (1);	/* sys tran */

  /*
   * Assign the first entry for the system transaction. System transaction
   * has an infinite timeout
   */
  error_code = logtb_initialize_system_tdes (thread_p);
  if (error_code != NO_ERROR)
    {
      er_set (ER_FATAL_ERROR_SEVERITY, ARG_FILE_LINE, ER_LOG_UNKNOWN_TRANINDEX, 1, LOG_SYSTEM_TRAN_INDEX);
      logpb_fatal_error (thread_p, true, ARG_FILE_LINE, "log_def_trantable");
      return error_code;
    }

  LOG_SET_CURRENT_TRAN_INDEX (thread_p, LOG_SYSTEM_TRAN_INDEX);

  log_Gl.mvcc_table.initialize ();

  /* Initialize the lock manager and the page buffer pool */
  error_code = lock_initialize ();
  if (error_code != NO_ERROR)
    {
      goto error;
    }
  error_code = pgbuf_initialize ();
  if (error_code != NO_ERROR)
    {
      goto error;
    }
  error_code = file_manager_init ();
  if (error_code != NO_ERROR)
    {
      goto error;
    }
  return error_code;

error:
  logtb_undefine_trantable (thread_p);
  logpb_fatal_error (thread_p, true, ARG_FILE_LINE, "log_def_trantable");

  return error_code;
}

/*
 * logtb_initialize_trantable -
 *
 * return: nothing
 *
 *   trantable_p(in/out):
 *
 * Note: .
 */
static void
logtb_initialize_trantable (TRANTABLE * trantable_p)
{
  trantable_p->num_total_indices = 0;
  trantable_p->num_assigned_indices = 1;
  trantable_p->num_coord_loose_end_indices = 0;
  trantable_p->num_prepared_loose_end_indices = 0;
  trantable_p->hint_free_index = 0;
  trantable_p->num_interrupts = 0;
  trantable_p->area = NULL;
  trantable_p->all_tdes = NULL;
}

/*
 * logtb_initialize_system_tdes -
 *
 * return: NO_ERROR if all OK, ER status otherwise
 *
 * Note: .
 */
static int
logtb_initialize_system_tdes (THREAD_ENTRY * thread_p)
{
  LOG_TDES *tdes;

  tdes = LOG_FIND_TDES (LOG_SYSTEM_TRAN_INDEX);
  if (tdes == NULL)
    {
      er_set (ER_FATAL_ERROR_SEVERITY, ARG_FILE_LINE, ER_LOG_UNKNOWN_TRANINDEX, 1, LOG_SYSTEM_TRAN_INDEX);
      logpb_fatal_error (thread_p, true, ARG_FILE_LINE, "log_initialize_system_tdes");
      return ER_LOG_UNKNOWN_TRANINDEX;
    }

  logtb_clear_tdes (thread_p, tdes);
  tdes->tran_index = LOG_SYSTEM_TRAN_INDEX;
  tdes->trid = LOG_SYSTEM_TRANID;
  tdes->mvccinfo.reset ();
  tdes->isloose_end = true;
  tdes->wait_msecs = TRAN_LOCK_INFINITE_WAIT;
  tdes->isolation = TRAN_DEFAULT_ISOLATION_LEVEL ();
  tdes->client_id = -1;
  tdes->client.set_system_internal ();
  tdes->query_timeout = 0;
  tdes->tran_abort_reason = TRAN_NORMAL;
  tdes->block_global_oldest_active_until_commit = false;

  return NO_ERROR;
}

/*
 * logtb_undefine_trantable - undefine the transaction table
 *
 * return: nothing
 *
 * Note: Undefine and free the transaction table space.
 */
void
logtb_undefine_trantable (THREAD_ENTRY * thread_p)
{
  LOG_ADDR_TDESAREA *area;
  LOG_TDES *tdes;		/* Transaction descriptor */
  int i;

  log_Gl.mvcc_table.finalize ();
  lock_finalize ();
  pgbuf_finalize ();
  file_manager_final ();

  if (log_Gl.trantable.area != NULL)
    {
      /*
       * If any one of the transaction indices has coordinator info,
       * free this area
       */
      for (i = 0; i < NUM_TOTAL_TRAN_INDICES; i++)
	{
	  /*
	   * If there is any memory allocated in the transaction descriptor,
	   * release it
	   */
	  tdes = log_Gl.trantable.all_tdes[i];
	  if (tdes != NULL)
	    {
#if defined(SERVER_MODE)
	      assert (tdes->tran_index == i);
#endif

	      logtb_finalize_tdes (thread_p, tdes);
	    }
	}

#if defined(ENABLE_UNUSED_FUNCTION)
      wfg_free_nodes (thread_p);
#endif

      if (log_Gl.trantable.all_tdes != NULL)
	{
	  free_and_init (log_Gl.trantable.all_tdes);
	}

      area = log_Gl.trantable.area;
      while (area != NULL)
	{
	  log_Gl.trantable.area = area->next;
	  /* *INDENT-OFF* */
	  delete[] area->tdesarea;
	  /* *INDENT-ON* */
	  free_and_init (area);
	  area = log_Gl.trantable.area;
	}
    }

  logtb_initialize_trantable (&log_Gl.trantable);
}

/*
 * logtb_get_number_assigned_tran_indices - find number of transaction indices
 *
 * return: number of transaction indices
 *
 */
int
logtb_get_number_assigned_tran_indices (void)
{
  /* Do not use TR_TABLE_CS_ENTER()/TR_TABLE_CS_EXIT(), Estimated value is sufficient for the caller */
  return NUM_ASSIGNED_TRAN_INDICES;
}

/*
 * logtb_set_number_of_assigned_tran_indices - set the number of tran indices
 *
 * return: nothing
 *      num_trans(in): the number of assigned tran indices
 *
 * Note: Callers have to call this function in the 'TR_TABLE' critical section.
 */
static void
logtb_set_number_of_assigned_tran_indices (int num_trans)
{
  log_Gl.trantable.num_assigned_indices = num_trans;
}

/*
 * logtb_increment_number_of_assigned_tran_indices -
 *      increment the number of tran indices
 *
 * return: nothing
 *
 * Note: Callers have to call this function in the 'TR_TABLE' critical section.
 */
static void
logtb_increment_number_of_assigned_tran_indices (void)
{
  log_Gl.trantable.num_assigned_indices++;
}

/*
 * logtb_decrement_number_of_assigned_tran_indices -
 *      decrement the number of tran indices
 *
 * return: nothing
 *
 * Note: Callers have to call this function in the 'TR_TABLE' critical section.
 */
static void
logtb_decrement_number_of_assigned_tran_indices (void)
{
  log_Gl.trantable.num_assigned_indices--;
}

/*
 * logtb_get_number_of_total_tran_indices - find number of total transaction
 *                                          indices
 *
 * return: nothing
 *
 * Note: Find number of total transaction indices in the transaction
 *              table. Note that some of this indices may have not been
 *              assigned. See logtb_get_number_assigned_tran_indices.
 */
int
logtb_get_number_of_total_tran_indices (void)
{
  return log_Gl.trantable.num_total_indices;
}

/*
 * logtb_set_number_of_total_tran_indices - set the number of total tran indices
 *
 * return: nothing
 *      num_trans(in): the number of total tran indices
 *
 * Note: Callers have to call this function in the 'TR_TABLE' critical section.
 */
static void
logtb_set_number_of_total_tran_indices (int num_total_trans)
{
  log_Gl.trantable.num_total_indices = num_total_trans;
}

#if defined(ENABLE_UNUSED_FUNCTION)
/*
 * logtb_am_i_sole_tran - Check if no other transactions are running
 *
 * return: If true, return as did TR_TABLE_CS_ENTER()
 *                                          but not TR_TABLE_CS_EXIT()
 *
 * Note: Check if no other transactions are running, that is, i am a
 *              sole transaction. If you get true by this function, you
 *              should call logtb_i_am_not_sole_tran() to exit the critical
 *              section (TR_TABLE_CS_EIXT())
 */
bool
logtb_am_i_sole_tran (THREAD_ENTRY * thread_p)
{
  TR_TABLE_CS_ENTER (thread_p);

  if (NUM_ASSIGNED_TRAN_INDICES <= 2)
    {
      return true;
    }

  return false;
}

/*
 * logtb_i_am_not_sole_tran -
 *
 * return:
 *
 * NOTE:
 */
void
logtb_i_am_not_sole_tran (THREAD_ENTRY * thread_p)
{
  TR_TABLE_CS_EXIT (thread_p);
}
#endif /* ENABLE_UNUSED_FUNCTION */

bool
logtb_am_i_dba_client (THREAD_ENTRY * thread_p)
{
  const char *db_user;

  db_user = logtb_find_current_client_name (thread_p);
  return (db_user != NULL && !strcasecmp (db_user, "DBA"));
}

/*
 * logtb_assign_tran_index - assign a transaction index for a sequence of
 *                        transactions (thread of execution.. a client)
 *
 * return: transaction index
 *
 *   trid(in): Transaction identifier or NULL_TRANID
 *   state(in): Transaction state (Usually active)
 *   client_prog_name(in): Name of the client program or NULL
 *   client_user_name(in): Name of the client user or NULL
 *   client_host_name(in): Name of the client host or NULL
 *   client_process_id(in): Identifier of the process of the host where the
 *                      client transaction runs.
 *   current_state(in/out): Set as a side effect to state of transaction, when
 *                      a valid pointer is given.
 *   wait_msecs(in): Wait for at least this number of milliseconds to acquire a
 *                      lock. Negative value is infinite
 *   isolation(in): Isolation level. One of the following:
 *                         TRAN_SERIALIZABLE
 *                         TRAN_REPEATABLE_READ
 *                         TRAN_READ_COMMITTED
 *
 * Note:Assign a transaction index for a sequence of transactions
 *              (i.e., a client) and initialize the state structure for the
 *              first transaction in the sequence. If trid is equal to
 *              NULL_TRANID, a transaction is assigned to the assigned
 *              structure and the transaction is declared active; otherwise,
 *              the given transaction with the given state is assigned to the
 *              index.
 *
 *       This function must be called when a client is restarted.
 */
int
logtb_assign_tran_index (THREAD_ENTRY * thread_p, TRANID trid, TRAN_STATE state,
			 const BOOT_CLIENT_CREDENTIAL * client_credential, TRAN_STATE * current_state, int wait_msecs,
			 TRAN_ISOLATION isolation)
{
  int tran_index;		/* The allocated transaction index */

#if defined(SERVER_MODE)
  if (thread_p == NULL)
    {
      thread_p = thread_get_thread_entry_info ();
    }
#endif /* SERVER_MODE */

  LOG_SET_CURRENT_TRAN_INDEX (thread_p, LOG_SYSTEM_TRAN_INDEX);

  TR_TABLE_CS_ENTER (thread_p);
  tran_index =
    logtb_allocate_tran_index (thread_p, trid, state, client_credential, current_state, wait_msecs, isolation);
  TR_TABLE_CS_EXIT (thread_p);

  if (tran_index != NULL_TRAN_INDEX)
    {
      LOG_SET_CURRENT_TRAN_INDEX (thread_p, tran_index);
    }
  else
    {
      LOG_SET_CURRENT_TRAN_INDEX (thread_p, LOG_SYSTEM_TRAN_INDEX);
    }

  return tran_index;
}

/*
 * logtb_set_tdes -
 *
 * return:
 *
 *   tdes(in/out): Transaction descriptor
 *   client_prog_name(in): the name of the client program
 *   client_host_name(in): the name of the client host
 *   client_user_name(in): the name of the client user
 *   client_process_id(in): the process id of the client
 *   wait_msecs(in): Wait for at least this number of milliseconds to acquire a lock.
 *   isolation(in): Isolation level
 */
static void
logtb_set_tdes (THREAD_ENTRY * thread_p, LOG_TDES * tdes, const BOOT_CLIENT_CREDENTIAL * client_credential,
		int wait_msecs, TRAN_ISOLATION isolation)
{
#if defined(SERVER_MODE)
  CSS_CONN_ENTRY *conn;
#endif /* SERVER_MODE */

  if (client_credential == NULL)
    {
      client_credential = &log_Client_credential;
    }
  tdes->client.set_ids (*client_credential);
  tdes->is_user_active = false;
#if defined(SERVER_MODE)
  if (thread_p == NULL)
    {
      thread_p = thread_get_thread_entry_info ();
    }

  conn = thread_p->conn_entry;
  if (conn != NULL)
    {
      tdes->client_id = conn->client_id;
    }
  else
    {
      tdes->client_id = -1;
    }
#else /* SERVER_MODE */
  tdes->client_id = -1;
#endif /* SERVER_MODE */
  tdes->wait_msecs = wait_msecs;
  tdes->isolation = isolation;
  tdes->isloose_end = false;
  tdes->interrupt = false;
  tdes->topops.stack = NULL;
  tdes->topops.max = 0;
  tdes->topops.last = -1;
  tdes->m_modified_classes.clear ();
  tdes->num_transient_classnames = 0;
  tdes->first_save_entry = NULL;
  tdes->lob_locator_root.init ();
}

/*
 * logtb_allocate_tran_index - allocate a transaction index for a sequence of
 *                       transactions (thread of execution.. a client)
 *
 * return: tran_index or NULL_TRAN_INDEX
 *
 *   trid(in): Transaction identifier or NULL_TRANID
 *   state(in): Transaction state (Usually active)
 *   client_prog_name(in): Name of the client program or NULL
 *   client_user_name(in): Name of the client user or NULL
 *   client_host_name(in): Name of the client host or NULL
 *   client_process_id(in): Identifier of the process of the host where the
 *                      client transaction runs.
 *   current_state(in/out): Set as a side effect to state of transaction, when
 *                      a valid pointer is given.
 *   wait_msecs(in): Wait for at least this number of milliseconds to acquire a
 *                      lock. That is, wait this much before the transaction
 *                      is timed out. Negative value is infinite.
 *   isolation(in): Isolation level. One of the following:
 *                         TRAN_SERIALIZABLE
 *                         TRAN_REPEATABLE_READ
 *                         TRAN_READ_COMMITTED
 *
 * Note:Allocate a transaction index for a sequence of transactions
 *              (i.e., a client) and initialize the state structure for the
 *              first transaction in the sequence. If trid is equal to
 *              NULL_TRANID, a transaction is assigned to the assigned
 *              structure and the transaction is declared active; otherwise,
 *              the given transaction with the given state is assigned to the
 *              index. If the given client user has a dangling entry due to
 *              client loose ends, this index is attached to it.
 *
 *       This function is only called by the log manager when the log
 *              latch has already been acquired. (See logtb_assign_tran_index)
 */
static int
logtb_allocate_tran_index (THREAD_ENTRY * thread_p, TRANID trid, TRAN_STATE state,
			   const BOOT_CLIENT_CREDENTIAL * client_credential, TRAN_STATE * current_state, int wait_msecs,
			   TRAN_ISOLATION isolation)
{
  int i;
  int visited_loop_start_pos;
  LOG_TDES *tdes;		/* Transaction descriptor */
  int tran_index;		/* The assigned index */
  int save_tran_index;		/* Save as a good index to assign */

#if defined(SERVER_MODE)
  if (thread_p == NULL)
    {
      thread_p = thread_get_thread_entry_info ();
    }
#endif /* SERVER_MODE */

  save_tran_index = tran_index = NULL_TRAN_INDEX;

  /* Is there any free index ? */
  if (NUM_ASSIGNED_TRAN_INDICES >= NUM_TOTAL_TRAN_INDICES)
    {
#if defined(SERVER_MODE)
      /* When normal processing, we never expand trantable */
      if (log_Gl.rcv_phase == LOG_RESTARTED && NUM_TOTAL_TRAN_INDICES > 0)
	{
	  er_set (ER_FATAL_ERROR_SEVERITY, ARG_FILE_LINE, ER_TM_TOO_MANY_CLIENTS, 1, NUM_TOTAL_TRAN_INDICES - 1);
	  return NULL_TRAN_INDEX;
	}
#endif /* SERVER_MODE */

      i = (int) (((float) NUM_TOTAL_TRAN_INDICES * LOG_EXPAND_TRANTABLE_RATIO) + 0.5);
      if (logtb_expand_trantable (thread_p, i) != NO_ERROR)
	{
	  /* Out of memory or something like that */
	  return NULL_TRAN_INDEX;
	}
    }

  /*
   * Note that we could have found the entry already and it may be stored in
   * tran_index.
   */
  for (i = log_Gl.trantable.hint_free_index, visited_loop_start_pos = 0;
       tran_index == NULL_TRAN_INDEX && visited_loop_start_pos < 2; i = (i + 1) % NUM_TOTAL_TRAN_INDICES)
    {
      if (log_Gl.trantable.all_tdes[i]->trid == NULL_TRANID)
	{
	  tran_index = i;
	}
      if (i == log_Gl.trantable.hint_free_index)
	{
	  visited_loop_start_pos++;
	}
    }

  if (tran_index != NULL_TRAN_INDEX)
    {
      log_Gl.trantable.hint_free_index = (tran_index + 1) % NUM_TOTAL_TRAN_INDICES;

      logtb_increment_number_of_assigned_tran_indices ();

      tdes = LOG_FIND_TDES (tran_index);
      if (tdes == NULL)
	{
	  er_set (ER_FATAL_ERROR_SEVERITY, ARG_FILE_LINE, ER_LOG_UNKNOWN_TRANINDEX, 1, tran_index);
	  return NULL_TRAN_INDEX;
	}

      tdes->tran_index = tran_index;
      logtb_clear_tdes (thread_p, tdes);
      logtb_set_tdes (thread_p, tdes, client_credential, wait_msecs, isolation);

      if (trid == NULL_TRANID)
	{
	  /* Assign a new transaction identifier for the new index */
	  logtb_get_new_tran_id (thread_p, tdes);
	  state = TRAN_ACTIVE;
	}
      else
	{
	  tdes->trid = trid;
	  tdes->state = state;
	}

      if (current_state)
	{
	  *current_state = state;
	}

      LOG_SET_CURRENT_TRAN_INDEX (thread_p, tran_index);

      tdes->tran_abort_reason = TRAN_NORMAL;
    }

  return tran_index;
}

int
logtb_is_tran_modification_disabled (THREAD_ENTRY * thread_p)
{
  LOG_TDES *tdes;
  int tran_index;

  tran_index = LOG_FIND_THREAD_TRAN_INDEX (thread_p);
  tdes = LOG_FIND_TDES (tran_index);

  if (tdes == NULL)
    {
      return db_Disable_modifications;
    }

  return tdes->disable_modifications;
}

/*
 * logtb_rv_find_allocate_tran_index - find/alloc a transaction during the recovery
 *                         analysis process
 *
 * return: The transaction descriptor
 *
 *   trid(in): The desired transaction identifier
 *   log_lsa(in): Log address where the transaction was seen in the log
 *
 * Note: Find or allocate the transaction descriptor for the given
 *              transaction identifier. If the descriptor was allocated, it is
 *              assumed that this is the first time the transaction is seen.
 *              Thus, the head of the transaction in the log is located at the
 *              givel location (i.e., log_lsa.pageid, log_offset).
 *       This function should be called only by the recovery process
 *              (the analysis phase).
 */
LOG_TDES *
logtb_rv_find_allocate_tran_index (THREAD_ENTRY * thread_p, TRANID trid, const LOG_LSA * log_lsa)
{
  LOG_TDES *tdes;		/* Transaction descriptor */
  int tran_index;

  assert (trid != NULL_TRANID);

  if (logtb_is_system_worker_tranid (trid))
    {
      // *INDENT-OFF*
      return log_system_tdes::rv_get_or_alloc_tdes (trid);
      // *INDENT-ON*
    }

  /*
   * If this is the first time, the transaction is seen. Assign a new
   * index to describe it and assume that the transaction was active
   * at the time of the crash, and thus it will be unilaterally aborted
   */
  tran_index = logtb_find_tran_index (thread_p, trid);
  if (tran_index == NULL_TRAN_INDEX)
    {
      /* Define the index */
      tran_index =
	logtb_allocate_tran_index (thread_p, trid, TRAN_UNACTIVE_UNILATERALLY_ABORTED, NULL, NULL,
				   TRAN_LOCK_INFINITE_WAIT, TRAN_SERIALIZABLE);
      tdes = LOG_FIND_TDES (tran_index);
      if (tran_index == NULL_TRAN_INDEX || tdes == NULL)
	{
	  /*
	   * Unable to assign a transaction index. The recovery process
	   * cannot continue
	   */
	  logpb_fatal_error (thread_p, true, ARG_FILE_LINE, "log_recovery_find_or_alloc");
	  return NULL;
	}
      else
	{
	  LSA_COPY (&tdes->head_lsa, log_lsa);
	}
    }
  else
    {
      tdes = LOG_FIND_TDES (tran_index);
    }

  return tdes;
}

/*
 * logtb_rv_assign_mvccid_for_undo_recovery () - Assign an MVCCID for
 *						 transactions that need to
 *						 undo at recovery.
 *
 * return	 : Void.
 * thread_p (in) : Thread entry.
 * mvccid (in)	 : Assigned MVCCID.
 */
void
logtb_rv_assign_mvccid_for_undo_recovery (THREAD_ENTRY * thread_p, MVCCID mvccid)
{
  LOG_TDES *tdes = LOG_FIND_CURRENT_TDES (thread_p);

  assert (tdes != NULL);
  assert (MVCCID_IS_VALID (mvccid));

  tdes->mvccinfo.id = mvccid;
}

/*
 * logtb_release_tran_index - return an assigned transaction index
 *
 * return: nothing
 *
 *   tran_index(in): Transaction index
 *
 * Note: Return a transaction index which was used for a sequence of
 *              transactions (i.e., a client).
 *
 *       This function must be called when a client is shutdown (i.e.,
 *              unregistered).
 */
void
logtb_release_tran_index (THREAD_ENTRY * thread_p, int tran_index)
{
  LOG_TDES *tdes;		/* Transaction descriptor */

  qmgr_clear_trans_wakeup (thread_p, tran_index, true, false);
  heap_chnguess_clear (thread_p, tran_index);

  tdes = LOG_FIND_TDES (tran_index);
  if (tran_index != LOG_SYSTEM_TRAN_INDEX && tdes != NULL)
    {
      tdes->mvccinfo.reset ();
      TR_TABLE_CS_ENTER (thread_p);

      /*
       * Free the top system operation stack since the transaction entry may
       * not be freed (i.e., left as loose end distributed transaction)
       */
      if (tdes->topops.max != 0)
	{
	  free_and_init (tdes->topops.stack);
	  tdes->topops.max = 0;
	  tdes->topops.last = -1;
	}

      if (LOG_ISTRAN_2PC_PREPARE (tdes))
	{
	  tdes->isloose_end = true;
	  log_Gl.trantable.num_prepared_loose_end_indices++;
	}
      else
	{
	  if (LOG_ISTRAN_2PC_INFORMING_PARTICIPANTS (tdes))
	    {
	      tdes->isloose_end = true;
	      log_Gl.trantable.num_coord_loose_end_indices++;
	    }
	  else
	    {
	      logtb_free_tran_index (thread_p, tran_index);
	      tdes->client.reset ();
	      tdes->is_user_active = false;
	    }
	}

      TR_TABLE_CS_EXIT (thread_p);
    }
}

/*
 * logtb_free_tran_index - free a transaction index
 *
 * return: nothing
 *
 *   tran_index(in): Transaction index
 *
 * Note: Free a transaction index which was used for a sequence of
 *              transactions (i.e., a client).
 *
 *       This function is only called by the log manager when the log
 *              latch has already been acquired. (See logtb_release_tran_index
 *              for other cases).
 */
void
logtb_free_tran_index (THREAD_ENTRY * thread_p, int tran_index)
{
  LOG_TDES *tdes;		/* Transaction descriptor */
  int log_tran_index;

#if defined(SERVER_MODE)
  if (thread_p == NULL)
    {
      thread_p = thread_get_thread_entry_info ();
    }
#endif /* SERVER_MODE */

  log_tran_index = LOG_FIND_THREAD_TRAN_INDEX (thread_p);

  tdes = LOG_FIND_TDES (tran_index);
  if (tran_index > NUM_TOTAL_TRAN_INDICES || tdes == NULL || tdes->trid == NULL_TRANID)
    {
#if defined(CUBRID_DEBUG)
      er_log_debug (ARG_FILE_LINE, "log_free_tran_index: Unknown index = %d. Operation is ignored", tran_index);
#endif /* CUBRID_DEBUG */
      return;
    }

  logtb_clear_tdes (thread_p, tdes);
  if (tdes->topops.max != 0)
    {
      free_and_init (tdes->topops.stack);
      tdes->topops.max = 0;
      tdes->topops.last = -1;
    }

  if (tran_index != LOG_SYSTEM_TRAN_INDEX)
    {
      tdes->trid = NULL_TRANID;
      tdes->client_id = -1;

      TR_TABLE_CS_ENTER (thread_p);
      logtb_decrement_number_of_assigned_tran_indices ();
      if (log_Gl.trantable.hint_free_index > tran_index)
	{
	  log_Gl.trantable.hint_free_index = tran_index;
	}
      TR_TABLE_CS_EXIT (thread_p);

      if (log_tran_index == tran_index)
	{
	  if (!LOG_ISRESTARTED ())
	    {
	      log_tran_index = LOG_SYSTEM_TRAN_INDEX;
	    }
	  else
	    {
	      log_tran_index = NULL_TRAN_INDEX;
	    }

	  LOG_SET_CURRENT_TRAN_INDEX (thread_p, log_tran_index);
	}
    }
}

/*
 * logtb_free_tran_index_with_undo_lsa - free tranindex with lsa
 *
 * return: nothing
 *
 *   undo_lsa(in): Undo log sequence address
 *
 * Note: Remove the transaction index associated with the undo LSA.
 *              This function execute a sequential search on the transaction
 *              table to find out the transaction with such lsa. This
 *              sequential scan is OK since this function is only called when
 *              a system error happens, which in principle never happen.
 */
void
logtb_free_tran_index_with_undo_lsa (THREAD_ENTRY * thread_p, const LOG_LSA * undo_lsa)
{
  int i;
  LOG_TDES *tdes;		/* Transaction descriptor */

  TR_TABLE_CS_ENTER (thread_p);

  if (undo_lsa != NULL && !LSA_ISNULL (undo_lsa))
    {
      for (i = 0; i < NUM_TOTAL_TRAN_INDICES; i++)
	{
	  if (i != LOG_SYSTEM_TRAN_INDEX)
	    {
	      tdes = log_Gl.trantable.all_tdes[i];
	      if (tdes != NULL && tdes->trid != NULL_TRANID && tdes->state == TRAN_UNACTIVE_UNILATERALLY_ABORTED
		  && LSA_EQ (undo_lsa, &tdes->undo_nxlsa))
		{
		  logtb_free_tran_index (thread_p, i);
		}
	    }
	}
    }

  TR_TABLE_CS_EXIT (thread_p);
}

/*
 * logtb_dump_tdes -
 *
 * return: nothing
 *
 *   tdes(in):
 *
 * Note:
 */
static void
logtb_dump_tdes (FILE * out_fp, LOG_TDES * tdes)
{
  fprintf (out_fp,
	   "Tran_index = %2d, Trid = %d,\n    State = %s,\n    Isolation = %s,\n"
	   "    Wait_msecs = %d, isloose_end = %d,\n    Head_lsa = %lld|%d, Tail_lsa = %lld|%d,"
	   " Postpone_lsa = %lld|%d,\n    SaveLSA = %lld|%d, UndoNextLSA = %lld|%d,\n"
	   "    Client_User: (Type = %d, User = %s, Program = %s, Login = %s, Host = %s, Pid = %d)\n",
	   tdes->tran_index, tdes->trid, log_state_string (tdes->state), log_isolation_string (tdes->isolation),
	   tdes->wait_msecs, tdes->isloose_end, (long long int) tdes->head_lsa.pageid, (int) tdes->head_lsa.offset,
	   (long long int) tdes->tail_lsa.pageid, (int) tdes->tail_lsa.offset, (long long int) tdes->posp_nxlsa.pageid,
	   (int) tdes->posp_nxlsa.offset, (long long int) tdes->savept_lsa.pageid, (int) tdes->savept_lsa.offset,
	   (long long int) tdes->undo_nxlsa.pageid, (int) tdes->undo_nxlsa.offset, tdes->client.client_type,
	   tdes->client.get_db_user (), tdes->client.get_program_name (), tdes->client.get_login_name (),
	   tdes->client.get_host_name (), tdes->client.process_id);

  if (tdes->topops.max != 0 && tdes->topops.last >= 0)
    {
      logtb_dump_top_operations (out_fp, &tdes->topops);
    }

  if (tdes->gtrid != LOG_2PC_NULL_GTRID || tdes->coord != NULL)
    {
      logtb_dump_tdes_distribute_transaction (out_fp, tdes->gtrid, tdes->coord);
    }
}

/*
 * logtb_dump_top_operations -
 *
 * return: nothing
 *
 *   tdes(in):
 *
 * Note:
 */
static void
logtb_dump_top_operations (FILE * out_fp, LOG_TOPOPS_STACK * topops_p)
{
  int i;

  fprintf (out_fp, "    Active top system operations for tran:\n");
  for (i = topops_p->last; i >= 0; i--)
    {
      fprintf (out_fp, " Head = %lld|%d, Posp_Head = %lld|%d\n",
	       LSA_AS_ARGS (&topops_p->stack[i].lastparent_lsa), LSA_AS_ARGS (&topops_p->stack[i].posp_lsa));
    }
}

/*
 * logtb_dump_tdes_distribute_transaction -
 *
 * return: nothing
 *
 *   tdes(in):
 *
 * Note:
 */
static void
logtb_dump_tdes_distribute_transaction (FILE * out_fp, int global_tran_id, LOG_2PC_COORDINATOR * coord)
{
  int i;
  char *particp_id;		/* Participant identifier */

  /* This is a distributed transaction */
  if (coord != NULL)
    {
      fprintf (out_fp, "    COORDINATOR SITE(or NESTED PARTICIPANT SITE)");
    }
  else
    {
      fprintf (out_fp, "    PARTICIPANT SITE");
    }

  fprintf (out_fp, " of global tranid = %d\n", global_tran_id);

  if (coord != NULL)
    {
      fprintf (out_fp, "    Num_participants = %d, Partids = ", coord->num_particps);
      for (i = 0; i < coord->num_particps; i++)
	{
	  particp_id = ((char *) coord->block_particps_ids + i * coord->particp_id_length);
	  if (i == 0)
	    {
	      fprintf (out_fp, " %s", log_2pc_sprintf_particp (particp_id));
	    }
	  else
	    {
	      fprintf (out_fp, ", %s", log_2pc_sprintf_particp (particp_id));
	    }
	}
      fprintf (out_fp, "\n");

      if (coord->ack_received)
	{
	  fprintf (out_fp, "    Acknowledgement vector =");
	  for (i = 0; i < coord->num_particps; i++)
	    {
	      if (i == 0)
		{
		  fprintf (out_fp, " %d", coord->ack_received[i]);
		}
	      else
		{
		  fprintf (out_fp, ", %d", coord->ack_received[i]);
		}
	    }
	}
      fprintf (out_fp, "\n");
    }
}

/*
 * xlogtb_dump_trantable - dump the transaction table
 *
 * return: nothing
 *
 * Note: Dump the transaction state table.
 *              This function is used for debugging purposes.
 */
void
xlogtb_dump_trantable (THREAD_ENTRY * thread_p, FILE * out_fp)
{
  int i;
  LOG_TDES *tdes;		/* Transaction descriptor */

  fprintf (out_fp, "\n ** DUMPING TABLE OF ACTIVE TRANSACTIONS **\n");

  TR_TABLE_CS_ENTER_READ_MODE (thread_p);

  for (i = 0; i < NUM_TOTAL_TRAN_INDICES; i++)
    {
      tdes = log_Gl.trantable.all_tdes[i];
      if (tdes == NULL || tdes->trid == NULL_TRANID)
	{
	  fprintf (out_fp, "Tran_index = %2d... Free transaction index\n", i);
	}
      else
	{
	  logtb_dump_tdes (out_fp, tdes);
	}
    }

  TR_TABLE_CS_EXIT (thread_p);

  fprintf (out_fp, "\n");
}

/*
 * logtb_free_tran_mvcc_info - free transaction MVCC info
 *
 * return: nothing..
 *
 *   tdes(in/out): Transaction descriptor
 */
static void
logtb_free_tran_mvcc_info (LOG_TDES * tdes)
{
  MVCC_INFO *curr_mvcc_info = &tdes->mvccinfo;

  curr_mvcc_info->snapshot.m_active_mvccs.finalize ();

  if (curr_mvcc_info->sub_ids != NULL)
    {
      free_and_init (curr_mvcc_info->sub_ids);
      curr_mvcc_info->count_sub_ids = 0;
    }
}

/*
 * logtb_clear_tdes - clear the transaction descriptor
 *
 * return: nothing..
 *
 *   tdes(in/out): Transaction descriptor
 */
void
logtb_clear_tdes (THREAD_ENTRY * thread_p, LOG_TDES * tdes)
{
  int i, j;
  DB_VALUE *dbval;
  HL_HEAPID save_heap_id;

  tdes->isloose_end = false;
  tdes->state = TRAN_ACTIVE;
  LSA_SET_NULL (&tdes->head_lsa);
  LSA_SET_NULL (&tdes->tail_lsa);
  LSA_SET_NULL (&tdes->undo_nxlsa);
  LSA_SET_NULL (&tdes->posp_nxlsa);
  LSA_SET_NULL (&tdes->savept_lsa);
  LSA_SET_NULL (&tdes->topop_lsa);
  LSA_SET_NULL (&tdes->tail_topresult_lsa);
  tdes->topops.last = -1;
  tdes->gtrid = LOG_2PC_NULL_GTRID;
  tdes->gtrinfo.info_length = 0;
  if (tdes->gtrinfo.info_data != NULL)
    {
      free_and_init (tdes->gtrinfo.info_data);
    }
  if (tdes->coord != NULL)
    {
      log_2pc_free_coord_info (tdes);
    }
  if (tdes->tran_unique_stats != NULL)
    {
      free_and_init (tdes->tran_unique_stats);
      tdes->num_unique_btrees = 0;
      tdes->max_unique_btrees = 0;
    }
  if (tdes->interrupt == (int) true)
    {
      tdes->interrupt = false;
#if defined (HAVE_ATOMIC_BUILTINS)
      ATOMIC_INC_32 (&log_Gl.trantable.num_interrupts, -1);
#else
      TR_TABLE_CS_ENTER (thread_p);
      log_Gl.trantable.num_interrupts--;
      TR_TABLE_CS_EXIT (thread_p);
#endif
    }
  tdes->m_modified_classes.clear ();

  save_heap_id = db_change_private_heap (thread_p, 0);
  for (i = 0; i < tdes->num_exec_queries && i < MAX_NUM_EXEC_QUERY_HISTORY; i++)
    {
      if (tdes->bind_history[i].vals == NULL)
	{
	  continue;
	}

      dbval = tdes->bind_history[i].vals;
      for (j = 0; j < tdes->bind_history[i].size; j++)
	{
	  db_value_clear (dbval);
	  dbval++;
	}

      db_private_free_and_init (thread_p, tdes->bind_history[i].vals);
      tdes->bind_history[i].size = 0;
    }
  (void) db_change_private_heap (thread_p, save_heap_id);

  tdes->first_save_entry = NULL;
  tdes->query_timeout = 0;
  tdes->query_start_time = 0;
  tdes->tran_start_time = 0;
  XASL_ID_SET_NULL (&tdes->xasl_id);
  tdes->waiting_for_res = NULL;
  tdes->tran_abort_reason = TRAN_NORMAL;
  tdes->num_exec_queries = 0;

  logtb_tran_clear_update_stats (&tdes->log_upd_stats);

  assert (tdes->mvccinfo.id == MVCCID_NULL);

  if (BOOT_WRITE_ON_STANDY_CLIENT_TYPE (tdes->client.client_type))
    {
      tdes->disable_modifications = 0;
    }
  else
    {
      tdes->disable_modifications = db_Disable_modifications;
    }
  tdes->has_deadlock_priority = false;

  tdes->num_log_records_written = 0;

  LSA_SET_NULL (&tdes->rcv.tran_start_postpone_lsa);
  LSA_SET_NULL (&tdes->rcv.sysop_start_postpone_lsa);
  LSA_SET_NULL (&tdes->rcv.atomic_sysop_start_lsa);

  /* TODO[replication] : replace this condition on merging with develop branch */
  if (thread_p != NULL && !VACUUM_IS_THREAD_VACUUM (thread_p))
    {
      tdes->replication_log_generator.clear_transaction ();
    }
}

/*
 * logtb_initialize_tdes - initialize the transaction descriptor
 *
 * return: nothing..
 *
 *   tdes(in/out): Transaction descriptor
 *   tran_index(in): Transaction index
 */
void
logtb_initialize_tdes (LOG_TDES * tdes, int tran_index)
{
  int i, r;

  tdes->tran_index = tran_index;
  tdes->trid = NULL_TRANID;
  tdes->isloose_end = false;
  tdes->coord = NULL;
  tdes->client_id = -1;
  // *INDENT-OFF*
  new (&tdes->client) clientids ();
  // *INDENT-ON*
  tdes->gtrid = LOG_2PC_NULL_GTRID;
  tdes->gtrinfo.info_length = 0;
  tdes->gtrinfo.info_data = NULL;
  tdes->interrupt = false;
  tdes->wait_msecs = TRAN_LOCK_INFINITE_WAIT;
  tdes->isolation = TRAN_SERIALIZABLE;
  LSA_SET_NULL (&tdes->head_lsa);
  LSA_SET_NULL (&tdes->tail_lsa);
  LSA_SET_NULL (&tdes->undo_nxlsa);
  LSA_SET_NULL (&tdes->posp_nxlsa);
  LSA_SET_NULL (&tdes->savept_lsa);
  LSA_SET_NULL (&tdes->topop_lsa);
  LSA_SET_NULL (&tdes->tail_topresult_lsa);

  r = rmutex_initialize (&tdes->rmutex_topop, RMUTEX_NAME_TDES_TOPOP);
  assert (r == NO_ERROR);

  tdes->topops.stack = NULL;
  tdes->topops.last = -1;
  tdes->topops.max = 0;
  tdes->num_unique_btrees = 0;
  tdes->max_unique_btrees = 0;
  tdes->tran_unique_stats = NULL;
  tdes->num_transient_classnames = 0;
  tdes->first_save_entry = NULL;
<<<<<<< HEAD
  RB_INIT (&tdes->lob_locator_root);
=======
  tdes->suppress_replication = 0;
  tdes->lob_locator_root.init ();
>>>>>>> e5955042
  tdes->query_timeout = 0;
  tdes->query_start_time = 0;
  tdes->tran_start_time = 0;
  XASL_ID_SET_NULL (&tdes->xasl_id);
  tdes->waiting_for_res = NULL;
  tdes->disable_modifications = db_Disable_modifications;
  tdes->tran_abort_reason = TRAN_NORMAL;
  tdes->num_exec_queries = 0;

  for (i = 0; i < MAX_NUM_EXEC_QUERY_HISTORY; i++)
    {
      tdes->bind_history[i].size = 0;
      tdes->bind_history[i].vals = NULL;
    }
  tdes->has_deadlock_priority = false;

  tdes->num_log_records_written = 0;

  tdes->mvccinfo.init ();

  tdes->log_upd_stats.cos_count = 0;
  tdes->log_upd_stats.cos_first_chunk = NULL;
  tdes->log_upd_stats.cos_current_chunk = NULL;
  tdes->log_upd_stats.classes_cos_hash = NULL;

  tdes->log_upd_stats.stats_count = 0;
  tdes->log_upd_stats.stats_first_chunk = NULL;
  tdes->log_upd_stats.stats_current_chunk = NULL;
  tdes->log_upd_stats.unique_stats_hash = NULL;

  tdes->log_upd_stats.unique_stats_hash =
    mht_create ("Tran_unique_stats", 101, logtb_tran_btid_hash_func, logtb_tran_btid_hash_cmp_func);
  tdes->log_upd_stats.classes_cos_hash = mht_create ("Tran_classes_cos", 101, oid_hash, oid_compare_equals);

  tdes->block_global_oldest_active_until_commit = false;
  tdes->is_user_active = false;
  // *INDENT-OFF*
  new (&tdes->m_modified_classes) tx_transient_class_registry ();
  // *INDENT-ON*

  LSA_SET_NULL (&tdes->rcv.tran_start_postpone_lsa);
  LSA_SET_NULL (&tdes->rcv.sysop_start_postpone_lsa);
  LSA_SET_NULL (&tdes->rcv.atomic_sysop_start_lsa);

  tdes->ha_sbr_statement = NULL;
}

/*
 * logtb_finalize_tdes - finalize the transaction descriptor
 *
 * return: nothing.
 *
 *   thread_p(in):
 *   tdes(in/out): Transaction descriptor
 */
void
logtb_finalize_tdes (THREAD_ENTRY * thread_p, LOG_TDES * tdes)
{
  int r;

  // *INDENT-OFF*
  tdes->client.~clientids ();
  tdes->m_modified_classes.~tx_transient_class_registry ();
  // *INDENT-ON*

  logtb_clear_tdes (thread_p, tdes);
  logtb_free_tran_mvcc_info (tdes);
  logtb_tran_free_update_stats (&tdes->log_upd_stats);

  r = rmutex_finalize (&tdes->rmutex_topop);
  assert (r == NO_ERROR);

  if (tdes->topops.max != 0)
    {
      free_and_init (tdes->topops.stack);
      tdes->topops.max = 0;
      tdes->topops.last = -1;
    }
}

/*
 * logtb_get_new_tran_id - assign a new transaction identifier
 *
 * return: tranid
 *
 *   tdes(in/out): Transaction descriptor
 */
int
logtb_get_new_tran_id (THREAD_ENTRY * thread_p, LOG_TDES * tdes)
{
#if defined (HAVE_ATOMIC_BUILTINS)
  int trid, next_trid;

  logtb_clear_tdes (thread_p, tdes);

  do
    {
      trid = VOLATILE_ACCESS (log_Gl.hdr.next_trid, int);

      next_trid = trid + 1;
      if (next_trid < 0)
	{
	  /* an overflow happened. starts with its base */
	  next_trid = LOG_SYSTEM_TRANID + 1;
	}

      /* Need to check (trid < LOG_SYSTEM_TRANID + 1) for robustness. If log_Gl.hdr.next_trid was reset to 0 (see
       * log_rv_analysis_log_end), this prevents us from correctly generating trids. */
    }
  while (!ATOMIC_CAS_32 (&log_Gl.hdr.next_trid, trid, next_trid) || (trid < LOG_SYSTEM_TRANID + 1));

  assert (LOG_SYSTEM_TRANID + 1 <= trid && trid <= DB_INT32_MAX);

  tdes->trid = trid;
  return trid;
#else
  TR_TABLE_CS_ENTER (thread_p);

  logtb_clear_tdes (thread_p, tdes);

  tdes->trid = log_Gl.hdr.next_trid++;
  /* check overflow */
  if (tdes->trid < 0)
    {
      tdes->trid = LOG_SYSTEM_TRANID + 1;
      /* set MVCC next id to null */
      log_Gl.hdr.next_trid = tdes->trid + 1;
    }

  TR_TABLE_CS_EXIT (thread_p);

  return tdes->trid;
#endif
}

/*
 * logtb_find_tran_index - find index of transaction
 *
 * return: tran index
 *
 *   trid(in): Transaction identifier
 *
 * Note: Find the index of a transaction. This function execute a
 *              sequential search in the transaction table to find out the
 *              transaction index. The function bypasses the search if the
 *              trid belongs to the current transaction.
 *
 *       The assumption of this function is that the transaction table
 *              is not very big and that most of the time the search is
 *              avoided. if this assumption becomes false, we may need to
 *              define a hash table from trid to tdes to speed up the
 *              search.
 */
int
logtb_find_tran_index (THREAD_ENTRY * thread_p, TRANID trid)
{
  int i;
  int tran_index = NULL_TRAN_INDEX;	/* The transaction index */
  LOG_TDES *tdes;		/* Transaction descriptor */

  assert (trid != NULL_TRANID);

  /* Avoid searching as much as possible */
  tran_index = LOG_FIND_THREAD_TRAN_INDEX (thread_p);
  tdes = LOG_FIND_TDES (tran_index);
  if (tdes == NULL || tdes->trid != trid)
    {
      tran_index = NULL_TRAN_INDEX;

      TR_TABLE_CS_ENTER_READ_MODE (thread_p);
      /* Search the transaction table for such transaction */
      for (i = 0; i < NUM_TOTAL_TRAN_INDICES; i++)
	{
	  tdes = log_Gl.trantable.all_tdes[i];
	  if (tdes != NULL && tdes->trid != NULL_TRANID && tdes->trid == trid)
	    {
	      tran_index = i;
	      break;
	    }
	}
      TR_TABLE_CS_EXIT (thread_p);
    }

  return tran_index;
}

#if defined (ENABLE_UNUSED_FUNCTION)
/*
 * logtb_find_tran_index_host_pid - find index of transaction
 *
 * return: tran index
 *
 *   host_name(in): Name of host machine
 *   process_id(in): Process id of client
 *
 * Note: Find the index of a transaction. This function executes a
 *              sequential search in the transaction table to find out the
 *              transaction index given only the host machine and process id.
 *
 *       The assumption of this function is that the transaction table
 *              is not very big and that most of the time the search is
 *              avoided.  It is currently only being used during client
 *              restart to insure that no badly behaving clients manage to
 *              have two open connections at the same time.
 */
int
logtb_find_tran_index_host_pid (THREAD_ENTRY * thread_p, const char *host_name, int process_id)
{
  int i;
  int tran_index = NULL_TRAN_INDEX;	/* The transaction index */
  LOG_TDES *tdes;		/* Transaction descriptor */

  TR_TABLE_CS_ENTER_READ_MODE (thread_p);
  /* Search the transaction table for such transaction */
  for (i = 0; i < NUM_TOTAL_TRAN_INDICES; i++)
    {
      tdes = log_Gl.trantable.all_tdes[i];
      if (tdes != NULL && tdes->trid != NULL_TRANID && tdes->client.process_id == process_id
	  && strcmp (tdes->client.get_host_name (), host_name) == 0)
	{
	  tran_index = i;
	  break;
	}
    }
  TR_TABLE_CS_EXIT (thread_p);

  return tran_index;
}
#endif /* ENABLE_UNUSED_FUNCTION */

/*
 * logtb_find_tranid - find TRANID of transaction index
 *
 * return: TRANID
 *
 *   tran_index(in): Index of transaction
 */
TRANID
logtb_find_tranid (int tran_index)
{
  LOG_TDES *tdes;		/* Transaction descriptor */
  TRANID trid = NULL_TRANID;	/* Transaction index */

  tdes = LOG_FIND_TDES (tran_index);
  if (tdes != NULL)
    {
      trid = tdes->trid;
    }
  return trid;
}

/*
 * logtb_find_current_tranid - find current transaction identifier
 *
 * return: TRANID
 */
TRANID
logtb_find_current_tranid (THREAD_ENTRY * thread_p)
{
  return logtb_find_tranid (LOG_FIND_THREAD_TRAN_INDEX (thread_p));
}

#if defined (ENABLE_UNUSED_FUNCTION)
/*
 * logtb_count_clients_with_type - count number of transaction indices
 *                                 with client type
 *   return: number of clients
 */
int
logtb_count_clients_with_type (THREAD_ENTRY * thread_p, int client_type)
{
  LOG_TDES *tdes;
  int i, count;

  TR_TABLE_CS_ENTER_READ_MODE (thread_p);

  count = 0;
  for (i = 0; i < log_Gl.trantable.num_total_indices; i++)
    {
      tdes = log_Gl.trantable.all_tdes[i];
      if (tdes != NULL && tdes->trid != NULL_TRANID)
	{
	  if (tdes->client.client_type == client_type)
	    {
	      count++;
	    }
	}
    }
  TR_TABLE_CS_EXIT (thread_p);
  return count;
}
#endif /* ENABLE_UNUSED_FUNCTION */

/*
 * logtb_count_clients - count number of transaction indices
 *   return: number of clients
 */
int
logtb_count_clients (THREAD_ENTRY * thread_p)
{
  LOG_TDES *tdes;
  int i, count;

  TR_TABLE_CS_ENTER_READ_MODE (thread_p);

  count = 0;
  for (i = 0; i < log_Gl.trantable.num_total_indices; i++)
    {
      tdes = log_Gl.trantable.all_tdes[i];
      if (tdes != NULL && tdes->trid != NULL_TRANID)
	{
	  if (BOOT_NORMAL_CLIENT_TYPE (tdes->client.client_type))
	    {
	      count++;
	    }
	}
    }
  TR_TABLE_CS_EXIT (thread_p);
  return count;
}

/*
 * logtb_count_not_allowed_clients_in_maintenance_mode -
 *                        count number of transaction indices
 *                        connection not allowed client in maintenancemode.
 *   return: number of clients
 */
int
logtb_count_not_allowed_clients_in_maintenance_mode (THREAD_ENTRY * thread_p)
{
  LOG_TDES *tdes;
  int i, count;

  TR_TABLE_CS_ENTER_READ_MODE (thread_p);

  count = 0;
  for (i = 0; i < log_Gl.trantable.num_total_indices; i++)
    {
      tdes = log_Gl.trantable.all_tdes[i];
      if (tdes != NULL && tdes->trid != NULL_TRANID)
	{
	  if (!BOOT_IS_ALLOWED_CLIENT_TYPE_IN_MT_MODE (tdes->client.get_host_name (), boot_Host_name,
						       tdes->client.client_type))
	    {
	      count++;
	    }
	}
    }
  TR_TABLE_CS_EXIT (thread_p);
  return count;
}

/*
  * logtb_find_client_type - find client type of transaction index
   *
   * return: client type
   *
   *   tran_index(in): Index of transaction
   */
int
logtb_find_client_type (int tran_index)
{
  LOG_TDES *tdes;

  tdes = LOG_FIND_TDES (tran_index);
  if (tdes != NULL && tdes->trid != NULL_TRANID)
    {
      return tdes->client.client_type;
    }
  return -1;
}

/*
 * logtb_find_client_name - find client name of transaction index
 *
 * return: client name
 *
 *   tran_index(in): Index of transaction
 */
const char *
logtb_find_client_name (int tran_index)
{
  LOG_TDES *tdes;

  tdes = LOG_FIND_TDES (tran_index);
  if (tdes != NULL && tdes->trid != NULL_TRANID)
    {
      return tdes->client.get_db_user ();
    }
  return NULL;
}

/*
 * logtb_set_user_name - set client name of transaction index
 *
 * return:
 *
 *   tran_index(in): Index of transaction
 *   user_name(in):
 */
void
logtb_set_user_name (int tran_index, const char *user_name)
{
  LOG_TDES *tdes;

  tdes = LOG_FIND_TDES (tran_index);
  if (tdes != NULL && tdes->trid != NULL_TRANID)
    {
      // *INDENT-OFF*
      tdes->client.set_user ((user_name) ? user_name : clientids::UNKNOWN_ID);
      // *INDENT-ON*
    }
  return;
}

/*
 * logtb_set_current_user_name - set client name of current transaction
 *
 * return:
 */
void
logtb_set_current_user_name (THREAD_ENTRY * thread_p, const char *user_name)
{
  logtb_set_user_name (LOG_FIND_THREAD_TRAN_INDEX (thread_p), user_name);
}

/*
 * logtb_set_current_user_active() - set active state of current user
 *
 * return:
 * thread_p(in):
 * is_user_active(in):
 */
void
logtb_set_current_user_active (THREAD_ENTRY * thread_p, bool is_user_active)
{
  int tran_index;
  LOG_TDES *tdes;

  tran_index = LOG_FIND_THREAD_TRAN_INDEX (thread_p);
  tdes = LOG_FIND_TDES (tran_index);

  tdes->is_user_active = is_user_active;
}

/*
 * logtb_find_client_hostname - find client hostname of transaction index
 *
 * return: client hostname
 *
 *   tran_index(in): Index of transaction
 */
const char *
logtb_find_client_hostname (int tran_index)
{
  LOG_TDES *tdes;

  tdes = LOG_FIND_TDES (tran_index);
  if (tdes != NULL && tdes->trid != NULL_TRANID)
    {
      return tdes->client.get_host_name ();
    }
  return NULL;
}

/*
 * logtb_find_client_name_host_pid - find client identifiers(user_name,
 *                                host_name, host_pid) OF TRANSACTION INDEX
 *
 * return: NO_ERROR if all OK, ER_ status otherwise
 *
 *   tran_index(in): Index of transaction
 *   client_prog_name(out): Name of the client program
 *   client_user_name(out): Name of the client user
 *   client_host_name(out): Name of the client host
 *   client_pid(out): Identifier of the process of the host where the client
 *                    client transaction runs.
 *
 * Note: Find the client user name, host name, and process identifier
 *              associated with the given transaction index.
 *
 *       The above pointers are valid until the client is unregister.
 */
int
logtb_find_client_name_host_pid (int tran_index, const char **client_prog_name, const char **client_user_name,
				 const char **client_host_name, int *client_pid)
{
  LOG_TDES *tdes;		/* Transaction descriptor */

  tdes = LOG_FIND_TDES (tran_index);

  if (tdes == NULL || tdes->trid == NULL_TRANID)
    {
      // *INDENT-OFF*
      *client_prog_name = clientids::UNKNOWN_ID;
      *client_user_name = clientids::UNKNOWN_ID;
      *client_host_name = clientids::UNKNOWN_ID;
      // *INDENT-ON*
      *client_pid = -1;
      return ER_FAILED;
    }

  *client_prog_name = tdes->client.get_program_name ();
  *client_user_name = tdes->client.get_db_user ();
  *client_host_name = tdes->client.get_host_name ();
  *client_pid = tdes->client.process_id;

  return NO_ERROR;
}

#if defined (SERVER_MODE)
/* logtb_find_client_tran_name_host_pid - same as logtb_find_client_name_host_pid, but also gets tran_index.
 */
int
logtb_find_client_tran_name_host_pid (int &tran_index, const char **client_prog_name, const char **client_user_name,
				      const char **client_host_name, int *client_pid)
{
  tran_index = logtb_get_current_tran_index ();
  return logtb_find_client_name_host_pid (tran_index, client_prog_name, client_user_name, client_host_name, client_pid);
}
#endif // SERVER_MODE

/*
 * logtb_find_client_ids - find client identifiers OF TRANSACTION INDEX
 *
 * return: NO_ERROR if all OK, ER_ status otherwise
 *
 *   tran_index(in): Index of transaction
 *   client_info(out): pointer to CLIENTIDS structure
 *
 */
int
logtb_get_client_ids (int tran_index, CLIENTIDS * client_info)
{
  LOG_TDES *tdes;

  tdes = LOG_FIND_TDES (tran_index);
  if (tdes == NULL || tdes->trid == NULL_TRANID)
    {
      return ER_FAILED;
    }

  *client_info = tdes->client;

  return NO_ERROR;
}

/*
 * xlogtb_get_pack_tran_table - return transaction info stored on transaction table
 *
 * return: NO_ERROR if all OK, ER status otherwise
 *
 *   buffer_p(in/out): returned buffer poitner
 *   size_p(in/out): returned buffer size
 *
 * Note: This is a support function which is used mainly for the
 *              killtran utility. It returns a variety of client information
 *              of transactions.  This will be displayed by killtran so that
 *              the user can select which transaction id needs to be aborted.
 *
 *       The buffer is allocated using malloc and must be freed by the
 *       caller.
 */
int
xlogtb_get_pack_tran_table (THREAD_ENTRY * thread_p, char **buffer_p, int *size_p, int include_query_exec_info)
{
  int error_code = NO_ERROR;
  int num_clients = 0, num_clients_packed = 0;
  int i;
  int size;
  char *buffer, *ptr;
  LOG_TDES *tdes;		/* Transaction descriptor */
  int num_total_indices;
#if defined(SERVER_MODE)
  INT64 current_msec = 0;
  TRAN_QUERY_EXEC_INFO *query_exec_info = NULL;
  XASL_CACHE_ENTRY *ent = NULL;
#endif

  /* Note, we'll be in a critical section while we gather the data but the section ends as soon as we return the data.
   * This means that the transaction table can change after the information is used. */

  TR_TABLE_CS_ENTER_READ_MODE (thread_p);

  num_total_indices = NUM_TOTAL_TRAN_INDICES;
#if defined(SERVER_MODE)
  if (include_query_exec_info)
    {
      query_exec_info = (TRAN_QUERY_EXEC_INFO *) calloc (num_total_indices, sizeof (TRAN_QUERY_EXEC_INFO));

      if (query_exec_info == NULL)
	{
	  error_code = ER_OUT_OF_VIRTUAL_MEMORY;
	  goto error;
	}

      current_msec = log_get_clock_msec ();
    }
#endif

  size = OR_INT_SIZE;		/* Number of client transactions */

  /* Find size of needed buffer */
  for (i = 0; i < num_total_indices; i++)
    {
      tdes = log_Gl.trantable.all_tdes[i];
      if (tdes == NULL || tdes->trid == NULL_TRANID || tdes->tran_index == LOG_SYSTEM_TRAN_INDEX)
	{
	  /* The index is not assigned or is system transaction (no-client) */
	  continue;
	}

      size += (3 * OR_INT_SIZE	/* tran index + tran state + process id */
	       + or_packed_string_length (tdes->client.get_db_user (), NULL)
	       + or_packed_string_length (tdes->client.get_program_name (), NULL)
	       + or_packed_string_length (tdes->client.get_login_name (), NULL)
	       + or_packed_string_length (tdes->client.get_host_name (), NULL));

#if defined(SERVER_MODE)
      if (include_query_exec_info)
	{
	  if (tdes->query_start_time > 0)
	    {
	      query_exec_info[i].query_time = (float) (current_msec - tdes->query_start_time) / 1000.0f;
	    }

	  if (tdes->tran_start_time > 0)
	    {
	      query_exec_info[i].tran_time = (float) (current_msec - tdes->tran_start_time) / 1000.0f;
	    }

	  lock_get_lock_holder_tran_index (thread_p, &query_exec_info[i].wait_for_tran_index_string, tdes->tran_index,
					   tdes->waiting_for_res);

	  if (!XASL_ID_IS_NULL (&tdes->xasl_id))
	    {
	      /* retrieve query statement in the xasl_cache entry */
	      error_code = xcache_find_sha1 (thread_p, &tdes->xasl_id.sha1, XASL_CACHE_SEARCH_GENERIC, &ent, NULL);
	      if (error_code != NO_ERROR)
		{
		  ASSERT_ERROR ();
		  goto error;
		}

	      /* entry can be NULL, if xasl cache entry is deleted */
	      if (ent != NULL)
		{
		  if (ent->sql_info.sql_hash_text != NULL)
		    {
		      char *sql = ent->sql_info.sql_hash_text;

		      if (qmgr_get_sql_id (thread_p, &query_exec_info[i].sql_id, sql, (int) strlen (sql)) != NO_ERROR)
			{
			  goto error;
			}

		      if (ent->sql_info.sql_user_text != NULL)
			{
			  sql = ent->sql_info.sql_user_text;
			}

		      /* copy query string */
		      query_exec_info[i].query_stmt = strdup (sql);
		      if (query_exec_info[i].query_stmt == NULL)
			{
			  error_code = ER_OUT_OF_VIRTUAL_MEMORY;
			  goto error;
			}
		    }
		  xcache_unfix (thread_p, ent);
		  ent = NULL;
		}

	      /* structure copy */
	      XASL_ID_COPY (&query_exec_info[i].xasl_id, &tdes->xasl_id);
	    }
	  else
	    {
	      XASL_ID_SET_NULL (&query_exec_info[i].xasl_id);
	    }

	  size += (2 * OR_FLOAT_SIZE	/* query time + tran time */
		   + or_packed_string_length (query_exec_info[i].wait_for_tran_index_string, NULL)
		   + or_packed_string_length (query_exec_info[i].query_stmt, NULL)
		   + or_packed_string_length (query_exec_info[i].sql_id, NULL) + OR_XASL_ID_SIZE);
	}
#endif
      num_clients++;
    }

  /* Now allocate the area and pack the information */
  buffer = (char *) malloc (size);
  if (buffer == NULL)
    {
      er_set (ER_ERROR_SEVERITY, ARG_FILE_LINE, ER_OUT_OF_VIRTUAL_MEMORY, 1, (size_t) size);
      error_code = ER_OUT_OF_VIRTUAL_MEMORY;
      goto error;
    }

  ptr = buffer;
  ptr = or_pack_int (ptr, num_clients);

  /* Find size of needed buffer */
  for (i = 0; i < num_total_indices; i++)
    {
      tdes = log_Gl.trantable.all_tdes[i];
      if (tdes == NULL || tdes->trid == NULL_TRANID || tdes->tran_index == LOG_SYSTEM_TRAN_INDEX)
	{
	  /* The index is not assigned or is system transaction (no-client) */
	  continue;
	}

      ptr = or_pack_int (ptr, tdes->tran_index);
      ptr = or_pack_int (ptr, tdes->state);
      ptr = or_pack_int (ptr, tdes->client.process_id);
      ptr = or_pack_string (ptr, tdes->client.get_db_user ());
      ptr = or_pack_string (ptr, tdes->client.get_program_name ());
      ptr = or_pack_string (ptr, tdes->client.get_login_name ());
      ptr = or_pack_string (ptr, tdes->client.get_host_name ());

#if defined(SERVER_MODE)
      if (include_query_exec_info)
	{
	  ptr = or_pack_float (ptr, query_exec_info[i].query_time);
	  ptr = or_pack_float (ptr, query_exec_info[i].tran_time);
	  ptr = or_pack_string (ptr, query_exec_info[i].wait_for_tran_index_string);
	  ptr = or_pack_string (ptr, query_exec_info[i].query_stmt);
	  ptr = or_pack_string (ptr, query_exec_info[i].sql_id);
	  OR_PACK_XASL_ID (ptr, &query_exec_info[i].xasl_id);
	}
#endif

      num_clients_packed++;
      assert (num_clients_packed <= num_clients);
      assert (ptr <= buffer + size);
    }

  assert (num_clients_packed == num_clients);
  assert (num_total_indices == NUM_TOTAL_TRAN_INDICES);
  assert (ptr <= buffer + size);

  *buffer_p = buffer;
  *size_p = CAST_BUFLEN (ptr - buffer);

error:
  TR_TABLE_CS_EXIT (thread_p);

#if defined(SERVER_MODE)
  if (query_exec_info != NULL)
    {
      for (i = 0; i < num_total_indices; i++)
	{
	  if (query_exec_info[i].wait_for_tran_index_string)
	    {
	      free_and_init (query_exec_info[i].wait_for_tran_index_string);
	    }
	  if (query_exec_info[i].query_stmt)
	    {
	      free_and_init (query_exec_info[i].query_stmt);
	    }
	  if (query_exec_info[i].sql_id)
	    {
	      free_and_init (query_exec_info[i].sql_id);
	    }
	}
      free_and_init (query_exec_info);
    }

  if (ent != NULL)
    {
      xcache_unfix (thread_p, ent);
    }
#endif

  return error_code;
}

/*
 * logtb_find_current_client_type - find client type of current transaction
 *
 * return: client type
 */
int
logtb_find_current_client_type (THREAD_ENTRY * thread_p)
{
  return logtb_find_client_type (LOG_FIND_THREAD_TRAN_INDEX (thread_p));
}

/*
 * logtb_find_current_client_name - find client name of current transaction
 *
 * return: client name
 */
const char *
logtb_find_current_client_name (THREAD_ENTRY * thread_p)
{
  return logtb_find_client_name (LOG_FIND_THREAD_TRAN_INDEX (thread_p));
}

/*
 * logtb_find_current_client_hostname - find client hostname of current transaction
 *
 * return: client hostname
 */
const char *
logtb_find_current_client_hostname (THREAD_ENTRY * thread_p)
{
  return logtb_find_client_hostname (LOG_FIND_THREAD_TRAN_INDEX (thread_p));
}

/*
 * logtb_find_current_tran_lsa - find current transaction log sequence address
 *
 * return:  LOG_LSA *
 */
LOG_LSA *
logtb_find_current_tran_lsa (THREAD_ENTRY * thread_p)
{
  LOG_TDES *tdes;		/* Transaction descriptor */

  tdes = LOG_FIND_CURRENT_TDES (thread_p);
  return ((tdes != NULL) ? &tdes->tail_lsa : NULL);
}

/*
 * logtb_find_state - find the state of the transaction
 *
 * return: TRAN_STATE
 *
 *   tran_index(in): transaction index
 */
TRAN_STATE
logtb_find_state (int tran_index)
{
  LOG_TDES *tdes;		/* Transaction descriptor */

  tdes = LOG_FIND_TDES (tran_index);
  if (tdes != NULL)
    {
      return tdes->state;
    }
  else
    {
      return TRAN_UNACTIVE_UNKNOWN;
    }
}

/*
 * xlogtb_reset_wait_msecs - reset future waiting times
 *
 * return: The old wait_msecs.
 *
 *   wait_msecs(in): Wait for at least this number of milliseconds to acquire a lock
 *               before the transaction is timed out.
 *               A negative value (e.g., -1) means wait forever until a lock
 *               is granted or transaction is selected as a victim of a
 *               deadlock.
 *               A value of zero means do not wait at all, timeout immediately
 *               (in milliseconds)
 *
 * Note:Reset the default waiting time for the current transaction index(client).
 */
int
xlogtb_reset_wait_msecs (THREAD_ENTRY * thread_p, int wait_msecs)
{
  LOG_TDES *tdes;		/* Transaction descriptor */
  int old_wait_msecs;		/* The old waiting time to be returned */
  int tran_index;

  tran_index = LOG_FIND_THREAD_TRAN_INDEX (thread_p);
  tdes = LOG_FIND_TDES (tran_index);
  if (tdes == NULL)
    {
      er_set (ER_FATAL_ERROR_SEVERITY, ARG_FILE_LINE, ER_LOG_UNKNOWN_TRANINDEX, 1, tran_index);
      return -1;
    }

  old_wait_msecs = tdes->wait_msecs;
  tdes->wait_msecs = wait_msecs;

  return old_wait_msecs;
}

/*
 * logtb_find_wait_msecs -  find waiting times for given transaction
 *
 * return: wait_msecs...
 *
 *   tran_index(in): Index of transaction
 */
int
logtb_find_wait_msecs (int tran_index)
{
  LOG_TDES *tdes;		/* Transaction descriptor */

  tdes = LOG_FIND_TDES (tran_index);
  if (tdes != NULL)
    {
      return tdes->wait_msecs;
    }
  else
    {
      assert (false);
      return 0;
    }
}

/*
 * logtb_find_interrupt -
 *
 * return :
 *
 *  tran_index(in):
 *  interrupt(out):
 *
 */
int
logtb_find_interrupt (int tran_index, bool * interrupt)
{
  LOG_TDES *tdes;

  assert (interrupt);

  tdes = LOG_FIND_TDES (tran_index);
  if (tdes == NULL || tdes->trid == NULL_TRANID)
    {
      return ER_FAILED;
    }
  else
    {
      *interrupt = tdes->interrupt ? true : false;
    }

  return NO_ERROR;
}

/*
 * logtb_find_log_records_count -  find log records count for given transaction
 *
 * return: num_log_records_written...
 *
 *   tran_index(in): Index of transaction
 */
int
logtb_find_log_records_count (int tran_index)
{
  LOG_TDES *tdes;		/* Transaction descriptor */

  tdes = LOG_FIND_TDES (tran_index);
  if (tdes != NULL)
    {
      return tdes->num_log_records_written;
    }
  else
    {
      return 0;
    }
}

/*
 * xlogtb_reset_isolation - reset consistency of transaction
 *
 * return: error code.
 *
 *   isolation(in): New Isolation level. One of the following:
 *                         TRAN_SERIALIZABLE
 *                         TRAN_REPEATABLE_READ
 *                         TRAN_READ_COMMITTED
 *
 * Note:Reset the default isolation level for the current transaction index (client).
 *
 * Note/Warning: This function must be called when the current transaction has
 *               not been done any work (i.e, just after restart, commit, or
 *               abort), otherwise, its isolation behaviour will be undefined.
 */
int
xlogtb_reset_isolation (THREAD_ENTRY * thread_p, TRAN_ISOLATION isolation)
{
  TRAN_ISOLATION old_isolation;
  int error_code = NO_ERROR;
  LOG_TDES *tdes;		/* Transaction descriptor */
  int tran_index;

  tran_index = LOG_FIND_THREAD_TRAN_INDEX (thread_p);
  tdes = LOG_FIND_TDES (tran_index);

  if (IS_VALID_ISOLATION_LEVEL (isolation) && tdes != NULL)
    {
      old_isolation = tdes->isolation;
      tdes->isolation = isolation;
    }
  else
    {
      er_set (ER_SYNTAX_ERROR_SEVERITY, ARG_FILE_LINE, ER_MVCC_LOG_INVALID_ISOLATION_LEVEL, 0);
      error_code = ER_MVCC_LOG_INVALID_ISOLATION_LEVEL;
    }

  return error_code;
}

/*
 * logtb_find_isolation - find the isolation level for given trans
 *
 * return: isolation
 *
 *   tran_index(in):Index of transaction
 */
TRAN_ISOLATION
logtb_find_isolation (int tran_index)
{
  LOG_TDES *tdes;		/* Transaction descriptor */

  tdes = LOG_FIND_TDES (tran_index);
  if (tdes != NULL)
    {
      return tdes->isolation;
    }
  else
    {
      return TRAN_UNKNOWN_ISOLATION;
    }
}

/*
 * logtb_find_current_isolation - find the isolation level for current
 *                             transaction
 *
 * return: isolation...
 *
 * Note: Find the isolation level for the current transaction
 */
TRAN_ISOLATION
logtb_find_current_isolation (THREAD_ENTRY * thread_p)
{
  int tran_index;

  tran_index = LOG_FIND_THREAD_TRAN_INDEX (thread_p);
  return logtb_find_isolation (tran_index);
}

/*
 * xlogtb_set_interrupt - indicate interrupt to a future caller of current
 *                     transaction
 *
 * return: nothing
 *
 *   set(in): true for set and false for clear
 *
 * Note: Set the interrupt falg for the current execution, so that the
 *              next caller obtains an interrupt.
 */
void
xlogtb_set_interrupt (THREAD_ENTRY * thread_p, int set)
{
  logtb_set_tran_index_interrupt (thread_p, LOG_FIND_THREAD_TRAN_INDEX (thread_p), set);
}

/*
 * logtb_set_tran_index_interrupt - indicate interrupt to a future caller for an
 *                               specific transaction index
 *
 * return: false is returned when the tran_index is not associated
 *              with a transaction
 *
 *   tran_index(in): Transaction index
 *   set(in): true for set and false for clear
 *
 * Note:Set the interrupt flag for the execution of the given transaction,
 *              so that the next caller obtains an interrupt.
 */
bool
logtb_set_tran_index_interrupt (THREAD_ENTRY * thread_p, int tran_index, bool set)
{
  LOG_TDES *tdes;		/* Transaction descriptor */

  if (tran_index == LOG_SYSTEM_TRAN_INDEX)
    {
      assert (false);
      return false;
    }

  if (log_Gl.trantable.area != NULL)
    {
      tdes = LOG_FIND_TDES (tran_index);
      if (tdes != NULL && tdes->trid != NULL_TRANID)
	{
	  if (tdes->interrupt != (int) set)
	    {
#if defined (HAVE_ATOMIC_BUILTINS)
	      tdes->interrupt = (int) set;
	      if (set == true)
		{
		  ATOMIC_INC_32 (&log_Gl.trantable.num_interrupts, 1);
		}
	      else
		{
		  ATOMIC_INC_32 (&log_Gl.trantable.num_interrupts, -1);
		}
#else
	      TR_TABLE_CS_ENTER (thread_p);

	      tdes->interrupt = set;
	      if (set == true)
		{
		  log_Gl.trantable.num_interrupts++;
		}
	      else
		{
		  log_Gl.trantable.num_interrupts--;
		}

	      TR_TABLE_CS_EXIT (thread_p);
#endif
	    }

	  if (set == true)
	    {
	      pgbuf_force_to_check_for_interrupts ();
	      er_set (ER_NOTIFICATION_SEVERITY, ARG_FILE_LINE, ER_INTERRUPTING, 1, tran_index);
	      perfmon_inc_stat (thread_p, PSTAT_TRAN_NUM_INTERRUPTS);
	    }

	  return true;
	}
    }

  return false;
}

/*
 * logtb_is_interrupted_tdes -
 *
 * return:
 *
 *   tdes(in/out):
 *   clear(in/out):
 *   continue_checking(out):
 *
 * Note:
 */
static bool
logtb_is_interrupted_tdes (THREAD_ENTRY * thread_p, LOG_TDES * tdes, bool clear, bool * continue_checking)
{
  bool interrupt;
  INT64 now;
#if !defined(SERVER_MODE)
  struct timeval tv;

#else /* SERVER_MODE */
  /* vacuum threads should not be interruptible (unless this is still recovery). */
  assert (!BO_IS_SERVER_RESTARTED () || !VACUUM_IS_THREAD_VACUUM (thread_p));
#endif /* SERVER_MODE */

  interrupt = tdes->interrupt;
  if (!LOG_ISTRAN_ACTIVE (tdes))
    {
      interrupt = false;

      if (log_Gl.trantable.num_interrupts > 0)
	{
	  *continue_checking = true;
	}
      else
	{
	  *continue_checking = false;
	}
    }
  else if (interrupt == true && clear == true)
    {
      tdes->interrupt = false;

#if !defined (HAVE_ATOMIC_BUILTINS)
      TR_TABLE_CS_ENTER (thread_p);
      log_Gl.trantable.num_interrupts--;
#else
      ATOMIC_INC_32 (&log_Gl.trantable.num_interrupts, -1);
#endif

      if (log_Gl.trantable.num_interrupts > 0)
	{
	  *continue_checking = true;
	}
      else
	{
	  *continue_checking = false;
	}

#if !defined (HAVE_ATOMIC_BUILTINS)
      TR_TABLE_CS_EXIT (thread_p);
#endif
    }
  else if (interrupt == false && tdes->query_timeout > 0)
    {
      /* In order to prevent performance degradation, we use log_Clock_msec set by thread_log_clock_thread instead of
       * calling gettimeofday here if the system supports atomic built-ins. */
#if defined(SERVER_MODE)
      now = log_get_clock_msec ();
#else /* SERVER_MODE */
      gettimeofday (&tv, NULL);
      now = (tv.tv_sec * 1000LL) + (tv.tv_usec / 1000LL);
#endif /* !SERVER_MODE */
      if (tdes->query_timeout < now)
	{
	  er_log_debug (ARG_FILE_LINE,
			"logtb_is_interrupted_tdes: timeout %lld milliseconds delayed (expected=%lld, now=%lld)",
			now - tdes->query_timeout, tdes->query_timeout, now);
	  interrupt = true;
	}
    }
  return interrupt;
}

/*
 * logtb_is_interrupted - find if execution must be stopped due to
 *			  an interrupt (^C)
 *
 * return:
 *
 *   clear(in): true if the interrupt should be cleared.
 *   continue_checking(in): Set as a side effect to true if there are more
 *                        interrupts to check or to false if there are not
 *                        more interrupts.
 *
 * Note: Find if the current execution must be stopped due to an interrupt (^C). If clear is true, the interruption flag
 *       is cleared; This is the expected case, once someone is notified, we do not have to keep the flag on.
 *
 *       If the transaction is not active, false is returned. For example, in the middle of an undo action, the
 *       transaction will not be interrupted. The recovery manager will interrupt the transaction at the end of the undo
 *       action... in this case the transaction will be partially aborted.
 */
bool
logtb_is_interrupted (THREAD_ENTRY * thread_p, bool clear, bool * continue_checking)
{
  LOG_TDES *tdes;		/* Transaction descriptor */
  int tran_index;

  if (log_Gl.trantable.area == NULL)
    {
      return false;
    }
  tran_index = LOG_FIND_THREAD_TRAN_INDEX (thread_p);
  tdes = LOG_FIND_TDES (tran_index);
  if (tdes == NULL)
    {
      return false;
    }

  return logtb_is_interrupted_tdes (thread_p, tdes, clear, continue_checking);
}

/*
 * logtb_is_interrupted_tran - find if the execution of the given transaction
 *			       must be stopped due to an interrupt (^C)
 *
 * return:
 *
 *   clear(in): true if the interrupt should be cleared.
 *   continue_checking(in): Set as a side effect to true if there are more
 *                        interrupts to check or to false if there are not
 *                        more interrupts.
 *   tran_index(in):
 *
 * Note: Find if the execution of the given transaction must be stopped due to an interrupt (^C). If clear is true, the
 *       interruption flag is cleared; This is the expected case, once someone is notified, we do not have to keep the
 *       flag on.
 *       This function is called to see if a transaction that is waiting (e.g., suspended on a lock) on an event must
 *       be interrupted.
 */
bool
logtb_is_interrupted_tran (THREAD_ENTRY * thread_p, bool clear, bool * continue_checking, int tran_index)
{
  LOG_TDES *tdes;		/* Transaction descriptor */

  tdes = LOG_FIND_TDES (tran_index);
  if (log_Gl.trantable.area == NULL || tdes == NULL)
    {
      return false;
    }

  return logtb_is_interrupted_tdes (thread_p, tdes, clear, continue_checking);
}

/*
 * xlogtb_set_suppress_repl_on_transaction - if set is true, disable row based replication. if set is false, enable it.
 *
 * return: nothing
 *
 *   set(in): non-zero to set, zero to unset
 */
void
xlogtb_set_suppress_repl_on_transaction (THREAD_ENTRY * thread_p, int set)
{
  logtb_set_suppress_repl_on_transaction (thread_p, LOG_FIND_THREAD_TRAN_INDEX (thread_p), set);
}

/*
 * logtb_set_suppress_repl_on_transaction - if set is true, disable row based replication. if set is false, enable it.
 *
 * return: false is returned when the tran_index is not associated
 *              with a transaction
 *
 *   tran_index(in): Transaction index
 *   set(in): non-zero to set, zero to unset
 */
bool
logtb_set_suppress_repl_on_transaction (THREAD_ENTRY * thread_p, int tran_index, int set)
{
  LOG_TDES *tdes;		/* Transaction descriptor */

  if (log_Gl.trantable.area != NULL)
    {
      tdes = LOG_FIND_TDES (tran_index);
      if (tdes != NULL && tdes->trid != NULL_TRANID)
	{
	  tdes->replication_log_generator.set_row_replication_disabled (set != 0);
	  return true;
	}
    }
  return false;
}


/*
 * logtb_is_active - is transaction active ?
 *
 * return:
 *
 *   trid(in): Transaction identifier
 *
 * Note: Find if given transaction is an active one. This function
 *              execute a sequential search in the transaction table to find
 *              out the given transaction. The function bypasses the search if
 *              the given trid is current transaction.
 *
 * Note:        The assumption of this function is that the transaction table
 *              is not very big and that most of the time the search is
 *              avoided. if this assumption becomes false, we may need to
 *              define a hash table from trid to tdes to speed up the search.
 */
bool
logtb_is_active (THREAD_ENTRY * thread_p, TRANID trid)
{
  int i;
  LOG_TDES *tdes;		/* Transaction descriptor */
  bool active = false;
  int tran_index;

  if (!LOG_ISRESTARTED ())
    {
      return false;
    }

  /* Avoid searching as much as possible */
  tran_index = LOG_FIND_THREAD_TRAN_INDEX (thread_p);
  tdes = LOG_FIND_TDES (tran_index);
  if (tdes != NULL && tdes->trid == trid)
    {
      active = LOG_ISTRAN_ACTIVE (tdes);
    }
  else
    {
      TR_TABLE_CS_ENTER_READ_MODE (thread_p);
      /* Search the transaction table for such transaction */
      for (i = 0; i < NUM_TOTAL_TRAN_INDICES; i++)
	{
	  tdes = log_Gl.trantable.all_tdes[i];
	  if (tdes != NULL && tdes->trid != NULL_TRANID && tdes->trid == trid)
	    {
	      active = LOG_ISTRAN_ACTIVE (tdes);
	      break;
	    }
	}
      TR_TABLE_CS_EXIT (thread_p);
    }

  return active;
}

/*
 * logtb_is_current_active - is current transaction active ?
 *
 * return:
 *
 * Note: Find if the current transaction is an active one.
 */
bool
logtb_is_current_active (THREAD_ENTRY * thread_p)
{
  LOG_TDES *tdes;		/* Transaction descriptor */
  int tran_index;

  tran_index = LOG_FIND_THREAD_TRAN_INDEX (thread_p);
  tdes = LOG_FIND_TDES (tran_index);

  if (tdes != NULL && LOG_ISTRAN_ACTIVE (tdes))
    {
      return true;
    }
  else
    {
      assert (tdes == NULL || tdes->is_active_worker_transaction ());
      return false;
    }
}

/*
 * logtb_istran_finished - is transaction finished?
 *
 * return:
 *
 *   trid(in): Transaction identifier
 *
 * Note: Find if given transaction exists. That is, find if the
 *              transaction has completely finished its execution.
 *              Note that this function differs from log_istran_active in
 *              that a transaction in commit or abort state is not active but
 *              it is still alive (i.e., has not done completely).
 *              This function execute a sequential search in the transaction
 *              table to find out the given transaction. The function bypasses
 *              the search if the given trid is current transaction.
 *
 *       The assumption of this function is that the transaction table
 *              is not very big and that most of the time the search is
 *              avoided. if this assumption becomes false, we may need to
 *              define a hash table from trid to tdes to speed up the search.
 */
bool
logtb_istran_finished (THREAD_ENTRY * thread_p, TRANID trid)
{
  int i;
  LOG_TDES *tdes;		/* Transaction descriptor */
  bool active = true;
  int tran_index;

  /* Avoid searching as much as possible */
  tran_index = LOG_FIND_THREAD_TRAN_INDEX (thread_p);
  tdes = LOG_FIND_TDES (tran_index);
  if (tdes != NULL && tdes->trid == trid)
    {
      active = false;
    }
  else
    {
      TR_TABLE_CS_ENTER_READ_MODE (thread_p);
      /* Search the transaction table for such transaction */
      for (i = 0; i < NUM_TOTAL_TRAN_INDICES; i++)
	{
	  tdes = log_Gl.trantable.all_tdes[i];
	  if (tdes != NULL && tdes->trid != NULL_TRANID && tdes->trid == trid)
	    {
	      active = false;
	      break;
	    }
	}
      TR_TABLE_CS_EXIT (thread_p);
    }

  return active;
}

/*
 * logtb_has_updated - has transaction updated the database ?
 *
 * return:
 *
 */
bool
logtb_has_updated (THREAD_ENTRY * thread_p)
{
  LOG_TDES *tdes;		/* Transaction descriptor */
  int tran_index;

  tran_index = LOG_FIND_THREAD_TRAN_INDEX (thread_p);
  tdes = LOG_FIND_TDES (tran_index);
  if (tdes != NULL && !LSA_ISNULL (&tdes->tail_lsa))
    {
      return true;
    }
  else
    {
      return false;
    }
}

/*
 * logtb_disable_update -
 *   return: none
 */
void
logtb_disable_update (THREAD_ENTRY * thread_p)
{
  db_Disable_modifications = 1;
  er_log_debug (ARG_FILE_LINE, "logtb_disable_update: db_Disable_modifications = %d\n", db_Disable_modifications);
}

/*
 * logtb_enable_update -
 *   return: none
 */
void
logtb_enable_update (THREAD_ENTRY * thread_p)
{
  if (prm_get_bool_value (PRM_ID_READ_ONLY_MODE) == false)
    {
      db_Disable_modifications = 0;
      er_log_debug (ARG_FILE_LINE, "logtb_enable_update: db_Disable_modifications = %d\n", db_Disable_modifications);
    }
}

/*
 * logtb_set_to_system_tran_index - set to tran index system
 *
 * return: nothing
 *
 * Note: The current log_tran_index is set to the system transaction index.
 */
void
logtb_set_to_system_tran_index (THREAD_ENTRY * thread_p)
{
  LOG_SET_CURRENT_TRAN_INDEX (thread_p, LOG_SYSTEM_TRAN_INDEX);
}

/*
 * logtb_tran_free_update_stats () - Free logged list of update statistics.
 *
 * return	    : Void.
 * log_upd_stats (in) : List of logged update statistics records.
 */
static void
logtb_tran_free_update_stats (LOG_TRAN_UPDATE_STATS * log_upd_stats)
{
  LOG_TRAN_CLASS_COS_CHUNK *cos_chunk = NULL, *next_cos_chunk = NULL;
  LOG_TRAN_BTID_UNIQUE_STATS_CHUNK *stats_chunk = NULL, *next_stats_chunk = NULL;

  logtb_tran_clear_update_stats (log_upd_stats);

  /* free count optimization structure */
  cos_chunk = log_upd_stats->cos_first_chunk;
  if (cos_chunk != NULL)
    {
      for (; cos_chunk != NULL; cos_chunk = next_cos_chunk)
	{
	  next_cos_chunk = cos_chunk->next_chunk;
	  free (cos_chunk);
	}
      log_upd_stats->cos_first_chunk = NULL;
      log_upd_stats->cos_current_chunk = NULL;
      log_upd_stats->cos_count = 0;
    }
  if (log_upd_stats->classes_cos_hash != NULL)
    {
      mht_destroy (log_upd_stats->classes_cos_hash);
      log_upd_stats->classes_cos_hash = NULL;
    }

  /* free unique statistics structure */
  stats_chunk = log_upd_stats->stats_first_chunk;
  if (stats_chunk != NULL)
    {
      for (; stats_chunk != NULL; stats_chunk = next_stats_chunk)
	{
	  next_stats_chunk = stats_chunk->next_chunk;
	  free (stats_chunk);
	}
      log_upd_stats->stats_first_chunk = NULL;
      log_upd_stats->stats_current_chunk = NULL;
      log_upd_stats->stats_count = 0;
    }
  if (log_upd_stats->unique_stats_hash != NULL)
    {
      mht_destroy (log_upd_stats->unique_stats_hash);
      log_upd_stats->unique_stats_hash = NULL;
    }
}

/*
 * logtb_tran_clear_update_stats () - Clear logged update statistics.
 *				      Entries are not actually freed, they are
 *				      appended to a list of free entries ready
 *				      to be reused.
 *
 * return	    : Void.
 * log_upd_stats (in) : Pointer to update statistics log.
 */
static void
logtb_tran_clear_update_stats (LOG_TRAN_UPDATE_STATS * log_upd_stats)
{
  /* clear count optimization structure */
  log_upd_stats->cos_current_chunk = log_upd_stats->cos_first_chunk;
  log_upd_stats->cos_count = 0;
  if (log_upd_stats->classes_cos_hash != NULL)
    {
      mht_clear (log_upd_stats->classes_cos_hash, NULL, NULL);
    }

  /* clear unique statistics structure */
  log_upd_stats->stats_current_chunk = log_upd_stats->stats_first_chunk;
  log_upd_stats->stats_count = 0;
  if (log_upd_stats->unique_stats_hash != NULL)
    {
      mht_clear (log_upd_stats->unique_stats_hash, NULL, NULL);
    }
}

/*
 * logtb_tran_btid_hash_func() - Hash function for BTIDs
 *   return: hash value
 *   key(in): BTID to hash
 *   ht_size(in): Size of hash table
 */
static unsigned int
logtb_tran_btid_hash_func (const void *key, const unsigned int ht_size)
{
  return ((BTID *) key)->vfid.fileid % ht_size;
}

/*
 * logtb_tran_btid_hash_func() - Comparison function for BTIDs (equal or not)
 *   return: 0 not equal, 1 otherwise
 *   key1(in): left key
 *   key2(in): right key
 */
static int
logtb_tran_btid_hash_cmp_func (const void *key1, const void *key2)
{
  return BTID_IS_EQUAL ((BTID *) key1, (BTID *) key2);
}

/*
 * logtb_tran_create_btid_unique_stats () - allocates memory and initializes
 *					    statistics associated with btid
 *
 * return	    : The address of newly created statistics structure or NULL
 *		      in case of error.
 * thread_p(in)	    :
 * btid (in)	    : Id of unique index for which the statistics will be
 *		      created
 */
static LOG_TRAN_BTID_UNIQUE_STATS *
logtb_tran_create_btid_unique_stats (THREAD_ENTRY * thread_p, const BTID * btid)
{
  LOG_TRAN_BTID_UNIQUE_STATS *unique_stats = NULL;
  LOG_TDES *tdes = LOG_FIND_TDES (LOG_FIND_THREAD_TRAN_INDEX (thread_p));

  if (btid == NULL)
    {
      assert (false);
      return NULL;
    }

  if (tdes->log_upd_stats.stats_count % TRAN_UNIQUE_STATS_CHUNK_SIZE == 0)
    {
      LOG_TRAN_BTID_UNIQUE_STATS_CHUNK *chunk = NULL;

      if (tdes->log_upd_stats.stats_current_chunk != NULL
	  && tdes->log_upd_stats.stats_current_chunk->next_chunk != NULL)
	{
	  /* reuse the old chunk */
	  chunk = tdes->log_upd_stats.stats_current_chunk->next_chunk;
	}
      else
	{
	  /* if the entire allocated space was exhausted then alloc a new chunk */
	  int size =
	    sizeof (LOG_TRAN_BTID_UNIQUE_STATS_CHUNK) + (TRAN_UNIQUE_STATS_CHUNK_SIZE -
							 1) * sizeof (LOG_TRAN_BTID_UNIQUE_STATS);
	  chunk = (LOG_TRAN_BTID_UNIQUE_STATS_CHUNK *) malloc (size);

	  if (chunk == NULL)
	    {
	      er_set (ER_ERROR_SEVERITY, ARG_FILE_LINE, ER_OUT_OF_VIRTUAL_MEMORY, 1, size);
	      return NULL;
	    }
	  if (tdes->log_upd_stats.stats_first_chunk == NULL)
	    {
	      tdes->log_upd_stats.stats_first_chunk = chunk;
	    }
	  else
	    {
	      tdes->log_upd_stats.stats_current_chunk->next_chunk = chunk;
	    }
	  chunk->next_chunk = NULL;
	}
      tdes->log_upd_stats.stats_current_chunk = chunk;
    }

  /* get a new entry */
  unique_stats =
    &tdes->log_upd_stats.stats_current_chunk->buffer[tdes->log_upd_stats.stats_count++ % TRAN_UNIQUE_STATS_CHUNK_SIZE];

  BTID_COPY (&unique_stats->btid, btid);
  unique_stats->deleted = false;

  /* init transaction local statistics */
  unique_stats->tran_stats.num_keys = 0;
  unique_stats->tran_stats.num_oids = 0;
  unique_stats->tran_stats.num_nulls = 0;

  /* init global statistics */
  unique_stats->global_stats.num_keys = -1;
  unique_stats->global_stats.num_oids = -1;
  unique_stats->global_stats.num_nulls = -1;

  /* Store the new entry in hash */
  if (mht_put (tdes->log_upd_stats.unique_stats_hash, &unique_stats->btid, unique_stats) == NULL)
    {
      return NULL;
    }

  return unique_stats;
}

/*
 * logtb_tran_create_class_cos () - creates a new count optimization state entry
 *				    for a class
 *
 * return	    : return the adddress of newly created entry
 * thread_p(in)	    :
 * class_oid (in)   : OID of the class for which the entry will be created
 */
static LOG_TRAN_CLASS_COS *
logtb_tran_create_class_cos (THREAD_ENTRY * thread_p, const OID * class_oid)
{
  LOG_TDES *tdes = LOG_FIND_TDES (LOG_FIND_THREAD_TRAN_INDEX (thread_p));
  LOG_TRAN_CLASS_COS *entry = NULL;

  if (tdes->log_upd_stats.cos_count % COS_CLASSES_CHUNK_SIZE == 0)
    {
      LOG_TRAN_CLASS_COS_CHUNK *chunk = NULL;
      if (tdes->log_upd_stats.cos_current_chunk != NULL && tdes->log_upd_stats.cos_current_chunk->next_chunk != NULL)
	{
	  /* reuse the old chunk */
	  chunk = tdes->log_upd_stats.cos_current_chunk->next_chunk;
	}
      else
	{
	  /* if the entire allocated space was exhausted then alloc a new chunk */
	  int size = sizeof (LOG_TRAN_CLASS_COS_CHUNK) + (COS_CLASSES_CHUNK_SIZE - 1) * sizeof (LOG_TRAN_CLASS_COS);
	  chunk = (LOG_TRAN_CLASS_COS_CHUNK *) malloc (size);

	  if (chunk == NULL)
	    {
	      er_set (ER_ERROR_SEVERITY, ARG_FILE_LINE, ER_OUT_OF_VIRTUAL_MEMORY, 1, size);
	      return NULL;
	    }
	  if (tdes->log_upd_stats.cos_first_chunk == NULL)
	    {
	      tdes->log_upd_stats.cos_first_chunk = chunk;
	    }
	  else
	    {
	      tdes->log_upd_stats.cos_current_chunk->next_chunk = chunk;
	    }
	  chunk->next_chunk = NULL;
	}
      tdes->log_upd_stats.cos_current_chunk = chunk;
    }

  /* get a new entry */
  entry = &tdes->log_upd_stats.cos_current_chunk->buffer[tdes->log_upd_stats.cos_count++ % COS_CLASSES_CHUNK_SIZE];

  /* init newly created entry */
  COPY_OID (&entry->class_oid, class_oid);
  entry->count_state = COS_NOT_LOADED;

  if (mht_put (tdes->log_upd_stats.classes_cos_hash, &entry->class_oid, entry) == NULL)
    {
      return NULL;
    }

  return entry;
}

/*
 * logtb_tran_find_class_cos () - searches the hash of count optimization states
 *				  for a specific class oid
 *
 * return	    : address of found (or newly created) entry or null
 *		      otherwise
 * thread_p(in)	    :
 * class_oid (in)   : OID of the class for which the entry will be created
 * create(in)	    : true if the caller needs a new entry to be created if not
 *		      found an already existing one
 */
LOG_TRAN_CLASS_COS *
logtb_tran_find_class_cos (THREAD_ENTRY * thread_p, const OID * class_oid, bool create)
{
  LOG_TDES *tdes = LOG_FIND_TDES (LOG_FIND_THREAD_TRAN_INDEX (thread_p));
  LOG_TRAN_CLASS_COS *entry = NULL;

  assert (tdes != NULL && class_oid != NULL);

  /* search */
  entry = (LOG_TRAN_CLASS_COS *) mht_get (tdes->log_upd_stats.classes_cos_hash, class_oid);

  if (entry == NULL && create)
    {
      /* create if not found */
      entry = logtb_tran_create_class_cos (thread_p, class_oid);
    }

  return entry;
}

/*
 * logtb_tran_find_btid_stats () - searches the hash of statistics for a
 *				   specific index.
 *
 * return	    : address of found (or newly created) statistics or null
 *		      otherwise
 * thread_p(in)	    :
 * btid (in)	    : index id to be searched
 * create(in)	    : true if the caller needs a new entry to be created if not
 *		      found an already existing one
 */
LOG_TRAN_BTID_UNIQUE_STATS *
logtb_tran_find_btid_stats (THREAD_ENTRY * thread_p, const BTID * btid, bool create)
{
  LOG_TRAN_BTID_UNIQUE_STATS *unique_stats = NULL;
  LOG_TDES *tdes = LOG_FIND_TDES (LOG_FIND_THREAD_TRAN_INDEX (thread_p));

  if (btid == NULL)
    {
      return NULL;
    }

  /* search */
  unique_stats = (LOG_TRAN_BTID_UNIQUE_STATS *) mht_get (tdes->log_upd_stats.unique_stats_hash, btid);

  if (unique_stats == NULL && create)
    {
      /* create if not found */
      unique_stats = logtb_tran_create_btid_unique_stats (thread_p, btid);
    }

  return unique_stats;
}

/*
 * logtb_tran_update_btid_unique_stats () - updates statistics associated with
 *					    the given btid
 *
 * return	    : error code or NO_ERROR
 * thread_p(in)	    :
 * btid (in)	    : index id to be searched
 * n_keys(in)	    : number of keys to be added to statistics
 * n_oids(in)	    : number of oids to be added to statistics
 * n_nulls(in)	    : number of nulls to be added to statistics
 *
 * Note: the statistics are searched and created if they not exist.
 */
int
logtb_tran_update_btid_unique_stats (THREAD_ENTRY * thread_p, BTID * btid, int n_keys, int n_oids, int n_nulls)
{
  /* search and create if not found */
  LOG_TRAN_BTID_UNIQUE_STATS *unique_stats = logtb_tran_find_btid_stats (thread_p, btid, true);

  if (unique_stats == NULL)
    {
      return ER_FAILED;
    }

  /* update statistics */
  unique_stats->tran_stats.num_keys += n_keys;
  unique_stats->tran_stats.num_oids += n_oids;
  unique_stats->tran_stats.num_nulls += n_nulls;

  return NO_ERROR;
}

/*
 * logtb_tran_update_unique_stats () - updates statistics associated with
 *				       the given class and btid
 *
 * return	    : error code or NO_ERROR
 * thread_p(in)	    :
 * btid (in)	    : B-tree id to be searched
 * n_keys(in)	    : number of keys to be added to statistics
 * n_oids(in)	    : number of oids to be added to statistics
 * n_nulls(in)	    : number of nulls to be added to statistics
 * write_to_log	    : if true then new statistics wil be written to log
 *
 * Note: the statistics are searched and created if they not exist.
 */
int
logtb_tran_update_unique_stats (THREAD_ENTRY * thread_p, BTID * btid, int n_keys, int n_oids, int n_nulls,
				bool write_to_log)
{
  int error = NO_ERROR;

  /* update statistics */
  error = logtb_tran_update_btid_unique_stats (thread_p, btid, n_keys, n_oids, n_nulls);
  if (error != NO_ERROR)
    {
      return error;
    }

  if (write_to_log)
    {
      /* log statistics */
      char undo_rec_buf[3 * OR_INT_SIZE + OR_BTID_ALIGNED_SIZE + MAX_ALIGNMENT];
      char redo_rec_buf[3 * OR_INT_SIZE + OR_BTID_ALIGNED_SIZE + MAX_ALIGNMENT];
      RECDES undo_rec, redo_rec;

      undo_rec.area_size = ((3 * OR_INT_SIZE) + OR_BTID_ALIGNED_SIZE);
      undo_rec.data = PTR_ALIGN (undo_rec_buf, MAX_ALIGNMENT);

      redo_rec.area_size = ((3 * OR_INT_SIZE) + OR_BTID_ALIGNED_SIZE);
      redo_rec.data = PTR_ALIGN (redo_rec_buf, MAX_ALIGNMENT);

      btree_rv_mvcc_save_increments (btid, -n_keys, -n_oids, -n_nulls, &undo_rec);

      /* todo: remove me. redo has no use */
      /*btree_rv_mvcc_save_increments (btid, n_keys, n_oids, n_nulls, &redo_rec);

         log_append_undoredo_data2 (thread_p, RVBT_MVCC_INCREMENTS_UPD, NULL, NULL, -1, undo_rec.length, redo_rec.length,
         undo_rec.data, redo_rec.data); */
      log_append_undo_data2 (thread_p, RVBT_MVCC_INCREMENTS_UPD, NULL, NULL, NULL_OFFSET, undo_rec.length,
			     undo_rec.data);
    }

  return error;
}

/*
 * logtb_tran_update_delta_hash_func () - updates statistics associated with
 *					  the given btid by local statistics
 *
 * return	    : error code or NO_ERROR
 * thread_p(in)	    :
 * data(in)	    : unique statistics
 * args(in)	    : not used
 *
 * Note: This is a function that is called for each element during the hash
 *	 iteration.
 */
static int
logtb_tran_update_delta_hash_func (THREAD_ENTRY * thread_p, void *data, void *args)
{
  LOG_TRAN_BTID_UNIQUE_STATS *unique_stats = (LOG_TRAN_BTID_UNIQUE_STATS *) data;
  int error_code = NO_ERROR;

  if (unique_stats->deleted)
    {
      /* ignore if deleted */
      return NO_ERROR;
    }

  error_code =
    logtb_update_global_unique_stats_by_delta (thread_p, &unique_stats->btid, unique_stats->tran_stats.num_oids,
					       unique_stats->tran_stats.num_nulls, unique_stats->tran_stats.num_keys,
					       true);

  return error_code;
}

/*
 * logtb_tran_update_all_global_unique_stats () - update global statistics
 *						  by local statistics for all
 *						  indexes found in transaction's
 *						  unique statistics hash
 *
 * return	    : error code or NO_ERROR
 * thread_p(in)	    :
 *
 * Note: this function must be called at the end of transaction (commit)
 */
int
logtb_tran_update_all_global_unique_stats (THREAD_ENTRY * thread_p)
{
  LOG_TDES *tdes = LOG_FIND_TDES (LOG_FIND_THREAD_TRAN_INDEX (thread_p));
  int error_code = NO_ERROR;
  bool old_check_interrupt;

  if (tdes == NULL)
    {
      return ER_FAILED;
    }

  /* We have to disable interrupt while reflecting unique stats. Please notice that the transaction is still in
   * TRAN_ACTIVE state and it may be previously interrupted but user eventually issues commit. The transaction should
   * successfully complete commit in spite of interrupt. */
  old_check_interrupt = logtb_set_check_interrupt (thread_p, false);

  error_code =
    mht_map_no_key (thread_p, tdes->log_upd_stats.unique_stats_hash, logtb_tran_update_delta_hash_func, thread_p);

  (void) logtb_set_check_interrupt (thread_p, old_check_interrupt);

  return error_code;
}

/*
 * logtb_tran_load_global_stats_func () - load global statistics into the
 *					  current transaction for a given class.
 *
 * return	    : error code or NO_ERROR
 * thread_p(in)	    :
 * data(in)	    : count optimization state entry
 * args(in)	    : not used
 *
 * Note: This function is called for each element of the count optimization
 *	 states hash. If the statistics were successfully loaded then set state
 *	 to COS_LOADED. In case of a partitioned class, statistics for each
 *	 partition are loaded.
 */
static int
logtb_tran_load_global_stats_func (THREAD_ENTRY * thread_p, void *data, void *args)
{
  int error_code = NO_ERROR, idx;
  PRUNING_CONTEXT context;
  LOG_TRAN_CLASS_COS *entry = NULL, *new_entry = NULL;
  OR_CLASSREP *classrepr = NULL;
  int classrepr_cacheindex = -1;
  bool clear_pcontext = false;

  entry = (LOG_TRAN_CLASS_COS *) data;
  if (entry->count_state != COS_TO_LOAD)
    {
      return NO_ERROR;
    }

  /* get class representation to find partition information */
  classrepr = heap_classrepr_get (thread_p, &entry->class_oid, NULL, NULL_REPRID, &classrepr_cacheindex);
  if (classrepr == NULL)
    {
      goto cleanup;
    }

  if (classrepr->has_partition_info > 0)
    {
      partition_init_pruning_context (&context);
      clear_pcontext = true;

      /* In case of partitioned class load statistics for each partition */
      error_code = partition_load_pruning_context (thread_p, &entry->class_oid, DB_PARTITIONED_CLASS, &context);
      if (error_code != NO_ERROR)
	{
	  goto cleanup;
	}
    }

  if (classrepr->has_partition_info > 0 && context.count > 0)
    {
      for (idx = 0; idx < context.count; idx++)
	{
	  if (OID_ISNULL (&context.partitions[idx].class_oid))
	    {
	      continue;
	    }
	  new_entry = logtb_tran_find_class_cos (thread_p, &context.partitions[idx].class_oid, true);
	  if (new_entry == NULL)
	    {
	      error_code = ER_FAILED;
	      goto cleanup;
	    }

	  error_code = logtb_create_unique_stats_from_repr (thread_p, &entry->class_oid);
	  if (error_code != NO_ERROR)
	    {
	      goto cleanup;
	    }

	  new_entry->count_state = COS_LOADED;
	}
    }

  error_code = logtb_create_unique_stats_from_repr (thread_p, &entry->class_oid);
  if (error_code != NO_ERROR)
    {
      goto cleanup;
    }

  entry->count_state = COS_LOADED;

cleanup:
  if (clear_pcontext == true)
    {
      partition_clear_pruning_context (&context);
    }
  if (classrepr != NULL)
    {
      heap_classrepr_free_and_init (classrepr, &classrepr_cacheindex);
    }

  return error_code;
}

/*
 * logtb_load_global_statistics_to_tran () - load global statistics into the
 *					     current transaction for all classes
 *					     with COS_TO_LOAD count optimization
 *					     state.
 *
 * return	    : error code or NO_ERROR
 * thread_p(in)	    :
 *
 * Note: The statistics will be loaded only for classes that have COS_TO_LOAD
 *	 count optimization state. This function is used when a snapshot is
 *	 taken.
 */
static int
logtb_load_global_statistics_to_tran (THREAD_ENTRY * thread_p)
{
  int error_code = NO_ERROR;
  LOG_TDES *tdes = LOG_FIND_TDES (LOG_FIND_THREAD_TRAN_INDEX (thread_p));

  if (tdes == NULL)
    {
      return ER_FAILED;
    }

  error_code =
    mht_map_no_key (thread_p, tdes->log_upd_stats.classes_cos_hash, logtb_tran_load_global_stats_func, thread_p);
  if (error_code != NO_ERROR)
    {
      return error_code;
    }

  return error_code;
}

/*
 * logtb_invalidate_snapshot_data () - Make sure MVCC is invalidated.
 *
 * return	 : Void.
 * thread_p (in) : Thread entry.
 */
int
logtb_invalidate_snapshot_data (THREAD_ENTRY * thread_p)
{
  /* Get transaction descriptor */
  LOG_TDES *tdes = LOG_FIND_TDES (LOG_FIND_THREAD_TRAN_INDEX (thread_p));

  if (tdes == NULL || tdes->isolation >= TRAN_REPEATABLE_READ)
    {
      /* Nothing to do */
      return NO_ERROR;
    }

  if (tdes->mvccinfo.snapshot.valid)
    {
      /* Invalidate snapshot */
      tdes->mvccinfo.snapshot.valid = false;
      logtb_tran_reset_count_optim_state (thread_p);
    }

  return NO_ERROR;
}

/*
 * xlogtb_get_mvcc_snapshot () - Make sure snapshot is generated.
 *
 * return	 : Void.
 * thread_p (in) : Thread entry.
 */
int
xlogtb_get_mvcc_snapshot (THREAD_ENTRY * thread_p)
{
  /* Get transaction descriptor */
  MVCC_SNAPSHOT *snapshot = logtb_get_mvcc_snapshot (thread_p);
  int error_code = NO_ERROR;

  if (snapshot == NULL)
    {
      ASSERT_ERROR_AND_SET (error_code);
    }
  return error_code;
}

/*
 * logtb_get_oldest_active_mvccid () - Get oldest MVCCID that was running
 *				       when any active transaction started.
 *
 * return	 : MVCCID for oldest active transaction.
 * thread_p (in) : Thread entry.
 *
 * Note:  The returned MVCCID is used as threshold by vacuum. The rows deleted
 *	      by transaction having MVCCIDs >= logtb_get_lowest_active_mvccid
 *	      will not be physical removed by vacuum. That's because that rows
 *	      may still be visible to active transactions, even if deleting
 *	      transaction has commit meanwhile. If there is no active
 *	      transaction, this function return highest_completed_mvccid + 1.
 */
MVCCID
logtb_get_oldest_active_mvccid (THREAD_ENTRY * thread_p)
{
  MVCCID lowest_active_mvccid = 0;
  TSC_TICKS start_tick, end_tick;
  TSCTIMEVAL tv_diff;
  UINT64 oldest_time, retry_cnt = 0;
  bool is_perf_tracking = false;

  is_perf_tracking = perfmon_is_perf_tracking ();
  if (is_perf_tracking)
    {
      tsc_getticks (&start_tick);
    }

  lowest_active_mvccid = log_Gl.mvcc_table.compute_oldest_active_mvccid ();

  if (is_perf_tracking)
    {
      tsc_getticks (&end_tick);
      tsc_elapsed_time_usec (&tv_diff, end_tick, start_tick);
      oldest_time = tv_diff.tv_sec * 1000000LL + tv_diff.tv_usec;
      if (oldest_time > 0)
	{
	  perfmon_add_stat (thread_p, PSTAT_LOG_OLDEST_MVCC_TIME_COUNTERS, oldest_time);
	}
      if (retry_cnt > 1)
	{
	  perfmon_add_stat (thread_p, PSTAT_LOG_OLDEST_MVCC_RETRY_COUNTERS, retry_cnt - 1);
	}
    }
#if !defined (NDEBUG)
  {
    /* Safe guard: vacuum_Global_oldest_active_mvccid can never become smaller. */
    MVCCID crt_oldest = vacuum_get_global_oldest_active_mvccid ();
    assert (!MVCC_ID_PRECEDES (lowest_active_mvccid, crt_oldest));
  }
#endif /* !NDEBUG */

  return lowest_active_mvccid;
}

/*
 * logtb_find_current_mvccid - find current transaction MVCC id
 *
 * return: MVCCID
 *
 *   thread_p(in):
 */
MVCCID
logtb_find_current_mvccid (THREAD_ENTRY * thread_p)
{
  LOG_TDES *tdes;
  MVCCID id = MVCCID_NULL;

  tdes = LOG_FIND_TDES (LOG_FIND_THREAD_TRAN_INDEX (thread_p));
  if (tdes != NULL)
    {
      if (tdes->mvccinfo.count_sub_ids > 0 && tdes->mvccinfo.is_sub_active)
	{
	  assert (tdes->mvccinfo.sub_ids != NULL);
	  id = tdes->mvccinfo.sub_ids[tdes->mvccinfo.count_sub_ids - 1];
	}
      else
	{
	  id = tdes->mvccinfo.id;
	}
    }

  return id;
}

/*
 * logtb_get_current_mvccid - return current transaction MVCC id. Assign
 *			      a new ID if not previously set.
 *
 * return: current MVCCID
 *
 *   thread_p(in):
 */
MVCCID
logtb_get_current_mvccid (THREAD_ENTRY * thread_p)
{
  LOG_TDES *tdes = LOG_FIND_TDES (LOG_FIND_THREAD_TRAN_INDEX (thread_p));
  MVCC_INFO *curr_mvcc_info = &tdes->mvccinfo;

#if defined (SA_MODE)
  /* We shouldn't be here */
  assert (false);
#endif /* SA_MODE */
  assert (tdes != NULL && curr_mvcc_info != NULL);

  if (MVCCID_IS_VALID (curr_mvcc_info->id) == false)
    {
      curr_mvcc_info->id = log_Gl.mvcc_table.get_new_mvccid ();
    }

  if (tdes->mvccinfo.count_sub_ids > 0 && tdes->mvccinfo.is_sub_active)
    {
      assert (tdes->mvccinfo.sub_ids != NULL);
      return tdes->mvccinfo.sub_ids[tdes->mvccinfo.count_sub_ids - 1];
    }

  return curr_mvcc_info->id;
}

/*
 * logtb_is_current_mvccid - check whether given mvccid is current mvccid
 *
 * return: bool
 *
 *   thread_p(in): thread entry
 *   mvccid(in): MVCC id
 */
bool
logtb_is_current_mvccid (THREAD_ENTRY * thread_p, MVCCID mvccid)
{
  LOG_TDES *tdes = LOG_FIND_TDES (LOG_FIND_THREAD_TRAN_INDEX (thread_p));
  MVCC_INFO *curr_mvcc_info;
  int i;

  assert (tdes != NULL);

  curr_mvcc_info = &tdes->mvccinfo;
  if (curr_mvcc_info->id == mvccid)
    {
      return true;
    }
  else if (curr_mvcc_info->count_sub_ids > 0)
    {
      /* is the child of current transaction ? */
      assert (curr_mvcc_info->sub_ids != NULL);

      for (i = 0; i < curr_mvcc_info->count_sub_ids; i++)
	{
	  if (curr_mvcc_info->sub_ids[i] == mvccid)
	    {
	      return true;
	    }
	}
    }

  return false;
}

/*
 * logtb_get_mvcc_snapshot  - get MVCC snapshot
 *
 * return: MVCC snapshot
 *
 *   thread_p(in): thread entry
 */
MVCC_SNAPSHOT *
logtb_get_mvcc_snapshot (THREAD_ENTRY * thread_p)
{
  LOG_TDES *tdes = LOG_FIND_TDES (LOG_FIND_THREAD_TRAN_INDEX (thread_p));

  if (!tdes->is_active_worker_transaction ())
    {
      /* System transactions do not have snapshots */
      return NULL;
    }

  assert (tdes != NULL);

  if (!tdes->mvccinfo.snapshot.valid)
    {
      log_Gl.mvcc_table.build_mvcc_info (*tdes);
    }

  return &tdes->mvccinfo.snapshot;

}

/*
 * logtb_complete_mvcc () - Called at commit or rollback, completes MVCC info
 *			    for current transaction.
 *
 * return	  : Void.
 * thread_p (in)  : Thread entry.
 * tdes (in)	  : Transaction descriptor.
 * committed (in) : True if transaction was committed false if it was aborted.
 */
void
logtb_complete_mvcc (THREAD_ENTRY * thread_p, LOG_TDES * tdes, bool committed)
{
  MVCC_INFO *curr_mvcc_info = NULL;
  mvcctable *mvcc_table = &log_Gl.mvcc_table;
  MVCC_SNAPSHOT *p_mvcc_snapshot = NULL;
  MVCCID mvccid;
  int tran_index;
  TSC_TICKS start_tick, end_tick;
  TSCTIMEVAL tv_diff;
  UINT64 tran_complete_time;
  bool is_perf_tracking = false;

  assert (tdes != NULL);

  is_perf_tracking = perfmon_is_perf_tracking ();
  if (is_perf_tracking)
    {
      tsc_getticks (&start_tick);
    }

  curr_mvcc_info = &tdes->mvccinfo;
  mvccid = curr_mvcc_info->id;

  tran_index = LOG_FIND_THREAD_TRAN_INDEX (thread_p);

  if (MVCCID_IS_VALID (mvccid))
    {
      mvcc_table->complete_mvcc (tran_index, mvccid, committed);
    }
  else
    {
#if defined(SA_MODE)
      if (committed && logtb_tran_update_all_global_unique_stats (thread_p) != NO_ERROR)
	{
	  assert (false);
	}
#else	/* !SA_MODE */	       /* SERVER_MODE */
      if (committed)
	{
	  /* There is one unique index that can be modified with no MVCCID being generated: db_serial primary key. This
	   * could happen in a transaction that only does a create serial and commits. Next code makes sure serial
	   * index statistics are reflected. */
	  BTID serial_index_btid = BTID_INITIALIZER;
	  LOG_TRAN_BTID_UNIQUE_STATS *serial_unique_stats = NULL;

	  /* Get serial index BTID. */
	  serial_get_index_btid (&serial_index_btid);
	  assert (!BTID_IS_NULL (&serial_index_btid));

	  /* Get statistics for serial unique index. */
	  serial_unique_stats = logtb_tran_find_btid_stats (thread_p, &serial_index_btid, false);
	  if (serial_unique_stats != NULL)
	    {
	      /* Reflect serial unique statistics. */
	      if (logtb_update_global_unique_stats_by_delta (thread_p, &serial_index_btid,
							     serial_unique_stats->tran_stats.num_oids,
							     serial_unique_stats->tran_stats.num_nulls,
							     serial_unique_stats->tran_stats.num_keys,
							     true) != NO_ERROR)
		{
		  /* No errors are permitted here. */
		  assert (false);

		  /* Fall through to do everything we would do in case of no error. */
		}
	    }
	}
#endif /* SERVER_MODE */

      /* atomic set transaction lowest active MVCCID */
      log_Gl.mvcc_table.reset_transaction_lowest_active (tran_index);
    }

  curr_mvcc_info->recent_snapshot_lowest_active_mvccid = MVCCID_NULL;

  p_mvcc_snapshot = &(curr_mvcc_info->snapshot);
  if (p_mvcc_snapshot->valid)
    {
      logtb_tran_reset_count_optim_state (thread_p);
    }

  curr_mvcc_info->reset ();

  logtb_tran_clear_update_stats (&tdes->log_upd_stats);

  if (is_perf_tracking)
    {
      tsc_getticks (&end_tick);
      tsc_elapsed_time_usec (&tv_diff, end_tick, start_tick);
      tran_complete_time = tv_diff.tv_sec * 1000000LL + tv_diff.tv_usec;
      if (tran_complete_time > 0)
	{
	  perfmon_add_stat (thread_p, PSTAT_LOG_TRAN_COMPLETE_TIME_COUNTERS, tran_complete_time);
	}
    }
}

/*
 * logtb_set_loose_end_tdes -
 *
 * return:
 *
 *   tdes(in/out):
 *
 * Note:
 */
static void
logtb_set_loose_end_tdes (LOG_TDES * tdes)
{
  if (LOG_ISTRAN_2PC_PREPARE (tdes))
    {
      tdes->isloose_end = true;
      log_Gl.trantable.num_prepared_loose_end_indices++;
#if !defined(NDEBUG)
      if (prm_get_bool_value (PRM_ID_LOG_TRACE_DEBUG))
	{
	  fprintf (stdout,
		   "\n*** Transaction = %d (index = %d) is prepared to commit as gobal tran = %d\n"
		   "    The coordinator site (maybe the client user = %s) needs to attach\n"
		   "    to this transaction and either commit or abort it. ***\n", tdes->trid, tdes->tran_index,
		   tdes->gtrid, tdes->client.get_db_user ());
	  fflush (stdout);
	}
#endif
    }
  else if (LOG_ISTRAN_2PC_IN_SECOND_PHASE (tdes) || tdes->state == TRAN_UNACTIVE_2PC_COLLECTING_PARTICIPANT_VOTES)
    {
      tdes->isloose_end = true;
      log_Gl.trantable.num_coord_loose_end_indices++;
#if !defined(NDEBUG)
      if (prm_get_bool_value (PRM_ID_LOG_TRACE_DEBUG))
	{
	  fprintf (stdout,
		   "\n*** Transaction = %d (index = %d) needs to complete informing participants\n"
		   "    about its fate = %s and collect participant acknowledgements.\n"
		   "    This transaction has been disassociated from the client user = %s.\n"
		   "    The transaction will be completely finished by the system ***\n", tdes->trid,
		   tdes->tran_index, ((LOG_ISTRAN_COMMITTED (tdes)) ? "COMMIT" : "ABORT"), tdes->client.get_db_user ());
	  fflush (stdout);
	}
#endif
    }
}

/*
 * logtb_set_num_loose_end_trans - set the number of loose end transactions
 *
 * return: num loose ends
 *
 * Note: The number of loose ends transactions is set by searching the
 *              transaction table.
 */
int
logtb_set_num_loose_end_trans (THREAD_ENTRY * thread_p)
{
  int i;
  int r;
  LOG_TDES *tdes;		/* Transaction descriptor */

  TR_TABLE_CS_ENTER (thread_p);

  log_Gl.trantable.num_coord_loose_end_indices = 0;
  log_Gl.trantable.num_prepared_loose_end_indices = 0;

  for (i = 0; i < NUM_TOTAL_TRAN_INDICES; i++)
    {
      if (i != LOG_SYSTEM_TRAN_INDEX)
	{
	  tdes = log_Gl.trantable.all_tdes[i];
	  if (tdes != NULL && tdes->trid != NULL_TRANID)
	    {
	      logtb_set_loose_end_tdes (tdes);
	    }
	}
    }

  r = (log_Gl.trantable.num_coord_loose_end_indices + log_Gl.trantable.num_prepared_loose_end_indices);

  TR_TABLE_CS_EXIT (thread_p);

  return r;
}

/*
 * log_find_unilaterally_largest_undo_lsa - find maximum lsa address to undo
 *
 * return:
 *
 * Note: Find the maximum log sequence address to undo during the undo
 *              crash recovery phase.
 */
void
log_find_unilaterally_largest_undo_lsa (THREAD_ENTRY * thread_p, LOG_LSA & max_undo_lsa)
{
  // *INDENT-OFF*
  int i;
  LOG_TDES *tdes;		/* Transaction descriptor */

  TR_TABLE_CS_ENTER_READ_MODE (thread_p);

  LSA_SET_NULL (&max_undo_lsa);

  auto max_undo_lsa_func = [&] (log_tdes & tdes)
    {
      if (LSA_LT (&max_undo_lsa, &tdes.undo_nxlsa))
        {
          max_undo_lsa = tdes.undo_nxlsa;
        }
    };

  /* Check active transactions. */
  for (i = 0; i < NUM_TOTAL_TRAN_INDICES; i++)
    {
      if (i != LOG_SYSTEM_TRAN_INDEX)
	{
	  tdes = log_Gl.trantable.all_tdes[i];
	  if (tdes != NULL && tdes->trid != NULL_TRANID
	      && (tdes->state == TRAN_UNACTIVE_UNILATERALLY_ABORTED || tdes->state == TRAN_UNACTIVE_ABORTED))
	    {
	      max_undo_lsa_func (*tdes);
	    }
	}
    }
  /* Check system worker transactions. */
  log_system_tdes::rv_map_all_tdes (max_undo_lsa_func);

  TR_TABLE_CS_EXIT (thread_p);
  // *INDENT-ON*
}

/*
 * logtb_find_smallest_lsa - smallest lsa address of all active transactions
 *
 * return:
 *
 *   lsa(in):
 *
 */
void
logtb_find_smallest_lsa (THREAD_ENTRY * thread_p, LOG_LSA * lsa)
{
  int i;
  LOG_TDES *tdes;		/* Transaction descriptor */
  LOG_LSA *min_lsa = NULL;	/* The smallest lsa value */

  LSA_SET_NULL (lsa);

  TR_TABLE_CS_ENTER_READ_MODE (thread_p);

  for (i = 0; i < NUM_TOTAL_TRAN_INDICES; i++)
    {
      if (i != LOG_SYSTEM_TRAN_INDEX)
	{
	  tdes = log_Gl.trantable.all_tdes[i];
	  if (tdes != NULL && tdes->trid != NULL_TRANID && !LSA_ISNULL (&tdes->head_lsa)
	      && (min_lsa == NULL || LSA_LT (&tdes->head_lsa, min_lsa)))
	    {
	      min_lsa = &tdes->head_lsa;
	    }
	}
    }

  if (min_lsa != NULL)
    {
      LSA_COPY (lsa, min_lsa);
    }

  TR_TABLE_CS_EXIT (thread_p);
}

/*
 * logtb_tran_prepare_count_optim_classes - prepare classes for count
 *					    optimization (for unique statistics
 *					    loading)
 *
 * return: error code
 *
 * thread_p(in): thread entry
 * classes(in): classes names list
 * flags(in): flags associated with class names
 * n_classes(in): number of classes names
 *
 * Note: This function is called at prefetch request. It receives a list of
 *	 classes and for each class the COS_TO_LOAD flag will be set if the
 *	 statistics were not already loaded. The statistics will be loaded at
 *	 snapshot.
 */
int
logtb_tran_prepare_count_optim_classes (THREAD_ENTRY * thread_p, const char **classes, LC_PREFETCH_FLAGS * flags,
					int n_classes)
{
  int idx;
  OID class_oid;
  LC_FIND_CLASSNAME find;
  LOG_TRAN_CLASS_COS *class_cos = NULL;

  for (idx = n_classes - 1; idx >= 0; idx--)
    {
      if (!(flags[idx] & LC_PREF_FLAG_COUNT_OPTIM))
	{
	  continue;
	}

      /* get class OID from class name */
      find = xlocator_find_class_oid (thread_p, classes[idx], &class_oid, NULL_LOCK);
      switch (find)
	{
	case LC_CLASSNAME_ERROR:
	  return ER_FAILED;

	case LC_CLASSNAME_EXIST:
	  if (OID_ISNULL (&class_oid))
	    {
	      /* The class OID could not be retrieved. Return error. */
	      return ER_FAILED;
	    }
	  else
	    {
	      /* search for class statistics (create if not exist). */
	      class_cos = logtb_tran_find_class_cos (thread_p, &class_oid, true);
	      if (class_cos == NULL)
		{
		  /* something wrong happened. Just return error */
		  return ER_FAILED;
		}

	      /* Mark class for unique statistics loading. The statistics will be loaded when snapshot will be taken */
	      if (class_cos->count_state != COS_LOADED)
		{
		  class_cos->count_state = COS_TO_LOAD;
		}
	    }
	  break;

	default:
	  break;
	}
    }

  return NO_ERROR;
}

/*
 * logtb_tran_reset_cos_func - working function for
 *			       logtb_tran_reset_count_optim_state
 *
 * return:
 * data(in): count optimization state entry.
 * args(in): not used.
 *
 * thread_p(in): thread entry
 */
static int
logtb_tran_reset_cos_func (THREAD_ENTRY * thread_p, void *data, void *args)
{
  ((LOG_TRAN_CLASS_COS *) data)->count_state = COS_NOT_LOADED;

  return NO_ERROR;
}

/*
 * logtb_tran_reset_count_optim_state - reset count optimization state for all
 *					class statistics instances
 *
 * return:
 *
 * thread_p(in): thread entry
 */
void
logtb_tran_reset_count_optim_state (THREAD_ENTRY * thread_p)
{
  LOG_TDES *tdes = LOG_FIND_TDES (LOG_FIND_THREAD_TRAN_INDEX (thread_p));

  mht_map_no_key (thread_p, tdes->log_upd_stats.classes_cos_hash, logtb_tran_reset_cos_func, NULL);
}

/*
 * logtb_create_unique_stats_from_repr - create unique statistics instances
 *					 for all unique indexes of a class
 *
 * return: error code
 *
 * thread_p(in)	  : thread entry
 * class_oid(in)  : class for which the unique statistics will be created
 */
static int
logtb_create_unique_stats_from_repr (THREAD_ENTRY * thread_p, OID * class_oid)
{
  OR_CLASSREP *classrepr = NULL;
  int error_code = NO_ERROR, idx, classrepr_cacheindex = -1;
  LOG_TRAN_BTID_UNIQUE_STATS *unique_stats = NULL;

  /* get class representation to find the total number of indexes */
  classrepr = heap_classrepr_get (thread_p, class_oid, NULL, NULL_REPRID, &classrepr_cacheindex);
  if (classrepr == NULL)
    {
      goto exit_on_error;
    }

  for (idx = classrepr->n_indexes - 1; idx >= 0; idx--)
    {
      if (btree_is_unique_type (classrepr->indexes[idx].type))
	{
	  unique_stats = logtb_tran_find_btid_stats (thread_p, &classrepr->indexes[idx].btid, true);
	  if (unique_stats == NULL)
	    {
	      error_code = ER_FAILED;
	      goto exit_on_error;
	    }
	  error_code =
	    logtb_get_global_unique_stats (thread_p, &unique_stats->btid, &unique_stats->global_stats.num_oids,
					   &unique_stats->global_stats.num_nulls, &unique_stats->global_stats.num_keys);
	  if (error_code != NO_ERROR)
	    {
	      goto exit_on_error;
	    }
	}
    }

  /* free class representation */
  heap_classrepr_free_and_init (classrepr, &classrepr_cacheindex);

  return NO_ERROR;

exit_on_error:
  if (classrepr != NULL)
    {
      heap_classrepr_free_and_init (classrepr, &classrepr_cacheindex);
    }

  return (error_code == NO_ERROR && (error_code = er_errid ()) == NO_ERROR) ? ER_FAILED : error_code;
}

#if defined(ENABLE_UNUSED_FUNCTION)
/*
 * logtb_find_largest_lsa - largest lsa address of all active transactions
 *
 * return: LOG_LSA *
 *
 * Note: Find the largest LSA address of all active transactions.
 */
LOG_LSA *
logtb_find_largest_lsa (THREAD_ENTRY * thread_p)
{
  int i;
  LOG_TDES *tdes;		/* Transaction descriptor */
  LOG_LSA *max_lsa = NULL;	/* The largest lsa value */

  TR_TABLE_CS_ENTER_READ_MODE (thread_p);
  for (i = 0; i < NUM_TOTAL_TRAN_INDICES; i++)
    {
      if (i != LOG_SYSTEM_TRAN_INDEX)
	{
	  tdes = log_Gl.trantable.all_tdes[i];
	  if (tdes != NULL && tdes->trid != NULL_TRANID && !LSA_ISNULL (&tdes->tail_lsa)
	      && (max_lsa == NULL || LSA_GT (&tdes->tail_lsa, max_lsa)))
	    {
	      max_lsa = &tdes->tail_lsa;
	    }
	}
    }
  TR_TABLE_CS_EXIT (thread_p);

  return max_lsa;
}
#endif /* ENABLE_UNUSED_FUNCTION */

/*
 * logtb_find_smallest_and_largest_active_pages - smallest and larger active pages
 *
 * return: nothing...
 *
 *   smallest(in/out): smallest active log page
 *   largest(in/out): largest active log page
 *
 * Note: Find the smallest and larger active pages.
 */
void
logtb_find_smallest_and_largest_active_pages (THREAD_ENTRY * thread_p, LOG_PAGEID * smallest, LOG_PAGEID * largest)
{
  int i;
  LOG_TDES *tdes;		/* Transaction descriptor */

  TR_TABLE_CS_ENTER_READ_MODE (thread_p);

  *smallest = *largest = NULL_PAGEID;

  for (i = 0; i < NUM_TOTAL_TRAN_INDICES; i++)
    {
      if (i != LOG_SYSTEM_TRAN_INDEX)
	{
	  tdes = log_Gl.trantable.all_tdes[i];
	  if (tdes != NULL && tdes->trid != NULL_TRANID && !LSA_ISNULL (&tdes->head_lsa))
	    {
	      if (*smallest == NULL_PAGEID || tdes->head_lsa.pageid < *smallest)
		{
		  *smallest = tdes->head_lsa.pageid;
		}
	      if (*largest == NULL_PAGEID || tdes->tail_lsa.pageid > *largest)
		{
		  *largest = tdes->tail_lsa.pageid;
		}
	      if (*largest == NULL_PAGEID || tdes->posp_nxlsa.pageid > *largest)
		{
		  *largest = tdes->posp_nxlsa.pageid;
		}
	    }
	}
    }

  TR_TABLE_CS_EXIT (thread_p);
}

/*
 * logtb_has_deadlock_priority -
 *
 * return: whether this transaction has deadlock priority
 */
bool
logtb_has_deadlock_priority (int tran_index)
{
  LOG_TDES *tdes;		/* Transaction descriptor */

  tdes = LOG_FIND_TDES (tran_index);
  if (tdes)
    {
      return tdes->has_deadlock_priority;
    }

  return false;
}

/*
 *logtb_get_new_subtransaction_mvccid - assign a new sub-transaction MVCCID
 *
 * return: error code
 *
 *   thread_p(in): Thread entry
 *   curr_mvcc_info(in): current MVCC info
 *
 *  Note: If transaction MVCCID is NULL then a new transaction MVCCID is
 *    allocated first.
 */
int
logtb_get_new_subtransaction_mvccid (THREAD_ENTRY * thread_p, MVCC_INFO * curr_mvcc_info)
{
  MVCCID mvcc_subid;
  mvcctable *mvcc_table;

  assert (curr_mvcc_info != NULL);

  mvcc_table = &log_Gl.mvcc_table;

  // curr_mvcc_info->id must be valid too!
  if (MVCCID_IS_VALID (curr_mvcc_info->id))
    {
      mvcc_subid = mvcc_table->get_new_mvccid ();
    }
  else
    {
      mvcc_table->get_two_new_mvccid (curr_mvcc_info->id, mvcc_subid);
    }

  return logtb_assign_subtransaction_mvccid (thread_p, curr_mvcc_info, mvcc_subid);
}

/*
 * logtb_assign_subtransaction_mvccid () - Assign sub-transaction MVCCID.
 *
 * return	       : Error code.
 * thread_p (in)       : Thread entry.
 * curr_mvcc_info (in) : Current transaction MVCC information.
 * mvcc_subid (in)     : Sub-transaction MVCCID.
 */
static int
logtb_assign_subtransaction_mvccid (THREAD_ENTRY * thread_p, MVCC_INFO * curr_mvcc_info, MVCCID mvcc_subid)
{
  assert (curr_mvcc_info != NULL);
  assert (MVCCID_IS_VALID (curr_mvcc_info->id));

  if (curr_mvcc_info->sub_ids == NULL)
    {
      curr_mvcc_info->sub_ids = (MVCCID *) malloc (OR_MVCCID_SIZE * 10);
      if (curr_mvcc_info->sub_ids == NULL)
	{
	  er_set (ER_ERROR_SEVERITY, ARG_FILE_LINE, ER_OUT_OF_VIRTUAL_MEMORY, 1, sizeof (MVCCID) * 10);
	  return ER_OUT_OF_VIRTUAL_MEMORY;
	}
      curr_mvcc_info->count_sub_ids = 0;
      curr_mvcc_info->max_sub_ids = 10;
    }
  else if (curr_mvcc_info->count_sub_ids >= curr_mvcc_info->max_sub_ids)
    {
      curr_mvcc_info->sub_ids =
	(MVCCID *) realloc (curr_mvcc_info->sub_ids, OR_MVCCID_SIZE * (curr_mvcc_info->max_sub_ids + 10));
      if (curr_mvcc_info->sub_ids == NULL)
	{
	  er_set (ER_ERROR_SEVERITY, ARG_FILE_LINE, ER_OUT_OF_VIRTUAL_MEMORY, 1,
		  (size_t) (OR_MVCCID_SIZE * (curr_mvcc_info->max_sub_ids + 10)));
	  return ER_OUT_OF_VIRTUAL_MEMORY;
	}
      curr_mvcc_info->max_sub_ids += 10;
    }

  curr_mvcc_info->sub_ids[curr_mvcc_info->count_sub_ids] = mvcc_subid;
  curr_mvcc_info->count_sub_ids++;
  curr_mvcc_info->is_sub_active = true;

  return NO_ERROR;
}

/*
 * logtb_complete_sub_mvcc () - Called at end of sub-transaction
 *
 * return	  : Void.
 * thread_p (in)  : Thread entry.
 * tdes (in)	  : Transaction descriptor.
 */
void
logtb_complete_sub_mvcc (THREAD_ENTRY * thread_p, LOG_TDES * tdes)
{
  MVCC_INFO *curr_mvcc_info = NULL;
  MVCCID mvcc_sub_id;
  mvcctable *mvcc_table = &log_Gl.mvcc_table;

  assert (tdes != NULL);

  curr_mvcc_info = &tdes->mvccinfo;
  mvcc_sub_id = curr_mvcc_info->sub_ids[curr_mvcc_info->count_sub_ids - 1];

  mvcc_table->complete_sub_mvcc (mvcc_sub_id);

  curr_mvcc_info->is_sub_active = false;
  if (tdes->mvccinfo.snapshot.valid)
    {
      /* adjust snapshot to reflect committed sub-transaction, since the parent transaction didn't finished yet */
      MVCC_SNAPSHOT *snapshot = &tdes->mvccinfo.snapshot;
      if (mvcc_sub_id >= snapshot->highest_completed_mvccid)
	{
	  snapshot->highest_completed_mvccid = mvcc_sub_id;
	  MVCCID_FORWARD (snapshot->highest_completed_mvccid);
	}
      snapshot->m_active_mvccs.set_inactive_mvccid (mvcc_sub_id);
    }
}

/*
 * logtb_global_unique_stat_alloc () - allocate a new structure of unique
 *				       statistics for a btree
 *   returns: new pointer or NULL on error
 */
static void *
logtb_global_unique_stat_alloc (void)
{
  GLOBAL_UNIQUE_STATS *unique_stat;

  unique_stat = (GLOBAL_UNIQUE_STATS *) malloc (sizeof (GLOBAL_UNIQUE_STATS));
  if (unique_stat == NULL)
    {
      er_set (ER_ERROR_SEVERITY, ARG_FILE_LINE, ER_OUT_OF_VIRTUAL_MEMORY, 1, sizeof (GLOBAL_UNIQUE_STATS));
      return NULL;
    }

  pthread_mutex_init (&unique_stat->mutex, NULL);
  return (void *) unique_stat;
}

/*
 * logtb_global_unique_stat_free () - free a global unique statistics of a btree
 *   returns: error code or NO_ERROR
 *   unique_stat(in): global unique statistics entry to free
 *		      (GLOBAL_UNIQUE_STATS)
 */
static int
logtb_global_unique_stat_free (void *unique_stat)
{
  if (unique_stat != NULL)
    {
      pthread_mutex_destroy (&((GLOBAL_UNIQUE_STATS *) unique_stat)->mutex);
      free (unique_stat);
      return NO_ERROR;
    }
  else
    {
      return ER_FAILED;
    }
}

/*
 * logtb_global_unique_stat_init () - initialize global unique statistics element
 *   returns: error code or NO_ERROR
 *   unique_stat(in): global unique statistics element
 */
static int
logtb_global_unique_stat_init (void *unique_stat)
{
  GLOBAL_UNIQUE_STATS *unique_stat_p = (GLOBAL_UNIQUE_STATS *) unique_stat;

  if (unique_stat == NULL)
    {
      return ER_FAILED;
    }

  /* initialize fields */
  BTID_SET_NULL (&unique_stat_p->btid);
  unique_stat_p->unique_stats.num_nulls = 0;
  unique_stat_p->unique_stats.num_keys = 0;
  unique_stat_p->unique_stats.num_oids = 0;
  LSA_SET_NULL (&unique_stat_p->last_log_lsa);

  return NO_ERROR;
}

/*
 * logtb_global_unique_stat_key_copy () - copy a global unique statistics key
 *   returns: error code or NO_ERROR
 *   src(in): source
 *   dest(in): destination
 */
static int
logtb_global_unique_stat_key_copy (void *src, void *dest)
{
  if (src == NULL || dest == NULL)
    {
      return ER_FAILED;
    }

  BTID_COPY ((BTID *) dest, (BTID *) src);

  /* all ok */
  return NO_ERROR;
}

/*
 * logtb_initialize_global_unique_stats_table () - Creates and initializes
 *						   global structure for global
 *						   unique statistics
 *   return: error code
 *   thread_p  (in) :
 */
int
logtb_initialize_global_unique_stats_table (THREAD_ENTRY * thread_p)
{
  int ret = NO_ERROR;
  LF_ENTRY_DESCRIPTOR *edesc = &log_Gl.unique_stats_table.unique_stats_descriptor;

  if (log_Gl.unique_stats_table.initialized)
    {
      return NO_ERROR;
    }
  edesc->of_local_next = offsetof (GLOBAL_UNIQUE_STATS, stack);
  edesc->of_next = offsetof (GLOBAL_UNIQUE_STATS, next);
  edesc->of_del_tran_id = offsetof (GLOBAL_UNIQUE_STATS, del_id);
  edesc->of_key = offsetof (GLOBAL_UNIQUE_STATS, btid);
  edesc->of_mutex = offsetof (GLOBAL_UNIQUE_STATS, mutex);
  edesc->using_mutex = LF_EM_USING_MUTEX;
  edesc->f_alloc = logtb_global_unique_stat_alloc;
  edesc->f_free = logtb_global_unique_stat_free;
  edesc->f_init = logtb_global_unique_stat_init;
  edesc->f_uninit = NULL;
  edesc->f_key_copy = logtb_global_unique_stat_key_copy;
  edesc->f_key_cmp = btree_compare_btids;
  edesc->f_hash = btree_hash_btid;
  edesc->f_duplicate = NULL;

  /* initialize freelist */
  ret = lf_freelist_init (&log_Gl.unique_stats_table.unique_stats_freelist, 1, 100, edesc, &global_unique_stats_Ts);
  if (ret != NO_ERROR)
    {
      return ret;
    }

  /* initialize hash table */
  ret =
    lf_hash_init (&log_Gl.unique_stats_table.unique_stats_hash, &log_Gl.unique_stats_table.unique_stats_freelist,
		  GLOBAL_UNIQUE_STATS_HASH_SIZE, edesc);
  if (ret != NO_ERROR)
    {
      lf_hash_destroy (&log_Gl.unique_stats_table.unique_stats_hash);
      return ret;
    }

  LSA_SET_NULL (&log_Gl.unique_stats_table.curr_rcv_rec_lsa);
  log_Gl.unique_stats_table.initialized = true;

  return ret;
}

/*
 * logtb_finalize_global_unique_stats_table () - Finalize global structure for
 *						 global unique statistics
 *   return: error code
 *   thread_p  (in) :
 */
void
logtb_finalize_global_unique_stats_table (THREAD_ENTRY * thread_p)
{
  if (log_Gl.unique_stats_table.initialized)
    {
      /* destroy hash and freelist */
      lf_hash_destroy (&log_Gl.unique_stats_table.unique_stats_hash);
      lf_freelist_destroy (&log_Gl.unique_stats_table.unique_stats_freelist);

      log_Gl.unique_stats_table.initialized = false;
    }
}

/*
 * logtb_get_global_unique_stats_entry () - returns the entry into the global
 *					    unique statistics associated with
 *					    the given btid
 *   return: the entry associated with btid or NULL in case of error
 *   thread_p  (in) :
 *   btid (in) : the btree id for which the entry will be returned
 *   load_at_creation (in) : if true and there is no entry in hash for btid then
 *			     load statistics from btree header into hash
 *
 *    NOTE: The statistics are searched in the global hash. If they are found
 *	    then the found entry is returned. Otherwise a new entry will be
 *	    created and inserted into hash. If load_at_creation is true then the
 *	    statistics will be loaded from btree header.
 *
 *    NOTE: !!! DO NOT CALL THIS FUNCTION IF YOU HAVE A LATCH ON THE BTREE
 *          HEADER. THIS CAN CAUSE A DEADLOCK BETWEEN THE LATCH AND THE MUTEX !!!
 */
static GLOBAL_UNIQUE_STATS *
logtb_get_global_unique_stats_entry (THREAD_ENTRY * thread_p, BTID * btid, bool load_at_creation)
{
  int error_code = NO_ERROR;
  LF_TRAN_ENTRY *t_entry = thread_get_tran_entry (thread_p, THREAD_TS_GLOBAL_UNIQUE_STATS);
  GLOBAL_UNIQUE_STATS *stats = NULL;
  int num_oids, num_nulls, num_keys;

  assert (btid != NULL);

#if !defined(NDEBUG)
  {
    VPID root_vpid;
    root_vpid.pageid = btid->root_pageid;
    root_vpid.volid = btid->vfid.volid;
    assert (!pgbuf_is_page_fixed_by_thread (thread_p, &root_vpid));
  }
#endif

  error_code = lf_hash_find (t_entry, &log_Gl.unique_stats_table.unique_stats_hash, btid, (void **) &stats);
  if (error_code != NO_ERROR)
    {
      return NULL;
    }
  if (stats == NULL)
    {
      if (load_at_creation)
	{
	  error_code = btree_get_unique_statistics (thread_p, btid, &num_oids, &num_nulls, &num_keys);
	  if (error_code != NO_ERROR)
	    {
	      return NULL;
	    }
	}
      error_code =
	lf_hash_find_or_insert (t_entry, &log_Gl.unique_stats_table.unique_stats_hash, btid, (void **) &stats, NULL);
      if (error_code != NO_ERROR || stats == NULL)
	{
	  return NULL;
	}
      if (load_at_creation)
	{
	  stats->unique_stats.num_oids = num_oids;
	  stats->unique_stats.num_nulls = num_nulls;
	  stats->unique_stats.num_keys = num_keys;
	}
    }

  return stats;
}

/*
 * logtb_get_global_unique_stats () - returns the global unique statistics for
 *				      the given btid
 *   return: error code
 *   thread_p  (in) :
 *   btid (in) : the btree id for which the statistics will be returned
 *   num_oids (in) : address of an integer that will receive the global number
 *		     of oids for the given btid
 *   num_nulls (in) : address of an integer that will receive the global number
 *		     of nulls for the given btid
 *   num_keys (in) : address of an integer that will receive the global number
 *		     of keys for the given btid
 */
int
logtb_get_global_unique_stats (THREAD_ENTRY * thread_p, BTID * btid, int *num_oids, int *num_nulls, int *num_keys)
{
  int error_code = NO_ERROR;
  GLOBAL_UNIQUE_STATS *stats = NULL;

  assert (btid != NULL);

  stats = logtb_get_global_unique_stats_entry (thread_p, btid, true);
  if (stats == NULL)
    {
      return ER_FAILED;
    }

  *num_oids = stats->unique_stats.num_oids;
  *num_nulls = stats->unique_stats.num_nulls;
  *num_keys = stats->unique_stats.num_keys;

  pthread_mutex_unlock (&stats->mutex);

  return error_code;
}

/*
 * logtb_rv_update_global_unique_stats_by_abs () - updates the global unique
 *						   statistics associated with
 *						   the given btid by absolute
 *						   values. used for recovery.
 *   return: error code
 *   thread_p  (in) :
 *   btid (in) : the btree id for which the statistics will be updated
 *   num_oids (in) : the new number of oids
 *   num_nulls (in) : the new number of nulls
 *   num_keys (in) : the new number of keys
 */
int
logtb_rv_update_global_unique_stats_by_abs (THREAD_ENTRY * thread_p, BTID * btid, int num_oids, int num_nulls,
					    int num_keys)
{
  int error_code = NO_ERROR;
  GLOBAL_UNIQUE_STATS *stats = NULL;

  /* Because we update the statistics with absolute values (this means that we override old values) we don't need to
   * load from btree header old values and, therefore, we give a 'false' value to 'load_at_creation' parameter */
  stats = logtb_get_global_unique_stats_entry (thread_p, btid, false);
  if (stats == NULL)
    {
      return ER_FAILED;
    }

  if (!LSA_ISNULL (&log_Gl.unique_stats_table.curr_rcv_rec_lsa))
    {
      /* Here we assume that we are at recovery stage */
      LSA_COPY (&stats->last_log_lsa, &log_Gl.unique_stats_table.curr_rcv_rec_lsa);
    }

  if (prm_get_bool_value (PRM_ID_LOG_UNIQUE_STATS))
    {
      _er_log_debug (ARG_FILE_LINE,
		     "Update stats for index (%d, %d|%d) to nulls=%d, oids=%d, keys=%d. LSA=%lld|%d.\n",
		     btid->root_pageid, btid->vfid.volid, btid->vfid.fileid, num_nulls, num_oids, num_keys,
		     (long long int) stats->last_log_lsa.pageid, (int) stats->last_log_lsa.offset);
    }

  stats->unique_stats.num_oids = num_oids;
  stats->unique_stats.num_nulls = num_nulls;
  stats->unique_stats.num_keys = num_keys;

  pthread_mutex_unlock (&stats->mutex);

  return error_code;
}

/*
 * logtb_update_global_unique_stats_by_delta () - updates the global unique
 *						  statistics associated with the
 *						  given btid by delta values
 *   return: error code
 *   thread_p  (in) :
 *   btid (in) : the btree id for which the statistics will be updated
 *   oid_delta (in) : the delta of oids that will be added
 *   null_delta (in) : the delta of nulls that will be added
 *   key_delta (in) : the delta of keys that will be added
 *   log (in) : true if we need to log the changes
 */
int
logtb_update_global_unique_stats_by_delta (THREAD_ENTRY * thread_p, BTID * btid, int oid_delta, int null_delta,
					   int key_delta, bool log)
{
  int error_code = NO_ERROR;
  GLOBAL_UNIQUE_STATS *stats = NULL;
  LOG_TDES *tdes = LOG_FIND_CURRENT_TDES (thread_p);
  int num_oids, num_nulls, num_keys;

  if (oid_delta == 0 && key_delta == 0 && null_delta == 0)
    {
      return NO_ERROR;
    }

  stats = logtb_get_global_unique_stats_entry (thread_p, btid, true);
  if (stats == NULL)
    {
      return ER_FAILED;
    }

  num_oids = stats->unique_stats.num_oids + oid_delta;
  num_nulls = stats->unique_stats.num_nulls + null_delta;
  num_keys = stats->unique_stats.num_keys + key_delta;

  if (log)
    {
      RECDES undo_rec, redo_rec;
      char undo_rec_buf[(3 * OR_INT_SIZE) + OR_BTID_ALIGNED_SIZE + BTREE_MAX_ALIGN], *datap = NULL;
      char redo_rec_buf[(3 * OR_INT_SIZE) + OR_BTID_ALIGNED_SIZE + BTREE_MAX_ALIGN];

      /* although we don't change the btree header, we still need to log here the new values of statistics so that they
       * can be recovered at recover stage. For undo purposes we log the increments. */
      undo_rec.data = NULL;
      undo_rec.area_size = 3 * OR_INT_SIZE + OR_BTID_ALIGNED_SIZE;
      undo_rec.data = PTR_ALIGN (undo_rec_buf, BTREE_MAX_ALIGN);

      undo_rec.length = 0;
      datap = (char *) undo_rec.data;
      OR_PUT_BTID (datap, btid);
      datap += OR_BTID_ALIGNED_SIZE;
      OR_PUT_INT (datap, null_delta);
      datap += OR_INT_SIZE;
      OR_PUT_INT (datap, oid_delta);
      datap += OR_INT_SIZE;
      OR_PUT_INT (datap, key_delta);
      datap += OR_INT_SIZE;
      undo_rec.length = CAST_BUFLEN (datap - undo_rec.data);

      redo_rec.data = NULL;
      redo_rec.area_size = 3 * OR_INT_SIZE + OR_BTID_ALIGNED_SIZE;
      redo_rec.data = PTR_ALIGN (redo_rec_buf, BTREE_MAX_ALIGN);

      redo_rec.length = 0;
      datap = (char *) redo_rec.data;
      OR_PUT_BTID (datap, btid);
      datap += OR_BTID_ALIGNED_SIZE;
      OR_PUT_INT (datap, num_nulls);
      datap += OR_INT_SIZE;
      OR_PUT_INT (datap, num_oids);
      datap += OR_INT_SIZE;
      OR_PUT_INT (datap, num_keys);
      datap += OR_INT_SIZE;
      redo_rec.length = CAST_BUFLEN (datap - redo_rec.data);

      log_append_undoredo_data2 (thread_p, RVBT_LOG_GLOBAL_UNIQUE_STATS_COMMIT, NULL, NULL, HEADER, undo_rec.length,
				 redo_rec.length, undo_rec.data, redo_rec.data);
      LSA_COPY (&stats->last_log_lsa, &tdes->tail_lsa);
    }
  else if (!LSA_ISNULL (&log_Gl.unique_stats_table.curr_rcv_rec_lsa))
    {
      /* Here we assume that we are at recovery stage */
      LSA_COPY (&stats->last_log_lsa, &log_Gl.unique_stats_table.curr_rcv_rec_lsa);
    }

  if (prm_get_bool_value (PRM_ID_LOG_UNIQUE_STATS))
    {
      _er_log_debug (ARG_FILE_LINE,
		     "Update stats for index (%d, %d|%d) by nulls=%d, "
		     "oids=%d, keys=%d to nulls=%d, oids=%d, keys=%d. LSA=%lld|%d.\n", btid->root_pageid,
		     btid->vfid.volid, btid->vfid.fileid, null_delta, oid_delta, key_delta, num_nulls, num_oids,
		     num_keys, (long long int) stats->last_log_lsa.pageid, (int) stats->last_log_lsa.offset);
    }

  stats->unique_stats.num_oids = num_oids;
  stats->unique_stats.num_nulls = num_nulls;
  stats->unique_stats.num_keys = num_keys;

  pthread_mutex_unlock (&stats->mutex);

  return error_code;
}

/*
 * logtb_delete_global_unique_stats () - deletes the entry associated with
 *					 the given btid from global unique
 *					 statistics hash
 *   return: error code
 *   thread_p  (in) :
 *   btid (in) : the btree id for which the statistics entry will be deleted
 */
int
logtb_delete_global_unique_stats (THREAD_ENTRY * thread_p, BTID * btid)
{
  LF_TRAN_ENTRY *t_entry = thread_get_tran_entry (thread_p, THREAD_TS_GLOBAL_UNIQUE_STATS);
  int error = NO_ERROR;

  assert (!BTID_IS_NULL (btid));

#if !defined(NDEBUG)
  {
    VPID root_vpid;
    root_vpid.pageid = btid->root_pageid;
    root_vpid.volid = btid->vfid.volid;
    assert (!pgbuf_is_page_fixed_by_thread (thread_p, &root_vpid));
  }
#endif

  error = lf_hash_delete (t_entry, &log_Gl.unique_stats_table.unique_stats_hash, btid, NULL);
  if (error != NO_ERROR)
    {
      return error;
    }

  return NO_ERROR;
}

/*
 * logtb_reflect_global_unique_stats_to_btree () - reflects the global
 *						   statistics into the btree
 *						   header
 *   return: error code
 *   thread_p  (in) :
 */
int
logtb_reflect_global_unique_stats_to_btree (THREAD_ENTRY * thread_p)
{
  int error = NO_ERROR;
  LF_HASH_TABLE_ITERATOR it;
  LF_TRAN_ENTRY *t_entry = thread_get_tran_entry (thread_p, THREAD_TS_GLOBAL_UNIQUE_STATS);
  GLOBAL_UNIQUE_STATS *stats = NULL;

  if (!log_Gl.unique_stats_table.initialized)
    {
      return NO_ERROR;
    }

  // reflecting stats should not be interrupted
  bool save_check_interrupt = logtb_set_check_interrupt (thread_p, false);

  lf_hash_create_iterator (&it, t_entry, &log_Gl.unique_stats_table.unique_stats_hash);
  for (stats = (GLOBAL_UNIQUE_STATS *) lf_hash_iterate (&it); stats != NULL;
       stats = (GLOBAL_UNIQUE_STATS *) lf_hash_iterate (&it))
    {
      /* reflect only if some changes were logged */
      if (!LSA_ISNULL (&stats->last_log_lsa))
	{
	  error = btree_reflect_global_unique_statistics (thread_p, stats, false);
	  if (error != NO_ERROR)
	    {
	      ASSERT_ERROR ();

	      // must unlock entry
	      pthread_mutex_unlock (&stats->mutex);

	      // finish transaction
	      lf_tran_end_with_mb (t_entry);
	      break;
	    }
	  LSA_SET_NULL (&stats->last_log_lsa);
	}
    }

  (void) logtb_set_check_interrupt (thread_p, save_check_interrupt);

  return error;
}

/*
 * logtb_does_active_user_exist - check whether the specified user is active user
 * 			or not. active user means it is in trantable now.
 *
 * return: true for existed
 *    thread_p(in):
 *    user_name(in): the specified user name
 *
 */
bool
xlogtb_does_active_user_exist (THREAD_ENTRY * thread_p, const char *user_name)
{
  int i;
  LOG_TDES *tdes;		/* Transaction descriptor */
  bool existed = false;

  TR_TABLE_CS_ENTER_READ_MODE (thread_p);

  for (i = 0; i < NUM_TOTAL_TRAN_INDICES; i++)
    {
      tdes = log_Gl.trantable.all_tdes[i];
      if (tdes != NULL && tdes->is_user_active && strcmp (tdes->client.get_db_user (), user_name) == 0)
	{
	  existed = true;
	  break;
	}
    }
  TR_TABLE_CS_EXIT (thread_p);

  return existed;
}

#if !defined (NDEBUG) && !defined (WINDOWS)
int
logtb_collect_local_clients (int **local_clients_pids)
{
  LOG_TDES *tdes;		/* Transaction descriptor */
  int i, num_client;
  int *table;

  *local_clients_pids = NULL;

  table = (int *) malloc (NUM_TOTAL_TRAN_INDICES * sizeof (int));
  if (table == NULL)
    {
      return ER_FAILED;
    }

  memset (table, 0, NUM_TOTAL_TRAN_INDICES * sizeof (int));

  for (i = 0, num_client = 0; i < NUM_TOTAL_TRAN_INDICES; i++)
    {
      tdes = log_Gl.trantable.all_tdes[i];
      if (tdes != NULL && tdes->client.process_id > 0 && !tdes->client.host_name.empty ()
	  && (strcmp (tdes->client.get_host_name (), boot_Host_name) == 0
	      || strcmp (tdes->client.get_host_name (), "localhost") == 0))
	{
	  table[num_client++] = tdes->client.process_id;
	}
    }

  *local_clients_pids = table;
  return num_client;
}
#endif /* !defined (NDEBUG) && !defined (WINDOWS) */

/*
 * logtb_descriptors_start_scan () -  start scan function for tran descriptors
 *   return: NO_ERROR, or ER_code
 *
 *   thread_p(in):
 *   type(in):
 *   arg_values(in):
 *   arg_cnt(in):
 *   ptr(in/out):
 */
int
logtb_descriptors_start_scan (THREAD_ENTRY * thread_p, int type, DB_VALUE ** arg_values, int arg_cnt, void **ptr)
{
  SHOWSTMT_ARRAY_CONTEXT *ctx = NULL;
  int i, idx, msecs, error = NO_ERROR;
  char buf[512];
  const char *str;
  time_t tval;
  INT64 i64val;
  XASL_ID xasl_val;
  DB_DATETIME time_val;
  void *ptr_val;
  LOG_TDES *tdes;
  DB_VALUE *vals = NULL;
  const int num_cols = 46;

  *ptr = NULL;

  ctx = showstmt_alloc_array_context (thread_p, NUM_TOTAL_TRAN_INDICES, num_cols);
  if (ctx == NULL)
    {
      error = er_errid ();
      return error;
    }

  TR_TABLE_CS_ENTER_READ_MODE (thread_p);

  for (i = 0; i < NUM_TOTAL_TRAN_INDICES; i++)
    {
      tdes = log_Gl.trantable.all_tdes[i];
      if (tdes == NULL || tdes->trid == NULL_TRANID)
	{
	  /* The index is not assigned or is system transaction (no-client) */
	  continue;
	}

      idx = 0;
      vals = showstmt_alloc_tuple_in_context (thread_p, ctx);
      if (vals == NULL)
	{
	  error = er_errid ();
	  goto exit_on_error;
	}

      /* Tran_index */
      db_make_int (&vals[idx], tdes->tran_index);
      idx++;

      /* Tran_id */
      db_make_int (&vals[idx], tdes->trid);
      idx++;

      /* Is_loose_end */
      db_make_int (&vals[idx], tdes->isloose_end);
      idx++;

      /* State */
      db_make_string_by_const_str (&vals[idx], log_state_short_string (tdes->state));
      idx++;

      /* isolation */
      db_make_string_by_const_str (&vals[idx], log_isolation_string (tdes->isolation));
      idx++;

      /* Wait_msecs */
      db_make_int (&vals[idx], tdes->wait_msecs);
      idx++;

      /* Head_lsa */
      lsa_to_string (buf, sizeof (buf), &tdes->head_lsa);
      error = db_make_string_copy (&vals[idx], buf);
      idx++;
      if (error != NO_ERROR)
	{
	  goto exit_on_error;
	}

      /* Tail_lsa */
      lsa_to_string (buf, sizeof (buf), &tdes->tail_lsa);
      error = db_make_string_copy (&vals[idx], buf);
      idx++;
      if (error != NO_ERROR)
	{
	  goto exit_on_error;
	}

      /* Undo_next_lsa */
      lsa_to_string (buf, sizeof (buf), &tdes->undo_nxlsa);
      error = db_make_string_copy (&vals[idx], buf);
      idx++;
      if (error != NO_ERROR)
	{
	  goto exit_on_error;
	}

      /* Postpone_next_lsa */
      lsa_to_string (buf, sizeof (buf), &tdes->posp_nxlsa);
      error = db_make_string_copy (&vals[idx], buf);
      idx++;
      if (error != NO_ERROR)
	{
	  goto exit_on_error;
	}

      /* Savepoint_lsa */
      lsa_to_string (buf, sizeof (buf), &tdes->savept_lsa);
      error = db_make_string_copy (&vals[idx], buf);
      idx++;
      if (error != NO_ERROR)
	{
	  goto exit_on_error;
	}

      /* Topop_lsa */
      lsa_to_string (buf, sizeof (buf), &tdes->topop_lsa);
      error = db_make_string_copy (&vals[idx], buf);
      idx++;
      if (error != NO_ERROR)
	{
	  goto exit_on_error;
	}

      /* Tail_top_result_lsa */
      lsa_to_string (buf, sizeof (buf), &tdes->tail_topresult_lsa);
      error = db_make_string_copy (&vals[idx], buf);
      idx++;
      if (error != NO_ERROR)
	{
	  goto exit_on_error;
	}

      /* Client_id */
      db_make_int (&vals[idx], tdes->client_id);
      idx++;

      /* Client_type */
      str = boot_client_type_to_string ((BOOT_CLIENT_TYPE) tdes->client.client_type);
      error = db_make_string_copy (&vals[idx], str);
      idx++;
      if (error != NO_ERROR)
	{
	  goto exit_on_error;
	}

      /* Client_info */
      error = db_make_string_copy (&vals[idx], tdes->client.get_client_info ());
      idx++;
      if (error != NO_ERROR)
	{
	  goto exit_on_error;
	}

      /* Client_db_user */
      error = db_make_string_copy (&vals[idx], tdes->client.get_db_user ());
      idx++;
      if (error != NO_ERROR)
	{
	  goto exit_on_error;
	}

      /* Client_program */
      error = db_make_string_copy (&vals[idx], tdes->client.get_program_name ());
      idx++;
      if (error != NO_ERROR)
	{
	  goto exit_on_error;
	}

      /* Client_login_user */
      error = db_make_string_copy (&vals[idx], tdes->client.get_login_name ());
      idx++;
      if (error != NO_ERROR)
	{
	  goto exit_on_error;
	}

      /* Client_host */
      error = db_make_string_copy (&vals[idx], tdes->client.get_host_name ());
      idx++;
      if (error != NO_ERROR)
	{
	  goto exit_on_error;
	}

      /* Client_pid */
      db_make_int (&vals[idx], tdes->client.process_id);
      idx++;

      /* Topop_depth */
      db_make_int (&vals[idx], tdes->topops.last + 1);
      idx++;

      /* Num_unique_btrees */
      db_make_int (&vals[idx], tdes->num_unique_btrees);
      idx++;

      /* Max_unique_btrees */
      db_make_int (&vals[idx], tdes->max_unique_btrees);
      idx++;

      /* Interrupt */
      db_make_int (&vals[idx], tdes->interrupt);
      idx++;

      /* Num_transient_classnames */
      db_make_int (&vals[idx], tdes->num_transient_classnames);
      idx++;

      // todo - replace fields with new system values
      // -->
      /* Repl_max_records */
      db_make_int (&vals[idx], 0);
      idx++;

      /* Repl_records */
      db_make_null (&vals[idx]);
      idx++;

      /* Repl_current_index */
      db_make_int (&vals[idx], 0);
      idx++;

      /* Repl_append_index */
      db_make_int (&vals[idx], 0);
      idx++;

      /* Repl_flush_marked_index */
      db_make_int (&vals[idx], 0);
      idx++;

      /* Repl_insert_lsa */
      db_make_null (&vals[idx]);
      idx++;

      /* Repl_update_lsa */
      db_make_null (&vals[idx]);
      idx++;


      /* First_save_entry */
      db_make_null (&vals[idx]);
      idx++;
      // <--
      // todo - replace fields with new system values

      /* Tran_unique_stats */
      ptr_val = tdes->tran_unique_stats;
      if (ptr_val == NULL)
	{
	  db_make_null (&vals[idx]);
	}
      else
	{
	  snprintf (buf, sizeof (buf), "0x%08" PRIx64, (UINT64) ptr_val);
	  error = db_make_string_copy (&vals[idx], buf);
	  if (error != NO_ERROR)
	    {
	      goto exit_on_error;
	    }
	}
      idx++;

      /* modified class list */
      if (tdes->m_modified_classes.empty ())
	{
	  db_make_null (&vals[idx]);
	}
      else
	{
	  (void) db_make_string (&vals[idx], tdes->m_modified_classes.to_string ());
	  vals[idx].need_clear = true;
	}
      idx++;

      /* Num_temp_files */
      db_make_int (&vals[idx], file_get_tran_num_temp_files (thread_p));
      idx++;

      /* Waiting_for_res */
      ptr_val = tdes->waiting_for_res;
      if (ptr_val == NULL)
	{
	  db_make_null (&vals[idx]);
	}
      else
	{
	  snprintf (buf, sizeof (buf), "0x%08" PRIx64, (UINT64) ptr_val);
	  error = db_make_string_copy (&vals[idx], buf);
	  if (error != NO_ERROR)
	    {
	      goto exit_on_error;
	    }
	}
      idx++;

      /* Has_deadlock_priority */
      db_make_int (&vals[idx], tdes->has_deadlock_priority);
      idx++;

      /* Suppress_replication */
      db_make_int (&vals[idx], tdes->replication_log_generator.is_row_replication_disabled ()? 1 : 0);
      idx++;

      /* Query_timeout */
      i64val = tdes->query_timeout;
      if (i64val <= 0)
	{
	  db_make_null (&vals[idx]);
	}
      else
	{
	  tval = i64val / 1000;
	  msecs = i64val % 1000;
	  db_localdatetime_msec (&tval, msecs, &time_val);
	  db_make_datetime (&vals[idx], &time_val);
	}
      idx++;

      /* Query_start_time */
      i64val = tdes->query_start_time;
      if (i64val <= 0)
	{
	  db_make_null (&vals[idx]);
	}
      else
	{
	  tval = i64val / 1000;
	  msecs = i64val % 1000;
	  db_localdatetime_msec (&tval, msecs, &time_val);
	  db_make_datetime (&vals[idx], &time_val);
	}
      idx++;

      /* Tran_start_time */
      i64val = tdes->tran_start_time;
      if (i64val <= 0)
	{
	  db_make_null (&vals[idx]);
	}
      else
	{
	  tval = i64val / 1000;
	  msecs = i64val % 1000;
	  db_localdatetime_msec (&tval, msecs, &time_val);
	  db_make_datetime (&vals[idx], &time_val);
	}
      idx++;

      /* Xasl_id */
      XASL_ID_COPY (&xasl_val, &tdes->xasl_id);
      if (XASL_ID_IS_NULL (&xasl_val))
	{
	  db_make_null (&vals[idx]);
	}
      else
	{
	  snprintf (buf, sizeof (buf), "sha1 = %08x | %08x | %08x | %08x | %08x, time_stored = %d sec %d usec",
		    SHA1_AS_ARGS (&xasl_val.sha1), CACHE_TIME_AS_ARGS (&xasl_val.time_stored));
	  error = db_make_string_copy (&vals[idx], buf);
	  if (error != NO_ERROR)
	    {
	      goto exit_on_error;
	    }
	}
      idx++;

      /* Disable_modifications */
      db_make_int (&vals[idx], tdes->disable_modifications);
      idx++;

      /* Abort_reason */
      str = tran_abort_reason_to_string (tdes->tran_abort_reason);
      db_make_string_by_const_str (&vals[idx], str);
      idx++;

      assert (idx == num_cols);
    }


  TR_TABLE_CS_EXIT (thread_p);

  *ptr = ctx;
  return NO_ERROR;

exit_on_error:
  TR_TABLE_CS_EXIT (thread_p);

  if (ctx != NULL)
    {
      showstmt_free_array_context (thread_p, ctx);
    }

  return error;
}

/*
 * tran_abort_reason_to_string() - return the string alias of enum value
 *
 *   return: constant string
 *
 *   val(in): the enum value
 */
const char *
tran_abort_reason_to_string (TRAN_ABORT_REASON val)
{
  switch (val)
    {
    case TRAN_NORMAL:
      return "NORMAL";
    case TRAN_ABORT_DUE_DEADLOCK:
      return "ABORT_DUE_DEADLOCK";
    case TRAN_ABORT_DUE_ROLLBACK_ON_ESCALATION:
      return "ABORT_DUE_ROLLBACK_ON_ESCALATION";
    }
  return "UNKNOWN";
}

/*
 * logtb_check_class_for_rr_isolation_err () - Check if the class have to be checked against serializable conflicts
 *
 * return		   : true if the class is not root/trigger/user class, otherwise false
 * class_oid (in)	   : Class object identifier.
 *
 * Note: Do not check system classes that are not part of catalog for rr isolation level error. Isolation consistency
 *	 is secured using locks anyway. These classes are in a way related to table schema's and can be accessed
 *	 before the actual classes. db_user instances are fetched to check authorizations, while db_root and db_trigger
 *	 are accessed when triggers are modified.
 *	 The RR isolation has to check if an instance that we want to lock was modified by concurrent transaction.
 *	 If the instance was modified, then this means we have an isolation conflict. The check must verify last
 *	 instance version visibility over transaction snapshot. The version is visible if and only if it was not
 *	 modified by concurrent transaction. To check visibility, we must first generate a transaction snapshot.
 *	 Since instances from these classes are accessed before locking tables, the snapshot is generated before
 *	 transaction is blocked on table lock. The results will then seem to be inconsistent with most cases when table
 *	 locks are acquired before snapshot.
 */
bool
logtb_check_class_for_rr_isolation_err (const OID * class_oid)
{
  assert (class_oid != NULL && !OID_ISNULL (class_oid));

  if (!oid_check_cached_class_oid (OID_CACHE_DB_ROOT_CLASS_ID, class_oid)
      && !oid_check_cached_class_oid (OID_CACHE_USER_CLASS_ID, class_oid)
      && !oid_check_cached_class_oid (OID_CACHE_TRIGGER_CLASS_ID, class_oid))
    {
      return true;
    }

  return false;
}

void
logtb_slam_transaction (THREAD_ENTRY * thread_p, int tran_index)
{
  logtb_set_tran_index_interrupt (thread_p, tran_index, true);
  er_set (ER_ERROR_SEVERITY, ARG_FILE_LINE, ER_CSS_CONN_SHUTDOWN, 0);
#if defined (SERVER_MODE)
  css_shutdown_conn_by_tran_index (tran_index);
#endif // SERVER_MODE
}

/*
 * logtb_check_kill_tran_auth () - User who is not DBA can kill only own transaction
 *   return: NO_ERROR or error code
 *   thread_p(in):
 *   tran_id(in):
 *   has_authorization(out):
 */
static int
logtb_check_kill_tran_auth (THREAD_ENTRY * thread_p, int tran_id, bool * has_authorization)
{
  const char *tran_client_name;
  const char *current_client_name;

  assert (has_authorization);

  *has_authorization = false;

  if (logtb_am_i_dba_client (thread_p) == true)
    {
      *has_authorization = true;
      return NO_ERROR;
    }

  tran_client_name = logtb_find_client_name (tran_id);
  current_client_name = logtb_find_current_client_name (thread_p);

  if (tran_client_name == NULL || current_client_name == NULL)
    {
      return ER_CSS_KILL_UNKNOWN_TRANSACTION;
    }

  if (strcasecmp (tran_client_name, current_client_name) == 0)
    {
      *has_authorization = true;
    }

  return NO_ERROR;
}

/*
 * xlogtb_kill_tran_index() - Kill given transaction.
 *   return:
 *   kill_tran_index(in):
 *   kill_user(in):
 *   kill_host(in):
 *   kill_pid(id):
 */
int
xlogtb_kill_tran_index (THREAD_ENTRY * thread_p, int kill_tran_index, char *kill_user_p, char *kill_host_p,
			int kill_pid)
{
  const char *slam_progname_p;	/* Client program name for tran */
  const char *slam_user_p;	/* Client user name for tran */
  const char *slam_host_p;	/* Client host for tran */
  int slam_pid;			/* Client process id for tran */
  bool signaled = false;
  int error_code = NO_ERROR;
  bool killed = false;
  size_t i;

  if (kill_tran_index == NULL_TRAN_INDEX || kill_user_p == NULL || kill_host_p == NULL || strcmp (kill_user_p, "") == 0
      || strcmp (kill_host_p, "") == 0)
    {
      /*
       * Not enough information to kill specific transaction..
       *
       * For now.. I am setting an er_set..since I have so many files out..and
       * I cannot compile more junk..
       */
      er_set (ER_ERROR_SEVERITY, ARG_FILE_LINE, ER_CSS_KILL_BAD_INTERFACE, 0);
      return ER_CSS_KILL_BAD_INTERFACE;
    }

  if (kill_tran_index == LOG_SYSTEM_TRAN_INDEX)
    {
      // cannot kill system transaction; not even if this is dba
      er_set (ER_ERROR_SEVERITY, ARG_FILE_LINE, ER_KILL_TR_NOT_ALLOWED, 1, kill_tran_index);
      return ER_KILL_TR_NOT_ALLOWED;
    }

  signaled = false;
  for (i = 0; i < LOGTB_RETRY_SLAM_MAX_TIMES && error_code == NO_ERROR && !killed; i++)
    {
      if (logtb_find_client_name_host_pid (kill_tran_index, &slam_progname_p, &slam_user_p, &slam_host_p, &slam_pid) !=
	  NO_ERROR)
	{
	  if (signaled == false)
	    {
	      er_set (ER_ERROR_SEVERITY, ARG_FILE_LINE, ER_CSS_KILL_UNKNOWN_TRANSACTION, 4, kill_tran_index,
		      kill_user_p, kill_host_p, kill_pid);
	      error_code = ER_CSS_KILL_UNKNOWN_TRANSACTION;
	    }
	  else
	    {
	      killed = true;
	    }
	  break;
	}

      if (kill_pid == slam_pid && strcmp (kill_user_p, slam_user_p) == 0 && strcmp (kill_host_p, slam_host_p) == 0)
	{
	  logtb_slam_transaction (thread_p, kill_tran_index);
	  signaled = true;
	}
      else
	{
	  if (signaled == false)
	    {
	      er_set (ER_ERROR_SEVERITY, ARG_FILE_LINE, ER_CSS_KILL_DOES_NOTMATCH, 8, kill_tran_index, kill_user_p,
		      kill_host_p, kill_pid, kill_tran_index, slam_user_p, slam_host_p, slam_pid);
	      error_code = ER_CSS_KILL_DOES_NOTMATCH;
	    }
	  else
	    {
	      killed = true;
	    }
	  break;
	}
      thread_sleep_for (std::chrono::seconds (1));
    }

  if (error_code == NO_ERROR && !killed)
    {
      error_code = ER_FAILED;	/* timeout */
    }

  return error_code;
}

/*
 * xlogtb_kill_or_interrupt_tran() -
 *   return:
 *   thread_p(in):
 *   tran_index(in):
 *   is_dba_group_member(in):
 *   kill_query_only(in):
 */
int
xlogtb_kill_or_interrupt_tran (THREAD_ENTRY * thread_p, int tran_index, bool is_dba_group_member, bool interrupt_only)
{
  int error;
  bool interrupt, has_authorization;
  bool is_trx_exists;
  KILLSTMT_TYPE kill_type;
  size_t i;

  if (tran_index == LOG_SYSTEM_TRAN_INDEX)
    {
      // cannot kill system transaction; not even if this is dba
      er_set (ER_ERROR_SEVERITY, ARG_FILE_LINE, ER_KILL_TR_NOT_ALLOWED, 1, tran_index);
      return ER_KILL_TR_NOT_ALLOWED;
    }

  if (!is_dba_group_member)
    {
      error = logtb_check_kill_tran_auth (thread_p, tran_index, &has_authorization);
      if (error != NO_ERROR)
	{
	  return error;
	}

      if (has_authorization == false)
	{
	  er_set (ER_ERROR_SEVERITY, ARG_FILE_LINE, ER_KILL_TR_NOT_ALLOWED, 1, tran_index);
	  return ER_KILL_TR_NOT_ALLOWED;
	}
    }

  is_trx_exists = logtb_set_tran_index_interrupt (thread_p, tran_index, true);

  kill_type = interrupt_only ? KILLSTMT_QUERY : KILLSTMT_TRAN;
  if (kill_type == KILLSTMT_TRAN)
    {
#if defined (SERVER_MODE)
      css_shutdown_conn_by_tran_index (tran_index);
#endif // SERVER_MODE
    }

  for (i = 0; i < LOGTB_RETRY_SLAM_MAX_TIMES; i++)
    {
      thread_sleep_for (std::chrono::seconds (1));

      if (logtb_find_interrupt (tran_index, &interrupt) != NO_ERROR)
	{
	  break;
	}
      if (interrupt == false)
	{
	  break;
	}
    }

  if (i == LOGTB_RETRY_SLAM_MAX_TIMES)
    {
      return ER_FAILED;		/* timeout */
    }

  if (is_trx_exists == false)
    {
      /*
       * Note that the following error will be ignored by
       * sthread_kill_or_interrupt_tran().
       */
      return ER_FAILED;
    }

  return NO_ERROR;
}

//
// logtb_find_thread_entry_mapfunc - function mapped over thread manager's entries to find thread belonging to given
//                                   transaction index
//
// thread_ref (in)   : thread entry
// stop_mapper (out) : output true to stop mapping
// tran_index (in)   : searched transaction index
// except_me (in)    : true to accept current transaction, false otherwise
// found_ptr (out)   : saves pointer to found thread entry
//
static void
logtb_find_thread_entry_mapfunc (THREAD_ENTRY & thread_ref, bool & stop_mapper, int tran_index, bool except_me,
				 REFPTR (THREAD_ENTRY, found_ptr))
{
  if (thread_ref.tran_index != tran_index)
    {
      // not this
      return;
    }
  if (except_me && thread_ref.is_on_current_thread ())
    {
      // not me
      return;
    }
  // found
  found_ptr = &thread_ref;
  stop_mapper = true;		// stop searching
}

//
// logtb_find_thread_by_tran_index - find thread entry by transaction index
//
// return          : NULL or pointer to found thread
// tran_index (in) : searched transaction index
//
THREAD_ENTRY *
logtb_find_thread_by_tran_index (int tran_index)
{
  THREAD_ENTRY *found_thread = NULL;
  thread_get_manager ()->map_entries (logtb_find_thread_entry_mapfunc, tran_index, false, found_thread);
  return found_thread;
}

//
// thread_find_entry_by_tran_index_except_me - find thread entry by transaction index; ignore current thread
//
// return          : NULL or pointer to found thread
// tran_index (in) : searched transaction index
//
THREAD_ENTRY *
logtb_find_thread_by_tran_index_except_me (int tran_index)
{
  THREAD_ENTRY *found_thread = NULL;
  thread_get_manager ()->map_entries (logtb_find_thread_entry_mapfunc, tran_index, true, found_thread);
  return found_thread;
}

#if defined (SERVER_MODE)
//
// logtb_wakeup_thread_with_tran_index - find thread by transaction index and wake it
//
// tran_index (in)    : searched transaction index
// resume_reason (in) : the reason thread is resumed
void
logtb_wakeup_thread_with_tran_index (int tran_index, thread_resume_suspend_status resume_reason)
{
  // find thread with transaction index; ignore current thread
  THREAD_ENTRY *thread_p = logtb_find_thread_by_tran_index_except_me (tran_index);
  if (thread_p == NULL)
    {
      // not found
      return;
    }

  thread_wakeup (thread_p, resume_reason);
}
#endif // SERVER_MODE

/*
 * logtb_get_current_tran_index() - get transaction index of current thread
 *   return:
 */
int
logtb_get_current_tran_index (void)
{
  THREAD_ENTRY *thread_p = thread_get_thread_entry_info ();
  assert (thread_p != NULL);

  return thread_p->tran_index;
}

/*
 * logtb_set_current_tran_index - set transaction index on current thread
 */
void
logtb_set_current_tran_index (THREAD_ENTRY * thread_p, int tran_index)
{
  if (thread_p == NULL)
    {
      thread_p = thread_get_thread_entry_info ();
    }
  thread_p->tran_index = tran_index;
}

/*
 * logtb_set_check_interrupt() -
 *   return:
 *   flag(in):
 */
bool
logtb_set_check_interrupt (THREAD_ENTRY * thread_p, bool flag)
{
#if defined (SERVER_MODE)
  bool old_val = true;

  if (BO_IS_SERVER_RESTARTED ())
    {
      if (thread_p == NULL)
	{
	  thread_p = thread_get_thread_entry_info ();
	}

      /* safe guard: vacuum workers should not check for interrupt */
      assert (flag == false || !VACUUM_IS_THREAD_VACUUM (thread_p));
      old_val = thread_p->check_interrupt;
      thread_p->check_interrupt = flag;
    }

  return old_val;
#else // not SERVER_MODE = SA_MODE
  return tran_set_check_interrupt (flag);
#endif // not SERVER_MODE = SA_MODE
}

/*
 * logtb_get_check_interrupt() -
 *   return:
 */
bool
logtb_get_check_interrupt (THREAD_ENTRY * thread_p)
{
#if defined (SERVER_MODE)
  bool ret_val = true;

  if (BO_IS_SERVER_RESTARTED ())
    {
      if (thread_p == NULL)
	{
	  thread_p = thread_get_thread_entry_info ();
	}

      ret_val = thread_p->check_interrupt;
    }

  return ret_val;
#else // not SERVER_MODE = SA_MODE
  return tran_get_check_interrupt ();
#endif // not SERVER_MODE = SA_MODE
}

LOG_TDES *
<<<<<<< HEAD
logtb_get_tdes (THREAD_ENTRY * thread_p)
{
  LOG_TDES *tdes = LOG_FIND_CURRENT_TDES (thread_p);
  assert (tdes != NULL);
  return tdes;
}
=======
logtb_get_system_tdes (THREAD_ENTRY * thread_p)
{
  if (thread_p == NULL)
    {
      thread_p = thread_get_thread_entry_info ();
    }
  // if requesting system tran_index and this is a system worker, return its own log_tdes
  if (thread_p->tran_index == LOG_SYSTEM_TRAN_INDEX && thread_p->get_system_tdes () != NULL)
    {
      return thread_p->get_system_tdes ()->get_tdes ();
    }
  else
    {
      return log_Gl.trantable.all_tdes[LOG_SYSTEM_TRAN_INDEX];
    }
}

// *INDENT-OFF*
// C++

bool
log_tdes::is_active_worker_transaction () const
{
  return tran_index > LOG_SYSTEM_TRAN_INDEX && tran_index < log_Gl.trantable.num_total_indices;
}

bool
log_tdes::is_system_transaction () const
{
  return tran_index == LOG_SYSTEM_TRAN_INDEX;
}

bool
log_tdes::is_system_main_transaction () const
{
  return is_system_transaction () && trid == LOG_SYSTEM_TRANID;
}

bool
log_tdes::is_system_worker_transaction () const
{
  return is_system_transaction () && trid < NULL_ATTRID;
}

bool
log_tdes::is_allowed_sysop () const
{
  return is_active_worker_transaction () || is_system_worker_transaction ();
}

bool
log_tdes::is_under_sysop () const
{
  return topops.last >= 0;
}

bool
log_tdes::is_allowed_undo () const
{
  return is_active_worker_transaction () || is_under_sysop ();
}

void
log_tdes::lock_topop ()
{
  if (LOG_ISRESTARTED () && is_active_worker_transaction ())
    {
      int r = rmutex_lock (NULL, &rmutex_topop);
      assert (r == NO_ERROR);
    }
}

void
log_tdes::unlock_topop ()
{
  if (LOG_ISRESTARTED () && is_active_worker_transaction ())
    {
      int r = rmutex_unlock (NULL, &rmutex_topop);
      assert (r == NO_ERROR);
    }
}

void
log_tdes::on_sysop_start ()
{
  assert (is_allowed_sysop ());
  if (is_system_worker_transaction () && topops.last < 0)
    {
      // make sure all links to previous records are lost
      assert (topops.last == -1);
      LSA_SET_NULL (&head_lsa);
      LSA_SET_NULL (&tail_lsa);
      LSA_SET_NULL (&undo_nxlsa);
      LSA_SET_NULL (&tail_topresult_lsa);
      LSA_SET_NULL (&rcv.tran_start_postpone_lsa);
      LSA_SET_NULL (&rcv.sysop_start_postpone_lsa);
    }
}

void
log_tdes::on_sysop_end ()
{
  assert (is_allowed_sysop ());
  if (is_system_worker_transaction() && topops.last < 0)
    {
      // make sure this system operation cannot be linked
      assert (topops.last == -1);
      LSA_SET_NULL (&head_lsa);
      LSA_SET_NULL (&tail_lsa);
      LSA_SET_NULL (&undo_nxlsa);
      LSA_SET_NULL (&tail_topresult_lsa);
    }
}

// *INDENT-ON*
>>>>>>> e5955042
<|MERGE_RESOLUTION|>--- conflicted
+++ resolved
@@ -314,39 +314,17 @@
   if (error_code != NO_ERROR)
     {
       /* *INDENT-OFF* */
-      delete[] area->tdesarea;
+      delete [] area->tdesarea;
       /* *INDENT-ON* */
       free_and_init (area);
       goto error;
     }
 #endif
 
-<<<<<<< HEAD
-  /* reallocate transaction_lowest_active_mvccids, if already initialized */
-  mvcc_table = &log_Gl.mvcc_table;
-  if (mvcc_table->transaction_lowest_active_mvccids != NULL)
-    {
-      mvcc_table->transaction_lowest_active_mvccids =
-	(MVCCID *) realloc ((void *) mvcc_table->transaction_lowest_active_mvccids, total_indices * sizeof (MVCCID));
-      if (mvcc_table->transaction_lowest_active_mvccids == NULL)
-	{
-	  /* *INDENT-OFF* */
-	  delete[] area->tdesarea;
-	  /* *INDENT-ON* */
-	  free_and_init (area);
-	  error_code = ER_OUT_OF_VIRTUAL_MEMORY;
-	  er_set (ER_ERROR_SEVERITY, ARG_FILE_LINE, ER_OUT_OF_VIRTUAL_MEMORY, 1, total_indices * sizeof (MVCCID));
-
-	  goto error;
-	}
-    }
-
-=======
->>>>>>> e5955042
   if (qmgr_allocate_tran_entries (thread_p, total_indices) != NO_ERROR)
     {
       /* *INDENT-OFF* */
-      delete[] area->tdesarea;
+      delete [] area->tdesarea;
       /* *INDENT-ON* */
       free_and_init (area);
       error_code = ER_FAILED;
@@ -1648,12 +1626,7 @@
   tdes->tran_unique_stats = NULL;
   tdes->num_transient_classnames = 0;
   tdes->first_save_entry = NULL;
-<<<<<<< HEAD
-  RB_INIT (&tdes->lob_locator_root);
-=======
-  tdes->suppress_replication = 0;
   tdes->lob_locator_root.init ();
->>>>>>> e5955042
   tdes->query_timeout = 0;
   tdes->query_start_time = 0;
   tdes->tran_start_time = 0;
@@ -6079,14 +6052,14 @@
 }
 
 LOG_TDES *
-<<<<<<< HEAD
 logtb_get_tdes (THREAD_ENTRY * thread_p)
 {
   LOG_TDES *tdes = LOG_FIND_CURRENT_TDES (thread_p);
   assert (tdes != NULL);
   return tdes;
 }
-=======
+
+LOG_TDES *
 logtb_get_system_tdes (THREAD_ENTRY * thread_p)
 {
   if (thread_p == NULL)
@@ -6201,5 +6174,4 @@
     }
 }
 
-// *INDENT-ON*
->>>>>>> e5955042
+// *INDENT-ON*