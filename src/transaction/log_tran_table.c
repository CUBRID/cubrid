--- conflicted
+++ resolved
@@ -3544,21 +3544,7 @@
   if (write_to_log)
     {
       /* log statistics */
-<<<<<<< HEAD
       constexpr size_t DATA_SIZE = OR_BTID_ALIGNED_SIZE + (3 * OR_INT_SIZE);
-=======
-      char undo_rec_buf[3 * OR_BIGINT_SIZE + OR_BTID_ALIGNED_SIZE + MAX_ALIGNMENT];
-      char redo_rec_buf[3 * OR_BIGINT_SIZE + OR_BTID_ALIGNED_SIZE + MAX_ALIGNMENT];
-      RECDES undo_rec, redo_rec;
-
-      undo_rec.area_size = ((3 * OR_BIGINT_SIZE) + OR_BTID_ALIGNED_SIZE);
-      undo_rec.data = PTR_ALIGN (undo_rec_buf, MAX_ALIGNMENT);
-
-      redo_rec.area_size = ((3 * OR_BIGINT_SIZE) + OR_BTID_ALIGNED_SIZE);
-      redo_rec.data = PTR_ALIGN (redo_rec_buf, MAX_ALIGNMENT);
-
-      btree_rv_mvcc_save_increments (btid, -n_keys, -n_oids, -n_nulls, &undo_rec);
->>>>>>> fb96b498
 
       alignas (MAX_ALIGNMENT) char data[DATA_SIZE];
       size_t data_written_size = 0;
@@ -4913,7 +4899,6 @@
 
   if (log)
     {
-<<<<<<< HEAD
       /* although we don't change the btree header, we still need to log here the new values of statistics so that they
        * can be recovered at recover stage. For undo purposes we log the increments. */
 
@@ -4931,48 +4916,6 @@
 
       log_append_undoredo_data2 (thread_p, RVBT_LOG_GLOBAL_UNIQUE_STATS_COMMIT, NULL, NULL, HEADER,
 				 undo_data_written_size, redo_data_written_size, undo_data, redo_data);
-=======
-      RECDES undo_rec, redo_rec;
-      char undo_rec_buf[(3 * OR_BIGINT_SIZE) + OR_BTID_ALIGNED_SIZE + BTREE_MAX_ALIGN], *datap = NULL;
-      char redo_rec_buf[(3 * OR_BIGINT_SIZE) + OR_BTID_ALIGNED_SIZE + BTREE_MAX_ALIGN];
-
-      /* although we don't change the btree header, we still need to log here the new values of statistics so that they
-       * can be recovered at recover stage. For undo purposes we log the increments. */
-      undo_rec.data = NULL;
-      undo_rec.area_size = 3 * OR_BIGINT_SIZE + OR_BTID_ALIGNED_SIZE;
-      undo_rec.data = PTR_ALIGN (undo_rec_buf, BTREE_MAX_ALIGN);
-
-      undo_rec.length = 0;
-      datap = (char *) undo_rec.data;
-      OR_PUT_BTID (datap, btid);
-      datap += OR_BTID_ALIGNED_SIZE;
-      OR_PUT_BIGINT (datap, &null_delta);
-      datap += OR_BIGINT_SIZE;
-      OR_PUT_BIGINT (datap, &oid_delta);
-      datap += OR_BIGINT_SIZE;
-      OR_PUT_BIGINT (datap, &key_delta);
-      datap += OR_BIGINT_SIZE;
-      undo_rec.length = CAST_BUFLEN (datap - undo_rec.data);
-
-      redo_rec.data = NULL;
-      redo_rec.area_size = 3 * OR_BIGINT_SIZE + OR_BTID_ALIGNED_SIZE;
-      redo_rec.data = PTR_ALIGN (redo_rec_buf, BTREE_MAX_ALIGN);
-
-      redo_rec.length = 0;
-      datap = (char *) redo_rec.data;
-      OR_PUT_BTID (datap, btid);
-      datap += OR_BTID_ALIGNED_SIZE;
-      OR_PUT_BIGINT (datap, &num_nulls);
-      datap += OR_BIGINT_SIZE;
-      OR_PUT_BIGINT (datap, &num_oids);
-      datap += OR_BIGINT_SIZE;
-      OR_PUT_BIGINT (datap, &num_keys);
-      datap += OR_BIGINT_SIZE;
-      redo_rec.length = CAST_BUFLEN (datap - redo_rec.data);
-
-      log_append_undoredo_data2 (thread_p, RVBT_LOG_GLOBAL_UNIQUE_STATS_COMMIT, NULL, NULL, HEADER, undo_rec.length,
-				 redo_rec.length, undo_rec.data, redo_rec.data);
->>>>>>> fb96b498
       LSA_COPY (&stats->last_log_lsa, &tdes->tail_lsa);
     }
   else if (!LSA_ISNULL (&log_Gl.unique_stats_table.curr_rcv_rec_lsa))
