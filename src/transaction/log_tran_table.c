--- conflicted
+++ resolved
@@ -952,12 +952,7 @@
   tdes->modified_class_list = NULL;
   tdes->num_transient_classnames = 0;
   tdes->first_save_entry = NULL;
-<<<<<<< HEAD
-  tdes->num_new_files = 0;
-  tdes->num_new_temp_files = 0;
 #if 0
-=======
->>>>>>> bcd53e18
   RB_INIT (&tdes->lob_locator_root);
 #endif
 }
