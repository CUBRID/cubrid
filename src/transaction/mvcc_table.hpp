--- conflicted
+++ resolved
@@ -84,10 +84,6 @@
     void get_two_new_mvccid (MVCCID &first, MVCCID &second);
 
     bool is_active (MVCCID mvccid) const;
-<<<<<<< HEAD
-    MVCCID get_global_oldest_active () const;
-=======
->>>>>>> 4e3c0eeb
 
     void reset_start_mvccid ();     // not thread safe
 
