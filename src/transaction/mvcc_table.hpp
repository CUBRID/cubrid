--- conflicted
+++ resolved
@@ -85,11 +85,7 @@
     void complete_sub_mvcc (MVCCID mvccid);
     MVCCID get_new_mvccid ();
     void get_two_new_mvccid (MVCCID &first, MVCCID &second);
-<<<<<<< HEAD
-    void complete_group_mvcc (cubthread::entry *thread_p, const tx_group &group);
-=======
     void complete_group_mvcc (cubthread::entry * thread_p, const tx_group &group);
->>>>>>> f8d433e7
 
     bool is_active (MVCCID mvccid) const;
     MVCCID compute_oldest_active_mvccid () const;
