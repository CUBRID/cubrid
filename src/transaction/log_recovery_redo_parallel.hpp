/*
 * Copyright 2008 Search Solution Corporation
 * Copyright 2016 CUBRID Corporation
 *
 *  Licensed under the Apache License, Version 2.0 (the "License");
 *  you may not use this file except in compliance with the License.
 *  You may obtain a copy of the License at
 *
 *      http://www.apache.org/licenses/LICENSE-2.0
 *
 *  Unless required by applicable law or agreed to in writing, software
 *  distributed under the License is distributed on an "AS IS" BASIS,
 *  WITHOUT WARRANTIES OR CONDITIONS OF ANY KIND, either express or implied.
 *  See the License for the specific language governing permissions and
 *  limitations under the License.
 *
 */

#ifndef _LOG_RECOVERY_REDO_PARALLEL_HPP_
#define _LOG_RECOVERY_REDO_PARALLEL_HPP_

#include "log_reader.hpp"
#include "log_recovery_redo.hpp"
#include "log_replication.hpp"
#include "log_recovery_redo_perf.hpp"

#if defined (SERVER_MODE)
#include "thread_manager.hpp"
#include "thread_worker_pool.hpp"
#include "vpid_utilities.hpp"

#include <atomic>
#include <condition_variable>
#include <deque>
#include <mutex>
#include <set>
#endif /* SERVER_MODE */

namespace cublog
{
#if defined (SERVER_MODE)
  // TODO: make reserve size configurable based on expected load of recovery
  static constexpr std::size_t PARALLEL_REDO_JOB_VECTOR_RESERVE_SIZE = ONE_M;
  static constexpr std::size_t PARALLEL_REDO_REUSABLE_JOBS_FLUSH_BACK_COUNT = 100;

  // forward declaration
  class reusable_jobs_stack;

  /* minimum_log_lsa_monitor - utility to support calculation of a minimum
   *       lsa out of a set of, concurrently (or not), advacing ones; not
   *       all lsa's participate in the game in every scenarios; those that
   *       do not partake are gracefully ignored by being kept to a maximum
   *       sentinel value
   */
  class minimum_log_lsa_monitor final
  {
    private:
      static constexpr int ARRAY_LENGTH = 4;

      using log_lsa_array_t = std::array<log_lsa, ARRAY_LENGTH>;

      enum ARRAY_INDEX
      {
	PRODUCE_IDX = 0,
	CONSUME_IDX = 1,
	IN_PROGRESS_IDX = 2,
	OUTER_IDX = 3,
      };

    public:
      minimum_log_lsa_monitor ();
      minimum_log_lsa_monitor (const minimum_log_lsa_monitor &) = delete;
      minimum_log_lsa_monitor (minimum_log_lsa_monitor &&) = delete;

      minimum_log_lsa_monitor &operator = (const minimum_log_lsa_monitor &) = delete;
      minimum_log_lsa_monitor &operator = (minimum_log_lsa_monitor &&) = delete;

      void set_for_produce (const log_lsa &a_lsa);
      void set_for_produce_and_consume (const log_lsa &a_produce_lsa, const log_lsa &a_consume_lsa);
      void set_for_consume_and_in_progress (const log_lsa &a_consume_lsa, const log_lsa &a_in_progress_lsa);
      void set_for_in_progress (const log_lsa &a_lsa);
      void set_for_outer (const log_lsa &a_lsa);

      /* obtain the current calculated minimum value
       */
      log_lsa get () const;

      /* wait till the recorder minimum lsa has passed the target lsa
       * blocking call
       *
       * return: minimum log_lsa value calculated internally (mainly for testing purpose)
       */
      log_lsa wait_past_target_lsa (const log_lsa &a_target_lsa);

    private:
      void do_set_at (ARRAY_INDEX a_idx, const log_lsa &a_new_lsa);
      template <typename T_LOCKER>
      log_lsa do_locked_get (const T_LOCKER &) const;

    private:
      mutable std::mutex m_values_mtx;
      log_lsa_array_t m_values;

      std::condition_variable m_wait_for_target_value_cv;
  };

  /* a class to handle infrastructure for parallel log recovery/replication RAII-style;
   * usage:
   *  - instantiate an object of this class with the desired number of background workers
   *  - create and add jobs - see 'redo_job_impl'
   *  - after all jobs have been added, explicitly call 'set_adding_finished'
   *  - and, as a final step, call 'wait_for_termination_and_stop_execution'; implementation
   *    explicitly needs these last two steps to be executed in this order to be able to clean-up
   */
  class redo_parallel final
  {
    public:
      /* forward declarations for implementation details */
      class redo_job_base;
      class redo_task;

    public:
      /* - worker_count: the number of parallel tasks to spin that consume jobs
       */
      redo_parallel (unsigned a_worker_count, minimum_log_lsa_monitor *a_minimum_log_lsa,
		     const log_rv_redo_context &copy_context);

      redo_parallel (const redo_parallel &) = delete;
      redo_parallel (redo_parallel &&) = delete;

      ~redo_parallel ();

      redo_parallel &operator = (const redo_parallel &) = delete;
      redo_parallel &operator = (redo_parallel &&) = delete;

      /* add new work job
       */
      void add (redo_job_base *job);

      /* mandatory to explicitly call this after all data have been added
       */
      void set_adding_finished ();

      /* wait until all data has been consumed internally; blocking call
       */
      void wait_for_idle ();

      /* check if all fed data has ben consumed internally; non-blocking call
       * NOTE: the nature of this function is 'volatile' - ie: what might be
       * true at the moment the function is called is not necessarily true a moment
       * later; it can be useful only if the caller is aware of the execution context
       */
      bool is_idle () const;

      /* mandatory to explicitly call this before dtor
       */
      void wait_for_termination_and_stop_execution ();

      void log_perf_stats () const;

    private:
      void do_init_worker_pool (std::size_t a_task_count);
      void do_init_tasks (std::size_t a_task_count, const log_rv_redo_context &copy_context);

    private:
      /* rynchronizes prod/cons of log entries in n-prod - m-cons fashion
       * internal implementation detail; not to be used externally
       */
      class redo_job_queue final
      {
	  using redo_job_deque_t = std::deque<redo_parallel::redo_job_base *>;

	public:
	  using redo_job_vector_t = std::vector<redo_job_base *>;

	private:
	  /*
	  using vpid_ux_redo_job_deque_map_t = std::unordered_map<vpid, ux_redo_job_deque, std::hash<VPID>>;
	  using vpid_set = std::set<VPID>;
	  using log_lsa_set = std::set<log_lsa>;
	  using log_lsa_vpid_map_t = std::map<log_lsa, vpid>;
	  */

	public:
	  redo_job_queue () = delete;
	  redo_job_queue (const std::size_t m_task_count, minimum_log_lsa_monitor *a_minimum_log_lsa);
	  ~redo_job_queue ();

	  redo_job_queue (redo_job_queue const &) = delete;
	  redo_job_queue (redo_job_queue &&) = delete;

	  redo_job_queue &operator= (redo_job_queue const &) = delete;
	  redo_job_queue &operator= (redo_job_queue &&) = delete;

	  void push_job (redo_parallel::redo_job_base *a_job);

	  /* to be called after all known entries have been added
	   * part of a mechanism to signal to the consumers, together with
	   * whether there is still data to process, that they can bail out
	   */
	  void set_adding_finished ();

	  /* mostly for debugging
	   */
	  bool get_adding_finished () const;

	  /* the combination of a null return value with a finished
	   * flag set to true signals to the callers that no more data is expected
	   * and, therefore, they can also terminate
	   */
	  bool pop_jobs (std::size_t a_task_idx, redo_job_vector_t *&in_out_jobs, bool &out_adding_finished);

	  void notify_job_deque_finished (const redo_job_vector_t &a_job_deque);

	  /* wait until all data has been consumed internally; blocking call
	   */
	  void wait_for_idle () const;

	  /* check if all fed data has ben consumed internally; non-blocking call
	   * NOTE: the nature of this function is 'volatile' - ie: what might be
	   * true at the moment the function is called is not necessarily true a moment
	   * later; it can be useful only if the caller is aware of the execution context
	   */
	  bool is_idle () const;

	  void set_empty_at (std::size_t a_index);

	private:
	  void assert_idle () const;

	  /* swap internal queues and notify if both are empty
	   * assumes the consume queue is locked
	   */
	  /*
	  void do_swap_queues_if_needed (const std::lock_guard<std::mutex> &a_consume_lockg);
	  */

	  /* find first job that can be consumed (ie: is not already marked
	   * in the 'in progress vpids' set)
	   *
	   * NOTE: '*_locked_*' functions are supposed to be called from within locked
	   * areas with respect to the resources they make use of
	   */
	  /*
	  ux_redo_job_deque do_locked_find_job_to_consume_and_mark_in_progress (
	    const std::lock_guard<std::mutex> &a_consume_lockg,
	    const std::lock_guard<std::mutex> &a_in_progress_lockg);
	  */

	  /* NOTE: '*_locked_*' functions are supposed to be called from within locked
	   * areas with respect to the resources they make use of
	   */
	  /*
	  void do_locked_mark_job_deque_in_progress (
	    const std::lock_guard<std::mutex> &a_in_progress_lockg,
	    const ux_redo_job_deque &a_job_deque);
	  */

	  void set_non_empty_at (std::size_t a_index);
	  /*
	  void do_check_empty_and_notify(std::lock_guard<std::mutex> &a_empty_lockg);
	  */

	private:
	  const std::size_t m_task_count;

	  std::vector<redo_job_vector_t *> m_produce_vec;
	  std::hash<VPID> m_vpid_hash;
	  std::vector<std::mutex> m_produce_mutex_vec;

	  /*
	  std::map<unsigned, log_lsa> m_produce_index_to_min_lsa_map;
	  log_lsa_set m_produce_min_lsa_set;
	  */

	  /* NOTE: in the next variables, empty actually means 'finished'
	   */
	  /* for each execution task (aka: thread, there is a flag to indicate whether
	   * that thread is empty (aka: has nothing to process at the moment); there is
	   * also one extra position at the end of the vector for the corresponding state
	   * of the pre-produce queue
	   */
	  std::vector<bool> m_empty_vec;
	  mutable std::mutex m_empty_mutex;
	  mutable std::condition_variable m_empty_cv;

	  std::atomic_bool m_adding_finished;

	  /* bookkeeping for log entries currently in process of being applied, this
	   * mechanism guarantees ordering among entries with the same VPID;
	   */
	  /*
	  vpid_set m_in_progress_vpids;
	  log_lsa_set m_in_progress_lsas;
	  mutable std::mutex m_in_progress_mutex;
	  */
	  /* signalled when the 'in progress' containers are empty
	   */
	  /*
	  mutable std::condition_variable m_in_progress_vpids_empty_cv;
	  */

	  /* utility class to maintain a minimum log_lsa that is still
	   * to be processed (consumed); non-owning pointer, can be null
	   */
	  const bool m_monitor_minimum_log_lsa;
	  minimum_log_lsa_monitor *m_minimum_log_lsa;
      };

      /* maintain a bookkeeping of tasks that are still performing work;
       * internal implementation detail; not to be used externally
       */
      class task_active_state_bookkeeping final
      {
	public:
	  task_active_state_bookkeeping () = default;

	  task_active_state_bookkeeping (const task_active_state_bookkeeping &) = delete;
	  task_active_state_bookkeeping (task_active_state_bookkeeping &&) = delete;

	  task_active_state_bookkeeping &operator = (const task_active_state_bookkeeping &) = delete;
	  task_active_state_bookkeeping &operator = (task_active_state_bookkeeping &&) = delete;

	  /* increment the internal number of active tasks
	   */
	  inline void set_active ();

	  /* decrement the internal number of active tasks
	   */
	  inline void set_inactive ();

	  /* blocking call until all active tasks terminate
	   */
	  inline void wait_for_termination ();

	private:
	  int m_active_count { 0 };
	  std::mutex m_active_count_mtx;
	  std::condition_variable m_active_count_cv;
      };

    private:
      std::unique_ptr<cubthread::entry_manager> m_pool_context_manager;

      /* the workpool already has and internal bookkeeping and can also wait for the tasks to terminate;
       * however, it also has a hardcoded maximum wait time (60 seconds) after which it will assert;
       * adding this internal additional bookeeping - which does not assume a maximum wait time - allows
       * to circumvent that hardcoded parameter
       */
      task_active_state_bookkeeping m_task_state_bookkeeping;

      cubthread::entry_workpool *m_worker_pool;
      std::vector<std::unique_ptr<redo_task>> m_redo_tasks;

      redo_job_queue m_job_queue;

      bool m_waited_for_termination;
  };


  /* contains a single vpid-backed log record entry to be applied on a page;
  * this is a base class designed to allow handling in a container;
  * internal implementation detail; not to be used externally
  *
  * NOTE: an optimization would be to allow this to be a container of more than
  *  one same-vpid log record entry to be applied in one go by the same thread
  */
  class redo_parallel::redo_job_base
  {
    public:
      redo_job_base () = default;

      redo_job_base (VPID a_vpid, const log_lsa &a_log_lsa)
	: m_vpid (a_vpid), m_log_lsa (a_log_lsa)
      {
      }
      redo_job_base (redo_job_base const &) = default;
      redo_job_base (redo_job_base &&) = default;

      virtual ~redo_job_base () = default;

      redo_job_base &operator = (redo_job_base const &) = default;
      redo_job_base &operator = (redo_job_base &&) = default;

      /* log entries come in more than one flavor:
      *  - pertain to a certain vpid - aka: page update
      *  - pertain to a certain VOLID - aka: volume extend, new page
      *  - pertain to no VOLID - aka: database extend, new volume
      */
      inline const VPID &get_vpid () const
      {
	assert (!VPID_ISNULL (&m_vpid));
	return m_vpid;
      }

      inline const log_lsa &get_log_lsa () const
      {
	assert (!LSA_ISNULL (&m_log_lsa));
	return m_log_lsa;
      }

      inline void set_record_info (VPID a_vpid, const log_lsa &a_log_lsa)
      {
	assert (!VPID_ISNULL (&a_vpid));
	m_vpid = a_vpid;

	assert (!LSA_ISNULL (&a_log_lsa));
	m_log_lsa = a_log_lsa;
      }

      virtual int execute (THREAD_ENTRY *thread_p, log_rv_redo_context &redo_context) = 0;
      virtual void retire (std::size_t a_task_idx) = 0;

    private:
      VPID m_vpid = { NULL_PAGEID, NULL_VOLID };
      log_lsa m_log_lsa = NULL_LSA;
  };


  /* actual job implementation that performs log recovery/replication redo,
   * also used for log replication
   */
  class redo_job_impl final : public redo_parallel::redo_job_base
  {
    public:
      /*
       *  force_each_page_fetch: force fetch log pages each time regardless of other internal
       *                        conditions; needed to be enabled when job is dispatched in
       *                        page server recovery context
       */
      redo_job_impl (reusable_jobs_stack *a_reusable_job_stack);

      redo_job_impl (redo_job_impl const &) = default;
      redo_job_impl (redo_job_impl &&) = default;

      ~redo_job_impl () override = default;

      redo_job_impl &operator = (redo_job_impl const &) = default;
      redo_job_impl &operator = (redo_job_impl &&) = default;

      void set_record_info (VPID a_vpid, const log_lsa &a_rcv_lsa, LOG_RECTYPE a_log_rtype);

      int execute (THREAD_ENTRY *thread_p, log_rv_redo_context &redo_context) override;
      void retire (std::size_t a_task_idx) override;

    private:
      template <typename T>
      inline void read_record_and_redo (THREAD_ENTRY *thread_p, log_rv_redo_context &redo_context);

    private:
      // by design pointer is guaranteed to outlive this instance
      reusable_jobs_stack *m_reusable_job_stack = nullptr;

      LOG_RECTYPE m_log_rtype = LOG_SMALLER_LOGREC_TYPE;
  };


  /* a preallocated pool of jobs
   */
  class reusable_jobs_stack final
  {
      using job_container_t = std::vector<redo_job_impl *>;

    public:
      reusable_jobs_stack ();
      reusable_jobs_stack (const reusable_jobs_stack &) = delete;
      reusable_jobs_stack (reusable_jobs_stack &&) = delete;

      ~reusable_jobs_stack ();

      reusable_jobs_stack &operator = (const reusable_jobs_stack &) = delete;
      reusable_jobs_stack &operator = (reusable_jobs_stack &&) = delete;

      void initialize (std::size_t a_job_count, std::size_t a_push_task_count,
		       std::size_t a_flush_push_at_count);

<<<<<<< HEAD
      redo_job_impl *blocking_pop (perf_stats &a_rcv_redo_perf_stat);
=======
      std::size_t size () const
      {
	return m_job_pool.size ();
      }

      redo_job_impl *blocking_pop ();
>>>>>>> 85101805
      void push (std::size_t a_task_idx, redo_job_impl *a_job);

    private:
      /* configuration, constants after initialization
       */
      std::size_t m_flush_push_at_count = 0;

      /* support array for initializing jobs in-place
       */
      std::vector<redo_job_impl> m_job_pool;

      /* pop is done, unsynchronized, from this container
       * if empty, it is re-filled, synchronized, from the push container
       */
      job_container_t m_pop_jobs;

      /* from time to time, the worker tasks (threads) also push data into this
       * container using the synchronization primitives below
       */
      job_container_t m_push_jobs;
      std::mutex m_push_mtx;
      std::condition_variable m_push_jobs_available_cv;

      /* each worker task (thread) pushes, unsynched on its own container from this vector
       * at configurable intervals, objects are further moved, synchronized, to the push container
       */
      std::vector<job_container_t> m_per_task_push_jobs_vec;
  };

#else /* SERVER_MODE */
  /* dummy implementations for SA mode
   */
  class minimum_log_lsa_monitor final { };
  class redo_parallel final { };
  class reusable_jobs_stack final { };
#endif /* SERVER_MODE */
}

/*
 * log_rv_redo_record_sync_or_dispatch_async - execute a redo record synchronously or
 *                    (in future) asynchronously
 *
 * return: nothing
 *
 *   thread_p(in):
 *   log_pgptr_reader(in/out): log reader
 *   log_rec(in): log record structure with info about the location and size of the data in the log page
 *   rcv_lsa(in): Reset data page (rcv->pgptr) to this LSA
 *   log_rtype(in): log record type needed to check if diff information is needed or should be skipped
 *   undo_unzip_support(out): extracted undo data support structure (set as a side effect)
 *   redo_unzip_support(out): extracted redo data support structure (set as a side effect); required to
 *                    be passed by address because it also functions as an internal working buffer;
 *                    functions as an outside managed (ie: longer lived) buffer space for the underlying
 *                    logic to perform its work; the pointer to the buffer is then passed - non-owningly
 *                    - to the rcv structure which, in turn, is passed to the actual apply function
 *   force_each_log_page_fetch(in): the log page will be fetched anew each time a fetch is requested
 *                    regardless of other considerations
 *
 */
template <typename T>
void
log_rv_redo_record_sync_or_dispatch_async (
	THREAD_ENTRY *thread_p, log_rv_redo_context &redo_context, const log_rv_redo_rec_info<T> &record_info,
	std::unique_ptr<cublog::redo_parallel> &parallel_recovery_redo,
	cublog::reusable_jobs_stack &a_reusable_jobs, cublog::perf_stats &a_rcv_redo_perf_stat)
{
  const VPID rcv_vpid = log_rv_get_log_rec_vpid<T> (record_info.m_logrec);
  // at this point, vpid can either be valid or not

#if defined (SERVER_MODE)
  const LOG_DATA &log_data = log_rv_get_log_rec_data<T> (record_info.m_logrec);
  const bool need_sync_redo = log_rv_need_sync_redo (rcv_vpid, log_data.rcvindex);
  a_rcv_redo_perf_stat.time_and_increment (cublog::PERF_STAT_ID_REDO_OR_PUSH_PREP);

  // once vpid is extracted (or not), and depending on parameters, either dispatch the applying of
  // log redo asynchronously, or invoke synchronously
  if (parallel_recovery_redo == nullptr || need_sync_redo)
    {
      // invoke sync
      log_rv_redo_record_sync<T> (thread_p, redo_context, record_info, rcv_vpid);
      a_rcv_redo_perf_stat.time_and_increment (cublog::PERF_STAT_ID_REDO_OR_PUSH_DO_SYNC);
    }
  else
    {
      // dispatch async
      cublog::redo_job_impl *const job = a_reusable_jobs.blocking_pop (a_rcv_redo_perf_stat);
      assert (job != nullptr);

      job->set_record_info (rcv_vpid, record_info.m_start_lsa, record_info.m_type);
      // it is the callee's responsibility to return the pointer back to the reusable
      // job stack after having processed it
      parallel_recovery_redo->add (job);
      a_rcv_redo_perf_stat.time_and_increment (cublog::PERF_STAT_ID_REDO_OR_PUSH_DO_ASYNC);
    }
#else // !SERVER_MODE = SA_MODE
  log_rv_redo_record_sync<T> (thread_p, redo_context, record_info, rcv_vpid);
#endif // !SERVER_MODE = SA_MODE
}

#endif // _LOG_RECOVERY_REDO_PARALLEL_HPP_<|MERGE_RESOLUTION|>--- conflicted
+++ resolved
@@ -474,16 +474,7 @@
       void initialize (std::size_t a_job_count, std::size_t a_push_task_count,
 		       std::size_t a_flush_push_at_count);
 
-<<<<<<< HEAD
       redo_job_impl *blocking_pop (perf_stats &a_rcv_redo_perf_stat);
-=======
-      std::size_t size () const
-      {
-	return m_job_pool.size ();
-      }
-
-      redo_job_impl *blocking_pop ();
->>>>>>> 85101805
       void push (std::size_t a_task_idx, redo_job_impl *a_job);
 
     private:
