/*
 * Copyright 2008 Search Solution Corporation
 * Copyright 2016 CUBRID Corporation
 *
 *  Licensed under the Apache License, Version 2.0 (the "License");
 *  you may not use this file except in compliance with the License.
 *  You may obtain a copy of the License at
 *
 *      http://www.apache.org/licenses/LICENSE-2.0
 *
 *  Unless required by applicable law or agreed to in writing, software
 *  distributed under the License is distributed on an "AS IS" BASIS,
 *  WITHOUT WARRANTIES OR CONDITIONS OF ANY KIND, either express or implied.
 *  See the License for the specific language governing permissions and
 *  limitations under the License.
 *
 */

#ifndef _LOG_RECOVERY_REDO_PARALLEL_HPP_
#define _LOG_RECOVERY_REDO_PARALLEL_HPP_

#include "log_reader.hpp"
#include "log_recovery_redo.hpp"
#include "log_replication.hpp"
#include "log_recovery_redo_perf.hpp"

#if defined(SERVER_MODE)
#include "thread_manager.hpp"
#include "thread_worker_pool.hpp"

#include <atomic>
#include <condition_variable>
#include <deque>
#include <mutex>
#include <set>
#endif /* SERVER_MODE */

namespace cublog
{
#if defined(SERVER_MODE)
  static constexpr std::size_t PARALLEL_REDO_REUSABLE_JOBS_COUNT = ONE_M;
  static constexpr std::size_t PARALLEL_REDO_REUSABLE_JOBS_FLUSH_BACK_COUNT = 100;

  // forward declaration
  class reusable_jobs_stack;

  /* minimum_log_lsa_monitor - utility to support calculation of a minimum
   *       lsa out of a set of, concurrently (or not), advacing ones; not
   *       all lsa's participate in the game in every scenarios; those that
   *       do not partake are gracefully ignored by being kept to a maximum
   *       sentinel value
   */
  class minimum_log_lsa_monitor final
  {
    private:
      static constexpr int ARRAY_LENGTH = 4;

      using log_lsa_array_t = std::array<log_lsa, ARRAY_LENGTH>;

      enum ARRAY_INDEX
      {
	PRODUCE_IDX = 0,
	CONSUME_IDX = 1,
	IN_PROGRESS_IDX = 2,
	OUTER_IDX = 3,
      };

    public:
      minimum_log_lsa_monitor ();
      minimum_log_lsa_monitor (const minimum_log_lsa_monitor &) = delete;
      minimum_log_lsa_monitor (minimum_log_lsa_monitor &&) = delete;

      minimum_log_lsa_monitor &operator = (const minimum_log_lsa_monitor &) = delete;
      minimum_log_lsa_monitor &operator = (minimum_log_lsa_monitor &&) = delete;

      void set_for_produce (const log_lsa &a_lsa);
      void set_for_produce_and_consume (const log_lsa &a_produce_lsa, const log_lsa &a_consume_lsa);
      void set_for_consume_and_in_progress (const log_lsa &a_consume_lsa, const log_lsa &a_in_progress_lsa);
      void set_for_in_progress (const log_lsa &a_lsa);
      void set_for_outer (const log_lsa &a_lsa);

      /* obtain the current calculated minimum value
       */
      log_lsa get () const;

      /* wait till the recorder minimum lsa has passed the target lsa
       * blocking call
       *
       * return: minimum log_lsa value calculated internally (mainly for testing purpose)
       */
      log_lsa wait_past_target_lsa (const log_lsa &a_target_lsa);

    private:
      void do_set_at (ARRAY_INDEX a_idx, const log_lsa &a_new_lsa);
      template <typename T_LOCKER>
      log_lsa do_locked_get (const T_LOCKER &) const;

    private:
      mutable std::mutex m_values_mtx;
      log_lsa_array_t m_values;

      std::condition_variable m_wait_for_target_value_cv;
  };

  /* a class to handle infrastructure for parallel log recovery/replication RAII-style;
   * usage:
   *  - instantiate an object of this class with the desired number of background workers
   *  - create and add jobs - see 'redo_job_impl'
   *  - after all jobs have been added, explicitly call 'set_adding_finished'
   *  - and, as a final step, call 'wait_for_termination_and_stop_execution'; implementation
   *    explicitly needs these last two steps to be executed in this order to be able to clean-up
   */
  class redo_parallel final
  {
    public:
      /* forward declarations for implementation details */
      class redo_job_base;
      class redo_task;

    public:
      /* - worker_count: the number of parallel tasks to spin that consume jobs
       */
      redo_parallel (unsigned a_worker_count, minimum_log_lsa_monitor *a_minimum_log_lsa);

      redo_parallel (const redo_parallel &) = delete;
      redo_parallel (redo_parallel &&) = delete;

      ~redo_parallel ();

      redo_parallel &operator = (const redo_parallel &) = delete;
      redo_parallel &operator = (redo_parallel &&) = delete;

      /* add new work job
       */
      void add (redo_job_base *job);

      /* mandatory to explicitly call this after all data have been added
       */
      void set_adding_finished ();

      /* wait until all data has been consumed internally; blocking call
       */
      void wait_for_idle ();

      /* check if all fed data has ben consumed internally; non-blocking call
       * NOTE: the nature of this function is 'volatile' - ie: what might be
       * true at the moment the function is called is not necessarily true a moment
       * later; it can be useful only if the caller is aware of the execution context
       */
      bool is_idle () const;

      /* mandatory to explicitly call this before dtor
       */
      void wait_for_termination_and_stop_execution ();

      void log_perf_stats () const;

    private:
      void do_init_worker_pool (std::size_t a_task_count);
      void do_init_tasks (std::size_t a_task_count);

    private:
      /* rynchronizes prod/cons of log entries in n-prod - m-cons fashion
       * internal implementation detail; not to be used externally
       */
      class redo_job_queue final
      {
	  using redo_job_deque_t = std::deque<redo_parallel::redo_job_base *>;
	  using vpid_set = std::set<VPID>;
	  using log_lsa_set = std::set<log_lsa>;

	public:
	  redo_job_queue (minimum_log_lsa_monitor *a_minimum_log_lsa);
	  ~redo_job_queue ();

	  redo_job_queue (redo_job_queue const &) = delete;
	  redo_job_queue (redo_job_queue &&) = delete;

	  redo_job_queue &operator= (redo_job_queue const &) = delete;
	  redo_job_queue &operator= (redo_job_queue &&) = delete;

	  void push_job (redo_parallel::redo_job_base *a_job);

	  /* to be called after all known entries have been added
	   * part of a mechanism to signal to the consumers, together with
	   * whether there is still data to process, that they can bail out
	   */
	  void set_adding_finished ();

	  /* mostly for debugging
	   */
	  bool get_adding_finished () const;

	  /* the combination of a null return value with a finished
	   * flag set to true signals to the callers that no more data is expected
	   * and, therefore, they can also terminate
	   */
	  redo_parallel::redo_job_base *pop_job (bool &out_adding_finished);

	  void notify_job_finished (const redo_job_base *a_job);

	  /* wait until all data has been consumed internally; blocking call
	   */
	  void wait_for_idle () const;

	  /* check if all fed data has ben consumed internally; non-blocking call
	   * NOTE: the nature of this function is 'volatile' - ie: what might be
	   * true at the moment the function is called is not necessarily true a moment
	   * later; it can be useful only if the caller is aware of the execution context
	   */
	  bool is_idle () const;

	private:
	  void assert_idle () const;

	  /* swap internal queues and notify if both are empty
	   * assumes the consume queue is locked
	   */
	  void do_swap_queues_if_needed (const std::lock_guard<std::mutex> &a_consume_lockg);

	  /* find first job that can be consumed (ie: is not already marked
	   * in the 'in progress vpids' set)
	   *
	   * NOTE: '*_locked_*' functions are supposed to be called from within locked
	   * areas with respect to the resources they make use of
	   */
	  redo_parallel::redo_job_base *do_locked_find_job_to_consume_and_mark_in_progress (
		  const std::lock_guard<std::mutex> &a_consume_lockg,
		  const std::lock_guard<std::mutex> &a_in_progress_lockg);

	  /* NOTE: '*_locked_*' functions are supposed to be called from within locked
	   * areas with respect to the resources they make use of
	   */
	  void do_locked_mark_job_in_progress (
		  const std::lock_guard<std::mutex> &a_in_progress_lockg,
		  const redo_parallel::redo_job_base *a_job);

	private:
	  /* two queues are internally managed and take turns at being either
	   * on the producing or on the consumption side
	   */
	  redo_job_deque_t *m_produce_queue;
	  mutable std::mutex m_produce_queue_mutex;
	  redo_job_deque_t *m_consume_queue;
	  std::mutex m_consume_queue_mutex;

	  bool m_queues_empty;
	  mutable std::condition_variable m_queues_empty_cv;

	  std::atomic_bool m_adding_finished;

	  /* bookkeeping for log entries currently in process of being applied, this
	   * mechanism guarantees ordering among entries with the same VPID;
	   */
	  vpid_set m_in_progress_vpids;
	  log_lsa_set m_in_progress_lsas;
	  mutable std::mutex m_in_progress_mutex;
	  /* signalled when the 'in progress' containers are empty
	   */
	  mutable std::condition_variable m_in_progress_vpids_empty_cv;

	  /* utility class to maintain a minimum log_lsa that is still
	   * to be processed (consumed); non-owning pointer, can be null
	   */
	  minimum_log_lsa_monitor *m_minimum_log_lsa;
      };

      /* maintain a bookkeeping of tasks that are still performing work;
       * internal implementation detail; not to be used externally
       */
      class task_active_state_bookkeeping final
      {
	public:
	  task_active_state_bookkeeping () = default;

	  task_active_state_bookkeeping (const task_active_state_bookkeeping &) = delete;
	  task_active_state_bookkeeping (task_active_state_bookkeeping &&) = delete;

	  task_active_state_bookkeeping &operator = (const task_active_state_bookkeeping &) = delete;
	  task_active_state_bookkeeping &operator = (task_active_state_bookkeeping &&) = delete;

	  /* increment the internal number of active tasks
	   */
	  inline void set_active ();

	  /* decrement the internal number of active tasks
	   */
	  inline void set_inactive ();

	  /* blocking call until all active tasks terminate
	   */
	  inline void wait_for_termination ();

	private:
	  int m_active_count { 0 };
	  std::mutex m_active_count_mtx;
	  std::condition_variable m_active_count_cv;
      };

    private:
      std::unique_ptr<cubthread::entry_manager> m_pool_context_manager;

      /* the workpool already has and internal bookkeeping and can also wait for the tasks to terminate;
       * however, it also has a hardcoded maximum wait time (60 seconds) after which it will assert;
       * adding this internal additional bookeeping - which does not assume a maximum wait time - allows
       * to circumvent that hardcoded parameter
       */
      task_active_state_bookkeeping m_task_state_bookkeeping;

      cubthread::entry_workpool *m_worker_pool;
      std::vector<std::unique_ptr<redo_task>> m_redo_tasks;

      redo_job_queue m_job_queue;

      bool m_waited_for_termination;
  };


  /* contains a single vpid-backed log record entry to be applied on a page;
  * this is a base class designed to allow handling in a container;
  * internal implementation detail; not to be used externally
  *
  * NOTE: an optimization would be to allow this to be a container of more than
  *  one same-vpid log record entry to be applied in one go by the same thread
  */
  class redo_parallel::redo_job_base
  {
    public:
      redo_job_base () = default;

      redo_job_base (VPID a_vpid, const log_lsa &a_log_lsa)
	: m_vpid (a_vpid), m_log_lsa (a_log_lsa)
      {
      }
      redo_job_base (redo_job_base const &) = default;
      redo_job_base (redo_job_base &&) = default;

      virtual ~redo_job_base () = default;

      redo_job_base &operator = (redo_job_base const &) = default;
      redo_job_base &operator = (redo_job_base &&) = default;

      /* log entries come in more than one flavor:
      *  - pertain to a certain vpid - aka: page update
      *  - pertain to a certain VOLID - aka: volume extend, new page
      *  - pertain to no VOLID - aka: database extend, new volume
      */
      inline const VPID &get_vpid () const
      {
	assert (!VPID_ISNULL (&m_vpid));
	return m_vpid;
      }

      inline const log_lsa &get_log_lsa () const
      {
	assert (!LSA_ISNULL (&m_log_lsa));
	return m_log_lsa;
      }

      inline void set_record_info (VPID a_vpid, const log_lsa &a_log_lsa)
      {
	assert (!VPID_ISNULL (&a_vpid));
	m_vpid = a_vpid;

	assert (!LSA_ISNULL (&a_log_lsa));
	m_log_lsa = a_log_lsa;
      }

      virtual int execute (THREAD_ENTRY *thread_p, log_rv_redo_context &redo_context) = 0;
      virtual void retire (std::size_t a_task_idx) = 0;

    private:
      VPID m_vpid = { NULL_PAGEID, NULL_VOLID };
      log_lsa m_log_lsa = NULL_LSA;
  };


  /* actual job implementation that performs log recovery/replication redo,
   * also used for log replication
   */
  class redo_job_impl final : public redo_parallel::redo_job_base
  {
    public:
      /*
       *  force_each_page_fetch: force fetch log pages each time regardless of other internal
       *                        conditions; needed to be enabled when job is dispatched in
       *                        page server recovery context
       */
      redo_job_impl (reusable_jobs_stack *a_reusable_job_stack);

      redo_job_impl (redo_job_impl const &) = default;
      redo_job_impl (redo_job_impl &&) = default;

      ~redo_job_impl () override = default;

      redo_job_impl &operator = (redo_job_impl const &) = default;
      redo_job_impl &operator = (redo_job_impl &&) = default;

      void set_record_info (VPID a_vpid, const log_lsa &a_rcv_lsa, LOG_RECTYPE a_log_rtype);

      int execute (THREAD_ENTRY *thread_p, log_rv_redo_context &redo_context) override;
      void retire (std::size_t a_task_idx) override;

    private:
      template <typename T>
      inline void read_record_and_redo (THREAD_ENTRY *thread_p, log_rv_redo_context &redo_context);

    private:
      // by design pointer is guaranteed to outlive this instance
      reusable_jobs_stack *m_reusable_job_stack = nullptr;

      LOG_RECTYPE m_log_rtype = LOG_SMALLER_LOGREC_TYPE;
  };


  /* a preallocated pool of jobs
   */
  class reusable_jobs_stack final
  {
      using job_container_t = std::vector<redo_job_impl *>;

    public:
      reusable_jobs_stack ();
      reusable_jobs_stack (const reusable_jobs_stack &) = delete;
      reusable_jobs_stack (reusable_jobs_stack &&) = delete;

      ~reusable_jobs_stack ();

      reusable_jobs_stack &operator = (const reusable_jobs_stack &) = delete;
      reusable_jobs_stack &operator = (reusable_jobs_stack &&) = delete;

      void initialize (std::size_t a_job_count, std::size_t a_push_task_count,
		       std::size_t a_flush_push_at_count);

      std::size_t size () const
      {
	return m_job_pool.size ();
      }

      redo_job_impl *blocking_pop ();
      void push (std::size_t a_task_idx, redo_job_impl *a_job);

    private:
      /* configuration, constants after initialization
       */
      std::size_t m_flush_push_at_count = 0;

      /* support array for initializing jobs in-place
       */
      std::vector<redo_job_impl> m_job_pool;

      /* pop is done, unsynchronized, from this container
       * if empty, it is re-filled, synchronized, from the push container
       */
      job_container_t m_pop_jobs;

      /* from time to time, the worker tasks (threads) also push data into this
       * container using the synchronization primitives below
       */
      job_container_t m_push_jobs;
      std::mutex m_push_mtx;
      std::condition_variable m_push_jobs_available_cv;

      /* each worker task (thread) pushes, unsynched on its own container from this vector
       * at configurable intervals, objects are further moved, synchronized, to the push container
       */
      std::vector<job_container_t> m_per_task_push_jobs_vec;
  };

#else /* SERVER_MODE */
  /* dummy implementations for SA mode
   */
  class minimum_log_lsa_monitor final { };
  class redo_parallel final { };
  class reusable_jobs_stack final { };
#endif /* SERVER_MODE */
}

/*
 * log_rv_redo_record_sync_or_dispatch_async - execute a redo record synchronously or
 *                    (in future) asynchronously
 *
 * return: nothing
 *
 *   thread_p(in):
 *   log_pgptr_reader(in/out): log reader
 *   log_rec(in): log record structure with info about the location and size of the data in the log page
 *   rcv_lsa(in): Reset data page (rcv->pgptr) to this LSA
 *   log_rtype(in): log record type needed to check if diff information is needed or should be skipped
 *   undo_unzip_support(out): extracted undo data support structure (set as a side effect)
 *   redo_unzip_support(out): extracted redo data support structure (set as a side effect); required to
 *                    be passed by address because it also functions as an internal working buffer;
 *                    functions as an outside managed (ie: longer lived) buffer space for the underlying
 *                    logic to perform its work; the pointer to the buffer is then passed - non-owningly
 *                    - to the rcv structure which, in turn, is passed to the actual apply function
 *   force_each_log_page_fetch(in): the log page will be fetched anew each time a fetch is requested
 *                    regardless of other considerations
 *
 */
template <typename T>
void
log_rv_redo_record_sync_or_dispatch_async (
	THREAD_ENTRY *thread_p, log_rv_redo_context &redo_context, const log_rv_redo_rec_info<T> &record_info,
	std::unique_ptr<cublog::redo_parallel> &parallel_recovery_redo,
<<<<<<< HEAD
	cublog::reusable_jobs_stack &a_reusable_jobs, log_recovery_redo_perf_stat &a_rcv_redo_perf_stat)
=======
	cublog::reusable_jobs_stack &a_reusable_jobs,
	bool force_each_log_page_fetch, cublog::perf_stats &a_rcv_redo_perf_stat)
>>>>>>> 9aebd953
{
  const VPID rcv_vpid = log_rv_get_log_rec_vpid<T> (record_info.m_logrec);
  // at this point, vpid can either be valid or not

#if defined (SERVER_MODE)
  const LOG_DATA &log_data = log_rv_get_log_rec_data<T> (record_info.m_logrec);
  const bool need_sync_redo = log_rv_need_sync_redo (rcv_vpid, log_data.rcvindex);
  a_rcv_redo_perf_stat.time_and_increment (cublog::PERF_STAT_ID_REDO_OR_PUSH_PREP);

  // once vpid is extracted (or not), and depending on parameters, either dispatch the applying of
  // log redo asynchronously, or invoke synchronously
  if (parallel_recovery_redo == nullptr || need_sync_redo)
    {
      // invoke sync
<<<<<<< HEAD
      log_rv_redo_record_sync<T> (thread_p, redo_context, record_info, rcv_vpid);
      a_rcv_redo_perf_stat.time_and_increment (PERF_STAT_ID_REDO_OR_PUSH_DO_SYNC);
=======
      log_rv_redo_record_sync<T> (thread_p, log_pgptr_reader, log_rec, rcv_vpid, rcv_lsa, end_redo_lsa, log_rtype,
				  undo_unzip_support, redo_unzip_support);
      a_rcv_redo_perf_stat.time_and_increment (cublog::PERF_STAT_ID_REDO_OR_PUSH_DO_SYNC);
>>>>>>> 9aebd953
    }
  else
    {
      // dispatch async
      cublog::redo_job_impl *const job = a_reusable_jobs.blocking_pop ();
      assert (job != nullptr);
      a_rcv_redo_perf_stat.time_and_increment (cublog::PERF_STAT_ID_REDO_OR_PUSH_POP_REUSABLE);

      job->set_record_info (rcv_vpid, record_info.m_start_lsa, record_info.m_type);
      // it is the callee's responsibility to return the pointer back to the reusable
      // job stack after having processed it
      parallel_recovery_redo->add (job);
      a_rcv_redo_perf_stat.time_and_increment (cublog::PERF_STAT_ID_REDO_OR_PUSH_DO_ASYNC);
    }
#else // !SERVER_MODE = SA_MODE
  log_rv_redo_record_sync<T> (thread_p, redo_context, record_info, rcv_vpid);
#endif // !SERVER_MODE = SA_MODE
}

#endif // _LOG_RECOVERY_REDO_PARALLEL_HPP_<|MERGE_RESOLUTION|>--- conflicted
+++ resolved
@@ -502,12 +502,7 @@
 log_rv_redo_record_sync_or_dispatch_async (
 	THREAD_ENTRY *thread_p, log_rv_redo_context &redo_context, const log_rv_redo_rec_info<T> &record_info,
 	std::unique_ptr<cublog::redo_parallel> &parallel_recovery_redo,
-<<<<<<< HEAD
-	cublog::reusable_jobs_stack &a_reusable_jobs, log_recovery_redo_perf_stat &a_rcv_redo_perf_stat)
-=======
-	cublog::reusable_jobs_stack &a_reusable_jobs,
-	bool force_each_log_page_fetch, cublog::perf_stats &a_rcv_redo_perf_stat)
->>>>>>> 9aebd953
+	cublog::reusable_jobs_stack &a_reusable_jobs, cublog::perf_stats &a_rcv_redo_perf_stat)
 {
   const VPID rcv_vpid = log_rv_get_log_rec_vpid<T> (record_info.m_logrec);
   // at this point, vpid can either be valid or not
@@ -522,14 +517,8 @@
   if (parallel_recovery_redo == nullptr || need_sync_redo)
     {
       // invoke sync
-<<<<<<< HEAD
       log_rv_redo_record_sync<T> (thread_p, redo_context, record_info, rcv_vpid);
-      a_rcv_redo_perf_stat.time_and_increment (PERF_STAT_ID_REDO_OR_PUSH_DO_SYNC);
-=======
-      log_rv_redo_record_sync<T> (thread_p, log_pgptr_reader, log_rec, rcv_vpid, rcv_lsa, end_redo_lsa, log_rtype,
-				  undo_unzip_support, redo_unzip_support);
       a_rcv_redo_perf_stat.time_and_increment (cublog::PERF_STAT_ID_REDO_OR_PUSH_DO_SYNC);
->>>>>>> 9aebd953
     }
   else
     {
