--- conflicted
+++ resolved
@@ -380,10 +380,6 @@
       redo_job_base (VPID a_vpid, const log_lsa &a_log_lsa)
 	: m_vpid (a_vpid), m_log_lsa (a_log_lsa)
       {
-<<<<<<< HEAD
-	//assert (!VPID_ISNULL (&m_vpid));
-=======
->>>>>>> d11250cb
       }
       redo_job_base () = delete;
       redo_job_base (redo_job_base const &) = delete;
@@ -426,11 +422,7 @@
       virtual int execute (THREAD_ENTRY *thread_p, log_reader &log_pgptr_reader,
 			   LOG_ZIP &undo_unzip_support, LOG_ZIP &redo_unzip_support) = 0;
 
-<<<<<<< HEAD
-    protected:
-=======
-    private:
->>>>>>> d11250cb
+    private:
       VPID m_vpid;
       log_lsa m_log_lsa;
   };
@@ -438,6 +430,9 @@
 
   /* actual job implementation that performs log recovery/replication redo,
    * also used for log replication
+   *
+   * NOTE: implementation to be used with reusable_jobs_stack below;
+   * provides method to be re-initialized for multiple uses
    */
   class redo_job_impl final : public redo_parallel::redo_job_base
   {
@@ -463,50 +458,21 @@
 		   LOG_ZIP &undo_unzip_support, LOG_ZIP &redo_unzip_support) override;
 
     private:
-<<<<<<< HEAD
-      const log_lsa *const m_end_redo_lsa;  // by design pointer is guaranteed to outlive this instance
-      const LOG_RECTYPE m_log_rtype;
-      const log_reader::fetch_mode m_log_reader_page_fetch_mode;
-  };
-
-
-  /* actual job implementation that performs log recovery/replication redo,
-   * also used for log replication
-   *
-   * NOTE: template-less implementation to be used with reusable_jobs_stack below;
-   * provides method to be re-initialized to be able to perform its task multiple times
-   */
-  class reusable_redo_job_impl final : public redo_parallel::redo_job_base
-  {
-    public:
-      /*
-       *  force_each_page_fetch: force fetch log pages each time regardless of other internal
-       *                        conditions; needed to be enabled when job is dispatched in
-       *                        page server recovery context
-       */
-      reusable_redo_job_impl (const log_lsa *a_end_redo_lsa, bool force_each_page_fetch);
-
-      reusable_redo_job_impl (reusable_redo_job_impl const &) = delete;
-      reusable_redo_job_impl (reusable_redo_job_impl &&) = delete;
-
-      ~reusable_redo_job_impl () override = default;
-
-      reusable_redo_job_impl &operator = (reusable_redo_job_impl const &) = delete;
-      reusable_redo_job_impl &operator = (reusable_redo_job_impl &&) = delete;
-
-      void reset (VPID a_vpid, const log_lsa &a_rcv_lsa, LOG_RECTYPE a_log_rtype);
-
-      int execute (THREAD_ENTRY *thread_p, log_reader &log_pgptr_reader,
-		   LOG_ZIP &undo_unzip_support, LOG_ZIP &redo_unzip_support) override;
-
-    private:
-      const log_lsa *const m_end_redo_lsa;  // by design pointer is guaranteed to outlive this instance
+      template <typename T>
+      inline void
+      read_record_and_redo (THREAD_ENTRY *thread_p, log_reader &log_pgptr_reader,
+			    const VPID &rcv_vpid, const log_lsa &rcv_lsa,
+			    LOG_ZIP &undo_unzip_support, LOG_ZIP &redo_unzip_support);
+
+    private:
+      // by design pointer is guaranteed to outlive this instance
+      const log_lsa *const m_end_redo_lsa;
       const log_reader::fetch_mode m_log_reader_page_fetch_mode;
       LOG_RECTYPE m_log_rtype;
   };
 
 
-  /* a preallocated pool of jobs;
+  /* a preallocated pool of jobs
    */
   class reusable_jobs_stack final
   {
@@ -525,7 +491,7 @@
 
       std::size_t size () const
       {
-        return m_stack_size;
+	return m_stack_size;
       }
 
       redo_parallel::redo_job_base *pop ();
@@ -536,27 +502,6 @@
       std::stack<redo_parallel::redo_job_base *> m_stack;
       std::mutex m_stack_mutex;
   };
-
-
-  /*********************************************************************
-   * template/inline implementations
-   *********************************************************************/
-=======
-      template <typename T>
-      inline void
-      read_record_and_redo (THREAD_ENTRY *thread_p, log_reader &log_pgptr_reader,
-			    const VPID &rcv_vpid, const log_lsa &rcv_lsa,
-			    LOG_ZIP &undo_unzip_support, LOG_ZIP &redo_unzip_support);
->>>>>>> d11250cb
-
-    private:
-      // by design pointer is guaranteed to outlive this instance
-      const log_lsa *const m_end_redo_lsa;
-      const log_reader::fetch_mode m_log_reader_page_fetch_mode;
-
-      LOG_RECTYPE m_log_rtype;
-  };
-
 
 #else /* SERVER_MODE */
   /* dummy implementations for SA mode
@@ -621,14 +566,13 @@
   else
     {
       // dispatch async
-<<<<<<< HEAD
       // ownership of raw pointer goes to the callee
       while (true)
 	{
 	  cublog::redo_parallel::redo_job_base *const job_base = a_reusable_jobs.pop ();
 	  if (job_base != nullptr)
 	    {
-	      cublog::reusable_redo_job_impl *const job = dynamic_cast<cublog::reusable_redo_job_impl *> (job_base);
+	      cublog::redo_job_impl *const job = dynamic_cast<cublog::redo_job_impl *> (job_base);
 	      job->reset (rcv_vpid, rcv_lsa, log_rtype);
 	      parallel_recovery_redo->add (job);
 	      a_rcv_redo_perf_stat.time_and_increment (PERF_STAT_ID_REDO_OR_PUSH_DO_ASYNC);
@@ -640,15 +584,6 @@
 	      a_rcv_redo_perf_stat.time_and_increment (PERF_STAT_ID_REDO_OR_PUSH_POP_BUSY_WAIT);
 	    }
 	}
-=======
-      std::unique_ptr<cublog::redo_job_impl> job
-      {
-	new cublog::redo_job_impl (end_redo_lsa, force_each_log_page_fetch)
-      };
-      job->reset (rcv_vpid, rcv_lsa, log_rtype);
-      parallel_recovery_redo->add (std::move (job));
-      a_rcv_redo_perf_stat.time_and_increment (PERF_STAT_ID_REDO_OR_PUSH_DO_ASYNC);
->>>>>>> d11250cb
     }
 #else // !SERVER_MODE = SA_MODE
   log_rv_redo_record_sync<T> (thread_p, log_pgptr_reader, log_rec, rcv_vpid, rcv_lsa, end_redo_lsa, log_rtype,
