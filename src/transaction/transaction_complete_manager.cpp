--- conflicted
+++ resolved
@@ -29,8 +29,4 @@
   {
     // pure virtual destructor must have a body
   }
-<<<<<<< HEAD
 }
-=======
-}
->>>>>>> cd704796
