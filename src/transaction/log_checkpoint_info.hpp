--- conflicted
+++ resolved
@@ -62,11 +62,7 @@
 
       // restore transaction table based on checkpoint info
       void recovery_analysis (THREAD_ENTRY *thread_p, log_lsa &start_redo_lsa,
-<<<<<<< HEAD
-			      bool recover_empty_transactions) const;
-=======
 			      bool skip_empty_transactions) const;
->>>>>>> efecb34f
       // if m_has_2pc, also do 2pc analysis
       void recovery_2pc_analysis (THREAD_ENTRY *thread_p) const;
 
