/*
 * Copyright (C) 2008 Search Solution Corporation. All rights reserved by Search Solution.
 *
 *   This program is free software; you can redistribute it and/or modify
 *   it under the terms of the GNU General Public License as published by
 *   the Free Software Foundation; either version 2 of the License, or
 *   (at your option) any later version.
 *
 *  This program is distributed in the hope that it will be useful,
 *  but WITHOUT ANY WARRANTY; without even the implied warranty of
 *  MERCHANTABILITY or FITNESS FOR A PARTICULAR PURPOSE. See the
 *  GNU General Public License for more details.
 *
 *  You should have received a copy of the GNU General Public License
 *  along with this program; if not, write to the Free Software
 *  Foundation, Inc., 51 Franklin Street, Fifth Floor, Boston, MA 02110-1301 USA
 *
 */

/*
 * log_global.c -
 */

#ident "$Id$"

#include "config.h"
#include "file_io.h"
#include "log_append.hpp"
#include "log_archives.hpp"
#include "log_impl.h"
#include "log_storage.hpp"
#include "log_writer.h"
#include "mvcc_table.hpp"
#include "porting.h"
#include "storage_common.h"

#include <limits.h>
#include <stddef.h>
#include <stdlib.h>

/* Variables */
#if !defined(SERVER_MODE)
/* Index onto transaction table for current thread of execution (client) */
int log_Tran_index = -1;
#endif /* !SERVER_MODE */

// *INDENT-OFF*
log_global::log_global ()
  : trantable TRANTABLE_INITIALIZER
  , append ()
  , prior_info ()
  , hdr ()
  , archive ()
  , run_nxchkpt_atpageid (NULL_PAGEID)
#if defined (SERVER_MODE)
  , flushed_lsa_lower_bound (NULL_LSA)
  , chkpt_lsa_lock PTHREAD_MUTEX_INITIALIZER
#endif // SERVER_MODE
  , chkpt_redo_lsa (NULL_LSA)
  , chkpt_every_npages (INT_MAX)
  , rcv_phase (LOG_RECOVERY_ANALYSIS_PHASE)
  , rcv_phase_lsa (NULL_LSA)
#if defined(SERVER_MODE)
  , backup_in_progress (false)
#else // not SERVER_MODE = SA_MODE
  , final_restored_lsa (NULL_LSA)
#endif // not SERVER_MODE = SA_MODE
  , loghdr_pgptr (NULL)
  , flush_info { 0, 0, NULL
#if defined(SERVER_MODE)
                , PTHREAD_MUTEX_INITIALIZER
#endif /* SERVER_MODE */
     }
  , group_commit_info LOG_GROUP_COMMIT_INFO_INITIALIZER
  , m_tran_complete_mgr (NULL)    // to be instantiated on boot
  , m_ack_stream_position (std::numeric_limits<cubstream::stream_position>::min ())
<<<<<<< HEAD
  , m_min_active_lsa (NULL_LSA)
  , m_active_start_position (std::numeric_limits<cubstream::stream_position>::min ())
=======
>>>>>>> 6d1ad476
  , writer_info (new logwr_info ())
  , bg_archive_info ()
  , mvcc_table ()
  , unique_stats_table GLOBAL_UNIQUE_STATS_TABLE_INITIALIZER
{
}
// *INDENT-ON*

LOG_GLOBAL log_Gl;

/* Name of the database and logs */
char log_Path[PATH_MAX];
char log_Archive_path[PATH_MAX];
char log_Prefix[PATH_MAX];

const char *log_Db_fullname = NULL;
char log_Name_active[PATH_MAX];
char log_Name_info[PATH_MAX];
char log_Name_bkupinfo[PATH_MAX];
char log_Name_volinfo[PATH_MAX];
char log_Name_bg_archive[PATH_MAX];
char log_Name_removed_archive[PATH_MAX];

// *INDENT-OFF*
log_global::~log_global ()
{
  delete writer_info;
}
// *INDENT-ON*<|MERGE_RESOLUTION|>--- conflicted
+++ resolved
@@ -74,11 +74,8 @@
   , group_commit_info LOG_GROUP_COMMIT_INFO_INITIALIZER
   , m_tran_complete_mgr (NULL)    // to be instantiated on boot
   , m_ack_stream_position (std::numeric_limits<cubstream::stream_position>::min ())
-<<<<<<< HEAD
+  , m_active_start_position (std::numeric_limits<cubstream::stream_position>::min ())
   , m_min_active_lsa (NULL_LSA)
-  , m_active_start_position (std::numeric_limits<cubstream::stream_position>::min ())
-=======
->>>>>>> 6d1ad476
   , writer_info (new logwr_info ())
   , bg_archive_info ()
   , mvcc_table ()
