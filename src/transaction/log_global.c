/*
 * Copyright (C) 2008 Search Solution Corporation. All rights reserved by Search Solution.
 *
 *   This program is free software; you can redistribute it and/or modify
 *   it under the terms of the GNU General Public License as published by
 *   the Free Software Foundation; either version 2 of the License, or
 *   (at your option) any later version.
 *
 *  This program is distributed in the hope that it will be useful,
 *  but WITHOUT ANY WARRANTY; without even the implied warranty of
 *  MERCHANTABILITY or FITNESS FOR A PARTICULAR PURPOSE. See the
 *  GNU General Public License for more details.
 *
 *  You should have received a copy of the GNU General Public License
 *  along with this program; if not, write to the Free Software
 *  Foundation, Inc., 51 Franklin Street, Fifth Floor, Boston, MA 02110-1301 USA
 *
 */

/*
 * log_global.c -
 */

#ident "$Id$"

#include "config.h"
#include "file_io.h"
#include "log_append.hpp"
#include "log_archives.hpp"
#include "log_impl.h"
#include "log_storage.hpp"
#include "log_writer.h"
#include "mvcc_table.hpp"
#include "porting.h"
#include "storage_common.h"

#include <limits.h>
#include <stddef.h>
#include <stdlib.h>

/* Variables */
#if !defined(SERVER_MODE)
/* Index onto transaction table for current thread of execution (client) */
int log_Tran_index = -1;
#endif /* !SERVER_MODE */

// *INDENT-OFF*
log_global::log_global ()
  : trantable TRANTABLE_INITIALIZER
  , append ()
  , prior_info ()
  , hdr ()
  , archive ()
  , run_nxchkpt_atpageid (NULL_PAGEID)
#if defined (SERVER_MODE)
  , flushed_lsa_lower_bound (NULL_LSA)
  , chkpt_lsa_lock PTHREAD_MUTEX_INITIALIZER
#endif // SERVER_MODE
  , chkpt_redo_lsa (NULL_LSA)
  , chkpt_every_npages (INT_MAX)
  , rcv_phase (LOG_RECOVERY_ANALYSIS_PHASE)
  , rcv_phase_lsa (NULL_LSA)
#if defined(SERVER_MODE)
  , backup_in_progress (false)
#else // not SERVER_MODE = SA_MODE
  , final_restored_lsa (NULL_LSA)
#endif // not SERVER_MODE = SA_MODE
  , loghdr_pgptr (NULL)
  , flush_info { 0, 0, NULL
#if defined(SERVER_MODE)
                , PTHREAD_MUTEX_INITIALIZER
#endif /* SERVER_MODE */
     }
  , group_commit_info LOG_GROUP_COMMIT_INFO_INITIALIZER
  , m_tran_complete_mgr (NULL)    // to be instantiated on boot
<<<<<<< HEAD
=======
  // todo: m_ack_stream_position is temporary initialized as max value; fix when m_ack_stream_position is mature
>>>>>>> a623d5bf
  , m_ack_stream_position (std::numeric_limits<cubstream::stream_position>::max ())
  , writer_info (new logwr_info ())
  , bg_archive_info ()
  , mvcc_table ()
  , unique_stats_table GLOBAL_UNIQUE_STATS_TABLE_INITIALIZER
{
}
// *INDENT-ON*

LOG_GLOBAL log_Gl;

/* Name of the database and logs */
char log_Path[PATH_MAX];
char log_Archive_path[PATH_MAX];
char log_Prefix[PATH_MAX];

const char *log_Db_fullname = NULL;
char log_Name_active[PATH_MAX];
char log_Name_info[PATH_MAX];
char log_Name_bkupinfo[PATH_MAX];
char log_Name_volinfo[PATH_MAX];
char log_Name_bg_archive[PATH_MAX];
char log_Name_removed_archive[PATH_MAX];

// *INDENT-OFF*
log_global::~log_global ()
{
  delete writer_info;
}
// *INDENT-ON*<|MERGE_RESOLUTION|>--- conflicted
+++ resolved
@@ -73,10 +73,7 @@
      }
   , group_commit_info LOG_GROUP_COMMIT_INFO_INITIALIZER
   , m_tran_complete_mgr (NULL)    // to be instantiated on boot
-<<<<<<< HEAD
-=======
   // todo: m_ack_stream_position is temporary initialized as max value; fix when m_ack_stream_position is mature
->>>>>>> a623d5bf
   , m_ack_stream_position (std::numeric_limits<cubstream::stream_position>::max ())
   , writer_info (new logwr_info ())
   , bg_archive_info ()
