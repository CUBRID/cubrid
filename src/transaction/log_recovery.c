--- conflicted
+++ resolved
@@ -998,14 +998,6 @@
 
   volatile TRANID tran_id;
   volatile LOG_RECTYPE log_rtype;
-<<<<<<< HEAD
-  LOG_ZIP *undo_unzip_ptr = NULL;
-  LOG_ZIP *redo_unzip_ptr = NULL;
-  bool is_mvcc_op = false;
-  const bool force_each_log_page_fetch = false;
-=======
-  const TRANID min_trantable_tranid = log_rv_get_min_trantable_tranid ();
->>>>>>> 85101805
 
   /* depending on compilation mode and on a system parameter, initialize the
    * infrastructure for parallel log recovery;
@@ -1027,18 +1019,11 @@
     assert (log_recovery_redo_parallel_count >= 0);
     if (log_recovery_redo_parallel_count > 0)
       {
-<<<<<<< HEAD
 	const int recovery_reusable_jobs_count = prm_get_integer_value (PRM_ID_RECOVERY_REUSABLE_JOBS_COUNT);
 	reusable_jobs.initialize (recovery_reusable_jobs_count, log_recovery_redo_parallel_count,
-				  cublog::PARALLEL_REDO_REUSABLE_JOBS_FLUSH_BACK_COUNT,
-				  &context.get_end_redo_lsa (), force_each_log_page_fetch);
-	parallel_recovery_redo.reset (new cublog::redo_parallel (log_recovery_redo_parallel_count, nullptr));
-=======
-	reusable_jobs.initialize (cublog::PARALLEL_REDO_REUSABLE_JOBS_COUNT, log_recovery_redo_parallel_count,
 				  cublog::PARALLEL_REDO_REUSABLE_JOBS_FLUSH_BACK_COUNT);
 	parallel_recovery_redo.reset (new cublog::redo_parallel (log_recovery_redo_parallel_count, nullptr,
 								 redo_context));
->>>>>>> 85101805
       }
   }
 #endif
@@ -1657,18 +1642,12 @@
     const auto time_dur_async_ms =
       std::chrono::duration_cast < std::chrono::milliseconds > (time_end_async - time_start);
     _er_log_debug (ARG_FILE_LINE,
-<<<<<<< HEAD
 		   "log_recovery_redo_perf:  parallel_count= %2d  reusable_jobs_count= %6d  flush_back_count= %4d\n"
 		   "log_recovery_redo_perf:  main= %6lld  async= %6lld (ms)\n",
 		   log_recovery_redo_parallel_count, recovery_reusable_jobs_count,
 		   cublog::PARALLEL_REDO_REUSABLE_JOBS_FLUSH_BACK_COUNT,
 		   (long long) time_dur_main_ms.count (), (long long) time_dur_async_ms.count ());
-=======
-		   "log_recovery_redo_perf: recovery_parallel_count= %2d  reusable_jobs= %6d  main= %6lld  async= %6lld (ms)\n",
-		   log_recovery_redo_parallel_count, reusable_jobs.size (), (long long) time_dur_main_ms.count (),
-		   (long long) time_dur_async_ms.count ());
     // *INDENT-ON*
->>>>>>> 85101805
   }
 #endif
   LOG_CS_ENTER (thread_p);
