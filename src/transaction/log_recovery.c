/*
 * Copyright 2008 Search Solution Corporation
 * Copyright 2016 CUBRID Corporation
 *
 *  Licensed under the Apache License, Version 2.0 (the "License");
 *  you may not use this file except in compliance with the License.
 *  You may obtain a copy of the License at
 *
 *      http://www.apache.org/licenses/LICENSE-2.0
 *
 *  Unless required by applicable law or agreed to in writing, software
 *  distributed under the License is distributed on an "AS IS" BASIS,
 *  WITHOUT WARRANTIES OR CONDITIONS OF ANY KIND, either express or implied.
 *  See the License for the specific language governing permissions and
 *  limitations under the License.
 *
 */

/*
 * log_recovery.c -
 */

#ident "$Id$"

#include "log_recovery.h"

#include "boot_sr.h"
#include "locator_sr.h"
#include "log_checkpoint_info.hpp"
#include "log_impl.h"
#include "log_lsa.hpp"
#include "log_manager.h"
#include "log_meta.hpp"
#include "log_reader.hpp"
#include "log_recovery_analysis.hpp"
#include "log_recovery_context.hpp"
#include "log_recovery_redo_perf.hpp"
#include "log_recovery_redo_parallel.hpp"
#include "log_system_tran.hpp"
#include "log_volids.hpp"
#include "message_catalog.h"
#include "msgcat_set_log.hpp"
#include "object_representation.h"
#include "page_buffer.h"
#include "server_type.hpp"
#include "slotted_page.h"
#include "system_parameter.h"
#include "thread_manager.hpp"
#include "util_func.h"

static void log_rv_undo_record (THREAD_ENTRY * thread_p, LOG_LSA * log_lsa, LOG_PAGE * log_page_p,
				LOG_RCVINDEX rcvindex, const VPID * rcv_vpid, LOG_RCV * rcv,
				const LOG_LSA * rcv_lsa_ptr, LOG_TDES * tdes, LOG_ZIP * undo_unzip_ptr);
static bool log_rv_find_checkpoint (THREAD_ENTRY * thread_p, VOLID volid, LOG_LSA * rcv_lsa);
static bool log_recovery_needs_skip_logical_redo (THREAD_ENTRY * thread_p, TRANID tran_id, LOG_RECTYPE log_rtype,
						  LOG_RCVINDEX rcv_index, const LOG_LSA * lsa);
static void log_recovery_redo (THREAD_ENTRY * thread_p, log_recovery_context & context);
static void log_recovery_abort_interrupted_sysop (THREAD_ENTRY * thread_p, LOG_TDES * tdes,
						  const LOG_LSA * postpone_start_lsa);
static void log_recovery_finish_sysop_postpone (THREAD_ENTRY * thread_p, LOG_TDES * tdes);
static void log_recovery_finish_postpone (THREAD_ENTRY * thread_p, LOG_TDES * tdes);
static void log_recovery_finish_all_postpone (THREAD_ENTRY * thread_p);
static void log_recovery_abort_atomic_sysop (THREAD_ENTRY * thread_p, LOG_TDES * tdes);
static void log_recovery_abort_all_atomic_sysops (THREAD_ENTRY * thread_p);
static void log_recovery_undo (THREAD_ENTRY * thread_p);
static bool log_unformat_ahead_volumes (THREAD_ENTRY * thread_p, VOLID volid, VOLID * start_volid);
static void log_recovery_notpartof_volumes (THREAD_ENTRY * thread_p);
static int log_recovery_find_first_postpone (THREAD_ENTRY * thread_p, LOG_LSA * ret_lsa, LOG_LSA * start_postpone_lsa,
					     LOG_TDES * tdes);

static int log_rv_record_modify_internal (THREAD_ENTRY * thread_p, const LOG_RCV * rcv, bool is_undo);
static int log_rv_undoredo_partial_changes_recursive (THREAD_ENTRY * thread_p, OR_BUF * rcv_buf, RECDES * record,
						      bool is_undo);

static void log_rv_simulate_runtime_worker (THREAD_ENTRY * thread_p, LOG_TDES * tdes);
static void log_rv_end_simulation (THREAD_ENTRY * thread_p);
static void log_find_unilaterally_largest_undo_lsa (THREAD_ENTRY * thread_p, LOG_LSA & max_undo_lsa);

/*
 * CRASH RECOVERY PROCESS
 */

/*
 * log_rv_undo_record - EXECUTE AN UNDO RECORD
 *
 * return: nothing
 *
 *   log_lsa(in/out): Log address identifier containing the log record
 *   log_page_p(in/out): Pointer to page where data starts (Set as a side
 *              effect to the page where data ends)
 *   rcvindex(in): Index to recovery functions
 *   rcv_vpid(in): Address of page to recover
 *   rcv(in/out): Recovery structure for recovery function
 *   rcv_undo_lsa(in): Address of the undo record
 *   tdes(in/out): State structure of transaction undoing data
 *   undo_unzip_ptr(in):
 *
 * NOTE:Execute an undo log record during restart recovery undo phase.
 *              A compensating log record for operation page level logging is
 *              written by the current function. For logical level logging,
 *              the undo function is responsible to log a redo record, which
 *              is converted into a compensating record by the log manager.
 *
 *              This function is very similar than log_rollback_rec, however,
 *              page locking is not done.. and the transaction index that is
 *              running is set to the one in the tdes. Probably, this
 *              function should have not been duplicated for the above few
 *              things.
 */
static void
log_rv_undo_record (THREAD_ENTRY * thread_p, LOG_LSA * log_lsa, LOG_PAGE * log_page_p, LOG_RCVINDEX rcvindex,
		    const VPID * rcv_vpid, LOG_RCV * rcv, const LOG_LSA * rcv_undo_lsa, LOG_TDES * tdes,
		    LOG_ZIP * undo_unzip_ptr)
{
  char *area = NULL;
  TRAN_STATE save_state;	/* The current state of the transaction. Must be returned to this state */
  bool is_zip = false;
  int error_code = NO_ERROR;
  thread_type save_thread_type = thread_type::TT_NONE;

  if (thread_p == NULL)
    {
      /* Thread entry info is required. */
      thread_p = thread_get_thread_entry_info ();
    }

  log_rv_simulate_runtime_worker (thread_p, tdes);

  if (MVCCID_IS_VALID (rcv->mvcc_id))
    {
      /* Assign the MVCCID to transaction. */

      assert (LOG_IS_MVCC_OPERATION (rcvindex));

      logtb_rv_assign_mvccid_for_undo_recovery (thread_p, rcv->mvcc_id);
    }

  /*
   * Fetch the page for physical log records. The page is not locked since the
   * recovery process is the only one running. If the page does not exist
   * anymore or there are problems fetching the page, continue anyhow, so that
   * compensating records are logged.
   */

  if (RCV_IS_LOGICAL_LOG (rcv_vpid, rcvindex))
    {
      rcv->pgptr = NULL;
    }
  else
    {
      rcv->pgptr = pgbuf_fix (thread_p, rcv_vpid, OLD_PAGE, PGBUF_LATCH_WRITE, PGBUF_UNCONDITIONAL_LATCH);
      if (rcv->pgptr == NULL)
	{
	  assert (false);
	}
    }

  /* GET BEFORE DATA */

  /*
   * If data is contained in only one buffer, pass pointer directly.
   * Otherwise, allocate a contiguous area, copy the data and pass this area.
   * At the end deallocate the area.
   */

  if (ZIP_CHECK (rcv->length))
    {				/* check compress data */
      rcv->length = (int) GET_ZIP_LEN (rcv->length);	/* convert compress length */
      is_zip = true;
    }

  if (log_lsa->offset + rcv->length < (int) LOGAREA_SIZE)
    {
      rcv->data = (char *) log_page_p->area + log_lsa->offset;
      log_lsa->offset += rcv->length;
    }
  else
    {
      /* Need to copy the data into a contiguous area */
      area = (char *) malloc (rcv->length);
      if (area == NULL)
	{
	  logpb_fatal_error (thread_p, true, ARG_FILE_LINE, "log_rv_undo_record");
	  goto end;
	}
      /* Copy the data */
      logpb_copy_from_log (thread_p, area, rcv->length, log_lsa, log_page_p);
      rcv->data = area;
    }

  if (is_zip)
    {
      if (log_unzip (undo_unzip_ptr, rcv->length, (char *) rcv->data))
	{
	  rcv->length = (int) undo_unzip_ptr->data_length;
	  rcv->data = (char *) undo_unzip_ptr->log_data;
	}
      else
	{
	  logpb_fatal_error (thread_p, true, ARG_FILE_LINE, "log_rv_undo_record");
	  goto end;
	}
    }

  /* Now call the UNDO recovery function */
  if (rcv->pgptr != NULL || RCV_IS_LOGICAL_LOG (rcv_vpid, rcvindex))
    {
      /*
       * Write a compensating log record for operation page level logging.
       * For logical level logging, the recovery undo function must log an
       * redo/CLR log to describe the undo.
       */

      if (rcvindex == RVBT_MVCC_INCREMENTS_UPD)
	{
	  /* nothing to do during recovery */
	}
      else if (rcvindex == RVBT_MVCC_NOTIFY_VACUUM || rcvindex == RVES_NOTIFY_VACUUM)
	{
	  /* nothing to do */
	}
      else if (rcvindex == RVBT_LOG_GLOBAL_UNIQUE_STATS_COMMIT)
	{
	  /* this only modifies in memory data that is only flushed to disk on checkpoints. we need to execute undo
	   * every time recovery is run, and we cannot compensate it. */
	  error_code = (*RV_fun[rcvindex].undofun) (thread_p, rcv);
	  assert (error_code == NO_ERROR);
	}
      else if (RCV_IS_LOGICAL_COMPENSATE_MANUAL (rcvindex))
	{
	  /* B-tree logical logs will add a regular compensate in the modified pages. They do not require a logical
	   * compensation since the "undone" page can be accessed and logged. Only no-page logical operations require
	   * logical compensation. */
	  /* Invoke Undo recovery function */
	  LSA_COPY (&rcv->reference_lsa, &tdes->undo_nxlsa);
	  error_code = (*RV_fun[rcvindex].undofun) (thread_p, rcv);
	  if (error_code != NO_ERROR)
	    {
	      logpb_fatal_error (thread_p, true, ARG_FILE_LINE,
				 "log_rv_undo_record: Error applying compensation at log_lsa=(%lld, %d), "
				 "rcv = {mvccid=%llu, offset = %d, data_length = %d}",
				 (long long int) rcv_undo_lsa->pageid, (int) rcv_undo_lsa->offset,
				 (unsigned long long int) rcv->mvcc_id, (int) rcv->offset, (int) rcv->length);
	    }
	  else if (RCV_IS_BTREE_LOGICAL_LOG (rcvindex) && prm_get_bool_value (PRM_ID_LOG_BTREE_OPS))
	    {
	      _er_log_debug (ARG_FILE_LINE,
			     "BTREE_UNDO: Successfully executed undo/compensate for log entry at "
			     "lsa=%lld|%d, before lsa=%lld|%d, undo_nxlsa=%lld|%d. "
			     "Transaction=%d, rcvindex=%d.\n", (long long int) rcv_undo_lsa->pageid,
			     (int) rcv_undo_lsa->offset, (long long int) log_lsa->pageid, (int) log_lsa->offset,
			     (long long int) tdes->undo_nxlsa.pageid, (int) tdes->undo_nxlsa.offset, tdes->tran_index,
			     rcvindex);
	    }
	}
      else if (!RCV_IS_LOGICAL_LOG (rcv_vpid, rcvindex))
	{
	  log_append_compensate (thread_p, rcvindex, rcv_vpid, rcv->offset, rcv->pgptr, rcv->length, rcv->data, tdes);

	  error_code = (*RV_fun[rcvindex].undofun) (thread_p, rcv);

	  if (error_code != NO_ERROR)
	    {
	      VPID vpid;

	      if (rcv->pgptr != NULL)
		{
		  pgbuf_get_vpid (rcv->pgptr, &vpid);
		}
	      else
		{
		  VPID_SET_NULL (&vpid);
		}

	      logpb_fatal_error (thread_p, true, ARG_FILE_LINE,
				 "log_rv_undo_record: Error applying compensation at log_lsa=(%lld, %d), "
				 "rcv = {mvccid=%llu, vpid=(%d, %d), offset = %d, data_length = %d}",
				 (long long int) rcv_undo_lsa->pageid, (int) rcv_undo_lsa->offset,
				 (unsigned long long int) rcv->mvcc_id, (int) vpid.pageid, (int) vpid.volid,
				 (int) rcv->offset, (int) rcv->length);
	      goto end;
	    }
	}
      else
	{
	  /* Logical logging? This is a logical undo. For now, we also use a logical compensation, meaning that we
	   * open a system operation that is committed & compensate at the same time.
	   * However, there might be cases when compensation is not necessarily logical. If the compensation can be
	   * made in a single log record and can be attached to a page, the system operation becomes useless. Take the
	   * example of some b-tree cases for compensations. There might be other cases too.
	   */
	  save_state = tdes->state;

	  LSA_COPY (&rcv->reference_lsa, &tdes->undo_nxlsa);
	  log_sysop_start (thread_p);

#if defined(CUBRID_DEBUG)
	  {
	    /* TODO: What is this? We might remove the block. */
	    LOG_LSA check_tail_lsa;

	    LSA_COPY (&check_tail_lsa, &tdes->tail_lsa);
	    (void) (*RV_fun[rcvindex].undofun) (rcv);

	    /*
	     * Make sure that a CLR was logged.
	     *
	     * If we do not log anything and the logical undo_nxlsa is not the
	     * tail, give a warning.. unless it is a temporary file deletion.
	     *
	     * WARNING: the if condition is different from the one of normal
	     *          rollback.
	     */

	    if (LSA_EQ (&check_tail_lsa, &tdes->tail_lsa) && !LSA_EQ (rcv_undo_lsa, &tdes->tail_lsa))
	      {
		er_set (ER_ERROR_SEVERITY, ARG_FILE_LINE, ER_LOG_MISSING_COMPENSATING_RECORD, 1,
			rv_rcvindex_string (rcvindex));
	      }
	  }
#else /* CUBRID_DEBUG */
	  (void) (*RV_fun[rcvindex].undofun) (thread_p, rcv);
#endif /* CUBRID_DEBUG */

	  log_sysop_end_logical_compensate (thread_p, &rcv->reference_lsa);
	  tdes->state = save_state;
	}
    }
  else
    {
      log_append_compensate (thread_p, rcvindex, rcv_vpid, rcv->offset, NULL, rcv->length, rcv->data, tdes);
      /*
       * Unable to fetch page of volume... May need media recovery on such
       * page
       */
      er_set (ER_ERROR_SEVERITY, ARG_FILE_LINE, ER_LOG_MAYNEED_MEDIA_RECOVERY, 1,
	      fileio_get_volume_label_with_unknown (rcv_vpid->volid));
    }

end:
  if (area != NULL)
    {
      free_and_init (area);
    }

  if (rcv->pgptr != NULL)
    {
      pgbuf_unfix (thread_p, rcv->pgptr);
    }

  /* Convert thread back to system transaction. */
  log_rv_end_simulation (thread_p);
}

/*
 * log_rv_redo_record - EXECUTE A REDO RECORD
 *
 * return: nothing
 *
 *   log_lsa(in/out): Log address identifier containing the log record
 *   log_page_p(in/out): Pointer to page where data starts (Set as a side
 *               effect to the page where data ends)
 *   redofun(in): Function to invoke to redo the data
 *   rcv(in/out): Recovery structure for recovery function(Set as a side
 *               effect)
 *   rcv_lsa_ptr(in): Reset data page (rcv->pgptr) to this LSA
 *   ignore_redofunc(in):
 *   undo_length(in):
 *   undo_data(in):
 *   redo_unzip(in): functions as an outside managed (longer lived) buffer space for the underlying
 *        to peform its work; the pointer to the buffer is then passed - non-owningly - to the rcv
 *        structure for further processing; it is therefore mandatory that the acontents of the
 *        buffer does not change until after the
 *
 * NOTE: Execute a redo log record.
 */
void
log_rv_redo_record (THREAD_ENTRY * thread_p, log_reader & log_pgptr_reader,
		    int (*redofun) (THREAD_ENTRY * thread_p, const LOG_RCV *), LOG_RCV * rcv,
		    const LOG_LSA * rcv_lsa_ptr, int undo_length, const char *undo_data, LOG_ZIP & redo_unzip)
{
  int error_code;

  /* Note the the data page rcv->pgptr has been fetched by the caller */

  if (log_rv_get_unzip_and_diff_redo_log_data
      (thread_p, log_pgptr_reader, rcv, undo_length, undo_data, redo_unzip) != NO_ERROR)
    {
      logpb_fatal_error (thread_p, true, ARG_FILE_LINE, "log_rv_redo_record");
      return;
    }

  if (redofun != NULL)
    {
      error_code = (*redofun) (thread_p, rcv);
      if (error_code != NO_ERROR)
	{
	  VPID vpid;
	  if (rcv->pgptr != NULL)
	    {
	      pgbuf_get_vpid (rcv->pgptr, &vpid);
	    }
	  else
	    {
	      VPID_SET_NULL (&vpid);
	    }

	  logpb_fatal_error (thread_p, true, ARG_FILE_LINE,
			     "log_rv_redo_record: Error applying redo record at log_lsa=(%lld, %d), "
			     "rcv = {mvccid=%llu, vpid=(%d, %d), offset = %d, data_length = %d}",
			     (long long int) rcv_lsa_ptr->pageid, (int) rcv_lsa_ptr->offset,
			     (long long int) rcv->mvcc_id, (int) vpid.pageid, (int) vpid.volid, (int) rcv->offset,
			     (int) rcv->length);
	}
    }
  else
    {
      er_log_debug (ARG_FILE_LINE,
		    "log_rv_redo_record: WARNING.. There is not a"
		    " REDO function to execute. May produce recovery problems.");
    }

  if (rcv->pgptr != NULL)
    {
      (void) pgbuf_set_lsa (thread_p, rcv->pgptr, rcv_lsa_ptr);
    }
}

/* log_rv_fix_page_and_check_redo_is_needed - check if page still exists and, if yes, whether the lsa has not
 *                    already been applied
 *
 * return: boolean
 *
 *  thread_p(in):
 *  page_vpid(in): page identifier
 *  rcv(in/out):
 *  rcvindex(in): recovery index of log record to redo
 *  rcv_lsa(in): Reset data page (rcv->pgptr) to this LSA
 *  end_redo_lsa(in):
 */
bool
log_rv_fix_page_and_check_redo_is_needed (THREAD_ENTRY * thread_p, const VPID & page_vpid, log_rcv & rcv,
					  LOG_RCVINDEX rcvindex, const log_lsa & rcv_lsa, const LOG_LSA & end_redo_lsa)
{
  assert (rcv.pgptr == nullptr);

  if (!VPID_ISNULL (&page_vpid))
    {
      rcv.pgptr = log_rv_redo_fix_page (thread_p, &page_vpid);
      if (rcv.pgptr == nullptr)
	{
	  /* the page was changed and also deallocated in the meantime, no need to apply redo */
	  // only acceptable during recovery, not acceptable for replication
	  assert (log_is_in_crash_recovery ());
	  return false;
	}
    }

  if (rcv.pgptr != nullptr)
    {
      /* LSA of data page for log record to redo */
      const log_lsa *const rcv_page_ptr = pgbuf_get_lsa (rcv.pgptr);
      /*
       * Do we need to execute the redo operation ?
       * If page_lsa >= lsa... already updated. In this case make sure
       * that the redo is not far from the end_redo_lsa (TODO: how to ensure this last bit?)
       */
      assert (rcv_page_ptr != nullptr);
      assert (end_redo_lsa.is_null () || *rcv_page_ptr <= end_redo_lsa);
      if (rcv_lsa <= *rcv_page_ptr)
	{
	  /* already applied, make sure to unfix the page */
	  // only acceptable during recovery, not acceptable for replication
	  assert (log_is_in_crash_recovery ());
	  pgbuf_unfix_and_init (thread_p, rcv.pgptr);
	  return false;
	}
    }

  return true;
}

/* log_rv_need_sync_redo - some of the redo log records need to be applied synchronously:
 *
 *  a_rcv_vpid: log record vpid, can be a null vpid
 *  a_rcvindex: recovery index of log record to redo
 */
bool
log_rv_need_sync_redo (const vpid & a_rcv_vpid, LOG_RCVINDEX a_rcvindex)
{
  if (VPID_ISNULL (&a_rcv_vpid))
    {
      // if the log record does not modify a certain page (ie: the vpid is null)
      return true;
    }

  switch (a_rcvindex)
    {
    case RVDK_NEWVOL:
    case RVDK_FORMAT:
    case RVDK_INITMAP:
    case RVDK_EXPAND_VOLUME:
    case RVDK_VOLHEAD_EXPAND:
      // Creating/expanding a volume needs to be waited before applying other changes in new pages
      return true;
    case RVDK_RESERVE_SECTORS:
    case RVDK_UNRESERVE_SECTORS:
      // Sector reservation is handled synchronously for better control; may be changed to async
      return true;
    default:
      return false;
    }
}

/*
 * log_rv_find_checkpoint - FIND RECOVERY CHECKPOINT
 *
 * return: true
 *
 *   volid(in): Volume identifier
 *   rcv_lsa(in/out): Recovery log sequence address
 *
 * NOTE: Find the recovery checkpoint address of the given volume. If
 *              it is smaller than rcv_lsa, rcv_lsa is reset to such value.
 */
static bool
log_rv_find_checkpoint (THREAD_ENTRY * thread_p, VOLID volid, LOG_LSA * rcv_lsa)
{
  LOG_LSA chkpt_lsa;		/* Checkpoint LSA of volume */
  int ret = NO_ERROR;

  ret = disk_get_checkpoint (thread_p, volid, &chkpt_lsa);
  if (LSA_ISNULL (rcv_lsa) || LSA_LT (&chkpt_lsa, rcv_lsa))
    {
      LSA_COPY (rcv_lsa, &chkpt_lsa);
    }

  return true;
}

/*
 * log_rv_get_unzip_log_data - GET UNZIP (UNDO or REDO) LOG DATA FROM LOG
 *
 * return: error code
 *
 *   length(in): log data size
 *   log_reader(in/out): (output invariant) reader will be correctly aligned after reading needed data
 *   unzip_ptr(in/out): must be pre-allocated, where the data will be extracted, if the internal
 *                buffer is not enough, it will be re-alloc'ed internally
 *   is_zip(out): a helper flag which is only needed for the situation where
 *                this function is used for the extraction of the 'redo' log data
 *
 * NOTE:if log_data is unzip data return LOG_ZIP data
 *               else log_data is zip data return unzip log data
 */
int
log_rv_get_unzip_log_data (THREAD_ENTRY * thread_p, int length, log_reader & log_pgptr_reader,
			   LOG_ZIP * unzip_ptr, bool & is_zip)
{
  char *area_ptr = nullptr;	/* Temporary working pointer */
  // *INDENT-OFF*
  std::unique_ptr<char[]> area;
  // *INDENT-ON*

  /*
   * If data is contained in only one buffer, pass pointer directly.
   * Otherwise, allocate a contiguous area, copy the data and pass this area.
   * At the end the area will de-allocate itself so make sure that wherever
   * a pointer to this data ends, data is copied before the end of the scope.
   */
  is_zip = ZIP_CHECK (length);
  const int unzip_length = (is_zip) ? (int) GET_ZIP_LEN (length) : length;

  const bool fits_in_current_page = log_pgptr_reader.does_fit_in_current_page (unzip_length);
  if (fits_in_current_page)
    {
      /* Data is contained in one buffer */
      // *INDENT-OFF*
      area_ptr = const_cast<char*> (log_pgptr_reader.reinterpret_cptr<char> ());
      // *INDENT-ON*
    }
  else
    {
      /* Need to copy the data into a contiguous area */
      area.reset (new char[unzip_length]);
      area_ptr = area.get ();
      log_pgptr_reader.copy_from_log (area_ptr, unzip_length);
    }

  if (is_zip)
    {
      /* will re-alloc the buffer internally if current buffer is not enough */
      if (!log_unzip (unzip_ptr, unzip_length, area_ptr))
	{
	  logpb_fatal_error (thread_p, true, ARG_FILE_LINE, "log_rv_get_unzip_log_data");
	  return ER_FAILED;
	}
    }
  else
    {
      /* explicitly re-alloc the buffer if needed */
      if (unzip_ptr->buf_size < unzip_length)
	{
	  if (!log_zip_realloc_if_needed (*unzip_ptr, unzip_length))
	    {
	      logpb_fatal_error (thread_p, true, ARG_FILE_LINE, "log_rv_get_unzip_log_data");
	      return ER_FAILED;
	    }
	}
      assert (unzip_length <= unzip_ptr->buf_size);
      unzip_ptr->data_length = unzip_length;
      memcpy (unzip_ptr->log_data, area_ptr, unzip_length);
    }

  if (fits_in_current_page)
    {
      log_pgptr_reader.add_align (unzip_length);
    }
  else
    {
      /* only align; advance was peformed while copying from log into the supplied buffer */
      log_pgptr_reader.align ();
    }

  return NO_ERROR;
}

/*
 * log_rv_get_unzip_and_diff_redo_log_data - GET UNZIPPED and DIFFED REDO LOG DATA FROM LOG
 *
 * return: error code
 *
 *   length(in): log data size
 *   log_reader(in/out):
 *   rcv(in/out): Recovery structure for recovery function
 *   undo_length(in): undo data length
 *   undo_data(in): undo data
 *   redo_unzip(out): extracted redo data; required to be passed by address because
 *                    it also functions as an internal working buffer
 *
 * NOTE:if log_data is unzip data return LOG_ZIP data
 *               else log_data is zip data return unzip log data
 * TODO: after refactoring, it's easier to supply (or not) a pointer to the undo unzip
 * TODO: separate in 2 based on diffing or not and fork outside
 */
int
log_rv_get_unzip_and_diff_redo_log_data (THREAD_ENTRY * thread_p, log_reader & log_pgptr_reader,
					 LOG_RCV * rcv, int undo_length, const char *undo_data, LOG_ZIP & redo_unzip)
{
  bool is_zip = false;
  LOG_ZIP *local_unzip_ptr = nullptr;

  if (log_rv_get_unzip_log_data (thread_p, rcv->length, log_pgptr_reader, &redo_unzip, is_zip) != NO_ERROR)
    {
      logpb_fatal_error (thread_p, true, ARG_FILE_LINE, "log_rv_get_unzip_and_diff_redo_log_data");
      return ER_FAILED;
    }

  if (is_zip)
    {
      if (undo_length > 0 && undo_data != nullptr)
	{
	  (void) log_diff (undo_length, undo_data, redo_unzip.data_length, redo_unzip.log_data);
	}
    }
  // *INDENT-OFF*
  rcv->length = static_cast<int> (redo_unzip.data_length);
  rcv->data = static_cast<char*> (redo_unzip.log_data);
  // *INDENT-ON*

  return NO_ERROR;
}

/*
 * log_recovery - Recover information
 *
 * return: nothing
 *
 *   ismedia_crash(in):Are we recovering from a media crash ?
 *   stopat(in):
 *
 */
void
log_recovery (THREAD_ENTRY * thread_p, int ismedia_crash, time_t * stopat)
{
  LOG_TDES *rcv_tdes;		/* Tran. descriptor for the recovery phase */
  int rcv_tran_index;		/* Saved transaction index */
  LOG_RECORD_HEADER *eof;	/* End of the log record */
  int tran_index;
  INT64 num_redo_log_records;
  int error_code = NO_ERROR;

  log_recovery_context context;

  assert (LOG_CS_OWN_WRITE_MODE (thread_p));

  /* Save the transaction index and find the transaction descriptor */

  tran_index = LOG_FIND_THREAD_TRAN_INDEX (thread_p);
  rcv_tdes = LOG_FIND_TDES (tran_index);
  if (rcv_tdes == NULL)
    {
      er_set (ER_FATAL_ERROR_SEVERITY, ARG_FILE_LINE, ER_LOG_UNKNOWN_TRANINDEX, 1, tran_index);
      logpb_fatal_error (thread_p, true, ARG_FILE_LINE, "log_recovery:LOG_FIND_TDES");
      return;
    }

  rcv_tran_index = tran_index;
  rcv_tdes->state = TRAN_RECOVERY;

  if (LOG_HAS_LOGGING_BEEN_IGNORED ())
    {
      /*
       * Your database is corrupted since it crashed when logging was ignored
       */
      er_set (ER_FATAL_ERROR_SEVERITY, ARG_FILE_LINE, ER_LOG_CORRUPTED_DB_DUE_CRASH_NOLOGGING, 0);
      logpb_fatal_error (thread_p, true, ARG_FILE_LINE, "log_recovery:LOG_HAS_LOGGING_BEEN_IGNORED");
      log_Gl.hdr.has_logging_been_skipped = false;
    }

  er_log_debug (ARG_FILE_LINE, "RECOVERY: start with %lld|%d and stop at %lld", LSA_AS_ARGS (&log_Gl.hdr.chkpt_lsa),
		stopat != NULL ? *stopat : -1);

  /* Find the starting LSA for the analysis phase */

  if (ismedia_crash != false)
    {
      /* Media crash means restore from backup. */
      LOG_LSA chkpt_lsa = log_Gl.hdr.chkpt_lsa;
      // Check data volumes, we may have to start from an older checkpoint
      (void) fileio_map_mounted (thread_p, (bool (*)(THREAD_ENTRY *, VOLID, void *)) log_rv_find_checkpoint,
				 &chkpt_lsa);
      context.init_for_restore (chkpt_lsa, stopat);
    }
  else
    {
      // Recovery after unexpected stop or crash
      context.init_for_recovery (log_Gl.hdr.chkpt_lsa);
    }

  /* Notify vacuum it may need to recover the lost block data.
   * There are two possible cases here:
   * 1. recovery finds MVCC op log records after last checkpoint, so vacuum can start its recovery from last MVCC op
   *    log record.
   * 2. no MVCC op log record is found, so vacuum has to start recovery from checkpoint LSA. It will go
   *    backwards record by record until it either finds a MVCC op log record or until it reaches last block in
   *    vacuum data.
   */
  vacuum_notify_server_crashed (&context.get_checkpoint_lsa ());

  /*
   * First,  ANALYSIS the log to find the state of the transactions
   * Second, REDO going forward
   * Last,   UNDO going backwards
   */

  log_Gl.rcv_phase = LOG_RECOVERY_ANALYSIS_PHASE;
  log_recovery_analysis (thread_p, &num_redo_log_records, context);

  er_set (ER_NOTIFICATION_SEVERITY, ARG_FILE_LINE, ER_LOG_RECOVERY_STARTED, 3, num_redo_log_records,
	  context.get_start_redo_lsa ().pageid, context.get_end_redo_lsa ().pageid);

  log_Gl.chkpt_redo_lsa = context.get_start_redo_lsa ();

  LOG_SET_CURRENT_TRAN_INDEX (thread_p, rcv_tran_index);
  if (logpb_fetch_start_append_page (thread_p) != NO_ERROR)
    {
      logpb_fatal_error (thread_p, true, ARG_FILE_LINE, "log_recovery:logpb_fetch_start_append_page");
      // dead-ended. not reach here
      return;
    }

  if (!context.is_restore_incomplete ())
    {
      /* Read the End of file record to find out the previous address */
      eof = (LOG_RECORD_HEADER *) LOG_APPEND_PTR ();
      LOG_RESET_PREV_LSA (&eof->back_lsa);
    }
  log_Gl.prior_info.check_lsa_consistency ();

#if !defined(SERVER_MODE)
  LSA_COPY (&log_Gl.final_restored_lsa, &log_Gl.hdr.append_lsa);
#endif /* SERVER_MODE */

  if (get_server_type () == SERVER_TYPE_TRANSACTION)
    {
      log_append_empty_record (thread_p, LOG_DUMMY_CRASH_RECOVERY, NULL);
    }

  /*
   * Save the crash point lsa for use during the remaining recovery
   * phases.
   */
  LSA_COPY (&log_Gl.rcv_phase_lsa, &rcv_tdes->tail_lsa);

  /* Redo phase */
  log_Gl.rcv_phase = LOG_RECOVERY_REDO_PHASE;

  LOG_SET_CURRENT_TRAN_INDEX (thread_p, rcv_tran_index);

  log_recovery_redo (thread_p, context);
  boot_reset_db_parm (thread_p);

  /* Undo phase */
  log_Gl.rcv_phase = LOG_RECOVERY_UNDO_PHASE;

  LOG_SET_CURRENT_TRAN_INDEX (thread_p, rcv_tran_index);

  if (!context.is_page_server ())
    {
      log_recovery_undo (thread_p);
      boot_reset_db_parm (thread_p);
    }

  // *INDENT-OFF*
  log_system_tdes::rv_final ();
  // *INDENT-ON*

  if (context.is_restore_incomplete ())
    {
      log_recovery_notpartof_volumes (thread_p);
    }

  /* Client loose ends */
  rcv_tdes->state = TRAN_ACTIVE;

  LOG_SET_CURRENT_TRAN_INDEX (thread_p, rcv_tran_index);

  (void) logtb_set_num_loose_end_trans (thread_p);

  /* Try to finish any 2PC blocked transactions */
  if (log_Gl.trantable.num_coord_loose_end_indices > 0 || log_Gl.trantable.num_prepared_loose_end_indices > 0)
    {

      log_Gl.rcv_phase = LOG_RECOVERY_FINISH_2PC_PHASE;

      LOG_SET_CURRENT_TRAN_INDEX (thread_p, rcv_tran_index);

      log_2pc_recovery (thread_p);

      /* Check number of loose end transactions again.. */
      rcv_tdes->state = TRAN_ACTIVE;

      LOG_SET_CURRENT_TRAN_INDEX (thread_p, rcv_tran_index);

      (void) logtb_set_num_loose_end_trans (thread_p);
    }

  /* Dismount any archive and checkpoint the database */
  logpb_decache_archive_info (thread_p);

  LOG_CS_EXIT (thread_p);
  (void) logpb_checkpoint (thread_p);
  LOG_CS_ENTER (thread_p);

  /* Flush all dirty pages */
  logpb_flush_pages_direct (thread_p);
  (void) pgbuf_flush_all (thread_p, NULL_VOLID);
  (void) fileio_synchronize_all (thread_p, false);

  logpb_flush_header (thread_p);

  /* re-cache Tracker */
  error_code = locator_initialize (thread_p);
  if (error_code != NO_ERROR)
    {
      assert (false);
      logpb_fatal_error (thread_p, true, ARG_FILE_LINE, "log_recovery:locator_initialize");
      // dead-ended. not reach here
      return;
    }

  /* Remove all class representations. */
  error_code = heap_classrepr_restart_cache ();
  if (error_code != NO_ERROR)
    {
      assert (false);
      logpb_fatal_error (thread_p, true, ARG_FILE_LINE, "log_recovery:heap_classrepr_restart_cache");
      // dead-ended. not reach here
      return;
    }

  er_set (ER_NOTIFICATION_SEVERITY, ARG_FILE_LINE, ER_LOG_RECOVERY_FINISHED, 0);
}

/*
 * log_recovery_needs_skip_logical_redo - Check whether we need to skip logical redo.
 *
 * return: true if skip logical redo, false otherwise
 *
 *   thread_p(in): Thread entry
 *   tran_id(in) : Transaction id.
 *   log_rtype(in): Log record type
 *   rcv_index(in): Recovery index
 *   lsa(in) : lsa to check
 *
 * NOTE: When logical redo logging is applied and the system crashes repeatedly, we need to
 *       skip redo logical record already applied. This function checks whether the logical redo must be skipped.
 */
static bool
log_recovery_needs_skip_logical_redo (THREAD_ENTRY * thread_p, TRANID tran_id, LOG_RECTYPE log_rtype,
				      LOG_RCVINDEX rcv_index, const LOG_LSA * lsa)
{
  int tran_index;
  LOG_TDES *tdes = NULL;	/* Transaction descriptor */

  assert (lsa != NULL);

  if (log_rtype != LOG_DBEXTERN_REDO_DATA)
    {
      return false;
    }

  tran_index = logtb_find_tran_index (thread_p, tran_id);
  if (tran_index == NULL_TRAN_INDEX)
    {
      return false;
    }

  tdes = LOG_FIND_TDES (tran_index);
  if (tdes == NULL)
    {
      return false;
    }

  /* logical redo logging */
  // analysis_last_aborted_sysop_start_lsa < lsa < analysis_last_aborted_sysop_lsa
  if (LSA_LT (&tdes->rcv.analysis_last_aborted_sysop_start_lsa, lsa)
      && LSA_LT (lsa, &tdes->rcv.analysis_last_aborted_sysop_lsa))
    {
      /* Logical redo already applied. */
      er_log_debug (ARG_FILE_LINE, "log_recovery_needs_skip_logical_redo: LSA = %lld|%d, Rv_index = %s, "
		    "analysis_last_aborted_sysop_lsa = %lld|%d, analysis_last_aborted_sysop_start_lsa = %lld|%d\n",
		    LSA_AS_ARGS (lsa), rv_rcvindex_string (rcv_index),
		    LSA_AS_ARGS (&tdes->rcv.analysis_last_aborted_sysop_lsa),
		    LSA_AS_ARGS (&tdes->rcv.analysis_last_aborted_sysop_start_lsa));
      return true;
    }

  return false;
}

/*
 * log_recovery_redo - SCAN FORWARD REDOING DATA
 *
 * return: nothing
 *
 *   start_redolsa(in): Starting address for recovery redo phase
 *   end_redo_lsa(in):
 *   stopat(in):
 *
 * NOTE:In the redo phase, updates that are not reflected in the
 *              database are repeated for not only the committed transaction
 *              but also for all aborted transactions and the transactions
 *              that were in progress at the time of the failure. This phase
 *              reestablishes the state of the database as of the time of the
 *              failure. The redo phase starts by scanning the log records
 *              from the redo LSA address determined in the analysis phase.
 *              When a redoable record is found, a check is done to find out
 *              if the redo action is already reflected in the page. If it is
 *              not, then the redo actions are executed. A redo action can be
 *              skipped if the LSA of the affected page is greater or equal
 *              than that of the LSA of the log record. Any postpone actions
 *              (after commit actions) of committed transactions that have not
 *              been executed are done. Loose_ends of client actions that have
 *              not been done are postponed until the client is restarted.
 *              At the end of the recovery phase, all data dirty pages are
 *              flushed.
 *              The redo of aborted transactions are undone executing its
 *              respective compensating log records.
 */
static void
log_recovery_redo (THREAD_ENTRY * thread_p, log_recovery_context & context)
{
  LOG_LSA lsa;			/* LSA of log record to redo */

  log_rv_redo_context redo_context (context.get_end_redo_lsa (), log_reader::fetch_mode::NORMAL);

  volatile TRANID tran_id;
  volatile LOG_RECTYPE log_rtype;
  // *INDENT-OFF*
  const auto time_start_setting_up = std::chrono::system_clock::now ();
  // *INDENT-ON*

  /* depending on compilation mode and on a system parameter, initialize the
   * infrastructure for parallel log recovery;
   * if infrastructure is not initialized dependent code below works sequentially
   */
  LOG_CS_EXIT (thread_p);

  cublog::reusable_jobs_stack reusable_jobs;
  // *INDENT-OFF*
  std::unique_ptr<cublog::redo_parallel> parallel_recovery_redo;
  // *INDENT-ON*
#if defined(SERVER_MODE)
  {
    const int log_recovery_redo_parallel_count = prm_get_integer_value (PRM_ID_RECOVERY_PARALLEL_COUNT);
    assert (log_recovery_redo_parallel_count >= 0);
    if (log_recovery_redo_parallel_count > 0)
      {
	reusable_jobs.initialize (log_recovery_redo_parallel_count);
<<<<<<< HEAD
	// *INDENT-OFF*
	parallel_recovery_redo.
	  reset (new cublog::redo_parallel (log_recovery_redo_parallel_count, false, MAX_LSA, redo_context));
	// *INDENT-ON*
=======
	parallel_recovery_redo.
	  reset (new cublog::redo_parallel (log_recovery_redo_parallel_count, false, MAX_LSA, redo_context));
>>>>>>> 0ef95c65
      }
  }
#endif

  // *INDENT-OFF*
  const auto time_start_main = std::chrono::system_clock::now ();
  /* 'setting_up' measures the time taken to initialize parallel log recovery redo infrstructure */
  const auto duration_setting_up_ms
      = std::chrono::duration_cast <std::chrono::milliseconds>(time_start_main - time_start_setting_up);
  // *INDENT-ON*

  // statistics data initialize
  //
  cubperf::statset_definition rcv_redo_perf_stat_definition (cublog::perf_stats_main_definition_init_list);
  cublog::perf_stats rcv_redo_perf_stat (cublog::perf_stats_is_active_for_main (), rcv_redo_perf_stat_definition);

  /*
   * GO FORWARD, redoing records of all transactions including aborted ones.
   *
   * Compensating records undo the redo of already executed undo records.
   * Transactions that were active at the time of the crash are aborted
   * during the log_recovery_undo phase
   */
  lsa = context.get_start_redo_lsa ();

  /* Defense for illegal start_redolsa */
  if ((lsa.offset + (int) sizeof (LOG_RECORD_HEADER)) >= LOGAREA_SIZE)
    {
      assert (false);
      /* move first record of next page */
      lsa.pageid++;
      lsa.offset = NULL_OFFSET;
    }

  while (!LSA_ISNULL (&lsa))
    {
      /* Fetch the page where the LSA record to undo is located */
      if (redo_context.m_reader.set_lsa_and_fetch_page (lsa) != NO_ERROR)
	{
	  if (lsa > redo_context.m_end_redo_lsa)
	    {
	      goto exit;
	    }
	  else
	    {
	      LSA_SET_NULL (&log_Gl.unique_stats_table.curr_rcv_rec_lsa);
	      logpb_fatal_error (thread_p, true, ARG_FILE_LINE, "log_recovery_redo");
	      return;
	    }
	}

      /* Check all log records in this phase */
      while (lsa.pageid == redo_context.m_reader.get_pageid ())
	{
	  /*
	   * Do we want to stop the recovery redo process at this time ?
	   */
	  if (lsa > context.get_end_redo_lsa ())
	    {
	      LSA_SET_NULL (&lsa);
	      break;
	    }

	  /*
	   * If an offset is missing, it is because we archive an incomplete
	   * log record. This log_record was completed later. Thus, we have to
	   * find the offset by searching for the next log_record in the page
	   */
	  if (lsa.offset == NULL_OFFSET)
	    {
	      lsa.offset = redo_context.m_reader.get_page_header ().offset;
	      if (lsa.offset == NULL_OFFSET)
		{
		  /* Continue with next pageid */
		  const auto log_lsa_pageid = redo_context.m_reader.get_pageid ();
		  if (logpb_is_page_in_archive (log_lsa_pageid))
		    {
		      lsa.pageid = log_lsa_pageid + 1;
		    }
		  else
		    {
		      lsa.pageid = NULL_PAGEID;
		    }
		  continue;
		}
	    }

	  LSA_COPY (&log_Gl.unique_stats_table.curr_rcv_rec_lsa, &lsa);

	  /* both the page id and the offsset might have changed; page id is changed at the end of the loop */
	  redo_context.m_reader.set_lsa_and_fetch_page (lsa);
	  rcv_redo_perf_stat.time_and_increment (cublog::PERF_STAT_ID_FETCH_PAGE);

	  {
	    /* Pointer to log record */
	    // *INDENT-OFF*
	    const LOG_RECORD_HEADER *log_rec_header = redo_context.m_reader.reinterpret_cptr<LOG_RECORD_HEADER> ();
	    // *INDENT-ON*

	    tran_id = log_rec_header->trid;
	    log_rtype = log_rec_header->type;

	    /* Get the address of next log record to scan */
	    LSA_COPY (&lsa, &log_rec_header->forw_lsa);
	  }

	  /*
	   * If the next page is NULL_PAGEID and the current page is an archive
	   * page, this is not the end, this situation happens when an incomplete
	   * log record is archived. Thus, its forward address is NULL.
	   * Note that we have to set lsa.pageid here since the log_lsa.pageid value
	   * can be changed (e.g., the log record is stored in an archive page and
	   * in an active page. Later, we try to modify it whenever is possible.
	   */
	  {
	    const auto log_lsa_pageid = redo_context.m_reader.get_pageid ();
	    const auto log_lsa_offset = redo_context.m_reader.get_offset ();
	    if (LSA_ISNULL (&lsa) && logpb_is_page_in_archive (log_lsa_pageid))
	      {
		lsa.pageid = log_lsa_pageid + 1;
	      }

	    if (!LSA_ISNULL (&lsa) && log_lsa_pageid != NULL_PAGEID
		&& (lsa.pageid < log_lsa_pageid || (lsa.pageid == log_lsa_pageid && lsa.offset <= log_lsa_offset)))
	      {
		/* It seems to be a system error. Maybe a loop in the log */

		LSA_SET_NULL (&log_Gl.unique_stats_table.curr_rcv_rec_lsa);

		er_log_debug (ARG_FILE_LINE,
			      "log_recovery_redo: ** System error: It seems to be a loop in the log\n."
			      " Current log_rec at %lld|%d. Next log_rec at %lld|%d\n",
			      (long long int) log_lsa_pageid, log_lsa_offset, (long long int) lsa.pageid, lsa.offset);
		logpb_fatal_error (thread_p, true, ARG_FILE_LINE, "log_recovery_redo");
		LSA_SET_NULL (&lsa);
		break;
	      }
	  }

	  /* Read the log record information from log and then if redo is required apply it */

	  const LOG_LSA rcv_lsa = redo_context.m_reader.get_lsa ();	/* Address of redo log record */
	  /* skip log record header HEADER */
	  redo_context.m_reader.add_align (sizeof (LOG_RECORD_HEADER));

// *INDENT-OFF*
#define BUILD_RECORD_INFO(TEMPLATE_TYPE) \
  log_rv_redo_rec_info<TEMPLATE_TYPE> \
    (rcv_lsa, log_rtype, redo_context.m_reader.reinterpret_copy_and_add_align<TEMPLATE_TYPE> ())
#define INVOKE_REDO_RECORD(TEMPLATE_TYPE, record_info) \
  log_rv_redo_record_sync_or_dispatch_async<TEMPLATE_TYPE> \
    (thread_p, redo_context, record_info, parallel_recovery_redo, reusable_jobs, rcv_redo_perf_stat)
// *INDENT-ON*

	  switch (log_rtype)
	    {
	    case LOG_MVCC_UNDOREDO_DATA:
	    case LOG_MVCC_DIFF_UNDOREDO_DATA:
	      {
		redo_context.m_reader.advance_when_does_not_fit (sizeof (LOG_REC_MVCC_UNDOREDO));

		/* MVCC op undo/redo log record */
		const auto rec_info_mvcc_undoredo = BUILD_RECORD_INFO (LOG_REC_MVCC_UNDOREDO);

		// *INDENT-OFF*
		const MVCCID mvccid =
		  log_rv_get_log_rec_mvccid<LOG_REC_MVCC_UNDOREDO> (rec_info_mvcc_undoredo.m_logrec);
		// *INDENT-ON*

		/* Check if MVCC next ID must be updated */
		if (!MVCC_ID_PRECEDES (mvccid, log_Gl.hdr.mvcc_next_id))
		  {
		    log_Gl.hdr.mvcc_next_id = mvccid;
		    MVCCID_FORWARD (log_Gl.hdr.mvcc_next_id);
		  }

		/* Save last MVCC operation LOG_LSA. */
		LSA_COPY (&log_Gl.hdr.mvcc_op_log_lsa, &rcv_lsa);

		rcv_redo_perf_stat.time_and_increment (cublog::PERF_STAT_ID_READ_LOG);
		INVOKE_REDO_RECORD (LOG_REC_MVCC_UNDOREDO, rec_info_mvcc_undoredo);
	      }
	      break;

	    case LOG_UNDOREDO_DATA:
	    case LOG_DIFF_UNDOREDO_DATA:
	      {
		redo_context.m_reader.advance_when_does_not_fit (sizeof (LOG_REC_UNDOREDO));

		/* Get undoredo structure */
		const auto rec_info_undoredo = BUILD_RECORD_INFO (LOG_REC_UNDOREDO);

		rcv_redo_perf_stat.time_and_increment (cublog::PERF_STAT_ID_READ_LOG);
		INVOKE_REDO_RECORD (LOG_REC_UNDOREDO, rec_info_undoredo);
	      }
	      break;

	    case LOG_MVCC_REDO_DATA:
	      {
		redo_context.m_reader.advance_when_does_not_fit (sizeof (LOG_REC_MVCC_REDO));

		/* MVCC op redo log record */
		const auto rec_info_mvcc_redo = BUILD_RECORD_INFO (LOG_REC_MVCC_REDO);

		// *INDENT-OFF*
		const MVCCID mvccid = log_rv_get_log_rec_mvccid<LOG_REC_MVCC_REDO> (rec_info_mvcc_redo.m_logrec);
		// *INDENT-ON*

		/* Check if MVCC next ID must be updated */
		if (!MVCC_ID_PRECEDES (mvccid, log_Gl.hdr.mvcc_next_id))
		  {
		    log_Gl.hdr.mvcc_next_id = mvccid;
		    MVCCID_FORWARD (log_Gl.hdr.mvcc_next_id);
		  }

		/* NOTE: do not update rcv_lsa on the global bookkeeping that is
		 * relevant for vacuum as vacuum only processes undo data */

		rcv_redo_perf_stat.time_and_increment (cublog::PERF_STAT_ID_READ_LOG);
		INVOKE_REDO_RECORD (LOG_REC_MVCC_REDO, rec_info_mvcc_redo);
	      }
	      break;

	    case LOG_REDO_DATA:
	      {
		redo_context.m_reader.advance_when_does_not_fit (sizeof (LOG_REC_REDO));

		const auto rec_info_redo = BUILD_RECORD_INFO (LOG_REC_REDO);

		if (rec_info_redo.m_logrec.data.rcvindex == RVVAC_COMPLETE)
		  {
		    /* Reset log header MVCC info */
		    logpb_vacuum_reset_log_header_cache (thread_p, &log_Gl.hdr);
		  }

		rcv_redo_perf_stat.time_and_increment (cublog::PERF_STAT_ID_READ_LOG);
		INVOKE_REDO_RECORD (LOG_REC_REDO, rec_info_redo);
	      }
	      break;

	    case LOG_DBEXTERN_REDO_DATA:
	      {
		LOG_RCV rcv;	// = LOG_RCV_INITIALIZER;  /* Recovery structure */

		redo_context.m_reader.advance_when_does_not_fit (sizeof (LOG_REC_DBOUT_REDO));
		/* A external redo log record */
		// *INDENT-OFF*
		const LOG_REC_DBOUT_REDO *dbout_redo = redo_context.m_reader.reinterpret_cptr<LOG_REC_DBOUT_REDO> ();
		// *INDENT-ON*

		const LOG_RCVINDEX rcvindex = dbout_redo->rcvindex;	/* Recovery index function */

		rcv.offset = -1;
		rcv.pgptr = NULL;
		rcv.length = dbout_redo->length;

		/* GET AFTER DATA */
		redo_context.m_reader.add_align (sizeof (LOG_REC_DBOUT_REDO));

#if !defined(NDEBUG)
		if (prm_get_bool_value (PRM_ID_LOG_TRACE_DEBUG))
		  {
		    fprintf (stdout, "TRACE EXT REDOING[3]: LSA = %lld|%d, Rv_index = %s\n", LSA_AS_ARGS (&rcv_lsa),
			     rv_rcvindex_string (rcvindex));
		    fflush (stdout);
		  }
#endif /* !NDEBUG */

		if (!log_recovery_needs_skip_logical_redo (thread_p, tran_id, log_rtype, rcvindex, &rcv_lsa))
		  {
		    rcv_redo_perf_stat.time_and_increment (cublog::PERF_STAT_ID_READ_LOG);
		    log_rv_redo_record (thread_p, redo_context.m_reader, RV_fun[rcvindex].redofun, &rcv,
					&rcv_lsa, 0, nullptr, redo_context.m_redo_zip);
		    /* unzip_ptr used here only as a buffer for the underlying logic, the structure's buffer
		     * will be reallocated downstream if needed */
		  }
	      }
	      break;

	    case LOG_RUN_POSTPONE:
	      {
		redo_context.m_reader.advance_when_does_not_fit (sizeof (LOG_REC_RUN_POSTPONE));
		/* A run postpone action */
		const auto rec_info_run_posp = BUILD_RECORD_INFO (LOG_REC_RUN_POSTPONE);

		rcv_redo_perf_stat.time_and_increment (cublog::PERF_STAT_ID_READ_LOG);
		INVOKE_REDO_RECORD (LOG_REC_RUN_POSTPONE, rec_info_run_posp);
	      }
	      break;

	    case LOG_COMPENSATE:
	      {
		redo_context.m_reader.advance_when_does_not_fit (sizeof (LOG_REC_COMPENSATE));

		const auto rec_info_compensate = BUILD_RECORD_INFO (LOG_REC_COMPENSATE);

		rcv_redo_perf_stat.time_and_increment (cublog::PERF_STAT_ID_READ_LOG);
		INVOKE_REDO_RECORD (LOG_REC_COMPENSATE, rec_info_compensate);
	      }
	      break;

	    case LOG_2PC_PREPARE:
	      {
		const int tran_index = logtb_find_tran_index (thread_p, tran_id);
		if (tran_index == NULL_TRAN_INDEX)
		  {
		    break;
		  }
		LOG_TDES *const tdes = LOG_FIND_TDES (tran_index);
		if (tdes == NULL)
		  {
		    break;
		  }
		/*
		 * The transaction was still alive at the time of crash, therefore,
		 * the decision of the 2PC is not known. Reacquire the locks
		 * acquired at the time of the crash
		 */

		if (tdes->state == TRAN_UNACTIVE_2PC_PREPARE)
		  {
		    /* The transaction was still prepared_to_commit state at the time of crash. So, read the global
		     * transaction identifier and list of locks from the log record, and acquire all of the locks. */

		    log_2pc_read_prepare (thread_p, LOG_2PC_OBTAIN_LOCKS, tdes, redo_context.m_reader);
		  }
		else
		  {
		    /* The transaction was not in prepared_to_commit state anymore at the time of crash. So, there is no
		     * need to read the list of locks from the log record. Read only the global transaction from the log
		     * record. */
		    log_2pc_read_prepare (thread_p, LOG_2PC_DONT_OBTAIN_LOCKS, tdes, redo_context.m_reader);
		  }
	      }
	      break;

	    case LOG_2PC_START:
	      {
		const int tran_index = logtb_find_tran_index (thread_p, tran_id);
		if (tran_index != NULL_TRAN_INDEX)
		  {
		    /* The transaction was still alive at the time of crash. */
		    LOG_TDES *const tdes = LOG_FIND_TDES (tran_index);
		    if (tdes != NULL && LOG_ISTRAN_2PC (tdes))
		      {
			/* The transaction was still alive at the time of crash. So, copy the coordinator information
			 * from the log record to the transaction descriptor. */
			redo_context.m_reader.advance_when_does_not_fit (sizeof (LOG_REC_2PC_START));
			/* Start 2PC commit log record */
			// *INDENT-OFF*
			const LOG_REC_2PC_START *start_2pc = redo_context.m_reader.reinterpret_cptr<LOG_REC_2PC_START> ();
			// *INDENT-ON*

			/*
			 * Obtain the participant information
			 */
			tdes->client.set_system_internal_with_user (start_2pc->user_name);
			tdes->gtrid = start_2pc->gtrid;

			const int num_particps = start_2pc->num_particps;	/* Number of participating sites */
			const int particp_id_length = start_2pc->particp_id_length;	/* Length of particp_ids block */
			void *block_particps_ids = malloc (particp_id_length * num_particps);	/* A block of participant ids */
			if (block_particps_ids == NULL)
			  {
			    /* Out of memory */
			    LSA_SET_NULL (&log_Gl.unique_stats_table.curr_rcv_rec_lsa);
			    logpb_fatal_error (thread_p, true, ARG_FILE_LINE, "log_recovery_redo");
			    break;
			  }

			redo_context.m_reader.add_align (sizeof (LOG_REC_2PC_START));
			redo_context.m_reader.align ();

			/* Read in the participants info. block from the log */
			redo_context.m_reader.copy_from_log ((char *) block_particps_ids,
							     particp_id_length * num_particps);

			/* Initialize the coordinator information */
			if (log_2pc_alloc_coord_info (tdes, num_particps, particp_id_length, block_particps_ids) ==
			    NULL)
			  {
			    LSA_SET_NULL (&log_Gl.unique_stats_table.curr_rcv_rec_lsa);
			    logpb_fatal_error (thread_p, true, ARG_FILE_LINE, "log_recovery_redo");
			    break;
			  }

			/* Initialize the acknowledgment vector to 0 since we do not know what acknowledgments have
			 * already been received. we need to continue reading the log */

			if ((tdes->coord->ack_received =
			     (int *) malloc (sizeof (int) * tdes->coord->num_particps)) == NULL)
			  {
			    /* Out of memory */
			    LSA_SET_NULL (&log_Gl.unique_stats_table.curr_rcv_rec_lsa);
			    logpb_fatal_error (thread_p, true, ARG_FILE_LINE, "log_recovery_redo");
			    break;
			  }
			for (int i = 0; i < tdes->coord->num_particps; i++)
			  {
			    tdes->coord->ack_received[i] = false;
			  }
		      }
		  }
	      }
	      break;

	    case LOG_2PC_RECV_ACK:
	      {
		const int tran_index = logtb_find_tran_index (thread_p, tran_id);
		if (tran_index != NULL_TRAN_INDEX)
		  {
		    /* The transaction was still alive at the time of crash. */

		    LOG_TDES *const tdes = LOG_FIND_TDES (tran_index);
		    if (tdes != NULL && LOG_ISTRAN_2PC (tdes))
		      {
			/*
			 * The 2PC_START record should have already been read by this
			 * time, otherwise, there is an error in the recovery analysis
			 * phase.
			 */
#if defined(CUBRID_DEBUG)
			if (tdes->coord == NULL || tdes->coord->ack_received == NULL)
			  {
			    er_log_debug (ARG_FILE_LINE,
					  "log_recovery_redo: SYSTEM ERROR There is likely an error in the recovery"
					  " analysis phase since coordinator information"
					  " has not been allocated for transaction = %d with state = %s", tdes->trid,
					  log_state_string (tdes->state));
			    break;
			  }
#endif /* CUBRID_DEBUG */

			/* The transaction was still alive at the time of crash. So, read the participant index from the
			 * log record and set the acknowledgment flag of that participant. */
			redo_context.m_reader.advance_when_does_not_fit (sizeof (LOG_REC_2PC_PARTICP_ACK));
			/* A 2PC participant ack */
			// *INDENT-OFF*
			const LOG_REC_2PC_PARTICP_ACK *received_ack =
			  redo_context.m_reader.reinterpret_cptr<LOG_REC_2PC_PARTICP_ACK> ();
			// *INDENT-ON*

			tdes->coord->ack_received[received_ack->particp_index] = true;
		      }
		  }
	      }
	      break;

	    case LOG_COMMIT:
	    case LOG_ABORT:
	      {
		rcv_redo_perf_stat.time_and_increment (cublog::PERF_STAT_ID_READ_LOG);
		if (context.is_restore_incomplete ())
		  {
		    int tran_index = logtb_find_tran_index (thread_p, tran_id);
		    LOG_TDES *tdes = NULL;
		    if (tran_index != NULL_TRAN_INDEX && tran_index != LOG_SYSTEM_TRAN_INDEX)
		      {
			tdes = LOG_FIND_TDES (tran_index);
			assert (tdes && tdes->state != TRAN_ACTIVE);
		      }

		    /* Need to read the donetime record to find out if we need to stop the recovery at this point. */
		    redo_context.m_reader.advance_when_does_not_fit (sizeof (LOG_REC_DONETIME));
		    // *INDENT-OFF*
		    const LOG_REC_DONETIME *donetime = redo_context.m_reader.reinterpret_cptr<LOG_REC_DONETIME> ();
		    // *INDENT-ON*

		    // stopat is provided in seconds
		    const time_t log_at_time = util_msec_to_sec (donetime->at_time);
		    if (context.does_restore_stop_before_time (log_at_time))
		      {
			/*
			 * Stop the recovery process at this point
			 */
			LSA_SET_NULL (&lsa);

			/* Commit/abort record was recorded after the stopat recovery time. The transaction needs to
			 * undo all its changes (log_recovery_undo), so transaction descriptor needs to be kept,
			 * and transaction state should be changed to aborted. The undo process starts from this
			 * record's LSA and undoes all previous changes of the transaction
			 * (See log_find_unilaterally_largest_undo_lsa usage from log_recovery_undo) */
			if (tdes != NULL)
			  {
			    tdes->state = TRAN_UNACTIVE_UNILATERALLY_ABORTED;
			  }
		      }
		  }
		else
		  {
		    /* completed transactions should have already been cleared from the transaction table
		     * in the analysis step (see: log_rv_analysis_complete)
		     */
		    assert (logtb_find_tran_index (thread_p, tran_id) == NULL_TRAN_INDEX);
		  }
		rcv_redo_perf_stat.time_and_increment (cublog::PERF_STAT_ID_COMMIT_ABORT);
	      }

	      break;

	    case LOG_MVCC_UNDO_DATA:
	      {
		/* Must detect MVCC operations and recover vacuum data buffer. The found operation is not actually
		 * redone/undone, but it has information that can be used for vacuum. */
		redo_context.m_reader.advance_when_does_not_fit (sizeof (LOG_REC_MVCC_UNDO));
		/* MVCC op undo log record */
		// *INDENT-OFF*
		const LOG_REC_MVCC_UNDO *mvcc_undo = redo_context.m_reader.reinterpret_cptr<LOG_REC_MVCC_UNDO> ();
		// *INDENT-ON*
		const MVCCID mvccid = mvcc_undo->mvccid;

		/* Check if MVCC next ID must be updated */
		if (!MVCC_ID_PRECEDES (mvccid, log_Gl.hdr.mvcc_next_id))
		  {
		    log_Gl.hdr.mvcc_next_id = mvccid;
		    MVCCID_FORWARD (log_Gl.hdr.mvcc_next_id);
		  }

		/* Save last MVCC operation LOG_LSA. */
		LSA_COPY (&log_Gl.hdr.mvcc_op_log_lsa, &rcv_lsa);
	      }
	      break;

	    case LOG_UNDO_DATA:
	    case LOG_DUMMY_HEAD_POSTPONE:
	    case LOG_POSTPONE:
	    case LOG_WILL_COMMIT:
	    case LOG_COMMIT_WITH_POSTPONE:
	    case LOG_SYSOP_START_POSTPONE:
	    case LOG_SAVEPOINT:
	    case LOG_2PC_COMMIT_DECISION:
	    case LOG_2PC_ABORT_DECISION:
	    case LOG_2PC_COMMIT_INFORM_PARTICPS:
	    case LOG_2PC_ABORT_INFORM_PARTICPS:
	    case LOG_DUMMY_CRASH_RECOVERY:
	    case LOG_REPLICATION_DATA:
	    case LOG_REPLICATION_STATEMENT:
	    case LOG_DUMMY_HA_SERVER_STATE:
	    case LOG_DUMMY_OVF_RECORD:
	    case LOG_DUMMY_GENERIC:
	    case LOG_SUPPLEMENTAL_INFO:
	    case LOG_END_OF_LOG:
	    case LOG_SYSOP_ATOMIC_START:
	      break;

	    case LOG_SYSOP_END:
	      {
		redo_context.m_reader.advance_when_does_not_fit (sizeof (LOG_REC_SYSOP_END));
		/* Result of top system op */
		// *INDENT-OFF*
		const LOG_REC_SYSOP_END *sysop_end = redo_context.m_reader.reinterpret_cptr<LOG_REC_SYSOP_END> ();
		// *INDENT-ON*

		if (sysop_end->type == LOG_SYSOP_END_LOGICAL_MVCC_UNDO)
		  {
		    LSA_COPY (&log_Gl.hdr.mvcc_op_log_lsa, &rcv_lsa);
		  }
	      }
	      break;

	    case LOG_SMALLER_LOGREC_TYPE:
	    case LOG_LARGER_LOGREC_TYPE:
	    default:
#if defined(CUBRID_DEBUG)
	      er_log_debug (ARG_FILE_LINE,
			    "log_recovery_redo: Unknown record type = %d (%s)... May be a system error", log_rtype,
			    log_to_string (log_rtype));
#endif /* CUBRID_DEBUG */
	      er_set (ER_ERROR_SEVERITY, ARG_FILE_LINE, ER_LOG_PAGE_CORRUPTED, 1, redo_context.m_reader.get_pageid ());
	      if (lsa == redo_context.m_reader.get_lsa ())
		{
		  LSA_SET_NULL (&lsa);
		}
	      break;
	    }

	  /*
	   * We can fix the lsa.pageid in the case of log_records without forward
	   * address at this moment.
	   */
	  if (lsa.offset == NULL_OFFSET && lsa.pageid != NULL_PAGEID
	      && lsa.pageid < redo_context.m_reader.get_pageid ())
	    {
	      lsa.pageid = redo_context.m_reader.get_pageid ();
	    }
	}
    }

#undef BUILD_RECORD_INFO
#undef INVOKE_REDO_RECORD

#if defined(SERVER_MODE)
  {
    // *INDENT-OFF*
    /* 'main' measures the time taken by the main thread to execute sync log records and dispatch async ones */
    const auto duration_main_ms = std::chrono::duration_cast <std::chrono::milliseconds> (
          std::chrono::system_clock::now () - time_start_main);
    if (parallel_recovery_redo != nullptr)
      {
	parallel_recovery_redo->wait_for_termination_and_stop_execution ();
	rcv_redo_perf_stat.time_and_increment (cublog::PERF_STAT_ID_WAIT_FOR_PARALLEL);
      }
    const int log_recovery_redo_parallel_count = prm_get_integer_value (PRM_ID_RECOVERY_PARALLEL_COUNT);
    /* 'async' measures the time taken by the main thread to execute sync log records, dispatch async ones
     * and wait for the async infrastructure to finish */
    const auto duration_async_ms = std::chrono::duration_cast <std::chrono::milliseconds> (
          std::chrono::system_clock::now () - time_start_main);
    _er_log_debug (ARG_FILE_LINE,
		   "log_recovery_redo_perf:  parallel_count=%2d  reusable_jobs_count=%6d  flush_back_count=%4d\n"
		   "log_recovery_redo_perf:  setting_up=%6lld  main=%6lld  async=%6lld (ms)\n",
		   log_recovery_redo_parallel_count,
		   cublog::PARALLEL_REDO_REUSABLE_JOBS_COUNT,
		   cublog::PARALLEL_REDO_REUSABLE_JOBS_FLUSH_BACK_COUNT,
		   (long long) duration_setting_up_ms.count (),
		   (long long) duration_main_ms.count (),
		   (long long) duration_async_ms.count ());
    // *INDENT-ON*
  }
#endif
  LOG_CS_ENTER (thread_p);

  if (!context.is_page_server ())
    {
      log_Gl.mvcc_table.reset_start_mvccid ();

      /* Abort all atomic system operations that were open when server crashed */
      log_recovery_abort_all_atomic_sysops (thread_p);

      /* Now finish all postpone operations */
      log_recovery_finish_all_postpone (thread_p);
    }

  /* Flush all dirty pages */
  logpb_flush_pages_direct (thread_p);

  logpb_flush_header (thread_p);
  (void) pgbuf_flush_all (thread_p, NULL_VOLID);

exit:
  LSA_SET_NULL (&log_Gl.unique_stats_table.curr_rcv_rec_lsa);

#if !defined(NDEBUG)
  log_Gl_recovery_redo_consistency_check.cleanup ();
#endif

  rcv_redo_perf_stat.time_and_increment (cublog::PERF_STAT_ID_FINALIZE);

  // statistics data collect & report
  //
  rcv_redo_perf_stat.log ("Log recovery redo main thread perf stats");
#if defined(SERVER_MODE)
  if (parallel_recovery_redo != nullptr)
    {
      parallel_recovery_redo->log_perf_stats ();
    }
#endif

  return;
}

/*
 * log_recovery_abort_interrupted_sysop () - find and abort interruped system operation during postpones.
 *
 * return                  : void
 * thread_p (in)           : thread entry
 * tdes (in)               : transaction descriptor
 * postpone_start_lsa (in) : LSA of start postpone (system op or transaction)
 */
static void
log_recovery_abort_interrupted_sysop (THREAD_ENTRY * thread_p, LOG_TDES * tdes, const LOG_LSA * postpone_start_lsa)
{
  LOG_LSA iter_lsa, prev_lsa;
  LOG_RECORD_HEADER logrec_head;
  LOG_PAGE *log_page = NULL;
  char buffer_log_page[IO_MAX_PAGE_SIZE + MAX_ALIGNMENT];
  LOG_LSA last_parent_lsa = LSA_INITIALIZER;

  assert (tdes->state == TRAN_UNACTIVE_TOPOPE_COMMITTED_WITH_POSTPONE
	  || tdes->state == TRAN_UNACTIVE_COMMITTED_WITH_POSTPONE);
  assert (!LSA_ISNULL (postpone_start_lsa));

  if (LSA_ISNULL (&tdes->undo_nxlsa) || LSA_LE (&tdes->undo_nxlsa, postpone_start_lsa))
    {
      /* nothing to abort */
      return;
    }

  log_page = (LOG_PAGE *) PTR_ALIGN (buffer_log_page, MAX_ALIGNMENT);

  /* how it works:
   * we can have so-called logical run postpone system operation for some complex cases (e.g. file destroy or
   * deallocate). if these operations are interrupted by crash, we must abort them first before finishing the postpone
   * phase of system operation or transaction.
   *
   * normally, all records during the postpone execution are run postpones - physical or logical system operations.
   * so to rollback a logical system op during postpone we have to stop at previous run postpone (or at the start of
   * postpone if this system op is first). we need to manually search it.
   */

  for (iter_lsa = tdes->undo_nxlsa; LSA_GT (&iter_lsa, postpone_start_lsa); iter_lsa = prev_lsa)
    {
      if (logpb_fetch_page (thread_p, &iter_lsa, LOG_CS_FORCE_USE, log_page) != NO_ERROR)
	{
	  logpb_fatal_error (thread_p, true, ARG_FILE_LINE, "log_recovery_abort_interrupted_sysop");
	  return;
	}
      logrec_head = *(LOG_RECORD_HEADER *) (log_page->area + iter_lsa.offset);
      assert (logrec_head.trid == tdes->trid);

      if (logrec_head.type == LOG_RUN_POSTPONE)
	{
	  /* found run postpone, stop */
	  last_parent_lsa = iter_lsa;
	  break;
	}
      else if (logrec_head.type == LOG_SYSOP_END)
	{
	  /* we need to see why type of system op. */
	  LOG_LSA read_lsa = iter_lsa;
	  LOG_REC_SYSOP_END *sysop_end;

	  /* skip header */
	  LOG_READ_ADD_ALIGN (thread_p, sizeof (logrec_head), &read_lsa, log_page);
	  LOG_READ_ADVANCE_WHEN_DOESNT_FIT (thread_p, sizeof (*sysop_end), &read_lsa, log_page);

	  sysop_end = (LOG_REC_SYSOP_END *) (log_page->area + read_lsa.offset);
	  if (sysop_end->type == LOG_SYSOP_END_LOGICAL_RUN_POSTPONE)
	    {
	      /* found run postpone, stop */
	      last_parent_lsa = iter_lsa;
	      break;
	    }
	  else
	    {
	      /* go to last parent */
	      prev_lsa = sysop_end->lastparent_lsa;
	    }
	}
      else
	{
	  /* safe-guard: we do not expect postpone starts */
	  assert (logrec_head.type != LOG_COMMIT_WITH_POSTPONE && logrec_head.type != LOG_SYSOP_START_POSTPONE);

	  /* move to previous */
	  prev_lsa = logrec_head.prev_tranlsa;
	}
      assert (!LSA_ISNULL (&prev_lsa) && !LSA_EQ (&prev_lsa, &iter_lsa));
    }

  if (LSA_ISNULL (&last_parent_lsa))
    {
      /* no run postpones before system op. stop at start postpone. */
      assert (LSA_EQ (&iter_lsa, postpone_start_lsa));
      last_parent_lsa = *postpone_start_lsa;
    }

  /* simulate system op */
  log_sysop_start (thread_p);
  /* hack last parent lsa */
  tdes->topops.stack[tdes->topops.last].lastparent_lsa = last_parent_lsa;
  /* rollback */
  log_sysop_abort (thread_p);
}

/*
 * log_recovery_finish_sysop_postpone () - Finish postpone during recovery for one system operation.
 *
 * return        : void
 * thread_p (in) : thread entry
 * tdes (in)     : transaction descriptor
 */
static void
log_recovery_finish_sysop_postpone (THREAD_ENTRY * thread_p, LOG_TDES * tdes)
{
  LOG_LSA first_postpone_to_apply;

  if (tdes->state == TRAN_UNACTIVE_TOPOPE_COMMITTED_WITH_POSTPONE)
    {
      /* We need to read the log record for system op start postpone */
      LOG_LSA sysop_start_postpone_lsa = tdes->rcv.sysop_start_postpone_lsa;
      char log_page_buffer[IO_MAX_PAGE_SIZE + MAX_ALIGNMENT];
      LOG_PAGE *log_page = (LOG_PAGE *) PTR_ALIGN (log_page_buffer, MAX_ALIGNMENT);
      LOG_REC_SYSOP_START_POSTPONE sysop_start_postpone;
      int undo_buffer_size = 0, undo_data_size = 0;
      char *undo_buffer = NULL, *undo_data = NULL;

      assert (tdes->topops.last == 0);
      assert (!LSA_ISNULL (&sysop_start_postpone_lsa));
      LSA_SET_NULL (&first_postpone_to_apply);

      /* first verify it didn't crash in the middle of a run postpone system op */
      log_recovery_abort_interrupted_sysop (thread_p, tdes, &sysop_start_postpone_lsa);
      assert (tdes->topops.last == 0);

      /* find first postpone */
      log_recovery_find_first_postpone (thread_p, &first_postpone_to_apply,
					&tdes->topops.stack[tdes->topops.last].posp_lsa, tdes);

      if (!LSA_ISNULL (&first_postpone_to_apply))
	{
	  log_do_postpone (thread_p, tdes, &first_postpone_to_apply);
	}
      LSA_SET_NULL (&tdes->topops.stack[tdes->topops.last].posp_lsa);

      /* simulate system op commit */
      /* we need the data from system op start postpone */
      log_page->hdr.logical_pageid = NULL_PAGEID;
      if (log_read_sysop_start_postpone (thread_p, &sysop_start_postpone_lsa, log_page, true, &sysop_start_postpone,
					 &undo_buffer_size, &undo_buffer, &undo_data_size, &undo_data) != NO_ERROR)
	{
	  /* give up */
	  assert_release (false);
	  return;
	}
      /* check this is not a system op postpone during system op postpone */
      assert (sysop_start_postpone.sysop_end.type != LOG_SYSOP_END_LOGICAL_RUN_POSTPONE
	      || !sysop_start_postpone.sysop_end.run_postpone.is_sysop_postpone);

      log_sysop_end_recovery_postpone (thread_p, &sysop_start_postpone.sysop_end, undo_data_size, undo_data);
      if (undo_buffer != NULL)
	{
	  /* no longer needed */
	  db_private_free (thread_p, undo_buffer);
	}

      assert (sysop_start_postpone.sysop_end.type != LOG_SYSOP_END_ABORT);
      if (sysop_start_postpone.sysop_end.type == LOG_SYSOP_END_LOGICAL_RUN_POSTPONE)
	{
	  if (sysop_start_postpone.sysop_end.run_postpone.is_sysop_postpone)
	    {
	      /* this is a system op postpone during system op postpone? should not happen! */
	      assert (false);
	      tdes->state = TRAN_UNACTIVE_UNILATERALLY_ABORTED;
	      tdes->undo_nxlsa = tdes->tail_lsa;
	    }
	  else
	    {
	      /* logical run postpone during transaction postpone. */
	      tdes->state = TRAN_UNACTIVE_COMMITTED_WITH_POSTPONE;
	      LSA_SET_NULL (&tdes->undo_nxlsa);

	      /* we just finished the run postpone. update tdes->posp_nxlsa */
	      tdes->posp_nxlsa = sysop_start_postpone.sysop_end.run_postpone.postpone_lsa;
	    }
	}
      else if (!LSA_ISNULL (&tdes->rcv.tran_start_postpone_lsa))
	{
	  /* this must be after start postpone */
	  assert (LSA_LE (&tdes->rcv.tran_start_postpone_lsa, &sysop_start_postpone.sysop_end.lastparent_lsa));
	  tdes->state = TRAN_UNACTIVE_COMMITTED_WITH_POSTPONE;

	  /* note: this is for nested system operations inside a transaction logical run postpone. this is not really,
	   * fully correct, covering all cases. however it should work for file_tracker_unregister case.
	   *
	   * however, to have a robust recovery in the future, no matter how complicated the nesting of operations,
	   * we should considering saving previous states.
	   */
	}
      else
	{
	  tdes->state = TRAN_UNACTIVE_UNILATERALLY_ABORTED;
	  tdes->undo_nxlsa = tdes->tail_lsa;
	}

      if (tdes->topops.last >= 0)
	{
	  assert_release (false);
	  tdes->topops.last = -1;
	}
    }
  assert (tdes->state != TRAN_UNACTIVE_TOPOPE_COMMITTED_WITH_POSTPONE);
}

/*
 * log_recovery_finish_postpone () - Finish postpone during recovery for one
 *				     transaction descriptor.
 *
 * return	 : Void.
 * thread_p (in) : Thread entry.
 * tdes (in)	 : Transaction descriptor.
 */
static void
log_recovery_finish_postpone (THREAD_ENTRY * thread_p, LOG_TDES * tdes)
{
  LOG_LSA first_postpone_to_apply;

  if (tdes == NULL || tdes->trid == NULL_TRANID)
    {
      /* Nothing to do */
      return;
    }

  /* first finish system op postpone (if the case). */
  log_recovery_finish_sysop_postpone (thread_p, tdes);

  if (tdes->state == TRAN_UNACTIVE_WILL_COMMIT || tdes->state == TRAN_UNACTIVE_COMMITTED_WITH_POSTPONE)
    {
      LSA_SET_NULL (&first_postpone_to_apply);

      assert (tdes->is_active_worker_transaction ());
      assert (!LSA_ISNULL (&tdes->rcv.tran_start_postpone_lsa));

      /*
       * The transaction was the one that was committing
       */
      if (tdes->state == TRAN_UNACTIVE_COMMITTED_WITH_POSTPONE)
	{
	  /* make sure to abort interrupted logical postpone. */
	  assert (tdes->topops.last == -1);
	  log_recovery_abort_interrupted_sysop (thread_p, tdes, &tdes->rcv.tran_start_postpone_lsa);
	  assert (tdes->topops.last == -1);
	  /* no more undo */
	  LSA_SET_NULL (&tdes->undo_nxlsa);
	}

      log_recovery_find_first_postpone (thread_p, &first_postpone_to_apply, &tdes->posp_nxlsa, tdes);
      if (!LSA_ISNULL (&first_postpone_to_apply))
	{
	  log_do_postpone (thread_p, tdes, &first_postpone_to_apply);
	}

      if (tdes->coord == NULL)
	{			/* If this is a local transaction */
	  (void) log_complete (thread_p, tdes, LOG_COMMIT, LOG_DONT_NEED_NEWTRID, LOG_NEED_TO_WRITE_EOT_LOG);
	  logtb_free_tran_index (thread_p, tdes->tran_index);
	}
    }
  else if (tdes->state == TRAN_UNACTIVE_COMMITTED)
    {
      if (tdes->coord == NULL)
	{
	  (void) log_complete (thread_p, tdes, LOG_COMMIT, LOG_DONT_NEED_NEWTRID, LOG_NEED_TO_WRITE_EOT_LOG);
	  logtb_free_tran_index (thread_p, tdes->tran_index);
	}
    }
}

/*
 * log_recovery_finish_all_postpone - FINISH COMMITTING TRANSACTIONS WITH
 *                                   UNFINISH POSTPONE ACTIONS
 *
 * return: nothing
 *
 * NOTE:Finish the committing of transactions which have been declared
 *              as committed, but not all their postpone actions are done.
 *              This happens when there is a crash in the middle of a
 *              log_commit_with_postpone and log_commit.
 *              This function should be called after the log_recovery_redo
 *              function.
 */
static void
log_recovery_finish_all_postpone (THREAD_ENTRY * thread_p)
{
  // *INDENT-OFF*
  int i;
  LOG_TDES *tdes_it = NULL;	/* Transaction descriptor */

  /* Finish committing transactions with unfinished postpone actions */
  thread_p = thread_p != NULL ? thread_p : thread_get_thread_entry_info ();
  assert (thread_p->tran_index == LOG_SYSTEM_TRAN_INDEX);

  auto finish_sys_postpone = [&] (LOG_TDES & tdes)
    {
      log_rv_simulate_runtime_worker (thread_p, &tdes);
      log_recovery_finish_postpone (thread_p, &tdes);
      log_rv_end_simulation (thread_p);
    };

  for (i = 1; i < log_Gl.trantable.num_total_indices; i++)
    {
      tdes_it = LOG_FIND_TDES (i);
      if (tdes_it == NULL || tdes_it->trid == NULL_TRANID)
        {
          continue;
        }
      finish_sys_postpone (*tdes_it);
    }
  log_system_tdes::map_all_tdes (finish_sys_postpone);
  // *INDENT-ON*
}

/*
 * log_recovery_abort_all_atomic_sysops () - abort all atomic system operation opened at the moment of the crash
 *
 * return        : void
 * thread_p (in) : thread entry
 */
static void
log_recovery_abort_all_atomic_sysops (THREAD_ENTRY * thread_p)
{
  // *INDENT-OFF*
  int i;
  LOG_TDES *tdes_it = NULL;	/* Transaction descriptor */

  /* Finish committing transactions with unfinished postpone actions */
  thread_p = thread_p != NULL ? thread_p : thread_get_thread_entry_info ();
  assert (thread_p->tran_index == LOG_SYSTEM_TRAN_INDEX);
  auto abort_atomic_func = [&] (LOG_TDES & tdes)
    {
      log_rv_simulate_runtime_worker (thread_p, &tdes);
      log_recovery_abort_atomic_sysop (thread_p, &tdes);
      log_rv_end_simulation (thread_p);
    };
  for (i = 1; i < log_Gl.trantable.num_total_indices; i++)
    {
      tdes_it = LOG_FIND_TDES (i);
      if (tdes_it == NULL || tdes_it->trid == NULL_TRANID)
        {
          continue;
        }
      abort_atomic_func (*tdes_it);
    }
  log_system_tdes::map_all_tdes (abort_atomic_func);
  // *INDENT-ON*
}

/*
 * log_recovery_abort_atomic_sysop () - abort all changes down to tdes->rcv.atomic_sysop_start_lsa (where atomic system
 *                                      operation starts).
 *
 * return        : void
 * thread_p (in) : thread entry
 * tdes (in)     : transaction descriptor
 */
static void
log_recovery_abort_atomic_sysop (THREAD_ENTRY * thread_p, LOG_TDES * tdes)
{
  char log_pgbuf[IO_MAX_PAGE_SIZE + MAX_ALIGNMENT], *aligned_log_pgbuf;
  LOG_PAGE *log_pgptr = NULL;
  LOG_RECORD_HEADER *log_rec;
  LOG_LSA prev_atomic_sysop_start_lsa;

  if (tdes == NULL || tdes->trid == NULL_TRANID)
    {
      /* Nothing to do */
      return;
    }

  if (LSA_ISNULL (&tdes->rcv.atomic_sysop_start_lsa))
    {
      /* no atomic system operation */
      return;
    }
  if (LSA_GE (&tdes->rcv.atomic_sysop_start_lsa, &tdes->undo_nxlsa))
    {
      /* nothing after tdes->rcv.atomic_sysop_start_lsa */
      assert (LSA_EQ (&tdes->rcv.atomic_sysop_start_lsa, &tdes->undo_nxlsa));
      LSA_SET_NULL (&tdes->rcv.atomic_sysop_start_lsa);
      er_log_debug (ARG_FILE_LINE, "(trid = %d) Nothing after atomic sysop (%lld|%d), nothing to rollback.\n",
		    tdes->trid, LSA_AS_ARGS (&tdes->rcv.atomic_sysop_start_lsa));
      return;
    }
  assert (tdes->topops.last <= 0);

  if (tdes->state == TRAN_UNACTIVE_TOPOPE_COMMITTED_WITH_POSTPONE
      && LSA_GT (&tdes->rcv.sysop_start_postpone_lsa, &tdes->rcv.atomic_sysop_start_lsa))
    {
      /* we have (maybe) the next case:
       *
       * 1. atomic operation was started.
       * 2. nested system operation is started.
       * 3. nested operation has postpones.
       * 4. nested operation is committed with postpone.
       * 5. crash
       *
       * I am not sure this really happens. It might, and it might be risky to allow it. However, I assume this nested
       * operation will not do other complicated operations to mess with other logical operations. I hope at least. */
      /* finish postpone of nested system op. */
      er_log_debug (ARG_FILE_LINE,
		    "(trid = %d) Nested sysop start pospone (%lld|%d) inside atomic sysop (%lld|%d). \n", tdes->trid,
		    LSA_AS_ARGS (&tdes->rcv.sysop_start_postpone_lsa), LSA_AS_ARGS (&tdes->rcv.atomic_sysop_start_lsa));
      log_recovery_finish_sysop_postpone (thread_p, tdes);
    }
  else if (tdes->state == TRAN_UNACTIVE_TOPOPE_COMMITTED_WITH_POSTPONE)
    {
      /* this would be also a nested case, but the other way around:
       *
       * 1. system op starts.
       * 2. system op end with postpone.
       * 3. nested atomic system op starts.
       * 4. crash.
       *
       * we first have to abort atomic system op. postpone will be finished later. */
      er_log_debug (ARG_FILE_LINE,
		    "(trid = %d) Nested atomic sysop  (%lld|%d) after sysop start postpone (%lld|%d). \n", tdes->trid,
		    LSA_AS_ARGS (&tdes->rcv.sysop_start_postpone_lsa), LSA_AS_ARGS (&tdes->rcv.atomic_sysop_start_lsa));
    }
  else
    {
      er_log_debug (ARG_FILE_LINE, "(trid = %d) Atomic sysop (%lld|%d). Rollback. \n", tdes->trid,
		    LSA_AS_ARGS (&tdes->rcv.atomic_sysop_start_lsa));
    }

  /* Get transaction lsa that precede atomic_sysop_start_lsa. */
  aligned_log_pgbuf = PTR_ALIGN (log_pgbuf, MAX_ALIGNMENT);
  log_pgptr = (LOG_PAGE *) aligned_log_pgbuf;
  if (logpb_fetch_page (thread_p, &tdes->rcv.atomic_sysop_start_lsa, LOG_CS_FORCE_USE, log_pgptr) != NO_ERROR)
    {
      logpb_fatal_error (thread_p, true, ARG_FILE_LINE, "log_recovery_abort_atomic_sysop");
      return;
    }
  log_rec = LOG_GET_LOG_RECORD_HEADER (log_pgptr, &tdes->rcv.atomic_sysop_start_lsa);
  LSA_COPY (&prev_atomic_sysop_start_lsa, &log_rec->prev_tranlsa);

  /* rollback. simulate a new system op */
  log_sysop_start (thread_p);

  /* hack last parent to stop at transaction lsa that precede atomic_sysop_start_lsa. */
  LSA_COPY (&tdes->topops.stack[tdes->topops.last].lastparent_lsa, &prev_atomic_sysop_start_lsa);

  /* rollback */
  log_sysop_abort (thread_p);

  assert (tdes->topops.last <= 0);

  /* this is it. reset tdes->rcv.atomic_sysop_start_lsa and we're done. */
  LSA_SET_NULL (&tdes->rcv.atomic_sysop_start_lsa);
}

/*
 * log_recovery_undo - SCAN BACKWARDS UNDOING DATA
 *
 * return: nothing
 *
 */
static void
log_recovery_undo (THREAD_ENTRY * thread_p)
{
  LOG_LSA max_undo_lsa;		/* LSA of log record to undo */
  char log_pgbuf[IO_MAX_PAGE_SIZE + MAX_ALIGNMENT], *aligned_log_pgbuf;
  LOG_PAGE *log_pgptr = NULL;	/* Log page pointer where LSA is located */
  LOG_LSA log_lsa;
  LOG_RECORD_HEADER *log_rec = NULL;	/* Pointer to log record */
  LOG_REC_UNDOREDO *undoredo = NULL;	/* Undo_redo log record */
  LOG_REC_UNDO *undo = NULL;	/* Undo log record */
  LOG_REC_MVCC_UNDOREDO *mvcc_undoredo = NULL;	/* MVCC op Undo_redo log record */
  LOG_REC_MVCC_UNDO *mvcc_undo = NULL;	/* MVCC op Undo log record */
  LOG_REC_COMPENSATE *compensate;	/* Compensating log record */
  LOG_REC_SYSOP_END *sysop_end;	/* Result of top system op */
  LOG_RCVINDEX rcvindex;	/* Recovery index function */
  LOG_RCV rcv;			/* Recovery structure */
  VPID rcv_vpid;		/* VPID of data to recover */
  LOG_LSA rcv_lsa;		/* Address of redo log record */
  LOG_LSA prev_tranlsa;		/* prev LSA of transaction */
  LOG_TDES *tdes;		/* Transaction descriptor */
  int tran_index;
  int data_header_size = 0;
  LOG_ZIP *undo_unzip_ptr = NULL;
  bool is_mvcc_op;
  volatile TRANID tran_id;
  volatile LOG_RECTYPE log_rtype;

  aligned_log_pgbuf = PTR_ALIGN (log_pgbuf, MAX_ALIGNMENT);

  /*
   * Remove from the list of transaction to abort, those that have finished
   * when the crash happens, so it does not remain dangling in the transaction
   * table.
   */

  for (tran_index = 1; tran_index < log_Gl.trantable.num_total_indices; tran_index++)
    {
      if ((tdes = LOG_FIND_TDES (tran_index)) != NULL && tdes->trid != NULL_TRANID
	  && (tdes->state == TRAN_UNACTIVE_UNILATERALLY_ABORTED || tdes->state == TRAN_UNACTIVE_ABORTED)
	  && LSA_ISNULL (&tdes->undo_nxlsa))
	{
	  (void) log_complete (thread_p, tdes, LOG_ABORT, LOG_DONT_NEED_NEWTRID, LOG_NEED_TO_WRITE_EOT_LOG);
	  logtb_free_tran_index (thread_p, tran_index);
	}
    }
  // *INDENT-OFF*
  auto delete_func = [] (const LOG_TDES & tdes)
    {
      return LSA_ISNULL (&tdes.undo_nxlsa);
    };
  log_system_tdes::rv_delete_all_tdes_if (delete_func);
  // *INDENT-ON*

  /*
   * GO BACKWARDS, undoing records
   */

  /* Find the largest LSA to undo */
  log_find_unilaterally_largest_undo_lsa (thread_p, max_undo_lsa);

  log_pgptr = (LOG_PAGE *) aligned_log_pgbuf;

  undo_unzip_ptr = log_zip_alloc (LOGAREA_SIZE);
  if (undo_unzip_ptr == NULL)
    {
      logpb_fatal_error (thread_p, true, ARG_FILE_LINE, "log_recovery_undo");
      return;
    }

  while (!LSA_ISNULL (&max_undo_lsa))
    {
      /* Fetch the page where the LSA record to undo is located */
      LSA_COPY (&log_lsa, &max_undo_lsa);
      if (logpb_fetch_page (thread_p, &log_lsa, LOG_CS_FORCE_USE, log_pgptr) != NO_ERROR)
	{
	  log_zip_free (undo_unzip_ptr);

	  logpb_fatal_error (thread_p, true, ARG_FILE_LINE, "log_recovery_undo");
	  return;
	}

      /* Check all log records in this phase */
      while (max_undo_lsa.pageid == log_lsa.pageid)
	{
	  /* Find the log record */
	  log_lsa.offset = max_undo_lsa.offset;
	  log_rec = LOG_GET_LOG_RECORD_HEADER (log_pgptr, &log_lsa);

	  tran_id = log_rec->trid;
	  log_rtype = log_rec->type;

	  LSA_COPY (&prev_tranlsa, &log_rec->prev_tranlsa);

	  if (logtb_is_system_worker_tranid (tran_id))
	    {
	      // *INDENT-OFF*
	      tdes = log_system_tdes::rv_get_tdes (tran_id);
	      if (tdes == NULL)
		{
		  assert (false);
		}
	      // *INDENT-ON*
	    }
	  else
	    {
	      /* Active worker transaction */
	      tran_index = logtb_find_tran_index (thread_p, tran_id);
	      if (tran_index == NULL_TRAN_INDEX)
		{
#if defined(CUBRID_DEBUG)
		  er_log_debug (ARG_FILE_LINE, "log_recovery_undo: SYSTEM ERROR for log located at %lld|%d\n",
				(long long int) log_lsa.pageid, log_lsa.offset);
#endif /* CUBRID_DEBUG */
		  logtb_free_tran_index_with_undo_lsa (thread_p, &max_undo_lsa);
		}
	      else
		{
		  tdes = LOG_FIND_TDES (tran_index);
		  if (tdes == NULL)
		    {
		      /* This looks like a system error in the analysis phase */
#if defined(CUBRID_DEBUG)
		      er_log_debug (ARG_FILE_LINE, "log_recovery_undo: SYSTEM ERROR for log located at %lld|%d\n",
				    (long long int) log_lsa.pageid, log_lsa.offset);
#endif /* CUBRID_DEBUG */
		      logtb_free_tran_index_with_undo_lsa (thread_p, &max_undo_lsa);
		    }
		}
	    }

	  if (tran_index != NULL_TRAN_INDEX && tdes != NULL)
	    {
	      LSA_COPY (&tdes->undo_nxlsa, &prev_tranlsa);

	      switch (log_rtype)
		{
		case LOG_MVCC_UNDOREDO_DATA:
		case LOG_MVCC_DIFF_UNDOREDO_DATA:
		case LOG_UNDOREDO_DATA:
		case LOG_DIFF_UNDOREDO_DATA:
		  LSA_COPY (&rcv_lsa, &log_lsa);
		  /*
		   * The transaction was active at the time of the crash. The
		   * transaction is unilaterally aborted by the system
		   */

		  if (log_rtype == LOG_MVCC_UNDOREDO_DATA || log_rtype == LOG_MVCC_DIFF_UNDOREDO_DATA)
		    {
		      is_mvcc_op = true;
		    }
		  else
		    {
		      is_mvcc_op = false;
		    }

		  /* Get the DATA HEADER */
		  LOG_READ_ADD_ALIGN (thread_p, sizeof (LOG_RECORD_HEADER), &log_lsa, log_pgptr);

		  if (is_mvcc_op)
		    {
		      data_header_size = sizeof (LOG_REC_MVCC_UNDOREDO);
		      LOG_READ_ADVANCE_WHEN_DOESNT_FIT (thread_p, data_header_size, &log_lsa, log_pgptr);
		      mvcc_undoredo = (LOG_REC_MVCC_UNDOREDO *) ((char *) log_pgptr->area + log_lsa.offset);

		      /* Get undoredo info */
		      undoredo = &mvcc_undoredo->undoredo;

		      /* Save transaction MVCCID to recovery */
		      rcv.mvcc_id = mvcc_undoredo->mvccid;
		    }
		  else
		    {
		      data_header_size = sizeof (LOG_REC_UNDOREDO);
		      LOG_READ_ADVANCE_WHEN_DOESNT_FIT (thread_p, data_header_size, &log_lsa, log_pgptr);
		      undoredo = (LOG_REC_UNDOREDO *) ((char *) log_pgptr->area + log_lsa.offset);

		      rcv.mvcc_id = MVCCID_NULL;
		    }

		  rcvindex = undoredo->data.rcvindex;
		  rcv.length = undoredo->ulength;
		  rcv.offset = undoredo->data.offset;
		  rcv_vpid.volid = undoredo->data.volid;
		  rcv_vpid.pageid = undoredo->data.pageid;

		  LOG_READ_ADD_ALIGN (thread_p, data_header_size, &log_lsa, log_pgptr);

#if !defined(NDEBUG)
		  if (prm_get_bool_value (PRM_ID_LOG_TRACE_DEBUG))
		    {
		      fprintf (stdout,
			       "TRACE UNDOING[1]: LSA = %lld|%d, Rv_index = %s,\n"
			       "      volid = %d, pageid = %d, offset = %d,\n", (long long int) rcv_lsa.pageid,
			       (int) rcv_lsa.offset, rv_rcvindex_string (rcvindex), rcv_vpid.volid, rcv_vpid.pageid,
			       rcv.offset);
		      fflush (stdout);
		    }
#endif /* !NDEBUG */

		  log_rv_undo_record (thread_p, &log_lsa, log_pgptr, rcvindex, &rcv_vpid, &rcv, &rcv_lsa, tdes,
				      undo_unzip_ptr);
		  break;

		case LOG_MVCC_UNDO_DATA:
		case LOG_UNDO_DATA:
		  /* Does the record belong to a MVCC op? */
		  is_mvcc_op = log_rtype == LOG_MVCC_UNDO_DATA;

		  LSA_COPY (&rcv_lsa, &log_lsa);
		  /*
		   * The transaction was active at the time of the crash. The
		   * transaction is unilaterally aborted by the system
		   */

		  /* Get the DATA HEADER */
		  LOG_READ_ADD_ALIGN (thread_p, sizeof (LOG_RECORD_HEADER), &log_lsa, log_pgptr);

		  if (is_mvcc_op)
		    {
		      data_header_size = sizeof (LOG_REC_MVCC_UNDO);
		      LOG_READ_ADVANCE_WHEN_DOESNT_FIT (thread_p, data_header_size, &log_lsa, log_pgptr);
		      mvcc_undo = (LOG_REC_MVCC_UNDO *) ((char *) log_pgptr->area + log_lsa.offset);

		      /* Get undo info */
		      undo = &mvcc_undo->undo;

		      /* Save transaction MVCCID to recovery */
		      rcv.mvcc_id = mvcc_undo->mvccid;
		    }
		  else
		    {
		      data_header_size = sizeof (LOG_REC_UNDO);
		      LOG_READ_ADVANCE_WHEN_DOESNT_FIT (thread_p, data_header_size, &log_lsa, log_pgptr);
		      undo = (LOG_REC_UNDO *) ((char *) log_pgptr->area + log_lsa.offset);

		      rcv.mvcc_id = MVCCID_NULL;
		    }

		  rcvindex = undo->data.rcvindex;
		  rcv.length = undo->length;
		  rcv.offset = undo->data.offset;
		  rcv_vpid.volid = undo->data.volid;
		  rcv_vpid.pageid = undo->data.pageid;

		  LOG_READ_ADD_ALIGN (thread_p, data_header_size, &log_lsa, log_pgptr);

#if !defined(NDEBUG)
		  if (prm_get_bool_value (PRM_ID_LOG_TRACE_DEBUG))
		    {
		      fprintf (stdout,
			       "TRACE UNDOING[2]: LSA = %lld|%d, Rv_index = %s,\n"
			       "      volid = %d, pageid = %d, offset = %hd,\n", LSA_AS_ARGS (&rcv_lsa),
			       rv_rcvindex_string (rcvindex), rcv_vpid.volid, rcv_vpid.pageid, rcv.offset);
		      fflush (stdout);
		    }
#endif /* !NDEBUG */
		  log_rv_undo_record (thread_p, &log_lsa, log_pgptr, rcvindex, &rcv_vpid, &rcv, &rcv_lsa, tdes,
				      undo_unzip_ptr);
		  break;

		case LOG_REDO_DATA:
		case LOG_MVCC_REDO_DATA:
		case LOG_DBEXTERN_REDO_DATA:
		case LOG_DUMMY_HEAD_POSTPONE:
		case LOG_POSTPONE:
		case LOG_SAVEPOINT:
		case LOG_REPLICATION_DATA:
		case LOG_REPLICATION_STATEMENT:
		case LOG_DUMMY_HA_SERVER_STATE:
		case LOG_DUMMY_OVF_RECORD:
		case LOG_DUMMY_GENERIC:
		case LOG_SUPPLEMENTAL_INFO:
		case LOG_SYSOP_ATOMIC_START:
		  /* Not for UNDO ... */
		  /* Break switch to go to previous record */
		  break;

		case LOG_COMPENSATE:
		  /* Only for REDO .. Go to next undo record Need to read the compensating record to set the next undo
		   * address. */

		  /* Get the DATA HEADER */
		  LOG_READ_ADD_ALIGN (thread_p, sizeof (LOG_RECORD_HEADER), &log_lsa, log_pgptr);
		  LOG_READ_ADVANCE_WHEN_DOESNT_FIT (thread_p, sizeof (LOG_REC_COMPENSATE), &log_lsa, log_pgptr);
		  compensate = (LOG_REC_COMPENSATE *) ((char *) log_pgptr->area + log_lsa.offset);
		  LSA_COPY (&prev_tranlsa, &compensate->undo_nxlsa);
		  break;

		case LOG_SYSOP_END:
		  /*
		   * We found a system top operation that should be skipped from
		   * rollback
		   */

		  /* Read the DATA HEADER */
		  LOG_READ_ADD_ALIGN (thread_p, sizeof (LOG_RECORD_HEADER), &log_lsa, log_pgptr);
		  LOG_READ_ADVANCE_WHEN_DOESNT_FIT (thread_p, sizeof (LOG_REC_SYSOP_END), &log_lsa, log_pgptr);
		  sysop_end = ((LOG_REC_SYSOP_END *) ((char *) log_pgptr->area + log_lsa.offset));

		  if (sysop_end->type == LOG_SYSOP_END_LOGICAL_UNDO)
		    {
		      /* execute undo */
		      rcvindex = sysop_end->undo.data.rcvindex;
		      rcv.length = sysop_end->undo.length;
		      rcv.offset = sysop_end->undo.data.offset;
		      rcv_vpid.volid = sysop_end->undo.data.volid;
		      rcv_vpid.pageid = sysop_end->undo.data.pageid;
		      rcv.mvcc_id = MVCCID_NULL;

		      /* will jump to parent LSA. save it now before advancing to undo data */
		      LSA_COPY (&prev_tranlsa, &sysop_end->lastparent_lsa);
		      LSA_COPY (&tdes->undo_nxlsa, &sysop_end->lastparent_lsa);

		      LOG_READ_ADD_ALIGN (thread_p, sizeof (LOG_REC_SYSOP_END), &log_lsa, log_pgptr);
		      log_rv_undo_record (thread_p, &log_lsa, log_pgptr, rcvindex, &rcv_vpid, &rcv, &rcv_lsa, tdes,
					  undo_unzip_ptr);
		    }
		  else if (sysop_end->type == LOG_SYSOP_END_LOGICAL_MVCC_UNDO)
		    {
		      /* execute undo */
		      rcvindex = sysop_end->mvcc_undo.undo.data.rcvindex;
		      rcv.length = sysop_end->mvcc_undo.undo.length;
		      rcv.offset = sysop_end->mvcc_undo.undo.data.offset;
		      rcv_vpid.volid = sysop_end->mvcc_undo.undo.data.volid;
		      rcv_vpid.pageid = sysop_end->mvcc_undo.undo.data.pageid;
		      rcv.mvcc_id = sysop_end->mvcc_undo.mvccid;

		      /* will jump to parent LSA. save it now before advancing to undo data */
		      LSA_COPY (&prev_tranlsa, &sysop_end->lastparent_lsa);
		      LSA_COPY (&tdes->undo_nxlsa, &sysop_end->lastparent_lsa);
		      LOG_READ_ADD_ALIGN (thread_p, sizeof (LOG_REC_SYSOP_END), &log_lsa, log_pgptr);
		      log_rv_undo_record (thread_p, &log_lsa, log_pgptr, rcvindex, &rcv_vpid, &rcv, &rcv_lsa, tdes,
					  undo_unzip_ptr);
		    }
		  else if (sysop_end->type == LOG_SYSOP_END_LOGICAL_COMPENSATE)
		    {
		      /* compensate */
		      LSA_COPY (&prev_tranlsa, &sysop_end->compensate_lsa);
		    }
		  else
		    {
		      /* should not find run postpones on undo recovery */
		      assert (sysop_end->type != LOG_SYSOP_END_LOGICAL_RUN_POSTPONE);

		      /* jump to parent LSA */
		      LSA_COPY (&prev_tranlsa, &sysop_end->lastparent_lsa);
		    }
		  break;

		case LOG_RUN_POSTPONE:
		case LOG_WILL_COMMIT:
		case LOG_COMMIT_WITH_POSTPONE:
		case LOG_COMMIT:
		case LOG_SYSOP_START_POSTPONE:
		case LOG_ABORT:
		case LOG_2PC_PREPARE:
		case LOG_2PC_START:
		case LOG_2PC_ABORT_DECISION:
		case LOG_2PC_COMMIT_DECISION:
		case LOG_2PC_ABORT_INFORM_PARTICPS:
		case LOG_2PC_COMMIT_INFORM_PARTICPS:
		case LOG_2PC_RECV_ACK:
		case LOG_DUMMY_CRASH_RECOVERY:
		case LOG_END_OF_LOG:
		  /* This looks like a system error in the analysis phase */
#if defined(CUBRID_DEBUG)
		  er_log_debug (ARG_FILE_LINE,
				"log_recovery_undo: SYSTEM ERROR for log located at %lld|%d,"
				" Bad log_rectype = %d\n (%s).\n", (long long int) log_lsa.pageid, log_lsa.offset,
				log_rtype, log_to_string (log_rtype));
#endif /* CUBRID_DEBUG */
		  /* Remove the transaction from the recovery process */
		  assert (false);

		  /* Clear MVCCID */
		  tdes->mvccinfo.id = MVCCID_NULL;

		  if (logtb_is_system_worker_tranid (tran_id))
		    {
		      // *INDENT-OFF*
		      log_system_tdes::rv_delete_tdes (tran_id);
		      // *INDENT-ON*
		    }
		  else
		    {
		      (void) log_complete (thread_p, tdes, LOG_ABORT, LOG_DONT_NEED_NEWTRID, LOG_NEED_TO_WRITE_EOT_LOG);
		      logtb_free_tran_index (thread_p, tran_index);
		    }
		  tdes = NULL;
		  break;

		case LOG_SMALLER_LOGREC_TYPE:
		case LOG_LARGER_LOGREC_TYPE:
		default:
#if defined(CUBRID_DEBUG)
		  er_log_debug (ARG_FILE_LINE,
				"log_recovery_undo: Unknown record type = %d (%s)\n ... May be a system error",
				log_rtype, log_to_string (log_rtype));
#endif /* CUBRID_DEBUG */
		  er_set (ER_ERROR_SEVERITY, ARG_FILE_LINE, ER_LOG_PAGE_CORRUPTED, 1, log_lsa.pageid);
		  assert (false);

		  /*
		   * Remove the transaction from the recovery process
		   */

		  /* Clear MVCCID */
		  tdes->mvccinfo.id = MVCCID_NULL;

		  if (logtb_is_system_worker_tranid (tran_id))
		    {
		      // *INDENT-OFF*
		      log_system_tdes::rv_delete_tdes (tran_id);
		      // *INDENT-ON*
		    }
		  else
		    {
		      (void) log_complete (thread_p, tdes, LOG_ABORT, LOG_DONT_NEED_NEWTRID, LOG_NEED_TO_WRITE_EOT_LOG);
		      logtb_free_tran_index (thread_p, tran_index);
		    }
		  tdes = NULL;
		  break;
		}

	      /* Just in case, it was changed */
	      if (tdes != NULL)
		{
		  /* Is this the end of transaction? */
		  if (LSA_ISNULL (&prev_tranlsa))
		    {
		      /* Clear MVCCID */
		      tdes->mvccinfo.id = MVCCID_NULL;

		      if (logtb_is_system_worker_tranid (tran_id))
			{
			  // *INDENT-OFF*
			  log_system_tdes::rv_delete_tdes (tran_id);
			  // *INDENT-ON*
			}
		      else
			{
			  (void) log_complete (thread_p, tdes, LOG_ABORT, LOG_DONT_NEED_NEWTRID,
					       LOG_NEED_TO_WRITE_EOT_LOG);
			  logtb_free_tran_index (thread_p, tran_index);
			  tdes = NULL;
			}
		    }
		  else
		    {
		      /* Update transaction next undo LSA */
		      LSA_COPY (&tdes->undo_nxlsa, &prev_tranlsa);
		    }
		}
	    }

	  /* Find the next log record to undo */
	  log_find_unilaterally_largest_undo_lsa (thread_p, max_undo_lsa);
	}
    }

  log_zip_free (undo_unzip_ptr);

  /* Flush all dirty pages */

  logpb_flush_pages_direct (thread_p);

  logpb_flush_header (thread_p);
  (void) pgbuf_flush_all (thread_p, NULL_VOLID);

  return;
}

/*
 * log_unformat_ahead_volumes -
 *
 * return:
 *
 *   volid(in):
 *   start_volid(in):
 *
 * NOTE:
 */
static bool
log_unformat_ahead_volumes (THREAD_ENTRY * thread_p, VOLID volid, VOLID * start_volid)
{
  bool result = true;

  if (volid != NULL_VOLID && volid >= *start_volid)
    {
      /* This volume is not part of the database any longer */
      if (pgbuf_invalidate_all (thread_p, volid) != NO_ERROR)
	{
	  result = false;
	}
      else
	{
	  char *vlabel = fileio_get_volume_label (volid, ALLOC_COPY);
	  fileio_unformat (thread_p, vlabel);
	  if (vlabel)
	    {
	      free (vlabel);
	    }
	}
    }
  return result;
}

/*
 * log_recovery_notpartof_volumes -
 *
 * return:
 *
 * NOTE:
 */
static void
log_recovery_notpartof_volumes (THREAD_ENTRY * thread_p)
{
  const char *ext_path;
  const char *ext_name;
  int vdes;
  VOLID start_volid;
  VOLID volid;
  char vol_fullname[PATH_MAX];
  INT64 vol_dbcreation;		/* Database creation time in volume */
  char *alloc_extpath = NULL;
  int ret = NO_ERROR;

  start_volid = boot_find_next_permanent_volid (thread_p);

  /*
   * FIRST: ASSUME VOLUME INFORMATION WAS AHEAD OF US.
   * Start removing mounted volumes that are not part of the database any
   * longer due to partial recovery point. Note that these volumes were
   * mounted before the recovery started.
   */

  (void) fileio_map_mounted (thread_p, (bool (*)(THREAD_ENTRY *, VOLID, void *)) log_unformat_ahead_volumes,
			     &start_volid);

  /*
   * SECOND: ASSUME RIGHT VOLUME INFORMATION.
   * Remove any volumes that are laying around on disk
   */

  /*
   * Get the name of the extension: ext_path|dbname|"ext"|volid
   */

  /* Use the directory where the primary volume is located */
  alloc_extpath = (char *) malloc (PATH_MAX);
  if (alloc_extpath != NULL)
    {
      ext_path = fileio_get_directory_path (alloc_extpath, log_Db_fullname);
      if (ext_path == NULL)
	{
	  alloc_extpath[0] = '\0';
	  ext_path = alloc_extpath;
	}
    }
  else
    {
      ext_path = "";		/* Pointer to a null terminated string */
    }

  ext_name = fileio_get_base_file_name (log_Db_fullname);
  /*
   * We don't know where to stop. Stop when an archive is not in the OS
   */

  for (volid = start_volid; volid < LOG_MAX_DBVOLID; volid++)
    {
      fileio_make_volume_ext_name (vol_fullname, ext_path, ext_name, volid);
      if (fileio_is_volume_exist (vol_fullname) == false)
	{
	  break;
	}

      vdes = fileio_mount (thread_p, log_Db_fullname, vol_fullname, volid, false, false);
      if (vdes != NULL_VOLDES)
	{
	  ret = disk_get_creation_time (thread_p, volid, &vol_dbcreation);
	  fileio_dismount (thread_p, vdes);
	  if (difftime ((time_t) vol_dbcreation, (time_t) log_Gl.hdr.db_creation) != 0)
	    {
	      /* This volume does not belong to given database */
	      ;			/* NO-OP */
	    }
	  else
	    {
	      fileio_unformat (thread_p, vol_fullname);
	    }
	}
    }

  if (alloc_extpath)
    {
      free_and_init (alloc_extpath);
    }

  (void) logpb_recreate_volume_info (thread_p);

}

/*
 * log_startof_nxrec - FIND START OF NEXT RECORD (USED FOR PARTIAL RECOVERY)
 *
 * return: lsa or NULL in case of error
 *
 *   lsa(in):  Starting address. Set as a side effect to next address
 *   canuse_forwaddr(in): Use forward address if available
 *
 * NOTE:Find start address of next record either by looking to forward
 *              address or by scanning the current record.
 */
LOG_LSA *
log_startof_nxrec (THREAD_ENTRY * thread_p, LOG_LSA * lsa, bool canuse_forwaddr)
{
  char log_pgbuf[IO_MAX_PAGE_SIZE + MAX_ALIGNMENT], *aligned_log_pgbuf;
  LOG_PAGE *log_pgptr = NULL;	/* Log page pointer where LSA is located */
  LOG_LSA log_lsa;
  LOG_RECTYPE type;		/* Log record type */
  LOG_RECORD_HEADER *log_rec;	/* Pointer to log record */
  LOG_REC_UNDOREDO *undoredo;	/* Undo_redo log record */
  LOG_REC_UNDO *undo;		/* Undo log record */
  LOG_REC_REDO *redo;		/* Redo log record */
  LOG_REC_MVCC_UNDOREDO *mvcc_undoredo;	/* MVCC op undo_redo log record */
  LOG_REC_MVCC_UNDO *mvcc_undo;	/* MVCC op undo log record */
  LOG_REC_MVCC_REDO *mvcc_redo;	/* MVCC op redo log record */
  LOG_REC_DBOUT_REDO *dbout_redo;	/* A external redo log record */
  LOG_REC_SAVEPT *savept;	/* A savepoint log record */
  LOG_REC_COMPENSATE *compensate;	/* Compensating log record */
  LOG_REC_RUN_POSTPONE *run_posp;	/* A run postpone action */
  LOG_REC_2PC_START *start_2pc;	/* A 2PC start log record */
  LOG_REC_2PC_PREPCOMMIT *prepared;	/* A 2PC prepare to commit */
  LOG_REC_REPLICATION *repl_log;
  LOG_REC_SUPPLEMENT *supplement;

  int undo_length;		/* Undo length */
  int redo_length;		/* Redo length */
  unsigned int nobj_locks;
  int repl_log_length;
  size_t size;

  aligned_log_pgbuf = PTR_ALIGN (log_pgbuf, MAX_ALIGNMENT);

  if (LSA_ISNULL (lsa))
    {
      return NULL;
    }

  log_pgptr = (LOG_PAGE *) aligned_log_pgbuf;

  if (logpb_fetch_page (thread_p, lsa, LOG_CS_FORCE_USE, log_pgptr) != NO_ERROR)
    {
      fprintf (stdout, " Error reading page %lld... Quit\n", (long long int) lsa->pageid);
      goto error;
    }

  /*
   * If offset is missing, it is because we archive an incomplete
   * log record or we start dumping the log not from its first page. We
   * have to find the offset by searching for the next log_record in the page
   */
  if (lsa->offset == NULL_OFFSET)
    {
      lsa->offset = log_pgptr->hdr.offset;
      if (lsa->offset == NULL_OFFSET)
	{
	  goto error;
	}
    }

  LSA_COPY (&log_lsa, lsa);
  log_rec = LOG_GET_LOG_RECORD_HEADER (log_pgptr, &log_lsa);
  type = log_rec->type;

  if (canuse_forwaddr == true)
    {
      /*
       * Use forward address of current log record
       */
      LSA_COPY (lsa, &log_rec->forw_lsa);
      if (LSA_ISNULL (lsa) && logpb_is_page_in_archive (log_lsa.pageid))
	{
	  lsa->pageid = log_lsa.pageid + 1;
	}

      if (!LSA_ISNULL (lsa))
	{
	  return lsa;
	}
    }

  /* Advance the pointer to log_rec data */

  LOG_READ_ADD_ALIGN (thread_p, sizeof (LOG_RECORD_HEADER), &log_lsa, log_pgptr);
  switch (type)
    {
    case LOG_UNDOREDO_DATA:
    case LOG_DIFF_UNDOREDO_DATA:
      /* Read the DATA HEADER */
      LOG_READ_ADVANCE_WHEN_DOESNT_FIT (thread_p, sizeof (LOG_REC_UNDOREDO), &log_lsa, log_pgptr);
      undoredo = (LOG_REC_UNDOREDO *) ((char *) log_pgptr->area + log_lsa.offset);

      undo_length = (int) GET_ZIP_LEN (undoredo->ulength);
      redo_length = (int) GET_ZIP_LEN (undoredo->rlength);

      LOG_READ_ADD_ALIGN (thread_p, sizeof (LOG_REC_UNDOREDO), &log_lsa, log_pgptr);
      LOG_READ_ADD_ALIGN (thread_p, undo_length, &log_lsa, log_pgptr);
      LOG_READ_ADD_ALIGN (thread_p, redo_length, &log_lsa, log_pgptr);
      break;

    case LOG_MVCC_UNDOREDO_DATA:
    case LOG_MVCC_DIFF_UNDOREDO_DATA:
      /* Read the DATA HEADER */
      LOG_READ_ADVANCE_WHEN_DOESNT_FIT (thread_p, sizeof (LOG_REC_MVCC_UNDOREDO), &log_lsa, log_pgptr);
      mvcc_undoredo = (LOG_REC_MVCC_UNDOREDO *) ((char *) log_pgptr->area + log_lsa.offset);

      undo_length = (int) GET_ZIP_LEN (mvcc_undoredo->undoredo.ulength);
      redo_length = (int) GET_ZIP_LEN (mvcc_undoredo->undoredo.rlength);

      LOG_READ_ADD_ALIGN (thread_p, sizeof (LOG_REC_MVCC_UNDOREDO), &log_lsa, log_pgptr);
      LOG_READ_ADD_ALIGN (thread_p, undo_length, &log_lsa, log_pgptr);
      LOG_READ_ADD_ALIGN (thread_p, redo_length, &log_lsa, log_pgptr);
      break;

    case LOG_UNDO_DATA:
      /* Read the DATA HEADER */
      LOG_READ_ADVANCE_WHEN_DOESNT_FIT (thread_p, sizeof (LOG_REC_UNDO), &log_lsa, log_pgptr);
      undo = (LOG_REC_UNDO *) ((char *) log_pgptr->area + log_lsa.offset);

      undo_length = (int) GET_ZIP_LEN (undo->length);

      LOG_READ_ADD_ALIGN (thread_p, sizeof (LOG_REC_UNDO), &log_lsa, log_pgptr);
      LOG_READ_ADD_ALIGN (thread_p, undo_length, &log_lsa, log_pgptr);
      break;

    case LOG_MVCC_UNDO_DATA:
      /* Read the DATA HEADER */
      LOG_READ_ADVANCE_WHEN_DOESNT_FIT (thread_p, sizeof (LOG_REC_MVCC_UNDO), &log_lsa, log_pgptr);
      mvcc_undo = (LOG_REC_MVCC_UNDO *) ((char *) log_pgptr->area + log_lsa.offset);

      undo_length = (int) GET_ZIP_LEN (mvcc_undo->undo.length);

      LOG_READ_ADD_ALIGN (thread_p, sizeof (LOG_REC_MVCC_UNDO), &log_lsa, log_pgptr);
      LOG_READ_ADD_ALIGN (thread_p, undo_length, &log_lsa, log_pgptr);
      break;

    case LOG_MVCC_REDO_DATA:
      /* Read the DATA HEADER */
      LOG_READ_ADVANCE_WHEN_DOESNT_FIT (thread_p, sizeof (LOG_REC_MVCC_REDO), &log_lsa, log_pgptr);
      mvcc_redo = (LOG_REC_MVCC_REDO *) ((char *) log_pgptr->area + log_lsa.offset);
      redo_length = (int) GET_ZIP_LEN (mvcc_redo->redo.length);

      LOG_READ_ADD_ALIGN (thread_p, sizeof (LOG_REC_MVCC_REDO), &log_lsa, log_pgptr);
      LOG_READ_ADD_ALIGN (thread_p, redo_length, &log_lsa, log_pgptr);
      break;

    case LOG_REDO_DATA:
    case LOG_POSTPONE:
      /* Read the DATA HEADER */
      LOG_READ_ADVANCE_WHEN_DOESNT_FIT (thread_p, sizeof (LOG_REC_REDO), &log_lsa, log_pgptr);
      redo = (LOG_REC_REDO *) ((char *) log_pgptr->area + log_lsa.offset);
      redo_length = (int) GET_ZIP_LEN (redo->length);

      LOG_READ_ADD_ALIGN (thread_p, sizeof (LOG_REC_REDO), &log_lsa, log_pgptr);
      LOG_READ_ADD_ALIGN (thread_p, redo_length, &log_lsa, log_pgptr);
      break;

    case LOG_RUN_POSTPONE:
      /* Read the DATA HEADER */
      LOG_READ_ADVANCE_WHEN_DOESNT_FIT (thread_p, sizeof (LOG_REC_RUN_POSTPONE), &log_lsa, log_pgptr);
      run_posp = (LOG_REC_RUN_POSTPONE *) ((char *) log_pgptr->area + log_lsa.offset);
      redo_length = run_posp->length;

      LOG_READ_ADD_ALIGN (thread_p, sizeof (LOG_REC_RUN_POSTPONE), &log_lsa, log_pgptr);
      LOG_READ_ADD_ALIGN (thread_p, redo_length, &log_lsa, log_pgptr);
      break;

    case LOG_DBEXTERN_REDO_DATA:
      /* Read the data header */
      LOG_READ_ADVANCE_WHEN_DOESNT_FIT (thread_p, sizeof (LOG_REC_DBOUT_REDO), &log_lsa, log_pgptr);
      dbout_redo = ((LOG_REC_DBOUT_REDO *) ((char *) log_pgptr->area + log_lsa.offset));
      redo_length = dbout_redo->length;

      LOG_READ_ADD_ALIGN (thread_p, sizeof (LOG_REC_DBOUT_REDO), &log_lsa, log_pgptr);
      LOG_READ_ADD_ALIGN (thread_p, redo_length, &log_lsa, log_pgptr);
      break;

    case LOG_COMPENSATE:
      /* Read the DATA HEADER */
      LOG_READ_ADVANCE_WHEN_DOESNT_FIT (thread_p, sizeof (LOG_REC_COMPENSATE), &log_lsa, log_pgptr);
      compensate = (LOG_REC_COMPENSATE *) ((char *) log_pgptr->area + log_lsa.offset);
      redo_length = compensate->length;

      LOG_READ_ADD_ALIGN (thread_p, sizeof (LOG_REC_COMPENSATE), &log_lsa, log_pgptr);
      LOG_READ_ADD_ALIGN (thread_p, redo_length, &log_lsa, log_pgptr);
      break;

    case LOG_COMMIT_WITH_POSTPONE:
      /* Read the DATA HEADER */
      LOG_READ_ADVANCE_WHEN_DOESNT_FIT (thread_p, sizeof (LOG_REC_START_POSTPONE), &log_lsa, log_pgptr);

      LOG_READ_ADD_ALIGN (thread_p, sizeof (LOG_REC_START_POSTPONE), &log_lsa, log_pgptr);
      break;

    case LOG_COMMIT:
    case LOG_ABORT:
      /* Read the DATA HEADER */
      LOG_READ_ADVANCE_WHEN_DOESNT_FIT (thread_p, sizeof (LOG_REC_DONETIME), &log_lsa, log_pgptr);

      LOG_READ_ADD_ALIGN (thread_p, sizeof (LOG_REC_DONETIME), &log_lsa, log_pgptr);
      break;

    case LOG_SYSOP_START_POSTPONE:
      {
	LOG_REC_SYSOP_START_POSTPONE *sysop_start_postpone;
	int undo_size = 0;

	/* Read the DATA HEADER */
	LOG_READ_ADVANCE_WHEN_DOESNT_FIT (thread_p, sizeof (LOG_REC_SYSOP_START_POSTPONE), &log_lsa, log_pgptr);
	sysop_start_postpone = (LOG_REC_SYSOP_START_POSTPONE *) (log_pgptr->area + log_lsa.offset);
	if (sysop_start_postpone->sysop_end.type == LOG_SYSOP_END_LOGICAL_UNDO)
	  {
	    undo_size = sysop_start_postpone->sysop_end.undo.length;
	  }
	else if (sysop_start_postpone->sysop_end.type == LOG_SYSOP_END_LOGICAL_MVCC_UNDO)
	  {
	    undo_size = sysop_start_postpone->sysop_end.mvcc_undo.undo.length;
	  }
	LOG_READ_ADD_ALIGN (thread_p, sizeof (LOG_REC_SYSOP_START_POSTPONE), &log_lsa, log_pgptr);
	LOG_READ_ADD_ALIGN (thread_p, undo_size, &log_lsa, log_pgptr);
      }
      break;

    case LOG_SYSOP_END:
      {
	LOG_REC_SYSOP_END *sysop_end;
	int undo_size = 0;

	/* Read the DATA HEADER */
	LOG_READ_ADVANCE_WHEN_DOESNT_FIT (thread_p, sizeof (LOG_REC_SYSOP_END), &log_lsa, log_pgptr);

	sysop_end = (LOG_REC_SYSOP_END *) (log_pgptr->area + log_lsa.offset);

	if (sysop_end->type == LOG_SYSOP_END_LOGICAL_UNDO)
	  {
	    undo_size = sysop_end->undo.length;
	  }
	else if (sysop_end->type == LOG_SYSOP_END_LOGICAL_MVCC_UNDO)
	  {
	    undo_size = sysop_end->mvcc_undo.undo.length;
	  }
	LOG_READ_ADD_ALIGN (thread_p, sizeof (LOG_REC_SYSOP_END), &log_lsa, log_pgptr);
      }
      break;

    case LOG_SAVEPOINT:
      /* Read the DATA HEADER */
      LOG_READ_ADVANCE_WHEN_DOESNT_FIT (thread_p, sizeof (LOG_REC_SAVEPT), &log_lsa, log_pgptr);
      savept = (LOG_REC_SAVEPT *) ((char *) log_pgptr->area + log_lsa.offset);
      undo_length = savept->length;

      LOG_READ_ADD_ALIGN (thread_p, sizeof (LOG_REC_SAVEPT), &log_lsa, log_pgptr);
      LOG_READ_ADD_ALIGN (thread_p, undo_length, &log_lsa, log_pgptr);
      break;

    case LOG_2PC_PREPARE:
      /* Get the DATA HEADER */
      LOG_READ_ADVANCE_WHEN_DOESNT_FIT (thread_p, sizeof (LOG_REC_2PC_PREPCOMMIT), &log_lsa, log_pgptr);
      prepared = (LOG_REC_2PC_PREPCOMMIT *) ((char *) log_pgptr->area + log_lsa.offset);
      nobj_locks = prepared->num_object_locks;
      /* ignore npage_locks */

      LOG_READ_ADD_ALIGN (thread_p, sizeof (LOG_REC_2PC_PREPCOMMIT), &log_lsa, log_pgptr);

      if (prepared->gtrinfo_length > 0)
	{
	  LOG_READ_ADD_ALIGN (thread_p, prepared->gtrinfo_length, &log_lsa, log_pgptr);
	}

      if (nobj_locks > 0)
	{
	  size = nobj_locks * sizeof (LK_ACQOBJ_LOCK);
	  LOG_READ_ADD_ALIGN (thread_p, (INT16) size, &log_lsa, log_pgptr);
	}
      break;

    case LOG_2PC_START:
      /* Get the DATA HEADER */
      LOG_READ_ADVANCE_WHEN_DOESNT_FIT (thread_p, sizeof (LOG_REC_2PC_START), &log_lsa, log_pgptr);
      start_2pc = (LOG_REC_2PC_START *) ((char *) log_pgptr->area + log_lsa.offset);

      LOG_READ_ADD_ALIGN (thread_p, sizeof (LOG_REC_2PC_START), &log_lsa, log_pgptr);
      LOG_READ_ADD_ALIGN (thread_p, (start_2pc->particp_id_length * start_2pc->num_particps), &log_lsa, log_pgptr);
      break;

    case LOG_2PC_RECV_ACK:
      /* Get the DATA HEADER */
      LOG_READ_ADVANCE_WHEN_DOESNT_FIT (thread_p, sizeof (LOG_REC_2PC_PARTICP_ACK), &log_lsa, log_pgptr);

      LOG_READ_ADD_ALIGN (thread_p, sizeof (LOG_REC_2PC_PARTICP_ACK), &log_lsa, log_pgptr);
      break;

    case LOG_SUPPLEMENTAL_INFO:
      LOG_READ_ADVANCE_WHEN_DOESNT_FIT (thread_p, sizeof (LOG_REC_SUPPLEMENT), &log_lsa, log_pgptr);
      supplement = (LOG_REC_SUPPLEMENT *) ((char *) log_pgptr->area + log_lsa.offset);
      LOG_READ_ADD_ALIGN (thread_p, sizeof (LOG_REC_SUPPLEMENT), &log_lsa, log_pgptr);
      LOG_READ_ADD_ALIGN (thread_p, supplement->length, &log_lsa, log_pgptr);
    case LOG_WILL_COMMIT:
    case LOG_2PC_COMMIT_DECISION:
    case LOG_2PC_ABORT_DECISION:
    case LOG_2PC_COMMIT_INFORM_PARTICPS:
    case LOG_2PC_ABORT_INFORM_PARTICPS:
    case LOG_DUMMY_HEAD_POSTPONE:
    case LOG_DUMMY_CRASH_RECOVERY:
    case LOG_DUMMY_OVF_RECORD:
    case LOG_DUMMY_GENERIC:
    case LOG_END_OF_LOG:
    case LOG_SYSOP_ATOMIC_START:
      break;

    case LOG_REPLICATION_DATA:
    case LOG_REPLICATION_STATEMENT:
      LOG_READ_ADVANCE_WHEN_DOESNT_FIT (thread_p, sizeof (LOG_REC_REPLICATION), &log_lsa, log_pgptr);

      repl_log = (LOG_REC_REPLICATION *) ((char *) log_pgptr->area + log_lsa.offset);
      repl_log_length = (int) GET_ZIP_LEN (repl_log->length);

      LOG_READ_ADD_ALIGN (thread_p, sizeof (LOG_REC_REPLICATION), &log_lsa, log_pgptr);
      LOG_READ_ADD_ALIGN (thread_p, repl_log_length, &log_lsa, log_pgptr);
      break;

    case LOG_DUMMY_HA_SERVER_STATE:
      LOG_READ_ADVANCE_WHEN_DOESNT_FIT (thread_p, sizeof (LOG_REC_HA_SERVER_STATE), &log_lsa, log_pgptr);
      LOG_READ_ADD_ALIGN (thread_p, sizeof (LOG_REC_HA_SERVER_STATE), &log_lsa, log_pgptr);
      break;

    case LOG_SMALLER_LOGREC_TYPE:
    case LOG_LARGER_LOGREC_TYPE:
    default:
      break;
    }

  /* Make sure you point to beginning of a next record */
  LOG_READ_ADVANCE_WHEN_DOESNT_FIT (thread_p, sizeof (LOG_RECORD_HEADER), &log_lsa, log_pgptr);

  LSA_COPY (lsa, &log_lsa);

  return lsa;

error:

  return NULL;
}

/*
 * log_recovery_find_first_postpone -
 *      Find the first postpone log lsa to be applied.
 *
 * return: error code
 *
 *   ret_lsa(out):
 *   start_postpone_lsa(in):
 *   tdes(in):
 *
 */
static int
log_recovery_find_first_postpone (THREAD_ENTRY * thread_p, LOG_LSA * ret_lsa, LOG_LSA * start_postpone_lsa,
				  LOG_TDES * tdes)
{
  LOG_LSA end_postpone_lsa;
  LOG_LSA start_seek_lsa;
  LOG_LSA *end_seek_lsa;
  LOG_LSA next_start_seek_lsa;
  LOG_LSA log_lsa;
  LOG_LSA forward_lsa;
  LOG_LSA next_postpone_lsa;
  LOG_LSA local_start_postpone_run_lsa;
  LOG_REC_RUN_POSTPONE *run_posp;

  char log_pgbuf[IO_MAX_PAGE_SIZE + MAX_ALIGNMENT];
  char *aligned_log_pgbuf;
  LOG_PAGE *log_pgptr = NULL;
  LOG_RECORD_HEADER *log_rec;
  bool isdone;

  LOG_TOPOP_RANGE nxtop_array[LOG_TOPOP_STACK_INIT_SIZE];
  LOG_TOPOP_RANGE *nxtop_stack = NULL;
  LOG_TOPOP_RANGE *nxtop_range = NULL;
  int nxtop_count = 0;
  bool start_postpone_lsa_wasapplied = false;

  assert (ret_lsa && start_postpone_lsa && tdes);

  LSA_SET_NULL (ret_lsa);

  if (log_is_in_crash_recovery () == false
      || (tdes->state != TRAN_UNACTIVE_WILL_COMMIT && tdes->state != TRAN_UNACTIVE_COMMITTED_WITH_POSTPONE
	  && tdes->state != TRAN_UNACTIVE_TOPOPE_COMMITTED_WITH_POSTPONE))
    {
      assert (0);
      return ER_FAILED;
    }

  if (LSA_ISNULL (start_postpone_lsa))
    {
      return NO_ERROR;
    }

  LSA_SET_NULL (&next_postpone_lsa);

  aligned_log_pgbuf = PTR_ALIGN (log_pgbuf, MAX_ALIGNMENT);
  log_pgptr = (LOG_PAGE *) aligned_log_pgbuf;

  LSA_COPY (&end_postpone_lsa, &tdes->tail_lsa);
  LSA_COPY (&next_start_seek_lsa, start_postpone_lsa);

  nxtop_stack = nxtop_array;
  nxtop_count = log_get_next_nested_top (thread_p, tdes, start_postpone_lsa, &nxtop_stack);

  while (!LSA_ISNULL (&next_start_seek_lsa))
    {
      LSA_COPY (&start_seek_lsa, &next_start_seek_lsa);

      if (nxtop_count > 0)
	{
	  nxtop_count--;
	  nxtop_range = &(nxtop_stack[nxtop_count]);

	  if (LSA_LT (&start_seek_lsa, &(nxtop_range->start_lsa)))
	    {
	      end_seek_lsa = &(nxtop_range->start_lsa);
	      LSA_COPY (&next_start_seek_lsa, &(nxtop_range->end_lsa));
	    }
	  else if (LSA_EQ (&start_seek_lsa, &(nxtop_range->end_lsa)))
	    {
	      end_seek_lsa = &end_postpone_lsa;
	      LSA_SET_NULL (&next_start_seek_lsa);
	    }
	  else
	    {
	      LSA_COPY (&next_start_seek_lsa, &(nxtop_range->end_lsa));
	      continue;
	    }
	}
      else
	{
	  end_seek_lsa = &end_postpone_lsa;
	  LSA_SET_NULL (&next_start_seek_lsa);
	}

      /*
       * Start doing postpone operation for this range
       */

      LSA_COPY (&forward_lsa, &start_seek_lsa);

      isdone = false;
      while (!LSA_ISNULL (&forward_lsa) && !isdone)
	{
	  /* Fetch the page where the postpone LSA record is located */
	  LSA_COPY (&log_lsa, &forward_lsa);
	  if (logpb_fetch_page (thread_p, &log_lsa, LOG_CS_FORCE_USE, log_pgptr) != NO_ERROR)
	    {
	      logpb_fatal_error (thread_p, true, ARG_FILE_LINE, "log_recovery_find_first_postpone");
	      goto end;
	    }

	  while (forward_lsa.pageid == log_lsa.pageid && !isdone)
	    {
	      if (LSA_GT (&forward_lsa, end_seek_lsa))
		{
		  /* Finish at this point */
		  isdone = true;
		  break;
		}
	      /*
	       * If an offset is missing, it is because we archive an incomplete
	       * log record. This log_record was completed later.
	       * Thus, we have to find the offset by searching
	       * for the next log_record in the page.
	       */
	      if (forward_lsa.offset == NULL_OFFSET)
		{
		  forward_lsa.offset = log_pgptr->hdr.offset;
		  if (forward_lsa.offset == NULL_OFFSET)
		    {
		      /* Continue at next pageid */
		      if (logpb_is_page_in_archive (log_lsa.pageid))
			{
			  forward_lsa.pageid = log_lsa.pageid + 1;
			}
		      else
			{
			  forward_lsa.pageid = NULL_PAGEID;
			}
		      continue;
		    }
		}

	      log_lsa.offset = forward_lsa.offset;
	      log_rec = LOG_GET_LOG_RECORD_HEADER (log_pgptr, &log_lsa);

	      /* Find the next log record in the log */
	      LSA_COPY (&forward_lsa, &log_rec->forw_lsa);

	      if (forward_lsa.pageid == NULL_PAGEID && logpb_is_page_in_archive (log_lsa.pageid))
		{
		  forward_lsa.pageid = log_lsa.pageid + 1;
		}

	      if (log_rec->trid == tdes->trid)
		{
		  switch (log_rec->type)
		    {
		    case LOG_RUN_POSTPONE:
		      LSA_COPY (&local_start_postpone_run_lsa, &log_lsa);
		      LOG_READ_ADD_ALIGN (thread_p, sizeof (LOG_RECORD_HEADER), &log_lsa, log_pgptr);

		      LOG_READ_ADVANCE_WHEN_DOESNT_FIT (thread_p, sizeof (LOG_REC_RUN_POSTPONE), &log_lsa, log_pgptr);

		      run_posp = (LOG_REC_RUN_POSTPONE *) ((char *) log_pgptr->area + log_lsa.offset);

		      if (LSA_EQ (start_postpone_lsa, &run_posp->ref_lsa))
			{
			  /* run_postpone_log of start_postpone is found, next_postpone_lsa is the first postpone to be
			   * applied. */

			  start_postpone_lsa_wasapplied = true;
			  isdone = true;
			}
		      break;

		    case LOG_SYSOP_END:
		      {
			LOG_REC_SYSOP_END *sysop_end = NULL;

			LOG_READ_ADD_ALIGN (thread_p, sizeof (LOG_RECORD_HEADER), &log_lsa, log_pgptr);
			LOG_READ_ADVANCE_WHEN_DOESNT_FIT (thread_p, sizeof (LOG_REC_SYSOP_END), &log_lsa, log_pgptr);

			sysop_end = (LOG_REC_SYSOP_END *) (log_pgptr->area + log_lsa.offset);
			if (sysop_end->type == LOG_SYSOP_END_LOGICAL_RUN_POSTPONE)
			  {
			    LSA_COPY (&local_start_postpone_run_lsa, &log_lsa);

			    if (LSA_EQ (start_postpone_lsa, &sysop_end->run_postpone.postpone_lsa))
			      {
				start_postpone_lsa_wasapplied = true;
				isdone = true;
			      }
			  }
		      }
		      break;

		    case LOG_POSTPONE:
		      if (LSA_ISNULL (&next_postpone_lsa) && !LSA_EQ (start_postpone_lsa, &log_lsa))
			{
			  /* remember next postpone_lsa */
			  LSA_COPY (&next_postpone_lsa, &log_lsa);
			}
		      break;

		    case LOG_END_OF_LOG:
		      if (forward_lsa.pageid == NULL_PAGEID && logpb_is_page_in_archive (log_lsa.pageid))
			{
			  forward_lsa.pageid = log_lsa.pageid + 1;
			}
		      break;

		    default:
		      break;
		    }
		}

	      /*
	       * We can fix the lsa.pageid in the case of log_records without
	       * forward address at this moment.
	       */

	      if (forward_lsa.offset == NULL_OFFSET && forward_lsa.pageid != NULL_PAGEID
		  && forward_lsa.pageid < log_lsa.pageid)
		{
		  forward_lsa.pageid = log_lsa.pageid;
		}
	    }
	}
    }

end:
  if (nxtop_stack != nxtop_array && nxtop_stack != NULL)
    {
      free_and_init (nxtop_stack);
    }

  if (start_postpone_lsa_wasapplied == false)
    {
      LSA_COPY (ret_lsa, start_postpone_lsa);
    }
  else
    {
      LSA_COPY (ret_lsa, &next_postpone_lsa);
    }

  return NO_ERROR;
}

/*
 * log_rv_undoredo_partial_changes_recursive () - Parse log data recursively
 *						  and apply changes.
 *
 * return	 : Error code.
 * thread_p (in) : Thread entry.
 * rcv_buf (in)  : Buffer to process log data.
 * record (in)   : Record being modified.
 * is_undo (in)  : True for undo, false for redo.
 *
 * NOTE: The recursive function is applied for both undo and redo data.
 *	 Changes are logged in the order they are made during runtime.
 *	 Redo will apply all changes in the same order, but undo will have
 *	 to apply them in reversed order.
 */
static int
log_rv_undoredo_partial_changes_recursive (THREAD_ENTRY * thread_p, OR_BUF * rcv_buf, RECDES * record, bool is_undo)
{
  int error_code = NO_ERROR;	/* Error code. */
  int offset_to_data;		/* Offset to data being modified. */
  int old_data_size;		/* Size of old data. */
  int new_data_size;		/* Size of new data. */
  char *new_data = NULL;	/* New data. */

  if (rcv_buf->ptr == rcv_buf->endptr)
    {
      /* Finished. */
      return NO_ERROR;
    }

  /* At least offset_to_data, old_data_size and new_data_size should be stored. */
  if (rcv_buf->ptr + OR_SHORT_SIZE + 2 * OR_BYTE_SIZE > rcv_buf->endptr)
    {
      assert_release (false);
      return or_overflow (rcv_buf);
    }

  /* Get offset_to_data. */
  offset_to_data = (int) or_get_short (rcv_buf, &error_code);
  if (error_code != NO_ERROR)
    {
      assert_release (false);
      return error_code;
    }

  /* Get old_data_size */
  old_data_size = (int) or_get_byte (rcv_buf, &error_code);
  if (error_code != NO_ERROR)
    {
      assert_release (false);
      return error_code;
    }

  /* Get new_data_size */
  new_data_size = (int) or_get_byte (rcv_buf, &error_code);
  if (error_code != NO_ERROR)
    {
      assert_release (false);
      return error_code;
    }

  if (new_data_size > 0)
    {
      /* Get new data. */
      new_data = rcv_buf->ptr;
      error_code = or_advance (rcv_buf, new_data_size);
      if (error_code != NO_ERROR)
	{
	  assert_release (false);
	  return error_code;
	}
    }
  else
    {
      /* No new data. */
      new_data = NULL;
    }

  /* Align buffer to expected alignment. */
  or_align (rcv_buf, INT_ALIGNMENT);

  if (!is_undo)
    {
      /* Changes must be applied in the same order they are logged. Change record and then advance to next changes. */
      RECORD_REPLACE_DATA (record, offset_to_data, old_data_size, new_data_size, new_data);
    }
  error_code = log_rv_undoredo_partial_changes_recursive (thread_p, rcv_buf, record, is_undo);
  if (error_code != NO_ERROR)
    {
      assert_release (false);
      return error_code;
    }
  if (is_undo)
    {
      /* Changes must be made in reversed order. Change record after advancing to next changes. */
      RECORD_REPLACE_DATA (record, offset_to_data, old_data_size, new_data_size, new_data);
    }
  return NO_ERROR;
}

/*
 * log_rv_undoredo_record_partial_changes () - Undoredo record data changes.
 *
 * return		: Error code.
 * thread_p (in)	: Thread entry.
 * rcv_data (in)	: Recovery data pointer.
 * rcv_data_length (in) : Recovery data length.
 * record (in)		: Record being modified.
 *
 * TODO: Extend this to undo and undoredo.
 */
int
log_rv_undoredo_record_partial_changes (THREAD_ENTRY * thread_p, char *rcv_data, int rcv_data_length,
					RECDES * record, bool is_undo)
{
  OR_BUF rcv_buf;		/* Buffer used to process recovery data. */

  /* Assert expected arguments. */
  assert (rcv_data != NULL);
  assert (rcv_data_length > 0);
  assert (record != NULL);

  /* Prepare buffer. */
  OR_BUF_INIT (rcv_buf, rcv_data, rcv_data_length);

  return log_rv_undoredo_partial_changes_recursive (thread_p, &rcv_buf, record, is_undo);
}

/*
 * log_rv_redo_record_modify () - Modify one record of database slotted page.
 *				  The change can be one of:
 *				  1. New record is inserted.
 *				  2. Existing record is removed.
 *				  3. Existing record is entirely updated.
 *				  4. Existing record is partially updated.
 *
 * return	 : Error code.
 * thread_p (in) : Thread entry.
 * rcv (in)	 : Recovery data.
 */
int
log_rv_redo_record_modify (THREAD_ENTRY * thread_p, const LOG_RCV * rcv)
{
  return log_rv_record_modify_internal (thread_p, rcv, false);
}

/*
 * log_rv_undo_record_modify () - Modify one record of database slotted page.
 *				  The change can be one of:
 *				  1. New record is inserted.
 *				  2. Existing record is removed.
 *				  3. Existing record is entirely updated.
 *				  4. Existing record is partially updated.
 *
 * return	 : Error code.
 * thread_p (in) : Thread entry.
 * rcv (in)	 : Recovery data.
 */
int
log_rv_undo_record_modify (THREAD_ENTRY * thread_p, const LOG_RCV * rcv)
{
  return log_rv_record_modify_internal (thread_p, rcv, true);
}

/*
 * log_rv_record_modify_internal () - Modify one record of database slotted page.
 *				  The change can be one of:
 *				  1. New record is inserted.
 *				  2. Existing record is removed.
 *				  3. Existing record is entirely updated.
 *				  4. Existing record is partially updated.
 *
 * return	 : Error code.
 * thread_p (in) : Thread entry.
 * rcv (in)	 : Recovery data.
 * is_undo (in)  : True if undo recovery, false if redo recovery.
 */
static int
log_rv_record_modify_internal (THREAD_ENTRY * thread_p, const LOG_RCV * rcv, bool is_undo)
{
  INT16 flags = rcv->offset & LOG_RV_RECORD_MODIFY_MASK;
  PGSLOTID slotid = rcv->offset & (~LOG_RV_RECORD_MODIFY_MASK);
  RECDES record;
  char data_buffer[IO_MAX_PAGE_SIZE + MAX_ALIGNMENT];
  char *ptr = NULL;
  int error_code = NO_ERROR;

  if ((!is_undo && LOG_RV_RECORD_IS_INSERT (flags)) || (is_undo && LOG_RV_RECORD_IS_DELETE (flags)))
    {
      /* Insert new record. */
      ptr = (char *) rcv->data;
      /* Get record type. */
      record.type = OR_GET_BYTE (ptr);
      ptr += OR_BYTE_SIZE;
      /* Get record data. */
      record.data = ptr;
      record.length = rcv->length - CAST_BUFLEN (ptr - rcv->data);
      if (spage_insert_at (thread_p, rcv->pgptr, slotid, &record) != SP_SUCCESS)
	{
	  /* Unexpected. */
	  assert_release (false);
	  return ER_FAILED;
	}
      /* Success. */
    }
  else if ((!is_undo && LOG_RV_RECORD_IS_DELETE (flags)) || (is_undo && LOG_RV_RECORD_IS_INSERT (flags)))
    {
      if (spage_delete (thread_p, rcv->pgptr, slotid) != slotid)
	{
	  assert_release (false);
	  return ER_FAILED;
	}
      /* Success. */
    }
  else if (LOG_RV_RECORD_IS_UPDATE_ALL (flags))
    {
      ptr = (char *) rcv->data;
      /* Get record type. */
      record.type = OR_GET_BYTE (ptr);
      ptr += OR_BYTE_SIZE;
      /* Get record data. */
      record.data = ptr;
      record.length = rcv->length - CAST_BUFLEN (ptr - rcv->data);
      if (spage_update (thread_p, rcv->pgptr, slotid, &record) != SP_SUCCESS)
	{
	  assert_release (false);
	  return ER_FAILED;
	}
      /* Success */
    }
  else
    {
      assert (LOG_RV_RECORD_IS_UPDATE_PARTIAL (flags));
      /* Limited changes are done to record and updating it entirely is not the most efficient way of using log-space.
       * Only the change is logged (change location, old data size, new data size, new data). */
      /* Copy existing record. */
      record.data = PTR_ALIGN (data_buffer, MAX_ALIGNMENT);
      record.area_size = DB_PAGESIZE;
      if (spage_get_record (thread_p, rcv->pgptr, slotid, &record, COPY) != S_SUCCESS)
	{
	  /* Unexpected failure. */
	  assert_release (false);
	  return ER_FAILED;
	}
      /* Make recorded changes. */
      error_code = log_rv_undoredo_record_partial_changes (thread_p, (char *) rcv->data, rcv->length, &record, is_undo);
      if (error_code != NO_ERROR)
	{
	  assert_release (false);
	  return error_code;
	}

      /* Update in page. */
      if (spage_update (thread_p, rcv->pgptr, slotid, &record) != SP_SUCCESS)
	{
	  /* Unexpected. */
	  assert_release (false);
	  return error_code;
	}
      /* Success. */
    }
  /* Page was successfully modified. */
  pgbuf_set_dirty (thread_p, rcv->pgptr, DONT_FREE);
  return NO_ERROR;
}

/*
 * log_rv_pack_redo_record_changes () - Pack recovery data for redo record
 *					change.
 *
 * return	       : Error code.
 * ptr (in)	       : Where recovery data is packed.
 * offset_to_data (in) : Offset to data being modified.
 * old_data_size (in)  : Old data size.
 * new_data_size (in)  : New data size.
 * new_data (in)       : New data.
 */
char *
log_rv_pack_redo_record_changes (char *ptr, int offset_to_data, int old_data_size, int new_data_size, char *new_data)
{
  /* Assert expected arguments. */
  assert (ptr != NULL);
  assert (offset_to_data >= 0 && offset_to_data <= 0x8FFF);
  assert (old_data_size >= 0 && new_data_size >= 0);
  assert (old_data_size <= 255 && new_data_size <= 255);
  assert (new_data_size == 0 || new_data != NULL);

  ptr = PTR_ALIGN (ptr, INT_ALIGNMENT);

  OR_PUT_SHORT (ptr, (short) offset_to_data);
  ptr += OR_SHORT_SIZE;

  OR_PUT_BYTE (ptr, (INT16) old_data_size);
  ptr += OR_BYTE_SIZE;

  OR_PUT_BYTE (ptr, (INT16) new_data_size);
  ptr += OR_BYTE_SIZE;

  if (new_data_size > 0)
    {
      memcpy (ptr, new_data, new_data_size);
      ptr += new_data_size;
    }
  ptr = PTR_ALIGN (ptr, INT_ALIGNMENT);

  return ptr;
}

/*
 * log_rv_pack_undo_record_changes () - Pack recovery data for undo record
 *					change.
 *
 * return	       : Error code.
 * ptr (in)	       : Where recovery data is packed.
 * offset_to_data (in) : Offset to data being modified.
 * old_data_size (in)  : Old data size.
 * new_data_size (in)  : New data size.
 * old_data (in)       : Old data.
 */
char *
log_rv_pack_undo_record_changes (char *ptr, int offset_to_data, int old_data_size, int new_data_size, char *old_data)
{
  /* Assert expected arguments. */
  assert (ptr != NULL);
  assert (offset_to_data >= 0 && offset_to_data <= 0x8FFF);
  assert (old_data_size >= 0 && new_data_size >= 0);
  assert (old_data_size <= 255 && new_data_size <= 255);
  assert (old_data_size == 0 || old_data != NULL);

  ptr = PTR_ALIGN (ptr, INT_ALIGNMENT);

  OR_PUT_SHORT (ptr, (short) offset_to_data);
  ptr += OR_SHORT_SIZE;

  OR_PUT_BYTE (ptr, (INT16) new_data_size);
  ptr += OR_BYTE_SIZE;

  OR_PUT_BYTE (ptr, (INT16) old_data_size);
  ptr += OR_BYTE_SIZE;

  if (old_data_size > 0)
    {
      memcpy (ptr, old_data, old_data_size);
      ptr += old_data_size;
    }
  ptr = PTR_ALIGN (ptr, INT_ALIGNMENT);

  return ptr;
}

/*
 * log_rv_redo_fix_page () - fix page for recovery without upfront reservation check
 *
 * return        : fixed page or NULL
 * thread_p (in) : thread entry
 * vpid_rcv (in) : page identifier
 */
PAGE_PTR
log_rv_redo_fix_page (THREAD_ENTRY * thread_p, const VPID * vpid_rcv)
{
  PAGE_PTR page = NULL;

  assert (vpid_rcv != NULL && !VPID_ISNULL (vpid_rcv));

  // during recovery, we don't care if a page is deallocated or not, apply the changes regardless. since changes to
  // sector reservation table are applied in parallel with the changes in pages, at times the page may appear to be
  // deallocated (part of an unreserved sector). but the changes were done while the sector was reserved and must be
  // re-applied to get a correct end result.
  //
  // moreover, the sector reservation check is very expensive. running this check on every page fix costs much more
  // than any time gained by skipping redoing changes on deallocated pages.
  //
  // therefore, fix page using RECOVERY_PAGE mode. pgbuf_fix will know to accept even new or deallocated pages.
  //
  page = pgbuf_fix (thread_p, vpid_rcv, RECOVERY_PAGE, PGBUF_LATCH_WRITE, PGBUF_UNCONDITIONAL_LATCH);
  if (page == NULL)
    {
      // this is terrible, because it makes recovery impossible
      assert_release (false);
      return NULL;
    }
  return page;
}

static void
log_rv_simulate_runtime_worker (THREAD_ENTRY * thread_p, LOG_TDES * tdes)
{
  assert (thread_p != NULL);
  if (tdes->is_active_worker_transaction ())
    {
      thread_p->tran_index = tdes->tran_index;
#if defined (SA_MODE)
      LOG_SET_CURRENT_TRAN_INDEX (thread_p, tdes->tran_index);
#endif // SA_MODE
    }
  else if (tdes->is_system_worker_transaction ())
    {
      log_system_tdes::rv_simulate_system_tdes (tdes->trid);
    }
  else
    {
      assert (false);
    }
}

static void
log_rv_end_simulation (THREAD_ENTRY * thread_p)
{
  assert (thread_p != NULL);
  thread_p->reset_system_tdes ();
  thread_p->tran_index = LOG_SYSTEM_TRAN_INDEX;
#if defined (SA_MODE)
  LOG_SET_CURRENT_TRAN_INDEX (thread_p, LOG_SYSTEM_TRAN_INDEX);
#endif // SA_MODE
}

/*
 * log_find_unilaterally_largest_undo_lsa - find maximum lsa address to undo
 *
 * return:
 *
 * Note: Find the maximum log sequence address to undo during the undo
 *              crash recovery phase.
 */
void
log_find_unilaterally_largest_undo_lsa (THREAD_ENTRY * thread_p, LOG_LSA & max_undo_lsa)
{
  // *INDENT-OFF*
  int i;
  LOG_TDES *tdes;		/* Transaction descriptor */

  TR_TABLE_CS_ENTER_READ_MODE (thread_p);

  LSA_SET_NULL (&max_undo_lsa);

  auto max_undo_lsa_func = [&] (log_tdes & tdes)
    {
      if (LSA_LT (&max_undo_lsa, &tdes.undo_nxlsa))
        {
          max_undo_lsa = tdes.undo_nxlsa;
        }
    };

  /* Check active transactions. */
  for (i = 0; i < log_Gl.trantable.num_total_indices; i++)
    {
      if (i != LOG_SYSTEM_TRAN_INDEX)
        {
          tdes = log_Gl.trantable.all_tdes[i];
          if (tdes != NULL && tdes->trid != NULL_TRANID
              && (tdes->state == TRAN_UNACTIVE_UNILATERALLY_ABORTED || tdes->state == TRAN_UNACTIVE_ABORTED))
            {
              max_undo_lsa_func (*tdes);
            }
        }
    }
  /* Check system worker transactions. */
  log_system_tdes::map_all_tdes (max_undo_lsa_func);

  TR_TABLE_CS_EXIT (thread_p);
  // *INDENT-ON*
}<|MERGE_RESOLUTION|>--- conflicted
+++ resolved
@@ -999,15 +999,10 @@
     if (log_recovery_redo_parallel_count > 0)
       {
 	reusable_jobs.initialize (log_recovery_redo_parallel_count);
-<<<<<<< HEAD
 	// *INDENT-OFF*
-	parallel_recovery_redo.
-	  reset (new cublog::redo_parallel (log_recovery_redo_parallel_count, false, MAX_LSA, redo_context));
+	parallel_recovery_redo.reset(
+	    new cublog::redo_parallel (log_recovery_redo_parallel_count, false, MAX_LSA, redo_context));
 	// *INDENT-ON*
-=======
-	parallel_recovery_redo.
-	  reset (new cublog::redo_parallel (log_recovery_redo_parallel_count, false, MAX_LSA, redo_context));
->>>>>>> 0ef95c65
       }
   }
 #endif
