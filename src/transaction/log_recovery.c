/*
 * Copyright 2008 Search Solution Corporation
 * Copyright 2016 CUBRID Corporation
 *
 *  Licensed under the Apache License, Version 2.0 (the "License");
 *  you may not use this file except in compliance with the License.
 *  You may obtain a copy of the License at
 *
 *      http://www.apache.org/licenses/LICENSE-2.0
 *
 *  Unless required by applicable law or agreed to in writing, software
 *  distributed under the License is distributed on an "AS IS" BASIS,
 *  WITHOUT WARRANTIES OR CONDITIONS OF ANY KIND, either express or implied.
 *  See the License for the specific language governing permissions and
 *  limitations under the License.
 *
 */

/*
 * log_recovery.c -
 */

#ident "$Id$"

#include "log_recovery.h"

#include "boot_sr.h"
#include "locator_sr.h"
#include "log_checkpoint_info.hpp"
#include "log_impl.h"
#include "log_lsa.hpp"
#include "log_manager.h"
#include "log_meta.hpp"
#include "log_reader.hpp"
#include "log_recovery_redo_parallel.hpp"
#include "log_system_tran.hpp"
#include "log_volids.hpp"
#include "message_catalog.h"
#include "msgcat_set_log.hpp"
#include "object_representation.h"
#include "page_buffer.h"
#include "server_type.hpp"
#include "slotted_page.h"
#include "system_parameter.h"
#include "thread_manager.hpp"
#include "util_func.h"

static void log_rv_undo_record (THREAD_ENTRY * thread_p, LOG_LSA * log_lsa, LOG_PAGE * log_page_p,
				LOG_RCVINDEX rcvindex, const VPID * rcv_vpid, LOG_RCV * rcv,
				const LOG_LSA * rcv_lsa_ptr, LOG_TDES * tdes, LOG_ZIP * undo_unzip_ptr);

static bool log_rv_find_checkpoint (THREAD_ENTRY * thread_p, VOLID volid, LOG_LSA * rcv_lsa);

static int log_rv_analysis_undo_redo (THREAD_ENTRY * thread_p, int tran_id, LOG_LSA * log_lsa);
static int log_rv_analysis_dummy_head_postpone (THREAD_ENTRY * thread_p, int tran_id, LOG_LSA * log_lsa);
static int log_rv_analysis_postpone (THREAD_ENTRY * thread_p, int tran_id, LOG_LSA * log_lsa);
static int log_rv_analysis_run_postpone (THREAD_ENTRY * thread_p, int tran_id, LOG_LSA * log_lsa,
					 LOG_PAGE * log_page_p);
static int log_rv_analysis_compensate (THREAD_ENTRY * thread_p, int tran_id, LOG_LSA * log_lsa, LOG_PAGE * log_page_p);
static int log_rv_analysis_will_commit (THREAD_ENTRY * thread_p, int tran_id, LOG_LSA * log_lsa);
static int log_rv_analysis_commit_with_postpone (THREAD_ENTRY * thread_p, int tran_id, LOG_LSA * log_lsa,
						 LOG_PAGE * log_page_p);
static int log_rv_analysis_sysop_start_postpone (THREAD_ENTRY * thread_p, int tran_id, LOG_LSA * log_lsa,
						 LOG_PAGE * log_page_p);
static int log_rv_analysis_atomic_sysop_start (THREAD_ENTRY * thread_p, int tran_id, LOG_LSA * log_lsa);
static int log_rv_analysis_complete (THREAD_ENTRY * thread_p, int tran_id, LOG_LSA * log_lsa, LOG_PAGE * log_page_p,
				     LOG_LSA * prev_lsa, bool is_media_crash, time_t * stop_at,
				     bool * did_incom_recovery);
static int log_rv_analysis_sysop_end (THREAD_ENTRY * thread_p, int tran_id, LOG_LSA * log_lsa, LOG_PAGE * log_page_p);
static int log_rv_analysis_save_point (THREAD_ENTRY * thread_p, int tran_id, LOG_LSA * log_lsa);
static int log_rv_analysis_2pc_prepare (THREAD_ENTRY * thread_p, int tran_id, LOG_LSA * log_lsa);
static int log_rv_analysis_2pc_start (THREAD_ENTRY * thread_p, int tran_id, LOG_LSA * log_lsa);
static int log_rv_analysis_2pc_commit_decision (THREAD_ENTRY * thread_p, int tran_id, LOG_LSA * log_lsa);
static int log_rv_analysis_2pc_abort_decision (THREAD_ENTRY * thread_p, int tran_id, LOG_LSA * log_lsa);
static int log_rv_analysis_2pc_commit_inform_particps (THREAD_ENTRY * thread_p, int tran_id, LOG_LSA * log_lsa);
static int log_rv_analysis_2pc_abort_inform_particps (THREAD_ENTRY * thread_p, int tran_id, LOG_LSA * log_lsa);
static int log_rv_analysis_2pc_recv_ack (THREAD_ENTRY * thread_p, int tran_id, LOG_LSA * log_lsa);
static int log_rv_analysis_log_end (int tran_id, LOG_LSA * log_lsa);
static void log_rv_analysis_record (THREAD_ENTRY * thread_p, LOG_RECTYPE log_type, int tran_id, LOG_LSA * log_lsa,
				    LOG_PAGE * log_page_p, LOG_LSA * prev_lsa, bool is_media_crash, time_t * stop_at,
				    bool * did_incom_recovery);
static bool log_is_page_of_record_broken (THREAD_ENTRY * thread_p, const LOG_LSA * log_lsa,
					  const LOG_RECORD_HEADER * log_rec_header);
static void log_recovery_analysis (THREAD_ENTRY * thread_p, LOG_LSA * start_lsa, LOG_LSA * start_redolsa,
				   LOG_LSA * end_redo_lsa, bool ismedia_crash, time_t * stopat,
				   bool * did_incom_recovery, INT64 * num_redo_log_records);
static bool log_recovery_needs_skip_logical_redo (THREAD_ENTRY * thread_p, TRANID tran_id, LOG_RECTYPE log_rtype,
						  LOG_RCVINDEX rcv_index, const LOG_LSA * lsa);
static void log_recovery_redo (THREAD_ENTRY * thread_p, const LOG_LSA * start_redolsa, const LOG_LSA * end_redo_lsa,
			       time_t * stopat);
static void log_recovery_abort_interrupted_sysop (THREAD_ENTRY * thread_p, LOG_TDES * tdes,
						  const LOG_LSA * postpone_start_lsa);
static void log_recovery_finish_sysop_postpone (THREAD_ENTRY * thread_p, LOG_TDES * tdes);
static void log_recovery_finish_postpone (THREAD_ENTRY * thread_p, LOG_TDES * tdes);
static void log_recovery_finish_all_postpone (THREAD_ENTRY * thread_p);
static void log_recovery_abort_atomic_sysop (THREAD_ENTRY * thread_p, LOG_TDES * tdes);
static void log_recovery_abort_all_atomic_sysops (THREAD_ENTRY * thread_p);
static void log_recovery_undo (THREAD_ENTRY * thread_p);
static void log_recovery_notpartof_archives (THREAD_ENTRY * thread_p, int start_arv_num, const char *info_reason);
static bool log_unformat_ahead_volumes (THREAD_ENTRY * thread_p, VOLID volid, VOLID * start_volid);
static void log_recovery_notpartof_volumes (THREAD_ENTRY * thread_p);
static void log_recovery_resetlog (THREAD_ENTRY * thread_p, const LOG_LSA * new_append_lsa,
				   const LOG_LSA * new_prev_lsa);
static int log_recovery_find_first_postpone (THREAD_ENTRY * thread_p, LOG_LSA * ret_lsa, LOG_LSA * start_postpone_lsa,
					     LOG_TDES * tdes);

static int log_rv_record_modify_internal (THREAD_ENTRY * thread_p, const LOG_RCV * rcv, bool is_undo);
static int log_rv_undoredo_partial_changes_recursive (THREAD_ENTRY * thread_p, OR_BUF * rcv_buf, RECDES * record,
						      bool is_undo);

STATIC_INLINE PAGE_PTR log_rv_redo_fix_page (THREAD_ENTRY * thread_p, const VPID * vpid_rcv, LOG_RCVINDEX rcvindex)
  __attribute__ ((ALWAYS_INLINE));

static void log_rv_simulate_runtime_worker (THREAD_ENTRY * thread_p, LOG_TDES * tdes);
static void log_rv_end_simulation (THREAD_ENTRY * thread_p);
static void log_find_unilaterally_largest_undo_lsa (THREAD_ENTRY * thread_p, LOG_LSA & max_undo_lsa);

/*
 * CRASH RECOVERY PROCESS
 */

/*
 * log_rv_undo_record - EXECUTE AN UNDO RECORD
 *
 * return: nothing
 *
 *   log_lsa(in/out): Log address identifier containing the log record
 *   log_page_p(in/out): Pointer to page where data starts (Set as a side
 *              effect to the page where data ends)
 *   rcvindex(in): Index to recovery functions
 *   rcv_vpid(in): Address of page to recover
 *   rcv(in/out): Recovery structure for recovery function
 *   rcv_undo_lsa(in): Address of the undo record
 *   tdes(in/out): State structure of transaction undoing data
 *   undo_unzip_ptr(in):
 *
 * NOTE:Execute an undo log record during restart recovery undo phase.
 *              A compensating log record for operation page level logging is
 *              written by the current function. For logical level logging,
 *              the undo function is responsible to log a redo record, which
 *              is converted into a compensating record by the log manager.
 *
 *              This function is very similar than log_rollback_rec, however,
 *              page locking is not done.. and the transaction index that is
 *              running is set to the one in the tdes. Probably, this
 *              function should have not been duplicated for the above few
 *              things.
 */
static void
log_rv_undo_record (THREAD_ENTRY * thread_p, LOG_LSA * log_lsa, LOG_PAGE * log_page_p, LOG_RCVINDEX rcvindex,
		    const VPID * rcv_vpid, LOG_RCV * rcv, const LOG_LSA * rcv_undo_lsa, LOG_TDES * tdes,
		    LOG_ZIP * undo_unzip_ptr)
{
  char *area = NULL;
  TRAN_STATE save_state;	/* The current state of the transaction. Must be returned to this state */
  bool is_zip = false;
  int error_code = NO_ERROR;
  thread_type save_thread_type = thread_type::TT_NONE;

  if (thread_p == NULL)
    {
      /* Thread entry info is required. */
      thread_p = thread_get_thread_entry_info ();
    }

  log_rv_simulate_runtime_worker (thread_p, tdes);

  if (MVCCID_IS_VALID (rcv->mvcc_id))
    {
      /* Assign the MVCCID to transaction. */

      assert (LOG_IS_MVCC_OPERATION (rcvindex));

      logtb_rv_assign_mvccid_for_undo_recovery (thread_p, rcv->mvcc_id);
    }

  /*
   * Fetch the page for physical log records. The page is not locked since the
   * recovery process is the only one running. If the page does not exist
   * anymore or there are problems fetching the page, continue anyhow, so that
   * compensating records are logged.
   */

  if (RCV_IS_LOGICAL_LOG (rcv_vpid, rcvindex))
    {
      rcv->pgptr = NULL;
    }
  else
    {
      rcv->pgptr = pgbuf_fix (thread_p, rcv_vpid, OLD_PAGE, PGBUF_LATCH_WRITE, PGBUF_UNCONDITIONAL_LATCH);
      if (rcv->pgptr == NULL)
	{
	  assert (false);
	}
    }

  /* GET BEFORE DATA */

  /*
   * If data is contained in only one buffer, pass pointer directly.
   * Otherwise, allocate a contiguous area, copy the data and pass this area.
   * At the end deallocate the area.
   */

  if (ZIP_CHECK (rcv->length))
    {				/* check compress data */
      rcv->length = (int) GET_ZIP_LEN (rcv->length);	/* convert compress length */
      is_zip = true;
    }

  if (log_lsa->offset + rcv->length < (int) LOGAREA_SIZE)
    {
      rcv->data = (char *) log_page_p->area + log_lsa->offset;
      log_lsa->offset += rcv->length;
    }
  else
    {
      /* Need to copy the data into a contiguous area */
      area = (char *) malloc (rcv->length);
      if (area == NULL)
	{
	  logpb_fatal_error (thread_p, true, ARG_FILE_LINE, "log_rv_undo_record");
	  goto end;
	}
      /* Copy the data */
      logpb_copy_from_log (thread_p, area, rcv->length, log_lsa, log_page_p);
      rcv->data = area;
    }

  if (is_zip)
    {
      if (log_unzip (undo_unzip_ptr, rcv->length, (char *) rcv->data))
	{
	  rcv->length = (int) undo_unzip_ptr->data_length;
	  rcv->data = (char *) undo_unzip_ptr->log_data;
	}
      else
	{
	  logpb_fatal_error (thread_p, true, ARG_FILE_LINE, "log_rv_undo_record");
	  goto end;
	}
    }

  /* Now call the UNDO recovery function */
  if (rcv->pgptr != NULL || RCV_IS_LOGICAL_LOG (rcv_vpid, rcvindex))
    {
      /*
       * Write a compensating log record for operation page level logging.
       * For logical level logging, the recovery undo function must log an
       * redo/CLR log to describe the undo.
       */

      if (rcvindex == RVBT_MVCC_INCREMENTS_UPD)
	{
	  /* nothing to do during recovery */
	}
      else if (rcvindex == RVBT_MVCC_NOTIFY_VACUUM || rcvindex == RVES_NOTIFY_VACUUM)
	{
	  /* nothing to do */
	}
      else if (rcvindex == RVBT_LOG_GLOBAL_UNIQUE_STATS_COMMIT)
	{
	  /* this only modifies in memory data that is only flushed to disk on checkpoints. we need to execute undo
	   * every time recovery is run, and we cannot compensate it. */
	  error_code = (*RV_fun[rcvindex].undofun) (thread_p, rcv);
	  assert (error_code == NO_ERROR);
	}
      else if (RCV_IS_LOGICAL_COMPENSATE_MANUAL (rcvindex))
	{
	  /* B-tree logical logs will add a regular compensate in the modified pages. They do not require a logical
	   * compensation since the "undone" page can be accessed and logged. Only no-page logical operations require
	   * logical compensation. */
	  /* Invoke Undo recovery function */
	  LSA_COPY (&rcv->reference_lsa, &tdes->undo_nxlsa);
	  error_code = (*RV_fun[rcvindex].undofun) (thread_p, rcv);
	  if (error_code != NO_ERROR)
	    {
	      logpb_fatal_error (thread_p, true, ARG_FILE_LINE,
				 "log_rv_undo_record: Error applying compensation at log_lsa=(%lld, %d), "
				 "rcv = {mvccid=%llu, offset = %d, data_length = %d}",
				 (long long int) rcv_undo_lsa->pageid, (int) rcv_undo_lsa->offset,
				 (unsigned long long int) rcv->mvcc_id, (int) rcv->offset, (int) rcv->length);
	    }
	  else if (RCV_IS_BTREE_LOGICAL_LOG (rcvindex) && prm_get_bool_value (PRM_ID_LOG_BTREE_OPS))
	    {
	      _er_log_debug (ARG_FILE_LINE,
			     "BTREE_UNDO: Successfully executed undo/compensate for log entry at "
			     "lsa=%lld|%d, before lsa=%lld|%d, undo_nxlsa=%lld|%d. "
			     "Transaction=%d, rcvindex=%d.\n", (long long int) rcv_undo_lsa->pageid,
			     (int) rcv_undo_lsa->offset, (long long int) log_lsa->pageid, (int) log_lsa->offset,
			     (long long int) tdes->undo_nxlsa.pageid, (int) tdes->undo_nxlsa.offset, tdes->tran_index,
			     rcvindex);
	    }
	}
      else if (!RCV_IS_LOGICAL_LOG (rcv_vpid, rcvindex))
	{
	  log_append_compensate (thread_p, rcvindex, rcv_vpid, rcv->offset, rcv->pgptr, rcv->length, rcv->data, tdes);

	  error_code = (*RV_fun[rcvindex].undofun) (thread_p, rcv);

	  if (error_code != NO_ERROR)
	    {
	      VPID vpid;

	      if (rcv->pgptr != NULL)
		{
		  pgbuf_get_vpid (rcv->pgptr, &vpid);
		}
	      else
		{
		  VPID_SET_NULL (&vpid);
		}

	      logpb_fatal_error (thread_p, true, ARG_FILE_LINE,
				 "log_rv_undo_record: Error applying compensation at log_lsa=(%lld, %d), "
				 "rcv = {mvccid=%llu, vpid=(%d, %d), offset = %d, data_length = %d}",
				 (long long int) rcv_undo_lsa->pageid, (int) rcv_undo_lsa->offset,
				 (unsigned long long int) rcv->mvcc_id, (int) vpid.pageid, (int) vpid.volid,
				 (int) rcv->offset, (int) rcv->length);
	      goto end;
	    }
	}
      else
	{
	  /* Logical logging? This is a logical undo. For now, we also use a logical compensation, meaning that we
	   * open a system operation that is committed & compensate at the same time.
	   * However, there might be cases when compensation is not necessarily logical. If the compensation can be
	   * made in a single log record and can be attached to a page, the system operation becomes useless. Take the
	   * example of some b-tree cases for compensations. There might be other cases too.
	   */
	  save_state = tdes->state;

	  LSA_COPY (&rcv->reference_lsa, &tdes->undo_nxlsa);
	  log_sysop_start (thread_p);

#if defined(CUBRID_DEBUG)
	  {
	    /* TODO: What is this? We might remove the block. */
	    LOG_LSA check_tail_lsa;

	    LSA_COPY (&check_tail_lsa, &tdes->tail_lsa);
	    (void) (*RV_fun[rcvindex].undofun) (rcv);

	    /*
	     * Make sure that a CLR was logged.
	     *
	     * If we do not log anything and the logical undo_nxlsa is not the
	     * tail, give a warning.. unless it is a temporary file deletion.
	     *
	     * WARNING: the if condition is different from the one of normal
	     *          rollback.
	     */

	    if (LSA_EQ (&check_tail_lsa, &tdes->tail_lsa) && !LSA_EQ (rcv_undo_lsa, &tdes->tail_lsa))
	      {
		er_set (ER_ERROR_SEVERITY, ARG_FILE_LINE, ER_LOG_MISSING_COMPENSATING_RECORD, 1,
			rv_rcvindex_string (rcvindex));
	      }
	  }
#else /* CUBRID_DEBUG */
	  (void) (*RV_fun[rcvindex].undofun) (thread_p, rcv);
#endif /* CUBRID_DEBUG */

	  log_sysop_end_logical_compensate (thread_p, &rcv->reference_lsa);
	  tdes->state = save_state;
	}
    }
  else
    {
      log_append_compensate (thread_p, rcvindex, rcv_vpid, rcv->offset, NULL, rcv->length, rcv->data, tdes);
      /*
       * Unable to fetch page of volume... May need media recovery on such
       * page
       */
      er_set (ER_ERROR_SEVERITY, ARG_FILE_LINE, ER_LOG_MAYNEED_MEDIA_RECOVERY, 1,
	      fileio_get_volume_label (rcv_vpid->volid, PEEK));
    }

end:
  if (area != NULL)
    {
      free_and_init (area);
    }

  if (rcv->pgptr != NULL)
    {
      pgbuf_unfix (thread_p, rcv->pgptr);
    }

  /* Convert thread back to system transaction. */
  log_rv_end_simulation (thread_p);
}

/*
 * log_rv_redo_record - EXECUTE A REDO RECORD
 *
 * return: nothing
 *
 *   log_lsa(in/out): Log address identifier containing the log record
 *   log_page_p(in/out): Pointer to page where data starts (Set as a side
 *               effect to the page where data ends)
 *   redofun(in): Function to invoke to redo the data
 *   rcv(in/out): Recovery structure for recovery function(Set as a side
 *               effect)
 *   rcv_lsa_ptr(in): Reset data page (rcv->pgptr) to this LSA
 *   ignore_redofunc(in):
 *   undo_length(in):
 *   undo_data(in):
 *   redo_unzip(in): functions as an outside managed (longer lived) buffer space for the underlying
 *        to peform its work; the pointer to the buffer is then passed - non-owningly - to the rcv
 *        structure for further processing; it is therefore mandatory that the acontents of the
 *        buffer does not change until after the
 *
 * NOTE: Execute a redo log record.
 */
void
log_rv_redo_record (THREAD_ENTRY * thread_p, log_reader & log_pgptr_reader,
		    int (*redofun) (THREAD_ENTRY * thread_p, const LOG_RCV *), LOG_RCV * rcv,
		    const LOG_LSA * rcv_lsa_ptr, int undo_length, const char *undo_data, LOG_ZIP & redo_unzip)
{
  int error_code;

  /* Note the the data page rcv->pgptr has been fetched by the caller */

  if (log_rv_get_unzip_and_diff_redo_log_data
      (thread_p, log_pgptr_reader, rcv, undo_length, undo_data, redo_unzip) != NO_ERROR)
    {
      logpb_fatal_error (thread_p, true, ARG_FILE_LINE, "log_rv_redo_record");
      return;
    }

  if (redofun != NULL)
    {
      error_code = (*redofun) (thread_p, rcv);
      if (error_code != NO_ERROR)
	{
	  VPID vpid;
	  if (rcv->pgptr != NULL)
	    {
	      pgbuf_get_vpid (rcv->pgptr, &vpid);
	    }
	  else
	    {
	      VPID_SET_NULL (&vpid);
	    }

	  logpb_fatal_error (thread_p, true, ARG_FILE_LINE,
			     "log_rv_redo_record: Error applying redo record at log_lsa=(%lld, %d), "
			     "rcv = {mvccid=%llu, vpid=(%d, %d), offset = %d, data_length = %d}",
			     (long long int) rcv_lsa_ptr->pageid, (int) rcv_lsa_ptr->offset,
			     (long long int) rcv->mvcc_id, (int) vpid.pageid, (int) vpid.volid, (int) rcv->offset,
			     (int) rcv->length);
	}
    }
  else
    {
      er_log_debug (ARG_FILE_LINE,
		    "log_rv_redo_record: WARNING.. There is not a"
		    " REDO function to execute. May produce recovery problems.");
    }

  if (rcv->pgptr != NULL)
    {
      (void) pgbuf_set_lsa (thread_p, rcv->pgptr, rcv_lsa_ptr);
    }
}

/* log_rv_fix_page_and_check_redo_is_needed - check if page still exists and, if yes, whether the lsa has not
 *                    already been applied
 *
 * return: boolean
 *
 *  thread_p(in):
 *  page_vpid(in): page identifier
 *  rcv(in/out):
 *  rcvindex(in): recovery index of log record to redo
 *  rcv_lsa(in): Reset data page (rcv->pgptr) to this LSA
 *  end_redo_lsa(in):
 */
bool
log_rv_fix_page_and_check_redo_is_needed (THREAD_ENTRY * thread_p, const VPID & page_vpid, log_rcv & rcv,
					  LOG_RCVINDEX rcvindex, const log_lsa & rcv_lsa, const LOG_LSA * end_redo_lsa)
{
  assert (rcv.pgptr == nullptr);

  if (!VPID_ISNULL (&page_vpid))
    {
      rcv.pgptr = log_rv_redo_fix_page (thread_p, &page_vpid, rcvindex);
      if (rcv.pgptr == nullptr)
	{
	  /* the page was changed and also deallocated in the meantime, no need to apply redo */
	  // only acceptable during recovery, not acceptable for replication
	  assert (log_is_in_crash_recovery ());
	  return false;
	}
    }

  if (rcv.pgptr != nullptr)
    {
      /* LSA of data page for log record to redo */
      const log_lsa *const rcv_page_ptr = pgbuf_get_lsa (rcv.pgptr);
      /*
       * Do we need to execute the redo operation ?
       * If page_lsa >= lsa... already updated. In this case make sure
       * that the redo is not far from the end_redo_lsa (TODO: how to ensure this last bit?)
       */
      assert (rcv_page_ptr != nullptr);
      assert (end_redo_lsa == nullptr || LSA_ISNULL (end_redo_lsa) || *rcv_page_ptr <= *end_redo_lsa);
      if (rcv_lsa <= *rcv_page_ptr)
	{
	  /* already applied, make sure to unfix the page */
	  // only acceptable during recovery, not acceptable for replication
	  assert (log_is_in_crash_recovery ());
	  pgbuf_unfix_and_init (thread_p, rcv.pgptr);
	  return false;
	}
    }

  return true;
}

/* log_rv_need_sync_redo - some of the redo log records need to be applied synchronously:
 *
 *  a_rcv_vpid: log record vpid, can be a null vpid
 *  a_rcvindex: recovery index of log record to redo
 */
bool
log_rv_need_sync_redo (const vpid & a_rcv_vpid, LOG_RCVINDEX a_rcvindex)
{
  if (VPID_ISNULL (&a_rcv_vpid))
    {
      // if the log record does not modify a certain page (ie: the vpid is null)
      return true;
    }

  switch (a_rcvindex)
    {
    case RVDK_NEWVOL:
    case RVDK_FORMAT:
    case RVDK_INITMAP:
    case RVDK_EXPAND_VOLUME:
      // Creating/expanding a volume needs to be waited before applying other changes in new pages
      return true;
    case RVDK_RESERVE_SECTORS:
    case RVDK_UNRESERVE_SECTORS:
      // When sectors are unreserved, redo ops on these pages are not applied.
      // Sector reservation is handled synchronously for better control
      return true;
    default:
      return false;
    }
}

/*
 * log_rv_find_checkpoint - FIND RECOVERY CHECKPOINT
 *
 * return: true
 *
 *   volid(in): Volume identifier
 *   rcv_lsa(in/out): Recovery log sequence address
 *
 * NOTE: Find the recovery checkpoint address of the given volume. If
 *              it is smaller than rcv_lsa, rcv_lsa is reset to such value.
 */
static bool
log_rv_find_checkpoint (THREAD_ENTRY * thread_p, VOLID volid, LOG_LSA * rcv_lsa)
{
  LOG_LSA chkpt_lsa;		/* Checkpoint LSA of volume */
  int ret = NO_ERROR;

  ret = disk_get_checkpoint (thread_p, volid, &chkpt_lsa);
  if (LSA_ISNULL (rcv_lsa) || LSA_LT (&chkpt_lsa, rcv_lsa))
    {
      LSA_COPY (rcv_lsa, &chkpt_lsa);
    }

  return true;
}

/*
 * log_rv_get_unzip_log_data - GET UNZIP (UNDO or REDO) LOG DATA FROM LOG
 *
 * return: error code
 *
 *   length(in): log data size
 *   log_reader(in/out): (output invariant) reader will be correctly aligned after reading needed data
 *   unzip_ptr(in/out): must be pre-allocated, where the data will be extracted, if the internal
 *                buffer is not enough, it will be re-alloc'ed internally
 *   is_zip(out): a helper flag which is only needed for the situation where
 *                this function is used for the extraction of the 'redo' log data
 *
 * NOTE:if log_data is unzip data return LOG_ZIP data
 *               else log_data is zip data return unzip log data
 */
int
log_rv_get_unzip_log_data (THREAD_ENTRY * thread_p, int length, log_reader & log_pgptr_reader,
			   LOG_ZIP * unzip_ptr, bool & is_zip)
{
  char *area_ptr = nullptr;	/* Temporary working pointer */
  // *INDENT-OFF*
  std::unique_ptr<char[]> area;
  // *INDENT-ON*

  /*
   * If data is contained in only one buffer, pass pointer directly.
   * Otherwise, allocate a contiguous area, copy the data and pass this area.
   * At the end the area will de-allocate itself so make sure that wherever
   * a pointer to this data ends, data is copied before the end of the scope.
   */
  is_zip = ZIP_CHECK (length);
  const int unzip_length = (is_zip) ? (int) GET_ZIP_LEN (length) : length;

  const bool fits_in_current_page = log_pgptr_reader.does_fit_in_current_page (unzip_length);
  if (fits_in_current_page)
    {
      /* Data is contained in one buffer */
      // *INDENT-OFF*
      area_ptr = const_cast<char*> (log_pgptr_reader.reinterpret_cptr<char> ());
      // *INDENT-ON*
    }
  else
    {
      /* Need to copy the data into a contiguous area */
      area.reset (new char[unzip_length]);
      area_ptr = area.get ();
      log_pgptr_reader.copy_from_log (area_ptr, unzip_length);
    }

  if (is_zip)
    {
      /* will re-alloc the buffer internally if current buffer is not enough */
      if (!log_unzip (unzip_ptr, unzip_length, area_ptr))
	{
	  logpb_fatal_error (thread_p, true, ARG_FILE_LINE, "log_rv_get_unzip_log_data");
	  return ER_FAILED;
	}
    }
  else
    {
      /* explicitly re-alloc the buffer if needed */
      if (unzip_ptr->buf_size < unzip_length)
	{
	  if (!log_zip_realloc_if_needed (*unzip_ptr, unzip_length))
	    {
	      logpb_fatal_error (thread_p, true, ARG_FILE_LINE, "log_rv_get_unzip_log_data");
	      return ER_FAILED;
	    }
	}
      assert (unzip_length <= unzip_ptr->buf_size);
      unzip_ptr->data_length = unzip_length;
      memcpy (unzip_ptr->log_data, area_ptr, unzip_length);
    }

  if (fits_in_current_page)
    {
      log_pgptr_reader.add_align (unzip_length);
    }
  else
    {
      /* only align; advance was peformed while copying from log into the supplied buffer */
      log_pgptr_reader.align ();
    }

  return NO_ERROR;
}

/*
 * log_rv_get_unzip_and_diff_redo_log_data - GET UNZIPPED and DIFFED REDO LOG DATA FROM LOG
 *
 * return: error code
 *
 *   length(in): log data size
 *   log_reader(in/out):
 *   rcv(in/out): Recovery structure for recovery function
 *   undo_length(in): undo data length
 *   undo_data(in): undo data
 *   redo_unzip(out): extracted redo data; required to be passed by address because
 *                    it also functions as an internal working buffer
 *
 * NOTE:if log_data is unzip data return LOG_ZIP data
 *               else log_data is zip data return unzip log data
 * TODO: after refactoring, it's easier to supply (or not) a pointer to the undo unzip
 * TODO: separate in 2 based on diffing or not and fork outside
 */
int
log_rv_get_unzip_and_diff_redo_log_data (THREAD_ENTRY * thread_p, log_reader & log_pgptr_reader,
					 LOG_RCV * rcv, int undo_length, const char *undo_data, LOG_ZIP & redo_unzip)
{
  bool is_zip = false;
  LOG_ZIP *local_unzip_ptr = nullptr;

  if (log_rv_get_unzip_log_data (thread_p, rcv->length, log_pgptr_reader, &redo_unzip, is_zip) != NO_ERROR)
    {
      logpb_fatal_error (thread_p, true, ARG_FILE_LINE, "log_rv_get_unzip_and_diff_redo_log_data");
      return ER_FAILED;
    }

  if (is_zip)
    {
      if (undo_length > 0 && undo_data != nullptr)
	{
	  (void) log_diff (undo_length, undo_data, redo_unzip.data_length, redo_unzip.log_data);
	}
    }
  // *INDENT-OFF*
  rcv->length = static_cast<int> (redo_unzip.data_length);
  rcv->data = static_cast<char*> (redo_unzip.log_data);
  // *INDENT-ON*

  return NO_ERROR;
}

/*
 * log_recovery - Recover information
 *
 * return: nothing
 *
 *   ismedia_crash(in):Are we recovering from a media crash ?
 *   stopat(in):
 *
 */
void
log_recovery (THREAD_ENTRY * thread_p, int ismedia_crash, time_t * stopat)
{
  LOG_TDES *rcv_tdes;		/* Tran. descriptor for the recovery phase */
  int rcv_tran_index;		/* Saved transaction index */
  LOG_RECORD_HEADER *eof;	/* End of the log record */
  LOG_LSA rcv_lsa;		/* Where to start the recovery */
  LOG_LSA start_redolsa;	/* Where to start redo phase */
  LOG_LSA end_redo_lsa;		/* Where to stop the redo phase */
  bool did_incom_recovery;
  int tran_index;
  INT64 num_redo_log_records;
  int error_code = NO_ERROR;

  assert (LOG_CS_OWN_WRITE_MODE (thread_p));

  /* Save the transaction index and find the transaction descriptor */

  tran_index = LOG_FIND_THREAD_TRAN_INDEX (thread_p);
  rcv_tdes = LOG_FIND_TDES (tran_index);
  if (rcv_tdes == NULL)
    {
      er_set (ER_FATAL_ERROR_SEVERITY, ARG_FILE_LINE, ER_LOG_UNKNOWN_TRANINDEX, 1, tran_index);
      logpb_fatal_error (thread_p, true, ARG_FILE_LINE, "log_recovery:LOG_FIND_TDES");
      return;
    }

  rcv_tran_index = tran_index;
  rcv_tdes->state = TRAN_RECOVERY;

  if (LOG_HAS_LOGGING_BEEN_IGNORED ())
    {
      /*
       * Your database is corrupted since it crashed when logging was ignored
       */
      er_set (ER_FATAL_ERROR_SEVERITY, ARG_FILE_LINE, ER_LOG_CORRUPTED_DB_DUE_CRASH_NOLOGGING, 0);
      logpb_fatal_error (thread_p, true, ARG_FILE_LINE, "log_recovery:LOG_HAS_LOGGING_BEEN_IGNORED");
      log_Gl.hdr.has_logging_been_skipped = false;
    }

  er_log_debug (ARG_FILE_LINE, "RECOVERY: start with %lld|%d and stop at %lld", LSA_AS_ARGS (&log_Gl.hdr.chkpt_lsa),
		stopat != NULL ? *stopat : -1);

  /* Find the starting LSA for the analysis phase */

  LSA_COPY (&rcv_lsa, &log_Gl.hdr.chkpt_lsa);
  if (ismedia_crash != false)
    {
      /*
       * Media crash, we may have to start from an older checkpoint...
       * check disk headers
       */
      (void) fileio_map_mounted (thread_p, (bool (*)(THREAD_ENTRY *, VOLID, void *)) log_rv_find_checkpoint, &rcv_lsa);
    }
  else
    {
      /*
       * We do incomplete recovery only when we are comming from a media crash.
       * That is, we are restarting from a backup
       */
      if (stopat != NULL)
	{
	  *stopat = -1;
	}
    }

  /* Notify vacuum it may need to recover the lost block data.
   * There are two possible cases here:
   * 1. recovery finds MVCC op log records after last checkpoint, so vacuum can start its recovery from last MVCC op
   *    log record.
   * 2. no MVCC op log record is found, so vacuum has to start recovery from checkpoint LSA. It will go
   *    backwards record by record until it either finds a MVCC op log record or until it reaches last block in
   *    vacuum data.
   */
  vacuum_notify_server_crashed (&rcv_lsa);

  /*
   * First,  ANALYSIS the log to find the state of the transactions
   * Second, REDO going forward
   * Last,   UNDO going backwards
   */

  log_Gl.rcv_phase = LOG_RECOVERY_ANALYSIS_PHASE;
  log_recovery_analysis (thread_p, &rcv_lsa, &start_redolsa, &end_redo_lsa, ismedia_crash, stopat,
			 &did_incom_recovery, &num_redo_log_records);

  er_set (ER_NOTIFICATION_SEVERITY, ARG_FILE_LINE, ER_LOG_RECOVERY_STARTED, 3, num_redo_log_records,
	  start_redolsa.pageid, end_redo_lsa.pageid);

  LSA_COPY (&log_Gl.chkpt_redo_lsa, &start_redolsa);

  LOG_SET_CURRENT_TRAN_INDEX (thread_p, rcv_tran_index);
  if (logpb_fetch_start_append_page (thread_p) != NO_ERROR)
    {
      logpb_fatal_error (thread_p, true, ARG_FILE_LINE, "log_recovery:logpb_fetch_start_append_page");
      // dead-ended. not reach here
      return;
    }

  if (did_incom_recovery == false)
    {
      /* Read the End of file record to find out the previous address */
      eof = (LOG_RECORD_HEADER *) LOG_APPEND_PTR ();
      LOG_RESET_PREV_LSA (&eof->back_lsa);
    }

#if !defined(SERVER_MODE)
  LSA_COPY (&log_Gl.final_restored_lsa, &log_Gl.hdr.append_lsa);
#endif /* SERVER_MODE */

  if (get_server_type () == SERVER_TYPE_TRANSACTION)
    {
      log_append_empty_record (thread_p, LOG_DUMMY_CRASH_RECOVERY, NULL);
    }

  /*
   * Save the crash point lsa for use during the remaining recovery
   * phases.
   */
  LSA_COPY (&log_Gl.rcv_phase_lsa, &rcv_tdes->tail_lsa);

  /* Redo phase */
  log_Gl.rcv_phase = LOG_RECOVERY_REDO_PHASE;

  LOG_SET_CURRENT_TRAN_INDEX (thread_p, rcv_tran_index);

  log_recovery_redo (thread_p, &start_redolsa, &end_redo_lsa, stopat);
  boot_reset_db_parm (thread_p);

  /* Undo phase */
  log_Gl.rcv_phase = LOG_RECOVERY_UNDO_PHASE;

  LOG_SET_CURRENT_TRAN_INDEX (thread_p, rcv_tran_index);

  log_recovery_undo (thread_p);
  boot_reset_db_parm (thread_p);

  // *INDENT-OFF*
  log_system_tdes::rv_final ();
  // *INDENT-ON*

  if (did_incom_recovery == true)
    {
      log_recovery_notpartof_volumes (thread_p);
    }

  /* Client loose ends */
  rcv_tdes->state = TRAN_ACTIVE;

  LOG_SET_CURRENT_TRAN_INDEX (thread_p, rcv_tran_index);

  (void) logtb_set_num_loose_end_trans (thread_p);

  /* Try to finish any 2PC blocked transactions */
  if (log_Gl.trantable.num_coord_loose_end_indices > 0 || log_Gl.trantable.num_prepared_loose_end_indices > 0)
    {

      log_Gl.rcv_phase = LOG_RECOVERY_FINISH_2PC_PHASE;

      LOG_SET_CURRENT_TRAN_INDEX (thread_p, rcv_tran_index);

      log_2pc_recovery (thread_p);

      /* Check number of loose end transactions again.. */
      rcv_tdes->state = TRAN_ACTIVE;

      LOG_SET_CURRENT_TRAN_INDEX (thread_p, rcv_tran_index);

      (void) logtb_set_num_loose_end_trans (thread_p);
    }

  /* Dismount any archive and checkpoint the database */
  logpb_decache_archive_info (thread_p);

  LOG_CS_EXIT (thread_p);
  (void) logpb_checkpoint (thread_p);
  LOG_CS_ENTER (thread_p);

  /* Flush all dirty pages */
  logpb_flush_pages_direct (thread_p);
  (void) pgbuf_flush_all (thread_p, NULL_VOLID);
  (void) fileio_synchronize_all (thread_p, false);

  logpb_flush_header (thread_p);

  /* re-cache Tracker */
  error_code = locator_initialize (thread_p);
  if (error_code != NO_ERROR)
    {
      assert (false);
      logpb_fatal_error (thread_p, true, ARG_FILE_LINE, "log_recovery:locator_initialize");
      // dead-ended. not reach here
      return;
    }

  /* Remove all class representations. */
  error_code = heap_classrepr_restart_cache ();
  if (error_code != NO_ERROR)
    {
      assert (false);
      logpb_fatal_error (thread_p, true, ARG_FILE_LINE, "log_recovery:heap_classrepr_restart_cache");
      // dead-ended. not reach here
      return;
    }

  er_set (ER_NOTIFICATION_SEVERITY, ARG_FILE_LINE, ER_LOG_RECOVERY_FINISHED, 0);
}

/*
 * log_rv_analysis_undo_redo -
 *
 * return: error code
 *
 *   tran_id(in):
 *   lsa(in/out):
 * Note:
 */
static int
log_rv_analysis_undo_redo (THREAD_ENTRY * thread_p, int tran_id, LOG_LSA * log_lsa)
{
  LOG_TDES *tdes;

  /*
   * If this is the first time, the transaction is seen. Assign a new
   * index to describe it and assume that the transaction was active
   * at the time of the crash, and thus it will be unilateraly
   * aborted. The truth of this statement will be find reading the
   * rest of the log
   */
  tdes = logtb_rv_find_allocate_tran_index (thread_p, tran_id, log_lsa);
  if (tdes == NULL)
    {
      logpb_fatal_error (thread_p, true, ARG_FILE_LINE, "log_rv_analysis_undo_redo");
      return ER_FAILED;
    }

  /* New tail and next to undo */
  LSA_COPY (&tdes->tail_lsa, log_lsa);
  LSA_COPY (&tdes->undo_nxlsa, &tdes->tail_lsa);

  return NO_ERROR;
}

/*
 * log_rv_analysis_dummy_head_postpone -
 *
 * return: error code
 *
 *   tran_id(in):
 *   lsa(in/out):
 * Note:
 */
static int
log_rv_analysis_dummy_head_postpone (THREAD_ENTRY * thread_p, int tran_id, LOG_LSA * log_lsa)
{
  LOG_TDES *tdes;

  /*
   * If this is the first time, the transaction is seen. Assign a new
   * index to describe it and assume that the transaction was active
   * at the time of the crash, and thus it will be unilateraly
   * aborted. The truth of this statement will be find reading the
   * rest of the log
   */
  tdes = logtb_rv_find_allocate_tran_index (thread_p, tran_id, log_lsa);
  if (tdes == NULL)
    {
      logpb_fatal_error (thread_p, true, ARG_FILE_LINE, "log_rv_analysis_dummy_head_postpone");
      return ER_FAILED;
    }

  /* New tail and next to undo */
  LSA_COPY (&tdes->tail_lsa, log_lsa);
  LSA_COPY (&tdes->undo_nxlsa, &tdes->tail_lsa);

  /* if first postpone, then set address late */
  if (LSA_ISNULL (&tdes->posp_nxlsa))
    {
      LSA_COPY (&tdes->posp_nxlsa, &tdes->tail_lsa);
    }

  return NO_ERROR;
}

/*
 * log_rv_analysis_postpone -
 *
 * return: error code
 *
 *   tran_id(in):
 *   lsa(in/out):
 *
 * Note:
 */
static int
log_rv_analysis_postpone (THREAD_ENTRY * thread_p, int tran_id, LOG_LSA * log_lsa)
{
  LOG_TDES *tdes;

  /*
   * If this is the first time, the transaction is seen. Assign a new
   * index to describe it and assume that the transaction was active
   * at the time of the crash, and thus it will be unilateraly
   * aborted. The truth of this statement will be find reading the
   * rest of the log
   */
  tdes = logtb_rv_find_allocate_tran_index (thread_p, tran_id, log_lsa);
  if (tdes == NULL)
    {
      logpb_fatal_error (thread_p, true, ARG_FILE_LINE, "log_rv_analysis_postpone");
      return ER_FAILED;
    }

  /* if first postpone, then set address early */
  if (LSA_ISNULL (&tdes->posp_nxlsa))
    {
      LSA_COPY (&tdes->posp_nxlsa, &tdes->tail_lsa);
    }

  /* New tail and next to undo */
  LSA_COPY (&tdes->tail_lsa, log_lsa);
  LSA_COPY (&tdes->undo_nxlsa, &tdes->tail_lsa);

  return NO_ERROR;
}

/*
 * log_rv_analysis_run_postpone -
 *
 * return: error code
 *
 *   tran_id(in):
 *   lsa(in/out):
 *   log_page_p(in/out):
 *   check_point(in/out):
 *
 * Note:
 */
static int
log_rv_analysis_run_postpone (THREAD_ENTRY * thread_p, int tran_id, LOG_LSA * log_lsa, LOG_PAGE * log_page_p)
{
  LOG_TDES *tdes;
  LOG_REC_RUN_POSTPONE *run_posp;

  tdes = logtb_rv_find_allocate_tran_index (thread_p, tran_id, log_lsa);
  if (tdes == NULL)
    {
      logpb_fatal_error (thread_p, true, ARG_FILE_LINE, "log_rv_analysis_run_postpone");
      return ER_FAILED;
    }

  if (tdes->state != TRAN_UNACTIVE_WILL_COMMIT && tdes->state != TRAN_UNACTIVE_COMMITTED_WITH_POSTPONE
      && tdes->state != TRAN_UNACTIVE_TOPOPE_COMMITTED_WITH_POSTPONE)
    {
      /*
       * Continue the execution by guessing that the transaction has
       * been committed
       */
      if (tdes->topops.last == -1)
	{
	  tdes->state = TRAN_UNACTIVE_COMMITTED_WITH_POSTPONE;
	}
      else
	{
	  tdes->state = TRAN_UNACTIVE_TOPOPE_COMMITTED_WITH_POSTPONE;
	}
    }

  if (tdes->state == TRAN_UNACTIVE_COMMITTED_WITH_POSTPONE)
    {
      /* Nothing to undo */
      LSA_SET_NULL (&tdes->undo_nxlsa);
    }

  LSA_COPY (&tdes->tail_lsa, log_lsa);

  /*
   * Need to read the log_run_postpone record to reset the posp_nxlsa
   * of transaction or top action to the value of log_ref
   */

  /* Read the DATA HEADER */
  LOG_READ_ADD_ALIGN (thread_p, sizeof (LOG_RECORD_HEADER), log_lsa, log_page_p);
  LOG_READ_ADVANCE_WHEN_DOESNT_FIT (thread_p, sizeof (LOG_REC_RUN_POSTPONE), log_lsa, log_page_p);

  run_posp = (LOG_REC_RUN_POSTPONE *) ((char *) log_page_p->area + log_lsa->offset);

  if (tdes->state == TRAN_UNACTIVE_TOPOPE_COMMITTED_WITH_POSTPONE)
    {
      /* Reset start of postpone transaction for the top action */
      LSA_COPY (&tdes->topops.stack[tdes->topops.last].posp_lsa, &run_posp->ref_lsa);
    }
  else
    {
      assert (tdes->state == TRAN_UNACTIVE_WILL_COMMIT || tdes->state == TRAN_UNACTIVE_COMMITTED_WITH_POSTPONE);

      /* Reset start of postpone transaction */
      LSA_COPY (&tdes->posp_nxlsa, &run_posp->ref_lsa);
    }

  return NO_ERROR;
}

/*
 * log_rv_analysis_compensate -
 *
 * return: error code
 *
 *   tran_id(in):
 *   lsa(in/out):
 *   log_page_p(in/out):
 *
 * Note:
 */
static int
log_rv_analysis_compensate (THREAD_ENTRY * thread_p, int tran_id, LOG_LSA * log_lsa, LOG_PAGE * log_page_p)
{
  LOG_TDES *tdes;
  LOG_REC_COMPENSATE *compensate;

  /*
   * If this is the first time, the transaction is seen. Assign a new
   * index to describe it and assume that the transaction was active
   * at the time of the crash, and thus it will be unilateraly
   * aborted. The truth of this statement will be find reading the
   * rest of the log
   */
  tdes = logtb_rv_find_allocate_tran_index (thread_p, tran_id, log_lsa);
  if (tdes == NULL)
    {
      logpb_fatal_error (thread_p, true, ARG_FILE_LINE, "log_rv_analysis_compensate");
      return ER_FAILED;
    }

  /*
   * Need to read the compensating record to set the next undo address
   */

  /* Read the DATA HEADER */
  LOG_READ_ADD_ALIGN (thread_p, sizeof (LOG_RECORD_HEADER), log_lsa, log_page_p);
  LOG_READ_ADVANCE_WHEN_DOESNT_FIT (thread_p, sizeof (LOG_REC_COMPENSATE), log_lsa, log_page_p);

  compensate = (LOG_REC_COMPENSATE *) ((char *) log_page_p->area + log_lsa->offset);
  LSA_COPY (&tdes->undo_nxlsa, &compensate->undo_nxlsa);

  return NO_ERROR;
}

/*
 * log_rv_analysis_will_commit -
 *
 * return: error code
 *
 *   tran_id(in):
 *   lsa(in/out):
 *
 * Note:
 */
static int
log_rv_analysis_will_commit (THREAD_ENTRY * thread_p, int tran_id, LOG_LSA * log_lsa)
{
  LOG_TDES *tdes;

  /*
   * If this is the first time, the transaction is seen. Assign a new
   * index to describe it. The transaction was in the process of
   * getting committed at this point.
   */
  tdes = logtb_rv_find_allocate_tran_index (thread_p, tran_id, log_lsa);
  if (tdes == NULL)
    {
      logpb_fatal_error (thread_p, true, ARG_FILE_LINE, "log_rv_analysis_will_commit");
      return ER_FAILED;
    }

  tdes->state = TRAN_UNACTIVE_WILL_COMMIT;

  /* Nothing to undo */
  LSA_SET_NULL (&tdes->undo_nxlsa);
  LSA_COPY (&tdes->tail_lsa, log_lsa);

  return NO_ERROR;
}

/*
 * log_rv_analysis_commit_with_postpone -
 *
 * return: error code
 *
 *   tran_id(in):
 *   lsa(in/out):
 *   log_page_p(in/out):
 *
 * Note:
 */
static int
log_rv_analysis_commit_with_postpone (THREAD_ENTRY * thread_p, int tran_id, LOG_LSA * log_lsa, LOG_PAGE * log_page_p)
{
  LOG_TDES *tdes;
  LOG_REC_START_POSTPONE *start_posp;

  /*
   * If this is the first time, the transaction is seen. Assign a new
   * index to describe it. The transaction was in the process of
   * getting committed at this point.
   */
  tdes = logtb_rv_find_allocate_tran_index (thread_p, tran_id, log_lsa);
  if (tdes == NULL)
    {
      logpb_fatal_error (thread_p, true, ARG_FILE_LINE, "log_rv_analysis_commit_with_postpone");
      return ER_FAILED;
    }

  tdes->state = TRAN_UNACTIVE_COMMITTED_WITH_POSTPONE;

  /* Nothing to undo */
  LSA_SET_NULL (&tdes->undo_nxlsa);
  LSA_COPY (&tdes->tail_lsa, log_lsa);
  tdes->rcv.tran_start_postpone_lsa = tdes->tail_lsa;

  /*
   * Need to read the start postpone record to set the postpone address
   * of the transaction
   */
  LOG_READ_ADD_ALIGN (thread_p, sizeof (LOG_RECORD_HEADER), log_lsa, log_page_p);
  LOG_READ_ADVANCE_WHEN_DOESNT_FIT (thread_p, sizeof (LOG_REC_START_POSTPONE), log_lsa, log_page_p);

  start_posp = (LOG_REC_START_POSTPONE *) ((char *) log_page_p->area + log_lsa->offset);
  LSA_COPY (&tdes->posp_nxlsa, &start_posp->posp_lsa);

  return NO_ERROR;
}

/*
 * log_rv_analysis_sysop_start_postpone - start system op postpone.
 *
 * return: error code
 *
 *   tran_id(in):
 *   lsa(in/out):
 *   log_page_p(in/out):
 *
 * Note:
 */
static int
log_rv_analysis_sysop_start_postpone (THREAD_ENTRY * thread_p, int tran_id, LOG_LSA * log_lsa, LOG_PAGE * log_page_p)
{
  LOG_TDES *tdes;
  LOG_REC_SYSOP_START_POSTPONE *sysop_start_posp;

  /*
   * If this is the first time, the transaction is seen. Assign a new
   * index to describe it. A top system operation was in the process
   * of getting committed at this point.
   */
  tdes = logtb_rv_find_allocate_tran_index (thread_p, tran_id, log_lsa);
  if (tdes == NULL)
    {
      logpb_fatal_error (thread_p, true, ARG_FILE_LINE, "log_rv_analysis_sysop_start_postpone");
      return ER_FAILED;
    }

  LSA_COPY (&tdes->tail_lsa, log_lsa);
  LSA_COPY (&tdes->undo_nxlsa, &tdes->tail_lsa);

  tdes->rcv.sysop_start_postpone_lsa = tdes->tail_lsa;

  /*
   * Need to read the start postpone record to set the start address
   * of top system operation
   */
  LOG_READ_ADD_ALIGN (thread_p, sizeof (LOG_RECORD_HEADER), log_lsa, log_page_p);
  LOG_READ_ADVANCE_WHEN_DOESNT_FIT (thread_p, sizeof (LOG_REC_SYSOP_START_POSTPONE), log_lsa, log_page_p);
  sysop_start_posp = ((LOG_REC_SYSOP_START_POSTPONE *) ((char *) log_page_p->area + log_lsa->offset));

  if (tdes->state == TRAN_UNACTIVE_TOPOPE_COMMITTED_WITH_POSTPONE)
    {
      /* this is not a valid situation */
      assert_release (false);
    }
  else if (sysop_start_posp->sysop_end.type == LOG_SYSOP_END_LOGICAL_RUN_POSTPONE)
    {
      if (sysop_start_posp->sysop_end.run_postpone.is_sysop_postpone)
	{
	  /* system op postpone inside system op postpone. not a valid situation */
	  assert (false);
	}
      else
	{
	  /* no undo. it is possible that the transaction state is TRAN_UNACTIVE_UNILATERALLY_ABORTED because this might
	   * be the first log record discovered for current transaction. it will be set correctly when the system op end
	   * is found or executed.
	   */
	  LSA_SET_NULL (&tdes->undo_nxlsa);
	}
    }
  else
    {
      assert (sysop_start_posp->sysop_end.type != LOG_SYSOP_END_ABORT);
    }

  /* update state */
  tdes->state = TRAN_UNACTIVE_TOPOPE_COMMITTED_WITH_POSTPONE;

  if (tdes->topops.max == 0 || (tdes->topops.last + 1) >= tdes->topops.max)
    {
      if (logtb_realloc_topops_stack (tdes, 1) == NULL)
	{
	  /* Out of memory */
	  logpb_fatal_error (thread_p, true, ARG_FILE_LINE, "log_rv_analysis_atomic_sysop_start");
	  return ER_OUT_OF_VIRTUAL_MEMORY;
	}
    }

  /*
   * NOTE if tdes->topops.last >= 0, there is an already
   * defined top system operation. However, I do not think so
   * do to the nested fashion of top system operations. Outer
   * top nested system operations will come later in the log.
   */

  if (tdes->topops.last == -1)
    {
      tdes->topops.last++;
    }
  else
    {
      /* not expected */
      assert (false);
    }

  LSA_COPY (&tdes->topops.stack[tdes->topops.last].lastparent_lsa, &sysop_start_posp->sysop_end.lastparent_lsa);
  LSA_COPY (&tdes->topops.stack[tdes->topops.last].posp_lsa, &sysop_start_posp->posp_lsa);

  if (LSA_LT (&sysop_start_posp->sysop_end.lastparent_lsa, &tdes->rcv.atomic_sysop_start_lsa))
    {
      /* reset tdes->rcv.atomic_sysop_start_lsa */
      LSA_SET_NULL (&tdes->rcv.atomic_sysop_start_lsa);
    }

  return NO_ERROR;
}

/*
 * log_rv_analysis_atomic_sysop_start () - analyze start atomic system operation
 *
 * return        : error code
 * thread_p (in) : thread entry
 * tran_id (in)  : transaction ID
 * log_lsa (in)  : log record LSA. will be used as marker for start system operation.
 */
static int
log_rv_analysis_atomic_sysop_start (THREAD_ENTRY * thread_p, int tran_id, LOG_LSA * log_lsa)
{
  LOG_TDES *tdes;

  tdes = logtb_rv_find_allocate_tran_index (thread_p, tran_id, log_lsa);
  if (tdes == NULL)
    {
      logpb_fatal_error (thread_p, true, ARG_FILE_LINE, "log_rv_analysis_sysop_start_postpone");
      return ER_FAILED;
    }

  tdes->tail_lsa = *log_lsa;
  tdes->undo_nxlsa = tdes->tail_lsa;

  /* this is a marker for system operations that need to be atomic. they will be rollbacked before postpone is finished.
   */
  tdes->rcv.atomic_sysop_start_lsa = *log_lsa;

  return NO_ERROR;
}

/*
 * log_rv_analysis_complete -
 *
 * return: error code
 *
 *   tran_id(in):
 *   log_lsa(in/out):
 *   log_page_p(in/out):
 *   lsa(in/out):
 *   is_media_crash(in):
 *   stop_at(in):
 *   did_incom_recovery(in/out):
 *
 * Note:
 */
static int
log_rv_analysis_complete (THREAD_ENTRY * thread_p, int tran_id, LOG_LSA * log_lsa, LOG_PAGE * log_page_p,
			  LOG_LSA * prev_lsa, bool is_media_crash, time_t * stop_at, bool * did_incom_recovery)
{
  LOG_REC_DONETIME *donetime;
  int tran_index;
  time_t last_at_time;
  char time_val[CTIME_MAX];
  LOG_LSA record_header_lsa;

  /*
   * The transaction has been fully completed. therefore, it was not
   * active at the time of the crash
   */
  tran_index = logtb_find_tran_index (thread_p, tran_id);

  if (is_media_crash != true)
    {
      goto end;
    }

  LSA_COPY (&record_header_lsa, log_lsa);

  /*
   * Need to read the donetime record to find out if we need to stop
   * the recovery at this point.
   */
  LOG_READ_ADD_ALIGN (thread_p, sizeof (LOG_RECORD_HEADER), log_lsa, log_page_p);
  LOG_READ_ADVANCE_WHEN_DOESNT_FIT (thread_p, sizeof (LOG_REC_DONETIME), log_lsa, log_page_p);

  donetime = (LOG_REC_DONETIME *) ((char *) log_page_p->area + log_lsa->offset);
  last_at_time = util_msec_to_sec (donetime->at_time);
  if (stop_at != NULL && *stop_at != (time_t) (-1) && difftime (*stop_at, last_at_time) < 0)
    {
#if !defined(NDEBUG)
      if (prm_get_bool_value (PRM_ID_LOG_TRACE_DEBUG))
	{
	  fprintf (stdout, msgcat_message (MSGCAT_CATALOG_CUBRID, MSGCAT_SET_LOG, MSGCAT_LOG_STARTS));
	  (void) ctime_r (&last_at_time, time_val);
	  fprintf (stdout,
		   msgcat_message (MSGCAT_CATALOG_CUBRID, MSGCAT_SET_LOG, MSGCAT_LOG_INCOMPLTE_MEDIA_RECOVERY),
		   record_header_lsa.pageid, record_header_lsa.offset, time_val);
	  fprintf (stdout, msgcat_message (MSGCAT_CATALOG_CUBRID, MSGCAT_SET_LOG, MSGCAT_LOG_STARTS));
	  fflush (stdout);
	}
#endif /* !NDEBUG */
      /*
       * Reset the log active and stop the recovery process at this
       * point. Before reseting the log, make sure that we are not
       * holding a page.
       */
      log_lsa->pageid = NULL_PAGEID;
      log_recovery_resetlog (thread_p, &record_header_lsa, prev_lsa);
      *did_incom_recovery = true;

      return NO_ERROR;
    }

end:

  /*
   * The transaction has been fully completed. Therefore, it was not
   * active at the time of the crash
   */
  if (tran_index != NULL_TRAN_INDEX)
    {
      logtb_free_tran_index (thread_p, tran_index);
    }

  return NO_ERROR;
}

/* TODO: We need to understand how recovery of system operations really works. We need to find its limitations.
 *	 For now, I did find out this:
 *	 1. if tdes->topops.last is 0 (cannot be bigger during recovery), it means the transaction should be in
 *	    state TRAN_UNACTIVE_TOPOPE_COMMITTED_WITH_POSTPONE. tdes->topops.last may be incremented by
 *	    log_rv_analysis_sysop_start_postpone or may be already 0 from checkpoint collected topops.
 *	 2. In all other cases it must be -1.
 *	 3. We used to consider that first sys op commit (or abort) that follows is the one that should end the postpone
 *	    phase.
 *
 *	 Now, for TRAN_UNACTIVE_TOPOPE_COMMITTED_WITH_POSTPONE state we will expect last to be always 0.
 *	 We will handle sys op ends like:
 *	 - commit, logical undo, logical compensate: we consider this ends the
 *         TRAN_UNACTIVE_TOPOPE_COMMITTED_WITH_POSTPONE phase.
 *	 - logical run postpone: it depends on is_sysop_postpone. if true, then
 *         TRAN_UNACTIVE_TOPOPE_COMMITTED_WITH_POSTPONE continues. If it is false, then it commits the system op and
 *         transitions to TRAN_UNACTIVE_COMMITTED_WITH_POSTPONE.
 *	 - abort: we assume this was a nested run postpone that got aborted
 *
 *	 In the future, I hope we can come up with a more clear and less restrictive system to handle system operations
 *	 during recovery.
 */

/*
 * log_rv_analysis_sysop_end () - Analyze system operation commit log record.
 *
 * return	   : Error code.
 * thread_p (in)   : Thread entry.
 * tran_id (in)	   : Transaction ID.
 * log_lsa (in)	   : LSA of log record.
 * log_page_p (in) : Page of log record.
 */
static int
log_rv_analysis_sysop_end (THREAD_ENTRY * thread_p, int tran_id, LOG_LSA * log_lsa, LOG_PAGE * log_page_p)
{
  LOG_TDES *tdes;
  LOG_REC_SYSOP_END *sysop_end;
  bool commit_start_postpone = false;

  /* The top system action is declared as finished. Pop it from the stack of finished actions */
  tdes = logtb_rv_find_allocate_tran_index (thread_p, tran_id, log_lsa);
  if (tdes == NULL)
    {
      logpb_fatal_error (thread_p, true, ARG_FILE_LINE, "log_rv_analysis_complete_topope");
      return ER_FAILED;
    }

  LSA_COPY (&tdes->tail_lsa, log_lsa);
  LSA_COPY (&tdes->undo_nxlsa, &tdes->tail_lsa);
  LSA_COPY (&tdes->tail_topresult_lsa, &tdes->tail_lsa);

  LOG_READ_ADD_ALIGN (thread_p, sizeof (LOG_RECORD_HEADER), log_lsa, log_page_p);
  LOG_READ_ADVANCE_WHEN_DOESNT_FIT (thread_p, sizeof (*sysop_end), log_lsa, log_page_p);
  sysop_end = (LOG_REC_SYSOP_END *) (log_page_p->area + log_lsa->offset);

  LOG_SYSOP_END_TYPE_CHECK (sysop_end->type);

  switch (sysop_end->type)
    {
    case LOG_SYSOP_END_ABORT:
      /* abort does not change state and does not finish TRAN_UNACTIVE_TOPOPE_COMMITTED_WITH_POSTPONE */
      if (tdes->state == TRAN_UNACTIVE_COMMITTED_WITH_POSTPONE)
	{
	  /* no undo */
	  LSA_SET_NULL (&tdes->undo_nxlsa);
	}
      tdes->rcv.analysis_last_aborted_sysop_lsa = *log_lsa;
      tdes->rcv.analysis_last_aborted_sysop_start_lsa = sysop_end->lastparent_lsa;
      break;

    case LOG_SYSOP_END_COMMIT:
      assert (tdes->state != TRAN_UNACTIVE_COMMITTED_WITH_POSTPONE);
    case LOG_SYSOP_END_LOGICAL_UNDO:
    case LOG_SYSOP_END_LOGICAL_MVCC_UNDO:
      /* todo: I think it will be safer to save previous states in nested system operations, rather than rely on context
       *       to guess it. we should consider that for cherry. */
      commit_start_postpone = true;
      break;

    case LOG_SYSOP_END_LOGICAL_COMPENSATE:
      /* compensate undo */
      tdes->undo_nxlsa = sysop_end->compensate_lsa;
      commit_start_postpone = true;
      break;

    case LOG_SYSOP_END_LOGICAL_RUN_POSTPONE:
      /* we have a complicated story here, because logical run postpone can be run in two situations: transaction
       * postpone or system op postpone.
       * logical run postpone in transaction postpone can have other postpones inside it (e.g. file destroy).
       *
       * as a consequence, if state is TRAN_UNACTIVE_TOPOPE_COMMITTED_WITH_POSTPONE, we have an ambiguous case:
       * 1. it can be from a system op postpone and the logical run postpone is run for a postpone log record inside the
       *    system op.
       * 2. it can be from a transaction postpone and this is the postpone phase of logical run postpone system op.
       * the ambiguity is solved with run_postpone.is_sysop_postpone field, which is true if run postpone belongs to
       * system op postpone state and false if it belongs to transaction postpone phase.
       */

      if (sysop_end->run_postpone.is_sysop_postpone)
	{
	  /* run postpone for log record inside a system op */
	  if (tdes->topops.last < 0 || tdes->state != TRAN_UNACTIVE_TOPOPE_COMMITTED_WITH_POSTPONE)
	    {
	      if (tdes->topops.max == 0 && logtb_realloc_topops_stack (tdes, 1) == NULL)
		{
		  /* Out of memory */
		  logpb_fatal_error (thread_p, true, ARG_FILE_LINE, "log_recovery_analysis");
		  return ER_OUT_OF_VIRTUAL_MEMORY;
		}
	      tdes->topops.last = 0;
	      tdes->state = TRAN_UNACTIVE_TOPOPE_COMMITTED_WITH_POSTPONE;
	    }
	  tdes->topops.stack[tdes->topops.last].posp_lsa = sysop_end->run_postpone.postpone_lsa;
	}
      else
	{
	  /* run postpone for log record inside transaction */
	  tdes->posp_nxlsa = sysop_end->run_postpone.postpone_lsa;
	  if (tdes->topops.last != -1)
	    {
	      assert (tdes->topops.last == 0);
	      assert (tdes->state == TRAN_UNACTIVE_TOPOPE_COMMITTED_WITH_POSTPONE);
	    }
	  else
	    {
	      /* state must be TRAN_UNACTIVE_COMMITTED_WITH_POSTPONE. it may be TRAN_UNACTIVE_UNILATERALLY_ABORTED */
	      tdes->state = TRAN_UNACTIVE_COMMITTED_WITH_POSTPONE;
	    }

	  /* no undo */
	  LSA_SET_NULL (&tdes->undo_nxlsa);

	  /* TRAN_UNACTIVE_TOPOPE_COMMITTED_WITH_POSTPONE transition to TRAN_UNACTIVE_COMMITTED_WITH_POSTPONE */
	  commit_start_postpone = true;
	}
      break;
    }

  if (tdes->state == TRAN_UNACTIVE_TOPOPE_COMMITTED_WITH_POSTPONE)
    {
      assert (tdes->topops.last == 0);
      if (commit_start_postpone)
	{
	  /* change state to previous state, which is either TRAN_UNACTIVE_COMMITTED_WITH_POSTPONE or
	   * TRAN_UNACTIVE_UNILATERALLY_ABORTED. Use tdes->rcv.tran_start_postpone_lsa to determine which case it is. */
	  if (!LSA_ISNULL (&tdes->rcv.tran_start_postpone_lsa))
	    {
	      /* this must be after start postpone */
	      assert (LSA_LE (&tdes->rcv.tran_start_postpone_lsa, &sysop_end->lastparent_lsa));
	      tdes->state = TRAN_UNACTIVE_COMMITTED_WITH_POSTPONE;
	    }
	  else
	    {
	      /* default state in recovery is TRAN_UNACTIVE_UNILATERALLY_ABORTED */
	      tdes->state = TRAN_UNACTIVE_UNILATERALLY_ABORTED;
	    }
	  tdes->topops.last = -1;
	}
      else
	{
	  tdes->topops.last = 0;
	}
    }
  else
    {
      assert (tdes->topops.last == -1);
      tdes->topops.last = -1;
    }

  // if this is the end of atomic system operation or system operation postpone phase, now it is time to reset it
  //
  // NOTE - we might actually be in both a system operation postpone phase and an atomic system operation, one nested
  //        in the other. we need to check which is last and end sysop should belong to that.
  //
  // NOTE - I really hate this guessing state system and we really, really should consider a more deterministic way.
  //        Logging ALL started system operations and replicating the system operation stack precisely would really
  //        help us avoiding all these ambiguities.
  //

  // do we reset atomic sysop? next conditions must be met:
  // 1. is there atomic system operation started?
  // 2. is atomic system operation more recent than start postpone?
  // 3. is atomic system operation equal or more recent to system operation last parent?
  if (!LSA_ISNULL (&tdes->rcv.atomic_sysop_start_lsa)	/* 1 */
      && LSA_GT (&tdes->rcv.atomic_sysop_start_lsa, &tdes->rcv.sysop_start_postpone_lsa)	/* 2 */
      && LSA_GT (&tdes->rcv.atomic_sysop_start_lsa, &sysop_end->lastparent_lsa) /* 3 */ )
    {
      /* reset tdes->rcv.atomic_sysop_start_lsa */
      LSA_SET_NULL (&tdes->rcv.atomic_sysop_start_lsa);
    }
  // do we reset sysop start postpone? next conditions must be met:
  // 1. is there system operation start postpone in progress?
  // 2. is system operation start postpone more recent than atomic system operation?
  // 3. is system operation start postpone more recent than system operation last parent?
  if (!LSA_ISNULL (&tdes->rcv.sysop_start_postpone_lsa)
      && LSA_GT (&tdes->rcv.sysop_start_postpone_lsa, &tdes->rcv.atomic_sysop_start_lsa)
      && LSA_GT (&tdes->rcv.sysop_start_postpone_lsa, &sysop_end->lastparent_lsa))
    {
      /* reset tdes->rcv.sysop_start_postpone_lsa */
      LSA_SET_NULL (&tdes->rcv.sysop_start_postpone_lsa);
    }

  return NO_ERROR;
}

/*
 * log_rv_analysis_save_point -
 *
 * return: error code
 *
 *   tran_id(in):
 *   lsa(in/out):
 *
 * Note:
 */
static int
log_rv_analysis_save_point (THREAD_ENTRY * thread_p, int tran_id, LOG_LSA * log_lsa)
{
  LOG_TDES *tdes;

  /*
   * If this is the first time, the transaction is seen. Assign a new
   * index to describe it and assume that the transaction was active
   * at the time of the crash, and thus it will be unilateraly
   * aborted. The truth of this statement will be find reading the
   * rest of the log
   */
  tdes = logtb_rv_find_allocate_tran_index (thread_p, tran_id, log_lsa);
  if (tdes == NULL)
    {
      logpb_fatal_error (thread_p, true, ARG_FILE_LINE, "log_rv_analysis_save_point");
      return ER_FAILED;
    }

  /* New tail, next to undo and savepoint */
  LSA_COPY (&tdes->tail_lsa, log_lsa);
  LSA_COPY (&tdes->undo_nxlsa, &tdes->tail_lsa);
  LSA_COPY (&tdes->savept_lsa, &tdes->tail_lsa);

  return NO_ERROR;
}

/*
 * log_rv_analysis_2pc_prepare -
 *
 * return: error code
 *
 *   tran_id(in):
 *   lsa(in/out):
 *
 * Note:
 */
static int
log_rv_analysis_2pc_prepare (THREAD_ENTRY * thread_p, int tran_id, LOG_LSA * log_lsa)
{
  LOG_TDES *tdes;

  /*
   * If this is the first time, the transaction is seen. Assign a new
   * index to describe it. The transaction has agreed not to
   * unilaterally abort the transaction.
   * This is a participant of the transaction
   */

  tdes = logtb_rv_find_allocate_tran_index (thread_p, tran_id, log_lsa);
  if (tdes == NULL)
    {
      logpb_fatal_error (thread_p, true, ARG_FILE_LINE, "log_rv_analysis_2pc_prepare");
      return ER_FAILED;
    }

  tdes->state = TRAN_UNACTIVE_2PC_PREPARE;
  LSA_COPY (&tdes->tail_lsa, log_lsa);

  /* Put a note that prepare_to_commit log record needs to be read during either redo phase, or during
   * finish_commit_protocol phase */
  tdes->gtrid = LOG_2PC_NULL_GTRID;

  return NO_ERROR;
}

/*
 * log_rv_analysis_2pc_start -
 *
 * return: error code
 *
 *   tran_id(in):
 *   lsa(in/out):
 *
 * Note:
 */
static int
log_rv_analysis_2pc_start (THREAD_ENTRY * thread_p, int tran_id, LOG_LSA * log_lsa)
{
  LOG_TDES *tdes;

  /*
   * If this is the first time, the transaction is seen. Assign a new
   * index to describe it. The transaction was part of the two phase
   * commit process. This is a coordinator site.
   */
  tdes = logtb_rv_find_allocate_tran_index (thread_p, tran_id, log_lsa);
  if (tdes == NULL)
    {
      logpb_fatal_error (thread_p, true, ARG_FILE_LINE, "log_rv_analysis_2pc_start");
      return ER_FAILED;
    }

  tdes->state = TRAN_UNACTIVE_2PC_COLLECTING_PARTICIPANT_VOTES;
  LSA_COPY (&tdes->tail_lsa, log_lsa);

  /* Put a note that prepare_to_commit log record needs to be read during either redo phase, or during
   * finish_commit_protocol phase */
  tdes->gtrid = LOG_2PC_NULL_GTRID;

  return NO_ERROR;
}

/*
 * log_rv_analysis_2pc_commit_decision -
 *
 * return: error code
 *
 *   tran_id(in):
 *   lsa(in/out):
 *
 * Note:
 */
static int
log_rv_analysis_2pc_commit_decision (THREAD_ENTRY * thread_p, int tran_id, LOG_LSA * log_lsa)
{
  LOG_TDES *tdes;

  /*
   * If this is the first time, the transaction is seen. Assign a new
   * index to describe it. The transaction was part of the two phase
   * commit process. A commit decsion has been agreed.
   * This is a coordinator site.
   */
  tdes = logtb_rv_find_allocate_tran_index (thread_p, tran_id, log_lsa);
  if (tdes == NULL)
    {
      logpb_fatal_error (thread_p, true, ARG_FILE_LINE, "log_rv_analysis_2pc_commit_decision");
      return ER_FAILED;
    }

  tdes->state = TRAN_UNACTIVE_2PC_COMMIT_DECISION;
  LSA_COPY (&tdes->tail_lsa, log_lsa);

  return NO_ERROR;
}

/*
 * log_rv_analysis_2pc_abort_decision -
 *
 * return: error code
 *
 *   tran_id(in):
 *   lsa(in/out):
 *
 * Note:
 */
static int
log_rv_analysis_2pc_abort_decision (THREAD_ENTRY * thread_p, int tran_id, LOG_LSA * log_lsa)
{
  LOG_TDES *tdes;

  /*
   * If this is the first time, the transaction is seen. Assign a new
   * index to describe it. The transaction was part of the two phase
   * commit process. An abort decsion has been decided.
   * This is a coordinator site.
   */
  tdes = logtb_rv_find_allocate_tran_index (thread_p, tran_id, log_lsa);
  if (tdes == NULL)
    {
      logpb_fatal_error (thread_p, true, ARG_FILE_LINE, "log_rv_analysis_2pc_abort_decision");
      return ER_FAILED;
    }

  tdes->state = TRAN_UNACTIVE_2PC_ABORT_DECISION;
  LSA_COPY (&tdes->tail_lsa, log_lsa);

  return NO_ERROR;
}

/*
 * log_rv_analysis_2pc_commit_inform_particps -
 *
 * return: error code
 *
 *   tran_id(in):
 *   lsa(in/out):
 *
 * Note:
 */
static int
log_rv_analysis_2pc_commit_inform_particps (THREAD_ENTRY * thread_p, int tran_id, LOG_LSA * log_lsa)
{
  LOG_TDES *tdes;

  /*
   * If this is the first time, the transaction is seen. Assign a new
   * index to describe it. The transaction was part of the two phase
   * commit process. A commit decsion has been agreed and the
   * transaction was waiting on acknowledgment from participants
   * This is a coordinator site.
   */
  tdes = logtb_rv_find_allocate_tran_index (thread_p, tran_id, log_lsa);
  if (tdes == NULL)
    {
      logpb_fatal_error (thread_p, true, ARG_FILE_LINE, "log_rv_analysis_2pc_commit_inform_particps");
      return ER_FAILED;
    }

  tdes->state = TRAN_UNACTIVE_COMMITTED_INFORMING_PARTICIPANTS;
  LSA_COPY (&tdes->tail_lsa, log_lsa);

  return NO_ERROR;
}

/*
 * log_rv_analysis_2pc_abort_inform_particps -
 *
 * return: error code
 *
 *   tran_id(in):
 *   lsa(in/out):
 *
 * Note:
 */
static int
log_rv_analysis_2pc_abort_inform_particps (THREAD_ENTRY * thread_p, int tran_id, LOG_LSA * log_lsa)
{
  LOG_TDES *tdes;

  /*
   * If this is the first time, the transaction is seen. Assign a new
   * index to describe it. The transaction was part of the two phase
   * commit process. An abort decsion has been decided and the
   * transaction was waiting on acknowledgment from participants
   * This is a coordinator site.
   */
  tdes = logtb_rv_find_allocate_tran_index (thread_p, tran_id, log_lsa);
  if (tdes == NULL)
    {
      logpb_fatal_error (thread_p, true, ARG_FILE_LINE, "log_recovery_analysis");
      return ER_FAILED;
    }

  tdes->state = TRAN_UNACTIVE_ABORTED_INFORMING_PARTICIPANTS;
  LSA_COPY (&tdes->tail_lsa, log_lsa);

  return NO_ERROR;
}

/*
 * log_rv_analysis_2pc_recv_ack -
 *
 * return: error code
 *
 *   tran_id(in):
 *   lsa(in/out):
 *
 * Note:
 */
static int
log_rv_analysis_2pc_recv_ack (THREAD_ENTRY * thread_p, int tran_id, LOG_LSA * log_lsa)
{
  LOG_TDES *tdes;

  tdes = logtb_rv_find_allocate_tran_index (thread_p, tran_id, log_lsa);
  if (tdes == NULL)
    {
      logpb_fatal_error (thread_p, true, ARG_FILE_LINE, "log_recovery_analysis");
      return ER_FAILED;
    }

  LSA_COPY (&tdes->tail_lsa, log_lsa);

  return NO_ERROR;
}

/*
 * log_rv_analysis_log_end -
 *
 * return: error code
 *
 *   tran_id(in):
 *   lsa(in/out):
 *
 * Note:
 */
static int
log_rv_analysis_log_end (int tran_id, LOG_LSA * log_lsa)
{
  if (!logpb_is_page_in_archive (log_lsa->pageid))
    {
      /*
       * Reset the log header for the recovery undo operation
       */
      LOG_RESET_APPEND_LSA (log_lsa);
      log_Gl.hdr.next_trid = tran_id;
    }

  return NO_ERROR;
}

/*
 * log_rv_analysis_record -
 *
 * return: error code
 *
 *
 * Note:
 */
static void
log_rv_analysis_record (THREAD_ENTRY * thread_p, LOG_RECTYPE log_type, int tran_id, LOG_LSA * log_lsa,
			LOG_PAGE * log_page_p, LOG_LSA * prev_lsa, bool is_media_crash, time_t * stop_at,
			bool * did_incom_recovery)
{
  switch (log_type)
    {
    case LOG_UNDOREDO_DATA:
    case LOG_DIFF_UNDOREDO_DATA:
    case LOG_UNDO_DATA:
    case LOG_REDO_DATA:
    case LOG_MVCC_UNDOREDO_DATA:
    case LOG_MVCC_DIFF_UNDOREDO_DATA:
    case LOG_MVCC_UNDO_DATA:
    case LOG_MVCC_REDO_DATA:
    case LOG_DBEXTERN_REDO_DATA:
      (void) log_rv_analysis_undo_redo (thread_p, tran_id, log_lsa);
      break;

    case LOG_DUMMY_HEAD_POSTPONE:
      (void) log_rv_analysis_dummy_head_postpone (thread_p, tran_id, log_lsa);
      break;

    case LOG_POSTPONE:
      (void) log_rv_analysis_postpone (thread_p, tran_id, log_lsa);
      break;

    case LOG_RUN_POSTPONE:
      (void) log_rv_analysis_run_postpone (thread_p, tran_id, log_lsa, log_page_p);
      break;

    case LOG_COMPENSATE:
      (void) log_rv_analysis_compensate (thread_p, tran_id, log_lsa, log_page_p);
      break;

    case LOG_WILL_COMMIT:
      (void) log_rv_analysis_will_commit (thread_p, tran_id, log_lsa);
      break;

    case LOG_COMMIT_WITH_POSTPONE:
      (void) log_rv_analysis_commit_with_postpone (thread_p, tran_id, log_lsa, log_page_p);
      break;

    case LOG_SYSOP_START_POSTPONE:
      (void) log_rv_analysis_sysop_start_postpone (thread_p, tran_id, log_lsa, log_page_p);
      break;

    case LOG_COMMIT:
    case LOG_ABORT:
      (void) log_rv_analysis_complete (thread_p, tran_id, log_lsa, log_page_p, prev_lsa, is_media_crash, stop_at,
				       did_incom_recovery);
      break;

    case LOG_SYSOP_END:
      log_rv_analysis_sysop_end (thread_p, tran_id, log_lsa, log_page_p);
      break;

    case LOG_SAVEPOINT:
      (void) log_rv_analysis_save_point (thread_p, tran_id, log_lsa);
      break;

    case LOG_2PC_PREPARE:
      (void) log_rv_analysis_2pc_prepare (thread_p, tran_id, log_lsa);
      break;

    case LOG_2PC_START:
      (void) log_rv_analysis_2pc_start (thread_p, tran_id, log_lsa);
      break;

    case LOG_2PC_COMMIT_DECISION:
      (void) log_rv_analysis_2pc_commit_decision (thread_p, tran_id, log_lsa);
      break;

    case LOG_2PC_ABORT_DECISION:
      (void) log_rv_analysis_2pc_abort_decision (thread_p, tran_id, log_lsa);
      break;

    case LOG_2PC_COMMIT_INFORM_PARTICPS:
      (void) log_rv_analysis_2pc_commit_inform_particps (thread_p, tran_id, log_lsa);
      break;

    case LOG_2PC_ABORT_INFORM_PARTICPS:
      (void) log_rv_analysis_2pc_abort_inform_particps (thread_p, tran_id, log_lsa);
      break;

    case LOG_2PC_RECV_ACK:
      (void) log_rv_analysis_2pc_recv_ack (thread_p, tran_id, log_lsa);
      break;

    case LOG_END_OF_LOG:
      (void) log_rv_analysis_log_end (tran_id, log_lsa);
      break;

    case LOG_SYSOP_ATOMIC_START:
      (void) log_rv_analysis_atomic_sysop_start (thread_p, tran_id, log_lsa);
      break;

    case LOG_DUMMY_CRASH_RECOVERY:
    case LOG_REPLICATION_DATA:
    case LOG_REPLICATION_STATEMENT:
    case LOG_DUMMY_HA_SERVER_STATE:
    case LOG_DUMMY_OVF_RECORD:
    case LOG_DUMMY_GENERIC:
      break;

    case LOG_SMALLER_LOGREC_TYPE:
    case LOG_LARGER_LOGREC_TYPE:
    default:
#if defined(CUBRID_DEBUG)
      er_log_debug (ARG_FILE_LINE,
		    "log_recovery_analysis: Unknown record type = %d (%s) ... May be a system error\n", log_rtype,
		    log_to_string (log_rtype));
#endif /* CUBRID_DEBUG */
      /* If we are here, probably the log is corrupted.  */
      er_set (ER_ERROR_SEVERITY, ARG_FILE_LINE, ER_LOG_PAGE_CORRUPTED, 1, log_lsa->pageid);
      assert (false);
      break;
    }
}

/*
 * log_is_page_of_record_broken - check last page of the record
 *
 * return: true, if last page of the record is broken. false, if it is sane
 *
 *   log_lsa(in): Log record address
 *   log_rec_header(in): Log record header
 */
static bool
log_is_page_of_record_broken (THREAD_ENTRY * thread_p, const LOG_LSA * log_lsa,
			      const LOG_RECORD_HEADER * log_rec_header)
{
  char fwd_log_pgbuf[IO_MAX_PAGE_SIZE + MAX_ALIGNMENT];
  char *fwd_aligned_log_pgbuf;
  LOG_PAGE *log_fwd_page_p;
  LOG_LSA fwd_log_lsa;
  bool is_log_page_broken = false;

  assert (log_lsa != NULL && log_rec_header != NULL);

  fwd_aligned_log_pgbuf = PTR_ALIGN (fwd_log_pgbuf, MAX_ALIGNMENT);
  log_fwd_page_p = (LOG_PAGE *) fwd_aligned_log_pgbuf;

  LSA_COPY (&fwd_log_lsa, &log_rec_header->forw_lsa);

  /* TODO - Do we need to handle NULL fwd_log_lsa? */
  if (!LSA_ISNULL (&fwd_log_lsa))
    {
      assert (fwd_log_lsa.pageid >= log_lsa->pageid);

      if (fwd_log_lsa.pageid != log_lsa->pageid
	  && (fwd_log_lsa.offset != 0 || fwd_log_lsa.pageid > log_lsa->pageid + 1))
	{
	  // The current log record spreads into several log pages.
	  // Check whether the last page of the record exists.
	  if (logpb_fetch_page (thread_p, &fwd_log_lsa, LOG_CS_FORCE_USE, log_fwd_page_p) != NO_ERROR)
	    {
	      /* The forward log page does not exists. */
	      is_log_page_broken = true;
	    }
	}
    }

  return is_log_page_broken;
}

/*
 * log_recovery_analysis - FIND STATE OF TRANSACTIONS AT SYSTEM CRASH
 *
 * return: nothing
 *
 *   start_lsa(in): Starting address for the analysis phase
 *   start_redolsa(in/out): Starting address for redo phase
 *   end_redo_lsa(in):
 *   ismedia_crash(in): Are we recovering from a media crash ?
 *   stopat(in/out): Where to stop the recovery process.
 *                   (It may be set as a side effect to the location of last
 *                    recovery transaction).
 *   did_incom_recovery(in):
 *
 * NOTE: The recovery analysis phase scans the log forward since the
 *              last checkpoint record reflected in the log and the data
 *              volumes. The transaction table and the starting address for
 *              redo phase is created. When this phase is finished, we know
 *              the transactions that need to be unilaterally aborted (active)
 *              and the transactions that have to be completed due to postpone
 *              actions and client loose ends.
 */

static void
log_recovery_analysis (THREAD_ENTRY * thread_p, LOG_LSA * start_lsa, LOG_LSA * start_redo_lsa,
		       LOG_LSA * end_redo_lsa, bool is_media_crash, time_t * stop_at, bool * did_incom_recovery,
		       INT64 * num_redo_log_records)
{
  LOG_LSA lsa;			/* LSA of log record to analyse */
  char log_pgbuf[IO_MAX_PAGE_SIZE + MAX_ALIGNMENT], *aligned_log_pgbuf;
  LOG_PAGE *log_page_p = NULL;	/* Log page pointer where LSA is located */
  LOG_LSA log_lsa;
  LOG_LSA prev_lsa;
  LOG_LSA prev_prev_lsa;
  LOG_LSA first_corrupted_rec_lsa;
  LOG_RECTYPE log_rtype;	/* Log record type */
  LOG_RECORD_HEADER *log_rec = NULL;
  time_t last_at_time = -1;
  char time_val[CTIME_MAX];
  bool is_log_page_corrupted = false;
  TRANID tran_id;
  const int block_size = 4 * ONE_K;
  int start_record_block, end_record_block;
  char null_buffer[block_size + MAX_ALIGNMENT], *null_block;
  int max_num_blocks = LOG_PAGESIZE / block_size;
  int last_checked_page_id = NULL_PAGEID;
  bool is_log_page_broken;

  aligned_log_pgbuf = PTR_ALIGN (log_pgbuf, MAX_ALIGNMENT);
  null_block = PTR_ALIGN (null_buffer, MAX_ALIGNMENT);
  memset (null_block, LOG_PAGE_INIT_VALUE, block_size);

  if (num_redo_log_records != NULL)
    {
      *num_redo_log_records = 0;
    }

  /*
   * Find the committed, aborted, and unilaterally aborted (active) transactions at system crash
   */

  LSA_SET_NULL (&first_corrupted_rec_lsa);
  LSA_COPY (&lsa, start_lsa);

  // *INDENT-OFF*
  // If the recovery start matches a checkpoint, use the checkpoint information.
  const cublog::checkpoint_info *chkpt_infop = log_Gl.m_metainfo.get_checkpoint_info (*start_lsa);
  // *INDENT-ON*

  LSA_COPY (start_redo_lsa, &lsa);
  LSA_COPY (end_redo_lsa, &lsa);
  LSA_COPY (&prev_lsa, &lsa);
  prev_prev_lsa.set_null ();
  *did_incom_recovery = false;

  log_page_p = (LOG_PAGE *) aligned_log_pgbuf;

  is_log_page_broken = false;
  while (!LSA_ISNULL (&lsa))
    {
      /* Fetch the page where the LSA record to undo is located */
      LSA_COPY (&log_lsa, &lsa);

      /* We may fetch only if log page not already broken, but is better in this way. */
      if (logpb_fetch_page (thread_p, &log_lsa, LOG_CS_FORCE_USE, log_page_p) != NO_ERROR)
	{
	  // unable to fetch the current log page.
	  is_log_page_broken = true;
	}

      if (is_log_page_broken)
	{
	  if (is_media_crash == true)
	    {
	      if (stop_at != NULL)
		{
		  *stop_at = last_at_time;
		}

#if !defined(NDEBUG)
	      if (prm_get_bool_value (PRM_ID_LOG_TRACE_DEBUG))
		{
		  fprintf (stdout, msgcat_message (MSGCAT_CATALOG_CUBRID, MSGCAT_SET_LOG, MSGCAT_LOG_STARTS));
		  (void) ctime_r (&last_at_time, time_val);
		  fprintf (stdout,
			   msgcat_message (MSGCAT_CATALOG_CUBRID, MSGCAT_SET_LOG,
					   MSGCAT_LOG_INCOMPLTE_MEDIA_RECOVERY), end_redo_lsa->pageid,
			   end_redo_lsa->offset, ((last_at_time == -1) ? "???...\n" : time_val));
		  fprintf (stdout, msgcat_message (MSGCAT_CATALOG_CUBRID, MSGCAT_SET_LOG, MSGCAT_LOG_STARTS));
		  fflush (stdout);
		}
#endif /* !NDEBUG */

	      /* if previous log record exists, reset tdes->tail_lsa/undo_nxlsa as previous of end_redo_lsa */
	      if (log_rec != NULL)
		{
		  LOG_TDES *last_log_tdes = LOG_FIND_TDES (logtb_find_tran_index (thread_p, log_rec->trid));
		  if (last_log_tdes != NULL)
		    {
		      LSA_COPY (&last_log_tdes->tail_lsa, &log_rec->prev_tranlsa);
		      LSA_COPY (&last_log_tdes->undo_nxlsa, &log_rec->prev_tranlsa);
		      er_log_debug (ARG_FILE_LINE, "logpb_recovery_analysis: trid = %d, tail_lsa=%lld|%d\n",
				    log_rec->trid, last_log_tdes->tail_lsa.pageid, last_log_tdes->tail_lsa.offset);
		    }
		}
	      assert (!prev_lsa.is_null ());
	      if (logpb_fetch_page (thread_p, &prev_lsa, LOG_CS_FORCE_USE, log_page_p) != NO_ERROR)
		{
		  logpb_fatal_error (thread_p, true, ARG_FILE_LINE, "reset log is impossible");
		  return;
		}
	      log_recovery_resetlog (thread_p, &prev_lsa, &prev_prev_lsa);
	      *did_incom_recovery = true;

	      log_Gl.mvcc_table.reset_start_mvccid ();
	      return;
	    }
	  else
	    {
	      if (er_errid () == ER_TDE_CIPHER_IS_NOT_LOADED)
		{
		  /* TDE Moudle has to be loaded because there are some TDE-encrypted log pages */
		  logpb_fatal_error (thread_p, true, ARG_FILE_LINE,
				     "log_recovery_analysis: log page %lld has been encrypted (TDE) and cannot be decrypted",
				     log_page_p->hdr.logical_pageid);
		}
	      else
		{
		  logpb_fatal_error (thread_p, true, ARG_FILE_LINE, "log_recovery_analysis");
		}
	      return;
	    }
	}

      /* Check all log records in this phase */
      while (!LSA_ISNULL (&lsa) && lsa.pageid == log_lsa.pageid)
	{
	  /*
	   * If an offset is missing, it is because an incomplete log record was
	   * archived. This log_record was completed later. Thus, we have to
	   * find the offset by searching for the next log_record in the page
	   */
	  if (lsa.offset == NULL_OFFSET)
	    {
	      lsa.offset = log_page_p->hdr.offset;
	      if (lsa.offset == NULL_OFFSET)
		{
		  /* Continue with next pageid */
		  if (logpb_is_page_in_archive (log_lsa.pageid))
		    {
		      lsa.pageid = log_lsa.pageid + 1;
		    }
		  else
		    {
		      lsa.pageid = NULL_PAGEID;
		    }
		  continue;
		}
	    }

	  /* If the page changed, check whether is corrupted. */
	  if (last_checked_page_id != log_lsa.pageid)
	    {
#if !defined(NDEBUG)
	      er_log_debug (ARG_FILE_LINE, "logpb_recovery_analysis: log page %lld, checksum %d\n",
			    log_page_p->hdr.logical_pageid, log_page_p->hdr.checksum);
	      if (prm_get_bool_value (PRM_ID_LOGPB_LOGGING_DEBUG))
		{
		  fileio_page_hexa_dump ((const char *) log_page_p, LOG_PAGESIZE);
		}
#endif /* !NDEBUG */

	      /* Check whether active log pages are corrupted. This may happen in case of partial page flush for instance. */
	      if (logpb_page_check_corruption (thread_p, log_page_p, &is_log_page_corrupted) != NO_ERROR)
		{
		  logpb_fatal_error (thread_p, true, ARG_FILE_LINE, "log_recovery_analysis");
		  return;
		}

	      if (is_log_page_corrupted)
		{
		  if (logpb_is_page_in_archive (log_lsa.pageid))
		    {
		      /* Should not happen. */
		      logpb_fatal_error (thread_p, true, ARG_FILE_LINE, "log_recovery_analysis");
		      return;
		    }

		  /* Set first corrupted record lsa, if a block is corrupted. */
		  logpb_page_get_first_null_block_lsa (thread_p, log_page_p, &first_corrupted_rec_lsa);

		  /* Found corrupted log page. */
		  if (prm_get_bool_value (PRM_ID_LOGPB_LOGGING_DEBUG))
		    {
		      _er_log_debug (ARG_FILE_LINE,
				     "logpb_recovery_analysis: log page %lld is corrupted due to partial flush.\n",
				     (long long int) log_lsa.pageid);
		    }
		}

	      /* Set last checked page id. */
	      last_checked_page_id = log_lsa.pageid;
	    }

	  /* Find the log record */
	  log_lsa.offset = lsa.offset;
	  log_rec = LOG_GET_LOG_RECORD_HEADER (log_page_p, &log_lsa);

	  if (is_media_crash == true)
	    {
	      /* Check also the last log page of current record. We need to check after obtaining log_rec. */
	      is_log_page_broken = log_is_page_of_record_broken (thread_p, &log_lsa, log_rec);
	      if (is_log_page_broken)
		{
		  /* Needs to reset the log. It is done in the outer loop. Set end_redo and prev used at reset. */
		  LSA_COPY (end_redo_lsa, &lsa);
		  LSA_COPY (&prev_lsa, end_redo_lsa);
		  prev_prev_lsa = prev_lsa;
		  er_log_debug (ARG_FILE_LINE, "logpb_recovery_analysis: broken record at LSA=%lld|%d ",
				log_lsa.pageid, log_lsa.offset);
		  break;
		}
	    }

	  /* Check whether null LSA is reached. */
	  if (!is_log_page_corrupted)
	    {
	      /* For safety reason. Normally, checksum must detect corrupted pages. */
	      if (LSA_ISNULL (&log_rec->forw_lsa)
		  && log_rec->type != LOG_END_OF_LOG && !logpb_is_page_in_archive (log_lsa.pageid))
		{
		  /* Can't find the end of log. The next log is null. Consider the page corrupted. */
		  logpb_page_get_first_null_block_lsa (thread_p, log_page_p, &first_corrupted_rec_lsa);
		  is_log_page_corrupted = true;

		  er_log_debug (ARG_FILE_LINE,
				"log_recovery_analysis: ** WARNING: An end of the log record was not found."
				"Latest log record at lsa = %lld|%d, first_corrupted_lsa = %lld|%d\n",
				log_lsa.pageid, log_lsa.offset, first_corrupted_rec_lsa.pageid,
				first_corrupted_rec_lsa.offset);
		}
	      else if (log_rec->forw_lsa.pageid == log_lsa.pageid)
		{
		  /* Quick fix. Sometimes page corruption is not detected. Check whether the current log record
		   * is in corrupted block. If true, consider the page corrupted.
		   */
		  LOG_LSA temp_log_lsa;
		  LSA_COPY (&temp_log_lsa, &log_rec->forw_lsa);
		  temp_log_lsa.offset--;
		  assert (log_lsa.offset >= 0 && temp_log_lsa.offset > log_lsa.offset);

		  start_record_block = ((int) log_lsa.offset + sizeof (LOG_HDRPAGE)) / block_size;
		  assert (start_record_block >= 0 && start_record_block < max_num_blocks);
		  end_record_block = ((int) temp_log_lsa.offset + sizeof (LOG_HDRPAGE)) / block_size;
		  assert (end_record_block >= 0 && end_record_block < max_num_blocks);

		  if (start_record_block != end_record_block)
		    {
		      assert (start_record_block < end_record_block);
		      if (memcmp (((char *) log_page_p) + (end_record_block * block_size), null_block, block_size) == 0)
			{
			  /* The current record is corrupted - ends into a corrupted block. */
			  LSA_COPY (&first_corrupted_rec_lsa, &log_lsa);
			  is_log_page_corrupted = true;

			  er_log_debug (ARG_FILE_LINE,
					"log_recovery_analysis: ** WARNING: An end of the log record was not found."
					"Latest log record at lsa = %lld|%d, first_corrupted_lsa = %lld|%d\n",
					log_lsa.pageid, log_lsa.offset, first_corrupted_rec_lsa.pageid,
					first_corrupted_rec_lsa.offset);
			}
		    }
		}
	    }

	  if (is_log_page_corrupted && !LSA_ISNULL (&first_corrupted_rec_lsa))
	    {
	      /* If the record is corrupted - it resides in a corrupted block, then
	       * resets append lsa to last valid address and stop.
	       */
	      if (LSA_GT (&log_lsa, &first_corrupted_rec_lsa))
		{
		  LOG_RESET_APPEND_LSA (end_redo_lsa);
		  LSA_SET_NULL (&lsa);
		  break;
		}
	      else
		{
		  LOG_LSA temp_log_lsa;
		  bool is_log_lsa_corrupted = false;

		  if (LSA_EQ (&log_lsa, &first_corrupted_rec_lsa)
		      || LSA_GT (&log_rec->forw_lsa, &first_corrupted_rec_lsa))
		    {
		      /* When log_lsa = first_corrupted_rec_lsa, forw_lsa may be NULL. */
		      is_log_lsa_corrupted = true;
		    }
		  else
		    {
		      /* Check correctness of information from log header. */
		      LSA_COPY (&temp_log_lsa, &log_lsa);
		      temp_log_lsa.offset += sizeof (LOG_RECORD_HEADER);
		      temp_log_lsa.offset = DB_ALIGN (temp_log_lsa.offset, DOUBLE_ALIGNMENT);

		      if ((temp_log_lsa.offset > (int) LOGAREA_SIZE)
			  || (LSA_GT (&temp_log_lsa, &first_corrupted_rec_lsa)))
			{
			  is_log_lsa_corrupted = true;
			}
		    }

		  if (is_log_lsa_corrupted)
		    {
		      if (prm_get_bool_value (PRM_ID_LOGPB_LOGGING_DEBUG))
			{
			  _er_log_debug (ARG_FILE_LINE,
					 "logpb_recovery_analysis: Partial page flush - first corrupted log record LSA = (%lld, %d)\n",
					 (long long int) log_lsa.pageid, log_lsa.offset);
			}
		      LOG_RESET_APPEND_LSA (&log_lsa);
		      LSA_SET_NULL (&lsa);
		      break;
		    }
		}
	    }

	  tran_id = log_rec->trid;
	  log_rtype = log_rec->type;

	  /*
	   * Save the address of last redo log record.
	   * Get the address of next log record to scan
	   */

	  LSA_COPY (end_redo_lsa, &lsa);
	  LSA_COPY (&lsa, &log_rec->forw_lsa);

	  if ((is_log_page_corrupted) && (log_rtype != LOG_END_OF_LOG) && (lsa.pageid != log_lsa.pageid))
	    {
	      /* The page is corrupted, do not allow to advance to the next page. */
	      LSA_SET_NULL (&lsa);
	    }

	  /*
	   * If the next page is NULL_PAGEID and the current page is an archive
	   * page, this is not the end of the log. This situation happens when an
	   * incomplete log record is archived. Thus, its forward address is NULL.
	   * Note that we have to set lsa.pageid here since the log_lsa.pageid value
	   * can be changed (e.g., the log record is stored in two pages: an
	   * archive page, and an active page. Later, we try to modify it whenever
	   * is possible.
	   */

	  if (LSA_ISNULL (&lsa) && logpb_is_page_in_archive (log_lsa.pageid))
	    {
	      lsa.pageid = log_lsa.pageid + 1;
	    }

	  if (!LSA_ISNULL (&lsa) && log_lsa.pageid != NULL_PAGEID
	      && (lsa.pageid < log_lsa.pageid || (lsa.pageid == log_lsa.pageid && lsa.offset <= log_lsa.offset)))
	    {
	      /* It seems to be a system error. Maybe a loop in the log */
	      er_log_debug (ARG_FILE_LINE,
			    "log_recovery_analysis: ** System error: It seems to be a loop in the log\n."
			    " Current log_rec at %lld|%d. Next log_rec at %lld|%d\n", (long long int) log_lsa.pageid,
			    log_lsa.offset, (long long int) lsa.pageid, lsa.offset);
	      logpb_fatal_error (thread_p, true, ARG_FILE_LINE, "log_recovery_analysis");
	      LSA_SET_NULL (&lsa);
	      break;
	    }

	  if (LSA_ISNULL (&lsa) && log_rtype != LOG_END_OF_LOG && *did_incom_recovery == false)
	    {
	      LOG_RESET_APPEND_LSA (end_redo_lsa);
	      if (log_startof_nxrec (thread_p, &log_Gl.hdr.append_lsa, true) == NULL)
		{
		  /* We may destroy a record */
		  LOG_RESET_APPEND_LSA (end_redo_lsa);
		}
	      else
		{
		  LOG_RESET_APPEND_LSA (&log_Gl.hdr.append_lsa);

		  /*
		   * Reset the forward address of current record to next record,
		   * and then flush the page.
		   */
		  LSA_COPY (&log_rec->forw_lsa, &log_Gl.hdr.append_lsa);

		  assert (log_lsa.pageid == log_page_p->hdr.logical_pageid);
		  logpb_write_page_to_disk (thread_p, log_page_p, log_lsa.pageid);
		}
	      er_log_debug (ARG_FILE_LINE,
			    "log_recovery_analysis: ** WARNING: An end of the log record was not found."
			    " Will Assume = %lld|%d and Next Trid = %d\n",
			    (long long int) log_Gl.hdr.append_lsa.pageid, log_Gl.hdr.append_lsa.offset, tran_id);
	      log_Gl.hdr.next_trid = tran_id;
	    }

	  if (num_redo_log_records)
	    {
	      switch (log_rtype)
		{
		  /* count redo log */
		case LOG_REDO_DATA:
		case LOG_UNDOREDO_DATA:
		case LOG_DIFF_UNDOREDO_DATA:
		case LOG_DBEXTERN_REDO_DATA:
		case LOG_MVCC_REDO_DATA:
		case LOG_MVCC_UNDOREDO_DATA:
		case LOG_MVCC_DIFF_UNDOREDO_DATA:
		case LOG_RUN_POSTPONE:
		case LOG_COMPENSATE:
		case LOG_2PC_PREPARE:
		case LOG_2PC_START:
		case LOG_2PC_RECV_ACK:
		  (*num_redo_log_records)++;
		  break;
		default:
		  break;
		}
	    }

	  if (chkpt_infop != nullptr && chkpt_infop->get_snapshot_lsa () == log_lsa)
	    {
	      // The transaction table snapshot was taken before the next log record was logged.
	      // Rebuild the transaction table image based on checkpoint information
<<<<<<< HEAD
	      assert (start_redo_lsa != nullptr);
=======
>>>>>>> dec27c49
	      chkpt_infop->recovery_analysis (thread_p, *start_redo_lsa);
	    }

	  log_rv_analysis_record (thread_p, log_rtype, tran_id, &log_lsa, log_page_p, &prev_lsa, is_media_crash,
				  stop_at, did_incom_recovery);
	  if (*did_incom_recovery == true)
	    {
	      LSA_SET_NULL (&lsa);
	      break;
	    }
	  if (LSA_EQ (end_redo_lsa, &lsa))
	    {
	      assert_release (!LSA_EQ (end_redo_lsa, &lsa));
	      LSA_SET_NULL (&lsa);
	      break;
	    }
	  if ((is_log_page_corrupted) && (log_rtype == LOG_END_OF_LOG))
	    {
	      /* The page is corrupted. Stop if end of log was found in page. In this case,
	       * the remaining data in log page is corrupted. If end of log is not found,
	       * then we will advance up to NULL LSA. It is important to initialize page with -1.
	       * Another option may be to store the previous LSA in header page.
	       * Or, to use checksum on log records, but this may slow down the system.
	       */
	      LSA_SET_NULL (&lsa);
	      break;
	    }

	  LSA_COPY (&prev_lsa, end_redo_lsa);
	  prev_prev_lsa = prev_lsa;

	  /*
	   * We can fix the lsa.pageid in the case of log_records without forward
	   * address at this moment.
	   */
	  if (lsa.offset == NULL_OFFSET && lsa.pageid != NULL_PAGEID && lsa.pageid < log_lsa.pageid)
	    {
	      lsa.pageid = log_lsa.pageid;
	    }
	}
    }

  if (chkpt_infop != nullptr)
    {
      chkpt_infop->recovery_2pc_analysis (thread_p);
    }

  log_Gl.mvcc_table.reset_start_mvccid ();

  if (prm_get_bool_value (PRM_ID_LOGPB_LOGGING_DEBUG))
    {
      _er_log_debug (ARG_FILE_LINE, "log_recovery_analysis: end of analysis phase, append_lsa = (%lld|%d) \n",
		     (long long int) log_Gl.hdr.append_lsa.pageid, log_Gl.hdr.append_lsa.offset);
    }

  return;
}

/*
 * log_recovery_needs_skip_logical_redo - Check whether we need to skip logical redo.
 *
 * return: true if skip logical redo, false otherwise
 *
 *   thread_p(in): Thread entry
 *   tran_id(in) : Transaction id.
 *   log_rtype(in): Log record type
 *   rcv_index(in): Recovery index
 *   lsa(in) : lsa to check
 *
 * NOTE: When logical redo logging is applied and the system crashes repeatedly, we need to
 *       skip redo logical record already applied. This function checks whether the logical redo must be skipped.
 */
static bool
log_recovery_needs_skip_logical_redo (THREAD_ENTRY * thread_p, TRANID tran_id, LOG_RECTYPE log_rtype,
				      LOG_RCVINDEX rcv_index, const LOG_LSA * lsa)
{
  int tran_index;
  LOG_TDES *tdes = NULL;	/* Transaction descriptor */

  assert (lsa != NULL);

  if (log_rtype != LOG_DBEXTERN_REDO_DATA)
    {
      return false;
    }

  tran_index = logtb_find_tran_index (thread_p, tran_id);
  if (tran_index == NULL_TRAN_INDEX)
    {
      return false;
    }

  tdes = LOG_FIND_TDES (tran_index);
  if (tdes == NULL)
    {
      return false;
    }

  /* logical redo logging */
  // analysis_last_aborted_sysop_start_lsa < lsa < analysis_last_aborted_sysop_lsa
  if (LSA_LT (&tdes->rcv.analysis_last_aborted_sysop_start_lsa, lsa)
      && LSA_LT (lsa, &tdes->rcv.analysis_last_aborted_sysop_lsa))
    {
      /* Logical redo already applied. */
      er_log_debug (ARG_FILE_LINE, "log_recovery_needs_skip_logical_redo: LSA = %lld|%d, Rv_index = %s, "
		    "analysis_last_aborted_sysop_lsa = %lld|%d, analysis_last_aborted_sysop_start_lsa = %lld|%d\n",
		    LSA_AS_ARGS (lsa), rv_rcvindex_string (rcv_index),
		    LSA_AS_ARGS (&tdes->rcv.analysis_last_aborted_sysop_lsa),
		    LSA_AS_ARGS (&tdes->rcv.analysis_last_aborted_sysop_start_lsa));
      return true;
    }

  return false;
}

/*
 * log_recovery_redo - SCAN FORWARD REDOING DATA
 *
 * return: nothing
 *
 *   start_redolsa(in): Starting address for recovery redo phase
 *   end_redo_lsa(in):
 *   stopat(in):
 *
 * NOTE:In the redo phase, updates that are not reflected in the
 *              database are repeated for not only the committed transaction
 *              but also for all aborted transactions and the transactions
 *              that were in progress at the time of the failure. This phase
 *              reestablishes the state of the database as of the time of the
 *              failure. The redo phase starts by scanning the log records
 *              from the redo LSA address determined in the analysis phase.
 *              When a redoable record is found, a check is done to find out
 *              if the redo action is already reflected in the page. If it is
 *              not, then the redo actions are executed. A redo action can be
 *              skipped if the LSA of the affected page is greater or equal
 *              than that of the LSA of the log record. Any postpone actions
 *              (after commit actions) of committed transactions that have not
 *              been executed are done. Loose_ends of client actions that have
 *              not been done are postponed until the client is restarted.
 *              At the end of the recovery phase, all data dirty pages are
 *              flushed.
 *              The redo of aborted transactions are undone executing its
 *              respective compensating log records.
 */
static void
log_recovery_redo (THREAD_ENTRY * thread_p, const LOG_LSA * start_redolsa, const LOG_LSA * end_redo_lsa,
		   time_t * stopat)
{
  LOG_LSA lsa;			/* LSA of log record to redo */
  log_reader log_pgptr_reader;

  volatile TRANID tran_id;
  volatile LOG_RECTYPE log_rtype;
  LOG_ZIP *undo_unzip_ptr = NULL;
  LOG_ZIP *redo_unzip_ptr = NULL;
  bool is_mvcc_op = false;
  const bool force_each_log_page_fetch = false;

  /* depending on compilation mode and on a system parameter, initialize the
   * infrastructure for parallel log recovery;
   * if infrastructure is not initialized dependent code below works sequentially
   */
  LOG_CS_EXIT (thread_p);
  // *INDENT-OFF*
  std::unique_ptr <cublog::redo_parallel> parallel_recovery_redo;
  // *INDENT-ON*
#if defined(SERVER_MODE)
  {
    const int log_recovery_redo_parallel_count = prm_get_integer_value (PRM_ID_RECOVERY_PARALLEL_COUNT);
    assert (log_recovery_redo_parallel_count >= 0);
    if (log_recovery_redo_parallel_count > 0)
      {
	parallel_recovery_redo.reset (new cublog::redo_parallel (log_recovery_redo_parallel_count));
      }
  }
#endif

  /*
   * GO FORWARD, redoing records of all transactions including aborted ones.
   *
   * Compensating records undo the redo of already executed undo records.
   * Transactions that were active at the time of the crash are aborted
   * during the log_recovery_undo phase
   */

  LSA_COPY (&lsa, start_redolsa);

  /* Defense for illegal start_redolsa */
  if ((lsa.offset + (int) sizeof (LOG_RECORD_HEADER)) >= LOGAREA_SIZE)
    {
      assert (false);
      /* move first record of next page */
      lsa.pageid++;
      lsa.offset = NULL_OFFSET;
    }

  undo_unzip_ptr = log_zip_alloc (LOGAREA_SIZE);
  redo_unzip_ptr = log_zip_alloc (LOGAREA_SIZE);

  if (undo_unzip_ptr == NULL || redo_unzip_ptr == NULL)
    {
      if (undo_unzip_ptr)
	{
	  log_zip_free (undo_unzip_ptr);
	}
      if (redo_unzip_ptr)
	{
	  log_zip_free (redo_unzip_ptr);
	}
      logpb_fatal_error (thread_p, true, ARG_FILE_LINE, "log_recovery_redo");
      return;
    }

  while (!LSA_ISNULL (&lsa))
    {
      /* Fetch the page where the LSA record to undo is located */
      if (log_pgptr_reader.set_lsa_and_fetch_page (lsa) != NO_ERROR)
	{
	  if (end_redo_lsa != NULL && (LSA_ISNULL (end_redo_lsa) || LSA_GT (&lsa, end_redo_lsa)))
	    {
	      goto exit;
	    }
	  else
	    {
	      LSA_SET_NULL (&log_Gl.unique_stats_table.curr_rcv_rec_lsa);
	      logpb_fatal_error (thread_p, true, ARG_FILE_LINE, "log_recovery_redo");
	      return;
	    }
	}

      /* Check all log records in this phase */
      while (lsa.pageid == log_pgptr_reader.get_pageid ())
	{
	  /*
	   * Do we want to stop the recovery redo process at this time ?
	   */
	  if (end_redo_lsa != NULL && !LSA_ISNULL (end_redo_lsa) && LSA_GT (&lsa, end_redo_lsa))
	    {
	      LSA_SET_NULL (&lsa);
	      break;
	    }

	  /*
	   * If an offset is missing, it is because we archive an incomplete
	   * log record. This log_record was completed later. Thus, we have to
	   * find the offset by searching for the next log_record in the page
	   */
	  if (lsa.offset == NULL_OFFSET)
	    {
	      lsa.offset = log_pgptr_reader.get_page_header ().offset;
	      if (lsa.offset == NULL_OFFSET)
		{
		  /* Continue with next pageid */
		  const auto log_lsa_pageid = log_pgptr_reader.get_pageid ();
		  if (logpb_is_page_in_archive (log_lsa_pageid))
		    {
		      lsa.pageid = log_lsa_pageid + 1;
		    }
		  else
		    {
		      lsa.pageid = NULL_PAGEID;
		    }
		  continue;
		}
	    }

	  LSA_COPY (&log_Gl.unique_stats_table.curr_rcv_rec_lsa, &lsa);

	  /* both the page id and the offsset might have changed; page id is changed at the end of the loop */
	  log_pgptr_reader.set_lsa_and_fetch_page (lsa);

	  {
	    /* Pointer to log record */
	    // *INDENT-OFF*
	    const LOG_RECORD_HEADER *log_rec_header = log_pgptr_reader.reinterpret_cptr<LOG_RECORD_HEADER> ();
	    // *INDENT-ON*

	    tran_id = log_rec_header->trid;
	    log_rtype = log_rec_header->type;

	    /* Get the address of next log record to scan */
	    LSA_COPY (&lsa, &log_rec_header->forw_lsa);
	  }

	  /*
	   * If the next page is NULL_PAGEID and the current page is an archive
	   * page, this is not the end, this situation happens when an incomplete
	   * log record is archived. Thus, its forward address is NULL.
	   * Note that we have to set lsa.pageid here since the log_lsa.pageid value
	   * can be changed (e.g., the log record is stored in an archive page and
	   * in an active page. Later, we try to modify it whenever is possible.
	   */
	  {
	    const auto log_lsa_pageid = log_pgptr_reader.get_pageid ();
	    const auto log_lsa_offset = log_pgptr_reader.get_offset ();
	    if (LSA_ISNULL (&lsa) && logpb_is_page_in_archive (log_lsa_pageid))
	      {
		lsa.pageid = log_lsa_pageid + 1;
	      }

	    if (!LSA_ISNULL (&lsa) && log_lsa_pageid != NULL_PAGEID
		&& (lsa.pageid < log_lsa_pageid || (lsa.pageid == log_lsa_pageid && lsa.offset <= log_lsa_offset)))
	      {
		/* It seems to be a system error. Maybe a loop in the log */

		LSA_SET_NULL (&log_Gl.unique_stats_table.curr_rcv_rec_lsa);

		er_log_debug (ARG_FILE_LINE,
			      "log_recovery_redo: ** System error: It seems to be a loop in the log\n."
			      " Current log_rec at %lld|%d. Next log_rec at %lld|%d\n",
			      (long long int) log_lsa_pageid, log_lsa_offset, (long long int) lsa.pageid, lsa.offset);
		logpb_fatal_error (thread_p, true, ARG_FILE_LINE, "log_recovery_redo");
		LSA_SET_NULL (&lsa);
		break;
	      }
	  }

	  switch (log_rtype)
	    {
	    case LOG_MVCC_UNDOREDO_DATA:
	    case LOG_MVCC_DIFF_UNDOREDO_DATA:
	      {
		const LOG_LSA rcv_lsa = log_pgptr_reader.get_lsa ();	/* Address of redo log record */

		/* skip log record header HEADER */
		log_pgptr_reader.add_align (sizeof (LOG_RECORD_HEADER));
		log_pgptr_reader.advance_when_does_not_fit (sizeof (LOG_REC_MVCC_UNDOREDO));

		/* MVCC op undo/redo log record */
		// *INDENT-OFF*
		const LOG_REC_MVCC_UNDOREDO log_rec_mvcc_undoredo
		    = log_pgptr_reader.reinterpret_copy_and_add_align<LOG_REC_MVCC_UNDOREDO> ();

		const MVCCID mvccid = log_rv_get_log_rec_mvccid<LOG_REC_MVCC_UNDOREDO> (log_rec_mvcc_undoredo);
		// *INDENT-ON*

		/* Check if MVCC next ID must be updated */
		if (!MVCC_ID_PRECEDES (mvccid, log_Gl.hdr.mvcc_next_id))
		  {
		    log_Gl.hdr.mvcc_next_id = mvccid;
		    MVCCID_FORWARD (log_Gl.hdr.mvcc_next_id);
		  }

		/* Save last MVCC operation LOG_LSA. */
		LSA_COPY (&log_Gl.hdr.mvcc_op_log_lsa, &rcv_lsa);

                // *INDENT-OFF*
                log_rv_redo_record_sync_or_dispatch_async<LOG_REC_MVCC_UNDOREDO> (thread_p, log_pgptr_reader,
                                                                                  log_rec_mvcc_undoredo,
                                                                                  rcv_lsa, end_redo_lsa,
                                                                                  log_rtype, *undo_unzip_ptr,
                                                                                  *redo_unzip_ptr,
                                                                                  parallel_recovery_redo,
                                                                                  force_each_log_page_fetch);
                // *INDENT-ON*
	      }
	      break;

	    case LOG_UNDOREDO_DATA:
	    case LOG_DIFF_UNDOREDO_DATA:
	      {
		const LOG_LSA rcv_lsa = log_pgptr_reader.get_lsa ();	/* Address of redo log record */

		/* skip log record header HEADER */
		log_pgptr_reader.add_align (sizeof (LOG_RECORD_HEADER));
		log_pgptr_reader.advance_when_does_not_fit (sizeof (LOG_REC_UNDOREDO));

		/* Get undoredo structure */
		// *INDENT-OFF*
		const LOG_REC_UNDOREDO log_rec_undoredo
		    = log_pgptr_reader.reinterpret_copy_and_add_align<LOG_REC_UNDOREDO> ();

                log_rv_redo_record_sync_or_dispatch_async<LOG_REC_UNDOREDO> (thread_p, log_pgptr_reader,
                                                                             log_rec_undoredo, rcv_lsa,
                                                                             end_redo_lsa, log_rtype,
                                                                             *undo_unzip_ptr, *redo_unzip_ptr,
                                                                             parallel_recovery_redo,
                                                                             force_each_log_page_fetch);
                // *INDENT-ON*
	      }
	      break;

	    case LOG_MVCC_REDO_DATA:
	      {
		const LOG_LSA rcv_lsa = log_pgptr_reader.get_lsa ();	/* Address of redo log record */

		/* Get the DATA HEADER */
		log_pgptr_reader.add_align (sizeof (LOG_RECORD_HEADER));
		log_pgptr_reader.advance_when_does_not_fit (sizeof (LOG_REC_MVCC_REDO));

		/* MVCC op redo log record */
		// *INDENT-OFF*
		const LOG_REC_MVCC_REDO log_rec_mvcc_redo
		    = log_pgptr_reader.reinterpret_copy_and_add_align<LOG_REC_MVCC_REDO> ();

		const MVCCID mvccid = log_rv_get_log_rec_mvccid<LOG_REC_MVCC_REDO> (log_rec_mvcc_redo);
		// *INDENT-ON*

		/* Check if MVCC next ID must be updated */
		if (!MVCC_ID_PRECEDES (mvccid, log_Gl.hdr.mvcc_next_id))
		  {
		    log_Gl.hdr.mvcc_next_id = mvccid;
		    MVCCID_FORWARD (log_Gl.hdr.mvcc_next_id);
		  }

		/* NOTE: do not update rcv_lsa on the global bookkeeping that is
		 * relevant for vacuum as vacuum only processes undo data */

                // *INDENT-OFF*
                log_rv_redo_record_sync_or_dispatch_async<LOG_REC_MVCC_REDO> (thread_p, log_pgptr_reader,
                                                                              log_rec_mvcc_redo, rcv_lsa, end_redo_lsa,
                                                                              log_rtype, *undo_unzip_ptr,
                                                                              *redo_unzip_ptr, parallel_recovery_redo,
                                                                              force_each_log_page_fetch);
                // *INDENT-ON*
	      }
	      break;

	    case LOG_REDO_DATA:
	      {
		const LOG_LSA rcv_lsa = log_pgptr_reader.get_lsa ();	/* Address of redo log record */

		/* Get the DATA HEADER */
		log_pgptr_reader.add_align (sizeof (LOG_RECORD_HEADER));
		log_pgptr_reader.advance_when_does_not_fit (sizeof (LOG_REC_REDO));

		// *INDENT-OFF*
		const LOG_REC_REDO log_rec_redo
		    = log_pgptr_reader.reinterpret_copy_and_add_align<LOG_REC_REDO> ();

		if (log_rec_redo.data.rcvindex == RVVAC_COMPLETE)
		  {
		    /* Reset log header MVCC info */
		    logpb_vacuum_reset_log_header_cache (thread_p, &log_Gl.hdr);
		  }

                log_rv_redo_record_sync_or_dispatch_async<LOG_REC_REDO> (thread_p, log_pgptr_reader,
                                                                         log_rec_redo, rcv_lsa, end_redo_lsa,
                                                                         log_rtype, *undo_unzip_ptr,
                                                                         *redo_unzip_ptr, parallel_recovery_redo,
                                                                         force_each_log_page_fetch);
                // *INDENT-ON*
	      }
	      break;

	    case LOG_DBEXTERN_REDO_DATA:
	      {
		LOG_RCV rcv;	// = LOG_RCV_INITIALIZER;  /* Recovery structure */
		const LOG_LSA rcv_lsa = log_pgptr_reader.get_lsa ();	/* Address of redo log record */

		/* Get the DATA HEADER */
		log_pgptr_reader.add_align (sizeof (LOG_RECORD_HEADER));
		log_pgptr_reader.advance_when_does_not_fit (sizeof (LOG_REC_DBOUT_REDO));
		/* A external redo log record */
		// *INDENT-OFF*
		const LOG_REC_DBOUT_REDO *dbout_redo = log_pgptr_reader.reinterpret_cptr<LOG_REC_DBOUT_REDO> ();
		// *INDENT-ON*

		const LOG_RCVINDEX rcvindex = dbout_redo->rcvindex;	/* Recovery index function */

		rcv.offset = -1;
		rcv.pgptr = NULL;
		rcv.length = dbout_redo->length;

		/* GET AFTER DATA */
		log_pgptr_reader.add_align (sizeof (LOG_REC_DBOUT_REDO));

#if !defined(NDEBUG)
		if (prm_get_bool_value (PRM_ID_LOG_TRACE_DEBUG))
		  {
		    fprintf (stdout, "TRACE EXT REDOING[3]: LSA = %lld|%d, Rv_index = %s\n", LSA_AS_ARGS (&rcv_lsa),
			     rv_rcvindex_string (rcvindex));
		    fflush (stdout);
		  }
#endif /* !NDEBUG */

		if (!log_recovery_needs_skip_logical_redo (thread_p, tran_id, log_rtype, rcvindex, &rcv_lsa))
		  {
		    log_rv_redo_record (thread_p, log_pgptr_reader, RV_fun[rcvindex].redofun, &rcv,
					&rcv_lsa, 0, nullptr, *redo_unzip_ptr);
		    /* unzip_ptr used here only as a buffer for the underlying logic, the structure's buffer
		     * will be reallocated downstream if needed */
		  }
	      }
	      break;

	    case LOG_RUN_POSTPONE:
	      {
		const LOG_LSA rcv_lsa = log_pgptr_reader.get_lsa ();	/* Address of redo log record */

		/* Get the DATA HEADER */
		log_pgptr_reader.add_align (sizeof (LOG_RECORD_HEADER));
		log_pgptr_reader.advance_when_does_not_fit (sizeof (LOG_REC_RUN_POSTPONE));
		/* A run postpone action */

		// *INDENT-OFF*
		const LOG_REC_RUN_POSTPONE log_rec_run_posp
		    = log_pgptr_reader.reinterpret_copy_and_add_align<LOG_REC_RUN_POSTPONE> ();

                log_rv_redo_record_sync_or_dispatch_async<LOG_REC_RUN_POSTPONE> (thread_p, log_pgptr_reader,
                                                                                 log_rec_run_posp, rcv_lsa,
                                                                                 end_redo_lsa, log_rtype,
                                                                                 *undo_unzip_ptr, *redo_unzip_ptr,
                                                                                 parallel_recovery_redo,
                                                                                 force_each_log_page_fetch);
                // *INDENT-ON*
	      }
	      break;

	    case LOG_COMPENSATE:
	      {
		const LOG_LSA rcv_lsa = log_pgptr_reader.get_lsa ();	/* Address of redo log record */

		/* Get the DATA HEADER */
		log_pgptr_reader.add_align (sizeof (LOG_RECORD_HEADER));
		log_pgptr_reader.advance_when_does_not_fit (sizeof (LOG_REC_COMPENSATE));

		// *INDENT-OFF*
		const LOG_REC_COMPENSATE log_rec_compensate
		    = log_pgptr_reader.reinterpret_copy_and_add_align<LOG_REC_COMPENSATE> ();

                log_rv_redo_record_sync_or_dispatch_async<LOG_REC_COMPENSATE> (thread_p, log_pgptr_reader,
                                                                               log_rec_compensate, rcv_lsa,
                                                                               end_redo_lsa, log_rtype,
                                                                               *undo_unzip_ptr, *redo_unzip_ptr,
                                                                               parallel_recovery_redo,
                                                                               force_each_log_page_fetch);
                // *INDENT-ON*
	      }
	      break;

	    case LOG_2PC_PREPARE:
	      {
		const int tran_index = logtb_find_tran_index (thread_p, tran_id);
		if (tran_index == NULL_TRAN_INDEX)
		  {
		    break;
		  }
		LOG_TDES *const tdes = LOG_FIND_TDES (tran_index);
		if (tdes == NULL)
		  {
		    break;
		  }
		/*
		 * The transaction was still alive at the time of crash, therefore,
		 * the decision of the 2PC is not known. Reacquire the locks
		 * acquired at the time of the crash
		 */

		/* Get the DATA HEADER */
		log_pgptr_reader.add_align (sizeof (LOG_RECORD_HEADER));

		if (tdes->state == TRAN_UNACTIVE_2PC_PREPARE)
		  {
		    /* The transaction was still prepared_to_commit state at the time of crash. So, read the global
		     * transaction identifier and list of locks from the log record, and acquire all of the locks. */

		    log_2pc_read_prepare (thread_p, LOG_2PC_OBTAIN_LOCKS, tdes, log_pgptr_reader);
		  }
		else
		  {
		    /* The transaction was not in prepared_to_commit state anymore at the time of crash. So, there is no
		     * need to read the list of locks from the log record. Read only the global transaction from the log
		     * record. */
		    log_2pc_read_prepare (thread_p, LOG_2PC_DONT_OBTAIN_LOCKS, tdes, log_pgptr_reader);
		  }
	      }
	      break;

	    case LOG_2PC_START:
	      {
		const int tran_index = logtb_find_tran_index (thread_p, tran_id);
		if (tran_index != NULL_TRAN_INDEX)
		  {
		    /* The transaction was still alive at the time of crash. */
		    LOG_TDES *const tdes = LOG_FIND_TDES (tran_index);
		    if (tdes != NULL && LOG_ISTRAN_2PC (tdes))
		      {
			/* The transaction was still alive at the time of crash. So, copy the coordinator information
			 * from the log record to the transaction descriptor. */

			/* Get the DATA HEADER */
			log_pgptr_reader.add_align (sizeof (LOG_RECORD_HEADER));
			log_pgptr_reader.advance_when_does_not_fit (sizeof (LOG_REC_2PC_START));
			/* Start 2PC commit log record */
			// *INDENT-OFF*
			const LOG_REC_2PC_START *start_2pc = log_pgptr_reader.reinterpret_cptr<LOG_REC_2PC_START> ();
			// *INDENT-ON*

			/*
			 * Obtain the participant information
			 */
			tdes->client.set_system_internal_with_user (start_2pc->user_name);
			tdes->gtrid = start_2pc->gtrid;

			const int num_particps = start_2pc->num_particps;	/* Number of participating sites */
			const int particp_id_length = start_2pc->particp_id_length;	/* Length of particp_ids block */
			void *block_particps_ids = malloc (particp_id_length * num_particps);	/* A block of participant ids */
			if (block_particps_ids == NULL)
			  {
			    /* Out of memory */
			    LSA_SET_NULL (&log_Gl.unique_stats_table.curr_rcv_rec_lsa);
			    logpb_fatal_error (thread_p, true, ARG_FILE_LINE, "log_recovery_redo");
			    break;
			  }

			log_pgptr_reader.add_align (sizeof (LOG_REC_2PC_START));
			log_pgptr_reader.align ();

			/* Read in the participants info. block from the log */
			log_pgptr_reader.copy_from_log ((char *) block_particps_ids, particp_id_length * num_particps);

			/* Initialize the coordinator information */
			if (log_2pc_alloc_coord_info (tdes, num_particps, particp_id_length, block_particps_ids) ==
			    NULL)
			  {
			    LSA_SET_NULL (&log_Gl.unique_stats_table.curr_rcv_rec_lsa);
			    logpb_fatal_error (thread_p, true, ARG_FILE_LINE, "log_recovery_redo");
			    break;
			  }

			/* Initialize the acknowledgment vector to 0 since we do not know what acknowledgments have
			 * already been received. we need to continue reading the log */

			if ((tdes->coord->ack_received =
			     (int *) malloc (sizeof (int) * tdes->coord->num_particps)) == NULL)
			  {
			    /* Out of memory */
			    LSA_SET_NULL (&log_Gl.unique_stats_table.curr_rcv_rec_lsa);
			    logpb_fatal_error (thread_p, true, ARG_FILE_LINE, "log_recovery_redo");
			    break;
			  }
			for (int i = 0; i < tdes->coord->num_particps; i++)
			  {
			    tdes->coord->ack_received[i] = false;
			  }
		      }
		  }
	      }
	      break;

	    case LOG_2PC_RECV_ACK:
	      {
		const int tran_index = logtb_find_tran_index (thread_p, tran_id);
		if (tran_index != NULL_TRAN_INDEX)
		  {
		    /* The transaction was still alive at the time of crash. */

		    LOG_TDES *const tdes = LOG_FIND_TDES (tran_index);
		    if (tdes != NULL && LOG_ISTRAN_2PC (tdes))
		      {
			/*
			 * The 2PC_START record should have already been read by this
			 * time, otherwise, there is an error in the recovery analysis
			 * phase.
			 */
#if defined(CUBRID_DEBUG)
			if (tdes->coord == NULL || tdes->coord->ack_received == NULL)
			  {
			    er_log_debug (ARG_FILE_LINE,
					  "log_recovery_redo: SYSTEM ERROR There is likely an error in the recovery"
					  " analysis phase since coordinator information"
					  " has not been allocated for transaction = %d with state = %s", tdes->trid,
					  log_state_string (tdes->state));
			    break;
			  }
#endif /* CUBRID_DEBUG */

			/* The transaction was still alive at the time of crash. So, read the participant index from the
			 * log record and set the acknowledgement flag of that participant. */

			/* Get the DATA HEADER */
			log_pgptr_reader.add_align (sizeof (LOG_RECORD_HEADER));
			log_pgptr_reader.advance_when_does_not_fit (sizeof (LOG_REC_2PC_PARTICP_ACK));
			/* A 2PC participant ack */
			// *INDENT-OFF*
			const LOG_REC_2PC_PARTICP_ACK *received_ack = log_pgptr_reader.reinterpret_cptr<LOG_REC_2PC_PARTICP_ACK> ();
			// *INDENT-ON*

			tdes->coord->ack_received[received_ack->particp_index] = true;
		      }
		  }
	      }
	      break;

	    case LOG_COMMIT:
	    case LOG_ABORT:
	      {
		bool free_tran = false;
		const int tran_index = logtb_find_tran_index (thread_p, tran_id);
		LOG_TDES *tdes = nullptr;
		if (tran_index != NULL_TRAN_INDEX && tran_index != LOG_SYSTEM_TRAN_INDEX)
		  {
		    tdes = LOG_FIND_TDES (tran_index);
		    assert (tdes && tdes->state != TRAN_ACTIVE);
		    free_tran = true;
		  }

		if (stopat != NULL && *stopat != -1)
		  {
		    /*
		     * Need to read the donetime record to find out if we need to stop
		     * the recovery at this point.
		     */
		    log_pgptr_reader.add_align (sizeof (LOG_RECORD_HEADER));
		    log_pgptr_reader.advance_when_does_not_fit (sizeof (LOG_REC_DONETIME));
		    // *INDENT-OFF*
		    const LOG_REC_DONETIME *donetime = log_pgptr_reader.reinterpret_cptr<LOG_REC_DONETIME> ();
		    // *INDENT-ON*

		    // stopat is provided in seconds
		    const time_t log_at_time = util_msec_to_sec (donetime->at_time);
		    if (difftime (*stopat, log_at_time) < 0)
		      {
			/*
			 * Stop the recovery process at this point
			 */
			LSA_SET_NULL (&lsa);

			/* Commit/abort record was recorded after the stopat recovery time. The transaction needs to
			 * undo all its changes (log_recovery_undo), so transaction descriptor needs to be kept,
			 * and transaction state should be changed to aborted. The undo process starts from this
			 * record's LSA and undoes all previous changes of the transaction
			 * (See log_find_unilaterally_largest_undo_lsa usage from log_recovery_undo) */
			if (tdes != NULL)
			  {
			    tdes->state = TRAN_UNACTIVE_UNILATERALLY_ABORTED;
			  }
			free_tran = false;
		      }
		  }
		if (free_tran == true)
		  {
		    logtb_free_tran_index (thread_p, tran_index);
		  }
	      }

	      break;

	    case LOG_MVCC_UNDO_DATA:
	      {
		/* Must detect MVCC operations and recover vacuum data buffer. The found operation is not actually
		 * redone/undone, but it has information that can be used for vacuum. */

		const LOG_LSA rcv_lsa = log_pgptr_reader.get_lsa ();	/* Address of redo log record */

		log_pgptr_reader.add_align (sizeof (LOG_RECORD_HEADER));
		log_pgptr_reader.advance_when_does_not_fit (sizeof (LOG_REC_MVCC_UNDO));
		/* MVCC op undo log record */
		// *INDENT-OFF*
		const LOG_REC_MVCC_UNDO *mvcc_undo = log_pgptr_reader.reinterpret_cptr<LOG_REC_MVCC_UNDO> ();
		// *INDENT-ON*
		const MVCCID mvccid = mvcc_undo->mvccid;

		/* Check if MVCC next ID must be updated */
		if (!MVCC_ID_PRECEDES (mvccid, log_Gl.hdr.mvcc_next_id))
		  {
		    log_Gl.hdr.mvcc_next_id = mvccid;
		    MVCCID_FORWARD (log_Gl.hdr.mvcc_next_id);
		  }

		/* Save last MVCC operation LOG_LSA. */
		LSA_COPY (&log_Gl.hdr.mvcc_op_log_lsa, &rcv_lsa);
	      }
	      break;

	    case LOG_UNDO_DATA:
	    case LOG_DUMMY_HEAD_POSTPONE:
	    case LOG_POSTPONE:
	    case LOG_WILL_COMMIT:
	    case LOG_COMMIT_WITH_POSTPONE:
	    case LOG_SYSOP_START_POSTPONE:
	    case LOG_SAVEPOINT:
	    case LOG_2PC_COMMIT_DECISION:
	    case LOG_2PC_ABORT_DECISION:
	    case LOG_2PC_COMMIT_INFORM_PARTICPS:
	    case LOG_2PC_ABORT_INFORM_PARTICPS:
	    case LOG_DUMMY_CRASH_RECOVERY:
	    case LOG_REPLICATION_DATA:
	    case LOG_REPLICATION_STATEMENT:
	    case LOG_DUMMY_HA_SERVER_STATE:
	    case LOG_DUMMY_OVF_RECORD:
	    case LOG_DUMMY_GENERIC:
	    case LOG_END_OF_LOG:
	    case LOG_SYSOP_ATOMIC_START:
	      break;

	    case LOG_SYSOP_END:
	      {
		const LOG_LSA rcv_lsa = log_pgptr_reader.get_lsa ();	/* Address of redo log record */

		log_pgptr_reader.add_align (sizeof (LOG_RECORD_HEADER));
		log_pgptr_reader.advance_when_does_not_fit (sizeof (LOG_REC_SYSOP_END));
		/* Result of top system op */
		// *INDENT-OFF*
		const LOG_REC_SYSOP_END *sysop_end = log_pgptr_reader.reinterpret_cptr<LOG_REC_SYSOP_END> ();
		// *INDENT-ON*

		if (sysop_end->type == LOG_SYSOP_END_LOGICAL_MVCC_UNDO)
		  {
		    LSA_COPY (&log_Gl.hdr.mvcc_op_log_lsa, &rcv_lsa);
		  }
	      }
	      break;

	    case LOG_SMALLER_LOGREC_TYPE:
	    case LOG_LARGER_LOGREC_TYPE:
	    case LOG_START_CHKPT:
	    case LOG_END_CHKPT:
	    default:
#if defined(CUBRID_DEBUG)
	      er_log_debug (ARG_FILE_LINE,
			    "log_recovery_redo: Unknown record type = %d (%s)... May be a system error", log_rtype,
			    log_to_string (log_rtype));
#endif /* CUBRID_DEBUG */
	      er_set (ER_ERROR_SEVERITY, ARG_FILE_LINE, ER_LOG_PAGE_CORRUPTED, 1, log_pgptr_reader.get_pageid ());
	      if (lsa == log_pgptr_reader.get_lsa ())
		{
		  LSA_SET_NULL (&lsa);
		}
	      break;
	    }

	  /*
	   * We can fix the lsa.pageid in the case of log_records without forward
	   * address at this moment.
	   */
	  if (lsa.offset == NULL_OFFSET && lsa.pageid != NULL_PAGEID && lsa.pageid < log_pgptr_reader.get_pageid ())
	    {
	      lsa.pageid = log_pgptr_reader.get_pageid ();
	    }
	}
    }

  log_zip_free (undo_unzip_ptr);
  log_zip_free (redo_unzip_ptr);

#if defined(SERVER_MODE)
  if (parallel_recovery_redo != nullptr)
    {
      parallel_recovery_redo->set_adding_finished ();
      parallel_recovery_redo->wait_for_termination_and_stop_execution ();
    }
#endif
  LOG_CS_ENTER (thread_p);

  log_Gl.mvcc_table.reset_start_mvccid ();

  /* Abort all atomic system operations that were open when server crashed */
  log_recovery_abort_all_atomic_sysops (thread_p);

  /* Now finish all postpone operations */
  log_recovery_finish_all_postpone (thread_p);

  /* Flush all dirty pages */
  logpb_flush_pages_direct (thread_p);

  logpb_flush_header (thread_p);
  (void) pgbuf_flush_all (thread_p, NULL_VOLID);

exit:
  LSA_SET_NULL (&log_Gl.unique_stats_table.curr_rcv_rec_lsa);

#if !defined(NDEBUG)
  log_Gl_recovery_redo_consistency_check.cleanup ();
#endif

  return;
}

/*
 * log_recovery_abort_interrupted_sysop () - find and abort interruped system operation during postpones.
 *
 * return                  : void
 * thread_p (in)           : thread entry
 * tdes (in)               : transaction descriptor
 * postpone_start_lsa (in) : LSA of start postpone (system op or transaction)
 */
static void
log_recovery_abort_interrupted_sysop (THREAD_ENTRY * thread_p, LOG_TDES * tdes, const LOG_LSA * postpone_start_lsa)
{
  LOG_LSA iter_lsa, prev_lsa;
  LOG_RECORD_HEADER logrec_head;
  LOG_PAGE *log_page = NULL;
  char buffer_log_page[IO_MAX_PAGE_SIZE + MAX_ALIGNMENT];
  LOG_LSA last_parent_lsa = LSA_INITIALIZER;

  assert (tdes->state == TRAN_UNACTIVE_TOPOPE_COMMITTED_WITH_POSTPONE
	  || tdes->state == TRAN_UNACTIVE_COMMITTED_WITH_POSTPONE);
  assert (!LSA_ISNULL (postpone_start_lsa));

  if (LSA_ISNULL (&tdes->undo_nxlsa) || LSA_LE (&tdes->undo_nxlsa, postpone_start_lsa))
    {
      /* nothing to abort */
      return;
    }

  log_page = (LOG_PAGE *) PTR_ALIGN (buffer_log_page, MAX_ALIGNMENT);

  /* how it works:
   * we can have so-called logical run postpone system operation for some complex cases (e.g. file destroy or
   * deallocate). if these operations are interrupted by crash, we must abort them first before finishing the postpone
   * phase of system operation or transaction.
   *
   * normally, all records during the postpone execution are run postpones - physical or logical system operations.
   * so to rollback a logical system op during postpone we have to stop at previous run postpone (or at the start of
   * postpone if this system op is first). we need to manually search it.
   */

  for (iter_lsa = tdes->undo_nxlsa; LSA_GT (&iter_lsa, postpone_start_lsa); iter_lsa = prev_lsa)
    {
      if (logpb_fetch_page (thread_p, &iter_lsa, LOG_CS_FORCE_USE, log_page) != NO_ERROR)
	{
	  logpb_fatal_error (thread_p, true, ARG_FILE_LINE, "log_recovery_abort_interrupted_sysop");
	  return;
	}
      logrec_head = *(LOG_RECORD_HEADER *) (log_page->area + iter_lsa.offset);
      assert (logrec_head.trid == tdes->trid);

      if (logrec_head.type == LOG_RUN_POSTPONE)
	{
	  /* found run postpone, stop */
	  last_parent_lsa = iter_lsa;
	  break;
	}
      else if (logrec_head.type == LOG_SYSOP_END)
	{
	  /* we need to see why type of system op. */
	  LOG_LSA read_lsa = iter_lsa;
	  LOG_REC_SYSOP_END *sysop_end;

	  /* skip header */
	  LOG_READ_ADD_ALIGN (thread_p, sizeof (logrec_head), &read_lsa, log_page);
	  LOG_READ_ADVANCE_WHEN_DOESNT_FIT (thread_p, sizeof (*sysop_end), &read_lsa, log_page);

	  sysop_end = (LOG_REC_SYSOP_END *) (log_page->area + read_lsa.offset);
	  if (sysop_end->type == LOG_SYSOP_END_LOGICAL_RUN_POSTPONE)
	    {
	      /* found run postpone, stop */
	      last_parent_lsa = iter_lsa;
	      break;
	    }
	  else
	    {
	      /* go to last parent */
	      prev_lsa = sysop_end->lastparent_lsa;
	    }
	}
      else
	{
	  /* safe-guard: we do not expect postpone starts */
	  assert (logrec_head.type != LOG_COMMIT_WITH_POSTPONE && logrec_head.type != LOG_SYSOP_START_POSTPONE);

	  /* move to previous */
	  prev_lsa = logrec_head.prev_tranlsa;
	}
      assert (!LSA_ISNULL (&prev_lsa) && !LSA_EQ (&prev_lsa, &iter_lsa));
    }

  if (LSA_ISNULL (&last_parent_lsa))
    {
      /* no run postpones before system op. stop at start postpone. */
      assert (LSA_EQ (&iter_lsa, postpone_start_lsa));
      last_parent_lsa = *postpone_start_lsa;
    }

  /* simulate system op */
  log_sysop_start (thread_p);
  /* hack last parent lsa */
  tdes->topops.stack[tdes->topops.last].lastparent_lsa = last_parent_lsa;
  /* rollback */
  log_sysop_abort (thread_p);
}

/*
 * log_recovery_finish_sysop_postpone () - Finish postpone during recovery for one system operation.
 *
 * return        : void
 * thread_p (in) : thread entry
 * tdes (in)     : transaction descriptor
 */
static void
log_recovery_finish_sysop_postpone (THREAD_ENTRY * thread_p, LOG_TDES * tdes)
{
  LOG_LSA first_postpone_to_apply;

  if (tdes->state == TRAN_UNACTIVE_TOPOPE_COMMITTED_WITH_POSTPONE)
    {
      /* We need to read the log record for system op start postpone */
      LOG_LSA sysop_start_postpone_lsa = tdes->rcv.sysop_start_postpone_lsa;
      char log_page_buffer[IO_MAX_PAGE_SIZE + MAX_ALIGNMENT];
      LOG_PAGE *log_page = (LOG_PAGE *) PTR_ALIGN (log_page_buffer, MAX_ALIGNMENT);
      LOG_REC_SYSOP_START_POSTPONE sysop_start_postpone;
      int undo_buffer_size = 0, undo_data_size = 0;
      char *undo_buffer = NULL, *undo_data = NULL;

      assert (tdes->topops.last == 0);
      assert (!LSA_ISNULL (&sysop_start_postpone_lsa));
      LSA_SET_NULL (&first_postpone_to_apply);

      /* first verify it didn't crash in the middle of a run postpone system op */
      log_recovery_abort_interrupted_sysop (thread_p, tdes, &sysop_start_postpone_lsa);
      assert (tdes->topops.last == 0);

      /* find first postpone */
      log_recovery_find_first_postpone (thread_p, &first_postpone_to_apply,
					&tdes->topops.stack[tdes->topops.last].posp_lsa, tdes);

      if (!LSA_ISNULL (&first_postpone_to_apply))
	{
	  log_do_postpone (thread_p, tdes, &first_postpone_to_apply);
	}
      LSA_SET_NULL (&tdes->topops.stack[tdes->topops.last].posp_lsa);

      /* simulate system op commit */
      /* we need the data from system op start postpone */
      log_page->hdr.logical_pageid = NULL_PAGEID;
      if (log_read_sysop_start_postpone (thread_p, &sysop_start_postpone_lsa, log_page, true, &sysop_start_postpone,
					 &undo_buffer_size, &undo_buffer, &undo_data_size, &undo_data) != NO_ERROR)
	{
	  /* give up */
	  assert_release (false);
	  return;
	}
      /* check this is not a system op postpone during system op postpone */
      assert (sysop_start_postpone.sysop_end.type != LOG_SYSOP_END_LOGICAL_RUN_POSTPONE
	      || !sysop_start_postpone.sysop_end.run_postpone.is_sysop_postpone);

      log_sysop_end_recovery_postpone (thread_p, &sysop_start_postpone.sysop_end, undo_data_size, undo_data);
      if (undo_buffer != NULL)
	{
	  /* no longer needed */
	  db_private_free (thread_p, undo_buffer);
	}

      assert (sysop_start_postpone.sysop_end.type != LOG_SYSOP_END_ABORT);
      if (sysop_start_postpone.sysop_end.type == LOG_SYSOP_END_LOGICAL_RUN_POSTPONE)
	{
	  if (sysop_start_postpone.sysop_end.run_postpone.is_sysop_postpone)
	    {
	      /* this is a system op postpone during system op postpone? should not happen! */
	      assert (false);
	      tdes->state = TRAN_UNACTIVE_UNILATERALLY_ABORTED;
	      tdes->undo_nxlsa = tdes->tail_lsa;
	    }
	  else
	    {
	      /* logical run postpone during transaction postpone. */
	      tdes->state = TRAN_UNACTIVE_COMMITTED_WITH_POSTPONE;
	      LSA_SET_NULL (&tdes->undo_nxlsa);

	      /* we just finished the run postpone. update tdes->posp_nxlsa */
	      tdes->posp_nxlsa = sysop_start_postpone.sysop_end.run_postpone.postpone_lsa;
	    }
	}
      else if (!LSA_ISNULL (&tdes->rcv.tran_start_postpone_lsa))
	{
	  /* this must be after start postpone */
	  assert (LSA_LE (&tdes->rcv.tran_start_postpone_lsa, &sysop_start_postpone.sysop_end.lastparent_lsa));
	  tdes->state = TRAN_UNACTIVE_COMMITTED_WITH_POSTPONE;

	  /* note: this is for nested system operations inside a transaction logical run postpone. this is not really,
	   * fully correct, covering all cases. however it should work for file_tracker_unregister case.
	   *
	   * however, to have a robust recovery in the future, no matter how complicated the nesting of operations,
	   * we should considering saving previous states.
	   */
	}
      else
	{
	  tdes->state = TRAN_UNACTIVE_UNILATERALLY_ABORTED;
	  tdes->undo_nxlsa = tdes->tail_lsa;
	}

      if (tdes->topops.last >= 0)
	{
	  assert_release (false);
	  tdes->topops.last = -1;
	}
    }
  assert (tdes->state != TRAN_UNACTIVE_TOPOPE_COMMITTED_WITH_POSTPONE);
}

/*
 * log_recovery_finish_postpone () - Finish postpone during recovery for one
 *				     transaction descriptor.
 *
 * return	 : Void.
 * thread_p (in) : Thread entry.
 * tdes (in)	 : Transaction descriptor.
 */
static void
log_recovery_finish_postpone (THREAD_ENTRY * thread_p, LOG_TDES * tdes)
{
  LOG_LSA first_postpone_to_apply;

  if (tdes == NULL || tdes->trid == NULL_TRANID)
    {
      /* Nothing to do */
      return;
    }

  /* first finish system op postpone (if the case). */
  log_recovery_finish_sysop_postpone (thread_p, tdes);

  if (tdes->state == TRAN_UNACTIVE_WILL_COMMIT || tdes->state == TRAN_UNACTIVE_COMMITTED_WITH_POSTPONE)
    {
      LSA_SET_NULL (&first_postpone_to_apply);

      assert (tdes->is_active_worker_transaction ());
      assert (!LSA_ISNULL (&tdes->rcv.tran_start_postpone_lsa));

      /*
       * The transaction was the one that was committing
       */
      if (tdes->state == TRAN_UNACTIVE_COMMITTED_WITH_POSTPONE)
	{
	  /* make sure to abort interrupted logical postpone. */
	  assert (tdes->topops.last == -1);
	  log_recovery_abort_interrupted_sysop (thread_p, tdes, &tdes->rcv.tran_start_postpone_lsa);
	  assert (tdes->topops.last == -1);
	  /* no more undo */
	  LSA_SET_NULL (&tdes->undo_nxlsa);
	}

      log_recovery_find_first_postpone (thread_p, &first_postpone_to_apply, &tdes->posp_nxlsa, tdes);
      if (!LSA_ISNULL (&first_postpone_to_apply))
	{
	  log_do_postpone (thread_p, tdes, &first_postpone_to_apply);
	}

      if (tdes->coord == NULL)
	{			/* If this is a local transaction */
	  (void) log_complete (thread_p, tdes, LOG_COMMIT, LOG_DONT_NEED_NEWTRID, LOG_NEED_TO_WRITE_EOT_LOG);
	  logtb_free_tran_index (thread_p, tdes->tran_index);
	}
    }
  else if (tdes->state == TRAN_UNACTIVE_COMMITTED)
    {
      if (tdes->coord == NULL)
	{
	  (void) log_complete (thread_p, tdes, LOG_COMMIT, LOG_DONT_NEED_NEWTRID, LOG_NEED_TO_WRITE_EOT_LOG);
	  logtb_free_tran_index (thread_p, tdes->tran_index);
	}
    }
}

/*
 * log_recovery_finish_all_postpone - FINISH COMMITTING TRANSACTIONS WITH
 *                                   UNFINISH POSTPONE ACTIONS
 *
 * return: nothing
 *
 * NOTE:Finish the committing of transactions which have been declared
 *              as committed, but not all their postpone actions are done.
 *              This happens when there is a crash in the middle of a
 *              log_commit_with_postpone and log_commit.
 *              This function should be called after the log_recovery_redo
 *              function.
 */
static void
log_recovery_finish_all_postpone (THREAD_ENTRY * thread_p)
{
  // *INDENT-OFF*
  int i;
  LOG_TDES *tdes_it = NULL;	/* Transaction descriptor */

  /* Finish committing transactions with unfinished postpone actions */
  thread_p = thread_p != NULL ? thread_p : thread_get_thread_entry_info ();
  assert (thread_p->tran_index == LOG_SYSTEM_TRAN_INDEX);

  auto finish_sys_postpone = [&] (LOG_TDES & tdes)
    {
      log_rv_simulate_runtime_worker (thread_p, &tdes);
      log_recovery_finish_postpone (thread_p, &tdes);
      log_rv_end_simulation (thread_p);
    };

  for (i = 1; i < log_Gl.trantable.num_total_indices; i++)
    {
      tdes_it = LOG_FIND_TDES (i);
      if (tdes_it == NULL || tdes_it->trid == NULL_TRANID)
        {
          continue;
        }
      finish_sys_postpone (*tdes_it);
    }
  log_system_tdes::map_all_tdes (finish_sys_postpone);
  // *INDENT-ON*
}

/*
 * log_recovery_abort_all_atomic_sysops () - abort all atomic system operation opened at the moment of the crash
 *
 * return        : void
 * thread_p (in) : thread entry
 */
static void
log_recovery_abort_all_atomic_sysops (THREAD_ENTRY * thread_p)
{
  // *INDENT-OFF*
  int i;
  LOG_TDES *tdes_it = NULL;	/* Transaction descriptor */

  /* Finish committing transactions with unfinished postpone actions */
  thread_p = thread_p != NULL ? thread_p : thread_get_thread_entry_info ();
  assert (thread_p->tran_index == LOG_SYSTEM_TRAN_INDEX);
  auto abort_atomic_func = [&] (LOG_TDES & tdes)
    {
      log_rv_simulate_runtime_worker (thread_p, &tdes);
      log_recovery_abort_atomic_sysop (thread_p, &tdes);
      log_rv_end_simulation (thread_p);
    };
  for (i = 1; i < log_Gl.trantable.num_total_indices; i++)
    {
      tdes_it = LOG_FIND_TDES (i);
      if (tdes_it == NULL || tdes_it->trid == NULL_TRANID)
        {
          continue;
        }
      abort_atomic_func (*tdes_it);
    }
  log_system_tdes::map_all_tdes (abort_atomic_func);
  // *INDENT-ON*
}

/*
 * log_recovery_abort_atomic_sysop () - abort all changes down to tdes->rcv.atomic_sysop_start_lsa (where atomic system
 *                                      operation starts).
 *
 * return        : void
 * thread_p (in) : thread entry
 * tdes (in)     : transaction descriptor
 */
static void
log_recovery_abort_atomic_sysop (THREAD_ENTRY * thread_p, LOG_TDES * tdes)
{
  char log_pgbuf[IO_MAX_PAGE_SIZE + MAX_ALIGNMENT], *aligned_log_pgbuf;
  LOG_PAGE *log_pgptr = NULL;
  LOG_RECORD_HEADER *log_rec;
  LOG_LSA prev_atomic_sysop_start_lsa;

  if (tdes == NULL || tdes->trid == NULL_TRANID)
    {
      /* Nothing to do */
      return;
    }

  if (LSA_ISNULL (&tdes->rcv.atomic_sysop_start_lsa))
    {
      /* no atomic system operation */
      return;
    }
  if (LSA_GE (&tdes->rcv.atomic_sysop_start_lsa, &tdes->undo_nxlsa))
    {
      /* nothing after tdes->rcv.atomic_sysop_start_lsa */
      assert (LSA_EQ (&tdes->rcv.atomic_sysop_start_lsa, &tdes->undo_nxlsa));
      LSA_SET_NULL (&tdes->rcv.atomic_sysop_start_lsa);
      er_log_debug (ARG_FILE_LINE, "(trid = %d) Nothing after atomic sysop (%lld|%d), nothing to rollback.\n",
		    tdes->trid, LSA_AS_ARGS (&tdes->rcv.atomic_sysop_start_lsa));
      return;
    }
  assert (tdes->topops.last <= 0);

  if (tdes->state == TRAN_UNACTIVE_TOPOPE_COMMITTED_WITH_POSTPONE
      && LSA_GT (&tdes->rcv.sysop_start_postpone_lsa, &tdes->rcv.atomic_sysop_start_lsa))
    {
      /* we have (maybe) the next case:
       *
       * 1. atomic operation was started.
       * 2. nested system operation is started.
       * 3. nested operation has postpones.
       * 4. nested operation is committed with postpone.
       * 5. crash
       *
       * I am not sure this really happens. It might, and it might be risky to allow it. However, I assume this nested
       * operation will not do other complicated operations to mess with other logical operations. I hope at least. */
      /* finish postpone of nested system op. */
      er_log_debug (ARG_FILE_LINE,
		    "(trid = %d) Nested sysop start pospone (%lld|%d) inside atomic sysop (%lld|%d). \n", tdes->trid,
		    LSA_AS_ARGS (&tdes->rcv.sysop_start_postpone_lsa), LSA_AS_ARGS (&tdes->rcv.atomic_sysop_start_lsa));
      log_recovery_finish_sysop_postpone (thread_p, tdes);
    }
  else if (tdes->state == TRAN_UNACTIVE_TOPOPE_COMMITTED_WITH_POSTPONE)
    {
      /* this would be also a nested case, but the other way around:
       *
       * 1. system op starts.
       * 2. system op end with postpone.
       * 3. nested atomic system op starts.
       * 4. crash.
       *
       * we first have to abort atomic system op. postpone will be finished later. */
      er_log_debug (ARG_FILE_LINE,
		    "(trid = %d) Nested atomic sysop  (%lld|%d) after sysop start postpone (%lld|%d). \n", tdes->trid,
		    LSA_AS_ARGS (&tdes->rcv.sysop_start_postpone_lsa), LSA_AS_ARGS (&tdes->rcv.atomic_sysop_start_lsa));
    }
  else
    {
      er_log_debug (ARG_FILE_LINE, "(trid = %d) Atomic sysop (%lld|%d). Rollback. \n", tdes->trid,
		    LSA_AS_ARGS (&tdes->rcv.atomic_sysop_start_lsa));
    }

  /* Get transaction lsa that precede atomic_sysop_start_lsa. */
  aligned_log_pgbuf = PTR_ALIGN (log_pgbuf, MAX_ALIGNMENT);
  log_pgptr = (LOG_PAGE *) aligned_log_pgbuf;
  if (logpb_fetch_page (thread_p, &tdes->rcv.atomic_sysop_start_lsa, LOG_CS_FORCE_USE, log_pgptr) != NO_ERROR)
    {
      logpb_fatal_error (thread_p, true, ARG_FILE_LINE, "log_recovery_abort_atomic_sysop");
      return;
    }
  log_rec = LOG_GET_LOG_RECORD_HEADER (log_pgptr, &tdes->rcv.atomic_sysop_start_lsa);
  LSA_COPY (&prev_atomic_sysop_start_lsa, &log_rec->prev_tranlsa);

  /* rollback. simulate a new system op */
  log_sysop_start (thread_p);

  /* hack last parent to stop at transaction lsa that precede atomic_sysop_start_lsa. */
  LSA_COPY (&tdes->topops.stack[tdes->topops.last].lastparent_lsa, &prev_atomic_sysop_start_lsa);

  /* rollback */
  log_sysop_abort (thread_p);

  assert (tdes->topops.last <= 0);

  /* this is it. reset tdes->rcv.atomic_sysop_start_lsa and we're done. */
  LSA_SET_NULL (&tdes->rcv.atomic_sysop_start_lsa);
}

/*
 * log_recovery_undo - SCAN BACKWARDS UNDOING DATA
 *
 * return: nothing
 *
 */
static void
log_recovery_undo (THREAD_ENTRY * thread_p)
{
  LOG_LSA max_undo_lsa;		/* LSA of log record to undo */
  char log_pgbuf[IO_MAX_PAGE_SIZE + MAX_ALIGNMENT], *aligned_log_pgbuf;
  LOG_PAGE *log_pgptr = NULL;	/* Log page pointer where LSA is located */
  LOG_LSA log_lsa;
  LOG_RECORD_HEADER *log_rec = NULL;	/* Pointer to log record */
  LOG_REC_UNDOREDO *undoredo = NULL;	/* Undo_redo log record */
  LOG_REC_UNDO *undo = NULL;	/* Undo log record */
  LOG_REC_MVCC_UNDOREDO *mvcc_undoredo = NULL;	/* MVCC op Undo_redo log record */
  LOG_REC_MVCC_UNDO *mvcc_undo = NULL;	/* MVCC op Undo log record */
  LOG_REC_COMPENSATE *compensate;	/* Compensating log record */
  LOG_REC_SYSOP_END *sysop_end;	/* Result of top system op */
  LOG_RCVINDEX rcvindex;	/* Recovery index function */
  LOG_RCV rcv;			/* Recovery structure */
  VPID rcv_vpid;		/* VPID of data to recover */
  LOG_LSA rcv_lsa;		/* Address of redo log record */
  LOG_LSA prev_tranlsa;		/* prev LSA of transaction */
  LOG_TDES *tdes;		/* Transaction descriptor */
  int tran_index;
  int data_header_size = 0;
  LOG_ZIP *undo_unzip_ptr = NULL;
  bool is_mvcc_op;
  volatile TRANID tran_id;
  volatile LOG_RECTYPE log_rtype;

  aligned_log_pgbuf = PTR_ALIGN (log_pgbuf, MAX_ALIGNMENT);

  /*
   * Remove from the list of transaction to abort, those that have finished
   * when the crash happens, so it does not remain dangling in the transaction
   * table.
   */

  for (tran_index = 1; tran_index < log_Gl.trantable.num_total_indices; tran_index++)
    {
      if ((tdes = LOG_FIND_TDES (tran_index)) != NULL && tdes->trid != NULL_TRANID
	  && (tdes->state == TRAN_UNACTIVE_UNILATERALLY_ABORTED || tdes->state == TRAN_UNACTIVE_ABORTED)
	  && LSA_ISNULL (&tdes->undo_nxlsa))
	{
	  (void) log_complete (thread_p, tdes, LOG_ABORT, LOG_DONT_NEED_NEWTRID, LOG_NEED_TO_WRITE_EOT_LOG);
	  logtb_free_tran_index (thread_p, tran_index);
	}
    }
  // *INDENT-OFF*
  auto delete_func = [] (const LOG_TDES & tdes)
    {
      return LSA_ISNULL (&tdes.undo_nxlsa);
    };
  log_system_tdes::rv_delete_all_tdes_if (delete_func);
  // *INDENT-ON*

  /*
   * GO BACKWARDS, undoing records
   */

  /* Find the largest LSA to undo */
  log_find_unilaterally_largest_undo_lsa (thread_p, max_undo_lsa);

  log_pgptr = (LOG_PAGE *) aligned_log_pgbuf;

  undo_unzip_ptr = log_zip_alloc (LOGAREA_SIZE);
  if (undo_unzip_ptr == NULL)
    {
      logpb_fatal_error (thread_p, true, ARG_FILE_LINE, "log_recovery_undo");
      return;
    }

  while (!LSA_ISNULL (&max_undo_lsa))
    {
      /* Fetch the page where the LSA record to undo is located */
      LSA_COPY (&log_lsa, &max_undo_lsa);
      if (logpb_fetch_page (thread_p, &log_lsa, LOG_CS_FORCE_USE, log_pgptr) != NO_ERROR)
	{
	  log_zip_free (undo_unzip_ptr);

	  logpb_fatal_error (thread_p, true, ARG_FILE_LINE, "log_recovery_undo");
	  return;
	}

      /* Check all log records in this phase */
      while (max_undo_lsa.pageid == log_lsa.pageid)
	{
	  /* Find the log record */
	  log_lsa.offset = max_undo_lsa.offset;
	  log_rec = LOG_GET_LOG_RECORD_HEADER (log_pgptr, &log_lsa);

	  tran_id = log_rec->trid;
	  log_rtype = log_rec->type;

	  LSA_COPY (&prev_tranlsa, &log_rec->prev_tranlsa);

	  if (logtb_is_system_worker_tranid (tran_id))
	    {
	      // *INDENT-OFF*
	      tdes = log_system_tdes::rv_get_tdes (tran_id);
	      if (tdes == NULL)
		{
		  assert (false);
		}
	      // *INDENT-ON*
	    }
	  else
	    {
	      /* Active worker transaction */
	      tran_index = logtb_find_tran_index (thread_p, tran_id);
	      if (tran_index == NULL_TRAN_INDEX)
		{
#if defined(CUBRID_DEBUG)
		  er_log_debug (ARG_FILE_LINE, "log_recovery_undo: SYSTEM ERROR for log located at %lld|%d\n",
				(long long int) log_lsa.pageid, log_lsa.offset);
#endif /* CUBRID_DEBUG */
		  logtb_free_tran_index_with_undo_lsa (thread_p, &max_undo_lsa);
		}
	      else
		{
		  tdes = LOG_FIND_TDES (tran_index);
		  if (tdes == NULL)
		    {
		      /* This looks like a system error in the analysis phase */
#if defined(CUBRID_DEBUG)
		      er_log_debug (ARG_FILE_LINE, "log_recovery_undo: SYSTEM ERROR for log located at %lld|%d\n",
				    (long long int) log_lsa.pageid, log_lsa.offset);
#endif /* CUBRID_DEBUG */
		      logtb_free_tran_index_with_undo_lsa (thread_p, &max_undo_lsa);
		    }
		}
	    }

	  if (tran_index != NULL_TRAN_INDEX && tdes != NULL)
	    {
	      LSA_COPY (&tdes->undo_nxlsa, &prev_tranlsa);

	      switch (log_rtype)
		{
		case LOG_MVCC_UNDOREDO_DATA:
		case LOG_MVCC_DIFF_UNDOREDO_DATA:
		case LOG_UNDOREDO_DATA:
		case LOG_DIFF_UNDOREDO_DATA:
		  LSA_COPY (&rcv_lsa, &log_lsa);
		  /*
		   * The transaction was active at the time of the crash. The
		   * transaction is unilaterally aborted by the system
		   */

		  if (log_rtype == LOG_MVCC_UNDOREDO_DATA || log_rtype == LOG_MVCC_DIFF_UNDOREDO_DATA)
		    {
		      is_mvcc_op = true;
		    }
		  else
		    {
		      is_mvcc_op = false;
		    }

		  /* Get the DATA HEADER */
		  LOG_READ_ADD_ALIGN (thread_p, sizeof (LOG_RECORD_HEADER), &log_lsa, log_pgptr);

		  if (is_mvcc_op)
		    {
		      data_header_size = sizeof (LOG_REC_MVCC_UNDOREDO);
		      LOG_READ_ADVANCE_WHEN_DOESNT_FIT (thread_p, data_header_size, &log_lsa, log_pgptr);
		      mvcc_undoredo = (LOG_REC_MVCC_UNDOREDO *) ((char *) log_pgptr->area + log_lsa.offset);

		      /* Get undoredo info */
		      undoredo = &mvcc_undoredo->undoredo;

		      /* Save transaction MVCCID to recovery */
		      rcv.mvcc_id = mvcc_undoredo->mvccid;
		    }
		  else
		    {
		      data_header_size = sizeof (LOG_REC_UNDOREDO);
		      LOG_READ_ADVANCE_WHEN_DOESNT_FIT (thread_p, data_header_size, &log_lsa, log_pgptr);
		      undoredo = (LOG_REC_UNDOREDO *) ((char *) log_pgptr->area + log_lsa.offset);

		      rcv.mvcc_id = MVCCID_NULL;
		    }

		  rcvindex = undoredo->data.rcvindex;
		  rcv.length = undoredo->ulength;
		  rcv.offset = undoredo->data.offset;
		  rcv_vpid.volid = undoredo->data.volid;
		  rcv_vpid.pageid = undoredo->data.pageid;

		  LOG_READ_ADD_ALIGN (thread_p, data_header_size, &log_lsa, log_pgptr);

#if !defined(NDEBUG)
		  if (prm_get_bool_value (PRM_ID_LOG_TRACE_DEBUG))
		    {
		      fprintf (stdout,
			       "TRACE UNDOING[1]: LSA = %lld|%d, Rv_index = %s,\n"
			       "      volid = %d, pageid = %d, offset = %d,\n", (long long int) rcv_lsa.pageid,
			       (int) rcv_lsa.offset, rv_rcvindex_string (rcvindex), rcv_vpid.volid, rcv_vpid.pageid,
			       rcv.offset);
		      fflush (stdout);
		    }
#endif /* !NDEBUG */

		  log_rv_undo_record (thread_p, &log_lsa, log_pgptr, rcvindex, &rcv_vpid, &rcv, &rcv_lsa, tdes,
				      undo_unzip_ptr);
		  break;

		case LOG_MVCC_UNDO_DATA:
		case LOG_UNDO_DATA:
		  /* Does the record belong to a MVCC op? */
		  is_mvcc_op = log_rtype == LOG_MVCC_UNDO_DATA;

		  LSA_COPY (&rcv_lsa, &log_lsa);
		  /*
		   * The transaction was active at the time of the crash. The
		   * transaction is unilaterally aborted by the system
		   */

		  /* Get the DATA HEADER */
		  LOG_READ_ADD_ALIGN (thread_p, sizeof (LOG_RECORD_HEADER), &log_lsa, log_pgptr);

		  if (is_mvcc_op)
		    {
		      data_header_size = sizeof (LOG_REC_MVCC_UNDO);
		      LOG_READ_ADVANCE_WHEN_DOESNT_FIT (thread_p, data_header_size, &log_lsa, log_pgptr);
		      mvcc_undo = (LOG_REC_MVCC_UNDO *) ((char *) log_pgptr->area + log_lsa.offset);

		      /* Get undo info */
		      undo = &mvcc_undo->undo;

		      /* Save transaction MVCCID to recovery */
		      rcv.mvcc_id = mvcc_undo->mvccid;
		    }
		  else
		    {
		      data_header_size = sizeof (LOG_REC_UNDO);
		      LOG_READ_ADVANCE_WHEN_DOESNT_FIT (thread_p, data_header_size, &log_lsa, log_pgptr);
		      undo = (LOG_REC_UNDO *) ((char *) log_pgptr->area + log_lsa.offset);

		      rcv.mvcc_id = MVCCID_NULL;
		    }

		  rcvindex = undo->data.rcvindex;
		  rcv.length = undo->length;
		  rcv.offset = undo->data.offset;
		  rcv_vpid.volid = undo->data.volid;
		  rcv_vpid.pageid = undo->data.pageid;

		  LOG_READ_ADD_ALIGN (thread_p, data_header_size, &log_lsa, log_pgptr);

#if !defined(NDEBUG)
		  if (prm_get_bool_value (PRM_ID_LOG_TRACE_DEBUG))
		    {
		      fprintf (stdout,
			       "TRACE UNDOING[2]: LSA = %lld|%d, Rv_index = %s,\n"
			       "      volid = %d, pageid = %d, offset = %hd,\n", LSA_AS_ARGS (&rcv_lsa),
			       rv_rcvindex_string (rcvindex), rcv_vpid.volid, rcv_vpid.pageid, rcv.offset);
		      fflush (stdout);
		    }
#endif /* !NDEBUG */
		  log_rv_undo_record (thread_p, &log_lsa, log_pgptr, rcvindex, &rcv_vpid, &rcv, &rcv_lsa, tdes,
				      undo_unzip_ptr);
		  break;

		case LOG_REDO_DATA:
		case LOG_MVCC_REDO_DATA:
		case LOG_DBEXTERN_REDO_DATA:
		case LOG_DUMMY_HEAD_POSTPONE:
		case LOG_POSTPONE:
		case LOG_SAVEPOINT:
		case LOG_REPLICATION_DATA:
		case LOG_REPLICATION_STATEMENT:
		case LOG_DUMMY_HA_SERVER_STATE:
		case LOG_DUMMY_OVF_RECORD:
		case LOG_DUMMY_GENERIC:
		case LOG_SYSOP_ATOMIC_START:
		  /* Not for UNDO ... */
		  /* Break switch to go to previous record */
		  break;

		case LOG_COMPENSATE:
		  /* Only for REDO .. Go to next undo record Need to read the compensating record to set the next undo
		   * address. */

		  /* Get the DATA HEADER */
		  LOG_READ_ADD_ALIGN (thread_p, sizeof (LOG_RECORD_HEADER), &log_lsa, log_pgptr);
		  LOG_READ_ADVANCE_WHEN_DOESNT_FIT (thread_p, sizeof (LOG_REC_COMPENSATE), &log_lsa, log_pgptr);
		  compensate = (LOG_REC_COMPENSATE *) ((char *) log_pgptr->area + log_lsa.offset);
		  LSA_COPY (&prev_tranlsa, &compensate->undo_nxlsa);
		  break;

		case LOG_SYSOP_END:
		  /*
		   * We found a system top operation that should be skipped from
		   * rollback
		   */

		  /* Read the DATA HEADER */
		  LOG_READ_ADD_ALIGN (thread_p, sizeof (LOG_RECORD_HEADER), &log_lsa, log_pgptr);
		  LOG_READ_ADVANCE_WHEN_DOESNT_FIT (thread_p, sizeof (LOG_REC_SYSOP_END), &log_lsa, log_pgptr);
		  sysop_end = ((LOG_REC_SYSOP_END *) ((char *) log_pgptr->area + log_lsa.offset));

		  if (sysop_end->type == LOG_SYSOP_END_LOGICAL_UNDO)
		    {
		      /* execute undo */
		      rcvindex = sysop_end->undo.data.rcvindex;
		      rcv.length = sysop_end->undo.length;
		      rcv.offset = sysop_end->undo.data.offset;
		      rcv_vpid.volid = sysop_end->undo.data.volid;
		      rcv_vpid.pageid = sysop_end->undo.data.pageid;
		      rcv.mvcc_id = MVCCID_NULL;

		      /* will jump to parent LSA. save it now before advancing to undo data */
		      LSA_COPY (&prev_tranlsa, &sysop_end->lastparent_lsa);
		      LSA_COPY (&tdes->undo_nxlsa, &sysop_end->lastparent_lsa);

		      LOG_READ_ADD_ALIGN (thread_p, sizeof (LOG_REC_SYSOP_END), &log_lsa, log_pgptr);
		      log_rv_undo_record (thread_p, &log_lsa, log_pgptr, rcvindex, &rcv_vpid, &rcv, &rcv_lsa, tdes,
					  undo_unzip_ptr);
		    }
		  else if (sysop_end->type == LOG_SYSOP_END_LOGICAL_MVCC_UNDO)
		    {
		      /* execute undo */
		      rcvindex = sysop_end->mvcc_undo.undo.data.rcvindex;
		      rcv.length = sysop_end->mvcc_undo.undo.length;
		      rcv.offset = sysop_end->mvcc_undo.undo.data.offset;
		      rcv_vpid.volid = sysop_end->mvcc_undo.undo.data.volid;
		      rcv_vpid.pageid = sysop_end->mvcc_undo.undo.data.pageid;
		      rcv.mvcc_id = sysop_end->mvcc_undo.mvccid;

		      /* will jump to parent LSA. save it now before advancing to undo data */
		      LSA_COPY (&prev_tranlsa, &sysop_end->lastparent_lsa);
		      LSA_COPY (&tdes->undo_nxlsa, &sysop_end->lastparent_lsa);
		      LOG_READ_ADD_ALIGN (thread_p, sizeof (LOG_REC_SYSOP_END), &log_lsa, log_pgptr);
		      log_rv_undo_record (thread_p, &log_lsa, log_pgptr, rcvindex, &rcv_vpid, &rcv, &rcv_lsa, tdes,
					  undo_unzip_ptr);
		    }
		  else if (sysop_end->type == LOG_SYSOP_END_LOGICAL_COMPENSATE)
		    {
		      /* compensate */
		      LSA_COPY (&prev_tranlsa, &sysop_end->compensate_lsa);
		    }
		  else
		    {
		      /* should not find run postpones on undo recovery */
		      assert (sysop_end->type != LOG_SYSOP_END_LOGICAL_RUN_POSTPONE);

		      /* jump to parent LSA */
		      LSA_COPY (&prev_tranlsa, &sysop_end->lastparent_lsa);
		    }
		  break;

		case LOG_RUN_POSTPONE:
		case LOG_WILL_COMMIT:
		case LOG_COMMIT_WITH_POSTPONE:
		case LOG_COMMIT:
		case LOG_SYSOP_START_POSTPONE:
		case LOG_ABORT:
		case LOG_2PC_PREPARE:
		case LOG_2PC_START:
		case LOG_2PC_ABORT_DECISION:
		case LOG_2PC_COMMIT_DECISION:
		case LOG_2PC_ABORT_INFORM_PARTICPS:
		case LOG_2PC_COMMIT_INFORM_PARTICPS:
		case LOG_2PC_RECV_ACK:
		case LOG_DUMMY_CRASH_RECOVERY:
		case LOG_END_OF_LOG:
		  /* This looks like a system error in the analysis phase */
#if defined(CUBRID_DEBUG)
		  er_log_debug (ARG_FILE_LINE,
				"log_recovery_undo: SYSTEM ERROR for log located at %lld|%d,"
				" Bad log_rectype = %d\n (%s).\n", (long long int) log_lsa.pageid, log_lsa.offset,
				log_rtype, log_to_string (log_rtype));
#endif /* CUBRID_DEBUG */
		  /* Remove the transaction from the recovery process */
		  assert (false);

		  /* Clear MVCCID */
		  tdes->mvccinfo.id = MVCCID_NULL;

		  if (logtb_is_system_worker_tranid (tran_id))
		    {
		      // *INDENT-OFF*
		      log_system_tdes::rv_delete_tdes (tran_id);
		      // *INDENT-ON*
		    }
		  else
		    {
		      (void) log_complete (thread_p, tdes, LOG_ABORT, LOG_DONT_NEED_NEWTRID, LOG_NEED_TO_WRITE_EOT_LOG);
		      logtb_free_tran_index (thread_p, tran_index);
		    }
		  tdes = NULL;
		  break;

		case LOG_SMALLER_LOGREC_TYPE:
		case LOG_LARGER_LOGREC_TYPE:
		case LOG_START_CHKPT:
		case LOG_END_CHKPT:
		default:
#if defined(CUBRID_DEBUG)
		  er_log_debug (ARG_FILE_LINE,
				"log_recovery_undo: Unknown record type = %d (%s)\n ... May be a system error",
				log_rtype, log_to_string (log_rtype));
#endif /* CUBRID_DEBUG */
		  er_set (ER_ERROR_SEVERITY, ARG_FILE_LINE, ER_LOG_PAGE_CORRUPTED, 1, log_lsa.pageid);
		  assert (false);

		  /*
		   * Remove the transaction from the recovery process
		   */

		  /* Clear MVCCID */
		  tdes->mvccinfo.id = MVCCID_NULL;

		  if (logtb_is_system_worker_tranid (tran_id))
		    {
		      // *INDENT-OFF*
		      log_system_tdes::rv_delete_tdes (tran_id);
		      // *INDENT-ON*
		    }
		  else
		    {
		      (void) log_complete (thread_p, tdes, LOG_ABORT, LOG_DONT_NEED_NEWTRID, LOG_NEED_TO_WRITE_EOT_LOG);
		      logtb_free_tran_index (thread_p, tran_index);
		    }
		  tdes = NULL;
		  break;
		}

	      /* Just in case, it was changed */
	      if (tdes != NULL)
		{
		  /* Is this the end of transaction? */
		  if (LSA_ISNULL (&prev_tranlsa))
		    {
		      /* Clear MVCCID */
		      tdes->mvccinfo.id = MVCCID_NULL;

		      if (logtb_is_system_worker_tranid (tran_id))
			{
			  // *INDENT-OFF*
			  log_system_tdes::rv_delete_tdes (tran_id);
			  // *INDENT-ON*
			}
		      else
			{
			  (void) log_complete (thread_p, tdes, LOG_ABORT, LOG_DONT_NEED_NEWTRID,
					       LOG_NEED_TO_WRITE_EOT_LOG);
			  logtb_free_tran_index (thread_p, tran_index);
			  tdes = NULL;
			}
		    }
		  else
		    {
		      /* Update transaction next undo LSA */
		      LSA_COPY (&tdes->undo_nxlsa, &prev_tranlsa);
		    }
		}
	    }

	  /* Find the next log record to undo */
	  log_find_unilaterally_largest_undo_lsa (thread_p, max_undo_lsa);
	}
    }

  log_zip_free (undo_unzip_ptr);

  /* Flush all dirty pages */

  logpb_flush_pages_direct (thread_p);

  logpb_flush_header (thread_p);
  (void) pgbuf_flush_all (thread_p, NULL_VOLID);

  return;
}

/*
 * log_recovery_notpartof_archives - REMOVE ARCHIVES THAT ARE NOT PART OF
 *                                 DATABASE (USED for PARTIAL RECOVERY)
 *
 * return: nothing..
 *
 *   start_arv_num(in): Start removing archives at this point.
 *   info_reason(in): Reason for removal
 *
 * NOTE: Remove archives that are not part of database any longer.
 *              This happen when we do partial recovery.
 */
static void
log_recovery_notpartof_archives (THREAD_ENTRY * thread_p, int start_arv_num, const char *info_reason)
{
  char logarv_name[PATH_MAX];	/* Archive name */
  char logarv_name_first[PATH_MAX];	/* Archive name */
  int i;
  const char *catmsg;
  int error_code;

  if (log_Gl.append.vdes != NULL_VOLDES)
    {
      /*
       * Trust the current log header to remove any archives that are not
       * needed due to partial recovery
       */
      for (i = start_arv_num; i <= log_Gl.hdr.nxarv_num - 1; i++)
	{
	  fileio_make_log_archive_name (logarv_name, log_Archive_path, log_Prefix, i);
	  fileio_unformat (thread_p, logarv_name);
	}
    }
  else
    {
      /*
       * We don't know where to stop. Stop when an archive is not in the OS
       * This may not be good enough.
       */
      for (i = start_arv_num; i <= INT_MAX; i++)
	{
	  fileio_make_log_archive_name (logarv_name, log_Archive_path, log_Prefix, i);
	  if (fileio_is_volume_exist (logarv_name) == false)
	    {
	      if (i > start_arv_num)
		{
		  fileio_make_log_archive_name (logarv_name, log_Archive_path, log_Prefix, i - 1);
		}
	      break;
	    }
	  fileio_unformat (thread_p, logarv_name);
	}
    }

  if (info_reason != NULL)
    /*
     * Note if start_arv_num == i, we break from the loop and did not remove
     * anything
     */
    if (start_arv_num != i)
      {
	if (start_arv_num == i - 1)
	  {
	    catmsg = msgcat_message (MSGCAT_CATALOG_CUBRID, MSGCAT_SET_LOG, MSGCAT_LOG_LOGINFO_REMOVE_REASON);
	    if (catmsg == NULL)
	      {
		catmsg = "REMOVE: %d %s to \n%d %s.\nREASON: %s\n";
	      }
	    error_code =
	      log_dump_log_info (log_Name_info, true, catmsg, start_arv_num, logarv_name, start_arv_num, logarv_name,
				 info_reason);
	    if (error_code != NO_ERROR && error_code != ER_LOG_MOUNT_FAIL)
	      {
		return;
	      }
	  }
	else
	  {
	    fileio_make_log_archive_name (logarv_name_first, log_Archive_path, log_Prefix, start_arv_num);

	    catmsg = msgcat_message (MSGCAT_CATALOG_CUBRID, MSGCAT_SET_LOG, MSGCAT_LOG_LOGINFO_REMOVE_REASON);
	    if (catmsg == NULL)
	      {
		catmsg = "REMOVE: %d %s to \n%d %s.\nREASON: %s\n";
	      }
	    error_code =
	      log_dump_log_info (log_Name_info, true, catmsg, start_arv_num, logarv_name_first, i - 1, logarv_name,
				 info_reason);
	    if (error_code != NO_ERROR && error_code != ER_LOG_MOUNT_FAIL)
	      {
		return;
	      }
	  }
      }

  log_Gl.hdr.last_deleted_arv_num = (start_arv_num == i) ? i : i - 1;


  if (log_Gl.append.vdes != NULL_VOLDES)
    {
      logpb_flush_header (thread_p);	/* to get rid off archives */
    }

}

/*
 * log_unformat_ahead_volumes -
 *
 * return:
 *
 *   volid(in):
 *   start_volid(in):
 *
 * NOTE:
 */
static bool
log_unformat_ahead_volumes (THREAD_ENTRY * thread_p, VOLID volid, VOLID * start_volid)
{
  bool result = true;

  if (volid != NULL_VOLID && volid >= *start_volid)
    {
      /* This volume is not part of the database any longer */
      if (pgbuf_invalidate_all (thread_p, volid) != NO_ERROR)
	{
	  result = false;
	}
      else
	{
	  char *vlabel = fileio_get_volume_label (volid, ALLOC_COPY);
	  fileio_unformat (thread_p, vlabel);
	  if (vlabel)
	    {
	      free (vlabel);
	    }
	}
    }
  return result;
}

/*
 * log_recovery_notpartof_volumes -
 *
 * return:
 *
 * NOTE:
 */
static void
log_recovery_notpartof_volumes (THREAD_ENTRY * thread_p)
{
  const char *ext_path;
  const char *ext_name;
  int vdes;
  VOLID start_volid;
  VOLID volid;
  char vol_fullname[PATH_MAX];
  INT64 vol_dbcreation;		/* Database creation time in volume */
  char *alloc_extpath = NULL;
  int ret = NO_ERROR;

  start_volid = boot_find_next_permanent_volid (thread_p);

  /*
   * FIRST: ASSUME VOLUME INFORMATION WAS AHEAD OF US.
   * Start removing mounted volumes that are not part of the database any
   * longer due to partial recovery point. Note that these volumes were
   * mounted before the recovery started.
   */

  (void) fileio_map_mounted (thread_p, (bool (*)(THREAD_ENTRY *, VOLID, void *)) log_unformat_ahead_volumes,
			     &start_volid);

  /*
   * SECOND: ASSUME RIGHT VOLUME INFORMATION.
   * Remove any volumes that are laying around on disk
   */

  /*
   * Get the name of the extension: ext_path|dbname|"ext"|volid
   */

  /* Use the directory where the primary volume is located */
  alloc_extpath = (char *) malloc (PATH_MAX);
  if (alloc_extpath != NULL)
    {
      ext_path = fileio_get_directory_path (alloc_extpath, log_Db_fullname);
      if (ext_path == NULL)
	{
	  alloc_extpath[0] = '\0';
	  ext_path = alloc_extpath;
	}
    }
  else
    {
      ext_path = "";		/* Pointer to a null terminated string */
    }

  ext_name = fileio_get_base_file_name (log_Db_fullname);
  /*
   * We don't know where to stop. Stop when an archive is not in the OS
   */

  for (volid = start_volid; volid < LOG_MAX_DBVOLID; volid++)
    {
      fileio_make_volume_ext_name (vol_fullname, ext_path, ext_name, volid);
      if (fileio_is_volume_exist (vol_fullname) == false)
	{
	  break;
	}

      vdes = fileio_mount (thread_p, log_Db_fullname, vol_fullname, volid, false, false);
      if (vdes != NULL_VOLDES)
	{
	  ret = disk_get_creation_time (thread_p, volid, &vol_dbcreation);
	  fileio_dismount (thread_p, vdes);
	  if (difftime ((time_t) vol_dbcreation, (time_t) log_Gl.hdr.db_creation) != 0)
	    {
	      /* This volume does not belong to given database */
	      ;			/* NO-OP */
	    }
	  else
	    {
	      fileio_unformat (thread_p, vol_fullname);
	    }
	}
    }

  if (alloc_extpath)
    {
      free_and_init (alloc_extpath);
    }

  (void) logpb_recreate_volume_info (thread_p);

}

static void
log_recovery_resetlog (THREAD_ENTRY * thread_p, const LOG_LSA * new_append_lsa, const LOG_LSA * new_prev_lsa)
{
  char newappend_pgbuf[IO_MAX_PAGE_SIZE + MAX_ALIGNMENT];
  char *aligned_newappend_pgbuf;
  LOG_PAGE *newappend_pgptr = NULL;
  int arv_num;
  const char *catmsg;
  char *catmsg_dup;
  int ret = NO_ERROR;

  assert (LOG_CS_OWN_WRITE_MODE (thread_p));
  assert (new_prev_lsa != NULL);

  aligned_newappend_pgbuf = PTR_ALIGN (newappend_pgbuf, MAX_ALIGNMENT);

  if (log_Gl.append.vdes != NULL_VOLDES && log_Gl.append.log_pgptr != NULL)
    {
      logpb_flush_pages_direct (thread_p);
      logpb_invalid_all_append_pages (thread_p);
    }

  if (LSA_ISNULL (new_append_lsa))
    {
      log_Gl.hdr.append_lsa.pageid = 0;
      log_Gl.hdr.append_lsa.offset = 0;
      LOG_RESET_APPEND_LSA (&log_Gl.hdr.append_lsa);
    }
  else
    {
      if (log_Gl.append.vdes == NULL_VOLDES
	  || (log_Gl.hdr.fpageid > new_append_lsa->pageid && new_append_lsa->offset > 0))
	{
	  /*
	   * We are going to rest the header of the active log to the past.
	   * Save the content of the new append page since it has to be
	   * transfered to the new location. This is needed since we may not
	   * start at location zero.
	   *
	   * We need to destroy any log archive created after this point
	   */

	  newappend_pgptr = (LOG_PAGE *) aligned_newappend_pgbuf;

	  if ((logpb_fetch_page (thread_p, new_append_lsa, LOG_CS_FORCE_USE, newappend_pgptr)) != NO_ERROR)
	    {
	      newappend_pgptr = NULL;
	    }
	}
      LOG_RESET_APPEND_LSA (new_append_lsa);
    }

  LSA_COPY (&log_Gl.hdr.chkpt_lsa, &log_Gl.hdr.append_lsa);
  log_Gl.hdr.is_shutdown = false;

  logpb_invalidate_pool (thread_p);

  if (log_Gl.append.vdes == NULL_VOLDES || log_Gl.hdr.fpageid > log_Gl.hdr.append_lsa.pageid)
    {
      LOG_PAGE *loghdr_pgptr = NULL;
      LOG_PAGE *append_pgptr = NULL;

      /*
       * Don't have the log active, or we are going to the past
       */
      arv_num = logpb_get_archive_number (thread_p, log_Gl.hdr.append_lsa.pageid - 1);
      if (arv_num == -1)
	{
	  logpb_fatal_error (thread_p, true, ARG_FILE_LINE, "log_recovery_resetlog");
	  return;
	}
      arv_num = arv_num + 1;

      catmsg = msgcat_message (MSGCAT_CATALOG_CUBRID, MSGCAT_SET_LOG, MSGCAT_LOG_RESETLOG_DUE_INCOMPLTE_MEDIA_RECOVERY);
      catmsg_dup = strdup (catmsg);
      if (catmsg_dup != NULL)
	{
	  log_recovery_notpartof_archives (thread_p, arv_num, catmsg_dup);
	  free_and_init (catmsg_dup);
	}
      else
	{
	  /* NOTE: catmsg..may get corrupted if the function calls the catalog */
	  log_recovery_notpartof_archives (thread_p, arv_num, catmsg);
	}

      log_Gl.hdr.fpageid = log_Gl.hdr.append_lsa.pageid;
      log_Gl.hdr.nxarv_pageid = log_Gl.hdr.append_lsa.pageid;
      log_Gl.hdr.nxarv_phy_pageid = logpb_to_physical_pageid (log_Gl.hdr.nxarv_pageid);
      log_Gl.hdr.nxarv_num = arv_num;
      log_Gl.hdr.last_arv_num_for_syscrashes = -1;
      log_Gl.hdr.last_deleted_arv_num = -1;

      if (log_Gl.append.vdes == NULL_VOLDES)
	{
	  /* Create the log active since we do not have one */
	  ret = disk_get_creation_time (thread_p, LOG_DBFIRST_VOLID, &log_Gl.hdr.db_creation);
	  if (ret != NO_ERROR)
	    {
	      logpb_fatal_error (thread_p, true, ARG_FILE_LINE, "log_recovery_resetlog");
	      return;
	    }

	  log_Gl.append.vdes =
	    fileio_format (thread_p, log_Db_fullname, log_Name_active, LOG_DBLOG_ACTIVE_VOLID,
			   log_get_num_pages_for_creation (-1), false, true, false, LOG_PAGESIZE, 0, false);

	  if (log_Gl.append.vdes != NULL_VOLDES)
	    {
	      loghdr_pgptr = logpb_create_header_page (thread_p);
	    }

	  if (log_Gl.append.vdes == NULL_VOLDES || loghdr_pgptr == NULL)
	    {
	      logpb_fatal_error (thread_p, true, ARG_FILE_LINE, "log_recovery_resetlog");
	      return;
	    }

	  /*
	   * Flush the header page and first append page so that we can record
	   * the header page on it
	   */
	  if (logpb_flush_page (thread_p, loghdr_pgptr) != NO_ERROR)
	    {
	      logpb_fatal_error (thread_p, false, ARG_FILE_LINE, "log_recovery_resetlog");
	    }
	}

      append_pgptr = logpb_create_page (thread_p, log_Gl.hdr.fpageid);
      if (append_pgptr == NULL)
	{
	  logpb_fatal_error (thread_p, true, ARG_FILE_LINE, "log_recovery_resetlog");
	  return;
	}
      if (logpb_flush_page (thread_p, append_pgptr) != NO_ERROR)
	{
	  logpb_fatal_error (thread_p, false, ARG_FILE_LINE, "log_recovery_resetlog");
	  return;
	}
    }
  else
    {
      /*
       * There is already a log active and the new append location is in the
       * current range. Leave the log as it is, just reset the append location.
       */
      if (log_Gl.hdr.nxarv_pageid >= log_Gl.hdr.append_lsa.pageid)
	{
	  log_Gl.hdr.nxarv_pageid = log_Gl.hdr.append_lsa.pageid;
	  log_Gl.hdr.nxarv_phy_pageid = logpb_to_physical_pageid (log_Gl.hdr.nxarv_pageid);
	}
    }

  /*
   * Fetch the append page and write it with and end of log mark.
   * Then, free the page, same for the header page.
   */

  if (logpb_fetch_start_append_page (thread_p) == NO_ERROR)
    {
      if (newappend_pgptr != NULL && log_Gl.append.log_pgptr != NULL)
	{
	  memcpy ((char *) log_Gl.append.log_pgptr, (char *) newappend_pgptr, LOG_PAGESIZE);
	  logpb_set_dirty (thread_p, log_Gl.append.log_pgptr);
	}
      logpb_flush_pages_direct (thread_p);
    }

  LOG_RESET_PREV_LSA (new_prev_lsa);

  log_Gl.hdr.mvcc_op_log_lsa.set_null ();

  // set a flag that active log was reset; some operations may be affected
  log_Gl.hdr.was_active_log_reset = true;

  logpb_flush_header (thread_p);
  logpb_decache_archive_info (thread_p);

  return;
}

/*
 * log_startof_nxrec - FIND START OF NEXT RECORD (USED FOR PARTIAL RECOVERY)
 *
 * return: lsa or NULL in case of error
 *
 *   lsa(in):  Starting address. Set as a side effect to next address
 *   canuse_forwaddr(in): Use forward address if available
 *
 * NOTE:Find start address of next record either by looking to forward
 *              address or by scanning the current record.
 */
LOG_LSA *
log_startof_nxrec (THREAD_ENTRY * thread_p, LOG_LSA * lsa, bool canuse_forwaddr)
{
  char log_pgbuf[IO_MAX_PAGE_SIZE + MAX_ALIGNMENT], *aligned_log_pgbuf;
  LOG_PAGE *log_pgptr = NULL;	/* Log page pointer where LSA is located */
  LOG_LSA log_lsa;
  LOG_RECTYPE type;		/* Log record type */
  LOG_RECORD_HEADER *log_rec;	/* Pointer to log record */
  LOG_REC_UNDOREDO *undoredo;	/* Undo_redo log record */
  LOG_REC_UNDO *undo;		/* Undo log record */
  LOG_REC_REDO *redo;		/* Redo log record */
  LOG_REC_MVCC_UNDOREDO *mvcc_undoredo;	/* MVCC op undo_redo log record */
  LOG_REC_MVCC_UNDO *mvcc_undo;	/* MVCC op undo log record */
  LOG_REC_MVCC_REDO *mvcc_redo;	/* MVCC op redo log record */
  LOG_REC_DBOUT_REDO *dbout_redo;	/* A external redo log record */
  LOG_REC_SAVEPT *savept;	/* A savepoint log record */
  LOG_REC_COMPENSATE *compensate;	/* Compensating log record */
  LOG_REC_RUN_POSTPONE *run_posp;	/* A run postpone action */
  LOG_REC_2PC_START *start_2pc;	/* A 2PC start log record */
  LOG_REC_2PC_PREPCOMMIT *prepared;	/* A 2PC prepare to commit */
  LOG_REC_REPLICATION *repl_log;

  int undo_length;		/* Undo length */
  int redo_length;		/* Redo length */
  unsigned int nobj_locks;
  int repl_log_length;
  size_t size;

  aligned_log_pgbuf = PTR_ALIGN (log_pgbuf, MAX_ALIGNMENT);

  if (LSA_ISNULL (lsa))
    {
      return NULL;
    }

  log_pgptr = (LOG_PAGE *) aligned_log_pgbuf;

  if (logpb_fetch_page (thread_p, lsa, LOG_CS_FORCE_USE, log_pgptr) != NO_ERROR)
    {
      fprintf (stdout, " Error reading page %lld... Quit\n", (long long int) lsa->pageid);
      goto error;
    }

  /*
   * If offset is missing, it is because we archive an incomplete
   * log record or we start dumping the log not from its first page. We
   * have to find the offset by searching for the next log_record in the page
   */
  if (lsa->offset == NULL_OFFSET)
    {
      lsa->offset = log_pgptr->hdr.offset;
      if (lsa->offset == NULL_OFFSET)
	{
	  goto error;
	}
    }

  LSA_COPY (&log_lsa, lsa);
  log_rec = LOG_GET_LOG_RECORD_HEADER (log_pgptr, &log_lsa);
  type = log_rec->type;

  if (canuse_forwaddr == true)
    {
      /*
       * Use forward address of current log record
       */
      LSA_COPY (lsa, &log_rec->forw_lsa);
      if (LSA_ISNULL (lsa) && logpb_is_page_in_archive (log_lsa.pageid))
	{
	  lsa->pageid = log_lsa.pageid + 1;
	}

      if (!LSA_ISNULL (lsa))
	{
	  return lsa;
	}
    }

  /* Advance the pointer to log_rec data */

  LOG_READ_ADD_ALIGN (thread_p, sizeof (LOG_RECORD_HEADER), &log_lsa, log_pgptr);
  switch (type)
    {
    case LOG_UNDOREDO_DATA:
    case LOG_DIFF_UNDOREDO_DATA:
      /* Read the DATA HEADER */
      LOG_READ_ADVANCE_WHEN_DOESNT_FIT (thread_p, sizeof (LOG_REC_UNDOREDO), &log_lsa, log_pgptr);
      undoredo = (LOG_REC_UNDOREDO *) ((char *) log_pgptr->area + log_lsa.offset);

      undo_length = (int) GET_ZIP_LEN (undoredo->ulength);
      redo_length = (int) GET_ZIP_LEN (undoredo->rlength);

      LOG_READ_ADD_ALIGN (thread_p, sizeof (LOG_REC_UNDOREDO), &log_lsa, log_pgptr);
      LOG_READ_ADD_ALIGN (thread_p, undo_length, &log_lsa, log_pgptr);
      LOG_READ_ADD_ALIGN (thread_p, redo_length, &log_lsa, log_pgptr);
      break;

    case LOG_MVCC_UNDOREDO_DATA:
    case LOG_MVCC_DIFF_UNDOREDO_DATA:
      /* Read the DATA HEADER */
      LOG_READ_ADVANCE_WHEN_DOESNT_FIT (thread_p, sizeof (LOG_REC_MVCC_UNDOREDO), &log_lsa, log_pgptr);
      mvcc_undoredo = (LOG_REC_MVCC_UNDOREDO *) ((char *) log_pgptr->area + log_lsa.offset);

      undo_length = (int) GET_ZIP_LEN (mvcc_undoredo->undoredo.ulength);
      redo_length = (int) GET_ZIP_LEN (mvcc_undoredo->undoredo.rlength);

      LOG_READ_ADD_ALIGN (thread_p, sizeof (LOG_REC_MVCC_UNDOREDO), &log_lsa, log_pgptr);
      LOG_READ_ADD_ALIGN (thread_p, undo_length, &log_lsa, log_pgptr);
      LOG_READ_ADD_ALIGN (thread_p, redo_length, &log_lsa, log_pgptr);
      break;

    case LOG_UNDO_DATA:
      /* Read the DATA HEADER */
      LOG_READ_ADVANCE_WHEN_DOESNT_FIT (thread_p, sizeof (LOG_REC_UNDO), &log_lsa, log_pgptr);
      undo = (LOG_REC_UNDO *) ((char *) log_pgptr->area + log_lsa.offset);

      undo_length = (int) GET_ZIP_LEN (undo->length);

      LOG_READ_ADD_ALIGN (thread_p, sizeof (LOG_REC_UNDO), &log_lsa, log_pgptr);
      LOG_READ_ADD_ALIGN (thread_p, undo_length, &log_lsa, log_pgptr);
      break;

    case LOG_MVCC_UNDO_DATA:
      /* Read the DATA HEADER */
      LOG_READ_ADVANCE_WHEN_DOESNT_FIT (thread_p, sizeof (LOG_REC_MVCC_UNDO), &log_lsa, log_pgptr);
      mvcc_undo = (LOG_REC_MVCC_UNDO *) ((char *) log_pgptr->area + log_lsa.offset);

      undo_length = (int) GET_ZIP_LEN (mvcc_undo->undo.length);

      LOG_READ_ADD_ALIGN (thread_p, sizeof (LOG_REC_MVCC_UNDO), &log_lsa, log_pgptr);
      LOG_READ_ADD_ALIGN (thread_p, undo_length, &log_lsa, log_pgptr);
      break;

    case LOG_MVCC_REDO_DATA:
      /* Read the DATA HEADER */
      LOG_READ_ADVANCE_WHEN_DOESNT_FIT (thread_p, sizeof (LOG_REC_MVCC_REDO), &log_lsa, log_pgptr);
      mvcc_redo = (LOG_REC_MVCC_REDO *) ((char *) log_pgptr->area + log_lsa.offset);
      redo_length = (int) GET_ZIP_LEN (mvcc_redo->redo.length);

      LOG_READ_ADD_ALIGN (thread_p, sizeof (LOG_REC_MVCC_REDO), &log_lsa, log_pgptr);
      LOG_READ_ADD_ALIGN (thread_p, redo_length, &log_lsa, log_pgptr);
      break;

    case LOG_REDO_DATA:
    case LOG_POSTPONE:
      /* Read the DATA HEADER */
      LOG_READ_ADVANCE_WHEN_DOESNT_FIT (thread_p, sizeof (LOG_REC_REDO), &log_lsa, log_pgptr);
      redo = (LOG_REC_REDO *) ((char *) log_pgptr->area + log_lsa.offset);
      redo_length = (int) GET_ZIP_LEN (redo->length);

      LOG_READ_ADD_ALIGN (thread_p, sizeof (LOG_REC_REDO), &log_lsa, log_pgptr);
      LOG_READ_ADD_ALIGN (thread_p, redo_length, &log_lsa, log_pgptr);
      break;

    case LOG_RUN_POSTPONE:
      /* Read the DATA HEADER */
      LOG_READ_ADVANCE_WHEN_DOESNT_FIT (thread_p, sizeof (LOG_REC_RUN_POSTPONE), &log_lsa, log_pgptr);
      run_posp = (LOG_REC_RUN_POSTPONE *) ((char *) log_pgptr->area + log_lsa.offset);
      redo_length = run_posp->length;

      LOG_READ_ADD_ALIGN (thread_p, sizeof (LOG_REC_RUN_POSTPONE), &log_lsa, log_pgptr);
      LOG_READ_ADD_ALIGN (thread_p, redo_length, &log_lsa, log_pgptr);
      break;

    case LOG_DBEXTERN_REDO_DATA:
      /* Read the data header */
      LOG_READ_ADVANCE_WHEN_DOESNT_FIT (thread_p, sizeof (LOG_REC_DBOUT_REDO), &log_lsa, log_pgptr);
      dbout_redo = ((LOG_REC_DBOUT_REDO *) ((char *) log_pgptr->area + log_lsa.offset));
      redo_length = dbout_redo->length;

      LOG_READ_ADD_ALIGN (thread_p, sizeof (LOG_REC_DBOUT_REDO), &log_lsa, log_pgptr);
      LOG_READ_ADD_ALIGN (thread_p, redo_length, &log_lsa, log_pgptr);
      break;

    case LOG_COMPENSATE:
      /* Read the DATA HEADER */
      LOG_READ_ADVANCE_WHEN_DOESNT_FIT (thread_p, sizeof (LOG_REC_COMPENSATE), &log_lsa, log_pgptr);
      compensate = (LOG_REC_COMPENSATE *) ((char *) log_pgptr->area + log_lsa.offset);
      redo_length = compensate->length;

      LOG_READ_ADD_ALIGN (thread_p, sizeof (LOG_REC_COMPENSATE), &log_lsa, log_pgptr);
      LOG_READ_ADD_ALIGN (thread_p, redo_length, &log_lsa, log_pgptr);
      break;

    case LOG_COMMIT_WITH_POSTPONE:
      /* Read the DATA HEADER */
      LOG_READ_ADVANCE_WHEN_DOESNT_FIT (thread_p, sizeof (LOG_REC_START_POSTPONE), &log_lsa, log_pgptr);

      LOG_READ_ADD_ALIGN (thread_p, sizeof (LOG_REC_START_POSTPONE), &log_lsa, log_pgptr);
      break;

    case LOG_COMMIT:
    case LOG_ABORT:
      /* Read the DATA HEADER */
      LOG_READ_ADVANCE_WHEN_DOESNT_FIT (thread_p, sizeof (LOG_REC_DONETIME), &log_lsa, log_pgptr);

      LOG_READ_ADD_ALIGN (thread_p, sizeof (LOG_REC_DONETIME), &log_lsa, log_pgptr);
      break;

    case LOG_SYSOP_START_POSTPONE:
      {
	LOG_REC_SYSOP_START_POSTPONE *sysop_start_postpone;
	int undo_size = 0;

	/* Read the DATA HEADER */
	LOG_READ_ADVANCE_WHEN_DOESNT_FIT (thread_p, sizeof (LOG_REC_SYSOP_START_POSTPONE), &log_lsa, log_pgptr);
	sysop_start_postpone = (LOG_REC_SYSOP_START_POSTPONE *) (log_pgptr->area + log_lsa.offset);
	if (sysop_start_postpone->sysop_end.type == LOG_SYSOP_END_LOGICAL_UNDO)
	  {
	    undo_size = sysop_start_postpone->sysop_end.undo.length;
	  }
	else if (sysop_start_postpone->sysop_end.type == LOG_SYSOP_END_LOGICAL_MVCC_UNDO)
	  {
	    undo_size = sysop_start_postpone->sysop_end.mvcc_undo.undo.length;
	  }
	LOG_READ_ADD_ALIGN (thread_p, sizeof (LOG_REC_SYSOP_START_POSTPONE), &log_lsa, log_pgptr);
	LOG_READ_ADD_ALIGN (thread_p, undo_size, &log_lsa, log_pgptr);
      }
      break;

    case LOG_SYSOP_END:
      {
	LOG_REC_SYSOP_END *sysop_end;
	int undo_size = 0;

	/* Read the DATA HEADER */
	LOG_READ_ADVANCE_WHEN_DOESNT_FIT (thread_p, sizeof (LOG_REC_SYSOP_END), &log_lsa, log_pgptr);

	sysop_end = (LOG_REC_SYSOP_END *) (log_pgptr->area + log_lsa.offset);

	if (sysop_end->type == LOG_SYSOP_END_LOGICAL_UNDO)
	  {
	    undo_size = sysop_end->undo.length;
	  }
	else if (sysop_end->type == LOG_SYSOP_END_LOGICAL_MVCC_UNDO)
	  {
	    undo_size = sysop_end->mvcc_undo.undo.length;
	  }
	LOG_READ_ADD_ALIGN (thread_p, sizeof (LOG_REC_SYSOP_END), &log_lsa, log_pgptr);
      }
      break;

    case LOG_SAVEPOINT:
      /* Read the DATA HEADER */
      LOG_READ_ADVANCE_WHEN_DOESNT_FIT (thread_p, sizeof (LOG_REC_SAVEPT), &log_lsa, log_pgptr);
      savept = (LOG_REC_SAVEPT *) ((char *) log_pgptr->area + log_lsa.offset);
      undo_length = savept->length;

      LOG_READ_ADD_ALIGN (thread_p, sizeof (LOG_REC_SAVEPT), &log_lsa, log_pgptr);
      LOG_READ_ADD_ALIGN (thread_p, undo_length, &log_lsa, log_pgptr);
      break;

    case LOG_2PC_PREPARE:
      /* Get the DATA HEADER */
      LOG_READ_ADVANCE_WHEN_DOESNT_FIT (thread_p, sizeof (LOG_REC_2PC_PREPCOMMIT), &log_lsa, log_pgptr);
      prepared = (LOG_REC_2PC_PREPCOMMIT *) ((char *) log_pgptr->area + log_lsa.offset);
      nobj_locks = prepared->num_object_locks;
      /* ignore npage_locks */

      LOG_READ_ADD_ALIGN (thread_p, sizeof (LOG_REC_2PC_PREPCOMMIT), &log_lsa, log_pgptr);

      if (prepared->gtrinfo_length > 0)
	{
	  LOG_READ_ADD_ALIGN (thread_p, prepared->gtrinfo_length, &log_lsa, log_pgptr);
	}

      if (nobj_locks > 0)
	{
	  size = nobj_locks * sizeof (LK_ACQOBJ_LOCK);
	  LOG_READ_ADD_ALIGN (thread_p, (INT16) size, &log_lsa, log_pgptr);
	}
      break;

    case LOG_2PC_START:
      /* Get the DATA HEADER */
      LOG_READ_ADVANCE_WHEN_DOESNT_FIT (thread_p, sizeof (LOG_REC_2PC_START), &log_lsa, log_pgptr);
      start_2pc = (LOG_REC_2PC_START *) ((char *) log_pgptr->area + log_lsa.offset);

      LOG_READ_ADD_ALIGN (thread_p, sizeof (LOG_REC_2PC_START), &log_lsa, log_pgptr);
      LOG_READ_ADD_ALIGN (thread_p, (start_2pc->particp_id_length * start_2pc->num_particps), &log_lsa, log_pgptr);
      break;

    case LOG_2PC_RECV_ACK:
      /* Get the DATA HEADER */
      LOG_READ_ADVANCE_WHEN_DOESNT_FIT (thread_p, sizeof (LOG_REC_2PC_PARTICP_ACK), &log_lsa, log_pgptr);

      LOG_READ_ADD_ALIGN (thread_p, sizeof (LOG_REC_2PC_PARTICP_ACK), &log_lsa, log_pgptr);
      break;

    case LOG_WILL_COMMIT:
    case LOG_2PC_COMMIT_DECISION:
    case LOG_2PC_ABORT_DECISION:
    case LOG_2PC_COMMIT_INFORM_PARTICPS:
    case LOG_2PC_ABORT_INFORM_PARTICPS:
    case LOG_DUMMY_HEAD_POSTPONE:
    case LOG_DUMMY_CRASH_RECOVERY:
    case LOG_DUMMY_OVF_RECORD:
    case LOG_DUMMY_GENERIC:
    case LOG_END_OF_LOG:
    case LOG_SYSOP_ATOMIC_START:
      break;

    case LOG_REPLICATION_DATA:
    case LOG_REPLICATION_STATEMENT:
      LOG_READ_ADVANCE_WHEN_DOESNT_FIT (thread_p, sizeof (LOG_REC_REPLICATION), &log_lsa, log_pgptr);

      repl_log = (LOG_REC_REPLICATION *) ((char *) log_pgptr->area + log_lsa.offset);
      repl_log_length = (int) GET_ZIP_LEN (repl_log->length);

      LOG_READ_ADD_ALIGN (thread_p, sizeof (LOG_REC_REPLICATION), &log_lsa, log_pgptr);
      LOG_READ_ADD_ALIGN (thread_p, repl_log_length, &log_lsa, log_pgptr);
      break;

    case LOG_DUMMY_HA_SERVER_STATE:
      LOG_READ_ADVANCE_WHEN_DOESNT_FIT (thread_p, sizeof (LOG_REC_HA_SERVER_STATE), &log_lsa, log_pgptr);
      LOG_READ_ADD_ALIGN (thread_p, sizeof (LOG_REC_HA_SERVER_STATE), &log_lsa, log_pgptr);
      break;

    case LOG_SMALLER_LOGREC_TYPE:
    case LOG_LARGER_LOGREC_TYPE:
    case LOG_START_CHKPT:
    case LOG_END_CHKPT:
    default:
      break;
    }

  /* Make sure you point to beginning of a next record */
  LOG_READ_ADVANCE_WHEN_DOESNT_FIT (thread_p, sizeof (LOG_RECORD_HEADER), &log_lsa, log_pgptr);

  LSA_COPY (lsa, &log_lsa);

  return lsa;

error:

  return NULL;
}

/*
 * log_recovery_find_first_postpone -
 *      Find the first postpone log lsa to be applied.
 *
 * return: error code
 *
 *   ret_lsa(out):
 *   start_postpone_lsa(in):
 *   tdes(in):
 *
 */
static int
log_recovery_find_first_postpone (THREAD_ENTRY * thread_p, LOG_LSA * ret_lsa, LOG_LSA * start_postpone_lsa,
				  LOG_TDES * tdes)
{
  LOG_LSA end_postpone_lsa;
  LOG_LSA start_seek_lsa;
  LOG_LSA *end_seek_lsa;
  LOG_LSA next_start_seek_lsa;
  LOG_LSA log_lsa;
  LOG_LSA forward_lsa;
  LOG_LSA next_postpone_lsa;
  LOG_LSA local_start_postpone_run_lsa;
  LOG_REC_RUN_POSTPONE *run_posp;

  char log_pgbuf[IO_MAX_PAGE_SIZE + MAX_ALIGNMENT];
  char *aligned_log_pgbuf;
  LOG_PAGE *log_pgptr = NULL;
  LOG_RECORD_HEADER *log_rec;
  bool isdone;

  LOG_TOPOP_RANGE nxtop_array[LOG_TOPOP_STACK_INIT_SIZE];
  LOG_TOPOP_RANGE *nxtop_stack = NULL;
  LOG_TOPOP_RANGE *nxtop_range = NULL;
  int nxtop_count = 0;
  bool start_postpone_lsa_wasapplied = false;

  assert (ret_lsa && start_postpone_lsa && tdes);

  LSA_SET_NULL (ret_lsa);

  if (log_is_in_crash_recovery () == false
      || (tdes->state != TRAN_UNACTIVE_WILL_COMMIT && tdes->state != TRAN_UNACTIVE_COMMITTED_WITH_POSTPONE
	  && tdes->state != TRAN_UNACTIVE_TOPOPE_COMMITTED_WITH_POSTPONE))
    {
      assert (0);
      return ER_FAILED;
    }

  if (LSA_ISNULL (start_postpone_lsa))
    {
      return NO_ERROR;
    }

  LSA_SET_NULL (&next_postpone_lsa);

  aligned_log_pgbuf = PTR_ALIGN (log_pgbuf, MAX_ALIGNMENT);
  log_pgptr = (LOG_PAGE *) aligned_log_pgbuf;

  LSA_COPY (&end_postpone_lsa, &tdes->tail_lsa);
  LSA_COPY (&next_start_seek_lsa, start_postpone_lsa);

  nxtop_stack = nxtop_array;
  nxtop_count = log_get_next_nested_top (thread_p, tdes, start_postpone_lsa, &nxtop_stack);

  while (!LSA_ISNULL (&next_start_seek_lsa))
    {
      LSA_COPY (&start_seek_lsa, &next_start_seek_lsa);

      if (nxtop_count > 0)
	{
	  nxtop_count--;
	  nxtop_range = &(nxtop_stack[nxtop_count]);

	  if (LSA_LT (&start_seek_lsa, &(nxtop_range->start_lsa)))
	    {
	      end_seek_lsa = &(nxtop_range->start_lsa);
	      LSA_COPY (&next_start_seek_lsa, &(nxtop_range->end_lsa));
	    }
	  else if (LSA_EQ (&start_seek_lsa, &(nxtop_range->end_lsa)))
	    {
	      end_seek_lsa = &end_postpone_lsa;
	      LSA_SET_NULL (&next_start_seek_lsa);
	    }
	  else
	    {
	      LSA_COPY (&next_start_seek_lsa, &(nxtop_range->end_lsa));
	      continue;
	    }
	}
      else
	{
	  end_seek_lsa = &end_postpone_lsa;
	  LSA_SET_NULL (&next_start_seek_lsa);
	}

      /*
       * Start doing postpone operation for this range
       */

      LSA_COPY (&forward_lsa, &start_seek_lsa);

      isdone = false;
      while (!LSA_ISNULL (&forward_lsa) && !isdone)
	{
	  /* Fetch the page where the postpone LSA record is located */
	  LSA_COPY (&log_lsa, &forward_lsa);
	  if (logpb_fetch_page (thread_p, &log_lsa, LOG_CS_FORCE_USE, log_pgptr) != NO_ERROR)
	    {
	      logpb_fatal_error (thread_p, true, ARG_FILE_LINE, "log_recovery_find_first_postpone");
	      goto end;
	    }

	  while (forward_lsa.pageid == log_lsa.pageid && !isdone)
	    {
	      if (LSA_GT (&forward_lsa, end_seek_lsa))
		{
		  /* Finish at this point */
		  isdone = true;
		  break;
		}
	      /*
	       * If an offset is missing, it is because we archive an incomplete
	       * log record. This log_record was completed later.
	       * Thus, we have to find the offset by searching
	       * for the next log_record in the page.
	       */
	      if (forward_lsa.offset == NULL_OFFSET)
		{
		  forward_lsa.offset = log_pgptr->hdr.offset;
		  if (forward_lsa.offset == NULL_OFFSET)
		    {
		      /* Continue at next pageid */
		      if (logpb_is_page_in_archive (log_lsa.pageid))
			{
			  forward_lsa.pageid = log_lsa.pageid + 1;
			}
		      else
			{
			  forward_lsa.pageid = NULL_PAGEID;
			}
		      continue;
		    }
		}

	      log_lsa.offset = forward_lsa.offset;
	      log_rec = LOG_GET_LOG_RECORD_HEADER (log_pgptr, &log_lsa);

	      /* Find the next log record in the log */
	      LSA_COPY (&forward_lsa, &log_rec->forw_lsa);

	      if (forward_lsa.pageid == NULL_PAGEID && logpb_is_page_in_archive (log_lsa.pageid))
		{
		  forward_lsa.pageid = log_lsa.pageid + 1;
		}

	      if (log_rec->trid == tdes->trid)
		{
		  switch (log_rec->type)
		    {
		    case LOG_RUN_POSTPONE:
		      LSA_COPY (&local_start_postpone_run_lsa, &log_lsa);
		      LOG_READ_ADD_ALIGN (thread_p, sizeof (LOG_RECORD_HEADER), &log_lsa, log_pgptr);

		      LOG_READ_ADVANCE_WHEN_DOESNT_FIT (thread_p, sizeof (LOG_REC_RUN_POSTPONE), &log_lsa, log_pgptr);

		      run_posp = (LOG_REC_RUN_POSTPONE *) ((char *) log_pgptr->area + log_lsa.offset);

		      if (LSA_EQ (start_postpone_lsa, &run_posp->ref_lsa))
			{
			  /* run_postpone_log of start_postpone is found, next_postpone_lsa is the first postpone to be
			   * applied. */

			  start_postpone_lsa_wasapplied = true;
			  isdone = true;
			}
		      break;

		    case LOG_SYSOP_END:
		      {
			LOG_REC_SYSOP_END *sysop_end = NULL;

			LOG_READ_ADD_ALIGN (thread_p, sizeof (LOG_RECORD_HEADER), &log_lsa, log_pgptr);
			LOG_READ_ADVANCE_WHEN_DOESNT_FIT (thread_p, sizeof (LOG_REC_SYSOP_END), &log_lsa, log_pgptr);

			sysop_end = (LOG_REC_SYSOP_END *) (log_pgptr->area + log_lsa.offset);
			if (sysop_end->type == LOG_SYSOP_END_LOGICAL_RUN_POSTPONE)
			  {
			    LSA_COPY (&local_start_postpone_run_lsa, &log_lsa);

			    if (LSA_EQ (start_postpone_lsa, &sysop_end->run_postpone.postpone_lsa))
			      {
				start_postpone_lsa_wasapplied = true;
				isdone = true;
			      }
			  }
		      }
		      break;

		    case LOG_POSTPONE:
		      if (LSA_ISNULL (&next_postpone_lsa) && !LSA_EQ (start_postpone_lsa, &log_lsa))
			{
			  /* remember next postpone_lsa */
			  LSA_COPY (&next_postpone_lsa, &log_lsa);
			}
		      break;

		    case LOG_END_OF_LOG:
		      if (forward_lsa.pageid == NULL_PAGEID && logpb_is_page_in_archive (log_lsa.pageid))
			{
			  forward_lsa.pageid = log_lsa.pageid + 1;
			}
		      break;

		    default:
		      break;
		    }
		}

	      /*
	       * We can fix the lsa.pageid in the case of log_records without
	       * forward address at this moment.
	       */

	      if (forward_lsa.offset == NULL_OFFSET && forward_lsa.pageid != NULL_PAGEID
		  && forward_lsa.pageid < log_lsa.pageid)
		{
		  forward_lsa.pageid = log_lsa.pageid;
		}
	    }
	}
    }

end:
  if (nxtop_stack != nxtop_array && nxtop_stack != NULL)
    {
      free_and_init (nxtop_stack);
    }

  if (start_postpone_lsa_wasapplied == false)
    {
      LSA_COPY (ret_lsa, start_postpone_lsa);
    }
  else
    {
      LSA_COPY (ret_lsa, &next_postpone_lsa);
    }

  return NO_ERROR;
}

/*
 * log_rv_undoredo_partial_changes_recursive () - Parse log data recursively
 *						  and apply changes.
 *
 * return	 : Error code.
 * thread_p (in) : Thread entry.
 * rcv_buf (in)  : Buffer to process log data.
 * record (in)   : Record being modified.
 * is_undo (in)  : True for undo, false for redo.
 *
 * NOTE: The recursive function is applied for both undo and redo data.
 *	 Changes are logged in the order they are made during runtime.
 *	 Redo will apply all changes in the same order, but undo will have
 *	 to apply them in reversed order.
 */
static int
log_rv_undoredo_partial_changes_recursive (THREAD_ENTRY * thread_p, OR_BUF * rcv_buf, RECDES * record, bool is_undo)
{
  int error_code = NO_ERROR;	/* Error code. */
  int offset_to_data;		/* Offset to data being modified. */
  int old_data_size;		/* Size of old data. */
  int new_data_size;		/* Size of new data. */
  char *new_data = NULL;	/* New data. */

  if (rcv_buf->ptr == rcv_buf->endptr)
    {
      /* Finished. */
      return NO_ERROR;
    }

  /* At least offset_to_data, old_data_size and new_data_size should be stored. */
  if (rcv_buf->ptr + OR_SHORT_SIZE + 2 * OR_BYTE_SIZE > rcv_buf->endptr)
    {
      assert_release (false);
      return or_overflow (rcv_buf);
    }

  /* Get offset_to_data. */
  offset_to_data = (int) or_get_short (rcv_buf, &error_code);
  if (error_code != NO_ERROR)
    {
      assert_release (false);
      return error_code;
    }

  /* Get old_data_size */
  old_data_size = (int) or_get_byte (rcv_buf, &error_code);
  if (error_code != NO_ERROR)
    {
      assert_release (false);
      return error_code;
    }

  /* Get new_data_size */
  new_data_size = (int) or_get_byte (rcv_buf, &error_code);
  if (error_code != NO_ERROR)
    {
      assert_release (false);
      return error_code;
    }

  if (new_data_size > 0)
    {
      /* Get new data. */
      new_data = rcv_buf->ptr;
      error_code = or_advance (rcv_buf, new_data_size);
      if (error_code != NO_ERROR)
	{
	  assert_release (false);
	  return error_code;
	}
    }
  else
    {
      /* No new data. */
      new_data = NULL;
    }

  /* Align buffer to expected alignment. */
  or_align (rcv_buf, INT_ALIGNMENT);

  if (!is_undo)
    {
      /* Changes must be applied in the same order they are logged. Change record and then advance to next changes. */
      RECORD_REPLACE_DATA (record, offset_to_data, old_data_size, new_data_size, new_data);
    }
  error_code = log_rv_undoredo_partial_changes_recursive (thread_p, rcv_buf, record, is_undo);
  if (error_code != NO_ERROR)
    {
      assert_release (false);
      return error_code;
    }
  if (is_undo)
    {
      /* Changes must be made in reversed order. Change record after advancing to next changes. */
      RECORD_REPLACE_DATA (record, offset_to_data, old_data_size, new_data_size, new_data);
    }
  return NO_ERROR;
}

/*
 * log_rv_undoredo_record_partial_changes () - Undoredo record data changes.
 *
 * return		: Error code.
 * thread_p (in)	: Thread entry.
 * rcv_data (in)	: Recovery data pointer.
 * rcv_data_length (in) : Recovery data length.
 * record (in)		: Record being modified.
 *
 * TODO: Extend this to undo and undoredo.
 */
int
log_rv_undoredo_record_partial_changes (THREAD_ENTRY * thread_p, char *rcv_data, int rcv_data_length,
					RECDES * record, bool is_undo)
{
  OR_BUF rcv_buf;		/* Buffer used to process recovery data. */

  /* Assert expected arguments. */
  assert (rcv_data != NULL);
  assert (rcv_data_length > 0);
  assert (record != NULL);

  /* Prepare buffer. */
  OR_BUF_INIT (rcv_buf, rcv_data, rcv_data_length);

  return log_rv_undoredo_partial_changes_recursive (thread_p, &rcv_buf, record, is_undo);
}

/*
 * log_rv_redo_record_modify () - Modify one record of database slotted page.
 *				  The change can be one of:
 *				  1. New record is inserted.
 *				  2. Existing record is removed.
 *				  3. Existing record is entirely updated.
 *				  4. Existing record is partially updated.
 *
 * return	 : Error code.
 * thread_p (in) : Thread entry.
 * rcv (in)	 : Recovery data.
 */
int
log_rv_redo_record_modify (THREAD_ENTRY * thread_p, const LOG_RCV * rcv)
{
  return log_rv_record_modify_internal (thread_p, rcv, false);
}

/*
 * log_rv_undo_record_modify () - Modify one record of database slotted page.
 *				  The change can be one of:
 *				  1. New record is inserted.
 *				  2. Existing record is removed.
 *				  3. Existing record is entirely updated.
 *				  4. Existing record is partially updated.
 *
 * return	 : Error code.
 * thread_p (in) : Thread entry.
 * rcv (in)	 : Recovery data.
 */
int
log_rv_undo_record_modify (THREAD_ENTRY * thread_p, const LOG_RCV * rcv)
{
  return log_rv_record_modify_internal (thread_p, rcv, true);
}

/*
 * log_rv_record_modify_internal () - Modify one record of database slotted page.
 *				  The change can be one of:
 *				  1. New record is inserted.
 *				  2. Existing record is removed.
 *				  3. Existing record is entirely updated.
 *				  4. Existing record is partially updated.
 *
 * return	 : Error code.
 * thread_p (in) : Thread entry.
 * rcv (in)	 : Recovery data.
 * is_undo (in)  : True if undo recovery, false if redo recovery.
 */
static int
log_rv_record_modify_internal (THREAD_ENTRY * thread_p, const LOG_RCV * rcv, bool is_undo)
{
  INT16 flags = rcv->offset & LOG_RV_RECORD_MODIFY_MASK;
  PGSLOTID slotid = rcv->offset & (~LOG_RV_RECORD_MODIFY_MASK);
  RECDES record;
  char data_buffer[IO_MAX_PAGE_SIZE + MAX_ALIGNMENT];
  char *ptr = NULL;
  int error_code = NO_ERROR;

  if ((!is_undo && LOG_RV_RECORD_IS_INSERT (flags)) || (is_undo && LOG_RV_RECORD_IS_DELETE (flags)))
    {
      /* Insert new record. */
      ptr = (char *) rcv->data;
      /* Get record type. */
      record.type = OR_GET_BYTE (ptr);
      ptr += OR_BYTE_SIZE;
      /* Get record data. */
      record.data = ptr;
      record.length = rcv->length - CAST_BUFLEN (ptr - rcv->data);
      if (spage_insert_at (thread_p, rcv->pgptr, slotid, &record) != SP_SUCCESS)
	{
	  /* Unexpected. */
	  assert_release (false);
	  return ER_FAILED;
	}
      /* Success. */
    }
  else if ((!is_undo && LOG_RV_RECORD_IS_DELETE (flags)) || (is_undo && LOG_RV_RECORD_IS_INSERT (flags)))
    {
      if (spage_delete (thread_p, rcv->pgptr, slotid) != slotid)
	{
	  assert_release (false);
	  return ER_FAILED;
	}
      /* Success. */
    }
  else if (LOG_RV_RECORD_IS_UPDATE_ALL (flags))
    {
      ptr = (char *) rcv->data;
      /* Get record type. */
      record.type = OR_GET_BYTE (ptr);
      ptr += OR_BYTE_SIZE;
      /* Get record data. */
      record.data = ptr;
      record.length = rcv->length - CAST_BUFLEN (ptr - rcv->data);
      if (spage_update (thread_p, rcv->pgptr, slotid, &record) != SP_SUCCESS)
	{
	  assert_release (false);
	  return ER_FAILED;
	}
      /* Success */
    }
  else
    {
      assert (LOG_RV_RECORD_IS_UPDATE_PARTIAL (flags));
      /* Limited changes are done to record and updating it entirely is not the most efficient way of using log-space.
       * Only the change is logged (change location, old data size, new data size, new data). */
      /* Copy existing record. */
      record.data = PTR_ALIGN (data_buffer, MAX_ALIGNMENT);
      record.area_size = DB_PAGESIZE;
      if (spage_get_record (thread_p, rcv->pgptr, slotid, &record, COPY) != S_SUCCESS)
	{
	  /* Unexpected failure. */
	  assert_release (false);
	  return ER_FAILED;
	}
      /* Make recorded changes. */
      error_code = log_rv_undoredo_record_partial_changes (thread_p, (char *) rcv->data, rcv->length, &record, is_undo);
      if (error_code != NO_ERROR)
	{
	  assert_release (false);
	  return error_code;
	}

      /* Update in page. */
      if (spage_update (thread_p, rcv->pgptr, slotid, &record) != SP_SUCCESS)
	{
	  /* Unexpected. */
	  assert_release (false);
	  return error_code;
	}
      /* Success. */
    }
  /* Page was successfully modified. */
  pgbuf_set_dirty (thread_p, rcv->pgptr, DONT_FREE);
  return NO_ERROR;
}

/*
 * log_rv_pack_redo_record_changes () - Pack recovery data for redo record
 *					change.
 *
 * return	       : Error code.
 * ptr (in)	       : Where recovery data is packed.
 * offset_to_data (in) : Offset to data being modified.
 * old_data_size (in)  : Old data size.
 * new_data_size (in)  : New data size.
 * new_data (in)       : New data.
 */
char *
log_rv_pack_redo_record_changes (char *ptr, int offset_to_data, int old_data_size, int new_data_size, char *new_data)
{
  /* Assert expected arguments. */
  assert (ptr != NULL);
  assert (offset_to_data >= 0 && offset_to_data <= 0x8FFF);
  assert (old_data_size >= 0 && new_data_size >= 0);
  assert (old_data_size <= 255 && new_data_size <= 255);
  assert (new_data_size == 0 || new_data != NULL);

  ptr = PTR_ALIGN (ptr, INT_ALIGNMENT);

  OR_PUT_SHORT (ptr, (short) offset_to_data);
  ptr += OR_SHORT_SIZE;

  OR_PUT_BYTE (ptr, (INT16) old_data_size);
  ptr += OR_BYTE_SIZE;

  OR_PUT_BYTE (ptr, (INT16) new_data_size);
  ptr += OR_BYTE_SIZE;

  if (new_data_size > 0)
    {
      memcpy (ptr, new_data, new_data_size);
      ptr += new_data_size;
    }
  ptr = PTR_ALIGN (ptr, INT_ALIGNMENT);

  return ptr;
}

/*
 * log_rv_pack_undo_record_changes () - Pack recovery data for undo record
 *					change.
 *
 * return	       : Error code.
 * ptr (in)	       : Where recovery data is packed.
 * offset_to_data (in) : Offset to data being modified.
 * old_data_size (in)  : Old data size.
 * new_data_size (in)  : New data size.
 * old_data (in)       : Old data.
 */
char *
log_rv_pack_undo_record_changes (char *ptr, int offset_to_data, int old_data_size, int new_data_size, char *old_data)
{
  /* Assert expected arguments. */
  assert (ptr != NULL);
  assert (offset_to_data >= 0 && offset_to_data <= 0x8FFF);
  assert (old_data_size >= 0 && new_data_size >= 0);
  assert (old_data_size <= 255 && new_data_size <= 255);
  assert (old_data_size == 0 || old_data != NULL);

  ptr = PTR_ALIGN (ptr, INT_ALIGNMENT);

  OR_PUT_SHORT (ptr, (short) offset_to_data);
  ptr += OR_SHORT_SIZE;

  OR_PUT_BYTE (ptr, (INT16) new_data_size);
  ptr += OR_BYTE_SIZE;

  OR_PUT_BYTE (ptr, (INT16) old_data_size);
  ptr += OR_BYTE_SIZE;

  if (old_data_size > 0)
    {
      memcpy (ptr, old_data, old_data_size);
      ptr += old_data_size;
    }
  ptr = PTR_ALIGN (ptr, INT_ALIGNMENT);

  return ptr;
}

/*
 * log_rv_redo_fix_page () - fix page for recovery
 *
 * return        : fixed page or NULL
 * thread_p (in) : thread entry
 * vpid_rcv (in) : page identifier
 * rcvindex (in) : recovery index of log record to redo
 */
STATIC_INLINE PAGE_PTR
log_rv_redo_fix_page (THREAD_ENTRY * thread_p, const VPID * vpid_rcv, LOG_RCVINDEX rcvindex)
{
  PAGE_PTR page = NULL;

  assert (vpid_rcv != NULL && !VPID_ISNULL (vpid_rcv));

  /* how it works:
   * since we are during recovery, we don't know the current state of page. it may be unreserved (its file is destroyed)
   * or it may not be allocated. these are expected cases and we don't want to raise errors if it happens.
   * some redo records are used to initialize a page for the first time (also setting its page type which is necessary
   * to consider a page allocated). even first attempt to fix page fails, but the page's sector is reserved, we will
   * fix the page as NEW_PAGE and apply its initialization redo log record.
   * In case of RVPGBUF_COMPENSATE_DEALLOC, we expect deallocated page.
   */

  if (rcvindex == RVPGBUF_COMPENSATE_DEALLOC)
    {
      page = pgbuf_fix (thread_p, vpid_rcv, OLD_PAGE_DEALLOCATED, PGBUF_LATCH_WRITE, PGBUF_UNCONDITIONAL_LATCH);
      if (page == NULL)
	{
	  assert_release (false);
	  return NULL;
	}

      return page;
    }

  /* let's first try to fix page if it is not deallocated. */
  if (pgbuf_fix_if_not_deallocated (thread_p, vpid_rcv, PGBUF_LATCH_WRITE, PGBUF_UNCONDITIONAL_LATCH, &page)
      != NO_ERROR)
    {
      ASSERT_ERROR ();
      return NULL;
    }

  if (page == NULL && RCV_IS_NEW_PAGE_INIT (rcvindex))
    {
      DISK_ISVALID isvalid;

      /* see case OLD_PAGE_MAYBE_DEALLOCATED of pgbuf_fix
       * redo recovery may try to fix an immature page, reserved, but which was not initialized
       * or it was reused (deallocated and allocated again).
       */

      if (er_errid () == ER_PB_BAD_PAGEID && er_get_severity () == ER_WARNING_SEVERITY)
	{
	  // forget the warning since we are going to fix the page as NEW and don't want it will bother us.
	  er_clear ();
	}

      /* page is deallocated. however, this is redo of a new page initialization, we still have to apply it.
       * page must still be reserved, otherwise it means its file was completely destroyed.
       */

      isvalid = disk_is_page_sector_reserved (thread_p, vpid_rcv->volid, vpid_rcv->pageid);
      if (isvalid == DISK_ERROR)
	{
	  ASSERT_ERROR ();
	  return NULL;
	}
      else if (isvalid == DISK_INVALID)
	{
	  /* not reserved */
	  return NULL;
	}

      assert (isvalid == DISK_VALID);

      page = pgbuf_fix (thread_p, vpid_rcv, NEW_PAGE, PGBUF_LATCH_WRITE, PGBUF_UNCONDITIONAL_LATCH);
      if (page == NULL)
	{
	  ASSERT_ERROR ();
	  return NULL;
	}
    }

  return page;
}

static void
log_rv_simulate_runtime_worker (THREAD_ENTRY * thread_p, LOG_TDES * tdes)
{
  assert (thread_p != NULL);
  if (tdes->is_active_worker_transaction ())
    {
      thread_p->tran_index = tdes->tran_index;
#if defined (SA_MODE)
      LOG_SET_CURRENT_TRAN_INDEX (thread_p, tdes->tran_index);
#endif // SA_MODE
    }
  else if (tdes->is_system_worker_transaction ())
    {
      log_system_tdes::rv_simulate_system_tdes (tdes->trid);
    }
  else
    {
      assert (false);
    }
}

static void
log_rv_end_simulation (THREAD_ENTRY * thread_p)
{
  assert (thread_p != NULL);
  thread_p->reset_system_tdes ();
  thread_p->tran_index = LOG_SYSTEM_TRAN_INDEX;
#if defined (SA_MODE)
  LOG_SET_CURRENT_TRAN_INDEX (thread_p, LOG_SYSTEM_TRAN_INDEX);
#endif // SA_MODE
}

/*
 * log_find_unilaterally_largest_undo_lsa - find maximum lsa address to undo
 *
 * return:
 *
 * Note: Find the maximum log sequence address to undo during the undo
 *              crash recovery phase.
 */
void
log_find_unilaterally_largest_undo_lsa (THREAD_ENTRY * thread_p, LOG_LSA & max_undo_lsa)
{
  // *INDENT-OFF*
  int i;
  LOG_TDES *tdes;		/* Transaction descriptor */

  TR_TABLE_CS_ENTER_READ_MODE (thread_p);

  LSA_SET_NULL (&max_undo_lsa);

  auto max_undo_lsa_func = [&] (log_tdes & tdes)
    {
      if (LSA_LT (&max_undo_lsa, &tdes.undo_nxlsa))
        {
          max_undo_lsa = tdes.undo_nxlsa;
        }
    };

  /* Check active transactions. */
  for (i = 0; i < log_Gl.trantable.num_total_indices; i++)
    {
      if (i != LOG_SYSTEM_TRAN_INDEX)
        {
          tdes = log_Gl.trantable.all_tdes[i];
          if (tdes != NULL && tdes->trid != NULL_TRANID
              && (tdes->state == TRAN_UNACTIVE_UNILATERALLY_ABORTED || tdes->state == TRAN_UNACTIVE_ABORTED))
            {
              max_undo_lsa_func (*tdes);
            }
        }
    }
  /* Check system worker transactions. */
  log_system_tdes::map_all_tdes (max_undo_lsa_func);

  TR_TABLE_CS_EXIT (thread_p);
  // *INDENT-ON*
}<|MERGE_RESOLUTION|>--- conflicted
+++ resolved
@@ -2607,10 +2607,7 @@
 	    {
 	      // The transaction table snapshot was taken before the next log record was logged.
 	      // Rebuild the transaction table image based on checkpoint information
-<<<<<<< HEAD
 	      assert (start_redo_lsa != nullptr);
-=======
->>>>>>> dec27c49
 	      chkpt_infop->recovery_analysis (thread_p, *start_redo_lsa);
 	    }
 
