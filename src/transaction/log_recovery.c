/*
 * Copyright 2008 Search Solution Corporation
 * Copyright 2016 CUBRID Corporation
 *
 *  Licensed under the Apache License, Version 2.0 (the "License");
 *  you may not use this file except in compliance with the License.
 *  You may obtain a copy of the License at
 *
 *      http://www.apache.org/licenses/LICENSE-2.0
 *
 *  Unless required by applicable law or agreed to in writing, software
 *  distributed under the License is distributed on an "AS IS" BASIS,
 *  WITHOUT WARRANTIES OR CONDITIONS OF ANY KIND, either express or implied.
 *  See the License for the specific language governing permissions and
 *  limitations under the License.
 *
 */

/*
 * log_recovery.c -
 */

#ident "$Id$"

#include "log_recovery.h"

#include "boot_sr.h"
#include "locator_sr.h"
#include "log_checkpoint_info.hpp"
#include "log_impl.h"
#include "log_lsa.hpp"
#include "log_manager.h"
#include "log_meta.hpp"
#include "log_reader.hpp"
#include "log_recovery_analysis.hpp"
#include "log_recovery_context.hpp"
#include "log_recovery_redo_perf.hpp"
#include "log_recovery_redo_parallel.hpp"
#include "log_system_tran.hpp"
#include "log_volids.hpp"
#include "message_catalog.h"
#include "msgcat_set_log.hpp"
#include "object_representation.h"
#include "page_buffer.h"
#include "server_type.hpp"
#include "slotted_page.h"
#include "system_parameter.h"
#include "thread_manager.hpp"
#include "util_func.h"
#include <chrono>

static void log_rv_undo_record (THREAD_ENTRY * thread_p, LOG_LSA * log_lsa, LOG_PAGE * log_page_p,
				LOG_RCVINDEX rcvindex, const VPID * rcv_vpid, LOG_RCV * rcv,
				const LOG_LSA * rcv_lsa_ptr, LOG_TDES * tdes, LOG_ZIP * undo_unzip_ptr);
static bool log_rv_find_checkpoint (THREAD_ENTRY * thread_p, VOLID volid, LOG_LSA * rcv_lsa);
static bool log_recovery_needs_skip_logical_redo (THREAD_ENTRY * thread_p, TRANID tran_id, LOG_RECTYPE log_rtype,
						  LOG_RCVINDEX rcv_index, const LOG_LSA * lsa);
static void log_recovery_redo (THREAD_ENTRY * thread_p, log_recovery_context & context);
static void log_recovery_abort_interrupted_sysop (THREAD_ENTRY * thread_p, LOG_TDES * tdes,
						  const LOG_LSA * postpone_start_lsa);
static void log_recovery_finish_sysop_postpone (THREAD_ENTRY * thread_p, LOG_TDES * tdes);
static void log_recovery_finish_postpone (THREAD_ENTRY * thread_p, LOG_TDES * tdes);
static void log_recovery_finish_all_postpone (THREAD_ENTRY * thread_p);
static void log_recovery_abort_atomic_sysop (THREAD_ENTRY * thread_p, LOG_TDES * tdes);
static void log_recovery_abort_all_atomic_sysops (THREAD_ENTRY * thread_p);
static void log_recovery_undo (THREAD_ENTRY * thread_p);
static bool log_unformat_ahead_volumes (THREAD_ENTRY * thread_p, VOLID volid, VOLID * start_volid);
static void log_recovery_notpartof_volumes (THREAD_ENTRY * thread_p);
static int log_recovery_find_first_postpone (THREAD_ENTRY * thread_p, LOG_LSA * ret_lsa, LOG_LSA * start_postpone_lsa,
					     LOG_TDES * tdes);

static int log_rv_record_modify_internal (THREAD_ENTRY * thread_p, const LOG_RCV * rcv, bool is_undo);
static int log_rv_undoredo_partial_changes_recursive (THREAD_ENTRY * thread_p, OR_BUF * rcv_buf, RECDES * record,
						      bool is_undo);

static void log_rv_simulate_runtime_worker (THREAD_ENTRY * thread_p, LOG_TDES * tdes);
static void log_rv_end_simulation (THREAD_ENTRY * thread_p);
static void log_find_unilaterally_largest_undo_lsa (THREAD_ENTRY * thread_p, LOG_LSA & max_undo_lsa);

/*
 * CRASH RECOVERY PROCESS
 */

/*
 * log_rv_undo_record - EXECUTE AN UNDO RECORD
 *
 * return: nothing
 *
 *   log_lsa(in/out): Log address identifier containing the log record
 *   log_page_p(in/out): Pointer to page where data starts (Set as a side
 *              effect to the page where data ends)
 *   rcvindex(in): Index to recovery functions
 *   rcv_vpid(in): Address of page to recover
 *   rcv(in/out): Recovery structure for recovery function
 *   rcv_undo_lsa(in): Address of the undo record
 *   tdes(in/out): State structure of transaction undoing data
 *   undo_unzip_ptr(in):
 *
 * NOTE:Execute an undo log record during restart recovery undo phase.
 *              A compensating log record for operation page level logging is
 *              written by the current function. For logical level logging,
 *              the undo function is responsible to log a redo record, which
 *              is converted into a compensating record by the log manager.
 *
 *              This function is very similar than log_rollback_rec, however,
 *              page locking is not done.. and the transaction index that is
 *              running is set to the one in the tdes. Probably, this
 *              function should have not been duplicated for the above few
 *              things.
 */
static void
log_rv_undo_record (THREAD_ENTRY * thread_p, LOG_LSA * log_lsa, LOG_PAGE * log_page_p, LOG_RCVINDEX rcvindex,
		    const VPID * rcv_vpid, LOG_RCV * rcv, const LOG_LSA * rcv_undo_lsa, LOG_TDES * tdes,
		    LOG_ZIP * undo_unzip_ptr)
{
  char *area = NULL;
  TRAN_STATE save_state;	/* The current state of the transaction. Must be returned to this state */
  bool is_zip = false;
  int error_code = NO_ERROR;
  thread_type save_thread_type = thread_type::TT_NONE;

  if (thread_p == NULL)
    {
      /* Thread entry info is required. */
      thread_p = thread_get_thread_entry_info ();
    }

  log_rv_simulate_runtime_worker (thread_p, tdes);

  if (MVCCID_IS_VALID (rcv->mvcc_id))
    {
      /* Assign the MVCCID to transaction. */

      assert (LOG_IS_MVCC_OPERATION (rcvindex));

      logtb_rv_assign_mvccid_for_undo_recovery (thread_p, rcv->mvcc_id);
    }

  /*
   * Fetch the page for physical log records. The page is not locked since the
   * recovery process is the only one running. If the page does not exist
   * anymore or there are problems fetching the page, continue anyhow, so that
   * compensating records are logged.
   */

  if (RCV_IS_LOGICAL_LOG (rcv_vpid, rcvindex))
    {
      rcv->pgptr = NULL;
    }
  else
    {
      rcv->pgptr = pgbuf_fix (thread_p, rcv_vpid, OLD_PAGE, PGBUF_LATCH_WRITE, PGBUF_UNCONDITIONAL_LATCH);
      if (rcv->pgptr == NULL)
	{
	  assert (false);
	}
    }

  /* GET BEFORE DATA */

  /*
   * If data is contained in only one buffer, pass pointer directly.
   * Otherwise, allocate a contiguous area, copy the data and pass this area.
   * At the end deallocate the area.
   */

  if (ZIP_CHECK (rcv->length))
    {				/* check compress data */
      rcv->length = (int) GET_ZIP_LEN (rcv->length);	/* convert compress length */
      is_zip = true;
    }

  if (log_lsa->offset + rcv->length < (int) LOGAREA_SIZE)
    {
      rcv->data = (char *) log_page_p->area + log_lsa->offset;
      log_lsa->offset += rcv->length;
    }
  else
    {
      /* Need to copy the data into a contiguous area */
      area = (char *) malloc (rcv->length);
      if (area == NULL)
	{
	  logpb_fatal_error (thread_p, true, ARG_FILE_LINE, "log_rv_undo_record");
	  goto end;
	}
      /* Copy the data */
      logpb_copy_from_log (thread_p, area, rcv->length, log_lsa, log_page_p);
      rcv->data = area;
    }

  if (is_zip)
    {
      if (log_unzip (undo_unzip_ptr, rcv->length, (char *) rcv->data))
	{
	  rcv->length = (int) undo_unzip_ptr->data_length;
	  rcv->data = (char *) undo_unzip_ptr->log_data;
	}
      else
	{
	  logpb_fatal_error (thread_p, true, ARG_FILE_LINE, "log_rv_undo_record");
	  goto end;
	}
    }

  /* Now call the UNDO recovery function */
  if (rcv->pgptr != NULL || RCV_IS_LOGICAL_LOG (rcv_vpid, rcvindex))
    {
      /*
       * Write a compensating log record for operation page level logging.
       * For logical level logging, the recovery undo function must log an
       * redo/CLR log to describe the undo.
       */

      if (rcvindex == RVBT_MVCC_INCREMENTS_UPD)
	{
	  /* nothing to do during recovery */
	}
      else if (rcvindex == RVBT_MVCC_NOTIFY_VACUUM || rcvindex == RVES_NOTIFY_VACUUM)
	{
	  /* nothing to do */
	}
      else if (rcvindex == RVBT_LOG_GLOBAL_UNIQUE_STATS_COMMIT)
	{
	  /* this only modifies in memory data that is only flushed to disk on checkpoints. we need to execute undo
	   * every time recovery is run, and we cannot compensate it. */
	  error_code = (*RV_fun[rcvindex].undofun) (thread_p, rcv);
	  assert (error_code == NO_ERROR);
	}
      else if (RCV_IS_LOGICAL_COMPENSATE_MANUAL (rcvindex))
	{
	  /* B-tree logical logs will add a regular compensate in the modified pages. They do not require a logical
	   * compensation since the "undone" page can be accessed and logged. Only no-page logical operations require
	   * logical compensation. */
	  /* Invoke Undo recovery function */
	  LSA_COPY (&rcv->reference_lsa, &tdes->undo_nxlsa);
	  error_code = (*RV_fun[rcvindex].undofun) (thread_p, rcv);
	  if (error_code != NO_ERROR)
	    {
	      logpb_fatal_error (thread_p, true, ARG_FILE_LINE,
				 "log_rv_undo_record: Error applying compensation at log_lsa=(%lld, %d), "
				 "rcv = {mvccid=%llu, offset = %d, data_length = %d}",
				 (long long int) rcv_undo_lsa->pageid, (int) rcv_undo_lsa->offset,
				 (unsigned long long int) rcv->mvcc_id, (int) rcv->offset, (int) rcv->length);
	    }
	  else if (RCV_IS_BTREE_LOGICAL_LOG (rcvindex) && prm_get_bool_value (PRM_ID_LOG_BTREE_OPS))
	    {
	      _er_log_debug (ARG_FILE_LINE,
			     "BTREE_UNDO: Successfully executed undo/compensate for log entry at "
			     "lsa=%lld|%d, before lsa=%lld|%d, undo_nxlsa=%lld|%d. "
			     "Transaction=%d, rcvindex=%d.\n", (long long int) rcv_undo_lsa->pageid,
			     (int) rcv_undo_lsa->offset, (long long int) log_lsa->pageid, (int) log_lsa->offset,
			     (long long int) tdes->undo_nxlsa.pageid, (int) tdes->undo_nxlsa.offset, tdes->tran_index,
			     rcvindex);
	    }
	}
      else if (!RCV_IS_LOGICAL_LOG (rcv_vpid, rcvindex))
	{
	  log_append_compensate (thread_p, rcvindex, rcv_vpid, rcv->offset, rcv->pgptr, rcv->length, rcv->data, tdes);

	  error_code = (*RV_fun[rcvindex].undofun) (thread_p, rcv);

	  if (error_code != NO_ERROR)
	    {
	      VPID vpid;

	      if (rcv->pgptr != NULL)
		{
		  pgbuf_get_vpid (rcv->pgptr, &vpid);
		}
	      else
		{
		  VPID_SET_NULL (&vpid);
		}

	      logpb_fatal_error (thread_p, true, ARG_FILE_LINE,
				 "log_rv_undo_record: Error applying compensation at log_lsa=(%lld, %d), "
				 "rcv = {mvccid=%llu, vpid=(%d, %d), offset = %d, data_length = %d}",
				 (long long int) rcv_undo_lsa->pageid, (int) rcv_undo_lsa->offset,
				 (unsigned long long int) rcv->mvcc_id, (int) vpid.pageid, (int) vpid.volid,
				 (int) rcv->offset, (int) rcv->length);
	      goto end;
	    }
	}
      else
	{
	  /* Logical logging? This is a logical undo. For now, we also use a logical compensation, meaning that we
	   * open a system operation that is committed & compensate at the same time.
	   * However, there might be cases when compensation is not necessarily logical. If the compensation can be
	   * made in a single log record and can be attached to a page, the system operation becomes useless. Take the
	   * example of some b-tree cases for compensations. There might be other cases too.
	   */
	  save_state = tdes->state;

	  LSA_COPY (&rcv->reference_lsa, &tdes->undo_nxlsa);
	  log_sysop_start (thread_p);

#if defined(CUBRID_DEBUG)
	  {
	    /* TODO: What is this? We might remove the block. */
	    LOG_LSA check_tail_lsa;

	    LSA_COPY (&check_tail_lsa, &tdes->tail_lsa);
	    (void) (*RV_fun[rcvindex].undofun) (rcv);

	    /*
	     * Make sure that a CLR was logged.
	     *
	     * If we do not log anything and the logical undo_nxlsa is not the
	     * tail, give a warning.. unless it is a temporary file deletion.
	     *
	     * WARNING: the if condition is different from the one of normal
	     *          rollback.
	     */

	    if (LSA_EQ (&check_tail_lsa, &tdes->tail_lsa) && !LSA_EQ (rcv_undo_lsa, &tdes->tail_lsa))
	      {
		er_set (ER_ERROR_SEVERITY, ARG_FILE_LINE, ER_LOG_MISSING_COMPENSATING_RECORD, 1,
			rv_rcvindex_string (rcvindex));
	      }
	  }
#else /* CUBRID_DEBUG */
	  (void) (*RV_fun[rcvindex].undofun) (thread_p, rcv);
#endif /* CUBRID_DEBUG */

	  log_sysop_end_logical_compensate (thread_p, &rcv->reference_lsa);
	  tdes->state = save_state;
	}
    }
  else
    {
      log_append_compensate (thread_p, rcvindex, rcv_vpid, rcv->offset, NULL, rcv->length, rcv->data, tdes);
      /*
       * Unable to fetch page of volume... May need media recovery on such
       * page
       */
      er_set (ER_ERROR_SEVERITY, ARG_FILE_LINE, ER_LOG_MAYNEED_MEDIA_RECOVERY, 1,
	      fileio_get_volume_label (rcv_vpid->volid, PEEK));
    }

end:
  if (area != NULL)
    {
      free_and_init (area);
    }

  if (rcv->pgptr != NULL)
    {
      pgbuf_unfix (thread_p, rcv->pgptr);
    }

  /* Convert thread back to system transaction. */
  log_rv_end_simulation (thread_p);
}

/*
 * log_rv_redo_record - EXECUTE A REDO RECORD
 *
 * return: nothing
 *
 *   log_lsa(in/out): Log address identifier containing the log record
 *   log_page_p(in/out): Pointer to page where data starts (Set as a side
 *               effect to the page where data ends)
 *   redofun(in): Function to invoke to redo the data
 *   rcv(in/out): Recovery structure for recovery function(Set as a side
 *               effect)
 *   rcv_lsa_ptr(in): Reset data page (rcv->pgptr) to this LSA
 *   ignore_redofunc(in):
 *   undo_length(in):
 *   undo_data(in):
 *   redo_unzip(in): functions as an outside managed (longer lived) buffer space for the underlying
 *        to peform its work; the pointer to the buffer is then passed - non-owningly - to the rcv
 *        structure for further processing; it is therefore mandatory that the acontents of the
 *        buffer does not change until after the
 *
 * NOTE: Execute a redo log record.
 */
void
log_rv_redo_record (THREAD_ENTRY * thread_p, log_reader & log_pgptr_reader,
		    int (*redofun) (THREAD_ENTRY * thread_p, const LOG_RCV *), LOG_RCV * rcv,
		    const LOG_LSA * rcv_lsa_ptr, int undo_length, const char *undo_data, LOG_ZIP & redo_unzip)
{
  int error_code;

  /* Note the the data page rcv->pgptr has been fetched by the caller */

  if (log_rv_get_unzip_and_diff_redo_log_data
      (thread_p, log_pgptr_reader, rcv, undo_length, undo_data, redo_unzip) != NO_ERROR)
    {
      logpb_fatal_error (thread_p, true, ARG_FILE_LINE, "log_rv_redo_record");
      return;
    }

  if (redofun != NULL)
    {
      error_code = (*redofun) (thread_p, rcv);
      if (error_code != NO_ERROR)
	{
	  VPID vpid;
	  if (rcv->pgptr != NULL)
	    {
	      pgbuf_get_vpid (rcv->pgptr, &vpid);
	    }
	  else
	    {
	      VPID_SET_NULL (&vpid);
	    }

	  logpb_fatal_error (thread_p, true, ARG_FILE_LINE,
			     "log_rv_redo_record: Error applying redo record at log_lsa=(%lld, %d), "
			     "rcv = {mvccid=%llu, vpid=(%d, %d), offset = %d, data_length = %d}",
			     (long long int) rcv_lsa_ptr->pageid, (int) rcv_lsa_ptr->offset,
			     (long long int) rcv->mvcc_id, (int) vpid.pageid, (int) vpid.volid, (int) rcv->offset,
			     (int) rcv->length);
	}
    }
  else
    {
      er_log_debug (ARG_FILE_LINE,
		    "log_rv_redo_record: WARNING.. There is not a"
		    " REDO function to execute. May produce recovery problems.");
    }

  if (rcv->pgptr != NULL)
    {
      (void) pgbuf_set_lsa (thread_p, rcv->pgptr, rcv_lsa_ptr);
    }
}

/* log_rv_fix_page_and_check_redo_is_needed - check if page still exists and, if yes, whether the lsa has not
 *                    already been applied
 *
 * return: boolean
 *
 *  thread_p(in):
 *  page_vpid(in): page identifier
 *  rcv(in/out):
 *  rcvindex(in): recovery index of log record to redo
 *  rcv_lsa(in): Reset data page (rcv->pgptr) to this LSA
 *  end_redo_lsa(in):
 */
bool
log_rv_fix_page_and_check_redo_is_needed (THREAD_ENTRY * thread_p, const VPID & page_vpid, log_rcv & rcv,
					  LOG_RCVINDEX rcvindex, const log_lsa & rcv_lsa, const LOG_LSA * end_redo_lsa)
{
  assert (rcv.pgptr == nullptr);

  if (!VPID_ISNULL (&page_vpid))
    {
      rcv.pgptr = log_rv_redo_fix_page (thread_p, &page_vpid, rcvindex);
      if (rcv.pgptr == nullptr)
	{
	  /* the page was changed and also deallocated in the meantime, no need to apply redo */
	  // only acceptable during recovery, not acceptable for replication
	  assert (log_is_in_crash_recovery ());
	  return false;
	}
    }

  if (rcv.pgptr != nullptr)
    {
      /* LSA of data page for log record to redo */
      const log_lsa *const rcv_page_ptr = pgbuf_get_lsa (rcv.pgptr);
      /*
       * Do we need to execute the redo operation ?
       * If page_lsa >= lsa... already updated. In this case make sure
       * that the redo is not far from the end_redo_lsa (TODO: how to ensure this last bit?)
       */
      assert (rcv_page_ptr != nullptr);
      assert (end_redo_lsa == nullptr || LSA_ISNULL (end_redo_lsa) || *rcv_page_ptr <= *end_redo_lsa);
      if (rcv_lsa <= *rcv_page_ptr)
	{
	  /* already applied, make sure to unfix the page */
	  // only acceptable during recovery, not acceptable for replication
	  assert (log_is_in_crash_recovery ());
	  pgbuf_unfix_and_init (thread_p, rcv.pgptr);
	  return false;
	}
    }

  return true;
}

/* log_rv_need_sync_redo - some of the redo log records need to be applied synchronously:
 *
 *  a_rcv_vpid: log record vpid, can be a null vpid
 *  a_rcvindex: recovery index of log record to redo
 */
bool
log_rv_need_sync_redo (const vpid & a_rcv_vpid, LOG_RCVINDEX a_rcvindex)
{
  if (VPID_ISNULL (&a_rcv_vpid))
    {
      // if the log record does not modify a certain page (ie: the vpid is null)
      return true;
    }

  switch (a_rcvindex)
    {
    case RVDK_NEWVOL:
    case RVDK_FORMAT:
    case RVDK_INITMAP:
    case RVDK_EXPAND_VOLUME:
    case RVDK_VOLHEAD_EXPAND:
      // Creating/expanding a volume needs to be waited before applying other changes in new pages
      return true;
    case RVDK_RESERVE_SECTORS:
    case RVDK_UNRESERVE_SECTORS:
      // Sector reservation is handled synchronously for better control; may be changed to async
      return true;
    default:
      return false;
    }
}

/*
 * log_rv_find_checkpoint - FIND RECOVERY CHECKPOINT
 *
 * return: true
 *
 *   volid(in): Volume identifier
 *   rcv_lsa(in/out): Recovery log sequence address
 *
 * NOTE: Find the recovery checkpoint address of the given volume. If
 *              it is smaller than rcv_lsa, rcv_lsa is reset to such value.
 */
static bool
log_rv_find_checkpoint (THREAD_ENTRY * thread_p, VOLID volid, LOG_LSA * rcv_lsa)
{
  LOG_LSA chkpt_lsa;		/* Checkpoint LSA of volume */
  int ret = NO_ERROR;

  ret = disk_get_checkpoint (thread_p, volid, &chkpt_lsa);
  if (LSA_ISNULL (rcv_lsa) || LSA_LT (&chkpt_lsa, rcv_lsa))
    {
      LSA_COPY (rcv_lsa, &chkpt_lsa);
    }

  return true;
}

/*
 * log_rv_get_unzip_log_data - GET UNZIP (UNDO or REDO) LOG DATA FROM LOG
 *
 * return: error code
 *
 *   length(in): log data size
 *   log_reader(in/out): (output invariant) reader will be correctly aligned after reading needed data
 *   unzip_ptr(in/out): must be pre-allocated, where the data will be extracted, if the internal
 *                buffer is not enough, it will be re-alloc'ed internally
 *   is_zip(out): a helper flag which is only needed for the situation where
 *                this function is used for the extraction of the 'redo' log data
 *
 * NOTE:if log_data is unzip data return LOG_ZIP data
 *               else log_data is zip data return unzip log data
 */
int
log_rv_get_unzip_log_data (THREAD_ENTRY * thread_p, int length, log_reader & log_pgptr_reader,
			   LOG_ZIP * unzip_ptr, bool & is_zip)
{
  char *area_ptr = nullptr;	/* Temporary working pointer */
  // *INDENT-OFF*
  std::unique_ptr<char[]> area;
  // *INDENT-ON*

  /*
   * If data is contained in only one buffer, pass pointer directly.
   * Otherwise, allocate a contiguous area, copy the data and pass this area.
   * At the end the area will de-allocate itself so make sure that wherever
   * a pointer to this data ends, data is copied before the end of the scope.
   */
  is_zip = ZIP_CHECK (length);
  const int unzip_length = (is_zip) ? (int) GET_ZIP_LEN (length) : length;

  const bool fits_in_current_page = log_pgptr_reader.does_fit_in_current_page (unzip_length);
  if (fits_in_current_page)
    {
      /* Data is contained in one buffer */
      // *INDENT-OFF*
      area_ptr = const_cast<char*> (log_pgptr_reader.reinterpret_cptr<char> ());
      // *INDENT-ON*
    }
  else
    {
      /* Need to copy the data into a contiguous area */
      area.reset (new char[unzip_length]);
      area_ptr = area.get ();
      log_pgptr_reader.copy_from_log (area_ptr, unzip_length);
    }

  if (is_zip)
    {
      /* will re-alloc the buffer internally if current buffer is not enough */
      if (!log_unzip (unzip_ptr, unzip_length, area_ptr))
	{
	  logpb_fatal_error (thread_p, true, ARG_FILE_LINE, "log_rv_get_unzip_log_data");
	  return ER_FAILED;
	}
    }
  else
    {
      /* explicitly re-alloc the buffer if needed */
      if (unzip_ptr->buf_size < unzip_length)
	{
	  if (!log_zip_realloc_if_needed (*unzip_ptr, unzip_length))
	    {
	      logpb_fatal_error (thread_p, true, ARG_FILE_LINE, "log_rv_get_unzip_log_data");
	      return ER_FAILED;
	    }
	}
      assert (unzip_length <= unzip_ptr->buf_size);
      unzip_ptr->data_length = unzip_length;
      memcpy (unzip_ptr->log_data, area_ptr, unzip_length);
    }

  if (fits_in_current_page)
    {
      log_pgptr_reader.add_align (unzip_length);
    }
  else
    {
      /* only align; advance was peformed while copying from log into the supplied buffer */
      log_pgptr_reader.align ();
    }

  return NO_ERROR;
}

/*
 * log_rv_get_unzip_and_diff_redo_log_data - GET UNZIPPED and DIFFED REDO LOG DATA FROM LOG
 *
 * return: error code
 *
 *   length(in): log data size
 *   log_reader(in/out):
 *   rcv(in/out): Recovery structure for recovery function
 *   undo_length(in): undo data length
 *   undo_data(in): undo data
 *   redo_unzip(out): extracted redo data; required to be passed by address because
 *                    it also functions as an internal working buffer
 *
 * NOTE:if log_data is unzip data return LOG_ZIP data
 *               else log_data is zip data return unzip log data
 * TODO: after refactoring, it's easier to supply (or not) a pointer to the undo unzip
 * TODO: separate in 2 based on diffing or not and fork outside
 */
int
log_rv_get_unzip_and_diff_redo_log_data (THREAD_ENTRY * thread_p, log_reader & log_pgptr_reader,
					 LOG_RCV * rcv, int undo_length, const char *undo_data, LOG_ZIP & redo_unzip)
{
  bool is_zip = false;
  LOG_ZIP *local_unzip_ptr = nullptr;

  if (log_rv_get_unzip_log_data (thread_p, rcv->length, log_pgptr_reader, &redo_unzip, is_zip) != NO_ERROR)
    {
      logpb_fatal_error (thread_p, true, ARG_FILE_LINE, "log_rv_get_unzip_and_diff_redo_log_data");
      return ER_FAILED;
    }

  if (is_zip)
    {
      if (undo_length > 0 && undo_data != nullptr)
	{
	  (void) log_diff (undo_length, undo_data, redo_unzip.data_length, redo_unzip.log_data);
	}
    }
  // *INDENT-OFF*
  rcv->length = static_cast<int> (redo_unzip.data_length);
  rcv->data = static_cast<char*> (redo_unzip.log_data);
  // *INDENT-ON*

  return NO_ERROR;
}

/*
 * log_recovery - Recover information
 *
 * return: nothing
 *
 *   ismedia_crash(in):Are we recovering from a media crash ?
 *   stopat(in):
 *
 */
void
log_recovery (THREAD_ENTRY * thread_p, int ismedia_crash, time_t * stopat)
{
  LOG_TDES *rcv_tdes;		/* Tran. descriptor for the recovery phase */
  int rcv_tran_index;		/* Saved transaction index */
  LOG_RECORD_HEADER *eof;	/* End of the log record */
  int tran_index;
  INT64 num_redo_log_records;
  int error_code = NO_ERROR;

  log_recovery_context context;

  assert (LOG_CS_OWN_WRITE_MODE (thread_p));

  /* Save the transaction index and find the transaction descriptor */

  tran_index = LOG_FIND_THREAD_TRAN_INDEX (thread_p);
  rcv_tdes = LOG_FIND_TDES (tran_index);
  if (rcv_tdes == NULL)
    {
      er_set (ER_FATAL_ERROR_SEVERITY, ARG_FILE_LINE, ER_LOG_UNKNOWN_TRANINDEX, 1, tran_index);
      logpb_fatal_error (thread_p, true, ARG_FILE_LINE, "log_recovery:LOG_FIND_TDES");
      return;
    }

  rcv_tran_index = tran_index;
  rcv_tdes->state = TRAN_RECOVERY;

  if (LOG_HAS_LOGGING_BEEN_IGNORED ())
    {
      /*
       * Your database is corrupted since it crashed when logging was ignored
       */
      er_set (ER_FATAL_ERROR_SEVERITY, ARG_FILE_LINE, ER_LOG_CORRUPTED_DB_DUE_CRASH_NOLOGGING, 0);
      logpb_fatal_error (thread_p, true, ARG_FILE_LINE, "log_recovery:LOG_HAS_LOGGING_BEEN_IGNORED");
      log_Gl.hdr.has_logging_been_skipped = false;
    }

  er_log_debug (ARG_FILE_LINE, "RECOVERY: start with %lld|%d and stop at %lld", LSA_AS_ARGS (&log_Gl.hdr.chkpt_lsa),
		stopat != NULL ? *stopat : -1);

  /* Find the starting LSA for the analysis phase */

  if (ismedia_crash != false)
    {
      /* Media crash means restore from backup. */
      LOG_LSA chkpt_lsa = log_Gl.hdr.chkpt_lsa;
      // Check data volumes, we may have to start from an older checkpoint
      (void) fileio_map_mounted (thread_p, (bool (*)(THREAD_ENTRY *, VOLID, void *)) log_rv_find_checkpoint,
				 &chkpt_lsa);
      context.init_for_restore (chkpt_lsa, stopat);
    }
  else
    {
      // Recovery after unexpected stop or crash
      context.init_for_recovery (log_Gl.hdr.chkpt_lsa);
    }

  /* Notify vacuum it may need to recover the lost block data.
   * There are two possible cases here:
   * 1. recovery finds MVCC op log records after last checkpoint, so vacuum can start its recovery from last MVCC op
   *    log record.
   * 2. no MVCC op log record is found, so vacuum has to start recovery from checkpoint LSA. It will go
   *    backwards record by record until it either finds a MVCC op log record or until it reaches last block in
   *    vacuum data.
   */
  vacuum_notify_server_crashed (&context.get_checkpoint_lsa ());

  /*
   * First,  ANALYSIS the log to find the state of the transactions
   * Second, REDO going forward
   * Last,   UNDO going backwards
   */

  log_Gl.rcv_phase = LOG_RECOVERY_ANALYSIS_PHASE;
  log_recovery_analysis (thread_p, &num_redo_log_records, context);

  er_set (ER_NOTIFICATION_SEVERITY, ARG_FILE_LINE, ER_LOG_RECOVERY_STARTED, 3, num_redo_log_records,
	  context.get_start_redo_lsa ().pageid, context.get_end_redo_lsa ().pageid);

  log_Gl.chkpt_redo_lsa = context.get_start_redo_lsa ();

  LOG_SET_CURRENT_TRAN_INDEX (thread_p, rcv_tran_index);
  if (logpb_fetch_start_append_page (thread_p) != NO_ERROR)
    {
      logpb_fatal_error (thread_p, true, ARG_FILE_LINE, "log_recovery:logpb_fetch_start_append_page");
      // dead-ended. not reach here
      return;
    }

  if (!context.is_restore_incomplete ())
    {
      /* Read the End of file record to find out the previous address */
      eof = (LOG_RECORD_HEADER *) LOG_APPEND_PTR ();
      LOG_RESET_PREV_LSA (&eof->back_lsa);
    }
  log_Gl.prior_info.check_lsa_consistency ();

#if !defined(SERVER_MODE)
  LSA_COPY (&log_Gl.final_restored_lsa, &log_Gl.hdr.append_lsa);
#endif /* SERVER_MODE */

  if (get_server_type () == SERVER_TYPE_TRANSACTION)
    {
      log_append_empty_record (thread_p, LOG_DUMMY_CRASH_RECOVERY, NULL);
    }

  /*
   * Save the crash point lsa for use during the remaining recovery
   * phases.
   */
  LSA_COPY (&log_Gl.rcv_phase_lsa, &rcv_tdes->tail_lsa);

  /* Redo phase */
  log_Gl.rcv_phase = LOG_RECOVERY_REDO_PHASE;

  LOG_SET_CURRENT_TRAN_INDEX (thread_p, rcv_tran_index);

  log_recovery_redo (thread_p, context);
  boot_reset_db_parm (thread_p);

  /* Undo phase */
  log_Gl.rcv_phase = LOG_RECOVERY_UNDO_PHASE;

  LOG_SET_CURRENT_TRAN_INDEX (thread_p, rcv_tran_index);

  if (!context.is_page_server ())
    {
      log_recovery_undo (thread_p);
      boot_reset_db_parm (thread_p);
    }

  // *INDENT-OFF*
  log_system_tdes::rv_final ();
  // *INDENT-ON*

  if (context.is_restore_incomplete ())
    {
      log_recovery_notpartof_volumes (thread_p);
    }

  /* Client loose ends */
  rcv_tdes->state = TRAN_ACTIVE;

  LOG_SET_CURRENT_TRAN_INDEX (thread_p, rcv_tran_index);

  (void) logtb_set_num_loose_end_trans (thread_p);

  /* Try to finish any 2PC blocked transactions */
  if (log_Gl.trantable.num_coord_loose_end_indices > 0 || log_Gl.trantable.num_prepared_loose_end_indices > 0)
    {

      log_Gl.rcv_phase = LOG_RECOVERY_FINISH_2PC_PHASE;

      LOG_SET_CURRENT_TRAN_INDEX (thread_p, rcv_tran_index);

      log_2pc_recovery (thread_p);

      /* Check number of loose end transactions again.. */
      rcv_tdes->state = TRAN_ACTIVE;

      LOG_SET_CURRENT_TRAN_INDEX (thread_p, rcv_tran_index);

      (void) logtb_set_num_loose_end_trans (thread_p);
    }

  /* Dismount any archive and checkpoint the database */
  logpb_decache_archive_info (thread_p);

  LOG_CS_EXIT (thread_p);
  (void) logpb_checkpoint (thread_p);
  LOG_CS_ENTER (thread_p);

  /* Flush all dirty pages */
  logpb_flush_pages_direct (thread_p);
  (void) pgbuf_flush_all (thread_p, NULL_VOLID);
  (void) fileio_synchronize_all (thread_p, false);

  logpb_flush_header (thread_p);

  /* re-cache Tracker */
  error_code = locator_initialize (thread_p);
  if (error_code != NO_ERROR)
    {
      assert (false);
      logpb_fatal_error (thread_p, true, ARG_FILE_LINE, "log_recovery:locator_initialize");
      // dead-ended. not reach here
      return;
    }

  /* Remove all class representations. */
  error_code = heap_classrepr_restart_cache ();
  if (error_code != NO_ERROR)
    {
      assert (false);
      logpb_fatal_error (thread_p, true, ARG_FILE_LINE, "log_recovery:heap_classrepr_restart_cache");
      // dead-ended. not reach here
      return;
    }

  er_set (ER_NOTIFICATION_SEVERITY, ARG_FILE_LINE, ER_LOG_RECOVERY_FINISHED, 0);
}

/*
 * log_recovery_needs_skip_logical_redo - Check whether we need to skip logical redo.
 *
 * return: true if skip logical redo, false otherwise
 *
 *   thread_p(in): Thread entry
 *   tran_id(in) : Transaction id.
 *   log_rtype(in): Log record type
 *   rcv_index(in): Recovery index
 *   lsa(in) : lsa to check
 *
 * NOTE: When logical redo logging is applied and the system crashes repeatedly, we need to
 *       skip redo logical record already applied. This function checks whether the logical redo must be skipped.
 */
static bool
log_recovery_needs_skip_logical_redo (THREAD_ENTRY * thread_p, TRANID tran_id, LOG_RECTYPE log_rtype,
				      LOG_RCVINDEX rcv_index, const LOG_LSA * lsa)
{
  int tran_index;
  LOG_TDES *tdes = NULL;	/* Transaction descriptor */

  assert (lsa != NULL);

  if (log_rtype != LOG_DBEXTERN_REDO_DATA)
    {
      return false;
    }

  tran_index = logtb_find_tran_index (thread_p, tran_id);
  if (tran_index == NULL_TRAN_INDEX)
    {
      return false;
    }

  tdes = LOG_FIND_TDES (tran_index);
  if (tdes == NULL)
    {
      return false;
    }

  /* logical redo logging */
  // analysis_last_aborted_sysop_start_lsa < lsa < analysis_last_aborted_sysop_lsa
  if (LSA_LT (&tdes->rcv.analysis_last_aborted_sysop_start_lsa, lsa)
      && LSA_LT (lsa, &tdes->rcv.analysis_last_aborted_sysop_lsa))
    {
      /* Logical redo already applied. */
      er_log_debug (ARG_FILE_LINE, "log_recovery_needs_skip_logical_redo: LSA = %lld|%d, Rv_index = %s, "
		    "analysis_last_aborted_sysop_lsa = %lld|%d, analysis_last_aborted_sysop_start_lsa = %lld|%d\n",
		    LSA_AS_ARGS (lsa), rv_rcvindex_string (rcv_index),
		    LSA_AS_ARGS (&tdes->rcv.analysis_last_aborted_sysop_lsa),
		    LSA_AS_ARGS (&tdes->rcv.analysis_last_aborted_sysop_start_lsa));
      return true;
    }

  return false;
}

static TRANID
log_rv_get_min_tranid ()
{
  TRANID min_tranid = NULL_TRANID;
  for (int tran_index = 1; tran_index < log_Gl.trantable.num_total_indices; ++tran_index)
    {
      TRANID tranid = log_Gl.trantable.all_tdes[tran_index]->trid;
      if (tranid != NULL_TRANID)
	{
	  if (min_tranid == NULL_TRANID || min_tranid > tranid)
	    {
	      min_tranid = tranid;
	    }
	}
    }
  return min_tranid;
}

/*
 * log_recovery_redo - SCAN FORWARD REDOING DATA
 *
 * return: nothing
 *
 *   start_redolsa(in): Starting address for recovery redo phase
 *   end_redo_lsa(in):
 *   stopat(in):
 *
 * NOTE:In the redo phase, updates that are not reflected in the
 *              database are repeated for not only the committed transaction
 *              but also for all aborted transactions and the transactions
 *              that were in progress at the time of the failure. This phase
 *              reestablishes the state of the database as of the time of the
 *              failure. The redo phase starts by scanning the log records
 *              from the redo LSA address determined in the analysis phase.
 *              When a redoable record is found, a check is done to find out
 *              if the redo action is already reflected in the page. If it is
 *              not, then the redo actions are executed. A redo action can be
 *              skipped if the LSA of the affected page is greater or equal
 *              than that of the LSA of the log record. Any postpone actions
 *              (after commit actions) of committed transactions that have not
 *              been executed are done. Loose_ends of client actions that have
 *              not been done are postponed until the client is restarted.
 *              At the end of the recovery phase, all data dirty pages are
 *              flushed.
 *              The redo of aborted transactions are undone executing its
 *              respective compensating log records.
 */
static void
log_recovery_redo (THREAD_ENTRY * thread_p, log_recovery_context & context)
{
  LOG_LSA lsa;			/* LSA of log record to redo */
  log_reader log_pgptr_reader (LOG_CS_SAFE_READER);

  volatile TRANID tran_id;
  volatile LOG_RECTYPE log_rtype;
  LOG_ZIP *undo_unzip_ptr = NULL;
  LOG_ZIP *redo_unzip_ptr = NULL;
  bool is_mvcc_op = false;
  const bool force_each_log_page_fetch = false;

  /* depending on compilation mode and on a system parameter, initialize the
   * infrastructure for parallel log recovery;
   * if infrastructure is not initialized dependent code below works sequentially
   */
  LOG_CS_EXIT (thread_p);
<<<<<<< HEAD

  const auto time_start_setting_up = std::chrono::system_clock::now ();

  const TRANID min_tranid = log_rv_get_min_tranid ();

=======
  cublog::reusable_jobs_stack reusable_jobs;
>>>>>>> a9dd8870
  // *INDENT-OFF*
  cublog::reusable_jobs_stack reusable_jobs;
  std::unique_ptr<cublog::redo_parallel> parallel_recovery_redo;
  // *INDENT-ON*
#if defined(SERVER_MODE)
  {
    const int log_recovery_redo_parallel_count = prm_get_integer_value (PRM_ID_RECOVERY_PARALLEL_COUNT);
    assert (log_recovery_redo_parallel_count >= 0);
    if (log_recovery_redo_parallel_count > 0)
      {
<<<<<<< HEAD
        reusable_jobs.initialize(cublog::PARALLEL_RECOVERY_REDO_TUNING_REUSABLE_JOBS_STACK_SIZE,
                                 &context.get_end_redo_lsa (), force_each_log_page_fetch);
	parallel_recovery_redo.reset (
	      new cublog::redo_parallel (log_recovery_redo_parallel_count, &reusable_jobs, nullptr));
=======
	reusable_jobs.initialize (cublog::PARALLEL_REDO_REUSABLE_JOBS_STACK_SIZE,
				  &context.get_end_redo_lsa (), force_each_log_page_fetch);
	parallel_recovery_redo.reset (new cublog::redo_parallel (log_recovery_redo_parallel_count, nullptr));
>>>>>>> a9dd8870
      }
  }
#endif

  const auto time_end_setting_up = std::chrono::system_clock::now ();
  const auto time_dur_setting_up_ms =
    std::chrono::duration_cast < std::chrono::milliseconds > (time_end_setting_up - time_start_setting_up);
  _er_log_debug (ARG_FILE_LINE, "log_recovery_redo_perf:    setting_up= %6d (ms)\n",
		 (long long) time_dur_setting_up_ms.count ());

  // prompt after threads/tasks are started but before any work is done
  //fprintf (stdout, "START recovery_redo (any key)? ");
  //fflush (stdout);
  //(void) getc (stdin);
  //fprintf (stdout, "\n");
  const auto time_start = std::chrono::system_clock::now ();

  // statistics data initialize
  //
  log_recovery_redo_perf_stat rcv_redo_perf_stat;

  /*
   * GO FORWARD, redoing records of all transactions including aborted ones.
   *
   * Compensating records undo the redo of already executed undo records.
   * Transactions that were active at the time of the crash are aborted
   * during the log_recovery_undo phase
   */
  lsa = context.get_start_redo_lsa ();

  /* Defense for illegal start_redolsa */
  if ((lsa.offset + (int) sizeof (LOG_RECORD_HEADER)) >= LOGAREA_SIZE)
    {
      assert (false);
      /* move first record of next page */
      lsa.pageid++;
      lsa.offset = NULL_OFFSET;
    }

  undo_unzip_ptr = log_zip_alloc (LOGAREA_SIZE);
  redo_unzip_ptr = log_zip_alloc (LOGAREA_SIZE);

  if (undo_unzip_ptr == NULL || redo_unzip_ptr == NULL)
    {
      if (undo_unzip_ptr)
	{
	  log_zip_free (undo_unzip_ptr);
	}
      if (redo_unzip_ptr)
	{
	  log_zip_free (redo_unzip_ptr);
	}
      logpb_fatal_error (thread_p, true, ARG_FILE_LINE, "log_recovery_redo");
      return;
    }

  while (!LSA_ISNULL (&lsa))
    {
      /* Fetch the page where the LSA record to undo is located */
      if (log_pgptr_reader.set_lsa_and_fetch_page (lsa) != NO_ERROR)
	{
	  if (lsa > context.get_end_redo_lsa ())
	    {
	      goto exit;
	    }
	  else
	    {
	      LSA_SET_NULL (&log_Gl.unique_stats_table.curr_rcv_rec_lsa);
	      logpb_fatal_error (thread_p, true, ARG_FILE_LINE, "log_recovery_redo");
	      return;
	    }
	}

      /* Check all log records in this phase */
      while (lsa.pageid == log_pgptr_reader.get_pageid ())
	{
	  /*
	   * Do we want to stop the recovery redo process at this time ?
	   */
	  if (lsa > context.get_end_redo_lsa ())
	    {
	      LSA_SET_NULL (&lsa);
	      break;
	    }

	  /*
	   * If an offset is missing, it is because we archive an incomplete
	   * log record. This log_record was completed later. Thus, we have to
	   * find the offset by searching for the next log_record in the page
	   */
	  if (lsa.offset == NULL_OFFSET)
	    {
	      lsa.offset = log_pgptr_reader.get_page_header ().offset;
	      if (lsa.offset == NULL_OFFSET)
		{
		  /* Continue with next pageid */
		  const auto log_lsa_pageid = log_pgptr_reader.get_pageid ();
		  if (logpb_is_page_in_archive (log_lsa_pageid))
		    {
		      lsa.pageid = log_lsa_pageid + 1;
		    }
		  else
		    {
		      lsa.pageid = NULL_PAGEID;
		    }
		  continue;
		}
	    }

	  LSA_COPY (&log_Gl.unique_stats_table.curr_rcv_rec_lsa, &lsa);

	  /* both the page id and the offsset might have changed; page id is changed at the end of the loop */
	  log_pgptr_reader.set_lsa_and_fetch_page (lsa);
	  rcv_redo_perf_stat.time_and_increment (PERF_STAT_ID_FETCH_PAGE);

	  {
	    /* Pointer to log record */
	    // *INDENT-OFF*
	    const LOG_RECORD_HEADER *log_rec_header = log_pgptr_reader.reinterpret_cptr<LOG_RECORD_HEADER> ();
	    // *INDENT-ON*

	    tran_id = log_rec_header->trid;
	    log_rtype = log_rec_header->type;

	    /* Get the address of next log record to scan */
	    LSA_COPY (&lsa, &log_rec_header->forw_lsa);
	  }

	  /*
	   * If the next page is NULL_PAGEID and the current page is an archive
	   * page, this is not the end, this situation happens when an incomplete
	   * log record is archived. Thus, its forward address is NULL.
	   * Note that we have to set lsa.pageid here since the log_lsa.pageid value
	   * can be changed (e.g., the log record is stored in an archive page and
	   * in an active page. Later, we try to modify it whenever is possible.
	   */
	  {
	    const auto log_lsa_pageid = log_pgptr_reader.get_pageid ();
	    const auto log_lsa_offset = log_pgptr_reader.get_offset ();
	    if (LSA_ISNULL (&lsa) && logpb_is_page_in_archive (log_lsa_pageid))
	      {
		lsa.pageid = log_lsa_pageid + 1;
	      }

	    if (!LSA_ISNULL (&lsa) && log_lsa_pageid != NULL_PAGEID
		&& (lsa.pageid < log_lsa_pageid || (lsa.pageid == log_lsa_pageid && lsa.offset <= log_lsa_offset)))
	      {
		/* It seems to be a system error. Maybe a loop in the log */

		LSA_SET_NULL (&log_Gl.unique_stats_table.curr_rcv_rec_lsa);

		er_log_debug (ARG_FILE_LINE,
			      "log_recovery_redo: ** System error: It seems to be a loop in the log\n."
			      " Current log_rec at %lld|%d. Next log_rec at %lld|%d\n",
			      (long long int) log_lsa_pageid, log_lsa_offset, (long long int) lsa.pageid, lsa.offset);
		logpb_fatal_error (thread_p, true, ARG_FILE_LINE, "log_recovery_redo");
		LSA_SET_NULL (&lsa);
		break;
	      }
	  }

	  switch (log_rtype)
	    {
	    case LOG_MVCC_UNDOREDO_DATA:
	    case LOG_MVCC_DIFF_UNDOREDO_DATA:
	      {
		const LOG_LSA rcv_lsa = log_pgptr_reader.get_lsa ();	/* Address of redo log record */

		/* skip log record header HEADER */
		log_pgptr_reader.add_align (sizeof (LOG_RECORD_HEADER));
		log_pgptr_reader.advance_when_does_not_fit (sizeof (LOG_REC_MVCC_UNDOREDO));

		/* MVCC op undo/redo log record */
		// *INDENT-OFF*
		const LOG_REC_MVCC_UNDOREDO log_rec_mvcc_undoredo
		    = log_pgptr_reader.reinterpret_copy_and_add_align<LOG_REC_MVCC_UNDOREDO> ();

		const MVCCID mvccid = log_rv_get_log_rec_mvccid<LOG_REC_MVCC_UNDOREDO> (log_rec_mvcc_undoredo);
		// *INDENT-ON*

		/* Check if MVCC next ID must be updated */
		if (!MVCC_ID_PRECEDES (mvccid, log_Gl.hdr.mvcc_next_id))
		  {
		    log_Gl.hdr.mvcc_next_id = mvccid;
		    MVCCID_FORWARD (log_Gl.hdr.mvcc_next_id);
		  }

		/* Save last MVCC operation LOG_LSA. */
		LSA_COPY (&log_Gl.hdr.mvcc_op_log_lsa, &rcv_lsa);

		rcv_redo_perf_stat.time_and_increment (PERF_STAT_ID_READ_LOG);
                // *INDENT-OFF*
                log_rv_redo_record_sync_or_dispatch_async<LOG_REC_MVCC_UNDOREDO>
		  (thread_p, log_pgptr_reader, log_rec_mvcc_undoredo, rcv_lsa, &context.get_end_redo_lsa (), log_rtype,
		   *undo_unzip_ptr, *redo_unzip_ptr, parallel_recovery_redo, reusable_jobs,
		   force_each_log_page_fetch, rcv_redo_perf_stat);
                // *INDENT-ON*
		rcv_redo_perf_stat.time_and_increment (PERF_STAT_ID_REDO_OR_PUSH);
	      }
	      break;

	    case LOG_UNDOREDO_DATA:
	    case LOG_DIFF_UNDOREDO_DATA:
	      {
		const LOG_LSA rcv_lsa = log_pgptr_reader.get_lsa ();	/* Address of redo log record */

		/* skip log record header HEADER */
		log_pgptr_reader.add_align (sizeof (LOG_RECORD_HEADER));
		log_pgptr_reader.advance_when_does_not_fit (sizeof (LOG_REC_UNDOREDO));

		/* Get undoredo structure */
		// *INDENT-OFF*
		const LOG_REC_UNDOREDO log_rec_undoredo
		    = log_pgptr_reader.reinterpret_copy_and_add_align<LOG_REC_UNDOREDO> ();

	        rcv_redo_perf_stat.time_and_increment (PERF_STAT_ID_READ_LOG);
                log_rv_redo_record_sync_or_dispatch_async<LOG_REC_UNDOREDO>
		  (thread_p, log_pgptr_reader, log_rec_undoredo, rcv_lsa, &context.get_end_redo_lsa (), log_rtype,
		   *undo_unzip_ptr, *redo_unzip_ptr, parallel_recovery_redo, reusable_jobs,
		   force_each_log_page_fetch, rcv_redo_perf_stat);
                // *INDENT-ON*
		rcv_redo_perf_stat.time_and_increment (PERF_STAT_ID_REDO_OR_PUSH);
	      }
	      break;

	    case LOG_MVCC_REDO_DATA:
	      {
		const LOG_LSA rcv_lsa = log_pgptr_reader.get_lsa ();	/* Address of redo log record */

		/* Get the DATA HEADER */
		log_pgptr_reader.add_align (sizeof (LOG_RECORD_HEADER));
		log_pgptr_reader.advance_when_does_not_fit (sizeof (LOG_REC_MVCC_REDO));

		/* MVCC op redo log record */
		// *INDENT-OFF*
		const LOG_REC_MVCC_REDO log_rec_mvcc_redo
		    = log_pgptr_reader.reinterpret_copy_and_add_align<LOG_REC_MVCC_REDO> ();

		const MVCCID mvccid = log_rv_get_log_rec_mvccid<LOG_REC_MVCC_REDO> (log_rec_mvcc_redo);
		// *INDENT-ON*

		/* Check if MVCC next ID must be updated */
		if (!MVCC_ID_PRECEDES (mvccid, log_Gl.hdr.mvcc_next_id))
		  {
		    log_Gl.hdr.mvcc_next_id = mvccid;
		    MVCCID_FORWARD (log_Gl.hdr.mvcc_next_id);
		  }

		/* NOTE: do not update rcv_lsa on the global bookkeeping that is
		 * relevant for vacuum as vacuum only processes undo data */

		rcv_redo_perf_stat.time_and_increment (PERF_STAT_ID_READ_LOG);
                // *INDENT-OFF*
                log_rv_redo_record_sync_or_dispatch_async<LOG_REC_MVCC_REDO>
		  (thread_p, log_pgptr_reader, log_rec_mvcc_redo, rcv_lsa, &context.get_end_redo_lsa (), log_rtype,
		   *undo_unzip_ptr, *redo_unzip_ptr, parallel_recovery_redo, reusable_jobs,
		   force_each_log_page_fetch, rcv_redo_perf_stat);
                // *INDENT-ON*
		rcv_redo_perf_stat.time_and_increment (PERF_STAT_ID_REDO_OR_PUSH);
	      }
	      break;

	    case LOG_REDO_DATA:
	      {
		const LOG_LSA rcv_lsa = log_pgptr_reader.get_lsa ();	/* Address of redo log record */

		/* Get the DATA HEADER */
		log_pgptr_reader.add_align (sizeof (LOG_RECORD_HEADER));
		log_pgptr_reader.advance_when_does_not_fit (sizeof (LOG_REC_REDO));

		// *INDENT-OFF*
		const LOG_REC_REDO log_rec_redo
		    = log_pgptr_reader.reinterpret_copy_and_add_align<LOG_REC_REDO> ();

		if (log_rec_redo.data.rcvindex == RVVAC_COMPLETE)
		  {
		    /* Reset log header MVCC info */
		    logpb_vacuum_reset_log_header_cache (thread_p, &log_Gl.hdr);
		  }

	        rcv_redo_perf_stat.time_and_increment (PERF_STAT_ID_READ_LOG);
                log_rv_redo_record_sync_or_dispatch_async<LOG_REC_REDO>
		  (thread_p, log_pgptr_reader, log_rec_redo, rcv_lsa, &context.get_end_redo_lsa (), log_rtype,
		   *undo_unzip_ptr, *redo_unzip_ptr, parallel_recovery_redo, reusable_jobs,
		   force_each_log_page_fetch, rcv_redo_perf_stat);
                // *INDENT-ON*
		rcv_redo_perf_stat.time_and_increment (PERF_STAT_ID_REDO_OR_PUSH);
	      }
	      break;

	    case LOG_DBEXTERN_REDO_DATA:
	      {
		LOG_RCV rcv;	// = LOG_RCV_INITIALIZER;  /* Recovery structure */
		const LOG_LSA rcv_lsa = log_pgptr_reader.get_lsa ();	/* Address of redo log record */

		/* Get the DATA HEADER */
		log_pgptr_reader.add_align (sizeof (LOG_RECORD_HEADER));
		log_pgptr_reader.advance_when_does_not_fit (sizeof (LOG_REC_DBOUT_REDO));
		/* A external redo log record */
		// *INDENT-OFF*
		const LOG_REC_DBOUT_REDO *dbout_redo = log_pgptr_reader.reinterpret_cptr<LOG_REC_DBOUT_REDO> ();
		// *INDENT-ON*

		const LOG_RCVINDEX rcvindex = dbout_redo->rcvindex;	/* Recovery index function */

		rcv.offset = -1;
		rcv.pgptr = NULL;
		rcv.length = dbout_redo->length;

		/* GET AFTER DATA */
		log_pgptr_reader.add_align (sizeof (LOG_REC_DBOUT_REDO));

#if !defined(NDEBUG)
		if (prm_get_bool_value (PRM_ID_LOG_TRACE_DEBUG))
		  {
		    fprintf (stdout, "TRACE EXT REDOING[3]: LSA = %lld|%d, Rv_index = %s\n", LSA_AS_ARGS (&rcv_lsa),
			     rv_rcvindex_string (rcvindex));
		    fflush (stdout);
		  }
#endif /* !NDEBUG */

		if (!log_recovery_needs_skip_logical_redo (thread_p, tran_id, log_rtype, rcvindex, &rcv_lsa))
		  {
		    rcv_redo_perf_stat.time_and_increment (PERF_STAT_ID_READ_LOG);
		    log_rv_redo_record (thread_p, log_pgptr_reader, RV_fun[rcvindex].redofun, &rcv,
					&rcv_lsa, 0, nullptr, *redo_unzip_ptr);
		    /* unzip_ptr used here only as a buffer for the underlying logic, the structure's buffer
		     * will be reallocated downstream if needed */
		    rcv_redo_perf_stat.time_and_increment (PERF_STAT_ID_REDO_OR_PUSH);
		  }
	      }
	      break;

	    case LOG_RUN_POSTPONE:
	      {
		const LOG_LSA rcv_lsa = log_pgptr_reader.get_lsa ();	/* Address of redo log record */

		/* Get the DATA HEADER */
		log_pgptr_reader.add_align (sizeof (LOG_RECORD_HEADER));
		log_pgptr_reader.advance_when_does_not_fit (sizeof (LOG_REC_RUN_POSTPONE));
		/* A run postpone action */

		// *INDENT-OFF*
		const LOG_REC_RUN_POSTPONE log_rec_run_posp
		    = log_pgptr_reader.reinterpret_copy_and_add_align<LOG_REC_RUN_POSTPONE> ();

	        rcv_redo_perf_stat.time_and_increment (PERF_STAT_ID_READ_LOG);
                log_rv_redo_record_sync_or_dispatch_async<LOG_REC_RUN_POSTPONE>
		  (thread_p, log_pgptr_reader, log_rec_run_posp, rcv_lsa, &context.get_end_redo_lsa (), log_rtype,
		   *undo_unzip_ptr, *redo_unzip_ptr, parallel_recovery_redo, reusable_jobs,
		   force_each_log_page_fetch, rcv_redo_perf_stat);
                // *INDENT-ON*
		rcv_redo_perf_stat.time_and_increment (PERF_STAT_ID_REDO_OR_PUSH);
	      }
	      break;

	    case LOG_COMPENSATE:
	      {
		const LOG_LSA rcv_lsa = log_pgptr_reader.get_lsa ();	/* Address of redo log record */

		/* Get the DATA HEADER */
		log_pgptr_reader.add_align (sizeof (LOG_RECORD_HEADER));
		log_pgptr_reader.advance_when_does_not_fit (sizeof (LOG_REC_COMPENSATE));

		// *INDENT-OFF*
		const LOG_REC_COMPENSATE log_rec_compensate
		    = log_pgptr_reader.reinterpret_copy_and_add_align<LOG_REC_COMPENSATE> ();

	        rcv_redo_perf_stat.time_and_increment (PERF_STAT_ID_READ_LOG);
                log_rv_redo_record_sync_or_dispatch_async<LOG_REC_COMPENSATE>
		  (thread_p, log_pgptr_reader, log_rec_compensate, rcv_lsa, &context.get_end_redo_lsa (), log_rtype,
		   *undo_unzip_ptr, *redo_unzip_ptr, parallel_recovery_redo, reusable_jobs,
		   force_each_log_page_fetch, rcv_redo_perf_stat);
                // *INDENT-ON*
		rcv_redo_perf_stat.time_and_increment (PERF_STAT_ID_REDO_OR_PUSH);
	      }
	      break;

	    case LOG_2PC_PREPARE:
	      {
		const int tran_index = logtb_find_tran_index (thread_p, tran_id);
		if (tran_index == NULL_TRAN_INDEX)
		  {
		    break;
		  }
		LOG_TDES *const tdes = LOG_FIND_TDES (tran_index);
		if (tdes == NULL)
		  {
		    break;
		  }
		/*
		 * The transaction was still alive at the time of crash, therefore,
		 * the decision of the 2PC is not known. Reacquire the locks
		 * acquired at the time of the crash
		 */

		/* Get the DATA HEADER */
		log_pgptr_reader.add_align (sizeof (LOG_RECORD_HEADER));

		if (tdes->state == TRAN_UNACTIVE_2PC_PREPARE)
		  {
		    /* The transaction was still prepared_to_commit state at the time of crash. So, read the global
		     * transaction identifier and list of locks from the log record, and acquire all of the locks. */

		    log_2pc_read_prepare (thread_p, LOG_2PC_OBTAIN_LOCKS, tdes, log_pgptr_reader);
		  }
		else
		  {
		    /* The transaction was not in prepared_to_commit state anymore at the time of crash. So, there is no
		     * need to read the list of locks from the log record. Read only the global transaction from the log
		     * record. */
		    log_2pc_read_prepare (thread_p, LOG_2PC_DONT_OBTAIN_LOCKS, tdes, log_pgptr_reader);
		  }
	      }
	      break;

	    case LOG_2PC_START:
	      {
		const int tran_index = logtb_find_tran_index (thread_p, tran_id);
		if (tran_index != NULL_TRAN_INDEX)
		  {
		    /* The transaction was still alive at the time of crash. */
		    LOG_TDES *const tdes = LOG_FIND_TDES (tran_index);
		    if (tdes != NULL && LOG_ISTRAN_2PC (tdes))
		      {
			/* The transaction was still alive at the time of crash. So, copy the coordinator information
			 * from the log record to the transaction descriptor. */

			/* Get the DATA HEADER */
			log_pgptr_reader.add_align (sizeof (LOG_RECORD_HEADER));
			log_pgptr_reader.advance_when_does_not_fit (sizeof (LOG_REC_2PC_START));
			/* Start 2PC commit log record */
			// *INDENT-OFF*
			const LOG_REC_2PC_START *start_2pc = log_pgptr_reader.reinterpret_cptr<LOG_REC_2PC_START> ();
			// *INDENT-ON*

			/*
			 * Obtain the participant information
			 */
			tdes->client.set_system_internal_with_user (start_2pc->user_name);
			tdes->gtrid = start_2pc->gtrid;

			const int num_particps = start_2pc->num_particps;	/* Number of participating sites */
			const int particp_id_length = start_2pc->particp_id_length;	/* Length of particp_ids block */
			void *block_particps_ids = malloc (particp_id_length * num_particps);	/* A block of participant ids */
			if (block_particps_ids == NULL)
			  {
			    /* Out of memory */
			    LSA_SET_NULL (&log_Gl.unique_stats_table.curr_rcv_rec_lsa);
			    logpb_fatal_error (thread_p, true, ARG_FILE_LINE, "log_recovery_redo");
			    break;
			  }

			log_pgptr_reader.add_align (sizeof (LOG_REC_2PC_START));
			log_pgptr_reader.align ();

			/* Read in the participants info. block from the log */
			log_pgptr_reader.copy_from_log ((char *) block_particps_ids, particp_id_length * num_particps);

			/* Initialize the coordinator information */
			if (log_2pc_alloc_coord_info (tdes, num_particps, particp_id_length, block_particps_ids) ==
			    NULL)
			  {
			    LSA_SET_NULL (&log_Gl.unique_stats_table.curr_rcv_rec_lsa);
			    logpb_fatal_error (thread_p, true, ARG_FILE_LINE, "log_recovery_redo");
			    break;
			  }

			/* Initialize the acknowledgment vector to 0 since we do not know what acknowledgments have
			 * already been received. we need to continue reading the log */

			if ((tdes->coord->ack_received =
			     (int *) malloc (sizeof (int) * tdes->coord->num_particps)) == NULL)
			  {
			    /* Out of memory */
			    LSA_SET_NULL (&log_Gl.unique_stats_table.curr_rcv_rec_lsa);
			    logpb_fatal_error (thread_p, true, ARG_FILE_LINE, "log_recovery_redo");
			    break;
			  }
			for (int i = 0; i < tdes->coord->num_particps; i++)
			  {
			    tdes->coord->ack_received[i] = false;
			  }
		      }
		  }
	      }
	      break;

	    case LOG_2PC_RECV_ACK:
	      {
		const int tran_index = logtb_find_tran_index (thread_p, tran_id);
		if (tran_index != NULL_TRAN_INDEX)
		  {
		    /* The transaction was still alive at the time of crash. */

		    LOG_TDES *const tdes = LOG_FIND_TDES (tran_index);
		    if (tdes != NULL && LOG_ISTRAN_2PC (tdes))
		      {
			/*
			 * The 2PC_START record should have already been read by this
			 * time, otherwise, there is an error in the recovery analysis
			 * phase.
			 */
#if defined(CUBRID_DEBUG)
			if (tdes->coord == NULL || tdes->coord->ack_received == NULL)
			  {
			    er_log_debug (ARG_FILE_LINE,
					  "log_recovery_redo: SYSTEM ERROR There is likely an error in the recovery"
					  " analysis phase since coordinator information"
					  " has not been allocated for transaction = %d with state = %s", tdes->trid,
					  log_state_string (tdes->state));
			    break;
			  }
#endif /* CUBRID_DEBUG */

			/* The transaction was still alive at the time of crash. So, read the participant index from the
			 * log record and set the acknowledgement flag of that participant. */

			/* Get the DATA HEADER */
			log_pgptr_reader.add_align (sizeof (LOG_RECORD_HEADER));
			log_pgptr_reader.advance_when_does_not_fit (sizeof (LOG_REC_2PC_PARTICP_ACK));
			/* A 2PC participant ack */
			// *INDENT-OFF*
			const LOG_REC_2PC_PARTICP_ACK *received_ack = log_pgptr_reader.reinterpret_cptr<LOG_REC_2PC_PARTICP_ACK> ();
			// *INDENT-ON*

			tdes->coord->ack_received[received_ack->particp_index] = true;
		      }
		  }
	      }
	      break;

	    case LOG_COMMIT:
	    case LOG_ABORT:
	      {
		rcv_redo_perf_stat.time_and_increment (PERF_STAT_ID_READ_LOG);
		bool free_tran = false;
		//const int tran_index = logtb_find_tran_index (thread_p, tran_id);
		int tran_index = NULL_TRAN_INDEX;
		if (min_tranid != NULL_TRANID && tran_id >= min_tranid)
		  {
		    tran_index = logtb_find_tran_index (thread_p, tran_id);
		  }
		LOG_TDES *tdes = nullptr;
		if (tran_index != NULL_TRAN_INDEX && tran_index != LOG_SYSTEM_TRAN_INDEX)
		  {
		    tdes = LOG_FIND_TDES (tran_index);
		    assert (tdes && tdes->state != TRAN_ACTIVE);
		    free_tran = true;
		  }

		if (context.is_restore_incomplete ())
		  {
		    /* Need to read the donetime record to find out if we need to stop the recovery at this point. */
		    log_pgptr_reader.add_align (sizeof (LOG_RECORD_HEADER));
		    log_pgptr_reader.advance_when_does_not_fit (sizeof (LOG_REC_DONETIME));
		    // *INDENT-OFF*
		    const LOG_REC_DONETIME *donetime = log_pgptr_reader.reinterpret_cptr<LOG_REC_DONETIME> ();
		    // *INDENT-ON*

		    // stopat is provided in seconds
		    const time_t log_at_time = util_msec_to_sec (donetime->at_time);
		    if (context.does_restore_stop_before_time (log_at_time))
		      {
			/*
			 * Stop the recovery process at this point
			 */
			LSA_SET_NULL (&lsa);

			/* Commit/abort record was recorded after the stopat recovery time. The transaction needs to
			 * undo all its changes (log_recovery_undo), so transaction descriptor needs to be kept,
			 * and transaction state should be changed to aborted. The undo process starts from this
			 * record's LSA and undoes all previous changes of the transaction
			 * (See log_find_unilaterally_largest_undo_lsa usage from log_recovery_undo) */
			if (tdes != NULL)
			  {
			    tdes->state = TRAN_UNACTIVE_UNILATERALLY_ABORTED;
			  }
			free_tran = false;
		      }
		  }
		if (free_tran == true)
		  {
		    logtb_free_tran_index (thread_p, tran_index);
		  }
		rcv_redo_perf_stat.time_and_increment (PERF_STAT_ID_COMMIT_ABORT);
	      }

	      break;

	    case LOG_MVCC_UNDO_DATA:
	      {
		/* Must detect MVCC operations and recover vacuum data buffer. The found operation is not actually
		 * redone/undone, but it has information that can be used for vacuum. */

		const LOG_LSA rcv_lsa = log_pgptr_reader.get_lsa ();	/* Address of redo log record */

		log_pgptr_reader.add_align (sizeof (LOG_RECORD_HEADER));
		log_pgptr_reader.advance_when_does_not_fit (sizeof (LOG_REC_MVCC_UNDO));
		/* MVCC op undo log record */
		// *INDENT-OFF*
		const LOG_REC_MVCC_UNDO *mvcc_undo = log_pgptr_reader.reinterpret_cptr<LOG_REC_MVCC_UNDO> ();
		// *INDENT-ON*
		const MVCCID mvccid = mvcc_undo->mvccid;

		/* Check if MVCC next ID must be updated */
		if (!MVCC_ID_PRECEDES (mvccid, log_Gl.hdr.mvcc_next_id))
		  {
		    log_Gl.hdr.mvcc_next_id = mvccid;
		    MVCCID_FORWARD (log_Gl.hdr.mvcc_next_id);
		  }

		/* Save last MVCC operation LOG_LSA. */
		LSA_COPY (&log_Gl.hdr.mvcc_op_log_lsa, &rcv_lsa);
	      }
	      break;

	    case LOG_UNDO_DATA:
	    case LOG_DUMMY_HEAD_POSTPONE:
	    case LOG_POSTPONE:
	    case LOG_WILL_COMMIT:
	    case LOG_COMMIT_WITH_POSTPONE:
	    case LOG_SYSOP_START_POSTPONE:
	    case LOG_SAVEPOINT:
	    case LOG_2PC_COMMIT_DECISION:
	    case LOG_2PC_ABORT_DECISION:
	    case LOG_2PC_COMMIT_INFORM_PARTICPS:
	    case LOG_2PC_ABORT_INFORM_PARTICPS:
	    case LOG_DUMMY_CRASH_RECOVERY:
	    case LOG_REPLICATION_DATA:
	    case LOG_REPLICATION_STATEMENT:
	    case LOG_DUMMY_HA_SERVER_STATE:
	    case LOG_DUMMY_OVF_RECORD:
	    case LOG_DUMMY_GENERIC:
	    case LOG_END_OF_LOG:
	    case LOG_SYSOP_ATOMIC_START:
	      break;

	    case LOG_SYSOP_END:
	      {
		const LOG_LSA rcv_lsa = log_pgptr_reader.get_lsa ();	/* Address of redo log record */

		log_pgptr_reader.add_align (sizeof (LOG_RECORD_HEADER));
		log_pgptr_reader.advance_when_does_not_fit (sizeof (LOG_REC_SYSOP_END));
		/* Result of top system op */
		// *INDENT-OFF*
		const LOG_REC_SYSOP_END *sysop_end = log_pgptr_reader.reinterpret_cptr<LOG_REC_SYSOP_END> ();
		// *INDENT-ON*

		if (sysop_end->type == LOG_SYSOP_END_LOGICAL_MVCC_UNDO)
		  {
		    LSA_COPY (&log_Gl.hdr.mvcc_op_log_lsa, &rcv_lsa);
		  }
	      }
	      break;

	    case LOG_SMALLER_LOGREC_TYPE:
	    case LOG_LARGER_LOGREC_TYPE:
	    default:
#if defined(CUBRID_DEBUG)
	      er_log_debug (ARG_FILE_LINE,
			    "log_recovery_redo: Unknown record type = %d (%s)... May be a system error", log_rtype,
			    log_to_string (log_rtype));
#endif /* CUBRID_DEBUG */
	      er_set (ER_ERROR_SEVERITY, ARG_FILE_LINE, ER_LOG_PAGE_CORRUPTED, 1, log_pgptr_reader.get_pageid ());
	      if (lsa == log_pgptr_reader.get_lsa ())
		{
		  LSA_SET_NULL (&lsa);
		}
	      break;
	    }

	  /*
	   * We can fix the lsa.pageid in the case of log_records without forward
	   * address at this moment.
	   */
	  if (lsa.offset == NULL_OFFSET && lsa.pageid != NULL_PAGEID && lsa.pageid < log_pgptr_reader.get_pageid ())
	    {
	      lsa.pageid = log_pgptr_reader.get_pageid ();
	    }
	}
    }

  log_zip_free (undo_unzip_ptr);
  log_zip_free (redo_unzip_ptr);

#if defined(SERVER_MODE)
  {
    const auto time_end_main = std::chrono::system_clock::now ();
    const auto time_dur_main_ms = std::chrono::duration_cast < std::chrono::milliseconds > (time_end_main - time_start);
    if (parallel_recovery_redo != nullptr)
      {
	parallel_recovery_redo->set_adding_finished ();
	parallel_recovery_redo->wait_for_termination_and_stop_execution ();
	rcv_redo_perf_stat.time_and_increment (PERF_STAT_ID_WAIT_FOR_PARALLEL);
      }
    const int log_recovery_redo_parallel_count = prm_get_integer_value (PRM_ID_RECOVERY_PARALLEL_COUNT);
    const auto time_end_async = std::chrono::system_clock::now ();
    const auto time_dur_async_ms =
      std::chrono::duration_cast < std::chrono::milliseconds > (time_end_async - time_start);
    _er_log_debug (ARG_FILE_LINE,
<<<<<<< HEAD
		   "log_recovery_redo_perf:  recovery_parallel_count= %2d  reusable_jobs= %6d  main= %6lld  async= %6lld (ms)\n",
=======
		   "log_recovery_redo_perf: recovery_parallel_count= %2d  reusable_jobs= %6d  main= %6lld  async= %6lld (ms)\n",
>>>>>>> a9dd8870
		   log_recovery_redo_parallel_count, reusable_jobs.size (), (long long) time_dur_main_ms.count (),
		   (long long) time_dur_async_ms.count ());
  }
#endif
  LOG_CS_ENTER (thread_p);

  if (!context.is_page_server ())
    {
      log_Gl.mvcc_table.reset_start_mvccid ();

      /* Abort all atomic system operations that were open when server crashed */
      log_recovery_abort_all_atomic_sysops (thread_p);

      /* Now finish all postpone operations */
      log_recovery_finish_all_postpone (thread_p);
    }

  /* Flush all dirty pages */
  logpb_flush_pages_direct (thread_p);

  logpb_flush_header (thread_p);
  (void) pgbuf_flush_all (thread_p, NULL_VOLID);

exit:
  LSA_SET_NULL (&log_Gl.unique_stats_table.curr_rcv_rec_lsa);

#if !defined(NDEBUG)
  log_Gl_recovery_redo_consistency_check.cleanup ();
#endif

  rcv_redo_perf_stat.time_and_increment (PERF_STAT_ID_FINALIZE);

  // statistics data collect & report
  //
  rcv_redo_perf_stat.log ();

  return;
}

/*
 * log_recovery_abort_interrupted_sysop () - find and abort interruped system operation during postpones.
 *
 * return                  : void
 * thread_p (in)           : thread entry
 * tdes (in)               : transaction descriptor
 * postpone_start_lsa (in) : LSA of start postpone (system op or transaction)
 */
static void
log_recovery_abort_interrupted_sysop (THREAD_ENTRY * thread_p, LOG_TDES * tdes, const LOG_LSA * postpone_start_lsa)
{
  LOG_LSA iter_lsa, prev_lsa;
  LOG_RECORD_HEADER logrec_head;
  LOG_PAGE *log_page = NULL;
  char buffer_log_page[IO_MAX_PAGE_SIZE + MAX_ALIGNMENT];
  LOG_LSA last_parent_lsa = LSA_INITIALIZER;

  assert (tdes->state == TRAN_UNACTIVE_TOPOPE_COMMITTED_WITH_POSTPONE
	  || tdes->state == TRAN_UNACTIVE_COMMITTED_WITH_POSTPONE);
  assert (!LSA_ISNULL (postpone_start_lsa));

  if (LSA_ISNULL (&tdes->undo_nxlsa) || LSA_LE (&tdes->undo_nxlsa, postpone_start_lsa))
    {
      /* nothing to abort */
      return;
    }

  log_page = (LOG_PAGE *) PTR_ALIGN (buffer_log_page, MAX_ALIGNMENT);

  /* how it works:
   * we can have so-called logical run postpone system operation for some complex cases (e.g. file destroy or
   * deallocate). if these operations are interrupted by crash, we must abort them first before finishing the postpone
   * phase of system operation or transaction.
   *
   * normally, all records during the postpone execution are run postpones - physical or logical system operations.
   * so to rollback a logical system op during postpone we have to stop at previous run postpone (or at the start of
   * postpone if this system op is first). we need to manually search it.
   */

  for (iter_lsa = tdes->undo_nxlsa; LSA_GT (&iter_lsa, postpone_start_lsa); iter_lsa = prev_lsa)
    {
      if (logpb_fetch_page (thread_p, &iter_lsa, LOG_CS_FORCE_USE, log_page) != NO_ERROR)
	{
	  logpb_fatal_error (thread_p, true, ARG_FILE_LINE, "log_recovery_abort_interrupted_sysop");
	  return;
	}
      logrec_head = *(LOG_RECORD_HEADER *) (log_page->area + iter_lsa.offset);
      assert (logrec_head.trid == tdes->trid);

      if (logrec_head.type == LOG_RUN_POSTPONE)
	{
	  /* found run postpone, stop */
	  last_parent_lsa = iter_lsa;
	  break;
	}
      else if (logrec_head.type == LOG_SYSOP_END)
	{
	  /* we need to see why type of system op. */
	  LOG_LSA read_lsa = iter_lsa;
	  LOG_REC_SYSOP_END *sysop_end;

	  /* skip header */
	  LOG_READ_ADD_ALIGN (thread_p, sizeof (logrec_head), &read_lsa, log_page);
	  LOG_READ_ADVANCE_WHEN_DOESNT_FIT (thread_p, sizeof (*sysop_end), &read_lsa, log_page);

	  sysop_end = (LOG_REC_SYSOP_END *) (log_page->area + read_lsa.offset);
	  if (sysop_end->type == LOG_SYSOP_END_LOGICAL_RUN_POSTPONE)
	    {
	      /* found run postpone, stop */
	      last_parent_lsa = iter_lsa;
	      break;
	    }
	  else
	    {
	      /* go to last parent */
	      prev_lsa = sysop_end->lastparent_lsa;
	    }
	}
      else
	{
	  /* safe-guard: we do not expect postpone starts */
	  assert (logrec_head.type != LOG_COMMIT_WITH_POSTPONE && logrec_head.type != LOG_SYSOP_START_POSTPONE);

	  /* move to previous */
	  prev_lsa = logrec_head.prev_tranlsa;
	}
      assert (!LSA_ISNULL (&prev_lsa) && !LSA_EQ (&prev_lsa, &iter_lsa));
    }

  if (LSA_ISNULL (&last_parent_lsa))
    {
      /* no run postpones before system op. stop at start postpone. */
      assert (LSA_EQ (&iter_lsa, postpone_start_lsa));
      last_parent_lsa = *postpone_start_lsa;
    }

  /* simulate system op */
  log_sysop_start (thread_p);
  /* hack last parent lsa */
  tdes->topops.stack[tdes->topops.last].lastparent_lsa = last_parent_lsa;
  /* rollback */
  log_sysop_abort (thread_p);
}

/*
 * log_recovery_finish_sysop_postpone () - Finish postpone during recovery for one system operation.
 *
 * return        : void
 * thread_p (in) : thread entry
 * tdes (in)     : transaction descriptor
 */
static void
log_recovery_finish_sysop_postpone (THREAD_ENTRY * thread_p, LOG_TDES * tdes)
{
  LOG_LSA first_postpone_to_apply;

  if (tdes->state == TRAN_UNACTIVE_TOPOPE_COMMITTED_WITH_POSTPONE)
    {
      /* We need to read the log record for system op start postpone */
      LOG_LSA sysop_start_postpone_lsa = tdes->rcv.sysop_start_postpone_lsa;
      char log_page_buffer[IO_MAX_PAGE_SIZE + MAX_ALIGNMENT];
      LOG_PAGE *log_page = (LOG_PAGE *) PTR_ALIGN (log_page_buffer, MAX_ALIGNMENT);
      LOG_REC_SYSOP_START_POSTPONE sysop_start_postpone;
      int undo_buffer_size = 0, undo_data_size = 0;
      char *undo_buffer = NULL, *undo_data = NULL;

      assert (tdes->topops.last == 0);
      assert (!LSA_ISNULL (&sysop_start_postpone_lsa));
      LSA_SET_NULL (&first_postpone_to_apply);

      /* first verify it didn't crash in the middle of a run postpone system op */
      log_recovery_abort_interrupted_sysop (thread_p, tdes, &sysop_start_postpone_lsa);
      assert (tdes->topops.last == 0);

      /* find first postpone */
      log_recovery_find_first_postpone (thread_p, &first_postpone_to_apply,
					&tdes->topops.stack[tdes->topops.last].posp_lsa, tdes);

      if (!LSA_ISNULL (&first_postpone_to_apply))
	{
	  log_do_postpone (thread_p, tdes, &first_postpone_to_apply);
	}
      LSA_SET_NULL (&tdes->topops.stack[tdes->topops.last].posp_lsa);

      /* simulate system op commit */
      /* we need the data from system op start postpone */
      log_page->hdr.logical_pageid = NULL_PAGEID;
      if (log_read_sysop_start_postpone (thread_p, &sysop_start_postpone_lsa, log_page, true, &sysop_start_postpone,
					 &undo_buffer_size, &undo_buffer, &undo_data_size, &undo_data) != NO_ERROR)
	{
	  /* give up */
	  assert_release (false);
	  return;
	}
      /* check this is not a system op postpone during system op postpone */
      assert (sysop_start_postpone.sysop_end.type != LOG_SYSOP_END_LOGICAL_RUN_POSTPONE
	      || !sysop_start_postpone.sysop_end.run_postpone.is_sysop_postpone);

      log_sysop_end_recovery_postpone (thread_p, &sysop_start_postpone.sysop_end, undo_data_size, undo_data);
      if (undo_buffer != NULL)
	{
	  /* no longer needed */
	  db_private_free (thread_p, undo_buffer);
	}

      assert (sysop_start_postpone.sysop_end.type != LOG_SYSOP_END_ABORT);
      if (sysop_start_postpone.sysop_end.type == LOG_SYSOP_END_LOGICAL_RUN_POSTPONE)
	{
	  if (sysop_start_postpone.sysop_end.run_postpone.is_sysop_postpone)
	    {
	      /* this is a system op postpone during system op postpone? should not happen! */
	      assert (false);
	      tdes->state = TRAN_UNACTIVE_UNILATERALLY_ABORTED;
	      tdes->undo_nxlsa = tdes->tail_lsa;
	    }
	  else
	    {
	      /* logical run postpone during transaction postpone. */
	      tdes->state = TRAN_UNACTIVE_COMMITTED_WITH_POSTPONE;
	      LSA_SET_NULL (&tdes->undo_nxlsa);

	      /* we just finished the run postpone. update tdes->posp_nxlsa */
	      tdes->posp_nxlsa = sysop_start_postpone.sysop_end.run_postpone.postpone_lsa;
	    }
	}
      else if (!LSA_ISNULL (&tdes->rcv.tran_start_postpone_lsa))
	{
	  /* this must be after start postpone */
	  assert (LSA_LE (&tdes->rcv.tran_start_postpone_lsa, &sysop_start_postpone.sysop_end.lastparent_lsa));
	  tdes->state = TRAN_UNACTIVE_COMMITTED_WITH_POSTPONE;

	  /* note: this is for nested system operations inside a transaction logical run postpone. this is not really,
	   * fully correct, covering all cases. however it should work for file_tracker_unregister case.
	   *
	   * however, to have a robust recovery in the future, no matter how complicated the nesting of operations,
	   * we should considering saving previous states.
	   */
	}
      else
	{
	  tdes->state = TRAN_UNACTIVE_UNILATERALLY_ABORTED;
	  tdes->undo_nxlsa = tdes->tail_lsa;
	}

      if (tdes->topops.last >= 0)
	{
	  assert_release (false);
	  tdes->topops.last = -1;
	}
    }
  assert (tdes->state != TRAN_UNACTIVE_TOPOPE_COMMITTED_WITH_POSTPONE);
}

/*
 * log_recovery_finish_postpone () - Finish postpone during recovery for one
 *				     transaction descriptor.
 *
 * return	 : Void.
 * thread_p (in) : Thread entry.
 * tdes (in)	 : Transaction descriptor.
 */
static void
log_recovery_finish_postpone (THREAD_ENTRY * thread_p, LOG_TDES * tdes)
{
  LOG_LSA first_postpone_to_apply;

  if (tdes == NULL || tdes->trid == NULL_TRANID)
    {
      /* Nothing to do */
      return;
    }

  /* first finish system op postpone (if the case). */
  log_recovery_finish_sysop_postpone (thread_p, tdes);

  if (tdes->state == TRAN_UNACTIVE_WILL_COMMIT || tdes->state == TRAN_UNACTIVE_COMMITTED_WITH_POSTPONE)
    {
      LSA_SET_NULL (&first_postpone_to_apply);

      assert (tdes->is_active_worker_transaction ());
      assert (!LSA_ISNULL (&tdes->rcv.tran_start_postpone_lsa));

      /*
       * The transaction was the one that was committing
       */
      if (tdes->state == TRAN_UNACTIVE_COMMITTED_WITH_POSTPONE)
	{
	  /* make sure to abort interrupted logical postpone. */
	  assert (tdes->topops.last == -1);
	  log_recovery_abort_interrupted_sysop (thread_p, tdes, &tdes->rcv.tran_start_postpone_lsa);
	  assert (tdes->topops.last == -1);
	  /* no more undo */
	  LSA_SET_NULL (&tdes->undo_nxlsa);
	}

      log_recovery_find_first_postpone (thread_p, &first_postpone_to_apply, &tdes->posp_nxlsa, tdes);
      if (!LSA_ISNULL (&first_postpone_to_apply))
	{
	  log_do_postpone (thread_p, tdes, &first_postpone_to_apply);
	}

      if (tdes->coord == NULL)
	{			/* If this is a local transaction */
	  (void) log_complete (thread_p, tdes, LOG_COMMIT, LOG_DONT_NEED_NEWTRID, LOG_NEED_TO_WRITE_EOT_LOG);
	  logtb_free_tran_index (thread_p, tdes->tran_index);
	}
    }
  else if (tdes->state == TRAN_UNACTIVE_COMMITTED)
    {
      if (tdes->coord == NULL)
	{
	  (void) log_complete (thread_p, tdes, LOG_COMMIT, LOG_DONT_NEED_NEWTRID, LOG_NEED_TO_WRITE_EOT_LOG);
	  logtb_free_tran_index (thread_p, tdes->tran_index);
	}
    }
}

/*
 * log_recovery_finish_all_postpone - FINISH COMMITTING TRANSACTIONS WITH
 *                                   UNFINISH POSTPONE ACTIONS
 *
 * return: nothing
 *
 * NOTE:Finish the committing of transactions which have been declared
 *              as committed, but not all their postpone actions are done.
 *              This happens when there is a crash in the middle of a
 *              log_commit_with_postpone and log_commit.
 *              This function should be called after the log_recovery_redo
 *              function.
 */
static void
log_recovery_finish_all_postpone (THREAD_ENTRY * thread_p)
{
  // *INDENT-OFF*
  int i;
  LOG_TDES *tdes_it = NULL;	/* Transaction descriptor */

  /* Finish committing transactions with unfinished postpone actions */
  thread_p = thread_p != NULL ? thread_p : thread_get_thread_entry_info ();
  assert (thread_p->tran_index == LOG_SYSTEM_TRAN_INDEX);

  auto finish_sys_postpone = [&] (LOG_TDES & tdes)
    {
      log_rv_simulate_runtime_worker (thread_p, &tdes);
      log_recovery_finish_postpone (thread_p, &tdes);
      log_rv_end_simulation (thread_p);
    };

  for (i = 1; i < log_Gl.trantable.num_total_indices; i++)
    {
      tdes_it = LOG_FIND_TDES (i);
      if (tdes_it == NULL || tdes_it->trid == NULL_TRANID)
        {
          continue;
        }
      finish_sys_postpone (*tdes_it);
    }
  log_system_tdes::map_all_tdes (finish_sys_postpone);
  // *INDENT-ON*
}

/*
 * log_recovery_abort_all_atomic_sysops () - abort all atomic system operation opened at the moment of the crash
 *
 * return        : void
 * thread_p (in) : thread entry
 */
static void
log_recovery_abort_all_atomic_sysops (THREAD_ENTRY * thread_p)
{
  // *INDENT-OFF*
  int i;
  LOG_TDES *tdes_it = NULL;	/* Transaction descriptor */

  /* Finish committing transactions with unfinished postpone actions */
  thread_p = thread_p != NULL ? thread_p : thread_get_thread_entry_info ();
  assert (thread_p->tran_index == LOG_SYSTEM_TRAN_INDEX);
  auto abort_atomic_func = [&] (LOG_TDES & tdes)
    {
      log_rv_simulate_runtime_worker (thread_p, &tdes);
      log_recovery_abort_atomic_sysop (thread_p, &tdes);
      log_rv_end_simulation (thread_p);
    };
  for (i = 1; i < log_Gl.trantable.num_total_indices; i++)
    {
      tdes_it = LOG_FIND_TDES (i);
      if (tdes_it == NULL || tdes_it->trid == NULL_TRANID)
        {
          continue;
        }
      abort_atomic_func (*tdes_it);
    }
  log_system_tdes::map_all_tdes (abort_atomic_func);
  // *INDENT-ON*
}

/*
 * log_recovery_abort_atomic_sysop () - abort all changes down to tdes->rcv.atomic_sysop_start_lsa (where atomic system
 *                                      operation starts).
 *
 * return        : void
 * thread_p (in) : thread entry
 * tdes (in)     : transaction descriptor
 */
static void
log_recovery_abort_atomic_sysop (THREAD_ENTRY * thread_p, LOG_TDES * tdes)
{
  char log_pgbuf[IO_MAX_PAGE_SIZE + MAX_ALIGNMENT], *aligned_log_pgbuf;
  LOG_PAGE *log_pgptr = NULL;
  LOG_RECORD_HEADER *log_rec;
  LOG_LSA prev_atomic_sysop_start_lsa;

  if (tdes == NULL || tdes->trid == NULL_TRANID)
    {
      /* Nothing to do */
      return;
    }

  if (LSA_ISNULL (&tdes->rcv.atomic_sysop_start_lsa))
    {
      /* no atomic system operation */
      return;
    }
  if (LSA_GE (&tdes->rcv.atomic_sysop_start_lsa, &tdes->undo_nxlsa))
    {
      /* nothing after tdes->rcv.atomic_sysop_start_lsa */
      assert (LSA_EQ (&tdes->rcv.atomic_sysop_start_lsa, &tdes->undo_nxlsa));
      LSA_SET_NULL (&tdes->rcv.atomic_sysop_start_lsa);
      er_log_debug (ARG_FILE_LINE, "(trid = %d) Nothing after atomic sysop (%lld|%d), nothing to rollback.\n",
		    tdes->trid, LSA_AS_ARGS (&tdes->rcv.atomic_sysop_start_lsa));
      return;
    }
  assert (tdes->topops.last <= 0);

  if (tdes->state == TRAN_UNACTIVE_TOPOPE_COMMITTED_WITH_POSTPONE
      && LSA_GT (&tdes->rcv.sysop_start_postpone_lsa, &tdes->rcv.atomic_sysop_start_lsa))
    {
      /* we have (maybe) the next case:
       *
       * 1. atomic operation was started.
       * 2. nested system operation is started.
       * 3. nested operation has postpones.
       * 4. nested operation is committed with postpone.
       * 5. crash
       *
       * I am not sure this really happens. It might, and it might be risky to allow it. However, I assume this nested
       * operation will not do other complicated operations to mess with other logical operations. I hope at least. */
      /* finish postpone of nested system op. */
      er_log_debug (ARG_FILE_LINE,
		    "(trid = %d) Nested sysop start pospone (%lld|%d) inside atomic sysop (%lld|%d). \n", tdes->trid,
		    LSA_AS_ARGS (&tdes->rcv.sysop_start_postpone_lsa), LSA_AS_ARGS (&tdes->rcv.atomic_sysop_start_lsa));
      log_recovery_finish_sysop_postpone (thread_p, tdes);
    }
  else if (tdes->state == TRAN_UNACTIVE_TOPOPE_COMMITTED_WITH_POSTPONE)
    {
      /* this would be also a nested case, but the other way around:
       *
       * 1. system op starts.
       * 2. system op end with postpone.
       * 3. nested atomic system op starts.
       * 4. crash.
       *
       * we first have to abort atomic system op. postpone will be finished later. */
      er_log_debug (ARG_FILE_LINE,
		    "(trid = %d) Nested atomic sysop  (%lld|%d) after sysop start postpone (%lld|%d). \n", tdes->trid,
		    LSA_AS_ARGS (&tdes->rcv.sysop_start_postpone_lsa), LSA_AS_ARGS (&tdes->rcv.atomic_sysop_start_lsa));
    }
  else
    {
      er_log_debug (ARG_FILE_LINE, "(trid = %d) Atomic sysop (%lld|%d). Rollback. \n", tdes->trid,
		    LSA_AS_ARGS (&tdes->rcv.atomic_sysop_start_lsa));
    }

  /* Get transaction lsa that precede atomic_sysop_start_lsa. */
  aligned_log_pgbuf = PTR_ALIGN (log_pgbuf, MAX_ALIGNMENT);
  log_pgptr = (LOG_PAGE *) aligned_log_pgbuf;
  if (logpb_fetch_page (thread_p, &tdes->rcv.atomic_sysop_start_lsa, LOG_CS_FORCE_USE, log_pgptr) != NO_ERROR)
    {
      logpb_fatal_error (thread_p, true, ARG_FILE_LINE, "log_recovery_abort_atomic_sysop");
      return;
    }
  log_rec = LOG_GET_LOG_RECORD_HEADER (log_pgptr, &tdes->rcv.atomic_sysop_start_lsa);
  LSA_COPY (&prev_atomic_sysop_start_lsa, &log_rec->prev_tranlsa);

  /* rollback. simulate a new system op */
  log_sysop_start (thread_p);

  /* hack last parent to stop at transaction lsa that precede atomic_sysop_start_lsa. */
  LSA_COPY (&tdes->topops.stack[tdes->topops.last].lastparent_lsa, &prev_atomic_sysop_start_lsa);

  /* rollback */
  log_sysop_abort (thread_p);

  assert (tdes->topops.last <= 0);

  /* this is it. reset tdes->rcv.atomic_sysop_start_lsa and we're done. */
  LSA_SET_NULL (&tdes->rcv.atomic_sysop_start_lsa);
}

/*
 * log_recovery_undo - SCAN BACKWARDS UNDOING DATA
 *
 * return: nothing
 *
 */
static void
log_recovery_undo (THREAD_ENTRY * thread_p)
{
  LOG_LSA max_undo_lsa;		/* LSA of log record to undo */
  char log_pgbuf[IO_MAX_PAGE_SIZE + MAX_ALIGNMENT], *aligned_log_pgbuf;
  LOG_PAGE *log_pgptr = NULL;	/* Log page pointer where LSA is located */
  LOG_LSA log_lsa;
  LOG_RECORD_HEADER *log_rec = NULL;	/* Pointer to log record */
  LOG_REC_UNDOREDO *undoredo = NULL;	/* Undo_redo log record */
  LOG_REC_UNDO *undo = NULL;	/* Undo log record */
  LOG_REC_MVCC_UNDOREDO *mvcc_undoredo = NULL;	/* MVCC op Undo_redo log record */
  LOG_REC_MVCC_UNDO *mvcc_undo = NULL;	/* MVCC op Undo log record */
  LOG_REC_COMPENSATE *compensate;	/* Compensating log record */
  LOG_REC_SYSOP_END *sysop_end;	/* Result of top system op */
  LOG_RCVINDEX rcvindex;	/* Recovery index function */
  LOG_RCV rcv;			/* Recovery structure */
  VPID rcv_vpid;		/* VPID of data to recover */
  LOG_LSA rcv_lsa;		/* Address of redo log record */
  LOG_LSA prev_tranlsa;		/* prev LSA of transaction */
  LOG_TDES *tdes;		/* Transaction descriptor */
  int tran_index;
  int data_header_size = 0;
  LOG_ZIP *undo_unzip_ptr = NULL;
  bool is_mvcc_op;
  volatile TRANID tran_id;
  volatile LOG_RECTYPE log_rtype;

  aligned_log_pgbuf = PTR_ALIGN (log_pgbuf, MAX_ALIGNMENT);

  /*
   * Remove from the list of transaction to abort, those that have finished
   * when the crash happens, so it does not remain dangling in the transaction
   * table.
   */

  for (tran_index = 1; tran_index < log_Gl.trantable.num_total_indices; tran_index++)
    {
      if ((tdes = LOG_FIND_TDES (tran_index)) != NULL && tdes->trid != NULL_TRANID
	  && (tdes->state == TRAN_UNACTIVE_UNILATERALLY_ABORTED || tdes->state == TRAN_UNACTIVE_ABORTED)
	  && LSA_ISNULL (&tdes->undo_nxlsa))
	{
	  (void) log_complete (thread_p, tdes, LOG_ABORT, LOG_DONT_NEED_NEWTRID, LOG_NEED_TO_WRITE_EOT_LOG);
	  logtb_free_tran_index (thread_p, tran_index);
	}
    }
  // *INDENT-OFF*
  auto delete_func = [] (const LOG_TDES & tdes)
    {
      return LSA_ISNULL (&tdes.undo_nxlsa);
    };
  log_system_tdes::rv_delete_all_tdes_if (delete_func);
  // *INDENT-ON*

  /*
   * GO BACKWARDS, undoing records
   */

  /* Find the largest LSA to undo */
  log_find_unilaterally_largest_undo_lsa (thread_p, max_undo_lsa);

  log_pgptr = (LOG_PAGE *) aligned_log_pgbuf;

  undo_unzip_ptr = log_zip_alloc (LOGAREA_SIZE);
  if (undo_unzip_ptr == NULL)
    {
      logpb_fatal_error (thread_p, true, ARG_FILE_LINE, "log_recovery_undo");
      return;
    }

  while (!LSA_ISNULL (&max_undo_lsa))
    {
      /* Fetch the page where the LSA record to undo is located */
      LSA_COPY (&log_lsa, &max_undo_lsa);
      if (logpb_fetch_page (thread_p, &log_lsa, LOG_CS_FORCE_USE, log_pgptr) != NO_ERROR)
	{
	  log_zip_free (undo_unzip_ptr);

	  logpb_fatal_error (thread_p, true, ARG_FILE_LINE, "log_recovery_undo");
	  return;
	}

      /* Check all log records in this phase */
      while (max_undo_lsa.pageid == log_lsa.pageid)
	{
	  /* Find the log record */
	  log_lsa.offset = max_undo_lsa.offset;
	  log_rec = LOG_GET_LOG_RECORD_HEADER (log_pgptr, &log_lsa);

	  tran_id = log_rec->trid;
	  log_rtype = log_rec->type;

	  LSA_COPY (&prev_tranlsa, &log_rec->prev_tranlsa);

	  if (logtb_is_system_worker_tranid (tran_id))
	    {
	      // *INDENT-OFF*
	      tdes = log_system_tdes::rv_get_tdes (tran_id);
	      if (tdes == NULL)
		{
		  assert (false);
		}
	      // *INDENT-ON*
	    }
	  else
	    {
	      /* Active worker transaction */
	      tran_index = logtb_find_tran_index (thread_p, tran_id);
	      if (tran_index == NULL_TRAN_INDEX)
		{
#if defined(CUBRID_DEBUG)
		  er_log_debug (ARG_FILE_LINE, "log_recovery_undo: SYSTEM ERROR for log located at %lld|%d\n",
				(long long int) log_lsa.pageid, log_lsa.offset);
#endif /* CUBRID_DEBUG */
		  logtb_free_tran_index_with_undo_lsa (thread_p, &max_undo_lsa);
		}
	      else
		{
		  tdes = LOG_FIND_TDES (tran_index);
		  if (tdes == NULL)
		    {
		      /* This looks like a system error in the analysis phase */
#if defined(CUBRID_DEBUG)
		      er_log_debug (ARG_FILE_LINE, "log_recovery_undo: SYSTEM ERROR for log located at %lld|%d\n",
				    (long long int) log_lsa.pageid, log_lsa.offset);
#endif /* CUBRID_DEBUG */
		      logtb_free_tran_index_with_undo_lsa (thread_p, &max_undo_lsa);
		    }
		}
	    }

	  if (tran_index != NULL_TRAN_INDEX && tdes != NULL)
	    {
	      LSA_COPY (&tdes->undo_nxlsa, &prev_tranlsa);

	      switch (log_rtype)
		{
		case LOG_MVCC_UNDOREDO_DATA:
		case LOG_MVCC_DIFF_UNDOREDO_DATA:
		case LOG_UNDOREDO_DATA:
		case LOG_DIFF_UNDOREDO_DATA:
		  LSA_COPY (&rcv_lsa, &log_lsa);
		  /*
		   * The transaction was active at the time of the crash. The
		   * transaction is unilaterally aborted by the system
		   */

		  if (log_rtype == LOG_MVCC_UNDOREDO_DATA || log_rtype == LOG_MVCC_DIFF_UNDOREDO_DATA)
		    {
		      is_mvcc_op = true;
		    }
		  else
		    {
		      is_mvcc_op = false;
		    }

		  /* Get the DATA HEADER */
		  LOG_READ_ADD_ALIGN (thread_p, sizeof (LOG_RECORD_HEADER), &log_lsa, log_pgptr);

		  if (is_mvcc_op)
		    {
		      data_header_size = sizeof (LOG_REC_MVCC_UNDOREDO);
		      LOG_READ_ADVANCE_WHEN_DOESNT_FIT (thread_p, data_header_size, &log_lsa, log_pgptr);
		      mvcc_undoredo = (LOG_REC_MVCC_UNDOREDO *) ((char *) log_pgptr->area + log_lsa.offset);

		      /* Get undoredo info */
		      undoredo = &mvcc_undoredo->undoredo;

		      /* Save transaction MVCCID to recovery */
		      rcv.mvcc_id = mvcc_undoredo->mvccid;
		    }
		  else
		    {
		      data_header_size = sizeof (LOG_REC_UNDOREDO);
		      LOG_READ_ADVANCE_WHEN_DOESNT_FIT (thread_p, data_header_size, &log_lsa, log_pgptr);
		      undoredo = (LOG_REC_UNDOREDO *) ((char *) log_pgptr->area + log_lsa.offset);

		      rcv.mvcc_id = MVCCID_NULL;
		    }

		  rcvindex = undoredo->data.rcvindex;
		  rcv.length = undoredo->ulength;
		  rcv.offset = undoredo->data.offset;
		  rcv_vpid.volid = undoredo->data.volid;
		  rcv_vpid.pageid = undoredo->data.pageid;

		  LOG_READ_ADD_ALIGN (thread_p, data_header_size, &log_lsa, log_pgptr);

#if !defined(NDEBUG)
		  if (prm_get_bool_value (PRM_ID_LOG_TRACE_DEBUG))
		    {
		      fprintf (stdout,
			       "TRACE UNDOING[1]: LSA = %lld|%d, Rv_index = %s,\n"
			       "      volid = %d, pageid = %d, offset = %d,\n", (long long int) rcv_lsa.pageid,
			       (int) rcv_lsa.offset, rv_rcvindex_string (rcvindex), rcv_vpid.volid, rcv_vpid.pageid,
			       rcv.offset);
		      fflush (stdout);
		    }
#endif /* !NDEBUG */

		  log_rv_undo_record (thread_p, &log_lsa, log_pgptr, rcvindex, &rcv_vpid, &rcv, &rcv_lsa, tdes,
				      undo_unzip_ptr);
		  break;

		case LOG_MVCC_UNDO_DATA:
		case LOG_UNDO_DATA:
		  /* Does the record belong to a MVCC op? */
		  is_mvcc_op = log_rtype == LOG_MVCC_UNDO_DATA;

		  LSA_COPY (&rcv_lsa, &log_lsa);
		  /*
		   * The transaction was active at the time of the crash. The
		   * transaction is unilaterally aborted by the system
		   */

		  /* Get the DATA HEADER */
		  LOG_READ_ADD_ALIGN (thread_p, sizeof (LOG_RECORD_HEADER), &log_lsa, log_pgptr);

		  if (is_mvcc_op)
		    {
		      data_header_size = sizeof (LOG_REC_MVCC_UNDO);
		      LOG_READ_ADVANCE_WHEN_DOESNT_FIT (thread_p, data_header_size, &log_lsa, log_pgptr);
		      mvcc_undo = (LOG_REC_MVCC_UNDO *) ((char *) log_pgptr->area + log_lsa.offset);

		      /* Get undo info */
		      undo = &mvcc_undo->undo;

		      /* Save transaction MVCCID to recovery */
		      rcv.mvcc_id = mvcc_undo->mvccid;
		    }
		  else
		    {
		      data_header_size = sizeof (LOG_REC_UNDO);
		      LOG_READ_ADVANCE_WHEN_DOESNT_FIT (thread_p, data_header_size, &log_lsa, log_pgptr);
		      undo = (LOG_REC_UNDO *) ((char *) log_pgptr->area + log_lsa.offset);

		      rcv.mvcc_id = MVCCID_NULL;
		    }

		  rcvindex = undo->data.rcvindex;
		  rcv.length = undo->length;
		  rcv.offset = undo->data.offset;
		  rcv_vpid.volid = undo->data.volid;
		  rcv_vpid.pageid = undo->data.pageid;

		  LOG_READ_ADD_ALIGN (thread_p, data_header_size, &log_lsa, log_pgptr);

#if !defined(NDEBUG)
		  if (prm_get_bool_value (PRM_ID_LOG_TRACE_DEBUG))
		    {
		      fprintf (stdout,
			       "TRACE UNDOING[2]: LSA = %lld|%d, Rv_index = %s,\n"
			       "      volid = %d, pageid = %d, offset = %hd,\n", LSA_AS_ARGS (&rcv_lsa),
			       rv_rcvindex_string (rcvindex), rcv_vpid.volid, rcv_vpid.pageid, rcv.offset);
		      fflush (stdout);
		    }
#endif /* !NDEBUG */
		  log_rv_undo_record (thread_p, &log_lsa, log_pgptr, rcvindex, &rcv_vpid, &rcv, &rcv_lsa, tdes,
				      undo_unzip_ptr);
		  break;

		case LOG_REDO_DATA:
		case LOG_MVCC_REDO_DATA:
		case LOG_DBEXTERN_REDO_DATA:
		case LOG_DUMMY_HEAD_POSTPONE:
		case LOG_POSTPONE:
		case LOG_SAVEPOINT:
		case LOG_REPLICATION_DATA:
		case LOG_REPLICATION_STATEMENT:
		case LOG_DUMMY_HA_SERVER_STATE:
		case LOG_DUMMY_OVF_RECORD:
		case LOG_DUMMY_GENERIC:
		case LOG_SYSOP_ATOMIC_START:
		  /* Not for UNDO ... */
		  /* Break switch to go to previous record */
		  break;

		case LOG_COMPENSATE:
		  /* Only for REDO .. Go to next undo record Need to read the compensating record to set the next undo
		   * address. */

		  /* Get the DATA HEADER */
		  LOG_READ_ADD_ALIGN (thread_p, sizeof (LOG_RECORD_HEADER), &log_lsa, log_pgptr);
		  LOG_READ_ADVANCE_WHEN_DOESNT_FIT (thread_p, sizeof (LOG_REC_COMPENSATE), &log_lsa, log_pgptr);
		  compensate = (LOG_REC_COMPENSATE *) ((char *) log_pgptr->area + log_lsa.offset);
		  LSA_COPY (&prev_tranlsa, &compensate->undo_nxlsa);
		  break;

		case LOG_SYSOP_END:
		  /*
		   * We found a system top operation that should be skipped from
		   * rollback
		   */

		  /* Read the DATA HEADER */
		  LOG_READ_ADD_ALIGN (thread_p, sizeof (LOG_RECORD_HEADER), &log_lsa, log_pgptr);
		  LOG_READ_ADVANCE_WHEN_DOESNT_FIT (thread_p, sizeof (LOG_REC_SYSOP_END), &log_lsa, log_pgptr);
		  sysop_end = ((LOG_REC_SYSOP_END *) ((char *) log_pgptr->area + log_lsa.offset));

		  if (sysop_end->type == LOG_SYSOP_END_LOGICAL_UNDO)
		    {
		      /* execute undo */
		      rcvindex = sysop_end->undo.data.rcvindex;
		      rcv.length = sysop_end->undo.length;
		      rcv.offset = sysop_end->undo.data.offset;
		      rcv_vpid.volid = sysop_end->undo.data.volid;
		      rcv_vpid.pageid = sysop_end->undo.data.pageid;
		      rcv.mvcc_id = MVCCID_NULL;

		      /* will jump to parent LSA. save it now before advancing to undo data */
		      LSA_COPY (&prev_tranlsa, &sysop_end->lastparent_lsa);
		      LSA_COPY (&tdes->undo_nxlsa, &sysop_end->lastparent_lsa);

		      LOG_READ_ADD_ALIGN (thread_p, sizeof (LOG_REC_SYSOP_END), &log_lsa, log_pgptr);
		      log_rv_undo_record (thread_p, &log_lsa, log_pgptr, rcvindex, &rcv_vpid, &rcv, &rcv_lsa, tdes,
					  undo_unzip_ptr);
		    }
		  else if (sysop_end->type == LOG_SYSOP_END_LOGICAL_MVCC_UNDO)
		    {
		      /* execute undo */
		      rcvindex = sysop_end->mvcc_undo.undo.data.rcvindex;
		      rcv.length = sysop_end->mvcc_undo.undo.length;
		      rcv.offset = sysop_end->mvcc_undo.undo.data.offset;
		      rcv_vpid.volid = sysop_end->mvcc_undo.undo.data.volid;
		      rcv_vpid.pageid = sysop_end->mvcc_undo.undo.data.pageid;
		      rcv.mvcc_id = sysop_end->mvcc_undo.mvccid;

		      /* will jump to parent LSA. save it now before advancing to undo data */
		      LSA_COPY (&prev_tranlsa, &sysop_end->lastparent_lsa);
		      LSA_COPY (&tdes->undo_nxlsa, &sysop_end->lastparent_lsa);
		      LOG_READ_ADD_ALIGN (thread_p, sizeof (LOG_REC_SYSOP_END), &log_lsa, log_pgptr);
		      log_rv_undo_record (thread_p, &log_lsa, log_pgptr, rcvindex, &rcv_vpid, &rcv, &rcv_lsa, tdes,
					  undo_unzip_ptr);
		    }
		  else if (sysop_end->type == LOG_SYSOP_END_LOGICAL_COMPENSATE)
		    {
		      /* compensate */
		      LSA_COPY (&prev_tranlsa, &sysop_end->compensate_lsa);
		    }
		  else
		    {
		      /* should not find run postpones on undo recovery */
		      assert (sysop_end->type != LOG_SYSOP_END_LOGICAL_RUN_POSTPONE);

		      /* jump to parent LSA */
		      LSA_COPY (&prev_tranlsa, &sysop_end->lastparent_lsa);
		    }
		  break;

		case LOG_RUN_POSTPONE:
		case LOG_WILL_COMMIT:
		case LOG_COMMIT_WITH_POSTPONE:
		case LOG_COMMIT:
		case LOG_SYSOP_START_POSTPONE:
		case LOG_ABORT:
		case LOG_2PC_PREPARE:
		case LOG_2PC_START:
		case LOG_2PC_ABORT_DECISION:
		case LOG_2PC_COMMIT_DECISION:
		case LOG_2PC_ABORT_INFORM_PARTICPS:
		case LOG_2PC_COMMIT_INFORM_PARTICPS:
		case LOG_2PC_RECV_ACK:
		case LOG_DUMMY_CRASH_RECOVERY:
		case LOG_END_OF_LOG:
		  /* This looks like a system error in the analysis phase */
#if defined(CUBRID_DEBUG)
		  er_log_debug (ARG_FILE_LINE,
				"log_recovery_undo: SYSTEM ERROR for log located at %lld|%d,"
				" Bad log_rectype = %d\n (%s).\n", (long long int) log_lsa.pageid, log_lsa.offset,
				log_rtype, log_to_string (log_rtype));
#endif /* CUBRID_DEBUG */
		  /* Remove the transaction from the recovery process */
		  assert (false);

		  /* Clear MVCCID */
		  tdes->mvccinfo.id = MVCCID_NULL;

		  if (logtb_is_system_worker_tranid (tran_id))
		    {
		      // *INDENT-OFF*
		      log_system_tdes::rv_delete_tdes (tran_id);
		      // *INDENT-ON*
		    }
		  else
		    {
		      (void) log_complete (thread_p, tdes, LOG_ABORT, LOG_DONT_NEED_NEWTRID, LOG_NEED_TO_WRITE_EOT_LOG);
		      logtb_free_tran_index (thread_p, tran_index);
		    }
		  tdes = NULL;
		  break;

		case LOG_SMALLER_LOGREC_TYPE:
		case LOG_LARGER_LOGREC_TYPE:
		default:
#if defined(CUBRID_DEBUG)
		  er_log_debug (ARG_FILE_LINE,
				"log_recovery_undo: Unknown record type = %d (%s)\n ... May be a system error",
				log_rtype, log_to_string (log_rtype));
#endif /* CUBRID_DEBUG */
		  er_set (ER_ERROR_SEVERITY, ARG_FILE_LINE, ER_LOG_PAGE_CORRUPTED, 1, log_lsa.pageid);
		  assert (false);

		  /*
		   * Remove the transaction from the recovery process
		   */

		  /* Clear MVCCID */
		  tdes->mvccinfo.id = MVCCID_NULL;

		  if (logtb_is_system_worker_tranid (tran_id))
		    {
		      // *INDENT-OFF*
		      log_system_tdes::rv_delete_tdes (tran_id);
		      // *INDENT-ON*
		    }
		  else
		    {
		      (void) log_complete (thread_p, tdes, LOG_ABORT, LOG_DONT_NEED_NEWTRID, LOG_NEED_TO_WRITE_EOT_LOG);
		      logtb_free_tran_index (thread_p, tran_index);
		    }
		  tdes = NULL;
		  break;
		}

	      /* Just in case, it was changed */
	      if (tdes != NULL)
		{
		  /* Is this the end of transaction? */
		  if (LSA_ISNULL (&prev_tranlsa))
		    {
		      /* Clear MVCCID */
		      tdes->mvccinfo.id = MVCCID_NULL;

		      if (logtb_is_system_worker_tranid (tran_id))
			{
			  // *INDENT-OFF*
			  log_system_tdes::rv_delete_tdes (tran_id);
			  // *INDENT-ON*
			}
		      else
			{
			  (void) log_complete (thread_p, tdes, LOG_ABORT, LOG_DONT_NEED_NEWTRID,
					       LOG_NEED_TO_WRITE_EOT_LOG);
			  logtb_free_tran_index (thread_p, tran_index);
			  tdes = NULL;
			}
		    }
		  else
		    {
		      /* Update transaction next undo LSA */
		      LSA_COPY (&tdes->undo_nxlsa, &prev_tranlsa);
		    }
		}
	    }

	  /* Find the next log record to undo */
	  log_find_unilaterally_largest_undo_lsa (thread_p, max_undo_lsa);
	}
    }

  log_zip_free (undo_unzip_ptr);

  /* Flush all dirty pages */

  logpb_flush_pages_direct (thread_p);

  logpb_flush_header (thread_p);
  (void) pgbuf_flush_all (thread_p, NULL_VOLID);

  return;
}

/*
 * log_unformat_ahead_volumes -
 *
 * return:
 *
 *   volid(in):
 *   start_volid(in):
 *
 * NOTE:
 */
static bool
log_unformat_ahead_volumes (THREAD_ENTRY * thread_p, VOLID volid, VOLID * start_volid)
{
  bool result = true;

  if (volid != NULL_VOLID && volid >= *start_volid)
    {
      /* This volume is not part of the database any longer */
      if (pgbuf_invalidate_all (thread_p, volid) != NO_ERROR)
	{
	  result = false;
	}
      else
	{
	  char *vlabel = fileio_get_volume_label (volid, ALLOC_COPY);
	  fileio_unformat (thread_p, vlabel);
	  if (vlabel)
	    {
	      free (vlabel);
	    }
	}
    }
  return result;
}

/*
 * log_recovery_notpartof_volumes -
 *
 * return:
 *
 * NOTE:
 */
static void
log_recovery_notpartof_volumes (THREAD_ENTRY * thread_p)
{
  const char *ext_path;
  const char *ext_name;
  int vdes;
  VOLID start_volid;
  VOLID volid;
  char vol_fullname[PATH_MAX];
  INT64 vol_dbcreation;		/* Database creation time in volume */
  char *alloc_extpath = NULL;
  int ret = NO_ERROR;

  start_volid = boot_find_next_permanent_volid (thread_p);

  /*
   * FIRST: ASSUME VOLUME INFORMATION WAS AHEAD OF US.
   * Start removing mounted volumes that are not part of the database any
   * longer due to partial recovery point. Note that these volumes were
   * mounted before the recovery started.
   */

  (void) fileio_map_mounted (thread_p, (bool (*)(THREAD_ENTRY *, VOLID, void *)) log_unformat_ahead_volumes,
			     &start_volid);

  /*
   * SECOND: ASSUME RIGHT VOLUME INFORMATION.
   * Remove any volumes that are laying around on disk
   */

  /*
   * Get the name of the extension: ext_path|dbname|"ext"|volid
   */

  /* Use the directory where the primary volume is located */
  alloc_extpath = (char *) malloc (PATH_MAX);
  if (alloc_extpath != NULL)
    {
      ext_path = fileio_get_directory_path (alloc_extpath, log_Db_fullname);
      if (ext_path == NULL)
	{
	  alloc_extpath[0] = '\0';
	  ext_path = alloc_extpath;
	}
    }
  else
    {
      ext_path = "";		/* Pointer to a null terminated string */
    }

  ext_name = fileio_get_base_file_name (log_Db_fullname);
  /*
   * We don't know where to stop. Stop when an archive is not in the OS
   */

  for (volid = start_volid; volid < LOG_MAX_DBVOLID; volid++)
    {
      fileio_make_volume_ext_name (vol_fullname, ext_path, ext_name, volid);
      if (fileio_is_volume_exist (vol_fullname) == false)
	{
	  break;
	}

      vdes = fileio_mount (thread_p, log_Db_fullname, vol_fullname, volid, false, false);
      if (vdes != NULL_VOLDES)
	{
	  ret = disk_get_creation_time (thread_p, volid, &vol_dbcreation);
	  fileio_dismount (thread_p, vdes);
	  if (difftime ((time_t) vol_dbcreation, (time_t) log_Gl.hdr.db_creation) != 0)
	    {
	      /* This volume does not belong to given database */
	      ;			/* NO-OP */
	    }
	  else
	    {
	      fileio_unformat (thread_p, vol_fullname);
	    }
	}
    }

  if (alloc_extpath)
    {
      free_and_init (alloc_extpath);
    }

  (void) logpb_recreate_volume_info (thread_p);

}

/*
 * log_startof_nxrec - FIND START OF NEXT RECORD (USED FOR PARTIAL RECOVERY)
 *
 * return: lsa or NULL in case of error
 *
 *   lsa(in):  Starting address. Set as a side effect to next address
 *   canuse_forwaddr(in): Use forward address if available
 *
 * NOTE:Find start address of next record either by looking to forward
 *              address or by scanning the current record.
 */
LOG_LSA *
log_startof_nxrec (THREAD_ENTRY * thread_p, LOG_LSA * lsa, bool canuse_forwaddr)
{
  char log_pgbuf[IO_MAX_PAGE_SIZE + MAX_ALIGNMENT], *aligned_log_pgbuf;
  LOG_PAGE *log_pgptr = NULL;	/* Log page pointer where LSA is located */
  LOG_LSA log_lsa;
  LOG_RECTYPE type;		/* Log record type */
  LOG_RECORD_HEADER *log_rec;	/* Pointer to log record */
  LOG_REC_UNDOREDO *undoredo;	/* Undo_redo log record */
  LOG_REC_UNDO *undo;		/* Undo log record */
  LOG_REC_REDO *redo;		/* Redo log record */
  LOG_REC_MVCC_UNDOREDO *mvcc_undoredo;	/* MVCC op undo_redo log record */
  LOG_REC_MVCC_UNDO *mvcc_undo;	/* MVCC op undo log record */
  LOG_REC_MVCC_REDO *mvcc_redo;	/* MVCC op redo log record */
  LOG_REC_DBOUT_REDO *dbout_redo;	/* A external redo log record */
  LOG_REC_SAVEPT *savept;	/* A savepoint log record */
  LOG_REC_COMPENSATE *compensate;	/* Compensating log record */
  LOG_REC_RUN_POSTPONE *run_posp;	/* A run postpone action */
  LOG_REC_2PC_START *start_2pc;	/* A 2PC start log record */
  LOG_REC_2PC_PREPCOMMIT *prepared;	/* A 2PC prepare to commit */
  LOG_REC_REPLICATION *repl_log;

  int undo_length;		/* Undo length */
  int redo_length;		/* Redo length */
  unsigned int nobj_locks;
  int repl_log_length;
  size_t size;

  aligned_log_pgbuf = PTR_ALIGN (log_pgbuf, MAX_ALIGNMENT);

  if (LSA_ISNULL (lsa))
    {
      return NULL;
    }

  log_pgptr = (LOG_PAGE *) aligned_log_pgbuf;

  if (logpb_fetch_page (thread_p, lsa, LOG_CS_FORCE_USE, log_pgptr) != NO_ERROR)
    {
      fprintf (stdout, " Error reading page %lld... Quit\n", (long long int) lsa->pageid);
      goto error;
    }

  /*
   * If offset is missing, it is because we archive an incomplete
   * log record or we start dumping the log not from its first page. We
   * have to find the offset by searching for the next log_record in the page
   */
  if (lsa->offset == NULL_OFFSET)
    {
      lsa->offset = log_pgptr->hdr.offset;
      if (lsa->offset == NULL_OFFSET)
	{
	  goto error;
	}
    }

  LSA_COPY (&log_lsa, lsa);
  log_rec = LOG_GET_LOG_RECORD_HEADER (log_pgptr, &log_lsa);
  type = log_rec->type;

  if (canuse_forwaddr == true)
    {
      /*
       * Use forward address of current log record
       */
      LSA_COPY (lsa, &log_rec->forw_lsa);
      if (LSA_ISNULL (lsa) && logpb_is_page_in_archive (log_lsa.pageid))
	{
	  lsa->pageid = log_lsa.pageid + 1;
	}

      if (!LSA_ISNULL (lsa))
	{
	  return lsa;
	}
    }

  /* Advance the pointer to log_rec data */

  LOG_READ_ADD_ALIGN (thread_p, sizeof (LOG_RECORD_HEADER), &log_lsa, log_pgptr);
  switch (type)
    {
    case LOG_UNDOREDO_DATA:
    case LOG_DIFF_UNDOREDO_DATA:
      /* Read the DATA HEADER */
      LOG_READ_ADVANCE_WHEN_DOESNT_FIT (thread_p, sizeof (LOG_REC_UNDOREDO), &log_lsa, log_pgptr);
      undoredo = (LOG_REC_UNDOREDO *) ((char *) log_pgptr->area + log_lsa.offset);

      undo_length = (int) GET_ZIP_LEN (undoredo->ulength);
      redo_length = (int) GET_ZIP_LEN (undoredo->rlength);

      LOG_READ_ADD_ALIGN (thread_p, sizeof (LOG_REC_UNDOREDO), &log_lsa, log_pgptr);
      LOG_READ_ADD_ALIGN (thread_p, undo_length, &log_lsa, log_pgptr);
      LOG_READ_ADD_ALIGN (thread_p, redo_length, &log_lsa, log_pgptr);
      break;

    case LOG_MVCC_UNDOREDO_DATA:
    case LOG_MVCC_DIFF_UNDOREDO_DATA:
      /* Read the DATA HEADER */
      LOG_READ_ADVANCE_WHEN_DOESNT_FIT (thread_p, sizeof (LOG_REC_MVCC_UNDOREDO), &log_lsa, log_pgptr);
      mvcc_undoredo = (LOG_REC_MVCC_UNDOREDO *) ((char *) log_pgptr->area + log_lsa.offset);

      undo_length = (int) GET_ZIP_LEN (mvcc_undoredo->undoredo.ulength);
      redo_length = (int) GET_ZIP_LEN (mvcc_undoredo->undoredo.rlength);

      LOG_READ_ADD_ALIGN (thread_p, sizeof (LOG_REC_MVCC_UNDOREDO), &log_lsa, log_pgptr);
      LOG_READ_ADD_ALIGN (thread_p, undo_length, &log_lsa, log_pgptr);
      LOG_READ_ADD_ALIGN (thread_p, redo_length, &log_lsa, log_pgptr);
      break;

    case LOG_UNDO_DATA:
      /* Read the DATA HEADER */
      LOG_READ_ADVANCE_WHEN_DOESNT_FIT (thread_p, sizeof (LOG_REC_UNDO), &log_lsa, log_pgptr);
      undo = (LOG_REC_UNDO *) ((char *) log_pgptr->area + log_lsa.offset);

      undo_length = (int) GET_ZIP_LEN (undo->length);

      LOG_READ_ADD_ALIGN (thread_p, sizeof (LOG_REC_UNDO), &log_lsa, log_pgptr);
      LOG_READ_ADD_ALIGN (thread_p, undo_length, &log_lsa, log_pgptr);
      break;

    case LOG_MVCC_UNDO_DATA:
      /* Read the DATA HEADER */
      LOG_READ_ADVANCE_WHEN_DOESNT_FIT (thread_p, sizeof (LOG_REC_MVCC_UNDO), &log_lsa, log_pgptr);
      mvcc_undo = (LOG_REC_MVCC_UNDO *) ((char *) log_pgptr->area + log_lsa.offset);

      undo_length = (int) GET_ZIP_LEN (mvcc_undo->undo.length);

      LOG_READ_ADD_ALIGN (thread_p, sizeof (LOG_REC_MVCC_UNDO), &log_lsa, log_pgptr);
      LOG_READ_ADD_ALIGN (thread_p, undo_length, &log_lsa, log_pgptr);
      break;

    case LOG_MVCC_REDO_DATA:
      /* Read the DATA HEADER */
      LOG_READ_ADVANCE_WHEN_DOESNT_FIT (thread_p, sizeof (LOG_REC_MVCC_REDO), &log_lsa, log_pgptr);
      mvcc_redo = (LOG_REC_MVCC_REDO *) ((char *) log_pgptr->area + log_lsa.offset);
      redo_length = (int) GET_ZIP_LEN (mvcc_redo->redo.length);

      LOG_READ_ADD_ALIGN (thread_p, sizeof (LOG_REC_MVCC_REDO), &log_lsa, log_pgptr);
      LOG_READ_ADD_ALIGN (thread_p, redo_length, &log_lsa, log_pgptr);
      break;

    case LOG_REDO_DATA:
    case LOG_POSTPONE:
      /* Read the DATA HEADER */
      LOG_READ_ADVANCE_WHEN_DOESNT_FIT (thread_p, sizeof (LOG_REC_REDO), &log_lsa, log_pgptr);
      redo = (LOG_REC_REDO *) ((char *) log_pgptr->area + log_lsa.offset);
      redo_length = (int) GET_ZIP_LEN (redo->length);

      LOG_READ_ADD_ALIGN (thread_p, sizeof (LOG_REC_REDO), &log_lsa, log_pgptr);
      LOG_READ_ADD_ALIGN (thread_p, redo_length, &log_lsa, log_pgptr);
      break;

    case LOG_RUN_POSTPONE:
      /* Read the DATA HEADER */
      LOG_READ_ADVANCE_WHEN_DOESNT_FIT (thread_p, sizeof (LOG_REC_RUN_POSTPONE), &log_lsa, log_pgptr);
      run_posp = (LOG_REC_RUN_POSTPONE *) ((char *) log_pgptr->area + log_lsa.offset);
      redo_length = run_posp->length;

      LOG_READ_ADD_ALIGN (thread_p, sizeof (LOG_REC_RUN_POSTPONE), &log_lsa, log_pgptr);
      LOG_READ_ADD_ALIGN (thread_p, redo_length, &log_lsa, log_pgptr);
      break;

    case LOG_DBEXTERN_REDO_DATA:
      /* Read the data header */
      LOG_READ_ADVANCE_WHEN_DOESNT_FIT (thread_p, sizeof (LOG_REC_DBOUT_REDO), &log_lsa, log_pgptr);
      dbout_redo = ((LOG_REC_DBOUT_REDO *) ((char *) log_pgptr->area + log_lsa.offset));
      redo_length = dbout_redo->length;

      LOG_READ_ADD_ALIGN (thread_p, sizeof (LOG_REC_DBOUT_REDO), &log_lsa, log_pgptr);
      LOG_READ_ADD_ALIGN (thread_p, redo_length, &log_lsa, log_pgptr);
      break;

    case LOG_COMPENSATE:
      /* Read the DATA HEADER */
      LOG_READ_ADVANCE_WHEN_DOESNT_FIT (thread_p, sizeof (LOG_REC_COMPENSATE), &log_lsa, log_pgptr);
      compensate = (LOG_REC_COMPENSATE *) ((char *) log_pgptr->area + log_lsa.offset);
      redo_length = compensate->length;

      LOG_READ_ADD_ALIGN (thread_p, sizeof (LOG_REC_COMPENSATE), &log_lsa, log_pgptr);
      LOG_READ_ADD_ALIGN (thread_p, redo_length, &log_lsa, log_pgptr);
      break;

    case LOG_COMMIT_WITH_POSTPONE:
      /* Read the DATA HEADER */
      LOG_READ_ADVANCE_WHEN_DOESNT_FIT (thread_p, sizeof (LOG_REC_START_POSTPONE), &log_lsa, log_pgptr);

      LOG_READ_ADD_ALIGN (thread_p, sizeof (LOG_REC_START_POSTPONE), &log_lsa, log_pgptr);
      break;

    case LOG_COMMIT:
    case LOG_ABORT:
      /* Read the DATA HEADER */
      LOG_READ_ADVANCE_WHEN_DOESNT_FIT (thread_p, sizeof (LOG_REC_DONETIME), &log_lsa, log_pgptr);

      LOG_READ_ADD_ALIGN (thread_p, sizeof (LOG_REC_DONETIME), &log_lsa, log_pgptr);
      break;

    case LOG_SYSOP_START_POSTPONE:
      {
	LOG_REC_SYSOP_START_POSTPONE *sysop_start_postpone;
	int undo_size = 0;

	/* Read the DATA HEADER */
	LOG_READ_ADVANCE_WHEN_DOESNT_FIT (thread_p, sizeof (LOG_REC_SYSOP_START_POSTPONE), &log_lsa, log_pgptr);
	sysop_start_postpone = (LOG_REC_SYSOP_START_POSTPONE *) (log_pgptr->area + log_lsa.offset);
	if (sysop_start_postpone->sysop_end.type == LOG_SYSOP_END_LOGICAL_UNDO)
	  {
	    undo_size = sysop_start_postpone->sysop_end.undo.length;
	  }
	else if (sysop_start_postpone->sysop_end.type == LOG_SYSOP_END_LOGICAL_MVCC_UNDO)
	  {
	    undo_size = sysop_start_postpone->sysop_end.mvcc_undo.undo.length;
	  }
	LOG_READ_ADD_ALIGN (thread_p, sizeof (LOG_REC_SYSOP_START_POSTPONE), &log_lsa, log_pgptr);
	LOG_READ_ADD_ALIGN (thread_p, undo_size, &log_lsa, log_pgptr);
      }
      break;

    case LOG_SYSOP_END:
      {
	LOG_REC_SYSOP_END *sysop_end;
	int undo_size = 0;

	/* Read the DATA HEADER */
	LOG_READ_ADVANCE_WHEN_DOESNT_FIT (thread_p, sizeof (LOG_REC_SYSOP_END), &log_lsa, log_pgptr);

	sysop_end = (LOG_REC_SYSOP_END *) (log_pgptr->area + log_lsa.offset);

	if (sysop_end->type == LOG_SYSOP_END_LOGICAL_UNDO)
	  {
	    undo_size = sysop_end->undo.length;
	  }
	else if (sysop_end->type == LOG_SYSOP_END_LOGICAL_MVCC_UNDO)
	  {
	    undo_size = sysop_end->mvcc_undo.undo.length;
	  }
	LOG_READ_ADD_ALIGN (thread_p, sizeof (LOG_REC_SYSOP_END), &log_lsa, log_pgptr);
      }
      break;

    case LOG_SAVEPOINT:
      /* Read the DATA HEADER */
      LOG_READ_ADVANCE_WHEN_DOESNT_FIT (thread_p, sizeof (LOG_REC_SAVEPT), &log_lsa, log_pgptr);
      savept = (LOG_REC_SAVEPT *) ((char *) log_pgptr->area + log_lsa.offset);
      undo_length = savept->length;

      LOG_READ_ADD_ALIGN (thread_p, sizeof (LOG_REC_SAVEPT), &log_lsa, log_pgptr);
      LOG_READ_ADD_ALIGN (thread_p, undo_length, &log_lsa, log_pgptr);
      break;

    case LOG_2PC_PREPARE:
      /* Get the DATA HEADER */
      LOG_READ_ADVANCE_WHEN_DOESNT_FIT (thread_p, sizeof (LOG_REC_2PC_PREPCOMMIT), &log_lsa, log_pgptr);
      prepared = (LOG_REC_2PC_PREPCOMMIT *) ((char *) log_pgptr->area + log_lsa.offset);
      nobj_locks = prepared->num_object_locks;
      /* ignore npage_locks */

      LOG_READ_ADD_ALIGN (thread_p, sizeof (LOG_REC_2PC_PREPCOMMIT), &log_lsa, log_pgptr);

      if (prepared->gtrinfo_length > 0)
	{
	  LOG_READ_ADD_ALIGN (thread_p, prepared->gtrinfo_length, &log_lsa, log_pgptr);
	}

      if (nobj_locks > 0)
	{
	  size = nobj_locks * sizeof (LK_ACQOBJ_LOCK);
	  LOG_READ_ADD_ALIGN (thread_p, (INT16) size, &log_lsa, log_pgptr);
	}
      break;

    case LOG_2PC_START:
      /* Get the DATA HEADER */
      LOG_READ_ADVANCE_WHEN_DOESNT_FIT (thread_p, sizeof (LOG_REC_2PC_START), &log_lsa, log_pgptr);
      start_2pc = (LOG_REC_2PC_START *) ((char *) log_pgptr->area + log_lsa.offset);

      LOG_READ_ADD_ALIGN (thread_p, sizeof (LOG_REC_2PC_START), &log_lsa, log_pgptr);
      LOG_READ_ADD_ALIGN (thread_p, (start_2pc->particp_id_length * start_2pc->num_particps), &log_lsa, log_pgptr);
      break;

    case LOG_2PC_RECV_ACK:
      /* Get the DATA HEADER */
      LOG_READ_ADVANCE_WHEN_DOESNT_FIT (thread_p, sizeof (LOG_REC_2PC_PARTICP_ACK), &log_lsa, log_pgptr);

      LOG_READ_ADD_ALIGN (thread_p, sizeof (LOG_REC_2PC_PARTICP_ACK), &log_lsa, log_pgptr);
      break;

    case LOG_WILL_COMMIT:
    case LOG_2PC_COMMIT_DECISION:
    case LOG_2PC_ABORT_DECISION:
    case LOG_2PC_COMMIT_INFORM_PARTICPS:
    case LOG_2PC_ABORT_INFORM_PARTICPS:
    case LOG_DUMMY_HEAD_POSTPONE:
    case LOG_DUMMY_CRASH_RECOVERY:
    case LOG_DUMMY_OVF_RECORD:
    case LOG_DUMMY_GENERIC:
    case LOG_END_OF_LOG:
    case LOG_SYSOP_ATOMIC_START:
      break;

    case LOG_REPLICATION_DATA:
    case LOG_REPLICATION_STATEMENT:
      LOG_READ_ADVANCE_WHEN_DOESNT_FIT (thread_p, sizeof (LOG_REC_REPLICATION), &log_lsa, log_pgptr);

      repl_log = (LOG_REC_REPLICATION *) ((char *) log_pgptr->area + log_lsa.offset);
      repl_log_length = (int) GET_ZIP_LEN (repl_log->length);

      LOG_READ_ADD_ALIGN (thread_p, sizeof (LOG_REC_REPLICATION), &log_lsa, log_pgptr);
      LOG_READ_ADD_ALIGN (thread_p, repl_log_length, &log_lsa, log_pgptr);
      break;

    case LOG_DUMMY_HA_SERVER_STATE:
      LOG_READ_ADVANCE_WHEN_DOESNT_FIT (thread_p, sizeof (LOG_REC_HA_SERVER_STATE), &log_lsa, log_pgptr);
      LOG_READ_ADD_ALIGN (thread_p, sizeof (LOG_REC_HA_SERVER_STATE), &log_lsa, log_pgptr);
      break;

    case LOG_SMALLER_LOGREC_TYPE:
    case LOG_LARGER_LOGREC_TYPE:
    default:
      break;
    }

  /* Make sure you point to beginning of a next record */
  LOG_READ_ADVANCE_WHEN_DOESNT_FIT (thread_p, sizeof (LOG_RECORD_HEADER), &log_lsa, log_pgptr);

  LSA_COPY (lsa, &log_lsa);

  return lsa;

error:

  return NULL;
}

/*
 * log_recovery_find_first_postpone -
 *      Find the first postpone log lsa to be applied.
 *
 * return: error code
 *
 *   ret_lsa(out):
 *   start_postpone_lsa(in):
 *   tdes(in):
 *
 */
static int
log_recovery_find_first_postpone (THREAD_ENTRY * thread_p, LOG_LSA * ret_lsa, LOG_LSA * start_postpone_lsa,
				  LOG_TDES * tdes)
{
  LOG_LSA end_postpone_lsa;
  LOG_LSA start_seek_lsa;
  LOG_LSA *end_seek_lsa;
  LOG_LSA next_start_seek_lsa;
  LOG_LSA log_lsa;
  LOG_LSA forward_lsa;
  LOG_LSA next_postpone_lsa;
  LOG_LSA local_start_postpone_run_lsa;
  LOG_REC_RUN_POSTPONE *run_posp;

  char log_pgbuf[IO_MAX_PAGE_SIZE + MAX_ALIGNMENT];
  char *aligned_log_pgbuf;
  LOG_PAGE *log_pgptr = NULL;
  LOG_RECORD_HEADER *log_rec;
  bool isdone;

  LOG_TOPOP_RANGE nxtop_array[LOG_TOPOP_STACK_INIT_SIZE];
  LOG_TOPOP_RANGE *nxtop_stack = NULL;
  LOG_TOPOP_RANGE *nxtop_range = NULL;
  int nxtop_count = 0;
  bool start_postpone_lsa_wasapplied = false;

  assert (ret_lsa && start_postpone_lsa && tdes);

  LSA_SET_NULL (ret_lsa);

  if (log_is_in_crash_recovery () == false
      || (tdes->state != TRAN_UNACTIVE_WILL_COMMIT && tdes->state != TRAN_UNACTIVE_COMMITTED_WITH_POSTPONE
	  && tdes->state != TRAN_UNACTIVE_TOPOPE_COMMITTED_WITH_POSTPONE))
    {
      assert (0);
      return ER_FAILED;
    }

  if (LSA_ISNULL (start_postpone_lsa))
    {
      return NO_ERROR;
    }

  LSA_SET_NULL (&next_postpone_lsa);

  aligned_log_pgbuf = PTR_ALIGN (log_pgbuf, MAX_ALIGNMENT);
  log_pgptr = (LOG_PAGE *) aligned_log_pgbuf;

  LSA_COPY (&end_postpone_lsa, &tdes->tail_lsa);
  LSA_COPY (&next_start_seek_lsa, start_postpone_lsa);

  nxtop_stack = nxtop_array;
  nxtop_count = log_get_next_nested_top (thread_p, tdes, start_postpone_lsa, &nxtop_stack);

  while (!LSA_ISNULL (&next_start_seek_lsa))
    {
      LSA_COPY (&start_seek_lsa, &next_start_seek_lsa);

      if (nxtop_count > 0)
	{
	  nxtop_count--;
	  nxtop_range = &(nxtop_stack[nxtop_count]);

	  if (LSA_LT (&start_seek_lsa, &(nxtop_range->start_lsa)))
	    {
	      end_seek_lsa = &(nxtop_range->start_lsa);
	      LSA_COPY (&next_start_seek_lsa, &(nxtop_range->end_lsa));
	    }
	  else if (LSA_EQ (&start_seek_lsa, &(nxtop_range->end_lsa)))
	    {
	      end_seek_lsa = &end_postpone_lsa;
	      LSA_SET_NULL (&next_start_seek_lsa);
	    }
	  else
	    {
	      LSA_COPY (&next_start_seek_lsa, &(nxtop_range->end_lsa));
	      continue;
	    }
	}
      else
	{
	  end_seek_lsa = &end_postpone_lsa;
	  LSA_SET_NULL (&next_start_seek_lsa);
	}

      /*
       * Start doing postpone operation for this range
       */

      LSA_COPY (&forward_lsa, &start_seek_lsa);

      isdone = false;
      while (!LSA_ISNULL (&forward_lsa) && !isdone)
	{
	  /* Fetch the page where the postpone LSA record is located */
	  LSA_COPY (&log_lsa, &forward_lsa);
	  if (logpb_fetch_page (thread_p, &log_lsa, LOG_CS_FORCE_USE, log_pgptr) != NO_ERROR)
	    {
	      logpb_fatal_error (thread_p, true, ARG_FILE_LINE, "log_recovery_find_first_postpone");
	      goto end;
	    }

	  while (forward_lsa.pageid == log_lsa.pageid && !isdone)
	    {
	      if (LSA_GT (&forward_lsa, end_seek_lsa))
		{
		  /* Finish at this point */
		  isdone = true;
		  break;
		}
	      /*
	       * If an offset is missing, it is because we archive an incomplete
	       * log record. This log_record was completed later.
	       * Thus, we have to find the offset by searching
	       * for the next log_record in the page.
	       */
	      if (forward_lsa.offset == NULL_OFFSET)
		{
		  forward_lsa.offset = log_pgptr->hdr.offset;
		  if (forward_lsa.offset == NULL_OFFSET)
		    {
		      /* Continue at next pageid */
		      if (logpb_is_page_in_archive (log_lsa.pageid))
			{
			  forward_lsa.pageid = log_lsa.pageid + 1;
			}
		      else
			{
			  forward_lsa.pageid = NULL_PAGEID;
			}
		      continue;
		    }
		}

	      log_lsa.offset = forward_lsa.offset;
	      log_rec = LOG_GET_LOG_RECORD_HEADER (log_pgptr, &log_lsa);

	      /* Find the next log record in the log */
	      LSA_COPY (&forward_lsa, &log_rec->forw_lsa);

	      if (forward_lsa.pageid == NULL_PAGEID && logpb_is_page_in_archive (log_lsa.pageid))
		{
		  forward_lsa.pageid = log_lsa.pageid + 1;
		}

	      if (log_rec->trid == tdes->trid)
		{
		  switch (log_rec->type)
		    {
		    case LOG_RUN_POSTPONE:
		      LSA_COPY (&local_start_postpone_run_lsa, &log_lsa);
		      LOG_READ_ADD_ALIGN (thread_p, sizeof (LOG_RECORD_HEADER), &log_lsa, log_pgptr);

		      LOG_READ_ADVANCE_WHEN_DOESNT_FIT (thread_p, sizeof (LOG_REC_RUN_POSTPONE), &log_lsa, log_pgptr);

		      run_posp = (LOG_REC_RUN_POSTPONE *) ((char *) log_pgptr->area + log_lsa.offset);

		      if (LSA_EQ (start_postpone_lsa, &run_posp->ref_lsa))
			{
			  /* run_postpone_log of start_postpone is found, next_postpone_lsa is the first postpone to be
			   * applied. */

			  start_postpone_lsa_wasapplied = true;
			  isdone = true;
			}
		      break;

		    case LOG_SYSOP_END:
		      {
			LOG_REC_SYSOP_END *sysop_end = NULL;

			LOG_READ_ADD_ALIGN (thread_p, sizeof (LOG_RECORD_HEADER), &log_lsa, log_pgptr);
			LOG_READ_ADVANCE_WHEN_DOESNT_FIT (thread_p, sizeof (LOG_REC_SYSOP_END), &log_lsa, log_pgptr);

			sysop_end = (LOG_REC_SYSOP_END *) (log_pgptr->area + log_lsa.offset);
			if (sysop_end->type == LOG_SYSOP_END_LOGICAL_RUN_POSTPONE)
			  {
			    LSA_COPY (&local_start_postpone_run_lsa, &log_lsa);

			    if (LSA_EQ (start_postpone_lsa, &sysop_end->run_postpone.postpone_lsa))
			      {
				start_postpone_lsa_wasapplied = true;
				isdone = true;
			      }
			  }
		      }
		      break;

		    case LOG_POSTPONE:
		      if (LSA_ISNULL (&next_postpone_lsa) && !LSA_EQ (start_postpone_lsa, &log_lsa))
			{
			  /* remember next postpone_lsa */
			  LSA_COPY (&next_postpone_lsa, &log_lsa);
			}
		      break;

		    case LOG_END_OF_LOG:
		      if (forward_lsa.pageid == NULL_PAGEID && logpb_is_page_in_archive (log_lsa.pageid))
			{
			  forward_lsa.pageid = log_lsa.pageid + 1;
			}
		      break;

		    default:
		      break;
		    }
		}

	      /*
	       * We can fix the lsa.pageid in the case of log_records without
	       * forward address at this moment.
	       */

	      if (forward_lsa.offset == NULL_OFFSET && forward_lsa.pageid != NULL_PAGEID
		  && forward_lsa.pageid < log_lsa.pageid)
		{
		  forward_lsa.pageid = log_lsa.pageid;
		}
	    }
	}
    }

end:
  if (nxtop_stack != nxtop_array && nxtop_stack != NULL)
    {
      free_and_init (nxtop_stack);
    }

  if (start_postpone_lsa_wasapplied == false)
    {
      LSA_COPY (ret_lsa, start_postpone_lsa);
    }
  else
    {
      LSA_COPY (ret_lsa, &next_postpone_lsa);
    }

  return NO_ERROR;
}

/*
 * log_rv_undoredo_partial_changes_recursive () - Parse log data recursively
 *						  and apply changes.
 *
 * return	 : Error code.
 * thread_p (in) : Thread entry.
 * rcv_buf (in)  : Buffer to process log data.
 * record (in)   : Record being modified.
 * is_undo (in)  : True for undo, false for redo.
 *
 * NOTE: The recursive function is applied for both undo and redo data.
 *	 Changes are logged in the order they are made during runtime.
 *	 Redo will apply all changes in the same order, but undo will have
 *	 to apply them in reversed order.
 */
static int
log_rv_undoredo_partial_changes_recursive (THREAD_ENTRY * thread_p, OR_BUF * rcv_buf, RECDES * record, bool is_undo)
{
  int error_code = NO_ERROR;	/* Error code. */
  int offset_to_data;		/* Offset to data being modified. */
  int old_data_size;		/* Size of old data. */
  int new_data_size;		/* Size of new data. */
  char *new_data = NULL;	/* New data. */

  if (rcv_buf->ptr == rcv_buf->endptr)
    {
      /* Finished. */
      return NO_ERROR;
    }

  /* At least offset_to_data, old_data_size and new_data_size should be stored. */
  if (rcv_buf->ptr + OR_SHORT_SIZE + 2 * OR_BYTE_SIZE > rcv_buf->endptr)
    {
      assert_release (false);
      return or_overflow (rcv_buf);
    }

  /* Get offset_to_data. */
  offset_to_data = (int) or_get_short (rcv_buf, &error_code);
  if (error_code != NO_ERROR)
    {
      assert_release (false);
      return error_code;
    }

  /* Get old_data_size */
  old_data_size = (int) or_get_byte (rcv_buf, &error_code);
  if (error_code != NO_ERROR)
    {
      assert_release (false);
      return error_code;
    }

  /* Get new_data_size */
  new_data_size = (int) or_get_byte (rcv_buf, &error_code);
  if (error_code != NO_ERROR)
    {
      assert_release (false);
      return error_code;
    }

  if (new_data_size > 0)
    {
      /* Get new data. */
      new_data = rcv_buf->ptr;
      error_code = or_advance (rcv_buf, new_data_size);
      if (error_code != NO_ERROR)
	{
	  assert_release (false);
	  return error_code;
	}
    }
  else
    {
      /* No new data. */
      new_data = NULL;
    }

  /* Align buffer to expected alignment. */
  or_align (rcv_buf, INT_ALIGNMENT);

  if (!is_undo)
    {
      /* Changes must be applied in the same order they are logged. Change record and then advance to next changes. */
      RECORD_REPLACE_DATA (record, offset_to_data, old_data_size, new_data_size, new_data);
    }
  error_code = log_rv_undoredo_partial_changes_recursive (thread_p, rcv_buf, record, is_undo);
  if (error_code != NO_ERROR)
    {
      assert_release (false);
      return error_code;
    }
  if (is_undo)
    {
      /* Changes must be made in reversed order. Change record after advancing to next changes. */
      RECORD_REPLACE_DATA (record, offset_to_data, old_data_size, new_data_size, new_data);
    }
  return NO_ERROR;
}

/*
 * log_rv_undoredo_record_partial_changes () - Undoredo record data changes.
 *
 * return		: Error code.
 * thread_p (in)	: Thread entry.
 * rcv_data (in)	: Recovery data pointer.
 * rcv_data_length (in) : Recovery data length.
 * record (in)		: Record being modified.
 *
 * TODO: Extend this to undo and undoredo.
 */
int
log_rv_undoredo_record_partial_changes (THREAD_ENTRY * thread_p, char *rcv_data, int rcv_data_length,
					RECDES * record, bool is_undo)
{
  OR_BUF rcv_buf;		/* Buffer used to process recovery data. */

  /* Assert expected arguments. */
  assert (rcv_data != NULL);
  assert (rcv_data_length > 0);
  assert (record != NULL);

  /* Prepare buffer. */
  OR_BUF_INIT (rcv_buf, rcv_data, rcv_data_length);

  return log_rv_undoredo_partial_changes_recursive (thread_p, &rcv_buf, record, is_undo);
}

/*
 * log_rv_redo_record_modify () - Modify one record of database slotted page.
 *				  The change can be one of:
 *				  1. New record is inserted.
 *				  2. Existing record is removed.
 *				  3. Existing record is entirely updated.
 *				  4. Existing record is partially updated.
 *
 * return	 : Error code.
 * thread_p (in) : Thread entry.
 * rcv (in)	 : Recovery data.
 */
int
log_rv_redo_record_modify (THREAD_ENTRY * thread_p, const LOG_RCV * rcv)
{
  return log_rv_record_modify_internal (thread_p, rcv, false);
}

/*
 * log_rv_undo_record_modify () - Modify one record of database slotted page.
 *				  The change can be one of:
 *				  1. New record is inserted.
 *				  2. Existing record is removed.
 *				  3. Existing record is entirely updated.
 *				  4. Existing record is partially updated.
 *
 * return	 : Error code.
 * thread_p (in) : Thread entry.
 * rcv (in)	 : Recovery data.
 */
int
log_rv_undo_record_modify (THREAD_ENTRY * thread_p, const LOG_RCV * rcv)
{
  return log_rv_record_modify_internal (thread_p, rcv, true);
}

/*
 * log_rv_record_modify_internal () - Modify one record of database slotted page.
 *				  The change can be one of:
 *				  1. New record is inserted.
 *				  2. Existing record is removed.
 *				  3. Existing record is entirely updated.
 *				  4. Existing record is partially updated.
 *
 * return	 : Error code.
 * thread_p (in) : Thread entry.
 * rcv (in)	 : Recovery data.
 * is_undo (in)  : True if undo recovery, false if redo recovery.
 */
static int
log_rv_record_modify_internal (THREAD_ENTRY * thread_p, const LOG_RCV * rcv, bool is_undo)
{
  INT16 flags = rcv->offset & LOG_RV_RECORD_MODIFY_MASK;
  PGSLOTID slotid = rcv->offset & (~LOG_RV_RECORD_MODIFY_MASK);
  RECDES record;
  char data_buffer[IO_MAX_PAGE_SIZE + MAX_ALIGNMENT];
  char *ptr = NULL;
  int error_code = NO_ERROR;

  if ((!is_undo && LOG_RV_RECORD_IS_INSERT (flags)) || (is_undo && LOG_RV_RECORD_IS_DELETE (flags)))
    {
      /* Insert new record. */
      ptr = (char *) rcv->data;
      /* Get record type. */
      record.type = OR_GET_BYTE (ptr);
      ptr += OR_BYTE_SIZE;
      /* Get record data. */
      record.data = ptr;
      record.length = rcv->length - CAST_BUFLEN (ptr - rcv->data);
      if (spage_insert_at (thread_p, rcv->pgptr, slotid, &record) != SP_SUCCESS)
	{
	  /* Unexpected. */
	  assert_release (false);
	  return ER_FAILED;
	}
      /* Success. */
    }
  else if ((!is_undo && LOG_RV_RECORD_IS_DELETE (flags)) || (is_undo && LOG_RV_RECORD_IS_INSERT (flags)))
    {
      if (spage_delete (thread_p, rcv->pgptr, slotid) != slotid)
	{
	  assert_release (false);
	  return ER_FAILED;
	}
      /* Success. */
    }
  else if (LOG_RV_RECORD_IS_UPDATE_ALL (flags))
    {
      ptr = (char *) rcv->data;
      /* Get record type. */
      record.type = OR_GET_BYTE (ptr);
      ptr += OR_BYTE_SIZE;
      /* Get record data. */
      record.data = ptr;
      record.length = rcv->length - CAST_BUFLEN (ptr - rcv->data);
      if (spage_update (thread_p, rcv->pgptr, slotid, &record) != SP_SUCCESS)
	{
	  assert_release (false);
	  return ER_FAILED;
	}
      /* Success */
    }
  else
    {
      assert (LOG_RV_RECORD_IS_UPDATE_PARTIAL (flags));
      /* Limited changes are done to record and updating it entirely is not the most efficient way of using log-space.
       * Only the change is logged (change location, old data size, new data size, new data). */
      /* Copy existing record. */
      record.data = PTR_ALIGN (data_buffer, MAX_ALIGNMENT);
      record.area_size = DB_PAGESIZE;
      if (spage_get_record (thread_p, rcv->pgptr, slotid, &record, COPY) != S_SUCCESS)
	{
	  /* Unexpected failure. */
	  assert_release (false);
	  return ER_FAILED;
	}
      /* Make recorded changes. */
      error_code = log_rv_undoredo_record_partial_changes (thread_p, (char *) rcv->data, rcv->length, &record, is_undo);
      if (error_code != NO_ERROR)
	{
	  assert_release (false);
	  return error_code;
	}

      /* Update in page. */
      if (spage_update (thread_p, rcv->pgptr, slotid, &record) != SP_SUCCESS)
	{
	  /* Unexpected. */
	  assert_release (false);
	  return error_code;
	}
      /* Success. */
    }
  /* Page was successfully modified. */
  pgbuf_set_dirty (thread_p, rcv->pgptr, DONT_FREE);
  return NO_ERROR;
}

/*
 * log_rv_pack_redo_record_changes () - Pack recovery data for redo record
 *					change.
 *
 * return	       : Error code.
 * ptr (in)	       : Where recovery data is packed.
 * offset_to_data (in) : Offset to data being modified.
 * old_data_size (in)  : Old data size.
 * new_data_size (in)  : New data size.
 * new_data (in)       : New data.
 */
char *
log_rv_pack_redo_record_changes (char *ptr, int offset_to_data, int old_data_size, int new_data_size, char *new_data)
{
  /* Assert expected arguments. */
  assert (ptr != NULL);
  assert (offset_to_data >= 0 && offset_to_data <= 0x8FFF);
  assert (old_data_size >= 0 && new_data_size >= 0);
  assert (old_data_size <= 255 && new_data_size <= 255);
  assert (new_data_size == 0 || new_data != NULL);

  ptr = PTR_ALIGN (ptr, INT_ALIGNMENT);

  OR_PUT_SHORT (ptr, (short) offset_to_data);
  ptr += OR_SHORT_SIZE;

  OR_PUT_BYTE (ptr, (INT16) old_data_size);
  ptr += OR_BYTE_SIZE;

  OR_PUT_BYTE (ptr, (INT16) new_data_size);
  ptr += OR_BYTE_SIZE;

  if (new_data_size > 0)
    {
      memcpy (ptr, new_data, new_data_size);
      ptr += new_data_size;
    }
  ptr = PTR_ALIGN (ptr, INT_ALIGNMENT);

  return ptr;
}

/*
 * log_rv_pack_undo_record_changes () - Pack recovery data for undo record
 *					change.
 *
 * return	       : Error code.
 * ptr (in)	       : Where recovery data is packed.
 * offset_to_data (in) : Offset to data being modified.
 * old_data_size (in)  : Old data size.
 * new_data_size (in)  : New data size.
 * old_data (in)       : Old data.
 */
char *
log_rv_pack_undo_record_changes (char *ptr, int offset_to_data, int old_data_size, int new_data_size, char *old_data)
{
  /* Assert expected arguments. */
  assert (ptr != NULL);
  assert (offset_to_data >= 0 && offset_to_data <= 0x8FFF);
  assert (old_data_size >= 0 && new_data_size >= 0);
  assert (old_data_size <= 255 && new_data_size <= 255);
  assert (old_data_size == 0 || old_data != NULL);

  ptr = PTR_ALIGN (ptr, INT_ALIGNMENT);

  OR_PUT_SHORT (ptr, (short) offset_to_data);
  ptr += OR_SHORT_SIZE;

  OR_PUT_BYTE (ptr, (INT16) new_data_size);
  ptr += OR_BYTE_SIZE;

  OR_PUT_BYTE (ptr, (INT16) old_data_size);
  ptr += OR_BYTE_SIZE;

  if (old_data_size > 0)
    {
      memcpy (ptr, old_data, old_data_size);
      ptr += old_data_size;
    }
  ptr = PTR_ALIGN (ptr, INT_ALIGNMENT);

  return ptr;
}

/*
 * log_rv_redo_fix_page () - fix page for recovery
 *
 * return        : fixed page or NULL
 * thread_p (in) : thread entry
 * vpid_rcv (in) : page identifier
 * rcvindex (in) : recovery index of log record to redo
 */
PAGE_PTR
log_rv_redo_fix_page (THREAD_ENTRY * thread_p, const VPID * vpid_rcv, LOG_RCVINDEX rcvindex)
{
  PAGE_PTR page = NULL;

  assert (vpid_rcv != NULL && !VPID_ISNULL (vpid_rcv));

  //
  // during recovery, we don't care if a page is deallocated or not, apply the changes regardless. since changes to
  // sector reservation table are applied in parallel with the changes in pages, at times the page may appear to be
  // deallocated (part of an unreserved sector). but the changes were done while the sector was reserved and must be
  // re-applied to get a correct end result.
  //
  // moreover, the sector reservation check is very expensive. running this check on every page fix costs much more
  // than any time gained by skipping redoing changes on deallocated pages.
  //
  // therefore, fix page using RECOVERY_PAGE mode. pgbuf_fix will know to accept even new or deallocated pages.
  //
  page = pgbuf_fix (thread_p, vpid_rcv, RECOVERY_PAGE, PGBUF_LATCH_WRITE, PGBUF_UNCONDITIONAL_LATCH);
  if (page == NULL)
    {
      // this is terrible, because it makes recovery impossible
      assert_release (false);
      return NULL;
    }
  return page;
}

static void
log_rv_simulate_runtime_worker (THREAD_ENTRY * thread_p, LOG_TDES * tdes)
{
  assert (thread_p != NULL);
  if (tdes->is_active_worker_transaction ())
    {
      thread_p->tran_index = tdes->tran_index;
#if defined (SA_MODE)
      LOG_SET_CURRENT_TRAN_INDEX (thread_p, tdes->tran_index);
#endif // SA_MODE
    }
  else if (tdes->is_system_worker_transaction ())
    {
      log_system_tdes::rv_simulate_system_tdes (tdes->trid);
    }
  else
    {
      assert (false);
    }
}

static void
log_rv_end_simulation (THREAD_ENTRY * thread_p)
{
  assert (thread_p != NULL);
  thread_p->reset_system_tdes ();
  thread_p->tran_index = LOG_SYSTEM_TRAN_INDEX;
#if defined (SA_MODE)
  LOG_SET_CURRENT_TRAN_INDEX (thread_p, LOG_SYSTEM_TRAN_INDEX);
#endif // SA_MODE
}

/*
 * log_find_unilaterally_largest_undo_lsa - find maximum lsa address to undo
 *
 * return:
 *
 * Note: Find the maximum log sequence address to undo during the undo
 *              crash recovery phase.
 */
void
log_find_unilaterally_largest_undo_lsa (THREAD_ENTRY * thread_p, LOG_LSA & max_undo_lsa)
{
  // *INDENT-OFF*
  int i;
  LOG_TDES *tdes;		/* Transaction descriptor */

  TR_TABLE_CS_ENTER_READ_MODE (thread_p);

  LSA_SET_NULL (&max_undo_lsa);

  auto max_undo_lsa_func = [&] (log_tdes & tdes)
    {
      if (LSA_LT (&max_undo_lsa, &tdes.undo_nxlsa))
        {
          max_undo_lsa = tdes.undo_nxlsa;
        }
    };

  /* Check active transactions. */
  for (i = 0; i < log_Gl.trantable.num_total_indices; i++)
    {
      if (i != LOG_SYSTEM_TRAN_INDEX)
        {
          tdes = log_Gl.trantable.all_tdes[i];
          if (tdes != NULL && tdes->trid != NULL_TRANID
              && (tdes->state == TRAN_UNACTIVE_UNILATERALLY_ABORTED || tdes->state == TRAN_UNACTIVE_ABORTED))
            {
              max_undo_lsa_func (*tdes);
            }
        }
    }
  /* Check system worker transactions. */
  log_system_tdes::map_all_tdes (max_undo_lsa_func);

  TR_TABLE_CS_EXIT (thread_p);
  // *INDENT-ON*
}<|MERGE_RESOLUTION|>--- conflicted
+++ resolved
@@ -1006,15 +1006,11 @@
    * if infrastructure is not initialized dependent code below works sequentially
    */
   LOG_CS_EXIT (thread_p);
-<<<<<<< HEAD
 
   const auto time_start_setting_up = std::chrono::system_clock::now ();
 
   const TRANID min_tranid = log_rv_get_min_tranid ();
 
-=======
-  cublog::reusable_jobs_stack reusable_jobs;
->>>>>>> a9dd8870
   // *INDENT-OFF*
   cublog::reusable_jobs_stack reusable_jobs;
   std::unique_ptr<cublog::redo_parallel> parallel_recovery_redo;
@@ -1025,16 +1021,9 @@
     assert (log_recovery_redo_parallel_count >= 0);
     if (log_recovery_redo_parallel_count > 0)
       {
-<<<<<<< HEAD
-        reusable_jobs.initialize(cublog::PARALLEL_RECOVERY_REDO_TUNING_REUSABLE_JOBS_STACK_SIZE,
-                                 &context.get_end_redo_lsa (), force_each_log_page_fetch);
-	parallel_recovery_redo.reset (
-	      new cublog::redo_parallel (log_recovery_redo_parallel_count, &reusable_jobs, nullptr));
-=======
 	reusable_jobs.initialize (cublog::PARALLEL_REDO_REUSABLE_JOBS_STACK_SIZE,
 				  &context.get_end_redo_lsa (), force_each_log_page_fetch);
 	parallel_recovery_redo.reset (new cublog::redo_parallel (log_recovery_redo_parallel_count, nullptr));
->>>>>>> a9dd8870
       }
   }
 #endif
@@ -1736,11 +1725,7 @@
     const auto time_dur_async_ms =
       std::chrono::duration_cast < std::chrono::milliseconds > (time_end_async - time_start);
     _er_log_debug (ARG_FILE_LINE,
-<<<<<<< HEAD
 		   "log_recovery_redo_perf:  recovery_parallel_count= %2d  reusable_jobs= %6d  main= %6lld  async= %6lld (ms)\n",
-=======
-		   "log_recovery_redo_perf: recovery_parallel_count= %2d  reusable_jobs= %6d  main= %6lld  async= %6lld (ms)\n",
->>>>>>> a9dd8870
 		   log_recovery_redo_parallel_count, reusable_jobs.size (), (long long) time_dur_main_ms.count (),
 		   (long long) time_dur_async_ms.count ());
   }
