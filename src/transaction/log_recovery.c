/*
 * Copyright 2008 Search Solution Corporation
 * Copyright 2016 CUBRID Corporation
 *
 *  Licensed under the Apache License, Version 2.0 (the "License");
 *  you may not use this file except in compliance with the License.
 *  You may obtain a copy of the License at
 *
 *      http://www.apache.org/licenses/LICENSE-2.0
 *
 *  Unless required by applicable law or agreed to in writing, software
 *  distributed under the License is distributed on an "AS IS" BASIS,
 *  WITHOUT WARRANTIES OR CONDITIONS OF ANY KIND, either express or implied.
 *  See the License for the specific language governing permissions and
 *  limitations under the License.
 *
 */

/*
 * log_recovery.c -
 */

#ident "$Id$"

#include "config.h"

#include <stdio.h>
#include <stddef.h>
#include <stdlib.h>
#include <string.h>
#include <time.h>
#include <assert.h>

#include "log_2pc.h"
#include "log_append.hpp"
#include "log_impl.h"
#include "log_lsa.hpp"
#include "log_manager.h"
#include "log_record.hpp"
#include "log_system_tran.hpp"
#include "log_volids.hpp"
#include "recovery.h"
#include "error_manager.h"
#include "system_parameter.h"
#include "message_catalog.h"
#include "msgcat_set_log.hpp"
#include "object_representation.h"
#include "slotted_page.h"
#include "boot_sr.h"
#include "locator_sr.h"
#include "page_buffer.h"
#include "porting_inline.hpp"
#include "log_compress.h"
#include "thread_entry.hpp"
#include "thread_manager.hpp"
#include "server_type.hpp"
#include "log_reader.hpp"

static void log_rv_undo_record (THREAD_ENTRY * thread_p, LOG_LSA * log_lsa, LOG_PAGE * log_page_p,
				LOG_RCVINDEX rcvindex, const VPID * rcv_vpid, LOG_RCV * rcv,
				const LOG_LSA * rcv_lsa_ptr, LOG_TDES * tdes, LOG_ZIP * undo_unzip_ptr);
static void log_rv_redo_record (THREAD_ENTRY * thread_p, log_reader & log_pgptr_reader,
				int (*redofun) (THREAD_ENTRY * thread_p, LOG_RCV *), LOG_RCV * rcv,
				const LOG_LSA * rcv_lsa_ptr, int undo_length, const char *undo_data,
				LOG_ZIP & redo_unzip);

static bool log_rv_find_checkpoint (THREAD_ENTRY * thread_p, VOLID volid, LOG_LSA * rcv_lsa);

static int log_rv_get_unzip_log_data (THREAD_ENTRY * thread_p, int length, log_reader & log_pgptr_reader,
				      LOG_ZIP * unzip_ptr, bool &is_zip);
static int log_rv_get_unzip_and_diff_redo_log_data (THREAD_ENTRY * thread_p, log_reader & log_pgptr_reader,
						    LOG_RCV * rcv, int undo_length, const char *undo_data,
						    LOG_ZIP & redo_unzip);

static int log_rv_analysis_undo_redo (THREAD_ENTRY * thread_p, int tran_id, LOG_LSA * log_lsa);
static int log_rv_analysis_dummy_head_postpone (THREAD_ENTRY * thread_p, int tran_id, LOG_LSA * log_lsa);
static int log_rv_analysis_postpone (THREAD_ENTRY * thread_p, int tran_id, LOG_LSA * log_lsa);
static int log_rv_analysis_run_postpone (THREAD_ENTRY * thread_p, int tran_id, LOG_LSA * log_lsa, LOG_PAGE * log_page_p,
					 LOG_LSA * check_point);
static int log_rv_analysis_compensate (THREAD_ENTRY * thread_p, int tran_id, LOG_LSA * log_lsa, LOG_PAGE * log_page_p);
static int log_rv_analysis_will_commit (THREAD_ENTRY * thread_p, int tran_id, LOG_LSA * log_lsa);
static int log_rv_analysis_commit_with_postpone (THREAD_ENTRY * thread_p, int tran_id, LOG_LSA * log_lsa,
						 LOG_PAGE * log_page_p);
static int log_rv_analysis_sysop_start_postpone (THREAD_ENTRY * thread_p, int tran_id, LOG_LSA * log_lsa,
						 LOG_PAGE * log_page_p);
static int log_rv_analysis_atomic_sysop_start (THREAD_ENTRY * thread_p, int tran_id, LOG_LSA * log_lsa);
static int log_rv_analysis_complete (THREAD_ENTRY * thread_p, int tran_id, LOG_LSA * log_lsa, LOG_PAGE * log_page_p,
				     LOG_LSA * prev_lsa, bool is_media_crash, time_t * stop_at,
				     bool *did_incom_recovery);
static int log_rv_analysis_sysop_end (THREAD_ENTRY * thread_p, int tran_id, LOG_LSA * log_lsa, LOG_PAGE * log_page_p);
static int log_rv_analysis_start_checkpoint (LOG_LSA * log_lsa, LOG_LSA * start_lsa, bool *may_use_checkpoint);
static int log_rv_analysis_end_checkpoint (THREAD_ENTRY * thread_p, LOG_LSA * log_lsa, LOG_PAGE * log_page_p,
					   LOG_LSA * check_point, LOG_LSA * start_redo_lsa, bool *may_use_checkpoint,
					   bool *may_need_synch_checkpoint_2pc);
static int log_rv_analysis_save_point (THREAD_ENTRY * thread_p, int tran_id, LOG_LSA * log_lsa);
static int log_rv_analysis_2pc_prepare (THREAD_ENTRY * thread_p, int tran_id, LOG_LSA * log_lsa);
static int log_rv_analysis_2pc_start (THREAD_ENTRY * thread_p, int tran_id, LOG_LSA * log_lsa);
static int log_rv_analysis_2pc_commit_decision (THREAD_ENTRY * thread_p, int tran_id, LOG_LSA * log_lsa);
static int log_rv_analysis_2pc_abort_decision (THREAD_ENTRY * thread_p, int tran_id, LOG_LSA * log_lsa);
static int log_rv_analysis_2pc_commit_inform_particps (THREAD_ENTRY * thread_p, int tran_id, LOG_LSA * log_lsa);
static int log_rv_analysis_2pc_abort_inform_particps (THREAD_ENTRY * thread_p, int tran_id, LOG_LSA * log_lsa);
static int log_rv_analysis_2pc_recv_ack (THREAD_ENTRY * thread_p, int tran_id, LOG_LSA * log_lsa);
static int log_rv_analysis_log_end (int tran_id, LOG_LSA * log_lsa);
static void log_rv_analysis_record (THREAD_ENTRY * thread_p, LOG_RECTYPE log_type, int tran_id, LOG_LSA * log_lsa,
				    LOG_PAGE * log_page_p, LOG_LSA * check_point, LOG_LSA * prev_lsa,
				    LOG_LSA * start_lsa, LOG_LSA * start_redo_lsa, bool is_media_crash,
				    time_t * stop_at, bool *did_incom_recovery, bool *may_use_checkpoint,
				    bool *may_need_synch_checkpoint_2pc);
static bool log_is_page_of_record_broken (THREAD_ENTRY * thread_p, const LOG_LSA * log_lsa,
					  const LOG_RECORD_HEADER * log_rec_header);
static void log_recovery_analysis (THREAD_ENTRY * thread_p, LOG_LSA * start_lsa, LOG_LSA * start_redolsa,
				   LOG_LSA * end_redo_lsa, bool ismedia_crash, time_t * stopat,
				   bool *did_incom_recovery, INT64 * num_redo_log_records);
static bool log_recovery_needs_skip_logical_redo (THREAD_ENTRY * thread_p, TRANID tran_id, LOG_RECTYPE log_rtype,
						  LOG_RCVINDEX rcv_index, const LOG_LSA * lsa);
static void log_recovery_redo (THREAD_ENTRY * thread_p, const LOG_LSA * start_redolsa, const LOG_LSA * end_redo_lsa,
			       time_t * stopat);
static void log_recovery_abort_interrupted_sysop (THREAD_ENTRY * thread_p, LOG_TDES * tdes,
						  const LOG_LSA * postpone_start_lsa);
static void log_recovery_finish_sysop_postpone (THREAD_ENTRY * thread_p, LOG_TDES * tdes);
static void log_recovery_finish_postpone (THREAD_ENTRY * thread_p, LOG_TDES * tdes);
static void log_recovery_finish_all_postpone (THREAD_ENTRY * thread_p);
static void log_recovery_abort_atomic_sysop (THREAD_ENTRY * thread_p, LOG_TDES * tdes);
static void log_recovery_abort_all_atomic_sysops (THREAD_ENTRY * thread_p);
static void log_recovery_undo (THREAD_ENTRY * thread_p);
static void log_recovery_notpartof_archives (THREAD_ENTRY * thread_p, int start_arv_num, const char *info_reason);
static bool log_unformat_ahead_volumes (THREAD_ENTRY * thread_p, VOLID volid, VOLID * start_volid);
static void log_recovery_notpartof_volumes (THREAD_ENTRY * thread_p);
static void log_recovery_resetlog (THREAD_ENTRY * thread_p, const LOG_LSA * new_append_lsa,
				   const LOG_LSA * new_prev_lsa);
static int log_recovery_find_first_postpone (THREAD_ENTRY * thread_p, LOG_LSA * ret_lsa, LOG_LSA * start_postpone_lsa,
					     LOG_TDES * tdes);

static int log_rv_record_modify_internal (THREAD_ENTRY * thread_p, LOG_RCV * rcv, bool is_undo);
static int log_rv_undoredo_partial_changes_recursive (THREAD_ENTRY * thread_p, OR_BUF * rcv_buf, RECDES * record,
						      bool is_undo);

STATIC_INLINE PAGE_PTR log_rv_redo_fix_page (THREAD_ENTRY * thread_p, const VPID * vpid_rcv, LOG_RCVINDEX rcvindex)
  __attribute__((ALWAYS_INLINE));

static void log_rv_simulate_runtime_worker (THREAD_ENTRY * thread_p, LOG_TDES * tdes);
static void log_rv_end_simulation (THREAD_ENTRY * thread_p);

/*
 * CRASH RECOVERY PROCESS
 */

/*
 * log_rv_undo_record - EXECUTE AN UNDO RECORD
 *
 * return: nothing
 *
 *   log_lsa(in/out): Log address identifier containing the log record
 *   log_page_p(in/out): Pointer to page where data starts (Set as a side
 *              effect to the page where data ends)
 *   rcvindex(in): Index to recovery functions
 *   rcv_vpid(in): Address of page to recover
 *   rcv(in/out): Recovery structure for recovery function
 *   rcv_undo_lsa(in): Address of the undo record
 *   tdes(in/out): State structure of transaction undoing data
 *   undo_unzip_ptr(in):
 *
 * NOTE:Execute an undo log record during restart recovery undo phase.
 *              A compensating log record for operation page level logging is
 *              written by the current function. For logical level logging,
 *              the undo function is responsible to log a redo record, which
 *              is converted into a compensating record by the log manager.
 *
 *              This function is very similar than log_rollback_rec, however,
 *              page locking is not done.. and the transaction index that is
 *              running is set to the one in the tdes. Probably, this
 *              function should have not been duplicated for the above few
 *              things.
 */
static void
log_rv_undo_record (THREAD_ENTRY * thread_p, LOG_LSA * log_lsa, LOG_PAGE * log_page_p, LOG_RCVINDEX rcvindex,
		    const VPID * rcv_vpid, LOG_RCV * rcv, const LOG_LSA * rcv_undo_lsa, LOG_TDES * tdes,
		    LOG_ZIP * undo_unzip_ptr)
{
  char *area = NULL;
  TRAN_STATE save_state;	/* The current state of the transaction. Must be returned to this state */
  bool is_zip = false;
  int error_code = NO_ERROR;
  thread_type save_thread_type = thread_type::TT_NONE;

  if (thread_p == NULL)
    {
      /* Thread entry info is required. */
      thread_p = thread_get_thread_entry_info ();
    }

  log_rv_simulate_runtime_worker (thread_p, tdes);

  if (MVCCID_IS_VALID (rcv->mvcc_id))
    {
      /* Assign the MVCCID to transaction. */

      assert (LOG_IS_MVCC_OPERATION (rcvindex));

      logtb_rv_assign_mvccid_for_undo_recovery (thread_p, rcv->mvcc_id);
    }

  /*
   * Fetch the page for physical log records. The page is not locked since the
   * recovery process is the only one running. If the page does not exist
   * anymore or there are problems fetching the page, continue anyhow, so that
   * compensating records are logged.
   */

  if (RCV_IS_LOGICAL_LOG (rcv_vpid, rcvindex))
    {
      rcv->pgptr = NULL;
    }
  else
    {
      rcv->pgptr = pgbuf_fix (thread_p, rcv_vpid, OLD_PAGE, PGBUF_LATCH_WRITE, PGBUF_UNCONDITIONAL_LATCH);
      if (rcv->pgptr == NULL)
	{
	  assert (false);
	}
    }

  /* GET BEFORE DATA */

  /*
   * If data is contained in only one buffer, pass pointer directly.
   * Otherwise, allocate a contiguous area, copy the data and pass this area.
   * At the end deallocate the area.
   */

  if (ZIP_CHECK (rcv->length))
    {				/* check compress data */
      rcv->length = (int) GET_ZIP_LEN (rcv->length);	/* convert compress length */
      is_zip = true;
    }

  if (log_lsa->offset + rcv->length < (int) LOGAREA_SIZE)
    {
      rcv->data = (char *) log_page_p->area + log_lsa->offset;
      log_lsa->offset += rcv->length;
    }
  else
    {
      /* Need to copy the data into a contiguous area */
      area = (char *) malloc (rcv->length);
      if (area == NULL)
	{
	  logpb_fatal_error (thread_p, true, ARG_FILE_LINE, "log_rv_undo_record");
	  goto end;
	}
      /* Copy the data */
      logpb_copy_from_log (thread_p, area, rcv->length, log_lsa, log_page_p);
      rcv->data = area;
    }

  if (is_zip)
    {
      if (log_unzip (undo_unzip_ptr, rcv->length, (char *) rcv->data))
	{
	  rcv->length = (int) undo_unzip_ptr->data_length;
	  rcv->data = (char *) undo_unzip_ptr->log_data;
	}
      else
	{
	  logpb_fatal_error (thread_p, true, ARG_FILE_LINE, "log_rv_undo_record");
	  goto end;
	}
    }

  /* Now call the UNDO recovery function */
  if (rcv->pgptr != NULL || RCV_IS_LOGICAL_LOG (rcv_vpid, rcvindex))
    {
      /*
       * Write a compensating log record for operation page level logging.
       * For logical level logging, the recovery undo function must log an
       * redo/CLR log to describe the undo.
       */

      if (rcvindex == RVBT_MVCC_INCREMENTS_UPD)
	{
	  /* nothing to do during recovery */
	}
      else if (rcvindex == RVBT_MVCC_NOTIFY_VACUUM || rcvindex == RVES_NOTIFY_VACUUM)
	{
	  /* nothing to do */
	}
      else if (rcvindex == RVBT_LOG_GLOBAL_UNIQUE_STATS_COMMIT)
	{
	  /* this only modifies in memory data that is only flushed to disk on checkpoints. we need to execute undo
	   * every time recovery is run, and we cannot compensate it. */
	  error_code = (*RV_fun[rcvindex].undofun) (thread_p, rcv);
	  assert (error_code == NO_ERROR);
	}
      else if (RCV_IS_LOGICAL_COMPENSATE_MANUAL (rcvindex))
	{
	  /* B-tree logical logs will add a regular compensate in the modified pages. They do not require a logical
	   * compensation since the "undone" page can be accessed and logged. Only no-page logical operations require
	   * logical compensation. */
	  /* Invoke Undo recovery function */
	  LSA_COPY (&rcv->reference_lsa, &tdes->undo_nxlsa);
	  error_code = (*RV_fun[rcvindex].undofun) (thread_p, rcv);
	  if (error_code != NO_ERROR)
	    {
	      logpb_fatal_error (thread_p, true, ARG_FILE_LINE,
				 "log_rv_undo_record: Error applying compensation at log_lsa=(%lld, %d), "
				 "rcv = {mvccid=%llu, offset = %d, data_length = %d}",
				 (long long int) rcv_undo_lsa->pageid, (int) rcv_undo_lsa->offset,
				 (unsigned long long int) rcv->mvcc_id, (int) rcv->offset, (int) rcv->length);
	    }
	  else if (RCV_IS_BTREE_LOGICAL_LOG (rcvindex) && prm_get_bool_value (PRM_ID_LOG_BTREE_OPS))
	    {
	      _er_log_debug (ARG_FILE_LINE,
			     "BTREE_UNDO: Successfully executed undo/compensate for log entry at "
			     "lsa=%lld|%d, before lsa=%lld|%d, undo_nxlsa=%lld|%d. "
			     "Transaction=%d, rcvindex=%d.\n", (long long int) rcv_undo_lsa->pageid,
			     (int) rcv_undo_lsa->offset, (long long int) log_lsa->pageid, (int) log_lsa->offset,
			     (long long int) tdes->undo_nxlsa.pageid, (int) tdes->undo_nxlsa.offset, tdes->tran_index,
			     rcvindex);
	    }
	}
      else if (!RCV_IS_LOGICAL_LOG (rcv_vpid, rcvindex))
	{
	  log_append_compensate (thread_p, rcvindex, rcv_vpid, rcv->offset, rcv->pgptr, rcv->length, rcv->data, tdes);

	  error_code = (*RV_fun[rcvindex].undofun) (thread_p, rcv);

	  if (error_code != NO_ERROR)
	    {
	      VPID vpid;

	      if (rcv->pgptr != NULL)
		{
		  pgbuf_get_vpid (rcv->pgptr, &vpid);
		}
	      else
		{
		  VPID_SET_NULL (&vpid);
		}

	      logpb_fatal_error (thread_p, true, ARG_FILE_LINE,
				 "log_rv_undo_record: Error applying compensation at log_lsa=(%lld, %d), "
				 "rcv = {mvccid=%llu, vpid=(%d, %d), offset = %d, data_length = %d}",
				 (long long int) rcv_undo_lsa->pageid, (int) rcv_undo_lsa->offset,
				 (unsigned long long int) rcv->mvcc_id, (int) vpid.pageid, (int) vpid.volid,
				 (int) rcv->offset, (int) rcv->length);
	      goto end;
	    }
	}
      else
	{
	  /* Logical logging? This is a logical undo. For now, we also use a logical compensation, meaning that we
	   * open a system operation that is committed & compensate at the same time.
	   * However, there might be cases when compensation is not necessarily logical. If the compensation can be
	   * made in a single log record and can be attached to a page, the system operation becomes useless. Take the
	   * example of some b-tree cases for compensations. There might be other cases too.
	   */
	  save_state = tdes->state;

	  LSA_COPY (&rcv->reference_lsa, &tdes->undo_nxlsa);
	  log_sysop_start (thread_p);

#if defined(CUBRID_DEBUG)
	  {
	    /* TODO: What is this? We might remove the block. */
	    LOG_LSA check_tail_lsa;

	    LSA_COPY (&check_tail_lsa, &tdes->tail_lsa);
	    (void) (*RV_fun[rcvindex].undofun) (rcv);

	    /*
	     * Make sure that a CLR was logged.
	     *
	     * If we do not log anything and the logical undo_nxlsa is not the
	     * tail, give a warning.. unless it is a temporary file deletion.
	     *
	     * WARNING: the if condition is different from the one of normal
	     *          rollback.
	     */

	    if (LSA_EQ (&check_tail_lsa, &tdes->tail_lsa) && !LSA_EQ (rcv_undo_lsa, &tdes->tail_lsa))
	      {
		er_set (ER_ERROR_SEVERITY, ARG_FILE_LINE, ER_LOG_MISSING_COMPENSATING_RECORD, 1,
			rv_rcvindex_string (rcvindex));
	      }
	  }
#else /* CUBRID_DEBUG */
	  (void) (*RV_fun[rcvindex].undofun) (thread_p, rcv);
#endif /* CUBRID_DEBUG */

	  log_sysop_end_logical_compensate (thread_p, &rcv->reference_lsa);
	  tdes->state = save_state;
	}
    }
  else
    {
      log_append_compensate (thread_p, rcvindex, rcv_vpid, rcv->offset, NULL, rcv->length, rcv->data, tdes);
      /*
       * Unable to fetch page of volume... May need media recovery on such
       * page
       */
      er_set (ER_ERROR_SEVERITY, ARG_FILE_LINE, ER_LOG_MAYNEED_MEDIA_RECOVERY, 1,
	      fileio_get_volume_label (rcv_vpid->volid, PEEK));
    }

end:
  if (area != NULL)
    {
      free_and_init (area);
    }

  if (rcv->pgptr != NULL)
    {
      pgbuf_unfix (thread_p, rcv->pgptr);
    }

  /* Convert thread back to system transaction. */
  log_rv_end_simulation (thread_p);
}

/*
 * log_rv_redo_record - EXECUTE A REDO RECORD
 *
 * return: nothing
 *
 *   log_lsa(in/out): Log address identifier containing the log record
 *   log_page_p(in/out): Pointer to page where data starts (Set as a side
 *               effect to the page where data ends)
 *   redofun(in): Function to invoke to redo the data
 *   rcv(in/out): Recovery structure for recovery function(Set as a side
 *               effect)
 *   rcv_lsa_ptr(in): Reset data page (rcv->pgptr) to this LSA
 *   ignore_redofunc(in):
 *   undo_length(in):
 *   undo_data(in):
 *   redo_unzip(in): functions as an outside managed (longer lived) buffer space for the underlying
 *        to peform its work; the pointer to the buffer is then passed - non-owningly - to the rcv
 *        structure for further processing; it is therefore mandatory that the acontents of the
 *        buffer does not change until after the
 *
 * NOTE: Execute a redo log record.
 */
static void
log_rv_redo_record (THREAD_ENTRY * thread_p, log_reader & log_pgptr_reader,
		    int (*redofun) (THREAD_ENTRY * thread_p, LOG_RCV *), LOG_RCV * rcv,
		    const LOG_LSA * rcv_lsa_ptr, int undo_length, const char *undo_data, LOG_ZIP & redo_unzip)
{
  int error_code;

  /* Note the the data page rcv->pgptr has been fetched by the caller */

  if (log_rv_get_unzip_and_diff_redo_log_data
      (thread_p, log_pgptr_reader, rcv, undo_length, undo_data, redo_unzip) != NO_ERROR)
    {
      logpb_fatal_error (thread_p, true, ARG_FILE_LINE, "log_rv_redo_record");
      return;
    }

  if (redofun != NULL)
    {
      error_code = (*redofun) (thread_p, rcv);
      if (error_code != NO_ERROR)
	{
	  VPID vpid;
	  if (rcv->pgptr != NULL)
	    {
	      pgbuf_get_vpid (rcv->pgptr, &vpid);
	    }
	  else
	    {
	      VPID_SET_NULL (&vpid);
	    }

	  logpb_fatal_error (thread_p, true, ARG_FILE_LINE,
			     "log_rv_redo_record: Error applying redo record at log_lsa=(%lld, %d), "
			     "rcv = {mvccid=%llu, vpid=(%d, %d), offset = %d, data_length = %d}",
			     (long long int) rcv_lsa_ptr->pageid, (int) rcv_lsa_ptr->offset,
			     (long long int) rcv->mvcc_id, (int) vpid.pageid, (int) vpid.volid, (int) rcv->offset,
			     (int) rcv->length);
	}
    }
  else
    {
      er_log_debug (ARG_FILE_LINE,
		    "log_rv_redo_record: WARNING.. There is not a"
		    " REDO function to execute. May produce recovery problems.");
    }

  if (rcv->pgptr != NULL)
    {
      (void) pgbuf_set_lsa (thread_p, rcv->pgptr, rcv_lsa_ptr);
    }
}

/*
 * log_rv_find_checkpoint - FIND RECOVERY CHECKPOINT
 *
 * return: true
 *
 *   volid(in): Volume identifier
 *   rcv_lsa(in/out): Recovery log sequence address
 *
 * NOTE: Find the recovery checkpoint address of the given volume. If
 *              it is smaller than rcv_lsa, rcv_lsa is reset to such value.
 */
static bool
log_rv_find_checkpoint (THREAD_ENTRY * thread_p, VOLID volid, LOG_LSA * rcv_lsa)
{
  LOG_LSA chkpt_lsa;		/* Checkpoint LSA of volume */
  int ret = NO_ERROR;

  ret = disk_get_checkpoint (thread_p, volid, &chkpt_lsa);
  if (LSA_ISNULL (rcv_lsa) || LSA_LT (&chkpt_lsa, rcv_lsa))
    {
      LSA_COPY (rcv_lsa, &chkpt_lsa);
    }

  return true;
}

/*
 * log_rv_get_unzip_log_data - GET UNZIP (UNDO or REDO) LOG DATA FROM LOG
 *
<<<<<<< HEAD
 * return:
 *   length(in): log data size
 *   log_lsa(in/out): Log address identifier containing the log record
 *   log_page_p(in): Log page pointer where LSA is located
=======
 * return: error code
 *
 *   length(in): log data size
 *   log_reader(in/out):
>>>>>>> de22e3aa
 *   unzip_ptr(in/out): must be pre-allocated, where the data will be extracted
 *   is_zip(out): a helper flag which is only needed for the situation where
 *                this function is used for the extraction of the 'redo' log data
 *
 * NOTE:if log_data is unzip data return LOG_ZIP data
 *               else log_data is zip data return unzip log data
 */
static int
log_rv_get_unzip_log_data (THREAD_ENTRY * thread_p, int length, log_reader & log_pgptr_reader,
			   LOG_ZIP * unzip_ptr, bool &is_zip)
{
  char *area_ptr = nullptr;	/* Temporary working pointer */
<<<<<<< HEAD
  // *INDENT-OFF*
  std::unique_ptr<char[]> area;
  // *INDENT-ON*
=======
  char *area = nullptr;
>>>>>>> de22e3aa

  /*
   * If data is contained in only one buffer, pass pointer directly.
   * Otherwise, allocate a contiguous area, copy the data and pass this area.
   * At the end the area will de-allocate itself so make sure that wherever
   * a pointer to this data ends, data is copied before the end of the scope.
   */
<<<<<<< HEAD
  is_zip = false;
  if (ZIP_CHECK (length))
    {
      length = (int) GET_ZIP_LEN (length);
      is_zip = true;
    }

  if (log_pgptr_reader.is_within_current_page (length))
    {
      /* Data is contained in one buffer */
      area_ptr = const_cast < char *>(log_pgptr_reader.reinterpret_cptr < char >());
      log_pgptr_reader.add (length);
=======
  is_zip = ZIP_CHECK (length);
  const int unzip_length = (is_zip) ? (int) GET_ZIP_LEN (length) : length;

  const bool fits_in_current_page = log_pgptr_reader.does_fit_in_current_page (unzip_length);
  if (fits_in_current_page)
    {
      /* Data is contained in one buffer */
      // *INDENT-OFF*
      area_ptr = const_cast<char*> (log_pgptr_reader.reinterpret_cptr<char> ());
      // *INDENT-ON*
>>>>>>> de22e3aa
    }
  else
    {
      /* Need to copy the data into a contiguous area */
<<<<<<< HEAD
      area.reset (new char[length]);
      if (area == nullptr)
	{
	  logpb_fatal_error (thread_p, true, ARG_FILE_LINE, "log_rv_get_unzip_log_data");
	  return ER_FAILED;
	}
      /* Copy the data */
      area_ptr = area.get ();
      log_pgptr_reader.copy_from_log (area_ptr, length);
=======
      area = (char *)malloc (unzip_length);
      if (area == nullptr)
        {
          logpb_fatal_error (thread_p, true, ARG_FILE_LINE, "log_rv_get_unzip_log_data");
          return ER_FAILED;
        }
      area_ptr = area;
      log_pgptr_reader.copy_from_log (area_ptr, unzip_length);
>>>>>>> de22e3aa
    }

  if (is_zip)
    {
<<<<<<< HEAD
      if (!log_unzip (unzip_ptr, length, area_ptr))
	{
	  logpb_fatal_error (thread_p, true, ARG_FILE_LINE, "log_rv_get_unzip_log_data");
=======
      if (!log_unzip (unzip_ptr, unzip_length, area_ptr))
	{
	  logpb_fatal_error (thread_p, true, ARG_FILE_LINE, "log_rv_get_unzip_log_data");
	  if (area != nullptr)
	    {
	      free_and_init(area);
	    }
>>>>>>> de22e3aa
	  return ER_FAILED;
	}
    }
  else
    {
<<<<<<< HEAD
      unzip_ptr->data_length = length;
      memcpy (unzip_ptr->log_data, area_ptr, length);
    }

  log_pgptr_reader.align ();

  return NO_ERROR;
}


/*
 * log_rv_get_unzip_and_diff_redo_log_data - GET UNZIPPED and DIFFED REDO LOG DATA FROM LOG
 *
 * return:
 *
 *   length(in): log data size
 *   log_lsa(in/out): Log address identifier containing the log record
 *   log_page_p(in): Log page pointer where LSA is located
 *   rcv(in/out): Recovery structure for recovery function
 *   undo_length(in): undo data length
 *   undo_data(in): undo data
 *   redo_unzip_ptr(out): extracted redo data; also functions as an internal working buffer
 *
 * NOTE:if log_data is unzip data return LOG_ZIP data
 *               else log_data is zip data return unzip log data
 */
static int
log_rv_get_unzip_and_diff_redo_log_data (THREAD_ENTRY * thread_p, log_reader & log_pgptr_reader,
					 LOG_RCV * rcv, int undo_length, const char *undo_data, LOG_ZIP & redo_unzip)
{
  bool is_zip = false;
  LOG_ZIP *local_unzip_ptr = nullptr;

  if (log_rv_get_unzip_log_data
      (thread_p, rcv->length, log_pgptr_reader, /*log_lsa, log_page_p, */ &redo_unzip, is_zip) != NO_ERROR)
    {
      logpb_fatal_error (thread_p, true, ARG_FILE_LINE, "log_rv_get_unzip_and_diff_redo_log_data");
      return ER_FAILED;
    }

=======
      unzip_ptr->data_length = unzip_length;
      memcpy (unzip_ptr->log_data, area_ptr, unzip_length);
    }

  if (fits_in_current_page)
    {
      log_pgptr_reader.add_align (unzip_length);
    }
  else
    {
      /* only align; advance was peformed while copying from log into the supplied buffer */
      log_pgptr_reader.align ();
    }

  if (area != nullptr)
    {
      free_and_init(area);
    }

  return NO_ERROR;
}

/*
 * log_rv_get_unzip_and_diff_redo_log_data - GET UNZIPPED and DIFFED REDO LOG DATA FROM LOG
 *
 * return: error code
 *
 *   length(in): log data size
 *   log_reader(in/out):
 *   rcv(in/out): Recovery structure for recovery function
 *   undo_length(in): undo data length
 *   undo_data(in): undo data
 *   redo_unzip(out): extracted redo data; required to be passed by address because
 *                    it also functions as an internal working buffer
 *
 * NOTE:if log_data is unzip data return LOG_ZIP data
 *               else log_data is zip data return unzip log data
 */
static int
log_rv_get_unzip_and_diff_redo_log_data (THREAD_ENTRY * thread_p, log_reader & log_pgptr_reader,
					 LOG_RCV * rcv, int undo_length, const char *undo_data, LOG_ZIP & redo_unzip)
{
  bool is_zip = false;
  LOG_ZIP *local_unzip_ptr = nullptr;

  if (log_rv_get_unzip_log_data (thread_p, rcv->length, log_pgptr_reader, &redo_unzip, is_zip) != NO_ERROR)
    {
      logpb_fatal_error (thread_p, true, ARG_FILE_LINE, "log_rv_get_unzip_and_diff_redo_log_data");
      return ER_FAILED;
    }

>>>>>>> de22e3aa
  if (is_zip)
    {
      if (undo_length > 0 && undo_data != nullptr)
	{
	  (void) log_diff (undo_length, undo_data, redo_unzip.data_length, redo_unzip.log_data);
	}
    }
<<<<<<< HEAD
  rcv->length = static_cast < int >(redo_unzip.data_length);
  rcv->data = static_cast < char *>(redo_unzip.log_data);
=======
  // *INDENT-OFF*
  rcv->length = static_cast<int> (redo_unzip.data_length);
  rcv->data = static_cast<char*> (redo_unzip.log_data);
  // *INDENT-ON*
>>>>>>> de22e3aa

  return NO_ERROR;
}

/*
 * log_recovery - Recover information
 *
 * return: nothing
 *
 *   ismedia_crash(in):Are we recovering from a media crash ?
 *   stopat(in):
 *
 */
void
log_recovery (THREAD_ENTRY * thread_p, int ismedia_crash, time_t * stopat)
{
  LOG_TDES *rcv_tdes;		/* Tran. descriptor for the recovery phase */
  int rcv_tran_index;		/* Saved transaction index */
  LOG_RECORD_HEADER *eof;	/* End of the log record */
  LOG_LSA rcv_lsa;		/* Where to start the recovery */
  LOG_LSA start_redolsa;	/* Where to start redo phase */
  LOG_LSA end_redo_lsa;		/* Where to stop the redo phase */
  bool did_incom_recovery;
  int tran_index;
  INT64 num_redo_log_records;
  int error_code = NO_ERROR;

  assert (LOG_CS_OWN_WRITE_MODE (thread_p));

  /* Save the transaction index and find the transaction descriptor */

  tran_index = LOG_FIND_THREAD_TRAN_INDEX (thread_p);
  rcv_tdes = LOG_FIND_TDES (tran_index);
  if (rcv_tdes == NULL)
    {
      er_set (ER_FATAL_ERROR_SEVERITY, ARG_FILE_LINE, ER_LOG_UNKNOWN_TRANINDEX, 1, tran_index);
      logpb_fatal_error (thread_p, true, ARG_FILE_LINE, "log_recovery:LOG_FIND_TDES");
      return;
    }

  rcv_tran_index = tran_index;
  rcv_tdes->state = TRAN_RECOVERY;

  if (LOG_HAS_LOGGING_BEEN_IGNORED ())
    {
      /*
       * Your database is corrupted since it crashed when logging was ignored
       */
      er_set (ER_FATAL_ERROR_SEVERITY, ARG_FILE_LINE, ER_LOG_CORRUPTED_DB_DUE_CRASH_NOLOGGING, 0);
      logpb_fatal_error (thread_p, true, ARG_FILE_LINE, "log_recovery:LOG_HAS_LOGGING_BEEN_IGNORED");
      log_Gl.hdr.has_logging_been_skipped = false;
    }

  er_log_debug (ARG_FILE_LINE, "RECOVERY: start with %lld|%d and stop at %lld", LSA_AS_ARGS (&log_Gl.hdr.chkpt_lsa),
		stopat != NULL ? *stopat : -1);

  /* Find the starting LSA for the analysis phase */

  LSA_COPY (&rcv_lsa, &log_Gl.hdr.chkpt_lsa);
  if (ismedia_crash != false)
    {
      /*
       * Media crash, we may have to start from an older checkpoint...
       * check disk headers
       */
      (void) fileio_map_mounted (thread_p, (bool (*)(THREAD_ENTRY *, VOLID, void *)) log_rv_find_checkpoint, &rcv_lsa);
    }
  else
    {
      /*
       * We do incomplete recovery only when we are comming from a media crash.
       * That is, we are restarting from a backup
       */
      if (stopat != NULL)
	{
	  *stopat = -1;
	}
    }

  /* Notify vacuum it may need to recover the lost block data.
   * There are two possible cases here:
   * 1. recovery finds MVCC op log records after last checkpoint, so vacuum can start its recovery from last MVCC op
   *    log record.
   * 2. no MVCC op log record is found, so vacuum has to start recovery from checkpoint LSA. It will go
   *    backwards record by record until it either finds a MVCC op log record or until it reaches last block in
   *    vacuum data.
   */
  vacuum_notify_server_crashed (&rcv_lsa);

  /*
   * First,  ANALYSIS the log to find the state of the transactions
   * Second, REDO going forward
   * Last,   UNDO going backwards
   */

  log_Gl.rcv_phase = LOG_RECOVERY_ANALYSIS_PHASE;
  log_recovery_analysis (thread_p, &rcv_lsa, &start_redolsa, &end_redo_lsa, ismedia_crash, stopat, &did_incom_recovery,
			 &num_redo_log_records);

  er_set (ER_NOTIFICATION_SEVERITY, ARG_FILE_LINE, ER_LOG_RECOVERY_STARTED, 3, num_redo_log_records,
	  start_redolsa.pageid, end_redo_lsa.pageid);

  LSA_COPY (&log_Gl.chkpt_redo_lsa, &start_redolsa);

  LOG_SET_CURRENT_TRAN_INDEX (thread_p, rcv_tran_index);
  if (logpb_fetch_start_append_page (thread_p) != NO_ERROR)
    {
      logpb_fatal_error (thread_p, true, ARG_FILE_LINE, "log_recovery:logpb_fetch_start_append_page");
      // dead-ended. not reach here
      return;
    }

  if (did_incom_recovery == false)
    {
      /* Read the End of file record to find out the previous address */
      eof = (LOG_RECORD_HEADER *) LOG_APPEND_PTR ();
      LOG_RESET_PREV_LSA (&eof->back_lsa);
    }

#if !defined(SERVER_MODE)
  LSA_COPY (&log_Gl.final_restored_lsa, &log_Gl.hdr.append_lsa);
#endif /* SERVER_MODE */

  if (get_server_type () == SERVER_TYPE_TRANSACTION)
    {
      log_append_empty_record (thread_p, LOG_DUMMY_CRASH_RECOVERY, NULL);
    }

  /*
   * Save the crash point lsa for use during the remaining recovery
   * phases.
   */
  LSA_COPY (&log_Gl.rcv_phase_lsa, &rcv_tdes->tail_lsa);

  /* Redo phase */
  log_Gl.rcv_phase = LOG_RECOVERY_REDO_PHASE;

  LOG_SET_CURRENT_TRAN_INDEX (thread_p, rcv_tran_index);

  log_recovery_redo (thread_p, &start_redolsa, &end_redo_lsa, stopat);
  boot_reset_db_parm (thread_p);

  /* Undo phase */
  log_Gl.rcv_phase = LOG_RECOVERY_UNDO_PHASE;

  LOG_SET_CURRENT_TRAN_INDEX (thread_p, rcv_tran_index);

  log_recovery_undo (thread_p);
  boot_reset_db_parm (thread_p);

  // *INDENT-OFF*
  log_system_tdes::rv_final ();
  // *INDENT-ON*

  if (did_incom_recovery == true)
    {
      log_recovery_notpartof_volumes (thread_p);
    }

  /* Client loose ends */
  rcv_tdes->state = TRAN_ACTIVE;

  LOG_SET_CURRENT_TRAN_INDEX (thread_p, rcv_tran_index);

  (void) logtb_set_num_loose_end_trans (thread_p);

  /* Try to finish any 2PC blocked transactions */
  if (log_Gl.trantable.num_coord_loose_end_indices > 0 || log_Gl.trantable.num_prepared_loose_end_indices > 0)
    {

      log_Gl.rcv_phase = LOG_RECOVERY_FINISH_2PC_PHASE;

      LOG_SET_CURRENT_TRAN_INDEX (thread_p, rcv_tran_index);

      log_2pc_recovery (thread_p);

      /* Check number of loose end transactions again.. */
      rcv_tdes->state = TRAN_ACTIVE;

      LOG_SET_CURRENT_TRAN_INDEX (thread_p, rcv_tran_index);

      (void) logtb_set_num_loose_end_trans (thread_p);
    }

  /* Dismount any archive and checkpoint the database */
  logpb_decache_archive_info (thread_p);

  LOG_CS_EXIT (thread_p);
  (void) logpb_checkpoint (thread_p);
  LOG_CS_ENTER (thread_p);

  /* Flush all dirty pages */
  logpb_flush_pages_direct (thread_p);
  (void) pgbuf_flush_all (thread_p, NULL_VOLID);
  (void) fileio_synchronize_all (thread_p, false);

  logpb_flush_header (thread_p);

  /* re-cache Tracker */
  error_code = locator_initialize (thread_p);
  if (error_code != NO_ERROR)
    {
      assert (false);
      logpb_fatal_error (thread_p, true, ARG_FILE_LINE, "log_recovery:locator_initialize");
      // dead-ended. not reach here
      return;
    }

  /* Remove all class representations. */
  error_code = heap_classrepr_restart_cache ();
  if (error_code != NO_ERROR)
    {
      assert (false);
      logpb_fatal_error (thread_p, true, ARG_FILE_LINE, "log_recovery:heap_classrepr_restart_cache");
      // dead-ended. not reach here
      return;
    }

  er_set (ER_NOTIFICATION_SEVERITY, ARG_FILE_LINE, ER_LOG_RECOVERY_FINISHED, 0);
}

/*
 * log_rv_analysis_undo_redo -
 *
 * return: error code
 *
 *   tran_id(in):
 *   lsa(in/out):
 * Note:
 */
static int
log_rv_analysis_undo_redo (THREAD_ENTRY * thread_p, int tran_id, LOG_LSA * log_lsa)
{
  LOG_TDES *tdes;

  /*
   * If this is the first time, the transaction is seen. Assign a new
   * index to describe it and assume that the transaction was active
   * at the time of the crash, and thus it will be unilateraly
   * aborted. The truth of this statement will be find reading the
   * rest of the log
   */
  tdes = logtb_rv_find_allocate_tran_index (thread_p, tran_id, log_lsa);
  if (tdes == NULL)
    {
      logpb_fatal_error (thread_p, true, ARG_FILE_LINE, "log_rv_analysis_undo_redo");
      return ER_FAILED;
    }

  /* New tail and next to undo */
  LSA_COPY (&tdes->tail_lsa, log_lsa);
  LSA_COPY (&tdes->undo_nxlsa, &tdes->tail_lsa);

  return NO_ERROR;
}

/*
 * log_rv_analysis_dummy_head_postpone -
 *
 * return: error code
 *
 *   tran_id(in):
 *   lsa(in/out):
 * Note:
 */
static int
log_rv_analysis_dummy_head_postpone (THREAD_ENTRY * thread_p, int tran_id, LOG_LSA * log_lsa)
{
  LOG_TDES *tdes;

  /*
   * If this is the first time, the transaction is seen. Assign a new
   * index to describe it and assume that the transaction was active
   * at the time of the crash, and thus it will be unilateraly
   * aborted. The truth of this statement will be find reading the
   * rest of the log
   */
  tdes = logtb_rv_find_allocate_tran_index (thread_p, tran_id, log_lsa);
  if (tdes == NULL)
    {
      logpb_fatal_error (thread_p, true, ARG_FILE_LINE, "log_rv_analysis_dummy_head_postpone");
      return ER_FAILED;
    }

  /* New tail and next to undo */
  LSA_COPY (&tdes->tail_lsa, log_lsa);
  LSA_COPY (&tdes->undo_nxlsa, &tdes->tail_lsa);

  /* if first postpone, then set address late */
  if (LSA_ISNULL (&tdes->posp_nxlsa))
    {
      LSA_COPY (&tdes->posp_nxlsa, &tdes->tail_lsa);
    }

  return NO_ERROR;
}

/*
 * log_rv_analysis_postpone -
 *
 * return: error code
 *
 *   tran_id(in):
 *   lsa(in/out):
 *
 * Note:
 */
static int
log_rv_analysis_postpone (THREAD_ENTRY * thread_p, int tran_id, LOG_LSA * log_lsa)
{
  LOG_TDES *tdes;

  /*
   * If this is the first time, the transaction is seen. Assign a new
   * index to describe it and assume that the transaction was active
   * at the time of the crash, and thus it will be unilateraly
   * aborted. The truth of this statement will be find reading the
   * rest of the log
   */
  tdes = logtb_rv_find_allocate_tran_index (thread_p, tran_id, log_lsa);
  if (tdes == NULL)
    {
      logpb_fatal_error (thread_p, true, ARG_FILE_LINE, "log_rv_analysis_postpone");
      return ER_FAILED;
    }

  /* if first postpone, then set address early */
  if (LSA_ISNULL (&tdes->posp_nxlsa))
    {
      LSA_COPY (&tdes->posp_nxlsa, &tdes->tail_lsa);
    }

  /* New tail and next to undo */
  LSA_COPY (&tdes->tail_lsa, log_lsa);
  LSA_COPY (&tdes->undo_nxlsa, &tdes->tail_lsa);

  return NO_ERROR;
}

/*
 * log_rv_analysis_run_postpone -
 *
 * return: error code
 *
 *   tran_id(in):
 *   lsa(in/out):
 *   log_page_p(in/out):
 *   check_point(in/out):
 *
 * Note:
 */
static int
log_rv_analysis_run_postpone (THREAD_ENTRY * thread_p, int tran_id, LOG_LSA * log_lsa, LOG_PAGE * log_page_p,
			      LOG_LSA * check_point)
{
  LOG_TDES *tdes;
  LOG_REC_RUN_POSTPONE *run_posp;

  tdes = logtb_rv_find_allocate_tran_index (thread_p, tran_id, log_lsa);
  if (tdes == NULL)
    {
      logpb_fatal_error (thread_p, true, ARG_FILE_LINE, "log_rv_analysis_run_postpone");
      return ER_FAILED;
    }

  if (tdes->state != TRAN_UNACTIVE_WILL_COMMIT && tdes->state != TRAN_UNACTIVE_COMMITTED_WITH_POSTPONE
      && tdes->state != TRAN_UNACTIVE_TOPOPE_COMMITTED_WITH_POSTPONE)
    {
      /*
       * If we are comming from a checkpoint this is the result of a
       * system error since the transaction must have been already in
       * one of these states.
       * If we are not comming from a checkpoint, it is likely that
       * we are in a commit point of either a transaction or a top
       * operation.
       */
      if (!LSA_ISNULL (check_point))
	{
	  er_log_debug (ARG_FILE_LINE,
			"log_recovery_analysis: SYSTEM ERROR\n Incorrect state = %s\n at log_rec at %lld|%d\n"
			" for transaction = %d (index %d).\n State should have been either of\n %s\n %s\n %s\n",
			log_state_string (tdes->state), (long long int) log_lsa->pageid, (int) log_lsa->offset,
			tdes->trid, tdes->tran_index, log_state_string (TRAN_UNACTIVE_WILL_COMMIT),
			log_state_string (TRAN_UNACTIVE_COMMITTED_WITH_POSTPONE),
			log_state_string (TRAN_UNACTIVE_TOPOPE_COMMITTED_WITH_POSTPONE));
	}
      /*
       * Continue the execution by guessing that the transaction has
       * been committed
       */
      if (tdes->topops.last == -1)
	{
	  tdes->state = TRAN_UNACTIVE_COMMITTED_WITH_POSTPONE;
	}
      else
	{
	  tdes->state = TRAN_UNACTIVE_TOPOPE_COMMITTED_WITH_POSTPONE;
	}
    }

  if (tdes->state == TRAN_UNACTIVE_COMMITTED_WITH_POSTPONE)
    {
      /* Nothing to undo */
      LSA_SET_NULL (&tdes->undo_nxlsa);
    }

  LSA_COPY (&tdes->tail_lsa, log_lsa);

  /*
   * Need to read the log_run_postpone record to reset the posp_nxlsa
   * of transaction or top action to the value of log_ref
   */

  /* Read the DATA HEADER */
  LOG_READ_ADD_ALIGN (thread_p, sizeof (LOG_RECORD_HEADER), log_lsa, log_page_p);
  LOG_READ_ADVANCE_WHEN_DOESNT_FIT (thread_p, sizeof (LOG_REC_RUN_POSTPONE), log_lsa, log_page_p);

  run_posp = (LOG_REC_RUN_POSTPONE *) ((char *) log_page_p->area + log_lsa->offset);

  if (tdes->state == TRAN_UNACTIVE_TOPOPE_COMMITTED_WITH_POSTPONE)
    {
      /* Reset start of postpone transaction for the top action */
      LSA_COPY (&tdes->topops.stack[tdes->topops.last].posp_lsa, &run_posp->ref_lsa);
    }
  else
    {
      assert (tdes->state == TRAN_UNACTIVE_WILL_COMMIT || tdes->state == TRAN_UNACTIVE_COMMITTED_WITH_POSTPONE);

      /* Reset start of postpone transaction */
      LSA_COPY (&tdes->posp_nxlsa, &run_posp->ref_lsa);
    }

  return NO_ERROR;
}

/*
 * log_rv_analysis_compensate -
 *
 * return: error code
 *
 *   tran_id(in):
 *   lsa(in/out):
 *   log_page_p(in/out):
 *
 * Note:
 */
static int
log_rv_analysis_compensate (THREAD_ENTRY * thread_p, int tran_id, LOG_LSA * log_lsa, LOG_PAGE * log_page_p)
{
  LOG_TDES *tdes;
  LOG_REC_COMPENSATE *compensate;

  /*
   * If this is the first time, the transaction is seen. Assign a new
   * index to describe it and assume that the transaction was active
   * at the time of the crash, and thus it will be unilateraly
   * aborted. The truth of this statement will be find reading the
   * rest of the log
   */
  tdes = logtb_rv_find_allocate_tran_index (thread_p, tran_id, log_lsa);
  if (tdes == NULL)
    {
      logpb_fatal_error (thread_p, true, ARG_FILE_LINE, "log_rv_analysis_compensate");
      return ER_FAILED;
    }

  /*
   * Need to read the compensating record to set the next undo address
   */

  /* Read the DATA HEADER */
  LOG_READ_ADD_ALIGN (thread_p, sizeof (LOG_RECORD_HEADER), log_lsa, log_page_p);
  LOG_READ_ADVANCE_WHEN_DOESNT_FIT (thread_p, sizeof (LOG_REC_COMPENSATE), log_lsa, log_page_p);

  compensate = (LOG_REC_COMPENSATE *) ((char *) log_page_p->area + log_lsa->offset);
  LSA_COPY (&tdes->undo_nxlsa, &compensate->undo_nxlsa);

  return NO_ERROR;
}

/*
 * log_rv_analysis_will_commit -
 *
 * return: error code
 *
 *   tran_id(in):
 *   lsa(in/out):
 *
 * Note:
 */
static int
log_rv_analysis_will_commit (THREAD_ENTRY * thread_p, int tran_id, LOG_LSA * log_lsa)
{
  LOG_TDES *tdes;

  /*
   * If this is the first time, the transaction is seen. Assign a new
   * index to describe it. The transaction was in the process of
   * getting committed at this point.
   */
  tdes = logtb_rv_find_allocate_tran_index (thread_p, tran_id, log_lsa);
  if (tdes == NULL)
    {
      logpb_fatal_error (thread_p, true, ARG_FILE_LINE, "log_rv_analysis_will_commit");
      return ER_FAILED;
    }

  tdes->state = TRAN_UNACTIVE_WILL_COMMIT;

  /* Nothing to undo */
  LSA_SET_NULL (&tdes->undo_nxlsa);
  LSA_COPY (&tdes->tail_lsa, log_lsa);

  return NO_ERROR;
}

/*
 * log_rv_analysis_commit_with_postpone -
 *
 * return: error code
 *
 *   tran_id(in):
 *   lsa(in/out):
 *   log_page_p(in/out):
 *
 * Note:
 */
static int
log_rv_analysis_commit_with_postpone (THREAD_ENTRY * thread_p, int tran_id, LOG_LSA * log_lsa, LOG_PAGE * log_page_p)
{
  LOG_TDES *tdes;
  LOG_REC_START_POSTPONE *start_posp;

  /*
   * If this is the first time, the transaction is seen. Assign a new
   * index to describe it. The transaction was in the process of
   * getting committed at this point.
   */
  tdes = logtb_rv_find_allocate_tran_index (thread_p, tran_id, log_lsa);
  if (tdes == NULL)
    {
      logpb_fatal_error (thread_p, true, ARG_FILE_LINE, "log_rv_analysis_commit_with_postpone");
      return ER_FAILED;
    }

  tdes->state = TRAN_UNACTIVE_COMMITTED_WITH_POSTPONE;

  /* Nothing to undo */
  LSA_SET_NULL (&tdes->undo_nxlsa);
  LSA_COPY (&tdes->tail_lsa, log_lsa);
  tdes->rcv.tran_start_postpone_lsa = tdes->tail_lsa;

  /*
   * Need to read the start postpone record to set the postpone address
   * of the transaction
   */
  LOG_READ_ADD_ALIGN (thread_p, sizeof (LOG_RECORD_HEADER), log_lsa, log_page_p);
  LOG_READ_ADVANCE_WHEN_DOESNT_FIT (thread_p, sizeof (LOG_REC_START_POSTPONE), log_lsa, log_page_p);

  start_posp = (LOG_REC_START_POSTPONE *) ((char *) log_page_p->area + log_lsa->offset);
  LSA_COPY (&tdes->posp_nxlsa, &start_posp->posp_lsa);

  return NO_ERROR;
}

/*
 * log_rv_analysis_sysop_start_postpone - start system op postpone.
 *
 * return: error code
 *
 *   tran_id(in):
 *   lsa(in/out):
 *   log_page_p(in/out):
 *
 * Note:
 */
static int
log_rv_analysis_sysop_start_postpone (THREAD_ENTRY * thread_p, int tran_id, LOG_LSA * log_lsa, LOG_PAGE * log_page_p)
{
  LOG_TDES *tdes;
  LOG_REC_SYSOP_START_POSTPONE *sysop_start_posp;

  /*
   * If this is the first time, the transaction is seen. Assign a new
   * index to describe it. A top system operation was in the process
   * of getting committed at this point.
   */
  tdes = logtb_rv_find_allocate_tran_index (thread_p, tran_id, log_lsa);
  if (tdes == NULL)
    {
      logpb_fatal_error (thread_p, true, ARG_FILE_LINE, "log_rv_analysis_sysop_start_postpone");
      return ER_FAILED;
    }

  LSA_COPY (&tdes->tail_lsa, log_lsa);
  LSA_COPY (&tdes->undo_nxlsa, &tdes->tail_lsa);

  tdes->rcv.sysop_start_postpone_lsa = tdes->tail_lsa;

  /*
   * Need to read the start postpone record to set the start address
   * of top system operation
   */
  LOG_READ_ADD_ALIGN (thread_p, sizeof (LOG_RECORD_HEADER), log_lsa, log_page_p);
  LOG_READ_ADVANCE_WHEN_DOESNT_FIT (thread_p, sizeof (LOG_REC_SYSOP_START_POSTPONE), log_lsa, log_page_p);
  sysop_start_posp = ((LOG_REC_SYSOP_START_POSTPONE *) ((char *) log_page_p->area + log_lsa->offset));

  if (tdes->state == TRAN_UNACTIVE_TOPOPE_COMMITTED_WITH_POSTPONE)
    {
      /* this is not a valid situation */
      assert_release (false);
    }
  else if (sysop_start_posp->sysop_end.type == LOG_SYSOP_END_LOGICAL_RUN_POSTPONE)
    {
      if (sysop_start_posp->sysop_end.run_postpone.is_sysop_postpone)
	{
	  /* system op postpone inside system op postpone. not a valid situation */
	  assert (false);
	}
      else
	{
	  /* no undo. it is possible that the transaction state is TRAN_UNACTIVE_UNILATERALLY_ABORTED because this might
	   * be the first log record discovered for current transaction. it will be set correctly when the system op end
	   * is found or executed.
	   */
	  LSA_SET_NULL (&tdes->undo_nxlsa);
	}
    }
  else
    {
      assert (sysop_start_posp->sysop_end.type != LOG_SYSOP_END_ABORT);
    }

  /* update state */
  tdes->state = TRAN_UNACTIVE_TOPOPE_COMMITTED_WITH_POSTPONE;

  if (tdes->topops.max == 0 || (tdes->topops.last + 1) >= tdes->topops.max)
    {
      if (logtb_realloc_topops_stack (tdes, 1) == NULL)
	{
	  /* Out of memory */
	  logpb_fatal_error (thread_p, true, ARG_FILE_LINE, "log_rv_analysis_atomic_sysop_start");
	  return ER_OUT_OF_VIRTUAL_MEMORY;
	}
    }

  /*
   * NOTE if tdes->topops.last >= 0, there is an already
   * defined top system operation. However, I do not think so
   * do to the nested fashion of top system operations. Outer
   * top nested system operations will come later in the log.
   */

  if (tdes->topops.last == -1)
    {
      tdes->topops.last++;
    }
  else
    {
      /* not expected */
      assert (false);
    }

  LSA_COPY (&tdes->topops.stack[tdes->topops.last].lastparent_lsa, &sysop_start_posp->sysop_end.lastparent_lsa);
  LSA_COPY (&tdes->topops.stack[tdes->topops.last].posp_lsa, &sysop_start_posp->posp_lsa);

  if (LSA_LT (&sysop_start_posp->sysop_end.lastparent_lsa, &tdes->rcv.atomic_sysop_start_lsa))
    {
      /* reset tdes->rcv.atomic_sysop_start_lsa */
      LSA_SET_NULL (&tdes->rcv.atomic_sysop_start_lsa);
    }

  return NO_ERROR;
}

/*
 * log_rv_analysis_atomic_sysop_start () - analyze start atomic system operation
 *
 * return        : error code
 * thread_p (in) : thread entry
 * tran_id (in)  : transaction ID
 * log_lsa (in)  : log record LSA. will be used as marker for start system operation.
 */
static int
log_rv_analysis_atomic_sysop_start (THREAD_ENTRY * thread_p, int tran_id, LOG_LSA * log_lsa)
{
  LOG_TDES *tdes;

  tdes = logtb_rv_find_allocate_tran_index (thread_p, tran_id, log_lsa);
  if (tdes == NULL)
    {
      logpb_fatal_error (thread_p, true, ARG_FILE_LINE, "log_rv_analysis_sysop_start_postpone");
      return ER_FAILED;
    }

  tdes->tail_lsa = *log_lsa;
  tdes->undo_nxlsa = tdes->tail_lsa;

  /* this is a marker for system operations that need to be atomic. they will be rollbacked before postpone is finished.
   */
  tdes->rcv.atomic_sysop_start_lsa = *log_lsa;

  return NO_ERROR;
}

/*
 * log_rv_analysis_complete -
 *
 * return: error code
 *
 *   tran_id(in):
 *   log_lsa(in/out):
 *   log_page_p(in/out):
 *   lsa(in/out):
 *   is_media_crash(in):
 *   stop_at(in):
 *   did_incom_recovery(in/out):
 *
 * Note:
 */
static int
log_rv_analysis_complete (THREAD_ENTRY * thread_p, int tran_id, LOG_LSA * log_lsa, LOG_PAGE * log_page_p,
			  LOG_LSA * prev_lsa, bool is_media_crash, time_t * stop_at, bool *did_incom_recovery)
{
  LOG_REC_DONETIME *donetime;
  int tran_index;
  time_t last_at_time;
  char time_val[CTIME_MAX];
  LOG_LSA record_header_lsa;

  /*
   * The transaction has been fully completed. therefore, it was not
   * active at the time of the crash
   */
  tran_index = logtb_find_tran_index (thread_p, tran_id);

  if (is_media_crash != true)
    {
      goto end;
    }

  LSA_COPY (&record_header_lsa, log_lsa);

  /*
   * Need to read the donetime record to find out if we need to stop
   * the recovery at this point.
   */
  LOG_READ_ADD_ALIGN (thread_p, sizeof (LOG_RECORD_HEADER), log_lsa, log_page_p);
  LOG_READ_ADVANCE_WHEN_DOESNT_FIT (thread_p, sizeof (LOG_REC_DONETIME), log_lsa, log_page_p);

  donetime = (LOG_REC_DONETIME *) ((char *) log_page_p->area + log_lsa->offset);
  last_at_time = (time_t) donetime->at_time;
  if (stop_at != NULL && *stop_at != (time_t) (-1) && difftime (*stop_at, last_at_time) < 0)
    {
#if !defined(NDEBUG)
      if (prm_get_bool_value (PRM_ID_LOG_TRACE_DEBUG))
	{
	  fprintf (stdout, msgcat_message (MSGCAT_CATALOG_CUBRID, MSGCAT_SET_LOG, MSGCAT_LOG_STARTS));
	  (void) ctime_r (&last_at_time, time_val);
	  fprintf (stdout, msgcat_message (MSGCAT_CATALOG_CUBRID, MSGCAT_SET_LOG, MSGCAT_LOG_INCOMPLTE_MEDIA_RECOVERY),
		   record_header_lsa.pageid, record_header_lsa.offset, time_val);
	  fprintf (stdout, msgcat_message (MSGCAT_CATALOG_CUBRID, MSGCAT_SET_LOG, MSGCAT_LOG_STARTS));
	  fflush (stdout);
	}
#endif /* !NDEBUG */
      /*
       * Reset the log active and stop the recovery process at this
       * point. Before reseting the log, make sure that we are not
       * holding a page.
       */
      log_lsa->pageid = NULL_PAGEID;
      log_recovery_resetlog (thread_p, &record_header_lsa, prev_lsa);
      *did_incom_recovery = true;

      return NO_ERROR;
    }

end:

  /*
   * The transaction has been fully completed. Therefore, it was not
   * active at the time of the crash
   */
  if (tran_index != NULL_TRAN_INDEX)
    {
      logtb_free_tran_index (thread_p, tran_index);
    }

  return NO_ERROR;
}

/* TODO: We need to understand how recovery of system operations really works. We need to find its limitations.
 *	 For now, I did find out this:
 *	 1. if tdes->topops.last is 0 (cannot be bigger during recovery), it means the transaction should be in
 *	    state TRAN_UNACTIVE_TOPOPE_COMMITTED_WITH_POSTPONE. tdes->topops.last may be incremented by
 *	    log_rv_analysis_sysop_start_postpone or may be already 0 from checkpoint collected topops.
 *	 2. In all other cases it must be -1.
 *	 3. We used to consider that first sys op commit (or abort) that follows is the one that should end the postpone
 *	    phase.
 *
 *	 Now, for TRAN_UNACTIVE_TOPOPE_COMMITTED_WITH_POSTPONE state we will expect last to be always 0.
 *	 We will handle sys op ends like:
 *	 - commit, logical undo, logical compensate: we consider this ends the
 *         TRAN_UNACTIVE_TOPOPE_COMMITTED_WITH_POSTPONE phase.
 *	 - logical run postpone: it depends on is_sysop_postpone. if true, then
 *         TRAN_UNACTIVE_TOPOPE_COMMITTED_WITH_POSTPONE continues. If it is false, then it commits the system op and
 *         transitions to TRAN_UNACTIVE_COMMITTED_WITH_POSTPONE.
 *	 - abort: we assume this was a nested run postpone that got aborted
 *
 *	 In the future, I hope we can come up with a more clear and less restrictive system to handle system operations
 *	 during recovery.
 */

/*
 * log_rv_analysis_sysop_end () - Analyze system operation commit log record.
 *
 * return	   : Error code.
 * thread_p (in)   : Thread entry.
 * tran_id (in)	   : Transaction ID.
 * log_lsa (in)	   : LSA of log record.
 * log_page_p (in) : Page of log record.
 */
static int
log_rv_analysis_sysop_end (THREAD_ENTRY * thread_p, int tran_id, LOG_LSA * log_lsa, LOG_PAGE * log_page_p)
{
  LOG_TDES *tdes;
  LOG_REC_SYSOP_END *sysop_end;
  bool commit_start_postpone = false;

  /* The top system action is declared as finished. Pop it from the stack of finished actions */
  tdes = logtb_rv_find_allocate_tran_index (thread_p, tran_id, log_lsa);
  if (tdes == NULL)
    {
      logpb_fatal_error (thread_p, true, ARG_FILE_LINE, "log_rv_analysis_complete_topope");
      return ER_FAILED;
    }

  LSA_COPY (&tdes->tail_lsa, log_lsa);
  LSA_COPY (&tdes->undo_nxlsa, &tdes->tail_lsa);
  LSA_COPY (&tdes->tail_topresult_lsa, &tdes->tail_lsa);

  LOG_READ_ADD_ALIGN (thread_p, sizeof (LOG_RECORD_HEADER), log_lsa, log_page_p);
  LOG_READ_ADVANCE_WHEN_DOESNT_FIT (thread_p, sizeof (*sysop_end), log_lsa, log_page_p);
  sysop_end = (LOG_REC_SYSOP_END *) (log_page_p->area + log_lsa->offset);

  LOG_SYSOP_END_TYPE_CHECK (sysop_end->type);

  switch (sysop_end->type)
    {
    case LOG_SYSOP_END_ABORT:
      /* abort does not change state and does not finish TRAN_UNACTIVE_TOPOPE_COMMITTED_WITH_POSTPONE */
      if (tdes->state == TRAN_UNACTIVE_COMMITTED_WITH_POSTPONE)
	{
	  /* no undo */
	  LSA_SET_NULL (&tdes->undo_nxlsa);
	}
      tdes->rcv.analysis_last_aborted_sysop_lsa = *log_lsa;
      tdes->rcv.analysis_last_aborted_sysop_start_lsa = sysop_end->lastparent_lsa;
      break;

    case LOG_SYSOP_END_COMMIT:
      assert (tdes->state != TRAN_UNACTIVE_COMMITTED_WITH_POSTPONE);
    case LOG_SYSOP_END_LOGICAL_UNDO:
    case LOG_SYSOP_END_LOGICAL_MVCC_UNDO:
      /* todo: I think it will be safer to save previous states in nested system operations, rather than rely on context
       *       to guess it. we should consider that for cherry. */
      commit_start_postpone = true;
      break;

    case LOG_SYSOP_END_LOGICAL_COMPENSATE:
      /* compensate undo */
      tdes->undo_nxlsa = sysop_end->compensate_lsa;
      commit_start_postpone = true;
      break;

    case LOG_SYSOP_END_LOGICAL_RUN_POSTPONE:
      /* we have a complicated story here, because logical run postpone can be run in two situations: transaction
       * postpone or system op postpone.
       * logical run postpone in transaction postpone can have other postpones inside it (e.g. file destroy).
       *
       * as a consequence, if state is TRAN_UNACTIVE_TOPOPE_COMMITTED_WITH_POSTPONE, we have an ambiguous case:
       * 1. it can be from a system op postpone and the logical run postpone is run for a postpone log record inside the
       *    system op.
       * 2. it can be from a transaction postpone and this is the postpone phase of logical run postpone system op.
       * the ambiguity is solved with run_postpone.is_sysop_postpone field, which is true if run postpone belongs to
       * system op postpone state and false if it belongs to transaction postpone phase.
       */

      if (sysop_end->run_postpone.is_sysop_postpone)
	{
	  /* run postpone for log record inside a system op */
	  if (tdes->topops.last < 0 || tdes->state != TRAN_UNACTIVE_TOPOPE_COMMITTED_WITH_POSTPONE)
	    {
	      if (tdes->topops.max == 0 && logtb_realloc_topops_stack (tdes, 1) == NULL)
		{
		  /* Out of memory */
		  logpb_fatal_error (thread_p, true, ARG_FILE_LINE, "log_recovery_analysis");
		  return ER_OUT_OF_VIRTUAL_MEMORY;
		}
	      tdes->topops.last = 0;
	      tdes->state = TRAN_UNACTIVE_TOPOPE_COMMITTED_WITH_POSTPONE;
	    }
	  tdes->topops.stack[tdes->topops.last].posp_lsa = sysop_end->run_postpone.postpone_lsa;
	}
      else
	{
	  /* run postpone for log record inside transaction */
	  tdes->posp_nxlsa = sysop_end->run_postpone.postpone_lsa;
	  if (tdes->topops.last != -1)
	    {
	      assert (tdes->topops.last == 0);
	      assert (tdes->state == TRAN_UNACTIVE_TOPOPE_COMMITTED_WITH_POSTPONE);
	    }
	  else
	    {
	      /* state must be TRAN_UNACTIVE_COMMITTED_WITH_POSTPONE. it may be TRAN_UNACTIVE_UNILATERALLY_ABORTED */
	      tdes->state = TRAN_UNACTIVE_COMMITTED_WITH_POSTPONE;
	    }

	  /* no undo */
	  LSA_SET_NULL (&tdes->undo_nxlsa);

	  /* TRAN_UNACTIVE_TOPOPE_COMMITTED_WITH_POSTPONE transition to TRAN_UNACTIVE_COMMITTED_WITH_POSTPONE */
	  commit_start_postpone = true;
	}
      break;
    }

  if (tdes->state == TRAN_UNACTIVE_TOPOPE_COMMITTED_WITH_POSTPONE)
    {
      assert (tdes->topops.last == 0);
      if (commit_start_postpone)
	{
	  /* change state to previous state, which is either TRAN_UNACTIVE_COMMITTED_WITH_POSTPONE or
	   * TRAN_UNACTIVE_UNILATERALLY_ABORTED. Use tdes->rcv.tran_start_postpone_lsa to determine which case it is. */
	  if (!LSA_ISNULL (&tdes->rcv.tran_start_postpone_lsa))
	    {
	      /* this must be after start postpone */
	      assert (LSA_LE (&tdes->rcv.tran_start_postpone_lsa, &sysop_end->lastparent_lsa));
	      tdes->state = TRAN_UNACTIVE_COMMITTED_WITH_POSTPONE;
	    }
	  else
	    {
	      /* default state in recovery is TRAN_UNACTIVE_UNILATERALLY_ABORTED */
	      tdes->state = TRAN_UNACTIVE_UNILATERALLY_ABORTED;
	    }
	  tdes->topops.last = -1;
	}
      else
	{
	  tdes->topops.last = 0;
	}
    }
  else
    {
      assert (tdes->topops.last == -1);
      tdes->topops.last = -1;
    }

  // if this is the end of atomic system operation or system operation postpone phase, now it is time to reset it
  //
  // NOTE - we might actually be in both a system operation postpone phase and an atomic system operation, one nested
  //        in the other. we need to check which is last and end sysop should belong to that.
  //
  // NOTE - I really hate this guessing state system and we really, really should consider a more deterministic way.
  //        Logging ALL started system operations and replicating the system operation stack precisely would really
  //        help us avoiding all these ambiguities.
  //

  // do we reset atomic sysop? next conditions must be met:
  // 1. is there atomic system operation started?
  // 2. is atomic system operation more recent than start postpone?
  // 3. is atomic system operation equal or more recent to system operation last parent?
  if (!LSA_ISNULL (&tdes->rcv.atomic_sysop_start_lsa)	/* 1 */
      && LSA_GT (&tdes->rcv.atomic_sysop_start_lsa, &tdes->rcv.sysop_start_postpone_lsa)	/* 2 */
      && LSA_GT (&tdes->rcv.atomic_sysop_start_lsa, &sysop_end->lastparent_lsa) /* 3 */ )
    {
      /* reset tdes->rcv.atomic_sysop_start_lsa */
      LSA_SET_NULL (&tdes->rcv.atomic_sysop_start_lsa);
    }
  // do we reset sysop start postpone? next conditions must be met:
  // 1. is there system operation start postpone in progress?
  // 2. is system operation start postpone more recent than atomic system operation?
  // 3. is system operation start postpone more recent than system operation last parent?
  if (!LSA_ISNULL (&tdes->rcv.sysop_start_postpone_lsa)
      && LSA_GT (&tdes->rcv.sysop_start_postpone_lsa, &tdes->rcv.atomic_sysop_start_lsa)
      && LSA_GT (&tdes->rcv.sysop_start_postpone_lsa, &sysop_end->lastparent_lsa))
    {
      /* reset tdes->rcv.sysop_start_postpone_lsa */
      LSA_SET_NULL (&tdes->rcv.sysop_start_postpone_lsa);
    }

  return NO_ERROR;
}

/*
 * log_rv_analysis_start_checkpoint -
 *
 * return: error code
 *
 *   lsa(in/out):
 *   start_lsa(in/out):
 *   may_use_checkpoint(in/out):
 *
 * Note:
 */
static int
log_rv_analysis_start_checkpoint (LOG_LSA * log_lsa, LOG_LSA * start_lsa, bool *may_use_checkpoint)
{
  /*
   * Use the checkpoint record only if it is the first record in the
   * analysis. If it is not, it is likely that we are restarting from
   * crashes when the multimedia crashes were off. We skip the
   * checkpoint since it can contain stuff which does not exist any
   * longer.
   */

  if (LSA_EQ (log_lsa, start_lsa))
    {
      *may_use_checkpoint = true;
    }

  return NO_ERROR;
}

/*
 * log_rv_analysis_end_checkpoint -
 *
 * return: error code
 *
 *   lsa(in/out):
 *   log_page_p(in/out):
 *   check_point(in/out):
 *   start_redo_lsa(in/out):
 *   may_use_checkpoint(in/out):
 *   may_need_synch_checkpoint_2pc(in/out):
 *
 * Note:
 */
static int
log_rv_analysis_end_checkpoint (THREAD_ENTRY * thread_p, LOG_LSA * log_lsa, LOG_PAGE * log_page_p,
				LOG_LSA * check_point, LOG_LSA * start_redo_lsa, bool *may_use_checkpoint,
				bool *may_need_synch_checkpoint_2pc)
{
  LOG_TDES *tdes;
  LOG_REC_CHKPT *tmp_chkpt;
  LOG_REC_CHKPT chkpt;
  LOG_INFO_CHKPT_TRANS *chkpt_trans;
  LOG_INFO_CHKPT_TRANS *chkpt_one;
  LOG_INFO_CHKPT_SYSOP *chkpt_topops;
  LOG_INFO_CHKPT_SYSOP *chkpt_topone;
  int size;
  void *area;
  int i;

  LOG_PAGE *log_page_local = NULL;
  char log_page_buffer[IO_MAX_PAGE_SIZE + MAX_ALIGNMENT];
  LOG_LSA log_lsa_local;
  LOG_REC_SYSOP_START_POSTPONE sysop_start_postpone;

  int error_code = NO_ERROR;

  /*
   * Use the checkpoint record only if it is the first record in the
   * analysis. If it is not, it is likely that we are restarting from
   * crashes when the multimedia crashes were off. We skip the
   * checkpoint since it can contain stuff which does not exist any
   * longer.
   */

  if (*may_use_checkpoint == false)
    {
      return NO_ERROR;
    }
  *may_use_checkpoint = false;

  /*
   * Read the checkpoint record information to find out the
   * start_redolsa and the active transactions
   */

  LSA_COPY (check_point, log_lsa);

  /* Read the DATA HEADER */
  LOG_READ_ADD_ALIGN (thread_p, sizeof (LOG_RECORD_HEADER), log_lsa, log_page_p);
  LOG_READ_ADVANCE_WHEN_DOESNT_FIT (thread_p, sizeof (LOG_REC_CHKPT), log_lsa, log_page_p);
  tmp_chkpt = (LOG_REC_CHKPT *) ((char *) log_page_p->area + log_lsa->offset);
  chkpt = *tmp_chkpt;

  /* GET THE CHECKPOINT TRANSACTION INFORMATION */
  LOG_READ_ADD_ALIGN (thread_p, sizeof (LOG_REC_CHKPT), log_lsa, log_page_p);

  /* Now get the data of active transactions */

  area = NULL;
  size = sizeof (LOG_INFO_CHKPT_TRANS) * chkpt.ntrans;
  if (log_lsa->offset + size < (int) LOGAREA_SIZE)
    {
      chkpt_trans = (LOG_INFO_CHKPT_TRANS *) ((char *) log_page_p->area + log_lsa->offset);
      log_lsa->offset += size;
    }
  else
    {
      /* Need to copy the data into a contiguous area */
      area = malloc (size);
      if (area == NULL)
	{
	  logpb_fatal_error (thread_p, true, ARG_FILE_LINE, "log_recovery_analysis");
	  return ER_OUT_OF_VIRTUAL_MEMORY;
	}
      /* Copy the data */
      logpb_copy_from_log (thread_p, (char *) area, size, log_lsa, log_page_p);
      chkpt_trans = (LOG_INFO_CHKPT_TRANS *) area;
    }

  /* Add the transactions to the transaction table */
  for (i = 0; i < chkpt.ntrans; i++)
    {
      /*
       * If this is the first time, the transaction is seen. Assign a
       * new index to describe it and assume that the transaction was
       * active at the time of the crash, and thus it will be
       * unilaterally aborted. The truth of this statement will be find
       * reading the rest of the log
       */
      tdes = logtb_rv_find_allocate_tran_index (thread_p, chkpt_trans[i].trid, log_lsa);
      if (tdes == NULL)
	{
	  if (area != NULL)
	    {
	      free_and_init (area);
	    }

	  logpb_fatal_error (thread_p, true, ARG_FILE_LINE, "log_recovery_analysis");
	  return ER_FAILED;
	}
      chkpt_one = &chkpt_trans[i];

      /*
       * Clear the transaction since it may have old stuff in it.
       * Use the one that is find in the checkpoint record
       */
      logtb_clear_tdes (thread_p, tdes);

      tdes->isloose_end = chkpt_one->isloose_end;
      if (chkpt_one->state == TRAN_ACTIVE || chkpt_one->state == TRAN_UNACTIVE_ABORTED)
	{
	  tdes->state = TRAN_UNACTIVE_UNILATERALLY_ABORTED;
	}
      else
	{
	  tdes->state = chkpt_one->state;
	}
      LSA_COPY (&tdes->head_lsa, &chkpt_one->head_lsa);
      LSA_COPY (&tdes->tail_lsa, &chkpt_one->tail_lsa);
      LSA_COPY (&tdes->undo_nxlsa, &chkpt_one->undo_nxlsa);
      LSA_COPY (&tdes->posp_nxlsa, &chkpt_one->posp_nxlsa);
      LSA_COPY (&tdes->savept_lsa, &chkpt_one->savept_lsa);
      LSA_COPY (&tdes->tail_topresult_lsa, &chkpt_one->tail_topresult_lsa);
      LSA_COPY (&tdes->rcv.tran_start_postpone_lsa, &chkpt_one->start_postpone_lsa);
      tdes->client.set_system_internal_with_user (chkpt_one->user_name);
      if (LOG_ISTRAN_2PC (tdes))
	{
	  *may_need_synch_checkpoint_2pc = true;
	}
    }

  if (area != NULL)
    {
      free_and_init (area);
    }

  /*
   * Now add top system operations that were in the process of
   * commit to this transactions
   */

  log_page_local = (LOG_PAGE *) PTR_ALIGN (log_page_buffer, MAX_ALIGNMENT);
  log_page_local->hdr.logical_pageid = NULL_PAGEID;
  log_page_local->hdr.offset = NULL_OFFSET;

  if (chkpt.ntops > 0)
    {
      size = sizeof (LOG_INFO_CHKPT_SYSOP) * chkpt.ntops;
      if (log_lsa->offset + size < (int) LOGAREA_SIZE)
	{
	  chkpt_topops = ((LOG_INFO_CHKPT_SYSOP *) ((char *) log_page_p->area + log_lsa->offset));
	  log_lsa->offset += size;
	}
      else
	{
	  /* Need to copy the data into a contiguous area */
	  area = malloc (size);
	  if (area == NULL)
	    {
	      logpb_fatal_error (thread_p, true, ARG_FILE_LINE, "log_recovery_analysis");
	      return ER_OUT_OF_VIRTUAL_MEMORY;
	    }
	  /* Copy the data */
	  logpb_copy_from_log (thread_p, (char *) area, size, log_lsa, log_page_p);
	  chkpt_topops = (LOG_INFO_CHKPT_SYSOP *) area;
	}

      /* Add the top system operations to the transactions */

      for (i = 0; i < chkpt.ntops; i++)
	{
	  chkpt_topone = &chkpt_topops[i];
	  tdes = logtb_rv_find_allocate_tran_index (thread_p, chkpt_topone->trid, log_lsa);
	  if (tdes == NULL)
	    {
	      if (area != NULL)
		{
		  free_and_init (area);
		}

	      logpb_fatal_error (thread_p, true, ARG_FILE_LINE, "log_recovery_analysis");
	      return ER_FAILED;
	    }

	  if (tdes->topops.max == 0 || (tdes->topops.last + 1) >= tdes->topops.max)
	    {
	      if (logtb_realloc_topops_stack (tdes, chkpt.ntops) == NULL)
		{
		  if (area != NULL)
		    {
		      free_and_init (area);
		    }

		  logpb_fatal_error (thread_p, true, ARG_FILE_LINE, "log_recovery_analysis");
		  return ER_OUT_OF_VIRTUAL_MEMORY;
		}
	    }

	  if (tdes->topops.last == -1)
	    {
	      tdes->topops.last++;
	    }
	  else
	    {
	      assert (tdes->topops.last == 0);
	    }
	  tdes->rcv.sysop_start_postpone_lsa = chkpt_topone->sysop_start_postpone_lsa;
	  tdes->rcv.atomic_sysop_start_lsa = chkpt_topone->atomic_sysop_start_lsa;
	  log_lsa_local = chkpt_topone->sysop_start_postpone_lsa;
	  error_code =
	    log_read_sysop_start_postpone (thread_p, &log_lsa_local, log_page_local, false, &sysop_start_postpone,
					   NULL, NULL, NULL, NULL);
	  if (error_code != NO_ERROR)
	    {
	      assert (false);
	      return error_code;
	    }
	  tdes->topops.stack[tdes->topops.last].lastparent_lsa = sysop_start_postpone.sysop_end.lastparent_lsa;
	  tdes->topops.stack[tdes->topops.last].posp_lsa = sysop_start_postpone.posp_lsa;
	}
    }

  if (LSA_LT (&chkpt.redo_lsa, start_redo_lsa))
    {
      LSA_COPY (start_redo_lsa, &chkpt.redo_lsa);
    }

  if (area != NULL)
    {
      free_and_init (area);
    }

  return NO_ERROR;
}

/*
 * log_rv_analysis_save_point -
 *
 * return: error code
 *
 *   tran_id(in):
 *   lsa(in/out):
 *
 * Note:
 */
static int
log_rv_analysis_save_point (THREAD_ENTRY * thread_p, int tran_id, LOG_LSA * log_lsa)
{
  LOG_TDES *tdes;

  /*
   * If this is the first time, the transaction is seen. Assign a new
   * index to describe it and assume that the transaction was active
   * at the time of the crash, and thus it will be unilateraly
   * aborted. The truth of this statement will be find reading the
   * rest of the log
   */
  tdes = logtb_rv_find_allocate_tran_index (thread_p, tran_id, log_lsa);
  if (tdes == NULL)
    {
      logpb_fatal_error (thread_p, true, ARG_FILE_LINE, "log_rv_analysis_save_point");
      return ER_FAILED;
    }

  /* New tail, next to undo and savepoint */
  LSA_COPY (&tdes->tail_lsa, log_lsa);
  LSA_COPY (&tdes->undo_nxlsa, &tdes->tail_lsa);
  LSA_COPY (&tdes->savept_lsa, &tdes->tail_lsa);

  return NO_ERROR;
}

/*
 * log_rv_analysis_2pc_prepare -
 *
 * return: error code
 *
 *   tran_id(in):
 *   lsa(in/out):
 *
 * Note:
 */
static int
log_rv_analysis_2pc_prepare (THREAD_ENTRY * thread_p, int tran_id, LOG_LSA * log_lsa)
{
  LOG_TDES *tdes;

  /*
   * If this is the first time, the transaction is seen. Assign a new
   * index to describe it. The transaction has agreed not to
   * unilaterally abort the transaction.
   * This is a participant of the transaction
   */

  tdes = logtb_rv_find_allocate_tran_index (thread_p, tran_id, log_lsa);
  if (tdes == NULL)
    {
      logpb_fatal_error (thread_p, true, ARG_FILE_LINE, "log_rv_analysis_2pc_prepare");
      return ER_FAILED;
    }

  tdes->state = TRAN_UNACTIVE_2PC_PREPARE;
  LSA_COPY (&tdes->tail_lsa, log_lsa);

  /* Put a note that prepare_to_commit log record needs to be read during either redo phase, or during
   * finish_commit_protocol phase */
  tdes->gtrid = LOG_2PC_NULL_GTRID;

  return NO_ERROR;
}

/*
 * log_rv_analysis_2pc_start -
 *
 * return: error code
 *
 *   tran_id(in):
 *   lsa(in/out):
 *
 * Note:
 */
static int
log_rv_analysis_2pc_start (THREAD_ENTRY * thread_p, int tran_id, LOG_LSA * log_lsa)
{
  LOG_TDES *tdes;

  /*
   * If this is the first time, the transaction is seen. Assign a new
   * index to describe it. The transaction was part of the two phase
   * commit process. This is a coordinator site.
   */
  tdes = logtb_rv_find_allocate_tran_index (thread_p, tran_id, log_lsa);
  if (tdes == NULL)
    {
      logpb_fatal_error (thread_p, true, ARG_FILE_LINE, "log_rv_analysis_2pc_start");
      return ER_FAILED;
    }

  tdes->state = TRAN_UNACTIVE_2PC_COLLECTING_PARTICIPANT_VOTES;
  LSA_COPY (&tdes->tail_lsa, log_lsa);

  /* Put a note that prepare_to_commit log record needs to be read during either redo phase, or during
   * finish_commit_protocol phase */
  tdes->gtrid = LOG_2PC_NULL_GTRID;

  return NO_ERROR;
}

/*
 * log_rv_analysis_2pc_commit_decision -
 *
 * return: error code
 *
 *   tran_id(in):
 *   lsa(in/out):
 *
 * Note:
 */
static int
log_rv_analysis_2pc_commit_decision (THREAD_ENTRY * thread_p, int tran_id, LOG_LSA * log_lsa)
{
  LOG_TDES *tdes;

  /*
   * If this is the first time, the transaction is seen. Assign a new
   * index to describe it. The transaction was part of the two phase
   * commit process. A commit decsion has been agreed.
   * This is a coordinator site.
   */
  tdes = logtb_rv_find_allocate_tran_index (thread_p, tran_id, log_lsa);
  if (tdes == NULL)
    {
      logpb_fatal_error (thread_p, true, ARG_FILE_LINE, "log_rv_analysis_2pc_commit_decision");
      return ER_FAILED;
    }

  tdes->state = TRAN_UNACTIVE_2PC_COMMIT_DECISION;
  LSA_COPY (&tdes->tail_lsa, log_lsa);

  return NO_ERROR;
}

/*
 * log_rv_analysis_2pc_abort_decision -
 *
 * return: error code
 *
 *   tran_id(in):
 *   lsa(in/out):
 *
 * Note:
 */
static int
log_rv_analysis_2pc_abort_decision (THREAD_ENTRY * thread_p, int tran_id, LOG_LSA * log_lsa)
{
  LOG_TDES *tdes;

  /*
   * If this is the first time, the transaction is seen. Assign a new
   * index to describe it. The transaction was part of the two phase
   * commit process. An abort decsion has been decided.
   * This is a coordinator site.
   */
  tdes = logtb_rv_find_allocate_tran_index (thread_p, tran_id, log_lsa);
  if (tdes == NULL)
    {
      logpb_fatal_error (thread_p, true, ARG_FILE_LINE, "log_rv_analysis_2pc_abort_decision");
      return ER_FAILED;
    }

  tdes->state = TRAN_UNACTIVE_2PC_ABORT_DECISION;
  LSA_COPY (&tdes->tail_lsa, log_lsa);

  return NO_ERROR;
}

/*
 * log_rv_analysis_2pc_commit_inform_particps -
 *
 * return: error code
 *
 *   tran_id(in):
 *   lsa(in/out):
 *
 * Note:
 */
static int
log_rv_analysis_2pc_commit_inform_particps (THREAD_ENTRY * thread_p, int tran_id, LOG_LSA * log_lsa)
{
  LOG_TDES *tdes;

  /*
   * If this is the first time, the transaction is seen. Assign a new
   * index to describe it. The transaction was part of the two phase
   * commit process. A commit decsion has been agreed and the
   * transaction was waiting on acknowledgment from participants
   * This is a coordinator site.
   */
  tdes = logtb_rv_find_allocate_tran_index (thread_p, tran_id, log_lsa);
  if (tdes == NULL)
    {
      logpb_fatal_error (thread_p, true, ARG_FILE_LINE, "log_rv_analysis_2pc_commit_inform_particps");
      return ER_FAILED;
    }

  tdes->state = TRAN_UNACTIVE_COMMITTED_INFORMING_PARTICIPANTS;
  LSA_COPY (&tdes->tail_lsa, log_lsa);

  return NO_ERROR;
}

/*
 * log_rv_analysis_2pc_abort_inform_particps -
 *
 * return: error code
 *
 *   tran_id(in):
 *   lsa(in/out):
 *
 * Note:
 */
static int
log_rv_analysis_2pc_abort_inform_particps (THREAD_ENTRY * thread_p, int tran_id, LOG_LSA * log_lsa)
{
  LOG_TDES *tdes;

  /*
   * If this is the first time, the transaction is seen. Assign a new
   * index to describe it. The transaction was part of the two phase
   * commit process. An abort decsion has been decided and the
   * transaction was waiting on acknowledgment from participants
   * This is a coordinator site.
   */
  tdes = logtb_rv_find_allocate_tran_index (thread_p, tran_id, log_lsa);
  if (tdes == NULL)
    {
      logpb_fatal_error (thread_p, true, ARG_FILE_LINE, "log_recovery_analysis");
      return ER_FAILED;
    }

  tdes->state = TRAN_UNACTIVE_ABORTED_INFORMING_PARTICIPANTS;
  LSA_COPY (&tdes->tail_lsa, log_lsa);

  return NO_ERROR;
}

/*
 * log_rv_analysis_2pc_recv_ack -
 *
 * return: error code
 *
 *   tran_id(in):
 *   lsa(in/out):
 *
 * Note:
 */
static int
log_rv_analysis_2pc_recv_ack (THREAD_ENTRY * thread_p, int tran_id, LOG_LSA * log_lsa)
{
  LOG_TDES *tdes;

  tdes = logtb_rv_find_allocate_tran_index (thread_p, tran_id, log_lsa);
  if (tdes == NULL)
    {
      logpb_fatal_error (thread_p, true, ARG_FILE_LINE, "log_recovery_analysis");
      return ER_FAILED;
    }

  LSA_COPY (&tdes->tail_lsa, log_lsa);

  return NO_ERROR;
}

/*
 * log_rv_analysis_log_end -
 *
 * return: error code
 *
 *   tran_id(in):
 *   lsa(in/out):
 *
 * Note:
 */
static int
log_rv_analysis_log_end (int tran_id, LOG_LSA * log_lsa)
{
  if (!logpb_is_page_in_archive (log_lsa->pageid))
    {
      /*
       * Reset the log header for the recovery undo operation
       */
      LOG_RESET_APPEND_LSA (log_lsa);
      log_Gl.hdr.next_trid = tran_id;
    }

  return NO_ERROR;
}

/*
 * log_rv_analysis_record -
 *
 * return: error code
 *
 *
 * Note:
 */
static void
log_rv_analysis_record (THREAD_ENTRY * thread_p, LOG_RECTYPE log_type, int tran_id, LOG_LSA * log_lsa,
			LOG_PAGE * log_page_p, LOG_LSA * checkpoint_lsa, LOG_LSA * prev_lsa, LOG_LSA * start_lsa,
			LOG_LSA * start_redo_lsa, bool is_media_crash, time_t * stop_at, bool *did_incom_recovery,
			bool *may_use_checkpoint, bool *may_need_synch_checkpoint_2pc)
{
  switch (log_type)
    {
    case LOG_UNDOREDO_DATA:
    case LOG_DIFF_UNDOREDO_DATA:
    case LOG_UNDO_DATA:
    case LOG_REDO_DATA:
    case LOG_MVCC_UNDOREDO_DATA:
    case LOG_MVCC_DIFF_UNDOREDO_DATA:
    case LOG_MVCC_UNDO_DATA:
    case LOG_MVCC_REDO_DATA:
    case LOG_DBEXTERN_REDO_DATA:
      (void) log_rv_analysis_undo_redo (thread_p, tran_id, log_lsa);
      break;

    case LOG_DUMMY_HEAD_POSTPONE:
      (void) log_rv_analysis_dummy_head_postpone (thread_p, tran_id, log_lsa);
      break;

    case LOG_POSTPONE:
      (void) log_rv_analysis_postpone (thread_p, tran_id, log_lsa);
      break;

    case LOG_RUN_POSTPONE:
      (void) log_rv_analysis_run_postpone (thread_p, tran_id, log_lsa, log_page_p, checkpoint_lsa);
      break;

    case LOG_COMPENSATE:
      (void) log_rv_analysis_compensate (thread_p, tran_id, log_lsa, log_page_p);
      break;

    case LOG_WILL_COMMIT:
      (void) log_rv_analysis_will_commit (thread_p, tran_id, log_lsa);
      break;

    case LOG_COMMIT_WITH_POSTPONE:
      (void) log_rv_analysis_commit_with_postpone (thread_p, tran_id, log_lsa, log_page_p);
      break;

    case LOG_SYSOP_START_POSTPONE:
      (void) log_rv_analysis_sysop_start_postpone (thread_p, tran_id, log_lsa, log_page_p);
      break;

    case LOG_COMMIT:
    case LOG_ABORT:
      (void) log_rv_analysis_complete (thread_p, tran_id, log_lsa, log_page_p, prev_lsa, is_media_crash, stop_at,
				       did_incom_recovery);
      break;

    case LOG_SYSOP_END:
      log_rv_analysis_sysop_end (thread_p, tran_id, log_lsa, log_page_p);
      break;

    case LOG_START_CHKPT:
      log_rv_analysis_start_checkpoint (log_lsa, start_lsa, may_use_checkpoint);
      break;

    case LOG_END_CHKPT:
      log_rv_analysis_end_checkpoint (thread_p, log_lsa, log_page_p, checkpoint_lsa, start_redo_lsa, may_use_checkpoint,
				      may_need_synch_checkpoint_2pc);
      break;

    case LOG_SAVEPOINT:
      (void) log_rv_analysis_save_point (thread_p, tran_id, log_lsa);
      break;

    case LOG_2PC_PREPARE:
      (void) log_rv_analysis_2pc_prepare (thread_p, tran_id, log_lsa);
      break;

    case LOG_2PC_START:
      (void) log_rv_analysis_2pc_start (thread_p, tran_id, log_lsa);
      break;

    case LOG_2PC_COMMIT_DECISION:
      (void) log_rv_analysis_2pc_commit_decision (thread_p, tran_id, log_lsa);
      break;

    case LOG_2PC_ABORT_DECISION:
      (void) log_rv_analysis_2pc_abort_decision (thread_p, tran_id, log_lsa);
      break;

    case LOG_2PC_COMMIT_INFORM_PARTICPS:
      (void) log_rv_analysis_2pc_commit_inform_particps (thread_p, tran_id, log_lsa);
      break;

    case LOG_2PC_ABORT_INFORM_PARTICPS:
      (void) log_rv_analysis_2pc_abort_inform_particps (thread_p, tran_id, log_lsa);
      break;

    case LOG_2PC_RECV_ACK:
      (void) log_rv_analysis_2pc_recv_ack (thread_p, tran_id, log_lsa);
      break;

    case LOG_END_OF_LOG:
      (void) log_rv_analysis_log_end (tran_id, log_lsa);
      break;

    case LOG_SYSOP_ATOMIC_START:
      (void) log_rv_analysis_atomic_sysop_start (thread_p, tran_id, log_lsa);
      break;

    case LOG_DUMMY_CRASH_RECOVERY:
    case LOG_REPLICATION_DATA:
    case LOG_REPLICATION_STATEMENT:
    case LOG_DUMMY_HA_SERVER_STATE:
    case LOG_DUMMY_OVF_RECORD:
    case LOG_DUMMY_GENERIC:
      break;

    case LOG_SMALLER_LOGREC_TYPE:
    case LOG_LARGER_LOGREC_TYPE:
    default:
#if defined(CUBRID_DEBUG)
      er_log_debug (ARG_FILE_LINE,
		    "log_recovery_analysis: Unknown record type = %d (%s) ... May be a system error\n", log_rtype,
		    log_to_string (log_rtype));
#endif /* CUBRID_DEBUG */
      /* If we are here, probably the log is corrupted.  */
      er_set (ER_ERROR_SEVERITY, ARG_FILE_LINE, ER_LOG_PAGE_CORRUPTED, 1, log_lsa->pageid);
      assert (false);
      break;
    }
}

/*
 * log_is_page_of_record_broken - check last page of the record
 *
 * return: true, if last page of the record is broken. false, if it is sane
 *
 *   log_lsa(in): Log record address
 *   log_rec_header(in): Log record header
 */
static bool
log_is_page_of_record_broken (THREAD_ENTRY * thread_p, const LOG_LSA * log_lsa,
			      const LOG_RECORD_HEADER * log_rec_header)
{
  char fwd_log_pgbuf[IO_MAX_PAGE_SIZE + MAX_ALIGNMENT];
  char *fwd_aligned_log_pgbuf;
  LOG_PAGE *log_fwd_page_p;
  LOG_LSA fwd_log_lsa;
  bool is_log_page_broken = false;

  assert (log_lsa != NULL && log_rec_header != NULL);

  fwd_aligned_log_pgbuf = PTR_ALIGN (fwd_log_pgbuf, MAX_ALIGNMENT);
  log_fwd_page_p = (LOG_PAGE *) fwd_aligned_log_pgbuf;

  LSA_COPY (&fwd_log_lsa, &log_rec_header->forw_lsa);

  /* TODO - Do we need to handle NULL fwd_log_lsa? */
  if (!LSA_ISNULL (&fwd_log_lsa))
    {
      assert (fwd_log_lsa.pageid >= log_lsa->pageid);

      if (fwd_log_lsa.pageid != log_lsa->pageid
	  && (fwd_log_lsa.offset != 0 || fwd_log_lsa.pageid > log_lsa->pageid + 1))
	{
	  // The current log record spreads into several log pages.
	  // Check whether the last page of the record exists.
	  if (logpb_fetch_page (thread_p, &fwd_log_lsa, LOG_CS_FORCE_USE, log_fwd_page_p) != NO_ERROR)
	    {
	      /* The forward log page does not exists. */
	      is_log_page_broken = true;
	    }
	}
    }

  return is_log_page_broken;
}

/*
 * log_recovery_analysis - FIND STATE OF TRANSACTIONS AT SYSTEM CRASH
 *
 * return: nothing
 *
 *   start_lsa(in): Starting address for the analysis phase
 *   start_redolsa(in/out): Starting address for redo phase
 *   end_redo_lsa(in):
 *   ismedia_crash(in): Are we recovering from a media crash ?
 *   stopat(in/out): Where to stop the recovery process.
 *                   (It may be set as a side effectto the location of last
 *                    recovery transaction).
 *   did_incom_recovery(in):
 *
 * NOTE: The recovery analysis phase scans the log forward since the
 *              last checkpoint record reflected in the log and the data
 *              volumes. The transaction table and the starting address for
 *              redo phase is created. When this phase is finished, we know
 *              the transactions that need to be unilateraly aborted (active)
 *              and the transactions that have to be completed due to postpone
 *              actions and client loose ends.
 */

static void
log_recovery_analysis (THREAD_ENTRY * thread_p, LOG_LSA * start_lsa, LOG_LSA * start_redo_lsa, LOG_LSA * end_redo_lsa,
		       bool is_media_crash, time_t * stop_at, bool *did_incom_recovery, INT64 * num_redo_log_records)
{
  LOG_LSA checkpoint_lsa = { -1, -1 };
  LOG_LSA lsa;			/* LSA of log record to analyse */
  char log_pgbuf[IO_MAX_PAGE_SIZE + MAX_ALIGNMENT], *aligned_log_pgbuf;
  LOG_PAGE *log_page_p = NULL;	/* Log page pointer where LSA is located */
  LOG_LSA log_lsa;
  LOG_LSA prev_lsa;
  LOG_LSA prev_prev_lsa;
  LOG_LSA first_corrupted_rec_lsa;
  LOG_RECTYPE log_rtype;	/* Log record type */
  LOG_RECORD_HEADER *log_rec = NULL;
  LOG_REC_CHKPT *tmp_chkpt;	/* Temp Checkpoint log record */
  LOG_REC_CHKPT chkpt;		/* Checkpoint log record */
  LOG_INFO_CHKPT_TRANS *chkpt_trans;
  time_t last_at_time = -1;
  char time_val[CTIME_MAX];
  bool may_need_synch_checkpoint_2pc = false, may_use_checkpoint = false, is_log_page_corrupted = false;
  int tran_index;
  TRANID tran_id;
  LOG_TDES *tdes;		/* Transaction descriptor */
  void *area = NULL;
  int size, i;
  const int block_size = 4 * ONE_K;
  int start_record_block, end_record_block;
  char null_buffer[block_size + MAX_ALIGNMENT], *null_block;
  int max_num_blocks = LOG_PAGESIZE / block_size;
  int last_checked_page_id = NULL_PAGEID;
  bool is_log_page_broken;

  aligned_log_pgbuf = PTR_ALIGN (log_pgbuf, MAX_ALIGNMENT);
  null_block = PTR_ALIGN (null_buffer, MAX_ALIGNMENT);
  memset (null_block, LOG_PAGE_INIT_VALUE, block_size);

  if (num_redo_log_records != NULL)
    {
      *num_redo_log_records = 0;
    }

  /*
   * Find the committed, aborted, and unilaterally aborted (active) transactions at system crash
   */

  LSA_SET_NULL (&first_corrupted_rec_lsa);
  LSA_COPY (&lsa, start_lsa);

  LSA_COPY (start_redo_lsa, &lsa);
  LSA_COPY (end_redo_lsa, &lsa);
  LSA_COPY (&prev_lsa, &lsa);
  prev_prev_lsa.set_null ();
  *did_incom_recovery = false;

  log_page_p = (LOG_PAGE *) aligned_log_pgbuf;

  is_log_page_broken = false;
  while (!LSA_ISNULL (&lsa))
    {
      /* Fetch the page where the LSA record to undo is located */
      LSA_COPY (&log_lsa, &lsa);

      /* We may fetch only if log page not already broken, but is better in this way. */
      if (logpb_fetch_page (thread_p, &log_lsa, LOG_CS_FORCE_USE, log_page_p) != NO_ERROR)
	{
	  // unable to fetch the current log page.
	  is_log_page_broken = true;
	}

      if (is_log_page_broken)
	{
	  if (is_media_crash == true)
	    {
	      if (stop_at != NULL)
		{
		  *stop_at = last_at_time;
		}

#if !defined(NDEBUG)
	      if (prm_get_bool_value (PRM_ID_LOG_TRACE_DEBUG))
		{
		  fprintf (stdout, msgcat_message (MSGCAT_CATALOG_CUBRID, MSGCAT_SET_LOG, MSGCAT_LOG_STARTS));
		  (void) ctime_r (&last_at_time, time_val);
		  fprintf (stdout,
			   msgcat_message (MSGCAT_CATALOG_CUBRID, MSGCAT_SET_LOG, MSGCAT_LOG_INCOMPLTE_MEDIA_RECOVERY),
			   end_redo_lsa->pageid, end_redo_lsa->offset, ((last_at_time == -1) ? "???...\n" : time_val));
		  fprintf (stdout, msgcat_message (MSGCAT_CATALOG_CUBRID, MSGCAT_SET_LOG, MSGCAT_LOG_STARTS));
		  fflush (stdout);
		}
#endif /* !NDEBUG */

	      /* if previous log record exists, reset tdes->tail_lsa/undo_nxlsa as previous of end_redo_lsa */
	      if (log_rec != NULL)
		{
		  LOG_TDES *last_log_tdes = LOG_FIND_TDES (logtb_find_tran_index (thread_p, log_rec->trid));
		  if (last_log_tdes != NULL)
		    {
		      LSA_COPY (&last_log_tdes->tail_lsa, &log_rec->prev_tranlsa);
		      LSA_COPY (&last_log_tdes->undo_nxlsa, &log_rec->prev_tranlsa);
		      er_log_debug (ARG_FILE_LINE, "logpb_recovery_analysis: trid = %d, tail_lsa=%lld|%d\n",
				    log_rec->trid, last_log_tdes->tail_lsa.pageid, last_log_tdes->tail_lsa.offset);
		    }
		}
	      assert (!prev_lsa.is_null ());
	      if (logpb_fetch_page (thread_p, &prev_lsa, LOG_CS_FORCE_USE, log_page_p) != NO_ERROR)
		{
		  logpb_fatal_error (thread_p, true, ARG_FILE_LINE, "reset log is impossible");
		  return;
		}
	      log_recovery_resetlog (thread_p, &prev_lsa, &prev_prev_lsa);
	      *did_incom_recovery = true;

	      log_Gl.mvcc_table.reset_start_mvccid ();
	      return;
	    }
	  else
	    {
	      if (er_errid () == ER_TDE_CIPHER_IS_NOT_LOADED)
		{
		  /* TDE Moudle has to be loaded because there are some TDE-encrypted log pages */
		  logpb_fatal_error (thread_p, true, ARG_FILE_LINE,
				     "log_recovery_analysis: log page %lld has been encrypted (TDE) and cannot be decrypted",
				     log_page_p->hdr.logical_pageid);
		}
	      else
		{
		  logpb_fatal_error (thread_p, true, ARG_FILE_LINE, "log_recovery_analysis");
		}
	      return;
	    }
	}

      /* Check all log records in this phase */
      while (!LSA_ISNULL (&lsa) && lsa.pageid == log_lsa.pageid)
	{
	  /*
	   * If an offset is missing, it is because an incomplete log record was
	   * archived. This log_record was completed later. Thus, we have to
	   * find the offset by searching for the next log_record in the page
	   */
	  if (lsa.offset == NULL_OFFSET)
	    {
	      lsa.offset = log_page_p->hdr.offset;
	      if (lsa.offset == NULL_OFFSET)
		{
		  /* Continue with next pageid */
		  if (logpb_is_page_in_archive (log_lsa.pageid))
		    {
		      lsa.pageid = log_lsa.pageid + 1;
		    }
		  else
		    {
		      lsa.pageid = NULL_PAGEID;
		    }
		  continue;
		}
	    }

	  /* If the page changed, check whether is corrupted. */
	  if (last_checked_page_id != log_lsa.pageid)
	    {
#if !defined(NDEBUG)
	      er_log_debug (ARG_FILE_LINE, "logpb_recovery_analysis: log page %lld, checksum %d\n",
			    log_page_p->hdr.logical_pageid, log_page_p->hdr.checksum);
	      if (prm_get_bool_value (PRM_ID_LOGPB_LOGGING_DEBUG))
		{
		  fileio_page_hexa_dump ((const char *) log_page_p, LOG_PAGESIZE);
		}
#endif /* !NDEBUG */

	      /* Check whether active log pages are corrupted. This may happen in case of partial page flush for instance. */
	      if (logpb_page_check_corruption (thread_p, log_page_p, &is_log_page_corrupted) != NO_ERROR)
		{
		  logpb_fatal_error (thread_p, true, ARG_FILE_LINE, "log_recovery_analysis");
		  return;
		}

	      if (is_log_page_corrupted)
		{
		  if (logpb_is_page_in_archive (log_lsa.pageid))
		    {
		      /* Should not happen. */
		      logpb_fatal_error (thread_p, true, ARG_FILE_LINE, "log_recovery_analysis");
		      return;
		    }

		  /* Set first corrupted record lsa, if a block is corrupted. */
		  logpb_page_get_first_null_block_lsa (thread_p, log_page_p, &first_corrupted_rec_lsa);

		  /* Found corrupted log page. */
		  if (prm_get_bool_value (PRM_ID_LOGPB_LOGGING_DEBUG))
		    {
		      _er_log_debug (ARG_FILE_LINE,
				     "logpb_recovery_analysis: log page %lld is corrupted due to partial flush.\n",
				     (long long int) log_lsa.pageid);
		    }
		}

	      /* Set last checked page id. */
	      last_checked_page_id = log_lsa.pageid;
	    }

	  /* Find the log record */
	  log_lsa.offset = lsa.offset;
	  log_rec = LOG_GET_LOG_RECORD_HEADER (log_page_p, &log_lsa);

	  if (is_media_crash == true)
	    {
	      /* Check also the last log page of current record. We need to check after obtaining log_rec. */
	      is_log_page_broken = log_is_page_of_record_broken (thread_p, &log_lsa, log_rec);
	      if (is_log_page_broken)
		{
		  /* Needs to reset the log. It is done in the outer loop. Set end_redo and prev used at reset. */
		  LSA_COPY (end_redo_lsa, &lsa);
		  LSA_COPY (&prev_lsa, end_redo_lsa);
		  prev_prev_lsa = prev_lsa;
		  er_log_debug (ARG_FILE_LINE, "logpb_recovery_analysis: broken record at LSA=%lld|%d ", log_lsa.pageid,
				log_lsa.offset);
		  break;
		}
	    }

	  /* Check whether null LSA is reached. */
	  if (!is_log_page_corrupted)
	    {
	      /* For safety reason. Normally, checksum must detect corrupted pages. */
	      if (LSA_ISNULL (&log_rec->forw_lsa)
		  && log_rec->type != LOG_END_OF_LOG && !logpb_is_page_in_archive (log_lsa.pageid))
		{
		  /* Can't find the end of log. The next log is null. Consider the page corrupted. */
		  logpb_page_get_first_null_block_lsa (thread_p, log_page_p, &first_corrupted_rec_lsa);
		  is_log_page_corrupted = true;

		  er_log_debug (ARG_FILE_LINE,
				"log_recovery_analysis: ** WARNING: An end of the log record was not found."
				"Latest log record at lsa = %lld|%d, first_corrupted_lsa = %lld|%d\n",
				log_lsa.pageid, log_lsa.offset, first_corrupted_rec_lsa.pageid,
				first_corrupted_rec_lsa.offset);
		}
	      else if (log_rec->forw_lsa.pageid == log_lsa.pageid)
		{
		  /* Quick fix. Sometimes page corruption is not detected. Check whether the current log record
		   * is in corrupted block. If true, consider the page corrupted.
		   */
		  LOG_LSA temp_log_lsa;
		  LSA_COPY (&temp_log_lsa, &log_rec->forw_lsa);
		  temp_log_lsa.offset--;
		  assert (log_lsa.offset >= 0 && temp_log_lsa.offset > log_lsa.offset);

		  start_record_block = ((int) log_lsa.offset + sizeof (LOG_HDRPAGE)) / block_size;
		  assert (start_record_block >= 0 && start_record_block < max_num_blocks);
		  end_record_block = ((int) temp_log_lsa.offset + sizeof (LOG_HDRPAGE)) / block_size;
		  assert (end_record_block >= 0 && end_record_block < max_num_blocks);

		  if (start_record_block != end_record_block)
		    {
		      assert (start_record_block < end_record_block);
		      if (memcmp (((char *) log_page_p) + (end_record_block * block_size), null_block, block_size) == 0)
			{
			  /* The current record is corrupted - ends into a corrupted block. */
			  LSA_COPY (&first_corrupted_rec_lsa, &log_lsa);
			  is_log_page_corrupted = true;

			  er_log_debug (ARG_FILE_LINE,
					"log_recovery_analysis: ** WARNING: An end of the log record was not found."
					"Latest log record at lsa = %lld|%d, first_corrupted_lsa = %lld|%d\n",
					log_lsa.pageid, log_lsa.offset, first_corrupted_rec_lsa.pageid,
					first_corrupted_rec_lsa.offset);
			}
		    }
		}
	    }

	  if (is_log_page_corrupted && !LSA_ISNULL (&first_corrupted_rec_lsa))
	    {
	      /* If the record is corrupted - it resides in a corrupted block, then
	       * resets append lsa to last valid address and stop.
	       */
	      if (LSA_GT (&log_lsa, &first_corrupted_rec_lsa))
		{
		  LOG_RESET_APPEND_LSA (end_redo_lsa);
		  LSA_SET_NULL (&lsa);
		  break;
		}
	      else
		{
		  LOG_LSA temp_log_lsa;
		  bool is_log_lsa_corrupted = false;

		  if (LSA_EQ (&log_lsa, &first_corrupted_rec_lsa)
		      || LSA_GT (&log_rec->forw_lsa, &first_corrupted_rec_lsa))
		    {
		      /* When log_lsa = first_corrupted_rec_lsa, forw_lsa may be NULL. */
		      is_log_lsa_corrupted = true;
		    }
		  else
		    {
		      /* Check correctness of information from log header. */
		      LSA_COPY (&temp_log_lsa, &log_lsa);
		      temp_log_lsa.offset += sizeof (LOG_RECORD_HEADER);
		      temp_log_lsa.offset = DB_ALIGN (temp_log_lsa.offset, DOUBLE_ALIGNMENT);

		      if ((temp_log_lsa.offset > (int) LOGAREA_SIZE)
			  || (LSA_GT (&temp_log_lsa, &first_corrupted_rec_lsa)))
			{
			  is_log_lsa_corrupted = true;
			}
		    }

		  if (is_log_lsa_corrupted)
		    {
		      if (prm_get_bool_value (PRM_ID_LOGPB_LOGGING_DEBUG))
			{
			  _er_log_debug (ARG_FILE_LINE,
					 "logpb_recovery_analysis: Partial page flush - first corrupted log record LSA = (%lld, %d)\n",
					 (long long int) log_lsa.pageid, log_lsa.offset);
			}
		      LOG_RESET_APPEND_LSA (&log_lsa);
		      LSA_SET_NULL (&lsa);
		      break;
		    }
		}
	    }

	  tran_id = log_rec->trid;
	  log_rtype = log_rec->type;

	  /*
	   * Save the address of last redo log record.
	   * Get the address of next log record to scan
	   */

	  LSA_COPY (end_redo_lsa, &lsa);
	  LSA_COPY (&lsa, &log_rec->forw_lsa);

	  if ((is_log_page_corrupted) && (log_rtype != LOG_END_OF_LOG) && (lsa.pageid != log_lsa.pageid))
	    {
	      /* The page is corrupted, do not allow to advance to the next page. */
	      LSA_SET_NULL (&lsa);
	    }

	  /*
	   * If the next page is NULL_PAGEID and the current page is an archive
	   * page, this is not the end of the log. This situation happens when an
	   * incomplete log record is archived. Thus, its forward address is NULL.
	   * Note that we have to set lsa.pageid here since the log_lsa.pageid value
	   * can be changed (e.g., the log record is stored in two pages: an
	   * archive page, and an active page. Later, we try to modify it whenever
	   * is possible.
	   */

	  if (LSA_ISNULL (&lsa) && logpb_is_page_in_archive (log_lsa.pageid))
	    {
	      lsa.pageid = log_lsa.pageid + 1;
	    }

	  if (!LSA_ISNULL (&lsa) && log_lsa.pageid != NULL_PAGEID
	      && (lsa.pageid < log_lsa.pageid || (lsa.pageid == log_lsa.pageid && lsa.offset <= log_lsa.offset)))
	    {
	      /* It seems to be a system error. Maybe a loop in the log */
	      er_log_debug (ARG_FILE_LINE,
			    "log_recovery_analysis: ** System error: It seems to be a loop in the log\n."
			    " Current log_rec at %lld|%d. Next log_rec at %lld|%d\n", (long long int) log_lsa.pageid,
			    log_lsa.offset, (long long int) lsa.pageid, lsa.offset);
	      logpb_fatal_error (thread_p, true, ARG_FILE_LINE, "log_recovery_analysis");
	      LSA_SET_NULL (&lsa);
	      break;
	    }

	  if (LSA_ISNULL (&lsa) && log_rtype != LOG_END_OF_LOG && *did_incom_recovery == false)
	    {
	      LOG_RESET_APPEND_LSA (end_redo_lsa);
	      if (log_startof_nxrec (thread_p, &log_Gl.hdr.append_lsa, true) == NULL)
		{
		  /* We may destroy a record */
		  LOG_RESET_APPEND_LSA (end_redo_lsa);
		}
	      else
		{
		  LOG_RESET_APPEND_LSA (&log_Gl.hdr.append_lsa);

		  /*
		   * Reset the forward address of current record to next record,
		   * and then flush the page.
		   */
		  LSA_COPY (&log_rec->forw_lsa, &log_Gl.hdr.append_lsa);

		  assert (log_lsa.pageid == log_page_p->hdr.logical_pageid);
		  logpb_write_page_to_disk (thread_p, log_page_p, log_lsa.pageid);
		}
	      er_log_debug (ARG_FILE_LINE,
			    "log_recovery_analysis: ** WARNING: An end of the log record was not found."
			    " Will Assume = %lld|%d and Next Trid = %d\n", (long long int) log_Gl.hdr.append_lsa.pageid,
			    log_Gl.hdr.append_lsa.offset, tran_id);
	      log_Gl.hdr.next_trid = tran_id;
	    }

	  if (num_redo_log_records)
	    {
	      switch (log_rtype)
		{
		  /* count redo log */
		case LOG_REDO_DATA:
		case LOG_UNDOREDO_DATA:
		case LOG_DIFF_UNDOREDO_DATA:
		case LOG_DBEXTERN_REDO_DATA:
		case LOG_MVCC_REDO_DATA:
		case LOG_MVCC_UNDOREDO_DATA:
		case LOG_MVCC_DIFF_UNDOREDO_DATA:
		case LOG_RUN_POSTPONE:
		case LOG_COMPENSATE:
		case LOG_2PC_PREPARE:
		case LOG_2PC_START:
		case LOG_2PC_RECV_ACK:
		  (*num_redo_log_records)++;
		  break;
		default:
		  break;
		}
	    }

	  log_rv_analysis_record (thread_p, log_rtype, tran_id, &log_lsa, log_page_p, &checkpoint_lsa, &prev_lsa,
				  start_lsa, start_redo_lsa, is_media_crash, stop_at, did_incom_recovery,
				  &may_use_checkpoint, &may_need_synch_checkpoint_2pc);
	  if (*did_incom_recovery == true)
	    {
	      LSA_SET_NULL (&lsa);
	      break;
	    }
	  if (LSA_EQ (end_redo_lsa, &lsa))
	    {
	      assert_release (!LSA_EQ (end_redo_lsa, &lsa));
	      LSA_SET_NULL (&lsa);
	      break;
	    }
	  if ((is_log_page_corrupted) && (log_rtype == LOG_END_OF_LOG))
	    {
	      /* The page is corrupted. Stop if end of log was found in page. In this case,
	       * the remaining data in log page is corrupted. If end of log is not found,
	       * then we will advance up to NULL LSA. It is important to initialize page with -1.
	       * Another option may be to store the previous LSA in header page.
	       * Or, to use checksum on log records, but this may slow down the system.
	       */
	      LSA_SET_NULL (&lsa);
	      break;
	    }

	  LSA_COPY (&prev_lsa, end_redo_lsa);
	  prev_prev_lsa = prev_lsa;

	  /*
	   * We can fix the lsa.pageid in the case of log_records without forward
	   * address at this moment.
	   */
	  if (lsa.offset == NULL_OFFSET && lsa.pageid != NULL_PAGEID && lsa.pageid < log_lsa.pageid)
	    {
	      lsa.pageid = log_lsa.pageid;
	    }
	}
    }

  if (may_need_synch_checkpoint_2pc == true)
    {
      /*
       * We may need to obtain 2PC information of distributed transactions that
       * were in the 2PC at the time of the checkpoint and they were still 2PC
       * at the time of the crash.
       * GET  the checkpoint log record information one more time..
       */
      log_lsa.pageid = checkpoint_lsa.pageid;
      log_lsa.offset = checkpoint_lsa.offset;

      log_page_p = (LOG_PAGE *) aligned_log_pgbuf;

      if (logpb_fetch_page (thread_p, &log_lsa, LOG_CS_FORCE_USE, log_page_p) != NO_ERROR)
	{
	  /*
	   * There is a problem. We have just read this page a little while ago
	   */
	  logpb_fatal_error (thread_p, true, ARG_FILE_LINE, "log_recovery_analysis");
	  return;
	}

      log_rec = LOG_GET_LOG_RECORD_HEADER (log_page_p, &log_lsa);

      /* Read the DATA HEADER */
      LOG_READ_ADD_ALIGN (thread_p, sizeof (LOG_RECORD_HEADER), &log_lsa, log_page_p);
      LOG_READ_ADVANCE_WHEN_DOESNT_FIT (thread_p, sizeof (LOG_REC_CHKPT), &log_lsa, log_page_p);
      tmp_chkpt = (LOG_REC_CHKPT *) ((char *) log_page_p->area + log_lsa.offset);
      chkpt = *tmp_chkpt;

      /* GET THE CHECKPOINT TRANSACTION INFORMATION */
      LOG_READ_ADD_ALIGN (thread_p, sizeof (LOG_REC_CHKPT), &log_lsa, log_page_p);

      /* Now get the data of active transactions */
      area = NULL;
      size = sizeof (LOG_INFO_CHKPT_TRANS) * chkpt.ntrans;
      if (log_lsa.offset + size < (int) LOGAREA_SIZE)
	{
	  chkpt_trans = (LOG_INFO_CHKPT_TRANS *) ((char *) log_page_p->area + log_lsa.offset);
	}
      else
	{
	  /* Need to copy the data into a contiguous area */
	  area = malloc (size);
	  if (area == NULL)
	    {
	      logpb_fatal_error (thread_p, true, ARG_FILE_LINE, "log_recovery_analysis");
	      return;
	    }
	  /* Copy the data */
	  logpb_copy_from_log (thread_p, (char *) area, size, &log_lsa, log_page_p);
	  chkpt_trans = (LOG_INFO_CHKPT_TRANS *) area;
	}

      /* Add the transactions to the transaction table */
      for (i = 0; i < chkpt.ntrans; i++)
	{
	  tran_index = logtb_find_tran_index (thread_p, chkpt_trans[i].trid);
	  if (tran_index != NULL_TRAN_INDEX)
	    {
	      tdes = LOG_FIND_TDES (tran_index);
	      if (tdes != NULL && LOG_ISTRAN_2PC (tdes))
		{
		  log_2pc_recovery_analysis_info (thread_p, tdes, &chkpt_trans[i].tail_lsa);
		}
	    }
	}
      if (area != NULL)
	{
	  free_and_init (area);
	}
    }

  log_Gl.mvcc_table.reset_start_mvccid ();

  if (prm_get_bool_value (PRM_ID_LOGPB_LOGGING_DEBUG))
    {
      _er_log_debug (ARG_FILE_LINE, "log_recovery_analysis: end of analysis phase, append_lsa = (%lld|%d) \n",
		     (long long int) log_Gl.hdr.append_lsa.pageid, log_Gl.hdr.append_lsa.offset);
    }

  return;
}

/*
 * log_recovery_needs_skip_logical_redo - Check whether we need to skip logical redo.
 *
 * return: true if skip logical redo, false otherwise
 *
 *   thread_p(in): Thread entry
 *   tran_id(in) : Transaction id.
 *   log_rtype(in): Log record type
 *   rcv_index(in): Recovery index
 *   lsa(in) : lsa to check
 *
 * NOTE: When logical redo logging is applied and the system crashes repeatedly, we need to
 *       skip redo logical record already applied. This function checks whether the logical redo must be skipped.
 */
static bool
log_recovery_needs_skip_logical_redo (THREAD_ENTRY * thread_p, TRANID tran_id, LOG_RECTYPE log_rtype,
				      LOG_RCVINDEX rcv_index, const LOG_LSA * lsa)
{
  int tran_index;
  LOG_TDES *tdes = NULL;	/* Transaction descriptor */

  assert (lsa != NULL);

  if (log_rtype != LOG_DBEXTERN_REDO_DATA)
    {
      return false;
    }

  tran_index = logtb_find_tran_index (thread_p, tran_id);
  if (tran_index == NULL_TRAN_INDEX)
    {
      return false;
    }

  tdes = LOG_FIND_TDES (tran_index);
  if (tdes == NULL)
    {
      return false;
    }

  /* logical redo logging */
  // analysis_last_aborted_sysop_start_lsa < lsa < analysis_last_aborted_sysop_lsa
  if (LSA_LT (&tdes->rcv.analysis_last_aborted_sysop_start_lsa, lsa)
      && LSA_LT (lsa, &tdes->rcv.analysis_last_aborted_sysop_lsa))
    {
      /* Logical redo already applied. */
      er_log_debug (ARG_FILE_LINE, "log_recovery_needs_skip_logical_redo: LSA = %lld|%d, Rv_index = %s, "
		    "analysis_last_aborted_sysop_lsa = %lld|%d, analysis_last_aborted_sysop_start_lsa = %lld|%d\n",
		    LSA_AS_ARGS (lsa), rv_rcvindex_string (rcv_index),
		    LSA_AS_ARGS (&tdes->rcv.analysis_last_aborted_sysop_lsa),
		    LSA_AS_ARGS (&tdes->rcv.analysis_last_aborted_sysop_start_lsa));
      return true;
    }

  return false;
}

/*
 * log_recovery_redo - SCAN FORWARD REDOING DATA
 *
 * return: nothing
 *
 *   start_redolsa(in): Starting address for recovery redo phase
 *   end_redo_lsa(in):
 *   stopat(in):
 *
 * NOTE:In the redo phase, updates that are not reflected in the
 *              database are repeated for not only the committed transaction
 *              but also for all aborted transactions and the transactions
 *              that were in progress at the time of the failure. This phase
 *              reestablishes the state of the database as of the time of the
 *              failure. The redo phase starts by scanning the log records
 *              from the redo LSA address determined in the analysis phase.
 *              When a redoable record is found, a check is done to find out
 *              if the redo action is already reflected in the page. If it is
 *              not, then the redo actions are executed. A redo action can be
 *              skipped if the LSA of the affected page is greater or equal
 *              than that of the LSA of the log record. Any postpone actions
 *              (after commit actions) of committed transactions that have not
 *              been executed are done. Loose_ends of client actions that have
 *              not been done are postponed until the client is restarted.
 *              At the end of the recovery phase, all data dirty pages are
 *              flushed.
 *              The redo of aborted transactions are undone executing its
 *              respective compensating log records.
 */
static void
log_recovery_redo (THREAD_ENTRY * thread_p, const LOG_LSA * start_redolsa, const LOG_LSA * end_redo_lsa,
		   time_t * stopat)
{
  LOG_LSA lsa;			/* LSA of log record to redo */
  log_reader log_pgptr_reader;

  volatile TRANID tran_id;
  volatile LOG_RECTYPE log_rtype;
  LOG_ZIP *undo_unzip_ptr = NULL;
  LOG_ZIP *redo_unzip_ptr = NULL;
  bool is_mvcc_op = false;

  /*
   * GO FORWARD, redoing records of all transactions including aborted ones.
   *
   * Compensating records undo the redo of already executed undo records.
   * Transactions that were active at the time of the crash are aborted
   * during the log_recovery_undo phase
   */

  LSA_COPY (&lsa, start_redolsa);

  /* Defense for illegal start_redolsa */
  if ((lsa.offset + (int) sizeof (LOG_RECORD_HEADER)) >= LOGAREA_SIZE)
    {
      assert (false);
      /* move first record of next page */
      lsa.pageid++;
      lsa.offset = NULL_OFFSET;
    }

  undo_unzip_ptr = log_zip_alloc (LOGAREA_SIZE);
  redo_unzip_ptr = log_zip_alloc (LOGAREA_SIZE);

  if (undo_unzip_ptr == NULL || redo_unzip_ptr == NULL)
    {
      if (undo_unzip_ptr)
	{
	  log_zip_free (undo_unzip_ptr);
	}
      if (redo_unzip_ptr)
	{
	  log_zip_free (redo_unzip_ptr);
	}
      logpb_fatal_error (thread_p, true, ARG_FILE_LINE, "log_recovery_redo");
      return;
    }

  while (!LSA_ISNULL (&lsa))
    {
      /* Fetch the page where the LSA record to undo is located */
      if (log_pgptr_reader.set_lsa_and_fetch_page (lsa) != NO_ERROR)
	{
	  if (end_redo_lsa != NULL && (LSA_ISNULL (end_redo_lsa) || LSA_GT (&lsa, end_redo_lsa)))
	    {
	      goto exit;
	    }
	  else
	    {
	      LSA_SET_NULL (&log_Gl.unique_stats_table.curr_rcv_rec_lsa);
	      logpb_fatal_error (thread_p, true, ARG_FILE_LINE, "log_recovery_redo");
	      return;
	    }
	}

      /* Check all log records in this phase */
      while (lsa.pageid == log_pgptr_reader.get_pageid ())
	{
	  /*
	   * Do we want to stop the recovery redo process at this time ?
	   */
	  if (end_redo_lsa != NULL && !LSA_ISNULL (end_redo_lsa) && LSA_GT (&lsa, end_redo_lsa))
	    {
	      LSA_SET_NULL (&lsa);
	      break;
	    }

	  /*
	   * If an offset is missing, it is because we archive an incomplete
	   * log record. This log_record was completed later. Thus, we have to
	   * find the offset by searching for the next log_record in the page
	   */
	  if (lsa.offset == NULL_OFFSET)
	    {
	      lsa.offset = log_pgptr_reader.get_page_header ().offset;
	      if (lsa.offset == NULL_OFFSET)
		{
		  /* Continue with next pageid */
		  const auto log_lsa_pageid = log_pgptr_reader.get_pageid ();
		  if (logpb_is_page_in_archive (log_lsa_pageid))
		    {
		      lsa.pageid = log_lsa_pageid + 1;
		    }
		  else
		    {
		      lsa.pageid = NULL_PAGEID;
		    }
		  continue;
		}
	    }

	  LSA_COPY (&log_Gl.unique_stats_table.curr_rcv_rec_lsa, &lsa);

	  /* Find the log record */
	  log_pgptr_reader.set_lsa_and_fetch_page (lsa);

	  {
	    /* Pointer to log record */
<<<<<<< HEAD
	    const LOG_RECORD_HEADER *log_rec = log_pgptr_reader.reinterpret_cptr < LOG_RECORD_HEADER > ();
=======
	    // *INDENT-OFF*
	    const LOG_RECORD_HEADER *log_rec = log_pgptr_reader.reinterpret_cptr<LOG_RECORD_HEADER> ();
	    // *INDENT-ON*
>>>>>>> de22e3aa

	    tran_id = log_rec->trid;
	    log_rtype = log_rec->type;

	    /* Get the address of next log record to scan */
	    LSA_COPY (&lsa, &log_rec->forw_lsa);
	  }

	  /*
	   * If the next page is NULL_PAGEID and the current page is an archive
	   * page, this is not the end, this situation happens when an incomplete
	   * log record is archived. Thus, its forward address is NULL.
	   * Note that we have to set lsa.pageid here since the log_lsa.pageid value
	   * can be changed (e.g., the log record is stored in an archive page and
	   * in an active page. Later, we try to modify it whenever is possible.
	   */
	  {
	    const auto log_lsa_pageid = log_pgptr_reader.get_pageid ();
	    const auto log_lsa_offset = log_pgptr_reader.get_offset ();
	    if (LSA_ISNULL (&lsa) && logpb_is_page_in_archive (log_lsa_pageid))
	      {
		lsa.pageid = log_lsa_pageid + 1;
	      }

	    if (!LSA_ISNULL (&lsa) && log_lsa_pageid != NULL_PAGEID
		&& (lsa.pageid < log_lsa_pageid || (lsa.pageid == log_lsa_pageid && lsa.offset <= log_lsa_offset)))
	      {
		/* It seems to be a system error. Maybe a loop in the log */

		LSA_SET_NULL (&log_Gl.unique_stats_table.curr_rcv_rec_lsa);

		er_log_debug (ARG_FILE_LINE,
			      "log_recovery_redo: ** System error: It seems to be a loop in the log\n."
			      " Current log_rec at %lld|%d. Next log_rec at %lld|%d\n", (long long int) log_lsa_pageid,
			      log_lsa_offset, (long long int) lsa.pageid, lsa.offset);
		logpb_fatal_error (thread_p, true, ARG_FILE_LINE, "log_recovery_redo");
		LSA_SET_NULL (&lsa);
		break;
	      }
	  }

	  switch (log_rtype)
	    {
	    case LOG_MVCC_UNDOREDO_DATA:
	    case LOG_MVCC_DIFF_UNDOREDO_DATA:
	    case LOG_UNDOREDO_DATA:
	    case LOG_DIFF_UNDOREDO_DATA:
	      {
		/* Is diff record type? */
		const bool is_diff_rec = (log_rtype == LOG_DIFF_UNDOREDO_DATA
					  || log_rtype == LOG_MVCC_DIFF_UNDOREDO_DATA);

		/* Does record belong to a MVCC op */
		is_mvcc_op = (log_rtype == LOG_MVCC_UNDOREDO_DATA || log_rtype == LOG_MVCC_DIFF_UNDOREDO_DATA);

		/* REDO the record if needed */
		const LOG_LSA rcv_lsa = log_pgptr_reader.get_lsa ();	/* Address of redo log record */

		/* Get the DATA HEADER */
		log_pgptr_reader.add_align (sizeof (LOG_RECORD_HEADER));

		const LOG_REC_UNDOREDO *undoredo = NULL;	/* Undo_redo log record */
		int data_header_size = 0;
		MVCCID mvccid = MVCCID_NULL;
		if (is_mvcc_op)
		  {
<<<<<<< HEAD

		    /* Data header is a MVCC undoredo */
		    data_header_size = sizeof (LOG_REC_MVCC_UNDOREDO);
		    log_pgptr_reader.advance_when_does_not_fit (data_header_size);

		    /* MVCC op undo/redo log record */
		    const LOG_REC_MVCC_UNDOREDO *mvcc_undoredo =
		      log_pgptr_reader.reinterpret_cptr < LOG_REC_MVCC_UNDOREDO > ();

		    /* Get undoredo structure */
		    undoredo = &mvcc_undoredo->undoredo;

		    /* Get transaction MVCCID */
		    mvccid = mvcc_undoredo->mvccid;

		    /* Check if MVCC next ID must be updated */
		    if (!MVCC_ID_PRECEDES (mvccid, log_Gl.hdr.mvcc_next_id))
		      {
			log_Gl.hdr.mvcc_next_id = mvccid;
			MVCCID_FORWARD (log_Gl.hdr.mvcc_next_id);
		      }
		  }
		else
		  {
		    /* Data header is a regular undoredo */
		    data_header_size = sizeof (LOG_REC_UNDOREDO);
		    log_pgptr_reader.advance_when_does_not_fit (data_header_size);

		    /* Get undoredo structure */
		    undoredo = log_pgptr_reader.reinterpret_cptr < LOG_REC_UNDOREDO > ();

		    mvccid = MVCCID_NULL;
		  }

		if (is_mvcc_op)
		  {
		    /* Save last MVCC operation LOG_LSA. */
		    LSA_COPY (&log_Gl.hdr.mvcc_op_log_lsa, &rcv_lsa);
		  }

		/* Do we need to redo anything ? */

		/*
		 * Fetch the page for physical log records and check if redo
		 * is needed by comparing the log sequence numbers
		 */

		VPID rcv_vpid = VPID_INITIALIZER;	/* VPID of data to recover */
		rcv_vpid.volid = undoredo->data.volid;
		rcv_vpid.pageid = undoredo->data.pageid;

		LOG_RCV rcv = LOG_RCV_INITIALIZER;	/* Recovery structure */
		const LOG_RCVINDEX rcvindex = undoredo->data.rcvindex;	/* Recovery index function */
		/* If the page does not exit, there is nothing to redo */
		if (rcv_vpid.pageid != NULL_PAGEID && rcv_vpid.volid != NULL_VOLID)
		  {
		    rcv.pgptr = log_rv_redo_fix_page (thread_p, &rcv_vpid, rcvindex);
		    if (rcv.pgptr == NULL)
		      {
			/* deallocated */
=======
		    /* Data header is a MVCC undoredo */
		    data_header_size = sizeof (LOG_REC_MVCC_UNDOREDO);
		    log_pgptr_reader.advance_when_does_not_fit (data_header_size);

		    /* MVCC op undo/redo log record */
		    // *INDENT-OFF*
		    const LOG_REC_MVCC_UNDOREDO *mvcc_undoredo = log_pgptr_reader.reinterpret_cptr<LOG_REC_MVCC_UNDOREDO> ();
		    // *INDENT-ON*

		    /* Get undoredo structure */
		    undoredo = &mvcc_undoredo->undoredo;

		    /* Get transaction MVCCID */
		    mvccid = mvcc_undoredo->mvccid;

		    /* Check if MVCC next ID must be updated */
		    if (!MVCC_ID_PRECEDES (mvccid, log_Gl.hdr.mvcc_next_id))
		      {
			log_Gl.hdr.mvcc_next_id = mvccid;
			MVCCID_FORWARD (log_Gl.hdr.mvcc_next_id);
		      }
		  }
		else
		  {
		    /* Data header is a regular undoredo */
		    data_header_size = sizeof (LOG_REC_UNDOREDO);
		    log_pgptr_reader.advance_when_does_not_fit (data_header_size);

		    /* Get undoredo structure */
		    // *INDENT-OFF*
		    undoredo = log_pgptr_reader.reinterpret_cptr<LOG_REC_UNDOREDO> ();
		    // *INDENT-ON*

		    mvccid = MVCCID_NULL;
		  }

		if (is_mvcc_op)
		  {
		    /* Save last MVCC operation LOG_LSA. */
		    LSA_COPY (&log_Gl.hdr.mvcc_op_log_lsa, &rcv_lsa);
		  }

		/* Do we need to redo anything ? */

		/*
		 * Fetch the page for physical log records and check if redo
		 * is needed by comparing the log sequence numbers
		 */

		VPID rcv_vpid = VPID_INITIALIZER;	/* VPID of data to recover */
		rcv_vpid.volid = undoredo->data.volid;
		rcv_vpid.pageid = undoredo->data.pageid;

		LOG_RCV rcv;	// = LOG_RCV_INITIALIZER;  /* Recovery structure */
		const LOG_RCVINDEX rcvindex = undoredo->data.rcvindex;	/* Recovery index function */
		/* If the page does not exit, there is nothing to redo */
		if (rcv_vpid.pageid != NULL_PAGEID && rcv_vpid.volid != NULL_VOLID)
		  {
		    rcv.pgptr = log_rv_redo_fix_page (thread_p, &rcv_vpid, rcvindex);
		    if (rcv.pgptr == NULL)
		      {
			/* deallocated */
			break;
		      }
		  }

		LOG_LSA *rcv_page_lsaptr = nullptr;	/* LSA of data page for log record to redo */
		if (rcv.pgptr != NULL)
		  {
		    rcv_page_lsaptr = pgbuf_get_lsa (rcv.pgptr);
		    /*
		     * Do we need to execute the redo operation ?
		     * If page_lsa >= lsa... already updated. In this case make sure
		     * that the redo is not far from the end_redo_lsa
		     */
		    assert (end_redo_lsa == NULL || LSA_ISNULL (end_redo_lsa)
			    || LSA_LE (rcv_page_lsaptr, end_redo_lsa));
		    if (LSA_LE (&rcv_lsa, rcv_page_lsaptr))
		      {
			/* It is already done */
			pgbuf_unfix (thread_p, rcv.pgptr);
>>>>>>> de22e3aa
			break;
		      }
		  }

<<<<<<< HEAD
		LOG_LSA *rcv_page_lsaptr = nullptr;	/* LSA of data page for log record to redo */
		if (rcv.pgptr != NULL)
		  {
		    rcv_page_lsaptr = pgbuf_get_lsa (rcv.pgptr);
		    /*
		     * Do we need to execute the redo operation ?
		     * If page_lsa >= lsa... already updated. In this case make sure
		     * that the redo is not far from the end_redo_lsa
		     */
		    assert (end_redo_lsa == NULL || LSA_ISNULL (end_redo_lsa)
			    || LSA_LE (rcv_page_lsaptr, end_redo_lsa));
		    if (LSA_LE (&rcv_lsa, rcv_page_lsaptr))
		      {
			/* It is already done */
			pgbuf_unfix (thread_p, rcv.pgptr);
			break;
		      }
		  }

		const int undo_length = undoredo->ulength;

		rcv.length = undoredo->rlength;
		rcv.offset = undoredo->data.offset;
		rcv.mvcc_id = mvccid;

		log_pgptr_reader.add_align (data_header_size);

		if (is_diff_rec)
		  {
		    /* Get Undo data */
		    bool dummy_is_zip;
		    if (log_rv_get_unzip_log_data
			(thread_p, undo_length, log_pgptr_reader, undo_unzip_ptr, dummy_is_zip) != NO_ERROR)
		      {
			LSA_SET_NULL (&log_Gl.unique_stats_table.curr_rcv_rec_lsa);
			logpb_fatal_error (thread_p, true, ARG_FILE_LINE, "log_recovery_redo");
		      }
		  }
		else
		  {
		    const int temp_length = (int) GET_ZIP_LEN (undo_length);
		    if (log_pgptr_reader.skip (temp_length) != NO_ERROR)
		      {
			LSA_SET_NULL (&log_Gl.unique_stats_table.curr_rcv_rec_lsa);
			return;
		      }
		  }

		/* GET AFTER DATA */
		log_pgptr_reader.align ();
#if !defined(NDEBUG)
		if (prm_get_bool_value (PRM_ID_LOG_TRACE_DEBUG))
		  {
		    fprintf (stdout,
			     "TRACE REDOING[1]: LSA = %lld|%d, Rv_index = %s,\n"
			     "      volid = %d, pageid = %d, offset = %d,\n", LSA_AS_ARGS (&rcv_lsa),
			     rv_rcvindex_string (rcvindex), rcv_vpid.volid, rcv_vpid.pageid, rcv.offset);
		    if (rcv_page_lsaptr != NULL)
		      {
			fprintf (stdout, "      page_lsa = %lld|%d\n", LSA_AS_ARGS (rcv_page_lsaptr));
		      }
		    else
		      {
			fprintf (stdout, "      page_lsa = %d|%d\n", -1, -1);
		      }
		    fflush (stdout);
		  }
#endif /* !NDEBUG */

		if (is_diff_rec)
		  {
		    /* XOR Process */
		    log_rv_redo_record (thread_p, log_pgptr_reader, RV_fun[rcvindex].redofun, &rcv,
					&rcv_lsa, (int) undo_unzip_ptr->data_length,
					(char *) undo_unzip_ptr->log_data, *redo_unzip_ptr);
		  }
		else
		  {
		    log_rv_redo_record (thread_p, log_pgptr_reader, RV_fun[rcvindex].redofun, &rcv,
					&rcv_lsa, 0, NULL, *redo_unzip_ptr);
		  }
		if (rcv.pgptr != NULL)
		  {
		    pgbuf_unfix (thread_p, rcv.pgptr);
		  }
	      }
	      break;

	    case LOG_MVCC_REDO_DATA:
	    case LOG_REDO_DATA:
	      {
		/* Does log record belong to a MVCC op? */
		is_mvcc_op = (log_rtype == LOG_MVCC_REDO_DATA);

		const LOG_LSA rcv_lsa = log_pgptr_reader.get_lsa ();	/* Address of redo log record */

		/* Get the DATA HEADER */
		log_pgptr_reader.add_align (sizeof (LOG_RECORD_HEADER));

		const LOG_REC_REDO *redo = NULL;	/* Redo log record */
		int data_header_size = 0;
		MVCCID mvccid = MVCCID_NULL;
		if (is_mvcc_op)
		  {

		    /* Data header is MVCC redo */
		    data_header_size = sizeof (LOG_REC_MVCC_REDO);
		    log_pgptr_reader.advance_when_does_not_fit (data_header_size);
		    /* MVCC op redo log record */
		    const LOG_REC_MVCC_REDO *mvcc_redo = log_pgptr_reader.reinterpret_cptr < LOG_REC_MVCC_REDO > ();

		    /* Get redo info */
		    redo = &mvcc_redo->redo;

		    /* Get transaction MVCCID */
		    mvccid = mvcc_redo->mvccid;

		    /* Check if MVCC next ID must be updated */
		    if (!MVCC_ID_PRECEDES (mvccid, log_Gl.hdr.mvcc_next_id))
		      {
			log_Gl.hdr.mvcc_next_id = mvccid;
			MVCCID_FORWARD (log_Gl.hdr.mvcc_next_id);
		      }
		  }
		else
		  {
		    /* Data header is regular redo */
		    data_header_size = sizeof (LOG_REC_REDO);
		    log_pgptr_reader.advance_when_does_not_fit (data_header_size);
		    redo = log_pgptr_reader.reinterpret_cptr < LOG_REC_REDO > ();

		    mvccid = MVCCID_NULL;
		  }

		/* Do we need to redo anything ? */

		if (redo->data.rcvindex == RVVAC_COMPLETE)
		  {
		    /* Reset log header MVCC info */
		    logpb_vacuum_reset_log_header_cache (thread_p, &log_Gl.hdr);
		  }

		/*
		 * Fetch the page for physical log records and check if redo
		 * is needed by comparing the log sequence numbers
		 */

		VPID rcv_vpid = VPID_INITIALIZER;	/* VPID of data to recover */
		rcv_vpid.volid = redo->data.volid;
		rcv_vpid.pageid = redo->data.pageid;

		LOG_RCV rcv = LOG_RCV_INITIALIZER;	/* Recovery structure */
		const LOG_RCVINDEX rcvindex = redo->data.rcvindex;	/* Recovery index function */
		/* If the page does not exit, there is nothing to redo */
		if (rcv_vpid.pageid != NULL_PAGEID && rcv_vpid.volid != NULL_VOLID)
		  {
		    rcv.pgptr = log_rv_redo_fix_page (thread_p, &rcv_vpid, rcvindex);
		    if (rcv.pgptr == NULL)
		      {
			/* deallocated */
			break;
		      }
		  }

		LOG_LSA *rcv_page_lsaptr = nullptr;	/* LSA of data page for log record to redo */
		if (rcv.pgptr != NULL)
		  {
		    rcv_page_lsaptr = pgbuf_get_lsa (rcv.pgptr);
		    /*
		     * Do we need to execute the redo operation ?
		     * If page_lsa >= rcv_lsa... already updated
		     */
		    assert (end_redo_lsa == NULL || LSA_ISNULL (end_redo_lsa)
			    || LSA_LE (rcv_page_lsaptr, end_redo_lsa));
		    if (LSA_LE (&rcv_lsa, rcv_page_lsaptr))
		      {
			/* It is already done */
			pgbuf_unfix (thread_p, rcv.pgptr);
			break;
		      }
		  }

		rcv.length = redo->length;
		rcv.offset = redo->data.offset;
		rcv.mvcc_id = mvccid;

=======
		const int undo_length = undoredo->ulength;

		rcv.length = undoredo->rlength;
		rcv.offset = undoredo->data.offset;
		rcv.mvcc_id = mvccid;

		log_pgptr_reader.add_align (data_header_size);

		if (is_diff_rec)
		  {
		    /* Get Undo data */
		    bool dummy_is_zip;
		    if (log_rv_get_unzip_log_data
			(thread_p, undo_length, log_pgptr_reader, undo_unzip_ptr, dummy_is_zip) != NO_ERROR)
		      {
			LSA_SET_NULL (&log_Gl.unique_stats_table.curr_rcv_rec_lsa);
			logpb_fatal_error (thread_p, true, ARG_FILE_LINE, "log_recovery_redo");
		      }
		  }
		else
		  {
		    const int temp_length = (int) GET_ZIP_LEN (undo_length);
		    if (log_pgptr_reader.skip (temp_length) != NO_ERROR)
		      {
			LSA_SET_NULL (&log_Gl.unique_stats_table.curr_rcv_rec_lsa);
			return;
		      }
		  }

		/* GET AFTER DATA */
		log_pgptr_reader.align ();
#if !defined(NDEBUG)
		if (prm_get_bool_value (PRM_ID_LOG_TRACE_DEBUG))
		  {
		    fprintf (stdout,
			     "TRACE REDOING[1]: LSA = %lld|%d, Rv_index = %s,\n"
			     "      volid = %d, pageid = %d, offset = %d,\n", LSA_AS_ARGS (&rcv_lsa),
			     rv_rcvindex_string (rcvindex), rcv_vpid.volid, rcv_vpid.pageid, rcv.offset);
		    if (rcv_page_lsaptr != NULL)
		      {
			fprintf (stdout, "      page_lsa = %lld|%d\n", LSA_AS_ARGS (rcv_page_lsaptr));
		      }
		    else
		      {
			fprintf (stdout, "      page_lsa = %d|%d\n", -1, -1);
		      }
		    fflush (stdout);
		  }
#endif /* !NDEBUG */

		if (is_diff_rec)
		  {
		    /* XOR Process */
		    log_rv_redo_record (thread_p, log_pgptr_reader, RV_fun[rcvindex].redofun, &rcv,
					&rcv_lsa, (int) undo_unzip_ptr->data_length,
					(char *) undo_unzip_ptr->log_data, *redo_unzip_ptr);
		  }
		else
		  {
		    log_rv_redo_record (thread_p, log_pgptr_reader, RV_fun[rcvindex].redofun, &rcv,
					&rcv_lsa, 0, NULL, *redo_unzip_ptr);
		  }
		if (rcv.pgptr != NULL)
		  {
		    pgbuf_unfix (thread_p, rcv.pgptr);
		  }
	      }
	      break;

	    case LOG_MVCC_REDO_DATA:
	    case LOG_REDO_DATA:
	      {
		/* Does log record belong to a MVCC op? */
		is_mvcc_op = (log_rtype == LOG_MVCC_REDO_DATA);

		const LOG_LSA rcv_lsa = log_pgptr_reader.get_lsa ();	/* Address of redo log record */

		/* Get the DATA HEADER */
		log_pgptr_reader.add_align (sizeof (LOG_RECORD_HEADER));

		const LOG_REC_REDO *redo = NULL;	/* Redo log record */
		int data_header_size = 0;
		MVCCID mvccid = MVCCID_NULL;
		if (is_mvcc_op)
		  {

		    /* Data header is MVCC redo */
		    data_header_size = sizeof (LOG_REC_MVCC_REDO);
		    log_pgptr_reader.advance_when_does_not_fit (data_header_size);
		    /* MVCC op redo log record */
		    // *INDENT-OFF*
		    const LOG_REC_MVCC_REDO *mvcc_redo = log_pgptr_reader.reinterpret_cptr<LOG_REC_MVCC_REDO> ();
		    // *INDENT-ON*

		    /* Get redo info */
		    redo = &mvcc_redo->redo;

		    /* Get transaction MVCCID */
		    mvccid = mvcc_redo->mvccid;

		    /* Check if MVCC next ID must be updated */
		    if (!MVCC_ID_PRECEDES (mvccid, log_Gl.hdr.mvcc_next_id))
		      {
			log_Gl.hdr.mvcc_next_id = mvccid;
			MVCCID_FORWARD (log_Gl.hdr.mvcc_next_id);
		      }
		  }
		else
		  {
		    /* Data header is regular redo */
		    data_header_size = sizeof (LOG_REC_REDO);
		    log_pgptr_reader.advance_when_does_not_fit (data_header_size);
		    // *INDENT-OFF*
		    redo = log_pgptr_reader.reinterpret_cptr<LOG_REC_REDO> ();
		    // *INDENT-ON*

		    mvccid = MVCCID_NULL;
		  }

		/* Do we need to redo anything ? */

		if (redo->data.rcvindex == RVVAC_COMPLETE)
		  {
		    /* Reset log header MVCC info */
		    logpb_vacuum_reset_log_header_cache (thread_p, &log_Gl.hdr);
		  }

		/*
		 * Fetch the page for physical log records and check if redo
		 * is needed by comparing the log sequence numbers
		 */

		VPID rcv_vpid = VPID_INITIALIZER;	/* VPID of data to recover */
		rcv_vpid.volid = redo->data.volid;
		rcv_vpid.pageid = redo->data.pageid;

		LOG_RCV rcv;	// = LOG_RCV_INITIALIZER;  /* Recovery structure */
		const LOG_RCVINDEX rcvindex = redo->data.rcvindex;	/* Recovery index function */
		/* If the page does not exit, there is nothing to redo */
		if (rcv_vpid.pageid != NULL_PAGEID && rcv_vpid.volid != NULL_VOLID)
		  {
		    rcv.pgptr = log_rv_redo_fix_page (thread_p, &rcv_vpid, rcvindex);
		    if (rcv.pgptr == NULL)
		      {
			/* deallocated */
			break;
		      }
		  }

		LOG_LSA *rcv_page_lsaptr = nullptr;	/* LSA of data page for log record to redo */
		if (rcv.pgptr != NULL)
		  {
		    rcv_page_lsaptr = pgbuf_get_lsa (rcv.pgptr);
		    /*
		     * Do we need to execute the redo operation ?
		     * If page_lsa >= rcv_lsa... already updated
		     */
		    assert (end_redo_lsa == NULL || LSA_ISNULL (end_redo_lsa)
			    || LSA_LE (rcv_page_lsaptr, end_redo_lsa));
		    if (LSA_LE (&rcv_lsa, rcv_page_lsaptr))
		      {
			/* It is already done */
			pgbuf_unfix (thread_p, rcv.pgptr);
			break;
		      }
		  }

		rcv.length = redo->length;
		rcv.offset = redo->data.offset;
		rcv.mvcc_id = mvccid;

>>>>>>> de22e3aa
		log_pgptr_reader.add_align (data_header_size);

#if !defined(NDEBUG)
		if (prm_get_bool_value (PRM_ID_LOG_TRACE_DEBUG))
		  {
		    fprintf (stdout,
			     "TRACE REDOING[2]: LSA = %lld|%d, Rv_index = %s,\n"
			     "      volid = %d, pageid = %d, offset = %d,\n", LSA_AS_ARGS (&rcv_lsa),
			     rv_rcvindex_string (rcvindex), rcv_vpid.volid, rcv_vpid.pageid, rcv.offset);
		    if (rcv_page_lsaptr != NULL)
		      {
			fprintf (stdout, "      page_lsa = %lld|%d\n", LSA_AS_ARGS (rcv_page_lsaptr));
		      }
		    else
		      {
			fprintf (stdout, "      page_lsa = %lld|%d\n", -1LL, -1);
		      }
		    fflush (stdout);
		  }
#endif /* !NDEBUG */

		log_rv_redo_record (thread_p, log_pgptr_reader, RV_fun[rcvindex].redofun, &rcv,
				    &rcv_lsa, 0, nullptr, *redo_unzip_ptr);

		if (rcv.pgptr != NULL)
		  {
		    pgbuf_unfix (thread_p, rcv.pgptr);
		  }
	      }
	      break;

	    case LOG_DBEXTERN_REDO_DATA:
	      {
<<<<<<< HEAD
		LOG_RCV rcv = LOG_RCV_INITIALIZER;	/* Recovery structure */
=======
		LOG_RCV rcv;	// = LOG_RCV_INITIALIZER;  /* Recovery structure */
>>>>>>> de22e3aa
		const LOG_LSA rcv_lsa = log_pgptr_reader.get_lsa ();	/* Address of redo log record */

		/* Get the DATA HEADER */
		log_pgptr_reader.add_align (sizeof (LOG_RECORD_HEADER));
		log_pgptr_reader.advance_when_does_not_fit (sizeof (LOG_REC_DBOUT_REDO));
		/* A external redo log record */
<<<<<<< HEAD
		const LOG_REC_DBOUT_REDO *dbout_redo = log_pgptr_reader.reinterpret_cptr < LOG_REC_DBOUT_REDO > ();
=======
		// *INDENT-OFF*
		const LOG_REC_DBOUT_REDO *dbout_redo = log_pgptr_reader.reinterpret_cptr<LOG_REC_DBOUT_REDO> ();
		// *INDENT-ON*
>>>>>>> de22e3aa

		const LOG_RCVINDEX rcvindex = dbout_redo->rcvindex;	/* Recovery index function */

		rcv.offset = -1;
		rcv.pgptr = NULL;
		rcv.length = dbout_redo->length;

		/* GET AFTER DATA */
		log_pgptr_reader.add_align (sizeof (LOG_REC_DBOUT_REDO));

#if !defined(NDEBUG)
		if (prm_get_bool_value (PRM_ID_LOG_TRACE_DEBUG))
		  {
		    fprintf (stdout, "TRACE EXT REDOING[3]: LSA = %lld|%d, Rv_index = %s\n", LSA_AS_ARGS (&rcv_lsa),
			     rv_rcvindex_string (rcvindex));
		    fflush (stdout);
		  }
#endif /* !NDEBUG */

		if (!log_recovery_needs_skip_logical_redo (thread_p, tran_id, log_rtype, rcvindex, &rcv_lsa))
		  {
		    log_rv_redo_record (thread_p, log_pgptr_reader, RV_fun[rcvindex].redofun, &rcv,
					&rcv_lsa, 0, nullptr, *redo_unzip_ptr);
		    /* unzip_ptr used here only as a buffer for the underlying logic */
		  }
	      }
	      break;

	    case LOG_RUN_POSTPONE:
	      {
		const LOG_LSA rcv_lsa = log_pgptr_reader.get_lsa ();	/* Address of redo log record */

		/* Get the DATA HEADER */
		log_pgptr_reader.add_align (sizeof (LOG_RECORD_HEADER));
		log_pgptr_reader.advance_when_does_not_fit (sizeof (LOG_REC_RUN_POSTPONE));
		/* A run postpone action */
<<<<<<< HEAD
		const LOG_REC_RUN_POSTPONE *run_posp = log_pgptr_reader.reinterpret_cptr < LOG_REC_RUN_POSTPONE > ();
=======
		// *INDENT-OFF*
		const LOG_REC_RUN_POSTPONE *run_posp = log_pgptr_reader.reinterpret_cptr<LOG_REC_RUN_POSTPONE> ();
		// *INDENT-ON*
>>>>>>> de22e3aa

		/* Do we need to redo anything ? */

		/*
		 * Fetch the page for physical log records and check if redo
		 * is needed by comparing the log sequence numbers
		 */

		VPID rcv_vpid = VPID_INITIALIZER;	/* VPID of data to recover */
		rcv_vpid.volid = run_posp->data.volid;
		rcv_vpid.pageid = run_posp->data.pageid;

<<<<<<< HEAD
		LOG_RCV rcv = LOG_RCV_INITIALIZER;	/* Recovery structure */
=======
		LOG_RCV rcv;	// = LOG_RCV_INITIALIZER;   /* Recovery structure */
>>>>>>> de22e3aa
		const LOG_RCVINDEX rcvindex = run_posp->data.rcvindex;	/* Recovery index function */
		/* If the page does not exit, there is nothing to redo */
		if (rcv_vpid.pageid != NULL_PAGEID && rcv_vpid.volid != NULL_VOLID)
		  {
		    rcv.pgptr = log_rv_redo_fix_page (thread_p, &rcv_vpid, rcvindex);
		    if (rcv.pgptr == NULL)
		      {
			/* deallocated */
			break;
		      }
		  }

		LOG_LSA *rcv_page_lsaptr = nullptr;	/* LSA of data page for log record to redo */
		if (rcv.pgptr != NULL)
		  {
		    rcv_page_lsaptr = pgbuf_get_lsa (rcv.pgptr);
		    /*
		     * Do we need to execute the redo operation ?
		     * If page_lsa >= rcv_lsa... already updated
		     */
		    assert (end_redo_lsa == NULL || LSA_ISNULL (end_redo_lsa)
			    || LSA_LE (rcv_page_lsaptr, end_redo_lsa));
		    if (LSA_LE (&rcv_lsa, rcv_page_lsaptr))
		      {
			/* It is already done */
			pgbuf_unfix (thread_p, rcv.pgptr);
			break;
		      }
		  }

		rcv.length = run_posp->length;
		rcv.offset = run_posp->data.offset;

		/* GET AFTER DATA */
		log_pgptr_reader.add_align (sizeof (LOG_REC_RUN_POSTPONE));
		log_pgptr_reader.align ();

#if !defined(NDEBUG)
		if (prm_get_bool_value (PRM_ID_LOG_TRACE_DEBUG))
		  {
		    fprintf (stdout,
			     "TRACE REDOING[4]: LSA = %lld|%d, Rv_index = %s,\n"
			     "      volid = %d, pageid = %d, offset = %d,\n", LSA_AS_ARGS (&rcv_lsa),
			     rv_rcvindex_string (rcvindex), rcv_vpid.volid, rcv_vpid.pageid, rcv.offset);
		    if (rcv_page_lsaptr != NULL)
		      {
			fprintf (stdout, "      page_lsa = %lld|%d\n", LSA_AS_ARGS (rcv_page_lsaptr));
		      }
		    else
		      {
			fprintf (stdout, "      page_lsa = %lld|%d\n", -1LL, -1);
		      }
		    fflush (stdout);
		  }
#endif /* !NDEBUG */

		log_rv_redo_record (thread_p, log_pgptr_reader, RV_fun[rcvindex].redofun, &rcv,
				    &rcv_lsa, 0, NULL, *redo_unzip_ptr);
		/* unzip_ptr used here only as a buffer for the underlying logic */

		if (rcv.pgptr != NULL)
		  {
		    pgbuf_unfix (thread_p, rcv.pgptr);
		  }
	      }
	      break;

	    case LOG_COMPENSATE:
	      {
		const LOG_LSA rcv_lsa = log_pgptr_reader.get_lsa ();	/* Address of redo log record */

		/* Get the DATA HEADER */
		log_pgptr_reader.add_align (sizeof (LOG_RECORD_HEADER));
		log_pgptr_reader.advance_when_does_not_fit (sizeof (LOG_REC_COMPENSATE));
		/* Compensating log record */
<<<<<<< HEAD
		const LOG_REC_COMPENSATE *compensate = log_pgptr_reader.reinterpret_cptr < LOG_REC_COMPENSATE > ();
=======
		// *INDENT-OFF*
		const LOG_REC_COMPENSATE *compensate = log_pgptr_reader.reinterpret_cptr<LOG_REC_COMPENSATE> ();
		// *INDENT-ON*
>>>>>>> de22e3aa

		/* Do we need to redo anything ? */

		/*
		 * Fetch the page for physical log records and check if redo
		 * is needed by comparing the log sequence numbers
		 */

		VPID rcv_vpid = VPID_INITIALIZER;	/* VPID of data to recover */
		rcv_vpid.volid = compensate->data.volid;
		rcv_vpid.pageid = compensate->data.pageid;

<<<<<<< HEAD
		LOG_RCV rcv = LOG_RCV_INITIALIZER;	/* Recovery structure */
=======
		LOG_RCV rcv;	// = LOG_RCV_INITIALIZER;   /* Recovery structure */
>>>>>>> de22e3aa
		const LOG_RCVINDEX rcvindex = compensate->data.rcvindex;	/* Recovery index function */
		/* If the page does not exit, there is nothing to redo */
		if (rcv_vpid.pageid != NULL_PAGEID && rcv_vpid.volid != NULL_VOLID)
		  {
		    rcv.pgptr = log_rv_redo_fix_page (thread_p, &rcv_vpid, rcvindex);
		    if (rcv.pgptr == NULL)
		      {
			/* deallocated */
			break;
		      }
		  }

		LOG_LSA *rcv_page_lsaptr = nullptr;	/* LSA of data page for log record to redo */
		if (rcv.pgptr != NULL)
		  {
		    rcv_page_lsaptr = pgbuf_get_lsa (rcv.pgptr);
		    /*
		     * Do we need to execute the redo operation ?
		     * If page_lsa >= rcv_lsa... already updated
		     */
		    assert (end_redo_lsa == NULL || LSA_ISNULL (end_redo_lsa)
			    || LSA_LE (rcv_page_lsaptr, end_redo_lsa));
		    if (LSA_LE (&rcv_lsa, rcv_page_lsaptr))
		      {
			/* It is already done */
			pgbuf_unfix (thread_p, rcv.pgptr);
			break;
		      }
		  }

		rcv.length = compensate->length;
		rcv.offset = compensate->data.offset;

		/* GET COMPENSATING DATA */
		log_pgptr_reader.add_align (sizeof (LOG_REC_COMPENSATE));
		log_pgptr_reader.align ();
#if !defined(NDEBUG)
		if (prm_get_bool_value (PRM_ID_LOG_TRACE_DEBUG))
		  {
		    fprintf (stdout,
			     "TRACE REDOING[5]: LSA = %lld|%d, Rv_index = %s,\n"
			     "      volid = %d, pageid = %d, offset = %d,\n", LSA_AS_ARGS (&rcv_lsa),
			     rv_rcvindex_string (rcvindex), rcv_vpid.volid, rcv_vpid.pageid, rcv.offset);
		    if (rcv_page_lsaptr != NULL)
		      {
			fprintf (stdout, "      page_lsa = %lld|%d\n", LSA_AS_ARGS (rcv_page_lsaptr));
		      }
		    else
		      {
			fprintf (stdout, "      page_lsa = %lld|%d\n", -1LL, -1);
		      }
		    fflush (stdout);
		  }
#endif /* !NDEBUG */

		log_rv_redo_record (thread_p, log_pgptr_reader, RV_fun[rcvindex].undofun, &rcv,
				    &rcv_lsa, 0, NULL, *redo_unzip_ptr);
		/* unzip_ptr used here only as a buffer for the underlying logic */

		if (rcv.pgptr != NULL)
		  {
		    pgbuf_unfix (thread_p, rcv.pgptr);
		  }
		if (prm_get_bool_value (PRM_ID_LOG_BTREE_OPS) && rcvindex == RVBT_RECORD_MODIFY_COMPENSATE)
		  {
		    _er_log_debug (ARG_FILE_LINE,
				   "BTREE_REDO: Successfully applied compensate lsa=%lld|%d, undo_nxlsa=%lld|%d.\n",
				   (long long int) rcv_lsa.pageid, (int) rcv_lsa.offset,
				   (long long int) compensate->undo_nxlsa.pageid, (int) compensate->undo_nxlsa.offset);
		  }
	      }
	      break;

	    case LOG_2PC_PREPARE:
	      {
		const int tran_index = logtb_find_tran_index (thread_p, tran_id);
		if (tran_index == NULL_TRAN_INDEX)
		  {
		    break;
		  }
		LOG_TDES *const tdes = LOG_FIND_TDES (tran_index);
		if (tdes == NULL)
		  {
		    break;
		  }
		/*
		 * The transaction was still alive at the time of crash, therefore,
		 * the decision of the 2PC is not known. Reacquire the locks
		 * acquired at the time of the crash
		 */

		/* Get the DATA HEADER */
		log_pgptr_reader.add_align (sizeof (LOG_RECORD_HEADER));

		if (tdes->state == TRAN_UNACTIVE_2PC_PREPARE)
		  {
		    /* The transaction was still prepared_to_commit state at the time of crash. So, read the global
		     * transaction identifier and list of locks from the log record, and acquire all of the locks. */

		    log_2pc_read_prepare (thread_p, LOG_2PC_OBTAIN_LOCKS, tdes, log_pgptr_reader);
		  }
		else
		  {
		    /* The transaction was not in prepared_to_commit state anymore at the time of crash. So, there is no
		     * need to read the list of locks from the log record. Read only the global transaction from the log
		     * record. */
		    log_2pc_read_prepare (thread_p, LOG_2PC_DONT_OBTAIN_LOCKS, tdes, log_pgptr_reader);
		  }
	      }
	      break;

	    case LOG_2PC_START:
	      {
		const int tran_index = logtb_find_tran_index (thread_p, tran_id);
		if (tran_index != NULL_TRAN_INDEX)
		  {
		    /* The transaction was still alive at the time of crash. */
		    LOG_TDES *const tdes = LOG_FIND_TDES (tran_index);
		    if (tdes != NULL && LOG_ISTRAN_2PC (tdes))
		      {
			/* The transaction was still alive at the time of crash. So, copy the coordinator information
			 * from the log record to the transaction descriptor. */

			/* Get the DATA HEADER */
			log_pgptr_reader.add_align (sizeof (LOG_RECORD_HEADER));
			log_pgptr_reader.advance_when_does_not_fit (sizeof (LOG_REC_2PC_START));
			/* Start 2PC commit log record */
<<<<<<< HEAD
			const LOG_REC_2PC_START *start_2pc = log_pgptr_reader.reinterpret_cptr < LOG_REC_2PC_START > ();
=======
			// *INDENT-OFF*
			const LOG_REC_2PC_START *start_2pc = log_pgptr_reader.reinterpret_cptr<LOG_REC_2PC_START> ();
			// *INDENT-ON*
>>>>>>> de22e3aa

			/*
			 * Obtain the participant information
			 */
			tdes->client.set_system_internal_with_user (start_2pc->user_name);
			tdes->gtrid = start_2pc->gtrid;

			const int num_particps = start_2pc->num_particps;	/* Number of participating sites */
			const int particp_id_length = start_2pc->particp_id_length;	/* Length of particp_ids block */
			void *block_particps_ids = malloc (particp_id_length * num_particps);	/* A block of participant ids */
			if (block_particps_ids == NULL)
			  {
			    /* Out of memory */
			    LSA_SET_NULL (&log_Gl.unique_stats_table.curr_rcv_rec_lsa);
			    logpb_fatal_error (thread_p, true, ARG_FILE_LINE, "log_recovery_redo");
			    break;
			  }

			log_pgptr_reader.add_align (sizeof (LOG_REC_2PC_START));
			log_pgptr_reader.align ();

			/* Read in the participants info. block from the log */
			log_pgptr_reader.copy_from_log ((char *) block_particps_ids, particp_id_length * num_particps);

			/* Initialize the coordinator information */
			if (log_2pc_alloc_coord_info (tdes, num_particps, particp_id_length, block_particps_ids) ==
			    NULL)
			  {
			    LSA_SET_NULL (&log_Gl.unique_stats_table.curr_rcv_rec_lsa);
			    logpb_fatal_error (thread_p, true, ARG_FILE_LINE, "log_recovery_redo");
			    break;
			  }

			/* Initialize the acknowledgment vector to 0 since we do not know what acknowledgments have
			 * already been received. we need to continue reading the log */

			if ((tdes->coord->ack_received =
			     (int *) malloc (sizeof (int) * tdes->coord->num_particps)) == NULL)
			  {
			    /* Out of memory */
			    LSA_SET_NULL (&log_Gl.unique_stats_table.curr_rcv_rec_lsa);
			    logpb_fatal_error (thread_p, true, ARG_FILE_LINE, "log_recovery_redo");
			    break;
			  }
			for (int i = 0; i < tdes->coord->num_particps; i++)
			  {
			    tdes->coord->ack_received[i] = false;
			  }
		      }
		  }
	      }
	      break;

	    case LOG_2PC_RECV_ACK:
	      {
		const int tran_index = logtb_find_tran_index (thread_p, tran_id);
		if (tran_index != NULL_TRAN_INDEX)
		  {
		    /* The transaction was still alive at the time of crash. */

		    LOG_TDES *const tdes = LOG_FIND_TDES (tran_index);
		    if (tdes != NULL && LOG_ISTRAN_2PC (tdes))
		      {
			/*
			 * The 2PC_START record should have already been read by this
			 * time, otherwise, there is an error in the recovery analysis
			 * phase.
			 */
#if defined(CUBRID_DEBUG)
			if (tdes->coord == NULL || tdes->coord->ack_received == NULL)
			  {
			    er_log_debug (ARG_FILE_LINE,
					  "log_recovery_redo: SYSTEM ERROR There is likely an error in the recovery"
					  " analysis phase since coordinator information"
					  " has not been allocated for transaction = %d with state = %s", tdes->trid,
					  log_state_string (tdes->state));
			    break;
			  }
#endif /* CUBRID_DEBUG */

			/* The transaction was still alive at the time of crash. So, read the participant index from the
			 * log record and set the acknowledgement flag of that participant. */

			/* Get the DATA HEADER */
			log_pgptr_reader.add_align (sizeof (LOG_RECORD_HEADER));
			log_pgptr_reader.advance_when_does_not_fit (sizeof (LOG_REC_2PC_PARTICP_ACK));
			/* A 2PC participant ack */
<<<<<<< HEAD
			const LOG_REC_2PC_PARTICP_ACK *received_ack =
			  log_pgptr_reader.reinterpret_cptr < LOG_REC_2PC_PARTICP_ACK > ();
=======
			// *INDENT-OFF*
			const LOG_REC_2PC_PARTICP_ACK *received_ack = log_pgptr_reader.reinterpret_cptr<LOG_REC_2PC_PARTICP_ACK> ();
			// *INDENT-ON*
>>>>>>> de22e3aa

			tdes->coord->ack_received[received_ack->particp_index] = true;
		      }
		  }
	      }
	      break;

	    case LOG_COMMIT:
	    case LOG_ABORT:
	      {
		bool free_tran = false;
		const int tran_index = logtb_find_tran_index (thread_p, tran_id);
		LOG_TDES *tdes = nullptr;
		if (tran_index != NULL_TRAN_INDEX && tran_index != LOG_SYSTEM_TRAN_INDEX)
		  {
		    tdes = LOG_FIND_TDES (tran_index);
		    assert (tdes && tdes->state != TRAN_ACTIVE);
		    free_tran = true;
		  }

		if (stopat != NULL && *stopat != -1)
		  {
		    /*
		     * Need to read the donetime record to find out if we need to stop
		     * the recovery at this point.
		     */
		    log_pgptr_reader.add_align (sizeof (LOG_RECORD_HEADER));
		    log_pgptr_reader.advance_when_does_not_fit (sizeof (LOG_REC_DONETIME));
<<<<<<< HEAD
		    const LOG_REC_DONETIME *donetime = log_pgptr_reader.reinterpret_cptr < LOG_REC_DONETIME > ();
=======
		    // *INDENT-OFF*
		    const LOG_REC_DONETIME *donetime = log_pgptr_reader.reinterpret_cptr<LOG_REC_DONETIME> ();
		    // *INDENT-ON*
>>>>>>> de22e3aa

		    if (difftime (*stopat, (time_t) donetime->at_time) < 0)
		      {
			/*
			 * Stop the recovery process at this point
			 */
			LSA_SET_NULL (&lsa);

			/* Commit/abort record was recorded after the stopat recovery time. The transaction needs to
			 * undo all its changes (log_recovery_undo), so transaction descriptor needs to be kept,
			 * and transaction state should be changed to aborted. The undo process starts from this
			 * record's LSA and undoes all previous changes of the transaction
			 * (See log_find_unilaterally_largest_undo_lsa usage from log_recovery_undo) */
			if (tdes != NULL)
			  {
			    tdes->state = TRAN_UNACTIVE_UNILATERALLY_ABORTED;
			  }
			free_tran = false;
		      }
		  }
		if (free_tran == true)
		  {
		    logtb_free_tran_index (thread_p, tran_index);
		  }
	      }

	      break;

	    case LOG_MVCC_UNDO_DATA:
	      {
		/* Must detect MVCC operations and recover vacuum data buffer. The found operation is not actually
		 * redone/undone, but it has information that can be used for vacuum. */

		const LOG_LSA rcv_lsa = log_pgptr_reader.get_lsa ();	/* Address of redo log record */

		log_pgptr_reader.add_align (sizeof (LOG_RECORD_HEADER));
		log_pgptr_reader.advance_when_does_not_fit (sizeof (LOG_REC_MVCC_UNDO));
		/* MVCC op undo log record */
<<<<<<< HEAD
		const LOG_REC_MVCC_UNDO *mvcc_undo = log_pgptr_reader.reinterpret_cptr < LOG_REC_MVCC_UNDO > ();
=======
		// *INDENT-OFF*
		const LOG_REC_MVCC_UNDO *mvcc_undo = log_pgptr_reader.reinterpret_cptr<LOG_REC_MVCC_UNDO> ();
		// *INDENT-ON*
>>>>>>> de22e3aa
		const MVCCID mvccid = mvcc_undo->mvccid;

		/* Check if MVCC next ID must be updated */
		if (!MVCC_ID_PRECEDES (mvccid, log_Gl.hdr.mvcc_next_id))
		  {
		    log_Gl.hdr.mvcc_next_id = mvccid;
		    MVCCID_FORWARD (log_Gl.hdr.mvcc_next_id);
		  }

<<<<<<< HEAD
	      /* Save last MVCC operation LOG_LSA. */
	      LSA_COPY (&log_Gl.hdr.mvcc_op_log_lsa, &rcv_lsa);
=======
		/* Save last MVCC operation LOG_LSA. */
		LSA_COPY (&log_Gl.hdr.mvcc_op_log_lsa, &rcv_lsa);
>>>>>>> de22e3aa
	      }
	      break;

	    case LOG_UNDO_DATA:
	    case LOG_DUMMY_HEAD_POSTPONE:
	    case LOG_POSTPONE:
	    case LOG_WILL_COMMIT:
	    case LOG_COMMIT_WITH_POSTPONE:
	    case LOG_SYSOP_START_POSTPONE:
	    case LOG_START_CHKPT:
	    case LOG_END_CHKPT:
	    case LOG_SAVEPOINT:
	    case LOG_2PC_COMMIT_DECISION:
	    case LOG_2PC_ABORT_DECISION:
	    case LOG_2PC_COMMIT_INFORM_PARTICPS:
	    case LOG_2PC_ABORT_INFORM_PARTICPS:
	    case LOG_DUMMY_CRASH_RECOVERY:
	    case LOG_REPLICATION_DATA:
	    case LOG_REPLICATION_STATEMENT:
	    case LOG_DUMMY_HA_SERVER_STATE:
	    case LOG_DUMMY_OVF_RECORD:
	    case LOG_DUMMY_GENERIC:
	    case LOG_END_OF_LOG:
	    case LOG_SYSOP_ATOMIC_START:
	      break;

	    case LOG_SYSOP_END:
	      {
		const LOG_LSA rcv_lsa = log_pgptr_reader.get_lsa ();	/* Address of redo log record */

		log_pgptr_reader.add_align (sizeof (LOG_RECORD_HEADER));
		log_pgptr_reader.advance_when_does_not_fit (sizeof (LOG_REC_SYSOP_END));
		/* Result of top system op */
<<<<<<< HEAD
		const LOG_REC_SYSOP_END *sysop_end = log_pgptr_reader.reinterpret_cptr < LOG_REC_SYSOP_END > ();
=======
		// *INDENT-OFF*
		const LOG_REC_SYSOP_END *sysop_end = log_pgptr_reader.reinterpret_cptr<LOG_REC_SYSOP_END> ();
		// *INDENT-ON*
>>>>>>> de22e3aa

		if (sysop_end->type == LOG_SYSOP_END_LOGICAL_MVCC_UNDO)
		  {
		    LSA_COPY (&log_Gl.hdr.mvcc_op_log_lsa, &rcv_lsa);
		  }
	      }
	      break;

	    case LOG_SMALLER_LOGREC_TYPE:
	    case LOG_LARGER_LOGREC_TYPE:
	    default:
#if defined(CUBRID_DEBUG)
	      er_log_debug (ARG_FILE_LINE,
			    "log_recovery_redo: Unknown record type = %d (%s)... May be a system error", log_rtype,
			    log_to_string (log_rtype));
#endif /* CUBRID_DEBUG */
	      er_set (ER_ERROR_SEVERITY, ARG_FILE_LINE, ER_LOG_PAGE_CORRUPTED, 1, log_pgptr_reader.get_pageid ());
	      if (lsa == log_pgptr_reader.get_lsa ())
		{
		  LSA_SET_NULL (&lsa);
		}
	      break;
	    }

	  /*
	   * We can fix the lsa.pageid in the case of log_records without forward
	   * address at this moment.
	   */
	  if (lsa.offset == NULL_OFFSET && lsa.pageid != NULL_PAGEID && lsa.pageid < log_pgptr_reader.get_pageid ())
	    {
	      lsa.pageid = log_pgptr_reader.get_pageid ();
	    }
	}
    }

  log_zip_free (undo_unzip_ptr);
  log_zip_free (redo_unzip_ptr);

  log_Gl.mvcc_table.reset_start_mvccid ();

  /* Abort all atomic system operations that were open when server crashed */
  log_recovery_abort_all_atomic_sysops (thread_p);

  /* Now finish all postpone operations */
  log_recovery_finish_all_postpone (thread_p);

  /* Flush all dirty pages */
  logpb_flush_pages_direct (thread_p);

  logpb_flush_header (thread_p);
  (void) pgbuf_flush_all (thread_p, NULL_VOLID);

exit:
  LSA_SET_NULL (&log_Gl.unique_stats_table.curr_rcv_rec_lsa);

  return;
}

/*
 * log_recovery_abort_interrupted_sysop () - find and abort interruped system operation during postpones.
 *
 * return                  : void
 * thread_p (in)           : thread entry
 * tdes (in)               : transaction descriptor
 * postpone_start_lsa (in) : LSA of start postpone (system op or transaction)
 */
static void
log_recovery_abort_interrupted_sysop (THREAD_ENTRY * thread_p, LOG_TDES * tdes, const LOG_LSA * postpone_start_lsa)
{
  LOG_LSA iter_lsa, prev_lsa;
  LOG_RECORD_HEADER logrec_head;
  LOG_PAGE *log_page = NULL;
  char buffer_log_page[IO_MAX_PAGE_SIZE + MAX_ALIGNMENT];
  LOG_LSA last_parent_lsa = LSA_INITIALIZER;

  assert (tdes->state == TRAN_UNACTIVE_TOPOPE_COMMITTED_WITH_POSTPONE
	  || tdes->state == TRAN_UNACTIVE_COMMITTED_WITH_POSTPONE);
  assert (!LSA_ISNULL (postpone_start_lsa));

  if (LSA_ISNULL (&tdes->undo_nxlsa) || LSA_LE (&tdes->undo_nxlsa, postpone_start_lsa))
    {
      /* nothing to abort */
      return;
    }

  log_page = (LOG_PAGE *) PTR_ALIGN (buffer_log_page, MAX_ALIGNMENT);

  /* how it works:
   * we can have so-called logical run postpone system operation for some complex cases (e.g. file destroy or
   * deallocate). if these operations are interrupted by crash, we must abort them first before finishing the postpone
   * phase of system operation or transaction.
   *
   * normally, all records during the postpone execution are run postpones - physical or logical system operations.
   * so to rollback a logical system op during postpone we have to stop at previous run postpone (or at the start of
   * postpone if this system op is first). we need to manually search it.
   */

  for (iter_lsa = tdes->undo_nxlsa; LSA_GT (&iter_lsa, postpone_start_lsa); iter_lsa = prev_lsa)
    {
      if (logpb_fetch_page (thread_p, &iter_lsa, LOG_CS_FORCE_USE, log_page) != NO_ERROR)
	{
	  logpb_fatal_error (thread_p, true, ARG_FILE_LINE, "log_recovery_abort_interrupted_sysop");
	  return;
	}
      logrec_head = *(LOG_RECORD_HEADER *) (log_page->area + iter_lsa.offset);
      assert (logrec_head.trid == tdes->trid);

      if (logrec_head.type == LOG_RUN_POSTPONE)
	{
	  /* found run postpone, stop */
	  last_parent_lsa = iter_lsa;
	  break;
	}
      else if (logrec_head.type == LOG_SYSOP_END)
	{
	  /* we need to see why type of system op. */
	  LOG_LSA read_lsa = iter_lsa;
	  LOG_REC_SYSOP_END *sysop_end;

	  /* skip header */
	  LOG_READ_ADD_ALIGN (thread_p, sizeof (logrec_head), &read_lsa, log_page);
	  LOG_READ_ADVANCE_WHEN_DOESNT_FIT (thread_p, sizeof (*sysop_end), &read_lsa, log_page);

	  sysop_end = (LOG_REC_SYSOP_END *) (log_page->area + read_lsa.offset);
	  if (sysop_end->type == LOG_SYSOP_END_LOGICAL_RUN_POSTPONE)
	    {
	      /* found run postpone, stop */
	      last_parent_lsa = iter_lsa;
	      break;
	    }
	  else
	    {
	      /* go to last parent */
	      prev_lsa = sysop_end->lastparent_lsa;
	    }
	}
      else
	{
	  /* safe-guard: we do not expect postpone starts */
	  assert (logrec_head.type != LOG_COMMIT_WITH_POSTPONE && logrec_head.type != LOG_SYSOP_START_POSTPONE);

	  /* move to previous */
	  prev_lsa = logrec_head.prev_tranlsa;
	}
      assert (!LSA_ISNULL (&prev_lsa) && !LSA_EQ (&prev_lsa, &iter_lsa));
    }

  if (LSA_ISNULL (&last_parent_lsa))
    {
      /* no run postpones before system op. stop at start postpone. */
      assert (LSA_EQ (&iter_lsa, postpone_start_lsa));
      last_parent_lsa = *postpone_start_lsa;
    }

  /* simulate system op */
  log_sysop_start (thread_p);
  /* hack last parent lsa */
  tdes->topops.stack[tdes->topops.last].lastparent_lsa = last_parent_lsa;
  /* rollback */
  log_sysop_abort (thread_p);
}

/*
 * log_recovery_finish_sysop_postpone () - Finish postpone during recovery for one system operation.
 *
 * return        : void
 * thread_p (in) : thread entry
 * tdes (in)     : transaction descriptor
 */
static void
log_recovery_finish_sysop_postpone (THREAD_ENTRY * thread_p, LOG_TDES * tdes)
{
  LOG_LSA first_postpone_to_apply;

  if (tdes->state == TRAN_UNACTIVE_TOPOPE_COMMITTED_WITH_POSTPONE)
    {
      /* We need to read the log record for system op start postpone */
      LOG_LSA sysop_start_postpone_lsa = tdes->rcv.sysop_start_postpone_lsa;
      char log_page_buffer[IO_MAX_PAGE_SIZE + MAX_ALIGNMENT];
      LOG_PAGE *log_page = (LOG_PAGE *) PTR_ALIGN (log_page_buffer, MAX_ALIGNMENT);
      LOG_REC_SYSOP_START_POSTPONE sysop_start_postpone;
      int undo_buffer_size = 0, undo_data_size = 0;
      char *undo_buffer = NULL, *undo_data = NULL;

      assert (tdes->topops.last == 0);
      assert (!LSA_ISNULL (&sysop_start_postpone_lsa));
      LSA_SET_NULL (&first_postpone_to_apply);

      /* first verify it didn't crash in the middle of a run postpone system op */
      log_recovery_abort_interrupted_sysop (thread_p, tdes, &sysop_start_postpone_lsa);
      assert (tdes->topops.last == 0);

      /* find first postpone */
      log_recovery_find_first_postpone (thread_p, &first_postpone_to_apply,
					&tdes->topops.stack[tdes->topops.last].posp_lsa, tdes);

      if (!LSA_ISNULL (&first_postpone_to_apply))
	{
	  log_do_postpone (thread_p, tdes, &first_postpone_to_apply);
	}
      LSA_SET_NULL (&tdes->topops.stack[tdes->topops.last].posp_lsa);

      /* simulate system op commit */
      /* we need the data from system op start postpone */
      log_page->hdr.logical_pageid = NULL_PAGEID;
      if (log_read_sysop_start_postpone (thread_p, &sysop_start_postpone_lsa, log_page, true, &sysop_start_postpone,
					 &undo_buffer_size, &undo_buffer, &undo_data_size, &undo_data) != NO_ERROR)
	{
	  /* give up */
	  assert_release (false);
	  return;
	}
      /* check this is not a system op postpone during system op postpone */
      assert (sysop_start_postpone.sysop_end.type != LOG_SYSOP_END_LOGICAL_RUN_POSTPONE
	      || !sysop_start_postpone.sysop_end.run_postpone.is_sysop_postpone);

      log_sysop_end_recovery_postpone (thread_p, &sysop_start_postpone.sysop_end, undo_data_size, undo_data);
      if (undo_buffer != NULL)
	{
	  /* no longer needed */
	  db_private_free (thread_p, undo_buffer);
	}

      assert (sysop_start_postpone.sysop_end.type != LOG_SYSOP_END_ABORT);
      if (sysop_start_postpone.sysop_end.type == LOG_SYSOP_END_LOGICAL_RUN_POSTPONE)
	{
	  if (sysop_start_postpone.sysop_end.run_postpone.is_sysop_postpone)
	    {
	      /* this is a system op postpone during system op postpone? should not happen! */
	      assert (false);
	      tdes->state = TRAN_UNACTIVE_UNILATERALLY_ABORTED;
	      tdes->undo_nxlsa = tdes->tail_lsa;
	    }
	  else
	    {
	      /* logical run postpone during transaction postpone. */
	      tdes->state = TRAN_UNACTIVE_COMMITTED_WITH_POSTPONE;
	      LSA_SET_NULL (&tdes->undo_nxlsa);

	      /* we just finished the run postpone. update tdes->posp_nxlsa */
	      tdes->posp_nxlsa = sysop_start_postpone.sysop_end.run_postpone.postpone_lsa;
	    }
	}
      else if (!LSA_ISNULL (&tdes->rcv.tran_start_postpone_lsa))
	{
	  /* this must be after start postpone */
	  assert (LSA_LE (&tdes->rcv.tran_start_postpone_lsa, &sysop_start_postpone.sysop_end.lastparent_lsa));
	  tdes->state = TRAN_UNACTIVE_COMMITTED_WITH_POSTPONE;

	  /* note: this is for nested system operations inside a transaction logical run postpone. this is not really,
	   * fully correct, covering all cases. however it should work for file_tracker_unregister case.
	   *
	   * however, to have a robust recovery in the future, no matter how complicated the nesting of operations,
	   * we should considering saving previous states.
	   */
	}
      else
	{
	  tdes->state = TRAN_UNACTIVE_UNILATERALLY_ABORTED;
	  tdes->undo_nxlsa = tdes->tail_lsa;
	}

      if (tdes->topops.last >= 0)
	{
	  assert_release (false);
	  tdes->topops.last = -1;
	}
    }
  assert (tdes->state != TRAN_UNACTIVE_TOPOPE_COMMITTED_WITH_POSTPONE);
}

/*
 * log_recovery_finish_postpone () - Finish postpone during recovery for one
 *				     transaction descriptor.
 *
 * return	 : Void.
 * thread_p (in) : Thread entry.
 * tdes (in)	 : Transaction descriptor.
 */
static void
log_recovery_finish_postpone (THREAD_ENTRY * thread_p, LOG_TDES * tdes)
{
  LOG_LSA first_postpone_to_apply;

  if (tdes == NULL || tdes->trid == NULL_TRANID)
    {
      /* Nothing to do */
      return;
    }

  /* first finish system op postpone (if the case). */
  log_recovery_finish_sysop_postpone (thread_p, tdes);

  if (tdes->state == TRAN_UNACTIVE_WILL_COMMIT || tdes->state == TRAN_UNACTIVE_COMMITTED_WITH_POSTPONE)
    {
      LSA_SET_NULL (&first_postpone_to_apply);

      assert (tdes->is_active_worker_transaction ());
      assert (!LSA_ISNULL (&tdes->rcv.tran_start_postpone_lsa));

      /*
       * The transaction was the one that was committing
       */
      if (tdes->state == TRAN_UNACTIVE_COMMITTED_WITH_POSTPONE)
	{
	  /* make sure to abort interrupted logical postpone. */
	  assert (tdes->topops.last == -1);
	  log_recovery_abort_interrupted_sysop (thread_p, tdes, &tdes->rcv.tran_start_postpone_lsa);
	  assert (tdes->topops.last == -1);
	  /* no more undo */
	  LSA_SET_NULL (&tdes->undo_nxlsa);
	}

      log_recovery_find_first_postpone (thread_p, &first_postpone_to_apply, &tdes->posp_nxlsa, tdes);
      if (!LSA_ISNULL (&first_postpone_to_apply))
	{
	  log_do_postpone (thread_p, tdes, &first_postpone_to_apply);
	}

      if (tdes->coord == NULL)
	{			/* If this is a local transaction */
	  (void) log_complete (thread_p, tdes, LOG_COMMIT, LOG_DONT_NEED_NEWTRID, LOG_NEED_TO_WRITE_EOT_LOG);
	  logtb_free_tran_index (thread_p, tdes->tran_index);
	}
    }
  else if (tdes->state == TRAN_UNACTIVE_COMMITTED)
    {
      if (tdes->coord == NULL)
	{
	  (void) log_complete (thread_p, tdes, LOG_COMMIT, LOG_DONT_NEED_NEWTRID, LOG_NEED_TO_WRITE_EOT_LOG);
	  logtb_free_tran_index (thread_p, tdes->tran_index);
	}
    }
}

/*
 * log_recovery_finish_all_postpone - FINISH COMMITTING TRANSACTIONS WITH
 *                                   UNFINISH POSTPONE ACTIONS
 *
 * return: nothing
 *
 * NOTE:Finish the committing of transactions which have been declared
 *              as committed, but not all their postpone actions are done.
 *              This happens when there is a crash in the middle of a
 *              log_commit_with_postpone and log_commit.
 *              This function should be called after the log_recovery_redo
 *              function.
 */
static void
log_recovery_finish_all_postpone (THREAD_ENTRY * thread_p)
{
  // *INDENT-OFF*
  int i;
  LOG_TDES *tdes_it = NULL;	/* Transaction descriptor */

  /* Finish committing transactions with unfinished postpone actions */
  thread_p = thread_p != NULL ? thread_p : thread_get_thread_entry_info ();
  assert (thread_p->tran_index == LOG_SYSTEM_TRAN_INDEX);

  auto finish_sys_postpone = [&] (LOG_TDES & tdes)
    {
      log_rv_simulate_runtime_worker (thread_p, &tdes);
      log_recovery_finish_postpone (thread_p, &tdes);
      log_rv_end_simulation (thread_p);
    };

  for (i = 1; i < log_Gl.trantable.num_total_indices; i++)
    {
      tdes_it = LOG_FIND_TDES (i);
      if (tdes_it == NULL || tdes_it->trid == NULL_TRANID)
        {
          continue;
        }
      finish_sys_postpone (*tdes_it);
    }
  log_system_tdes::map_all_tdes (finish_sys_postpone);
  // *INDENT-ON*
}

/*
 * log_recovery_abort_all_atomic_sysops () - abort all atomic system operation opened at the moment of the crash
 *
 * return        : void
 * thread_p (in) : thread entry
 */
static void
log_recovery_abort_all_atomic_sysops (THREAD_ENTRY * thread_p)
{
  // *INDENT-OFF*
  int i;
  LOG_TDES *tdes_it = NULL;	/* Transaction descriptor */

  /* Finish committing transactions with unfinished postpone actions */
  thread_p = thread_p != NULL ? thread_p : thread_get_thread_entry_info ();
  assert (thread_p->tran_index == LOG_SYSTEM_TRAN_INDEX);
  auto abort_atomic_func = [&] (LOG_TDES & tdes)
    {
      log_rv_simulate_runtime_worker (thread_p, &tdes);
      log_recovery_abort_atomic_sysop (thread_p, &tdes);
      log_rv_end_simulation (thread_p);
    };
  for (i = 1; i < log_Gl.trantable.num_total_indices; i++)
    {
      tdes_it = LOG_FIND_TDES (i);
      if (tdes_it == NULL || tdes_it->trid == NULL_TRANID)
        {
          continue;
        }
      abort_atomic_func (*tdes_it);
    }
  log_system_tdes::map_all_tdes (abort_atomic_func);
  // *INDENT-ON*
}

/*
 * log_recovery_abort_atomic_sysop () - abort all changes down to tdes->rcv.atomic_sysop_start_lsa (where atomic system
 *                                      operation starts).
 *
 * return        : void
 * thread_p (in) : thread entry
 * tdes (in)     : transaction descriptor
 */
static void
log_recovery_abort_atomic_sysop (THREAD_ENTRY * thread_p, LOG_TDES * tdes)
{
  char log_pgbuf[IO_MAX_PAGE_SIZE + MAX_ALIGNMENT], *aligned_log_pgbuf;
  LOG_PAGE *log_pgptr = NULL;
  LOG_RECORD_HEADER *log_rec;
  LOG_LSA prev_atomic_sysop_start_lsa;

  if (tdes == NULL || tdes->trid == NULL_TRANID)
    {
      /* Nothing to do */
      return;
    }

  if (LSA_ISNULL (&tdes->rcv.atomic_sysop_start_lsa))
    {
      /* no atomic system operation */
      return;
    }
  if (LSA_GE (&tdes->rcv.atomic_sysop_start_lsa, &tdes->undo_nxlsa))
    {
      /* nothing after tdes->rcv.atomic_sysop_start_lsa */
      assert (LSA_EQ (&tdes->rcv.atomic_sysop_start_lsa, &tdes->undo_nxlsa));
      LSA_SET_NULL (&tdes->rcv.atomic_sysop_start_lsa);
      er_log_debug (ARG_FILE_LINE, "(trid = %d) Nothing after atomic sysop (%lld|%d), nothing to rollback.\n",
		    tdes->trid, LSA_AS_ARGS (&tdes->rcv.atomic_sysop_start_lsa));
      return;
    }
  assert (tdes->topops.last <= 0);

  if (tdes->state == TRAN_UNACTIVE_TOPOPE_COMMITTED_WITH_POSTPONE
      && LSA_GT (&tdes->rcv.sysop_start_postpone_lsa, &tdes->rcv.atomic_sysop_start_lsa))
    {
      /* we have (maybe) the next case:
       *
       * 1. atomic operation was started.
       * 2. nested system operation is started.
       * 3. nested operation has postpones.
       * 4. nested operation is committed with postpone.
       * 5. crash
       *
       * I am not sure this really happens. It might, and it might be risky to allow it. However, I assume this nested
       * operation will not do other complicated operations to mess with other logical operations. I hope at least. */
      /* finish postpone of nested system op. */
      er_log_debug (ARG_FILE_LINE,
		    "(trid = %d) Nested sysop start pospone (%lld|%d) inside atomic sysop (%lld|%d). \n", tdes->trid,
		    LSA_AS_ARGS (&tdes->rcv.sysop_start_postpone_lsa), LSA_AS_ARGS (&tdes->rcv.atomic_sysop_start_lsa));
      log_recovery_finish_sysop_postpone (thread_p, tdes);
    }
  else if (tdes->state == TRAN_UNACTIVE_TOPOPE_COMMITTED_WITH_POSTPONE)
    {
      /* this would be also a nested case, but the other way around:
       *
       * 1. system op starts.
       * 2. system op end with postpone.
       * 3. nested atomic system op starts.
       * 4. crash.
       *
       * we first have to abort atomic system op. postpone will be finished later. */
      er_log_debug (ARG_FILE_LINE,
		    "(trid = %d) Nested atomic sysop  (%lld|%d) after sysop start postpone (%lld|%d). \n", tdes->trid,
		    LSA_AS_ARGS (&tdes->rcv.sysop_start_postpone_lsa), LSA_AS_ARGS (&tdes->rcv.atomic_sysop_start_lsa));
    }
  else
    {
      er_log_debug (ARG_FILE_LINE, "(trid = %d) Atomic sysop (%lld|%d). Rollback. \n", tdes->trid,
		    LSA_AS_ARGS (&tdes->rcv.atomic_sysop_start_lsa));
    }

  /* Get transaction lsa that precede atomic_sysop_start_lsa. */
  aligned_log_pgbuf = PTR_ALIGN (log_pgbuf, MAX_ALIGNMENT);
  log_pgptr = (LOG_PAGE *) aligned_log_pgbuf;
  if (logpb_fetch_page (thread_p, &tdes->rcv.atomic_sysop_start_lsa, LOG_CS_FORCE_USE, log_pgptr) != NO_ERROR)
    {
      logpb_fatal_error (thread_p, true, ARG_FILE_LINE, "log_recovery_abort_atomic_sysop");
      return;
    }
  log_rec = LOG_GET_LOG_RECORD_HEADER (log_pgptr, &tdes->rcv.atomic_sysop_start_lsa);
  LSA_COPY (&prev_atomic_sysop_start_lsa, &log_rec->prev_tranlsa);

  /* rollback. simulate a new system op */
  log_sysop_start (thread_p);

  /* hack last parent to stop at transaction lsa that precede atomic_sysop_start_lsa. */
  LSA_COPY (&tdes->topops.stack[tdes->topops.last].lastparent_lsa, &prev_atomic_sysop_start_lsa);

  /* rollback */
  log_sysop_abort (thread_p);

  assert (tdes->topops.last <= 0);

  /* this is it. reset tdes->rcv.atomic_sysop_start_lsa and we're done. */
  LSA_SET_NULL (&tdes->rcv.atomic_sysop_start_lsa);
}

/*
 * log_recovery_undo - SCAN BACKWARDS UNDOING DATA
 *
 * return: nothing
 *
 */
static void
log_recovery_undo (THREAD_ENTRY * thread_p)
{
  LOG_LSA max_undo_lsa;		/* LSA of log record to undo */
  char log_pgbuf[IO_MAX_PAGE_SIZE + MAX_ALIGNMENT], *aligned_log_pgbuf;
  LOG_PAGE *log_pgptr = NULL;	/* Log page pointer where LSA is located */
  LOG_LSA log_lsa;
  LOG_RECORD_HEADER *log_rec = NULL;	/* Pointer to log record */
  LOG_REC_UNDOREDO *undoredo = NULL;	/* Undo_redo log record */
  LOG_REC_UNDO *undo = NULL;	/* Undo log record */
  LOG_REC_MVCC_UNDOREDO *mvcc_undoredo = NULL;	/* MVCC op Undo_redo log record */
  LOG_REC_MVCC_UNDO *mvcc_undo = NULL;	/* MVCC op Undo log record */
  LOG_REC_COMPENSATE *compensate;	/* Compensating log record */
  LOG_REC_SYSOP_END *sysop_end;	/* Result of top system op */
  LOG_RCVINDEX rcvindex;	/* Recovery index function */
  LOG_RCV rcv;			/* Recovery structure */
  VPID rcv_vpid;		/* VPID of data to recover */
  LOG_LSA rcv_lsa;		/* Address of redo log record */
  LOG_LSA prev_tranlsa;		/* prev LSA of transaction */
  LOG_TDES *tdes;		/* Transaction descriptor */
  int tran_index;
  int data_header_size = 0;
  LOG_ZIP *undo_unzip_ptr = NULL;
  bool is_mvcc_op;
  volatile TRANID tran_id;
  volatile LOG_RECTYPE log_rtype;

  aligned_log_pgbuf = PTR_ALIGN (log_pgbuf, MAX_ALIGNMENT);

  /*
   * Remove from the list of transaction to abort, those that have finished
   * when the crash happens, so it does not remain dangling in the transaction
   * table.
   */

  for (tran_index = 1; tran_index < log_Gl.trantable.num_total_indices; tran_index++)
    {
      if ((tdes = LOG_FIND_TDES (tran_index)) != NULL && tdes->trid != NULL_TRANID
	  && (tdes->state == TRAN_UNACTIVE_UNILATERALLY_ABORTED || tdes->state == TRAN_UNACTIVE_ABORTED)
	  && LSA_ISNULL (&tdes->undo_nxlsa))
	{
	  (void) log_complete (thread_p, tdes, LOG_ABORT, LOG_DONT_NEED_NEWTRID, LOG_NEED_TO_WRITE_EOT_LOG);
	  logtb_free_tran_index (thread_p, tran_index);
	}
    }
  // *INDENT-OFF*
  auto delete_func = [] (const LOG_TDES & tdes)
    {
      return LSA_ISNULL (&tdes.undo_nxlsa);
    };
  log_system_tdes::rv_delete_all_tdes_if (delete_func);
  // *INDENT-ON*

  /*
   * GO BACKWARDS, undoing records
   */

  /* Find the largest LSA to undo */
  log_find_unilaterally_largest_undo_lsa (thread_p, max_undo_lsa);

  log_pgptr = (LOG_PAGE *) aligned_log_pgbuf;

  undo_unzip_ptr = log_zip_alloc (LOGAREA_SIZE);
  if (undo_unzip_ptr == NULL)
    {
      logpb_fatal_error (thread_p, true, ARG_FILE_LINE, "log_recovery_undo");
      return;
    }

  while (!LSA_ISNULL (&max_undo_lsa))
    {
      /* Fetch the page where the LSA record to undo is located */
      LSA_COPY (&log_lsa, &max_undo_lsa);
      if (logpb_fetch_page (thread_p, &log_lsa, LOG_CS_FORCE_USE, log_pgptr) != NO_ERROR)
	{
	  log_zip_free (undo_unzip_ptr);

	  logpb_fatal_error (thread_p, true, ARG_FILE_LINE, "log_recovery_undo");
	  return;
	}

      /* Check all log records in this phase */
      while (max_undo_lsa.pageid == log_lsa.pageid)
	{
	  /* Find the log record */
	  log_lsa.offset = max_undo_lsa.offset;
	  log_rec = LOG_GET_LOG_RECORD_HEADER (log_pgptr, &log_lsa);

	  tran_id = log_rec->trid;
	  log_rtype = log_rec->type;

	  LSA_COPY (&prev_tranlsa, &log_rec->prev_tranlsa);

	  if (logtb_is_system_worker_tranid (tran_id))
	    {
	      // *INDENT-OFF*
	      tdes = log_system_tdes::rv_get_tdes (tran_id);
	      if (tdes == NULL)
		{
		  assert (false);
		}
	      // *INDENT-ON*
	    }
	  else
	    {
	      /* Active worker transaction */
	      tran_index = logtb_find_tran_index (thread_p, tran_id);
	      if (tran_index == NULL_TRAN_INDEX)
		{
#if defined(CUBRID_DEBUG)
		  er_log_debug (ARG_FILE_LINE, "log_recovery_undo: SYSTEM ERROR for log located at %lld|%d\n",
				(long long int) log_lsa.pageid, log_lsa.offset);
#endif /* CUBRID_DEBUG */
		  logtb_free_tran_index_with_undo_lsa (thread_p, &max_undo_lsa);
		}
	      else
		{
		  tdes = LOG_FIND_TDES (tran_index);
		  if (tdes == NULL)
		    {
		      /* This looks like a system error in the analysis phase */
#if defined(CUBRID_DEBUG)
		      er_log_debug (ARG_FILE_LINE, "log_recovery_undo: SYSTEM ERROR for log located at %lld|%d\n",
				    (long long int) log_lsa.pageid, log_lsa.offset);
#endif /* CUBRID_DEBUG */
		      logtb_free_tran_index_with_undo_lsa (thread_p, &max_undo_lsa);
		    }
		}
	    }

	  if (tran_index != NULL_TRAN_INDEX && tdes != NULL)
	    {
	      LSA_COPY (&tdes->undo_nxlsa, &prev_tranlsa);

	      switch (log_rtype)
		{
		case LOG_MVCC_UNDOREDO_DATA:
		case LOG_MVCC_DIFF_UNDOREDO_DATA:
		case LOG_UNDOREDO_DATA:
		case LOG_DIFF_UNDOREDO_DATA:
		  LSA_COPY (&rcv_lsa, &log_lsa);
		  /*
		   * The transaction was active at the time of the crash. The
		   * transaction is unilaterally aborted by the system
		   */

		  if (log_rtype == LOG_MVCC_UNDOREDO_DATA || log_rtype == LOG_MVCC_DIFF_UNDOREDO_DATA)
		    {
		      is_mvcc_op = true;
		    }
		  else
		    {
		      is_mvcc_op = false;
		    }

		  /* Get the DATA HEADER */
		  LOG_READ_ADD_ALIGN (thread_p, sizeof (LOG_RECORD_HEADER), &log_lsa, log_pgptr);

		  if (is_mvcc_op)
		    {
		      data_header_size = sizeof (LOG_REC_MVCC_UNDOREDO);
		      LOG_READ_ADVANCE_WHEN_DOESNT_FIT (thread_p, data_header_size, &log_lsa, log_pgptr);
		      mvcc_undoredo = (LOG_REC_MVCC_UNDOREDO *) ((char *) log_pgptr->area + log_lsa.offset);

		      /* Get undoredo info */
		      undoredo = &mvcc_undoredo->undoredo;

		      /* Save transaction MVCCID to recovery */
		      rcv.mvcc_id = mvcc_undoredo->mvccid;
		    }
		  else
		    {
		      data_header_size = sizeof (LOG_REC_UNDOREDO);
		      LOG_READ_ADVANCE_WHEN_DOESNT_FIT (thread_p, data_header_size, &log_lsa, log_pgptr);
		      undoredo = (LOG_REC_UNDOREDO *) ((char *) log_pgptr->area + log_lsa.offset);

		      rcv.mvcc_id = MVCCID_NULL;
		    }

		  rcvindex = undoredo->data.rcvindex;
		  rcv.length = undoredo->ulength;
		  rcv.offset = undoredo->data.offset;
		  rcv_vpid.volid = undoredo->data.volid;
		  rcv_vpid.pageid = undoredo->data.pageid;

		  LOG_READ_ADD_ALIGN (thread_p, data_header_size, &log_lsa, log_pgptr);

#if !defined(NDEBUG)
		  if (prm_get_bool_value (PRM_ID_LOG_TRACE_DEBUG))
		    {
		      fprintf (stdout,
			       "TRACE UNDOING[1]: LSA = %lld|%d, Rv_index = %s,\n"
			       "      volid = %d, pageid = %d, offset = %d,\n", (long long int) rcv_lsa.pageid,
			       (int) rcv_lsa.offset, rv_rcvindex_string (rcvindex), rcv_vpid.volid, rcv_vpid.pageid,
			       rcv.offset);
		      fflush (stdout);
		    }
#endif /* !NDEBUG */

		  log_rv_undo_record (thread_p, &log_lsa, log_pgptr, rcvindex, &rcv_vpid, &rcv, &rcv_lsa, tdes,
				      undo_unzip_ptr);
		  break;

		case LOG_MVCC_UNDO_DATA:
		case LOG_UNDO_DATA:
		  /* Does the record belong to a MVCC op? */
		  is_mvcc_op = log_rtype == LOG_MVCC_UNDO_DATA;

		  LSA_COPY (&rcv_lsa, &log_lsa);
		  /*
		   * The transaction was active at the time of the crash. The
		   * transaction is unilaterally aborted by the system
		   */

		  /* Get the DATA HEADER */
		  LOG_READ_ADD_ALIGN (thread_p, sizeof (LOG_RECORD_HEADER), &log_lsa, log_pgptr);

		  if (is_mvcc_op)
		    {
		      data_header_size = sizeof (LOG_REC_MVCC_UNDO);
		      LOG_READ_ADVANCE_WHEN_DOESNT_FIT (thread_p, data_header_size, &log_lsa, log_pgptr);
		      mvcc_undo = (LOG_REC_MVCC_UNDO *) ((char *) log_pgptr->area + log_lsa.offset);

		      /* Get undo info */
		      undo = &mvcc_undo->undo;

		      /* Save transaction MVCCID to recovery */
		      rcv.mvcc_id = mvcc_undo->mvccid;
		    }
		  else
		    {
		      data_header_size = sizeof (LOG_REC_UNDO);
		      LOG_READ_ADVANCE_WHEN_DOESNT_FIT (thread_p, data_header_size, &log_lsa, log_pgptr);
		      undo = (LOG_REC_UNDO *) ((char *) log_pgptr->area + log_lsa.offset);

		      rcv.mvcc_id = MVCCID_NULL;
		    }

		  rcvindex = undo->data.rcvindex;
		  rcv.length = undo->length;
		  rcv.offset = undo->data.offset;
		  rcv_vpid.volid = undo->data.volid;
		  rcv_vpid.pageid = undo->data.pageid;

		  LOG_READ_ADD_ALIGN (thread_p, data_header_size, &log_lsa, log_pgptr);

#if !defined(NDEBUG)
		  if (prm_get_bool_value (PRM_ID_LOG_TRACE_DEBUG))
		    {
		      fprintf (stdout,
			       "TRACE UNDOING[2]: LSA = %lld|%d, Rv_index = %s,\n"
			       "      volid = %d, pageid = %d, offset = %hd,\n", LSA_AS_ARGS (&rcv_lsa),
			       rv_rcvindex_string (rcvindex), rcv_vpid.volid, rcv_vpid.pageid, rcv.offset);
		      fflush (stdout);
		    }
#endif /* !NDEBUG */
		  log_rv_undo_record (thread_p, &log_lsa, log_pgptr, rcvindex, &rcv_vpid, &rcv, &rcv_lsa, tdes,
				      undo_unzip_ptr);
		  break;

		case LOG_REDO_DATA:
		case LOG_MVCC_REDO_DATA:
		case LOG_DBEXTERN_REDO_DATA:
		case LOG_DUMMY_HEAD_POSTPONE:
		case LOG_POSTPONE:
		case LOG_SAVEPOINT:
		case LOG_REPLICATION_DATA:
		case LOG_REPLICATION_STATEMENT:
		case LOG_DUMMY_HA_SERVER_STATE:
		case LOG_DUMMY_OVF_RECORD:
		case LOG_DUMMY_GENERIC:
		case LOG_SYSOP_ATOMIC_START:
		  /* Not for UNDO ... */
		  /* Break switch to go to previous record */
		  break;

		case LOG_COMPENSATE:
		  /* Only for REDO .. Go to next undo record Need to read the compensating record to set the next undo
		   * address. */

		  /* Get the DATA HEADER */
		  LOG_READ_ADD_ALIGN (thread_p, sizeof (LOG_RECORD_HEADER), &log_lsa, log_pgptr);
		  LOG_READ_ADVANCE_WHEN_DOESNT_FIT (thread_p, sizeof (LOG_REC_COMPENSATE), &log_lsa, log_pgptr);
		  compensate = (LOG_REC_COMPENSATE *) ((char *) log_pgptr->area + log_lsa.offset);
		  LSA_COPY (&prev_tranlsa, &compensate->undo_nxlsa);
		  break;

		case LOG_SYSOP_END:
		  /*
		   * We found a system top operation that should be skipped from
		   * rollback
		   */

		  /* Read the DATA HEADER */
		  LOG_READ_ADD_ALIGN (thread_p, sizeof (LOG_RECORD_HEADER), &log_lsa, log_pgptr);
		  LOG_READ_ADVANCE_WHEN_DOESNT_FIT (thread_p, sizeof (LOG_REC_SYSOP_END), &log_lsa, log_pgptr);
		  sysop_end = ((LOG_REC_SYSOP_END *) ((char *) log_pgptr->area + log_lsa.offset));

		  if (sysop_end->type == LOG_SYSOP_END_LOGICAL_UNDO)
		    {
		      /* execute undo */
		      rcvindex = sysop_end->undo.data.rcvindex;
		      rcv.length = sysop_end->undo.length;
		      rcv.offset = sysop_end->undo.data.offset;
		      rcv_vpid.volid = sysop_end->undo.data.volid;
		      rcv_vpid.pageid = sysop_end->undo.data.pageid;
		      rcv.mvcc_id = MVCCID_NULL;

		      /* will jump to parent LSA. save it now before advancing to undo data */
		      LSA_COPY (&prev_tranlsa, &sysop_end->lastparent_lsa);
		      LSA_COPY (&tdes->undo_nxlsa, &sysop_end->lastparent_lsa);

		      LOG_READ_ADD_ALIGN (thread_p, sizeof (LOG_REC_SYSOP_END), &log_lsa, log_pgptr);
		      log_rv_undo_record (thread_p, &log_lsa, log_pgptr, rcvindex, &rcv_vpid, &rcv, &rcv_lsa, tdes,
					  undo_unzip_ptr);
		    }
		  else if (sysop_end->type == LOG_SYSOP_END_LOGICAL_MVCC_UNDO)
		    {
		      /* execute undo */
		      rcvindex = sysop_end->mvcc_undo.undo.data.rcvindex;
		      rcv.length = sysop_end->mvcc_undo.undo.length;
		      rcv.offset = sysop_end->mvcc_undo.undo.data.offset;
		      rcv_vpid.volid = sysop_end->mvcc_undo.undo.data.volid;
		      rcv_vpid.pageid = sysop_end->mvcc_undo.undo.data.pageid;
		      rcv.mvcc_id = sysop_end->mvcc_undo.mvccid;

		      /* will jump to parent LSA. save it now before advancing to undo data */
		      LSA_COPY (&prev_tranlsa, &sysop_end->lastparent_lsa);
		      LSA_COPY (&tdes->undo_nxlsa, &sysop_end->lastparent_lsa);
		      LOG_READ_ADD_ALIGN (thread_p, sizeof (LOG_REC_SYSOP_END), &log_lsa, log_pgptr);
		      log_rv_undo_record (thread_p, &log_lsa, log_pgptr, rcvindex, &rcv_vpid, &rcv, &rcv_lsa, tdes,
					  undo_unzip_ptr);
		    }
		  else if (sysop_end->type == LOG_SYSOP_END_LOGICAL_COMPENSATE)
		    {
		      /* compensate */
		      LSA_COPY (&prev_tranlsa, &sysop_end->compensate_lsa);
		    }
		  else
		    {
		      /* should not find run postpones on undo recovery */
		      assert (sysop_end->type != LOG_SYSOP_END_LOGICAL_RUN_POSTPONE);

		      /* jump to parent LSA */
		      LSA_COPY (&prev_tranlsa, &sysop_end->lastparent_lsa);
		    }
		  break;

		case LOG_RUN_POSTPONE:
		case LOG_WILL_COMMIT:
		case LOG_COMMIT_WITH_POSTPONE:
		case LOG_COMMIT:
		case LOG_SYSOP_START_POSTPONE:
		case LOG_ABORT:
		case LOG_START_CHKPT:
		case LOG_END_CHKPT:
		case LOG_2PC_PREPARE:
		case LOG_2PC_START:
		case LOG_2PC_ABORT_DECISION:
		case LOG_2PC_COMMIT_DECISION:
		case LOG_2PC_ABORT_INFORM_PARTICPS:
		case LOG_2PC_COMMIT_INFORM_PARTICPS:
		case LOG_2PC_RECV_ACK:
		case LOG_DUMMY_CRASH_RECOVERY:
		case LOG_END_OF_LOG:
		  /* This looks like a system error in the analysis phase */
#if defined(CUBRID_DEBUG)
		  er_log_debug (ARG_FILE_LINE,
				"log_recovery_undo: SYSTEM ERROR for log located at %lld|%d,"
				" Bad log_rectype = %d\n (%s).\n", (long long int) log_lsa.pageid, log_lsa.offset,
				log_rtype, log_to_string (log_rtype));
#endif /* CUBRID_DEBUG */
		  /* Remove the transaction from the recovery process */
		  assert (false);

		  /* Clear MVCCID */
		  tdes->mvccinfo.id = MVCCID_NULL;

		  if (logtb_is_system_worker_tranid (tran_id))
		    {
		      // *INDENT-OFF*
		      log_system_tdes::rv_delete_tdes (tran_id);
		      // *INDENT-ON*
		    }
		  else
		    {
		      (void) log_complete (thread_p, tdes, LOG_ABORT, LOG_DONT_NEED_NEWTRID, LOG_NEED_TO_WRITE_EOT_LOG);
		      logtb_free_tran_index (thread_p, tran_index);
		    }
		  tdes = NULL;
		  break;

		case LOG_SMALLER_LOGREC_TYPE:
		case LOG_LARGER_LOGREC_TYPE:
		default:
#if defined(CUBRID_DEBUG)
		  er_log_debug (ARG_FILE_LINE,
				"log_recovery_undo: Unknown record type = %d (%s)\n ... May be a system error",
				log_rtype, log_to_string (log_rtype));
#endif /* CUBRID_DEBUG */
		  er_set (ER_ERROR_SEVERITY, ARG_FILE_LINE, ER_LOG_PAGE_CORRUPTED, 1, log_lsa.pageid);
		  assert (false);

		  /*
		   * Remove the transaction from the recovery process
		   */

		  /* Clear MVCCID */
		  tdes->mvccinfo.id = MVCCID_NULL;

		  if (logtb_is_system_worker_tranid (tran_id))
		    {
		      // *INDENT-OFF*
		      log_system_tdes::rv_delete_tdes (tran_id);
		      // *INDENT-ON*
		    }
		  else
		    {
		      (void) log_complete (thread_p, tdes, LOG_ABORT, LOG_DONT_NEED_NEWTRID, LOG_NEED_TO_WRITE_EOT_LOG);
		      logtb_free_tran_index (thread_p, tran_index);
		    }
		  tdes = NULL;
		  break;
		}

	      /* Just in case, it was changed */
	      if (tdes != NULL)
		{
		  /* Is this the end of transaction? */
		  if (LSA_ISNULL (&prev_tranlsa))
		    {
		      /* Clear MVCCID */
		      tdes->mvccinfo.id = MVCCID_NULL;

		      if (logtb_is_system_worker_tranid (tran_id))
			{
			  // *INDENT-OFF*
			  log_system_tdes::rv_delete_tdes (tran_id);
			  // *INDENT-ON*
			}
		      else
			{
			  (void) log_complete (thread_p, tdes, LOG_ABORT, LOG_DONT_NEED_NEWTRID,
					       LOG_NEED_TO_WRITE_EOT_LOG);
			  logtb_free_tran_index (thread_p, tran_index);
			  tdes = NULL;
			}
		    }
		  else
		    {
		      /* Update transaction next undo LSA */
		      LSA_COPY (&tdes->undo_nxlsa, &prev_tranlsa);
		    }
		}
	    }

	  /* Find the next log record to undo */
	  log_find_unilaterally_largest_undo_lsa (thread_p, max_undo_lsa);
	}
    }

  log_zip_free (undo_unzip_ptr);

  /* Flush all dirty pages */

  logpb_flush_pages_direct (thread_p);

  logpb_flush_header (thread_p);
  (void) pgbuf_flush_all (thread_p, NULL_VOLID);

  return;
}

/*
 * log_recovery_notpartof_archives - REMOVE ARCHIVES THAT ARE NOT PART OF
 *                                 DATABASE (USED for PARTIAL RECOVERY)
 *
 * return: nothing..
 *
 *   start_arv_num(in): Start removing archives at this point.
 *   info_reason(in): Reason for removal
 *
 * NOTE: Remove archives that are not part of database any longer.
 *              This happen when we do partial recovery.
 */
static void
log_recovery_notpartof_archives (THREAD_ENTRY * thread_p, int start_arv_num, const char *info_reason)
{
  char logarv_name[PATH_MAX];	/* Archive name */
  char logarv_name_first[PATH_MAX];	/* Archive name */
  int i;
  const char *catmsg;
  int error_code;

  if (log_Gl.append.vdes != NULL_VOLDES)
    {
      /*
       * Trust the current log header to remove any archives that are not
       * needed due to partial recovery
       */
      for (i = start_arv_num; i <= log_Gl.hdr.nxarv_num - 1; i++)
	{
	  fileio_make_log_archive_name (logarv_name, log_Archive_path, log_Prefix, i);
	  fileio_unformat (thread_p, logarv_name);
	}
    }
  else
    {
      /*
       * We don't know where to stop. Stop when an archive is not in the OS
       * This may not be good enough.
       */
      for (i = start_arv_num; i <= INT_MAX; i++)
	{
	  fileio_make_log_archive_name (logarv_name, log_Archive_path, log_Prefix, i);
	  if (fileio_is_volume_exist (logarv_name) == false)
	    {
	      if (i > start_arv_num)
		{
		  fileio_make_log_archive_name (logarv_name, log_Archive_path, log_Prefix, i - 1);
		}
	      break;
	    }
	  fileio_unformat (thread_p, logarv_name);
	}
    }

  if (info_reason != NULL)
    /*
     * Note if start_arv_num == i, we break from the loop and did not remove
     * anything
     */
    if (start_arv_num != i)
      {
	if (start_arv_num == i - 1)
	  {
	    catmsg = msgcat_message (MSGCAT_CATALOG_CUBRID, MSGCAT_SET_LOG, MSGCAT_LOG_LOGINFO_REMOVE_REASON);
	    if (catmsg == NULL)
	      {
		catmsg = "REMOVE: %d %s to \n%d %s.\nREASON: %s\n";
	      }
	    error_code =
	      log_dump_log_info (log_Name_info, true, catmsg, start_arv_num, logarv_name, start_arv_num, logarv_name,
				 info_reason);
	    if (error_code != NO_ERROR && error_code != ER_LOG_MOUNT_FAIL)
	      {
		return;
	      }
	  }
	else
	  {
	    fileio_make_log_archive_name (logarv_name_first, log_Archive_path, log_Prefix, start_arv_num);

	    catmsg = msgcat_message (MSGCAT_CATALOG_CUBRID, MSGCAT_SET_LOG, MSGCAT_LOG_LOGINFO_REMOVE_REASON);
	    if (catmsg == NULL)
	      {
		catmsg = "REMOVE: %d %s to \n%d %s.\nREASON: %s\n";
	      }
	    error_code =
	      log_dump_log_info (log_Name_info, true, catmsg, start_arv_num, logarv_name_first, i - 1, logarv_name,
				 info_reason);
	    if (error_code != NO_ERROR && error_code != ER_LOG_MOUNT_FAIL)
	      {
		return;
	      }
	  }
      }

  log_Gl.hdr.last_deleted_arv_num = (start_arv_num == i) ? i : i - 1;


  if (log_Gl.append.vdes != NULL_VOLDES)
    {
      logpb_flush_header (thread_p);	/* to get rid off archives */
    }

}

/*
 * log_unformat_ahead_volumes -
 *
 * return:
 *
 *   volid(in):
 *   start_volid(in):
 *
 * NOTE:
 */
static bool
log_unformat_ahead_volumes (THREAD_ENTRY * thread_p, VOLID volid, VOLID * start_volid)
{
  bool result = true;

  if (volid != NULL_VOLID && volid >= *start_volid)
    {
      /* This volume is not part of the database any longer */
      if (pgbuf_invalidate_all (thread_p, volid) != NO_ERROR)
	{
	  result = false;
	}
      else
	{
	  char *vlabel = fileio_get_volume_label (volid, ALLOC_COPY);
	  fileio_unformat (thread_p, vlabel);
	  if (vlabel)
	    {
	      free (vlabel);
	    }
	}
    }
  return result;
}

/*
 * log_recovery_notpartof_volumes -
 *
 * return:
 *
 * NOTE:
 */
static void
log_recovery_notpartof_volumes (THREAD_ENTRY * thread_p)
{
  const char *ext_path;
  const char *ext_name;
  int vdes;
  VOLID start_volid;
  VOLID volid;
  char vol_fullname[PATH_MAX];
  INT64 vol_dbcreation;		/* Database creation time in volume */
  char *alloc_extpath = NULL;
  int ret = NO_ERROR;

  start_volid = boot_find_next_permanent_volid (thread_p);

  /*
   * FIRST: ASSUME VOLUME INFORMATION WAS AHEAD OF US.
   * Start removing mounted volumes that are not part of the database any
   * longer due to partial recovery point. Note that these volumes were
   * mounted before the recovery started.
   */

  (void) fileio_map_mounted (thread_p, (bool (*)(THREAD_ENTRY *, VOLID, void *)) log_unformat_ahead_volumes,
			     &start_volid);

  /*
   * SECOND: ASSUME RIGHT VOLUME INFORMATION.
   * Remove any volumes that are laying around on disk
   */

  /*
   * Get the name of the extension: ext_path|dbname|"ext"|volid
   */

  /* Use the directory where the primary volume is located */
  alloc_extpath = (char *) malloc (PATH_MAX);
  if (alloc_extpath != NULL)
    {
      ext_path = fileio_get_directory_path (alloc_extpath, log_Db_fullname);
      if (ext_path == NULL)
	{
	  alloc_extpath[0] = '\0';
	  ext_path = alloc_extpath;
	}
    }
  else
    {
      ext_path = "";		/* Pointer to a null terminated string */
    }

  ext_name = fileio_get_base_file_name (log_Db_fullname);
  /*
   * We don't know where to stop. Stop when an archive is not in the OS
   */

  for (volid = start_volid; volid < LOG_MAX_DBVOLID; volid++)
    {
      fileio_make_volume_ext_name (vol_fullname, ext_path, ext_name, volid);
      if (fileio_is_volume_exist (vol_fullname) == false)
	{
	  break;
	}

      vdes = fileio_mount (thread_p, log_Db_fullname, vol_fullname, volid, false, false);
      if (vdes != NULL_VOLDES)
	{
	  ret = disk_get_creation_time (thread_p, volid, &vol_dbcreation);
	  fileio_dismount (thread_p, vdes);
	  if (difftime ((time_t) vol_dbcreation, (time_t) log_Gl.hdr.db_creation) != 0)
	    {
	      /* This volume does not belong to given database */
	      ;			/* NO-OP */
	    }
	  else
	    {
	      fileio_unformat (thread_p, vol_fullname);
	    }
	}
    }

  if (alloc_extpath)
    {
      free_and_init (alloc_extpath);
    }

  (void) logpb_recreate_volume_info (thread_p);

}

static void
log_recovery_resetlog (THREAD_ENTRY * thread_p, const LOG_LSA * new_append_lsa, const LOG_LSA * new_prev_lsa)
{
  char newappend_pgbuf[IO_MAX_PAGE_SIZE + MAX_ALIGNMENT];
  char *aligned_newappend_pgbuf;
  LOG_PAGE *newappend_pgptr = NULL;
  int arv_num;
  const char *catmsg;
  char *catmsg_dup;
  int ret = NO_ERROR;

  assert (LOG_CS_OWN_WRITE_MODE (thread_p));
  assert (new_prev_lsa != NULL);

  aligned_newappend_pgbuf = PTR_ALIGN (newappend_pgbuf, MAX_ALIGNMENT);

  if (log_Gl.append.vdes != NULL_VOLDES && log_Gl.append.log_pgptr != NULL)
    {
      logpb_flush_pages_direct (thread_p);
      logpb_invalid_all_append_pages (thread_p);
    }

  if (LSA_ISNULL (new_append_lsa))
    {
      log_Gl.hdr.append_lsa.pageid = 0;
      log_Gl.hdr.append_lsa.offset = 0;
      LOG_RESET_APPEND_LSA (&log_Gl.hdr.append_lsa);
    }
  else
    {
      if (log_Gl.append.vdes == NULL_VOLDES
	  || (log_Gl.hdr.fpageid > new_append_lsa->pageid && new_append_lsa->offset > 0))
	{
	  /*
	   * We are going to rest the header of the active log to the past.
	   * Save the content of the new append page since it has to be
	   * transfered to the new location. This is needed since we may not
	   * start at location zero.
	   *
	   * We need to destroy any log archive created after this point
	   */

	  newappend_pgptr = (LOG_PAGE *) aligned_newappend_pgbuf;

	  if ((logpb_fetch_page (thread_p, new_append_lsa, LOG_CS_FORCE_USE, newappend_pgptr)) != NO_ERROR)
	    {
	      newappend_pgptr = NULL;
	    }
	}
      LOG_RESET_APPEND_LSA (new_append_lsa);
    }

  LSA_COPY (&log_Gl.hdr.chkpt_lsa, &log_Gl.hdr.append_lsa);
  log_Gl.hdr.is_shutdown = false;

  logpb_invalidate_pool (thread_p);

  if (log_Gl.append.vdes == NULL_VOLDES || log_Gl.hdr.fpageid > log_Gl.hdr.append_lsa.pageid)
    {
      LOG_PAGE *loghdr_pgptr = NULL;
      LOG_PAGE *append_pgptr = NULL;

      /*
       * Don't have the log active, or we are going to the past
       */
      arv_num = logpb_get_archive_number (thread_p, log_Gl.hdr.append_lsa.pageid - 1);
      if (arv_num == -1)
	{
	  logpb_fatal_error (thread_p, true, ARG_FILE_LINE, "log_recovery_resetlog");
	  return;
	}
      arv_num = arv_num + 1;

      catmsg = msgcat_message (MSGCAT_CATALOG_CUBRID, MSGCAT_SET_LOG, MSGCAT_LOG_RESETLOG_DUE_INCOMPLTE_MEDIA_RECOVERY);
      catmsg_dup = strdup (catmsg);
      if (catmsg_dup != NULL)
	{
	  log_recovery_notpartof_archives (thread_p, arv_num, catmsg_dup);
	  free_and_init (catmsg_dup);
	}
      else
	{
	  /* NOTE: catmsg..may get corrupted if the function calls the catalog */
	  log_recovery_notpartof_archives (thread_p, arv_num, catmsg);
	}

      log_Gl.hdr.fpageid = log_Gl.hdr.append_lsa.pageid;
      log_Gl.hdr.nxarv_pageid = log_Gl.hdr.append_lsa.pageid;
      log_Gl.hdr.nxarv_phy_pageid = logpb_to_physical_pageid (log_Gl.hdr.nxarv_pageid);
      log_Gl.hdr.nxarv_num = arv_num;
      log_Gl.hdr.last_arv_num_for_syscrashes = -1;
      log_Gl.hdr.last_deleted_arv_num = -1;

      if (log_Gl.append.vdes == NULL_VOLDES)
	{
	  /* Create the log active since we do not have one */
	  ret = disk_get_creation_time (thread_p, LOG_DBFIRST_VOLID, &log_Gl.hdr.db_creation);
	  if (ret != NO_ERROR)
	    {
	      logpb_fatal_error (thread_p, true, ARG_FILE_LINE, "log_recovery_resetlog");
	      return;
	    }

	  log_Gl.append.vdes =
	    fileio_format (thread_p, log_Db_fullname, log_Name_active, LOG_DBLOG_ACTIVE_VOLID,
			   log_get_num_pages_for_creation (-1), false, true, false, LOG_PAGESIZE, 0, false);

	  if (log_Gl.append.vdes != NULL_VOLDES)
	    {
	      loghdr_pgptr = logpb_create_header_page (thread_p);
	    }

	  if (log_Gl.append.vdes == NULL_VOLDES || loghdr_pgptr == NULL)
	    {
	      logpb_fatal_error (thread_p, true, ARG_FILE_LINE, "log_recovery_resetlog");
	      return;
	    }

	  /*
	   * Flush the header page and first append page so that we can record
	   * the header page on it
	   */
	  if (logpb_flush_page (thread_p, loghdr_pgptr) != NO_ERROR)
	    {
	      logpb_fatal_error (thread_p, false, ARG_FILE_LINE, "log_recovery_resetlog");
	    }
	}

      append_pgptr = logpb_create_page (thread_p, log_Gl.hdr.fpageid);
      if (append_pgptr == NULL)
	{
	  logpb_fatal_error (thread_p, true, ARG_FILE_LINE, "log_recovery_resetlog");
	  return;
	}
      if (logpb_flush_page (thread_p, append_pgptr) != NO_ERROR)
	{
	  logpb_fatal_error (thread_p, false, ARG_FILE_LINE, "log_recovery_resetlog");
	  return;
	}
    }
  else
    {
      /*
       * There is already a log active and the new append location is in the
       * current range. Leave the log as it is, just reset the append location.
       */
      if (log_Gl.hdr.nxarv_pageid >= log_Gl.hdr.append_lsa.pageid)
	{
	  log_Gl.hdr.nxarv_pageid = log_Gl.hdr.append_lsa.pageid;
	  log_Gl.hdr.nxarv_phy_pageid = logpb_to_physical_pageid (log_Gl.hdr.nxarv_pageid);
	}
    }

  /*
   * Fetch the append page and write it with and end of log mark.
   * Then, free the page, same for the header page.
   */

  if (logpb_fetch_start_append_page (thread_p) == NO_ERROR)
    {
      if (newappend_pgptr != NULL && log_Gl.append.log_pgptr != NULL)
	{
	  memcpy ((char *) log_Gl.append.log_pgptr, (char *) newappend_pgptr, LOG_PAGESIZE);
	  logpb_set_dirty (thread_p, log_Gl.append.log_pgptr);
	}
      logpb_flush_pages_direct (thread_p);
    }

  LOG_RESET_PREV_LSA (new_prev_lsa);

  log_Gl.hdr.mvcc_op_log_lsa.set_null ();

  // set a flag that active log was reset; some operations may be affected
  log_Gl.hdr.was_active_log_reset = true;

  logpb_flush_header (thread_p);
  logpb_decache_archive_info (thread_p);

  return;
}

/*
 * log_startof_nxrec - FIND START OF NEXT RECORD (USED FOR PARTIAL RECOVERY)
 *
 * return: lsa or NULL in case of error
 *
 *   lsa(in):  Starting address. Set as a side effect to next address
 *   canuse_forwaddr(in): Use forward address if available
 *
 * NOTE:Find start address of next record either by looking to forward
 *              address or by scanning the current record.
 */
LOG_LSA *
log_startof_nxrec (THREAD_ENTRY * thread_p, LOG_LSA * lsa, bool canuse_forwaddr)
{
  char log_pgbuf[IO_MAX_PAGE_SIZE + MAX_ALIGNMENT], *aligned_log_pgbuf;
  LOG_PAGE *log_pgptr = NULL;	/* Log page pointer where LSA is located */
  LOG_LSA log_lsa;
  LOG_RECTYPE type;		/* Log record type */
  LOG_RECORD_HEADER *log_rec;	/* Pointer to log record */
  LOG_REC_UNDOREDO *undoredo;	/* Undo_redo log record */
  LOG_REC_UNDO *undo;		/* Undo log record */
  LOG_REC_REDO *redo;		/* Redo log record */
  LOG_REC_MVCC_UNDOREDO *mvcc_undoredo;	/* MVCC op undo_redo log record */
  LOG_REC_MVCC_UNDO *mvcc_undo;	/* MVCC op undo log record */
  LOG_REC_MVCC_REDO *mvcc_redo;	/* MVCC op redo log record */
  LOG_REC_DBOUT_REDO *dbout_redo;	/* A external redo log record */
  LOG_REC_SAVEPT *savept;	/* A savepoint log record */
  LOG_REC_COMPENSATE *compensate;	/* Compensating log record */
  LOG_REC_RUN_POSTPONE *run_posp;	/* A run postpone action */
  LOG_REC_CHKPT *chkpt;		/* Checkpoint log record */
  LOG_REC_2PC_START *start_2pc;	/* A 2PC start log record */
  LOG_REC_2PC_PREPCOMMIT *prepared;	/* A 2PC prepare to commit */
  LOG_REC_REPLICATION *repl_log;

  int undo_length;		/* Undo length */
  int redo_length;		/* Redo length */
  unsigned int nobj_locks;
  int repl_log_length;
  size_t size;

  aligned_log_pgbuf = PTR_ALIGN (log_pgbuf, MAX_ALIGNMENT);

  if (LSA_ISNULL (lsa))
    {
      return NULL;
    }

  log_pgptr = (LOG_PAGE *) aligned_log_pgbuf;

  if (logpb_fetch_page (thread_p, lsa, LOG_CS_FORCE_USE, log_pgptr) != NO_ERROR)
    {
      fprintf (stdout, " Error reading page %lld... Quit\n", (long long int) lsa->pageid);
      goto error;
    }

  /*
   * If offset is missing, it is because we archive an incomplete
   * log record or we start dumping the log not from its first page. We
   * have to find the offset by searching for the next log_record in the page
   */
  if (lsa->offset == NULL_OFFSET)
    {
      lsa->offset = log_pgptr->hdr.offset;
      if (lsa->offset == NULL_OFFSET)
	{
	  goto error;
	}
    }

  LSA_COPY (&log_lsa, lsa);
  log_rec = LOG_GET_LOG_RECORD_HEADER (log_pgptr, &log_lsa);
  type = log_rec->type;

  if (canuse_forwaddr == true)
    {
      /*
       * Use forward address of current log record
       */
      LSA_COPY (lsa, &log_rec->forw_lsa);
      if (LSA_ISNULL (lsa) && logpb_is_page_in_archive (log_lsa.pageid))
	{
	  lsa->pageid = log_lsa.pageid + 1;
	}

      if (!LSA_ISNULL (lsa))
	{
	  return lsa;
	}
    }

  /* Advance the pointer to log_rec data */

  LOG_READ_ADD_ALIGN (thread_p, sizeof (LOG_RECORD_HEADER), &log_lsa, log_pgptr);
  switch (type)
    {
    case LOG_UNDOREDO_DATA:
    case LOG_DIFF_UNDOREDO_DATA:
      /* Read the DATA HEADER */
      LOG_READ_ADVANCE_WHEN_DOESNT_FIT (thread_p, sizeof (LOG_REC_UNDOREDO), &log_lsa, log_pgptr);
      undoredo = (LOG_REC_UNDOREDO *) ((char *) log_pgptr->area + log_lsa.offset);

      undo_length = (int) GET_ZIP_LEN (undoredo->ulength);
      redo_length = (int) GET_ZIP_LEN (undoredo->rlength);

      LOG_READ_ADD_ALIGN (thread_p, sizeof (LOG_REC_UNDOREDO), &log_lsa, log_pgptr);
      LOG_READ_ADD_ALIGN (thread_p, undo_length, &log_lsa, log_pgptr);
      LOG_READ_ADD_ALIGN (thread_p, redo_length, &log_lsa, log_pgptr);
      break;

    case LOG_MVCC_UNDOREDO_DATA:
    case LOG_MVCC_DIFF_UNDOREDO_DATA:
      /* Read the DATA HEADER */
      LOG_READ_ADVANCE_WHEN_DOESNT_FIT (thread_p, sizeof (LOG_REC_MVCC_UNDOREDO), &log_lsa, log_pgptr);
      mvcc_undoredo = (LOG_REC_MVCC_UNDOREDO *) ((char *) log_pgptr->area + log_lsa.offset);

      undo_length = (int) GET_ZIP_LEN (mvcc_undoredo->undoredo.ulength);
      redo_length = (int) GET_ZIP_LEN (mvcc_undoredo->undoredo.rlength);

      LOG_READ_ADD_ALIGN (thread_p, sizeof (LOG_REC_MVCC_UNDOREDO), &log_lsa, log_pgptr);
      LOG_READ_ADD_ALIGN (thread_p, undo_length, &log_lsa, log_pgptr);
      LOG_READ_ADD_ALIGN (thread_p, redo_length, &log_lsa, log_pgptr);
      break;

    case LOG_UNDO_DATA:
      /* Read the DATA HEADER */
      LOG_READ_ADVANCE_WHEN_DOESNT_FIT (thread_p, sizeof (LOG_REC_UNDO), &log_lsa, log_pgptr);
      undo = (LOG_REC_UNDO *) ((char *) log_pgptr->area + log_lsa.offset);

      undo_length = (int) GET_ZIP_LEN (undo->length);

      LOG_READ_ADD_ALIGN (thread_p, sizeof (LOG_REC_UNDO), &log_lsa, log_pgptr);
      LOG_READ_ADD_ALIGN (thread_p, undo_length, &log_lsa, log_pgptr);
      break;

    case LOG_MVCC_UNDO_DATA:
      /* Read the DATA HEADER */
      LOG_READ_ADVANCE_WHEN_DOESNT_FIT (thread_p, sizeof (LOG_REC_MVCC_UNDO), &log_lsa, log_pgptr);
      mvcc_undo = (LOG_REC_MVCC_UNDO *) ((char *) log_pgptr->area + log_lsa.offset);

      undo_length = (int) GET_ZIP_LEN (mvcc_undo->undo.length);

      LOG_READ_ADD_ALIGN (thread_p, sizeof (LOG_REC_MVCC_UNDO), &log_lsa, log_pgptr);
      LOG_READ_ADD_ALIGN (thread_p, undo_length, &log_lsa, log_pgptr);
      break;

    case LOG_MVCC_REDO_DATA:
      /* Read the DATA HEADER */
      LOG_READ_ADVANCE_WHEN_DOESNT_FIT (thread_p, sizeof (LOG_REC_MVCC_REDO), &log_lsa, log_pgptr);
      mvcc_redo = (LOG_REC_MVCC_REDO *) ((char *) log_pgptr->area + log_lsa.offset);
      redo_length = (int) GET_ZIP_LEN (mvcc_redo->redo.length);

      LOG_READ_ADD_ALIGN (thread_p, sizeof (LOG_REC_MVCC_REDO), &log_lsa, log_pgptr);
      LOG_READ_ADD_ALIGN (thread_p, redo_length, &log_lsa, log_pgptr);
      break;

    case LOG_REDO_DATA:
    case LOG_POSTPONE:
      /* Read the DATA HEADER */
      LOG_READ_ADVANCE_WHEN_DOESNT_FIT (thread_p, sizeof (LOG_REC_REDO), &log_lsa, log_pgptr);
      redo = (LOG_REC_REDO *) ((char *) log_pgptr->area + log_lsa.offset);
      redo_length = (int) GET_ZIP_LEN (redo->length);

      LOG_READ_ADD_ALIGN (thread_p, sizeof (LOG_REC_REDO), &log_lsa, log_pgptr);
      LOG_READ_ADD_ALIGN (thread_p, redo_length, &log_lsa, log_pgptr);
      break;

    case LOG_RUN_POSTPONE:
      /* Read the DATA HEADER */
      LOG_READ_ADVANCE_WHEN_DOESNT_FIT (thread_p, sizeof (LOG_REC_RUN_POSTPONE), &log_lsa, log_pgptr);
      run_posp = (LOG_REC_RUN_POSTPONE *) ((char *) log_pgptr->area + log_lsa.offset);
      redo_length = run_posp->length;

      LOG_READ_ADD_ALIGN (thread_p, sizeof (LOG_REC_RUN_POSTPONE), &log_lsa, log_pgptr);
      LOG_READ_ADD_ALIGN (thread_p, redo_length, &log_lsa, log_pgptr);
      break;

    case LOG_DBEXTERN_REDO_DATA:
      /* Read the data header */
      LOG_READ_ADVANCE_WHEN_DOESNT_FIT (thread_p, sizeof (LOG_REC_DBOUT_REDO), &log_lsa, log_pgptr);
      dbout_redo = ((LOG_REC_DBOUT_REDO *) ((char *) log_pgptr->area + log_lsa.offset));
      redo_length = dbout_redo->length;

      LOG_READ_ADD_ALIGN (thread_p, sizeof (LOG_REC_DBOUT_REDO), &log_lsa, log_pgptr);
      LOG_READ_ADD_ALIGN (thread_p, redo_length, &log_lsa, log_pgptr);
      break;

    case LOG_COMPENSATE:
      /* Read the DATA HEADER */
      LOG_READ_ADVANCE_WHEN_DOESNT_FIT (thread_p, sizeof (LOG_REC_COMPENSATE), &log_lsa, log_pgptr);
      compensate = (LOG_REC_COMPENSATE *) ((char *) log_pgptr->area + log_lsa.offset);
      redo_length = compensate->length;

      LOG_READ_ADD_ALIGN (thread_p, sizeof (LOG_REC_COMPENSATE), &log_lsa, log_pgptr);
      LOG_READ_ADD_ALIGN (thread_p, redo_length, &log_lsa, log_pgptr);
      break;

    case LOG_COMMIT_WITH_POSTPONE:
      /* Read the DATA HEADER */
      LOG_READ_ADVANCE_WHEN_DOESNT_FIT (thread_p, sizeof (LOG_REC_START_POSTPONE), &log_lsa, log_pgptr);

      LOG_READ_ADD_ALIGN (thread_p, sizeof (LOG_REC_START_POSTPONE), &log_lsa, log_pgptr);
      break;

    case LOG_COMMIT:
    case LOG_ABORT:
      /* Read the DATA HEADER */
      LOG_READ_ADVANCE_WHEN_DOESNT_FIT (thread_p, sizeof (LOG_REC_DONETIME), &log_lsa, log_pgptr);

      LOG_READ_ADD_ALIGN (thread_p, sizeof (LOG_REC_DONETIME), &log_lsa, log_pgptr);
      break;

    case LOG_SYSOP_START_POSTPONE:
      {
	LOG_REC_SYSOP_START_POSTPONE *sysop_start_postpone;
	int undo_size = 0;

	/* Read the DATA HEADER */
	LOG_READ_ADVANCE_WHEN_DOESNT_FIT (thread_p, sizeof (LOG_REC_SYSOP_START_POSTPONE), &log_lsa, log_pgptr);
	sysop_start_postpone = (LOG_REC_SYSOP_START_POSTPONE *) (log_pgptr->area + log_lsa.offset);
	if (sysop_start_postpone->sysop_end.type == LOG_SYSOP_END_LOGICAL_UNDO)
	  {
	    undo_size = sysop_start_postpone->sysop_end.undo.length;
	  }
	else if (sysop_start_postpone->sysop_end.type == LOG_SYSOP_END_LOGICAL_MVCC_UNDO)
	  {
	    undo_size = sysop_start_postpone->sysop_end.mvcc_undo.undo.length;
	  }
	LOG_READ_ADD_ALIGN (thread_p, sizeof (LOG_REC_SYSOP_START_POSTPONE), &log_lsa, log_pgptr);
	LOG_READ_ADD_ALIGN (thread_p, undo_size, &log_lsa, log_pgptr);
      }
      break;

    case LOG_SYSOP_END:
      {
	LOG_REC_SYSOP_END *sysop_end;
	int undo_size = 0;

	/* Read the DATA HEADER */
	LOG_READ_ADVANCE_WHEN_DOESNT_FIT (thread_p, sizeof (LOG_REC_SYSOP_END), &log_lsa, log_pgptr);

	sysop_end = (LOG_REC_SYSOP_END *) (log_pgptr->area + log_lsa.offset);

	if (sysop_end->type == LOG_SYSOP_END_LOGICAL_UNDO)
	  {
	    undo_size = sysop_end->undo.length;
	  }
	else if (sysop_end->type == LOG_SYSOP_END_LOGICAL_MVCC_UNDO)
	  {
	    undo_size = sysop_end->mvcc_undo.undo.length;
	  }
	LOG_READ_ADD_ALIGN (thread_p, sizeof (LOG_REC_SYSOP_END), &log_lsa, log_pgptr);
      }
      break;

    case LOG_END_CHKPT:
      /* Read the DATA HEADER */
      LOG_READ_ADVANCE_WHEN_DOESNT_FIT (thread_p, sizeof (LOG_REC_CHKPT), &log_lsa, log_pgptr);
      chkpt = (LOG_REC_CHKPT *) ((char *) log_pgptr->area + log_lsa.offset);
      undo_length = sizeof (LOG_INFO_CHKPT_TRANS) * chkpt->ntrans;
      redo_length = sizeof (LOG_INFO_CHKPT_SYSOP) * chkpt->ntops;

      LOG_READ_ADD_ALIGN (thread_p, sizeof (LOG_REC_CHKPT), &log_lsa, log_pgptr);
      LOG_READ_ADD_ALIGN (thread_p, undo_length, &log_lsa, log_pgptr);
      if (redo_length > 0)
	{
	  LOG_READ_ADD_ALIGN (thread_p, redo_length, &log_lsa, log_pgptr);
	}
      break;

    case LOG_SAVEPOINT:
      /* Read the DATA HEADER */
      LOG_READ_ADVANCE_WHEN_DOESNT_FIT (thread_p, sizeof (LOG_REC_SAVEPT), &log_lsa, log_pgptr);
      savept = (LOG_REC_SAVEPT *) ((char *) log_pgptr->area + log_lsa.offset);
      undo_length = savept->length;

      LOG_READ_ADD_ALIGN (thread_p, sizeof (LOG_REC_SAVEPT), &log_lsa, log_pgptr);
      LOG_READ_ADD_ALIGN (thread_p, undo_length, &log_lsa, log_pgptr);
      break;

    case LOG_2PC_PREPARE:
      /* Get the DATA HEADER */
      LOG_READ_ADVANCE_WHEN_DOESNT_FIT (thread_p, sizeof (LOG_REC_2PC_PREPCOMMIT), &log_lsa, log_pgptr);
      prepared = (LOG_REC_2PC_PREPCOMMIT *) ((char *) log_pgptr->area + log_lsa.offset);
      nobj_locks = prepared->num_object_locks;
      /* ignore npage_locks */

      LOG_READ_ADD_ALIGN (thread_p, sizeof (LOG_REC_2PC_PREPCOMMIT), &log_lsa, log_pgptr);

      if (prepared->gtrinfo_length > 0)
	{
	  LOG_READ_ADD_ALIGN (thread_p, prepared->gtrinfo_length, &log_lsa, log_pgptr);
	}

      if (nobj_locks > 0)
	{
	  size = nobj_locks * sizeof (LK_ACQOBJ_LOCK);
	  LOG_READ_ADD_ALIGN (thread_p, (INT16) size, &log_lsa, log_pgptr);
	}
      break;

    case LOG_2PC_START:
      /* Get the DATA HEADER */
      LOG_READ_ADVANCE_WHEN_DOESNT_FIT (thread_p, sizeof (LOG_REC_2PC_START), &log_lsa, log_pgptr);
      start_2pc = (LOG_REC_2PC_START *) ((char *) log_pgptr->area + log_lsa.offset);

      LOG_READ_ADD_ALIGN (thread_p, sizeof (LOG_REC_2PC_START), &log_lsa, log_pgptr);
      LOG_READ_ADD_ALIGN (thread_p, (start_2pc->particp_id_length * start_2pc->num_particps), &log_lsa, log_pgptr);
      break;

    case LOG_2PC_RECV_ACK:
      /* Get the DATA HEADER */
      LOG_READ_ADVANCE_WHEN_DOESNT_FIT (thread_p, sizeof (LOG_REC_2PC_PARTICP_ACK), &log_lsa, log_pgptr);

      LOG_READ_ADD_ALIGN (thread_p, sizeof (LOG_REC_2PC_PARTICP_ACK), &log_lsa, log_pgptr);
      break;

    case LOG_WILL_COMMIT:
    case LOG_START_CHKPT:
    case LOG_2PC_COMMIT_DECISION:
    case LOG_2PC_ABORT_DECISION:
    case LOG_2PC_COMMIT_INFORM_PARTICPS:
    case LOG_2PC_ABORT_INFORM_PARTICPS:
    case LOG_DUMMY_HEAD_POSTPONE:
    case LOG_DUMMY_CRASH_RECOVERY:
    case LOG_DUMMY_OVF_RECORD:
    case LOG_DUMMY_GENERIC:
    case LOG_END_OF_LOG:
    case LOG_SYSOP_ATOMIC_START:
      break;

    case LOG_REPLICATION_DATA:
    case LOG_REPLICATION_STATEMENT:
      LOG_READ_ADVANCE_WHEN_DOESNT_FIT (thread_p, sizeof (LOG_REC_REPLICATION), &log_lsa, log_pgptr);

      repl_log = (LOG_REC_REPLICATION *) ((char *) log_pgptr->area + log_lsa.offset);
      repl_log_length = (int) GET_ZIP_LEN (repl_log->length);

      LOG_READ_ADD_ALIGN (thread_p, sizeof (LOG_REC_REPLICATION), &log_lsa, log_pgptr);
      LOG_READ_ADD_ALIGN (thread_p, repl_log_length, &log_lsa, log_pgptr);
      break;

    case LOG_DUMMY_HA_SERVER_STATE:
      LOG_READ_ADVANCE_WHEN_DOESNT_FIT (thread_p, sizeof (LOG_REC_HA_SERVER_STATE), &log_lsa, log_pgptr);
      LOG_READ_ADD_ALIGN (thread_p, sizeof (LOG_REC_HA_SERVER_STATE), &log_lsa, log_pgptr);
      break;

    case LOG_SMALLER_LOGREC_TYPE:
    case LOG_LARGER_LOGREC_TYPE:
    default:
      break;
    }

  /* Make sure you point to beginning of a next record */
  LOG_READ_ADVANCE_WHEN_DOESNT_FIT (thread_p, sizeof (LOG_RECORD_HEADER), &log_lsa, log_pgptr);

  LSA_COPY (lsa, &log_lsa);

  return lsa;

error:

  return NULL;
}

/*
 * log_recovery_find_first_postpone -
 *      Find the first postpone log lsa to be applied.
 *
 * return: error code
 *
 *   ret_lsa(out):
 *   start_postpone_lsa(in):
 *   tdes(in):
 *
 */
static int
log_recovery_find_first_postpone (THREAD_ENTRY * thread_p, LOG_LSA * ret_lsa, LOG_LSA * start_postpone_lsa,
				  LOG_TDES * tdes)
{
  LOG_LSA end_postpone_lsa;
  LOG_LSA start_seek_lsa;
  LOG_LSA *end_seek_lsa;
  LOG_LSA next_start_seek_lsa;
  LOG_LSA log_lsa;
  LOG_LSA forward_lsa;
  LOG_LSA next_postpone_lsa;
  LOG_LSA local_start_postpone_run_lsa;
  LOG_REC_RUN_POSTPONE *run_posp;

  char log_pgbuf[IO_MAX_PAGE_SIZE + MAX_ALIGNMENT];
  char *aligned_log_pgbuf;
  LOG_PAGE *log_pgptr = NULL;
  LOG_RECORD_HEADER *log_rec;
  bool isdone;

  LOG_TOPOP_RANGE nxtop_array[LOG_TOPOP_STACK_INIT_SIZE];
  LOG_TOPOP_RANGE *nxtop_stack = NULL;
  LOG_TOPOP_RANGE *nxtop_range = NULL;
  int nxtop_count = 0;
  bool start_postpone_lsa_wasapplied = false;

  assert (ret_lsa && start_postpone_lsa && tdes);

  LSA_SET_NULL (ret_lsa);

  if (log_is_in_crash_recovery () == false
      || (tdes->state != TRAN_UNACTIVE_WILL_COMMIT && tdes->state != TRAN_UNACTIVE_COMMITTED_WITH_POSTPONE
	  && tdes->state != TRAN_UNACTIVE_TOPOPE_COMMITTED_WITH_POSTPONE))
    {
      assert (0);
      return ER_FAILED;
    }

  if (LSA_ISNULL (start_postpone_lsa))
    {
      return NO_ERROR;
    }

  LSA_SET_NULL (&next_postpone_lsa);

  aligned_log_pgbuf = PTR_ALIGN (log_pgbuf, MAX_ALIGNMENT);
  log_pgptr = (LOG_PAGE *) aligned_log_pgbuf;

  LSA_COPY (&end_postpone_lsa, &tdes->tail_lsa);
  LSA_COPY (&next_start_seek_lsa, start_postpone_lsa);

  nxtop_stack = nxtop_array;
  nxtop_count = log_get_next_nested_top (thread_p, tdes, start_postpone_lsa, &nxtop_stack);

  while (!LSA_ISNULL (&next_start_seek_lsa))
    {
      LSA_COPY (&start_seek_lsa, &next_start_seek_lsa);

      if (nxtop_count > 0)
	{
	  nxtop_count--;
	  nxtop_range = &(nxtop_stack[nxtop_count]);

	  if (LSA_LT (&start_seek_lsa, &(nxtop_range->start_lsa)))
	    {
	      end_seek_lsa = &(nxtop_range->start_lsa);
	      LSA_COPY (&next_start_seek_lsa, &(nxtop_range->end_lsa));
	    }
	  else if (LSA_EQ (&start_seek_lsa, &(nxtop_range->end_lsa)))
	    {
	      end_seek_lsa = &end_postpone_lsa;
	      LSA_SET_NULL (&next_start_seek_lsa);
	    }
	  else
	    {
	      LSA_COPY (&next_start_seek_lsa, &(nxtop_range->end_lsa));
	      continue;
	    }
	}
      else
	{
	  end_seek_lsa = &end_postpone_lsa;
	  LSA_SET_NULL (&next_start_seek_lsa);
	}

      /*
       * Start doing postpone operation for this range
       */

      LSA_COPY (&forward_lsa, &start_seek_lsa);

      isdone = false;
      while (!LSA_ISNULL (&forward_lsa) && !isdone)
	{
	  /* Fetch the page where the postpone LSA record is located */
	  LSA_COPY (&log_lsa, &forward_lsa);
	  if (logpb_fetch_page (thread_p, &log_lsa, LOG_CS_FORCE_USE, log_pgptr) != NO_ERROR)
	    {
	      logpb_fatal_error (thread_p, true, ARG_FILE_LINE, "log_recovery_find_first_postpone");
	      goto end;
	    }

	  while (forward_lsa.pageid == log_lsa.pageid && !isdone)
	    {
	      if (LSA_GT (&forward_lsa, end_seek_lsa))
		{
		  /* Finish at this point */
		  isdone = true;
		  break;
		}
	      /*
	       * If an offset is missing, it is because we archive an incomplete
	       * log record. This log_record was completed later.
	       * Thus, we have to find the offset by searching
	       * for the next log_record in the page.
	       */
	      if (forward_lsa.offset == NULL_OFFSET)
		{
		  forward_lsa.offset = log_pgptr->hdr.offset;
		  if (forward_lsa.offset == NULL_OFFSET)
		    {
		      /* Continue at next pageid */
		      if (logpb_is_page_in_archive (log_lsa.pageid))
			{
			  forward_lsa.pageid = log_lsa.pageid + 1;
			}
		      else
			{
			  forward_lsa.pageid = NULL_PAGEID;
			}
		      continue;
		    }
		}

	      log_lsa.offset = forward_lsa.offset;
	      log_rec = LOG_GET_LOG_RECORD_HEADER (log_pgptr, &log_lsa);

	      /* Find the next log record in the log */
	      LSA_COPY (&forward_lsa, &log_rec->forw_lsa);

	      if (forward_lsa.pageid == NULL_PAGEID && logpb_is_page_in_archive (log_lsa.pageid))
		{
		  forward_lsa.pageid = log_lsa.pageid + 1;
		}

	      if (log_rec->trid == tdes->trid)
		{
		  switch (log_rec->type)
		    {
		    case LOG_RUN_POSTPONE:
		      LSA_COPY (&local_start_postpone_run_lsa, &log_lsa);
		      LOG_READ_ADD_ALIGN (thread_p, sizeof (LOG_RECORD_HEADER), &log_lsa, log_pgptr);

		      LOG_READ_ADVANCE_WHEN_DOESNT_FIT (thread_p, sizeof (LOG_REC_RUN_POSTPONE), &log_lsa, log_pgptr);

		      run_posp = (LOG_REC_RUN_POSTPONE *) ((char *) log_pgptr->area + log_lsa.offset);

		      if (LSA_EQ (start_postpone_lsa, &run_posp->ref_lsa))
			{
			  /* run_postpone_log of start_postpone is found, next_postpone_lsa is the first postpone to be
			   * applied. */

			  start_postpone_lsa_wasapplied = true;
			  isdone = true;
			}
		      break;

		    case LOG_SYSOP_END:
		      {
			LOG_REC_SYSOP_END *sysop_end = NULL;

			LOG_READ_ADD_ALIGN (thread_p, sizeof (LOG_RECORD_HEADER), &log_lsa, log_pgptr);
			LOG_READ_ADVANCE_WHEN_DOESNT_FIT (thread_p, sizeof (LOG_REC_SYSOP_END), &log_lsa, log_pgptr);

			sysop_end = (LOG_REC_SYSOP_END *) (log_pgptr->area + log_lsa.offset);
			if (sysop_end->type == LOG_SYSOP_END_LOGICAL_RUN_POSTPONE)
			  {
			    LSA_COPY (&local_start_postpone_run_lsa, &log_lsa);

			    if (LSA_EQ (start_postpone_lsa, &sysop_end->run_postpone.postpone_lsa))
			      {
				start_postpone_lsa_wasapplied = true;
				isdone = true;
			      }
			  }
		      }
		      break;

		    case LOG_POSTPONE:
		      if (LSA_ISNULL (&next_postpone_lsa) && !LSA_EQ (start_postpone_lsa, &log_lsa))
			{
			  /* remember next postpone_lsa */
			  LSA_COPY (&next_postpone_lsa, &log_lsa);
			}
		      break;

		    case LOG_END_OF_LOG:
		      if (forward_lsa.pageid == NULL_PAGEID && logpb_is_page_in_archive (log_lsa.pageid))
			{
			  forward_lsa.pageid = log_lsa.pageid + 1;
			}
		      break;

		    default:
		      break;
		    }
		}

	      /*
	       * We can fix the lsa.pageid in the case of log_records without
	       * forward address at this moment.
	       */

	      if (forward_lsa.offset == NULL_OFFSET && forward_lsa.pageid != NULL_PAGEID
		  && forward_lsa.pageid < log_lsa.pageid)
		{
		  forward_lsa.pageid = log_lsa.pageid;
		}
	    }
	}
    }

end:
  if (nxtop_stack != nxtop_array && nxtop_stack != NULL)
    {
      free_and_init (nxtop_stack);
    }

  if (start_postpone_lsa_wasapplied == false)
    {
      LSA_COPY (ret_lsa, start_postpone_lsa);
    }
  else
    {
      LSA_COPY (ret_lsa, &next_postpone_lsa);
    }

  return NO_ERROR;
}

/*
 * log_rv_undoredo_partial_changes_recursive () - Parse log data recursively
 *						  and apply changes.
 *
 * return	 : Error code.
 * thread_p (in) : Thread entry.
 * rcv_buf (in)  : Buffer to process log data.
 * record (in)   : Record being modified.
 * is_undo (in)  : True for undo, false for redo.
 *
 * NOTE: The recursive function is applied for both undo and redo data.
 *	 Changes are logged in the order they are made during runtime.
 *	 Redo will apply all changes in the same order, but undo will have
 *	 to apply them in reversed order.
 */
static int
log_rv_undoredo_partial_changes_recursive (THREAD_ENTRY * thread_p, OR_BUF * rcv_buf, RECDES * record, bool is_undo)
{
  int error_code = NO_ERROR;	/* Error code. */
  int offset_to_data;		/* Offset to data being modified. */
  int old_data_size;		/* Size of old data. */
  int new_data_size;		/* Size of new data. */
  char *new_data = NULL;	/* New data. */

  if (rcv_buf->ptr == rcv_buf->endptr)
    {
      /* Finished. */
      return NO_ERROR;
    }

  /* At least offset_to_data, old_data_size and new_data_size should be stored. */
  if (rcv_buf->ptr + OR_SHORT_SIZE + 2 * OR_BYTE_SIZE > rcv_buf->endptr)
    {
      assert_release (false);
      return or_overflow (rcv_buf);
    }

  /* Get offset_to_data. */
  offset_to_data = (int) or_get_short (rcv_buf, &error_code);
  if (error_code != NO_ERROR)
    {
      assert_release (false);
      return error_code;
    }

  /* Get old_data_size */
  old_data_size = (int) or_get_byte (rcv_buf, &error_code);
  if (error_code != NO_ERROR)
    {
      assert_release (false);
      return error_code;
    }

  /* Get new_data_size */
  new_data_size = (int) or_get_byte (rcv_buf, &error_code);
  if (error_code != NO_ERROR)
    {
      assert_release (false);
      return error_code;
    }

  if (new_data_size > 0)
    {
      /* Get new data. */
      new_data = rcv_buf->ptr;
      error_code = or_advance (rcv_buf, new_data_size);
      if (error_code != NO_ERROR)
	{
	  assert_release (false);
	  return error_code;
	}
    }
  else
    {
      /* No new data. */
      new_data = NULL;
    }

  /* Align buffer to expected alignment. */
  or_align (rcv_buf, INT_ALIGNMENT);

  if (!is_undo)
    {
      /* Changes must be applied in the same order they are logged. Change record and then advance to next changes. */
      RECORD_REPLACE_DATA (record, offset_to_data, old_data_size, new_data_size, new_data);
    }
  error_code = log_rv_undoredo_partial_changes_recursive (thread_p, rcv_buf, record, is_undo);
  if (error_code != NO_ERROR)
    {
      assert_release (false);
      return error_code;
    }
  if (is_undo)
    {
      /* Changes must be made in reversed order. Change record after advancing to next changes. */
      RECORD_REPLACE_DATA (record, offset_to_data, old_data_size, new_data_size, new_data);
    }
  return NO_ERROR;
}

/*
 * log_rv_undoredo_record_partial_changes () - Undoredo record data changes.
 *
 * return		: Error code.
 * thread_p (in)	: Thread entry.
 * rcv_data (in)	: Recovery data pointer.
 * rcv_data_length (in) : Recovery data length.
 * record (in)		: Record being modified.
 *
 * TODO: Extend this to undo and undoredo.
 */
int
log_rv_undoredo_record_partial_changes (THREAD_ENTRY * thread_p, char *rcv_data, int rcv_data_length, RECDES * record,
					bool is_undo)
{
  OR_BUF rcv_buf;		/* Buffer used to process recovery data. */

  /* Assert expected arguments. */
  assert (rcv_data != NULL);
  assert (rcv_data_length > 0);
  assert (record != NULL);

  /* Prepare buffer. */
  OR_BUF_INIT (rcv_buf, rcv_data, rcv_data_length);

  return log_rv_undoredo_partial_changes_recursive (thread_p, &rcv_buf, record, is_undo);
}

/*
 * log_rv_redo_record_modify () - Modify one record of database slotted page.
 *				  The change can be one of:
 *				  1. New record is inserted.
 *				  2. Existing record is removed.
 *				  3. Existing record is entirely updated.
 *				  4. Existing record is partially updated.
 *
 * return	 : Error code.
 * thread_p (in) : Thread entry.
 * rcv (in)	 : Recovery data.
 */
int
log_rv_redo_record_modify (THREAD_ENTRY * thread_p, LOG_RCV * rcv)
{
  return log_rv_record_modify_internal (thread_p, rcv, false);
}

/*
 * log_rv_undo_record_modify () - Modify one record of database slotted page.
 *				  The change can be one of:
 *				  1. New record is inserted.
 *				  2. Existing record is removed.
 *				  3. Existing record is entirely updated.
 *				  4. Existing record is partially updated.
 *
 * return	 : Error code.
 * thread_p (in) : Thread entry.
 * rcv (in)	 : Recovery data.
 */
int
log_rv_undo_record_modify (THREAD_ENTRY * thread_p, LOG_RCV * rcv)
{
  return log_rv_record_modify_internal (thread_p, rcv, true);
}

/*
 * log_rv_redo_record_modify () - Modify one record of database slotted page.
 *				  The change can be one of:
 *				  1. New record is inserted.
 *				  2. Existing record is removed.
 *				  3. Existing record is entirely updated.
 *				  4. Existing record is partially updated.
 *
 * return	 : Error code.
 * thread_p (in) : Thread entry.
 * rcv (in)	 : Recovery data.
 * is_undo (in)  : True if undo recovery, false if redo recovery.
 */
static int
log_rv_record_modify_internal (THREAD_ENTRY * thread_p, LOG_RCV * rcv, bool is_undo)
{
  INT16 flags = rcv->offset & LOG_RV_RECORD_MODIFY_MASK;
  PGSLOTID slotid = rcv->offset & (~LOG_RV_RECORD_MODIFY_MASK);
  RECDES record;
  char data_buffer[IO_MAX_PAGE_SIZE + MAX_ALIGNMENT];
  char *ptr = NULL;
  int error_code = NO_ERROR;

  if ((!is_undo && LOG_RV_RECORD_IS_INSERT (flags)) || (is_undo && LOG_RV_RECORD_IS_DELETE (flags)))
    {
      /* Insert new record. */
      ptr = (char *) rcv->data;
      /* Get record type. */
      record.type = OR_GET_BYTE (ptr);
      ptr += OR_BYTE_SIZE;
      /* Get record data. */
      record.data = ptr;
      record.length = rcv->length - CAST_BUFLEN (ptr - rcv->data);
      if (spage_insert_at (thread_p, rcv->pgptr, slotid, &record) != SP_SUCCESS)
	{
	  /* Unexpected. */
	  assert_release (false);
	  return ER_FAILED;
	}
      /* Success. */
    }
  else if ((!is_undo && LOG_RV_RECORD_IS_DELETE (flags)) || (is_undo && LOG_RV_RECORD_IS_INSERT (flags)))
    {
      if (spage_delete (thread_p, rcv->pgptr, slotid) != slotid)
	{
	  assert_release (false);
	  return ER_FAILED;
	}
      /* Success. */
    }
  else if (LOG_RV_RECORD_IS_UPDATE_ALL (flags))
    {
      ptr = (char *) rcv->data;
      /* Get record type. */
      record.type = OR_GET_BYTE (ptr);
      ptr += OR_BYTE_SIZE;
      /* Get record data. */
      record.data = ptr;
      record.length = rcv->length - CAST_BUFLEN (ptr - rcv->data);
      if (spage_update (thread_p, rcv->pgptr, slotid, &record) != SP_SUCCESS)
	{
	  assert_release (false);
	  return ER_FAILED;
	}
      /* Success */
    }
  else
    {
      assert (LOG_RV_RECORD_IS_UPDATE_PARTIAL (flags));
      /* Limited changes are done to record and updating it entirely is not the most efficient way of using log-space.
       * Only the change is logged (change location, old data size, new data size, new data). */
      /* Copy existing record. */
      record.data = PTR_ALIGN (data_buffer, MAX_ALIGNMENT);
      record.area_size = DB_PAGESIZE;
      if (spage_get_record (thread_p, rcv->pgptr, slotid, &record, COPY) != S_SUCCESS)
	{
	  /* Unexpected failure. */
	  assert_release (false);
	  return ER_FAILED;
	}
      /* Make recorded changes. */
      error_code = log_rv_undoredo_record_partial_changes (thread_p, (char *) rcv->data, rcv->length, &record, is_undo);
      if (error_code != NO_ERROR)
	{
	  assert_release (false);
	  return error_code;
	}

      /* Update in page. */
      if (spage_update (thread_p, rcv->pgptr, slotid, &record) != SP_SUCCESS)
	{
	  /* Unexpected. */
	  assert_release (false);
	  return error_code;
	}
      /* Success. */
    }
  /* Page was successfully modified. */
  pgbuf_set_dirty (thread_p, rcv->pgptr, DONT_FREE);
  return NO_ERROR;
}

/*
 * log_rv_pack_redo_record_changes () - Pack recovery data for redo record
 *					change.
 *
 * return	       : Error code.
 * ptr (in)	       : Where recovery data is packed.
 * offset_to_data (in) : Offset to data being modified.
 * old_data_size (in)  : Old data size.
 * new_data_size (in)  : New data size.
 * new_data (in)       : New data.
 */
char *
log_rv_pack_redo_record_changes (char *ptr, int offset_to_data, int old_data_size, int new_data_size, char *new_data)
{
  /* Assert expected arguments. */
  assert (ptr != NULL);
  assert (offset_to_data >= 0 && offset_to_data <= 0x8FFF);
  assert (old_data_size >= 0 && new_data_size >= 0);
  assert (old_data_size <= 255 && new_data_size <= 255);
  assert (new_data_size == 0 || new_data != NULL);

  ptr = PTR_ALIGN (ptr, INT_ALIGNMENT);

  OR_PUT_SHORT (ptr, (short) offset_to_data);
  ptr += OR_SHORT_SIZE;

  OR_PUT_BYTE (ptr, (INT16) old_data_size);
  ptr += OR_BYTE_SIZE;

  OR_PUT_BYTE (ptr, (INT16) new_data_size);
  ptr += OR_BYTE_SIZE;

  if (new_data_size > 0)
    {
      memcpy (ptr, new_data, new_data_size);
      ptr += new_data_size;
    }
  ptr = PTR_ALIGN (ptr, INT_ALIGNMENT);

  return ptr;
}

/*
 * log_rv_pack_redo_record_changes () - Pack recovery data for undo record
 *					change.
 *
 * return	       : Error code.
 * ptr (in)	       : Where recovery data is packed.
 * offset_to_data (in) : Offset to data being modified.
 * old_data_size (in)  : Old data size.
 * new_data_size (in)  : New data size.
 * old_data (in)       : Old data.
 */
char *
log_rv_pack_undo_record_changes (char *ptr, int offset_to_data, int old_data_size, int new_data_size, char *old_data)
{
  /* Assert expected arguments. */
  assert (ptr != NULL);
  assert (offset_to_data >= 0 && offset_to_data <= 0x8FFF);
  assert (old_data_size >= 0 && new_data_size >= 0);
  assert (old_data_size <= 255 && new_data_size <= 255);
  assert (old_data_size == 0 || old_data != NULL);

  ptr = PTR_ALIGN (ptr, INT_ALIGNMENT);

  OR_PUT_SHORT (ptr, (short) offset_to_data);
  ptr += OR_SHORT_SIZE;

  OR_PUT_BYTE (ptr, (INT16) new_data_size);
  ptr += OR_BYTE_SIZE;

  OR_PUT_BYTE (ptr, (INT16) old_data_size);
  ptr += OR_BYTE_SIZE;

  if (old_data_size > 0)
    {
      memcpy (ptr, old_data, old_data_size);
      ptr += old_data_size;
    }
  ptr = PTR_ALIGN (ptr, INT_ALIGNMENT);

  return ptr;
}

/*
 * log_rv_redo_fix_page () - fix page for recovery
 *
 * return        : fixed page or NULL
 * thread_p (in) : thread entry
 * vpid_rcv (in) : page identifier
 * rcvindex (in) : recovery index of log record to redo
 */
STATIC_INLINE PAGE_PTR
log_rv_redo_fix_page (THREAD_ENTRY * thread_p, const VPID * vpid_rcv, LOG_RCVINDEX rcvindex)
{
  PAGE_PTR page = NULL;

  assert (vpid_rcv != NULL && !VPID_ISNULL (vpid_rcv));

  /* how it works:
   * since we are during recovery, we don't know the current state of page. it may be unreserved (its file is destroyed)
   * or it may not be allocated. these are expected cases and we don't want to raise errors if it happens.
   * some redo records are used to initialize a page for the first time (also setting its page type which is necessary
   * to consider a page allocated). even first attempt to fix page fails, but the page's sector is reserved, we will
   * fix the page as NEW_PAGE and apply its initialization redo log record.
   * In case of RVPGBUF_COMPENSATE_DEALLOC, we expect deallocated page.
   */

  if (rcvindex == RVPGBUF_COMPENSATE_DEALLOC)
    {
      page = pgbuf_fix (thread_p, vpid_rcv, OLD_PAGE_DEALLOCATED, PGBUF_LATCH_WRITE, PGBUF_UNCONDITIONAL_LATCH);
      if (page == NULL)
	{
	  assert_release (false);
	  return NULL;
	}

      return page;
    }

  /* let's first try to fix page if it is not deallocated. */
  if (pgbuf_fix_if_not_deallocated (thread_p, vpid_rcv, PGBUF_LATCH_WRITE, PGBUF_UNCONDITIONAL_LATCH, &page)
      != NO_ERROR)
    {
      ASSERT_ERROR ();
      return NULL;
    }

  if (page == NULL && RCV_IS_NEW_PAGE_INIT (rcvindex))
    {
      DISK_ISVALID isvalid;

      /* see case OLD_PAGE_MAYBE_DEALLOCATED of pgbuf_fix
       * redo recovery may try to fix an immature page, reserved, but which was not initialized
       * or it was reused (deallocated and allocated again).
       */

      if (er_errid () == ER_PB_BAD_PAGEID && er_get_severity () == ER_WARNING_SEVERITY)
	{
	  // forget the warning since we are going to fix the page as NEW and don't want it will bother us.
	  er_clear ();
	}

      /* page is deallocated. however, this is redo of a new page initialization, we still have to apply it.
       * page must still be reserved, otherwise it means its file was completely destroyed.
       */

      isvalid = disk_is_page_sector_reserved (thread_p, vpid_rcv->volid, vpid_rcv->pageid);
      if (isvalid == DISK_ERROR)
	{
	  ASSERT_ERROR ();
	  return NULL;
	}
      else if (isvalid == DISK_INVALID)
	{
	  /* not reserved */
	  return NULL;
	}

      assert (isvalid == DISK_VALID);

      page = pgbuf_fix (thread_p, vpid_rcv, NEW_PAGE, PGBUF_LATCH_WRITE, PGBUF_UNCONDITIONAL_LATCH);
      if (page == NULL)
	{
	  ASSERT_ERROR ();
	  return NULL;
	}
    }

  return page;
}

static void
log_rv_simulate_runtime_worker (THREAD_ENTRY * thread_p, LOG_TDES * tdes)
{
  assert (thread_p != NULL);
  if (tdes->is_active_worker_transaction ())
    {
      thread_p->tran_index = tdes->tran_index;
#if defined (SA_MODE)
      LOG_SET_CURRENT_TRAN_INDEX (thread_p, tdes->tran_index);
#endif // SA_MODE
    }
  else if (tdes->is_system_worker_transaction ())
    {
      log_system_tdes::rv_simulate_system_tdes (tdes->trid);
    }
  else
    {
      assert (false);
    }
}

static void
log_rv_end_simulation (THREAD_ENTRY * thread_p)
{
  assert (thread_p != NULL);
  thread_p->reset_system_tdes ();
  thread_p->tran_index = LOG_SYSTEM_TRAN_INDEX;
#if defined (SA_MODE)
  LOG_SET_CURRENT_TRAN_INDEX (thread_p, LOG_SYSTEM_TRAN_INDEX);
#endif // SA_MODE
}<|MERGE_RESOLUTION|>--- conflicted
+++ resolved
@@ -520,17 +520,10 @@
 /*
  * log_rv_get_unzip_log_data - GET UNZIP (UNDO or REDO) LOG DATA FROM LOG
  *
-<<<<<<< HEAD
- * return:
- *   length(in): log data size
- *   log_lsa(in/out): Log address identifier containing the log record
- *   log_page_p(in): Log page pointer where LSA is located
-=======
  * return: error code
  *
  *   length(in): log data size
  *   log_reader(in/out):
->>>>>>> de22e3aa
  *   unzip_ptr(in/out): must be pre-allocated, where the data will be extracted
  *   is_zip(out): a helper flag which is only needed for the situation where
  *                this function is used for the extraction of the 'redo' log data
@@ -543,13 +536,7 @@
 			   LOG_ZIP * unzip_ptr, bool &is_zip)
 {
   char *area_ptr = nullptr;	/* Temporary working pointer */
-<<<<<<< HEAD
-  // *INDENT-OFF*
-  std::unique_ptr<char[]> area;
-  // *INDENT-ON*
-=======
   char *area = nullptr;
->>>>>>> de22e3aa
 
   /*
    * If data is contained in only one buffer, pass pointer directly.
@@ -557,20 +544,6 @@
    * At the end the area will de-allocate itself so make sure that wherever
    * a pointer to this data ends, data is copied before the end of the scope.
    */
-<<<<<<< HEAD
-  is_zip = false;
-  if (ZIP_CHECK (length))
-    {
-      length = (int) GET_ZIP_LEN (length);
-      is_zip = true;
-    }
-
-  if (log_pgptr_reader.is_within_current_page (length))
-    {
-      /* Data is contained in one buffer */
-      area_ptr = const_cast < char *>(log_pgptr_reader.reinterpret_cptr < char >());
-      log_pgptr_reader.add (length);
-=======
   is_zip = ZIP_CHECK (length);
   const int unzip_length = (is_zip) ? (int) GET_ZIP_LEN (length) : length;
 
@@ -581,22 +554,10 @@
       // *INDENT-OFF*
       area_ptr = const_cast<char*> (log_pgptr_reader.reinterpret_cptr<char> ());
       // *INDENT-ON*
->>>>>>> de22e3aa
     }
   else
     {
       /* Need to copy the data into a contiguous area */
-<<<<<<< HEAD
-      area.reset (new char[length]);
-      if (area == nullptr)
-	{
-	  logpb_fatal_error (thread_p, true, ARG_FILE_LINE, "log_rv_get_unzip_log_data");
-	  return ER_FAILED;
-	}
-      /* Copy the data */
-      area_ptr = area.get ();
-      log_pgptr_reader.copy_from_log (area_ptr, length);
-=======
       area = (char *)malloc (unzip_length);
       if (area == nullptr)
         {
@@ -605,16 +566,10 @@
         }
       area_ptr = area;
       log_pgptr_reader.copy_from_log (area_ptr, unzip_length);
->>>>>>> de22e3aa
     }
 
   if (is_zip)
     {
-<<<<<<< HEAD
-      if (!log_unzip (unzip_ptr, length, area_ptr))
-	{
-	  logpb_fatal_error (thread_p, true, ARG_FILE_LINE, "log_rv_get_unzip_log_data");
-=======
       if (!log_unzip (unzip_ptr, unzip_length, area_ptr))
 	{
 	  logpb_fatal_error (thread_p, true, ARG_FILE_LINE, "log_rv_get_unzip_log_data");
@@ -622,35 +577,45 @@
 	    {
 	      free_and_init(area);
 	    }
->>>>>>> de22e3aa
 	  return ER_FAILED;
 	}
     }
   else
     {
-<<<<<<< HEAD
-      unzip_ptr->data_length = length;
-      memcpy (unzip_ptr->log_data, area_ptr, length);
-    }
-
-  log_pgptr_reader.align ();
+      unzip_ptr->data_length = unzip_length;
+      memcpy (unzip_ptr->log_data, area_ptr, unzip_length);
+    }
+
+  if (fits_in_current_page)
+    {
+      log_pgptr_reader.add_align (unzip_length);
+    }
+  else
+    {
+      /* only align; advance was peformed while copying from log into the supplied buffer */
+      log_pgptr_reader.align ();
+    }
+
+  if (area != nullptr)
+    {
+      free_and_init(area);
+    }
 
   return NO_ERROR;
 }
 
-
 /*
  * log_rv_get_unzip_and_diff_redo_log_data - GET UNZIPPED and DIFFED REDO LOG DATA FROM LOG
  *
- * return:
+ * return: error code
  *
  *   length(in): log data size
- *   log_lsa(in/out): Log address identifier containing the log record
- *   log_page_p(in): Log page pointer where LSA is located
+ *   log_reader(in/out):
  *   rcv(in/out): Recovery structure for recovery function
  *   undo_length(in): undo data length
  *   undo_data(in): undo data
- *   redo_unzip_ptr(out): extracted redo data; also functions as an internal working buffer
+ *   redo_unzip(out): extracted redo data; required to be passed by address because
+ *                    it also functions as an internal working buffer
  *
  * NOTE:if log_data is unzip data return LOG_ZIP data
  *               else log_data is zip data return unzip log data
@@ -662,66 +627,12 @@
   bool is_zip = false;
   LOG_ZIP *local_unzip_ptr = nullptr;
 
-  if (log_rv_get_unzip_log_data
-      (thread_p, rcv->length, log_pgptr_reader, /*log_lsa, log_page_p, */ &redo_unzip, is_zip) != NO_ERROR)
+  if (log_rv_get_unzip_log_data (thread_p, rcv->length, log_pgptr_reader, &redo_unzip, is_zip) != NO_ERROR)
     {
       logpb_fatal_error (thread_p, true, ARG_FILE_LINE, "log_rv_get_unzip_and_diff_redo_log_data");
       return ER_FAILED;
     }
 
-=======
-      unzip_ptr->data_length = unzip_length;
-      memcpy (unzip_ptr->log_data, area_ptr, unzip_length);
-    }
-
-  if (fits_in_current_page)
-    {
-      log_pgptr_reader.add_align (unzip_length);
-    }
-  else
-    {
-      /* only align; advance was peformed while copying from log into the supplied buffer */
-      log_pgptr_reader.align ();
-    }
-
-  if (area != nullptr)
-    {
-      free_and_init(area);
-    }
-
-  return NO_ERROR;
-}
-
-/*
- * log_rv_get_unzip_and_diff_redo_log_data - GET UNZIPPED and DIFFED REDO LOG DATA FROM LOG
- *
- * return: error code
- *
- *   length(in): log data size
- *   log_reader(in/out):
- *   rcv(in/out): Recovery structure for recovery function
- *   undo_length(in): undo data length
- *   undo_data(in): undo data
- *   redo_unzip(out): extracted redo data; required to be passed by address because
- *                    it also functions as an internal working buffer
- *
- * NOTE:if log_data is unzip data return LOG_ZIP data
- *               else log_data is zip data return unzip log data
- */
-static int
-log_rv_get_unzip_and_diff_redo_log_data (THREAD_ENTRY * thread_p, log_reader & log_pgptr_reader,
-					 LOG_RCV * rcv, int undo_length, const char *undo_data, LOG_ZIP & redo_unzip)
-{
-  bool is_zip = false;
-  LOG_ZIP *local_unzip_ptr = nullptr;
-
-  if (log_rv_get_unzip_log_data (thread_p, rcv->length, log_pgptr_reader, &redo_unzip, is_zip) != NO_ERROR)
-    {
-      logpb_fatal_error (thread_p, true, ARG_FILE_LINE, "log_rv_get_unzip_and_diff_redo_log_data");
-      return ER_FAILED;
-    }
-
->>>>>>> de22e3aa
   if (is_zip)
     {
       if (undo_length > 0 && undo_data != nullptr)
@@ -729,15 +640,10 @@
 	  (void) log_diff (undo_length, undo_data, redo_unzip.data_length, redo_unzip.log_data);
 	}
     }
-<<<<<<< HEAD
-  rcv->length = static_cast < int >(redo_unzip.data_length);
-  rcv->data = static_cast < char *>(redo_unzip.log_data);
-=======
   // *INDENT-OFF*
   rcv->length = static_cast<int> (redo_unzip.data_length);
   rcv->data = static_cast<char*> (redo_unzip.log_data);
   // *INDENT-ON*
->>>>>>> de22e3aa
 
   return NO_ERROR;
 }
@@ -3259,13 +3165,9 @@
 
 	  {
 	    /* Pointer to log record */
-<<<<<<< HEAD
-	    const LOG_RECORD_HEADER *log_rec = log_pgptr_reader.reinterpret_cptr < LOG_RECORD_HEADER > ();
-=======
 	    // *INDENT-OFF*
 	    const LOG_RECORD_HEADER *log_rec = log_pgptr_reader.reinterpret_cptr<LOG_RECORD_HEADER> ();
 	    // *INDENT-ON*
->>>>>>> de22e3aa
 
 	    tran_id = log_rec->trid;
 	    log_rtype = log_rec->type;
@@ -3332,15 +3234,14 @@
 		MVCCID mvccid = MVCCID_NULL;
 		if (is_mvcc_op)
 		  {
-<<<<<<< HEAD
-
 		    /* Data header is a MVCC undoredo */
 		    data_header_size = sizeof (LOG_REC_MVCC_UNDOREDO);
 		    log_pgptr_reader.advance_when_does_not_fit (data_header_size);
 
 		    /* MVCC op undo/redo log record */
-		    const LOG_REC_MVCC_UNDOREDO *mvcc_undoredo =
-		      log_pgptr_reader.reinterpret_cptr < LOG_REC_MVCC_UNDOREDO > ();
+		    // *INDENT-OFF*
+		    const LOG_REC_MVCC_UNDOREDO *mvcc_undoredo = log_pgptr_reader.reinterpret_cptr<LOG_REC_MVCC_UNDOREDO> ();
+		    // *INDENT-ON*
 
 		    /* Get undoredo structure */
 		    undoredo = &mvcc_undoredo->undoredo;
@@ -3362,67 +3263,6 @@
 		    log_pgptr_reader.advance_when_does_not_fit (data_header_size);
 
 		    /* Get undoredo structure */
-		    undoredo = log_pgptr_reader.reinterpret_cptr < LOG_REC_UNDOREDO > ();
-
-		    mvccid = MVCCID_NULL;
-		  }
-
-		if (is_mvcc_op)
-		  {
-		    /* Save last MVCC operation LOG_LSA. */
-		    LSA_COPY (&log_Gl.hdr.mvcc_op_log_lsa, &rcv_lsa);
-		  }
-
-		/* Do we need to redo anything ? */
-
-		/*
-		 * Fetch the page for physical log records and check if redo
-		 * is needed by comparing the log sequence numbers
-		 */
-
-		VPID rcv_vpid = VPID_INITIALIZER;	/* VPID of data to recover */
-		rcv_vpid.volid = undoredo->data.volid;
-		rcv_vpid.pageid = undoredo->data.pageid;
-
-		LOG_RCV rcv = LOG_RCV_INITIALIZER;	/* Recovery structure */
-		const LOG_RCVINDEX rcvindex = undoredo->data.rcvindex;	/* Recovery index function */
-		/* If the page does not exit, there is nothing to redo */
-		if (rcv_vpid.pageid != NULL_PAGEID && rcv_vpid.volid != NULL_VOLID)
-		  {
-		    rcv.pgptr = log_rv_redo_fix_page (thread_p, &rcv_vpid, rcvindex);
-		    if (rcv.pgptr == NULL)
-		      {
-			/* deallocated */
-=======
-		    /* Data header is a MVCC undoredo */
-		    data_header_size = sizeof (LOG_REC_MVCC_UNDOREDO);
-		    log_pgptr_reader.advance_when_does_not_fit (data_header_size);
-
-		    /* MVCC op undo/redo log record */
-		    // *INDENT-OFF*
-		    const LOG_REC_MVCC_UNDOREDO *mvcc_undoredo = log_pgptr_reader.reinterpret_cptr<LOG_REC_MVCC_UNDOREDO> ();
-		    // *INDENT-ON*
-
-		    /* Get undoredo structure */
-		    undoredo = &mvcc_undoredo->undoredo;
-
-		    /* Get transaction MVCCID */
-		    mvccid = mvcc_undoredo->mvccid;
-
-		    /* Check if MVCC next ID must be updated */
-		    if (!MVCC_ID_PRECEDES (mvccid, log_Gl.hdr.mvcc_next_id))
-		      {
-			log_Gl.hdr.mvcc_next_id = mvccid;
-			MVCCID_FORWARD (log_Gl.hdr.mvcc_next_id);
-		      }
-		  }
-		else
-		  {
-		    /* Data header is a regular undoredo */
-		    data_header_size = sizeof (LOG_REC_UNDOREDO);
-		    log_pgptr_reader.advance_when_does_not_fit (data_header_size);
-
-		    /* Get undoredo structure */
 		    // *INDENT-OFF*
 		    undoredo = log_pgptr_reader.reinterpret_cptr<LOG_REC_UNDOREDO> ();
 		    // *INDENT-ON*
@@ -3460,27 +3300,6 @@
 		      }
 		  }
 
-		LOG_LSA *rcv_page_lsaptr = nullptr;	/* LSA of data page for log record to redo */
-		if (rcv.pgptr != NULL)
-		  {
-		    rcv_page_lsaptr = pgbuf_get_lsa (rcv.pgptr);
-		    /*
-		     * Do we need to execute the redo operation ?
-		     * If page_lsa >= lsa... already updated. In this case make sure
-		     * that the redo is not far from the end_redo_lsa
-		     */
-		    assert (end_redo_lsa == NULL || LSA_ISNULL (end_redo_lsa)
-			    || LSA_LE (rcv_page_lsaptr, end_redo_lsa));
-		    if (LSA_LE (&rcv_lsa, rcv_page_lsaptr))
-		      {
-			/* It is already done */
-			pgbuf_unfix (thread_p, rcv.pgptr);
->>>>>>> de22e3aa
-			break;
-		      }
-		  }
-
-<<<<<<< HEAD
 		LOG_LSA *rcv_page_lsaptr = nullptr;	/* LSA of data page for log record to redo */
 		if (rcv.pgptr != NULL)
 		  {
@@ -3590,7 +3409,9 @@
 		    data_header_size = sizeof (LOG_REC_MVCC_REDO);
 		    log_pgptr_reader.advance_when_does_not_fit (data_header_size);
 		    /* MVCC op redo log record */
-		    const LOG_REC_MVCC_REDO *mvcc_redo = log_pgptr_reader.reinterpret_cptr < LOG_REC_MVCC_REDO > ();
+		    // *INDENT-OFF*
+		    const LOG_REC_MVCC_REDO *mvcc_redo = log_pgptr_reader.reinterpret_cptr<LOG_REC_MVCC_REDO> ();
+		    // *INDENT-ON*
 
 		    /* Get redo info */
 		    redo = &mvcc_redo->redo;
@@ -3610,7 +3431,9 @@
 		    /* Data header is regular redo */
 		    data_header_size = sizeof (LOG_REC_REDO);
 		    log_pgptr_reader.advance_when_does_not_fit (data_header_size);
-		    redo = log_pgptr_reader.reinterpret_cptr < LOG_REC_REDO > ();
+		    // *INDENT-OFF*
+		    redo = log_pgptr_reader.reinterpret_cptr<LOG_REC_REDO> ();
+		    // *INDENT-ON*
 
 		    mvccid = MVCCID_NULL;
 		  }
@@ -3632,7 +3455,7 @@
 		rcv_vpid.volid = redo->data.volid;
 		rcv_vpid.pageid = redo->data.pageid;
 
-		LOG_RCV rcv = LOG_RCV_INITIALIZER;	/* Recovery structure */
+		LOG_RCV rcv;	// = LOG_RCV_INITIALIZER;  /* Recovery structure */
 		const LOG_RCVINDEX rcvindex = redo->data.rcvindex;	/* Recovery index function */
 		/* If the page does not exit, there is nothing to redo */
 		if (rcv_vpid.pageid != NULL_PAGEID && rcv_vpid.volid != NULL_VOLID)
@@ -3667,179 +3490,6 @@
 		rcv.offset = redo->data.offset;
 		rcv.mvcc_id = mvccid;
 
-=======
-		const int undo_length = undoredo->ulength;
-
-		rcv.length = undoredo->rlength;
-		rcv.offset = undoredo->data.offset;
-		rcv.mvcc_id = mvccid;
-
-		log_pgptr_reader.add_align (data_header_size);
-
-		if (is_diff_rec)
-		  {
-		    /* Get Undo data */
-		    bool dummy_is_zip;
-		    if (log_rv_get_unzip_log_data
-			(thread_p, undo_length, log_pgptr_reader, undo_unzip_ptr, dummy_is_zip) != NO_ERROR)
-		      {
-			LSA_SET_NULL (&log_Gl.unique_stats_table.curr_rcv_rec_lsa);
-			logpb_fatal_error (thread_p, true, ARG_FILE_LINE, "log_recovery_redo");
-		      }
-		  }
-		else
-		  {
-		    const int temp_length = (int) GET_ZIP_LEN (undo_length);
-		    if (log_pgptr_reader.skip (temp_length) != NO_ERROR)
-		      {
-			LSA_SET_NULL (&log_Gl.unique_stats_table.curr_rcv_rec_lsa);
-			return;
-		      }
-		  }
-
-		/* GET AFTER DATA */
-		log_pgptr_reader.align ();
-#if !defined(NDEBUG)
-		if (prm_get_bool_value (PRM_ID_LOG_TRACE_DEBUG))
-		  {
-		    fprintf (stdout,
-			     "TRACE REDOING[1]: LSA = %lld|%d, Rv_index = %s,\n"
-			     "      volid = %d, pageid = %d, offset = %d,\n", LSA_AS_ARGS (&rcv_lsa),
-			     rv_rcvindex_string (rcvindex), rcv_vpid.volid, rcv_vpid.pageid, rcv.offset);
-		    if (rcv_page_lsaptr != NULL)
-		      {
-			fprintf (stdout, "      page_lsa = %lld|%d\n", LSA_AS_ARGS (rcv_page_lsaptr));
-		      }
-		    else
-		      {
-			fprintf (stdout, "      page_lsa = %d|%d\n", -1, -1);
-		      }
-		    fflush (stdout);
-		  }
-#endif /* !NDEBUG */
-
-		if (is_diff_rec)
-		  {
-		    /* XOR Process */
-		    log_rv_redo_record (thread_p, log_pgptr_reader, RV_fun[rcvindex].redofun, &rcv,
-					&rcv_lsa, (int) undo_unzip_ptr->data_length,
-					(char *) undo_unzip_ptr->log_data, *redo_unzip_ptr);
-		  }
-		else
-		  {
-		    log_rv_redo_record (thread_p, log_pgptr_reader, RV_fun[rcvindex].redofun, &rcv,
-					&rcv_lsa, 0, NULL, *redo_unzip_ptr);
-		  }
-		if (rcv.pgptr != NULL)
-		  {
-		    pgbuf_unfix (thread_p, rcv.pgptr);
-		  }
-	      }
-	      break;
-
-	    case LOG_MVCC_REDO_DATA:
-	    case LOG_REDO_DATA:
-	      {
-		/* Does log record belong to a MVCC op? */
-		is_mvcc_op = (log_rtype == LOG_MVCC_REDO_DATA);
-
-		const LOG_LSA rcv_lsa = log_pgptr_reader.get_lsa ();	/* Address of redo log record */
-
-		/* Get the DATA HEADER */
-		log_pgptr_reader.add_align (sizeof (LOG_RECORD_HEADER));
-
-		const LOG_REC_REDO *redo = NULL;	/* Redo log record */
-		int data_header_size = 0;
-		MVCCID mvccid = MVCCID_NULL;
-		if (is_mvcc_op)
-		  {
-
-		    /* Data header is MVCC redo */
-		    data_header_size = sizeof (LOG_REC_MVCC_REDO);
-		    log_pgptr_reader.advance_when_does_not_fit (data_header_size);
-		    /* MVCC op redo log record */
-		    // *INDENT-OFF*
-		    const LOG_REC_MVCC_REDO *mvcc_redo = log_pgptr_reader.reinterpret_cptr<LOG_REC_MVCC_REDO> ();
-		    // *INDENT-ON*
-
-		    /* Get redo info */
-		    redo = &mvcc_redo->redo;
-
-		    /* Get transaction MVCCID */
-		    mvccid = mvcc_redo->mvccid;
-
-		    /* Check if MVCC next ID must be updated */
-		    if (!MVCC_ID_PRECEDES (mvccid, log_Gl.hdr.mvcc_next_id))
-		      {
-			log_Gl.hdr.mvcc_next_id = mvccid;
-			MVCCID_FORWARD (log_Gl.hdr.mvcc_next_id);
-		      }
-		  }
-		else
-		  {
-		    /* Data header is regular redo */
-		    data_header_size = sizeof (LOG_REC_REDO);
-		    log_pgptr_reader.advance_when_does_not_fit (data_header_size);
-		    // *INDENT-OFF*
-		    redo = log_pgptr_reader.reinterpret_cptr<LOG_REC_REDO> ();
-		    // *INDENT-ON*
-
-		    mvccid = MVCCID_NULL;
-		  }
-
-		/* Do we need to redo anything ? */
-
-		if (redo->data.rcvindex == RVVAC_COMPLETE)
-		  {
-		    /* Reset log header MVCC info */
-		    logpb_vacuum_reset_log_header_cache (thread_p, &log_Gl.hdr);
-		  }
-
-		/*
-		 * Fetch the page for physical log records and check if redo
-		 * is needed by comparing the log sequence numbers
-		 */
-
-		VPID rcv_vpid = VPID_INITIALIZER;	/* VPID of data to recover */
-		rcv_vpid.volid = redo->data.volid;
-		rcv_vpid.pageid = redo->data.pageid;
-
-		LOG_RCV rcv;	// = LOG_RCV_INITIALIZER;  /* Recovery structure */
-		const LOG_RCVINDEX rcvindex = redo->data.rcvindex;	/* Recovery index function */
-		/* If the page does not exit, there is nothing to redo */
-		if (rcv_vpid.pageid != NULL_PAGEID && rcv_vpid.volid != NULL_VOLID)
-		  {
-		    rcv.pgptr = log_rv_redo_fix_page (thread_p, &rcv_vpid, rcvindex);
-		    if (rcv.pgptr == NULL)
-		      {
-			/* deallocated */
-			break;
-		      }
-		  }
-
-		LOG_LSA *rcv_page_lsaptr = nullptr;	/* LSA of data page for log record to redo */
-		if (rcv.pgptr != NULL)
-		  {
-		    rcv_page_lsaptr = pgbuf_get_lsa (rcv.pgptr);
-		    /*
-		     * Do we need to execute the redo operation ?
-		     * If page_lsa >= rcv_lsa... already updated
-		     */
-		    assert (end_redo_lsa == NULL || LSA_ISNULL (end_redo_lsa)
-			    || LSA_LE (rcv_page_lsaptr, end_redo_lsa));
-		    if (LSA_LE (&rcv_lsa, rcv_page_lsaptr))
-		      {
-			/* It is already done */
-			pgbuf_unfix (thread_p, rcv.pgptr);
-			break;
-		      }
-		  }
-
-		rcv.length = redo->length;
-		rcv.offset = redo->data.offset;
-		rcv.mvcc_id = mvccid;
-
->>>>>>> de22e3aa
 		log_pgptr_reader.add_align (data_header_size);
 
 #if !defined(NDEBUG)
@@ -3873,24 +3523,16 @@
 
 	    case LOG_DBEXTERN_REDO_DATA:
 	      {
-<<<<<<< HEAD
-		LOG_RCV rcv = LOG_RCV_INITIALIZER;	/* Recovery structure */
-=======
 		LOG_RCV rcv;	// = LOG_RCV_INITIALIZER;  /* Recovery structure */
->>>>>>> de22e3aa
 		const LOG_LSA rcv_lsa = log_pgptr_reader.get_lsa ();	/* Address of redo log record */
 
 		/* Get the DATA HEADER */
 		log_pgptr_reader.add_align (sizeof (LOG_RECORD_HEADER));
 		log_pgptr_reader.advance_when_does_not_fit (sizeof (LOG_REC_DBOUT_REDO));
 		/* A external redo log record */
-<<<<<<< HEAD
-		const LOG_REC_DBOUT_REDO *dbout_redo = log_pgptr_reader.reinterpret_cptr < LOG_REC_DBOUT_REDO > ();
-=======
 		// *INDENT-OFF*
 		const LOG_REC_DBOUT_REDO *dbout_redo = log_pgptr_reader.reinterpret_cptr<LOG_REC_DBOUT_REDO> ();
 		// *INDENT-ON*
->>>>>>> de22e3aa
 
 		const LOG_RCVINDEX rcvindex = dbout_redo->rcvindex;	/* Recovery index function */
 
@@ -3927,13 +3569,9 @@
 		log_pgptr_reader.add_align (sizeof (LOG_RECORD_HEADER));
 		log_pgptr_reader.advance_when_does_not_fit (sizeof (LOG_REC_RUN_POSTPONE));
 		/* A run postpone action */
-<<<<<<< HEAD
-		const LOG_REC_RUN_POSTPONE *run_posp = log_pgptr_reader.reinterpret_cptr < LOG_REC_RUN_POSTPONE > ();
-=======
 		// *INDENT-OFF*
 		const LOG_REC_RUN_POSTPONE *run_posp = log_pgptr_reader.reinterpret_cptr<LOG_REC_RUN_POSTPONE> ();
 		// *INDENT-ON*
->>>>>>> de22e3aa
 
 		/* Do we need to redo anything ? */
 
@@ -3946,11 +3584,7 @@
 		rcv_vpid.volid = run_posp->data.volid;
 		rcv_vpid.pageid = run_posp->data.pageid;
 
-<<<<<<< HEAD
-		LOG_RCV rcv = LOG_RCV_INITIALIZER;	/* Recovery structure */
-=======
 		LOG_RCV rcv;	// = LOG_RCV_INITIALIZER;   /* Recovery structure */
->>>>>>> de22e3aa
 		const LOG_RCVINDEX rcvindex = run_posp->data.rcvindex;	/* Recovery index function */
 		/* If the page does not exit, there is nothing to redo */
 		if (rcv_vpid.pageid != NULL_PAGEID && rcv_vpid.volid != NULL_VOLID)
@@ -4026,13 +3660,9 @@
 		log_pgptr_reader.add_align (sizeof (LOG_RECORD_HEADER));
 		log_pgptr_reader.advance_when_does_not_fit (sizeof (LOG_REC_COMPENSATE));
 		/* Compensating log record */
-<<<<<<< HEAD
-		const LOG_REC_COMPENSATE *compensate = log_pgptr_reader.reinterpret_cptr < LOG_REC_COMPENSATE > ();
-=======
 		// *INDENT-OFF*
 		const LOG_REC_COMPENSATE *compensate = log_pgptr_reader.reinterpret_cptr<LOG_REC_COMPENSATE> ();
 		// *INDENT-ON*
->>>>>>> de22e3aa
 
 		/* Do we need to redo anything ? */
 
@@ -4045,11 +3675,7 @@
 		rcv_vpid.volid = compensate->data.volid;
 		rcv_vpid.pageid = compensate->data.pageid;
 
-<<<<<<< HEAD
-		LOG_RCV rcv = LOG_RCV_INITIALIZER;	/* Recovery structure */
-=======
 		LOG_RCV rcv;	// = LOG_RCV_INITIALIZER;   /* Recovery structure */
->>>>>>> de22e3aa
 		const LOG_RCVINDEX rcvindex = compensate->data.rcvindex;	/* Recovery index function */
 		/* If the page does not exit, there is nothing to redo */
 		if (rcv_vpid.pageid != NULL_PAGEID && rcv_vpid.volid != NULL_VOLID)
@@ -4177,13 +3803,9 @@
 			log_pgptr_reader.add_align (sizeof (LOG_RECORD_HEADER));
 			log_pgptr_reader.advance_when_does_not_fit (sizeof (LOG_REC_2PC_START));
 			/* Start 2PC commit log record */
-<<<<<<< HEAD
-			const LOG_REC_2PC_START *start_2pc = log_pgptr_reader.reinterpret_cptr < LOG_REC_2PC_START > ();
-=======
 			// *INDENT-OFF*
 			const LOG_REC_2PC_START *start_2pc = log_pgptr_reader.reinterpret_cptr<LOG_REC_2PC_START> ();
 			// *INDENT-ON*
->>>>>>> de22e3aa
 
 			/*
 			 * Obtain the participant information
@@ -4271,14 +3893,9 @@
 			log_pgptr_reader.add_align (sizeof (LOG_RECORD_HEADER));
 			log_pgptr_reader.advance_when_does_not_fit (sizeof (LOG_REC_2PC_PARTICP_ACK));
 			/* A 2PC participant ack */
-<<<<<<< HEAD
-			const LOG_REC_2PC_PARTICP_ACK *received_ack =
-			  log_pgptr_reader.reinterpret_cptr < LOG_REC_2PC_PARTICP_ACK > ();
-=======
 			// *INDENT-OFF*
 			const LOG_REC_2PC_PARTICP_ACK *received_ack = log_pgptr_reader.reinterpret_cptr<LOG_REC_2PC_PARTICP_ACK> ();
 			// *INDENT-ON*
->>>>>>> de22e3aa
 
 			tdes->coord->ack_received[received_ack->particp_index] = true;
 		      }
@@ -4307,13 +3924,9 @@
 		     */
 		    log_pgptr_reader.add_align (sizeof (LOG_RECORD_HEADER));
 		    log_pgptr_reader.advance_when_does_not_fit (sizeof (LOG_REC_DONETIME));
-<<<<<<< HEAD
-		    const LOG_REC_DONETIME *donetime = log_pgptr_reader.reinterpret_cptr < LOG_REC_DONETIME > ();
-=======
 		    // *INDENT-OFF*
 		    const LOG_REC_DONETIME *donetime = log_pgptr_reader.reinterpret_cptr<LOG_REC_DONETIME> ();
 		    // *INDENT-ON*
->>>>>>> de22e3aa
 
 		    if (difftime (*stopat, (time_t) donetime->at_time) < 0)
 		      {
@@ -4352,13 +3965,9 @@
 		log_pgptr_reader.add_align (sizeof (LOG_RECORD_HEADER));
 		log_pgptr_reader.advance_when_does_not_fit (sizeof (LOG_REC_MVCC_UNDO));
 		/* MVCC op undo log record */
-<<<<<<< HEAD
-		const LOG_REC_MVCC_UNDO *mvcc_undo = log_pgptr_reader.reinterpret_cptr < LOG_REC_MVCC_UNDO > ();
-=======
 		// *INDENT-OFF*
 		const LOG_REC_MVCC_UNDO *mvcc_undo = log_pgptr_reader.reinterpret_cptr<LOG_REC_MVCC_UNDO> ();
 		// *INDENT-ON*
->>>>>>> de22e3aa
 		const MVCCID mvccid = mvcc_undo->mvccid;
 
 		/* Check if MVCC next ID must be updated */
@@ -4368,13 +3977,8 @@
 		    MVCCID_FORWARD (log_Gl.hdr.mvcc_next_id);
 		  }
 
-<<<<<<< HEAD
-	      /* Save last MVCC operation LOG_LSA. */
-	      LSA_COPY (&log_Gl.hdr.mvcc_op_log_lsa, &rcv_lsa);
-=======
 		/* Save last MVCC operation LOG_LSA. */
 		LSA_COPY (&log_Gl.hdr.mvcc_op_log_lsa, &rcv_lsa);
->>>>>>> de22e3aa
 	      }
 	      break;
 
@@ -4408,13 +4012,9 @@
 		log_pgptr_reader.add_align (sizeof (LOG_RECORD_HEADER));
 		log_pgptr_reader.advance_when_does_not_fit (sizeof (LOG_REC_SYSOP_END));
 		/* Result of top system op */
-<<<<<<< HEAD
-		const LOG_REC_SYSOP_END *sysop_end = log_pgptr_reader.reinterpret_cptr < LOG_REC_SYSOP_END > ();
-=======
 		// *INDENT-OFF*
 		const LOG_REC_SYSOP_END *sysop_end = log_pgptr_reader.reinterpret_cptr<LOG_REC_SYSOP_END> ();
 		// *INDENT-ON*
->>>>>>> de22e3aa
 
 		if (sysop_end->type == LOG_SYSOP_END_LOGICAL_MVCC_UNDO)
 		  {
