/*
 * Copyright 2008 Search Solution Corporation
 * Copyright 2016 CUBRID Corporation
 *
 *  Licensed under the Apache License, Version 2.0 (the "License");
 *  you may not use this file except in compliance with the License.
 *  You may obtain a copy of the License at
 *
 *      http://www.apache.org/licenses/LICENSE-2.0
 *
 *  Unless required by applicable law or agreed to in writing, software
 *  distributed under the License is distributed on an "AS IS" BASIS,
 *  WITHOUT WARRANTIES OR CONDITIONS OF ANY KIND, either express or implied.
 *  See the License for the specific language governing permissions and
 *  limitations under the License.
 *
 */

/*
 * log_recovery.c -
 */

#ident "$Id$"

#include "config.h"

#include "boot_sr.h"
#include "error_manager.h"
#include "locator_sr.h"
#include "log_2pc.h"
#include "log_append.hpp"
#include "log_compress.h"
#include "log_impl.h"
#include "log_lsa.hpp"
#include "log_manager.h"
#include "log_reader.hpp"
#include "log_record.hpp"
#include "log_recovery_redo_log_rec.hpp"
#include "log_system_tran.hpp"
#include "log_volids.hpp"
#include "message_catalog.h"
#include "msgcat_set_log.hpp"
#include "object_representation.h"
#include "page_buffer.h"
#include "porting_inline.hpp"
#include "recovery.h"
#include "scope_exit.hpp"
#include "server_type.hpp"
#include "slotted_page.h"
#include "system_parameter.h"
#include "thread_entry.hpp"
#include "thread_manager.hpp"
#include "type_helper.hpp"
#include "log_recovery_redo.hpp"
#include "log_recovery_redo_task.hpp"

#include <stdio.h>
#include <stddef.h>
#include <stdlib.h>
#include <string.h>
#include <time.h>
#include <assert.h>

static void log_rv_undo_record (THREAD_ENTRY * thread_p, LOG_LSA * log_lsa, LOG_PAGE * log_page_p,
				LOG_RCVINDEX rcvindex, const VPID * rcv_vpid, LOG_RCV * rcv,
				const LOG_LSA * rcv_lsa_ptr, LOG_TDES * tdes, LOG_ZIP * undo_unzip_ptr);
static void log_rv_redo_record (THREAD_ENTRY * thread_p, log_reader & log_pgptr_reader,
				int (*redofun) (THREAD_ENTRY * thread_p, LOG_RCV *), LOG_RCV * rcv,
				const LOG_LSA * rcv_lsa_ptr, int undo_length, const char *undo_data,
				LOG_ZIP & redo_unzip);
static bool
log_rv_fix_page_and_check_redo_is_needed (THREAD_ENTRY * thread_p, const VPID & page_vpid, log_rcv & rcv,
					  LOG_RCVINDEX rcvindex, const log_lsa & rcv_lsa, const LOG_LSA * end_redo_lsa);

// *INDENT-OFF*
template <typename T>
static int log_rv_get_log_rec_redo_data (THREAD_ENTRY *thread_p, log_reader &log_pgptr_reader, const T &log_rec,
                                         log_rcv &rcv, log_rectype log_rtype, struct log_zip &undo_unzip_support,
                                         struct log_zip &redo_unzip_support);
template <typename T>
static void log_rv_redo_record_debug_logging (const log_lsa &rcv_lsa, LOG_RCVINDEX rcvindex, const vpid &rcv_vpid,
                                              const log_rcv &rcv);
template <typename T>
static void log_rv_redo_record_sync_or_dispatch_async (THREAD_ENTRY *thread_p, log_reader &log_pgptr_reader,
                                                          const T &log_rec, const log_lsa &rcv_lsa,
                                                          const LOG_LSA *end_redo_lsa, LOG_RECTYPE log_rtype,
                                                          LOG_ZIP &undo_unzip_support, LOG_ZIP &redo_unzip_support);
// *INDENT-ON*

static bool log_rv_find_checkpoint (THREAD_ENTRY * thread_p, VOLID volid, LOG_LSA * rcv_lsa);

static int log_rv_get_unzip_log_data (THREAD_ENTRY * thread_p, int length, log_reader & log_pgptr_reader,
				      LOG_ZIP * unzip_ptr, bool &is_zip);
static int log_rv_get_unzip_and_diff_redo_log_data (THREAD_ENTRY * thread_p, log_reader & log_pgptr_reader,
						    LOG_RCV * rcv, int undo_length, const char *undo_data,
						    LOG_ZIP & redo_unzip);

static int log_rv_analysis_undo_redo (THREAD_ENTRY * thread_p, int tran_id, LOG_LSA * log_lsa);
static int log_rv_analysis_dummy_head_postpone (THREAD_ENTRY * thread_p, int tran_id, LOG_LSA * log_lsa);
static int log_rv_analysis_postpone (THREAD_ENTRY * thread_p, int tran_id, LOG_LSA * log_lsa);
static int log_rv_analysis_run_postpone (THREAD_ENTRY * thread_p, int tran_id, LOG_LSA * log_lsa, LOG_PAGE * log_page_p,
					 LOG_LSA * check_point);
static int log_rv_analysis_compensate (THREAD_ENTRY * thread_p, int tran_id, LOG_LSA * log_lsa, LOG_PAGE * log_page_p);
static int log_rv_analysis_will_commit (THREAD_ENTRY * thread_p, int tran_id, LOG_LSA * log_lsa);
static int log_rv_analysis_commit_with_postpone (THREAD_ENTRY * thread_p, int tran_id, LOG_LSA * log_lsa,
						 LOG_PAGE * log_page_p);
static int log_rv_analysis_sysop_start_postpone (THREAD_ENTRY * thread_p, int tran_id, LOG_LSA * log_lsa,
						 LOG_PAGE * log_page_p);
static int log_rv_analysis_atomic_sysop_start (THREAD_ENTRY * thread_p, int tran_id, LOG_LSA * log_lsa);
static int log_rv_analysis_complete (THREAD_ENTRY * thread_p, int tran_id, LOG_LSA * log_lsa, LOG_PAGE * log_page_p,
				     LOG_LSA * prev_lsa, bool is_media_crash, time_t * stop_at,
				     bool *did_incom_recovery);
static int log_rv_analysis_sysop_end (THREAD_ENTRY * thread_p, int tran_id, LOG_LSA * log_lsa, LOG_PAGE * log_page_p);
static int log_rv_analysis_start_checkpoint (LOG_LSA * log_lsa, LOG_LSA * start_lsa, bool *may_use_checkpoint);
static int log_rv_analysis_end_checkpoint (THREAD_ENTRY * thread_p, LOG_LSA * log_lsa, LOG_PAGE * log_page_p,
					   LOG_LSA * check_point, LOG_LSA * start_redo_lsa, bool *may_use_checkpoint,
					   bool *may_need_synch_checkpoint_2pc);
static int log_rv_analysis_save_point (THREAD_ENTRY * thread_p, int tran_id, LOG_LSA * log_lsa);
static int log_rv_analysis_2pc_prepare (THREAD_ENTRY * thread_p, int tran_id, LOG_LSA * log_lsa);
static int log_rv_analysis_2pc_start (THREAD_ENTRY * thread_p, int tran_id, LOG_LSA * log_lsa);
static int log_rv_analysis_2pc_commit_decision (THREAD_ENTRY * thread_p, int tran_id, LOG_LSA * log_lsa);
static int log_rv_analysis_2pc_abort_decision (THREAD_ENTRY * thread_p, int tran_id, LOG_LSA * log_lsa);
static int log_rv_analysis_2pc_commit_inform_particps (THREAD_ENTRY * thread_p, int tran_id, LOG_LSA * log_lsa);
static int log_rv_analysis_2pc_abort_inform_particps (THREAD_ENTRY * thread_p, int tran_id, LOG_LSA * log_lsa);
static int log_rv_analysis_2pc_recv_ack (THREAD_ENTRY * thread_p, int tran_id, LOG_LSA * log_lsa);
static int log_rv_analysis_log_end (int tran_id, LOG_LSA * log_lsa);
static void log_rv_analysis_record (THREAD_ENTRY * thread_p, LOG_RECTYPE log_type, int tran_id, LOG_LSA * log_lsa,
				    LOG_PAGE * log_page_p, LOG_LSA * check_point, LOG_LSA * prev_lsa,
				    LOG_LSA * start_lsa, LOG_LSA * start_redo_lsa, bool is_media_crash,
				    time_t * stop_at, bool *did_incom_recovery, bool *may_use_checkpoint,
				    bool *may_need_synch_checkpoint_2pc);
static bool log_is_page_of_record_broken (THREAD_ENTRY * thread_p, const LOG_LSA * log_lsa,
					  const LOG_RECORD_HEADER * log_rec_header);
static void log_recovery_analysis (THREAD_ENTRY * thread_p, LOG_LSA * start_lsa, LOG_LSA * start_redolsa,
				   LOG_LSA * end_redo_lsa, bool ismedia_crash, time_t * stopat,
				   bool *did_incom_recovery, INT64 * num_redo_log_records);
static bool log_recovery_needs_skip_logical_redo (THREAD_ENTRY * thread_p, TRANID tran_id, LOG_RECTYPE log_rtype,
						  LOG_RCVINDEX rcv_index, const LOG_LSA * lsa);
static void log_recovery_redo (THREAD_ENTRY * thread_p, const LOG_LSA * start_redolsa, const LOG_LSA * end_redo_lsa,
			       time_t * stopat);
static void log_recovery_abort_interrupted_sysop (THREAD_ENTRY * thread_p, LOG_TDES * tdes,
						  const LOG_LSA * postpone_start_lsa);
static void log_recovery_finish_sysop_postpone (THREAD_ENTRY * thread_p, LOG_TDES * tdes);
static void log_recovery_finish_postpone (THREAD_ENTRY * thread_p, LOG_TDES * tdes);
static void log_recovery_finish_all_postpone (THREAD_ENTRY * thread_p);
static void log_recovery_abort_atomic_sysop (THREAD_ENTRY * thread_p, LOG_TDES * tdes);
static void log_recovery_abort_all_atomic_sysops (THREAD_ENTRY * thread_p);
static void log_recovery_undo (THREAD_ENTRY * thread_p);
static void log_recovery_notpartof_archives (THREAD_ENTRY * thread_p, int start_arv_num, const char *info_reason);
static bool log_unformat_ahead_volumes (THREAD_ENTRY * thread_p, VOLID volid, VOLID * start_volid);
static void log_recovery_notpartof_volumes (THREAD_ENTRY * thread_p);
static void log_recovery_resetlog (THREAD_ENTRY * thread_p, const LOG_LSA * new_append_lsa,
				   const LOG_LSA * new_prev_lsa);
static int log_recovery_find_first_postpone (THREAD_ENTRY * thread_p, LOG_LSA * ret_lsa, LOG_LSA * start_postpone_lsa,
					     LOG_TDES * tdes);

static int log_rv_record_modify_internal (THREAD_ENTRY * thread_p, LOG_RCV * rcv, bool is_undo);
static int log_rv_undoredo_partial_changes_recursive (THREAD_ENTRY * thread_p, OR_BUF * rcv_buf, RECDES * record,
						      bool is_undo);

STATIC_INLINE PAGE_PTR log_rv_redo_fix_page (THREAD_ENTRY * thread_p, const VPID * vpid_rcv, LOG_RCVINDEX rcvindex)
  __attribute__((ALWAYS_INLINE));

static void log_rv_simulate_runtime_worker (THREAD_ENTRY * thread_p, LOG_TDES * tdes);
static void log_rv_end_simulation (THREAD_ENTRY * thread_p);

/*
 * CRASH RECOVERY PROCESS
 */

/*
 * log_rv_undo_record - EXECUTE AN UNDO RECORD
 *
 * return: nothing
 *
 *   log_lsa(in/out): Log address identifier containing the log record
 *   log_page_p(in/out): Pointer to page where data starts (Set as a side
 *              effect to the page where data ends)
 *   rcvindex(in): Index to recovery functions
 *   rcv_vpid(in): Address of page to recover
 *   rcv(in/out): Recovery structure for recovery function
 *   rcv_undo_lsa(in): Address of the undo record
 *   tdes(in/out): State structure of transaction undoing data
 *   undo_unzip_ptr(in):
 *
 * NOTE:Execute an undo log record during restart recovery undo phase.
 *              A compensating log record for operation page level logging is
 *              written by the current function. For logical level logging,
 *              the undo function is responsible to log a redo record, which
 *              is converted into a compensating record by the log manager.
 *
 *              This function is very similar than log_rollback_rec, however,
 *              page locking is not done.. and the transaction index that is
 *              running is set to the one in the tdes. Probably, this
 *              function should have not been duplicated for the above few
 *              things.
 */
static void
log_rv_undo_record (THREAD_ENTRY * thread_p, LOG_LSA * log_lsa, LOG_PAGE * log_page_p, LOG_RCVINDEX rcvindex,
		    const VPID * rcv_vpid, LOG_RCV * rcv, const LOG_LSA * rcv_undo_lsa, LOG_TDES * tdes,
		    LOG_ZIP * undo_unzip_ptr)
{
  char *area = NULL;
  TRAN_STATE save_state;	/* The current state of the transaction. Must be returned to this state */
  bool is_zip = false;
  int error_code = NO_ERROR;
  thread_type save_thread_type = thread_type::TT_NONE;

  if (thread_p == NULL)
    {
      /* Thread entry info is required. */
      thread_p = thread_get_thread_entry_info ();
    }

  log_rv_simulate_runtime_worker (thread_p, tdes);

  if (MVCCID_IS_VALID (rcv->mvcc_id))
    {
      /* Assign the MVCCID to transaction. */

      assert (LOG_IS_MVCC_OPERATION (rcvindex));

      logtb_rv_assign_mvccid_for_undo_recovery (thread_p, rcv->mvcc_id);
    }

  /*
   * Fetch the page for physical log records. The page is not locked since the
   * recovery process is the only one running. If the page does not exist
   * anymore or there are problems fetching the page, continue anyhow, so that
   * compensating records are logged.
   */

  if (RCV_IS_LOGICAL_LOG (rcv_vpid, rcvindex))
    {
      rcv->pgptr = NULL;
    }
  else
    {
      rcv->pgptr = pgbuf_fix (thread_p, rcv_vpid, OLD_PAGE, PGBUF_LATCH_WRITE, PGBUF_UNCONDITIONAL_LATCH);
      if (rcv->pgptr == NULL)
	{
	  assert (false);
	}
    }

  /* GET BEFORE DATA */

  /*
   * If data is contained in only one buffer, pass pointer directly.
   * Otherwise, allocate a contiguous area, copy the data and pass this area.
   * At the end deallocate the area.
   */

  if (ZIP_CHECK (rcv->length))
    {				/* check compress data */
      rcv->length = (int) GET_ZIP_LEN (rcv->length);	/* convert compress length */
      is_zip = true;
    }

  if (log_lsa->offset + rcv->length < (int) LOGAREA_SIZE)
    {
      rcv->data = (char *) log_page_p->area + log_lsa->offset;
      log_lsa->offset += rcv->length;
    }
  else
    {
      /* Need to copy the data into a contiguous area */
      area = (char *) malloc (rcv->length);
      if (area == NULL)
	{
	  logpb_fatal_error (thread_p, true, ARG_FILE_LINE, "log_rv_undo_record");
	  goto end;
	}
      /* Copy the data */
      logpb_copy_from_log (thread_p, area, rcv->length, log_lsa, log_page_p);
      rcv->data = area;
    }

  if (is_zip)
    {
      if (log_unzip (undo_unzip_ptr, rcv->length, (char *) rcv->data))
	{
	  rcv->length = (int) undo_unzip_ptr->data_length;
	  rcv->data = (char *) undo_unzip_ptr->log_data;
	}
      else
	{
	  logpb_fatal_error (thread_p, true, ARG_FILE_LINE, "log_rv_undo_record");
	  goto end;
	}
    }

  /* Now call the UNDO recovery function */
  if (rcv->pgptr != NULL || RCV_IS_LOGICAL_LOG (rcv_vpid, rcvindex))
    {
      /*
       * Write a compensating log record for operation page level logging.
       * For logical level logging, the recovery undo function must log an
       * redo/CLR log to describe the undo.
       */

      if (rcvindex == RVBT_MVCC_INCREMENTS_UPD)
	{
	  /* nothing to do during recovery */
	}
      else if (rcvindex == RVBT_MVCC_NOTIFY_VACUUM || rcvindex == RVES_NOTIFY_VACUUM)
	{
	  /* nothing to do */
	}
      else if (rcvindex == RVBT_LOG_GLOBAL_UNIQUE_STATS_COMMIT)
	{
	  /* this only modifies in memory data that is only flushed to disk on checkpoints. we need to execute undo
	   * every time recovery is run, and we cannot compensate it. */
	  error_code = (*RV_fun[rcvindex].undofun) (thread_p, rcv);
	  assert (error_code == NO_ERROR);
	}
      else if (RCV_IS_LOGICAL_COMPENSATE_MANUAL (rcvindex))
	{
	  /* B-tree logical logs will add a regular compensate in the modified pages. They do not require a logical
	   * compensation since the "undone" page can be accessed and logged. Only no-page logical operations require
	   * logical compensation. */
	  /* Invoke Undo recovery function */
	  LSA_COPY (&rcv->reference_lsa, &tdes->undo_nxlsa);
	  error_code = (*RV_fun[rcvindex].undofun) (thread_p, rcv);
	  if (error_code != NO_ERROR)
	    {
	      logpb_fatal_error (thread_p, true, ARG_FILE_LINE,
				 "log_rv_undo_record: Error applying compensation at log_lsa=(%lld, %d), "
				 "rcv = {mvccid=%llu, offset = %d, data_length = %d}",
				 (long long int) rcv_undo_lsa->pageid, (int) rcv_undo_lsa->offset,
				 (unsigned long long int) rcv->mvcc_id, (int) rcv->offset, (int) rcv->length);
	    }
	  else if (RCV_IS_BTREE_LOGICAL_LOG (rcvindex) && prm_get_bool_value (PRM_ID_LOG_BTREE_OPS))
	    {
	      _er_log_debug (ARG_FILE_LINE,
			     "BTREE_UNDO: Successfully executed undo/compensate for log entry at "
			     "lsa=%lld|%d, before lsa=%lld|%d, undo_nxlsa=%lld|%d. "
			     "Transaction=%d, rcvindex=%d.\n", (long long int) rcv_undo_lsa->pageid,
			     (int) rcv_undo_lsa->offset, (long long int) log_lsa->pageid, (int) log_lsa->offset,
			     (long long int) tdes->undo_nxlsa.pageid, (int) tdes->undo_nxlsa.offset, tdes->tran_index,
			     rcvindex);
	    }
	}
      else if (!RCV_IS_LOGICAL_LOG (rcv_vpid, rcvindex))
	{
	  log_append_compensate (thread_p, rcvindex, rcv_vpid, rcv->offset, rcv->pgptr, rcv->length, rcv->data, tdes);

	  error_code = (*RV_fun[rcvindex].undofun) (thread_p, rcv);

	  if (error_code != NO_ERROR)
	    {
	      VPID vpid;

	      if (rcv->pgptr != NULL)
		{
		  pgbuf_get_vpid (rcv->pgptr, &vpid);
		}
	      else
		{
		  VPID_SET_NULL (&vpid);
		}

	      logpb_fatal_error (thread_p, true, ARG_FILE_LINE,
				 "log_rv_undo_record: Error applying compensation at log_lsa=(%lld, %d), "
				 "rcv = {mvccid=%llu, vpid=(%d, %d), offset = %d, data_length = %d}",
				 (long long int) rcv_undo_lsa->pageid, (int) rcv_undo_lsa->offset,
				 (unsigned long long int) rcv->mvcc_id, (int) vpid.pageid, (int) vpid.volid,
				 (int) rcv->offset, (int) rcv->length);
	      goto end;
	    }
	}
      else
	{
	  /* Logical logging? This is a logical undo. For now, we also use a logical compensation, meaning that we
	   * open a system operation that is committed & compensate at the same time.
	   * However, there might be cases when compensation is not necessarily logical. If the compensation can be
	   * made in a single log record and can be attached to a page, the system operation becomes useless. Take the
	   * example of some b-tree cases for compensations. There might be other cases too.
	   */
	  save_state = tdes->state;

	  LSA_COPY (&rcv->reference_lsa, &tdes->undo_nxlsa);
	  log_sysop_start (thread_p);

#if defined(CUBRID_DEBUG)
	  {
	    /* TODO: What is this? We might remove the block. */
	    LOG_LSA check_tail_lsa;

	    LSA_COPY (&check_tail_lsa, &tdes->tail_lsa);
	    (void) (*RV_fun[rcvindex].undofun) (rcv);

	    /*
	     * Make sure that a CLR was logged.
	     *
	     * If we do not log anything and the logical undo_nxlsa is not the
	     * tail, give a warning.. unless it is a temporary file deletion.
	     *
	     * WARNING: the if condition is different from the one of normal
	     *          rollback.
	     */

	    if (LSA_EQ (&check_tail_lsa, &tdes->tail_lsa) && !LSA_EQ (rcv_undo_lsa, &tdes->tail_lsa))
	      {
		er_set (ER_ERROR_SEVERITY, ARG_FILE_LINE, ER_LOG_MISSING_COMPENSATING_RECORD, 1,
			rv_rcvindex_string (rcvindex));
	      }
	  }
#else /* CUBRID_DEBUG */
	  (void) (*RV_fun[rcvindex].undofun) (thread_p, rcv);
#endif /* CUBRID_DEBUG */

	  log_sysop_end_logical_compensate (thread_p, &rcv->reference_lsa);
	  tdes->state = save_state;
	}
    }
  else
    {
      log_append_compensate (thread_p, rcvindex, rcv_vpid, rcv->offset, NULL, rcv->length, rcv->data, tdes);
      /*
       * Unable to fetch page of volume... May need media recovery on such
       * page
       */
      er_set (ER_ERROR_SEVERITY, ARG_FILE_LINE, ER_LOG_MAYNEED_MEDIA_RECOVERY, 1,
	      fileio_get_volume_label (rcv_vpid->volid, PEEK));
    }

end:
  if (area != NULL)
    {
      free_and_init (area);
    }

  if (rcv->pgptr != NULL)
    {
      pgbuf_unfix (thread_p, rcv->pgptr);
    }

  /* Convert thread back to system transaction. */
  log_rv_end_simulation (thread_p);
}

/*
 * log_rv_redo_record - EXECUTE A REDO RECORD
 *
 * return: nothing
 *
 *   log_lsa(in/out): Log address identifier containing the log record
 *   log_page_p(in/out): Pointer to page where data starts (Set as a side
 *               effect to the page where data ends)
 *   redofun(in): Function to invoke to redo the data
 *   rcv(in/out): Recovery structure for recovery function(Set as a side
 *               effect)
 *   rcv_lsa_ptr(in): Reset data page (rcv->pgptr) to this LSA
 *   ignore_redofunc(in):
 *   undo_length(in):
 *   undo_data(in):
 *   redo_unzip(in): functions as an outside managed (longer lived) buffer space for the underlying
 *        to peform its work; the pointer to the buffer is then passed - non-owningly - to the rcv
 *        structure for further processing; it is therefore mandatory that the acontents of the
 *        buffer does not change until after the
 *
 * NOTE: Execute a redo log record.
 */
static void
log_rv_redo_record (THREAD_ENTRY * thread_p, log_reader & log_pgptr_reader,
		    int (*redofun) (THREAD_ENTRY * thread_p, LOG_RCV *), LOG_RCV * rcv,
		    const LOG_LSA * rcv_lsa_ptr, int undo_length, const char *undo_data, LOG_ZIP & redo_unzip)
{
  int error_code;

  /* Note the the data page rcv->pgptr has been fetched by the caller */

  if (log_rv_get_unzip_and_diff_redo_log_data
      (thread_p, log_pgptr_reader, rcv, undo_length, undo_data, redo_unzip) != NO_ERROR)
    {
      logpb_fatal_error (thread_p, true, ARG_FILE_LINE, "log_rv_redo_record");
      return;
    }

  if (redofun != NULL)
    {
      error_code = (*redofun) (thread_p, rcv);
      if (error_code != NO_ERROR)
	{
	  VPID vpid;
	  if (rcv->pgptr != NULL)
	    {
	      pgbuf_get_vpid (rcv->pgptr, &vpid);
	    }
	  else
	    {
	      VPID_SET_NULL (&vpid);
	    }

	  logpb_fatal_error (thread_p, true, ARG_FILE_LINE,
			     "log_rv_redo_record: Error applying redo record at log_lsa=(%lld, %d), "
			     "rcv = {mvccid=%llu, vpid=(%d, %d), offset = %d, data_length = %d}",
			     (long long int) rcv_lsa_ptr->pageid, (int) rcv_lsa_ptr->offset,
			     (long long int) rcv->mvcc_id, (int) vpid.pageid, (int) vpid.volid, (int) rcv->offset,
			     (int) rcv->length);
	}
    }
  else
    {
      er_log_debug (ARG_FILE_LINE,
		    "log_rv_redo_record: WARNING.. There is not a"
		    " REDO function to execute. May produce recovery problems.");
    }

  if (rcv->pgptr != NULL)
    {
      (void) pgbuf_set_lsa (thread_p, rcv->pgptr, rcv_lsa_ptr);
    }
}

/* TODO: desc
 */
bool
log_rv_fix_page_and_check_redo_is_needed (THREAD_ENTRY * thread_p, const VPID & page_vpid, log_rcv & rcv,
					  LOG_RCVINDEX rcvindex, const log_lsa & rcv_lsa, const LOG_LSA * end_redo_lsa)
{
  assert (rcv.pgptr == nullptr);

  if (!VPID_ISNULL (&page_vpid))
    {
      rcv.pgptr = log_rv_redo_fix_page (thread_p, &page_vpid, rcvindex);
      if (rcv.pgptr == nullptr)
	{
	  /* the page was changed and also deallocated in the meantime, no need to apply redo */
	  return false;
	}
    }

  if (rcv.pgptr != nullptr)
    {
      /* LSA of data page for log record to redo */
      const log_lsa *const rcv_page_ptr = pgbuf_get_lsa (rcv.pgptr);
      /*
       * Do we need to execute the redo operation ?
       * If page_lsa >= lsa... already updated. In this case make sure
       * that the redo is not far from the end_redo_lsa (TODO: how to ensure this last bit?)
       */
      assert (rcv_page_ptr != nullptr);
      assert (end_redo_lsa == nullptr || LSA_ISNULL (end_redo_lsa) || *rcv_page_ptr <= *end_redo_lsa);
      if (rcv_lsa <= *rcv_page_ptr)
	{
	  /* already applied, make sure to unfix the page */
	  pgbuf_unfix_and_init (thread_p, rcv.pgptr);
	  return false;
	}
    }

  return true;
}

// *INDENT-OFF*
/*
 * log_rv_get_log_rec_redo_data - GET UNZIPPED [and DIFFED, if needed] REDO LOG DATA FROM LOG
 *
 * return: error code
 *
 *   thread_p(in):
 *   log_pgptr_reader(in/out): log reader
 *   log_rec(in): log record structure with info about the location and size of the data in the log page
 *   rcv(in/out): Recovery structure for recovery function
 *   log_rtype(in): log record type needed to check if diff information is needed or should be skipped
 *   undo_unzip_support(out): extracted undo data support structure (set as a side effect)
 *   redo_unzip_support(out): extracted redo data support structure (set as a side effect); required to
 *                    be passed by address because it also functions as an internal working buffer
 */
template <typename T>
int log_rv_get_log_rec_redo_data (THREAD_ENTRY *thread_p, log_reader &log_pgptr_reader, const T &log_rec,
    log_rcv &rcv, log_rectype log_rtype, struct log_zip &undo_unzip_support, struct log_zip &redo_unzip_support)
{
  static_assert (sizeof (T) == 0, "should not be called");
  return -1;
}

template <>
int log_rv_get_log_rec_redo_data<LOG_REC_UNDOREDO> (THREAD_ENTRY *thread_p, log_reader &log_pgptr_reader,
    const LOG_REC_UNDOREDO &log_rec, log_rcv &rcv, log_rectype log_rtype, struct log_zip &undo_unzip_support,
    struct log_zip &redo_unzip_support)
{
  /* current log reader position is aligned at the undo data, redo data follows (aligned) the undo data
   */
  const bool need_diff_with_undo = (log_rtype == LOG_DIFF_UNDOREDO_DATA || log_rtype == LOG_MVCC_DIFF_UNDOREDO_DATA);
  if (need_diff_with_undo)
    {
      /* for the diff log records, undo and redo data must be read, the diff be applied between the undo and the redo
       * to reconstruct the actual redo data
       */
      bool dummy_is_zip = false;
      const int err_undo_unzip =
	log_rv_get_unzip_log_data (thread_p, log_rec.ulength, log_pgptr_reader, &undo_unzip_support,
				   dummy_is_zip);
      if (err_undo_unzip != NO_ERROR)
	{
	  log_Gl.unique_stats_table.curr_rcv_rec_lsa.set_null ();
	  logpb_fatal_error (thread_p, true, ARG_FILE_LINE, "log_rv_get_log_rec_redo_data");
	  return err_undo_unzip;
	}
      log_pgptr_reader.align ();
      return log_rv_get_unzip_and_diff_redo_log_data (thread_p, log_pgptr_reader, &rcv, undo_unzip_support.data_length,
						      undo_unzip_support.log_data, redo_unzip_support);
    }
  else
    {
      /* for the non-diff log records, it is enough to skip undo data and read the redo data
       */
      const int temp_length = GET_ZIP_LEN (log_rec.ulength);
      const int err_skip = log_pgptr_reader.skip (temp_length);
      if (err_skip != NO_ERROR)
	{
	  log_Gl.unique_stats_table.curr_rcv_rec_lsa.set_null ();
	  logpb_fatal_error (thread_p, true, ARG_FILE_LINE, "log_rv_get_log_rec_redo_data");
	  return ER_FAILED;
	}
      log_pgptr_reader.align ();
      return log_rv_get_unzip_and_diff_redo_log_data (thread_p, log_pgptr_reader, &rcv, 0, nullptr, redo_unzip_support);
    }
}

template <>
int log_rv_get_log_rec_redo_data<LOG_REC_MVCC_UNDOREDO> (THREAD_ENTRY *thread_p, log_reader &log_pgptr_reader,
    const LOG_REC_MVCC_UNDOREDO &log_rec, log_rcv &rcv, log_rectype log_rtype, struct log_zip &undo_unzip_support,
    struct log_zip &redo_unzip_support)
{
  return log_rv_get_log_rec_redo_data<LOG_REC_UNDOREDO> (thread_p, log_pgptr_reader, log_rec.undoredo,
                                                         rcv, log_rtype, undo_unzip_support, redo_unzip_support);
}

template <>
int log_rv_get_log_rec_redo_data<LOG_REC_MVCC_REDO> (THREAD_ENTRY *thread_p, log_reader &log_pgptr_reader,
    const LOG_REC_MVCC_REDO &log_rec, log_rcv &rcv, log_rectype log_rtype, struct log_zip &undo_unzip_support,
    struct log_zip &redo_unzip_support)
{
  return log_rv_get_unzip_and_diff_redo_log_data (thread_p, log_pgptr_reader, &rcv, 0, nullptr, redo_unzip_support);
}

template <>
int log_rv_get_log_rec_redo_data<LOG_REC_REDO> (THREAD_ENTRY *thread_p, log_reader &log_pgptr_reader,
    const LOG_REC_REDO &log_rec, log_rcv &rcv, log_rectype log_rtype, struct log_zip &undo_unzip_support,
    struct log_zip &redo_unzip_support)
{
  return log_rv_get_unzip_and_diff_redo_log_data (thread_p, log_pgptr_reader, &rcv, 0, nullptr, redo_unzip_support);
}

template <>
int log_rv_get_log_rec_redo_data<LOG_REC_RUN_POSTPONE> (THREAD_ENTRY *thread_p, log_reader &log_pgptr_reader,
    const LOG_REC_RUN_POSTPONE &log_rec, log_rcv &rcv, log_rectype log_rtype, struct log_zip &undo_unzip_support,
    struct log_zip &redo_unzip_support)
{
  return log_rv_get_unzip_and_diff_redo_log_data (thread_p, log_pgptr_reader, &rcv, 0, nullptr, redo_unzip_support);
}

template <>
int log_rv_get_log_rec_redo_data<LOG_REC_COMPENSATE> (THREAD_ENTRY *thread_p, log_reader &log_pgptr_reader,
    const LOG_REC_COMPENSATE &log_rec, log_rcv &rcv, log_rectype log_rtype, struct log_zip &undo_unzip_support,
    struct log_zip &redo_unzip_support)
{
  return log_rv_get_unzip_and_diff_redo_log_data (thread_p, log_pgptr_reader, &rcv, 0, nullptr, redo_unzip_support);
}
// *INDENT-ON*

#if !defined(NDEBUG)
DBG_REGISTER_PARSE_TYPE_NAME (LOG_REC_MVCC_UNDOREDO);
DBG_REGISTER_PARSE_TYPE_NAME (LOG_REC_UNDOREDO);
DBG_REGISTER_PARSE_TYPE_NAME (LOG_REC_MVCC_REDO);
DBG_REGISTER_PARSE_TYPE_NAME (LOG_REC_REDO);
DBG_REGISTER_PARSE_TYPE_NAME (LOG_REC_RUN_POSTPONE);
DBG_REGISTER_PARSE_TYPE_NAME (LOG_REC_COMPENSATE);
#endif

// *INDENT-OFF*
/* log_rv_redo_record_debug_logging - utility function which prints debug information
 *                        templated in order to be able to specifically print out user readable name
 *                        of the log record structure
 */
template <typename T>
void log_rv_redo_record_debug_logging (const log_lsa & rcv_lsa, LOG_RCVINDEX rcvindex, const vpid & rcv_vpid,
                                       const log_rcv & rcv)
{
#if !defined(NDEBUG)
  if (prm_get_bool_value (PRM_ID_LOG_TRACE_DEBUG))
    {
      constexpr const char *const log_rec_name = dbg_parse_type_name<T> ();
      fprintf (stdout,
	       "TRACE REDOING[%s]: LSA = %lld|%d, Rv_index = %s,\n"
	       "      volid = %d, pageid = %d, offset = %d,\n", log_rec_name, LSA_AS_ARGS (&rcv_lsa),
	       rv_rcvindex_string (rcvindex), rcv_vpid.volid, rcv_vpid.pageid, rcv.offset);
      if (rcv.pgptr != nullptr)
	{
	  const log_lsa *const rcv_page_lsaptr = pgbuf_get_lsa (rcv.pgptr);
	  assert (rcv_page_lsaptr != nullptr);
	  fprintf (stdout, "      page_lsa = %lld|%d\n", LSA_AS_ARGS (rcv_page_lsaptr));
	}
      else
	{
	  fprintf (stdout, "      page_lsa = %lld|%d\n", -1LL, -1);
	}
      fflush (stdout);
    }
#endif /* !NDEBUG */
}
// *INDENT-ON*

// *INDENT-OFF*
/*
 * log_rv_redo_record_sync_or_dispatch_parallel - execute a redo record synchronously or
 *                    (in future) asynchronously
 *
 * return: nothing
 *
 *   thread_p(in):
 *   log_pgptr_reader(in/out): log reader
 *   log_rec(in): log record structure with info about the location and size of the data in the log page
 *   rcv_lsa(in): Reset data page (rcv->pgptr) to this LSA
 *   log_rtype(in): log record type needed to check if diff information is needed or should be skipped
 *   undo_unzip_support(out): extracted undo data support structure (set as a side effect)
 *   redo_unzip_support(out): extracted redo data support structure (set as a side effect); required to
 *                    be passed by address because it also functions as an internal working buffer;
 *                    functions as an outside managed (ie: longer lived) buffer space for the underlying
 *                    logic to perform its work; the pointer to the buffer is then passed - non-owningly
 *                    - to the rcv structure which, in turn, is passed to the actual apply function
 *
 */
template <typename T>
void log_rv_redo_record_sync_or_dispatch_async (THREAD_ENTRY * thread_p, log_reader & log_pgptr_reader,
                                                   const T & log_rec, const log_lsa & rcv_lsa,
                                                   const LOG_LSA * end_redo_lsa, LOG_RECTYPE log_rtype,
                                                   LOG_ZIP & undo_unzip_support, LOG_ZIP & redo_unzip_support)
{
  const VPID rcv_vpid = log_rv_get_log_rec_vpid<T> (log_rec);
  // at this point, vpid can either be valid or not

  // TODO: once valid vpid is extracted, it can be decided whether to execute sync or dispatch asynchronously
  // as such, from here on, everything should be moved into another function
  // pass:
  //  - vpid
  //  - a copy of log_pgptr_reader
  //  - log_rec
  //  - rcv_lsa
  //  - end_redo_lsa
  //  - log_rtype
  // supply internally:
  //  - undo/redo unzip support

  const LOG_DATA & log_data = log_rv_get_log_rec_data<T> (log_rec);

  LOG_RCV rcv;
  if (!log_rv_fix_page_and_check_redo_is_needed (thread_p, rcv_vpid, rcv, log_data.rcvindex, rcv_lsa, end_redo_lsa))
    {
      /* nothing else needs to be done, see explanation in function */
      assert (rcv.pgptr == nullptr);
      return;
    }
  // at this point, pgptr can be null or not

  /* will take care of unfixing the page, will be correctly de-allocated as it is the same
   * storage class as 'rcv' and allocated on the stack after 'rcv' */
  scope_exit <std::function<void (void)>> unfix_rcv_pgptr (
    // could have used pgbuf_unfix_and_init if it were a function
    [&thread_p, &rcv] ()
    {
      if (rcv.pgptr != nullptr)
        {
          pgbuf_unfix (thread_p, rcv.pgptr);
          rcv.pgptr = nullptr;
        }
    }
  );

  rcv.length = log_rv_get_log_rec_redo_length<T> (log_rec);
  rcv.mvcc_id = log_rv_get_log_rec_mvccid<T> (log_rec);
  rcv.offset = log_rv_get_log_rec_offset<T> (log_rec);

  log_rv_redo_record_debug_logging<T> (rcv_lsa, log_data.rcvindex, rcv_vpid, rcv);

  const auto err_redo_data = log_rv_get_log_rec_redo_data<T> (thread_p, log_pgptr_reader, log_rec, rcv, log_rtype,
                                                              undo_unzip_support, redo_unzip_support);
  if (err_redo_data != NO_ERROR)
    {
      logpb_fatal_error (thread_p, true, ARG_FILE_LINE, "log_rv_get_log_rec_redo_data");
      // rcv pgptr will be automatically unfixed
      return;
    }

  rvfun::fun_t redofunc = log_rv_get_fun<T> (log_rec, log_data.rcvindex);
  if (redofunc != nullptr)
    {
      const int err_func = redofunc (thread_p, &rcv);
      if (err_func != NO_ERROR)
	{
	  logpb_fatal_error (thread_p, true, ARG_FILE_LINE,
			     "log_rv_redo_record_sync_or_dispatch_parallel: Error applying redo record at log_lsa=(%lld, %d), "
			     "rcv = {mvccid=%llu, vpid=(%d, %d), offset = %d, data_length = %d}",
			     (long long int) rcv_lsa.pageid, (int) rcv_lsa.offset,
			     (long long int) rcv.mvcc_id, (int) rcv_vpid.pageid, (int) rcv_vpid.volid,
			     (int) rcv.offset, (int) rcv.length);
	}
    }
  else
    {
      er_log_debug (ARG_FILE_LINE,
		    "log_rv_redo_record_sync_or_dispatch_parallel: WARNING.. There is not a"
		    " REDO (or, possibly, UNDO) function to execute. May produce recovery problems.");
    }

  if (rcv.pgptr != nullptr)
    {
      pgbuf_set_lsa (thread_p, rcv.pgptr, &rcv_lsa);
      // rcv pgptr will be automatically unfixed
    }
}
// *INDENT-ON*

/*
 * log_rv_find_checkpoint - FIND RECOVERY CHECKPOINT
 *
 * return: true
 *
 *   volid(in): Volume identifier
 *   rcv_lsa(in/out): Recovery log sequence address
 *
 * NOTE: Find the recovery checkpoint address of the given volume. If
 *              it is smaller than rcv_lsa, rcv_lsa is reset to such value.
 */
static bool
log_rv_find_checkpoint (THREAD_ENTRY * thread_p, VOLID volid, LOG_LSA * rcv_lsa)
{
  LOG_LSA chkpt_lsa;		/* Checkpoint LSA of volume */
  int ret = NO_ERROR;

  ret = disk_get_checkpoint (thread_p, volid, &chkpt_lsa);
  if (LSA_ISNULL (rcv_lsa) || LSA_LT (&chkpt_lsa, rcv_lsa))
    {
      LSA_COPY (rcv_lsa, &chkpt_lsa);
    }

  return true;
}

/*
 * log_rv_get_unzip_log_data - GET UNZIP (UNDO or REDO) LOG DATA FROM LOG
 *
 * return: error code
 *
 *   length(in): log data size
 *   log_reader(in/out): (output invariant) reader will be correctly aligned after reading needed data
 *   unzip_ptr(in/out): must be pre-allocated, where the data will be extracted, if the internal
 *                buffer is not enough, it will be re-alloc'ed internally
 *   is_zip(out): a helper flag which is only needed for the situation where
 *                this function is used for the extraction of the 'redo' log data
 *
 * NOTE:if log_data is unzip data return LOG_ZIP data
 *               else log_data is zip data return unzip log data
 */
static int
log_rv_get_unzip_log_data (THREAD_ENTRY * thread_p, int length, log_reader & log_pgptr_reader,
			   LOG_ZIP * unzip_ptr, bool &is_zip)
{
  char *area_ptr = nullptr;	/* Temporary working pointer */
  // *INDENT-OFF*
  std::unique_ptr<char[]> area;
  // *INDENT-ON*

  /*
   * If data is contained in only one buffer, pass pointer directly.
   * Otherwise, allocate a contiguous area, copy the data and pass this area.
   * At the end the area will de-allocate itself so make sure that wherever
   * a pointer to this data ends, data is copied before the end of the scope.
   */
  is_zip = ZIP_CHECK (length);
  const int unzip_length = (is_zip) ? (int) GET_ZIP_LEN (length) : length;

  const bool fits_in_current_page = log_pgptr_reader.does_fit_in_current_page (unzip_length);
  if (fits_in_current_page)
    {
      /* Data is contained in one buffer */
      // *INDENT-OFF*
      area_ptr = const_cast<char*> (log_pgptr_reader.reinterpret_cptr<char> ());
      // *INDENT-ON*
    }
  else
    {
      /* Need to copy the data into a contiguous area */
      area.reset (new char[unzip_length]);
      area_ptr = area.get ();
      log_pgptr_reader.copy_from_log (area_ptr, unzip_length);
    }

  if (is_zip)
    {
      /* will re-alloc the buffer internally if current buffer is not enough */
      if (!log_unzip (unzip_ptr, unzip_length, area_ptr))
	{
	  logpb_fatal_error (thread_p, true, ARG_FILE_LINE, "log_rv_get_unzip_log_data");
	  return ER_FAILED;
	}
    }
  else
    {
      /* explicitly re-alloc the buffer if needed */
      if (unzip_ptr->buf_size < unzip_length)
	{
	  if (!log_zip_realloc_if_needed (*unzip_ptr, unzip_length))
	    {
	      logpb_fatal_error (thread_p, true, ARG_FILE_LINE, "log_rv_get_unzip_log_data");
	      return ER_FAILED;
	    }
	}
      assert (unzip_length <= unzip_ptr->buf_size);
      unzip_ptr->data_length = unzip_length;
      memcpy (unzip_ptr->log_data, area_ptr, unzip_length);
    }

  if (fits_in_current_page)
    {
      log_pgptr_reader.add_align (unzip_length);
    }
  else
    {
      /* only align; advance was peformed while copying from log into the supplied buffer */
      log_pgptr_reader.align ();
    }

  return NO_ERROR;
}

/*
 * log_rv_get_unzip_and_diff_redo_log_data - GET UNZIPPED and DIFFED REDO LOG DATA FROM LOG
 *
 * return: error code
 *
 *   length(in): log data size
 *   log_reader(in/out):
 *   rcv(in/out): Recovery structure for recovery function
 *   undo_length(in): undo data length
 *   undo_data(in): undo data
 *   redo_unzip(out): extracted redo data; required to be passed by address because
 *                    it also functions as an internal working buffer
 *
 * NOTE:if log_data is unzip data return LOG_ZIP data
 *               else log_data is zip data return unzip log data
 * TODO: after refactoring, it's easier to supply (or not) a pointer to the undo unzip
 * TODO: separate in 2 based on diffing or not and fork outside
 */
static int
log_rv_get_unzip_and_diff_redo_log_data (THREAD_ENTRY * thread_p, log_reader & log_pgptr_reader,
					 LOG_RCV * rcv, int undo_length, const char *undo_data, LOG_ZIP & redo_unzip)
{
  bool is_zip = false;
  LOG_ZIP *local_unzip_ptr = nullptr;

  if (log_rv_get_unzip_log_data (thread_p, rcv->length, log_pgptr_reader, &redo_unzip, is_zip) != NO_ERROR)
    {
      logpb_fatal_error (thread_p, true, ARG_FILE_LINE, "log_rv_get_unzip_and_diff_redo_log_data");
      return ER_FAILED;
    }

  if (is_zip)
    {
      if (undo_length > 0 && undo_data != nullptr)
	{
	  (void) log_diff (undo_length, undo_data, redo_unzip.data_length, redo_unzip.log_data);
	}
    }
  // *INDENT-OFF*
  rcv->length = static_cast<int> (redo_unzip.data_length);
  rcv->data = static_cast<char*> (redo_unzip.log_data);
  // *INDENT-ON*

  return NO_ERROR;
}

/*
 * log_recovery - Recover information
 *
 * return: nothing
 *
 *   ismedia_crash(in):Are we recovering from a media crash ?
 *   stopat(in):
 *
 */
void
log_recovery (THREAD_ENTRY * thread_p, int ismedia_crash, time_t * stopat)
{
  LOG_TDES *rcv_tdes;		/* Tran. descriptor for the recovery phase */
  int rcv_tran_index;		/* Saved transaction index */
  LOG_RECORD_HEADER *eof;	/* End of the log record */
  LOG_LSA rcv_lsa;		/* Where to start the recovery */
  LOG_LSA start_redolsa;	/* Where to start redo phase */
  LOG_LSA end_redo_lsa;		/* Where to stop the redo phase */
  bool did_incom_recovery;
  int tran_index;
  INT64 num_redo_log_records;
  int error_code = NO_ERROR;

  assert (LOG_CS_OWN_WRITE_MODE (thread_p));

  /* Save the transaction index and find the transaction descriptor */

  tran_index = LOG_FIND_THREAD_TRAN_INDEX (thread_p);
  rcv_tdes = LOG_FIND_TDES (tran_index);
  if (rcv_tdes == NULL)
    {
      er_set (ER_FATAL_ERROR_SEVERITY, ARG_FILE_LINE, ER_LOG_UNKNOWN_TRANINDEX, 1, tran_index);
      logpb_fatal_error (thread_p, true, ARG_FILE_LINE, "log_recovery:LOG_FIND_TDES");
      return;
    }

  rcv_tran_index = tran_index;
  rcv_tdes->state = TRAN_RECOVERY;

  if (LOG_HAS_LOGGING_BEEN_IGNORED ())
    {
      /*
       * Your database is corrupted since it crashed when logging was ignored
       */
      er_set (ER_FATAL_ERROR_SEVERITY, ARG_FILE_LINE, ER_LOG_CORRUPTED_DB_DUE_CRASH_NOLOGGING, 0);
      logpb_fatal_error (thread_p, true, ARG_FILE_LINE, "log_recovery:LOG_HAS_LOGGING_BEEN_IGNORED");
      log_Gl.hdr.has_logging_been_skipped = false;
    }

  er_log_debug (ARG_FILE_LINE, "RECOVERY: start with %lld|%d and stop at %lld", LSA_AS_ARGS (&log_Gl.hdr.chkpt_lsa),
		stopat != NULL ? *stopat : -1);

  /* Find the starting LSA for the analysis phase */

  LSA_COPY (&rcv_lsa, &log_Gl.hdr.chkpt_lsa);
  if (ismedia_crash != false)
    {
      /*
       * Media crash, we may have to start from an older checkpoint...
       * check disk headers
       */
      (void) fileio_map_mounted (thread_p, (bool (*)(THREAD_ENTRY *, VOLID, void *)) log_rv_find_checkpoint, &rcv_lsa);
    }
  else
    {
      /*
       * We do incomplete recovery only when we are comming from a media crash.
       * That is, we are restarting from a backup
       */
      if (stopat != NULL)
	{
	  *stopat = -1;
	}
    }

  /* Notify vacuum it may need to recover the lost block data.
   * There are two possible cases here:
   * 1. recovery finds MVCC op log records after last checkpoint, so vacuum can start its recovery from last MVCC op
   *    log record.
   * 2. no MVCC op log record is found, so vacuum has to start recovery from checkpoint LSA. It will go
   *    backwards record by record until it either finds a MVCC op log record or until it reaches last block in
   *    vacuum data.
   */
  vacuum_notify_server_crashed (&rcv_lsa);

  /*
   * First,  ANALYSIS the log to find the state of the transactions
   * Second, REDO going forward
   * Last,   UNDO going backwards
   */

  log_Gl.rcv_phase = LOG_RECOVERY_ANALYSIS_PHASE;
  log_recovery_analysis (thread_p, &rcv_lsa, &start_redolsa, &end_redo_lsa, ismedia_crash, stopat,
			 &did_incom_recovery, &num_redo_log_records);

  er_set (ER_NOTIFICATION_SEVERITY, ARG_FILE_LINE, ER_LOG_RECOVERY_STARTED, 3, num_redo_log_records,
	  start_redolsa.pageid, end_redo_lsa.pageid);

  LSA_COPY (&log_Gl.chkpt_redo_lsa, &start_redolsa);

  LOG_SET_CURRENT_TRAN_INDEX (thread_p, rcv_tran_index);
  if (logpb_fetch_start_append_page (thread_p) != NO_ERROR)
    {
      logpb_fatal_error (thread_p, true, ARG_FILE_LINE, "log_recovery:logpb_fetch_start_append_page");
      // dead-ended. not reach here
      return;
    }

  if (did_incom_recovery == false)
    {
      /* Read the End of file record to find out the previous address */
      eof = (LOG_RECORD_HEADER *) LOG_APPEND_PTR ();
      LOG_RESET_PREV_LSA (&eof->back_lsa);
    }

#if !defined(SERVER_MODE)
  LSA_COPY (&log_Gl.final_restored_lsa, &log_Gl.hdr.append_lsa);
#endif /* SERVER_MODE */

  if (get_server_type () == SERVER_TYPE_TRANSACTION)
    {
      log_append_empty_record (thread_p, LOG_DUMMY_CRASH_RECOVERY, NULL);
    }

  /*
   * Save the crash point lsa for use during the remaining recovery
   * phases.
   */
  LSA_COPY (&log_Gl.rcv_phase_lsa, &rcv_tdes->tail_lsa);

  /* Redo phase */
  log_Gl.rcv_phase = LOG_RECOVERY_REDO_PHASE;

  LOG_SET_CURRENT_TRAN_INDEX (thread_p, rcv_tran_index);

  log_recovery_redo (thread_p, &start_redolsa, &end_redo_lsa, stopat);
  boot_reset_db_parm (thread_p);

  /* Undo phase */
  log_Gl.rcv_phase = LOG_RECOVERY_UNDO_PHASE;

  LOG_SET_CURRENT_TRAN_INDEX (thread_p, rcv_tran_index);

  log_recovery_undo (thread_p);
  boot_reset_db_parm (thread_p);

  // *INDENT-OFF*
  log_system_tdes::rv_final ();
  // *INDENT-ON*

  if (did_incom_recovery == true)
    {
      log_recovery_notpartof_volumes (thread_p);
    }

  /* Client loose ends */
  rcv_tdes->state = TRAN_ACTIVE;

  LOG_SET_CURRENT_TRAN_INDEX (thread_p, rcv_tran_index);

  (void) logtb_set_num_loose_end_trans (thread_p);

  /* Try to finish any 2PC blocked transactions */
  if (log_Gl.trantable.num_coord_loose_end_indices > 0 || log_Gl.trantable.num_prepared_loose_end_indices > 0)
    {

      log_Gl.rcv_phase = LOG_RECOVERY_FINISH_2PC_PHASE;

      LOG_SET_CURRENT_TRAN_INDEX (thread_p, rcv_tran_index);

      log_2pc_recovery (thread_p);

      /* Check number of loose end transactions again.. */
      rcv_tdes->state = TRAN_ACTIVE;

      LOG_SET_CURRENT_TRAN_INDEX (thread_p, rcv_tran_index);

      (void) logtb_set_num_loose_end_trans (thread_p);
    }

  /* Dismount any archive and checkpoint the database */
  logpb_decache_archive_info (thread_p);

  LOG_CS_EXIT (thread_p);
  (void) logpb_checkpoint (thread_p);
  LOG_CS_ENTER (thread_p);

  /* Flush all dirty pages */
  logpb_flush_pages_direct (thread_p);
  (void) pgbuf_flush_all (thread_p, NULL_VOLID);
  (void) fileio_synchronize_all (thread_p, false);

  logpb_flush_header (thread_p);

  /* re-cache Tracker */
  error_code = locator_initialize (thread_p);
  if (error_code != NO_ERROR)
    {
      assert (false);
      logpb_fatal_error (thread_p, true, ARG_FILE_LINE, "log_recovery:locator_initialize");
      // dead-ended. not reach here
      return;
    }

  /* Remove all class representations. */
  error_code = heap_classrepr_restart_cache ();
  if (error_code != NO_ERROR)
    {
      assert (false);
      logpb_fatal_error (thread_p, true, ARG_FILE_LINE, "log_recovery:heap_classrepr_restart_cache");
      // dead-ended. not reach here
      return;
    }

  er_set (ER_NOTIFICATION_SEVERITY, ARG_FILE_LINE, ER_LOG_RECOVERY_FINISHED, 0);
}

/*
 * log_rv_analysis_undo_redo -
 *
 * return: error code
 *
 *   tran_id(in):
 *   lsa(in/out):
 * Note:
 */
static int
log_rv_analysis_undo_redo (THREAD_ENTRY * thread_p, int tran_id, LOG_LSA * log_lsa)
{
  LOG_TDES *tdes;

  /*
   * If this is the first time, the transaction is seen. Assign a new
   * index to describe it and assume that the transaction was active
   * at the time of the crash, and thus it will be unilateraly
   * aborted. The truth of this statement will be find reading the
   * rest of the log
   */
  tdes = logtb_rv_find_allocate_tran_index (thread_p, tran_id, log_lsa);
  if (tdes == NULL)
    {
      logpb_fatal_error (thread_p, true, ARG_FILE_LINE, "log_rv_analysis_undo_redo");
      return ER_FAILED;
    }

  /* New tail and next to undo */
  LSA_COPY (&tdes->tail_lsa, log_lsa);
  LSA_COPY (&tdes->undo_nxlsa, &tdes->tail_lsa);

  return NO_ERROR;
}

/*
 * log_rv_analysis_dummy_head_postpone -
 *
 * return: error code
 *
 *   tran_id(in):
 *   lsa(in/out):
 * Note:
 */
static int
log_rv_analysis_dummy_head_postpone (THREAD_ENTRY * thread_p, int tran_id, LOG_LSA * log_lsa)
{
  LOG_TDES *tdes;

  /*
   * If this is the first time, the transaction is seen. Assign a new
   * index to describe it and assume that the transaction was active
   * at the time of the crash, and thus it will be unilateraly
   * aborted. The truth of this statement will be find reading the
   * rest of the log
   */
  tdes = logtb_rv_find_allocate_tran_index (thread_p, tran_id, log_lsa);
  if (tdes == NULL)
    {
      logpb_fatal_error (thread_p, true, ARG_FILE_LINE, "log_rv_analysis_dummy_head_postpone");
      return ER_FAILED;
    }

  /* New tail and next to undo */
  LSA_COPY (&tdes->tail_lsa, log_lsa);
  LSA_COPY (&tdes->undo_nxlsa, &tdes->tail_lsa);

  /* if first postpone, then set address late */
  if (LSA_ISNULL (&tdes->posp_nxlsa))
    {
      LSA_COPY (&tdes->posp_nxlsa, &tdes->tail_lsa);
    }

  return NO_ERROR;
}

/*
 * log_rv_analysis_postpone -
 *
 * return: error code
 *
 *   tran_id(in):
 *   lsa(in/out):
 *
 * Note:
 */
static int
log_rv_analysis_postpone (THREAD_ENTRY * thread_p, int tran_id, LOG_LSA * log_lsa)
{
  LOG_TDES *tdes;

  /*
   * If this is the first time, the transaction is seen. Assign a new
   * index to describe it and assume that the transaction was active
   * at the time of the crash, and thus it will be unilateraly
   * aborted. The truth of this statement will be find reading the
   * rest of the log
   */
  tdes = logtb_rv_find_allocate_tran_index (thread_p, tran_id, log_lsa);
  if (tdes == NULL)
    {
      logpb_fatal_error (thread_p, true, ARG_FILE_LINE, "log_rv_analysis_postpone");
      return ER_FAILED;
    }

  /* if first postpone, then set address early */
  if (LSA_ISNULL (&tdes->posp_nxlsa))
    {
      LSA_COPY (&tdes->posp_nxlsa, &tdes->tail_lsa);
    }

  /* New tail and next to undo */
  LSA_COPY (&tdes->tail_lsa, log_lsa);
  LSA_COPY (&tdes->undo_nxlsa, &tdes->tail_lsa);

  return NO_ERROR;
}

/*
 * log_rv_analysis_run_postpone -
 *
 * return: error code
 *
 *   tran_id(in):
 *   lsa(in/out):
 *   log_page_p(in/out):
 *   check_point(in/out):
 *
 * Note:
 */
static int
log_rv_analysis_run_postpone (THREAD_ENTRY * thread_p, int tran_id, LOG_LSA * log_lsa, LOG_PAGE * log_page_p,
			      LOG_LSA * check_point)
{
  LOG_TDES *tdes;
  LOG_REC_RUN_POSTPONE *run_posp;

  tdes = logtb_rv_find_allocate_tran_index (thread_p, tran_id, log_lsa);
  if (tdes == NULL)
    {
      logpb_fatal_error (thread_p, true, ARG_FILE_LINE, "log_rv_analysis_run_postpone");
      return ER_FAILED;
    }

  if (tdes->state != TRAN_UNACTIVE_WILL_COMMIT && tdes->state != TRAN_UNACTIVE_COMMITTED_WITH_POSTPONE
      && tdes->state != TRAN_UNACTIVE_TOPOPE_COMMITTED_WITH_POSTPONE)
    {
      /*
       * If we are comming from a checkpoint this is the result of a
       * system error since the transaction must have been already in
       * one of these states.
       * If we are not comming from a checkpoint, it is likely that
       * we are in a commit point of either a transaction or a top
       * operation.
       */
      if (!LSA_ISNULL (check_point))
	{
	  er_log_debug (ARG_FILE_LINE,
			"log_recovery_analysis: SYSTEM ERROR\n Incorrect state = %s\n at log_rec at %lld|%d\n"
			" for transaction = %d (index %d).\n State should have been either of\n %s\n %s\n %s\n",
			log_state_string (tdes->state), (long long int) log_lsa->pageid, (int) log_lsa->offset,
			tdes->trid, tdes->tran_index, log_state_string (TRAN_UNACTIVE_WILL_COMMIT),
			log_state_string (TRAN_UNACTIVE_COMMITTED_WITH_POSTPONE),
			log_state_string (TRAN_UNACTIVE_TOPOPE_COMMITTED_WITH_POSTPONE));
	}
      /*
       * Continue the execution by guessing that the transaction has
       * been committed
       */
      if (tdes->topops.last == -1)
	{
	  tdes->state = TRAN_UNACTIVE_COMMITTED_WITH_POSTPONE;
	}
      else
	{
	  tdes->state = TRAN_UNACTIVE_TOPOPE_COMMITTED_WITH_POSTPONE;
	}
    }

  if (tdes->state == TRAN_UNACTIVE_COMMITTED_WITH_POSTPONE)
    {
      /* Nothing to undo */
      LSA_SET_NULL (&tdes->undo_nxlsa);
    }

  LSA_COPY (&tdes->tail_lsa, log_lsa);

  /*
   * Need to read the log_run_postpone record to reset the posp_nxlsa
   * of transaction or top action to the value of log_ref
   */

  /* Read the DATA HEADER */
  LOG_READ_ADD_ALIGN (thread_p, sizeof (LOG_RECORD_HEADER), log_lsa, log_page_p);
  LOG_READ_ADVANCE_WHEN_DOESNT_FIT (thread_p, sizeof (LOG_REC_RUN_POSTPONE), log_lsa, log_page_p);

  run_posp = (LOG_REC_RUN_POSTPONE *) ((char *) log_page_p->area + log_lsa->offset);

  if (tdes->state == TRAN_UNACTIVE_TOPOPE_COMMITTED_WITH_POSTPONE)
    {
      /* Reset start of postpone transaction for the top action */
      LSA_COPY (&tdes->topops.stack[tdes->topops.last].posp_lsa, &run_posp->ref_lsa);
    }
  else
    {
      assert (tdes->state == TRAN_UNACTIVE_WILL_COMMIT || tdes->state == TRAN_UNACTIVE_COMMITTED_WITH_POSTPONE);

      /* Reset start of postpone transaction */
      LSA_COPY (&tdes->posp_nxlsa, &run_posp->ref_lsa);
    }

  return NO_ERROR;
}

/*
 * log_rv_analysis_compensate -
 *
 * return: error code
 *
 *   tran_id(in):
 *   lsa(in/out):
 *   log_page_p(in/out):
 *
 * Note:
 */
static int
log_rv_analysis_compensate (THREAD_ENTRY * thread_p, int tran_id, LOG_LSA * log_lsa, LOG_PAGE * log_page_p)
{
  LOG_TDES *tdes;
  LOG_REC_COMPENSATE *compensate;

  /*
   * If this is the first time, the transaction is seen. Assign a new
   * index to describe it and assume that the transaction was active
   * at the time of the crash, and thus it will be unilateraly
   * aborted. The truth of this statement will be find reading the
   * rest of the log
   */
  tdes = logtb_rv_find_allocate_tran_index (thread_p, tran_id, log_lsa);
  if (tdes == NULL)
    {
      logpb_fatal_error (thread_p, true, ARG_FILE_LINE, "log_rv_analysis_compensate");
      return ER_FAILED;
    }

  /*
   * Need to read the compensating record to set the next undo address
   */

  /* Read the DATA HEADER */
  LOG_READ_ADD_ALIGN (thread_p, sizeof (LOG_RECORD_HEADER), log_lsa, log_page_p);
  LOG_READ_ADVANCE_WHEN_DOESNT_FIT (thread_p, sizeof (LOG_REC_COMPENSATE), log_lsa, log_page_p);

  compensate = (LOG_REC_COMPENSATE *) ((char *) log_page_p->area + log_lsa->offset);
  LSA_COPY (&tdes->undo_nxlsa, &compensate->undo_nxlsa);

  return NO_ERROR;
}

/*
 * log_rv_analysis_will_commit -
 *
 * return: error code
 *
 *   tran_id(in):
 *   lsa(in/out):
 *
 * Note:
 */
static int
log_rv_analysis_will_commit (THREAD_ENTRY * thread_p, int tran_id, LOG_LSA * log_lsa)
{
  LOG_TDES *tdes;

  /*
   * If this is the first time, the transaction is seen. Assign a new
   * index to describe it. The transaction was in the process of
   * getting committed at this point.
   */
  tdes = logtb_rv_find_allocate_tran_index (thread_p, tran_id, log_lsa);
  if (tdes == NULL)
    {
      logpb_fatal_error (thread_p, true, ARG_FILE_LINE, "log_rv_analysis_will_commit");
      return ER_FAILED;
    }

  tdes->state = TRAN_UNACTIVE_WILL_COMMIT;

  /* Nothing to undo */
  LSA_SET_NULL (&tdes->undo_nxlsa);
  LSA_COPY (&tdes->tail_lsa, log_lsa);

  return NO_ERROR;
}

/*
 * log_rv_analysis_commit_with_postpone -
 *
 * return: error code
 *
 *   tran_id(in):
 *   lsa(in/out):
 *   log_page_p(in/out):
 *
 * Note:
 */
static int
log_rv_analysis_commit_with_postpone (THREAD_ENTRY * thread_p, int tran_id, LOG_LSA * log_lsa, LOG_PAGE * log_page_p)
{
  LOG_TDES *tdes;
  LOG_REC_START_POSTPONE *start_posp;

  /*
   * If this is the first time, the transaction is seen. Assign a new
   * index to describe it. The transaction was in the process of
   * getting committed at this point.
   */
  tdes = logtb_rv_find_allocate_tran_index (thread_p, tran_id, log_lsa);
  if (tdes == NULL)
    {
      logpb_fatal_error (thread_p, true, ARG_FILE_LINE, "log_rv_analysis_commit_with_postpone");
      return ER_FAILED;
    }

  tdes->state = TRAN_UNACTIVE_COMMITTED_WITH_POSTPONE;

  /* Nothing to undo */
  LSA_SET_NULL (&tdes->undo_nxlsa);
  LSA_COPY (&tdes->tail_lsa, log_lsa);
  tdes->rcv.tran_start_postpone_lsa = tdes->tail_lsa;

  /*
   * Need to read the start postpone record to set the postpone address
   * of the transaction
   */
  LOG_READ_ADD_ALIGN (thread_p, sizeof (LOG_RECORD_HEADER), log_lsa, log_page_p);
  LOG_READ_ADVANCE_WHEN_DOESNT_FIT (thread_p, sizeof (LOG_REC_START_POSTPONE), log_lsa, log_page_p);

  start_posp = (LOG_REC_START_POSTPONE *) ((char *) log_page_p->area + log_lsa->offset);
  LSA_COPY (&tdes->posp_nxlsa, &start_posp->posp_lsa);

  return NO_ERROR;
}

/*
 * log_rv_analysis_sysop_start_postpone - start system op postpone.
 *
 * return: error code
 *
 *   tran_id(in):
 *   lsa(in/out):
 *   log_page_p(in/out):
 *
 * Note:
 */
static int
log_rv_analysis_sysop_start_postpone (THREAD_ENTRY * thread_p, int tran_id, LOG_LSA * log_lsa, LOG_PAGE * log_page_p)
{
  LOG_TDES *tdes;
  LOG_REC_SYSOP_START_POSTPONE *sysop_start_posp;

  /*
   * If this is the first time, the transaction is seen. Assign a new
   * index to describe it. A top system operation was in the process
   * of getting committed at this point.
   */
  tdes = logtb_rv_find_allocate_tran_index (thread_p, tran_id, log_lsa);
  if (tdes == NULL)
    {
      logpb_fatal_error (thread_p, true, ARG_FILE_LINE, "log_rv_analysis_sysop_start_postpone");
      return ER_FAILED;
    }

  LSA_COPY (&tdes->tail_lsa, log_lsa);
  LSA_COPY (&tdes->undo_nxlsa, &tdes->tail_lsa);

  tdes->rcv.sysop_start_postpone_lsa = tdes->tail_lsa;

  /*
   * Need to read the start postpone record to set the start address
   * of top system operation
   */
  LOG_READ_ADD_ALIGN (thread_p, sizeof (LOG_RECORD_HEADER), log_lsa, log_page_p);
  LOG_READ_ADVANCE_WHEN_DOESNT_FIT (thread_p, sizeof (LOG_REC_SYSOP_START_POSTPONE), log_lsa, log_page_p);
  sysop_start_posp = ((LOG_REC_SYSOP_START_POSTPONE *) ((char *) log_page_p->area + log_lsa->offset));

  if (tdes->state == TRAN_UNACTIVE_TOPOPE_COMMITTED_WITH_POSTPONE)
    {
      /* this is not a valid situation */
      assert_release (false);
    }
  else if (sysop_start_posp->sysop_end.type == LOG_SYSOP_END_LOGICAL_RUN_POSTPONE)
    {
      if (sysop_start_posp->sysop_end.run_postpone.is_sysop_postpone)
	{
	  /* system op postpone inside system op postpone. not a valid situation */
	  assert (false);
	}
      else
	{
	  /* no undo. it is possible that the transaction state is TRAN_UNACTIVE_UNILATERALLY_ABORTED because this might
	   * be the first log record discovered for current transaction. it will be set correctly when the system op end
	   * is found or executed.
	   */
	  LSA_SET_NULL (&tdes->undo_nxlsa);
	}
    }
  else
    {
      assert (sysop_start_posp->sysop_end.type != LOG_SYSOP_END_ABORT);
    }

  /* update state */
  tdes->state = TRAN_UNACTIVE_TOPOPE_COMMITTED_WITH_POSTPONE;

  if (tdes->topops.max == 0 || (tdes->topops.last + 1) >= tdes->topops.max)
    {
      if (logtb_realloc_topops_stack (tdes, 1) == NULL)
	{
	  /* Out of memory */
	  logpb_fatal_error (thread_p, true, ARG_FILE_LINE, "log_rv_analysis_atomic_sysop_start");
	  return ER_OUT_OF_VIRTUAL_MEMORY;
	}
    }

  /*
   * NOTE if tdes->topops.last >= 0, there is an already
   * defined top system operation. However, I do not think so
   * do to the nested fashion of top system operations. Outer
   * top nested system operations will come later in the log.
   */

  if (tdes->topops.last == -1)
    {
      tdes->topops.last++;
    }
  else
    {
      /* not expected */
      assert (false);
    }

  LSA_COPY (&tdes->topops.stack[tdes->topops.last].lastparent_lsa, &sysop_start_posp->sysop_end.lastparent_lsa);
  LSA_COPY (&tdes->topops.stack[tdes->topops.last].posp_lsa, &sysop_start_posp->posp_lsa);

  if (LSA_LT (&sysop_start_posp->sysop_end.lastparent_lsa, &tdes->rcv.atomic_sysop_start_lsa))
    {
      /* reset tdes->rcv.atomic_sysop_start_lsa */
      LSA_SET_NULL (&tdes->rcv.atomic_sysop_start_lsa);
    }

  return NO_ERROR;
}

/*
 * log_rv_analysis_atomic_sysop_start () - analyze start atomic system operation
 *
 * return        : error code
 * thread_p (in) : thread entry
 * tran_id (in)  : transaction ID
 * log_lsa (in)  : log record LSA. will be used as marker for start system operation.
 */
static int
log_rv_analysis_atomic_sysop_start (THREAD_ENTRY * thread_p, int tran_id, LOG_LSA * log_lsa)
{
  LOG_TDES *tdes;

  tdes = logtb_rv_find_allocate_tran_index (thread_p, tran_id, log_lsa);
  if (tdes == NULL)
    {
      logpb_fatal_error (thread_p, true, ARG_FILE_LINE, "log_rv_analysis_sysop_start_postpone");
      return ER_FAILED;
    }

  tdes->tail_lsa = *log_lsa;
  tdes->undo_nxlsa = tdes->tail_lsa;

  /* this is a marker for system operations that need to be atomic. they will be rollbacked before postpone is finished.
   */
  tdes->rcv.atomic_sysop_start_lsa = *log_lsa;

  return NO_ERROR;
}

/*
 * log_rv_analysis_complete -
 *
 * return: error code
 *
 *   tran_id(in):
 *   log_lsa(in/out):
 *   log_page_p(in/out):
 *   lsa(in/out):
 *   is_media_crash(in):
 *   stop_at(in):
 *   did_incom_recovery(in/out):
 *
 * Note:
 */
static int
log_rv_analysis_complete (THREAD_ENTRY * thread_p, int tran_id, LOG_LSA * log_lsa, LOG_PAGE * log_page_p,
			  LOG_LSA * prev_lsa, bool is_media_crash, time_t * stop_at, bool *did_incom_recovery)
{
  LOG_REC_DONETIME *donetime;
  int tran_index;
  time_t last_at_time;
  char time_val[CTIME_MAX];
  LOG_LSA record_header_lsa;

  /*
   * The transaction has been fully completed. therefore, it was not
   * active at the time of the crash
   */
  tran_index = logtb_find_tran_index (thread_p, tran_id);

  if (is_media_crash != true)
    {
      goto end;
    }

  LSA_COPY (&record_header_lsa, log_lsa);

  /*
   * Need to read the donetime record to find out if we need to stop
   * the recovery at this point.
   */
  LOG_READ_ADD_ALIGN (thread_p, sizeof (LOG_RECORD_HEADER), log_lsa, log_page_p);
  LOG_READ_ADVANCE_WHEN_DOESNT_FIT (thread_p, sizeof (LOG_REC_DONETIME), log_lsa, log_page_p);

  donetime = (LOG_REC_DONETIME *) ((char *) log_page_p->area + log_lsa->offset);
  last_at_time = (time_t) donetime->at_time;
  if (stop_at != NULL && *stop_at != (time_t) (-1) && difftime (*stop_at, last_at_time) < 0)
    {
#if !defined(NDEBUG)
      if (prm_get_bool_value (PRM_ID_LOG_TRACE_DEBUG))
	{
	  fprintf (stdout, msgcat_message (MSGCAT_CATALOG_CUBRID, MSGCAT_SET_LOG, MSGCAT_LOG_STARTS));
	  (void) ctime_r (&last_at_time, time_val);
	  fprintf (stdout,
		   msgcat_message (MSGCAT_CATALOG_CUBRID, MSGCAT_SET_LOG, MSGCAT_LOG_INCOMPLTE_MEDIA_RECOVERY),
		   record_header_lsa.pageid, record_header_lsa.offset, time_val);
	  fprintf (stdout, msgcat_message (MSGCAT_CATALOG_CUBRID, MSGCAT_SET_LOG, MSGCAT_LOG_STARTS));
	  fflush (stdout);
	}
#endif /* !NDEBUG */
      /*
       * Reset the log active and stop the recovery process at this
       * point. Before reseting the log, make sure that we are not
       * holding a page.
       */
      log_lsa->pageid = NULL_PAGEID;
      log_recovery_resetlog (thread_p, &record_header_lsa, prev_lsa);
      *did_incom_recovery = true;

      return NO_ERROR;
    }

end:

  /*
   * The transaction has been fully completed. Therefore, it was not
   * active at the time of the crash
   */
  if (tran_index != NULL_TRAN_INDEX)
    {
      logtb_free_tran_index (thread_p, tran_index);
    }

  return NO_ERROR;
}

/* TODO: We need to understand how recovery of system operations really works. We need to find its limitations.
 *	 For now, I did find out this:
 *	 1. if tdes->topops.last is 0 (cannot be bigger during recovery), it means the transaction should be in
 *	    state TRAN_UNACTIVE_TOPOPE_COMMITTED_WITH_POSTPONE. tdes->topops.last may be incremented by
 *	    log_rv_analysis_sysop_start_postpone or may be already 0 from checkpoint collected topops.
 *	 2. In all other cases it must be -1.
 *	 3. We used to consider that first sys op commit (or abort) that follows is the one that should end the postpone
 *	    phase.
 *
 *	 Now, for TRAN_UNACTIVE_TOPOPE_COMMITTED_WITH_POSTPONE state we will expect last to be always 0.
 *	 We will handle sys op ends like:
 *	 - commit, logical undo, logical compensate: we consider this ends the
 *         TRAN_UNACTIVE_TOPOPE_COMMITTED_WITH_POSTPONE phase.
 *	 - logical run postpone: it depends on is_sysop_postpone. if true, then
 *         TRAN_UNACTIVE_TOPOPE_COMMITTED_WITH_POSTPONE continues. If it is false, then it commits the system op and
 *         transitions to TRAN_UNACTIVE_COMMITTED_WITH_POSTPONE.
 *	 - abort: we assume this was a nested run postpone that got aborted
 *
 *	 In the future, I hope we can come up with a more clear and less restrictive system to handle system operations
 *	 during recovery.
 */

/*
 * log_rv_analysis_sysop_end () - Analyze system operation commit log record.
 *
 * return	   : Error code.
 * thread_p (in)   : Thread entry.
 * tran_id (in)	   : Transaction ID.
 * log_lsa (in)	   : LSA of log record.
 * log_page_p (in) : Page of log record.
 */
static int
log_rv_analysis_sysop_end (THREAD_ENTRY * thread_p, int tran_id, LOG_LSA * log_lsa, LOG_PAGE * log_page_p)
{
  LOG_TDES *tdes;
  LOG_REC_SYSOP_END *sysop_end;
  bool commit_start_postpone = false;

  /* The top system action is declared as finished. Pop it from the stack of finished actions */
  tdes = logtb_rv_find_allocate_tran_index (thread_p, tran_id, log_lsa);
  if (tdes == NULL)
    {
      logpb_fatal_error (thread_p, true, ARG_FILE_LINE, "log_rv_analysis_complete_topope");
      return ER_FAILED;
    }

  LSA_COPY (&tdes->tail_lsa, log_lsa);
  LSA_COPY (&tdes->undo_nxlsa, &tdes->tail_lsa);
  LSA_COPY (&tdes->tail_topresult_lsa, &tdes->tail_lsa);

  LOG_READ_ADD_ALIGN (thread_p, sizeof (LOG_RECORD_HEADER), log_lsa, log_page_p);
  LOG_READ_ADVANCE_WHEN_DOESNT_FIT (thread_p, sizeof (*sysop_end), log_lsa, log_page_p);
  sysop_end = (LOG_REC_SYSOP_END *) (log_page_p->area + log_lsa->offset);

  LOG_SYSOP_END_TYPE_CHECK (sysop_end->type);

  switch (sysop_end->type)
    {
    case LOG_SYSOP_END_ABORT:
      /* abort does not change state and does not finish TRAN_UNACTIVE_TOPOPE_COMMITTED_WITH_POSTPONE */
      if (tdes->state == TRAN_UNACTIVE_COMMITTED_WITH_POSTPONE)
	{
	  /* no undo */
	  LSA_SET_NULL (&tdes->undo_nxlsa);
	}
      tdes->rcv.analysis_last_aborted_sysop_lsa = *log_lsa;
      tdes->rcv.analysis_last_aborted_sysop_start_lsa = sysop_end->lastparent_lsa;
      break;

    case LOG_SYSOP_END_COMMIT:
      assert (tdes->state != TRAN_UNACTIVE_COMMITTED_WITH_POSTPONE);
    case LOG_SYSOP_END_LOGICAL_UNDO:
    case LOG_SYSOP_END_LOGICAL_MVCC_UNDO:
      /* todo: I think it will be safer to save previous states in nested system operations, rather than rely on context
       *       to guess it. we should consider that for cherry. */
      commit_start_postpone = true;
      break;

    case LOG_SYSOP_END_LOGICAL_COMPENSATE:
      /* compensate undo */
      tdes->undo_nxlsa = sysop_end->compensate_lsa;
      commit_start_postpone = true;
      break;

    case LOG_SYSOP_END_LOGICAL_RUN_POSTPONE:
      /* we have a complicated story here, because logical run postpone can be run in two situations: transaction
       * postpone or system op postpone.
       * logical run postpone in transaction postpone can have other postpones inside it (e.g. file destroy).
       *
       * as a consequence, if state is TRAN_UNACTIVE_TOPOPE_COMMITTED_WITH_POSTPONE, we have an ambiguous case:
       * 1. it can be from a system op postpone and the logical run postpone is run for a postpone log record inside the
       *    system op.
       * 2. it can be from a transaction postpone and this is the postpone phase of logical run postpone system op.
       * the ambiguity is solved with run_postpone.is_sysop_postpone field, which is true if run postpone belongs to
       * system op postpone state and false if it belongs to transaction postpone phase.
       */

      if (sysop_end->run_postpone.is_sysop_postpone)
	{
	  /* run postpone for log record inside a system op */
	  if (tdes->topops.last < 0 || tdes->state != TRAN_UNACTIVE_TOPOPE_COMMITTED_WITH_POSTPONE)
	    {
	      if (tdes->topops.max == 0 && logtb_realloc_topops_stack (tdes, 1) == NULL)
		{
		  /* Out of memory */
		  logpb_fatal_error (thread_p, true, ARG_FILE_LINE, "log_recovery_analysis");
		  return ER_OUT_OF_VIRTUAL_MEMORY;
		}
	      tdes->topops.last = 0;
	      tdes->state = TRAN_UNACTIVE_TOPOPE_COMMITTED_WITH_POSTPONE;
	    }
	  tdes->topops.stack[tdes->topops.last].posp_lsa = sysop_end->run_postpone.postpone_lsa;
	}
      else
	{
	  /* run postpone for log record inside transaction */
	  tdes->posp_nxlsa = sysop_end->run_postpone.postpone_lsa;
	  if (tdes->topops.last != -1)
	    {
	      assert (tdes->topops.last == 0);
	      assert (tdes->state == TRAN_UNACTIVE_TOPOPE_COMMITTED_WITH_POSTPONE);
	    }
	  else
	    {
	      /* state must be TRAN_UNACTIVE_COMMITTED_WITH_POSTPONE. it may be TRAN_UNACTIVE_UNILATERALLY_ABORTED */
	      tdes->state = TRAN_UNACTIVE_COMMITTED_WITH_POSTPONE;
	    }

	  /* no undo */
	  LSA_SET_NULL (&tdes->undo_nxlsa);

	  /* TRAN_UNACTIVE_TOPOPE_COMMITTED_WITH_POSTPONE transition to TRAN_UNACTIVE_COMMITTED_WITH_POSTPONE */
	  commit_start_postpone = true;
	}
      break;
    }

  if (tdes->state == TRAN_UNACTIVE_TOPOPE_COMMITTED_WITH_POSTPONE)
    {
      assert (tdes->topops.last == 0);
      if (commit_start_postpone)
	{
	  /* change state to previous state, which is either TRAN_UNACTIVE_COMMITTED_WITH_POSTPONE or
	   * TRAN_UNACTIVE_UNILATERALLY_ABORTED. Use tdes->rcv.tran_start_postpone_lsa to determine which case it is. */
	  if (!LSA_ISNULL (&tdes->rcv.tran_start_postpone_lsa))
	    {
	      /* this must be after start postpone */
	      assert (LSA_LE (&tdes->rcv.tran_start_postpone_lsa, &sysop_end->lastparent_lsa));
	      tdes->state = TRAN_UNACTIVE_COMMITTED_WITH_POSTPONE;
	    }
	  else
	    {
	      /* default state in recovery is TRAN_UNACTIVE_UNILATERALLY_ABORTED */
	      tdes->state = TRAN_UNACTIVE_UNILATERALLY_ABORTED;
	    }
	  tdes->topops.last = -1;
	}
      else
	{
	  tdes->topops.last = 0;
	}
    }
  else
    {
      assert (tdes->topops.last == -1);
      tdes->topops.last = -1;
    }

  // if this is the end of atomic system operation or system operation postpone phase, now it is time to reset it
  //
  // NOTE - we might actually be in both a system operation postpone phase and an atomic system operation, one nested
  //        in the other. we need to check which is last and end sysop should belong to that.
  //
  // NOTE - I really hate this guessing state system and we really, really should consider a more deterministic way.
  //        Logging ALL started system operations and replicating the system operation stack precisely would really
  //        help us avoiding all these ambiguities.
  //

  // do we reset atomic sysop? next conditions must be met:
  // 1. is there atomic system operation started?
  // 2. is atomic system operation more recent than start postpone?
  // 3. is atomic system operation equal or more recent to system operation last parent?
  if (!LSA_ISNULL (&tdes->rcv.atomic_sysop_start_lsa)	/* 1 */
      && LSA_GT (&tdes->rcv.atomic_sysop_start_lsa, &tdes->rcv.sysop_start_postpone_lsa)	/* 2 */
      && LSA_GT (&tdes->rcv.atomic_sysop_start_lsa, &sysop_end->lastparent_lsa) /* 3 */ )
    {
      /* reset tdes->rcv.atomic_sysop_start_lsa */
      LSA_SET_NULL (&tdes->rcv.atomic_sysop_start_lsa);
    }
  // do we reset sysop start postpone? next conditions must be met:
  // 1. is there system operation start postpone in progress?
  // 2. is system operation start postpone more recent than atomic system operation?
  // 3. is system operation start postpone more recent than system operation last parent?
  if (!LSA_ISNULL (&tdes->rcv.sysop_start_postpone_lsa)
      && LSA_GT (&tdes->rcv.sysop_start_postpone_lsa, &tdes->rcv.atomic_sysop_start_lsa)
      && LSA_GT (&tdes->rcv.sysop_start_postpone_lsa, &sysop_end->lastparent_lsa))
    {
      /* reset tdes->rcv.sysop_start_postpone_lsa */
      LSA_SET_NULL (&tdes->rcv.sysop_start_postpone_lsa);
    }

  return NO_ERROR;
}

/*
 * log_rv_analysis_start_checkpoint -
 *
 * return: error code
 *
 *   lsa(in/out):
 *   start_lsa(in/out):
 *   may_use_checkpoint(in/out):
 *
 * Note:
 */
static int
log_rv_analysis_start_checkpoint (LOG_LSA * log_lsa, LOG_LSA * start_lsa, bool *may_use_checkpoint)
{
  /*
   * Use the checkpoint record only if it is the first record in the
   * analysis. If it is not, it is likely that we are restarting from
   * crashes when the multimedia crashes were off. We skip the
   * checkpoint since it can contain stuff which does not exist any
   * longer.
   */

  if (LSA_EQ (log_lsa, start_lsa))
    {
      *may_use_checkpoint = true;
    }

  return NO_ERROR;
}

/*
 * log_rv_analysis_end_checkpoint -
 *
 * return: error code
 *
 *   lsa(in/out):
 *   log_page_p(in/out):
 *   check_point(in/out):
 *   start_redo_lsa(in/out):
 *   may_use_checkpoint(in/out):
 *   may_need_synch_checkpoint_2pc(in/out):
 *
 * Note:
 */
static int
log_rv_analysis_end_checkpoint (THREAD_ENTRY * thread_p, LOG_LSA * log_lsa, LOG_PAGE * log_page_p,
				LOG_LSA * check_point, LOG_LSA * start_redo_lsa, bool *may_use_checkpoint,
				bool *may_need_synch_checkpoint_2pc)
{
  LOG_TDES *tdes;
  LOG_REC_CHKPT *tmp_chkpt;
  LOG_REC_CHKPT chkpt;
  LOG_INFO_CHKPT_TRANS *chkpt_trans;
  LOG_INFO_CHKPT_TRANS *chkpt_one;
  LOG_INFO_CHKPT_SYSOP *chkpt_topops;
  LOG_INFO_CHKPT_SYSOP *chkpt_topone;
  int size;
  void *area;
  int i;

  LOG_PAGE *log_page_local = NULL;
  char log_page_buffer[IO_MAX_PAGE_SIZE + MAX_ALIGNMENT];
  LOG_LSA log_lsa_local;
  LOG_REC_SYSOP_START_POSTPONE sysop_start_postpone;

  int error_code = NO_ERROR;

  /*
   * Use the checkpoint record only if it is the first record in the
   * analysis. If it is not, it is likely that we are restarting from
   * crashes when the multimedia crashes were off. We skip the
   * checkpoint since it can contain stuff which does not exist any
   * longer.
   */

  if (*may_use_checkpoint == false)
    {
      return NO_ERROR;
    }
  *may_use_checkpoint = false;

  /*
   * Read the checkpoint record information to find out the
   * start_redolsa and the active transactions
   */

  LSA_COPY (check_point, log_lsa);

  /* Read the DATA HEADER */
  LOG_READ_ADD_ALIGN (thread_p, sizeof (LOG_RECORD_HEADER), log_lsa, log_page_p);
  LOG_READ_ADVANCE_WHEN_DOESNT_FIT (thread_p, sizeof (LOG_REC_CHKPT), log_lsa, log_page_p);
  tmp_chkpt = (LOG_REC_CHKPT *) ((char *) log_page_p->area + log_lsa->offset);
  chkpt = *tmp_chkpt;

  /* GET THE CHECKPOINT TRANSACTION INFORMATION */
  LOG_READ_ADD_ALIGN (thread_p, sizeof (LOG_REC_CHKPT), log_lsa, log_page_p);

  /* Now get the data of active transactions */

  area = NULL;
  size = sizeof (LOG_INFO_CHKPT_TRANS) * chkpt.ntrans;
  if (log_lsa->offset + size < (int) LOGAREA_SIZE)
    {
      chkpt_trans = (LOG_INFO_CHKPT_TRANS *) ((char *) log_page_p->area + log_lsa->offset);
      log_lsa->offset += size;
    }
  else
    {
      /* Need to copy the data into a contiguous area */
      area = malloc (size);
      if (area == NULL)
	{
	  logpb_fatal_error (thread_p, true, ARG_FILE_LINE, "log_recovery_analysis");
	  return ER_OUT_OF_VIRTUAL_MEMORY;
	}
      /* Copy the data */
      logpb_copy_from_log (thread_p, (char *) area, size, log_lsa, log_page_p);
      chkpt_trans = (LOG_INFO_CHKPT_TRANS *) area;
    }

  /* Add the transactions to the transaction table */
  for (i = 0; i < chkpt.ntrans; i++)
    {
      /*
       * If this is the first time, the transaction is seen. Assign a
       * new index to describe it and assume that the transaction was
       * active at the time of the crash, and thus it will be
       * unilaterally aborted. The truth of this statement will be find
       * reading the rest of the log
       */
      tdes = logtb_rv_find_allocate_tran_index (thread_p, chkpt_trans[i].trid, log_lsa);
      if (tdes == NULL)
	{
	  if (area != NULL)
	    {
	      free_and_init (area);
	    }

	  logpb_fatal_error (thread_p, true, ARG_FILE_LINE, "log_recovery_analysis");
	  return ER_FAILED;
	}
      chkpt_one = &chkpt_trans[i];

      /*
       * Clear the transaction since it may have old stuff in it.
       * Use the one that is find in the checkpoint record
       */
      logtb_clear_tdes (thread_p, tdes);

      tdes->isloose_end = chkpt_one->isloose_end;
      if (chkpt_one->state == TRAN_ACTIVE || chkpt_one->state == TRAN_UNACTIVE_ABORTED)
	{
	  tdes->state = TRAN_UNACTIVE_UNILATERALLY_ABORTED;
	}
      else
	{
	  tdes->state = chkpt_one->state;
	}
      LSA_COPY (&tdes->head_lsa, &chkpt_one->head_lsa);
      LSA_COPY (&tdes->tail_lsa, &chkpt_one->tail_lsa);
      LSA_COPY (&tdes->undo_nxlsa, &chkpt_one->undo_nxlsa);
      LSA_COPY (&tdes->posp_nxlsa, &chkpt_one->posp_nxlsa);
      LSA_COPY (&tdes->savept_lsa, &chkpt_one->savept_lsa);
      LSA_COPY (&tdes->tail_topresult_lsa, &chkpt_one->tail_topresult_lsa);
      LSA_COPY (&tdes->rcv.tran_start_postpone_lsa, &chkpt_one->start_postpone_lsa);
      tdes->client.set_system_internal_with_user (chkpt_one->user_name);
      if (LOG_ISTRAN_2PC (tdes))
	{
	  *may_need_synch_checkpoint_2pc = true;
	}
    }

  if (area != NULL)
    {
      free_and_init (area);
    }

  /*
   * Now add top system operations that were in the process of
   * commit to this transactions
   */

  log_page_local = (LOG_PAGE *) PTR_ALIGN (log_page_buffer, MAX_ALIGNMENT);
  log_page_local->hdr.logical_pageid = NULL_PAGEID;
  log_page_local->hdr.offset = NULL_OFFSET;

  if (chkpt.ntops > 0)
    {
      size = sizeof (LOG_INFO_CHKPT_SYSOP) * chkpt.ntops;
      if (log_lsa->offset + size < (int) LOGAREA_SIZE)
	{
	  chkpt_topops = ((LOG_INFO_CHKPT_SYSOP *) ((char *) log_page_p->area + log_lsa->offset));
	  log_lsa->offset += size;
	}
      else
	{
	  /* Need to copy the data into a contiguous area */
	  area = malloc (size);
	  if (area == NULL)
	    {
	      logpb_fatal_error (thread_p, true, ARG_FILE_LINE, "log_recovery_analysis");
	      return ER_OUT_OF_VIRTUAL_MEMORY;
	    }
	  /* Copy the data */
	  logpb_copy_from_log (thread_p, (char *) area, size, log_lsa, log_page_p);
	  chkpt_topops = (LOG_INFO_CHKPT_SYSOP *) area;
	}

      /* Add the top system operations to the transactions */

      for (i = 0; i < chkpt.ntops; i++)
	{
	  chkpt_topone = &chkpt_topops[i];
	  tdes = logtb_rv_find_allocate_tran_index (thread_p, chkpt_topone->trid, log_lsa);
	  if (tdes == NULL)
	    {
	      if (area != NULL)
		{
		  free_and_init (area);
		}

	      logpb_fatal_error (thread_p, true, ARG_FILE_LINE, "log_recovery_analysis");
	      return ER_FAILED;
	    }

	  if (tdes->topops.max == 0 || (tdes->topops.last + 1) >= tdes->topops.max)
	    {
	      if (logtb_realloc_topops_stack (tdes, chkpt.ntops) == NULL)
		{
		  if (area != NULL)
		    {
		      free_and_init (area);
		    }

		  logpb_fatal_error (thread_p, true, ARG_FILE_LINE, "log_recovery_analysis");
		  return ER_OUT_OF_VIRTUAL_MEMORY;
		}
	    }

	  if (tdes->topops.last == -1)
	    {
	      tdes->topops.last++;
	    }
	  else
	    {
	      assert (tdes->topops.last == 0);
	    }
	  tdes->rcv.sysop_start_postpone_lsa = chkpt_topone->sysop_start_postpone_lsa;
	  tdes->rcv.atomic_sysop_start_lsa = chkpt_topone->atomic_sysop_start_lsa;
	  log_lsa_local = chkpt_topone->sysop_start_postpone_lsa;
	  error_code =
	    log_read_sysop_start_postpone (thread_p, &log_lsa_local, log_page_local, false, &sysop_start_postpone,
					   NULL, NULL, NULL, NULL);
	  if (error_code != NO_ERROR)
	    {
	      assert (false);
	      return error_code;
	    }
	  tdes->topops.stack[tdes->topops.last].lastparent_lsa = sysop_start_postpone.sysop_end.lastparent_lsa;
	  tdes->topops.stack[tdes->topops.last].posp_lsa = sysop_start_postpone.posp_lsa;
	}
    }

  if (LSA_LT (&chkpt.redo_lsa, start_redo_lsa))
    {
      LSA_COPY (start_redo_lsa, &chkpt.redo_lsa);
    }

  if (area != NULL)
    {
      free_and_init (area);
    }

  return NO_ERROR;
}

/*
 * log_rv_analysis_save_point -
 *
 * return: error code
 *
 *   tran_id(in):
 *   lsa(in/out):
 *
 * Note:
 */
static int
log_rv_analysis_save_point (THREAD_ENTRY * thread_p, int tran_id, LOG_LSA * log_lsa)
{
  LOG_TDES *tdes;

  /*
   * If this is the first time, the transaction is seen. Assign a new
   * index to describe it and assume that the transaction was active
   * at the time of the crash, and thus it will be unilateraly
   * aborted. The truth of this statement will be find reading the
   * rest of the log
   */
  tdes = logtb_rv_find_allocate_tran_index (thread_p, tran_id, log_lsa);
  if (tdes == NULL)
    {
      logpb_fatal_error (thread_p, true, ARG_FILE_LINE, "log_rv_analysis_save_point");
      return ER_FAILED;
    }

  /* New tail, next to undo and savepoint */
  LSA_COPY (&tdes->tail_lsa, log_lsa);
  LSA_COPY (&tdes->undo_nxlsa, &tdes->tail_lsa);
  LSA_COPY (&tdes->savept_lsa, &tdes->tail_lsa);

  return NO_ERROR;
}

/*
 * log_rv_analysis_2pc_prepare -
 *
 * return: error code
 *
 *   tran_id(in):
 *   lsa(in/out):
 *
 * Note:
 */
static int
log_rv_analysis_2pc_prepare (THREAD_ENTRY * thread_p, int tran_id, LOG_LSA * log_lsa)
{
  LOG_TDES *tdes;

  /*
   * If this is the first time, the transaction is seen. Assign a new
   * index to describe it. The transaction has agreed not to
   * unilaterally abort the transaction.
   * This is a participant of the transaction
   */

  tdes = logtb_rv_find_allocate_tran_index (thread_p, tran_id, log_lsa);
  if (tdes == NULL)
    {
      logpb_fatal_error (thread_p, true, ARG_FILE_LINE, "log_rv_analysis_2pc_prepare");
      return ER_FAILED;
    }

  tdes->state = TRAN_UNACTIVE_2PC_PREPARE;
  LSA_COPY (&tdes->tail_lsa, log_lsa);

  /* Put a note that prepare_to_commit log record needs to be read during either redo phase, or during
   * finish_commit_protocol phase */
  tdes->gtrid = LOG_2PC_NULL_GTRID;

  return NO_ERROR;
}

/*
 * log_rv_analysis_2pc_start -
 *
 * return: error code
 *
 *   tran_id(in):
 *   lsa(in/out):
 *
 * Note:
 */
static int
log_rv_analysis_2pc_start (THREAD_ENTRY * thread_p, int tran_id, LOG_LSA * log_lsa)
{
  LOG_TDES *tdes;

  /*
   * If this is the first time, the transaction is seen. Assign a new
   * index to describe it. The transaction was part of the two phase
   * commit process. This is a coordinator site.
   */
  tdes = logtb_rv_find_allocate_tran_index (thread_p, tran_id, log_lsa);
  if (tdes == NULL)
    {
      logpb_fatal_error (thread_p, true, ARG_FILE_LINE, "log_rv_analysis_2pc_start");
      return ER_FAILED;
    }

  tdes->state = TRAN_UNACTIVE_2PC_COLLECTING_PARTICIPANT_VOTES;
  LSA_COPY (&tdes->tail_lsa, log_lsa);

  /* Put a note that prepare_to_commit log record needs to be read during either redo phase, or during
   * finish_commit_protocol phase */
  tdes->gtrid = LOG_2PC_NULL_GTRID;

  return NO_ERROR;
}

/*
 * log_rv_analysis_2pc_commit_decision -
 *
 * return: error code
 *
 *   tran_id(in):
 *   lsa(in/out):
 *
 * Note:
 */
static int
log_rv_analysis_2pc_commit_decision (THREAD_ENTRY * thread_p, int tran_id, LOG_LSA * log_lsa)
{
  LOG_TDES *tdes;

  /*
   * If this is the first time, the transaction is seen. Assign a new
   * index to describe it. The transaction was part of the two phase
   * commit process. A commit decsion has been agreed.
   * This is a coordinator site.
   */
  tdes = logtb_rv_find_allocate_tran_index (thread_p, tran_id, log_lsa);
  if (tdes == NULL)
    {
      logpb_fatal_error (thread_p, true, ARG_FILE_LINE, "log_rv_analysis_2pc_commit_decision");
      return ER_FAILED;
    }

  tdes->state = TRAN_UNACTIVE_2PC_COMMIT_DECISION;
  LSA_COPY (&tdes->tail_lsa, log_lsa);

  return NO_ERROR;
}

/*
 * log_rv_analysis_2pc_abort_decision -
 *
 * return: error code
 *
 *   tran_id(in):
 *   lsa(in/out):
 *
 * Note:
 */
static int
log_rv_analysis_2pc_abort_decision (THREAD_ENTRY * thread_p, int tran_id, LOG_LSA * log_lsa)
{
  LOG_TDES *tdes;

  /*
   * If this is the first time, the transaction is seen. Assign a new
   * index to describe it. The transaction was part of the two phase
   * commit process. An abort decsion has been decided.
   * This is a coordinator site.
   */
  tdes = logtb_rv_find_allocate_tran_index (thread_p, tran_id, log_lsa);
  if (tdes == NULL)
    {
      logpb_fatal_error (thread_p, true, ARG_FILE_LINE, "log_rv_analysis_2pc_abort_decision");
      return ER_FAILED;
    }

  tdes->state = TRAN_UNACTIVE_2PC_ABORT_DECISION;
  LSA_COPY (&tdes->tail_lsa, log_lsa);

  return NO_ERROR;
}

/*
 * log_rv_analysis_2pc_commit_inform_particps -
 *
 * return: error code
 *
 *   tran_id(in):
 *   lsa(in/out):
 *
 * Note:
 */
static int
log_rv_analysis_2pc_commit_inform_particps (THREAD_ENTRY * thread_p, int tran_id, LOG_LSA * log_lsa)
{
  LOG_TDES *tdes;

  /*
   * If this is the first time, the transaction is seen. Assign a new
   * index to describe it. The transaction was part of the two phase
   * commit process. A commit decsion has been agreed and the
   * transaction was waiting on acknowledgment from participants
   * This is a coordinator site.
   */
  tdes = logtb_rv_find_allocate_tran_index (thread_p, tran_id, log_lsa);
  if (tdes == NULL)
    {
      logpb_fatal_error (thread_p, true, ARG_FILE_LINE, "log_rv_analysis_2pc_commit_inform_particps");
      return ER_FAILED;
    }

  tdes->state = TRAN_UNACTIVE_COMMITTED_INFORMING_PARTICIPANTS;
  LSA_COPY (&tdes->tail_lsa, log_lsa);

  return NO_ERROR;
}

/*
 * log_rv_analysis_2pc_abort_inform_particps -
 *
 * return: error code
 *
 *   tran_id(in):
 *   lsa(in/out):
 *
 * Note:
 */
static int
log_rv_analysis_2pc_abort_inform_particps (THREAD_ENTRY * thread_p, int tran_id, LOG_LSA * log_lsa)
{
  LOG_TDES *tdes;

  /*
   * If this is the first time, the transaction is seen. Assign a new
   * index to describe it. The transaction was part of the two phase
   * commit process. An abort decsion has been decided and the
   * transaction was waiting on acknowledgment from participants
   * This is a coordinator site.
   */
  tdes = logtb_rv_find_allocate_tran_index (thread_p, tran_id, log_lsa);
  if (tdes == NULL)
    {
      logpb_fatal_error (thread_p, true, ARG_FILE_LINE, "log_recovery_analysis");
      return ER_FAILED;
    }

  tdes->state = TRAN_UNACTIVE_ABORTED_INFORMING_PARTICIPANTS;
  LSA_COPY (&tdes->tail_lsa, log_lsa);

  return NO_ERROR;
}

/*
 * log_rv_analysis_2pc_recv_ack -
 *
 * return: error code
 *
 *   tran_id(in):
 *   lsa(in/out):
 *
 * Note:
 */
static int
log_rv_analysis_2pc_recv_ack (THREAD_ENTRY * thread_p, int tran_id, LOG_LSA * log_lsa)
{
  LOG_TDES *tdes;

  tdes = logtb_rv_find_allocate_tran_index (thread_p, tran_id, log_lsa);
  if (tdes == NULL)
    {
      logpb_fatal_error (thread_p, true, ARG_FILE_LINE, "log_recovery_analysis");
      return ER_FAILED;
    }

  LSA_COPY (&tdes->tail_lsa, log_lsa);

  return NO_ERROR;
}

/*
 * log_rv_analysis_log_end -
 *
 * return: error code
 *
 *   tran_id(in):
 *   lsa(in/out):
 *
 * Note:
 */
static int
log_rv_analysis_log_end (int tran_id, LOG_LSA * log_lsa)
{
  if (!logpb_is_page_in_archive (log_lsa->pageid))
    {
      /*
       * Reset the log header for the recovery undo operation
       */
      LOG_RESET_APPEND_LSA (log_lsa);
      log_Gl.hdr.next_trid = tran_id;
    }

  return NO_ERROR;
}

/*
 * log_rv_analysis_record -
 *
 * return: error code
 *
 *
 * Note:
 */
static void
log_rv_analysis_record (THREAD_ENTRY * thread_p, LOG_RECTYPE log_type, int tran_id, LOG_LSA * log_lsa,
			LOG_PAGE * log_page_p, LOG_LSA * checkpoint_lsa, LOG_LSA * prev_lsa, LOG_LSA * start_lsa,
			LOG_LSA * start_redo_lsa, bool is_media_crash, time_t * stop_at, bool *did_incom_recovery,
			bool *may_use_checkpoint, bool *may_need_synch_checkpoint_2pc)
{
  switch (log_type)
    {
    case LOG_UNDOREDO_DATA:
    case LOG_DIFF_UNDOREDO_DATA:
    case LOG_UNDO_DATA:
    case LOG_REDO_DATA:
    case LOG_MVCC_UNDOREDO_DATA:
    case LOG_MVCC_DIFF_UNDOREDO_DATA:
    case LOG_MVCC_UNDO_DATA:
    case LOG_MVCC_REDO_DATA:
    case LOG_DBEXTERN_REDO_DATA:
      (void) log_rv_analysis_undo_redo (thread_p, tran_id, log_lsa);
      break;

    case LOG_DUMMY_HEAD_POSTPONE:
      (void) log_rv_analysis_dummy_head_postpone (thread_p, tran_id, log_lsa);
      break;

    case LOG_POSTPONE:
      (void) log_rv_analysis_postpone (thread_p, tran_id, log_lsa);
      break;

    case LOG_RUN_POSTPONE:
      (void) log_rv_analysis_run_postpone (thread_p, tran_id, log_lsa, log_page_p, checkpoint_lsa);
      break;

    case LOG_COMPENSATE:
      (void) log_rv_analysis_compensate (thread_p, tran_id, log_lsa, log_page_p);
      break;

    case LOG_WILL_COMMIT:
      (void) log_rv_analysis_will_commit (thread_p, tran_id, log_lsa);
      break;

    case LOG_COMMIT_WITH_POSTPONE:
      (void) log_rv_analysis_commit_with_postpone (thread_p, tran_id, log_lsa, log_page_p);
      break;

    case LOG_SYSOP_START_POSTPONE:
      (void) log_rv_analysis_sysop_start_postpone (thread_p, tran_id, log_lsa, log_page_p);
      break;

    case LOG_COMMIT:
    case LOG_ABORT:
      (void) log_rv_analysis_complete (thread_p, tran_id, log_lsa, log_page_p, prev_lsa, is_media_crash, stop_at,
				       did_incom_recovery);
      break;

    case LOG_SYSOP_END:
      log_rv_analysis_sysop_end (thread_p, tran_id, log_lsa, log_page_p);
      break;

    case LOG_START_CHKPT:
      log_rv_analysis_start_checkpoint (log_lsa, start_lsa, may_use_checkpoint);
      break;

    case LOG_END_CHKPT:
      log_rv_analysis_end_checkpoint (thread_p, log_lsa, log_page_p, checkpoint_lsa, start_redo_lsa,
				      may_use_checkpoint, may_need_synch_checkpoint_2pc);
      break;

    case LOG_SAVEPOINT:
      (void) log_rv_analysis_save_point (thread_p, tran_id, log_lsa);
      break;

    case LOG_2PC_PREPARE:
      (void) log_rv_analysis_2pc_prepare (thread_p, tran_id, log_lsa);
      break;

    case LOG_2PC_START:
      (void) log_rv_analysis_2pc_start (thread_p, tran_id, log_lsa);
      break;

    case LOG_2PC_COMMIT_DECISION:
      (void) log_rv_analysis_2pc_commit_decision (thread_p, tran_id, log_lsa);
      break;

    case LOG_2PC_ABORT_DECISION:
      (void) log_rv_analysis_2pc_abort_decision (thread_p, tran_id, log_lsa);
      break;

    case LOG_2PC_COMMIT_INFORM_PARTICPS:
      (void) log_rv_analysis_2pc_commit_inform_particps (thread_p, tran_id, log_lsa);
      break;

    case LOG_2PC_ABORT_INFORM_PARTICPS:
      (void) log_rv_analysis_2pc_abort_inform_particps (thread_p, tran_id, log_lsa);
      break;

    case LOG_2PC_RECV_ACK:
      (void) log_rv_analysis_2pc_recv_ack (thread_p, tran_id, log_lsa);
      break;

    case LOG_END_OF_LOG:
      (void) log_rv_analysis_log_end (tran_id, log_lsa);
      break;

    case LOG_SYSOP_ATOMIC_START:
      (void) log_rv_analysis_atomic_sysop_start (thread_p, tran_id, log_lsa);
      break;

    case LOG_DUMMY_CRASH_RECOVERY:
    case LOG_REPLICATION_DATA:
    case LOG_REPLICATION_STATEMENT:
    case LOG_DUMMY_HA_SERVER_STATE:
    case LOG_DUMMY_OVF_RECORD:
    case LOG_DUMMY_GENERIC:
      break;

    case LOG_SMALLER_LOGREC_TYPE:
    case LOG_LARGER_LOGREC_TYPE:
    default:
#if defined(CUBRID_DEBUG)
      er_log_debug (ARG_FILE_LINE,
		    "log_recovery_analysis: Unknown record type = %d (%s) ... May be a system error\n", log_rtype,
		    log_to_string (log_rtype));
#endif /* CUBRID_DEBUG */
      /* If we are here, probably the log is corrupted.  */
      er_set (ER_ERROR_SEVERITY, ARG_FILE_LINE, ER_LOG_PAGE_CORRUPTED, 1, log_lsa->pageid);
      assert (false);
      break;
    }
}

/*
 * log_is_page_of_record_broken - check last page of the record
 *
 * return: true, if last page of the record is broken. false, if it is sane
 *
 *   log_lsa(in): Log record address
 *   log_rec_header(in): Log record header
 */
static bool
log_is_page_of_record_broken (THREAD_ENTRY * thread_p, const LOG_LSA * log_lsa,
			      const LOG_RECORD_HEADER * log_rec_header)
{
  char fwd_log_pgbuf[IO_MAX_PAGE_SIZE + MAX_ALIGNMENT];
  char *fwd_aligned_log_pgbuf;
  LOG_PAGE *log_fwd_page_p;
  LOG_LSA fwd_log_lsa;
  bool is_log_page_broken = false;

  assert (log_lsa != NULL && log_rec_header != NULL);

  fwd_aligned_log_pgbuf = PTR_ALIGN (fwd_log_pgbuf, MAX_ALIGNMENT);
  log_fwd_page_p = (LOG_PAGE *) fwd_aligned_log_pgbuf;

  LSA_COPY (&fwd_log_lsa, &log_rec_header->forw_lsa);

  /* TODO - Do we need to handle NULL fwd_log_lsa? */
  if (!LSA_ISNULL (&fwd_log_lsa))
    {
      assert (fwd_log_lsa.pageid >= log_lsa->pageid);

      if (fwd_log_lsa.pageid != log_lsa->pageid
	  && (fwd_log_lsa.offset != 0 || fwd_log_lsa.pageid > log_lsa->pageid + 1))
	{
	  // The current log record spreads into several log pages.
	  // Check whether the last page of the record exists.
	  if (logpb_fetch_page (thread_p, &fwd_log_lsa, LOG_CS_FORCE_USE, log_fwd_page_p) != NO_ERROR)
	    {
	      /* The forward log page does not exists. */
	      is_log_page_broken = true;
	    }
	}
    }

  return is_log_page_broken;
}

/*
 * log_recovery_analysis - FIND STATE OF TRANSACTIONS AT SYSTEM CRASH
 *
 * return: nothing
 *
 *   start_lsa(in): Starting address for the analysis phase
 *   start_redolsa(in/out): Starting address for redo phase
 *   end_redo_lsa(in):
 *   ismedia_crash(in): Are we recovering from a media crash ?
 *   stopat(in/out): Where to stop the recovery process.
 *                   (It may be set as a side effectto the location of last
 *                    recovery transaction).
 *   did_incom_recovery(in):
 *
 * NOTE: The recovery analysis phase scans the log forward since the
 *              last checkpoint record reflected in the log and the data
 *              volumes. The transaction table and the starting address for
 *              redo phase is created. When this phase is finished, we know
 *              the transactions that need to be unilateraly aborted (active)
 *              and the transactions that have to be completed due to postpone
 *              actions and client loose ends.
 */

static void
log_recovery_analysis (THREAD_ENTRY * thread_p, LOG_LSA * start_lsa, LOG_LSA * start_redo_lsa,
		       LOG_LSA * end_redo_lsa, bool is_media_crash, time_t * stop_at, bool *did_incom_recovery,
		       INT64 * num_redo_log_records)
{
  LOG_LSA checkpoint_lsa = { -1, -1 };
  LOG_LSA lsa;			/* LSA of log record to analyse */
  char log_pgbuf[IO_MAX_PAGE_SIZE + MAX_ALIGNMENT], *aligned_log_pgbuf;
  LOG_PAGE *log_page_p = NULL;	/* Log page pointer where LSA is located */
  LOG_LSA log_lsa;
  LOG_LSA prev_lsa;
  LOG_LSA prev_prev_lsa;
  LOG_LSA first_corrupted_rec_lsa;
  LOG_RECTYPE log_rtype;	/* Log record type */
  LOG_RECORD_HEADER *log_rec = NULL;
  LOG_REC_CHKPT *tmp_chkpt;	/* Temp Checkpoint log record */
  LOG_REC_CHKPT chkpt;		/* Checkpoint log record */
  LOG_INFO_CHKPT_TRANS *chkpt_trans;
  time_t last_at_time = -1;
  char time_val[CTIME_MAX];
  bool may_need_synch_checkpoint_2pc = false, may_use_checkpoint = false, is_log_page_corrupted = false;
  int tran_index;
  TRANID tran_id;
  LOG_TDES *tdes;		/* Transaction descriptor */
  void *area = NULL;
  int size, i;
  const int block_size = 4 * ONE_K;
  int start_record_block, end_record_block;
  char null_buffer[block_size + MAX_ALIGNMENT], *null_block;
  int max_num_blocks = LOG_PAGESIZE / block_size;
  int last_checked_page_id = NULL_PAGEID;
  bool is_log_page_broken;

  aligned_log_pgbuf = PTR_ALIGN (log_pgbuf, MAX_ALIGNMENT);
  null_block = PTR_ALIGN (null_buffer, MAX_ALIGNMENT);
  memset (null_block, LOG_PAGE_INIT_VALUE, block_size);

  if (num_redo_log_records != NULL)
    {
      *num_redo_log_records = 0;
    }

  /*
   * Find the committed, aborted, and unilaterally aborted (active) transactions at system crash
   */

  LSA_SET_NULL (&first_corrupted_rec_lsa);
  LSA_COPY (&lsa, start_lsa);

  LSA_COPY (start_redo_lsa, &lsa);
  LSA_COPY (end_redo_lsa, &lsa);
  LSA_COPY (&prev_lsa, &lsa);
  prev_prev_lsa.set_null ();
  *did_incom_recovery = false;

  log_page_p = (LOG_PAGE *) aligned_log_pgbuf;

  is_log_page_broken = false;
  while (!LSA_ISNULL (&lsa))
    {
      /* Fetch the page where the LSA record to undo is located */
      LSA_COPY (&log_lsa, &lsa);

      /* We may fetch only if log page not already broken, but is better in this way. */
      if (logpb_fetch_page (thread_p, &log_lsa, LOG_CS_FORCE_USE, log_page_p) != NO_ERROR)
	{
	  // unable to fetch the current log page.
	  is_log_page_broken = true;
	}

      if (is_log_page_broken)
	{
	  if (is_media_crash == true)
	    {
	      if (stop_at != NULL)
		{
		  *stop_at = last_at_time;
		}

#if !defined(NDEBUG)
	      if (prm_get_bool_value (PRM_ID_LOG_TRACE_DEBUG))
		{
		  fprintf (stdout, msgcat_message (MSGCAT_CATALOG_CUBRID, MSGCAT_SET_LOG, MSGCAT_LOG_STARTS));
		  (void) ctime_r (&last_at_time, time_val);
		  fprintf (stdout,
			   msgcat_message (MSGCAT_CATALOG_CUBRID, MSGCAT_SET_LOG,
					   MSGCAT_LOG_INCOMPLTE_MEDIA_RECOVERY), end_redo_lsa->pageid,
			   end_redo_lsa->offset, ((last_at_time == -1) ? "???...\n" : time_val));
		  fprintf (stdout, msgcat_message (MSGCAT_CATALOG_CUBRID, MSGCAT_SET_LOG, MSGCAT_LOG_STARTS));
		  fflush (stdout);
		}
#endif /* !NDEBUG */

	      /* if previous log record exists, reset tdes->tail_lsa/undo_nxlsa as previous of end_redo_lsa */
	      if (log_rec != NULL)
		{
		  LOG_TDES *last_log_tdes = LOG_FIND_TDES (logtb_find_tran_index (thread_p, log_rec->trid));
		  if (last_log_tdes != NULL)
		    {
		      LSA_COPY (&last_log_tdes->tail_lsa, &log_rec->prev_tranlsa);
		      LSA_COPY (&last_log_tdes->undo_nxlsa, &log_rec->prev_tranlsa);
		      er_log_debug (ARG_FILE_LINE, "logpb_recovery_analysis: trid = %d, tail_lsa=%lld|%d\n",
				    log_rec->trid, last_log_tdes->tail_lsa.pageid, last_log_tdes->tail_lsa.offset);
		    }
		}
	      assert (!prev_lsa.is_null ());
	      if (logpb_fetch_page (thread_p, &prev_lsa, LOG_CS_FORCE_USE, log_page_p) != NO_ERROR)
		{
		  logpb_fatal_error (thread_p, true, ARG_FILE_LINE, "reset log is impossible");
		  return;
		}
	      log_recovery_resetlog (thread_p, &prev_lsa, &prev_prev_lsa);
	      *did_incom_recovery = true;

	      log_Gl.mvcc_table.reset_start_mvccid ();
	      return;
	    }
	  else
	    {
	      if (er_errid () == ER_TDE_CIPHER_IS_NOT_LOADED)
		{
		  /* TDE Moudle has to be loaded because there are some TDE-encrypted log pages */
		  logpb_fatal_error (thread_p, true, ARG_FILE_LINE,
				     "log_recovery_analysis: log page %lld has been encrypted (TDE) and cannot be decrypted",
				     log_page_p->hdr.logical_pageid);
		}
	      else
		{
		  logpb_fatal_error (thread_p, true, ARG_FILE_LINE, "log_recovery_analysis");
		}
	      return;
	    }
	}

      /* Check all log records in this phase */
      while (!LSA_ISNULL (&lsa) && lsa.pageid == log_lsa.pageid)
	{
	  /*
	   * If an offset is missing, it is because an incomplete log record was
	   * archived. This log_record was completed later. Thus, we have to
	   * find the offset by searching for the next log_record in the page
	   */
	  if (lsa.offset == NULL_OFFSET)
	    {
	      lsa.offset = log_page_p->hdr.offset;
	      if (lsa.offset == NULL_OFFSET)
		{
		  /* Continue with next pageid */
		  if (logpb_is_page_in_archive (log_lsa.pageid))
		    {
		      lsa.pageid = log_lsa.pageid + 1;
		    }
		  else
		    {
		      lsa.pageid = NULL_PAGEID;
		    }
		  continue;
		}
	    }

	  /* If the page changed, check whether is corrupted. */
	  if (last_checked_page_id != log_lsa.pageid)
	    {
#if !defined(NDEBUG)
	      er_log_debug (ARG_FILE_LINE, "logpb_recovery_analysis: log page %lld, checksum %d\n",
			    log_page_p->hdr.logical_pageid, log_page_p->hdr.checksum);
	      if (prm_get_bool_value (PRM_ID_LOGPB_LOGGING_DEBUG))
		{
		  fileio_page_hexa_dump ((const char *) log_page_p, LOG_PAGESIZE);
		}
#endif /* !NDEBUG */

	      /* Check whether active log pages are corrupted. This may happen in case of partial page flush for instance. */
	      if (logpb_page_check_corruption (thread_p, log_page_p, &is_log_page_corrupted) != NO_ERROR)
		{
		  logpb_fatal_error (thread_p, true, ARG_FILE_LINE, "log_recovery_analysis");
		  return;
		}

	      if (is_log_page_corrupted)
		{
		  if (logpb_is_page_in_archive (log_lsa.pageid))
		    {
		      /* Should not happen. */
		      logpb_fatal_error (thread_p, true, ARG_FILE_LINE, "log_recovery_analysis");
		      return;
		    }

		  /* Set first corrupted record lsa, if a block is corrupted. */
		  logpb_page_get_first_null_block_lsa (thread_p, log_page_p, &first_corrupted_rec_lsa);

		  /* Found corrupted log page. */
		  if (prm_get_bool_value (PRM_ID_LOGPB_LOGGING_DEBUG))
		    {
		      _er_log_debug (ARG_FILE_LINE,
				     "logpb_recovery_analysis: log page %lld is corrupted due to partial flush.\n",
				     (long long int) log_lsa.pageid);
		    }
		}

	      /* Set last checked page id. */
	      last_checked_page_id = log_lsa.pageid;
	    }

	  /* Find the log record */
	  log_lsa.offset = lsa.offset;
	  log_rec = LOG_GET_LOG_RECORD_HEADER (log_page_p, &log_lsa);

	  if (is_media_crash == true)
	    {
	      /* Check also the last log page of current record. We need to check after obtaining log_rec. */
	      is_log_page_broken = log_is_page_of_record_broken (thread_p, &log_lsa, log_rec);
	      if (is_log_page_broken)
		{
		  /* Needs to reset the log. It is done in the outer loop. Set end_redo and prev used at reset. */
		  LSA_COPY (end_redo_lsa, &lsa);
		  LSA_COPY (&prev_lsa, end_redo_lsa);
		  prev_prev_lsa = prev_lsa;
		  er_log_debug (ARG_FILE_LINE, "logpb_recovery_analysis: broken record at LSA=%lld|%d ",
				log_lsa.pageid, log_lsa.offset);
		  break;
		}
	    }

	  /* Check whether null LSA is reached. */
	  if (!is_log_page_corrupted)
	    {
	      /* For safety reason. Normally, checksum must detect corrupted pages. */
	      if (LSA_ISNULL (&log_rec->forw_lsa)
		  && log_rec->type != LOG_END_OF_LOG && !logpb_is_page_in_archive (log_lsa.pageid))
		{
		  /* Can't find the end of log. The next log is null. Consider the page corrupted. */
		  logpb_page_get_first_null_block_lsa (thread_p, log_page_p, &first_corrupted_rec_lsa);
		  is_log_page_corrupted = true;

		  er_log_debug (ARG_FILE_LINE,
				"log_recovery_analysis: ** WARNING: An end of the log record was not found."
				"Latest log record at lsa = %lld|%d, first_corrupted_lsa = %lld|%d\n",
				log_lsa.pageid, log_lsa.offset, first_corrupted_rec_lsa.pageid,
				first_corrupted_rec_lsa.offset);
		}
	      else if (log_rec->forw_lsa.pageid == log_lsa.pageid)
		{
		  /* Quick fix. Sometimes page corruption is not detected. Check whether the current log record
		   * is in corrupted block. If true, consider the page corrupted.
		   */
		  LOG_LSA temp_log_lsa;
		  LSA_COPY (&temp_log_lsa, &log_rec->forw_lsa);
		  temp_log_lsa.offset--;
		  assert (log_lsa.offset >= 0 && temp_log_lsa.offset > log_lsa.offset);

		  start_record_block = ((int) log_lsa.offset + sizeof (LOG_HDRPAGE)) / block_size;
		  assert (start_record_block >= 0 && start_record_block < max_num_blocks);
		  end_record_block = ((int) temp_log_lsa.offset + sizeof (LOG_HDRPAGE)) / block_size;
		  assert (end_record_block >= 0 && end_record_block < max_num_blocks);

		  if (start_record_block != end_record_block)
		    {
		      assert (start_record_block < end_record_block);
		      if (memcmp (((char *) log_page_p) + (end_record_block * block_size), null_block, block_size) == 0)
			{
			  /* The current record is corrupted - ends into a corrupted block. */
			  LSA_COPY (&first_corrupted_rec_lsa, &log_lsa);
			  is_log_page_corrupted = true;

			  er_log_debug (ARG_FILE_LINE,
					"log_recovery_analysis: ** WARNING: An end of the log record was not found."
					"Latest log record at lsa = %lld|%d, first_corrupted_lsa = %lld|%d\n",
					log_lsa.pageid, log_lsa.offset, first_corrupted_rec_lsa.pageid,
					first_corrupted_rec_lsa.offset);
			}
		    }
		}
	    }

	  if (is_log_page_corrupted && !LSA_ISNULL (&first_corrupted_rec_lsa))
	    {
	      /* If the record is corrupted - it resides in a corrupted block, then
	       * resets append lsa to last valid address and stop.
	       */
	      if (LSA_GT (&log_lsa, &first_corrupted_rec_lsa))
		{
		  LOG_RESET_APPEND_LSA (end_redo_lsa);
		  LSA_SET_NULL (&lsa);
		  break;
		}
	      else
		{
		  LOG_LSA temp_log_lsa;
		  bool is_log_lsa_corrupted = false;

		  if (LSA_EQ (&log_lsa, &first_corrupted_rec_lsa)
		      || LSA_GT (&log_rec->forw_lsa, &first_corrupted_rec_lsa))
		    {
		      /* When log_lsa = first_corrupted_rec_lsa, forw_lsa may be NULL. */
		      is_log_lsa_corrupted = true;
		    }
		  else
		    {
		      /* Check correctness of information from log header. */
		      LSA_COPY (&temp_log_lsa, &log_lsa);
		      temp_log_lsa.offset += sizeof (LOG_RECORD_HEADER);
		      temp_log_lsa.offset = DB_ALIGN (temp_log_lsa.offset, DOUBLE_ALIGNMENT);

		      if ((temp_log_lsa.offset > (int) LOGAREA_SIZE)
			  || (LSA_GT (&temp_log_lsa, &first_corrupted_rec_lsa)))
			{
			  is_log_lsa_corrupted = true;
			}
		    }

		  if (is_log_lsa_corrupted)
		    {
		      if (prm_get_bool_value (PRM_ID_LOGPB_LOGGING_DEBUG))
			{
			  _er_log_debug (ARG_FILE_LINE,
					 "logpb_recovery_analysis: Partial page flush - first corrupted log record LSA = (%lld, %d)\n",
					 (long long int) log_lsa.pageid, log_lsa.offset);
			}
		      LOG_RESET_APPEND_LSA (&log_lsa);
		      LSA_SET_NULL (&lsa);
		      break;
		    }
		}
	    }

	  tran_id = log_rec->trid;
	  log_rtype = log_rec->type;

	  /*
	   * Save the address of last redo log record.
	   * Get the address of next log record to scan
	   */

	  LSA_COPY (end_redo_lsa, &lsa);
	  LSA_COPY (&lsa, &log_rec->forw_lsa);

	  if ((is_log_page_corrupted) && (log_rtype != LOG_END_OF_LOG) && (lsa.pageid != log_lsa.pageid))
	    {
	      /* The page is corrupted, do not allow to advance to the next page. */
	      LSA_SET_NULL (&lsa);
	    }

	  /*
	   * If the next page is NULL_PAGEID and the current page is an archive
	   * page, this is not the end of the log. This situation happens when an
	   * incomplete log record is archived. Thus, its forward address is NULL.
	   * Note that we have to set lsa.pageid here since the log_lsa.pageid value
	   * can be changed (e.g., the log record is stored in two pages: an
	   * archive page, and an active page. Later, we try to modify it whenever
	   * is possible.
	   */

	  if (LSA_ISNULL (&lsa) && logpb_is_page_in_archive (log_lsa.pageid))
	    {
	      lsa.pageid = log_lsa.pageid + 1;
	    }

	  if (!LSA_ISNULL (&lsa) && log_lsa.pageid != NULL_PAGEID
	      && (lsa.pageid < log_lsa.pageid || (lsa.pageid == log_lsa.pageid && lsa.offset <= log_lsa.offset)))
	    {
	      /* It seems to be a system error. Maybe a loop in the log */
	      er_log_debug (ARG_FILE_LINE,
			    "log_recovery_analysis: ** System error: It seems to be a loop in the log\n."
			    " Current log_rec at %lld|%d. Next log_rec at %lld|%d\n", (long long int) log_lsa.pageid,
			    log_lsa.offset, (long long int) lsa.pageid, lsa.offset);
	      logpb_fatal_error (thread_p, true, ARG_FILE_LINE, "log_recovery_analysis");
	      LSA_SET_NULL (&lsa);
	      break;
	    }

	  if (LSA_ISNULL (&lsa) && log_rtype != LOG_END_OF_LOG && *did_incom_recovery == false)
	    {
	      LOG_RESET_APPEND_LSA (end_redo_lsa);
	      if (log_startof_nxrec (thread_p, &log_Gl.hdr.append_lsa, true) == NULL)
		{
		  /* We may destroy a record */
		  LOG_RESET_APPEND_LSA (end_redo_lsa);
		}
	      else
		{
		  LOG_RESET_APPEND_LSA (&log_Gl.hdr.append_lsa);

		  /*
		   * Reset the forward address of current record to next record,
		   * and then flush the page.
		   */
		  LSA_COPY (&log_rec->forw_lsa, &log_Gl.hdr.append_lsa);

		  assert (log_lsa.pageid == log_page_p->hdr.logical_pageid);
		  logpb_write_page_to_disk (thread_p, log_page_p, log_lsa.pageid);
		}
	      er_log_debug (ARG_FILE_LINE,
			    "log_recovery_analysis: ** WARNING: An end of the log record was not found."
			    " Will Assume = %lld|%d and Next Trid = %d\n",
			    (long long int) log_Gl.hdr.append_lsa.pageid, log_Gl.hdr.append_lsa.offset, tran_id);
	      log_Gl.hdr.next_trid = tran_id;
	    }

	  if (num_redo_log_records)
	    {
	      switch (log_rtype)
		{
		  /* count redo log */
		case LOG_REDO_DATA:
		case LOG_UNDOREDO_DATA:
		case LOG_DIFF_UNDOREDO_DATA:
		case LOG_DBEXTERN_REDO_DATA:
		case LOG_MVCC_REDO_DATA:
		case LOG_MVCC_UNDOREDO_DATA:
		case LOG_MVCC_DIFF_UNDOREDO_DATA:
		case LOG_RUN_POSTPONE:
		case LOG_COMPENSATE:
		case LOG_2PC_PREPARE:
		case LOG_2PC_START:
		case LOG_2PC_RECV_ACK:
		  (*num_redo_log_records)++;
		  break;
		default:
		  break;
		}
	    }

	  log_rv_analysis_record (thread_p, log_rtype, tran_id, &log_lsa, log_page_p, &checkpoint_lsa, &prev_lsa,
				  start_lsa, start_redo_lsa, is_media_crash, stop_at, did_incom_recovery,
				  &may_use_checkpoint, &may_need_synch_checkpoint_2pc);
	  if (*did_incom_recovery == true)
	    {
	      LSA_SET_NULL (&lsa);
	      break;
	    }
	  if (LSA_EQ (end_redo_lsa, &lsa))
	    {
	      assert_release (!LSA_EQ (end_redo_lsa, &lsa));
	      LSA_SET_NULL (&lsa);
	      break;
	    }
	  if ((is_log_page_corrupted) && (log_rtype == LOG_END_OF_LOG))
	    {
	      /* The page is corrupted. Stop if end of log was found in page. In this case,
	       * the remaining data in log page is corrupted. If end of log is not found,
	       * then we will advance up to NULL LSA. It is important to initialize page with -1.
	       * Another option may be to store the previous LSA in header page.
	       * Or, to use checksum on log records, but this may slow down the system.
	       */
	      LSA_SET_NULL (&lsa);
	      break;
	    }

	  LSA_COPY (&prev_lsa, end_redo_lsa);
	  prev_prev_lsa = prev_lsa;

	  /*
	   * We can fix the lsa.pageid in the case of log_records without forward
	   * address at this moment.
	   */
	  if (lsa.offset == NULL_OFFSET && lsa.pageid != NULL_PAGEID && lsa.pageid < log_lsa.pageid)
	    {
	      lsa.pageid = log_lsa.pageid;
	    }
	}
    }

  if (may_need_synch_checkpoint_2pc == true)
    {
      /*
       * We may need to obtain 2PC information of distributed transactions that
       * were in the 2PC at the time of the checkpoint and they were still 2PC
       * at the time of the crash.
       * GET  the checkpoint log record information one more time..
       */
      log_lsa.pageid = checkpoint_lsa.pageid;
      log_lsa.offset = checkpoint_lsa.offset;

      log_page_p = (LOG_PAGE *) aligned_log_pgbuf;

      if (logpb_fetch_page (thread_p, &log_lsa, LOG_CS_FORCE_USE, log_page_p) != NO_ERROR)
	{
	  /*
	   * There is a problem. We have just read this page a little while ago
	   */
	  logpb_fatal_error (thread_p, true, ARG_FILE_LINE, "log_recovery_analysis");
	  return;
	}

      log_rec = LOG_GET_LOG_RECORD_HEADER (log_page_p, &log_lsa);

      /* Read the DATA HEADER */
      LOG_READ_ADD_ALIGN (thread_p, sizeof (LOG_RECORD_HEADER), &log_lsa, log_page_p);
      LOG_READ_ADVANCE_WHEN_DOESNT_FIT (thread_p, sizeof (LOG_REC_CHKPT), &log_lsa, log_page_p);
      tmp_chkpt = (LOG_REC_CHKPT *) ((char *) log_page_p->area + log_lsa.offset);
      chkpt = *tmp_chkpt;

      /* GET THE CHECKPOINT TRANSACTION INFORMATION */
      LOG_READ_ADD_ALIGN (thread_p, sizeof (LOG_REC_CHKPT), &log_lsa, log_page_p);

      /* Now get the data of active transactions */
      area = NULL;
      size = sizeof (LOG_INFO_CHKPT_TRANS) * chkpt.ntrans;
      if (log_lsa.offset + size < (int) LOGAREA_SIZE)
	{
	  chkpt_trans = (LOG_INFO_CHKPT_TRANS *) ((char *) log_page_p->area + log_lsa.offset);
	}
      else
	{
	  /* Need to copy the data into a contiguous area */
	  area = malloc (size);
	  if (area == NULL)
	    {
	      logpb_fatal_error (thread_p, true, ARG_FILE_LINE, "log_recovery_analysis");
	      return;
	    }
	  /* Copy the data */
	  logpb_copy_from_log (thread_p, (char *) area, size, &log_lsa, log_page_p);
	  chkpt_trans = (LOG_INFO_CHKPT_TRANS *) area;
	}

      /* Add the transactions to the transaction table */
      for (i = 0; i < chkpt.ntrans; i++)
	{
	  tran_index = logtb_find_tran_index (thread_p, chkpt_trans[i].trid);
	  if (tran_index != NULL_TRAN_INDEX)
	    {
	      tdes = LOG_FIND_TDES (tran_index);
	      if (tdes != NULL && LOG_ISTRAN_2PC (tdes))
		{
		  log_2pc_recovery_analysis_info (thread_p, tdes, &chkpt_trans[i].tail_lsa);
		}
	    }
	}
      if (area != NULL)
	{
	  free_and_init (area);
	}
    }

  log_Gl.mvcc_table.reset_start_mvccid ();

  if (prm_get_bool_value (PRM_ID_LOGPB_LOGGING_DEBUG))
    {
      _er_log_debug (ARG_FILE_LINE, "log_recovery_analysis: end of analysis phase, append_lsa = (%lld|%d) \n",
		     (long long int) log_Gl.hdr.append_lsa.pageid, log_Gl.hdr.append_lsa.offset);
    }

  return;
}

/*
 * log_recovery_needs_skip_logical_redo - Check whether we need to skip logical redo.
 *
 * return: true if skip logical redo, false otherwise
 *
 *   thread_p(in): Thread entry
 *   tran_id(in) : Transaction id.
 *   log_rtype(in): Log record type
 *   rcv_index(in): Recovery index
 *   lsa(in) : lsa to check
 *
 * NOTE: When logical redo logging is applied and the system crashes repeatedly, we need to
 *       skip redo logical record already applied. This function checks whether the logical redo must be skipped.
 */
static bool
log_recovery_needs_skip_logical_redo (THREAD_ENTRY * thread_p, TRANID tran_id, LOG_RECTYPE log_rtype,
				      LOG_RCVINDEX rcv_index, const LOG_LSA * lsa)
{
  int tran_index;
  LOG_TDES *tdes = NULL;	/* Transaction descriptor */

  assert (lsa != NULL);

  if (log_rtype != LOG_DBEXTERN_REDO_DATA)
    {
      return false;
    }

  tran_index = logtb_find_tran_index (thread_p, tran_id);
  if (tran_index == NULL_TRAN_INDEX)
    {
      return false;
    }

  tdes = LOG_FIND_TDES (tran_index);
  if (tdes == NULL)
    {
      return false;
    }

  /* logical redo logging */
  // analysis_last_aborted_sysop_start_lsa < lsa < analysis_last_aborted_sysop_lsa
  if (LSA_LT (&tdes->rcv.analysis_last_aborted_sysop_start_lsa, lsa)
      && LSA_LT (lsa, &tdes->rcv.analysis_last_aborted_sysop_lsa))
    {
      /* Logical redo already applied. */
      er_log_debug (ARG_FILE_LINE, "log_recovery_needs_skip_logical_redo: LSA = %lld|%d, Rv_index = %s, "
		    "analysis_last_aborted_sysop_lsa = %lld|%d, analysis_last_aborted_sysop_start_lsa = %lld|%d\n",
		    LSA_AS_ARGS (lsa), rv_rcvindex_string (rcv_index),
		    LSA_AS_ARGS (&tdes->rcv.analysis_last_aborted_sysop_lsa),
		    LSA_AS_ARGS (&tdes->rcv.analysis_last_aborted_sysop_start_lsa));
      return true;
    }

  return false;
}

/*
 * log_recovery_redo - SCAN FORWARD REDOING DATA
 *
 * return: nothing
 *
 *   start_redolsa(in): Starting address for recovery redo phase
 *   end_redo_lsa(in):
 *   stopat(in):
 *
 * NOTE:In the redo phase, updates that are not reflected in the
 *              database are repeated for not only the committed transaction
 *              but also for all aborted transactions and the transactions
 *              that were in progress at the time of the failure. This phase
 *              reestablishes the state of the database as of the time of the
 *              failure. The redo phase starts by scanning the log records
 *              from the redo LSA address determined in the analysis phase.
 *              When a redoable record is found, a check is done to find out
 *              if the redo action is already reflected in the page. If it is
 *              not, then the redo actions are executed. A redo action can be
 *              skipped if the LSA of the affected page is greater or equal
 *              than that of the LSA of the log record. Any postpone actions
 *              (after commit actions) of committed transactions that have not
 *              been executed are done. Loose_ends of client actions that have
 *              not been done are postponed until the client is restarted.
 *              At the end of the recovery phase, all data dirty pages are
 *              flushed.
 *              The redo of aborted transactions are undone executing its
 *              respective compensating log records.
 */
static void
log_recovery_redo (THREAD_ENTRY * thread_p, const LOG_LSA * start_redolsa, const LOG_LSA * end_redo_lsa,
		   time_t * stopat)
{
  LOG_LSA lsa;			/* LSA of log record to redo */
  log_reader log_pgptr_reader;

  volatile TRANID tran_id;
  volatile LOG_RECTYPE log_rtype;
  LOG_ZIP *undo_unzip_ptr = NULL;
  LOG_ZIP *redo_unzip_ptr = NULL;
  bool is_mvcc_op = false;

  /*
   * GO FORWARD, redoing records of all transactions including aborted ones.
   *
   * Compensating records undo the redo of already executed undo records.
   * Transactions that were active at the time of the crash are aborted
   * during the log_recovery_undo phase
   */

  LSA_COPY (&lsa, start_redolsa);

  /* Defense for illegal start_redolsa */
  if ((lsa.offset + (int) sizeof (LOG_RECORD_HEADER)) >= LOGAREA_SIZE)
    {
      assert (false);
      /* move first record of next page */
      lsa.pageid++;
      lsa.offset = NULL_OFFSET;
    }

  undo_unzip_ptr = log_zip_alloc (LOGAREA_SIZE);
  redo_unzip_ptr = log_zip_alloc (LOGAREA_SIZE);

  if (undo_unzip_ptr == NULL || redo_unzip_ptr == NULL)
    {
      if (undo_unzip_ptr)
	{
	  log_zip_free (undo_unzip_ptr);
	}
      if (redo_unzip_ptr)
	{
	  log_zip_free (redo_unzip_ptr);
	}
      logpb_fatal_error (thread_p, true, ARG_FILE_LINE, "log_recovery_redo");
      return;
    }

  while (!LSA_ISNULL (&lsa))
    {
      /* Fetch the page where the LSA record to undo is located */
      if (log_pgptr_reader.set_lsa_and_fetch_page (lsa) != NO_ERROR)
	{
	  if (end_redo_lsa != NULL && (LSA_ISNULL (end_redo_lsa) || LSA_GT (&lsa, end_redo_lsa)))
	    {
	      goto exit;
	    }
	  else
	    {
	      LSA_SET_NULL (&log_Gl.unique_stats_table.curr_rcv_rec_lsa);
	      logpb_fatal_error (thread_p, true, ARG_FILE_LINE, "log_recovery_redo");
	      return;
	    }
	}

      /* Check all log records in this phase */
      while (lsa.pageid == log_pgptr_reader.get_pageid ())
	{
	  /*
	   * Do we want to stop the recovery redo process at this time ?
	   */
	  if (end_redo_lsa != NULL && !LSA_ISNULL (end_redo_lsa) && LSA_GT (&lsa, end_redo_lsa))
	    {
	      LSA_SET_NULL (&lsa);
	      break;
	    }

	  /*
	   * If an offset is missing, it is because we archive an incomplete
	   * log record. This log_record was completed later. Thus, we have to
	   * find the offset by searching for the next log_record in the page
	   */
	  if (lsa.offset == NULL_OFFSET)
	    {
	      lsa.offset = log_pgptr_reader.get_page_header ().offset;
	      if (lsa.offset == NULL_OFFSET)
		{
		  /* Continue with next pageid */
		  const auto log_lsa_pageid = log_pgptr_reader.get_pageid ();
		  if (logpb_is_page_in_archive (log_lsa_pageid))
		    {
		      lsa.pageid = log_lsa_pageid + 1;
		    }
		  else
		    {
		      lsa.pageid = NULL_PAGEID;
		    }
		  continue;
		}
	    }

	  LSA_COPY (&log_Gl.unique_stats_table.curr_rcv_rec_lsa, &lsa);

	  /* Find the log record */
	  log_pgptr_reader.set_lsa_and_fetch_page (lsa);

	  {
	    /* Pointer to log record */
	    // *INDENT-OFF*
	    const LOG_RECORD_HEADER *log_rec = log_pgptr_reader.reinterpret_cptr<LOG_RECORD_HEADER> ();
	    // *INDENT-ON*

	    tran_id = log_rec->trid;
	    log_rtype = log_rec->type;

	    /* Get the address of next log record to scan */
	    LSA_COPY (&lsa, &log_rec->forw_lsa);
	  }

	  /*
	   * If the next page is NULL_PAGEID and the current page is an archive
	   * page, this is not the end, this situation happens when an incomplete
	   * log record is archived. Thus, its forward address is NULL.
	   * Note that we have to set lsa.pageid here since the log_lsa.pageid value
	   * can be changed (e.g., the log record is stored in an archive page and
	   * in an active page. Later, we try to modify it whenever is possible.
	   */
	  {
	    const auto log_lsa_pageid = log_pgptr_reader.get_pageid ();
	    const auto log_lsa_offset = log_pgptr_reader.get_offset ();
	    if (LSA_ISNULL (&lsa) && logpb_is_page_in_archive (log_lsa_pageid))
	      {
		lsa.pageid = log_lsa_pageid + 1;
	      }

	    if (!LSA_ISNULL (&lsa) && log_lsa_pageid != NULL_PAGEID
		&& (lsa.pageid < log_lsa_pageid || (lsa.pageid == log_lsa_pageid && lsa.offset <= log_lsa_offset)))
	      {
		/* It seems to be a system error. Maybe a loop in the log */

		LSA_SET_NULL (&log_Gl.unique_stats_table.curr_rcv_rec_lsa);

		er_log_debug (ARG_FILE_LINE,
			      "log_recovery_redo: ** System error: It seems to be a loop in the log\n."
			      " Current log_rec at %lld|%d. Next log_rec at %lld|%d\n",
			      (long long int) log_lsa_pageid, log_lsa_offset, (long long int) lsa.pageid, lsa.offset);
		logpb_fatal_error (thread_p, true, ARG_FILE_LINE, "log_recovery_redo");
		LSA_SET_NULL (&lsa);
		break;
	      }
	  }

	  switch (log_rtype)
	    {
	    case LOG_MVCC_UNDOREDO_DATA:
	    case LOG_MVCC_DIFF_UNDOREDO_DATA:
	      {
		const LOG_LSA rcv_lsa = log_pgptr_reader.get_lsa ();	/* Address of redo log record */

		/* skip log record header HEADER */
		log_pgptr_reader.add_align (sizeof (LOG_RECORD_HEADER));
		log_pgptr_reader.advance_when_does_not_fit (sizeof (LOG_REC_MVCC_UNDOREDO));

		/* MVCC op undo/redo log record */
		// *INDENT-OFF*
		const LOG_REC_MVCC_UNDOREDO log_rec_mvcc_undoredo
		    = log_pgptr_reader.reinterpret_copy_and_add_align<LOG_REC_MVCC_UNDOREDO> ();

		const MVCCID mvccid = log_rv_get_log_rec_mvccid<LOG_REC_MVCC_UNDOREDO> (log_rec_mvcc_undoredo);
		// *INDENT-ON*

		/* Check if MVCC next ID must be updated */
		if (!MVCC_ID_PRECEDES (mvccid, log_Gl.hdr.mvcc_next_id))
		  {
		    log_Gl.hdr.mvcc_next_id = mvccid;
		    MVCCID_FORWARD (log_Gl.hdr.mvcc_next_id);
		  }

		/* Save last MVCC operation LOG_LSA. */
		LSA_COPY (&log_Gl.hdr.mvcc_op_log_lsa, &rcv_lsa);

                // *INDENT-OFF*
                log_rv_redo_record_sync_or_dispatch_async<LOG_REC_MVCC_UNDOREDO> (thread_p, log_pgptr_reader,
                                                                                     log_rec_mvcc_undoredo,
                                                                                     rcv_lsa, end_redo_lsa,
                                                                                     log_rtype, *undo_unzip_ptr,
                                                                                     *redo_unzip_ptr);
                // *INDENT-ON*
	      }
	      break;

	    case LOG_UNDOREDO_DATA:
	    case LOG_DIFF_UNDOREDO_DATA:
	      {
		const LOG_LSA rcv_lsa = log_pgptr_reader.get_lsa ();	/* Address of redo log record */

		/* skip log record header HEADER */
		log_pgptr_reader.add_align (sizeof (LOG_RECORD_HEADER));
		log_pgptr_reader.advance_when_does_not_fit (sizeof (LOG_REC_UNDOREDO));

		/* Get undoredo structure */
		// *INDENT-OFF*
		const LOG_REC_UNDOREDO log_rec_undoredo
		    = log_pgptr_reader.reinterpret_copy_and_add_align<LOG_REC_UNDOREDO>();

                log_rv_redo_record_sync_or_dispatch_async<LOG_REC_UNDOREDO> (thread_p, log_pgptr_reader,
                                                                                log_rec_undoredo, rcv_lsa,
                                                                                end_redo_lsa, log_rtype,
                                                                                *undo_unzip_ptr, *redo_unzip_ptr);
                // *INDENT-ON*
	      }
	      break;

	    case LOG_MVCC_REDO_DATA:
	      {
		const LOG_LSA rcv_lsa = log_pgptr_reader.get_lsa ();	/* Address of redo log record */

		/* Get the DATA HEADER */
		log_pgptr_reader.add_align (sizeof (LOG_RECORD_HEADER));
		log_pgptr_reader.advance_when_does_not_fit (sizeof (LOG_REC_MVCC_REDO));

		/* MVCC op redo log record */
		// *INDENT-OFF*
		const LOG_REC_MVCC_REDO log_rec_mvcc_redo
		    = log_pgptr_reader.reinterpret_copy_and_add_align<LOG_REC_MVCC_REDO>();

		const MVCCID mvccid = log_rv_get_log_rec_mvccid<LOG_REC_MVCC_REDO> (log_rec_mvcc_redo);
		// *INDENT-ON*

		/* Check if MVCC next ID must be updated */
		if (!MVCC_ID_PRECEDES (mvccid, log_Gl.hdr.mvcc_next_id))
		  {
		    log_Gl.hdr.mvcc_next_id = mvccid;
		    MVCCID_FORWARD (log_Gl.hdr.mvcc_next_id);
		  }

		/* NOTE: do not update rcv_lsa on the global bookkeeping that is
		 * relevant for vacuum as vacuum only processes undo data */

                // *INDENT-OFF*
                log_rv_redo_record_sync_or_dispatch_async<LOG_REC_MVCC_REDO> (thread_p, log_pgptr_reader,
                                                                                 log_rec_mvcc_redo,
                                                                                 rcv_lsa, end_redo_lsa,
                                                                                 log_rtype, *undo_unzip_ptr,
                                                                                 *redo_unzip_ptr);
                // *INDENT-ON*
	      }
	      break;

	    case LOG_REDO_DATA:
	      {
		const LOG_LSA rcv_lsa = log_pgptr_reader.get_lsa ();	/* Address of redo log record */

		/* Get the DATA HEADER */
		log_pgptr_reader.add_align (sizeof (LOG_RECORD_HEADER));
		log_pgptr_reader.advance_when_does_not_fit (sizeof (LOG_REC_REDO));

		// *INDENT-OFF*
		const LOG_REC_REDO log_rec_redo
		    = log_pgptr_reader.reinterpret_copy_and_add_align<LOG_REC_REDO>();

<<<<<<< HEAD
                log_rv_redo_record_sync_or_dispatch_async<LOG_REC_REDO> (thread_p, log_pgptr_reader,
=======
		if (log_rec_redo.data.rcvindex == RVVAC_COMPLETE)
		  {
		    /* Reset log header MVCC info */
		    logpb_vacuum_reset_log_header_cache (thread_p, &log_Gl.hdr);
		  }

                log_rv_redo_record_sync_or_dispatch_parallel<LOG_REC_REDO> (thread_p, log_pgptr_reader,
>>>>>>> f6b26e63
                                                                            log_rec_redo,
                                                                            rcv_lsa, end_redo_lsa,
                                                                            log_rtype, *undo_unzip_ptr,
                                                                            *redo_unzip_ptr);
                // *INDENT-ON*
	      }
	      break;

	    case LOG_DBEXTERN_REDO_DATA:
	      {
		LOG_RCV rcv;	// = LOG_RCV_INITIALIZER;  /* Recovery structure */
		const LOG_LSA rcv_lsa = log_pgptr_reader.get_lsa ();	/* Address of redo log record */

		/* Get the DATA HEADER */
		log_pgptr_reader.add_align (sizeof (LOG_RECORD_HEADER));
		log_pgptr_reader.advance_when_does_not_fit (sizeof (LOG_REC_DBOUT_REDO));
		/* A external redo log record */
		// *INDENT-OFF*
		const LOG_REC_DBOUT_REDO *dbout_redo = log_pgptr_reader.reinterpret_cptr<LOG_REC_DBOUT_REDO> ();
		// *INDENT-ON*

		const LOG_RCVINDEX rcvindex = dbout_redo->rcvindex;	/* Recovery index function */

		rcv.offset = -1;
		rcv.pgptr = NULL;
		rcv.length = dbout_redo->length;

		/* GET AFTER DATA */
		log_pgptr_reader.add_align (sizeof (LOG_REC_DBOUT_REDO));

#if !defined(NDEBUG)
		if (prm_get_bool_value (PRM_ID_LOG_TRACE_DEBUG))
		  {
		    fprintf (stdout, "TRACE EXT REDOING[3]: LSA = %lld|%d, Rv_index = %s\n", LSA_AS_ARGS (&rcv_lsa),
			     rv_rcvindex_string (rcvindex));
		    fflush (stdout);
		  }
#endif /* !NDEBUG */

		if (!log_recovery_needs_skip_logical_redo (thread_p, tran_id, log_rtype, rcvindex, &rcv_lsa))
		  {
		    log_rv_redo_record (thread_p, log_pgptr_reader, RV_fun[rcvindex].redofun, &rcv,
					&rcv_lsa, 0, nullptr, *redo_unzip_ptr);
		    /* unzip_ptr used here only as a buffer for the underlying logic, the structure's buffer
		     * will be reallocated downstream if needed */
		  }
	      }
	      break;

	    case LOG_RUN_POSTPONE:
	      {
		const LOG_LSA rcv_lsa = log_pgptr_reader.get_lsa ();	/* Address of redo log record */

		/* Get the DATA HEADER */
		log_pgptr_reader.add_align (sizeof (LOG_RECORD_HEADER));
		log_pgptr_reader.advance_when_does_not_fit (sizeof (LOG_REC_RUN_POSTPONE));
		/* A run postpone action */

		// *INDENT-OFF*
		const LOG_REC_RUN_POSTPONE log_rec_run_posp
		    = log_pgptr_reader.reinterpret_copy_and_add_align<LOG_REC_RUN_POSTPONE>();

                log_rv_redo_record_sync_or_dispatch_async<LOG_REC_RUN_POSTPONE> (thread_p, log_pgptr_reader,
                                                                                    log_rec_run_posp,
                                                                                    rcv_lsa, end_redo_lsa,
                                                                                    log_rtype, *undo_unzip_ptr,
                                                                                    *redo_unzip_ptr);
                // *INDENT-ON*
	      }
	      break;

	    case LOG_COMPENSATE:
	      {
		const LOG_LSA rcv_lsa = log_pgptr_reader.get_lsa ();	/* Address of redo log record */

		/* Get the DATA HEADER */
		log_pgptr_reader.add_align (sizeof (LOG_RECORD_HEADER));
		log_pgptr_reader.advance_when_does_not_fit (sizeof (LOG_REC_COMPENSATE));

		// *INDENT-OFF*
		const LOG_REC_COMPENSATE log_rec_compensate
		    = log_pgptr_reader.reinterpret_copy_and_add_align<LOG_REC_COMPENSATE>();

                log_rv_redo_record_sync_or_dispatch_async<LOG_REC_COMPENSATE> (thread_p, log_pgptr_reader,
                                                                                  log_rec_compensate,
                                                                                  rcv_lsa, end_redo_lsa,
                                                                                  log_rtype, *undo_unzip_ptr,
                                                                                  *redo_unzip_ptr);
                // *INDENT-ON*
	      }
	      break;

	    case LOG_2PC_PREPARE:
	      {
		const int tran_index = logtb_find_tran_index (thread_p, tran_id);
		if (tran_index == NULL_TRAN_INDEX)
		  {
		    break;
		  }
		LOG_TDES *const tdes = LOG_FIND_TDES (tran_index);
		if (tdes == NULL)
		  {
		    break;
		  }
		/*
		 * The transaction was still alive at the time of crash, therefore,
		 * the decision of the 2PC is not known. Reacquire the locks
		 * acquired at the time of the crash
		 */

		/* Get the DATA HEADER */
		log_pgptr_reader.add_align (sizeof (LOG_RECORD_HEADER));

		if (tdes->state == TRAN_UNACTIVE_2PC_PREPARE)
		  {
		    /* The transaction was still prepared_to_commit state at the time of crash. So, read the global
		     * transaction identifier and list of locks from the log record, and acquire all of the locks. */

		    log_2pc_read_prepare (thread_p, LOG_2PC_OBTAIN_LOCKS, tdes, log_pgptr_reader);
		  }
		else
		  {
		    /* The transaction was not in prepared_to_commit state anymore at the time of crash. So, there is no
		     * need to read the list of locks from the log record. Read only the global transaction from the log
		     * record. */
		    log_2pc_read_prepare (thread_p, LOG_2PC_DONT_OBTAIN_LOCKS, tdes, log_pgptr_reader);
		  }
	      }
	      break;

	    case LOG_2PC_START:
	      {
		const int tran_index = logtb_find_tran_index (thread_p, tran_id);
		if (tran_index != NULL_TRAN_INDEX)
		  {
		    /* The transaction was still alive at the time of crash. */
		    LOG_TDES *const tdes = LOG_FIND_TDES (tran_index);
		    if (tdes != NULL && LOG_ISTRAN_2PC (tdes))
		      {
			/* The transaction was still alive at the time of crash. So, copy the coordinator information
			 * from the log record to the transaction descriptor. */

			/* Get the DATA HEADER */
			log_pgptr_reader.add_align (sizeof (LOG_RECORD_HEADER));
			log_pgptr_reader.advance_when_does_not_fit (sizeof (LOG_REC_2PC_START));
			/* Start 2PC commit log record */
			// *INDENT-OFF*
			const LOG_REC_2PC_START *start_2pc = log_pgptr_reader.reinterpret_cptr<LOG_REC_2PC_START> ();
			// *INDENT-ON*

			/*
			 * Obtain the participant information
			 */
			tdes->client.set_system_internal_with_user (start_2pc->user_name);
			tdes->gtrid = start_2pc->gtrid;

			const int num_particps = start_2pc->num_particps;	/* Number of participating sites */
			const int particp_id_length = start_2pc->particp_id_length;	/* Length of particp_ids block */
			void *block_particps_ids = malloc (particp_id_length * num_particps);	/* A block of participant ids */
			if (block_particps_ids == NULL)
			  {
			    /* Out of memory */
			    LSA_SET_NULL (&log_Gl.unique_stats_table.curr_rcv_rec_lsa);
			    logpb_fatal_error (thread_p, true, ARG_FILE_LINE, "log_recovery_redo");
			    break;
			  }

			log_pgptr_reader.add_align (sizeof (LOG_REC_2PC_START));
			log_pgptr_reader.align ();

			/* Read in the participants info. block from the log */
			log_pgptr_reader.copy_from_log ((char *) block_particps_ids, particp_id_length * num_particps);

			/* Initialize the coordinator information */
			if (log_2pc_alloc_coord_info (tdes, num_particps, particp_id_length, block_particps_ids) ==
			    NULL)
			  {
			    LSA_SET_NULL (&log_Gl.unique_stats_table.curr_rcv_rec_lsa);
			    logpb_fatal_error (thread_p, true, ARG_FILE_LINE, "log_recovery_redo");
			    break;
			  }

			/* Initialize the acknowledgment vector to 0 since we do not know what acknowledgments have
			 * already been received. we need to continue reading the log */

			if ((tdes->coord->ack_received =
			     (int *) malloc (sizeof (int) * tdes->coord->num_particps)) == NULL)
			  {
			    /* Out of memory */
			    LSA_SET_NULL (&log_Gl.unique_stats_table.curr_rcv_rec_lsa);
			    logpb_fatal_error (thread_p, true, ARG_FILE_LINE, "log_recovery_redo");
			    break;
			  }
			for (int i = 0; i < tdes->coord->num_particps; i++)
			  {
			    tdes->coord->ack_received[i] = false;
			  }
		      }
		  }
	      }
	      break;

	    case LOG_2PC_RECV_ACK:
	      {
		const int tran_index = logtb_find_tran_index (thread_p, tran_id);
		if (tran_index != NULL_TRAN_INDEX)
		  {
		    /* The transaction was still alive at the time of crash. */

		    LOG_TDES *const tdes = LOG_FIND_TDES (tran_index);
		    if (tdes != NULL && LOG_ISTRAN_2PC (tdes))
		      {
			/*
			 * The 2PC_START record should have already been read by this
			 * time, otherwise, there is an error in the recovery analysis
			 * phase.
			 */
#if defined(CUBRID_DEBUG)
			if (tdes->coord == NULL || tdes->coord->ack_received == NULL)
			  {
			    er_log_debug (ARG_FILE_LINE,
					  "log_recovery_redo: SYSTEM ERROR There is likely an error in the recovery"
					  " analysis phase since coordinator information"
					  " has not been allocated for transaction = %d with state = %s", tdes->trid,
					  log_state_string (tdes->state));
			    break;
			  }
#endif /* CUBRID_DEBUG */

			/* The transaction was still alive at the time of crash. So, read the participant index from the
			 * log record and set the acknowledgement flag of that participant. */

			/* Get the DATA HEADER */
			log_pgptr_reader.add_align (sizeof (LOG_RECORD_HEADER));
			log_pgptr_reader.advance_when_does_not_fit (sizeof (LOG_REC_2PC_PARTICP_ACK));
			/* A 2PC participant ack */
			// *INDENT-OFF*
			const LOG_REC_2PC_PARTICP_ACK *received_ack = log_pgptr_reader.reinterpret_cptr<LOG_REC_2PC_PARTICP_ACK> ();
			// *INDENT-ON*

			tdes->coord->ack_received[received_ack->particp_index] = true;
		      }
		  }
	      }
	      break;

	    case LOG_COMMIT:
	    case LOG_ABORT:
	      {
		bool free_tran = false;
		const int tran_index = logtb_find_tran_index (thread_p, tran_id);
		LOG_TDES *tdes = nullptr;
		if (tran_index != NULL_TRAN_INDEX && tran_index != LOG_SYSTEM_TRAN_INDEX)
		  {
		    tdes = LOG_FIND_TDES (tran_index);
		    assert (tdes && tdes->state != TRAN_ACTIVE);
		    free_tran = true;
		  }

		if (stopat != NULL && *stopat != -1)
		  {
		    /*
		     * Need to read the donetime record to find out if we need to stop
		     * the recovery at this point.
		     */
		    log_pgptr_reader.add_align (sizeof (LOG_RECORD_HEADER));
		    log_pgptr_reader.advance_when_does_not_fit (sizeof (LOG_REC_DONETIME));
		    // *INDENT-OFF*
		    const LOG_REC_DONETIME *donetime = log_pgptr_reader.reinterpret_cptr<LOG_REC_DONETIME> ();
		    // *INDENT-ON*

		    if (difftime (*stopat, (time_t) donetime->at_time) < 0)
		      {
			/*
			 * Stop the recovery process at this point
			 */
			LSA_SET_NULL (&lsa);

			/* Commit/abort record was recorded after the stopat recovery time. The transaction needs to
			 * undo all its changes (log_recovery_undo), so transaction descriptor needs to be kept,
			 * and transaction state should be changed to aborted. The undo process starts from this
			 * record's LSA and undoes all previous changes of the transaction
			 * (See log_find_unilaterally_largest_undo_lsa usage from log_recovery_undo) */
			if (tdes != NULL)
			  {
			    tdes->state = TRAN_UNACTIVE_UNILATERALLY_ABORTED;
			  }
			free_tran = false;
		      }
		  }
		if (free_tran == true)
		  {
		    logtb_free_tran_index (thread_p, tran_index);
		  }
	      }

	      break;

	    case LOG_MVCC_UNDO_DATA:
	      {
		/* Must detect MVCC operations and recover vacuum data buffer. The found operation is not actually
		 * redone/undone, but it has information that can be used for vacuum. */

		const LOG_LSA rcv_lsa = log_pgptr_reader.get_lsa ();	/* Address of redo log record */

		log_pgptr_reader.add_align (sizeof (LOG_RECORD_HEADER));
		log_pgptr_reader.advance_when_does_not_fit (sizeof (LOG_REC_MVCC_UNDO));
		/* MVCC op undo log record */
		// *INDENT-OFF*
		const LOG_REC_MVCC_UNDO *mvcc_undo = log_pgptr_reader.reinterpret_cptr<LOG_REC_MVCC_UNDO> ();
		// *INDENT-ON*
		const MVCCID mvccid = mvcc_undo->mvccid;

		/* Check if MVCC next ID must be updated */
		if (!MVCC_ID_PRECEDES (mvccid, log_Gl.hdr.mvcc_next_id))
		  {
		    log_Gl.hdr.mvcc_next_id = mvccid;
		    MVCCID_FORWARD (log_Gl.hdr.mvcc_next_id);
		  }

		/* Save last MVCC operation LOG_LSA. */
		LSA_COPY (&log_Gl.hdr.mvcc_op_log_lsa, &rcv_lsa);
	      }
	      break;

	    case LOG_UNDO_DATA:
	    case LOG_DUMMY_HEAD_POSTPONE:
	    case LOG_POSTPONE:
	    case LOG_WILL_COMMIT:
	    case LOG_COMMIT_WITH_POSTPONE:
	    case LOG_SYSOP_START_POSTPONE:
	    case LOG_START_CHKPT:
	    case LOG_END_CHKPT:
	    case LOG_SAVEPOINT:
	    case LOG_2PC_COMMIT_DECISION:
	    case LOG_2PC_ABORT_DECISION:
	    case LOG_2PC_COMMIT_INFORM_PARTICPS:
	    case LOG_2PC_ABORT_INFORM_PARTICPS:
	    case LOG_DUMMY_CRASH_RECOVERY:
	    case LOG_REPLICATION_DATA:
	    case LOG_REPLICATION_STATEMENT:
	    case LOG_DUMMY_HA_SERVER_STATE:
	    case LOG_DUMMY_OVF_RECORD:
	    case LOG_DUMMY_GENERIC:
	    case LOG_END_OF_LOG:
	    case LOG_SYSOP_ATOMIC_START:
	      break;

	    case LOG_SYSOP_END:
	      {
		const LOG_LSA rcv_lsa = log_pgptr_reader.get_lsa ();	/* Address of redo log record */

		log_pgptr_reader.add_align (sizeof (LOG_RECORD_HEADER));
		log_pgptr_reader.advance_when_does_not_fit (sizeof (LOG_REC_SYSOP_END));
		/* Result of top system op */
		// *INDENT-OFF*
		const LOG_REC_SYSOP_END *sysop_end = log_pgptr_reader.reinterpret_cptr<LOG_REC_SYSOP_END> ();
		// *INDENT-ON*

		if (sysop_end->type == LOG_SYSOP_END_LOGICAL_MVCC_UNDO)
		  {
		    LSA_COPY (&log_Gl.hdr.mvcc_op_log_lsa, &rcv_lsa);
		  }
	      }
	      break;

	    case LOG_SMALLER_LOGREC_TYPE:
	    case LOG_LARGER_LOGREC_TYPE:
	    default:
#if defined(CUBRID_DEBUG)
	      er_log_debug (ARG_FILE_LINE,
			    "log_recovery_redo: Unknown record type = %d (%s)... May be a system error", log_rtype,
			    log_to_string (log_rtype));
#endif /* CUBRID_DEBUG */
	      er_set (ER_ERROR_SEVERITY, ARG_FILE_LINE, ER_LOG_PAGE_CORRUPTED, 1, log_pgptr_reader.get_pageid ());
	      if (lsa == log_pgptr_reader.get_lsa ())
		{
		  LSA_SET_NULL (&lsa);
		}
	      break;
	    }

	  /*
	   * We can fix the lsa.pageid in the case of log_records without forward
	   * address at this moment.
	   */
	  if (lsa.offset == NULL_OFFSET && lsa.pageid != NULL_PAGEID && lsa.pageid < log_pgptr_reader.get_pageid ())
	    {
	      lsa.pageid = log_pgptr_reader.get_pageid ();
	    }
	}
    }

  log_zip_free (undo_unzip_ptr);
  log_zip_free (redo_unzip_ptr);

  log_Gl.mvcc_table.reset_start_mvccid ();

  /* Abort all atomic system operations that were open when server crashed */
  log_recovery_abort_all_atomic_sysops (thread_p);

  /* Now finish all postpone operations */
  log_recovery_finish_all_postpone (thread_p);

  /* Flush all dirty pages */
  logpb_flush_pages_direct (thread_p);

  logpb_flush_header (thread_p);
  (void) pgbuf_flush_all (thread_p, NULL_VOLID);

exit:
  LSA_SET_NULL (&log_Gl.unique_stats_table.curr_rcv_rec_lsa);

  return;
}

/*
 * log_recovery_abort_interrupted_sysop () - find and abort interruped system operation during postpones.
 *
 * return                  : void
 * thread_p (in)           : thread entry
 * tdes (in)               : transaction descriptor
 * postpone_start_lsa (in) : LSA of start postpone (system op or transaction)
 */
static void
log_recovery_abort_interrupted_sysop (THREAD_ENTRY * thread_p, LOG_TDES * tdes, const LOG_LSA * postpone_start_lsa)
{
  LOG_LSA iter_lsa, prev_lsa;
  LOG_RECORD_HEADER logrec_head;
  LOG_PAGE *log_page = NULL;
  char buffer_log_page[IO_MAX_PAGE_SIZE + MAX_ALIGNMENT];
  LOG_LSA last_parent_lsa = LSA_INITIALIZER;

  assert (tdes->state == TRAN_UNACTIVE_TOPOPE_COMMITTED_WITH_POSTPONE
	  || tdes->state == TRAN_UNACTIVE_COMMITTED_WITH_POSTPONE);
  assert (!LSA_ISNULL (postpone_start_lsa));

  if (LSA_ISNULL (&tdes->undo_nxlsa) || LSA_LE (&tdes->undo_nxlsa, postpone_start_lsa))
    {
      /* nothing to abort */
      return;
    }

  log_page = (LOG_PAGE *) PTR_ALIGN (buffer_log_page, MAX_ALIGNMENT);

  /* how it works:
   * we can have so-called logical run postpone system operation for some complex cases (e.g. file destroy or
   * deallocate). if these operations are interrupted by crash, we must abort them first before finishing the postpone
   * phase of system operation or transaction.
   *
   * normally, all records during the postpone execution are run postpones - physical or logical system operations.
   * so to rollback a logical system op during postpone we have to stop at previous run postpone (or at the start of
   * postpone if this system op is first). we need to manually search it.
   */

  for (iter_lsa = tdes->undo_nxlsa; LSA_GT (&iter_lsa, postpone_start_lsa); iter_lsa = prev_lsa)
    {
      if (logpb_fetch_page (thread_p, &iter_lsa, LOG_CS_FORCE_USE, log_page) != NO_ERROR)
	{
	  logpb_fatal_error (thread_p, true, ARG_FILE_LINE, "log_recovery_abort_interrupted_sysop");
	  return;
	}
      logrec_head = *(LOG_RECORD_HEADER *) (log_page->area + iter_lsa.offset);
      assert (logrec_head.trid == tdes->trid);

      if (logrec_head.type == LOG_RUN_POSTPONE)
	{
	  /* found run postpone, stop */
	  last_parent_lsa = iter_lsa;
	  break;
	}
      else if (logrec_head.type == LOG_SYSOP_END)
	{
	  /* we need to see why type of system op. */
	  LOG_LSA read_lsa = iter_lsa;
	  LOG_REC_SYSOP_END *sysop_end;

	  /* skip header */
	  LOG_READ_ADD_ALIGN (thread_p, sizeof (logrec_head), &read_lsa, log_page);
	  LOG_READ_ADVANCE_WHEN_DOESNT_FIT (thread_p, sizeof (*sysop_end), &read_lsa, log_page);

	  sysop_end = (LOG_REC_SYSOP_END *) (log_page->area + read_lsa.offset);
	  if (sysop_end->type == LOG_SYSOP_END_LOGICAL_RUN_POSTPONE)
	    {
	      /* found run postpone, stop */
	      last_parent_lsa = iter_lsa;
	      break;
	    }
	  else
	    {
	      /* go to last parent */
	      prev_lsa = sysop_end->lastparent_lsa;
	    }
	}
      else
	{
	  /* safe-guard: we do not expect postpone starts */
	  assert (logrec_head.type != LOG_COMMIT_WITH_POSTPONE && logrec_head.type != LOG_SYSOP_START_POSTPONE);

	  /* move to previous */
	  prev_lsa = logrec_head.prev_tranlsa;
	}
      assert (!LSA_ISNULL (&prev_lsa) && !LSA_EQ (&prev_lsa, &iter_lsa));
    }

  if (LSA_ISNULL (&last_parent_lsa))
    {
      /* no run postpones before system op. stop at start postpone. */
      assert (LSA_EQ (&iter_lsa, postpone_start_lsa));
      last_parent_lsa = *postpone_start_lsa;
    }

  /* simulate system op */
  log_sysop_start (thread_p);
  /* hack last parent lsa */
  tdes->topops.stack[tdes->topops.last].lastparent_lsa = last_parent_lsa;
  /* rollback */
  log_sysop_abort (thread_p);
}

/*
 * log_recovery_finish_sysop_postpone () - Finish postpone during recovery for one system operation.
 *
 * return        : void
 * thread_p (in) : thread entry
 * tdes (in)     : transaction descriptor
 */
static void
log_recovery_finish_sysop_postpone (THREAD_ENTRY * thread_p, LOG_TDES * tdes)
{
  LOG_LSA first_postpone_to_apply;

  if (tdes->state == TRAN_UNACTIVE_TOPOPE_COMMITTED_WITH_POSTPONE)
    {
      /* We need to read the log record for system op start postpone */
      LOG_LSA sysop_start_postpone_lsa = tdes->rcv.sysop_start_postpone_lsa;
      char log_page_buffer[IO_MAX_PAGE_SIZE + MAX_ALIGNMENT];
      LOG_PAGE *log_page = (LOG_PAGE *) PTR_ALIGN (log_page_buffer, MAX_ALIGNMENT);
      LOG_REC_SYSOP_START_POSTPONE sysop_start_postpone;
      int undo_buffer_size = 0, undo_data_size = 0;
      char *undo_buffer = NULL, *undo_data = NULL;

      assert (tdes->topops.last == 0);
      assert (!LSA_ISNULL (&sysop_start_postpone_lsa));
      LSA_SET_NULL (&first_postpone_to_apply);

      /* first verify it didn't crash in the middle of a run postpone system op */
      log_recovery_abort_interrupted_sysop (thread_p, tdes, &sysop_start_postpone_lsa);
      assert (tdes->topops.last == 0);

      /* find first postpone */
      log_recovery_find_first_postpone (thread_p, &first_postpone_to_apply,
					&tdes->topops.stack[tdes->topops.last].posp_lsa, tdes);

      if (!LSA_ISNULL (&first_postpone_to_apply))
	{
	  log_do_postpone (thread_p, tdes, &first_postpone_to_apply);
	}
      LSA_SET_NULL (&tdes->topops.stack[tdes->topops.last].posp_lsa);

      /* simulate system op commit */
      /* we need the data from system op start postpone */
      log_page->hdr.logical_pageid = NULL_PAGEID;
      if (log_read_sysop_start_postpone (thread_p, &sysop_start_postpone_lsa, log_page, true, &sysop_start_postpone,
					 &undo_buffer_size, &undo_buffer, &undo_data_size, &undo_data) != NO_ERROR)
	{
	  /* give up */
	  assert_release (false);
	  return;
	}
      /* check this is not a system op postpone during system op postpone */
      assert (sysop_start_postpone.sysop_end.type != LOG_SYSOP_END_LOGICAL_RUN_POSTPONE
	      || !sysop_start_postpone.sysop_end.run_postpone.is_sysop_postpone);

      log_sysop_end_recovery_postpone (thread_p, &sysop_start_postpone.sysop_end, undo_data_size, undo_data);
      if (undo_buffer != NULL)
	{
	  /* no longer needed */
	  db_private_free (thread_p, undo_buffer);
	}

      assert (sysop_start_postpone.sysop_end.type != LOG_SYSOP_END_ABORT);
      if (sysop_start_postpone.sysop_end.type == LOG_SYSOP_END_LOGICAL_RUN_POSTPONE)
	{
	  if (sysop_start_postpone.sysop_end.run_postpone.is_sysop_postpone)
	    {
	      /* this is a system op postpone during system op postpone? should not happen! */
	      assert (false);
	      tdes->state = TRAN_UNACTIVE_UNILATERALLY_ABORTED;
	      tdes->undo_nxlsa = tdes->tail_lsa;
	    }
	  else
	    {
	      /* logical run postpone during transaction postpone. */
	      tdes->state = TRAN_UNACTIVE_COMMITTED_WITH_POSTPONE;
	      LSA_SET_NULL (&tdes->undo_nxlsa);

	      /* we just finished the run postpone. update tdes->posp_nxlsa */
	      tdes->posp_nxlsa = sysop_start_postpone.sysop_end.run_postpone.postpone_lsa;
	    }
	}
      else if (!LSA_ISNULL (&tdes->rcv.tran_start_postpone_lsa))
	{
	  /* this must be after start postpone */
	  assert (LSA_LE (&tdes->rcv.tran_start_postpone_lsa, &sysop_start_postpone.sysop_end.lastparent_lsa));
	  tdes->state = TRAN_UNACTIVE_COMMITTED_WITH_POSTPONE;

	  /* note: this is for nested system operations inside a transaction logical run postpone. this is not really,
	   * fully correct, covering all cases. however it should work for file_tracker_unregister case.
	   *
	   * however, to have a robust recovery in the future, no matter how complicated the nesting of operations,
	   * we should considering saving previous states.
	   */
	}
      else
	{
	  tdes->state = TRAN_UNACTIVE_UNILATERALLY_ABORTED;
	  tdes->undo_nxlsa = tdes->tail_lsa;
	}

      if (tdes->topops.last >= 0)
	{
	  assert_release (false);
	  tdes->topops.last = -1;
	}
    }
  assert (tdes->state != TRAN_UNACTIVE_TOPOPE_COMMITTED_WITH_POSTPONE);
}

/*
 * log_recovery_finish_postpone () - Finish postpone during recovery for one
 *				     transaction descriptor.
 *
 * return	 : Void.
 * thread_p (in) : Thread entry.
 * tdes (in)	 : Transaction descriptor.
 */
static void
log_recovery_finish_postpone (THREAD_ENTRY * thread_p, LOG_TDES * tdes)
{
  LOG_LSA first_postpone_to_apply;

  if (tdes == NULL || tdes->trid == NULL_TRANID)
    {
      /* Nothing to do */
      return;
    }

  /* first finish system op postpone (if the case). */
  log_recovery_finish_sysop_postpone (thread_p, tdes);

  if (tdes->state == TRAN_UNACTIVE_WILL_COMMIT || tdes->state == TRAN_UNACTIVE_COMMITTED_WITH_POSTPONE)
    {
      LSA_SET_NULL (&first_postpone_to_apply);

      assert (tdes->is_active_worker_transaction ());
      assert (!LSA_ISNULL (&tdes->rcv.tran_start_postpone_lsa));

      /*
       * The transaction was the one that was committing
       */
      if (tdes->state == TRAN_UNACTIVE_COMMITTED_WITH_POSTPONE)
	{
	  /* make sure to abort interrupted logical postpone. */
	  assert (tdes->topops.last == -1);
	  log_recovery_abort_interrupted_sysop (thread_p, tdes, &tdes->rcv.tran_start_postpone_lsa);
	  assert (tdes->topops.last == -1);
	  /* no more undo */
	  LSA_SET_NULL (&tdes->undo_nxlsa);
	}

      log_recovery_find_first_postpone (thread_p, &first_postpone_to_apply, &tdes->posp_nxlsa, tdes);
      if (!LSA_ISNULL (&first_postpone_to_apply))
	{
	  log_do_postpone (thread_p, tdes, &first_postpone_to_apply);
	}

      if (tdes->coord == NULL)
	{			/* If this is a local transaction */
	  (void) log_complete (thread_p, tdes, LOG_COMMIT, LOG_DONT_NEED_NEWTRID, LOG_NEED_TO_WRITE_EOT_LOG);
	  logtb_free_tran_index (thread_p, tdes->tran_index);
	}
    }
  else if (tdes->state == TRAN_UNACTIVE_COMMITTED)
    {
      if (tdes->coord == NULL)
	{
	  (void) log_complete (thread_p, tdes, LOG_COMMIT, LOG_DONT_NEED_NEWTRID, LOG_NEED_TO_WRITE_EOT_LOG);
	  logtb_free_tran_index (thread_p, tdes->tran_index);
	}
    }
}

/*
 * log_recovery_finish_all_postpone - FINISH COMMITTING TRANSACTIONS WITH
 *                                   UNFINISH POSTPONE ACTIONS
 *
 * return: nothing
 *
 * NOTE:Finish the committing of transactions which have been declared
 *              as committed, but not all their postpone actions are done.
 *              This happens when there is a crash in the middle of a
 *              log_commit_with_postpone and log_commit.
 *              This function should be called after the log_recovery_redo
 *              function.
 */
static void
log_recovery_finish_all_postpone (THREAD_ENTRY * thread_p)
{
  // *INDENT-OFF*
  int i;
  LOG_TDES *tdes_it = NULL;	/* Transaction descriptor */

  /* Finish committing transactions with unfinished postpone actions */
  thread_p = thread_p != NULL ? thread_p : thread_get_thread_entry_info ();
  assert (thread_p->tran_index == LOG_SYSTEM_TRAN_INDEX);

  auto finish_sys_postpone = [&] (LOG_TDES & tdes)
    {
      log_rv_simulate_runtime_worker (thread_p, &tdes);
      log_recovery_finish_postpone (thread_p, &tdes);
      log_rv_end_simulation (thread_p);
    };

  for (i = 1; i < log_Gl.trantable.num_total_indices; i++)
    {
      tdes_it = LOG_FIND_TDES (i);
      if (tdes_it == NULL || tdes_it->trid == NULL_TRANID)
        {
          continue;
        }
      finish_sys_postpone (*tdes_it);
    }
  log_system_tdes::map_all_tdes (finish_sys_postpone);
  // *INDENT-ON*
}

/*
 * log_recovery_abort_all_atomic_sysops () - abort all atomic system operation opened at the moment of the crash
 *
 * return        : void
 * thread_p (in) : thread entry
 */
static void
log_recovery_abort_all_atomic_sysops (THREAD_ENTRY * thread_p)
{
  // *INDENT-OFF*
  int i;
  LOG_TDES *tdes_it = NULL;	/* Transaction descriptor */

  /* Finish committing transactions with unfinished postpone actions */
  thread_p = thread_p != NULL ? thread_p : thread_get_thread_entry_info ();
  assert (thread_p->tran_index == LOG_SYSTEM_TRAN_INDEX);
  auto abort_atomic_func = [&] (LOG_TDES & tdes)
    {
      log_rv_simulate_runtime_worker (thread_p, &tdes);
      log_recovery_abort_atomic_sysop (thread_p, &tdes);
      log_rv_end_simulation (thread_p);
    };
  for (i = 1; i < log_Gl.trantable.num_total_indices; i++)
    {
      tdes_it = LOG_FIND_TDES (i);
      if (tdes_it == NULL || tdes_it->trid == NULL_TRANID)
        {
          continue;
        }
      abort_atomic_func (*tdes_it);
    }
  log_system_tdes::map_all_tdes (abort_atomic_func);
  // *INDENT-ON*
}

/*
 * log_recovery_abort_atomic_sysop () - abort all changes down to tdes->rcv.atomic_sysop_start_lsa (where atomic system
 *                                      operation starts).
 *
 * return        : void
 * thread_p (in) : thread entry
 * tdes (in)     : transaction descriptor
 */
static void
log_recovery_abort_atomic_sysop (THREAD_ENTRY * thread_p, LOG_TDES * tdes)
{
  char log_pgbuf[IO_MAX_PAGE_SIZE + MAX_ALIGNMENT], *aligned_log_pgbuf;
  LOG_PAGE *log_pgptr = NULL;
  LOG_RECORD_HEADER *log_rec;
  LOG_LSA prev_atomic_sysop_start_lsa;

  if (tdes == NULL || tdes->trid == NULL_TRANID)
    {
      /* Nothing to do */
      return;
    }

  if (LSA_ISNULL (&tdes->rcv.atomic_sysop_start_lsa))
    {
      /* no atomic system operation */
      return;
    }
  if (LSA_GE (&tdes->rcv.atomic_sysop_start_lsa, &tdes->undo_nxlsa))
    {
      /* nothing after tdes->rcv.atomic_sysop_start_lsa */
      assert (LSA_EQ (&tdes->rcv.atomic_sysop_start_lsa, &tdes->undo_nxlsa));
      LSA_SET_NULL (&tdes->rcv.atomic_sysop_start_lsa);
      er_log_debug (ARG_FILE_LINE, "(trid = %d) Nothing after atomic sysop (%lld|%d), nothing to rollback.\n",
		    tdes->trid, LSA_AS_ARGS (&tdes->rcv.atomic_sysop_start_lsa));
      return;
    }
  assert (tdes->topops.last <= 0);

  if (tdes->state == TRAN_UNACTIVE_TOPOPE_COMMITTED_WITH_POSTPONE
      && LSA_GT (&tdes->rcv.sysop_start_postpone_lsa, &tdes->rcv.atomic_sysop_start_lsa))
    {
      /* we have (maybe) the next case:
       *
       * 1. atomic operation was started.
       * 2. nested system operation is started.
       * 3. nested operation has postpones.
       * 4. nested operation is committed with postpone.
       * 5. crash
       *
       * I am not sure this really happens. It might, and it might be risky to allow it. However, I assume this nested
       * operation will not do other complicated operations to mess with other logical operations. I hope at least. */
      /* finish postpone of nested system op. */
      er_log_debug (ARG_FILE_LINE,
		    "(trid = %d) Nested sysop start pospone (%lld|%d) inside atomic sysop (%lld|%d). \n", tdes->trid,
		    LSA_AS_ARGS (&tdes->rcv.sysop_start_postpone_lsa), LSA_AS_ARGS (&tdes->rcv.atomic_sysop_start_lsa));
      log_recovery_finish_sysop_postpone (thread_p, tdes);
    }
  else if (tdes->state == TRAN_UNACTIVE_TOPOPE_COMMITTED_WITH_POSTPONE)
    {
      /* this would be also a nested case, but the other way around:
       *
       * 1. system op starts.
       * 2. system op end with postpone.
       * 3. nested atomic system op starts.
       * 4. crash.
       *
       * we first have to abort atomic system op. postpone will be finished later. */
      er_log_debug (ARG_FILE_LINE,
		    "(trid = %d) Nested atomic sysop  (%lld|%d) after sysop start postpone (%lld|%d). \n", tdes->trid,
		    LSA_AS_ARGS (&tdes->rcv.sysop_start_postpone_lsa), LSA_AS_ARGS (&tdes->rcv.atomic_sysop_start_lsa));
    }
  else
    {
      er_log_debug (ARG_FILE_LINE, "(trid = %d) Atomic sysop (%lld|%d). Rollback. \n", tdes->trid,
		    LSA_AS_ARGS (&tdes->rcv.atomic_sysop_start_lsa));
    }

  /* Get transaction lsa that precede atomic_sysop_start_lsa. */
  aligned_log_pgbuf = PTR_ALIGN (log_pgbuf, MAX_ALIGNMENT);
  log_pgptr = (LOG_PAGE *) aligned_log_pgbuf;
  if (logpb_fetch_page (thread_p, &tdes->rcv.atomic_sysop_start_lsa, LOG_CS_FORCE_USE, log_pgptr) != NO_ERROR)
    {
      logpb_fatal_error (thread_p, true, ARG_FILE_LINE, "log_recovery_abort_atomic_sysop");
      return;
    }
  log_rec = LOG_GET_LOG_RECORD_HEADER (log_pgptr, &tdes->rcv.atomic_sysop_start_lsa);
  LSA_COPY (&prev_atomic_sysop_start_lsa, &log_rec->prev_tranlsa);

  /* rollback. simulate a new system op */
  log_sysop_start (thread_p);

  /* hack last parent to stop at transaction lsa that precede atomic_sysop_start_lsa. */
  LSA_COPY (&tdes->topops.stack[tdes->topops.last].lastparent_lsa, &prev_atomic_sysop_start_lsa);

  /* rollback */
  log_sysop_abort (thread_p);

  assert (tdes->topops.last <= 0);

  /* this is it. reset tdes->rcv.atomic_sysop_start_lsa and we're done. */
  LSA_SET_NULL (&tdes->rcv.atomic_sysop_start_lsa);
}

/*
 * log_recovery_undo - SCAN BACKWARDS UNDOING DATA
 *
 * return: nothing
 *
 */
static void
log_recovery_undo (THREAD_ENTRY * thread_p)
{
  LOG_LSA max_undo_lsa;		/* LSA of log record to undo */
  char log_pgbuf[IO_MAX_PAGE_SIZE + MAX_ALIGNMENT], *aligned_log_pgbuf;
  LOG_PAGE *log_pgptr = NULL;	/* Log page pointer where LSA is located */
  LOG_LSA log_lsa;
  LOG_RECORD_HEADER *log_rec = NULL;	/* Pointer to log record */
  LOG_REC_UNDOREDO *undoredo = NULL;	/* Undo_redo log record */
  LOG_REC_UNDO *undo = NULL;	/* Undo log record */
  LOG_REC_MVCC_UNDOREDO *mvcc_undoredo = NULL;	/* MVCC op Undo_redo log record */
  LOG_REC_MVCC_UNDO *mvcc_undo = NULL;	/* MVCC op Undo log record */
  LOG_REC_COMPENSATE *compensate;	/* Compensating log record */
  LOG_REC_SYSOP_END *sysop_end;	/* Result of top system op */
  LOG_RCVINDEX rcvindex;	/* Recovery index function */
  LOG_RCV rcv;			/* Recovery structure */
  VPID rcv_vpid;		/* VPID of data to recover */
  LOG_LSA rcv_lsa;		/* Address of redo log record */
  LOG_LSA prev_tranlsa;		/* prev LSA of transaction */
  LOG_TDES *tdes;		/* Transaction descriptor */
  int tran_index;
  int data_header_size = 0;
  LOG_ZIP *undo_unzip_ptr = NULL;
  bool is_mvcc_op;
  volatile TRANID tran_id;
  volatile LOG_RECTYPE log_rtype;

  aligned_log_pgbuf = PTR_ALIGN (log_pgbuf, MAX_ALIGNMENT);

  /*
   * Remove from the list of transaction to abort, those that have finished
   * when the crash happens, so it does not remain dangling in the transaction
   * table.
   */

  for (tran_index = 1; tran_index < log_Gl.trantable.num_total_indices; tran_index++)
    {
      if ((tdes = LOG_FIND_TDES (tran_index)) != NULL && tdes->trid != NULL_TRANID
	  && (tdes->state == TRAN_UNACTIVE_UNILATERALLY_ABORTED || tdes->state == TRAN_UNACTIVE_ABORTED)
	  && LSA_ISNULL (&tdes->undo_nxlsa))
	{
	  (void) log_complete (thread_p, tdes, LOG_ABORT, LOG_DONT_NEED_NEWTRID, LOG_NEED_TO_WRITE_EOT_LOG);
	  logtb_free_tran_index (thread_p, tran_index);
	}
    }
  // *INDENT-OFF*
  auto delete_func = [] (const LOG_TDES & tdes)
    {
      return LSA_ISNULL (&tdes.undo_nxlsa);
    };
  log_system_tdes::rv_delete_all_tdes_if (delete_func);
  // *INDENT-ON*

  /*
   * GO BACKWARDS, undoing records
   */

  /* Find the largest LSA to undo */
  log_find_unilaterally_largest_undo_lsa (thread_p, max_undo_lsa);

  log_pgptr = (LOG_PAGE *) aligned_log_pgbuf;

  undo_unzip_ptr = log_zip_alloc (LOGAREA_SIZE);
  if (undo_unzip_ptr == NULL)
    {
      logpb_fatal_error (thread_p, true, ARG_FILE_LINE, "log_recovery_undo");
      return;
    }

  while (!LSA_ISNULL (&max_undo_lsa))
    {
      /* Fetch the page where the LSA record to undo is located */
      LSA_COPY (&log_lsa, &max_undo_lsa);
      if (logpb_fetch_page (thread_p, &log_lsa, LOG_CS_FORCE_USE, log_pgptr) != NO_ERROR)
	{
	  log_zip_free (undo_unzip_ptr);

	  logpb_fatal_error (thread_p, true, ARG_FILE_LINE, "log_recovery_undo");
	  return;
	}

      /* Check all log records in this phase */
      while (max_undo_lsa.pageid == log_lsa.pageid)
	{
	  /* Find the log record */
	  log_lsa.offset = max_undo_lsa.offset;
	  log_rec = LOG_GET_LOG_RECORD_HEADER (log_pgptr, &log_lsa);

	  tran_id = log_rec->trid;
	  log_rtype = log_rec->type;

	  LSA_COPY (&prev_tranlsa, &log_rec->prev_tranlsa);

	  if (logtb_is_system_worker_tranid (tran_id))
	    {
	      // *INDENT-OFF*
	      tdes = log_system_tdes::rv_get_tdes (tran_id);
	      if (tdes == NULL)
		{
		  assert (false);
		}
	      // *INDENT-ON*
	    }
	  else
	    {
	      /* Active worker transaction */
	      tran_index = logtb_find_tran_index (thread_p, tran_id);
	      if (tran_index == NULL_TRAN_INDEX)
		{
#if defined(CUBRID_DEBUG)
		  er_log_debug (ARG_FILE_LINE, "log_recovery_undo: SYSTEM ERROR for log located at %lld|%d\n",
				(long long int) log_lsa.pageid, log_lsa.offset);
#endif /* CUBRID_DEBUG */
		  logtb_free_tran_index_with_undo_lsa (thread_p, &max_undo_lsa);
		}
	      else
		{
		  tdes = LOG_FIND_TDES (tran_index);
		  if (tdes == NULL)
		    {
		      /* This looks like a system error in the analysis phase */
#if defined(CUBRID_DEBUG)
		      er_log_debug (ARG_FILE_LINE, "log_recovery_undo: SYSTEM ERROR for log located at %lld|%d\n",
				    (long long int) log_lsa.pageid, log_lsa.offset);
#endif /* CUBRID_DEBUG */
		      logtb_free_tran_index_with_undo_lsa (thread_p, &max_undo_lsa);
		    }
		}
	    }

	  if (tran_index != NULL_TRAN_INDEX && tdes != NULL)
	    {
	      LSA_COPY (&tdes->undo_nxlsa, &prev_tranlsa);

	      switch (log_rtype)
		{
		case LOG_MVCC_UNDOREDO_DATA:
		case LOG_MVCC_DIFF_UNDOREDO_DATA:
		case LOG_UNDOREDO_DATA:
		case LOG_DIFF_UNDOREDO_DATA:
		  LSA_COPY (&rcv_lsa, &log_lsa);
		  /*
		   * The transaction was active at the time of the crash. The
		   * transaction is unilaterally aborted by the system
		   */

		  if (log_rtype == LOG_MVCC_UNDOREDO_DATA || log_rtype == LOG_MVCC_DIFF_UNDOREDO_DATA)
		    {
		      is_mvcc_op = true;
		    }
		  else
		    {
		      is_mvcc_op = false;
		    }

		  /* Get the DATA HEADER */
		  LOG_READ_ADD_ALIGN (thread_p, sizeof (LOG_RECORD_HEADER), &log_lsa, log_pgptr);

		  if (is_mvcc_op)
		    {
		      data_header_size = sizeof (LOG_REC_MVCC_UNDOREDO);
		      LOG_READ_ADVANCE_WHEN_DOESNT_FIT (thread_p, data_header_size, &log_lsa, log_pgptr);
		      mvcc_undoredo = (LOG_REC_MVCC_UNDOREDO *) ((char *) log_pgptr->area + log_lsa.offset);

		      /* Get undoredo info */
		      undoredo = &mvcc_undoredo->undoredo;

		      /* Save transaction MVCCID to recovery */
		      rcv.mvcc_id = mvcc_undoredo->mvccid;
		    }
		  else
		    {
		      data_header_size = sizeof (LOG_REC_UNDOREDO);
		      LOG_READ_ADVANCE_WHEN_DOESNT_FIT (thread_p, data_header_size, &log_lsa, log_pgptr);
		      undoredo = (LOG_REC_UNDOREDO *) ((char *) log_pgptr->area + log_lsa.offset);

		      rcv.mvcc_id = MVCCID_NULL;
		    }

		  rcvindex = undoredo->data.rcvindex;
		  rcv.length = undoredo->ulength;
		  rcv.offset = undoredo->data.offset;
		  rcv_vpid.volid = undoredo->data.volid;
		  rcv_vpid.pageid = undoredo->data.pageid;

		  LOG_READ_ADD_ALIGN (thread_p, data_header_size, &log_lsa, log_pgptr);

#if !defined(NDEBUG)
		  if (prm_get_bool_value (PRM_ID_LOG_TRACE_DEBUG))
		    {
		      fprintf (stdout,
			       "TRACE UNDOING[1]: LSA = %lld|%d, Rv_index = %s,\n"
			       "      volid = %d, pageid = %d, offset = %d,\n", (long long int) rcv_lsa.pageid,
			       (int) rcv_lsa.offset, rv_rcvindex_string (rcvindex), rcv_vpid.volid, rcv_vpid.pageid,
			       rcv.offset);
		      fflush (stdout);
		    }
#endif /* !NDEBUG */

		  log_rv_undo_record (thread_p, &log_lsa, log_pgptr, rcvindex, &rcv_vpid, &rcv, &rcv_lsa, tdes,
				      undo_unzip_ptr);
		  break;

		case LOG_MVCC_UNDO_DATA:
		case LOG_UNDO_DATA:
		  /* Does the record belong to a MVCC op? */
		  is_mvcc_op = log_rtype == LOG_MVCC_UNDO_DATA;

		  LSA_COPY (&rcv_lsa, &log_lsa);
		  /*
		   * The transaction was active at the time of the crash. The
		   * transaction is unilaterally aborted by the system
		   */

		  /* Get the DATA HEADER */
		  LOG_READ_ADD_ALIGN (thread_p, sizeof (LOG_RECORD_HEADER), &log_lsa, log_pgptr);

		  if (is_mvcc_op)
		    {
		      data_header_size = sizeof (LOG_REC_MVCC_UNDO);
		      LOG_READ_ADVANCE_WHEN_DOESNT_FIT (thread_p, data_header_size, &log_lsa, log_pgptr);
		      mvcc_undo = (LOG_REC_MVCC_UNDO *) ((char *) log_pgptr->area + log_lsa.offset);

		      /* Get undo info */
		      undo = &mvcc_undo->undo;

		      /* Save transaction MVCCID to recovery */
		      rcv.mvcc_id = mvcc_undo->mvccid;
		    }
		  else
		    {
		      data_header_size = sizeof (LOG_REC_UNDO);
		      LOG_READ_ADVANCE_WHEN_DOESNT_FIT (thread_p, data_header_size, &log_lsa, log_pgptr);
		      undo = (LOG_REC_UNDO *) ((char *) log_pgptr->area + log_lsa.offset);

		      rcv.mvcc_id = MVCCID_NULL;
		    }

		  rcvindex = undo->data.rcvindex;
		  rcv.length = undo->length;
		  rcv.offset = undo->data.offset;
		  rcv_vpid.volid = undo->data.volid;
		  rcv_vpid.pageid = undo->data.pageid;

		  LOG_READ_ADD_ALIGN (thread_p, data_header_size, &log_lsa, log_pgptr);

#if !defined(NDEBUG)
		  if (prm_get_bool_value (PRM_ID_LOG_TRACE_DEBUG))
		    {
		      fprintf (stdout,
			       "TRACE UNDOING[2]: LSA = %lld|%d, Rv_index = %s,\n"
			       "      volid = %d, pageid = %d, offset = %hd,\n", LSA_AS_ARGS (&rcv_lsa),
			       rv_rcvindex_string (rcvindex), rcv_vpid.volid, rcv_vpid.pageid, rcv.offset);
		      fflush (stdout);
		    }
#endif /* !NDEBUG */
		  log_rv_undo_record (thread_p, &log_lsa, log_pgptr, rcvindex, &rcv_vpid, &rcv, &rcv_lsa, tdes,
				      undo_unzip_ptr);
		  break;

		case LOG_REDO_DATA:
		case LOG_MVCC_REDO_DATA:
		case LOG_DBEXTERN_REDO_DATA:
		case LOG_DUMMY_HEAD_POSTPONE:
		case LOG_POSTPONE:
		case LOG_SAVEPOINT:
		case LOG_REPLICATION_DATA:
		case LOG_REPLICATION_STATEMENT:
		case LOG_DUMMY_HA_SERVER_STATE:
		case LOG_DUMMY_OVF_RECORD:
		case LOG_DUMMY_GENERIC:
		case LOG_SYSOP_ATOMIC_START:
		  /* Not for UNDO ... */
		  /* Break switch to go to previous record */
		  break;

		case LOG_COMPENSATE:
		  /* Only for REDO .. Go to next undo record Need to read the compensating record to set the next undo
		   * address. */

		  /* Get the DATA HEADER */
		  LOG_READ_ADD_ALIGN (thread_p, sizeof (LOG_RECORD_HEADER), &log_lsa, log_pgptr);
		  LOG_READ_ADVANCE_WHEN_DOESNT_FIT (thread_p, sizeof (LOG_REC_COMPENSATE), &log_lsa, log_pgptr);
		  compensate = (LOG_REC_COMPENSATE *) ((char *) log_pgptr->area + log_lsa.offset);
		  LSA_COPY (&prev_tranlsa, &compensate->undo_nxlsa);
		  break;

		case LOG_SYSOP_END:
		  /*
		   * We found a system top operation that should be skipped from
		   * rollback
		   */

		  /* Read the DATA HEADER */
		  LOG_READ_ADD_ALIGN (thread_p, sizeof (LOG_RECORD_HEADER), &log_lsa, log_pgptr);
		  LOG_READ_ADVANCE_WHEN_DOESNT_FIT (thread_p, sizeof (LOG_REC_SYSOP_END), &log_lsa, log_pgptr);
		  sysop_end = ((LOG_REC_SYSOP_END *) ((char *) log_pgptr->area + log_lsa.offset));

		  if (sysop_end->type == LOG_SYSOP_END_LOGICAL_UNDO)
		    {
		      /* execute undo */
		      rcvindex = sysop_end->undo.data.rcvindex;
		      rcv.length = sysop_end->undo.length;
		      rcv.offset = sysop_end->undo.data.offset;
		      rcv_vpid.volid = sysop_end->undo.data.volid;
		      rcv_vpid.pageid = sysop_end->undo.data.pageid;
		      rcv.mvcc_id = MVCCID_NULL;

		      /* will jump to parent LSA. save it now before advancing to undo data */
		      LSA_COPY (&prev_tranlsa, &sysop_end->lastparent_lsa);
		      LSA_COPY (&tdes->undo_nxlsa, &sysop_end->lastparent_lsa);

		      LOG_READ_ADD_ALIGN (thread_p, sizeof (LOG_REC_SYSOP_END), &log_lsa, log_pgptr);
		      log_rv_undo_record (thread_p, &log_lsa, log_pgptr, rcvindex, &rcv_vpid, &rcv, &rcv_lsa, tdes,
					  undo_unzip_ptr);
		    }
		  else if (sysop_end->type == LOG_SYSOP_END_LOGICAL_MVCC_UNDO)
		    {
		      /* execute undo */
		      rcvindex = sysop_end->mvcc_undo.undo.data.rcvindex;
		      rcv.length = sysop_end->mvcc_undo.undo.length;
		      rcv.offset = sysop_end->mvcc_undo.undo.data.offset;
		      rcv_vpid.volid = sysop_end->mvcc_undo.undo.data.volid;
		      rcv_vpid.pageid = sysop_end->mvcc_undo.undo.data.pageid;
		      rcv.mvcc_id = sysop_end->mvcc_undo.mvccid;

		      /* will jump to parent LSA. save it now before advancing to undo data */
		      LSA_COPY (&prev_tranlsa, &sysop_end->lastparent_lsa);
		      LSA_COPY (&tdes->undo_nxlsa, &sysop_end->lastparent_lsa);
		      LOG_READ_ADD_ALIGN (thread_p, sizeof (LOG_REC_SYSOP_END), &log_lsa, log_pgptr);
		      log_rv_undo_record (thread_p, &log_lsa, log_pgptr, rcvindex, &rcv_vpid, &rcv, &rcv_lsa, tdes,
					  undo_unzip_ptr);
		    }
		  else if (sysop_end->type == LOG_SYSOP_END_LOGICAL_COMPENSATE)
		    {
		      /* compensate */
		      LSA_COPY (&prev_tranlsa, &sysop_end->compensate_lsa);
		    }
		  else
		    {
		      /* should not find run postpones on undo recovery */
		      assert (sysop_end->type != LOG_SYSOP_END_LOGICAL_RUN_POSTPONE);

		      /* jump to parent LSA */
		      LSA_COPY (&prev_tranlsa, &sysop_end->lastparent_lsa);
		    }
		  break;

		case LOG_RUN_POSTPONE:
		case LOG_WILL_COMMIT:
		case LOG_COMMIT_WITH_POSTPONE:
		case LOG_COMMIT:
		case LOG_SYSOP_START_POSTPONE:
		case LOG_ABORT:
		case LOG_START_CHKPT:
		case LOG_END_CHKPT:
		case LOG_2PC_PREPARE:
		case LOG_2PC_START:
		case LOG_2PC_ABORT_DECISION:
		case LOG_2PC_COMMIT_DECISION:
		case LOG_2PC_ABORT_INFORM_PARTICPS:
		case LOG_2PC_COMMIT_INFORM_PARTICPS:
		case LOG_2PC_RECV_ACK:
		case LOG_DUMMY_CRASH_RECOVERY:
		case LOG_END_OF_LOG:
		  /* This looks like a system error in the analysis phase */
#if defined(CUBRID_DEBUG)
		  er_log_debug (ARG_FILE_LINE,
				"log_recovery_undo: SYSTEM ERROR for log located at %lld|%d,"
				" Bad log_rectype = %d\n (%s).\n", (long long int) log_lsa.pageid, log_lsa.offset,
				log_rtype, log_to_string (log_rtype));
#endif /* CUBRID_DEBUG */
		  /* Remove the transaction from the recovery process */
		  assert (false);

		  /* Clear MVCCID */
		  tdes->mvccinfo.id = MVCCID_NULL;

		  if (logtb_is_system_worker_tranid (tran_id))
		    {
		      // *INDENT-OFF*
		      log_system_tdes::rv_delete_tdes (tran_id);
		      // *INDENT-ON*
		    }
		  else
		    {
		      (void) log_complete (thread_p, tdes, LOG_ABORT, LOG_DONT_NEED_NEWTRID, LOG_NEED_TO_WRITE_EOT_LOG);
		      logtb_free_tran_index (thread_p, tran_index);
		    }
		  tdes = NULL;
		  break;

		case LOG_SMALLER_LOGREC_TYPE:
		case LOG_LARGER_LOGREC_TYPE:
		default:
#if defined(CUBRID_DEBUG)
		  er_log_debug (ARG_FILE_LINE,
				"log_recovery_undo: Unknown record type = %d (%s)\n ... May be a system error",
				log_rtype, log_to_string (log_rtype));
#endif /* CUBRID_DEBUG */
		  er_set (ER_ERROR_SEVERITY, ARG_FILE_LINE, ER_LOG_PAGE_CORRUPTED, 1, log_lsa.pageid);
		  assert (false);

		  /*
		   * Remove the transaction from the recovery process
		   */

		  /* Clear MVCCID */
		  tdes->mvccinfo.id = MVCCID_NULL;

		  if (logtb_is_system_worker_tranid (tran_id))
		    {
		      // *INDENT-OFF*
		      log_system_tdes::rv_delete_tdes (tran_id);
		      // *INDENT-ON*
		    }
		  else
		    {
		      (void) log_complete (thread_p, tdes, LOG_ABORT, LOG_DONT_NEED_NEWTRID, LOG_NEED_TO_WRITE_EOT_LOG);
		      logtb_free_tran_index (thread_p, tran_index);
		    }
		  tdes = NULL;
		  break;
		}

	      /* Just in case, it was changed */
	      if (tdes != NULL)
		{
		  /* Is this the end of transaction? */
		  if (LSA_ISNULL (&prev_tranlsa))
		    {
		      /* Clear MVCCID */
		      tdes->mvccinfo.id = MVCCID_NULL;

		      if (logtb_is_system_worker_tranid (tran_id))
			{
			  // *INDENT-OFF*
			  log_system_tdes::rv_delete_tdes (tran_id);
			  // *INDENT-ON*
			}
		      else
			{
			  (void) log_complete (thread_p, tdes, LOG_ABORT, LOG_DONT_NEED_NEWTRID,
					       LOG_NEED_TO_WRITE_EOT_LOG);
			  logtb_free_tran_index (thread_p, tran_index);
			  tdes = NULL;
			}
		    }
		  else
		    {
		      /* Update transaction next undo LSA */
		      LSA_COPY (&tdes->undo_nxlsa, &prev_tranlsa);
		    }
		}
	    }

	  /* Find the next log record to undo */
	  log_find_unilaterally_largest_undo_lsa (thread_p, max_undo_lsa);
	}
    }

  log_zip_free (undo_unzip_ptr);

  /* Flush all dirty pages */

  logpb_flush_pages_direct (thread_p);

  logpb_flush_header (thread_p);
  (void) pgbuf_flush_all (thread_p, NULL_VOLID);

  return;
}

/*
 * log_recovery_notpartof_archives - REMOVE ARCHIVES THAT ARE NOT PART OF
 *                                 DATABASE (USED for PARTIAL RECOVERY)
 *
 * return: nothing..
 *
 *   start_arv_num(in): Start removing archives at this point.
 *   info_reason(in): Reason for removal
 *
 * NOTE: Remove archives that are not part of database any longer.
 *              This happen when we do partial recovery.
 */
static void
log_recovery_notpartof_archives (THREAD_ENTRY * thread_p, int start_arv_num, const char *info_reason)
{
  char logarv_name[PATH_MAX];	/* Archive name */
  char logarv_name_first[PATH_MAX];	/* Archive name */
  int i;
  const char *catmsg;
  int error_code;

  if (log_Gl.append.vdes != NULL_VOLDES)
    {
      /*
       * Trust the current log header to remove any archives that are not
       * needed due to partial recovery
       */
      for (i = start_arv_num; i <= log_Gl.hdr.nxarv_num - 1; i++)
	{
	  fileio_make_log_archive_name (logarv_name, log_Archive_path, log_Prefix, i);
	  fileio_unformat (thread_p, logarv_name);
	}
    }
  else
    {
      /*
       * We don't know where to stop. Stop when an archive is not in the OS
       * This may not be good enough.
       */
      for (i = start_arv_num; i <= INT_MAX; i++)
	{
	  fileio_make_log_archive_name (logarv_name, log_Archive_path, log_Prefix, i);
	  if (fileio_is_volume_exist (logarv_name) == false)
	    {
	      if (i > start_arv_num)
		{
		  fileio_make_log_archive_name (logarv_name, log_Archive_path, log_Prefix, i - 1);
		}
	      break;
	    }
	  fileio_unformat (thread_p, logarv_name);
	}
    }

  if (info_reason != NULL)
    /*
     * Note if start_arv_num == i, we break from the loop and did not remove
     * anything
     */
    if (start_arv_num != i)
      {
	if (start_arv_num == i - 1)
	  {
	    catmsg = msgcat_message (MSGCAT_CATALOG_CUBRID, MSGCAT_SET_LOG, MSGCAT_LOG_LOGINFO_REMOVE_REASON);
	    if (catmsg == NULL)
	      {
		catmsg = "REMOVE: %d %s to \n%d %s.\nREASON: %s\n";
	      }
	    error_code =
	      log_dump_log_info (log_Name_info, true, catmsg, start_arv_num, logarv_name, start_arv_num, logarv_name,
				 info_reason);
	    if (error_code != NO_ERROR && error_code != ER_LOG_MOUNT_FAIL)
	      {
		return;
	      }
	  }
	else
	  {
	    fileio_make_log_archive_name (logarv_name_first, log_Archive_path, log_Prefix, start_arv_num);

	    catmsg = msgcat_message (MSGCAT_CATALOG_CUBRID, MSGCAT_SET_LOG, MSGCAT_LOG_LOGINFO_REMOVE_REASON);
	    if (catmsg == NULL)
	      {
		catmsg = "REMOVE: %d %s to \n%d %s.\nREASON: %s\n";
	      }
	    error_code =
	      log_dump_log_info (log_Name_info, true, catmsg, start_arv_num, logarv_name_first, i - 1, logarv_name,
				 info_reason);
	    if (error_code != NO_ERROR && error_code != ER_LOG_MOUNT_FAIL)
	      {
		return;
	      }
	  }
      }

  log_Gl.hdr.last_deleted_arv_num = (start_arv_num == i) ? i : i - 1;


  if (log_Gl.append.vdes != NULL_VOLDES)
    {
      logpb_flush_header (thread_p);	/* to get rid off archives */
    }

}

/*
 * log_unformat_ahead_volumes -
 *
 * return:
 *
 *   volid(in):
 *   start_volid(in):
 *
 * NOTE:
 */
static bool
log_unformat_ahead_volumes (THREAD_ENTRY * thread_p, VOLID volid, VOLID * start_volid)
{
  bool result = true;

  if (volid != NULL_VOLID && volid >= *start_volid)
    {
      /* This volume is not part of the database any longer */
      if (pgbuf_invalidate_all (thread_p, volid) != NO_ERROR)
	{
	  result = false;
	}
      else
	{
	  char *vlabel = fileio_get_volume_label (volid, ALLOC_COPY);
	  fileio_unformat (thread_p, vlabel);
	  if (vlabel)
	    {
	      free (vlabel);
	    }
	}
    }
  return result;
}

/*
 * log_recovery_notpartof_volumes -
 *
 * return:
 *
 * NOTE:
 */
static void
log_recovery_notpartof_volumes (THREAD_ENTRY * thread_p)
{
  const char *ext_path;
  const char *ext_name;
  int vdes;
  VOLID start_volid;
  VOLID volid;
  char vol_fullname[PATH_MAX];
  INT64 vol_dbcreation;		/* Database creation time in volume */
  char *alloc_extpath = NULL;
  int ret = NO_ERROR;

  start_volid = boot_find_next_permanent_volid (thread_p);

  /*
   * FIRST: ASSUME VOLUME INFORMATION WAS AHEAD OF US.
   * Start removing mounted volumes that are not part of the database any
   * longer due to partial recovery point. Note that these volumes were
   * mounted before the recovery started.
   */

  (void) fileio_map_mounted (thread_p, (bool (*)(THREAD_ENTRY *, VOLID, void *)) log_unformat_ahead_volumes,
			     &start_volid);

  /*
   * SECOND: ASSUME RIGHT VOLUME INFORMATION.
   * Remove any volumes that are laying around on disk
   */

  /*
   * Get the name of the extension: ext_path|dbname|"ext"|volid
   */

  /* Use the directory where the primary volume is located */
  alloc_extpath = (char *) malloc (PATH_MAX);
  if (alloc_extpath != NULL)
    {
      ext_path = fileio_get_directory_path (alloc_extpath, log_Db_fullname);
      if (ext_path == NULL)
	{
	  alloc_extpath[0] = '\0';
	  ext_path = alloc_extpath;
	}
    }
  else
    {
      ext_path = "";		/* Pointer to a null terminated string */
    }

  ext_name = fileio_get_base_file_name (log_Db_fullname);
  /*
   * We don't know where to stop. Stop when an archive is not in the OS
   */

  for (volid = start_volid; volid < LOG_MAX_DBVOLID; volid++)
    {
      fileio_make_volume_ext_name (vol_fullname, ext_path, ext_name, volid);
      if (fileio_is_volume_exist (vol_fullname) == false)
	{
	  break;
	}

      vdes = fileio_mount (thread_p, log_Db_fullname, vol_fullname, volid, false, false);
      if (vdes != NULL_VOLDES)
	{
	  ret = disk_get_creation_time (thread_p, volid, &vol_dbcreation);
	  fileio_dismount (thread_p, vdes);
	  if (difftime ((time_t) vol_dbcreation, (time_t) log_Gl.hdr.db_creation) != 0)
	    {
	      /* This volume does not belong to given database */
	      ;			/* NO-OP */
	    }
	  else
	    {
	      fileio_unformat (thread_p, vol_fullname);
	    }
	}
    }

  if (alloc_extpath)
    {
      free_and_init (alloc_extpath);
    }

  (void) logpb_recreate_volume_info (thread_p);

}

static void
log_recovery_resetlog (THREAD_ENTRY * thread_p, const LOG_LSA * new_append_lsa, const LOG_LSA * new_prev_lsa)
{
  char newappend_pgbuf[IO_MAX_PAGE_SIZE + MAX_ALIGNMENT];
  char *aligned_newappend_pgbuf;
  LOG_PAGE *newappend_pgptr = NULL;
  int arv_num;
  const char *catmsg;
  char *catmsg_dup;
  int ret = NO_ERROR;

  assert (LOG_CS_OWN_WRITE_MODE (thread_p));
  assert (new_prev_lsa != NULL);

  aligned_newappend_pgbuf = PTR_ALIGN (newappend_pgbuf, MAX_ALIGNMENT);

  if (log_Gl.append.vdes != NULL_VOLDES && log_Gl.append.log_pgptr != NULL)
    {
      logpb_flush_pages_direct (thread_p);
      logpb_invalid_all_append_pages (thread_p);
    }

  if (LSA_ISNULL (new_append_lsa))
    {
      log_Gl.hdr.append_lsa.pageid = 0;
      log_Gl.hdr.append_lsa.offset = 0;
      LOG_RESET_APPEND_LSA (&log_Gl.hdr.append_lsa);
    }
  else
    {
      if (log_Gl.append.vdes == NULL_VOLDES
	  || (log_Gl.hdr.fpageid > new_append_lsa->pageid && new_append_lsa->offset > 0))
	{
	  /*
	   * We are going to rest the header of the active log to the past.
	   * Save the content of the new append page since it has to be
	   * transfered to the new location. This is needed since we may not
	   * start at location zero.
	   *
	   * We need to destroy any log archive created after this point
	   */

	  newappend_pgptr = (LOG_PAGE *) aligned_newappend_pgbuf;

	  if ((logpb_fetch_page (thread_p, new_append_lsa, LOG_CS_FORCE_USE, newappend_pgptr)) != NO_ERROR)
	    {
	      newappend_pgptr = NULL;
	    }
	}
      LOG_RESET_APPEND_LSA (new_append_lsa);
    }

  LSA_COPY (&log_Gl.hdr.chkpt_lsa, &log_Gl.hdr.append_lsa);
  log_Gl.hdr.is_shutdown = false;

  logpb_invalidate_pool (thread_p);

  if (log_Gl.append.vdes == NULL_VOLDES || log_Gl.hdr.fpageid > log_Gl.hdr.append_lsa.pageid)
    {
      LOG_PAGE *loghdr_pgptr = NULL;
      LOG_PAGE *append_pgptr = NULL;

      /*
       * Don't have the log active, or we are going to the past
       */
      arv_num = logpb_get_archive_number (thread_p, log_Gl.hdr.append_lsa.pageid - 1);
      if (arv_num == -1)
	{
	  logpb_fatal_error (thread_p, true, ARG_FILE_LINE, "log_recovery_resetlog");
	  return;
	}
      arv_num = arv_num + 1;

      catmsg = msgcat_message (MSGCAT_CATALOG_CUBRID, MSGCAT_SET_LOG, MSGCAT_LOG_RESETLOG_DUE_INCOMPLTE_MEDIA_RECOVERY);
      catmsg_dup = strdup (catmsg);
      if (catmsg_dup != NULL)
	{
	  log_recovery_notpartof_archives (thread_p, arv_num, catmsg_dup);
	  free_and_init (catmsg_dup);
	}
      else
	{
	  /* NOTE: catmsg..may get corrupted if the function calls the catalog */
	  log_recovery_notpartof_archives (thread_p, arv_num, catmsg);
	}

      log_Gl.hdr.fpageid = log_Gl.hdr.append_lsa.pageid;
      log_Gl.hdr.nxarv_pageid = log_Gl.hdr.append_lsa.pageid;
      log_Gl.hdr.nxarv_phy_pageid = logpb_to_physical_pageid (log_Gl.hdr.nxarv_pageid);
      log_Gl.hdr.nxarv_num = arv_num;
      log_Gl.hdr.last_arv_num_for_syscrashes = -1;
      log_Gl.hdr.last_deleted_arv_num = -1;

      if (log_Gl.append.vdes == NULL_VOLDES)
	{
	  /* Create the log active since we do not have one */
	  ret = disk_get_creation_time (thread_p, LOG_DBFIRST_VOLID, &log_Gl.hdr.db_creation);
	  if (ret != NO_ERROR)
	    {
	      logpb_fatal_error (thread_p, true, ARG_FILE_LINE, "log_recovery_resetlog");
	      return;
	    }

	  log_Gl.append.vdes =
	    fileio_format (thread_p, log_Db_fullname, log_Name_active, LOG_DBLOG_ACTIVE_VOLID,
			   log_get_num_pages_for_creation (-1), false, true, false, LOG_PAGESIZE, 0, false);

	  if (log_Gl.append.vdes != NULL_VOLDES)
	    {
	      loghdr_pgptr = logpb_create_header_page (thread_p);
	    }

	  if (log_Gl.append.vdes == NULL_VOLDES || loghdr_pgptr == NULL)
	    {
	      logpb_fatal_error (thread_p, true, ARG_FILE_LINE, "log_recovery_resetlog");
	      return;
	    }

	  /*
	   * Flush the header page and first append page so that we can record
	   * the header page on it
	   */
	  if (logpb_flush_page (thread_p, loghdr_pgptr) != NO_ERROR)
	    {
	      logpb_fatal_error (thread_p, false, ARG_FILE_LINE, "log_recovery_resetlog");
	    }
	}

      append_pgptr = logpb_create_page (thread_p, log_Gl.hdr.fpageid);
      if (append_pgptr == NULL)
	{
	  logpb_fatal_error (thread_p, true, ARG_FILE_LINE, "log_recovery_resetlog");
	  return;
	}
      if (logpb_flush_page (thread_p, append_pgptr) != NO_ERROR)
	{
	  logpb_fatal_error (thread_p, false, ARG_FILE_LINE, "log_recovery_resetlog");
	  return;
	}
    }
  else
    {
      /*
       * There is already a log active and the new append location is in the
       * current range. Leave the log as it is, just reset the append location.
       */
      if (log_Gl.hdr.nxarv_pageid >= log_Gl.hdr.append_lsa.pageid)
	{
	  log_Gl.hdr.nxarv_pageid = log_Gl.hdr.append_lsa.pageid;
	  log_Gl.hdr.nxarv_phy_pageid = logpb_to_physical_pageid (log_Gl.hdr.nxarv_pageid);
	}
    }

  /*
   * Fetch the append page and write it with and end of log mark.
   * Then, free the page, same for the header page.
   */

  if (logpb_fetch_start_append_page (thread_p) == NO_ERROR)
    {
      if (newappend_pgptr != NULL && log_Gl.append.log_pgptr != NULL)
	{
	  memcpy ((char *) log_Gl.append.log_pgptr, (char *) newappend_pgptr, LOG_PAGESIZE);
	  logpb_set_dirty (thread_p, log_Gl.append.log_pgptr);
	}
      logpb_flush_pages_direct (thread_p);
    }

  LOG_RESET_PREV_LSA (new_prev_lsa);

  log_Gl.hdr.mvcc_op_log_lsa.set_null ();

  // set a flag that active log was reset; some operations may be affected
  log_Gl.hdr.was_active_log_reset = true;

  logpb_flush_header (thread_p);
  logpb_decache_archive_info (thread_p);

  return;
}

/*
 * log_startof_nxrec - FIND START OF NEXT RECORD (USED FOR PARTIAL RECOVERY)
 *
 * return: lsa or NULL in case of error
 *
 *   lsa(in):  Starting address. Set as a side effect to next address
 *   canuse_forwaddr(in): Use forward address if available
 *
 * NOTE:Find start address of next record either by looking to forward
 *              address or by scanning the current record.
 */
LOG_LSA *
log_startof_nxrec (THREAD_ENTRY * thread_p, LOG_LSA * lsa, bool canuse_forwaddr)
{
  char log_pgbuf[IO_MAX_PAGE_SIZE + MAX_ALIGNMENT], *aligned_log_pgbuf;
  LOG_PAGE *log_pgptr = NULL;	/* Log page pointer where LSA is located */
  LOG_LSA log_lsa;
  LOG_RECTYPE type;		/* Log record type */
  LOG_RECORD_HEADER *log_rec;	/* Pointer to log record */
  LOG_REC_UNDOREDO *undoredo;	/* Undo_redo log record */
  LOG_REC_UNDO *undo;		/* Undo log record */
  LOG_REC_REDO *redo;		/* Redo log record */
  LOG_REC_MVCC_UNDOREDO *mvcc_undoredo;	/* MVCC op undo_redo log record */
  LOG_REC_MVCC_UNDO *mvcc_undo;	/* MVCC op undo log record */
  LOG_REC_MVCC_REDO *mvcc_redo;	/* MVCC op redo log record */
  LOG_REC_DBOUT_REDO *dbout_redo;	/* A external redo log record */
  LOG_REC_SAVEPT *savept;	/* A savepoint log record */
  LOG_REC_COMPENSATE *compensate;	/* Compensating log record */
  LOG_REC_RUN_POSTPONE *run_posp;	/* A run postpone action */
  LOG_REC_CHKPT *chkpt;		/* Checkpoint log record */
  LOG_REC_2PC_START *start_2pc;	/* A 2PC start log record */
  LOG_REC_2PC_PREPCOMMIT *prepared;	/* A 2PC prepare to commit */
  LOG_REC_REPLICATION *repl_log;

  int undo_length;		/* Undo length */
  int redo_length;		/* Redo length */
  unsigned int nobj_locks;
  int repl_log_length;
  size_t size;

  aligned_log_pgbuf = PTR_ALIGN (log_pgbuf, MAX_ALIGNMENT);

  if (LSA_ISNULL (lsa))
    {
      return NULL;
    }

  log_pgptr = (LOG_PAGE *) aligned_log_pgbuf;

  if (logpb_fetch_page (thread_p, lsa, LOG_CS_FORCE_USE, log_pgptr) != NO_ERROR)
    {
      fprintf (stdout, " Error reading page %lld... Quit\n", (long long int) lsa->pageid);
      goto error;
    }

  /*
   * If offset is missing, it is because we archive an incomplete
   * log record or we start dumping the log not from its first page. We
   * have to find the offset by searching for the next log_record in the page
   */
  if (lsa->offset == NULL_OFFSET)
    {
      lsa->offset = log_pgptr->hdr.offset;
      if (lsa->offset == NULL_OFFSET)
	{
	  goto error;
	}
    }

  LSA_COPY (&log_lsa, lsa);
  log_rec = LOG_GET_LOG_RECORD_HEADER (log_pgptr, &log_lsa);
  type = log_rec->type;

  if (canuse_forwaddr == true)
    {
      /*
       * Use forward address of current log record
       */
      LSA_COPY (lsa, &log_rec->forw_lsa);
      if (LSA_ISNULL (lsa) && logpb_is_page_in_archive (log_lsa.pageid))
	{
	  lsa->pageid = log_lsa.pageid + 1;
	}

      if (!LSA_ISNULL (lsa))
	{
	  return lsa;
	}
    }

  /* Advance the pointer to log_rec data */

  LOG_READ_ADD_ALIGN (thread_p, sizeof (LOG_RECORD_HEADER), &log_lsa, log_pgptr);
  switch (type)
    {
    case LOG_UNDOREDO_DATA:
    case LOG_DIFF_UNDOREDO_DATA:
      /* Read the DATA HEADER */
      LOG_READ_ADVANCE_WHEN_DOESNT_FIT (thread_p, sizeof (LOG_REC_UNDOREDO), &log_lsa, log_pgptr);
      undoredo = (LOG_REC_UNDOREDO *) ((char *) log_pgptr->area + log_lsa.offset);

      undo_length = (int) GET_ZIP_LEN (undoredo->ulength);
      redo_length = (int) GET_ZIP_LEN (undoredo->rlength);

      LOG_READ_ADD_ALIGN (thread_p, sizeof (LOG_REC_UNDOREDO), &log_lsa, log_pgptr);
      LOG_READ_ADD_ALIGN (thread_p, undo_length, &log_lsa, log_pgptr);
      LOG_READ_ADD_ALIGN (thread_p, redo_length, &log_lsa, log_pgptr);
      break;

    case LOG_MVCC_UNDOREDO_DATA:
    case LOG_MVCC_DIFF_UNDOREDO_DATA:
      /* Read the DATA HEADER */
      LOG_READ_ADVANCE_WHEN_DOESNT_FIT (thread_p, sizeof (LOG_REC_MVCC_UNDOREDO), &log_lsa, log_pgptr);
      mvcc_undoredo = (LOG_REC_MVCC_UNDOREDO *) ((char *) log_pgptr->area + log_lsa.offset);

      undo_length = (int) GET_ZIP_LEN (mvcc_undoredo->undoredo.ulength);
      redo_length = (int) GET_ZIP_LEN (mvcc_undoredo->undoredo.rlength);

      LOG_READ_ADD_ALIGN (thread_p, sizeof (LOG_REC_MVCC_UNDOREDO), &log_lsa, log_pgptr);
      LOG_READ_ADD_ALIGN (thread_p, undo_length, &log_lsa, log_pgptr);
      LOG_READ_ADD_ALIGN (thread_p, redo_length, &log_lsa, log_pgptr);
      break;

    case LOG_UNDO_DATA:
      /* Read the DATA HEADER */
      LOG_READ_ADVANCE_WHEN_DOESNT_FIT (thread_p, sizeof (LOG_REC_UNDO), &log_lsa, log_pgptr);
      undo = (LOG_REC_UNDO *) ((char *) log_pgptr->area + log_lsa.offset);

      undo_length = (int) GET_ZIP_LEN (undo->length);

      LOG_READ_ADD_ALIGN (thread_p, sizeof (LOG_REC_UNDO), &log_lsa, log_pgptr);
      LOG_READ_ADD_ALIGN (thread_p, undo_length, &log_lsa, log_pgptr);
      break;

    case LOG_MVCC_UNDO_DATA:
      /* Read the DATA HEADER */
      LOG_READ_ADVANCE_WHEN_DOESNT_FIT (thread_p, sizeof (LOG_REC_MVCC_UNDO), &log_lsa, log_pgptr);
      mvcc_undo = (LOG_REC_MVCC_UNDO *) ((char *) log_pgptr->area + log_lsa.offset);

      undo_length = (int) GET_ZIP_LEN (mvcc_undo->undo.length);

      LOG_READ_ADD_ALIGN (thread_p, sizeof (LOG_REC_MVCC_UNDO), &log_lsa, log_pgptr);
      LOG_READ_ADD_ALIGN (thread_p, undo_length, &log_lsa, log_pgptr);
      break;

    case LOG_MVCC_REDO_DATA:
      /* Read the DATA HEADER */
      LOG_READ_ADVANCE_WHEN_DOESNT_FIT (thread_p, sizeof (LOG_REC_MVCC_REDO), &log_lsa, log_pgptr);
      mvcc_redo = (LOG_REC_MVCC_REDO *) ((char *) log_pgptr->area + log_lsa.offset);
      redo_length = (int) GET_ZIP_LEN (mvcc_redo->redo.length);

      LOG_READ_ADD_ALIGN (thread_p, sizeof (LOG_REC_MVCC_REDO), &log_lsa, log_pgptr);
      LOG_READ_ADD_ALIGN (thread_p, redo_length, &log_lsa, log_pgptr);
      break;

    case LOG_REDO_DATA:
    case LOG_POSTPONE:
      /* Read the DATA HEADER */
      LOG_READ_ADVANCE_WHEN_DOESNT_FIT (thread_p, sizeof (LOG_REC_REDO), &log_lsa, log_pgptr);
      redo = (LOG_REC_REDO *) ((char *) log_pgptr->area + log_lsa.offset);
      redo_length = (int) GET_ZIP_LEN (redo->length);

      LOG_READ_ADD_ALIGN (thread_p, sizeof (LOG_REC_REDO), &log_lsa, log_pgptr);
      LOG_READ_ADD_ALIGN (thread_p, redo_length, &log_lsa, log_pgptr);
      break;

    case LOG_RUN_POSTPONE:
      /* Read the DATA HEADER */
      LOG_READ_ADVANCE_WHEN_DOESNT_FIT (thread_p, sizeof (LOG_REC_RUN_POSTPONE), &log_lsa, log_pgptr);
      run_posp = (LOG_REC_RUN_POSTPONE *) ((char *) log_pgptr->area + log_lsa.offset);
      redo_length = run_posp->length;

      LOG_READ_ADD_ALIGN (thread_p, sizeof (LOG_REC_RUN_POSTPONE), &log_lsa, log_pgptr);
      LOG_READ_ADD_ALIGN (thread_p, redo_length, &log_lsa, log_pgptr);
      break;

    case LOG_DBEXTERN_REDO_DATA:
      /* Read the data header */
      LOG_READ_ADVANCE_WHEN_DOESNT_FIT (thread_p, sizeof (LOG_REC_DBOUT_REDO), &log_lsa, log_pgptr);
      dbout_redo = ((LOG_REC_DBOUT_REDO *) ((char *) log_pgptr->area + log_lsa.offset));
      redo_length = dbout_redo->length;

      LOG_READ_ADD_ALIGN (thread_p, sizeof (LOG_REC_DBOUT_REDO), &log_lsa, log_pgptr);
      LOG_READ_ADD_ALIGN (thread_p, redo_length, &log_lsa, log_pgptr);
      break;

    case LOG_COMPENSATE:
      /* Read the DATA HEADER */
      LOG_READ_ADVANCE_WHEN_DOESNT_FIT (thread_p, sizeof (LOG_REC_COMPENSATE), &log_lsa, log_pgptr);
      compensate = (LOG_REC_COMPENSATE *) ((char *) log_pgptr->area + log_lsa.offset);
      redo_length = compensate->length;

      LOG_READ_ADD_ALIGN (thread_p, sizeof (LOG_REC_COMPENSATE), &log_lsa, log_pgptr);
      LOG_READ_ADD_ALIGN (thread_p, redo_length, &log_lsa, log_pgptr);
      break;

    case LOG_COMMIT_WITH_POSTPONE:
      /* Read the DATA HEADER */
      LOG_READ_ADVANCE_WHEN_DOESNT_FIT (thread_p, sizeof (LOG_REC_START_POSTPONE), &log_lsa, log_pgptr);

      LOG_READ_ADD_ALIGN (thread_p, sizeof (LOG_REC_START_POSTPONE), &log_lsa, log_pgptr);
      break;

    case LOG_COMMIT:
    case LOG_ABORT:
      /* Read the DATA HEADER */
      LOG_READ_ADVANCE_WHEN_DOESNT_FIT (thread_p, sizeof (LOG_REC_DONETIME), &log_lsa, log_pgptr);

      LOG_READ_ADD_ALIGN (thread_p, sizeof (LOG_REC_DONETIME), &log_lsa, log_pgptr);
      break;

    case LOG_SYSOP_START_POSTPONE:
      {
	LOG_REC_SYSOP_START_POSTPONE *sysop_start_postpone;
	int undo_size = 0;

	/* Read the DATA HEADER */
	LOG_READ_ADVANCE_WHEN_DOESNT_FIT (thread_p, sizeof (LOG_REC_SYSOP_START_POSTPONE), &log_lsa, log_pgptr);
	sysop_start_postpone = (LOG_REC_SYSOP_START_POSTPONE *) (log_pgptr->area + log_lsa.offset);
	if (sysop_start_postpone->sysop_end.type == LOG_SYSOP_END_LOGICAL_UNDO)
	  {
	    undo_size = sysop_start_postpone->sysop_end.undo.length;
	  }
	else if (sysop_start_postpone->sysop_end.type == LOG_SYSOP_END_LOGICAL_MVCC_UNDO)
	  {
	    undo_size = sysop_start_postpone->sysop_end.mvcc_undo.undo.length;
	  }
	LOG_READ_ADD_ALIGN (thread_p, sizeof (LOG_REC_SYSOP_START_POSTPONE), &log_lsa, log_pgptr);
	LOG_READ_ADD_ALIGN (thread_p, undo_size, &log_lsa, log_pgptr);
      }
      break;

    case LOG_SYSOP_END:
      {
	LOG_REC_SYSOP_END *sysop_end;
	int undo_size = 0;

	/* Read the DATA HEADER */
	LOG_READ_ADVANCE_WHEN_DOESNT_FIT (thread_p, sizeof (LOG_REC_SYSOP_END), &log_lsa, log_pgptr);

	sysop_end = (LOG_REC_SYSOP_END *) (log_pgptr->area + log_lsa.offset);

	if (sysop_end->type == LOG_SYSOP_END_LOGICAL_UNDO)
	  {
	    undo_size = sysop_end->undo.length;
	  }
	else if (sysop_end->type == LOG_SYSOP_END_LOGICAL_MVCC_UNDO)
	  {
	    undo_size = sysop_end->mvcc_undo.undo.length;
	  }
	LOG_READ_ADD_ALIGN (thread_p, sizeof (LOG_REC_SYSOP_END), &log_lsa, log_pgptr);
      }
      break;

    case LOG_END_CHKPT:
      /* Read the DATA HEADER */
      LOG_READ_ADVANCE_WHEN_DOESNT_FIT (thread_p, sizeof (LOG_REC_CHKPT), &log_lsa, log_pgptr);
      chkpt = (LOG_REC_CHKPT *) ((char *) log_pgptr->area + log_lsa.offset);
      undo_length = sizeof (LOG_INFO_CHKPT_TRANS) * chkpt->ntrans;
      redo_length = sizeof (LOG_INFO_CHKPT_SYSOP) * chkpt->ntops;

      LOG_READ_ADD_ALIGN (thread_p, sizeof (LOG_REC_CHKPT), &log_lsa, log_pgptr);
      LOG_READ_ADD_ALIGN (thread_p, undo_length, &log_lsa, log_pgptr);
      if (redo_length > 0)
	{
	  LOG_READ_ADD_ALIGN (thread_p, redo_length, &log_lsa, log_pgptr);
	}
      break;

    case LOG_SAVEPOINT:
      /* Read the DATA HEADER */
      LOG_READ_ADVANCE_WHEN_DOESNT_FIT (thread_p, sizeof (LOG_REC_SAVEPT), &log_lsa, log_pgptr);
      savept = (LOG_REC_SAVEPT *) ((char *) log_pgptr->area + log_lsa.offset);
      undo_length = savept->length;

      LOG_READ_ADD_ALIGN (thread_p, sizeof (LOG_REC_SAVEPT), &log_lsa, log_pgptr);
      LOG_READ_ADD_ALIGN (thread_p, undo_length, &log_lsa, log_pgptr);
      break;

    case LOG_2PC_PREPARE:
      /* Get the DATA HEADER */
      LOG_READ_ADVANCE_WHEN_DOESNT_FIT (thread_p, sizeof (LOG_REC_2PC_PREPCOMMIT), &log_lsa, log_pgptr);
      prepared = (LOG_REC_2PC_PREPCOMMIT *) ((char *) log_pgptr->area + log_lsa.offset);
      nobj_locks = prepared->num_object_locks;
      /* ignore npage_locks */

      LOG_READ_ADD_ALIGN (thread_p, sizeof (LOG_REC_2PC_PREPCOMMIT), &log_lsa, log_pgptr);

      if (prepared->gtrinfo_length > 0)
	{
	  LOG_READ_ADD_ALIGN (thread_p, prepared->gtrinfo_length, &log_lsa, log_pgptr);
	}

      if (nobj_locks > 0)
	{
	  size = nobj_locks * sizeof (LK_ACQOBJ_LOCK);
	  LOG_READ_ADD_ALIGN (thread_p, (INT16) size, &log_lsa, log_pgptr);
	}
      break;

    case LOG_2PC_START:
      /* Get the DATA HEADER */
      LOG_READ_ADVANCE_WHEN_DOESNT_FIT (thread_p, sizeof (LOG_REC_2PC_START), &log_lsa, log_pgptr);
      start_2pc = (LOG_REC_2PC_START *) ((char *) log_pgptr->area + log_lsa.offset);

      LOG_READ_ADD_ALIGN (thread_p, sizeof (LOG_REC_2PC_START), &log_lsa, log_pgptr);
      LOG_READ_ADD_ALIGN (thread_p, (start_2pc->particp_id_length * start_2pc->num_particps), &log_lsa, log_pgptr);
      break;

    case LOG_2PC_RECV_ACK:
      /* Get the DATA HEADER */
      LOG_READ_ADVANCE_WHEN_DOESNT_FIT (thread_p, sizeof (LOG_REC_2PC_PARTICP_ACK), &log_lsa, log_pgptr);

      LOG_READ_ADD_ALIGN (thread_p, sizeof (LOG_REC_2PC_PARTICP_ACK), &log_lsa, log_pgptr);
      break;

    case LOG_WILL_COMMIT:
    case LOG_START_CHKPT:
    case LOG_2PC_COMMIT_DECISION:
    case LOG_2PC_ABORT_DECISION:
    case LOG_2PC_COMMIT_INFORM_PARTICPS:
    case LOG_2PC_ABORT_INFORM_PARTICPS:
    case LOG_DUMMY_HEAD_POSTPONE:
    case LOG_DUMMY_CRASH_RECOVERY:
    case LOG_DUMMY_OVF_RECORD:
    case LOG_DUMMY_GENERIC:
    case LOG_END_OF_LOG:
    case LOG_SYSOP_ATOMIC_START:
      break;

    case LOG_REPLICATION_DATA:
    case LOG_REPLICATION_STATEMENT:
      LOG_READ_ADVANCE_WHEN_DOESNT_FIT (thread_p, sizeof (LOG_REC_REPLICATION), &log_lsa, log_pgptr);

      repl_log = (LOG_REC_REPLICATION *) ((char *) log_pgptr->area + log_lsa.offset);
      repl_log_length = (int) GET_ZIP_LEN (repl_log->length);

      LOG_READ_ADD_ALIGN (thread_p, sizeof (LOG_REC_REPLICATION), &log_lsa, log_pgptr);
      LOG_READ_ADD_ALIGN (thread_p, repl_log_length, &log_lsa, log_pgptr);
      break;

    case LOG_DUMMY_HA_SERVER_STATE:
      LOG_READ_ADVANCE_WHEN_DOESNT_FIT (thread_p, sizeof (LOG_REC_HA_SERVER_STATE), &log_lsa, log_pgptr);
      LOG_READ_ADD_ALIGN (thread_p, sizeof (LOG_REC_HA_SERVER_STATE), &log_lsa, log_pgptr);
      break;

    case LOG_SMALLER_LOGREC_TYPE:
    case LOG_LARGER_LOGREC_TYPE:
    default:
      break;
    }

  /* Make sure you point to beginning of a next record */
  LOG_READ_ADVANCE_WHEN_DOESNT_FIT (thread_p, sizeof (LOG_RECORD_HEADER), &log_lsa, log_pgptr);

  LSA_COPY (lsa, &log_lsa);

  return lsa;

error:

  return NULL;
}

/*
 * log_recovery_find_first_postpone -
 *      Find the first postpone log lsa to be applied.
 *
 * return: error code
 *
 *   ret_lsa(out):
 *   start_postpone_lsa(in):
 *   tdes(in):
 *
 */
static int
log_recovery_find_first_postpone (THREAD_ENTRY * thread_p, LOG_LSA * ret_lsa, LOG_LSA * start_postpone_lsa,
				  LOG_TDES * tdes)
{
  LOG_LSA end_postpone_lsa;
  LOG_LSA start_seek_lsa;
  LOG_LSA *end_seek_lsa;
  LOG_LSA next_start_seek_lsa;
  LOG_LSA log_lsa;
  LOG_LSA forward_lsa;
  LOG_LSA next_postpone_lsa;
  LOG_LSA local_start_postpone_run_lsa;
  LOG_REC_RUN_POSTPONE *run_posp;

  char log_pgbuf[IO_MAX_PAGE_SIZE + MAX_ALIGNMENT];
  char *aligned_log_pgbuf;
  LOG_PAGE *log_pgptr = NULL;
  LOG_RECORD_HEADER *log_rec;
  bool isdone;

  LOG_TOPOP_RANGE nxtop_array[LOG_TOPOP_STACK_INIT_SIZE];
  LOG_TOPOP_RANGE *nxtop_stack = NULL;
  LOG_TOPOP_RANGE *nxtop_range = NULL;
  int nxtop_count = 0;
  bool start_postpone_lsa_wasapplied = false;

  assert (ret_lsa && start_postpone_lsa && tdes);

  LSA_SET_NULL (ret_lsa);

  if (log_is_in_crash_recovery () == false
      || (tdes->state != TRAN_UNACTIVE_WILL_COMMIT && tdes->state != TRAN_UNACTIVE_COMMITTED_WITH_POSTPONE
	  && tdes->state != TRAN_UNACTIVE_TOPOPE_COMMITTED_WITH_POSTPONE))
    {
      assert (0);
      return ER_FAILED;
    }

  if (LSA_ISNULL (start_postpone_lsa))
    {
      return NO_ERROR;
    }

  LSA_SET_NULL (&next_postpone_lsa);

  aligned_log_pgbuf = PTR_ALIGN (log_pgbuf, MAX_ALIGNMENT);
  log_pgptr = (LOG_PAGE *) aligned_log_pgbuf;

  LSA_COPY (&end_postpone_lsa, &tdes->tail_lsa);
  LSA_COPY (&next_start_seek_lsa, start_postpone_lsa);

  nxtop_stack = nxtop_array;
  nxtop_count = log_get_next_nested_top (thread_p, tdes, start_postpone_lsa, &nxtop_stack);

  while (!LSA_ISNULL (&next_start_seek_lsa))
    {
      LSA_COPY (&start_seek_lsa, &next_start_seek_lsa);

      if (nxtop_count > 0)
	{
	  nxtop_count--;
	  nxtop_range = &(nxtop_stack[nxtop_count]);

	  if (LSA_LT (&start_seek_lsa, &(nxtop_range->start_lsa)))
	    {
	      end_seek_lsa = &(nxtop_range->start_lsa);
	      LSA_COPY (&next_start_seek_lsa, &(nxtop_range->end_lsa));
	    }
	  else if (LSA_EQ (&start_seek_lsa, &(nxtop_range->end_lsa)))
	    {
	      end_seek_lsa = &end_postpone_lsa;
	      LSA_SET_NULL (&next_start_seek_lsa);
	    }
	  else
	    {
	      LSA_COPY (&next_start_seek_lsa, &(nxtop_range->end_lsa));
	      continue;
	    }
	}
      else
	{
	  end_seek_lsa = &end_postpone_lsa;
	  LSA_SET_NULL (&next_start_seek_lsa);
	}

      /*
       * Start doing postpone operation for this range
       */

      LSA_COPY (&forward_lsa, &start_seek_lsa);

      isdone = false;
      while (!LSA_ISNULL (&forward_lsa) && !isdone)
	{
	  /* Fetch the page where the postpone LSA record is located */
	  LSA_COPY (&log_lsa, &forward_lsa);
	  if (logpb_fetch_page (thread_p, &log_lsa, LOG_CS_FORCE_USE, log_pgptr) != NO_ERROR)
	    {
	      logpb_fatal_error (thread_p, true, ARG_FILE_LINE, "log_recovery_find_first_postpone");
	      goto end;
	    }

	  while (forward_lsa.pageid == log_lsa.pageid && !isdone)
	    {
	      if (LSA_GT (&forward_lsa, end_seek_lsa))
		{
		  /* Finish at this point */
		  isdone = true;
		  break;
		}
	      /*
	       * If an offset is missing, it is because we archive an incomplete
	       * log record. This log_record was completed later.
	       * Thus, we have to find the offset by searching
	       * for the next log_record in the page.
	       */
	      if (forward_lsa.offset == NULL_OFFSET)
		{
		  forward_lsa.offset = log_pgptr->hdr.offset;
		  if (forward_lsa.offset == NULL_OFFSET)
		    {
		      /* Continue at next pageid */
		      if (logpb_is_page_in_archive (log_lsa.pageid))
			{
			  forward_lsa.pageid = log_lsa.pageid + 1;
			}
		      else
			{
			  forward_lsa.pageid = NULL_PAGEID;
			}
		      continue;
		    }
		}

	      log_lsa.offset = forward_lsa.offset;
	      log_rec = LOG_GET_LOG_RECORD_HEADER (log_pgptr, &log_lsa);

	      /* Find the next log record in the log */
	      LSA_COPY (&forward_lsa, &log_rec->forw_lsa);

	      if (forward_lsa.pageid == NULL_PAGEID && logpb_is_page_in_archive (log_lsa.pageid))
		{
		  forward_lsa.pageid = log_lsa.pageid + 1;
		}

	      if (log_rec->trid == tdes->trid)
		{
		  switch (log_rec->type)
		    {
		    case LOG_RUN_POSTPONE:
		      LSA_COPY (&local_start_postpone_run_lsa, &log_lsa);
		      LOG_READ_ADD_ALIGN (thread_p, sizeof (LOG_RECORD_HEADER), &log_lsa, log_pgptr);

		      LOG_READ_ADVANCE_WHEN_DOESNT_FIT (thread_p, sizeof (LOG_REC_RUN_POSTPONE), &log_lsa, log_pgptr);

		      run_posp = (LOG_REC_RUN_POSTPONE *) ((char *) log_pgptr->area + log_lsa.offset);

		      if (LSA_EQ (start_postpone_lsa, &run_posp->ref_lsa))
			{
			  /* run_postpone_log of start_postpone is found, next_postpone_lsa is the first postpone to be
			   * applied. */

			  start_postpone_lsa_wasapplied = true;
			  isdone = true;
			}
		      break;

		    case LOG_SYSOP_END:
		      {
			LOG_REC_SYSOP_END *sysop_end = NULL;

			LOG_READ_ADD_ALIGN (thread_p, sizeof (LOG_RECORD_HEADER), &log_lsa, log_pgptr);
			LOG_READ_ADVANCE_WHEN_DOESNT_FIT (thread_p, sizeof (LOG_REC_SYSOP_END), &log_lsa, log_pgptr);

			sysop_end = (LOG_REC_SYSOP_END *) (log_pgptr->area + log_lsa.offset);
			if (sysop_end->type == LOG_SYSOP_END_LOGICAL_RUN_POSTPONE)
			  {
			    LSA_COPY (&local_start_postpone_run_lsa, &log_lsa);

			    if (LSA_EQ (start_postpone_lsa, &sysop_end->run_postpone.postpone_lsa))
			      {
				start_postpone_lsa_wasapplied = true;
				isdone = true;
			      }
			  }
		      }
		      break;

		    case LOG_POSTPONE:
		      if (LSA_ISNULL (&next_postpone_lsa) && !LSA_EQ (start_postpone_lsa, &log_lsa))
			{
			  /* remember next postpone_lsa */
			  LSA_COPY (&next_postpone_lsa, &log_lsa);
			}
		      break;

		    case LOG_END_OF_LOG:
		      if (forward_lsa.pageid == NULL_PAGEID && logpb_is_page_in_archive (log_lsa.pageid))
			{
			  forward_lsa.pageid = log_lsa.pageid + 1;
			}
		      break;

		    default:
		      break;
		    }
		}

	      /*
	       * We can fix the lsa.pageid in the case of log_records without
	       * forward address at this moment.
	       */

	      if (forward_lsa.offset == NULL_OFFSET && forward_lsa.pageid != NULL_PAGEID
		  && forward_lsa.pageid < log_lsa.pageid)
		{
		  forward_lsa.pageid = log_lsa.pageid;
		}
	    }
	}
    }

end:
  if (nxtop_stack != nxtop_array && nxtop_stack != NULL)
    {
      free_and_init (nxtop_stack);
    }

  if (start_postpone_lsa_wasapplied == false)
    {
      LSA_COPY (ret_lsa, start_postpone_lsa);
    }
  else
    {
      LSA_COPY (ret_lsa, &next_postpone_lsa);
    }

  return NO_ERROR;
}

/*
 * log_rv_undoredo_partial_changes_recursive () - Parse log data recursively
 *						  and apply changes.
 *
 * return	 : Error code.
 * thread_p (in) : Thread entry.
 * rcv_buf (in)  : Buffer to process log data.
 * record (in)   : Record being modified.
 * is_undo (in)  : True for undo, false for redo.
 *
 * NOTE: The recursive function is applied for both undo and redo data.
 *	 Changes are logged in the order they are made during runtime.
 *	 Redo will apply all changes in the same order, but undo will have
 *	 to apply them in reversed order.
 */
static int
log_rv_undoredo_partial_changes_recursive (THREAD_ENTRY * thread_p, OR_BUF * rcv_buf, RECDES * record, bool is_undo)
{
  int error_code = NO_ERROR;	/* Error code. */
  int offset_to_data;		/* Offset to data being modified. */
  int old_data_size;		/* Size of old data. */
  int new_data_size;		/* Size of new data. */
  char *new_data = NULL;	/* New data. */

  if (rcv_buf->ptr == rcv_buf->endptr)
    {
      /* Finished. */
      return NO_ERROR;
    }

  /* At least offset_to_data, old_data_size and new_data_size should be stored. */
  if (rcv_buf->ptr + OR_SHORT_SIZE + 2 * OR_BYTE_SIZE > rcv_buf->endptr)
    {
      assert_release (false);
      return or_overflow (rcv_buf);
    }

  /* Get offset_to_data. */
  offset_to_data = (int) or_get_short (rcv_buf, &error_code);
  if (error_code != NO_ERROR)
    {
      assert_release (false);
      return error_code;
    }

  /* Get old_data_size */
  old_data_size = (int) or_get_byte (rcv_buf, &error_code);
  if (error_code != NO_ERROR)
    {
      assert_release (false);
      return error_code;
    }

  /* Get new_data_size */
  new_data_size = (int) or_get_byte (rcv_buf, &error_code);
  if (error_code != NO_ERROR)
    {
      assert_release (false);
      return error_code;
    }

  if (new_data_size > 0)
    {
      /* Get new data. */
      new_data = rcv_buf->ptr;
      error_code = or_advance (rcv_buf, new_data_size);
      if (error_code != NO_ERROR)
	{
	  assert_release (false);
	  return error_code;
	}
    }
  else
    {
      /* No new data. */
      new_data = NULL;
    }

  /* Align buffer to expected alignment. */
  or_align (rcv_buf, INT_ALIGNMENT);

  if (!is_undo)
    {
      /* Changes must be applied in the same order they are logged. Change record and then advance to next changes. */
      RECORD_REPLACE_DATA (record, offset_to_data, old_data_size, new_data_size, new_data);
    }
  error_code = log_rv_undoredo_partial_changes_recursive (thread_p, rcv_buf, record, is_undo);
  if (error_code != NO_ERROR)
    {
      assert_release (false);
      return error_code;
    }
  if (is_undo)
    {
      /* Changes must be made in reversed order. Change record after advancing to next changes. */
      RECORD_REPLACE_DATA (record, offset_to_data, old_data_size, new_data_size, new_data);
    }
  return NO_ERROR;
}

/*
 * log_rv_undoredo_record_partial_changes () - Undoredo record data changes.
 *
 * return		: Error code.
 * thread_p (in)	: Thread entry.
 * rcv_data (in)	: Recovery data pointer.
 * rcv_data_length (in) : Recovery data length.
 * record (in)		: Record being modified.
 *
 * TODO: Extend this to undo and undoredo.
 */
int
log_rv_undoredo_record_partial_changes (THREAD_ENTRY * thread_p, char *rcv_data, int rcv_data_length,
					RECDES * record, bool is_undo)
{
  OR_BUF rcv_buf;		/* Buffer used to process recovery data. */

  /* Assert expected arguments. */
  assert (rcv_data != NULL);
  assert (rcv_data_length > 0);
  assert (record != NULL);

  /* Prepare buffer. */
  OR_BUF_INIT (rcv_buf, rcv_data, rcv_data_length);

  return log_rv_undoredo_partial_changes_recursive (thread_p, &rcv_buf, record, is_undo);
}

/*
 * log_rv_redo_record_modify () - Modify one record of database slotted page.
 *				  The change can be one of:
 *				  1. New record is inserted.
 *				  2. Existing record is removed.
 *				  3. Existing record is entirely updated.
 *				  4. Existing record is partially updated.
 *
 * return	 : Error code.
 * thread_p (in) : Thread entry.
 * rcv (in)	 : Recovery data.
 */
int
log_rv_redo_record_modify (THREAD_ENTRY * thread_p, LOG_RCV * rcv)
{
  return log_rv_record_modify_internal (thread_p, rcv, false);
}

/*
 * log_rv_undo_record_modify () - Modify one record of database slotted page.
 *				  The change can be one of:
 *				  1. New record is inserted.
 *				  2. Existing record is removed.
 *				  3. Existing record is entirely updated.
 *				  4. Existing record is partially updated.
 *
 * return	 : Error code.
 * thread_p (in) : Thread entry.
 * rcv (in)	 : Recovery data.
 */
int
log_rv_undo_record_modify (THREAD_ENTRY * thread_p, LOG_RCV * rcv)
{
  return log_rv_record_modify_internal (thread_p, rcv, true);
}

/*
 * log_rv_redo_record_modify () - Modify one record of database slotted page.
 *				  The change can be one of:
 *				  1. New record is inserted.
 *				  2. Existing record is removed.
 *				  3. Existing record is entirely updated.
 *				  4. Existing record is partially updated.
 *
 * return	 : Error code.
 * thread_p (in) : Thread entry.
 * rcv (in)	 : Recovery data.
 * is_undo (in)  : True if undo recovery, false if redo recovery.
 */
static int
log_rv_record_modify_internal (THREAD_ENTRY * thread_p, LOG_RCV * rcv, bool is_undo)
{
  INT16 flags = rcv->offset & LOG_RV_RECORD_MODIFY_MASK;
  PGSLOTID slotid = rcv->offset & (~LOG_RV_RECORD_MODIFY_MASK);
  RECDES record;
  char data_buffer[IO_MAX_PAGE_SIZE + MAX_ALIGNMENT];
  char *ptr = NULL;
  int error_code = NO_ERROR;

  if ((!is_undo && LOG_RV_RECORD_IS_INSERT (flags)) || (is_undo && LOG_RV_RECORD_IS_DELETE (flags)))
    {
      /* Insert new record. */
      ptr = (char *) rcv->data;
      /* Get record type. */
      record.type = OR_GET_BYTE (ptr);
      ptr += OR_BYTE_SIZE;
      /* Get record data. */
      record.data = ptr;
      record.length = rcv->length - CAST_BUFLEN (ptr - rcv->data);
      if (spage_insert_at (thread_p, rcv->pgptr, slotid, &record) != SP_SUCCESS)
	{
	  /* Unexpected. */
	  assert_release (false);
	  return ER_FAILED;
	}
      /* Success. */
    }
  else if ((!is_undo && LOG_RV_RECORD_IS_DELETE (flags)) || (is_undo && LOG_RV_RECORD_IS_INSERT (flags)))
    {
      if (spage_delete (thread_p, rcv->pgptr, slotid) != slotid)
	{
	  assert_release (false);
	  return ER_FAILED;
	}
      /* Success. */
    }
  else if (LOG_RV_RECORD_IS_UPDATE_ALL (flags))
    {
      ptr = (char *) rcv->data;
      /* Get record type. */
      record.type = OR_GET_BYTE (ptr);
      ptr += OR_BYTE_SIZE;
      /* Get record data. */
      record.data = ptr;
      record.length = rcv->length - CAST_BUFLEN (ptr - rcv->data);
      if (spage_update (thread_p, rcv->pgptr, slotid, &record) != SP_SUCCESS)
	{
	  assert_release (false);
	  return ER_FAILED;
	}
      /* Success */
    }
  else
    {
      assert (LOG_RV_RECORD_IS_UPDATE_PARTIAL (flags));
      /* Limited changes are done to record and updating it entirely is not the most efficient way of using log-space.
       * Only the change is logged (change location, old data size, new data size, new data). */
      /* Copy existing record. */
      record.data = PTR_ALIGN (data_buffer, MAX_ALIGNMENT);
      record.area_size = DB_PAGESIZE;
      if (spage_get_record (thread_p, rcv->pgptr, slotid, &record, COPY) != S_SUCCESS)
	{
	  /* Unexpected failure. */
	  assert_release (false);
	  return ER_FAILED;
	}
      /* Make recorded changes. */
      error_code = log_rv_undoredo_record_partial_changes (thread_p, (char *) rcv->data, rcv->length, &record, is_undo);
      if (error_code != NO_ERROR)
	{
	  assert_release (false);
	  return error_code;
	}

      /* Update in page. */
      if (spage_update (thread_p, rcv->pgptr, slotid, &record) != SP_SUCCESS)
	{
	  /* Unexpected. */
	  assert_release (false);
	  return error_code;
	}
      /* Success. */
    }
  /* Page was successfully modified. */
  pgbuf_set_dirty (thread_p, rcv->pgptr, DONT_FREE);
  return NO_ERROR;
}

/*
 * log_rv_pack_redo_record_changes () - Pack recovery data for redo record
 *					change.
 *
 * return	       : Error code.
 * ptr (in)	       : Where recovery data is packed.
 * offset_to_data (in) : Offset to data being modified.
 * old_data_size (in)  : Old data size.
 * new_data_size (in)  : New data size.
 * new_data (in)       : New data.
 */
char *
log_rv_pack_redo_record_changes (char *ptr, int offset_to_data, int old_data_size, int new_data_size, char *new_data)
{
  /* Assert expected arguments. */
  assert (ptr != NULL);
  assert (offset_to_data >= 0 && offset_to_data <= 0x8FFF);
  assert (old_data_size >= 0 && new_data_size >= 0);
  assert (old_data_size <= 255 && new_data_size <= 255);
  assert (new_data_size == 0 || new_data != NULL);

  ptr = PTR_ALIGN (ptr, INT_ALIGNMENT);

  OR_PUT_SHORT (ptr, (short) offset_to_data);
  ptr += OR_SHORT_SIZE;

  OR_PUT_BYTE (ptr, (INT16) old_data_size);
  ptr += OR_BYTE_SIZE;

  OR_PUT_BYTE (ptr, (INT16) new_data_size);
  ptr += OR_BYTE_SIZE;

  if (new_data_size > 0)
    {
      memcpy (ptr, new_data, new_data_size);
      ptr += new_data_size;
    }
  ptr = PTR_ALIGN (ptr, INT_ALIGNMENT);

  return ptr;
}

/*
 * log_rv_pack_redo_record_changes () - Pack recovery data for undo record
 *					change.
 *
 * return	       : Error code.
 * ptr (in)	       : Where recovery data is packed.
 * offset_to_data (in) : Offset to data being modified.
 * old_data_size (in)  : Old data size.
 * new_data_size (in)  : New data size.
 * old_data (in)       : Old data.
 */
char *
log_rv_pack_undo_record_changes (char *ptr, int offset_to_data, int old_data_size, int new_data_size, char *old_data)
{
  /* Assert expected arguments. */
  assert (ptr != NULL);
  assert (offset_to_data >= 0 && offset_to_data <= 0x8FFF);
  assert (old_data_size >= 0 && new_data_size >= 0);
  assert (old_data_size <= 255 && new_data_size <= 255);
  assert (old_data_size == 0 || old_data != NULL);

  ptr = PTR_ALIGN (ptr, INT_ALIGNMENT);

  OR_PUT_SHORT (ptr, (short) offset_to_data);
  ptr += OR_SHORT_SIZE;

  OR_PUT_BYTE (ptr, (INT16) new_data_size);
  ptr += OR_BYTE_SIZE;

  OR_PUT_BYTE (ptr, (INT16) old_data_size);
  ptr += OR_BYTE_SIZE;

  if (old_data_size > 0)
    {
      memcpy (ptr, old_data, old_data_size);
      ptr += old_data_size;
    }
  ptr = PTR_ALIGN (ptr, INT_ALIGNMENT);

  return ptr;
}

/*
 * log_rv_redo_fix_page () - fix page for recovery
 *
 * return        : fixed page or NULL
 * thread_p (in) : thread entry
 * vpid_rcv (in) : page identifier
 * rcvindex (in) : recovery index of log record to redo
 */
STATIC_INLINE PAGE_PTR
log_rv_redo_fix_page (THREAD_ENTRY * thread_p, const VPID * vpid_rcv, LOG_RCVINDEX rcvindex)
{
  PAGE_PTR page = NULL;

  assert (vpid_rcv != NULL && !VPID_ISNULL (vpid_rcv));

  /* how it works:
   * since we are during recovery, we don't know the current state of page. it may be unreserved (its file is destroyed)
   * or it may not be allocated. these are expected cases and we don't want to raise errors if it happens.
   * some redo records are used to initialize a page for the first time (also setting its page type which is necessary
   * to consider a page allocated). even first attempt to fix page fails, but the page's sector is reserved, we will
   * fix the page as NEW_PAGE and apply its initialization redo log record.
   * In case of RVPGBUF_COMPENSATE_DEALLOC, we expect deallocated page.
   */

  if (rcvindex == RVPGBUF_COMPENSATE_DEALLOC)
    {
      page = pgbuf_fix (thread_p, vpid_rcv, OLD_PAGE_DEALLOCATED, PGBUF_LATCH_WRITE, PGBUF_UNCONDITIONAL_LATCH);
      if (page == NULL)
	{
	  assert_release (false);
	  return NULL;
	}

      return page;
    }

  /* let's first try to fix page if it is not deallocated. */
  if (pgbuf_fix_if_not_deallocated (thread_p, vpid_rcv, PGBUF_LATCH_WRITE, PGBUF_UNCONDITIONAL_LATCH, &page)
      != NO_ERROR)
    {
      ASSERT_ERROR ();
      return NULL;
    }

  if (page == NULL && RCV_IS_NEW_PAGE_INIT (rcvindex))
    {
      DISK_ISVALID isvalid;

      /* see case OLD_PAGE_MAYBE_DEALLOCATED of pgbuf_fix
       * redo recovery may try to fix an immature page, reserved, but which was not initialized
       * or it was reused (deallocated and allocated again).
       */

      if (er_errid () == ER_PB_BAD_PAGEID && er_get_severity () == ER_WARNING_SEVERITY)
	{
	  // forget the warning since we are going to fix the page as NEW and don't want it will bother us.
	  er_clear ();
	}

      /* page is deallocated. however, this is redo of a new page initialization, we still have to apply it.
       * page must still be reserved, otherwise it means its file was completely destroyed.
       */

      isvalid = disk_is_page_sector_reserved (thread_p, vpid_rcv->volid, vpid_rcv->pageid);
      if (isvalid == DISK_ERROR)
	{
	  ASSERT_ERROR ();
	  return NULL;
	}
      else if (isvalid == DISK_INVALID)
	{
	  /* not reserved */
	  return NULL;
	}

      assert (isvalid == DISK_VALID);

      page = pgbuf_fix (thread_p, vpid_rcv, NEW_PAGE, PGBUF_LATCH_WRITE, PGBUF_UNCONDITIONAL_LATCH);
      if (page == NULL)
	{
	  ASSERT_ERROR ();
	  return NULL;
	}
    }

  return page;
}

static void
log_rv_simulate_runtime_worker (THREAD_ENTRY * thread_p, LOG_TDES * tdes)
{
  assert (thread_p != NULL);
  if (tdes->is_active_worker_transaction ())
    {
      thread_p->tran_index = tdes->tran_index;
#if defined (SA_MODE)
      LOG_SET_CURRENT_TRAN_INDEX (thread_p, tdes->tran_index);
#endif // SA_MODE
    }
  else if (tdes->is_system_worker_transaction ())
    {
      log_system_tdes::rv_simulate_system_tdes (tdes->trid);
    }
  else
    {
      assert (false);
    }
}

static void
log_rv_end_simulation (THREAD_ENTRY * thread_p)
{
  assert (thread_p != NULL);
  thread_p->reset_system_tdes ();
  thread_p->tran_index = LOG_SYSTEM_TRAN_INDEX;
#if defined (SA_MODE)
  LOG_SET_CURRENT_TRAN_INDEX (thread_p, LOG_SYSTEM_TRAN_INDEX);
#endif // SA_MODE
}<|MERGE_RESOLUTION|>--- conflicted
+++ resolved
@@ -3647,17 +3647,13 @@
 		const LOG_REC_REDO log_rec_redo
 		    = log_pgptr_reader.reinterpret_copy_and_add_align<LOG_REC_REDO>();
 
-<<<<<<< HEAD
-                log_rv_redo_record_sync_or_dispatch_async<LOG_REC_REDO> (thread_p, log_pgptr_reader,
-=======
 		if (log_rec_redo.data.rcvindex == RVVAC_COMPLETE)
 		  {
 		    /* Reset log header MVCC info */
 		    logpb_vacuum_reset_log_header_cache (thread_p, &log_Gl.hdr);
 		  }
 
-                log_rv_redo_record_sync_or_dispatch_parallel<LOG_REC_REDO> (thread_p, log_pgptr_reader,
->>>>>>> f6b26e63
+                log_rv_redo_record_sync_or_dispatch_async<LOG_REC_REDO> (thread_p, log_pgptr_reader,
                                                                             log_rec_redo,
                                                                             rcv_lsa, end_redo_lsa,
                                                                             log_rtype, *undo_unzip_ptr,
