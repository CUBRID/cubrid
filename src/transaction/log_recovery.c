--- conflicted
+++ resolved
@@ -53,11 +53,8 @@
 #include "log_compress.h"
 #include "thread_entry.hpp"
 #include "thread_manager.hpp"
-<<<<<<< HEAD
 #include "server_type.hpp"
-=======
 #include "log_reader.hpp"
->>>>>>> ae422705
 
 static void log_rv_undo_record (THREAD_ENTRY * thread_p, LOG_LSA * log_lsa, LOG_PAGE * log_page_p,
 				LOG_RCVINDEX rcvindex, const VPID * rcv_vpid, LOG_RCV * rcv,
@@ -3940,10 +3937,6 @@
 		const LOG_REC_MVCC_UNDO *mvcc_undo = log_pgptr_reader.reinterpret_cptr < LOG_REC_MVCC_UNDO > ();
 		const MVCCID mvccid = mvcc_undo->mvccid;
 
-<<<<<<< HEAD
-	      /* Save last MVCC operation LOG_LSA. */
-	      LSA_COPY (&log_Gl.hdr.mvcc_op_log_lsa, &rcv_lsa);
-=======
 		/* Check if MVCC next ID must be updated */
 		if (!MVCC_ID_PRECEDES (mvccid, log_Gl.hdr.mvcc_next_id))
 		  {
@@ -3951,13 +3944,9 @@
 		    MVCCID_FORWARD (log_Gl.hdr.mvcc_next_id);
 		  }
 
-		if (is_mvcc_op)
-		  {
-		    /* Save last MVCC operation LOG_LSA. */
-		    LSA_COPY (&log_Gl.hdr.mvcc_op_log_lsa, &rcv_lsa);
-		  }
+	      /* Save last MVCC operation LOG_LSA. */
+	      LSA_COPY (&log_Gl.hdr.mvcc_op_log_lsa, &rcv_lsa);
 	      }
->>>>>>> ae422705
 	      break;
 
 	    case LOG_UNDO_DATA:
