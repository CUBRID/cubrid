--- conflicted
+++ resolved
@@ -1121,13 +1121,8 @@
       {
 	reusable_jobs.initialize (log_recovery_redo_parallel_count);
 	// *INDENT-OFF*
-<<<<<<< HEAD
-	parallel_recovery_redo.
-	  reset (new cublog::redo_parallel (log_recovery_redo_parallel_count, false, MAX_LSA, redo_context));
-=======
 	parallel_recovery_redo.reset(
 	    new cublog::redo_parallel (log_recovery_redo_parallel_count, false, MAX_LSA, redo_context));
->>>>>>> fc32b808
 	// *INDENT-ON*
       }
   }
