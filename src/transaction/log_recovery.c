--- conflicted
+++ resolved
@@ -942,22 +942,13 @@
   return false;
 }
 
-<<<<<<< HEAD
-static TRANID
-log_rv_get_min_tranid ()
-=======
 TRANID
 log_rv_get_min_trantable_tranid ()
->>>>>>> 20c4fe72
 {
   TRANID min_tranid = NULL_TRANID;
   for (int tran_index = 1; tran_index < log_Gl.trantable.num_total_indices; ++tran_index)
     {
-<<<<<<< HEAD
-      TRANID tranid = log_Gl.trantable.all_tdes[tran_index]->trid;
-=======
       const TRANID tranid = log_Gl.trantable.all_tdes[tran_index]->trid;
->>>>>>> 20c4fe72
       if (tranid != NULL_TRANID)
 	{
 	  if (min_tranid == NULL_TRANID || min_tranid > tranid)
@@ -1010,7 +1001,6 @@
   LOG_ZIP *redo_unzip_ptr = NULL;
   bool is_mvcc_op = false;
   const bool force_each_log_page_fetch = false;
-  const TRANID min_trantable_tranid = log_rv_get_min_trantable_tranid ();
 
   /* depending on compilation mode and on a system parameter, initialize the
    * infrastructure for parallel log recovery;
@@ -1020,7 +1010,7 @@
 
   const auto time_start_setting_up = std::chrono::system_clock::now ();
 
-  const TRANID min_tranid = log_rv_get_min_tranid ();
+  const TRANID min_trantable_tranid = log_rv_get_min_trantable_tranid ();
 
   // *INDENT-OFF*
   cublog::reusable_jobs_stack reusable_jobs;
@@ -1567,14 +1557,8 @@
 	      {
 		rcv_redo_perf_stat.time_and_increment (PERF_STAT_ID_READ_LOG);
 		bool free_tran = false;
-<<<<<<< HEAD
-		//const int tran_index = logtb_find_tran_index (thread_p, tran_id);
-		int tran_index = NULL_TRAN_INDEX;
-		if (min_tranid != NULL_TRANID && tran_id >= min_tranid)
-=======
 		int tran_index = NULL_TRAN_INDEX;
 		if (min_trantable_tranid != NULL_TRANID && tran_id >= min_trantable_tranid)
->>>>>>> 20c4fe72
 		  {
 		    tran_index = logtb_find_tran_index (thread_p, tran_id);
 		  }
