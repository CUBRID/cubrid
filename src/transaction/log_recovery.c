--- conflicted
+++ resolved
@@ -3336,9 +3336,8 @@
   //
   log_Gl.mvcc_table.complete_mvccids_if_still_active (LOG_SYSTEM_TRAN_INDEX, in_gaps_mvccids, false);
 
-<<<<<<< HEAD
   log_Gl.mvcc_table.update_oldest_active ();
-=======
+
   if (!MVCC_ID_PRECEDES (log_rcv_context.get_largest_mvccid (), log_Gl.hdr.mvcc_next_id))
     {
       /* The updated log_Gl.hdr.mvcc_next_id in log_recovery_build_mvcc_table_from_trantable ()
@@ -3353,7 +3352,6 @@
       log_Gl.hdr.mvcc_next_id = log_rcv_context.get_largest_mvccid ();
       MVCCID_FORWARD (log_Gl.hdr.mvcc_next_id);
     }
->>>>>>> 6efe1a52
 
   LOG_SET_CURRENT_TRAN_INDEX (thread_p, sys_tran_index);
 }
