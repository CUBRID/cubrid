--- conflicted
+++ resolved
@@ -5090,7 +5090,6 @@
   const char *catmsg;
   char *catmsg_dup;
   int ret = NO_ERROR;
-  bool did_create_new_append_page = false;
 
   assert (LOG_CS_OWN_WRITE_MODE (thread_p));
   assert (new_prev_lsa != NULL);
@@ -5215,7 +5214,6 @@
 	  logpb_fatal_error (thread_p, true, ARG_FILE_LINE, "log_recovery_resetlog");
 	  return;
 	}
-      did_create_new_append_page = true;
       if (logpb_flush_page (thread_p, append_pgptr) != NO_ERROR)
 	{
 	  logpb_fatal_error (thread_p, false, ARG_FILE_LINE, "log_recovery_resetlog");
@@ -5242,32 +5240,10 @@
 
   if (logpb_fetch_start_append_page (thread_p) == NO_ERROR)
     {
-<<<<<<< HEAD
       if (newappend_pgptr != NULL && log_Gl.append.log_pgptr != NULL)
 	{
 	  memcpy ((char *) log_Gl.append.log_pgptr, (char *) newappend_pgptr, LOG_PAGESIZE);
 	  logpb_set_dirty (thread_p, log_Gl.append.log_pgptr);
-=======
-      if (!did_create_new_append_page)
-	{
-	  if (logpb_fetch_start_append_page_new (thread_p) == NULL)
-	    {
-	      logpb_fatal_error (thread_p, true, ARG_FILE_LINE, "log_recovery_resetlog");
-	      return;
-	    }
-	}
-    }
-  else
-    {
-      if (logpb_fetch_start_append_page (thread_p) == NO_ERROR)
-	{
-	  if (newappend_pgptr != NULL && log_Gl.append.log_pgptr != NULL)
-	    {
-	      memcpy ((char *) log_Gl.append.log_pgptr, (char *) newappend_pgptr, LOG_PAGESIZE);
-	      logpb_set_dirty (thread_p, log_Gl.append.log_pgptr);
-	    }
-	  logpb_flush_pages_direct (thread_p);
->>>>>>> 6f4ea356
 	}
       logpb_flush_pages_direct (thread_p);
     }
