--- conflicted
+++ resolved
@@ -38,11 +38,7 @@
       using sink_hook_t = std::function<void (std::string &&)>;
 
     public:
-<<<<<<< HEAD
       prior_sender ();
-=======
-      prior_sender () = default;
->>>>>>> c9752b8c
       ~prior_sender ();
 
       prior_sender (const prior_sender &) = delete;
@@ -61,15 +57,9 @@
       // add a hook for a new sink
       void remove_sink (const sink_hook_t &fun);
 
+    private:
+      void loop_dispatch ();
       bool is_empty ();
-
-    private:
-<<<<<<< HEAD
-      void loop_dispatch ();
-=======
-      void send_serialized_message (std::string &&message);
-      bool is_empty ();
->>>>>>> c9752b8c
 
     private:
       using message_container_t = std::deque<std::string>;
