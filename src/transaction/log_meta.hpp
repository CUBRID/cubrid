/*
 * Copyright 2008 Search Solution Corporation
 * Copyright 2016 CUBRID Corporation
 *
 *  Licensed under the Apache License, Version 2.0 (the "License");
 *  you may not use this file except in compliance with the License.
 *  You may obtain a copy of the License at
 *
 *      http://www.apache.org/licenses/LICENSE-2.0
 *
 *  Unless required by applicable law or agreed to in writing, software
 *  distributed under the License is distributed on an "AS IS" BASIS,
 *  WITHOUT WARRANTIES OR CONDITIONS OF ANY KIND, either express or implied.
 *  See the License for the specific language governing permissions and
 *  limitations under the License.
 *
 */

#ifndef _LOG_META_HPP_
#define _LOG_META_HPP_

#include "log_checkpoint_info.hpp"
#include "log_lsa.hpp"
#include "packable_object.hpp"

#include <cstdio>
#include <map>

namespace cublog
{
  class meta : cubpacking::packable_object
  {
    public:
      meta () = default;
      ~meta () = default;

      void load_from_file (std::FILE *stream);       // load meta from meta log file
      void flush_to_file (std::FILE *stream) const;  // write meta to disk

<<<<<<< HEAD
      bool is_loaded_from_file () const;

      size_t get_packed_size (cubpacking::packer &serializator, std::size_t start_offset = 0) const;
      void pack (cubpacking::packer &serializator) const;
      void unpack (cubpacking::unpacker &deserializator);
=======
      size_t get_packed_size (cubpacking::packer &serializer, std::size_t start_offset = 0) const;
      void pack (cubpacking::packer &serializer) const;
      void unpack (cubpacking::unpacker &deserializer);

      inline bool get_clean_shutdown () const
      {
	return m_clean_shutdown;
      }
      void set_clean_shutdown (bool a_clean_shutdown);
>>>>>>> 6b44cfa5

      const checkpoint_info *get_checkpoint_info (const log_lsa &checkpoint_lsa) const;
      std::tuple<log_lsa,  const checkpoint_info *> get_highest_lsa_checkpoint_info () const;
      void add_checkpoint_info (const log_lsa &chkpt_lsa, checkpoint_info &&chkpt_info);
      void add_checkpoint_info (const log_lsa &chkpt_lsa, const checkpoint_info &chkpt_info);
      size_t remove_checkpoint_info_before_lsa (const log_lsa &target_lsa);
      size_t get_checkpoint_count () const;

    private:
      using checkpoint_container_t = std::map<log_lsa, checkpoint_info>;

<<<<<<< HEAD
      bool m_loaded_from_file = false;
=======
    private:
      /* flag parallel to 'log global header is shutdown':
       *  - false: server has not been clean shut down
       *  - true: has been clean shut down
       * after start, flag is set to 'false' and the meta log is saved to ensure state is persisted
       */
      bool m_clean_shutdown = false;
>>>>>>> 6b44cfa5

      /* as the system is designed, it is not needed to hold a map of checkpoints since there should
       * be, at most, 2 checkpoints:
       *  - the current checkpoint: the one to be used in case of crash
       *  - the new - in progress - checkpoint: at the moment the new checkpoint is commited to disk, the
       *      previous - current - checkpoint is discarded and the new checkpoint becomes the current one
       * but the implementation is simpler with a container
       */
      checkpoint_container_t m_checkpoints;
  };
}

#endif // !_LOG_META_HPP_<|MERGE_RESOLUTION|>--- conflicted
+++ resolved
@@ -37,13 +37,8 @@
       void load_from_file (std::FILE *stream);       // load meta from meta log file
       void flush_to_file (std::FILE *stream) const;  // write meta to disk
 
-<<<<<<< HEAD
       bool is_loaded_from_file () const;
 
-      size_t get_packed_size (cubpacking::packer &serializator, std::size_t start_offset = 0) const;
-      void pack (cubpacking::packer &serializator) const;
-      void unpack (cubpacking::unpacker &deserializator);
-=======
       size_t get_packed_size (cubpacking::packer &serializer, std::size_t start_offset = 0) const;
       void pack (cubpacking::packer &serializer) const;
       void unpack (cubpacking::unpacker &deserializer);
@@ -53,7 +48,6 @@
 	return m_clean_shutdown;
       }
       void set_clean_shutdown (bool a_clean_shutdown);
->>>>>>> 6b44cfa5
 
       const checkpoint_info *get_checkpoint_info (const log_lsa &checkpoint_lsa) const;
       std::tuple<log_lsa,  const checkpoint_info *> get_highest_lsa_checkpoint_info () const;
@@ -65,17 +59,15 @@
     private:
       using checkpoint_container_t = std::map<log_lsa, checkpoint_info>;
 
-<<<<<<< HEAD
+    private:
       bool m_loaded_from_file = false;
-=======
-    private:
+
       /* flag parallel to 'log global header is shutdown':
        *  - false: server has not been clean shut down
        *  - true: has been clean shut down
        * after start, flag is set to 'false' and the meta log is saved to ensure state is persisted
        */
       bool m_clean_shutdown = false;
->>>>>>> 6b44cfa5
 
       /* as the system is designed, it is not needed to hold a map of checkpoints since there should
        * be, at most, 2 checkpoints:
