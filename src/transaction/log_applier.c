--- conflicted
+++ resolved
@@ -5373,11 +5373,7 @@
 static int
 la_apply_statement_log (LA_ITEM * item)
 {
-<<<<<<< HEAD
-  const char *stmt_text;
-=======
-  char *stmt_text = NULL;
->>>>>>> 96378253
+  const char *stmt_text = NULL;
   int error = NO_ERROR, error2 = NO_ERROR;
   const char *error_msg = "";
   DB_OBJECT *user = NULL, *save_user = NULL;
