/*
 * Copyright (C) 2008 Search Solution Corporation. All rights reserved by Search Solution.
 *
 *   This program is free software; you can redistribute it and/or modify
 *   it under the terms of the GNU General Public License as published by
 *   the Free Software Foundation; either version 2 of the License, or
 *   (at your option) any later version.
 *
 *  This program is distributed in the hope that it will be useful,
 *  but WITHOUT ANY WARRANTY; without even the implied warranty of
 *  MERCHANTABILITY or FITNESS FOR A PARTICULAR PURPOSE. See the
 *  GNU General Public License for more details.
 *
 *  You should have received a copy of the GNU General Public License
 *  along with this program; if not, write to the Free Software
 *  Foundation, Inc., 51 Franklin Street, Fifth Floor, Boston, MA 02110-1301 USA
 *
 */

/*
 * log_applier.c : main routine of Transaction Log Applier
 *
 */

#ident "$Id$"

#if !defined (WINDOWS)
#include <unistd.h>
#endif
#include <errno.h>
#include <fcntl.h>
#if !defined (WINDOWS)
#include <sys/time.h>
#endif
#include <signal.h>

#include "log_applier.h"

#include "authenticate.h"
#include "porting.h"
#include "utility.h"
#include "environment_variable.h"
#include "message_catalog.h"
#include "msgcat_set_log.hpp"
#include "log_compress.h"
#include "log_lsa.hpp"
#include "parser.h"
#include "object_primitive.h"
#include "db_value_printer.hpp"
#include "db.h"
#include "object_accessor.h"
#include "locator_cl.h"
#include "connection_cl.h"
#include "network_interface_cl.h"
#include "transform.h"
#include "file_io.h"
#include "memory_hash.h"
#include "schema_manager.h"
#include "log_applier_sql_log.h"
#include "util_func.h"
#include "dbtype.h"
#if !defined(WINDOWS)
#include "heartbeat.h"
#endif
#include "mem_block.hpp"
#include "string_buffer.hpp"

#if defined(AIX)
#include <procinfo.h>
#include <sys/types.h>
#endif

#define LA_DEFAULT_CACHE_BUFFER_SIZE            100
#define LA_MAX_REPL_ITEM_WITHOUT_RELEASE_PB     50
#define LA_MAX_UNFLUSHED_REPL_ITEMS             200
#define LA_DEFAULT_LOG_PAGE_SIZE                4096
#define LA_GET_PAGE_RETRY_COUNT                 10
#define LA_REPL_LIST_COUNT                      50

#define LA_PAGE_DOESNOT_EXIST                   0
#define LA_PAGE_EXST_IN_ACTIVE_LOG              1
#define LA_PAGE_EXST_IN_ARCHIVE_LOG             2

#define LA_STATUS_BUSY                          1
#define LA_STATUS_IDLE                          0

#define LA_LOCK_SUFFIX                          "_lgla__lock"

#define LA_QUERY_BUF_SIZE                       2048

#define LA_MAX_REPL_ITEMS                       1000

/* for adaptive commit interval */
#define LA_NUM_DELAY_HISTORY                    10
#define LA_MAX_TOLERABLE_DELAY                  2
#define LA_REINIT_COMMIT_INTERVAL               10

#define LA_WS_CULL_MOPS_PER_APPLY               (100000)
#define LA_WS_CULL_MOPS_INTERVAL                (180)
#define LA_WS_CULL_MOPS_PER_APPLY_MIN           (100)
#define LA_WS_CULL_MOPS_INTERVAL_MIN            (2)

#define LA_NUM_REPL_FILTER			50

#define LA_LOG_IS_IN_ARCHIVE(pageid) \
  ((pageid) < la_Info.act_log.log_hdr->nxarv_pageid)

#define SIZEOF_LA_CACHE_LOG_BUFFER(io_pagesize) \
  (offsetof(LA_CACHE_BUFFER, logpage) + (io_pagesize))

#define LA_LOGAREA_SIZE (la_Info.act_log.db_logpagesize - SSIZEOF(LOG_HDRPAGE))
#define LA_LOG_READ_ADVANCE_WHEN_DOESNT_FIT(result, length, offset, pageid, pgptr) \
  do { \
    if ((offset)+(length) >= LA_LOGAREA_SIZE) { \
      if (((pgptr) = la_get_page(++(pageid))) == NULL) { \
        result = ER_IO_READ; \
      } \
      (offset) = 0; \
    } \
  } while(0)

#define LA_LOG_READ_ALIGN(result, offset, pageid, log_pgptr) \
  do { \
    (offset) = DB_ALIGN((offset), MAX_ALIGNMENT); \
    while ((offset) >= LA_LOGAREA_SIZE) { \
      if (((log_pgptr) = la_get_page(++(pageid))) == NULL) { \
        result = ER_IO_READ; \
      } \
      (offset) -= LA_LOGAREA_SIZE; \
      (offset) = DB_ALIGN((offset), MAX_ALIGNMENT); \
    } \
  } while(0)

#define LA_LOG_READ_ADD_ALIGN(result, add, offset, pageid, log_pgptr) \
  do { \
    (offset) += (add); \
    LA_LOG_READ_ALIGN(result, (offset), (pageid), (log_pgptr));   \
  } while(0)

#define LA_SLEEP(sec, usec) \
 do { \
   struct timeval sleep_time_val; \
   sleep_time_val.tv_sec = (sec); \
   sleep_time_val.tv_usec = (usec); \
   select (0, 0, 0, 0, &sleep_time_val); \
 } while(0)

/* move the data inside the record (identical to HEAP_MOVE_INSIDE_RECORD) */
#define LA_MOVE_INSIDE_RECORD(rec, dest_offset, src_offset) \
  do \
    { \
      assert ((rec) != NULL && (dest_offset) >= 0 && (src_offset) >= 0); \
      assert (((rec)->length - (src_offset)) >= 0); \
      assert (((rec)->area_size <= 0) || ((rec)->area_size >= (rec)->length)); \
      assert (((rec)->area_size <= 0) \
              || (((rec)->length + ((dest_offset) - (src_offset))) \
                  <= (rec)->area_size)); \
      if ((dest_offset) != (src_offset)) \
        { \
          memmove ((rec)->data + (dest_offset), (rec)->data + (src_offset), \
                   (rec)->length - (src_offset)); \
          (rec)->length = (rec)->length + ((dest_offset) - (src_offset)); \
        } \
    } \
  while (0)

typedef struct la_cache_buffer LA_CACHE_BUFFER;
struct la_cache_buffer
{
  int fix_count;
  bool recently_free;
  bool in_archive;

  LOG_PAGEID pageid;		/* Logical page of the log */
  LOG_PHY_PAGEID phy_pageid;

  LOG_PAGE logpage;		/* The actual buffered log page */
};

typedef struct la_cache_buffer_area LA_CACHE_BUFFER_AREA;
struct la_cache_buffer_area
{
  LA_CACHE_BUFFER *buffer_area;	/* log buffer area */
  LA_CACHE_BUFFER_AREA *next;	/* next area */
};

typedef struct la_cache_pb LA_CACHE_PB;
struct la_cache_pb
{
  MHT_TABLE *hash_table;	/* hash table for buffers */
  LA_CACHE_BUFFER **log_buffer;	/* buffer pool */
  int num_buffers;		/* # of buffers */
  LA_CACHE_BUFFER_AREA *buffer_area;	/* contignous area of buffers */
};

typedef struct la_repl_filter LA_REPL_FILTER;
struct la_repl_filter
{
  char **list;
  int list_size;
  int num_filters;
  REPL_FILTER_TYPE type;
};

typedef struct la_act_log LA_ACT_LOG;
struct la_act_log
{
  char path[PATH_MAX];
  int log_vdes;
  LOG_PAGE *hdr_page;
  LOG_HEADER *log_hdr;
  int db_iopagesize;
  int db_logpagesize;
};

typedef struct la_arv_log LA_ARV_LOG;
struct la_arv_log
{
  char path[PATH_MAX];
  int log_vdes;
  LOG_PAGE *hdr_page;
  LOG_ARV_HEADER *log_hdr;
  int arv_num;
};

typedef struct la_item LA_ITEM;
struct la_item
{
  LA_ITEM *next;
  LA_ITEM *prev;

  int log_type;
  int item_type;
  char *class_name;
  char *db_user;
  char *ha_sys_prm;
  int packed_key_value_length;
  char *packed_key_value;	/* disk image of pkey value */
  DB_VALUE key;			/* it will be unpacked from packed_key_value on demand */
  LOG_LSA lsa;			/* the LSA of the replication log record */
  LOG_LSA target_lsa;		/* the LSA of the target log record */
};

typedef struct la_apply LA_APPLY;
struct la_apply
{
  int tranid;
  int num_items;
  bool is_long_trans;
  LOG_LSA start_lsa;
  LOG_LSA last_lsa;
  LA_ITEM *head;
  LA_ITEM *tail;
};

typedef struct la_commit LA_COMMIT;
struct la_commit
{
  LA_COMMIT *next;
  LA_COMMIT *prev;

  int type;			/* transaction state - LOG_COMMIT */
  int tranid;			/* transaction id */
  LOG_LSA log_lsa;		/* LSA of LOG_COMMIT */
  time_t log_record_time;	/* commit time at the server site */
};

/* Log applier info */
typedef struct la_info LA_INFO;
struct la_info
{
  /* log info */
  char log_path[PATH_MAX];
  char loginf_path[PATH_MAX];
  LA_ACT_LOG act_log;
  LA_ARV_LOG arv_log;
  int last_file_state;
  unsigned long start_vsize;
  time_t start_time;

  /* map info */
  LOG_LSA final_lsa;		/* last processed log lsa */
  LOG_LSA committed_lsa;	/* last committed commit log lsa */
  LOG_LSA committed_rep_lsa;	/* last committed replication log lsa */
  LOG_LSA last_committed_lsa;	/* last committed commit log lsa at the beginning of the applylogdb */
  LOG_LSA last_committed_rep_lsa;	/* last committed replication log lsa at the beginning of the applylogdb */

  LA_APPLY **repl_lists;
  int repl_cnt;			/* the # of elements of repl_lists */
  int cur_repl;			/* the index of the current repl_lists */
  int total_rows;		/* the # of rows that were replicated */
  int prev_total_rows;		/* the previous # of total_rows */
  time_t log_record_time;	/* time of the last commit log record */
  LA_COMMIT *commit_head;	/* queue list head */
  LA_COMMIT *commit_tail;	/* queue list tail */
  int last_deleted_archive_num;
  /* last time that one or more archives were deleted */
  time_t last_time_archive_deleted;

  /* slave info */
  char *log_data;
  char *rec_type;
  LOG_ZIP *undo_unzip_ptr;
  LOG_ZIP *redo_unzip_ptr;
  int apply_state;
  int max_mem_size;

  /* master info */
  LA_CACHE_PB *cache_pb;
  int cache_buffer_size;
  bool last_is_end_of_record;
  bool is_end_of_record;
  int last_server_state;
  bool is_role_changed;

  /* db_ha_apply_info */
  LOG_LSA append_lsa;		/* append lsa of active log header */
  LOG_LSA eof_lsa;		/* eof lsa of active log header */
  LOG_LSA required_lsa;		/* start lsa of the first transaction to be applied */
  unsigned long insert_counter;
  unsigned long update_counter;
  unsigned long delete_counter;
  unsigned long schema_counter;
  unsigned long commit_counter;
  unsigned long fail_counter;
  time_t log_commit_time;
  bool required_lsa_changed;
  int status;
  bool is_apply_info_updated;	/* whether catalog is partially updated or not */

  int num_unflushed;

  /* file lock */
  int log_path_lockf_vdes;
  int db_lockf_vdes;

  LA_REPL_FILTER repl_filter;

  bool reinit_copylog;
};

typedef struct la_ovf_first_part LA_OVF_FIRST_PART;
struct la_ovf_first_part
{
  VPID next_vpid;
  int length;
  char data[1];			/* Really more than one */
};

typedef struct la_ovf_rest_parts LA_OVF_REST_PARTS;
struct la_ovf_rest_parts
{
  VPID next_vpid;
  char data[1];			/* Really more than one */
};

/* use overflow page list to reduce memory copy overhead. */
typedef struct la_ovf_page_list LA_OVF_PAGE_LIST;
struct la_ovf_page_list
{
  char *rec_type;		/* record type */
  char *data;			/* overflow page data: header + real data */
  int length;			/* total length of data */
  LA_OVF_PAGE_LIST *next;	/* next page */
};

typedef struct la_recdes_pool LA_RECDES_POOL;
struct la_recdes_pool
{
  RECDES *recdes_arr;
  char *area;			/* continuous area for recdes data */
  int next_idx;
  int db_page_size;
  int num_recdes;
  bool is_initialized;
};

typedef struct la_ha_apply_info LA_HA_APPLY_INFO;
struct la_ha_apply_info
{
  char db_name[256];
  DB_DATETIME creation_time;
  char copied_log_path[4096];
  LOG_LSA committed_lsa;	/* last committed commit log lsa */
  LOG_LSA committed_rep_lsa;	/* last committed replication log lsa */
  LOG_LSA append_lsa;		/* append lsa of active log header */
  LOG_LSA eof_lsa;		/* eof lsa of active log header */
  LOG_LSA final_lsa;		/* last processed log lsa */
  LOG_LSA required_lsa;		/* start lsa of the first transaction to be applied */
  DB_DATETIME log_record_time;
  DB_DATETIME log_commit_time;
  DB_DATETIME last_access_time;
  int status;
  INT64 insert_counter;
  INT64 update_counter;
  INT64 delete_counter;
  INT64 schema_counter;
  INT64 commit_counter;
  INT64 fail_counter;
  DB_DATETIME start_time;
};

/* Global variable for LA */
LA_INFO la_Info;

LA_RECDES_POOL la_recdes_pool;

static bool la_applier_need_shutdown = false;
static bool la_applier_shutdown_by_signal = false;
static char la_slave_db_name[DB_MAX_IDENTIFIER_LENGTH + 1];
static char la_peer_host[MAXHOSTNAMELEN + 1];

static bool la_enable_sql_logging = false;

#if defined (WINDOWS)
static void la_shutdown_by_signal (void);
#else /* !WINDOWS */
static void la_shutdown_by_signal (int);
#endif /* !WINDOWS */
static void la_init_ha_apply_info (LA_HA_APPLY_INFO * ha_apply_info);

static LOG_PHY_PAGEID la_log_phypageid (LOG_PAGEID logical_pageid);
static int la_log_io_open (const char *vlabel, int flags, int mode);
static int la_log_io_read (char *vname, int vdes, void *io_pgptr, LOG_PHY_PAGEID pageid, int pagesize);
static int la_log_io_read_with_max_retries (char *vname, int vdes,
					    void *io_pgptr, LOG_PHY_PAGEID pageid, int pagesize, int retries);
static int la_find_archive_num (int *arv_log_num, LOG_PAGEID pageid);
static int la_get_range_of_archive (int arv_log_num, LOG_PAGEID * fpageid, DKNPAGES * npages);
static int la_log_fetch_from_archive (LOG_PAGEID pageid, char *data);
static int la_log_fetch (LOG_PAGEID pageid, LA_CACHE_BUFFER * cache_buffer);
static int la_expand_cache_log_buffer (LA_CACHE_PB * cache_pb, int slb_cnt, int slb_size);
static LA_CACHE_BUFFER *la_cache_buffer_replace (LA_CACHE_PB * cache_pb,
						 LOG_PAGEID pageid, int io_pagesize, int buffer_size);
static LA_CACHE_BUFFER *la_get_page_buffer (LOG_PAGEID pageid);
static LOG_PAGE *la_get_page (LOG_PAGEID pageid);
static void la_release_page_buffer (LOG_PAGEID pageid);
static void la_release_all_page_buffers (LOG_PAGEID except_pageid);
static void la_invalidate_page_buffer (LA_CACHE_BUFFER * cache_buffer);
static void la_decache_page_buffers (LOG_PAGEID from, LOG_PAGEID to);

static int la_find_required_lsa (LOG_LSA * required_lsa);

static int la_get_ha_apply_info (const char *log_path, const char *prefix_name, LA_HA_APPLY_INFO * ha_apply_info);
static int la_insert_ha_apply_info (DB_DATETIME * creation_time);
static int la_update_ha_apply_info_start_time (void);
static int la_get_last_ha_applied_info (void);
static int la_update_ha_last_applied_info (void);
static int la_delete_ha_apply_info (void);

static bool la_ignore_on_error (int errid);
static bool la_retry_on_error (int errid);

static int la_init_recdes_pool (int page_size, int num_recdes);
static RECDES *la_assign_recdes_from_pool (void);
static int la_realloc_recdes_data (RECDES * recdes, int data_size);
static void la_clear_recdes_pool (void);

static LA_CACHE_PB *la_init_cache_pb (void);
static unsigned int log_pageid_hash (const void *key, unsigned int htsize);
static int la_init_cache_log_buffer (LA_CACHE_PB * cache_pb, int slb_cnt, int slb_size);
static int la_fetch_log_hdr (LA_ACT_LOG * act_log);
static int la_find_log_pagesize (LA_ACT_LOG * act_log, const char *logpath, const char *dbname, bool check_charset);
static bool la_apply_pre (void);
static int la_does_page_exist (LOG_PAGEID pageid);
static int la_init_repl_lists (bool need_realloc);
static bool la_is_repl_lists_empty ();
static LA_APPLY *la_find_apply_list (int tranid);
static void la_log_copy_fromlog (char *rec_type, char *area, int length,
				 LOG_PAGEID log_pageid, PGLENGTH log_offset, LOG_PAGE * log_pgptr);
static LA_ITEM *la_new_repl_item (LOG_LSA * lsa, LOG_LSA * target_lsa);
static void la_add_repl_item (LA_APPLY * apply, LA_ITEM * item);

static DB_VALUE *la_get_item_pk_value (LA_ITEM * item);
static LA_ITEM *la_make_repl_item (LOG_PAGE * log_pgptr, int log_type, int tranid, LOG_LSA * lsa);
static void la_unlink_repl_item (LA_APPLY * apply, LA_ITEM * item);
static void la_free_repl_item (LA_APPLY * apply, LA_ITEM * item);
static void la_free_all_repl_items_except_head (LA_APPLY * apply);
static void la_free_all_repl_items (LA_APPLY * apply);
static void la_free_and_add_next_repl_item (LA_APPLY * apply, LA_ITEM * next_item, LOG_LSA * lsa);
static void la_clear_applied_info (LA_APPLY * apply);
static void la_clear_all_repl_and_commit_list (void);

static int la_set_repl_log (LOG_PAGE * log_pgptr, int log_type, int tranid, LOG_LSA * lsa);
static int la_add_node_into_la_commit_list (int tranid, LOG_LSA * lsa, int type, time_t eot_time);
static time_t la_retrieve_eot_time (LOG_PAGE * pgptr, LOG_LSA * lsa);
static int la_get_current (OR_BUF * buf, SM_CLASS * sm_class,
			   int bound_bit_flag, DB_OTMPL * def, DB_VALUE * key, int offset_size);
static void la_make_room_for_mvcc_insid (RECDES * recdes);
static int la_disk_to_obj (MOBJ classobj, RECDES * record, DB_OTMPL * def, DB_VALUE * key);
static char *la_get_zipped_data (char *undo_data, int undo_length,
				 bool is_diff, bool is_undo_zip,
				 bool is_overflow, char **rec_type, char **data, int *length);
static int la_get_undoredo_diff (LOG_PAGE ** pgptr, LOG_PAGEID * pageid,
				 PGLENGTH * offset, bool * is_undo_zip, char **undo_data, int *undo_length);
static int la_get_log_data (LOG_RECORD_HEADER * lrec, LOG_LSA * lsa,
			    LOG_PAGE * pgptr, unsigned int match_rcvindex,
			    unsigned int *rcvindex, void **logs, char **rec_type, char **data, int *d_length);
static int la_get_overflow_recdes (LOG_RECORD_HEADER * lrec, void *logs, RECDES * recdes, unsigned int rcvindex);
static int la_get_next_update_log (LOG_RECORD_HEADER * prev_lrec,
				   LOG_PAGE * pgptr, void **logs, char **rec_type, char **data, int *d_length);
static int la_get_relocation_recdes (LOG_RECORD_HEADER * lrec,
				     LOG_PAGE * pgptr,
				     unsigned int match_rcvindex, void **logs, char **rec_type, RECDES * recdes);
static int la_get_recdes (LOG_LSA * lsa, LOG_PAGE * pgptr, RECDES * recdes, unsigned int *rcvindex, char *rec_type);

static int la_apply_delete_log (LA_ITEM * item);
static int la_apply_update_log (LA_ITEM * item);
static int la_apply_insert_log (LA_ITEM * item);
static int la_update_query_execute (const char *sql, bool au_disable);
static int la_update_query_execute_with_values (const char *sql, int arg_count, DB_VALUE * vals, bool au_disable);
static int la_apply_statement_log (LA_ITEM * item);
static int la_apply_repl_log (int tranid, int rectype, LOG_LSA * commit_lsa, int *total_rows, LOG_PAGEID final_pageid);
static int la_apply_commit_list (LOG_LSA * lsa, LOG_PAGEID final_pageid);
static void la_free_repl_items_by_tranid (int tranid);
static int la_log_record_process (LOG_RECORD_HEADER * lrec, LOG_LSA * final, LOG_PAGE * pg_ptr);
static int la_change_state (void);
static int la_log_commit (bool update_commit_time);
static unsigned long la_get_mem_size (void);
static int la_check_mem_size (void);
static int la_check_time_commit (struct timeval *time, unsigned int threshold);

static void la_init (const char *log_path, const int max_mem_size);

static int la_check_duplicated (const char *logpath, const char *dbname, int *lockf_vdes, int *last_deleted_arv_num);
static int la_lock_dbname (int *lockf_vdes, char *db_name, char *log_path);
static int la_unlock_dbname (int *lockf_vdes, char *db_name, bool clear_owner);

static void la_shutdown (void);

static int la_remove_archive_logs (const char *db_name,
				   int last_deleted_arv_num, int nxarv_num, int max_arv_count_to_delete);

static LA_ITEM *la_get_next_repl_item (LA_ITEM * item, bool is_long_trans, LOG_LSA * last_lsa);
static LA_ITEM *la_get_next_repl_item_from_list (LA_ITEM * item);
static LA_ITEM *la_get_next_repl_item_from_log (LA_ITEM * item, LOG_LSA * last_lsa);

static int la_commit_transaction (void);
static int la_find_last_deleted_arv_num (void);

static bool la_restart_on_bulk_flush_error (int errid);
static char *la_get_hostname_from_log_path (char *log_path);

static int la_delay_replica (time_t eot_time);

static float la_get_avg (int *array, int size);
static void la_get_adaptive_time_commit_interval (int *time_commit_interval, int *delay_hist);

static int la_flush_repl_items (bool immediate);

static bool la_need_filter_out (LA_ITEM * item);
static int la_create_repl_filter (void);
static void la_destroy_repl_filter (void);
static void la_print_repl_filter_info (void);

static int check_reinit_copylog (void);

/*
 * la_shutdown_by_signal() - When the process catches the SIGTERM signal,
 *                                it does the shutdown process.
 *   return: none
 *
 * Note:
 *        set the "need_shutdown" flag as true, then each threads would
 *        process "shutdown"
 */
static void
#if defined (WINDOWS)
la_shutdown_by_signal (void)
#else				/* !WINDOWS */
la_shutdown_by_signal (int ignore)
#endif				/* !WINDOWS */
{
  la_applier_need_shutdown = true;
  la_applier_shutdown_by_signal = true;
}

bool
la_force_shutdown (void)
{
  return (la_applier_need_shutdown || la_applier_shutdown_by_signal) ? true : false;
}

static void
la_init_ha_apply_info (LA_HA_APPLY_INFO * ha_apply_info)
{
  memset ((void *) ha_apply_info, 0, sizeof (LA_HA_APPLY_INFO));

  LSA_SET_NULL (&ha_apply_info->committed_lsa);
  LSA_SET_NULL (&ha_apply_info->committed_rep_lsa);
  LSA_SET_NULL (&ha_apply_info->append_lsa);
  LSA_SET_NULL (&ha_apply_info->eof_lsa);
  LSA_SET_NULL (&ha_apply_info->final_lsa);
  LSA_SET_NULL (&ha_apply_info->required_lsa);

  return;
}

/*
 * la_log_phypageid() - get the physical page id from the logical pageid
 *   return: physical page id
 *   logical_pageid : logical page id
 *
 * Note:
 *   active log      0, 1, 2, .... 4999   (total 5,000 pages)
 *   archive log0
 */
static LOG_PHY_PAGEID
la_log_phypageid (LOG_PAGEID logical_pageid)
{
  LOG_PHY_PAGEID phy_pageid;
  if (logical_pageid == LOGPB_HEADER_PAGE_ID)
    {
      phy_pageid = 0;
    }
  else
    {
      LOG_PAGEID tmp_pageid;

      tmp_pageid = logical_pageid - la_Info.act_log.log_hdr->fpageid;
      if (tmp_pageid >= la_Info.act_log.log_hdr->npages)
	{
	  tmp_pageid %= la_Info.act_log.log_hdr->npages;
	}
      else if (tmp_pageid < 0)
	{
	  tmp_pageid = la_Info.act_log.log_hdr->npages - ((-tmp_pageid) % la_Info.act_log.log_hdr->npages);
	}
      tmp_pageid++;
      if (tmp_pageid > la_Info.act_log.log_hdr->npages)
	{
	  tmp_pageid %= la_Info.act_log.log_hdr->npages;
	}

      assert (tmp_pageid <= PAGEID_MAX);
      phy_pageid = (LOG_PHY_PAGEID) tmp_pageid;
    }

  return phy_pageid;
}


/*
 * la_log_io_read() - read a page from the disk
 *   return: error code
 *     vname(in): the volume name of the target file
 *     vdes(in): the volume descriptor of the target file
 *     io_pgptr(out): start pointer to be read
 *     pageid(in): page id to read
 *     pagesize(in): page size to wrea
 *
 * Note:
 *     reads a predefined size of page from the disk
 */
static int
la_log_io_read (char *vname, int vdes, void *io_pgptr, LOG_PHY_PAGEID pageid, int pagesize)
{
  return la_log_io_read_with_max_retries (vname, vdes, io_pgptr, pageid, pagesize, -1);
}

/*
 * la_log_io_read_with_max_retries() - read a page from the disk with max retries
 *   return: error code
 *     vname(in): the volume name of the target file
 *     vdes(in): the volume descriptor of the target file
 *     io_pgptr(out): start pointer to be read
 *     pageid(in): page id to read
 *     pagesize(in): page size to wrea
 *     retries(in): read retry count
 *
 * Note:
 *     reads a predefined size of page from the disk
 */
static int
la_log_io_read_with_max_retries (char *vname, int vdes, void *io_pgptr,
				 LOG_PHY_PAGEID pageid, int pagesize, int retries)
{
  int nbytes;
  int remain_bytes = pagesize;
  off64_t offset = ((off64_t) pagesize) * ((off64_t) pageid);
  char *current_ptr = (char *) io_pgptr;

  if (lseek64 (vdes, offset, SEEK_SET) == -1)
    {
      er_set_with_oserror (ER_ERROR_SEVERITY, ARG_FILE_LINE, ER_IO_READ, 2, pageid, vname);
      return ER_FAILED;
    }

  while (remain_bytes > 0 && retries != 0)
    {
      retries = (retries > 0) ? retries - 1 : retries;

      /* Read the desired page */
      nbytes = read (vdes, current_ptr, remain_bytes);

      if (nbytes == 0)
	{
	  /*
	   * This is an end of file.
	   * We are trying to read beyond the allocated disk space
	   */
	  er_set (ER_WARNING_SEVERITY, ARG_FILE_LINE, ER_PB_BAD_PAGEID, 2, pageid, vname);
	  /* TODO: wait until exist? */
	  usleep (100 * 1000);
	  continue;
	}
      else if (nbytes < 0)
	{
	  if (errno == EINTR)
	    {
	      continue;
	    }
	  else
	    {
	      er_set_with_oserror (ER_ERROR_SEVERITY, ARG_FILE_LINE, ER_IO_READ, 2, pageid, vname);
	      return ER_FAILED;
	    }
	}

      remain_bytes -= nbytes;
      current_ptr += nbytes;
    }

  if (remain_bytes > 0)
    {
      if (retries <= 0 && er_errid () == ER_PB_BAD_PAGEID)
	{
	  return ER_PB_BAD_PAGEID;
	}
      else
	{
	  er_set_with_oserror (ER_ERROR_SEVERITY, ARG_FILE_LINE, ER_IO_READ, 2, pageid, vname);
	  return ER_FAILED;
	}
    }

  return NO_ERROR;
}

/*
 * la_get_range_of_archive() -
 *   return: NO_ERROR or error code
 *   arv_log_num(in): archive log number
 *   fpageid(out): logical pageid at physical location 1 in archive log
 *   npages(out): number of pages in the archive log
 */
static int
la_get_range_of_archive (int arv_log_num, LOG_PAGEID * fpageid, DKNPAGES * npages)
{
  int error = NO_ERROR;
  LOG_ARV_HEADER *log_hdr = NULL;
  int arv_log_vdes = NULL_VOLDES;
  char arv_log_path[PATH_MAX];

  static LOG_PAGE *hdr_page = NULL;

  if (hdr_page == NULL)
    {
      hdr_page = (LOG_PAGE *) malloc (la_Info.act_log.db_logpagesize);
      if (hdr_page == NULL)
	{
	  er_set (ER_ERROR_SEVERITY, ARG_FILE_LINE, ER_OUT_OF_VIRTUAL_MEMORY, 1, la_Info.act_log.db_logpagesize);
	  return ER_OUT_OF_VIRTUAL_MEMORY;
	}
    }

  /* make archive_name */
  fileio_make_log_archive_name (arv_log_path, la_Info.log_path, la_Info.act_log.log_hdr->prefix_name, arv_log_num);

log_reopen:
  /* open the archive file */
  arv_log_vdes = fileio_open (arv_log_path, O_RDONLY, 0);
  if (arv_log_vdes == NULL_VOLDES)
    {
      er_set (ER_ERROR_SEVERITY, ARG_FILE_LINE, ER_LOG_MOUNT_FAIL, 1, arv_log_path);
      return ER_LOG_MOUNT_FAIL;
    }

  error = la_log_io_read_with_max_retries (arv_log_path, arv_log_vdes, hdr_page, 0, la_Info.act_log.db_logpagesize, 10);
  if (error != NO_ERROR)
    {
      fileio_close (arv_log_vdes);

      if (error == ER_PB_BAD_PAGEID)
	{
	  goto log_reopen;
	}
      else
	{
	  er_log_debug (ARG_FILE_LINE, "cannot get header from archive %s.", arv_log_path);
	  return ER_LOG_READ;
	}
    }

  log_hdr = (LOG_ARV_HEADER *) hdr_page->area;
  *fpageid = log_hdr->fpageid;
  *npages = log_hdr->npages;

  fileio_close (arv_log_vdes);

  return NO_ERROR;
}

/*
 * la_find_archive_num() - get archive number with page ID
 *   return: error code
 *   arv_log_num(in/out): archive log number
 *   pageid(in): requested pageid
 */
static int
la_find_archive_num (int *arv_log_num, LOG_PAGEID pageid)
{
  int error = NO_ERROR;
  int guess_num = 0;
  LOG_ARV_HEADER *log_hdr = NULL;
  LOG_PAGEID fpageid;
  DKNPAGES npages;
  char arv_log_path[PATH_MAX];
  int left;
  int right;

  if (*arv_log_num == -1)
    {
      /* guess */
      guess_num = pageid / la_Info.act_log.log_hdr->npages;
      if (guess_num >= la_Info.act_log.log_hdr->nxarv_num)
	{
	  fileio_make_log_archive_name (arv_log_path, la_Info.log_path,
					la_Info.act_log.log_hdr->prefix_name, guess_num);
	  er_set (ER_WARNING_SEVERITY, ARG_FILE_LINE, ER_LOG_MOUNT_FAIL, 1, arv_log_path);
	  guess_num = la_Info.act_log.log_hdr->nxarv_num - 1;
	}
    }
  else
    {
      /* do not guess, just check */
      guess_num = *arv_log_num;
    }

  left = MAX (0, la_Info.last_deleted_archive_num + 1);
  right = la_Info.act_log.log_hdr->nxarv_num - 1;

  guess_num = MAX (guess_num, left);
  do
    {
      if (la_Info.arv_log.log_vdes != NULL_VOLDES
	  && la_Info.arv_log.log_hdr != NULL && guess_num == la_Info.arv_log.log_hdr->arv_num)
	{
	  log_hdr = la_Info.arv_log.log_hdr;
	  fpageid = log_hdr->fpageid;
	  npages = log_hdr->npages;
	}
      else
	{
	  error = la_get_range_of_archive (guess_num, &fpageid, &npages);
	  if (error != NO_ERROR)
	    {
	      return error;
	    }
	}

      if (pageid >= fpageid && pageid < fpageid + npages)
	{
	  *arv_log_num = guess_num;
	  return NO_ERROR;
	}
      else if (pageid < fpageid)
	{
	  right = guess_num - 1;
	  guess_num = CEIL_PTVDIV ((left + right), 2);
	}
      else if (pageid >= fpageid + npages)
	{
	  left = guess_num + 1;
	  guess_num = CEIL_PTVDIV ((left + right), 2);
	}
    }
  while (guess_num >= 0 && guess_num < la_Info.act_log.log_hdr->nxarv_num && left <= right);

  er_set (ER_ERROR_SEVERITY, ARG_FILE_LINE, ER_LOG_NOTIN_ARCHIVE, 1, pageid);
  return ER_LOG_NOTIN_ARCHIVE;
}

/*
 * la_log_fetch_from_archive() - read the log page from archive
 *   return: error code
 *   pageid: requested pageid
 *   data: fetched data
 */
static int
la_log_fetch_from_archive (LOG_PAGEID pageid, char *data)
{
  int error = NO_ERROR;
  int arv_log_num;
  bool need_guess = true;
  LOG_ARV_HEADER *log_hdr = NULL;
  LOG_PAGEID fpageid;
  int npages;

  if (la_Info.arv_log.log_vdes != NULL_VOLDES && la_Info.arv_log.log_hdr != NULL)
    {
      log_hdr = la_Info.arv_log.log_hdr;
      fpageid = log_hdr->fpageid;
      npages = log_hdr->npages;

      if (pageid >= fpageid && pageid < fpageid + npages)
	{
	  need_guess = false;
	}
    }

  if (need_guess)
    {
      arv_log_num = -1;
      error = la_find_archive_num (&arv_log_num, pageid);
      if (error < 0)
	{
	  er_log_debug (ARG_FILE_LINE, "cannot find archive log for %lld page.", (long long int) pageid);
	  return error;
	}
      if (la_Info.arv_log.arv_num != arv_log_num)
	{
	  if (la_Info.arv_log.log_vdes > 0)
	    {
	      fileio_close (la_Info.arv_log.log_vdes);
	      la_Info.arv_log.log_vdes = NULL_VOLDES;
	    }
	  la_Info.arv_log.arv_num = arv_log_num;
	}
    }

log_reopen:
  if (la_Info.arv_log.log_vdes == NULL_VOLDES)
    {
      /* make archive_name */
      fileio_make_log_archive_name (la_Info.arv_log.path, la_Info.log_path,
				    la_Info.act_log.log_hdr->prefix_name, la_Info.arv_log.arv_num);

      error = check_reinit_copylog ();
      if (error != NO_ERROR)
	{
	  la_applier_need_shutdown = true;
	  er_set_with_oserror (ER_ERROR_SEVERITY, ARG_FILE_LINE, ER_LOG_MOUNT_FAIL, 1, la_Info.arv_log.path);

	  return ER_LOG_MOUNT_FAIL;
	}

      /* open the archive file */
      la_Info.arv_log.log_vdes = fileio_open (la_Info.arv_log.path, O_RDONLY, 0);
      if (la_Info.arv_log.log_vdes == NULL_VOLDES)
	{
	  er_log_debug (ARG_FILE_LINE,
			"cannot open %s archive for %lld page.", la_Info.arv_log.path, (long long int) pageid);
	  er_set_with_oserror (ER_ERROR_SEVERITY, ARG_FILE_LINE, ER_LOG_MOUNT_FAIL, 1, la_Info.arv_log.path);
	  return ER_LOG_MOUNT_FAIL;
	}
#if defined (LA_VERBOSE_DEBUG)
      else
	{
	  er_log_debug (ARG_FILE_LINE,
			"archive (%s) has been opened for %lld page", la_Info.arv_log.path, (long long int) pageid);
	}
#endif
    }

  /* If this is the frist time to read archive log, read the header info of the target archive */
  if (la_Info.arv_log.hdr_page == NULL)
    {
      la_Info.arv_log.hdr_page = (LOG_PAGE *) malloc (la_Info.act_log.db_logpagesize);
      if (la_Info.arv_log.hdr_page == NULL)
	{
	  er_set (ER_ERROR_SEVERITY, ARG_FILE_LINE, ER_OUT_OF_VIRTUAL_MEMORY, 1, la_Info.act_log.db_logpagesize);
	  return ER_OUT_OF_VIRTUAL_MEMORY;
	}
    }

  if (la_Info.arv_log.log_hdr == NULL
      || strncmp (la_Info.arv_log.log_hdr->magic, CUBRID_MAGIC_LOG_ARCHIVE,
		  CUBRID_MAGIC_MAX_LENGTH) != 0 || la_Info.arv_log.log_hdr->arv_num != la_Info.arv_log.arv_num)
    {
      error =
	la_log_io_read_with_max_retries (la_Info.arv_log.path,
					 la_Info.arv_log.log_vdes,
					 la_Info.arv_log.hdr_page, 0, la_Info.act_log.db_logpagesize, 10);
      if (error != NO_ERROR)
	{
	  if (error == ER_PB_BAD_PAGEID)
	    {
	      fileio_close (la_Info.arv_log.log_vdes);
	      la_Info.arv_log.log_vdes = NULL_VOLDES;
	      goto log_reopen;
	    }
	  else
	    {
	      er_set (ER_WARNING_SEVERITY, ARG_FILE_LINE, ER_LOG_READ, 3, pageid, 0, la_Info.arv_log.path);
	      return ER_LOG_READ;

	    }
	}

      la_Info.arv_log.log_hdr = (LOG_ARV_HEADER *) la_Info.arv_log.hdr_page->area;
    }


  error =
    la_log_io_read_with_max_retries (la_Info.arv_log.path,
				     la_Info.arv_log.log_vdes, data,
				     (pageid -
				      la_Info.arv_log.log_hdr->fpageid + 1), la_Info.act_log.db_logpagesize, 10);

  if (error != NO_ERROR)
    {
      if (error == ER_PB_BAD_PAGEID)
	{
	  fileio_close (la_Info.arv_log.log_vdes);
	  la_Info.arv_log.log_vdes = NULL_VOLDES;
	  goto log_reopen;
	}
      else
	{
	  er_set (ER_WARNING_SEVERITY, ARG_FILE_LINE, ER_LOG_READ, 3, pageid,
		  pageid - la_Info.arv_log.log_hdr->fpageid + 1, la_Info.arv_log.path);

	  return ER_LOG_READ;
	}
    }

  return error;
}

static int
la_log_fetch (LOG_PAGEID pageid, LA_CACHE_BUFFER * cache_buffer)
{
  int error = NO_ERROR;
  LOG_PHY_PAGEID phy_pageid = NULL_PAGEID;
  int retry = 5;

  assert (cache_buffer);

  /* get the physical page id */
  phy_pageid = la_log_phypageid (pageid);

  if (la_Info.act_log.log_hdr->append_lsa.pageid < pageid)
    {
      /* check it again */
      error = la_fetch_log_hdr (&la_Info.act_log);
      if (error != NO_ERROR)
	{
	  return error;
	}

      /* check it again */
      if (la_Info.act_log.log_hdr->append_lsa.pageid < pageid)
	{
	  return ER_LOG_NOTIN_ARCHIVE;
	}
    }

  do
    {
      /* TODO: refactor read the target page */
      if (LA_LOG_IS_IN_ARCHIVE (pageid))
	{
	  /* read from the archive log file */
	  error = la_log_fetch_from_archive (pageid, (char *) &cache_buffer->logpage);
	  if (error != NO_ERROR)
	    {
	      la_applier_need_shutdown = true;
	      return error;
	    }
	  cache_buffer->in_archive = true;
	}
      else
	{
	  /* read from the active log file */
	  error =
	    la_log_io_read (la_Info.act_log.path, la_Info.act_log.log_vdes,
			    &cache_buffer->logpage, phy_pageid, la_Info.act_log.db_logpagesize);
	  if (error != NO_ERROR)
	    {
	      er_set (ER_WARNING_SEVERITY, ARG_FILE_LINE, ER_LOG_READ, 3, pageid, phy_pageid, la_Info.act_log.path);
	      return ER_LOG_READ;
	    }
	  cache_buffer->in_archive = false;
	}

      /* check the fetched page is not the target page ? */
      if (cache_buffer->logpage.hdr.logical_pageid == pageid)
	{
	  break;
	}

      /* if the master generates the log archive, re-fetch the log header, try again */
      usleep (100 * 1000);
      error = la_fetch_log_hdr (&la_Info.act_log);
      if (error != NO_ERROR)
	{
	  return error;
	}
    }
  while (error == NO_ERROR && --retry > 0);

  if (retry <= 0 || la_Info.act_log.log_hdr->append_lsa.pageid < pageid)
    {
#if defined (LA_VERBOSE_DEBUG)
      /* it will nagging you */
      er_log_debug (ARG_FILE_LINE, "log pageid %d is not exist", pageid);
#endif
      return ER_LOG_NOTIN_ARCHIVE;
    }

  /* now here, we got log page : */
  cache_buffer->pageid = pageid;
  cache_buffer->phy_pageid = phy_pageid;

  return error;

}

/*
 * la_expand_cache_log_buffer() - expand cache log buffer
 *   return: NO_ERROR or ER_FAILED
 *   cache_pb : cache page buffer pointer
 *   slb_cnt : the # of cache log buffers per cache page buffer
 *   slb_size : size of CACHE_LOG_BUFFER
 *
 * Note:
 *         : Expand the cache log buffer pool with the given number of buffers.
 *         : If a zero or a negative value is given, the function expands
 *           the cache buffer pool with a default porcentage of the currently
 *           size.
 */
static int
la_expand_cache_log_buffer (LA_CACHE_PB * cache_pb, int slb_cnt, int slb_size)
{
  int error = NO_ERROR;
  int i, size, bufid, total_buffers;
  LA_CACHE_BUFFER_AREA *area = NULL;
  LA_CACHE_BUFFER **slb_log_buffer;

  assert (slb_cnt > 0);
  assert (slb_size > 0);

  size = ((slb_cnt * slb_size) + DB_SIZEOF (LA_CACHE_BUFFER_AREA));
  area = (LA_CACHE_BUFFER_AREA *) malloc (size);
  if (area == NULL)
    {
      er_set (ER_ERROR_SEVERITY, ARG_FILE_LINE, ER_OUT_OF_VIRTUAL_MEMORY, 1, size);
      error = ER_OUT_OF_VIRTUAL_MEMORY;
      goto error_rtn;
    }
  memset (area, 0, size);

  total_buffers = cache_pb->num_buffers + slb_cnt;
  slb_log_buffer = (LA_CACHE_BUFFER **) realloc (cache_pb->log_buffer, total_buffers * DB_SIZEOF (LA_CACHE_BUFFER *));
  if (slb_log_buffer == NULL)
    {
      er_set (ER_ERROR_SEVERITY, ARG_FILE_LINE, ER_OUT_OF_VIRTUAL_MEMORY, 1,
	      total_buffers * DB_SIZEOF (LA_CACHE_BUFFER *));
      error = ER_OUT_OF_VIRTUAL_MEMORY;
      goto error_rtn;
    }

  area->buffer_area = ((LA_CACHE_BUFFER *) ((char *) area + DB_SIZEOF (LA_CACHE_BUFFER_AREA)));
  area->next = cache_pb->buffer_area;
  for (i = 0, bufid = cache_pb->num_buffers; i < slb_cnt; i++, bufid++)
    {
      slb_log_buffer[bufid] = (LA_CACHE_BUFFER *) ((char *) area->buffer_area + slb_size * i);
    }

  cache_pb->log_buffer = slb_log_buffer;
  cache_pb->buffer_area = area;
  cache_pb->num_buffers = total_buffers;

  er_log_debug (ARG_FILE_LINE, "page buffer cache is expanded. (size=%d).", cache_pb->num_buffers);

  return error;

error_rtn:
  if (area)
    {
      free_and_init (area);
    }

  return error;
}

static LA_CACHE_BUFFER *
la_cache_buffer_replace (LA_CACHE_PB * cache_pb, LOG_PAGEID pageid, int io_pagesize, int buffer_size)
{
  int error = NO_ERROR;
  LA_CACHE_BUFFER *cache_buffer = NULL;
  int i, num_recently_free, found = -1;
  static unsigned int last = 0;

  while (found < 0)
    {
      num_recently_free = 0;

      for (i = 0; i < cache_pb->num_buffers; i++)
	{
	  last = ((last + 1) % cache_pb->num_buffers);
	  cache_buffer = cache_pb->log_buffer[last];
	  if (cache_buffer->fix_count == 0)
	    {
	      if (cache_buffer->recently_free == true)
		{
		  cache_buffer->recently_free = false;
		  num_recently_free++;
		}
	      else
		{
		  found = last;
		  break;
		}
	    }
	}

      if (found >= 0)
	{
	  if (cache_buffer->pageid != 0)
	    {
	      (void) mht_rem (cache_pb->hash_table, &cache_buffer->pageid, NULL, NULL);
	    }

	  cache_buffer->fix_count = 0;

	  error = la_log_fetch (pageid, cache_buffer);
	  if (error != NO_ERROR)
	    {
	      cache_buffer->pageid = 0;
	      return NULL;
	    }

	  return cache_buffer;
	}

      if (num_recently_free > 0)
	{
	  continue;
	}

      error = la_expand_cache_log_buffer (cache_pb, buffer_size, SIZEOF_LA_CACHE_LOG_BUFFER (io_pagesize));
      if (error != NO_ERROR)
	{
	  return NULL;
	}
    }

  return NULL;
}

static LA_CACHE_BUFFER *
la_get_page_buffer (LOG_PAGEID pageid)
{
  LA_CACHE_PB *cache_pb = la_Info.cache_pb;
  LA_CACHE_BUFFER *cache_buffer = NULL;

  /* find the target page in the cache buffer */
  cache_buffer = (LA_CACHE_BUFFER *) mht_get (cache_pb->hash_table, (void *) &pageid);

  if (cache_buffer == NULL)
    {
      cache_buffer =
	la_cache_buffer_replace (cache_pb, pageid, la_Info.act_log.db_logpagesize, la_Info.cache_buffer_size);

      if (cache_buffer == NULL || cache_buffer->logpage.hdr.logical_pageid != pageid)
	{
	  return NULL;
	}

      (void) mht_rem (cache_pb->hash_table, &cache_buffer->pageid, NULL, NULL);

      if (mht_put (cache_pb->hash_table, &cache_buffer->pageid, cache_buffer) == NULL)
	{
	  return NULL;
	}
    }
  else
    {
      if (cache_buffer->logpage.hdr.logical_pageid != pageid)
	{
	  (void) mht_rem (cache_pb->hash_table, &cache_buffer->pageid, NULL, NULL);
	  return NULL;
	}
    }

  cache_buffer->fix_count++;
  return cache_buffer;
}

static LOG_PAGE *
la_get_page (LOG_PAGEID pageid)
{
  LA_CACHE_BUFFER *cache_buffer = NULL;

  assert (pageid != NULL_PAGEID);
  if (pageid == NULL_PAGEID)
    {
      return NULL;
    }

  do
    {
      cache_buffer = la_get_page_buffer (pageid);
    }
  while (cache_buffer == NULL);	/* we must get this page */

  return &cache_buffer->logpage;
}

/*
 * la_release_page_buffer() - decrease the fix_count of the target buffer
 *   return: none
 *   pageid(in): the target page id
 *
 * Note:
 *   if cache buffer's fix_count < 0 then programing error.
 */
static void
la_release_page_buffer (LOG_PAGEID pageid)
{
  LA_CACHE_PB *cache_pb = la_Info.cache_pb;
  LA_CACHE_BUFFER *cache_buffer = NULL;

  cache_buffer = (LA_CACHE_BUFFER *) mht_get (cache_pb->hash_table, (void *) &pageid);
  if (cache_buffer != NULL)
    {
      if ((--cache_buffer->fix_count) <= 0)
	{
	  cache_buffer->fix_count = 0;
	}
      cache_buffer->recently_free = true;
    }
}

/*
 * la_release_all_page_buffers() - release all page buffers
 *   except_pageid :
 *   return: none
 *
 */
static void
la_release_all_page_buffers (LOG_PAGEID except_pageid)
{
  int i;
  LA_CACHE_PB *cache_pb = la_Info.cache_pb;
  LA_CACHE_BUFFER *cache_buffer = NULL;

  /* find unfix or unused buffer */
  for (i = 0; i < cache_pb->num_buffers; i++)
    {
      cache_buffer = cache_pb->log_buffer[i];
      if (cache_buffer->pageid == except_pageid)
	{
	  continue;
	}

      if (cache_buffer->fix_count > 0)
	{
	  cache_buffer->fix_count = 0;
	  cache_buffer->recently_free = true;
	}
    }
}

/*
 * la_invalidate_page_buffer() - decrease the fix_count and drop the target buffer from cache
 *   return: none
 *   cache_buf(in): cached page buffer
 *
 * Note:
 */
static void
la_invalidate_page_buffer (LA_CACHE_BUFFER * cache_buffer)
{
  LA_CACHE_PB *cache_pb = la_Info.cache_pb;

  if (cache_buffer == NULL)
    {
      return;
    }

  if (cache_buffer->pageid != 0)
    {
      (void) mht_rem (cache_pb->hash_table, &cache_buffer->pageid, NULL, NULL);
    }
  cache_buffer->fix_count = 0;
  cache_buffer->recently_free = false;
  cache_buffer->pageid = 0;
}

static void
la_decache_page_buffers (LOG_PAGEID from, LOG_PAGEID to)
{
  int i;
  LA_CACHE_PB *cache_pb = la_Info.cache_pb;
  LA_CACHE_BUFFER *cache_buffer = NULL;

  for (i = 0; i < cache_pb->num_buffers; i++)
    {
      cache_buffer = cache_pb->log_buffer[i];

      if ((cache_buffer->pageid == NULL_PAGEID) || (cache_buffer->pageid == 0)
	  || (cache_buffer->pageid < from) || (cache_buffer->pageid > to))
	{
	  continue;
	}

      (void) mht_rem (cache_pb->hash_table, &cache_buffer->pageid, NULL, NULL);

      cache_buffer->fix_count = 0;
      cache_buffer->recently_free = false;
      cache_buffer->pageid = 0;
    }

  return;
}

/*
 * la_find_required_lsa() - Find out the lowest required page ID
 *   return: NO_ERROR or error code
 *   required_lsa(in/out) : lowest required LSA
 *
 * Note:
 */
static int
la_find_required_lsa (LOG_LSA * required_lsa)
{
  int error = NO_ERROR;
  int i;
  LOG_LSA lowest_lsa;

  LSA_SET_NULL (&lowest_lsa);

  for (i = 0; i < la_Info.cur_repl; i++)
    {
      if (la_Info.repl_lists[i]->tranid <= 0)
	{
	  continue;
	}
      if (LSA_ISNULL (&lowest_lsa) || LSA_GT (&lowest_lsa, &la_Info.repl_lists[i]->start_lsa))
	{
	  LSA_COPY (&lowest_lsa, &la_Info.repl_lists[i]->start_lsa);
	}
    }

  if (LSA_ISNULL (&lowest_lsa))
    {
      LSA_COPY (required_lsa, &la_Info.final_lsa);
    }
  else
    {
      LSA_COPY (required_lsa, &lowest_lsa);
    }

  return error;
}

/*
 * la_get_ha_apply_info() -
 *   returns  : error code, if execution failed
 *              number of affected objects, if a success
 *
 * log_path(in) :
 * prefix_name(in) :
 * ha_apply_info(out) :
 * Note:
 */
static int
la_get_ha_apply_info (const char *log_path, const char *prefix_name, LA_HA_APPLY_INFO * ha_apply_info)
{
#define LA_IN_VALUE_COUNT       2
#define LA_OUT_VALUE_COUNT      23

  int res;
  int in_value_idx, out_value_idx;
  DB_VALUE in_value[LA_IN_VALUE_COUNT];
  DB_VALUE out_value[LA_OUT_VALUE_COUNT];
  int i, col_cnt;
  char query_buf[LA_QUERY_BUF_SIZE];
  DB_DATETIME *db_time;
  DB_QUERY_ERROR query_error;
  DB_QUERY_RESULT *result = NULL;

  if (db_find_class (CT_HA_APPLY_INFO_NAME) == NULL)
    {
      assert (er_errid () != NO_ERROR);
      return er_errid ();
    }

  snprintf (query_buf, sizeof (query_buf), "SELECT "	/* SELECT */
	    "   db_creation_time, "	/* 2 */
	    "   committed_lsa_pageid, "	/* 4 */
	    "   committed_lsa_offset, "	/* 5 */
	    "   committed_rep_pageid, "	/* 6 */
	    "   committed_rep_offset, "	/* 7 */
	    "   append_lsa_pageid, "	/* 8 */
	    "   append_lsa_offset, "	/* 9 */
	    "   eof_lsa_pageid, "	/* 10 */
	    "   eof_lsa_offset, "	/* 11 */
	    "   final_lsa_pageid, "	/* 12 */
	    "   final_lsa_offset, "	/* 13 */
	    "   required_lsa_pageid, "	/* 14 */
	    "   required_lsa_offset, "	/* 15 */
	    "   log_record_time, "	/* 16 */
	    "   log_commit_time, "	/* 17 */
	    "   last_access_time, "	/* 18 */
	    "   insert_counter, "	/* 19 */
	    "   update_counter, "	/* 20 */
	    "   delete_counter, "	/* 21 */
	    "   schema_counter, "	/* 22 */
	    "   commit_counter, "	/* 23 */
	    "   fail_counter, "	/* 24 */
	    "   start_time "	/* 25 */
	    " FROM %s WHERE db_name = ? and copied_log_path = ? ;", CT_HA_APPLY_INFO_NAME);

  in_value_idx = 0;
  db_make_varchar (&in_value[in_value_idx++], 255, (char *) prefix_name,
		   strlen (prefix_name), LANG_SYS_CODESET, LANG_SYS_COLLATION);
  db_make_varchar (&in_value[in_value_idx++], 4096, (char *) log_path,
		   strlen (log_path), LANG_SYS_CODESET, LANG_SYS_COLLATION);
  assert_release (in_value_idx == LA_IN_VALUE_COUNT);

  res = db_execute_with_values (query_buf, &result, &query_error, in_value_idx, &in_value[0]);
  if (res > 0)
    {
      int pos, error;

      pos = db_query_first_tuple (result);
      switch (pos)
	{
	case DB_CURSOR_SUCCESS:
	  col_cnt = db_query_column_count (result);
	  assert_release (col_cnt == LA_OUT_VALUE_COUNT);

	  error = db_query_get_tuple_valuelist (result, LA_OUT_VALUE_COUNT, out_value);
	  if (error != NO_ERROR)
	    {
	      res = error;
	      break;
	    }

	  out_value_idx = 0;

	  /* 1. db_name */
	  strncpy (ha_apply_info->db_name, prefix_name, sizeof (ha_apply_info->db_name) - 1);

	  /* 3. copied_log_path */
	  strncpy (ha_apply_info->copied_log_path, log_path, sizeof (ha_apply_info->copied_log_path) - 1);

	  /* 2. creation time */
	  db_time = db_get_datetime (&out_value[out_value_idx++]);
	  ha_apply_info->creation_time.date = db_time->date;
	  ha_apply_info->creation_time.time = db_time->time;

	  /* 4 ~ 5. committed_lsa */
	  if (DB_IS_NULL (&out_value[out_value_idx]) || DB_IS_NULL (&out_value[out_value_idx + 1]))
	    {
	      LSA_SET_NULL (&ha_apply_info->committed_lsa);
	      out_value_idx += 2;
	    }
	  else
	    {
	      ha_apply_info->committed_lsa.pageid = db_get_bigint (&out_value[out_value_idx++]);
	      ha_apply_info->committed_lsa.offset = db_get_int (&out_value[out_value_idx++]);
	    }

	  /* 6 ~ 7. committed_rep_lsa */
	  if (DB_IS_NULL (&out_value[out_value_idx]) || DB_IS_NULL (&out_value[out_value_idx + 1]))
	    {
	      LSA_SET_NULL (&ha_apply_info->committed_rep_lsa);
	      out_value_idx += 2;
	    }
	  else
	    {
	      ha_apply_info->committed_rep_lsa.pageid = db_get_bigint (&out_value[out_value_idx++]);
	      ha_apply_info->committed_rep_lsa.offset = db_get_int (&out_value[out_value_idx++]);
	    }

	  /* 8 ~ 9. append_lsa */
	  ha_apply_info->append_lsa.pageid = db_get_bigint (&out_value[out_value_idx++]);
	  ha_apply_info->append_lsa.offset = db_get_int (&out_value[out_value_idx++]);

	  /* 10 ~ 11. eof_lsa */
	  ha_apply_info->eof_lsa.pageid = db_get_bigint (&out_value[out_value_idx++]);
	  ha_apply_info->eof_lsa.offset = db_get_int (&out_value[out_value_idx++]);

	  /* 12 ~ 13. final_lsa */
	  if (DB_IS_NULL (&out_value[out_value_idx]) || DB_IS_NULL (&out_value[out_value_idx + 1]))
	    {
	      LSA_SET_NULL (&ha_apply_info->final_lsa);
	      out_value_idx += 2;
	    }
	  else
	    {
	      ha_apply_info->final_lsa.pageid = db_get_bigint (&out_value[out_value_idx++]);
	      ha_apply_info->final_lsa.offset = db_get_int (&out_value[out_value_idx++]);
	    }

	  /* 14 ~ 15. required_lsa */
	  if (DB_IS_NULL (&out_value[out_value_idx]) || DB_IS_NULL (&out_value[out_value_idx + 1]))
	    {
	      LSA_SET_NULL (&ha_apply_info->required_lsa);
	      out_value_idx += 2;
	    }
	  else
	    {
	      ha_apply_info->required_lsa.pageid = db_get_bigint (&out_value[out_value_idx++]);
	      ha_apply_info->required_lsa.offset = db_get_int (&out_value[out_value_idx++]);
	    }

	  /* 16. log_record_time */
	  db_time = db_get_datetime (&out_value[out_value_idx++]);
	  ha_apply_info->log_record_time.date = db_time->date;
	  ha_apply_info->log_record_time.time = db_time->time;

	  /* 17. log_commit_time */
	  db_time = db_get_datetime (&out_value[out_value_idx++]);
	  ha_apply_info->log_commit_time.date = db_time->date;
	  ha_apply_info->log_commit_time.time = db_time->time;

	  /* 18. last_access_time */
	  db_time = db_get_datetime (&out_value[out_value_idx++]);
	  ha_apply_info->last_access_time.date = db_time->date;
	  ha_apply_info->last_access_time.time = db_time->time;

	  /* status */
	  ha_apply_info->status = LA_STATUS_IDLE;

	  /* 19 ~ 24. statistics */
	  ha_apply_info->insert_counter = db_get_bigint (&out_value[out_value_idx++]);
	  ha_apply_info->update_counter = db_get_bigint (&out_value[out_value_idx++]);
	  ha_apply_info->delete_counter = db_get_bigint (&out_value[out_value_idx++]);
	  ha_apply_info->schema_counter = db_get_bigint (&out_value[out_value_idx++]);
	  ha_apply_info->commit_counter = db_get_bigint (&out_value[out_value_idx++]);
	  ha_apply_info->fail_counter = db_get_bigint (&out_value[out_value_idx++]);

	  /* 25. start_time */
	  db_time = db_get_datetime (&out_value[out_value_idx++]);
	  ha_apply_info->start_time.date = db_time->date;
	  ha_apply_info->start_time.time = db_time->time;

	  assert_release (out_value_idx == LA_OUT_VALUE_COUNT);

	  for (i = 0; i < LA_OUT_VALUE_COUNT; i++)
	    {
	      db_value_clear (&out_value[i]);
	    }
	  break;

	case DB_CURSOR_END:
	case DB_CURSOR_ERROR:
	default:
	  res = ER_FAILED;
	  break;
	}
    }

  db_query_end (result);
  for (i = 0; i < in_value_idx; i++)
    {
      db_value_clear (&in_value[i]);
    }

  return res;

#undef LA_IN_VALUE_COUNT
#undef LA_OUT_VALUE_COUNT
}

static int
la_insert_ha_apply_info (DB_DATETIME * creation_time)
{
#define LA_IN_VALUE_COUNT       15

  int res;
  LA_ACT_LOG *act_log;
  int i;
  int in_value_idx;
  DB_VALUE in_value[LA_IN_VALUE_COUNT];
  char query_buf[LA_QUERY_BUF_SIZE];
  const char *msg;
  FILE *fp;

  act_log = &la_Info.act_log;

  snprintf (query_buf, sizeof (query_buf), "INSERT INTO %s "	/* INSERT */
	    "( db_name, "	/* 1 */
	    "  db_creation_time, "	/* 2 */
	    "  copied_log_path, "	/* 3 */
	    "  committed_lsa_pageid, "	/* 4 */
	    "  committed_lsa_offset, "	/* 5 */
	    "  committed_rep_pageid, "	/* 6 */
	    "  committed_rep_offset, "	/* 7 */
	    "  append_lsa_pageid, "	/* 8 */
	    "  append_lsa_offset, "	/* 9 */
	    "  eof_lsa_pageid, "	/* 10 */
	    "  eof_lsa_offset, "	/* 11 */
	    "  final_lsa_pageid, "	/* 12 */
	    "  final_lsa_offset, "	/* 13 */
	    "  required_lsa_pageid, "	/* 14 */
	    "  required_lsa_offset, "	/* 15 */
	    "  log_record_time, "	/* 16 */
	    "  log_commit_time, "	/* 17 */
	    "  last_access_time, "	/* 18 */
	    "  status, "	/* 19 */
	    "  insert_counter, "	/* 20 */
	    "  update_counter, "	/* 21 */
	    "  delete_counter, "	/* 22 */
	    "  schema_counter, "	/* 23 */
	    "  commit_counter, "	/* 24 */
	    "  fail_counter, "	/* 25 */
	    "  start_time ) "	/* 26 */
	    " VALUES ( ?, "	/* 1. db_name */
	    "   ?, "		/* 2. db_creation_time */
	    "   ?, "		/* 3. copied_log_path */
	    "   ?, "		/* 4. committed_lsa_pageid */
	    "   ?, "		/* 5. committed_lsa_offset */
	    "   ?, "		/* 6. committed_rep_pageid */
	    "   ?, "		/* 7. committed_rep_offset */
	    "   ?, "		/* 8. append_lsa_pageid */
	    "   ?, "		/* 9. append_lsa_offset */
	    "   ?, "		/* 10. eof_lsa_pageid */
	    "   ?, "		/* 11. eof_lsa_offset */
	    "   ?, "		/* 12. final_lsa_pageid */
	    "   ?, "		/* 13. final_lsa_offset */
	    "   ?, "		/* 14. required_lsa_pageid */
	    "   ?, "		/* 15. required_lsa_offset */
	    "   SYS_DATETIME, "	/* 16. log_record_time */
	    "   SYS_DATETIME, "	/* 17. log_commit_time */
	    "   SYS_DATETIME, "	/* 18. last_access_time */
	    "   0, "		/* 19. status */
	    "   0, "		/* 20. insert_counter */
	    "   0, "		/* 21. update_counter */
	    "   0, "		/* 22. delete_counter */
	    "   0, "		/* 23. schema_counter */
	    "   0, "		/* 24. commit_counter */
	    "   0, "		/* 25. fail_counter */
	    "   SYS_DATETIME "	/* 26. start_time */
	    "   ) ;", CT_HA_APPLY_INFO_NAME);

  in_value_idx = 0;

  /* 1. db_name */
  db_make_varchar (&in_value[in_value_idx++], 255,
		   act_log->log_hdr->prefix_name,
		   strlen (act_log->log_hdr->prefix_name), LANG_SYS_CODESET, LANG_SYS_COLLATION);

  /* 2. db_creation time */
  db_make_datetime (&in_value[in_value_idx++], creation_time);

  /* 3. copied_log_path */
  db_make_varchar (&in_value[in_value_idx++], 4096, la_Info.log_path,
		   strlen (la_Info.log_path), LANG_SYS_CODESET, LANG_SYS_COLLATION);

  /* 4 ~ 5. committed_lsa */
  db_make_bigint (&in_value[in_value_idx++], la_Info.committed_lsa.pageid);
  db_make_int (&in_value[in_value_idx++], la_Info.committed_lsa.offset);

  /* 6 ~ 7. committed_rep_lsa */
  db_make_bigint (&in_value[in_value_idx++], la_Info.committed_rep_lsa.pageid);
  db_make_int (&in_value[in_value_idx++], la_Info.committed_rep_lsa.offset);

  /* 8 ~ 9. append_lsa */
  db_make_bigint (&in_value[in_value_idx++], la_Info.append_lsa.pageid);
  db_make_int (&in_value[in_value_idx++], la_Info.append_lsa.offset);

  /* 10 ~ 11. eof_lsa */
  db_make_bigint (&in_value[in_value_idx++], la_Info.eof_lsa.pageid);
  db_make_int (&in_value[in_value_idx++], la_Info.eof_lsa.offset);

  /* 12 ~ 13. final_lsa */
  db_make_bigint (&in_value[in_value_idx++], la_Info.final_lsa.pageid);
  db_make_int (&in_value[in_value_idx++], la_Info.final_lsa.offset);

  /* 14 ~ 15. required_lsa */
  db_make_bigint (&in_value[in_value_idx++], la_Info.required_lsa.pageid);
  db_make_int (&in_value[in_value_idx++], la_Info.required_lsa.offset);

  assert_release (in_value_idx == LA_IN_VALUE_COUNT);

  res = la_update_query_execute_with_values (query_buf, in_value_idx, &in_value[0], true);
  for (i = 0; i < in_value_idx; i++)
    {
      db_value_clear (&in_value[i]);
    }

  if (res <= 0)
    {
      return res;
    }

  /* create log info */
  msg = msgcat_message (MSGCAT_CATALOG_CUBRID, MSGCAT_SET_LOG, MSGCAT_LOG_LOGINFO_COMMENT);
  if (msg == NULL)
    {
      msg = "COMMENT: %s for database %s\n";
    }
  fp = fopen (la_Info.loginf_path, "w");
  if (fp == NULL)
    {
      er_set (ER_WARNING_SEVERITY, ARG_FILE_LINE, ER_LOG_MOUNT_FAIL, 1, la_Info.loginf_path);
    }
  else
    {
      (void) fprintf (fp, msg, CUBRID_MAGIC_LOG_INFO, la_Info.loginf_path);
      fflush (fp);
      fclose (fp);
    }

  return res;

#undef LA_IN_VALUE_COUNT
}

static int
la_update_ha_apply_info_start_time (void)
{
#define LA_IN_VALUE_COUNT       2
  int res;
  LA_ACT_LOG *act_log;
  int i;
  int in_value_idx;
  DB_VALUE in_value[LA_IN_VALUE_COUNT];
  char query_buf[LA_QUERY_BUF_SIZE];

  act_log = &la_Info.act_log;

  snprintf (query_buf, sizeof (query_buf),
	    "UPDATE %s SET start_time = SYS_DATETIME, status = 0 WHERE db_name = ? AND copied_log_path = ? ;",
	    CT_HA_APPLY_INFO_NAME);

  in_value_idx = 0;
  db_make_varchar (&in_value[in_value_idx++], 255,
		   act_log->log_hdr->prefix_name,
		   strlen (act_log->log_hdr->prefix_name), LANG_SYS_CODESET, LANG_SYS_COLLATION);
  db_make_varchar (&in_value[in_value_idx++], 4096, la_Info.log_path,
		   strlen (la_Info.log_path), LANG_SYS_CODESET, LANG_SYS_COLLATION);
  assert (in_value_idx == LA_IN_VALUE_COUNT);

  res = la_update_query_execute_with_values (query_buf, in_value_idx, &in_value[0], true);
  la_Info.is_apply_info_updated = true;

  for (i = 0; i < in_value_idx; i++)
    {
      db_value_clear (&in_value[i]);
    }

  return res;

#undef LA_IN_VALUE_COUNT
}

static int
la_update_ha_apply_info_log_record_time (time_t new_time)
{
#define LA_IN_VALUE_COUNT       3
  int res;
  char query_buf[LA_QUERY_BUF_SIZE];
  DB_VALUE in_value[LA_IN_VALUE_COUNT];
  DB_DATETIME datetime;
  int i, in_value_idx = 0;

  er_clear ();

  snprintf (query_buf, sizeof (query_buf), "UPDATE %s "	/* UPDATE */
	    " SET "		/* SET */
	    "   log_record_time = ?, "	/* 1 */
	    "   last_access_time = SYS_DATETIME "	/* last_access_time */
	    " WHERE db_name = ? AND copied_log_path = ? ;",	/* 2 ~ 3 */
	    CT_HA_APPLY_INFO_NAME);

  /* 1. log_record_time */
  db_localdatetime (&new_time, &datetime);
  db_make_datetime (&in_value[in_value_idx++], &datetime);

  /* 2. db_name */
  db_make_varchar (&in_value[in_value_idx++], 255,
		   la_Info.act_log.log_hdr->prefix_name,
		   strlen (la_Info.act_log.log_hdr->prefix_name), LANG_SYS_CODESET, LANG_SYS_COLLATION);

  /* 3. copied_log_path */
  db_make_varchar (&in_value[in_value_idx++], 4096, la_Info.log_path,
		   strlen (la_Info.log_path), LANG_SYS_CODESET, LANG_SYS_COLLATION);
  assert_release (in_value_idx == LA_IN_VALUE_COUNT);

  res = la_update_query_execute_with_values (query_buf, in_value_idx, &in_value[0], true);
  if (res == 0)
    {
      /* it means db_ha_apply_info was deleted */
      DB_DATETIME log_db_creation_time;

      db_localdatetime (&la_Info.act_log.log_hdr->db_creation, &log_db_creation_time);

      res = la_insert_ha_apply_info (&log_db_creation_time);
      if (res > 0)
	{
	  res = la_update_query_execute_with_values (query_buf, in_value_idx, &in_value[0], true);
	}
    }

  if (res > 0)
    {
      la_Info.log_record_time = new_time;
      la_Info.is_apply_info_updated = true;
    }

  for (i = 0; i < in_value_idx; i++)
    {
      db_value_clear (&in_value[i]);
    }

  return res;
#undef LA_IN_VALUE_COUNT
}

/*
 * la_get_last_ha_applied_info() - get last applied info
 *   return: NO_ERROR or error code
 *
 * Note:
 */
static int
la_get_last_ha_applied_info (void)
{
  int res;
  LA_ACT_LOG *act_log;
  LA_HA_APPLY_INFO apply_info;
  time_t log_db_creation;
  DB_DATETIME log_db_creation_time;
  bool insert_apply_info = false;
  char err_msg[LINE_MAX];

  act_log = &la_Info.act_log;

  log_db_creation = act_log->log_hdr->db_creation;
  db_localdatetime (&log_db_creation, &log_db_creation_time);

  res = la_get_ha_apply_info (la_Info.log_path, act_log->log_hdr->prefix_name, &apply_info);
  if (res > 0)
    {
      LSA_COPY (&la_Info.committed_lsa, &apply_info.committed_lsa);
      LSA_COPY (&la_Info.committed_rep_lsa, &apply_info.committed_rep_lsa);
      LSA_COPY (&la_Info.append_lsa, &apply_info.append_lsa);
      LSA_COPY (&la_Info.eof_lsa, &apply_info.eof_lsa);
      LSA_COPY (&la_Info.final_lsa, &apply_info.final_lsa);
      LSA_COPY (&la_Info.required_lsa, &apply_info.required_lsa);

      la_Info.insert_counter = apply_info.insert_counter;
      la_Info.update_counter = apply_info.update_counter;
      la_Info.delete_counter = apply_info.delete_counter;
      la_Info.schema_counter = apply_info.schema_counter;
      la_Info.commit_counter = apply_info.commit_counter;
      la_Info.fail_counter = apply_info.fail_counter;

      if ((log_db_creation_time.date != apply_info.creation_time.date)
	  || (log_db_creation_time.time != apply_info.creation_time.time))
	{
	  return ER_FAILED;
	}

      if (LSA_ISNULL (&la_Info.required_lsa))
	{
	  snprintf (err_msg, LINE_MAX, "required_lsa in %s cannot be NULL", CT_HA_APPLY_INFO_NAME);
	  er_set (ER_ERROR_SEVERITY, ARG_FILE_LINE, ER_HA_GENERIC_ERROR, 1, err_msg);
	  return ER_FAILED;
	}
    }
  else if (res == 0)
    {
      insert_apply_info = true;
    }
  else
    {
      return res;
    }

  if (LSA_ISNULL (&la_Info.required_lsa))
    {
      LSA_COPY (&la_Info.required_lsa, &act_log->log_hdr->eof_lsa);
    }

  if (LSA_ISNULL (&la_Info.committed_lsa))
    {
      LSA_COPY (&la_Info.committed_lsa, &la_Info.required_lsa);
    }

  if (LSA_ISNULL (&la_Info.committed_rep_lsa))
    {
      LSA_COPY (&la_Info.committed_rep_lsa, &la_Info.required_lsa);
    }

  if (LSA_ISNULL (&la_Info.final_lsa))
    {
      LSA_COPY (&la_Info.final_lsa, &la_Info.required_lsa);
    }

  if (insert_apply_info == true)
    {
      res = la_insert_ha_apply_info (&log_db_creation_time);
    }
  else
    {
      res = la_update_ha_apply_info_start_time ();
    }

  if (res == 0)
    {
      return ER_FAILED;
    }
  else if (res < 0)
    {
      return res;
    }

  (void) db_commit_transaction ();

  LSA_COPY (&la_Info.last_committed_lsa, &la_Info.committed_lsa);
  LSA_COPY (&la_Info.last_committed_rep_lsa, &la_Info.committed_rep_lsa);

  return NO_ERROR;
}

/*
 * la_update_ha_last_applied_info() - update db_ha_apply_info table
 *   returns  : error code, if execution failed
 *              number of affected objects, if a success
 *
 * Note:
 *     called by APPLY thread
 */
static int
la_update_ha_last_applied_info (void)
{
#define LA_IN_VALUE_COUNT       22
  int res;
  char query_buf[LA_QUERY_BUF_SIZE];
  DB_VALUE in_value[LA_IN_VALUE_COUNT];
  DB_DATETIME datetime;
  int i, in_value_idx;

  er_clear ();

  snprintf (query_buf, sizeof (query_buf), "UPDATE %s "	/* UPDATE */
	    " SET "		/* SET */
	    "   committed_lsa_pageid = ?, "	/* 1 */
	    "   committed_lsa_offset = ?, "	/* 2 */
	    "   committed_rep_pageid = ?, "	/* 3 */
	    "   committed_rep_offset = ?, "	/* 4 */
	    "   append_lsa_pageid = ?, "	/* 5 */
	    "   append_lsa_offset = ?, "	/* 6 */
	    "   eof_lsa_pageid = ?, "	/* 7 */
	    "   eof_lsa_offset = ?, "	/* 8 */
	    "   final_lsa_pageid = ?, "	/* 9 */
	    "   final_lsa_offset = ?, "	/* 10 */
	    "   required_lsa_pageid = ?, "	/* 11 */
	    "   required_lsa_offset = ?, "	/* 12 */
	    "   log_record_time = IFNULL(?, log_record_time), "	/* 13 */
	    "   log_commit_time = IFNULL(?, log_commit_time), "	/* 14 */
	    "   last_access_time = SYS_DATETIME, "	/* */
	    "   insert_counter = ?, "	/* 15 */
	    "   update_counter = ?, "	/* 16 */
	    "   delete_counter = ?, "	/* 17 */
	    "   schema_counter = ?, "	/* 18 */
	    "   commit_counter = ?, "	/* 19 */
	    "   fail_counter = ? "	/* 20 */
	    " WHERE db_name = ? AND copied_log_path = ? ;",	/* 21 ~ 22 */
	    CT_HA_APPLY_INFO_NAME);

  in_value_idx = 0;

  /* 1 ~ 2. committed_lsa */
  if (LSA_GE (&la_Info.committed_lsa, &la_Info.last_committed_lsa))
    {
      db_make_bigint (&in_value[in_value_idx++], la_Info.committed_lsa.pageid);
      db_make_int (&in_value[in_value_idx++], la_Info.committed_lsa.offset);
    }
  else
    {
      db_make_bigint (&in_value[in_value_idx++], la_Info.last_committed_lsa.pageid);
      db_make_int (&in_value[in_value_idx++], la_Info.last_committed_lsa.offset);
    }

  /* 3 ~ 4. committed_rep_lsa */
  if (LSA_GE (&la_Info.committed_rep_lsa, &la_Info.last_committed_rep_lsa))
    {
      db_make_bigint (&in_value[in_value_idx++], la_Info.committed_rep_lsa.pageid);
      db_make_int (&in_value[in_value_idx++], la_Info.committed_rep_lsa.offset);
    }
  else
    {
      db_make_bigint (&in_value[in_value_idx++], la_Info.last_committed_rep_lsa.pageid);
      db_make_int (&in_value[in_value_idx++], la_Info.last_committed_rep_lsa.offset);
    }

  /* 5 ~ 6. append_lsa */
  db_make_bigint (&in_value[in_value_idx++], la_Info.append_lsa.pageid);
  db_make_int (&in_value[in_value_idx++], la_Info.append_lsa.offset);

  /* 7 ~ 8. eof_lsa */
  db_make_bigint (&in_value[in_value_idx++], la_Info.eof_lsa.pageid);
  db_make_int (&in_value[in_value_idx++], la_Info.eof_lsa.offset);


  /* 9 ~ 10. final_lsa */
  db_make_bigint (&in_value[in_value_idx++], la_Info.final_lsa.pageid);
  db_make_int (&in_value[in_value_idx++], la_Info.final_lsa.offset);

  /* 11 ~ 12. required_lsa */
  db_make_bigint (&in_value[in_value_idx++], la_Info.required_lsa.pageid);
  db_make_int (&in_value[in_value_idx++], la_Info.required_lsa.offset);

  /* 13. log_record_time */
  if (la_Info.log_record_time)
    {
      db_localdatetime (&la_Info.log_record_time, &datetime);
      db_make_datetime (&in_value[in_value_idx++], &datetime);
    }
  else
    {
      db_make_null (&in_value[in_value_idx++]);
    }

  /* 14. log_commit_time */
  if (la_Info.log_commit_time)
    {
      db_localdatetime (&la_Info.log_commit_time, &datetime);
      db_make_datetime (&in_value[in_value_idx++], &datetime);
    }
  else
    {
      db_make_null (&in_value[in_value_idx++]);
    }

  /* 15 ~ 20. counter */
  db_make_bigint (&in_value[in_value_idx++], la_Info.insert_counter);
  db_make_bigint (&in_value[in_value_idx++], la_Info.update_counter);
  db_make_bigint (&in_value[in_value_idx++], la_Info.delete_counter);
  db_make_bigint (&in_value[in_value_idx++], la_Info.schema_counter);
  db_make_bigint (&in_value[in_value_idx++], la_Info.commit_counter);
  db_make_bigint (&in_value[in_value_idx++], la_Info.fail_counter);

  /* 21. db_name */
  db_make_varchar (&in_value[in_value_idx++], 255,
		   la_Info.act_log.log_hdr->prefix_name,
		   strlen (la_Info.act_log.log_hdr->prefix_name), LANG_SYS_CODESET, LANG_SYS_COLLATION);

  /* 22. copied_log_path */
  db_make_varchar (&in_value[in_value_idx++], 4096, la_Info.log_path,
		   strlen (la_Info.log_path), LANG_SYS_CODESET, LANG_SYS_COLLATION);
  assert_release (in_value_idx == LA_IN_VALUE_COUNT);

  res = la_update_query_execute_with_values (query_buf, in_value_idx, &in_value[0], true);
  if (res == 0)
    {
      /* it means db_ha_apply_info was deleted */
      DB_DATETIME log_db_creation_time;

      db_localdatetime (&la_Info.act_log.log_hdr->db_creation, &log_db_creation_time);

      res = la_insert_ha_apply_info (&log_db_creation_time);
      if (res > 0)
	{
	  res = la_update_query_execute_with_values (query_buf, in_value_idx, &in_value[0], true);
	}
    }

  for (i = 0; i < in_value_idx; i++)
    {
      db_value_clear (&in_value[i]);
    }

  return res;
#undef LA_IN_VALUE_COUNT
}

static int
la_delete_ha_apply_info (void)
{
#define LA_IN_VALUE_COUNT       2
  int res;
  LA_ACT_LOG *act_log;
  int i;
  int in_value_idx;
  DB_VALUE in_value[LA_IN_VALUE_COUNT];
  char query_buf[LA_QUERY_BUF_SIZE];

  act_log = &la_Info.act_log;

  snprintf (query_buf, sizeof (query_buf),
	    "DELETE FROM %s WHERE db_name = ? AND copied_log_path = ?", CT_HA_APPLY_INFO_NAME);

  in_value_idx = 0;
  db_make_varchar (&in_value[in_value_idx++], 255,
		   act_log->log_hdr->prefix_name,
		   strlen (act_log->log_hdr->prefix_name), LANG_SYS_CODESET, LANG_SYS_COLLATION);
  db_make_varchar (&in_value[in_value_idx++], 4096, la_Info.log_path,
		   strlen (la_Info.log_path), LANG_SYS_CODESET, LANG_SYS_COLLATION);
  assert (in_value_idx == LA_IN_VALUE_COUNT);

  res = la_update_query_execute_with_values (query_buf, in_value_idx, &in_value[0], true);
  la_Info.is_apply_info_updated = true;

  for (i = 0; i < in_value_idx; i++)
    {
      db_value_clear (&in_value[i]);
    }

  (void) db_commit_transaction ();

  return res;

#undef LA_IN_VALUE_COUNT
}

static bool
la_ignore_on_error (int errid)
{
  assert_release (errid != NO_ERROR);

  errid = abs (errid);

#if defined (ENABLE_OLD_REPLICATION)
  if (sysprm_find_err_in_integer_list (PRM_ID_HA_APPLYLOGDB_IGNORE_ERROR_LIST, errid))
    {
      return true;
    }
#endif

  return false;
}

/*
 * la_restart_on_bulk_flush_error() -
 *   return: whether to restart or not for a given error
 *
 * Note:
 *     this function is essentially the same as
 *     la_retry_on_error but it is used when checking
 *     error while bulk flushing
 */
static bool
la_restart_on_bulk_flush_error (int errid)
{
  if (la_ignore_on_error (errid))
    {
      return false;
    }

  return la_retry_on_error (errid);
}

static bool
la_retry_on_error (int errid)
{
  assert_release (errid != NO_ERROR);

  if (LA_RETRY_ON_ERROR (errid))
    {
      return true;
    }
#if defined (ENABLE_OLD_REPLICATION)
  errid = abs (errid);
  if (sysprm_find_err_in_integer_list (PRM_ID_HA_APPLYLOGDB_RETRY_ERROR_LIST, errid))
    {
      return true;
    }
#endif /* ENABLE_OLD_REPLICATION */

  return false;
}

/*
 * la_clear_recdes_pool() - free allocated memory in recdes pool
 * 			    and clear recdes pool info
 *   return: error code
 */
static void
la_clear_recdes_pool (void)
{
  int i;
  RECDES *recdes;

  if (la_recdes_pool.is_initialized == false)
    {
      return;
    }

  if (la_recdes_pool.recdes_arr != NULL)
    {
      for (i = 0; i < la_recdes_pool.num_recdes; i++)
	{
	  recdes = &la_recdes_pool.recdes_arr[i];
	  if (recdes->area_size > la_recdes_pool.db_page_size)
	    {
	      free_and_init (recdes->data);
	    }
	}
      free_and_init (la_recdes_pool.recdes_arr);
    }

  if (la_recdes_pool.area != NULL)
    {
      free_and_init (la_recdes_pool.area);
    }

  la_recdes_pool.db_page_size = 0;
  la_recdes_pool.next_idx = 0;
  la_recdes_pool.num_recdes = 0;
  la_recdes_pool.is_initialized = false;

  return;
}

/*
 * la_realloc_recdes_data() - realloc area of given recdes
 *   return: error code
 *
 */
static int
la_realloc_recdes_data (RECDES * recdes, int data_size)
{
  if (la_recdes_pool.is_initialized == false)
    {
      return ER_FAILED;
    }

  if (recdes->area_size < data_size)
    {
      if (recdes->area_size > la_recdes_pool.db_page_size)
	{
	  /* recdes->data was realloced by previous operation */
	  free_and_init (recdes->data);
	}

      recdes->data = (char *) malloc (data_size);
      if (recdes->data == NULL)
	{
	  er_set (ER_ERROR_SEVERITY, ARG_FILE_LINE, ER_OUT_OF_VIRTUAL_MEMORY, 1, data_size);
	  return ER_OUT_OF_VIRTUAL_MEMORY;
	}

      recdes->area_size = data_size;
    }
  recdes->length = 0;

  return NO_ERROR;
}

/*
 * la_assign_recdes_from_pool() - get a recdes from pool
 *   return: a recdes having area with size of db page size
 *
 * Note: if a recdes that is about to be assigned has an area
 * greater than db page size, then it first frees the area.
 */
static RECDES *
la_assign_recdes_from_pool (void)
{
  RECDES *recdes;

  if (la_recdes_pool.is_initialized == false)
    {
      return NULL;
    }

  recdes = &la_recdes_pool.recdes_arr[la_recdes_pool.next_idx];
  assert (recdes != NULL && recdes->data != NULL);

  if (recdes->area_size > la_recdes_pool.db_page_size)
    {
      /* recdes->data was realloced by previous operation */
      free_and_init (recdes->data);

      recdes->data = la_recdes_pool.area + la_recdes_pool.db_page_size * la_recdes_pool.next_idx;
      recdes->area_size = la_recdes_pool.db_page_size;
    }

  recdes->length = 0;
  la_recdes_pool.next_idx++;
  la_recdes_pool.next_idx %= la_recdes_pool.num_recdes;

  return recdes;
}

/*
 * la_init_recdes_pool() - initialize recdes pool
 *   return:
 *
 * Note:
 */
static int
la_init_recdes_pool (int page_size, int num_recdes)
{
  int i;
  char *p;
  RECDES *recdes;

  assert (page_size >= IO_MIN_PAGE_SIZE && page_size <= IO_MAX_PAGE_SIZE);

  if (la_recdes_pool.is_initialized == false)
    {
      la_recdes_pool.area = (char *) malloc (page_size * num_recdes);
      if (la_recdes_pool.area == NULL)
	{
	  er_set (ER_ERROR_SEVERITY, ARG_FILE_LINE, ER_OUT_OF_VIRTUAL_MEMORY, 1, page_size * num_recdes);
	  return ER_OUT_OF_VIRTUAL_MEMORY;
	}

      la_recdes_pool.recdes_arr = (RECDES *) malloc (sizeof (RECDES) * num_recdes);
      if (la_recdes_pool.recdes_arr == NULL)
	{
	  er_set (ER_ERROR_SEVERITY, ARG_FILE_LINE, ER_OUT_OF_VIRTUAL_MEMORY, 1, sizeof (RECDES) * num_recdes);
	  return ER_OUT_OF_VIRTUAL_MEMORY;
	}

      p = la_recdes_pool.area;
      for (i = 0; i < num_recdes; i++)
	{
	  recdes = &la_recdes_pool.recdes_arr[i];

	  recdes->data = p;
	  recdes->area_size = page_size;
	  recdes->length = 0;

	  p += page_size;
	}

      la_recdes_pool.db_page_size = page_size;
      la_recdes_pool.num_recdes = num_recdes;
      la_recdes_pool.is_initialized = true;
    }
  else if (la_recdes_pool.db_page_size != page_size || la_recdes_pool.num_recdes != num_recdes)
    {
      la_clear_recdes_pool ();
      return la_init_recdes_pool (page_size, num_recdes);
    }

  la_recdes_pool.next_idx = 0;

  return NO_ERROR;
}

/*
 * la_init_cache_pb() - initialize the cache page buffer area
 *   return: the allocated pointer to a cache page buffer
 *
 * Note:
 */
static LA_CACHE_PB *
la_init_cache_pb (void)
{
  LA_CACHE_PB *cache_pb;

  cache_pb = (LA_CACHE_PB *) malloc (DB_SIZEOF (LA_CACHE_PB));
  if (cache_pb == NULL)
    {
      er_set (ER_ERROR_SEVERITY, ARG_FILE_LINE, ER_OUT_OF_VIRTUAL_MEMORY, 1, DB_SIZEOF (LA_CACHE_PB));
      return NULL;
    }

  cache_pb->hash_table = NULL;
  cache_pb->log_buffer = NULL;
  cache_pb->num_buffers = 0;
  cache_pb->buffer_area = NULL;

  return (cache_pb);
}

/*
 * log_pageid_hash - hash a LOG_PAGEID key
 *   return: hash value
 *   key(in): void pointer to LOG_PAGEID key to hash
 *   ht_size(in): size of hash table
 */
static unsigned int
log_pageid_hash (const void *key, unsigned int htsize)
{
  assert (key != NULL);

  if ((*(const LOG_PAGEID *) key) == LOGPB_HEADER_PAGE_ID)
    {
      return 0;
    }

  assert ((*(const LOG_PAGEID *) key) >= 0);

  return (*(const LOG_PAGEID *) key) % htsize;
}

/*
 * la_init_cache_log_buffer() - Initialize the cache log buffer area of
 *                                a cache page buffer
 *   return: NO_ERROR or ER_OUT_OF_VIRTUAL_MEMORY
 *   cache_pb : cache page buffer pointer
 *   slb_cnt : the # of cache log buffers per cache page buffer
 *   slb_size : size of CACHE_LOG_BUFFER
 *
 * Note:
 *         : allocate the cache page buffer area
 *         : the size of page buffer area is determined after reading the
 *           log header, so we split the "initialize" and "allocate" phase.
 */
static int
la_init_cache_log_buffer (LA_CACHE_PB * cache_pb, int slb_cnt, int slb_size)
{
  int error = NO_ERROR;

  error = la_expand_cache_log_buffer (cache_pb, slb_cnt, slb_size);
  if (error != NO_ERROR)
    {
      return error;
    }

  cache_pb->hash_table =
<<<<<<< HEAD
    mht_create ("log applier cache log buffer hash table",
		cache_pb->num_buffers * 8, mht_logpageidhash, mht_compare_logpageids_are_equal);
=======
    mht_create ("log applier cache log buffer hash table", cache_pb->num_buffers * 8, log_pageid_hash,
		mht_compare_logpageids_are_equal);
>>>>>>> e5955042
  if (cache_pb->hash_table == NULL)
    {
      er_set (ER_ERROR_SEVERITY, ARG_FILE_LINE, ER_OUT_OF_VIRTUAL_MEMORY, 1, cache_pb->num_buffers * 8);
      error = ER_OUT_OF_VIRTUAL_MEMORY;
    }

  return error;
}

static int
la_fetch_log_hdr (LA_ACT_LOG * act_log)
{
  int error = NO_ERROR;

  error = la_log_io_read (act_log->path, act_log->log_vdes, (void *) act_log->hdr_page, 0, act_log->db_logpagesize);
  if (error != NO_ERROR)
    {
      er_set (ER_FATAL_ERROR_SEVERITY, ARG_FILE_LINE, ER_LOG_READ, 3, 0, 0, act_log->path);
      return ER_LOG_READ;
    }

  act_log->log_hdr = (LOG_HEADER *) (act_log->hdr_page->area);

  return error;
}

static int
la_find_log_pagesize (LA_ACT_LOG * act_log, const char *logpath, const char *dbname, bool check_charset)
{
  int error = NO_ERROR;

  /* set active log name */
  fileio_make_log_active_name (act_log->path, logpath, dbname);

  /* read active log file to get the io page size */
  /* wait until act_log is opened */
  do
    {
      act_log->log_vdes = fileio_open (act_log->path, O_RDONLY, 0);
      if (act_log->log_vdes == NULL_VOLDES)
	{
	  er_log_debug (ARG_FILE_LINE, "Active log file(%s) is not exist. waiting...", act_log->path);
	  /* TODO: is it error? */
	  er_set_with_oserror (ER_ERROR_SEVERITY, ARG_FILE_LINE, ER_LOG_MOUNT_FAIL, 1, act_log->path);
	  error = ER_LOG_MOUNT_FAIL;

	  LA_SLEEP (0, 200 * 1000);
	}
      else
	{
	  error = NO_ERROR;
	  break;
	}
    }
  while (la_applier_need_shutdown == false);

  if (error != NO_ERROR)
    {
      return error;
    }

  act_log->hdr_page = (LOG_PAGE *) malloc (LA_DEFAULT_LOG_PAGE_SIZE);
  if (act_log->hdr_page == NULL)
    {
      er_set (ER_ERROR_SEVERITY, ARG_FILE_LINE, ER_OUT_OF_VIRTUAL_MEMORY, 1, LA_DEFAULT_LOG_PAGE_SIZE);
      return ER_OUT_OF_VIRTUAL_MEMORY;
    }

  do
    {
      error =
	la_log_io_read (act_log->path, act_log->log_vdes, (char *) act_log->hdr_page, 0, LA_DEFAULT_LOG_PAGE_SIZE);
      if (error != NO_ERROR)
	{
	  er_set (ER_FATAL_ERROR_SEVERITY, ARG_FILE_LINE, ER_LOG_READ, 3, 0, 0, act_log->path);
	  return error;
	}

      act_log->log_hdr = (LOG_HEADER *) act_log->hdr_page->area;

      /* check mark will deleted */
      if (act_log->log_hdr->mark_will_del == true)
	{
	  LA_SLEEP (3, 0);

	  er_set_with_oserror (ER_ERROR_SEVERITY, ARG_FILE_LINE, ER_LOG_MOUNT_FAIL, 1, act_log->path);
	  return ER_LOG_MOUNT_FAIL;
	}

      /* check if the log header is valid */
      if (strncmp (act_log->log_hdr->magic, CUBRID_MAGIC_LOG_ACTIVE, CUBRID_MAGIC_MAX_LENGTH) != 0)
	{
	  /* The active log is formatting by the copylogdb. */
	  er_log_debug (ARG_FILE_LINE, "Active log file(%s) isn't prepared. waiting...", act_log->path);

	  LA_SLEEP (0, 200 * 1000);
	  continue;
	}

      /* The active log header is corrupted. */
      if (act_log->log_hdr->prefix_name[0] != '\0'
	  && strncmp (act_log->log_hdr->prefix_name, dbname, strlen (dbname)) != 0)
	{
	  la_applier_need_shutdown = true;

	  er_set (ER_ERROR_SEVERITY, ARG_FILE_LINE, ER_LOG_PAGE_CORRUPTED, 1, 0);
	  return ER_LOG_PAGE_CORRUPTED;
	}
      else if (check_charset && act_log->log_hdr->db_charset != lang_charset ())
	{
	  char err_msg[ERR_MSG_SIZE];

	  la_applier_need_shutdown = true;
	  snprintf (err_msg, sizeof (err_msg) - 1,
		    "Active log file(%s) charset is not valid (%s), expecting %s.",
		    act_log->path,
		    lang_charset_cubrid_name ((INTL_CODESET) act_log->log_hdr->db_charset),
		    lang_charset_cubrid_name (lang_charset ()));
	  er_set (ER_ERROR_SEVERITY, ARG_FILE_LINE, ER_LOC_INIT, 1, err_msg);
	  return ER_LOC_INIT;
	}
      else
	{
	  error = NO_ERROR;
	  break;
	}
    }
  while (la_applier_need_shutdown == false);

  if (error != NO_ERROR)
    {
      return error;
    }

  act_log->db_iopagesize = act_log->log_hdr->db_iopagesize;
  act_log->db_logpagesize = act_log->log_hdr->db_logpagesize;
  /* check iopage size is valid */
  if (act_log->db_logpagesize < IO_MIN_PAGE_SIZE || act_log->db_logpagesize > IO_MAX_PAGE_SIZE)
    {
      er_set (ER_ERROR_SEVERITY, ARG_FILE_LINE, ER_LOG_PAGE_CORRUPTED, 1, 0);
      return ER_LOG_PAGE_CORRUPTED;
    }
  else if (act_log->db_logpagesize > LA_DEFAULT_LOG_PAGE_SIZE)
    {
      act_log->hdr_page = (LOG_PAGE *) realloc (act_log->hdr_page, act_log->db_logpagesize);
      act_log->log_hdr = (LOG_HEADER *) act_log->hdr_page->area;
    }

  return error;
}

static bool
la_apply_pre (void)
{
  LSA_COPY (&la_Info.final_lsa, &la_Info.committed_lsa);

  if (la_Info.rec_type == NULL)
    {
      la_Info.rec_type = (char *) malloc (DB_SIZEOF (INT16));
      if (la_Info.rec_type == NULL)
	{
	  er_set (ER_ERROR_SEVERITY, ARG_FILE_LINE, ER_OUT_OF_VIRTUAL_MEMORY, 1, DB_SIZEOF (INT16));
	  return false;
	}
    }

  if (la_Info.undo_unzip_ptr == NULL)
    {
      la_Info.undo_unzip_ptr = log_zip_alloc (la_Info.act_log.db_iopagesize, false);
      if (la_Info.undo_unzip_ptr == NULL)
	{
	  er_set (ER_ERROR_SEVERITY, ARG_FILE_LINE, ER_OUT_OF_VIRTUAL_MEMORY, 1, la_Info.act_log.db_iopagesize);
	  return false;
	}
    }

  if (la_Info.redo_unzip_ptr == NULL)
    {
      la_Info.redo_unzip_ptr = log_zip_alloc (la_Info.act_log.db_iopagesize, false);
      if (la_Info.redo_unzip_ptr == NULL)
	{
	  er_set (ER_ERROR_SEVERITY, ARG_FILE_LINE, ER_OUT_OF_VIRTUAL_MEMORY, 1, la_Info.act_log.db_iopagesize);
	  return false;
	}
    }

  return true;
}

/*
 * la_does_page_exist() - check whether page is exist
 *   return:
 *     pageid(in): the target page id
 *
 * Note
 */
static int
la_does_page_exist (LOG_PAGEID pageid)
{
  LA_CACHE_BUFFER *log_buffer;
  int log_exist = LA_PAGE_DOESNOT_EXIST;

  log_buffer = la_get_page_buffer (pageid);
  if (log_buffer != NULL)
    {
      if (log_buffer->pageid == pageid
	  && log_buffer->logpage.hdr.logical_pageid == pageid && log_buffer->logpage.hdr.offset > NULL_OFFSET)
	{
	  log_exist = log_buffer->in_archive ? LA_PAGE_EXST_IN_ARCHIVE_LOG : LA_PAGE_EXST_IN_ACTIVE_LOG;

	  la_release_page_buffer (pageid);
	}
      else
	{
	  la_invalidate_page_buffer (log_buffer);
	}
    }

  return log_exist;
}

/*
 * la_init_repl_lists() - Initialize the replication lists
 *   return: NO_ERROR or error code
 *   need_realloc : yes when realloc
 *
 * Note:
 *         repl_lists is an array of replication items to be applied.
 *         We maintain repl_lists for a transaction.
 *         This function initialize the repl_list.
 */
static int
la_init_repl_lists (bool need_realloc)
{
  int i, j;
  int error = NO_ERROR;

  if (need_realloc == false)
    {
      la_Info.repl_lists = (LA_APPLY **) malloc ((DB_SIZEOF (LA_APPLY *) * LA_REPL_LIST_COUNT));
      la_Info.repl_cnt = LA_REPL_LIST_COUNT;
      la_Info.cur_repl = 0;
      j = 0;
    }
  else
    {
      la_Info.repl_lists = (LA_APPLY **)
	realloc (la_Info.repl_lists, (DB_SIZEOF (LA_APPLY *) * (LA_REPL_LIST_COUNT + la_Info.repl_cnt)));
      j = la_Info.repl_cnt;
      la_Info.repl_cnt += LA_REPL_LIST_COUNT;
    }

  if (la_Info.repl_lists == NULL)
    {
      er_set (ER_ERROR_SEVERITY, ARG_FILE_LINE, ER_OUT_OF_VIRTUAL_MEMORY, 1,
	      DB_SIZEOF (LA_APPLY *) * (LA_REPL_LIST_COUNT + la_Info.repl_cnt));
      return ER_OUT_OF_VIRTUAL_MEMORY;
    }

  for (i = j; i < la_Info.repl_cnt; i++)
    {
      la_Info.repl_lists[i] = (LA_APPLY *) malloc (DB_SIZEOF (LA_APPLY));
      if (la_Info.repl_lists[i] == NULL)
	{
	  er_set (ER_ERROR_SEVERITY, ARG_FILE_LINE, ER_OUT_OF_VIRTUAL_MEMORY, 1, DB_SIZEOF (LA_APPLY));
	  error = ER_OUT_OF_VIRTUAL_MEMORY;
	  break;
	}
      la_Info.repl_lists[i]->tranid = 0;
      la_Info.repl_lists[i]->num_items = 0;
      la_Info.repl_lists[i]->is_long_trans = false;
      LSA_SET_NULL (&la_Info.repl_lists[i]->start_lsa);
      LSA_SET_NULL (&la_Info.repl_lists[i]->last_lsa);
      la_Info.repl_lists[i]->head = NULL;
      la_Info.repl_lists[i]->tail = NULL;
    }

  if (error != NO_ERROR)
    {
      for (j = 0; j < i; j++)
	{
	  free_and_init (la_Info.repl_lists[i]);
	}
      free_and_init (la_Info.repl_lists);
      return error;
    }

  return error;
}

/*
 * la_is_repl_lists_empty() -
 *
 *   return: whether repl_lists is empty or not
 */
static bool
la_is_repl_lists_empty ()
{
  int i;

  for (i = 0; i < la_Info.cur_repl; i++)
    {
      if (la_Info.repl_lists[i]->num_items > 0)
	{
	  return false;
	}
    }
  return true;
}

/*
 * la_find_apply_list() - return the apply list for the target
 *                             transaction id
 *   return: pointer to the target apply list
 *   tranid(in): the target transaction id
 *
 * Note:
 */
static LA_APPLY *
la_find_apply_list (int tranid)
{
  int i;
  for (i = 0; i < la_Info.cur_repl; i++)
    {
      if (la_Info.repl_lists[i]->tranid == tranid)
	{
	  return la_Info.repl_lists[i];
	}
    }
  return NULL;
}

/*
 * la_add_apply_list() - return the apply list for the target
 *                             transaction id
 *   return: pointer to the target apply list
 *   tranid(in): the target transaction id
 *
 * Note:
 *     When we apply the transaction logs to the slave, we have to take them
 *     in turns of commit order.
 *     So, each slave maintains the apply list per transaction.
 *     And an apply list has one or more replication item.
 *     When the APPLY thread meets the "LOG COMMIT" record, it finds out
 *     the apply list of the target transaction, and apply the replication
 *     items to the slave orderly.
 */
static LA_APPLY *
la_add_apply_list (int tranid)
{
  int i;
  int free_index = -1;
  LA_APPLY *find_apply = NULL;

  find_apply = la_find_apply_list (tranid);
  if (find_apply != NULL)
    {
      return find_apply;
    }

  /* find out the matched index */
  for (i = 0; i < la_Info.cur_repl; i++)
    {
      /* retreive the free index for the laster use */
      if (la_Info.repl_lists[i]->tranid == 0)
	{
	  free_index = i;
	  break;
	}
    }

  /* not matched, but we have free space */
  if (free_index >= 0)
    {
      la_Info.repl_lists[free_index]->tranid = tranid;
      return la_Info.repl_lists[free_index];
    }

  /* not matched, no free space */
  if (la_Info.cur_repl == la_Info.repl_cnt)
    {
      /* array is full --> realloc */
      if (la_init_repl_lists (true) == NO_ERROR)
	{
	  la_Info.repl_lists[la_Info.cur_repl]->tranid = tranid;
	  la_Info.cur_repl++;
	  return la_Info.repl_lists[la_Info.cur_repl - 1];
	}
      return NULL;
    }

  /* mot matched, no free space, array is not full */
  la_Info.repl_lists[la_Info.cur_repl]->tranid = tranid;
  la_Info.cur_repl++;
  return la_Info.repl_lists[la_Info.cur_repl - 1];
}

/*
 * la_log_copy_fromlog() - copy a portion of the log
 *   return: none
 *   rec_type(out)
 *   area: Area where the portion of the log is copied.
 *               (Set as a side effect)
 *   length: the length to copy (type change PGLENGTH -> int)
 *   log_pageid: log page identifier of the log data to copy
 *               (May be set as a side effect)
 *   log_offset: log offset within the log page of the log data to copy
 *               (May be set as a side effect)
 *   log_pgptr: the buffer containing the log page
 *               (May be set as a side effect)
 *
 * Note:
 *   Copy "length" bytes of the log starting at log_pageid,
 *   log_offset onto the given area.
 *
 *   area is set as a side effect.
 *   log_pageid, log_offset, and log_pgptr are set as a side effect.
 */
static void
la_log_copy_fromlog (char *rec_type, char *area, int length,
		     LOG_PAGEID log_pageid, PGLENGTH log_offset, LOG_PAGE * log_pgptr)
{
  int rec_length = (int) sizeof (INT16);
  int copy_length;		/* Length to copy into area */
  int t_length;			/* target length */
  int area_offset = 0;		/* The area offset */
  int error = NO_ERROR;
  LOG_PAGE *pg;

  pg = log_pgptr;

  /* filter the record type */
  /* NOTES : in case of overflow page, we don't need to fetch the rectype */
  while (rec_type != NULL && rec_length > 0)
    {
      LA_LOG_READ_ADVANCE_WHEN_DOESNT_FIT (error, 0, log_offset, log_pageid, pg);
      if (pg == NULL)
	{
	  /* TODO: huh? what happend */
	  break;
	}

      copy_length = ((log_offset + rec_length <= LA_LOGAREA_SIZE) ? rec_length : LA_LOGAREA_SIZE - log_offset);
      memcpy (rec_type + area_offset, (char *) (pg)->area + log_offset, copy_length);
      rec_length -= copy_length;
      area_offset += copy_length;
      log_offset += copy_length;
      length = length - DB_SIZEOF (INT16);
    }

  area_offset = 0;
  t_length = length;

  /* The log data is not contiguous */
  while (t_length > 0)
    {
      LA_LOG_READ_ADVANCE_WHEN_DOESNT_FIT (error, 0, log_offset, log_pageid, pg);
      if (pg == NULL)
	{
	  /* TODO: huh? what happend */
	  break;
	}
      copy_length = ((log_offset + t_length <= LA_LOGAREA_SIZE) ? t_length : LA_LOGAREA_SIZE - log_offset);
      memcpy (area + area_offset, (char *) (pg)->area + log_offset, copy_length);
      t_length -= copy_length;
      area_offset += copy_length;
      log_offset += copy_length;
    }
}

static LA_ITEM *
la_new_repl_item (LOG_LSA * lsa, LOG_LSA * target_lsa)
{
  LA_ITEM *item;

  item = (LA_ITEM *) malloc (DB_SIZEOF (LA_ITEM));
  if (item == NULL)
    {
      er_set (ER_ERROR_SEVERITY, ARG_FILE_LINE, ER_OUT_OF_VIRTUAL_MEMORY, 1, DB_SIZEOF (LA_ITEM));
      return NULL;
    }

  item->log_type = -1;
  item->item_type = -1;
  item->class_name = NULL;
  item->db_user = NULL;
  item->ha_sys_prm = NULL;
  LSA_COPY (&item->lsa, lsa);
  LSA_COPY (&item->target_lsa, target_lsa);

  db_make_null (&item->key);
  item->packed_key_value_length = 0;
  item->packed_key_value = NULL;

  item->next = NULL;
  item->prev = NULL;

  return item;
}

/*
 * la_add_repl_item() - add the replication item into the apply list
 *   return: NO_ERROR or error code
 *   apply(in/out): log apply list
 *   lsa(in): the target LSA of the log
 *
 * Note:
 */
static void
la_add_repl_item (LA_APPLY * apply, LA_ITEM * item)
{
  assert (apply);
  assert (item);

  item->next = NULL;
  item->prev = apply->tail;

  if (apply->tail)
    {
      apply->tail->next = item;
    }
  else
    {
      apply->head = item;
    }
  apply->tail = item;

  apply->num_items++;
  return;
}

static DB_VALUE *
la_get_item_pk_value (LA_ITEM * item)
{
  assert (item != NULL);

  if (item->log_type == LOG_REPLICATION_DATA && DB_IS_NULL (&item->key))
    {
      /* unpack pk image to construct DB_VALUE on demand */
      assert (item->packed_key_value != NULL && item->packed_key_value_length > 0);

      or_unpack_mem_value (item->packed_key_value, &item->key);

      assert (DB_VALUE_TYPE (&item->key) != DB_TYPE_NULL);
    }

  /* statement replication or key was already unpacked */
  return &item->key;
}

static LA_ITEM *
la_make_repl_item (LOG_PAGE * log_pgptr, int log_type, int tranid, LOG_LSA * lsa)
{
#if 0				// todo - remove all log applier
  int error = NO_ERROR;
  LA_ITEM *item = NULL;
  LOG_REC_REPLICATION *repl_log;
  LOG_PAGE *repl_log_pgptr;
  PGLENGTH offset;
  LOG_PAGEID pageid;
  int length;			/* type change PGLENGTH -> int */
  char *ptr;

  char *str_value;
  char *area;

  repl_log_pgptr = log_pgptr;
  pageid = lsa->pageid;
  offset = DB_SIZEOF (LOG_RECORD_HEADER) + lsa->offset;
  length = DB_SIZEOF (LOG_REC_REPLICATION);

  LA_LOG_READ_ALIGN (error, offset, pageid, repl_log_pgptr);
  if (error != NO_ERROR)
    {
      return NULL;
    }

  LA_LOG_READ_ADVANCE_WHEN_DOESNT_FIT (error, length, offset, pageid, repl_log_pgptr);
  if (error != NO_ERROR)
    {
      return NULL;
    }

  repl_log = (LOG_REC_REPLICATION *) ((char *) repl_log_pgptr->area + offset);
  offset += length;
  length = repl_log->length;

  LA_LOG_READ_ALIGN (error, offset, pageid, repl_log_pgptr);
  if (error != NO_ERROR)
    {
      return NULL;
    }

  area = (char *) malloc (length);
  if (area == NULL)
    {
      return NULL;
    }

  (void) la_log_copy_fromlog (NULL, area, length, pageid, offset, repl_log_pgptr);

  item = la_new_repl_item (lsa, &repl_log->lsa);
  if (item == NULL)
    {
      goto error_return;
    }

  switch (log_type)
    {
    case LOG_REPLICATION_DATA:
      ptr = or_unpack_int (area, &item->packed_key_value_length);
      ptr = or_unpack_string (ptr, &item->class_name);

      item->packed_key_value = (char *) malloc (item->packed_key_value_length);
      if (item->packed_key_value == NULL)
	{
	  goto error_return;
	}

      ptr = PTR_ALIGN (ptr, MAX_ALIGNMENT);	/* 8 bytes alignment. see or_pack_mem_value */
      memcpy (item->packed_key_value, ptr, item->packed_key_value_length);

      item->item_type = repl_log->rcvindex;

      break;

    case LOG_REPLICATION_STATEMENT:
      ptr = or_unpack_int (area, &item->item_type);
      ptr = or_unpack_string (ptr, &item->class_name);
      ptr = or_unpack_string (ptr, &str_value);
      db_make_string (&item->key, str_value);
      item->key.need_clear = true;
      ptr = or_unpack_string (ptr, &item->db_user);
      ptr = or_unpack_string (ptr, &item->ha_sys_prm);

      break;

    default:
      /* unknown log type */
      er_set (ER_ERROR_SEVERITY, ARG_FILE_LINE, ER_GENERIC_ERROR, 0);
      goto error_return;
    }

  item->log_type = log_type;

  if (area)
    {
      free_and_init (area);
    }

  return item;

error_return:
  if (area)
    {
      free_and_init (area);
    }

  if (item)
    {
      if (item->class_name != NULL)
	{
	  db_private_free_and_init (NULL, item->class_name);
	  pr_clear_value (&item->key);
	}

      if (item->db_user != NULL)
	{
	  db_private_free_and_init (NULL, item->db_user);
	}

      if (item->ha_sys_prm != NULL)
	{
	  db_private_free_and_init (NULL, item->ha_sys_prm);
	}

      if (item->packed_key_value != NULL)
	{
	  free_and_init (item->packed_key_value);
	}

      free_and_init (item);
    }

#endif // todo - remove all log applier

  return NULL;
}

static void
la_unlink_repl_item (LA_APPLY * apply, LA_ITEM * item)
{
  assert (apply);
  assert (item);

  /* Long transaction case, replication item does not make link */
  if ((item->prev == NULL && apply->head != item) || (item->next == NULL && apply->tail != item))
    {
      return;
    }

  if (item->next)
    {
      item->next->prev = item->prev;
    }
  else
    {
      apply->tail = item->prev;
    }

  if (item->prev)
    {
      item->prev->next = item->next;
    }
  else
    {
      apply->head = item->next;
    }

  if ((--apply->num_items) < 0)
    {
      apply->num_items = 0;
    }

  return;
}

static void
la_free_repl_item (LA_APPLY * apply, LA_ITEM * item)
{
  assert (apply);
  assert (item);

  la_unlink_repl_item (apply, item);

  if (item->class_name != NULL)
    {
      db_private_free_and_init (NULL, item->class_name);
      pr_clear_value (&item->key);
    }

  if (item->db_user != NULL)
    {
      db_private_free_and_init (NULL, item->db_user);
    }

  if (item->ha_sys_prm != NULL)
    {
      db_private_free_and_init (NULL, item->ha_sys_prm);
    }

  if (item->packed_key_value != NULL)
    {
      free_and_init (item->packed_key_value);
    }

  free_and_init (item);

  return;
}

static void
la_free_all_repl_items_except_head (LA_APPLY * apply)
{
  LA_ITEM *item, *next_item;

  assert (apply);

  if (apply->head)
    {
      item = apply->head->next;
    }
  else
    {
      return;
    }

  for (; item; item = next_item)
    {
      next_item = item->next;

      la_free_repl_item (apply, item);
      item = NULL;
    }

  return;
}

static void
la_free_and_add_next_repl_item (LA_APPLY * apply, LA_ITEM * last_item, LOG_LSA * commit_lsa)
{
  LA_ITEM *item, *next_item;

  assert (apply);
  assert (!LSA_ISNULL (commit_lsa));

  if (apply->is_long_trans)
    {
      if (apply->head == NULL && last_item != NULL)
	{
	  la_add_repl_item (apply, last_item);
	}
    }
  else
    {
      for (item = apply->head; (item != NULL) && (LSA_LT (&item->lsa, commit_lsa)); item = next_item)
	{
	  next_item = item->next;

	  la_free_repl_item (apply, item);
	  item = NULL;
	}

      apply->head = item;
    }

  return;
}

static void
la_free_all_repl_items (LA_APPLY * apply)
{
  assert (apply);

  la_free_all_repl_items_except_head (apply);

  if (apply->head)
    {
      la_free_repl_item (apply, apply->head);
    }

  apply->num_items = 0;
  apply->is_long_trans = false;
  apply->head = NULL;
  apply->tail = NULL;

  return;
}

static void
la_clear_applied_info (LA_APPLY * apply)
{
  assert (apply);

  la_free_all_repl_items (apply);

  LSA_SET_NULL (&apply->start_lsa);
  LSA_SET_NULL (&apply->last_lsa);
  apply->tranid = 0;

  return;
}

static void
la_clear_all_repl_and_commit_list (void)
{
  int i;

  for (i = 0; i < la_Info.cur_repl; i++)
    {
      la_free_repl_items_by_tranid (la_Info.repl_lists[i]->tranid);
    }

  return;
}

/*
 * la_set_repl_log() - insert the replication item into the apply list
 *   return: NO_ERROR or error code
 *   log_pgptr : pointer to the log page
 *   tranid: the target transaction id
 *   lsa  : the target LSA of the log
 *
 * Note:
 *     APPLY thread traverses the transaction log pages, and finds out the
 *     REPLICATION LOG record. If it meets the REPLICATION LOG record,
 *     it adds that record to the apply list for later use.
 *     When the APPLY thread meets the LOG COMMIT record, it applies the
 *     inserted REPLICAION LOG records to the slave.
 */
static int
la_set_repl_log (LOG_PAGE * log_pgptr, int log_type, int tranid, LOG_LSA * lsa)
{
  LA_APPLY *apply;
  LA_ITEM *item = NULL;

  apply = la_find_apply_list (tranid);
  if (apply == NULL)
    {
      er_log_debug (ARG_FILE_LINE, "fail to find out %d transaction in apply list", tranid);
      return NO_ERROR;
    }

  if (apply->is_long_trans)
    {
      LSA_COPY (&apply->last_lsa, lsa);
      return NO_ERROR;
    }

  if (apply->num_items >= LA_MAX_REPL_ITEMS)
    {
      la_free_all_repl_items_except_head (apply);
      apply->is_long_trans = true;
      LSA_COPY (&apply->last_lsa, lsa);
      return NO_ERROR;
    }

  item = la_make_repl_item (log_pgptr, log_type, tranid, lsa);
  if (item == NULL)
    {
      return ER_OUT_OF_VIRTUAL_MEMORY;
    }

  la_add_repl_item (apply, item);

  return NO_ERROR;
}

/*
 * la_add_node_into_la_commit_list() - add a LA_COMMIT node into the commit list
 *   return: NO_ERROR or error code
 *   tranid: the target transaction id
 *   lsa   : the target LSA of the log
 *   type  : the type of the log
 *   eot_time : timestamp of EOT
 *
 * Note:
 *     APPLY thread traverses the transaction log pages, and finds out the
 *     REPLICATION LOG record. If it meets the REPLICATION LOG record,
 *     it adds that record to the apply list for later use.
 *     When the APPLY thread meets the LOG_COMMIT record, it applies the
 *     inserted REPLICAION LOG records into the slave.
 *     The APPLY thread applies transaction with the order of LOG_COMMIT record.
 */
static int
la_add_node_into_la_commit_list (int tranid, LOG_LSA * lsa, int type, time_t eot_time)
{
  LA_COMMIT *commit;
  int error = NO_ERROR;

  commit = (LA_COMMIT *) malloc (DB_SIZEOF (LA_COMMIT));
  if (commit == NULL)
    {
      er_set (ER_ERROR_SEVERITY, ARG_FILE_LINE, ER_OUT_OF_VIRTUAL_MEMORY, 1, DB_SIZEOF (LA_COMMIT));
      return ER_OUT_OF_VIRTUAL_MEMORY;
    }

  commit->prev = NULL;
  commit->next = NULL;
  commit->type = type;
  commit->log_record_time = eot_time;
  LSA_COPY (&commit->log_lsa, lsa);
  commit->tranid = tranid;

  if (la_Info.commit_head == NULL && la_Info.commit_tail == NULL)
    {
      la_Info.commit_head = commit;
      la_Info.commit_tail = commit;
    }
  else
    {
      commit->prev = la_Info.commit_tail;
      la_Info.commit_tail->next = commit;
      la_Info.commit_tail = commit;
    }

  return error;
}

/*
 * la_retrieve_eot_time() - Retrieve the timestamp of End of Transaction
 *   return: NO_ERROR or error code
 *   log_pgptr : pointer to the log page
 *
 * Note:
 */
static time_t
la_retrieve_eot_time (LOG_PAGE * pgptr, LOG_LSA * lsa)
{
  int error = NO_ERROR;
  LOG_REC_DONETIME *donetime;
  LOG_PAGEID pageid;
  PGLENGTH offset;
  LOG_PAGE *pg;

  pageid = lsa->pageid;
  offset = DB_SIZEOF (LOG_RECORD_HEADER) + lsa->offset;

  pg = pgptr;

  LA_LOG_READ_ALIGN (error, offset, pageid, pg);
  if (error != NO_ERROR)
    {
      /* cannot get eot time */
      return 0;
    }

  LA_LOG_READ_ADVANCE_WHEN_DOESNT_FIT (error, SSIZEOF (*donetime), offset, pageid, pg);
  if (error != NO_ERROR)
    {
      /* cannot get eot time */
      return 0;
    }
  donetime = (LOG_REC_DONETIME *) ((char *) pg->area + offset);

  return donetime->at_time;
}

/*
 * la_get_current()
 *   return: NO_ERROR or error code
 *
 * Note:
 *     Analyze the record description, get the value for each attribute,
 *     call dbt_put_internal() for update...
 */
static int
la_get_current (OR_BUF * buf, SM_CLASS * sm_class, int bound_bit_flag, DB_OTMPL * def, DB_VALUE * key, int offset_size)
{
  SM_ATTRIBUTE *att;
  int *vars = NULL;
  int i, j, offset, offset2, pad;
  char *bits, *start, *v_start;
  int rc = NO_ERROR;
  DB_VALUE value;
  int error = NO_ERROR;

  if (sm_class->variable_count)
    {
      vars = (int *) malloc (DB_SIZEOF (int) * sm_class->variable_count);
      if (vars == NULL)
	{
	  er_set (ER_ERROR_SEVERITY, ARG_FILE_LINE, ER_OUT_OF_VIRTUAL_MEMORY,
		  1, DB_SIZEOF (int) * sm_class->variable_count);
	  return ER_OUT_OF_VIRTUAL_MEMORY;
	}
      offset = or_get_offset_internal (buf, &rc, offset_size);
      for (i = 0; i < sm_class->variable_count; i++)
	{
	  offset2 = or_get_offset_internal (buf, &rc, offset_size);
	  vars[i] = offset2 - offset;
	  offset = offset2;
	}
      buf->ptr = PTR_ALIGN (buf->ptr, INT_ALIGNMENT);
    }

  bits = NULL;
  if (bound_bit_flag)
    {
      /* assume that the buffer is in contiguous memory and that we can seek ahead to the bound bits.  */
      bits = (char *) buf->ptr + sm_class->fixed_size;
    }

  att = sm_class->attributes;
  start = buf->ptr;

  /* process the fixed length column */
  for (i = 0; i < sm_class->fixed_count; i++, att = (SM_ATTRIBUTE *) att->header.next)
    {
      if (bits != NULL && !OR_GET_BOUND_BIT (bits, i))
	{
	  /* its a NULL value, skip it */
	  db_make_null (&value);
	  or_advance (buf, tp_domain_disk_size (att->domain));
	}
      else
	{
	  /* read the disk value into the db_value */
	  att->type->data_readval (buf, &value, att->domain, -1, true, NULL, 0);
	}

      /* update the column */
      error = dbt_put_internal (def, att->header.name, &value);
      pr_clear_value (&value);
      if (error != NO_ERROR)
	{
	  if (vars != NULL)
	    {
	      free_and_init (vars);
	    }
	  return error;
	}
    }

  /* round up to a to the end of the fixed block */
  pad = (int) (buf->ptr - start);
  if (pad < sm_class->fixed_size)
    {
      or_advance (buf, sm_class->fixed_size - pad);
    }

  /* skip over the bound bits */
  if (bound_bit_flag)
    {
      or_advance (buf, OR_BOUND_BIT_BYTES (sm_class->fixed_count));
    }

  /* process variable length column */
  v_start = buf->ptr;
  for (i = sm_class->fixed_count, j = 0;
       i < sm_class->att_count && j < sm_class->variable_count; i++, j++, att = (SM_ATTRIBUTE *) att->header.next)
    {
      att->type->data_readval (buf, &value, att->domain, vars[j], true, NULL, 0);
      v_start += vars[j];
      buf->ptr = v_start;

      /* update the column */
      error = dbt_put_internal (def, att->header.name, &value);
      pr_clear_value (&value);
      if (error != NO_ERROR)
	{
	  free_and_init (vars);
	  return error;
	}
    }

  if (vars != NULL)
    {
      free_and_init (vars);
    }

  return error;
}

/*
 * la_make_room_for_mvcc_insid() - preserve space for mvcc insert id
 *                      see heap_mvcc_log_insert
 *   return:
 *
 */
static void
la_make_room_for_mvcc_insid (RECDES * recdes)
{
  int repid_and_flag_bits = 0;
  char mvcc_flag;

  assert (recdes->type != REC_BIGONE);

  repid_and_flag_bits = OR_GET_MVCC_REPID_AND_FLAG (recdes->data);
  mvcc_flag = (char) ((repid_and_flag_bits >> OR_MVCC_FLAG_SHIFT_BITS) & OR_MVCC_FLAG_MASK);

  assert (mvcc_flag != 0);
  assert (!(mvcc_flag & OR_MVCC_FLAG_VALID_DELID));

  assert (recdes->area_size >= recdes->length + OR_MVCCID_SIZE);

  LA_MOVE_INSIDE_RECORD (recdes, OR_INT_SIZE + OR_MVCCID_SIZE, OR_INT_SIZE);

  return;
}

/*
 * la_disk_to_obj() - same function with tf_disk_to_obj, but always use
 *                      the current representation.
 *   return: NO_ERROR or error code
 *
 * Note:
 *     Analyze the record description, get the value for each attribute,
 *     call dbt_put_internal() for update...
 */
static int
la_disk_to_obj (MOBJ classobj, RECDES * record, DB_OTMPL * def, DB_VALUE * key)
{
  OR_BUF orep, *buf;
  int status;
  SM_CLASS *sm_class;
  unsigned int repid_bits;
  int bound_bit_flag;
  int rc = NO_ERROR;
  int error = NO_ERROR;
  int offset_size;
  char mvcc_flags;

  /* Kludge, make sure we don't upgrade objects to OID'd during the reading */
  buf = &orep;
  or_init (buf, record->data, record->length);
  buf->error_abort = 1;

  status = setjmp (buf->env);
  if (status == 0)
    {
      sm_class = (SM_CLASS *) classobj;

      /* offset size */
      offset_size = OR_GET_OFFSET_SIZE (buf->ptr);

      /* in case of MVCC, repid_bits contains MVCC flags */
      repid_bits = or_mvcc_get_repid_and_flags (buf, &rc);

      mvcc_flags = (char) ((repid_bits >> OR_MVCC_FLAG_SHIFT_BITS) & OR_MVCC_FLAG_MASK);
      if (mvcc_flags == 0)
	{
	  /* non mvcc header */
	  /* skip chn */
	  (void) or_advance (buf, OR_INT_SIZE);
	}
      else
	{
	  if (mvcc_flags & OR_MVCC_FLAG_VALID_INSID)
	    {
	      /* skip insert id */
	      (void) or_advance (buf, OR_MVCCID_SIZE);
	    }

	  if (mvcc_flags & OR_MVCC_FLAG_VALID_DELID)
	    {
	      /* skip delete id */
	      (void) or_advance (buf, OR_MVCCID_SIZE);
	    }

	  /* skip chn */
	  (void) or_advance (buf, OR_INT_SIZE);

	  if (mvcc_flags & OR_MVCC_FLAG_VALID_PREV_VERSION)
	    {
	      /* skip prev version lsa */
	      (void) or_advance (buf, sizeof (LOG_LSA));
	    }
	}

      bound_bit_flag = repid_bits & OR_BOUND_BIT_FLAG;

      error = la_get_current (buf, sm_class, bound_bit_flag, def, key, offset_size);
    }
  else
    {
      er_set_with_oserror (ER_ERROR_SEVERITY, ARG_FILE_LINE, ER_GENERIC_ERROR, 0);
      error = ER_GENERIC_ERROR;
    }

  return error;
}

/*
 * la_get_zipped_data () - get zipped data
 *   return: error code
 */
char *
la_get_zipped_data (char *undo_data, int undo_length, bool is_diff,
		    bool is_undo_zip, bool is_overflow, char **rec_type, char **data, int *length)
{
  int redo_length = 0;
  int rec_len = 0;

  LOG_ZIP *undo_unzip_data = NULL;
  LOG_ZIP *redo_unzip_data = NULL;

  undo_unzip_data = la_Info.undo_unzip_ptr;
  redo_unzip_data = la_Info.redo_unzip_ptr;

  if (is_diff)
    {
      if (is_undo_zip)
	{
	  undo_length = undo_unzip_data->data_length;
	  redo_length = redo_unzip_data->data_length;

	  (void) log_diff (undo_length, undo_unzip_data->log_data, redo_length, redo_unzip_data->log_data);
	}
      else
	{

	  redo_length = redo_unzip_data->data_length;
	  (void) log_diff (undo_length, undo_data, redo_length, redo_unzip_data->log_data);
	}
    }
  else
    {
      redo_length = redo_unzip_data->data_length;
    }

  if (rec_type)
    {
      rec_len = DB_SIZEOF (INT16);
      *length = redo_length - rec_len;
    }
  else
    {
      *length = redo_length;
    }

  if (is_overflow)
    {
      if (*data)
	{
	  free_and_init (*data);
	}
      *data = (char *) malloc (*length);
      if (*data == NULL)
	{
	  er_set (ER_ERROR_SEVERITY, ARG_FILE_LINE, ER_OUT_OF_VIRTUAL_MEMORY, 1, *length);
	  *length = 0;
	  return NULL;
	}
    }

  if (rec_type)
    {
      memcpy (*rec_type, (la_Info.redo_unzip_ptr)->log_data, rec_len);
      memcpy (*data, (la_Info.redo_unzip_ptr)->log_data + rec_len, *length);
    }
  else
    {
      memcpy (*data, (la_Info.redo_unzip_ptr)->log_data, redo_length);
    }

  return *data;
}


/*
 * la_get_undoredo_diff() - get undo/redo diff data
 *   return: next log page pointer
 */
int
la_get_undoredo_diff (LOG_PAGE ** pgptr, LOG_PAGEID * pageid,
		      PGLENGTH * offset, bool * is_undo_zip, char **undo_data, int *undo_length)
{
  int error = NO_ERROR;

  LOG_ZIP *undo_unzip_data = NULL;

  LOG_PAGE *temp_pg;
  LOG_PAGEID temp_pageid;
  PGLENGTH temp_offset;

  undo_unzip_data = la_Info.undo_unzip_ptr;

  temp_pg = *pgptr;
  temp_pageid = *pageid;
  temp_offset = *offset;

  if (ZIP_CHECK (*undo_length))
    {				/* Undo data is Zip Check */
      *is_undo_zip = true;
      *undo_length = GET_ZIP_LEN (*undo_length);
    }

  *undo_data = (char *) malloc (*undo_length);
  if (*undo_data == NULL)
    {
      er_set (ER_ERROR_SEVERITY, ARG_FILE_LINE, ER_OUT_OF_VIRTUAL_MEMORY, 1, *undo_length);
      return ER_OUT_OF_VIRTUAL_MEMORY;
    }

  /* get undo data for XOR process */
  la_log_copy_fromlog (NULL, *undo_data, *undo_length, *pageid, *offset, *pgptr);

  if (*is_undo_zip && *undo_length > 0)
    {
      if (!log_unzip (undo_unzip_data, *undo_length, *undo_data))
	{
	  free_and_init (*undo_data);

	  er_set (ER_ERROR_SEVERITY, ARG_FILE_LINE, ER_IO_LZO_DECOMPRESS_FAIL, 0);
	  return ER_IO_LZO_DECOMPRESS_FAIL;
	}
    }

  LA_LOG_READ_ADD_ALIGN (error, *undo_length, temp_offset, temp_pageid, temp_pg);

  *pgptr = temp_pg;
  *pageid = temp_pageid;
  *offset = temp_offset;
  return error;
}

/*
 * la_get_log_data() - get the data area of log record
 *   return: error code
 *   lrec (in) : target log record
 *   lsa (in) : the LSA of the target log record
 *   pgptr (in) : the start log page pointer
 *   match_rcvindex (in) : index
 *   rcvindex : recovery index to be returned
 *   logs : the specialized log info
 *   rec_type : the type of RECDES
 *   data : the log data
 *   d_length : the length of data
 *
 * Note: get the data area, and rcvindex, length of data for the
 *              given log record
 */
static int
la_get_log_data (LOG_RECORD_HEADER * lrec, LOG_LSA * lsa, LOG_PAGE * pgptr,
		 unsigned int match_rcvindex, unsigned int *rcvindex,
		 void **logs, char **rec_type, char **data, int *d_length)
{
  LOG_PAGE *pg;
  PGLENGTH offset;
  int length;			/* type change PGLENGTH -> int */
  int log_size;
  LOG_PAGEID pageid;
  int error = NO_ERROR;

  LOG_REC_UNDOREDO *undoredo;
  LOG_REC_UNDO *undo;
  LOG_REC_REDO *redo;

  LOG_REC_MVCC_UNDOREDO *mvcc_undoredo = NULL;
  LOG_REC_MVCC_UNDO *mvcc_undo = NULL;
  LOG_REC_MVCC_REDO *mvcc_redo = NULL;

  bool is_undo_zip = false;
  int zip_len = 0;
  int undo_length = 0;
  int temp_length = 0;
  char *undo_data = NULL;

  bool is_overflow = false;
  bool is_diff = false;
  bool is_mvcc_log = false;

  pg = pgptr;

  offset = DB_SIZEOF (LOG_RECORD_HEADER) + lsa->offset;
  pageid = lsa->pageid;

  LA_LOG_READ_ALIGN (error, offset, pageid, pg);
  if (error != NO_ERROR)
    {
      return error;
    }

  if (LOG_IS_MVCC_OP_RECORD_TYPE (lrec->type) == true)
    {
      is_mvcc_log = true;
    }

  switch (lrec->type)
    {
    case LOG_UNDOREDO_DATA:
    case LOG_DIFF_UNDOREDO_DATA:
    case LOG_MVCC_UNDOREDO_DATA:
    case LOG_MVCC_DIFF_UNDOREDO_DATA:
      if (LOG_IS_DIFF_UNDOREDO_TYPE (lrec->type) == true)
	{
	  is_diff = true;
	}

      if (is_mvcc_log == true)
	{
	  log_size = DB_SIZEOF (LOG_REC_MVCC_UNDOREDO);
	}
      else
	{
	  log_size = DB_SIZEOF (LOG_REC_UNDOREDO);
	}

      LA_LOG_READ_ADVANCE_WHEN_DOESNT_FIT (error, log_size, offset, pageid, pg);

      if (error == NO_ERROR)
	{
	  if (is_mvcc_log == true)
	    {
	      mvcc_undoredo = (LOG_REC_MVCC_UNDOREDO *) ((char *) pg->area + offset);
	      undoredo = &mvcc_undoredo->undoredo;
	    }
	  else
	    {
	      undoredo = (LOG_REC_UNDOREDO *) ((char *) pg->area + offset);
	    }

	  undo_length = undoredo->ulength;	/* undo log length */
	  temp_length = undoredo->rlength;	/* for the replication, we just need the redo data */
	  length = GET_ZIP_LEN (undoredo->rlength);

	  if (match_rcvindex == 0 || undoredo->data.rcvindex == match_rcvindex)
	    {
	      if (rcvindex)
		{
		  *rcvindex = undoredo->data.rcvindex;
		}
	      if (logs)
		{
		  *logs = (void *) undoredo;
		}
	    }
	  else if (logs)
	    {
	      *logs = (void *) NULL;
	    }

	  LA_LOG_READ_ADD_ALIGN (error, log_size, offset, pageid, pg);
	  if (error == NO_ERROR)
	    {
	      if (is_diff)
		{		/* XOR Redo Data */
		  error = la_get_undoredo_diff (&pg, &pageid, &offset, &is_undo_zip, &undo_data, &undo_length);
		  if (error != NO_ERROR)
		    {
		      if (undo_data != NULL)
			{
			  free_and_init (undo_data);
			}
		      return error;
		    }
		}
	      else
		{
		  LA_LOG_READ_ADD_ALIGN (error, GET_ZIP_LEN (undo_length), offset, pageid, pg);
		}
	    }
	}

      break;

    case LOG_UNDO_DATA:
    case LOG_MVCC_UNDO_DATA:
      if (is_mvcc_log == true)
	{
	  log_size = DB_SIZEOF (LOG_REC_MVCC_UNDO);
	}
      else
	{
	  log_size = DB_SIZEOF (LOG_REC_UNDO);
	}

      LA_LOG_READ_ADVANCE_WHEN_DOESNT_FIT (error, log_size, offset, pageid, pg);
      if (error == NO_ERROR)
	{
	  if (is_mvcc_log == true)
	    {
	      mvcc_undo = (LOG_REC_MVCC_UNDO *) ((char *) pg->area + offset);
	      undo = &mvcc_undo->undo;
	    }
	  else
	    {
	      undo = (LOG_REC_UNDO *) ((char *) pg->area + offset);
	    }

	  temp_length = undo->length;
	  length = (int) GET_ZIP_LEN (undo->length);

	  if (match_rcvindex == 0 || undo->data.rcvindex == match_rcvindex)
	    {
	      if (logs)
		{
		  *logs = (void *) undo;
		}
	      if (rcvindex)
		{
		  *rcvindex = undo->data.rcvindex;
		}
	    }
	  else if (logs)
	    {
	      *logs = (void *) NULL;
	    }
	  LA_LOG_READ_ADD_ALIGN (error, log_size, offset, pageid, pg);
	}
      break;

    case LOG_REDO_DATA:
    case LOG_MVCC_REDO_DATA:
      if (is_mvcc_log == true)
	{
	  log_size = DB_SIZEOF (LOG_REC_MVCC_REDO);
	}
      else
	{
	  log_size = DB_SIZEOF (LOG_REC_REDO);
	}

      LA_LOG_READ_ADVANCE_WHEN_DOESNT_FIT (error, log_size, offset, pageid, pg);
      if (error == NO_ERROR)
	{
	  if (is_mvcc_log == true)
	    {
	      mvcc_redo = (LOG_REC_MVCC_REDO *) ((char *) pg->area + offset);
	      redo = &mvcc_redo->redo;
	    }
	  else
	    {
	      redo = (LOG_REC_REDO *) ((char *) pg->area + offset);
	    }

	  temp_length = redo->length;
	  length = GET_ZIP_LEN (redo->length);

	  if (match_rcvindex == 0 || redo->data.rcvindex == match_rcvindex)
	    {
	      if (logs)
		{
		  *logs = (void *) redo;
		}
	      if (rcvindex)
		{
		  *rcvindex = redo->data.rcvindex;
		}
	    }
	  else if (logs)
	    {
	      *logs = (void *) NULL;
	    }
	  LA_LOG_READ_ADD_ALIGN (error, log_size, offset, pageid, pg);
	}
      break;

    default:
      if (logs)
	{
	  *logs = NULL;
	}

      return error;
    }

  if (error != NO_ERROR)
    {
      if (undo_data != NULL)
	{
	  free_and_init (undo_data);
	}

      return error;
    }

  if (*data == NULL)
    {
      /* general cases, use the pre-allocated buffer */
      *data = (char *) malloc (length);
      is_overflow = true;

      if (*data == NULL)
	{
	  *d_length = 0;
	  if (undo_data != NULL)
	    {
	      free_and_init (undo_data);
	    }

	  er_set (ER_ERROR_SEVERITY, ARG_FILE_LINE, ER_OUT_OF_VIRTUAL_MEMORY, 1, length);
	  return ER_OUT_OF_VIRTUAL_MEMORY;
	}
    }

  if (ZIP_CHECK (temp_length))
    {
      zip_len = GET_ZIP_LEN (temp_length);
      /* Get Zip Data */
      la_log_copy_fromlog (NULL, *data, zip_len, pageid, offset, pg);

      if (zip_len != 0)
	{
	  if (!log_unzip (la_Info.redo_unzip_ptr, zip_len, *data))
	    {
	      if (undo_data != NULL)
		{
		  free_and_init (undo_data);
		}
	      er_set (ER_ERROR_SEVERITY, ARG_FILE_LINE, ER_IO_LZO_DECOMPRESS_FAIL, 0);
	      return ER_IO_LZO_DECOMPRESS_FAIL;
	    }
	}

      *data = la_get_zipped_data (undo_data, undo_length, is_diff, is_undo_zip, is_overflow, rec_type, data, &length);
      if (*data == NULL)
	{
	  assert (er_errid () != NO_ERROR);
	  error = er_errid ();
	}
    }
  else
    {
      /* Get Redo Data */
      la_log_copy_fromlog (rec_type ? *rec_type : NULL, *data, length, pageid, offset, pg);
    }

  *d_length = length;

  if (undo_data != NULL)
    {
      free_and_init (undo_data);
    }

  return error;
}

/*
 * la_get_overflow_update_recdes() - prepare the overflow page update
 *   return: NO_ERROR or error code
 *
 */
static int
la_get_overflow_recdes (LOG_RECORD_HEADER * log_record, void *logs, RECDES * recdes, unsigned int rcvindex)
{
  LOG_LSA current_lsa;
  LOG_PAGE *current_log_page;
  LOG_RECORD_HEADER *current_log_record;
  LA_OVF_PAGE_LIST *ovf_list_head = NULL;
  LA_OVF_PAGE_LIST *ovf_list_tail = NULL;
  LA_OVF_PAGE_LIST *ovf_list_data = NULL;
  void *log_info;
  VPID prev_vpid;
  bool first = true;
  int copyed_len;
  int area_len;
  int area_offset;
  int error = NO_ERROR;
  int length = 0;

  LSA_COPY (&current_lsa, &log_record->prev_tranlsa);
  prev_vpid.pageid = ((LOG_REC_UNDOREDO *) logs)->data.pageid;
  prev_vpid.volid = ((LOG_REC_UNDOREDO *) logs)->data.volid;

  while (!LSA_ISNULL (&current_lsa))
    {
      current_log_page = la_get_page (current_lsa.pageid);
      current_log_record = LOG_GET_LOG_RECORD_HEADER (current_log_page, &current_lsa);

      if (current_log_record->trid != log_record->trid || current_log_record->type == LOG_DUMMY_OVF_RECORD)
	{
	  la_release_page_buffer (current_lsa.pageid);
	  break;
	}
      else if (LOG_IS_REDO_RECORD_TYPE (current_log_record->type) == true)
	{
	  /* process only LOG_REDO_DATA */

	  ovf_list_data = (LA_OVF_PAGE_LIST *) malloc (DB_SIZEOF (LA_OVF_PAGE_LIST));
	  if (ovf_list_data == NULL)
	    {
	      /* malloc failed */
	      while (ovf_list_head)
		{
		  ovf_list_data = ovf_list_head;
		  ovf_list_head = ovf_list_head->next;
		  free_and_init (ovf_list_data->data);
		  free_and_init (ovf_list_data);
		}

	      la_release_page_buffer (current_lsa.pageid);

	      er_set (ER_ERROR_SEVERITY, ARG_FILE_LINE, ER_OUT_OF_VIRTUAL_MEMORY, 1, DB_SIZEOF (LA_OVF_PAGE_LIST));
	      return ER_OUT_OF_VIRTUAL_MEMORY;
	    }

	  memset (ovf_list_data, 0, DB_SIZEOF (LA_OVF_PAGE_LIST));
	  error =
	    la_get_log_data (current_log_record, &current_lsa,
			     current_log_page, rcvindex, NULL, &log_info,
			     NULL, &ovf_list_data->data, &ovf_list_data->length);

	  if (error == NO_ERROR && log_info && ovf_list_data->data)
	    {
	      /* add to linked-list */
	      if (ovf_list_head == NULL)
		{
		  ovf_list_head = ovf_list_tail = ovf_list_data;
		}
	      else
		{
		  ovf_list_data->next = ovf_list_head;
		  ovf_list_head = ovf_list_data;
		}

	      length += ovf_list_data->length;
	    }
	  else
	    {
	      if (ovf_list_data->data != NULL)
		{
		  free_and_init (ovf_list_data->data);
		}
	      free_and_init (ovf_list_data);
	    }
	}
      la_release_page_buffer (current_lsa.pageid);
      LSA_COPY (&current_lsa, &current_log_record->prev_tranlsa);
    }

  assert (recdes != NULL);

  error = la_realloc_recdes_data (recdes, length);
  if (error != NO_ERROR)
    {
      /* malloc failed: clear linked-list */
      while (ovf_list_head)
	{
	  ovf_list_data = ovf_list_head;
	  ovf_list_head = ovf_list_head->next;
	  free_and_init (ovf_list_data->data);
	  free_and_init (ovf_list_data);
	}

      return error;
    }

  /* make record description */
  copyed_len = 0;
  while (ovf_list_head)
    {
      ovf_list_data = ovf_list_head;
      ovf_list_head = ovf_list_head->next;

      if (first)
	{
	  area_offset = offsetof (LA_OVF_FIRST_PART, data);
	  first = false;
	}
      else
	{
	  area_offset = offsetof (LA_OVF_REST_PARTS, data);
	}
      area_len = ovf_list_data->length - area_offset;
      memcpy (recdes->data + copyed_len, ovf_list_data->data + area_offset, area_len);
      copyed_len += area_len;

      free_and_init (ovf_list_data->data);
      free_and_init (ovf_list_data);
    }

  recdes->length = length;

  return error;
}

/*
 * la_get_next_update_log() - get the right update log
 *   return: NO_ERROR or error code
 *   prev_lrec(in):  prev log record
 *   pgptr(in):  the start log page pointer
 *   logs(out) : the specialized log info
 *   rec_type(out) : the type of RECDES
 *   data(out) : the log data
 *   d_length(out): the length of data
 *
 * Note:
 *      When the applier meets the REC_ASSIGN_ADDRESS or REC_RELOCATION
 *      record, it should fetch the real UPDATE log record to be processed.
 */
static int
la_get_next_update_log (LOG_RECORD_HEADER * prev_lrec, LOG_PAGE * pgptr,
			void **logs, char **rec_type, char **data, int *d_length)
{
  LOG_PAGE *pg;
  LOG_LSA lsa;
  PGLENGTH offset;
  int length;			/* type change PGLENGTH -> int */
  int log_size;
  LOG_PAGEID pageid;
  int error = NO_ERROR;
  LOG_RECORD_HEADER *lrec;
  LOG_REC_UNDOREDO *undoredo;
  LOG_REC_UNDOREDO *prev_log;
  LOG_REC_MVCC_UNDOREDO *mvcc_undoredo = NULL;
  int zip_len = 0;
  int temp_length = 0;
  int undo_length = 0;

  bool is_undo_zip = false;
  bool is_mvcc_log = false;

  char *undo_data = NULL;
  LOG_ZIP *redo_unzip_data = NULL;

  bool is_diff = false;

  pg = pgptr;
  LSA_COPY (&lsa, &prev_lrec->forw_lsa);
  prev_log = *(LOG_REC_UNDOREDO **) logs;

  redo_unzip_data = la_Info.redo_unzip_ptr;

  while (true)
    {
      while (pg && pg->hdr.logical_pageid == lsa.pageid)
	{
	  lrec = LOG_GET_LOG_RECORD_HEADER (pg, &lsa);
	  if (lrec->trid == prev_lrec->trid && LOG_IS_UNDOREDO_RECORD_TYPE (lrec->type))
	    {
	      if (LOG_IS_DIFF_UNDOREDO_TYPE (lrec->type) == true)
		{
		  is_diff = true;
		}
	      else
		{
		  is_diff = false;
		}

	      if (LOG_IS_MVCC_OP_RECORD_TYPE (lrec->type) == true)
		{
		  is_mvcc_log = true;
		  log_size = DB_SIZEOF (LOG_REC_MVCC_UNDOREDO);
		}
	      else
		{
		  is_mvcc_log = false;
		  log_size = DB_SIZEOF (LOG_REC_UNDOREDO);
		}

	      offset = DB_SIZEOF (LOG_RECORD_HEADER) + lsa.offset;
	      pageid = lsa.pageid;
	      LA_LOG_READ_ALIGN (error, offset, pageid, pg);
	      LA_LOG_READ_ADVANCE_WHEN_DOESNT_FIT (error, log_size, offset, pageid, pg);
	      if (error == NO_ERROR)
		{
		  if (is_mvcc_log == true)
		    {
		      mvcc_undoredo = (LOG_REC_MVCC_UNDOREDO *) ((char *) pg->area + offset);
		      undoredo = &mvcc_undoredo->undoredo;
		    }
		  else
		    {
		      undoredo = (LOG_REC_UNDOREDO *) ((char *) pg->area + offset);
		    }

		  undo_length = undoredo->ulength;
		  temp_length = undoredo->rlength;
		  length = GET_ZIP_LEN (undoredo->rlength);

		  if ((undoredo->data.rcvindex == RVHF_UPDATE
		       || undoredo->data.rcvindex ==
		       RVHF_UPDATE_NOTIFY_VACUUM)
		      && undoredo->data.pageid == prev_log->data.pageid
		      && undoredo->data.offset == prev_log->data.offset && undoredo->data.volid == prev_log->data.volid)
		    {
		      LA_LOG_READ_ADD_ALIGN (error, log_size, offset, pageid, pg);
		      if (is_diff)
			{
			  error = la_get_undoredo_diff (&pg, &pageid, &offset, &is_undo_zip, &undo_data, &undo_length);
			  if (error != NO_ERROR)
			    {

			      if (undo_data != NULL)
				{
				  free_and_init (undo_data);
				}
			      return error;
			    }
			}
		      else
			{
			  LA_LOG_READ_ADD_ALIGN (error, GET_ZIP_LEN (undo_length), offset, pageid, pg);
			}

		      if (ZIP_CHECK (temp_length))
			{
			  zip_len = GET_ZIP_LEN (temp_length);
			  la_log_copy_fromlog (NULL, *data, zip_len, pageid, offset, pg);

			  if (zip_len != 0)
			    {
			      if (!log_unzip (redo_unzip_data, zip_len, *data))
				{
				  if (undo_data != NULL)
				    {
				      free_and_init (undo_data);
				    }
				  er_set (ER_ERROR_SEVERITY, ARG_FILE_LINE, ER_IO_LZO_DECOMPRESS_FAIL, 0);
				  return ER_IO_LZO_DECOMPRESS_FAIL;
				}
			    }

			  *data =
			    la_get_zipped_data (undo_data, undo_length,
						is_diff, is_undo_zip, false, rec_type, data, &length);
			  if (*data == NULL)
			    {
			      assert (er_errid () != NO_ERROR);
			      error = er_errid ();
			    }
			}
		      else
			{
			  la_log_copy_fromlog (rec_type ? *rec_type : NULL, *data, length, pageid, offset, pg);
			}

		      *d_length = length;

		      if (undo_data != NULL)
			{
			  free_and_init (undo_data);
			}

		      return error;
		    }
		}
	    }
	  else if (lrec->trid == prev_lrec->trid && (lrec->type == LOG_COMMIT || lrec->type == LOG_ABORT))
	    {
	      return ER_GENERIC_ERROR;
	    }
	  LSA_COPY (&lsa, &lrec->forw_lsa);
	}

      pg = la_get_page (lsa.pageid);
    }

  return error;
}

static int
la_get_relocation_recdes (LOG_RECORD_HEADER * lrec, LOG_PAGE * pgptr,
			  unsigned int match_rcvindex, void **logs, char **rec_type, RECDES * recdes)
{
  LOG_RECORD_HEADER *tmp_lrec;
  unsigned int rcvindex;
  LOG_PAGE *pg = pgptr;
  LOG_LSA lsa;
  int error = NO_ERROR;

  LSA_COPY (&lsa, &lrec->prev_tranlsa);
  if (!LSA_ISNULL (&lsa))
    {
      pg = la_get_page (lsa.pageid);
      tmp_lrec = LOG_GET_LOG_RECORD_HEADER (pg, &lsa);
      if (tmp_lrec->trid != lrec->trid)
	{
	  er_set (ER_ERROR_SEVERITY, ARG_FILE_LINE, ER_LOG_PAGE_CORRUPTED, 1, lsa.pageid);
	  error = ER_LOG_PAGE_CORRUPTED;
	}
      else
	{
	  error =
	    la_get_log_data (tmp_lrec, &lsa, pg, RVHF_INSERT_NEWHOME,
			     &rcvindex, logs, rec_type, &recdes->data, &recdes->length);
	}
      la_release_page_buffer (lsa.pageid);
    }
  else
    {
      er_set (ER_ERROR_SEVERITY, ARG_FILE_LINE, ER_LOG_PAGE_CORRUPTED, 1, lsa.pageid);
      error = ER_LOG_PAGE_CORRUPTED;
    }

  return error;
}

/*
 * la_get_recdes() - get the record description from the log file
 *   return: NO_ERROR or error code
 *    pgptr: point to the target log page
 *    recdes(out): record description (output)
 *    rcvindex(out): recovery index (output)
 *    log_data: log data area
 *    ovf_yn(out)  : true if the log data is in overflow page
 *
 * Note:
 *     To replicate the data, we have to filter the record descripion
 *     from the log record. This function retrieves the record description
 *     for the given lsa.
 */
static int
la_get_recdes (LOG_LSA * lsa, LOG_PAGE * pgptr, RECDES * recdes, unsigned int *rcvindex, char *rec_type)
{
  LOG_RECORD_HEADER *lrec;
  LOG_PAGE *pg;
  int error = NO_ERROR;
  void *logs = NULL;

  pg = pgptr;
  lrec = LOG_GET_LOG_RECORD_HEADER (pg, lsa);

  error = la_get_log_data (lrec, lsa, pg, 0, rcvindex, &logs, &rec_type, &recdes->data, &recdes->length);

  if (error == NO_ERROR && logs != NULL)
    {
      recdes->type = *(INT16 *) (rec_type);
    }
  else
    {
      er_log_debug (ARG_FILE_LINE, "cannot get log record from LSA(%d|%d)", lsa->pageid, lsa->offset);
      if (error != NO_ERROR)
	{
	  return error;
	}
      else
	{
	  return ER_FAILED;
	}
    }

  /* Now.. we have to process overflow pages */
  if (*rcvindex == RVOVF_CHANGE_LINK)
    {
      /* if overflow page update */
      error = la_get_overflow_recdes (lrec, logs, recdes, RVOVF_PAGE_UPDATE);
      recdes->type = REC_BIGONE;
    }
  else if (recdes->type == REC_BIGONE)
    {
      /* if overflow page insert */
      error = la_get_overflow_recdes (lrec, logs, recdes, RVOVF_NEWPAGE_INSERT);
    }
  else if (*rcvindex == RVHF_INSERT && recdes->type == REC_ASSIGN_ADDRESS)
    {
      error = la_get_next_update_log (lrec, pg, &logs, &rec_type, &recdes->data, &recdes->length);
      if (error == NO_ERROR)
	{
	  recdes->type = *(INT16 *) (rec_type);
	  if (recdes->type == REC_BIGONE)
	    {
	      error = la_get_overflow_recdes (lrec, logs, recdes, RVOVF_NEWPAGE_INSERT);
	    }
	}
    }
  else if ((*rcvindex == RVHF_UPDATE || *rcvindex == RVHF_UPDATE_NOTIFY_VACUUM) && recdes->type == REC_RELOCATION)
    {
      error = la_get_relocation_recdes (lrec, pg, 0, &logs, &rec_type, recdes);
      if (error == NO_ERROR)
	{
	  recdes->type = *(INT16 *) (rec_type);
	}
    }

  if (*rcvindex == RVHF_MVCC_INSERT && recdes->type != REC_BIGONE)
    {
      la_make_room_for_mvcc_insid (recdes);
    }

  return error;
}

static LOG_REC_HA_SERVER_STATE *
la_get_ha_server_state (LOG_PAGE * pgptr, LOG_LSA * lsa)
{
  LOG_REC_HA_SERVER_STATE *state = NULL;
  int error = NO_ERROR;
  LOG_PAGEID pageid;
  PGLENGTH offset;
  int length;
  LOG_PAGE *pg;

  pageid = lsa->pageid;
  offset = DB_SIZEOF (LOG_RECORD_HEADER) + lsa->offset;
  pg = pgptr;

  length = DB_SIZEOF (LOG_REC_HA_SERVER_STATE);
  LA_LOG_READ_ADVANCE_WHEN_DOESNT_FIT (error, length, offset, pageid, pg);
  if (error == NO_ERROR)
    {
      state = (LOG_REC_HA_SERVER_STATE *) ((char *) pg->area + offset);
    }

  return state;
}

/*
 * la_flush_repl_items() - flush stored repl items to server
 *   return: NO_ERROR or error code
 *   immediate(in): whether to immediately flush or not
 *
 * Note:
 */
static int
la_flush_repl_items (bool immediate)
{
  int error = NO_ERROR;
  int la_err_code;
  WS_REPL_FLUSH_ERR *flush_err;
  MOP class_mop = NULL;
  const char *class_name = "UNKNOWN CLASS";
  const char *server_err_msg = "UNKOWN";
  char pkey_str[256];
  char buf[LINE_MAX];

  string_buffer sb;

  if (la_Info.num_unflushed == 0)
    {
      return NO_ERROR;
    }

  if (la_Info.num_unflushed >= LA_MAX_UNFLUSHED_REPL_ITEMS || immediate == true)
    {
      error = locator_repl_flush_all ();
      if (error == ER_LC_PARTIALLY_FAILED_TO_FLUSH)
	{
	  while (true)
	    {
	      flush_err = ws_get_repl_error_from_error_link ();
	      if (flush_err == NULL)
		{
		  break;
		}

	      class_mop = ws_mop (&flush_err->class_oid, sm_Root_class_mop);
	      if (class_mop != NULL && class_mop->object != NULL)
		{
		  class_name = sm_ch_name ((MOBJ) (class_mop->object));
		  assert (class_name != NULL);
		}

	      if (flush_err->error_msg != NULL)
		{
		  server_err_msg = flush_err->error_msg;
		}

	      sb.clear ();
	      db_sprint_value (&flush_err->pkey_value, sb);
	      snprintf (pkey_str, sizeof (pkey_str) - 1, sb.get_buffer ());

	      if (LC_IS_FLUSH_INSERT (flush_err->operation) == true)
		{
		  la_err_code = ER_HA_LA_FAILED_TO_APPLY_INSERT;
		  if (la_Info.insert_counter > 0)
		    {
		      la_Info.insert_counter--;
		    }
		}
	      else if (LC_IS_FLUSH_UPDATE (flush_err->operation) == true)
		{
		  la_err_code = ER_HA_LA_FAILED_TO_APPLY_UPDATE;
		  if (la_Info.update_counter > 0)
		    {
		      la_Info.update_counter--;
		    }
		}
	      else if (flush_err->operation == LC_FLUSH_DELETE)
		{
		  la_err_code = ER_HA_LA_FAILED_TO_APPLY_DELETE;
		  if (la_Info.delete_counter > 0)
		    {
		      la_Info.delete_counter--;
		    }
		}
	      else
		{
		  assert (false);
		}

	      er_stack_push ();
	      er_set (ER_ERROR_SEVERITY, ARG_FILE_LINE, la_err_code, 4,
		      class_name, pkey_str, flush_err->error_code, server_err_msg);
	      er_stack_pop ();

	      la_Info.fail_counter++;

	      if (la_restart_on_bulk_flush_error (flush_err->error_code) == true)
		{
		  snprintf (buf, sizeof (buf),
			    "applylogdb will reconnect to server due to a failure in flushing changes. "
			    "class: %s, key: %s, server error: %d, %s",
			    class_name, pkey_str, flush_err->error_code, server_err_msg);
		  er_stack_push ();
		  er_set (ER_ERROR_SEVERITY, ARG_FILE_LINE, ER_HA_GENERIC_ERROR, 1, buf);
		  er_stack_pop ();

		  error = ER_LC_PARTIALLY_FAILED_TO_FLUSH;

		  ws_free_repl_flush_error (flush_err);
		  ws_clear_all_repl_errors_of_error_link ();

		  return error;
		}

	      ws_free_repl_flush_error (flush_err);
	    }

	  ws_clear_all_repl_errors_of_error_link ();
	  error = NO_ERROR;
	}
      else if (error != NO_ERROR)
	{
	  la_Info.fail_counter++;
	  ws_clear_all_repl_errors_of_error_link ();

	  er_stack_push ();
	  er_set (ER_ERROR_SEVERITY, ARG_FILE_LINE, ER_LC_FAILED_TO_FLUSH_REPL_ITEMS, 1, error);
	  er_stack_pop ();

	  return ER_LC_FAILED_TO_FLUSH_REPL_ITEMS;
	}

      la_Info.num_unflushed = 0;
      ws_clear_all_repl_objs ();
    }

  return error;
}

/*
 * la_repl_add_object : create a replication object and add it to link for bulk flushing
 *    return:
 *    classop(in):
 *    item (in): item
 *    recdes(in): record to be inserted
 */
static int
la_repl_add_object (MOP classop, LA_ITEM * item, RECDES * recdes)
{
  int error = NO_ERROR;
  SM_CLASS *class_;
  int pruning_type = DB_NOT_PARTITIONED_CLASS;
  int operation = 0;
  OID *class_oid;
  bool has_index = false;

  assert (classop != NULL && item != NULL);

  class_oid = ws_oid (classop);

  error = au_fetch_class (classop, &class_, AU_FETCH_READ, AU_SELECT);
  if (error != NO_ERROR)
    {
      return error;
    }

  error = sm_flush_objects (classop);
  if (error != NO_ERROR)
    {
      return error;
    }

  if (item->item_type != RVREPL_DATA_DELETE)
    {
      error = sm_partitioned_class_type (classop, &pruning_type, NULL, NULL);
      if (error != NO_ERROR)
	{
	  return error;
	}
    }

  switch (item->item_type)
    {
    case RVREPL_DATA_UPDATE_START:
    case RVREPL_DATA_UPDATE_END:
    case RVREPL_DATA_UPDATE:
      operation = LC_UPDATE_OPERATION_TYPE (pruning_type);
      break;
    case RVREPL_DATA_INSERT:
      operation = LC_INSERT_OPERATION_TYPE (pruning_type);
      break;
    case RVREPL_DATA_DELETE:
      operation = LC_FLUSH_DELETE;
      break;
    default:
      assert (false);
    }

  has_index = classobj_class_has_indexes (class_);

  error =
    ws_add_to_repl_obj_list (class_oid, item->packed_key_value,
			     item->packed_key_value_length, recdes, operation, has_index);
  return error;
}

/*
 * la_apply_delete_log() - apply the delete log to the target slave
 *   return: NO_ERROR or error code
 *   item(in): replication item
 *
 * Note:
 */
static int
la_apply_delete_log (LA_ITEM * item)
{
  DB_OBJECT *class_obj;
  MOBJ mclass;
  char buf[256];
  char sql_log_err[LINE_MAX];

  string_buffer sb;

  int error = la_flush_repl_items (false);
  if (error != NO_ERROR)
    {
      return error;
    }

  /* find out class object by class name */
  class_obj = db_find_class (item->class_name);
  if (class_obj == NULL)
    {
      assert (er_errid () != NO_ERROR);
      error = er_errid ();
    }
  else
    {
      /* get class info */
      mclass = locator_fetch_class (class_obj, DB_FETCH_CLREAD_INSTREAD);

      if (la_enable_sql_logging)
	{
	  if (sl_write_delete_sql (item->class_name, mclass, la_get_item_pk_value (item)) != NO_ERROR)
	    {
	      sb.clear ();
	      db_sprint_value (&item->key, sb);
	      snprintf (sql_log_err, sizeof (sql_log_err),
			"failed to write SQL log. class: %s, key: %s", item->class_name, sb.get_buffer ());
	      db_sprint_value (&item->key, sb);
	      snprintf (sql_log_err, sizeof (sql_log_err), "failed to write SQL log. class: %s, key: %s",
			item->class_name, sb.get_buffer ());

	      er_stack_push ();
	      er_set (ER_ERROR_SEVERITY, ARG_FILE_LINE, ER_HA_GENERIC_ERROR, 1, sql_log_err);
	      er_stack_pop ();
	    }
	}

      error = la_repl_add_object (class_obj, item, NULL);
      if (error == NO_ERROR)
	{
	  la_Info.delete_counter++;
	  la_Info.num_unflushed++;
	}
    }

  if (error != NO_ERROR)
    {
      sb.clear ();
      db_sprint_value (la_get_item_pk_value (item), sb);
#if defined (LA_VERBOSE_DEBUG)
      er_log_debug (ARG_FILE_LINE,
		    "apply_delete : error %d %s\n\tclass %s key %s\n", error,
		    er_msg (), item->class_name, sb.get_buffer ());
#endif
      er_stack_push ();
      er_set (ER_ERROR_SEVERITY, ARG_FILE_LINE,
	      ER_HA_LA_FAILED_TO_APPLY_DELETE, 4, item->class_name, sb.get_buffer (), error, "internal client error.");
      er_stack_pop ();

      la_Info.fail_counter++;
    }

  return error;
}

/*
 * la_apply_update_log() - apply the update log to the target slave using server side update
 *   return: NO_ERROR or error code
 *   item : replication item
 *
 * Note:
 *      Apply the update log to the target slave.
 *      . get the target log page
 *      . get the record description
 *      . fetch the class info
 *      . create a replication object to be flushed and add it to a link
 */
static int
la_apply_update_log (LA_ITEM * item)
{
  int error = NO_ERROR, au_save;
  unsigned int rcvindex;
  RECDES *recdes;
  LOG_PAGE *pgptr = NULL;
  LOG_PAGEID old_pageid = NULL_PAGEID;
  DB_OBJECT *class_obj;
  MOBJ mclass;
  DB_OTMPL *inst_tp = NULL;
  char sql_log_err[LINE_MAX];

  string_buffer sb;

  error = la_flush_repl_items (false);
  if (error != NO_ERROR)
    {
      return error;
    }

  /* get the target log page */
  old_pageid = item->target_lsa.pageid;
  pgptr = la_get_page (old_pageid);
  if (pgptr == NULL)
    {
      assert (er_errid () != NO_ERROR);
      return er_errid ();
    }

  recdes = la_assign_recdes_from_pool ();

  /* retrieve the target record description */
  error = la_get_recdes (&item->target_lsa, pgptr, recdes, &rcvindex, la_Info.rec_type);
  if (error != NO_ERROR)
    {
      goto end;
    }

  if (recdes->type == REC_ASSIGN_ADDRESS || recdes->type == REC_RELOCATION)
    {
      er_log_debug (ARG_FILE_LINE, "apply_update : rectype.type = %d\n", recdes->type);
      error = ER_FAILED;

      goto end;
    }
  if (rcvindex != RVHF_UPDATE && rcvindex != RVOVF_CHANGE_LINK
      && rcvindex != RVHF_MVCC_INSERT && rcvindex != RVHF_UPDATE_NOTIFY_VACUUM && rcvindex != RVHF_INSERT_NEWHOME)
    {
      er_log_debug (ARG_FILE_LINE, "apply_update : rcvindex = %d\n", rcvindex);
      error = ER_FAILED;

      goto end;
    }

  class_obj = db_find_class (item->class_name);
  if (class_obj == NULL)
    {
      assert (er_errid () != NO_ERROR);
      error = er_errid ();
      if (error == NO_ERROR)
	{
	  error = ER_FAILED;
	}
      goto end;
    }

  error = la_repl_add_object (class_obj, item, recdes);

  /*
   * regardless of the success or failure of obj_repl_update_object,
   * we should write sql log.
   */
  if (la_enable_sql_logging)
    {
      bool sql_logging_failed = false;
      int rc;

      er_stack_push ();
      do
	{
	  mclass = locator_fetch_class (class_obj, DB_FETCH_CLREAD_INSTREAD);
	  if (mclass == NULL)
	    {
	      sql_logging_failed = true;
	      break;
	    }

	  AU_SAVE_AND_DISABLE (au_save);

	  inst_tp = dbt_create_object_internal (class_obj);
	  if (inst_tp == NULL)
	    {
	      sql_logging_failed = true;
	      AU_RESTORE (au_save);
	      break;
	    }

	  rc = la_disk_to_obj (mclass, recdes, inst_tp, la_get_item_pk_value (item));
	  if (rc != NO_ERROR)
	    {
	      sql_logging_failed = true;
	      AU_RESTORE (au_save);
	      break;
	    }

	  if (sl_write_update_sql (inst_tp, &item->key) != NO_ERROR)
	    {
	      AU_RESTORE (au_save);
	      sql_logging_failed = true;
	      break;
	    }

	  AU_RESTORE (au_save);
	}
      while (0);
      er_stack_pop ();

      if (sql_logging_failed == true)
	{
	  sb.clear ();
	  db_sprint_value (la_get_item_pk_value (item), sb);
	  snprintf (sql_log_err, sizeof (sql_log_err), "failed to write SQL log. class: %s, key: %s", item->class_name,
		    sb.get_buffer ());

	  er_stack_push ();
	  er_set (ER_ERROR_SEVERITY, ARG_FILE_LINE, ER_HA_GENERIC_ERROR, 1, sql_log_err);
	  er_stack_pop ();
	}
    }

end:
  if (error != NO_ERROR)
    {
      sb.clear ();
      db_sprint_value (la_get_item_pk_value (item), sb);
#if defined (LA_VERBOSE_DEBUG)
      er_log_debug (ARG_FILE_LINE,
		    "apply_update : error %d %s\n\tclass %s key %s\n", error,
		    er_msg (), item->class_name, sb.get_buffer ());
#endif
      er_stack_push ();
      er_set (ER_ERROR_SEVERITY, ARG_FILE_LINE,
	      ER_HA_LA_FAILED_TO_APPLY_UPDATE, 4, item->class_name, sb.get_buffer (), error, "internal client error.");
      er_stack_pop ();

      la_Info.fail_counter++;

      if (error == ER_NET_CANT_CONNECT_SERVER || error == ER_OBJ_NO_CONNECT)
	{
	  error = ER_NET_CANT_CONNECT_SERVER;
	}
    }
  else
    {
      la_Info.update_counter++;
      la_Info.num_unflushed++;
    }

  if (inst_tp)
    {
      if (inst_tp->object)
	{
	  ws_release_user_instance (inst_tp->object);
	  ws_decache (inst_tp->object);
	}
      dbt_abort_object (inst_tp);
    }

  la_release_page_buffer (old_pageid);

  return error;
}

/*
 * la_apply_insert_log() - apply the insert log to the target slave
 *   return: NO_ERROR or error code
 *   item : replication item
 *
 * Note:
 *      Apply the insert log to the target slave.
 *      . get the target log page
 *      . get the record description
 *      . fetch the class info
 *      . create a replication object to be flushed and add it to a link
 */
static int
la_apply_insert_log (LA_ITEM * item)
{
  int error = NO_ERROR, au_save;
  DB_OBJECT *class_obj;
  MOBJ mclass;
  LOG_PAGE *pgptr;
  unsigned int rcvindex;
  RECDES *recdes;
  DB_OTMPL *inst_tp = NULL;
  LOG_PAGEID old_pageid = NULL_PAGEID;

  string_buffer sb;

  error = la_flush_repl_items (false);
  if (error != NO_ERROR)
    {
      return error;
    }

  /* get the target log page */
  old_pageid = item->target_lsa.pageid;
  pgptr = la_get_page (old_pageid);
  if (pgptr == NULL)
    {
      assert (er_errid () != NO_ERROR);
      return er_errid ();
    }

  recdes = la_assign_recdes_from_pool ();

  /* retrieve the target record description */
  error = la_get_recdes (&item->target_lsa, pgptr, recdes, &rcvindex, la_Info.rec_type);
  if (error != NO_ERROR)
    {
      goto end;
    }

  if (recdes->type == REC_ASSIGN_ADDRESS || recdes->type == REC_RELOCATION)
    {
      er_log_debug (ARG_FILE_LINE, "apply_insert : rectype.type = %d\n", recdes->type);
      error = ER_FAILED;

      goto end;
    }

  if (rcvindex != RVHF_INSERT && rcvindex != RVHF_MVCC_INSERT)
    {
      er_log_debug (ARG_FILE_LINE, "apply_insert : rcvindex = %d\n", rcvindex);
      error = ER_FAILED;

      goto end;
    }

  class_obj = db_find_class (item->class_name);
  if (class_obj == NULL)
    {
      assert (er_errid () != NO_ERROR);
      error = er_errid ();
      if (error == NO_ERROR)
	{
	  error = ER_FAILED;
	}
      goto end;
    }

  error = la_repl_add_object (class_obj, item, recdes);

  if (la_enable_sql_logging == true)
    {
      bool sql_logging_failed = false;
      int rc;
      char sql_log_err[LINE_MAX];

      er_stack_push ();

      do
	{
	  mclass = locator_fetch_class (class_obj, DB_FETCH_CLREAD_INSTREAD);
	  if (mclass == NULL)
	    {
	      sql_logging_failed = true;
	      break;
	    }

	  AU_SAVE_AND_DISABLE (au_save);

	  inst_tp = dbt_create_object_internal (class_obj);
	  if (inst_tp == NULL)
	    {
	      sql_logging_failed = true;
	      AU_RESTORE (au_save);
	      break;
	    }

	  /* make object using the record description */
	  rc = la_disk_to_obj (mclass, recdes, inst_tp, la_get_item_pk_value (item));
	  if (rc != NO_ERROR)
	    {
	      sql_logging_failed = true;
	      AU_RESTORE (au_save);
	      break;
	    }

	  if (sl_write_insert_sql (inst_tp, la_get_item_pk_value (item)) != NO_ERROR)
	    {
	      sql_logging_failed = true;
	      AU_RESTORE (au_save);
	      break;
	    }

	  AU_RESTORE (au_save);
	}
      while (0);
      er_stack_pop ();

      if (sql_logging_failed == true)
	{
	  sb.clear ();
	  db_sprint_value (la_get_item_pk_value (item), sb);
	  snprintf (sql_log_err, sizeof (sql_log_err), "failed to write SQL log. class: %s, key: %s", item->class_name,
		    sb.get_buffer ());

	  er_stack_push ();
	  er_set (ER_ERROR_SEVERITY, ARG_FILE_LINE, ER_HA_GENERIC_ERROR, 1, sql_log_err);
	  er_stack_pop ();
	}
    }

end:
  if (error != NO_ERROR)
    {
      sb.clear ();
      db_sprint_value (la_get_item_pk_value (item), sb);
#if defined (LA_VERBOSE_DEBUG)
      er_log_debug (ARG_FILE_LINE,
		    "apply_insert : error %d %s\n\tclass %s key %s\n", error,
		    er_msg (), item->class_name, sb.get_buffer ());
#endif
      er_stack_push ();
      er_set (ER_ERROR_SEVERITY, ARG_FILE_LINE,
	      ER_HA_LA_FAILED_TO_APPLY_INSERT, 4, item->class_name, sb.get_buffer (), error, "internal client error.");
      er_stack_pop ();

      la_Info.fail_counter++;

      if (error == ER_NET_CANT_CONNECT_SERVER || error == ER_OBJ_NO_CONNECT)
	{
	  error = ER_NET_CANT_CONNECT_SERVER;
	}
    }
  else
    {
      la_Info.insert_counter++;
      la_Info.num_unflushed++;
    }

  if (inst_tp)
    {
      if (inst_tp->object)
	{
	  ws_release_user_instance (inst_tp->object);
	  ws_decache (inst_tp->object);
	}
      dbt_abort_object (inst_tp);
    }

  la_release_page_buffer (old_pageid);

  return error;
}

/*
 * la_update_query_execute()
 *   returns  : error code, if execution failed
 *              number of affected objects, if a success
 *   sql(in)
 */
static int
la_update_query_execute (const char *sql, bool au_disable)
{
  int res, au_save;
  DB_QUERY_RESULT *result;
  DB_QUERY_ERROR query_error;

  er_log_debug (ARG_FILE_LINE, "update_query_execute : %s\n", sql);

  if (au_disable)
    {
      /* in order to update 'db_ha_info', disable authorization temporarily */
      AU_DISABLE (au_save);
    }

  res = db_execute (sql, &result, &query_error);
  if (res >= 0)
    {
      int error;

      error = db_query_end (result);
      if (error != NO_ERROR)
	{
	  res = error;
	}
    }

  if (au_disable)
    {
      AU_ENABLE (au_save);
    }

  return res;
}

/*
 * la_update_query_execute_with_values()
 *   returns  : error code, if execution failed
 *              number of affected objects, if a success
 *   sql(in)
 *   arg_count(in)
 *   vals(in)
 *   au_disable(in)
 */
static int
la_update_query_execute_with_values (const char *sql, int arg_count, DB_VALUE * vals, bool au_disable)
{
  int res, au_save;
  DB_QUERY_RESULT *result;
  DB_QUERY_ERROR query_error;

  if (au_disable)
    {
      /* in order to update 'db_ha_info', disable authorization temporarily */
      AU_DISABLE (au_save);
    }

  res = db_execute_with_values (sql, &result, &query_error, arg_count, vals);
  if (res >= 0)
    {
      int error;

      error = db_query_end (result);
      if (error != NO_ERROR)
	{
	  res = error;
	}
    }

  if (au_disable)
    {
      AU_ENABLE (au_save);
    }

  return res;
}

/*
 * la_apply_schema_log() - apply the schema log to the target slave
 *   return: NO_ERROR or error code
 *   item(in): replication item
 *
 * Note:
 */
static int
la_apply_statement_log (LA_ITEM * item)
{
  char *stmt_text;
  int error = NO_ERROR, error2 = NO_ERROR;
  const char *error_msg = "";
  DB_OBJECT *user = NULL, *save_user = NULL;
  char sql_log_err[LINE_MAX];
  bool is_ddl = false;
  int res;

  error = la_flush_repl_items (true);
  if (error != NO_ERROR)
    {
      return error;
    }

  switch (item->item_type)
    {
    case CUBRID_STMT_CREATE_CLASS:
    case CUBRID_STMT_ALTER_CLASS:
    case CUBRID_STMT_RENAME_CLASS:
    case CUBRID_STMT_DROP_CLASS:

    case CUBRID_STMT_CREATE_INDEX:
    case CUBRID_STMT_ALTER_INDEX:
    case CUBRID_STMT_DROP_INDEX:

    case CUBRID_STMT_CREATE_SERIAL:
    case CUBRID_STMT_ALTER_SERIAL:
    case CUBRID_STMT_DROP_SERIAL:

    case CUBRID_STMT_DROP_DATABASE:

    case CUBRID_STMT_CREATE_STORED_PROCEDURE:
    case CUBRID_STMT_ALTER_STORED_PROCEDURE:
    case CUBRID_STMT_DROP_STORED_PROCEDURE:

    case CUBRID_STMT_TRUNCATE:

      /* TODO: check it */
    case CUBRID_STMT_CREATE_USER:
    case CUBRID_STMT_ALTER_USER:
    case CUBRID_STMT_DROP_USER:
    case CUBRID_STMT_GRANT:
    case CUBRID_STMT_REVOKE:

      /* TODO: check it */
    case CUBRID_STMT_CREATE_TRIGGER:
    case CUBRID_STMT_RENAME_TRIGGER:
    case CUBRID_STMT_DROP_TRIGGER:
    case CUBRID_STMT_REMOVE_TRIGGER:
    case CUBRID_STMT_SET_TRIGGER:

    case CUBRID_STMT_UPDATE_STATS:
      is_ddl = true;
      /* FALLTHRU */

    case CUBRID_STMT_INSERT:
    case CUBRID_STMT_DELETE:
    case CUBRID_STMT_UPDATE:

      if (item->item_type == CUBRID_STMT_TRUNCATE && la_need_filter_out (item) == true)
	{
	  return NO_ERROR;
	}

      /*
       * When we create the schema objects, the object's owner must be changed
       * to the appropriate owner.
       * Special alter statement, non partitioned -> partitioned is the same.
       * Also, the result of statement-based DML replication may be affected by user
       */
      if ((item->item_type == CUBRID_STMT_CREATE_CLASS
	   || item->item_type == CUBRID_STMT_CREATE_SERIAL
	   || item->item_type == CUBRID_STMT_CREATE_STORED_PROCEDURE
	   || item->item_type == CUBRID_STMT_CREATE_TRIGGER
	   || item->item_type == CUBRID_STMT_ALTER_CLASS
	   || item->item_type == CUBRID_STMT_INSERT
	   || item->item_type == CUBRID_STMT_DELETE
	   || item->item_type == CUBRID_STMT_UPDATE) && (item->db_user != NULL && item->db_user[0] != '\0'))
	{
	  user = au_find_user (item->db_user);
	  if (user == NULL)
	    {
	      if (er_errid () == ER_NET_CANT_CONNECT_SERVER || er_errid () == ER_OBJ_NO_CONNECT)
		{
		  error = ER_NET_CANT_CONNECT_SERVER;
		}
	      else
		{
		  assert (er_errid () != NO_ERROR);
		  error = er_errid ();
		}

	      error_msg = er_msg ();
	      break;
	    }

	  /* change owner */
	  save_user = Au_user;
	  er_stack_push ();
	  error = AU_SET_USER (user);
	  er_stack_pop ();
	  if (error != NO_ERROR)
	    {
	      save_user = NULL;
	      /* go on with original user */
	    }
	}

      stmt_text = db_get_string (&item->key);
      assert (stmt_text != NULL);

      /* write sql log */
      if (la_enable_sql_logging)
	{
	  if (sl_write_statement_sql
	      (item->class_name, item->db_user, item->item_type, stmt_text, item->ha_sys_prm) != NO_ERROR)
	    {
	      snprintf (sql_log_err, sizeof (sql_log_err),
			"failed to write SQL log. class: %s, stmt: %s", item->class_name, stmt_text);

	      er_stack_push ();
	      er_set (ER_ERROR_SEVERITY, ARG_FILE_LINE, ER_HA_GENERIC_ERROR, 1, sql_log_err);
	      er_stack_pop ();
	    }
	}

      if (item->ha_sys_prm != NULL)
	{
	  er_log_debug (ARG_FILE_LINE, "la_apply_statement_log : %s\n", item->ha_sys_prm);
	  er_stack_push ();
	  error2 = db_set_system_parameters_for_ha_repl (item->ha_sys_prm);
	  if (error2 != NO_ERROR)
	    {
	      snprintf (sql_log_err, sizeof (sql_log_err), "failed to change sys prm: %s", item->ha_sys_prm);

	      er_set (ER_ERROR_SEVERITY, ARG_FILE_LINE, ER_HA_GENERIC_ERROR, 1, sql_log_err);
	    }
	  er_stack_pop ();
	}

      res = la_update_query_execute (stmt_text, false);
      if (res < 0)
	{
	  assert (er_errid () != NO_ERROR);
	  error = er_errid ();
	  error_msg = er_msg ();
	  if (error == ER_NET_CANT_CONNECT_SERVER || error == ER_OBJ_NO_CONNECT)
	    {
	      error = ER_NET_CANT_CONNECT_SERVER;
	    }
	}
      else if (is_ddl == true)
	{
	  la_Info.schema_counter++;
	}
      else if (item->item_type == CUBRID_STMT_INSERT)
	{
	  la_Info.insert_counter += res;
	}
      else if (item->item_type == CUBRID_STMT_DELETE)
	{
	  la_Info.delete_counter += res;
	}
      else if (item->item_type == CUBRID_STMT_UPDATE)
	{
	  la_Info.update_counter += res;
	}

      if (item->ha_sys_prm != NULL)
	{
	  er_log_debug (ARG_FILE_LINE, "la_apply_statement_log : reset sysprm\n");
	  er_stack_push ();
	  error2 = db_reset_system_parameters_from_assignments (item->ha_sys_prm);
	  if (error2 != NO_ERROR)
	    {
	      er_set (ER_ERROR_SEVERITY, ARG_FILE_LINE, ER_HA_GENERIC_ERROR, 1, "failed to reset sys prm");
	    }
	  er_stack_pop ();
	}

      if (save_user != NULL)
	{
	  er_stack_push ();
	  if (AU_SET_USER (save_user))
	    {
	      er_stack_pop ();
	      /* it can be happened */
	      abort ();
	    }
	  er_stack_pop ();
	}
      break;

    case CUBRID_STMT_DROP_LABEL:
    default:
      return NO_ERROR;
    }

  if (error != NO_ERROR)
    {
#if defined (LA_VERBOSE_DEBUG)
      er_log_debug (ARG_FILE_LINE, "apply_statement : error %d class %s stmt %s\n", error, item->class_name, stmt_text);
#endif
      er_stack_push ();
      er_set (ER_ERROR_SEVERITY, ARG_FILE_LINE,
	      ER_HA_LA_FAILED_TO_APPLY_STATEMENT, 3, item->class_name, stmt_text, error, error_msg);
      er_stack_pop ();

      la_Info.fail_counter++;
    }
  return error;
}

/*
 * la_apply_repl_log() - apply the log to the target slave
 *   return: NO_ERROR or error code
 *   tranid: the target transaction id
 *   rectype: the target log record type
 *   final_pageid : the final pageid
 *
 * Note:
 *    This function is called when the APPLY thread meets the LOG_COMMIT
 *    record.
 */
static int
la_apply_repl_log (int tranid, int rectype, LOG_LSA * commit_lsa, int *total_rows, LOG_PAGEID final_pageid)
{
  LA_ITEM *item = NULL;
  LA_ITEM *next_item = NULL;
  int error = NO_ERROR;
  int errid;
  LA_APPLY *apply;
  int apply_repl_log_cnt = 0;
  char error_string[1024];
  char buf[256];
  static unsigned int total_repl_items = 0;
  bool release_pb = false;
  bool has_more_commit_items = false;

  apply = la_find_apply_list (tranid);
  if (apply == NULL)
    {
      return NO_ERROR;
    }

  if (rectype == LOG_ABORT)
    {
      la_clear_applied_info (apply);
      return NO_ERROR;
    }

  if (apply->head == NULL || LSA_LE (commit_lsa, &la_Info.last_committed_lsa))
    {
      if (rectype == LOG_SYSOP_END)
	{
	  la_free_all_repl_items (apply);
	}
      else
	{
	  la_clear_applied_info (apply);
	}

      return NO_ERROR;
    }

  error = la_lock_dbname (&la_Info.db_lockf_vdes, la_slave_db_name, la_Info.log_path);
  assert_release (error == NO_ERROR);

  string_buffer sb;

  item = apply->head;
  while (item)
    {
      error = NO_ERROR;

      total_repl_items++;
      release_pb = ((total_repl_items % LA_MAX_REPL_ITEM_WITHOUT_RELEASE_PB) == 0) ? true : false;

      if (final_pageid != NULL_PAGEID && release_pb == true)
	{
	  la_release_all_page_buffers (final_pageid);
	}

      if (LSA_GT (&item->lsa, &la_Info.last_committed_rep_lsa) && la_need_filter_out (item) == false)
	{
	  if (item->log_type == LOG_REPLICATION_DATA)
	    {
	      switch (item->item_type)
		{
		case RVREPL_DATA_UPDATE_START:
		case RVREPL_DATA_UPDATE_END:
		case RVREPL_DATA_UPDATE:
		  error = la_apply_update_log (item);
		  break;

		case RVREPL_DATA_INSERT:
		  error = la_apply_insert_log (item);
		  break;

		case RVREPL_DATA_DELETE:
		  error = la_apply_delete_log (item);
		  break;

		default:
		  er_log_debug (ARG_FILE_LINE,
				"apply_repl_log : log_type %d item_type %d\n", item->log_type, item->item_type);

		  assert_release (false);
		}
	    }
	  else if (item->log_type == LOG_REPLICATION_STATEMENT)
	    {
	      error = la_apply_statement_log (item);
	    }
	  else
	    {
	      er_log_debug (ARG_FILE_LINE, "apply_repl_log : log_type %d item_type\n", item->log_type, item->item_type);

	      assert_release (false);
	    }

	  apply_repl_log_cnt++;

	  if (error == NO_ERROR)
	    {
	      LSA_COPY (&la_Info.committed_rep_lsa, &item->lsa);
	    }
	  else
	    {
	      /* reconnect to server due to error while flushing repl items */
	      if (error == ER_LC_PARTIALLY_FAILED_TO_FLUSH || error == ER_LC_FAILED_TO_FLUSH_REPL_ITEMS)
		{
		  goto end;
		}

	      assert (er_errid () != NO_ERROR);
	      errid = er_errid ();

	      sb.clear ();
	      db_sprint_value (la_get_item_pk_value (item), sb);
	      sprintf (error_string, "[%s,%s] %s", item->class_name, sb.get_buffer (), db_error_string (1));
	      er_log_debug (ARG_FILE_LINE, "Internal system failure: %s", error_string);

	      if (errid == ER_NET_CANT_CONNECT_SERVER || errid == ER_OBJ_NO_CONNECT)
		{
		  error = ER_NET_CANT_CONNECT_SERVER;
		  goto end;
		}
	      else if (la_ignore_on_error (errid) == false && la_retry_on_error (errid) == true)
		{
		  snprintf (buf, sizeof (buf),
			    "attempts to try applying failed replication log again. (error:%d)", errid);
		  er_set (ER_NOTIFICATION_SEVERITY, ARG_FILE_LINE, ER_HA_GENERIC_ERROR, 1, buf);

		  /* try it again */
		  LA_SLEEP (10, 0);
		  continue;
		}
	    }
	}

      next_item = la_get_next_repl_item (item, apply->is_long_trans, &apply->last_lsa);
      la_free_repl_item (apply, item);
      item = next_item;

      if ((item != NULL) && LSA_GT (&item->lsa, commit_lsa))
	{
	  assert (rectype == LOG_SYSOP_END);
	  has_more_commit_items = true;
	  break;
	}
    }

end:
  *total_rows += apply_repl_log_cnt;

  if (rectype == LOG_SYSOP_END)
    {
      if (has_more_commit_items)
	{
	  la_free_and_add_next_repl_item (apply, item, commit_lsa);
	}
      else
	{
	  la_free_all_repl_items (apply);
	}
    }
  else
    {
      la_clear_applied_info (apply);
    }

  return error;
}

/*
 * la_apply_commit_list() - apply the log to the target slave
 *   return: NO_ERROR or error code
 *   lsa   : the target LSA of the log
 *   final_pageid : the final pageid
 *
 * Note:
 *    This function is called when the APPLY thread meets the LOG_COMMIT
 *    record.
 */
static int
la_apply_commit_list (LOG_LSA * lsa, LOG_PAGEID final_pageid)
{
  LA_COMMIT *commit;
  int error = NO_ERROR;

  LSA_SET_NULL (lsa);

  commit = la_Info.commit_head;
  if (commit && (commit->type == LOG_COMMIT || commit->type == LOG_SYSOP_END || commit->type == LOG_ABORT))
    {
      error = la_apply_repl_log (commit->tranid, commit->type, &commit->log_lsa, &la_Info.total_rows, final_pageid);
      if (error != NO_ERROR)
	{
	  er_log_debug (ARG_FILE_LINE, "apply_commit_list : error %d while apply_repl_log\n", error);
	}

      LSA_COPY (lsa, &commit->log_lsa);

      if (commit->type == LOG_COMMIT)
	{
	  la_Info.log_record_time = commit->log_record_time;
	}

      if (commit->next != NULL)
	{
	  commit->next->prev = NULL;
	}
      la_Info.commit_head = commit->next;
      if (la_Info.commit_head == NULL)
	{
	  la_Info.commit_tail = NULL;
	}

      free_and_init (commit);
    }

  return error;
}

/*
 * la_free_repl_items_by_tranid() - clear replication item using tranid
 *   return: none
 *   tranid: transaction id
 *
 * Note:
 *       clear the applied list area after processing ..
 *       When we meet the LOG_ABORT_TOPOPE or LOG_ABORT record,
 *       we have to clear the replication items of the target transaction.
 *       In case of LOG_ABORT_TOPOPE, the apply list should be preserved
 *       for the later use (so call la_clear_applied_info() using
 *       false as the second argument).
 */
static void
la_free_repl_items_by_tranid (int tranid)
{
  LA_APPLY *apply;
  LA_COMMIT *commit, *commit_next;

  apply = la_find_apply_list (tranid);
  if (apply)
    {
      la_clear_applied_info (apply);
    }

  for (commit = la_Info.commit_head; commit; commit = commit_next)
    {
      commit_next = commit->next;

      if (commit->tranid == tranid)
	{
	  if (commit->next)
	    {
	      commit->next->prev = commit->prev;
	    }
	  else
	    {
	      la_Info.commit_tail = commit->prev;
	    }

	  if (commit->prev)
	    {
	      commit->prev->next = commit->next;
	    }
	  else
	    {
	      la_Info.commit_head = commit->next;
	    }

	  commit->next = NULL;
	  commit->prev = NULL;

	  free_and_init (commit);
	}
    }

  if (la_Info.commit_head == NULL)
    {
      la_Info.commit_tail = NULL;
    }

  return;
}

static LA_ITEM *
la_get_next_repl_item (LA_ITEM * item, bool is_long_trans, LOG_LSA * last_lsa)
{
  if (is_long_trans)
    {
      return la_get_next_repl_item_from_log (item, last_lsa);
    }
  else
    {
      return la_get_next_repl_item_from_list (item);
    }
}

static LA_ITEM *
la_get_next_repl_item_from_list (LA_ITEM * item)
{
  return (item->next);
}

static LA_ITEM *
la_get_next_repl_item_from_log (LA_ITEM * item, LOG_LSA * last_lsa)
{
  LOG_LSA prev_repl_lsa;
  LOG_LSA curr_lsa;
  LOG_PAGE *curr_log_page;
  LOG_RECORD_HEADER *prev_repl_log_record = NULL;
  LOG_RECORD_HEADER *curr_log_record;
  LA_ITEM *next_item = NULL;

  LSA_COPY (&prev_repl_lsa, &item->lsa);
  LSA_COPY (&curr_lsa, &item->lsa);

  while (!LSA_ISNULL (&curr_lsa))
    {
      curr_log_page = la_get_page (curr_lsa.pageid);
      curr_log_record = LOG_GET_LOG_RECORD_HEADER (curr_log_page, &curr_lsa);

      if (prev_repl_log_record == NULL)
	{
	  prev_repl_log_record = (LOG_RECORD_HEADER *) malloc (sizeof (LOG_RECORD_HEADER));
	  if (prev_repl_log_record == NULL)
	    {
	      return NULL;
	    }

	  memcpy (prev_repl_log_record, curr_log_record, sizeof (LOG_RECORD_HEADER));
	}
      if (!LSA_EQ (&curr_lsa, &prev_repl_lsa) && prev_repl_log_record->trid == curr_log_record->trid)
	{
	  if (LSA_GT (&curr_lsa, last_lsa)
	      || curr_log_record->type == LOG_COMMIT
	      || curr_log_record->type == LOG_ABORT || LSA_GE (&curr_lsa, &la_Info.act_log.log_hdr->eof_lsa))
	    {
	      break;
	    }

	  if (curr_log_record->type == LOG_REPLICATION_DATA || curr_log_record->type == LOG_REPLICATION_STATEMENT)
	    {
	      next_item = la_make_repl_item (curr_log_page, curr_log_record->type, curr_log_record->trid, &curr_lsa);
	      assert (next_item);

	      break;
	    }

	}
      la_release_page_buffer (curr_lsa.pageid);
      LSA_COPY (&curr_lsa, &curr_log_record->forw_lsa);
    }

  if (prev_repl_log_record)
    {
      free_and_init (prev_repl_log_record);
    }

  return next_item;
}


static int
la_log_record_process (LOG_RECORD_HEADER * lrec, LOG_LSA * final, LOG_PAGE * pg_ptr)
{
  LA_APPLY *apply = NULL;
  int error = NO_ERROR;
  LOG_LSA lsa_apply;
  LOG_PAGEID final_pageid;
  LOG_REC_HA_SERVER_STATE *ha_server_state;
  char buffer[256];
  time_t eot_time;

  if (lrec->trid == NULL_TRANID || LSA_GT (&lrec->prev_tranlsa, final) || LSA_GT (&lrec->back_lsa, final))
    {
      if (lrec->type != LOG_END_OF_LOG)
	{
	  la_applier_need_shutdown = true;

	  er_set (ER_ERROR_SEVERITY, ARG_FILE_LINE,
		  ER_HA_LA_INVALID_REPL_LOG_RECORD, 10, final->pageid,
		  final->offset, lrec->forw_lsa.pageid, lrec->forw_lsa.offset,
		  lrec->back_lsa.pageid, lrec->back_lsa.offset, lrec->trid,
		  lrec->prev_tranlsa.pageid, lrec->prev_tranlsa.offset, lrec->type);
	  return ER_LOG_PAGE_CORRUPTED;
	}
    }

  if ((lrec->type != LOG_END_OF_LOG
       && lrec->type != LOG_DUMMY_HA_SERVER_STATE)
      && lrec->trid != LOG_SYSTEM_TRANID && LSA_ISNULL (&lrec->prev_tranlsa))
    {
      apply = la_add_apply_list (lrec->trid);
      if (apply == NULL)
	{
	  la_applier_need_shutdown = true;

	  assert (er_errid () != NO_ERROR);
	  error = er_errid ();
	  if (error != NO_ERROR)
	    {
	      return error;
	    }
	  else
	    {
	      return ER_FAILED;
	    }
	}
      if (LSA_ISNULL (&apply->start_lsa))
	{
	  LSA_COPY (&apply->start_lsa, final);
	}
    }

  la_Info.is_end_of_record = false;
  switch (lrec->type)
    {
    case LOG_END_OF_LOG:
      if (la_does_page_exist (final->pageid + 1) && la_does_page_exist (final->pageid) == LA_PAGE_EXST_IN_ARCHIVE_LOG)
	{
	  /* when we meet the END_OF_LOG of archive file, skip log page */
	  er_set (ER_ERROR_SEVERITY, ARG_FILE_LINE,
		  ER_HA_LA_UNEXPECTED_EOF_IN_ARCHIVE_LOG, 2, final->pageid, final->offset);
	  final->pageid++;
	  final->offset = 0;
	}
      else
	{
	  /* we meet the END_OF_LOG */
#if defined (LA_VERBOSE_DEBUG)
	  er_log_debug (ARG_FILE_LINE, "reached END_OF_LOG in active log. LSA(%d|%d)", final->pageid, final->offset);
#endif
	  la_Info.is_end_of_record = true;
	}
      return ER_INTERRUPTED;

    case LOG_REPLICATION_DATA:
    case LOG_REPLICATION_STATEMENT:
      /* add the replication log to the target transaction */
      error = la_set_repl_log (pg_ptr, lrec->type, lrec->trid, final);
      if (error != NO_ERROR)
	{
	  la_applier_need_shutdown = true;
	  return error;
	}
      break;

    case LOG_SYSOP_END:
    case LOG_COMMIT:
      /* apply the replication log to the slave */
      if (LSA_GT (final, &la_Info.committed_lsa))
	{
	  /* add the repl_list to the commit_list */
	  if (lrec->type == LOG_SYSOP_END)
	    {
	      eot_time = 0;
	    }
	  else
	    {
	      eot_time = la_retrieve_eot_time (pg_ptr, final);
	    }

	  error = la_add_node_into_la_commit_list (lrec->trid, final, lrec->type, eot_time);
	  if (error != NO_ERROR)
	    {
	      la_applier_need_shutdown = true;
	      return error;
	    }

	  /* in case of delayed/time-bound replication */
	  if (eot_time != 0)
	    {
	      error = la_delay_replica (eot_time);
	      if (error != NO_ERROR)
		{
		  return error;
		}
	    }

	  /* make db_ha_apply_info.status busy */
	  if (la_Info.status == LA_STATUS_IDLE)
	    {
	      la_Info.status = LA_STATUS_BUSY;
	    }

	  final_pageid = (pg_ptr) ? pg_ptr->hdr.logical_pageid : NULL_PAGEID;
	  do
	    {
	      error = la_apply_commit_list (&lsa_apply, final_pageid);
	      if (error == ER_NET_CANT_CONNECT_SERVER)
		{
		  switch (er_errid ())
		    {
		    case ER_TM_SERVER_DOWN_UNILATERALLY_ABORTED:
		      break;
		    case ER_LK_UNILATERALLY_ABORTED:
		      break;
		    default:
		      er_set (ER_ERROR_SEVERITY, ARG_FILE_LINE,
			      ER_NET_SERVER_COMM_ERROR, 1, "cannot connect with server");
		      return error;
		    }
		}
	      else if (error == ER_HA_LA_EXCEED_MAX_MEM_SIZE)
		{
		  la_applier_need_shutdown = true;
		  return error;
		}
	      else if (error == ER_LC_PARTIALLY_FAILED_TO_FLUSH || error == ER_LC_FAILED_TO_FLUSH_REPL_ITEMS)
		{
		  return error;
		}

	      if (!LSA_ISNULL (&lsa_apply))
		{
		  LSA_COPY (&(la_Info.committed_lsa), &lsa_apply);

		  if (lrec->type == LOG_COMMIT)
		    {
		      la_Info.commit_counter++;
		    }
		}
	    }
	  while (!LSA_ISNULL (&lsa_apply));	/* if lsa_apply is not null then there is the replication log applying
						 * to the slave */
	}
      else
	{
	  la_free_repl_items_by_tranid (lrec->trid);
	}
      break;

    case LOG_ABORT:
      error = la_add_node_into_la_commit_list (lrec->trid, final, LOG_ABORT, 0);
      if (error != NO_ERROR)
	{
	  la_applier_need_shutdown = true;
	  return error;
	}
      break;

    case LOG_DUMMY_CRASH_RECOVERY:
      snprintf (buffer, sizeof (buffer),
		"process log record (type:%d). skip this log record. LSA: %lld|%d",
		lrec->type, (long long int) final->pageid, (int) final->offset);
      er_set (ER_NOTIFICATION_SEVERITY, ARG_FILE_LINE, ER_HA_GENERIC_ERROR, 1, buffer);

      LSA_COPY (final, &lrec->forw_lsa);
      return ER_INTERRUPTED;

    case LOG_END_CHKPT:
      break;

    case LOG_DUMMY_HA_SERVER_STATE:
      ha_server_state = la_get_ha_server_state (pg_ptr, final);
      if (ha_server_state == NULL)
	{
	  er_set (ER_ERROR_SEVERITY, ARG_FILE_LINE, ER_HA_GENERIC_ERROR, 1, "failed to read LOG_DUMMY_HA_SERVER_STATE");
	  break;
	}

      if (ha_server_state->state != HA_SERVER_STATE_ACTIVE && ha_server_state->state != HA_SERVER_STATE_TO_BE_STANDBY)
	{
	  if (la_Info.db_lockf_vdes != NULL_VOLDES)
	    {
	      snprintf (buffer, sizeof (buffer),
			"the state of HA server (%s@%s) is changed to %s",
			la_slave_db_name, la_peer_host,
			css_ha_server_state_string ((HA_SERVER_STATE) ha_server_state->state));
	      er_set (ER_NOTIFICATION_SEVERITY, ARG_FILE_LINE, ER_HA_GENERIC_ERROR, 1, buffer);

	      la_Info.is_role_changed = true;

	      return ER_INTERRUPTED;
	    }
	}
      else if (la_is_repl_lists_empty ())
	{
	  (void) la_update_ha_apply_info_log_record_time (ha_server_state->at_time);
	  error = la_log_commit (true);
	  if (error != NO_ERROR)
	    {
	      return error;
	    }
	}
      break;

    default:
      break;
    }				/* switch(lrec->type) */

  /* if this is the last record of the archive log.. we have to fetch the next page. So, increase the pageid, but we
   * don't know the exact offset of the next record. the offset would be adjusted after getting the next log page */
  if (lrec->forw_lsa.pageid == -1 || lrec->type <= LOG_SMALLER_LOGREC_TYPE || lrec->type >= LOG_LARGER_LOGREC_TYPE)
    {
      if (la_does_page_exist (final->pageid) == LA_PAGE_EXST_IN_ARCHIVE_LOG)
	{
	  snprintf (buffer, sizeof (buffer),
		    "process last log record in archive. LSA: %lld|%d",
		    (long long int) final->pageid, (int) final->offset);
	  er_set (ER_NOTIFICATION_SEVERITY, ARG_FILE_LINE, ER_HA_GENERIC_ERROR, 1, buffer);

	  final->pageid++;
	  final->offset = 0;
	}

      er_set (ER_ERROR_SEVERITY, ARG_FILE_LINE,
	      ER_HA_LA_INVALID_REPL_LOG_RECORD, 10, final->pageid,
	      final->offset, lrec->forw_lsa.pageid, lrec->forw_lsa.offset,
	      lrec->back_lsa.pageid, lrec->back_lsa.offset, lrec->trid,
	      lrec->prev_tranlsa.pageid, lrec->prev_tranlsa.offset, lrec->type);

      return ER_LOG_PAGE_CORRUPTED;
    }

  return NO_ERROR;
}

static char *
la_get_hostname_from_log_path (char *log_path)
{
  char *hostname = NULL, *p;

  if (log_path == NULL)
    {
      return NULL;
    }

  p = log_path;
  p += (strlen (log_path) - 1);

  /* log_path: "path/dbname_hostname/" */
  if (*p == '/')
    {
      p--;
    }

  while (*p != '/')
    {
      p--;
      if (p == log_path)
	{
	  return NULL;
	}
    }

  hostname = strstr (p, la_slave_db_name);
  if (hostname == NULL)
    {
      return NULL;
    }

  hostname += strlen (la_slave_db_name);
  if (*hostname != '_')
    {
      return NULL;
    }

  return hostname + 1;
}

static int
la_change_state (void)
{
  int error = NO_ERROR;
  int new_state = HA_LOG_APPLIER_STATE_NA;
  char buffer[1024];

  if (la_Info.last_server_state == la_Info.act_log.log_hdr->ha_server_state
      && la_Info.last_file_state == la_Info.act_log.log_hdr->ha_file_status
      && la_Info.last_is_end_of_record == la_Info.is_end_of_record)
    {
      /* there are no need to change */
      return NO_ERROR;
    }

  if (la_Info.last_server_state != la_Info.act_log.log_hdr->ha_server_state)
    {
      sprintf (buffer,
	       "change the state of HA server (%s@%s) from '%s' to '%s'",
	       la_slave_db_name, la_peer_host,
	       css_ha_server_state_string ((HA_SERVER_STATE) la_Info.last_server_state),
	       css_ha_server_state_string ((HA_SERVER_STATE) la_Info.act_log.log_hdr->ha_server_state));
      er_set (ER_NOTIFICATION_SEVERITY, ARG_FILE_LINE, ER_HA_GENERIC_ERROR, 1, buffer);
    }

  la_Info.last_server_state = la_Info.act_log.log_hdr->ha_server_state;
  la_Info.last_file_state = la_Info.act_log.log_hdr->ha_file_status;
  la_Info.last_is_end_of_record = la_Info.is_end_of_record;

  /* check log file status */
  if (la_Info.is_end_of_record == true && (la_Info.act_log.log_hdr->ha_file_status == LOG_HA_FILESTAT_SYNCHRONIZED))
    {
      /* check server's state with log header */
      switch (la_Info.act_log.log_hdr->ha_server_state)
	{
	case HA_SERVER_STATE_ACTIVE:
	case HA_SERVER_STATE_TO_BE_STANDBY:
	case HA_SERVER_STATE_TO_BE_ACTIVE:
	  if (la_Info.apply_state != HA_LOG_APPLIER_STATE_WORKING)
	    {
	      /* notify to slave db */
	      new_state = HA_LOG_APPLIER_STATE_WORKING;
	    }
	  break;

	case HA_SERVER_STATE_DEAD:
	case HA_SERVER_STATE_STANDBY:
	case HA_SERVER_STATE_MAINTENANCE:
	  if (la_Info.apply_state != HA_LOG_APPLIER_STATE_DONE)
	    {
	      /* notify to slave db */
	      new_state = HA_LOG_APPLIER_STATE_DONE;

	      /* clear all repl_lists */
	      if (la_Info.act_log.log_hdr->ha_server_state != HA_SERVER_STATE_DEAD)
		{
		  la_clear_all_repl_and_commit_list ();
		}
	    }
	  break;
	default:
	  er_log_debug (ARG_FILE_LINE, "BUG. Unknown LOG_HA_SRVSTAT (%x)", la_Info.act_log.log_hdr->ha_server_state);
	  return ER_FAILED;
	  break;
	}

    }
  else
    {
      switch (la_Info.act_log.log_hdr->ha_server_state)
	{
	case HA_SERVER_STATE_ACTIVE:
	case HA_SERVER_STATE_TO_BE_STANDBY:
	  if (la_Info.apply_state != HA_LOG_APPLIER_STATE_WORKING
	      && la_Info.apply_state != HA_LOG_APPLIER_STATE_RECOVERING)
	    {
	      new_state = HA_LOG_APPLIER_STATE_RECOVERING;
	    }
	  break;
	case HA_SERVER_STATE_TO_BE_ACTIVE:
	case HA_SERVER_STATE_STANDBY:
	case HA_SERVER_STATE_DEAD:
	case HA_SERVER_STATE_MAINTENANCE:
	  if (la_Info.apply_state != HA_LOG_APPLIER_STATE_DONE
	      && la_Info.apply_state != HA_LOG_APPLIER_STATE_RECOVERING)
	    {
	      new_state = HA_LOG_APPLIER_STATE_RECOVERING;
	    }
	  break;
	default:
	  er_log_debug (ARG_FILE_LINE, "BUG. Unknown LOG_HA_SRVSTAT (%x)", la_Info.act_log.log_hdr->ha_server_state);
	  return ER_FAILED;
	  break;
	}
    }

  if (new_state != HA_LOG_APPLIER_STATE_NA)
    {
      if (la_Info.apply_state == new_state)
	{
	  return NO_ERROR;
	}

      /* force commit when state is changing */
      error = la_log_commit (true);
      if (error != NO_ERROR)
	{
	  return error;
	}

      error = boot_notify_ha_log_applier_state ((HA_LOG_APPLIER_STATE) new_state);
      if (error == NO_ERROR)
	{
	  snprintf (buffer, sizeof (buffer),
		    "change log apply state from '%s' to '%s'. last committed LSA: %lld|%d",
		    css_ha_applier_state_string ((HA_LOG_APPLIER_STATE)
						 la_Info.apply_state),
		    css_ha_applier_state_string ((HA_LOG_APPLIER_STATE)
						 new_state),
		    (long long int) la_Info.committed_lsa.pageid, (int) la_Info.committed_lsa.offset);
	  er_set (ER_NOTIFICATION_SEVERITY, ARG_FILE_LINE, ER_HA_GENERIC_ERROR, 1, buffer);

	  la_Info.apply_state = new_state;
	}
      else
	{
	  er_set (ER_ERROR_SEVERITY, ARG_FILE_LINE,
		  ER_HA_LA_FAILED_TO_CHANGE_STATE, 2,
		  css_ha_applier_state_string ((HA_LOG_APPLIER_STATE) la_Info.apply_state),
		  css_ha_applier_state_string ((HA_LOG_APPLIER_STATE) new_state));
	}
    }

  return error;
}

/*
 * la_log_commit() -
 *   return: NO_ERROR or error code
 */
static int
la_log_commit (bool update_commit_time)
{
  int res;
  int error = NO_ERROR;

  (void) la_find_required_lsa (&la_Info.required_lsa);

  LSA_COPY (&la_Info.append_lsa, &la_Info.act_log.log_hdr->append_lsa);
  LSA_COPY (&la_Info.eof_lsa, &la_Info.act_log.log_hdr->eof_lsa);

  if (update_commit_time)
    {
      la_Info.log_commit_time = time (0);
    }

  error = la_flush_repl_items (true);
  if (error != NO_ERROR)
    {
      return error;
    }

  res = la_update_ha_last_applied_info ();
  if (res > 0)
    {
      error = la_commit_transaction ();
    }
  else
    {
      la_Info.fail_counter++;

      er_log_debug (ARG_FILE_LINE,
		    "log applied but cannot update last committed LSA (%d|%d)",
		    la_Info.committed_lsa.pageid, la_Info.committed_lsa.offset);
      if (res == ER_NET_CANT_CONNECT_SERVER || res == ER_OBJ_NO_CONNECT)
	{
	  error = ER_NET_CANT_CONNECT_SERVER;
	}
      else
	{
	  er_set (ER_ERROR_SEVERITY, ARG_FILE_LINE, ER_HA_GENERIC_ERROR, 1, "failed to update db_ha_apply_info");
	  error = NO_ERROR;
	}
    }

  return error;
}

/*
 * la_get_mem_size () - get mem size with own pid
 */
static unsigned long
la_get_mem_size (void)
{
  unsigned long vsize = 0;
#if defined(LINUX)
  FILE *fp;

  fp = fopen ("/proc/self/statm", "r");
  if (fp != NULL)
    {
      fscanf (fp, "%lu", &vsize);
      /* page to Kbyte */
      vsize *= (sysconf (_SC_PAGESIZE) / ONE_K);
      fclose (fp);
    }
#elif defined(AIX)
  struct procentry64 entry;
  pid_t pid = getpid ();

  if (getprocs64 (&entry, sizeof (entry), NULL, 0, &pid, 1))
    {
      vsize = (unsigned long) entry.pi_dvm * (sysconf (_SC_PAGESIZE) / ONE_K);
    }
#else
#error
#endif
  return vsize;
}

static int
la_check_mem_size (void)
{
  int error = NO_ERROR;
  unsigned long vsize;
  unsigned long max_vsize;
  int diff_sec;
  time_t now;

  now = time (NULL);
  diff_sec = now - la_Info.start_time;
  if (diff_sec >= 0 && diff_sec <= HB_START_WAITING_TIME_IN_SECS)
    {
      return NO_ERROR;
    }

  vsize = la_get_mem_size ();
#if defined(AIX)
  max_vsize = MAX ((unsigned long) (la_Info.max_mem_size * ONE_K), (la_Info.start_vsize * 60));
#else
  max_vsize = MAX ((unsigned long) (la_Info.max_mem_size * ONE_K), (la_Info.start_vsize * 2));
#endif
  if (vsize > max_vsize)
    {
      /*
       * vmem size is more than max_mem_size
       * or grow more than 2 times
       */
      er_set (ER_ERROR_SEVERITY, ARG_FILE_LINE, ER_HA_LA_EXCEED_MAX_MEM_SIZE,
	      7, (vsize / ONE_K), la_Info.max_mem_size,
	      (la_Info.start_vsize / ONE_K), la_Info.required_lsa.pageid,
	      la_Info.required_lsa.offset, la_Info.committed_lsa.pageid, la_Info.committed_lsa.offset);
      error = ER_HA_LA_EXCEED_MAX_MEM_SIZE;
    }

  return error;
}

int
la_commit_transaction (void)
{
  int error = NO_ERROR;
  static int last_time = 0;
  static unsigned long long last_applied_item = 0;
  int curr_time;
  int diff_time;
  unsigned long long curr_applied_item;
  unsigned long long diff_applied_item;
  unsigned long ws_cull_mops_interval;
  unsigned long ws_cull_mops_per_apply;
  int start_time;

  if (last_time == 0)
    {
      last_time = time (NULL);
    }

  if (last_applied_item == 0)
    {
      last_applied_item =
	la_Info.insert_counter + la_Info.update_counter + la_Info.delete_counter + la_Info.fail_counter;
    }

  error = db_commit_transaction ();
  if (error != NO_ERROR)
    {
      return error;
    }

  curr_time = time (NULL);
  diff_time = curr_time - last_time;

  curr_applied_item = la_Info.insert_counter + la_Info.update_counter + la_Info.delete_counter + la_Info.fail_counter;
  diff_applied_item = curr_applied_item - last_applied_item;

  start_time = curr_time - la_Info.start_time;
  if (start_time >= 0 && start_time <= HB_START_WAITING_TIME_IN_SECS)
    {
      ws_cull_mops_interval = LA_WS_CULL_MOPS_INTERVAL_MIN;
      ws_cull_mops_per_apply = LA_WS_CULL_MOPS_PER_APPLY_MIN;
    }
  else
    {
      ws_cull_mops_interval = LA_WS_CULL_MOPS_INTERVAL;
      ws_cull_mops_per_apply = LA_WS_CULL_MOPS_PER_APPLY;
    }

  if ((long unsigned) diff_time >= ws_cull_mops_interval || diff_applied_item >= ws_cull_mops_per_apply)
    {
      ws_filter_dirty ();
      ws_cull_mops ();

      last_time = curr_time;
      last_applied_item = curr_applied_item;
    }

  return error;
}

static int
la_check_time_commit (struct timeval *time_commit, unsigned int threshold)
{
  int error = NO_ERROR;
  struct timeval curtime;
  int diff_msec;
  bool need_commit = false;

  assert (time_commit);

  /* check interval time for commit */
  gettimeofday (&curtime, NULL);
  diff_msec = (curtime.tv_sec - time_commit->tv_sec) * 1000 + (curtime.tv_usec / 1000 - time_commit->tv_usec / 1000);
  if (diff_msec < 0)
    {
      diff_msec = 0;
    }

  if (threshold < (unsigned int) diff_msec)
    {
      gettimeofday (time_commit, NULL);

      /* check server is connected now */
      error = db_ping_server (0, NULL);
      if (error != NO_ERROR)
	{
	  return ER_NET_CANT_CONNECT_SERVER;
	}

      /* check for # of rows to commit */
      if (la_Info.prev_total_rows != la_Info.total_rows)
	{
	  need_commit = true;
	}

      if (need_commit == true || la_Info.is_apply_info_updated == true)
	{
	  error = la_log_commit (need_commit);
	  if (error == NO_ERROR)
	    {
	      /* sync with new one */
	      la_Info.prev_total_rows = la_Info.total_rows;
	      la_Info.is_apply_info_updated = false;
	    }
	}
      else
	{
	  if (la_Info.status == LA_STATUS_BUSY)
	    {
	      /* make db_ha_apply_info.status idle */
	      la_Info.status = LA_STATUS_IDLE;
	    }
	}
    }

  return error;
}

static int
la_check_duplicated (const char *logpath, const char *dbname, int *lockf_vdes, int *last_deleted_arv_num)
{
  char lock_path[PATH_MAX];
  FILEIO_LOCKF_TYPE lockf_type = FILEIO_NOT_LOCKF;

  sprintf (lock_path, "%s%s%s%s", logpath, FILEIO_PATH_SEPARATOR (logpath), dbname, LA_LOCK_SUFFIX);

  *lockf_vdes = fileio_open (lock_path, O_RDWR | O_CREAT, 0644);
  if (*lockf_vdes == NULL_VOLDES)
    {
      er_log_debug (ARG_FILE_LINE, "unable to open lock_file (%s)", lock_path);
      er_set_with_oserror (ER_ERROR_SEVERITY, ARG_FILE_LINE, ER_IO_MOUNT_FAIL, 1, lock_path);
      return ER_IO_MOUNT_FAIL;
    }

  lockf_type = fileio_lock_la_log_path (dbname, lock_path, *lockf_vdes, last_deleted_arv_num);
  if (lockf_type == FILEIO_NOT_LOCKF)
    {
      er_log_debug (ARG_FILE_LINE, "unable to wlock lock_file (%s)", lock_path);
      fileio_close (*lockf_vdes);
      *lockf_vdes = NULL_VOLDES;
      return ER_FAILED;
    }

#if defined (LA_VERBOSE_DEBUG)
  er_log_debug (ARG_FILE_LINE, "last_deleted_arv_num is %d.", *last_deleted_arv_num);
#endif

  return NO_ERROR;
}

static int
la_update_last_deleted_arv_num (int lockf_vdes, int last_deleted_arv_num)
{
  char arv_num_str[11];
  int len;

  assert (last_deleted_arv_num >= -1);
  if (lockf_vdes == NULL_VOLDES || last_deleted_arv_num < -1)
    {
      return ER_FAILED;
    }

  snprintf (arv_num_str, sizeof (arv_num_str), "%-10d", last_deleted_arv_num);

  if ((lseek (lockf_vdes, 0, SEEK_SET) != 0))
    {
      return ER_FAILED;
    }

  len = write (lockf_vdes, arv_num_str, sizeof (arv_num_str) - 1);
  if (len != (sizeof (arv_num_str) - 1))
    {
      return ER_FAILED;
    }

  return NO_ERROR;
}

static int
la_lock_dbname (int *lockf_vdes, char *db_name, char *log_path)
{
  int error = NO_ERROR;
  FILEIO_LOCKF_TYPE result;

  if (*lockf_vdes != NULL_VOLDES)
    {
      return NO_ERROR;
    }

  while (1)
    {
      result = fileio_lock_la_dbname (lockf_vdes, db_name, log_path);
      if (result == FILEIO_LOCKF)
	{
	  break;
	}

      LA_SLEEP (3, 0);
    }

  assert_release ((*lockf_vdes) != NULL_VOLDES);

  la_Info.is_role_changed = false;

  return error;
}


static int
la_unlock_dbname (int *lockf_vdes, char *db_name, bool clear_owner)
{
  int error = NO_ERROR;
  int result;

  if ((*lockf_vdes) == NULL_VOLDES)
    {
      return NO_ERROR;
    }

  result = fileio_unlock_la_dbname (lockf_vdes, db_name, clear_owner);
  if (result == FILEIO_LOCKF)
    {
      return ER_FAILED;
    }

  la_Info.is_role_changed = false;

  if (clear_owner)
    {
      LA_SLEEP (60, 0);
    }

  return error;
}

static void
la_init (const char *log_path, const int max_mem_size)
{
  static unsigned long start_vsize = 0;

  memset (&la_Info, 0, sizeof (la_Info));

  strncpy (la_Info.log_path, log_path, PATH_MAX - 1);

  la_Info.cache_buffer_size = LA_DEFAULT_CACHE_BUFFER_SIZE;
  la_Info.act_log.db_iopagesize = LA_DEFAULT_LOG_PAGE_SIZE;
  la_Info.act_log.db_logpagesize = LA_DEFAULT_LOG_PAGE_SIZE;

  la_Info.act_log.log_vdes = NULL_VOLDES;
  la_Info.arv_log.log_vdes = NULL_VOLDES;

  LSA_SET_NULL (&la_Info.committed_lsa);
  LSA_SET_NULL (&la_Info.committed_rep_lsa);
  LSA_SET_NULL (&la_Info.append_lsa);
  LSA_SET_NULL (&la_Info.eof_lsa);
  LSA_SET_NULL (&la_Info.required_lsa);
  LSA_SET_NULL (&la_Info.final_lsa);
  LSA_SET_NULL (&la_Info.last_committed_lsa);
  LSA_SET_NULL (&la_Info.last_committed_rep_lsa);

  la_Info.last_deleted_archive_num = -1;
  la_Info.is_role_changed = false;
  la_Info.is_apply_info_updated = false;

  la_Info.max_mem_size = max_mem_size;
  /* check vsize when it started */
  if (!start_vsize)
    {
      start_vsize = la_get_mem_size ();
    }
  la_Info.start_vsize = start_vsize;
  la_Info.start_time = time (NULL);

  la_Info.last_time_archive_deleted = la_Info.start_time;

  la_Info.db_lockf_vdes = NULL_VOLDES;

  la_Info.num_unflushed = 0;

  la_recdes_pool.is_initialized = false;

  if (db_get_client_type () == BOOT_CLIENT_LOG_APPLIER)
    {
      ws_init_repl_objs ();
    }

  la_Info.repl_filter.type = REPL_FILTER_NONE;
  la_Info.repl_filter.list_size = 0;
  la_Info.repl_filter.num_filters = 0;

  la_Info.reinit_copylog = false;

  return;
}

static void
la_shutdown (void)
{
  int i;

  /* clean up */
  if (la_Info.arv_log.log_vdes != NULL_VOLDES)
    {
      fileio_close (la_Info.arv_log.log_vdes);
      la_Info.arv_log.log_vdes = NULL_VOLDES;
    }
  if (la_Info.act_log.log_vdes != NULL_VOLDES)
    {
      fileio_close (la_Info.act_log.log_vdes);
      la_Info.act_log.log_vdes = NULL_VOLDES;
    }
  if (la_Info.log_path_lockf_vdes != NULL_VOLDES)
    {
      fileio_close (la_Info.log_path_lockf_vdes);
      la_Info.log_path_lockf_vdes = NULL_VOLDES;
    }

  if (la_Info.db_lockf_vdes != NULL_VOLDES)
    {
      int error;
      bool clear_owner = false;

      error = la_unlock_dbname (&la_Info.db_lockf_vdes, la_slave_db_name, clear_owner);
      if (error == NO_ERROR)
	{
	  la_Info.db_lockf_vdes = NULL_VOLDES;
	}
      else
	{
	  assert_release (false);
	}
    }

  if (la_Info.rec_type != NULL)
    {
      free_and_init (la_Info.rec_type);
    }

  if (la_Info.undo_unzip_ptr != NULL)
    {
      log_zip_free (la_Info.undo_unzip_ptr);
      la_Info.undo_unzip_ptr = NULL;
    }
  if (la_Info.redo_unzip_ptr != NULL)
    {
      log_zip_free (la_Info.redo_unzip_ptr);
      la_Info.redo_unzip_ptr = NULL;
    }

  if (la_Info.cache_pb != NULL)
    {
      if (la_Info.cache_pb->buffer_area != NULL)
	{
	  free_and_init (la_Info.cache_pb->buffer_area);
	}

      if (la_Info.cache_pb->log_buffer != NULL)
	{
	  free_and_init (la_Info.cache_pb->log_buffer);
	}

      if (la_Info.cache_pb->hash_table != NULL)
	{
	  mht_destroy (la_Info.cache_pb->hash_table);
	  la_Info.cache_pb->hash_table = NULL;
	}

      free_and_init (la_Info.cache_pb);
    }

  if (la_Info.repl_lists)
    {
      for (i = 0; i < la_Info.repl_cnt; i++)
	{
	  if (la_Info.repl_lists[i] != NULL)
	    {
	      free_and_init (la_Info.repl_lists[i]);
	    }
	}

      free_and_init (la_Info.repl_lists);
    }

  if (la_Info.act_log.hdr_page)
    {
      free_and_init (la_Info.act_log.hdr_page);
    }

  if (db_get_client_type () == BOOT_CLIENT_LOG_APPLIER)
    {
      ws_clear_all_repl_objs ();
    }

  if (la_recdes_pool.is_initialized == true)
    {
      la_clear_recdes_pool ();
    }

  la_Info.num_unflushed = 0;

  la_destroy_repl_filter ();

  la_Info.reinit_copylog = false;

  return;
}

/*
 * la_print_log_header () -
 */
void
la_print_log_header (const char *database_name, LOG_HEADER * hdr, bool verbose)
{
  time_t tloc;
  DB_DATETIME datetime;
  char timebuf[1024];

  tloc = hdr->db_creation;
  db_localdatetime (&tloc, &datetime);
  db_datetime_to_string ((char *) timebuf, 1024, &datetime);

  if (verbose)
    {
      printf ("%-30s : %s\n", "Magic", hdr->magic);
    }
  printf ("%-30s : %s\n", "DB name", database_name);
  printf ("%-30s : %s (%ld)\n", "DB creation time", timebuf, tloc);
  printf ("%-30s : %lld | %d\n", "EOF LSA", (long long int) hdr->eof_lsa.pageid, (int) hdr->eof_lsa.offset);
  printf ("%-30s : %lld | %d\n", "Append LSA", (long long int) hdr->append_lsa.pageid, (int) hdr->append_lsa.offset);
  printf ("%-30s : %s\n", "HA server state", css_ha_server_state_string ((HA_SERVER_STATE) hdr->ha_server_state));
  if (verbose)
    {
      printf ("%-30s : %s\n", "CUBRID release", hdr->db_release);
      printf ("%-30s : %d\n", "DB iopagesize", hdr->db_iopagesize);
      printf ("%-30s : %d\n", "DB logpagesize", hdr->db_logpagesize);
      printf ("%-30s : %d\n", "Is log shutdown", hdr->is_shutdown);
      printf ("%-30s : %d\n", "Next transaction identifier", hdr->next_trid);
      printf ("%-30s : %d\n", "Number of pages", hdr->npages);
      printf ("%-30s : %d (%s)\n", "Charset", hdr->db_charset,
	      lang_charset_cubrid_name ((INTL_CODESET) hdr->db_charset));
      printf ("%-30s : %lld\n", "Logical pageid", (long long int) hdr->fpageid);
      printf ("%-30s : %lld | %d\n", "CHKPT LSA", (long long int) hdr->chkpt_lsa.pageid, (int) hdr->chkpt_lsa.offset);
      printf ("%-30s : %lld\n", "Next archive pageid", (long long int) hdr->nxarv_pageid);
      printf ("%-30s : %lld\n", "Next archive physical pageid", (long long int) hdr->nxarv_phy_pageid);
      printf ("%-30s : %d\n", "Next archive number", hdr->nxarv_num);
      printf ("%-30s : %s\n", "HA file status",
	      logwr_log_ha_filestat_to_string ((LOG_HA_FILESTAT) hdr->ha_file_status));
    }


  tloc = hdr->ha_promotion_time;
  db_localdatetime (&tloc, &datetime);
  db_datetime_to_string ((char *) timebuf, 1024, &datetime);
  printf ("%-30s : %s (%ld)\n", "HA promotion time", timebuf, tloc);

  tloc = hdr->db_restore_time;
  db_localdatetime (&tloc, &datetime);
  db_datetime_to_string ((char *) timebuf, 1024, &datetime);
  printf ("%-30s : %s (%ld)\n", "DB restore time", timebuf, tloc);

  printf ("%-30s : %s \n", "Mark will be deleted", (hdr->mark_will_del == true) ? "true" : "false");

  return;
}

/*
 * la_print_log_arv_header () -
 */
void
la_print_log_arv_header (const char *database_name, LOG_ARV_HEADER * hdr, bool verbose)
{
  time_t tloc;
  DB_DATETIME datetime;
  char timebuf[1024];

  tloc = hdr->db_creation;
  db_localdatetime (&tloc, &datetime);
  db_datetime_to_string ((char *) timebuf, 1024, &datetime);

  printf ("%-30s : %s\n", "DB name ", database_name);
  printf ("%-30s : %s (%ld)\n", "DB creation time ", timebuf, tloc);
  if (verbose)
    {
      printf ("%-30s : %d\n", "Next transaction identifier", hdr->next_trid);
      printf ("%-30s : %d\n", "Number of pages", hdr->npages);
      printf ("%-30s : %lld\n", "Logical pageid", (long long int) hdr->fpageid);
    }
  printf ("%-30s : %d\n", "Archive number", hdr->arv_num);
}

/*
 * la_log_page_check() - test the transaction log
 *   return: void
 *   log_path: log path
 *   page_num: test page number
 */
int
la_log_page_check (const char *database_name, const char *log_path,
		   INT64 page_num, bool check_applied_info,
		   bool check_copied_info, bool check_replica_info,
		   bool verbose, LOG_LSA * copied_eof_lsa, LOG_LSA * copied_append_lsa, LOG_LSA * applied_final_lsa)
{
  int error = NO_ERROR;
  int res;
  char *atchar;
  char active_log_path[PATH_MAX];
  char *replica_time_bound_str;

  assert (database_name != NULL);
  assert (log_path != NULL);

  atchar = (char *) strchr (database_name, '@');
  if (atchar)
    {
      *atchar = '\0';
    }

  /* init la_Info */
  la_init (log_path, 0);

  if (check_applied_info)
    {
      LA_HA_APPLY_INFO ha_apply_info;
      char timebuf[1024];

      la_init_ha_apply_info (&ha_apply_info);

      res = la_get_ha_apply_info (log_path, database_name, &ha_apply_info);
      if ((res <= 0) || (ha_apply_info.creation_time.date == 0 && ha_apply_info.creation_time.time == 0))
	{
	  error = res;

	  goto check_applied_info_end;
	}

      *applied_final_lsa = ha_apply_info.final_lsa;

      printf ("\n *** Applied Info. *** \n");

      if (verbose)
	{
	  db_datetime_to_string ((char *) timebuf, 1024, &ha_apply_info.creation_time);
	  printf ("%-30s : %s\n", "DB creation time", timebuf);

	  printf ("%-30s : %lld | %d\n", "Last committed LSA", LSA_AS_ARGS (&ha_apply_info.committed_lsa));
	  printf ("%-30s : %lld | %d\n", "Last committed replog LSA", LSA_AS_ARGS (&ha_apply_info.committed_rep_lsa));
	  printf ("%-30s : %lld | %d\n", "Last append LSA", LSA_AS_ARGS (&ha_apply_info.append_lsa));
	  printf ("%-30s : %lld | %d\n", "Last EOF LSA", LSA_AS_ARGS (&ha_apply_info.eof_lsa));
	  printf ("%-30s : %lld | %d\n", "Final LSA", LSA_AS_ARGS (&ha_apply_info.final_lsa));
	  printf ("%-30s : %lld | %d\n", "Required LSA", LSA_AS_ARGS (&ha_apply_info.required_lsa));

	  db_datetime_to_string ((char *) timebuf, 1024, &ha_apply_info.log_record_time);
	  printf ("%-30s : %s\n", "Log record time", timebuf);

	  db_datetime_to_string ((char *) timebuf, 1024, &ha_apply_info.log_commit_time);
	  printf ("%-30s : %s\n", "Log committed time", timebuf);

	  db_datetime_to_string ((char *) timebuf, 1024, &ha_apply_info.last_access_time);
	  printf ("%-30s : %s\n", "Last access time", timebuf);
	}

      printf ("%-30s : %ld\n", "Insert count", ha_apply_info.insert_counter);
      printf ("%-30s : %ld\n", "Update count", ha_apply_info.update_counter);
      printf ("%-30s : %ld\n", "Delete count", ha_apply_info.delete_counter);
      printf ("%-30s : %ld\n", "Schema count", ha_apply_info.schema_counter);
      printf ("%-30s : %ld\n", "Commit count", ha_apply_info.commit_counter);
      printf ("%-30s : %ld\n", "Fail count", ha_apply_info.fail_counter);

      if (verbose)
	{
	  db_datetime_to_string ((char *) timebuf, 1024, &ha_apply_info.start_time);
	  printf ("%-30s : %s\n", "Start time", timebuf);
	}

      if (check_replica_info)
	{
	  replica_time_bound_str = prm_get_string_value (PRM_ID_HA_REPLICA_TIME_BOUND);
	  db_datetime_to_string2 ((char *) timebuf, 1024, &ha_apply_info.log_record_time);

	  printf ("\n *** Replica-specific Info. *** \n");
	  if (replica_time_bound_str == NULL)
	    {
	      printf ("%-30s : %d second(s)\n", "Deliberate lag",
		      prm_get_integer_value (PRM_ID_HA_REPLICA_DELAY_IN_SECS));
	    }

	  printf ("%-30s : %s\n", "Last applied log record time", timebuf);
	  if (replica_time_bound_str != NULL)
	    {
	      printf ("%-30s : %s\n", "Will apply log records up to", replica_time_bound_str);
	    }
	}
    }
check_applied_info_end:
  if (error != NO_ERROR)
    {
      printf ("%s\n", db_error_string (3));
    }
  error = NO_ERROR;

  if (check_copied_info)
    {
      /* check active log file */
      memset (active_log_path, 0, PATH_MAX);
      fileio_make_log_active_name ((char *) active_log_path, la_Info.log_path, database_name);
      if (!fileio_is_volume_exist ((const char *) active_log_path))
	{
	  er_set_with_oserror (ER_ERROR_SEVERITY, ARG_FILE_LINE, ER_LOG_MOUNT_FAIL, 1, active_log_path);
	  error = ER_LOG_MOUNT_FAIL;
	  goto check_copied_info_end;
	}

      /* read copied active page */
      error = la_find_log_pagesize (&la_Info.act_log, la_Info.log_path, database_name, false);
      if (error != NO_ERROR)
	{
	  goto check_copied_info_end;
	}

      *copied_eof_lsa = la_Info.act_log.log_hdr->eof_lsa;
      *copied_append_lsa = la_Info.act_log.log_hdr->append_lsa;

      printf ("\n *** Copied Active Info. *** \n");
      la_print_log_header (database_name, la_Info.act_log.log_hdr, verbose);
    }

  if (check_copied_info && (page_num > 1))
    {
      LOG_PAGE *logpage;

      /* get last deleted archive number */
      if (la_Info.last_deleted_archive_num == (-1))
	{
	  la_Info.last_deleted_archive_num = la_find_last_deleted_arv_num ();
	}

      la_Info.log_data = (char *) malloc (la_Info.act_log.db_iopagesize);
      if (la_Info.log_data == NULL)
	{
	  er_set (ER_ERROR_SEVERITY, ARG_FILE_LINE, ER_OUT_OF_VIRTUAL_MEMORY, 1, la_Info.act_log.db_iopagesize);
	  error = ER_OUT_OF_VIRTUAL_MEMORY;
	  goto check_copied_info_end;
	}

      logpage = (LOG_PAGE *) la_Info.log_data;

      if (LA_LOG_IS_IN_ARCHIVE (page_num))
	{
	  /* read from the archive log file */
	  printf ("\n *** Copied Archive Info. *** \n");
	  error = la_log_fetch_from_archive (page_num, (char *) logpage);
	}
      else
	{
	  /* read from the active log file */
	  error =
	    la_log_io_read (la_Info.act_log.path, la_Info.act_log.log_vdes,
			    logpage, la_log_phypageid (page_num), la_Info.act_log.db_logpagesize);
	}

      if (error != NO_ERROR)
	{
	  goto check_copied_info_end;
	}
      else
	{
	  LOG_RECORD_HEADER *lrec;
	  LOG_LSA lsa;

	  if (LA_LOG_IS_IN_ARCHIVE (page_num))
	    {
	      la_print_log_arv_header (database_name, la_Info.arv_log.log_hdr, verbose);
	    }
	  printf ("Log page %lld (phy: %lld pageid: %lld, offset %d)\n",
		  (long long int) page_num,
		  (long long int) la_log_phypageid (page_num),
		  (long long int) logpage->hdr.logical_pageid, logpage->hdr.offset);

	  if (logpage->hdr.offset < 0)
	    {
	      er_set (ER_ERROR_SEVERITY, ARG_FILE_LINE, ER_HA_GENERIC_ERROR, 1, "Invalid pageid");
	      error = ER_HA_GENERIC_ERROR;
	      goto check_copied_info_end;
	    }

	  lsa.pageid = logpage->hdr.logical_pageid;
	  lsa.offset = logpage->hdr.offset;

	  while (lsa.pageid == page_num)
	    {
	      lrec = LOG_GET_LOG_RECORD_HEADER (logpage, &lsa);

	      printf
		("offset:%04ld (tid:%d bck p:%lld,o:%ld frw p:%lld,o:%ld type:%d)\n",
		 lsa.offset, lrec->trid,
		 (long long int) lrec->back_lsa.pageid, lrec->back_lsa.offset,
		 (long long int) lrec->forw_lsa.pageid, lrec->forw_lsa.offset, lrec->type);
	      LSA_COPY (&lsa, &lrec->forw_lsa);
	    }
	}
      free_and_init (la_Info.log_data);
    }				/* check_copied_info */

check_copied_info_end:
  if (error != NO_ERROR)
    {
      printf ("%s\n", db_error_string (3));
    }

  return NO_ERROR;
}

void
la_print_delay_info (LOG_LSA working_lsa, LOG_LSA target_lsa, float process_rate)
{
  INT64 delayed_page_count = 0;
  INT64 estimated_delay = 0;

  delayed_page_count = target_lsa.pageid - working_lsa.pageid;

  if (process_rate != 0.0f)
    {
      estimated_delay = (INT64) (delayed_page_count / process_rate);
    }

  printf ("%-30s : %lld\n", "Delayed log page count", (long long int) delayed_page_count);

  if (process_rate == 0.0f)
    {
      printf ("%-30s : - second(s)\n", "Estimated Delay");
    }
  else
    {
      printf ("%-30s : %ld second(s)\n", "Estimated Delay", estimated_delay);
    }
}

/*
 * la_remove_archive_logs() -
 *   return: int
 *
 *   db_name(in):
 *   last_deleted_arv_num(in):
 *   nxarv_num(in):
 *   max_count_arv_to_delete(in): max number of archive files to remove
 */
int
la_remove_archive_logs (const char *db_name, int last_deleted_arv_num, int nxarv_num, int max_arv_count_to_delete)
{
  int error = NO_ERROR;
  int log_max_archives = prm_get_integer_value (PRM_ID_HA_COPY_LOG_MAX_ARCHIVES);
  const char *info_reason, *catmsg;
  char archive_name[PATH_MAX] = { '\0', }, archive_name_first[PATH_MAX];
  int first_arv_num_to_delete = -1;
  int last_arv_num_to_delete = -1;
  int required_arv_num = -1;
  int max_arv_count;
  int current_arv_count;
  int i;

  if (LA_LOG_IS_IN_ARCHIVE (la_Info.required_lsa.pageid))
    {
      error = la_find_archive_num (&required_arv_num, la_Info.required_lsa.pageid);
      if (error != NO_ERROR)
	{
	  return last_deleted_arv_num;
	}
      max_arv_count = MAX (log_max_archives, nxarv_num - required_arv_num);
    }
  else
    {
      max_arv_count = log_max_archives;
    }

  current_arv_count = nxarv_num - last_deleted_arv_num - 1;
  if (current_arv_count > max_arv_count)
    {
      first_arv_num_to_delete = last_deleted_arv_num + 1;
      last_arv_num_to_delete = nxarv_num - max_arv_count - 1;
      if ((last_arv_num_to_delete < 0) || (last_arv_num_to_delete < first_arv_num_to_delete))
	{
	  return last_deleted_arv_num;
	}

      if (max_arv_count_to_delete < last_arv_num_to_delete - first_arv_num_to_delete + 1)
	{
	  last_arv_num_to_delete = first_arv_num_to_delete + max_arv_count_to_delete - 1;
	}

      for (i = first_arv_num_to_delete; i <= last_arv_num_to_delete; i++)
	{
	  fileio_make_log_archive_name (archive_name, la_Info.log_path, db_name, i);
	  fileio_unformat (NULL, archive_name);
	}

      info_reason = msgcat_message (MSGCAT_CATALOG_CUBRID, MSGCAT_SET_LOG, MSGCAT_LOG_MAX_ARCHIVES_HAS_BEEN_EXCEEDED);
      if (info_reason == NULL)
	{
	  info_reason = "Number of active log archives has been exceeded the max desired number.";
	}
      catmsg = msgcat_message (MSGCAT_CATALOG_CUBRID, MSGCAT_SET_LOG, MSGCAT_LOG_LOGINFO_REMOVE_REASON);
      if (catmsg == NULL)
	{
	  catmsg = "REMOVE: %d %s to \n%d %s.\nREASON: %s\n";
	}
      if (first_arv_num_to_delete == last_arv_num_to_delete)
	{
	  log_dump_log_info (la_Info.loginf_path, false, catmsg,
			     first_arv_num_to_delete, archive_name, last_arv_num_to_delete, archive_name, info_reason);
	}
      else
	{
	  fileio_make_log_archive_name (archive_name_first, la_Info.log_path, db_name, first_arv_num_to_delete);
	  log_dump_log_info (la_Info.loginf_path, false, catmsg,
			     first_arv_num_to_delete, archive_name_first,
			     last_arv_num_to_delete, archive_name, info_reason);
	}
      return last_arv_num_to_delete;
    }

  return last_deleted_arv_num;
}

static int
la_find_last_deleted_arv_num (void)
{
  int arv_log_num;
  char arv_log_path[PATH_MAX];
  int arv_log_vdes = NULL_VOLDES;

  arv_log_num = la_Info.act_log.log_hdr->nxarv_num - 1;
  while (arv_log_num >= 0)
    {
      /* make archive_name */
      fileio_make_log_archive_name (arv_log_path, la_Info.log_path, la_Info.act_log.log_hdr->prefix_name, arv_log_num);

      /* open the archive file */
      arv_log_vdes = fileio_open (arv_log_path, O_RDONLY, 0);
      if (arv_log_vdes == NULL_VOLDES)
	{
	  break;
	}

      fileio_close (arv_log_vdes);
      arv_log_num--;
    }

  return arv_log_num;
}

static float
la_get_avg (int *array, int size)
{
  int i, total = 0;

  assert (size > 0);

  for (i = 0; i < size; i++)
    {
      total += array[i];
    }

  return (float) total / size;
}

/*
 * la_get_adaptive_time_commit_interval () - adjust commit interval
 *                                      based on the replication delay
 *   time_commit_interval(in/out): commit interval
 *   delay_hist(in): delay history
 *   return: none
 */
static void
la_get_adaptive_time_commit_interval (int *time_commit_interval, int *delay_hist)
{
  int delay;
  int max_commit_interval = 0;
  float avg_delay;
  static int delay_hist_idx = 0;

  if (la_Info.log_record_time != 0)
    {
      delay = time (NULL) - la_Info.log_record_time;
    }
  else
    {
      return;
    }
#if defined (ENABLE_OLD_REPLICATION)
  max_commit_interval = prm_get_integer_value (PRM_ID_HA_APPLYLOGDB_MAX_COMMIT_INTERVAL_IN_MSECS);
#endif

  if (delay > LA_MAX_TOLERABLE_DELAY)
    {
      *time_commit_interval = max_commit_interval;
    }
  else if (delay == 0)
    {
      *time_commit_interval /= 2;
    }
  /* check if delay history is filled up */
  else if (delay_hist[delay_hist_idx] >= 0)
    {
      avg_delay = la_get_avg (delay_hist, LA_NUM_DELAY_HISTORY);

      if (delay < avg_delay)
	{
	  *time_commit_interval /= 2;
	}
      else if (delay > avg_delay)
	{
	  *time_commit_interval *= 2;

	  if (*time_commit_interval == 0)
	    {
	      *time_commit_interval = LA_REINIT_COMMIT_INTERVAL;
	    }
	  else if (*time_commit_interval > max_commit_interval)
	    {
	      *time_commit_interval = max_commit_interval;
	    }
	}
    }

  delay_hist[delay_hist_idx++] = delay;
  delay_hist_idx %= LA_NUM_DELAY_HISTORY;

  return;
}

/*
 * la_print_repl_filter_info() - print replication filter info
 *   return: none
 *
 */
static void
la_print_repl_filter_info (void)
{
  char buffer[LINE_MAX];
  char *p, *last;
  int i;
  LA_REPL_FILTER *filter;

  p = buffer;
  last = buffer + sizeof (buffer);

  filter = &la_Info.repl_filter;

  if (filter->type == REPL_FILTER_NONE || filter->num_filters <= 0)
    {
      return;
    }

  if (filter->type == REPL_FILTER_INCLUDE_TBL)
    {
      p += snprintf (p, MAX ((last - p), 0), "updates only on the following tables will be applied: ");
    }
  else if (filter->type == REPL_FILTER_EXCLUDE_TBL)
    {
      p += snprintf (p, MAX ((last - p), 0), "updates on the following tables will be ignored: ");
    }

  p += snprintf (p, MAX ((last - p), 0), "[%s]", filter->list[0]);
  for (i = 1; i < filter->num_filters; i++)
    {
      p += snprintf (p, MAX (last - p, 0), ", [%s]", filter->list[i]);
    }

  er_stack_push ();
  er_set (ER_NOTIFICATION_SEVERITY, ARG_FILE_LINE, ER_HA_LA_REPL_FILTER_GENERIC, 1, buffer);
  er_stack_pop ();

  return;
}

/*
 * la_need_filter_out() - check if an item needs to be applied or not.
 *   item (in): replication item
 *   return: true when to exclude the given item for replication
 *
 */
static bool
la_need_filter_out (LA_ITEM * item)
{
  LA_REPL_FILTER *filter;
  bool filter_found = false;
  int i;

  filter = &la_Info.repl_filter;

  if (filter->type == REPL_FILTER_NONE
      || (item->log_type == LOG_REPLICATION_STATEMENT
	  && item->item_type != CUBRID_STMT_TRUNCATE) || strcasecmp (item->class_name, CT_SERIAL_NAME) == 0)
    {
      return false;
    }

  assert (item != NULL && item->class_name != NULL);

  for (i = 0; i < filter->num_filters; i++)
    {
      if (strcasecmp (filter->list[i], item->class_name) == 0)
	{
	  filter_found = true;
	  break;
	}
    }

  if ((filter->type == REPL_FILTER_INCLUDE_TBL && filter_found == false)
      || (filter->type == REPL_FILTER_EXCLUDE_TBL && filter_found == true))
    {
      return true;
    }

  return false;
}

/*
 * la_add_repl_filter() - add a table to filter list
 *   return: error
 *
 */
static int
la_add_repl_filter (const char *classname)
{
  LA_REPL_FILTER *filter;

  filter = &la_Info.repl_filter;

  assert (filter != NULL);
  assert (filter->list != NULL && filter->list_size > 0);

  if (classname == NULL || classname[0] == '\0')
    {
      return NO_ERROR;
    }

  if (filter->num_filters >= filter->list_size)
    {
      filter->list = (char **) realloc (filter->list, (filter->list_size + LA_NUM_REPL_FILTER) * sizeof (char *));
      if (filter->list == NULL)
	{
	  er_set (ER_ERROR_SEVERITY, ARG_FILE_LINE, ER_OUT_OF_VIRTUAL_MEMORY, 1, LA_NUM_REPL_FILTER);
	  return ER_OUT_OF_VIRTUAL_MEMORY;
	}

      filter->list_size += LA_NUM_REPL_FILTER;
    }

  filter->list[filter->num_filters] = strdup (classname);

  if (filter->list[filter->num_filters] == NULL)
    {
      er_set (ER_ERROR_SEVERITY, ARG_FILE_LINE, ER_OUT_OF_VIRTUAL_MEMORY, 1, strlen (classname));
      return ER_OUT_OF_VIRTUAL_MEMORY;
    }
  else
    {
      filter->num_filters++;
    }

  return NO_ERROR;
}

/*
 * la_create_repl_filter() - read replication filter file and setup filters
 *   return: error
 *
 */
static int
la_create_repl_filter (void)
{
  int error = NO_ERROR;
  char *filter_file;
  char filter_file_real_path[PATH_MAX];
  char buffer[LINE_MAX];
  char error_msg[LINE_MAX];
  char classname[SM_MAX_IDENTIFIER_LENGTH];
  int classname_len = 0;
  LA_REPL_FILTER *filter;
  FILE *fp;
  DB_OBJECT *class_ = NULL;

  filter = &la_Info.repl_filter;

  filter->type = (REPL_FILTER_TYPE) prm_get_integer_value (PRM_ID_HA_REPL_FILTER_TYPE);
  if (filter->type == REPL_FILTER_NONE)
    {
      return NO_ERROR;
    }

  filter_file = prm_get_string_value (PRM_ID_HA_REPL_FILTER_FILE);
  if (filter_file == NULL || filter_file[0] == '\0')
    {
      snprintf (error_msg, LINE_MAX, "no replication filter file is specified");
      er_set (ER_ERROR_SEVERITY, ARG_FILE_LINE, ER_HA_LA_REPL_FILTER_GENERIC, 1, error_msg);

      return ER_HA_LA_REPL_FILTER_GENERIC;
    }

  if (filter_file[0] != PATH_SEPARATOR)
    {
      filter_file = envvar_confdir_file (filter_file_real_path, PATH_MAX, filter_file);
    }

  fp = fopen (filter_file, "r");
  if (fp == NULL)
    {
      snprintf (error_msg, LINE_MAX, "failed to open %s", filter_file);
      er_set_with_oserror (ER_ERROR_SEVERITY, ARG_FILE_LINE, ER_HA_LA_REPL_FILTER_GENERIC, 1, error_msg);

      return ER_HA_LA_REPL_FILTER_GENERIC;
    }

  filter->list = (char **) malloc (LA_NUM_REPL_FILTER * sizeof (char *));
  if (filter->list == NULL)
    {
      fclose (fp);
      er_set (ER_ERROR_SEVERITY, ARG_FILE_LINE, ER_OUT_OF_VIRTUAL_MEMORY, 1, LA_NUM_REPL_FILTER);

      return ER_OUT_OF_VIRTUAL_MEMORY;
    }

  filter->list_size = LA_NUM_REPL_FILTER;

  /* get filter table list */
  while (fgets ((char *) buffer, LINE_MAX, fp) != NULL)
    {
      trim (buffer);
      classname_len = strlen (buffer);
      if (classname_len > 0 && buffer[classname_len - 1] == '\n')
	{
	  buffer[classname_len - 1] = '\0';
	  classname_len--;
	}

      if (classname_len <= 0)
	{
	  continue;
	}

      if (classname_len >= SM_MAX_IDENTIFIER_LENGTH)
	{
	  snprintf (error_msg, LINE_MAX, "invalid table name %s", buffer);
	  er_set (ER_ERROR_SEVERITY, ARG_FILE_LINE, ER_HA_LA_REPL_FILTER_GENERIC, 1, error_msg);
	  error = ER_HA_LA_REPL_FILTER_GENERIC;

	  goto error_return;
	}

      sm_downcase_name (buffer, classname, SM_MAX_IDENTIFIER_LENGTH);

      class_ = locator_find_class (classname);
      if (class_ == NULL)
	{
	  snprintf (error_msg, LINE_MAX, "cannot find table [%s] listed in %s", buffer, filter_file);
	  er_stack_push ();
	  er_set (ER_ERROR_SEVERITY, ARG_FILE_LINE, ER_HA_LA_REPL_FILTER_GENERIC, 1, error_msg);
	  er_stack_pop ();
	}
      else
	{
	  ws_release_user_instance (class_);
	  ws_decache (class_);
	}

      error = la_add_repl_filter (classname);
      if (error != NO_ERROR)
	{
	  goto error_return;
	}
    }

  ws_cull_mops ();

  fclose (fp);
  return NO_ERROR;

error_return:
  fclose (fp);
  la_destroy_repl_filter ();

  return error;
}

/*
 * la_destroy_repl_filter() - free memory used for replication filter
 *   return: none
 *
 */
static void
la_destroy_repl_filter (void)
{
  int i;
  LA_REPL_FILTER *filter;

  filter = &la_Info.repl_filter;

  if (filter->list_size > 0 && filter->list != NULL)
    {
      for (i = 0; i < filter->num_filters; i++)
	{
	  if (filter->list[i] != NULL)
	    {
	      free_and_init (filter->list[i]);
	    }
	}
      free_and_init (filter->list);
    }

  filter->list_size = 0;
  filter->num_filters = 0;

  return;
}

static int
check_reinit_copylog (void)
{
  int error = NO_ERROR;

  /* fetch header */
  error = la_fetch_log_hdr (&la_Info.act_log);
  if (error != NO_ERROR)
    {
      error = ER_FAILED;
      return error;
    }

  if (la_Info.act_log.log_hdr->mark_will_del == true)
    {
      la_Info.reinit_copylog = true;
      error = ER_FAILED;
      return error;
    }

  return error;
}

/*
 * la_apply_log_file() - apply the transaction log to the slave
 *   return: int
 *   database_name: apply database
 *   log_path: log volume path for apply
 *   max_mem_size: maximum memory size
 *
 * Note:
 *      The main routine.
 *         1. Initialize
 *            . signal process
 *            . get the log file name & IO page size
 *         2. body (loop) - process the request
 *            . catch the request
 *            . if shutdown request --> process
 */
int
la_apply_log_file (const char *database_name, const char *log_path, const int max_mem_size)
{
  int error = NO_ERROR;
  LOG_HEADER final_log_hdr;
  LA_CACHE_BUFFER *log_buf = NULL;
  LOG_PAGE *pg_ptr;
  LOG_RECORD_HEADER *lrec = NULL;
  LOG_LSA old_lsa = {
    -1, -1
  };
  LOG_LSA prev_final;
  struct timeval time_commit;
  char *s;
  int last_nxarv_num = 0;
  bool clear_owner;
  int now = 0, last_eof_time = 0;
  LOG_LSA last_eof_lsa;
  int time_commit_interval = 0;
  int delay_hist[LA_NUM_DELAY_HISTORY];
  int i;
  int remove_arv_interval_in_secs;
  int max_arv_count_to_delete = 0;

  assert (database_name != NULL);
  assert (log_path != NULL);

  la_applier_need_shutdown = false;

  /* signal processing */
#if defined(WINDOWS)
  (void) os_set_signal_handler (SIGABRT, la_shutdown_by_signal);
  (void) os_set_signal_handler (SIGINT, la_shutdown_by_signal);
  (void) os_set_signal_handler (SIGTERM, la_shutdown_by_signal);
#else /* ! WINDOWS */
  (void) os_set_signal_handler (SIGSTOP, la_shutdown_by_signal);
  (void) os_set_signal_handler (SIGTERM, la_shutdown_by_signal);
  (void) os_set_signal_handler (SIGPIPE, SIG_IGN);
#endif /* ! WINDOWS */

  if (lzo_init () != LZO_E_OK)
    {
      /* may be impossible */
      er_log_debug (ARG_FILE_LINE, "Cannot initialize LZO");
      er_set (ER_FATAL_ERROR_SEVERITY, ARG_FILE_LINE, ER_GENERIC_ERROR, 0);
      return ER_GENERIC_ERROR;
    }

  strncpy (la_slave_db_name, database_name, DB_MAX_IDENTIFIER_LENGTH);
  s = strchr (la_slave_db_name, '@');
  if (s)
    {
      *s = '\0';
    }

  s = la_get_hostname_from_log_path ((char *) log_path);
  if (s)
    {
      strncpy (la_peer_host, s, MAXHOSTNAMELEN);
    }
  else
    {
      strncpy (la_peer_host, "unknown", MAXHOSTNAMELEN);
    }

  /* init la_Info */
  la_init (log_path, max_mem_size);

  if (prm_get_bool_value (PRM_ID_HA_SQL_LOGGING))
    {
      if (sl_init (la_slave_db_name, log_path) != NO_ERROR)
	{
	  er_stack_push ();
	  er_set (ER_ERROR_SEVERITY, ARG_FILE_LINE, ER_HA_GENERIC_ERROR, 1, "Failed to initialize SQL logger");
	  er_stack_pop ();
	}
      else
	{
	  la_enable_sql_logging = true;
	}
    }

  error =
    la_check_duplicated (la_Info.log_path, la_slave_db_name,
			 &la_Info.log_path_lockf_vdes, &la_Info.last_deleted_archive_num);
  if (error != NO_ERROR)
    {
      return error;
    }

  /* init cache buffer */
  la_Info.cache_pb = la_init_cache_pb ();
  if (la_Info.cache_pb == NULL)
    {
      er_log_debug (ARG_FILE_LINE, "Cannot initialize cache page buffer");
      return ER_OUT_OF_VIRTUAL_MEMORY;
    }

  /* get log header info. page size. start_page id, etc */
  error = la_find_log_pagesize (&la_Info.act_log, la_Info.log_path, la_slave_db_name, true);
  if (error != NO_ERROR)
    {
      er_log_debug (ARG_FILE_LINE, "Cannot find log page size");
      return error;
    }

  error =
    la_init_cache_log_buffer (la_Info.cache_pb, la_Info.cache_buffer_size,
			      SIZEOF_LA_CACHE_LOG_BUFFER (la_Info.act_log.db_logpagesize));
  if (error != NO_ERROR)
    {
      er_log_debug (ARG_FILE_LINE, "Cannot initialize cache log buffer");
      return error;
    }

  error = la_init_recdes_pool (la_Info.act_log.db_iopagesize, LA_MAX_UNFLUSHED_REPL_ITEMS);
  if (error != NO_ERROR)
    {
      er_log_debug (ARG_FILE_LINE, "Cannot initialize recdes pool");
      return error;
    }

  /* get log info path */
  fileio_make_log_info_name (la_Info.loginf_path, la_Info.log_path, la_slave_db_name);

  /* get last deleted archive number */
  if (la_Info.last_deleted_archive_num == (-1))
    {
      la_Info.last_deleted_archive_num = la_find_last_deleted_arv_num ();
    }

  remove_arv_interval_in_secs = prm_get_integer_value (PRM_ID_REMOVE_LOG_ARCHIVES_INTERVAL);

  /* find out the last log applied LSA */
  error = la_get_last_ha_applied_info ();
  if (error != NO_ERROR)
    {
      er_stack_push ();
      er_set (ER_ERROR_SEVERITY, ARG_FILE_LINE, ER_HA_GENERIC_ERROR, 1, "Failed to initialize db_ha_apply_info");
      er_stack_pop ();
      return error;
    }

  for (i = 0; i < LA_NUM_DELAY_HISTORY; i++)
    {
      delay_hist[i] = -1;
    }
#if defined (ENABLE_OLD_REPLICATION)
  time_commit_interval = prm_get_integer_value (PRM_ID_HA_APPLYLOGDB_MAX_COMMIT_INTERVAL_IN_MSECS);
#endif

  if (prm_get_integer_value (PRM_ID_HA_REPL_FILTER_TYPE) != REPL_FILTER_NONE)
    {
      error = la_create_repl_filter ();
      if (error != NO_ERROR)
	{
	  er_set (ER_ERROR_SEVERITY, ARG_FILE_LINE,
		  ER_HA_LA_REPL_FILTER_GENERIC, 1, "failed to initialize replication filters");
	  return error;
	}

      la_print_repl_filter_info ();
    }

  er_set (ER_ERROR_SEVERITY, ARG_FILE_LINE, ER_HA_LA_STARTED, 6,
	  la_Info.required_lsa.pageid, la_Info.required_lsa.offset,
	  la_Info.committed_lsa.pageid, la_Info.committed_lsa.offset,
	  la_Info.committed_rep_lsa.pageid, la_Info.committed_rep_lsa.offset);

  /* initialize final_lsa */
  LSA_COPY (&la_Info.committed_lsa, &la_Info.required_lsa);

  gettimeofday (&time_commit, NULL);
  last_eof_time = time (NULL);
  LSA_SET_NULL (&last_eof_lsa);

  /* start the main loop */
  do
    {
      int retry_count = 0;

      /* get next LSA to be processed */
      if (la_apply_pre () == false)
	{
	  assert (er_errid () != NO_ERROR);
	  error = er_errid ();
	  la_applier_need_shutdown = true;
	  break;
	}

      /* start loop for apply */
      while (!LSA_ISNULL (&la_Info.final_lsa) && la_applier_need_shutdown == false)
	{
	  /* release all page buffers */
	  la_release_all_page_buffers (NULL_PAGEID);

	  /* we should fetch final log page from disk not cache buffer */
	  la_decache_page_buffers (la_Info.final_lsa.pageid, LOGPAGEID_MAX);

	  error = check_reinit_copylog ();
	  if (error != NO_ERROR)
	    {
	      la_applier_need_shutdown = true;
	      break;
	    }

	  if (last_nxarv_num == 0)
	    {
	      last_nxarv_num = la_Info.act_log.log_hdr->nxarv_num;
	    }

	  if (remove_arv_interval_in_secs == 0)
	    {
	      if (last_nxarv_num != la_Info.act_log.log_hdr->nxarv_num)
		{
		  max_arv_count_to_delete = INT_MAX;
		}
	    }
	  else if (time (NULL) - la_Info.last_time_archive_deleted > remove_arv_interval_in_secs)
	    {
	      max_arv_count_to_delete = 1;
	    }

	  if (max_arv_count_to_delete > 0)
	    {
	      la_Info.last_deleted_archive_num =
		la_remove_archive_logs (la_slave_db_name,
					la_Info.last_deleted_archive_num,
					la_Info.act_log.log_hdr->nxarv_num, max_arv_count_to_delete);
	      if (la_Info.last_deleted_archive_num >= 0)
		{
		  (void) la_update_last_deleted_arv_num (la_Info.log_path_lockf_vdes, la_Info.last_deleted_archive_num);
		}
	      last_nxarv_num = la_Info.act_log.log_hdr->nxarv_num;

	      la_Info.last_time_archive_deleted = time (NULL);
	      max_arv_count_to_delete = 0;
	    }

	  memcpy (&final_log_hdr, la_Info.act_log.log_hdr, sizeof (LOG_HEADER));
	  int dummy_wait = 0;
#if defined (ENABLE_OLD_REPLICATION)
	  dummy_wait = prm_get_integer_value (PRM_ID_HA_APPLYLOGDB_LOG_WAIT_TIME_IN_SECS)
#endif
	    if (dummy_wait >= 0)
	    {
	      if (final_log_hdr.ha_server_state == HA_SERVER_STATE_DEAD
		  && LSA_EQ (&last_eof_lsa, &final_log_hdr.eof_lsa))
		{
		  now = time (NULL);
		  assert_release (now >= last_eof_time);

		  if ((now - last_eof_time) >= dummy_wait)
		    {
		      clear_owner = true;
		      error = la_unlock_dbname (&la_Info.db_lockf_vdes, la_slave_db_name, clear_owner);
		      assert_release (error == NO_ERROR);
		    }
		}
	      else
		{
		  last_eof_time = time (NULL);
		}

	      LSA_COPY (&last_eof_lsa, &final_log_hdr.eof_lsa);
	    }

	  /* check log hdr's master state */
	  if (la_Info.apply_state == HA_LOG_APPLIER_STATE_DONE
	      && (final_log_hdr.ha_server_state != HA_SERVER_STATE_ACTIVE)
	      && (final_log_hdr.ha_server_state != HA_SERVER_STATE_TO_BE_STANDBY))
	    {
	      /* if there's no replication log to be applied, we should release dbname lock */
	      clear_owner = true;
	      error = la_unlock_dbname (&la_Info.db_lockf_vdes, la_slave_db_name, clear_owner);
	      assert_release (error == NO_ERROR);

	      if (final_log_hdr.ha_server_state != HA_SERVER_STATE_DEAD)
		{
		  LSA_COPY (&la_Info.committed_lsa, &la_Info.final_lsa);
		}

	      if (LSA_GE (&la_Info.final_lsa, &la_Info.committed_lsa))
		{
		  er_log_debug (ARG_FILE_LINE,
				"lowest required page id is %lld", (long long int) la_Info.committed_lsa.pageid);

		  error = la_log_commit (false);
		  if (error == ER_NET_CANT_CONNECT_SERVER
		      || error == ER_OBJ_NO_CONNECT
		      || error == ER_LC_PARTIALLY_FAILED_TO_FLUSH || error == ER_LC_FAILED_TO_FLUSH_REPL_ITEMS)
		    {
		      la_shutdown ();
		      return error;
		    }
		}

	      la_Info.apply_state = HA_LOG_APPLIER_STATE_RECOVERING;

	      LA_SLEEP (1, 0);
	      continue;
	    }

	  if (final_log_hdr.eof_lsa.pageid < la_Info.final_lsa.pageid)
	    {
	      usleep (100 * 1000);
	      continue;
	    }

	  /* get the target page from log */
	  log_buf = la_get_page_buffer (la_Info.final_lsa.pageid);
	  LSA_COPY (&old_lsa, &la_Info.final_lsa);

	  if (log_buf == NULL)
	    {
	      if (la_applier_need_shutdown == true)
		{
		  er_set (ER_ERROR_SEVERITY, ARG_FILE_LINE, ER_LOG_PAGE_CORRUPTED, 1, la_Info.final_lsa.pageid);
		  error = ER_LOG_PAGE_CORRUPTED;
		  break;
		}

	      /* it can be happend when log file is not synced yet */
	      if (final_log_hdr.ha_file_status != LOG_HA_FILESTAT_SYNCHRONIZED)
		{
		  er_log_debug (ARG_FILE_LINE,
				"requested pageid (%lld) is not yet exist", (long long int) la_Info.final_lsa.pageid);
		  usleep (300 * 1000);
		  continue;
		}
	      /* request page is greater then append_lsa.(in log_header) */
	      else if (final_log_hdr.append_lsa.pageid < la_Info.final_lsa.pageid)
		{
		  er_log_debug (ARG_FILE_LINE,
				"requested pageid (%lld) is greater than append_las.pageid (%lld) in log header",
				(long long int) la_Info.final_lsa.pageid,
				(long long int) final_log_hdr.append_lsa.pageid);
		  usleep (100 * 1000);
		  continue;
		}

	      er_log_debug (ARG_FILE_LINE,
			    "requested pageid (%lld) may be corrupted ", (long long int) la_Info.final_lsa.pageid);

	      if (retry_count++ < LA_GET_PAGE_RETRY_COUNT)
		{
		  er_log_debug (ARG_FILE_LINE, "but retry again...", la_Info.final_lsa.pageid);
		  usleep (300 * 1000 + (retry_count * 100));
		  continue;
		}

	      er_set (ER_ERROR_SEVERITY, ARG_FILE_LINE, ER_LOG_PAGE_CORRUPTED, 1, la_Info.final_lsa.pageid);
	      error = ER_LOG_PAGE_CORRUPTED;
	      la_applier_need_shutdown = true;
	      break;
	    }
	  else
	    {
	      retry_count = 0;
	    }

	  /* check it and verify it */
	  if (log_buf->logpage.hdr.logical_pageid == la_Info.final_lsa.pageid)
	    {
	      if (log_buf->logpage.hdr.offset < 0)
		{
		  la_invalidate_page_buffer (log_buf);
		  if ((final_log_hdr.ha_file_status ==
		       LOG_HA_FILESTAT_SYNCHRONIZED)
		      && ((la_Info.final_lsa.pageid + 1) <=
			  final_log_hdr.eof_lsa.pageid)
		      && (la_does_page_exist (la_Info.final_lsa.pageid + 1) != LA_PAGE_DOESNOT_EXIST))
		    {
		      er_set (ER_ERROR_SEVERITY, ARG_FILE_LINE,
			      ER_HA_LA_INVALID_REPL_LOG_PAGEID_OFFSET, 10,
			      log_buf->logpage.hdr.logical_pageid,
			      log_buf->logpage.hdr.offset,
			      la_Info.final_lsa.pageid,
			      la_Info.final_lsa.offset,
			      final_log_hdr.append_lsa.pageid,
			      final_log_hdr.append_lsa.offset,
			      final_log_hdr.eof_lsa.pageid,
			      final_log_hdr.eof_lsa.offset, final_log_hdr.ha_file_status, la_Info.is_end_of_record);

		      /* make sure to target page does not exist */
		      if (la_does_page_exist (la_Info.final_lsa.pageid) ==
			  LA_PAGE_DOESNOT_EXIST && la_Info.final_lsa.pageid < final_log_hdr.eof_lsa.pageid)
			{
			  er_log_debug (ARG_FILE_LINE,
					"skip this page (pageid=%lld/%lld/%lld)",
					(long long int) la_Info.final_lsa.pageid,
					(long long int) final_log_hdr.eof_lsa.pageid,
					(long long int) final_log_hdr.append_lsa.pageid);
			  /* skip it */
			  la_Info.final_lsa.pageid++;
			  la_Info.final_lsa.offset = 0;
			  continue;
			}
		    }

#if defined (LA_VERBOSE_DEBUG)
		  er_log_debug (ARG_FILE_LINE,
				"refetch this page... (pageid=%lld/%lld/%lld)",
				(long long int) la_Info.final_lsa.pageid,
				(long long int) final_log_hdr.eof_lsa.pageid,
				(long long int) final_log_hdr.append_lsa.pageid);
#endif
		  /* wait a moment and retry it */
		  usleep (100 * 1000);
		  continue;
		}
	      else
		{
		  /* we get valid page */
		}
	    }
	  else
	    {
	      er_set (ER_ERROR_SEVERITY, ARG_FILE_LINE,
		      ER_HA_LA_INVALID_REPL_LOG_PAGEID_OFFSET, 10,
		      log_buf->logpage.hdr.logical_pageid,
		      log_buf->logpage.hdr.offset, la_Info.final_lsa.pageid,
		      la_Info.final_lsa.offset,
		      final_log_hdr.append_lsa.pageid,
		      final_log_hdr.append_lsa.offset,
		      final_log_hdr.eof_lsa.pageid,
		      final_log_hdr.eof_lsa.offset, final_log_hdr.ha_file_status, la_Info.is_end_of_record);

	      la_invalidate_page_buffer (log_buf);
	      /* TODO: continue? error ? just sleep and continue? */
	      usleep (100 * 1000);

	      continue;
	    }

	  /* apply it */
	  LSA_SET_NULL (&prev_final);
	  pg_ptr = &(log_buf->logpage);

	  while (la_Info.final_lsa.pageid == log_buf->pageid && la_applier_need_shutdown == false)
	    {
	      /* adjust the offset when the offset is 0. If we read final log record from the archive, we don't know
	       * the exact offset of the next record, In this case, we set the offset as 0, increase the pageid. So,
	       * before getting the log record, check the offset and adjust it */
	      if ((la_Info.final_lsa.offset == 0) || (la_Info.final_lsa.offset == NULL_OFFSET))
		{
		  la_Info.final_lsa.offset = log_buf->logpage.hdr.offset;
		}

	      /* check for end of log */
	      if (LSA_GT (&la_Info.final_lsa, &final_log_hdr.eof_lsa))
		{
#if defined (LA_VERBOSE_DEBUG)
		  er_log_debug (ARG_FILE_LINE,
				"this page is grater than eof_lsa. (%lld|%d) > eof (%lld|%d). appended (%lld|%d)",
				(long long int) la_Info.final_lsa.pageid,
				la_Info.final_lsa.offset,
				(long long int) final_log_hdr.eof_lsa.pageid,
				final_log_hdr.eof_lsa.offset,
				(long long int) final_log_hdr.append_lsa.pageid, final_log_hdr.append_lsa.offset);
#endif
		  la_Info.is_end_of_record = true;
		  /* it should be refetched and release later */
		  la_invalidate_page_buffer (log_buf);
		  break;
		}
	      else if (LSA_GT (&la_Info.final_lsa, &final_log_hdr.append_lsa))
		{
		  la_invalidate_page_buffer (log_buf);
		  break;
		}

	      lrec = LOG_GET_LOG_RECORD_HEADER (pg_ptr, &la_Info.final_lsa);

	      if (!LSA_ISNULL (&prev_final) && !LSA_EQ (&prev_final, &lrec->back_lsa))
		{
		  er_set (ER_ERROR_SEVERITY, ARG_FILE_LINE, ER_LOG_PAGE_CORRUPTED, 1, la_Info.final_lsa.pageid);
		  error = ER_LOG_PAGE_CORRUPTED;
		  la_shutdown ();
		  return error;
		}

	      if (LSA_EQ (&la_Info.final_lsa, &final_log_hdr.eof_lsa) && lrec->type != LOG_END_OF_LOG)
		{
		  la_Info.is_end_of_record = true;
		  la_invalidate_page_buffer (log_buf);
		  break;
		}

	      /* process the log record */
	      error = la_log_record_process (lrec, &la_Info.final_lsa, pg_ptr);
	      if (error != NO_ERROR)
		{
		  /* check connection error */
		  if (error == ER_NET_CANT_CONNECT_SERVER || error == ER_OBJ_NO_CONNECT)
		    {
		      la_shutdown ();
		      return ER_NET_CANT_CONNECT_SERVER;
		    }
		  else if (error == ER_HA_LA_EXCEED_MAX_MEM_SIZE)
		    {
		      la_applier_need_shutdown = true;
		      break;
		    }
		  else if (error == ER_LC_PARTIALLY_FAILED_TO_FLUSH || error == ER_LC_FAILED_TO_FLUSH_REPL_ITEMS)
		    {
		      la_shutdown ();
		      return error;
		    }

		  if (error == ER_LOG_PAGE_CORRUPTED)
		    {
		      if (la_applier_need_shutdown == true)
			{
			  er_set (ER_ERROR_SEVERITY, ARG_FILE_LINE, ER_LOG_PAGE_CORRUPTED, 1, la_Info.final_lsa.pageid);
			  error = ER_LOG_PAGE_CORRUPTED;
			  break;
			}
		      else
			{
			  /* it should be refetched and release later */
			  la_invalidate_page_buffer (log_buf);
			}
		    }

		  break;
		}

	      if (!LSA_ISNULL (&lrec->forw_lsa) && LSA_GT (&la_Info.final_lsa, &lrec->forw_lsa))
		{
		  er_set (ER_ERROR_SEVERITY, ARG_FILE_LINE, ER_LOG_PAGE_CORRUPTED, 1, la_Info.final_lsa.pageid);
		  error = ER_LOG_PAGE_CORRUPTED;
		  la_shutdown ();
		  return error;
		}

	      /* set the prev/next record */
	      LSA_COPY (&prev_final, &la_Info.final_lsa);
	      LSA_COPY (&la_Info.final_lsa, &lrec->forw_lsa);
	    }

	  /* commit */
	  la_get_adaptive_time_commit_interval (&time_commit_interval, delay_hist);

	  error = la_check_time_commit (&time_commit, time_commit_interval);
	  if (error != NO_ERROR)
	    {
	      /* check connection error */
	      if (error == ER_NET_CANT_CONNECT_SERVER
		  || error == ER_OBJ_NO_CONNECT
		  || error == ER_LC_PARTIALLY_FAILED_TO_FLUSH || error == ER_LC_FAILED_TO_FLUSH_REPL_ITEMS)
		{
		  la_shutdown ();
		  return error;

		}
	    }

	  error = la_check_mem_size ();
	  if (error == ER_HA_LA_EXCEED_MAX_MEM_SIZE)
	    {
	      la_applier_need_shutdown = true;
	      break;
	    }

	  /* check and change state */
	  error = la_change_state ();
	  if (error == ER_NET_CANT_CONNECT_SERVER
	      || error == ER_OBJ_NO_CONNECT
	      || error == ER_LC_PARTIALLY_FAILED_TO_FLUSH || error == ER_LC_FAILED_TO_FLUSH_REPL_ITEMS)
	    {
	      la_shutdown ();
	      return error;
	    }
	  else if (error != NO_ERROR)
	    {
	      la_applier_need_shutdown = true;
	      break;
	    }

	  if (la_Info.final_lsa.pageid >= final_log_hdr.eof_lsa.pageid
	      || la_Info.final_lsa.pageid >= final_log_hdr.append_lsa.pageid || la_Info.is_end_of_record == true)
	    {
	      /* it should be refetched and release */
	      la_invalidate_page_buffer (log_buf);
	    }

	  if (la_Info.is_role_changed == true)
	    {
	      clear_owner = true;
	      error = la_unlock_dbname (&la_Info.db_lockf_vdes, la_slave_db_name, clear_owner);
	      assert_release (error == NO_ERROR);
	    }

	  /* there is no something new */
	  if (LSA_EQ (&old_lsa, &la_Info.final_lsa))
	    {
	      usleep (100 * 1000);
	      continue;
	    }
	}			/* while (!LSA_ISNULL (&la_Info.final_lsa) && la_applier_need_shutdown == false) */
    }
  while (la_applier_need_shutdown == false);

  if (la_Info.reinit_copylog == true)
    {
      char error_str[LINE_MAX];

      la_delete_ha_apply_info ();
      (void) la_update_last_deleted_arv_num (la_Info.log_path_lockf_vdes, -1);

      la_Info.reinit_copylog = false;

      sprintf (error_str,
	       "Replication logs and catalog have been reinitialized due to rebuilt database on the peer node");

      er_set (ER_ERROR_SEVERITY, ARG_FILE_LINE, ER_HA_GENERIC_ERROR, 1, error_str);
      error = ER_HA_GENERIC_ERROR;

      LA_SLEEP (10, 0);
    }

  la_shutdown ();

#if !defined(WINDOWS)
  if (hb_Proc_shutdown == true)
    {
      er_set (ER_ERROR_SEVERITY, ARG_FILE_LINE, ER_HB_PROCESS_EVENT, 2,
	      "Disconnected with the cub_master and will shut itself down", "");
    }
#endif /* ! WINDOWS */

  if (la_applier_shutdown_by_signal == true)
    {
      er_set (ER_ERROR_SEVERITY, ARG_FILE_LINE, ER_HA_LA_STOPPED_BY_SIGNAL, 0);
      error = ER_HA_LA_STOPPED_BY_SIGNAL;
    }

  return error;
}

/*
 * la_delay_replica () -
 */
static int
la_delay_replica (time_t eot_time)
{
  int error = NO_ERROR;
  static int ha_mode = -1;
  static int replica_delay = -1;
  static time_t replica_time_bound = -1;
  static char *replica_time_bound_str = (char *) -1;
  char buffer[LINE_MAX];

  if (ha_mode < HA_MODE_OFF)
    {
      ha_mode = prm_get_integer_value (PRM_ID_HA_MODE);
    }

  if (replica_delay < 0)
    {
      replica_delay = prm_get_integer_value (PRM_ID_HA_REPLICA_DELAY_IN_SECS);
    }

  if (replica_time_bound_str == (void *) -1)
    {
      replica_time_bound_str = prm_get_string_value (PRM_ID_HA_REPLICA_TIME_BOUND);
    }

  if (ha_mode == HA_MODE_REPLICA)
    {
      if (replica_time_bound_str != NULL)
	{
	  if (replica_time_bound == -1)
	    {
	      replica_time_bound = util_str_to_time_since_epoch (replica_time_bound_str);
	      assert (replica_time_bound != 0);
	    }

	  if (eot_time >= replica_time_bound)
	    {
	      error = la_log_commit (true);
	      if (error != NO_ERROR)
		{
		  return error;
		}

	      snprintf (buffer, sizeof (buffer),
			"applylogdb paused since it reached a log record committed on master at %s or later.\n"
			"Adjust or remove %s and restart applylogdb to resume",
			replica_time_bound_str, prm_get_name (PRM_ID_HA_REPLICA_TIME_BOUND));
	      er_set (ER_ERROR_SEVERITY, ARG_FILE_LINE, ER_HA_GENERIC_ERROR, 1, buffer);

	      /* applylogdb waits indefinitely */
	      select (0, NULL, NULL, NULL, NULL);
	    }
	}
      else if (replica_delay > 0)
	{
	  while ((time (NULL) - eot_time) < replica_delay)
	    {
	      LA_SLEEP (0, 100 * 1000);
	    }
	}
    }

  return NO_ERROR;
}<|MERGE_RESOLUTION|>--- conflicted
+++ resolved
@@ -2513,13 +2513,8 @@
     }
 
   cache_pb->hash_table =
-<<<<<<< HEAD
-    mht_create ("log applier cache log buffer hash table",
-		cache_pb->num_buffers * 8, mht_logpageidhash, mht_compare_logpageids_are_equal);
-=======
     mht_create ("log applier cache log buffer hash table", cache_pb->num_buffers * 8, log_pageid_hash,
 		mht_compare_logpageids_are_equal);
->>>>>>> e5955042
   if (cache_pb->hash_table == NULL)
     {
       er_set (ER_ERROR_SEVERITY, ARG_FILE_LINE, ER_OUT_OF_VIRTUAL_MEMORY, 1, cache_pb->num_buffers * 8);
