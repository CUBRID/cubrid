--- conflicted
+++ resolved
@@ -39,10 +39,7 @@
   //
   master_group_complete_manager *master_group_complete_manager::get_instance ()
   {
-<<<<<<< HEAD
-=======
     assert (gl_master_group != NULL);
->>>>>>> 40928a83
     return gl_master_group;
 
   }
@@ -54,11 +51,8 @@
   {
     cubthread::looper looper = cubthread::looper (std::chrono::milliseconds (10));
     gl_master_group = new master_group_complete_manager ();
-<<<<<<< HEAD
-=======
     er_log_group_complete_debug (ARG_FILE_LINE,
 				 "master_group_complete_manager:init created master group complete manager\n");
->>>>>>> 40928a83
     gl_master_group->m_latest_closed_group_start_stream_position = 0;
     gl_master_group->m_latest_closed_group_end_stream_position = 0;
 
@@ -109,7 +103,7 @@
   void master_group_complete_manager::on_register_transaction ()
   {
     /* This function is called under m_group_mutex protection after adding a transaction to the current group. */
-    assert (get_current_group ().get_container ().size () >= 1);
+    assert(get_current_group().get_container().size() >= 1);
 
 #if defined (SERVER_MODE)
     if (is_latest_closed_group_completed ())
@@ -234,11 +228,7 @@
 	return;
       }
 
-<<<<<<< HEAD
-    cubthread::entry *thread_p = &cubthread::get_entry();
-=======
     cubthread::entry *thread_p = &cubthread::get_entry ();
->>>>>>> 40928a83
     master_group_complete_manager::get_instance ()->do_prepare_complete (thread_p);
   }
 
