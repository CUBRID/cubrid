/*
 * Copyright (C) 2008 Search Solution Corporation. All rights reserved by Search Solution.
 *
 *   This program is free software; you can redistribute it and/or modify
 *   it under the terms of the GNU General Public License as published by
 *   the Free Software Foundation; either version 2 of the License, or
 *   (at your option) any later version.
 *
 *  This program is distributed in the hope that it will be useful,
 *  but WITHOUT ANY WARRANTY; without even the implied warranty of
 *  MERCHANTABILITY or FITNESS FOR A PARTICULAR PURPOSE. See the
 *  GNU General Public License for more details.
 *
 *  You should have received a copy of the GNU General Public License
 *  along with this program; if not, write to the Free Software
 *  Foundation, Inc., 51 Franklin Street, Fifth Floor, Boston, MA 02110-1301 USA
 *
 */

//
// Manager of completed group on a HA master node
//

#include "boot_sr.h"
#include "log_manager.h"
#include "thread_manager.hpp"
#include "transaction_master_group_complete_manager.hpp"
#include "replication_master_node.hpp"
#include "replication_node_manager.hpp"

namespace cubtx
{
  master_group_complete_manager::~master_group_complete_manager ()
  {
  }

  //
  // get global master instance
  //
  master_group_complete_manager *master_group_complete_manager::get_instance ()
  {
    assert (gl_master_group != NULL);
    return gl_master_group;

  }

  //
  // init initializes master group complete
  //
  void master_group_complete_manager::init ()
  {
    cubthread::looper looper = cubthread::looper (std::chrono::milliseconds (10));
    gl_master_group = new master_group_complete_manager ();
    er_log_group_complete_debug (ARG_FILE_LINE,
				 "master_group_complete_manager:init created master group complete manager\n");
    gl_master_group->m_latest_closed_group_start_stream_position = 0;
    gl_master_group->m_latest_closed_group_end_stream_position = 0;

    master_group_complete_manager::gl_master_group_complete_daemon = cubthread::get_manager ()->create_daemon ((looper),
	new master_group_complete_task (), "master_group_complete_daemon");
  }

  //
  // final finalizes master group complete
  //
  void master_group_complete_manager::final ()
  {
    if (gl_master_group_complete_daemon != NULL)
      {
	cubthread::get_manager ()->destroy_daemon (gl_master_group_complete_daemon);
	gl_master_group_complete_daemon = NULL;
      }

    delete gl_master_group;
    gl_master_group = NULL;
  }

  //
  // notify_stream_ack notifies stream ack.
  //
  void master_group_complete_manager::notify_stream_ack (const cubstream::stream_position stream_pos)
  {
<<<<<<< HEAD
    /* TODO - disable it temporary since it is not tested */
=======
    /* TODO - consider quorum. Consider multiple calls of same thread. */
>>>>>>> 27048848
    if (stream_pos >= m_latest_closed_group_end_stream_position)
      {
	cubthread::entry *thread_p = &cubthread::get_entry ();
	do_complete (thread_p);
<<<<<<< HEAD
	er_log_group_complete_debug (ARG_FILE_LINE, "master_group_complete_manage::notify_stream_ack pos=%llu\n", stream_pos);
=======
	er_log_group_complete_debug (ARG_FILE_LINE, "master_group_complete_manager::notify_stream_ack pos=%llu\n",
				     stream_pos);
>>>>>>> 27048848
      }
  }

  //
  // get_manager_type - get manager type.
  //
  int master_group_complete_manager::get_manager_type () const
  {
    return LOG_TRAN_COMPLETE_MANAGER_MASTER_NODE;
  }

  //
  // on_register_transaction - on register transaction specific to master node.
  //
  void master_group_complete_manager::on_register_transaction ()
  {
    /* This function is called under m_group_mutex protection after adding a transaction to the current group. */
<<<<<<< HEAD
    assert(get_current_group().get_container().size() >= 1);
=======
    assert (get_current_group ().get_container ().size () >= 1);
>>>>>>> 27048848

#if defined (SERVER_MODE)
    if (is_latest_closed_group_completed ())
      {
	/* This means that GC thread didn't start yet group close. */
	gl_master_group_complete_daemon->wakeup ();
      }
    else if (!is_latest_closed_group_complete_started ()
	     && is_latest_closed_group_prepared_for_complete ())
      {
	/* Wakeup senders, just to be sure. */
<<<<<<< HEAD
	cubreplication::replication_node_manager::get_master_node ()-> wakeup_transfer_senders (
=======
	cubreplication::replication_node_manager::get_master_node ()->wakeup_transfer_senders (
>>>>>>> 27048848
		m_latest_closed_group_end_stream_position);
      }
#endif
  }

  //
  // can_close_current_group checks whether the current group can be closed.
  //
  bool master_group_complete_manager::can_close_current_group ()
  {
    if (!is_latest_closed_group_completed ())
      {
	/* Can't advance to the next group since the current group was not completed yet. */
	return false;
      }

    if (is_current_group_empty ())
      {
	// no transaction, can't close the group.
	return false;
      }

    return true;
  }

  //
  // prepare_complete prepares group complete. Always should be called before do_complete.
  //
  void master_group_complete_manager::do_prepare_complete (THREAD_ENTRY *thread_p)
  {
    if (close_current_group ())
      {
<<<<<<< HEAD
	cubstream::stream_position closed_group_stream_start_position = 0ULL, closed_group_stream_end_position = 0ULL;
=======
	cubstream::stream_position closed_group_stream_start_position = 0ULL;
	cubstream::stream_position closed_group_stream_end_position = 0ULL;
>>>>>>> 27048848
	const tx_group &closed_group = get_latest_closed_group ();

	/* TODO - Introduce parameter. For now complete group MVCC only here. Notify MVCC complete. */
	log_Gl.mvcc_table.complete_group_mvcc (thread_p, closed_group);
	notify_group_mvcc_complete (closed_group);

	/* Pack group commit that internally wakeups senders. Get stream position of group complete. */
	logtb_get_tdes (thread_p)->get_replication_generator ().pack_group_commit_entry (
		closed_group_stream_start_position, closed_group_stream_end_position);
<<<<<<< HEAD
	m_latest_closed_group_start_stream_position = closed_group_stream_start_position;
	m_latest_closed_group_end_stream_position = closed_group_stream_end_position;
	mark_latest_closed_group_prepared_for_complete ();

	/* Wakeup senders, just to be sure. */
	cubreplication::replication_node_manager::get_master_node()->wakeup_transfer_senders (closed_group_stream_end_position);
=======

	m_latest_closed_group_start_stream_position = closed_group_stream_start_position;
	m_latest_closed_group_end_stream_position = closed_group_stream_end_position;

	mark_latest_closed_group_prepared_for_complete ();

	/* Wakeup senders, just to be sure. */
	cubreplication::replication_node_manager::get_master_node ()->wakeup_transfer_senders (closed_group_stream_end_position);
>>>>>>> 27048848
      }
  }

  //
  // do_complete does group complete. Always should be called after prepare_complete.
  //
  void master_group_complete_manager::do_complete (THREAD_ENTRY *thread_p)
  {
    LOG_LSA closed_group_start_complete_lsa, closed_group_end_complete_lsa;
    LOG_TDES *tdes = logtb_get_tdes (thread_p);
    bool has_postpone, need_complete_group;

    if (is_latest_closed_group_completed ())
      {
	/* Latest closed group is already completed. */
	return;
      }

    while (!is_latest_closed_group_prepared_for_complete ())
      {
	/* It happens rare. */
	thread_sleep (10);
      }

    need_complete_group = starts_latest_closed_group_complete ();
    if (!need_complete_group)
      {
	/* Already started by others. */
	return;
      }

    tx_group &closed_group = get_latest_closed_group ();

    /* TODO - consider parameter for MVCC complete here. */
    /* Add group commit log record and wakeup  log flush daemon. */
    log_append_group_complete (thread_p, tdes, m_latest_closed_group_start_stream_position,
			       closed_group, &closed_group_start_complete_lsa, NULL);

    if (has_postpone)
      {
	/* Notify group postpone. For consistency, we need preserve the order: log GC with postpone first and then
	 * RUN_POSTPONE. The transaction having postpone must wait for GC with postpone log record to be appended.
	 * It seems that we don't need to wait for log flush here.
	 */
	notify_group_logged ();
      }

    /* Finally, notify complete. */
    notify_group_complete ();

    /* wakeup GC thread */
    if (gl_master_group_complete_daemon != NULL)
      {
	gl_master_group_complete_daemon->wakeup ();
      }
  }

  void master_group_complete_task::execute (cubthread::entry &thread_ref)
  {
    if (!BO_IS_SERVER_RESTARTED ())
      {
	return;
      }

    cubthread::entry *thread_p = &cubthread::get_entry ();
    master_group_complete_manager::get_instance ()->do_prepare_complete (thread_p);
  }

  master_group_complete_manager *master_group_complete_manager::gl_master_group = NULL;
  cubthread::daemon *master_group_complete_manager::gl_master_group_complete_daemon = NULL;
}
<|MERGE_RESOLUTION|>--- conflicted
+++ resolved
@@ -41,7 +41,6 @@
   {
     assert (gl_master_group != NULL);
     return gl_master_group;
-
   }
 
   //
@@ -80,21 +79,13 @@
   //
   void master_group_complete_manager::notify_stream_ack (const cubstream::stream_position stream_pos)
   {
-<<<<<<< HEAD
-    /* TODO - disable it temporary since it is not tested */
-=======
     /* TODO - consider quorum. Consider multiple calls of same thread. */
->>>>>>> 27048848
     if (stream_pos >= m_latest_closed_group_end_stream_position)
       {
 	cubthread::entry *thread_p = &cubthread::get_entry ();
 	do_complete (thread_p);
-<<<<<<< HEAD
-	er_log_group_complete_debug (ARG_FILE_LINE, "master_group_complete_manage::notify_stream_ack pos=%llu\n", stream_pos);
-=======
 	er_log_group_complete_debug (ARG_FILE_LINE, "master_group_complete_manager::notify_stream_ack pos=%llu\n",
 				     stream_pos);
->>>>>>> 27048848
       }
   }
 
@@ -112,11 +103,7 @@
   void master_group_complete_manager::on_register_transaction ()
   {
     /* This function is called under m_group_mutex protection after adding a transaction to the current group. */
-<<<<<<< HEAD
-    assert(get_current_group().get_container().size() >= 1);
-=======
     assert (get_current_group ().get_container ().size () >= 1);
->>>>>>> 27048848
 
 #if defined (SERVER_MODE)
     if (is_latest_closed_group_completed ())
@@ -128,11 +115,7 @@
 	     && is_latest_closed_group_prepared_for_complete ())
       {
 	/* Wakeup senders, just to be sure. */
-<<<<<<< HEAD
-	cubreplication::replication_node_manager::get_master_node ()-> wakeup_transfer_senders (
-=======
 	cubreplication::replication_node_manager::get_master_node ()->wakeup_transfer_senders (
->>>>>>> 27048848
 		m_latest_closed_group_end_stream_position);
       }
 #endif
@@ -145,7 +128,7 @@
   {
     if (!is_latest_closed_group_completed ())
       {
-	/* Can't advance to the next group since the current group was not completed yet. */
+	/* Can't advance to the next group since the current group was not committed yet. */
 	return false;
       }
 
@@ -165,12 +148,8 @@
   {
     if (close_current_group ())
       {
-<<<<<<< HEAD
-	cubstream::stream_position closed_group_stream_start_position = 0ULL, closed_group_stream_end_position = 0ULL;
-=======
 	cubstream::stream_position closed_group_stream_start_position = 0ULL;
 	cubstream::stream_position closed_group_stream_end_position = 0ULL;
->>>>>>> 27048848
 	const tx_group &closed_group = get_latest_closed_group ();
 
 	/* TODO - Introduce parameter. For now complete group MVCC only here. Notify MVCC complete. */
@@ -180,23 +159,14 @@
 	/* Pack group commit that internally wakeups senders. Get stream position of group complete. */
 	logtb_get_tdes (thread_p)->get_replication_generator ().pack_group_commit_entry (
 		closed_group_stream_start_position, closed_group_stream_end_position);
-<<<<<<< HEAD
+
 	m_latest_closed_group_start_stream_position = closed_group_stream_start_position;
 	m_latest_closed_group_end_stream_position = closed_group_stream_end_position;
-	mark_latest_closed_group_prepared_for_complete ();
-
-	/* Wakeup senders, just to be sure. */
-	cubreplication::replication_node_manager::get_master_node()->wakeup_transfer_senders (closed_group_stream_end_position);
-=======
-
-	m_latest_closed_group_start_stream_position = closed_group_stream_start_position;
-	m_latest_closed_group_end_stream_position = closed_group_stream_end_position;
 
 	mark_latest_closed_group_prepared_for_complete ();
 
 	/* Wakeup senders, just to be sure. */
 	cubreplication::replication_node_manager::get_master_node ()->wakeup_transfer_senders (closed_group_stream_end_position);
->>>>>>> 27048848
       }
   }
 
