/*
 * Copyright 2008 Search Solution Corporation
 * Copyright 2016 CUBRID Corporation
 *
 *  Licensed under the Apache License, Version 2.0 (the "License");
 *  you may not use this file except in compliance with the License.
 *  You may obtain a copy of the License at
 *
 *      http://www.apache.org/licenses/LICENSE-2.0
 *
 *  Unless required by applicable law or agreed to in writing, software
 *  distributed under the License is distributed on an "AS IS" BASIS,
 *  WITHOUT WARRANTIES OR CONDITIONS OF ANY KIND, either express or implied.
 *  See the License for the specific language governing permissions and
 *  limitations under the License.
 *
 */

#include "log_checkpoint_info.hpp"

#include "client_credentials.hpp"
#include "critical_section.h"
#include "log_impl.h"
#include "log_lsa_utils.hpp"
#include "log_manager.h"
#include "log_system_tran.hpp"
#include "memory_alloc.h"
#include "page_buffer.h"
#include "scope_exit.hpp"
#include "system_parameter.h"
#include "thread_entry.hpp"
#include "transaction_global.hpp"

#include <cstring>

namespace cublog
{
  void
  checkpoint_info::pack (cubpacking::packer &serializator) const
  {
    lsa_utils::pack (serializator, m_start_redo_lsa);
    lsa_utils::pack (serializator, m_snapshot_lsa);

    serializator.pack_bigint (m_trans.size ());
    for (const auto &tran_info : m_trans)
      {
	serializator.pack_int (tran_info.isloose_end);
	serializator.pack_int (tran_info.trid);
	serializator.pack_int (tran_info.state);
	lsa_utils::pack (serializator, tran_info.head_lsa);
	lsa_utils::pack (serializator, tran_info.tail_lsa);
	lsa_utils::pack (serializator, tran_info.undo_nxlsa);

	lsa_utils::pack (serializator, tran_info.posp_nxlsa);
	lsa_utils::pack (serializator, tran_info.savept_lsa);
	lsa_utils::pack (serializator, tran_info.tail_topresult_lsa);
	lsa_utils::pack (serializator, tran_info.start_postpone_lsa);
	lsa_utils::pack (serializator, tran_info.last_mvcc_lsa);

	serializator.pack_bigint (tran_info.mvcc_id);
	serializator.pack_bigint (tran_info.mvcc_sub_id);

	serializator.pack_c_string (tran_info.user_name, strlen (tran_info.user_name));
      }

    serializator.pack_bigint (m_sysops.size ());
    for (const auto &sysop_info : m_sysops)
      {
	serializator.pack_int (sysop_info.trid);
	lsa_utils::pack (serializator, sysop_info.sysop_start_postpone_lsa);
	lsa_utils::pack (serializator, sysop_info.atomic_sysop_start_lsa);
      }

    serializator.pack_bool (m_has_2pc);
    serializator.pack_bigint (m_mvcc_next_id);
  }

  void
  checkpoint_info::unpack (cubpacking::unpacker &deserializator)
  {
    lsa_utils::unpack (deserializator, m_start_redo_lsa);
    lsa_utils::unpack (deserializator, m_snapshot_lsa);

    std::uint64_t trans_size = 0;
    deserializator.unpack_bigint (trans_size);
    for (unsigned i = 0; i < trans_size; i++)
      {
	tran_info chkpt_trans;

	deserializator.unpack_int (chkpt_trans.isloose_end);
	deserializator.unpack_int (chkpt_trans.trid);

	deserializator.unpack_from_int (chkpt_trans.state);
	lsa_utils::unpack (deserializator, chkpt_trans.head_lsa);
	lsa_utils::unpack (deserializator, chkpt_trans.tail_lsa);
	lsa_utils::unpack (deserializator, chkpt_trans.undo_nxlsa);

	lsa_utils::unpack (deserializator, chkpt_trans.posp_nxlsa);
	lsa_utils::unpack (deserializator, chkpt_trans.savept_lsa);
	lsa_utils::unpack (deserializator, chkpt_trans.tail_topresult_lsa);
	lsa_utils::unpack (deserializator, chkpt_trans.start_postpone_lsa);
	lsa_utils::unpack (deserializator, chkpt_trans.last_mvcc_lsa);

	deserializator.unpack_bigint (chkpt_trans.mvcc_id);
	deserializator.unpack_bigint (chkpt_trans.mvcc_sub_id);

	deserializator.unpack_c_string (chkpt_trans.user_name, LOG_USERNAME_MAX);

	m_trans.push_back (chkpt_trans);

      }

    std::uint64_t sysop_size = 0;
    deserializator.unpack_bigint (sysop_size);
    for (unsigned i = 0; i < sysop_size; i++)
      {
	sysop_info chkpt_sysop;
	deserializator.unpack_int (chkpt_sysop.trid);
	lsa_utils::unpack (deserializator, chkpt_sysop.sysop_start_postpone_lsa);
	lsa_utils::unpack (deserializator, chkpt_sysop.atomic_sysop_start_lsa);

	m_sysops.push_back (chkpt_sysop);
      }

    deserializator.unpack_bool (m_has_2pc);
    deserializator.unpack_bigint (m_mvcc_next_id);
  }

  size_t
  checkpoint_info::get_packed_size (cubpacking::packer &serializator, std::size_t start_offset) const
  {
    size_t size =  0;
    size += lsa_utils::get_packed_size (serializator, start_offset + size);
    size += lsa_utils::get_packed_size (serializator, start_offset + size);

    size += serializator.get_packed_bigint_size (start_offset + size);
    for (const auto &tran_info : m_trans)
      {
	size += serializator.get_packed_int_size (start_offset + size);
	size += serializator.get_packed_int_size (start_offset + size);
	size += serializator.get_packed_int_size (start_offset + size);

	size += lsa_utils::get_packed_size (serializator, start_offset + size);
	size += lsa_utils::get_packed_size (serializator, start_offset + size);
	size += lsa_utils::get_packed_size (serializator, start_offset + size);

	size += lsa_utils::get_packed_size (serializator, start_offset + size);
	size += lsa_utils::get_packed_size (serializator, start_offset + size);
	size += lsa_utils::get_packed_size (serializator, start_offset + size);
	size += lsa_utils::get_packed_size (serializator, start_offset + size);
	size += lsa_utils::get_packed_size (serializator, start_offset + size);

	size += serializator.get_packed_bigint_size (start_offset + size);
	size += serializator.get_packed_bigint_size (start_offset + size);

	size += serializator.get_packed_c_string_size (tran_info.user_name, strlen (tran_info.user_name), start_offset + size);
      }

    size += serializator.get_packed_bigint_size (start_offset + size);
    for (const auto &sysop_info : m_sysops)
      {
	size += serializator.get_packed_int_size (start_offset + size);
	size += lsa_utils::get_packed_size (serializator, start_offset + size);
	size += lsa_utils::get_packed_size (serializator, start_offset + size);
      }

    size += serializator.get_packed_bool_size (start_offset + size);
    size += serializator.get_packed_bigint_size (start_offset + size);

    return size;
  }

  void
  checkpoint_info::load_checkpoint_trans (log_tdes &tdes, LOG_LSA &smallest_lsa,
					  bool &at_least_one_active_transaction_has_valid_mvccid)
  {
    // - snapshot even transactions that do not have a valid tail LSA (ie: transactions that
    //    did not add a log record yet);
    // - this helps cover a scenario for the initialization of a passive transaction server:
    //    - a passive transaction server needs a consistent MVCC table when it starts
    //    - an active transaction might request an MVCCID but might not have yet added a log record
<<<<<<< HEAD
    //      registering that MVCCID (but that MVCCID is in the transaction descriptor already)
    //    - thus, when initializing a passive transaction server that - still "ghost" - MVCCID (but
    //      which will appear later in the log records registered by the transaction) will be
    //      taken into calculation of the MVCC table (see explanation in function
    //      log_recovery_analysis_from_trantable_snapshot)
    // - however, this should also be taken into account when using the transaction table snapshot to
=======
    //      containing that MVCCID (but that MVCCID is already reserverd and in the transaction
    //      descriptor already and will also be present later in a log record)
    //    - thus, when initializing a passive transaction server that - still "ghost" - MVCCID
    //      will be taken into account for the initialization of the MVCC table (see explanation
    //      in function log_recovery_analysis_from_trantable_snapshot)
    // - however, this must also be taken into account when using the transaction table snapshot to
>>>>>>> efecb34f
    //    initialize a crashed active transaction server (see recovery_analysis function below)
    //
    if (tdes.trid != NULL_TRANID && tdes.commit_abort_lsa.is_null ())
      {
	m_trans.emplace_back ();
	tran_info &chkpt_tran = m_trans.back ();

	chkpt_tran.isloose_end = tdes.isloose_end;
	chkpt_tran.trid = tdes.trid;
	chkpt_tran.state = tdes.state;
	chkpt_tran.mvcc_id = tdes.mvccinfo.id;

	at_least_one_active_transaction_has_valid_mvccid =
		at_least_one_active_transaction_has_valid_mvccid || MVCCID_IS_NORMAL (tdes.mvccinfo.id);
	if (tdes.mvccinfo.sub_ids.size () == 0)
	  {
	    chkpt_tran.mvcc_sub_id = MVCCID_NULL;
	  }
	else
	  {
	    assert (tdes.mvccinfo.sub_ids.size () == 1);
	    chkpt_tran.mvcc_sub_id = tdes.mvccinfo.sub_ids[0];
	    at_least_one_active_transaction_has_valid_mvccid =
		    at_least_one_active_transaction_has_valid_mvccid || MVCCID_IS_NORMAL (tdes.mvccinfo.sub_ids[0]);
	  }

	LSA_COPY (&chkpt_tran.head_lsa, &tdes.head_lsa);
	LSA_COPY (&chkpt_tran.tail_lsa, &tdes.tail_lsa);
	if (chkpt_tran.state == TRAN_UNACTIVE_ABORTED)
	  {
	    /*
	     * Transaction is in the middle of an abort, since rollback does
	     * is not run in a critical section. Set the undo point to be the
	     * same as its tail. The recovery process will read the last
	     * record which is likely a compensating one, and find where to
	     * continue a rollback operation.
	     */
	    LSA_COPY (&chkpt_tran.undo_nxlsa, &tdes.tail_lsa);
	  }
	else
	  {
	    LSA_COPY (&chkpt_tran.undo_nxlsa, &tdes.undo_nxlsa);
	  }

	LSA_COPY (&chkpt_tran.posp_nxlsa, &tdes.posp_nxlsa);
	LSA_COPY (&chkpt_tran.savept_lsa, &tdes.savept_lsa);
	LSA_COPY (&chkpt_tran.tail_topresult_lsa, &tdes.tail_topresult_lsa);
	LSA_COPY (&chkpt_tran.start_postpone_lsa, &tdes.rcv.tran_start_postpone_lsa);
	chkpt_tran.last_mvcc_lsa = tdes.last_mvcc_lsa;
	std::strncpy (chkpt_tran.user_name, tdes.client.get_db_user (), LOG_USERNAME_MAX);

	if (LSA_ISNULL (&smallest_lsa) || LSA_GT (&smallest_lsa, &tdes.head_lsa))
	  {
	    LSA_COPY (&smallest_lsa, &tdes.head_lsa);
	  }
      }
  }

  void
  checkpoint_info::load_checkpoint_topop (log_tdes &tdes)
  {
    // TODO:
    //  - do the sysops/topops occur only in the context of an active transactions?
    //  - if yes, then does the condition here implies the complete condition in load_checkpoint_trans?
    if (tdes.trid != NULL_TRANID && (!LSA_ISNULL (&tdes.rcv.sysop_start_postpone_lsa)
				     || !LSA_ISNULL (&tdes.rcv.atomic_sysop_start_lsa)))
      {
	/* this transaction is running system operation postpone or an atomic system operation
	 * note: we cannot compare tdes->state with TRAN_UNACTIVE_TOPOPE_COMMITTED_WITH_POSTPONE. we are
	 *       not synchronizing setting transaction state.
	 *       however, setting tdes->rcv.sysop_start_postpone_lsa is protected by
	 *       log_Gl.prior_info.prior_lsa_mutex. so we check this instead of state.
	 */
	m_sysops.emplace_back ();
	sysop_info &chkpt_topop = m_sysops.back ();
	chkpt_topop.trid = tdes.trid;
	chkpt_topop.sysop_start_postpone_lsa = tdes.rcv.sysop_start_postpone_lsa;
	chkpt_topop.atomic_sysop_start_lsa = tdes.rcv.atomic_sysop_start_lsa;
      }
  }

  void
  checkpoint_info::load_trantable_snapshot (THREAD_ENTRY *thread_p, LOG_LSA &smallest_lsa)
  {
    // ENTER the critical section
    TR_TABLE_CS_ENTER (thread_p);
    log_Gl.prior_info.prior_lsa_mutex.lock ();

    scope_exit <std::function<void (void)>> unlock_on_exit ([thread_p] ()
    {
      log_Gl.prior_info.prior_lsa_mutex.unlock ();
      TR_TABLE_CS_EXIT (thread_p);
    });

    // CHECKPOINT THE TRANSACTION TABLE
    bool at_least_one_active_transaction_has_valid_mvccid = false;
    LSA_SET_NULL (&smallest_lsa);
    for (int i = 0; i < log_Gl.trantable.num_total_indices; i++)
      {
	/*
	 * Don't checkpoint current system transaction. That is, the one of
	 * checkpoint process
	 */
	if (i == LOG_SYSTEM_TRAN_INDEX)
	  {
	    continue;
	  }
	LOG_TDES *act_tdes = LOG_FIND_TDES (i);
	assert (act_tdes != nullptr);
	load_checkpoint_trans (*act_tdes, smallest_lsa, at_least_one_active_transaction_has_valid_mvccid);
	load_checkpoint_topop (*act_tdes);
	if (LOG_ISTRAN_2PC (act_tdes))
	  {
	    m_has_2pc = true;
	  }
      }
    assert ((m_trans.size () > 0 && m_sysops.size () <= m_trans.size ())
	    || (m_trans.empty () && m_sysops.empty ()));

    // Checkpoint system transactions' topops
    log_system_tdes::map_func mapper = [this] (log_tdes &tdes)
    {
      load_checkpoint_topop (tdes);
    };
    log_system_tdes::map_all_tdes (mapper);

    m_snapshot_lsa = log_Gl.prior_info.prev_lsa;

    // either no active transaction present or none of the active transactions has an active mvccid;
    // it is needed to relay most recent mvccid as part of the
    if (!at_least_one_active_transaction_has_valid_mvccid)
      {
	// TODO: is any lock needed to ensure consistency of reading the mvccid
	// a client transaction can acquire a new mvccid while not being blocked by the prior lock currently held
	m_mvcc_next_id = log_Gl.hdr.mvcc_next_id;
	assert (MVCCID_IS_VALID (m_mvcc_next_id));
      }
  }

  void
  checkpoint_info::recovery_analysis (THREAD_ENTRY *thread_p, log_lsa &start_redo_lsa,
<<<<<<< HEAD
				      bool recover_empty_transactions) const
=======
				      bool skip_empty_transactions) const
>>>>>>> efecb34f
  {
    start_redo_lsa = m_start_redo_lsa;

    /* Add the transactions to the transaction table */
    for (const auto &chkpt : m_trans)
      {
<<<<<<< HEAD
	// if tail LSA is missing, the transaction is present in the transaction table
	// but did not yet got to adding a log record; we either need to recover these
	// transaction or not:
	//  - on a passive transaction server, we need these transactions because they might contain
	//    valid MVCCID's already registered with them which are used in constructing a consistent
	//    MVCC table
	//  - on an active transaction server, upon recovery, these transactions offer no useful
	//    information, and can thus be sckipped
	if (chkpt.tail_lsa.is_null ())
	  {
	    if (recover_empty_transactions)
	      {
		// fall through to recover/register empty transactions
	      }
	    else
=======
	if (chkpt.tail_lsa.is_null ())
	  {
	    // if tail LSA is missing, the transaction is present in the transaction table
	    // but did not yet get to add a log record; it is either needed or not to recover
	    // this transaction depending on context:
	    //  - on a passive transaction server, the transaction is needed because it might already
	    //    contain a valid MVCCID already in its descriptor which will be used in constructing
	    //    a consistent MVCC table
	    //  - on an active transaction server, upon recovery, such a transaction offers no useful
	    //    information (because it added no log record), and can thus be skipped
	    // since the function is used in both context, the argument is used to differentiate
	    if (skip_empty_transactions)
>>>>>>> efecb34f
	      {
		// do not recover/register empty transaction
		continue;
	      }
<<<<<<< HEAD
=======
            // else, fall through to recover/register empty transactions
>>>>>>> efecb34f
	  }

	/*
	 * If this is the first time, the transaction is seen. Assign a
	 * new index to describe it and assume that the transaction was
	 * active at the time of the crash, and thus it will be
	 * unilaterally aborted. The truth of this statement will be find
	 * reading the rest of the log
	 */
<<<<<<< HEAD
	// TODO: tail_lsa & commit_abort_lsa condition; symmetric with load_checkpoint_trans
=======
>>>>>>> efecb34f
	LOG_TDES *const tdes = logtb_rv_find_allocate_tran_index (thread_p, chkpt.trid, &NULL_LSA);
	if (tdes == NULL)
	  {
	    logpb_fatal_error (thread_p, true, ARG_FILE_LINE, "log_recovery_analysis");
	    return;
	  }
	/*
	 * Clear the transaction since it may have old stuff in it.
	 * Use the one that is find in the checkpoint record
	 */
	logtb_clear_tdes (thread_p, tdes);

	tdes->isloose_end = chkpt.isloose_end;
	if (chkpt.state == TRAN_ACTIVE || chkpt.state == TRAN_UNACTIVE_ABORTED)
	  {
	    tdes->state = TRAN_UNACTIVE_UNILATERALLY_ABORTED;
	  }
	else
	  {
	    tdes->state = chkpt.state;
	  }
	LSA_COPY (&tdes->head_lsa, &chkpt.head_lsa);
	LSA_COPY (&tdes->tail_lsa, &chkpt.tail_lsa);
	LSA_COPY (&tdes->undo_nxlsa, &chkpt.undo_nxlsa);
	LSA_COPY (&tdes->posp_nxlsa, &chkpt.posp_nxlsa);
	LSA_COPY (&tdes->savept_lsa, &chkpt.savept_lsa);
	LSA_COPY (&tdes->tail_topresult_lsa, &chkpt.tail_topresult_lsa);
	LSA_COPY (&tdes->rcv.tran_start_postpone_lsa, &chkpt.start_postpone_lsa);
	tdes->last_mvcc_lsa = chkpt.last_mvcc_lsa;
	tdes->mvccinfo.id = chkpt.mvcc_id;
	if (chkpt.mvcc_sub_id != MVCCID_NULL)
	  {
	    assert (tdes->mvccinfo.sub_ids.size () == 0);
	    tdes->mvccinfo.sub_ids.emplace_back (chkpt.mvcc_sub_id);
	  }
	tdes->client.set_system_internal_with_user (chkpt.user_name);
      }

    /*
     * Now add top system operations that were in the process of
     * commit to this transactions
     */
    char log_page_buffer[IO_MAX_PAGE_SIZE + MAX_ALIGNMENT];
    LOG_PAGE *log_page_local = (LOG_PAGE *) PTR_ALIGN (log_page_buffer, MAX_ALIGNMENT);
    log_page_local->hdr.logical_pageid = NULL_PAGEID;
    log_page_local->hdr.offset = NULL_OFFSET;

    for (const auto &sysop : m_sysops)
      {
	LOG_TDES *const tdes = logtb_rv_find_allocate_tran_index (thread_p, sysop.trid, &NULL_LSA);
	if (tdes == NULL)
	  {
	    logpb_fatal_error (thread_p, true, ARG_FILE_LINE, "log_recovery_analysis");
	    return;
	  }

	if (tdes->topops.max == 0 || (tdes->topops.last + 1) >= tdes->topops.max)
	  {
	    if (logtb_realloc_topops_stack (tdes, tdes->topops.last + 1) == NULL)
	      {
		logpb_fatal_error (thread_p, true, ARG_FILE_LINE, "log_recovery_analysis");
		return;
	      }
	  }

	tdes->rcv.sysop_start_postpone_lsa = sysop.sysop_start_postpone_lsa;
	tdes->rcv.atomic_sysop_start_lsa = sysop.atomic_sysop_start_lsa;
	if (!sysop.sysop_start_postpone_lsa.is_null ())
	  {
	    // Bump the sysop level to save lastparent_lsa and posp_lsa.
	    if (tdes->topops.last == -1)
	      {
		tdes->topops.last++;
	      }
	    else
	      {
		assert (tdes->topops.last == 0);
	      }

	    LOG_LSA log_lsa_local = sysop.sysop_start_postpone_lsa;
	    LOG_REC_SYSOP_START_POSTPONE sysop_start_postpone;
	    const int error_code = log_read_sysop_start_postpone (thread_p, &log_lsa_local, log_page_local, false,
				   &sysop_start_postpone, NULL, NULL, NULL, NULL);
	    if (error_code != NO_ERROR)
	      {
		assert (false);
		return;
	      }
	    tdes->topops.stack[tdes->topops.last].lastparent_lsa = sysop_start_postpone.sysop_end.lastparent_lsa;
	    tdes->topops.stack[tdes->topops.last].posp_lsa = sysop_start_postpone.posp_lsa;
	  }
      }
  }

  void
  checkpoint_info::recovery_2pc_analysis (THREAD_ENTRY *thread_p) const
  {
    if (!m_has_2pc)
      {
	return;
      }

    for (const auto &chkpt : m_trans)
      {
	int tran_index = logtb_find_tran_index (thread_p, chkpt.trid);
	if (tran_index != NULL_TRAN_INDEX)
	  {
	    LOG_TDES *tdes = LOG_FIND_TDES (tran_index);
	    if (tdes != NULL && LOG_ISTRAN_2PC (tdes))
	      {
		log_2pc_recovery_analysis_info (thread_p, tdes, &chkpt.tail_lsa);
	      }
	  }
      }
  }

  size_t
  checkpoint_info::get_transaction_count () const
  {
    return m_trans.size ();
  }

  size_t
  checkpoint_info::get_sysop_count () const
  {
    return m_sysops.size ();
  }

  log_lsa
  checkpoint_info::get_snapshot_lsa () const
  {
    assert (!m_snapshot_lsa.is_null ());

    return m_snapshot_lsa;
  }

  log_lsa
  checkpoint_info::get_start_redo_lsa () const
  {
    return m_start_redo_lsa;
  }

  void
  checkpoint_info::set_start_redo_lsa (const log_lsa &start_redo_lsa)
  {
    m_start_redo_lsa = start_redo_lsa;
  }


  MVCCID
  checkpoint_info::get_mvcc_next_id () const
  {
    return m_mvcc_next_id;
  }

  void
  checkpoint_info::dump (FILE *out_fp)
  {
    assert (out_fp != nullptr);

    fprintf (out_fp, "-->> Data:\n");
    fprintf (out_fp, "  start_redo_lsa = %lld|%d  snapshot_lsa = %lld|%d  has_2pc = %d\n"
	     "  mvcc_next_id = %llu\n",
	     LSA_AS_ARGS (&m_start_redo_lsa), LSA_AS_ARGS (&m_snapshot_lsa), (int)m_has_2pc,
	     (unsigned long long)m_mvcc_next_id);

    fprintf (out_fp, "  transaction_count = %u :\n", (unsigned) m_trans.size ());
    int index = 0;
    for (const auto &ti : m_trans)
      {
	fprintf (out_fp,
		 "%3d isloose_end = %d  trid = %d  state = %s\n"
		 "    head_lsa = %lld|%d  tail_lsa = %lld|%d\n"
		 "    undo_nxlsa = %lld|%d  posp_nxlsa = %lld|%d\n"
		 "    savept_lsa = %lld|%d\n"
		 "    tail_topresult_lsa = %lld|%d  start_postpone_lsa = %lld|%d\n"
		 "    last_mvcc_lsa = %lld|%d  mvcc_id = %llu  mvcc_sub_id = %llu\n"
		 "    user_name = %s\n",
		 index, (int)ti.isloose_end, ti.trid, log_state_string (ti.state),
		 LSA_AS_ARGS (&ti.head_lsa), LSA_AS_ARGS (&ti.tail_lsa),
		 LSA_AS_ARGS (&ti.undo_nxlsa), LSA_AS_ARGS (&ti.posp_nxlsa),
		 LSA_AS_ARGS (&ti.savept_lsa),
		 LSA_AS_ARGS (&ti.tail_topresult_lsa), LSA_AS_ARGS (&ti.start_postpone_lsa),
		 LSA_AS_ARGS (&ti.last_mvcc_lsa), (unsigned long long)ti.mvcc_id, (unsigned long long)ti.mvcc_sub_id,
		 (ti.user_name != nullptr ? ti.user_name : "<NULL>"));
	++index;
      }

    fprintf (out_fp, "  sysop_count = %u :\n", (unsigned) m_sysops.size ());
    index = 0;
    for (const auto &si : m_sysops)
      {
	fprintf (out_fp,
		 "%3d trid = %d  sysop_start_postpone_lsa = %lld|%d\n"
		 "    atomic_sysop_start_lsa = %lld|%d\n",
		 index, si.trid, LSA_AS_ARGS (&si.sysop_start_postpone_lsa),
		 LSA_AS_ARGS (&si.atomic_sysop_start_lsa));
	++index;
      }
  }

  bool
  checkpoint_info::tran_info::operator== (const tran_info &other) const
  {
    if (isloose_end != other.isloose_end)
      {
	return false;
      }

    if (trid != other.trid)
      {
	return false;
      }

    if (state != other.state)
      {
	return false;
      }

    if (head_lsa != other.head_lsa)
      {
	return false;
      }

    if (tail_lsa != other.tail_lsa)
      {
	return false;
      }

    if (undo_nxlsa != other.undo_nxlsa)
      {
	return false;
      }

    if (posp_nxlsa != other.posp_nxlsa)
      {
	return false;
      }

    if (savept_lsa != other.savept_lsa)
      {
	return false;
      }

    if (tail_topresult_lsa != other.tail_topresult_lsa)
      {
	return false;
      }

    if (start_postpone_lsa != other.start_postpone_lsa)
      {
	return false;
      }

    if (mvcc_id != other.mvcc_id)
      {
	return false;
      }

    if (mvcc_sub_id != other.mvcc_sub_id)
      {
	return false;
      }

    if (std::strcmp (user_name, other.user_name) != 0)
      {
	return false;
      }

    return true;
  }

  bool
  checkpoint_info::sysop_info::operator== (const sysop_info &other) const
  {
    if (trid != other.trid)
      {
	return false;
      }

    if (sysop_start_postpone_lsa != other.sysop_start_postpone_lsa)
      {
	return false;
      }

    if (atomic_sysop_start_lsa != other.atomic_sysop_start_lsa)
      {
	return false;
      }
    return true;
  }
}<|MERGE_RESOLUTION|>--- conflicted
+++ resolved
@@ -179,21 +179,12 @@
     // - this helps cover a scenario for the initialization of a passive transaction server:
     //    - a passive transaction server needs a consistent MVCC table when it starts
     //    - an active transaction might request an MVCCID but might not have yet added a log record
-<<<<<<< HEAD
-    //      registering that MVCCID (but that MVCCID is in the transaction descriptor already)
-    //    - thus, when initializing a passive transaction server that - still "ghost" - MVCCID (but
-    //      which will appear later in the log records registered by the transaction) will be
-    //      taken into calculation of the MVCC table (see explanation in function
-    //      log_recovery_analysis_from_trantable_snapshot)
-    // - however, this should also be taken into account when using the transaction table snapshot to
-=======
     //      containing that MVCCID (but that MVCCID is already reserverd and in the transaction
     //      descriptor already and will also be present later in a log record)
     //    - thus, when initializing a passive transaction server that - still "ghost" - MVCCID
     //      will be taken into account for the initialization of the MVCC table (see explanation
     //      in function log_recovery_analysis_from_trantable_snapshot)
     // - however, this must also be taken into account when using the transaction table snapshot to
->>>>>>> efecb34f
     //    initialize a crashed active transaction server (see recovery_analysis function below)
     //
     if (tdes.trid != NULL_TRANID && tdes.commit_abort_lsa.is_null ())
@@ -335,34 +326,13 @@
 
   void
   checkpoint_info::recovery_analysis (THREAD_ENTRY *thread_p, log_lsa &start_redo_lsa,
-<<<<<<< HEAD
-				      bool recover_empty_transactions) const
-=======
 				      bool skip_empty_transactions) const
->>>>>>> efecb34f
   {
     start_redo_lsa = m_start_redo_lsa;
 
     /* Add the transactions to the transaction table */
     for (const auto &chkpt : m_trans)
       {
-<<<<<<< HEAD
-	// if tail LSA is missing, the transaction is present in the transaction table
-	// but did not yet got to adding a log record; we either need to recover these
-	// transaction or not:
-	//  - on a passive transaction server, we need these transactions because they might contain
-	//    valid MVCCID's already registered with them which are used in constructing a consistent
-	//    MVCC table
-	//  - on an active transaction server, upon recovery, these transactions offer no useful
-	//    information, and can thus be sckipped
-	if (chkpt.tail_lsa.is_null ())
-	  {
-	    if (recover_empty_transactions)
-	      {
-		// fall through to recover/register empty transactions
-	      }
-	    else
-=======
 	if (chkpt.tail_lsa.is_null ())
 	  {
 	    // if tail LSA is missing, the transaction is present in the transaction table
@@ -375,15 +345,11 @@
 	    //    information (because it added no log record), and can thus be skipped
 	    // since the function is used in both context, the argument is used to differentiate
 	    if (skip_empty_transactions)
->>>>>>> efecb34f
 	      {
 		// do not recover/register empty transaction
 		continue;
 	      }
-<<<<<<< HEAD
-=======
             // else, fall through to recover/register empty transactions
->>>>>>> efecb34f
 	  }
 
 	/*
@@ -393,10 +359,6 @@
 	 * unilaterally aborted. The truth of this statement will be find
 	 * reading the rest of the log
 	 */
-<<<<<<< HEAD
-	// TODO: tail_lsa & commit_abort_lsa condition; symmetric with load_checkpoint_trans
-=======
->>>>>>> efecb34f
 	LOG_TDES *const tdes = logtb_rv_find_allocate_tran_index (thread_p, chkpt.trid, &NULL_LSA);
 	if (tdes == NULL)
 	  {
