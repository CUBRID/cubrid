--- conflicted
+++ resolved
@@ -72,6 +72,7 @@
       }
 
     serializator.pack_bool (m_has_2pc);
+    serializator.pack_bigint (m_mvcc_next_id);
   }
 
   void
@@ -122,6 +123,7 @@
       }
 
     deserializator.unpack_bool (m_has_2pc);
+    deserializator.unpack_bigint (m_mvcc_next_id);
   }
 
   size_t
@@ -163,13 +165,16 @@
       }
 
     size += serializator.get_packed_bool_size (start_offset + size);
+    size += serializator.get_packed_bigint_size (start_offset + size);
 
     return size;
   }
 
   void
-  checkpoint_info::load_checkpoint_trans (log_tdes &tdes, LOG_LSA &smallest_lsa)
-  {
+  checkpoint_info::load_checkpoint_trans (log_tdes &tdes, LOG_LSA &smallest_lsa,
+					  bool &at_least_one_active_transaction_has_mvccid)
+  {
+    // TODO: commit_abort_lsa is not relayed; it is impossible to make the same decision where the checkpoint is used
     if (tdes.trid != NULL_TRANID && !tdes.tail_lsa.is_null () && tdes.commit_abort_lsa.is_null ())
       {
 	m_trans.emplace_back ();
@@ -213,6 +218,8 @@
 	LSA_COPY (&chkpt_tran.tail_topresult_lsa, &tdes.tail_topresult_lsa);
 	LSA_COPY (&chkpt_tran.start_postpone_lsa, &tdes.rcv.tran_start_postpone_lsa);
 	chkpt_tran.last_mvcc_lsa = tdes.last_mvcc_lsa;
+	at_least_one_active_transaction_has_mvccid =
+		at_least_one_active_transaction_has_mvccid || (!tdes.last_mvcc_lsa.is_null ());
 	std::strncpy (chkpt_tran.user_name, tdes.client.get_db_user (), LOG_USERNAME_MAX);
 
 	if (LSA_ISNULL (&smallest_lsa) || LSA_GT (&smallest_lsa, &tdes.head_lsa))
@@ -225,6 +232,9 @@
   void
   checkpoint_info::load_checkpoint_topop (log_tdes &tdes)
   {
+    // TODO:
+    //  - do the sysops/topops occur only in the context of an active transactions?
+    //  - if yes, then does the condition here implies the complete condition in load_checkpoint_trans?
     if (tdes.trid != NULL_TRANID && (!LSA_ISNULL (&tdes.rcv.sysop_start_postpone_lsa)
 				     || !LSA_ISNULL (&tdes.rcv.atomic_sysop_start_lsa)))
       {
@@ -245,7 +255,7 @@
   void
   checkpoint_info::load_trantable_snapshot (THREAD_ENTRY *thread_p, LOG_LSA &smallest_lsa)
   {
-    //ENTER the critical section
+    // ENTER the critical section
     TR_TABLE_CS_ENTER (thread_p);
     log_Gl.prior_info.prior_lsa_mutex.lock ();
 
@@ -255,7 +265,8 @@
       TR_TABLE_CS_EXIT (thread_p);
     });
 
-    /* CHECKPOINT THE TRANSACTION TABLE */
+    // CHECKPOINT THE TRANSACTION TABLE
+    bool at_least_one_active_transaction_has_mvccid = false;
     LSA_SET_NULL (&smallest_lsa);
     for (int i = 0; i < log_Gl.trantable.num_total_indices; i++)
       {
@@ -269,13 +280,15 @@
 	  }
 	LOG_TDES *act_tdes = LOG_FIND_TDES (i);
 	assert (act_tdes != nullptr);
-	load_checkpoint_trans (*act_tdes, smallest_lsa);
+	load_checkpoint_trans (*act_tdes, smallest_lsa, at_least_one_active_transaction_has_mvccid);
 	load_checkpoint_topop (*act_tdes);
 	if (LOG_ISTRAN_2PC (act_tdes))
 	  {
 	    m_has_2pc = true;
 	  }
       }
+    assert ((m_trans.size () > 0 && m_sysops.size () <= m_trans.size ())
+	    || (m_trans.empty () && m_sysops.empty ()));
 
     // Checkpoint system transactions' topops
     log_system_tdes::map_func mapper = [this] (log_tdes &tdes)
@@ -285,6 +298,16 @@
     log_system_tdes::map_all_tdes (mapper);
 
     m_snapshot_lsa = log_Gl.prior_info.prev_lsa;
+
+    // either no active transaction present or none of the active transactions has an active mvccid;
+    // it is needed to relay most recent mvccid as part of the
+    if (!at_least_one_active_transaction_has_mvccid)
+      {
+	// TODO: is any lock needed to ensure consistency of reading the mvccid
+	// a client transaction can acquire a new mvccid while not being blocked by the prior lock currently held
+	m_mvcc_next_id = log_Gl.hdr.mvcc_next_id;
+	assert (MVCCID_IS_VALID (m_mvcc_next_id));
+      }
   }
 
   void
@@ -458,14 +481,12 @@
     assert (out_fp != nullptr);
 
     fprintf (out_fp, "-->> Data:\n");
-    fprintf (out_fp, "  start_redo_lsa = %lld|%d  snapshot_lsa = %lld|%d  has_2pc = %d\n",
-	     LSA_AS_ARGS (&m_start_redo_lsa), LSA_AS_ARGS (&m_snapshot_lsa), (int)m_has_2pc);
-
-<<<<<<< HEAD
-    fprintf (out_fp, "  transaction_count = %d :\n", m_trans.size ());
-=======
+    fprintf (out_fp, "  start_redo_lsa = %lld|%d  snapshot_lsa = %lld|%d  has_2pc = %d\n"
+	     "  mvcc_next_id = %llu\n",
+	     LSA_AS_ARGS (&m_start_redo_lsa), LSA_AS_ARGS (&m_snapshot_lsa), (int)m_has_2pc,
+	     (unsigned long long)m_mvcc_next_id);
+
     fprintf (out_fp, "  transaction_count = %u :\n", (unsigned) m_trans.size ());
->>>>>>> 0e5b5934
     int index = 0;
     for (const auto &ti : m_trans)
       {
@@ -487,11 +508,7 @@
 	++index;
       }
 
-<<<<<<< HEAD
-    fprintf (out_fp, "  sysop_count = %d :\n", m_sysops.size ());
-=======
     fprintf (out_fp, "  sysop_count = %u :\n", (unsigned) m_sysops.size ());
->>>>>>> 0e5b5934
     index = 0;
     for (const auto &si : m_sysops)
       {
