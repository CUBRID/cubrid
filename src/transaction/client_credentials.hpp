--- conflicted
+++ resolved
@@ -30,34 +30,8 @@
 
 #include <string>
 
-<<<<<<< HEAD
-/* this enumeration should be matched with DB_CLIENT_TYPE_XXX in db.h */
-enum boot_client_type
-{
-  BOOT_CLIENT_UNKNOWN = -1,
-  BOOT_CLIENT_SYSTEM_INTERNAL = 0,
-  BOOT_CLIENT_DEFAULT = 1,
-  BOOT_CLIENT_CSQL = 2,
-  BOOT_CLIENT_READ_ONLY_CSQL = 3,
-  BOOT_CLIENT_BROKER = 4,
-  BOOT_CLIENT_READ_ONLY_BROKER = 5,
-  BOOT_CLIENT_SLAVE_ONLY_BROKER = 6,
-  BOOT_CLIENT_ADMIN_UTILITY = 7,
-  BOOT_CLIENT_ADMIN_CSQL = 8,
-  BOOT_CLIENT_LOG_COPIER = 9,
-  BOOT_CLIENT_LOG_APPLIER = 10,
-  BOOT_CLIENT_RW_BROKER_REPLICA_ONLY = 11,
-  BOOT_CLIENT_RO_BROKER_REPLICA_ONLY = 12,
-  BOOT_CLIENT_SO_BROKER_REPLICA_ONLY = 13,
-  BOOT_CLIENT_ADMIN_CSQL_WOS = 14,	/* admin csql that can write on standby */
-  BOOT_CLIENT_DDL_PROXY = 15           /* DDL proxy (used for applying replication or
-                                        * extracting schema (in replication context) */
-};
-typedef enum boot_client_type BOOT_CLIENT_TYPE;
-=======
 /* BOOT_CLIENT_TYPE : needed for legacy code */
 typedef enum db_client_type BOOT_CLIENT_TYPE;
->>>>>>> 702f5850
 
 const size_t LOG_USERNAME_MAX = DB_MAX_USER_LENGTH + 1;
 
