/*
 * Copyright 2008 Search Solution Corporation
 * Copyright 2016 CUBRID Corporation
 *
 *  Licensed under the Apache License, Version 2.0 (the "License");
 *  you may not use this file except in compliance with the License.
 *  You may obtain a copy of the License at
 *
 *      http://www.apache.org/licenses/LICENSE-2.0
 *
 *  Unless required by applicable law or agreed to in writing, software
 *  distributed under the License is distributed on an "AS IS" BASIS,
 *  WITHOUT WARRANTIES OR CONDITIONS OF ANY KIND, either express or implied.
 *  See the License for the specific language governing permissions and
 *  limitations under the License.
 *
 */

/*
 * log_compress.c - log compression functions
 *
 * Note: Using lz4 library
 */

#ident "$Id$"

#include <string.h>
#include <assert.h>

#include "log_compress.h"
#include "error_manager.h"
#include "memory_alloc.h"
#include "perf_monitor.h"

/*
 * log_zip - compress(zip) log data into LOG_ZIP
 *   return: true on success, false on failure
 *   log_zip(in/out): LOG_ZIP structure allocated by log_zip_alloc
 *   length(in): length of given data
 *   data(in): log data to be compressed
 */
bool
log_zip (LOG_ZIP * log_zip, LOG_ZIP_SIZE_T length, const void *data)
{
  int zip_len = 0;
  LOG_ZIP_SIZE_T buf_size;
  bool compressed;
#if defined (SERVER_MODE) || defined (SA_MODE)
  PERF_UTIME_TRACKER time_track;
#endif

  assert (length > 0 && data != NULL);
  assert (log_zip != NULL);

  if (length > LZ4_MAX_INPUT_SIZE)
    {
      /* Can't compress beyonds max LZ4 max input size. */
      return false;
    }

  log_zip->data_length = 0;

  buf_size = LOG_ZIP_BUF_SIZE (length);

  if (!log_zip_realloc_if_needed (*log_zip, buf_size))
    {
      return false;
    }

#if defined (SERVER_MODE) || defined (SA_MODE)
  PERF_UTIME_TRACKER_START (NULL, &time_track);
#endif

  compressed = false;

  /* save original data length */
  memcpy (log_zip->log_data, &length, sizeof (LOG_ZIP_SIZE_T));

  zip_len =
    LZ4_compress_default ((const char *) data, log_zip->log_data + sizeof (LOG_ZIP_SIZE_T), length,
			  buf_size - sizeof (LOG_ZIP_SIZE_T));
  if (zip_len > 0)
    {
      log_zip->data_length = (LOG_ZIP_SIZE_T) zip_len + sizeof (LOG_ZIP_SIZE_T);
      /* if the compressed data length >= orginal length, then it means that compression failed */
      if (log_zip->data_length < length)
	{
	  compressed = true;
	}
    }

#if defined (SERVER_MODE) || defined (SA_MODE)
  PERF_UTIME_TRACKER_TIME (NULL, &time_track, PSTAT_LOG_LZ4_COMPRESS_TIME_COUNTERS);
#endif

  return compressed;
}

/*
 * log_unzip - decompress(unzip) log data into LOG_ZIP
 *   return: true on success, false on failure
 *   log_unzip(out): LOG_ZIP structure allocated by log_zip_alloc
 *   length(in): length of given data
 *   data(in): compressed log data
 */
bool
log_unzip (LOG_ZIP * log_unzip, LOG_ZIP_SIZE_T length, const void *data)
{
  int unzip_len;
  LOG_ZIP_SIZE_T buf_size;
  bool decompressed;
#if defined (SERVER_MODE) || defined (SA_MODE)
  PERF_UTIME_TRACKER time_track;
#endif

  assert (length > 0 && data != NULL);
  assert (log_unzip != NULL);

  /* get original legnth from the compressed data */
  memcpy (&buf_size, data, sizeof (LOG_ZIP_SIZE_T));

  if (buf_size <= 0)
    {
      return false;
    }

  length -= sizeof (LOG_ZIP_SIZE_T);

  if (!log_zip_realloc_if_needed (*log_unzip, buf_size))
    {
      return false;
    }

#if defined (SERVER_MODE) || defined (SA_MODE)
  PERF_UTIME_TRACKER_START (NULL, &time_track);
#endif

  decompressed = false;

  unzip_len =
    LZ4_decompress_safe ((const char *) data + sizeof (LOG_ZIP_SIZE_T), (char *) log_unzip->log_data, length, buf_size);
  if (unzip_len >= 0)
    {
      log_unzip->data_length = (LOG_ZIP_SIZE_T) unzip_len;
      /* if the uncompressed data length != original length, then it means that uncompression failed */
      if (unzip_len == buf_size)
	{
	  decompressed = true;
	}
    }

#if defined (SERVER_MODE) || defined (SA_MODE)
  PERF_UTIME_TRACKER_TIME (NULL, &time_track, PSTAT_LOG_LZ4_DECOMPRESS_TIME_COUNTERS);
#endif

  return decompressed;
}

/*
 * log_diff - make log diff - redo data XORed with undo data
 *   return: true
 *   undo_length(in): length of undo data
 *   undo_data(in): undo log data
 *   redo_length(in): length of redo data
 *   redo_data(in/out) redo log data; set as side effect
 */
bool
log_diff (LOG_ZIP_SIZE_T undo_length, const void *undo_data, LOG_ZIP_SIZE_T redo_length, void *redo_data)
{
  LOG_ZIP_SIZE_T i, size;
  unsigned char *p, *q;

  assert (undo_length > 0 && undo_data != NULL);
  assert (redo_length > 0 && redo_data != NULL);

  size = MIN (undo_length, redo_length);

  /* redo = redo xor undo */
  p = (unsigned char *) redo_data;
  q = (unsigned char *) undo_data;
  for (i = 0; i < size; i++)
    {
      *(p++) ^= *(q++);
    }

  return true;
}

/* log_zip_realloc_if_needed - re-alloc the internal buffer, if needed, and adjust members
 *  return: true if operation succeeded regardless of whether the allocation was needed or not
 *  log_zip(in/out): structure to allocate members of
 *  new_size(in): new buffer to allocate, if the value is greater than the current buffer size, the buffer is re
 */
bool
log_zip_realloc_if_needed (LOG_ZIP & log_zip, LOG_ZIP_SIZE_T new_size)
{
  assert (new_size <= LZ4_MAX_INPUT_SIZE);

  if (new_size > 0 && new_size > log_zip.buf_size)
    {
      const LOG_ZIP_SIZE_T buf_size = LOG_ZIP_BUF_SIZE (new_size);
      assert (buf_size <= LZ4_MAX_INPUT_SIZE);

      log_zip.log_data = (char *) realloc (log_zip.log_data, buf_size);
      if (log_zip.log_data == nullptr)
	{
	  er_set (ER_ERROR_SEVERITY, ARG_FILE_LINE, ER_OUT_OF_VIRTUAL_MEMORY, 1, (size_t) buf_size);
	}
      log_zip.buf_size = buf_size;
    }

  if (new_size > 0 && log_zip.log_data == nullptr)
    {
      log_zip.data_length = 0;
      log_zip.buf_size = 0;
      return false;
    }

  return true;
}

/*
 * log_zip_alloc - allocate LOG_ZIP structure
 *   return: LOG_ZIP structure or NULL if error
 *   length(in): log_zip data buffer to be allocated
 *
 * Note:
 */
LOG_ZIP *
log_zip_alloc (LOG_ZIP_SIZE_T size)
{
<<<<<<< HEAD
  LOG_ZIP *log_zip = (LOG_ZIP *) malloc (sizeof (LOG_ZIP));
=======
  LOG_ZIP *log_zip = NULL;

  assert (size <= LZ4_MAX_INPUT_SIZE);

  log_zip = (LOG_ZIP *) malloc (sizeof (LOG_ZIP));
>>>>>>> 650b73a3
  if (log_zip == NULL)
    {
      er_set (ER_ERROR_SEVERITY, ARG_FILE_LINE, ER_OUT_OF_VIRTUAL_MEMORY, 1, sizeof (LOG_ZIP));

      return NULL;
    }
<<<<<<< HEAD
  if (!log_zip_init (*log_zip, size))
    {
      free_and_init (log_zip);
      return NULL;
    }
=======
  log_zip->data_length = 0;
  log_zip->buf_size = 0;
  log_zip->log_data = nullptr;

  if (!log_zip_realloc_if_needed (*log_zip, size))
    {
      free_and_init (log_zip);
      return nullptr;
    }

>>>>>>> 650b73a3
  return log_zip;
}

void
log_zip_free_data (LOG_ZIP & log_zip)
{
  if (log_zip.log_data != nullptr)
    {
      free_and_init (log_zip.log_data);
    }
}

/*
 * log_zip_free - free LOG_ZIP structure
 *   return: none
 *   log_zip(in): LOG_ZIP structure to be freed
 */
void
log_zip_free (LOG_ZIP * log_zip)
{
  assert (log_zip != NULL);
<<<<<<< HEAD
  log_zip_clear (*log_zip);
  free_and_init (log_zip);
}

bool
log_zip_init (LOG_ZIP & zip, LOG_ZIP_SIZE_T size)
{
  assert (size <= LZ4_MAX_INPUT_SIZE);

  LOG_ZIP_SIZE_T buf_size = LOG_ZIP_BUF_SIZE (size);

  zip.data_length = 0;

  zip.log_data = (char *) malloc ((size_t) buf_size);
  if (zip.log_data == NULL)
    {
      er_set (ER_ERROR_SEVERITY, ARG_FILE_LINE, ER_OUT_OF_VIRTUAL_MEMORY, 1, (size_t) buf_size);
      return false;
    }
  zip.buf_size = buf_size;
  return true;
}

void
log_zip_clear (LOG_ZIP & zip)
{
  if (zip.log_data)
    {
      free_and_init (zip.log_data);
    }
  zip.buf_size = 0;
=======
  log_zip_free_data (*log_zip);
  free_and_init (log_zip);
>>>>>>> 650b73a3
}<|MERGE_RESOLUTION|>--- conflicted
+++ resolved
@@ -229,28 +229,17 @@
 LOG_ZIP *
 log_zip_alloc (LOG_ZIP_SIZE_T size)
 {
-<<<<<<< HEAD
-  LOG_ZIP *log_zip = (LOG_ZIP *) malloc (sizeof (LOG_ZIP));
-=======
   LOG_ZIP *log_zip = NULL;
 
   assert (size <= LZ4_MAX_INPUT_SIZE);
 
   log_zip = (LOG_ZIP *) malloc (sizeof (LOG_ZIP));
->>>>>>> 650b73a3
   if (log_zip == NULL)
     {
       er_set (ER_ERROR_SEVERITY, ARG_FILE_LINE, ER_OUT_OF_VIRTUAL_MEMORY, 1, sizeof (LOG_ZIP));
 
       return NULL;
     }
-<<<<<<< HEAD
-  if (!log_zip_init (*log_zip, size))
-    {
-      free_and_init (log_zip);
-      return NULL;
-    }
-=======
   log_zip->data_length = 0;
   log_zip->buf_size = 0;
   log_zip->log_data = nullptr;
@@ -261,7 +250,6 @@
       return nullptr;
     }
 
->>>>>>> 650b73a3
   return log_zip;
 }
 
@@ -283,40 +271,6 @@
 log_zip_free (LOG_ZIP * log_zip)
 {
   assert (log_zip != NULL);
-<<<<<<< HEAD
-  log_zip_clear (*log_zip);
-  free_and_init (log_zip);
-}
-
-bool
-log_zip_init (LOG_ZIP & zip, LOG_ZIP_SIZE_T size)
-{
-  assert (size <= LZ4_MAX_INPUT_SIZE);
-
-  LOG_ZIP_SIZE_T buf_size = LOG_ZIP_BUF_SIZE (size);
-
-  zip.data_length = 0;
-
-  zip.log_data = (char *) malloc ((size_t) buf_size);
-  if (zip.log_data == NULL)
-    {
-      er_set (ER_ERROR_SEVERITY, ARG_FILE_LINE, ER_OUT_OF_VIRTUAL_MEMORY, 1, (size_t) buf_size);
-      return false;
-    }
-  zip.buf_size = buf_size;
-  return true;
-}
-
-void
-log_zip_clear (LOG_ZIP & zip)
-{
-  if (zip.log_data)
-    {
-      free_and_init (zip.log_data);
-    }
-  zip.buf_size = 0;
-=======
   log_zip_free_data (*log_zip);
   free_and_init (log_zip);
->>>>>>> 650b73a3
 }