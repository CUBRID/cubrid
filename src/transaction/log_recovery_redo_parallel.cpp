/*
 * Copyright 2008 Search Solution Corporation
 * Copyright 2016 CUBRID Corporation
 *
 *  Licensed under the Apache License, Version 2.0 (the "License");
 *  you may not use this file except in compliance with the License.
 *  You may obtain a copy of the License at
 *
 *      http://www.apache.org/licenses/LICENSE-2.0
 *
 *  Unless required by applicable law or agreed to in writing, software
 *  distributed under the License is distributed on an "AS IS" BASIS,
 *  WITHOUT WARRANTIES OR CONDITIONS OF ANY KIND, either express or implied.
 *  See the License for the specific language governing permissions and
 *  limitations under the License.
 *
 */

#include "log_recovery_redo_parallel.hpp"

#include "log_manager.h"
#include "vpid.hpp"

namespace cublog
{
  /*********************************************************************
   * minimum_log_lsa_monitor - definition
   *********************************************************************/

  minimum_log_lsa_monitor::minimum_log_lsa_monitor ()
  {
    /* MAX_LSA is used as an internal sentinel value; this is considered safe as long as,
     * if the engine actually gets to this value, things are already haywire elsewhere
     */
    std::lock_guard<std::mutex> lockg { m_values_mtx };
    m_values[PRODUCE_IDX] = MAX_LSA;
    m_values[CONSUME_IDX] = MAX_LSA;
    m_values[IN_PROGRESS_IDX] = MAX_LSA;
    m_values[OUTER_IDX] = MAX_LSA;
  }

  void
  minimum_log_lsa_monitor::set_for_produce (const log_lsa &a_lsa)
  {
    do_set_at (PRODUCE_IDX, a_lsa);
  }

  void
  minimum_log_lsa_monitor::set_for_produce_and_consume (
	  const log_lsa &a_produce_lsa, const log_lsa &a_consume_lsa)
  {
    assert (!a_produce_lsa.is_null ());
    assert (!a_consume_lsa.is_null ());
    {
      std::lock_guard<std::mutex> lockg { m_values_mtx };
      m_values[PRODUCE_IDX] = a_produce_lsa;
      m_values[CONSUME_IDX] = a_consume_lsa;
    }
    m_wait_for_target_value_cv.notify_all ();
  }

  void
  minimum_log_lsa_monitor::set_for_consume_and_in_progress (
	  const log_lsa &a_consume_lsa, const log_lsa &a_in_progress_lsa)
  {
    assert (!a_consume_lsa.is_null ());
    assert (!a_in_progress_lsa.is_null ());
    {
      std::lock_guard<std::mutex> lockg { m_values_mtx };
      m_values[CONSUME_IDX] = a_consume_lsa;
      m_values[IN_PROGRESS_IDX] = a_in_progress_lsa;
    }
    m_wait_for_target_value_cv.notify_all ();
  }

  void
  minimum_log_lsa_monitor::set_for_in_progress (const log_lsa &a_lsa)
  {
    do_set_at (IN_PROGRESS_IDX, a_lsa);
  }

  void minimum_log_lsa_monitor::set_for_outer (const log_lsa &a_lsa)
  {
    do_set_at (OUTER_IDX, a_lsa);
  }

  template <typename T_LOCKER>
  log_lsa minimum_log_lsa_monitor::do_locked_get (const T_LOCKER &) const
  {
    const log_lsa new_minimum_log_lsa = std::min (
    {
      m_values[PRODUCE_IDX],
      m_values[CONSUME_IDX],
      m_values[IN_PROGRESS_IDX],
      m_values[OUTER_IDX],
    });
    return new_minimum_log_lsa;
  }

  log_lsa
  minimum_log_lsa_monitor::get () const
  {
    std::lock_guard<std::mutex> lockg { m_values_mtx };
    return do_locked_get (lockg);
  }

  void
  minimum_log_lsa_monitor::do_set_at (ARRAY_INDEX a_idx, const log_lsa &a_new_lsa)
  {
    assert (!a_new_lsa.is_null ());

    bool do_notify_change = false; // avoid gratuitous wake-ups
    {
      std::lock_guard<std::mutex> lockg { m_values_mtx };
      do_notify_change = m_values[a_idx] != a_new_lsa;

      m_values[a_idx] = a_new_lsa;
    }

    if (do_notify_change)
      {
	m_wait_for_target_value_cv.notify_all ();
      }
  }

  log_lsa
  minimum_log_lsa_monitor::wait_past_target_lsa (const log_lsa &a_target_lsa)
  {
    assert (!a_target_lsa.is_null ());

    std::unique_lock<std::mutex> ulock { m_values_mtx };
    log_lsa outer_res;
    m_wait_for_target_value_cv.wait (ulock, [this, &ulock, &a_target_lsa, &outer_res] ()
    {
      const log_lsa current_minimum_lsa = do_locked_get (ulock);
      if (current_minimum_lsa == MAX_LSA)
	{
	  // TODO: corner case that can appear if no entries have ever been processed
	  // the value is actually invalid but the condition would pass 'stricto sensu'
	  // what to do in this case?
	  // assert (false);
	}
      if (current_minimum_lsa > a_target_lsa)
	{
	  outer_res = current_minimum_lsa;
	  return true;
	}
      return false;
    });
    return outer_res;
  }

  /*********************************************************************
   * redo_parallel::redo_job_queue - definition
   *********************************************************************/

  redo_parallel::redo_job_queue::redo_job_queue (minimum_log_lsa_monitor *a_minimum_log_lsa)
    : m_produce_queue (new redo_job_deque_t ())
    , m_consume_queue (new redo_job_deque_t ())
    , m_queues_empty (true)
    , m_adding_finished { false }
    , m_minimum_log_lsa { a_minimum_log_lsa }
  {
  }

  redo_parallel::redo_job_queue::~redo_job_queue ()
  {
    assert_idle ();

    delete m_produce_queue;
    m_produce_queue = nullptr;

    delete m_consume_queue;
    m_consume_queue = nullptr;
  }

  void
  redo_parallel::redo_job_queue::push_job (redo_parallel::redo_job_base *a_job)
  {
    std::lock_guard<std::mutex> lockg (m_produce_queue_mutex);
    if (m_minimum_log_lsa != nullptr && m_produce_queue->empty ())
      {
	m_minimum_log_lsa->set_for_produce (a_job->get_log_lsa ());
      }
    m_produce_queue->push_back (a_job);
    m_queues_empty = false;
  }

  void
  redo_parallel::redo_job_queue::set_adding_finished ()
  {
    m_adding_finished.store (true);
  }

  bool
  redo_parallel::redo_job_queue::get_adding_finished () const
  {
    return m_adding_finished.load ();
  }

  redo_parallel::redo_job_base *
  redo_parallel::redo_job_queue::pop_job (bool &out_adding_finished)
  {
    std::lock_guard<std::mutex> consume_lockg (m_consume_queue_mutex);

    out_adding_finished = false;

    do_swap_queues_if_needed (consume_lockg);

    if (m_consume_queue->size () > 0)
      {
	// IDEA: instead of every task sifting through entries locked in execution by other tasks,
	// promote those entries as they are found to separate queues on a per-VPID basis; thus,
	// when that specific task enters the critical section, it will first investigate these
	// promoted queues to see if there's smth to consume from there; this has the added benefit that
	// it will also, possibly, bundle together consecutive entries that pertain to that task, thus,
	// further, possibly reducing contention on the happy path (ie: many consecutive same-VPID entries)
	// and also cache localization/affinity given that the same task (presumabily scheduled on the same
	// core) might end up consuming consecutive same-VPID entries which are applied to same location in
	// memory

	// IDEA: if this is a  non-synched op, search all other entries from the current queue
	// pertaining to the same vpid and consolidate them all in a single 'execution'; stop
	// when all entries in the consume queue have been added or when a synched (to-be-waited-for)
	// entry is found

	std::lock_guard<std::mutex> in_progress_lockg (m_in_progress_mutex);
	redo_parallel::redo_job_base *job_to_consume =
		do_locked_find_job_to_consume_and_mark_in_progress (consume_lockg, in_progress_lockg);

	// specifically leave the 'out_adding_finished' on false as set at the beginning:
	//  - even if adding has been finished, the produce queue might still have jobs to be consumed
	//  - if so, setting the out param to true here, will cause consuming tasks to finish
	//  - thus allowing for a corner case where the jobs are not fully processed and all
	//    tasks have finished executing

	// job is null at this point, task will have to spin-wait and come again
	return job_to_consume;
      }
    else
      {
	// because two alternating queues are used internally, and because, when the consumption queue
	// is being almost exhausted (i.e.: there are still entries to be consumed but all of them are locked
	// by other tasks - via the m_in_progress_vpids), there are a few times when false negatives are returned
	// to the consumption tasks (see the 'return nullptr' in the 'then' branch); but, if control reaches here
	// it is ensured that indeed no more data exists and that no more data will be produced
	out_adding_finished = m_adding_finished.load ();

	// if no more data will be produced (signalled by the flag), the
	// consumer will just need to terminate; otherwise, consumer is expected to
	// spin-wait and try again
	return nullptr;
      }
  }

  void
  redo_parallel::redo_job_queue::do_swap_queues_if_needed (const std::lock_guard<std::mutex> &a_consume_lockg)
  {
    // if consumption of everything in consume queue finished; see whether there's some more in the other one
    if (m_consume_queue->size () == 0)
      {
	// TODO: a second barrier such that, consumption threads do not 'busy wait' by
	// constantly swapping two empty containers; works in combination with a notification
	// dispatched after new work items are added to the produce queue; this, in effect means that
	// this function will semantically become 'blocking_pop'

	// consumer queue is locked anyway, interested in not locking the producer queue
	bool notify_queues_empty = false;
	{
	  // effectively, an 'atomic' swap because both queues are locked
	  std::lock_guard<std::mutex> produce_lockg (m_produce_queue_mutex);
	  std::swap (m_produce_queue, m_consume_queue);
	  // if both queues empty, notify the, possibly waiting, producing thread
	  m_queues_empty = m_produce_queue->empty () && m_consume_queue->empty ();
	  notify_queues_empty = m_queues_empty;

	  if (m_minimum_log_lsa != nullptr)
	    {
	      // lsa's are ever incresing
	      const log_lsa produce_minimum_log_lsa =
		      m_produce_queue->empty () ? MAX_LSA : (*m_produce_queue->begin ())->get_log_lsa ();
	      const log_lsa consume_minimum_log_lsa =
		      m_consume_queue->empty () ? MAX_LSA : (* m_consume_queue->begin ())->get_log_lsa ();
	      m_minimum_log_lsa->set_for_produce_and_consume (produce_minimum_log_lsa, consume_minimum_log_lsa);
	    }
	}
	if (notify_queues_empty)
	  {
	    m_queues_empty_cv.notify_one ();
	  }
      }
  }

  redo_parallel::redo_job_base *
  redo_parallel::redo_job_queue::do_locked_find_job_to_consume_and_mark_in_progress (
	  const std::lock_guard<std::mutex> &a_consume_lockg, const std::lock_guard<std::mutex> &a_in_progress_lockg)
  {
    redo_job_deque_t::iterator consume_queue_it = m_consume_queue->begin ();
    for (; consume_queue_it != m_consume_queue->end (); ++consume_queue_it)
      {
	const vpid it_vpid = (*consume_queue_it)->get_vpid ();
	if (m_in_progress_vpids.find ((it_vpid)) == m_in_progress_vpids.cend ())
	  {
	    redo_parallel::redo_job_base *const job = *consume_queue_it;
	    m_consume_queue->erase (consume_queue_it);

	    do_locked_mark_job_in_progress (a_in_progress_lockg, job);

	    if (m_minimum_log_lsa != nullptr)
	      {
		const log_lsa consume_minimum_log_lsa =
			m_consume_queue->empty () ? MAX_LSA : (* m_consume_queue->begin ())->get_log_lsa ();
		// mark transition in one go for consistency
		// if:
		//  - first the consume is being changed (or even cleared)
		//  - then, separately, the in-progress is updated
		// the following might happen:
		//  - suppose that there is only one job left in the consume queue, everything else is empty
		//  - the minimum value for the consume queue would be cleared
		//  - at this point, the minimum log lsa will actually be MAX_LSA
		//  - while there is actually one more job (that has just been taken out of the consume queue
		//    and is to be transferred to the in progress set)
		m_minimum_log_lsa->set_for_consume_and_in_progress (
			consume_minimum_log_lsa, *m_in_progress_lsas.cbegin ());
	      }

	    return job;
	  }
      }

    // consumer task will have to spin-wait
    return nullptr;
  }

  void
  redo_parallel::redo_job_queue::do_locked_mark_job_in_progress (
	  const std::lock_guard<std::mutex> &a_in_progress_lockg,
	  const redo_parallel::redo_job_base *a_job)
  {
    assert (m_in_progress_vpids.size () == m_in_progress_lsas.size ());

    const vpid &job_vpid = a_job->get_vpid ();
    assert (m_in_progress_vpids.find (job_vpid) == m_in_progress_vpids.cend ());
    m_in_progress_vpids.insert (job_vpid);

    const log_lsa &job_log_lsa = a_job->get_log_lsa ();
    assert (m_in_progress_lsas.find (job_log_lsa) == m_in_progress_lsas.cend ());
    m_in_progress_lsas.insert (job_log_lsa);
  }

  void
  redo_parallel::redo_job_queue::notify_job_finished (const redo_job_base *a_job)
  {
    bool set_empty = false;
    {
      std::lock_guard<std::mutex> in_progress_lockg (m_in_progress_mutex);

      const auto &job_vpid = a_job->get_vpid ();
      const auto vpid_it = m_in_progress_vpids.find (job_vpid);
      assert (vpid_it != m_in_progress_vpids.cend ());
      m_in_progress_vpids.erase (vpid_it);
      set_empty = m_in_progress_vpids.empty ();

      const log_lsa &job_log_lsa = a_job->get_log_lsa ();
      const auto log_lsa_it = m_in_progress_lsas.find (job_log_lsa);
      assert (log_lsa_it != m_in_progress_lsas.cend ());
      m_in_progress_lsas.erase (log_lsa_it);

      if (m_minimum_log_lsa != nullptr)
	{
	  const log_lsa in_progress_minimum_log_lsa = m_in_progress_lsas.empty ()
	      ? MAX_LSA
	      : *m_in_progress_lsas.cbegin ();
	  m_minimum_log_lsa->set_for_in_progress (in_progress_minimum_log_lsa);
	}

      assert (m_in_progress_vpids.size () == m_in_progress_lsas.size ());
    }
    if (set_empty)
      {
	m_in_progress_vpids_empty_cv.notify_one ();
      }
  }

  void
  redo_parallel::redo_job_queue::wait_for_idle () const
  {
    {
      // only locking the produce mutex because the value is only 'produced' under that lock
      std::unique_lock<std::mutex> empty_queues_lock (m_produce_queue_mutex);
      m_queues_empty_cv.wait (empty_queues_lock, [this] ()
      {
	return m_queues_empty;
      });
    }

    {
      std::unique_lock<std::mutex> empty_in_progress_lock (m_in_progress_mutex);
      m_in_progress_vpids_empty_cv.wait (empty_in_progress_lock, [this] ()
      {
	return m_in_progress_vpids.empty ();
      });
      assert (m_in_progress_lsas.empty ());
    }

    assert_idle ();
  }

  bool
  redo_parallel::redo_job_queue::is_idle () const
  {
    bool queues_empty = false;
    bool in_progress_vpids_empty = false;
    {
      // only locking the produce mutex because the value is only 'produced' under that lock
      std::lock_guard<std::mutex> empty_queues_lock (m_produce_queue_mutex);
      queues_empty = m_queues_empty;
    }
    {
      std::lock_guard<std::mutex> empty_in_progress_lock (m_in_progress_mutex);
      in_progress_vpids_empty = m_in_progress_vpids.empty ();
    }
    return queues_empty && in_progress_vpids_empty;
  }

  void
  redo_parallel::redo_job_queue::assert_idle () const
  {
    assert (m_produce_queue->size () == 0);
    assert (m_consume_queue->size () == 0);
    assert (m_in_progress_vpids.size () == 0);
  }

  /*********************************************************************
   * redo_parallel::task_active_state_bookkeeping - definition
   *********************************************************************/

  void
  redo_parallel::task_active_state_bookkeeping::set_active ()
  {
    std::lock_guard<std::mutex> lck { m_active_count_mtx };
    ++m_active_count;
    assert (m_active_count > 0);
  }

  void
  redo_parallel::task_active_state_bookkeeping::set_inactive ()
  {
    bool do_notify { false };
    {
      std::lock_guard<std::mutex> lck { m_active_count_mtx };
      assert (m_active_count > 0);
      --m_active_count;
      do_notify = m_active_count == 0;
    }

    if (do_notify)
      {
	m_active_count_cv.notify_one ();
      }
  }

  void
  redo_parallel::task_active_state_bookkeeping::wait_for_termination ()
  {
    std::unique_lock<std::mutex> lck (m_active_count_mtx);
    m_active_count_cv.wait (lck, [this] ()
    {
      const auto res = m_active_count == 0;
      return res;
    });
  }

  /*********************************************************************
   * redo_parallel::redo_task - declaration
   *********************************************************************/

  /* a long running task looping and processing redo log jobs;
   * offers some 'support' instances to the passing guest log jobs: a log reader,
   * unzip support memory for undo data, unzip support memory for redo data;
   * internal implementation detail; not to be used externally
   */
  class redo_parallel::redo_task final : public cubthread::task<cubthread::entry>
  {
    public:
      static constexpr unsigned short WAIT_AND_CHECK_MILLIS = 5;

    public:
      redo_task (std::size_t a_task_idx, redo_parallel::task_active_state_bookkeeping &task_state_bookkeeping
		 , redo_parallel::redo_job_queue &a_queue);
      redo_task (const redo_task &) = delete;
      redo_task (redo_task &&) = delete;

      redo_task &operator = (const redo_task &) = delete;
      redo_task &operator = (redo_task &&) = delete;

      ~redo_task () override;

      void execute (context_type &context) override;
      void retire () override;

      void log_perf_stats () const;
      void accumulate_perf_stats (cubperf::stat_value *a_output_stats, std::size_t a_output_stats_size) const;

    private:
      const std::size_t m_task_idx;
      redo_parallel::task_active_state_bookkeeping &m_task_state_bookkeeping;
      redo_parallel::redo_job_queue &m_queue;

      cubperf::statset_definition m_perf_stats_definition;
      perf_stats m_perf_stats;

      log_reader m_log_pgptr_reader { LOG_CS_SAFE_READER };
      LOG_ZIP m_undo_unzip_support;
      LOG_ZIP m_redo_unzip_support;
      log_rv_redo_context m_redo_context;
  };

  /*********************************************************************
   * redo_parallel::redo_task - definition
   *********************************************************************/

  constexpr unsigned short redo_parallel::redo_task::WAIT_AND_CHECK_MILLIS;

  redo_parallel::redo_task::redo_task (std::size_t a_task_idx
				       , redo_parallel::task_active_state_bookkeeping &task_state_bookkeeping
				       , redo_parallel::redo_job_queue &a_queue)
    : m_task_idx { a_task_idx }
    , m_task_state_bookkeeping (task_state_bookkeeping)
    , m_queue (a_queue)
    , m_perf_stats_definition { perf_stats_async_definition_init_list }
    , m_perf_stats { perf_stats_is_active_for_async (), m_perf_stats_definition }
  {
    // important to set this at this moment and not when execution begins
    // to circumvent race conditions where all tasks haven't yet started work
    // while already bookkeeping is being checked
    m_task_state_bookkeeping.set_active ();

    log_zip_realloc_if_needed (m_undo_unzip_support, LOGAREA_SIZE);
    log_zip_realloc_if_needed (m_redo_unzip_support, LOGAREA_SIZE);
  }

  redo_parallel::redo_task::~redo_task ()
  {
    log_zip_free_data (m_undo_unzip_support);
    log_zip_free_data (m_redo_unzip_support);
  }

  void
  redo_parallel::redo_task::execute (context_type &context)
  {
    bool finished = false;

    for (; !finished ;)
      {
	bool adding_finished = false;
	redo_parallel::redo_job_base *const job = m_queue.pop_job (adding_finished);
	m_perf_stats.time_and_increment (cublog::PERF_STAT_ID_PARALLEL_POP);

	if (job == nullptr && adding_finished)
	  {
	    finished = true;
	  }
	else
	  {
	    if (job == nullptr)
	      {
		// TODO: if needed, check if requested to finish ourselves

		// expecting more data, sleep and check again
		std::this_thread::sleep_for (std::chrono::milliseconds (WAIT_AND_CHECK_MILLIS));
		m_perf_stats.time_and_increment (cublog::PERF_STAT_ID_PARALLEL_SLEEP);
	      }
	    else
	      {
		THREAD_ENTRY *const thread_entry = &context;
<<<<<<< HEAD
		job->execute (thread_entry, m_redo_context);
=======
		job->execute (thread_entry, m_log_pgptr_reader, m_undo_unzip_support, m_redo_unzip_support);
		m_perf_stats.time_and_increment (cublog::PERF_STAT_ID_PARALLEL_EXECUTE);
>>>>>>> 9aebd953

		m_queue.notify_job_finished (job);

		job->retire (m_task_idx);
		m_perf_stats.time_and_increment (cublog::PERF_STAT_ID_PARALLEL_RETIRE);
	      }
	  }
      }

    m_task_state_bookkeeping.set_inactive ();
  }

  void redo_parallel::redo_task::retire ()
  {
    // avoid self destruct, will be deleted by owning class
  }

  void redo_parallel::redo_task::log_perf_stats () const
  {
    std::stringstream ss;
    ss << "Log recovery redo worker thread " << m_task_idx << " perf stats";
    m_perf_stats.log (ss.str ().c_str ());
  }

  void redo_parallel::redo_task::accumulate_perf_stats (
	  cubperf::stat_value *a_output_stats, std::size_t a_output_stats_size) const
  {
    m_perf_stats.accumulate (a_output_stats, a_output_stats_size);
  }

  /*********************************************************************
   * redo_parallel - definition
   *********************************************************************/

  redo_parallel::redo_parallel (unsigned a_worker_count, minimum_log_lsa_monitor *a_minimum_log_lsa)
    : m_worker_pool (nullptr)
    , m_job_queue { a_minimum_log_lsa }
    , m_waited_for_termination (false)
  {
    assert (a_worker_count > 0);

    const thread_type tt = log_is_in_crash_recovery () ? TT_RECOVERY : TT_REPLICATION;
    m_pool_context_manager = std::make_unique<cubthread::system_worker_entry_manager> (tt);

    do_init_worker_pool (a_worker_count);
    do_init_tasks (a_worker_count);
  }

  redo_parallel::~redo_parallel ()
  {
    assert (m_job_queue.get_adding_finished ());
    assert (m_worker_pool == nullptr);
    assert (m_waited_for_termination);
  }

  void
  redo_parallel::add (redo_job_base *a_job)
  {
    assert (false == m_waited_for_termination);
    assert (false == m_job_queue.get_adding_finished ());

    m_job_queue.push_job (a_job);
  }

  void
  redo_parallel::set_adding_finished ()
  {
    assert (false == m_waited_for_termination);
    assert (false == m_job_queue.get_adding_finished ());

    m_job_queue.set_adding_finished ();
  }

  void
  redo_parallel::wait_for_termination_and_stop_execution ()
  {
    assert (false == m_waited_for_termination);

    // blocking call
    m_task_state_bookkeeping.wait_for_termination ();

    m_worker_pool->stop_execution ();
    cubthread::manager *thread_manager = cubthread::get_manager ();
    thread_manager->destroy_worker_pool (m_worker_pool);
    assert (m_worker_pool == nullptr);

    m_waited_for_termination = true;
  }

  void
  redo_parallel::wait_for_idle ()
  {
    assert (false == m_waited_for_termination);
    assert (false == m_job_queue.get_adding_finished ());

    m_job_queue.wait_for_idle ();
  }

  bool
  redo_parallel::is_idle () const
  {
    assert (false == m_waited_for_termination);
    assert (false == m_job_queue.get_adding_finished ());

    return m_job_queue.is_idle ();
  }

  void
  redo_parallel::do_init_worker_pool (std::size_t a_task_count)
  {
    assert (a_task_count > 0);
    assert (m_worker_pool == nullptr);

    // NOTE: already initialized globally (probably during boot)
    cubthread::manager *thread_manager = cubthread::get_manager ();

    m_worker_pool = thread_manager->create_worker_pool (a_task_count, a_task_count, "log_recovery_redo_thread_pool",
		    m_pool_context_manager.get (),
		    a_task_count, false /*debug_logging*/);
  }

  void
  redo_parallel::do_init_tasks (std::size_t a_task_count)
  {
    assert (a_task_count > 0);
    assert (m_worker_pool != nullptr);

    for (unsigned task_idx = 0; task_idx < a_task_count; ++task_idx)
      {
	auto task = std::make_unique<redo_parallel::redo_task> (task_idx, m_task_state_bookkeeping, m_job_queue);
	m_worker_pool->execute (task.get ());
	m_redo_tasks.push_back (std::move (task));
      }
  }

  void
  redo_parallel::log_perf_stats () const
  {
    const cubperf::statset_definition definition
    {
      perf_stats_async_definition_init_list
    };

    std::vector<cubperf::stat_value> accum_perf_stat_results;
    accum_perf_stat_results.resize (definition.get_value_count ());

    for (auto &redo_task: m_redo_tasks)
      {
	redo_task->accumulate_perf_stats (accum_perf_stat_results.data (), accum_perf_stat_results.size ());
	redo_task->log_perf_stats ();
      }

    // average
    const std::size_t task_count = m_redo_tasks.size ();
    const std::size_t value_count = accum_perf_stat_results.size ();
    std::vector<cubperf::stat_value> avg_perf_stat_results;
    avg_perf_stat_results.resize (value_count, 0.0);
    for (std::size_t idx = 0; idx < value_count; ++idx)
      {
	avg_perf_stat_results[idx] = accum_perf_stat_results[idx] / task_count;
      }

    log_perf_stats_values_with_definition ("Log recovery redo worker threads averaged perf stats",
					   definition, avg_perf_stat_results.data (), value_count);
  }

  /*********************************************************************
   * redo_job_impl - definition
   *********************************************************************/

  redo_job_impl::redo_job_impl (reusable_jobs_stack *a_reusable_job_stack)
    : redo_parallel::redo_job_base (VPID_INITIALIZER, NULL_LSA)
    , m_reusable_job_stack { a_reusable_job_stack }
    , m_log_rtype { LOG_SMALLER_LOGREC_TYPE }
  {
    assert (a_reusable_job_stack != nullptr);
  }

  void redo_job_impl::set_record_info (VPID a_vpid, const log_lsa &a_rcv_lsa, LOG_RECTYPE a_log_rtype)
  {
    this->redo_job_base::set_record_info (a_vpid, a_rcv_lsa);
    assert (a_log_rtype > LOG_SMALLER_LOGREC_TYPE && a_log_rtype < LOG_LARGER_LOGREC_TYPE);
    m_log_rtype = a_log_rtype;
  }

  int redo_job_impl::execute (THREAD_ENTRY *thread_p, log_rv_redo_context &redo_context)
  {
    /* perf data for processing log redo asynchronously, enabled:
     *  - during log crash recovery
     *  - on the page server, when replication is executing in the asynchronous mode
     * in both cases, it does include the part that effectively calls the redo function, so, for accurate
     * evaluation the part that effectively executes the redo function must be accounted for
     */

    const int err_fetch =
	    redo_context.m_reader.set_lsa_and_fetch_page (get_log_lsa (), redo_context.m_reader_fetch_page_mode);
    if (err_fetch != NO_ERROR)
      {
	return err_fetch;
      }
    redo_context.m_reader.add_align (sizeof (LOG_RECORD_HEADER));
    switch (m_log_rtype)
      {
      case LOG_REDO_DATA:
	read_record_and_redo<log_rec_redo> (thread_p, redo_context);
	break;
      case LOG_MVCC_REDO_DATA:
	read_record_and_redo<log_rec_mvcc_redo> (thread_p, redo_context);
	break;
      case LOG_UNDOREDO_DATA:
      case LOG_DIFF_UNDOREDO_DATA:
	read_record_and_redo<log_rec_undoredo> (thread_p, redo_context);
	break;
      case LOG_MVCC_UNDOREDO_DATA:
      case LOG_MVCC_DIFF_UNDOREDO_DATA:
	read_record_and_redo<log_rec_mvcc_undoredo> (thread_p, redo_context);
	break;
      case LOG_RUN_POSTPONE:
	read_record_and_redo<log_rec_run_postpone> (thread_p, redo_context);
	break;
      case LOG_COMPENSATE:
	read_record_and_redo<log_rec_compensate> (thread_p, redo_context);
	break;
      default:
	assert (false);
	break;
      }

    return NO_ERROR;
  }

  void redo_job_impl::retire (std::size_t a_task_idx)
  {
    // return the job back to the pool of available reusable jobs
    m_reusable_job_stack->push (a_task_idx, this);
  }

  template <typename T>
  inline void
  redo_job_impl::read_record_and_redo (THREAD_ENTRY *thread_p, log_rv_redo_context &redo_context)
  {
    redo_context.m_reader.advance_when_does_not_fit (sizeof (T));
    log_rv_redo_rec_info<T> record_info { get_log_lsa (), m_log_rtype, redo_context.m_reader.reinterpret_copy_and_add_align<T> () };

    log_rv_redo_record_sync<T> (thread_p, redo_context, record_info, get_vpid ());
  }

  /*********************************************************************
   * reusable_jobs_stack - definition
   *********************************************************************/

  reusable_jobs_stack::reusable_jobs_stack ()
    : m_flush_push_at_count { 0 }
  {
  }

  void reusable_jobs_stack::initialize (std::size_t a_job_count, std::size_t a_push_task_count,
					std::size_t a_flush_push_at_count)
  {
    assert (m_flush_push_at_count == 0);

    assert (m_pop_jobs.empty ());
    assert (m_push_jobs.empty ());

    assert (m_per_task_push_jobs_vec.empty ());

    assert (a_job_count > 0);
    assert (a_push_task_count > 0);
    assert (a_flush_push_at_count > 0);

    m_flush_push_at_count = a_flush_push_at_count;

    m_job_pool.resize (a_job_count, redo_job_impl (this));

    m_pop_jobs.reserve (m_job_pool.size ());
    for (std::size_t idx = 0; idx < m_job_pool.size (); ++idx)
      {
	m_pop_jobs.push_back (&m_job_pool[idx]);
      }

    m_push_jobs.reserve (m_job_pool.size ());

    m_per_task_push_jobs_vec.resize (a_push_task_count);
    for (job_container_t &jobs: m_per_task_push_jobs_vec)
      {
	jobs.reserve (m_flush_push_at_count);
      }
  }

  reusable_jobs_stack::~reusable_jobs_stack ()
  {
    // consistency check that all job instances have been 'returned to the source'
    assert ([this] ()
    {
      const std::size_t pop_size = m_pop_jobs.size ();
      const std::size_t push_size = m_push_jobs.size ();
      std::size_t per_task_push_size = 0;
      for (auto &push_container: m_per_task_push_jobs_vec)
	{
	  per_task_push_size += push_container.size ();
	}
      assert ((pop_size + push_size + per_task_push_size) == m_job_pool.size ());
      return true;
    }
    ());

    // formally invoke dtor  on all in-place constructed objects
    for (auto &job : m_pop_jobs)
      {
	job->~redo_job_impl ();
      }
    for (auto &job : m_push_jobs)
      {
	job->~redo_job_impl ();
      }
    for (auto &push_job_container: m_per_task_push_jobs_vec)
      {
	for (auto &job : push_job_container)
	  {
	    job->~redo_job_impl ();
	  }
      }
  }

  redo_job_impl *reusable_jobs_stack::blocking_pop ()
  {
    if (!m_pop_jobs.empty ())
      {
	redo_job_impl *const pop_job = m_pop_jobs.back ();
	m_pop_jobs.pop_back ();
	return pop_job;
      }
    else
      {
	{
	  std::unique_lock<std::mutex> locku { m_push_mtx };
	  m_push_jobs_available_cv.wait (locku, [this] ()
	  {
	    return !m_push_jobs.empty ();
	  });

	  m_pop_jobs.swap (m_push_jobs);
	}

	redo_job_impl *const pop_job = m_pop_jobs.back ();
	m_pop_jobs.pop_back ();
	return pop_job;
      }

    assert ("unreachable state reached" == nullptr);
    return nullptr;
  }

  void reusable_jobs_stack::push (std::size_t a_task_idx, redo_job_impl *a_job)
  {
    job_container_t &push_jobs = m_per_task_push_jobs_vec[a_task_idx];
    push_jobs.push_back (a_job);

    if (push_jobs.size () > m_flush_push_at_count)
      {
	{
	  std::lock_guard<std::mutex> locku { m_push_mtx };
	  m_push_jobs.insert (m_push_jobs.end (), push_jobs.cbegin (), push_jobs.cend ());
	}
	push_jobs.clear ();
	m_push_jobs_available_cv.notify_one ();
      }
  }
}<|MERGE_RESOLUTION|>--- conflicted
+++ resolved
@@ -574,12 +574,8 @@
 	    else
 	      {
 		THREAD_ENTRY *const thread_entry = &context;
-<<<<<<< HEAD
 		job->execute (thread_entry, m_redo_context);
-=======
-		job->execute (thread_entry, m_log_pgptr_reader, m_undo_unzip_support, m_redo_unzip_support);
 		m_perf_stats.time_and_increment (cublog::PERF_STAT_ID_PARALLEL_EXECUTE);
->>>>>>> 9aebd953
 
 		m_queue.notify_job_finished (job);
 
