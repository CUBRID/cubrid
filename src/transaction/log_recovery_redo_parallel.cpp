/*
 * Copyright 2008 Search Solution Corporation
 * Copyright 2016 CUBRID Corporation
 *
 *  Licensed under the Apache License, Version 2.0 (the "License");
 *  you may not use this file except in compliance with the License.
 *  You may obtain a copy of the License at
 *
 *      http://www.apache.org/licenses/LICENSE-2.0
 *
 *  Unless required by applicable law or agreed to in writing, software
 *  distributed under the License is distributed on an "AS IS" BASIS,
 *  WITHOUT WARRANTIES OR CONDITIONS OF ANY KIND, either express or implied.
 *  See the License for the specific language governing permissions and
 *  limitations under the License.
 *
 */

#include "log_recovery_redo_parallel.hpp"

#include "log_manager.h"
#include "vpid.hpp"

namespace cublog
{
  /*********************************************************************
   * minimum_log_lsa_monitor - definition
   *********************************************************************/

  minimum_log_lsa_monitor::minimum_log_lsa_monitor ()
  {
    /* MAX_LSA is used as an internal sentinel value; this is considered safe as long as,
     * if the engine actually gets to this value, things are already haywire elsewhere
     */
    std::lock_guard<std::mutex> lockg { m_values_mtx };
    m_values[PRODUCE_IDX] = MAX_LSA;
    m_values[CONSUME_IDX] = MAX_LSA;
    m_values[IN_PROGRESS_IDX] = MAX_LSA;
    m_values[OUTER_IDX] = MAX_LSA;
  }

  void
  minimum_log_lsa_monitor::set_for_produce (const log_lsa &a_lsa)
  {
    do_set_at (PRODUCE_IDX, a_lsa);
  }

  void
  minimum_log_lsa_monitor::set_for_produce_and_consume (
	  const log_lsa &a_produce_lsa, const log_lsa &a_consume_lsa)
  {
    assert (!a_produce_lsa.is_null ());
    assert (!a_consume_lsa.is_null ());
    {
      std::lock_guard<std::mutex> lockg { m_values_mtx };
      m_values[PRODUCE_IDX] = a_produce_lsa;
      m_values[CONSUME_IDX] = a_consume_lsa;
    }
    m_wait_for_target_value_cv.notify_all ();
  }

  void
  minimum_log_lsa_monitor::set_for_consume_and_in_progress (
	  const log_lsa &a_consume_lsa, const log_lsa &a_in_progress_lsa)
  {
    assert (!a_consume_lsa.is_null ());
    assert (!a_in_progress_lsa.is_null ());
    {
      std::lock_guard<std::mutex> lockg { m_values_mtx };
      m_values[CONSUME_IDX] = a_consume_lsa;
      m_values[IN_PROGRESS_IDX] = a_in_progress_lsa;
    }
    m_wait_for_target_value_cv.notify_all ();
  }

  void
  minimum_log_lsa_monitor::set_for_in_progress (const log_lsa &a_lsa)
  {
    do_set_at (IN_PROGRESS_IDX, a_lsa);
  }

  void minimum_log_lsa_monitor::set_for_outer (const log_lsa &a_lsa)
  {
    do_set_at (OUTER_IDX, a_lsa);
  }

  template <typename T_LOCKER>
  log_lsa minimum_log_lsa_monitor::do_locked_get (const T_LOCKER &) const
  {
    const log_lsa new_minimum_log_lsa = std::min (
    {
      m_values[PRODUCE_IDX],
      m_values[CONSUME_IDX],
      m_values[IN_PROGRESS_IDX],
      m_values[OUTER_IDX],
    });
    return new_minimum_log_lsa;
  }

  log_lsa
  minimum_log_lsa_monitor::get () const
  {
    std::lock_guard<std::mutex> lockg { m_values_mtx };
    return do_locked_get (lockg);
  }

  void
  minimum_log_lsa_monitor::do_set_at (ARRAY_INDEX a_idx, const log_lsa &a_new_lsa)
  {
    assert (!a_new_lsa.is_null ());

    bool do_notify_change = false; // avoid gratuitous wake-ups
    {
      std::lock_guard<std::mutex> lockg { m_values_mtx };
      do_notify_change = m_values[a_idx] != a_new_lsa;

      m_values[a_idx] = a_new_lsa;
    }

    if (do_notify_change)
      {
	m_wait_for_target_value_cv.notify_all ();
      }
  }

  log_lsa
  minimum_log_lsa_monitor::wait_past_target_lsa (const log_lsa &a_target_lsa)
  {
    assert (!a_target_lsa.is_null ());

    std::unique_lock<std::mutex> ulock { m_values_mtx };
    log_lsa outer_res;
    m_wait_for_target_value_cv.wait (ulock, [this, &ulock, &a_target_lsa, &outer_res] ()
    {
      const log_lsa current_minimum_lsa = do_locked_get (ulock);
      if (current_minimum_lsa == MAX_LSA)
	{
	  // TODO: corner case that can appear if no entries have ever been processed
	  // the value is actually invalid but the condition would pass 'stricto sensu'
	  // what to do in this case?
	  // assert (false);
	}
      if (current_minimum_lsa > a_target_lsa)
	{
	  outer_res = current_minimum_lsa;
	  return true;
	}
      return false;
    });
    return outer_res;
  }

  /*********************************************************************
   * redo_parallel::redo_job_queue - definition
   *********************************************************************/

  redo_parallel::redo_job_queue::redo_job_queue (const unsigned a_task_count, minimum_log_lsa_monitor *a_minimum_log_lsa)
    : m_task_count { a_task_count }
#if defined (USE_LOCKFREE_QUEUE)
    , m_pre_produce_circ_queue { 50 * ONE_M }
    , m_pre_produce_finished { false }
#endif
    , m_produce_vec { a_task_count }
    , m_produce_mutex_vec { a_task_count }
//    : m_produce (new vpid_ux_redo_job_deque_map_t ())
//    , m_consume (new vpid_ux_redo_job_deque_map_t ())
//    , m_queues_empty (true)
    , m_adding_finished { false }
    , m_monitor_minimum_log_lsa { a_minimum_log_lsa != nullptr }
    , m_minimum_log_lsa { a_minimum_log_lsa }
  {
    for (auto &jobs_vec : m_produce_vec)
      {
	jobs_vec = new redo_job_vector_t ();
	jobs_vec->reserve (PARALLEL_RECOVERY_REDO_TUNING_JOB_VECTOR_RESERVE_SIZE);
      }

    if (m_monitor_minimum_log_lsa)
      {
#if defined (USE_LOCKFREE_QUEUE)
	// the extra one (last) is for the pre-produce queue
	m_empty_vec.resize (a_task_count + 1, true);
#else
	m_empty_vec.resize (a_task_count, true);
#endif
      }

#if defined (USE_LOCKFREE_QUEUE)
    auto job_push_func =
	    std::bind (&redo_parallel::redo_job_queue::do_push_pre_produce, std::ref (*this));
    m_pre_produce_thr = std::thread (job_push_func);
#endif
  }

  redo_parallel::redo_job_queue::~redo_job_queue ()
  {
    assert_idle ();

    for (auto &jobs : m_produce_vec)
      {
	assert (jobs != nullptr);
	assert (jobs->empty ());
	delete jobs;
      }
//    delete m_produce;
//    m_produce = nullptr;

//    delete m_consume;
//    m_consume = nullptr;

#if defined (USE_LOCKFREE_QUEUE)
    m_pre_produce_thr.join ();
#endif
  }

#if defined (USE_LOCKFREE_QUEUE)
  void
  redo_parallel::redo_job_queue::do_push_pre_produce ()
  {
    redo_job_base *job { nullptr };
    while (true)
      {
	if (m_pre_produce_circ_queue.consume (job))
	  {
	    const vpid &job_vpid = job->get_vpid ();

	    const int32_t vpid_hash = m_vpid_hash (job_vpid);
	    const std::size_t vec_idx = vpid_hash % m_task_count;

	    std::mutex &mtx = m_produce_mutex_vec[vec_idx];
	    std::lock_guard<std::mutex> lockg (mtx);

	    redo_job_vector_t *jobs = m_produce_vec[vec_idx];
	    if (jobs->empty ())
	      {
		// will be empty no more
		set_non_empty_at (vec_idx);
	      }

	    jobs->push_back (job);
	  }
	else
	  {
	    if (m_pre_produce_finished.load ())
	      {
		assert (m_pre_produce_circ_queue.is_empty ());
		m_adding_finished.store (true);
		set_empty_at (m_empty_vec.size () - 1);
		break;
	      }
	    else
	      {
		std::this_thread::yield ();
	      }
	  }
      }
  }
#endif

  void
  redo_parallel::redo_job_queue::push_job (redo_job_base *a_job)
  {
#if defined (USE_LOCKFREE_QUEUE)
    if (m_pre_produce_circ_queue.is_empty ())
      {
	set_non_empty_at (m_empty_vec.size () - 1);
      }
    const bool produced = m_pre_produce_circ_queue.produce (a_job);
    assert (produced);
#else
    const vpid &job_vpid = a_job->get_vpid ();
    const std::size_t vpid_hash = m_vpid_hash (job_vpid);
    const std::size_t vec_idx = vpid_hash % m_task_count;

    std::mutex &mtx = m_produce_mutex_vec[vec_idx];
    std::lock_guard<std::mutex> lockg (mtx);

    redo_job_vector_t *jobs = m_produce_vec[vec_idx];
    if (jobs->empty ())
      {
	// will be empty no more
	set_non_empty_at (vec_idx);
      }

    jobs->push_back (a_job);
#endif
  }

  void
  redo_parallel::redo_job_queue::set_adding_finished ()
  {
#if defined (USE_LOCKFREE_QUEUE)
    m_pre_produce_finished.store (true);
#else
    m_adding_finished.store (true);
#endif
  }

  bool
  redo_parallel::redo_job_queue::get_adding_finished () const
  {
#if defined (USE_LOCKFREE_QUEUE)
    return m_pre_produce_finished.load ();
#else
    return m_adding_finished.load ();
#endif
  }

  bool
  redo_parallel::redo_job_queue::pop_jobs (unsigned a_task_idx,
      redo_parallel::redo_job_queue::redo_job_vector_t *&in_out_jobs,
      bool &out_adding_finished)
  {
    out_adding_finished = false;

    std::mutex &mtx = m_produce_mutex_vec[a_task_idx];
    std::lock_guard<std::mutex> lockg (mtx);
    redo_job_vector_t *jobs_to_consume = m_produce_vec[a_task_idx];
    if (jobs_to_consume->empty ())
      {
	out_adding_finished = m_adding_finished.load ();
	// avoid replacing empty container with new empty container
	return false;
      }
    else
      {
	m_produce_vec[a_task_idx] = in_out_jobs;
	in_out_jobs = jobs_to_consume;
	return true;
      }

//    std::lock_guard<std::mutex> consume_lockg (m_consume_mutex);

//    out_adding_finished = false;

//    do_swap_queues_if_needed (consume_lockg);

//    if (m_consume->size () > 0)
//      {
//	// IDEA: instead of every task sifting through entries locked in execution by other tasks,
//	// promote those entries as they are found to separate queues on a per-VPID basis; thus,
//	// when that specific task enters the critical section, it will first investigate these
//	// promoted queues to see if there's smth to consume from there; this has the added benefit that
//	// it will also, possibly, bundle together consecutive entries that pertain to that task, thus,
//	// further, possibly reducing contention on the happy path (ie: many consecutive same-VPID entries)
//	// and also cache localization/affinity given that the same task (presumabily scheduled on the same
//	// core) might end up consuming consecutive same-VPID entries which are applied to same location in
//	// memory

//	// IDEA: if this is a  non-synched op, search all other entries from the current queue
//	// pertaining to the same vpid and consolidate them all in a single 'execution'; stop
//	// when all entries in the consume queue have been added or when a synched (to-be-waited-for)
//	// entry is found

//	std::lock_guard<std::mutex> in_progress_lockg (m_in_progress_mutex);
//	ux_redo_job_deque jobs_to_consume =
//		do_locked_find_job_to_consume_and_mark_in_progress (consume_lockg, in_progress_lockg);

//	// specifically leave the 'out_adding_finished' on false as set at the beginning:
//	//  - even if adding has been finished, the produce queue might still have jobs to be consumed
//	//  - if so, setting the out param to true here, will cause consuming tasks to finish
//	//  - thus allowing for a corner case where the jobs are not fully processed and all
//	//    tasks have finished executing

//	// job is null at this point, task will have to spin-wait and come again
//	return jobs_to_consume;
//      }
//    else
//      {
//	// because two alternating queues are used internally, and because, when the consumption queue
//	// is being almost exhausted (i.e.: there are still entries to be consumed but all of them are locked
//	// by other tasks - via the m_in_progress_vpids), there are a few times when false negatives are returned
//	// to the consumption tasks (see the 'return nullptr' in the 'then' branch); but, if control reaches here
//	// it is ensured that indeed no more data exists and that no more data will be produced
//	out_adding_finished = m_adding_finished.load ();

//	// if no more data will be produced (signalled by the flag), the
//	// consumer will just need to terminate; otherwise, consumer is expected to
//	// spin-wait and try again
//	return ux_redo_job_deque ();
//      }
  }

//  void
//  redo_parallel::redo_job_queue::do_swap_queues_if_needed (const std::lock_guard<std::mutex> &a_consume_lockg)
//  {
//    // if consumption of everything in consume queue finished; see whether there's some more in the other one
//    if (m_consume->size () == 0)
//      {
//	// TODO: a second barrier such that, consumption threads do not 'busy wait' by
//	// constantly swapping two empty containers; works in combination with a notification
//	// dispatched after new work items are added to the produce queue; this, in effect means that
//	// this function will semantically become 'blocking_pop'

//	// consumer queue is locked anyway, interested in not locking the producer queue
//	bool notify_queues_empty = false;
//	{
//	  // effectively, an 'atomic' swap because both queues are locked
//	  std::lock_guard<std::mutex> produce_lockg (m_produce_mutex);
//	  std::swap (m_produce, m_consume);
//	  m_produce_min_lsa_map.swap (m_consume_min_lsa_map);

//	  assert (m_produce->size () == m_produce_min_lsa_map.size () && m_produce->empty ());
//	  assert (m_consume->size () == m_consume_min_lsa_map.size ());

//	  if (m_monitor_minimum_log_lsa)
//	    {
//	      const log_lsa consume_minimum_log_lsa =
//		      m_consume->empty () ? MAX_LSA : m_consume_min_lsa_map.cbegin ()->first;
//	      // consume side, being empty, update with guard value
//	      m_minimum_log_lsa->set_for_produce_and_consume (
//		      MAX_LSA, consume_minimum_log_lsa);
//	    }

//	  // if both queues empty, notify the, possibly waiting, main thread
//	  m_queues_empty = m_produce->empty () && m_consume->empty ();
//	  notify_queues_empty = m_queues_empty;
//	}
//	if (notify_queues_empty)
//	  {
//	    m_queues_empty_cv.notify_one ();
//	  }
//      }
//  }

//  redo_parallel::redo_job_queue::ux_redo_job_deque
//  redo_parallel::redo_job_queue::do_locked_find_job_to_consume_and_mark_in_progress (
//	  const std::lock_guard<std::mutex> &a_consume_lockg,
//	  const std::lock_guard<std::mutex> &a_in_progress_lockg)
//  {
//    // choose the vpid with the minimum lsa, to avoid going back in time with the bookkeeping
//    // if jobs for that vpid happen to be in progress by another task, only way is to bail out, effectively
//    // spin-waiting until that other task would have finished processing entries for the vpid currently
//    // with lowest log_lsa;
//    // this might happen in situations where there is very high contention on one single vpid
//    const log_lsa_vpid_map_t::iterator consume_min_log_lsa_it = m_consume_min_lsa_map.begin ();
//    const vpid &consume_min_log_lsa_vpid = consume_min_log_lsa_it->second;
//    if (m_in_progress_vpids.find (consume_min_log_lsa_vpid) == m_in_progress_vpids.cend ())
//      {
//	vpid_ux_redo_job_deque_map_t::iterator consume_it = m_consume->find (consume_min_log_lsa_vpid);
//	assert (consume_it != m_consume->end ());

//	ux_redo_job_deque ret_job_deq {std::move (consume_it->second)};
//	m_consume->erase (consume_it);

//	assert (consume_min_log_lsa_it->first == (*ret_job_deq.cbegin ())->get_log_lsa ());
//	m_consume_min_lsa_map.erase (consume_min_log_lsa_it);

//	assert (m_consume->size () == m_consume_min_lsa_map.size ());

//	do_locked_mark_job_deque_in_progress (a_in_progress_lockg, ret_job_deq);

//	if (m_monitor_minimum_log_lsa)
//	  {
//	    // mark transition in one go for consistency
//	    // if:
//	    //  - first the consume is being changed (or even cleared)
//	    //  - then, separately, the in-progress is updated
//	    // the following might happen:
//	    //  - suppose that there is only one job left in the consume queue, everything else is empty
//	    //  - the minimum value for the consume queue would be cleared
//	    //  - at this point, the minimum log lsa will actually be MAX_LSA
//	    //  - while there is actually one more job (that has just been taken out of the consume queue
//	    //    and is to be transferred to the in progress set)
//	    const log_lsa &consume_minimum_log_lsa =
//		    m_consume->empty () ? MAX_LSA : m_consume_min_lsa_map.cbegin ()->first;
//	    const log_lsa in_progress_minimum_log_lsa = *m_in_progress_lsas.cbegin ();
//	    m_minimum_log_lsa->set_for_consume_and_in_progress (
//		    consume_minimum_log_lsa, in_progress_minimum_log_lsa);
//	  }

//	return ret_job_deq;
//      }

//    // consumer task will have to spin-wait
//    return ux_redo_job_deque ();
//  }

//  void
//  redo_parallel::redo_job_queue::do_locked_mark_job_deque_in_progress (
//	  const std::lock_guard<std::mutex> &a_in_progress_lockg,
//	  const ux_redo_job_deque &a_job_deque)
//  {
//    // all jobs have the same vpid
//    const ux_redo_job_base &first_job = *a_job_deque.cbegin ();
//    const vpid &first_job_vpid = first_job->get_vpid ();
//    assert (m_in_progress_vpids.find (first_job_vpid) == m_in_progress_vpids.cend ());
//    m_in_progress_vpids.insert (first_job_vpid);

//    if (m_monitor_minimum_log_lsa)
//      {
//	// each job has a different log_lsa but, within a queue, jobs have ever increasing log_lsa's
//	// so, suffices to only add the first one
//	const log_lsa &first_job_log_lsa = first_job->get_log_lsa ();
//	assert (m_in_progress_lsas.find (first_job_log_lsa) == m_in_progress_lsas.cend ());
//	m_in_progress_lsas.insert (first_job_log_lsa);
//      }
//  }

  void
  redo_parallel::redo_job_queue::notify_job_deque_finished (const ux_redo_job_deque &a_job_deque)
  {
//    bool vpid_set_empty = false;
//    bool lsa_set_empty = false;
//    {
//      std::lock_guard<std::mutex> in_progress_lockg (m_in_progress_mutex);

//      const ux_redo_job_base &first_job = *a_job_deque.cbegin ();
//      // all jobs have the same vpid
//      {
//	const auto &first_job_vpid = first_job->get_vpid ();
//	const auto vpid_it = m_in_progress_vpids.find (first_job_vpid);
//	assert (vpid_it != m_in_progress_vpids.cend ());
//	m_in_progress_vpids.erase (vpid_it);
//      }
//      vpid_set_empty = m_in_progress_vpids.empty ();

//      if (m_monitor_minimum_log_lsa)
//	{
//	  // each job has a different log_lsa but, within a queue, jobs have ever increasing log_lsa's
//	  // so, suffices to only add the first one
//	  const log_lsa &first_job_log_lsa = first_job->get_log_lsa ();
//	  const auto log_lsa_it = m_in_progress_lsas.find (first_job_log_lsa);
//	  assert (log_lsa_it != m_in_progress_lsas.cend ());
//	  m_in_progress_lsas.erase (log_lsa_it);

//	  const log_lsa &in_progress_minimum_log_lsa = m_in_progress_lsas.empty ()
//	      ? MAX_LSA : *m_in_progress_lsas.cbegin ();
//	  m_minimum_log_lsa->set_for_in_progress (in_progress_minimum_log_lsa);

//	  assert (m_in_progress_vpids.size () == m_in_progress_lsas.size ());
//	  assert ((vpid_set_empty && lsa_set_empty) || (!vpid_set_empty && !lsa_set_empty));
//	}
//      lsa_set_empty = m_in_progress_lsas.empty ();

//    }

//    if (vpid_set_empty && lsa_set_empty)
//      {
//	m_in_progress_vpids_empty_cv.notify_one ();
//      }
  }

  void
  redo_parallel::redo_job_queue::wait_for_idle () const
  {
    assert (m_monitor_minimum_log_lsa);

    {
      std::unique_lock<std::mutex> empty_ulock (m_empty_mutex);
      m_empty_cv.wait (empty_ulock, [this] ()
      {
	for (const bool &curr_empty : m_empty_vec)
	  {
	    if (!curr_empty)
	      {
		return false;
	      }
	  }
	return true;
      });
    }

//    {
//      std::unique_lock<std::mutex> empty_in_progress_lock (m_in_progress_mutex);
//      m_in_progress_vpids_empty_cv.wait (empty_in_progress_lock, [this] ()
//      {
//	return m_in_progress_vpids.empty ();
//      });
//      assert (m_in_progress_lsas.empty ());
//    }

//    assert_idle ();
  }

  bool
  redo_parallel::redo_job_queue::is_idle () const
  {
    assert (m_monitor_minimum_log_lsa);

    std::lock_guard<std::mutex> empty_lockg (m_empty_mutex);
    for (const bool &curr_empty : m_empty_vec)
      {
	if (!curr_empty)
	  {
	    return false;
	  }
      }
    return true;
  }

  void
  redo_parallel::redo_job_queue::assert_idle () const
  {
    assert (m_task_count == m_produce_vec.size ());
#if defined (USE_LOCKFREE_QUEUE)
    assert (m_pre_produce_circ_queue.is_empty ());
#endif
    for (const auto &jobs : m_produce_vec)
      {
	assert (jobs != nullptr);
	assert (jobs->empty ());
      }
//    assert (m_produce->empty ());
//    assert (m_produce_min_lsa_map.empty ());

//    assert (m_consume->empty ());
//    assert (m_consume_min_lsa_map.empty ());

//    assert (m_in_progress_vpids.empty ());
//    assert (m_in_progress_lsas.empty ());
  }

  void
  redo_parallel::redo_job_queue::set_empty_at (unsigned a_index)
  {
    if (m_monitor_minimum_log_lsa)
      {
	std::lock_guard<std::mutex> empty_lockg (m_empty_mutex);
	m_empty_vec[a_index] = true;
	m_empty_cv.notify_all ();
      }
  }

  void
  redo_parallel::redo_job_queue::set_non_empty_at (unsigned a_index)
  {
    if (m_monitor_minimum_log_lsa)
      {
	std::lock_guard<std::mutex> empty_lockg (m_empty_mutex);
	m_empty_vec[a_index] = false;
      }
  }

//  void
//  redo_parallel::redo_job_queue::do_check_empty_and_notify(std::lock_guard<std::mutex> &a_empty_lockg)
//  {
//    bool all_empty = true;
//    for (const bool &curr_empty : m_empty_vec)
//      {
//        if (!curr_empty)
//          {
//            all_empty = false;
//            break;
//          }
//      }
//    if (all_empty)
//      {
//        m_empty_cv.notify_all();
//      }
//  }

  /*********************************************************************
   * redo_parallel::task_active_state_bookkeeping - definition
   *********************************************************************/

  void
  redo_parallel::task_active_state_bookkeeping::set_active ()
  {
    std::lock_guard<std::mutex> lck { m_active_count_mtx };
    ++m_active_count;
    assert (m_active_count > 0);
  }

  void
  redo_parallel::task_active_state_bookkeeping::set_inactive ()
  {
    bool do_notify { false };
    {
      std::lock_guard<std::mutex> lck { m_active_count_mtx };
      assert (m_active_count > 0);
      --m_active_count;
      do_notify = m_active_count == 0;
    }

    if (do_notify)
      {
	m_active_count_cv.notify_one ();
      }
  }

  void
  redo_parallel::task_active_state_bookkeeping::wait_for_termination ()
  {
    std::unique_lock<std::mutex> lck (m_active_count_mtx);
    m_active_count_cv.wait (lck, [this] ()
    {
      const auto res = m_active_count == 0;
      return res;
    });
  }

  /*********************************************************************
   * redo_parallel::redo_task - declaration
   *********************************************************************/

  /* a long running task looping and processing redo log jobs;
   * offers some 'support' instances to the passing guest log jobs: a log reader,
   * unzip support memory for undo data, unzip support memory for redo data;
   * internal implementation detail; not to be used externally
   */
  class redo_parallel::redo_task final : public cubthread::task<cubthread::entry>
  {
    public:
      static constexpr unsigned short WAIT_AND_CHECK_MILLIS = 5;

    public:
      redo_task (unsigned a_task_idx, redo_parallel::task_active_state_bookkeeping &task_state_bookkeeping
		 , redo_parallel::redo_job_queue &a_queue, reusable_jobs_stack *a_reusable_jobs);
      redo_task (const redo_task &) = delete;
      redo_task (redo_task &&) = delete;

      redo_task &operator = (const redo_task &) = delete;
      redo_task &operator = (redo_task &&) = delete;

      ~redo_task () override;

      void execute (context_type &context);

    private:
      const unsigned m_task_idx;
      redo_parallel::task_active_state_bookkeeping &m_task_state_bookkeeping;
      redo_parallel::redo_job_queue &m_queue;
      reusable_jobs_stack *m_reusable_jobs;

      log_reader m_log_pgptr_reader;
      LOG_ZIP m_undo_unzip_support;
      LOG_ZIP m_redo_unzip_support;
  };

  /*********************************************************************
   * redo_parallel::redo_task - definition
   *********************************************************************/

  constexpr unsigned short redo_parallel::redo_task::WAIT_AND_CHECK_MILLIS;

  redo_parallel::redo_task::redo_task (unsigned a_task_idx
				       , redo_parallel::task_active_state_bookkeeping &task_state_bookkeeping
				       , redo_parallel::redo_job_queue &a_queue
				       , reusable_jobs_stack *a_reusable_jobs)
    : m_task_idx { a_task_idx }
    , m_task_state_bookkeeping (task_state_bookkeeping)
    , m_queue (a_queue)
    , m_reusable_jobs { a_reusable_jobs }
  {
    // important to set this at this moment and not when execution begins
    // to circumvent race conditions where all tasks haven't yet started work
    // while already bookkeeping is being checked
    m_task_state_bookkeeping.set_active ();

    log_zip_realloc_if_needed (m_undo_unzip_support, LOGAREA_SIZE);
    log_zip_realloc_if_needed (m_redo_unzip_support, LOGAREA_SIZE);
  }

  redo_parallel::redo_task::~redo_task ()
  {
    log_zip_free_data (m_undo_unzip_support);
    log_zip_free_data (m_redo_unzip_support);
  }

  void
  redo_parallel::redo_task::execute (context_type &context)
  {
    bool finished = false;

    redo_job_queue::redo_job_vector_t *jobs_vec =
	    new redo_parallel::redo_job_queue::redo_job_vector_t ();
    // according to spec, reserved size survives clearing of the vector
    // which should help to only allocate/reserve once
    jobs_vec->reserve (PARALLEL_RECOVERY_REDO_TUNING_JOB_VECTOR_RESERVE_SIZE);

    for (; !finished ;)
      {
	bool adding_finished = false;
	const bool jobs_popped = m_queue.pop_jobs (m_task_idx, jobs_vec, adding_finished);
	if (!jobs_popped && adding_finished)
	  {
	    m_queue.set_empty_at (m_task_idx);
	    finished = true;
	  }
	else
	  {
	    if (!jobs_popped)
	      {
		// TODO: if needed, check if requested to finish ourselves

		// no notification towards the queue for empty here, because at the next attempt
		// we might get more work

		// expecting more data, sleep and check again
		std::this_thread::sleep_for (std::chrono::milliseconds (WAIT_AND_CHECK_MILLIS));
	      }
	    else
	      {
		assert (!jobs_vec->empty ());
		THREAD_ENTRY *const thread_entry = &context;
		for (auto &job : *jobs_vec)
		  {
		    job->execute (thread_entry, m_log_pgptr_reader, m_undo_unzip_support, m_redo_unzip_support);
		  }

		//m_queue.notify_job_deque_finished (jobs);

		m_reusable_jobs->push (*jobs_vec);
		assert (jobs_vec->empty ());
	      }
	  }
      }

    assert (jobs_vec != nullptr);
    assert (jobs_vec->empty ());
    delete jobs_vec;

    m_task_state_bookkeeping.set_inactive ();
  }

  /*********************************************************************
   * redo_parallel - definition
   *********************************************************************/

  redo_parallel::redo_parallel (unsigned a_worker_count, reusable_jobs_stack *a_reusable_jobs,
				minimum_log_lsa_monitor *a_minimum_log_lsa)
    : m_task_count { a_worker_count }
    , m_worker_pool (nullptr)
    , m_job_queue { a_worker_count, a_minimum_log_lsa }
    , m_waited_for_termination (false)
  {
    assert (a_worker_count > 0);

    const thread_type tt = log_is_in_crash_recovery () ? TT_RECOVERY : TT_REPLICATION;
    m_pool_context_manager = std::make_unique<cubthread::system_worker_entry_manager> (tt);

    do_init_worker_pool ();
    do_init_tasks (a_reusable_jobs);
  }

  redo_parallel::~redo_parallel ()
  {
    assert (m_job_queue.get_adding_finished ());
    assert (m_worker_pool == nullptr);
    assert (m_waited_for_termination);
  }

  void
  redo_parallel::add (redo_job_base *a_job)
  {
    assert (false == m_waited_for_termination);
    assert (false == m_job_queue.get_adding_finished ());

    m_job_queue.push_job (a_job);
  }

  void
  redo_parallel::set_adding_finished ()
  {
    assert (false == m_waited_for_termination);
    assert (false == m_job_queue.get_adding_finished ());

    m_job_queue.set_adding_finished ();
  }

  void
  redo_parallel::wait_for_termination_and_stop_execution ()
  {
    assert (false == m_waited_for_termination);

    // blocking call
    m_task_state_bookkeeping.wait_for_termination ();

    m_worker_pool->stop_execution ();
    cubthread::manager *thread_manager = cubthread::get_manager ();
    thread_manager->destroy_worker_pool (m_worker_pool);
    assert (m_worker_pool == nullptr);

    m_waited_for_termination = true;
  }

  void
  redo_parallel::wait_for_idle ()
  {
    assert (false == m_waited_for_termination);
    assert (false == m_job_queue.get_adding_finished ());

    m_job_queue.wait_for_idle ();
  }

  bool
  redo_parallel::is_idle () const
  {
    assert (false == m_waited_for_termination);
    assert (false == m_job_queue.get_adding_finished ());

    return m_job_queue.is_idle ();
  }

  void
  redo_parallel::do_init_worker_pool ()
  {
    assert (m_task_count > 0);
    assert (m_worker_pool == nullptr);

    // NOTE: already initialized globally (probably during boot)
    cubthread::manager *thread_manager = cubthread::get_manager ();

    m_worker_pool = thread_manager->create_worker_pool (m_task_count, m_task_count, "log_recovery_redo_thread_pool",
		    m_pool_context_manager.get (),
		    m_task_count, false /*debug_logging*/);
  }

  void
  redo_parallel::do_init_tasks (reusable_jobs_stack *a_reusable_jobs)
  {
    assert (m_task_count > 0);
    assert (m_worker_pool != nullptr);

    for (unsigned task_idx = 0; task_idx < m_task_count; ++task_idx)
      {
	// NOTE: task ownership goes to the worker pool
	auto task = new redo_task (task_idx, m_task_state_bookkeeping, m_job_queue, a_reusable_jobs);
	m_worker_pool->execute (task);
      }
  }

<<<<<<< HEAD
  /*********************************************************************
   * reusable_redo_job_impl - definition
   *********************************************************************/

  reusable_redo_job_impl::reusable_redo_job_impl (const log_lsa *a_end_redo_lsa, bool force_each_page_fetch)
=======

  /*********************************************************************
   * redo_job_impl - definition
   *********************************************************************/

  redo_job_impl::redo_job_impl (const log_lsa *a_end_redo_lsa, bool force_each_page_fetch)
>>>>>>> d11250cb
    : redo_parallel::redo_job_base (VPID_INITIALIZER, NULL_LSA)
    , m_end_redo_lsa { a_end_redo_lsa }
    , m_log_reader_page_fetch_mode (force_each_page_fetch
				    ? log_reader::fetch_mode::FORCE
				    : log_reader::fetch_mode::NORMAL)
    , m_log_rtype { LOG_SMALLER_LOGREC_TYPE }
  {
  }

<<<<<<< HEAD
  void reusable_redo_job_impl::reset (VPID a_vpid, const log_lsa &a_rcv_lsa, LOG_RECTYPE a_log_rtype)
  {
    m_vpid = a_vpid;
    m_log_lsa = a_rcv_lsa;
    m_log_rtype = a_log_rtype;
  }

  int reusable_redo_job_impl::execute (THREAD_ENTRY *thread_p, log_reader &log_pgptr_reader,
				       LOG_ZIP &undo_unzip_support, LOG_ZIP &redo_unzip_support)
=======
  void redo_job_impl::reset (VPID a_vpid, const log_lsa &a_rcv_lsa, LOG_RECTYPE a_log_rtype)
  {
    set_vpid (a_vpid);
    set_log_lsa (a_rcv_lsa);
    assert (a_log_rtype != LOG_SMALLER_LOGREC_TYPE && a_log_rtype != LOG_LARGER_LOGREC_TYPE);
    m_log_rtype = a_log_rtype;
  }

  int redo_job_impl::execute (THREAD_ENTRY *thread_p, log_reader &log_pgptr_reader,
			      LOG_ZIP &undo_unzip_support, LOG_ZIP &redo_unzip_support)
>>>>>>> d11250cb
  {
    /* perf data for processing log redo asynchronously, enabled:
     *  - during log crash recovery
     *  - on the page server, when replication is executing in the asynchronous mode
     * in both cases, it does include the part that effectively calls the redo function, so, for accurate
     * evaluation the part that effectively executes the redo function must be accounted for
     */
    perfmon_counter_timer_raii_tracker perfmon { PSTAT_LOG_REDO_ASYNC };

    const auto &rcv_lsa = get_log_lsa ();
<<<<<<< HEAD
    const int err_set_lsa_and_fetch_page
      = log_pgptr_reader.set_lsa_and_fetch_page (rcv_lsa, m_log_reader_page_fetch_mode);
    if (err_set_lsa_and_fetch_page != NO_ERROR)
      {
	return err_set_lsa_and_fetch_page;
=======
    const int err_fetch = log_pgptr_reader.set_lsa_and_fetch_page (rcv_lsa, m_log_reader_page_fetch_mode);
    if (err_fetch != NO_ERROR)
      {
	return err_fetch;
>>>>>>> d11250cb
      }
    log_pgptr_reader.add_align (sizeof (LOG_RECORD_HEADER));
    const auto &rcv_vpid = get_vpid ();
    switch (m_log_rtype)
      {
      case LOG_REDO_DATA:
<<<<<<< HEAD
      {
	log_pgptr_reader.advance_when_does_not_fit (sizeof (log_rec_redo));
	const log_rec_redo log_rec = log_pgptr_reader.reinterpret_copy_and_add_align<log_rec_redo> ();
	log_rv_redo_record_sync<log_rec_redo> (thread_p, log_pgptr_reader, log_rec, rcv_vpid, rcv_lsa, m_end_redo_lsa,
					       m_log_rtype, undo_unzip_support, redo_unzip_support);
	break;
      }
      case LOG_MVCC_REDO_DATA:
      {
	log_pgptr_reader.advance_when_does_not_fit (sizeof (log_rec_mvcc_redo));
	const log_rec_mvcc_redo log_rec = log_pgptr_reader.reinterpret_copy_and_add_align<log_rec_mvcc_redo> ();
	log_rv_redo_record_sync<log_rec_mvcc_redo> (thread_p, log_pgptr_reader, log_rec, rcv_vpid, rcv_lsa, m_end_redo_lsa,
	    m_log_rtype, undo_unzip_support, redo_unzip_support);
	break;
      }
      case LOG_UNDOREDO_DATA:
      case LOG_DIFF_UNDOREDO_DATA:
      {
	log_pgptr_reader.advance_when_does_not_fit (sizeof (log_rec_undoredo));
	const log_rec_undoredo log_rec = log_pgptr_reader.reinterpret_copy_and_add_align<log_rec_undoredo> ();
	log_rv_redo_record_sync<log_rec_undoredo> (thread_p, log_pgptr_reader, log_rec, rcv_vpid, rcv_lsa, m_end_redo_lsa,
	    m_log_rtype, undo_unzip_support, redo_unzip_support);
	break;
      }
      case LOG_MVCC_UNDOREDO_DATA:
      case LOG_MVCC_DIFF_UNDOREDO_DATA:
      {
	log_pgptr_reader.advance_when_does_not_fit (sizeof (log_rec_mvcc_undoredo));
	const log_rec_mvcc_undoredo log_rec = log_pgptr_reader.reinterpret_copy_and_add_align<log_rec_mvcc_undoredo> ();
	log_rv_redo_record_sync<log_rec_mvcc_undoredo> (thread_p, log_pgptr_reader, log_rec, rcv_vpid, rcv_lsa, m_end_redo_lsa,
	    m_log_rtype, undo_unzip_support, redo_unzip_support);
	break;
      }
      case LOG_RUN_POSTPONE:
      {
	log_pgptr_reader.advance_when_does_not_fit (sizeof (log_rec_run_postpone));
	const log_rec_run_postpone log_rec = log_pgptr_reader.reinterpret_copy_and_add_align<log_rec_run_postpone> ();
	log_rv_redo_record_sync<log_rec_run_postpone> (thread_p, log_pgptr_reader, log_rec, rcv_vpid, rcv_lsa, m_end_redo_lsa,
	    m_log_rtype, undo_unzip_support, redo_unzip_support);
	break;
      }
      case LOG_COMPENSATE:
      {
	log_pgptr_reader.advance_when_does_not_fit (sizeof (log_rec_compensate));
	const log_rec_compensate log_rec = log_pgptr_reader.reinterpret_copy_and_add_align<log_rec_compensate> ();
	log_rv_redo_record_sync<log_rec_compensate> (thread_p, log_pgptr_reader, log_rec, rcv_vpid, rcv_lsa, m_end_redo_lsa,
	    m_log_rtype, undo_unzip_support, redo_unzip_support);
	break;
      }
=======
	read_record_and_redo<log_rec_redo> (thread_p, log_pgptr_reader, rcv_vpid, rcv_lsa,
					    undo_unzip_support, redo_unzip_support);
	break;
      case LOG_MVCC_REDO_DATA:
	read_record_and_redo<log_rec_mvcc_redo> (thread_p, log_pgptr_reader, rcv_vpid, rcv_lsa,
	    undo_unzip_support, redo_unzip_support);
	break;
      case LOG_UNDOREDO_DATA:
      case LOG_DIFF_UNDOREDO_DATA:
	read_record_and_redo<log_rec_undoredo> (thread_p, log_pgptr_reader, rcv_vpid, rcv_lsa,
						undo_unzip_support, redo_unzip_support);
	break;
      case LOG_MVCC_UNDOREDO_DATA:
      case LOG_MVCC_DIFF_UNDOREDO_DATA:
	read_record_and_redo<log_rec_mvcc_undoredo> (thread_p, log_pgptr_reader, rcv_vpid, rcv_lsa,
	    undo_unzip_support, redo_unzip_support);
	break;
      case LOG_RUN_POSTPONE:
	read_record_and_redo<log_rec_run_postpone> (thread_p, log_pgptr_reader, rcv_vpid, rcv_lsa,
	    undo_unzip_support, redo_unzip_support);
	break;
      case LOG_COMPENSATE:
	read_record_and_redo<log_rec_compensate> (thread_p, log_pgptr_reader, rcv_vpid, rcv_lsa,
	    undo_unzip_support, redo_unzip_support);
	break;
>>>>>>> d11250cb
      default:
	assert (false);
	break;
      }

    return NO_ERROR;
  }

<<<<<<< HEAD
  /*********************************************************************
   * reusable_jobs_stack - definition
   *********************************************************************/

  reusable_jobs_stack::reusable_jobs_stack ()
    : m_stack_size { 0 }
  {
  }

  void reusable_jobs_stack::initialize (std::size_t a_stack_size, const log_lsa *a_end_redo_lsa,
					bool force_each_page_fetch)
  {
    m_stack_size = a_stack_size;
    for (std::size_t idx = 0; idx < m_stack_size; ++idx)
      {
	redo_parallel::redo_job_base *job = new reusable_redo_job_impl (a_end_redo_lsa, force_each_page_fetch);
	m_stack.push (job);
      }
  }

  reusable_jobs_stack::~reusable_jobs_stack ()
  {
    assert (m_stack.size () == m_stack_size);
    for (std::size_t idx = 0; idx < m_stack_size; ++idx)
      {
	redo_parallel::redo_job_base *const job = m_stack.top ();
	m_stack.pop ();
	delete job;
      }
  }

  redo_parallel::redo_job_base *reusable_jobs_stack::pop ()
  {
    std::lock_guard<std::mutex> stack_lockg { m_stack_mutex };
    if (m_stack.empty ())
      {
	return nullptr;
      }
    redo_parallel::redo_job_base *const job = m_stack.top ();
    m_stack.pop ();
    return job;
  }

  void reusable_jobs_stack::push (std::vector<redo_parallel::redo_job_base *> &a_jobs)
  {
    if (!a_jobs.empty ())
      {
	std::lock_guard<std::mutex> stack_lockg { m_stack_mutex };
	for (auto &job: a_jobs)
	  {
	    m_stack.push (job);
	  }
	// clear leaves the capacity unchanged
	a_jobs.clear ();
      }
=======
  template <typename T>
  inline void
  redo_job_impl::read_record_and_redo (THREAD_ENTRY *thread_p, log_reader &log_pgptr_reader,
				       const VPID &rcv_vpid, const log_lsa &rcv_lsa,
				       LOG_ZIP &undo_unzip_support, LOG_ZIP &redo_unzip_support)
  {
    log_pgptr_reader.advance_when_does_not_fit (sizeof (T));
    const T log_rec = log_pgptr_reader.reinterpret_copy_and_add_align<T> ();
    log_rv_redo_record_sync<T> (thread_p, log_pgptr_reader, log_rec, rcv_vpid, rcv_lsa,
				m_end_redo_lsa, m_log_rtype,
				undo_unzip_support, redo_unzip_support);
>>>>>>> d11250cb
  }
}<|MERGE_RESOLUTION|>--- conflicted
+++ resolved
@@ -921,20 +921,11 @@
       }
   }
 
-<<<<<<< HEAD
-  /*********************************************************************
-   * reusable_redo_job_impl - definition
-   *********************************************************************/
-
-  reusable_redo_job_impl::reusable_redo_job_impl (const log_lsa *a_end_redo_lsa, bool force_each_page_fetch)
-=======
-
   /*********************************************************************
    * redo_job_impl - definition
    *********************************************************************/
 
   redo_job_impl::redo_job_impl (const log_lsa *a_end_redo_lsa, bool force_each_page_fetch)
->>>>>>> d11250cb
     : redo_parallel::redo_job_base (VPID_INITIALIZER, NULL_LSA)
     , m_end_redo_lsa { a_end_redo_lsa }
     , m_log_reader_page_fetch_mode (force_each_page_fetch
@@ -944,17 +935,6 @@
   {
   }
 
-<<<<<<< HEAD
-  void reusable_redo_job_impl::reset (VPID a_vpid, const log_lsa &a_rcv_lsa, LOG_RECTYPE a_log_rtype)
-  {
-    m_vpid = a_vpid;
-    m_log_lsa = a_rcv_lsa;
-    m_log_rtype = a_log_rtype;
-  }
-
-  int reusable_redo_job_impl::execute (THREAD_ENTRY *thread_p, log_reader &log_pgptr_reader,
-				       LOG_ZIP &undo_unzip_support, LOG_ZIP &redo_unzip_support)
-=======
   void redo_job_impl::reset (VPID a_vpid, const log_lsa &a_rcv_lsa, LOG_RECTYPE a_log_rtype)
   {
     set_vpid (a_vpid);
@@ -965,7 +945,6 @@
 
   int redo_job_impl::execute (THREAD_ENTRY *thread_p, log_reader &log_pgptr_reader,
 			      LOG_ZIP &undo_unzip_support, LOG_ZIP &redo_unzip_support)
->>>>>>> d11250cb
   {
     /* perf data for processing log redo asynchronously, enabled:
      *  - during log crash recovery
@@ -976,75 +955,16 @@
     perfmon_counter_timer_raii_tracker perfmon { PSTAT_LOG_REDO_ASYNC };
 
     const auto &rcv_lsa = get_log_lsa ();
-<<<<<<< HEAD
-    const int err_set_lsa_and_fetch_page
-      = log_pgptr_reader.set_lsa_and_fetch_page (rcv_lsa, m_log_reader_page_fetch_mode);
-    if (err_set_lsa_and_fetch_page != NO_ERROR)
-      {
-	return err_set_lsa_and_fetch_page;
-=======
     const int err_fetch = log_pgptr_reader.set_lsa_and_fetch_page (rcv_lsa, m_log_reader_page_fetch_mode);
     if (err_fetch != NO_ERROR)
       {
 	return err_fetch;
->>>>>>> d11250cb
       }
     log_pgptr_reader.add_align (sizeof (LOG_RECORD_HEADER));
     const auto &rcv_vpid = get_vpid ();
     switch (m_log_rtype)
       {
       case LOG_REDO_DATA:
-<<<<<<< HEAD
-      {
-	log_pgptr_reader.advance_when_does_not_fit (sizeof (log_rec_redo));
-	const log_rec_redo log_rec = log_pgptr_reader.reinterpret_copy_and_add_align<log_rec_redo> ();
-	log_rv_redo_record_sync<log_rec_redo> (thread_p, log_pgptr_reader, log_rec, rcv_vpid, rcv_lsa, m_end_redo_lsa,
-					       m_log_rtype, undo_unzip_support, redo_unzip_support);
-	break;
-      }
-      case LOG_MVCC_REDO_DATA:
-      {
-	log_pgptr_reader.advance_when_does_not_fit (sizeof (log_rec_mvcc_redo));
-	const log_rec_mvcc_redo log_rec = log_pgptr_reader.reinterpret_copy_and_add_align<log_rec_mvcc_redo> ();
-	log_rv_redo_record_sync<log_rec_mvcc_redo> (thread_p, log_pgptr_reader, log_rec, rcv_vpid, rcv_lsa, m_end_redo_lsa,
-	    m_log_rtype, undo_unzip_support, redo_unzip_support);
-	break;
-      }
-      case LOG_UNDOREDO_DATA:
-      case LOG_DIFF_UNDOREDO_DATA:
-      {
-	log_pgptr_reader.advance_when_does_not_fit (sizeof (log_rec_undoredo));
-	const log_rec_undoredo log_rec = log_pgptr_reader.reinterpret_copy_and_add_align<log_rec_undoredo> ();
-	log_rv_redo_record_sync<log_rec_undoredo> (thread_p, log_pgptr_reader, log_rec, rcv_vpid, rcv_lsa, m_end_redo_lsa,
-	    m_log_rtype, undo_unzip_support, redo_unzip_support);
-	break;
-      }
-      case LOG_MVCC_UNDOREDO_DATA:
-      case LOG_MVCC_DIFF_UNDOREDO_DATA:
-      {
-	log_pgptr_reader.advance_when_does_not_fit (sizeof (log_rec_mvcc_undoredo));
-	const log_rec_mvcc_undoredo log_rec = log_pgptr_reader.reinterpret_copy_and_add_align<log_rec_mvcc_undoredo> ();
-	log_rv_redo_record_sync<log_rec_mvcc_undoredo> (thread_p, log_pgptr_reader, log_rec, rcv_vpid, rcv_lsa, m_end_redo_lsa,
-	    m_log_rtype, undo_unzip_support, redo_unzip_support);
-	break;
-      }
-      case LOG_RUN_POSTPONE:
-      {
-	log_pgptr_reader.advance_when_does_not_fit (sizeof (log_rec_run_postpone));
-	const log_rec_run_postpone log_rec = log_pgptr_reader.reinterpret_copy_and_add_align<log_rec_run_postpone> ();
-	log_rv_redo_record_sync<log_rec_run_postpone> (thread_p, log_pgptr_reader, log_rec, rcv_vpid, rcv_lsa, m_end_redo_lsa,
-	    m_log_rtype, undo_unzip_support, redo_unzip_support);
-	break;
-      }
-      case LOG_COMPENSATE:
-      {
-	log_pgptr_reader.advance_when_does_not_fit (sizeof (log_rec_compensate));
-	const log_rec_compensate log_rec = log_pgptr_reader.reinterpret_copy_and_add_align<log_rec_compensate> ();
-	log_rv_redo_record_sync<log_rec_compensate> (thread_p, log_pgptr_reader, log_rec, rcv_vpid, rcv_lsa, m_end_redo_lsa,
-	    m_log_rtype, undo_unzip_support, redo_unzip_support);
-	break;
-      }
-=======
 	read_record_and_redo<log_rec_redo> (thread_p, log_pgptr_reader, rcv_vpid, rcv_lsa,
 					    undo_unzip_support, redo_unzip_support);
 	break;
@@ -1070,7 +990,6 @@
 	read_record_and_redo<log_rec_compensate> (thread_p, log_pgptr_reader, rcv_vpid, rcv_lsa,
 	    undo_unzip_support, redo_unzip_support);
 	break;
->>>>>>> d11250cb
       default:
 	assert (false);
 	break;
@@ -1079,7 +998,18 @@
     return NO_ERROR;
   }
 
-<<<<<<< HEAD
+  template <typename T>
+  inline void
+  redo_job_impl::read_record_and_redo (THREAD_ENTRY *thread_p, log_reader &log_pgptr_reader, const VPID &rcv_vpid,
+				       const log_lsa &rcv_lsa, LOG_ZIP &undo_unzip_support, LOG_ZIP &redo_unzip_support)
+  {
+    log_pgptr_reader.advance_when_does_not_fit (sizeof (T));
+    const T log_rec = log_pgptr_reader.reinterpret_copy_and_add_align<T> ();
+    log_rv_redo_record_sync<T> (thread_p, log_pgptr_reader, log_rec, rcv_vpid, rcv_lsa,
+				m_end_redo_lsa, m_log_rtype,
+				undo_unzip_support, redo_unzip_support);
+  }
+
   /*********************************************************************
    * reusable_jobs_stack - definition
    *********************************************************************/
@@ -1095,7 +1025,7 @@
     m_stack_size = a_stack_size;
     for (std::size_t idx = 0; idx < m_stack_size; ++idx)
       {
-	redo_parallel::redo_job_base *job = new reusable_redo_job_impl (a_end_redo_lsa, force_each_page_fetch);
+	redo_parallel::redo_job_base *job = new redo_job_impl (a_end_redo_lsa, force_each_page_fetch);
 	m_stack.push (job);
       }
   }
@@ -1135,18 +1065,6 @@
 	// clear leaves the capacity unchanged
 	a_jobs.clear ();
       }
-=======
-  template <typename T>
-  inline void
-  redo_job_impl::read_record_and_redo (THREAD_ENTRY *thread_p, log_reader &log_pgptr_reader,
-				       const VPID &rcv_vpid, const log_lsa &rcv_lsa,
-				       LOG_ZIP &undo_unzip_support, LOG_ZIP &redo_unzip_support)
-  {
-    log_pgptr_reader.advance_when_does_not_fit (sizeof (T));
-    const T log_rec = log_pgptr_reader.reinterpret_copy_and_add_align<T> ();
-    log_rv_redo_record_sync<T> (thread_p, log_pgptr_reader, log_rec, rcv_vpid, rcv_lsa,
-				m_end_redo_lsa, m_log_rtype,
-				undo_unzip_support, redo_unzip_support);
->>>>>>> d11250cb
-  }
+  }
+
 }