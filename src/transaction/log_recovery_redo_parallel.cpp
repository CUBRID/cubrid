--- conflicted
+++ resolved
@@ -716,15 +716,8 @@
     for (; !finished ;)
       {
 	bool adding_finished = false;
-<<<<<<< HEAD
 	const bool jobs_popped = m_queue.pop_jobs (m_task_idx, jobs_vec, adding_finished);
 	if (!jobs_popped && adding_finished)
-=======
-	redo_parallel::redo_job_base *const job = m_queue.pop_job (adding_finished);
-	m_perf_stats.time_and_increment (cublog::PERF_STAT_ID_PARALLEL_POP);
-
-	if (job == nullptr && adding_finished)
->>>>>>> 9aebd953
 	  {
 	    m_queue.set_empty_at (m_task_idx);
 	    finished = true;
@@ -746,7 +739,6 @@
 	      {
 		assert (!jobs_vec->empty ());
 		THREAD_ENTRY *const thread_entry = &context;
-<<<<<<< HEAD
 		for (auto &job : *jobs_vec)
 		  {
 		    job->execute (thread_entry, m_log_pgptr_reader, m_undo_unzip_support, m_redo_unzip_support);
@@ -759,15 +751,6 @@
 		//  - already passed on to the reusable job container
 		//  - dangling, as they have deleted themselves
 		jobs_vec->clear ();
-=======
-		job->execute (thread_entry, m_log_pgptr_reader, m_undo_unzip_support, m_redo_unzip_support);
-		m_perf_stats.time_and_increment (cublog::PERF_STAT_ID_PARALLEL_EXECUTE);
-
-		m_queue.notify_job_finished (job);
-
-		job->retire (m_task_idx);
-		m_perf_stats.time_and_increment (cublog::PERF_STAT_ID_PARALLEL_RETIRE);
->>>>>>> 9aebd953
 	      }
 	  }
       }
@@ -1122,7 +1105,7 @@
     m_jobs_arr = nullptr;
   }
 
-  redo_job_impl *reusable_jobs_stack::blocking_pop (log_recovery_redo_perf_stat &a_rcv_redo_perf_stat)
+  redo_job_impl *reusable_jobs_stack::blocking_pop (perf_stats &a_rcv_redo_perf_stat)
   {
     if (!m_pop_jobs.empty ())
       {
