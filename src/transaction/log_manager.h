/*
 * Copyright (C) 2008 Search Solution Corporation. All rights reserved by Search Solution.
 *
 *   This program is free software; you can redistribute it and/or modify
 *   it under the terms of the GNU General Public License as published by
 *   the Free Software Foundation; either version 2 of the License, or
 *   (at your option) any later version.
 *
 *  This program is distributed in the hope that it will be useful,
 *  but WITHOUT ANY WARRANTY; without even the implied warranty of
 *  MERCHANTABILITY or FITNESS FOR A PARTICULAR PURPOSE. See the
 *  GNU General Public License for more details.
 *
 *  You should have received a copy of the GNU General Public License
 *  along with this program; if not, write to the Free Software
 *  Foundation, Inc., 51 Franklin Street, Fifth Floor, Boston, MA 02110-1301 USA
 *
 */


/*
 * log_manager.h - LOG AND RECOVERY MANAGER (AT THE SERVER)
 *
 */

#ifndef _LOG_MANAGER_H_
#define _LOG_MANAGER_H_

#ident "$Id$"

#if !defined (SERVER_MODE) && !defined (SA_MODE)
#error Belongs to server module
#endif /* !defined (SERVER_MODE) && !defined (SA_MODE) */

#include "config.h"
#include "disk_manager.h"
#include "error_manager.h"
#include "file_io.h"
#include "log_comm.h"
#include "log_impl.h"
#include "log_lsa.hpp"
#include "recovery.h"
#include "storage_common.h"
#include "thread_compat.hpp"

#include <time.h>

// forward declarations
struct bo_restart_arg;

#define LOG_TOPOP_STACK_INIT_SIZE 1024

typedef struct log_topop_range LOG_TOPOP_RANGE;
struct log_topop_range
{
  LOG_LSA start_lsa;
  LOG_LSA end_lsa;
};

struct rv_gc_info
{
  TRANID m_tr_id;
  TRAN_STATE m_state;
  LOG_LSA m_postpone_lsa;
};

#define LOG_IS_SYSTEM_OP_STARTED(tdes) ((tdes)->topops.last >= 0)

extern const char *log_to_string (LOG_RECTYPE type);
extern bool log_is_in_crash_recovery (void);
extern bool log_is_in_crash_recovery_and_not_yet_completes_redo (void);
extern LOG_LSA *log_get_restart_lsa (void);
extern LOG_LSA *log_get_crash_point_lsa (void);
extern LOG_LSA *log_get_append_lsa (void);
extern LOG_LSA *log_get_eof_lsa (void);
extern bool log_is_logged_since_restart (const LOG_LSA * lsa_ptr);
extern int log_get_db_start_parameters (INT64 * db_creation, LOG_LSA * chkpt_lsa);
extern int log_get_num_pages_for_creation (int db_npages);
extern int log_create (THREAD_ENTRY * thread_p, const char *db_fullname, const char *logpath,
		       const char *prefix_logname, DKNPAGES npages);
extern void log_initialize (THREAD_ENTRY * thread_p, const char *db_fullname, const char *logpath,
			    const char *prefix_logname, int ismedia_crash, bo_restart_arg * r_args);
#if defined(ENABLE_UNUSED_FUNCTION)
extern int log_update_compatibility_and_release (THREAD_ENTRY * thread_p, float compatibility, char release[]);
#endif
extern void log_abort_all_active_transaction (THREAD_ENTRY * thread_p);
extern void log_final (THREAD_ENTRY * thread_p);
extern void log_restart_emergency (THREAD_ENTRY * thread_p, const char *db_fullname, const char *logpath,
				   const char *prefix_logname);
extern void log_append_undoredo_data (THREAD_ENTRY * thread_p, LOG_RCVINDEX rcvindex, LOG_DATA_ADDR * addr,
				      int undo_length, int redo_length, const void *undo_data, const void *redo_data);
extern void log_append_undoredo_data2 (THREAD_ENTRY * thread_p, LOG_RCVINDEX rcvindex, const VFID * vfid,
				       PAGE_PTR pgptr, PGLENGTH offset, int undo_length, int redo_length,
				       const void *undo_data, const void *redo_data);
extern void log_append_undo_data (THREAD_ENTRY * thread_p, LOG_RCVINDEX rcvindex, LOG_DATA_ADDR * addr, int length,
				  const void *data);
extern void log_append_undo_data2 (THREAD_ENTRY * thread_p, LOG_RCVINDEX rcvindex, const VFID * vfid, PAGE_PTR pgptr,
				   PGLENGTH offset, int length, const void *data);
extern void log_append_redo_data (THREAD_ENTRY * thread_p, LOG_RCVINDEX rcvindex, LOG_DATA_ADDR * addr, int length,
				  const void *data);
extern void log_append_redo_data2 (THREAD_ENTRY * thread_p, LOG_RCVINDEX rcvindex, const VFID * vfid, PAGE_PTR pgptr,
				   PGLENGTH offset, int length, const void *data);
extern void log_append_undoredo_crumbs (THREAD_ENTRY * thread_p, LOG_RCVINDEX rcvindex, LOG_DATA_ADDR * addr,
					int num_undo_crumbs, int num_redo_crumbs, const LOG_CRUMB * undo_crumbs,
					const LOG_CRUMB * redo_crumbs);
extern void log_append_undo_crumbs (THREAD_ENTRY * thread_p, LOG_RCVINDEX rcvindex, LOG_DATA_ADDR * addr,
				    int num_crumbs, const LOG_CRUMB * crumbs);
extern void log_append_redo_crumbs (THREAD_ENTRY * thread_p, LOG_RCVINDEX rcvindex, LOG_DATA_ADDR * addr,
				    int num_crumbs, const LOG_CRUMB * crumbs);

extern void log_append_undoredo_recdes (THREAD_ENTRY * thread_p, LOG_RCVINDEX rcvindex, LOG_DATA_ADDR * addr,
					const RECDES * undo_recdes, const RECDES * redo_recdes);
extern void log_append_undoredo_recdes2 (THREAD_ENTRY * thread_p, LOG_RCVINDEX rcvindex, const VFID * vfid,
					 PAGE_PTR pgptr, PGLENGTH offset, const RECDES * undo_recdes,
					 const RECDES * redo_recdes);

#if defined(ENABLE_UNUSED_FUNCTION)
extern void log_append_undo_recdes (THREAD_ENTRY * thread_p, LOG_RCVINDEX rcvindex, LOG_DATA_ADDR * addr,
				    const RECDES * recdes);
#endif
extern void log_append_undo_recdes2 (THREAD_ENTRY * thread_p, LOG_RCVINDEX rcvindex, const VFID * vfid, PAGE_PTR pgptr,
				     PGLENGTH offset, const RECDES * recdes);

extern void log_append_redo_recdes (THREAD_ENTRY * thread_p, LOG_RCVINDEX rcvindex, LOG_DATA_ADDR * addr,
				    const RECDES * recdes);
extern void log_append_redo_recdes2 (THREAD_ENTRY * thread_p, LOG_RCVINDEX rcvindex, const VFID * vfid, PAGE_PTR pgptr,
				     PGLENGTH offset, const RECDES * recdes);

extern void log_append_dboutside_redo (THREAD_ENTRY * thread_p, LOG_RCVINDEX rcvindex, int length, const void *data);
extern void log_append_postpone (THREAD_ENTRY * thread_p, LOG_RCVINDEX rcvindex, LOG_DATA_ADDR * addr, int length,
				 const void *data);
extern void log_append_compensate (THREAD_ENTRY * thread_p, LOG_RCVINDEX rcvindex, const VPID * vpid, PGLENGTH offset,
				   PAGE_PTR pgptr, int length, const void *data, LOG_TDES * tdes);
extern void log_append_compensate_with_undo_nxlsa (THREAD_ENTRY * thread_p, LOG_RCVINDEX rcvindex, const VPID * vpid,
						   PGLENGTH offset, PAGE_PTR pgptr, int length, const void *data,
						   LOG_TDES * tdes, const LOG_LSA * undo_nxlsa);
extern void log_append_ha_server_state (THREAD_ENTRY * thread_p, int state);
extern void log_append_empty_record (THREAD_ENTRY * thread_p, LOG_RECTYPE logrec_type, LOG_DATA_ADDR * addr);
extern void log_skip_logging_set_lsa (THREAD_ENTRY * thread_p, LOG_DATA_ADDR * addr);
extern void log_skip_logging (THREAD_ENTRY * thread_p, LOG_DATA_ADDR * addr);
extern LOG_LSA *log_append_savepoint (THREAD_ENTRY * thread_p, const char *savept_name);
extern bool log_check_system_op_is_started (THREAD_ENTRY * thread_p);
extern LOG_LSA *log_get_parent_lsa_system_op (THREAD_ENTRY * thread_p, LOG_LSA * parent_lsa);
extern bool log_is_tran_in_system_op (THREAD_ENTRY * thread_p);
extern int log_add_to_modified_class_list (THREAD_ENTRY * thread_p, const char *classname, const OID * class_oid);
extern bool log_is_class_being_modified (THREAD_ENTRY * thread_p, const OID * class_oid);
extern TRAN_STATE log_commit_local (THREAD_ENTRY * thread_p, LOG_TDES * tdes, bool retain_lock, bool is_local_tran);
extern TRAN_STATE log_abort_local (THREAD_ENTRY * thread_p, LOG_TDES * tdes, bool is_local_tran);
extern TRAN_STATE log_commit (THREAD_ENTRY * thread_p, int tran_index, bool retain_lock);
extern TRAN_STATE log_abort (THREAD_ENTRY * thread_p, int tran_index);
extern TRAN_STATE log_abort_partial (THREAD_ENTRY * thread_p, const char *savepoint_name, LOG_LSA * savept_lsa);
extern TRAN_STATE log_complete (THREAD_ENTRY * thread_p, LOG_TDES * tdes, LOG_RECTYPE iscommitted,
				LOG_GETNEWTRID get_newtrid, LOG_WRITE_EOT_LOG wrote_eot_log);
extern TRAN_STATE log_complete_for_2pc (THREAD_ENTRY * thread_p, LOG_TDES * tdes, LOG_RECTYPE iscommitted,
					LOG_GETNEWTRID get_newtrid);
extern void log_do_postpone (THREAD_ENTRY * thread_p, LOG_TDES * tdes, LOG_LSA * start_posplsa);
extern int log_execute_run_postpone (THREAD_ENTRY * thread_p, LOG_LSA * log_lsa, LOG_REC_REDO * redo,
				     char *redo_rcv_data);
extern int log_recreate (THREAD_ENTRY * thread_p, const char *db_fullname, const char *logpath,
			 const char *prefix_logname, DKNPAGES log_npages, FILE * outfp);
extern PGLENGTH log_get_io_page_size (THREAD_ENTRY * thread_p, const char *db_fullname, const char *logpath,
				      const char *prefix_logname);
extern int log_get_charset_from_header_page (THREAD_ENTRY * thread_p, const char *db_fullname, const char *logpath,
					     const char *prefix_logname);
extern int log_rv_copy_char (THREAD_ENTRY * thread_p, LOG_RCV * rcv);
extern void log_rv_dump_char (FILE * fp, int length, void *data);
extern void log_rv_dump_hexa (FILE * fp, int length, void *data);
extern int log_rv_outside_noop_redo (THREAD_ENTRY * thread_p, LOG_RCV * rcv);
#if defined(ENABLE_UNUSED_FUNCTION)
extern void log_simulate_crash (THREAD_ENTRY * thread_p, int flush_log, int flush_data_pages);
#endif
extern void log_append_run_postpone (THREAD_ENTRY * thread_p, LOG_RCVINDEX rcvindex, LOG_DATA_ADDR * addr,
				     const VPID * rcv_vpid, int length, const void *data, const LOG_LSA * ref_lsa);
extern void log_append_finish_postpone (THREAD_ENTRY * thread_p, LOG_TDES * tdes, LOG_LSA * commit_lsa);
extern int log_get_next_nested_top (THREAD_ENTRY * thread_p, LOG_TDES * tdes, LOG_LSA * start_postpone_lsa,
				    LOG_TOPOP_RANGE ** out_nxtop_range_stack);
extern void log_append_repl_info (THREAD_ENTRY * thread_p, LOG_TDES * tdes, bool is_commit);
<<<<<<< HEAD
extern void log_append_group_commit (THREAD_ENTRY * thread_p, LOG_TDES * tdes, INT64 stream_pos, const tx_group & group,
				     LOG_LSA * commit_lsa, bool * has_postpone);
=======
extern void log_append_group_complete (THREAD_ENTRY * thread_p, LOG_TDES * tdes, INT64 stream_pos,
				       tx_group & group, LOG_LSA * complete_lsa, bool * has_postpone);
>>>>>>> cd704796

/*
 * FOR DEBUGGING
 */
extern void xlog_dump (THREAD_ENTRY * thread_p, FILE * out_fp, int isforward, LOG_PAGEID start_logpageid,
		       DKNPAGES dump_npages, TRANID desired_tranid);

extern int log_active_log_header_start_scan (THREAD_ENTRY * thread_p, int show_type, DB_VALUE ** arg_values,
					     int arg_cnt, void **ptr);
extern SCAN_CODE log_active_log_header_next_scan (THREAD_ENTRY * thread_p, int cursor, DB_VALUE ** out_values,
						  int out_cnt, void *ptr);
extern int log_active_log_header_end_scan (THREAD_ENTRY * thread_p, void **ptr);

extern int log_archive_log_header_start_scan (THREAD_ENTRY * thread_p, int show_type, DB_VALUE ** arg_values,
					      int arg_cnt, void **ptr);
extern SCAN_CODE log_archive_log_header_next_scan (THREAD_ENTRY * thread_p, int cursor, DB_VALUE ** out_values,
						   int out_cnt, void *ptr);
extern int log_archive_log_header_end_scan (THREAD_ENTRY * thread_p, void **ptr);
extern SCAN_CODE log_get_undo_record (THREAD_ENTRY * thread_p, LOG_PAGE * log_page_p, LOG_LSA process_lsa,
				      RECDES * recdes);

extern void log_sysop_start (THREAD_ENTRY * thread_p);
extern void log_sysop_start_atomic (THREAD_ENTRY * thread_p);
extern void log_sysop_abort (THREAD_ENTRY * thread_p);
extern void log_sysop_attach_to_outer (THREAD_ENTRY * thread_p);
extern void log_sysop_commit (THREAD_ENTRY * thread_p);
extern void log_sysop_end_logical_undo (THREAD_ENTRY * thread_p, LOG_RCVINDEX rcvindex, const VFID * vfid,
					int undo_size, const char *undo_data);
extern void log_sysop_end_logical_compensate (THREAD_ENTRY * thread_p, LOG_LSA * undo_nxlsa);
extern void log_sysop_end_logical_run_postpone (THREAD_ENTRY * thread_p, LOG_LSA * posp_lsa);
extern void log_sysop_end_recovery_postpone (THREAD_ENTRY * thread_p, LOG_REC_SYSOP_END * log_record, int data_size,
					     const char *data);
extern int log_read_sysop_start_postpone (THREAD_ENTRY * thread_p, LOG_LSA * log_lsa, LOG_PAGE * log_page,
					  bool with_undo_data, LOG_REC_SYSOP_START_POSTPONE * sysop_start_postpone,
					  int *undo_buffer_size, char **undo_buffer, int *undo_size, char **undo_data);

extern const char *log_sysop_end_type_string (LOG_SYSOP_END_TYPE end_type);

extern INT64 log_get_clock_msec (void);

extern void log_wakeup_remove_log_archive_daemon ();
extern void log_wakeup_checkpoint_daemon ();
extern void log_wakeup_log_flush_daemon ();

extern bool log_is_log_flush_daemon_available ();
#if defined (SERVER_MODE)
extern void log_flush_daemon_get_stats (UINT64 * statsp);
#endif // SERVER_MODE

extern void log_update_global_btid_online_index_stats (THREAD_ENTRY * thread_p);

// *INDENT-OFF*
extern void log_unpack_group_complete (THREAD_ENTRY * thread_p, LOG_LSA * log_lsa, LOG_PAGE * log_page_p, int buf_size,
				       std::vector<rv_gc_info> & group);
// *INDENT-ON*

//
// log critical section
//

void LOG_CS_ENTER (THREAD_ENTRY * thread_p);
void LOG_CS_ENTER_READ_MODE (THREAD_ENTRY * thread_p);
void LOG_CS_EXIT (THREAD_ENTRY * thread_p);
void LOG_CS_DEMOTE (THREAD_ENTRY * thread_p);
void LOG_CS_PROMOTE (THREAD_ENTRY * thread_p);

bool LOG_CS_OWN (THREAD_ENTRY * thread_p);
bool LOG_CS_OWN_WRITE_MODE (THREAD_ENTRY * thread_p);

#endif /* _LOG_MANAGER_H_ */<|MERGE_RESOLUTION|>--- conflicted
+++ resolved
@@ -175,13 +175,8 @@
 extern int log_get_next_nested_top (THREAD_ENTRY * thread_p, LOG_TDES * tdes, LOG_LSA * start_postpone_lsa,
 				    LOG_TOPOP_RANGE ** out_nxtop_range_stack);
 extern void log_append_repl_info (THREAD_ENTRY * thread_p, LOG_TDES * tdes, bool is_commit);
-<<<<<<< HEAD
-extern void log_append_group_commit (THREAD_ENTRY * thread_p, LOG_TDES * tdes, INT64 stream_pos, const tx_group & group,
-				     LOG_LSA * commit_lsa, bool * has_postpone);
-=======
 extern void log_append_group_complete (THREAD_ENTRY * thread_p, LOG_TDES * tdes, INT64 stream_pos,
 				       tx_group & group, LOG_LSA * complete_lsa, bool * has_postpone);
->>>>>>> cd704796
 
 /*
  * FOR DEBUGGING
