--- conflicted
+++ resolved
@@ -184,12 +184,7 @@
 				LOG_GETNEWTRID get_newtrid, LOG_WRITE_EOT_LOG wrote_eot_log);
 extern TRAN_STATE log_complete_for_2pc (THREAD_ENTRY * thread_p, LOG_TDES * tdes, LOG_RECTYPE iscommitted,
 					LOG_GETNEWTRID get_newtrid);
-<<<<<<< HEAD
-extern void log_do_postpone (THREAD_ENTRY * thread_p, LOG_TDES * tdes, LOG_LSA * start_posplsa,
-			     LOG_RECTYPE posp_type, bool append_commit_postpone);
-=======
 extern void log_do_postpone (THREAD_ENTRY * thread_p, LOG_TDES * tdes, LOG_LSA * start_posplsa);
->>>>>>> 31e8429a
 extern int log_execute_run_postpone (THREAD_ENTRY * thread_p, LOG_LSA * log_lsa, LOG_REC_REDO * redo,
 				     char *redo_rcv_data);
 extern int log_recreate (THREAD_ENTRY * thread_p, const char *db_fullname, const char *logpath,
