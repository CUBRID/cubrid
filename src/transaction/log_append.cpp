/*
 * Copyright (C) 2008 Search Solution Corporation. All rights reserved by Search Solution.
 *
 *   This program is free software; you can redistribute it and/or modify
 *   it under the terms of the GNU General Public License as published by
 *   the Free Software Foundation; either version 2 of the License, or
 *   (at your option) any later version.
 *
 *  This program is distributed in the hope that it will be useful,
 *  but WITHOUT ANY WARRANTY; without even the implied warranty of
 *  MERCHANTABILITY or FITNESS FOR A PARTICULAR PURPOSE. See the
 *  GNU General Public License for more details.
 *
 *  You should have received a copy of the GNU General Public License
 *  along with this program; if not, write to the Free Software
 *  Foundation, Inc., 51 Franklin Street, Fifth Floor, Boston, MA 02110-1301 USA
 *
 */

#include "log_append.hpp"

#include "file_manager.h"
#include "log_compress.h"
#include "log_impl.h"
#include "log_manager.h"
#include "log_record.hpp"
#include "lzo/lzoconf.h"
#include "page_buffer.h"
#include "perf_monitor.h"
#include "thread_entry.hpp"
#include "thread_manager.hpp"
#include "vacuum.h"

static bool log_Zip_support = false;
static int log_Zip_min_size_to_compress = 255;
#if !defined(SERVER_MODE)
static LOG_ZIP *log_zip_undo = NULL;
static LOG_ZIP *log_zip_redo = NULL;
static char *log_data_ptr = NULL;
static int log_data_length = 0;
#endif

size_t
LOG_PRIOR_LSA_LAST_APPEND_OFFSET ()
{
  return LOGAREA_SIZE;
}

static void log_prior_lsa_append_align ();
static void log_prior_lsa_append_advance_when_doesnot_fit (size_t length);
static void log_prior_lsa_append_add_align (size_t add);
static int prior_lsa_gen_postpone_record (THREAD_ENTRY *thread_p, LOG_PRIOR_NODE *node, LOG_RCVINDEX rcvindex,
    LOG_DATA_ADDR *addr, int length, const char *data);
static int prior_lsa_gen_dbout_redo_record (THREAD_ENTRY *thread_p, LOG_PRIOR_NODE *node, LOG_RCVINDEX rcvindex,
    int length, const char *data);
static int prior_lsa_gen_record (THREAD_ENTRY *thread_p, LOG_PRIOR_NODE *node, LOG_RECTYPE rec_type, int length,
				 const char *data);
static int prior_lsa_gen_undoredo_record_from_crumbs (THREAD_ENTRY *thread_p, LOG_PRIOR_NODE *node,
    LOG_RCVINDEX rcvindex, LOG_DATA_ADDR *addr, int num_ucrumbs, const LOG_CRUMB *ucrumbs, int num_rcrumbs,
    const LOG_CRUMB *rcrumbs);
static int prior_lsa_gen_2pc_prepare_record (THREAD_ENTRY *thread_p, LOG_PRIOR_NODE *node, int gtran_length,
    const char *gtran_data, int lock_length, const char *lock_data);
static int prior_lsa_gen_end_chkpt_record (THREAD_ENTRY *thread_p, LOG_PRIOR_NODE *node, int tran_length,
    const char *tran_data, int topop_length, const char *topop_data);
static int prior_lsa_copy_undo_data_to_node (LOG_PRIOR_NODE *node, int length, const char *data);
static int prior_lsa_copy_redo_data_to_node (LOG_PRIOR_NODE *node, int length, const char *data);
static int prior_lsa_copy_undo_crumbs_to_node (LOG_PRIOR_NODE *node, int num_crumbs, const LOG_CRUMB *crumbs);
static int prior_lsa_copy_redo_crumbs_to_node (LOG_PRIOR_NODE *node, int num_crumbs, const LOG_CRUMB *crumbs);
static void prior_lsa_start_append (THREAD_ENTRY *thread_p, LOG_PRIOR_NODE *node, LOG_TDES *tdes);
static void prior_lsa_end_append (THREAD_ENTRY *thread_p, LOG_PRIOR_NODE *node);
static void prior_lsa_append_data (int length);
static LOG_LSA prior_lsa_next_record_internal (THREAD_ENTRY *thread_p, LOG_PRIOR_NODE *node, LOG_TDES *tdes,
    int with_lock);
static void prior_update_header_mvcc_info (const LOG_LSA &record_lsa, MVCCID mvccid);
static LOG_ZIP *log_append_get_zip_undo (THREAD_ENTRY *thread_p);
static LOG_ZIP *log_append_get_zip_redo (THREAD_ENTRY *thread_p);
static char *log_append_get_data_ptr (THREAD_ENTRY *thread_p);
static bool log_append_realloc_data_ptr (THREAD_ENTRY *thread_p, int length);

log_data_addr::log_data_addr (const VFID *vfid_arg, PAGE_PTR pgptr_arg, PGLENGTH offset_arg)
  : vfid (vfid_arg)
  , pgptr (pgptr_arg)
  , offset (offset_arg)
{
}

log_append_info::log_append_info ()
  : vdes (NULL_VOLDES)
  , nxio_lsa (NULL_LSA)
  , prev_lsa (NULL_LSA)
  , log_pgptr (NULL)
{

}

log_append_info::log_append_info (const log_append_info &other)
  : vdes (other.vdes)
  , nxio_lsa {other.nxio_lsa.load ()}
  , prev_lsa (other.prev_lsa)
  , log_pgptr (other.log_pgptr)
{

}

LOG_LSA
log_append_info::get_nxio_lsa () const
{
  return nxio_lsa.load ();
}

void
log_append_info::set_nxio_lsa (const LOG_LSA &next_io_lsa)
{
  nxio_lsa.store (next_io_lsa);
}

log_prior_lsa_info::log_prior_lsa_info ()
  : prior_lsa (NULL_LSA)
  , prev_lsa (NULL_LSA)
  , prior_list_header (NULL)
  , prior_list_tail (NULL)
  , list_size (0)
  , prior_flush_list_header (NULL)
  , prior_lsa_mutex ()
{
}

void
LOG_RESET_APPEND_LSA (const LOG_LSA *lsa)
{
  // todo - concurrency safe-guard
  log_Gl.hdr.append_lsa = *lsa;
  log_Gl.prior_info.prior_lsa = *lsa;
}

void
LOG_RESET_PREV_LSA (const LOG_LSA *lsa)
{
  // todo - concurrency safe-guard
  log_Gl.append.prev_lsa = *lsa;
  log_Gl.prior_info.prev_lsa = *lsa;
}

char *
LOG_APPEND_PTR ()
{
  // todo - concurrency safe-guard
  return log_Gl.append.log_pgptr->area + log_Gl.hdr.append_lsa.offset;
}

bool
log_prior_has_worker_log_records (THREAD_ENTRY *thread_p)
{
  LOG_CS_ENTER (thread_p);

  std::unique_lock<std::mutex> ulock (log_Gl.prior_info.prior_lsa_mutex);
  LOG_LSA nxio_lsa = log_Gl.append.get_nxio_lsa ();

  if (!LSA_EQ (&nxio_lsa, &log_Gl.prior_info.prior_lsa))
    {
      LOG_PRIOR_NODE *node;

      assert (LSA_LT (&nxio_lsa, &log_Gl.prior_info.prior_lsa));
      node = log_Gl.prior_info.prior_list_header;
      while (node != NULL)
	{
	  if (node->log_header.trid != LOG_SYSTEM_TRANID)
	    {
	      ulock.unlock ();
	      LOG_CS_EXIT (thread_p);
	      return true;
	    }
	  node = node->next;
	}
    }

  ulock.unlock ();

  LOG_CS_EXIT (thread_p);

  return false;
}

void
log_append_init_zip ()
{
  if (lzo_init () != LZO_E_OK)
    {
      log_Zip_support = false;
      return;
    }

  if (!prm_get_bool_value (PRM_ID_LOG_COMPRESS))
    {
      log_Zip_support = false;
      return;
    }

#if defined(SERVER_MODE)
  log_Zip_support = true;
#else
  log_zip_undo = log_zip_alloc (IO_PAGESIZE, true);
  log_zip_redo = log_zip_alloc (IO_PAGESIZE, true);
  log_data_length = IO_PAGESIZE * 2;
  log_data_ptr = (char *) malloc (log_data_length);
  if (log_data_ptr == NULL)
    {
      er_set (ER_ERROR_SEVERITY, ARG_FILE_LINE, ER_OUT_OF_VIRTUAL_MEMORY, 1, (size_t) log_data_length);
    }

  if (log_zip_undo == NULL || log_zip_redo == NULL || log_data_ptr == NULL)
    {
      log_Zip_support = false;
      if (log_zip_undo)
	{
	  log_zip_free (log_zip_undo);
	  log_zip_undo = NULL;
	}
      if (log_zip_redo)
	{
	  log_zip_free (log_zip_redo);
	  log_zip_redo = NULL;
	}
      if (log_data_ptr)
	{
	  free_and_init (log_data_ptr);
	  log_data_length = 0;
	}
    }
  else
    {
      log_Zip_support = true;
    }
#endif
}

void
log_append_final_zip ()
{
  if (!log_Zip_support)
    {
      return;
    }

#if defined (SERVER_MODE)
#else
  if (log_zip_undo)
    {
      log_zip_free (log_zip_undo);
      log_zip_undo = NULL;
    }
  if (log_zip_redo)
    {
      log_zip_free (log_zip_redo);
      log_zip_redo = NULL;
    }
  if (log_data_ptr)
    {
      free_and_init (log_data_ptr);
      log_data_length = 0;
    }
#endif
}

/*
 * prior_lsa_alloc_and_copy_data -
 *
 * return: new node
 *
 *   rec_type(in):
 *   rcvindex(in):
 *   addr(in):
 *   ulength(in):
 *   udata(in):
 *   rlength(in):
 *   rdata(in):
 */
LOG_PRIOR_NODE *
prior_lsa_alloc_and_copy_data (THREAD_ENTRY *thread_p, LOG_RECTYPE rec_type, LOG_RCVINDEX rcvindex,
			       LOG_DATA_ADDR *addr, int ulength, const char *udata, int rlength, const char *rdata)
{
  LOG_PRIOR_NODE *node;
  int error_code = NO_ERROR;

  node = (LOG_PRIOR_NODE *) malloc (sizeof (LOG_PRIOR_NODE));
  if (node == NULL)
    {
      er_set (ER_ERROR_SEVERITY, ARG_FILE_LINE, ER_OUT_OF_VIRTUAL_MEMORY, 1, sizeof (LOG_PRIOR_NODE));
      return NULL;
    }

  node->log_header.type = rec_type;

  node->data_header = NULL;
  node->ulength = 0;
  node->udata = NULL;
  node->rlength = 0;
  node->rdata = NULL;
  node->next = NULL;

  switch (rec_type)
    {
    case LOG_UNDOREDO_DATA:
    case LOG_DIFF_UNDOREDO_DATA:
    case LOG_UNDO_DATA:
    case LOG_REDO_DATA:
    case LOG_MVCC_UNDOREDO_DATA:
    case LOG_MVCC_DIFF_UNDOREDO_DATA:
    case LOG_MVCC_REDO_DATA:
    case LOG_MVCC_UNDO_DATA:
      /* We shouldn't be here */
      /* Use prior_lsa_alloc_and_copy_crumbs instead */
      assert_release (false);
      error_code = ER_FAILED;
      break;

    case LOG_DBEXTERN_REDO_DATA:
      error_code = prior_lsa_gen_dbout_redo_record (thread_p, node, rcvindex, rlength, rdata);
      break;

    case LOG_POSTPONE:
      assert (ulength == 0 && udata == NULL);

      error_code = prior_lsa_gen_postpone_record (thread_p, node, rcvindex, addr, rlength, rdata);
      break;

    case LOG_2PC_PREPARE:
      assert (addr == NULL);
      error_code = prior_lsa_gen_2pc_prepare_record (thread_p, node, ulength, udata, rlength, rdata);
      break;
    case LOG_END_CHKPT:
      assert (addr == NULL);
      error_code = prior_lsa_gen_end_chkpt_record (thread_p, node, ulength, udata, rlength, rdata);
      break;

    case LOG_RUN_POSTPONE:
    case LOG_COMPENSATE:
    case LOG_SAVEPOINT:

    case LOG_DUMMY_HEAD_POSTPONE:

    case LOG_DUMMY_CRASH_RECOVERY:
    case LOG_DUMMY_HA_SERVER_STATE:
    case LOG_DUMMY_OVF_RECORD:
    case LOG_DUMMY_GENERIC:

    case LOG_2PC_COMMIT_DECISION:
    case LOG_2PC_ABORT_DECISION:
    case LOG_COMMIT_WITH_POSTPONE:
    case LOG_SYSOP_START_POSTPONE:
    case LOG_COMMIT:
    case LOG_ABORT:
    case LOG_2PC_COMMIT_INFORM_PARTICPS:
    case LOG_2PC_ABORT_INFORM_PARTICPS:
    case LOG_SYSOP_END:
    case LOG_REPLICATION_DATA:
    case LOG_REPLICATION_STATEMENT:
    case LOG_2PC_START:
    case LOG_START_CHKPT:
    case LOG_SYSOP_ATOMIC_START:
      assert (rlength == 0 && rdata == NULL);

      error_code = prior_lsa_gen_record (thread_p, node, rec_type, ulength, udata);
      break;

    default:
      break;
    }

  if (error_code == NO_ERROR)
    {
      return node;
    }
  else
    {
      if (node != NULL)
	{
	  if (node->data_header != NULL)
	    {
	      free_and_init (node->data_header);
	    }
	  if (node->udata != NULL)
	    {
	      free_and_init (node->udata);
	    }
	  if (node->rdata != NULL)
	    {
	      free_and_init (node->rdata);
	    }
	  free_and_init (node);
	}

      return NULL;
    }
}

/*
 * prior_lsa_alloc_and_copy_crumbs -
 *
 * return: new node
 *
 *   rec_type(in):
 *   rcvindex(in):
 *   addr(in):
 *   num_ucrumbs(in):
 *   ucrumbs(in):
 *   num_rcrumbs(in):
 *   rcrumbs(in):
 */
LOG_PRIOR_NODE *
prior_lsa_alloc_and_copy_crumbs (THREAD_ENTRY *thread_p, LOG_RECTYPE rec_type, LOG_RCVINDEX rcvindex,
				 LOG_DATA_ADDR *addr, const int num_ucrumbs,
				 const LOG_CRUMB *ucrumbs, const int num_rcrumbs, const LOG_CRUMB *rcrumbs)
{
  LOG_PRIOR_NODE *node;
  int error = NO_ERROR;

  node = (LOG_PRIOR_NODE *) malloc (sizeof (LOG_PRIOR_NODE));
  if (node == NULL)
    {
      er_set (ER_ERROR_SEVERITY, ARG_FILE_LINE, ER_OUT_OF_VIRTUAL_MEMORY, 1, sizeof (LOG_PRIOR_NODE));
      return NULL;
    }

  node->log_header.type = rec_type;

  node->data_header_length = 0;
  node->data_header = NULL;
  node->ulength = 0;
  node->udata = NULL;
  node->rlength = 0;
  node->rdata = NULL;
  node->next = NULL;

  switch (rec_type)
    {
    case LOG_UNDOREDO_DATA:
    case LOG_DIFF_UNDOREDO_DATA:
    case LOG_UNDO_DATA:
    case LOG_REDO_DATA:
    case LOG_MVCC_UNDOREDO_DATA:
    case LOG_MVCC_DIFF_UNDOREDO_DATA:
    case LOG_MVCC_UNDO_DATA:
    case LOG_MVCC_REDO_DATA:
      error = prior_lsa_gen_undoredo_record_from_crumbs (thread_p, node, rcvindex, addr, num_ucrumbs, ucrumbs,
	      num_rcrumbs, rcrumbs);
      break;

    default:
      /* Unhandled */
      assert_release (false);
      error = ER_FAILED;
      break;
    }

  if (error == NO_ERROR)
    {
      return node;
    }
  else
    {
      if (node != NULL)
	{
	  if (node->data_header != NULL)
	    {
	      free_and_init (node->data_header);
	    }
	  if (node->udata != NULL)
	    {
	      free_and_init (node->udata);
	    }
	  if (node->rdata != NULL)
	    {
	      free_and_init (node->rdata);
	    }
	  free_and_init (node);
	}
      return NULL;
    }
}

/*
 * prior_lsa_copy_undo_data_to_node -
 *
 * return: error code or NO_ERROR
 *
 *   node(in/out):
 *   length(in):
 *   data(in):
 */
static int
prior_lsa_copy_undo_data_to_node (LOG_PRIOR_NODE *node, int length, const char *data)
{
  if (length <= 0 || data == NULL)
    {
      return NO_ERROR;
    }

  node->udata = (char *) malloc (length);
  if (node->udata == NULL)
    {
      er_set (ER_ERROR_SEVERITY, ARG_FILE_LINE, ER_OUT_OF_VIRTUAL_MEMORY, 1, (size_t) length);
      return ER_OUT_OF_VIRTUAL_MEMORY;
    }

  memcpy (node->udata, data, length);

  node->ulength = length;

  return NO_ERROR;
}

/*
 * prior_lsa_copy_redo_data_to_node -
 *
 * return: error code or NO_ERROR
 *
 *   node(in/out):
 *   length(in):
 *   data(in):
 */
static int
prior_lsa_copy_redo_data_to_node (LOG_PRIOR_NODE *node, int length, const char *data)
{
  if (length <= 0 || data == NULL)
    {
      return NO_ERROR;
    }

  node->rdata = (char *) malloc (length);
  if (node->rdata == NULL)
    {
      er_set (ER_ERROR_SEVERITY, ARG_FILE_LINE, ER_OUT_OF_VIRTUAL_MEMORY, 1, (size_t) length);
      return ER_OUT_OF_VIRTUAL_MEMORY;
    }

  memcpy (node->rdata, data, length);

  node->rlength = length;

  return NO_ERROR;
}

/*
 * prior_lsa_copy_undo_crumbs_to_node -
 *
 * return: error code or NO_ERROR
 *
 *   node(in/out):
 *   num_crumbs(in):
 *   crumbs(in):
 */
static int
prior_lsa_copy_undo_crumbs_to_node (LOG_PRIOR_NODE *node, int num_crumbs, const LOG_CRUMB *crumbs)
{
  int i, length;
  char *ptr;

  /* Safe guard: either num_crumbs is 0 or crumbs array is not NULL */
  assert (num_crumbs == 0 || crumbs != NULL);

  for (i = 0, length = 0; i < num_crumbs; i++)
    {
      length += crumbs[i].length;
    }

  assert (node->udata == NULL);
  if (length > 0)
    {
      node->udata = (char *) malloc (length);
      if (node->udata == NULL)
	{
	  er_set (ER_ERROR_SEVERITY, ARG_FILE_LINE, ER_OUT_OF_VIRTUAL_MEMORY, 1, (size_t) length);
	  return ER_OUT_OF_VIRTUAL_MEMORY;
	}

      ptr = node->udata;
      for (i = 0; i < num_crumbs; i++)
	{
	  memcpy (ptr, crumbs[i].data, crumbs[i].length);
	  ptr += crumbs[i].length;
	}
    }

  node->ulength = length;
  return NO_ERROR;
}

/*
 * prior_lsa_copy_redo_crumbs_to_node -
 *
 * return: error code or NO_ERROR
 *
 *   node(in/out):
 *   num_crumbs(in):
 *   crumbs(in):
 */
static int
prior_lsa_copy_redo_crumbs_to_node (LOG_PRIOR_NODE *node, int num_crumbs, const LOG_CRUMB *crumbs)
{
  int i, length;
  char *ptr;

  /* Safe guard: either num_crumbs is 0 or crumbs array is not NULL */
  assert (num_crumbs == 0 || crumbs != NULL);

  for (i = 0, length = 0; i < num_crumbs; i++)
    {
      length += crumbs[i].length;
    }

  assert (node->rdata == NULL);
  if (length > 0)
    {
      node->rdata = (char *) malloc (length);
      if (node->rdata == NULL)
	{
	  er_set (ER_ERROR_SEVERITY, ARG_FILE_LINE, ER_OUT_OF_VIRTUAL_MEMORY, 1, (size_t) length);
	  return ER_OUT_OF_VIRTUAL_MEMORY;
	}

      ptr = node->rdata;
      for (i = 0; i < num_crumbs; i++)
	{
	  memcpy (ptr, crumbs[i].data, crumbs[i].length);
	  ptr += crumbs[i].length;
	}
    }

  node->rlength = length;

  return NO_ERROR;
}

/*
 * prior_lsa_gen_undoredo_record_from_crumbs () - Generate undoredo or MVCC
 *						  undoredo log record.
 *
 * return	    : Error code.
 * thread_p (in)    : Thread entry.
 * node (in)	    : Log prior node.
 * rcvindex (in)    : Index of recovery function.
 * addr (in)	    : Logged data address.
 * num_ucrumbs (in) : Number of undo data crumbs.
 * ucrumbs (in)	    : Undo data crumbs.
 * num_rcrumbs (in) : Number of redo data crumbs.
 * rcrumbs (in)	    : Redo data crumbs.
 */
static int
prior_lsa_gen_undoredo_record_from_crumbs (THREAD_ENTRY *thread_p, LOG_PRIOR_NODE *node, LOG_RCVINDEX rcvindex,
    LOG_DATA_ADDR *addr, int num_ucrumbs, const LOG_CRUMB *ucrumbs,
    int num_rcrumbs, const LOG_CRUMB *rcrumbs)
{
  LOG_REC_REDO *redo_p = NULL;
  LOG_REC_UNDO *undo_p = NULL;
  LOG_REC_UNDOREDO *undoredo_p = NULL;
  LOG_REC_MVCC_REDO *mvcc_redo_p = NULL;
  LOG_REC_MVCC_UNDO *mvcc_undo_p = NULL;
  LOG_REC_MVCC_UNDOREDO *mvcc_undoredo_p = NULL;
  LOG_DATA *log_data_p = NULL;
  LOG_VACUUM_INFO *vacuum_info_p = NULL;
  VPID *vpid = NULL;
  int error_code = NO_ERROR;
  int i;
  int ulength, rlength, *data_header_ulength_p, *data_header_rlength_p;
  int total_length;
  MVCCID *mvccid_p = NULL;
  LOG_TDES *tdes = NULL;
  char *data_ptr = NULL, *tmp_ptr = NULL;
  char *undo_data = NULL, *redo_data = NULL;
  LOG_ZIP *zip_undo = NULL, *zip_redo = NULL;
  bool is_mvcc_op = LOG_IS_MVCC_OP_RECORD_TYPE (node->log_header.type);
  bool has_undo = false;
  bool has_redo = false;
  bool is_undo_zip = false, is_redo_zip = false, is_diff = false;
  bool can_zip = false;

  assert (node->log_header.type != LOG_DIFF_UNDOREDO_DATA && node->log_header.type != LOG_MVCC_DIFF_UNDOREDO_DATA);
  assert (num_ucrumbs == 0 || ucrumbs != NULL);
  assert (num_rcrumbs == 0 || rcrumbs != NULL);

  zip_undo = log_append_get_zip_undo (thread_p);
  zip_redo = log_append_get_zip_redo (thread_p);

  ulength = 0;
  for (i = 0; i < num_ucrumbs; i++)
    {
      ulength += ucrumbs[i].length;
    }
  assert (0 <= ulength);

  rlength = 0;
  for (i = 0; i < num_rcrumbs; i++)
    {
      rlength += rcrumbs[i].length;
    }
  assert (0 <= rlength);

  /* Check if we have undo or redo and if we can zip */
  if (LOG_IS_UNDOREDO_RECORD_TYPE (node->log_header.type))
    {
      has_undo = true;
      has_redo = true;
      can_zip = log_Zip_support && (zip_undo != NULL || ulength == 0) && (zip_redo != NULL || rlength == 0);
    }
  else if (LOG_IS_REDO_RECORD_TYPE (node->log_header.type))
    {
      has_redo = true;
      can_zip = log_Zip_support && zip_redo;
    }
  else
    {
      /* UNDO type */
      assert (LOG_IS_UNDO_RECORD_TYPE (node->log_header.type));
      has_undo = true;
      can_zip = log_Zip_support && zip_undo;
    }

  if (can_zip == true && (ulength >= log_Zip_min_size_to_compress || rlength >= log_Zip_min_size_to_compress))
    {
      /* Try to zip undo and/or redo data */
      total_length = 0;
      if (ulength > 0)
	{
	  total_length += ulength;
	}
      if (rlength > 0)
	{
	  total_length += rlength;
	}

      if (log_append_realloc_data_ptr (thread_p, total_length))
	{
	  data_ptr = log_append_get_data_ptr (thread_p);
	}

      if (data_ptr != NULL)
	{
	  tmp_ptr = data_ptr;

	  if (ulength >= log_Zip_min_size_to_compress)
	    {
	      assert (has_undo == true);

	      undo_data = data_ptr;

	      for (i = 0; i < num_ucrumbs; i++)
		{
		  memcpy (tmp_ptr, (char *) ucrumbs[i].data, ucrumbs[i].length);
		  tmp_ptr += ucrumbs[i].length;
		}

	      assert (CAST_BUFLEN (tmp_ptr - undo_data) == ulength);
	    }

	  if (rlength >= log_Zip_min_size_to_compress)
	    {
	      assert (has_redo == true);

	      redo_data = tmp_ptr;

	      for (i = 0; i < num_rcrumbs; i++)
		{
		  (void) memcpy (tmp_ptr, (char *) rcrumbs[i].data, rcrumbs[i].length);
		  tmp_ptr += rcrumbs[i].length;
		}

	      assert (CAST_BUFLEN (tmp_ptr - redo_data) == rlength);
	    }

	  assert (CAST_BUFLEN (tmp_ptr - data_ptr) == total_length
		  || ulength < log_Zip_min_size_to_compress || rlength < log_Zip_min_size_to_compress);

	  if (ulength >= log_Zip_min_size_to_compress && rlength >= log_Zip_min_size_to_compress)
	    {
	      (void) log_diff (ulength, undo_data, rlength, redo_data);

	      is_undo_zip = log_zip (zip_undo, ulength, undo_data);
	      is_redo_zip = log_zip (zip_redo, rlength, redo_data);

	      if (is_redo_zip)
		{
		  is_diff = true;
		}
	    }
	  else
	    {
	      if (ulength >= log_Zip_min_size_to_compress)
		{
		  is_undo_zip = log_zip (zip_undo, ulength, undo_data);
		}
	      if (rlength >= log_Zip_min_size_to_compress)
		{
		  is_redo_zip = log_zip (zip_redo, rlength, redo_data);
		}
	    }
	}
    }

  if (is_diff)
    {
      /* Set diff UNDOREDO type */
      assert (has_redo && has_undo);
      if (is_mvcc_op)
	{
	  node->log_header.type = LOG_MVCC_DIFF_UNDOREDO_DATA;
	}
      else
	{
	  node->log_header.type = LOG_DIFF_UNDOREDO_DATA;
	}
    }

  /* Compute the length of data header */
  switch (node->log_header.type)
    {
    case LOG_MVCC_UNDO_DATA:
      node->data_header_length = sizeof (LOG_REC_MVCC_UNDO);
      break;
    case LOG_UNDO_DATA:
      node->data_header_length = sizeof (LOG_REC_UNDO);
      break;
    case LOG_MVCC_REDO_DATA:
      node->data_header_length = sizeof (LOG_REC_MVCC_REDO);
      break;
    case LOG_REDO_DATA:
      node->data_header_length = sizeof (LOG_REC_REDO);
      break;
    case LOG_MVCC_UNDOREDO_DATA:
    case LOG_MVCC_DIFF_UNDOREDO_DATA:
      node->data_header_length = sizeof (LOG_REC_MVCC_UNDOREDO);
      break;
    case LOG_UNDOREDO_DATA:
    case LOG_DIFF_UNDOREDO_DATA:
      node->data_header_length = sizeof (LOG_REC_UNDOREDO);
      break;
    default:
      assert (0);
      break;
    }

  /* Allocate memory for data header */
  node->data_header = (char *) malloc (node->data_header_length);
  if (node->data_header == NULL)
    {
      er_set (ER_ERROR_SEVERITY, ARG_FILE_LINE, ER_OUT_OF_VIRTUAL_MEMORY, 1, sizeof (LOG_REC_UNDOREDO));
      error_code = ER_OUT_OF_VIRTUAL_MEMORY;
      goto error;
    }

#if !defined (NDEBUG)
  /* Suppress valgrind complaint. */
  memset (node->data_header, 0, node->data_header_length);
#endif // DEBUG

  /* Fill the data header fields */
  switch (node->log_header.type)
    {
    case LOG_MVCC_UNDO_DATA:
      /* Use undo data from MVCC undo structure */
      mvcc_undo_p = (LOG_REC_MVCC_UNDO *) node->data_header;

      /* Must also fill vacuum info */
      vacuum_info_p = &mvcc_undo_p->vacuum_info;

      /* Must also fill MVCCID field */
      mvccid_p = &mvcc_undo_p->mvccid;

    /* Fall through */
    case LOG_UNDO_DATA:
      undo_p = (node->log_header.type == LOG_UNDO_DATA ? (LOG_REC_UNDO *) node->data_header : &mvcc_undo_p->undo);

      data_header_ulength_p = &undo_p->length;
      log_data_p = &undo_p->data;
      break;

    case LOG_MVCC_REDO_DATA:
      /* Use redo data from MVCC redo structure */
      mvcc_redo_p = (LOG_REC_MVCC_REDO *) node->data_header;

      /* Must also fill MVCCID field */
      mvccid_p = &mvcc_redo_p->mvccid;

    /* Fall through */
    case LOG_REDO_DATA:
      redo_p = (node->log_header.type == LOG_REDO_DATA ? (LOG_REC_REDO *) node->data_header : &mvcc_redo_p->redo);

      data_header_rlength_p = &redo_p->length;
      log_data_p = &redo_p->data;
      break;

    case LOG_MVCC_UNDOREDO_DATA:
    case LOG_MVCC_DIFF_UNDOREDO_DATA:
      /* Use undoredo data from MVCC undoredo structure */
      mvcc_undoredo_p = (LOG_REC_MVCC_UNDOREDO *) node->data_header;

      /* Must also fill vacuum info */
      vacuum_info_p = &mvcc_undoredo_p->vacuum_info;

      /* Must also fill MVCCID field */
      mvccid_p = &mvcc_undoredo_p->mvccid;

    /* Fall through */
    case LOG_UNDOREDO_DATA:
    case LOG_DIFF_UNDOREDO_DATA:
      undoredo_p = ((node->log_header.type == LOG_UNDOREDO_DATA || node->log_header.type == LOG_DIFF_UNDOREDO_DATA)
		    ? (LOG_REC_UNDOREDO *) node->data_header : &mvcc_undoredo_p->undoredo);

      data_header_ulength_p = &undoredo_p->ulength;
      data_header_rlength_p = &undoredo_p->rlength;
      log_data_p = &undoredo_p->data;
      break;

    default:
      assert (0);
      break;
    }

  /* Fill log data fields */
  assert (log_data_p != NULL);

  log_data_p->rcvindex = rcvindex;
  log_data_p->offset = addr->offset;

  if (addr->pgptr != NULL)
    {
      vpid = pgbuf_get_vpid_ptr (addr->pgptr);
      log_data_p->pageid = vpid->pageid;
      log_data_p->volid = vpid->volid;
    }
  else
    {
      log_data_p->pageid = NULL_PAGEID;
      log_data_p->volid = NULL_VOLID;
    }

  if (mvccid_p != NULL)
    {
      /* Fill mvccid field */

      /* Must be an MVCC operation */
      assert (LOG_IS_MVCC_OP_RECORD_TYPE (node->log_header.type));
      assert (LOG_IS_MVCC_OPERATION (rcvindex));

      tdes = LOG_FIND_CURRENT_TDES (thread_p);
      if (tdes == NULL || !MVCCID_IS_VALID (tdes->mvccinfo.id))
	{
	  assert_release (false);
	  error_code = ER_FAILED;
	  goto error;
	}
      else
	{
	  if (!tdes->mvccinfo.sub_ids.empty ())
	    {
	      *mvccid_p = tdes->mvccinfo.sub_ids.back ();
	    }
	  else
	    {
	      *mvccid_p = tdes->mvccinfo.id;
	    }
	}
    }

  if (vacuum_info_p != NULL)
    {
      /* Fill vacuum info field */

      /* Must be an UNDO or UNDOREDO MVCC operation */
      assert (node->log_header.type == LOG_MVCC_UNDO_DATA || node->log_header.type == LOG_MVCC_UNDOREDO_DATA
	      || node->log_header.type == LOG_MVCC_DIFF_UNDOREDO_DATA);
      assert (LOG_IS_MVCC_OPERATION (rcvindex));

      if (addr->vfid != NULL)
	{
	  VFID_COPY (&vacuum_info_p->vfid, addr->vfid);
	}
      else
	{
	  if (rcvindex == RVES_NOTIFY_VACUUM)
	    {
	      VFID_SET_NULL (&vacuum_info_p->vfid);
	    }
	  else
	    {
	      /* We require VFID for vacuum */
	      assert_release (false);
	      error_code = ER_FAILED;
	      goto error;
	    }
	}

      /* Initialize previous MVCC op log lsa - will be completed later */
      LSA_SET_NULL (&vacuum_info_p->prev_mvcc_op_log_lsa);
    }

  if (is_undo_zip)
    {
      assert (has_undo && (data_header_ulength_p != NULL));

      *data_header_ulength_p = MAKE_ZIP_LEN (zip_undo->data_length);
      error_code = prior_lsa_copy_undo_data_to_node (node, zip_undo->data_length, (char *) zip_undo->log_data);
    }
  else if (has_undo)
    {
      assert (data_header_ulength_p != NULL);

      *data_header_ulength_p = ulength;
      error_code = prior_lsa_copy_undo_crumbs_to_node (node, num_ucrumbs, ucrumbs);
    }

  if (is_redo_zip)
    {
      assert (has_redo && (data_header_rlength_p != NULL));

      *data_header_rlength_p = MAKE_ZIP_LEN (zip_redo->data_length);
      error_code = prior_lsa_copy_redo_data_to_node (node, zip_redo->data_length, (char *) zip_redo->log_data);
    }
  else if (has_redo)
    {
      *data_header_rlength_p = rlength;
      error_code = prior_lsa_copy_redo_crumbs_to_node (node, num_rcrumbs, rcrumbs);
    }

  if (error_code != NO_ERROR)
    {
      goto error;
    }

  return error_code;

error:
  if (node->data_header != NULL)
    {
      free_and_init (node->data_header);
    }
  if (node->udata != NULL)
    {
      free_and_init (node->udata);
    }
  if (node->rdata != NULL)
    {
      free_and_init (node->rdata);
    }

  return error_code;
}

/*
 * prior_lsa_gen_postpone_record -
 *
 * return: error code or NO_ERROR
 *
 *   node(in/out):
 *   rcvindex(in):
 *   addr(in):
 *   length(in):
 *   data(in):
 */
static int
prior_lsa_gen_postpone_record (THREAD_ENTRY *thread_p, LOG_PRIOR_NODE *node, LOG_RCVINDEX rcvindex,
			       LOG_DATA_ADDR *addr, int length, const char *data)
{
  LOG_REC_REDO *redo;
  VPID *vpid;
  int error_code = NO_ERROR;

  node->data_header_length = sizeof (LOG_REC_REDO);
  node->data_header = (char *) malloc (node->data_header_length);
  if (node->data_header == NULL)
    {
      er_set (ER_ERROR_SEVERITY, ARG_FILE_LINE, ER_OUT_OF_VIRTUAL_MEMORY, 1, (size_t) node->data_header_length);
      return ER_OUT_OF_VIRTUAL_MEMORY;
    }
  redo = (LOG_REC_REDO *) node->data_header;

  redo->data.rcvindex = rcvindex;
  if (addr->pgptr != NULL)
    {
      vpid = pgbuf_get_vpid_ptr (addr->pgptr);
      redo->data.pageid = vpid->pageid;
      redo->data.volid = vpid->volid;
    }
  else
    {
      redo->data.pageid = NULL_PAGEID;
      redo->data.volid = NULL_VOLID;
    }
  redo->data.offset = addr->offset;

  redo->length = length;
  error_code = prior_lsa_copy_redo_data_to_node (node, redo->length, data);

  return error_code;
}

/*
 * prior_lsa_gen_dbout_redo_record -
 *
 * return: error code or NO_ERROR
 *
 *   node(in/out):
 *   rcvindex(in):
 *   length(in):
 *   data(in):
 */
static int
prior_lsa_gen_dbout_redo_record (THREAD_ENTRY *thread_p, LOG_PRIOR_NODE *node, LOG_RCVINDEX rcvindex, int length,
				 const char *data)
{
  LOG_REC_DBOUT_REDO *dbout_redo;
  int error_code = NO_ERROR;

  node->data_header_length = sizeof (LOG_REC_DBOUT_REDO);
  node->data_header = (char *) malloc (node->data_header_length);
  if (node->data_header == NULL)
    {
      er_set (ER_ERROR_SEVERITY, ARG_FILE_LINE, ER_OUT_OF_VIRTUAL_MEMORY, 1, (size_t) node->data_header_length);
      return ER_OUT_OF_VIRTUAL_MEMORY;
    }
  dbout_redo = (LOG_REC_DBOUT_REDO *) node->data_header;

  dbout_redo->rcvindex = rcvindex;
  dbout_redo->length = length;

  error_code = prior_lsa_copy_redo_data_to_node (node, dbout_redo->length, data);

  return error_code;
}

/*
 * prior_lsa_gen_2pc_prepare_record -
 *
 * return: error code or NO_ERROR
 *
 *   node(in/out):
 *   gtran_length(in):
 *   gtran_data(in):
 *   lock_length(in):
 *   lock_data(in):
 */
static int
prior_lsa_gen_2pc_prepare_record (THREAD_ENTRY *thread_p, LOG_PRIOR_NODE *node, int gtran_length,
				  const char *gtran_data, int lock_length, const char *lock_data)
{
  int error_code = NO_ERROR;

  node->data_header_length = sizeof (LOG_REC_2PC_PREPCOMMIT);
  node->data_header = (char *) malloc (node->data_header_length);
  if (node->data_header == NULL)
    {
      er_set (ER_ERROR_SEVERITY, ARG_FILE_LINE, ER_OUT_OF_VIRTUAL_MEMORY, 1, (size_t) node->data_header_length);
      return ER_OUT_OF_VIRTUAL_MEMORY;
    }

  if (gtran_length > 0)
    {
      error_code = prior_lsa_copy_undo_data_to_node (node, gtran_length, gtran_data);
    }
  if (lock_length > 0)
    {
      error_code = prior_lsa_copy_redo_data_to_node (node, lock_length, lock_data);
    }

  return error_code;
}

/*
 * prior_lsa_gen_end_chkpt_record -
 *
 * return: error code or NO_ERROR
 *
 *   node(in/out):
 *   tran_length(in):
 *   tran_data(in):
 *   topop_length(in):
 *   topop_data(in):
 */
static int
prior_lsa_gen_end_chkpt_record (THREAD_ENTRY *thread_p, LOG_PRIOR_NODE *node, int tran_length, const char *tran_data,
				int topop_length, const char *topop_data)
{
  int error_code = NO_ERROR;

  node->data_header_length = sizeof (LOG_REC_CHKPT);
  node->data_header = (char *) malloc (node->data_header_length);
  if (node->data_header == NULL)
    {
      er_set (ER_ERROR_SEVERITY, ARG_FILE_LINE, ER_OUT_OF_VIRTUAL_MEMORY, 1, (size_t) node->data_header_length);
      return ER_OUT_OF_VIRTUAL_MEMORY;
    }

  if (tran_length > 0)
    {
      error_code = prior_lsa_copy_undo_data_to_node (node, tran_length, tran_data);
    }
  if (topop_length > 0)
    {
      error_code = prior_lsa_copy_redo_data_to_node (node, topop_length, topop_data);
    }

  return error_code;
}

/*
 * prior_lsa_gen_record -
 *
 * return: error code or NO_ERROR
 *
 *   node(in/out):
 *   rec_type(in):
 *   length(in):
 *   data(in):
 */
static int
prior_lsa_gen_record (THREAD_ENTRY *thread_p, LOG_PRIOR_NODE *node, LOG_RECTYPE rec_type, int length,
		      const char *data)
{
  int error_code = NO_ERROR;

  node->data_header_length = 0;
  switch (rec_type)
    {
    case LOG_DUMMY_HEAD_POSTPONE:
    case LOG_DUMMY_CRASH_RECOVERY:
    case LOG_DUMMY_OVF_RECORD:
    case LOG_DUMMY_GENERIC:
    case LOG_2PC_COMMIT_DECISION:
    case LOG_2PC_ABORT_DECISION:
    case LOG_2PC_COMMIT_INFORM_PARTICPS:
    case LOG_2PC_ABORT_INFORM_PARTICPS:
    case LOG_START_CHKPT:
    case LOG_SYSOP_ATOMIC_START:
      assert (length == 0 && data == NULL);
      break;

    case LOG_RUN_POSTPONE:
      node->data_header_length = sizeof (LOG_REC_RUN_POSTPONE);
      break;

    case LOG_COMPENSATE:
      node->data_header_length = sizeof (LOG_REC_COMPENSATE);
      break;

    case LOG_DUMMY_HA_SERVER_STATE:
      assert (length == 0 && data == NULL);
      node->data_header_length = sizeof (LOG_REC_HA_SERVER_STATE);
      break;

    case LOG_SAVEPOINT:
      node->data_header_length = sizeof (LOG_REC_SAVEPT);
      break;

    case LOG_COMMIT_WITH_POSTPONE:
      node->data_header_length = sizeof (LOG_REC_START_POSTPONE);
      break;

    case LOG_SYSOP_START_POSTPONE:
      node->data_header_length = sizeof (LOG_REC_SYSOP_START_POSTPONE);
      break;

    case LOG_COMMIT:
    case LOG_ABORT:
      assert (length == 0 && data == NULL);
      node->data_header_length = sizeof (LOG_REC_DONETIME);
      break;

    case LOG_SYSOP_END:
      node->data_header_length = sizeof (LOG_REC_SYSOP_END);
      break;

    case LOG_REPLICATION_DATA:
    case LOG_REPLICATION_STATEMENT:
      node->data_header_length = sizeof (LOG_REC_REPLICATION);
      break;

    case LOG_2PC_START:
      node->data_header_length = sizeof (LOG_REC_2PC_START);
      break;

    case LOG_END_CHKPT:
      node->data_header_length = sizeof (LOG_REC_CHKPT);
      break;

    default:
      break;
    }

  if (node->data_header_length > 0)
    {
      node->data_header = (char *) malloc (node->data_header_length);
      if (node->data_header == NULL)
	{
	  er_set (ER_ERROR_SEVERITY, ARG_FILE_LINE, ER_OUT_OF_VIRTUAL_MEMORY, 1, (size_t) node->data_header_length);
	  return ER_OUT_OF_VIRTUAL_MEMORY;
	}

#if !defined (NDEBUG)
      /* Suppress valgrind complaint. */
      memset (node->data_header, 0, node->data_header_length);
#endif // DEBUG
    }

  if (length > 0)
    {
      error_code = prior_lsa_copy_undo_data_to_node (node, length, data);
    }

  return error_code;
}

static void
prior_update_header_mvcc_info (const LOG_LSA &record_lsa, MVCCID mvccid)
{
  assert (MVCCID_IS_VALID (mvccid));
  if (!log_Gl.hdr.does_block_need_vacuum)
    {
      // first mvcc record for this block
<<<<<<< HEAD
      log_Gl.hdr.oldest_visible_mvccid = log_Gl.mvcc_table.get_global_oldest_active ();
=======
      log_Gl.hdr.oldest_visible_mvccid = log_Gl.mvcc_table.get_global_oldest_visible ();
>>>>>>> 4e3c0eeb
      log_Gl.hdr.newest_block_mvccid = mvccid;
    }
  else
    {
      // sanity checks
      assert (MVCCID_IS_VALID (log_Gl.hdr.oldest_visible_mvccid));
      assert (MVCCID_IS_VALID (log_Gl.hdr.newest_block_mvccid));
      assert (log_Gl.hdr.oldest_visible_mvccid <= mvccid);
      assert (!log_Gl.hdr.mvcc_op_log_lsa.is_null ());
      assert (vacuum_get_log_blockid (log_Gl.hdr.mvcc_op_log_lsa.pageid) == vacuum_get_log_blockid (record_lsa.pageid));

      if (log_Gl.hdr.newest_block_mvccid < mvccid)
	{
	  log_Gl.hdr.newest_block_mvccid = mvccid;
	}
    }
  log_Gl.hdr.mvcc_op_log_lsa = record_lsa;
  log_Gl.hdr.does_block_need_vacuum = true;
}

/*
 * prior_lsa_next_record_internal -
 *
 * return: start lsa of log record
 *
 *   node(in/out):
 *   tdes(in/out):
 *   with_lock(in):
 */
static LOG_LSA
prior_lsa_next_record_internal (THREAD_ENTRY *thread_p, LOG_PRIOR_NODE *node, LOG_TDES *tdes, int with_lock)
{
  LOG_LSA start_lsa;
  LOG_REC_MVCC_UNDO *mvcc_undo = NULL;
  LOG_REC_MVCC_UNDOREDO *mvcc_undoredo = NULL;
  LOG_VACUUM_INFO *vacuum_info = NULL;
  MVCCID mvccid = MVCCID_NULL;

  if (with_lock == LOG_PRIOR_LSA_WITHOUT_LOCK)
    {
      log_Gl.prior_info.prior_lsa_mutex.lock ();
    }

  prior_lsa_start_append (thread_p, node, tdes);

  LSA_COPY (&start_lsa, &node->start_lsa);

  if (LOG_ISRESTARTED () && log_Gl.hdr.does_block_need_vacuum)
    {
      assert (!LSA_ISNULL (&log_Gl.hdr.mvcc_op_log_lsa));
      if (vacuum_get_log_blockid (log_Gl.hdr.mvcc_op_log_lsa.pageid) != vacuum_get_log_blockid (start_lsa.pageid))
	{
	  assert (vacuum_get_log_blockid (log_Gl.hdr.mvcc_op_log_lsa.pageid)
		  == (vacuum_get_log_blockid (start_lsa.pageid) - 1));

	  vacuum_produce_log_block_data (thread_p);
	}
    }

  /* Is this a valid MVCC operations: 1. node must be undoredo/undo type and must have undo data. 2. record index must
   * the index of MVCC operations. */
  if (node->log_header.type == LOG_MVCC_UNDO_DATA || node->log_header.type == LOG_MVCC_UNDOREDO_DATA
      || node->log_header.type == LOG_MVCC_DIFF_UNDOREDO_DATA
      || (node->log_header.type == LOG_SYSOP_END
	  && ((LOG_REC_SYSOP_END *) node->data_header)->type == LOG_SYSOP_END_LOGICAL_MVCC_UNDO))
    {
      /* Link the log record to previous MVCC delete/update log record */
      /* Will be used by vacuum */
      if (node->log_header.type == LOG_MVCC_UNDO_DATA)
	{
	  /* Read from mvcc_undo structure */
	  mvcc_undo = (LOG_REC_MVCC_UNDO *) node->data_header;
	  vacuum_info = &mvcc_undo->vacuum_info;
	  mvccid = mvcc_undo->mvccid;
	}
      else if (node->log_header.type == LOG_SYSOP_END)
	{
	  /* Read from mvcc_undo structure */
	  mvcc_undo = & ((LOG_REC_SYSOP_END *) node->data_header)->mvcc_undo;
	  vacuum_info = &mvcc_undo->vacuum_info;
	  mvccid = mvcc_undo->mvccid;
	}
      else
	{
	  /* Read for mvcc_undoredo structure */
	  assert (node->log_header.type == LOG_MVCC_UNDOREDO_DATA
		  || node->log_header.type == LOG_MVCC_DIFF_UNDOREDO_DATA);

	  mvcc_undoredo = (LOG_REC_MVCC_UNDOREDO *) node->data_header;
	  vacuum_info = &mvcc_undoredo->vacuum_info;
	  mvccid = mvcc_undoredo->mvccid;
	}

      /* Save previous mvcc operation log lsa to vacuum info */
      LSA_COPY (&vacuum_info->prev_mvcc_op_log_lsa, &log_Gl.hdr.mvcc_op_log_lsa);

      vacuum_er_log (VACUUM_ER_LOG_LOGGING,
		     "log mvcc op at (%lld, %d) and create link with log_lsa(%lld, %d)",
		     LSA_AS_ARGS (&node->start_lsa), LSA_AS_ARGS (&log_Gl.hdr.mvcc_op_log_lsa));

      prior_update_header_mvcc_info (start_lsa, mvccid);
    }
  else if (node->log_header.type == LOG_SYSOP_START_POSTPONE)
    {
      /* we need the system operation start postpone LSA for recovery. we have to save it under prior_lsa_mutex
       * protection.
       * at the same time, tdes->rcv.atomic_sysop_start_lsa must be reset if it was inside this system op. */
      LOG_REC_SYSOP_START_POSTPONE *sysop_start_postpone = NULL;

      assert (LSA_ISNULL (&tdes->rcv.sysop_start_postpone_lsa));
      tdes->rcv.sysop_start_postpone_lsa = start_lsa;

      sysop_start_postpone = (LOG_REC_SYSOP_START_POSTPONE *) node->data_header;
      if (LSA_LT (&sysop_start_postpone->sysop_end.lastparent_lsa, &tdes->rcv.atomic_sysop_start_lsa))
	{
	  /* atomic system operation finished. */
	  LSA_SET_NULL (&tdes->rcv.atomic_sysop_start_lsa);
	}

      /* for correct checkpoint, this state change must be done under the protection of prior_lsa_mutex */
      tdes->state = TRAN_UNACTIVE_TOPOPE_COMMITTED_WITH_POSTPONE;
    }
  else if (node->log_header.type == LOG_SYSOP_END)
    {
      /* reset tdes->rcv.sysop_start_postpone_lsa and tdes->rcv.atomic_sysop_start_lsa, if this system op is not nested.
       * we'll use lastparent_lsa to check if system op is nested or not. */
      LOG_REC_SYSOP_END *sysop_end = NULL;

      sysop_end = (LOG_REC_SYSOP_END *) node->data_header;
      if (!LSA_ISNULL (&tdes->rcv.atomic_sysop_start_lsa)
	  && LSA_LT (&sysop_end->lastparent_lsa, &tdes->rcv.atomic_sysop_start_lsa))
	{
	  /* atomic system operation finished. */
	  LSA_SET_NULL (&tdes->rcv.atomic_sysop_start_lsa);
	}
      if (!LSA_ISNULL (&tdes->rcv.sysop_start_postpone_lsa)
	  && LSA_LT (&sysop_end->lastparent_lsa, &tdes->rcv.sysop_start_postpone_lsa))
	{
	  /* atomic system operation finished. */
	  LSA_SET_NULL (&tdes->rcv.sysop_start_postpone_lsa);
	}
    }
  else if (node->log_header.type == LOG_COMMIT_WITH_POSTPONE)
    {
      /* we need the commit with postpone LSA for recovery. we have to save it under prior_lsa_mutex protection */
      tdes->rcv.tran_start_postpone_lsa = start_lsa;
    }
  else if (node->log_header.type == LOG_SYSOP_ATOMIC_START)
    {
      /* same as with system op start postpone, we need to save these log records lsa */
      assert (LSA_ISNULL (&tdes->rcv.atomic_sysop_start_lsa));
      tdes->rcv.atomic_sysop_start_lsa = start_lsa;
    }

  log_prior_lsa_append_advance_when_doesnot_fit (node->data_header_length);
  log_prior_lsa_append_add_align (node->data_header_length);

  if (node->ulength > 0)
    {
      prior_lsa_append_data (node->ulength);
    }

  if (node->rlength > 0)
    {
      prior_lsa_append_data (node->rlength);
    }

  /* END append */
  prior_lsa_end_append (thread_p, node);

  if (log_Gl.prior_info.prior_list_tail == NULL)
    {
      log_Gl.prior_info.prior_list_header = node;
      log_Gl.prior_info.prior_list_tail = node;
    }
  else
    {
      log_Gl.prior_info.prior_list_tail->next = node;
      log_Gl.prior_info.prior_list_tail = node;
    }

  /* list_size in bytes */
  log_Gl.prior_info.list_size += (sizeof (LOG_PRIOR_NODE) + node->data_header_length + node->ulength + node->rlength);

  if (with_lock == LOG_PRIOR_LSA_WITHOUT_LOCK)
    {
      log_Gl.prior_info.prior_lsa_mutex.unlock ();

      if (log_Gl.prior_info.list_size >= (INT64) logpb_get_memsize ())
	{
	  perfmon_inc_stat (thread_p, PSTAT_PRIOR_LSA_LIST_MAXED);

#if defined(SERVER_MODE)
	  if (!log_is_in_crash_recovery ())
	    {
	      log_wakeup_log_flush_daemon ();

	      thread_sleep (1);	/* 1msec */
	    }
	  else
	    {
	      LOG_CS_ENTER (thread_p);
	      logpb_prior_lsa_append_all_list (thread_p);
	      LOG_CS_EXIT (thread_p);
	    }
#else
	  LOG_CS_ENTER (thread_p);
	  logpb_prior_lsa_append_all_list (thread_p);
	  LOG_CS_EXIT (thread_p);
#endif
	}
    }

  tdes->num_log_records_written++;

  return start_lsa;
}

LOG_LSA
prior_lsa_next_record (THREAD_ENTRY *thread_p, LOG_PRIOR_NODE *node, log_tdes *tdes)
{
  return prior_lsa_next_record_internal (thread_p, node, tdes, LOG_PRIOR_LSA_WITHOUT_LOCK);
}

LOG_LSA
prior_lsa_next_record_with_lock (THREAD_ENTRY *thread_p, LOG_PRIOR_NODE *node, log_tdes *tdes)
{
  return prior_lsa_next_record_internal (thread_p, node, tdes, LOG_PRIOR_LSA_WITH_LOCK);
}

/*
 * prior_lsa_start_append:
 *
 *   node(in/out):
 *   tdes(in):
 */
static void
prior_lsa_start_append (THREAD_ENTRY *thread_p, LOG_PRIOR_NODE *node, LOG_TDES *tdes)
{
  /* Does the new log record fit in this page ? */
  log_prior_lsa_append_advance_when_doesnot_fit (sizeof (LOG_RECORD_HEADER));

  node->log_header.trid = tdes->trid;

  /*
   * Link the record with the previous transaction record for quick undos.
   * Link the record backward for backward traversal of the log.
   */
  LSA_COPY (&node->start_lsa, &log_Gl.prior_info.prior_lsa);

  if (tdes->is_system_worker_transaction () && !tdes->is_under_sysop ())
    {
      // lose the link to previous record
      LSA_SET_NULL (&node->log_header.prev_tranlsa);
      LSA_SET_NULL (&tdes->head_lsa);
      LSA_SET_NULL (&tdes->tail_lsa);
    }
  else
    {
      LSA_COPY (&node->log_header.prev_tranlsa, &tdes->tail_lsa);

      LSA_COPY (&tdes->tail_lsa, &log_Gl.prior_info.prior_lsa);

      /*
       * Is this the first log record of transaction ?
       */
      if (LSA_ISNULL (&tdes->head_lsa))
	{
	  LSA_COPY (&tdes->head_lsa, &tdes->tail_lsa);
	}

      LSA_COPY (&tdes->undo_nxlsa, &log_Gl.prior_info.prior_lsa);
    }

  /*
   * Remember the address of new append record
   */
  LSA_COPY (&node->log_header.back_lsa, &log_Gl.prior_info.prev_lsa);
  LSA_SET_NULL (&node->log_header.forw_lsa);

  LSA_COPY (&log_Gl.prior_info.prev_lsa, &log_Gl.prior_info.prior_lsa);

  /*
   * Set the page dirty, increase and align the append offset
   */
  log_prior_lsa_append_add_align (sizeof (LOG_RECORD_HEADER));
}

/*
 * prior_lsa_end_append -
 *
 * return:
 *
 *   node(in/out):
 */
static void
prior_lsa_end_append (THREAD_ENTRY *thread_p, LOG_PRIOR_NODE *node)
{
  log_prior_lsa_append_align ();
  log_prior_lsa_append_advance_when_doesnot_fit (sizeof (LOG_RECORD_HEADER));

  LSA_COPY (&node->log_header.forw_lsa, &log_Gl.prior_info.prior_lsa);
}

static void
prior_lsa_append_data (int length)
{
  int copy_length;		/* Amount of contiguous data that can be copied */
  int current_offset;
  int last_offset;

  if (length == 0)
    {
      return;
    }

  /*
   * Align if needed,
   * don't set it dirty since this function has not updated
   */
  log_prior_lsa_append_align ();

  current_offset = (int) log_Gl.prior_info.prior_lsa.offset;
  last_offset = (int) LOG_PRIOR_LSA_LAST_APPEND_OFFSET ();

  /* Does data fit completely in current page ? */
  if ((current_offset + length) >= last_offset)
    {
      while (length > 0)
	{
	  if (current_offset >= last_offset)
	    {
	      /*
	       * Get next page and set the current one dirty
	       */
	      log_Gl.prior_info.prior_lsa.pageid++;
	      log_Gl.prior_info.prior_lsa.offset = 0;

	      current_offset = 0;
	      last_offset = (int) LOG_PRIOR_LSA_LAST_APPEND_OFFSET ();
	    }
	  /* Find the amount of contiguous data that can be copied */
	  if (current_offset + length >= last_offset)
	    {
	      copy_length = CAST_BUFLEN (last_offset - current_offset);
	    }
	  else
	    {
	      copy_length = length;
	    }

	  current_offset += copy_length;
	  length -= copy_length;
	  log_Gl.prior_info.prior_lsa.offset += copy_length;
	}
    }
  else
    {
      log_Gl.prior_info.prior_lsa.offset += length;
    }

  /*
   * Align the data for future appends.
   * Indicate that modifications were done
   */
  log_prior_lsa_append_align ();
}

static LOG_ZIP *
log_append_get_zip_undo (THREAD_ENTRY *thread_p)
{
#if defined (SERVER_MODE)
  if (thread_p == NULL)
    {
      thread_p = thread_get_thread_entry_info ();
    }

  if (thread_p == NULL)
    {
      return NULL;
    }
  else
    {
      if (thread_p->log_zip_undo == NULL)
	{
	  thread_p->log_zip_undo = log_zip_alloc (IO_PAGESIZE, true);
	}
      return (LOG_ZIP *) thread_p->log_zip_undo;
    }
#else
  return log_zip_undo;
#endif
}

static LOG_ZIP *
log_append_get_zip_redo (THREAD_ENTRY *thread_p)
{
#if defined (SERVER_MODE)
  if (thread_p == NULL)
    {
      thread_p = thread_get_thread_entry_info ();
    }

  if (thread_p == NULL)
    {
      return NULL;
    }
  else
    {
      if (thread_p->log_zip_redo == NULL)
	{
	  thread_p->log_zip_redo = log_zip_alloc (IO_PAGESIZE, true);
	}
      return (LOG_ZIP *) thread_p->log_zip_redo;
    }
#else
  return log_zip_redo;
#endif
}

/*
 * log_append_realloc_data_ptr -
 *
 * return:
 *
 *   data_length(in):
 *   length(in):
 *
 * NOTE:
 */
static bool
log_append_realloc_data_ptr (THREAD_ENTRY *thread_p, int length)
{
  char *data_ptr;
  int alloc_len;
#if defined (SERVER_MODE)
  if (thread_p == NULL)
    {
      thread_p = thread_get_thread_entry_info ();
    }

  if (thread_p == NULL)
    {
      return false;
    }

  if (thread_p->log_data_length < length)
    {
      alloc_len = ((int) CEIL_PTVDIV (length, IO_PAGESIZE)) * IO_PAGESIZE;

      data_ptr = (char *) realloc (thread_p->log_data_ptr, alloc_len);
      if (data_ptr == NULL)
	{
	  er_set (ER_ERROR_SEVERITY, ARG_FILE_LINE, ER_OUT_OF_VIRTUAL_MEMORY, 1, (size_t) alloc_len);
	  if (thread_p->log_data_ptr)
	    {
	      free_and_init (thread_p->log_data_ptr);
	    }
	  thread_p->log_data_length = 0;
	  return false;
	}
      else
	{
	  thread_p->log_data_ptr = data_ptr;
	  thread_p->log_data_length = alloc_len;
	}
    }
  return true;
#else
  if (log_data_length < length)
    {
      alloc_len = ((int) CEIL_PTVDIV (length, IO_PAGESIZE)) * IO_PAGESIZE;

      data_ptr = (char *) realloc (log_data_ptr, alloc_len);
      if (data_ptr == NULL)
	{
	  er_set (ER_ERROR_SEVERITY, ARG_FILE_LINE, ER_OUT_OF_VIRTUAL_MEMORY, 1, (size_t) alloc_len);
	  if (log_data_ptr)
	    {
	      free_and_init (log_data_ptr);
	    }
	  log_data_length = 0;
	  return false;
	}
      else
	{
	  log_data_ptr = data_ptr;
	  log_data_length = alloc_len;
	}
    }

  return true;
#endif
}

/*
 * log_append_get_data_ptr  -
 *
 * return:
 *
 */
static char *
log_append_get_data_ptr (THREAD_ENTRY *thread_p)
{
#if defined (SERVER_MODE)
  if (thread_p == NULL)
    {
      thread_p = thread_get_thread_entry_info ();
    }

  if (thread_p == NULL)
    {
      return NULL;
    }
  else
    {
      if (thread_p->log_data_ptr == NULL)
	{
	  thread_p->log_data_length = IO_PAGESIZE * 2;
	  thread_p->log_data_ptr = (char *) malloc (thread_p->log_data_length);

	  if (thread_p->log_data_ptr == NULL)
	    {
	      thread_p->log_data_length = 0;
	      er_set (ER_ERROR_SEVERITY, ARG_FILE_LINE, ER_OUT_OF_VIRTUAL_MEMORY, 1,
		      (size_t) thread_p->log_data_length);
	    }
	}
      return thread_p->log_data_ptr;
    }
#else
  return log_data_ptr;
#endif
}

static void
log_prior_lsa_append_align ()
{
  assert (log_Gl.prior_info.prior_lsa.offset >= 0);

  log_Gl.prior_info.prior_lsa.offset = DB_ALIGN (log_Gl.prior_info.prior_lsa.offset, DOUBLE_ALIGNMENT);
  if ((size_t) log_Gl.prior_info.prior_lsa.offset >= (size_t) LOGAREA_SIZE)
    {
      log_Gl.prior_info.prior_lsa.pageid++;
      log_Gl.prior_info.prior_lsa.offset = 0;
    }
}

static void
log_prior_lsa_append_advance_when_doesnot_fit (size_t length)
{
  assert (log_Gl.prior_info.prior_lsa.offset >= 0);

  if ((size_t) log_Gl.prior_info.prior_lsa.offset + length >= (size_t) LOGAREA_SIZE)
    {
      log_Gl.prior_info.prior_lsa.pageid++;
      log_Gl.prior_info.prior_lsa.offset = 0;
    }
}

static void
log_prior_lsa_append_add_align (size_t add)
{
  assert (log_Gl.prior_info.prior_lsa.offset >= 0);

  log_Gl.prior_info.prior_lsa.offset += (add);
  log_prior_lsa_append_align ();
}<|MERGE_RESOLUTION|>--- conflicted
+++ resolved
@@ -1316,11 +1316,7 @@
   if (!log_Gl.hdr.does_block_need_vacuum)
     {
       // first mvcc record for this block
-<<<<<<< HEAD
-      log_Gl.hdr.oldest_visible_mvccid = log_Gl.mvcc_table.get_global_oldest_active ();
-=======
       log_Gl.hdr.oldest_visible_mvccid = log_Gl.mvcc_table.get_global_oldest_visible ();
->>>>>>> 4e3c0eeb
       log_Gl.hdr.newest_block_mvccid = mvccid;
     }
   else
