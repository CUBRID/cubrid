--- conflicted
+++ resolved
@@ -1515,15 +1515,6 @@
 	  vacuum_info = &mvcc_undo->vacuum_info;
 	  mvccid = mvcc_undo->mvccid;
 
-<<<<<<< HEAD
-	  /* reset tdes->rcv.sysop_start_postpone_lsa and tdes->rcv.atomic_sysop_start_lsa, if this system op is not nested.
-	   * we'll use lastparent_lsa to check if system op is nested or not. */
-	  /* TODO:
-	   *  - what if the atomic sysop is nested in another atomic sysop?
-	   *  - this will erase atomic bookkeeping from transaction descriptor;
-	   *  - should, instead of null lsa, a value from the sysop stack be used to replace on tdes recovery
-	   *    info (a value which is not kept yet) */
-=======
 	  /* Reset
 	   *  - tdes->rcv.sysop_start_postpone_lsa
 	   *  - tdes->rcv.atomic_sysop_start_lsa
@@ -1536,7 +1527,6 @@
 	   * As such the atomic sysop start lsa flag is only cleared when the outermost atomic sysop is
 	   * ended with a commit (LOG_SYSOP_END - LOG_SYSOP_END_COMMIT) or abort (LOG_SYSOP_END - LOG_SYSOP_END_ABORT).
 	   */
->>>>>>> c82c74bc
 	  if (!LSA_ISNULL (&tdes->rcv.atomic_sysop_start_lsa)
 	      && LSA_LT (&sysop_end->lastparent_lsa, &tdes->rcv.atomic_sysop_start_lsa))
 	    {
@@ -1604,15 +1594,6 @@
     }
   else if (node->log_header.type == LOG_SYSOP_END)
     {
-<<<<<<< HEAD
-      /* reset tdes->rcv.sysop_start_postpone_lsa and tdes->rcv.atomic_sysop_start_lsa, if this system op is not nested.
-       * we'll use lastparent_lsa to check if system op is nested or not. */
-      /* TODO:
-       *  - what if the atomic sysop is nested in another atomic sysop?
-       *  - this will erase atomic bookkeeping from transaction descriptor;
-       *  - should, instead of null lsa, a value from the sysop stack be used to replace on tdes recovery
-       *    info (a value which is not kept yet) */
-=======
       /* Reset
        *  - tdes->rcv.sysop_start_postpone_lsa
        *  - tdes->rcv.atomic_sysop_start_lsa
@@ -1625,7 +1606,6 @@
        * As such the atomic sysop start lsa flag is only cleared when the outermost atomic sysop is
        * ended with a commit (LOG_SYSOP_END - LOG_SYSOP_END_COMMIT) or abort (LOG_SYSOP_END - LOG_SYSOP_END_ABORT).
        */
->>>>>>> c82c74bc
       const LOG_REC_SYSOP_END *const sysop_end = (const LOG_REC_SYSOP_END *)node->data_header;
       if (!LSA_ISNULL (&tdes->rcv.atomic_sysop_start_lsa)
 	  && LSA_LT (&sysop_end->lastparent_lsa, &tdes->rcv.atomic_sysop_start_lsa))
