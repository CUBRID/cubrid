/*
 * Copyright 2008 Search Solution Corporation
 * Copyright 2016 CUBRID Corporation
 *
 *  Licensed under the Apache License, Version 2.0 (the "License");
 *  you may not use this file except in compliance with the License.
 *  You may obtain a copy of the License at
 *
 *      http://www.apache.org/licenses/LICENSE-2.0
 *
 *  Unless required by applicable law or agreed to in writing, software
 *  distributed under the License is distributed on an "AS IS" BASIS,
 *  WITHOUT WARRANTIES OR CONDITIONS OF ANY KIND, either express or implied.
 *  See the License for the specific language governing permissions and
 *  limitations under the License.
 *
 */

#include "log_append.hpp"

#include "file_manager.h"
#include "log_compress.h"
#include "log_impl.h"
#include "log_manager.h"
#include "log_record.hpp"
#include "page_buffer.h"
#include "perf_monitor.h"
#include "thread_entry.hpp"
#include "thread_manager.hpp"
#include "server_type.hpp"
#include "vacuum.h"

#include <cstring>

#if !defined(SERVER_MODE)
static LOG_ZIP *log_zip_undo = NULL;
static LOG_ZIP *log_zip_redo = NULL;
static char *log_data_ptr = NULL;
static int log_data_length = 0;
#endif
bool log_Zip_support = false;
int log_Zip_min_size_to_compress = 255;

#define assertm(exp, msg) assert(((void)msg, exp))

size_t
LOG_PRIOR_LSA_LAST_APPEND_OFFSET ()
{
  return LOGAREA_SIZE;
}

static void log_prior_lsa_append_align ();
static void log_prior_lsa_append_advance_when_doesnot_fit (size_t length);
static void log_prior_lsa_append_add_align (size_t add);
static int prior_lsa_gen_postpone_record (THREAD_ENTRY *thread_p, LOG_PRIOR_NODE *node, LOG_RCVINDEX rcvindex,
    LOG_DATA_ADDR *addr, int length, const char *data);
static int prior_lsa_gen_dbout_redo_record (THREAD_ENTRY *thread_p, LOG_PRIOR_NODE *node, LOG_RCVINDEX rcvindex,
    int length, const char *data);
static int prior_lsa_gen_record (THREAD_ENTRY *thread_p, LOG_PRIOR_NODE *node, LOG_RECTYPE rec_type, int length,
				 const char *data);
static int prior_lsa_gen_undoredo_record_from_crumbs (THREAD_ENTRY *thread_p, LOG_PRIOR_NODE *node,
    LOG_RCVINDEX rcvindex, LOG_DATA_ADDR *addr, int num_ucrumbs, const LOG_CRUMB *ucrumbs, int num_rcrumbs,
    const LOG_CRUMB *rcrumbs);
static int prior_lsa_gen_2pc_prepare_record (THREAD_ENTRY *thread_p, LOG_PRIOR_NODE *node, int gtran_length,
    const char *gtran_data, int lock_length, const char *lock_data);
static int prior_lsa_copy_undo_data_to_node (LOG_PRIOR_NODE *node, int length, const char *data);
static int prior_lsa_copy_redo_data_to_node (LOG_PRIOR_NODE *node, int length, const char *data);
static int prior_lsa_copy_undo_crumbs_to_node (LOG_PRIOR_NODE *node, int num_crumbs, const LOG_CRUMB *crumbs);
static int prior_lsa_copy_redo_crumbs_to_node (LOG_PRIOR_NODE *node, int num_crumbs, const LOG_CRUMB *crumbs);
static void prior_lsa_start_append (THREAD_ENTRY *thread_p, LOG_PRIOR_NODE *node, LOG_TDES *tdes);
static void prior_lsa_end_append (THREAD_ENTRY *thread_p, LOG_PRIOR_NODE *node);
static void prior_lsa_append_data (int length);
static LOG_LSA prior_lsa_next_record_internal (THREAD_ENTRY *thread_p, LOG_PRIOR_NODE *node, LOG_TDES *tdes,
    int with_lock);
static void prior_update_header_mvcc_info (const LOG_LSA &record_lsa, MVCCID mvccid);
static char *log_append_get_data_ptr (THREAD_ENTRY *thread_p);
static bool log_append_realloc_data_ptr (THREAD_ENTRY *thread_p, int length);

log_data_addr::log_data_addr (const VFID *vfid_arg, PAGE_PTR pgptr_arg, PGLENGTH offset_arg)
  : vfid (vfid_arg)
  , pgptr (pgptr_arg)
  , offset (offset_arg)
{
}

log_append_info::log_append_info ()
  : vdes (NULL_VOLDES)
  , nxio_lsa (NULL_LSA)
  , prev_lsa (NULL_LSA)
  , log_pgptr (NULL)
  , appending_page_tde_encrypted (false)
{

}

log_append_info::log_append_info (const log_append_info &other)
  : vdes (other.vdes)
  , nxio_lsa {other.nxio_lsa.load ()}
  , prev_lsa (other.prev_lsa)
  , log_pgptr (other.log_pgptr)
  , appending_page_tde_encrypted (other.appending_page_tde_encrypted)
{

}

LOG_LSA
log_append_info::get_nxio_lsa () const
{
  return nxio_lsa.load ();
}

void
log_append_info::set_nxio_lsa (const LOG_LSA &next_io_lsa)
{
  nxio_lsa.store (next_io_lsa);
}

log_prior_lsa_info::log_prior_lsa_info ()
  : prior_lsa (NULL_LSA)
  , prev_lsa (NULL_LSA)
  , prior_list_header (NULL)
  , prior_list_tail (NULL)
  , list_size (0)
  , prior_flush_list_header (NULL)
  , prior_lsa_mutex ()
{
}

/* log_prior_lsa_info::push_list - function called on server instances that perform replication
 *            (page server, passive transaction server)
 */
void
log_prior_lsa_info::push_list (log_prior_node *&list_head, log_prior_node *&list_tail)
{
  if (list_head == nullptr)
    {
      return;
    }
  assert (list_tail != nullptr);

#if !defined (NDEBUG)
  // check list input is valid
  const log_prior_node *nodep;
  for (nodep = list_head; nodep->next != nullptr; nodep = nodep->next)
    {
      assert (nodep->next->start_lsa == nodep->log_header.forw_lsa);
      assert (nodep->next->log_header.back_lsa == nodep->start_lsa);
    }
  assert (nodep == list_tail);
#endif

  std::unique_lock<std::mutex> ulock (log_Gl.prior_info.prior_lsa_mutex);

  assert (list_head->start_lsa == prior_lsa);
  assert (list_head->log_header.back_lsa == prev_lsa);

  if (prior_list_header == nullptr)
    {
      prior_list_header = list_head;
      prior_list_tail = list_tail;
    }
  else
    {
      assert (prior_list_tail != nullptr);
      prior_list_tail->next = list_head;
      prior_list_tail = list_tail;
    }

  prior_lsa = list_tail->log_header.forw_lsa;
  prev_lsa = list_tail->start_lsa;

  list_head = list_tail = nullptr;
}

void
log_prior_lsa_info::check_lsa_consistency () const
{
  assert (prev_lsa < prior_lsa);
}

void
LOG_RESET_APPEND_LSA (const LOG_LSA *lsa)
{
  // todo - concurrency safe-guard
  log_Gl.hdr.append_lsa = *lsa;
  log_Gl.prior_info.prior_lsa = *lsa;
  log_Gl.append.set_nxio_lsa (*lsa);
}

void
LOG_RESET_PREV_LSA (const LOG_LSA *lsa)
{
  // todo - concurrency safe-guard
  log_Gl.append.prev_lsa = *lsa;
  log_Gl.prior_info.prev_lsa = *lsa;
}

char *
LOG_APPEND_PTR ()
{
  // todo - concurrency safe-guard
  return log_Gl.append.log_pgptr->area + log_Gl.hdr.append_lsa.offset;
}

bool
log_prior_has_worker_log_records (THREAD_ENTRY *thread_p)
{
  LOG_CS_ENTER (thread_p);

  std::unique_lock<std::mutex> ulock (log_Gl.prior_info.prior_lsa_mutex);
  LOG_LSA nxio_lsa = log_Gl.append.get_nxio_lsa ();

  if (!LSA_EQ (&nxio_lsa, &log_Gl.prior_info.prior_lsa))
    {
      LOG_PRIOR_NODE *node;

      assert (LSA_LT (&nxio_lsa, &log_Gl.prior_info.prior_lsa));
      node = log_Gl.prior_info.prior_list_header;
      while (node != NULL)
	{
	  if (node->log_header.trid != LOG_SYSTEM_TRANID)
	    {
	      ulock.unlock ();
	      LOG_CS_EXIT (thread_p);
	      return true;
	    }
	  node = node->next;
	}
    }

  ulock.unlock ();

  LOG_CS_EXIT (thread_p);

  return false;
}

void
log_append_init_zip ()
{
  if (!prm_get_bool_value (PRM_ID_LOG_COMPRESS))
    {
      log_Zip_support = false;
      return;
    }

#if defined(SERVER_MODE)
  log_Zip_support = true;
#else
  log_zip_undo = log_zip_alloc (IO_PAGESIZE);
  log_zip_redo = log_zip_alloc (IO_PAGESIZE);
  log_data_length = IO_PAGESIZE * 2;
  log_data_ptr = (char *) malloc (log_data_length);
  if (log_data_ptr == NULL)
    {
      er_set (ER_ERROR_SEVERITY, ARG_FILE_LINE, ER_OUT_OF_VIRTUAL_MEMORY, 1, (size_t) log_data_length);
    }

  if (log_zip_undo == NULL || log_zip_redo == NULL || log_data_ptr == NULL)
    {
      log_Zip_support = false;
      if (log_zip_undo)
	{
	  log_zip_free (log_zip_undo);
	  log_zip_undo = NULL;
	}
      if (log_zip_redo)
	{
	  log_zip_free (log_zip_redo);
	  log_zip_redo = NULL;
	}
      if (log_data_ptr)
	{
	  free_and_init (log_data_ptr);
	  log_data_length = 0;
	}
    }
  else
    {
      log_Zip_support = true;
    }
#endif
}

void
log_append_final_zip ()
{
  if (!log_Zip_support)
    {
      return;
    }

#if defined (SERVER_MODE)
#else
  if (log_zip_undo)
    {
      log_zip_free (log_zip_undo);
      log_zip_undo = NULL;
    }
  if (log_zip_redo)
    {
      log_zip_free (log_zip_redo);
      log_zip_redo = NULL;
    }
  if (log_data_ptr)
    {
      free_and_init (log_data_ptr);
      log_data_length = 0;
    }
#endif
}

/*
 * prior_lsa_alloc_and_copy_data -
 *
 * return: new node
 *
 *   rec_type(in):
 *   rcvindex(in):
 *   addr(in):
 *   ulength(in):
 *   udata(in):
 *   rlength(in):
 *   rdata(in):
 */
LOG_PRIOR_NODE *
prior_lsa_alloc_and_copy_data (THREAD_ENTRY *thread_p, LOG_RECTYPE rec_type, LOG_RCVINDEX rcvindex,
			       LOG_DATA_ADDR *addr, int ulength, const char *udata, int rlength, const char *rdata)
{
  LOG_PRIOR_NODE *node;
  int error_code = NO_ERROR;

  node = (LOG_PRIOR_NODE *) malloc (sizeof (LOG_PRIOR_NODE));
  if (node == NULL)
    {
      er_set (ER_ERROR_SEVERITY, ARG_FILE_LINE, ER_OUT_OF_VIRTUAL_MEMORY, 1, sizeof (LOG_PRIOR_NODE));
      return NULL;
    }

  node->log_header.type = rec_type;

  node->tde_encrypted = false;

  node->data_header_length = 0;
  node->data_header = NULL;
  node->ulength = 0;
  node->udata = NULL;
  node->rlength = 0;
  node->rdata = NULL;
  node->next = NULL;

  switch (rec_type)
    {
    case LOG_UNDOREDO_DATA:
    case LOG_DIFF_UNDOREDO_DATA:
    case LOG_UNDO_DATA:
    case LOG_REDO_DATA:
    case LOG_MVCC_UNDOREDO_DATA:
    case LOG_MVCC_DIFF_UNDOREDO_DATA:
    case LOG_MVCC_REDO_DATA:
    case LOG_MVCC_UNDO_DATA:
      /* We shouldn't be here */
      /* Use prior_lsa_alloc_and_copy_crumbs instead */
      assert_release (false);
      error_code = ER_FAILED;
      break;

    case LOG_DBEXTERN_REDO_DATA:
      error_code = prior_lsa_gen_dbout_redo_record (thread_p, node, rcvindex, rlength, rdata);
      break;

    case LOG_POSTPONE:
      assert (ulength == 0 && udata == NULL);

      error_code = prior_lsa_gen_postpone_record (thread_p, node, rcvindex, addr, rlength, rdata);
      break;

    case LOG_2PC_PREPARE:
      assert (addr == NULL);
      error_code = prior_lsa_gen_2pc_prepare_record (thread_p, node, ulength, udata, rlength, rdata);
      break;

    case LOG_RUN_POSTPONE:
    case LOG_COMPENSATE:
    case LOG_SAVEPOINT:

    case LOG_DUMMY_HEAD_POSTPONE:

    case LOG_DUMMY_CRASH_RECOVERY:
    case LOG_DUMMY_HA_SERVER_STATE:
    case LOG_DUMMY_OVF_RECORD:
    case LOG_DUMMY_GENERIC:
    case LOG_SUPPLEMENTAL_INFO:

    case LOG_2PC_COMMIT_DECISION:
    case LOG_2PC_ABORT_DECISION:
    case LOG_COMMIT_WITH_POSTPONE:
    case LOG_SYSOP_START_POSTPONE:
    case LOG_COMMIT:
    case LOG_ABORT:
    case LOG_2PC_COMMIT_INFORM_PARTICPS:
    case LOG_2PC_ABORT_INFORM_PARTICPS:
    case LOG_SYSOP_END:
    case LOG_REPLICATION_DATA:
    case LOG_REPLICATION_STATEMENT:
    case LOG_2PC_START:
    case LOG_SYSOP_ATOMIC_START:
    case LOG_START_ATOMIC_REPL:
    case LOG_END_ATOMIC_REPL:
    case LOG_TRANTABLE_SNAPSHOT:
    case LOG_ASSIGNED_MVCCID:
      assert (rlength == 0 && rdata == NULL);

      error_code = prior_lsa_gen_record (thread_p, node, rec_type, ulength, udata);
      break;

    default:
      break;
    }

  if (error_code == NO_ERROR)
    {
      return node;
    }
  else
    {
      if (node != NULL)
	{
	  if (node->data_header != NULL)
	    {
	      free_and_init (node->data_header);
	    }
	  if (node->udata != NULL)
	    {
	      free_and_init (node->udata);
	    }
	  if (node->rdata != NULL)
	    {
	      free_and_init (node->rdata);
	    }
	  free_and_init (node);
	}

      return NULL;
    }
}

/*
 * prior_lsa_alloc_and_copy_crumbs -
 *
 * return: new node
 *
 *   rec_type(in):
 *   rcvindex(in):
 *   addr(in):
 *   num_ucrumbs(in):
 *   ucrumbs(in):
 *   num_rcrumbs(in):
 *   rcrumbs(in):
 */
LOG_PRIOR_NODE *
prior_lsa_alloc_and_copy_crumbs (THREAD_ENTRY *thread_p, LOG_RECTYPE rec_type, LOG_RCVINDEX rcvindex,
				 LOG_DATA_ADDR *addr, const int num_ucrumbs,
				 const LOG_CRUMB *ucrumbs, const int num_rcrumbs, const LOG_CRUMB *rcrumbs)
{
  LOG_PRIOR_NODE *node;
  int error = NO_ERROR;

  node = (LOG_PRIOR_NODE *) malloc (sizeof (LOG_PRIOR_NODE));
  if (node == NULL)
    {
      er_set (ER_ERROR_SEVERITY, ARG_FILE_LINE, ER_OUT_OF_VIRTUAL_MEMORY, 1, sizeof (LOG_PRIOR_NODE));
      return NULL;
    }

  node->log_header.type = rec_type;

  node->tde_encrypted = false;

  node->data_header_length = 0;
  node->data_header = NULL;
  node->ulength = 0;
  node->udata = NULL;
  node->rlength = 0;
  node->rdata = NULL;
  node->next = NULL;

  switch (rec_type)
    {
    case LOG_UNDOREDO_DATA:
    case LOG_DIFF_UNDOREDO_DATA:
    case LOG_UNDO_DATA:
    case LOG_REDO_DATA:
    case LOG_MVCC_UNDOREDO_DATA:
    case LOG_MVCC_DIFF_UNDOREDO_DATA:
    case LOG_MVCC_UNDO_DATA:
    case LOG_MVCC_REDO_DATA:
      error = prior_lsa_gen_undoredo_record_from_crumbs (thread_p, node, rcvindex, addr, num_ucrumbs, ucrumbs,
	      num_rcrumbs, rcrumbs);
      break;

    default:
      /* Unhandled */
      assert_release (false);
      error = ER_FAILED;
      break;
    }

  if (error == NO_ERROR)
    {
      return node;
    }
  else
    {
      if (node != NULL)
	{
	  if (node->data_header != NULL)
	    {
	      free_and_init (node->data_header);
	    }
	  if (node->udata != NULL)
	    {
	      free_and_init (node->udata);
	    }
	  if (node->rdata != NULL)
	    {
	      free_and_init (node->rdata);
	    }
	  free_and_init (node);
	}
      return NULL;
    }
}

/*
 * prior_lsa_copy_undo_data_to_node -
 *
 * return: error code or NO_ERROR
 *
 *   node(in/out):
 *   length(in):
 *   data(in):
 */
static int
prior_lsa_copy_undo_data_to_node (LOG_PRIOR_NODE *node, int length, const char *data)
{
  if (length <= 0 || data == NULL)
    {
      return NO_ERROR;
    }

  node->udata = (char *) malloc (length);
  if (node->udata == NULL)
    {
      er_set (ER_ERROR_SEVERITY, ARG_FILE_LINE, ER_OUT_OF_VIRTUAL_MEMORY, 1, (size_t) length);
      return ER_OUT_OF_VIRTUAL_MEMORY;
    }

  memcpy (node->udata, data, length);

  node->ulength = length;

  return NO_ERROR;
}

/*
 * prior_lsa_copy_redo_data_to_node -
 *
 * return: error code or NO_ERROR
 *
 *   node(in/out):
 *   length(in):
 *   data(in):
 */
static int
prior_lsa_copy_redo_data_to_node (LOG_PRIOR_NODE *node, int length, const char *data)
{
  if (length <= 0 || data == NULL)
    {
      return NO_ERROR;
    }

  node->rdata = (char *) malloc (length);
  if (node->rdata == NULL)
    {
      er_set (ER_ERROR_SEVERITY, ARG_FILE_LINE, ER_OUT_OF_VIRTUAL_MEMORY, 1, (size_t) length);
      return ER_OUT_OF_VIRTUAL_MEMORY;
    }

  memcpy (node->rdata, data, length);

  node->rlength = length;

  return NO_ERROR;
}

/*
 * prior_lsa_copy_undo_crumbs_to_node -
 *
 * return: error code or NO_ERROR
 *
 *   node(in/out):
 *   num_crumbs(in):
 *   crumbs(in):
 */
static int
prior_lsa_copy_undo_crumbs_to_node (LOG_PRIOR_NODE *node, int num_crumbs, const LOG_CRUMB *crumbs)
{
  int i, length;
  char *ptr;

  /* Safe guard: either num_crumbs is 0 or crumbs array is not NULL */
  assert (num_crumbs == 0 || crumbs != NULL);

  for (i = 0, length = 0; i < num_crumbs; i++)
    {
      length += crumbs[i].length;
    }

  assert (node->udata == NULL);
  if (length > 0)
    {
      node->udata = (char *) malloc (length);
      if (node->udata == NULL)
	{
	  er_set (ER_ERROR_SEVERITY, ARG_FILE_LINE, ER_OUT_OF_VIRTUAL_MEMORY, 1, (size_t) length);
	  return ER_OUT_OF_VIRTUAL_MEMORY;
	}

      ptr = node->udata;
      for (i = 0; i < num_crumbs; i++)
	{
	  memcpy (ptr, crumbs[i].data, crumbs[i].length);
	  ptr += crumbs[i].length;
	}
    }

  node->ulength = length;
  return NO_ERROR;
}

/*
 * prior_lsa_copy_redo_crumbs_to_node -
 *
 * return: error code or NO_ERROR
 *
 *   node(in/out):
 *   num_crumbs(in):
 *   crumbs(in):
 */
static int
prior_lsa_copy_redo_crumbs_to_node (LOG_PRIOR_NODE *node, int num_crumbs, const LOG_CRUMB *crumbs)
{
  int i, length;
  char *ptr;

  /* Safe guard: either num_crumbs is 0 or crumbs array is not NULL */
  assert (num_crumbs == 0 || crumbs != NULL);

  for (i = 0, length = 0; i < num_crumbs; i++)
    {
      length += crumbs[i].length;
    }

  assert (node->rdata == NULL);
  if (length > 0)
    {
      node->rdata = (char *) malloc (length);
      if (node->rdata == NULL)
	{
	  er_set (ER_ERROR_SEVERITY, ARG_FILE_LINE, ER_OUT_OF_VIRTUAL_MEMORY, 1, (size_t) length);
	  return ER_OUT_OF_VIRTUAL_MEMORY;
	}

      ptr = node->rdata;
      for (i = 0; i < num_crumbs; i++)
	{
	  memcpy (ptr, crumbs[i].data, crumbs[i].length);
	  ptr += crumbs[i].length;
	}
    }

  node->rlength = length;

  return NO_ERROR;
}

/*
 * prior_lsa_gen_undoredo_record_from_crumbs () - Generate undoredo or MVCC
 *						  undoredo log record.
 *
 * return	    : Error code.
 * thread_p (in)    : Thread entry.
 * node (in)	    : Log prior node.
 * rcvindex (in)    : Index of recovery function.
 * addr (in)	    : Logged data address.
 * num_ucrumbs (in) : Number of undo data crumbs.
 * ucrumbs (in)	    : Undo data crumbs.
 * num_rcrumbs (in) : Number of redo data crumbs.
 * rcrumbs (in)	    : Redo data crumbs.
 */
static int
prior_lsa_gen_undoredo_record_from_crumbs (THREAD_ENTRY *thread_p, LOG_PRIOR_NODE *node, LOG_RCVINDEX rcvindex,
    LOG_DATA_ADDR *addr, int num_ucrumbs, const LOG_CRUMB *ucrumbs,
    int num_rcrumbs, const LOG_CRUMB *rcrumbs)
{
  LOG_REC_REDO *redo_p = NULL;
  LOG_REC_UNDO *undo_p = NULL;
  LOG_REC_UNDOREDO *undoredo_p = NULL;
  LOG_REC_MVCC_REDO *mvcc_redo_p = NULL;
  LOG_REC_MVCC_UNDO *mvcc_undo_p = NULL;
  LOG_REC_MVCC_UNDOREDO *mvcc_undoredo_p = NULL;
  LOG_DATA *log_data_p = NULL;
  LOG_VACUUM_INFO *vacuum_info_p = NULL;
  VPID *vpid = NULL;
  int error_code = NO_ERROR;
  int i;
  int ulength, rlength, *data_header_ulength_p = NULL, *data_header_rlength_p = NULL;
  int total_length;
  MVCCID *mvccid_p = NULL;
  LOG_TDES *tdes = NULL;
  char *data_ptr = NULL, *tmp_ptr = NULL;
  char *undo_data = NULL, *redo_data = NULL;
  LOG_ZIP *zip_undo = NULL, *zip_redo = NULL;
  bool is_mvcc_op = LOG_IS_MVCC_OP_RECORD_TYPE (node->log_header.type);
  bool has_undo = false;
  bool has_redo = false;
  bool is_undo_zip = false, is_redo_zip = false, is_diff = false;
  bool can_zip = false;

  assert (node->log_header.type != LOG_DIFF_UNDOREDO_DATA && node->log_header.type != LOG_MVCC_DIFF_UNDOREDO_DATA);
  assert (num_ucrumbs == 0 || ucrumbs != NULL);
  assert (num_rcrumbs == 0 || rcrumbs != NULL);

  zip_undo = log_append_get_zip_undo (thread_p);
  zip_redo = log_append_get_zip_redo (thread_p);

  ulength = 0;
  for (i = 0; i < num_ucrumbs; i++)
    {
      ulength += ucrumbs[i].length;
    }
  assert (0 <= ulength);

  rlength = 0;
  for (i = 0; i < num_rcrumbs; i++)
    {
      rlength += rcrumbs[i].length;
    }
  assert (0 <= rlength);

  /* Check if we have undo or redo and if we can zip */
  if (LOG_IS_UNDOREDO_RECORD_TYPE (node->log_header.type))
    {
      has_undo = true;
      has_redo = true;
      can_zip = log_Zip_support && (zip_undo != NULL || ulength == 0) && (zip_redo != NULL || rlength == 0);
    }
  else if (LOG_IS_REDO_RECORD_TYPE (node->log_header.type))
    {
      has_redo = true;
      can_zip = log_Zip_support && zip_redo;
    }
  else
    {
      /* UNDO type */
      assert (LOG_IS_UNDO_RECORD_TYPE (node->log_header.type));
      has_undo = true;
      can_zip = log_Zip_support && zip_undo;
    }

  if (can_zip == true && (ulength >= log_Zip_min_size_to_compress || rlength >= log_Zip_min_size_to_compress))
    {
      /* Try to zip undo and/or redo data */
      total_length = 0;
      if (ulength > 0)
	{
	  total_length += ulength;
	}
      if (rlength > 0)
	{
	  total_length += rlength;
	}

      if (log_append_realloc_data_ptr (thread_p, total_length))
	{
	  data_ptr = log_append_get_data_ptr (thread_p);
	}

      if (data_ptr != NULL)
	{
	  tmp_ptr = data_ptr;

	  if (ulength >= log_Zip_min_size_to_compress)
	    {
	      assert (has_undo == true);

	      undo_data = data_ptr;

	      for (i = 0; i < num_ucrumbs; i++)
		{
		  memcpy (tmp_ptr, (char *) ucrumbs[i].data, ucrumbs[i].length);
		  tmp_ptr += ucrumbs[i].length;
		}

	      assert (CAST_BUFLEN (tmp_ptr - undo_data) == ulength);
	    }

	  if (rlength >= log_Zip_min_size_to_compress)
	    {
	      assert (has_redo == true);

	      redo_data = tmp_ptr;

	      for (i = 0; i < num_rcrumbs; i++)
		{
		  (void) memcpy (tmp_ptr, (char *) rcrumbs[i].data, rcrumbs[i].length);
		  tmp_ptr += rcrumbs[i].length;
		}

	      assert (CAST_BUFLEN (tmp_ptr - redo_data) == rlength);
	    }

	  assert (CAST_BUFLEN (tmp_ptr - data_ptr) == total_length
		  || ulength < log_Zip_min_size_to_compress || rlength < log_Zip_min_size_to_compress);

	  if (ulength >= log_Zip_min_size_to_compress && rlength >= log_Zip_min_size_to_compress)
	    {
	      (void) log_diff (ulength, undo_data, rlength, redo_data);

	      is_undo_zip = log_zip (zip_undo, ulength, undo_data);
	      is_redo_zip = log_zip (zip_redo, rlength, redo_data);

	      if (is_redo_zip)
		{
		  is_diff = true;
		}
	    }
	  else
	    {
	      if (ulength >= log_Zip_min_size_to_compress)
		{
		  is_undo_zip = log_zip (zip_undo, ulength, undo_data);
		}
	      if (rlength >= log_Zip_min_size_to_compress)
		{
		  is_redo_zip = log_zip (zip_redo, rlength, redo_data);
		}
	    }
	}
    }

  if (is_diff)
    {
      /* Set diff UNDOREDO type */
      assert (has_redo && has_undo);
      if (is_mvcc_op)
	{
	  node->log_header.type = LOG_MVCC_DIFF_UNDOREDO_DATA;
	}
      else
	{
	  node->log_header.type = LOG_DIFF_UNDOREDO_DATA;
	}
    }

  /* Compute the length of data header */
  switch (node->log_header.type)
    {
    case LOG_MVCC_UNDO_DATA:
      node->data_header_length = sizeof (LOG_REC_MVCC_UNDO);
      break;
    case LOG_UNDO_DATA:
      node->data_header_length = sizeof (LOG_REC_UNDO);
      break;
    case LOG_MVCC_REDO_DATA:
      node->data_header_length = sizeof (LOG_REC_MVCC_REDO);
      break;
    case LOG_REDO_DATA:
      node->data_header_length = sizeof (LOG_REC_REDO);
      break;
    case LOG_MVCC_UNDOREDO_DATA:
    case LOG_MVCC_DIFF_UNDOREDO_DATA:
      node->data_header_length = sizeof (LOG_REC_MVCC_UNDOREDO);
      break;
    case LOG_UNDOREDO_DATA:
    case LOG_DIFF_UNDOREDO_DATA:
      node->data_header_length = sizeof (LOG_REC_UNDOREDO);
      break;
    default:
      assert (0);
      break;
    }

  /* Allocate memory for data header */
  node->data_header = (char *) malloc (node->data_header_length);
  if (node->data_header == NULL)
    {
      er_set (ER_ERROR_SEVERITY, ARG_FILE_LINE, ER_OUT_OF_VIRTUAL_MEMORY, 1, sizeof (LOG_REC_UNDOREDO));
      error_code = ER_OUT_OF_VIRTUAL_MEMORY;
      goto error;
    }

#if !defined (NDEBUG)
  /* Suppress valgrind complaint. */
  memset (node->data_header, 0, node->data_header_length);
#endif // DEBUG

  /* Fill the data header fields */
  switch (node->log_header.type)
    {
    case LOG_MVCC_UNDO_DATA:
      /* Use undo data from MVCC undo structure */
      mvcc_undo_p = (LOG_REC_MVCC_UNDO *) node->data_header;

      /* Must also fill vacuum info */
      vacuum_info_p = &mvcc_undo_p->vacuum_info;

      /* Must also fill MVCCID field */
      mvccid_p = &mvcc_undo_p->mvccid;

    /* Fall through */
    case LOG_UNDO_DATA:
      undo_p = (node->log_header.type == LOG_UNDO_DATA ? (LOG_REC_UNDO *) node->data_header : &mvcc_undo_p->undo);

      data_header_ulength_p = &undo_p->length;
      log_data_p = &undo_p->data;
      break;

    case LOG_MVCC_REDO_DATA:
      /* Use redo data from MVCC redo structure */
      mvcc_redo_p = (LOG_REC_MVCC_REDO *) node->data_header;

      /* Must also fill MVCCID field */
      mvccid_p = &mvcc_redo_p->mvccid;

    /* Fall through */
    case LOG_REDO_DATA:
      redo_p = (node->log_header.type == LOG_REDO_DATA ? (LOG_REC_REDO *) node->data_header : &mvcc_redo_p->redo);

      data_header_rlength_p = &redo_p->length;
      log_data_p = &redo_p->data;
      break;

    case LOG_MVCC_UNDOREDO_DATA:
    case LOG_MVCC_DIFF_UNDOREDO_DATA:
      /* Use undoredo data from MVCC undoredo structure */
      mvcc_undoredo_p = (LOG_REC_MVCC_UNDOREDO *) node->data_header;

      /* Must also fill vacuum info */
      vacuum_info_p = &mvcc_undoredo_p->vacuum_info;

      /* Must also fill MVCCID field */
      mvccid_p = &mvcc_undoredo_p->mvccid;

    /* Fall through */
    case LOG_UNDOREDO_DATA:
    case LOG_DIFF_UNDOREDO_DATA:
      undoredo_p = ((node->log_header.type == LOG_UNDOREDO_DATA || node->log_header.type == LOG_DIFF_UNDOREDO_DATA)
		    ? (LOG_REC_UNDOREDO *) node->data_header : &mvcc_undoredo_p->undoredo);

      data_header_ulength_p = &undoredo_p->ulength;
      data_header_rlength_p = &undoredo_p->rlength;
      log_data_p = &undoredo_p->data;
      break;

    default:
      assert (0);
      break;
    }

  /* Fill log data fields */
  assert (log_data_p != NULL);

  log_data_p->rcvindex = rcvindex;
  log_data_p->offset = addr->offset;

  if (addr->pgptr != NULL)
    {
      vpid = pgbuf_get_vpid_ptr (addr->pgptr);
      log_data_p->pageid = vpid->pageid;
      log_data_p->volid = vpid->volid;
    }
  else
    {
      log_data_p->pageid = NULL_PAGEID;
      log_data_p->volid = NULL_VOLID;
    }

  if (mvccid_p != NULL)
    {
      /* Fill mvccid field */

      /* Must be an MVCC operation */
      assert (LOG_IS_MVCC_OP_RECORD_TYPE (node->log_header.type));
      assert (LOG_IS_MVCC_OPERATION (rcvindex));

      tdes = LOG_FIND_CURRENT_TDES (thread_p);
      if (tdes == NULL || !MVCCID_IS_VALID (tdes->mvccinfo.id))
	{
	  assert_release (false);
	  error_code = ER_FAILED;
	  goto error;
	}
      else
	{
	  if (!tdes->mvccinfo.sub_ids.empty ())
	    {
	      assert (tdes->mvccinfo.sub_ids.size () == 1);
	      *mvccid_p = tdes->mvccinfo.sub_ids.back ();
<<<<<<< HEAD
	      assert (MVCCID_IS_VALID (tdes->mvccinfo.id));
=======
	      assert (MVCCID_IS_NORMAL (tdes->mvccinfo.id));
>>>>>>> 4a1011bf
	    }
	  else
	    {
	      *mvccid_p = tdes->mvccinfo.id;
	    }
	}
    }

  if (vacuum_info_p != NULL)
    {
      /* Fill vacuum info field */

      /* Must be an UNDO or UNDOREDO MVCC operation */
      assert (node->log_header.type == LOG_MVCC_UNDO_DATA || node->log_header.type == LOG_MVCC_UNDOREDO_DATA
	      || node->log_header.type == LOG_MVCC_DIFF_UNDOREDO_DATA);
      assert (LOG_IS_MVCC_OPERATION (rcvindex));

      if (addr->vfid != NULL)
	{
	  VFID_COPY (&vacuum_info_p->vfid, addr->vfid);
	}
      else
	{
	  if (rcvindex == RVES_NOTIFY_VACUUM)
	    {
	      VFID_SET_NULL (&vacuum_info_p->vfid);
	    }
	  else
	    {
	      /* We require VFID for vacuum */
	      assert_release (false);
	      error_code = ER_FAILED;
	      goto error;
	    }
	}

      /* Initialize previous MVCC op log lsa - will be completed later */
      LSA_SET_NULL (&vacuum_info_p->prev_mvcc_op_log_lsa);
    }

  if (is_undo_zip)
    {
      assert (has_undo && (data_header_ulength_p != NULL));

      *data_header_ulength_p = MAKE_ZIP_LEN (zip_undo->data_length);
      error_code = prior_lsa_copy_undo_data_to_node (node, zip_undo->data_length, (char *) zip_undo->log_data);
    }
  else if (has_undo)
    {
      assert (data_header_ulength_p != NULL);

      *data_header_ulength_p = ulength;
      error_code = prior_lsa_copy_undo_crumbs_to_node (node, num_ucrumbs, ucrumbs);
    }

  if (is_redo_zip)
    {
      assert (has_redo && (data_header_rlength_p != NULL));

      *data_header_rlength_p = MAKE_ZIP_LEN (zip_redo->data_length);
      error_code = prior_lsa_copy_redo_data_to_node (node, zip_redo->data_length, (char *) zip_redo->log_data);
    }
  else if (has_redo)
    {
      *data_header_rlength_p = rlength;
      error_code = prior_lsa_copy_redo_crumbs_to_node (node, num_rcrumbs, rcrumbs);
    }

  if (error_code != NO_ERROR)
    {
      goto error;
    }

  return error_code;

error:
  if (node->data_header != NULL)
    {
      free_and_init (node->data_header);
    }
  if (node->udata != NULL)
    {
      free_and_init (node->udata);
    }
  if (node->rdata != NULL)
    {
      free_and_init (node->rdata);
    }

  return error_code;
}

/*
 * prior_lsa_gen_postpone_record -
 *
 * return: error code or NO_ERROR
 *
 *   node(in/out):
 *   rcvindex(in):
 *   addr(in):
 *   length(in):
 *   data(in):
 */
static int
prior_lsa_gen_postpone_record (THREAD_ENTRY *thread_p, LOG_PRIOR_NODE *node, LOG_RCVINDEX rcvindex,
			       LOG_DATA_ADDR *addr, int length, const char *data)
{
  LOG_REC_REDO *redo;
  VPID *vpid;
  int error_code = NO_ERROR;

  node->data_header_length = sizeof (LOG_REC_REDO);
  node->data_header = (char *) malloc (node->data_header_length);
  if (node->data_header == NULL)
    {
      er_set (ER_ERROR_SEVERITY, ARG_FILE_LINE, ER_OUT_OF_VIRTUAL_MEMORY, 1, (size_t) node->data_header_length);
      return ER_OUT_OF_VIRTUAL_MEMORY;
    }
  redo = (LOG_REC_REDO *) node->data_header;

  redo->data.rcvindex = rcvindex;
  if (addr->pgptr != NULL)
    {
      vpid = pgbuf_get_vpid_ptr (addr->pgptr);
      redo->data.pageid = vpid->pageid;
      redo->data.volid = vpid->volid;
    }
  else
    {
      redo->data.pageid = NULL_PAGEID;
      redo->data.volid = NULL_VOLID;
    }
  redo->data.offset = addr->offset;

  redo->length = length;
  error_code = prior_lsa_copy_redo_data_to_node (node, redo->length, data);

  return error_code;
}

/*
 * prior_lsa_gen_dbout_redo_record -
 *
 * return: error code or NO_ERROR
 *
 *   node(in/out):
 *   rcvindex(in):
 *   length(in):
 *   data(in):
 */
static int
prior_lsa_gen_dbout_redo_record (THREAD_ENTRY *thread_p, LOG_PRIOR_NODE *node, LOG_RCVINDEX rcvindex, int length,
				 const char *data)
{
  LOG_REC_DBOUT_REDO *dbout_redo;
  int error_code = NO_ERROR;

  node->data_header_length = sizeof (LOG_REC_DBOUT_REDO);
  node->data_header = (char *) malloc (node->data_header_length);
  if (node->data_header == NULL)
    {
      er_set (ER_ERROR_SEVERITY, ARG_FILE_LINE, ER_OUT_OF_VIRTUAL_MEMORY, 1, (size_t) node->data_header_length);
      return ER_OUT_OF_VIRTUAL_MEMORY;
    }
  dbout_redo = (LOG_REC_DBOUT_REDO *) node->data_header;

  dbout_redo->rcvindex = rcvindex;
  dbout_redo->length = length;

  error_code = prior_lsa_copy_redo_data_to_node (node, dbout_redo->length, data);

  return error_code;
}

/*
 * prior_lsa_gen_2pc_prepare_record -
 *
 * return: error code or NO_ERROR
 *
 *   node(in/out):
 *   gtran_length(in):
 *   gtran_data(in):
 *   lock_length(in):
 *   lock_data(in):
 */
static int
prior_lsa_gen_2pc_prepare_record (THREAD_ENTRY *thread_p, LOG_PRIOR_NODE *node, int gtran_length,
				  const char *gtran_data, int lock_length, const char *lock_data)
{
  int error_code = NO_ERROR;

  node->data_header_length = sizeof (LOG_REC_2PC_PREPCOMMIT);
  node->data_header = (char *) malloc (node->data_header_length);
  if (node->data_header == NULL)
    {
      er_set (ER_ERROR_SEVERITY, ARG_FILE_LINE, ER_OUT_OF_VIRTUAL_MEMORY, 1, (size_t) node->data_header_length);
      return ER_OUT_OF_VIRTUAL_MEMORY;
    }

  if (gtran_length > 0)
    {
      error_code = prior_lsa_copy_undo_data_to_node (node, gtran_length, gtran_data);
    }
  if (lock_length > 0)
    {
      error_code = prior_lsa_copy_redo_data_to_node (node, lock_length, lock_data);
    }

  return error_code;
}

/*
 * prior_lsa_gen_record -
 *
 * return: error code or NO_ERROR
 *
 *   node(in/out):
 *   rec_type(in):
 *   length(in):
 *   data(in):
 */
static int
prior_lsa_gen_record (THREAD_ENTRY *thread_p, LOG_PRIOR_NODE *node, LOG_RECTYPE rec_type, int length,
		      const char *data)
{
  int error_code = NO_ERROR;

  node->data_header_length = 0;
  switch (rec_type)
    {
    case LOG_DUMMY_HEAD_POSTPONE:
    case LOG_DUMMY_CRASH_RECOVERY:
    case LOG_DUMMY_OVF_RECORD:
    case LOG_DUMMY_GENERIC:
    case LOG_2PC_COMMIT_DECISION:
    case LOG_2PC_ABORT_DECISION:
    case LOG_2PC_COMMIT_INFORM_PARTICPS:
    case LOG_2PC_ABORT_INFORM_PARTICPS:
    case LOG_SYSOP_ATOMIC_START:
    case LOG_START_ATOMIC_REPL:
    case LOG_END_ATOMIC_REPL:
      assert (length == 0 && data == NULL);
      break;

    case LOG_RUN_POSTPONE:
      node->data_header_length = sizeof (LOG_REC_RUN_POSTPONE);
      break;

    case LOG_COMPENSATE:
      node->data_header_length = sizeof (LOG_REC_COMPENSATE);
      break;

    case LOG_DUMMY_HA_SERVER_STATE:
      assert (length == 0 && data == NULL);
      node->data_header_length = sizeof (LOG_REC_HA_SERVER_STATE);
      break;

    case LOG_SAVEPOINT:
      node->data_header_length = sizeof (LOG_REC_SAVEPT);
      break;

    case LOG_COMMIT_WITH_POSTPONE:
      node->data_header_length = sizeof (LOG_REC_START_POSTPONE);
      break;

    case LOG_SYSOP_START_POSTPONE:
      node->data_header_length = sizeof (LOG_REC_SYSOP_START_POSTPONE);
      break;

    case LOG_COMMIT:
    case LOG_ABORT:
      assert (length == 0 && data == NULL);
      node->data_header_length = sizeof (LOG_REC_DONETIME);
      break;

    case LOG_SYSOP_END:
      node->data_header_length = sizeof (LOG_REC_SYSOP_END);
      break;

    case LOG_REPLICATION_DATA:
    case LOG_REPLICATION_STATEMENT:
      node->data_header_length = sizeof (LOG_REC_REPLICATION);
      break;

    case LOG_TRANTABLE_SNAPSHOT:
      node->data_header_length = sizeof (LOG_REC_TRANTABLE_SNAPSHOT);
      break;

    case LOG_ASSIGNED_MVCCID:
      node->data_header_length = sizeof (LOG_REC_ASSIGNED_MVCCID);
      break;

    case LOG_2PC_START:
      node->data_header_length = sizeof (LOG_REC_2PC_START);
      break;
    case LOG_SUPPLEMENTAL_INFO:
      node->data_header_length = sizeof (LOG_REC_SUPPLEMENT);
      break;
    default:
      break;
    }

  if (node->data_header_length > 0)
    {
      node->data_header = (char *) malloc (node->data_header_length);
      if (node->data_header == NULL)
	{
	  er_set (ER_ERROR_SEVERITY, ARG_FILE_LINE, ER_OUT_OF_VIRTUAL_MEMORY, 1, (size_t) node->data_header_length);
	  return ER_OUT_OF_VIRTUAL_MEMORY;
	}

#if !defined (NDEBUG)
      /* Suppress valgrind complaint. */
      memset (node->data_header, 0, node->data_header_length);
#endif // DEBUG
    }

  if (length > 0)
    {
      error_code = prior_lsa_copy_undo_data_to_node (node, length, data);
    }

  return error_code;
}

/* log_replication_update_header_mvcc_vacuum_info - during replication, update mvcc/vacuum related fields in
 *                    log header to be able to supply a valid/consistent state to a re-booting ATS
 *
 * NOTE: Vacuum subsystem makes use of some log header fields to bookkeep info that is needed to decide
 * when to dispatch vacuum jobs.
 * In a standalone server, this information is updated when log records are about to be added to log prior
 * lists in prior_lsa_next_record_internal.
 * In scalability setup, active transaction server (ATS) executes the same routine, but page server (PS)
 * will need to also perform this bookkeeping update when replication (is about to) happen(s).
 * This is needed because ATS receives its initial state from PS upon boot and this bookkeeping is part of
 * that state - as being part of log header structure.
 *
 * NOTE: when an ATS boots up (eg: as part of a stop/crash and restart sequence), it is presumed that
 * a functioning PS would have already caught up with replicating all previous supplied log data and sits idle.
 * Therefore, the state that the ATS will receive will be consistent.
 * Normally, on ATS (or single non-scalability-architecture server, for that matter) updating the log header
 * mvcc/vacuum fields is consistently done under 'prior lsa mutex'. On a PS, this is not needed as the
 * image does not need to be consistent at all time, but only at the point where PS has finished replicating
 * received log and sits idle.
 *
 * NOTE: it might be possible that another option is to properly restore these fields on a booting-up
 * ATS based on investigating already saved log.
 *
 * NOTE: function is used by the log replication infrastructure, but is placed here to be near the corresponding
 *    function used by the active transaction server (ie: by a non-replicating server)
 */
void
log_replication_update_header_mvcc_vacuum_info (const MVCCID &mvccid, const log_lsa &prev_rec_lsa,
    const log_lsa &rec_lsa, bool bookkeep_mvcc_vacuum_info)
{
  if (bookkeep_mvcc_vacuum_info)
    {
      const VACUUM_LOG_BLOCKID prev_log_record_vacuum_blockid = vacuum_get_log_blockid (prev_rec_lsa.pageid);
      const VACUUM_LOG_BLOCKID curr_log_record_vacuum_blockid = vacuum_get_log_blockid (rec_lsa.pageid);
      if (prev_log_record_vacuum_blockid != curr_log_record_vacuum_blockid)
	{
	  // advance to new vacuum block, reset vacuum block dependent variables in log header
	  // if current log record is mvcc/vacuum relevant, variables will be properly set
	  log_Gl.hdr.newest_block_mvccid = MVCCID_NULL;
	  log_Gl.hdr.does_block_need_vacuum = false;

	  // according to how this value is initialized in vacuum_recover_lost_block_data:
	  //    for the last recovered and unconsumed vacuum block, the smallest mvccid encountered
	  //    in that block is calculated
	  // also, the value is reset in vacuum_rv_redo_vacuum_complete which is executed
	  //    after each vacuumn complete log record (which is also executed on a per-block) basis
	  log_Gl.hdr.oldest_visible_mvccid = MVCCID_NULL;
	}
    }

  if (mvccid != MVCCID_NULL)
    {
      // TODO: check whether passive transaction server uses mvcc_next_id and, if not, only perform this
      // updating on page server only as well

      // log header variables which ARE NOT vacuum block dependent
      if (!MVCC_ID_PRECEDES (mvccid, log_Gl.hdr.mvcc_next_id))
	{
	  // To allow reads on the page server, make sure that all changes are visible.
	  // Having log_Gl.hdr.mvcc_next_id higher than all MVCCID's in the database is a requirement.
	  log_Gl.hdr.mvcc_next_id = mvccid;
	  MVCCID_FORWARD (log_Gl.hdr.mvcc_next_id);
	}

      // NOTE: following only needs to be done on page servers
      if (bookkeep_mvcc_vacuum_info)
	{
	  assert (log_Gl.hdr.mvcc_op_log_lsa == NULL_LSA || log_Gl.hdr.mvcc_op_log_lsa < rec_lsa);
	  log_Gl.hdr.mvcc_op_log_lsa = rec_lsa;

	  // log header variables which ARE vacuum block dependent
	  if (log_Gl.hdr.newest_block_mvccid == MVCCID_NULL || log_Gl.hdr.newest_block_mvccid < mvccid)
	    {
	      log_Gl.hdr.newest_block_mvccid = mvccid;
	    }
	  log_Gl.hdr.does_block_need_vacuum = true;

	  // keep a minimum mvccid id value, per block
	  if (log_Gl.hdr.oldest_visible_mvccid == MVCCID_NULL)
	    {
	      log_Gl.hdr.oldest_visible_mvccid = mvccid;
	    }
	  else if (mvccid < log_Gl.hdr.oldest_visible_mvccid)
	    {
	      log_Gl.hdr.oldest_visible_mvccid = mvccid;
	    }
	}
    }
}

/*
 * prior_update_header_mvcc_info - update vacuum information for the currect vacuum block (the vacuum
 *              block that is currently being populated)
 *
 *   record_lsa(in): lsa of mvcc log record
 *   mvccid(in): mvccid of mvcc log record
 */
static void
prior_update_header_mvcc_info (const LOG_LSA &record_lsa, MVCCID mvccid)
{
  assert (MVCCID_IS_VALID (mvccid));
  if (!log_Gl.hdr.does_block_need_vacuum)
    {
      // first mvcc record for this block
      log_Gl.hdr.oldest_visible_mvccid = log_Gl.mvcc_table.get_global_oldest_visible ();
      log_Gl.hdr.newest_block_mvccid = mvccid;
    }
  else
    {
      // sanity checks
      assert (MVCCID_IS_VALID (log_Gl.hdr.oldest_visible_mvccid));
      assert (MVCCID_IS_VALID (log_Gl.hdr.newest_block_mvccid));
      assert (log_Gl.hdr.oldest_visible_mvccid <= mvccid);
      assert (!log_Gl.hdr.mvcc_op_log_lsa.is_null ());
      assert (vacuum_get_log_blockid (log_Gl.hdr.mvcc_op_log_lsa.pageid) == vacuum_get_log_blockid (record_lsa.pageid));

      if (log_Gl.hdr.newest_block_mvccid < mvccid)
	{
	  log_Gl.hdr.newest_block_mvccid = mvccid;
	}
    }
  log_Gl.hdr.mvcc_op_log_lsa = record_lsa;
  log_Gl.hdr.does_block_need_vacuum = true;
}

/*
 * prior_lsa_next_record_internal -
 *
 * return: start lsa of log record
 *
 *   node(in/out):
 *   tdes(in/out):
 *   with_lock(in):
 */
static LOG_LSA
prior_lsa_next_record_internal (THREAD_ENTRY *thread_p, LOG_PRIOR_NODE *node, LOG_TDES *tdes, int with_lock)
{
  LOG_LSA start_lsa;
  LOG_REC_MVCC_UNDO *mvcc_undo = NULL;
  LOG_REC_MVCC_UNDOREDO *mvcc_undoredo = NULL;
  LOG_VACUUM_INFO *vacuum_info = NULL;
  MVCCID mvccid = MVCCID_NULL;

  if (with_lock == LOG_PRIOR_LSA_WITHOUT_LOCK)
    {
      log_Gl.prior_info.prior_lsa_mutex.lock ();
    }

  prior_lsa_start_append (thread_p, node, tdes);

  LSA_COPY (&start_lsa, &node->start_lsa);

  if (LOG_ISRESTARTED () && log_Gl.hdr.does_block_need_vacuum)
    {
      assert (!LSA_ISNULL (&log_Gl.hdr.mvcc_op_log_lsa));
      if (vacuum_get_log_blockid (log_Gl.hdr.mvcc_op_log_lsa.pageid) != vacuum_get_log_blockid (start_lsa.pageid))
	{
	  assert (vacuum_get_log_blockid (log_Gl.hdr.mvcc_op_log_lsa.pageid)
		  <= (vacuum_get_log_blockid (start_lsa.pageid) - 1));

	  vacuum_produce_log_block_data (thread_p);
	}
    }

  /* Is this a valid MVCC operations: 1. node must be undoredo/undo type and must have undo data. 2. record index must
   * the index of MVCC operations. */
  if (node->log_header.type == LOG_MVCC_UNDO_DATA || node->log_header.type == LOG_MVCC_UNDOREDO_DATA
      || node->log_header.type == LOG_MVCC_DIFF_UNDOREDO_DATA
      || (node->log_header.type == LOG_SYSOP_END
	  && ((LOG_REC_SYSOP_END *) node->data_header)->type == LOG_SYSOP_END_LOGICAL_MVCC_UNDO))
    {
      /* Link the log record to previous MVCC delete/update log record */
      /* Will be used by vacuum */
      if (node->log_header.type == LOG_MVCC_UNDO_DATA)
	{
	  /* Read from mvcc_undo structure */
	  mvcc_undo = (LOG_REC_MVCC_UNDO *) node->data_header;
	  vacuum_info = &mvcc_undo->vacuum_info;
	  mvccid = mvcc_undo->mvccid;
	}
      else if (node->log_header.type == LOG_SYSOP_END)
	{
	  const LOG_REC_SYSOP_END *const sysop_end = (const LOG_REC_SYSOP_END *)node->data_header;
	  assert (sysop_end->type == LOG_SYSOP_END_LOGICAL_MVCC_UNDO);

	  /* Read from mvcc_undo structure */
	  mvcc_undo = & ((LOG_REC_SYSOP_END *) node->data_header)->mvcc_undo_info.mvcc_undo;
	  vacuum_info = &mvcc_undo->vacuum_info;
	  mvccid = mvcc_undo->mvccid;

	  /* Reset
	   *  - tdes->rcv.sysop_start_postpone_lsa
	   *  - tdes->rcv.atomic_sysop_start_lsa
	   * if this system op is not nested.
	   * We'll use lastparent_lsa to check if system op is nested or not. */
	  /* Atomic sysop's can also be nested. This is a scenario that was also possible before but it was
	   * effectively introduced with the scalability project where, as an example, many btree sysops were
	   * transformed in atomic sysops for the purpose of using the atomic sysop log records to achieve
	   * functional atomic replication on passive transaction server.
	   * As such the atomic sysop start lsa flag is only cleared when the outermost atomic sysop is
	   * ended with a commit (LOG_SYSOP_END - LOG_SYSOP_END_COMMIT) or abort (LOG_SYSOP_END - LOG_SYSOP_END_ABORT).
	   */
	  if (!LSA_ISNULL (&tdes->rcv.atomic_sysop_start_lsa)
	      && LSA_LT (&sysop_end->lastparent_lsa, &tdes->rcv.atomic_sysop_start_lsa))
	    {
	      /* atomic system operation finished */
	      LSA_SET_NULL (&tdes->rcv.atomic_sysop_start_lsa);
	    }

	  if (!LSA_ISNULL (&tdes->rcv.sysop_start_postpone_lsa)
	      && LSA_LT (&sysop_end->lastparent_lsa, &tdes->rcv.sysop_start_postpone_lsa))
	    {
	      /* atomic system operation finished */
	      LSA_SET_NULL (&tdes->rcv.sysop_start_postpone_lsa);
	    }
	}
      else
	{
	  /* Read for mvcc_undoredo structure */
	  assert (node->log_header.type == LOG_MVCC_UNDOREDO_DATA
		  || node->log_header.type == LOG_MVCC_DIFF_UNDOREDO_DATA);

	  mvcc_undoredo = (LOG_REC_MVCC_UNDOREDO *) node->data_header;
	  vacuum_info = &mvcc_undoredo->vacuum_info;
	  mvccid = mvcc_undoredo->mvccid;
	}
      assert (vacuum_info != nullptr);
      assert (mvccid != MVCCID_NULL);

      /* Save previous mvcc operation log lsa to vacuum info */
      LSA_COPY (&vacuum_info->prev_mvcc_op_log_lsa, &log_Gl.hdr.mvcc_op_log_lsa);

      vacuum_er_log (VACUUM_ER_LOG_LOGGING,
		     "log mvcc op at (%lld, %d) and create link with log_lsa(%lld, %d)",
		     LSA_AS_ARGS (&node->start_lsa), LSA_AS_ARGS (&log_Gl.hdr.mvcc_op_log_lsa));

      prior_update_header_mvcc_info (start_lsa, mvccid);
      /* If this is actually a sub-mvccid, the transaction must also have an 'main' mvccid.
       * The 'main' mvccid will either:
       *  - appear (or has already appeared) on its own log record
       *  - will not be part of any log record, and thus will not matter with regard to vacuum */

      // Also set the transaction last MVCC lsa.
      tdes->last_mvcc_lsa = node->start_lsa;
    }
  else if (node->log_header.type == LOG_MVCC_REDO_DATA)
    {
      tdes->last_mvcc_lsa = node->start_lsa;
      // TODO: why isn't prior_update_header_mvcc_info called in this case as for the previous 'if' scope
      // as LOG_REC_MVCC_REDO does have mvccid?
    }
  else if (node->log_header.type == LOG_SYSOP_START_POSTPONE)
    {
      /* we need the system operation start postpone LSA for recovery. we have to save it under prior_lsa_mutex
       * protection.
       * at the same time, tdes->rcv.atomic_sysop_start_lsa must be reset if it was inside this system op. */
      LOG_REC_SYSOP_START_POSTPONE *sysop_start_postpone = NULL;

      assert (LSA_ISNULL (&tdes->rcv.sysop_start_postpone_lsa));
      tdes->rcv.sysop_start_postpone_lsa = start_lsa;

      sysop_start_postpone = (LOG_REC_SYSOP_START_POSTPONE *) node->data_header;
      if (LSA_LT (&sysop_start_postpone->sysop_end.lastparent_lsa, &tdes->rcv.atomic_sysop_start_lsa))
	{
	  /* atomic system operation finished. */
	  LSA_SET_NULL (&tdes->rcv.atomic_sysop_start_lsa);
	}

      /* for correct checkpoint, this state change must be done under the protection of prior_lsa_mutex */
      tdes->state = TRAN_UNACTIVE_TOPOPE_COMMITTED_WITH_POSTPONE;
    }
  else if (node->log_header.type == LOG_SYSOP_END)
    {
      /* Reset
       *  - tdes->rcv.sysop_start_postpone_lsa
       *  - tdes->rcv.atomic_sysop_start_lsa
       * if this system op is not nested.
       * We'll use lastparent_lsa to check if system op is nested or not. */
      /* Atomic sysop's can also be nested. This is a scenario that was also possible before but it was
       * effectively introduced with the scalability project where, as an example, many btree sysops were
       * transformed in atomic sysops for the purpose of using the atomic sysop log records to achieve
       * functional atomic replication on passive transaction server.
       * As such the atomic sysop start lsa flag is only cleared when the outermost atomic sysop is
       * ended with a commit (LOG_SYSOP_END - LOG_SYSOP_END_COMMIT) or abort (LOG_SYSOP_END - LOG_SYSOP_END_ABORT).
       */
      const LOG_REC_SYSOP_END *const sysop_end = (const LOG_REC_SYSOP_END *)node->data_header;
      if (!LSA_ISNULL (&tdes->rcv.atomic_sysop_start_lsa)
	  && LSA_LT (&sysop_end->lastparent_lsa, &tdes->rcv.atomic_sysop_start_lsa))
	{
	  /* atomic system operation finished. */
	  LSA_SET_NULL (&tdes->rcv.atomic_sysop_start_lsa);
	}
      if (!LSA_ISNULL (&tdes->rcv.sysop_start_postpone_lsa)
	  && LSA_LT (&sysop_end->lastparent_lsa, &tdes->rcv.sysop_start_postpone_lsa))
	{
	  /* atomic system operation finished. */
	  LSA_SET_NULL (&tdes->rcv.sysop_start_postpone_lsa);
	}
    }
  else if (node->log_header.type == LOG_COMMIT_WITH_POSTPONE)
    {
      /* we need the commit with postpone LSA for recovery. we have to save it under prior_lsa_mutex protection */
      tdes->rcv.tran_start_postpone_lsa = start_lsa;
    }
  else if (node->log_header.type == LOG_SYSOP_ATOMIC_START)
    {
      /* same as with system op start postpone, we need to save these log records lsa */
      assert (LSA_ISNULL (&tdes->rcv.atomic_sysop_start_lsa));
      tdes->rcv.atomic_sysop_start_lsa = start_lsa;
    }
  else if (node->log_header.type == LOG_COMMIT || node->log_header.type == LOG_ABORT)
    {
      /* mark the commit/abort in the transaction,  */
      assert (tdes->commit_abort_lsa.is_null ());
      LSA_COPY (&tdes->commit_abort_lsa, &start_lsa);
    }

  log_prior_lsa_append_advance_when_doesnot_fit (node->data_header_length);
  log_prior_lsa_append_add_align (node->data_header_length);

  if (node->ulength > 0)
    {
      prior_lsa_append_data (node->ulength);
    }

  if (node->rlength > 0)
    {
      prior_lsa_append_data (node->rlength);
    }

  /* END append */
  prior_lsa_end_append (thread_p, node);

  if (log_Gl.prior_info.prior_list_tail == NULL)
    {
      log_Gl.prior_info.prior_list_header = node;
      log_Gl.prior_info.prior_list_tail = node;
    }
  else
    {
      log_Gl.prior_info.prior_list_tail->next = node;
      log_Gl.prior_info.prior_list_tail = node;
    }

  /* list_size in bytes */
  log_Gl.prior_info.list_size += (sizeof (LOG_PRIOR_NODE) + node->data_header_length + node->ulength + node->rlength);

  if (with_lock == LOG_PRIOR_LSA_WITHOUT_LOCK)
    {
      log_Gl.prior_info.prior_lsa_mutex.unlock ();

      if (log_Gl.prior_info.list_size >= (INT64) logpb_get_memsize ())
	{
	  perfmon_inc_stat (thread_p, PSTAT_PRIOR_LSA_LIST_MAXED);

#if defined(SERVER_MODE)
	  if (!log_is_in_crash_recovery ())
	    {
	      log_wakeup_log_flush_daemon ();

	      thread_sleep (1);	/* 1msec */
	    }
	  else
	    {
	      LOG_CS_ENTER (thread_p);
	      logpb_prior_lsa_append_all_list (thread_p);
	      LOG_CS_EXIT (thread_p);
	    }
#else
	  LOG_CS_ENTER (thread_p);
	  logpb_prior_lsa_append_all_list (thread_p);
	  LOG_CS_EXIT (thread_p);
#endif
	}
    }

  tdes->num_log_records_written++;

  return start_lsa;
}

LOG_LSA
prior_lsa_next_record (THREAD_ENTRY *thread_p, LOG_PRIOR_NODE *node, log_tdes *tdes)
{
  return prior_lsa_next_record_internal (thread_p, node, tdes, LOG_PRIOR_LSA_WITHOUT_LOCK);
}

LOG_LSA
prior_lsa_next_record_with_lock (THREAD_ENTRY *thread_p, LOG_PRIOR_NODE *node, log_tdes *tdes)
{
  return prior_lsa_next_record_internal (thread_p, node, tdes, LOG_PRIOR_LSA_WITH_LOCK);
}

int
prior_set_tde_encrypted (log_prior_node *node, LOG_RCVINDEX recvindex)
{
  if (!tde_is_loaded ())
    {
      er_set (ER_ERROR_SEVERITY, ARG_FILE_LINE, ER_TDE_CIPHER_IS_NOT_LOADED, 0);
      return ER_TDE_CIPHER_IS_NOT_LOADED;
    }

  tde_er_log ("prior_set_tde_encrypted(): rcvindex = %s\n", rv_rcvindex_string (recvindex));

  node->tde_encrypted = true;

  return NO_ERROR;
}

bool
prior_is_tde_encrypted (const log_prior_node *node)
{
  return node->tde_encrypted;
}

static size_t
prior_node_serialized_size (const log_prior_node &node)
{
  size_t total_size = 0;

  // fixed data
  constexpr size_t fixed_size = sizeof (node.log_header)
				+ sizeof (node.start_lsa)
				+ sizeof (node.tde_encrypted)
				+ sizeof (node.data_header_length)
				+ sizeof (node.ulength)
				+ sizeof (node.rlength);
  total_size += fixed_size;

  // variable data
  total_size += static_cast<size_t> (node.data_header_length);
  total_size += static_cast<size_t> (node.ulength);
  total_size += static_cast<size_t> (node.rlength);

  return total_size;
}

static size_t
prior_list_serialized_size (const log_prior_node *head)
{
  size_t total_size = 0;
  for (const log_prior_node *nodep = head; nodep != nullptr; nodep = nodep->next)
    {
      total_size += prior_node_serialized_size (*nodep);
    }
  return total_size;
}

static void
prior_node_serialize (const log_prior_node &node, std::string &serialized)
{
#define copy_mem(mem, memsz) if ((memsz) > 0) serialized.append (mem, memsz)
#define copy(val) copy_mem (reinterpret_cast<const char *> (&(val)), sizeof (val))

  copy (node.log_header);
  copy (node.start_lsa);
  copy (node.tde_encrypted);
  copy (node.data_header_length);
  copy (node.ulength);
  copy (node.rlength);

  copy_mem (node.data_header, node.data_header_length);
  copy_mem (node.udata, node.ulength);
  copy_mem (node.rdata, node.rlength);

#undef copy
#undef copy_mem
}

static const char *
prior_node_deserialize (const char *ptr, log_prior_node &node)
{
#define copy_mem(mem, memsz) std::memcpy (mem, ptr, memsz); ptr += (memsz)
#define copy(val) copy_mem (reinterpret_cast<char *> (&(val)), sizeof (val))
#define alloc_and_copy_mem(mem, memsz)	\
  if ((memsz) > 0)			\
    {					\
      (mem) = (char *) malloc (memsz);	\
      assert ((mem) != nullptr);	\
      copy_mem (mem, memsz);		\
    }					\
  else					\
    {					\
      mem = nullptr;			\
    }

  copy (node.log_header);
  copy (node.start_lsa);
  copy (node.tde_encrypted);
  copy (node.data_header_length);
  copy (node.ulength);
  copy (node.rlength);

  alloc_and_copy_mem (node.data_header, node.data_header_length);
  alloc_and_copy_mem (node.udata, node.ulength);
  alloc_and_copy_mem (node.rdata, node.rlength);

  node.next = nullptr;

#undef alloc_and_copy_mem
#undef copy
#undef copy_mem

  return ptr;
}

std::string
prior_list_serialize (const log_prior_node *head)
{
  if (head == nullptr)
    {
      return std::string ();
    }

  // calculate size
  size_t size = prior_list_serialized_size (head);

  std::string serialized;
  serialized.reserve (size);

  for (const log_prior_node *nodep = head; nodep != nullptr; nodep = nodep->next)
    {
      prior_node_serialize (*nodep, serialized);
    }

  assert (serialized.size () == size);

  return serialized;
}

void
prior_list_deserialize (const std::string &str, log_prior_node *&head, log_prior_node *&tail)
{
  // reversed prior_node_serialize

  head = nullptr;
  tail = nullptr;
  if (str.empty ())
    {
      return;
    }

  // iterate through str using ptr
  const char *ptr = str.c_str ();

  while (ptr < str.c_str () + str.size ())
    {
      log_prior_node *nodep = (log_prior_node *) malloc (sizeof (log_prior_node));
      assert (nodep != nullptr);
      ptr = prior_node_deserialize (ptr, *nodep);

      if (head == nullptr)
	{
	  head = nodep;
	  tail = nodep;
	}
      else
	{
	  assert (tail != nullptr);
	  tail->next = nodep;
	  tail = nodep;
	}
    }
  assert (ptr == str.c_str () + str.size ());
}

/*
 * prior_lsa_start_append:
 *
 *   node(in/out):
 *   tdes(in):
 */
static void
prior_lsa_start_append (THREAD_ENTRY *thread_p, LOG_PRIOR_NODE *node, LOG_TDES *tdes)
{
  assertm (is_active_transaction_server (), "Log append can be executed only on active transaction server");
  /* Does the new log record fit in this page ? */
  log_prior_lsa_append_advance_when_doesnot_fit (sizeof (LOG_RECORD_HEADER));

  node->log_header.trid = tdes->trid;

  /*
   * Link the record with the previous transaction record for quick undos.
   * Link the record backward for backward traversal of the log.
   */
  LSA_COPY (&node->start_lsa, &log_Gl.prior_info.prior_lsa);

  if (tdes->is_system_worker_transaction () && !tdes->is_under_sysop ())
    {
      // lose the link to previous record
      LSA_SET_NULL (&node->log_header.prev_tranlsa);
      LSA_SET_NULL (&tdes->head_lsa);
      LSA_SET_NULL (&tdes->tail_lsa);
    }
  else
    {
      LSA_COPY (&node->log_header.prev_tranlsa, &tdes->tail_lsa);

      LSA_COPY (&tdes->tail_lsa, &log_Gl.prior_info.prior_lsa);

      /*
       * Is this the first log record of transaction ?
       */
      if (LSA_ISNULL (&tdes->head_lsa))
	{
	  LSA_COPY (&tdes->head_lsa, &tdes->tail_lsa);
	}

      LSA_COPY (&tdes->undo_nxlsa, &log_Gl.prior_info.prior_lsa);
    }

  /*
   * Remember the address of new append record
   */
  LSA_COPY (&node->log_header.back_lsa, &log_Gl.prior_info.prev_lsa);
  LSA_SET_NULL (&node->log_header.forw_lsa);

  LSA_COPY (&log_Gl.prior_info.prev_lsa, &log_Gl.prior_info.prior_lsa);

  /*
   * Set the page dirty, increase and align the append offset
   */
  log_prior_lsa_append_add_align (sizeof (LOG_RECORD_HEADER));
}

/*
 * prior_lsa_end_append -
 *
 * return:
 *
 *   node(in/out):
 */
static void
prior_lsa_end_append (THREAD_ENTRY *thread_p, LOG_PRIOR_NODE *node)
{
  log_prior_lsa_append_align ();
  log_prior_lsa_append_advance_when_doesnot_fit (sizeof (LOG_RECORD_HEADER));

  LSA_COPY (&node->log_header.forw_lsa, &log_Gl.prior_info.prior_lsa);
}

static void
prior_lsa_append_data (int length)
{
  int copy_length;		/* Amount of contiguous data that can be copied */
  int current_offset;
  int last_offset;

  if (length == 0)
    {
      return;
    }

  /*
   * Align if needed,
   * don't set it dirty since this function has not updated
   */
  log_prior_lsa_append_align ();

  current_offset = (int) log_Gl.prior_info.prior_lsa.offset;
  last_offset = (int) LOG_PRIOR_LSA_LAST_APPEND_OFFSET ();

  /* Does data fit completely in current page ? */
  if ((current_offset + length) >= last_offset)
    {
      while (length > 0)
	{
	  if (current_offset >= last_offset)
	    {
	      /*
	       * Get next page and set the current one dirty
	       */
	      log_Gl.prior_info.prior_lsa.pageid++;
	      log_Gl.prior_info.prior_lsa.offset = 0;

	      current_offset = 0;
	      last_offset = (int) LOG_PRIOR_LSA_LAST_APPEND_OFFSET ();
	    }
	  /* Find the amount of contiguous data that can be copied */
	  if (current_offset + length >= last_offset)
	    {
	      copy_length = CAST_BUFLEN (last_offset - current_offset);
	    }
	  else
	    {
	      copy_length = length;
	    }

	  current_offset += copy_length;
	  length -= copy_length;
	  log_Gl.prior_info.prior_lsa.offset += copy_length;
	}
    }
  else
    {
      log_Gl.prior_info.prior_lsa.offset += length;
    }

  /*
   * Align the data for future appends.
   * Indicate that modifications were done
   */
  log_prior_lsa_append_align ();
}

LOG_ZIP *
log_append_get_zip_undo (THREAD_ENTRY *thread_p)
{
#if defined (SERVER_MODE)
  if (thread_p == NULL)
    {
      thread_p = thread_get_thread_entry_info ();
    }

  if (thread_p == NULL)
    {
      return NULL;
    }
  else
    {
      if (thread_p->log_zip_undo == NULL)
	{
	  thread_p->log_zip_undo = log_zip_alloc (IO_PAGESIZE);
	}
      return (LOG_ZIP *) thread_p->log_zip_undo;
    }
#else
  return log_zip_undo;
#endif
}

LOG_ZIP *
log_append_get_zip_redo (THREAD_ENTRY *thread_p)
{
#if defined (SERVER_MODE)
  if (thread_p == NULL)
    {
      thread_p = thread_get_thread_entry_info ();
    }

  if (thread_p == NULL)
    {
      return NULL;
    }
  else
    {
      if (thread_p->log_zip_redo == NULL)
	{
	  thread_p->log_zip_redo = log_zip_alloc (IO_PAGESIZE);
	}
      return (LOG_ZIP *) thread_p->log_zip_redo;
    }
#else
  return log_zip_redo;
#endif
}

/*
 * log_append_realloc_data_ptr -
 *
 * return:
 *
 *   data_length(in):
 *   length(in):
 *
 * NOTE:
 */
static bool
log_append_realloc_data_ptr (THREAD_ENTRY *thread_p, int length)
{
  char *data_ptr;
  int alloc_len;
#if defined (SERVER_MODE)
  if (thread_p == NULL)
    {
      thread_p = thread_get_thread_entry_info ();
    }

  if (thread_p == NULL)
    {
      return false;
    }

  if (thread_p->log_data_length < length)
    {
      alloc_len = ((int) CEIL_PTVDIV (length, IO_PAGESIZE)) * IO_PAGESIZE;

      data_ptr = (char *) realloc (thread_p->log_data_ptr, alloc_len);
      if (data_ptr == NULL)
	{
	  er_set (ER_ERROR_SEVERITY, ARG_FILE_LINE, ER_OUT_OF_VIRTUAL_MEMORY, 1, (size_t) alloc_len);
	  if (thread_p->log_data_ptr)
	    {
	      free_and_init (thread_p->log_data_ptr);
	    }
	  thread_p->log_data_length = 0;
	  return false;
	}
      else
	{
	  thread_p->log_data_ptr = data_ptr;
	  thread_p->log_data_length = alloc_len;
	}
    }
  return true;
#else
  if (log_data_length < length)
    {
      alloc_len = ((int) CEIL_PTVDIV (length, IO_PAGESIZE)) * IO_PAGESIZE;

      data_ptr = (char *) realloc (log_data_ptr, alloc_len);
      if (data_ptr == NULL)
	{
	  er_set (ER_ERROR_SEVERITY, ARG_FILE_LINE, ER_OUT_OF_VIRTUAL_MEMORY, 1, (size_t) alloc_len);
	  if (log_data_ptr)
	    {
	      free_and_init (log_data_ptr);
	    }
	  log_data_length = 0;
	  return false;
	}
      else
	{
	  log_data_ptr = data_ptr;
	  log_data_length = alloc_len;
	}
    }

  return true;
#endif
}

/*
 * log_append_get_data_ptr  -
 *
 * return:
 *
 */
static char *
log_append_get_data_ptr (THREAD_ENTRY *thread_p)
{
#if defined (SERVER_MODE)
  if (thread_p == NULL)
    {
      thread_p = thread_get_thread_entry_info ();
    }

  if (thread_p == NULL)
    {
      return NULL;
    }
  else
    {
      if (thread_p->log_data_ptr == NULL)
	{
	  thread_p->log_data_length = IO_PAGESIZE * 2;
	  thread_p->log_data_ptr = (char *) malloc (thread_p->log_data_length);

	  if (thread_p->log_data_ptr == NULL)
	    {
	      thread_p->log_data_length = 0;
	      er_set (ER_ERROR_SEVERITY, ARG_FILE_LINE, ER_OUT_OF_VIRTUAL_MEMORY, 1,
		      (size_t) thread_p->log_data_length);
	    }
	}
      return thread_p->log_data_ptr;
    }
#else
  return log_data_ptr;
#endif
}

static void
log_prior_lsa_append_align ()
{
  assert (log_Gl.prior_info.prior_lsa.offset >= 0);

  log_Gl.prior_info.prior_lsa.offset = DB_ALIGN (log_Gl.prior_info.prior_lsa.offset, DOUBLE_ALIGNMENT);
  if ((size_t) log_Gl.prior_info.prior_lsa.offset >= (size_t) LOGAREA_SIZE)
    {
      log_Gl.prior_info.prior_lsa.pageid++;
      log_Gl.prior_info.prior_lsa.offset = 0;
    }
}

static void
log_prior_lsa_append_advance_when_doesnot_fit (size_t length)
{
  assert (log_Gl.prior_info.prior_lsa.offset >= 0);

  if ((size_t) log_Gl.prior_info.prior_lsa.offset + length >= (size_t) LOGAREA_SIZE)
    {
      log_Gl.prior_info.prior_lsa.pageid++;
      log_Gl.prior_info.prior_lsa.offset = 0;
    }
}

static void
log_prior_lsa_append_add_align (size_t add)
{
  assert (log_Gl.prior_info.prior_lsa.offset >= 0);

  log_Gl.prior_info.prior_lsa.offset += (add);
  log_prior_lsa_append_align ();
}<|MERGE_RESOLUTION|>--- conflicted
+++ resolved
@@ -1008,11 +1008,7 @@
 	    {
 	      assert (tdes->mvccinfo.sub_ids.size () == 1);
 	      *mvccid_p = tdes->mvccinfo.sub_ids.back ();
-<<<<<<< HEAD
-	      assert (MVCCID_IS_VALID (tdes->mvccinfo.id));
-=======
 	      assert (MVCCID_IS_NORMAL (tdes->mvccinfo.id));
->>>>>>> 4a1011bf
 	    }
 	  else
 	    {
