/*
 * Copyright (C) 2008 Search Solution Corporation. All rights reserved by Search Solution.
 *
 *   This program is free software; you can redistribute it and/or modify
 *   it under the terms of the GNU General Public License as published by
 *   the Free Software Foundation; either version 2 of the License, or
 *   (at your option) any later version.
 *
 *  This program is distributed in the hope that it will be useful,
 *  but WITHOUT ANY WARRANTY; without even the implied warranty of
 *  MERCHANTABILITY or FITNESS FOR A PARTICULAR PURPOSE. See the
 *  GNU General Public License for more details.
 *
 *  You should have received a copy of the GNU General Public License
 *  along with this program; if not, write to the Free Software
 *  Foundation, Inc., 51 Franklin Street, Fifth Floor, Boston, MA 02110-1301 USA
 *
 */

#include "log_append.hpp"

#include "file_manager.h"
#include "log_compress.h"
#include "log_impl.h"
#include "log_manager.h"
#include "log_record.hpp"
#include "lzo/lzoconf.h"
#include "page_buffer.h"
#include "perf_monitor.h"
#include "thread_entry.hpp"
#include "thread_manager.hpp"
#include "vacuum.h"

static bool log_Zip_support = false;
static int log_Zip_min_size_to_compress = 255;
#if !defined(SERVER_MODE)
static LOG_ZIP *log_zip_undo = NULL;
static LOG_ZIP *log_zip_redo = NULL;
static char *log_data_ptr = NULL;
static int log_data_length = 0;
#endif

size_t
LOG_PRIOR_LSA_LAST_APPEND_OFFSET ()
{
  return LOGAREA_SIZE;
}

static void log_prior_lsa_append_align ();
static void log_prior_lsa_append_advance_when_doesnot_fit (size_t length);
static void log_prior_lsa_append_add_align (size_t add);
static int prior_lsa_gen_postpone_record (THREAD_ENTRY *thread_p, LOG_PRIOR_NODE *node, LOG_RCVINDEX rcvindex,
    LOG_DATA_ADDR *addr, int length, const char *data);
static int prior_lsa_gen_dbout_redo_record (THREAD_ENTRY *thread_p, LOG_PRIOR_NODE *node, LOG_RCVINDEX rcvindex,
    int length, const char *data);
static int prior_lsa_gen_record (THREAD_ENTRY *thread_p, LOG_PRIOR_NODE *node, LOG_RECTYPE rec_type, int length,
				 const char *data);
static int prior_lsa_gen_undoredo_record_from_crumbs (THREAD_ENTRY *thread_p, LOG_PRIOR_NODE *node,
    LOG_RCVINDEX rcvindex, LOG_DATA_ADDR *addr, int num_ucrumbs, const LOG_CRUMB *ucrumbs, int num_rcrumbs,
    const LOG_CRUMB *rcrumbs);
static int prior_lsa_gen_2pc_prepare_record (THREAD_ENTRY *thread_p, LOG_PRIOR_NODE *node, int gtran_length,
    const char *gtran_data, int lock_length, const char *lock_data);
static int prior_lsa_gen_end_chkpt_record (THREAD_ENTRY *thread_p, LOG_PRIOR_NODE *node, int tran_length,
    const char *tran_data, int topop_length, const char *topop_data);
static int prior_lsa_copy_undo_data_to_node (LOG_PRIOR_NODE *node, int length, const char *data);
static int prior_lsa_copy_redo_data_to_node (LOG_PRIOR_NODE *node, int length, const char *data);
static int prior_lsa_copy_undo_crumbs_to_node (LOG_PRIOR_NODE *node, int num_crumbs, const LOG_CRUMB *crumbs);
static int prior_lsa_copy_redo_crumbs_to_node (LOG_PRIOR_NODE *node, int num_crumbs, const LOG_CRUMB *crumbs);
static void prior_lsa_start_append (THREAD_ENTRY *thread_p, LOG_PRIOR_NODE *node, LOG_TDES *tdes);
static void prior_lsa_end_append (THREAD_ENTRY *thread_p, LOG_PRIOR_NODE *node);
static void prior_lsa_append_data (int length);
static LOG_LSA prior_lsa_next_record_internal (THREAD_ENTRY *thread_p, LOG_PRIOR_NODE *node, LOG_TDES *tdes,
    int with_lock);
static void prior_update_header_mvcc_info (const LOG_LSA &record_lsa, MVCCID mvccid);
static LOG_ZIP *log_append_get_zip_undo (THREAD_ENTRY *thread_p);
static LOG_ZIP *log_append_get_zip_redo (THREAD_ENTRY *thread_p);
static char *log_append_get_data_ptr (THREAD_ENTRY *thread_p);
static bool log_append_realloc_data_ptr (THREAD_ENTRY *thread_p, int length);

log_data_addr::log_data_addr (const VFID *vfid_arg, PAGE_PTR pgptr_arg, PGLENGTH offset_arg)
  : vfid (vfid_arg)
  , pgptr (pgptr_arg)
  , offset (offset_arg)
{
}

log_append_info::log_append_info ()
  : vdes (NULL_VOLDES)
  , nxio_lsa (NULL_LSA)
  , prev_lsa (NULL_LSA)
  , log_pgptr (NULL)
{

}

log_append_info::log_append_info (const log_append_info &other)
  : vdes (other.vdes)
  , nxio_lsa {other.nxio_lsa.load ()}
  , prev_lsa (other.prev_lsa)
  , log_pgptr (other.log_pgptr)
{

}

LOG_LSA
log_append_info::get_nxio_lsa () const
{
  return nxio_lsa.load ();
}

void
log_append_info::set_nxio_lsa (const LOG_LSA &next_io_lsa)
{
  nxio_lsa.store (next_io_lsa);
}

log_prior_lsa_info::log_prior_lsa_info ()
  : prior_lsa (NULL_LSA)
  , prev_lsa (NULL_LSA)
  , prior_list_header (NULL)
  , prior_list_tail (NULL)
  , list_size (0)
  , prior_flush_list_header (NULL)
  , prior_lsa_mutex ()
{
}

void
LOG_RESET_APPEND_LSA (const LOG_LSA *lsa)
{
  // todo - concurrency safe-guard
  log_Gl.hdr.append_lsa = *lsa;
  log_Gl.prior_info.prior_lsa = *lsa;
}

void
LOG_RESET_PREV_LSA (const LOG_LSA *lsa)
{
  // todo - concurrency safe-guard
  log_Gl.append.prev_lsa = *lsa;
  log_Gl.prior_info.prev_lsa = *lsa;
}

char *
LOG_APPEND_PTR ()
{
  // todo - concurrency safe-guard
  return log_Gl.append.log_pgptr->area + log_Gl.hdr.append_lsa.offset;
}

bool
log_prior_has_worker_log_records (THREAD_ENTRY *thread_p)
{
  LOG_CS_ENTER (thread_p);

  std::unique_lock<std::mutex> ulock (log_Gl.prior_info.prior_lsa_mutex);
  LOG_LSA nxio_lsa = log_Gl.append.get_nxio_lsa ();

  if (!LSA_EQ (&nxio_lsa, &log_Gl.prior_info.prior_lsa))
    {
      LOG_PRIOR_NODE *node;

      assert (LSA_LT (&nxio_lsa, &log_Gl.prior_info.prior_lsa));
      node = log_Gl.prior_info.prior_list_header;
      while (node != NULL)
	{
	  if (node->log_header.trid != LOG_SYSTEM_TRANID)
	    {
	      ulock.unlock ();
	      LOG_CS_EXIT (thread_p);
	      return true;
	    }
	  node = node->next;
	}
    }

  ulock.unlock ();

  LOG_CS_EXIT (thread_p);

  return false;
}

void
log_append_init_zip ()
{
  if (lzo_init () != LZO_E_OK)
    {
      log_Zip_support = false;
      return;
    }

  if (!prm_get_bool_value (PRM_ID_LOG_COMPRESS))
    {
      log_Zip_support = false;
      return;
    }

#if defined(SERVER_MODE)
  log_Zip_support = true;
#else
  log_zip_undo = log_zip_alloc (IO_PAGESIZE, true);
  log_zip_redo = log_zip_alloc (IO_PAGESIZE, true);
  log_data_length = IO_PAGESIZE * 2;
  log_data_ptr = (char *) malloc (log_data_length);
  if (log_data_ptr == NULL)
    {
      er_set (ER_ERROR_SEVERITY, ARG_FILE_LINE, ER_OUT_OF_VIRTUAL_MEMORY, 1, (size_t) log_data_length);
    }

  if (log_zip_undo == NULL || log_zip_redo == NULL || log_data_ptr == NULL)
    {
      log_Zip_support = false;
      if (log_zip_undo)
	{
	  log_zip_free (log_zip_undo);
	  log_zip_undo = NULL;
	}
      if (log_zip_redo)
	{
	  log_zip_free (log_zip_redo);
	  log_zip_redo = NULL;
	}
      if (log_data_ptr)
	{
	  free_and_init (log_data_ptr);
	  log_data_length = 0;
	}
    }
  else
    {
      log_Zip_support = true;
    }
#endif
}

void
log_append_final_zip ()
{
  if (!log_Zip_support)
    {
      return;
    }

#if defined (SERVER_MODE)
#else
  if (log_zip_undo)
    {
      log_zip_free (log_zip_undo);
      log_zip_undo = NULL;
    }
  if (log_zip_redo)
    {
      log_zip_free (log_zip_redo);
      log_zip_redo = NULL;
    }
  if (log_data_ptr)
    {
      free_and_init (log_data_ptr);
      log_data_length = 0;
    }
#endif
}

/*
 * prior_lsa_alloc_and_copy_data -
 *
 * return: new node
 *
 *   rec_type(in):
 *   rcvindex(in):
 *   addr(in):
 *   ulength(in):
 *   udata(in):
 *   rlength(in):
 *   rdata(in):
 */
LOG_PRIOR_NODE *
prior_lsa_alloc_and_copy_data (THREAD_ENTRY *thread_p, LOG_RECTYPE rec_type, LOG_RCVINDEX rcvindex,
			       LOG_DATA_ADDR *addr, int ulength, const char *udata, int rlength, const char *rdata)
{
  LOG_PRIOR_NODE *node;
  int error_code = NO_ERROR;

  node = (LOG_PRIOR_NODE *) malloc (sizeof (LOG_PRIOR_NODE));
  if (node == NULL)
    {
      er_set (ER_ERROR_SEVERITY, ARG_FILE_LINE, ER_OUT_OF_VIRTUAL_MEMORY, 1, sizeof (LOG_PRIOR_NODE));
      return NULL;
    }

  node->log_header.type = rec_type;

  node->data_header = NULL;
  node->ulength = 0;
  node->udata = NULL;
  node->rlength = 0;
  node->rdata = NULL;
  node->next = NULL;

  switch (rec_type)
    {
    case LOG_UNDOREDO_DATA:
    case LOG_DIFF_UNDOREDO_DATA:
    case LOG_UNDO_DATA:
    case LOG_REDO_DATA:
    case LOG_MVCC_UNDOREDO_DATA:
    case LOG_MVCC_DIFF_UNDOREDO_DATA:
    case LOG_MVCC_REDO_DATA:
    case LOG_MVCC_UNDO_DATA:
      /* We shouldn't be here */
      /* Use prior_lsa_alloc_and_copy_crumbs instead */
      assert_release (false);
      error_code = ER_FAILED;
      break;

    case LOG_DBEXTERN_REDO_DATA:
      error_code = prior_lsa_gen_dbout_redo_record (thread_p, node, rcvindex, rlength, rdata);
      break;

    case LOG_POSTPONE:
      assert (ulength == 0 && udata == NULL);

      error_code = prior_lsa_gen_postpone_record (thread_p, node, rcvindex, addr, rlength, rdata);
      break;

    case LOG_2PC_PREPARE:
      assert (addr == NULL);
      error_code = prior_lsa_gen_2pc_prepare_record (thread_p, node, ulength, udata, rlength, rdata);
      break;
    case LOG_END_CHKPT:
      assert (addr == NULL);
      error_code = prior_lsa_gen_end_chkpt_record (thread_p, node, ulength, udata, rlength, rdata);
      break;

    case LOG_RUN_POSTPONE:
    case LOG_COMPENSATE:
    case LOG_SAVEPOINT:

    case LOG_DUMMY_HEAD_POSTPONE:

    case LOG_DUMMY_CRASH_RECOVERY:
    case LOG_DUMMY_HA_SERVER_STATE:
    case LOG_DUMMY_OVF_RECORD:
    case LOG_DUMMY_GENERIC:

    case LOG_2PC_COMMIT_DECISION:
    case LOG_2PC_ABORT_DECISION:
    case LOG_COMMIT_WITH_POSTPONE:
    case LOG_SYSOP_START_POSTPONE:
    case LOG_COMMIT:
    case LOG_ABORT:
    case LOG_2PC_COMMIT_INFORM_PARTICPS:
    case LOG_2PC_ABORT_INFORM_PARTICPS:
    case LOG_SYSOP_END:
    case LOG_REPLICATION_DATA:
    case LOG_REPLICATION_STATEMENT:
    case LOG_2PC_START:
    case LOG_START_CHKPT:
    case LOG_SYSOP_ATOMIC_START:
      assert (rlength == 0 && rdata == NULL);

      error_code = prior_lsa_gen_record (thread_p, node, rec_type, ulength, udata);
      break;

    default:
      break;
    }

  if (error_code == NO_ERROR)
    {
      return node;
    }
  else
    {
      if (node != NULL)
	{
	  if (node->data_header != NULL)
	    {
	      free_and_init (node->data_header);
	    }
	  if (node->udata != NULL)
	    {
	      free_and_init (node->udata);
	    }
	  if (node->rdata != NULL)
	    {
	      free_and_init (node->rdata);
	    }
	  free_and_init (node);
	}

      return NULL;
    }
}

/*
 * prior_lsa_alloc_and_copy_crumbs -
 *
 * return: new node
 *
 *   rec_type(in):
 *   rcvindex(in):
 *   addr(in):
 *   num_ucrumbs(in):
 *   ucrumbs(in):
 *   num_rcrumbs(in):
 *   rcrumbs(in):
 */
LOG_PRIOR_NODE *
prior_lsa_alloc_and_copy_crumbs (THREAD_ENTRY *thread_p, LOG_RECTYPE rec_type, LOG_RCVINDEX rcvindex,
				 LOG_DATA_ADDR *addr, const int num_ucrumbs,
				 const LOG_CRUMB *ucrumbs, const int num_rcrumbs, const LOG_CRUMB *rcrumbs)
{
  LOG_PRIOR_NODE *node;
  int error = NO_ERROR;

  node = (LOG_PRIOR_NODE *) malloc (sizeof (LOG_PRIOR_NODE));
  if (node == NULL)
    {
      er_set (ER_ERROR_SEVERITY, ARG_FILE_LINE, ER_OUT_OF_VIRTUAL_MEMORY, 1, sizeof (LOG_PRIOR_NODE));
      return NULL;
    }

  node->log_header.type = rec_type;

  node->data_header_length = 0;
  node->data_header = NULL;
  node->ulength = 0;
  node->udata = NULL;
  node->rlength = 0;
  node->rdata = NULL;
  node->next = NULL;

  switch (rec_type)
    {
    case LOG_UNDOREDO_DATA:
    case LOG_DIFF_UNDOREDO_DATA:
    case LOG_UNDO_DATA:
    case LOG_REDO_DATA:
    case LOG_MVCC_UNDOREDO_DATA:
    case LOG_MVCC_DIFF_UNDOREDO_DATA:
    case LOG_MVCC_UNDO_DATA:
    case LOG_MVCC_REDO_DATA:
      error = prior_lsa_gen_undoredo_record_from_crumbs (thread_p, node, rcvindex, addr, num_ucrumbs, ucrumbs,
	      num_rcrumbs, rcrumbs);
      break;

    default:
      /* Unhandled */
      assert_release (false);
      error = ER_FAILED;
      break;
    }

  if (error == NO_ERROR)
    {
      return node;
    }
  else
    {
      if (node != NULL)
	{
	  if (node->data_header != NULL)
	    {
	      free_and_init (node->data_header);
	    }
	  if (node->udata != NULL)
	    {
	      free_and_init (node->udata);
	    }
	  if (node->rdata != NULL)
	    {
	      free_and_init (node->rdata);
	    }
	  free_and_init (node);
	}
      return NULL;
    }
}

/*
 * prior_lsa_copy_undo_data_to_node -
 *
 * return: error code or NO_ERROR
 *
 *   node(in/out):
 *   length(in):
 *   data(in):
 */
static int
prior_lsa_copy_undo_data_to_node (LOG_PRIOR_NODE *node, int length, const char *data)
{
  if (length <= 0 || data == NULL)
    {
      return NO_ERROR;
    }

  node->udata = (char *) malloc (length);
  if (node->udata == NULL)
    {
      er_set (ER_ERROR_SEVERITY, ARG_FILE_LINE, ER_OUT_OF_VIRTUAL_MEMORY, 1, (size_t) length);
      return ER_OUT_OF_VIRTUAL_MEMORY;
    }

  memcpy (node->udata, data, length);

  node->ulength = length;

  return NO_ERROR;
}

/*
 * prior_lsa_copy_redo_data_to_node -
 *
 * return: error code or NO_ERROR
 *
 *   node(in/out):
 *   length(in):
 *   data(in):
 */
static int
prior_lsa_copy_redo_data_to_node (LOG_PRIOR_NODE *node, int length, const char *data)
{
  if (length <= 0 || data == NULL)
    {
      return NO_ERROR;
    }

  node->rdata = (char *) malloc (length);
  if (node->rdata == NULL)
    {
      er_set (ER_ERROR_SEVERITY, ARG_FILE_LINE, ER_OUT_OF_VIRTUAL_MEMORY, 1, (size_t) length);
      return ER_OUT_OF_VIRTUAL_MEMORY;
    }

  memcpy (node->rdata, data, length);

  node->rlength = length;

  return NO_ERROR;
}

/*
 * prior_lsa_copy_undo_crumbs_to_node -
 *
 * return: error code or NO_ERROR
 *
 *   node(in/out):
 *   num_crumbs(in):
 *   crumbs(in):
 */
static int
prior_lsa_copy_undo_crumbs_to_node (LOG_PRIOR_NODE *node, int num_crumbs, const LOG_CRUMB *crumbs)
{
  int i, length;
  char *ptr;

  /* Safe guard: either num_crumbs is 0 or crumbs array is not NULL */
  assert (num_crumbs == 0 || crumbs != NULL);

  for (i = 0, length = 0; i < num_crumbs; i++)
    {
      length += crumbs[i].length;
    }

  assert (node->udata == NULL);
  if (length > 0)
    {
      node->udata = (char *) malloc (length);
      if (node->udata == NULL)
	{
	  er_set (ER_ERROR_SEVERITY, ARG_FILE_LINE, ER_OUT_OF_VIRTUAL_MEMORY, 1, (size_t) length);
	  return ER_OUT_OF_VIRTUAL_MEMORY;
	}

      ptr = node->udata;
      for (i = 0; i < num_crumbs; i++)
	{
	  memcpy (ptr, crumbs[i].data, crumbs[i].length);
	  ptr += crumbs[i].length;
	}
    }

  node->ulength = length;
  return NO_ERROR;
}

/*
 * prior_lsa_copy_redo_crumbs_to_node -
 *
 * return: error code or NO_ERROR
 *
 *   node(in/out):
 *   num_crumbs(in):
 *   crumbs(in):
 */
static int
prior_lsa_copy_redo_crumbs_to_node (LOG_PRIOR_NODE *node, int num_crumbs, const LOG_CRUMB *crumbs)
{
  int i, length;
  char *ptr;

  /* Safe guard: either num_crumbs is 0 or crumbs array is not NULL */
  assert (num_crumbs == 0 || crumbs != NULL);

  for (i = 0, length = 0; i < num_crumbs; i++)
    {
      length += crumbs[i].length;
    }

  assert (node->rdata == NULL);
  if (length > 0)
    {
      node->rdata = (char *) malloc (length);
      if (node->rdata == NULL)
	{
	  er_set (ER_ERROR_SEVERITY, ARG_FILE_LINE, ER_OUT_OF_VIRTUAL_MEMORY, 1, (size_t) length);
	  return ER_OUT_OF_VIRTUAL_MEMORY;
	}

      ptr = node->rdata;
      for (i = 0; i < num_crumbs; i++)
	{
	  memcpy (ptr, crumbs[i].data, crumbs[i].length);
	  ptr += crumbs[i].length;
	}
    }

  node->rlength = length;

  return NO_ERROR;
}

/*
 * prior_lsa_gen_undoredo_record_from_crumbs () - Generate undoredo or MVCC
 *						  undoredo log record.
 *
 * return	    : Error code.
 * thread_p (in)    : Thread entry.
 * node (in)	    : Log prior node.
 * rcvindex (in)    : Index of recovery function.
 * addr (in)	    : Logged data address.
 * num_ucrumbs (in) : Number of undo data crumbs.
 * ucrumbs (in)	    : Undo data crumbs.
 * num_rcrumbs (in) : Number of redo data crumbs.
 * rcrumbs (in)	    : Redo data crumbs.
 */
static int
prior_lsa_gen_undoredo_record_from_crumbs (THREAD_ENTRY *thread_p, LOG_PRIOR_NODE *node, LOG_RCVINDEX rcvindex,
    LOG_DATA_ADDR *addr, int num_ucrumbs, const LOG_CRUMB *ucrumbs,
    int num_rcrumbs, const LOG_CRUMB *rcrumbs)
{
  LOG_REC_REDO *redo_p = NULL;
  LOG_REC_UNDO *undo_p = NULL;
  LOG_REC_UNDOREDO *undoredo_p = NULL;
  LOG_REC_MVCC_REDO *mvcc_redo_p = NULL;
  LOG_REC_MVCC_UNDO *mvcc_undo_p = NULL;
  LOG_REC_MVCC_UNDOREDO *mvcc_undoredo_p = NULL;
  LOG_DATA *log_data_p = NULL;
  LOG_VACUUM_INFO *vacuum_info_p = NULL;
  VPID *vpid = NULL;
  int error_code = NO_ERROR;
  int i;
  int ulength, rlength, *data_header_ulength_p, *data_header_rlength_p;
  int total_length;
  MVCCID *mvccid_p = NULL;
  LOG_TDES *tdes = NULL;
  char *data_ptr = NULL, *tmp_ptr = NULL;
  char *undo_data = NULL, *redo_data = NULL;
  LOG_ZIP *zip_undo = NULL, *zip_redo = NULL;
  bool is_mvcc_op = LOG_IS_MVCC_OP_RECORD_TYPE (node->log_header.type);
  bool has_undo = false;
  bool has_redo = false;
  bool is_undo_zip = false, is_redo_zip = false, is_diff = false;
  bool can_zip = false;

  assert (node->log_header.type != LOG_DIFF_UNDOREDO_DATA && node->log_header.type != LOG_MVCC_DIFF_UNDOREDO_DATA);
  assert (num_ucrumbs == 0 || ucrumbs != NULL);
  assert (num_rcrumbs == 0 || rcrumbs != NULL);

  zip_undo = log_append_get_zip_undo (thread_p);
  zip_redo = log_append_get_zip_redo (thread_p);

  ulength = 0;
  for (i = 0; i < num_ucrumbs; i++)
    {
      ulength += ucrumbs[i].length;
    }
  assert (0 <= ulength);

  rlength = 0;
  for (i = 0; i < num_rcrumbs; i++)
    {
      rlength += rcrumbs[i].length;
    }
  assert (0 <= rlength);

  /* Check if we have undo or redo and if we can zip */
  if (LOG_IS_UNDOREDO_RECORD_TYPE (node->log_header.type))
    {
      has_undo = true;
      has_redo = true;
      can_zip = log_Zip_support && (zip_undo != NULL || ulength == 0) && (zip_redo != NULL || rlength == 0);
    }
  else if (LOG_IS_REDO_RECORD_TYPE (node->log_header.type))
    {
      has_redo = true;
      can_zip = log_Zip_support && zip_redo;
    }
  else
    {
      /* UNDO type */
      assert (LOG_IS_UNDO_RECORD_TYPE (node->log_header.type));
      has_undo = true;
      can_zip = log_Zip_support && zip_undo;
    }

  if (can_zip == true && (ulength >= log_Zip_min_size_to_compress || rlength >= log_Zip_min_size_to_compress))
    {
      /* Try to zip undo and/or redo data */
      total_length = 0;
      if (ulength > 0)
	{
	  total_length += ulength;
	}
      if (rlength > 0)
	{
	  total_length += rlength;
	}

      if (log_append_realloc_data_ptr (thread_p, total_length))
	{
	  data_ptr = log_append_get_data_ptr (thread_p);
	}

      if (data_ptr != NULL)
	{
	  tmp_ptr = data_ptr;

	  if (ulength >= log_Zip_min_size_to_compress)
	    {
	      assert (has_undo == true);

	      undo_data = data_ptr;

	      for (i = 0; i < num_ucrumbs; i++)
		{
		  memcpy (tmp_ptr, (char *) ucrumbs[i].data, ucrumbs[i].length);
		  tmp_ptr += ucrumbs[i].length;
		}

	      assert (CAST_BUFLEN (tmp_ptr - undo_data) == ulength);
	    }

	  if (rlength >= log_Zip_min_size_to_compress)
	    {
	      assert (has_redo == true);

	      redo_data = tmp_ptr;

	      for (i = 0; i < num_rcrumbs; i++)
		{
		  (void) memcpy (tmp_ptr, (char *) rcrumbs[i].data, rcrumbs[i].length);
		  tmp_ptr += rcrumbs[i].length;
		}

	      assert (CAST_BUFLEN (tmp_ptr - redo_data) == rlength);
	    }

	  assert (CAST_BUFLEN (tmp_ptr - data_ptr) == total_length
		  || ulength < log_Zip_min_size_to_compress || rlength < log_Zip_min_size_to_compress);

	  if (ulength >= log_Zip_min_size_to_compress && rlength >= log_Zip_min_size_to_compress)
	    {
	      (void) log_diff (ulength, undo_data, rlength, redo_data);

	      is_undo_zip = log_zip (zip_undo, ulength, undo_data);
	      is_redo_zip = log_zip (zip_redo, rlength, redo_data);

	      if (is_redo_zip)
		{
		  is_diff = true;
		}
	    }
	  else
	    {
	      if (ulength >= log_Zip_min_size_to_compress)
		{
		  is_undo_zip = log_zip (zip_undo, ulength, undo_data);
		}
	      if (rlength >= log_Zip_min_size_to_compress)
		{
		  is_redo_zip = log_zip (zip_redo, rlength, redo_data);
		}
	    }
	}
    }

  if (is_diff)
    {
      /* Set diff UNDOREDO type */
      assert (has_redo && has_undo);
      if (is_mvcc_op)
	{
	  node->log_header.type = LOG_MVCC_DIFF_UNDOREDO_DATA;
	}
      else
	{
	  node->log_header.type = LOG_DIFF_UNDOREDO_DATA;
	}
    }

  /* Compute the length of data header */
  switch (node->log_header.type)
    {
    case LOG_MVCC_UNDO_DATA:
      node->data_header_length = sizeof (LOG_REC_MVCC_UNDO);
      break;
    case LOG_UNDO_DATA:
      node->data_header_length = sizeof (LOG_REC_UNDO);
      break;
    case LOG_MVCC_REDO_DATA:
      node->data_header_length = sizeof (LOG_REC_MVCC_REDO);
      break;
    case LOG_REDO_DATA:
      node->data_header_length = sizeof (LOG_REC_REDO);
      break;
    case LOG_MVCC_UNDOREDO_DATA:
    case LOG_MVCC_DIFF_UNDOREDO_DATA:
      node->data_header_length = sizeof (LOG_REC_MVCC_UNDOREDO);
      break;
    case LOG_UNDOREDO_DATA:
    case LOG_DIFF_UNDOREDO_DATA:
      node->data_header_length = sizeof (LOG_REC_UNDOREDO);
      break;
    default:
      assert (0);
      break;
    }

  /* Allocate memory for data header */
  node->data_header = (char *) malloc (node->data_header_length);
  if (node->data_header == NULL)
    {
      er_set (ER_ERROR_SEVERITY, ARG_FILE_LINE, ER_OUT_OF_VIRTUAL_MEMORY, 1, sizeof (LOG_REC_UNDOREDO));
      error_code = ER_OUT_OF_VIRTUAL_MEMORY;
      goto error;
    }

#if !defined (NDEBUG)
  /* Suppress valgrind complaint. */
  memset (node->data_header, 0, node->data_header_length);
#endif // DEBUG

  /* Fill the data header fields */
  switch (node->log_header.type)
    {
    case LOG_MVCC_UNDO_DATA:
      /* Use undo data from MVCC undo structure */
      mvcc_undo_p = (LOG_REC_MVCC_UNDO *) node->data_header;

      /* Must also fill vacuum info */
      vacuum_info_p = &mvcc_undo_p->vacuum_info;

      /* Must also fill MVCCID field */
      mvccid_p = &mvcc_undo_p->mvccid;

    /* Fall through */
    case LOG_UNDO_DATA:
      undo_p = (node->log_header.type == LOG_UNDO_DATA ? (LOG_REC_UNDO *) node->data_header : &mvcc_undo_p->undo);

      data_header_ulength_p = &undo_p->length;
      log_data_p = &undo_p->data;
      break;

    case LOG_MVCC_REDO_DATA:
      /* Use redo data from MVCC redo structure */
      mvcc_redo_p = (LOG_REC_MVCC_REDO *) node->data_header;

      /* Must also fill MVCCID field */
      mvccid_p = &mvcc_redo_p->mvccid;

    /* Fall through */
    case LOG_REDO_DATA:
      redo_p = (node->log_header.type == LOG_REDO_DATA ? (LOG_REC_REDO *) node->data_header : &mvcc_redo_p->redo);

      data_header_rlength_p = &redo_p->length;
      log_data_p = &redo_p->data;
      break;

    case LOG_MVCC_UNDOREDO_DATA:
    case LOG_MVCC_DIFF_UNDOREDO_DATA:
      /* Use undoredo data from MVCC undoredo structure */
      mvcc_undoredo_p = (LOG_REC_MVCC_UNDOREDO *) node->data_header;

      /* Must also fill vacuum info */
      vacuum_info_p = &mvcc_undoredo_p->vacuum_info;

      /* Must also fill MVCCID field */
      mvccid_p = &mvcc_undoredo_p->mvccid;

    /* Fall through */
    case LOG_UNDOREDO_DATA:
    case LOG_DIFF_UNDOREDO_DATA:
      undoredo_p = ((node->log_header.type == LOG_UNDOREDO_DATA || node->log_header.type == LOG_DIFF_UNDOREDO_DATA)
		    ? (LOG_REC_UNDOREDO *) node->data_header : &mvcc_undoredo_p->undoredo);

      data_header_ulength_p = &undoredo_p->ulength;
      data_header_rlength_p = &undoredo_p->rlength;
      log_data_p = &undoredo_p->data;
      break;

    default:
      assert (0);
      break;
    }

  /* Fill log data fields */
  assert (log_data_p != NULL);

  log_data_p->rcvindex = rcvindex;
  log_data_p->offset = addr->offset;

  if (addr->pgptr != NULL)
    {
      vpid = pgbuf_get_vpid_ptr (addr->pgptr);
      log_data_p->pageid = vpid->pageid;
      log_data_p->volid = vpid->volid;
    }
  else
    {
      log_data_p->pageid = NULL_PAGEID;
      log_data_p->volid = NULL_VOLID;
    }

  if (mvccid_p != NULL)
    {
      /* Fill mvccid field */

      /* Must be an MVCC operation */
      assert (LOG_IS_MVCC_OP_RECORD_TYPE (node->log_header.type));
      assert (LOG_IS_MVCC_OPERATION (rcvindex));

      tdes = LOG_FIND_CURRENT_TDES (thread_p);
      if (tdes == NULL || !MVCCID_IS_VALID (tdes->mvccinfo.id))
	{
	  assert_release (false);
	  error_code = ER_FAILED;
	  goto error;
	}
      else
	{
	  if (!tdes->mvccinfo.sub_ids.empty ())
	    {
	      *mvccid_p = tdes->mvccinfo.sub_ids.back ();
	    }
	  else
	    {
	      *mvccid_p = tdes->mvccinfo.id;
	    }
	}
    }

  if (vacuum_info_p != NULL)
    {
      /* Fill vacuum info field */

      /* Must be an UNDO or UNDOREDO MVCC operation */
      assert (node->log_header.type == LOG_MVCC_UNDO_DATA || node->log_header.type == LOG_MVCC_UNDOREDO_DATA
	      || node->log_header.type == LOG_MVCC_DIFF_UNDOREDO_DATA);
      assert (LOG_IS_MVCC_OPERATION (rcvindex));

      if (addr->vfid != NULL)
	{
	  VFID_COPY (&vacuum_info_p->vfid, addr->vfid);
	}
      else
	{
	  if (rcvindex == RVES_NOTIFY_VACUUM)
	    {
	      VFID_SET_NULL (&vacuum_info_p->vfid);
	    }
	  else
	    {
	      /* We require VFID for vacuum */
	      assert_release (false);
	      error_code = ER_FAILED;
	      goto error;
	    }
	}

      /* Initialize previous MVCC op log lsa - will be completed later */
      LSA_SET_NULL (&vacuum_info_p->prev_mvcc_op_log_lsa);
    }

  if (is_undo_zip)
    {
      assert (has_undo && (data_header_ulength_p != NULL));

      *data_header_ulength_p = MAKE_ZIP_LEN (zip_undo->data_length);
      error_code = prior_lsa_copy_undo_data_to_node (node, zip_undo->data_length, (char *) zip_undo->log_data);
    }
  else if (has_undo)
    {
      assert (data_header_ulength_p != NULL);

      *data_header_ulength_p = ulength;
      error_code = prior_lsa_copy_undo_crumbs_to_node (node, num_ucrumbs, ucrumbs);
    }

  if (is_redo_zip)
    {
      assert (has_redo && (data_header_rlength_p != NULL));

      *data_header_rlength_p = MAKE_ZIP_LEN (zip_redo->data_length);
      error_code = prior_lsa_copy_redo_data_to_node (node, zip_redo->data_length, (char *) zip_redo->log_data);
    }
  else if (has_redo)
    {
      *data_header_rlength_p = rlength;
      error_code = prior_lsa_copy_redo_crumbs_to_node (node, num_rcrumbs, rcrumbs);
    }

  if (error_code != NO_ERROR)
    {
      goto error;
    }

  return error_code;

error:
  if (node->data_header != NULL)
    {
      free_and_init (node->data_header);
    }
  if (node->udata != NULL)
    {
      free_and_init (node->udata);
    }
  if (node->rdata != NULL)
    {
      free_and_init (node->rdata);
    }

  return error_code;
}

/*
 * prior_lsa_gen_postpone_record -
 *
 * return: error code or NO_ERROR
 *
 *   node(in/out):
 *   rcvindex(in):
 *   addr(in):
 *   length(in):
 *   data(in):
 */
static int
prior_lsa_gen_postpone_record (THREAD_ENTRY *thread_p, LOG_PRIOR_NODE *node, LOG_RCVINDEX rcvindex,
			       LOG_DATA_ADDR *addr, int length, const char *data)
{
  LOG_REC_REDO *redo;
  VPID *vpid;
  int error_code = NO_ERROR;

  node->data_header_length = sizeof (LOG_REC_REDO);
  node->data_header = (char *) malloc (node->data_header_length);
  if (node->data_header == NULL)
    {
      er_set (ER_ERROR_SEVERITY, ARG_FILE_LINE, ER_OUT_OF_VIRTUAL_MEMORY, 1, (size_t) node->data_header_length);
      return ER_OUT_OF_VIRTUAL_MEMORY;
    }
  redo = (LOG_REC_REDO *) node->data_header;

  redo->data.rcvindex = rcvindex;
  if (addr->pgptr != NULL)
    {
      vpid = pgbuf_get_vpid_ptr (addr->pgptr);
      redo->data.pageid = vpid->pageid;
      redo->data.volid = vpid->volid;
    }
  else
    {
      redo->data.pageid = NULL_PAGEID;
      redo->data.volid = NULL_VOLID;
    }
  redo->data.offset = addr->offset;

  redo->length = length;
  error_code = prior_lsa_copy_redo_data_to_node (node, redo->length, data);

  return error_code;
}

/*
 * prior_lsa_gen_dbout_redo_record -
 *
 * return: error code or NO_ERROR
 *
 *   node(in/out):
 *   rcvindex(in):
 *   length(in):
 *   data(in):
 */
static int
prior_lsa_gen_dbout_redo_record (THREAD_ENTRY *thread_p, LOG_PRIOR_NODE *node, LOG_RCVINDEX rcvindex, int length,
				 const char *data)
{
  LOG_REC_DBOUT_REDO *dbout_redo;
  int error_code = NO_ERROR;

  node->data_header_length = sizeof (LOG_REC_DBOUT_REDO);
  node->data_header = (char *) malloc (node->data_header_length);
  if (node->data_header == NULL)
    {
      er_set (ER_ERROR_SEVERITY, ARG_FILE_LINE, ER_OUT_OF_VIRTUAL_MEMORY, 1, (size_t) node->data_header_length);
      return ER_OUT_OF_VIRTUAL_MEMORY;
    }
  dbout_redo = (LOG_REC_DBOUT_REDO *) node->data_header;

  dbout_redo->rcvindex = rcvindex;
  dbout_redo->length = length;

  error_code = prior_lsa_copy_redo_data_to_node (node, dbout_redo->length, data);

  return error_code;
}

/*
 * prior_lsa_gen_2pc_prepare_record -
 *
 * return: error code or NO_ERROR
 *
 *   node(in/out):
 *   gtran_length(in):
 *   gtran_data(in):
 *   lock_length(in):
 *   lock_data(in):
 */
static int
prior_lsa_gen_2pc_prepare_record (THREAD_ENTRY *thread_p, LOG_PRIOR_NODE *node, int gtran_length,
				  const char *gtran_data, int lock_length, const char *lock_data)
{
  int error_code = NO_ERROR;

  node->data_header_length = sizeof (LOG_REC_2PC_PREPCOMMIT);
  node->data_header = (char *) malloc (node->data_header_length);
  if (node->data_header == NULL)
    {
      er_set (ER_ERROR_SEVERITY, ARG_FILE_LINE, ER_OUT_OF_VIRTUAL_MEMORY, 1, (size_t) node->data_header_length);
      return ER_OUT_OF_VIRTUAL_MEMORY;
    }

  if (gtran_length > 0)
    {
      error_code = prior_lsa_copy_undo_data_to_node (node, gtran_length, gtran_data);
    }
  if (lock_length > 0)
    {
      error_code = prior_lsa_copy_redo_data_to_node (node, lock_length, lock_data);
    }

  return error_code;
}

/*
 * prior_lsa_gen_end_chkpt_record -
 *
 * return: error code or NO_ERROR
 *
 *   node(in/out):
 *   tran_length(in):
 *   tran_data(in):
 *   topop_length(in):
 *   topop_data(in):
 */
static int
prior_lsa_gen_end_chkpt_record (THREAD_ENTRY *thread_p, LOG_PRIOR_NODE *node, int tran_length, const char *tran_data,
				int topop_length, const char *topop_data)
{
  int error_code = NO_ERROR;

  node->data_header_length = sizeof (LOG_REC_CHKPT);
  node->data_header = (char *) malloc (node->data_header_length);
  if (node->data_header == NULL)
    {
      er_set (ER_ERROR_SEVERITY, ARG_FILE_LINE, ER_OUT_OF_VIRTUAL_MEMORY, 1, (size_t) node->data_header_length);
      return ER_OUT_OF_VIRTUAL_MEMORY;
    }

  if (tran_length > 0)
    {
      error_code = prior_lsa_copy_undo_data_to_node (node, tran_length, tran_data);
    }
  if (topop_length > 0)
    {
      error_code = prior_lsa_copy_redo_data_to_node (node, topop_length, topop_data);
    }

  return error_code;
}

/*
 * prior_lsa_gen_record -
 *
 * return: error code or NO_ERROR
 *
 *   node(in/out):
 *   rec_type(in):
 *   length(in):
 *   data(in):
 */
static int
prior_lsa_gen_record (THREAD_ENTRY *thread_p, LOG_PRIOR_NODE *node, LOG_RECTYPE rec_type, int length,
		      const char *data)
{
  int error_code = NO_ERROR;

  node->data_header_length = 0;
  switch (rec_type)
    {
    case LOG_DUMMY_HEAD_POSTPONE:
    case LOG_DUMMY_CRASH_RECOVERY:
    case LOG_DUMMY_OVF_RECORD:
    case LOG_DUMMY_GENERIC:
    case LOG_2PC_COMMIT_DECISION:
    case LOG_2PC_ABORT_DECISION:
    case LOG_2PC_COMMIT_INFORM_PARTICPS:
    case LOG_2PC_ABORT_INFORM_PARTICPS:
    case LOG_START_CHKPT:
    case LOG_SYSOP_ATOMIC_START:
      assert (length == 0 && data == NULL);
      break;

    case LOG_RUN_POSTPONE:
      node->data_header_length = sizeof (LOG_REC_RUN_POSTPONE);
      break;

    case LOG_COMPENSATE:
      node->data_header_length = sizeof (LOG_REC_COMPENSATE);
      break;

    case LOG_DUMMY_HA_SERVER_STATE:
      assert (length == 0 && data == NULL);
      node->data_header_length = sizeof (LOG_REC_HA_SERVER_STATE);
      break;

    case LOG_SAVEPOINT:
      node->data_header_length = sizeof (LOG_REC_SAVEPT);
      break;

    case LOG_COMMIT_WITH_POSTPONE:
      node->data_header_length = sizeof (LOG_REC_START_POSTPONE);
      break;

    case LOG_SYSOP_START_POSTPONE:
      node->data_header_length = sizeof (LOG_REC_SYSOP_START_POSTPONE);
      break;

    case LOG_COMMIT:
    case LOG_ABORT:
      assert (length == 0 && data == NULL);
      node->data_header_length = sizeof (LOG_REC_DONETIME);
      break;

    case LOG_SYSOP_END:
      node->data_header_length = sizeof (LOG_REC_SYSOP_END);
      break;

    case LOG_REPLICATION_DATA:
    case LOG_REPLICATION_STATEMENT:
      node->data_header_length = sizeof (LOG_REC_REPLICATION);
      break;

    case LOG_2PC_START:
      node->data_header_length = sizeof (LOG_REC_2PC_START);
      break;

    case LOG_END_CHKPT:
      node->data_header_length = sizeof (LOG_REC_CHKPT);
      break;

    default:
      break;
    }

  if (node->data_header_length > 0)
    {
      node->data_header = (char *) malloc (node->data_header_length);
      if (node->data_header == NULL)
	{
	  er_set (ER_ERROR_SEVERITY, ARG_FILE_LINE, ER_OUT_OF_VIRTUAL_MEMORY, 1, (size_t) node->data_header_length);
	  return ER_OUT_OF_VIRTUAL_MEMORY;
	}

#if !defined (NDEBUG)
      /* Suppress valgrind complaint. */
      memset (node->data_header, 0, node->data_header_length);
#endif // DEBUG
    }

  if (length > 0)
    {
      error_code = prior_lsa_copy_undo_data_to_node (node, length, data);
    }

  return error_code;
}

static void
prior_update_header_mvcc_info (const LOG_LSA &record_lsa, MVCCID mvccid)
{
  assert (MVCCID_IS_VALID (mvccid));
  if (!log_Gl.hdr.does_block_need_vacuum)
    {
      // first mvcc record for this block
<<<<<<< HEAD
      log_Gl.hdr.last_block_newest_mvccid = mvccid;
      log_Gl.hdr.last_block_oldest_visible_mvccid = log_Gl.mvcc_table.get_global_oldest_visible ();
=======
      log_Gl.hdr.oldest_visible_mvccid = vacuum_get_global_oldest_active_mvccid ();
      log_Gl.hdr.newest_block_mvccid = mvccid;
>>>>>>> f8f6dd1a
    }
  else
    {
      // sanity checks
<<<<<<< HEAD
      assert (MVCCID_IS_VALID (log_Gl.hdr.last_block_oldest_visible_mvccid));
      assert (MVCCID_IS_VALID (log_Gl.hdr.last_block_newest_mvccid));
      assert (log_Gl.hdr.last_block_oldest_visible_mvccid <= mvccid);
      assert (!log_Gl.hdr.mvcc_op_log_lsa.is_null ());
      assert (vacuum_get_log_blockid (log_Gl.hdr.mvcc_op_log_lsa.pageid) == vacuum_get_log_blockid (record_lsa.pageid));

      if (log_Gl.hdr.last_block_newest_mvccid < mvccid)
	{
	  log_Gl.hdr.last_block_newest_mvccid = mvccid;
=======
      assert (MVCCID_IS_VALID (log_Gl.hdr.oldest_visible_mvccid));
      assert (MVCCID_IS_VALID (log_Gl.hdr.newest_block_mvccid));
      assert (log_Gl.hdr.oldest_visible_mvccid <= mvccid);
      assert (!log_Gl.hdr.mvcc_op_log_lsa.is_null ());
      assert (vacuum_get_log_blockid (log_Gl.hdr.mvcc_op_log_lsa.pageid) == vacuum_get_log_blockid (record_lsa.pageid));

      if (log_Gl.hdr.newest_block_mvccid < mvccid)
	{
	  log_Gl.hdr.newest_block_mvccid = mvccid;
>>>>>>> f8f6dd1a
	}
    }
  log_Gl.hdr.mvcc_op_log_lsa = record_lsa;
  log_Gl.hdr.does_block_need_vacuum = true;
}

/*
 * prior_lsa_next_record_internal -
 *
 * return: start lsa of log record
 *
 *   node(in/out):
 *   tdes(in/out):
 *   with_lock(in):
 */
static LOG_LSA
prior_lsa_next_record_internal (THREAD_ENTRY *thread_p, LOG_PRIOR_NODE *node, LOG_TDES *tdes, int with_lock)
{
  LOG_LSA start_lsa;
  LOG_REC_MVCC_UNDO *mvcc_undo = NULL;
  LOG_REC_MVCC_UNDOREDO *mvcc_undoredo = NULL;
  LOG_VACUUM_INFO *vacuum_info = NULL;
  MVCCID mvccid = MVCCID_NULL;

  if (with_lock == LOG_PRIOR_LSA_WITHOUT_LOCK)
    {
      log_Gl.prior_info.prior_lsa_mutex.lock ();
    }

  prior_lsa_start_append (thread_p, node, tdes);

  LSA_COPY (&start_lsa, &node->start_lsa);

  if (LOG_ISRESTARTED () && log_Gl.hdr.does_block_need_vacuum)
    {
      assert (!LSA_ISNULL (&log_Gl.hdr.mvcc_op_log_lsa));
      if (vacuum_get_log_blockid (log_Gl.hdr.mvcc_op_log_lsa.pageid) != vacuum_get_log_blockid (start_lsa.pageid))
	{
	  assert (vacuum_get_log_blockid (log_Gl.hdr.mvcc_op_log_lsa.pageid)
		  == (vacuum_get_log_blockid (start_lsa.pageid) - 1));

	  vacuum_produce_log_block_data (thread_p);
	}
    }

  /* Is this a valid MVCC operations: 1. node must be undoredo/undo type and must have undo data. 2. record index must
   * the index of MVCC operations. */
  if (node->log_header.type == LOG_MVCC_UNDO_DATA || node->log_header.type == LOG_MVCC_UNDOREDO_DATA
      || node->log_header.type == LOG_MVCC_DIFF_UNDOREDO_DATA
      || (node->log_header.type == LOG_SYSOP_END
	  && ((LOG_REC_SYSOP_END *) node->data_header)->type == LOG_SYSOP_END_LOGICAL_MVCC_UNDO))
    {
      /* Link the log record to previous MVCC delete/update log record */
      /* Will be used by vacuum */
      if (node->log_header.type == LOG_MVCC_UNDO_DATA)
	{
	  /* Read from mvcc_undo structure */
	  mvcc_undo = (LOG_REC_MVCC_UNDO *) node->data_header;
	  vacuum_info = &mvcc_undo->vacuum_info;
	  mvccid = mvcc_undo->mvccid;
	}
      else if (node->log_header.type == LOG_SYSOP_END)
	{
	  /* Read from mvcc_undo structure */
	  mvcc_undo = & ((LOG_REC_SYSOP_END *) node->data_header)->mvcc_undo;
	  vacuum_info = &mvcc_undo->vacuum_info;
	  mvccid = mvcc_undo->mvccid;
	}
      else
	{
	  /* Read for mvcc_undoredo structure */
	  assert (node->log_header.type == LOG_MVCC_UNDOREDO_DATA
		  || node->log_header.type == LOG_MVCC_DIFF_UNDOREDO_DATA);

	  mvcc_undoredo = (LOG_REC_MVCC_UNDOREDO *) node->data_header;
	  vacuum_info = &mvcc_undoredo->vacuum_info;
	  mvccid = mvcc_undoredo->mvccid;
	}

      /* Save previous mvcc operation log lsa to vacuum info */
      LSA_COPY (&vacuum_info->prev_mvcc_op_log_lsa, &log_Gl.hdr.mvcc_op_log_lsa);

      vacuum_er_log (VACUUM_ER_LOG_LOGGING,
		     "log mvcc op at (%lld, %d) and create link with log_lsa(%lld, %d)",
		     LSA_AS_ARGS (&node->start_lsa), LSA_AS_ARGS (&log_Gl.hdr.mvcc_op_log_lsa));

      prior_update_header_mvcc_info (start_lsa, mvccid);
    }
  else if (node->log_header.type == LOG_SYSOP_START_POSTPONE)
    {
      /* we need the system operation start postpone LSA for recovery. we have to save it under prior_lsa_mutex
       * protection.
       * at the same time, tdes->rcv.atomic_sysop_start_lsa must be reset if it was inside this system op. */
      LOG_REC_SYSOP_START_POSTPONE *sysop_start_postpone = NULL;

      assert (LSA_ISNULL (&tdes->rcv.sysop_start_postpone_lsa));
      tdes->rcv.sysop_start_postpone_lsa = start_lsa;

      sysop_start_postpone = (LOG_REC_SYSOP_START_POSTPONE *) node->data_header;
      if (LSA_LT (&sysop_start_postpone->sysop_end.lastparent_lsa, &tdes->rcv.atomic_sysop_start_lsa))
	{
	  /* atomic system operation finished. */
	  LSA_SET_NULL (&tdes->rcv.atomic_sysop_start_lsa);
	}

      /* for correct checkpoint, this state change must be done under the protection of prior_lsa_mutex */
      tdes->state = TRAN_UNACTIVE_TOPOPE_COMMITTED_WITH_POSTPONE;
    }
  else if (node->log_header.type == LOG_SYSOP_END)
    {
      /* reset tdes->rcv.sysop_start_postpone_lsa and tdes->rcv.atomic_sysop_start_lsa, if this system op is not nested.
       * we'll use lastparent_lsa to check if system op is nested or not. */
      LOG_REC_SYSOP_END *sysop_end = NULL;

      sysop_end = (LOG_REC_SYSOP_END *) node->data_header;
      if (!LSA_ISNULL (&tdes->rcv.atomic_sysop_start_lsa)
	  && LSA_LT (&sysop_end->lastparent_lsa, &tdes->rcv.atomic_sysop_start_lsa))
	{
	  /* atomic system operation finished. */
	  LSA_SET_NULL (&tdes->rcv.atomic_sysop_start_lsa);
	}
      if (!LSA_ISNULL (&tdes->rcv.sysop_start_postpone_lsa)
	  && LSA_LT (&sysop_end->lastparent_lsa, &tdes->rcv.sysop_start_postpone_lsa))
	{
	  /* atomic system operation finished. */
	  LSA_SET_NULL (&tdes->rcv.sysop_start_postpone_lsa);
	}
    }
  else if (node->log_header.type == LOG_COMMIT_WITH_POSTPONE)
    {
      /* we need the commit with postpone LSA for recovery. we have to save it under prior_lsa_mutex protection */
      tdes->rcv.tran_start_postpone_lsa = start_lsa;
    }
  else if (node->log_header.type == LOG_SYSOP_ATOMIC_START)
    {
      /* same as with system op start postpone, we need to save these log records lsa */
      assert (LSA_ISNULL (&tdes->rcv.atomic_sysop_start_lsa));
      tdes->rcv.atomic_sysop_start_lsa = start_lsa;
    }

  log_prior_lsa_append_advance_when_doesnot_fit (node->data_header_length);
  log_prior_lsa_append_add_align (node->data_header_length);

  if (node->ulength > 0)
    {
      prior_lsa_append_data (node->ulength);
    }

  if (node->rlength > 0)
    {
      prior_lsa_append_data (node->rlength);
    }

  /* END append */
  prior_lsa_end_append (thread_p, node);

  if (log_Gl.prior_info.prior_list_tail == NULL)
    {
      log_Gl.prior_info.prior_list_header = node;
      log_Gl.prior_info.prior_list_tail = node;
    }
  else
    {
      log_Gl.prior_info.prior_list_tail->next = node;
      log_Gl.prior_info.prior_list_tail = node;
    }

  /* list_size in bytes */
  log_Gl.prior_info.list_size += (sizeof (LOG_PRIOR_NODE) + node->data_header_length + node->ulength + node->rlength);

  if (with_lock == LOG_PRIOR_LSA_WITHOUT_LOCK)
    {
      log_Gl.prior_info.prior_lsa_mutex.unlock ();

      if (log_Gl.prior_info.list_size >= (INT64) logpb_get_memsize ())
	{
	  perfmon_inc_stat (thread_p, PSTAT_PRIOR_LSA_LIST_MAXED);

#if defined(SERVER_MODE)
	  if (!log_is_in_crash_recovery ())
	    {
	      log_wakeup_log_flush_daemon ();

	      thread_sleep (1);	/* 1msec */
	    }
	  else
	    {
	      LOG_CS_ENTER (thread_p);
	      logpb_prior_lsa_append_all_list (thread_p);
	      LOG_CS_EXIT (thread_p);
	    }
#else
	  LOG_CS_ENTER (thread_p);
	  logpb_prior_lsa_append_all_list (thread_p);
	  LOG_CS_EXIT (thread_p);
#endif
	}
    }

  tdes->num_log_records_written++;

  return start_lsa;
}

LOG_LSA
prior_lsa_next_record (THREAD_ENTRY *thread_p, LOG_PRIOR_NODE *node, log_tdes *tdes)
{
  return prior_lsa_next_record_internal (thread_p, node, tdes, LOG_PRIOR_LSA_WITHOUT_LOCK);
}

LOG_LSA
prior_lsa_next_record_with_lock (THREAD_ENTRY *thread_p, LOG_PRIOR_NODE *node, log_tdes *tdes)
{
  return prior_lsa_next_record_internal (thread_p, node, tdes, LOG_PRIOR_LSA_WITH_LOCK);
}

/*
 * prior_lsa_start_append:
 *
 *   node(in/out):
 *   tdes(in):
 */
static void
prior_lsa_start_append (THREAD_ENTRY *thread_p, LOG_PRIOR_NODE *node, LOG_TDES *tdes)
{
  /* Does the new log record fit in this page ? */
  log_prior_lsa_append_advance_when_doesnot_fit (sizeof (LOG_RECORD_HEADER));

  node->log_header.trid = tdes->trid;

  /*
   * Link the record with the previous transaction record for quick undos.
   * Link the record backward for backward traversal of the log.
   */
  LSA_COPY (&node->start_lsa, &log_Gl.prior_info.prior_lsa);

  if (tdes->is_system_worker_transaction () && !tdes->is_under_sysop ())
    {
      // lose the link to previous record
      LSA_SET_NULL (&node->log_header.prev_tranlsa);
      LSA_SET_NULL (&tdes->head_lsa);
      LSA_SET_NULL (&tdes->tail_lsa);
    }
  else
    {
      LSA_COPY (&node->log_header.prev_tranlsa, &tdes->tail_lsa);

      LSA_COPY (&tdes->tail_lsa, &log_Gl.prior_info.prior_lsa);

      /*
       * Is this the first log record of transaction ?
       */
      if (LSA_ISNULL (&tdes->head_lsa))
	{
	  LSA_COPY (&tdes->head_lsa, &tdes->tail_lsa);
	}

      LSA_COPY (&tdes->undo_nxlsa, &log_Gl.prior_info.prior_lsa);
    }

  /*
   * Remember the address of new append record
   */
  LSA_COPY (&node->log_header.back_lsa, &log_Gl.prior_info.prev_lsa);
  LSA_SET_NULL (&node->log_header.forw_lsa);

  LSA_COPY (&log_Gl.prior_info.prev_lsa, &log_Gl.prior_info.prior_lsa);

  /*
   * Set the page dirty, increase and align the append offset
   */
  log_prior_lsa_append_add_align (sizeof (LOG_RECORD_HEADER));
}

/*
 * prior_lsa_end_append -
 *
 * return:
 *
 *   node(in/out):
 */
static void
prior_lsa_end_append (THREAD_ENTRY *thread_p, LOG_PRIOR_NODE *node)
{
  log_prior_lsa_append_align ();
  log_prior_lsa_append_advance_when_doesnot_fit (sizeof (LOG_RECORD_HEADER));

  LSA_COPY (&node->log_header.forw_lsa, &log_Gl.prior_info.prior_lsa);
}

static void
prior_lsa_append_data (int length)
{
  int copy_length;		/* Amount of contiguous data that can be copied */
  int current_offset;
  int last_offset;

  if (length == 0)
    {
      return;
    }

  /*
   * Align if needed,
   * don't set it dirty since this function has not updated
   */
  log_prior_lsa_append_align ();

  current_offset = (int) log_Gl.prior_info.prior_lsa.offset;
  last_offset = (int) LOG_PRIOR_LSA_LAST_APPEND_OFFSET ();

  /* Does data fit completely in current page ? */
  if ((current_offset + length) >= last_offset)
    {
      while (length > 0)
	{
	  if (current_offset >= last_offset)
	    {
	      /*
	       * Get next page and set the current one dirty
	       */
	      log_Gl.prior_info.prior_lsa.pageid++;
	      log_Gl.prior_info.prior_lsa.offset = 0;

	      current_offset = 0;
	      last_offset = (int) LOG_PRIOR_LSA_LAST_APPEND_OFFSET ();
	    }
	  /* Find the amount of contiguous data that can be copied */
	  if (current_offset + length >= last_offset)
	    {
	      copy_length = CAST_BUFLEN (last_offset - current_offset);
	    }
	  else
	    {
	      copy_length = length;
	    }

	  current_offset += copy_length;
	  length -= copy_length;
	  log_Gl.prior_info.prior_lsa.offset += copy_length;
	}
    }
  else
    {
      log_Gl.prior_info.prior_lsa.offset += length;
    }

  /*
   * Align the data for future appends.
   * Indicate that modifications were done
   */
  log_prior_lsa_append_align ();
}

static LOG_ZIP *
log_append_get_zip_undo (THREAD_ENTRY *thread_p)
{
#if defined (SERVER_MODE)
  if (thread_p == NULL)
    {
      thread_p = thread_get_thread_entry_info ();
    }

  if (thread_p == NULL)
    {
      return NULL;
    }
  else
    {
      if (thread_p->log_zip_undo == NULL)
	{
	  thread_p->log_zip_undo = log_zip_alloc (IO_PAGESIZE, true);
	}
      return (LOG_ZIP *) thread_p->log_zip_undo;
    }
#else
  return log_zip_undo;
#endif
}

static LOG_ZIP *
log_append_get_zip_redo (THREAD_ENTRY *thread_p)
{
#if defined (SERVER_MODE)
  if (thread_p == NULL)
    {
      thread_p = thread_get_thread_entry_info ();
    }

  if (thread_p == NULL)
    {
      return NULL;
    }
  else
    {
      if (thread_p->log_zip_redo == NULL)
	{
	  thread_p->log_zip_redo = log_zip_alloc (IO_PAGESIZE, true);
	}
      return (LOG_ZIP *) thread_p->log_zip_redo;
    }
#else
  return log_zip_redo;
#endif
}

/*
 * log_append_realloc_data_ptr -
 *
 * return:
 *
 *   data_length(in):
 *   length(in):
 *
 * NOTE:
 */
static bool
log_append_realloc_data_ptr (THREAD_ENTRY *thread_p, int length)
{
  char *data_ptr;
  int alloc_len;
#if defined (SERVER_MODE)
  if (thread_p == NULL)
    {
      thread_p = thread_get_thread_entry_info ();
    }

  if (thread_p == NULL)
    {
      return false;
    }

  if (thread_p->log_data_length < length)
    {
      alloc_len = ((int) CEIL_PTVDIV (length, IO_PAGESIZE)) * IO_PAGESIZE;

      data_ptr = (char *) realloc (thread_p->log_data_ptr, alloc_len);
      if (data_ptr == NULL)
	{
	  er_set (ER_ERROR_SEVERITY, ARG_FILE_LINE, ER_OUT_OF_VIRTUAL_MEMORY, 1, (size_t) alloc_len);
	  if (thread_p->log_data_ptr)
	    {
	      free_and_init (thread_p->log_data_ptr);
	    }
	  thread_p->log_data_length = 0;
	  return false;
	}
      else
	{
	  thread_p->log_data_ptr = data_ptr;
	  thread_p->log_data_length = alloc_len;
	}
    }
  return true;
#else
  if (log_data_length < length)
    {
      alloc_len = ((int) CEIL_PTVDIV (length, IO_PAGESIZE)) * IO_PAGESIZE;

      data_ptr = (char *) realloc (log_data_ptr, alloc_len);
      if (data_ptr == NULL)
	{
	  er_set (ER_ERROR_SEVERITY, ARG_FILE_LINE, ER_OUT_OF_VIRTUAL_MEMORY, 1, (size_t) alloc_len);
	  if (log_data_ptr)
	    {
	      free_and_init (log_data_ptr);
	    }
	  log_data_length = 0;
	  return false;
	}
      else
	{
	  log_data_ptr = data_ptr;
	  log_data_length = alloc_len;
	}
    }

  return true;
#endif
}

/*
 * log_append_get_data_ptr  -
 *
 * return:
 *
 */
static char *
log_append_get_data_ptr (THREAD_ENTRY *thread_p)
{
#if defined (SERVER_MODE)
  if (thread_p == NULL)
    {
      thread_p = thread_get_thread_entry_info ();
    }

  if (thread_p == NULL)
    {
      return NULL;
    }
  else
    {
      if (thread_p->log_data_ptr == NULL)
	{
	  thread_p->log_data_length = IO_PAGESIZE * 2;
	  thread_p->log_data_ptr = (char *) malloc (thread_p->log_data_length);

	  if (thread_p->log_data_ptr == NULL)
	    {
	      thread_p->log_data_length = 0;
	      er_set (ER_ERROR_SEVERITY, ARG_FILE_LINE, ER_OUT_OF_VIRTUAL_MEMORY, 1,
		      (size_t) thread_p->log_data_length);
	    }
	}
      return thread_p->log_data_ptr;
    }
#else
  return log_data_ptr;
#endif
}

static void
log_prior_lsa_append_align ()
{
  assert (log_Gl.prior_info.prior_lsa.offset >= 0);

  log_Gl.prior_info.prior_lsa.offset = DB_ALIGN (log_Gl.prior_info.prior_lsa.offset, DOUBLE_ALIGNMENT);
  if ((size_t) log_Gl.prior_info.prior_lsa.offset >= (size_t) LOGAREA_SIZE)
    {
      log_Gl.prior_info.prior_lsa.pageid++;
      log_Gl.prior_info.prior_lsa.offset = 0;
    }
}

static void
log_prior_lsa_append_advance_when_doesnot_fit (size_t length)
{
  assert (log_Gl.prior_info.prior_lsa.offset >= 0);

  if ((size_t) log_Gl.prior_info.prior_lsa.offset + length >= (size_t) LOGAREA_SIZE)
    {
      log_Gl.prior_info.prior_lsa.pageid++;
      log_Gl.prior_info.prior_lsa.offset = 0;
    }
}

static void
log_prior_lsa_append_add_align (size_t add)
{
  assert (log_Gl.prior_info.prior_lsa.offset >= 0);

  log_Gl.prior_info.prior_lsa.offset += (add);
  log_prior_lsa_append_align ();
}<|MERGE_RESOLUTION|>--- conflicted
+++ resolved
@@ -1316,28 +1316,12 @@
   if (!log_Gl.hdr.does_block_need_vacuum)
     {
       // first mvcc record for this block
-<<<<<<< HEAD
-      log_Gl.hdr.last_block_newest_mvccid = mvccid;
-      log_Gl.hdr.last_block_oldest_visible_mvccid = log_Gl.mvcc_table.get_global_oldest_visible ();
-=======
       log_Gl.hdr.oldest_visible_mvccid = vacuum_get_global_oldest_active_mvccid ();
       log_Gl.hdr.newest_block_mvccid = mvccid;
->>>>>>> f8f6dd1a
     }
   else
     {
       // sanity checks
-<<<<<<< HEAD
-      assert (MVCCID_IS_VALID (log_Gl.hdr.last_block_oldest_visible_mvccid));
-      assert (MVCCID_IS_VALID (log_Gl.hdr.last_block_newest_mvccid));
-      assert (log_Gl.hdr.last_block_oldest_visible_mvccid <= mvccid);
-      assert (!log_Gl.hdr.mvcc_op_log_lsa.is_null ());
-      assert (vacuum_get_log_blockid (log_Gl.hdr.mvcc_op_log_lsa.pageid) == vacuum_get_log_blockid (record_lsa.pageid));
-
-      if (log_Gl.hdr.last_block_newest_mvccid < mvccid)
-	{
-	  log_Gl.hdr.last_block_newest_mvccid = mvccid;
-=======
       assert (MVCCID_IS_VALID (log_Gl.hdr.oldest_visible_mvccid));
       assert (MVCCID_IS_VALID (log_Gl.hdr.newest_block_mvccid));
       assert (log_Gl.hdr.oldest_visible_mvccid <= mvccid);
@@ -1347,7 +1331,6 @@
       if (log_Gl.hdr.newest_block_mvccid < mvccid)
 	{
 	  log_Gl.hdr.newest_block_mvccid = mvccid;
->>>>>>> f8f6dd1a
 	}
     }
   log_Gl.hdr.mvcc_op_log_lsa = record_lsa;
