/*
 * Copyright 2008 Search Solution Corporation
 * Copyright 2016 CUBRID Corporation
 *
 *  Licensed under the Apache License, Version 2.0 (the "License");
 *  you may not use this file except in compliance with the License.
 *  You may obtain a copy of the License at
 *
 *      http://www.apache.org/licenses/LICENSE-2.0
 *
 *  Unless required by applicable law or agreed to in writing, software
 *  distributed under the License is distributed on an "AS IS" BASIS,
 *  WITHOUT WARRANTIES OR CONDITIONS OF ANY KIND, either express or implied.
 *  See the License for the specific language governing permissions and
 *  limitations under the License.
 *
 */

#include "log_append.hpp"

#include "file_manager.h"
#include "log_compress.h"
#include "log_impl.h"
#include "log_manager.h"
#include "log_record.hpp"
#include "page_buffer.h"
#include "perf_monitor.h"
#include "thread_entry.hpp"
#include "thread_manager.hpp"
#include "server_type.hpp"
#include "vacuum.h"

#include <cstring>

#if !defined(SERVER_MODE)
static LOG_ZIP *log_zip_undo = NULL;
static LOG_ZIP *log_zip_redo = NULL;
static char *log_data_ptr = NULL;
static int log_data_length = 0;
#endif
bool log_Zip_support = false;
int log_Zip_min_size_to_compress = 255;

#define assertm(exp, msg) assert(((void)msg, exp))

size_t
LOG_PRIOR_LSA_LAST_APPEND_OFFSET ()
{
  return LOGAREA_SIZE;
}

static void log_prior_lsa_append_align ();
static void log_prior_lsa_append_advance_when_doesnot_fit (size_t length);
static void log_prior_lsa_append_add_align (size_t add);
static int prior_lsa_gen_postpone_record (THREAD_ENTRY *thread_p, LOG_PRIOR_NODE *node, LOG_RCVINDEX rcvindex,
    LOG_DATA_ADDR *addr, int length, const char *data);
static int prior_lsa_gen_dbout_redo_record (THREAD_ENTRY *thread_p, LOG_PRIOR_NODE *node, LOG_RCVINDEX rcvindex,
    int length, const char *data);
static int prior_lsa_gen_record (THREAD_ENTRY *thread_p, LOG_PRIOR_NODE *node, LOG_RECTYPE rec_type, int length,
				 const char *data);
static int prior_lsa_gen_undoredo_record_from_crumbs (THREAD_ENTRY *thread_p, LOG_PRIOR_NODE *node,
    LOG_RCVINDEX rcvindex, LOG_DATA_ADDR *addr, int num_ucrumbs, const LOG_CRUMB *ucrumbs, int num_rcrumbs,
    const LOG_CRUMB *rcrumbs);
static int prior_lsa_gen_2pc_prepare_record (THREAD_ENTRY *thread_p, LOG_PRIOR_NODE *node, int gtran_length,
    const char *gtran_data, int lock_length, const char *lock_data);
static int prior_lsa_copy_undo_data_to_node (LOG_PRIOR_NODE *node, int length, const char *data);
static int prior_lsa_copy_redo_data_to_node (LOG_PRIOR_NODE *node, int length, const char *data);
static int prior_lsa_copy_undo_crumbs_to_node (LOG_PRIOR_NODE *node, int num_crumbs, const LOG_CRUMB *crumbs);
static int prior_lsa_copy_redo_crumbs_to_node (LOG_PRIOR_NODE *node, int num_crumbs, const LOG_CRUMB *crumbs);
static void prior_lsa_start_append (THREAD_ENTRY *thread_p, LOG_PRIOR_NODE *node, LOG_TDES *tdes);
static void prior_lsa_end_append (THREAD_ENTRY *thread_p, LOG_PRIOR_NODE *node);
static void prior_lsa_append_data (int length);
static LOG_LSA prior_lsa_next_record_internal (THREAD_ENTRY *thread_p, LOG_PRIOR_NODE *node, LOG_TDES *tdes,
    int with_lock);
static void prior_update_header_mvcc_info (const LOG_LSA &record_lsa, MVCCID mvccid);
static char *log_append_get_data_ptr (THREAD_ENTRY *thread_p);
static bool log_append_realloc_data_ptr (THREAD_ENTRY *thread_p, int length);

log_data_addr::log_data_addr (const VFID *vfid_arg, PAGE_PTR pgptr_arg, PGLENGTH offset_arg)
  : vfid (vfid_arg)
  , pgptr (pgptr_arg)
  , offset (offset_arg)
{
}

log_append_info::log_append_info ()
  : vdes (NULL_VOLDES)
  , nxio_lsa (NULL_LSA)
  , prev_lsa (NULL_LSA)
  , log_pgptr (NULL)
  , appending_page_tde_encrypted (false)
{

}

log_append_info::log_append_info (const log_append_info &other)
  : vdes (other.vdes)
  , nxio_lsa {other.nxio_lsa.load ()}
  , prev_lsa (other.prev_lsa)
  , log_pgptr (other.log_pgptr)
  , appending_page_tde_encrypted (other.appending_page_tde_encrypted)
{

}

LOG_LSA
log_append_info::get_nxio_lsa () const
{
  return nxio_lsa.load ();
}

void
log_append_info::set_nxio_lsa (const LOG_LSA &next_io_lsa)
{
  nxio_lsa.store (next_io_lsa);
}

log_prior_lsa_info::log_prior_lsa_info ()
  : prior_lsa (NULL_LSA)
  , prev_lsa (NULL_LSA)
  , prior_list_header (NULL)
  , prior_list_tail (NULL)
  , list_size (0)
  , prior_flush_list_header (NULL)
  , prior_lsa_mutex ()
{
}

/* log_prior_lsa_info::push_list - function called on server instances that perform replication
 *            (page server, passive transaction server)
 */
void
log_prior_lsa_info::push_list (log_prior_node *&list_head, log_prior_node *&list_tail)
{
  if (list_head == nullptr)
    {
      return;
    }
  assert (list_tail != nullptr);

#if !defined (NDEBUG)
  // check list input is valid
  const log_prior_node *nodep;
  for (nodep = list_head; nodep->next != nullptr; nodep = nodep->next)
    {
      assert (nodep->next->start_lsa == nodep->log_header.forw_lsa);
      assert (nodep->next->log_header.back_lsa == nodep->start_lsa);
    }
  assert (nodep == list_tail);
#endif

  std::unique_lock<std::mutex> ulock (log_Gl.prior_info.prior_lsa_mutex);

  assert (list_head->start_lsa == prior_lsa);
  assert (list_head->log_header.back_lsa == prev_lsa);

  if (prior_list_header == nullptr)
    {
      prior_list_header = list_head;
      prior_list_tail = list_tail;
    }
  else
    {
      assert (prior_list_tail != nullptr);
      prior_list_tail->next = list_head;
      prior_list_tail = list_tail;
    }

  prior_lsa = list_tail->log_header.forw_lsa;
  prev_lsa = list_tail->start_lsa;

  list_head = list_tail = nullptr;
}

void
log_prior_lsa_info::check_lsa_consistency () const
{
  assert (prev_lsa < prior_lsa);
}

void
LOG_RESET_APPEND_LSA (const LOG_LSA *lsa)
{
  // todo - concurrency safe-guard
  log_Gl.hdr.append_lsa = *lsa;
  log_Gl.prior_info.prior_lsa = *lsa;
  log_Gl.append.set_nxio_lsa (*lsa);
}

void
LOG_RESET_PREV_LSA (const LOG_LSA *lsa)
{
  // todo - concurrency safe-guard
  log_Gl.append.prev_lsa = *lsa;
  log_Gl.prior_info.prev_lsa = *lsa;
}

char *
LOG_APPEND_PTR ()
{
  // todo - concurrency safe-guard
  return log_Gl.append.log_pgptr->area + log_Gl.hdr.append_lsa.offset;
}

bool
log_prior_has_worker_log_records (THREAD_ENTRY *thread_p)
{
  LOG_CS_ENTER (thread_p);

  std::unique_lock<std::mutex> ulock (log_Gl.prior_info.prior_lsa_mutex);
  LOG_LSA nxio_lsa = log_Gl.append.get_nxio_lsa ();

  if (!LSA_EQ (&nxio_lsa, &log_Gl.prior_info.prior_lsa))
    {
      LOG_PRIOR_NODE *node;

      assert (LSA_LT (&nxio_lsa, &log_Gl.prior_info.prior_lsa));
      node = log_Gl.prior_info.prior_list_header;
      while (node != NULL)
	{
	  if (node->log_header.trid != LOG_SYSTEM_TRANID)
	    {
	      ulock.unlock ();
	      LOG_CS_EXIT (thread_p);
	      return true;
	    }
	  node = node->next;
	}
    }

  ulock.unlock ();

  LOG_CS_EXIT (thread_p);

  return false;
}

void
log_append_init_zip ()
{
  if (!prm_get_bool_value (PRM_ID_LOG_COMPRESS))
    {
      log_Zip_support = false;
      return;
    }

#if defined(SERVER_MODE)
  log_Zip_support = true;
#else
  log_zip_undo = log_zip_alloc (IO_PAGESIZE);
  log_zip_redo = log_zip_alloc (IO_PAGESIZE);
  log_data_length = IO_PAGESIZE * 2;
  log_data_ptr = (char *) malloc (log_data_length);
  if (log_data_ptr == NULL)
    {
      er_set (ER_ERROR_SEVERITY, ARG_FILE_LINE, ER_OUT_OF_VIRTUAL_MEMORY, 1, (size_t) log_data_length);
    }

  if (log_zip_undo == NULL || log_zip_redo == NULL || log_data_ptr == NULL)
    {
      log_Zip_support = false;
      if (log_zip_undo)
	{
	  log_zip_free (log_zip_undo);
	  log_zip_undo = NULL;
	}
      if (log_zip_redo)
	{
	  log_zip_free (log_zip_redo);
	  log_zip_redo = NULL;
	}
      if (log_data_ptr)
	{
	  free_and_init (log_data_ptr);
	  log_data_length = 0;
	}
    }
  else
    {
      log_Zip_support = true;
    }
#endif
}

void
log_append_final_zip ()
{
  if (!log_Zip_support)
    {
      return;
    }

#if defined (SERVER_MODE)
#else
  if (log_zip_undo)
    {
      log_zip_free (log_zip_undo);
      log_zip_undo = NULL;
    }
  if (log_zip_redo)
    {
      log_zip_free (log_zip_redo);
      log_zip_redo = NULL;
    }
  if (log_data_ptr)
    {
      free_and_init (log_data_ptr);
      log_data_length = 0;
    }
#endif
}

/*
 * prior_lsa_alloc_and_copy_data -
 *
 * return: new node
 *
 *   rec_type(in):
 *   rcvindex(in):
 *   addr(in):
 *   ulength(in):
 *   udata(in):
 *   rlength(in):
 *   rdata(in):
 */
LOG_PRIOR_NODE *
prior_lsa_alloc_and_copy_data (THREAD_ENTRY *thread_p, LOG_RECTYPE rec_type, LOG_RCVINDEX rcvindex,
			       LOG_DATA_ADDR *addr, int ulength, const char *udata, int rlength, const char *rdata)
{
  LOG_PRIOR_NODE *node;
  int error_code = NO_ERROR;

  node = (LOG_PRIOR_NODE *) malloc (sizeof (LOG_PRIOR_NODE));
  if (node == NULL)
    {
      er_set (ER_ERROR_SEVERITY, ARG_FILE_LINE, ER_OUT_OF_VIRTUAL_MEMORY, 1, sizeof (LOG_PRIOR_NODE));
      return NULL;
    }

  node->log_header.type = rec_type;

  node->tde_encrypted = false;

  node->data_header_length = 0;
  node->data_header = NULL;
  node->ulength = 0;
  node->udata = NULL;
  node->rlength = 0;
  node->rdata = NULL;
  node->next = NULL;

  switch (rec_type)
    {
    case LOG_UNDOREDO_DATA:
    case LOG_DIFF_UNDOREDO_DATA:
    case LOG_UNDO_DATA:
    case LOG_REDO_DATA:
    case LOG_MVCC_UNDOREDO_DATA:
    case LOG_MVCC_DIFF_UNDOREDO_DATA:
    case LOG_MVCC_REDO_DATA:
    case LOG_MVCC_UNDO_DATA:
      /* We shouldn't be here */
      /* Use prior_lsa_alloc_and_copy_crumbs instead */
      assert_release (false);
      error_code = ER_FAILED;
      break;

    case LOG_DBEXTERN_REDO_DATA:
      error_code = prior_lsa_gen_dbout_redo_record (thread_p, node, rcvindex, rlength, rdata);
      break;

    case LOG_POSTPONE:
      assert (ulength == 0 && udata == NULL);

      error_code = prior_lsa_gen_postpone_record (thread_p, node, rcvindex, addr, rlength, rdata);
      break;

    case LOG_2PC_PREPARE:
      assert (addr == NULL);
      error_code = prior_lsa_gen_2pc_prepare_record (thread_p, node, ulength, udata, rlength, rdata);
      break;

    case LOG_RUN_POSTPONE:
    case LOG_COMPENSATE:
    case LOG_SAVEPOINT:

    case LOG_DUMMY_HEAD_POSTPONE:

    case LOG_DUMMY_CRASH_RECOVERY:
    case LOG_DUMMY_HA_SERVER_STATE:
    case LOG_DUMMY_OVF_RECORD:
    case LOG_DUMMY_GENERIC:
    case LOG_SUPPLEMENTAL_INFO:

    case LOG_2PC_COMMIT_DECISION:
    case LOG_2PC_ABORT_DECISION:
    case LOG_COMMIT_WITH_POSTPONE:
    case LOG_SYSOP_START_POSTPONE:
    case LOG_COMMIT:
    case LOG_ABORT:
    case LOG_2PC_COMMIT_INFORM_PARTICPS:
    case LOG_2PC_ABORT_INFORM_PARTICPS:
    case LOG_SYSOP_END:
    case LOG_REPLICATION_DATA:
    case LOG_REPLICATION_STATEMENT:
    case LOG_2PC_START:
    case LOG_SYSOP_ATOMIC_START:
    case LOG_START_ATOMIC_REPL:
    case LOG_END_ATOMIC_REPL:
    case LOG_TRANTABLE_SNAPSHOT:
    case LOG_ASSIGNED_MVCCID:
      assert (rlength == 0 && rdata == NULL);

      error_code = prior_lsa_gen_record (thread_p, node, rec_type, ulength, udata);
      break;

    default:
      break;
    }

  if (error_code == NO_ERROR)
    {
      return node;
    }
  else
    {
      if (node != NULL)
	{
	  if (node->data_header != NULL)
	    {
	      free_and_init (node->data_header);
	    }
	  if (node->udata != NULL)
	    {
	      free_and_init (node->udata);
	    }
	  if (node->rdata != NULL)
	    {
	      free_and_init (node->rdata);
	    }
	  free_and_init (node);
	}

      return NULL;
    }
}

/*
 * prior_lsa_alloc_and_copy_crumbs -
 *
 * return: new node
 *
 *   rec_type(in):
 *   rcvindex(in):
 *   addr(in):
 *   num_ucrumbs(in):
 *   ucrumbs(in):
 *   num_rcrumbs(in):
 *   rcrumbs(in):
 */
LOG_PRIOR_NODE *
prior_lsa_alloc_and_copy_crumbs (THREAD_ENTRY *thread_p, LOG_RECTYPE rec_type, LOG_RCVINDEX rcvindex,
				 LOG_DATA_ADDR *addr, const int num_ucrumbs,
				 const LOG_CRUMB *ucrumbs, const int num_rcrumbs, const LOG_CRUMB *rcrumbs)
{
  LOG_PRIOR_NODE *node;
  int error = NO_ERROR;

  node = (LOG_PRIOR_NODE *) malloc (sizeof (LOG_PRIOR_NODE));
  if (node == NULL)
    {
      er_set (ER_ERROR_SEVERITY, ARG_FILE_LINE, ER_OUT_OF_VIRTUAL_MEMORY, 1, sizeof (LOG_PRIOR_NODE));
      return NULL;
    }

  node->log_header.type = rec_type;

  node->tde_encrypted = false;

  node->data_header_length = 0;
  node->data_header = NULL;
  node->ulength = 0;
  node->udata = NULL;
  node->rlength = 0;
  node->rdata = NULL;
  node->next = NULL;

  switch (rec_type)
    {
    case LOG_UNDOREDO_DATA:
    case LOG_DIFF_UNDOREDO_DATA:
    case LOG_UNDO_DATA:
    case LOG_REDO_DATA:
    case LOG_MVCC_UNDOREDO_DATA:
    case LOG_MVCC_DIFF_UNDOREDO_DATA:
    case LOG_MVCC_UNDO_DATA:
    case LOG_MVCC_REDO_DATA:
      error = prior_lsa_gen_undoredo_record_from_crumbs (thread_p, node, rcvindex, addr, num_ucrumbs, ucrumbs,
	      num_rcrumbs, rcrumbs);
      break;

    default:
      /* Unhandled */
      assert_release (false);
      error = ER_FAILED;
      break;
    }

  if (error == NO_ERROR)
    {
      return node;
    }
  else
    {
      if (node != NULL)
	{
	  if (node->data_header != NULL)
	    {
	      free_and_init (node->data_header);
	    }
	  if (node->udata != NULL)
	    {
	      free_and_init (node->udata);
	    }
	  if (node->rdata != NULL)
	    {
	      free_and_init (node->rdata);
	    }
	  free_and_init (node);
	}
      return NULL;
    }
}

/*
 * prior_lsa_copy_undo_data_to_node -
 *
 * return: error code or NO_ERROR
 *
 *   node(in/out):
 *   length(in):
 *   data(in):
 */
static int
prior_lsa_copy_undo_data_to_node (LOG_PRIOR_NODE *node, int length, const char *data)
{
  if (length <= 0 || data == NULL)
    {
      return NO_ERROR;
    }

  node->udata = (char *) malloc (length);
  if (node->udata == NULL)
    {
      er_set (ER_ERROR_SEVERITY, ARG_FILE_LINE, ER_OUT_OF_VIRTUAL_MEMORY, 1, (size_t) length);
      return ER_OUT_OF_VIRTUAL_MEMORY;
    }

  memcpy (node->udata, data, length);

  node->ulength = length;

  return NO_ERROR;
}

/*
 * prior_lsa_copy_redo_data_to_node -
 *
 * return: error code or NO_ERROR
 *
 *   node(in/out):
 *   length(in):
 *   data(in):
 */
static int
prior_lsa_copy_redo_data_to_node (LOG_PRIOR_NODE *node, int length, const char *data)
{
  if (length <= 0 || data == NULL)
    {
      return NO_ERROR;
    }

  node->rdata = (char *) malloc (length);
  if (node->rdata == NULL)
    {
      er_set (ER_ERROR_SEVERITY, ARG_FILE_LINE, ER_OUT_OF_VIRTUAL_MEMORY, 1, (size_t) length);
      return ER_OUT_OF_VIRTUAL_MEMORY;
    }

  memcpy (node->rdata, data, length);

  node->rlength = length;

  return NO_ERROR;
}

/*
 * prior_lsa_copy_undo_crumbs_to_node -
 *
 * return: error code or NO_ERROR
 *
 *   node(in/out):
 *   num_crumbs(in):
 *   crumbs(in):
 */
static int
prior_lsa_copy_undo_crumbs_to_node (LOG_PRIOR_NODE *node, int num_crumbs, const LOG_CRUMB *crumbs)
{
  int i, length;
  char *ptr;

  /* Safe guard: either num_crumbs is 0 or crumbs array is not NULL */
  assert (num_crumbs == 0 || crumbs != NULL);

  for (i = 0, length = 0; i < num_crumbs; i++)
    {
      length += crumbs[i].length;
    }

  assert (node->udata == NULL);
  if (length > 0)
    {
      node->udata = (char *) malloc (length);
      if (node->udata == NULL)
	{
	  er_set (ER_ERROR_SEVERITY, ARG_FILE_LINE, ER_OUT_OF_VIRTUAL_MEMORY, 1, (size_t) length);
	  return ER_OUT_OF_VIRTUAL_MEMORY;
	}

      ptr = node->udata;
      for (i = 0; i < num_crumbs; i++)
	{
	  memcpy (ptr, crumbs[i].data, crumbs[i].length);
	  ptr += crumbs[i].length;
	}
    }

  node->ulength = length;
  return NO_ERROR;
}

/*
 * prior_lsa_copy_redo_crumbs_to_node -
 *
 * return: error code or NO_ERROR
 *
 *   node(in/out):
 *   num_crumbs(in):
 *   crumbs(in):
 */
static int
prior_lsa_copy_redo_crumbs_to_node (LOG_PRIOR_NODE *node, int num_crumbs, const LOG_CRUMB *crumbs)
{
  int i, length;
  char *ptr;

  /* Safe guard: either num_crumbs is 0 or crumbs array is not NULL */
  assert (num_crumbs == 0 || crumbs != NULL);

  for (i = 0, length = 0; i < num_crumbs; i++)
    {
      length += crumbs[i].length;
    }

  assert (node->rdata == NULL);
  if (length > 0)
    {
      node->rdata = (char *) malloc (length);
      if (node->rdata == NULL)
	{
	  er_set (ER_ERROR_SEVERITY, ARG_FILE_LINE, ER_OUT_OF_VIRTUAL_MEMORY, 1, (size_t) length);
	  return ER_OUT_OF_VIRTUAL_MEMORY;
	}

      ptr = node->rdata;
      for (i = 0; i < num_crumbs; i++)
	{
	  memcpy (ptr, crumbs[i].data, crumbs[i].length);
	  ptr += crumbs[i].length;
	}
    }

  node->rlength = length;

  return NO_ERROR;
}

/*
 * prior_lsa_gen_undoredo_record_from_crumbs () - Generate undoredo or MVCC
 *						  undoredo log record.
 *
 * return	    : Error code.
 * thread_p (in)    : Thread entry.
 * node (in)	    : Log prior node.
 * rcvindex (in)    : Index of recovery function.
 * addr (in)	    : Logged data address.
 * num_ucrumbs (in) : Number of undo data crumbs.
 * ucrumbs (in)	    : Undo data crumbs.
 * num_rcrumbs (in) : Number of redo data crumbs.
 * rcrumbs (in)	    : Redo data crumbs.
 */
static int
prior_lsa_gen_undoredo_record_from_crumbs (THREAD_ENTRY *thread_p, LOG_PRIOR_NODE *node, LOG_RCVINDEX rcvindex,
    LOG_DATA_ADDR *addr, int num_ucrumbs, const LOG_CRUMB *ucrumbs,
    int num_rcrumbs, const LOG_CRUMB *rcrumbs)
{
  LOG_REC_REDO *redo_p = NULL;
  LOG_REC_UNDO *undo_p = NULL;
  LOG_REC_UNDOREDO *undoredo_p = NULL;
  LOG_REC_MVCC_REDO *mvcc_redo_p = NULL;
  LOG_REC_MVCC_UNDO *mvcc_undo_p = NULL;
  LOG_REC_MVCC_UNDOREDO *mvcc_undoredo_p = NULL;
  LOG_DATA *log_data_p = NULL;
  LOG_VACUUM_INFO *vacuum_info_p = NULL;
  VPID *vpid = NULL;
  int error_code = NO_ERROR;
  int i;
  int ulength, rlength, *data_header_ulength_p = NULL, *data_header_rlength_p = NULL;
  int total_length;
  MVCCID *mvccid_p = NULL;
  MVCCID *parent_mvccid_p = NULL;
  LOG_TDES *tdes = NULL;
  char *data_ptr = NULL, *tmp_ptr = NULL;
  char *undo_data = NULL, *redo_data = NULL;
  LOG_ZIP *zip_undo = NULL, *zip_redo = NULL;
  bool is_mvcc_op = LOG_IS_MVCC_OP_RECORD_TYPE (node->log_header.type);
  bool has_undo = false;
  bool has_redo = false;
  bool is_undo_zip = false, is_redo_zip = false, is_diff = false;
  bool can_zip = false;

  assert (node->log_header.type != LOG_DIFF_UNDOREDO_DATA && node->log_header.type != LOG_MVCC_DIFF_UNDOREDO_DATA);
  assert (num_ucrumbs == 0 || ucrumbs != NULL);
  assert (num_rcrumbs == 0 || rcrumbs != NULL);

  zip_undo = log_append_get_zip_undo (thread_p);
  zip_redo = log_append_get_zip_redo (thread_p);

  ulength = 0;
  for (i = 0; i < num_ucrumbs; i++)
    {
      ulength += ucrumbs[i].length;
    }
  assert (0 <= ulength);

  rlength = 0;
  for (i = 0; i < num_rcrumbs; i++)
    {
      rlength += rcrumbs[i].length;
    }
  assert (0 <= rlength);

  /* Check if we have undo or redo and if we can zip */
  if (LOG_IS_UNDOREDO_RECORD_TYPE (node->log_header.type))
    {
      has_undo = true;
      has_redo = true;
      can_zip = log_Zip_support && (zip_undo != NULL || ulength == 0) && (zip_redo != NULL || rlength == 0);
    }
  else if (LOG_IS_REDO_RECORD_TYPE (node->log_header.type))
    {
      has_redo = true;
      can_zip = log_Zip_support && zip_redo;
    }
  else
    {
      /* UNDO type */
      assert (LOG_IS_UNDO_RECORD_TYPE (node->log_header.type));
      has_undo = true;
      can_zip = log_Zip_support && zip_undo;
    }

  if (can_zip == true && (ulength >= log_Zip_min_size_to_compress || rlength >= log_Zip_min_size_to_compress))
    {
      /* Try to zip undo and/or redo data */
      total_length = 0;
      if (ulength > 0)
	{
	  total_length += ulength;
	}
      if (rlength > 0)
	{
	  total_length += rlength;
	}

      if (log_append_realloc_data_ptr (thread_p, total_length))
	{
	  data_ptr = log_append_get_data_ptr (thread_p);
	}

      if (data_ptr != NULL)
	{
	  tmp_ptr = data_ptr;

	  if (ulength >= log_Zip_min_size_to_compress)
	    {
	      assert (has_undo == true);

	      undo_data = data_ptr;

	      for (i = 0; i < num_ucrumbs; i++)
		{
		  memcpy (tmp_ptr, (char *) ucrumbs[i].data, ucrumbs[i].length);
		  tmp_ptr += ucrumbs[i].length;
		}

	      assert (CAST_BUFLEN (tmp_ptr - undo_data) == ulength);
	    }

	  if (rlength >= log_Zip_min_size_to_compress)
	    {
	      assert (has_redo == true);

	      redo_data = tmp_ptr;

	      for (i = 0; i < num_rcrumbs; i++)
		{
		  (void) memcpy (tmp_ptr, (char *) rcrumbs[i].data, rcrumbs[i].length);
		  tmp_ptr += rcrumbs[i].length;
		}

	      assert (CAST_BUFLEN (tmp_ptr - redo_data) == rlength);
	    }

	  assert (CAST_BUFLEN (tmp_ptr - data_ptr) == total_length
		  || ulength < log_Zip_min_size_to_compress || rlength < log_Zip_min_size_to_compress);

	  if (ulength >= log_Zip_min_size_to_compress && rlength >= log_Zip_min_size_to_compress)
	    {
	      (void) log_diff (ulength, undo_data, rlength, redo_data);

	      is_undo_zip = log_zip (zip_undo, ulength, undo_data);
	      is_redo_zip = log_zip (zip_redo, rlength, redo_data);

	      if (is_redo_zip)
		{
		  is_diff = true;
		}
	    }
	  else
	    {
	      if (ulength >= log_Zip_min_size_to_compress)
		{
		  is_undo_zip = log_zip (zip_undo, ulength, undo_data);
		}
	      if (rlength >= log_Zip_min_size_to_compress)
		{
		  is_redo_zip = log_zip (zip_redo, rlength, redo_data);
		}
	    }
	}
    }

  if (is_diff)
    {
      /* Set diff UNDOREDO type */
      assert (has_redo && has_undo);
      if (is_mvcc_op)
	{
	  node->log_header.type = LOG_MVCC_DIFF_UNDOREDO_DATA;
	}
      else
	{
	  node->log_header.type = LOG_DIFF_UNDOREDO_DATA;
	}
    }

  /* Compute the length of data header */
  switch (node->log_header.type)
    {
    case LOG_MVCC_UNDO_DATA:
      node->data_header_length = sizeof (LOG_REC_MVCC_UNDO);
      break;
    case LOG_UNDO_DATA:
      node->data_header_length = sizeof (LOG_REC_UNDO);
      break;
    case LOG_MVCC_REDO_DATA:
      node->data_header_length = sizeof (LOG_REC_MVCC_REDO);
      break;
    case LOG_REDO_DATA:
      node->data_header_length = sizeof (LOG_REC_REDO);
      break;
    case LOG_MVCC_UNDOREDO_DATA:
    case LOG_MVCC_DIFF_UNDOREDO_DATA:
      node->data_header_length = sizeof (LOG_REC_MVCC_UNDOREDO);
      break;
    case LOG_UNDOREDO_DATA:
    case LOG_DIFF_UNDOREDO_DATA:
      node->data_header_length = sizeof (LOG_REC_UNDOREDO);
      break;
    default:
      assert (0);
      break;
    }

  /* Allocate memory for data header */
  node->data_header = (char *) malloc (node->data_header_length);
  if (node->data_header == NULL)
    {
      er_set (ER_ERROR_SEVERITY, ARG_FILE_LINE, ER_OUT_OF_VIRTUAL_MEMORY, 1, sizeof (LOG_REC_UNDOREDO));
      error_code = ER_OUT_OF_VIRTUAL_MEMORY;
      goto error;
    }

#if !defined (NDEBUG)
  /* Suppress valgrind complaint. */
  memset (node->data_header, 0, node->data_header_length);
#endif // DEBUG

  /* Fill the data header fields */
  switch (node->log_header.type)
    {
    case LOG_MVCC_UNDO_DATA:
      /* Use undo data from MVCC undo structure */
      mvcc_undo_p = (LOG_REC_MVCC_UNDO *) node->data_header;

      /* Must also fill vacuum info */
      vacuum_info_p = &mvcc_undo_p->vacuum_info;

      /* Must also fill MVCCID field */
      mvccid_p = &mvcc_undo_p->mvccid;
      parent_mvccid_p = &mvcc_undo_p->parent_mvccid;

    /* Fall through */
    case LOG_UNDO_DATA:
      undo_p = (node->log_header.type == LOG_UNDO_DATA ? (LOG_REC_UNDO *) node->data_header : &mvcc_undo_p->undo);

      data_header_ulength_p = &undo_p->length;
      log_data_p = &undo_p->data;
      break;

    case LOG_MVCC_REDO_DATA:
      /* Use redo data from MVCC redo structure */
      mvcc_redo_p = (LOG_REC_MVCC_REDO *) node->data_header;

      /* Must also fill MVCCID field */
      mvccid_p = &mvcc_redo_p->mvccid;
      parent_mvccid_p = &mvcc_redo_p->parent_mvccid;

    /* Fall through */
    case LOG_REDO_DATA:
      redo_p = (node->log_header.type == LOG_REDO_DATA ? (LOG_REC_REDO *) node->data_header : &mvcc_redo_p->redo);

      data_header_rlength_p = &redo_p->length;
      log_data_p = &redo_p->data;
      break;

    case LOG_MVCC_UNDOREDO_DATA:
    case LOG_MVCC_DIFF_UNDOREDO_DATA:
      /* Use undoredo data from MVCC undoredo structure */
      mvcc_undoredo_p = (LOG_REC_MVCC_UNDOREDO *) node->data_header;

      /* Must also fill vacuum info */
      vacuum_info_p = &mvcc_undoredo_p->vacuum_info;

      /* Must also fill MVCCID field */
      mvccid_p = &mvcc_undoredo_p->mvccid;
      parent_mvccid_p = &mvcc_undoredo_p->parent_mvccid;

    /* Fall through */
    case LOG_UNDOREDO_DATA:
    case LOG_DIFF_UNDOREDO_DATA:
      undoredo_p = ((node->log_header.type == LOG_UNDOREDO_DATA || node->log_header.type == LOG_DIFF_UNDOREDO_DATA)
		    ? (LOG_REC_UNDOREDO *) node->data_header : &mvcc_undoredo_p->undoredo);

      data_header_ulength_p = &undoredo_p->ulength;
      data_header_rlength_p = &undoredo_p->rlength;
      log_data_p = &undoredo_p->data;
      break;

    default:
      assert (0);
      break;
    }

  /* Fill log data fields */
  assert (log_data_p != NULL);

  log_data_p->rcvindex = rcvindex;
  log_data_p->offset = addr->offset;

  if (addr->pgptr != NULL)
    {
      vpid = pgbuf_get_vpid_ptr (addr->pgptr);
      log_data_p->pageid = vpid->pageid;
      log_data_p->volid = vpid->volid;
    }
  else
    {
      log_data_p->pageid = NULL_PAGEID;
      log_data_p->volid = NULL_VOLID;
    }

  if (mvccid_p != NULL)
    {
      assert (parent_mvccid_p != nullptr);
      /* Fill mvccid field */

      /* Must be an MVCC operation */
      assert (LOG_IS_MVCC_OP_RECORD_TYPE (node->log_header.type));
      assert (LOG_IS_MVCC_OPERATION (rcvindex));

      tdes = LOG_FIND_CURRENT_TDES (thread_p);
      if (tdes == NULL || !MVCCID_IS_VALID (tdes->mvccinfo.id))
	{
	  assert_release (false);
	  error_code = ER_FAILED;
	  goto error;
	}
      else
	{
	  if (!tdes->mvccinfo.sub_ids.empty ())
	    {
	      assert (tdes->mvccinfo.sub_ids.size () == 1);
	      *mvccid_p = tdes->mvccinfo.sub_ids.back ();
	      assert (MVCCID_IS_VALID (tdes->mvccinfo.id));
<<<<<<< HEAD
	      *parent_mvccid_p = tdes->mvccinfo.id;
=======
>>>>>>> 6c461a7e
	    }
	  else
	    {
	      *mvccid_p = tdes->mvccinfo.id;
	      *parent_mvccid_p = MVCCID_NULL;
	    }
	}
    }

  if (vacuum_info_p != NULL)
    {
      /* Fill vacuum info field */

      /* Must be an UNDO or UNDOREDO MVCC operation */
      assert (node->log_header.type == LOG_MVCC_UNDO_DATA || node->log_header.type == LOG_MVCC_UNDOREDO_DATA
	      || node->log_header.type == LOG_MVCC_DIFF_UNDOREDO_DATA);
      assert (LOG_IS_MVCC_OPERATION (rcvindex));

      if (addr->vfid != NULL)
	{
	  VFID_COPY (&vacuum_info_p->vfid, addr->vfid);
	}
      else
	{
	  if (rcvindex == RVES_NOTIFY_VACUUM)
	    {
	      VFID_SET_NULL (&vacuum_info_p->vfid);
	    }
	  else
	    {
	      /* We require VFID for vacuum */
	      assert_release (false);
	      error_code = ER_FAILED;
	      goto error;
	    }
	}

      /* Initialize previous MVCC op log lsa - will be completed later */
      LSA_SET_NULL (&vacuum_info_p->prev_mvcc_op_log_lsa);
    }

  if (is_undo_zip)
    {
      assert (has_undo && (data_header_ulength_p != NULL));

      *data_header_ulength_p = MAKE_ZIP_LEN (zip_undo->data_length);
      error_code = prior_lsa_copy_undo_data_to_node (node, zip_undo->data_length, (char *) zip_undo->log_data);
    }
  else if (has_undo)
    {
      assert (data_header_ulength_p != NULL);

      *data_header_ulength_p = ulength;
      error_code = prior_lsa_copy_undo_crumbs_to_node (node, num_ucrumbs, ucrumbs);
    }

  if (is_redo_zip)
    {
      assert (has_redo && (data_header_rlength_p != NULL));

      *data_header_rlength_p = MAKE_ZIP_LEN (zip_redo->data_length);
      error_code = prior_lsa_copy_redo_data_to_node (node, zip_redo->data_length, (char *) zip_redo->log_data);
    }
  else if (has_redo)
    {
      *data_header_rlength_p = rlength;
      error_code = prior_lsa_copy_redo_crumbs_to_node (node, num_rcrumbs, rcrumbs);
    }

  if (error_code != NO_ERROR)
    {
      goto error;
    }

  return error_code;

error:
  if (node->data_header != NULL)
    {
      free_and_init (node->data_header);
    }
  if (node->udata != NULL)
    {
      free_and_init (node->udata);
    }
  if (node->rdata != NULL)
    {
      free_and_init (node->rdata);
    }

  return error_code;
}

/*
 * prior_lsa_gen_postpone_record -
 *
 * return: error code or NO_ERROR
 *
 *   node(in/out):
 *   rcvindex(in):
 *   addr(in):
 *   length(in):
 *   data(in):
 */
static int
prior_lsa_gen_postpone_record (THREAD_ENTRY *thread_p, LOG_PRIOR_NODE *node, LOG_RCVINDEX rcvindex,
			       LOG_DATA_ADDR *addr, int length, const char *data)
{
  LOG_REC_REDO *redo;
  VPID *vpid;
  int error_code = NO_ERROR;

  node->data_header_length = sizeof (LOG_REC_REDO);
  node->data_header = (char *) malloc (node->data_header_length);
  if (node->data_header == NULL)
    {
      er_set (ER_ERROR_SEVERITY, ARG_FILE_LINE, ER_OUT_OF_VIRTUAL_MEMORY, 1, (size_t) node->data_header_length);
      return ER_OUT_OF_VIRTUAL_MEMORY;
    }
  redo = (LOG_REC_REDO *) node->data_header;

  redo->data.rcvindex = rcvindex;
  if (addr->pgptr != NULL)
    {
      vpid = pgbuf_get_vpid_ptr (addr->pgptr);
      redo->data.pageid = vpid->pageid;
      redo->data.volid = vpid->volid;
    }
  else
    {
      redo->data.pageid = NULL_PAGEID;
      redo->data.volid = NULL_VOLID;
    }
  redo->data.offset = addr->offset;

  redo->length = length;
  error_code = prior_lsa_copy_redo_data_to_node (node, redo->length, data);

  return error_code;
}

/*
 * prior_lsa_gen_dbout_redo_record -
 *
 * return: error code or NO_ERROR
 *
 *   node(in/out):
 *   rcvindex(in):
 *   length(in):
 *   data(in):
 */
static int
prior_lsa_gen_dbout_redo_record (THREAD_ENTRY *thread_p, LOG_PRIOR_NODE *node, LOG_RCVINDEX rcvindex, int length,
				 const char *data)
{
  LOG_REC_DBOUT_REDO *dbout_redo;
  int error_code = NO_ERROR;

  node->data_header_length = sizeof (LOG_REC_DBOUT_REDO);
  node->data_header = (char *) malloc (node->data_header_length);
  if (node->data_header == NULL)
    {
      er_set (ER_ERROR_SEVERITY, ARG_FILE_LINE, ER_OUT_OF_VIRTUAL_MEMORY, 1, (size_t) node->data_header_length);
      return ER_OUT_OF_VIRTUAL_MEMORY;
    }
  dbout_redo = (LOG_REC_DBOUT_REDO *) node->data_header;

  dbout_redo->rcvindex = rcvindex;
  dbout_redo->length = length;

  error_code = prior_lsa_copy_redo_data_to_node (node, dbout_redo->length, data);

  return error_code;
}

/*
 * prior_lsa_gen_2pc_prepare_record -
 *
 * return: error code or NO_ERROR
 *
 *   node(in/out):
 *   gtran_length(in):
 *   gtran_data(in):
 *   lock_length(in):
 *   lock_data(in):
 */
static int
prior_lsa_gen_2pc_prepare_record (THREAD_ENTRY *thread_p, LOG_PRIOR_NODE *node, int gtran_length,
				  const char *gtran_data, int lock_length, const char *lock_data)
{
  int error_code = NO_ERROR;

  node->data_header_length = sizeof (LOG_REC_2PC_PREPCOMMIT);
  node->data_header = (char *) malloc (node->data_header_length);
  if (node->data_header == NULL)
    {
      er_set (ER_ERROR_SEVERITY, ARG_FILE_LINE, ER_OUT_OF_VIRTUAL_MEMORY, 1, (size_t) node->data_header_length);
      return ER_OUT_OF_VIRTUAL_MEMORY;
    }

  if (gtran_length > 0)
    {
      error_code = prior_lsa_copy_undo_data_to_node (node, gtran_length, gtran_data);
    }
  if (lock_length > 0)
    {
      error_code = prior_lsa_copy_redo_data_to_node (node, lock_length, lock_data);
    }

  return error_code;
}

/*
 * prior_lsa_gen_record -
 *
 * return: error code or NO_ERROR
 *
 *   node(in/out):
 *   rec_type(in):
 *   length(in):
 *   data(in):
 */
static int
prior_lsa_gen_record (THREAD_ENTRY *thread_p, LOG_PRIOR_NODE *node, LOG_RECTYPE rec_type, int length,
		      const char *data)
{
  int error_code = NO_ERROR;

  node->data_header_length = 0;
  switch (rec_type)
    {
    case LOG_DUMMY_HEAD_POSTPONE:
    case LOG_DUMMY_CRASH_RECOVERY:
    case LOG_DUMMY_OVF_RECORD:
    case LOG_DUMMY_GENERIC:
    case LOG_2PC_COMMIT_DECISION:
    case LOG_2PC_ABORT_DECISION:
    case LOG_2PC_COMMIT_INFORM_PARTICPS:
    case LOG_2PC_ABORT_INFORM_PARTICPS:
    case LOG_SYSOP_ATOMIC_START:
    case LOG_START_ATOMIC_REPL:
    case LOG_END_ATOMIC_REPL:
      assert (length == 0 && data == NULL);
      break;

    case LOG_RUN_POSTPONE:
      node->data_header_length = sizeof (LOG_REC_RUN_POSTPONE);
      break;

    case LOG_COMPENSATE:
      node->data_header_length = sizeof (LOG_REC_COMPENSATE);
      break;

    case LOG_DUMMY_HA_SERVER_STATE:
      assert (length == 0 && data == NULL);
      node->data_header_length = sizeof (LOG_REC_HA_SERVER_STATE);
      break;

    case LOG_SAVEPOINT:
      node->data_header_length = sizeof (LOG_REC_SAVEPT);
      break;

    case LOG_COMMIT_WITH_POSTPONE:
      node->data_header_length = sizeof (LOG_REC_START_POSTPONE);
      break;

    case LOG_SYSOP_START_POSTPONE:
      node->data_header_length = sizeof (LOG_REC_SYSOP_START_POSTPONE);
      break;

    case LOG_COMMIT:
    case LOG_ABORT:
      assert (length == 0 && data == NULL);
      node->data_header_length = sizeof (LOG_REC_DONETIME);
      break;

    case LOG_SYSOP_END:
      node->data_header_length = sizeof (LOG_REC_SYSOP_END);
      break;

    case LOG_REPLICATION_DATA:
    case LOG_REPLICATION_STATEMENT:
      node->data_header_length = sizeof (LOG_REC_REPLICATION);
      break;

    case LOG_TRANTABLE_SNAPSHOT:
      node->data_header_length = sizeof (LOG_REC_TRANTABLE_SNAPSHOT);
      break;

    case LOG_ASSIGNED_MVCCID:
      node->data_header_length = sizeof (LOG_REC_ASSIGNED_MVCCID);
      break;

    case LOG_2PC_START:
      node->data_header_length = sizeof (LOG_REC_2PC_START);
      break;
    case LOG_SUPPLEMENTAL_INFO:
      node->data_header_length = sizeof (LOG_REC_SUPPLEMENT);
      break;
    default:
      break;
    }

  if (node->data_header_length > 0)
    {
      node->data_header = (char *) malloc (node->data_header_length);
      if (node->data_header == NULL)
	{
	  er_set (ER_ERROR_SEVERITY, ARG_FILE_LINE, ER_OUT_OF_VIRTUAL_MEMORY, 1, (size_t) node->data_header_length);
	  return ER_OUT_OF_VIRTUAL_MEMORY;
	}

#if !defined (NDEBUG)
      /* Suppress valgrind complaint. */
      memset (node->data_header, 0, node->data_header_length);
#endif // DEBUG
    }

  if (length > 0)
    {
      error_code = prior_lsa_copy_undo_data_to_node (node, length, data);
    }

  return error_code;
}

/* log_replication_update_header_mvcc_vacuum_info - during replication, update mvcc/vacuum related fields in
 *                    log header to be able to supply a valid/consistent state to a re-booting ATS
 *
 * NOTE: Vacuum subsystem makes use of some log header fields to bookkeep info that is needed to decide
 * when to dispatch vacuum jobs.
 * In a standalone server, this information is updated when log records are about to be added to log prior
 * lists in prior_lsa_next_record_internal.
 * In scalability setup, active transaction server (ATS) executes the same routine, but page server (PS)
 * will need to also perform this bookkeeping update when replication (is about to) happen(s).
 * This is needed because ATS receives its initial state from PS upon boot and this bookkeeping is part of
 * that state - as being part of log header structure.
 *
 * NOTE: when an ATS boots up (eg: as part of a stop/crash and restart sequence), it is presumed that
 * a functioning PS would have already caught up with replicating all previous supplied log data and sits idle.
 * Therefore, the state that the ATS will receive will be consistent.
 * Normally, on ATS (or single non-scalability-architecture server, for that matter) updating the log header
 * mvcc/vacuum fields is consistently done under 'prior lsa mutex'. On a PS, this is not needed as the
 * image does not need to be consistent at all time, but only at the point where PS has finished replicating
 * received log and sits idle.
 *
 * NOTE: it might be possible that another option is to properly restore these fields on a booting-up
 * ATS based on investigating already saved log.
 *
 * NOTE: function is used by the log replication infrastructure, but is placed here to be near the corresponding
 *    function used by the active transaction server (ie: by a non-replicating server)
 */
void
log_replication_update_header_mvcc_vacuum_info (const MVCCID &mvccid, const log_lsa &prev_rec_lsa,
    const log_lsa &rec_lsa, bool bookkeep_mvcc_vacuum_info)
{
  if (bookkeep_mvcc_vacuum_info)
    {
      const VACUUM_LOG_BLOCKID prev_log_record_vacuum_blockid = vacuum_get_log_blockid (prev_rec_lsa.pageid);
      const VACUUM_LOG_BLOCKID curr_log_record_vacuum_blockid = vacuum_get_log_blockid (rec_lsa.pageid);
      if (prev_log_record_vacuum_blockid != curr_log_record_vacuum_blockid)
	{
	  // advance to new vacuum block, reset vacuum block dependent variables in log header
	  // if current log record is mvcc/vacuum relevant, variables will be properly set
	  log_Gl.hdr.newest_block_mvccid = MVCCID_NULL;
	  log_Gl.hdr.does_block_need_vacuum = false;

	  // according to how this value is initialized in vacuum_recover_lost_block_data:
	  //    for the last recovered and unconsumed vacuum block, the smallest mvccid encountered
	  //    in that block is calculated
	  // also, the value is reset in vacuum_rv_redo_vacuum_complete which is executed
	  //    after each vacuumn complete log record (which is also executed on a per-block) basis
	  log_Gl.hdr.oldest_visible_mvccid = MVCCID_NULL;
	}
    }

  if (mvccid != MVCCID_NULL)
    {
      // TODO: check whether passive transaction server uses mvcc_next_id and, if not, only perform this
      // updating on page server only as well

      // log header variables which ARE NOT vacuum block dependent
      if (!MVCC_ID_PRECEDES (mvccid, log_Gl.hdr.mvcc_next_id))
	{
	  // To allow reads on the page server, make sure that all changes are visible.
	  // Having log_Gl.hdr.mvcc_next_id higher than all MVCCID's in the database is a requirement.
	  log_Gl.hdr.mvcc_next_id = mvccid;
	  MVCCID_FORWARD (log_Gl.hdr.mvcc_next_id);
	}

      // NOTE: following only needs to be done on page servers
      if (bookkeep_mvcc_vacuum_info)
	{
	  assert (log_Gl.hdr.mvcc_op_log_lsa == NULL_LSA || log_Gl.hdr.mvcc_op_log_lsa < rec_lsa);
	  log_Gl.hdr.mvcc_op_log_lsa = rec_lsa;

	  // log header variables which ARE vacuum block dependent
	  if (log_Gl.hdr.newest_block_mvccid == MVCCID_NULL || log_Gl.hdr.newest_block_mvccid < mvccid)
	    {
	      log_Gl.hdr.newest_block_mvccid = mvccid;
	    }
	  log_Gl.hdr.does_block_need_vacuum = true;

	  // keep a minimum mvccid id value, per block
	  if (log_Gl.hdr.oldest_visible_mvccid == MVCCID_NULL)
	    {
	      log_Gl.hdr.oldest_visible_mvccid = mvccid;
	    }
	  else if (mvccid < log_Gl.hdr.oldest_visible_mvccid)
	    {
	      log_Gl.hdr.oldest_visible_mvccid = mvccid;
	    }
	}
    }
}

/*
 * prior_update_header_mvcc_info - update vacuum information for the currect vacuum block (the vacuum
 *              block that is currently being populated)
 *
 *   record_lsa(in): lsa of mvcc log record
 *   mvccid(in): mvccid of mvcc log record
 */
static void
prior_update_header_mvcc_info (const LOG_LSA &record_lsa, MVCCID mvccid)
{
  assert (MVCCID_IS_VALID (mvccid));
  if (!log_Gl.hdr.does_block_need_vacuum)
    {
      // first mvcc record for this block
      log_Gl.hdr.oldest_visible_mvccid = log_Gl.mvcc_table.get_global_oldest_visible ();
      log_Gl.hdr.newest_block_mvccid = mvccid;
    }
  else
    {
      // sanity checks
      assert (MVCCID_IS_VALID (log_Gl.hdr.oldest_visible_mvccid));
      assert (MVCCID_IS_VALID (log_Gl.hdr.newest_block_mvccid));
      assert (log_Gl.hdr.oldest_visible_mvccid <= mvccid);
      assert (!log_Gl.hdr.mvcc_op_log_lsa.is_null ());
      assert (vacuum_get_log_blockid (log_Gl.hdr.mvcc_op_log_lsa.pageid) == vacuum_get_log_blockid (record_lsa.pageid));

      if (log_Gl.hdr.newest_block_mvccid < mvccid)
	{
	  log_Gl.hdr.newest_block_mvccid = mvccid;
	}
    }
  log_Gl.hdr.mvcc_op_log_lsa = record_lsa;
  log_Gl.hdr.does_block_need_vacuum = true;
}

/*
 * prior_lsa_next_record_internal -
 *
 * return: start lsa of log record
 *
 *   node(in/out):
 *   tdes(in/out):
 *   with_lock(in):
 */
static LOG_LSA
prior_lsa_next_record_internal (THREAD_ENTRY *thread_p, LOG_PRIOR_NODE *node, LOG_TDES *tdes, int with_lock)
{
  LOG_LSA start_lsa;
  LOG_REC_MVCC_UNDO *mvcc_undo = NULL;
  LOG_REC_MVCC_UNDOREDO *mvcc_undoredo = NULL;
  LOG_VACUUM_INFO *vacuum_info = NULL;
  MVCCID mvccid = MVCCID_NULL;

  if (with_lock == LOG_PRIOR_LSA_WITHOUT_LOCK)
    {
      log_Gl.prior_info.prior_lsa_mutex.lock ();
    }

  prior_lsa_start_append (thread_p, node, tdes);

  LSA_COPY (&start_lsa, &node->start_lsa);

  if (LOG_ISRESTARTED () && log_Gl.hdr.does_block_need_vacuum)
    {
      assert (!LSA_ISNULL (&log_Gl.hdr.mvcc_op_log_lsa));
      if (vacuum_get_log_blockid (log_Gl.hdr.mvcc_op_log_lsa.pageid) != vacuum_get_log_blockid (start_lsa.pageid))
	{
	  assert (vacuum_get_log_blockid (log_Gl.hdr.mvcc_op_log_lsa.pageid)
		  <= (vacuum_get_log_blockid (start_lsa.pageid) - 1));

	  vacuum_produce_log_block_data (thread_p);
	}
    }

  /* Is this a valid MVCC operations: 1. node must be undoredo/undo type and must have undo data. 2. record index must
   * the index of MVCC operations. */
  if (node->log_header.type == LOG_MVCC_UNDO_DATA || node->log_header.type == LOG_MVCC_UNDOREDO_DATA
      || node->log_header.type == LOG_MVCC_DIFF_UNDOREDO_DATA
      || (node->log_header.type == LOG_SYSOP_END
	  && ((LOG_REC_SYSOP_END *) node->data_header)->type == LOG_SYSOP_END_LOGICAL_MVCC_UNDO))
    {
      /* Link the log record to previous MVCC delete/update log record */
      /* Will be used by vacuum */
      if (node->log_header.type == LOG_MVCC_UNDO_DATA)
	{
	  /* Read from mvcc_undo structure */
	  mvcc_undo = (LOG_REC_MVCC_UNDO *) node->data_header;
	  vacuum_info = &mvcc_undo->vacuum_info;
	  mvccid = mvcc_undo->mvccid;
	}
      else if (node->log_header.type == LOG_SYSOP_END)
	{
	  const LOG_REC_SYSOP_END *const sysop_end = (const LOG_REC_SYSOP_END *)node->data_header;
	  assert (sysop_end->type == LOG_SYSOP_END_LOGICAL_MVCC_UNDO);

	  /* Read from mvcc_undo structure */
	  mvcc_undo = & ((LOG_REC_SYSOP_END *) node->data_header)->mvcc_undo_info.mvcc_undo;
	  vacuum_info = &mvcc_undo ->vacuum_info;
	  mvccid = mvcc_undo->mvccid;

	  /* Reset
	   *  - tdes->rcv.sysop_start_postpone_lsa
	   *  - tdes->rcv.atomic_sysop_start_lsa
	   * if this system op is not nested.
	   * We'll use lastparent_lsa to check if system op is nested or not. */
	  /* Atomic sysop's can also be nested. This is a scenario that was also possible before but it was
	   * effectively introduced with the scalability project where, as an example, many btree sysops were
	   * transformed in atomic sysops for the purpose of using the atomic sysop log records to achieve
	   * functional atomic replication on passive transaction server.
	   * As such the atomic sysop start lsa flag is only cleared when the outermost atomic sysop is
	   * ended with a commit (LOG_SYSOP_END - LOG_SYSOP_END_COMMIT) or abort (LOG_SYSOP_END - LOG_SYSOP_END_ABORT).
	   */
	  if (!LSA_ISNULL (&tdes->rcv.atomic_sysop_start_lsa)
	      && LSA_LT (&sysop_end->lastparent_lsa, &tdes->rcv.atomic_sysop_start_lsa))
	    {
	      /* atomic system operation finished */
	      LSA_SET_NULL (&tdes->rcv.atomic_sysop_start_lsa);
	    }

	  if (!LSA_ISNULL (&tdes->rcv.sysop_start_postpone_lsa)
	      && LSA_LT (&sysop_end->lastparent_lsa, &tdes->rcv.sysop_start_postpone_lsa))
	    {
	      /* atomic system operation finished */
	      LSA_SET_NULL (&tdes->rcv.sysop_start_postpone_lsa);
	    }
	}
      else
	{
	  /* Read for mvcc_undoredo structure */
	  assert (node->log_header.type == LOG_MVCC_UNDOREDO_DATA
		  || node->log_header.type == LOG_MVCC_DIFF_UNDOREDO_DATA);

	  mvcc_undoredo = (LOG_REC_MVCC_UNDOREDO *) node->data_header;
	  vacuum_info = &mvcc_undoredo->vacuum_info;
	  mvccid = mvcc_undoredo->mvccid;
	}
      assert (vacuum_info != nullptr);
      assert (mvccid != MVCCID_NULL);

      /* Save previous mvcc operation log lsa to vacuum info */
      LSA_COPY (&vacuum_info->prev_mvcc_op_log_lsa, &log_Gl.hdr.mvcc_op_log_lsa);

      vacuum_er_log (VACUUM_ER_LOG_LOGGING,
		     "log mvcc op at (%lld, %d) and create link with log_lsa(%lld, %d)",
		     LSA_AS_ARGS (&node->start_lsa), LSA_AS_ARGS (&log_Gl.hdr.mvcc_op_log_lsa));

      prior_update_header_mvcc_info (start_lsa, mvccid);
      /* If this is actually a sub-mvccid, the transaction must also have an 'main' mvccid.
       * The 'main' mvccid will either:
       *  - appear (or has already appeared) on its own log record
       *  - will not be part of any log record, and thus will not matter with regard to vacuum */

      // Also set the transaction last MVCC lsa.
      tdes->last_mvcc_lsa = node->start_lsa;
    }
  else if (node->log_header.type == LOG_MVCC_REDO_DATA)
    {
      tdes->last_mvcc_lsa = node->start_lsa;
      // TODO: why isn't prior_update_header_mvcc_info called in this case as for the previous 'if' scope
      // as LOG_REC_MVCC_REDO does have mvccid?
    }
  else if (node->log_header.type == LOG_SYSOP_START_POSTPONE)
    {
      /* we need the system operation start postpone LSA for recovery. we have to save it under prior_lsa_mutex
       * protection.
       * at the same time, tdes->rcv.atomic_sysop_start_lsa must be reset if it was inside this system op. */
      LOG_REC_SYSOP_START_POSTPONE *sysop_start_postpone = NULL;

      assert (LSA_ISNULL (&tdes->rcv.sysop_start_postpone_lsa));
      tdes->rcv.sysop_start_postpone_lsa = start_lsa;

      sysop_start_postpone = (LOG_REC_SYSOP_START_POSTPONE *) node->data_header;
      if (LSA_LT (&sysop_start_postpone->sysop_end.lastparent_lsa, &tdes->rcv.atomic_sysop_start_lsa))
	{
	  /* atomic system operation finished. */
	  LSA_SET_NULL (&tdes->rcv.atomic_sysop_start_lsa);
	}

      /* for correct checkpoint, this state change must be done under the protection of prior_lsa_mutex */
      tdes->state = TRAN_UNACTIVE_TOPOPE_COMMITTED_WITH_POSTPONE;
    }
  else if (node->log_header.type == LOG_SYSOP_END)
    {
      /* Reset
       *  - tdes->rcv.sysop_start_postpone_lsa
       *  - tdes->rcv.atomic_sysop_start_lsa
       * if this system op is not nested.
       * We'll use lastparent_lsa to check if system op is nested or not. */
      /* Atomic sysop's can also be nested. This is a scenario that was also possible before but it was
       * effectively introduced with the scalability project where, as an example, many btree sysops were
       * transformed in atomic sysops for the purpose of using the atomic sysop log records to achieve
       * functional atomic replication on passive transaction server.
       * As such the atomic sysop start lsa flag is only cleared when the outermost atomic sysop is
       * ended with a commit (LOG_SYSOP_END - LOG_SYSOP_END_COMMIT) or abort (LOG_SYSOP_END - LOG_SYSOP_END_ABORT).
       */
      const LOG_REC_SYSOP_END *const sysop_end = (const LOG_REC_SYSOP_END *)node->data_header;
      if (!LSA_ISNULL (&tdes->rcv.atomic_sysop_start_lsa)
	  && LSA_LT (&sysop_end->lastparent_lsa, &tdes->rcv.atomic_sysop_start_lsa))
	{
	  /* atomic system operation finished. */
	  LSA_SET_NULL (&tdes->rcv.atomic_sysop_start_lsa);
	}
      if (!LSA_ISNULL (&tdes->rcv.sysop_start_postpone_lsa)
	  && LSA_LT (&sysop_end->lastparent_lsa, &tdes->rcv.sysop_start_postpone_lsa))
	{
	  /* atomic system operation finished. */
	  LSA_SET_NULL (&tdes->rcv.sysop_start_postpone_lsa);
	}
    }
  else if (node->log_header.type == LOG_COMMIT_WITH_POSTPONE)
    {
      /* we need the commit with postpone LSA for recovery. we have to save it under prior_lsa_mutex protection */
      tdes->rcv.tran_start_postpone_lsa = start_lsa;
    }
  else if (node->log_header.type == LOG_SYSOP_ATOMIC_START)
    {
      /* same as with system op start postpone, we need to save these log records lsa */
      assert (LSA_ISNULL (&tdes->rcv.atomic_sysop_start_lsa));
      tdes->rcv.atomic_sysop_start_lsa = start_lsa;
    }
  else if (node->log_header.type == LOG_COMMIT || node->log_header.type == LOG_ABORT)
    {
      /* mark the commit/abort in the transaction,  */
      assert (tdes->commit_abort_lsa.is_null ());
      LSA_COPY (&tdes->commit_abort_lsa, &start_lsa);
    }

  log_prior_lsa_append_advance_when_doesnot_fit (node->data_header_length);
  log_prior_lsa_append_add_align (node->data_header_length);

  if (node->ulength > 0)
    {
      prior_lsa_append_data (node->ulength);
    }

  if (node->rlength > 0)
    {
      prior_lsa_append_data (node->rlength);
    }

  /* END append */
  prior_lsa_end_append (thread_p, node);

  if (log_Gl.prior_info.prior_list_tail == NULL)
    {
      log_Gl.prior_info.prior_list_header = node;
      log_Gl.prior_info.prior_list_tail = node;
    }
  else
    {
      log_Gl.prior_info.prior_list_tail->next = node;
      log_Gl.prior_info.prior_list_tail = node;
    }

  /* list_size in bytes */
  log_Gl.prior_info.list_size += (sizeof (LOG_PRIOR_NODE) + node->data_header_length + node->ulength + node->rlength);

  if (with_lock == LOG_PRIOR_LSA_WITHOUT_LOCK)
    {
      log_Gl.prior_info.prior_lsa_mutex.unlock ();

      if (log_Gl.prior_info.list_size >= (INT64) logpb_get_memsize ())
	{
	  perfmon_inc_stat (thread_p, PSTAT_PRIOR_LSA_LIST_MAXED);

#if defined(SERVER_MODE)
	  if (!log_is_in_crash_recovery ())
	    {
	      log_wakeup_log_flush_daemon ();

	      thread_sleep (1);	/* 1msec */
	    }
	  else
	    {
	      LOG_CS_ENTER (thread_p);
	      logpb_prior_lsa_append_all_list (thread_p);
	      LOG_CS_EXIT (thread_p);
	    }
#else
	  LOG_CS_ENTER (thread_p);
	  logpb_prior_lsa_append_all_list (thread_p);
	  LOG_CS_EXIT (thread_p);
#endif
	}
    }

  tdes->num_log_records_written++;

  return start_lsa;
}

LOG_LSA
prior_lsa_next_record (THREAD_ENTRY *thread_p, LOG_PRIOR_NODE *node, log_tdes *tdes)
{
  return prior_lsa_next_record_internal (thread_p, node, tdes, LOG_PRIOR_LSA_WITHOUT_LOCK);
}

LOG_LSA
prior_lsa_next_record_with_lock (THREAD_ENTRY *thread_p, LOG_PRIOR_NODE *node, log_tdes *tdes)
{
  return prior_lsa_next_record_internal (thread_p, node, tdes, LOG_PRIOR_LSA_WITH_LOCK);
}

int
prior_set_tde_encrypted (log_prior_node *node, LOG_RCVINDEX recvindex)
{
  if (!tde_is_loaded ())
    {
      er_set (ER_ERROR_SEVERITY, ARG_FILE_LINE, ER_TDE_CIPHER_IS_NOT_LOADED, 0);
      return ER_TDE_CIPHER_IS_NOT_LOADED;
    }

  tde_er_log ("prior_set_tde_encrypted(): rcvindex = %s\n", rv_rcvindex_string (recvindex));

  node->tde_encrypted = true;

  return NO_ERROR;
}

bool
prior_is_tde_encrypted (const log_prior_node *node)
{
  return node->tde_encrypted;
}

static size_t
prior_node_serialized_size (const log_prior_node &node)
{
  size_t total_size = 0;

  // fixed data
  constexpr size_t fixed_size = sizeof (node.log_header)
				+ sizeof (node.start_lsa)
				+ sizeof (node.tde_encrypted)
				+ sizeof (node.data_header_length)
				+ sizeof (node.ulength)
				+ sizeof (node.rlength);
  total_size += fixed_size;

  // variable data
  total_size += static_cast<size_t> (node.data_header_length);
  total_size += static_cast<size_t> (node.ulength);
  total_size += static_cast<size_t> (node.rlength);

  return total_size;
}

static size_t
prior_list_serialized_size (const log_prior_node *head)
{
  size_t total_size = 0;
  for (const log_prior_node *nodep = head; nodep != nullptr; nodep = nodep->next)
    {
      total_size += prior_node_serialized_size (*nodep);
    }
  return total_size;
}

static void
prior_node_serialize (const log_prior_node &node, std::string &serialized)
{
#define copy_mem(mem, memsz) if ((memsz) > 0) serialized.append (mem, memsz)
#define copy(val) copy_mem (reinterpret_cast<const char *> (&(val)), sizeof (val))

  copy (node.log_header);
  copy (node.start_lsa);
  copy (node.tde_encrypted);
  copy (node.data_header_length);
  copy (node.ulength);
  copy (node.rlength);

  copy_mem (node.data_header, node.data_header_length);
  copy_mem (node.udata, node.ulength);
  copy_mem (node.rdata, node.rlength);

#undef copy
#undef copy_mem
}

static const char *
prior_node_deserialize (const char *ptr, log_prior_node &node)
{
#define copy_mem(mem, memsz) std::memcpy (mem, ptr, memsz); ptr += (memsz)
#define copy(val) copy_mem (reinterpret_cast<char *> (&(val)), sizeof (val))
#define alloc_and_copy_mem(mem, memsz)	\
  if ((memsz) > 0)			\
    {					\
      (mem) = (char *) malloc (memsz);	\
      assert ((mem) != nullptr);	\
      copy_mem (mem, memsz);		\
    }					\
  else					\
    {					\
      mem = nullptr;			\
    }

  copy (node.log_header);
  copy (node.start_lsa);
  copy (node.tde_encrypted);
  copy (node.data_header_length);
  copy (node.ulength);
  copy (node.rlength);

  alloc_and_copy_mem (node.data_header, node.data_header_length);
  alloc_and_copy_mem (node.udata, node.ulength);
  alloc_and_copy_mem (node.rdata, node.rlength);

  node.next = nullptr;

#undef alloc_and_copy_mem
#undef copy
#undef copy_mem

  return ptr;
}

std::string
prior_list_serialize (const log_prior_node *head)
{
  if (head == nullptr)
    {
      return std::string ();
    }

  // calculate size
  size_t size = prior_list_serialized_size (head);

  std::string serialized;
  serialized.reserve (size);

  for (const log_prior_node *nodep = head; nodep != nullptr; nodep = nodep->next)
    {
      prior_node_serialize (*nodep, serialized);
    }

  assert (serialized.size () == size);

  return serialized;
}

void
prior_list_deserialize (const std::string &str, log_prior_node *&head, log_prior_node *&tail)
{
  // reversed prior_node_serialize

  head = nullptr;
  tail = nullptr;
  if (str.empty ())
    {
      return;
    }

  // iterate through str using ptr
  const char *ptr = str.c_str ();

  while (ptr < str.c_str () + str.size ())
    {
      log_prior_node *nodep = (log_prior_node *) malloc (sizeof (log_prior_node));
      assert (nodep != nullptr);
      ptr = prior_node_deserialize (ptr, *nodep);

      if (head == nullptr)
	{
	  head = nodep;
	  tail = nodep;
	}
      else
	{
	  assert (tail != nullptr);
	  tail->next = nodep;
	  tail = nodep;
	}
    }
  assert (ptr == str.c_str () + str.size ());
}

/*
 * prior_lsa_start_append:
 *
 *   node(in/out):
 *   tdes(in):
 */
static void
prior_lsa_start_append (THREAD_ENTRY *thread_p, LOG_PRIOR_NODE *node, LOG_TDES *tdes)
{
  assertm (is_active_transaction_server (), "Log append can be executed only on active transaction server");
  /* Does the new log record fit in this page ? */
  log_prior_lsa_append_advance_when_doesnot_fit (sizeof (LOG_RECORD_HEADER));

  node->log_header.trid = tdes->trid;

  /*
   * Link the record with the previous transaction record for quick undos.
   * Link the record backward for backward traversal of the log.
   */
  LSA_COPY (&node->start_lsa, &log_Gl.prior_info.prior_lsa);

  if (tdes->is_system_worker_transaction () && !tdes->is_under_sysop ())
    {
      // lose the link to previous record
      LSA_SET_NULL (&node->log_header.prev_tranlsa);
      LSA_SET_NULL (&tdes->head_lsa);
      LSA_SET_NULL (&tdes->tail_lsa);
    }
  else
    {
      LSA_COPY (&node->log_header.prev_tranlsa, &tdes->tail_lsa);

      LSA_COPY (&tdes->tail_lsa, &log_Gl.prior_info.prior_lsa);

      /*
       * Is this the first log record of transaction ?
       */
      if (LSA_ISNULL (&tdes->head_lsa))
	{
	  LSA_COPY (&tdes->head_lsa, &tdes->tail_lsa);
	}

      LSA_COPY (&tdes->undo_nxlsa, &log_Gl.prior_info.prior_lsa);
    }

  /*
   * Remember the address of new append record
   */
  LSA_COPY (&node->log_header.back_lsa, &log_Gl.prior_info.prev_lsa);
  LSA_SET_NULL (&node->log_header.forw_lsa);

  LSA_COPY (&log_Gl.prior_info.prev_lsa, &log_Gl.prior_info.prior_lsa);

  /*
   * Set the page dirty, increase and align the append offset
   */
  log_prior_lsa_append_add_align (sizeof (LOG_RECORD_HEADER));
}

/*
 * prior_lsa_end_append -
 *
 * return:
 *
 *   node(in/out):
 */
static void
prior_lsa_end_append (THREAD_ENTRY *thread_p, LOG_PRIOR_NODE *node)
{
  log_prior_lsa_append_align ();
  log_prior_lsa_append_advance_when_doesnot_fit (sizeof (LOG_RECORD_HEADER));

  LSA_COPY (&node->log_header.forw_lsa, &log_Gl.prior_info.prior_lsa);
}

static void
prior_lsa_append_data (int length)
{
  int copy_length;		/* Amount of contiguous data that can be copied */
  int current_offset;
  int last_offset;

  if (length == 0)
    {
      return;
    }

  /*
   * Align if needed,
   * don't set it dirty since this function has not updated
   */
  log_prior_lsa_append_align ();

  current_offset = (int) log_Gl.prior_info.prior_lsa.offset;
  last_offset = (int) LOG_PRIOR_LSA_LAST_APPEND_OFFSET ();

  /* Does data fit completely in current page ? */
  if ((current_offset + length) >= last_offset)
    {
      while (length > 0)
	{
	  if (current_offset >= last_offset)
	    {
	      /*
	       * Get next page and set the current one dirty
	       */
	      log_Gl.prior_info.prior_lsa.pageid++;
	      log_Gl.prior_info.prior_lsa.offset = 0;

	      current_offset = 0;
	      last_offset = (int) LOG_PRIOR_LSA_LAST_APPEND_OFFSET ();
	    }
	  /* Find the amount of contiguous data that can be copied */
	  if (current_offset + length >= last_offset)
	    {
	      copy_length = CAST_BUFLEN (last_offset - current_offset);
	    }
	  else
	    {
	      copy_length = length;
	    }

	  current_offset += copy_length;
	  length -= copy_length;
	  log_Gl.prior_info.prior_lsa.offset += copy_length;
	}
    }
  else
    {
      log_Gl.prior_info.prior_lsa.offset += length;
    }

  /*
   * Align the data for future appends.
   * Indicate that modifications were done
   */
  log_prior_lsa_append_align ();
}

LOG_ZIP *
log_append_get_zip_undo (THREAD_ENTRY *thread_p)
{
#if defined (SERVER_MODE)
  if (thread_p == NULL)
    {
      thread_p = thread_get_thread_entry_info ();
    }

  if (thread_p == NULL)
    {
      return NULL;
    }
  else
    {
      if (thread_p->log_zip_undo == NULL)
	{
	  thread_p->log_zip_undo = log_zip_alloc (IO_PAGESIZE);
	}
      return (LOG_ZIP *) thread_p->log_zip_undo;
    }
#else
  return log_zip_undo;
#endif
}

LOG_ZIP *
log_append_get_zip_redo (THREAD_ENTRY *thread_p)
{
#if defined (SERVER_MODE)
  if (thread_p == NULL)
    {
      thread_p = thread_get_thread_entry_info ();
    }

  if (thread_p == NULL)
    {
      return NULL;
    }
  else
    {
      if (thread_p->log_zip_redo == NULL)
	{
	  thread_p->log_zip_redo = log_zip_alloc (IO_PAGESIZE);
	}
      return (LOG_ZIP *) thread_p->log_zip_redo;
    }
#else
  return log_zip_redo;
#endif
}

/*
 * log_append_realloc_data_ptr -
 *
 * return:
 *
 *   data_length(in):
 *   length(in):
 *
 * NOTE:
 */
static bool
log_append_realloc_data_ptr (THREAD_ENTRY *thread_p, int length)
{
  char *data_ptr;
  int alloc_len;
#if defined (SERVER_MODE)
  if (thread_p == NULL)
    {
      thread_p = thread_get_thread_entry_info ();
    }

  if (thread_p == NULL)
    {
      return false;
    }

  if (thread_p->log_data_length < length)
    {
      alloc_len = ((int) CEIL_PTVDIV (length, IO_PAGESIZE)) * IO_PAGESIZE;

      data_ptr = (char *) realloc (thread_p->log_data_ptr, alloc_len);
      if (data_ptr == NULL)
	{
	  er_set (ER_ERROR_SEVERITY, ARG_FILE_LINE, ER_OUT_OF_VIRTUAL_MEMORY, 1, (size_t) alloc_len);
	  if (thread_p->log_data_ptr)
	    {
	      free_and_init (thread_p->log_data_ptr);
	    }
	  thread_p->log_data_length = 0;
	  return false;
	}
      else
	{
	  thread_p->log_data_ptr = data_ptr;
	  thread_p->log_data_length = alloc_len;
	}
    }
  return true;
#else
  if (log_data_length < length)
    {
      alloc_len = ((int) CEIL_PTVDIV (length, IO_PAGESIZE)) * IO_PAGESIZE;

      data_ptr = (char *) realloc (log_data_ptr, alloc_len);
      if (data_ptr == NULL)
	{
	  er_set (ER_ERROR_SEVERITY, ARG_FILE_LINE, ER_OUT_OF_VIRTUAL_MEMORY, 1, (size_t) alloc_len);
	  if (log_data_ptr)
	    {
	      free_and_init (log_data_ptr);
	    }
	  log_data_length = 0;
	  return false;
	}
      else
	{
	  log_data_ptr = data_ptr;
	  log_data_length = alloc_len;
	}
    }

  return true;
#endif
}

/*
 * log_append_get_data_ptr  -
 *
 * return:
 *
 */
static char *
log_append_get_data_ptr (THREAD_ENTRY *thread_p)
{
#if defined (SERVER_MODE)
  if (thread_p == NULL)
    {
      thread_p = thread_get_thread_entry_info ();
    }

  if (thread_p == NULL)
    {
      return NULL;
    }
  else
    {
      if (thread_p->log_data_ptr == NULL)
	{
	  thread_p->log_data_length = IO_PAGESIZE * 2;
	  thread_p->log_data_ptr = (char *) malloc (thread_p->log_data_length);

	  if (thread_p->log_data_ptr == NULL)
	    {
	      thread_p->log_data_length = 0;
	      er_set (ER_ERROR_SEVERITY, ARG_FILE_LINE, ER_OUT_OF_VIRTUAL_MEMORY, 1,
		      (size_t) thread_p->log_data_length);
	    }
	}
      return thread_p->log_data_ptr;
    }
#else
  return log_data_ptr;
#endif
}

static void
log_prior_lsa_append_align ()
{
  assert (log_Gl.prior_info.prior_lsa.offset >= 0);

  log_Gl.prior_info.prior_lsa.offset = DB_ALIGN (log_Gl.prior_info.prior_lsa.offset, DOUBLE_ALIGNMENT);
  if ((size_t) log_Gl.prior_info.prior_lsa.offset >= (size_t) LOGAREA_SIZE)
    {
      log_Gl.prior_info.prior_lsa.pageid++;
      log_Gl.prior_info.prior_lsa.offset = 0;
    }
}

static void
log_prior_lsa_append_advance_when_doesnot_fit (size_t length)
{
  assert (log_Gl.prior_info.prior_lsa.offset >= 0);

  if ((size_t) log_Gl.prior_info.prior_lsa.offset + length >= (size_t) LOGAREA_SIZE)
    {
      log_Gl.prior_info.prior_lsa.pageid++;
      log_Gl.prior_info.prior_lsa.offset = 0;
    }
}

static void
log_prior_lsa_append_add_align (size_t add)
{
  assert (log_Gl.prior_info.prior_lsa.offset >= 0);

  log_Gl.prior_info.prior_lsa.offset += (add);
  log_prior_lsa_append_align ();
}<|MERGE_RESOLUTION|>--- conflicted
+++ resolved
@@ -718,7 +718,6 @@
   int ulength, rlength, *data_header_ulength_p = NULL, *data_header_rlength_p = NULL;
   int total_length;
   MVCCID *mvccid_p = NULL;
-  MVCCID *parent_mvccid_p = NULL;
   LOG_TDES *tdes = NULL;
   char *data_ptr = NULL, *tmp_ptr = NULL;
   char *undo_data = NULL, *redo_data = NULL;
@@ -919,7 +918,6 @@
 
       /* Must also fill MVCCID field */
       mvccid_p = &mvcc_undo_p->mvccid;
-      parent_mvccid_p = &mvcc_undo_p->parent_mvccid;
 
     /* Fall through */
     case LOG_UNDO_DATA:
@@ -935,7 +933,6 @@
 
       /* Must also fill MVCCID field */
       mvccid_p = &mvcc_redo_p->mvccid;
-      parent_mvccid_p = &mvcc_redo_p->parent_mvccid;
 
     /* Fall through */
     case LOG_REDO_DATA:
@@ -955,7 +952,6 @@
 
       /* Must also fill MVCCID field */
       mvccid_p = &mvcc_undoredo_p->mvccid;
-      parent_mvccid_p = &mvcc_undoredo_p->parent_mvccid;
 
     /* Fall through */
     case LOG_UNDOREDO_DATA:
@@ -993,7 +989,6 @@
 
   if (mvccid_p != NULL)
     {
-      assert (parent_mvccid_p != nullptr);
       /* Fill mvccid field */
 
       /* Must be an MVCC operation */
@@ -1014,15 +1009,10 @@
 	      assert (tdes->mvccinfo.sub_ids.size () == 1);
 	      *mvccid_p = tdes->mvccinfo.sub_ids.back ();
 	      assert (MVCCID_IS_VALID (tdes->mvccinfo.id));
-<<<<<<< HEAD
-	      *parent_mvccid_p = tdes->mvccinfo.id;
-=======
->>>>>>> 6c461a7e
 	    }
 	  else
 	    {
 	      *mvccid_p = tdes->mvccinfo.id;
-	      *parent_mvccid_p = MVCCID_NULL;
 	    }
 	}
     }
