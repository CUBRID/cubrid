--- conflicted
+++ resolved
@@ -1587,21 +1587,14 @@
       // lose the link to previous record
       LSA_SET_NULL (&node->log_header.prev_tranlsa);
       LSA_SET_NULL (&tdes->head_lsa);
-<<<<<<< HEAD
-      LSA_SET_NULL (&tdes->tail_lsa);      
-=======
       LSA_SET_NULL (&tdes->tail_lsa);
->>>>>>> 182a58cc
     }
   else
     {
       LSA_COPY (&node->log_header.prev_tranlsa, &tdes->tail_lsa);
 
       LSA_COPY (&tdes->tail_lsa, &log_Gl.prior_info.prior_lsa);
-<<<<<<< HEAD
-=======
-
->>>>>>> 182a58cc
+
       /*
        * Is this the first log record of transaction ?
        */
