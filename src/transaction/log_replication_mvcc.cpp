--- conflicted
+++ resolved
@@ -20,10 +20,7 @@
 
 #include "log_impl.h"
 #include "server_type.hpp"
-<<<<<<< HEAD
-=======
 #include "system_parameter.h"
->>>>>>> d121baf2
 #include "thread_entry.hpp"
 
 namespace cublog
@@ -139,10 +136,6 @@
 
     if (found_it != m_mapped_mvccids.cend ())
       {
-<<<<<<< HEAD
-	const MVCCID found_mvccid = found_it->second;
-	log_Gl.mvcc_table.complete_mvcc (found_mvccid, committed);
-=======
 	// all sub-ids should have already been completed
 	assert (found_it->second.m_sub_ids.empty ());
 
@@ -160,7 +153,6 @@
 	    dump_map ();
 	  }
 
->>>>>>> d121baf2
 	m_mapped_mvccids.erase (found_it);
       }
     else
