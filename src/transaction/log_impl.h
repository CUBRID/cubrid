/*
 * Copyright (C) 2008 Search Solution Corporation. All rights reserved by Search Solution.
 *
 *   This program is free software; you can redistribute it and/or modify
 *   it under the terms of the GNU General Public License as published by
 *   the Free Software Foundation; either version 2 of the License, or
 *   (at your option) any later version.
 *
 *  This program is distributed in the hope that it will be useful,
 *  but WITHOUT ANY WARRANTY; without even the implied warranty of
 *  MERCHANTABILITY or FITNESS FOR A PARTICULAR PURPOSE. See the
 *  GNU General Public License for more details.
 *
 *  You should have received a copy of the GNU General Public License
 *  along with this program; if not, write to the Free Software
 *  Foundation, Inc., 51 Franklin Street, Fifth Floor, Boston, MA 02110-1301 USA
 *
 */


/*
 * log_impl.h -
 *
 */

#ifndef _LOG_IMPL_H_
#define _LOG_IMPL_H_

#ident "$Id$"

#if !defined (SERVER_MODE) && !defined (SA_MODE)
#error Wrong module
#endif // not SERVER/SA modes

#include "boot.h"
#include "client_credentials.hpp"
#include "config.h"
#include "connection_globals.h"
#include "critical_section.h"
#include "es.h"
#include "file_io.h"
#include "lock_free.h"
#include "lock_manager.h"
#include "log_2pc.h"
#include "log_append.hpp"
#include "log_archives.hpp"
#include "log_comm.h"
#include "log_common_impl.h"
#include "log_lsa.hpp"
#include "log_storage.hpp"
#include "mvcc.h"
#include "porting.h"
#include "rb_tree.h"
#include "recovery.h"
#include "release_string.h"
#include "storage_common.h"
#include "thread_entry.hpp"
#include "transaction_transient.hpp"
#include "log_generator.hpp"

#include <assert.h>
#if defined(SOLARIS)
#include <netdb.h>		/* for MAXHOSTNAMELEN */
#endif /* SOLARIS */
#include <signal.h>

// forward declarations
struct bo_restart_arg;
struct logwr_info;

/* TRANS_STATUS_HISTORY_MAX_SIZE must be a power of 2*/
#define TRANS_STATUS_HISTORY_MAX_SIZE 2048

#if defined(SERVER_MODE)
#define TR_TABLE_CS_ENTER(thread_p) \
        csect_enter((thread_p), CSECT_TRAN_TABLE, INF_WAIT)
#define TR_TABLE_CS_ENTER_READ_MODE(thread_p) \
        csect_enter_as_reader((thread_p), CSECT_TRAN_TABLE, INF_WAIT)
#define TR_TABLE_CS_EXIT(thread_p) \
        csect_exit((thread_p), CSECT_TRAN_TABLE)

#define LOG_ARCHIVE_CS_ENTER(thread_p) \
        csect_enter (thread_p, CSECT_LOG_ARCHIVE, INF_WAIT)
#define LOG_ARCHIVE_CS_ENTER_READ_MODE(thread_p) \
        csect_enter_as_reader (thread_p, CSECT_LOG_ARCHIVE, INF_WAIT)
#define LOG_ARCHIVE_CS_EXIT(thread_p) \
        csect_exit (thread_p, CSECT_LOG_ARCHIVE)

#else /* SERVER_MODE */
#define TR_TABLE_CS_ENTER(thread_p)
#define TR_TABLE_CS_ENTER_READ_MODE(thread_p)
#define TR_TABLE_CS_EXIT(thread_p)

#define LOG_ARCHIVE_CS_ENTER(thread_p)
#define LOG_ARCHIVE_CS_ENTER_READ_MODE(thread_p)
#define LOG_ARCHIVE_CS_EXIT(thread_p)
#endif /* SERVER_MODE */

#if defined(SERVER_MODE)

#define LOG_ARCHIVE_CS_OWN(thread_p) \
  (csect_check (thread_p, CSECT_LOG_ARCHIVE) >= 1)
#define LOG_ARCHIVE_CS_OWN_WRITE_MODE(thread_p) \
  (csect_check_own (thread_p, CSECT_LOG_ARCHIVE) == 1)
#define LOG_ARCHIVE_CS_OWN_READ_MODE(thread_p) \
  (csect_check_own (thread_p, CSECT_LOG_ARCHIVE) == 2)

#else /* SERVER_MODE */
#define LOG_ARCHIVE_CS_OWN(thread_p) (true)
#define LOG_ARCHIVE_CS_OWN_WRITE_MODE(thread_p) (true)
#define LOG_ARCHIVE_CS_OWN_READ_MODE(thread_p) (true)
#endif /* !SERVER_MODE */

#define LOG_ESTIMATE_NACTIVE_TRANS      100	/* Estimate num of trans */
#define LOG_ESTIMATE_NOBJ_LOCKS         977	/* Estimate num of locks */

/* Log data area */
#define LOGAREA_SIZE (LOG_PAGESIZE - SSIZEOF(LOG_HDRPAGE))

/* check if group commit is active */
#define LOG_IS_GROUP_COMMIT_ACTIVE() \
  (prm_get_integer_value (PRM_ID_LOG_GROUP_COMMIT_INTERVAL_MSECS) > 0)

#define LOG_READ_ALIGN(thread_p, lsa, log_pgptr) \
  do \
    { \
      (lsa)->offset = DB_ALIGN ((lsa)->offset, DOUBLE_ALIGNMENT); \
      while ((lsa)->offset >= (int) LOGAREA_SIZE) \
        { \
          assert (log_pgptr != NULL); \
          (lsa)->pageid++; \
          if (logpb_fetch_page ((thread_p), (lsa), LOG_CS_FORCE_USE, (log_pgptr)) != NO_ERROR) \
	    { \
              logpb_fatal_error ((thread_p), true, ARG_FILE_LINE, \
                                 "LOG_READ_ALIGN"); \
	    } \
          (lsa)->offset -= LOGAREA_SIZE; \
          (lsa)->offset = DB_ALIGN ((lsa)->offset, DOUBLE_ALIGNMENT); \
        } \
    } \
  while (0)

#define LOG_READ_ADD_ALIGN(thread_p, add, lsa, log_pgptr) \
  do \
    { \
      (lsa)->offset += (add); \
      LOG_READ_ALIGN ((thread_p), (lsa), (log_pgptr)); \
    } \
  while (0)

#define LOG_READ_ADVANCE_WHEN_DOESNT_FIT(thread_p, length, lsa, log_pgptr) \
  do \
    { \
      if ((lsa)->offset + (int) (length) >= (int) LOGAREA_SIZE) \
        { \
          assert (log_pgptr != NULL); \
          (lsa)->pageid++; \
          if ((logpb_fetch_page ((thread_p), (lsa), LOG_CS_FORCE_USE, log_pgptr))!= NO_ERROR) \
            { \
              logpb_fatal_error ((thread_p), true, ARG_FILE_LINE, \
                                 "LOG_READ_ADVANCE_WHEN_DOESNT_FIT"); \
            } \
          (lsa)->offset = 0; \
        } \
    } \
  while (0)

#if defined(SERVER_MODE)
// todo - separate the client & server/sa_mode transaction index
#if !defined(LOG_FIND_THREAD_TRAN_INDEX)
#define LOG_FIND_THREAD_TRAN_INDEX(thrd) \
  ((thrd) ? (thrd)->tran_index : logtb_get_current_tran_index ())
#endif
#define LOG_SET_CURRENT_TRAN_INDEX(thrd, index) \
  ((thrd) ? (void) ((thrd)->tran_index = (index)) : logtb_set_current_tran_index ((thrd), (index)))
#else /* SERVER_MODE */
#if !defined(LOG_FIND_THREAD_TRAN_INDEX)
#define LOG_FIND_THREAD_TRAN_INDEX(thrd) (log_Tran_index)
#endif
#define LOG_SET_CURRENT_TRAN_INDEX(thrd, index) \
  log_Tran_index = (index)
#endif /* SERVER_MODE */

#define LOG_FIND_TRAN_LOWEST_ACTIVE_MVCCID(tran_index) \
  (((tran_index) >= 0 && (tran_index) < log_Gl.trantable.num_total_indices) \
  ? (log_Gl.mvcc_table.transaction_lowest_active_mvccids + tran_index) : NULL)

#define LOG_ISTRAN_ACTIVE(tdes) \
  ((tdes)->state == TRAN_ACTIVE && LOG_ISRESTARTED ())

#define LOG_ISTRAN_COMMITTED(tdes) \
  ((tdes)->state == TRAN_UNACTIVE_COMMITTED \
   || (tdes)->state == TRAN_UNACTIVE_WILL_COMMIT \
   || (tdes)->state == TRAN_UNACTIVE_COMMITTED_WITH_POSTPONE \
   || (tdes)->state == TRAN_UNACTIVE_2PC_COMMIT_DECISION \
   || (tdes)->state == TRAN_UNACTIVE_COMMITTED_INFORMING_PARTICIPANTS)

#define LOG_ISTRAN_ABORTED(tdes) \
  ((tdes)->state == TRAN_UNACTIVE_ABORTED \
   || (tdes)->state == TRAN_UNACTIVE_UNILATERALLY_ABORTED \
   || (tdes)->state == TRAN_UNACTIVE_2PC_ABORT_DECISION \
   || (tdes)->state == TRAN_UNACTIVE_ABORTED_INFORMING_PARTICIPANTS)

#define LOG_ISTRAN_LOOSE_ENDS(tdes) \
  ((tdes)->state == TRAN_UNACTIVE_COMMITTED_INFORMING_PARTICIPANTS \
   || (tdes)->state == TRAN_UNACTIVE_ABORTED_INFORMING_PARTICIPANTS \
   || (tdes)->state == TRAN_UNACTIVE_2PC_COLLECTING_PARTICIPANT_VOTES \
   || (tdes)->state == TRAN_UNACTIVE_2PC_PREPARE)

#define LOG_ISTRAN_2PC_IN_SECOND_PHASE(tdes) \
  ((tdes)->state == TRAN_UNACTIVE_2PC_ABORT_DECISION \
   || (tdes)->state == TRAN_UNACTIVE_2PC_COMMIT_DECISION \
   || (tdes)->state == TRAN_UNACTIVE_WILL_COMMIT \
   || (tdes)->state == TRAN_UNACTIVE_COMMITTED_WITH_POSTPONE \
   || (tdes)->state == TRAN_UNACTIVE_ABORTED_INFORMING_PARTICIPANTS \
   || (tdes)->state == TRAN_UNACTIVE_COMMITTED_INFORMING_PARTICIPANTS)

#define LOG_ISTRAN_2PC(tdes) \
  ((tdes)->state == TRAN_UNACTIVE_2PC_COLLECTING_PARTICIPANT_VOTES \
   || (tdes)->state == TRAN_UNACTIVE_2PC_PREPARE \
   || LOG_ISTRAN_2PC_IN_SECOND_PHASE (tdes))

#define LOG_ISTRAN_2PC_PREPARE(tdes) \
  ((tdes)->state == TRAN_UNACTIVE_2PC_PREPARE)

#define LOG_ISTRAN_2PC_INFORMING_PARTICIPANTS(tdes) \
  ((tdes)->state == TRAN_UNACTIVE_COMMITTED_INFORMING_PARTICIPANTS \
   || (tdes)->state == TRAN_UNACTIVE_ABORTED_INFORMING_PARTICIPANTS)

/* Reserved vacuum workers transaction identifiers.
 * Vacuum workers each need one TRANID to have their system operations
 * isolated and identifiable. Even though usually vacuum workers never undo
 * their work, system operations still need to be undone (if server crashes
 * in the middle of the operation).
 * For this reason, the first VACUUM_MAX_WORKER_COUNT negative TRANID values
 * under NULL_TRANID are reserved for vacuum workers.
 */
const TRANID LOG_SYSTEM_WORKER_FIRST_TRANID = NULL_TRANID - 1;
const int LOG_SYSTEM_WORKER_INCR_TRANID = -1;

#define LOG_READ_NEXT_TRANID (log_Gl.hdr.next_trid)
#define LOG_READ_NEXT_MVCCID (log_Gl.hdr.mvcc_next_id)
#define LOG_HAS_LOGGING_BEEN_IGNORED() \
  (log_Gl.hdr.has_logging_been_skipped == true)

#define LOG_ISRESTARTED() (log_Gl.rcv_phase == LOG_RESTARTED)

/* special action for log applier */
#if defined (SERVER_MODE)
#define LOG_CHECK_LOG_APPLIER(thread_p) \
  (thread_p != NULL \
   && logtb_find_client_type (thread_p->tran_index) == BOOT_CLIENT_LOG_APPLIER)
#else
#define LOG_CHECK_LOG_APPLIER(thread_p) (0)
#endif /* !SERVER_MODE */

#if !defined(_DB_DISABLE_MODIFICATIONS_)
#define _DB_DISABLE_MODIFICATIONS_
extern int db_Disable_modifications;
#endif /* _DB_DISABLE_MODIFICATIONS_ */

#ifndef CHECK_MODIFICATION_NO_RETURN
#if defined (SA_MODE)
#define CHECK_MODIFICATION_NO_RETURN(thread_p, error) \
  (error) = NO_ERROR
#else /* SA_MODE */
#define CHECK_MODIFICATION_NO_RETURN(thread_p, error) \
  do \
    { \
      int mod_disabled; \
      mod_disabled = logtb_is_tran_modification_disabled (thread_p); \
      if (mod_disabled) \
        { \
          er_set (ER_ERROR_SEVERITY, ARG_FILE_LINE, ER_DB_NO_MODIFICATIONS, \
                  0); \
          er_log_debug (ARG_FILE_LINE, "tdes->disable_modification = %d\n", \
                        mod_disabled); \
          error = ER_DB_NO_MODIFICATIONS; \
        } \
      else \
        { \
          error = NO_ERROR; \
        } \
    } \
  while (0)
#endif /* !SA_MODE */
#endif /* CHECK_MODIFICATION_NO_RETURN */

#define MAX_NUM_EXEC_QUERY_HISTORY                      100

enum log_flush
{ LOG_DONT_NEED_FLUSH, LOG_NEED_FLUSH };
typedef enum log_flush LOG_FLUSH;

enum log_setdirty
{ LOG_DONT_SET_DIRTY, LOG_SET_DIRTY };
typedef enum log_setdirty LOG_SETDIRTY;

enum log_getnewtrid
{ LOG_DONT_NEED_NEWTRID, LOG_NEED_NEWTRID };
typedef enum log_getnewtrid LOG_GETNEWTRID;

enum log_wrote_eot_log
{ LOG_NEED_TO_WRITE_EOT_LOG, LOG_ALREADY_WROTE_EOT_LOG };
typedef enum log_wrote_eot_log LOG_WRITE_EOT_LOG;

/*
 * Flush information shared by LFT and normal transaction.
 * Transaction in commit phase has to flush all toflush array's pages.
 */
typedef struct log_flush_info LOG_FLUSH_INFO;
struct log_flush_info
{
  /* Size of array to log append pages to flush */
  int max_toflush;

  /* Number of log append pages that can be flush Not all of the append pages may be full. */
  int num_toflush;

  /* A sorted order of log append free pages to flush */
  LOG_PAGE **toflush;

#if defined(SERVER_MODE)
  /* for protecting LOG_FLUSH_INFO */
  pthread_mutex_t flush_mutex;
#endif				/* SERVER_MODE */
};

typedef struct log_group_commit_info LOG_GROUP_COMMIT_INFO;
struct log_group_commit_info
{
  /* group commit waiters count */
  pthread_mutex_t gc_mutex;
  pthread_cond_t gc_cond;
};

#define LOG_GROUP_COMMIT_INFO_INITIALIZER \
  { PTHREAD_MUTEX_INITIALIZER, PTHREAD_COND_INITIALIZER }



typedef struct log_topops_addresses LOG_TOPOPS_ADDRESSES;
struct log_topops_addresses
{
  LOG_LSA lastparent_lsa;	/* The last address of the parent transaction. This is needed for undo of the top
				 * system action */
  LOG_LSA posp_lsa;		/* The first address of a postpone log record for top system operation. We add this
				 * since it is reset during recovery to the last reference postpone address. */
};

enum log_topops_type
{
  LOG_TOPOPS_NORMAL,
  LOG_TOPOPS_COMPENSATE_TRAN_ABORT,
  LOG_TOPOPS_COMPENSATE_SYSOP_ABORT,
  LOG_TOPOPS_POSTPONE
};
typedef enum log_topops_type LOG_TOPOPS_TYPE;

typedef struct log_topops_stack LOG_TOPOPS_STACK;
struct log_topops_stack
{
  int max;			/* Size of stack */
  int last;			/* Last entry in stack */
  LOG_TOPOPS_ADDRESSES *stack;	/* Stack for push and pop of top system actions */
};

/* lob entry */
typedef struct lob_locator_entry LOB_LOCATOR_ENTRY;

/*  lob rb tree head
  The macro RB_HEAD is defined in rb_tree.h. It will be expanede like this;

  struct lob_rb_root {
    struct lob_locator_entry* rbh_root;
  };
 */
RB_HEAD (lob_rb_root, lob_locator_entry);

enum tran_abort_reason
{
  TRAN_NORMAL = 0,
  TRAN_ABORT_DUE_DEADLOCK = 1,
  TRAN_ABORT_DUE_ROLLBACK_ON_ESCALATION = 2
};
typedef enum tran_abort_reason TRAN_ABORT_REASON;

typedef struct log_unique_stats LOG_UNIQUE_STATS;
struct log_unique_stats
{
  int num_nulls;		/* number of nulls */
  int num_keys;			/* number of keys */
  int num_oids;			/* number of oids */
};

typedef struct log_tran_btid_unique_stats LOG_TRAN_BTID_UNIQUE_STATS;
struct log_tran_btid_unique_stats
{
  BTID btid;			/* id of B-tree */
  bool deleted;			/* true if the B-tree was deleted */

  LOG_UNIQUE_STATS tran_stats;	/* statistics accumulated during entire transaction */
  LOG_UNIQUE_STATS global_stats;	/* statistics loaded from index */
};

enum count_optim_state
{
  COS_NOT_LOADED = 0,		/* the global statistics was not loaded yet */
  COS_TO_LOAD = 1,		/* the global statistics must be loaded when snapshot is taken */
  COS_LOADED = 2		/* the global statistics were loaded */
};
typedef enum count_optim_state COUNT_OPTIM_STATE;

#define TRAN_UNIQUE_STATS_CHUNK_SIZE  128	/* size of the memory chunk for unique statistics */

/* LOG_TRAN_BTID_UNIQUE_STATS_CHUNK
 * Represents a chunk of memory for transaction unique statistics
 */
typedef struct log_tran_btid_unique_stats_chunk LOG_TRAN_BTID_UNIQUE_STATS_CHUNK;
struct log_tran_btid_unique_stats_chunk
{
  LOG_TRAN_BTID_UNIQUE_STATS_CHUNK *next_chunk;	/* address of next chunk of memory */
  LOG_TRAN_BTID_UNIQUE_STATS buffer[1];	/* more than one */
};

/* LOG_TRAN_CLASS_COS
 * Structure used to store the state of the count optimization for classes.
 */
typedef struct log_tran_class_cos LOG_TRAN_CLASS_COS;
struct log_tran_class_cos
{
  OID class_oid;		/* class object identifier. */
  COUNT_OPTIM_STATE count_state;	/* count optimization state for class_oid */
};

#define COS_CLASSES_CHUNK_SIZE	64	/* size of the memory chunk for count optimization classes */

/* LOG_TRAN_CLASS_COS_CHUNK
 * Represents a chunk of memory for count optimization states
 */
typedef struct log_tran_class_cos_chunk LOG_TRAN_CLASS_COS_CHUNK;
struct log_tran_class_cos_chunk
{
  LOG_TRAN_CLASS_COS_CHUNK *next_chunk;	/* address of next chunk of memory */
  LOG_TRAN_CLASS_COS buffer[1];	/* more than one */
};

/* LOG_TRAN_UPDATE_STATS
 * Structure used for transaction local unique statistics and count optimization
 * management
 */
typedef struct log_tran_update_stats LOG_TRAN_UPDATE_STATS;
struct log_tran_update_stats
{
  int cos_count;		/* the number of hashed elements */
  LOG_TRAN_CLASS_COS_CHUNK *cos_first_chunk;	/* address of first chunk in the chunks list */
  LOG_TRAN_CLASS_COS_CHUNK *cos_current_chunk;	/* address of current chunk from which new elements are assigned */
  MHT_TABLE *classes_cos_hash;	/* hash of count optimization states for classes that were or will be subject to count
				 * optimization. */

  int stats_count;		/* the number of hashed elements */
  LOG_TRAN_BTID_UNIQUE_STATS_CHUNK *stats_first_chunk;	/* address of first chunk in the chunks list */
  LOG_TRAN_BTID_UNIQUE_STATS_CHUNK *stats_current_chunk;	/* address of current chunk from which new elements are
								 * assigned */
  MHT_TABLE *unique_stats_hash;	/* hash of unique statistics for indexes used during transaction. */
};

/*
 * MVCC_TRANS_STATUS keep MVCCIDs status in bit area. Thus bit 0 means active
 * MVCCID bit 1 means committed transaction. This structure keep also lowest
 * active MVCCIDs used by VACUUM for MVCCID threshold computation. Also, MVCCIDs
 * of long time transactions MVCCIDs are kept in this structure.
 */
typedef struct mvcc_trans_status MVCC_TRANS_STATUS;
struct mvcc_trans_status
{
  /* bit area to store MVCCIDS status - size MVCC_BITAREA_MAXIMUM_ELEMENTS */
  UINT64 *bit_area;
  /* first MVCCID whose status is stored in bit area */
  MVCCID bit_area_start_mvccid;
  /* the area length expressed in bits */
  unsigned int bit_area_length;

  /* long time transaction mvccid array */
  MVCCID *long_tran_mvccids;
  /* long time transactions mvccid array length */
  unsigned int long_tran_mvccids_length;

  volatile unsigned int version;

  /* lowest active MVCCID */
  MVCCID lowest_active_mvccid;
};

#define MVCC_STATUS_INITIALIZER \
  { NULL, MVCCID_FIRST, 0, NULL, 0, 0, MVCCID_FIRST }

typedef struct mvcctable MVCCTABLE;
struct mvcctable
{
  /* current transaction status */
  MVCC_TRANS_STATUS current_trans_status;

  /* lowest active MVCCIDs - array of size NUM_TOTAL_TRAN_INDICES */
  volatile MVCCID *transaction_lowest_active_mvccids;

  /* transaction status history - array of size TRANS_STATUS_HISTORY_MAX_SIZE */
  MVCC_TRANS_STATUS *trans_status_history;
  /* the position in transaction status history array */
  volatile int trans_status_history_position;

  /* protect against getting new MVCCIDs concurrently */
#if defined(HAVE_ATOMIC_BUILTINS)
  pthread_mutex_t new_mvccid_lock;
#endif

  /* protect against current transaction status modifications */
  pthread_mutex_t active_trans_mutex;
};

#if defined(HAVE_ATOMIC_BUILTINS)
#define MVCCTABLE_INITIALIZER \
  { MVCC_STATUS_INITIALIZER, NULL, NULL, 0, PTHREAD_MUTEX_INITIALIZER, PTHREAD_MUTEX_INITIALIZER }
#else
#define MVCCTABLE_INITIALIZER \
  { MVCC_STATUS_INITIALIZER, NULL, NULL, 0, PTHREAD_MUTEX_INITIALIZER }
#endif



<<<<<<< HEAD
typedef struct log_repl LOG_REPL_RECORD;
struct log_repl
{
  LOG_RECTYPE repl_type;	/* LOG_REPLICATION_DATA or LOG_REPLICATION_SCHEMA */
  LOG_RCVINDEX rcvindex;
  OID inst_oid;
  LOG_LSA lsa;
  char *repl_data;		/* the content of the replication log record */
  int length;
  LOG_REPL_FLUSH must_flush;
=======
/* Definitions used to identify MVCC log records. Used by log manager and
 * vacuum.
 */

/* Is log record for a heap MVCC operation */
#define LOG_IS_MVCC_HEAP_OPERATION(rcvindex) \
  (((rcvindex) == RVHF_MVCC_DELETE_REC_HOME) \
   || ((rcvindex) == RVHF_MVCC_INSERT) \
   || ((rcvindex) == RVHF_UPDATE_NOTIFY_VACUUM) \
   || ((rcvindex) == RVHF_MVCC_DELETE_MODIFY_HOME) \
   || ((rcvindex) == RVHF_MVCC_NO_MODIFY_HOME) \
   || ((rcvindex) == RVHF_MVCC_REDISTRIBUTE))

/* Is log record for a b-tree MVCC operation */
#define LOG_IS_MVCC_BTREE_OPERATION(rcvindex) \
  ((rcvindex) == RVBT_MVCC_DELETE_OBJECT \
   || (rcvindex) == RVBT_MVCC_INSERT_OBJECT \
   || (rcvindex) == RVBT_MVCC_INSERT_OBJECT_UNQ \
   || (rcvindex) == RVBT_MVCC_NOTIFY_VACUUM)

/* Is log record for a MVCC operation */
#define LOG_IS_MVCC_OPERATION(rcvindex) \
  (LOG_IS_MVCC_HEAP_OPERATION (rcvindex) \
   || LOG_IS_MVCC_BTREE_OPERATION (rcvindex) \
   || ((rcvindex) == RVES_NOTIFY_VACUUM))

#define LOG_IS_VACUUM_DATA_BUFFER_RECOVERY(rcvindex) \
  (((rcvindex) == RVVAC_LOG_BLOCK_APPEND || (rcvindex) == RVVAC_LOG_BLOCK_SAVE) \
   && log_Gl.rcv_phase == LOG_RECOVERY_REDO_PHASE)

/* Information of database external redo log records */
typedef struct log_rec_dbout_redo LOG_REC_DBOUT_REDO;
struct log_rec_dbout_redo
{
  LOG_RCVINDEX rcvindex;	/* Index to recovery function */
  int length;			/* Length of redo data */
};

/* Information of a compensating log records */
typedef struct log_rec_compensate LOG_REC_COMPENSATE;
struct log_rec_compensate
{
  LOG_DATA data;		/* Location of recovery data */
  LOG_LSA undo_nxlsa;		/* Address of next log record to undo */
  int length;			/* Length of compensating data */
};

/* This entry is included during commit */
typedef struct log_rec_start_postpone LOG_REC_START_POSTPONE;
struct log_rec_start_postpone
{
  LOG_LSA posp_lsa;
};

/* types of end system operation */
enum log_sysop_end_type
{
  LOG_SYSOP_END_COMMIT,		/* permanent changes */
  LOG_SYSOP_END_ABORT,		/* aborted system op */
  LOG_SYSOP_END_LOGICAL_UNDO,	/* logical undo */
  LOG_SYSOP_END_LOGICAL_MVCC_UNDO,	/* logical mvcc undo */
  LOG_SYSOP_END_LOGICAL_COMPENSATE,	/* logical compensate */
  LOG_SYSOP_END_LOGICAL_RUN_POSTPONE	/* logical run postpone */
};
typedef enum log_sysop_end_type LOG_SYSOP_END_TYPE;
#define LOG_SYSOP_END_TYPE_CHECK(type) \
  assert ((type) == LOG_SYSOP_END_COMMIT \
          || (type) == LOG_SYSOP_END_ABORT \
          || (type) == LOG_SYSOP_END_LOGICAL_UNDO \
          || (type) == LOG_SYSOP_END_LOGICAL_MVCC_UNDO \
          || (type) == LOG_SYSOP_END_LOGICAL_COMPENSATE \
          || (type) == LOG_SYSOP_END_LOGICAL_RUN_POSTPONE)

/* end system operation log record */
typedef struct log_rec_sysop_end LOG_REC_SYSOP_END;
struct log_rec_sysop_end
{
  LOG_LSA lastparent_lsa;	/* last address before the top action */
  LOG_LSA prv_topresult_lsa;	/* previous top action (either, partial abort or partial commit) address */
  LOG_SYSOP_END_TYPE type;	/* end system op type */
  union				/* other info based on type */
  {
    LOG_REC_UNDO undo;		/* undo data for logical undo */
    LOG_REC_MVCC_UNDO mvcc_undo;	/* undo data for logical undo of MVCC operation */
    LOG_LSA compensate_lsa;	/* compensate lsa for logical compensate */
    struct
    {
      LOG_LSA postpone_lsa;	/* postpone lsa */
      bool is_sysop_postpone;	/* true if run postpone is used during a system op postpone, false if used during
				 * transaction postpone */
    } run_postpone;		/* run postpone info */
  };
};

/* This entry is included during the commit of top system operations */
typedef struct log_rec_sysop_start_postpone LOG_REC_SYSOP_START_POSTPONE;
struct log_rec_sysop_start_postpone
{
  LOG_REC_SYSOP_END sysop_end;	/* log record used for end of system operation */
  LOG_LSA posp_lsa;		/* address where the first postpone operation start */
};

/* Information of execution of a postpone data */
typedef struct log_rec_run_postpone LOG_REC_RUN_POSTPONE;
struct log_rec_run_postpone
{
  LOG_DATA data;		/* Location of recovery data */
  LOG_LSA ref_lsa;		/* Address of the original postpone record */
  int length;			/* Length of redo data */
};

/* A checkpoint record */
typedef struct log_rec_chkpt LOG_REC_CHKPT;
struct log_rec_chkpt
{
  LOG_LSA redo_lsa;		/* Oldest LSA of dirty data page in page buffers */
  int ntrans;			/* Number of active transactions */
  int ntops;			/* Total number of system operations */
};

/* Transaction descriptor */
typedef struct log_info_chkpt_trans LOG_INFO_CHKPT_TRANS;
struct log_info_chkpt_trans
{
  int isloose_end;
  TRANID trid;			/* Transaction identifier */
  TRAN_STATE state;		/* Transaction state (e.g., Active, aborted) */
  LOG_LSA head_lsa;		/* First log address of transaction */
  LOG_LSA tail_lsa;		/* Last log record address of transaction */
  LOG_LSA undo_nxlsa;		/* Next log record address of transaction for UNDO purposes. Needed since compensating
				 * log records are logged during UNDO */
  LOG_LSA posp_nxlsa;		/* First address of a postpone record */
  LOG_LSA savept_lsa;		/* Address of last savepoint */
  LOG_LSA tail_topresult_lsa;	/* Address of last partial abort/commit */
  LOG_LSA start_postpone_lsa;	/* Address of start postpone (if transaction was doing postpone during checkpoint) */
  char user_name[LOG_USERNAME_MAX];	/* Name of the client */

};

typedef struct log_info_chkpt_sysop LOG_INFO_CHKPT_SYSOP;
struct log_info_chkpt_sysop
{
  TRANID trid;			/* Transaction identifier */
  LOG_LSA sysop_start_postpone_lsa;	/* saved lsa of system op start postpone log record */
  LOG_LSA atomic_sysop_start_lsa;	/* saved lsa of atomic system op start */
};

typedef struct log_rec_savept LOG_REC_SAVEPT;
struct log_rec_savept
{
  LOG_LSA prv_savept;		/* Previous savepoint record */
  int length;			/* Savepoint name */
};

/* Log a prepare to commit record */
typedef struct log_rec_2pc_prepcommit LOG_REC_2PC_PREPCOMMIT;
struct log_rec_2pc_prepcommit
{
  char user_name[DB_MAX_USER_LENGTH + 1];	/* Name of the client */
  int gtrid;			/* Identifier of the global transaction */
  int gtrinfo_length;		/* length of the global transaction info */
  unsigned int num_object_locks;	/* Total number of update-type locks acquired by this transaction on the
					 * objects. */
  unsigned int num_page_locks;	/* Total number of update-type locks acquired by this transaction on the pages. */
};

/* Start 2PC protocol. Record information about identifiers of participants. */
typedef struct log_rec_2pc_start LOG_REC_2PC_START;
struct log_rec_2pc_start
{
  char user_name[DB_MAX_USER_LENGTH + 1];	/* Name of the client */
  int gtrid;			/* Identifier of the global tran */
  int num_particps;		/* number of participants */
  int particp_id_length;	/* length of a participant identifier */
};

/*
 * Log the acknowledgment from a participant that it received the commit/abort
 * decision
 */
typedef struct log_rec_2pc_particp_ack LOG_REC_2PC_PARTICP_ACK;
struct log_rec_2pc_particp_ack
{
  int particp_index;		/* Index of the acknowledging participant */
>>>>>>> 9bd76872
};

typedef struct log_rcv_tdes LOG_RCV_TDES;
struct log_rcv_tdes
{
  /* structure stored in transaction descriptor and used for recovery purpose.
   * currently we store the LSA of a system op start postpone. it is required to finish the system op postpone phase
   * correctly */
  LOG_LSA sysop_start_postpone_lsa;
  /* we need to know where transaction postpone has started. */
  LOG_LSA tran_start_postpone_lsa;
  /* we need to know if file_perm_alloc or file_perm_dealloc operations have been interrupted. these operation must be
   * executed atomically (all changes applied or all rollbacked) before executing finish all postpones. to know what
   * to abort, we remember the starting LSA of such operation. */
  LOG_LSA atomic_sysop_start_lsa;
};

typedef struct log_tdes LOG_TDES;
struct log_tdes
{
/* Transaction descriptor */
  MVCC_INFO mvccinfo;		/* MVCC info */

  int tran_index;		/* Index onto transaction table */
  TRANID trid;			/* Transaction identifier */

  bool isloose_end;
  TRAN_STATE state;		/* Transaction state (e.g., Active, aborted) */
  TRAN_ISOLATION isolation;	/* Isolation level */
  int wait_msecs;		/* Wait until this number of milliseconds for locks; also see xlogtb_reset_wait_msecs */
  LOG_LSA head_lsa;		/* First log address of transaction */
  LOG_LSA tail_lsa;		/* Last log record address of transaction */
  LOG_LSA undo_nxlsa;		/* Next log record address of transaction for UNDO purposes. Needed since compensating
				 * log records are logged during UNDO */
  LOG_LSA posp_nxlsa;		/* Next address of a postpone record to be executed. Most of the time is the first
				 * address of a postpone log record */
  LOG_LSA savept_lsa;		/* Address of last savepoint */
  LOG_LSA topop_lsa;		/* Address of last top operation */
  LOG_LSA tail_topresult_lsa;	/* Address of last partial abort/commit */
  int client_id;		/* unique client id */
  int gtrid;			/* Global transaction identifier; used only if this transaction is a participant to a
				 * global transaction and it is prepared to commit. */
  CLIENTIDS client;		/* Client identification */
  SYNC_RMUTEX rmutex_topop;	/* reentrant mutex to serialize system top operations */
  LOG_TOPOPS_STACK topops;	/* Active top system operations. Used for system permanent nested operations which are
				 * independent from current transaction outcome. */
  LOG_2PC_GTRINFO gtrinfo;	/* Global transaction user information; used to store XID of XA interface. */
  LOG_2PC_COORDINATOR *coord;	/* Information about the participants of the distributed transactions. Used only if
				 * this site is the coordinator. Will be NULL if the transaction is a local one, or if
				 * this site is a participant. */
  int num_unique_btrees;	/* # of unique btrees contained in unique_stat_info array */
  int max_unique_btrees;	/* size of unique_stat_info array */
  BTREE_UNIQUE_STATS *tran_unique_stats;	/* Store local statistical info for multiple row update performed by
						 * client. */
#if defined(_AIX)
  sig_atomic_t interrupt;
#else				/* _AIX */
  volatile sig_atomic_t interrupt;
#endif				/* _AIX */
  /* Set to one when the current execution must be stopped somehow. We stop it by sending an error message during
   * fetching of a page. */
  tx_transient_class_registry m_modified_classes;	// list of classes made dirty

  int num_transient_classnames;	/* # of transient classnames by this transaction */
  int num_repl_records;		/* # of replication records */
  int cur_repl_record;		/* # of replication records */
  int append_repl_recidx;	/* index of append replication records */
  int fl_mark_repl_recidx;	/* index of flush marked replication record at first */
  struct log_repl *repl_records;	/* replication records */
  LOG_LSA repl_insert_lsa;	/* insert or mvcc update target lsa */
  LOG_LSA repl_update_lsa;	/* in-place update target lsa */
  void *first_save_entry;	/* first save entry for the transaction */

  int suppress_replication;	/* suppress writing replication logs when flag is set */

  struct lob_rb_root lob_locator_root;	/* all LOB locators to be created or delete during a transaction */

  INT64 query_timeout;		/* a query should be executed before query_timeout time. */

  INT64 query_start_time;
  INT64 tran_start_time;
  XASL_ID xasl_id;		/* xasl id of current query */
  LK_RES *waiting_for_res;	/* resource that i'm waiting for */
  int disable_modifications;	/* db_Disable_modification for each tran */

  TRAN_ABORT_REASON tran_abort_reason;

  /* bind values of executed queries in transaction */
  int num_exec_queries;
  DB_VALUE_ARRAY bind_history[MAX_NUM_EXEC_QUERY_HISTORY];

  int num_log_records_written;	/* # of log records generated */

  LOG_TRAN_UPDATE_STATS log_upd_stats;	/* Collects data about inserted/ deleted records during last
					 * command/transaction */
  bool has_deadlock_priority;

  bool block_global_oldest_active_until_commit;
  bool is_user_active;

  LOG_RCV_TDES rcv;

  // *INDENT-OFF*
#if defined (SERVER_MODE) || (defined (SA_MODE) && defined (__cplusplus))
  cubreplication::log_generator replication_log_generator;

  bool is_active_worker_transaction () const;
  bool is_system_transaction () const;
  bool is_system_main_transaction () const;
  bool is_system_worker_transaction () const;
  bool is_allowed_undo () const;
  bool is_allowed_sysop () const;
  bool is_under_sysop () const;

  void lock_topop ();
  void unlock_topop ();

  void on_sysop_start ();
  void on_sysop_end ();
#endif
  // *INDENT-ON*
};

typedef struct log_addr_tdesarea LOG_ADDR_TDESAREA;
struct log_addr_tdesarea
{
  LOG_TDES *tdesarea;
  LOG_ADDR_TDESAREA *next;
};

/* Transaction Table */
typedef struct trantable TRANTABLE;
struct trantable
{
  int num_total_indices;	/* Number of total transaction indices */
  int num_assigned_indices;	/* Number of assigned transaction indices (i.e., number of active thread/clients) */
  /* Number of coordinator loose end indices */
  int num_coord_loose_end_indices;
  /* Number of prepared participant loose end indices */
  int num_prepared_loose_end_indices;
  int hint_free_index;		/* Hint for a free index */
  /* Number of transactions that must be interrupted */
#if defined(_AIX)
  sig_atomic_t num_interrupts;
#else				/* _AIX */
  volatile sig_atomic_t num_interrupts;
#endif				/* _AIX */
  LOG_ADDR_TDESAREA *area;	/* Contiguous area to transaction descriptors */
  LOG_TDES **all_tdes;		/* Pointers to all transaction descriptors */
};

#define TRANTABLE_INITIALIZER \
  { 0, 0, 0, 0, 0, 0, NULL, NULL }

/* state of recovery process */
enum log_recvphase
{
  LOG_RESTARTED,		/* Normal processing.. recovery has been executed. */
  LOG_RECOVERY_ANALYSIS_PHASE,	/* Start recovering. Find the transactions that were active at the time of the crash */
  LOG_RECOVERY_REDO_PHASE,	/* Redoing phase */
  LOG_RECOVERY_UNDO_PHASE,	/* Undoing phase */
  LOG_RECOVERY_FINISH_2PC_PHASE	/* Finishing up transactions that were in 2PC protocol at the time of the crash */
};
typedef enum log_recvphase LOG_RECVPHASE;

/* stores global statistics for a unique btree */
typedef struct global_unique_stats GLOBAL_UNIQUE_STATS;
struct global_unique_stats
{
  BTID btid;			/* btree id */
  GLOBAL_UNIQUE_STATS *stack;	/* used in freelist */
  GLOBAL_UNIQUE_STATS *next;	/* used in hash table */
  pthread_mutex_t mutex;	/* state mutex */
  UINT64 del_id;		/* delete transaction ID (for lock free) */

  LOG_UNIQUE_STATS unique_stats;	/* statistics for btid unique btree */
  LOG_LSA last_log_lsa;		/* The log lsa of the last RVBT_LOG_GLOBAL_UNIQUE_STATS_COMMIT record logged into the
				 * btree header page of btid */
};

/* stores global statistics for all unique btrees */
typedef struct global_unique_stats_table GLOBAL_UNIQUE_STATS_TABLE;
struct global_unique_stats_table
{
  LF_HASH_TABLE unique_stats_hash;	/* hash with btid as key and GLOBAL_UNIQUE_STATS as data */
  LF_ENTRY_DESCRIPTOR unique_stats_descriptor;	/* used by unique_stats_hash */
  LF_FREELIST unique_stats_freelist;	/* used by unique_stats_hash */

  LOG_LSA curr_rcv_rec_lsa;	/* This is used at recovery stage to pass the lsa of the log record to be processed, to
				 * the record processing funtion, in order to restore the last_log_lsa from
				 * GLOBAL_UNIQUE_STATS */
  bool initialized;		/* true if the current instance was initialized */
};

#define GLOBAL_UNIQUE_STATS_TABLE_INITIALIZER \
 { LF_HASH_TABLE_INITIALIZER, LF_ENTRY_DESCRIPTOR_INITIALIZER, LF_FREELIST_INITIALIZER, LSA_INITIALIZER, false }

#define GLOBAL_UNIQUE_STATS_HASH_SIZE 1000

/* Global structure to trantable, log buffer pool, etc */
typedef struct log_global LOG_GLOBAL;
struct log_global
{
  TRANTABLE trantable;		/* Transaction table */
  LOG_APPEND_INFO append;	/* The log append info */
  LOG_PRIOR_LSA_INFO prior_info;
  LOG_HEADER hdr;		/* The log header */
  LOG_ARCHIVES archive;		/* Current archive information */
  LOG_PAGEID run_nxchkpt_atpageid;
#if defined(SERVER_MODE)
  LOG_LSA flushed_lsa_lower_bound;	/* lsa */
  pthread_mutex_t chkpt_lsa_lock;
#endif				/* SERVER_MODE */
  LOG_LSA chkpt_redo_lsa;
  DKNPAGES chkpt_every_npages;	/* How frequent a checkpoint should be taken ? */
  LOG_RECVPHASE rcv_phase;	/* Phase of the recovery */
  LOG_LSA rcv_phase_lsa;	/* LSA of phase (e.g. Restart) */

#if defined(SERVER_MODE)
  bool backup_in_progress;
#else				/* SERVER_MODE */
  LOG_LSA final_restored_lsa;
#endif				/* SERVER_MODE */

  /* Buffer for log hdr I/O, size : SIZEOF_LOG_PAGE_SIZE */
  LOG_PAGE *loghdr_pgptr;

  /* Flush information for dirty log pages */
  LOG_FLUSH_INFO flush_info;

  /* group commit information */
  LOG_GROUP_COMMIT_INFO group_commit_info;
  /* remote log writer information */
  logwr_info *writer_info;
  /* background log archiving info */
  BACKGROUND_ARCHIVING_INFO bg_archive_info;

  MVCCTABLE mvcc_table;		/* MVCC table */
  GLOBAL_UNIQUE_STATS_TABLE unique_stats_table;	/* global unique statistics */

  // *INDENT-OFF*
  log_global ();
   ~log_global ();
  // *INDENT-ON*
};

/* logging statistics */
typedef struct log_logging_stat
{
  /* logpb_next_append_page() call count */
  unsigned long total_append_page_count;
  /* last created page id for logging */
  LOG_PAGEID last_append_pageid;
  /* time taken to use a page for logging */
  double use_append_page_sec;

  /* log buffer full count */
  unsigned long log_buffer_full_count;
  /* log buffer flush count by replacement */
  unsigned long log_buffer_flush_count_by_replacement;

  /* normal flush */
  /* logpb_flush_all_append_pages() call count */
  unsigned long flushall_append_pages_call_count;
  /* pages count to flush in logpb_flush_all_append_pages() */
  unsigned long last_flush_count_by_trans;
  /* total pages count to flush in logpb_flush_all_append_pages() */
  unsigned long total_flush_count_by_trans;
  /* time taken to flush in logpb_flush_all_append_pages() */
  double last_flush_sec_by_trans;
  /* total time taken to flush in logpb_flush_all_append_pages() */
  double total_flush_sec_by_trans;
  /* logpb_flush_pages_direct() count */
  unsigned long direct_flush_count;

  /* logpb_flush_header() call count */
  unsigned long flush_hdr_call_count;
  /* page count to flush in logpb_flush_header() */
  double last_flush_hdr_sec_by_LFT;
  /* total page count to flush in logpb_flush_header() */
  double total_flush_hdr_sec_by_LFT;

  /* total sync count */
  unsigned long total_sync_count;

  /* commit count */
  unsigned long commit_count;
  /* group commit count */
  unsigned long last_group_commit_count;
  /* total group commit count */
  unsigned long total_group_commit_count;

  /* commit count while using a log page */
  unsigned long last_commit_count_while_using_a_page;
  /* total commit count while using a log page */
  unsigned long total_commit_count_while_using_a_page;

  /* commit count included logpb_flush_all_append_pages */
  unsigned long last_commit_count_in_flush_pages;
  /* total commit count included logpb_flush_all_append_pages */
  unsigned long total_commit_count_in_flush_pages;

  /* group commit request count */
  unsigned long gc_commit_request_count;

  /* wait time for group commit */
  double gc_total_wait_time;

  /* flush count in group commit mode by LFT */
  unsigned long gc_flush_count;

  /* async commit request count */
  unsigned long async_commit_request_count;
} LOG_LOGGING_STAT;

// todo - move to manager
enum log_cs_access_mode
{ LOG_CS_FORCE_USE, LOG_CS_SAFE_READER };
typedef enum log_cs_access_mode LOG_CS_ACCESS_MODE;

#if !defined(SERVER_MODE)
#if !defined(LOG_TRAN_INDEX)
#define LOG_TRAN_INDEX
extern int log_Tran_index;	/* Index onto transaction table for current thread of execution (client) */
#endif /* !LOG_TRAN_INDEX */
#endif /* !SERVER_MODE */

extern LOG_GLOBAL log_Gl;

extern LOG_LOGGING_STAT log_Stat;

/* Name of the database and logs */
extern char log_Path[];
extern char log_Archive_path[];
extern char log_Prefix[];

extern const char *log_Db_fullname;
extern char log_Name_active[];
extern char log_Name_info[];
extern char log_Name_bkupinfo[];
extern char log_Name_volinfo[];
extern char log_Name_bg_archive[];
extern char log_Name_removed_archive[];

/* logging */
#if defined (SA_MODE)
#define LOG_THREAD_TRAN_MSG "%s"
#define LOG_THREAD_TRAN_ARGS(thread_p) "(SA_MODE)"
#else	/* !SA_MODE */	       /* SERVER_MODE */
#define LOG_THREAD_TRAN_MSG "(thr=%d, trid=%d)"
#define LOG_THREAD_TRAN_ARGS(thread_p) thread_get_current_entry_index (), LOG_FIND_CURRENT_TDES (thread_p)
#endif /* SERVER_MODE */

extern int logpb_initialize_pool (THREAD_ENTRY * thread_p);
extern void logpb_finalize_pool (THREAD_ENTRY * thread_p);
extern bool logpb_is_pool_initialized (void);
extern void logpb_invalidate_pool (THREAD_ENTRY * thread_p);
extern LOG_PAGE *logpb_create_page (THREAD_ENTRY * thread_p, LOG_PAGEID pageid);
extern LOG_PAGE *log_pbfetch (LOG_PAGEID pageid);
extern void logpb_set_dirty (THREAD_ENTRY * thread_p, LOG_PAGE * log_pgptr);
extern int logpb_flush_page (THREAD_ENTRY * thread_p, LOG_PAGE * log_pgptr);
extern LOG_PAGEID logpb_get_page_id (LOG_PAGE * log_pgptr);
extern int logpb_initialize_header (THREAD_ENTRY * thread_p, LOG_HEADER * loghdr, const char *prefix_logname,
				    DKNPAGES npages, INT64 * db_creation);
extern LOG_PAGE *logpb_create_header_page (THREAD_ENTRY * thread_p);
extern void logpb_fetch_header (THREAD_ENTRY * thread_p, LOG_HEADER * hdr);
extern void logpb_fetch_header_with_buffer (THREAD_ENTRY * thread_p, LOG_HEADER * hdr, LOG_PAGE * log_pgptr);
extern void logpb_flush_header (THREAD_ENTRY * thread_p);
extern int logpb_fetch_page (THREAD_ENTRY * thread_p, LOG_LSA * req_lsa, LOG_CS_ACCESS_MODE access_mode,
			     LOG_PAGE * log_pgptr);
extern int logpb_copy_page_from_log_buffer (THREAD_ENTRY * thread_p, LOG_PAGEID pageid, LOG_PAGE * log_pgptr);
extern int logpb_copy_page_from_file (THREAD_ENTRY * thread_p, LOG_PAGEID pageid, LOG_PAGE * log_pgptr);
extern int logpb_read_page_from_file (THREAD_ENTRY * thread_p, LOG_PAGEID pageid, LOG_CS_ACCESS_MODE access_mode,
				      LOG_PAGE * log_pgptr);
extern int logpb_read_page_from_active_log (THREAD_ENTRY * thread_p, LOG_PAGEID pageid, int num_pages,
					    LOG_PAGE * log_pgptr);
extern int logpb_write_page_to_disk (THREAD_ENTRY * thread_p, LOG_PAGE * log_pgptr, LOG_PAGEID logical_pageid);
extern PGLENGTH logpb_find_header_parameters (THREAD_ENTRY * thread_p, const bool force_read_log_header,
					      const char *db_fullname, const char *logpath,
					      const char *prefix_logname, PGLENGTH * io_page_size,
					      PGLENGTH * log_page_size, INT64 * db_creation, float *db_compatibility,
					      int *db_charset);
extern int logpb_fetch_start_append_page (THREAD_ENTRY * thread_p);
extern LOG_PAGE *logpb_fetch_start_append_page_new (THREAD_ENTRY * thread_p);
extern void logpb_flush_pages_direct (THREAD_ENTRY * thread_p);
extern void logpb_flush_pages (THREAD_ENTRY * thread_p, LOG_LSA * flush_lsa);
extern void logpb_force_flush_pages (THREAD_ENTRY * thread_p);
extern void logpb_force_flush_header_and_pages (THREAD_ENTRY * thread_p);
extern void logpb_invalid_all_append_pages (THREAD_ENTRY * thread_p);
extern void logpb_flush_log_for_wal (THREAD_ENTRY * thread_p, const LOG_LSA * lsa_ptr);


#if defined (ENABLE_UNUSED_FUNCTION)
extern void logpb_remove_append (LOG_TDES * tdes);
#endif
extern void logpb_create_log_info (const char *logname_info, const char *db_fullname);
extern bool logpb_find_volume_info_exist (void);
extern int logpb_create_volume_info (const char *db_fullname);
extern int logpb_recreate_volume_info (THREAD_ENTRY * thread_p);
extern VOLID logpb_add_volume (const char *db_fullname, VOLID new_volid, const char *new_volfullname,
			       DISK_VOLPURPOSE new_volpurpose);
extern int logpb_scan_volume_info (THREAD_ENTRY * thread_p, const char *db_fullname, VOLID ignore_volid,
				   VOLID start_volid, int (*fun) (THREAD_ENTRY * thread_p, VOLID xvolid,
								  const char *vlabel, void *args), void *args);
extern LOG_PHY_PAGEID logpb_to_physical_pageid (LOG_PAGEID logical_pageid);
extern bool logpb_is_page_in_archive (LOG_PAGEID pageid);
extern bool logpb_is_smallest_lsa_in_archive (THREAD_ENTRY * thread_p);
extern int logpb_get_archive_number (THREAD_ENTRY * thread_p, LOG_PAGEID pageid);
extern void logpb_decache_archive_info (THREAD_ENTRY * thread_p);
extern LOG_PAGE *logpb_fetch_from_archive (THREAD_ENTRY * thread_p, LOG_PAGEID pageid, LOG_PAGE * log_pgptr,
					   int *ret_arv_num, LOG_ARV_HEADER * arv_hdr, bool is_fatal);
extern void logpb_remove_archive_logs (THREAD_ENTRY * thread_p, const char *info_reason);
extern int logpb_remove_archive_logs_exceed_limit (THREAD_ENTRY * thread_p, int max_count);
extern void logpb_copy_from_log (THREAD_ENTRY * thread_p, char *area, int length, LOG_LSA * log_lsa,
				 LOG_PAGE * log_pgptr);
extern int logpb_initialize_log_names (THREAD_ENTRY * thread_p, const char *db_fullname, const char *logpath,
				       const char *prefix_logname);
extern bool logpb_exist_log (THREAD_ENTRY * thread_p, const char *db_fullname, const char *logpath,
			     const char *prefix_logname);
extern LOG_PAGEID logpb_checkpoint (THREAD_ENTRY * thread_p);
extern void logpb_dump_checkpoint_trans (FILE * out_fp, int length, void *data);
extern int logpb_backup (THREAD_ENTRY * thread_p, int num_perm_vols, const char *allbackup_path,
			 FILEIO_BACKUP_LEVEL backup_level, bool delete_unneeded_logarchives,
			 const char *backup_verbose_file_path, int num_threads, FILEIO_ZIP_METHOD zip_method,
			 FILEIO_ZIP_LEVEL zip_level, int skip_activelog, int sleep_msecs);
extern int logpb_restore (THREAD_ENTRY * thread_p, const char *db_fullname, const char *logpath,
			  const char *prefix_logname, bo_restart_arg * r_args);
extern int logpb_copy_database (THREAD_ENTRY * thread_p, VOLID num_perm_vols, const char *to_db_fullname,
				const char *to_logpath, const char *to_prefix_logname, const char *toext_path,
				const char *fileof_vols_and_copypaths);
extern int logpb_rename_all_volumes_files (THREAD_ENTRY * thread_p, VOLID num_perm_vols, const char *to_db_fullname,
					   const char *to_logpath, const char *to_prefix_logname,
					   const char *toext_path, const char *fileof_vols_and_renamepaths,
					   bool extern_rename, bool force_delete);
extern int logpb_delete (THREAD_ENTRY * thread_p, VOLID num_perm_vols, const char *db_fullname, const char *logpath,
			 const char *prefix_logname, bool force_delete);
extern int logpb_check_exist_any_volumes (THREAD_ENTRY * thread_p, const char *db_fullname, const char *logpath,
					  const char *prefix_logname, char *first_vol, bool * is_exist);
extern void logpb_fatal_error (THREAD_ENTRY * thread_p, bool logexit, const char *file_name, const int lineno,
			       const char *fmt, ...);
extern void logpb_fatal_error_exit_immediately_wo_flush (THREAD_ENTRY * thread_p, const char *file_name,
							 const int lineno, const char *fmt, ...);
extern int logpb_check_and_reset_temp_lsa (THREAD_ENTRY * thread_p, VOLID volid);
extern void logpb_initialize_arv_page_info_table (void);
extern void logpb_initialize_logging_statistics (void);
extern int logpb_background_archiving (THREAD_ENTRY * thread_p);
extern void xlogpb_dump_stat (FILE * outfp);

extern void logpb_dump (THREAD_ENTRY * thread_p, FILE * out_fp);

extern int logpb_remove_all_in_log_path (THREAD_ENTRY * thread_p, const char *db_fullname, const char *logpath,
					 const char *prefix_logname);

extern void log_recovery (THREAD_ENTRY * thread_p, int ismedia_crash, time_t * stopat);
extern LOG_LSA *log_startof_nxrec (THREAD_ENTRY * thread_p, LOG_LSA * lsa, bool canuse_forwaddr);

extern void *logtb_realloc_topops_stack (LOG_TDES * tdes, int num_elms);
extern void logtb_define_trantable (THREAD_ENTRY * thread_p, int num_expected_tran_indices, int num_expected_locks);
extern int logtb_define_trantable_log_latch (THREAD_ENTRY * thread_p, int num_expected_tran_indices);
extern void logtb_undefine_trantable (THREAD_ENTRY * thread_p);
extern int logtb_get_number_assigned_tran_indices (void);
extern int logtb_get_number_of_total_tran_indices (void);
#if defined(ENABLE_UNUSED_FUNCTION)
extern bool logtb_am_i_sole_tran (THREAD_ENTRY * thread_p);
extern void logtb_i_am_not_sole_tran (THREAD_ENTRY * thread_p);
#endif
extern bool logtb_am_i_dba_client (THREAD_ENTRY * thread_p);
extern int logtb_assign_tran_index (THREAD_ENTRY * thread_p, TRANID trid, TRAN_STATE state,
				    const BOOT_CLIENT_CREDENTIAL * client_credential, TRAN_STATE * current_state,
				    int wait_msecs, TRAN_ISOLATION isolation);
extern LOG_TDES *logtb_rv_find_allocate_tran_index (THREAD_ENTRY * thread_p, TRANID trid, const LOG_LSA * log_lsa);
extern void logtb_rv_assign_mvccid_for_undo_recovery (THREAD_ENTRY * thread_p, MVCCID mvccid);
extern void logtb_release_tran_index (THREAD_ENTRY * thread_p, int tran_index);
extern void logtb_free_tran_index (THREAD_ENTRY * thread_p, int tran_index);
extern void logtb_free_tran_index_with_undo_lsa (THREAD_ENTRY * thread_p, const LOG_LSA * undo_lsa);
extern void logtb_initialize_tdes (LOG_TDES * tdes, int tran_index);
extern void logtb_clear_tdes (THREAD_ENTRY * thread_p, LOG_TDES * tdes);
extern void logtb_finalize_tdes (THREAD_ENTRY * thread_p, LOG_TDES * tdes);
extern int logtb_get_new_tran_id (THREAD_ENTRY * thread_p, LOG_TDES * tdes);
extern int logtb_find_tran_index (THREAD_ENTRY * thread_p, TRANID trid);
#if defined (ENABLE_UNUSED_FUNCTION)
extern int logtb_find_tran_index_host_pid (THREAD_ENTRY * thread_p, const char *host_name, int process_id);
#endif
extern TRANID logtb_find_tranid (int tran_index);
extern TRANID logtb_find_current_tranid (THREAD_ENTRY * thread_p);
#if defined (ENABLE_UNUSED_FUNCTION)
extern int logtb_count_clients_with_type (THREAD_ENTRY * thread_p, int client_type);
#endif
extern int logtb_count_clients (THREAD_ENTRY * thread_p);
extern int logtb_count_not_allowed_clients_in_maintenance_mode (THREAD_ENTRY * thread_p);
extern int logtb_find_client_type (int tran_index);
extern const char *logtb_find_client_name (int tran_index);
extern void logtb_set_user_name (int tran_index, const char *client_name);
extern void logtb_set_current_user_name (THREAD_ENTRY * thread_p, const char *client_name);
extern const char *logtb_find_client_hostname (int tran_index);
extern void logtb_set_current_user_active (THREAD_ENTRY * thread_p, bool is_user_active);
extern int logtb_find_client_name_host_pid (int tran_index, const char **client_prog_name,
					    const char **client_user_name, const char **client_host_name,
					    int *client_pid);
#if !defined(NDEBUG)
extern void logpb_debug_check_log_page (THREAD_ENTRY * thread_p, void *log_pgptr_ptr);
#endif
#if defined (SERVER_MODE)
extern int logtb_find_client_tran_name_host_pid (int &tran_index, const char **client_prog_name,
						 const char **client_user_name, const char **client_host_name,
						 int *client_pid);
#endif // SERVER_MODE
extern int logtb_get_client_ids (int tran_index, CLIENTIDS * client_info);

extern int logtb_find_current_client_type (THREAD_ENTRY * thread_p);
extern const char *logtb_find_current_client_name (THREAD_ENTRY * thread_p);
extern const char *logtb_find_current_client_hostname (THREAD_ENTRY * thread_p);
extern LOG_LSA *logtb_find_current_tran_lsa (THREAD_ENTRY * thread_p);
extern TRAN_STATE logtb_find_state (int tran_index);
extern int logtb_find_wait_msecs (int tran_index);

extern int logtb_find_interrupt (int tran_index, bool * interrupt);
extern TRAN_ISOLATION logtb_find_isolation (int tran_index);
extern TRAN_ISOLATION logtb_find_current_isolation (THREAD_ENTRY * thread_p);
extern bool logtb_set_tran_index_interrupt (THREAD_ENTRY * thread_p, int tran_index, bool set);
extern bool logtb_set_suppress_repl_on_transaction (THREAD_ENTRY * thread_p, int tran_index, int set);
extern bool logtb_is_interrupted (THREAD_ENTRY * thread_p, bool clear, bool * continue_checking);
extern bool logtb_is_interrupted_tran (THREAD_ENTRY * thread_p, bool clear, bool * continue_checking, int tran_index);
extern bool logtb_is_active (THREAD_ENTRY * thread_p, TRANID trid);
extern bool logtb_is_current_active (THREAD_ENTRY * thread_p);
extern bool logtb_istran_finished (THREAD_ENTRY * thread_p, TRANID trid);
extern void logtb_disable_update (THREAD_ENTRY * thread_p);
extern void logtb_enable_update (THREAD_ENTRY * thread_p);
extern void logtb_set_to_system_tran_index (THREAD_ENTRY * thread_p);

#if defined (ENABLE_UNUSED_FUNCTION)
extern LOG_LSA *logtb_find_largest_lsa (THREAD_ENTRY * thread_p);
#endif
extern int logtb_set_num_loose_end_trans (THREAD_ENTRY * thread_p);
extern void log_find_unilaterally_largest_undo_lsa (THREAD_ENTRY * thread_p, LOG_LSA & max_undo_lsa);
extern void logtb_find_smallest_lsa (THREAD_ENTRY * thread_p, LOG_LSA * lsa);
extern void logtb_find_smallest_and_largest_active_pages (THREAD_ENTRY * thread_p, LOG_PAGEID * smallest,
							  LOG_PAGEID * largest);
extern int logtb_is_tran_modification_disabled (THREAD_ENTRY * thread_p);
extern bool logtb_has_deadlock_priority (int tran_index);
/* For Debugging */
extern void xlogtb_dump_trantable (THREAD_ENTRY * thread_p, FILE * out_fp);

extern bool logpb_need_wal (const LOG_LSA * lsa);
extern char *logpb_backup_level_info_to_string (char *buf, int buf_size, const LOG_HDR_BKUP_LEVEL_INFO * info);
extern const char *tran_abort_reason_to_string (TRAN_ABORT_REASON val);
extern int logtb_descriptors_start_scan (THREAD_ENTRY * thread_p, int type, DB_VALUE ** arg_values, int arg_cnt,
					 void **ctx);
extern MVCCID logtb_get_oldest_active_mvccid (THREAD_ENTRY * thread_p);

extern LOG_PAGEID logpb_find_oldest_available_page_id (THREAD_ENTRY * thread_p);
extern int logpb_find_oldest_available_arv_num (THREAD_ENTRY * thread_p);

extern int logtb_get_new_mvccid (THREAD_ENTRY * thread_p, MVCC_INFO * curr_mvcc_info);
extern int logtb_get_new_subtransaction_mvccid (THREAD_ENTRY * thread_p, MVCC_INFO * curr_mvcc_info);

extern MVCCID logtb_find_current_mvccid (THREAD_ENTRY * thread_p);
extern MVCCID logtb_get_current_mvccid (THREAD_ENTRY * thread_p);
extern int logtb_invalidate_snapshot_data (THREAD_ENTRY * thread_p);
extern int xlogtb_get_mvcc_snapshot (THREAD_ENTRY * thread_p);

extern bool logtb_is_current_mvccid (THREAD_ENTRY * thread_p, MVCCID mvccid);
extern bool logtb_is_mvccid_committed (THREAD_ENTRY * thread_p, MVCCID mvccid);
extern MVCC_SNAPSHOT *logtb_get_mvcc_snapshot (THREAD_ENTRY * thread_p);
extern void logtb_complete_mvcc (THREAD_ENTRY * thread_p, LOG_TDES * tdes, bool committed);

extern LOG_TRAN_CLASS_COS *logtb_tran_find_class_cos (THREAD_ENTRY * thread_p, const OID * class_oid, bool create);
extern int logtb_tran_update_unique_stats (THREAD_ENTRY * thread_p, BTID * btid, int n_keys, int n_oids, int n_nulls,
					   bool write_to_log);
extern int logtb_tran_update_btid_unique_stats (THREAD_ENTRY * thread_p, BTID * btid, int n_keys, int n_oids,
						int n_nulls);
extern LOG_TRAN_BTID_UNIQUE_STATS *logtb_tran_find_btid_stats (THREAD_ENTRY * thread_p, const BTID * btid, bool create);
extern int logtb_tran_prepare_count_optim_classes (THREAD_ENTRY * thread_p, const char **classes,
						   LC_PREFETCH_FLAGS * flags, int n_classes);
extern void logtb_tran_reset_count_optim_state (THREAD_ENTRY * thread_p);
extern void logtb_complete_sub_mvcc (THREAD_ENTRY * thread_p, LOG_TDES * tdes);
extern int logtb_find_log_records_count (int tran_index);

extern int logtb_initialize_global_unique_stats_table (THREAD_ENTRY * thread_p);
extern void logtb_finalize_global_unique_stats_table (THREAD_ENTRY * thread_p);
extern int logtb_get_global_unique_stats (THREAD_ENTRY * thread_p, BTID * btid, int *num_oids, int *num_nulls,
					  int *num_keys);
extern int logtb_rv_update_global_unique_stats_by_abs (THREAD_ENTRY * thread_p, BTID * btid, int num_oids,
						       int num_nulls, int num_keys);
extern int logtb_update_global_unique_stats_by_delta (THREAD_ENTRY * thread_p, BTID * btid, int oid_delta,
						      int null_delta, int key_delta, bool log);
extern int logtb_delete_global_unique_stats (THREAD_ENTRY * thread_p, BTID * btid);
extern int logtb_reflect_global_unique_stats_to_btree (THREAD_ENTRY * thread_p);

extern int log_rv_undoredo_record_partial_changes (THREAD_ENTRY * thread_p, char *rcv_data, int rcv_data_length,
						   RECDES * record, bool is_undo);
extern int log_rv_redo_record_modify (THREAD_ENTRY * thread_p, LOG_RCV * rcv);
extern int log_rv_undo_record_modify (THREAD_ENTRY * thread_p, LOG_RCV * rcv);
extern char *log_rv_pack_redo_record_changes (char *ptr, int offset_to_data, int old_data_size, int new_data_size,
					      char *new_data);
extern char *log_rv_pack_undo_record_changes (char *ptr, int offset_to_data, int old_data_size, int new_data_size,
					      char *old_data);
extern void logtb_reset_bit_area_start_mvccid (void);

extern void log_set_ha_promotion_time (THREAD_ENTRY * thread_p, INT64 ha_promotion_time);
extern void log_set_db_restore_time (THREAD_ENTRY * thread_p, INT64 db_restore_time);

extern int logpb_prior_lsa_append_all_list (THREAD_ENTRY * thread_p);

extern bool logtb_check_class_for_rr_isolation_err (const OID * class_oid);

extern void logpb_vacuum_reset_log_header_cache (THREAD_ENTRY * thread_p, LOG_HEADER * loghdr);

extern VACUUM_LOG_BLOCKID logpb_last_complete_blockid (void);
extern int logpb_page_check_corruption (THREAD_ENTRY * thread_p, LOG_PAGE * log_pgptr, bool * is_page_corrupted);
extern void logpb_dump_log_page_area (THREAD_ENTRY * thread_p, LOG_PAGE * log_pgptr, int offset, int length);
extern void logpb_page_get_first_null_block_lsa (THREAD_ENTRY * thread_p, LOG_PAGE * log_pgptr,
						 LOG_LSA * first_null_block_lsa);

extern void logtb_slam_transaction (THREAD_ENTRY * thread_p, int tran_index);
extern int xlogtb_kill_tran_index (THREAD_ENTRY * thread_p, int kill_tran_index, char *kill_user, char *kill_host,
				   int kill_pid);
extern int xlogtb_kill_or_interrupt_tran (THREAD_ENTRY * thread_p, int tran_id, bool is_dba_group_member,
					  bool interrupt_only);
extern THREAD_ENTRY *logtb_find_thread_by_tran_index (int tran_index);
extern THREAD_ENTRY *logtb_find_thread_by_tran_index_except_me (int tran_index);
extern int logtb_get_current_tran_index (void);
extern void logtb_set_current_tran_index (THREAD_ENTRY * thread_p, int tran_index);
#if defined (SERVER_MODE)
extern void logtb_wakeup_thread_with_tran_index (int tran_index, thread_resume_suspend_status resume_reason);
#endif // SERVER_MODE

extern bool logtb_set_check_interrupt (THREAD_ENTRY * thread_p, bool flag);
extern bool logtb_get_check_interrupt (THREAD_ENTRY * thread_p);
extern int logpb_set_page_checksum (THREAD_ENTRY * thread_p, LOG_PAGE * log_pgptr);

extern LOG_TDES *logtb_get_system_tdes (THREAD_ENTRY * thread_p = NULL);

//////////////////////////////////////////////////////////////////////////
// inline/template implementation
//////////////////////////////////////////////////////////////////////////

inline LOG_TDES *
LOG_FIND_TDES (int tran_index)
{
  if (tran_index >= LOG_SYSTEM_TRAN_INDEX && tran_index < log_Gl.trantable.num_total_indices)
    {
      if (tran_index == LOG_SYSTEM_TRAN_INDEX)
	{
	  return logtb_get_system_tdes ();
	}
      else
	{
	  return log_Gl.trantable.all_tdes[tran_index];
	}
    }
  else
    {
      return NULL;
    }
}

inline LOG_TDES *
LOG_FIND_CURRENT_TDES (THREAD_ENTRY * thread_p = NULL)
{
  return LOG_FIND_TDES (LOG_FIND_THREAD_TRAN_INDEX (thread_p));
}

inline bool
logtb_is_system_worker_tranid (TRANID trid)
{
  return trid < NULL_TRANID;
}

#endif /* _LOG_IMPL_H_ */<|MERGE_RESOLUTION|>--- conflicted
+++ resolved
@@ -525,207 +525,6 @@
 #define MVCCTABLE_INITIALIZER \
   { MVCC_STATUS_INITIALIZER, NULL, NULL, 0, PTHREAD_MUTEX_INITIALIZER }
 #endif
-
-
-
-<<<<<<< HEAD
-typedef struct log_repl LOG_REPL_RECORD;
-struct log_repl
-{
-  LOG_RECTYPE repl_type;	/* LOG_REPLICATION_DATA or LOG_REPLICATION_SCHEMA */
-  LOG_RCVINDEX rcvindex;
-  OID inst_oid;
-  LOG_LSA lsa;
-  char *repl_data;		/* the content of the replication log record */
-  int length;
-  LOG_REPL_FLUSH must_flush;
-=======
-/* Definitions used to identify MVCC log records. Used by log manager and
- * vacuum.
- */
-
-/* Is log record for a heap MVCC operation */
-#define LOG_IS_MVCC_HEAP_OPERATION(rcvindex) \
-  (((rcvindex) == RVHF_MVCC_DELETE_REC_HOME) \
-   || ((rcvindex) == RVHF_MVCC_INSERT) \
-   || ((rcvindex) == RVHF_UPDATE_NOTIFY_VACUUM) \
-   || ((rcvindex) == RVHF_MVCC_DELETE_MODIFY_HOME) \
-   || ((rcvindex) == RVHF_MVCC_NO_MODIFY_HOME) \
-   || ((rcvindex) == RVHF_MVCC_REDISTRIBUTE))
-
-/* Is log record for a b-tree MVCC operation */
-#define LOG_IS_MVCC_BTREE_OPERATION(rcvindex) \
-  ((rcvindex) == RVBT_MVCC_DELETE_OBJECT \
-   || (rcvindex) == RVBT_MVCC_INSERT_OBJECT \
-   || (rcvindex) == RVBT_MVCC_INSERT_OBJECT_UNQ \
-   || (rcvindex) == RVBT_MVCC_NOTIFY_VACUUM)
-
-/* Is log record for a MVCC operation */
-#define LOG_IS_MVCC_OPERATION(rcvindex) \
-  (LOG_IS_MVCC_HEAP_OPERATION (rcvindex) \
-   || LOG_IS_MVCC_BTREE_OPERATION (rcvindex) \
-   || ((rcvindex) == RVES_NOTIFY_VACUUM))
-
-#define LOG_IS_VACUUM_DATA_BUFFER_RECOVERY(rcvindex) \
-  (((rcvindex) == RVVAC_LOG_BLOCK_APPEND || (rcvindex) == RVVAC_LOG_BLOCK_SAVE) \
-   && log_Gl.rcv_phase == LOG_RECOVERY_REDO_PHASE)
-
-/* Information of database external redo log records */
-typedef struct log_rec_dbout_redo LOG_REC_DBOUT_REDO;
-struct log_rec_dbout_redo
-{
-  LOG_RCVINDEX rcvindex;	/* Index to recovery function */
-  int length;			/* Length of redo data */
-};
-
-/* Information of a compensating log records */
-typedef struct log_rec_compensate LOG_REC_COMPENSATE;
-struct log_rec_compensate
-{
-  LOG_DATA data;		/* Location of recovery data */
-  LOG_LSA undo_nxlsa;		/* Address of next log record to undo */
-  int length;			/* Length of compensating data */
-};
-
-/* This entry is included during commit */
-typedef struct log_rec_start_postpone LOG_REC_START_POSTPONE;
-struct log_rec_start_postpone
-{
-  LOG_LSA posp_lsa;
-};
-
-/* types of end system operation */
-enum log_sysop_end_type
-{
-  LOG_SYSOP_END_COMMIT,		/* permanent changes */
-  LOG_SYSOP_END_ABORT,		/* aborted system op */
-  LOG_SYSOP_END_LOGICAL_UNDO,	/* logical undo */
-  LOG_SYSOP_END_LOGICAL_MVCC_UNDO,	/* logical mvcc undo */
-  LOG_SYSOP_END_LOGICAL_COMPENSATE,	/* logical compensate */
-  LOG_SYSOP_END_LOGICAL_RUN_POSTPONE	/* logical run postpone */
-};
-typedef enum log_sysop_end_type LOG_SYSOP_END_TYPE;
-#define LOG_SYSOP_END_TYPE_CHECK(type) \
-  assert ((type) == LOG_SYSOP_END_COMMIT \
-          || (type) == LOG_SYSOP_END_ABORT \
-          || (type) == LOG_SYSOP_END_LOGICAL_UNDO \
-          || (type) == LOG_SYSOP_END_LOGICAL_MVCC_UNDO \
-          || (type) == LOG_SYSOP_END_LOGICAL_COMPENSATE \
-          || (type) == LOG_SYSOP_END_LOGICAL_RUN_POSTPONE)
-
-/* end system operation log record */
-typedef struct log_rec_sysop_end LOG_REC_SYSOP_END;
-struct log_rec_sysop_end
-{
-  LOG_LSA lastparent_lsa;	/* last address before the top action */
-  LOG_LSA prv_topresult_lsa;	/* previous top action (either, partial abort or partial commit) address */
-  LOG_SYSOP_END_TYPE type;	/* end system op type */
-  union				/* other info based on type */
-  {
-    LOG_REC_UNDO undo;		/* undo data for logical undo */
-    LOG_REC_MVCC_UNDO mvcc_undo;	/* undo data for logical undo of MVCC operation */
-    LOG_LSA compensate_lsa;	/* compensate lsa for logical compensate */
-    struct
-    {
-      LOG_LSA postpone_lsa;	/* postpone lsa */
-      bool is_sysop_postpone;	/* true if run postpone is used during a system op postpone, false if used during
-				 * transaction postpone */
-    } run_postpone;		/* run postpone info */
-  };
-};
-
-/* This entry is included during the commit of top system operations */
-typedef struct log_rec_sysop_start_postpone LOG_REC_SYSOP_START_POSTPONE;
-struct log_rec_sysop_start_postpone
-{
-  LOG_REC_SYSOP_END sysop_end;	/* log record used for end of system operation */
-  LOG_LSA posp_lsa;		/* address where the first postpone operation start */
-};
-
-/* Information of execution of a postpone data */
-typedef struct log_rec_run_postpone LOG_REC_RUN_POSTPONE;
-struct log_rec_run_postpone
-{
-  LOG_DATA data;		/* Location of recovery data */
-  LOG_LSA ref_lsa;		/* Address of the original postpone record */
-  int length;			/* Length of redo data */
-};
-
-/* A checkpoint record */
-typedef struct log_rec_chkpt LOG_REC_CHKPT;
-struct log_rec_chkpt
-{
-  LOG_LSA redo_lsa;		/* Oldest LSA of dirty data page in page buffers */
-  int ntrans;			/* Number of active transactions */
-  int ntops;			/* Total number of system operations */
-};
-
-/* Transaction descriptor */
-typedef struct log_info_chkpt_trans LOG_INFO_CHKPT_TRANS;
-struct log_info_chkpt_trans
-{
-  int isloose_end;
-  TRANID trid;			/* Transaction identifier */
-  TRAN_STATE state;		/* Transaction state (e.g., Active, aborted) */
-  LOG_LSA head_lsa;		/* First log address of transaction */
-  LOG_LSA tail_lsa;		/* Last log record address of transaction */
-  LOG_LSA undo_nxlsa;		/* Next log record address of transaction for UNDO purposes. Needed since compensating
-				 * log records are logged during UNDO */
-  LOG_LSA posp_nxlsa;		/* First address of a postpone record */
-  LOG_LSA savept_lsa;		/* Address of last savepoint */
-  LOG_LSA tail_topresult_lsa;	/* Address of last partial abort/commit */
-  LOG_LSA start_postpone_lsa;	/* Address of start postpone (if transaction was doing postpone during checkpoint) */
-  char user_name[LOG_USERNAME_MAX];	/* Name of the client */
-
-};
-
-typedef struct log_info_chkpt_sysop LOG_INFO_CHKPT_SYSOP;
-struct log_info_chkpt_sysop
-{
-  TRANID trid;			/* Transaction identifier */
-  LOG_LSA sysop_start_postpone_lsa;	/* saved lsa of system op start postpone log record */
-  LOG_LSA atomic_sysop_start_lsa;	/* saved lsa of atomic system op start */
-};
-
-typedef struct log_rec_savept LOG_REC_SAVEPT;
-struct log_rec_savept
-{
-  LOG_LSA prv_savept;		/* Previous savepoint record */
-  int length;			/* Savepoint name */
-};
-
-/* Log a prepare to commit record */
-typedef struct log_rec_2pc_prepcommit LOG_REC_2PC_PREPCOMMIT;
-struct log_rec_2pc_prepcommit
-{
-  char user_name[DB_MAX_USER_LENGTH + 1];	/* Name of the client */
-  int gtrid;			/* Identifier of the global transaction */
-  int gtrinfo_length;		/* length of the global transaction info */
-  unsigned int num_object_locks;	/* Total number of update-type locks acquired by this transaction on the
-					 * objects. */
-  unsigned int num_page_locks;	/* Total number of update-type locks acquired by this transaction on the pages. */
-};
-
-/* Start 2PC protocol. Record information about identifiers of participants. */
-typedef struct log_rec_2pc_start LOG_REC_2PC_START;
-struct log_rec_2pc_start
-{
-  char user_name[DB_MAX_USER_LENGTH + 1];	/* Name of the client */
-  int gtrid;			/* Identifier of the global tran */
-  int num_particps;		/* number of participants */
-  int particp_id_length;	/* length of a participant identifier */
-};
-
-/*
- * Log the acknowledgment from a participant that it received the commit/abort
- * decision
- */
-typedef struct log_rec_2pc_particp_ack LOG_REC_2PC_PARTICP_ACK;
-struct log_rec_2pc_particp_ack
-{
-  int particp_index;		/* Index of the acknowledging participant */
->>>>>>> 9bd76872
-};
 
 typedef struct log_rcv_tdes LOG_RCV_TDES;
 struct log_rcv_tdes
