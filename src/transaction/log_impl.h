/*
 * Copyright (C) 2008 Search Solution Corporation. All rights reserved by Search Solution.
 *
 *   This program is free software; you can redistribute it and/or modify
 *   it under the terms of the GNU General Public License as published by
 *   the Free Software Foundation; either version 2 of the License, or
 *   (at your option) any later version.
 *
 *  This program is distributed in the hope that it will be useful,
 *  but WITHOUT ANY WARRANTY; without even the implied warranty of
 *  MERCHANTABILITY or FITNESS FOR A PARTICULAR PURPOSE. See the
 *  GNU General Public License for more details.
 *
 *  You should have received a copy of the GNU General Public License
 *  along with this program; if not, write to the Free Software
 *  Foundation, Inc., 51 Franklin Street, Fifth Floor, Boston, MA 02110-1301 USA
 *
 */


/*
 * log_impl.h -
 *
 */

#ifndef _LOG_IMPL_H_
#define _LOG_IMPL_H_

#ident "$Id$"

#include "boot.h"
#include "config.h"
#include "connection_globals.h"
#if defined (SERVER_MODE) || defined (SA_MODE)
#include "critical_section.h"
#endif /* defined (SERVER_MODE) || defined (SA_MODE) */
#if defined (SERVER_MODE) || defined (SA_MODE)
#include "es.h"
#endif /* defined (SERVER_MODE) || defined (SA_MODE) */
#include "file_io.h"
#if defined (SERVER_MODE) || defined (SA_MODE)
#include "lock_free.h"
#endif /* defined (SERVER_MODE) || defined (SA_MODE) */
#if defined (SERVER_MODE) || defined (SA_MODE)
#include "lock_manager.h"
#endif /* defined (SERVER_MODE) || defined (SA_MODE) */
#include "log_comm.h"
#if defined (SERVER_MODE) || defined (SA_MODE)
#include "mvcc.h"
#endif /* defined (SERVER_MODE) || defined (SA_MODE) */
#include "porting.h"
#include "rb_tree.h"
#include "recovery.h"
#include "release_string.h"
#include "storage_common.h"
#include "thread_compat.hpp"

#include <assert.h>
#if defined(SOLARIS)
#include <netdb.h>		/* for MAXHOSTNAMELEN */
#endif /* SOLARIS */
#include <signal.h>

/************************************************************************/
/* Section shared with client... TODO: remove any code accessing log    */
/* module on client. Most are used by log_writer.c and log_applier.c    */
/************************************************************************/

#define LOGPB_HEADER_PAGE_ID             (-9)	/* The first log page in the infinite log sequence. It is always kept
						 * on the active portion of the log. Log records are not stored on this
						 * page. This page is backed up in all archive logs */

#define LOGPB_IO_NPAGES                  4

#define LOGPB_BUFFER_NPAGES_LOWER        128

/*
 * Message id in the set MSGCAT_SET_LOG
 * in the message catalog MSGCAT_CATALOG_CUBRID (file cubrid.msg).
 */
#define MSGCAT_LOG_STARTS                               1
#define MSGCAT_LOG_LOGARCHIVE_NEEDED                    2
#define MSGCAT_LOG_BACKUPINFO_NEEDED                    3
#define MSGCAT_LOG_NEWLOCATION                          4
#define MSGCAT_LOG_LOGINFO_COMMENT                      5
#define MSGCAT_LOG_LOGINFO_COMMENT_ARCHIVE_NONEEDED     6
#define MSGCAT_LOG_LOGINFO_COMMENT_MANY_ARCHIVES_NONEEDED 7
#define MSGCAT_LOG_LOGINFO_COMMENT_FROM_RENAMED         8
#define MSGCAT_LOG_LOGINFO_ARCHIVE                      9
#define MSGCAT_LOG_LOGINFO_KEYWORD_ARCHIVE              10
#define MSGCAT_LOG_LOGINFO_REMOVE_REASON                11
#define MSGCAT_LOG_LOGINFO_ACTIVE                       12
#define MSGCAT_LOG_FINISH_COMMIT                        13
#define MSGCAT_LOG_FINISH_ABORT                         14
#define MSGCAT_LOG_INCOMPLTE_MEDIA_RECOVERY             15
#define MSGCAT_LOG_RESETLOG_DUE_INCOMPLTE_MEDIA_RECOVERY 16
#define MSGCAT_LOG_DATABASE_BACKUP_WAS_TAKEN            17
#define MSGCAT_LOG_MEDIACRASH_NOT_IMPORTANT             18
#define MSGCAT_LOG_DELETE_BKVOLS                        19
#define MSGCAT_LOG_ENTER_Y2_CONFIRM                     20
#define MSGCAT_LOG_BACKUP_HALTED_BY_USER                21
#define MSGCAT_LOG_LOGINFO_ARCHIVES_NEEDED_FOR_RESTORE  22
#define MSGCAT_LOG_LOGINFO_PENDING_ARCHIVES_RELEASED    23
#define MSGCAT_LOG_LOGINFO_NOTPENDING_ARCHIVE_COMMENT   24
#define MSGCAT_LOG_LOGINFO_MULT_NOTPENDING_ARCHIVES_COMMENT 25
#define MSGCAT_LOG_READ_ERROR_DURING_RESTORE            26
#define MSGCAT_LOG_INPUT_RANGE_ERROR                    27
#define MSGCAT_LOG_UPTODATE_ERROR                       28
#define MSGCAT_LOG_LOGINFO_COMMENT_UNUSED_ARCHIVE_NAME	29
#define MSGCAT_LOG_MAX_ARCHIVES_HAS_BEEN_EXCEEDED	30

/*
 * LOG PAGE
 */

typedef struct log_hdrpage LOG_HDRPAGE;
struct log_hdrpage
{
  LOG_PAGEID logical_pageid;	/* Logical pageid in infinite log */
  PGLENGTH offset;		/* Offset of first log record in this page. This may be useful when previous log page
				 * is corrupted and an archive of that page does not exist. Instead of losing the whole 
				 * log because of such bad page, we could salvage the log starting at the offset
				 * address, that is, at the next log record */
  short dummy1;			/* Dummy field for 8byte align */
  int dummy2;			/* Dummy field for 8byte align */
};

/* WARNING:
 * Don't use sizeof(LOG_PAGE) or of any structure that contains it
 * Use macro LOG_PAGESIZE instead.
 * It is also bad idea to allocate a variable for LOG_PAGE on the stack.
 */

typedef struct log_page LOG_PAGE;
struct log_page
{				/* The log page */
  LOG_HDRPAGE hdr;
  char area[1];
};

/*
 * This structure encapsulates various information and metrics related
 * to each backup level.
 * Estimates and heuristics are not currently used but are placeholder
 * for the future to avoid changing the physical representation again.
 */
typedef struct log_hdr_bkup_level_info LOG_HDR_BKUP_LEVEL_INFO;
struct log_hdr_bkup_level_info
{
  INT64 bkup_attime;		/* Timestamp when this backup lsa taken */
  INT64 io_baseln_time;		/* time (secs.) to write a single page */
  INT64 io_bkuptime;		/* total time to write the backup */
  int ndirty_pages_post_bkup;	/* number of pages written since the lsa for this backup level. */
  int io_numpages;		/* total number of pages in last backup */
};

#define MAXLOGNAME          (30 - 12)

#define NUM_NORMAL_TRANS (prm_get_integer_value (PRM_ID_CSS_MAX_CLIENTS))
#define NUM_SYSTEM_TRANS 1
#define NUM_NON_SYSTEM_TRANS (css_get_max_conn ())
#define MAX_NTRANS \
  (NUM_NON_SYSTEM_TRANS + NUM_SYSTEM_TRANS)

// vacuum blocks
typedef INT64 VACUUM_LOG_BLOCKID;
#define VACUUM_NULL_LOG_BLOCKID -1

/*
 * LOG HEADER INFORMATION
 */
typedef struct log_header LOG_HEADER;
struct log_header
{				/* Log header information */
  char magic[CUBRID_MAGIC_MAX_LENGTH];	/* Magic value for file/magic Unix utility */
  /* Here exists 3 bytes */
  INT32 dummy;			/* for 8byte align */
  INT64 db_creation;		/* Database creation time. For safety reasons, this value is set on all volumes and the
				 * log. The value is generated by the log manager */
  char db_release[REL_MAX_RELEASE_LENGTH];	/* CUBRID Release */
  /* Here exists 1 byte */
  float db_compatibility;	/* Compatibility of the database against the current release of CUBRID */
  PGLENGTH db_iopagesize;	/* Size of pages in the database. For safety reasons this value is recorded in the log
				 * to make sure that the database is always run with the same page size */
  PGLENGTH db_logpagesize;	/* Size of log pages in the database. */
  bool is_shutdown;		/* Was the log shutdown ? */
  /* Here exists 3 bytes */
  TRANID next_trid;		/* Next Transaction identifier */
  MVCCID mvcc_next_id;		/* Next MVCC ID */
  int avg_ntrans;		/* Number of average transactions */
  int avg_nlocks;		/* Average number of object locks */
  DKNPAGES npages;		/* Number of pages in the active log portion. Does not include the log header page. */
  INT8 db_charset;
  INT8 dummy2;			/* Dummy fields for 8byte align */
  INT8 dummy3;
  INT8 dummy4;
  LOG_PAGEID fpageid;		/* Logical pageid at physical location 1 in active log */
  LOG_LSA append_lsa;		/* Current append location */
  LOG_LSA chkpt_lsa;		/* Lowest log sequence address to start the recovery process */
  LOG_PAGEID nxarv_pageid;	/* Next logical page to archive */
  LOG_PHY_PAGEID nxarv_phy_pageid;	/* Physical location of logical page to archive */
  int nxarv_num;		/* Next log archive number */
  int last_arv_num_for_syscrashes;	/* Last log archive needed for system crashes */
  int last_deleted_arv_num;	/* Last deleted archive number */
  LOG_LSA bkup_level0_lsa;	/* Lsa of backup level 0 */
  LOG_LSA bkup_level1_lsa;	/* Lsa of backup level 1 */
  LOG_LSA bkup_level2_lsa;	/* Lsa of backup level 2 */
  char prefix_name[MAXLOGNAME];	/* Log prefix name */
  bool has_logging_been_skipped;	/* Has logging been skipped ? */
  /* Here exists 5 bytes */
  VACUUM_LOG_BLOCKID vacuum_last_blockid;	/* Last processed blockid needed for vacuum. */
  int perm_status;		/* Reserved for future expansion and permanent status indicators, e.g. to mark
				 * RESTORE_IN_PROGRESS */
  /* Here exists 4 bytes */
  LOG_HDR_BKUP_LEVEL_INFO bkinfo[FILEIO_BACKUP_UNDEFINED_LEVEL];
  /* backup specific info for future growth */

  int ha_server_state;
  int ha_file_status;
  LOG_LSA eof_lsa;

  LOG_LSA smallest_lsa_at_last_chkpt;

  LOG_LSA mvcc_op_log_lsa;	/* Used to link log entries for mvcc operations. Vacuum will then process these entries */
  MVCCID last_block_oldest_mvccid;	/* Used to find the oldest MVCCID in a block of log data. */
  MVCCID last_block_newest_mvccid;	/* Used to find the newest MVCCID in a block of log data. */

  INT64 ha_promotion_time;
  INT64 db_restore_time;
  bool mark_will_del;
};
#define LOG_HEADER_INITIALIZER                   \
  {                                              \
     /* magic */                                 \
     {'0'},                                      \
     0, 0,                                       \
     /* db_release */                            \
     {'0'},                                      \
     /* db_compatibility */                      \
     0.0,                                        \
     0, 0, 0,                                    \
     /* next_trid */                             \
     (LOG_SYSTEM_TRANID + 1),                    \
     /* mvcc_id */				 \
     MVCCID_NULL,                                \
     0, 0, 0,					 \
     /* db_charset */				 \
     0,						 \
     0, 0, 0, 0,				 \
     /* append_lsa */                            \
     {NULL_PAGEID, NULL_OFFSET},                 \
     /* chkpt_lsa */                             \
     {NULL_PAGEID, NULL_OFFSET},                 \
     /* nxarv_pageid */                          \
     0,                                          \
     /* nxarv_phy_pageid */                      \
     0,                                          \
     0, 0, 0,                                    \
     /* bkup_level0_lsa */                       \
     {NULL_PAGEID, NULL_OFFSET},                 \
     /* bkup_level1_lsa */                       \
     {NULL_PAGEID, NULL_OFFSET},                 \
     /* bkup_level2_lsa */                       \
     {NULL_PAGEID, NULL_OFFSET},                 \
     /* prefix_name */                           \
     {'0'},                                      \
     /* has_logging_been_skipped */              \
     false,                                      \
     0, 0,                                       \
     /* bkinfo */                                \
     {{0, 0, 0, 0, 0}},                          \
     0, 0,                                       \
     /* eof_lsa */                               \
     {NULL_PAGEID, NULL_OFFSET},                 \
     /* smallest_lsa_at_last_chkpt */            \
     {NULL_PAGEID, NULL_OFFSET},                 \
     /* mvcc_op_log_lsa */			 \
     {NULL_PAGEID, NULL_OFFSET},                 \
     /* last_block_oldest_mvccid */		 \
     MVCCID_NULL,				 \
     /* last_block_newest_mvccid */		 \
     MVCCID_NULL,				 \
     /* ha_promotion_time */ 			 \
     0, 					 \
     /* db_restore_time */			 \
     0,						 \
     /* mark_will_del */			 \
     false					 \
  }

#define LOGWR_HEADER_INITIALIZER                 \
  {                                              \
     /* magic */                                 \
     {'0'},                                      \
     0, 0,                                       \
     /* db_release */                            \
     {'0'},                                      \
     /* db_compatibility */                      \
     0.0,                                        \
     0, 0, 0,                                    \
     /* next_trid */                             \
     NULL_TRANID,                                \
     /* mvcc_next_id */                          \
     MVCCID_NULL,                                \
     0, 0, 0,					 \
     /* db_charset */				 \
     0,						 \
     0, 0, 0, 0,				 \
     /* append_lsa */                            \
     {NULL_PAGEID, NULL_OFFSET},                 \
     /* chkpt_lsa */                             \
     {NULL_PAGEID, NULL_OFFSET},                 \
     /* nxarv_pageid */                          \
     NULL_PAGEID,                                \
     /* nxarv_phy_pageid */                      \
     NULL_PAGEID,                                \
     -1, -1, -1,                                 \
     /* bkup_level0_lsa */                       \
     {NULL_PAGEID, NULL_OFFSET},                 \
     /* bkup_level1_lsa */                       \
     {NULL_PAGEID, NULL_OFFSET},                 \
     /* bkup_level2_lsa */                       \
     {NULL_PAGEID, NULL_OFFSET},                 \
     /* prefix_name */                           \
     {'0'},                                      \
     /* has_logging_been_skipped */              \
     false,                                      \
     0, 0,                                       \
     /* bkinfo */                                \
     {{0, 0, 0, 0, 0}},                          \
     0, 0,                                       \
     /* eof_lsa */                               \
     {NULL_PAGEID, NULL_OFFSET},                 \
     /* smallest_lsa_at_last_chkpt */            \
     {NULL_PAGEID, NULL_OFFSET},                 \
     /* mvcc_op_log_lsa */			 \
     {NULL_PAGEID, NULL_OFFSET},                 \
     /* last_block_oldest_mvccid */		 \
     MVCCID_NULL,				 \
     /* last_block_newest_mvccid */		 \
     MVCCID_NULL,				 \
     /* ha_promotion_time */ 			 \
     0, 					 \
     /* db_restore_time */			 \
     0,						 \
     /* mark_will_del */			 \
     false					 \
  }

enum logwr_mode
{
  LOGWR_MODE_ASYNC = 1,
  LOGWR_MODE_SEMISYNC,
  LOGWR_MODE_SYNC
};
typedef enum logwr_mode LOGWR_MODE;
#define LOGWR_COPY_FROM_FIRST_PHY_PAGE_MASK	(0x80000000)

typedef struct background_archiving_info BACKGROUND_ARCHIVING_INFO;
struct background_archiving_info
{
  LOG_PAGEID start_page_id;
  LOG_PAGEID current_page_id;
  LOG_PAGEID last_sync_pageid;
  int vdes;
};
#define BACKGROUND_ARCHIVING_INFO_INITIALIZER \
  { NULL_PAGEID, NULL_PAGEID, NULL_PAGEID, NULL_VOLDES }

typedef struct log_bgarv_header LOG_BGARV_HEADER;
struct log_bgarv_header
{				/* Background log archive header information */
  char magic[CUBRID_MAGIC_MAX_LENGTH];

  INT32 dummy;
  INT64 db_creation;

  LOG_PAGEID start_page_id;
  LOG_PAGEID current_page_id;
  LOG_PAGEID last_sync_pageid;
};
#define LOG_BGARV_HEADER_INITIALIZER \
  { /* magic */ {'0'}, 0, 0, NULL_PAGEID, NULL_PAGEID, NULL_PAGEID }

typedef struct log_arv_header LOG_ARV_HEADER;
struct log_arv_header
{				/* Log archive header information */
  char magic[CUBRID_MAGIC_MAX_LENGTH];	/* Magic value for file/magic Unix utility */
  INT32 dummy;			/* for 8byte align */
  INT64 db_creation;		/* Database creation time. For safety reasons, this value is set on all volumes and the
				 * log. The value is generated by the log manager */
  TRANID next_trid;		/* Next Transaction identifier */
  DKNPAGES npages;		/* Number of pages in the archive log */
  LOG_PAGEID fpageid;		/* Logical pageid at physical location 1 in archive log */
  int arv_num;			/* The archive number */
  INT32 dummy2;			/* Dummy field for 8byte align */
};
#define LOG_ARV_HEADER_INITIALIZER \
  { /* magic */ {'0'}, 0, 0, 0, 0, 0, 0, 0 }

/* there can be following transitions in transient lobs

   -------------------------------------------------------------------------
   | 	       locator  | created               | deleted		   |
   |--------------------|-----------------------|--------------------------|
   | in     | transient | LOB_TRANSIENT_CREATED i LOB_UNKNOWN		   |
   | tran   |-----------|-----------------------|--------------------------|
   |        | permanent | LOB_PERMANENT_CREATED | LOB_PERMANENT_DELETED    |
   |--------------------|-----------------------|--------------------------|
   | out of | transient | LOB_UNKNOWN		| LOB_UNKNOWN		   |
   | tran   |-----------|-----------------------|--------------------------|
   |        | permanent | LOB_UNKNOWN 		| LOB_TRANSIENT_DELETED    |
   -------------------------------------------------------------------------

   s1: create a transient locator and delete it
       LOB_TRANSIENT_CREATED -> LOB_UNKNOWN

   s2: create a transient locator and bind it to a row in table
       LOB_TRANSIENT_CREATED -> LOB_PERMANENT_CREATED

   s3: bind a transient locator to a row and delete the locator
       LOB_PERMANENT_CREATED -> LOB_PERMANENT_DELETED

   s4: delete a locator to be create out of transaction
       LOB_UNKNOWN -> LOB_TRANSIENT_DELETED

 */
enum lob_locator_state
{
  LOB_UNKNOWN,
  LOB_TRANSIENT_CREATED,
  LOB_TRANSIENT_DELETED,
  LOB_PERMANENT_CREATED,
  LOB_PERMANENT_DELETED,
  LOB_NOT_FOUND
};
typedef enum lob_locator_state LOB_LOCATOR_STATE;

enum LOG_HA_FILESTAT
{
  LOG_HA_FILESTAT_CLEAR = 0,
  LOG_HA_FILESTAT_ARCHIVED = 1,
  LOG_HA_FILESTAT_SYNCHRONIZED = 2
};

/*
 * NOTE: NULL_VOLID generally means a bad volume identifier
 *       Negative volume identifiers are used to identify auxilary files and
 *       volumes (e.g., logs, backups)
 */

#define LOG_MAX_DBVOLID          (VOLID_MAX - 1)

/* Volid of database.txt */
#define LOG_DBTXT_VOLID          (SHRT_MIN + 1)
#define LOG_DBFIRST_VOLID        0

/* Volid of volume information */
#define LOG_DBVOLINFO_VOLID      (LOG_DBFIRST_VOLID - 5)
/* Volid of info log */
#define LOG_DBLOG_INFO_VOLID     (LOG_DBFIRST_VOLID - 4)
/* Volid of backup info log */
#define LOG_DBLOG_BKUPINFO_VOLID (LOG_DBFIRST_VOLID - 3)
/* Volid of active log */
#define LOG_DBLOG_ACTIVE_VOLID   (LOG_DBFIRST_VOLID - 2)
/* Volid of background archive logs */
#define LOG_DBLOG_BG_ARCHIVE_VOLID  (LOG_DBFIRST_VOLID - 21)
/* Volid of archive logs */
#define LOG_DBLOG_ARCHIVE_VOLID  (LOG_DBFIRST_VOLID - 20)
/* Volid of copies */
#define LOG_DBCOPY_VOLID         (LOG_DBFIRST_VOLID - 19)

/*
 * Specify up to int bits of permanent status indicators.
 * Restore in progress is the only one so far, the rest are reserved
 * for future use.  Note these must be specified and used as mask values
 * to test and set individual bits.
 */
enum LOG_PSTATUS
{
  LOG_PSTAT_CLEAR = 0x00,
  LOG_PSTAT_BACKUP_INPROGRESS = 0x01,	/* only one backup at a time */
  LOG_PSTAT_RESTORE_INPROGRESS = 0x02,	/* unset upon successful restore */
  LOG_PSTAT_HDRFLUSH_INPPROCESS = 0x04	/* need to flush log header */
};

typedef struct tran_query_exec_info TRAN_QUERY_EXEC_INFO;
struct tran_query_exec_info
{
  char *wait_for_tran_index_string;
  float query_time;
  float tran_time;
  char *query_stmt;
  char *sql_id;
  XASL_ID xasl_id;
};

enum log_rectype
{
  /* In order of likely of appearance in the log */
  LOG_SMALLER_LOGREC_TYPE = 0,	/* A lower bound check */

#if 0
  LOG_CLIENT_NAME = 1,		/* Obsolete */
#endif
  LOG_UNDOREDO_DATA = 2,	/* An undo and redo data record */
  LOG_UNDO_DATA = 3,		/* Only undo data */
  LOG_REDO_DATA = 4,		/* Only redo data */
  LOG_DBEXTERN_REDO_DATA = 5,	/* Only database external redo data */
  LOG_POSTPONE = 6,		/* Postpone redo data */
  LOG_RUN_POSTPONE = 7,		/* Run/redo a postpone data. Only for transactions committed with postpone operations */
  LOG_COMPENSATE = 8,		/* Compensation record (compensate a undo record of an aborted tran) */
#if 0
  LOG_LCOMPENSATE = 9,		/* Obsolete */
  LOG_CLIENT_USER_UNDO_DATA = 10,	/* Obsolete */
  LOG_CLIENT_USER_POSTPONE_DATA = 11,	/* Obsolete */
  LOG_RUN_NEXT_CLIENT_UNDO = 12,	/* Obsolete */
  LOG_RUN_NEXT_CLIENT_POSTPONE = 13,	/* Obsolete */
#endif
  LOG_WILL_COMMIT = 14,		/* Transaction will be committed */
  LOG_COMMIT_WITH_POSTPONE = 15,	/* Committing server postpone operations */
#if 0
  LOG_COMMIT_WITH_CLIENT_USER_LOOSE_ENDS = 16,	/* Obsolete */
#endif
  LOG_COMMIT = 17,		/* A commit record */
  LOG_SYSOP_START_POSTPONE = 18,	/* Committing server top system postpone operations */
#if 0
  LOG_COMMIT_TOPOPE_WITH_CLIENT_USER_LOOSE_ENDS = 19,	/* Obsolete */
#endif
  LOG_SYSOP_END = 20,		/* end of system operation record. Its functionality can vary based on LOG_SYSOP_END_TYPE:
				 *
				 * - LOG_SYSOP_END_COMMIT: the usual functionality. changes under system operation become
				 *   permanent immediately
				 *
				 * - LOG_SYSOP_END_LOGICAL_UNDO: system operation is used for complex logical operation (that
				 *   usually affects more than one page). end system operation also includes undo data that
				 *   is processed during rollback or undo.
				 *
				 * - LOG_SYSOP_END_LOGICAL_COMPENSATE: system operation is used for complex logical operation
				 *   that has the purpose of compensating a change on undo or rollback. end system operation
				 *   also includes the LSA of previous undo log record.
				 *
				 * - LOG_SYSOP_END_LOGICAL_RUN_POSTPONE: system operation is used for complex logical operation
				 *   that has the purpose of running a postpone record. end system operation also includes the
				 *   postpone LSA and is_sysop_postpone (recovery is different for logical run postpones during
				 *   system operation postpone compared to transaction postpone).
				 *
				 * - LOG_SYSOP_END_ABORT: any of the above system operations are not ended due to crash or
				 *   errors. the system operation is rollbacked and ended with this type.
				 */
#if 0
  LOG_ABORT_WITH_CLIENT_USER_LOOSE_ENDS = 21,	/* Obsolete */
#endif
  LOG_ABORT = 22,		/* An abort record */
#if 0
  LOG_ABORT_TOPOPE_WITH_CLIENT_USER_LOOSE_ENDS = 23,	/* Obsolete */
#endif
  LOG_ABORT_TOPOPE = 24,	/* obsolete */
  LOG_START_CHKPT = 25,		/* Start a checkpoint */
  LOG_END_CHKPT = 26,		/* Checkpoint information */
  LOG_SAVEPOINT = 27,		/* A user savepoint record */
  LOG_2PC_PREPARE = 28,		/* A prepare to commit record */
  LOG_2PC_START = 29,		/* Start the 2PC protocol by sending vote request messages to participants of
				 * distributed tran. */
  LOG_2PC_COMMIT_DECISION = 30,	/* Beginning of the second phase of 2PC, need to perform local & global commits. */
  LOG_2PC_ABORT_DECISION = 31,	/* Beginning of the second phase of 2PC, need to perform local & global aborts. */
  LOG_2PC_COMMIT_INFORM_PARTICPS = 32,	/* Committing, need to inform the participants */
  LOG_2PC_ABORT_INFORM_PARTICPS = 33,	/* Aborting, need to inform the participants */
  LOG_2PC_RECV_ACK = 34,	/* Received ack. from the participant that it received the decision on the fate of
				 * dist. trans. */
  LOG_END_OF_LOG = 35,		/* End of log */
  LOG_DUMMY_HEAD_POSTPONE = 36,	/* A dummy log record. No-op */
  LOG_DUMMY_CRASH_RECOVERY = 37,	/* A dummy log record which indicate the start of crash recovery. No-op */

#if 0				/* not used */
  LOG_DUMMY_FILLPAGE_FORARCHIVE = 38,	/* Indicates logical end of current page so it could be archived safely. No-op
					 * This record is not generated no more. It's kept for backward compatibility. */
#endif
  LOG_REPLICATION_DATA = 39,	/* Replication log for insert, delete or update */
  LOG_REPLICATION_STATEMENT = 40,	/* Replication log for schema, index, trigger or system catalog updates */
#if 0
  LOG_UNLOCK_COMMIT = 41,	/* for repl_agent to guarantee the order of */
  LOG_UNLOCK_ABORT = 42,	/* transaction commit, we append the unlock info. before calling lock_unlock_all() */
#endif
  LOG_DIFF_UNDOREDO_DATA = 43,	/* diff undo redo data */
  LOG_DUMMY_HA_SERVER_STATE = 44,	/* HA server state */
  LOG_DUMMY_OVF_RECORD = 45,	/* indicator of the first part of an overflow record */

  LOG_MVCC_UNDOREDO_DATA = 46,	/* Undoredo for MVCC operations (will require more fields than a regular undo-redo. */
  LOG_MVCC_UNDO_DATA = 47,	/* Undo for MVCC operations */
  LOG_MVCC_REDO_DATA = 48,	/* Redo for MVCC operations */
  LOG_MVCC_DIFF_UNDOREDO_DATA = 49,	/* diff undo redo data for MVCC operations */
  LOG_SYSOP_ATOMIC_START = 50,	/* Log marker to start atomic operations that need to be rollbacked immediately after
				 * redo phase of recovery and before finishing postpones */

  LOG_DUMMY_GENERIC,		/* used for flush for now. it is ridiculous to create dummy log records for every single
				 * case. we should find a different approach */

  LOG_LARGER_LOGREC_TYPE	/* A higher bound for checks */
};
typedef enum log_rectype LOG_RECTYPE;

/* Description of a log record */
typedef struct log_rec_header LOG_RECORD_HEADER;
struct log_rec_header
{
  LOG_LSA prev_tranlsa;		/* Address of previous log record for the same transaction */
  LOG_LSA back_lsa;		/* Backward log address */
  LOG_LSA forw_lsa;		/* Forward log address */
  TRANID trid;			/* Transaction identifier of the log record */
  LOG_RECTYPE type;		/* Log record type (e.g., commit, abort) */
};

/* Common information of log data records */
typedef struct log_data LOG_DATA;
struct log_data
{
  LOG_RCVINDEX rcvindex;	/* Index to recovery function */
  PAGEID pageid;		/* Pageid of recovery data */
  PGLENGTH offset;		/* offset of recovery data in pageid */
  VOLID volid;			/* Volume identifier of recovery data */
};

/* Information of undo_redo log records */
typedef struct log_rec_undoredo LOG_REC_UNDOREDO;
struct log_rec_undoredo
{
  LOG_DATA data;		/* Location of recovery data */
  int ulength;			/* Length of undo data */
  int rlength;			/* Length of redo data */
};

/* Information of undo log records */
typedef struct log_rec_undo LOG_REC_UNDO;
struct log_rec_undo
{
  LOG_DATA data;		/* Location of recovery data */
  int length;			/* Length of undo data */
};

/* Information of redo log records */
typedef struct log_rec_redo LOG_REC_REDO;
struct log_rec_redo
{
  LOG_DATA data;		/* Location of recovery data */
  int length;			/* Length of redo data */
};

/* Log information required for vacuum */
typedef struct log_vacuum_info LOG_VACUUM_INFO;
struct log_vacuum_info
{
  LOG_LSA prev_mvcc_op_log_lsa;	/* Log lsa of previous MVCC operation log record. Used by vacuum to process log data. */
  VFID vfid;			/* File identifier. Will be used by vacuum for heap files (TODO: maybe b-tree too).
				 * Used to: - Find if the file was dropped/reused. - Find the type of objects in heap
				 * file (reusable or referable). */
};

/* Information of undo_redo log records for MVCC operations */
typedef struct log_rec_mvcc_undoredo LOG_REC_MVCC_UNDOREDO;
struct log_rec_mvcc_undoredo
{
  LOG_REC_UNDOREDO undoredo;	/* Undoredo information */
  MVCCID mvccid;		/* MVCC Identifier for transaction */
  LOG_VACUUM_INFO vacuum_info;	/* Info required for vacuum */
};

/* Information of undo log records for MVCC operations */
typedef struct log_rec_mvcc_undo LOG_REC_MVCC_UNDO;
struct log_rec_mvcc_undo
{
  LOG_REC_UNDO undo;		/* Undo information */
  MVCCID mvccid;		/* MVCC Identifier for transaction */
  LOG_VACUUM_INFO vacuum_info;	/* Info required for vacuum */
};

/* Information of redo log records for MVCC operations */
typedef struct log_rec_mvcc_redo LOG_REC_MVCC_REDO;
struct log_rec_mvcc_redo
{
  LOG_REC_REDO redo;		/* Location of recovery data */
  MVCCID mvccid;		/* MVCC Identifier for transaction */
};

/* replication log structure */
typedef struct log_rec_replication LOG_REC_REPLICATION;
struct log_rec_replication
{
  LOG_LSA lsa;
  int length;
  int rcvindex;
};

/* Log the time of termination of transaction */
typedef struct log_rec_donetime LOG_REC_DONETIME;
struct log_rec_donetime
{
  INT64 at_time;		/* Database creation time. For safety reasons */
};

#define LOG_GET_LOG_RECORD_HEADER(log_page_p, lsa) \
  ((LOG_RECORD_HEADER *) ((log_page_p)->area + (lsa)->offset))

/* Definitions used to identify UNDO/REDO/UNDOREDO log record data types */

/* Is record type UNDO */
#define LOG_IS_UNDO_RECORD_TYPE(type) \
  (((type) == LOG_UNDO_DATA) || ((type) == LOG_MVCC_UNDO_DATA))

/* Is record type REDO */
#define LOG_IS_REDO_RECORD_TYPE(type) \
  (((type) == LOG_REDO_DATA) || ((type) == LOG_MVCC_REDO_DATA))

/* Is record type UNDOREDO */
#define LOG_IS_UNDOREDO_RECORD_TYPE(type) \
  (((type) == LOG_UNDOREDO_DATA) || ((type) == LOG_MVCC_UNDOREDO_DATA) \
   || ((type) == LOG_DIFF_UNDOREDO_DATA) || ((type) == LOG_MVCC_DIFF_UNDOREDO_DATA))

#define LOG_IS_DIFF_UNDOREDO_TYPE(type) \
  ((type) == LOG_DIFF_UNDOREDO_DATA || (type) == LOG_MVCC_DIFF_UNDOREDO_DATA)

/* Is record type used a MVCC operation */
#define LOG_IS_MVCC_OP_RECORD_TYPE(type) \
  (((type) == LOG_MVCC_UNDO_DATA) \
   || ((type) == LOG_MVCC_REDO_DATA) \
   || ((type) == LOG_MVCC_UNDOREDO_DATA) \
   || ((type) == LOG_MVCC_DIFF_UNDOREDO_DATA))

/* Log the change of the server's HA state */
typedef struct log_rec_ha_server_state LOG_REC_HA_SERVER_STATE;
struct log_rec_ha_server_state
{
  int state;			/* ha_Server_state */
  int dummy;			/* dummy for alignment */

  INT64 at_time;		/* time recorded by active server */
};

#define LOG_SYSTEM_TRAN_INDEX 0	/* The recovery & vacuum worker system transaction index. */
#define LOG_SYSTEM_TRANID     0	/* The recovery & vacuum worker system transaction. */

#if !defined (NDEBUG) && !defined (WINDOWS)
extern int logtb_collect_local_clients (int **local_client_pids);
#endif /* !defined (NDEBUG) && !defined (WINDOWS) */

/************************************************************************/
/* End of part shared with client.                                      */
/************************************************************************/

#if !defined (CS_MODE)

/* TRANS_STATUS_HISTORY_MAX_SIZE must be a power of 2*/
#define TRANS_STATUS_HISTORY_MAX_SIZE 2048

#if defined(SERVER_MODE)
#define LOG_CS_ENTER(thread_p) \
        csect_enter((thread_p), CSECT_LOG, INF_WAIT)
#define LOG_CS_ENTER_READ_MODE(thread_p) \
        csect_enter_as_reader((thread_p), CSECT_LOG, INF_WAIT)
#define LOG_CS_DEMOTE(thread_p) \
        csect_demote((thread_p), CSECT_LOG, INF_WAIT)
#define LOG_CS_PROMOTE(thread_p) \
        csect_promote((thread_p), CSECT_LOG, INF_WAIT)
#define LOG_CS_EXIT(thread_p) \
        csect_exit((thread_p), CSECT_LOG)

#define TR_TABLE_CS_ENTER(thread_p) \
        csect_enter((thread_p), CSECT_TRAN_TABLE, INF_WAIT)
#define TR_TABLE_CS_ENTER_READ_MODE(thread_p) \
        csect_enter_as_reader((thread_p), CSECT_TRAN_TABLE, INF_WAIT)
#define TR_TABLE_CS_EXIT(thread_p) \
        csect_exit((thread_p), CSECT_TRAN_TABLE)

#define LOG_ARCHIVE_CS_ENTER(thread_p) \
        csect_enter (thread_p, CSECT_LOG_ARCHIVE, INF_WAIT)
#define LOG_ARCHIVE_CS_ENTER_READ_MODE(thread_p) \
        csect_enter_as_reader (thread_p, CSECT_LOG_ARCHIVE, INF_WAIT)
#define LOG_ARCHIVE_CS_EXIT(thread_p) \
        csect_exit (thread_p, CSECT_LOG_ARCHIVE)

#else /* SERVER_MODE */
#define LOG_CS_ENTER(thread_p)
#define LOG_CS_ENTER_READ_MODE(thread_p)
#define LOG_CS_DEMOTE(thread_p)
#define LOG_CS_PROMOTE(thread_p)
#define LOG_CS_EXIT(thread_p)

#define TR_TABLE_CS_ENTER(thread_p)
#define TR_TABLE_CS_ENTER_READ_MODE(thread_p)
#define TR_TABLE_CS_EXIT(thread_p)

#define LOG_ARCHIVE_CS_ENTER(thread_p)
#define LOG_ARCHIVE_CS_ENTER_READ_MODE(thread_p)
#define LOG_ARCHIVE_CS_EXIT(thread_p)
#endif /* SERVER_MODE */

#if defined(SERVER_MODE)
/* TODO: Vacuum workers never hold CSECT_LOG lock. Investigate any possible
 *	 unwanted consequences.
 * NOTE: It is considered that a vacuum worker holds a "shared" lock.
 * TODO: remove vacuum code from LOG_CS_OWN
 */
#define LOG_CS_OWN(thread_p) \
  (vacuum_is_process_log_for_vacuum (thread_p) \
   || csect_check_own (thread_p, CSECT_LOG) >= 1)
#define LOG_CS_OWN_WRITE_MODE(thread_p) \
  (csect_check_own (thread_p, CSECT_LOG) == 1)

#define LOG_ARCHIVE_CS_OWN(thread_p) \
  (csect_check (thread_p, CSECT_LOG_ARCHIVE) >= 1)
#define LOG_ARCHIVE_CS_OWN_WRITE_MODE(thread_p) \
  (csect_check_own (thread_p, CSECT_LOG_ARCHIVE) == 1)
#define LOG_ARCHIVE_CS_OWN_READ_MODE(thread_p) \
  (csect_check_own (thread_p, CSECT_LOG_ARCHIVE) == 2)

#else /* SERVER_MODE */
#define LOG_CS_OWN(thread_p) (true)
#define LOG_CS_OWN_WRITE_MODE(thread_p) (true)

#define LOG_ARCHIVE_CS_OWN(thread_p) (true)
#define LOG_ARCHIVE_CS_OWN_WRITE_MODE(thread_p) (true)
#define LOG_ARCHIVE_CS_OWN_READ_MODE(thread_p) (true)
#endif /* !SERVER_MODE */

#define LOG_ESTIMATE_NACTIVE_TRANS      100	/* Estimate num of trans */
#define LOG_ESTIMATE_NOBJ_LOCKS         977	/* Estimate num of locks */

/* Log data area */
#define LOGAREA_SIZE (LOG_PAGESIZE - SSIZEOF(LOG_HDRPAGE))

/* check if group commit is active */
#define LOG_IS_GROUP_COMMIT_ACTIVE() \
  (prm_get_integer_value (PRM_ID_LOG_GROUP_COMMIT_INTERVAL_MSECS) > 0)

#define LOG_RESET_APPEND_LSA(lsa) \
  do \
    { \
      LSA_COPY (&log_Gl.hdr.append_lsa, (lsa)); \
      LSA_COPY (&log_Gl.prior_info.prior_lsa, (lsa)); \
    } \
  while (0)

#define LOG_RESET_PREV_LSA(lsa) \
  do \
    { \
      LSA_COPY (&log_Gl.append.prev_lsa, (lsa)); \
      LSA_COPY (&log_Gl.prior_info.prev_lsa, (lsa)); \
    } \
  while (0)

#define LOG_APPEND_PTR() ((char *)log_Gl.append.log_pgptr->area \
                          + log_Gl.hdr.append_lsa.offset)

#define LOG_READ_ALIGN(thread_p, lsa, log_pgptr) \
  do \
    { \
      (lsa)->offset = DB_ALIGN ((lsa)->offset, DOUBLE_ALIGNMENT); \
      while ((lsa)->offset >= (int) LOGAREA_SIZE) \
        { \
          assert (log_pgptr != NULL); \
          (lsa)->pageid++; \
          if (logpb_fetch_page ((thread_p), (lsa), LOG_CS_FORCE_USE, (log_pgptr)) != NO_ERROR) \
	    { \
              logpb_fatal_error ((thread_p), true, ARG_FILE_LINE, \
                                 "LOG_READ_ALIGN"); \
	    } \
          (lsa)->offset -= LOGAREA_SIZE; \
          (lsa)->offset = DB_ALIGN ((lsa)->offset, DOUBLE_ALIGNMENT); \
        } \
    } \
  while (0)

#define LOG_READ_ADD_ALIGN(thread_p, add, lsa, log_pgptr) \
  do \
    { \
      (lsa)->offset += (add); \
      LOG_READ_ALIGN ((thread_p), (lsa), (log_pgptr)); \
    } \
  while (0)

#define LOG_READ_ADVANCE_WHEN_DOESNT_FIT(thread_p, length, lsa, log_pgptr) \
  do \
    { \
      if ((lsa)->offset + (int) (length) >= (int) LOGAREA_SIZE) \
        { \
          assert (log_pgptr != NULL); \
          (lsa)->pageid++; \
          if ((logpb_fetch_page ((thread_p), (lsa), LOG_CS_FORCE_USE, log_pgptr))!= NO_ERROR) \
            { \
              logpb_fatal_error ((thread_p), true, ARG_FILE_LINE, \
                                 "LOG_READ_ADVANCE_WHEN_DOESNT_FIT"); \
            } \
          (lsa)->offset = 0; \
        } \
    } \
  while (0)

#define LOG_2PC_NULL_GTRID        (-1)
#define LOG_2PC_OBTAIN_LOCKS      true
#define LOG_2PC_DONT_OBTAIN_LOCKS false

#if defined(SERVER_MODE)
#if !defined(LOG_FIND_THREAD_TRAN_INDEX)
#define LOG_FIND_THREAD_TRAN_INDEX(thrd) \
  ((thrd) ? (thrd)->tran_index : thread_get_current_tran_index())
#endif
#define LOG_SET_CURRENT_TRAN_INDEX(thrd, index) \
  ((thrd) ? (void) ((thrd)->tran_index = (index)) : thread_set_current_tran_index ((thrd), (index)))
#else /* SERVER_MODE */
#if !defined(LOG_FIND_THREAD_TRAN_INDEX)
#define LOG_FIND_THREAD_TRAN_INDEX(thrd) (log_Tran_index)
#endif
#define LOG_SET_CURRENT_TRAN_INDEX(thrd, index) \
  log_Tran_index = (index)
#endif /* SERVER_MODE */

#define LOG_FIND_TDES(tran_index) \
  (((tran_index) >= 0 && (tran_index) < log_Gl.trantable.num_total_indices) \
   ? log_Gl.trantable.all_tdes[(tran_index)] : NULL)

#define LOG_FIND_TRAN_LOWEST_ACTIVE_MVCCID(tran_index) \
  (((tran_index) >= 0 && (tran_index) < log_Gl.trantable.num_total_indices) \
  ? (log_Gl.mvcc_table.transaction_lowest_active_mvccids + tran_index) : NULL)

#define LOG_FIND_CURRENT_TDES(thrd) \
  LOG_FIND_TDES (LOG_FIND_THREAD_TRAN_INDEX ((thrd)))

#define LOG_ISTRAN_ACTIVE(tdes) \
  ((tdes)->state == TRAN_ACTIVE && LOG_ISRESTARTED ())

#define LOG_ISTRAN_COMMITTED(tdes) \
  ((tdes)->state == TRAN_UNACTIVE_COMMITTED \
   || (tdes)->state == TRAN_UNACTIVE_WILL_COMMIT \
   || (tdes)->state == TRAN_UNACTIVE_COMMITTED_WITH_POSTPONE \
   || (tdes)->state == TRAN_UNACTIVE_2PC_COMMIT_DECISION \
   || (tdes)->state == TRAN_UNACTIVE_COMMITTED_INFORMING_PARTICIPANTS)

#define LOG_ISTRAN_ABORTED(tdes) \
  ((tdes)->state == TRAN_UNACTIVE_ABORTED \
   || (tdes)->state == TRAN_UNACTIVE_UNILATERALLY_ABORTED \
   || (tdes)->state == TRAN_UNACTIVE_2PC_ABORT_DECISION \
   || (tdes)->state == TRAN_UNACTIVE_ABORTED_INFORMING_PARTICIPANTS)

#define LOG_ISTRAN_LOOSE_ENDS(tdes) \
  ((tdes)->state == TRAN_UNACTIVE_COMMITTED_INFORMING_PARTICIPANTS \
   || (tdes)->state == TRAN_UNACTIVE_ABORTED_INFORMING_PARTICIPANTS \
   || (tdes)->state == TRAN_UNACTIVE_2PC_COLLECTING_PARTICIPANT_VOTES \
   || (tdes)->state == TRAN_UNACTIVE_2PC_PREPARE)

#define LOG_ISTRAN_2PC_IN_SECOND_PHASE(tdes) \
  ((tdes)->state == TRAN_UNACTIVE_2PC_ABORT_DECISION \
   || (tdes)->state == TRAN_UNACTIVE_2PC_COMMIT_DECISION \
   || (tdes)->state == TRAN_UNACTIVE_WILL_COMMIT \
   || (tdes)->state == TRAN_UNACTIVE_COMMITTED_WITH_POSTPONE \
   || (tdes)->state == TRAN_UNACTIVE_ABORTED_INFORMING_PARTICIPANTS \
   || (tdes)->state == TRAN_UNACTIVE_COMMITTED_INFORMING_PARTICIPANTS)

#define LOG_ISTRAN_2PC(tdes) \
  ((tdes)->state == TRAN_UNACTIVE_2PC_COLLECTING_PARTICIPANT_VOTES \
   || (tdes)->state == TRAN_UNACTIVE_2PC_PREPARE \
   || LOG_ISTRAN_2PC_IN_SECOND_PHASE (tdes))

#define LOG_ISTRAN_2PC_PREPARE(tdes) \
  ((tdes)->state == TRAN_UNACTIVE_2PC_PREPARE)

#define LOG_ISTRAN_2PC_INFORMING_PARTICIPANTS(tdes) \
  ((tdes)->state == TRAN_UNACTIVE_COMMITTED_INFORMING_PARTICIPANTS \
   || (tdes)->state == TRAN_UNACTIVE_ABORTED_INFORMING_PARTICIPANTS)

/* Reserved vacuum workers transaction identifiers.
 * Vacuum workers each need one TRANID to have their system operations
 * isolated and identifiable. Even though usually vacuum workers never undo
 * their work, system operations still need to be undone (if server crashes
 * in the middle of the operation).
 * For this reason, the first VACUUM_MAX_WORKER_COUNT negative TRANID values
 * under NULL_TRANID are reserved for vacuum workers.
 */
#define LOG_VACUUM_MASTER_TRANID (NULL_TRANID - 1)
#define LOG_LAST_VACUUM_WORKER_TRANID (LOG_VACUUM_MASTER_TRANID - 1)
#define LOG_FIRST_VACUUM_WORKER_TRANID (LOG_VACUUM_MASTER_TRANID - VACUUM_MAX_WORKER_COUNT)
#define LOG_IS_VACUUM_WORKER_TRANID(trid) \
  (trid <= LOG_LAST_VACUUM_WORKER_TRANID \
   && trid >= LOG_FIRST_VACUUM_WORKER_TRANID)
#define LOG_IS_VACUUM_MASTER_TRANID(trid) ((trid) == LOG_VACUUM_MASTER_TRANID)
#define LOG_IS_VACUUM_THREAD_TRANID(trid) \
  (LOG_IS_VACUUM_WORKER_TRANID (trid) || LOG_IS_VACUUM_MASTER_TRANID (trid))

#define LOG_SET_DATA_ADDR(data_addr, page, vol_file_id, off) \
  do \
    { \
      (data_addr)->pgptr = (page); \
      (data_addr)->vfid = (vol_file_id); \
      (data_addr)->offset = (off); \
    } \
  while (0)

#define LOG_READ_NEXT_TRANID (log_Gl.hdr.next_trid)
#define LOG_READ_NEXT_MVCCID (log_Gl.hdr.mvcc_next_id)
#define LOG_HAS_LOGGING_BEEN_IGNORED() \
  (log_Gl.hdr.has_logging_been_skipped == true)

#define LOG_ISRESTARTED() (log_Gl.rcv_phase == LOG_RESTARTED)

/* special action for log applier */
#if defined (SERVER_MODE)
#define LOG_CHECK_LOG_APPLIER(thread_p) \
  (thread_p != NULL \
   && logtb_find_client_type (thread_p->tran_index) == BOOT_CLIENT_LOG_APPLIER)
#else
#define LOG_CHECK_LOG_APPLIER(thread_p) (0)
#endif /* !SERVER_MODE */

#if !defined(_DB_DISABLE_MODIFICATIONS_)
#define _DB_DISABLE_MODIFICATIONS_
extern int db_Disable_modifications;
#endif /* _DB_DISABLE_MODIFICATIONS_ */

#ifndef CHECK_MODIFICATION_NO_RETURN
#if defined (SA_MODE)
#define CHECK_MODIFICATION_NO_RETURN(thread_p, error) \
  (error) = NO_ERROR
#else /* SA_MODE */
#define CHECK_MODIFICATION_NO_RETURN(thread_p, error) \
  do \
    { \
      int mod_disabled; \
      mod_disabled = logtb_is_tran_modification_disabled (thread_p); \
      if (mod_disabled) \
        { \
          er_set (ER_ERROR_SEVERITY, ARG_FILE_LINE, ER_DB_NO_MODIFICATIONS, \
                  0); \
          er_log_debug (ARG_FILE_LINE, "tdes->disable_modification = %d\n", \
                        mod_disabled); \
          error = ER_DB_NO_MODIFICATIONS; \
        } \
      else \
        { \
          error = NO_ERROR; \
        } \
    } \
  while (0)
#endif /* !SA_MODE */
#endif /* CHECK_MODIFICATION_NO_RETURN */

#define MAX_NUM_EXEC_QUERY_HISTORY                      100

enum log_flush
{ LOG_DONT_NEED_FLUSH, LOG_NEED_FLUSH };
typedef enum log_flush LOG_FLUSH;

enum log_setdirty
{ LOG_DONT_SET_DIRTY, LOG_SET_DIRTY };
typedef enum log_setdirty LOG_SETDIRTY;

enum log_getnewtrid
{ LOG_DONT_NEED_NEWTRID, LOG_NEED_NEWTRID };
typedef enum log_getnewtrid LOG_GETNEWTRID;

enum log_wrote_eot_log
{ LOG_NEED_TO_WRITE_EOT_LOG, LOG_ALREADY_WROTE_EOT_LOG };
typedef enum log_wrote_eot_log LOG_WRITE_EOT_LOG;

enum LOG_PRIOR_LSA_LOCK
{
  LOG_PRIOR_LSA_WITHOUT_LOCK = 0,
  LOG_PRIOR_LSA_WITH_LOCK = 1
};

typedef struct log_clientids LOG_CLIENTIDS;
struct log_clientids		/* see BOOT_CLIENT_CREDENTIAL */
{
  int client_type;
  char client_info[DB_MAX_IDENTIFIER_LENGTH + 1];
  char db_user[LOG_USERNAME_MAX];
  char program_name[PATH_MAX + 1];
  char login_name[L_cuserid + 1];
  char host_name[MAXHOSTNAMELEN + 1];
  int process_id;
  bool is_user_active;
};

/*
 * Flush information shared by LFT and normal transaction.
 * Transaction in commit phase has to flush all toflush array's pages.
 */
typedef struct log_flush_info LOG_FLUSH_INFO;
struct log_flush_info
{
  /* Size of array to log append pages to flush */
  int max_toflush;

  /* Number of log append pages that can be flush Not all of the append pages may be full. */
  int num_toflush;

  /* A sorted order of log append free pages to flush */
  LOG_PAGE **toflush;

#if defined(SERVER_MODE)
  /* for protecting LOG_FLUSH_INFO */
  pthread_mutex_t flush_mutex;
#endif				/* SERVER_MODE */
};

typedef struct log_group_commit_info LOG_GROUP_COMMIT_INFO;
struct log_group_commit_info
{
  /* group commit waiters count */
  pthread_mutex_t gc_mutex;
  pthread_cond_t gc_cond;
};

#define LOG_GROUP_COMMIT_INFO_INITIALIZER \
  { PTHREAD_MUTEX_INITIALIZER, PTHREAD_COND_INITIALIZER }

enum logwr_status
{
  LOGWR_STATUS_WAIT,
  LOGWR_STATUS_FETCH,
  LOGWR_STATUS_DONE,
  LOGWR_STATUS_DELAY,
  LOGWR_STATUS_ERROR
};
typedef enum logwr_status LOGWR_STATUS;

typedef struct logwr_entry LOGWR_ENTRY;
struct logwr_entry
{
  THREAD_ENTRY *thread_p;
  LOG_PAGEID fpageid;
  LOGWR_MODE mode;
  LOGWR_STATUS status;
  LOG_LSA eof_lsa;
  LOG_LSA last_sent_eof_lsa;
  LOG_LSA tmp_last_sent_eof_lsa;
  INT64 start_copy_time;
  bool copy_from_first_phy_page;
  LOGWR_ENTRY *next;
};

typedef struct logwr_info LOGWR_INFO;
struct logwr_info
{
  LOGWR_ENTRY *writer_list;
  pthread_mutex_t wr_list_mutex;
  pthread_cond_t flush_start_cond;
  pthread_mutex_t flush_start_mutex;
  pthread_cond_t flush_wait_cond;
  pthread_mutex_t flush_wait_mutex;
  pthread_cond_t flush_end_cond;
  pthread_mutex_t flush_end_mutex;
  bool skip_flush;
  bool flush_completed;
  bool is_init;

  /* to measure the time spent by the last LWT delaying LFT */
  bool trace_last_writer;
  LOG_CLIENTIDS last_writer_client_info;
  INT64 last_writer_elapsed_time;
};

#define LOGWR_INFO_INITIALIZER                                 \
  {NULL,                                                       \
    PTHREAD_MUTEX_INITIALIZER, PTHREAD_COND_INITIALIZER,       \
    PTHREAD_MUTEX_INITIALIZER, PTHREAD_COND_INITIALIZER,       \
    PTHREAD_MUTEX_INITIALIZER, PTHREAD_COND_INITIALIZER,       \
    PTHREAD_MUTEX_INITIALIZER,                                 \
    false, false, false, false,                                \
    /* last_writer_client_info */                              \
    { -1, {'0'}, {'0'}, {'0'}, {'0'}, {'0'}, 0, false },       \
    0                                                          \
   }

typedef struct log_append_info LOG_APPEND_INFO;
struct log_append_info
{
  int vdes;			/* Volume descriptor of active log */
  LOG_LSA nxio_lsa;		/* Lowest log sequence number which has not been written to disk (for WAL). */
  LOG_LSA prev_lsa;		/* Address of last append log record */
  LOG_PAGE *log_pgptr;		/* The log page which is fixed */

#if !defined(HAVE_ATOMIC_BUILTINS)
  pthread_mutex_t nxio_lsa_mutex;
#endif
};

#if defined(HAVE_ATOMIC_BUILTINS)
#define LOG_APPEND_INFO_INITIALIZER                           \
  {                                                           \
    /* vdes */                                                \
    NULL_VOLDES,                                              \
    /* nxio_lsa */                                            \
    {NULL_PAGEID, NULL_OFFSET},                               \
    /* prev_lsa */                                            \
    {NULL_PAGEID, NULL_OFFSET},                               \
    /* log_pgptr */                                           \
    NULL}
#else
#define LOG_APPEND_INFO_INITIALIZER                           \
  {                                                           \
    /* vdes */                                                \
    NULL_VOLDES,                                              \
    /* nxio_lsa */                                            \
    {NULL_PAGEID, NULL_OFFSET},                               \
    /* prev_lsa */                                            \
    {NULL_PAGEID, NULL_OFFSET},                               \
    /* log_pgptr */                                           \
    NULL,                                                     \
    /* nxio_lsa_mutex */                                      \
    PTHREAD_MUTEX_INITIALIZER}
#endif

enum log_2pc_execute
{
  LOG_2PC_EXECUTE_FULL,		/* For the root coordinator */
  LOG_2PC_EXECUTE_PREPARE,	/* For a participant that is also a non root coordinator execute the first phase of 2PC */
  LOG_2PC_EXECUTE_COMMIT_DECISION,	/* For a participant that is also a non root coordinator execute the second
					 * phase of 2PC. The root coordinator has decided a commit decision */
  LOG_2PC_EXECUTE_ABORT_DECISION	/* For a participant that is also a non root coordinator execute the second
					 * phase of 2PC. The root coordinator has decided an abort decision with or
					 * without going to the first phase (i.e., prepare) of the 2PC */
};
typedef enum log_2pc_execute LOG_2PC_EXECUTE;

typedef struct log_2pc_gtrinfo LOG_2PC_GTRINFO;
struct log_2pc_gtrinfo
{				/* Global transaction user information */
  int info_length;
  void *info_data;
};

typedef struct log_2pc_coordinator LOG_2PC_COORDINATOR;
struct log_2pc_coordinator
{				/* Coordinator maintains this info */
  int num_particps;		/* Number of participating sites */
  int particp_id_length;	/* Length of a participant identifier */
  void *block_particps_ids;	/* A block of participants identifiers */
  int *ack_received;		/* Acknowledgment received vector */
};

typedef struct log_topops_addresses LOG_TOPOPS_ADDRESSES;
struct log_topops_addresses
{
  LOG_LSA lastparent_lsa;	/* The last address of the parent transaction. This is needed for undo of the top
				 * system action */
  LOG_LSA posp_lsa;		/* The first address of a postpone log record for top system operation. We add this
				 * since it is reset during recovery to the last reference postpone address. */
};

enum log_topops_type
{
  LOG_TOPOPS_NORMAL,
  LOG_TOPOPS_COMPENSATE_TRAN_ABORT,
  LOG_TOPOPS_COMPENSATE_SYSOP_ABORT,
  LOG_TOPOPS_POSTPONE
};
typedef enum log_topops_type LOG_TOPOPS_TYPE;

typedef struct log_topops_stack LOG_TOPOPS_STACK;
struct log_topops_stack
{
  int max;			/* Size of stack */
  int last;			/* Last entry in stack */
  LOG_TOPOPS_ADDRESSES *stack;	/* Stack for push and pop of top system actions */
};

typedef struct modified_class_entry MODIFIED_CLASS_ENTRY;
struct modified_class_entry
{
  MODIFIED_CLASS_ENTRY *m_next;
  const char *m_classname;	/* Name of the modified class */
  OID m_class_oid;
  LOG_LSA m_last_modified_lsa;
};

/* lob entry */
typedef struct lob_locator_entry LOB_LOCATOR_ENTRY;

/*  lob rb tree head
  The macro RB_HEAD is defined in rb_tree.h. It will be expanede like this;

  struct lob_rb_root {
    struct lob_locator_entry* rbh_root;
  };
 */
RB_HEAD (lob_rb_root, lob_locator_entry);

enum tran_abort_reason
{
  TRAN_NORMAL = 0,
  TRAN_ABORT_DUE_DEADLOCK = 1,
  TRAN_ABORT_DUE_ROLLBACK_ON_ESCALATION = 2
};
typedef enum tran_abort_reason TRAN_ABORT_REASON;

typedef struct log_unique_stats LOG_UNIQUE_STATS;
struct log_unique_stats
{
  int num_nulls;		/* number of nulls */
  int num_keys;			/* number of keys */
  int num_oids;			/* number of oids */
};

typedef struct log_tran_btid_unique_stats LOG_TRAN_BTID_UNIQUE_STATS;
struct log_tran_btid_unique_stats
{
  BTID btid;			/* id of B-tree */
  bool deleted;			/* true if the B-tree was deleted */

  LOG_UNIQUE_STATS tran_stats;	/* statistics accumulated during entire transaction */
  LOG_UNIQUE_STATS global_stats;	/* statistics loaded from index */
};

enum count_optim_state
{
  COS_NOT_LOADED = 0,		/* the global statistics was not loaded yet */
  COS_TO_LOAD = 1,		/* the global statistics must be loaded when snapshot is taken */
  COS_LOADED = 2		/* the global statistics were loaded */
};
typedef enum count_optim_state COUNT_OPTIM_STATE;

#define TRAN_UNIQUE_STATS_CHUNK_SIZE  128	/* size of the memory chunk for unique statistics */

/* LOG_TRAN_BTID_UNIQUE_STATS_CHUNK
 * Represents a chunk of memory for transaction unique statistics
 */
typedef struct log_tran_btid_unique_stats_chunk LOG_TRAN_BTID_UNIQUE_STATS_CHUNK;
struct log_tran_btid_unique_stats_chunk
{
  LOG_TRAN_BTID_UNIQUE_STATS_CHUNK *next_chunk;	/* address of next chunk of memory */
  LOG_TRAN_BTID_UNIQUE_STATS buffer[1];	/* more than one */
};

/* LOG_TRAN_CLASS_COS
 * Structure used to store the state of the count optimization for classes.
 */
typedef struct log_tran_class_cos LOG_TRAN_CLASS_COS;
struct log_tran_class_cos
{
  OID class_oid;		/* class object identifier. */
  COUNT_OPTIM_STATE count_state;	/* count optimization state for class_oid */
};

#define COS_CLASSES_CHUNK_SIZE	64	/* size of the memory chunk for count optimization classes */

/* LOG_TRAN_CLASS_COS_CHUNK
 * Represents a chunk of memory for count optimization states
 */
typedef struct log_tran_class_cos_chunk LOG_TRAN_CLASS_COS_CHUNK;
struct log_tran_class_cos_chunk
{
  LOG_TRAN_CLASS_COS_CHUNK *next_chunk;	/* address of next chunk of memory */
  LOG_TRAN_CLASS_COS buffer[1];	/* more than one */
};

/* LOG_TRAN_UPDATE_STATS
 * Structure used for transaction local unique statistics and count optimization
 * management
 */
typedef struct log_tran_update_stats LOG_TRAN_UPDATE_STATS;
struct log_tran_update_stats
{
  int cos_count;		/* the number of hashed elements */
  LOG_TRAN_CLASS_COS_CHUNK *cos_first_chunk;	/* address of first chunk in the chunks list */
  LOG_TRAN_CLASS_COS_CHUNK *cos_current_chunk;	/* address of current chunk from which new elements are assigned */
  MHT_TABLE *classes_cos_hash;	/* hash of count optimization states for classes that were or will be subject to count
				 * optimization. */

  int stats_count;		/* the number of hashed elements */
  LOG_TRAN_BTID_UNIQUE_STATS_CHUNK *stats_first_chunk;	/* address of first chunk in the chunks list */
  LOG_TRAN_BTID_UNIQUE_STATS_CHUNK *stats_current_chunk;	/* address of current chunk from which new elements are
								 * assigned */
  MHT_TABLE *unique_stats_hash;	/* hash of unique statistics for indexes used during transaction. */
};

/*
 * MVCC_TRANS_STATUS keep MVCCIDs status in bit area. Thus bit 0 means active
 * MVCCID bit 1 means committed transaction. This structure keep also lowest
 * active MVCCIDs used by VACUUM for MVCCID threshold computation. Also, MVCCIDs
 * of long time transactions MVCCIDs are kept in this structure.
 */
typedef struct mvcc_trans_status MVCC_TRANS_STATUS;
struct mvcc_trans_status
{
  /* bit area to store MVCCIDS status - size MVCC_BITAREA_MAXIMUM_ELEMENTS */
  UINT64 *bit_area;
  /* first MVCCID whose status is stored in bit area */
  MVCCID bit_area_start_mvccid;
  /* the area length expressed in bits */
  unsigned int bit_area_length;

  /* long time transaction mvccid array */
  MVCCID *long_tran_mvccids;
  /* long time transactions mvccid array length */
  unsigned int long_tran_mvccids_length;

  volatile unsigned int version;

  /* lowest active MVCCID */
  MVCCID lowest_active_mvccid;
};

#define MVCC_STATUS_INITIALIZER \
  { NULL, MVCCID_FIRST, 0, NULL, 0, 0, MVCCID_FIRST }

typedef struct mvcctable MVCCTABLE;
struct mvcctable
{
  /* current transaction status */
  MVCC_TRANS_STATUS current_trans_status;

  /* lowest active MVCCIDs - array of size NUM_TOTAL_TRAN_INDICES */
  volatile MVCCID *transaction_lowest_active_mvccids;

  /* transaction status history - array of size TRANS_STATUS_HISTORY_MAX_SIZE */
  MVCC_TRANS_STATUS *trans_status_history;
  /* the position in transaction status history array */
  volatile int trans_status_history_position;

  /* protect against getting new MVCCIDs concurrently */
#if defined(HAVE_ATOMIC_BUILTINS)
  pthread_mutex_t new_mvccid_lock;
#endif

  /* protect against current transaction status modifications */
  pthread_mutex_t active_trans_mutex;
};

#if defined(HAVE_ATOMIC_BUILTINS)
#define MVCCTABLE_INITIALIZER \
  { MVCC_STATUS_INITIALIZER, NULL, NULL, 0, PTHREAD_MUTEX_INITIALIZER, PTHREAD_MUTEX_INITIALIZER }
#else
#define MVCCTABLE_INITIALIZER \
  { MVCC_STATUS_INITIALIZER, NULL, NULL, 0, PTHREAD_MUTEX_INITIALIZER }
#endif

enum log_repl_flush
{
  LOG_REPL_DONT_NEED_FLUSH = -1,	/* no flush */
  LOG_REPL_COMMIT_NEED_FLUSH = 0,	/* log must be flushed at commit */
  LOG_REPL_NEED_FLUSH = 1	/* log must be flushed at commit and rollback */
};
typedef enum log_repl_flush LOG_REPL_FLUSH;

/* Definitions used to identify MVCC log records. Used by log manager and
 * vacuum.
 */

/* Is log record for a heap MVCC operation */
#define LOG_IS_MVCC_HEAP_OPERATION(rcvindex) \
  (((rcvindex) == RVHF_MVCC_DELETE_REC_HOME) \
   || ((rcvindex) == RVHF_MVCC_INSERT) \
   || ((rcvindex) == RVHF_UPDATE_NOTIFY_VACUUM) \
   || ((rcvindex) == RVHF_MVCC_DELETE_MODIFY_HOME) \
   || ((rcvindex) == RVHF_MVCC_NO_MODIFY_HOME) \
   || ((rcvindex) == RVHF_MVCC_REDISTRIBUTE))

/* Is log record for a b-tree MVCC operation */
#define LOG_IS_MVCC_BTREE_OPERATION(rcvindex) \
  ((rcvindex) == RVBT_MVCC_DELETE_OBJECT \
   || (rcvindex) == RVBT_MVCC_INSERT_OBJECT \
   || (rcvindex) == RVBT_MVCC_INSERT_OBJECT_UNQ \
   || (rcvindex) == RVBT_MVCC_NOTIFY_VACUUM)

/* Is log record for a MVCC operation */
#define LOG_IS_MVCC_OPERATION(rcvindex) \
  (LOG_IS_MVCC_HEAP_OPERATION (rcvindex) \
   || LOG_IS_MVCC_BTREE_OPERATION (rcvindex) \
   || ((rcvindex) == RVES_NOTIFY_VACUUM))

#define LOG_IS_VACUUM_DATA_BUFFER_RECOVERY(rcvindex) \
  (((rcvindex) == RVVAC_LOG_BLOCK_APPEND || (rcvindex) == RVVAC_LOG_BLOCK_SAVE) \
   && log_Gl.rcv_phase == LOG_RECOVERY_REDO_PHASE)

typedef struct log_repl LOG_REPL_RECORD;
struct log_repl
{
  LOG_RECTYPE repl_type;	/* LOG_REPLICATION_DATA or LOG_REPLICATION_SCHEMA */
  LOG_RCVINDEX rcvindex;
  OID inst_oid;
  LOG_LSA lsa;
  char *repl_data;		/* the content of the replication log record */
  int length;
  LOG_REPL_FLUSH must_flush;
};

/* Information of database external redo log records */
typedef struct log_rec_dbout_redo LOG_REC_DBOUT_REDO;
struct log_rec_dbout_redo
{
  LOG_RCVINDEX rcvindex;	/* Index to recovery function */
  int length;			/* Length of redo data */
};

/* Information of a compensating log records */
typedef struct log_rec_compensate LOG_REC_COMPENSATE;
struct log_rec_compensate
{
  LOG_DATA data;		/* Location of recovery data */
  LOG_LSA undo_nxlsa;		/* Address of next log record to undo */
  int length;			/* Length of compensating data */
};

/* This entry is included during commit */
typedef struct log_rec_start_postpone LOG_REC_START_POSTPONE;
struct log_rec_start_postpone
{
  LOG_LSA posp_lsa;
};

/* types of end system operation */
enum log_sysop_end_type
{
  LOG_SYSOP_END_COMMIT,		/* permanent changes */
  LOG_SYSOP_END_ABORT,		/* aborted system op */
  LOG_SYSOP_END_LOGICAL_UNDO,	/* logical undo */
  LOG_SYSOP_END_LOGICAL_MVCC_UNDO,	/* logical mvcc undo */
  LOG_SYSOP_END_LOGICAL_COMPENSATE,	/* logical compensate */
  LOG_SYSOP_END_LOGICAL_RUN_POSTPONE	/* logical run postpone */
};
typedef enum log_sysop_end_type LOG_SYSOP_END_TYPE;
#define LOG_SYSOP_END_TYPE_CHECK(type) \
  assert ((type) == LOG_SYSOP_END_COMMIT \
          || (type) == LOG_SYSOP_END_ABORT \
          || (type) == LOG_SYSOP_END_LOGICAL_UNDO \
          || (type) == LOG_SYSOP_END_LOGICAL_MVCC_UNDO \
          || (type) == LOG_SYSOP_END_LOGICAL_COMPENSATE \
          || (type) == LOG_SYSOP_END_LOGICAL_RUN_POSTPONE)

/* end system operation log record */
typedef struct log_rec_sysop_end LOG_REC_SYSOP_END;
struct log_rec_sysop_end
{
  LOG_LSA lastparent_lsa;	/* last address before the top action */
  LOG_LSA prv_topresult_lsa;	/* previous top action (either, partial abort or partial commit) address */
  LOG_SYSOP_END_TYPE type;	/* end system op type */
  union				/* other info based on type */
  {
    LOG_REC_UNDO undo;		/* undo data for logical undo */
    LOG_REC_MVCC_UNDO mvcc_undo;	/* undo data for logical undo of MVCC operation */
    LOG_LSA compensate_lsa;	/* compensate lsa for logical compensate */
    struct
    {
      LOG_LSA postpone_lsa;	/* postpone lsa */
      bool is_sysop_postpone;	/* true if run postpone is used during a system op postpone, false if used during
				 * transaction postpone */
    } run_postpone;		/* run postpone info */
  };
};

/* This entry is included during the commit of top system operations */
typedef struct log_rec_sysop_start_postpone LOG_REC_SYSOP_START_POSTPONE;
struct log_rec_sysop_start_postpone
{
  LOG_REC_SYSOP_END sysop_end;	/* log record used for end of system operation */
  LOG_LSA posp_lsa;		/* address where the first postpone operation start */
};

/* Information of execution of a postpone data */
typedef struct log_rec_run_postpone LOG_REC_RUN_POSTPONE;
struct log_rec_run_postpone
{
  LOG_DATA data;		/* Location of recovery data */
  LOG_LSA ref_lsa;		/* Address of the original postpone record */
  int length;			/* Length of redo data */
};

/* A checkpoint record */
typedef struct log_rec_chkpt LOG_REC_CHKPT;
struct log_rec_chkpt
{
  LOG_LSA redo_lsa;		/* Oldest LSA of dirty data page in page buffers */
  int ntrans;			/* Number of active transactions */
  int ntops;			/* Total number of system operations */
};

/* Transaction descriptor */
typedef struct log_info_chkpt_trans LOG_INFO_CHKPT_TRANS;
struct log_info_chkpt_trans
{
  int isloose_end;
  TRANID trid;			/* Transaction identifier */
  TRAN_STATE state;		/* Transaction state (e.g., Active, aborted) */
  LOG_LSA head_lsa;		/* First log address of transaction */
  LOG_LSA tail_lsa;		/* Last log record address of transaction */
  LOG_LSA undo_nxlsa;		/* Next log record address of transaction for UNDO purposes. Needed since compensating
				 * log records are logged during UNDO */
  LOG_LSA posp_nxlsa;		/* First address of a postpone record */
  LOG_LSA savept_lsa;		/* Address of last savepoint */
  LOG_LSA tail_topresult_lsa;	/* Address of last partial abort/commit */
  LOG_LSA start_postpone_lsa;	/* Address of start postpone (if transaction was doing postpone during checkpoint) */
  char user_name[LOG_USERNAME_MAX];	/* Name of the client */

};

typedef struct log_info_chkpt_sysop LOG_INFO_CHKPT_SYSOP;
struct log_info_chkpt_sysop
{
  TRANID trid;			/* Transaction identifier */
  LOG_LSA sysop_start_postpone_lsa;	/* saved lsa of system op start postpone log record */
  LOG_LSA atomic_sysop_start_lsa;	/* saved lsa of atomic system op start */
};

typedef struct log_rec_savept LOG_REC_SAVEPT;
struct log_rec_savept
{
  LOG_LSA prv_savept;		/* Previous savepoint record */
  int length;			/* Savepoint name */
};

/* Log a prepare to commit record */
typedef struct log_rec_2pc_prepcommit LOG_REC_2PC_PREPCOMMIT;
struct log_rec_2pc_prepcommit
{
  char user_name[DB_MAX_USER_LENGTH + 1];	/* Name of the client */
  int gtrid;			/* Identifier of the global transaction */
  int gtrinfo_length;		/* length of the global transaction info */
  unsigned int num_object_locks;	/* Total number of update-type locks acquired by this transaction on the
					 * objects. */
  unsigned int num_page_locks;	/* Total number of update-type locks acquired by this transaction on the pages. */
};

/* Start 2PC protocol. Record information about identifiers of participants. */
typedef struct log_rec_2pc_start LOG_REC_2PC_START;
struct log_rec_2pc_start
{
  char user_name[DB_MAX_USER_LENGTH + 1];	/* Name of the client */
  int gtrid;			/* Identifier of the global tran */
  int num_particps;		/* number of participants */
  int particp_id_length;	/* length of a participant identifier */
};

/*
 * Log the acknowledgment from a participant that it received the commit/abort
 * decision
 */
typedef struct log_rec_2pc_particp_ack LOG_REC_2PC_PARTICP_ACK;
struct log_rec_2pc_particp_ack
{
  int particp_index;		/* Index of the acknowledging participant */
};

typedef struct log_rcv_tdes LOG_RCV_TDES;
struct log_rcv_tdes
{
  /* structure stored in transaction descriptor and used for recovery purpose.
   * currently we store the LSA of a system op start postpone. it is required to finish the system op postpone phase
   * correctly */
  LOG_LSA sysop_start_postpone_lsa;
  /* we need to know where transaction postpone has started. */
  LOG_LSA tran_start_postpone_lsa;
  /* we need to know if file_perm_alloc or file_perm_dealloc operations have been interrupted. these operation must be
   * executed atomically (all changes applied or all rollbacked) before executing finish all postpones. to know what
   * to abort, we remember the starting LSA of such operation. */
  LOG_LSA atomic_sysop_start_lsa;
};

typedef struct log_tdes LOG_TDES;
struct log_tdes
{
/* Transaction descriptor */
  MVCC_INFO mvccinfo;		/* MVCC info */

  int tran_index;		/* Index onto transaction table */
  TRANID trid;			/* Transaction identifier */

  bool isloose_end;
  TRAN_STATE state;		/* Transaction state (e.g., Active, aborted) */
  TRAN_ISOLATION isolation;	/* Isolation level */
  int wait_msecs;		/* Wait until this number of milliseconds for locks; also see xlogtb_reset_wait_msecs */
  LOG_LSA head_lsa;		/* First log address of transaction */
  LOG_LSA tail_lsa;		/* Last log record address of transaction */
  LOG_LSA undo_nxlsa;		/* Next log record address of transaction for UNDO purposes. Needed since compensating
				 * log records are logged during UNDO */
  LOG_LSA posp_nxlsa;		/* Next address of a postpone record to be executed. Most of the time is the first
				 * address of a postpone log record */
  LOG_LSA savept_lsa;		/* Address of last savepoint */
  LOG_LSA topop_lsa;		/* Address of last top operation */
  LOG_LSA tail_topresult_lsa;	/* Address of last partial abort/commit */
  int client_id;		/* unique client id */
  int gtrid;			/* Global transaction identifier; used only if this transaction is a participant to a
				 * global transaction and it is prepared to commit. */
  LOG_CLIENTIDS client;		/* Client identification */
  SYNC_RMUTEX rmutex_topop;	/* reentrant mutex to serialize system top operations */
  LOG_TOPOPS_STACK topops;	/* Active top system operations. Used for system permanent nested operations which are
				 * independent from current transaction outcome. */
  LOG_2PC_GTRINFO gtrinfo;	/* Global transaction user information; used to store XID of XA interface. */
  LOG_2PC_COORDINATOR *coord;	/* Information about the participants of the distributed transactions. Used only if
				 * this site is the coordinator. Will be NULL if the transaction is a local one, or if
				 * this site is a participant. */
  int num_unique_btrees;	/* # of unique btrees contained in unique_stat_info array */
  int max_unique_btrees;	/* size of unique_stat_info array */
  BTREE_UNIQUE_STATS *tran_unique_stats;	/* Store local statistical info for multiple row update performed by
						 * client. */
#if defined(_AIX)
  sig_atomic_t interrupt;
#else				/* _AIX */
  volatile sig_atomic_t interrupt;
#endif				/* _AIX */
  /* Set to one when the current execution must be stopped somehow. We stop it by sending an error message during
   * fetching of a page. */
  MODIFIED_CLASS_ENTRY *modified_class_list;	/* List of classes made dirty. */

  int num_transient_classnames;	/* # of transient classnames by this transaction */
  int num_repl_records;		/* # of replication records */
  int cur_repl_record;		/* # of replication records */
  int append_repl_recidx;	/* index of append replication records */
  int fl_mark_repl_recidx;	/* index of flush marked replication record at first */
  struct log_repl *repl_records;	/* replication records */
  LOG_LSA repl_insert_lsa;	/* insert or mvcc update target lsa */
  LOG_LSA repl_update_lsa;	/* in-place update target lsa */
  void *first_save_entry;	/* first save entry for the transaction */

  int suppress_replication;	/* suppress writing replication logs when flag is set */

  struct lob_rb_root lob_locator_root;	/* all LOB locators to be created or delete during a transaction */

  INT64 query_timeout;		/* a query should be executed before query_timeout time. */

  INT64 query_start_time;
  INT64 tran_start_time;
  XASL_ID xasl_id;		/* xasl id of current query */
  LK_RES *waiting_for_res;	/* resource that i'm waiting for */
  int disable_modifications;	/* db_Disable_modification for each tran */

  TRAN_ABORT_REASON tran_abort_reason;

  /* bind values of executed queries in transaction */
  int num_exec_queries;
  DB_VALUE_ARRAY bind_history[MAX_NUM_EXEC_QUERY_HISTORY];

  int num_log_records_written;	/* # of log records generated */

  LOG_TRAN_UPDATE_STATS log_upd_stats;	/* Collects data about inserted/ deleted records during last
					 * command/transaction */
  bool has_deadlock_priority;

  bool block_global_oldest_active_until_commit;

  LOG_RCV_TDES rcv;
};

typedef struct log_addr_tdesarea LOG_ADDR_TDESAREA;
struct log_addr_tdesarea
{
  LOG_TDES *tdesarea;
  LOG_ADDR_TDESAREA *next;
};

/* Transaction Table */
typedef struct trantable TRANTABLE;
struct trantable
{
  int num_total_indices;	/* Number of total transaction indices */
  int num_assigned_indices;	/* Number of assigned transaction indices (i.e., number of active thread/clients) */
  /* Number of coordinator loose end indices */
  int num_coord_loose_end_indices;
  /* Number of prepared participant loose end indices */
  int num_prepared_loose_end_indices;
  int hint_free_index;		/* Hint for a free index */
  /* Number of transactions that must be interrupted */
#if defined(_AIX)
  sig_atomic_t num_interrupts;
#else				/* _AIX */
  volatile sig_atomic_t num_interrupts;
#endif				/* _AIX */
  LOG_ADDR_TDESAREA *area;	/* Contiguous area to transaction descriptors */
  LOG_TDES **all_tdes;		/* Pointers to all transaction descriptors */
};

#define TRANTABLE_INITIALIZER \
  { 0, 0, 0, 0, 0, 0, NULL, NULL }

typedef struct log_crumb LOG_CRUMB;
struct log_crumb
{
  int length;
  const void *data;
};

/* state of recovery process */
enum log_recvphase
{
  LOG_RESTARTED,		/* Normal processing.. recovery has been executed. */
  LOG_RECOVERY_ANALYSIS_PHASE,	/* Start recovering. Find the transactions that were active at the time of the crash */
  LOG_RECOVERY_REDO_PHASE,	/* Redoing phase */
  LOG_RECOVERY_UNDO_PHASE,	/* Undoing phase */
  LOG_RECOVERY_FINISH_2PC_PHASE	/* Finishing up transactions that were in 2PC protocol at the time of the crash */
};
typedef enum log_recvphase LOG_RECVPHASE;

typedef struct log_archives LOG_ARCHIVES;
struct log_archives
{
  int vdes;			/* Last archived accessed */
  LOG_ARV_HEADER hdr;		/* The log archive header */
  int max_unav;			/* Max size of unavailable array */
  int next_unav;		/* Last unavailable entry */
  int *unav_archives;		/* Unavailable archives */
};

#define LOG_ARCHIVES_INITIALIZER \
  { NULL_VOLDES, LOG_ARV_HEADER_INITIALIZER, 0, 0, NULL /* unav_archives */ }

typedef struct log_data_addr LOG_DATA_ADDR;
struct log_data_addr
{
  const VFID *vfid;		/* File where the page belong or NULL when the page is not associated with a file */
  PAGE_PTR pgptr;
  PGLENGTH offset;		/* Offset or slot */
};

#define LOG_DATA_ADDR_INITIALIZER \
  { NULL, NULL, 0 }

typedef struct log_prior_node LOG_PRIOR_NODE;
struct log_prior_node
{
  LOG_RECORD_HEADER log_header;
  LOG_LSA start_lsa;		/* for assertion */

  /* data header info */
  int data_header_length;
  char *data_header;

  /* data info */
  int ulength;
  char *udata;
  int rlength;
  char *rdata;

  LOG_PRIOR_NODE *next;
};

typedef struct log_prior_lsa_info LOG_PRIOR_LSA_INFO;
struct log_prior_lsa_info
{
  LOG_LSA prior_lsa;
  LOG_LSA prev_lsa;

  /* list */
  LOG_PRIOR_NODE *prior_list_header;
  LOG_PRIOR_NODE *prior_list_tail;

  INT64 list_size;		/* bytes */

  /* flush list */
  LOG_PRIOR_NODE *prior_flush_list_header;

  pthread_mutex_t prior_lsa_mutex;
};

#define LOG_PRIOR_LSA_INFO_INITIALIZER                     \
  {                                                        \
    /* prior_lsa */                                        \
    {NULL_PAGEID, NULL_OFFSET},                            \
    /* prev_lsa */                                         \
    {NULL_PAGEID, NULL_OFFSET},                            \
    /* list */                                             \
    NULL, NULL,                                            \
    /* list_size */                                        \
    0,                                                     \
    /* prior_flush_list_header */                          \
    NULL,                                                  \
    /* prior_lsa_mutex */                                  \
    PTHREAD_MUTEX_INITIALIZER                              \
  }

/* stores global statistics for a unique btree */
typedef struct global_unique_stats GLOBAL_UNIQUE_STATS;
struct global_unique_stats
{
  BTID btid;			/* btree id */
  GLOBAL_UNIQUE_STATS *stack;	/* used in freelist */
  GLOBAL_UNIQUE_STATS *next;	/* used in hash table */
  pthread_mutex_t mutex;	/* state mutex */
  UINT64 del_id;		/* delete transaction ID (for lock free) */

  LOG_UNIQUE_STATS unique_stats;	/* statistics for btid unique btree */
  LOG_LSA last_log_lsa;		/* The log lsa of the last RVBT_LOG_GLOBAL_UNIQUE_STATS_COMMIT record logged into the
				 * btree header page of btid */
};

/* stores global statistics for all unique btrees */
typedef struct global_unique_stats_table GLOBAL_UNIQUE_STATS_TABLE;
struct global_unique_stats_table
{
  LF_HASH_TABLE unique_stats_hash;	/* hash with btid as key and GLOBAL_UNIQUE_STATS as data */
  LF_ENTRY_DESCRIPTOR unique_stats_descriptor;	/* used by unique_stats_hash */
  LF_FREELIST unique_stats_freelist;	/* used by unique_stats_hash */

  LOG_LSA curr_rcv_rec_lsa;	/* This is used at recovery stage to pass the lsa of the log record to be processed, to 
				 * the record processing funtion, in order to restore the last_log_lsa from
				 * GLOBAL_UNIQUE_STATS */
  bool initialized;		/* true if the current instance was initialized */
};

#define GLOBAL_UNIQUE_STATS_TABLE_INITIALIZER \
 { LF_HASH_TABLE_INITIALIZER, LF_ENTRY_DESCRIPTOR_INITIALIZER, LF_FREELIST_INITIALIZER, LSA_INITIALIZER, false }

#define GLOBAL_UNIQUE_STATS_HASH_SIZE 1000

/* Global structure to trantable, log buffer pool, etc */
typedef struct log_global LOG_GLOBAL;
struct log_global
{
  TRANTABLE trantable;		/* Transaction table */
  LOG_APPEND_INFO append;	/* The log append info */
  LOG_PRIOR_LSA_INFO prior_info;
  LOG_HEADER hdr;		/* The log header */
  LOG_ARCHIVES archive;		/* Current archive information */
  LOG_PAGEID run_nxchkpt_atpageid;
#if defined(SERVER_MODE)
  LOG_LSA flushed_lsa_lower_bound;	/* lsa */
  pthread_mutex_t chkpt_lsa_lock;
#endif				/* SERVER_MODE */
  LOG_LSA chkpt_redo_lsa;
  DKNPAGES chkpt_every_npages;	/* How frequent a checkpoint should be taken ? */
  LOG_RECVPHASE rcv_phase;	/* Phase of the recovery */
  LOG_LSA rcv_phase_lsa;	/* LSA of phase (e.g. Restart) */

#if defined(SERVER_MODE)
  bool backup_in_progress;
#else				/* SERVER_MODE */
  LOG_LSA final_restored_lsa;
#endif				/* SERVER_MODE */

  /* Buffer for log hdr I/O, size : SIZEOF_LOG_PAGE_SIZE */
  LOG_PAGE *loghdr_pgptr;

  /* Flush information for dirty log pages */
  LOG_FLUSH_INFO flush_info;

  /* group commit information */
  LOG_GROUP_COMMIT_INFO group_commit_info;
  /* remote log writer information */
  LOGWR_INFO writer_info;
  /* background log archiving info */
  BACKGROUND_ARCHIVING_INFO bg_archive_info;

  MVCCTABLE mvcc_table;		/* MVCC table */
  GLOBAL_UNIQUE_STATS_TABLE unique_stats_table;	/* global unique statistics */
};

/* logging statistics */
typedef struct log_logging_stat
{
  /* logpb_next_append_page() call count */
  unsigned long total_append_page_count;
  /* last created page id for logging */
  LOG_PAGEID last_append_pageid;
  /* time taken to use a page for logging */
  double use_append_page_sec;

  /* log buffer full count */
  unsigned long log_buffer_full_count;
  /* log buffer flush count by replacement */
  unsigned long log_buffer_flush_count_by_replacement;

  /* normal flush */
  /* logpb_flush_all_append_pages() call count */
  unsigned long flushall_append_pages_call_count;
  /* pages count to flush in logpb_flush_all_append_pages() */
  unsigned long last_flush_count_by_trans;
  /* total pages count to flush in logpb_flush_all_append_pages() */
  unsigned long total_flush_count_by_trans;
  /* time taken to flush in logpb_flush_all_append_pages() */
  double last_flush_sec_by_trans;
  /* total time taken to flush in logpb_flush_all_append_pages() */
  double total_flush_sec_by_trans;
  /* logpb_flush_pages_direct() count */
  unsigned long direct_flush_count;

  /* logpb_flush_header() call count */
  unsigned long flush_hdr_call_count;
  /* page count to flush in logpb_flush_header() */
  double last_flush_hdr_sec_by_LFT;
  /* total page count to flush in logpb_flush_header() */
  double total_flush_hdr_sec_by_LFT;

  /* total sync count */
  unsigned long total_sync_count;

  /* commit count */
  unsigned long commit_count;
  /* group commit count */
  unsigned long last_group_commit_count;
  /* total group commit count */
  unsigned long total_group_commit_count;

  /* commit count while using a log page */
  unsigned long last_commit_count_while_using_a_page;
  /* total commit count while using a log page */
  unsigned long total_commit_count_while_using_a_page;

  /* commit count included logpb_flush_all_append_pages */
  unsigned long last_commit_count_in_flush_pages;
  /* total commit count included logpb_flush_all_append_pages */
  unsigned long total_commit_count_in_flush_pages;

  /* group commit request count */
  unsigned long gc_commit_request_count;

  /* wait time for group commit */
  double gc_total_wait_time;

  /* flush count in group commit mode by LFT */
  unsigned long gc_flush_count;

  /* async commit request count */
  unsigned long async_commit_request_count;
} LOG_LOGGING_STAT;


enum log_cs_access_mode
{ LOG_CS_FORCE_USE, LOG_CS_SAFE_READER };
typedef enum log_cs_access_mode LOG_CS_ACCESS_MODE;


#if !defined(SERVER_MODE)
#if !defined(LOG_TRAN_INDEX)
#define LOG_TRAN_INDEX
extern int log_Tran_index;	/* Index onto transaction table for current thread of execution (client) */
#endif /* !LOG_TRAN_INDEX */
#endif /* !SERVER_MODE */

extern LOG_GLOBAL log_Gl;

extern LOG_LOGGING_STAT log_Stat;

/* Name of the database and logs */
extern char log_Path[];
extern char log_Archive_path[];
extern char log_Prefix[];

extern const char *log_Db_fullname;
extern char log_Name_active[];
extern char log_Name_info[];
extern char log_Name_bkupinfo[];
extern char log_Name_volinfo[];
extern char log_Name_bg_archive[];
extern char log_Name_removed_archive[];

#define LOG_RV_RECORD_INSERT		  0x8000
#define LOG_RV_RECORD_DELETE		  0x4000
#define LOG_RV_RECORD_UPDATE_ALL	  0xC000
#define LOG_RV_RECORD_UPDATE_PARTIAL	  0x0000
#define LOG_RV_RECORD_MODIFY_MASK	  0xC000

#define LOG_RV_RECORD_IS_INSERT(flags) \
  (((flags) & LOG_RV_RECORD_MODIFY_MASK) == LOG_RV_RECORD_INSERT)
#define LOG_RV_RECORD_IS_DELETE(flags) \
  (((flags) & LOG_RV_RECORD_MODIFY_MASK) == LOG_RV_RECORD_DELETE)
#define LOG_RV_RECORD_IS_UPDATE_ALL(flags) \
  (((flags) & LOG_RV_RECORD_MODIFY_MASK) == LOG_RV_RECORD_UPDATE_ALL)
#define LOG_RV_RECORD_IS_UPDATE_PARTIAL(flags) \
  (((flags) & LOG_RV_RECORD_MODIFY_MASK) == LOG_RV_RECORD_UPDATE_PARTIAL)

#define LOG_RV_RECORD_SET_MODIFY_MODE(addr, mode) \
  ((addr)->offset = ((addr)->offset & (~LOG_RV_RECORD_MODIFY_MASK)) | (mode))

#define LOG_RV_RECORD_UPDPARTIAL_ALIGNED_SIZE(new_data_size) \
  (DB_ALIGN (new_data_size + OR_SHORT_SIZE + 2 * OR_BYTE_SIZE, INT_ALIGNMENT))

/* logging */
#if defined (SA_MODE)
#define LOG_THREAD_TRAN_MSG "%s"
#define LOG_THREAD_TRAN_ARGS(thread_p) "(SA_MODE)"
#else	/* !SA_MODE */	       /* SERVER_MODE */
#define LOG_THREAD_TRAN_MSG "(thr=%d, trid=%d)"
#define LOG_THREAD_TRAN_ARGS(thread_p) \
  THREAD_GET_CURRENT_ENTRY_INDEX (thread_p), \
  vacuum_is_thread_vacuum (thread_p) && vacuum_get_vacuum_worker (thread_p) != NULL ? \
  vacuum_get_worker_tdes (thread_p)->trid : LOG_FIND_CURRENT_TDES (thread_p)->trid
#endif /* SERVER_MODE */

extern int logpb_initialize_pool (THREAD_ENTRY * thread_p);
extern void logpb_finalize_pool (THREAD_ENTRY * thread_p);
extern bool logpb_is_pool_initialized (void);
extern void logpb_invalidate_pool (THREAD_ENTRY * thread_p);
extern LOG_PAGE *logpb_create_page (THREAD_ENTRY * thread_p, LOG_PAGEID pageid);
extern LOG_PAGE *log_pbfetch (LOG_PAGEID pageid);
extern void logpb_set_dirty (THREAD_ENTRY * thread_p, LOG_PAGE * log_pgptr);
extern int logpb_flush_page (THREAD_ENTRY * thread_p, LOG_PAGE * log_pgptr);
extern LOG_PAGEID logpb_get_page_id (LOG_PAGE * log_pgptr);
extern int logpb_initialize_header (THREAD_ENTRY * thread_p, LOG_HEADER * loghdr, const char *prefix_logname,
				    DKNPAGES npages, INT64 * db_creation);
extern LOG_PAGE *logpb_create_header_page (THREAD_ENTRY * thread_p);
extern void logpb_fetch_header (THREAD_ENTRY * thread_p, LOG_HEADER * hdr);
extern void logpb_fetch_header_with_buffer (THREAD_ENTRY * thread_p, LOG_HEADER * hdr, LOG_PAGE * log_pgptr);
extern void logpb_flush_header (THREAD_ENTRY * thread_p);
extern int logpb_fetch_page (THREAD_ENTRY * thread_p, LOG_LSA * req_lsa, LOG_CS_ACCESS_MODE access_mode,
			     LOG_PAGE * log_pgptr);
extern int logpb_copy_page_from_log_buffer (THREAD_ENTRY * thread_p, LOG_PAGEID pageid, LOG_PAGE * log_pgptr);
extern int logpb_copy_page_from_file (THREAD_ENTRY * thread_p, LOG_PAGEID pageid, LOG_PAGE * log_pgptr);
extern int logpb_read_page_from_file (THREAD_ENTRY * thread_p, LOG_PAGEID pageid, LOG_CS_ACCESS_MODE access_mode,
				      LOG_PAGE * log_pgptr);
extern int logpb_read_page_from_active_log (THREAD_ENTRY * thread_p, LOG_PAGEID pageid, int num_pages,
					    LOG_PAGE * log_pgptr);
extern int logpb_write_page_to_disk (THREAD_ENTRY * thread_p, LOG_PAGE * log_pgptr, LOG_PAGEID logical_pageid);
extern PGLENGTH logpb_find_header_parameters (THREAD_ENTRY * thread_p, const char *db_fullname, const char *logpath,
					      const char *prefix_logname, PGLENGTH * io_page_size,
					      PGLENGTH * log_page_size, INT64 * db_creation, float *db_compatibility,
					      int *db_charset);
extern int logpb_fetch_start_append_page (THREAD_ENTRY * thread_p);
extern LOG_PAGE *logpb_fetch_start_append_page_new (THREAD_ENTRY * thread_p);
extern void logpb_flush_pages_direct (THREAD_ENTRY * thread_p);
extern void logpb_flush_pages (THREAD_ENTRY * thread_p, LOG_LSA * flush_lsa);
extern void logpb_invalid_all_append_pages (THREAD_ENTRY * thread_p);
extern void logpb_flush_log_for_wal (THREAD_ENTRY * thread_p, const LOG_LSA * lsa_ptr);
extern LOG_PRIOR_NODE *prior_lsa_alloc_and_copy_data (THREAD_ENTRY * thread_p, LOG_RECTYPE rec_type,
						      LOG_RCVINDEX rcvindex, LOG_DATA_ADDR * addr, int ulength,
						      const char *udata, int rlength, const char *rdata);
extern LOG_PRIOR_NODE *prior_lsa_alloc_and_copy_crumbs (THREAD_ENTRY * thread_p, LOG_RECTYPE rec_type,
							LOG_RCVINDEX rcvindex, LOG_DATA_ADDR * addr,
							const int num_ucrumbs, const LOG_CRUMB * ucrumbs,
							const int num_rcrumbs, const LOG_CRUMB * rcrumbs);
extern LOG_LSA prior_lsa_next_record (THREAD_ENTRY * thread_p, LOG_PRIOR_NODE * node, LOG_TDES * tdes);
extern LOG_LSA prior_lsa_next_record_with_lock (THREAD_ENTRY * thread_p, LOG_PRIOR_NODE * node, LOG_TDES * tdes);

#if defined (ENABLE_UNUSED_FUNCTION)
extern void logpb_remove_append (LOG_TDES * tdes);
#endif
extern void logpb_create_log_info (const char *logname_info, const char *db_fullname);
extern bool logpb_find_volume_info_exist (void);
extern int logpb_create_volume_info (const char *db_fullname);
extern int logpb_recreate_volume_info (THREAD_ENTRY * thread_p);
extern VOLID logpb_add_volume (const char *db_fullname, VOLID new_volid, const char *new_volfullname,
			       DISK_VOLPURPOSE new_volpurpose);
extern int logpb_scan_volume_info (THREAD_ENTRY * thread_p, const char *db_fullname, VOLID ignore_volid,
				   VOLID start_volid, int (*fun) (THREAD_ENTRY * thread_p, VOLID xvolid,
								  const char *vlabel, void *args), void *args);
extern LOG_PHY_PAGEID logpb_to_physical_pageid (LOG_PAGEID logical_pageid);
extern bool logpb_is_page_in_archive (LOG_PAGEID pageid);
extern bool logpb_is_smallest_lsa_in_archive (THREAD_ENTRY * thread_p);
extern int logpb_get_archive_number (THREAD_ENTRY * thread_p, LOG_PAGEID pageid);
extern void logpb_decache_archive_info (THREAD_ENTRY * thread_p);
extern LOG_PAGE *logpb_fetch_from_archive (THREAD_ENTRY * thread_p, LOG_PAGEID pageid, LOG_PAGE * log_pgptr,
					   int *ret_arv_num, LOG_ARV_HEADER * arv_hdr, bool is_fatal);
extern void logpb_remove_archive_logs (THREAD_ENTRY * thread_p, const char *info_reason);
extern int logpb_remove_archive_logs_exceed_limit (THREAD_ENTRY * thread_p, int max_count);
extern void logpb_copy_from_log (THREAD_ENTRY * thread_p, char *area, int length, LOG_LSA * log_lsa,
				 LOG_PAGE * log_pgptr);
extern int logpb_initialize_log_names (THREAD_ENTRY * thread_p, const char *db_fullname, const char *logpath,
				       const char *prefix_logname);
extern bool logpb_exist_log (THREAD_ENTRY * thread_p, const char *db_fullname, const char *logpath,
			     const char *prefix_logname);
<<<<<<< HEAD
#if defined(SERVER_MODE)
extern void logpb_wakeup_checkpoint_daemon (void);
#endif /* SERVER_MODE */
=======
>>>>>>> 791d2f74
extern LOG_PAGEID logpb_checkpoint (THREAD_ENTRY * thread_p);
extern void logpb_dump_checkpoint_trans (FILE * out_fp, int length, void *data);
extern int logpb_backup (THREAD_ENTRY * thread_p, int num_perm_vols, const char *allbackup_path,
			 FILEIO_BACKUP_LEVEL backup_level, bool delete_unneeded_logarchives,
			 const char *backup_verbose_file_path, int num_threads, FILEIO_ZIP_METHOD zip_method,
			 FILEIO_ZIP_LEVEL zip_level, int skip_activelog, int sleep_msecs);
extern int logpb_restore (THREAD_ENTRY * thread_p, const char *db_fullname, const char *logpath,
			  const char *prefix_logname, BO_RESTART_ARG * r_args);
extern int logpb_copy_database (THREAD_ENTRY * thread_p, VOLID num_perm_vols, const char *to_db_fullname,
				const char *to_logpath, const char *to_prefix_logname, const char *toext_path,
				const char *fileof_vols_and_copypaths);
extern int logpb_rename_all_volumes_files (THREAD_ENTRY * thread_p, VOLID num_perm_vols, const char *to_db_fullname,
					   const char *to_logpath, const char *to_prefix_logname,
					   const char *toext_path, const char *fileof_vols_and_renamepaths,
					   bool extern_rename, bool force_delete);
extern int logpb_delete (THREAD_ENTRY * thread_p, VOLID num_perm_vols, const char *db_fullname, const char *logpath,
			 const char *prefix_logname, bool force_delete);
extern int logpb_check_exist_any_volumes (THREAD_ENTRY * thread_p, const char *db_fullname, const char *logpath,
					  const char *prefix_logname, char *first_vol, bool * is_exist);
extern void logpb_fatal_error (THREAD_ENTRY * thread_p, bool logexit, const char *file_name, const int lineno,
			       const char *fmt, ...);
extern void logpb_fatal_error_exit_immediately_wo_flush (THREAD_ENTRY * thread_p, const char *file_name,
							 const int lineno, const char *fmt, ...);
extern int logpb_check_and_reset_temp_lsa (THREAD_ENTRY * thread_p, VOLID volid);
extern void logpb_initialize_arv_page_info_table (void);
extern void logpb_initialize_logging_statistics (void);
extern int logpb_background_archiving (THREAD_ENTRY * thread_p);
extern void xlogpb_dump_stat (FILE * outfp);

extern void logpb_dump (THREAD_ENTRY * thread_p, FILE * out_fp);

extern int logpb_remove_all_in_log_path (THREAD_ENTRY * thread_p, const char *db_fullname, const char *logpath,
					 const char *prefix_logname);

extern void log_recovery (THREAD_ENTRY * thread_p, int ismedia_crash, time_t * stopat);
extern LOG_LSA *log_startof_nxrec (THREAD_ENTRY * thread_p, LOG_LSA * lsa, bool canuse_forwaddr);


#if defined (ENABLE_UNUSED_FUNCTION)
extern void log_2pc_define_funs (int (*get_participants) (int *particp_id_length, void **block_particps_ids),
				 int (*lookup_participant) (void *particp_id, int num_particps,
							    void *block_particps_ids),
				 char *(*fmt_participant) (void *particp_id),
				 void (*dump_participants) (FILE * fp, int block_length, void *block_particps_id),
				 int (*send_prepare) (int gtrid, int num_particps, void *block_particps_ids),
				 bool (*send_commit) (int gtrid, int num_particps, int *particp_indices,
						      void *block_particps_ids),
				 bool (*send_abort) (int gtrid, int num_particps, int *particp_indices,
						     void *block_particps_ids, int collect));
#endif
extern char *log_2pc_sprintf_particp (void *particp_id);
extern void log_2pc_dump_participants (FILE * fp, int block_length, void *block_particps_ids);
extern bool log_2pc_send_prepare (int gtrid, int num_particps, void *block_particps_ids);
extern bool log_2pc_send_commit_decision (int gtrid, int num_particps, int *particps_indices, void *block_particps_ids);
extern bool log_2pc_send_abort_decision (int gtrid, int num_particps, int *particps_indices, void *block_particps_ids,
					 bool collect);
#if defined (ENABLE_UNUSED_FUNCTION)
extern int log_get_global_tran_id (THREAD_ENTRY * thread_p);
#endif
extern TRAN_STATE log_2pc_commit (THREAD_ENTRY * thread_p, LOG_TDES * tdes, LOG_2PC_EXECUTE execute_2pc_type,
				  bool * decision);
extern int log_set_global_tran_info (THREAD_ENTRY * thread_p, int gtrid, void *info, int size);
extern int log_get_global_tran_info (THREAD_ENTRY * thread_p, int gtrid, void *buffer, int size);
extern int log_2pc_start (THREAD_ENTRY * thread_p);
extern TRAN_STATE log_2pc_prepare (THREAD_ENTRY * thread_p);
extern int log_2pc_recovery_prepared (THREAD_ENTRY * thread_p, int gtrids[], int size);
extern int log_2pc_attach_global_tran (THREAD_ENTRY * thread_p, int gtrid);
#if defined (ENABLE_UNUSED_FUNCTION)
extern int log_2pc_append_recv_ack (THREAD_ENTRY * thread_p, int particp_index);
#endif
extern TRAN_STATE log_2pc_prepare_global_tran (THREAD_ENTRY * thread_p, int gtrid);
extern void log_2pc_read_prepare (THREAD_ENTRY * thread_p, int acquire_locks, LOG_TDES * tdes, LOG_LSA * lsa,
				  LOG_PAGE * log_pgptr);
extern void log_2pc_dump_gtrinfo (FILE * fp, int length, void *data);
extern void log_2pc_dump_acqobj_locks (FILE * fp, int length, void *data);
#if defined (ENABLE_UNUSED_FUNCTION)
extern void log_2pc_dump_acqpage_locks (FILE * fp, int length, void *data);
#endif
extern LOG_TDES *log_2pc_alloc_coord_info (LOG_TDES * tdes, int num_particps, int particp_id_length,
					   void *block_particps_ids);
extern void log_2pc_free_coord_info (LOG_TDES * tdes);
#if defined (ENABLE_UNUSED_FUNCTION)
extern void log_2pc_crash_participant (THREAD_ENTRY * thread_p);
extern void log_2pc_send_decision_participant (THREAD_ENTRY * thread_p, void *particp_id);
extern bool log_is_tran_in_2pc (THREAD_ENTRY * thread_p);
#endif
extern void log_2pc_recovery_analysis_info (THREAD_ENTRY * thread_p, LOG_TDES * tdes, LOG_LSA * upto_chain_lsa);
extern void log_2pc_recovery (THREAD_ENTRY * thread_p);
extern bool log_is_tran_distributed (LOG_TDES * tdes);
extern bool log_clear_and_is_tran_distributed (LOG_TDES * tdes);

extern void *logtb_realloc_topops_stack (LOG_TDES * tdes, int num_elms);
extern void logtb_define_trantable (THREAD_ENTRY * thread_p, int num_expected_tran_indices, int num_expected_locks);
extern int logtb_define_trantable_log_latch (THREAD_ENTRY * thread_p, int num_expected_tran_indices);
extern void logtb_undefine_trantable (THREAD_ENTRY * thread_p);
extern int logtb_get_number_assigned_tran_indices (void);
extern int logtb_get_number_of_total_tran_indices (void);
#if defined(ENABLE_UNUSED_FUNCTION)
extern bool logtb_am_i_sole_tran (THREAD_ENTRY * thread_p);
extern void logtb_i_am_not_sole_tran (THREAD_ENTRY * thread_p);
#endif
extern bool logtb_am_i_dba_client (THREAD_ENTRY * thread_p);
extern int logtb_assign_tran_index (THREAD_ENTRY * thread_p, TRANID trid, TRAN_STATE state,
				    const BOOT_CLIENT_CREDENTIAL * client_credential, TRAN_STATE * current_state,
				    int wait_msecs, TRAN_ISOLATION isolation);
extern LOG_TDES *logtb_rv_find_allocate_tran_index (THREAD_ENTRY * thread_p, TRANID trid, const LOG_LSA * log_lsa);
extern void logtb_rv_assign_mvccid_for_undo_recovery (THREAD_ENTRY * thread_p, MVCCID mvccid);
extern void logtb_release_tran_index (THREAD_ENTRY * thread_p, int tran_index);
extern void logtb_free_tran_index (THREAD_ENTRY * thread_p, int tran_index);
extern void logtb_free_tran_index_with_undo_lsa (THREAD_ENTRY * thread_p, const LOG_LSA * undo_lsa);
extern void logtb_clear_tdes (THREAD_ENTRY * thread_p, LOG_TDES * tdes);
extern void logtb_finalize_tdes (THREAD_ENTRY * thread_p, LOG_TDES * tdes);
extern int logtb_get_new_tran_id (THREAD_ENTRY * thread_p, LOG_TDES * tdes);
extern int logtb_find_tran_index (THREAD_ENTRY * thread_p, TRANID trid);
#if defined (ENABLE_UNUSED_FUNCTION)
extern int logtb_find_tran_index_host_pid (THREAD_ENTRY * thread_p, const char *host_name, int process_id);
#endif
extern TRANID logtb_find_tranid (int tran_index);
extern TRANID logtb_find_current_tranid (THREAD_ENTRY * thread_p);
extern void logtb_set_client_ids_all (LOG_CLIENTIDS * client, int client_type, const char *client_info,
				      const char *db_user, const char *program_name, const char *login_name,
				      const char *host_name, int process_id);
#if defined (ENABLE_UNUSED_FUNCTION)
extern int logtb_count_clients_with_type (THREAD_ENTRY * thread_p, int client_type);
#endif
extern int logtb_count_clients (THREAD_ENTRY * thread_p);
extern int logtb_count_not_allowed_clients_in_maintenance_mode (THREAD_ENTRY * thread_p);
extern int logtb_find_client_type (int tran_index);
extern char *logtb_find_client_name (int tran_index);
extern void logtb_set_user_name (int tran_index, const char *client_name);
extern void logtb_set_current_user_name (THREAD_ENTRY * thread_p, const char *client_name);
extern char *logtb_find_client_hostname (int tran_index);
extern void logtb_set_current_user_active (THREAD_ENTRY * thread_p, bool is_user_active);
extern int logtb_find_client_name_host_pid (int tran_index, char **client_prog_name, char **client_user_name,
					    char **client_host_name, int *client_pid);
#if defined (SERVER_MODE)
extern int logtb_find_client_tran_name_host_pid (int &tran_index, char **client_prog_name, char **client_user_name,
						 char **client_host_name, int *client_pid);
#endif // SERVER_MODE
extern int logtb_find_current_client_name_host_pid (char **client_prog_name, char **client_user_name,
						    char **client_host_name, int *client_pid);
extern int logtb_get_client_ids (int tran_index, LOG_CLIENTIDS * client_info);

extern int logtb_find_current_client_type (THREAD_ENTRY * thread_p);
extern char *logtb_find_current_client_name (THREAD_ENTRY * thread_p);
extern char *logtb_find_current_client_hostname (THREAD_ENTRY * thread_p);
extern LOG_LSA *logtb_find_current_tran_lsa (THREAD_ENTRY * thread_p);
extern TRAN_STATE logtb_find_state (int tran_index);
extern int logtb_find_wait_msecs (int tran_index);

extern int logtb_find_interrupt (int tran_index, bool * interrupt);
extern TRAN_ISOLATION logtb_find_isolation (int tran_index);
extern TRAN_ISOLATION logtb_find_current_isolation (THREAD_ENTRY * thread_p);
extern bool logtb_set_tran_index_interrupt (THREAD_ENTRY * thread_p, int tran_index, bool set);
extern bool logtb_set_suppress_repl_on_transaction (THREAD_ENTRY * thread_p, int tran_index, int set);
extern bool logtb_is_interrupted (THREAD_ENTRY * thread_p, bool clear, bool * continue_checking);
extern bool logtb_is_interrupted_tran (THREAD_ENTRY * thread_p, bool clear, bool * continue_checking, int tran_index);
extern bool logtb_is_active (THREAD_ENTRY * thread_p, TRANID trid);
extern bool logtb_is_current_active (THREAD_ENTRY * thread_p);
extern bool logtb_istran_finished (THREAD_ENTRY * thread_p, TRANID trid);
extern void logtb_disable_update (THREAD_ENTRY * thread_p);
extern void logtb_enable_update (THREAD_ENTRY * thread_p);
extern void logtb_set_to_system_tran_index (THREAD_ENTRY * thread_p);

#if defined (ENABLE_UNUSED_FUNCTION)
extern int logtb_set_current_tran_index (THREAD_ENTRY * thread_p, int tran_index);
extern LOG_LSA *logtb_find_largest_lsa (THREAD_ENTRY * thread_p);
#endif
extern int logtb_set_num_loose_end_trans (THREAD_ENTRY * thread_p);
extern LOG_LSA *log_find_unilaterally_largest_undo_lsa (THREAD_ENTRY * thread_p);
extern void logtb_find_smallest_lsa (THREAD_ENTRY * thread_p, LOG_LSA * lsa);
extern void logtb_find_smallest_and_largest_active_pages (THREAD_ENTRY * thread_p, LOG_PAGEID * smallest,
							  LOG_PAGEID * largest);
extern int logtb_is_tran_modification_disabled (THREAD_ENTRY * thread_p);
extern bool logtb_has_deadlock_priority (int tran_index);
/* For Debugging */
extern void xlogtb_dump_trantable (THREAD_ENTRY * thread_p, FILE * out_fp);

extern bool logpb_need_wal (const LOG_LSA * lsa);
extern char *logpb_backup_level_info_to_string (char *buf, int buf_size, const LOG_HDR_BKUP_LEVEL_INFO * info);
extern void logpb_get_nxio_lsa (LOG_LSA * lsa_p);
extern const char *logpb_perm_status_to_string (enum LOG_PSTATUS val);
extern const char *tran_abort_reason_to_string (TRAN_ABORT_REASON val);
extern int logtb_descriptors_start_scan (THREAD_ENTRY * thread_p, int type, DB_VALUE ** arg_values, int arg_cnt,
					 void **ctx);
extern MVCCID logtb_get_oldest_active_mvccid (THREAD_ENTRY * thread_p);

extern LOG_PAGEID logpb_find_oldest_available_page_id (THREAD_ENTRY * thread_p);
extern int logpb_find_oldest_available_arv_num (THREAD_ENTRY * thread_p);

extern int logtb_get_new_mvccid (THREAD_ENTRY * thread_p, MVCC_INFO * curr_mvcc_info);
extern int logtb_get_new_subtransaction_mvccid (THREAD_ENTRY * thread_p, MVCC_INFO * curr_mvcc_info);

extern MVCCID logtb_find_current_mvccid (THREAD_ENTRY * thread_p);
extern MVCCID logtb_get_current_mvccid (THREAD_ENTRY * thread_p);
extern int logtb_invalidate_snapshot_data (THREAD_ENTRY * thread_p);
extern int xlogtb_get_mvcc_snapshot (THREAD_ENTRY * thread_p);

extern bool logtb_is_current_mvccid (THREAD_ENTRY * thread_p, MVCCID mvccid);
extern bool logtb_is_mvccid_committed (THREAD_ENTRY * thread_p, MVCCID mvccid);
extern MVCC_SNAPSHOT *logtb_get_mvcc_snapshot (THREAD_ENTRY * thread_p);
extern void logtb_complete_mvcc (THREAD_ENTRY * thread_p, LOG_TDES * tdes, bool committed);

extern LOG_TRAN_CLASS_COS *logtb_tran_find_class_cos (THREAD_ENTRY * thread_p, const OID * class_oid, bool create);
extern int logtb_tran_update_unique_stats (THREAD_ENTRY * thread_p, BTID * btid, int n_keys, int n_oids, int n_nulls,
					   bool write_to_log);
extern int logtb_tran_update_btid_unique_stats (THREAD_ENTRY * thread_p, BTID * btid, int n_keys, int n_oids,
						int n_nulls);
extern LOG_TRAN_BTID_UNIQUE_STATS *logtb_tran_find_btid_stats (THREAD_ENTRY * thread_p, const BTID * btid, bool create);
extern int logtb_tran_prepare_count_optim_classes (THREAD_ENTRY * thread_p, const char **classes,
						   LC_PREFETCH_FLAGS * flags, int n_classes);
extern void logtb_tran_reset_count_optim_state (THREAD_ENTRY * thread_p);
extern void logtb_complete_sub_mvcc (THREAD_ENTRY * thread_p, LOG_TDES * tdes);
extern int logtb_find_log_records_count (int tran_index);

extern void logtb_initialize_vacuum_thread_tdes (LOG_TDES * tdes, TRANID trid);
extern int logtb_initialize_global_unique_stats_table (THREAD_ENTRY * thread_p);
extern void logtb_finalize_global_unique_stats_table (THREAD_ENTRY * thread_p);
extern int logtb_get_global_unique_stats (THREAD_ENTRY * thread_p, BTID * btid, int *num_oids, int *num_nulls,
					  int *num_keys);
extern int logtb_rv_update_global_unique_stats_by_abs (THREAD_ENTRY * thread_p, BTID * btid, int num_oids,
						       int num_nulls, int num_keys);
extern int logtb_update_global_unique_stats_by_delta (THREAD_ENTRY * thread_p, BTID * btid, int oid_delta,
						      int null_delta, int key_delta, bool log);
extern int logtb_delete_global_unique_stats (THREAD_ENTRY * thread_p, BTID * btid);
extern int logtb_reflect_global_unique_stats_to_btree (THREAD_ENTRY * thread_p);

extern int log_rv_undoredo_record_partial_changes (THREAD_ENTRY * thread_p, char *rcv_data, int rcv_data_length,
						   RECDES * record, bool is_undo);
extern int log_rv_redo_record_modify (THREAD_ENTRY * thread_p, LOG_RCV * rcv);
extern int log_rv_undo_record_modify (THREAD_ENTRY * thread_p, LOG_RCV * rcv);
extern char *log_rv_pack_redo_record_changes (char *ptr, int offset_to_data, int old_data_size, int new_data_size,
					      char *new_data);
extern char *log_rv_pack_undo_record_changes (char *ptr, int offset_to_data, int old_data_size, int new_data_size,
					      char *old_data);
extern void logtb_reset_bit_area_start_mvccid (void);

extern void log_set_ha_promotion_time (THREAD_ENTRY * thread_p, INT64 ha_promotion_time);
extern void log_set_db_restore_time (THREAD_ENTRY * thread_p, INT64 db_restore_time);

extern int logpb_prior_lsa_append_all_list (THREAD_ENTRY * thread_p);

extern bool logtb_check_class_for_rr_isolation_err (const OID * class_oid);

extern void logpb_vacuum_reset_log_header_cache (THREAD_ENTRY * thread_p, LOG_HEADER * loghdr);

extern VACUUM_LOG_BLOCKID logpb_last_complete_blockid (void);

#endif /* defined (SERVER_MODE) || defined (SA_MODE) */
#endif /* _LOG_IMPL_H_ */<|MERGE_RESOLUTION|>--- conflicted
+++ resolved
@@ -2144,12 +2144,6 @@
 				       const char *prefix_logname);
 extern bool logpb_exist_log (THREAD_ENTRY * thread_p, const char *db_fullname, const char *logpath,
 			     const char *prefix_logname);
-<<<<<<< HEAD
-#if defined(SERVER_MODE)
-extern void logpb_wakeup_checkpoint_daemon (void);
-#endif /* SERVER_MODE */
-=======
->>>>>>> 791d2f74
 extern LOG_PAGEID logpb_checkpoint (THREAD_ENTRY * thread_p);
 extern void logpb_dump_checkpoint_trans (FILE * out_fp, int length, void *data);
 extern int logpb_backup (THREAD_ENTRY * thread_p, int num_perm_vols, const char *allbackup_path,
