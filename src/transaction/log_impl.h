/*
 * Copyright (C) 2008 Search Solution Corporation. All rights reserved by Search Solution.
 *
 *   This program is free software; you can redistribute it and/or modify
 *   it under the terms of the GNU General Public License as published by
 *   the Free Software Foundation; either version 2 of the License, or
 *   (at your option) any later version.
 *
 *  This program is distributed in the hope that it will be useful,
 *  but WITHOUT ANY WARRANTY; without even the implied warranty of
 *  MERCHANTABILITY or FITNESS FOR A PARTICULAR PURPOSE. See the
 *  GNU General Public License for more details.
 *
 *  You should have received a copy of the GNU General Public License
 *  along with this program; if not, write to the Free Software
 *  Foundation, Inc., 51 Franklin Street, Fifth Floor, Boston, MA 02110-1301 USA
 *
 */


/*
 * log_impl.h -
 *
 */

#ifndef _LOG_IMPL_H_
#define _LOG_IMPL_H_

#ident "$Id$"

#if !defined (SERVER_MODE) && !defined (SA_MODE)
#error Wrong module
#endif // not SERVER/SA modes

#include "boot.h"
#include "btree_unique.hpp"
#include "client_credentials.hpp"
#include "config.h"
#include "connection_globals.h"
#include "critical_section.h"
#include "es.h"
#include "file_io.h"
#include "lock_free.h"
#include "lock_manager.h"
#include "log_2pc.h"
#include "log_append.hpp"
#include "log_archives.hpp"
#include "log_comm.h"
#include "log_common_impl.h"
#include "log_lsa.hpp"
#include "log_storage.hpp"
#include "mvcc.h"
#include "mvcc_table.hpp"
#include "porting.h"
#include "recovery.h"
#include "release_string.h"
#include "cubstream.hpp"
#include "storage_common.h"
#include "thread_entry.hpp"
#include "transaction_complete_manager.hpp"
#include "transaction_transient.hpp"
#include "log_generator.hpp"
#include "replication_source_db_copy.hpp"

#include <assert.h>
#include <unordered_set>
#if defined(SOLARIS)
#include <netdb.h>		/* for MAXHOSTNAMELEN */
#endif /* SOLARIS */
#include <signal.h>

// forward declarations
struct bo_restart_arg;
struct logwr_info;

#if defined(SERVER_MODE)
#define TR_TABLE_CS_ENTER(thread_p) \
        csect_enter((thread_p), CSECT_TRAN_TABLE, INF_WAIT)
#define TR_TABLE_CS_ENTER_READ_MODE(thread_p) \
        csect_enter_as_reader((thread_p), CSECT_TRAN_TABLE, INF_WAIT)
#define TR_TABLE_CS_EXIT(thread_p) \
        csect_exit((thread_p), CSECT_TRAN_TABLE)

#define LOG_ARCHIVE_CS_ENTER(thread_p) \
        csect_enter (thread_p, CSECT_LOG_ARCHIVE, INF_WAIT)
#define LOG_ARCHIVE_CS_ENTER_READ_MODE(thread_p) \
        csect_enter_as_reader (thread_p, CSECT_LOG_ARCHIVE, INF_WAIT)
#define LOG_ARCHIVE_CS_EXIT(thread_p) \
        csect_exit (thread_p, CSECT_LOG_ARCHIVE)

#else /* SERVER_MODE */
#define TR_TABLE_CS_ENTER(thread_p)
#define TR_TABLE_CS_ENTER_READ_MODE(thread_p)
#define TR_TABLE_CS_EXIT(thread_p)

#define LOG_ARCHIVE_CS_ENTER(thread_p)
#define LOG_ARCHIVE_CS_ENTER_READ_MODE(thread_p)
#define LOG_ARCHIVE_CS_EXIT(thread_p)
#endif /* SERVER_MODE */

#if defined(SERVER_MODE)

#define LOG_ARCHIVE_CS_OWN(thread_p) \
  (csect_check (thread_p, CSECT_LOG_ARCHIVE) >= 1)
#define LOG_ARCHIVE_CS_OWN_WRITE_MODE(thread_p) \
  (csect_check_own (thread_p, CSECT_LOG_ARCHIVE) == 1)
#define LOG_ARCHIVE_CS_OWN_READ_MODE(thread_p) \
  (csect_check_own (thread_p, CSECT_LOG_ARCHIVE) == 2)

#else /* SERVER_MODE */
#define LOG_ARCHIVE_CS_OWN(thread_p) (true)
#define LOG_ARCHIVE_CS_OWN_WRITE_MODE(thread_p) (true)
#define LOG_ARCHIVE_CS_OWN_READ_MODE(thread_p) (true)
#endif /* !SERVER_MODE */

#define LOG_ESTIMATE_NACTIVE_TRANS      100	/* Estimate num of trans */
#define LOG_ESTIMATE_NOBJ_LOCKS         977	/* Estimate num of locks */

/* Log data area */
#define LOGAREA_SIZE (LOG_PAGESIZE - SSIZEOF(LOG_HDRPAGE))

/* check if group commit is active */
#define LOG_IS_GROUP_COMMIT_ACTIVE() \
  (prm_get_integer_value (PRM_ID_LOG_GROUP_COMMIT_INTERVAL_MSECS) > 0)

#define LOG_READ_ALIGN(thread_p, lsa, log_pgptr) \
  do \
    { \
      (lsa)->offset = DB_ALIGN ((lsa)->offset, DOUBLE_ALIGNMENT); \
      while ((lsa)->offset >= (int) LOGAREA_SIZE) \
        { \
          assert (log_pgptr != NULL); \
          (lsa)->pageid++; \
          if (logpb_fetch_page ((thread_p), (lsa), LOG_CS_FORCE_USE, (log_pgptr)) != NO_ERROR) \
	    { \
              logpb_fatal_error ((thread_p), true, ARG_FILE_LINE, \
                                 "LOG_READ_ALIGN"); \
	    } \
          (lsa)->offset -= LOGAREA_SIZE; \
          (lsa)->offset = DB_ALIGN ((lsa)->offset, DOUBLE_ALIGNMENT); \
        } \
    } \
  while (0)

#define LOG_READ_ADD_ALIGN(thread_p, add, lsa, log_pgptr) \
  do \
    { \
      (lsa)->offset += (add); \
      LOG_READ_ALIGN ((thread_p), (lsa), (log_pgptr)); \
    } \
  while (0)

#define LOG_READ_ADVANCE_WHEN_DOESNT_FIT(thread_p, length, lsa, log_pgptr) \
  do \
    { \
      if ((lsa)->offset + (int) (length) >= (int) LOGAREA_SIZE) \
        { \
          assert (log_pgptr != NULL); \
          (lsa)->pageid++; \
          if ((logpb_fetch_page ((thread_p), (lsa), LOG_CS_FORCE_USE, log_pgptr))!= NO_ERROR) \
            { \
              logpb_fatal_error ((thread_p), true, ARG_FILE_LINE, \
                                 "LOG_READ_ADVANCE_WHEN_DOESNT_FIT"); \
            } \
          (lsa)->offset = 0; \
        } \
    } \
  while (0)

#if defined(SERVER_MODE)
// todo - separate the client & server/sa_mode transaction index
#if !defined(LOG_FIND_THREAD_TRAN_INDEX)
#define LOG_FIND_THREAD_TRAN_INDEX(thrd) \
  ((thrd) ? (thrd)->tran_index : logtb_get_current_tran_index ())
#endif
#define LOG_SET_CURRENT_TRAN_INDEX(thrd, index) \
  ((thrd) ? (void) ((thrd)->tran_index = (index)) : logtb_set_current_tran_index ((thrd), (index)))
#else /* SERVER_MODE */
#if !defined(LOG_FIND_THREAD_TRAN_INDEX)
#define LOG_FIND_THREAD_TRAN_INDEX(thrd) (log_Tran_index)
#endif
#define LOG_SET_CURRENT_TRAN_INDEX(thrd, index) \
  log_Tran_index = (index)
#endif /* SERVER_MODE */

#define LOG_ISTRAN_ACTIVE(tdes) \
  ((tdes)->state == TRAN_ACTIVE && LOG_ISRESTARTED ())

#define LOG_ISTRAN_COMMITTED(tdes) \
  ((tdes)->state == TRAN_UNACTIVE_COMMITTED \
   || (tdes)->state == TRAN_UNACTIVE_WILL_COMMIT \
   || (tdes)->state == TRAN_UNACTIVE_COMMITTED_WITH_POSTPONE \
   || (tdes)->state == TRAN_UNACTIVE_2PC_COMMIT_DECISION \
   || (tdes)->state == TRAN_UNACTIVE_COMMITTED_INFORMING_PARTICIPANTS)

#define LOG_ISTRAN_ABORTED(tdes) \
  ((tdes)->state == TRAN_UNACTIVE_ABORTED \
   || (tdes)->state == TRAN_UNACTIVE_UNILATERALLY_ABORTED \
   || (tdes)->state == TRAN_UNACTIVE_2PC_ABORT_DECISION \
   || (tdes)->state == TRAN_UNACTIVE_ABORTED_INFORMING_PARTICIPANTS)

#define LOG_ISTRAN_LOOSE_ENDS(tdes) \
  ((tdes)->state == TRAN_UNACTIVE_COMMITTED_INFORMING_PARTICIPANTS \
   || (tdes)->state == TRAN_UNACTIVE_ABORTED_INFORMING_PARTICIPANTS \
   || (tdes)->state == TRAN_UNACTIVE_2PC_COLLECTING_PARTICIPANT_VOTES \
   || (tdes)->state == TRAN_UNACTIVE_2PC_PREPARE)

#define LOG_ISTRAN_2PC_IN_SECOND_PHASE(tdes) \
  ((tdes)->state == TRAN_UNACTIVE_2PC_ABORT_DECISION \
   || (tdes)->state == TRAN_UNACTIVE_2PC_COMMIT_DECISION \
   || (tdes)->state == TRAN_UNACTIVE_WILL_COMMIT \
   || (tdes)->state == TRAN_UNACTIVE_COMMITTED_WITH_POSTPONE \
   || (tdes)->state == TRAN_UNACTIVE_ABORTED_INFORMING_PARTICIPANTS \
   || (tdes)->state == TRAN_UNACTIVE_COMMITTED_INFORMING_PARTICIPANTS)

#define LOG_ISTRAN_2PC(tdes) \
  ((tdes)->state == TRAN_UNACTIVE_2PC_COLLECTING_PARTICIPANT_VOTES \
   || (tdes)->state == TRAN_UNACTIVE_2PC_PREPARE \
   || LOG_ISTRAN_2PC_IN_SECOND_PHASE (tdes))

#define LOG_ISTRAN_2PC_PREPARE(tdes) \
  ((tdes)->state == TRAN_UNACTIVE_2PC_PREPARE)

#define LOG_ISTRAN_2PC_INFORMING_PARTICIPANTS(tdes) \
  ((tdes)->state == TRAN_UNACTIVE_COMMITTED_INFORMING_PARTICIPANTS \
   || (tdes)->state == TRAN_UNACTIVE_ABORTED_INFORMING_PARTICIPANTS)

/* Reserved vacuum workers transaction identifiers.
 * Vacuum workers each need one TRANID to have their system operations
 * isolated and identifiable. Even though usually vacuum workers never undo
 * their work, system operations still need to be undone (if server crashes
 * in the middle of the operation).
 * For this reason, the first VACUUM_MAX_WORKER_COUNT negative TRANID values
 * under NULL_TRANID are reserved for vacuum workers.
 */
const TRANID LOG_SYSTEM_WORKER_FIRST_TRANID = NULL_TRANID - 1;
const int LOG_SYSTEM_WORKER_INCR_TRANID = -1;

#define LOG_READ_NEXT_TRANID (log_Gl.hdr.next_trid)
#define LOG_READ_NEXT_MVCCID (log_Gl.hdr.mvcc_next_id)
#define LOG_HAS_LOGGING_BEEN_IGNORED() \
  (log_Gl.hdr.has_logging_been_skipped == true)

#define LOG_ISRESTARTED() (log_Gl.rcv_phase == LOG_RESTARTED)

/* special action for log applier */
#if defined (SERVER_MODE)
#define LOG_CHECK_LOG_APPLIER(thread_p) \
  (thread_p != NULL \
   && logtb_find_client_type (thread_p->tran_index) == BOOT_CLIENT_LOG_APPLIER)
#else
#define LOG_CHECK_LOG_APPLIER(thread_p) (0)
#endif /* !SERVER_MODE */

#if !defined(_DB_DISABLE_MODIFICATIONS_)
#define _DB_DISABLE_MODIFICATIONS_
extern int db_Disable_modifications;
#endif /* _DB_DISABLE_MODIFICATIONS_ */

#ifndef CHECK_MODIFICATION_NO_RETURN
#if defined (SA_MODE)
#define CHECK_MODIFICATION_NO_RETURN(thread_p, error) \
  (error) = NO_ERROR
#else /* SA_MODE */
#define CHECK_MODIFICATION_NO_RETURN(thread_p, error) \
  do \
    { \
      int mod_disabled; \
      mod_disabled = logtb_is_tran_modification_disabled (thread_p); \
      if (mod_disabled) \
        { \
          er_set (ER_ERROR_SEVERITY, ARG_FILE_LINE, ER_DB_NO_MODIFICATIONS, \
                  0); \
          er_log_debug (ARG_FILE_LINE, "tdes->disable_modification = %d\n", \
                        mod_disabled); \
          error = ER_DB_NO_MODIFICATIONS; \
        } \
      else \
        { \
          error = NO_ERROR; \
        } \
    } \
  while (0)
#endif /* !SA_MODE */
#endif /* CHECK_MODIFICATION_NO_RETURN */

#define MAX_NUM_EXEC_QUERY_HISTORY                      100

enum log_flush
{ LOG_DONT_NEED_FLUSH, LOG_NEED_FLUSH };
typedef enum log_flush LOG_FLUSH;

enum log_setdirty
{ LOG_DONT_SET_DIRTY, LOG_SET_DIRTY };
typedef enum log_setdirty LOG_SETDIRTY;

enum log_getnewtrid
{ LOG_DONT_NEED_NEWTRID, LOG_NEED_NEWTRID };
typedef enum log_getnewtrid LOG_GETNEWTRID;

enum log_wrote_eot_log
{ LOG_NEED_TO_WRITE_EOT_LOG, LOG_ALREADY_WROTE_EOT_LOG };
typedef enum log_wrote_eot_log LOG_WRITE_EOT_LOG;

/*
 * Flush information shared by LFT and normal transaction.
 * Transaction in commit phase has to flush all toflush array's pages.
 */
typedef struct log_flush_info LOG_FLUSH_INFO;
struct log_flush_info
{
  /* Size of array to log append pages to flush */
  int max_toflush;

  /* Number of log append pages that can be flush Not all of the append pages may be full. */
  int num_toflush;

  /* A sorted order of log append free pages to flush */
  LOG_PAGE **toflush;

#if defined(SERVER_MODE)
  /* for protecting LOG_FLUSH_INFO */
  pthread_mutex_t flush_mutex;
#endif				/* SERVER_MODE */
};

typedef struct log_group_commit_info LOG_GROUP_COMMIT_INFO;
struct log_group_commit_info
{
  /* group commit waiters count */
  pthread_mutex_t gc_mutex;
  pthread_cond_t gc_cond;
};

#define LOG_GROUP_COMMIT_INFO_INITIALIZER \
  { PTHREAD_MUTEX_INITIALIZER, PTHREAD_COND_INITIALIZER }



typedef struct log_topops_addresses LOG_TOPOPS_ADDRESSES;
struct log_topops_addresses
{
  LOG_LSA lastparent_lsa;	/* The last address of the parent transaction. This is needed for undo of the top
				 * system action */
  LOG_LSA posp_lsa;		/* The first address of a postpone log record for top system operation. We add this
				 * since it is reset during recovery to the last reference postpone address. */
};

enum log_topops_type
{
  LOG_TOPOPS_NORMAL,
  LOG_TOPOPS_COMPENSATE_TRAN_ABORT,
  LOG_TOPOPS_COMPENSATE_SYSOP_ABORT,
  LOG_TOPOPS_POSTPONE
};
typedef enum log_topops_type LOG_TOPOPS_TYPE;

typedef struct log_topops_stack LOG_TOPOPS_STACK;
struct log_topops_stack
{
  int max;			/* Size of stack */
  int last;			/* Last entry in stack */
  LOG_TOPOPS_ADDRESSES *stack;	/* Stack for push and pop of top system actions */
};

enum tran_abort_reason
{
  TRAN_NORMAL = 0,
  TRAN_ABORT_DUE_DEADLOCK = 1,
  TRAN_ABORT_DUE_ROLLBACK_ON_ESCALATION = 2
};
typedef enum tran_abort_reason TRAN_ABORT_REASON;

typedef struct log_unique_stats LOG_UNIQUE_STATS;
struct log_unique_stats
{
  int num_nulls;		/* number of nulls */
  int num_keys;			/* number of keys */
  int num_oids;			/* number of oids */
};

typedef struct log_tran_btid_unique_stats LOG_TRAN_BTID_UNIQUE_STATS;
struct log_tran_btid_unique_stats
{
  BTID btid;			/* id of B-tree */
  bool deleted;			/* true if the B-tree was deleted */

  LOG_UNIQUE_STATS tran_stats;	/* statistics accumulated during entire transaction */
  LOG_UNIQUE_STATS global_stats;	/* statistics loaded from index */
};

enum count_optim_state
{
  COS_NOT_LOADED = 0,		/* the global statistics was not loaded yet */
  COS_TO_LOAD = 1,		/* the global statistics must be loaded when snapshot is taken */
  COS_LOADED = 2		/* the global statistics were loaded */
};
typedef enum count_optim_state COUNT_OPTIM_STATE;

#define TRAN_UNIQUE_STATS_CHUNK_SIZE  128	/* size of the memory chunk for unique statistics */

/* LOG_TRAN_BTID_UNIQUE_STATS_CHUNK
 * Represents a chunk of memory for transaction unique statistics
 */
typedef struct log_tran_btid_unique_stats_chunk LOG_TRAN_BTID_UNIQUE_STATS_CHUNK;
struct log_tran_btid_unique_stats_chunk
{
  LOG_TRAN_BTID_UNIQUE_STATS_CHUNK *next_chunk;	/* address of next chunk of memory */
  LOG_TRAN_BTID_UNIQUE_STATS buffer[1];	/* more than one */
};

/* LOG_TRAN_CLASS_COS
 * Structure used to store the state of the count optimization for classes.
 */
typedef struct log_tran_class_cos LOG_TRAN_CLASS_COS;
struct log_tran_class_cos
{
  OID class_oid;		/* class object identifier. */
  COUNT_OPTIM_STATE count_state;	/* count optimization state for class_oid */
};

#define COS_CLASSES_CHUNK_SIZE	64	/* size of the memory chunk for count optimization classes */

/* LOG_TRAN_CLASS_COS_CHUNK
 * Represents a chunk of memory for count optimization states
 */
typedef struct log_tran_class_cos_chunk LOG_TRAN_CLASS_COS_CHUNK;
struct log_tran_class_cos_chunk
{
  LOG_TRAN_CLASS_COS_CHUNK *next_chunk;	/* address of next chunk of memory */
  LOG_TRAN_CLASS_COS buffer[1];	/* more than one */
};

/* LOG_TRAN_UPDATE_STATS
 * Structure used for transaction local unique statistics and count optimization
 * management
 */
typedef struct log_tran_update_stats LOG_TRAN_UPDATE_STATS;
struct log_tran_update_stats
{
  int cos_count;		/* the number of hashed elements */
  LOG_TRAN_CLASS_COS_CHUNK *cos_first_chunk;	/* address of first chunk in the chunks list */
  LOG_TRAN_CLASS_COS_CHUNK *cos_current_chunk;	/* address of current chunk from which new elements are assigned */
  MHT_TABLE *classes_cos_hash;	/* hash of count optimization states for classes that were or will be subject to count
				 * optimization. */

  int stats_count;		/* the number of hashed elements */
  LOG_TRAN_BTID_UNIQUE_STATS_CHUNK *stats_first_chunk;	/* address of first chunk in the chunks list */
  LOG_TRAN_BTID_UNIQUE_STATS_CHUNK *stats_current_chunk;	/* address of current chunk from which new elements are
								 * assigned */
  MHT_TABLE *unique_stats_hash;	/* hash of unique statistics for indexes used during transaction. */
};

typedef struct log_rcv_tdes LOG_RCV_TDES;
struct log_rcv_tdes
{
  /* structure stored in transaction descriptor and used for recovery purpose.
   * currently we store the LSA of a system op start postpone. it is required to finish the system op postpone phase
   * correctly */
  LOG_LSA sysop_start_postpone_lsa;
  /* we need to know where transaction postpone has started. */
  LOG_LSA tran_start_postpone_lsa;
  /* we need to know if file_perm_alloc or file_perm_dealloc operations have been interrupted. these operation must be
   * executed atomically (all changes applied or all rollbacked) before executing finish all postpones. to know what
   * to abort, we remember the starting LSA of such operation. */
  LOG_LSA atomic_sysop_start_lsa;
};

typedef struct log_tdes LOG_TDES;
struct log_tdes
{
/* Transaction descriptor */
  MVCC_INFO mvccinfo;		/* MVCC info */

  int tran_index;		/* Index onto transaction table */
  TRANID trid;			/* Transaction identifier */

  bool isloose_end;
  TRAN_STATE state;		/* Transaction state (e.g., Active, aborted) */
  TRAN_ISOLATION isolation;	/* Isolation level */
  int wait_msecs;		/* Wait until this number of milliseconds for locks; also see xlogtb_reset_wait_msecs */
  LOG_LSA head_lsa;		/* First log address of transaction */
  LOG_LSA tail_lsa;		/* Last log record address of transaction */
  LOG_LSA undo_nxlsa;		/* Next log record address of transaction for UNDO purposes. Needed since compensating
				 * log records are logged during UNDO */
  LOG_LSA posp_nxlsa;		/* Next address of a postpone record to be executed. Most of the time is the first
				 * address of a postpone log record */
  LOG_LSA savept_lsa;		/* Address of last savepoint */
  LOG_LSA topop_lsa;		/* Address of last top operation */
  LOG_LSA tail_topresult_lsa;	/* Address of last partial abort/commit */
  int client_id;		/* unique client id */
  int gtrid;			/* Global transaction identifier; used only if this transaction is a participant to a
				 * global transaction and it is prepared to commit. */
  CLIENTIDS client;		/* Client identification */
  SYNC_RMUTEX rmutex_topop;	/* reentrant mutex to serialize system top operations */
  LOG_TOPOPS_STACK topops;	/* Active top system operations. Used for system permanent nested operations which are
				 * independent from current transaction outcome. */
  LOG_2PC_GTRINFO gtrinfo;	/* Global transaction user information; used to store XID of XA interface. */
  LOG_2PC_COORDINATOR *coord;	/* Information about the participants of the distributed transactions. Used only if
				 * this site is the coordinator. Will be NULL if the transaction is a local one, or if
				 * this site is a participant. */
  int num_unique_btrees;	/* # of unique btrees contained in unique_stat_info array */
  int max_unique_btrees;	/* size of unique_stat_info array */
  multi_index_unique_stats m_multiupd_stats;
#if defined(_AIX)
  sig_atomic_t interrupt;
#else				/* _AIX */
  volatile sig_atomic_t interrupt;
#endif				/* _AIX */
  /* Set to one when the current execution must be stopped somehow. We stop it by sending an error message during
   * fetching of a page. */
  tx_transient_class_registry m_modified_classes;	// list of classes made dirty

  int num_transient_classnames;	/* # of transient classnames by this transaction */
  void *first_save_entry;	/* first save entry for the transaction */

  struct lob_rb_root lob_locator_root;	/* all LOB locators to be created or delete during a transaction */

  INT64 query_timeout;		/* a query should be executed before query_timeout time. */

  INT64 query_start_time;
  INT64 tran_start_time;
  XASL_ID xasl_id;		/* xasl id of current query */
  LK_RES *waiting_for_res;	/* resource that i'm waiting for */
  int disable_modifications;	/* db_Disable_modification for each tran */

  TRAN_ABORT_REASON tran_abort_reason;

  /* bind values of executed queries in transaction */
  int num_exec_queries;
  DB_VALUE_ARRAY bind_history[MAX_NUM_EXEC_QUERY_HISTORY];

  int num_log_records_written;	/* # of log records generated */

  LOG_TRAN_UPDATE_STATS log_upd_stats;	/* Collects data about inserted/ deleted records during last
					 * command/transaction */
  bool has_deadlock_priority;

  bool block_global_oldest_active_until_commit;
  bool is_user_active;

  LOG_RCV_TDES rcv;
  const char *ha_sbr_statement;

  // *INDENT-OFF*
#if defined (SERVER_MODE)
  cubreplication::source_copy_context *replication_copy_context;
#endif

#if defined (SERVER_MODE) || (defined (SA_MODE) && defined (__cplusplus))
  public:
    bool is_active_worker_transaction () const;
    bool is_system_transaction () const;
    bool is_system_main_transaction () const;
    bool is_system_worker_transaction () const;
    bool is_allowed_undo () const;
    bool is_allowed_sysop () const;
    bool is_under_sysop () const;

    void lock_topop ();
    void unlock_topop ();

    void on_sysop_start ();
    void on_sysop_end ();

    cubreplication::log_generator &get_replication_generator ();

  private:
    cubreplication::log_generator replication_log_generator;
#endif
  // *INDENT-ON*
};

typedef struct log_addr_tdesarea LOG_ADDR_TDESAREA;
struct log_addr_tdesarea
{
  LOG_TDES *tdesarea;
  LOG_ADDR_TDESAREA *next;
};

/* Transaction Table */
typedef struct trantable TRANTABLE;
struct trantable
{
  int num_total_indices;	/* Number of total transaction indices */
  int num_assigned_indices;	/* Number of assigned transaction indices (i.e., number of active thread/clients) */
  /* Number of coordinator loose end indices */
  int num_coord_loose_end_indices;
  /* Number of prepared participant loose end indices */
  int num_prepared_loose_end_indices;
  int hint_free_index;		/* Hint for a free index */
  /* Number of transactions that must be interrupted */
#if defined(_AIX)
  sig_atomic_t num_interrupts;
#else				/* _AIX */
  volatile sig_atomic_t num_interrupts;
#endif				/* _AIX */
  LOG_ADDR_TDESAREA *area;	/* Contiguous area to transaction descriptors */
  LOG_TDES **all_tdes;		/* Pointers to all transaction descriptors */
};

#define TRANTABLE_INITIALIZER \
  { 0, 0, 0, 0, 0, 0, NULL, NULL }

/* state of recovery process */
enum log_recvphase
{
  LOG_RESTARTED,		/* Normal processing.. recovery has been executed. */
  LOG_RECOVERY_ANALYSIS_PHASE,	/* Start recovering. Find the transactions that were active at the time of the crash */
  LOG_RECOVERY_REDO_PHASE,	/* Redoing phase */
  LOG_RECOVERY_UNDO_PHASE,	/* Undoing phase */
  LOG_RECOVERY_FINISH_2PC_PHASE	/* Finishing up transactions that were in 2PC protocol at the time of the crash */
};
typedef enum log_recvphase LOG_RECVPHASE;

/* stores global statistics for a unique btree */
typedef struct global_unique_stats GLOBAL_UNIQUE_STATS;
struct global_unique_stats
{
  BTID btid;			/* btree id */
  GLOBAL_UNIQUE_STATS *stack;	/* used in freelist */
  GLOBAL_UNIQUE_STATS *next;	/* used in hash table */
  pthread_mutex_t mutex;	/* state mutex */
  UINT64 del_id;		/* delete transaction ID (for lock free) */

  LOG_UNIQUE_STATS unique_stats;	/* statistics for btid unique btree */
  LOG_LSA last_log_lsa;		/* The log lsa of the last RVBT_LOG_GLOBAL_UNIQUE_STATS_COMMIT record logged into the
				 * btree header page of btid */
};

/* stores global statistics for all unique btrees */
typedef struct global_unique_stats_table GLOBAL_UNIQUE_STATS_TABLE;
struct global_unique_stats_table
{
  LF_HASH_TABLE unique_stats_hash;	/* hash with btid as key and GLOBAL_UNIQUE_STATS as data */
  LF_ENTRY_DESCRIPTOR unique_stats_descriptor;	/* used by unique_stats_hash */
  LF_FREELIST unique_stats_freelist;	/* used by unique_stats_hash */

  LOG_LSA curr_rcv_rec_lsa;	/* This is used at recovery stage to pass the lsa of the log record to be processed, to
				 * the record processing funtion, in order to restore the last_log_lsa from
				 * GLOBAL_UNIQUE_STATS */
  bool initialized;		/* true if the current instance was initialized */
};

#define GLOBAL_UNIQUE_STATS_TABLE_INITIALIZER \
 { LF_HASH_TABLE_INITIALIZER, LF_ENTRY_DESCRIPTOR_INITIALIZER, LF_FREELIST_INITIALIZER, LSA_INITIALIZER, false }

#define GLOBAL_UNIQUE_STATS_HASH_SIZE 1000

// *INDENT-OFF*
namespace cubreplication
{
  struct replication_rv
  {
    replication_rv (cubstream::stream_position active_start_position)
      : m_active_start_position (active_start_position)
    {
    }

    cubstream::stream_position m_active_start_position;
    std::unordered_set<MVCCID> m_active_mvcc_ids;
  };
}
// *INDENT-ON*

/* Global structure to trantable, log buffer pool, etc */
typedef struct log_global LOG_GLOBAL;
struct log_global
{
  TRANTABLE trantable;		/* Transaction table */
  LOG_APPEND_INFO append;	/* The log append info */
  LOG_PRIOR_LSA_INFO prior_info;
  LOG_HEADER hdr;		/* The log header */
  LOG_ARCHIVES archive;		/* Current archive information */
  LOG_PAGEID run_nxchkpt_atpageid;
#if defined(SERVER_MODE)
  LOG_LSA flushed_lsa_lower_bound;	/* lsa */
  pthread_mutex_t chkpt_lsa_lock;
#endif				/* SERVER_MODE */
  LOG_LSA chkpt_redo_lsa;
  DKNPAGES chkpt_every_npages;	/* How frequent a checkpoint should be taken ? */
  LOG_RECVPHASE rcv_phase;	/* Phase of the recovery */
  LOG_LSA rcv_phase_lsa;	/* LSA of phase (e.g. Restart) */

#if defined(SERVER_MODE)
  bool backup_in_progress;
#else				/* SERVER_MODE */
  LOG_LSA final_restored_lsa;
#endif				/* SERVER_MODE */
  /* Buffer for log hdr I/O, size : SIZEOF_LOG_PAGE_SIZE */
  LOG_PAGE *loghdr_pgptr;

  /* Flush information for dirty log pages */
  LOG_FLUSH_INFO flush_info;

  /* group commit information */
  LOG_GROUP_COMMIT_INFO group_commit_info;
  // *INDENT-OFF*
  cubtx::complete_manager *m_tran_complete_mgr;
  cubreplication::replication_rv m_repl_rv;
  // *INDENT-ON*
  LOG_LSA m_min_active_lsa;

  /* remote log writer information */
  logwr_info *writer_info;
  /* background log archiving info */
  BACKGROUND_ARCHIVING_INFO bg_archive_info;

  mvcctable mvcc_table;		/* MVCC table */
  GLOBAL_UNIQUE_STATS_TABLE unique_stats_table;	/* global unique statistics */

  // *INDENT-OFF*
  log_global ();
   ~log_global ();
  // *INDENT-ON*
};

/* logging statistics */
typedef struct log_logging_stat
{
  /* logpb_next_append_page() call count */
  unsigned long total_append_page_count;
  /* last created page id for logging */
  LOG_PAGEID last_append_pageid;
  /* time taken to use a page for logging */
  double use_append_page_sec;

  /* log buffer full count */
  unsigned long log_buffer_full_count;
  /* log buffer flush count by replacement */
  unsigned long log_buffer_flush_count_by_replacement;

  /* normal flush */
  /* logpb_flush_all_append_pages() call count */
  unsigned long flushall_append_pages_call_count;
  /* pages count to flush in logpb_flush_all_append_pages() */
  unsigned long last_flush_count_by_trans;
  /* total pages count to flush in logpb_flush_all_append_pages() */
  unsigned long total_flush_count_by_trans;
  /* time taken to flush in logpb_flush_all_append_pages() */
  double last_flush_sec_by_trans;
  /* total time taken to flush in logpb_flush_all_append_pages() */
  double total_flush_sec_by_trans;
  /* logpb_flush_pages_direct() count */
  unsigned long direct_flush_count;

  /* logpb_flush_header() call count */
  unsigned long flush_hdr_call_count;
  /* page count to flush in logpb_flush_header() */
  double last_flush_hdr_sec_by_LFT;
  /* total page count to flush in logpb_flush_header() */
  double total_flush_hdr_sec_by_LFT;

  /* total sync count */
  unsigned long total_sync_count;

  /* commit count */
  unsigned long commit_count;
  /* group commit count */
  unsigned long last_group_commit_count;
  /* total group commit count */
  unsigned long total_group_commit_count;

  /* commit count while using a log page */
  unsigned long last_commit_count_while_using_a_page;
  /* total commit count while using a log page */
  unsigned long total_commit_count_while_using_a_page;

  /* commit count included logpb_flush_all_append_pages */
  unsigned long last_commit_count_in_flush_pages;
  /* total commit count included logpb_flush_all_append_pages */
  unsigned long total_commit_count_in_flush_pages;

  /* group commit request count */
  unsigned long gc_commit_request_count;

  /* wait time for group commit */
  double gc_total_wait_time;

  /* flush count in group commit mode by LFT */
  unsigned long gc_flush_count;

  /* async commit request count */
  unsigned long async_commit_request_count;
} LOG_LOGGING_STAT;

// todo - move to manager
enum log_cs_access_mode
{ LOG_CS_FORCE_USE, LOG_CS_SAFE_READER };
typedef enum log_cs_access_mode LOG_CS_ACCESS_MODE;

enum log_tran_complete_manager_type
{
  LOG_TRAN_COMPLETE_NO_MANAGER,
  LOG_TRAN_COMPLETE_MANAGER_SINGLE_NODE,
  LOG_TRAN_COMPLETE_MANAGER_MASTER_NODE,
  LOG_TRAN_COMPLETE_MANAGER_SLAVE_NODE,
};
<<<<<<< HEAD
typedef enum log_tran_complete_manager_type LOG_TRAN_COMPLETE_MANAGER_TYPE;

#define LOG_TRAN_COMPLETE_NO_MANAGER_STR                 "no manager"
#define LOG_TRAN_COMPLETE_MANAGER_SINGLE_NODE_STR        "single node"
#define LOG_TRAN_COMPLETE_MANAGER_MASTER_NODE_STR        "master node"
#define LOG_TRAN_COMPLETE_MANAGER_SLAVE_NODE_STR         "slave"
=======
>>>>>>> 40928a83

#if !defined(SERVER_MODE)
#if !defined(LOG_TRAN_INDEX)
#define LOG_TRAN_INDEX
extern int log_Tran_index;	/* Index onto transaction table for current thread of execution (client) */
#endif /* !LOG_TRAN_INDEX */
#endif /* !SERVER_MODE */

extern LOG_GLOBAL log_Gl;

extern LOG_LOGGING_STAT log_Stat;

/* Name of the database and logs */
extern char log_Path[];
extern char log_Archive_path[];
extern char log_Prefix[];

extern const char *log_Db_fullname;
extern char log_Name_active[];
extern char log_Name_info[];
extern char log_Name_bkupinfo[];
extern char log_Name_volinfo[];
extern char log_Name_bg_archive[];
extern char log_Name_removed_archive[];

/* logging */
#if defined (SA_MODE)
#define LOG_THREAD_TRAN_MSG "%s"
#define LOG_THREAD_TRAN_ARGS(thread_p) "(SA_MODE)"
#else	/* !SA_MODE */	       /* SERVER_MODE */
#define LOG_THREAD_TRAN_MSG "(thr=%d, trid=%d)"
#define LOG_THREAD_TRAN_ARGS(thread_p) thread_get_current_entry_index (), LOG_FIND_CURRENT_TDES (thread_p)
#endif /* SERVER_MODE */

extern int logpb_initialize_pool (THREAD_ENTRY * thread_p);
extern void logpb_finalize_pool (THREAD_ENTRY * thread_p);
extern bool logpb_is_pool_initialized (void);
extern void logpb_invalidate_pool (THREAD_ENTRY * thread_p);
extern LOG_PAGE *logpb_create_page (THREAD_ENTRY * thread_p, LOG_PAGEID pageid);
extern LOG_PAGE *log_pbfetch (LOG_PAGEID pageid);
extern void logpb_set_dirty (THREAD_ENTRY * thread_p, LOG_PAGE * log_pgptr);
extern int logpb_flush_page (THREAD_ENTRY * thread_p, LOG_PAGE * log_pgptr);
extern LOG_PAGEID logpb_get_page_id (LOG_PAGE * log_pgptr);
extern int logpb_initialize_header (THREAD_ENTRY * thread_p, LOG_HEADER * loghdr, const char *prefix_logname,
				    DKNPAGES npages, INT64 * db_creation);
extern LOG_PAGE *logpb_create_header_page (THREAD_ENTRY * thread_p);
extern void logpb_fetch_header (THREAD_ENTRY * thread_p, LOG_HEADER * hdr);
extern void logpb_fetch_header_with_buffer (THREAD_ENTRY * thread_p, LOG_HEADER * hdr, LOG_PAGE * log_pgptr);
extern void logpb_flush_header (THREAD_ENTRY * thread_p);
extern int logpb_fetch_page (THREAD_ENTRY * thread_p, LOG_LSA * req_lsa, LOG_CS_ACCESS_MODE access_mode,
			     LOG_PAGE * log_pgptr);
extern int logpb_copy_page_from_log_buffer (THREAD_ENTRY * thread_p, LOG_PAGEID pageid, LOG_PAGE * log_pgptr);
extern int logpb_copy_page_from_file (THREAD_ENTRY * thread_p, LOG_PAGEID pageid, LOG_PAGE * log_pgptr);
extern int logpb_read_page_from_file (THREAD_ENTRY * thread_p, LOG_PAGEID pageid, LOG_CS_ACCESS_MODE access_mode,
				      LOG_PAGE * log_pgptr);
extern int logpb_read_page_from_active_log (THREAD_ENTRY * thread_p, LOG_PAGEID pageid, int num_pages,
					    LOG_PAGE * log_pgptr);
extern int logpb_write_page_to_disk (THREAD_ENTRY * thread_p, LOG_PAGE * log_pgptr, LOG_PAGEID logical_pageid);
extern PGLENGTH logpb_find_header_parameters (THREAD_ENTRY * thread_p, const bool force_read_log_header,
					      const char *db_fullname, const char *logpath,
					      const char *prefix_logname, PGLENGTH * io_page_size,
					      PGLENGTH * log_page_size, INT64 * db_creation, float *db_compatibility,
					      int *db_charset);
extern int logpb_fetch_start_append_page (THREAD_ENTRY * thread_p);
extern LOG_PAGE *logpb_fetch_start_append_page_new (THREAD_ENTRY * thread_p);
extern void logpb_flush_pages_direct (THREAD_ENTRY * thread_p);
extern void logpb_flush_pages (THREAD_ENTRY * thread_p, LOG_LSA * flush_lsa);
extern void logpb_force_flush_pages (THREAD_ENTRY * thread_p);
extern void logpb_force_flush_header_and_pages (THREAD_ENTRY * thread_p);
extern void logpb_invalid_all_append_pages (THREAD_ENTRY * thread_p);
extern void logpb_flush_log_for_wal (THREAD_ENTRY * thread_p, const LOG_LSA * lsa_ptr);


#if defined (ENABLE_UNUSED_FUNCTION)
extern void logpb_remove_append (LOG_TDES * tdes);
#endif
extern void logpb_create_log_info (const char *logname_info, const char *db_fullname);
extern bool logpb_find_volume_info_exist (void);
extern int logpb_create_volume_info (const char *db_fullname);
extern int logpb_recreate_volume_info (THREAD_ENTRY * thread_p);
extern VOLID logpb_add_volume (const char *db_fullname, VOLID new_volid, const char *new_volfullname,
			       DISK_VOLPURPOSE new_volpurpose);
extern int logpb_scan_volume_info (THREAD_ENTRY * thread_p, const char *db_fullname, VOLID ignore_volid,
				   VOLID start_volid, int (*fun) (THREAD_ENTRY * thread_p, VOLID xvolid,
								  const char *vlabel, void *args), void *args);
extern LOG_PHY_PAGEID logpb_to_physical_pageid (LOG_PAGEID logical_pageid);
extern bool logpb_is_page_in_archive (LOG_PAGEID pageid);
extern bool logpb_is_smallest_lsa_in_archive (THREAD_ENTRY * thread_p);
extern int logpb_get_archive_number (THREAD_ENTRY * thread_p, LOG_PAGEID pageid);
extern void logpb_decache_archive_info (THREAD_ENTRY * thread_p);
extern LOG_PAGE *logpb_fetch_from_archive (THREAD_ENTRY * thread_p, LOG_PAGEID pageid, LOG_PAGE * log_pgptr,
					   int *ret_arv_num, LOG_ARV_HEADER * arv_hdr, bool is_fatal);
extern void logpb_remove_archive_logs (THREAD_ENTRY * thread_p, const char *info_reason);
extern int logpb_remove_archive_logs_exceed_limit (THREAD_ENTRY * thread_p, int max_count);
extern void logpb_copy_from_log (THREAD_ENTRY * thread_p, char *area, int length, LOG_LSA * log_lsa,
				 LOG_PAGE * log_pgptr);
extern int logpb_initialize_log_names (THREAD_ENTRY * thread_p, const char *db_fullname, const char *logpath,
				       const char *prefix_logname);
extern bool logpb_exist_log (THREAD_ENTRY * thread_p, const char *db_fullname, const char *logpath,
			     const char *prefix_logname);
extern LOG_PAGEID logpb_checkpoint (THREAD_ENTRY * thread_p);
extern void logpb_dump_checkpoint_trans (FILE * out_fp, int length, void *data);
extern int logpb_backup (THREAD_ENTRY * thread_p, int num_perm_vols, const char *allbackup_path,
			 FILEIO_BACKUP_LEVEL backup_level, bool delete_unneeded_logarchives,
			 const char *backup_verbose_file_path, int num_threads, FILEIO_ZIP_METHOD zip_method,
			 FILEIO_ZIP_LEVEL zip_level, int skip_activelog, int sleep_msecs);
extern int logpb_restore (THREAD_ENTRY * thread_p, const char *db_fullname, const char *logpath,
			  const char *prefix_logname, bo_restart_arg * r_args);
extern int logpb_copy_database (THREAD_ENTRY * thread_p, VOLID num_perm_vols, const char *to_db_fullname,
				const char *to_logpath, const char *to_prefix_logname, const char *toext_path,
				const char *fileof_vols_and_copypaths);
extern int logpb_rename_all_volumes_files (THREAD_ENTRY * thread_p, VOLID num_perm_vols, const char *to_db_fullname,
					   const char *to_logpath, const char *to_prefix_logname,
					   const char *toext_path, const char *fileof_vols_and_renamepaths,
					   bool extern_rename, bool force_delete);
extern int logpb_delete (THREAD_ENTRY * thread_p, VOLID num_perm_vols, const char *db_fullname, const char *logpath,
			 const char *prefix_logname, bool force_delete);
extern int logpb_check_exist_any_volumes (THREAD_ENTRY * thread_p, const char *db_fullname, const char *logpath,
					  const char *prefix_logname, char *first_vol, bool * is_exist);
extern void logpb_fatal_error (THREAD_ENTRY * thread_p, bool logexit, const char *file_name, const int lineno,
			       const char *fmt, ...);
extern void logpb_fatal_error_exit_immediately_wo_flush (THREAD_ENTRY * thread_p, const char *file_name,
							 const int lineno, const char *fmt, ...);
extern int logpb_check_and_reset_temp_lsa (THREAD_ENTRY * thread_p, VOLID volid);
extern void logpb_initialize_arv_page_info_table (void);
extern void logpb_initialize_logging_statistics (void);

/* TODO - considers moving complete manager functions as methods in complete manager classes */
extern void logpb_initialize_tran_complete_manager (void);
<<<<<<< HEAD
extern const char *logpb_complete_manager_string (LOG_TRAN_COMPLETE_MANAGER_TYPE manager_type);
=======
extern const char *logpb_complete_manager_string (log_tran_complete_manager_type manager_type);
>>>>>>> 40928a83
extern int logpb_background_archiving (THREAD_ENTRY * thread_p);
extern void xlogpb_dump_stat (FILE * outfp);

extern void logpb_dump (THREAD_ENTRY * thread_p, FILE * out_fp);

extern int logpb_remove_all_in_log_path (THREAD_ENTRY * thread_p, const char *db_fullname, const char *logpath,
					 const char *prefix_logname);

extern void log_recovery (THREAD_ENTRY * thread_p, int ismedia_crash, time_t * stopat);
extern LOG_LSA *log_startof_nxrec (THREAD_ENTRY * thread_p, LOG_LSA * lsa, bool canuse_forwaddr);

extern void *logtb_realloc_topops_stack (LOG_TDES * tdes, int num_elms);
extern void logtb_define_trantable (THREAD_ENTRY * thread_p, int num_expected_tran_indices, int num_expected_locks);
extern int logtb_define_trantable_log_latch (THREAD_ENTRY * thread_p, int num_expected_tran_indices);
extern void logtb_undefine_trantable (THREAD_ENTRY * thread_p);
extern int logtb_get_number_assigned_tran_indices (void);
extern int logtb_get_number_of_total_tran_indices (void);
#if defined(ENABLE_UNUSED_FUNCTION)
extern bool logtb_am_i_sole_tran (THREAD_ENTRY * thread_p);
extern void logtb_i_am_not_sole_tran (THREAD_ENTRY * thread_p);
#endif
extern bool logtb_am_i_dba_client (THREAD_ENTRY * thread_p);
extern LOG_TDES *logtb_get_tdes (THREAD_ENTRY * thread_p);
extern int logtb_assign_tran_index (THREAD_ENTRY * thread_p, TRANID trid, TRAN_STATE state,
				    const BOOT_CLIENT_CREDENTIAL * client_credential, TRAN_STATE * current_state,
				    int wait_msecs, TRAN_ISOLATION isolation);
extern LOG_TDES *logtb_rv_find_allocate_tran_index (THREAD_ENTRY * thread_p, TRANID trid, const LOG_LSA * log_lsa);
extern void logtb_rv_assign_mvccid_for_undo_recovery (THREAD_ENTRY * thread_p, MVCCID mvccid);
extern void logtb_release_tran_index (THREAD_ENTRY * thread_p, int tran_index);
extern void logtb_free_tran_index (THREAD_ENTRY * thread_p, int tran_index);
extern void logtb_free_tran_index_with_undo_lsa (THREAD_ENTRY * thread_p, const LOG_LSA * undo_lsa);
extern void logtb_initialize_tdes (LOG_TDES * tdes, int tran_index);
extern void logtb_clear_tdes (THREAD_ENTRY * thread_p, LOG_TDES * tdes);
extern void logtb_finalize_tdes (THREAD_ENTRY * thread_p, LOG_TDES * tdes);
extern int logtb_get_new_tran_id (THREAD_ENTRY * thread_p, LOG_TDES * tdes);
extern int logtb_find_tran_index (THREAD_ENTRY * thread_p, TRANID trid);
#if defined (ENABLE_UNUSED_FUNCTION)
extern int logtb_find_tran_index_host_pid (THREAD_ENTRY * thread_p, const char *host_name, int process_id);
#endif
extern TRANID logtb_find_tranid (int tran_index);
extern TRANID logtb_find_current_tranid (THREAD_ENTRY * thread_p);
#if defined (ENABLE_UNUSED_FUNCTION)
extern int logtb_count_clients_with_type (THREAD_ENTRY * thread_p, int client_type);
#endif
extern int logtb_count_clients (THREAD_ENTRY * thread_p);
extern int logtb_count_not_allowed_clients_in_maintenance_mode (THREAD_ENTRY * thread_p);
extern int logtb_find_client_type (int tran_index);
extern const char *logtb_find_client_name (int tran_index);
extern void logtb_set_user_name (int tran_index, const char *client_name);
extern void logtb_set_current_user_name (THREAD_ENTRY * thread_p, const char *client_name);
extern const char *logtb_find_client_hostname (int tran_index);
extern void logtb_set_current_user_active (THREAD_ENTRY * thread_p, bool is_user_active);
extern int logtb_find_client_name_host_pid (int tran_index, const char **client_prog_name,
					    const char **client_user_name, const char **client_host_name,
					    int *client_pid);
#if !defined(NDEBUG)
extern void logpb_debug_check_log_page (THREAD_ENTRY * thread_p, void *log_pgptr_ptr);
#endif
#if defined (SERVER_MODE)
extern int logtb_find_client_tran_name_host_pid (int &tran_index, const char **client_prog_name,
						 const char **client_user_name, const char **client_host_name,
						 int *client_pid);
#endif // SERVER_MODE
extern int logtb_get_client_ids (int tran_index, CLIENTIDS * client_info);

extern int logtb_find_current_client_type (THREAD_ENTRY * thread_p);
extern const char *logtb_find_current_client_name (THREAD_ENTRY * thread_p);
extern const char *logtb_find_current_client_hostname (THREAD_ENTRY * thread_p);
extern LOG_LSA *logtb_find_current_tran_lsa (THREAD_ENTRY * thread_p);
extern TRAN_STATE logtb_find_state (int tran_index);
extern int logtb_find_wait_msecs (int tran_index);

extern int logtb_find_interrupt (int tran_index, bool * interrupt);
extern TRAN_ISOLATION logtb_find_isolation (int tran_index);
extern TRAN_ISOLATION logtb_find_current_isolation (THREAD_ENTRY * thread_p);
extern bool logtb_set_tran_index_interrupt (THREAD_ENTRY * thread_p, int tran_index, bool set);
extern bool logtb_set_suppress_repl_on_transaction (THREAD_ENTRY * thread_p, int tran_index, int set);
extern bool logtb_is_interrupted (THREAD_ENTRY * thread_p, bool clear, bool * continue_checking);
extern bool logtb_is_interrupted_tran (THREAD_ENTRY * thread_p, bool clear, bool * continue_checking, int tran_index);
extern bool logtb_is_active (THREAD_ENTRY * thread_p, TRANID trid);
extern bool logtb_is_current_active (THREAD_ENTRY * thread_p);
extern bool logtb_istran_finished (THREAD_ENTRY * thread_p, TRANID trid);
extern void logtb_disable_update (THREAD_ENTRY * thread_p);
extern void logtb_enable_update (THREAD_ENTRY * thread_p);
extern void logtb_set_to_system_tran_index (THREAD_ENTRY * thread_p);

#if defined (ENABLE_UNUSED_FUNCTION)
extern LOG_LSA *logtb_find_largest_lsa (THREAD_ENTRY * thread_p);
#endif
extern int logtb_set_num_loose_end_trans (THREAD_ENTRY * thread_p);
extern void log_find_unilaterally_largest_undo_lsa (THREAD_ENTRY * thread_p, LOG_LSA & max_undo_lsa);
extern void logtb_find_smallest_lsa (THREAD_ENTRY * thread_p, LOG_LSA * lsa);
extern void logtb_find_smallest_and_largest_active_pages (THREAD_ENTRY * thread_p, LOG_PAGEID * smallest,
							  LOG_PAGEID * largest);
extern int logtb_is_tran_modification_disabled (THREAD_ENTRY * thread_p);
extern bool logtb_has_deadlock_priority (int tran_index);
/* For Debugging */
extern void xlogtb_dump_trantable (THREAD_ENTRY * thread_p, FILE * out_fp);

extern bool logpb_need_wal (const LOG_LSA * lsa);
extern char *logpb_backup_level_info_to_string (char *buf, int buf_size, const LOG_HDR_BKUP_LEVEL_INFO * info);
extern const char *tran_abort_reason_to_string (TRAN_ABORT_REASON val);
extern int logtb_descriptors_start_scan (THREAD_ENTRY * thread_p, int type, DB_VALUE ** arg_values, int arg_cnt,
					 void **ctx);
extern MVCCID logtb_get_oldest_active_mvccid (THREAD_ENTRY * thread_p);

extern LOG_PAGEID logpb_find_oldest_available_page_id (THREAD_ENTRY * thread_p);
extern int logpb_find_oldest_available_arv_num (THREAD_ENTRY * thread_p);

extern void logtb_get_new_subtransaction_mvccid (THREAD_ENTRY * thread_p, MVCC_INFO * curr_mvcc_info);

extern MVCCID logtb_find_current_mvccid (THREAD_ENTRY * thread_p);
extern MVCCID logtb_get_current_mvccid (THREAD_ENTRY * thread_p);
extern int logtb_invalidate_snapshot_data (THREAD_ENTRY * thread_p);
extern int xlogtb_get_mvcc_snapshot (THREAD_ENTRY * thread_p);

extern bool logtb_is_current_mvccid (THREAD_ENTRY * thread_p, MVCCID mvccid);
extern bool logtb_is_mvccid_committed (THREAD_ENTRY * thread_p, MVCCID mvccid);
extern MVCC_SNAPSHOT *logtb_get_mvcc_snapshot (THREAD_ENTRY * thread_p);
extern void logtb_complete_mvcc (THREAD_ENTRY * thread_p, LOG_TDES * tdes, bool committed);
extern void logtb_complete_sub_mvcc (THREAD_ENTRY * thread_p, LOG_TDES * tdes);

extern LOG_TRAN_CLASS_COS *logtb_tran_find_class_cos (THREAD_ENTRY * thread_p, const OID * class_oid, bool create);
extern int logtb_tran_update_unique_stats (THREAD_ENTRY * thread_p, const BTID * btid, int n_keys, int n_oids,
					   int n_nulls, bool write_to_log);

// *INDENT-OFF*
extern int logtb_tran_update_unique_stats (THREAD_ENTRY * thread_p, const BTID &btid, const btree_unique_stats &ustats,
                                           bool write_to_log);
extern int logtb_tran_update_unique_stats (THREAD_ENTRY * thread_p, const multi_index_unique_stats &multi_stats,
                                           bool write_to_log);
// *INDENT-ON*

extern int logtb_tran_update_btid_unique_stats (THREAD_ENTRY * thread_p, const BTID * btid, int n_keys, int n_oids,
						int n_nulls);
extern LOG_TRAN_BTID_UNIQUE_STATS *logtb_tran_find_btid_stats (THREAD_ENTRY * thread_p, const BTID * btid, bool create);
extern int logtb_tran_prepare_count_optim_classes (THREAD_ENTRY * thread_p, const char **classes,
						   LC_PREFETCH_FLAGS * flags, int n_classes);
extern void logtb_tran_reset_count_optim_state (THREAD_ENTRY * thread_p);
extern int logtb_find_log_records_count (int tran_index);

extern int logtb_initialize_global_unique_stats_table (THREAD_ENTRY * thread_p);
extern void logtb_finalize_global_unique_stats_table (THREAD_ENTRY * thread_p);
extern int logtb_get_global_unique_stats (THREAD_ENTRY * thread_p, BTID * btid, int *num_oids, int *num_nulls,
					  int *num_keys);
extern int logtb_rv_update_global_unique_stats_by_abs (THREAD_ENTRY * thread_p, BTID * btid, int num_oids,
						       int num_nulls, int num_keys);
extern int logtb_update_global_unique_stats_by_delta (THREAD_ENTRY * thread_p, BTID * btid, int oid_delta,
						      int null_delta, int key_delta, bool log);
extern int logtb_delete_global_unique_stats (THREAD_ENTRY * thread_p, BTID * btid);
extern int logtb_reflect_global_unique_stats_to_btree (THREAD_ENTRY * thread_p);
extern int logtb_tran_update_all_global_unique_stats (THREAD_ENTRY * thread_p);

extern int log_rv_undoredo_record_partial_changes (THREAD_ENTRY * thread_p, char *rcv_data, int rcv_data_length,
						   RECDES * record, bool is_undo);
extern int log_rv_redo_record_modify (THREAD_ENTRY * thread_p, LOG_RCV * rcv);
extern int log_rv_undo_record_modify (THREAD_ENTRY * thread_p, LOG_RCV * rcv);
extern char *log_rv_pack_redo_record_changes (char *ptr, int offset_to_data, int old_data_size, int new_data_size,
					      char *new_data);
extern char *log_rv_pack_undo_record_changes (char *ptr, int offset_to_data, int old_data_size, int new_data_size,
					      char *old_data);

extern void log_set_ha_promotion_time (THREAD_ENTRY * thread_p, INT64 ha_promotion_time);
extern void log_set_db_restore_time (THREAD_ENTRY * thread_p, INT64 db_restore_time);

extern int logpb_prior_lsa_append_all_list (THREAD_ENTRY * thread_p);

extern bool logtb_check_class_for_rr_isolation_err (const OID * class_oid);

extern void logpb_vacuum_reset_log_header_cache (THREAD_ENTRY * thread_p, LOG_HEADER * loghdr);

extern VACUUM_LOG_BLOCKID logpb_last_complete_blockid (void);
extern int logpb_page_check_corruption (THREAD_ENTRY * thread_p, LOG_PAGE * log_pgptr, bool * is_page_corrupted);
extern void logpb_dump_log_page_area (THREAD_ENTRY * thread_p, LOG_PAGE * log_pgptr, int offset, int length);
extern void logpb_page_get_first_null_block_lsa (THREAD_ENTRY * thread_p, LOG_PAGE * log_pgptr,
						 LOG_LSA * first_null_block_lsa);

extern void logtb_slam_transaction (THREAD_ENTRY * thread_p, int tran_index);
extern int xlogtb_kill_tran_index (THREAD_ENTRY * thread_p, int kill_tran_index, char *kill_user, char *kill_host,
				   int kill_pid);
extern int xlogtb_kill_or_interrupt_tran (THREAD_ENTRY * thread_p, int tran_id, bool is_dba_group_member,
					  bool interrupt_only);
extern THREAD_ENTRY *logtb_find_thread_by_tran_index (int tran_index);
extern THREAD_ENTRY *logtb_find_thread_by_tran_index_except_me (int tran_index);
extern int logtb_get_current_tran_index (void);
extern void logtb_set_current_tran_index (THREAD_ENTRY * thread_p, int tran_index);
#if defined (SERVER_MODE)
extern void logtb_wakeup_thread_with_tran_index (int tran_index, thread_resume_suspend_status resume_reason);
#endif // SERVER_MODE

extern bool logtb_set_check_interrupt (THREAD_ENTRY * thread_p, bool flag);
extern bool logtb_get_check_interrupt (THREAD_ENTRY * thread_p);
extern int logpb_set_page_checksum (THREAD_ENTRY * thread_p, LOG_PAGE * log_pgptr);

extern LOG_TDES *logtb_get_system_tdes (THREAD_ENTRY * thread_p = NULL);

//////////////////////////////////////////////////////////////////////////
// inline/template implementation
//////////////////////////////////////////////////////////////////////////

inline LOG_TDES *
LOG_FIND_TDES (int tran_index)
{
  if (tran_index >= LOG_SYSTEM_TRAN_INDEX && tran_index < log_Gl.trantable.num_total_indices)
    {
      if (tran_index == LOG_SYSTEM_TRAN_INDEX)
	{
	  return logtb_get_system_tdes ();
	}
      else
	{
	  return log_Gl.trantable.all_tdes[tran_index];
	}
    }
  else
    {
      return NULL;
    }
}

inline LOG_TDES *
LOG_FIND_CURRENT_TDES (THREAD_ENTRY * thread_p = NULL)
{
  return LOG_FIND_TDES (LOG_FIND_THREAD_TRAN_INDEX (thread_p));
}

inline bool
logtb_is_system_worker_tranid (TRANID trid)
{
  return trid < NULL_TRANID;
}

#endif /* _LOG_IMPL_H_ */<|MERGE_RESOLUTION|>--- conflicted
+++ resolved
@@ -796,15 +796,6 @@
   LOG_TRAN_COMPLETE_MANAGER_MASTER_NODE,
   LOG_TRAN_COMPLETE_MANAGER_SLAVE_NODE,
 };
-<<<<<<< HEAD
-typedef enum log_tran_complete_manager_type LOG_TRAN_COMPLETE_MANAGER_TYPE;
-
-#define LOG_TRAN_COMPLETE_NO_MANAGER_STR                 "no manager"
-#define LOG_TRAN_COMPLETE_MANAGER_SINGLE_NODE_STR        "single node"
-#define LOG_TRAN_COMPLETE_MANAGER_MASTER_NODE_STR        "master node"
-#define LOG_TRAN_COMPLETE_MANAGER_SLAVE_NODE_STR         "slave"
-=======
->>>>>>> 40928a83
 
 #if !defined(SERVER_MODE)
 #if !defined(LOG_TRAN_INDEX)
@@ -934,11 +925,7 @@
 
 /* TODO - considers moving complete manager functions as methods in complete manager classes */
 extern void logpb_initialize_tran_complete_manager (void);
-<<<<<<< HEAD
-extern const char *logpb_complete_manager_string (LOG_TRAN_COMPLETE_MANAGER_TYPE manager_type);
-=======
 extern const char *logpb_complete_manager_string (log_tran_complete_manager_type manager_type);
->>>>>>> 40928a83
 extern int logpb_background_archiving (THREAD_ENTRY * thread_p);
 extern void xlogpb_dump_stat (FILE * outfp);
 
