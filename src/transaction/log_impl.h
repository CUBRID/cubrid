/*
 * Copyright (C) 2008 Search Solution Corporation. All rights reserved by Search Solution.
 *
 *   This program is free software; you can redistribute it and/or modify
 *   it under the terms of the GNU General Public License as published by
 *   the Free Software Foundation; either version 2 of the License, or
 *   (at your option) any later version.
 *
 *  This program is distributed in the hope that it will be useful,
 *  but WITHOUT ANY WARRANTY; without even the implied warranty of
 *  MERCHANTABILITY or FITNESS FOR A PARTICULAR PURPOSE. See the
 *  GNU General Public License for more details.
 *
 *  You should have received a copy of the GNU General Public License
 *  along with this program; if not, write to the Free Software
 *  Foundation, Inc., 51 Franklin Street, Fifth Floor, Boston, MA 02110-1301 USA
 *
 */


/*
 * log_impl.h -
 *
 */

#ifndef _LOG_IMPL_H_
#define _LOG_IMPL_H_

#ident "$Id$"

#if !defined (SERVER_MODE) && !defined (SA_MODE)
#error Wrong module
#endif // not SERVER/SA modes

#include "boot.h"
#include "btree_unique.hpp"
#include "client_credentials.hpp"
#include "config.h"
#include "connection_globals.h"
#include "critical_section.h"
#include "es.h"
#include "file_io.h"
#include "lock_free.h"
#include "lock_manager.h"
#include "log_2pc.h"
#include "log_append.hpp"
#include "log_archives.hpp"
#include "log_comm.h"
#include "log_common_impl.h"
#include "log_generator.hpp"
#include "log_lsa.hpp"
#include "log_postpone_cache.hpp"
#include "log_storage.hpp"
#include "mvcc.h"
#include "mvcc_table.hpp"
#include "porting.h"
#include "recovery.h"
#include "release_string.h"
#include "cubstream.hpp"
#include "storage_common.h"
#include "thread_entry.hpp"
#include "transaction_complete_manager.hpp"
#include "transaction_transient.hpp"
#include "log_generator.hpp"
#include "replication_source_db_copy.hpp"

#include <assert.h>
#include <unordered_set>
#if defined(SOLARIS)
#include <netdb.h>		/* for MAXHOSTNAMELEN */
#endif /* SOLARIS */
#include <signal.h>

// forward declarations
struct bo_restart_arg;
struct logwr_info;

#if defined(SERVER_MODE)
#define TR_TABLE_CS_ENTER(thread_p) \
        csect_enter((thread_p), CSECT_TRAN_TABLE, INF_WAIT)
#define TR_TABLE_CS_ENTER_READ_MODE(thread_p) \
        csect_enter_as_reader((thread_p), CSECT_TRAN_TABLE, INF_WAIT)
#define TR_TABLE_CS_EXIT(thread_p) \
        csect_exit((thread_p), CSECT_TRAN_TABLE)

#define LOG_ARCHIVE_CS_ENTER(thread_p) \
        csect_enter (thread_p, CSECT_LOG_ARCHIVE, INF_WAIT)
#define LOG_ARCHIVE_CS_ENTER_READ_MODE(thread_p) \
        csect_enter_as_reader (thread_p, CSECT_LOG_ARCHIVE, INF_WAIT)
#define LOG_ARCHIVE_CS_EXIT(thread_p) \
        csect_exit (thread_p, CSECT_LOG_ARCHIVE)

#else /* SERVER_MODE */
#define TR_TABLE_CS_ENTER(thread_p)
#define TR_TABLE_CS_ENTER_READ_MODE(thread_p)
#define TR_TABLE_CS_EXIT(thread_p)

#define LOG_ARCHIVE_CS_ENTER(thread_p)
#define LOG_ARCHIVE_CS_ENTER_READ_MODE(thread_p)
#define LOG_ARCHIVE_CS_EXIT(thread_p)
#endif /* SERVER_MODE */

#if defined(SERVER_MODE)

#define LOG_ARCHIVE_CS_OWN(thread_p) \
  (csect_check (thread_p, CSECT_LOG_ARCHIVE) >= 1)
#define LOG_ARCHIVE_CS_OWN_WRITE_MODE(thread_p) \
  (csect_check_own (thread_p, CSECT_LOG_ARCHIVE) == 1)
#define LOG_ARCHIVE_CS_OWN_READ_MODE(thread_p) \
  (csect_check_own (thread_p, CSECT_LOG_ARCHIVE) == 2)

#else /* SERVER_MODE */
#define LOG_ARCHIVE_CS_OWN(thread_p) (true)
#define LOG_ARCHIVE_CS_OWN_WRITE_MODE(thread_p) (true)
#define LOG_ARCHIVE_CS_OWN_READ_MODE(thread_p) (true)
#endif /* !SERVER_MODE */

#define LOG_ESTIMATE_NACTIVE_TRANS      100	/* Estimate num of trans */
#define LOG_ESTIMATE_NOBJ_LOCKS         977	/* Estimate num of locks */

/* Log data area */
#define LOGAREA_SIZE (LOG_PAGESIZE - SSIZEOF(LOG_HDRPAGE))

/* check if group commit is active */
#define LOG_IS_GROUP_COMMIT_ACTIVE() \
  (prm_get_integer_value (PRM_ID_LOG_GROUP_COMMIT_INTERVAL_MSECS) > 0)

#define LOG_READ_ALIGN(thread_p, lsa, log_pgptr) \
  do \
    { \
      (lsa)->offset = DB_ALIGN ((lsa)->offset, DOUBLE_ALIGNMENT); \
      while ((lsa)->offset >= (int) LOGAREA_SIZE) \
        { \
          assert (log_pgptr != NULL); \
          (lsa)->pageid++; \
          if (logpb_fetch_page ((thread_p), (lsa), LOG_CS_FORCE_USE, (log_pgptr)) != NO_ERROR) \
	    { \
              logpb_fatal_error ((thread_p), true, ARG_FILE_LINE, \
                                 "LOG_READ_ALIGN"); \
	    } \
          (lsa)->offset -= LOGAREA_SIZE; \
          (lsa)->offset = DB_ALIGN ((lsa)->offset, DOUBLE_ALIGNMENT); \
        } \
    } \
  while (0)

#define LOG_READ_ADD_ALIGN(thread_p, add, lsa, log_pgptr) \
  do \
    { \
      (lsa)->offset += (add); \
      LOG_READ_ALIGN ((thread_p), (lsa), (log_pgptr)); \
    } \
  while (0)

#define LOG_READ_ADVANCE_WHEN_DOESNT_FIT(thread_p, length, lsa, log_pgptr) \
  do \
    { \
      if ((lsa)->offset + (int) (length) >= (int) LOGAREA_SIZE) \
        { \
          assert (log_pgptr != NULL); \
          (lsa)->pageid++; \
          if ((logpb_fetch_page ((thread_p), (lsa), LOG_CS_FORCE_USE, log_pgptr))!= NO_ERROR) \
            { \
              logpb_fatal_error ((thread_p), true, ARG_FILE_LINE, \
                                 "LOG_READ_ADVANCE_WHEN_DOESNT_FIT"); \
            } \
          (lsa)->offset = 0; \
        } \
    } \
  while (0)

#if defined(SERVER_MODE)
// todo - separate the client & server/sa_mode transaction index
#if !defined(LOG_FIND_THREAD_TRAN_INDEX)
#define LOG_FIND_THREAD_TRAN_INDEX(thrd) \
  ((thrd) ? (thrd)->tran_index : logtb_get_current_tran_index ())
#endif
#define LOG_SET_CURRENT_TRAN_INDEX(thrd, index) \
  ((thrd) ? (void) ((thrd)->tran_index = (index)) : logtb_set_current_tran_index ((thrd), (index)))
#else /* SERVER_MODE */
#if !defined(LOG_FIND_THREAD_TRAN_INDEX)
#define LOG_FIND_THREAD_TRAN_INDEX(thrd) (log_Tran_index)
#endif
#define LOG_SET_CURRENT_TRAN_INDEX(thrd, index) \
  log_Tran_index = (index)
#endif /* SERVER_MODE */

#define LOG_ISTRAN_ACTIVE(tdes) \
  ((tdes)->state == TRAN_ACTIVE && LOG_ISRESTARTED ())

#define LOG_ISTRAN_COMMITTED(tdes) \
  ((tdes)->state == TRAN_UNACTIVE_COMMITTED \
   || (tdes)->state == TRAN_UNACTIVE_WILL_COMMIT \
   || (tdes)->state == TRAN_UNACTIVE_COMMITTED_WITH_POSTPONE \
   || (tdes)->state == TRAN_UNACTIVE_2PC_COMMIT_DECISION \
   || (tdes)->state == TRAN_UNACTIVE_COMMITTED_INFORMING_PARTICIPANTS)

#define LOG_ISTRAN_ABORTED(tdes) \
  ((tdes)->state == TRAN_UNACTIVE_ABORTED \
   || (tdes)->state == TRAN_UNACTIVE_UNILATERALLY_ABORTED \
   || (tdes)->state == TRAN_UNACTIVE_2PC_ABORT_DECISION \
   || (tdes)->state == TRAN_UNACTIVE_ABORTED_INFORMING_PARTICIPANTS)

#define LOG_ISTRAN_LOOSE_ENDS(tdes) \
  ((tdes)->state == TRAN_UNACTIVE_COMMITTED_INFORMING_PARTICIPANTS \
   || (tdes)->state == TRAN_UNACTIVE_ABORTED_INFORMING_PARTICIPANTS \
   || (tdes)->state == TRAN_UNACTIVE_2PC_COLLECTING_PARTICIPANT_VOTES \
   || (tdes)->state == TRAN_UNACTIVE_2PC_PREPARE)

#define LOG_ISTRAN_2PC_IN_SECOND_PHASE(tdes) \
  ((tdes)->state == TRAN_UNACTIVE_2PC_ABORT_DECISION \
   || (tdes)->state == TRAN_UNACTIVE_2PC_COMMIT_DECISION \
   || (tdes)->state == TRAN_UNACTIVE_WILL_COMMIT \
   || (tdes)->state == TRAN_UNACTIVE_COMMITTED_WITH_POSTPONE \
   || (tdes)->state == TRAN_UNACTIVE_ABORTED_INFORMING_PARTICIPANTS \
   || (tdes)->state == TRAN_UNACTIVE_COMMITTED_INFORMING_PARTICIPANTS)

#define LOG_ISTRAN_2PC(tdes) \
  ((tdes)->state == TRAN_UNACTIVE_2PC_COLLECTING_PARTICIPANT_VOTES \
   || (tdes)->state == TRAN_UNACTIVE_2PC_PREPARE \
   || LOG_ISTRAN_2PC_IN_SECOND_PHASE (tdes))

#define LOG_ISTRAN_2PC_PREPARE(tdes) \
  ((tdes)->state == TRAN_UNACTIVE_2PC_PREPARE)

#define LOG_ISTRAN_2PC_INFORMING_PARTICIPANTS(tdes) \
  ((tdes)->state == TRAN_UNACTIVE_COMMITTED_INFORMING_PARTICIPANTS \
   || (tdes)->state == TRAN_UNACTIVE_ABORTED_INFORMING_PARTICIPANTS)

/* Reserved vacuum workers transaction identifiers.
 * Vacuum workers each need one TRANID to have their system operations
 * isolated and identifiable. Even though usually vacuum workers never undo
 * their work, system operations still need to be undone (if server crashes
 * in the middle of the operation).
 * For this reason, the first VACUUM_MAX_WORKER_COUNT negative TRANID values
 * under NULL_TRANID are reserved for vacuum workers.
 */
const TRANID LOG_SYSTEM_WORKER_FIRST_TRANID = NULL_TRANID - 1;
const int LOG_SYSTEM_WORKER_INCR_TRANID = -1;

#define LOG_READ_NEXT_TRANID (log_Gl.hdr.next_trid)
#define LOG_READ_NEXT_MVCCID (log_Gl.hdr.mvcc_next_id)
#define LOG_HAS_LOGGING_BEEN_IGNORED() \
  (log_Gl.hdr.has_logging_been_skipped == true)

#define LOG_ISRESTARTED() (log_Gl.rcv_phase == LOG_RESTARTED)

/* special action for log applier */
#if defined (SERVER_MODE)
#define LOG_CHECK_LOG_APPLIER(thread_p) \
  (thread_p != NULL \
   && logtb_find_client_type (thread_p->tran_index) == DB_CLIENT_TYPE_LOG_APPLIER)
#else
#define LOG_CHECK_LOG_APPLIER(thread_p) (0)
#endif /* !SERVER_MODE */

#if !defined(_DB_DISABLE_MODIFICATIONS_)
#define _DB_DISABLE_MODIFICATIONS_
extern int db_Disable_modifications;
#endif /* _DB_DISABLE_MODIFICATIONS_ */

#ifndef CHECK_MODIFICATION_NO_RETURN
#if defined (SA_MODE)
#define CHECK_MODIFICATION_NO_RETURN(thread_p, error) \
  (error) = NO_ERROR
#else /* SA_MODE */
#define CHECK_MODIFICATION_NO_RETURN(thread_p, error) \
  do \
    { \
      int mod_disabled; \
      mod_disabled = logtb_is_tran_modification_disabled (thread_p); \
      if (mod_disabled) \
        { \
          er_set (ER_ERROR_SEVERITY, ARG_FILE_LINE, ER_DB_NO_MODIFICATIONS, \
                  0); \
          er_log_debug (ARG_FILE_LINE, "tdes->disable_modification = %d\n", \
                        mod_disabled); \
          error = ER_DB_NO_MODIFICATIONS; \
        } \
      else \
        { \
          error = NO_ERROR; \
        } \
    } \
  while (0)
#endif /* !SA_MODE */
#endif /* CHECK_MODIFICATION_NO_RETURN */

#define MAX_NUM_EXEC_QUERY_HISTORY                      100

enum log_flush
{ LOG_DONT_NEED_FLUSH, LOG_NEED_FLUSH };
typedef enum log_flush LOG_FLUSH;

enum log_setdirty
{ LOG_DONT_SET_DIRTY, LOG_SET_DIRTY };
typedef enum log_setdirty LOG_SETDIRTY;

enum log_getnewtrid
{ LOG_DONT_NEED_NEWTRID, LOG_NEED_NEWTRID };
typedef enum log_getnewtrid LOG_GETNEWTRID;

enum log_wrote_eot_log
{ LOG_NEED_TO_WRITE_EOT_LOG, LOG_ALREADY_WROTE_EOT_LOG };
typedef enum log_wrote_eot_log LOG_WRITE_EOT_LOG;

/*
 * Flush information shared by LFT and normal transaction.
 * Transaction in commit phase has to flush all toflush array's pages.
 */
typedef struct log_flush_info LOG_FLUSH_INFO;
struct log_flush_info
{
  /* Size of array to log append pages to flush */
  int max_toflush;

  /* Number of log append pages that can be flush Not all of the append pages may be full. */
  int num_toflush;

  /* A sorted order of log append free pages to flush */
  LOG_PAGE **toflush;

#if defined(SERVER_MODE)
  /* for protecting LOG_FLUSH_INFO */
  pthread_mutex_t flush_mutex;
#endif				/* SERVER_MODE */
};

typedef struct log_group_commit_info LOG_GROUP_COMMIT_INFO;
struct log_group_commit_info
{
  /* group commit waiters count */
  pthread_mutex_t gc_mutex;
  pthread_cond_t gc_cond;
};

#define LOG_GROUP_COMMIT_INFO_INITIALIZER \
  { PTHREAD_MUTEX_INITIALIZER, PTHREAD_COND_INITIALIZER }



typedef struct log_topops_addresses LOG_TOPOPS_ADDRESSES;
struct log_topops_addresses
{
  LOG_LSA lastparent_lsa;	/* The last address of the parent transaction. This is needed for undo of the top
				 * system action */
  LOG_LSA posp_lsa;		/* The first address of a postpone log record for top system operation. We add this
				 * since it is reset during recovery to the last reference postpone address. */
};

enum log_topops_type
{
  LOG_TOPOPS_NORMAL,
  LOG_TOPOPS_COMPENSATE_TRAN_ABORT,
  LOG_TOPOPS_COMPENSATE_SYSOP_ABORT,
  LOG_TOPOPS_POSTPONE
};
typedef enum log_topops_type LOG_TOPOPS_TYPE;

typedef struct log_topops_stack LOG_TOPOPS_STACK;
struct log_topops_stack
{
  int max;			/* Size of stack */
  int last;			/* Last entry in stack */
  LOG_TOPOPS_ADDRESSES *stack;	/* Stack for push and pop of top system actions */
};

enum tran_abort_reason
{
  TRAN_NORMAL = 0,
  TRAN_ABORT_DUE_DEADLOCK = 1,
  TRAN_ABORT_DUE_ROLLBACK_ON_ESCALATION = 2
};
typedef enum tran_abort_reason TRAN_ABORT_REASON;

typedef struct log_unique_stats LOG_UNIQUE_STATS;
struct log_unique_stats
{
  int num_nulls;		/* number of nulls */
  int num_keys;			/* number of keys */
  int num_oids;			/* number of oids */
};

typedef struct log_tran_btid_unique_stats LOG_TRAN_BTID_UNIQUE_STATS;
struct log_tran_btid_unique_stats
{
  BTID btid;			/* id of B-tree */
  bool deleted;			/* true if the B-tree was deleted */

  LOG_UNIQUE_STATS tran_stats;	/* statistics accumulated during entire transaction */
  LOG_UNIQUE_STATS global_stats;	/* statistics loaded from index */
};

enum count_optim_state
{
  COS_NOT_LOADED = 0,		/* the global statistics was not loaded yet */
  COS_TO_LOAD = 1,		/* the global statistics must be loaded when snapshot is taken */
  COS_LOADED = 2		/* the global statistics were loaded */
};
typedef enum count_optim_state COUNT_OPTIM_STATE;

#define TRAN_UNIQUE_STATS_CHUNK_SIZE  128	/* size of the memory chunk for unique statistics */

/* LOG_TRAN_BTID_UNIQUE_STATS_CHUNK
 * Represents a chunk of memory for transaction unique statistics
 */
typedef struct log_tran_btid_unique_stats_chunk LOG_TRAN_BTID_UNIQUE_STATS_CHUNK;
struct log_tran_btid_unique_stats_chunk
{
  LOG_TRAN_BTID_UNIQUE_STATS_CHUNK *next_chunk;	/* address of next chunk of memory */
  LOG_TRAN_BTID_UNIQUE_STATS buffer[1];	/* more than one */
};

/* LOG_TRAN_CLASS_COS
 * Structure used to store the state of the count optimization for classes.
 */
typedef struct log_tran_class_cos LOG_TRAN_CLASS_COS;
struct log_tran_class_cos
{
  OID class_oid;		/* class object identifier. */
  COUNT_OPTIM_STATE count_state;	/* count optimization state for class_oid */
};

#define COS_CLASSES_CHUNK_SIZE	64	/* size of the memory chunk for count optimization classes */

/* LOG_TRAN_CLASS_COS_CHUNK
 * Represents a chunk of memory for count optimization states
 */
typedef struct log_tran_class_cos_chunk LOG_TRAN_CLASS_COS_CHUNK;
struct log_tran_class_cos_chunk
{
  LOG_TRAN_CLASS_COS_CHUNK *next_chunk;	/* address of next chunk of memory */
  LOG_TRAN_CLASS_COS buffer[1];	/* more than one */
};

/* LOG_TRAN_UPDATE_STATS
 * Structure used for transaction local unique statistics and count optimization
 * management
 */
typedef struct log_tran_update_stats LOG_TRAN_UPDATE_STATS;
struct log_tran_update_stats
{
  int cos_count;		/* the number of hashed elements */
  LOG_TRAN_CLASS_COS_CHUNK *cos_first_chunk;	/* address of first chunk in the chunks list */
  LOG_TRAN_CLASS_COS_CHUNK *cos_current_chunk;	/* address of current chunk from which new elements are assigned */
  MHT_TABLE *classes_cos_hash;	/* hash of count optimization states for classes that were or will be subject to count
				 * optimization. */

  int stats_count;		/* the number of hashed elements */
  LOG_TRAN_BTID_UNIQUE_STATS_CHUNK *stats_first_chunk;	/* address of first chunk in the chunks list */
  LOG_TRAN_BTID_UNIQUE_STATS_CHUNK *stats_current_chunk;	/* address of current chunk from which new elements are
								 * assigned */
  MHT_TABLE *unique_stats_hash;	/* hash of unique statistics for indexes used during transaction. */
};

typedef struct log_rcv_tdes LOG_RCV_TDES;
struct log_rcv_tdes
{
  /* structure stored in transaction descriptor and used for recovery purpose.
   * currently we store the LSA of a system op start postpone. it is required to finish the system op postpone phase
   * correctly */
  LOG_LSA sysop_start_postpone_lsa;
  /* we need to know where transaction postpone has started. */
  LOG_LSA tran_start_postpone_lsa;
  /* we need to know if file_perm_alloc or file_perm_dealloc operations have been interrupted. these operation must be
   * executed atomically (all changes applied or all rollbacked) before executing finish all postpones. to know what
   * to abort, we remember the starting LSA of such operation. */
  LOG_LSA atomic_sysop_start_lsa;
};

typedef struct log_tdes LOG_TDES;
struct log_tdes
{
/* Transaction descriptor */
  MVCC_INFO mvccinfo;		/* MVCC info */

  int tran_index;		/* Index onto transaction table */
  TRANID trid;			/* Transaction identifier */

  bool isloose_end;
  TRAN_STATE state;		/* Transaction state (e.g., Active, aborted) */
  TRAN_ISOLATION isolation;	/* Isolation level */
  int wait_msecs;		/* Wait until this number of milliseconds for locks; also see xlogtb_reset_wait_msecs */
  LOG_LSA head_lsa;		/* First log address of transaction */
  LOG_LSA tail_lsa;		/* Last log record address of transaction */
  LOG_LSA undo_nxlsa;		/* Next log record address of transaction for UNDO purposes. Needed since compensating
				 * log records are logged during UNDO */
  LOG_LSA posp_nxlsa;		/* Next address of a postpone record to be executed. Most of the time is the first
				 * address of a postpone log record */
  LOG_LSA savept_lsa;		/* Address of last savepoint */
  LOG_LSA topop_lsa;		/* Address of last top operation */
  LOG_LSA tail_topresult_lsa;	/* Address of last partial abort/commit */
  int client_id;		/* unique client id */
  int gtrid;			/* Global transaction identifier; used only if this transaction is a participant to a
				 * global transaction and it is prepared to commit. */
  CLIENTIDS client;		/* Client identification */
  SYNC_RMUTEX rmutex_topop;	/* reentrant mutex to serialize system top operations */
  LOG_TOPOPS_STACK topops;	/* Active top system operations. Used for system permanent nested operations which are
				 * independent from current transaction outcome. */
  LOG_2PC_GTRINFO gtrinfo;	/* Global transaction user information; used to store XID of XA interface. */
  LOG_2PC_COORDINATOR *coord;	/* Information about the participants of the distributed transactions. Used only if
				 * this site is the coordinator. Will be NULL if the transaction is a local one, or if
				 * this site is a participant. */
  int num_unique_btrees;	/* # of unique btrees contained in unique_stat_info array */
  int max_unique_btrees;	/* size of unique_stat_info array */
  multi_index_unique_stats m_multiupd_stats;
#if defined(_AIX)
  sig_atomic_t interrupt;
#else				/* _AIX */
  volatile sig_atomic_t interrupt;
#endif				/* _AIX */
  /* Set to one when the current execution must be stopped somehow. We stop it by sending an error message during
   * fetching of a page. */
  tx_transient_class_registry m_modified_classes;	// list of classes made dirty

  int num_transient_classnames;	/* # of transient classnames by this transaction */
  void *first_save_entry;	/* first save entry for the transaction */

  struct lob_rb_root lob_locator_root;	/* all LOB locators to be created or delete during a transaction */

  INT64 query_timeout;		/* a query should be executed before query_timeout time. */

  INT64 query_start_time;
  INT64 tran_start_time;
  XASL_ID xasl_id;		/* xasl id of current query */
  LK_RES *waiting_for_res;	/* resource that i'm waiting for */
  int disable_modifications;	/* db_Disable_modification for each tran */

  TRAN_ABORT_REASON tran_abort_reason;

  /* bind values of executed queries in transaction */
  int num_exec_queries;
  DB_VALUE_ARRAY bind_history[MAX_NUM_EXEC_QUERY_HISTORY];

  int num_log_records_written;	/* # of log records generated */

  LOG_TRAN_UPDATE_STATS log_upd_stats;	/* Collects data about inserted/ deleted records during last
					 * command/transaction */
  bool has_deadlock_priority;

  bool block_global_oldest_active_until_commit;
  bool is_user_active;

  LOG_RCV_TDES rcv;
  const char *ha_sbr_statement;
<<<<<<< HEAD
  const char *ha_sys_param;
=======

  log_postpone_cache m_log_postpone_cache;

>>>>>>> 702f5850
  // *INDENT-OFF*
#if defined (SERVER_MODE)
  cubreplication::source_copy_context *replication_copy_context;
#endif

#if defined (SERVER_MODE) || (defined (SA_MODE) && defined (__cplusplus))
  public:
    bool is_active_worker_transaction () const;
    bool is_system_transaction () const;
    bool is_system_main_transaction () const;
    bool is_system_worker_transaction () const;
    bool is_allowed_undo () const;
    bool is_allowed_sysop () const;
    bool is_under_sysop () const;

    void lock_topop ();
    void unlock_topop ();

    void on_sysop_start ();
    void on_sysop_end ();

    cubreplication::log_generator &get_replication_generator ();

  private:
    cubreplication::log_generator replication_log_generator;
#endif
  // *INDENT-ON*
};

typedef struct log_addr_tdesarea LOG_ADDR_TDESAREA;
struct log_addr_tdesarea
{
  LOG_TDES *tdesarea;
  LOG_ADDR_TDESAREA *next;
};

/* Transaction Table */
typedef struct trantable TRANTABLE;
struct trantable
{
  int num_total_indices;	/* Number of total transaction indices */
  int num_assigned_indices;	/* Number of assigned transaction indices (i.e., number of active thread/clients) */
  /* Number of coordinator loose end indices */
  int num_coord_loose_end_indices;
  /* Number of prepared participant loose end indices */
  int num_prepared_loose_end_indices;
  int hint_free_index;		/* Hint for a free index */
  /* Number of transactions that must be interrupted */
#if defined(_AIX)
  sig_atomic_t num_interrupts;
#else				/* _AIX */
  volatile sig_atomic_t num_interrupts;
#endif				/* _AIX */
  LOG_ADDR_TDESAREA *area;	/* Contiguous area to transaction descriptors */
  LOG_TDES **all_tdes;		/* Pointers to all transaction descriptors */
};

#define TRANTABLE_INITIALIZER \
  { 0, 0, 0, 0, 0, 0, NULL, NULL }

/* state of recovery process */
enum log_recvphase
{
  LOG_RESTARTED,		/* Normal processing.. recovery has been executed. */
  LOG_RECOVERY_ANALYSIS_PHASE,	/* Start recovering. Find the transactions that were active at the time of the crash */
  LOG_RECOVERY_REDO_PHASE,	/* Redoing phase */
  LOG_RECOVERY_UNDO_PHASE,	/* Undoing phase */
  LOG_RECOVERY_FINISH_2PC_PHASE	/* Finishing up transactions that were in 2PC protocol at the time of the crash */
};
typedef enum log_recvphase LOG_RECVPHASE;

/* stores global statistics for a unique btree */
typedef struct global_unique_stats GLOBAL_UNIQUE_STATS;
struct global_unique_stats
{
  BTID btid;			/* btree id */
  GLOBAL_UNIQUE_STATS *stack;	/* used in freelist */
  GLOBAL_UNIQUE_STATS *next;	/* used in hash table */
  pthread_mutex_t mutex;	/* state mutex */
  UINT64 del_id;		/* delete transaction ID (for lock free) */

  LOG_UNIQUE_STATS unique_stats;	/* statistics for btid unique btree */
  LOG_LSA last_log_lsa;		/* The log lsa of the last RVBT_LOG_GLOBAL_UNIQUE_STATS_COMMIT record logged into the
				 * btree header page of btid */
};

/* stores global statistics for all unique btrees */
typedef struct global_unique_stats_table GLOBAL_UNIQUE_STATS_TABLE;
struct global_unique_stats_table
{
  LF_HASH_TABLE unique_stats_hash;	/* hash with btid as key and GLOBAL_UNIQUE_STATS as data */
  LF_ENTRY_DESCRIPTOR unique_stats_descriptor;	/* used by unique_stats_hash */
  LF_FREELIST unique_stats_freelist;	/* used by unique_stats_hash */

  LOG_LSA curr_rcv_rec_lsa;	/* This is used at recovery stage to pass the lsa of the log record to be processed, to
				 * the record processing funtion, in order to restore the last_log_lsa from
				 * GLOBAL_UNIQUE_STATS */
  bool initialized;		/* true if the current instance was initialized */
};

#define GLOBAL_UNIQUE_STATS_TABLE_INITIALIZER \
 { LF_HASH_TABLE_INITIALIZER, LF_ENTRY_DESCRIPTOR_INITIALIZER, LF_FREELIST_INITIALIZER, LSA_INITIALIZER, false }

#define GLOBAL_UNIQUE_STATS_HASH_SIZE 1000

// *INDENT-OFF*
namespace cubreplication
{
  struct replication_rv
  {
    replication_rv (cubstream::stream_position active_start_position)
      : m_active_start_position (active_start_position)
    {
    }

    cubstream::stream_position m_active_start_position;
    std::unordered_set<MVCCID> m_active_mvcc_ids;
  };
}
// *INDENT-ON*

/* Global structure to trantable, log buffer pool, etc */
typedef struct log_global LOG_GLOBAL;
struct log_global
{
  TRANTABLE trantable;		/* Transaction table */
  LOG_APPEND_INFO append;	/* The log append info */
  LOG_PRIOR_LSA_INFO prior_info;
  LOG_HEADER hdr;		/* The log header */
  LOG_ARCHIVES archive;		/* Current archive information */
  LOG_PAGEID run_nxchkpt_atpageid;
#if defined(SERVER_MODE)
  LOG_LSA flushed_lsa_lower_bound;	/* lsa */
  pthread_mutex_t chkpt_lsa_lock;
#endif				/* SERVER_MODE */
  LOG_LSA chkpt_redo_lsa;
  DKNPAGES chkpt_every_npages;	/* How frequent a checkpoint should be taken ? */
  LOG_RECVPHASE rcv_phase;	/* Phase of the recovery */
  LOG_LSA rcv_phase_lsa;	/* LSA of phase (e.g. Restart) */

#if defined(SERVER_MODE)
  bool backup_in_progress;
#else				/* SERVER_MODE */
  LOG_LSA final_restored_lsa;
#endif				/* SERVER_MODE */
  /* Buffer for log hdr I/O, size : SIZEOF_LOG_PAGE_SIZE */
  LOG_PAGE *loghdr_pgptr;

  /* Flush information for dirty log pages */
  LOG_FLUSH_INFO flush_info;

  /* group commit information */
  LOG_GROUP_COMMIT_INFO group_commit_info;
  // *INDENT-OFF*
  cubtx::complete_manager *m_tran_complete_mgr;
  cubreplication::replication_rv m_repl_rv;
  // *INDENT-ON*
  LOG_LSA m_min_active_lsa;

  /* remote log writer information */
  logwr_info *writer_info;
  /* background log archiving info */
  BACKGROUND_ARCHIVING_INFO bg_archive_info;

  mvcctable mvcc_table;		/* MVCC table */
  GLOBAL_UNIQUE_STATS_TABLE unique_stats_table;	/* global unique statistics */

  // *INDENT-OFF*
  log_global ();
   ~log_global ();
  // *INDENT-ON*
};

/* logging statistics */
typedef struct log_logging_stat
{
  /* logpb_next_append_page() call count */
  unsigned long total_append_page_count;
  /* last created page id for logging */
  LOG_PAGEID last_append_pageid;
  /* time taken to use a page for logging */
  double use_append_page_sec;

  /* log buffer full count */
  unsigned long log_buffer_full_count;
  /* log buffer flush count by replacement */
  unsigned long log_buffer_flush_count_by_replacement;

  /* normal flush */
  /* logpb_flush_all_append_pages() call count */
  unsigned long flushall_append_pages_call_count;
  /* pages count to flush in logpb_flush_all_append_pages() */
  unsigned long last_flush_count_by_trans;
  /* total pages count to flush in logpb_flush_all_append_pages() */
  unsigned long total_flush_count_by_trans;
  /* time taken to flush in logpb_flush_all_append_pages() */
  double last_flush_sec_by_trans;
  /* total time taken to flush in logpb_flush_all_append_pages() */
  double total_flush_sec_by_trans;
  /* logpb_flush_pages_direct() count */
  unsigned long direct_flush_count;

  /* logpb_flush_header() call count */
  unsigned long flush_hdr_call_count;
  /* page count to flush in logpb_flush_header() */
  double last_flush_hdr_sec_by_LFT;
  /* total page count to flush in logpb_flush_header() */
  double total_flush_hdr_sec_by_LFT;

  /* total sync count */
  unsigned long total_sync_count;

  /* commit count */
  unsigned long commit_count;
  /* group commit count */
  unsigned long last_group_commit_count;
  /* total group commit count */
  unsigned long total_group_commit_count;

  /* commit count while using a log page */
  unsigned long last_commit_count_while_using_a_page;
  /* total commit count while using a log page */
  unsigned long total_commit_count_while_using_a_page;

  /* commit count included logpb_flush_all_append_pages */
  unsigned long last_commit_count_in_flush_pages;
  /* total commit count included logpb_flush_all_append_pages */
  unsigned long total_commit_count_in_flush_pages;

  /* group commit request count */
  unsigned long gc_commit_request_count;

  /* wait time for group commit */
  double gc_total_wait_time;

  /* flush count in group commit mode by LFT */
  unsigned long gc_flush_count;

  /* async commit request count */
  unsigned long async_commit_request_count;
} LOG_LOGGING_STAT;

// todo - move to manager
enum log_cs_access_mode
{ LOG_CS_FORCE_USE, LOG_CS_SAFE_READER };
typedef enum log_cs_access_mode LOG_CS_ACCESS_MODE;

enum log_tran_complete_manager_type
{
  LOG_TRAN_COMPLETE_NO_MANAGER,
  LOG_TRAN_COMPLETE_MANAGER_SINGLE_NODE,
  LOG_TRAN_COMPLETE_MANAGER_MASTER_NODE,
  LOG_TRAN_COMPLETE_MANAGER_SLAVE_NODE,
};

#if !defined(SERVER_MODE)
#if !defined(LOG_TRAN_INDEX)
#define LOG_TRAN_INDEX
extern int log_Tran_index;	/* Index onto transaction table for current thread of execution (client) */
#endif /* !LOG_TRAN_INDEX */
#endif /* !SERVER_MODE */

extern LOG_GLOBAL log_Gl;

extern LOG_LOGGING_STAT log_Stat;

/* Name of the database and logs */
extern char log_Path[];
extern char log_Archive_path[];
extern char log_Prefix[];

extern const char *log_Db_fullname;
extern char log_Name_active[];
extern char log_Name_info[];
extern char log_Name_bkupinfo[];
extern char log_Name_volinfo[];
extern char log_Name_bg_archive[];
extern char log_Name_removed_archive[];

/* logging */
#if defined (SA_MODE)
#define LOG_THREAD_TRAN_MSG "%s"
#define LOG_THREAD_TRAN_ARGS(thread_p) "(SA_MODE)"
#else	/* !SA_MODE */	       /* SERVER_MODE */
#define LOG_THREAD_TRAN_MSG "(thr=%d, trid=%d)"
#define LOG_THREAD_TRAN_ARGS(thread_p) thread_get_current_entry_index (), LOG_FIND_CURRENT_TDES (thread_p)
#endif /* SERVER_MODE */

extern int logpb_initialize_pool (THREAD_ENTRY * thread_p);
extern void logpb_finalize_pool (THREAD_ENTRY * thread_p);
extern bool logpb_is_pool_initialized (void);
extern void logpb_invalidate_pool (THREAD_ENTRY * thread_p);
extern LOG_PAGE *logpb_create_page (THREAD_ENTRY * thread_p, LOG_PAGEID pageid);
extern LOG_PAGE *log_pbfetch (LOG_PAGEID pageid);
extern void logpb_set_dirty (THREAD_ENTRY * thread_p, LOG_PAGE * log_pgptr);
extern int logpb_flush_page (THREAD_ENTRY * thread_p, LOG_PAGE * log_pgptr);
extern LOG_PAGEID logpb_get_page_id (LOG_PAGE * log_pgptr);
extern int logpb_initialize_header (THREAD_ENTRY * thread_p, LOG_HEADER * loghdr, const char *prefix_logname,
				    DKNPAGES npages, INT64 * db_creation);
extern LOG_PAGE *logpb_create_header_page (THREAD_ENTRY * thread_p);
extern void logpb_fetch_header (THREAD_ENTRY * thread_p, LOG_HEADER * hdr);
extern void logpb_fetch_header_with_buffer (THREAD_ENTRY * thread_p, LOG_HEADER * hdr, LOG_PAGE * log_pgptr);
extern void logpb_flush_header (THREAD_ENTRY * thread_p);
extern int logpb_fetch_page (THREAD_ENTRY * thread_p, LOG_LSA * req_lsa, LOG_CS_ACCESS_MODE access_mode,
			     LOG_PAGE * log_pgptr);
extern int logpb_copy_page_from_log_buffer (THREAD_ENTRY * thread_p, LOG_PAGEID pageid, LOG_PAGE * log_pgptr);
extern int logpb_copy_page_from_file (THREAD_ENTRY * thread_p, LOG_PAGEID pageid, LOG_PAGE * log_pgptr);
extern int logpb_read_page_from_file (THREAD_ENTRY * thread_p, LOG_PAGEID pageid, LOG_CS_ACCESS_MODE access_mode,
				      LOG_PAGE * log_pgptr);
extern int logpb_read_page_from_active_log (THREAD_ENTRY * thread_p, LOG_PAGEID pageid, int num_pages,
					    LOG_PAGE * log_pgptr);
extern int logpb_write_page_to_disk (THREAD_ENTRY * thread_p, LOG_PAGE * log_pgptr, LOG_PAGEID logical_pageid);
extern PGLENGTH logpb_find_header_parameters (THREAD_ENTRY * thread_p, const bool force_read_log_header,
					      const char *db_fullname, const char *logpath,
					      const char *prefix_logname, PGLENGTH * io_page_size,
					      PGLENGTH * log_page_size, INT64 * db_creation, float *db_compatibility,
					      int *db_charset);
extern int logpb_fetch_start_append_page (THREAD_ENTRY * thread_p);
extern LOG_PAGE *logpb_fetch_start_append_page_new (THREAD_ENTRY * thread_p);
extern void logpb_flush_pages_direct (THREAD_ENTRY * thread_p);
extern void logpb_flush_pages (THREAD_ENTRY * thread_p, LOG_LSA * flush_lsa);
extern void logpb_force_flush_pages (THREAD_ENTRY * thread_p);
extern void logpb_force_flush_header_and_pages (THREAD_ENTRY * thread_p);
extern void logpb_invalid_all_append_pages (THREAD_ENTRY * thread_p);
extern void logpb_flush_log_for_wal (THREAD_ENTRY * thread_p, const LOG_LSA * lsa_ptr);


#if defined (ENABLE_UNUSED_FUNCTION)
extern void logpb_remove_append (LOG_TDES * tdes);
#endif
extern void logpb_create_log_info (const char *logname_info, const char *db_fullname);
extern bool logpb_find_volume_info_exist (void);
extern int logpb_create_volume_info (const char *db_fullname);
extern int logpb_recreate_volume_info (THREAD_ENTRY * thread_p);
extern VOLID logpb_add_volume (const char *db_fullname, VOLID new_volid, const char *new_volfullname,
			       DISK_VOLPURPOSE new_volpurpose);
extern int logpb_scan_volume_info (THREAD_ENTRY * thread_p, const char *db_fullname, VOLID ignore_volid,
				   VOLID start_volid, int (*fun) (THREAD_ENTRY * thread_p, VOLID xvolid,
								  const char *vlabel, void *args), void *args);
extern LOG_PHY_PAGEID logpb_to_physical_pageid (LOG_PAGEID logical_pageid);
extern bool logpb_is_page_in_archive (LOG_PAGEID pageid);
extern bool logpb_is_smallest_lsa_in_archive (THREAD_ENTRY * thread_p);
extern int logpb_get_archive_number (THREAD_ENTRY * thread_p, LOG_PAGEID pageid);
extern void logpb_decache_archive_info (THREAD_ENTRY * thread_p);
extern LOG_PAGE *logpb_fetch_from_archive (THREAD_ENTRY * thread_p, LOG_PAGEID pageid, LOG_PAGE * log_pgptr,
					   int *ret_arv_num, LOG_ARV_HEADER * arv_hdr, bool is_fatal);
extern void logpb_remove_archive_logs (THREAD_ENTRY * thread_p, const char *info_reason);
extern int logpb_remove_archive_logs_exceed_limit (THREAD_ENTRY * thread_p, int max_count);
extern void logpb_copy_from_log (THREAD_ENTRY * thread_p, char *area, int length, LOG_LSA * log_lsa,
				 LOG_PAGE * log_pgptr);
extern int logpb_initialize_log_names (THREAD_ENTRY * thread_p, const char *db_fullname, const char *logpath,
				       const char *prefix_logname);
extern bool logpb_exist_log (THREAD_ENTRY * thread_p, const char *db_fullname, const char *logpath,
			     const char *prefix_logname);
extern LOG_PAGEID logpb_checkpoint (THREAD_ENTRY * thread_p);
extern void logpb_dump_checkpoint_trans (FILE * out_fp, int length, void *data);
extern int logpb_backup (THREAD_ENTRY * thread_p, int num_perm_vols, const char *allbackup_path,
			 FILEIO_BACKUP_LEVEL backup_level, bool delete_unneeded_logarchives,
			 const char *backup_verbose_file_path, int num_threads, FILEIO_ZIP_METHOD zip_method,
			 FILEIO_ZIP_LEVEL zip_level, int skip_activelog, int sleep_msecs);
extern int logpb_restore (THREAD_ENTRY * thread_p, const char *db_fullname, const char *logpath,
			  const char *prefix_logname, bo_restart_arg * r_args);
extern int logpb_copy_database (THREAD_ENTRY * thread_p, VOLID num_perm_vols, const char *to_db_fullname,
				const char *to_logpath, const char *to_prefix_logname, const char *toext_path,
				const char *fileof_vols_and_copypaths);
extern int logpb_rename_all_volumes_files (THREAD_ENTRY * thread_p, VOLID num_perm_vols, const char *to_db_fullname,
					   const char *to_logpath, const char *to_prefix_logname,
					   const char *toext_path, const char *fileof_vols_and_renamepaths,
					   bool extern_rename, bool force_delete);
extern int logpb_delete (THREAD_ENTRY * thread_p, VOLID num_perm_vols, const char *db_fullname, const char *logpath,
			 const char *prefix_logname, bool force_delete);
extern int logpb_check_exist_any_volumes (THREAD_ENTRY * thread_p, const char *db_fullname, const char *logpath,
					  const char *prefix_logname, char *first_vol, bool * is_exist);
extern void logpb_fatal_error (THREAD_ENTRY * thread_p, bool logexit, const char *file_name, const int lineno,
			       const char *fmt, ...);
extern void logpb_fatal_error_exit_immediately_wo_flush (THREAD_ENTRY * thread_p, const char *file_name,
							 const int lineno, const char *fmt, ...);
extern int logpb_check_and_reset_temp_lsa (THREAD_ENTRY * thread_p, VOLID volid);
extern void logpb_initialize_arv_page_info_table (void);
extern void logpb_initialize_logging_statistics (void);

/* TODO - considers moving complete manager functions as methods in complete manager classes */
extern void logpb_initialize_tran_complete_manager (void);
extern const char *logpb_complete_manager_string (log_tran_complete_manager_type manager_type);
extern int logpb_background_archiving (THREAD_ENTRY * thread_p);
extern void xlogpb_dump_stat (FILE * outfp);

extern void logpb_dump (THREAD_ENTRY * thread_p, FILE * out_fp);

extern int logpb_remove_all_in_log_path (THREAD_ENTRY * thread_p, const char *db_fullname, const char *logpath,
					 const char *prefix_logname);

extern void log_recovery (THREAD_ENTRY * thread_p, int ismedia_crash, time_t * stopat);
extern LOG_LSA *log_startof_nxrec (THREAD_ENTRY * thread_p, LOG_LSA * lsa, bool canuse_forwaddr);

extern void *logtb_realloc_topops_stack (LOG_TDES * tdes, int num_elms);
extern void logtb_define_trantable (THREAD_ENTRY * thread_p, int num_expected_tran_indices, int num_expected_locks);
extern int logtb_define_trantable_log_latch (THREAD_ENTRY * thread_p, int num_expected_tran_indices);
extern void logtb_undefine_trantable (THREAD_ENTRY * thread_p);
extern int logtb_get_number_assigned_tran_indices (void);
extern int logtb_get_number_of_total_tran_indices (void);
#if defined(ENABLE_UNUSED_FUNCTION)
extern bool logtb_am_i_sole_tran (THREAD_ENTRY * thread_p);
extern void logtb_i_am_not_sole_tran (THREAD_ENTRY * thread_p);
#endif
extern bool logtb_am_i_dba_client (THREAD_ENTRY * thread_p);
extern LOG_TDES *logtb_get_tdes (THREAD_ENTRY * thread_p);
extern int logtb_assign_tran_index (THREAD_ENTRY * thread_p, TRANID trid, TRAN_STATE state,
				    const BOOT_CLIENT_CREDENTIAL * client_credential, TRAN_STATE * current_state,
				    int wait_msecs, TRAN_ISOLATION isolation);
extern LOG_TDES *logtb_rv_find_allocate_tran_index (THREAD_ENTRY * thread_p, TRANID trid, const LOG_LSA * log_lsa);
extern void logtb_rv_assign_mvccid_for_undo_recovery (THREAD_ENTRY * thread_p, MVCCID mvccid);
extern void logtb_release_tran_index (THREAD_ENTRY * thread_p, int tran_index);
extern void logtb_free_tran_index (THREAD_ENTRY * thread_p, int tran_index);
extern void logtb_free_tran_index_with_undo_lsa (THREAD_ENTRY * thread_p, const LOG_LSA * undo_lsa);
extern void logtb_initialize_tdes (LOG_TDES * tdes, int tran_index);
extern void logtb_clear_tdes (THREAD_ENTRY * thread_p, LOG_TDES * tdes);
extern void logtb_finalize_tdes (THREAD_ENTRY * thread_p, LOG_TDES * tdes);
extern int logtb_get_new_tran_id (THREAD_ENTRY * thread_p, LOG_TDES * tdes);
extern int logtb_find_tran_index (THREAD_ENTRY * thread_p, TRANID trid);
#if defined (ENABLE_UNUSED_FUNCTION)
extern int logtb_find_tran_index_host_pid (THREAD_ENTRY * thread_p, const char *host_name, int process_id);
#endif
extern TRANID logtb_find_tranid (int tran_index);
extern TRANID logtb_find_current_tranid (THREAD_ENTRY * thread_p);
#if defined (ENABLE_UNUSED_FUNCTION)
extern int logtb_count_clients_with_type (THREAD_ENTRY * thread_p, int client_type);
#endif
extern int logtb_count_clients (THREAD_ENTRY * thread_p);
extern int logtb_count_not_allowed_clients_in_maintenance_mode (THREAD_ENTRY * thread_p);
extern int logtb_find_client_type (int tran_index);
extern const char *logtb_find_client_name (int tran_index);
extern void logtb_set_user_name (int tran_index, const char *client_name);
extern void logtb_set_current_user_name (THREAD_ENTRY * thread_p, const char *client_name);
extern const char *logtb_find_client_hostname (int tran_index);
extern void logtb_set_current_user_active (THREAD_ENTRY * thread_p, bool is_user_active);
extern int logtb_find_client_name_host_pid (int tran_index, const char **client_prog_name,
					    const char **client_user_name, const char **client_host_name,
					    int *client_pid);
#if !defined(NDEBUG)
extern void logpb_debug_check_log_page (THREAD_ENTRY * thread_p, void *log_pgptr_ptr);
#endif
#if defined (SERVER_MODE)
extern int logtb_find_client_tran_name_host_pid (int &tran_index, const char **client_prog_name,
						 const char **client_user_name, const char **client_host_name,
						 int *client_pid);
#endif // SERVER_MODE
extern int logtb_get_client_ids (int tran_index, CLIENTIDS * client_info);

extern int logtb_find_current_client_type (THREAD_ENTRY * thread_p);
extern const char *logtb_find_current_client_name (THREAD_ENTRY * thread_p);
extern const char *logtb_find_current_client_hostname (THREAD_ENTRY * thread_p);
extern LOG_LSA *logtb_find_current_tran_lsa (THREAD_ENTRY * thread_p);
extern TRAN_STATE logtb_find_state (int tran_index);
extern int logtb_find_wait_msecs (int tran_index);

extern int logtb_find_interrupt (int tran_index, bool * interrupt);
extern TRAN_ISOLATION logtb_find_isolation (int tran_index);
extern TRAN_ISOLATION logtb_find_current_isolation (THREAD_ENTRY * thread_p);
extern bool logtb_set_tran_index_interrupt (THREAD_ENTRY * thread_p, int tran_index, bool set);
extern bool logtb_set_suppress_repl_on_transaction (THREAD_ENTRY * thread_p, int tran_index, int set);
extern bool logtb_is_interrupted (THREAD_ENTRY * thread_p, bool clear, bool * continue_checking);
extern bool logtb_is_interrupted_tran (THREAD_ENTRY * thread_p, bool clear, bool * continue_checking, int tran_index);
extern bool logtb_is_active (THREAD_ENTRY * thread_p, TRANID trid);
extern bool logtb_is_current_active (THREAD_ENTRY * thread_p);
extern bool logtb_istran_finished (THREAD_ENTRY * thread_p, TRANID trid);
extern void logtb_disable_update (THREAD_ENTRY * thread_p);
extern void logtb_enable_update (THREAD_ENTRY * thread_p);
extern void logtb_set_to_system_tran_index (THREAD_ENTRY * thread_p);

#if defined (ENABLE_UNUSED_FUNCTION)
extern LOG_LSA *logtb_find_largest_lsa (THREAD_ENTRY * thread_p);
#endif
extern int logtb_set_num_loose_end_trans (THREAD_ENTRY * thread_p);
extern void log_find_unilaterally_largest_undo_lsa (THREAD_ENTRY * thread_p, LOG_LSA & max_undo_lsa);
extern void logtb_find_smallest_lsa (THREAD_ENTRY * thread_p, LOG_LSA * lsa);
extern void logtb_find_smallest_and_largest_active_pages (THREAD_ENTRY * thread_p, LOG_PAGEID * smallest,
							  LOG_PAGEID * largest);
extern int logtb_is_tran_modification_disabled (THREAD_ENTRY * thread_p);
extern bool logtb_has_deadlock_priority (int tran_index);
/* For Debugging */
extern void xlogtb_dump_trantable (THREAD_ENTRY * thread_p, FILE * out_fp);

extern bool logpb_need_wal (const LOG_LSA * lsa);
extern char *logpb_backup_level_info_to_string (char *buf, int buf_size, const LOG_HDR_BKUP_LEVEL_INFO * info);
extern const char *tran_abort_reason_to_string (TRAN_ABORT_REASON val);
extern int logtb_descriptors_start_scan (THREAD_ENTRY * thread_p, int type, DB_VALUE ** arg_values, int arg_cnt,
					 void **ctx);
extern MVCCID logtb_get_oldest_active_mvccid (THREAD_ENTRY * thread_p);

extern LOG_PAGEID logpb_find_oldest_available_page_id (THREAD_ENTRY * thread_p);
extern int logpb_find_oldest_available_arv_num (THREAD_ENTRY * thread_p);

extern void logtb_get_new_subtransaction_mvccid (THREAD_ENTRY * thread_p, MVCC_INFO * curr_mvcc_info);

extern MVCCID logtb_find_current_mvccid (THREAD_ENTRY * thread_p);
extern MVCCID logtb_get_current_mvccid (THREAD_ENTRY * thread_p);
extern int logtb_invalidate_snapshot_data (THREAD_ENTRY * thread_p);
extern int xlogtb_get_mvcc_snapshot (THREAD_ENTRY * thread_p);

extern bool logtb_is_current_mvccid (THREAD_ENTRY * thread_p, MVCCID mvccid);
extern bool logtb_is_mvccid_committed (THREAD_ENTRY * thread_p, MVCCID mvccid);
extern MVCC_SNAPSHOT *logtb_get_mvcc_snapshot (THREAD_ENTRY * thread_p);
#if defined (SERVER_MODE)
extern MVCC_SNAPSHOT *logtb_get_mvcc_snapshot_and_gc_position (THREAD_ENTRY * thread_p);
#endif
extern void logtb_complete_mvcc (THREAD_ENTRY * thread_p, LOG_TDES * tdes, bool committed);
extern void logtb_complete_sub_mvcc (THREAD_ENTRY * thread_p, LOG_TDES * tdes);

extern LOG_TRAN_CLASS_COS *logtb_tran_find_class_cos (THREAD_ENTRY * thread_p, const OID * class_oid, bool create);
extern int logtb_tran_update_unique_stats (THREAD_ENTRY * thread_p, const BTID * btid, int n_keys, int n_oids,
					   int n_nulls, bool write_to_log);

// *INDENT-OFF*
extern int logtb_tran_update_unique_stats (THREAD_ENTRY * thread_p, const BTID &btid, const btree_unique_stats &ustats,
                                           bool write_to_log);
extern int logtb_tran_update_unique_stats (THREAD_ENTRY * thread_p, const multi_index_unique_stats &multi_stats,
                                           bool write_to_log);
// *INDENT-ON*

extern int logtb_tran_update_btid_unique_stats (THREAD_ENTRY * thread_p, const BTID * btid, int n_keys, int n_oids,
						int n_nulls);
extern LOG_TRAN_BTID_UNIQUE_STATS *logtb_tran_find_btid_stats (THREAD_ENTRY * thread_p, const BTID * btid, bool create);
extern int logtb_tran_prepare_count_optim_classes (THREAD_ENTRY * thread_p, const char **classes,
						   LC_PREFETCH_FLAGS * flags, int n_classes);
extern void logtb_tran_reset_count_optim_state (THREAD_ENTRY * thread_p);
extern int logtb_find_log_records_count (int tran_index);

extern int logtb_initialize_global_unique_stats_table (THREAD_ENTRY * thread_p);
extern void logtb_finalize_global_unique_stats_table (THREAD_ENTRY * thread_p);
extern int logtb_get_global_unique_stats (THREAD_ENTRY * thread_p, BTID * btid, int *num_oids, int *num_nulls,
					  int *num_keys);
extern int logtb_rv_update_global_unique_stats_by_abs (THREAD_ENTRY * thread_p, BTID * btid, int num_oids,
						       int num_nulls, int num_keys);
extern int logtb_update_global_unique_stats_by_delta (THREAD_ENTRY * thread_p, BTID * btid, int oid_delta,
						      int null_delta, int key_delta, bool log);
extern int logtb_delete_global_unique_stats (THREAD_ENTRY * thread_p, BTID * btid);
extern int logtb_reflect_global_unique_stats_to_btree (THREAD_ENTRY * thread_p);
extern int logtb_tran_update_all_global_unique_stats (THREAD_ENTRY * thread_p);

extern int log_rv_undoredo_record_partial_changes (THREAD_ENTRY * thread_p, char *rcv_data, int rcv_data_length,
						   RECDES * record, bool is_undo);
extern int log_rv_redo_record_modify (THREAD_ENTRY * thread_p, LOG_RCV * rcv);
extern int log_rv_undo_record_modify (THREAD_ENTRY * thread_p, LOG_RCV * rcv);
extern char *log_rv_pack_redo_record_changes (char *ptr, int offset_to_data, int old_data_size, int new_data_size,
					      char *new_data);
extern char *log_rv_pack_undo_record_changes (char *ptr, int offset_to_data, int old_data_size, int new_data_size,
					      char *old_data);

extern void log_set_ha_promotion_time (THREAD_ENTRY * thread_p, INT64 ha_promotion_time);
extern void log_set_db_restore_time (THREAD_ENTRY * thread_p, INT64 db_restore_time);

extern int logpb_prior_lsa_append_all_list (THREAD_ENTRY * thread_p);

extern bool logtb_check_class_for_rr_isolation_err (const OID * class_oid);

extern void logpb_vacuum_reset_log_header_cache (THREAD_ENTRY * thread_p, LOG_HEADER * loghdr);

extern VACUUM_LOG_BLOCKID logpb_last_complete_blockid (void);
extern int logpb_page_check_corruption (THREAD_ENTRY * thread_p, LOG_PAGE * log_pgptr, bool * is_page_corrupted);
extern void logpb_dump_log_page_area (THREAD_ENTRY * thread_p, LOG_PAGE * log_pgptr, int offset, int length);
extern void logpb_page_get_first_null_block_lsa (THREAD_ENTRY * thread_p, LOG_PAGE * log_pgptr,
						 LOG_LSA * first_null_block_lsa);

extern void logtb_slam_transaction (THREAD_ENTRY * thread_p, int tran_index);
extern int xlogtb_kill_tran_index (THREAD_ENTRY * thread_p, int kill_tran_index, char *kill_user, char *kill_host,
				   int kill_pid);
extern int xlogtb_kill_or_interrupt_tran (THREAD_ENTRY * thread_p, int tran_id, bool is_dba_group_member,
					  bool interrupt_only);
extern THREAD_ENTRY *logtb_find_thread_by_tran_index (int tran_index);
extern THREAD_ENTRY *logtb_find_thread_by_tran_index_except_me (int tran_index);
extern int logtb_get_current_tran_index (void);
extern void logtb_set_current_tran_index (THREAD_ENTRY * thread_p, int tran_index);
#if defined (SERVER_MODE)
extern void logtb_wakeup_thread_with_tran_index (int tran_index, thread_resume_suspend_status resume_reason);
#endif // SERVER_MODE

extern bool logtb_set_check_interrupt (THREAD_ENTRY * thread_p, bool flag);
extern bool logtb_get_check_interrupt (THREAD_ENTRY * thread_p);
extern int logpb_set_page_checksum (THREAD_ENTRY * thread_p, LOG_PAGE * log_pgptr);

extern LOG_TDES *logtb_get_system_tdes (THREAD_ENTRY * thread_p = NULL);

//////////////////////////////////////////////////////////////////////////
// inline/template implementation
//////////////////////////////////////////////////////////////////////////

inline LOG_TDES *
LOG_FIND_TDES (int tran_index)
{
  if (tran_index >= LOG_SYSTEM_TRAN_INDEX && tran_index < log_Gl.trantable.num_total_indices)
    {
      if (tran_index == LOG_SYSTEM_TRAN_INDEX)
	{
	  return logtb_get_system_tdes ();
	}
      else
	{
	  return log_Gl.trantable.all_tdes[tran_index];
	}
    }
  else
    {
      return NULL;
    }
}

inline LOG_TDES *
LOG_FIND_CURRENT_TDES (THREAD_ENTRY * thread_p = NULL)
{
  return LOG_FIND_TDES (LOG_FIND_THREAD_TRAN_INDEX (thread_p));
}

inline bool
logtb_is_system_worker_tranid (TRANID trid)
{
  return trid < NULL_TRANID;
}

#endif /* _LOG_IMPL_H_ */<|MERGE_RESOLUTION|>--- conflicted
+++ resolved
@@ -543,13 +543,10 @@
 
   LOG_RCV_TDES rcv;
   const char *ha_sbr_statement;
-<<<<<<< HEAD
   const char *ha_sys_param;
-=======
 
   log_postpone_cache m_log_postpone_cache;
 
->>>>>>> 702f5850
   // *INDENT-OFF*
 #if defined (SERVER_MODE)
   cubreplication::source_copy_context *replication_copy_context;
