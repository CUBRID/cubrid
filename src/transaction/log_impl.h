/*
 * Copyright (C) 2008 Search Solution Corporation. All rights reserved by Search Solution.
 *
 *   This program is free software; you can redistribute it and/or modify
 *   it under the terms of the GNU General Public License as published by
 *   the Free Software Foundation; either version 2 of the License, or
 *   (at your option) any later version.
 *
 *  This program is distributed in the hope that it will be useful,
 *  but WITHOUT ANY WARRANTY; without even the implied warranty of
 *  MERCHANTABILITY or FITNESS FOR A PARTICULAR PURPOSE. See the
 *  GNU General Public License for more details.
 *
 *  You should have received a copy of the GNU General Public License
 *  along with this program; if not, write to the Free Software
 *  Foundation, Inc., 51 Franklin Street, Fifth Floor, Boston, MA 02110-1301 USA
 *
 */


/*
 * log_impl.h -
 *
 */

#ifndef _LOG_IMPL_H_
#define _LOG_IMPL_H_

#ident "$Id$"

#if !defined (SERVER_MODE) && !defined (SA_MODE)
#error Wrong module
#endif // not SERVER/SA modes

#include "boot.h"
#include "btree_unique.hpp"
#include "client_credentials.hpp"
#include "config.h"
#include "connection_globals.h"
#include "critical_section.h"
#include "es.h"
#include "file_io.h"
#include "lock_free.h"
#include "lock_manager.h"
#include "log_2pc.h"
#include "log_append.hpp"
#include "log_archives.hpp"
#include "log_comm.h"
#include "log_common_impl.h"
#include "log_lsa.hpp"
#include "log_storage.hpp"
#include "mvcc.h"
#include "mvcc_table.hpp"
#include "porting.h"
#include "recovery.h"
#include "release_string.h"
#include "storage_common.h"
#include "thread_entry.hpp"
#include "transaction_complete_manager.hpp"
#include "transaction_transient.hpp"
#include "log_generator.hpp"
#include "replication_db_copy.hpp"

#include <assert.h>
#if defined(SOLARIS)
#include <netdb.h>		/* for MAXHOSTNAMELEN */
#endif /* SOLARIS */
#include <signal.h>

// forward declarations
struct bo_restart_arg;
struct logwr_info;

#if defined(SERVER_MODE)
#define TR_TABLE_CS_ENTER(thread_p) \
        csect_enter((thread_p), CSECT_TRAN_TABLE, INF_WAIT)
#define TR_TABLE_CS_ENTER_READ_MODE(thread_p) \
        csect_enter_as_reader((thread_p), CSECT_TRAN_TABLE, INF_WAIT)
#define TR_TABLE_CS_EXIT(thread_p) \
        csect_exit((thread_p), CSECT_TRAN_TABLE)

#define LOG_ARCHIVE_CS_ENTER(thread_p) \
        csect_enter (thread_p, CSECT_LOG_ARCHIVE, INF_WAIT)
#define LOG_ARCHIVE_CS_ENTER_READ_MODE(thread_p) \
        csect_enter_as_reader (thread_p, CSECT_LOG_ARCHIVE, INF_WAIT)
#define LOG_ARCHIVE_CS_EXIT(thread_p) \
        csect_exit (thread_p, CSECT_LOG_ARCHIVE)

#else /* SERVER_MODE */
#define TR_TABLE_CS_ENTER(thread_p)
#define TR_TABLE_CS_ENTER_READ_MODE(thread_p)
#define TR_TABLE_CS_EXIT(thread_p)

#define LOG_ARCHIVE_CS_ENTER(thread_p)
#define LOG_ARCHIVE_CS_ENTER_READ_MODE(thread_p)
#define LOG_ARCHIVE_CS_EXIT(thread_p)
#endif /* SERVER_MODE */

#if defined(SERVER_MODE)

#define LOG_ARCHIVE_CS_OWN(thread_p) \
  (csect_check (thread_p, CSECT_LOG_ARCHIVE) >= 1)
#define LOG_ARCHIVE_CS_OWN_WRITE_MODE(thread_p) \
  (csect_check_own (thread_p, CSECT_LOG_ARCHIVE) == 1)
#define LOG_ARCHIVE_CS_OWN_READ_MODE(thread_p) \
  (csect_check_own (thread_p, CSECT_LOG_ARCHIVE) == 2)

#else /* SERVER_MODE */
#define LOG_ARCHIVE_CS_OWN(thread_p) (true)
#define LOG_ARCHIVE_CS_OWN_WRITE_MODE(thread_p) (true)
#define LOG_ARCHIVE_CS_OWN_READ_MODE(thread_p) (true)
#endif /* !SERVER_MODE */

#define LOG_ESTIMATE_NACTIVE_TRANS      100	/* Estimate num of trans */
#define LOG_ESTIMATE_NOBJ_LOCKS         977	/* Estimate num of locks */

/* Log data area */
#define LOGAREA_SIZE (LOG_PAGESIZE - SSIZEOF(LOG_HDRPAGE))

/* check if group commit is active */
#define LOG_IS_GROUP_COMMIT_ACTIVE() \
  (prm_get_integer_value (PRM_ID_LOG_GROUP_COMMIT_INTERVAL_MSECS) > 0)

#define LOG_READ_ALIGN(thread_p, lsa, log_pgptr) \
  do \
    { \
      (lsa)->offset = DB_ALIGN ((lsa)->offset, DOUBLE_ALIGNMENT); \
      while ((lsa)->offset >= (int) LOGAREA_SIZE) \
        { \
          assert (log_pgptr != NULL); \
          (lsa)->pageid++; \
          if (logpb_fetch_page ((thread_p), (lsa), LOG_CS_FORCE_USE, (log_pgptr)) != NO_ERROR) \
	    { \
              logpb_fatal_error ((thread_p), true, ARG_FILE_LINE, \
                                 "LOG_READ_ALIGN"); \
	    } \
          (lsa)->offset -= LOGAREA_SIZE; \
          (lsa)->offset = DB_ALIGN ((lsa)->offset, DOUBLE_ALIGNMENT); \
        } \
    } \
  while (0)

#define LOG_READ_ADD_ALIGN(thread_p, add, lsa, log_pgptr) \
  do \
    { \
      (lsa)->offset += (add); \
      LOG_READ_ALIGN ((thread_p), (lsa), (log_pgptr)); \
    } \
  while (0)

#define LOG_READ_ADVANCE_WHEN_DOESNT_FIT(thread_p, length, lsa, log_pgptr) \
  do \
    { \
      if ((lsa)->offset + (int) (length) >= (int) LOGAREA_SIZE) \
        { \
          assert (log_pgptr != NULL); \
          (lsa)->pageid++; \
          if ((logpb_fetch_page ((thread_p), (lsa), LOG_CS_FORCE_USE, log_pgptr))!= NO_ERROR) \
            { \
              logpb_fatal_error ((thread_p), true, ARG_FILE_LINE, \
                                 "LOG_READ_ADVANCE_WHEN_DOESNT_FIT"); \
            } \
          (lsa)->offset = 0; \
        } \
    } \
  while (0)

#if defined(SERVER_MODE)
// todo - separate the client & server/sa_mode transaction index
#if !defined(LOG_FIND_THREAD_TRAN_INDEX)
#define LOG_FIND_THREAD_TRAN_INDEX(thrd) \
  ((thrd) ? (thrd)->tran_index : logtb_get_current_tran_index ())
#endif
#define LOG_SET_CURRENT_TRAN_INDEX(thrd, index) \
  ((thrd) ? (void) ((thrd)->tran_index = (index)) : logtb_set_current_tran_index ((thrd), (index)))
#else /* SERVER_MODE */
#if !defined(LOG_FIND_THREAD_TRAN_INDEX)
#define LOG_FIND_THREAD_TRAN_INDEX(thrd) (log_Tran_index)
#endif
#define LOG_SET_CURRENT_TRAN_INDEX(thrd, index) \
  log_Tran_index = (index)
#endif /* SERVER_MODE */

#define LOG_ISTRAN_ACTIVE(tdes) \
  ((tdes)->state == TRAN_ACTIVE && LOG_ISRESTARTED ())

#define LOG_ISTRAN_COMMITTED(tdes) \
  ((tdes)->state == TRAN_UNACTIVE_COMMITTED \
   || (tdes)->state == TRAN_UNACTIVE_WILL_COMMIT \
   || (tdes)->state == TRAN_UNACTIVE_COMMITTED_WITH_POSTPONE \
   || (tdes)->state == TRAN_UNACTIVE_2PC_COMMIT_DECISION \
   || (tdes)->state == TRAN_UNACTIVE_COMMITTED_INFORMING_PARTICIPANTS)

#define LOG_ISTRAN_ABORTED(tdes) \
  ((tdes)->state == TRAN_UNACTIVE_ABORTED \
   || (tdes)->state == TRAN_UNACTIVE_UNILATERALLY_ABORTED \
   || (tdes)->state == TRAN_UNACTIVE_2PC_ABORT_DECISION \
   || (tdes)->state == TRAN_UNACTIVE_ABORTED_INFORMING_PARTICIPANTS)

#define LOG_ISTRAN_LOOSE_ENDS(tdes) \
  ((tdes)->state == TRAN_UNACTIVE_COMMITTED_INFORMING_PARTICIPANTS \
   || (tdes)->state == TRAN_UNACTIVE_ABORTED_INFORMING_PARTICIPANTS \
   || (tdes)->state == TRAN_UNACTIVE_2PC_COLLECTING_PARTICIPANT_VOTES \
   || (tdes)->state == TRAN_UNACTIVE_2PC_PREPARE)

#define LOG_ISTRAN_2PC_IN_SECOND_PHASE(tdes) \
  ((tdes)->state == TRAN_UNACTIVE_2PC_ABORT_DECISION \
   || (tdes)->state == TRAN_UNACTIVE_2PC_COMMIT_DECISION \
   || (tdes)->state == TRAN_UNACTIVE_WILL_COMMIT \
   || (tdes)->state == TRAN_UNACTIVE_COMMITTED_WITH_POSTPONE \
   || (tdes)->state == TRAN_UNACTIVE_ABORTED_INFORMING_PARTICIPANTS \
   || (tdes)->state == TRAN_UNACTIVE_COMMITTED_INFORMING_PARTICIPANTS)

#define LOG_ISTRAN_2PC(tdes) \
  ((tdes)->state == TRAN_UNACTIVE_2PC_COLLECTING_PARTICIPANT_VOTES \
   || (tdes)->state == TRAN_UNACTIVE_2PC_PREPARE \
   || LOG_ISTRAN_2PC_IN_SECOND_PHASE (tdes))

#define LOG_ISTRAN_2PC_PREPARE(tdes) \
  ((tdes)->state == TRAN_UNACTIVE_2PC_PREPARE)

#define LOG_ISTRAN_2PC_INFORMING_PARTICIPANTS(tdes) \
  ((tdes)->state == TRAN_UNACTIVE_COMMITTED_INFORMING_PARTICIPANTS \
   || (tdes)->state == TRAN_UNACTIVE_ABORTED_INFORMING_PARTICIPANTS)

/* Reserved vacuum workers transaction identifiers.
 * Vacuum workers each need one TRANID to have their system operations
 * isolated and identifiable. Even though usually vacuum workers never undo
 * their work, system operations still need to be undone (if server crashes
 * in the middle of the operation).
 * For this reason, the first VACUUM_MAX_WORKER_COUNT negative TRANID values
 * under NULL_TRANID are reserved for vacuum workers.
 */
const TRANID LOG_SYSTEM_WORKER_FIRST_TRANID = NULL_TRANID - 1;
const int LOG_SYSTEM_WORKER_INCR_TRANID = -1;

#define LOG_READ_NEXT_TRANID (log_Gl.hdr.next_trid)
#define LOG_READ_NEXT_MVCCID (log_Gl.hdr.mvcc_next_id)
#define LOG_HAS_LOGGING_BEEN_IGNORED() \
  (log_Gl.hdr.has_logging_been_skipped == true)

#define LOG_ISRESTARTED() (log_Gl.rcv_phase == LOG_RESTARTED)

/* special action for log applier */
#if defined (SERVER_MODE)
#define LOG_CHECK_LOG_APPLIER(thread_p) \
  (thread_p != NULL \
   && logtb_find_client_type (thread_p->tran_index) == BOOT_CLIENT_LOG_APPLIER)
#else
#define LOG_CHECK_LOG_APPLIER(thread_p) (0)
#endif /* !SERVER_MODE */

#if !defined(_DB_DISABLE_MODIFICATIONS_)
#define _DB_DISABLE_MODIFICATIONS_
extern int db_Disable_modifications;
#endif /* _DB_DISABLE_MODIFICATIONS_ */

#ifndef CHECK_MODIFICATION_NO_RETURN
#if defined (SA_MODE)
#define CHECK_MODIFICATION_NO_RETURN(thread_p, error) \
  (error) = NO_ERROR
#else /* SA_MODE */
#define CHECK_MODIFICATION_NO_RETURN(thread_p, error) \
  do \
    { \
      int mod_disabled; \
      mod_disabled = logtb_is_tran_modification_disabled (thread_p); \
      if (mod_disabled) \
        { \
          er_set (ER_ERROR_SEVERITY, ARG_FILE_LINE, ER_DB_NO_MODIFICATIONS, \
                  0); \
          er_log_debug (ARG_FILE_LINE, "tdes->disable_modification = %d\n", \
                        mod_disabled); \
          error = ER_DB_NO_MODIFICATIONS; \
        } \
      else \
        { \
          error = NO_ERROR; \
        } \
    } \
  while (0)
#endif /* !SA_MODE */
#endif /* CHECK_MODIFICATION_NO_RETURN */

#define MAX_NUM_EXEC_QUERY_HISTORY                      100

enum log_flush
{ LOG_DONT_NEED_FLUSH, LOG_NEED_FLUSH };
typedef enum log_flush LOG_FLUSH;

enum log_setdirty
{ LOG_DONT_SET_DIRTY, LOG_SET_DIRTY };
typedef enum log_setdirty LOG_SETDIRTY;

enum log_getnewtrid
{ LOG_DONT_NEED_NEWTRID, LOG_NEED_NEWTRID };
typedef enum log_getnewtrid LOG_GETNEWTRID;

enum log_wrote_eot_log
{ LOG_NEED_TO_WRITE_EOT_LOG, LOG_ALREADY_WROTE_EOT_LOG };
typedef enum log_wrote_eot_log LOG_WRITE_EOT_LOG;

/*
 * Flush information shared by LFT and normal transaction.
 * Transaction in commit phase has to flush all toflush array's pages.
 */
typedef struct log_flush_info LOG_FLUSH_INFO;
struct log_flush_info
{
  /* Size of array to log append pages to flush */
  int max_toflush;

  /* Number of log append pages that can be flush Not all of the append pages may be full. */
  int num_toflush;

  /* A sorted order of log append free pages to flush */
  LOG_PAGE **toflush;

#if defined(SERVER_MODE)
  /* for protecting LOG_FLUSH_INFO */
  pthread_mutex_t flush_mutex;
#endif				/* SERVER_MODE */
};

typedef struct log_group_commit_info LOG_GROUP_COMMIT_INFO;
struct log_group_commit_info
{
  /* group commit waiters count */
  pthread_mutex_t gc_mutex;
  pthread_cond_t gc_cond;
};

#define LOG_GROUP_COMMIT_INFO_INITIALIZER \
  { PTHREAD_MUTEX_INITIALIZER, PTHREAD_COND_INITIALIZER }



typedef struct log_topops_addresses LOG_TOPOPS_ADDRESSES;
struct log_topops_addresses
{
  LOG_LSA lastparent_lsa;	/* The last address of the parent transaction. This is needed for undo of the top
				 * system action */
  LOG_LSA posp_lsa;		/* The first address of a postpone log record for top system operation. We add this
				 * since it is reset during recovery to the last reference postpone address. */
};

enum log_topops_type
{
  LOG_TOPOPS_NORMAL,
  LOG_TOPOPS_COMPENSATE_TRAN_ABORT,
  LOG_TOPOPS_COMPENSATE_SYSOP_ABORT,
  LOG_TOPOPS_POSTPONE
};
typedef enum log_topops_type LOG_TOPOPS_TYPE;

typedef struct log_topops_stack LOG_TOPOPS_STACK;
struct log_topops_stack
{
  int max;			/* Size of stack */
  int last;			/* Last entry in stack */
  LOG_TOPOPS_ADDRESSES *stack;	/* Stack for push and pop of top system actions */
};

enum tran_abort_reason
{
  TRAN_NORMAL = 0,
  TRAN_ABORT_DUE_DEADLOCK = 1,
  TRAN_ABORT_DUE_ROLLBACK_ON_ESCALATION = 2
};
typedef enum tran_abort_reason TRAN_ABORT_REASON;

typedef struct log_unique_stats LOG_UNIQUE_STATS;
struct log_unique_stats
{
  int num_nulls;		/* number of nulls */
  int num_keys;			/* number of keys */
  int num_oids;			/* number of oids */
};

typedef struct log_tran_btid_unique_stats LOG_TRAN_BTID_UNIQUE_STATS;
struct log_tran_btid_unique_stats
{
  BTID btid;			/* id of B-tree */
  bool deleted;			/* true if the B-tree was deleted */

  LOG_UNIQUE_STATS tran_stats;	/* statistics accumulated during entire transaction */
  LOG_UNIQUE_STATS global_stats;	/* statistics loaded from index */
};

enum count_optim_state
{
  COS_NOT_LOADED = 0,		/* the global statistics was not loaded yet */
  COS_TO_LOAD = 1,		/* the global statistics must be loaded when snapshot is taken */
  COS_LOADED = 2		/* the global statistics were loaded */
};
typedef enum count_optim_state COUNT_OPTIM_STATE;

#define TRAN_UNIQUE_STATS_CHUNK_SIZE  128	/* size of the memory chunk for unique statistics */

/* LOG_TRAN_BTID_UNIQUE_STATS_CHUNK
 * Represents a chunk of memory for transaction unique statistics
 */
typedef struct log_tran_btid_unique_stats_chunk LOG_TRAN_BTID_UNIQUE_STATS_CHUNK;
struct log_tran_btid_unique_stats_chunk
{
  LOG_TRAN_BTID_UNIQUE_STATS_CHUNK *next_chunk;	/* address of next chunk of memory */
  LOG_TRAN_BTID_UNIQUE_STATS buffer[1];	/* more than one */
};

/* LOG_TRAN_CLASS_COS
 * Structure used to store the state of the count optimization for classes.
 */
typedef struct log_tran_class_cos LOG_TRAN_CLASS_COS;
struct log_tran_class_cos
{
  OID class_oid;		/* class object identifier. */
  COUNT_OPTIM_STATE count_state;	/* count optimization state for class_oid */
};

#define COS_CLASSES_CHUNK_SIZE	64	/* size of the memory chunk for count optimization classes */

/* LOG_TRAN_CLASS_COS_CHUNK
 * Represents a chunk of memory for count optimization states
 */
typedef struct log_tran_class_cos_chunk LOG_TRAN_CLASS_COS_CHUNK;
struct log_tran_class_cos_chunk
{
  LOG_TRAN_CLASS_COS_CHUNK *next_chunk;	/* address of next chunk of memory */
  LOG_TRAN_CLASS_COS buffer[1];	/* more than one */
};

/* LOG_TRAN_UPDATE_STATS
 * Structure used for transaction local unique statistics and count optimization
 * management
 */
typedef struct log_tran_update_stats LOG_TRAN_UPDATE_STATS;
struct log_tran_update_stats
{
  int cos_count;		/* the number of hashed elements */
  LOG_TRAN_CLASS_COS_CHUNK *cos_first_chunk;	/* address of first chunk in the chunks list */
  LOG_TRAN_CLASS_COS_CHUNK *cos_current_chunk;	/* address of current chunk from which new elements are assigned */
  MHT_TABLE *classes_cos_hash;	/* hash of count optimization states for classes that were or will be subject to count
				 * optimization. */

  int stats_count;		/* the number of hashed elements */
  LOG_TRAN_BTID_UNIQUE_STATS_CHUNK *stats_first_chunk;	/* address of first chunk in the chunks list */
  LOG_TRAN_BTID_UNIQUE_STATS_CHUNK *stats_current_chunk;	/* address of current chunk from which new elements are
								 * assigned */
  MHT_TABLE *unique_stats_hash;	/* hash of unique statistics for indexes used during transaction. */
};

typedef struct log_rcv_tdes LOG_RCV_TDES;
struct log_rcv_tdes
{
  /* structure stored in transaction descriptor and used for recovery purpose.
   * currently we store the LSA of a system op start postpone. it is required to finish the system op postpone phase
   * correctly */
  LOG_LSA sysop_start_postpone_lsa;
  /* we need to know where transaction postpone has started. */
  LOG_LSA tran_start_postpone_lsa;
  /* we need to know if file_perm_alloc or file_perm_dealloc operations have been interrupted. these operation must be
   * executed atomically (all changes applied or all rollbacked) before executing finish all postpones. to know what
   * to abort, we remember the starting LSA of such operation. */
  LOG_LSA atomic_sysop_start_lsa;
};

typedef struct log_tdes LOG_TDES;
struct log_tdes
{
/* Transaction descriptor */
  MVCC_INFO mvccinfo;		/* MVCC info */

  int tran_index;		/* Index onto transaction table */
  TRANID trid;			/* Transaction identifier */

  bool isloose_end;
  TRAN_STATE state;		/* Transaction state (e.g., Active, aborted) */
  TRAN_ISOLATION isolation;	/* Isolation level */
  int wait_msecs;		/* Wait until this number of milliseconds for locks; also see xlogtb_reset_wait_msecs */
  LOG_LSA head_lsa;		/* First log address of transaction */
  LOG_LSA tail_lsa;		/* Last log record address of transaction */
  LOG_LSA undo_nxlsa;		/* Next log record address of transaction for UNDO purposes. Needed since compensating
				 * log records are logged during UNDO */
  LOG_LSA posp_nxlsa;		/* Next address of a postpone record to be executed. Most of the time is the first
				 * address of a postpone log record */
  LOG_LSA savept_lsa;		/* Address of last savepoint */
  LOG_LSA topop_lsa;		/* Address of last top operation */
  LOG_LSA tail_topresult_lsa;	/* Address of last partial abort/commit */
  int client_id;		/* unique client id */
  int gtrid;			/* Global transaction identifier; used only if this transaction is a participant to a
				 * global transaction and it is prepared to commit. */
  CLIENTIDS client;		/* Client identification */
  SYNC_RMUTEX rmutex_topop;	/* reentrant mutex to serialize system top operations */
  LOG_TOPOPS_STACK topops;	/* Active top system operations. Used for system permanent nested operations which are
				 * independent from current transaction outcome. */
  LOG_2PC_GTRINFO gtrinfo;	/* Global transaction user information; used to store XID of XA interface. */
  LOG_2PC_COORDINATOR *coord;	/* Information about the participants of the distributed transactions. Used only if
				 * this site is the coordinator. Will be NULL if the transaction is a local one, or if
				 * this site is a participant. */
  int num_unique_btrees;	/* # of unique btrees contained in unique_stat_info array */
  int max_unique_btrees;	/* size of unique_stat_info array */
  multi_index_unique_stats m_multiupd_stats;
#if defined(_AIX)
  sig_atomic_t interrupt;
#else				/* _AIX */
  volatile sig_atomic_t interrupt;
#endif				/* _AIX */
  /* Set to one when the current execution must be stopped somehow. We stop it by sending an error message during
   * fetching of a page. */
  tx_transient_class_registry m_modified_classes;	// list of classes made dirty

  int num_transient_classnames;	/* # of transient classnames by this transaction */
  void *first_save_entry;	/* first save entry for the transaction */

  struct lob_rb_root lob_locator_root;	/* all LOB locators to be created or delete during a transaction */

  INT64 query_timeout;		/* a query should be executed before query_timeout time. */

  INT64 query_start_time;
  INT64 tran_start_time;
  XASL_ID xasl_id;		/* xasl id of current query */
  LK_RES *waiting_for_res;	/* resource that i'm waiting for */
  int disable_modifications;	/* db_Disable_modification for each tran */

  TRAN_ABORT_REASON tran_abort_reason;

  /* bind values of executed queries in transaction */
  int num_exec_queries;
  DB_VALUE_ARRAY bind_history[MAX_NUM_EXEC_QUERY_HISTORY];

  int num_log_records_written;	/* # of log records generated */

  LOG_TRAN_UPDATE_STATS log_upd_stats;	/* Collects data about inserted/ deleted records during last
					 * command/transaction */
  bool has_deadlock_priority;

  bool block_global_oldest_active_until_commit;
  bool is_user_active;

  LOG_RCV_TDES rcv;
  const char *ha_sbr_statement;
  // *INDENT-OFF*
#if defined (SERVER_MODE) || (defined (SA_MODE) && defined (__cplusplus))
  cubreplication::log_generator replication_log_generator;
  cubreplication::copy_context replication_copy_context;

  bool is_active_worker_transaction () const;
  bool is_system_transaction () const;
  bool is_system_main_transaction () const;
  bool is_system_worker_transaction () const;
  bool is_allowed_undo () const;
  bool is_allowed_sysop () const;
  bool is_under_sysop () const;

  void lock_topop ();
  void unlock_topop ();

  void on_sysop_start ();
  void on_sysop_end ();
#endif
  // *INDENT-ON*
};

typedef struct log_addr_tdesarea LOG_ADDR_TDESAREA;
struct log_addr_tdesarea
{
  LOG_TDES *tdesarea;
  LOG_ADDR_TDESAREA *next;
};

/* Transaction Table */
typedef struct trantable TRANTABLE;
struct trantable
{
  int num_total_indices;	/* Number of total transaction indices */
  int num_assigned_indices;	/* Number of assigned transaction indices (i.e., number of active thread/clients) */
  /* Number of coordinator loose end indices */
  int num_coord_loose_end_indices;
  /* Number of prepared participant loose end indices */
  int num_prepared_loose_end_indices;
  int hint_free_index;		/* Hint for a free index */
  /* Number of transactions that must be interrupted */
#if defined(_AIX)
  sig_atomic_t num_interrupts;
#else				/* _AIX */
  volatile sig_atomic_t num_interrupts;
#endif				/* _AIX */
  LOG_ADDR_TDESAREA *area;	/* Contiguous area to transaction descriptors */
  LOG_TDES **all_tdes;		/* Pointers to all transaction descriptors */
};

#define TRANTABLE_INITIALIZER \
  { 0, 0, 0, 0, 0, 0, NULL, NULL }

/* state of recovery process */
enum log_recvphase
{
  LOG_RESTARTED,		/* Normal processing.. recovery has been executed. */
  LOG_RECOVERY_ANALYSIS_PHASE,	/* Start recovering. Find the transactions that were active at the time of the crash */
  LOG_RECOVERY_REDO_PHASE,	/* Redoing phase */
  LOG_RECOVERY_UNDO_PHASE,	/* Undoing phase */
  LOG_RECOVERY_FINISH_2PC_PHASE	/* Finishing up transactions that were in 2PC protocol at the time of the crash */
};
typedef enum log_recvphase LOG_RECVPHASE;

/* stores global statistics for a unique btree */
typedef struct global_unique_stats GLOBAL_UNIQUE_STATS;
struct global_unique_stats
{
  BTID btid;			/* btree id */
  GLOBAL_UNIQUE_STATS *stack;	/* used in freelist */
  GLOBAL_UNIQUE_STATS *next;	/* used in hash table */
  pthread_mutex_t mutex;	/* state mutex */
  UINT64 del_id;		/* delete transaction ID (for lock free) */

  LOG_UNIQUE_STATS unique_stats;	/* statistics for btid unique btree */
  LOG_LSA last_log_lsa;		/* The log lsa of the last RVBT_LOG_GLOBAL_UNIQUE_STATS_COMMIT record logged into the
				 * btree header page of btid */
};

/* stores global statistics for all unique btrees */
typedef struct global_unique_stats_table GLOBAL_UNIQUE_STATS_TABLE;
struct global_unique_stats_table
{
  LF_HASH_TABLE unique_stats_hash;	/* hash with btid as key and GLOBAL_UNIQUE_STATS as data */
  LF_ENTRY_DESCRIPTOR unique_stats_descriptor;	/* used by unique_stats_hash */
  LF_FREELIST unique_stats_freelist;	/* used by unique_stats_hash */

  LOG_LSA curr_rcv_rec_lsa;	/* This is used at recovery stage to pass the lsa of the log record to be processed, to
				 * the record processing funtion, in order to restore the last_log_lsa from
				 * GLOBAL_UNIQUE_STATS */
  bool initialized;		/* true if the current instance was initialized */
};

#define GLOBAL_UNIQUE_STATS_TABLE_INITIALIZER \
 { LF_HASH_TABLE_INITIALIZER, LF_ENTRY_DESCRIPTOR_INITIALIZER, LF_FREELIST_INITIALIZER, LSA_INITIALIZER, false }

#define GLOBAL_UNIQUE_STATS_HASH_SIZE 1000

/* Global structure to trantable, log buffer pool, etc */
typedef struct log_global LOG_GLOBAL;
struct log_global
{
  TRANTABLE trantable;		/* Transaction table */
  LOG_APPEND_INFO append;	/* The log append info */
  LOG_PRIOR_LSA_INFO prior_info;
  LOG_HEADER hdr;		/* The log header */
  LOG_ARCHIVES archive;		/* Current archive information */
  LOG_PAGEID run_nxchkpt_atpageid;
#if defined(SERVER_MODE)
  LOG_LSA flushed_lsa_lower_bound;	/* lsa */
  pthread_mutex_t chkpt_lsa_lock;
#endif				/* SERVER_MODE */
  LOG_LSA chkpt_redo_lsa;
  DKNPAGES chkpt_every_npages;	/* How frequent a checkpoint should be taken ? */
  LOG_RECVPHASE rcv_phase;	/* Phase of the recovery */
  LOG_LSA rcv_phase_lsa;	/* LSA of phase (e.g. Restart) */

#if defined(SERVER_MODE)
  bool backup_in_progress;
#else				/* SERVER_MODE */
  LOG_LSA final_restored_lsa;
#endif				/* SERVER_MODE */
  /* Buffer for log hdr I/O, size : SIZEOF_LOG_PAGE_SIZE */
  LOG_PAGE *loghdr_pgptr;

  /* Flush information for dirty log pages */
  LOG_FLUSH_INFO flush_info;

  /* group commit information */
  LOG_GROUP_COMMIT_INFO group_commit_info;
  // *INDENT-OFF*
<<<<<<< HEAD
  cubtx::complete_manager * m_tran_complete_mgr;
=======
  cubtx::complete_manager *m_tran_complete_mgr;
>>>>>>> f7d1ffb1
  // *INDENT-ON*

  /* remote log writer information */
  logwr_info *writer_info;
  /* background log archiving info */
  BACKGROUND_ARCHIVING_INFO bg_archive_info;

  mvcctable mvcc_table;		/* MVCC table */
  GLOBAL_UNIQUE_STATS_TABLE unique_stats_table;	/* global unique statistics */

  // *INDENT-OFF*
  log_global ();
   ~log_global ();
  // *INDENT-ON*
};

/* logging statistics */
typedef struct log_logging_stat
{
  /* logpb_next_append_page() call count */
  unsigned long total_append_page_count;
  /* last created page id for logging */
  LOG_PAGEID last_append_pageid;
  /* time taken to use a page for logging */
  double use_append_page_sec;

  /* log buffer full count */
  unsigned long log_buffer_full_count;
  /* log buffer flush count by replacement */
  unsigned long log_buffer_flush_count_by_replacement;

  /* normal flush */
  /* logpb_flush_all_append_pages() call count */
  unsigned long flushall_append_pages_call_count;
  /* pages count to flush in logpb_flush_all_append_pages() */
  unsigned long last_flush_count_by_trans;
  /* total pages count to flush in logpb_flush_all_append_pages() */
  unsigned long total_flush_count_by_trans;
  /* time taken to flush in logpb_flush_all_append_pages() */
  double last_flush_sec_by_trans;
  /* total time taken to flush in logpb_flush_all_append_pages() */
  double total_flush_sec_by_trans;
  /* logpb_flush_pages_direct() count */
  unsigned long direct_flush_count;

  /* logpb_flush_header() call count */
  unsigned long flush_hdr_call_count;
  /* page count to flush in logpb_flush_header() */
  double last_flush_hdr_sec_by_LFT;
  /* total page count to flush in logpb_flush_header() */
  double total_flush_hdr_sec_by_LFT;

  /* total sync count */
  unsigned long total_sync_count;

  /* commit count */
  unsigned long commit_count;
  /* group commit count */
  unsigned long last_group_commit_count;
  /* total group commit count */
  unsigned long total_group_commit_count;

  /* commit count while using a log page */
  unsigned long last_commit_count_while_using_a_page;
  /* total commit count while using a log page */
  unsigned long total_commit_count_while_using_a_page;

  /* commit count included logpb_flush_all_append_pages */
  unsigned long last_commit_count_in_flush_pages;
  /* total commit count included logpb_flush_all_append_pages */
  unsigned long total_commit_count_in_flush_pages;

  /* group commit request count */
  unsigned long gc_commit_request_count;

  /* wait time for group commit */
  double gc_total_wait_time;

  /* flush count in group commit mode by LFT */
  unsigned long gc_flush_count;

  /* async commit request count */
  unsigned long async_commit_request_count;
} LOG_LOGGING_STAT;

// todo - move to manager
enum log_cs_access_mode
{ LOG_CS_FORCE_USE, LOG_CS_SAFE_READER };
typedef enum log_cs_access_mode LOG_CS_ACCESS_MODE;

#if !defined(SERVER_MODE)
#if !defined(LOG_TRAN_INDEX)
#define LOG_TRAN_INDEX
extern int log_Tran_index;	/* Index onto transaction table for current thread of execution (client) */
#endif /* !LOG_TRAN_INDEX */
#endif /* !SERVER_MODE */

extern LOG_GLOBAL log_Gl;

extern LOG_LOGGING_STAT log_Stat;

/* Name of the database and logs */
extern char log_Path[];
extern char log_Archive_path[];
extern char log_Prefix[];

extern const char *log_Db_fullname;
extern char log_Name_active[];
extern char log_Name_info[];
extern char log_Name_bkupinfo[];
extern char log_Name_volinfo[];
extern char log_Name_bg_archive[];
extern char log_Name_removed_archive[];

/* logging */
#if defined (SA_MODE)
#define LOG_THREAD_TRAN_MSG "%s"
#define LOG_THREAD_TRAN_ARGS(thread_p) "(SA_MODE)"
#else	/* !SA_MODE */	       /* SERVER_MODE */
#define LOG_THREAD_TRAN_MSG "(thr=%d, trid=%d)"
#define LOG_THREAD_TRAN_ARGS(thread_p) thread_get_current_entry_index (), LOG_FIND_CURRENT_TDES (thread_p)
#endif /* SERVER_MODE */

extern int logpb_initialize_pool (THREAD_ENTRY * thread_p);
extern void logpb_finalize_pool (THREAD_ENTRY * thread_p);
extern bool logpb_is_pool_initialized (void);
extern void logpb_invalidate_pool (THREAD_ENTRY * thread_p);
extern LOG_PAGE *logpb_create_page (THREAD_ENTRY * thread_p, LOG_PAGEID pageid);
extern LOG_PAGE *log_pbfetch (LOG_PAGEID pageid);
extern void logpb_set_dirty (THREAD_ENTRY * thread_p, LOG_PAGE * log_pgptr);
extern int logpb_flush_page (THREAD_ENTRY * thread_p, LOG_PAGE * log_pgptr);
extern LOG_PAGEID logpb_get_page_id (LOG_PAGE * log_pgptr);
extern int logpb_initialize_header (THREAD_ENTRY * thread_p, LOG_HEADER * loghdr, const char *prefix_logname,
				    DKNPAGES npages, INT64 * db_creation);
extern LOG_PAGE *logpb_create_header_page (THREAD_ENTRY * thread_p);
extern void logpb_fetch_header (THREAD_ENTRY * thread_p, LOG_HEADER * hdr);
extern void logpb_fetch_header_with_buffer (THREAD_ENTRY * thread_p, LOG_HEADER * hdr, LOG_PAGE * log_pgptr);
extern void logpb_flush_header (THREAD_ENTRY * thread_p);
extern int logpb_fetch_page (THREAD_ENTRY * thread_p, LOG_LSA * req_lsa, LOG_CS_ACCESS_MODE access_mode,
			     LOG_PAGE * log_pgptr);
extern int logpb_copy_page_from_log_buffer (THREAD_ENTRY * thread_p, LOG_PAGEID pageid, LOG_PAGE * log_pgptr);
extern int logpb_copy_page_from_file (THREAD_ENTRY * thread_p, LOG_PAGEID pageid, LOG_PAGE * log_pgptr);
extern int logpb_read_page_from_file (THREAD_ENTRY * thread_p, LOG_PAGEID pageid, LOG_CS_ACCESS_MODE access_mode,
				      LOG_PAGE * log_pgptr);
extern int logpb_read_page_from_active_log (THREAD_ENTRY * thread_p, LOG_PAGEID pageid, int num_pages,
					    LOG_PAGE * log_pgptr);
extern int logpb_write_page_to_disk (THREAD_ENTRY * thread_p, LOG_PAGE * log_pgptr, LOG_PAGEID logical_pageid);
extern PGLENGTH logpb_find_header_parameters (THREAD_ENTRY * thread_p, const bool force_read_log_header,
					      const char *db_fullname, const char *logpath,
					      const char *prefix_logname, PGLENGTH * io_page_size,
					      PGLENGTH * log_page_size, INT64 * db_creation, float *db_compatibility,
					      int *db_charset);
extern int logpb_fetch_start_append_page (THREAD_ENTRY * thread_p);
extern LOG_PAGE *logpb_fetch_start_append_page_new (THREAD_ENTRY * thread_p);
extern void logpb_flush_pages_direct (THREAD_ENTRY * thread_p);
extern void logpb_flush_pages (THREAD_ENTRY * thread_p, LOG_LSA * flush_lsa);
extern void logpb_force_flush_pages (THREAD_ENTRY * thread_p);
extern void logpb_force_flush_header_and_pages (THREAD_ENTRY * thread_p);
extern void logpb_invalid_all_append_pages (THREAD_ENTRY * thread_p);
extern void logpb_flush_log_for_wal (THREAD_ENTRY * thread_p, const LOG_LSA * lsa_ptr);


#if defined (ENABLE_UNUSED_FUNCTION)
extern void logpb_remove_append (LOG_TDES * tdes);
#endif
extern void logpb_create_log_info (const char *logname_info, const char *db_fullname);
extern bool logpb_find_volume_info_exist (void);
extern int logpb_create_volume_info (const char *db_fullname);
extern int logpb_recreate_volume_info (THREAD_ENTRY * thread_p);
extern VOLID logpb_add_volume (const char *db_fullname, VOLID new_volid, const char *new_volfullname,
			       DISK_VOLPURPOSE new_volpurpose);
extern int logpb_scan_volume_info (THREAD_ENTRY * thread_p, const char *db_fullname, VOLID ignore_volid,
				   VOLID start_volid, int (*fun) (THREAD_ENTRY * thread_p, VOLID xvolid,
								  const char *vlabel, void *args), void *args);
extern LOG_PHY_PAGEID logpb_to_physical_pageid (LOG_PAGEID logical_pageid);
extern bool logpb_is_page_in_archive (LOG_PAGEID pageid);
extern bool logpb_is_smallest_lsa_in_archive (THREAD_ENTRY * thread_p);
extern int logpb_get_archive_number (THREAD_ENTRY * thread_p, LOG_PAGEID pageid);
extern void logpb_decache_archive_info (THREAD_ENTRY * thread_p);
extern LOG_PAGE *logpb_fetch_from_archive (THREAD_ENTRY * thread_p, LOG_PAGEID pageid, LOG_PAGE * log_pgptr,
					   int *ret_arv_num, LOG_ARV_HEADER * arv_hdr, bool is_fatal);
extern void logpb_remove_archive_logs (THREAD_ENTRY * thread_p, const char *info_reason);
extern int logpb_remove_archive_logs_exceed_limit (THREAD_ENTRY * thread_p, int max_count);
extern void logpb_copy_from_log (THREAD_ENTRY * thread_p, char *area, int length, LOG_LSA * log_lsa,
				 LOG_PAGE * log_pgptr);
extern int logpb_initialize_log_names (THREAD_ENTRY * thread_p, const char *db_fullname, const char *logpath,
				       const char *prefix_logname);
extern bool logpb_exist_log (THREAD_ENTRY * thread_p, const char *db_fullname, const char *logpath,
			     const char *prefix_logname);
extern LOG_PAGEID logpb_checkpoint (THREAD_ENTRY * thread_p);
extern void logpb_dump_checkpoint_trans (FILE * out_fp, int length, void *data);
extern int logpb_backup (THREAD_ENTRY * thread_p, int num_perm_vols, const char *allbackup_path,
			 FILEIO_BACKUP_LEVEL backup_level, bool delete_unneeded_logarchives,
			 const char *backup_verbose_file_path, int num_threads, FILEIO_ZIP_METHOD zip_method,
			 FILEIO_ZIP_LEVEL zip_level, int skip_activelog, int sleep_msecs);
extern int logpb_restore (THREAD_ENTRY * thread_p, const char *db_fullname, const char *logpath,
			  const char *prefix_logname, bo_restart_arg * r_args);
extern int logpb_copy_database (THREAD_ENTRY * thread_p, VOLID num_perm_vols, const char *to_db_fullname,
				const char *to_logpath, const char *to_prefix_logname, const char *toext_path,
				const char *fileof_vols_and_copypaths);
extern int logpb_rename_all_volumes_files (THREAD_ENTRY * thread_p, VOLID num_perm_vols, const char *to_db_fullname,
					   const char *to_logpath, const char *to_prefix_logname,
					   const char *toext_path, const char *fileof_vols_and_renamepaths,
					   bool extern_rename, bool force_delete);
extern int logpb_delete (THREAD_ENTRY * thread_p, VOLID num_perm_vols, const char *db_fullname, const char *logpath,
			 const char *prefix_logname, bool force_delete);
extern int logpb_check_exist_any_volumes (THREAD_ENTRY * thread_p, const char *db_fullname, const char *logpath,
					  const char *prefix_logname, char *first_vol, bool * is_exist);
extern void logpb_fatal_error (THREAD_ENTRY * thread_p, bool logexit, const char *file_name, const int lineno,
			       const char *fmt, ...);
extern void logpb_fatal_error_exit_immediately_wo_flush (THREAD_ENTRY * thread_p, const char *file_name,
							 const int lineno, const char *fmt, ...);
extern int logpb_check_and_reset_temp_lsa (THREAD_ENTRY * thread_p, VOLID volid);
extern void logpb_initialize_arv_page_info_table (void);
extern void logpb_initialize_logging_statistics (void);
extern void logpb_initialize_tran_complete_manager (void);
extern int logpb_background_archiving (THREAD_ENTRY * thread_p);
extern void xlogpb_dump_stat (FILE * outfp);

extern void logpb_dump (THREAD_ENTRY * thread_p, FILE * out_fp);

extern int logpb_remove_all_in_log_path (THREAD_ENTRY * thread_p, const char *db_fullname, const char *logpath,
					 const char *prefix_logname);

extern void log_recovery (THREAD_ENTRY * thread_p, int ismedia_crash, time_t * stopat);
extern LOG_LSA *log_startof_nxrec (THREAD_ENTRY * thread_p, LOG_LSA * lsa, bool canuse_forwaddr);

extern void *logtb_realloc_topops_stack (LOG_TDES * tdes, int num_elms);
extern void logtb_define_trantable (THREAD_ENTRY * thread_p, int num_expected_tran_indices, int num_expected_locks);
extern int logtb_define_trantable_log_latch (THREAD_ENTRY * thread_p, int num_expected_tran_indices);
extern void logtb_undefine_trantable (THREAD_ENTRY * thread_p);
extern int logtb_get_number_assigned_tran_indices (void);
extern int logtb_get_number_of_total_tran_indices (void);
#if defined(ENABLE_UNUSED_FUNCTION)
extern bool logtb_am_i_sole_tran (THREAD_ENTRY * thread_p);
extern void logtb_i_am_not_sole_tran (THREAD_ENTRY * thread_p);
#endif
extern bool logtb_am_i_dba_client (THREAD_ENTRY * thread_p);
extern LOG_TDES *logtb_get_tdes (THREAD_ENTRY * thread_p);
extern int logtb_assign_tran_index (THREAD_ENTRY * thread_p, TRANID trid, TRAN_STATE state,
				    const BOOT_CLIENT_CREDENTIAL * client_credential, TRAN_STATE * current_state,
				    int wait_msecs, TRAN_ISOLATION isolation);
extern LOG_TDES *logtb_rv_find_allocate_tran_index (THREAD_ENTRY * thread_p, TRANID trid, const LOG_LSA * log_lsa);
extern void logtb_rv_assign_mvccid_for_undo_recovery (THREAD_ENTRY * thread_p, MVCCID mvccid);
extern void logtb_release_tran_index (THREAD_ENTRY * thread_p, int tran_index);
extern void logtb_free_tran_index (THREAD_ENTRY * thread_p, int tran_index);
extern void logtb_free_tran_index_with_undo_lsa (THREAD_ENTRY * thread_p, const LOG_LSA * undo_lsa);
extern void logtb_initialize_tdes (LOG_TDES * tdes, int tran_index);
extern void logtb_clear_tdes (THREAD_ENTRY * thread_p, LOG_TDES * tdes);
extern void logtb_finalize_tdes (THREAD_ENTRY * thread_p, LOG_TDES * tdes);
extern int logtb_get_new_tran_id (THREAD_ENTRY * thread_p, LOG_TDES * tdes);
extern int logtb_find_tran_index (THREAD_ENTRY * thread_p, TRANID trid);
#if defined (ENABLE_UNUSED_FUNCTION)
extern int logtb_find_tran_index_host_pid (THREAD_ENTRY * thread_p, const char *host_name, int process_id);
#endif
extern TRANID logtb_find_tranid (int tran_index);
extern TRANID logtb_find_current_tranid (THREAD_ENTRY * thread_p);
#if defined (ENABLE_UNUSED_FUNCTION)
extern int logtb_count_clients_with_type (THREAD_ENTRY * thread_p, int client_type);
#endif
extern int logtb_count_clients (THREAD_ENTRY * thread_p);
extern int logtb_count_not_allowed_clients_in_maintenance_mode (THREAD_ENTRY * thread_p);
extern int logtb_find_client_type (int tran_index);
extern const char *logtb_find_client_name (int tran_index);
extern void logtb_set_user_name (int tran_index, const char *client_name);
extern void logtb_set_current_user_name (THREAD_ENTRY * thread_p, const char *client_name);
extern const char *logtb_find_client_hostname (int tran_index);
extern void logtb_set_current_user_active (THREAD_ENTRY * thread_p, bool is_user_active);
extern int logtb_find_client_name_host_pid (int tran_index, const char **client_prog_name,
					    const char **client_user_name, const char **client_host_name,
					    int *client_pid);
#if !defined(NDEBUG)
extern void logpb_debug_check_log_page (THREAD_ENTRY * thread_p, void *log_pgptr_ptr);
#endif
#if defined (SERVER_MODE)
extern int logtb_find_client_tran_name_host_pid (int &tran_index, const char **client_prog_name,
						 const char **client_user_name, const char **client_host_name,
						 int *client_pid);
#endif // SERVER_MODE
extern int logtb_get_client_ids (int tran_index, CLIENTIDS * client_info);

extern int logtb_find_current_client_type (THREAD_ENTRY * thread_p);
extern const char *logtb_find_current_client_name (THREAD_ENTRY * thread_p);
extern const char *logtb_find_current_client_hostname (THREAD_ENTRY * thread_p);
extern LOG_LSA *logtb_find_current_tran_lsa (THREAD_ENTRY * thread_p);
extern TRAN_STATE logtb_find_state (int tran_index);
extern int logtb_find_wait_msecs (int tran_index);

extern int logtb_find_interrupt (int tran_index, bool * interrupt);
extern TRAN_ISOLATION logtb_find_isolation (int tran_index);
extern TRAN_ISOLATION logtb_find_current_isolation (THREAD_ENTRY * thread_p);
extern bool logtb_set_tran_index_interrupt (THREAD_ENTRY * thread_p, int tran_index, bool set);
extern bool logtb_set_suppress_repl_on_transaction (THREAD_ENTRY * thread_p, int tran_index, int set);
extern bool logtb_is_interrupted (THREAD_ENTRY * thread_p, bool clear, bool * continue_checking);
extern bool logtb_is_interrupted_tran (THREAD_ENTRY * thread_p, bool clear, bool * continue_checking, int tran_index);
extern bool logtb_is_active (THREAD_ENTRY * thread_p, TRANID trid);
extern bool logtb_is_current_active (THREAD_ENTRY * thread_p);
extern bool logtb_istran_finished (THREAD_ENTRY * thread_p, TRANID trid);
extern void logtb_disable_update (THREAD_ENTRY * thread_p);
extern void logtb_enable_update (THREAD_ENTRY * thread_p);
extern void logtb_set_to_system_tran_index (THREAD_ENTRY * thread_p);

#if defined (ENABLE_UNUSED_FUNCTION)
extern LOG_LSA *logtb_find_largest_lsa (THREAD_ENTRY * thread_p);
#endif
extern int logtb_set_num_loose_end_trans (THREAD_ENTRY * thread_p);
extern void log_find_unilaterally_largest_undo_lsa (THREAD_ENTRY * thread_p, LOG_LSA & max_undo_lsa);
extern void logtb_find_smallest_lsa (THREAD_ENTRY * thread_p, LOG_LSA * lsa);
extern void logtb_find_smallest_and_largest_active_pages (THREAD_ENTRY * thread_p, LOG_PAGEID * smallest,
							  LOG_PAGEID * largest);
extern int logtb_is_tran_modification_disabled (THREAD_ENTRY * thread_p);
extern bool logtb_has_deadlock_priority (int tran_index);
/* For Debugging */
extern void xlogtb_dump_trantable (THREAD_ENTRY * thread_p, FILE * out_fp);

extern bool logpb_need_wal (const LOG_LSA * lsa);
extern char *logpb_backup_level_info_to_string (char *buf, int buf_size, const LOG_HDR_BKUP_LEVEL_INFO * info);
extern const char *tran_abort_reason_to_string (TRAN_ABORT_REASON val);
extern int logtb_descriptors_start_scan (THREAD_ENTRY * thread_p, int type, DB_VALUE ** arg_values, int arg_cnt,
					 void **ctx);
extern MVCCID logtb_get_oldest_active_mvccid (THREAD_ENTRY * thread_p);

extern LOG_PAGEID logpb_find_oldest_available_page_id (THREAD_ENTRY * thread_p);
extern int logpb_find_oldest_available_arv_num (THREAD_ENTRY * thread_p);

extern int logtb_get_new_subtransaction_mvccid (THREAD_ENTRY * thread_p, MVCC_INFO * curr_mvcc_info);

extern MVCCID logtb_find_current_mvccid (THREAD_ENTRY * thread_p);
extern MVCCID logtb_get_current_mvccid (THREAD_ENTRY * thread_p);
extern int logtb_invalidate_snapshot_data (THREAD_ENTRY * thread_p);
extern int xlogtb_get_mvcc_snapshot (THREAD_ENTRY * thread_p);

extern bool logtb_is_current_mvccid (THREAD_ENTRY * thread_p, MVCCID mvccid);
extern bool logtb_is_mvccid_committed (THREAD_ENTRY * thread_p, MVCCID mvccid);
extern MVCC_SNAPSHOT *logtb_get_mvcc_snapshot (THREAD_ENTRY * thread_p);
extern void logtb_complete_mvcc (THREAD_ENTRY * thread_p, LOG_TDES * tdes, bool committed);
extern void logtb_complete_sub_mvcc (THREAD_ENTRY * thread_p, LOG_TDES * tdes);

extern LOG_TRAN_CLASS_COS *logtb_tran_find_class_cos (THREAD_ENTRY * thread_p, const OID * class_oid, bool create);
extern int logtb_tran_update_unique_stats (THREAD_ENTRY * thread_p, const BTID * btid, int n_keys, int n_oids,
					   int n_nulls, bool write_to_log);

// *INDENT-OFF*
extern int logtb_tran_update_unique_stats (THREAD_ENTRY * thread_p, const BTID &btid, const btree_unique_stats &ustats,
                                           bool write_to_log);
extern int logtb_tran_update_unique_stats (THREAD_ENTRY * thread_p, const multi_index_unique_stats &multi_stats,
                                           bool write_to_log);
// *INDENT-ON*

extern int logtb_tran_update_btid_unique_stats (THREAD_ENTRY * thread_p, const BTID * btid, int n_keys, int n_oids,
						int n_nulls);
extern LOG_TRAN_BTID_UNIQUE_STATS *logtb_tran_find_btid_stats (THREAD_ENTRY * thread_p, const BTID * btid, bool create);
extern int logtb_tran_prepare_count_optim_classes (THREAD_ENTRY * thread_p, const char **classes,
						   LC_PREFETCH_FLAGS * flags, int n_classes);
extern void logtb_tran_reset_count_optim_state (THREAD_ENTRY * thread_p);
extern int logtb_find_log_records_count (int tran_index);

extern int logtb_initialize_global_unique_stats_table (THREAD_ENTRY * thread_p);
extern void logtb_finalize_global_unique_stats_table (THREAD_ENTRY * thread_p);
extern int logtb_get_global_unique_stats (THREAD_ENTRY * thread_p, BTID * btid, int *num_oids, int *num_nulls,
					  int *num_keys);
extern int logtb_rv_update_global_unique_stats_by_abs (THREAD_ENTRY * thread_p, BTID * btid, int num_oids,
						       int num_nulls, int num_keys);
extern int logtb_update_global_unique_stats_by_delta (THREAD_ENTRY * thread_p, BTID * btid, int oid_delta,
						      int null_delta, int key_delta, bool log);
extern int logtb_delete_global_unique_stats (THREAD_ENTRY * thread_p, BTID * btid);
extern int logtb_reflect_global_unique_stats_to_btree (THREAD_ENTRY * thread_p);
extern int logtb_tran_update_all_global_unique_stats (THREAD_ENTRY * thread_p);

extern int log_rv_undoredo_record_partial_changes (THREAD_ENTRY * thread_p, char *rcv_data, int rcv_data_length,
						   RECDES * record, bool is_undo);
extern int log_rv_redo_record_modify (THREAD_ENTRY * thread_p, LOG_RCV * rcv);
extern int log_rv_undo_record_modify (THREAD_ENTRY * thread_p, LOG_RCV * rcv);
extern char *log_rv_pack_redo_record_changes (char *ptr, int offset_to_data, int old_data_size, int new_data_size,
					      char *new_data);
extern char *log_rv_pack_undo_record_changes (char *ptr, int offset_to_data, int old_data_size, int new_data_size,
					      char *old_data);

extern void log_set_ha_promotion_time (THREAD_ENTRY * thread_p, INT64 ha_promotion_time);
extern void log_set_db_restore_time (THREAD_ENTRY * thread_p, INT64 db_restore_time);

extern int logpb_prior_lsa_append_all_list (THREAD_ENTRY * thread_p);

extern bool logtb_check_class_for_rr_isolation_err (const OID * class_oid);

extern void logpb_vacuum_reset_log_header_cache (THREAD_ENTRY * thread_p, LOG_HEADER * loghdr);

extern VACUUM_LOG_BLOCKID logpb_last_complete_blockid (void);
extern int logpb_page_check_corruption (THREAD_ENTRY * thread_p, LOG_PAGE * log_pgptr, bool * is_page_corrupted);
extern void logpb_dump_log_page_area (THREAD_ENTRY * thread_p, LOG_PAGE * log_pgptr, int offset, int length);
extern void logpb_page_get_first_null_block_lsa (THREAD_ENTRY * thread_p, LOG_PAGE * log_pgptr,
						 LOG_LSA * first_null_block_lsa);

extern void logtb_slam_transaction (THREAD_ENTRY * thread_p, int tran_index);
extern int xlogtb_kill_tran_index (THREAD_ENTRY * thread_p, int kill_tran_index, char *kill_user, char *kill_host,
				   int kill_pid);
extern int xlogtb_kill_or_interrupt_tran (THREAD_ENTRY * thread_p, int tran_id, bool is_dba_group_member,
					  bool interrupt_only);
extern THREAD_ENTRY *logtb_find_thread_by_tran_index (int tran_index);
extern THREAD_ENTRY *logtb_find_thread_by_tran_index_except_me (int tran_index);
extern int logtb_get_current_tran_index (void);
extern void logtb_set_current_tran_index (THREAD_ENTRY * thread_p, int tran_index);
#if defined (SERVER_MODE)
extern void logtb_wakeup_thread_with_tran_index (int tran_index, thread_resume_suspend_status resume_reason);
#endif // SERVER_MODE

extern bool logtb_set_check_interrupt (THREAD_ENTRY * thread_p, bool flag);
extern bool logtb_get_check_interrupt (THREAD_ENTRY * thread_p);
extern int logpb_set_page_checksum (THREAD_ENTRY * thread_p, LOG_PAGE * log_pgptr);

extern LOG_TDES *logtb_get_system_tdes (THREAD_ENTRY * thread_p = NULL);

//////////////////////////////////////////////////////////////////////////
// inline/template implementation
//////////////////////////////////////////////////////////////////////////

inline LOG_TDES *
LOG_FIND_TDES (int tran_index)
{
  if (tran_index >= LOG_SYSTEM_TRAN_INDEX && tran_index < log_Gl.trantable.num_total_indices)
    {
      if (tran_index == LOG_SYSTEM_TRAN_INDEX)
	{
	  return logtb_get_system_tdes ();
	}
      else
	{
	  return log_Gl.trantable.all_tdes[tran_index];
	}
    }
  else
    {
      return NULL;
    }
}

inline LOG_TDES *
LOG_FIND_CURRENT_TDES (THREAD_ENTRY * thread_p = NULL)
{
  return LOG_FIND_TDES (LOG_FIND_THREAD_TRAN_INDEX (thread_p));
}

inline bool
logtb_is_system_worker_tranid (TRANID trid)
{
  return trid < NULL_TRANID;
}

#endif /* _LOG_IMPL_H_ */<|MERGE_RESOLUTION|>--- conflicted
+++ resolved
@@ -670,11 +670,7 @@
   /* group commit information */
   LOG_GROUP_COMMIT_INFO group_commit_info;
   // *INDENT-OFF*
-<<<<<<< HEAD
   cubtx::complete_manager * m_tran_complete_mgr;
-=======
-  cubtx::complete_manager *m_tran_complete_mgr;
->>>>>>> f7d1ffb1
   // *INDENT-ON*
 
   /* remote log writer information */
