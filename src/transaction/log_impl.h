--- conflicted
+++ resolved
@@ -1394,7 +1394,6 @@
    || LOG_IS_MVCC_BTREE_OPERATION (rcvindex) \
    || ((rcvindex) == RVES_NOTIFY_VACUUM))
 
-<<<<<<< HEAD
 /* Is log record for a change on vacuum data */
 #define LOG_IS_VACUUM_DATA_RECOVERY(rcvindex) \
   ((rcvindex) == RVVAC_LOG_BLOCK_APPEND	\
@@ -1407,8 +1406,6 @@
   (((rcvindex) == RVVAC_LOG_BLOCK_APPEND || (rcvindex) == RVVAC_LOG_BLOCK_SAVE) \
    && log_Gl.rcv_phase == LOG_RECOVERY_REDO_PHASE)
 
-=======
->>>>>>> b2f83944
 typedef struct log_repl LOG_REPL_RECORD;
 struct log_repl
 {
