--- conflicted
+++ resolved
@@ -543,8 +543,7 @@
   const char *ha_sbr_statement;
   // *INDENT-OFF*
 #if defined (SERVER_MODE) || (defined (SA_MODE) && defined (__cplusplus))
-<<<<<<< HEAD
-  cubreplication::log_generator replication_log_generator;
+  public:
   cubreplication::copy_context replication_copy_context;
 
   bool is_active_worker_transaction () const;
@@ -560,29 +559,11 @@
 
   void on_sysop_start ();
   void on_sysop_end (bool force_lsa_reset);
-=======
-  public:
-    cubreplication::copy_context replication_copy_context;
-
-    bool is_active_worker_transaction () const;
-    bool is_system_transaction () const;
-    bool is_system_main_transaction () const;
-    bool is_system_worker_transaction () const;
-    bool is_allowed_undo () const;
-    bool is_allowed_sysop () const;
-    bool is_under_sysop () const;
-
-    void lock_topop ();
-    void unlock_topop ();
-
-    void on_sysop_start ();
-    void on_sysop_end ();
 
     cubreplication::log_generator &get_replication_generator ();
 
   private:
     cubreplication::log_generator replication_log_generator;
->>>>>>> 3dccf2d2
 #endif
   // *INDENT-ON*
 };
