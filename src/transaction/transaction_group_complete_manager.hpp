--- conflicted
+++ resolved
@@ -37,22 +37,14 @@
   enum GROUP_STATE
   {
     GROUP_CLOSED = 0x01, /* Group closed. No other transaction can be included in a closed group. */
-<<<<<<< HEAD
     GROUP_MVCC_COMPLETED = 0x02, /* MVCC completed. */
     GROUP_LOGGED = 0x04, /* Group log added. */
-    GROUP_PREPARED_FOR_COMPLETE = 0x08,  /* Group prepared for complete. */
-    GROUP_COMPLETE_STARTED = 0x10,  /* Group complete started. */
-    GROUP_COMPLETED = 0x20  /* Group completed. */
-=======
-    GROUP_MVCC_COMPLETED = 0x02, /* MVCC completed. Set only for closed group. */
-    GROUP_LOGGED = 0x04, /* Group log added. Set only for closed group. */
     GROUP_PREPARED_FOR_COMPLETE = 0x08,  /* Group prepared for complete. Set only for closed group. */
     GROUP_COMPLETE_STARTED = 0x10,  /* Group complete started. Set only for prepared group. */
     GROUP_COMPLETED = 0x20,  /* Group completed. Set only for complete started group. */
 
     GROUP_ALL_STATES = (GROUP_CLOSED | GROUP_MVCC_COMPLETED | GROUP_LOGGED | GROUP_PREPARED_FOR_COMPLETE
 			| GROUP_COMPLETE_STARTED | GROUP_COMPLETED)
->>>>>>> 7aae6bb9
   };
 
   //
@@ -63,14 +55,8 @@
     public:
       group_complete_manager ()
 	: m_current_group_id (1)
-	, m_current_group_min_transactions (0)
 	, m_latest_closed_group_id (0)
-<<<<<<< HEAD
-	, m_latest_closed_group_state (GROUP_CLOSED | GROUP_MVCC_COMPLETED | GROUP_LOGGED | GROUP_PREPARED_FOR_COMPLETE
-				       | GROUP_COMPLETE_STARTED | GROUP_COMPLETED)
-=======
 	, m_latest_closed_group_state (GROUP_ALL_STATES)
->>>>>>> 7aae6bb9
       {
 
       }
@@ -85,12 +71,7 @@
       void complete_logging (id_type group_id) override final;
 
     protected:
-<<<<<<< HEAD
-      id_type set_current_group_minimum_transactions (unsigned int count_minimum_transactions,
-	  bool &has_group_enough_transactions);
-=======
       bool has_transactions_in_current_group (const unsigned int count_transactions, id_type &current_group_id);
->>>>>>> 7aae6bb9
 
       bool close_current_group ();
 
@@ -107,22 +88,11 @@
       void notify_group_complete ();
 
       void mark_latest_closed_group_prepared_for_complete ();
-<<<<<<< HEAD
-      bool is_latest_closed_group_prepared_for_complete ();
-
-      void mark_latest_closed_group_complete_started ();
-      bool is_latest_closed_group_complete_started ();
-
-      bool is_latest_closed_group_mvcc_completed ();
-      bool is_latest_closed_group_logged ();
-      bool is_latest_closed_group_completed ();
-=======
       bool is_latest_closed_group_prepared_for_complete () const;
 
       /* TODO - consider a better name than latest_closed */
       bool starts_latest_closed_group_complete ();
       bool is_latest_closed_group_complete_started () const;
->>>>>>> 7aae6bb9
 
       bool is_latest_closed_group_mvcc_completed () const;
       bool is_latest_closed_group_logged () const;
@@ -131,16 +101,6 @@
       bool is_current_group_empty () const;
 
       tx_group &get_latest_closed_group ();
-<<<<<<< HEAD
-      const tx_group &get_current_group ();
-      int get_current_group_min_transactions ();
-
-      bool is_group_completed (id_type group_id);
-
-    private:
-      bool is_group_mvcc_completed (id_type group_id);
-      bool is_group_logged (id_type group_id);
-=======
       const tx_group &get_current_group () const;
 
       bool is_group_completed (id_type group_id) const;
@@ -148,7 +108,6 @@
     private:
       bool is_group_mvcc_completed (id_type group_id);
       bool is_group_logged (id_type group_id) const;
->>>>>>> 7aae6bb9
 
       void notify_all ();
       void execute_all ();
@@ -157,14 +116,9 @@
       bool need_wait_for_complete ();
 #endif
 
-#if defined(SERVER_MODE)
-      bool need_wait_for_complete ();
-#endif
-
       /* Current group info - TODO Maybe better to use a structure here. */
       std::atomic<id_type> m_current_group_id;   // is also the group identifier
       tx_group m_current_group;
-      unsigned int m_current_group_min_transactions;
       std::mutex m_group_mutex;
 
       /* Latest closed group info - TODO Maybe better to use a structure here. */
