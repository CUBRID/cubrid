/*
 * Copyright 2008 Search Solution Corporation
 * Copyright 2016 CUBRID Corporation
 *
 *  Licensed under the Apache License, Version 2.0 (the "License");
 *  you may not use this file except in compliance with the License.
 *  You may obtain a copy of the License at
 *
 *      http://www.apache.org/licenses/LICENSE-2.0
 *
 *  Unless required by applicable law or agreed to in writing, software
 *  distributed under the License is distributed on an "AS IS" BASIS,
 *  WITHOUT WARRANTIES OR CONDITIONS OF ANY KIND, either express or implied.
 *  See the License for the specific language governing permissions and
 *  limitations under the License.
 *
 */

//
// log_record - define log record structures
//

#ifndef _LOG_RECORD_HPP_
#define _LOG_RECORD_HPP_

// todo - this should not be exposed to client after HA refactoring
// todo - add to a proper namespace

#include "client_credentials.hpp"
#include "log_lsa.hpp"
#include "recovery.h"
#include "storage_common.h"
#include "system.h"

#include <cstring>

enum log_rectype
{
  /* In order of likely of appearance in the log */
  LOG_SMALLER_LOGREC_TYPE = 0,	/* A lower bound check */

#if 0
  LOG_CLIENT_NAME = 1,		/* Obsolete */
#endif
  LOG_UNDOREDO_DATA = 2,	/* An undo and redo data record */
  LOG_UNDO_DATA = 3,		/* Only undo data */
  LOG_REDO_DATA = 4,		/* Only redo data */
  LOG_DBEXTERN_REDO_DATA = 5,	/* Only database external redo data */
  LOG_POSTPONE = 6,		/* Postpone redo data */
  LOG_RUN_POSTPONE = 7,		/* Run/redo a postpone data. Only for transactions committed with postpone operations */
  LOG_COMPENSATE = 8,		/* Compensation record (compensate a undo record of an aborted tran) */
#if 0
  LOG_LCOMPENSATE = 9,		/* Obsolete */
  LOG_CLIENT_USER_UNDO_DATA = 10,	/* Obsolete */
  LOG_CLIENT_USER_POSTPONE_DATA = 11,	/* Obsolete */
  LOG_RUN_NEXT_CLIENT_UNDO = 12,	/* Obsolete */
  LOG_RUN_NEXT_CLIENT_POSTPONE = 13,	/* Obsolete */
  LOG_WILL_COMMIT = 14,		/* Obsolete */
#endif
  LOG_COMMIT_WITH_POSTPONE = 15,	/* Committing server postpone operations */
#if 0
  LOG_COMMIT_WITH_CLIENT_USER_LOOSE_ENDS = 16,	/* Obsolete */
#endif
  LOG_COMMIT = 17,		/* A commit record */
  LOG_SYSOP_START_POSTPONE = 18,	/* Committing server top system postpone operations */
#if 0
  LOG_COMMIT_TOPOPE_WITH_CLIENT_USER_LOOSE_ENDS = 19,	/* Obsolete */
#endif
  LOG_SYSOP_END = 20,		/* end of system operation record. Its functionality can vary based on LOG_SYSOP_END_TYPE:
                                 *
                                 * - LOG_SYSOP_END_COMMIT: the usual functionality. changes under system operation become
                                 *   permanent immediately
                                 *
                                 * - LOG_SYSOP_END_LOGICAL_UNDO: system operation is used for complex logical operation (that
                                 *   usually affects more than one page). end system operation also includes undo data that
                                 *   is processed during rollback or undo.
                                 *
                                 * - LOG_SYSOP_END_LOGICAL_MVCC_UNDO: TODO:
                                 *
                                 * - LOG_SYSOP_END_LOGICAL_COMPENSATE: system operation is used for complex logical operation
                                 *   that has the purpose of compensating a change on undo or rollback. end system operation
                                 *   also includes the LSA of previous undo log record.
                                 *
                                 * - LOG_SYSOP_END_LOGICAL_RUN_POSTPONE: system operation is used for complex logical operation
                                 *   that has the purpose of running a postpone record. end system operation also includes the
                                 *   postpone LSA and is_sysop_postpone (recovery is different for logical run postpones during
                                 *   system operation postpone compared to transaction postpone).
                                 *
                                 * - LOG_SYSOP_END_ABORT: any of the above system operations are not ended due to crash or
                                 *   errors. the system operation is rollbacked and ended with this type.
                                 */
#if 0
  LOG_ABORT_WITH_CLIENT_USER_LOOSE_ENDS = 21,	/* Obsolete */
#endif
  LOG_ABORT = 22,		/* An abort record */
#if 0
  LOG_ABORT_TOPOPE_WITH_CLIENT_USER_LOOSE_ENDS = 23,	/* Obsolete */
#endif
  LOG_ABORT_TOPOPE = 24,	/* obsolete */
#if 0
  /* Previous checkpoint system used to have two log records: one for the start and one for the end. The end log
   * record also included a snapshot of the transaction table. The checkpoint info is no longer saved in log records.
   */
  LOG_START_CHKPT = 25,		/* Start a checkpoint */
  LOG_END_CHKPT = 26,		/* Checkpoint information */
#endif
  LOG_SAVEPOINT = 27,		/* A user savepoint record */
  LOG_2PC_PREPARE = 28,		/* A prepare to commit record */
  LOG_2PC_START = 29,		/* Start the 2PC protocol by sending vote request messages to participants of
                                 * distributed tran. */
  LOG_2PC_COMMIT_DECISION = 30,	/* Beginning of the second phase of 2PC, need to perform local & global commits. */
  LOG_2PC_ABORT_DECISION = 31,	/* Beginning of the second phase of 2PC, need to perform local & global aborts. */
  LOG_2PC_COMMIT_INFORM_PARTICPS = 32,	/* Committing, need to inform the participants */
  LOG_2PC_ABORT_INFORM_PARTICPS = 33,	/* Aborting, need to inform the participants */
  LOG_2PC_RECV_ACK = 34,	/* Received ack. from the participant that it received the decision on the fate of
                                 * dist. trans. */
  LOG_END_OF_LOG = 35,		/* End of log */
  LOG_DUMMY_HEAD_POSTPONE = 36,	/* A dummy log record. No-op */
  LOG_DUMMY_CRASH_RECOVERY = 37,	/* A dummy log record which indicate the start of crash recovery. No-op */

#if 0				/* not used */
  LOG_DUMMY_FILLPAGE_FORARCHIVE = 38,	/* Indicates logical end of current page so it could be archived safely. No-op
                                         * This record is not generated no more. It's kept for backward compatibility. */
#endif
  LOG_REPLICATION_DATA = 39,	/* Replication log for insert, delete or update */
  LOG_REPLICATION_STATEMENT = 40,	/* Replication log for schema, index, trigger or system catalog updates */
#if 0
  LOG_UNLOCK_COMMIT = 41,	/* for repl_agent to guarantee the order of */
  LOG_UNLOCK_ABORT = 42,	/* transaction commit, we append the unlock info. before calling lock_unlock_all() */
#endif
  LOG_DIFF_UNDOREDO_DATA = 43,	/* diff undo redo data */
  LOG_DUMMY_HA_SERVER_STATE = 44,	/* HA server state */
  LOG_DUMMY_OVF_RECORD = 45,	/* indicator of the first part of an overflow record */

  LOG_MVCC_UNDOREDO_DATA = 46,	/* Undoredo for MVCC operations (will require more fields than a regular undo-redo. */
  LOG_MVCC_UNDO_DATA = 47,	/* Undo for MVCC operations */
  LOG_MVCC_REDO_DATA = 48,	/* Redo for MVCC operations */
  LOG_MVCC_DIFF_UNDOREDO_DATA = 49,	/* diff undo redo data for MVCC operations */
  LOG_SYSOP_ATOMIC_START = 50,	/* Log marker to start atomic operations that need to be rollbacked immediately after
                 * redo phase of recovery and before finishing postpones */
  LOG_START_ATOMIC_REPL = 51,
  LOG_END_ATOMIC_REPL = 52,
  LOG_TRANTABLE_SNAPSHOT = 53,
  LOG_ASSIGNED_MVCCID = 54,	/* There are transactions that assign an mvccid but do not also record it in a log record.
                                   Because the log records are the only communication means from active transaction server
                                   towards passive transaction servers, it is needed to relay such mvccid for completion
                                   on the passive transaction server as well. */
  LOG_DUMMY_GENERIC,		/* used for flush for now. it is ridiculous to create dummy log records for every single
                                 * case. we should find a different approach */

  LOG_SUPPLEMENTAL_INFO,        /* used for supplemental logs to support CDC interface.
                                 * it contains transaction user info, DDL statement, undo lsa, redo lsa for DML,
                                 * or undo images that never retrieved from the log. */

  LOG_LARGER_LOGREC_TYPE	/* A higher bound for checks */
};
typedef enum log_rectype LOG_RECTYPE;

/* Description of a log record */
typedef struct log_rec_header LOG_RECORD_HEADER;
struct log_rec_header
{
  inline bool operator== (const log_rec_header &other) const;

  LOG_LSA prev_tranlsa;		/* Address of previous log record for the same transaction */
  LOG_LSA back_lsa;		/* Backward log address */
  LOG_LSA forw_lsa;		/* Forward log address */
  TRANID trid;			/* Transaction identifier of the log record */
  LOG_RECTYPE type;		/* Log record type (e.g., commit, abort) */
};

/* Common information of log data records */
typedef struct log_data LOG_DATA;
struct log_data
{
  LOG_RCVINDEX rcvindex;	/* Index to recovery function */
  PAGEID pageid;		/* Pageid of recovery data */
  PGLENGTH offset;		/* offset of recovery data in pageid */
  VOLID volid;			/* Volume identifier of recovery data */
};

/* Information of undo_redo log records */
typedef struct log_rec_undoredo LOG_REC_UNDOREDO;
struct log_rec_undoredo
{
  LOG_DATA data;		/* Location of recovery data */
  int ulength;			/* Length of undo data */
  int rlength;			/* Length of redo data */
};

/* Information of undo log records */
typedef struct log_rec_undo LOG_REC_UNDO;
struct log_rec_undo
{
  LOG_DATA data;		/* Location of recovery data */
  int length;			/* Length of undo data */
};

/* Information of redo log records */
typedef struct log_rec_redo LOG_REC_REDO;
struct log_rec_redo
{
  LOG_DATA data;		/* Location of recovery data */
  int length;			/* Length of redo data */
};

/* Log information required for vacuum */
typedef struct log_vacuum_info LOG_VACUUM_INFO;
struct log_vacuum_info
{
  LOG_LSA prev_mvcc_op_log_lsa;	/* Log lsa of previous MVCC operation log record. Used by vacuum to process log data. */
  VFID vfid;			/* File identifier. Will be used by vacuum for heap files (TODO: maybe b-tree too).
                                 * Used to: - Find if the file was dropped/reused. - Find the type of objects in heap
                                 * file (reusable or referable). */
};

/* Information of undo_redo log records for MVCC operations */
typedef struct log_rec_mvcc_undoredo LOG_REC_MVCC_UNDOREDO;
struct log_rec_mvcc_undoredo
{
  LOG_REC_UNDOREDO undoredo;	/* Undoredo information */
  MVCCID mvccid;		/* MVCC Identifier for transaction. If log record is for a sub-transaction, the
				 * mvccid is that of the sub-transaction. If the subtransaction does have a valid
				 * mvccid, the transaction must also have a valid mvccid.
				 * The reciprocal is not true. */
  LOG_VACUUM_INFO vacuum_info;	/* Info required for vacuum */
};

/* Information of undo log records for MVCC operations */
typedef struct log_rec_mvcc_undo LOG_REC_MVCC_UNDO;
struct log_rec_mvcc_undo
{
  LOG_REC_UNDO undo;		/* Undo information */
  MVCCID mvccid;		/* MVCC Identifier for transaction. If log record is for a sub-transaction, the
				 * mvccid is that of the sub-transaction. If the subtransaction does have a valid
				 * mvccid, the transaction must also have a valid mvccid.
				 * The reciprocal is not true. */
  LOG_VACUUM_INFO vacuum_info;	/* Info required for vacuum */
};

/* Information of redo log records for MVCC operations */
typedef struct log_rec_mvcc_redo LOG_REC_MVCC_REDO;
struct log_rec_mvcc_redo
{
  LOG_REC_REDO redo;		/* Location of recovery data */
  MVCCID mvccid;		/* MVCC Identifier for transaction. If log record is for a sub-transaction, the
				 * mvccid is that of the sub-transaction. If the subtransaction does have a valid
				 * mvccid, the transaction must also have a valid mvccid.
				 * The reciprocal is not true. */
};

/* replication log structure */
typedef struct log_rec_replication LOG_REC_REPLICATION;
struct log_rec_replication
{
  LOG_LSA lsa;
  int length;
  int rcvindex;
};

/* Redefined for explicitness.
 * Not using 'time_t' (which is unsigned) for backward compatibility of stored structure. */
typedef INT64 time_msec_t;

/* Log the time of termination of transaction */
typedef struct log_rec_donetime LOG_REC_DONETIME;
struct log_rec_donetime
{
  time_msec_t at_time;		/* Transaction commit time stored as milliseconds */
};

/* Log the change of the server's HA state */
typedef struct log_rec_ha_server_state LOG_REC_HA_SERVER_STATE;
struct log_rec_ha_server_state
{
  int state;			/* ha_Server_state */
  int dummy;			/* dummy for alignment */

  time_msec_t at_time;		/* Time recorded by active server stored as milliseconds */
};

/* Information of database external redo log records */
typedef struct log_rec_dbout_redo LOG_REC_DBOUT_REDO;
struct log_rec_dbout_redo
{
  LOG_RCVINDEX rcvindex;	/* Index to recovery function */
  int length;			/* Length of redo data */
};

/* Information of a compensating log records */
typedef struct log_rec_compensate LOG_REC_COMPENSATE;
struct log_rec_compensate
{
  LOG_DATA data;		/* Location of recovery data */
  LOG_LSA undo_nxlsa;		/* Address of next log record to undo */
  int length;			/* Length of compensating data */
};

/* This entry is included during commit */
typedef struct log_rec_start_postpone LOG_REC_START_POSTPONE;
struct log_rec_start_postpone
{
  LOG_LSA posp_lsa;
};

/* types of end system operation */
enum log_sysop_end_type
{
  LOG_SYSOP_END_COMMIT,		/* permanent changes */
  LOG_SYSOP_END_ABORT,		/* aborted system op */
  LOG_SYSOP_END_LOGICAL_UNDO,	/* logical undo */
  LOG_SYSOP_END_LOGICAL_MVCC_UNDO,	/* logical mvcc undo */
  LOG_SYSOP_END_LOGICAL_COMPENSATE,	/* logical compensate */
  LOG_SYSOP_END_LOGICAL_RUN_POSTPONE	/* logical run postpone */
};
typedef enum log_sysop_end_type LOG_SYSOP_END_TYPE;
#define LOG_SYSOP_END_TYPE_CHECK(type) \
  assert ((type) == LOG_SYSOP_END_COMMIT \
          || (type) == LOG_SYSOP_END_ABORT \
          || (type) == LOG_SYSOP_END_LOGICAL_UNDO \
          || (type) == LOG_SYSOP_END_LOGICAL_MVCC_UNDO \
          || (type) == LOG_SYSOP_END_LOGICAL_COMPENSATE \
          || (type) == LOG_SYSOP_END_LOGICAL_RUN_POSTPONE)

/* end system operation log record */
typedef struct log_rec_sysop_end LOG_REC_SYSOP_END;
struct log_rec_sysop_end
{
  LOG_LSA lastparent_lsa;	/* last address before the top action */
  LOG_LSA prv_topresult_lsa;	/* previous top action (either, partial abort or partial commit) address */
  LOG_SYSOP_END_TYPE type;	/* end system op type */
  /* File where the page belong. same as mvcc_undo->vacuum_info if type == LOG_SYSOP_END_LOGICAL_MVCC_UNDO. It is used to get TDE information.*/
  const VFID *vfid;
  union				/* other info based on type */
  {
    LOG_REC_UNDO undo;		/* undo data for logical undo */
    struct
    {
      LOG_REC_MVCC_UNDO mvcc_undo;	/* undo data for logical undo of MVCC operation */
      MVCCID parent_mvccid;	/* If transaction has an mvccid allocated by a sub-transaction, this field will
				 * contain the transaction's "main" mvccid (which, as indicated in implementations
				 * in logtb_get_new_subtransaction_mvccid and logtb_get_current_mvccid, must
<<<<<<< HEAD
				 * be valid). Otherwise, null.
				 * The purpose of this field is twofold across transactional log replication (mainly
				 * on passive transaction server):
				 *  - to discerne the nature of the mvccid as either 'main' mvccid or sub-mvccid
				 *  - and to allow proper completion of both mvccid and sub-mvccid */
=======
				 * be valid) while the mvcc_undo.mvccid will contain the mvccid of the subtransaction.
				 * Otherwise, null.
				 * The purpose of this field is twofold across transactional log replication boundary
				 * (currently only on passive transaction server):
				 *  - to discerne the nature of the mvccid as either 'main' mvccid or sub-mvccid
				 *  - and to allow proper completion of either[both] mvccid or[and] sub-mvccid */
>>>>>>> 4a1011bf
    } mvcc_undo_info;
    LOG_LSA compensate_lsa;	/* compensate lsa for logical compensate */
    struct
    {
      LOG_LSA postpone_lsa;	/* postpone lsa */
      bool is_sysop_postpone;	/* true if run postpone is used during a system op postpone, false if used during
                                 * transaction postpone */
    } run_postpone;		/* run postpone info */
  };
};

/* This entry is included during the commit of top system operations */
typedef struct log_rec_sysop_start_postpone LOG_REC_SYSOP_START_POSTPONE;
struct log_rec_sysop_start_postpone
{
  LOG_REC_SYSOP_END sysop_end;	/* log record used for end of system operation */
  LOG_LSA posp_lsa;		/* address where the first postpone operation start */
};

/* Information of execution of a postpone data */
typedef struct log_rec_run_postpone LOG_REC_RUN_POSTPONE;
struct log_rec_run_postpone
{
  LOG_DATA data;		/* Location of recovery data */
  LOG_LSA ref_lsa;		/* Address of the original postpone record */
  int length;			/* Length of redo data */
};



typedef struct log_rec_savept LOG_REC_SAVEPT;
struct log_rec_savept
{
  LOG_LSA prv_savept;		/* Previous savepoint record */
  int length;			/* Savepoint name */
};

/* Log a prepare to commit record */
typedef struct log_rec_2pc_prepcommit LOG_REC_2PC_PREPCOMMIT;
struct log_rec_2pc_prepcommit
{
  char user_name[DB_MAX_USER_LENGTH + 1];	/* Name of the client */
  int gtrid;			/* Identifier of the global transaction */
  int gtrinfo_length;		/* length of the global transaction info */
  unsigned int num_object_locks;	/* Total number of update-type locks acquired by this transaction on the
                                         * objects. */
  unsigned int num_page_locks;	/* Total number of update-type locks acquired by this transaction on the pages. */
};

/* Start 2PC protocol. Record information about identifiers of participants. */
typedef struct log_rec_2pc_start LOG_REC_2PC_START;
struct log_rec_2pc_start
{
  char user_name[DB_MAX_USER_LENGTH + 1];	/* Name of the client */
  int gtrid;			/* Identifier of the global tran */
  int num_particps;		/* number of participants */
  int particp_id_length;	/* length of a participant identifier */
};

/*
 * Log the acknowledgment from a participant that it received the commit/abort
 * decision
 */
typedef struct log_rec_2pc_particp_ack LOG_REC_2PC_PARTICP_ACK;
struct log_rec_2pc_particp_ack
{
  int particp_index;		/* Index of the acknowledging participant */
};

typedef struct log_rec_trantable_snapshot LOG_REC_TRANTABLE_SNAPSHOT;
struct log_rec_trantable_snapshot
{
  LOG_LSA snapshot_lsa = NULL_LSA;       // the LSA when transaction table snapshot is taken
  size_t length = 0;                    // packed snapshot recovery data length
};

typedef struct log_rec_assigned_mvccid LOG_REC_ASSIGNED_MVCCID;
struct log_rec_assigned_mvccid
{
  MVCCID mvccid;
};

typedef enum supplement_rec_type
{
  LOG_SUPPLEMENT_TRAN_USER,
  LOG_SUPPLEMENT_UNDO_RECORD, /*Contains undo raw record that can not be retrieved from the logs */
  LOG_SUPPLEMENT_DDL,
  /* Contains lsa of logs which contain undo, redo raw record (UPDATE, DELETE, INSERT)
   * | LOG_REC_HEADER | SUPPLEMENT_REC_TYPE | LENGTH | CLASS OID |  UNDO LSA (sizeof LOG_LSA) | REDO LSA | */
  LOG_SUPPLEMENT_INSERT,
  LOG_SUPPLEMENT_UPDATE,
  LOG_SUPPLEMENT_DELETE,
  LOG_SUPPLEMENT_TRIGGER_INSERT, /* INSERT, UPDATE, DELETE logs appended by a trigger action */
  LOG_SUPPLEMENT_TRIGGER_UPDATE,
  LOG_SUPPLEMENT_TRIGGER_DELETE,
  LOG_SUPPLEMENT_LARGER_REC_TYPE,
} SUPPLEMENT_REC_TYPE;

typedef struct log_rec_supplement LOG_REC_SUPPLEMENT;
struct log_rec_supplement
{
  SUPPLEMENT_REC_TYPE rec_type;
  int length;
};

#define LOG_GET_LOG_RECORD_HEADER(log_page_p, lsa) \
  ((LOG_RECORD_HEADER *) ((log_page_p)->area + (lsa)->offset))

/* Definitions used to identify UNDO/REDO/UNDOREDO log record data types */

/* Is record type UNDO */
#define LOG_IS_UNDO_RECORD_TYPE(type) \
  (((type) == LOG_UNDO_DATA) || ((type) == LOG_MVCC_UNDO_DATA))

/* Is record type REDO */
#define LOG_IS_REDO_RECORD_TYPE(type) \
  (((type) == LOG_REDO_DATA) || ((type) == LOG_MVCC_REDO_DATA))

/* Is record type UNDOREDO */
#define LOG_IS_UNDOREDO_RECORD_TYPE(type) \
  (((type) == LOG_UNDOREDO_DATA) || ((type) == LOG_MVCC_UNDOREDO_DATA) \
   || ((type) == LOG_DIFF_UNDOREDO_DATA) || ((type) == LOG_MVCC_DIFF_UNDOREDO_DATA))

#define LOG_IS_DIFF_UNDOREDO_TYPE(type) \
  ((type) == LOG_DIFF_UNDOREDO_DATA || (type) == LOG_MVCC_DIFF_UNDOREDO_DATA)

/* Is record type used a MVCC operation */
#define LOG_IS_MVCC_OP_RECORD_TYPE(type) \
  (((type) == LOG_MVCC_UNDO_DATA) \
   || ((type) == LOG_MVCC_REDO_DATA) \
   || ((type) == LOG_MVCC_UNDOREDO_DATA) \
   || ((type) == LOG_MVCC_DIFF_UNDOREDO_DATA))

//
// inline/template implementations
//

inline bool
log_rec_header::operator== (const log_rec_header &other) const
{
  return prev_tranlsa == other.prev_tranlsa && back_lsa == other.back_lsa
	 && forw_lsa == other.forw_lsa && trid == other.trid && type == other.type;
}

#endif // _LOG_RECORD_HPP_<|MERGE_RESOLUTION|>--- conflicted
+++ resolved
@@ -340,20 +340,12 @@
       MVCCID parent_mvccid;	/* If transaction has an mvccid allocated by a sub-transaction, this field will
 				 * contain the transaction's "main" mvccid (which, as indicated in implementations
 				 * in logtb_get_new_subtransaction_mvccid and logtb_get_current_mvccid, must
-<<<<<<< HEAD
-				 * be valid). Otherwise, null.
-				 * The purpose of this field is twofold across transactional log replication (mainly
-				 * on passive transaction server):
-				 *  - to discerne the nature of the mvccid as either 'main' mvccid or sub-mvccid
-				 *  - and to allow proper completion of both mvccid and sub-mvccid */
-=======
 				 * be valid) while the mvcc_undo.mvccid will contain the mvccid of the subtransaction.
 				 * Otherwise, null.
 				 * The purpose of this field is twofold across transactional log replication boundary
 				 * (currently only on passive transaction server):
 				 *  - to discerne the nature of the mvccid as either 'main' mvccid or sub-mvccid
 				 *  - and to allow proper completion of either[both] mvccid or[and] sub-mvccid */
->>>>>>> 4a1011bf
     } mvcc_undo_info;
     LOG_LSA compensate_lsa;	/* compensate lsa for logical compensate */
     struct
