/*
 * Copyright 2008 Search Solution Corporation
 * Copyright 2016 CUBRID Corporation
 *
 *  Licensed under the Apache License, Version 2.0 (the "License");
 *  you may not use this file except in compliance with the License.
 *  You may obtain a copy of the License at
 *
 *      http://www.apache.org/licenses/LICENSE-2.0
 *
 *  Unless required by applicable law or agreed to in writing, software
 *  distributed under the License is distributed on an "AS IS" BASIS,
 *  WITHOUT WARRANTIES OR CONDITIONS OF ANY KIND, either express or implied.
 *  See the License for the specific language governing permissions and
 *  limitations under the License.
 *
 */

//
// log_record - define log record structures
//

#ifndef _LOG_RECORD_HPP_
#define _LOG_RECORD_HPP_

// todo - this should not be exposed to client after HA refactoring
// todo - add to a proper namespace

#include "client_credentials.hpp"
#include "log_lsa.hpp"
#include "recovery.h"
#include "storage_common.h"
#include "system.h"

#include <string.h>

enum log_rectype
{
  /* In order of likely of appearance in the log */
  LOG_SMALLER_LOGREC_TYPE = 0,	/* A lower bound check */

#if 0
  LOG_CLIENT_NAME = 1,		/* Obsolete */
#endif
  LOG_UNDOREDO_DATA = 2,	/* An undo and redo data record */
  LOG_UNDO_DATA = 3,		/* Only undo data */
  LOG_REDO_DATA = 4,		/* Only redo data */
  LOG_DBEXTERN_REDO_DATA = 5,	/* Only database external redo data */
  LOG_POSTPONE = 6,		/* Postpone redo data */
  LOG_RUN_POSTPONE = 7,		/* Run/redo a postpone data. Only for transactions committed with postpone operations */
  LOG_COMPENSATE = 8,		/* Compensation record (compensate a undo record of an aborted tran) */
#if 0
  LOG_LCOMPENSATE = 9,		/* Obsolete */
  LOG_CLIENT_USER_UNDO_DATA = 10,	/* Obsolete */
  LOG_CLIENT_USER_POSTPONE_DATA = 11,	/* Obsolete */
  LOG_RUN_NEXT_CLIENT_UNDO = 12,	/* Obsolete */
  LOG_RUN_NEXT_CLIENT_POSTPONE = 13,	/* Obsolete */
#endif
  LOG_WILL_COMMIT = 14,		/* Transaction will be committed */
  LOG_COMMIT_WITH_POSTPONE = 15,	/* Committing server postpone operations */
#if 0
  LOG_COMMIT_WITH_CLIENT_USER_LOOSE_ENDS = 16,	/* Obsolete */
#endif
  LOG_COMMIT = 17,		/* A commit record */
  LOG_SYSOP_START_POSTPONE = 18,	/* Committing server top system postpone operations */
#if 0
  LOG_COMMIT_TOPOPE_WITH_CLIENT_USER_LOOSE_ENDS = 19,	/* Obsolete */
#endif
  LOG_SYSOP_END = 20,		/* end of system operation record. Its functionality can vary based on LOG_SYSOP_END_TYPE:
				 *
				 * - LOG_SYSOP_END_COMMIT: the usual functionality. changes under system operation become
				 *   permanent immediately
				 *
				 * - LOG_SYSOP_END_LOGICAL_UNDO: system operation is used for complex logical operation (that
				 *   usually affects more than one page). end system operation also includes undo data that
				 *   is processed during rollback or undo.
				 *
				 * - LOG_SYSOP_END_LOGICAL_COMPENSATE: system operation is used for complex logical operation
				 *   that has the purpose of compensating a change on undo or rollback. end system operation
				 *   also includes the LSA of previous undo log record.
				 *
				 * - LOG_SYSOP_END_LOGICAL_RUN_POSTPONE: system operation is used for complex logical operation
				 *   that has the purpose of running a postpone record. end system operation also includes the
				 *   postpone LSA and is_sysop_postpone (recovery is different for logical run postpones during
				 *   system operation postpone compared to transaction postpone).
				 *
				 * - LOG_SYSOP_END_ABORT: any of the above system operations are not ended due to crash or
				 *   errors. the system operation is rollbacked and ended with this type.
				 */
#if 0
  LOG_ABORT_WITH_CLIENT_USER_LOOSE_ENDS = 21,	/* Obsolete */
#endif
  LOG_ABORT = 22,		/* An abort record */
#if 0
  LOG_ABORT_TOPOPE_WITH_CLIENT_USER_LOOSE_ENDS = 23,	/* Obsolete */
#endif
  LOG_ABORT_TOPOPE = 24,	/* obsolete */
  LOG_START_CHKPT = 25,		/* Start a checkpoint */
  LOG_END_CHKPT = 26,		/* Checkpoint information */
  LOG_SAVEPOINT = 27,		/* A user savepoint record */
  LOG_2PC_PREPARE = 28,		/* A prepare to commit record */
  LOG_2PC_START = 29,		/* Start the 2PC protocol by sending vote request messages to participants of
				 * distributed tran. */
  LOG_2PC_COMMIT_DECISION = 30,	/* Beginning of the second phase of 2PC, need to perform local & global commits. */
  LOG_2PC_ABORT_DECISION = 31,	/* Beginning of the second phase of 2PC, need to perform local & global aborts. */
  LOG_2PC_COMMIT_INFORM_PARTICPS = 32,	/* Committing, need to inform the participants */
  LOG_2PC_ABORT_INFORM_PARTICPS = 33,	/* Aborting, need to inform the participants */
  LOG_2PC_RECV_ACK = 34,	/* Received ack. from the participant that it received the decision on the fate of
				 * dist. trans. */
  LOG_END_OF_LOG = 35,		/* End of log */
  LOG_DUMMY_HEAD_POSTPONE = 36,	/* A dummy log record. No-op */
  LOG_DUMMY_CRASH_RECOVERY = 37,	/* A dummy log record which indicate the start of crash recovery. No-op */

#if 0				/* not used */
  LOG_DUMMY_FILLPAGE_FORARCHIVE = 38,	/* Indicates logical end of current page so it could be archived safely. No-op
					 * This record is not generated no more. It's kept for backward compatibility. */
#endif
  LOG_REPLICATION_DATA = 39,	/* Replication log for insert, delete or update */
  LOG_REPLICATION_STATEMENT = 40,	/* Replication log for schema, index, trigger or system catalog updates */
#if 0
  LOG_UNLOCK_COMMIT = 41,	/* for repl_agent to guarantee the order of */
  LOG_UNLOCK_ABORT = 42,	/* transaction commit, we append the unlock info. before calling lock_unlock_all() */
#endif
  LOG_DIFF_UNDOREDO_DATA = 43,	/* diff undo redo data */
  LOG_DUMMY_HA_SERVER_STATE = 44,	/* HA server state */
  LOG_DUMMY_OVF_RECORD = 45,	/* indicator of the first part of an overflow record */

  LOG_MVCC_UNDOREDO_DATA = 46,	/* Undoredo for MVCC operations (will require more fields than a regular undo-redo. */
  LOG_MVCC_UNDO_DATA = 47,	/* Undo for MVCC operations */
  LOG_MVCC_REDO_DATA = 48,	/* Redo for MVCC operations */
  LOG_MVCC_DIFF_UNDOREDO_DATA = 49,	/* diff undo redo data for MVCC operations */
  LOG_SYSOP_ATOMIC_START = 50,	/* Log marker to start atomic operations that need to be rollbacked immediately after
                 * redo phase of recovery and before finishing postpones */

  LOG_DUMMY_GENERIC,		/* used for flush for now. it is ridiculous to create dummy log records for every single
				 * case. we should find a different approach */

  LOG_LARGER_LOGREC_TYPE	/* A higher bound for checks */
};
typedef enum log_rectype LOG_RECTYPE;

/* Description of a log record */
typedef struct log_rec_header LOG_RECORD_HEADER;
struct log_rec_header
{
  LOG_LSA prev_tranlsa;		/* Address of previous log record for the same transaction */
  LOG_LSA back_lsa;		/* Backward log address */
  LOG_LSA forw_lsa;		/* Forward log address */
  TRANID trid;			/* Transaction identifier of the log record */
  LOG_RECTYPE type;		/* Log record type (e.g., commit, abort) */
};

/* Common information of log data records */
typedef struct log_data LOG_DATA;
struct log_data
{
  LOG_RCVINDEX rcvindex;	/* Index to recovery function */
  PAGEID pageid;		/* Pageid of recovery data */
  PGLENGTH offset;		/* offset of recovery data in pageid */
  VOLID volid;			/* Volume identifier of recovery data */
};

/* Information of undo_redo log records */
typedef struct log_rec_undoredo LOG_REC_UNDOREDO;
struct log_rec_undoredo
{
  LOG_DATA data;		/* Location of recovery data */
  int ulength;			/* Length of undo data */
  int rlength;			/* Length of redo data */
};

/* Information of undo log records */
typedef struct log_rec_undo LOG_REC_UNDO;
struct log_rec_undo
{
  LOG_DATA data;		/* Location of recovery data */
  int length;			/* Length of undo data */
};

/* Information of redo log records */
typedef struct log_rec_redo LOG_REC_REDO;
struct log_rec_redo
{
  LOG_DATA data;		/* Location of recovery data */
  int length;			/* Length of redo data */
};

/* Log information required for vacuum */
typedef struct log_vacuum_info LOG_VACUUM_INFO;
struct log_vacuum_info
{
  LOG_LSA prev_mvcc_op_log_lsa;	/* Log lsa of previous MVCC operation log record. Used by vacuum to process log data. */
  VFID vfid;			/* File identifier. Will be used by vacuum for heap files (TODO: maybe b-tree too).
				 * Used to: - Find if the file was dropped/reused. - Find the type of objects in heap
				 * file (reusable or referable). */
};

/* Information of undo_redo log records for MVCC operations */
typedef struct log_rec_mvcc_undoredo LOG_REC_MVCC_UNDOREDO;
struct log_rec_mvcc_undoredo
{
  LOG_REC_UNDOREDO undoredo;	/* Undoredo information */
  MVCCID mvccid;		/* MVCC Identifier for transaction */
  LOG_VACUUM_INFO vacuum_info;	/* Info required for vacuum */
};

/* Information of undo log records for MVCC operations */
typedef struct log_rec_mvcc_undo LOG_REC_MVCC_UNDO;
struct log_rec_mvcc_undo
{
  LOG_REC_UNDO undo;		/* Undo information */
  MVCCID mvccid;		/* MVCC Identifier for transaction */
  LOG_VACUUM_INFO vacuum_info;	/* Info required for vacuum */
};

/* Information of redo log records for MVCC operations */
typedef struct log_rec_mvcc_redo LOG_REC_MVCC_REDO;
struct log_rec_mvcc_redo
{
  LOG_REC_REDO redo;		/* Location of recovery data */
  MVCCID mvccid;		/* MVCC Identifier for transaction */
};

/* replication log structure */
typedef struct log_rec_replication LOG_REC_REPLICATION;
struct log_rec_replication
{
  LOG_LSA lsa;
  int length;
  int rcvindex;
};

/* Log the time of termination of transaction */
typedef struct log_rec_donetime LOG_REC_DONETIME;
struct log_rec_donetime
{
  INT64 at_time;		/* Database creation time. For safety reasons */
};

/* Log the change of the server's HA state */
typedef struct log_rec_ha_server_state LOG_REC_HA_SERVER_STATE;
struct log_rec_ha_server_state
{
  int state;			/* ha_Server_state */
  int dummy;			/* dummy for alignment */

  INT64 at_time;		/* time recorded by active server */
};

/* Information of database external redo log records */
typedef struct log_rec_dbout_redo LOG_REC_DBOUT_REDO;
struct log_rec_dbout_redo
{
  LOG_RCVINDEX rcvindex;	/* Index to recovery function */
  int length;			/* Length of redo data */
};

/* Information of a compensating log records */
typedef struct log_rec_compensate LOG_REC_COMPENSATE;
struct log_rec_compensate
{
  LOG_DATA data;		/* Location of recovery data */
  LOG_LSA undo_nxlsa;		/* Address of next log record to undo */
  int length;			/* Length of compensating data */
};

/* This entry is included during commit */
typedef struct log_rec_start_postpone LOG_REC_START_POSTPONE;
struct log_rec_start_postpone
{
  LOG_LSA posp_lsa;
};

/* types of end system operation */
enum log_sysop_end_type
{
  LOG_SYSOP_END_COMMIT,		/* permanent changes */
  LOG_SYSOP_END_ABORT,		/* aborted system op */
  LOG_SYSOP_END_LOGICAL_UNDO,	/* logical undo */
  LOG_SYSOP_END_LOGICAL_MVCC_UNDO,	/* logical mvcc undo */
  LOG_SYSOP_END_LOGICAL_COMPENSATE,	/* logical compensate */
  LOG_SYSOP_END_LOGICAL_RUN_POSTPONE	/* logical run postpone */
};
typedef enum log_sysop_end_type LOG_SYSOP_END_TYPE;
#define LOG_SYSOP_END_TYPE_CHECK(type) \
  assert ((type) == LOG_SYSOP_END_COMMIT \
          || (type) == LOG_SYSOP_END_ABORT \
          || (type) == LOG_SYSOP_END_LOGICAL_UNDO \
          || (type) == LOG_SYSOP_END_LOGICAL_MVCC_UNDO \
          || (type) == LOG_SYSOP_END_LOGICAL_COMPENSATE \
          || (type) == LOG_SYSOP_END_LOGICAL_RUN_POSTPONE)

/* end system operation log record */
typedef struct log_rec_sysop_end LOG_REC_SYSOP_END;
struct log_rec_sysop_end
{
  LOG_LSA lastparent_lsa;	/* last address before the top action */
  LOG_LSA prv_topresult_lsa;	/* previous top action (either, partial abort or partial commit) address */
  LOG_SYSOP_END_TYPE type;	/* end system op type */
  /* File where the page belong. same as mvcc_undo->vacuum_info if type == LOG_SYSOP_END_LOGICAL_MVCC_UNDO. It is used to get TDE information.*/
  const VFID *vfid;
  union				/* other info based on type */
  {
    LOG_REC_UNDO undo;		/* undo data for logical undo */
    LOG_REC_MVCC_UNDO mvcc_undo;	/* undo data for logical undo of MVCC operation */
    LOG_LSA compensate_lsa;	/* compensate lsa for logical compensate */
    struct
    {
      LOG_LSA postpone_lsa;	/* postpone lsa */
      bool is_sysop_postpone;	/* true if run postpone is used during a system op postpone, false if used during
				 * transaction postpone */
    } run_postpone;		/* run postpone info */
  };
};

/* This entry is included during the commit of top system operations */
typedef struct log_rec_sysop_start_postpone LOG_REC_SYSOP_START_POSTPONE;
struct log_rec_sysop_start_postpone
{
  LOG_REC_SYSOP_END sysop_end;	/* log record used for end of system operation */
  LOG_LSA posp_lsa;		/* address where the first postpone operation start */
};

/* Information of execution of a postpone data */
typedef struct log_rec_run_postpone LOG_REC_RUN_POSTPONE;
struct log_rec_run_postpone
{
  LOG_DATA data;		/* Location of recovery data */
  LOG_LSA ref_lsa;		/* Address of the original postpone record */
  int length;			/* Length of redo data */
};

/* A checkpoint record */
typedef struct log_rec_chkpt LOG_REC_CHKPT;
struct log_rec_chkpt
{
  LOG_LSA redo_lsa;		/* Oldest LSA of dirty data page in page buffers */
  int ntrans;			/* Number of active transactions */
  int ntops;			/* Total number of system operations */
};

/* Transaction descriptor */
typedef struct log_info_chkpt_trans LOG_INFO_CHKPT_TRANS;
struct log_info_chkpt_trans
{
  int isloose_end;
  TRANID trid;			/* Transaction identifier */
  TRAN_STATE state;		/* Transaction state (e.g., Active, aborted) */
  LOG_LSA head_lsa;		/* First log address of transaction */
  LOG_LSA tail_lsa;		/* Last log record address of transaction */
  LOG_LSA undo_nxlsa;		/* Next log record address of transaction for UNDO purposes. Needed since compensating
				 * log records are logged during UNDO */
  LOG_LSA posp_nxlsa;		/* First address of a postpone record */
  LOG_LSA savept_lsa;		/* Address of last savepoint */
  LOG_LSA tail_topresult_lsa;	/* Address of last partial abort/commit */
  LOG_LSA start_postpone_lsa;	/* Address of start postpone (if transaction was doing postpone during checkpoint) */
  char user_name[LOG_USERNAME_MAX];	/* Name of the client */

  inline bool operator== (const log_info_chkpt_trans &ochkpt) const;
};

bool
log_info_chkpt_trans::operator== (const log_info_chkpt_trans &ochkpt) const
{
  if (isloose_end != ochkpt.isloose_end)
    {
      return false;
    }

  if (trid != ochkpt.trid)
    {
      return false;
    }

  if (state != ochkpt.state)
    {
      return false;
    }

  if (head_lsa != ochkpt.head_lsa)
    {
      return false;
    }

  if (tail_lsa != ochkpt.tail_lsa)
    {
      return false;
    }

  if (undo_nxlsa != ochkpt.undo_nxlsa)
    {
      return false;
    }

  if (posp_nxlsa != ochkpt.posp_nxlsa)
    {
      return false;
    }

  if (savept_lsa != ochkpt.savept_lsa)
    {
      return false;
    }

  if (tail_topresult_lsa != ochkpt.tail_topresult_lsa)
    {
      return false;
    }

  if (start_postpone_lsa != ochkpt.start_postpone_lsa)
    {
      return false;
    }

  if (strlen (user_name) != strlen (ochkpt.user_name))
    {
      return false;
    }

<<<<<<< HEAD
  if (std::strcmp (user_name, ochkpt.user_name) != 0)
=======
  if (strcmp (user_name, ochkpt.user_name) != 0)
>>>>>>> 3fada9b4
    {
      return false;
    }

  return true;
}

typedef struct log_info_chkpt_sysop LOG_INFO_CHKPT_SYSOP;
struct log_info_chkpt_sysop
{
  TRANID trid;			/* Transaction identifier */
  LOG_LSA sysop_start_postpone_lsa;	/* saved lsa of system op start postpone log record */
  LOG_LSA atomic_sysop_start_lsa;	/* saved lsa of atomic system op start */

  inline bool operator== (const log_info_chkpt_sysop &ochkpt) const;
};

bool
log_info_chkpt_sysop::operator== (const log_info_chkpt_sysop &ochkpt) const
{
  if (trid != ochkpt.trid)
    {
      return false;
    }

  if (sysop_start_postpone_lsa != ochkpt.sysop_start_postpone_lsa)
    {
      return false;
    }

  if (atomic_sysop_start_lsa != ochkpt.atomic_sysop_start_lsa)
    {
      return false;
    }
  return true;
}

typedef struct log_rec_savept LOG_REC_SAVEPT;
struct log_rec_savept
{
  LOG_LSA prv_savept;		/* Previous savepoint record */
  int length;			/* Savepoint name */
};

/* Log a prepare to commit record */
typedef struct log_rec_2pc_prepcommit LOG_REC_2PC_PREPCOMMIT;
struct log_rec_2pc_prepcommit
{
  char user_name[DB_MAX_USER_LENGTH + 1];	/* Name of the client */
  int gtrid;			/* Identifier of the global transaction */
  int gtrinfo_length;		/* length of the global transaction info */
  unsigned int num_object_locks;	/* Total number of update-type locks acquired by this transaction on the
					 * objects. */
  unsigned int num_page_locks;	/* Total number of update-type locks acquired by this transaction on the pages. */
};

/* Start 2PC protocol. Record information about identifiers of participants. */
typedef struct log_rec_2pc_start LOG_REC_2PC_START;
struct log_rec_2pc_start
{
  char user_name[DB_MAX_USER_LENGTH + 1];	/* Name of the client */
  int gtrid;			/* Identifier of the global tran */
  int num_particps;		/* number of participants */
  int particp_id_length;	/* length of a participant identifier */
};

/*
 * Log the acknowledgment from a participant that it received the commit/abort
 * decision
 */
typedef struct log_rec_2pc_particp_ack LOG_REC_2PC_PARTICP_ACK;
struct log_rec_2pc_particp_ack
{
  int particp_index;		/* Index of the acknowledging participant */
};

#define LOG_GET_LOG_RECORD_HEADER(log_page_p, lsa) \
  ((LOG_RECORD_HEADER *) ((log_page_p)->area + (lsa)->offset))

/* Definitions used to identify UNDO/REDO/UNDOREDO log record data types */

/* Is record type UNDO */
#define LOG_IS_UNDO_RECORD_TYPE(type) \
  (((type) == LOG_UNDO_DATA) || ((type) == LOG_MVCC_UNDO_DATA))

/* Is record type REDO */
#define LOG_IS_REDO_RECORD_TYPE(type) \
  (((type) == LOG_REDO_DATA) || ((type) == LOG_MVCC_REDO_DATA))

/* Is record type UNDOREDO */
#define LOG_IS_UNDOREDO_RECORD_TYPE(type) \
  (((type) == LOG_UNDOREDO_DATA) || ((type) == LOG_MVCC_UNDOREDO_DATA) \
   || ((type) == LOG_DIFF_UNDOREDO_DATA) || ((type) == LOG_MVCC_DIFF_UNDOREDO_DATA))

#define LOG_IS_DIFF_UNDOREDO_TYPE(type) \
  ((type) == LOG_DIFF_UNDOREDO_DATA || (type) == LOG_MVCC_DIFF_UNDOREDO_DATA)

/* Is record type used a MVCC operation */
#define LOG_IS_MVCC_OP_RECORD_TYPE(type) \
  (((type) == LOG_MVCC_UNDO_DATA) \
   || ((type) == LOG_MVCC_REDO_DATA) \
   || ((type) == LOG_MVCC_UNDOREDO_DATA) \
   || ((type) == LOG_MVCC_DIFF_UNDOREDO_DATA))

#endif // _LOG_RECORD_HPP_<|MERGE_RESOLUTION|>--- conflicted
+++ resolved
@@ -417,11 +417,7 @@
       return false;
     }
 
-<<<<<<< HEAD
-  if (std::strcmp (user_name, ochkpt.user_name) != 0)
-=======
   if (strcmp (user_name, ochkpt.user_name) != 0)
->>>>>>> 3fada9b4
     {
       return false;
     }
