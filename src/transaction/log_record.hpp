--- conflicted
+++ resolved
@@ -220,9 +220,6 @@
 {
   LOG_REC_UNDOREDO undoredo;	/* Undoredo information */
   MVCCID mvccid;		/* MVCC Identifier for transaction */
-<<<<<<< HEAD
-  MVCCID parent_mvccid;
-=======
   MVCCID parent_mvccid;         /* If transaction has an mvccid allocated by a sub-transaction, this field will
 				 * contain the transaction's "main" mvccid (which, as indicated in implementations
 				 * in logtb_get_new_subtransaction_mvccid and logtb_get_current_mvccid, must
@@ -231,7 +228,6 @@
 				 *  - to discerne the nature of the mvccid across replication on passive
 				 *    transaction server and also - as either 'main' mvccid or sub-mvccid
 				 *  - and to allow completion of both id's during replication */
->>>>>>> bc987c9b
   LOG_VACUUM_INFO vacuum_info;	/* Info required for vacuum */
 };
 
@@ -241,15 +237,6 @@
 {
   LOG_REC_UNDO undo;		/* Undo information */
   MVCCID mvccid;		/* MVCC Identifier for transaction. If log record is for a sub-transaction, the
-<<<<<<< HEAD
-                                 * mvccid of the sub-transaction, while the next field is the parent/main mvccid
-                                 * of the transaction */
-  MVCCID parent_mvccid;
-  /* If transaction has an mvccid allocated by a sub-transaction, this field will
-   * contain the transaction's main mvccid (which, as indicated in implementations
-   * in logtb_get_new_subtransaction_mvccid and logtb_get_current_mvccid, must
-   * be valid). Otherwise, null. */
-=======
 				 * mvccid is that of the sub-transaction, while the next field is the parent/main
 				 * mvccid of the transaction. If the subtransaction does have a valid mvccid, the
 				 * transaction must also have a valid mvccid, the reciprocal is not true */
@@ -261,7 +248,6 @@
 				 *  - to discerne the nature of the mvccid across replication on passive
 				 *    transaction server and also - as either 'main' mvccid or sub-mvccid
 				 *  - and to allow completion of both id's during replication */
->>>>>>> bc987c9b
   LOG_VACUUM_INFO vacuum_info;	/* Info required for vacuum */
 };
 
@@ -271,9 +257,6 @@
 {
   LOG_REC_REDO redo;		/* Location of recovery data */
   MVCCID mvccid;		/* MVCC Identifier for transaction */
-<<<<<<< HEAD
-  MVCCID parent_mvccid;
-=======
   MVCCID parent_mvccid;         /* If transaction has an mvccid allocated by a sub-transaction, this field will
 				 * contain the transaction's "main" mvccid (which, as indicated in implementations
 				 * in logtb_get_new_subtransaction_mvccid and logtb_get_current_mvccid, must
@@ -282,7 +265,6 @@
 				 *  - to discerne the nature of the mvccid across replication on passive
 				 *    transaction server and also - as either 'main' mvccid or sub-mvccid
 				 *  - and to allow completion of both id's during replication */
->>>>>>> bc987c9b
 };
 
 /* replication log structure */
