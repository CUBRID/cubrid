/*
 * Copyright 2008 Search Solution Corporation
 * Copyright 2016 CUBRID Corporation
 *
 *  Licensed under the Apache License, Version 2.0 (the "License");
 *  you may not use this file except in compliance with the License.
 *  You may obtain a copy of the License at
 *
 *      http://www.apache.org/licenses/LICENSE-2.0
 *
 *  Unless required by applicable law or agreed to in writing, software
 *  distributed under the License is distributed on an "AS IS" BASIS,
 *  WITHOUT WARRANTIES OR CONDITIONS OF ANY KIND, either express or implied.
 *  See the License for the specific language governing permissions and
 *  limitations under the License.
 *
 */

//
// MVCC table - transaction information required for multi-version concurrency control system
//

#include "mvcc_table.hpp"

#include "extensible_array.hpp"
#include "log_impl.h"
#include "mvcc.h"
#include "perf_monitor.h"
#include "server_type.hpp"
#include "thread_manager.hpp"

#include <cassert>

// help debugging oldest active by following all changes
struct oldest_active_event
{
  enum op_type
  {
    SET,
    GET,
    GET_LOWEST_ACTIVE
  };

  enum source
  {
    BUILD_MVCC_INFO,
    COMPLETE_MVCC,
    RESET,
    ADVANCE_LOWEST,
    GET_OLDEST_ACTIVE
  };

  MVCCID m_value;
  int m_tran_index_or_global;   // 0 for global, non-zero for active transactions
  op_type m_set_or_get;    // self-explanatory
  source m_source;
  // todo - add thread index?

  oldest_active_event &operator= (const oldest_active_event &other)
  {
    m_value = other.m_value;
    m_tran_index_or_global = other.m_tran_index_or_global;
    m_set_or_get = other.m_set_or_get;
    m_source = other.m_source;

    return *this;
  }
};
#if !defined (NDEBUG)
const size_t OLDEST_ACTIVE_HISTORY_SIZE = 1024 * 8;   // 8k
struct oldest_active_history_tracker
{
  std::atomic<size_t> m_event_count;
  oldest_active_event m_history[OLDEST_ACTIVE_HISTORY_SIZE];
};
oldest_active_history_tracker Oldest_active_tracker;

static inline void
oldest_active_add_event (MVCCID mvccid, int tran_index, oldest_active_event::op_type set_or_get,
			 oldest_active_event::source src)
{
  size_t index = Oldest_active_tracker.m_event_count++ % OLDEST_ACTIVE_HISTORY_SIZE;
  Oldest_active_tracker.m_history[index] = { mvccid, tran_index, set_or_get, src };
}

// NOTE - while investigating history, please consider that not all Oldest_active_event_count events may be mature.
//        investigate concurrent threads that may still be working on populating their event
#endif // debug

static inline void
oldest_active_set (mvcctable::lowest_active_mvccid_type &lowest, int tran_index, MVCCID mvccid,
		   oldest_active_event::source src)
{
#if !defined (NDEBUG)
  oldest_active_add_event (mvccid, tran_index, oldest_active_event::SET, src);
#endif
  lowest.store (mvccid);
}

static inline MVCCID
oldest_active_get (const mvcctable::lowest_active_mvccid_type &lowest, int tran_index,
		   oldest_active_event::source src)
{
  MVCCID mvccid = lowest.load ();
#if !defined (NDEBUG)
  if (mvccid != MVCCID_NULL)
    {
      // don't spam will null reads
      oldest_active_add_event (mvccid, tran_index, oldest_active_event::GET, src);
    }
#endif
  return mvccid;
}

mvcc_trans_status::mvcc_trans_status ()
  : m_active_mvccs ()
  , m_last_completed_mvccid (MVCCID_NULL)
  , m_event_type (COMMIT)
  , m_version (0)
{
}

mvcc_trans_status::~mvcc_trans_status ()
{
}

void
mvcc_trans_status::initialize ()
{
  m_active_mvccs.initialize ();
  m_version = 0;
}

void
mvcc_trans_status::finalize ()
{
  m_active_mvccs.finalize ();
}

void
mvcctable::advance_oldest_active (MVCCID next_oldest_active)
{
  MVCCID crt_oldest_active;
  do
    {
      crt_oldest_active = m_current_status_lowest_active_mvccid.load ();
      if (crt_oldest_active >= next_oldest_active)
	{
	  // already advanced to equal or better
	  return;
	}
    }
  while (!m_current_status_lowest_active_mvccid.compare_exchange_strong (crt_oldest_active, next_oldest_active));
#if !defined (NDEBUG)
  oldest_active_add_event (next_oldest_active, 0, oldest_active_event::SET, oldest_active_event::ADVANCE_LOWEST);
#endif // debug
}

//
// MVCC table
//

mvcctable::mvcctable ()
  : m_transaction_lowest_visible_mvccids (NULL)
  , m_transaction_lowest_visible_mvccids_size (0)
  , m_current_status_lowest_active_mvccid (MVCCID_FIRST)
  , m_current_trans_status ()
  , m_trans_status_history_position (0)
  , m_trans_status_history (NULL)
  , m_new_mvccid_lock ()
  , m_active_trans_mutex ()
  , m_oldest_visible (MVCCID_NULL)
  , m_ov_lock_count (0)
{
}

mvcctable::~mvcctable ()
{
  delete [] m_transaction_lowest_visible_mvccids;
  delete [] m_trans_status_history;
}

void
mvcctable::initialize ()
{
  m_current_trans_status.initialize ();
  m_trans_status_history = new mvcc_trans_status[HISTORY_MAX_SIZE];
  for (size_t idx = 0; idx < HISTORY_MAX_SIZE; idx++)
    {
      m_trans_status_history[idx].initialize ();
    }
  m_trans_status_history_position = 0;
  m_current_status_lowest_active_mvccid = MVCCID_FIRST;

  alloc_transaction_lowest_active ();
}

void
mvcctable::alloc_transaction_lowest_active ()
{
  if (m_transaction_lowest_visible_mvccids_size != (size_t) logtb_get_number_of_total_tran_indices ())
    {
      // either first time or transaction table size has changed
      delete [] m_transaction_lowest_visible_mvccids;
      m_transaction_lowest_visible_mvccids_size = logtb_get_number_of_total_tran_indices ();
      m_transaction_lowest_visible_mvccids = new lowest_active_mvccid_type[m_transaction_lowest_visible_mvccids_size] ();
      // all are 0 = MVCCID_NULL
    }
}

void
mvcctable::finalize ()
{
  m_current_trans_status.finalize ();

  delete [] m_trans_status_history;
  m_trans_status_history = NULL;

  delete [] m_transaction_lowest_visible_mvccids;
  m_transaction_lowest_visible_mvccids = NULL;
  m_transaction_lowest_visible_mvccids_size = 0;
}

void
mvcctable::build_mvcc_info (log_tdes &tdes)
{
  MVCCID tx_lowest_active;
  MVCCID crt_status_lowest_active;
  size_t index;
  mvcc_trans_status::version_type trans_status_version;

  MVCCID highest_completed_mvccid;

  bool is_perf_tracking = perfmon_is_perf_tracking ();
  TSC_TICKS start_tick, end_tick;
  TSCTIMEVAL tv_diff;
  UINT64 snapshot_wait_time;
  UINT64 snapshot_retry_count = 0;

  assert (tdes.tran_index >= 0 && tdes.tran_index < logtb_get_number_of_total_tran_indices ());

  if (is_perf_tracking)
    {
      tsc_getticks (&start_tick);
    }

  // make sure snapshot has allocated data
  tdes.mvccinfo.snapshot.m_active_mvccs.initialize ();

  tx_lowest_active = oldest_active_get (m_transaction_lowest_visible_mvccids[tdes.tran_index], tdes.tran_index,
					oldest_active_event::BUILD_MVCC_INFO);

  // repeat steps until a trans_status can be read successfully without a version change
  while (true)
    {
      snapshot_retry_count++;

      if (!MVCCID_IS_VALID (tx_lowest_active))
	{
	  /*
	   * First, by setting MVCCID_ALL_VISIBLE we will tell to VACUUM that transaction lowest MVCCID will be set
	   * soon.
	   * This is needed since setting p_transaction_lowest_active_mvccid is not an atomic operation (global
	   * lowest_active_mvccid must be obtained first). We want to avoid a possible scenario (even if the chances
	   * are minimal) like the following one:
	   *    - the snapshot thread reads the initial value of global lowest active MVCCID but the thread is
	   * suspended (due to thread switching) just before setting p_transaction_lowest_active_mvccid
	   *    - the transaction having global lowest active MVCCID commits, so the global value is updated (advanced)
	   *    - the VACCUM thread computes the MVCCID threshold as the updated global lowest active MVCCID
	   *    - the snapshot thread resumes and p_transaction_lowest_active_mvccid is set to initial value of global
	   * lowest active MVCCID
	   *    - the VACUUM thread computes the threshold again and found a value (initial global lowest active MVCCID)
	   * less than the previously threshold
	   */
	  oldest_active_set (m_transaction_lowest_visible_mvccids[tdes.tran_index], tdes.tran_index,
			     MVCCID_ALL_VISIBLE, oldest_active_event::BUILD_MVCC_INFO);

	  /*
	   * Is important that between next two code lines to not have delays (to not execute any other code).
	   * Otherwise, VACUUM may delay, waiting more in logtb_get_oldest_active_mvccid.
	   */
	  crt_status_lowest_active = oldest_active_get (m_current_status_lowest_active_mvccid, 0,
				     oldest_active_event::BUILD_MVCC_INFO);
	  oldest_active_set (m_transaction_lowest_visible_mvccids[tdes.tran_index], tdes.tran_index,
			     crt_status_lowest_active, oldest_active_event::BUILD_MVCC_INFO);
	}
      else
	{
	  crt_status_lowest_active = oldest_active_get (m_current_status_lowest_active_mvccid, 0,
				     oldest_active_event::BUILD_MVCC_INFO);
	}

      index = m_trans_status_history_position.load ();
      assert (index < HISTORY_MAX_SIZE);

      const mvcc_trans_status &trans_status = m_trans_status_history[index];

      trans_status_version = trans_status.m_version.load ();
      trans_status.m_active_mvccs.copy_to (tdes.mvccinfo.snapshot.m_active_mvccs,
					   mvcc_active_tran::copy_safety::THREAD_UNSAFE);

      if (logtb_load_global_statistics_to_tran (thread_get_thread_entry_info ())!= NO_ERROR)
	{
	  /* just error setting without returning for further processing */
	  er_set (ER_ERROR_SEVERITY, ARG_FILE_LINE, ER_MVCC_CANT_GET_SNAPSHOT, 0);
	}

      if (trans_status_version == trans_status.m_version.load ())
	{
	  // no version change; copying status was successful
	  break;
	}
      else
	{
	  // a failed copy may break data validity; to make sure next copy is not affected, it is better to reset
	  // bit area.
	  tdes.mvccinfo.snapshot.m_active_mvccs.reset_active_transactions ();
	}
    }

  // tdes.mvccinfo.snapshot.m_active_mvccs was not checked because it was not safe; now it is
  tdes.mvccinfo.snapshot.m_active_mvccs.check_valid ();

  highest_completed_mvccid = tdes.mvccinfo.snapshot.m_active_mvccs.compute_highest_completed_mvccid ();
  MVCCID_FORWARD (highest_completed_mvccid);

  /* update lowest active mvccid computed for the most recent snapshot */
  tdes.mvccinfo.recent_snapshot_lowest_active_mvccid = crt_status_lowest_active;

  /* update remaining snapshot data */
  tdes.mvccinfo.snapshot.snapshot_fnc = mvcc_satisfies_snapshot;
  tdes.mvccinfo.snapshot.lowest_active_mvccid = crt_status_lowest_active;
  tdes.mvccinfo.snapshot.highest_completed_mvccid = highest_completed_mvccid;
  tdes.mvccinfo.snapshot.valid = true;

  if (is_perf_tracking)
    {
      tsc_getticks (&end_tick);
      tsc_elapsed_time_usec (&tv_diff, end_tick, start_tick);
      snapshot_wait_time = tv_diff.tv_sec * 1000000LL + tv_diff.tv_usec;
      if (snapshot_wait_time > 0)
	{
	  perfmon_add_stat (thread_get_thread_entry_info (), PSTAT_LOG_SNAPSHOT_TIME_COUNTERS, snapshot_wait_time);
	}
      if (snapshot_retry_count > 1)
	{
	  perfmon_add_stat (thread_get_thread_entry_info (), PSTAT_LOG_SNAPSHOT_RETRY_COUNTERS,
			    snapshot_retry_count - 1);
	}
    }
}

MVCCID
mvcctable::compute_oldest_visible_mvccid () const
{
  perf_utime_tracker perf;
  cubthread::entry &threadr = cubthread::get_entry ();
  PERF_UTIME_TRACKER_START (&threadr, &perf);

  const size_t MVCC_OLDEST_ACTIVE_BUFFER_LENGTH = 32;
  cubmem::appendable_array<size_t, MVCC_OLDEST_ACTIVE_BUFFER_LENGTH> waiting_mvccids_pos;
  MVCCID loaded_tran_mvccid;
  MVCCID lowest_active_mvccid = oldest_active_get (m_current_status_lowest_active_mvccid, 0,
				oldest_active_event::GET_OLDEST_ACTIVE);

  for (size_t idx = 0; idx < m_transaction_lowest_visible_mvccids_size; idx++)
    {
      loaded_tran_mvccid = oldest_active_get (m_transaction_lowest_visible_mvccids[idx], idx,
					      oldest_active_event::GET_OLDEST_ACTIVE);
      if (loaded_tran_mvccid == MVCCID_ALL_VISIBLE)
	{
	  waiting_mvccids_pos.append (idx);
	}
      else if (loaded_tran_mvccid != MVCCID_NULL && MVCC_ID_PRECEDES (loaded_tran_mvccid, lowest_active_mvccid))
	{
	  lowest_active_mvccid = loaded_tran_mvccid;
	}
    }

  size_t retry_count = 0;
  while (waiting_mvccids_pos.get_size () > 0)
    {
      ++retry_count;
      if (retry_count % 20 == 0)
	{
	  thread_sleep (10);
	}

      for (size_t i = waiting_mvccids_pos.get_size () - 1; i < waiting_mvccids_pos.get_size (); --i)
	{
	  size_t pos = waiting_mvccids_pos.get_array ()[i];
	  loaded_tran_mvccid = oldest_active_get (m_transaction_lowest_visible_mvccids[pos], pos,
						  oldest_active_event::GET_OLDEST_ACTIVE);
	  if (loaded_tran_mvccid == MVCCID_ALL_VISIBLE)
	    {
	      /* Not set yet, need to wait more. */
	      continue;
	    }
	  if (loaded_tran_mvccid != MVCCID_NULL && MVCC_ID_PRECEDES (loaded_tran_mvccid, lowest_active_mvccid))
	    {
	      lowest_active_mvccid = loaded_tran_mvccid;
	    }
	  // remove from waiting array
	  waiting_mvccids_pos.erase (i);
	}
    }

  if (perf.is_perf_tracking)
    {
      PERF_UTIME_TRACKER_TIME (&threadr, &perf, PSTAT_LOG_OLDEST_MVCC_TIME_COUNTERS);
      if (retry_count > 0)
	{
	  perfmon_add_stat (&cubthread::get_entry (), PSTAT_LOG_OLDEST_MVCC_RETRY_COUNTERS, retry_count);
	}
    }

  assert (MVCCID_IS_NORMAL (lowest_active_mvccid));
  return lowest_active_mvccid;
}

bool
mvcctable::is_active (MVCCID mvccid) const
{
  size_t index = 0;
  mvcc_trans_status::version_type version;
  bool ret_active = false;
  // trans status must be same before and after computing is_active. if it is not, we need to repeat the computation.
  do
    {
      index = m_trans_status_history_position.load ();
      version = m_trans_status_history[index].m_version.load ();
      ret_active = m_trans_status_history[index].m_active_mvccs.is_active (mvccid);
    }
  while (version != m_trans_status_history[index].m_version.load ());

  return ret_active;
}

mvcc_trans_status &
mvcctable::next_trans_status_start (mvcc_trans_status::version_type &next_version, size_t &next_index)
{
  // new version, new status entry
  next_index = (m_trans_status_history_position.load () + 1) & HISTORY_INDEX_MASK;
  next_version = ++m_current_trans_status.m_version;

  // invalidate next status entry
  mvcc_trans_status &next_trans_status = m_trans_status_history[next_index];
  next_trans_status.m_version.store (next_version);

  return next_trans_status;
}

void
mvcctable::next_tran_status_finish (mvcc_trans_status &next_trans_status, size_t next_index)
{
  m_current_trans_status.m_active_mvccs.copy_to (next_trans_status.m_active_mvccs,
      mvcc_active_tran::copy_safety::THREAD_SAFE);
  next_trans_status.m_last_completed_mvccid = m_current_trans_status.m_last_completed_mvccid;
  next_trans_status.m_event_type = m_current_trans_status.m_event_type;
  m_trans_status_history_position.store (next_index);
}

void
mvcctable::complete_mvcc (int tran_index, MVCCID mvccid, bool committed)
{
  assert (tran_index != NULL_TRAN_INDEX);
  complete_mvcc_internal (tran_index, mvccid, committed);
}

void
mvcctable::complete_mvcc (MVCCID mvccid, bool committed)
{
<<<<<<< HEAD
  // TODO: supplying null transaction index avoids updating transaction level
  // mvccid info in the internal function;
  // this function is supposed to be called from the transactional log replication logic
  // executing on passive transaction server
=======
  // supplying null transaction index avoids updating transaction level mvccid info in the internal
  // function's implementation;
  // supposed to be called only from the transactional log replication logic executing on passive transaction server
  assert (is_passive_transaction_server ());

>>>>>>> aa4fb2c6
  complete_mvcc_internal (NULL_TRAN_INDEX, mvccid, committed);
}

void
mvcctable::complete_mvcc_internal (int tran_index, MVCCID mvccid, bool committed)
{
  assert (MVCCID_IS_VALID (mvccid));

  // only one can change status at a time
  std::unique_lock<std::mutex> ulock (m_active_trans_mutex);

  mvcc_trans_status::version_type next_version;
  size_t next_index;
  mvcc_trans_status &next_status = next_trans_status_start (next_version, next_index);

  // todo - until we activate count optimization (if ever), should we move this outside mutex?
  if (committed && logtb_tran_update_all_global_unique_stats (thread_get_thread_entry_info ()) != NO_ERROR)
    {
      assert (false);
    }

  // update current trans status
  m_current_trans_status.m_active_mvccs.set_inactive_mvccid (mvccid);
  m_current_trans_status.m_last_completed_mvccid = mvccid;
  m_current_trans_status.m_event_type = committed ? mvcc_trans_status::COMMIT : mvcc_trans_status::ROLLBACK;

  // finish next trans status
  next_tran_status_finish (next_status, next_index);

  if (tran_index != NULL_TRAN_INDEX)
    {
      if (committed)
	{
	  /* be sure that transaction modifications can't be vacuumed up to LOG_COMMIT. Otherwise, the following
	   * scenario will corrupt the database:
	   * - transaction set its lowest_active_mvccid to MVCCID_NULL
	   * - VACUUM clean up transaction modifications
	   * - the system crash before LOG_COMMIT of current transaction
	   *
	   * It will be set to NULL after LOG_COMMIT
	   */
	  assert (tran_index < m_transaction_lowest_visible_mvccids_size);
	  MVCCID tran_lowest_active = oldest_active_get (m_transaction_lowest_visible_mvccids[tran_index], tran_index,
				      oldest_active_event::COMPLETE_MVCC);
	  if (tran_lowest_active == MVCCID_NULL || MVCC_ID_PRECEDES (tran_lowest_active, mvccid))
	    {
	      oldest_active_set (m_transaction_lowest_visible_mvccids[tran_index], tran_index, mvccid,
				 oldest_active_event::COMPLETE_MVCC);
	    }
	}
      else
	{
	  oldest_active_set (m_transaction_lowest_visible_mvccids[tran_index], tran_index, MVCCID_NULL,
			     oldest_active_event::COMPLETE_MVCC);
	}
    }

  ulock.unlock ();

  // update lowest active in current transactions status. can be done outside lock
  // this doesn't have to be 100% accurate; it is used as indicative by vacuum to clean up the database. however, it
  // shouldn't be left too much behind, or vacuum can't advance
  // so we try to limit recalculation when mvccid matches current global_lowest_active; since we are not locked, it is
  // not guaranteed to be always updated; therefore we add the second condition to go below trans status
  // bit area starting MVCCID; the recalculation will happen on each iteration if there are long transactions.
  MVCCID global_lowest_active = m_current_status_lowest_active_mvccid.load ();
  if (global_lowest_active == mvccid
      || MVCC_ID_PRECEDES (mvccid, next_status.m_active_mvccs.get_bit_area_start_mvccid ()))
    {
      MVCCID new_lowest_active = next_status.m_active_mvccs.compute_lowest_active_mvccid ();
#if !defined (NDEBUG)
      oldest_active_add_event (new_lowest_active, (int) next_index, oldest_active_event::GET_LOWEST_ACTIVE,
			       oldest_active_event::COMPLETE_MVCC);
#endif // !NDEBUG
      // we need to recheck version to validate result
      if (next_status.m_version.load () == next_version)
	{
	  // advance
	  advance_oldest_active (new_lowest_active);
	}
    }
}

void
mvcctable::complete_sub_mvcc (MVCCID mvccid)
{
  assert (MVCCID_IS_VALID (mvccid));

  // only one can change status at a time
  std::unique_lock<std::mutex> ulock (m_active_trans_mutex);

  mvcc_trans_status::version_type next_version;
  size_t next_index;
  mvcc_trans_status &next_status = next_trans_status_start (next_version, next_index);

  // update current trans status
  m_current_trans_status.m_active_mvccs.set_inactive_mvccid (mvccid);
  m_current_trans_status.m_last_completed_mvccid = mvccid;
  m_current_trans_status.m_event_type = mvcc_trans_status::SUBTRAN;

  // finish next trans status
  next_tran_status_finish (next_status, next_index);

  ulock.unlock ();

  // mvccid can't be lowest, so no need to update it here
}

MVCCID
mvcctable::get_new_mvccid ()
{
  MVCCID id;

  m_new_mvccid_lock.lock ();
  id = log_Gl.hdr.mvcc_next_id;
  MVCCID_FORWARD (log_Gl.hdr.mvcc_next_id);
  m_new_mvccid_lock.unlock ();

  return id;
}

void
mvcctable::get_two_new_mvccid (MVCCID &first, MVCCID &second)
{
  m_new_mvccid_lock.lock ();

  first = log_Gl.hdr.mvcc_next_id;
  MVCCID_FORWARD (log_Gl.hdr.mvcc_next_id);

  second = log_Gl.hdr.mvcc_next_id;
  MVCCID_FORWARD (log_Gl.hdr.mvcc_next_id);

  m_new_mvccid_lock.unlock ();
}

void
mvcctable::reset_transaction_lowest_active (int tran_index)
{
  oldest_active_set (m_transaction_lowest_visible_mvccids[tran_index], tran_index, MVCCID_NULL,
		     oldest_active_event::RESET);
}

void
mvcctable::reset_start_mvccid ()
{
  m_current_trans_status.m_active_mvccs.reset_start_mvccid (log_Gl.hdr.mvcc_next_id);

  assert (m_trans_status_history_position < HISTORY_MAX_SIZE);
  m_trans_status_history[m_trans_status_history_position].m_active_mvccs.reset_start_mvccid (log_Gl.hdr.mvcc_next_id);

  m_current_status_lowest_active_mvccid.store (log_Gl.hdr.mvcc_next_id);
}

MVCCID
mvcctable::get_global_oldest_visible () const
{
  return m_oldest_visible.load ();
}

MVCCID
mvcctable::update_global_oldest_visible ()
{
  if (m_ov_lock_count == 0)
    {
      MVCCID oldest_visible = compute_oldest_visible_mvccid ();
      if (m_ov_lock_count == 0)
	{
	  assert (m_oldest_visible.load () <= oldest_visible);
	  m_oldest_visible.store (oldest_visible);
	}
    }
  return m_oldest_visible.load ();
}

void
mvcctable::lock_global_oldest_visible ()
{
  ++m_ov_lock_count;
}

void
mvcctable::unlock_global_oldest_visible ()
{
  assert (m_ov_lock_count > 0);
  --m_ov_lock_count;
}

bool
mvcctable::is_global_oldest_visible_locked () const
{
  return m_ov_lock_count != 0;
}<|MERGE_RESOLUTION|>--- conflicted
+++ resolved
@@ -470,18 +470,11 @@
 void
 mvcctable::complete_mvcc (MVCCID mvccid, bool committed)
 {
-<<<<<<< HEAD
-  // TODO: supplying null transaction index avoids updating transaction level
-  // mvccid info in the internal function;
-  // this function is supposed to be called from the transactional log replication logic
-  // executing on passive transaction server
-=======
   // supplying null transaction index avoids updating transaction level mvccid info in the internal
   // function's implementation;
   // supposed to be called only from the transactional log replication logic executing on passive transaction server
   assert (is_passive_transaction_server ());
 
->>>>>>> aa4fb2c6
   complete_mvcc_internal (NULL_TRAN_INDEX, mvccid, committed);
 }
 
