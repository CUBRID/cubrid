/*
 * Copyright (C) 2008 Search Solution Corporation. All rights reserved by Search Solution.
 *
 *   This program is free software; you can redistribute it and/or modify
 *   it under the terms of the GNU General Public License as published by
 *   the Free Software Foundation; either version 2 of the License, or
 *   (at your option) any later version.
 *
 *  This program is distributed in the hope that it will be useful,
 *  but WITHOUT ANY WARRANTY; without even the implied warranty of
 *  MERCHANTABILITY or FITNESS FOR A PARTICULAR PURPOSE. See the
 *  GNU General Public License for more details.
 *
 *  You should have received a copy of the GNU General Public License
 *  along with this program; if not, write to the Free Software
 *  Foundation, Inc., 51 Franklin Street, Fifth Floor, Boston, MA 02110-1301 USA
 *
 */

//
// MVCC table - transaction information required for multi-version concurrency control system
//

#include "mvcc_table.hpp"

#include "extensible_array.hpp"
#include "log_impl.h"
#include "mvcc.h"
#include "perf_monitor.h"
#include "thread_manager.hpp"
#include "transaction_group.hpp"

#include <cassert>

// help debugging oldest active by following all changes
struct oldest_active_event
{
  enum op_type
  {
    SET,
    GET,
    GET_LOWEST_ACTIVE
  };

  enum source
  {
    BUILD_MVCC_INFO,
    COMPLETE_MVCC,
    RESET,
    ADVANCE_LOWEST,
    GET_OLDEST_ACTIVE
  };

  MVCCID m_value;
  int m_tran_index_or_global;   // 0 for global, non-zero for active transactions
  op_type m_set_or_get;    // self-explanatory
  source m_source;
  // todo - add thread index?

  oldest_active_event &operator= (const oldest_active_event &other)
  {
    m_value = other.m_value;
    m_tran_index_or_global = other.m_tran_index_or_global;
    m_set_or_get = other.m_set_or_get;
    m_source = other.m_source;

    return *this;
  }
};
#if !defined (NDEBUG)
const size_t OLDEST_ACTIVE_HISTORY_SIZE = 1024 * 8;   // 8k
struct oldest_active_history_tracker
{
  std::atomic<size_t> m_event_count;
  oldest_active_event m_history[OLDEST_ACTIVE_HISTORY_SIZE];
};
oldest_active_history_tracker Oldest_active_tracker;

static inline void
oldest_active_add_event (MVCCID mvccid, int tran_index, oldest_active_event::op_type set_or_get,
			 oldest_active_event::source src)
{
  size_t index = Oldest_active_tracker.m_event_count++ % OLDEST_ACTIVE_HISTORY_SIZE;
  Oldest_active_tracker.m_history[index] = { mvccid, tran_index, set_or_get, src };
}

// NOTE - while investigating history, please consider that not all Oldest_active_event_count events may be mature.
//        investigate concurrent threads that may still be working on populating their event
#endif // debug

static inline void
oldest_active_set (mvcctable::lowest_active_mvccid_type &lowest, int tran_index, MVCCID mvccid,
		   oldest_active_event::source src)
{
#if !defined (NDEBUG)
  oldest_active_add_event (mvccid, tran_index, oldest_active_event::SET, src);
#endif
  lowest.store (mvccid);
}

static inline MVCCID
oldest_active_get (const mvcctable::lowest_active_mvccid_type &lowest, int tran_index,
		   oldest_active_event::source src)
{
  MVCCID mvccid = lowest.load ();
#if !defined (NDEBUG)
  if (mvccid != MVCCID_NULL)
    {
      // don't spam will null reads
      oldest_active_add_event (mvccid, tran_index, oldest_active_event::GET, src);
    }
#endif
  return mvccid;
}

mvcc_trans_status::mvcc_trans_status ()
  : m_active_mvccs ()
  , m_last_completed_mvccid (MVCCID_NULL)
  , m_event_type (COMMIT)
  , m_version (0)
{
}

mvcc_trans_status::~mvcc_trans_status ()
{
}

void
mvcc_trans_status::initialize ()
{
  m_active_mvccs.initialize ();
  m_version = 0;
}

void
mvcc_trans_status::finalize ()
{
  m_active_mvccs.finalize ();
}

void
mvcctable::advance_oldest_active (MVCCID next_oldest_active)
{
  MVCCID crt_oldest_active;
  do
    {
      crt_oldest_active = m_current_status_lowest_active_mvccid.load ();
      if (crt_oldest_active >= next_oldest_active)
	{
	  // already advanced to equal or better
	  return;
	}
    }
  while (!m_current_status_lowest_active_mvccid.compare_exchange_strong (crt_oldest_active, next_oldest_active));
#if !defined (NDEBUG)
  oldest_active_add_event (next_oldest_active, 0, oldest_active_event::SET, oldest_active_event::ADVANCE_LOWEST);
#endif // debug
}

//
// MVCC table
//

mvcctable::mvcctable ()
  : m_transaction_lowest_active_mvccids (NULL)
  , m_transaction_lowest_active_mvccids_size (0)
  , m_current_status_lowest_active_mvccid (MVCCID_FIRST)
  , m_current_trans_status ()
  , m_trans_status_history_position (0)
  , m_trans_status_history (NULL)
  , m_new_mvccid_lock ()
  , m_active_trans_mutex ()
{
}

mvcctable::~mvcctable ()
{
  delete [] m_transaction_lowest_active_mvccids;
  delete [] m_trans_status_history;
}

void
mvcctable::initialize ()
{
  m_current_trans_status.initialize ();
  m_trans_status_history = new mvcc_trans_status[HISTORY_MAX_SIZE];
  for (size_t idx = 0; idx < HISTORY_MAX_SIZE; idx++)
    {
      m_trans_status_history[idx].initialize ();
    }
  m_trans_status_history_position = 0;
  m_current_status_lowest_active_mvccid = MVCCID_FIRST;

  alloc_transaction_lowest_active ();
}

void
mvcctable::alloc_transaction_lowest_active ()
{
  if (m_transaction_lowest_active_mvccids_size != (size_t) logtb_get_number_of_total_tran_indices ())
    {
      // either first time or transaction table size has changed
      delete [] m_transaction_lowest_active_mvccids;
      m_transaction_lowest_active_mvccids_size = logtb_get_number_of_total_tran_indices ();
      m_transaction_lowest_active_mvccids = new lowest_active_mvccid_type[m_transaction_lowest_active_mvccids_size] ();
      // all are 0 = MVCCID_NULL
    }
}

void
mvcctable::finalize ()
{
  m_current_trans_status.finalize ();

  delete [] m_trans_status_history;
  m_trans_status_history = NULL;

  delete [] m_transaction_lowest_active_mvccids;
  m_transaction_lowest_active_mvccids = NULL;
  m_transaction_lowest_active_mvccids_size = 0;
}

void
mvcctable::build_mvcc_info (log_tdes &tdes)
{
  MVCCID tx_lowest_active;
  MVCCID crt_status_lowest_active;
  size_t index;
  mvcc_trans_status::version_type trans_status_version;

  MVCCID highest_completed_mvccid;

  bool is_perf_tracking = perfmon_is_perf_tracking ();
  TSC_TICKS start_tick, end_tick;
  TSCTIMEVAL tv_diff;
  UINT64 snapshot_wait_time;
  UINT64 snapshot_retry_count = 0;

  assert (tdes.tran_index >= 0 && tdes.tran_index < logtb_get_number_of_total_tran_indices ());

  if (is_perf_tracking)
    {
      tsc_getticks (&start_tick);
    }

  // make sure snapshot has allocated data
  tdes.mvccinfo.snapshot.m_active_mvccs.initialize ();

  tx_lowest_active = oldest_active_get (m_transaction_lowest_active_mvccids[tdes.tran_index], tdes.tran_index,
					oldest_active_event::BUILD_MVCC_INFO);

  // repeat steps until a trans_status can be read successfully without a version change
  while (true)
    {
      snapshot_retry_count++;

      if (!MVCCID_IS_VALID (tx_lowest_active))
	{
	  /*
	   * First, by setting MVCCID_ALL_VISIBLE we will tell to VACUUM that transaction lowest MVCCID will be set
	   * soon.
	   * This is needed since setting p_transaction_lowest_active_mvccid is not an atomic operation (global
	   * lowest_active_mvccid must be obtained first). We want to avoid a possible scenario (even if the chances
	   * are minimal) like the following one:
	   *    - the snapshot thread reads the initial value of global lowest active MVCCID but the thread is
	   * suspended (due to thread switching) just before setting p_transaction_lowest_active_mvccid
	   *    - the transaction having global lowest active MVCCID commits, so the global value is updated (advanced)
	   *    - the VACCUM thread computes the MVCCID threshold as the updated global lowest active MVCCID
	   *    - the snapshot thread resumes and p_transaction_lowest_active_mvccid is set to initial value of global
	   * lowest active MVCCID
	   *    - the VACUUM thread computes the threshold again and found a value (initial global lowest active MVCCID)
	   * less than the previously threshold
	   */
	  oldest_active_set (m_transaction_lowest_active_mvccids[tdes.tran_index], tdes.tran_index,
			     MVCCID_ALL_VISIBLE, oldest_active_event::BUILD_MVCC_INFO);

	  /*
	   * Is important that between next two code lines to not have delays (to not execute any other code).
	   * Otherwise, VACUUM may delay, waiting more in logtb_get_oldest_active_mvccid.
	   */
	  crt_status_lowest_active = oldest_active_get (m_current_status_lowest_active_mvccid, 0,
				     oldest_active_event::BUILD_MVCC_INFO);
	  oldest_active_set (m_transaction_lowest_active_mvccids[tdes.tran_index], tdes.tran_index,
			     crt_status_lowest_active, oldest_active_event::BUILD_MVCC_INFO);
	}
      else
	{
	  crt_status_lowest_active = oldest_active_get (m_current_status_lowest_active_mvccid, 0,
				     oldest_active_event::BUILD_MVCC_INFO);
	}

      index = m_trans_status_history_position.load ();
      assert (index < HISTORY_MAX_SIZE);

      const mvcc_trans_status &trans_status = m_trans_status_history[index];

      trans_status_version = trans_status.m_version.load ();
      trans_status.m_active_mvccs.copy_to (tdes.mvccinfo.snapshot.m_active_mvccs,
					   mvcc_active_tran::copy_safety::THREAD_UNSAFE);
      /* load statistics temporary disabled need to be enabled when activate count optimization */
#if 0
      /* load global statistics. This must take place here and nowhere else. */
      if (logtb_load_global_statistics_to_tran (thread_p) != NO_ERROR)
	{
	  er_set (ER_ERROR_SEVERITY, ARG_FILE_LINE, ER_MVCC_CANT_GET_SNAPSHOT, 0);
	  error_code = ER_MVCC_CANT_GET_SNAPSHOT;
	}
#endif

      if (trans_status_version == trans_status.m_version.load ())
	{
	  // no version change; copying status was successful
	  break;
	}
      else
	{
	  // a failed copy may break data validity; to make sure next copy is not affected, it is better to reset
	  // bit area.
	  tdes.mvccinfo.snapshot.m_active_mvccs.reset_active_transactions ();
	}
    }

  // tdes.mvccinfo.snapshot.m_active_mvccs was not checked because it was not safe; now it is
  tdes.mvccinfo.snapshot.m_active_mvccs.check_valid ();

  highest_completed_mvccid = tdes.mvccinfo.snapshot.m_active_mvccs.compute_highest_completed_mvccid ();
  MVCCID_FORWARD (highest_completed_mvccid);

  /* update lowest active mvccid computed for the most recent snapshot */
  tdes.mvccinfo.recent_snapshot_lowest_active_mvccid = crt_status_lowest_active;

  /* update remaining snapshot data */
  tdes.mvccinfo.snapshot.snapshot_fnc = mvcc_satisfies_snapshot;
  tdes.mvccinfo.snapshot.lowest_active_mvccid = crt_status_lowest_active;
  tdes.mvccinfo.snapshot.highest_completed_mvccid = highest_completed_mvccid;
  tdes.mvccinfo.snapshot.valid = true;

  if (is_perf_tracking)
    {
      tsc_getticks (&end_tick);
      tsc_elapsed_time_usec (&tv_diff, end_tick, start_tick);
      snapshot_wait_time = tv_diff.tv_sec * 1000000LL + tv_diff.tv_usec;
      if (snapshot_wait_time > 0)
	{
	  perfmon_add_stat (thread_get_thread_entry_info (), PSTAT_LOG_SNAPSHOT_TIME_COUNTERS, snapshot_wait_time);
	}
      if (snapshot_retry_count > 1)
	{
	  perfmon_add_stat (thread_get_thread_entry_info (), PSTAT_LOG_SNAPSHOT_RETRY_COUNTERS,
			    snapshot_retry_count - 1);
	}
    }
}

MVCCID
mvcctable::compute_oldest_active_mvccid () const
{
  const size_t MVCC_OLDEST_ACTIVE_BUFFER_LENGTH = 32;
  cubmem::appendable_array<size_t, MVCC_OLDEST_ACTIVE_BUFFER_LENGTH> waiting_mvccids_pos;
  MVCCID loaded_tran_mvccid;
  MVCCID lowest_active_mvccid = oldest_active_get (m_current_status_lowest_active_mvccid, 0,
				oldest_active_event::GET_OLDEST_ACTIVE);

  for (size_t idx = 0; idx < m_transaction_lowest_active_mvccids_size; idx++)
    {
      loaded_tran_mvccid = oldest_active_get (m_transaction_lowest_active_mvccids[idx], idx,
					      oldest_active_event::GET_OLDEST_ACTIVE);
      if (loaded_tran_mvccid == MVCCID_ALL_VISIBLE)
	{
	  waiting_mvccids_pos.append (idx);
	}
      else if (loaded_tran_mvccid != MVCCID_NULL && MVCC_ID_PRECEDES (loaded_tran_mvccid, lowest_active_mvccid))
	{
	  lowest_active_mvccid = loaded_tran_mvccid;
	}
    }

  size_t retry_count = 0;
  while (waiting_mvccids_pos.get_size () > 0)
    {
      ++retry_count;
      if (retry_count % 20 == 0)
	{
	  thread_sleep (10);
	}

      for (size_t i = waiting_mvccids_pos.get_size () - 1; i < waiting_mvccids_pos.get_size (); --i)
	{
	  size_t pos = waiting_mvccids_pos.get_array ()[i];
	  loaded_tran_mvccid = oldest_active_get (m_transaction_lowest_active_mvccids[pos], pos,
						  oldest_active_event::GET_OLDEST_ACTIVE);
	  if (loaded_tran_mvccid == MVCCID_ALL_VISIBLE)
	    {
	      /* Not set yet, need to wait more. */
	      continue;
	    }
	  if (loaded_tran_mvccid != MVCCID_NULL && MVCC_ID_PRECEDES (loaded_tran_mvccid, lowest_active_mvccid))
	    {
	      lowest_active_mvccid = loaded_tran_mvccid;
	    }
	  // remove from waiting array
	  waiting_mvccids_pos.erase (i);
	}
    }

  assert (MVCCID_IS_NORMAL (lowest_active_mvccid));
  return lowest_active_mvccid;
}

bool
mvcctable::is_active (MVCCID mvccid) const
{
  size_t index = 0;
  mvcc_trans_status::version_type version;
  bool ret_active = false;
  // trans status must be same before and after computing is_active. if it is not, we need to repeat the computation.
  do
    {
      index = m_trans_status_history_position.load ();
      version = m_trans_status_history[index].m_version.load ();
      ret_active = m_trans_status_history[index].m_active_mvccs.is_active (mvccid);
    }
  while (version != m_trans_status_history[index].m_version.load ());

  return ret_active;
}

mvcc_trans_status &
mvcctable::next_trans_status_start (mvcc_trans_status::version_type &next_version, size_t &next_index)
{
  // new version, new status entry
  next_index = (m_trans_status_history_position.load () + 1) & HISTORY_INDEX_MASK;
  next_version = ++m_current_trans_status.m_version;

  // invalidate next status entry
  mvcc_trans_status &next_trans_status = m_trans_status_history[next_index];
  next_trans_status.m_version.store (next_version);

  return next_trans_status;
}

void
mvcctable::next_tran_status_finish (mvcc_trans_status &next_trans_status, size_t next_index)
{
  m_current_trans_status.m_active_mvccs.copy_to (next_trans_status.m_active_mvccs,
      mvcc_active_tran::copy_safety::THREAD_SAFE);
  next_trans_status.m_last_completed_mvccid = m_current_trans_status.m_last_completed_mvccid;
  next_trans_status.m_event_type = m_current_trans_status.m_event_type;
  m_trans_status_history_position.store (next_index);
}

void
mvcctable::complete_sub_mvcc (MVCCID mvccid)
{
  /* TODO - use complete group and get rid of this method */
  assert (MVCCID_IS_VALID (mvccid));

  // only one can change status at a time
  std::unique_lock<std::mutex> ulock (m_active_trans_mutex);

  mvcc_trans_status::version_type next_version;
  size_t next_index;
  mvcc_trans_status &next_status = next_trans_status_start (next_version, next_index);

  // update current trans status
  m_current_trans_status.m_active_mvccs.set_inactive_mvccid (mvccid);
  m_current_trans_status.m_last_completed_mvccid = mvccid;
  m_current_trans_status.m_last_completed_mvccid = mvcc_trans_status::SUBTRAN;

  // finish next trans status
  next_tran_status_finish (next_status, next_index);

  ulock.unlock ();

  // mvccid can't be lowest, so no need to update it here
}

void
<<<<<<< HEAD
mvcctable::complete_group_mvcc (THREAD_ENTRY *thread_p, const tx_group &group)
{
  TSC_TICKS start_tick, end_tick;
  TSCTIMEVAL tv_diff;
  UINT64 tran_complete_time;
=======
mvcctable::complete_group_mvcc (cubthread::entry *thread_p, const tx_group &group)
{
  TSC_TICKS start_tick, end_tick;
  TSCTIMEVAL tv_diff;
  UINT64 group_mvcc_complete_time;
>>>>>>> 18ef4e10
  bool is_perf_tracking = false;

  if (group.get_container ().empty ())
    {
      // do nothing
      return;
    }

  is_perf_tracking = perfmon_is_perf_tracking ();
  if (is_perf_tracking)
    {
      tsc_getticks (&start_tick);
    }

  // only one can change status at a time
  std::unique_lock<std::mutex> ulock (m_active_trans_mutex);

  mvcc_trans_status::version_type next_version;
  size_t next_index;
  mvcc_trans_status &next_status = next_trans_status_start (next_version, next_index);

  // set inactive MVCCID's
  for (const tx_group::node_info &tran_info : group.get_container ())
    {
<<<<<<< HEAD
=======
      /* TODO - investigate separately NULL MVCCID case. */
>>>>>>> 18ef4e10
      if (!MVCCID_IS_VALID (tran_info.m_mvccid))
	{
	  continue;
	}

      // note - updating global statistics must be done by transactions...
      m_current_trans_status.m_active_mvccs.set_inactive_mvccid (tran_info.m_mvccid);
    }
  m_current_trans_status.m_last_completed_mvccid = group.get_container ().back ().m_mvccid;
  m_current_trans_status.m_event_type = mvcc_trans_status::GROUP_COMPLETE;

  // finish next trans status
  next_tran_status_finish (next_status, next_index);

  // update oldest active MVCCID's
  for (const tx_group::node_info &tran_info : group.get_container ())
    {
      update_tran_oldest_active (tran_info.m_tran_index, tran_info.m_mvccid,
				 tran_info.m_tran_state != TRAN_UNACTIVE_ABORTED);
    }

  ulock.unlock ();

  MVCCID new_lowest_active = next_status.m_active_mvccs.compute_lowest_active_mvccid ();
#if !defined (NDEBUG)
  oldest_active_add_event (new_lowest_active, (int) next_index, oldest_active_event::GET_LOWEST_ACTIVE,
			   oldest_active_event::COMPLETE_MVCC);
#endif // !NDEBUG
  // we need to recheck version to validate result
  if (next_status.m_version.load () == next_version)
    {
      // advance
      advance_oldest_active (new_lowest_active);
    }

  if (is_perf_tracking)
    {
      tsc_getticks (&end_tick);
      tsc_elapsed_time_usec (&tv_diff, end_tick, start_tick);
<<<<<<< HEAD
      tran_complete_time = tv_diff.tv_sec * 1000000LL + tv_diff.tv_usec;
      if (tran_complete_time > 0)
	{
	  perfmon_add_stat (thread_p, PSTAT_LOG_TRAN_COMPLETE_TIME_COUNTERS, tran_complete_time);
=======
      group_mvcc_complete_time = tv_diff.tv_sec * 1000000LL + tv_diff.tv_usec;
      if (group_mvcc_complete_time > 0)
	{
	  perfmon_add_stat (thread_p, PSTAT_LOG_TRAN_GROUP_COMPLETE_MVCC_TIME_COUNTERS, group_mvcc_complete_time);
>>>>>>> 18ef4e10
	}
    }
}

void
mvcctable::update_tran_oldest_active (int tran_index, MVCCID tran_mvccid, bool committed)
{
  if (committed)
    {
      /* be sure that transaction modifications can't be vacuumed up to LOG_COMMIT. Otherwise, the following
       * scenario will corrupt the database:
       * - transaction set its lowest_active_mvccid to MVCCID_NULL
       * - VACUUM clean up transaction modifications
       * - the system crash before flushing log record of current transaction commit
       *
       * It will be set to NULL later
       */
      MVCCID current_oldest_active = oldest_active_get (m_transaction_lowest_active_mvccids[tran_index], tran_index,
				     oldest_active_event::COMPLETE_MVCC);
      if (current_oldest_active == MVCCID_NULL || MVCC_ID_PRECEDES (current_oldest_active, tran_mvccid))
	{
	  oldest_active_set (m_transaction_lowest_active_mvccids[tran_index], tran_index, tran_mvccid,
			     oldest_active_event::COMPLETE_MVCC);
	}
    }
  else
    {
      oldest_active_set (m_transaction_lowest_active_mvccids[tran_index], tran_index, MVCCID_NULL,
			 oldest_active_event::COMPLETE_MVCC);
    }
}

MVCCID
mvcctable::get_new_mvccid ()
{
  MVCCID id;

  m_new_mvccid_lock.lock ();
  id = log_Gl.hdr.mvcc_next_id;
  MVCCID_FORWARD (log_Gl.hdr.mvcc_next_id);
  m_new_mvccid_lock.unlock ();

  return id;
}

void
mvcctable::get_two_new_mvccid (MVCCID &first, MVCCID &second)
{
  m_new_mvccid_lock.lock ();

  first = log_Gl.hdr.mvcc_next_id;
  MVCCID_FORWARD (log_Gl.hdr.mvcc_next_id);

  second = log_Gl.hdr.mvcc_next_id;
  MVCCID_FORWARD (log_Gl.hdr.mvcc_next_id);

  m_new_mvccid_lock.unlock ();
}

void
mvcctable::reset_transaction_lowest_active (int tran_index)
{
  oldest_active_set (m_transaction_lowest_active_mvccids[tran_index], tran_index, MVCCID_NULL,
		     oldest_active_event::RESET);
}

void
mvcctable::reset_start_mvccid ()
{
  m_current_trans_status.m_active_mvccs.reset_start_mvccid (log_Gl.hdr.mvcc_next_id);

  assert (m_trans_status_history_position < HISTORY_MAX_SIZE);
  m_trans_status_history[m_trans_status_history_position].m_active_mvccs.reset_start_mvccid (log_Gl.hdr.mvcc_next_id);

  m_current_status_lowest_active_mvccid.store (log_Gl.hdr.mvcc_next_id);
}<|MERGE_RESOLUTION|>--- conflicted
+++ resolved
@@ -476,19 +476,11 @@
 }
 
 void
-<<<<<<< HEAD
-mvcctable::complete_group_mvcc (THREAD_ENTRY *thread_p, const tx_group &group)
-{
-  TSC_TICKS start_tick, end_tick;
-  TSCTIMEVAL tv_diff;
-  UINT64 tran_complete_time;
-=======
 mvcctable::complete_group_mvcc (cubthread::entry *thread_p, const tx_group &group)
 {
   TSC_TICKS start_tick, end_tick;
   TSCTIMEVAL tv_diff;
   UINT64 group_mvcc_complete_time;
->>>>>>> 18ef4e10
   bool is_perf_tracking = false;
 
   if (group.get_container ().empty ())
@@ -513,10 +505,7 @@
   // set inactive MVCCID's
   for (const tx_group::node_info &tran_info : group.get_container ())
     {
-<<<<<<< HEAD
-=======
       /* TODO - investigate separately NULL MVCCID case. */
->>>>>>> 18ef4e10
       if (!MVCCID_IS_VALID (tran_info.m_mvccid))
 	{
 	  continue;
@@ -556,17 +545,10 @@
     {
       tsc_getticks (&end_tick);
       tsc_elapsed_time_usec (&tv_diff, end_tick, start_tick);
-<<<<<<< HEAD
-      tran_complete_time = tv_diff.tv_sec * 1000000LL + tv_diff.tv_usec;
-      if (tran_complete_time > 0)
-	{
-	  perfmon_add_stat (thread_p, PSTAT_LOG_TRAN_COMPLETE_TIME_COUNTERS, tran_complete_time);
-=======
       group_mvcc_complete_time = tv_diff.tv_sec * 1000000LL + tv_diff.tv_usec;
       if (group_mvcc_complete_time > 0)
 	{
 	  perfmon_add_stat (thread_p, PSTAT_LOG_TRAN_GROUP_COMPLETE_MVCC_TIME_COUNTERS, group_mvcc_complete_time);
->>>>>>> 18ef4e10
 	}
     }
 }
