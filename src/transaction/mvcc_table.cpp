/*
 * Copyright (C) 2008 Search Solution Corporation. All rights reserved by Search Solution.
 *
 *   This program is free software; you can redistribute it and/or modify
 *   it under the terms of the GNU General Public License as published by
 *   the Free Software Foundation; either version 2 of the License, or
 *   (at your option) any later version.
 *
 *  This program is distributed in the hope that it will be useful,
 *  but WITHOUT ANY WARRANTY; without even the implied warranty of
 *  MERCHANTABILITY or FITNESS FOR A PARTICULAR PURPOSE. See the
 *  GNU General Public License for more details.
 *
 *  You should have received a copy of the GNU General Public License
 *  along with this program; if not, write to the Free Software
 *  Foundation, Inc., 51 Franklin Street, Fifth Floor, Boston, MA 02110-1301 USA
 *
 */

//
// MVCC table - transaction information required for multi-version concurrency control system
//

#include "mvcc_table.hpp"

#include "extensible_array.hpp"
#include "log_impl.h"
#include "mvcc.h"
#include "perf_monitor.h"
#include "thread_manager.hpp"
#include "transaction_group.hpp"

#include <cassert>

// help debugging oldest active by following all changes
struct oldest_active_event
{
  enum op_type
  {
    SET,
    GET,
    GET_LOWEST_ACTIVE
  };

  enum source
  {
    BUILD_MVCC_INFO,
    COMPLETE_MVCC,
    RESET,
    ADVANCE_LOWEST,
    GET_OLDEST_ACTIVE
  };

  MVCCID m_value;
  int m_tran_index_or_global;   // 0 for global, non-zero for active transactions
  op_type m_set_or_get;    // self-explanatory
  source m_source;
  // todo - add thread index?

  oldest_active_event &operator= (const oldest_active_event &other)
  {
    m_value = other.m_value;
    m_tran_index_or_global = other.m_tran_index_or_global;
    m_set_or_get = other.m_set_or_get;
    m_source = other.m_source;

    return *this;
  }
};
#if !defined (NDEBUG)
const size_t OLDEST_ACTIVE_HISTORY_SIZE = 1024 * 8;   // 8k
struct oldest_active_history_tracker
{
  std::atomic<size_t> m_event_count;
  oldest_active_event m_history[OLDEST_ACTIVE_HISTORY_SIZE];
};
oldest_active_history_tracker Oldest_active_tracker;

static inline void
oldest_active_add_event (MVCCID mvccid, int tran_index, oldest_active_event::op_type set_or_get,
			 oldest_active_event::source src)
{
  size_t index = Oldest_active_tracker.m_event_count++ % OLDEST_ACTIVE_HISTORY_SIZE;
  Oldest_active_tracker.m_history[index] = { mvccid, tran_index, set_or_get, src };
}

// NOTE - while investigating history, please consider that not all Oldest_active_event_count events may be mature.
//        investigate concurrent threads that may still be working on populating their event
#endif // debug

static inline void
oldest_active_set (mvcctable::lowest_active_mvccid_type &lowest, int tran_index, MVCCID mvccid,
		   oldest_active_event::source src)
{
#if !defined (NDEBUG)
  oldest_active_add_event (mvccid, tran_index, oldest_active_event::SET, src);
#endif
  lowest.store (mvccid);
}

static inline MVCCID
oldest_active_get (const mvcctable::lowest_active_mvccid_type &lowest, int tran_index,
		   oldest_active_event::source src)
{
  MVCCID mvccid = lowest.load ();
#if !defined (NDEBUG)
  if (mvccid != MVCCID_NULL)
    {
      // don't spam will null reads
      oldest_active_add_event (mvccid, tran_index, oldest_active_event::GET, src);
    }
#endif
  return mvccid;
}

mvcc_trans_status::mvcc_trans_status ()
  : m_active_mvccs ()
  , m_last_completed_mvccid (MVCCID_NULL)
  , m_event_type (COMMIT)
  , m_version (0)
{
}

mvcc_trans_status::~mvcc_trans_status ()
{
}

void
mvcc_trans_status::initialize ()
{
  m_active_mvccs.initialize ();
  m_version = 0;
}

void
mvcc_trans_status::finalize ()
{
  m_active_mvccs.finalize ();
}

void
mvcctable::advance_oldest_active (MVCCID next_oldest_active)
{
  MVCCID crt_oldest_active;
  do
    {
      crt_oldest_active = m_current_status_lowest_active_mvccid.load ();
      if (crt_oldest_active >= next_oldest_active)
	{
	  // already advanced to equal or better
	  return;
	}
    }
  while (!m_current_status_lowest_active_mvccid.compare_exchange_strong (crt_oldest_active, next_oldest_active));
#if !defined (NDEBUG)
  oldest_active_add_event (next_oldest_active, 0, oldest_active_event::SET, oldest_active_event::ADVANCE_LOWEST);
#endif // debug
}

//
// MVCC table
//

mvcctable::mvcctable ()
  : m_transaction_lowest_active_mvccids (NULL)
  , m_transaction_lowest_active_mvccids_size (0)
  , m_current_status_lowest_active_mvccid (MVCCID_FIRST)
  , m_current_trans_status ()
  , m_trans_status_history_position (0)
  , m_trans_status_history (NULL)
  , m_new_mvccid_lock ()
  , m_active_trans_mutex ()
{
}

mvcctable::~mvcctable ()
{
  delete [] m_transaction_lowest_active_mvccids;
  delete [] m_trans_status_history;
}

void
mvcctable::initialize ()
{
  m_current_trans_status.initialize ();
  m_trans_status_history = new mvcc_trans_status[HISTORY_MAX_SIZE];
  for (size_t idx = 0; idx < HISTORY_MAX_SIZE; idx++)
    {
      m_trans_status_history[idx].initialize ();
    }
  m_trans_status_history_position = 0;
  m_current_status_lowest_active_mvccid = MVCCID_FIRST;

  alloc_transaction_lowest_active ();
}

void
mvcctable::alloc_transaction_lowest_active ()
{
  if (m_transaction_lowest_active_mvccids_size != (size_t) logtb_get_number_of_total_tran_indices ())
    {
      // either first time or transaction table size has changed
      delete [] m_transaction_lowest_active_mvccids;
      m_transaction_lowest_active_mvccids_size = logtb_get_number_of_total_tran_indices ();
      m_transaction_lowest_active_mvccids = new lowest_active_mvccid_type[m_transaction_lowest_active_mvccids_size] ();
      // all are 0 = MVCCID_NULL
    }
}

void
mvcctable::finalize ()
{
  m_current_trans_status.finalize ();

  delete [] m_trans_status_history;
  m_trans_status_history = NULL;

  delete [] m_transaction_lowest_active_mvccids;
  m_transaction_lowest_active_mvccids = NULL;
  m_transaction_lowest_active_mvccids_size = 0;
}

void
mvcctable::build_mvcc_info (log_tdes &tdes)
{
  MVCCID tx_lowest_active;
  MVCCID crt_status_lowest_active;
  size_t index;
  mvcc_trans_status::version_type trans_status_version;

  MVCCID highest_completed_mvccid;

  bool is_perf_tracking = perfmon_is_perf_tracking ();
  TSC_TICKS start_tick, end_tick;
  TSCTIMEVAL tv_diff;
  UINT64 snapshot_wait_time;
  UINT64 snapshot_retry_count = 0;

  assert (tdes.tran_index >= 0 && tdes.tran_index < logtb_get_number_of_total_tran_indices ());

  if (is_perf_tracking)
    {
      tsc_getticks (&start_tick);
    }

  // make sure snapshot has allocated data
  tdes.mvccinfo.snapshot.m_active_mvccs.initialize ();

  tx_lowest_active = oldest_active_get (m_transaction_lowest_active_mvccids[tdes.tran_index], tdes.tran_index,
					oldest_active_event::BUILD_MVCC_INFO);

  // repeat steps until a trans_status can be read successfully without a version change
  while (true)
    {
      snapshot_retry_count++;

      if (!MVCCID_IS_VALID (tx_lowest_active))
	{
	  /*
	   * First, by setting MVCCID_ALL_VISIBLE we will tell to VACUUM that transaction lowest MVCCID will be set
	   * soon.
	   * This is needed since setting p_transaction_lowest_active_mvccid is not an atomic operation (global
	   * lowest_active_mvccid must be obtained first). We want to avoid a possible scenario (even if the chances
	   * are minimal) like the following one:
	   *    - the snapshot thread reads the initial value of global lowest active MVCCID but the thread is
	   * suspended (due to thread switching) just before setting p_transaction_lowest_active_mvccid
	   *    - the transaction having global lowest active MVCCID commits, so the global value is updated (advanced)
	   *    - the VACCUM thread computes the MVCCID threshold as the updated global lowest active MVCCID
	   *    - the snapshot thread resumes and p_transaction_lowest_active_mvccid is set to initial value of global
	   * lowest active MVCCID
	   *    - the VACUUM thread computes the threshold again and found a value (initial global lowest active MVCCID)
	   * less than the previously threshold
	   */
	  oldest_active_set (m_transaction_lowest_active_mvccids[tdes.tran_index], tdes.tran_index,
			     MVCCID_ALL_VISIBLE, oldest_active_event::BUILD_MVCC_INFO);

	  /*
	   * Is important that between next two code lines to not have delays (to not execute any other code).
	   * Otherwise, VACUUM may delay, waiting more in logtb_get_oldest_active_mvccid.
	   */
	  crt_status_lowest_active = oldest_active_get (m_current_status_lowest_active_mvccid, 0,
				     oldest_active_event::BUILD_MVCC_INFO);
	  oldest_active_set (m_transaction_lowest_active_mvccids[tdes.tran_index], tdes.tran_index,
			     crt_status_lowest_active, oldest_active_event::BUILD_MVCC_INFO);
	}
      else
	{
	  crt_status_lowest_active = oldest_active_get (m_current_status_lowest_active_mvccid, 0,
				     oldest_active_event::BUILD_MVCC_INFO);
	}

      index = m_trans_status_history_position.load ();
      assert (index < HISTORY_MAX_SIZE);

      const mvcc_trans_status &trans_status = m_trans_status_history[index];

      trans_status_version = trans_status.m_version.load ();
      trans_status.m_active_mvccs.copy_to (tdes.mvccinfo.snapshot.m_active_mvccs,
					   mvcc_active_tran::copy_safety::THREAD_UNSAFE);
      /* load statistics temporary disabled need to be enabled when activate count optimization */
#if 0
      /* load global statistics. This must take place here and nowhere else. */
      if (logtb_load_global_statistics_to_tran (thread_p) != NO_ERROR)
	{
	  er_set (ER_ERROR_SEVERITY, ARG_FILE_LINE, ER_MVCC_CANT_GET_SNAPSHOT, 0);
	  error_code = ER_MVCC_CANT_GET_SNAPSHOT;
	}
#endif

      if (trans_status_version == trans_status.m_version.load ())
	{
	  // no version change; copying status was successful
	  break;
	}
      else
	{
	  // a failed copy may break data validity; to make sure next copy is not affected, it is better to reset
	  // bit area.
	  tdes.mvccinfo.snapshot.m_active_mvccs.reset_active_transactions ();
	}
    }

  // tdes.mvccinfo.snapshot.m_active_mvccs was not checked because it was not safe; now it is
  tdes.mvccinfo.snapshot.m_active_mvccs.check_valid ();

  highest_completed_mvccid = tdes.mvccinfo.snapshot.m_active_mvccs.compute_highest_completed_mvccid ();
  MVCCID_FORWARD (highest_completed_mvccid);

  /* update lowest active mvccid computed for the most recent snapshot */
  tdes.mvccinfo.recent_snapshot_lowest_active_mvccid = crt_status_lowest_active;

  /* update remaining snapshot data */
  tdes.mvccinfo.snapshot.snapshot_fnc = mvcc_satisfies_snapshot;
  tdes.mvccinfo.snapshot.lowest_active_mvccid = crt_status_lowest_active;
  tdes.mvccinfo.snapshot.highest_completed_mvccid = highest_completed_mvccid;
  tdes.mvccinfo.snapshot.valid = true;

  if (is_perf_tracking)
    {
      tsc_getticks (&end_tick);
      tsc_elapsed_time_usec (&tv_diff, end_tick, start_tick);
      snapshot_wait_time = tv_diff.tv_sec * 1000000LL + tv_diff.tv_usec;
      if (snapshot_wait_time > 0)
	{
	  perfmon_add_stat (thread_get_thread_entry_info (), PSTAT_LOG_SNAPSHOT_TIME_COUNTERS, snapshot_wait_time);
	}
      if (snapshot_retry_count > 1)
	{
	  perfmon_add_stat (thread_get_thread_entry_info (), PSTAT_LOG_SNAPSHOT_RETRY_COUNTERS,
			    snapshot_retry_count - 1);
	}
    }
}

MVCCID
mvcctable::compute_oldest_active_mvccid () const
{
  const size_t MVCC_OLDEST_ACTIVE_BUFFER_LENGTH = 32;
  cubmem::appendable_array<size_t, MVCC_OLDEST_ACTIVE_BUFFER_LENGTH> waiting_mvccids_pos;
  MVCCID loaded_tran_mvccid;
  MVCCID lowest_active_mvccid = oldest_active_get (m_current_status_lowest_active_mvccid, 0,
				oldest_active_event::GET_OLDEST_ACTIVE);

  for (size_t idx = 0; idx < m_transaction_lowest_active_mvccids_size; idx++)
    {
      loaded_tran_mvccid = oldest_active_get (m_transaction_lowest_active_mvccids[idx], idx,
					      oldest_active_event::GET_OLDEST_ACTIVE);
      if (loaded_tran_mvccid == MVCCID_ALL_VISIBLE)
	{
	  waiting_mvccids_pos.append (idx);
	}
      else if (loaded_tran_mvccid != MVCCID_NULL && MVCC_ID_PRECEDES (loaded_tran_mvccid, lowest_active_mvccid))
	{
	  lowest_active_mvccid = loaded_tran_mvccid;
	}
    }

  size_t retry_count = 0;
  while (waiting_mvccids_pos.get_size () > 0)
    {
      ++retry_count;
      if (retry_count % 20 == 0)
	{
	  thread_sleep (10);
	}

      for (size_t i = waiting_mvccids_pos.get_size () - 1; i < waiting_mvccids_pos.get_size (); --i)
	{
	  size_t pos = waiting_mvccids_pos.get_array ()[i];
	  loaded_tran_mvccid = oldest_active_get (m_transaction_lowest_active_mvccids[pos], pos,
						  oldest_active_event::GET_OLDEST_ACTIVE);
	  if (loaded_tran_mvccid == MVCCID_ALL_VISIBLE)
	    {
	      /* Not set yet, need to wait more. */
	      continue;
	    }
	  if (loaded_tran_mvccid != MVCCID_NULL && MVCC_ID_PRECEDES (loaded_tran_mvccid, lowest_active_mvccid))
	    {
	      lowest_active_mvccid = loaded_tran_mvccid;
	    }
	  // remove from waiting array
	  waiting_mvccids_pos.erase (i);
	}
    }

  assert (MVCCID_IS_NORMAL (lowest_active_mvccid));
  return lowest_active_mvccid;
}

bool
mvcctable::is_active (MVCCID mvccid) const
{
  size_t index = 0;
  mvcc_trans_status::version_type version;
  bool ret_active = false;
  // trans status must be same before and after computing is_active. if it is not, we need to repeat the computation.
  do
    {
      index = m_trans_status_history_position.load ();
      version = m_trans_status_history[index].m_version.load ();
      ret_active = m_trans_status_history[index].m_active_mvccs.is_active (mvccid);
    }
  while (version != m_trans_status_history[index].m_version.load ());

  return ret_active;
}

mvcc_trans_status &
mvcctable::next_trans_status_start (mvcc_trans_status::version_type &next_version, size_t &next_index)
{
  // new version, new status entry
  next_index = (m_trans_status_history_position.load () + 1) & HISTORY_INDEX_MASK;
  next_version = ++m_current_trans_status.m_version;

  // invalidate next status entry
  mvcc_trans_status &next_trans_status = m_trans_status_history[next_index];
  next_trans_status.m_version.store (next_version);

  return next_trans_status;
}

void
mvcctable::next_tran_status_finish (mvcc_trans_status &next_trans_status, size_t next_index)
{
  m_current_trans_status.m_active_mvccs.copy_to (next_trans_status.m_active_mvccs,
      mvcc_active_tran::copy_safety::THREAD_SAFE);
  next_trans_status.m_last_completed_mvccid = m_current_trans_status.m_last_completed_mvccid;
  next_trans_status.m_event_type = m_current_trans_status.m_event_type;
  m_trans_status_history_position.store (next_index);
}

void
mvcctable::complete_mvcc (int tran_index, MVCCID mvccid, bool committed)
{
  assert (MVCCID_IS_VALID (mvccid));

  // only one can change status at a time
  std::unique_lock<std::mutex> ulock (m_active_trans_mutex);

  mvcc_trans_status::version_type next_version;
  size_t next_index;
  mvcc_trans_status &next_status = next_trans_status_start (next_version, next_index);

  // todo - until we activate count optimization (if ever), should we move this outside mutex?
  if (committed && logtb_tran_update_all_global_unique_stats (thread_get_thread_entry_info ()) != NO_ERROR)
    {
      assert (false);
    }

  // update current trans status
  m_current_trans_status.m_active_mvccs.set_inactive_mvccid (mvccid);
  m_current_trans_status.m_last_completed_mvccid = mvccid;
  m_current_trans_status.m_event_type = committed ? mvcc_trans_status::COMMIT : mvcc_trans_status::ROLLBACK;

  // finish next trans status
  next_tran_status_finish (next_status, next_index);

  update_tran_oldest_active (tran_index, mvccid, committed);

  ulock.unlock ();

  // update lowest active in current transactions status. can be done outside lock
  // this doesn't have to be 100% accurate; it is used as indicative by vacuum to clean up the database. however, it
  // shouldn't be left too much behind, or vacuum can't advance
  // so we try to limit recalculation when mvccid matches current global_lowest_active; since we are not locked, it is
  // not guaranteed to be always updated; therefore we add the second condition to go below trans status
  // bit area starting MVCCID; the recalculation will happen on each iteration if there are long transactions.
  MVCCID global_lowest_active = compute_oldest_active_mvccid ();
  if (global_lowest_active == mvccid
      || MVCC_ID_PRECEDES (mvccid, next_status.m_active_mvccs.get_bit_area_start_mvccid ()))
    {
      MVCCID new_lowest_active = next_status.m_active_mvccs.compute_lowest_active_mvccid ();
#if !defined (NDEBUG)
      oldest_active_add_event (new_lowest_active, (int) next_index, oldest_active_event::GET_LOWEST_ACTIVE,
			       oldest_active_event::COMPLETE_MVCC);
#endif // !NDEBUG
      // we need to recheck version to validate result
      if (next_status.m_version.load () == next_version)
	{
	  // advance
	  advance_oldest_active (new_lowest_active);
	}
    }
}

void
mvcctable::complete_sub_mvcc (MVCCID mvccid)
{
  assert (MVCCID_IS_VALID (mvccid));

  // only one can change status at a time
  std::unique_lock<std::mutex> ulock (m_active_trans_mutex);

  mvcc_trans_status::version_type next_version;
  size_t next_index;
  mvcc_trans_status &next_status = next_trans_status_start (next_version, next_index);

  // update current trans status
  m_current_trans_status.m_active_mvccs.set_inactive_mvccid (mvccid);
  m_current_trans_status.m_last_completed_mvccid = mvccid;
  m_current_trans_status.m_last_completed_mvccid = mvcc_trans_status::SUBTRAN;

  // finish next trans status
  next_tran_status_finish (next_status, next_index);

  ulock.unlock ();

  // mvccid can't be lowest, so no need to update it here
}

void
mvcctable::complete_group_mvcc (cubthread::entry *thread_p, const tx_group &group)
{
  TSC_TICKS start_tick, end_tick;
  TSCTIMEVAL tv_diff;
  UINT64 group_mvcc_complete_time;
<<<<<<< HEAD
  UINT64 tran_complete_time;
=======
>>>>>>> 33401703
  bool is_perf_tracking = false;

  if (group.get_container ().empty ())
    {
      // do nothing
      return;
    }

  is_perf_tracking = perfmon_is_perf_tracking ();
  if (is_perf_tracking)
    {
      tsc_getticks (&start_tick);
    }

  // only one can change status at a time
  std::unique_lock<std::mutex> ulock (m_active_trans_mutex);

  mvcc_trans_status::version_type next_version;
  size_t next_index;
  mvcc_trans_status &next_status = next_trans_status_start (next_version, next_index);

  // set inactive MVCCID's
  for (const tx_group::node_info &tran_info : group.get_container ())
    {
<<<<<<< HEAD
=======
      /* TODO - investigate separately NULL MVCCID case. */
>>>>>>> 33401703
      if (!MVCCID_IS_VALID (tran_info.m_mvccid))
	{
	  continue;
	}

      // note - updating global statistics must be done by transactions...
      m_current_trans_status.m_active_mvccs.set_inactive_mvccid (tran_info.m_mvccid);
    }
  m_current_trans_status.m_last_completed_mvccid = group.get_container ().back ().m_mvccid;
  m_current_trans_status.m_event_type = mvcc_trans_status::GROUP_COMPLETE;

  // finish next trans status
  next_tran_status_finish (next_status, next_index);

  // update oldest active MVCCID's
  for (const tx_group::node_info &tran_info : group.get_container ())
    {
      update_tran_oldest_active (tran_info.m_tran_index, tran_info.m_mvccid,
				 tran_info.m_tran_state != TRAN_UNACTIVE_ABORTED);
    }

  ulock.unlock ();

  MVCCID new_lowest_active = next_status.m_active_mvccs.compute_lowest_active_mvccid ();
#if !defined (NDEBUG)
  oldest_active_add_event (new_lowest_active, (int) next_index, oldest_active_event::GET_LOWEST_ACTIVE,
			   oldest_active_event::COMPLETE_MVCC);
#endif // !NDEBUG
  // we need to recheck version to validate result
  if (next_status.m_version.load () == next_version)
    {
      // advance
      advance_oldest_active (new_lowest_active);
    }

  if (is_perf_tracking)
    {
      tsc_getticks (&end_tick);
      tsc_elapsed_time_usec (&tv_diff, end_tick, start_tick);
      group_mvcc_complete_time = tv_diff.tv_sec * 1000000LL + tv_diff.tv_usec;
      if (group_mvcc_complete_time > 0)
<<<<<<< HEAD
      {
        perfmon_add_stat(thread_p, PSTAT_LOG_TRAN_GROUP_COMPLETE_MVCC_TIME_COUNTERS, group_mvcc_complete_time);
      }
=======
	{
	  perfmon_add_stat (thread_p, PSTAT_LOG_TRAN_GROUP_COMPLETE_MVCC_TIME_COUNTERS, group_mvcc_complete_time);
	}
>>>>>>> 33401703
    }
}

void
mvcctable::update_tran_oldest_active (int tran_index, MVCCID tran_mvccid, bool committed)
{
  if (committed)
    {
      /* be sure that transaction modifications can't be vacuumed up to LOG_COMMIT. Otherwise, the following
       * scenario will corrupt the database:
       * - transaction set its lowest_active_mvccid to MVCCID_NULL
       * - VACUUM clean up transaction modifications
       * - the system crash before flushing log record of current transaction commit
       *
       * It will be set to NULL later
       */
      MVCCID current_oldest_active = oldest_active_get (m_transaction_lowest_active_mvccids[tran_index], tran_index,
				     oldest_active_event::COMPLETE_MVCC);
      if (current_oldest_active == MVCCID_NULL || MVCC_ID_PRECEDES (current_oldest_active, tran_mvccid))
	{
	  oldest_active_set (m_transaction_lowest_active_mvccids[tran_index], tran_index, tran_mvccid,
			     oldest_active_event::COMPLETE_MVCC);
	}
    }
  else
    {
      oldest_active_set (m_transaction_lowest_active_mvccids[tran_index], tran_index, MVCCID_NULL,
			 oldest_active_event::COMPLETE_MVCC);
    }
}

MVCCID
mvcctable::get_new_mvccid ()
{
  MVCCID id;

  m_new_mvccid_lock.lock ();
  id = log_Gl.hdr.mvcc_next_id;
  MVCCID_FORWARD (log_Gl.hdr.mvcc_next_id);
  m_new_mvccid_lock.unlock ();

  return id;
}

void
mvcctable::get_two_new_mvccid (MVCCID &first, MVCCID &second)
{
  m_new_mvccid_lock.lock ();

  first = log_Gl.hdr.mvcc_next_id;
  MVCCID_FORWARD (log_Gl.hdr.mvcc_next_id);

  second = log_Gl.hdr.mvcc_next_id;
  MVCCID_FORWARD (log_Gl.hdr.mvcc_next_id);

  m_new_mvccid_lock.unlock ();
}

void
mvcctable::reset_transaction_lowest_active (int tran_index)
{
  oldest_active_set (m_transaction_lowest_active_mvccids[tran_index], tran_index, MVCCID_NULL,
		     oldest_active_event::RESET);
}

void
mvcctable::reset_start_mvccid ()
{
  m_current_trans_status.m_active_mvccs.reset_start_mvccid (log_Gl.hdr.mvcc_next_id);

  assert (m_trans_status_history_position < HISTORY_MAX_SIZE);
  m_trans_status_history[m_trans_status_history_position].m_active_mvccs.reset_start_mvccid (log_Gl.hdr.mvcc_next_id);

  m_current_status_lowest_active_mvccid.store (log_Gl.hdr.mvcc_next_id);
}<|MERGE_RESOLUTION|>--- conflicted
+++ resolved
@@ -534,10 +534,6 @@
   TSC_TICKS start_tick, end_tick;
   TSCTIMEVAL tv_diff;
   UINT64 group_mvcc_complete_time;
-<<<<<<< HEAD
-  UINT64 tran_complete_time;
-=======
->>>>>>> 33401703
   bool is_perf_tracking = false;
 
   if (group.get_container ().empty ())
@@ -562,10 +558,7 @@
   // set inactive MVCCID's
   for (const tx_group::node_info &tran_info : group.get_container ())
     {
-<<<<<<< HEAD
-=======
       /* TODO - investigate separately NULL MVCCID case. */
->>>>>>> 33401703
       if (!MVCCID_IS_VALID (tran_info.m_mvccid))
 	{
 	  continue;
@@ -607,15 +600,9 @@
       tsc_elapsed_time_usec (&tv_diff, end_tick, start_tick);
       group_mvcc_complete_time = tv_diff.tv_sec * 1000000LL + tv_diff.tv_usec;
       if (group_mvcc_complete_time > 0)
-<<<<<<< HEAD
-      {
-        perfmon_add_stat(thread_p, PSTAT_LOG_TRAN_GROUP_COMPLETE_MVCC_TIME_COUNTERS, group_mvcc_complete_time);
-      }
-=======
 	{
 	  perfmon_add_stat (thread_p, PSTAT_LOG_TRAN_GROUP_COMPLETE_MVCC_TIME_COUNTERS, group_mvcc_complete_time);
 	}
->>>>>>> 33401703
     }
 }
 
