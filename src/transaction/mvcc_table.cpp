/*
 * Copyright (C) 2008 Search Solution Corporation. All rights reserved by Search Solution.
 *
 *   This program is free software; you can redistribute it and/or modify
 *   it under the terms of the GNU General Public License as published by
 *   the Free Software Foundation; either version 2 of the License, or
 *   (at your option) any later version.
 *
 *  This program is distributed in the hope that it will be useful,
 *  but WITHOUT ANY WARRANTY; without even the implied warranty of
 *  MERCHANTABILITY or FITNESS FOR A PARTICULAR PURPOSE. See the
 *  GNU General Public License for more details.
 *
 *  You should have received a copy of the GNU General Public License
 *  along with this program; if not, write to the Free Software
 *  Foundation, Inc., 51 Franklin Street, Fifth Floor, Boston, MA 02110-1301 USA
 *
 */

//
// MVCC table - transaction information required for multi-version concurrency control system
//

#include "mvcc_table.hpp"

#include "extensible_array.hpp"
#include "log_impl.h"
#include "mvcc.h"
#include "perf_monitor.h"
#include "thread_manager.hpp"
#include "transaction_group.hpp"

#include <cassert>

// help debugging oldest active by following all changes
struct oldest_active_event
{
  enum op_type
  {
    SET,
    GET,
    GET_LOWEST_ACTIVE
  };

  enum source
  {
    BUILD_MVCC_INFO,
    COMPLETE_MVCC,
    RESET,
    ADVANCE_LOWEST,
    GET_OLDEST_ACTIVE
  };

  MVCCID m_value;
  int m_tran_index_or_global;   // 0 for global, non-zero for active transactions
  op_type m_set_or_get;    // self-explanatory
  source m_source;
  // todo - add thread index?

  oldest_active_event &operator= (const oldest_active_event &other)
  {
    m_value = other.m_value;
    m_tran_index_or_global = other.m_tran_index_or_global;
    m_set_or_get = other.m_set_or_get;
    m_source = other.m_source;

    return *this;
  }
};
#if !defined (NDEBUG)
const size_t OLDEST_ACTIVE_HISTORY_SIZE = 1024 * 8;   // 8k
struct oldest_active_history_tracker
{
  std::atomic<size_t> m_event_count;
  oldest_active_event m_history[OLDEST_ACTIVE_HISTORY_SIZE];
};
oldest_active_history_tracker Oldest_active_tracker;

static inline void
oldest_active_add_event (MVCCID mvccid, int tran_index, oldest_active_event::op_type set_or_get,
			 oldest_active_event::source src)
{
  size_t index = Oldest_active_tracker.m_event_count++ % OLDEST_ACTIVE_HISTORY_SIZE;
  Oldest_active_tracker.m_history[index] = { mvccid, tran_index, set_or_get, src };
}

// NOTE - while investigating history, please consider that not all Oldest_active_event_count events may be mature.
//        investigate concurrent threads that may still be working on populating their event
#endif // debug

static inline void
oldest_active_set (mvcctable::lowest_active_mvccid_type &lowest, int tran_index, MVCCID mvccid,
		   oldest_active_event::source src)
{
#if !defined (NDEBUG)
  oldest_active_add_event (mvccid, tran_index, oldest_active_event::SET, src);
#endif
  lowest.store (mvccid);
}

static inline MVCCID
oldest_active_get (const mvcctable::lowest_active_mvccid_type &lowest, int tran_index,
		   oldest_active_event::source src)
{
  MVCCID mvccid = lowest.load ();
#if !defined (NDEBUG)
  if (mvccid != MVCCID_NULL)
    {
      // don't spam will null reads
      oldest_active_add_event (mvccid, tran_index, oldest_active_event::GET, src);
    }
#endif
  return mvccid;
}

mvcc_trans_status::mvcc_trans_status ()
  : m_active_mvccs ()
  , m_last_completed_mvccid (MVCCID_NULL)
  , m_event_type (COMMIT)
  , m_version (0)
{
}

mvcc_trans_status::~mvcc_trans_status ()
{
}

void
mvcc_trans_status::initialize ()
{
  m_active_mvccs.initialize ();
  m_version = 0;
}

void
mvcc_trans_status::finalize ()
{
  m_active_mvccs.finalize ();
}

void
mvcctable::advance_oldest_active (MVCCID next_oldest_active)
{
  MVCCID crt_oldest_active;
  do
    {
      crt_oldest_active = m_current_status_lowest_active_mvccid.load ();
      if (crt_oldest_active >= next_oldest_active)
	{
	  // already advanced to equal or better
	  return;
	}
    }
  while (!m_current_status_lowest_active_mvccid.compare_exchange_strong (crt_oldest_active, next_oldest_active));
#if !defined (NDEBUG)
  oldest_active_add_event (next_oldest_active, 0, oldest_active_event::SET, oldest_active_event::ADVANCE_LOWEST);
#endif // debug
}

//
// MVCC table
//

mvcctable::mvcctable ()
  : m_transaction_lowest_active_mvccids (NULL)
  , m_transaction_lowest_active_mvccids_size (0)
  , m_current_status_lowest_active_mvccid (MVCCID_FIRST)
  , m_current_trans_status ()
  , m_trans_status_history_position (0)
  , m_trans_status_history (NULL)
  , m_new_mvccid_lock ()
  , m_active_trans_mutex ()
{
}

mvcctable::~mvcctable ()
{
  delete [] m_transaction_lowest_active_mvccids;
  delete [] m_trans_status_history;
}

void
mvcctable::initialize ()
{
  m_current_trans_status.initialize ();
  m_trans_status_history = new mvcc_trans_status[HISTORY_MAX_SIZE];
  for (size_t idx = 0; idx < HISTORY_MAX_SIZE; idx++)
    {
      m_trans_status_history[idx].initialize ();
    }
  m_trans_status_history_position = 0;
  m_current_status_lowest_active_mvccid = MVCCID_FIRST;

  alloc_transaction_lowest_active ();
}

void
mvcctable::alloc_transaction_lowest_active ()
{
  if (m_transaction_lowest_active_mvccids_size != (size_t) logtb_get_number_of_total_tran_indices ())
    {
      // either first time or transaction table size has changed
      delete [] m_transaction_lowest_active_mvccids;
      m_transaction_lowest_active_mvccids_size = logtb_get_number_of_total_tran_indices ();
      m_transaction_lowest_active_mvccids = new lowest_active_mvccid_type[m_transaction_lowest_active_mvccids_size] ();
      // all are 0 = MVCCID_NULL
    }
}

void
mvcctable::finalize ()
{
  m_current_trans_status.finalize ();

  delete [] m_trans_status_history;
  m_trans_status_history = NULL;

  delete [] m_transaction_lowest_active_mvccids;
  m_transaction_lowest_active_mvccids = NULL;
  m_transaction_lowest_active_mvccids_size = 0;
}

void
mvcctable::build_mvcc_info (log_tdes &tdes)
{
  MVCCID tx_lowest_active;
  MVCCID crt_status_lowest_active;
  size_t index;
  mvcc_trans_status::version_type trans_status_version;

  MVCCID highest_completed_mvccid;

  bool is_perf_tracking = perfmon_is_perf_tracking ();
  TSC_TICKS start_tick, end_tick;
  TSCTIMEVAL tv_diff;
  UINT64 snapshot_wait_time;
  UINT64 snapshot_retry_count = 0;

  assert (tdes.tran_index >= 0 && tdes.tran_index < logtb_get_number_of_total_tran_indices ());

  if (is_perf_tracking)
    {
      tsc_getticks (&start_tick);
    }

  // make sure snapshot has allocated data
  tdes.mvccinfo.snapshot.m_active_mvccs.initialize ();

  tx_lowest_active = oldest_active_get (m_transaction_lowest_active_mvccids[tdes.tran_index], tdes.tran_index,
					oldest_active_event::BUILD_MVCC_INFO);

  // repeat steps until a trans_status can be read successfully without a version change
  while (true)
    {
      snapshot_retry_count++;

      if (!MVCCID_IS_VALID (tx_lowest_active))
	{
	  /*
	   * First, by setting MVCCID_ALL_VISIBLE we will tell to VACUUM that transaction lowest MVCCID will be set
	   * soon.
	   * This is needed since setting p_transaction_lowest_active_mvccid is not an atomic operation (global
	   * lowest_active_mvccid must be obtained first). We want to avoid a possible scenario (even if the chances
	   * are minimal) like the following one:
	   *    - the snapshot thread reads the initial value of global lowest active MVCCID but the thread is
	   * suspended (due to thread switching) just before setting p_transaction_lowest_active_mvccid
	   *    - the transaction having global lowest active MVCCID commits, so the global value is updated (advanced)
	   *    - the VACCUM thread computes the MVCCID threshold as the updated global lowest active MVCCID
	   *    - the snapshot thread resumes and p_transaction_lowest_active_mvccid is set to initial value of global
	   * lowest active MVCCID
	   *    - the VACUUM thread computes the threshold again and found a value (initial global lowest active MVCCID)
	   * less than the previously threshold
	   */
	  oldest_active_set (m_transaction_lowest_active_mvccids[tdes.tran_index], tdes.tran_index,
			     MVCCID_ALL_VISIBLE, oldest_active_event::BUILD_MVCC_INFO);

	  /*
	   * Is important that between next two code lines to not have delays (to not execute any other code).
	   * Otherwise, VACUUM may delay, waiting more in logtb_get_oldest_active_mvccid.
	   */
	  crt_status_lowest_active = oldest_active_get (m_current_status_lowest_active_mvccid, 0,
				     oldest_active_event::BUILD_MVCC_INFO);
	  oldest_active_set (m_transaction_lowest_active_mvccids[tdes.tran_index], tdes.tran_index,
			     crt_status_lowest_active, oldest_active_event::BUILD_MVCC_INFO);
	}
      else
	{
	  crt_status_lowest_active = oldest_active_get (m_current_status_lowest_active_mvccid, 0,
				     oldest_active_event::BUILD_MVCC_INFO);
	}

      index = m_trans_status_history_position.load ();
      assert (index < HISTORY_MAX_SIZE);

      const mvcc_trans_status &trans_status = m_trans_status_history[index];

      trans_status_version = trans_status.m_version.load ();
      trans_status.m_active_mvccs.copy_to (tdes.mvccinfo.snapshot.m_active_mvccs,
					   mvcc_active_tran::copy_safety::THREAD_UNSAFE);
      /* load statistics temporary disabled need to be enabled when activate count optimization */
#if 0
      /* load global statistics. This must take place here and nowhere else. */
      if (logtb_load_global_statistics_to_tran (thread_p) != NO_ERROR)
	{
	  er_set (ER_ERROR_SEVERITY, ARG_FILE_LINE, ER_MVCC_CANT_GET_SNAPSHOT, 0);
	  error_code = ER_MVCC_CANT_GET_SNAPSHOT;
	}
#endif

      if (trans_status_version == trans_status.m_version.load ())
	{
	  // no version change; copying status was successful
	  break;
	}
      else
	{
	  // a failed copy may break data validity; to make sure next copy is not affected, it is better to reset
	  // bit area.
	  tdes.mvccinfo.snapshot.m_active_mvccs.reset_active_transactions ();
	}
    }

  // tdes.mvccinfo.snapshot.m_active_mvccs was not checked because it was not safe; now it is
  tdes.mvccinfo.snapshot.m_active_mvccs.check_valid ();

  highest_completed_mvccid = tdes.mvccinfo.snapshot.m_active_mvccs.compute_highest_completed_mvccid ();
  MVCCID_FORWARD (highest_completed_mvccid);

  /* update lowest active mvccid computed for the most recent snapshot */
  tdes.mvccinfo.recent_snapshot_lowest_active_mvccid = crt_status_lowest_active;

  /* update remaining snapshot data */
  tdes.mvccinfo.snapshot.snapshot_fnc = mvcc_satisfies_snapshot;
  tdes.mvccinfo.snapshot.lowest_active_mvccid = crt_status_lowest_active;
  tdes.mvccinfo.snapshot.highest_completed_mvccid = highest_completed_mvccid;
  tdes.mvccinfo.snapshot.valid = true;

  if (is_perf_tracking)
    {
      tsc_getticks (&end_tick);
      tsc_elapsed_time_usec (&tv_diff, end_tick, start_tick);
      snapshot_wait_time = tv_diff.tv_sec * 1000000LL + tv_diff.tv_usec;
      if (snapshot_wait_time > 0)
	{
	  perfmon_add_stat (thread_get_thread_entry_info (), PSTAT_LOG_SNAPSHOT_TIME_COUNTERS, snapshot_wait_time);
	}
      if (snapshot_retry_count > 1)
	{
	  perfmon_add_stat (thread_get_thread_entry_info (), PSTAT_LOG_SNAPSHOT_RETRY_COUNTERS,
			    snapshot_retry_count - 1);
	}
    }
}

MVCCID
mvcctable::compute_oldest_active_mvccid () const
{
  const size_t MVCC_OLDEST_ACTIVE_BUFFER_LENGTH = 32;
  cubmem::appendable_array<size_t, MVCC_OLDEST_ACTIVE_BUFFER_LENGTH> waiting_mvccids_pos;
  MVCCID loaded_tran_mvccid;
  MVCCID lowest_active_mvccid = oldest_active_get (m_current_status_lowest_active_mvccid, 0,
				oldest_active_event::GET_OLDEST_ACTIVE);

  for (size_t idx = 0; idx < m_transaction_lowest_active_mvccids_size; idx++)
    {
      loaded_tran_mvccid = oldest_active_get (m_transaction_lowest_active_mvccids[idx], idx,
					      oldest_active_event::GET_OLDEST_ACTIVE);
      if (loaded_tran_mvccid == MVCCID_ALL_VISIBLE)
	{
	  waiting_mvccids_pos.append (idx);
	}
      else if (loaded_tran_mvccid != MVCCID_NULL && MVCC_ID_PRECEDES (loaded_tran_mvccid, lowest_active_mvccid))
	{
	  lowest_active_mvccid = loaded_tran_mvccid;
	}
    }

  size_t retry_count = 0;
  while (waiting_mvccids_pos.get_size () > 0)
    {
      ++retry_count;
      if (retry_count % 20 == 0)
	{
	  thread_sleep (10);
	}

      for (size_t i = waiting_mvccids_pos.get_size () - 1; i < waiting_mvccids_pos.get_size (); --i)
	{
	  size_t pos = waiting_mvccids_pos.get_array ()[i];
	  loaded_tran_mvccid = oldest_active_get (m_transaction_lowest_active_mvccids[pos], pos,
						  oldest_active_event::GET_OLDEST_ACTIVE);
	  if (loaded_tran_mvccid == MVCCID_ALL_VISIBLE)
	    {
	      /* Not set yet, need to wait more. */
	      continue;
	    }
	  if (loaded_tran_mvccid != MVCCID_NULL && MVCC_ID_PRECEDES (loaded_tran_mvccid, lowest_active_mvccid))
	    {
	      lowest_active_mvccid = loaded_tran_mvccid;
	    }
	  // remove from waiting array
	  waiting_mvccids_pos.erase (i);
	}
    }

  assert (MVCCID_IS_NORMAL (lowest_active_mvccid));
  return lowest_active_mvccid;
}

bool
mvcctable::is_active (MVCCID mvccid) const
{
  size_t index = 0;
  mvcc_trans_status::version_type version;
  bool ret_active = false;
  // trans status must be same before and after computing is_active. if it is not, we need to repeat the computation.
  do
    {
      index = m_trans_status_history_position.load ();
      version = m_trans_status_history[index].m_version.load ();
      ret_active = m_trans_status_history[index].m_active_mvccs.is_active (mvccid);
    }
  while (version != m_trans_status_history[index].m_version.load ());

  return ret_active;
}

mvcc_trans_status &
mvcctable::next_trans_status_start (mvcc_trans_status::version_type &next_version, size_t &next_index)
{
  // new version, new status entry
  next_index = (m_trans_status_history_position.load () + 1) & HISTORY_INDEX_MASK;
  next_version = ++m_current_trans_status.m_version;

  // invalidate next status entry
  mvcc_trans_status &next_trans_status = m_trans_status_history[next_index];
  next_trans_status.m_version.store (next_version);

  return next_trans_status;
}

void
mvcctable::next_tran_status_finish (mvcc_trans_status &next_trans_status, size_t next_index)
{
  m_current_trans_status.m_active_mvccs.copy_to (next_trans_status.m_active_mvccs,
      mvcc_active_tran::copy_safety::THREAD_SAFE);
  next_trans_status.m_last_completed_mvccid = m_current_trans_status.m_last_completed_mvccid;
  next_trans_status.m_event_type = m_current_trans_status.m_event_type;
  m_trans_status_history_position.store (next_index);
}

void
mvcctable::complete_mvcc (int tran_index, MVCCID mvccid, bool committed)
{
  assert (MVCCID_IS_VALID (mvccid));

  // only one can change status at a time
  std::unique_lock<std::mutex> ulock (m_active_trans_mutex);

  mvcc_trans_status::version_type next_version;
  size_t next_index;
  mvcc_trans_status &next_status = next_trans_status_start (next_version, next_index);

  // todo - until we activate count optimization (if ever), should we move this outside mutex?
  if (committed && logtb_tran_update_all_global_unique_stats (thread_get_thread_entry_info ()) != NO_ERROR)
    {
      assert (false);
    }

  // update current trans status
  m_current_trans_status.m_active_mvccs.set_inactive_mvccid (mvccid);
  m_current_trans_status.m_last_completed_mvccid = mvccid;
  m_current_trans_status.m_event_type = committed ? mvcc_trans_status::COMMIT : mvcc_trans_status::ROLLBACK;

  // finish next trans status
  next_tran_status_finish (next_status, next_index);

  update_tran_oldest_active (tran_index, mvccid, committed);

  ulock.unlock ();

  // update lowest active in current transactions status. can be done outside lock
  // this doesn't have to be 100% accurate; it is used as indicative by vacuum to clean up the database. however, it
  // shouldn't be left too much behind, or vacuum can't advance
  // so we try to limit recalculation when mvccid matches current global_lowest_active; since we are not locked, it is
  // not guaranteed to be always updated; therefore we add the second condition to go below trans status
  // bit area starting MVCCID; the recalculation will happen on each iteration if there are long transactions.
  MVCCID global_lowest_active = compute_oldest_active_mvccid ();
  if (global_lowest_active == mvccid
      || MVCC_ID_PRECEDES (mvccid, next_status.m_active_mvccs.get_bit_area_start_mvccid ()))
    {
      MVCCID new_lowest_active = next_status.m_active_mvccs.compute_lowest_active_mvccid ();
#if !defined (NDEBUG)
      oldest_active_add_event (new_lowest_active, (int) next_index, oldest_active_event::GET_LOWEST_ACTIVE,
			       oldest_active_event::COMPLETE_MVCC);
#endif // !NDEBUG
      // we need to recheck version to validate result
      if (next_status.m_version.load () == next_version)
	{
	  // advance
	  advance_oldest_active (new_lowest_active);
	}
    }
}

void
mvcctable::complete_sub_mvcc (MVCCID mvccid)
{
  assert (MVCCID_IS_VALID (mvccid));

  // only one can change status at a time
  std::unique_lock<std::mutex> ulock (m_active_trans_mutex);

  mvcc_trans_status::version_type next_version;
  size_t next_index;
  mvcc_trans_status &next_status = next_trans_status_start (next_version, next_index);

  // update current trans status
  m_current_trans_status.m_active_mvccs.set_inactive_mvccid (mvccid);
  m_current_trans_status.m_last_completed_mvccid = mvccid;
  m_current_trans_status.m_last_completed_mvccid = mvcc_trans_status::SUBTRAN;

  // finish next trans status
  next_tran_status_finish (next_status, next_index);

  ulock.unlock ();

  // mvccid can't be lowest, so no need to update it here
}

void
mvcctable::complete_group_mvcc (cubthread::entry *thread_p, const tx_group &group)
{
  TSC_TICKS start_tick, end_tick;
  TSCTIMEVAL tv_diff;
  UINT64 group_mvcc_complete_time;
  bool is_perf_tracking = false;

  if (group.get_container ().empty ())
    {
      // do nothing
      return;
    }

  is_perf_tracking = perfmon_is_perf_tracking ();
  if (is_perf_tracking)
    {
      tsc_getticks (&start_tick);
    }

  // only one can change status at a time
  std::unique_lock<std::mutex> ulock (m_active_trans_mutex);

  mvcc_trans_status::version_type next_version;
  size_t next_index;
  mvcc_trans_status &next_status = next_trans_status_start (next_version, next_index);

  // set inactive MVCCID's
  for (const tx_group::node_info &tran_info : group.get_container ())
    {
<<<<<<< HEAD
=======
      /* TODO - investigate separately NULL MVCCID case. */
>>>>>>> f8d433e7
      if (!MVCCID_IS_VALID (tran_info.m_mvccid))
	{
	  continue;
	}

      // note - updating global statistics must be done by transactions...
      m_current_trans_status.m_active_mvccs.set_inactive_mvccid (tran_info.m_mvccid);
    }
  m_current_trans_status.m_last_completed_mvccid = group.get_container ().back ().m_mvccid;
  m_current_trans_status.m_event_type = mvcc_trans_status::GROUP_COMPLETE;

  // finish next trans status
  next_tran_status_finish (next_status, next_index);

  // update oldest active MVCCID's
  for (const tx_group::node_info &tran_info : group.get_container ())
    {
      update_tran_oldest_active (tran_info.m_tran_index, tran_info.m_mvccid,
				 tran_info.m_tran_state != TRAN_UNACTIVE_ABORTED);
    }

  ulock.unlock ();

  MVCCID new_lowest_active = next_status.m_active_mvccs.compute_lowest_active_mvccid ();
#if !defined (NDEBUG)
  oldest_active_add_event (new_lowest_active, (int) next_index, oldest_active_event::GET_LOWEST_ACTIVE,
			   oldest_active_event::COMPLETE_MVCC);
#endif // !NDEBUG
  // we need to recheck version to validate result
  if (next_status.m_version.load () == next_version)
    {
      // advance
      advance_oldest_active (new_lowest_active);
    }

  if (is_perf_tracking)
    {
      tsc_getticks (&end_tick);
      tsc_elapsed_time_usec (&tv_diff, end_tick, start_tick);
      group_mvcc_complete_time = tv_diff.tv_sec * 1000000LL + tv_diff.tv_usec;
      if (group_mvcc_complete_time > 0)
	{
	  perfmon_add_stat (thread_p, PSTAT_LOG_TRAN_GROUP_COMPLETE_MVCC_TIME_COUNTERS, group_mvcc_complete_time);
	}
    }
}

void
mvcctable::update_tran_oldest_active (int tran_index, MVCCID tran_mvccid, bool committed)
{
  if (committed)
    {
      /* be sure that transaction modifications can't be vacuumed up to LOG_COMMIT. Otherwise, the following
       * scenario will corrupt the database:
       * - transaction set its lowest_active_mvccid to MVCCID_NULL
       * - VACUUM clean up transaction modifications
       * - the system crash before flushing log record of current transaction commit
       *
       * It will be set to NULL later
       */
      MVCCID current_oldest_active = oldest_active_get (m_transaction_lowest_active_mvccids[tran_index], tran_index,
				     oldest_active_event::COMPLETE_MVCC);
      if (current_oldest_active == MVCCID_NULL || MVCC_ID_PRECEDES (current_oldest_active, tran_mvccid))
	{
	  oldest_active_set (m_transaction_lowest_active_mvccids[tran_index], tran_index, tran_mvccid,
			     oldest_active_event::COMPLETE_MVCC);
	}
    }
  else
    {
      oldest_active_set (m_transaction_lowest_active_mvccids[tran_index], tran_index, MVCCID_NULL,
			 oldest_active_event::COMPLETE_MVCC);
    }
}

MVCCID
mvcctable::get_new_mvccid ()
{
  MVCCID id;

  m_new_mvccid_lock.lock ();
  id = log_Gl.hdr.mvcc_next_id;
  MVCCID_FORWARD (log_Gl.hdr.mvcc_next_id);
  m_new_mvccid_lock.unlock ();

  return id;
}

void
mvcctable::get_two_new_mvccid (MVCCID &first, MVCCID &second)
{
  m_new_mvccid_lock.lock ();

  first = log_Gl.hdr.mvcc_next_id;
  MVCCID_FORWARD (log_Gl.hdr.mvcc_next_id);

  second = log_Gl.hdr.mvcc_next_id;
  MVCCID_FORWARD (log_Gl.hdr.mvcc_next_id);

  m_new_mvccid_lock.unlock ();
}

void
mvcctable::reset_transaction_lowest_active (int tran_index)
{
  oldest_active_set (m_transaction_lowest_active_mvccids[tran_index], tran_index, MVCCID_NULL,
		     oldest_active_event::RESET);
}

void
mvcctable::reset_start_mvccid ()
{
  m_current_trans_status.m_active_mvccs.reset_start_mvccid (log_Gl.hdr.mvcc_next_id);

  assert (m_trans_status_history_position < HISTORY_MAX_SIZE);
  m_trans_status_history[m_trans_status_history_position].m_active_mvccs.reset_start_mvccid (log_Gl.hdr.mvcc_next_id);

  m_current_status_lowest_active_mvccid.store (log_Gl.hdr.mvcc_next_id);
}<|MERGE_RESOLUTION|>--- conflicted
+++ resolved
@@ -558,10 +558,7 @@
   // set inactive MVCCID's
   for (const tx_group::node_info &tran_info : group.get_container ())
     {
-<<<<<<< HEAD
-=======
       /* TODO - investigate separately NULL MVCCID case. */
->>>>>>> f8d433e7
       if (!MVCCID_IS_VALID (tran_info.m_mvccid))
 	{
 	  continue;
