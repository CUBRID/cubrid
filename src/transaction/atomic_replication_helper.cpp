﻿/*
 * Copyright 2008 Search Solution Corporation
 * Copyright 2016 CUBRID Corporation
 *
 *  Licensed under the Apache License, Version 2.0 (the "License");
 *  you may not use this file except in compliance with the License.
 *  You may obtain a copy of the License at
 *
 *      http://www.apache.org/licenses/LICENSE-2.0
 *
 *  Unless required by applicable law or agreed to in writing, software
 *  distributed under the License is distributed on an "AS IS" BASIS,
 *  WITHOUT WARRANTIES OR CONDITIONS OF ANY KIND, either express or implied.
 *  See the License for the specific language governing permissions and
 *  limitations under the License.
 *
 */

#include "atomic_replication_helper.hpp"

#include "log_manager.h"
#include "log_recovery.h"
#include "log_recovery_redo.hpp"
#include "page_buffer.h"
#include "system_parameter.h"

namespace cublog
{

  /*********************************************************************
   * atomic_replication_helper function definitions                    *
   *********************************************************************/

  int
  atomic_replication_helper::append_log (THREAD_ENTRY *thread_p, TRANID tranid,
<<<<<<< HEAD
					 LOG_LSA record_lsa, LOG_RCVINDEX rcvindex, VPID vpid)
=======
					 LOG_LSA lsa, LOG_RCVINDEX rcvindex, VPID vpid)
>>>>>>> 5123dc98
  {
#ifdef ATOMIC_REPL_PAGE_BELONGS_TO_SINGLE_ATOMIC_SEQUENCE_CHECK
    if (!VPID_ISNULL (&vpid) && !check_for_page_validity (vpid, tranid))
      {
	assert (false);
      }
    vpid_set_type &vpids = m_vpid_sets_map[tranid];
    vpids.insert (vpid);
#endif

    const auto sequence_it = m_sequences_map.find (tranid);
    if (sequence_it == m_sequences_map.cend ())
      {
	assert (false);
	return ER_FAILED;
      }

    atomic_log_sequence &sequence = sequence_it->second;
<<<<<<< HEAD
    int error_code = sequence.append_log (thread_p, record_lsa, rcvindex, vpid);
=======
    int error_code = sequence.append_log (thread_p, lsa, rcvindex, vpid);
>>>>>>> 5123dc98
    if (error_code != NO_ERROR)
      {
	return error_code;
      }

    if (prm_get_bool_value (PRM_ID_ER_LOG_PTS_ATOMIC_REPL_DEBUG))
      {
	dump ("helper::append_log");
      }

    return NO_ERROR;
  }

  void
  atomic_replication_helper::start_sequence_internal (TRANID trid, LOG_LSA start_lsa,
      const log_rv_redo_context &redo_context)
  {
    const auto sequence_it = m_sequences_map.find (trid);

    if (prm_get_bool_value (PRM_ID_ER_LOG_PTS_ATOMIC_REPL_DEBUG))
      {
	if (sequence_it != m_sequences_map.cend ())
	  {
<<<<<<< HEAD
	    const atomic_log_sequence &atomic_sequence = sequence_it->second;
=======
>>>>>>> 5123dc98
	    dump ("helper::start_sequence_internal");
	  }
      }

    assert (sequence_it == m_sequences_map.cend ());

    const std::pair<sequence_map_type::iterator, bool> emplace_res = m_sequences_map.emplace (trid, redo_context);
    assert (emplace_res.second);

    atomic_log_sequence &emplaced_seq = emplace_res.first->second;
    // workaround call to allow constructing a sequence in-place above; otherwise,
    // it would need to double construct an internal redo context instance (which is expensive)
    emplaced_seq.initialize (trid, start_lsa);
  }

#ifdef ATOMIC_REPL_PAGE_BELONGS_TO_SINGLE_ATOMIC_SEQUENCE_CHECK
  bool
  atomic_replication_helper::check_for_page_validity (VPID vpid, TRANID tranid) const
  {
    for (auto const &vpid_sets_it : m_vpid_sets_map)
      {
	const TRANID &curr_tranid = vpid_sets_it.first;
	if (curr_tranid != tranid)
	  {
	    const vpid_set_type &curr_vpid_set = vpid_sets_it.second;
	    const vpid_set_type::const_iterator vpid_set_it = curr_vpid_set.find (vpid);
	    if (vpid_set_it != curr_vpid_set.cend ())
	      {
		er_log_debug (ARG_FILE_LINE,
			      "[ATOMIC_REPL] page %d|%d already part of sequence in trid %d;"
			      " cannot be part of new sequence in trid %d",
			      VPID_AS_ARGS (&vpid), curr_tranid, tranid);
		return false;
	      }
	  }
      }

    return true;
  }
#endif

  bool
  atomic_replication_helper::is_part_of_atomic_replication (TRANID tranid) const
  {
    const auto sequence_it = m_sequences_map.find (tranid);
    if (sequence_it != m_sequences_map.cend ())
<<<<<<< HEAD
      {
	return true;
      }

    return false;
  }

  bool
  atomic_replication_helper::all_log_entries_are_control (TRANID tranid) const
  {
    const auto sequence_it = m_sequences_map.find (tranid);
    if (sequence_it != m_sequences_map.cend ())
      {
	const atomic_log_sequence &sequence = sequence_it->second;
	return sequence.all_log_entries_are_control ();
      }

=======
      {
	return true;
      }

    return false;
  }

  bool
  atomic_replication_helper::all_log_entries_are_control (TRANID tranid) const
  {
    const auto sequence_it = m_sequences_map.find (tranid);
    if (sequence_it != m_sequences_map.cend ())
      {
	const atomic_log_sequence &sequence = sequence_it->second;
	return sequence.all_log_entries_are_control ();
      }

>>>>>>> 5123dc98
    // if no atomic sequence present, assume a positive response
    return true;
  }

  LOG_LSA
  atomic_replication_helper::get_the_lowest_start_lsa () const
  {
    LOG_LSA min_lsa = MAX_LSA;

    for (auto const &sequence_map_iterator : m_sequences_map)
      {
	const atomic_log_sequence &sequence = sequence_map_iterator.second;
	const LOG_LSA sequence_start_lsa = sequence.get_start_lsa ();
	if (sequence_start_lsa < min_lsa)
	  {
	    min_lsa = sequence_start_lsa;
	  }
      }
    return min_lsa;
  }

  void
  atomic_replication_helper::append_control_log (THREAD_ENTRY *thread_p, TRANID trid,
      LOG_RECTYPE rectype, LOG_LSA lsa, const log_rv_redo_context &redo_context)
  {
    auto sequence_it = m_sequences_map.find (trid);
<<<<<<< HEAD
    if (sequence_it == m_sequences_map.end ())
=======
    if (sequence_it == m_sequences_map.cend ())
>>>>>>> 5123dc98
      {
	start_sequence_internal (trid, lsa, redo_context);
	sequence_it = m_sequences_map.find (trid);
      }

    // TODO: idea, first add control log and then apply and unfix, such that apply and unfix will
    // be able to make the decisions taking into consideration the last control log;
    // this can be implemented later and only if needed; works as is right now
    atomic_log_sequence &sequence = sequence_it->second;
    sequence.apply_and_unfix (thread_p);
<<<<<<< HEAD

    sequence.append_control_log (rectype, lsa);

=======

    sequence.append_control_log (rectype, lsa);

>>>>>>> 5123dc98
    if (sequence.can_purge ())
      {
	m_sequences_map.erase (sequence_it);
#ifdef ATOMIC_REPL_PAGE_BELONGS_TO_SINGLE_ATOMIC_SEQUENCE_CHECK
	m_vpid_sets_map.erase (trid);
#endif

	if (prm_get_bool_value (PRM_ID_ER_LOG_PTS_ATOMIC_REPL_DEBUG))
	  {
	    const TRANID trid = sequence_it->first;
	    _er_log_debug (ARG_FILE_LINE,
			   "[ATOMIC_REPL] append_control_log purged trid = %d\n",
			   trid);
	  }
      }
    else
      {
	if (prm_get_bool_value (PRM_ID_ER_LOG_PTS_ATOMIC_REPL_DEBUG))
	  {
	    const TRANID trid = sequence_it->first;
	    _er_log_debug (ARG_FILE_LINE,
			   "[ATOMIC_REPL] append_control_log _not_ purged trid = %d\n",
			   trid);
	  }
      }
  }

  void
  atomic_replication_helper::append_control_log_sysop_end (THREAD_ENTRY *thread_p,
      TRANID trid, LOG_LSA lsa, LOG_SYSOP_END_TYPE sysop_end_type, LOG_LSA sysop_end_last_parent_lsa)
  {
    auto sequence_it = m_sequences_map.find (trid);
<<<<<<< HEAD
    if (sequence_it == m_sequences_map.end ())
=======
    if (sequence_it == m_sequences_map.cend ())
>>>>>>> 5123dc98
      {
	// this sysop does not end an atomic sequence
	return;
      }

    atomic_log_sequence &sequence = sequence_it->second;
    sequence.apply_and_unfix (thread_p);

    sequence.append_control_log_sysop_end (lsa, sysop_end_type, sysop_end_last_parent_lsa);

    if (sequence.can_purge ())
      {
	m_sequences_map.erase (sequence_it);
#ifdef ATOMIC_REPL_PAGE_BELONGS_TO_SINGLE_ATOMIC_SEQUENCE_CHECK
	m_vpid_sets_map.erase (trid);
#endif

	if (prm_get_bool_value (PRM_ID_ER_LOG_PTS_ATOMIC_REPL_DEBUG))
	  {
	    const TRANID trid = sequence_it->first;
	    _er_log_debug (ARG_FILE_LINE,
			   "[ATOMIC_REPL] append_control_log_sysop_end purged trid = %d\n",
			   trid);
<<<<<<< HEAD
	  }
      }
    else
      {
	if (prm_get_bool_value (PRM_ID_ER_LOG_PTS_ATOMIC_REPL_DEBUG))
	  {
	    const TRANID trid = sequence_it->first;
	    _er_log_debug (ARG_FILE_LINE,
			   "[ATOMIC_REPL] append_control_log_sysop_end _not_ purged trid = %d\n",
			   trid);
	  }
      }
=======
	  }
      }
    else
      {
	if (prm_get_bool_value (PRM_ID_ER_LOG_PTS_ATOMIC_REPL_DEBUG))
	  {
	    const TRANID trid = sequence_it->first;
	    _er_log_debug (ARG_FILE_LINE,
			   "[ATOMIC_REPL] append_control_log_sysop_end _not_ purged trid = %d\n",
			   trid);
	  }
      }
>>>>>>> 5123dc98
  }

  void atomic_replication_helper::forcibly_remove_sequence (TRANID trid)
  {
    auto sequence_it = m_sequences_map.find (trid);
<<<<<<< HEAD
    if (sequence_it == m_sequences_map.end ())
=======
    if (sequence_it == m_sequences_map.cend ())
>>>>>>> 5123dc98
      {
	assert (false);
	return;
      }

<<<<<<< HEAD
    atomic_log_sequence &sequence = sequence_it->second;

=======
>>>>>>> 5123dc98
    if (prm_get_bool_value (PRM_ID_ER_LOG_PTS_ATOMIC_REPL_DEBUG))
      {
	dump ("helper::forcibly_remove_sequence");
      }

    // sequence dtor will ensure proper idle state upon destruction
    m_sequences_map.erase (sequence_it);
  }

  void
  atomic_replication_helper::dump (const char *message) const
  {
    constexpr int BUF_LEN_MAX = SHRT_MAX;
    char buf[BUF_LEN_MAX];
    char *buf_ptr = buf;
    int buf_len = BUF_LEN_MAX;

    const int written = snprintf (buf_ptr, (size_t)buf_len,
				  "[ATOMIC_REPL] %s%s\n",
				  (m_sequences_map.empty () ? "[EMPTY]  " : ""),
				  ((message != nullptr) ? message : ""));
    assert (written > 0);
    buf_ptr += written;
    assert (buf_len >= written);
    buf_len -= written;

    for (auto const &sequence_pair : m_sequences_map)
      {
	const atomic_log_sequence &sequence = sequence_pair.second;
	sequence.dump_to_buffer (buf_ptr, buf_len);
      }
    _er_log_debug (ARG_FILE_LINE, buf);
  }

  /********************************************************************************
   * atomic_replication_helper::atomic_log_sequence function definitions  *
   ********************************************************************************/

  atomic_replication_helper::atomic_log_sequence::atomic_log_sequence (
	  const log_rv_redo_context &redo_context)
    : m_start_lsa { NULL_LSA }
    , m_redo_context { redo_context }
  {
  }

  atomic_replication_helper::atomic_log_sequence::~atomic_log_sequence ()
  {
    assert (m_log_vec.empty ());
  }

  void
  atomic_replication_helper::atomic_log_sequence::initialize (TRANID trid, LOG_LSA start_lsa)
  {
    assert (!LSA_ISNULL (&start_lsa));
    m_trid = trid;
    m_start_lsa = start_lsa;
  }

  int
  atomic_replication_helper::atomic_log_sequence::append_log (THREAD_ENTRY *thread_p,
<<<<<<< HEAD
      LOG_LSA record_lsa, LOG_RCVINDEX rcvindex, VPID vpid)
=======
      LOG_LSA lsa, LOG_RCVINDEX rcvindex, VPID vpid)
>>>>>>> 5123dc98
  {
    PAGE_PTR page_p = nullptr;
    // bookkeeping fixes page, keeps all info regarding how the page was fixed (either
    // regular fix or ordered fix) and only returns back the pointer to the page
    const int err_code = m_page_ptr_bookkeeping.fix_page (thread_p, vpid, rcvindex, page_p);
    if (err_code != NO_ERROR)
      {
	// failing to fix the page just leaves it unfixed and does not affect overall
	// functioning of the atomic replication sequence;
	er_log_debug (ARG_FILE_LINE, "[ATOMIC_REPL] heap page cannot be fixed, cannot add new log record"
		      "with LSA %lld|%d to atomic sequences started at LSA %lld|%d\n",
		      LSA_AS_ARGS (&lsa), LSA_AS_ARGS (&m_start_lsa));

	// TODO:
	//  - what happens if there is more than one log record pertaining to the same page
	//    in an atomic sequnce and, for example, for the first log record, the page fails
	//    to be fixed but succeeds for the second log record
	//  - what if, while the atomic sequence is in progress with a page having failed to
	//    be fixed, a client transactions manages to fix the page; IOW, how is the progress
	//    of the "highest processed LSA" working wrt atomic replication sequences

	assert (page_p == nullptr);
      }
    else
      {
	assert (page_p != nullptr);
	m_log_vec.emplace_back (lsa, vpid, rcvindex, page_p);
      }

    return err_code;
  }

  void
  atomic_replication_helper::atomic_log_sequence::apply_and_unfix (THREAD_ENTRY *thread_p)
  {
    if (prm_get_bool_value (PRM_ID_ER_LOG_PTS_ATOMIC_REPL_DEBUG))
      {
	dump ("sequence::apply_and_unfix START");
      }

    // nothing to apply and unfix
    if (m_log_vec.empty ())
      {
	return;
      }

    // nothing to apply and unfix; the only existing entry must be the first control log entry
    if (m_log_vec.size () == 1)
      {
	assert (m_log_vec[0].is_control ());
<<<<<<< HEAD
	return;
      }

    atomic_log_entry_vector_type::const_reverse_iterator rbegin_work_log_it = m_log_vec.rbegin ();
    const atomic_log_entry &rbegin_work_log = *rbegin_work_log_it;
    if (rbegin_work_log.is_control ())
      {
	assert (all_log_entries_are_control ());
	return;
      }

    // search backwards for the first non-control log record entry
    atomic_log_entry_vector_type::const_iterator first_work_log_it = m_log_vec.end ();
    --first_work_log_it; // last in vector, must be work
=======
	assert (all_log_entries_are_control ());
	return;
      }

    // search backwards for the first non-control log record entry
    atomic_log_entry_vector_type::const_iterator first_work_log_it = m_log_vec.cend ();
    --first_work_log_it; // last in vector, must be work
    if (first_work_log_it->is_control ())
      {
	// there must be no work entries in the sequence
	// this can happen in a number of cases (eg, two LOG_SYSOP_END following each other, the
	// first one closing an inner sysop, the second one closing an outer sysop)
	assert (all_log_entries_are_control ());
	return;
      }
>>>>>>> 5123dc98
    assert (!first_work_log_it->is_control ());
    while (!first_work_log_it->is_control ()) // skip all work entries
      {
	--first_work_log_it;
      }
    assert (first_work_log_it->is_control ());
    ++first_work_log_it; // up one to the first actual work
    assert (!first_work_log_it->is_control ());

    // debug check, all entries before the first non-control must be control entries
    assert (std::all_of (m_log_vec.cbegin (), first_work_log_it,
			 [] (const atomic_log_entry &entry)
    {
      return entry.is_control ();
    }));

<<<<<<< HEAD
    for (auto apply_it = first_work_log_it; apply_it != m_log_vec.end (); ++apply_it)
=======
    for (atomic_log_entry_vector_type::const_iterator apply_it = first_work_log_it
	 ; apply_it != m_log_vec.cend (); ++apply_it)
>>>>>>> 5123dc98
      {
	const atomic_log_entry &log_entry = *apply_it;
	assert (!log_entry.is_control ());
	log_entry.apply_log_redo (thread_p, m_redo_context);
	m_page_ptr_bookkeeping.unfix_page (thread_p, log_entry.m_vpid);
      }

<<<<<<< HEAD
    m_log_vec.erase (first_work_log_it, m_log_vec.end ());
=======
    m_log_vec.erase (first_work_log_it, m_log_vec.cend ());
>>>>>>> 5123dc98

    if (prm_get_bool_value (PRM_ID_ER_LOG_PTS_ATOMIC_REPL_DEBUG))
      {
	dump ("sequence::apply_and_unfix END");
      }

    assert (all_log_entries_are_control ());
  }

  LOG_LSA
  atomic_replication_helper::atomic_log_sequence::get_start_lsa () const
  {
    // TODO: start LSA can also be obtained from the first log entry
    return m_start_lsa;
  }

  void
  atomic_replication_helper::atomic_log_sequence::append_control_log (LOG_RECTYPE rectype, LOG_LSA lsa)
  {
    m_log_vec.emplace_back (lsa, rectype);

    if (prm_get_bool_value (PRM_ID_ER_LOG_PTS_ATOMIC_REPL_DEBUG))
      {
	dump ("sequence::append_control_log END");
      }
  }

  void
  atomic_replication_helper::atomic_log_sequence::append_control_log_sysop_end (
	  LOG_LSA lsa, LOG_SYSOP_END_TYPE sysop_end_type, LOG_LSA sysop_end_last_parent_lsa)
  {
    m_log_vec.emplace_back (lsa, sysop_end_type, sysop_end_last_parent_lsa);
<<<<<<< HEAD

    if (prm_get_bool_value (PRM_ID_ER_LOG_PTS_ATOMIC_REPL_DEBUG))
      {
	dump ("sequence::append_control_log_sysop_end END");
      }
  }

  bool
  atomic_replication_helper::atomic_log_sequence::all_log_entries_are_control () const
  {
    return std::all_of (m_log_vec.cbegin (), m_log_vec.cend (),
			[] (const atomic_log_entry &entry)
    {
      return entry.is_control ();
    });
  }

  bool
  atomic_replication_helper::atomic_log_sequence::can_purge ()
  {
    assert (all_log_entries_are_control ());

=======

    if (prm_get_bool_value (PRM_ID_ER_LOG_PTS_ATOMIC_REPL_DEBUG))
      {
	dump ("sequence::append_control_log_sysop_end END");
      }
  }

  bool
  atomic_replication_helper::atomic_log_sequence::all_log_entries_are_control () const
  {
    return std::all_of (m_log_vec.cbegin (), m_log_vec.cend (),
			[] (const atomic_log_entry &entry)
    {
      return entry.is_control ();
    });
  }

  bool
  atomic_replication_helper::atomic_log_sequence::can_purge ()
  {
    assert (all_log_entries_are_control ());

    // - after the actual payload log records in a sequences have been applied
    //  this function removes - in a consistent and controlled manner(*) -
    //  the remaining "control" log recods;
    // - the logic here is akin to "dynamic programming" as with each new processed
    //  log record, the state is re-evaluated; similarly, with each applied sequence
    //  of consecutive payload log records, the remaining log records are re-evaluated
    //  and, if possible, removed (most of the times in pairs - start -end)
    // - another benefit is that it allows for "nested" atomic replication sequences with
    //  [almost] arbitrary structure to be processed in a controlled way (that's the
    //  reasong for the encompassing 'while' loop):
    //
    // Example:
    //
    //  ------------------------------------ transactional log axis ----->
    //  C1  W1 W2 W3  C2  W4 W5 W6  C3  W7 W8 W9 W10 C4  W11 W12  C5  C6
    //   |             |             |                |            |   |
    //  start        start           |              start          |   |
    //                              end                          end   end
    //
    //  Legend:
    //    - C1, C2, .. : control log records
    //    - W1, W2, .. : work/payload log records
    //
    //  The above sequence would be processed in the following way:
    //  - C1 added
    //      - can_purge is called, nothing to do
    //  - W1-W3 added and accumulated
    //  - C2 added
    //      - decide that W1-W3 can be processed - process and remove
    //      - can_purge is called, nothing to do
    //  - W4-W6 added and accumulated
    //  - C3 added
    //      - decide that W4-W6 can be processed - process and remove
    //      - can_purge is called, decide that C2, C3 can be removed
    //  - W7-W10 added and accumulated
    //  - C4 added
    //      - decide that W7-W10 can be processed - process and remove
    //      - can_purge is called, nothing to do as C4 does not have
    //        a matching end pair "control" log record
    //  - W11, W12 added and accumulated
    //  - C5 added
    //      - decide that W11, W12 can be processed - process and remove
    //      - can_purge is called, decide that C4, C5 can be removed
    //  - C6 added
    //      - no actual paylod log records to apply
    //      - can_purge is called, decide that C1, C6 can be removed
    //
    //  after this, the entire sequence is removed as it is left empty;
    //
    // - if, at some point within the same transaction, a new atomic sequence
    //  control log records is encountered, a new, separate atomic sequence
    //  object is created and handled
    //
    // (*) controlled manner = in such a way as to maintain consistency; this is mostly
    // the result of empirical observations of encountered "control" log sequences;
    // these sequences are laid out in the atomic_replication_helper class comment and
    // their logic is implemented and acted upon in this function and the function
    // calling this one
>>>>>>> 5123dc98
    while (true)
      {
	if (m_log_vec.empty ())
	  {
	    return true;
	  }

	const size_t initial_log_vec_size = m_log_vec.size ();

	// nothing can be inferred from only one entry alone
	if (initial_log_vec_size == 1)
	  {
	    return false;
	  }

	if (prm_get_bool_value (PRM_ID_ER_LOG_PTS_ATOMIC_REPL_DEBUG))
	  {
	    dump ("sequence::can_purge - START");
	  }

	const atomic_log_entry_vector_type::const_iterator last_entry_it = m_log_vec.cend () - 1;
	const atomic_log_entry &last_entry = *last_entry_it;

<<<<<<< HEAD
	// atomic replication sequence with an already executed postpone sequence that contained
	// - itself - other atomic replication sequences)
=======
>>>>>>> 5123dc98
	if (LOG_SYSOP_END == last_entry.m_rectype
	    && LOG_SYSOP_END_COMMIT == last_entry.m_sysop_end_type)
	  {
	    const atomic_log_entry_vector_type::const_iterator last_but_one_entry_it = (last_entry_it - 1);
	    const atomic_log_entry &last_but_one_entry = *last_but_one_entry_it;

<<<<<<< HEAD
=======
	    // scenario (3)
	    // atomic replication sequence with an already executed postpone sequence that (maybe) contained
	    // - itself - other atomic replication sequences)
>>>>>>> 5123dc98
	    if (initial_log_vec_size == 3 && LOG_SYSOP_START_POSTPONE == last_but_one_entry.m_rectype)
	      {
		const atomic_log_entry_vector_type::const_iterator last_last_but_one_entry_it
		  = (last_but_one_entry_it - 1);
		const atomic_log_entry &last_last_but_one_entry = *last_last_but_one_entry_it;

		if (LOG_SYSOP_ATOMIC_START == last_last_but_one_entry.m_rectype)
		  {
		    m_log_vec.erase (last_last_but_one_entry_it, m_log_vec.cend ());

		    if (prm_get_bool_value (PRM_ID_ER_LOG_PTS_ATOMIC_REPL_DEBUG))
		      {
			dump ("sequence::can_purge - after LOG_SYSOP_END - LOG_SYSOP_START_POSTPONE");
		      }
		    assert (m_log_vec.empty ());
		  }
	      }
<<<<<<< HEAD
	    // if the atomic replication sequence start lsa is higher or equal to the sysop
	    // end parent lsa, then the atomic sequence can be ended (commited & released)
	    else if (!LSA_ISNULL (&last_entry.m_sysop_end_last_parent_lsa)
		     && (last_but_one_entry.m_record_lsa >= last_entry.m_sysop_end_last_parent_lsa))
	      {
		if (last_but_one_entry.m_rectype == LOG_SYSOP_ATOMIC_START)
=======
	    // scenario (2)
	    // if the atomic replication sequence start lsa is higher or equal to the sysop
	    // end parent lsa, then the atomic sequence can be ended (commited & released)
	    else if (!LSA_ISNULL (&last_entry.m_sysop_end_last_parent_lsa)
		     && (last_but_one_entry.m_lsa >= last_entry.m_sysop_end_last_parent_lsa))
	      {
		if (LOG_SYSOP_ATOMIC_START == last_but_one_entry.m_rectype)
>>>>>>> 5123dc98
		  {
		    // sysop end matches sysop atomic start; delete both start and end control log entries
		    m_log_vec.erase (last_but_one_entry_it, m_log_vec.cend ());
		  }
		else
		  {
		    // sysop end is not matched by a sysop atomic start at the beginning
		    // just remove the end control log record and leave the starting control log entry
		    // there will, presumably, exist another log record to be processed that will
		    // close the entire sequence (eg: LOG_END_ATOMIC_REPL)
		    m_log_vec.erase (last_entry_it);
		  }

		if (prm_get_bool_value (PRM_ID_ER_LOG_PTS_ATOMIC_REPL_DEBUG))
		  {
		    dump ("sequence::can_purge - after LOG_SYSOP_END with non-null last_parent_lsa");
		  }
	      }
	    // isolated atomic sysop with null parent_lsa on the sysop end record
	    // NOTE: potential inconsistent logging
	    else if (LSA_ISNULL (&last_entry.m_sysop_end_last_parent_lsa) && (initial_log_vec_size == 2)
		     && LOG_SYSOP_ATOMIC_START == last_but_one_entry.m_rectype)
	      {
		m_log_vec.erase (last_but_one_entry_it, m_log_vec.cend ());

		if (prm_get_bool_value (PRM_ID_ER_LOG_PTS_ATOMIC_REPL_DEBUG))
		  {
		    dump ("sequence::can_purge - after LOG_SYSOP_END with null last_parent_lsa");
		  }
	      }
	  }
<<<<<<< HEAD
=======
	// part of scenario (3)
>>>>>>> 5123dc98
	// atomic replication sequence within a postpone sequence
	else if (LOG_SYSOP_END == last_entry.m_rectype
		 && LOG_SYSOP_END_LOGICAL_RUN_POSTPONE == last_entry.m_sysop_end_type)
	  {
	    const atomic_log_entry_vector_type::const_iterator last_but_one_entry_it = (last_entry_it - 1);
	    const atomic_log_entry &last_but_one_entry = *last_but_one_entry_it;

	    if (!LSA_ISNULL (&last_entry.m_sysop_end_last_parent_lsa) &&
<<<<<<< HEAD
		(last_but_one_entry.m_record_lsa >= last_entry.m_sysop_end_last_parent_lsa))
=======
		(last_but_one_entry.m_lsa >= last_entry.m_sysop_end_last_parent_lsa))
>>>>>>> 5123dc98
	      {
		m_log_vec.erase (last_but_one_entry_it, m_log_vec.cend ());

		if (prm_get_bool_value (PRM_ID_ER_LOG_PTS_ATOMIC_REPL_DEBUG))
		  {
		    dump ("sequence::can_purge - after LOG_SYSOP_END - LOG_SYSOP_END_LOGICAL_RUN_POSTPONE");
		  }
	      }
	  }
<<<<<<< HEAD
=======
	// part of scenario (4)
>>>>>>> 5123dc98
	else if (LOG_SYSOP_END == last_entry.m_rectype
		 && LOG_SYSOP_END_LOGICAL_UNDO == last_entry.m_sysop_end_type)
	  {
	    const atomic_log_entry_vector_type::const_iterator last_but_one_entry_it = (last_entry_it - 1);
	    const atomic_log_entry &last_but_one_entry = *last_but_one_entry_it;

	    if (!LSA_ISNULL (&last_entry.m_sysop_end_last_parent_lsa) &&
<<<<<<< HEAD
		(last_but_one_entry.m_record_lsa >= last_entry.m_sysop_end_last_parent_lsa))
=======
		(last_but_one_entry.m_lsa >= last_entry.m_sysop_end_last_parent_lsa))
>>>>>>> 5123dc98
	      {
		m_log_vec.erase (last_but_one_entry_it, m_log_vec.cend ());

		if (prm_get_bool_value (PRM_ID_ER_LOG_PTS_ATOMIC_REPL_DEBUG))
		  {
		    dump ("sequence::can_purge - after LOG_SYSOP_END - LOG_SYSOP_END_LOGICAL_UNDO");
		  }
	      }
	  }
<<<<<<< HEAD
	else if (LOG_END_ATOMIC_REPL == last_entry.m_rectype)
	  {
	    // search backwards, until a start atomic replication log record is met; other 'sysop
	    // ends' are allowed and skipped;
=======
	// scenario (1)
	else if (LOG_END_ATOMIC_REPL == last_entry.m_rectype)
	  {
	    // search backwards, until a start atomic replication log record is met; other LOG_SYSOP_END
	    // encountered are allowed and skipped;
>>>>>>> 5123dc98
	    // these are the sysops without a matching sysop atomic start - it is the consequence of the
	    // known fact (optimization?): when adding consecutive 'sysop atomic start' log records only
	    // one such log record is added
	    bool only_valid_control_entries = true;
	    for (atomic_log_entry_vector_type::const_iterator search_entry_it = (last_entry_it - 1)
		 ; only_valid_control_entries; --search_entry_it)
	      {
		const atomic_log_entry &search_entry = *search_entry_it;

		only_valid_control_entries = only_valid_control_entries
					     && (search_entry.m_rectype == LOG_SYSOP_END
						 || search_entry.m_rectype == LOG_START_ATOMIC_REPL);

<<<<<<< HEAD
		if (search_entry.m_rectype == LOG_START_ATOMIC_REPL && only_valid_control_entries)
=======
		if (LOG_START_ATOMIC_REPL == search_entry.m_rectype && only_valid_control_entries)
>>>>>>> 5123dc98
		  {
		    // remove all entries between start atomic replication and the end
		    m_log_vec.erase (search_entry_it, m_log_vec.cend ());
		    break;
		  }

		if (search_entry_it == m_log_vec.cbegin () || !only_valid_control_entries)
		  {
		    if (prm_get_bool_value (PRM_ID_ER_LOG_PTS_ATOMIC_REPL_DEBUG))
		      {
			dump ("sequence::can_purge - after failed LOG_END_ATOMIC_REPL");
		      }

		    assert_release ("inconsistent atomic log sequence found" == nullptr);
		    break;
		  }
	      }

	    if (prm_get_bool_value (PRM_ID_ER_LOG_PTS_ATOMIC_REPL_DEBUG))
	      {
		dump ("sequence::can_purge - after LOG_END_ATOMIC_REPL");
	      }
	  }

	// TODO: idle stop condition should normally be removed
	if (initial_log_vec_size == m_log_vec.size ())
	  {
	    if (initial_log_vec_size >= 4)
	      {
		if (prm_get_bool_value (PRM_ID_ER_LOG_PTS_ATOMIC_REPL_DEBUG))
		  {
		    dump ("sequence::can_purge - too many log entries");
		  }

		assert (false);
	      }
	    break;
	  }
      }

    return false;
  }

  void
  atomic_replication_helper::atomic_log_sequence::dump (const char *message) const
  {
    constexpr int BUF_LEN_MAX = SHRT_MAX;
    char buf[BUF_LEN_MAX];
    char *buf_ptr = buf;
    int buf_len = BUF_LEN_MAX;

    const int written = snprintf (buf_ptr, (size_t)buf_len,
				  "[ATOMIC_REPL] %s\n",
				  ((message != nullptr) ? message : ""));
    assert (written > 0);
    buf_ptr += written;
    assert (buf_len >= written);
    buf_len -= written;

    dump_to_buffer (buf_ptr, buf_len);
    _er_log_debug (ARG_FILE_LINE, buf);
  }

  void
  atomic_replication_helper::atomic_log_sequence::dump_to_buffer (char *&buf_ptr, int &buf_len) const
  {
    int written = 0;
    written = snprintf (buf_ptr, (size_t)buf_len, "    %strid = %d  start_lsa = %lld|%d\n"
			, (m_log_vec.empty () ? "[EMPTY]  " : ""), m_trid, LSA_AS_ARGS (&m_start_lsa));
    assert (written > 0);
    buf_ptr += written;
    assert (buf_len >= written);
    buf_len -= written;

    for (const atomic_log_entry &log_entry : m_log_vec)
      {
	log_entry.dump_to_buffer (buf_ptr, buf_len);
      }
  }

  /*********************************************************************************************************
   * atomic_replication_helper::atomic_log_sequence::atomic_log_entry function definitions  *
   *********************************************************************************************************/

  atomic_replication_helper::atomic_log_sequence::atomic_log_entry::atomic_log_entry (
	  LOG_LSA lsa, VPID vpid, LOG_RCVINDEX rcvindex, PAGE_PTR page_ptr)
    : m_vpid { vpid }
    , m_rectype { LOG_LARGER_LOGREC_TYPE }
<<<<<<< HEAD
    , m_record_lsa { lsa }
    , m_record_index { rcvindex }
=======
    , m_lsa { lsa }
    , m_rcvindex { rcvindex }
>>>>>>> 5123dc98
    , m_sysop_end_type { (LOG_SYSOP_END_TYPE)-1 }
    , m_sysop_end_last_parent_lsa { NULL_LSA }
    , m_page_ptr { page_ptr }
  {
    assert (!VPID_ISNULL (&m_vpid));
<<<<<<< HEAD
    assert (m_record_lsa != NULL_LSA);
    assert (0 <= m_record_index &&m_record_index <= RV_LAST_LOGID);
=======
    assert (m_lsa != NULL_LSA);
    assert (0 <= m_rcvindex && m_rcvindex <= RV_LAST_LOGID);
>>>>>>> 5123dc98
    assert (m_page_ptr != nullptr);
  }

  atomic_replication_helper::atomic_log_sequence::atomic_log_entry::atomic_log_entry (
	  LOG_LSA lsa, LOG_RECTYPE rectype)
    : m_vpid VPID_INITIALIZER
    , m_rectype { rectype }
<<<<<<< HEAD
    , m_record_lsa { lsa }
    , m_record_index { RV_NOT_DEFINED }
=======
    , m_lsa { lsa }
    , m_rcvindex { RV_NOT_DEFINED }
>>>>>>> 5123dc98
    , m_sysop_end_type { (LOG_SYSOP_END_TYPE)-1 }
    , m_sysop_end_last_parent_lsa { NULL_LSA }
    , m_page_ptr { nullptr }
  {
<<<<<<< HEAD
    assert (m_record_lsa != NULL_LSA);
=======
    assert (m_lsa != NULL_LSA);
>>>>>>> 5123dc98
    assert (m_rectype != LOG_LARGER_LOGREC_TYPE );
    // there is a specific ctor for sysop end
    assert (m_rectype != LOG_SYSOP_END );
  }

  atomic_replication_helper::atomic_log_sequence::atomic_log_entry::atomic_log_entry (
	  LOG_LSA lsa, LOG_SYSOP_END_TYPE sysop_end_type, LOG_LSA sysop_end_last_parent_lsa)
    : m_vpid VPID_INITIALIZER
    , m_rectype { LOG_SYSOP_END }
<<<<<<< HEAD
    , m_record_lsa { lsa }
    , m_record_index { RV_NOT_DEFINED }
=======
    , m_lsa { lsa }
    , m_rcvindex { RV_NOT_DEFINED }
>>>>>>> 5123dc98
    , m_sysop_end_type { sysop_end_type }
    , m_sysop_end_last_parent_lsa { sysop_end_last_parent_lsa }
    , m_page_ptr { nullptr }
  {
<<<<<<< HEAD
    assert (m_record_lsa != NULL_LSA);
    assert (LOG_SYSOP_END_COMMIT <= sysop_end_type &&sysop_end_type <= LOG_SYSOP_END_LOGICAL_RUN_POSTPONE);
=======
    assert (m_lsa != NULL_LSA);
    assert (LOG_SYSOP_END_COMMIT <= sysop_end_type && sysop_end_type <= LOG_SYSOP_END_LOGICAL_RUN_POSTPONE);
>>>>>>> 5123dc98
    // sysop end parent lsa can also be null
  }

  atomic_replication_helper::atomic_log_sequence::atomic_log_entry::atomic_log_entry (atomic_log_entry &&that)
<<<<<<< HEAD
    : m_vpid { that.m_vpid }
    , m_rectype { that.m_rectype }
    , m_record_lsa { that.m_record_lsa }
    , m_record_index { that.m_record_index }
    , m_sysop_end_type { that.m_sysop_end_type }
    , m_sysop_end_last_parent_lsa { that.m_sysop_end_last_parent_lsa }
    , m_page_ptr { that.m_page_ptr }
=======
>>>>>>> 5123dc98
  {
    std::swap (m_vpid, that.m_vpid);
    std::swap (m_rectype, that.m_rectype);
    std::swap (m_lsa, that.m_lsa);
    std::swap (m_rcvindex, that.m_rcvindex);
    std::swap (m_sysop_end_type, that.m_sysop_end_type);
    std::swap (m_sysop_end_last_parent_lsa, that.m_sysop_end_last_parent_lsa);
    std::swap (m_page_ptr, that.m_page_ptr);
  }

  atomic_replication_helper::atomic_log_sequence::atomic_log_entry &
  atomic_replication_helper::atomic_log_sequence::atomic_log_entry::operator= (atomic_log_entry &&that)
  {
    std::swap (m_vpid, that.m_vpid);
    std::swap (m_rectype, that.m_rectype);
    std::swap (m_lsa, that.m_lsa);
    std::swap (m_rcvindex, that.m_rcvindex);
    std::swap (m_sysop_end_type, that.m_sysop_end_type);
    std::swap (m_sysop_end_last_parent_lsa, that.m_sysop_end_last_parent_lsa);
    std::swap (m_page_ptr, that.m_page_ptr);
    return *this;
  }

  atomic_replication_helper::atomic_log_sequence::atomic_log_entry &
  atomic_replication_helper::atomic_log_sequence::atomic_log_entry::operator= (atomic_log_entry &&that)
  {
    std::swap (m_vpid, that.m_vpid);
    std::swap (m_rectype, that.m_rectype);
    std::swap (m_record_lsa, that.m_record_lsa);
    std::swap (m_record_index, that.m_record_index);
    std::swap (m_sysop_end_type, that.m_sysop_end_type);
    std::swap (m_sysop_end_last_parent_lsa, that.m_sysop_end_last_parent_lsa);
    std::swap (m_page_ptr, that.m_page_ptr);
    return *this;
  }

  void
  atomic_replication_helper::atomic_log_sequence::atomic_log_entry::apply_log_redo (
	  THREAD_ENTRY *thread_p, log_rv_redo_context &redo_context) const
  {
    const int error_code = redo_context.m_reader.set_lsa_and_fetch_page (m_lsa, log_reader::fetch_mode::FORCE);
    if (error_code != NO_ERROR)
      {
	logpb_fatal_error (thread_p, true, ARG_FILE_LINE,
			   "atomic_log_entry::apply_log_redo: error reading log page with"
			   " VPID: %d|%d, LSA: %lld|%d and index %d",
			   VPID_AS_ARGS (&m_vpid), LSA_AS_ARGS (&m_lsa), m_rcvindex);
      }
    const log_rec_header header = redo_context.m_reader.reinterpret_copy_and_add_align<log_rec_header> ();

    switch (header.type)
      {
      case LOG_REDO_DATA:
	apply_log_by_type<LOG_REC_REDO> (thread_p, redo_context, header.type);
	break;
      case LOG_MVCC_REDO_DATA:
	apply_log_by_type<LOG_REC_MVCC_REDO> (thread_p, redo_context, header.type);
	break;
      case LOG_UNDOREDO_DATA:
      case LOG_DIFF_UNDOREDO_DATA:
	apply_log_by_type<LOG_REC_UNDOREDO> (thread_p, redo_context, header.type);
	break;
      case LOG_MVCC_UNDOREDO_DATA:
      case LOG_MVCC_DIFF_UNDOREDO_DATA:
	apply_log_by_type<LOG_REC_MVCC_UNDOREDO> (thread_p, redo_context, header.type);
	break;
      case LOG_RUN_POSTPONE:
	apply_log_by_type<LOG_REC_RUN_POSTPONE> (thread_p, redo_context, header.type);
	break;
      case LOG_COMPENSATE:
	apply_log_by_type<LOG_REC_COMPENSATE> (thread_p, redo_context, header.type);
	break;
      default:
	assert (false);
	break;
      }
  }

<<<<<<< HEAD
  bool
  atomic_replication_helper::atomic_log_sequence::atomic_log_entry::is_control () const
  {
    return (m_rectype == LOG_START_ATOMIC_REPL ||
	    m_rectype == LOG_END_ATOMIC_REPL ||
	    m_rectype == LOG_SYSOP_ATOMIC_START ||
	    m_rectype == LOG_SYSOP_END ||
	    m_rectype == LOG_SYSOP_START_POSTPONE);
  }

=======
>>>>>>> 5123dc98
  void
  atomic_replication_helper::atomic_log_sequence::atomic_log_entry::dump_to_buffer (
	  char *&buf_ptr, int &buf_len) const
  {
    int written = 0;
    if (is_control ())
      {
<<<<<<< HEAD
	written = snprintf (buf_ptr, (size_t)buf_len,
			    "  _C_ LSA = %lld|%d  rectype = %s"
			    "  sysop_end_type = %s  sysop_end_last_parent_lsa = %lld|%d\n",
			    LSA_AS_ARGS (&m_record_lsa), log_to_string (m_rectype),
			    ((LOG_SYSOP_END_COMMIT <= m_sysop_end_type
			      && m_sysop_end_type <= LOG_SYSOP_END_LOGICAL_RUN_POSTPONE) ?
			     log_sysop_end_type_string (m_sysop_end_type) : "NULL"),
			    LSA_AS_ARGS (&m_sysop_end_last_parent_lsa));
=======
	const char *const sysop_end_type_str
	  = (LOG_SYSOP_END_COMMIT <= m_sysop_end_type && m_sysop_end_type <= LOG_SYSOP_END_LOGICAL_RUN_POSTPONE)
	    ? log_sysop_end_type_string (m_sysop_end_type) : "N_A";
	written = snprintf (buf_ptr, (size_t)buf_len,
			    "  _C_ LSA = %lld|%d  rectype = %s"
			    "  sysop_end_type = %s  sysop_end_last_parent_lsa = %lld|%d\n",
			    LSA_AS_ARGS (&m_lsa), log_to_string (m_rectype),
			    sysop_end_type_str, LSA_AS_ARGS (&m_sysop_end_last_parent_lsa));
>>>>>>> 5123dc98
      }
    else
      {
	assert (m_rectype == LOG_LARGER_LOGREC_TYPE);
	written = snprintf (buf_ptr, (size_t)buf_len, "  _W_ LSA = %lld|%d  vpid = %d|%d  rcvindex = %s\n",
<<<<<<< HEAD
			    LSA_AS_ARGS (&m_record_lsa), VPID_AS_ARGS (&m_vpid),
			    rv_rcvindex_string (m_record_index));
=======
			    LSA_AS_ARGS (&m_lsa), VPID_AS_ARGS (&m_vpid),
			    rv_rcvindex_string (m_rcvindex));
>>>>>>> 5123dc98
      }
    assert (written > 0);
    buf_ptr += written;
    assert (buf_len >= written);
    buf_len -= written;
  }

  /*********************************************************************************************************
   * atomic_replication_helper::atomic_log_sequence::page_ptr_info function definitions  *
   *********************************************************************************************************/

  atomic_replication_helper::atomic_log_sequence::page_ptr_info::~page_ptr_info ()
  {
    assert (m_page_p == nullptr);
    assert (m_watcher_p == nullptr);
  }

  /*********************************************************************************************************
   * atomic_replication_helper::atomic_log_sequence::page_ptr_bookkeeping function definitions  *
   *********************************************************************************************************/

  atomic_replication_helper::atomic_log_sequence::page_ptr_bookkeeping::~page_ptr_bookkeeping ()
  {
    assert (m_page_ptr_info_map.empty ());
  }

  int
  atomic_replication_helper::atomic_log_sequence::page_ptr_bookkeeping::fix_page (
	  THREAD_ENTRY *thread_p, VPID vpid, LOG_RCVINDEX rcvindex, PAGE_PTR &page_ptr_out)
  {
    assert (page_ptr_out == nullptr);

    page_ptr_info *info_p = nullptr;

    const auto find_it = m_page_ptr_info_map.find (vpid);
    if (find_it != m_page_ptr_info_map.cend ())
      {
	info_p = &find_it->second;

	++info_p->m_ref_count;

	// TODO: assert that, if page was fixed with regular fix, new rcv index must not
	// mandate ordered fix (or the other way around)
      }
    else
      {
	page_ptr_watcher_uptr_type page_watcher_up;
	PAGE_PTR page_p { nullptr };
	const int err_code = pgbuf_fix_or_ordered_fix (thread_p, vpid, rcvindex, page_watcher_up, page_p);
	if (err_code != NO_ERROR)
	  {
	    return err_code;
	  }

	std::pair<page_ptr_info_map_type::iterator, bool> insert_res
	  = m_page_ptr_info_map.emplace (vpid, std::move (page_ptr_info ()));
	assert (insert_res.second);

	info_p = &insert_res.first->second;
	info_p->m_vpid = vpid;
	info_p->m_rcvindex = rcvindex;
	info_p->m_page_p = page_p;
	page_p = nullptr;
	info_p->m_watcher_p.swap (page_watcher_up);

	info_p->m_ref_count = 1;
      }

    if (info_p->m_page_p != nullptr)
      {
	assert (info_p->m_watcher_p == nullptr);
	page_ptr_out = info_p->m_page_p;
      }
    else
      {
	assert (info_p->m_watcher_p != nullptr && info_p->m_watcher_p->pgptr != nullptr);
	page_ptr_out = info_p->m_watcher_p->pgptr;
      }

    return NO_ERROR;
  }

  int
  atomic_replication_helper::atomic_log_sequence::page_ptr_bookkeeping::unfix_page (
	  THREAD_ENTRY *thread_p, VPID vpid)
  {
    const auto find_it = m_page_ptr_info_map.find (vpid);
    if (find_it != m_page_ptr_info_map.cend ())
      {
	page_ptr_info &info = find_it->second;

	--info.m_ref_count;
	if (info.m_ref_count == 0)
	  {
	    pgbuf_unfix_or_ordered_unfix (thread_p, info.m_rcvindex, info.m_watcher_p, info.m_page_p);
	    info.m_page_p = nullptr;
	    if (info.m_watcher_p != nullptr)
	      {
		PGBUF_CLEAR_WATCHER (info.m_watcher_p.get ());
		info.m_watcher_p.reset ();
	      }

	    m_page_ptr_info_map.erase (find_it);
	  }

	return NO_ERROR;
      }
    else
      {
	assert (false);
	return ER_FAILED;
      }
  }

#ifdef ATOMIC_REPL_PAGE_PTR_BOOKKEEPING_DUMP
  void
  atomic_replication_helper::atomic_log_sequence::page_ptr_bookkeeping::dump () const
  {
    constexpr int BUF_LEN_MAX = SHRT_MAX;
    char buf[BUF_LEN_MAX];
    char *buf_ptr = buf;
    int written = 0;
    int left = BUF_LEN_MAX;

    written = snprintf (buf_ptr, (size_t)left, "[ATOMIC_REPL] page_ptr_bookkeeping %s\n",
			m_page_ptr_info_map.empty () ? "(empty)" : "");
    assert (written > 0);
    buf_ptr += written;
    assert (left >= written);
    left -= written;

    for (const auto &pair : m_page_ptr_info_map)
      {
	const page_ptr_info &info = pair.second;
<<<<<<< HEAD
	written = snprintf (buf_ptr, (size_t)left, "  m_vpid = %d|%d  rcv_index = %s"
			    "  page_p = %p  watcher_p = %p  ref_cnt = %d\n",
			    VPID_AS_ARGS (&info.m_vpid), rv_rcvindex_string (info.m_rcv_index),
=======
	written = snprintf (buf_ptr, (size_t)left, "  m_vpid = %d|%d  rcvindex = %s"
			    "  page_p = %p  watcher_p = %p  ref_cnt = %d\n",
			    VPID_AS_ARGS (&info.m_vpid), rv_rcvindex_string (info.m_rcvindex),
>>>>>>> 5123dc98
			    (void *)info.m_page_p, (void *)info.m_watcher_p.get (), info.m_ref_count);
	assert (written > 0);
	buf_ptr += written;
	assert (left >= written);
	left -= written;
      }
    _er_log_debug (ARG_FILE_LINE, buf);
  }
#endif

  /*********************************************************************************************************
   * standalone functions implementations
   *********************************************************************************************************/

  int
  pgbuf_fix_or_ordered_fix (THREAD_ENTRY *thread_p, VPID vpid, LOG_RCVINDEX rcvindex,
			    std::unique_ptr<PGBUF_WATCHER> &watcher_uptr, PAGE_PTR &page_ptr)
  {
<<<<<<< HEAD
    constexpr PAGE_FETCH_MODE fetch_mode = OLD_PAGE_MAYBE_DEALLOCATED;
    switch (rcv_index)
=======
    switch (rcvindex)
>>>>>>> 5123dc98
      {
      case RVHF_INSERT:
      case RVHF_DELETE:
      case RVHF_UPDATE:
      case RVHF_MVCC_INSERT:
      case RVHF_MVCC_DELETE_REC_HOME:
      case RVHF_MVCC_DELETE_OVERFLOW:
      case RVHF_MVCC_DELETE_REC_NEWHOME:
      case RVHF_MVCC_DELETE_MODIFY_HOME:
      case RVHF_UPDATE_NOTIFY_VACUUM:
      case RVHF_INSERT_NEWHOME:
      case RVHF_MVCC_UPDATE_OVERFLOW:
      {
	assert (watcher_uptr == nullptr);

	watcher_uptr.reset (new PGBUF_WATCHER ());
	// using null hfid here as the watcher->group_id is initialized internally by pgbuf_ordered_fix at a cost
	PGBUF_INIT_WATCHER (watcher_uptr.get (), PGBUF_ORDERED_HEAP_NORMAL, PGBUF_ORDERED_NULL_HFID);

	const int error_code = pgbuf_ordered_fix (thread_p, &vpid, fetch_mode,
			       PGBUF_LATCH_WRITE, watcher_uptr.get ());
	if (error_code != NO_ERROR)
	  {
	    er_log_debug (ARG_FILE_LINE, "[ATOMIC_REPL] Unable to order-fix page %d|%d with fetch mode %d",
			  VPID_AS_ARGS (&vpid), (int)fetch_mode);
	    return error_code;
	  }
	break;
      }
      default:
	assert (page_ptr == nullptr);

	page_ptr = pgbuf_fix (thread_p, &vpid, fetch_mode, PGBUF_LATCH_WRITE,
			      PGBUF_UNCONDITIONAL_LATCH);
	if (page_ptr == nullptr)
	  {
	    er_log_debug (ARG_FILE_LINE, "[ATOMIC_REPL] Unable to fix page %d|%d with fetch mode %d",
			  VPID_AS_ARGS (&vpid), (int)fetch_mode);
	    return ER_FAILED;
	  }
	break;
      }

    return NO_ERROR;
  }

  void
  pgbuf_unfix_or_ordered_unfix (THREAD_ENTRY *thread_p, LOG_RCVINDEX rcvindex,
				std::unique_ptr<PGBUF_WATCHER> &watcher_uptr, PAGE_PTR &page_ptr)
  {
    switch (rcvindex)
      {
      case RVHF_INSERT:
      case RVHF_DELETE:
      case RVHF_UPDATE:
      case RVHF_MVCC_INSERT:
      case RVHF_MVCC_DELETE_REC_HOME:
      case RVHF_MVCC_DELETE_OVERFLOW:
      case RVHF_MVCC_DELETE_REC_NEWHOME:
      case RVHF_MVCC_DELETE_MODIFY_HOME:
      case RVHF_UPDATE_NOTIFY_VACUUM:
      case RVHF_INSERT_NEWHOME:
      case RVHF_MVCC_UPDATE_OVERFLOW:
	assert (page_ptr == nullptr);
	// other sanity asserts inside the function
	pgbuf_ordered_unfix (thread_p, watcher_uptr.get ());
	break;
      default:
	assert (watcher_uptr == nullptr);
	// other sanity asserts inside the function
	pgbuf_unfix (thread_p, page_ptr);
	break;
      }
  }
}<|MERGE_RESOLUTION|>--- conflicted
+++ resolved
@@ -1,4 +1,4 @@
-﻿/*
+/*
  * Copyright 2008 Search Solution Corporation
  * Copyright 2016 CUBRID Corporation
  *
@@ -33,11 +33,7 @@
 
   int
   atomic_replication_helper::append_log (THREAD_ENTRY *thread_p, TRANID tranid,
-<<<<<<< HEAD
-					 LOG_LSA record_lsa, LOG_RCVINDEX rcvindex, VPID vpid)
-=======
 					 LOG_LSA lsa, LOG_RCVINDEX rcvindex, VPID vpid)
->>>>>>> 5123dc98
   {
 #ifdef ATOMIC_REPL_PAGE_BELONGS_TO_SINGLE_ATOMIC_SEQUENCE_CHECK
     if (!VPID_ISNULL (&vpid) && !check_for_page_validity (vpid, tranid))
@@ -56,11 +52,7 @@
       }
 
     atomic_log_sequence &sequence = sequence_it->second;
-<<<<<<< HEAD
-    int error_code = sequence.append_log (thread_p, record_lsa, rcvindex, vpid);
-=======
     int error_code = sequence.append_log (thread_p, lsa, rcvindex, vpid);
->>>>>>> 5123dc98
     if (error_code != NO_ERROR)
       {
 	return error_code;
@@ -84,10 +76,6 @@
       {
 	if (sequence_it != m_sequences_map.cend ())
 	  {
-<<<<<<< HEAD
-	    const atomic_log_sequence &atomic_sequence = sequence_it->second;
-=======
->>>>>>> 5123dc98
 	    dump ("helper::start_sequence_internal");
 	  }
       }
@@ -134,7 +122,6 @@
   {
     const auto sequence_it = m_sequences_map.find (tranid);
     if (sequence_it != m_sequences_map.cend ())
-<<<<<<< HEAD
       {
 	return true;
       }
@@ -152,25 +139,6 @@
 	return sequence.all_log_entries_are_control ();
       }
 
-=======
-      {
-	return true;
-      }
-
-    return false;
-  }
-
-  bool
-  atomic_replication_helper::all_log_entries_are_control (TRANID tranid) const
-  {
-    const auto sequence_it = m_sequences_map.find (tranid);
-    if (sequence_it != m_sequences_map.cend ())
-      {
-	const atomic_log_sequence &sequence = sequence_it->second;
-	return sequence.all_log_entries_are_control ();
-      }
-
->>>>>>> 5123dc98
     // if no atomic sequence present, assume a positive response
     return true;
   }
@@ -197,11 +165,7 @@
       LOG_RECTYPE rectype, LOG_LSA lsa, const log_rv_redo_context &redo_context)
   {
     auto sequence_it = m_sequences_map.find (trid);
-<<<<<<< HEAD
-    if (sequence_it == m_sequences_map.end ())
-=======
     if (sequence_it == m_sequences_map.cend ())
->>>>>>> 5123dc98
       {
 	start_sequence_internal (trid, lsa, redo_context);
 	sequence_it = m_sequences_map.find (trid);
@@ -212,15 +176,9 @@
     // this can be implemented later and only if needed; works as is right now
     atomic_log_sequence &sequence = sequence_it->second;
     sequence.apply_and_unfix (thread_p);
-<<<<<<< HEAD
 
     sequence.append_control_log (rectype, lsa);
 
-=======
-
-    sequence.append_control_log (rectype, lsa);
-
->>>>>>> 5123dc98
     if (sequence.can_purge ())
       {
 	m_sequences_map.erase (sequence_it);
@@ -253,11 +211,7 @@
       TRANID trid, LOG_LSA lsa, LOG_SYSOP_END_TYPE sysop_end_type, LOG_LSA sysop_end_last_parent_lsa)
   {
     auto sequence_it = m_sequences_map.find (trid);
-<<<<<<< HEAD
-    if (sequence_it == m_sequences_map.end ())
-=======
     if (sequence_it == m_sequences_map.cend ())
->>>>>>> 5123dc98
       {
 	// this sysop does not end an atomic sequence
 	return;
@@ -281,7 +235,6 @@
 	    _er_log_debug (ARG_FILE_LINE,
 			   "[ATOMIC_REPL] append_control_log_sysop_end purged trid = %d\n",
 			   trid);
-<<<<<<< HEAD
 	  }
       }
     else
@@ -294,40 +247,17 @@
 			   trid);
 	  }
       }
-=======
-	  }
-      }
-    else
-      {
-	if (prm_get_bool_value (PRM_ID_ER_LOG_PTS_ATOMIC_REPL_DEBUG))
-	  {
-	    const TRANID trid = sequence_it->first;
-	    _er_log_debug (ARG_FILE_LINE,
-			   "[ATOMIC_REPL] append_control_log_sysop_end _not_ purged trid = %d\n",
-			   trid);
-	  }
-      }
->>>>>>> 5123dc98
   }
 
   void atomic_replication_helper::forcibly_remove_sequence (TRANID trid)
   {
     auto sequence_it = m_sequences_map.find (trid);
-<<<<<<< HEAD
-    if (sequence_it == m_sequences_map.end ())
-=======
     if (sequence_it == m_sequences_map.cend ())
->>>>>>> 5123dc98
       {
 	assert (false);
 	return;
       }
 
-<<<<<<< HEAD
-    atomic_log_sequence &sequence = sequence_it->second;
-
-=======
->>>>>>> 5123dc98
     if (prm_get_bool_value (PRM_ID_ER_LOG_PTS_ATOMIC_REPL_DEBUG))
       {
 	dump ("helper::forcibly_remove_sequence");
@@ -388,11 +318,7 @@
 
   int
   atomic_replication_helper::atomic_log_sequence::append_log (THREAD_ENTRY *thread_p,
-<<<<<<< HEAD
-      LOG_LSA record_lsa, LOG_RCVINDEX rcvindex, VPID vpid)
-=======
       LOG_LSA lsa, LOG_RCVINDEX rcvindex, VPID vpid)
->>>>>>> 5123dc98
   {
     PAGE_PTR page_p = nullptr;
     // bookkeeping fixes page, keeps all info regarding how the page was fixed (either
@@ -443,22 +369,6 @@
     if (m_log_vec.size () == 1)
       {
 	assert (m_log_vec[0].is_control ());
-<<<<<<< HEAD
-	return;
-      }
-
-    atomic_log_entry_vector_type::const_reverse_iterator rbegin_work_log_it = m_log_vec.rbegin ();
-    const atomic_log_entry &rbegin_work_log = *rbegin_work_log_it;
-    if (rbegin_work_log.is_control ())
-      {
-	assert (all_log_entries_are_control ());
-	return;
-      }
-
-    // search backwards for the first non-control log record entry
-    atomic_log_entry_vector_type::const_iterator first_work_log_it = m_log_vec.end ();
-    --first_work_log_it; // last in vector, must be work
-=======
 	assert (all_log_entries_are_control ());
 	return;
       }
@@ -474,7 +384,6 @@
 	assert (all_log_entries_are_control ());
 	return;
       }
->>>>>>> 5123dc98
     assert (!first_work_log_it->is_control ());
     while (!first_work_log_it->is_control ()) // skip all work entries
       {
@@ -491,12 +400,8 @@
       return entry.is_control ();
     }));
 
-<<<<<<< HEAD
-    for (auto apply_it = first_work_log_it; apply_it != m_log_vec.end (); ++apply_it)
-=======
     for (atomic_log_entry_vector_type::const_iterator apply_it = first_work_log_it
 	 ; apply_it != m_log_vec.cend (); ++apply_it)
->>>>>>> 5123dc98
       {
 	const atomic_log_entry &log_entry = *apply_it;
 	assert (!log_entry.is_control ());
@@ -504,11 +409,7 @@
 	m_page_ptr_bookkeeping.unfix_page (thread_p, log_entry.m_vpid);
       }
 
-<<<<<<< HEAD
-    m_log_vec.erase (first_work_log_it, m_log_vec.end ());
-=======
     m_log_vec.erase (first_work_log_it, m_log_vec.cend ());
->>>>>>> 5123dc98
 
     if (prm_get_bool_value (PRM_ID_ER_LOG_PTS_ATOMIC_REPL_DEBUG))
       {
@@ -541,30 +442,6 @@
 	  LOG_LSA lsa, LOG_SYSOP_END_TYPE sysop_end_type, LOG_LSA sysop_end_last_parent_lsa)
   {
     m_log_vec.emplace_back (lsa, sysop_end_type, sysop_end_last_parent_lsa);
-<<<<<<< HEAD
-
-    if (prm_get_bool_value (PRM_ID_ER_LOG_PTS_ATOMIC_REPL_DEBUG))
-      {
-	dump ("sequence::append_control_log_sysop_end END");
-      }
-  }
-
-  bool
-  atomic_replication_helper::atomic_log_sequence::all_log_entries_are_control () const
-  {
-    return std::all_of (m_log_vec.cbegin (), m_log_vec.cend (),
-			[] (const atomic_log_entry &entry)
-    {
-      return entry.is_control ();
-    });
-  }
-
-  bool
-  atomic_replication_helper::atomic_log_sequence::can_purge ()
-  {
-    assert (all_log_entries_are_control ());
-
-=======
 
     if (prm_get_bool_value (PRM_ID_ER_LOG_PTS_ATOMIC_REPL_DEBUG))
       {
@@ -645,7 +522,6 @@
     // these sequences are laid out in the atomic_replication_helper class comment and
     // their logic is implemented and acted upon in this function and the function
     // calling this one
->>>>>>> 5123dc98
     while (true)
       {
 	if (m_log_vec.empty ())
@@ -669,23 +545,15 @@
 	const atomic_log_entry_vector_type::const_iterator last_entry_it = m_log_vec.cend () - 1;
 	const atomic_log_entry &last_entry = *last_entry_it;
 
-<<<<<<< HEAD
-	// atomic replication sequence with an already executed postpone sequence that contained
-	// - itself - other atomic replication sequences)
-=======
->>>>>>> 5123dc98
 	if (LOG_SYSOP_END == last_entry.m_rectype
 	    && LOG_SYSOP_END_COMMIT == last_entry.m_sysop_end_type)
 	  {
 	    const atomic_log_entry_vector_type::const_iterator last_but_one_entry_it = (last_entry_it - 1);
 	    const atomic_log_entry &last_but_one_entry = *last_but_one_entry_it;
 
-<<<<<<< HEAD
-=======
 	    // scenario (3)
 	    // atomic replication sequence with an already executed postpone sequence that (maybe) contained
 	    // - itself - other atomic replication sequences)
->>>>>>> 5123dc98
 	    if (initial_log_vec_size == 3 && LOG_SYSOP_START_POSTPONE == last_but_one_entry.m_rectype)
 	      {
 		const atomic_log_entry_vector_type::const_iterator last_last_but_one_entry_it
@@ -703,14 +571,6 @@
 		    assert (m_log_vec.empty ());
 		  }
 	      }
-<<<<<<< HEAD
-	    // if the atomic replication sequence start lsa is higher or equal to the sysop
-	    // end parent lsa, then the atomic sequence can be ended (commited & released)
-	    else if (!LSA_ISNULL (&last_entry.m_sysop_end_last_parent_lsa)
-		     && (last_but_one_entry.m_record_lsa >= last_entry.m_sysop_end_last_parent_lsa))
-	      {
-		if (last_but_one_entry.m_rectype == LOG_SYSOP_ATOMIC_START)
-=======
 	    // scenario (2)
 	    // if the atomic replication sequence start lsa is higher or equal to the sysop
 	    // end parent lsa, then the atomic sequence can be ended (commited & released)
@@ -718,7 +578,6 @@
 		     && (last_but_one_entry.m_lsa >= last_entry.m_sysop_end_last_parent_lsa))
 	      {
 		if (LOG_SYSOP_ATOMIC_START == last_but_one_entry.m_rectype)
->>>>>>> 5123dc98
 		  {
 		    // sysop end matches sysop atomic start; delete both start and end control log entries
 		    m_log_vec.erase (last_but_one_entry_it, m_log_vec.cend ());
@@ -750,10 +609,7 @@
 		  }
 	      }
 	  }
-<<<<<<< HEAD
-=======
 	// part of scenario (3)
->>>>>>> 5123dc98
 	// atomic replication sequence within a postpone sequence
 	else if (LOG_SYSOP_END == last_entry.m_rectype
 		 && LOG_SYSOP_END_LOGICAL_RUN_POSTPONE == last_entry.m_sysop_end_type)
@@ -762,11 +618,7 @@
 	    const atomic_log_entry &last_but_one_entry = *last_but_one_entry_it;
 
 	    if (!LSA_ISNULL (&last_entry.m_sysop_end_last_parent_lsa) &&
-<<<<<<< HEAD
-		(last_but_one_entry.m_record_lsa >= last_entry.m_sysop_end_last_parent_lsa))
-=======
 		(last_but_one_entry.m_lsa >= last_entry.m_sysop_end_last_parent_lsa))
->>>>>>> 5123dc98
 	      {
 		m_log_vec.erase (last_but_one_entry_it, m_log_vec.cend ());
 
@@ -776,10 +628,7 @@
 		  }
 	      }
 	  }
-<<<<<<< HEAD
-=======
 	// part of scenario (4)
->>>>>>> 5123dc98
 	else if (LOG_SYSOP_END == last_entry.m_rectype
 		 && LOG_SYSOP_END_LOGICAL_UNDO == last_entry.m_sysop_end_type)
 	  {
@@ -787,11 +636,7 @@
 	    const atomic_log_entry &last_but_one_entry = *last_but_one_entry_it;
 
 	    if (!LSA_ISNULL (&last_entry.m_sysop_end_last_parent_lsa) &&
-<<<<<<< HEAD
-		(last_but_one_entry.m_record_lsa >= last_entry.m_sysop_end_last_parent_lsa))
-=======
 		(last_but_one_entry.m_lsa >= last_entry.m_sysop_end_last_parent_lsa))
->>>>>>> 5123dc98
 	      {
 		m_log_vec.erase (last_but_one_entry_it, m_log_vec.cend ());
 
@@ -801,18 +646,11 @@
 		  }
 	      }
 	  }
-<<<<<<< HEAD
-	else if (LOG_END_ATOMIC_REPL == last_entry.m_rectype)
-	  {
-	    // search backwards, until a start atomic replication log record is met; other 'sysop
-	    // ends' are allowed and skipped;
-=======
 	// scenario (1)
 	else if (LOG_END_ATOMIC_REPL == last_entry.m_rectype)
 	  {
 	    // search backwards, until a start atomic replication log record is met; other LOG_SYSOP_END
 	    // encountered are allowed and skipped;
->>>>>>> 5123dc98
 	    // these are the sysops without a matching sysop atomic start - it is the consequence of the
 	    // known fact (optimization?): when adding consecutive 'sysop atomic start' log records only
 	    // one such log record is added
@@ -826,11 +664,7 @@
 					     && (search_entry.m_rectype == LOG_SYSOP_END
 						 || search_entry.m_rectype == LOG_START_ATOMIC_REPL);
 
-<<<<<<< HEAD
-		if (search_entry.m_rectype == LOG_START_ATOMIC_REPL && only_valid_control_entries)
-=======
 		if (LOG_START_ATOMIC_REPL == search_entry.m_rectype && only_valid_control_entries)
->>>>>>> 5123dc98
 		  {
 		    // remove all entries between start atomic replication and the end
 		    m_log_vec.erase (search_entry_it, m_log_vec.cend ());
@@ -919,25 +753,15 @@
 	  LOG_LSA lsa, VPID vpid, LOG_RCVINDEX rcvindex, PAGE_PTR page_ptr)
     : m_vpid { vpid }
     , m_rectype { LOG_LARGER_LOGREC_TYPE }
-<<<<<<< HEAD
-    , m_record_lsa { lsa }
-    , m_record_index { rcvindex }
-=======
     , m_lsa { lsa }
     , m_rcvindex { rcvindex }
->>>>>>> 5123dc98
     , m_sysop_end_type { (LOG_SYSOP_END_TYPE)-1 }
     , m_sysop_end_last_parent_lsa { NULL_LSA }
     , m_page_ptr { page_ptr }
   {
     assert (!VPID_ISNULL (&m_vpid));
-<<<<<<< HEAD
-    assert (m_record_lsa != NULL_LSA);
-    assert (0 <= m_record_index &&m_record_index <= RV_LAST_LOGID);
-=======
     assert (m_lsa != NULL_LSA);
     assert (0 <= m_rcvindex && m_rcvindex <= RV_LAST_LOGID);
->>>>>>> 5123dc98
     assert (m_page_ptr != nullptr);
   }
 
@@ -945,22 +769,13 @@
 	  LOG_LSA lsa, LOG_RECTYPE rectype)
     : m_vpid VPID_INITIALIZER
     , m_rectype { rectype }
-<<<<<<< HEAD
-    , m_record_lsa { lsa }
-    , m_record_index { RV_NOT_DEFINED }
-=======
     , m_lsa { lsa }
     , m_rcvindex { RV_NOT_DEFINED }
->>>>>>> 5123dc98
     , m_sysop_end_type { (LOG_SYSOP_END_TYPE)-1 }
     , m_sysop_end_last_parent_lsa { NULL_LSA }
     , m_page_ptr { nullptr }
   {
-<<<<<<< HEAD
-    assert (m_record_lsa != NULL_LSA);
-=======
     assert (m_lsa != NULL_LSA);
->>>>>>> 5123dc98
     assert (m_rectype != LOG_LARGER_LOGREC_TYPE );
     // there is a specific ctor for sysop end
     assert (m_rectype != LOG_SYSOP_END );
@@ -970,38 +785,18 @@
 	  LOG_LSA lsa, LOG_SYSOP_END_TYPE sysop_end_type, LOG_LSA sysop_end_last_parent_lsa)
     : m_vpid VPID_INITIALIZER
     , m_rectype { LOG_SYSOP_END }
-<<<<<<< HEAD
-    , m_record_lsa { lsa }
-    , m_record_index { RV_NOT_DEFINED }
-=======
     , m_lsa { lsa }
     , m_rcvindex { RV_NOT_DEFINED }
->>>>>>> 5123dc98
     , m_sysop_end_type { sysop_end_type }
     , m_sysop_end_last_parent_lsa { sysop_end_last_parent_lsa }
     , m_page_ptr { nullptr }
   {
-<<<<<<< HEAD
-    assert (m_record_lsa != NULL_LSA);
-    assert (LOG_SYSOP_END_COMMIT <= sysop_end_type &&sysop_end_type <= LOG_SYSOP_END_LOGICAL_RUN_POSTPONE);
-=======
     assert (m_lsa != NULL_LSA);
     assert (LOG_SYSOP_END_COMMIT <= sysop_end_type && sysop_end_type <= LOG_SYSOP_END_LOGICAL_RUN_POSTPONE);
->>>>>>> 5123dc98
     // sysop end parent lsa can also be null
   }
 
   atomic_replication_helper::atomic_log_sequence::atomic_log_entry::atomic_log_entry (atomic_log_entry &&that)
-<<<<<<< HEAD
-    : m_vpid { that.m_vpid }
-    , m_rectype { that.m_rectype }
-    , m_record_lsa { that.m_record_lsa }
-    , m_record_index { that.m_record_index }
-    , m_sysop_end_type { that.m_sysop_end_type }
-    , m_sysop_end_last_parent_lsa { that.m_sysop_end_last_parent_lsa }
-    , m_page_ptr { that.m_page_ptr }
-=======
->>>>>>> 5123dc98
   {
     std::swap (m_vpid, that.m_vpid);
     std::swap (m_rectype, that.m_rectype);
@@ -1019,19 +814,6 @@
     std::swap (m_rectype, that.m_rectype);
     std::swap (m_lsa, that.m_lsa);
     std::swap (m_rcvindex, that.m_rcvindex);
-    std::swap (m_sysop_end_type, that.m_sysop_end_type);
-    std::swap (m_sysop_end_last_parent_lsa, that.m_sysop_end_last_parent_lsa);
-    std::swap (m_page_ptr, that.m_page_ptr);
-    return *this;
-  }
-
-  atomic_replication_helper::atomic_log_sequence::atomic_log_entry &
-  atomic_replication_helper::atomic_log_sequence::atomic_log_entry::operator= (atomic_log_entry &&that)
-  {
-    std::swap (m_vpid, that.m_vpid);
-    std::swap (m_rectype, that.m_rectype);
-    std::swap (m_record_lsa, that.m_record_lsa);
-    std::swap (m_record_index, that.m_record_index);
     std::swap (m_sysop_end_type, that.m_sysop_end_type);
     std::swap (m_sysop_end_last_parent_lsa, that.m_sysop_end_last_parent_lsa);
     std::swap (m_page_ptr, that.m_page_ptr);
@@ -1080,19 +862,6 @@
       }
   }
 
-<<<<<<< HEAD
-  bool
-  atomic_replication_helper::atomic_log_sequence::atomic_log_entry::is_control () const
-  {
-    return (m_rectype == LOG_START_ATOMIC_REPL ||
-	    m_rectype == LOG_END_ATOMIC_REPL ||
-	    m_rectype == LOG_SYSOP_ATOMIC_START ||
-	    m_rectype == LOG_SYSOP_END ||
-	    m_rectype == LOG_SYSOP_START_POSTPONE);
-  }
-
-=======
->>>>>>> 5123dc98
   void
   atomic_replication_helper::atomic_log_sequence::atomic_log_entry::dump_to_buffer (
 	  char *&buf_ptr, int &buf_len) const
@@ -1100,16 +869,6 @@
     int written = 0;
     if (is_control ())
       {
-<<<<<<< HEAD
-	written = snprintf (buf_ptr, (size_t)buf_len,
-			    "  _C_ LSA = %lld|%d  rectype = %s"
-			    "  sysop_end_type = %s  sysop_end_last_parent_lsa = %lld|%d\n",
-			    LSA_AS_ARGS (&m_record_lsa), log_to_string (m_rectype),
-			    ((LOG_SYSOP_END_COMMIT <= m_sysop_end_type
-			      && m_sysop_end_type <= LOG_SYSOP_END_LOGICAL_RUN_POSTPONE) ?
-			     log_sysop_end_type_string (m_sysop_end_type) : "NULL"),
-			    LSA_AS_ARGS (&m_sysop_end_last_parent_lsa));
-=======
 	const char *const sysop_end_type_str
 	  = (LOG_SYSOP_END_COMMIT <= m_sysop_end_type && m_sysop_end_type <= LOG_SYSOP_END_LOGICAL_RUN_POSTPONE)
 	    ? log_sysop_end_type_string (m_sysop_end_type) : "N_A";
@@ -1118,19 +877,13 @@
 			    "  sysop_end_type = %s  sysop_end_last_parent_lsa = %lld|%d\n",
 			    LSA_AS_ARGS (&m_lsa), log_to_string (m_rectype),
 			    sysop_end_type_str, LSA_AS_ARGS (&m_sysop_end_last_parent_lsa));
->>>>>>> 5123dc98
       }
     else
       {
 	assert (m_rectype == LOG_LARGER_LOGREC_TYPE);
 	written = snprintf (buf_ptr, (size_t)buf_len, "  _W_ LSA = %lld|%d  vpid = %d|%d  rcvindex = %s\n",
-<<<<<<< HEAD
-			    LSA_AS_ARGS (&m_record_lsa), VPID_AS_ARGS (&m_vpid),
-			    rv_rcvindex_string (m_record_index));
-=======
 			    LSA_AS_ARGS (&m_lsa), VPID_AS_ARGS (&m_vpid),
 			    rv_rcvindex_string (m_rcvindex));
->>>>>>> 5123dc98
       }
     assert (written > 0);
     buf_ptr += written;
@@ -1265,15 +1018,9 @@
     for (const auto &pair : m_page_ptr_info_map)
       {
 	const page_ptr_info &info = pair.second;
-<<<<<<< HEAD
-	written = snprintf (buf_ptr, (size_t)left, "  m_vpid = %d|%d  rcv_index = %s"
-			    "  page_p = %p  watcher_p = %p  ref_cnt = %d\n",
-			    VPID_AS_ARGS (&info.m_vpid), rv_rcvindex_string (info.m_rcv_index),
-=======
 	written = snprintf (buf_ptr, (size_t)left, "  m_vpid = %d|%d  rcvindex = %s"
 			    "  page_p = %p  watcher_p = %p  ref_cnt = %d\n",
 			    VPID_AS_ARGS (&info.m_vpid), rv_rcvindex_string (info.m_rcvindex),
->>>>>>> 5123dc98
 			    (void *)info.m_page_p, (void *)info.m_watcher_p.get (), info.m_ref_count);
 	assert (written > 0);
 	buf_ptr += written;
@@ -1292,12 +1039,8 @@
   pgbuf_fix_or_ordered_fix (THREAD_ENTRY *thread_p, VPID vpid, LOG_RCVINDEX rcvindex,
 			    std::unique_ptr<PGBUF_WATCHER> &watcher_uptr, PAGE_PTR &page_ptr)
   {
-<<<<<<< HEAD
     constexpr PAGE_FETCH_MODE fetch_mode = OLD_PAGE_MAYBE_DEALLOCATED;
-    switch (rcv_index)
-=======
     switch (rcvindex)
->>>>>>> 5123dc98
       {
       case RVHF_INSERT:
       case RVHF_DELETE:
