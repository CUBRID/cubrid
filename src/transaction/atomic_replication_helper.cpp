/*
 * Copyright 2008 Search Solution Corporation
 * Copyright 2016 CUBRID Corporation
 *
 *  Licensed under the Apache License, Version 2.0 (the "License");
 *  you may not use this file except in compliance with the License.
 *  You may obtain a copy of the License at
 *
 *      http://www.apache.org/licenses/LICENSE-2.0
 *
 *  Unless required by applicable law or agreed to in writing, software
 *  distributed under the License is distributed on an "AS IS" BASIS,
 *  WITHOUT WARRANTIES OR CONDITIONS OF ANY KIND, either express or implied.
 *  See the License for the specific language governing permissions and
 *  limitations under the License.
 *
 */

#include "atomic_replication_helper.hpp"

#include "log_recovery.h"
#include "log_recovery_redo.hpp"
#include "page_buffer.h"
#include "system_parameter.h"

namespace cublog
{

  /*********************************************************************
   * atomic_replication_helper function definitions                    *
   *********************************************************************/
  void atomic_replication_helper::add_atomic_replication_sequence (TRANID trid, log_rv_redo_context redo_context)
  {
    m_sequences_map.emplace (trid, redo_context);
  }

  int atomic_replication_helper::add_atomic_replication_unit (THREAD_ENTRY *thread_p, TRANID tranid, log_lsa record_lsa,
      LOG_RCVINDEX rcvindex, VPID vpid)
  {
#if !defined (NDEBUG)
    if (!VPID_ISNULL (&vpid) && !check_for_page_validity (vpid, tranid))
      {
	// the page is no longer relevant
	assert (false);
      }
    vpid_set_type &vpids = m_vpid_sets_map[tranid];
    vpids.insert (vpid);
#endif

<<<<<<< HEAD
    auto iterator = m_sequences_map.find (tranid);
    if (iterator == m_sequences_map.cend ())
      {
	return ER_FAILED;
      }

    int error_code = iterator->second.add_atomic_replication_unit (thread_p, record_lsa, rcvindex, vpid);
=======
    int error_code = m_sequences_map[tranid].add_atomic_replication_unit (thread_p, record_lsa, rcvindex, vpid,
		     redo_context, record_info);
>>>>>>> 8f2d7629
    if (error_code != NO_ERROR)
      {
	return error_code;
      }

    return NO_ERROR;
  }

#if !defined (NDEBUG)
  bool atomic_replication_helper::check_for_page_validity (VPID vpid, TRANID tranid) const
  {
    for (auto const &vpid_sets_iterator : m_vpid_sets_map)
      {
	if (vpid_sets_iterator.first != tranid)
	  {
	    const vpid_set_type::const_iterator find_it = vpid_sets_iterator.second.find (vpid);
	    if (find_it != vpid_sets_iterator.second.cend ())
	      {
		er_log_debug (ARG_FILE_LINE, "[ATOMIC REPLICATION] Page %d|%d is part of multiple atomic replication sequences."
			      " Already exists in transaction: %d, wants to be added by transaction: %d.", VPID_AS_ARGS (&vpid),
			      vpid_sets_iterator.first, tranid);
		return false;
	      }
	  }
      }

    return true;
  }
#endif

  bool atomic_replication_helper::is_part_of_atomic_replication (TRANID tranid) const
  {
    const auto iterator = m_sequences_map.find (tranid);
    if (iterator == m_sequences_map.cend ())
      {
	return false;
      }

    return true;
  }

  void atomic_replication_helper::unfix_atomic_replication_sequence (THREAD_ENTRY *thread_p, TRANID tranid)
  {
    auto iterator = m_sequences_map.find (tranid);
    if (iterator == m_sequences_map.end ())
      {
	assert (false);
	return;
      }

    iterator->second.unfix_sequence (thread_p);
    m_sequences_map.erase (iterator);

#if !defined (NDEBUG)
    m_vpid_sets_map.erase (tranid);
#endif
  }
<<<<<<< HEAD
  /********************************************************************************
   * atomic_replication_helper::atomic_replication_sequence function definitions  *
   ********************************************************************************/
  atomic_replication_helper::atomic_replication_sequence::atomic_replication_sequence (log_rv_redo_context redo_cotext)
    : m_redo_context { redo_cotext }
  {
=======
  /****************************************************************************
   * atomic_replication_helper::atomic_replication_unit function definitions  *
   ****************************************************************************/
  template <typename T>
  int atomic_replication_helper::atomic_replication_sequence::add_atomic_replication_unit (THREAD_ENTRY *thread_p,
      log_lsa record_lsa, LOG_RCVINDEX rcvindex, VPID vpid, log_rv_redo_context &redo_context,
      const log_rv_redo_rec_info<T> &record_info)
  {
    m_units.emplace_back (record_lsa, vpid, rcvindex);
    auto iterator = m_page_map.find (vpid);
    if (iterator == m_page_map.cend ())
      {
	int error_code = m_units.back ().fix_page (thread_p);
	if (error_code != NO_ERROR)
	  {
	    return error_code;
	  }
	m_page_map.emplace (vpid,  m_units.back ().get_page_ptr ());
      }
    else
      {
	m_units.back ().set_page_ptr (iterator->second ());
      }
    m_units.back ().apply_log_redo (thread_p, redo_context, record_info);
    return NO_ERROR;
  }

  void atomic_replication_helper::atomic_replication_sequence::unfix_sequence (THREAD_ENTRY *thread_p)
  {
    for (size_t i = 0; i < m_units.size (); i++)
      {
	auto iterator = m_page_map.find (m_units[i].m_vpid);
	if (iterator != m_page_map.end ())
	  {
	    m_units[i].unfix_page (thread_p);
	    m_page_map.erase (iterator);
	  }
      }
  }

>>>>>>> 8f2d7629

  }

<<<<<<< HEAD
  int atomic_replication_helper::atomic_replication_sequence::add_atomic_replication_unit (THREAD_ENTRY *thread_p,
      log_lsa record_lsa, LOG_RCVINDEX rcvindex, VPID vpid)
  {
    m_units.emplace_back (record_lsa, vpid, rcvindex);
    auto iterator = m_page_map.find (vpid);
    if (iterator == m_page_map.cend ())
      {
	int error_code = m_units.back ().fix_page (thread_p);
	if (error_code != NO_ERROR)
	  {
	    return error_code;
	  }
	m_page_map.emplace (vpid,  m_units.back ().get_page_ptr ());
      }
    else
      {
	m_units.back ().set_page_ptr (iterator->second);
      }
    return NO_ERROR;
  }

  void atomic_replication_helper::atomic_replication_sequence::apply_all_log_redos (THREAD_ENTRY *thread_p)
  {
    for (size_t i = 0; i < m_units.size (); i++)
      {
	m_units[i].apply_log_redo (thread_p, m_redo_context);
      }
  }

  void atomic_replication_helper::atomic_replication_sequence::unfix_sequence (THREAD_ENTRY *thread_p)
  {
    // sequenceally apply each log redo of the sequence before unfixing
    apply_all_log_redos (thread_p);

    for (size_t i = 0; i < m_units.size (); i++)
      {
	auto iterator = m_page_map.find (m_units[i].m_vpid);
	if (iterator != m_page_map.end ())
	  {
	    m_units[i].unfix_page (thread_p);
	    m_page_map.erase (iterator);
	  }
      }
  }


  /*********************************************************************************************************
   * atomic_replication_helper::atomic_replication_sequence::atomic_replication_unit function definitions  *
   *********************************************************************************************************/

=======
>>>>>>> 8f2d7629
  atomic_replication_helper::atomic_replication_sequence::atomic_replication_unit::atomic_replication_unit (log_lsa lsa,
      VPID vpid, LOG_RCVINDEX rcvindex)
    : m_record_lsa { lsa }
    , m_vpid { vpid }
    , m_record_index { rcvindex }
    , m_page_ptr { nullptr }
  {
    assert (lsa != NULL_LSA);
    // using null hfid here as the watcher->group_id is initialized internally by pgbuf_ordered_fix at a cost
    PGBUF_INIT_WATCHER (&m_watcher, PGBUF_ORDERED_HEAP_NORMAL, PGBUF_ORDERED_NULL_HFID);
  }

  atomic_replication_helper::atomic_replication_sequence::atomic_replication_unit::~atomic_replication_unit ()
  {
    PGBUF_CLEAR_WATCHER (&m_watcher);
  }

  void
  atomic_replication_helper::atomic_replication_sequence::atomic_replication_unit::apply_log_redo (THREAD_ENTRY *thread_p,
      log_rv_redo_context &redo_context)
  {
    redo_context.m_reader.set_lsa_and_fetch_page (m_record_lsa, log_reader::fetch_mode::FORCE);
    const log_rec_header header = redo_context.m_reader.reinterpret_copy_and_add_align<log_rec_header> ();

    switch (header.type)
      {
      case LOG_REDO_DATA:
	apply_log_by_type<log_rec_redo> (thread_p, redo_context, header.type);
	break;
      case LOG_MVCC_REDO_DATA:
	apply_log_by_type<log_rec_mvcc_redo> (thread_p, redo_context, header.type);
	break;
      case LOG_UNDOREDO_DATA:
      case LOG_DIFF_UNDOREDO_DATA:
	apply_log_by_type<log_rec_undoredo> (thread_p, redo_context, header.type);
	break;
      case LOG_MVCC_UNDOREDO_DATA:
      case LOG_MVCC_DIFF_UNDOREDO_DATA:
	apply_log_by_type<log_rec_mvcc_undoredo> (thread_p, redo_context, header.type);
	break;
      case LOG_RUN_POSTPONE:
	apply_log_by_type<log_rec_run_postpone> (thread_p, redo_context, header.type);
	break;
      case LOG_COMPENSATE:
	apply_log_by_type<log_rec_compensate> (thread_p, redo_context, header.type);
	break;
      default:
	break;
      }
  }

  template <typename T>
<<<<<<< HEAD
  void atomic_replication_helper::atomic_replication_sequence::atomic_replication_unit::apply_log_by_type (
	  THREAD_ENTRY *thread_p, log_rv_redo_context &redo_context, LOG_RECTYPE rectype)
=======
  void atomic_replication_helper::atomic_replication_sequence::atomic_replication_unit::apply_log_redo (
	  THREAD_ENTRY *thread_p, log_rv_redo_context &redo_context, const log_rv_redo_rec_info<T> &record_info)
>>>>>>> 8f2d7629
  {
    LOG_RCV rcv;
    if (m_page_ptr != nullptr)
      {
	rcv.pgptr = m_page_ptr;
      }
    else
      {
	rcv.pgptr = m_watcher.pgptr;
      }

    redo_context.m_reader.advance_when_does_not_fit (sizeof (T));
    const log_rv_redo_rec_info<T> record_info (m_record_lsa, rectype,
	redo_context.m_reader.reinterpret_copy_and_add_align<T> ());
    if (log_rv_fix_page_and_check_redo_is_needed (thread_p, m_vpid, rcv.pgptr, record_info.m_start_lsa,
	redo_context.m_end_redo_lsa, redo_context.m_page_fetch_mode))
      {
	// Align reader
	// look at log_replication from redo_upto
	rcv.reference_lsa = m_record_lsa;
	log_rv_redo_record_sync_apply (thread_p, redo_context, record_info, m_vpid, rcv);
      }
  }

  int atomic_replication_helper::atomic_replication_sequence::atomic_replication_unit::fix_page (THREAD_ENTRY *thread_p)
  {
    switch (m_record_index)
      {
      case RVHF_INSERT:
      case RVHF_MVCC_INSERT:
      case RVHF_DELETE:
      case RVHF_MVCC_DELETE_REC_HOME:
      case RVHF_MVCC_DELETE_OVERFLOW:
      case RVHF_MVCC_DELETE_REC_NEWHOME:
      case RVHF_MVCC_DELETE_MODIFY_HOME:
      case RVHF_UPDATE:
      case RVHF_MVCC_UPDATE_OVERFLOW:
      case RVHF_INSERT_NEWHOME:
      {
	const int error_code = pgbuf_ordered_fix (thread_p, &m_vpid, OLD_PAGE, PGBUF_LATCH_WRITE, &m_watcher);
	if (error_code != NO_ERROR)
	  {
	    er_log_debug (ARG_FILE_LINE, "[ATOMIC REPLICATION] Unnable to apply ordered fix on page %d|%d.",
			  VPID_AS_ARGS (&m_vpid));
	    return error_code;
	  }
	break;
      }
      case RVHF_UPDATE_NOTIFY_VACUUM:
	er_log_debug (ARG_FILE_LINE, "[ATOMIC REPLICATION] Unnable to fix RVHF_UPDATE_NOTIFY_VACUUM.");
	assert (false);
	break;
      default:
	m_page_ptr = pgbuf_fix (thread_p, &m_vpid, OLD_PAGE, PGBUF_LATCH_WRITE, PGBUF_UNCONDITIONAL_LATCH);
	if (m_page_ptr == nullptr)
	  {
	    er_log_debug (ARG_FILE_LINE, "[ATOMIC REPLICATION] Unnable to apply fix on page %d|%d.", VPID_AS_ARGS (&m_vpid));
	    return ER_FAILED;
	  }
	break;
      }

    return NO_ERROR;
  }

  void atomic_replication_helper::atomic_replication_sequence::atomic_replication_unit::unfix_page (
	  THREAD_ENTRY *thread_p)
  {
    switch (m_record_index)
      {
      case RVHF_INSERT:
      case RVHF_MVCC_INSERT:
      case RVHF_DELETE:
      case RVHF_MVCC_DELETE_REC_HOME:
      case RVHF_MVCC_DELETE_OVERFLOW:
      case RVHF_MVCC_DELETE_REC_NEWHOME:
      case RVHF_MVCC_DELETE_MODIFY_HOME:
      case RVHF_UPDATE:
      case RVHF_MVCC_UPDATE_OVERFLOW:
      case RVHF_INSERT_NEWHOME:
	pgbuf_ordered_unfix (thread_p, &m_watcher);
	break;
      default:
	pgbuf_unfix (thread_p, m_page_ptr);
	break;
      }
  }

  PAGE_PTR atomic_replication_helper::atomic_replication_sequence::atomic_replication_unit::get_page_ptr ()
  {
    if (m_page_ptr != nullptr)
      {
	return m_page_ptr;
      }
    return m_watcher.pgptr;
  }

  void atomic_replication_helper::atomic_replication_sequence::atomic_replication_unit::set_page_ptr (const PAGE_PTR &ptr)
  {
    m_page_ptr = ptr;
  }
}<|MERGE_RESOLUTION|>--- conflicted
+++ resolved
@@ -47,7 +47,6 @@
     vpids.insert (vpid);
 #endif
 
-<<<<<<< HEAD
     auto iterator = m_sequences_map.find (tranid);
     if (iterator == m_sequences_map.cend ())
       {
@@ -55,10 +54,6 @@
       }
 
     int error_code = iterator->second.add_atomic_replication_unit (thread_p, record_lsa, rcvindex, vpid);
-=======
-    int error_code = m_sequences_map[tranid].add_atomic_replication_unit (thread_p, record_lsa, rcvindex, vpid,
-		     redo_context, record_info);
->>>>>>> 8f2d7629
     if (error_code != NO_ERROR)
       {
 	return error_code;
@@ -116,21 +111,17 @@
     m_vpid_sets_map.erase (tranid);
 #endif
   }
-<<<<<<< HEAD
   /********************************************************************************
    * atomic_replication_helper::atomic_replication_sequence function definitions  *
    ********************************************************************************/
   atomic_replication_helper::atomic_replication_sequence::atomic_replication_sequence (log_rv_redo_context redo_cotext)
     : m_redo_context { redo_cotext }
   {
-=======
-  /****************************************************************************
-   * atomic_replication_helper::atomic_replication_unit function definitions  *
-   ****************************************************************************/
-  template <typename T>
+
+  }
+
   int atomic_replication_helper::atomic_replication_sequence::add_atomic_replication_unit (THREAD_ENTRY *thread_p,
-      log_lsa record_lsa, LOG_RCVINDEX rcvindex, VPID vpid, log_rv_redo_context &redo_context,
-      const log_rv_redo_rec_info<T> &record_info)
+      log_lsa record_lsa, LOG_RCVINDEX rcvindex, VPID vpid)
   {
     m_units.emplace_back (record_lsa, vpid, rcvindex);
     auto iterator = m_page_map.find (vpid);
@@ -145,46 +136,6 @@
       }
     else
       {
-	m_units.back ().set_page_ptr (iterator->second ());
-      }
-    m_units.back ().apply_log_redo (thread_p, redo_context, record_info);
-    return NO_ERROR;
-  }
-
-  void atomic_replication_helper::atomic_replication_sequence::unfix_sequence (THREAD_ENTRY *thread_p)
-  {
-    for (size_t i = 0; i < m_units.size (); i++)
-      {
-	auto iterator = m_page_map.find (m_units[i].m_vpid);
-	if (iterator != m_page_map.end ())
-	  {
-	    m_units[i].unfix_page (thread_p);
-	    m_page_map.erase (iterator);
-	  }
-      }
-  }
-
->>>>>>> 8f2d7629
-
-  }
-
-<<<<<<< HEAD
-  int atomic_replication_helper::atomic_replication_sequence::add_atomic_replication_unit (THREAD_ENTRY *thread_p,
-      log_lsa record_lsa, LOG_RCVINDEX rcvindex, VPID vpid)
-  {
-    m_units.emplace_back (record_lsa, vpid, rcvindex);
-    auto iterator = m_page_map.find (vpid);
-    if (iterator == m_page_map.cend ())
-      {
-	int error_code = m_units.back ().fix_page (thread_p);
-	if (error_code != NO_ERROR)
-	  {
-	    return error_code;
-	  }
-	m_page_map.emplace (vpid,  m_units.back ().get_page_ptr ());
-      }
-    else
-      {
 	m_units.back ().set_page_ptr (iterator->second);
       }
     return NO_ERROR;
@@ -219,8 +170,6 @@
    * atomic_replication_helper::atomic_replication_sequence::atomic_replication_unit function definitions  *
    *********************************************************************************************************/
 
-=======
->>>>>>> 8f2d7629
   atomic_replication_helper::atomic_replication_sequence::atomic_replication_unit::atomic_replication_unit (log_lsa lsa,
       VPID vpid, LOG_RCVINDEX rcvindex)
     : m_record_lsa { lsa }
@@ -273,13 +222,8 @@
   }
 
   template <typename T>
-<<<<<<< HEAD
   void atomic_replication_helper::atomic_replication_sequence::atomic_replication_unit::apply_log_by_type (
 	  THREAD_ENTRY *thread_p, log_rv_redo_context &redo_context, LOG_RECTYPE rectype)
-=======
-  void atomic_replication_helper::atomic_replication_sequence::atomic_replication_unit::apply_log_redo (
-	  THREAD_ENTRY *thread_p, log_rv_redo_context &redo_context, const log_rv_redo_rec_info<T> &record_info)
->>>>>>> 8f2d7629
   {
     LOG_RCV rcv;
     if (m_page_ptr != nullptr)
@@ -297,8 +241,6 @@
     if (log_rv_fix_page_and_check_redo_is_needed (thread_p, m_vpid, rcv.pgptr, record_info.m_start_lsa,
 	redo_context.m_end_redo_lsa, redo_context.m_page_fetch_mode))
       {
-	// Align reader
-	// look at log_replication from redo_upto
 	rcv.reference_lsa = m_record_lsa;
 	log_rv_redo_record_sync_apply (thread_p, redo_context, record_info, m_vpid, rcv);
       }
