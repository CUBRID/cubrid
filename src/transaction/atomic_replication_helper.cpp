/*
 * Copyright 2008 Search Solution Corporation
 * Copyright 2016 CUBRID Corporation
 *
 *  Licensed under the Apache License, Version 2.0 (the "License");
 *  you may not use this file except in compliance with the License.
 *  You may obtain a copy of the License at
 *
 *      http://www.apache.org/licenses/LICENSE-2.0
 *
 *  Unless required by applicable law or agreed to in writing, software
 *  distributed under the License is distributed on an "AS IS" BASIS,
 *  WITHOUT WARRANTIES OR CONDITIONS OF ANY KIND, either express or implied.
 *  See the License for the specific language governing permissions and
 *  limitations under the License.
 *
 */

#include "atomic_replication_helper.hpp"

#include "log_recovery.h"
#include "log_recovery_redo.hpp"
#include "page_buffer.h"
#include "system_parameter.h"

namespace cublog
{

  /*********************************************************************
   * atomic_replication_helper function definitions                    *
   *********************************************************************/

  void
  atomic_replication_helper::start_sysop_sequence (TRANID trid, LOG_LSA start_lsa,
      const log_rv_redo_context &redo_context)
  {
    constexpr bool is_sysop = true;
    start_sequence_internal (trid, start_lsa, redo_context, is_sysop);
  }

  bool
  atomic_replication_helper::can_end_sysop_sequence (TRANID trid, LOG_LSA sysop_parent_lsa) const
  {
    const auto iterator = m_sequences_map.find (trid);
    if (iterator == m_sequences_map.cend ())
      {
	return false;
      }

    const sequence &atomic_sequence =  iterator->second;
    return atomic_sequence.can_end_sysop_sequence (sysop_parent_lsa);
  }

  bool
  atomic_replication_helper::can_end_sysop_sequence (TRANID trid) const
  {
    const auto sequence_it = m_sequences_map.find (trid);
    if (sequence_it != m_sequences_map.cend ())
      {
	const sequence &sequence = sequence_it->second;

	// safeguard, if the atomic sequence contains a postpone [sub]sequence, that
	// is more specific case and should have been checked upfront
	assert (!sequence.is_postpone_sequence_started ());
	assert (!sequence.is_at_least_one_postpone_sequence_completed ());

	return sequence.can_end_sysop_sequence ();
      }

    return false;
  }

  void
  atomic_replication_helper::start_sequence (TRANID trid, LOG_LSA start_lsa,
      const log_rv_redo_context &redo_context)
  {
    constexpr bool is_sysop = false;
    start_sequence_internal (trid, start_lsa, redo_context, is_sysop);
  }

  void
  atomic_replication_helper::start_sequence_internal (TRANID trid, LOG_LSA start_lsa,
      const log_rv_redo_context &redo_context, bool is_sysop)
  {
    const std::pair<sequence_map_type::iterator, bool> emplace_res = m_sequences_map.emplace (trid, redo_context);
    assert (emplace_res.second);

    const TRANID &emplaced_trid = emplace_res.first->first;
    sequence &emplaced_seq = emplace_res.first->second;
    // workaround call to allow constructing a sequence in-place above; otherwise,
    // it would need to double construct an internal redo context instance (which is expensive)
    emplaced_seq.initialize (start_lsa, is_sysop);
  }

  int
  atomic_replication_helper::add_unit (THREAD_ENTRY *thread_p, TRANID tranid,
				       log_lsa record_lsa, LOG_RCVINDEX rcvindex, VPID vpid)
  {
#if !defined (NDEBUG)
    if (!VPID_ISNULL (&vpid) && !check_for_page_validity (vpid, tranid))
      {
	assert (false);
      }
    vpid_set_type &vpids = m_vpid_sets_map[tranid];
    vpids.insert (vpid);
#endif

    auto iterator = m_sequences_map.find (tranid);
    if (iterator == m_sequences_map.cend ())
      {
	return ER_FAILED;
      }

    int error_code = iterator->second.add_unit (thread_p, record_lsa, rcvindex, vpid);
    if (error_code != NO_ERROR)
      {
	return error_code;
      }

    return NO_ERROR;
  }

  void
  atomic_replication_helper::start_postpone_sequence (TRANID trid)
  {
    const auto sequence_it = m_sequences_map.find (trid);
    // call should have been checked/guarded upfront
    assert (sequence_it != m_sequences_map.cend ());

    sequence &sequence = sequence_it->second;
    sequence.start_postpone_sequence ();
  }

  bool
  atomic_replication_helper::is_postpone_sequence_started (TRANID trid) const
  {
    const auto sequence_it = m_sequences_map.find (trid);
    if (sequence_it != m_sequences_map.cend ())
      {
	const sequence &sequence = sequence_it->second;
	return sequence.is_postpone_sequence_started ();
      }

    return false;
  }

  void
  atomic_replication_helper::complete_one_postpone_sequence (TRANID trid)
  {
    const auto sequence_it = m_sequences_map.find (trid);
    // call should have been checked/guarded upfront
    assert (sequence_it != m_sequences_map.cend ());

    sequence &sequence = sequence_it->second;
    sequence.complete_one_postpone_sequence ();
  }

  bool
  atomic_replication_helper::is_at_least_one_postpone_sequence_completed (TRANID trid) const
  {
    const auto sequence_it = m_sequences_map.find (trid);
    if (sequence_it != m_sequences_map.cend ())
      {
	const sequence &sequence = sequence_it->second;
	return sequence.is_at_least_one_postpone_sequence_completed ();
      }

    return false;
  }

#if !defined (NDEBUG)
  bool
  atomic_replication_helper::check_for_page_validity (VPID vpid, TRANID tranid) const
  {
    for (auto const &vpid_sets_iterator : m_vpid_sets_map)
      {
	if (vpid_sets_iterator.first != tranid)
	  {
	    const vpid_set_type::const_iterator find_it = vpid_sets_iterator.second.find (vpid);
	    if (find_it != vpid_sets_iterator.second.cend ())
	      {
		er_log_debug (ARG_FILE_LINE,
			      "[ATOMIC_REPL] page %d|%d already part of sequence in trid %d;"
			      " cannot be part of new sequence in trid %d",
			      VPID_AS_ARGS (&vpid), vpid_sets_iterator.first, tranid);
		return false;
	      }
	  }
      }

    return true;
  }
#endif

  bool
  atomic_replication_helper::is_part_of_atomic_replication (TRANID tranid) const
  {
    const auto iterator = m_sequences_map.find (tranid);
    if (iterator == m_sequences_map.cend ())
      {
	return false;
      }

    return true;
  }

  void
  atomic_replication_helper::unfix_sequence (THREAD_ENTRY *thread_p, TRANID tranid)
  {
    auto iterator = m_sequences_map.find (tranid);
    if (iterator == m_sequences_map.end ())
      {
	assert (false);
	return;
      }

    iterator->second.apply_and_unfix_sequence (thread_p);
    m_sequences_map.erase (iterator);

#if !defined (NDEBUG)
    m_vpid_sets_map.erase (tranid);
#endif
  }

  log_lsa
  atomic_replication_helper::get_the_lowest_start_lsa () const
  {
    log_lsa min_lsa = MAX_LSA;

    for (auto const &sequence_map_iterator : m_sequences_map)
      {
	if (sequence_map_iterator.second.get_start_lsa () < min_lsa)
	  {
	    min_lsa = sequence_map_iterator.second.get_start_lsa ();
	  }
      }
    return min_lsa;
  }

  /********************************************************************************
   * atomic_replication_helper::sequence function definitions  *
   ********************************************************************************/

  atomic_replication_helper::sequence::sequence (
	  const log_rv_redo_context &redo_context)
    : m_start_lsa { NULL_LSA }
    , m_is_sysop { false }
    , m_postpone_started { false }
    , m_end_pospone_count { 0 }
    , m_redo_context { redo_context }
  {
  }

  void
  atomic_replication_helper::sequence::initialize (LOG_LSA start_lsa, bool is_sysop)
  {
    assert (!LSA_ISNULL (&start_lsa));
    m_start_lsa = start_lsa;
    m_is_sysop = is_sysop;
  }

  int
  atomic_replication_helper::sequence::add_unit (THREAD_ENTRY *thread_p,
      log_lsa record_lsa, LOG_RCVINDEX rcvindex, VPID vpid)
  {
    m_units.emplace_back (record_lsa, vpid, rcvindex);
    auto iterator = m_page_map.find (vpid);
    if (iterator == m_page_map.cend ())
      {
	int error_code = m_units.back ().fix_page (thread_p);
	if (error_code != NO_ERROR)
	  {
	    // failing to fix the page just leaves it unfixed and does not affect overall
	    // functioning of the atomic replication sequence;
	    // therefore, remove the unit and move on
	    m_units.pop_back ();

	    // TODO:
	    //  - what happens if there is more than one log record pertaining to the same page
	    //    in an atomic sequnce and, for example, for the first log record, the page fails
	    //    to be fixed but succeeds for the second log record
	    //  - what if, while the atomic sequence is in progress with a page having failed to
	    //    be fixed, a client transactions manages to fix the page; IOW, how is the progress
	    //    of the "highest processed LSA" working wrt atomic replication sequences

	    return error_code;
	  }
	m_page_map.emplace (vpid,  m_units.back ().get_page_ptr ());
      }
    else
      {
	m_units.back ().set_page_ptr (iterator->second);
      }
    return NO_ERROR;
  }

  bool
  atomic_replication_helper::sequence::can_end_sysop_sequence (const LOG_LSA &sysop_parent_lsa) const
  {
    if (m_is_sysop)
      {
	assert (!m_units.empty ());
	// if the atomic replication sequence start lsa is higher or equal to the sysop
	// end parent lsa, then the atomic sequence can be ended (commited & released)
	return m_start_lsa >= sysop_parent_lsa;
      }

    return false;
  }

  bool atomic_replication_helper::sequence::can_end_sysop_sequence () const
  {
    if (m_is_sysop)
      {
	assert (!m_units.empty ());
	return true;
      }
    return false;
  }

  void
  atomic_replication_helper::sequence::start_postpone_sequence ()
  {
    assert (m_is_sysop);
    assert (!m_postpone_started);

    m_postpone_started = true;
  }

  bool
  atomic_replication_helper::sequence::is_postpone_sequence_started () const
  {
    //assert ((m_postpone_started && m_is_sysop) || !m_is_sysop);

    return m_postpone_started;
  }

  void
  atomic_replication_helper::sequence::complete_one_postpone_sequence ()
  {
    assert (m_is_sysop);
    assert (m_postpone_started);

    ++m_end_pospone_count;
  }

  bool
  atomic_replication_helper::sequence::is_at_least_one_postpone_sequence_completed () const
  {
    if (m_end_pospone_count > 0)
      {
	assert (m_is_sysop);
	assert (m_postpone_started);
	return true;
      }

    return false;
  }

  void
  atomic_replication_helper::sequence::apply_all_log_redos (THREAD_ENTRY *thread_p)
  {
    for (size_t i = 0; i < m_units.size (); i++)
      {
	m_units[i].apply_log_redo (thread_p, m_redo_context);
      }
  }

  void
  atomic_replication_helper::sequence::apply_and_unfix_sequence (THREAD_ENTRY *thread_p)
  {
    // Applying the log right after the fix could lead to problems as the records are fixed one by one as
    // they come to be read by the PTS and some might be unfixed and refixed after the apply procedure
    // leading to inconsistency. To avoid this situation we sequentially apply each log redo of the sequence
    // when the end sequence log appears and the entire sequence is fixed
    apply_all_log_redos (thread_p);

    for (size_t i = 0; i < m_units.size (); i++)
      {
	auto iterator = m_page_map.find (m_units[i].m_vpid);
	if (iterator != m_page_map.end ())
	  {
	    m_units[i].unfix_page (thread_p);
	    m_page_map.erase (iterator);
	  }
      }
  }

  log_lsa
  atomic_replication_helper::sequence::get_start_lsa () const
  {
    return m_start_lsa;
  }

  /*********************************************************************************************************
   * atomic_replication_helper::sequence::unit function definitions  *
   *********************************************************************************************************/

  atomic_replication_helper::sequence::unit::unit (log_lsa lsa,
      VPID vpid, LOG_RCVINDEX rcvindex)
    : m_vpid { vpid }
    , m_record_lsa { lsa }
    , m_page_ptr { nullptr }
    , m_record_index { rcvindex }
  {
    assert (lsa != NULL_LSA);
    // using null hfid here as the watcher->group_id is initialized internally by pgbuf_ordered_fix at a cost
    PGBUF_INIT_WATCHER (&m_watcher, PGBUF_ORDERED_HEAP_NORMAL, PGBUF_ORDERED_NULL_HFID);
  }

  atomic_replication_helper::sequence::unit::~unit ()
  {
    PGBUF_CLEAR_WATCHER (&m_watcher);
  }

  void
  atomic_replication_helper::sequence::unit::apply_log_redo (THREAD_ENTRY *thread_p,
      log_rv_redo_context &redo_context)
  {
    const int error_code = redo_context.m_reader.set_lsa_and_fetch_page (m_record_lsa, log_reader::fetch_mode::FORCE);
    if (error_code != NO_ERROR)
      {
	logpb_fatal_error (thread_p, true, ARG_FILE_LINE,
			   "unit::apply_log_redo: error reading log page with VPID: %d|%d, LSA: %lld|%d and index %d.",
			   VPID_AS_ARGS (&m_vpid), LSA_AS_ARGS (&m_record_lsa), m_record_index);
      }
    const log_rec_header header = redo_context.m_reader.reinterpret_copy_and_add_align<log_rec_header> ();

    switch (header.type)
      {
      case LOG_REDO_DATA:
	apply_log_by_type<LOG_REC_REDO> (thread_p, redo_context, header.type);
	break;
      case LOG_MVCC_REDO_DATA:
	apply_log_by_type<LOG_REC_MVCC_REDO> (thread_p, redo_context, header.type);
	break;
      case LOG_UNDOREDO_DATA:
      case LOG_DIFF_UNDOREDO_DATA:
	apply_log_by_type<LOG_REC_UNDOREDO> (thread_p, redo_context, header.type);
	break;
      case LOG_MVCC_UNDOREDO_DATA:
      case LOG_MVCC_DIFF_UNDOREDO_DATA:
	apply_log_by_type<LOG_REC_MVCC_UNDOREDO> (thread_p, redo_context, header.type);
	break;
      case LOG_RUN_POSTPONE:
	apply_log_by_type<LOG_REC_RUN_POSTPONE> (thread_p, redo_context, header.type);
	break;
      case LOG_COMPENSATE:
	apply_log_by_type<LOG_REC_COMPENSATE> (thread_p, redo_context, header.type);
	break;
      default:
	assert (false);
	break;
      }
  }

  int
  atomic_replication_helper::sequence::unit::fix_page (THREAD_ENTRY *thread_p)
  {
    switch (m_record_index)
      {
      case RVHF_INSERT:
      case RVHF_MVCC_INSERT:
      case RVHF_DELETE:
      case RVHF_MVCC_DELETE_REC_HOME:
      case RVHF_MVCC_DELETE_OVERFLOW:
      case RVHF_MVCC_DELETE_REC_NEWHOME:
      case RVHF_MVCC_DELETE_MODIFY_HOME:
      case RVHF_UPDATE:
      case RVHF_MVCC_UPDATE_OVERFLOW:
      case RVHF_INSERT_NEWHOME:
      {
	const int error_code = pgbuf_ordered_fix (thread_p, &m_vpid, OLD_PAGE_MAYBE_DEALLOCATED, PGBUF_LATCH_WRITE, &m_watcher);
	if (error_code != NO_ERROR)
	  {
	    er_log_debug (ARG_FILE_LINE, "[ATOMIC_REPL] Unnable to ordered-fix on page %d|%d with OLD_PAGE_MAYBE_DEALLOCATED.",
			  VPID_AS_ARGS (&m_vpid));
	    return error_code;
	  }
	break;
      }
<<<<<<< HEAD
      //case RVBT_GET_NEWPAGE:
=======
>>>>>>> 9cd23bcc
      default:
	m_page_ptr = pgbuf_fix (thread_p, &m_vpid, OLD_PAGE_MAYBE_DEALLOCATED, PGBUF_LATCH_WRITE, PGBUF_UNCONDITIONAL_LATCH);
	if (m_page_ptr == nullptr)
	  {
	    er_log_debug (ARG_FILE_LINE, "[ATOMIC_REPL] Unnable to fix on page %d|%d with OLD_PAGE_MAYBE_DEALLOCATED.",
			  VPID_AS_ARGS (&m_vpid));
	    return ER_FAILED;
	  }
	break;
      }

    return NO_ERROR;
  }

  void
  atomic_replication_helper::sequence::unit::unfix_page (
	  THREAD_ENTRY *thread_p)
  {
    switch (m_record_index)
      {
      case RVHF_INSERT:
      case RVHF_MVCC_INSERT:
      case RVHF_DELETE:
      case RVHF_MVCC_DELETE_REC_HOME:
      case RVHF_MVCC_DELETE_OVERFLOW:
      case RVHF_MVCC_DELETE_REC_NEWHOME:
      case RVHF_MVCC_DELETE_MODIFY_HOME:
      case RVHF_UPDATE:
      case RVHF_MVCC_UPDATE_OVERFLOW:
      case RVHF_INSERT_NEWHOME:
	pgbuf_ordered_unfix (thread_p, &m_watcher);
	break;
      default:
	pgbuf_unfix (thread_p, m_page_ptr);
	break;
      }
  }

  PAGE_PTR
  atomic_replication_helper::sequence::unit::get_page_ptr ()
  {
    if (m_page_ptr != nullptr)
      {
	return m_page_ptr;
      }
    return m_watcher.pgptr;
  }

  void
  atomic_replication_helper::sequence::unit::set_page_ptr (const PAGE_PTR &ptr)
  {
    m_page_ptr = ptr;
  }
}<|MERGE_RESOLUTION|>--- conflicted
+++ resolved
@@ -479,10 +479,6 @@
 	  }
 	break;
       }
-<<<<<<< HEAD
-      //case RVBT_GET_NEWPAGE:
-=======
->>>>>>> 9cd23bcc
       default:
 	m_page_ptr = pgbuf_fix (thread_p, &m_vpid, OLD_PAGE_MAYBE_DEALLOCATED, PGBUF_LATCH_WRITE, PGBUF_UNCONDITIONAL_LATCH);
 	if (m_page_ptr == nullptr)
