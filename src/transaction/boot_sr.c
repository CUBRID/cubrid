/*
 * Copyright (C) 2008 Search Solution Corporation. All rights reserved by Search Solution.
 *
 *   This program is free software; you can redistribute it and/or modify
 *   it under the terms of the GNU General Public License as published by
 *   the Free Software Foundation; either version 2 of the License, or
 *   (at your option) any later version.
 *
 *  This program is distributed in the hope that it will be useful,
 *  but WITHOUT ANY WARRANTY; without even the implied warranty of
 *  MERCHANTABILITY or FITNESS FOR A PARTICULAR PURPOSE. See the
 *  GNU General Public License for more details.
 *
 *  You should have received a copy of the GNU General Public License
 *  along with this program; if not, write to the Free Software
 *  Foundation, Inc., 51 Franklin Street, Fifth Floor, Boston, MA 02110-1301 USA
 *
 */

/*
 * boot_sr.c - Boot management (at server)
 */

#ident "$Id$"

#include "config.h"

#include <stdio.h>
#include <stdlib.h>
#include <sys/types.h>
#include <sys/stat.h>

#if defined(SOLARIS)
#include <netdb.h>
#endif /* SOLARIS */

/* for getcwd, possibly a candidate for the os_ library ? */
#if defined(WINDOWS)
#include <direct.h>
#else /* WINDOWS */
#include <unistd.h>
#endif /* WINDOWS */
#include <assert.h>

#include "porting.h"
#include "chartype.h"
#include "boot_sr.h"
#include "misc_string.h"
#include "storage_common.h"
#include "memory_alloc.h"
#include "error_manager.h"
#include "system_parameter.h"
#include "file_io.h"
#include "page_buffer.h"
#include "log_impl.h"
#include "log_manager.h"
#include "disk_manager.h"
#include "lock_manager.h"
#include "locator_sr.h"
#include "heap_file.h"
#include "locator.h"
#include "slotted_page.h"
#include "extendible_hash.h"
#include "system_catalog.h"
#include "transaction_sr.h"
#include "transform.h"
#include "release_string.h"
#include "log_comm.h"
#include "critical_section.h"
#include "databases_file.h"
#include "query_manager.h"
#include "language_support.h"
#include "message_catalog.h"
#include "perf_monitor.h"
#include "set_object.h"
#include "object_domain.h"
#include "area_alloc.h"
#include "environment_variable.h"
#include "util_func.h"
#include "intl_support.h"
#if defined(SERVER_MODE)
#include "connection_error.h"
#include "connection_sr.h"
#include "server_support.h"
#include "tsc_timer.h"
#endif /* SERVER_MODE */
#include "serial.h"
#include "server_interface.h"
#include "jsp_sr.h"
#include "thread.h"
#include "xserver_interface.h"
#include "es.h"
#include "session.h"
#include "partition.h"
#include "event_log.h"
#include "tz_support.h"
#include "tsc_timer.h"
#include "filter_pred_cache.h"

#if defined(WINDOWS)
#include "wintcp.h"
#else
#include "tcp.h"
#endif /* WINDOWS */

#if defined(ENABLE_SYSTEMTAP)
#include "probes.h"
#endif /* ENABLE_SYSTEMTAP */

#if !defined (SERVER_MODE)
#include "transaction_cl.h"
#endif

#define BOOT_LEAVE_SAFE_OSDISK_PARTITION_FREE_SPACE  \
  (1250 * (IO_DEFAULT_PAGE_SIZE / IO_PAGESIZE))	/* 5 Mbytes */

static const int BOOT_VOLUME_MINPAGES = 50;
#define BOOT_FORMAT_MAX_LENGTH	500
#define BOOTSR_MAX_LINE	 500

typedef struct boot_dbparm BOOT_DB_PARM;
struct boot_dbparm
{
  VFID trk_vfid;		/* Tracker of files */
  HFID hfid;			/* Heap file where this information is stored. It is only used for validation purposes */
  HFID rootclass_hfid;		/* Heap file where classes are stored */
#if 1				/* TODO - not used */
  EHID classname_table;		/* The hash file of class names */
#endif
  CTID ctid;			/* The catalog file */
  VFID query_vfid;		/* Query file */
  char rootclass_name[10];	/* Name of the root class */
  OID rootclass_oid;		/* OID of the root class */
  VOLID nvols;			/* Number of volumes that have been created */
  VOLID temp_nvols;		/* Number of temporary volumes that have been created */
  VOLID last_volid;		/* Next volume identifier */
  VOLID temp_last_volid;	/* Next temporary volume identifier. This goes from a higher number to a lower number */
  int vacuum_data_npages;	/* Number of pages for vacuum data file */
  VFID vacuum_data_vfid;	/* Vacuum data file identifier */
  VFID dropped_files_vfid;	/* Vacuum dropped files file identifier */
};

typedef enum remove_temp_vol_action REMOVE_TEMP_VOL_ACTION;
enum remove_temp_vol_action
{ REMOVE_TEMP_VOL_DEFAULT_ACTION, ONLY_PHYSICAL_REMOVE_TEMP_VOL_ACTION };

#if defined(SERVER_MODE)
AUTO_ADDVOL_JOB boot_Auto_addvol_job = BOOT_AUTO_ADDVOL_JOB_INITIALIZER;
#endif

extern bool catcls_Enable;
extern int catcls_compile_catalog_classes (THREAD_ENTRY * thread_p);
extern int catcls_finalize_class_oid_to_oid_hash_table (THREAD_ENTRY * thread_p);
extern int catcls_get_server_compat_info (THREAD_ENTRY * thread_p, int *charset_id_p, char *lang_buf,
					  const int lang_buf_size, char *timezone_checksum);
extern int catcls_get_db_collation (THREAD_ENTRY * thread_p, LANG_COLL_COMPAT ** db_collations, int *coll_cnt);
extern int catcls_find_and_set_cached_class_oid (THREAD_ENTRY * thread_p);

#if defined(SA_MODE)
int thread_Recursion_depth = 0;

LF_TRAN_ENTRY thread_ts_decoy_entries[THREAD_TS_LAST] = {
<<<<<<< HEAD
  {0, LF_NULL_TRANSACTION_ID, NULL, NULL, &spage_saving_Ts, 0, false},
  {0, LF_NULL_TRANSACTION_ID, NULL, NULL, &obj_lock_res_Ts, 0, false},
  {0, LF_NULL_TRANSACTION_ID, NULL, NULL, &obj_lock_ent_Ts, 0, false},
  {0, LF_NULL_TRANSACTION_ID, NULL, NULL, &catalog_Ts, 0, false},
  {0, LF_NULL_TRANSACTION_ID, NULL, NULL, &sessions_Ts, 0, false},
  {0, LF_NULL_TRANSACTION_ID, NULL, NULL, &free_sort_list_Ts, 0, false},
  {0, LF_NULL_TRANSACTION_ID, NULL, NULL, &global_unique_stats_Ts, 0, false},
  {0, LF_NULL_TRANSACTION_ID, NULL, NULL, &partition_link_Ts, 0, false},
  {0, LF_NULL_TRANSACTION_ID, NULL, NULL, &hfid_table_Ts, 0, false},
  {0, LF_NULL_TRANSACTION_ID, NULL, NULL, &xcache_Ts, 0, false},
  {0, LF_NULL_TRANSACTION_ID, NULL, NULL, &fpcache_Ts, 0, false}
=======
  {0, LF_NULL_TRANSACTION_ID, NULL, NULL, &spage_saving_Ts, 0},
  {0, LF_NULL_TRANSACTION_ID, NULL, NULL, &obj_lock_res_Ts, 0},
  {0, LF_NULL_TRANSACTION_ID, NULL, NULL, &obj_lock_ent_Ts, 0},
  {0, LF_NULL_TRANSACTION_ID, NULL, NULL, &catalog_Ts, 0},
  {0, LF_NULL_TRANSACTION_ID, NULL, NULL, &sessions_Ts, 0},
  {0, LF_NULL_TRANSACTION_ID, NULL, NULL, &free_sort_list_Ts, 0},
  {0, LF_NULL_TRANSACTION_ID, NULL, NULL, &global_unique_stats_Ts, 0},
  {0, LF_NULL_TRANSACTION_ID, NULL, NULL, &hfid_table_Ts, 0}
>>>>>>> 2e8ebb74
};

extern void boot_client_all_finalize (bool is_er_final);

static void boot_decoy_entries_finalize (void);
#endif /* SA_MODE */


BOOT_SERVER_STATUS boot_Server_status = BOOT_SERVER_DOWN;

#if defined(SERVER_MODE)
/* boot_cl.c:boot_Host_name[] if CS_MODE and SA_MODE */
char boot_Host_name[MAXHOSTNAMELEN] = "";
#endif /* SERVER_MODE */

/*
 * database parameter variables that do not change over time
 */
static char boot_Db_full_name[PATH_MAX];
static OID boot_Header_oid;	/* Location of parameters */
static BOOT_DB_PARM boot_Struct_db_parm;	/* The structure */
static BOOT_DB_PARM *boot_Db_parm = &boot_Struct_db_parm;
static OID *boot_Db_parm_oid = &boot_Header_oid;
static int boot_Temp_volumes_tpgs = 0;
static int boot_Temp_volumes_max_pages = -2;
static int boot_Temp_volumes_sys_pages = 0;
static char boot_Lob_path[PATH_MAX + LOB_PATH_PREFIX_MAX] = "";
static bool skip_to_check_ct_classes_for_rebuild = false;
static char boot_Server_session_key[SERVER_SESSION_KEY_SIZE];

#if defined(SERVER_MODE)
static bool boot_Set_server_at_exit = false;
static int boot_Server_process_id = 1;
#endif /* SERVER_MODE */


/* Functions */
static int boot_get_db_parm (THREAD_ENTRY * thread_p, BOOT_DB_PARM * dbparm, OID * dbparm_oid);
static VOLID boot_add_volume (THREAD_ENTRY * thread_p, DBDEF_VOL_EXT_INFO * ext_info);
static int boot_remove_temp_volume (THREAD_ENTRY * thread_p, VOLID volid, REMOVE_TEMP_VOL_ACTION delete_action);

static int boot_remove_all_temp_volumes (THREAD_ENTRY * thread_p, REMOVE_TEMP_VOL_ACTION delete_action);
static int boot_xremove_temp_volume (THREAD_ENTRY * thread_p, VOLID volid, const char *ignore_vlabel,
				     void *delete_action_arg);
#if 0
static int boot_xremove_perm_volume (THREAD_ENTRY * thread_p, VOLID volid);
#endif
static void boot_remove_unknown_temp_volumes (THREAD_ENTRY * thread_p);
static int boot_parse_add_volume_extensions (THREAD_ENTRY * thread_p, const char *filename_addmore_vols);
static int boot_find_rest_volumes (THREAD_ENTRY * thread_p, BO_RESTART_ARG * r_args, VOLID volid,
				   int (*fun) (THREAD_ENTRY * thread_p, VOLID xvolid, const char *vlabel, void *args),
				   void *args);
static int boot_find_rest_permanent_volumes (THREAD_ENTRY * thread_p, bool newvolpath, bool use_volinfo, VOLID volid,
					     int (*fun) (THREAD_ENTRY * thread_p, VOLID xvolid, const char *vlabel,
							 void *args), void *args);

static void boot_find_rest_temp_volumes (THREAD_ENTRY * thread_p, VOLID volid,
					 int (*fun) (THREAD_ENTRY * thread_p, VOLID xvolid, const char *vlabel,
						     void *args), void *args, bool forward_dir,
					 bool check_before_access);
static int boot_check_permanent_volumes (THREAD_ENTRY * thread_p);
static int boot_mount (THREAD_ENTRY * thread_p, VOLID volid, const char *vlabel, void *ignore_arg);
static VOLID boot_xadd_volume_extension (THREAD_ENTRY * thread_p, DBDEF_VOL_EXT_INFO * ext_info);
static char *boot_find_new_db_path (char *db_pathbuf, const char *fileof_vols_and_wherepaths);
static int boot_create_all_volumes (THREAD_ENTRY * thread_p, const BOOT_CLIENT_CREDENTIAL * client_credential,
				    const char *db_comments, DKNPAGES db_npages, const char *file_addmore_vols,
				    const char *log_path, const char *log_prefix, DKNPAGES log_npages,
				    int client_lock_wait, TRAN_ISOLATION client_isolation);
static int boot_remove_all_volumes (THREAD_ENTRY * thread_p, const char *db_fullname, const char *log_path,
				    const char *log_prefix, bool dirty_rem, bool force_delete);
static char *boot_volume_info_log_path (char *log_path);
static void boot_remove_useless_path_separator (const char *path, char *new_path);
static void boot_ctrl_c_in_init_server (int ignore_signo);

#if defined(CUBRID_DEBUG)
static void boot_check_db_at_num_shutdowns (bool force_nshutdowns);
#endif /* CUBRID_DEBUG */

#if defined(SERVER_MODE)
static void boot_shutdown_server_at_exit (void);
#endif /* SERVER_MODE */

static int boot_get_db_charset_from_header (THREAD_ENTRY * thread_p, const char *log_path, const char *log_prefix);

/*
 * bo_server) -set server's status, UP or DOWN
 *   return: void
 *   status(in) :
 */
void
boot_server_status (BOOT_SERVER_STATUS status)
{
  static const char *status_str[] = { "UNKNOWN", "UP", "DOWN", "MAINTENANCE" };
  if (status >= BOOT_SERVER_UP && status <= BOOT_SERVER_MAINTENANCE)
    {
      boot_Server_status = status;
      er_set (ER_NOTIFICATION_SEVERITY, ARG_FILE_LINE, ER_BO_SERVER_STATUS, 1, status_str[status]);
#if defined(SERVER_MODE)
      if (boot_Set_server_at_exit == false)
	{
	  boot_Set_server_at_exit = true;
	  boot_Server_process_id = getpid ();
	  (void) atexit (boot_shutdown_server_at_exit);
	}
#endif /* SERVER_MODE */
    }
}

#if defined(SERVER_MODE)
/*
 * bo_shutdown_server_atexit () - make sure that the server is shutdown at exit
 *
 * return : nothing
 *
 * Note: This function is called when the invoked program terminates normally.
 *       This function make sure that the server is shutdown gracefully.
 */
static void
boot_shutdown_server_at_exit (void)
{
  if (BO_IS_SERVER_RESTARTED () && boot_Server_process_id == getpid ())
    {
      /* Avoid infinite looping if someone calls exit during shutdown */
      boot_Server_process_id++;
      (void) xboot_shutdown_server (NULL, ER_ALL_FINAL);
    }
}

/*
 * boot_donot_shutdown_server_at_exit () - do not shutdown server at exist.
 *
 * return : nothing
 *
 * Note: This function must be called when the system needs to exit without
 *       shutting down the system (e.g., in case of fatal failure).
 */
void
boot_donot_shutdown_server_at_exit (void)
{
  if (BO_IS_SERVER_RESTARTED () && boot_Server_process_id == getpid ())
    {
      boot_Server_process_id++;
    }
}
#endif /* SERVER_MODE */

/*
 * boot_get_db_parm () - retrieve database parameters from disk
 *
 * return : NO_ERROR if all OK, ER_ status otherwise
 *
 *   dbparm(out): database parameter structure
 *   dbparm_oid(in): oid of parameter object
 *
 * Note: Retrieve the database boot/restart parameters from disk.
 */
static int
boot_get_db_parm (THREAD_ENTRY * thread_p, BOOT_DB_PARM * dbparm, OID * dbparm_oid)
{
  RECDES recdes;
  HEAP_SCANCACHE scan_cache;
  SCAN_CODE scan = S_SUCCESS;

  recdes.area_size = recdes.length = DB_SIZEOF (*dbparm);
  recdes.data = (char *) dbparm;

  heap_scancache_quick_start_with_class_hfid (thread_p, &scan_cache, &boot_Db_parm->hfid);
  scan = heap_first (thread_p, &boot_Db_parm->hfid, NULL, dbparm_oid, &recdes, &scan_cache, COPY);
  heap_scancache_end (thread_p, &scan_cache);

  if (scan != S_SUCCESS)
    {
      assert (false);
      return ER_FAILED;
    }

  return NO_ERROR;
}

/*
 * boot_find_root_heap () - find the root heap
 *
 * return: NO_ERROR
 *
 * Note: Find the heap where the classes are stored.
 */
int
boot_find_root_heap (HFID * root_hfid_p)
{
  assert (root_hfid_p != NULL);
  assert (!HFID_IS_NULL (&boot_Db_parm->rootclass_hfid));

  HFID_COPY (root_hfid_p, &boot_Db_parm->rootclass_hfid);

  return NO_ERROR;
}

/*
 * xboot_find_number_permanent_volumes () - find the number of permanent volumes
 *
 * return : number of permanent volumes
 */
int
xboot_find_number_permanent_volumes (THREAD_ENTRY * thread_p)
{
  int nvols;

  if (csect_enter_as_reader (thread_p, CSECT_BOOT_SR_DBPARM, INF_WAIT) != NO_ERROR)
    {
      return NULL_VOLID;
    }
  nvols = boot_Db_parm->nvols;
  csect_exit (thread_p, CSECT_BOOT_SR_DBPARM);

  return nvols;
}

/*
 * xboot_find_number_temp_volumes () - find the number of temporary volumes
 *
 * return : number of temporary volumes
 */
int
xboot_find_number_temp_volumes (THREAD_ENTRY * thread_p)
{
  int nvols;

  if (csect_enter_as_reader (thread_p, CSECT_BOOT_SR_DBPARM, INF_WAIT) != NO_ERROR)
    {
      return NULL_VOLID;
    }
  nvols = boot_Db_parm->temp_nvols;
  csect_exit (thread_p, CSECT_BOOT_SR_DBPARM);

  return nvols;
}

/*
 * xboot_find_last_permanent () - find the volid of last permanent volume
 * 
 * return : volid of last permanent volume
 */
VOLID
xboot_find_last_permanent (THREAD_ENTRY * thread_p)
{
  VOLID volid;

  if (csect_enter_as_reader (thread_p, CSECT_BOOT_SR_DBPARM, INF_WAIT) != NO_ERROR)
    {
      return NULL_VOLID;
    }
  volid = boot_Db_parm->last_volid;
  csect_exit (thread_p, CSECT_BOOT_SR_DBPARM);

  return volid;
}

/*
 * xboot_peek_last_permanent () - peek the volid of last permanent volume
 * 
 * return : volid of last permanent volume
 * NOTE: This function does NOT hold CSECT_BOOT_SR_DBPARM.
 */
VOLID
xboot_peek_last_permanent (THREAD_ENTRY * thread_p)
{
  return boot_Db_parm->last_volid;
}

/*
 * xboot_find_last_temp () - find the volid of next temporary volume
 *
 * return : volid of next temporary volume
 */
VOLID
xboot_find_last_temp (THREAD_ENTRY * thread_p)
{
  VOLID volid;

  if (csect_enter_as_reader (thread_p, CSECT_BOOT_SR_DBPARM, INF_WAIT) != NO_ERROR)
    {
      return NULL_VOLID;
    }
  volid = boot_Db_parm->temp_last_volid;
  csect_exit (thread_p, CSECT_BOOT_SR_DBPARM);

  return volid;
}

/*
 * boot_find_next_permanent_volid () - find next volid for a permanent volume
 *
 * return : next volid for a permanent volume
 */
VOLID
boot_find_next_permanent_volid (THREAD_ENTRY * thread_p)
{
  VOLID volid;

  if (csect_enter (thread_p, CSECT_BOOT_SR_DBPARM, INF_WAIT) != NO_ERROR)
    {
      return NULL_VOLID;
    }
  volid = boot_Db_parm->last_volid + 1;
  csect_exit (thread_p, CSECT_BOOT_SR_DBPARM);

  return volid;
}

/*
 * boot_reset_db_parm () - reset database initialization parameters
 *                      (must be used only be log/recovery manager)
 *
 * return : NO_ERROR if all OK, ER_ status otherwise
 *
 * Note: Reset database initialization parameters. It is used only during
 *       recovery of the database.
 */
int
boot_reset_db_parm (THREAD_ENTRY * thread_p)
{
  return boot_get_db_parm (thread_p, boot_Db_parm, boot_Db_parm_oid);
}

/*
 * boot_db_name () - find the name of the database
 *
 * return : name of the database
 *
 */
const char *
boot_db_name (void)
{
  return fileio_get_base_file_name (boot_Db_full_name);
}

#if defined (ENABLE_UNUSED_FUNCTION)
/*
 * boot_db_full_name () - return current database full name.
 *
 * return : database full name
 */
const char *
boot_db_full_name ()
{
  return boot_Db_full_name;
}
#endif /* ENABLE_UNUSED_FUNCTION */

/*
 * boot_get_lob_path - return the lob path which is read from databases.txt
 */
const char *
boot_get_lob_path (void)
{
  return boot_Lob_path;
}

/*
 * bo_maxpages_for_newvol () - find max pages that can be used to define a new
 *                             volume at given location
 *
 * return : max pages
 *
 * Note: Find the maximum number of pages that are accepted to safetly
 *       automatically create a volume extension or a temporary volume
 *       at the given location.
 */
DKNPAGES
boot_max_pages_new_volume (void)
{
  int nfree_pages;

  nfree_pages = (fileio_get_number_of_partition_free_pages (boot_Db_full_name, IO_PAGESIZE)
		 - BOOT_LEAVE_SAFE_OSDISK_PARTITION_FREE_SPACE);
  if (nfree_pages < 0)
    {
      nfree_pages = 0;
    }

  return (DKNPAGES) nfree_pages;
}

/*
 * boot_add_volume () - add a volume to the database
 *
 * return : volid or NULL_VOLID (in case of failure)
 *
 *   ext_info(in): volume info
 *
 * Note: Add a new volume to the database. The volume may be a permanent or
 *       temporary volume. The addition of the volume is a system operation
 *       that will be either aborted in case of failure or committed in case of
 *       success, independently on the destiny of the current transaction.
 *       The volume becomes immediately available to other transactions.
 */
static VOLID
boot_add_volume (THREAD_ENTRY * thread_p, DBDEF_VOL_EXT_INFO * ext_info)
{
  HEAP_OPERATION_CONTEXT update_context;
  VOLID volid;
  int vol_fd;
  RECDES recdes;		/* Record descriptor which describe the volume. */
  bool in_system_op = false;
  VPID boot_db_parm_vpid = VPID_INITIALIZER;

  if (csect_enter (thread_p, CSECT_BOOT_SR_DBPARM, INF_WAIT) != NO_ERROR)
    {
      return NULL_VOLID;
    }

  /* 
   * Assign a volume identifier according to its type
   */

  if (ext_info->purpose != DISK_TEMPVOL_TEMP_PURPOSE)
    {
      volid = boot_Db_parm->last_volid + 1;
      if (volid > LOG_MAX_DBVOLID || (boot_Db_parm->temp_nvols > 0 && volid >= boot_Db_parm->temp_last_volid))
	{
	  er_set (ER_ERROR_SEVERITY, ARG_FILE_LINE, ER_BO_MAXNUM_VOLS_HAS_BEEN_EXCEEDED, 1, LOG_MAX_DBVOLID);
	  goto error;
	}
    }
  else
    {
      if (boot_Db_parm->temp_nvols > 0)
	{
	  volid = boot_Db_parm->temp_last_volid - 1;
	}
      else
	{
	  volid = LOG_MAX_DBVOLID;
	}
      if (volid <= boot_Db_parm->last_volid)
	{
	  er_set (ER_ERROR_SEVERITY, ARG_FILE_LINE, ER_BO_MAXNUM_VOLS_HAS_BEEN_EXCEEDED, 1, LOG_MAX_DBVOLID);
	  goto error;
	}
    }


  if (log_start_system_op (thread_p) == NULL)
    {
      goto error;
    }
  in_system_op = true;

  if (ext_info->overwrite == false && fileio_is_volume_exist (ext_info->name))
    {
      er_set (ER_ERROR_SEVERITY, ARG_FILE_LINE, ER_BO_VOLUME_EXISTS, 1, ext_info->name);
      goto error;
    }

  pgbuf_refresh_max_permanent_volume_id (volid);

  /* Format the volume */
  if (disk_format (thread_p, boot_Db_full_name, volid, ext_info) == NULL_VOLID)
    {
      goto error;
    }

  if (logpb_add_volume (NULL, volid, ext_info->name, ext_info->purpose) != volid)
    {
      goto error;
    }

  /* 
   * Modify the system parameter table to reflect the addition of the volume
   */

  if (ext_info->purpose != DISK_TEMPVOL_TEMP_PURPOSE)
    {
      boot_Db_parm->nvols++;
      boot_Db_parm->last_volid = volid;
    }
  else
    {
      boot_Db_parm->temp_nvols++;
      boot_Db_parm->temp_last_volid = volid;
    }

  recdes.area_size = recdes.length = DB_SIZEOF (*boot_Db_parm);
  recdes.data = (char *) boot_Db_parm;

  /* Before updating and logging disk representation of boot_Dp_parm, we need to log a page flush on undo.
   * Recovery must flush boot_Db_parm changes before removing volume from disk.
   */
  VPID_GET_FROM_OID (&boot_db_parm_vpid, boot_Db_parm_oid);
  log_append_undo_data2 (thread_p, RVPGBUF_FLUSH_PAGE, NULL, NULL, 0, sizeof (boot_db_parm_vpid), &boot_db_parm_vpid);

  heap_create_update_context (&update_context, &boot_Db_parm->hfid, boot_Db_parm_oid, &boot_Db_parm->rootclass_oid,
			      &recdes, NULL, UPDATE_INPLACE_CURRENT_MVCCID, false);
  if (heap_update_logical (thread_p, &update_context) != NO_ERROR)
    {
      /* Return back our global area of system parameter */
      if (ext_info->purpose != DISK_TEMPVOL_TEMP_PURPOSE)
	{
	  boot_Db_parm->nvols--;
	  boot_Db_parm->last_volid = volid - 1;
	}
      else
	{
	  boot_Db_parm->temp_nvols--;
	  if (boot_Db_parm->temp_nvols <= 0)
	    {
	      boot_Db_parm->temp_last_volid = NULL_VOLID;
	    }
	  else
	    {
	      boot_Db_parm->temp_last_volid = volid + 1;
	    }
	}
      goto error;
    }

  /* 
   * Flush both the Dbparm object. This is not needed but it is good to do it,
   * so that during restart time we can mount every known volume. During media
   * crash that may not be possible. Thus, this is optional, we do not check
   * for error values.
   */

  heap_flush (thread_p, boot_Db_parm_oid);
  vol_fd = fileio_get_volume_descriptor (boot_Db_parm->hfid.vfid.volid);
  (void) fileio_synchronize (thread_p, vol_fd, ext_info->name);

  log_end_system_op (thread_p, LOG_RESULT_TOPOP_COMMIT);

  pgbuf_refresh_max_permanent_volume_id (boot_Db_parm->last_volid);
  csect_exit (thread_p, CSECT_BOOT_SR_DBPARM);

#if !defined(WINDOWS)
  if (prm_get_bool_value (PRM_ID_DBFILES_PROTECT))
    {
      fileio_set_permission (ext_info->name);
    }
#endif /* !WINDOWS */

  return volid;

error:
  if (in_system_op)
    {
      (void) log_end_system_op (thread_p, LOG_RESULT_TOPOP_ABORT);
    }

  pgbuf_refresh_max_permanent_volume_id (boot_Db_parm->last_volid);
  csect_exit (thread_p, CSECT_BOOT_SR_DBPARM);

  return NULL_VOLID;
}

/*
 * boot_remove_temp_volume () - remove a volume from the database
 *
 * return : NO_ERROR if all OK, ER_ status otherwise
 *
 *   volid(in): Volume identifier to remove
 *   delete_action(in): ONLY_PHYSICAL_REMOVE_TEMP_VOL_ACTION if logical heap operation 
 *				are not needed
 *
 * Note: Remove a volume from the database. The deletion of the volume is done
 *       independently of the destiny of the current transaction. That is,
 *       if this function finishes successfully the removal is made permanent,
 *       if the function fails, whatever was done is aborted.
 *       Currently, we do not allow to remove permananet volumes. In the future
 *       we may allow the removal of any volume but the primary volume
 *       (LOG_DBFIRST_VOLID).
 */
static int
boot_remove_temp_volume (THREAD_ENTRY * thread_p, VOLID volid, REMOVE_TEMP_VOL_ACTION delete_action)
{
  HEAP_OPERATION_CONTEXT update_context;
  RECDES recdes;		/* Record descriptor which describe the volume. */
  char *vlabel = NULL;
  int vol_fd;
  int error_code = NO_ERROR;

  if (csect_enter (thread_p, CSECT_BOOT_SR_DBPARM, INF_WAIT) != NO_ERROR)
    {
      return ER_FAILED;
    }

  /* 
   * Make sure that this is a temporary volume
   */

  if (volid < boot_Db_parm->temp_last_volid)
    {
      if (volid >= LOG_DBFIRST_VOLID && volid <= boot_Db_parm->last_volid)
	{
	  er_set (ER_ERROR_SEVERITY, ARG_FILE_LINE, ER_BO_TRYING_TO_REMOVE_PERMANENT_VOLUME, 1,
		  fileio_get_volume_label (volid, PEEK));
	  error_code = ER_BO_TRYING_TO_REMOVE_PERMANENT_VOLUME;
	}
      else
	{
	  er_set (ER_FATAL_ERROR_SEVERITY, ARG_FILE_LINE, ER_FILE_UNKNOWN_VOLID, 1, volid);
	  error_code = ER_FILE_UNKNOWN_VOLID;
	}
      goto end;
    }

  /* 
   * Find the name of the volume to remove
   */

  vlabel = fileio_get_volume_label (volid, ALLOC_COPY);

  if (delete_action == REMOVE_TEMP_VOL_DEFAULT_ACTION)
    {
      /* 
       * Start a TOP SYSTEM OPERATION.
       * This top system operation will be either ABORTED (case of failure) or
       * COMMITTED independently of the current transaction, so that the volume
       * is removed immediately.
       */
      if (log_start_system_op (thread_p) == NULL)
	{
	  error_code = ER_FAILED;
	  goto end;
	}
    }

  /* 
   * Do the following for temporary volumes
   */

  boot_Db_parm->temp_nvols--;
  if (boot_Db_parm->temp_nvols <= 0)
    {
      boot_Db_parm->temp_last_volid = NULL_VOLID;
    }
  else if (boot_Db_parm->temp_last_volid == volid)
    {
      boot_Db_parm->temp_last_volid = volid + 1;
    }

  if (delete_action == REMOVE_TEMP_VOL_DEFAULT_ACTION)
    {
      recdes.area_size = recdes.length = DB_SIZEOF (*boot_Db_parm);
      recdes.data = (char *) boot_Db_parm;

      heap_create_update_context (&update_context, &boot_Db_parm->hfid, boot_Db_parm_oid, &boot_Db_parm->rootclass_oid,
				  &recdes, NULL, UPDATE_INPLACE_CURRENT_MVCCID, false);
      if (heap_update_logical (thread_p, &update_context) != NO_ERROR)
	{
	  boot_Db_parm->temp_nvols++;
	  if (boot_Db_parm->temp_nvols == 1)
	    {
	      boot_Db_parm->temp_last_volid = volid;
	    }
	  else if (volid < boot_Db_parm->temp_last_volid)
	    {
	      boot_Db_parm->temp_last_volid = volid;
	    }
	  (void) log_end_system_op (thread_p, LOG_RESULT_TOPOP_ABORT);
	  error_code = ER_FAILED;
	  goto end;
	}

      /* 
       * Flush the Dbparm object.. Not needed but it is good to do it, so that
       * during restart time we can mount every known volume. During media crash
       * that may not be possible... irrelevant..
       */
      heap_flush (thread_p, boot_Db_parm_oid);

      vol_fd = fileio_get_volume_descriptor (boot_Db_parm->hfid.vfid.volid);
      (void) fileio_synchronize (thread_p, vol_fd, vlabel);
    }

  /* 
   * The volume is not know by the system any longer. Remove it from disk
   */
  (void) pgbuf_invalidate_all (thread_p, volid);

  if (vlabel)
    {
      error_code = disk_unformat (thread_p, vlabel);
      if (error_code != NO_ERROR)
	{
	  goto end;
	}
    }

  if (delete_action == REMOVE_TEMP_VOL_DEFAULT_ACTION)
    {
      log_end_system_op (thread_p, LOG_RESULT_TOPOP_COMMIT);
    }

  pgbuf_refresh_max_permanent_volume_id (boot_Db_parm->last_volid);
  (void) disk_goodvol_refresh (thread_p);

end:
  if (vlabel)
    {
      free (vlabel);
    }
  csect_exit (thread_p, CSECT_BOOT_SR_DBPARM);

  return error_code;
}

/*
 * xboot_add_volume_extension () - add a volume extension to the database
 *
 * return : volid or NULL_VOLID (in case of failure)
 *
 *   ext_info(in): volume info
 *
 * Note: Add a volume extension to the database. The addition of the volume
 *       is a system operation that will be either aborted in case of failure
 *       or committed in case of success, independently on the destiny of the
 *       current transaction. The volume becomes immediately available to other
 *       transactions.
 */
VOLID
xboot_add_volume_extension (THREAD_ENTRY * thread_p, DBDEF_VOL_EXT_INFO * ext_info)
{
  DBDEF_VOL_EXT_INFO temp_ext_info = *ext_info;
  char real_pathbuf[PATH_MAX];

  if (temp_ext_info.path != NULL && realpath ((char *) temp_ext_info.path, real_pathbuf) != NULL)
    {
      temp_ext_info.path = real_pathbuf;
    }

  temp_ext_info.extend_npages = temp_ext_info.max_npages;

  return boot_xadd_volume_extension (thread_p, &temp_ext_info);
}

#if 0
/*
 * xboot_del_volume_extension () - delete a volume extension of the database
 *
 * return : NO_ERROR if all OK, ER_ status otherwise
 *
 */
int
xboot_del_volume_extension (THREAD_ENTRY * thread_p, VOLID volid, bool clear_cached)
{
  int r;

  if (xdisk_is_volume_exist (thread_p, volid) == false)
    {
      er_set (ER_ERROR_SEVERITY, ARG_FILE_LINE, ER_BO_UNKNOWN_VOLUME, 1, volid);
      return ER_BO_UNKNOWN_VOLUME;
    }

#if 0
  if (disk_cache_disable_new_files (thread_p, volid) != NO_ERROR)
    {
      return ER_FAILED;
    }
#endif

  if (clear_cached && xdisk_get_purpose (thread_p, volid) == DISK_TEMPVOL_TEMP_PURPOSE)
    {
      /* we don't recover cleared cached files even though transaction fail */

      /* 
       * if some transactions are using the xasl, we don't remove xasl cache
       * and the volume will not be removed from database.
       */
      /* If this code is ever reactivated, xasl_cache.c must provide the necessary functions. This no longer exist. */
      /* (void) qexec_remove_xasl_cache_ent_by_volume (thread_p, volid, true); */

      /* (void) file_destroy_cached_tmp (thread_p, volid); */
    }

  r = disk_del_volume_extension (thread_p, volid);
#if 0
  if (r != NO_ERROR)
    {
      (void) disk_cache_enable_new_files (thread_p, volid);
    }
#endif

  return r;
}
#endif

/*
 * boot_remove_useless_path_separator () - Remove useless PATH_SEPARATOR in path string
 *
 * return : true or false(in case of fail)
 *
 *   path(in): Original path.
 *   new_path(out): Transformed path.
 *
 * Note: This function removes uselses PATH_SEPARATOR in path string.
 *       For example,
 *       /home3/CUBRID/DB/               -->  /home3/CUBRID/DB
 *       C:\CUBRID\\\Databases\\         -->  C:\CUBRID\Databases
 *       \\pooh\user\                    -->  \\pooh\user
 *
 *       After transform..
 *       If new path string is "/" or "\", don't remove the last slash.
 *       It is survived.
 */
static void
boot_remove_useless_path_separator (const char *path, char *new_path)
{
  int slash_num = 0;		/* path separator counter */

  /* path must be not null */
  assert (path != NULL);
  assert (new_path != NULL);

  /* 
   * Before transform.
   *   / h o m e 3 / / w o r k / c u b r i d / / / w o r k /
   *
   * After transform.
   *   / h o m e 3   / w o r k / c u b r i d     / w o r k
   */

  /* Consume the preceding continuous slash chars. */
  while (*path == PATH_SEPARATOR)
    {
      slash_num++;
      path++;
    }

  /* If there is preceding consumed slash, append PATH_SEPARATOR */
  if (slash_num)
    {
      *new_path++ = PATH_SEPARATOR;
#if defined(WINDOWS)
      /* 
       * In Windows/NT,
       * If first duplicated PATH_SEPARATORs are appeared, they are survived.
       * For example,
       * \\pooh\user\ -> \\pooh\user(don't touch the first duplicated PATH_SEPARATORs)
       */
      if (slash_num > 1)
	{
	  *new_path++ = PATH_SEPARATOR;
	}
#endif /* WINDOWS */
    }

  /* Initialize separator counter again. */
  slash_num = 0;

  /* 
   * If current character is PATH_SEPARATOR,
   *    skip after increasing separator counter.
   * If current character is normal character, copy to new_path.
   */
  while (*path)
    {
      if (*path == PATH_SEPARATOR)
	{
	  slash_num++;
	}
      else
	{
	  /* 
	   * If there is consumed slash, append PATH_SEPARATOR.
	   * Initialize separator counter.
	   */
	  if (slash_num)
	    {
	      *new_path++ = PATH_SEPARATOR;
	      slash_num = 0;
	    }
	  *new_path++ = *path;
	}
      path++;
    }

  /* Assure null terminated string */
  *new_path = '\0';
}

/*
 * boot_xadd_volume_extension () -
 *
 * return :
 *
 * ext_info(in):
 */
static VOLID
boot_xadd_volume_extension (THREAD_ENTRY * thread_p, DBDEF_VOL_EXT_INFO * ext_info)
{
  DBDEF_VOL_EXT_INFO temp_ext_info = *ext_info;
  VOLID volid;
  char vol_fullname[PATH_MAX];
  char ext_path_buf[PATH_MAX];
  DKNPAGES part_npages;
#if !defined(WINDOWS)
  char vol_realpath[PATH_MAX];
  char link_path[PATH_MAX];
  char link_fullname[PATH_MAX];
  struct stat stat_buf;
#endif

  /* 
   * Get the name of the extension: ext_path|dbname|"ext"|volid
   */
  if (temp_ext_info.path == NULL)
    {
      temp_ext_info.path = prm_get_string_value (PRM_ID_IO_VOLUME_EXT_PATH);
      if (temp_ext_info.path == NULL)
	{
	  temp_ext_info.path = fileio_get_directory_path (ext_path_buf, boot_Db_full_name);
	  if (temp_ext_info.path == NULL)
	    {
	      ext_path_buf[0] = '\0';
	      temp_ext_info.path = ext_path_buf;
	    }
	}
    }

  /* 
   * Make sure that the name is going to be unique. We do not lock the object
   * DBparm to allow multiple transactions creating/deleting volumes
   */

  if (csect_enter (thread_p, CSECT_BOOT_SR_DBPARM, INF_WAIT) != NO_ERROR)
    {
      return NULL_VOLID;
    }

  if (temp_ext_info.name == NULL)
    {
      temp_ext_info.name = fileio_get_base_file_name (boot_Db_full_name);

      fileio_make_volume_ext_name (vol_fullname, temp_ext_info.path, temp_ext_info.name, boot_Db_parm->last_volid + 1);
    }
  else
    {
      fileio_make_volume_ext_given_name (vol_fullname, temp_ext_info.path, temp_ext_info.name);
    }

#if !defined(WINDOWS)
  if (stat (vol_fullname, &stat_buf) == 0	/* file exist */
      && S_ISCHR (stat_buf.st_mode))
    {				/* is the raw device */

      temp_ext_info.path = fileio_get_directory_path (link_path, boot_Db_full_name);
      if (temp_ext_info.path == NULL)
	{
	  link_path[0] = '\0';
	  temp_ext_info.path = link_path;
	}

      temp_ext_info.name = fileio_get_base_file_name (boot_Db_full_name);
      fileio_make_volume_ext_name (link_fullname, temp_ext_info.path, temp_ext_info.name, boot_Db_parm->last_volid + 1);

      if (realpath (vol_fullname, vol_realpath) != NULL)
	{
	  strcpy (vol_fullname, vol_realpath);
	}

      (void) unlink (link_fullname);
      if (symlink (vol_fullname, link_fullname) != 0)
	{
	  er_set (ER_ERROR_SEVERITY, ARG_FILE_LINE, ER_BO_CANNOT_CREATE_LINK, 2, vol_fullname, link_fullname);

	  csect_exit (thread_p, CSECT_BOOT_SR_DBPARM);

	  return NULL_VOLID;
	}

      strcpy (vol_fullname, link_fullname);

      /* we don't know character special files size */
      part_npages = VOL_MAX_NPAGES (IO_PAGESIZE);
    }
  else
    {
      part_npages = fileio_get_number_of_partition_free_pages (vol_fullname, IO_PAGESIZE);
    }
#else /* !WINDOWS */
  part_npages = fileio_get_number_of_partition_free_pages (vol_fullname, IO_PAGESIZE);
#endif /* !WINDOWS */

  /* 
   * For automatic volume extensions do not let the disk partition to go too
   * full.
   */

  if (temp_ext_info.comments == NULL)
    {
      temp_ext_info.comments = " ";
    }

  if (temp_ext_info.max_npages > part_npages && part_npages >= 0)
    {
      er_set (ER_ERROR_SEVERITY, ARG_FILE_LINE, ER_IO_FORMAT_OUT_OF_SPACE, 5, vol_fullname, temp_ext_info.max_npages,
	      ((IO_PAGESIZE / 1024) * ((off_t) temp_ext_info.max_npages)), part_npages,
	      ((IO_PAGESIZE / 1024) * ((off_t) part_npages)));
      volid = NULL_VOLID;
    }
  else
    {
      temp_ext_info.name = vol_fullname;
      temp_ext_info.comments = "Volume Extension";

      volid = boot_add_volume (thread_p, &temp_ext_info);
      if (volid != NULL_VOLID)
	{
	  (void) disk_goodvol_refresh_with_new (thread_p, volid);
	}
    }

  csect_exit (thread_p, CSECT_BOOT_SR_DBPARM);

  return volid;
}

/*
 * boot_add_auto_volume_extension () - add an automatic volume extension to the database
 *
 * return : volid or NULL_VOLID (in case of failure)
 *
 * Note: Add an automatic volume extension to the database when the system
 *       allow it. The addition of the volume is a system operation that will
 *       be either aborted in case of failure or committed in case of success,
 *       independently on the destiny of the current transaction. The volume
 *       becomes immediately available to other transactions.
 */
VOLID
boot_add_auto_volume_extension (THREAD_ENTRY * thread_p, DKNPAGES min_npages, DISK_SETPAGE_TYPE setpage_type,
				DISK_VOLPURPOSE vol_purpose, bool wait)
{
#if defined (SERVER_MODE)
  bool old_check_interrupt;
  int new_vol_npages;
#endif
  VOLID volid;
  DBDEF_VOL_EXT_INFO ext_info;
  bool can_use_auto_expansion;

#if !defined (SERVER_MODE)
  can_use_auto_expansion = false;
#else
  can_use_auto_expansion = thread_is_auto_volume_expansion_thread_available ();
#endif

  ext_info.max_npages = (DKNPAGES) (prm_get_bigint_value (PRM_ID_DB_VOLUME_SIZE) / IO_PAGESIZE);

  if (setpage_type != DISK_NONCONTIGUOUS_SPANVOLS_PAGES && ext_info.max_npages < min_npages)
    {
      ext_info.max_npages = min_npages;
    }

  if (ext_info.max_npages < BOOT_VOLUME_MINPAGES)
    {
      ext_info.max_npages = BOOT_VOLUME_MINPAGES;
    }

  ext_info.max_npages = MIN (ext_info.max_npages, VOL_MAX_NPAGES (IO_PAGESIZE));
  ext_info.path = NULL;
  ext_info.name = NULL;
  ext_info.comments = "Automatic Volume Extension";
  ext_info.purpose = DISK_PERMVOL_GENERIC_PURPOSE;
  ext_info.overwrite = false;
  ext_info.max_writesize_in_sec = 0;

  if (can_use_auto_expansion)
    {
      /* SERVER_MODE and auto_volume_expansion thread is available */
#if defined (SERVER_MODE)
      ext_info.extend_npages = CEIL_PTVDIV (min_npages, AUTO_ADD_VOL_EXPAND_NPAGES) * AUTO_ADD_VOL_EXPAND_NPAGES;

    retry:
      volid = NULL_VOLID;

      pthread_mutex_lock (&boot_Auto_addvol_job.lock);

      if (boot_Auto_addvol_job.ext_info.extend_npages > 0)
	{
	  /* add_vol_job is already running */
	  int allocating_npages;

	  assert_release (boot_Auto_addvol_job.ext_info.purpose == DISK_PERMVOL_GENERIC_PURPOSE);

	  if (wait)
	    {
	      allocating_npages = boot_Auto_addvol_job.ext_info.extend_npages;

	      pthread_cond_wait (&boot_Auto_addvol_job.cond, &boot_Auto_addvol_job.lock);

	      volid = boot_Auto_addvol_job.ret_volid;

	      if (volid != NULL_VOLID && allocating_npages < min_npages)
		{
		  /* allocated size is not enough */
		  pthread_mutex_unlock (&boot_Auto_addvol_job.lock);
		  goto retry;
		}
	    }

	  pthread_mutex_unlock (&boot_Auto_addvol_job.lock);

	  /* if wait flag is false, NULL_VOLID will be returned */
	  return volid;
	}

      if (thread_auto_volume_expansion_thread_is_running ())
	{
	  /* volume_expansion_thread is active, but auto_addvol_job is empty. Maybe, the last addvol_job was just
	   * finished. Retry add job. */
	  pthread_mutex_unlock (&boot_Auto_addvol_job.lock);
	  thread_sleep (10);
	  goto retry;
	}

      /* Register current job to boot_Auto_addvol_job */
      memcpy (&boot_Auto_addvol_job.ext_info, &ext_info, sizeof (DBDEF_VOL_EXT_INFO));

      if (disk_cache_get_auto_extend_volid (thread_p) == NULL_VOLID)
	{
	  /* New volume must be added */
	  pthread_mutex_unlock (&boot_Auto_addvol_job.lock);

	  /* add new volume with minimum pages */
	  new_vol_npages = 1 + disk_get_num_overhead_for_newvol (ext_info.max_npages);

	  ext_info.extend_npages =
	    CEIL_PTVDIV (new_vol_npages, AUTO_ADD_VOL_EXPAND_NPAGES) * AUTO_ADD_VOL_EXPAND_NPAGES;

	  /* Do not check interrupt while volume extension */
	  old_check_interrupt = thread_set_check_interrupt (thread_p, false);
	  volid = boot_xadd_volume_extension (thread_p, &ext_info);
	  thread_set_check_interrupt (thread_p, old_check_interrupt);

	  if (volid != NULL_VOLID)
	    {
	      er_set (ER_NOTIFICATION_SEVERITY, ARG_FILE_LINE, ER_BO_NOTIFY_AUTO_VOLEXT, 2,
		      fileio_get_volume_label (volid, PEEK), ext_info.extend_npages);
	    }
	  else
	    {
	      /* just continue to expansion, although there was an error. In this case, auto expansion thread will
	       * detect this situation and set ret_volid to NULL_VOLID. */
	    }

	  pthread_mutex_lock (&boot_Auto_addvol_job.lock);
	}

      /* expand volume */
      (void) thread_wakeup_auto_volume_expansion_thread ();

      if (wait)
	{
	  pthread_cond_wait (&boot_Auto_addvol_job.cond, &boot_Auto_addvol_job.lock);
	  volid = boot_Auto_addvol_job.ret_volid;
	}

      pthread_mutex_unlock (&boot_Auto_addvol_job.lock);
#else
      /* cannot be here */
      assert (false);
#endif
    }
  else
    {
      /* SA_MODE or auto_volume_expansion thread is unavailable */
      ext_info.extend_npages = ext_info.max_npages;

      volid = boot_xadd_volume_extension (thread_p, &ext_info);

      if (volid != NULL_VOLID)
	{
	  er_set (ER_NOTIFICATION_SEVERITY, ARG_FILE_LINE, ER_BO_NOTIFY_AUTO_VOLEXT, 2,
		  fileio_get_volume_label (volid, PEEK), ext_info.extend_npages);
	}
    }

  return volid;
}

/*
 * boot_parse_add_volume_extensions () - add a set of volume extensions
 *                                       to the database
 *
 * return : NO_ERROR if all OK, ER_ status otherwise
 *
 *   filename_addmore_vols(in): File name where the volume specifications are
 *                              found
 *
 * Note: A set of volume extensions are added to the database. The given
 *       parameter is a file which indicates the specifications for all
 *       the volumes to be created. A volume is specified by ONE LINE which
 *       can contain the following parameters:
 *       [NAME volname] [PATH volpath] [COMMENTS volcomments]
 *                      [PURPOSE volpurpose] PAGES volnpages
 *
 *       The additions of the volumes is a system operations that will be either
 *       aborted in case of failure or committed in case of success,
 *       independently on the destiny of the current transaction. The volume
 *       becomes immediately available to other transactions.
 */
static int
boot_parse_add_volume_extensions (THREAD_ENTRY * thread_p, const char *filename_addmore_vols)
{
  FILE *fp;
  DBDEF_VOL_EXT_INFO ext_info;
  char input_buffer[BOOTSR_MAX_LINE + 1];
  char *line;
  char *token;
  char *token_value;
  char *ext_name;
  char *ext_path;
  char *ext_comments;
  DKNPAGES ext_npages;
  DISK_VOLPURPOSE ext_purpose;
  int line_num = 0;
  int error_code = NO_ERROR;

  fp = fopen (filename_addmore_vols, "r");
  if (fp == NULL)
    {
      er_set_with_oserror (ER_ERROR_SEVERITY, ARG_FILE_LINE, ER_LOG_USER_FILE_UNKNOWN, 1, filename_addmore_vols);
      return ER_LOG_USER_FILE_UNKNOWN;
    }

  /* 
   * Get a line
   * Continue parsing even in case of error, so that we can indicate as
   * many errors as possible.
   */

  while ((line = fgets (input_buffer, BOOTSR_MAX_LINE, fp)) != NULL)
    {
      line_num++;

      /* Ignore lines with comments */

      if (line[0] == '\0' || line[0] == '#')
	{
	  continue;
	}

      ext_npages = (DKNPAGES) strlen (line);
      if (line[ext_npages - 1] != '\n')
	{
	  line[ext_npages] = '\n';
	  line[ext_npages + 1] = '\0';
	}

      /* 
       * Parse the line
       */

      ext_name = NULL;
      ext_path = NULL;
      ext_comments = NULL;
      ext_npages = 0;
      ext_purpose = DISK_PERMVOL_GENERIC_PURPOSE;

      while (true)
	{
	  /* 
	   * Read token.. skip leading whitespace and comments
	   */
	  while (char_isspace (line[0]))
	    {
	      line++;
	    }

	  if (line[0] == '\0')
	    {
	      break;
	    }

	  token = line;

	  do
	    {
	      line++;
	    }
	  while (!char_isspace (line[0]));
	  line[0] = '\0';
	  line++;

	  /* 
	   * Skip any whitespace before the value.
	   */

	  while (char_isspace (line[0]))
	    {
	      line++;
	    }

	  token_value = line;

	  /* 
	   * If string in " xxx " or ' xxxx ' find its delimiter
	   */

	  if (token_value[0] == '"' || token_value[0] == '\'')
	    {
	      int delim;

	      delim = token_value[0];
	      token_value++;
	      do
		{
		  line++;
		}
	      while (line[0] != delim);
	      line[0] = '\0';
	      line++;
	    }
	  else
	    {
	      do
		{
		  line++;
		}
	      while (!char_isspace (line[0]));
	      line[0] = '\0';
	      line++;
	    }

	  if (intl_mbs_casecmp (token, "NAME") == 0)
	    {
	      /* Name of volume */
	      ext_name = token_value;
	    }
	  else if (intl_mbs_casecmp (token, "PATH") == 0)
	    {
	      ext_path = token_value;
	    }
	  else if (intl_mbs_casecmp (token, "COMMENTS") == 0)
	    {
	      ext_comments = token_value;
	    }
	  else if (intl_mbs_casecmp (token, "PURPOSE") == 0)
	    {
	      if (intl_mbs_casecmp (token_value, "DATA") == 0)
		{
		  ext_purpose = DISK_PERMVOL_DATA_PURPOSE;
		}
	      else if (intl_mbs_casecmp (token_value, "INDEX") == 0)
		{
		  ext_purpose = DISK_PERMVOL_INDEX_PURPOSE;
		}
	      else if (intl_mbs_casecmp (token_value, "TEMP") == 0)
		{
		  ext_purpose = DISK_PERMVOL_TEMP_PURPOSE;
		}
	      else if (intl_mbs_casecmp (token_value, "GENERIC") == 0)
		{
		  ext_purpose = DISK_PERMVOL_GENERIC_PURPOSE;
		}
	      else
		{
		  er_set (ER_ERROR_SEVERITY, ARG_FILE_LINE, ER_BO_PARSE_ADDVOLS_UNKNOWN_PURPOSE, 2, token_value,
			  line_num);
		  error_code = ER_BO_PARSE_ADDVOLS_UNKNOWN_PURPOSE;
		  break;
		}
	    }
	  else if (intl_mbs_casecmp (token, "NPAGES") == 0)
	    {
	      if (sscanf (token_value, "%i", (int *) &ext_npages) != 1)
		{
		  er_set (ER_ERROR_SEVERITY, ARG_FILE_LINE, ER_BO_PARSE_ADDVOLS_NOGIVEN_NPAGES, 1, line_num);
		  error_code = ER_BO_PARSE_ADDVOLS_NOGIVEN_NPAGES;
		  break;
		}
	      else if (ext_npages <= 0)
		{
		  er_set (ER_ERROR_SEVERITY, ARG_FILE_LINE, ER_BO_PARSE_ADDVOLS_BAD_NPAGES, 2, ext_npages, line_num);
		  break;
		}
	    }
	  else
	    {
	      er_set (ER_ERROR_SEVERITY, ARG_FILE_LINE, ER_BO_PARSE_ADDVOLS_UNKNOWN_TOKEN, 2, token, line_num);
	    }
	}

      /* 
       * Add the volume
       */
      if (error_code != NO_ERROR || (ext_name == NULL && ext_path == NULL && ext_comments == NULL && ext_npages == 0))
	{
	  continue;
	}

      if (ext_npages <= 0)
	{
	  er_set (ER_ERROR_SEVERITY, ARG_FILE_LINE, ER_BO_PARSE_ADDVOLS_NOGIVEN_NPAGES, 1, line_num);
	  error_code = ER_BO_PARSE_ADDVOLS_NOGIVEN_NPAGES;
	  continue;
	}

      ext_info.path = ext_path;
      ext_info.name = ext_name;
      ext_info.comments = ext_comments;
      ext_info.max_npages = ext_npages;
      ext_info.max_writesize_in_sec = 0;
      ext_info.purpose = ext_purpose;
      ext_info.overwrite = false;

      if (xboot_add_volume_extension (thread_p, &ext_info) == NULL_VOLID)
	{
	  error_code = ER_FAILED;
	}
    }
  fclose (fp);

  return error_code;
}

/*
 * boot_add_temp_volume () - add a temporarily volume to the database or
 *                     expand a current temporary volume
 *
 * return : volid or NULL_VOLID (in case of failure)
 *
 *   min_npages(in): Number of pages
 *
 * Note: Add a temporary volume to the database. The creation of the
 *       volume does not depend on the destiny of the current
 *       transaction. The addition of the volume is a system operation
 *       that will be either aborted in case of failure or committed in
 *       case of success, independently on the destiny of the current
 *       transaction. Note that the current transaction is not
 *       committed, only the current operation is committed.
 *       Any temporary volumes that remains at shutdown time or restart
 *       time are destroyed. However, temporary volumes should be
 *       in general destroyed by the caller.
 */
VOLID
boot_add_temp_volume (THREAD_ENTRY * thread_p, DKNPAGES min_npages)
{
  VOLID temp_volid;
  char temp_vol_fullname[PATH_MAX];
  char *temp_path;
  const char *temp_name;
  char temp_path_buf[PATH_MAX];
  DKNPAGES ext_npages, part_npages;
  DBDEF_VOL_EXT_INFO ext_info;
#if defined (SERVER_MODE)
  TSC_TICKS start_tick, end_tick;
  TSCTIMEVAL tv_diff;
#endif /* SERVER_MODE */

  if (boot_Temp_volumes_max_pages == -2)
    {
      /* 
       * Get the maximum number of temporary pages that can be allocated for
       * all temporary volumes
       */
      boot_Temp_volumes_max_pages = prm_get_integer_value (PRM_ID_BOSR_MAXTMP_PAGES);
      if (boot_Temp_volumes_max_pages < 0)
	{
	  boot_Temp_volumes_max_pages = -1;	/* Infinite, until out of disk space */
	}
      else
	{
	  if (boot_Temp_volumes_max_pages < BOOT_VOLUME_MINPAGES)
	    {
	      boot_Temp_volumes_max_pages = 0;	/* Don't allocate any temp space */
	    }
	}
    }

  if (min_npages < BOOT_VOLUME_MINPAGES)
    {
      min_npages = BOOT_VOLUME_MINPAGES;
    }

  if (boot_Temp_volumes_sys_pages == 0)
    {
      DKNPAGES sect_alloctb_npages, page_alloctb_npages;
      PAGEID sect_alloctb_page1, page_alloctb_page1, sys_lastpage;
      DKNPAGES max_npages;

      max_npages = boot_get_temp_temp_vol_max_npages ();
      if (disk_set_alloctables (DISK_TEMPVOL_TEMP_PURPOSE, 0, max_npages, &sect_alloctb_npages, &page_alloctb_npages,
				&sect_alloctb_page1, &page_alloctb_page1, &sys_lastpage) != NO_ERROR)
	{
	  return NULL_VOLID;
	}
      boot_Temp_volumes_sys_pages = sys_lastpage + 1;
    }

  /* 
   * Get the name of the extension: ext_path|dbname|"ext"|volid
   */

  /* Use the directory user specified if NULL, use the directory where the primary volume is located */
  temp_path = (char *) prm_get_string_value (PRM_ID_IO_TEMP_VOLUME_PATH);
  if (temp_path == NULL || temp_path[0] == '\0')
    {
      temp_path = fileio_get_directory_path (temp_path_buf, boot_Db_full_name);
    }

  temp_name = fileio_get_base_file_name (boot_Db_full_name);

  /* 
   * Make sure that the name is going to be unique. We do not lock the object
   * DBparm to allow multiple transactions creating/deleting volumes
   */

  if (csect_enter (thread_p, CSECT_BOOT_SR_DBPARM, INF_WAIT) != NO_ERROR)
    {
      return NULL_VOLID;
    }

  /* Get the name of the extension */
  if (boot_Db_parm->temp_nvols > 0)
    {
      temp_volid = boot_Db_parm->temp_last_volid - 1;
    }
  else
    {
      temp_volid = LOG_MAX_DBVOLID;
    }

  fileio_make_volume_temp_name (temp_vol_fullname, temp_path, temp_name, temp_volid);

  part_npages = (fileio_get_number_of_partition_free_pages (temp_vol_fullname, IO_PAGESIZE)
		 - BOOT_LEAVE_SAFE_OSDISK_PARTITION_FREE_SPACE);

  if (min_npages > part_npages && part_npages >= 0)
    {
      ext_npages = part_npages;
    }
  else
    {
      ext_npages = min_npages;
    }

  /* Do not overpass any limit indicated by system parameters */

  if (boot_Temp_volumes_max_pages >= 0 && (boot_Temp_volumes_tpgs + ext_npages) > boot_Temp_volumes_max_pages)
    {
      ext_npages = boot_Temp_volumes_max_pages - boot_Temp_volumes_tpgs;
    }

  /* Do not allocate fewer pages than the number needed by the caller */
  if (ext_npages < min_npages)
    {
      ext_npages = min_npages;
    }

  /* 
   * Do not allocate more than the limit indicated by the User through
   * system parameters
   */

  if (boot_Temp_volumes_max_pages >= 0 && (boot_Temp_volumes_tpgs + ext_npages) > boot_Temp_volumes_max_pages)
    {
      er_set (ER_ERROR_SEVERITY, ARG_FILE_LINE, ER_BO_MAXTEMP_SPACE_HAS_BEEN_EXCEEDED, 1, boot_Temp_volumes_max_pages);
      temp_volid = NULL_VOLID;
    }
  else
    {
      if (boot_Db_parm->temp_nvols > 0
	  && (part_npages =
	      disk_expand_tmp (thread_p, boot_Db_parm->temp_last_volid, min_npages, ext_npages)) >= min_npages)
	{
	  temp_volid = boot_Db_parm->temp_last_volid;
	  boot_Temp_volumes_tpgs += part_npages;	/* Expansion of pages */
	}
      else
	{
	  /* 
	   * Definitely create a new temporary volume
	   */
	  /* 
	   * must add system pages of temp volumes.
	   */
	  DKNPAGES possible_max_npages;

	  er_clear ();		/* clear error that was set by disk_expand_tmp() */

	  possible_max_npages = ext_npages + boot_Temp_volumes_sys_pages;
	  possible_max_npages = MIN (possible_max_npages, boot_get_temp_temp_vol_max_npages ());

	  ext_info.path = NULL;
	  ext_info.name = temp_vol_fullname;
	  ext_info.comments = "Temporary Volume";
	  ext_info.max_npages = possible_max_npages;
	  ext_info.max_writesize_in_sec = 0;
	  ext_info.purpose = DISK_TEMPVOL_TEMP_PURPOSE;
	  ext_info.overwrite = true;
	  ext_info.extend_npages = ext_info.max_npages;

#if defined(SERVER_MODE)
	  tsc_getticks (&start_tick);
#endif /* SERVER_MODE */

	  temp_volid = boot_add_volume (thread_p, &ext_info);
	  if (temp_volid != NULL_VOLID)
	    {
	      boot_Temp_volumes_tpgs += ext_npages;
	      (void) disk_goodvol_refresh_with_new (thread_p, temp_volid);
	    }

#if defined(SERVER_MODE)
	  tsc_getticks (&end_tick);
	  tsc_elapsed_time_usec (&tv_diff, end_tick, start_tick);
	  TSC_ADD_TIMEVAL (thread_p->event_stats.temp_expand_time, tv_diff);

	  thread_p->event_stats.temp_expand_pages += possible_max_npages;
#endif /* SERVER_MODE */
	}
    }

  csect_exit (thread_p, CSECT_BOOT_SR_DBPARM);

  return temp_volid;
}

/*
 * boot_get_temp_temp_vol_max_npages
 *   a default temp temp volume grows up to 20G
 *   when prm_get_integer_value (PRM_ID_BOSR_MAXTMP_PAGES) is not specified.
 */
DKNPAGES
boot_get_temp_temp_vol_max_npages (void)
{
  if (prm_get_integer_value (PRM_ID_BOSR_MAXTMP_PAGES) < 0)
    {
      return (DKNPAGES) (((20LL * 1024LL * 1024LL * 1024LL) / IO_PAGESIZE));
    }
  else
    {
      return prm_get_integer_value (PRM_ID_BOSR_MAXTMP_PAGES);
    }
}

/*
 * boot_remove_all_temp_volumes () - remove all temporary volumes from the database
 *
 * return :NO_ERROR if all OK, ER_ status otherwise
 */
static int
boot_remove_all_temp_volumes (THREAD_ENTRY * thread_p, REMOVE_TEMP_VOL_ACTION delete_action)
{
  RECDES recdes;
  int error_code = NO_ERROR;
  REMOVE_TEMP_VOL_ACTION delete_action_arg;

  delete_action_arg = ONLY_PHYSICAL_REMOVE_TEMP_VOL_ACTION;

  xcache_notify_removed_temp_vols ();

  /* 
   * if volumes exist beyond bo_Dbparm.temp_last_volid,
   * we remove the volumes.
   * there is no logging to add or remove a temporary temp volume,
   * but logging to update bo_Dbparm.
   * so, unknown volumes can be possible to exist.
   */
  if (!BO_IS_SERVER_RESTARTED ())
    {
      boot_remove_unknown_temp_volumes (thread_p);
    }

  if (boot_Db_parm->temp_nvols == 0)
    {
      return error_code;
    }

  boot_find_rest_temp_volumes (thread_p, NULL_VOLID, boot_xremove_temp_volume, (void *) &delete_action_arg, true, true);

  if (delete_action == ONLY_PHYSICAL_REMOVE_TEMP_VOL_ACTION)
    {
      return error_code;
    }

  if (boot_Db_parm->temp_nvols != 0 || boot_Db_parm->temp_last_volid != NULL_VOLID)
    {
      HEAP_OPERATION_CONTEXT update_context;
      boot_Db_parm->temp_nvols = 0;
      boot_Db_parm->temp_last_volid = NULL_VOLID;
      recdes.area_size = recdes.length = DB_SIZEOF (*boot_Db_parm);
      recdes.data = (char *) boot_Db_parm;

      heap_create_update_context (&update_context, &boot_Db_parm->hfid, boot_Db_parm_oid, &boot_Db_parm->rootclass_oid,
				  &recdes, NULL, UPDATE_INPLACE_CURRENT_MVCCID, false);
      if (heap_update_logical (thread_p, &update_context) != NO_ERROR
	  || xtran_server_commit (thread_p, false) != TRAN_UNACTIVE_COMMITTED)
	{
	  error_code = ER_FAILED;
	}
    }
  else
    {
      if (xtran_server_commit (thread_p, false) != TRAN_UNACTIVE_COMMITTED)
	{
	  error_code = ER_FAILED;
	}
    }

  return error_code;
}

#if 0
/*
 * boot_xremove_prem_volume () - remove the permanent volume from the database
 *
 * return :NO_ERROR if all OK, ER_ status otherwise
 */
static int
boot_xremove_perm_volume (THREAD_ENTRY * thread_p, VOLID volid)
{
  HEAP_OPERATION_CONTEXT update_context;
  int error = NO_ERROR;
  int vol_fd;
  char *vlabel;
  RECDES recdes;
  VOLID prev_volid = NULL_VOLID;
  VOLID next_volid = NULL_VOLID;
  char next_vol_fullname[PATH_MAX];

  if (csect_enter (thread_p, CSECT_BOOT_SR_DBPARM, INF_WAIT) != NO_ERROR)
    {
      return ER_FAILED;
    }

  vlabel = fileio_get_volume_label (volid, ALLOC_COPY);
  if (vlabel == NULL)
    {
      csect_exit (thread_p, CSECT_BOOT_SR_DBPARM);
      return ER_FAILED;
    }

  prev_volid = fileio_find_previous_perm_volume (thread_p, volid);
  /* previous volid shouldn't be NULL_VOLID because we can't remove first volume */
  assert (prev_volid != NULL_VOLID);

  boot_Db_parm->nvols--;
  if (boot_Db_parm->last_volid == volid)
    {
      boot_Db_parm->last_volid = prev_volid;
    }

  recdes.area_size = recdes.length = DB_SIZEOF (*boot_Db_parm);
  recdes.data = (char *) boot_Db_parm;

  heap_create_update_context (&update_context, &boot_Db_parm->hfid, boot_Db_parm_oid, &boot_Db_parm->rootclass_oid,
			      &recdes, NULL, UPDATE_INPLACE_CURRENT_MVCCID, false);
  if (heap_update_logical (thread_p, &update_context) != NO_ERROR)
    {
      boot_Db_parm->nvols++;
      if (boot_Db_parm->last_volid == prev_volid)
	{
	  boot_Db_parm->last_volid = volid;
	}
      error = er_errid ();
      goto end;
    }
  heap_flush (thread_p, boot_Db_parm_oid);

  vol_fd = fileio_get_volume_descriptor (boot_Db_parm->hfid.vfid.volid);
  (void) fileio_synchronize (thread_p, vol_fd, vlabel);

  if (disk_get_link (thread_p, volid, &next_volid, next_vol_fullname) == NULL)
    {
      error = er_errid ();
      goto end;
    }

  error = disk_unformat (thread_p, vlabel);
  if (error != NO_ERROR)
    {
      goto end;
    }

  error = disk_set_link (thread_p, prev_volid, next_volid, next_vol_fullname, false, DISK_FLUSH);
  if (error != NO_ERROR)
    {
      goto end;
    }

  pgbuf_refresh_max_permanent_volume_id (boot_Db_parm->last_volid);
  (void) disk_goodvol_refresh (thread_p);

  /* recreate volume info file for removed volume */
  (void) logpb_recreate_volume_info (thread_p);

end:
  free_and_init (vlabel);

  csect_exit (thread_p, CSECT_BOOT_SR_DBPARM);

  return error;
}
#endif

/*
 * boot_xremove_temp_volume () - remove a temporary volume from the database
 *
 * return : NO_ERROR if all OK, ER_ status otherwise
 *
 *   volid(in): Volume identifier to remove
 *   ignore_vlabel(in): Volume label (Unused)
 *   delete_action_arg: pointer to user data (physical delete flag)
 *
 * Note: Pass control to boot_remove_temp_volume to remove the temporary volume.
 */
static int
boot_xremove_temp_volume (THREAD_ENTRY * thread_p, VOLID volid, const char *ignore_vlabel, void *delete_action_arg)
{
  REMOVE_TEMP_VOL_ACTION delete_action =
    ((delete_action_arg != NULL) ? *(REMOVE_TEMP_VOL_ACTION *) delete_action_arg : REMOVE_TEMP_VOL_DEFAULT_ACTION);

  return boot_remove_temp_volume (thread_p, volid, delete_action);
}

/*
 * boot_remove_unknown_temp_volumes () -
 *
 * return: none
 */
static void
boot_remove_unknown_temp_volumes (THREAD_ENTRY * thread_p)
{
  VOLID temp_volid;
  char temp_vol_fullname[PATH_MAX];
  const char *temp_path;
  const char *temp_name;
  char *alloc_tempath = NULL;

  alloc_tempath = (char *) malloc (strlen (boot_Db_full_name) + 1);
  if (alloc_tempath == NULL)
    {
      return;
    }
  temp_path = fileio_get_directory_path (alloc_tempath, boot_Db_full_name);
  if (temp_path == NULL)
    {
      alloc_tempath[0] = '\0';
      temp_path = alloc_tempath;
    }
  temp_name = fileio_get_base_file_name (boot_Db_full_name);

  if (boot_Db_parm->temp_last_volid == NULL_VOLID)
    {
      temp_volid = LOG_MAX_DBVOLID;
    }
  else
    {
      temp_volid = boot_Db_parm->temp_last_volid - 1;
    }

  for (; temp_volid > boot_Db_parm->last_volid; temp_volid--)
    {
      fileio_make_volume_temp_name (temp_vol_fullname, temp_path, temp_name, temp_volid);
      if (!fileio_is_volume_exist (temp_vol_fullname))
	{
	  break;
	}
      er_set (ER_WARNING_SEVERITY, ARG_FILE_LINE, ER_BO_UNKNOWN_VOLUME, 1, temp_vol_fullname);
      fileio_unformat (thread_p, temp_vol_fullname);
    }

  if (alloc_tempath)
    {
      free_and_init (alloc_tempath);
    }
}

/*
 * boot_max_pages_for_new_auto_volume_extension () - find max pages that can
 *                                                   be allocated for an
 *                                                   automatic volume extension
 *
 * return : max pages
 *
 * Note: Find the maximum number of pages that are accepted to safetly
 *       automatically create a volume extension.
 */
DKNPAGES
boot_max_pages_for_new_auto_volume_extension (void)
{
  char vol_fullname[PATH_MAX];
  const char *ext_path;
  const char *ext_name;
  char *alloc_extpath = NULL;
  DKNPAGES npages;

  /* 
   * Get the name of the extension: ext_path|dbname|"ext"|volid
   */

  /* Use the directory where the primary volume is located */
  alloc_extpath = (char *) malloc (strlen (boot_Db_full_name) + 1);
  if (alloc_extpath == NULL)
    {
      return 0;
    }
  ext_path = fileio_get_directory_path (alloc_extpath, boot_Db_full_name);
  if (ext_path == NULL)
    {
      alloc_extpath[0] = '\0';
      ext_path = alloc_extpath;
    }

  ext_name = fileio_get_base_file_name (boot_Db_full_name);
  fileio_make_volume_ext_name (vol_fullname, ext_path, ext_name, 1);

  npages = fileio_get_number_of_partition_free_pages (vol_fullname, IO_PAGESIZE);

  if (alloc_extpath)
    {
      free_and_init (alloc_extpath);
    }

  return npages;
}

/*
 * boot_max_pages_for_new_temp_volume () - find max pages that can be allocated for a
 *                                  temporary volume
 *
 * return : max pages
 *
 * NOTGE: Find the maximum number of pages that are accepted to safetly
 *              automatically create a temporary volume.
 */
DKNPAGES
boot_max_pages_for_new_temp_volume (void)
{
  char temp_vol_fullname[PATH_MAX];
  const char *temp_path;
  const char *temp_name;
  char *alloc_tempath = NULL;
  DKNPAGES npages;

  if (boot_Temp_volumes_max_pages == -2)
    {
      /* 
       * Get the maximum number of temporary pages that can be allocated for
       * all temporary volumes
       */
      boot_Temp_volumes_max_pages = prm_get_integer_value (PRM_ID_BOSR_MAXTMP_PAGES);
      if (boot_Temp_volumes_max_pages < 0)
	{
	  boot_Temp_volumes_max_pages = -1;	/* Infinite, until out of disk space */
	}
      else
	{
	  if (boot_Temp_volumes_max_pages < BOOT_VOLUME_MINPAGES)
	    {
	      boot_Temp_volumes_max_pages = 0;	/* Don't allocate any temp space */
	    }
	}
    }

  /* 
   * Get the name of the extension: ext_path|dbname|"ext"|volid
   */

  /* Use the directory where the primary volume is located */
  alloc_tempath = (char *) malloc (strlen (boot_Db_full_name) + 1);
  if (alloc_tempath == NULL)
    {
      return NULL_VOLID;
    }
  temp_path = fileio_get_directory_path (alloc_tempath, boot_Db_full_name);
  if (temp_path == NULL)
    {
      alloc_tempath[0] = '\0';
      temp_path = alloc_tempath;
    }

  temp_name = fileio_get_base_file_name (boot_Db_full_name);
  fileio_make_volume_temp_name (temp_vol_fullname, temp_path, temp_name, LOG_MAX_DBVOLID);

  npages = fileio_get_number_of_partition_free_pages (temp_vol_fullname, IO_PAGESIZE);

  if (boot_Temp_volumes_max_pages >= 0 && npages > (boot_Temp_volumes_max_pages - boot_Temp_volumes_tpgs))
    {
      npages = boot_Temp_volumes_max_pages - boot_Temp_volumes_tpgs;
    }

  if (alloc_tempath)
    {
      free_and_init (alloc_tempath);
    }

  return npages;
}

/*
 * boot_find_rest_volumes () - call function on the rest of vols
 *
 * return : NO_ERROR if all OK, ER_ status otherwise
 *
 *   r_args(in): restart argument structure contains various options
 *   volid(in): Volume identifier
 *   fun(in): Function to call on volid, vlabel, and arguments
 *   args(in): Extra arguments for function to call
 *
 * Note: The given function is called for every single volume which is
 *              different from the given one.
 */
static int
boot_find_rest_volumes (THREAD_ENTRY * thread_p, BO_RESTART_ARG * r_args, VOLID volid,
			int (*fun) (THREAD_ENTRY * thread_p, VOLID xvolid, const char *vlabel, void *args), void *args)
{
  int error_code = NO_ERROR;
  bool check;

  if (r_args != NULL)
    {
      check = r_args->newvolpath;
    }
  else
    {
      check = false;
    }

  error_code = boot_find_rest_permanent_volumes (thread_p, check, true, volid, fun, args);
  if (error_code != NO_ERROR)
    {
      return error_code;
    }

  boot_find_rest_temp_volumes (thread_p, volid, fun, args, false, true);

  return error_code;
}

/*
 * boot_find_rest_permanent_volumes () - call function on the rest of permanent vols
 *                                  of database
 *
 * return : NO_ERROR if all OK, ER_ status otherwise
 *
 *   newvolpath(in): restore the database and log volumes to the path
 *                   specified in the database-loc-file.
 *   use_volinfo(in): use volinfo indicator
 *   volid(in): Volume identifier
 *   fun(in): Function to call on volid, vlabel, and arguments
 *   args(in): Extra arguments for function to call
 *
 * Note: The given function is called for every single permanent volume
 *       which is different from the given one.
 */
static int
boot_find_rest_permanent_volumes (THREAD_ENTRY * thread_p, bool newvolpath, bool use_volinfo, VOLID volid,
				  int (*fun) (THREAD_ENTRY * thread_p, VOLID xvolid, const char *vlabel, void *args),
				  void *args)
{
  VOLID num_vols = 0;
  VOLID curr_volid = LOG_DBFIRST_VOLID;
  char *curr_vol_fullname;
  VOLID next_volid = LOG_DBFIRST_VOLID;	/* Next volume identifier */
  char next_vol_fullname[PATH_MAX];	/* Next volume name */
  int error_code = NO_ERROR;

  if (newvolpath || !use_volinfo
      || (num_vols = logpb_scan_volume_info (thread_p, NULL, volid, LOG_DBFIRST_VOLID, fun, args)) == -1)
    {
      /* 
       * Don't use volinfo .. or could not find volinfo
       */

      /* First the primary volume, then the rest of the volumes */
      num_vols = 0;
      curr_vol_fullname = next_vol_fullname;
      strcpy (curr_vol_fullname, boot_Db_full_name);

      /* 
       * Do not assume that all the volumes are mounted. This function may be
       * called to mount the volumes. Thus, request to current volume for the
       * next volume instead of going directly through the volume identifier.
       */
      do
	{
	  num_vols++;
	  if (curr_volid != volid)
	    {
	      error_code = (*fun) (thread_p, curr_volid, curr_vol_fullname, args);
	      if (error_code != NO_ERROR)
		{
		  return error_code;
		}
	    }
	  if (disk_get_link (thread_p, curr_volid, &next_volid, next_vol_fullname) == NULL)
	    {
	      return ER_FAILED;
	    }

	  curr_volid = next_volid;
	}
      while (curr_volid != NULL_VOLID);

      if (use_volinfo == true)
	{
	  /* 
	   * The volinfo was not found.. Recreate it with the current information
	   */
	  (void) logpb_recreate_volume_info (thread_p);
	}
    }
  else
    {
      /* 
       * Add the volume that was ignored, as long as it is in the range of a
       * valid one
       */
      if (volid != NULL_VOLID && volid >= LOG_DBFIRST_VOLID && volid <= boot_Db_parm->last_volid)
	{
	  num_vols++;
	}

      if (num_vols != boot_Db_parm->nvols)
	{
	  error_code = boot_find_rest_permanent_volumes (thread_p, newvolpath, false, volid, fun, args);
	  if (error_code != NO_ERROR)
	    {
	      /* Still could not mount or find all necessary volumes */
	      er_set (ER_SYNTAX_ERROR_SEVERITY, ARG_FILE_LINE, ER_BO_INCONSISTENT_NPERM_VOLUMES, 2, num_vols,
		      boot_Db_parm->nvols);
	      return error_code;
	    }

	  (void) logpb_recreate_volume_info (thread_p);
	  return NO_ERROR;
	}
    }

  if (num_vols < boot_Db_parm->nvols)
    {
      return ER_FAILED;
    }

  return error_code;
}

/*
 * bo_find_rest_tempvols () - call function on the rest of temporary vols of the
 *                            database
 *
 *   volid(in): Volume identifier
 *   fun(in): Function to call on volid, vlabel, and arguments
 *   args(in): Extra arguments for function to call
 *   forward_dir(in): direction of accesing the tempvols (forward/backward)
 *   check_before_access(in): if true, check the existence of volume before
 *                            access
 *
 * Note: The given function is called for every single temporary volume
 *       which is different from the given one.
 */
static void
boot_find_rest_temp_volumes (THREAD_ENTRY * thread_p, VOLID volid,
			     int (*fun) (THREAD_ENTRY * thread_p, VOLID xvolid, const char *vlabel, void *args),
			     void *args, bool forward_dir, bool check_before_access)
{
  VOLID temp_volid;
  char temp_vol_fullname[PATH_MAX];
  const char *temp_path;
  const char *temp_name;
  char *alloc_tempath = NULL;
  int num_vols;
  bool go_to_access;

  /* 
   * Get the name of the extension: ext_path|dbname|"ext"|volid
   */

  /* Use the directory where the primary volume is located */
  alloc_tempath = (char *) malloc (strlen (boot_Db_full_name) + 1);
  if (alloc_tempath == NULL)
    {
      return;
    }
  temp_path = fileio_get_directory_path (alloc_tempath, boot_Db_full_name);
  if (temp_path == NULL)
    {
      alloc_tempath[0] = '\0';
      temp_path = alloc_tempath;
    }
  temp_name = fileio_get_base_file_name (boot_Db_full_name);

  if (boot_Db_parm->temp_nvols > 0)
    {
      /* Cycle over all temporarily volumes, skip the given one */
      if (forward_dir)
	{
	  for (num_vols = boot_Db_parm->temp_last_volid; num_vols <= LOG_MAX_DBVOLID; num_vols++)
	    {
	      temp_volid = (VOLID) num_vols;
	      if (temp_volid != volid)
		{
		  /* Find the name of the volume */
		  fileio_make_volume_temp_name (temp_vol_fullname, temp_path, temp_name, temp_volid);
		  go_to_access = false;
		  if (check_before_access)
		    {
		      if (fileio_is_volume_exist (temp_vol_fullname) == true)
			{
			  go_to_access = true;
			}
		    }
		  else
		    {
		      go_to_access = true;
		    }
		  if (go_to_access)
		    {		/* Call the function */
		      (void) (*fun) (thread_p, temp_volid, temp_vol_fullname, args);
		    }
		}
	    }
	}
      else
	{
	  for (num_vols = LOG_MAX_DBVOLID; num_vols >= boot_Db_parm->temp_last_volid; num_vols--)
	    {
	      temp_volid = (VOLID) num_vols;
	      if (temp_volid != volid)
		{
		  /* Find the name of the volume */
		  fileio_make_volume_temp_name (temp_vol_fullname, temp_path, temp_name, temp_volid);
		  go_to_access = false;
		  if (check_before_access)
		    {
		      if (fileio_is_volume_exist (temp_vol_fullname) == true)
			{
			  go_to_access = true;
			}
		    }
		  else
		    {
		      go_to_access = true;
		    }
		  if (go_to_access)
		    {		/* Call the function */
		      (void) (*fun) (thread_p, temp_volid, temp_vol_fullname, args);
		    }
		}
	    }
	}
    }

  if (alloc_tempath)
    {
      free_and_init (alloc_tempath);
    }
}

/*
 * boot_check_permanent_volumes () - check consistency of permanent volume names and number
 *
 * return : NO_ERROR if all OK, ER_ status otherwise
 *
 * Note: Make sure that we can reach the expected number of volumes
 *       using the internal link list of permananet volumes.
 */
static int
boot_check_permanent_volumes (THREAD_ENTRY * thread_p)
{
  VOLID num_vols = 0;
  VOLID volid = LOG_DBFIRST_VOLID;	/* Current volume identifier */
  VOLID next_volid = LOG_DBFIRST_VOLID;	/* Next volume identifier */
  char next_vol_fullname[PATH_MAX];	/* Next volume name */
  const char *vlabel;

  /* 
   * Don't use volinfo .. or could not find volinfo
   */

  /* First the primary volume, then the rest of the volumes */
  num_vols = 0;
  strcpy (next_vol_fullname, boot_Db_full_name);

  /* 
   * Do not assume that all the volumes are mounted. This function may be
   * called to mount the volumes. Thus, request to current volume for the
   * next volume instead of going directly through the volume identifier.
   */
  do
    {
      num_vols++;
      /* Have to make sure a label exists, before we try to use it below */
      vlabel = fileio_get_volume_label (volid, PEEK);
      if (vlabel == NULL)
	{
	  er_set (ER_ERROR_SEVERITY, ARG_FILE_LINE, ER_GENERIC_ERROR, 0);
	  return ER_GENERIC_ERROR;
	}

      if (util_compare_filepath (next_vol_fullname, vlabel) != 0)
	{
	  /* 
	   * Names are different. The database was renamed outside the domain of
	   * the database (e.g., in Unix), or this is not a database.
	   * If volume information is not present, assume that this is not a
	   * database
	   */
	  er_set (ER_WARNING_SEVERITY, ARG_FILE_LINE, ER_BO_NOT_A_VOLUME, 1, vlabel);
	}
      if (disk_get_link (thread_p, volid, &next_volid, next_vol_fullname) == NULL)
	{
	  return ER_GENERIC_ERROR;
	}

      volid = next_volid;
    }
  while (volid != NULL_VOLID);

  if (num_vols != boot_Db_parm->nvols)
    {
      er_set (ER_SYNTAX_ERROR_SEVERITY, ARG_FILE_LINE, ER_BO_INCONSISTENT_NPERM_VOLUMES, 2, num_vols,
	      boot_Db_parm->nvols);
      return ER_BO_INCONSISTENT_NPERM_VOLUMES;
    }

  return NO_ERROR;
}

/*
 * boot_mount () - mount given volume
 *
 * return : NO_ERROR if all OK, ER_ status otherwise
 *
 *   volid(in): Volume identifier
 *   vlabel(in): Volume label
 *   arg_ignore: Unused
 */
static int
boot_mount (THREAD_ENTRY * thread_p, VOLID volid, const char *vlabel, void *ignore_arg)
{
  char check_vlabel[PATH_MAX];
  int vdes;

  vdes = fileio_mount (thread_p, boot_Db_full_name, vlabel, volid, false, false);
  if (vdes == NULL_VOLDES)
    {
      return ER_FAILED;
    }

  /* Check the label and give a warning if labels are not the same */
  if (xdisk_get_fullname (thread_p, volid, check_vlabel) == NULL)
    {
      fileio_dismount (thread_p, vdes);
      return ER_FAILED;
    }

  if (util_compare_filepath (check_vlabel, vlabel) != 0)
    {
      /* 
       * Names are different. The database was renamed outside the domain of
       * the database (e.g., in Unix), or this is not a database.
       * If volume information is not present, assume that this is not a
       * database
       */
      if (!logpb_find_volume_info_exist ())
	{
	  er_set (ER_FATAL_ERROR_SEVERITY, ARG_FILE_LINE, ER_BO_NOT_A_VOLUME, 1, vlabel);
	  return ER_BO_NOT_A_VOLUME;
	}
      er_set (ER_NOTIFICATION_SEVERITY, ARG_FILE_LINE, ER_BO_NOT_A_VOLUME, 1, vlabel);
    }

  return NO_ERROR;
}

#if !defined(WINDOWS)
static jmp_buf boot_Init_server_jmpbuf;
#endif

static bool boot_Init_server_is_canceled = false;

/*
 * boot_ctrl_c_in_init_server () -
 *
 * return:
 */
static void
boot_ctrl_c_in_init_server (int ignore_signo)
{
#if !defined(WINDOWS)
  _longjmp (boot_Init_server_jmpbuf, 1);
#else
  boot_Init_server_is_canceled = true;
#endif
}

/*
 * xboot_initialize_server () - initialize server
 *
 * return : transaction index or NULL_TRAN_INDEX in the case of
 *          error.
 *
 *   print_version(in): Flag which indicates if the version of CUBRID server
 *          is printed at the end of the initialization process.
 *   db_name(in): Database Name
 *   db_path(in): Directory where the database is created. It allows you
 *          to specify the exact pathname of a directory in which
 *          to create the new database. A NULL value is invalid.
 *   db_comments(in): Database creation comments such as name of the user who
 *          created the database, the date of the creation,the name
 *          of the intended application, or nothing at all. NULL
 *          can be passed if no comments are desired.
 *   db_npages(in): Total number of pages to allocate for the database.
 *   db_overwrite(in): Wheater to overwrite the database if it already exists.
 *   file_addmore_vols(in): More volumes are created during the initialization
 *          process.
 *   log_path(in): Directory where the log and backups of the database are
 *          created. We recommend placing log and backup in a
 *          different directory and disk device from the directory
 *          and disk device of the data volumes. A NULL value is
 *          invalid.
 *   db_server_host(in): Server host where the database will reside. The host is
 *          needed in a client/server environment to identify the
 *          server which will maintain (e.g., restart) the database
 *          A NULL is invalid.
 *   rootclass_oid(in): OID of root class (Set as a side effect)
 *   rootclass_hfid(in): Heap for classes  (Set as a side effect)
 *   client_prog_name(in): Name of the client program or NULL
 *   client_user_name(in): Name of the client user or NULL
 *   client_host_name(in): Name of the client host or NULL
 *   client_process_id(in): Identifier of the process of the host where the client
 *          client transaction runs.
 *   client_lock_wait(in): Wait for at least this number of milliseconds to acquire a
 *          lock. Negative value is infinite
 *   client_isolation(in): Isolation level. One of the following:
 *                         TRAN_REPEATABLE_READ
 *                         TRAN_READ_COMMITTED
 *                         TRAN_SERIALIZABLE
 * db_desired_pagesize(in): Desired pagesize for the new database. The given size
 *          must be power of 2 and greater or equal than 512.
 *
 * Note: The first step of any CUBRID application is to initialize a
 *       database. A database is composed of data volumes (or Unix file
 *       system files), database backup files, and log files. A data
 *       volume contains information on attributes, classes, indexes,
 *       and objects created in the database. A database backup is a
 *       fuzzy snapshot of the entire database. The backup is fuzzy
 *       since it can be taken online when other transactions are
 *       updating the database. The logs contain records that reflects
 *       changes to the database. The log and backup files are used by
 *       the system to recover committed and uncommitted transactions
 *       in the event of system and media crashes. Logs are also used
 *       to support user-initiated rollbacks.
 *
 *       The rest of this function is identical to the restart. A
 *       transaction for the current client session is automatically
 *       started.
 */
int
xboot_initialize_server (THREAD_ENTRY * thread_p, const BOOT_CLIENT_CREDENTIAL * client_credential,
			 BOOT_DB_PATH_INFO * db_path_info, bool db_overwrite, const char *file_addmore_vols,
			 volatile DKNPAGES db_npages, PGLENGTH db_desired_pagesize, volatile DKNPAGES log_npages,
			 PGLENGTH db_desired_log_page_size, OID * rootclass_oid, HFID * rootclass_hfid,
			 int client_lock_wait, TRAN_ISOLATION client_isolation)
{
  int tran_index = NULL_TRAN_INDEX;
  const char *log_prefix = NULL;
  DB_INFO *db = NULL;
  DB_INFO *dir = NULL;
  int dbtxt_vdes = NULL_VOLDES;
  char db_pathbuf[PATH_MAX];
  char vol_real_path[PATH_MAX];
  char log_pathbuf[PATH_MAX];
  char lob_pathbuf[LOB_PATH_PREFIX_MAX + PATH_MAX];
  char dbtxt_label[PATH_MAX];
  char fixed_pathbuf[PATH_MAX];
  char original_namebuf[PATH_MAX];
#if defined (NDEBUG)
  char format[BOOT_FORMAT_MAX_LENGTH];
#endif
  int error_code;
  void (*old_ctrl_c_handler) (int sig_no) = SIG_ERR;
  struct stat stat_buf;
  bool is_exist_volume;
  char *db_path, *log_path, *lob_path, *p;

  assert (client_credential != NULL);
  assert (db_path_info != NULL);

#if defined(SERVER_MODE)
  if (lang_init () != NO_ERROR)
    {
      if (er_errid () == NO_ERROR)
	{
	  er_set (ER_ERROR_SEVERITY, ARG_FILE_LINE, ER_LOC_INIT, 1, "Failed to initialize language module");
	}
      goto exit_on_error;
    }

  /* initialize time zone data, optional module */
  if (tz_load () != NO_ERROR)
    {
      if (er_errid () == NO_ERROR)
	{
	  er_set (ER_ERROR_SEVERITY, ARG_FILE_LINE, ER_TZ_LOAD_ERROR, 1, "Failed to initialize timezone module");
	}
      goto exit_on_error;
    }

  /* open the system message catalog, before prm_ ? */
  if (msgcat_init () != NO_ERROR)
    {
      /* need an appropriate error */
      er_set (ER_ERROR_SEVERITY, ARG_FILE_LINE, ER_BO_CANNOT_ACCESS_MESSAGE_CATALOG, 0);
      goto exit_on_error;
    }

  if (sysprm_load_and_init (NULL, NULL) != NO_ERROR)
    {
      er_set (ER_ERROR_SEVERITY, ARG_FILE_LINE, ER_BO_CANT_LOAD_SYSPRM, 0);
      goto exit_on_error;
    }

  area_init ();
  error_code = set_area_init ();
  if (error_code != NO_ERROR)
    {
      goto exit_on_error;
    }
  error_code = pr_area_init ();
  if (error_code != NO_ERROR)
    {
      goto exit_on_error;
    }
  error_code = tp_init ();
  if (error_code != NO_ERROR)
    {
      goto exit_on_error;
    }

  /* Initialize tsc-timer */
  tsc_init ();

  /* Clear error structure */
  er_clear ();
#endif /* SERVER_MODE */

#if defined(CUBRID_DEBUG)
  if ((int) strlen (ROOTCLASS_NAME) > DB_SIZEOF (boot_Db_parm->rootclass_name))
    {
      er_set (ER_ERROR_SEVERITY, ARG_FILE_LINE, ER_BO_UNABLE_TO_RESTART_SERVER, 1, ROOTCLASS_NAME);
      er_log_debug (ARG_FILE_LINE,
		    "xboot_initialize_server: ** SYSTEM COMPILATION ERROR **"
		    " Length (i.e., %d) of ROOTCLASS_NAME(i.e, %s) is bigger than"
		    " length (i.e., %d) of bo_Dbparm->rootclass_name field", strlen (ROOTCLASS_NAME) + 1,
		    ROOTCLASS_NAME, DB_SIZEOF (boot_Db_parm->rootclass_name));
      /* Destroy everything */
      goto exit_on_error;
    }
#endif /* CUBRID_DEBUG */

  if (client_credential->db_name == NULL)
    {
      er_set (ER_ERROR_SEVERITY, ARG_FILE_LINE, ER_BO_UNKNOWN_DATABASE, 1, client_credential->db_name);
      goto exit_on_error;
    }

  /* 
   * Make sure that the db_path and log_path and lob_path are the canonicalized
   * absolute pathnames
   */

  memset (db_pathbuf, 0, sizeof (db_pathbuf));
  memset (log_pathbuf, 0, sizeof (log_pathbuf));
  memset (lob_pathbuf, 0, sizeof (lob_pathbuf));

  /* 
   * for db path,
   * convert to absolute path, remove useless PATH_SEPARATOR
   */
  db_path = db_path_info->db_path;
  if (realpath (db_path, fixed_pathbuf) != NULL)
    {
      db_path = fixed_pathbuf;
    }
  else
    {
      er_set (ER_ERROR_SEVERITY, ARG_FILE_LINE, ER_BO_DIRECTORY_DOESNOT_EXIST, 1, db_path);
      goto exit_on_error;
    }
  boot_remove_useless_path_separator (db_path, db_pathbuf);
  db_path = db_pathbuf;

  /* 
   * for log path,
   * convert to absolute path, remove useless PATH_SEPARATOR
   */
  log_path = db_path_info->log_path;
  if (realpath (log_path, fixed_pathbuf) != NULL)
    {
      log_path = fixed_pathbuf;
    }
  else
    {
      er_set (ER_ERROR_SEVERITY, ARG_FILE_LINE, ER_BO_DIRECTORY_DOESNOT_EXIST, 1, log_path);
      goto exit_on_error;
    }
  boot_remove_useless_path_separator (log_path, log_pathbuf);
  log_path = log_pathbuf;

  /* 
   * for lob path,
   * convert to absolute path, remove useless PATH_SEPARATOR
   */
  lob_path = db_path_info->lob_path;
  if (es_get_type (lob_path) == ES_NONE)
    {
      snprintf (lob_pathbuf, sizeof (lob_pathbuf), "%s%s", LOB_PATH_DEFAULT_PREFIX, lob_path);
      p = lob_path = strchr (lob_pathbuf, ':') + 1;
    }
  else
    {
      p = lob_path = strchr (strcpy (lob_pathbuf, lob_path), ':') + 1;
    }

  if (lob_path == NULL)
    {
      er_set (ER_ERROR_SEVERITY, ARG_FILE_LINE, ER_ES_INVALID_PATH, 1, lob_pathbuf);
      return NULL_TRAN_INDEX;
    }

  if (es_get_type (lob_pathbuf) == ES_POSIX)
    {
#if defined (WINDOWS)
      if (realpath (lob_path, fixed_pathbuf) != NULL
	  && (stat (fixed_pathbuf, &stat_buf) == 0 && S_ISDIR (stat_buf.st_mode)))
#else
      if (realpath (lob_path, fixed_pathbuf) != NULL)
#endif
	{
	  lob_path = fixed_pathbuf;
	}
      else
	{
	  er_set (ER_NOTIFICATION_SEVERITY, ARG_FILE_LINE, ER_BO_DIRECTORY_DOESNOT_EXIST, 1, lob_path);
	  if (mkdir (lob_path, 0777) < 0)
	    {
	      cub_dirname_r (lob_path, fixed_pathbuf, PATH_MAX);
	      er_set_with_oserror (ER_ERROR_SEVERITY, ARG_FILE_LINE, ER_ES_GENERAL, 2, "POSIX", fixed_pathbuf);
	      goto exit_on_error;
	    }
	}
      boot_remove_useless_path_separator (lob_path, p);
    }
  lob_path = lob_pathbuf;

  /* 
   * Compose the full name of the database
   */
  snprintf (boot_Db_full_name, sizeof (boot_Db_full_name), "%s%c%s", db_path, PATH_SEPARATOR,
	    client_credential->db_name);

  /* 
   * Initialize error structure, critical section, slotted page, heap, and
   * recovery managers
   */

#if defined(SERVER_MODE)
  sysprm_load_and_init (boot_Db_full_name, NULL);
#endif /* SERVER_MODE */

  /* If the server is already restarted, shutdown the server */
  if (BO_IS_SERVER_RESTARTED ())
    {
      (void) xboot_shutdown_server (thread_p, ER_ALL_FINAL);
    }

  log_prefix = fileio_get_base_file_name (client_credential->db_name);

  /* 
   * Find logging information to create the log volume. If the page size is
   * not the same as the one in production mode, adjust the number of pages
   * allocated.
   */

  if (db_npages <= 0)
    {
      db_npages = (DKNPAGES) (prm_get_bigint_value (PRM_ID_DB_VOLUME_SIZE) / db_desired_pagesize);
    }

  if (log_npages <= 0)
    {
      log_npages = (DKNPAGES) (prm_get_bigint_value (PRM_ID_LOG_VOLUME_SIZE) / db_desired_log_page_size);
    }

  if (log_npages < 10)
    {
      log_npages = 10;
    }

  /* 
   * get the database directory information in write mode.
   */

  if (cfg_maycreate_get_directory_filename (dbtxt_label) == NULL
#if !defined(WINDOWS) || !defined(DONT_USE_MANDATORY_LOCK_IN_WINDOWS)
/* Temporary fix for NT file locking problem */
      || (dbtxt_vdes = fileio_mount (thread_p, dbtxt_label, dbtxt_label, LOG_DBTXT_VOLID, 2, true)) == NULL_VOLDES
#endif /* !WINDOWS || DONT_USE_MANDATORY_LOCK_IN_WINDOWS */
    )
    {
      goto exit_on_error;
    }

  if (dbtxt_vdes != NULL_VOLDES)
    {
      if (cfg_read_directory_ex (dbtxt_vdes, &dir, true) != NO_ERROR)
	{
	  goto exit_on_error;
	}
    }
  else
    {
      if (cfg_read_directory (&dir, true) != NO_ERROR)
	{
	  goto exit_on_error;
	}
    }

  if (dir != NULL && ((db = cfg_find_db_list (dir, client_credential->db_name)) != NULL))
    {
      if (db_overwrite == false)
	{
	  /* There is a database with the same name and we cannot overwrite it */
	  er_set (ER_ERROR_SEVERITY, ARG_FILE_LINE, ER_BO_DATABASE_EXISTS, 1, client_credential->db_name);
	  goto exit_on_error;
	}
      else
	{
	  /* 
	   * Delete the database.. to make sure that all backups, log archives, and
	   * so on are removed... then continue...
	   *
	   * Note: we do not call xboot_delete since it shuttdown the system and
	   *       update database.txt that we have a read copy of its content.
	   */

	  /* Note: for database replacement, we need to remove the old database with its original path! */
	  memset (original_namebuf, 0, sizeof (original_namebuf));

	  /* Compose the original full name of the database */
	  snprintf (original_namebuf, sizeof (original_namebuf), "%s%c%s", db->pathname, PATH_SEPARATOR, db->name);

	  error_code = boot_remove_all_volumes (thread_p, original_namebuf, db->logpath, log_prefix, false, true);
	  if (error_code != NO_ERROR)
	    {
	      goto exit_on_error;
	    }
	}
    }

  if (dbtxt_vdes != NULL_VOLDES)
    {
      fileio_dismount (thread_p, dbtxt_vdes);	/* unlock the directory file */
      dbtxt_vdes = NULL_VOLDES;
      cfg_free_directory (dir);
      dir = NULL;
    }

  error_code =
    logpb_check_exist_any_volumes (thread_p, boot_Db_full_name, log_path, log_prefix, vol_real_path, &is_exist_volume);
  if (error_code != NO_ERROR || is_exist_volume)
    {
      goto exit_on_error;
    }

#if !defined(WINDOWS)
  if (db_path_info->vol_path != NULL)
    {
      if (realpath ((char *) db_path_info->vol_path, vol_real_path) == NULL)
	{
	  er_set (ER_ERROR_SEVERITY, ARG_FILE_LINE, ER_BO_CANNOT_CREATE_LINK, 2, vol_real_path, boot_Db_full_name);
	  goto exit_on_error;
	}
      else
	{
	  if (stat (vol_real_path, &stat_buf) != 0	/* file not exist */
	      || S_ISDIR (stat_buf.st_mode))
	    {			/* is directory */
	      er_set (ER_ERROR_SEVERITY, ARG_FILE_LINE, ER_BO_CANNOT_CREATE_LINK, 2, vol_real_path, boot_Db_full_name);
	      goto exit_on_error;
	    }
	  (void) unlink (boot_Db_full_name);
	  if (symlink (vol_real_path, boot_Db_full_name) != 0)
	    {
	      er_set (ER_ERROR_SEVERITY, ARG_FILE_LINE, ER_BO_CANNOT_CREATE_LINK, 2, vol_real_path, boot_Db_full_name);
	      goto exit_on_error;
	    }
	}
    }
#endif /* !WINDOWS */

  (void) db_set_page_size (db_desired_pagesize, db_desired_log_page_size);

  if ((int) strlen (boot_Db_full_name) > DB_MAX_PATH_LENGTH - 1)
    {
      /* db_path + db_name is too long */
      er_set (ER_ERROR_SEVERITY, ARG_FILE_LINE, ER_BO_FULL_DATABASE_NAME_IS_TOO_LONG, 4, db_path,
	      client_credential->db_name, strlen (boot_Db_full_name), DB_MAX_PATH_LENGTH - 1);
      goto exit_on_error;
    }

  old_ctrl_c_handler = os_set_signal_handler (SIGINT, boot_ctrl_c_in_init_server);

#if !defined(WINDOWS)
  boot_Init_server_is_canceled = (_setjmp (boot_Init_server_jmpbuf) != 0);
#endif

  if (!boot_Init_server_is_canceled)
    {
      tran_index =
	boot_create_all_volumes (thread_p, client_credential, db_path_info->db_comments, db_npages, file_addmore_vols,
				 log_path, (const char *) log_prefix, log_npages, client_lock_wait, client_isolation);

      if (tran_index != NULL_TRAN_INDEX && !boot_Init_server_is_canceled)
	{
#if !defined(WINDOWS) || !defined(DONT_USE_MANDATORY_LOCK_IN_WINDOWS)
	  dbtxt_vdes = fileio_mount (thread_p, dbtxt_label, dbtxt_label, LOG_DBTXT_VOLID, 2, true);
	  if (dbtxt_vdes == NULL_VOLDES)
	    {
	      goto exit_on_error;
	    }
#endif /* !WINDOWS || !DONT_USE_MANDATORY_LOCK_IN_WINDOWS */

	  if (dbtxt_vdes != NULL_VOLDES)
	    {
	      if (cfg_read_directory_ex (dbtxt_vdes, &dir, true) != NO_ERROR)
		{
		  goto exit_on_error;
		}
	    }
	  else
	    {
	      if (cfg_read_directory (&dir, true) != NO_ERROR)
		{
		  goto exit_on_error;
		}
	    }

	  db = cfg_find_db_list (dir, client_credential->db_name);

	  /* Now create the entry in the database table */
	  if (db == NULL)
	    {
	      db = cfg_add_db (&dir, client_credential->db_name, db_path, log_path, lob_path, db_path_info->db_host);
	    }
	  else
	    {
	      cfg_update_db (db, db_path, log_path, lob_path, db_path_info->db_host);
	    }

	  if (db == NULL || db->name == NULL || db->pathname == NULL || db->logpath == NULL || db->lobpath == NULL
	      || db->hosts == NULL)
	    {
	      goto exit_on_error;
	    }

#if defined(WINDOWS) && !defined(DONT_USE_MANDATORY_LOCK_IN_WINDOWS)
	  /* Under Windows/NT, it appears that locking a file prevents a subsequent open for write by the same process. 
	   * The cfg_write_directory will never succeed as long as the file is "mounted" by fileio_mount().  To allow
	   * the cubrid.db file to be updated, dismount before calling cfg_.  Note that this leaves an extremely small
	   * windows where another process could steal our lock. */
	  if (dbtxt_vdes != NULL_VOLDES)
	    {
	      fileio_dismount (thread_p, dbtxt_vdes);
	      dbtxt_vdes = NULL_VOLDES;
	    }
#endif /* WINDOWS && !DONT_USE_MANDATORY_LOCK_IN_WINDOWS */

	  if (dbtxt_vdes != NULL_VOLDES)
	    {
	      cfg_write_directory_ex (dbtxt_vdes, dir);
	    }
	  else
	    {
	      cfg_write_directory (dir);
	    }
	  cfg_free_directory (dir);
	  dir = NULL;

	  if (dbtxt_vdes != NULL_VOLDES)
	    {
	      fileio_dismount (thread_p, dbtxt_vdes);
	      dbtxt_vdes = NULL_VOLDES;
	    }
	}
    }

  if (tran_index == NULL_TRAN_INDEX || boot_Init_server_is_canceled)
    {
      (void) boot_remove_all_volumes (thread_p, boot_Db_full_name, log_path, (const char *) log_prefix, true, true);
      if (boot_Init_server_is_canceled)
	{
	  er_set (ER_ERROR_SEVERITY, ARG_FILE_LINE, ER_INTERRUPTED, 0);
	}
      else
	{
	  if (db_path_info->vol_path != NULL)
	    {
	      (void) unlink (boot_Db_full_name);
	    }
	  er_set (ER_ERROR_SEVERITY, ARG_FILE_LINE, ER_BO_CANNOT_CREATE_VOL, 3, "volumes", client_credential->db_name,
		  er_get_msglog_filename ());
	}

      goto exit_on_error;
    }

  rootclass_oid->volid = boot_Db_parm->rootclass_oid.volid;
  rootclass_oid->pageid = boot_Db_parm->rootclass_oid.pageid;
  rootclass_oid->slotid = boot_Db_parm->rootclass_oid.slotid;
  if (boot_find_root_heap (rootclass_hfid) != NO_ERROR || HFID_IS_NULL (rootclass_hfid))
    {
      goto exit_on_error;
    }

  /* print_version string */
#if defined (NDEBUG)
  strncpy (format, msgcat_message (MSGCAT_CATALOG_CUBRID, MSGCAT_SET_GENERAL, MSGCAT_GENERAL_DATABASE_INIT),
	   BOOT_FORMAT_MAX_LENGTH);
  fprintf (stdout, format, rel_name (), rel_build_number ());
#else /* NDEBUG */
  fprintf (stdout, "\n%s (%s) (%d debug build)\n\n", rel_name (), rel_build_number (), rel_bit_platform ());
#endif /* !NDEBUG */

  if (old_ctrl_c_handler != SIG_ERR)
    {
      (void) os_set_signal_handler (SIGINT, old_ctrl_c_handler);
    }

  return tran_index;

exit_on_error:

  if (old_ctrl_c_handler != SIG_ERR)
    {
      (void) os_set_signal_handler (SIGINT, old_ctrl_c_handler);
    }

  /* Destroy everything */
  if (dir)
    {
      cfg_free_directory (dir);
    }

  if (dbtxt_vdes != NULL_VOLDES)
    {
      fileio_dismount (thread_p, dbtxt_vdes);
    }

  if (tran_index != NULL_TRAN_INDEX)
    {
      logtb_release_tran_index (thread_p, tran_index);
      log_final (thread_p);
    }

  er_stack_push ();
  boot_server_all_finalize (thread_p, ER_THREAD_FINAL, BOOT_SHUTDOWN_EXCEPT_COMMON_MODULES);
  er_stack_pop ();

  return NULL_TRAN_INDEX;
}

static void
boot_make_session_server_key (void)
{
  UINT32 t;
  unsigned char ip[4];

  t = (UINT32) time (NULL);
  memcpy (boot_Server_session_key, &t, sizeof (UINT32));
  css_hostname_to_ip (boot_Host_name, ip);
  boot_Server_session_key[4] = ip[0];
  boot_Server_session_key[5] = ip[1];
  boot_Server_session_key[6] = ip[2];
  boot_Server_session_key[7] = ip[3];
}

/*
 * boot_restart_server () - restart server
 *
 * return : NO_ERROR if all OK, ER_ status otherwise
 *
 *   print_restart(in): Flag which indicates if the version of CUBRID server
 *                      is printed at the end of the restart process.
 *   db_name(in): Database Name
 *   from_backup(in): Execute the restart from a backup..
 *   check_db_coll(in): True if check DB collations with system collations
 *   r_args(in): restart argument structure contains various options
 *
 * Note: The CUBRID server is restarted. Recovery process, no
 *       related to media failures (i.e., disk crashes), takes place
 *       during the restart process.
 */
int
boot_restart_server (THREAD_ENTRY * thread_p, bool print_restart, const char *db_name, bool from_backup,
		     CHECK_ARGS * check_coll_and_timezone, BO_RESTART_ARG * r_args)
{
  char log_path[PATH_MAX];
  const char *log_prefix;
  DB_INFO *db = NULL;
  DB_INFO *dir = NULL;
#if defined (NDEBUG)
  char format[BOOT_FORMAT_MAX_LENGTH];
#endif
  int tran_index = NULL_TRAN_INDEX;
  int dbtxt_vdes = NULL_VOLDES;
  char dbtxt_label[PATH_MAX];
  RECDES recdes;
#if defined(SERVER_MODE)
  int common_ha_mode;
#endif
  int error_code = NO_ERROR;
  char *prev_err_msg;
  int db_charset_db_header = INTL_CODESET_NONE;
  int db_charset_db_root = INTL_CODESET_NONE;
  char db_lang[LANG_MAX_LANGNAME + 1];
  char timezone_checksum[32 + 1];
  const TZ_DATA *tzd;

  /* language data is loaded in context of server */
  if (lang_init () != NO_ERROR)
    {
      if (er_errid () == NO_ERROR)
	{
	  er_set (ER_ERROR_SEVERITY, ARG_FILE_LINE, ER_LOC_INIT, 1, "Failed to initialize language module");
	}
      error_code = ER_LOC_INIT;
      goto error;
    }

  /* initialize time zone data, optional module */
  if (tz_load () != NO_ERROR)
    {
      if (er_errid () == NO_ERROR)
	{
	  er_set (ER_ERROR_SEVERITY, ARG_FILE_LINE, ER_TZ_LOAD_ERROR, 1, "Failed to initialize timezone module");
	}
      error_code = ER_TZ_LOAD_ERROR;
      goto error;
    }

  if (msgcat_init () != NO_ERROR)
    {
      er_set (ER_ERROR_SEVERITY, ARG_FILE_LINE, ER_BO_CANNOT_ACCESS_MESSAGE_CATALOG, 0);
      error_code = ER_BO_CANNOT_ACCESS_MESSAGE_CATALOG;
      goto error;
    }

#if defined(SERVER_MODE)
  if (sysprm_load_and_init (NULL, NULL) != NO_ERROR)
    {
      er_set (ER_ERROR_SEVERITY, ARG_FILE_LINE, ER_BO_CANT_LOAD_SYSPRM, 0);
      error_code = ER_BO_CANT_LOAD_SYSPRM;
      goto error;
    }

  common_ha_mode = prm_get_integer_value (PRM_ID_HA_MODE);
#endif /* SERVER_MODE */

  if (db_name == NULL)
    {
      er_set (ER_ERROR_SEVERITY, ARG_FILE_LINE, ER_BO_UNKNOWN_DATABASE, 1, db_name);
      error_code = ER_BO_UNKNOWN_DATABASE;
      goto error;
    }

  /* 
   * Make sure that there is a database.txt and that the desired database
   * exists. We do not want to lock the database.txt at this point since we
   * are only reading it. However, if we do not find the desired database,
   * we must lock the file to make sure that we got a consistent view of
   * database.txt (database.txt is written from scratch when it is updated).
   * That is, don't complain that a database does not exist until we have
   * a lock of database.txt
   */

  if (cfg_read_directory (&dir, false) != NO_ERROR)
    {
      if (er_errid () == NO_ERROR)
	{
	  er_set (ER_ERROR_SEVERITY, ARG_FILE_LINE, ER_CFG_NO_FILE, 1, DATABASES_FILENAME);
	}
      error_code = ER_CFG_NO_FILE;
      goto error;
    }

  if (dir == NULL || ((db = cfg_find_db_list (dir, db_name)) == NULL))
    {
      /* 
       * Make sure that nobody was in the process of writing the
       * database.txt when we got a snapshot of it.
       */
      if (dir != NULL)
	{
	  cfg_free_directory (dir);
	  dir = NULL;
	}

      if (cfg_maycreate_get_directory_filename (dbtxt_label) != NULL
#if !defined(WINDOWS) || !defined(DONT_USE_MANDATORY_LOCK_IN_WINDOWS)
/* Temporary fix for NT file locking problem */
	  && (dbtxt_vdes = fileio_mount (thread_p, dbtxt_label, dbtxt_label, LOG_DBTXT_VOLID, 2, true)) != NULL_VOLDES
#endif /* !WINDOWS || !DONT_USE_MANDATORY_LOCK_IN_WINDOWS */
	)
	{
	  if (dbtxt_vdes != NULL_VOLDES)
	    {
	      if (cfg_read_directory_ex (dbtxt_vdes, &dir, false) == NO_ERROR)
		{
		  db = cfg_find_db_list (dir, db_name);
		}
	    }
	  else
	    {
	      if (cfg_read_directory (&dir, false) == NO_ERROR)
		{
		  db = cfg_find_db_list (dir, db_name);
		}
	    }

	  fileio_dismount (thread_p, dbtxt_vdes);
	  dbtxt_vdes = NULL_VOLDES;
	}
      if (db == NULL)
	{
	  er_set (ER_ERROR_SEVERITY, ARG_FILE_LINE, ER_BO_UNKNOWN_DATABASE, 1, db_name);
	  error_code = ER_BO_UNKNOWN_DATABASE;
	  goto error;
	}
    }

  if (GETHOSTNAME (boot_Host_name, MAXHOSTNAMELEN) != 0)
    {
      strcpy (boot_Host_name, "(unknown)");
    }
  boot_Host_name[MAXHOSTNAMELEN - 1] = '\0';	/* bullet proof */

  COMPOSE_FULL_NAME (boot_Db_full_name, sizeof (boot_Db_full_name), db->pathname, db_name);
  boot_make_session_server_key ();

  if (boot_volume_info_log_path (log_path) == NULL)
    {
      strcpy (log_path, db->logpath);
    }

  if (db->lobpath != NULL)
    {
      strlcpy (boot_Lob_path, db->lobpath, sizeof (boot_Lob_path));
    }
  else
    {
      boot_Lob_path[0] = '\0';
    }

  /* 
   * Initialize error structure, critical section, slotted page, heap, and
   * recovery managers
   */
#if defined(SERVER_MODE)
  if (sysprm_load_and_init (boot_Db_full_name, NULL) != NO_ERROR)
    {
      er_set (ER_ERROR_SEVERITY, ARG_FILE_LINE, ER_BO_CANT_LOAD_SYSPRM, 0);
      error_code = ER_BO_CANT_LOAD_SYSPRM;
      goto error;
    }

  if (common_ha_mode != prm_get_integer_value (PRM_ID_HA_MODE) && prm_get_integer_value (PRM_ID_HA_MODE) != HA_MODE_OFF)
    {
      er_set (ER_ERROR_SEVERITY, ARG_FILE_LINE, ER_PRM_CONFLICT_EXISTS_ON_MULTIPLE_SECTIONS, 6, "cubrid.conf", "common",
	      prm_get_name (PRM_ID_HA_MODE), css_ha_mode_string (common_ha_mode), db_name,
	      css_ha_mode_string (prm_get_integer_value (PRM_ID_HA_MODE)));
      error_code = ER_PRM_CONFLICT_EXISTS_ON_MULTIPLE_SECTIONS;
      goto error;
    }

  /* reinit msg catalog to reflect PRM_MAX_THREADS */
  msgcat_final ();
  if (msgcat_init () != NO_ERROR)
    {
      error_code = ER_BO_CANNOT_ACCESS_MESSAGE_CATALOG;
      goto error;
    }

  error_code = css_init_conn_list ();
  if (error_code != NO_ERROR)
    {
      goto error;
    }

  /* reinitialize thread mgr to reflect # of active requests */
  if (thread_initialize_manager () != NO_ERROR)
    {
      error_code = ER_FAILED;
      goto error;
    }
  if (er_init (prm_get_string_value (PRM_ID_ER_LOG_FILE), prm_get_integer_value (PRM_ID_ER_EXIT_ASK)) != NO_ERROR)
    {
      error_code = ER_FAILED;
      goto error;
    }
  er_init_access_log ();
  er_clear ();

  /* initialize allocations areas for things we need, on the client, most of this is done inside ws_init(). */
  area_init ();
  error_code = set_area_init ();
  if (error_code != NO_ERROR)
    {
      goto error;
    }
  error_code = pr_area_init ();
  if (error_code != NO_ERROR)
    {
      goto error;
    }

  locator_initialize_areas ();

  /* initialize the type/doain module (also sets up an area) */
  error_code = tp_init ();
  if (error_code != NO_ERROR)
    {
      goto error;
    }

  /* Initialize tsc-timer */
  tsc_init ();

#if defined(DIAG_DEVEL)
  init_diag_mgr (server_name, thread_num_worker_threads (), NULL);
#endif /* DIAG_DEVEL */
#endif /* !SERVER_MODE */

  mnt_server_init (MAX_NTRANS);

  /* 
   * Compose the full name of the database and find location of logs
   */

  log_prefix = fileio_get_base_file_name (db_name);

  /* The database pagesize is set by log_get_io_page_size */

  if (log_get_io_page_size (thread_p, boot_Db_full_name, log_path, log_prefix) == -1)
    {
      if (from_backup == false || er_errid () == ER_IO_MOUNT_LOCKED)
	{
	  error_code = ER_FAILED;
	  goto error;
	}
    }

  /* Initialize the transaction table */
  logtb_define_trantable (thread_p, -1, -1);

  error_code = spage_boot (thread_p);
  if (error_code != NO_ERROR)
    {
      goto error;
    }
  error_code = heap_manager_initialize ();
  if (error_code != NO_ERROR)
    {
      goto error;
    }

  /* 
   * How to restart the system ?
   */
  if (from_backup != false)
    {
      /* 
       * RESTART FROM BACKUP
       */
#if defined(SA_MODE)
      if (r_args->restore_slave)
	{
	  (void) logpb_remove_all_in_log_path (thread_p, boot_Db_full_name, log_path, log_prefix);
	}
#endif /* SA_MODE */
      error_code = logpb_restore (thread_p, boot_Db_full_name, log_path, log_prefix, r_args);
      if (error_code != NO_ERROR)
	{
	  goto error;
	}
    }

  /* 
   * Now continue the normal restart process. At this point the data volumes
   * are ok. However, some recovery may need to take place
   */

  /* Mount the data volume */
  error_code = boot_mount (thread_p, LOG_DBFIRST_VOLID, boot_Db_full_name, NULL);
  if (error_code != NO_ERROR)
    {
      goto error;
    }

  /* Find the location of the database parameters and read them */
  if (disk_get_boot_hfid (thread_p, LOG_DBFIRST_VOLID, &boot_Db_parm->hfid) == NULL)
    {
      error_code = ER_FAILED;
      goto error;
    }

  error_code = boot_get_db_parm (thread_p, boot_Db_parm, boot_Db_parm_oid);
  if (error_code != NO_ERROR)
    {
      goto error;
    }

  db_charset_db_header = boot_get_db_charset_from_header (thread_p, log_path, log_prefix);
  if (db_charset_db_header <= INTL_CODESET_NONE || INTL_CODESET_LAST < db_charset_db_header)
    {
      char er_msg[ERR_MSG_SIZE];
      snprintf (er_msg, sizeof (er_msg) - 1,
		"Cannot find a valid charset in log header or first volume header or different values have "
		"been found");
      er_set (ER_FATAL_ERROR_SEVERITY, ARG_FILE_LINE, ER_LOC_INIT, 1, er_msg);
      error_code = ER_LOC_INIT;
      goto error;
    }
  else
    {
      lang_set_charset (db_charset_db_header);
    }

  /* Find the rest of the volumes and mount them */

  error_code = boot_find_rest_volumes (thread_p, from_backup ? r_args : NULL, LOG_DBFIRST_VOLID, boot_mount, NULL);
  if (error_code != NO_ERROR)
    {
      goto error;
    }

  error_code = logtb_initialize_global_unique_stats_table (thread_p);
  if (error_code != NO_ERROR)
    {
      goto error;
    }

  error_code = file_tracker_cache_vfid (&boot_Db_parm->trk_vfid);
  if (error_code != NO_ERROR)
    {
      goto error;
    }
  catalog_initialize (&boot_Db_parm->ctid);

  if (prm_get_bool_value (PRM_ID_DISABLE_VACUUM) == false)
    {
      /* We need to load vacuum data and initialize vacuum routine before recovery. */
      error_code =
	vacuum_initialize (thread_p, boot_Db_parm->vacuum_data_npages, &boot_Db_parm->vacuum_data_vfid,
			   &boot_Db_parm->dropped_files_vfid);
      if (error_code != NO_ERROR)
	{
	  goto error;
	}
    }

  oid_set_root (&boot_Db_parm->rootclass_oid);

  /* 
   * Now restart the recovery manager and execute any recovery actions
   */

  log_initialize (thread_p, boot_Db_full_name, log_path, log_prefix, from_backup, r_args);

  if (prm_get_bool_value (PRM_ID_DISABLE_VACUUM) == false)
    {
      /* Make sure dropped files are loaded from disk after recovery */
      error_code = vacuum_load_dropped_files_from_disk (thread_p);
      if (error_code != NO_ERROR)
	{
	  goto error;
	}
      vacuum_check_interrupted_jobs (thread_p);
    }


  /* 
   * Initialize the catalog manager, the query evaluator, and install meta
   * classes
   */

  error_code = locator_initialize (thread_p);
  if (error_code != NO_ERROR)
    {
      error_code = ER_FAILED;
      goto error;
    }

  error_code = catcls_find_and_set_cached_class_oid (thread_p);
  if (error_code != NO_ERROR)
    {
      goto error;
    }

<<<<<<< HEAD
  error_code = xcache_initialize ();
  if (error_code != NO_ERROR)
    {
      ASSERT_ERROR ();
      goto error;
    }
=======
  error_code = qexec_initialize_xasl_cache (thread_p);
  if (error_code != NO_ERROR)
    {
      goto error;
    }

>>>>>>> 2e8ebb74
  if (qmgr_initialize (thread_p) != NO_ERROR)
    {
      error_code = ER_FAILED;
      goto error;
    }

  error_code = qfile_initialize_list_cache (thread_p);
  if (error_code != NO_ERROR)
    {
      goto error;
    }
<<<<<<< HEAD
  error_code = fpcache_initialize ();
  if (error_code != NO_ERROR)
    {
      ASSERT_ERROR ();
      goto error;
    }
=======

  (void) qexec_initialize_filter_pred_cache (thread_p);
>>>>>>> 2e8ebb74

  /* 
   * Since no logging is done on temporary volumes, we can not trust
   * the bitmap of temporary volumes.  So we reset the temporary volumes
   * before recovery.  At a later time, the temporary volumes will be
   * removed.
   */

  error_code = disk_reinit_all_tmp (thread_p);
  if (error_code != NO_ERROR)
    {
      goto error;
    }

  /* 
   * Initialize system locale using values from db_root system table
   */
  error_code =
    catcls_get_server_compat_info (thread_p, &db_charset_db_root, db_lang, sizeof (db_lang) - 1, timezone_checksum);

  if (error_code != NO_ERROR)
    {
      goto error;
    }

  if (db_charset_db_header != db_charset_db_root)
    {
      char er_msg[ERR_MSG_SIZE];
      snprintf (er_msg, sizeof (er_msg) - 1, "Invalid charset in db_root system table: expecting %s, found %s",
		lang_charset_cubrid_name (db_charset_db_header), lang_charset_cubrid_name (db_charset_db_root));
      er_set (ER_FATAL_ERROR_SEVERITY, ARG_FILE_LINE, ER_LOC_INIT, 1, er_msg);
      error_code = ER_LOC_INIT;
      goto error;
    }

  error_code = lang_set_language (db_lang);
  if (error_code != NO_ERROR)
    {
      goto error;
    }

  /* Check server timezone checksum versus database checksum */
  if (check_coll_and_timezone->check_timezone == true)
    {
      tzd = tz_get_data ();
      assert (tzd != NULL);

      error_code = check_timezone_compat (tzd->checksum, timezone_checksum, "server", "database");
      if (error_code != NO_ERROR)
	{
	  goto error;
	}
    }

#if defined (SERVER_MODE)
  /* Cache serial index BTID. */
  /* Note that workspace manager is unavailable when restarting from backup. It is possible to allow SA_MODE
   * executables except restoredb to use the function, however, it is better not to use it in SA_MODE for clarity. */
  error_code = serial_cache_index_btid (thread_p);
  if (error_code != NO_ERROR)
    {
      goto error;
    }
#endif /* SERVER_MODE */

  /* 
   * Allocate a temporary transaction index to finish further system related
   * changes such as removal of temporary volumes and modifications of
   * system parameter
   */

  tran_index =
    logtb_assign_tran_index (thread_p, NULL_TRANID, TRAN_ACTIVE, NULL, NULL, TRAN_LOCK_INFINITE_WAIT,
			     TRAN_DEFAULT_ISOLATION_LEVEL ());
  if (tran_index == NULL_TRAN_INDEX)
    {
      error_code = ER_FAILED;
      goto error;
    }

  /* 
   * Remove any database temporary volumes
   */

  (void) boot_remove_all_temp_volumes (thread_p, REMOVE_TEMP_VOL_DEFAULT_ACTION);

  (void) disk_goodvol_refresh (thread_p);

  /* Set any warnings about space by purpose dk_warnspace_by_purpose(DISK_UNKNOWN_PURPOSE); */

  pgbuf_refresh_max_permanent_volume_id (boot_Db_parm->last_volid);
  /* Reinitialize all permanent volumes for temporary purposes */
  error_code = disk_reinit_all_tmp (thread_p);
  if (error_code != NO_ERROR)
    {
      goto error;
    }
  (void) disk_goodvol_refresh (thread_p);

  /* If there is an existing query area, delete it. */
  if (boot_Db_parm->query_vfid.volid != NULL_VOLID)
    {
      HEAP_OPERATION_CONTEXT update_context;

      (void) file_destroy (thread_p, &boot_Db_parm->query_vfid);
      boot_Db_parm->query_vfid.fileid = NULL_FILEID;
      boot_Db_parm->query_vfid.volid = NULL_VOLID;

      recdes.area_size = recdes.length = DB_SIZEOF (*boot_Db_parm);
      recdes.data = (char *) boot_Db_parm;

      heap_create_update_context (&update_context, &boot_Db_parm->hfid, boot_Db_parm_oid, &boot_Db_parm->rootclass_oid,
				  &recdes, NULL, UPDATE_INPLACE_CURRENT_MVCCID, false);
      if (heap_update_logical (thread_p, &update_context) != NO_ERROR
	  || xtran_server_commit (thread_p, false) != TRAN_UNACTIVE_COMMITTED)
	{
	  error_code = ER_FAILED;
	  goto error;
	}
    }

  if (boot_Lob_path[0] != '\0')
    {
      error_code = es_init (boot_Lob_path);
      if (error_code != NO_ERROR)
	{
	  goto error;
	}
    }
  else
    {
      er_set (ER_WARNING_SEVERITY, ARG_FILE_LINE, ER_ES_NO_LOB_PATH, 0);
    }

  if (tran_index != NULL_TRAN_INDEX)
    {
      logtb_release_tran_index (thread_p, tran_index);
    }

  logtb_set_to_system_tran_index (thread_p);

  if (!tf_Metaclass_class.mc_n_variable)
    {
      tf_compile_meta_classes ();
    }

  if (skip_to_check_ct_classes_for_rebuild == false)
    {
      if (catcls_Enable != true)
	{
	  error_code = catcls_compile_catalog_classes (thread_p);
	  if (error_code != NO_ERROR)
	    {
	      er_set (ER_ERROR_SEVERITY, ARG_FILE_LINE, ER_BO_MISSING_OR_INVALID_CATALOG, 0);
	      goto error;
	    }
	}
    }

  /* check server collations with database collations */
  if (check_coll_and_timezone->check_db_coll == true)
    {
      LANG_COLL_COMPAT *db_collations = NULL;
      int db_coll_cnt;

      error_code = catcls_get_db_collation (thread_p, &db_collations, &db_coll_cnt);
      if (error_code != NO_ERROR)
	{
	  if (db_collations != NULL)
	    {
	      db_private_free (thread_p, db_collations);
	    }
	  goto error;
	}

      if (db_collations != NULL)
	{
	  error_code = lang_check_coll_compat (db_collations, db_coll_cnt, "server", "database");
	  db_private_free (thread_p, db_collations);
	  if (error_code != NO_ERROR)
	    {
	      goto error;
	    }
	}
    }

  error_code = jsp_start_server (db_name, db->pathname);
  if (error_code != NO_ERROR)
    {
      goto error;
    }

#if defined (SA_MODE)
  /* Completely vacuum database. */
  xvacuum (thread_p);
#endif

  /* read only mode ? */
  if (prm_get_bool_value (PRM_ID_READ_ONLY_MODE))
    {
      logtb_disable_update (NULL);
    }

  error_code = serial_initialize_cache_pool (thread_p);
  if (error_code != NO_ERROR)
    {
      goto error;
    }

  error_code = session_states_init (thread_p);
  if (error_code != NO_ERROR)
    {
      goto error;
    }

#if defined (SERVER_MODE)
  if (prm_get_bool_value (PRM_ID_ACCESS_IP_CONTROL) == true && from_backup == false)
    {
      error_code = css_set_accessible_ip_info ();
      if (error_code != NO_ERROR)
	{
	  goto error;
	}
    }
#endif

#if defined (SERVER_MODE)
  /* set number of hosts */
  css_set_ha_num_of_hosts (db->num_hosts);
  /* set server's starting mode for HA according to the 'ha_mode' parameter */
  css_change_ha_server_state (thread_p, prm_get_integer_value (PRM_ID_HA_SERVER_STATE), false,
			      HA_CHANGE_MODE_IMMEDIATELY, true);
#endif

  /* initialize partitions cache */
  error_code = partition_cache_init (thread_p);
  if (error_code != NO_ERROR)
    {
      goto error;
    }

  cfg_free_directory (dir);

  if (print_restart)
    {
#if defined (NDEBUG)
      strncpy (format, msgcat_message (MSGCAT_CATALOG_CUBRID, MSGCAT_SET_GENERAL, MSGCAT_GENERAL_DATABASE_INIT),
	       BOOT_FORMAT_MAX_LENGTH);
      fprintf (stdout, format, rel_name ());
#else /* NDEBUG */
      fprintf (stdout, "\n%s (%s) (%d debug build)\n\n", rel_name (), rel_build_number (), rel_bit_platform ());
#endif /* !NDEBUG */
    }

  if (from_backup == true)
    {
      log_set_ha_promotion_time (thread_p, 0);
      log_set_db_restore_time (thread_p, (INT64) (time (0)));
    }

  /* server status could be changed by css_change_ha_server_state */
  if (boot_Server_status == BOOT_SERVER_DOWN)
    {
      /* server is up! */
      boot_server_status (BOOT_SERVER_UP);
    }
#if !defined(SA_MODE)
  json_set_alloc_funcs (malloc, free);
#endif

  return NO_ERROR;

error:
  if (dir != NULL)
    {
      cfg_free_directory (dir);
      dir = NULL;
    }
  prev_err_msg = (char *) er_msg ();
  if (prev_err_msg != NULL)
    {
      prev_err_msg = strdup (prev_err_msg);
      er_set (ER_ERROR_SEVERITY, ARG_FILE_LINE, ER_BO_UNABLE_TO_RESTART_SERVER, 1, prev_err_msg);
      free_and_init (prev_err_msg);
    }
  else
    {
      er_set (ER_ERROR_SEVERITY, ARG_FILE_LINE, ER_BO_UNABLE_TO_RESTART_SERVER, 1, "");
    }

  session_states_finalize (thread_p);
  logtb_finalize_global_unique_stats_table (thread_p);

  log_final (thread_p);
  fpcache_finalize ();
  qfile_finalize_list_cache (thread_p);
  xcache_finalize ();

#if defined(SERVER_MODE)
  css_final_conn_list ();
#endif

  er_stack_push ();
  boot_server_all_finalize (thread_p, ER_THREAD_FINAL, BOOT_SHUTDOWN_EXCEPT_COMMON_MODULES);
  er_stack_pop ();

  return error_code;
}

/*
 * xboot_restart_from_backup () - restore the database system from backup.
 *                             used for media crash recovery
 *
 * return : Transaction index
 *
 *   print_restart(in): Flag which indicates if the version of CUBRID server
 *                      is printed at the end of the restart process.
 *   db_name(in): Database Name
 *   r_args(in): restart argument structure contains various options
 *
 * Note: The database is restored from its backup and from all archive
 *       and active logs with information recoded since the backup. If
 *       these files are not actually placed in the location of the log
 *       files, the system will request those files.
 */
int
xboot_restart_from_backup (THREAD_ENTRY * thread_p, int print_restart, const char *db_name, BO_RESTART_ARG * r_args)
{
  CHECK_ARGS check_coll_and_timezone = { true, true };

  if (lang_init () != NO_ERROR)
    {
      if (er_errid () == NO_ERROR)
	{
	  er_set (ER_ERROR_SEVERITY, ARG_FILE_LINE, ER_LOC_INIT, 1, "Failed to initialize language module");
	}
      return NULL_TRAN_INDEX;
    }

  /* initialize time zone data, optional module */
  if (tz_load () != NO_ERROR)
    {
      if (er_errid () == NO_ERROR)
	{
	  er_set (ER_ERROR_SEVERITY, ARG_FILE_LINE, ER_TZ_LOAD_ERROR, 1, "Failed to initialize timezone module");
	}
      return NULL_TRAN_INDEX;
    }

  /* open the system message catalog, before prm_ ? */
  if (msgcat_init () != NO_ERROR)
    {
      er_set (ER_ERROR_SEVERITY, ARG_FILE_LINE, ER_BO_CANNOT_ACCESS_MESSAGE_CATALOG, 0);
      return NULL_TRAN_INDEX;
    }

  /* initialize system parameters */
  if (sysprm_load_and_init (NULL, NULL) != NO_ERROR)
    {
      return NULL_TRAN_INDEX;
    }

  prm_set_bool_value (PRM_ID_DBFILES_PROTECT, false);

  /* 
   *  We need to do some initialization that normally happens in
   *  boot_restart_server(), but only if the SERVER_MODE CPP variable is
   *  defined.  Unfortunately, if we're here, then SERVER_MODE is not defined
   *  so call the important initializers ourselves.
   *
   *  Initialize allocations areas for things we need
   *  Initialize the type/doain module (also sets up an area)
   */

  area_init ();

  if (tp_init () != NO_ERROR)
    {
      return NULL_TRAN_INDEX;
    }

  if (boot_restart_server (thread_p, print_restart, db_name, true, &check_coll_and_timezone, r_args) != NO_ERROR)
    {
      return NULL_TRAN_INDEX;
    }
  else
    {
      return LOG_FIND_THREAD_TRAN_INDEX (thread_p);
    }
}

/*
 * xboot_shutdown_server () - shutdown CUBRID server
 *
 * return : true
 *
 *   is_er_final(in): Terminate the error module..
 *
 * Note: All active transactions of all clients are aborted and the
 *       CUBRID server is terminated. Any database temporarily volume
 *       is destroyed.
 */
bool
xboot_shutdown_server (THREAD_ENTRY * thread_p, ER_FINAL_CODE is_er_final)
{
  if (BO_IS_SERVER_RESTARTED ())
    {
#if defined(CUBRID_DEBUG)
      boot_check_db_at_num_shutdowns (true);
#endif /* CUBRID_DEBUG */

      sysprm_set_force (prm_get_name (PRM_ID_SUPPRESS_FSYNC), "0");
      /* Shutdown the system with the system transaction */
      logtb_set_to_system_tran_index (thread_p);
      log_abort_all_active_transaction (thread_p);
#if defined(SERVER_MODE)
      thread_stop_active_daemons ();
#endif

      /* before removing temp vols */
      (void) logtb_reflect_global_unique_stats_to_btree (thread_p);
      qfile_finalize_list_cache (thread_p);
      xcache_finalize ();
      fpcache_finalize ();
      session_states_finalize (thread_p);

      if (prm_get_bool_value (PRM_ID_DISABLE_VACUUM) == false)
	{
	  vacuum_finalize (thread_p);
	}

      (void) boot_remove_all_temp_volumes (thread_p, REMOVE_TEMP_VOL_DEFAULT_ACTION);
      log_final (thread_p);

      if (is_er_final == ER_ALL_FINAL)
	{
	  boot_server_all_finalize (thread_p, is_er_final, BOOT_SHUTDOWN_EXCEPT_COMMON_MODULES);
	}
      else
	{
	  er_stack_push ();
	  boot_server_all_finalize (thread_p, is_er_final, BOOT_SHUTDOWN_EXCEPT_COMMON_MODULES);
	  er_stack_pop ();
	}
#if defined(SA_MODE)
      boot_decoy_entries_finalize ();
#endif
    }
  return true;
}

/*
 * xboot_get_server_session_key ()
 */
const char *
xboot_get_server_session_key (void)
{
  return boot_Server_session_key;
}

/*
 * xboot_register_client () - register a client
 *
 * return : transaction index or NULL_TRAN_INDEX in the case of error.
 *
 *   client_credential(in): Client's credential (see boot.h)
 *   client_lock_wait(in): Wait for at least this number of milliseconds to acquire
 *                         a lock. Negative value is infinite
 *   client_isolation(in): Isolation level. One of the following:
 *                         TRAN_REPEATABLE_READ
 *                         TRAN_READ_COMMITTED
 *                         TRAN_SERIALIZABLE
 *   tran_state(out): State of transaction
 *   server_credential(out): Server's credential (see boot.h)
 *
 * Note: If the CUBRID server is not already restarted, it is
 *       restarted. The calling client is registered and a transaction
 *       index is assigned to the client. If the last transaction
 *       executed on behalf of the client has client loose ends
 *       recovery tasks, such transaction is assigned to the client and
 *       and the transaction state is returned as a side effect.
 */
int
xboot_register_client (THREAD_ENTRY * thread_p, BOOT_CLIENT_CREDENTIAL * client_credential, int client_lock_wait,
		       TRAN_ISOLATION client_isolation, TRAN_STATE * tran_state,
		       BOOT_SERVER_CREDENTIAL * server_credential)
{
  int tran_index;
  char *db_user_save;
  char *adm_prg_file_name = NULL;
  char db_user_upper[DB_MAX_IDENTIFIER_LENGTH] = { '\0' };
  CHECK_ARGS check_coll_and_timezone = { true, true };

#if defined(SA_MODE)
  if (client_credential != NULL && client_credential->program_name != NULL
      && client_credential->client_type == BOOT_CLIENT_ADMIN_UTILITY)
    {
      adm_prg_file_name = client_credential->program_name + strlen (client_credential->program_name) - 1;
      while (adm_prg_file_name > client_credential->program_name && *adm_prg_file_name != PATH_SEPARATOR)
	{
	  adm_prg_file_name--;
	}

      if (*adm_prg_file_name == PATH_SEPARATOR)
	{
	  adm_prg_file_name++;
	}
    }
  if (adm_prg_file_name != NULL)
    {
      if (strncasecmp (adm_prg_file_name, "synccolldb", strlen ("synccolldb")) == 0
	  || strncasecmp (adm_prg_file_name, "migrate_", strlen ("migrate_")) == 0)
	{
	  check_coll_and_timezone.check_db_coll = false;
	}
      if (strncasecmp (adm_prg_file_name, "gen_tz", strlen ("gen_tz")) == 0)
	{
	  check_coll_and_timezone.check_timezone = false;
	}
    }

  /* If the server is not restarted, restart the server at this moment */
  if (!BO_IS_SERVER_RESTARTED ()
      && boot_restart_server (thread_p, false, client_credential->db_name, false, &check_coll_and_timezone,
			      NULL) != NO_ERROR)
    {
      *tran_state = TRAN_UNACTIVE_UNKNOWN;
      return NULL_TRAN_INDEX;
    }
#else /* SA_MODE */
  /* If the server is not restarted, returns an error */
  if (!BO_IS_SERVER_RESTARTED ())
    {
      *tran_state = TRAN_UNACTIVE_UNKNOWN;
      return NULL_TRAN_INDEX;
    }
#endif /* SA_MODE */

  /* Initialize scan function pointers of show statements */
  showstmt_scan_init ();

  db_user_save = client_credential->db_user;
  if (client_credential->db_user != NULL)
    {
      intl_identifier_upper (client_credential->db_user, db_user_upper);
      client_credential->db_user = db_user_upper;
    }

  /* Assign a transaction index to the client */
  tran_index =
    logtb_assign_tran_index (thread_p, NULL_TRANID, TRAN_ACTIVE, client_credential, tran_state, client_lock_wait,
			     client_isolation);
#if defined (SERVER_MODE)
  if (thread_p->conn_entry->status != CONN_OPEN)
    {
      /* the connection is going down. stop it */
      logtb_release_tran_index (thread_p, tran_index);
      tran_index = NULL_TRAN_INDEX;
    }
#endif /* SERVER_MODE */

  if (tran_index != NULL_TRAN_INDEX)
    {
#if defined (SERVER_MODE)
      thread_p->conn_entry->transaction_id = tran_index;
#endif /* SERVER_MODE */
      server_credential->db_full_name = boot_Db_full_name;
      server_credential->host_name = boot_Host_name;
      server_credential->lob_path = boot_Lob_path;
      server_credential->process_id = getpid ();
      COPY_OID (&server_credential->root_class_oid, &boot_Db_parm->rootclass_oid);
      if (boot_find_root_heap (&(server_credential->root_class_hfid)) != NO_ERROR
	  || HFID_IS_NULL (&(server_credential->root_class_hfid)))
	{
	  *tran_state = TRAN_UNACTIVE_UNKNOWN;
	  return NULL_TRAN_INDEX;
	}

      server_credential->page_size = IO_PAGESIZE;
      server_credential->log_page_size = LOG_PAGESIZE;
      server_credential->disk_compatibility = rel_disk_compatible ();
#if defined (SERVER_MODE)
      server_credential->ha_server_state = css_ha_server_state ();
#else
      server_credential->ha_server_state = prm_get_integer_value (PRM_ID_HA_SERVER_STATE);
#endif
      memcpy (server_credential->server_session_key, boot_Server_session_key, SERVER_SESSION_KEY_SIZE);
      server_credential->db_charset = lang_charset ();
      server_credential->db_lang = (char *) lang_get_Lang_name ();

#if defined(SERVER_MODE)
      /* Check the server's state for HA action for this client */
      if (BOOT_NORMAL_CLIENT_TYPE (client_credential->client_type))
	{
	  if (css_check_ha_server_state_for_client (thread_p, 1) != NO_ERROR)
	    {
	      logtb_release_tran_index (thread_p, tran_index);
	      er_log_debug (ARG_FILE_LINE, "xboot_register_client: css_check_ha_server_state_for_client() error\n");
	      *tran_state = TRAN_UNACTIVE_UNKNOWN;
	      client_credential->db_user = db_user_save;
	      return NULL_TRAN_INDEX;
	    }
	}
      if (client_credential->client_type == BOOT_CLIENT_LOG_APPLIER)
	{
	  css_notify_ha_log_applier_state (thread_p, HA_LOG_APPLIER_STATE_UNREGISTERED);
	}
#endif /* SERVER_MODE */

      er_set (ER_NOTIFICATION_SEVERITY, ARG_FILE_LINE, ER_BO_CLIENT_CONNECTED, 4, client_credential->program_name,
	      client_credential->process_id, client_credential->host_name, tran_index);
    }

#if defined(ENABLE_SYSTEMTAP) && defined(SERVER_MODE)
  CUBRID_CONN_START (thread_p->conn_entry->client_id, client_credential->db_user);
#endif /* ENABLE_SYSTEMTAP */

  client_credential->db_user = db_user_save;
  return tran_index;
}

/*
 * xboot_unregister_client () - unregister a client
 *
 * return : NO_ERROR if all OK, ER_ status otherwise
 *
 *   tran_index(in): Client transaction index
 *
 * Note: A client is unregistered. Any active transactions on that
 *       client are aborted. This function is called when a client is
 *       disconnected or when a crash of the client is detected by the
 *       CUBRID server, to release resources acquired such as locks,
 *       and allocated memory, on behalf of the client.
 */
int
xboot_unregister_client (THREAD_ENTRY * thread_p, int tran_index)
{
  int save_index;
  LOG_TDES *tdes;
#if defined(SERVER_MODE)
  int client_id;
  CSS_CONN_ENTRY *conn;
#endif /* SERVER_MODE */

  if (BO_IS_SERVER_RESTARTED () && tran_index != NULL_TRAN_INDEX)
    {
      save_index = LOG_FIND_THREAD_TRAN_INDEX (thread_p);

      LOG_SET_CURRENT_TRAN_INDEX (thread_p, tran_index);
      tdes = LOG_FIND_TDES (tran_index);
#if defined(SERVER_MODE)
      conn = thread_p->conn_entry;
      client_id = (conn != NULL) ? conn->client_id : -1;
      if (tdes == NULL || tdes->client_id != client_id)
	{
	  thread_p->tran_index = save_index;

#if defined(ENABLE_SYSTEMTAP)
	  CUBRID_CONN_END (-1, NULL);
#endif /* ENABLE_SYSTEMTAP */

	  return NO_ERROR;
	}

      /* check if the client was a log applier */
      if (tdes->client.client_type == BOOT_CLIENT_LOG_APPLIER)
	{
	  css_notify_ha_log_applier_state (thread_p, HA_LOG_APPLIER_STATE_UNREGISTERED);
	}
      /* Check the server's state for HA action for this client */
      if (BOOT_NORMAL_CLIENT_TYPE (tdes->client.client_type))
	{
	  if (css_check_ha_server_state_for_client (thread_p, 2) != NO_ERROR)
	    {
	      er_log_debug (ARG_FILE_LINE, "xboot_unregister_client: css_check_ha_server_state_for_client() error\n");
	    }
	}
#else
      if (tdes == NULL)
	{

#if defined(ENABLE_SYSTEMTAP)
	  CUBRID_CONN_END (-1, NULL);
#endif /* ENABLE_SYSTEMTAP */

	  return NO_ERROR;
	}
#endif /* SERVER_MODE */

      /* If the transaction is active abort it */
      if (LOG_ISTRAN_ACTIVE (tdes))	/* logtb_is_current_active (thread_p) */
	{
	  (void) xtran_server_abort (thread_p);
	}

      xmnt_server_stop_stats (thread_p);

#if defined(ENABLE_SYSTEMTAP) && defined(SERVER_MODE)
      CUBRID_CONN_END (client_id, tdes->client.db_user);
#endif /* ENABLE_SYSTEMTAP */

      /* Release the transaction index */
      logtb_release_tran_index (thread_p, tran_index);

      LOG_SET_CURRENT_TRAN_INDEX (thread_p, save_index);
    }

#if defined(CUBRID_DEBUG)
  boot_check_db_at_num_shutdowns (false);
#endif /* CUBRID_DEBUG */

#if defined(SA_MODE)
  (void) xboot_shutdown_server (NULL, ER_ALL_FINAL);
#endif /* SA_MODE */

  return NO_ERROR;
}

#if defined(SERVER_MODE)
/*
 * xboot_notify_unregister_client () -
 *
 * return :
 *
 *   tran_index(in) :
 *
 * Note:
 */
void
xboot_notify_unregister_client (THREAD_ENTRY * thread_p, int tran_index)
{
  CSS_CONN_ENTRY *conn;
  LOG_TDES *tdes;
  int client_id;

  if (thread_p == NULL)
    {
      thread_p = thread_get_thread_entry_info ();
      if (thread_p == NULL)
	{
	  return;
	}
    }

  conn = thread_p->conn_entry;

#if defined(SERVER_MODE)
  assert (conn->csect.cs_index == CRITICAL_SECTION_COUNT + conn->idx);
  assert (conn->csect.name == csect_Name_conn);
#endif

  csect_enter_critical_section (thread_p, &conn->csect, INF_WAIT);

  client_id = conn->client_id;
  tdes = LOG_FIND_TDES (tran_index);
  if (tdes != NULL && tdes->client_id == client_id)
    {
      if (conn->status == CONN_OPEN)
	{
	  conn->status = CONN_CLOSING;
	}
    }

#if defined(SERVER_MODE)
  assert (conn->csect.cs_index == CRITICAL_SECTION_COUNT + conn->idx);
  assert (conn->csect.name == csect_Name_conn);
#endif

  csect_exit_critical_section (thread_p, &conn->csect);
}
#endif /* SERVER_MODE */

#if defined(CUBRID_DEBUG)
/*
 * boot_check_db_at_num_shutdowns () - run checkdb when a number of client
 *                                       shutdowns has been executed.
 *                                       This is a debugging function.
 *
 *   force_nshutdowns(in): true if only forcing is desired.
 *
 * Note: Run checkdb when a number of client shutdowns has been
 *       executed (at the same or across several server sessions) and
 *       the env variable CUBRID_CHECKDB_ATNUM_SHUTDOWNS has a value
 *       greater than zero at the server process. The environment value
 *       indicates when to execute the checkdb.
 *
 * Side-effect: A file with the name ".checkdb_num_shutdowns" is created to
 *              to save the number of client shutdowns. This file is removed
 *              once the above env variable is not set.
 *              Note this file is not associated with a particular database.
 *              Therefore, the file could be modified (and removed) by several
 *              servers (databases). This will work OK, for most practical
 *              purposes. No a good reason, why it was implemented this way.
 *              The author was lazy and it was for debugging only.
 */
static void
boot_check_db_at_num_shutdowns (bool force_nshutdowns)
{
  const char *env_value;
  const char *checkdb_file_num_shutdowns = ".checkdb_num_shutdowns";
  FILE *fp;
  static int checkdb_every_nshutdowns = -1;
  static int num_current_shutdowns = -1;

  if (force_nshutdowns == true)
    {
      if (checkdb_every_nshutdowns > 0 && (fp = fopen (checkdb_file_num_shutdowns, "w")) != NULL)
	{
	  fprintf (fp, "%d", num_current_shutdowns);
	  fclose (fp);
	}
      return;
    }

  /* 
   * Check the consistency of the database when the client is unregister
   */

  if (checkdb_every_nshutdowns == -1)
    {
      env_value = envvar_get ("CHECKDB_EVERY_NSHUTDOWNS");
      if (env_value != NULL)
	{
	  checkdb_every_nshutdowns = atoi (env_value);
	}
      else
	{
	  checkdb_every_nshutdowns = 0;
	}

      if (checkdb_every_nshutdowns <= 0)
	{
	  checkdb_every_nshutdowns = 0;	/* Don't check at all */
	  (void) remove (checkdb_file_num_shutdowns);
	  return;
	}

      fp = fopen (checkdb_file_num_shutdowns, "r");
      if (fp != NULL)
	{
	  if (fscanf (fp, "%d", &num_current_shutdowns) != 1)
	    {
	      num_current_shutdowns = 0;
	    }
	}
      else
	{
	  num_current_shutdowns = 0;
	}
    }

  if (checkdb_every_nshutdowns > 0)
    {
      num_current_shutdowns++;

      if (num_current_shutdowns == checkdb_every_nshutdowns)
	{
	  num_current_shutdowns = 0;
	  if (xboot_check_db_consistency () != NO_ERROR)
	    {
	      const char *tmpname;
	      fflush (stderr);
	      fflush (stdout);
	      tmpname = er_get_msglog_filename ();
	      if (tmpname == NULL)
		{
		  tmpname = "/dev/null";
		}
	      fprintf (stdout,
		       "Some inconsistencies were detected in your database.\n Please consult error_log file = %s"
		       " for additional information\n", tmpname);
	      fflush (stdout);
	      /* 
	       * The following is added so we can attach to the debugger on
	       * a fatal error. It is of great help to stop execution when
	       * running a set of sql scripts. (That is, find the script that
	       * leave the DB inconsistent).
	       */
	      er_set (ER_FATAL_ERROR_SEVERITY, ARG_FILE_LINE, ER_GENERIC_ERROR, 0);
	    }
	}
    }
}
#endif /* CUBRID_DEBUG */

enum
{
  CHECK_ONLY = 0,
  REPAIR_ALL = 1
};

/*
 * xboot_checkdb_table () - check consistency of table
 *                              as much as possible
 *
 * return :
 *
 */
DISK_ISVALID
xboot_checkdb_table (THREAD_ENTRY * thread_p, int check_flag, OID * oid, BTID * index_btid)
{
  int error_code;
  HFID hfid;
  bool repair = check_flag & CHECKDB_REPAIR;
  DISK_ISVALID allvalid, valid;
  HEAP_SCANCACHE scan_cache;
  RECDES peek_recdes;

  allvalid = DISK_VALID;

  if (check_flag & CHECKDB_CHECK_PREV_LINK)
    {
      valid = btree_repair_prev_link (thread_p, oid, index_btid, CHECK_ONLY);
      if (valid == DISK_ERROR)
	{
	  return DISK_ERROR;
	}
      if (valid != DISK_VALID)
	{
	  allvalid = valid;
	}
    }

  if (check_flag & CHECKDB_REPAIR_PREV_LINK)
    {
      valid = btree_repair_prev_link (thread_p, oid, index_btid, REPAIR_ALL);
      if (valid == DISK_ERROR)
	{
	  return DISK_ERROR;
	}
      if (valid != DISK_VALID)
	{
	  allvalid = valid;
	}
    }

  if (heap_get_hfid_from_class_oid (thread_p, oid, &hfid) != NO_ERROR || HFID_IS_NULL (&hfid))
    {
      return DISK_ERROR;
    }

  if (index_btid == NULL)
    {
      /* if index name was specified, skip checking heap file */
      if (lock_object (thread_p, oid, oid_Root_class_oid, IS_LOCK, LK_UNCOND_LOCK) != LK_GRANTED)
	{
	  return DISK_ERROR;
	}
      error_code = heap_scancache_quick_start_root_hfid (thread_p, &scan_cache);
      if (error_code != NO_ERROR)
	{
	  lock_unlock_object (thread_p, oid, oid_Root_class_oid, IS_LOCK, true);
	  return DISK_ERROR;
	}
      /* Check heap file is really exist. It can be removed. */
      if (heap_get (thread_p, oid, &peek_recdes, &scan_cache, PEEK, NULL_CHN) != S_SUCCESS)
	{
	  heap_scancache_end (thread_p, &scan_cache);
	  lock_unlock_object (thread_p, oid, oid_Root_class_oid, IS_LOCK, true);
	  return DISK_ERROR;
	}
      heap_scancache_end (thread_p, &scan_cache);

      valid = heap_check_heap_file (thread_p, &hfid);
      if (valid == DISK_ERROR)
	{
	  lock_unlock_object (thread_p, oid, oid_Root_class_oid, IS_LOCK, true);
	  return DISK_ERROR;
	}
      if (valid != DISK_VALID)
	{
	  allvalid = valid;
	}

      lock_unlock_object (thread_p, oid, oid_Root_class_oid, IS_LOCK, true);
    }

  valid = btree_check_by_class_oid (thread_p, oid, index_btid);
  if (valid == DISK_ERROR)
    {
      return DISK_ERROR;
    }
  if (valid != DISK_VALID)
    {
      allvalid = valid;
    }

  valid = locator_check_by_class_oid (thread_p, oid, &hfid, index_btid, repair);
  if (valid == DISK_ERROR)
    {
      return DISK_ERROR;
    }
  if (valid != DISK_VALID)
    {
      allvalid = valid;
    }

  return allvalid;
}

/*
 * xcallback_console_print -
 *
 * return:
 *
 *   print_str(in):
 */
#if defined (SA_MODE)
int
xcallback_console_print (THREAD_ENTRY * thread_p, char *print_str)
{
  fprintf (stdout, print_str);

  return NO_ERROR;
}
#endif

/*
 * xboot_check_db_consistency () - check consistency of database
 *                              as much as possible
 *
 * return : NO_ERROR if all OK, ER_ status otherwise
 *
 */
int
xboot_check_db_consistency (THREAD_ENTRY * thread_p, int check_flag, OID * oids, int num_oids, BTID * index_btid)
{
  DISK_ISVALID isvalid = DISK_VALID;
  VOLID volid;
  int i;
  bool repair = check_flag & CHECKDB_REPAIR;
  int error_code = NO_ERROR;

  error_code = boot_check_permanent_volumes (thread_p);

  if (index_btid != NULL && BTID_IS_NULL (index_btid))
    {
      index_btid = NULL;
    }

  for (volid = LOG_DBFIRST_VOLID; isvalid != DISK_ERROR && volid != NULL_VOLID;
       volid = fileio_find_next_perm_volume (thread_p, volid))
    {
      isvalid = disk_check (thread_p, volid, repair);
      if (isvalid != DISK_VALID)
	{
	  error_code = ER_FAILED;
	}
    }

  if (num_oids > 0)
    {
      for (i = 0; i < num_oids; i++)
	{
	  if (OID_ISNULL (&oids[i]))
	    {
	      continue;
	    }
	  isvalid = xboot_checkdb_table (thread_p, check_flag, &oids[i], index_btid);

	  if (isvalid != DISK_VALID)
	    {
	      error_code = ER_FAILED;
	    }
	}
      return error_code;
    }

  if (check_flag & CHECKDB_CHECK_PREV_LINK)
    {
      if (isvalid != DISK_ERROR)
	{
	  isvalid = btree_repair_prev_link (thread_p, NULL, NULL, CHECK_ONLY);
	  if (isvalid != DISK_VALID)
	    {
	      error_code = ER_FAILED;
	    }
	}
    }

  if (check_flag & CHECKDB_REPAIR_PREV_LINK)
    {
      if (isvalid != DISK_ERROR)
	{
	  isvalid = btree_repair_prev_link (thread_p, NULL, NULL, REPAIR_ALL);
	  if (isvalid != DISK_VALID)
	    {
	      error_code = ER_FAILED;
	    }
	}
    }

  if (check_flag & CHECKDB_FILE_TRACKER_CHECK)
    {
      if (isvalid != DISK_ERROR)
	{
#if defined (SERVER_MODE)
	  isvalid = file_tracker_check (thread_p);
#else
	  isvalid = file_tracker_cross_check_with_disk_idsmap (thread_p);
#endif
	  if (isvalid != DISK_VALID)
	    {
	      error_code = ER_FAILED;
	    }
	}
    }

  if (check_flag & CHECKDB_HEAP_CHECK_ALLHEAPS)
    {
      if (isvalid != DISK_ERROR)
	{
	  isvalid = heap_check_all_heaps (thread_p);
	  if (isvalid != DISK_VALID)
	    {
	      error_code = ER_FAILED;
	    }
	}
    }

  if (check_flag & CHECKDB_CT_CHECK_CAT_CONSISTENCY)
    {
      if (isvalid != DISK_ERROR)
	{
	  isvalid = catalog_check_consistency (thread_p);
	  if (isvalid != DISK_VALID)
	    {
	      error_code = ER_FAILED;
	    }
	}
    }

  if (check_flag & CHECKDB_BTREE_CHECK_ALL_BTREES)
    {
      if (isvalid != DISK_ERROR)
	{
	  isvalid = btree_check_all (thread_p);
	  if (isvalid != DISK_VALID)
	    {
	      error_code = ER_FAILED;
	    }
	}
    }

  if (check_flag & CHECKDB_LC_CHECK_CLASSNAMES)
    {
      if (isvalid != DISK_ERROR)
	{
	  isvalid = locator_check_class_names (thread_p);
	  if (isvalid != DISK_VALID)
	    {
	      error_code = ER_FAILED;
	    }
	}
    }

  if (check_flag & CHECKDB_LC_CHECK_ALLENTRIES_OF_ALLBTREES)
    {
      if (isvalid != DISK_ERROR)
	{
	  isvalid = locator_check_all_entries_of_all_btrees (thread_p, repair);
	  if (isvalid != DISK_VALID)
	    {
	      error_code = ER_FAILED;
	    }
	}
    }

  return error_code;
}

/*
 * boot_server_all_finalize () - terminate every single module
 * 				 except the log/recovery manager
 *   is_er_final(in): Terminate the error module..
 *   shutdown_common_modules(in): Terminate all common modules (for SA mode)
 *				  if SERVER_MODE, this is implied BOOT_SHUTDOWN_ALL_MODULES.
 *
 * Note: Every single module except the log/recovery manager are
 *       uninitialized. All data volumes are unmounted.
 */
void
boot_server_all_finalize (THREAD_ENTRY * thread_p, ER_FINAL_CODE is_er_final,
			  BOOT_SERVER_SHUTDOWN_MODE shutdown_common_modules)
{
  logtb_finalize_global_unique_stats_table (thread_p);
  locator_finalize (thread_p);
  spage_finalize (thread_p);
  catalog_finalize ();
  qmgr_finalize (thread_p);
  (void) heap_manager_finalize ();
  mnt_server_final ();
  fileio_dismount_all (thread_p);
  disk_goodvol_decache (thread_p);
  boot_server_status (BOOT_SERVER_DOWN);

  catcls_finalize_class_oid_to_oid_hash_table (thread_p);
  serial_finalize_cache_pool ();
  partition_cache_finalize (thread_p);
#if defined(SERVER_MODE)
  /* server mode shuts down all modules */
  shutdown_common_modules = BOOT_SHUTDOWN_ALL_MODULES;

#if defined(DIAG_DEVEL)
  close_diag_mgr ();
#endif /* DIAG_DEVEL */
#endif /* SERVER_MODE */

  if (shutdown_common_modules == BOOT_SHUTDOWN_ALL_MODULES)
    {
      es_final ();
      tp_final ();
      locator_free_areas ();
      set_final ();
      sysprm_final ();
      area_final ();
      msgcat_final ();
      if (is_er_final == ER_ALL_FINAL)
	{
	  er_final (ER_ALL_FINAL);
	}
      lang_final ();
      tz_unload ();
    }

#if defined(SERVER_MODE)
  css_free_accessible_ip_info ();
  event_log_final ();
#endif
}

/*
 * xboot_backup () - a fuzzy backup of the database
 *
 * return : NO_ERROR if all OK, ER_ status otherwise
 *
 *   backup_path(in): Location where information volumes are
 *                    backed up. If NULL is given, the following
 *                    defaults are assumed to back up each
 *                    information volume:
 *                    - If file "fileof_vols_and_backup_paths" is
 *                      given, the path to backup each volume is
 *                      found in this file.
 *                    - All information volumes are backed up on
 *                      the same location where the log files are
 *                      located.
 *   backup_level(in): backup levels allowed: 0 - Full (default),
 *                     1 - Incremental1, 2 - Incremental
 *   deleted_unneeded_logarchives(in): Whetear to remove log archives that are
 *                                 not needed any longer to recovery from
 *                                 crashes when the backup just created is
 *                                 used.
 *   backup_verbose_file(in): verbose mode file path
 *                    num_threads: number of threads
 *                    zip_method: compression method
 *                    zip_level: compression level
 *   sleep_msecs(in):
 *
 * Note: A fuzzy backup of the database is taken. The backup is written
 *       into the given backup_path location. If the backup_path
 *       location is omitted (i.e, NULL is given), the log path
 *       location which was specified at database creation is used to
 *       store the backup.
 */
int
xboot_backup (THREAD_ENTRY * thread_p, const char *backup_path, FILEIO_BACKUP_LEVEL backup_level,
	      bool delete_unneeded_logarchives, const char *backup_verbose_file, int num_threads,
	      FILEIO_ZIP_METHOD zip_method, FILEIO_ZIP_LEVEL zip_level, int skip_activelog, int sleep_msecs)
{
  int error_code;

  error_code =
    logpb_backup (thread_p, boot_Db_parm->nvols, backup_path, backup_level, delete_unneeded_logarchives,
		  backup_verbose_file, num_threads, zip_method, zip_level, skip_activelog, sleep_msecs);
  return error_code;
}

/*
 * xboot_copy () - copy the database to a new destination
 *
 * return : NO_ERROR if all OK, ER_ status otherwise
 *
 *   fromdb_name(in): The database from where the copy is made.
 *   newdb_name(in): Name of new database
 *   newdb_path(in): Directory where the new database will reside
 *   newlog_path(in): Directory where the log volumes of the new database
 *                    will reside
 *   newdb_server_host(in): Server host where the new database reside
 *   new_volext_path(in): A path is included if all volumes are placed in one
 *                        place/directory. If NULL is given,
 *                        - If file "fileof_vols_and_wherepaths" is given, the
 *                          path is found in this file.
 *                        - Each volume is copied to same place where the
 *                          volume resides.
 *                      Note: This parameter should be NULL, if the above file
 *                            is given.
 *   fileof_vols_and_wherepaths(in): A file is given when the user decides to
 *                               control the copy/rename of the volume by
 *                               individual bases. That is, user decides to
 *                               spread the volumes over several locations and
 *                               or to label the volumes with specific names.
 *                               Each volume entry consists of:
 *                                 volid from_fullvolname to_fullvolname
 *   newdb_overwrite(in): Wheater to overwrite the new database if it already
 *                        exist.
 */
int
xboot_copy (THREAD_ENTRY * thread_p, const char *from_dbname, const char *new_db_name, const char *new_db_path,
	    const char *new_log_path, const char *new_lob_path, const char *new_db_server_host,
	    const char *new_volext_path, const char *fileof_vols_and_copypaths, bool new_db_overwrite)
{
  DB_INFO *dir = NULL;
  DB_INFO *db = NULL;
  const char *new_log_prefix;
  char new_db_fullname[PATH_MAX];
  char new_db_pathbuf[PATH_MAX];
  char new_db_pathbuf2[PATH_MAX];
  char new_log_pathbuf[PATH_MAX];
  char new_lob_pathbuf2[PATH_MAX];
  char new_lob_pathbuf[PATH_MAX];
  char new_volext_pathbuf[PATH_MAX];
  char fixed_pathbuf[PATH_MAX];
  char new_db_server_host_buf[MAXHOSTNAMELEN + 1];
  char dbtxt_label[PATH_MAX];
  int dbtxt_vdes = NULL_VOLDES;
  int error_code = NO_ERROR;
#if defined (WINDOWS)
  struct stat stat_buf;
#endif

  /* If db_path and/or log_path are NULL find the defaults */

  if (new_db_path == NULL || fileof_vols_and_copypaths != NULL)
    {
      /* 
       * If a newdb path was given, it is ignored since only one option must
       * be specified
       */
      new_db_path = boot_find_new_db_path (new_db_pathbuf, fileof_vols_and_copypaths);
      if (new_db_path == NULL)
	{
	  error_code = ER_FAILED;
	  goto error;
	}
    }

  /* 
   * Make sure that the db_path and log_path are the canonicalized absolute
   * pathnames
   */

  if (new_db_path == NULL)
    {
      new_db_path = "";
    }
  else if (realpath ((char *) new_db_path, new_db_pathbuf2) != NULL)
    {
      new_db_path = new_db_pathbuf2;
    }

  if (new_log_path != NULL && realpath ((char *) new_log_path, new_log_pathbuf) != NULL)
    {
      new_log_path = new_log_pathbuf;
    }

  if (new_log_path == NULL)
    {
      /* Assign the data volume directory */
      strcpy (new_log_pathbuf, new_db_path);
      new_log_path = new_log_pathbuf;
    }

  if (new_lob_path == NULL)
    {
      assert_release (new_db_path != NULL);
      snprintf (new_lob_pathbuf2, sizeof (new_lob_pathbuf2), "%s%s/lob", LOB_PATH_DEFAULT_PREFIX, new_db_path);
      new_lob_path = new_lob_pathbuf2;
    }

  if (new_lob_path != NULL)
    {
      ES_TYPE es_type = es_get_type (new_lob_path);
      char *p = NULL;

      switch (es_type)
	{
	case ES_NONE:
	  /* prepend default prefix */
	  snprintf (new_lob_pathbuf, sizeof (new_lob_pathbuf), "%s%s", LOB_PATH_DEFAULT_PREFIX, new_lob_path);
	  new_lob_path = new_lob_pathbuf;
	  es_type = ES_POSIX;
	  p = strchr (new_lob_path, ':') + 1;
	  break;
	case ES_POSIX:
	  p = strchr (strcpy (new_lob_pathbuf, new_lob_path), ':') + 1;
	  break;
	case ES_OWFS:
#if !defined (CUBRID_OWFS)
	  er_set (ER_ERROR_SEVERITY, ARG_FILE_LINE, ER_ES_INVALID_PATH, 1, new_lob_path);
	  error_code = ER_ES_INVALID_PATH;
	  goto error;
#endif /* !CUBRID_OWFS */
	case ES_LOCAL:
	default:
	  break;
	}

      if (es_type == ES_POSIX && p != NULL)
	{
#if defined (WINDOWS)
	  if (realpath (p, fixed_pathbuf) != NULL
	      && (stat (fixed_pathbuf, &stat_buf) == 0 && S_ISDIR (stat_buf.st_mode)))
#else
	  if (realpath (p, fixed_pathbuf) != NULL)
#endif
	    {
	      strcpy (p, fixed_pathbuf);
	    }
	  else
	    {
	      er_set (ER_WARNING_SEVERITY, ARG_FILE_LINE, ER_BO_DIRECTORY_DOESNOT_EXIST, 1, p);
	      if (mkdir (p, 0777) < 0)
		{
		  cub_dirname_r (p, fixed_pathbuf, PATH_MAX);
		  er_set_with_oserror (ER_ERROR_SEVERITY, ARG_FILE_LINE, ER_ES_GENERAL, 2, "POSIX", fixed_pathbuf);
		  error_code = ER_BO_DIRECTORY_DOESNOT_EXIST;
		  goto error;
		}
	    }
	}
    }

  if (new_volext_path != NULL && realpath ((char *) new_volext_path, new_volext_pathbuf) != NULL)
    {
      new_volext_path = new_volext_pathbuf;
    }

  /* If a host was not given, assume the current host */

  if (new_db_server_host == NULL)
    {
#if 0				/* use Unix-domain socket for localhost */
      if (GETHOSTNAME (new_db_server_host_buf, MAXHOSTNAMELEN) != 0)
	{
	  er_set_with_oserror (ER_ERROR_SEVERITY, ARG_FILE_LINE, ER_BO_UNABLE_TO_FIND_HOSTNAME, 0);
	  error_code = ER_BO_UNABLE_TO_FIND_HOSTNAME;
	  goto error;
	}
#else
      strcpy (new_db_server_host_buf, "localhost");
#endif
      new_db_server_host = new_db_server_host_buf;
    }

  /* Make sure that the full path for the new database is not too long */
  if ((int) (strlen (new_db_name) + strlen (new_db_path) + 2) > DB_MAX_PATH_LENGTH)
    {
      /* 
       * db_path + db_name is too long
       */
      er_set (ER_FATAL_ERROR_SEVERITY, ARG_FILE_LINE, ER_BO_FULL_DATABASE_NAME_IS_TOO_LONG, 3, new_db_path, new_db_name,
	      strlen (new_db_name) + strlen (new_db_path) + 2, DB_MAX_PATH_LENGTH);
      error_code = ER_BO_FULL_DATABASE_NAME_IS_TOO_LONG;
      goto error;
    }

  /* Get the log prefix */
  new_log_prefix = fileio_get_base_file_name (new_db_name);

  /* 
   * get the database directory information in write mode
   */
  if (cfg_maycreate_get_directory_filename (dbtxt_label) == NULL
#if !defined(WINDOWS) || !defined(DONT_USE_MANDATORY_LOCK_IN_WINDOWS)
/* Temporary fix for NT file locking problem */
      || (dbtxt_vdes = fileio_mount (thread_p, dbtxt_label, dbtxt_label, LOG_DBTXT_VOLID, 2, true)) == NULL_VOLDES
#endif /* !WINDOWS || !DONT_USE_MANDATORY_LOCK_IN_WINDOWS */
    )
    {
      error_code = ER_FAILED;
      goto error;
    }

  if (dbtxt_vdes != NULL_VOLDES)
    {
      error_code = cfg_read_directory_ex (dbtxt_vdes, &dir, true);
      if (error_code != NO_ERROR)
	{
	  goto error;
	}
    }
  else
    {
      error_code = cfg_read_directory (&dir, true);
      if (error_code != NO_ERROR)
	{
	  goto error;
	}
    }

  if (dir != NULL && ((db = cfg_find_db_list (dir, new_db_name)) != NULL))
    {
      if (new_db_overwrite == false)
	{
	  /* There is a database with the same name and we cannot overwrite it */
	  er_set (ER_ERROR_SEVERITY, ARG_FILE_LINE, ER_BO_DATABASE_EXISTS, 1, new_db_name);
	  {
	    error_code = ER_BO_DATABASE_EXISTS;
	    goto error;
	  }
	}
      else
	{
	  /* 
	   * Delete the database.. to make sure that all backups, log archives, and
	   * so on are removed... then continue...
	   * Note: we do not call xboot_delete since it reverts a bunch of stuff.
	   */
	  CHECK_ARGS check_col_and_timezone = { true, true };
	  cfg_free_directory (dir);
	  dir = NULL;

	  if (dbtxt_vdes != NULL_VOLDES)
	    {
	      fileio_dismount (thread_p, dbtxt_vdes);
	      dbtxt_vdes = NULL_VOLDES;
	    }
	  (void) xboot_shutdown_server (thread_p, ER_THREAD_FINAL);

	  error_code = xboot_delete (thread_p, new_db_name, true, BOOT_SHUTDOWN_EXCEPT_COMMON_MODULES);
	  if (error_code != NO_ERROR)
	    {
	      goto error;
	    }
	  check_col_and_timezone.check_db_coll = false;
	  error_code = boot_restart_server (thread_p, false, from_dbname, false, &check_col_and_timezone, NULL);
	  if (error_code != NO_ERROR)
	    {
	      goto error;
	    }

	  error_code =
	    xboot_copy (thread_p, from_dbname, new_db_name, new_db_path, new_log_path, new_lob_path, new_db_server_host,
			new_volext_path, fileof_vols_and_copypaths, false);

	  return error_code;
	}
    }

  if (dbtxt_vdes != NULL_VOLDES)
    {
      fileio_dismount (thread_p, dbtxt_vdes);	/* unlock the directory file */
      dbtxt_vdes = NULL_VOLDES;
      cfg_free_directory (dir);
      dir = NULL;
    }

  /* 
   * Compose the full name of the new database
   */

  COMPOSE_FULL_NAME (new_db_fullname, sizeof (new_db_fullname), new_db_path, new_db_name);

  /* 
   * Copy the database
   */

  error_code =
    logpb_copy_database (thread_p, boot_Db_parm->nvols, new_db_fullname, new_log_path, new_log_prefix, new_volext_path,
			 fileof_vols_and_copypaths);
  if (error_code != NO_ERROR)
    {
      (void) xtran_server_abort (NULL);
    }
  else
    {
      /* Now create the entry in the database table */

      if (xtran_server_commit (thread_p, false) != TRAN_UNACTIVE_COMMITTED)
	{
	  error_code = ER_FAILED;
	  goto error;
	}

#if !defined(WINDOWS) || !defined(DONT_USE_MANDATORY_LOCK_IN_WINDOWS)
      dbtxt_vdes = fileio_mount (thread_p, dbtxt_label, dbtxt_label, LOG_DBTXT_VOLID, 2, true);
      if (dbtxt_vdes == NULL_VOLDES)
	{
	  error_code = ER_FAILED;
	  goto error;
	}
#endif /* !WINDOWS || !DONT_USE_MANDATORY_LOCK_IN_WINDOWS */

      if (dbtxt_vdes != NULL_VOLDES)
	{
	  error_code = cfg_read_directory_ex (dbtxt_vdes, &dir, true);
	  if (error_code != NO_ERROR)
	    {
	      goto error;
	    }
	}
      else
	{
	  error_code = cfg_read_directory (&dir, true);
	  if (error_code != NO_ERROR)
	    {
	      goto error;
	    }
	}
      db = cfg_find_db_list (dir, new_db_name);

      if (db == NULL)
	{
	  db = cfg_add_db (&dir, new_db_name, new_db_path, new_log_path, new_lob_path, new_db_server_host);
	}
      else
	{
	  er_set (ER_ERROR_SEVERITY, ARG_FILE_LINE, ER_BO_DATABASE_EXISTS, 1, new_db_name);
	  error_code = ER_BO_DATABASE_EXISTS;
	  goto error;
	}

      if (dbtxt_vdes != NULL_VOLDES)
	{
	  cfg_write_directory_ex (dbtxt_vdes, dir);
	}
      else
	{
	  cfg_write_directory (dir);
	}

#if defined(WINDOWS) && !defined(DONT_USE_MANDATORY_LOCK_IN_WINDOWS)
      if (dbtxt_vdes != NULL_VOLDES)
	{
	  fileio_dismount (thread_p, dbtxt_vdes);
	  dbtxt_vdes = NULL_VOLDES;
	}
#endif /* WINDOWS && !DONT_USE_MANDATORY_LOCK_IN_WINDOWS */
    }

  cfg_free_directory (dir);
  if (dbtxt_vdes != NULL_VOLDES)
    {
      fileio_dismount (thread_p, dbtxt_vdes);
    }

  (void) xboot_shutdown_server (thread_p, ER_THREAD_FINAL);
  return error_code;

error:
  if (dir != NULL)
    {
      cfg_free_directory (dir);
    }

  if (dbtxt_vdes != NULL_VOLDES)
    {
      fileio_dismount (thread_p, dbtxt_vdes);
    }

  (void) xboot_shutdown_server (thread_p, ER_THREAD_FINAL);

  return error_code;
}

/*
 * xboot_soft_rename () - a soft rename of a database on the same disk partitions
 *
 * return : NO_ERROR if all OK, ER_ status otherwise
 *
 *   olddb_name(in): Name of new database
 *   newdb_name(in): Directory where the new database will reside
 *   newdb_path(in): Directory where the log volumes of the new database
 *                        will reside
 *   newlog_path(in): Server host where the new database reside
 *   newdb_server_host(in): Wheater to overwrite the new database if it already
 *                        exist.
 *   new_volext_path(in): A path is included if all volumes are placed in one
 *                        place/directory. If NULL is given,
 *                        - If file "fileof_vols_and_wherepaths" is given, the
 *                          path is found in this file.
 *                        - Each volume is copied to same place where the
 *                          volume resides.
 *                      Note: This parameter should be NULL, if the above file
 *                            is given.
 *   fileof_vols_and_renamepaths(in):A file is given when the user decides to
 *                               control the rename of the volume by
 *                               individual bases. That is, user decides to
 *                               spread the volumes over several locations and
 *                               or to label the volumes with specific names.
 *                               Each volume entry consists of:
 *                                 volid from_fullvolname to_fullvolname
 *   newdb_overwrite(in):Rename the volumes/files at OS too. If it is true,
 *                        the enw database cannot exist in database.txt
 *   extern_rename(in): Rename the volumes/files at OS too. If it is true,
 *                        the enw database cannot exist in database.txt
 *   force_delete(in): Force delete backup volumes and information file
 *
 */
int
xboot_soft_rename (THREAD_ENTRY * thread_p, const char *old_db_name, const char *new_db_name, const char *new_db_path,
		   const char *new_log_path, const char *new_db_server_host, const char *new_volext_path,
		   const char *fileof_vols_and_renamepaths, bool new_db_overwrite, bool extern_rename,
		   bool force_delete)
{
  DB_INFO *dir = NULL;
  DB_INFO *db = NULL;
  const char *newlog_prefix;
  char new_db_server_host_buf[MAXHOSTNAMELEN + 1];
  char new_db_fullname[PATH_MAX];
  char new_db_pathbuf[PATH_MAX];
  char new_log_pathbuf[PATH_MAX];
  int dbtxt_vdes = NULL_VOLDES;
  char dbtxt_label[PATH_MAX];
  char allocdb_path[PATH_MAX];
  char alloclog_path[PATH_MAX];
  int error_code = NO_ERROR;

  if (fileof_vols_and_renamepaths != NULL)
    {
      /* 
       * If a newdb path was given, it is ignored since only one option must
       * be specified
       */
      new_db_path = boot_find_new_db_path (allocdb_path, fileof_vols_and_renamepaths);
      if (new_db_path == NULL)
	{
	  error_code = ER_FAILED;
	  goto end;
	}
    }

  if (new_db_path == NULL)
    {
      /* 
       * Use the same location as the source database
       */
      new_db_path = fileio_get_directory_path (allocdb_path, boot_Db_full_name);
      if (new_db_path == NULL)
	{
	  if (getcwd (allocdb_path, PATH_MAX) == NULL)
	    {
	      er_set_with_oserror (ER_ERROR_SEVERITY, ARG_FILE_LINE, ER_BO_CWD_FAIL, 0);
	      error_code = ER_BO_CWD_FAIL;
	      goto end;
	    }
	  new_db_path = allocdb_path;
	}
    }

  if (new_log_path == NULL)
    {
      /* 
       * Use the same log location as the source database
       */
      new_log_path = fileio_get_directory_path (alloclog_path, log_Name_active);
      if (new_log_path == NULL)
	{
	  if (getcwd (alloclog_path, PATH_MAX) == NULL)
	    {
	      er_set_with_oserror (ER_ERROR_SEVERITY, ARG_FILE_LINE, ER_BO_CWD_FAIL, 0);
	      error_code = ER_BO_CWD_FAIL;
	      goto end;
	    }
	  new_log_path = alloclog_path;
	}
    }

  /* 
   * Make sure that the db_path and log_path are the canonicalized absolute
   * pathnames
   */

  if (realpath ((char *) new_db_path, new_db_pathbuf) != NULL)
    {
      new_db_path = new_db_pathbuf;
    }

  if (new_log_path != NULL && realpath ((char *) new_log_path, new_log_pathbuf) != NULL)
    {
      new_log_path = new_log_pathbuf;
    }

  /* If db_path and/or log_path are NULL find the defaults */

  if (new_log_path == NULL)
    {
      /* Assign the data volume directory */
      strncpy (new_log_pathbuf, new_db_path, PATH_MAX);
      new_log_path = new_log_pathbuf;
    }

  /* If a host was not given, assume the current host */

  if (new_db_server_host == NULL)
    {
#if 0				/* use Unix-domain socekt for localhost */
      if (GETHOSTNAME (new_db_server_host_buf, MAXHOSTNAMELEN) != 0)
	{
	  er_set_with_oserror (ER_ERROR_SEVERITY, ARG_FILE_LINE, ER_BO_UNABLE_TO_FIND_HOSTNAME, 0);
	  error_code = ER_BO_UNABLE_TO_FIND_HOSTNAME;
	  goto end;
	}
#else
      strcpy (new_db_server_host_buf, "localhost");
#endif
      new_db_server_host = new_db_server_host_buf;
    }

  /* Make sure that the full path for the new database is not too long */
  if ((int) (strlen (new_db_name) + strlen (new_db_path) + 2) > DB_MAX_PATH_LENGTH)
    {
      /* 
       * db_path + db_name is too long
       */
      er_set (ER_FATAL_ERROR_SEVERITY, ARG_FILE_LINE, ER_BO_FULL_DATABASE_NAME_IS_TOO_LONG, 3, new_db_path, new_db_name,
	      strlen (new_db_name) + strlen (new_db_path) + 2, DB_MAX_PATH_LENGTH);
      error_code = ER_BO_FULL_DATABASE_NAME_IS_TOO_LONG;
      goto end;
    }

  /* Get the log prefix */
  newlog_prefix = fileio_get_base_file_name (new_db_name);

  /* 
   * get the database directory information in write mode
   */
  if (cfg_maycreate_get_directory_filename (dbtxt_label) == NULL
#if !defined(WINDOWS) || !defined(DONT_USE_MANDATORY_LOCK_IN_WINDOWS)
/* Temporary fix for NT file locking problem */
      || (dbtxt_vdes = fileio_mount (thread_p, dbtxt_label, dbtxt_label, LOG_DBTXT_VOLID, 2, true)) == NULL_VOLDES
#endif /* !WINDOWS || !DONT_USE_MANDATORY_LOCK_IN_WINDOWS */
    )
    {
      error_code = ER_FAILED;
      goto end;
    }

  if (dbtxt_vdes != NULL_VOLDES)
    {
      error_code = cfg_read_directory_ex (dbtxt_vdes, &dir, true);
      if (error_code != NO_ERROR)
	{
	  goto end;
	}
    }
  else
    {
      error_code = cfg_read_directory (&dir, true);
      if (error_code != NO_ERROR)
	{
	  goto end;
	}
    }

  if (dir != NULL && (db = cfg_find_db_list (dir, new_db_name)) == NULL && extern_rename != true)
    {
      er_set (ER_ERROR_SEVERITY, ARG_FILE_LINE, ER_BO_UNKNOWN_DATABASE, 1, new_db_name);
      error_code = ER_BO_UNKNOWN_DATABASE;
      goto end;
    }

  if (dir != NULL && db != NULL && extern_rename == true && new_db_overwrite == false)
    {
      /* There is a database with the same name and we cannot overwrite it */
      er_set (ER_ERROR_SEVERITY, ARG_FILE_LINE, ER_BO_DATABASE_EXISTS, 1, new_db_name);
      error_code = ER_BO_DATABASE_EXISTS;
      goto end;
    }

  /* 
   * Compose the full name of the new database
   */

  COMPOSE_FULL_NAME (new_db_fullname, sizeof (new_db_fullname), new_db_path, new_db_name);

  /* 
   * Rename the database
   */

  error_code =
    logpb_rename_all_volumes_files (thread_p, boot_Db_parm->nvols, new_db_fullname, new_log_path, newlog_prefix,
				    new_volext_path, fileof_vols_and_renamepaths, extern_rename, force_delete);
  if (error_code != NO_ERROR)
    {
      goto end;
    }

  /* Now create the entry in the database table */
  if (extern_rename == true)
    {
      if (db == NULL)
	{
	  const char *old_lob_path = NULL;
	  char new_lob_pathbuf[PATH_MAX] = { '\0' };
	  char *new_lob_path = NULL;

	  old_lob_path = boot_get_lob_path ();
	  if (*old_lob_path != '\0')
	    {
	      new_lob_path = strncpy (new_lob_pathbuf, old_lob_path, PATH_MAX);
	    }

	  cfg_delete_db (&dir, old_db_name);
	  db = cfg_add_db (&dir, new_db_name, new_db_path, new_log_path, new_lob_path, new_db_server_host);
	}
      else
	{
	  cfg_update_db (db, new_db_path, new_log_path, NULL, new_db_server_host);
	}
      if (db == NULL || db->name == NULL || db->pathname == NULL || db->logpath == NULL || db->hosts == NULL)
	{
	  error_code = ER_FAILED;
	  goto end;
	}
    }
#if defined(WINDOWS) && !defined(DONT_USE_MANDATORY_LOCK_IN_WINDOWS)
  /* must unlock this before we can open it again for writing */
  if (dbtxt_vdes != NULL_VOLDES)
    {
      fileio_dismount (thread_p, dbtxt_vdes);
      dbtxt_vdes = NULL_VOLDES;
    }
#endif /* WINDOWS && !DONT_USE_MANDATORY_LOCK_IN_WINDOWS */
  if (dbtxt_vdes != NULL_VOLDES)
    {
      cfg_write_directory_ex (dbtxt_vdes, dir);
    }
  else
    {
      cfg_write_directory (dir);
    }

end:
  if (dir != NULL)
    {
      cfg_free_directory (dir);
    }

  if (dbtxt_vdes != NULL_VOLDES)
    {
      fileio_dismount (thread_p, dbtxt_vdes);
    }

  return error_code;
}

/*
 * xboot_delete () - delete all log files and database backups
 *
 * return: NO_ERROR if all OK, ER_ status otherwise
 *
 *   db_name(in):
 *   force_delete(in):
 *
 * Note: All data, log, and backup files associated with the current
 *              database are removed from the system.
 *              This is a very dangerous operation since the database cannot
 *              be recovered after this operation is executed. We strongly
 *              recommend that you backup the database and put the backup on
 *              tape or outside the log and backup directories before this
 *              operation is done. After this operation is executed the system
 *              is unavailable, that is, the system is shutdown by this
 *              operation.
 *
 * Note: This function must be run offline, that is, it should not be
 *              run when there are multiusers in the system.
 */
int
xboot_delete (THREAD_ENTRY * thread_p, const char *db_name, bool force_delete,
	      BOOT_SERVER_SHUTDOWN_MODE shutdown_common_modules)
{
  char log_path[PATH_MAX];
  const char *log_prefix = NULL;
  DB_INFO *db;
  DB_INFO *dir = NULL;
  int dbtxt_vdes = NULL_VOLDES;
  char dbtxt_label[PATH_MAX];
  int error_code = NO_ERROR;

  if (!BO_IS_SERVER_RESTARTED ())
    {
      /* 
       * Compose the full name of the database and find location of logs
       */
      if (msgcat_init () != NO_ERROR)
	{
	  er_set (ER_ERROR_SEVERITY, ARG_FILE_LINE, ER_BO_CANNOT_ACCESS_MESSAGE_CATALOG, 0);
	  return ER_FAILED;
	}

      if (sysprm_load_and_init (NULL, NULL) != NO_ERROR)
	{
	  er_set (ER_ERROR_SEVERITY, ARG_FILE_LINE, ER_BO_CANT_LOAD_SYSPRM, 0);
	  return ER_FAILED;
	}

      er_clear ();
    }

  /* Find the prefix for the database */
  log_prefix = fileio_get_base_file_name (db_name);

  /* 
   * get the database directory information in write mode.
   */
  if (cfg_maycreate_get_directory_filename (dbtxt_label) == NULL)
    {
      goto error_dirty_delete;
    }

#if !defined(WINDOWS) || !defined(DONT_USE_MANDATORY_LOCK_IN_WINDOWS)
  /* Temporary solution to NT file locking problem */
  dbtxt_vdes = fileio_mount (thread_p, dbtxt_label, dbtxt_label, LOG_DBTXT_VOLID, 2, true);
  if (dbtxt_vdes == NULL_VOLDES)
    {
      return ER_FAILED;
    }
#endif /* !WINDOWS || !DONT_USE_MANDATORY_LOCK_IN_WINDOWS */

  if (dbtxt_vdes != NULL_VOLDES)
    {
      error_code = cfg_read_directory_ex (dbtxt_vdes, &dir, true);
    }
  else
    {
      error_code = cfg_read_directory (&dir, true);
    }

  if (error_code != NO_ERROR)
    {
      /* 
       * If I cannot obtain a Lock on database.txt, it is better to quite at
       * this moment. We will not even perform a dirty delete.
       */
      if (dbtxt_vdes != NULL_VOLDES)
	{
	  fileio_dismount (thread_p, dbtxt_vdes);
	}
      return error_code;
    }

  if (dir == NULL || (db = cfg_find_db_list (dir, db_name)) == NULL)
    {
      if (dbtxt_vdes != NULL_VOLDES)
	{
	  fileio_dismount (thread_p, dbtxt_vdes);
	}
      er_set (ER_ERROR_SEVERITY, ARG_FILE_LINE, ER_BO_UNKNOWN_DATABASE, 1, db_name);
      if (dir)
	{
	  cfg_free_directory (dir);
	}
      goto error_dirty_delete;
    }

  /* 
   * How can we perform the delete operation..without restarting the system
   * or restarted the system.
   */

  if (!BO_IS_SERVER_RESTARTED ())
    {
      /* 
       * Compose the full name of the database and find location of logs
       */
      COMPOSE_FULL_NAME (boot_Db_full_name, sizeof (boot_Db_full_name), db->pathname, db_name);
    }

  if (boot_volume_info_log_path (log_path) == NULL)
    {
      strcpy (log_path, db->logpath);
    }

  if (dbtxt_vdes != NULL_VOLDES)
    {
      fileio_dismount (thread_p, dbtxt_vdes);
      dbtxt_vdes = NULL_VOLDES;
      cfg_free_directory (dir);
      dir = NULL;
    }

  /* Now delete the database */
  error_code = boot_remove_all_volumes (thread_p, boot_Db_full_name, log_path, log_prefix, false, force_delete);
  if (error_code == NO_ERROR)
    {
#if defined(WINDOWS) && !defined(DONT_USE_MANDATORY_LOCK_IN_WINDOWS)
      dbtxt_vdes = fileio_mount (thread_p, dbtxt_label, dbtxt_label, LOG_DBTXT_VOLID, 2, true);
      if (dbtxt_vdes == NULL_VOLDES)
	{
	  goto error_dirty_delete;
	}
#endif /* WINDOWS && !DONT_USE_MANDATORY_LOCK_IN_WINDOWS */

      if (dbtxt_vdes != NULL_VOLDES)
	{
	  if (cfg_read_directory_ex (dbtxt_vdes, &dir, true) != NO_ERROR)
	    {
	      goto error_dirty_delete;
	    }
	}
      else
	{
	  if (cfg_read_directory (&dir, true) != NO_ERROR)
	    {
	      goto error_dirty_delete;
	    }
	}

      db = cfg_find_db_list (dir, db_name);

      if (db && cfg_delete_db (&dir, db_name))
	{
#if defined(WINDOWS) && !defined(DONT_USE_MANDATORY_LOCK_IN_WINDOWS)
	  /* must unlock it before opening it for write again */
	  if (dbtxt_vdes != NULL_VOLDES)
	    {
	      fileio_dismount (thread_p, dbtxt_vdes);
	      dbtxt_vdes = NULL_VOLDES;
	    }
#endif /* WINDOWS && !DONT_USE_MANDATORY_LOCK_IN_WINDOWS */
	  if (dbtxt_vdes != NULL_VOLDES)
	    {
	      cfg_write_directory_ex (dbtxt_vdes, dir);
	    }
	  else
	    {
	      cfg_write_directory (dir);
	    }
	}
      cfg_free_directory (dir);
    }

  if (dbtxt_vdes != NULL_VOLDES)
    {
      fileio_dismount (thread_p, dbtxt_vdes);
    }

  /* Shutdown the server */
  if (error_code == NO_ERROR)
    {
      boot_server_all_finalize (thread_p, ER_ALL_FINAL, shutdown_common_modules);
    }
  else
    {
      er_stack_push ();
#if defined (SERVER_MODE)
      boot_server_all_finalize (thread_p, ER_THREAD_FINAL, BOOT_SHUTDOWN_ALL_MODULES);
#else
      boot_server_all_finalize (thread_p, ER_THREAD_FINAL, shutdown_common_modules);
#endif
      er_stack_pop ();
    }
  return error_code;

error_dirty_delete:

  error_code = ER_FAILED;

  /* Shutdown the server */
  er_stack_push ();
#if defined (SERVER_MODE)
  boot_server_all_finalize (thread_p, ER_THREAD_FINAL, BOOT_SHUTDOWN_ALL_MODULES);
#else
  boot_server_all_finalize (thread_p, ER_THREAD_FINAL, shutdown_common_modules);
#endif
  er_stack_pop ();

  return error_code;
}

/*
 * boot_create_all_volumes () -
 *
 * return:
 *
 *   db_comments(in):
 *   db_npages(in):
 *   file_addmore_vols(in):
 *   log_path(in):
 *   log_prefix(in):
 *   log_npages(in):
 *   client_prog_name(in):
 *   client_user_name(in):
 *   client_host_name(in):
 *   client_process_id(in):
 *   client_lock_wait(in):
 *   client_isolation(in):
 */
static int
boot_create_all_volumes (THREAD_ENTRY * thread_p, const BOOT_CLIENT_CREDENTIAL * client_credential,
			 const char *db_comments, DKNPAGES db_npages, const char *file_addmore_vols,
			 const char *log_path, const char *log_prefix, DKNPAGES log_npages, int client_lock_wait,
			 TRAN_ISOLATION client_isolation)
{
  int tran_index = NULL_TRAN_INDEX;
  VOLID db_volid = NULL_VOLID;
  RECDES recdes;
  int error_code;
  DBDEF_VOL_EXT_INFO ext_info;
  HEAP_OPERATION_CONTEXT heapop_context, update_context;

  assert (client_credential != NULL);

  error_code = spage_boot (thread_p);
  if (error_code != NO_ERROR)
    {
      goto error;
    }
  error_code = heap_manager_initialize ();
  if (error_code != NO_ERROR)
    {
      goto error;
    }

  /* Create the active log and initialize the log and recovery manager */
  error_code = log_create (thread_p, boot_Db_full_name, log_path, log_prefix, log_npages);
  if (error_code != NO_ERROR || boot_Init_server_is_canceled)
    {
      goto error;
    }
  log_initialize (thread_p, boot_Db_full_name, log_path, log_prefix, false, NULL);

  /* Assign an index to current thread of execution (i.e., a client id) */

  tran_index =
    logtb_assign_tran_index (thread_p, NULL_TRANID, TRAN_ACTIVE, client_credential, NULL, client_lock_wait,
			     client_isolation);
  if (tran_index == NULL_TRAN_INDEX)
    {
      goto error;
    }

  ext_info.name = boot_Db_full_name;
  ext_info.comments = db_comments;
  ext_info.max_npages = db_npages;
  ext_info.max_writesize_in_sec = 0;
  ext_info.purpose = DISK_PERMVOL_GENERIC_PURPOSE;
  ext_info.extend_npages = db_npages;

  /* Format the first database volume */
  db_volid = disk_format (thread_p, boot_Db_full_name, LOG_DBFIRST_VOLID, &ext_info);
  if (db_volid != LOG_DBFIRST_VOLID || boot_Init_server_is_canceled)
    {
      goto error;
    }

  if (logpb_add_volume (NULL, LOG_DBFIRST_VOLID, boot_Db_full_name, DISK_PERMVOL_GENERIC_PURPOSE) != LOG_DBFIRST_VOLID)
    {
      goto error;
    }

  /* 
   * Initialize the database parameter table
   */

  boot_Db_parm->trk_vfid.volid = LOG_DBFIRST_VOLID;
  boot_Db_parm->hfid.vfid.volid = LOG_DBFIRST_VOLID;
  boot_Db_parm->rootclass_hfid.vfid.volid = LOG_DBFIRST_VOLID;
#if 1				/* TODO */
  boot_Db_parm->classname_table.vfid.volid = LOG_DBFIRST_VOLID;
#endif
  boot_Db_parm->ctid.vfid.volid = LOG_DBFIRST_VOLID;
#if 1				/* TODO */
  boot_Db_parm->ctid.xhid.vfid.volid = LOG_DBFIRST_VOLID;
#endif

  (void) strncpy (boot_Db_parm->rootclass_name, ROOTCLASS_NAME, DB_SIZEOF (boot_Db_parm->rootclass_name));
  boot_Db_parm->nvols = 1;
  boot_Db_parm->last_volid = LOG_DBFIRST_VOLID;
  boot_Db_parm->temp_nvols = 0;
  boot_Db_parm->temp_last_volid = NULL_VOLID;

  /* The query area has been removed */
  boot_Db_parm->query_vfid.volid = NULL_VOLID;
  boot_Db_parm->query_vfid.fileid = NULL_FILEID;

  OID_SET_NULL (&boot_Db_parm->rootclass_oid);
  oid_set_root (&boot_Db_parm->rootclass_oid);

  /* Get parameter value for vacuum data file size. Save it to boot_Db_parm to keep the value persistent even if the
   * server is restarted and the value in config file is changed. */
  boot_Db_parm->vacuum_data_npages = prm_get_integer_value (PRM_ID_VACUUM_DATA_PAGES);
  VFID_SET_NULL (&boot_Db_parm->vacuum_data_vfid);
  VFID_SET_NULL (&boot_Db_parm->dropped_files_vfid);

  /* Create the needed files */
  if (file_tracker_create (thread_p, &boot_Db_parm->trk_vfid) == NULL
      || xheap_create (thread_p, &boot_Db_parm->hfid, NULL, false) < 0
      || xheap_create (thread_p, &boot_Db_parm->rootclass_hfid, NULL, false) < 0
      || heap_assign_address (thread_p, &boot_Db_parm->rootclass_hfid, NULL, &boot_Db_parm->rootclass_oid,
			      0) != NO_ERROR)
    {
      goto error;
    }

  oid_set_root (&boot_Db_parm->rootclass_oid);

#if 1				/* TODO */
  if (xehash_create (thread_p, &boot_Db_parm->classname_table, DB_TYPE_STRING, -1, &boot_Db_parm->rootclass_oid, -1,
		     false) == NULL)
    {
      goto error;
    }
#endif

  /* Initialize structures for global unique statistics */
  error_code = logtb_initialize_global_unique_stats_table (thread_p);
  if (error_code != NO_ERROR)
    {
      goto error;
    }

  if (catalog_create (thread_p, &boot_Db_parm->ctid, -1, -1) == NULL)
    {
      goto error;
    }

  error_code = disk_set_boot_hfid (thread_p, LOG_DBFIRST_VOLID, &boot_Db_parm->hfid);
  if (error_code != NO_ERROR)
    {
      goto error;
    }

  /* Store the parameter table */
  recdes.area_size = recdes.length = DB_SIZEOF (*boot_Db_parm);
  recdes.type = REC_HOME;
  recdes.data = (char *) boot_Db_parm;

  /* Prepare context */
  heap_create_insert_context (&heapop_context, &boot_Db_parm->hfid, &boot_Db_parm->rootclass_oid, &recdes, NULL, false);

  /* Insert and fetch location */
  if (heap_insert_logical (thread_p, &heapop_context) != NO_ERROR)
    {
      goto error;
    }
  COPY_OID (boot_Db_parm_oid, &heapop_context.res_oid);

  /* Create file for vacuum data */
  if (vacuum_create_file_for_vacuum_data (thread_p, boot_Db_parm->vacuum_data_npages, &boot_Db_parm->vacuum_data_vfid)
      != NO_ERROR)
    {
      goto error;
    }

  /* Create file for dropped files (tracked by vacuum) */
  if (vacuum_create_file_for_dropped_files (thread_p, &boot_Db_parm->dropped_files_vfid) != NO_ERROR)
    {
      goto error;
    }

  /* Update boot_Db_parm */
  heap_create_update_context (&update_context, &boot_Db_parm->hfid, boot_Db_parm_oid, &boot_Db_parm->rootclass_oid,
			      &recdes, NULL, UPDATE_INPLACE_CURRENT_MVCCID, false);
  if (heap_update_logical (thread_p, &update_context) != NO_ERROR)
    {
      goto error;
    }

  /* 
   * Create the rest of the other volumes if any
   */

  if (file_addmore_vols != NULL)
    {
      error_code = boot_parse_add_volume_extensions (thread_p, file_addmore_vols);
      if (error_code != NO_ERROR)
	{
	  goto error;
	}
    }

  error_code = locator_initialize (thread_p);
  if (error_code != NO_ERROR)
    {
      goto error;
    }

  error_code = pgbuf_flush_all (thread_p, NULL_VOLID);
  if (error_code != NO_ERROR)
    {
      goto error;
    }

  /* 
   * Initialize the catalog manager, the query evaluator, and install meta
   * classes
   */

  oid_set_root (&boot_Db_parm->rootclass_oid);
  catalog_initialize (&boot_Db_parm->ctid);

  if (qmgr_initialize (thread_p) != NO_ERROR)
    {
      goto error;
    }

  error_code = tf_install_meta_classes ();
  if (error_code != NO_ERROR)
    {
      goto error;
    }

  logpb_flush_pages_direct (thread_p);
  (void) pgbuf_flush_all (thread_p, NULL_VOLID);
  (void) fileio_synchronize_all (thread_p, false);

  (void) logpb_checkpoint (thread_p);
  pgbuf_refresh_max_permanent_volume_id (boot_Db_parm->last_volid);
  boot_server_status (BOOT_SERVER_UP);

  return tran_index;

  /* An error was found */
error:

  if (db_volid != NULL_VOLID)
    {
      (void) logpb_delete (thread_p, boot_Db_parm->nvols, boot_Db_full_name, log_path, log_prefix, true);
    }
  else
    {
      if (tran_index != NULL_TRAN_INDEX)
	{
	  logtb_release_tran_index (thread_p, tran_index);
	  log_final (thread_p);
	}
    }

  er_stack_push ();
  boot_server_all_finalize (thread_p, ER_THREAD_FINAL, BOOT_SHUTDOWN_EXCEPT_COMMON_MODULES);
  er_stack_pop ();

  return NULL_TRAN_INDEX;
}

/*
 * boot_remove_all_volumes () - remove all log files, information volumes, and backups
 *                     of given full database name
 *
 * return:  NO_ERROR if all OK, ER_ status otherwise
 *
 *   db_fullname(in):Full name of the database (A path)
 *   log_path(in): Path of log (cannot be NULL)
 *   log_prefix(in): Prefix of log (cannot be NULL)
 *   dirty_rem(in):
 *   force_delete(in):
 *
 * Note: All data, log, and backup files associated with the given
 *              database are removed from the system. However, the database is
 *              not unregistered from the database.txt. That is, this function
 *              does not know anything about database.txt.
 *              See xboot_delete for deletion of database instead of volumes.
 */
static int
boot_remove_all_volumes (THREAD_ENTRY * thread_p, const char *db_fullname, const char *log_path, const char *log_prefix,
			 bool dirty_rem, bool force_delete)
{
  int error_code = NO_ERROR;

  if (dirty_rem)
    {
      goto error_rem_allvols;
    }

  /* 
   * How can we perform the delete operation..without restarting the system
   * or restarted the system.
   */

  if (!BO_IS_SERVER_RESTARTED ())
    {
      /* System is not restarted. Read the system parameters */
      if (msgcat_init () != NO_ERROR)
	{
	  er_set (ER_ERROR_SEVERITY, ARG_FILE_LINE, ER_BO_CANNOT_ACCESS_MESSAGE_CATALOG, 0);
	  return ER_FAILED;
	}

      if (sysprm_load_and_init (NULL, NULL) != NO_ERROR)
	{
	  er_set (ER_ERROR_SEVERITY, ARG_FILE_LINE, ER_BO_CANT_LOAD_SYSPRM, 0);
	  return ER_FAILED;
	}

      /* 
       * Initialize error structure, critical section, slotted page, heap, and
       * recovery managers
       */

      er_clear ();

      /* Initialize the transaction table */
      logtb_define_trantable (thread_p, -1, -1);

      /* The database pagesize is set by log_get_io_page_size */

      if (log_get_io_page_size (thread_p, db_fullname, log_path, log_prefix) == -1)
	{
	  /* 
	   * There is something wrong with this database... We will only remove
	   * as much as we can
	   */
	  goto error_rem_allvols;
	}
      if (!fileio_is_volume_exist (db_fullname))
	{
	  goto error_rem_allvols;
	}
      if (!logpb_exist_log (thread_p, db_fullname, log_path, log_prefix))
	{
	  goto error_rem_allvols;
	}
      error_code = boot_mount (thread_p, LOG_DBFIRST_VOLID, db_fullname, NULL);
      if (error_code != NO_ERROR)
	{
	  goto error_rem_allvols;
	}
      if (disk_get_boot_hfid (thread_p, LOG_DBFIRST_VOLID, &boot_Db_parm->hfid) == NULL)
	{
	  goto error_rem_allvols;
	}
      error_code = boot_get_db_parm (thread_p, boot_Db_parm, boot_Db_parm_oid);
      if (error_code != NO_ERROR)
	{
	  goto error_rem_allvols;
	}

      /* Find the rest of the volumes and mount them */
      error_code = boot_find_rest_volumes (thread_p, NULL, LOG_DBFIRST_VOLID, boot_mount, NULL);
      if (error_code != NO_ERROR)
	{
	  goto error_rem_allvols;
	}

      log_restart_emergency (thread_p, db_fullname, log_path, log_prefix);

      (void) boot_remove_all_temp_volumes (thread_p, ONLY_PHYSICAL_REMOVE_TEMP_VOL_ACTION);
      boot_server_status (BOOT_SERVER_UP);
      log_final (thread_p);

    }

  /* Now delete the database */
  error_code = logpb_delete (thread_p, boot_Db_parm->nvols, db_fullname, log_path, log_prefix, force_delete);
  return error_code;

error_rem_allvols:

  error_code = logpb_delete (thread_p, -1, db_fullname, log_path, log_prefix, force_delete);

  return error_code;
}

/*
 * xboot_emergency_patch () - patch the database for emergency restart
 *
 * return:  NO_ERROR if all OK, ER_ status otherwise
 *
 *   db_name(in): Database Name
 *   recreate_log(in): true if the log is missing
 *   log_npages(in):
 *   user_db_charset(in): charset to use when recreating log
 *   out_fp(in):
 *
 * Note: The database is patched for future restarts. The patch will
 *              remove any indication of recovery to be performed. If a log
 *              is not available, the recreate_flag must be given
 */
int
xboot_emergency_patch (THREAD_ENTRY * thread_p, const char *db_name, bool recreate_log, DKNPAGES log_npages,
		       const char *db_locale, FILE * out_fp)
{
  char log_path[PATH_MAX];
  const char *log_prefix;
  DB_INFO *db = NULL;
  DB_INFO *dir = NULL;
  int dbtxt_vdes = NULL_VOLDES;
  char dbtxt_label[PATH_MAX];
  int error_code = NO_ERROR;
  int db_charset_db_header = INTL_CODESET_ERROR;
  int db_charset_db_root;
  char dummy_timezone_checksum[32 + 1];
  char db_lang[LANG_MAX_LANGNAME];

  if (lang_init () != NO_ERROR)
    {
      if (er_errid () == NO_ERROR)
	{
	  er_set (ER_ERROR_SEVERITY, ARG_FILE_LINE, ER_LOC_INIT, 1, "Failed to initialize language module");
	}
      error_code = ER_LOC_INIT;
      goto error_exit;
    }

  (void) msgcat_init ();
  if (sysprm_load_and_init (NULL, NULL) != NO_ERROR)
    {
      er_set (ER_ERROR_SEVERITY, ARG_FILE_LINE, ER_BO_CANT_LOAD_SYSPRM, 0);
      error_code = ER_BO_CANT_LOAD_SYSPRM;
      goto error_exit;
    }

  if (db_name == NULL)
    {
      er_set (ER_ERROR_SEVERITY, ARG_FILE_LINE, ER_BO_UNKNOWN_DATABASE, 1, db_name);
      error_code = ER_BO_UNKNOWN_DATABASE;
      goto error_exit;
    }

  /* 
   * Compose the full name of the database and find location of logs
   */
  if (cfg_read_directory (&dir, false) != NO_ERROR)
    {
      er_set (ER_ERROR_SEVERITY, ARG_FILE_LINE, ER_CFG_NO_FILE, 1, DATABASES_FILENAME);
      error_code = ER_CFG_NO_FILE;
      goto error_exit;
    }

  if (dir == NULL || ((db = cfg_find_db_list (dir, db_name)) == NULL))
    {
      /* 
       * Make sure that nobody was in the process of writing the
       * database.txt when we got a snapshot of it.
       */
      if (dir != NULL)
	{
	  cfg_free_directory (dir);
	  dir = NULL;
	}

      if (cfg_maycreate_get_directory_filename (dbtxt_label) != NULL
#if !defined(WINDOWS) || !defined(DONT_USE_MANDATORY_LOCK_IN_WINDOWS)
	  /* Temporary solution to NT file locking problem. */
	  && (dbtxt_vdes = fileio_mount (thread_p, dbtxt_label, dbtxt_label, LOG_DBTXT_VOLID, 2, true)) != NULL_VOLDES
#endif /* !WINDOWS || !DONT_USE_MANDATORY_LOCK_IN_WINDOWS */
	)
	{
	  if (dbtxt_vdes != NULL_VOLDES)
	    {
	      if (cfg_read_directory_ex (dbtxt_vdes, &dir, false) == NO_ERROR)
		{
		  db = cfg_find_db_list (dir, db_name);
		}
	    }
	  else
	    {
	      if (cfg_read_directory (&dir, false) == NO_ERROR)
		{
		  db = cfg_find_db_list (dir, db_name);
		}
	    }

	  fileio_dismount (thread_p, dbtxt_vdes);
	  dbtxt_vdes = NULL_VOLDES;
	}
      if (db == NULL)
	{
	  if (dir != NULL)
	    {
	      cfg_free_directory (dir);
	    }
	  er_set (ER_ERROR_SEVERITY, ARG_FILE_LINE, ER_BO_UNKNOWN_DATABASE, 1, db_name);
	  error_code = ER_BO_UNKNOWN_DATABASE;
	  goto error_exit;
	}
    }

  COMPOSE_FULL_NAME (boot_Db_full_name, sizeof (boot_Db_full_name), db->pathname, db_name);

  if (boot_volume_info_log_path (log_path) == NULL)
    {
      strcpy (log_path, db->logpath);
    }

  cfg_free_directory (dir);

  log_prefix = fileio_get_base_file_name (db_name);

  if (sysprm_load_and_init (boot_Db_full_name, NULL) != NO_ERROR)
    {
      er_set (ER_ERROR_SEVERITY, ARG_FILE_LINE, ER_BO_CANT_LOAD_SYSPRM, 0);
      error_code = ER_BO_CANT_LOAD_SYSPRM;
      goto error_exit;
    }

  /* 
   * Initialize error structure, critical section, slotted page, heap, and
   * recovery managers
   */

  /* The database pagesize is set by log_get_io_page_size */

  if (log_get_io_page_size (thread_p, boot_Db_full_name, log_path, log_prefix) == -1)
    {
      if (recreate_log != 0)
	{
	  /* 
	   * User must indicate the database pagesize through its own environment
	   */
	  (void) db_set_page_size (IO_DEFAULT_PAGE_SIZE, IO_DEFAULT_PAGE_SIZE);
	}
      else
	{
	  error_code = ER_FAILED;
	  goto error_exit;
	}
    }

  /* Initialize the transaction table */
  logtb_define_trantable (thread_p, -1, -1);

  error_code = spage_boot (thread_p);
  if (error_code != NO_ERROR)
    {
      goto error_exit;
    }
  error_code = heap_manager_initialize ();
  if (error_code != NO_ERROR)
    {
      goto error_exit;
    }

  /* Mount the data volume */
  error_code = boot_mount (thread_p, LOG_DBFIRST_VOLID, boot_Db_full_name, NULL);
  if (error_code != NO_ERROR)
    {
      goto error_exit;
    }

  /* Find the location of the database parameters and read them */
  if (disk_get_boot_hfid (thread_p, LOG_DBFIRST_VOLID, &boot_Db_parm->hfid) == NULL)
    {
      error_code = ER_FAILED;
      goto error_exit;
    }
  error_code = boot_get_db_parm (thread_p, boot_Db_parm, boot_Db_parm_oid);
  if (error_code != NO_ERROR)
    {
      error_code = ER_FAILED;
      goto error_exit;
    }

  if (recreate_log == false)
    {
      db_charset_db_header = boot_get_db_charset_from_header (thread_p, log_path, log_prefix);
      if (db_charset_db_header <= INTL_CODESET_NONE || INTL_CODESET_LAST < db_charset_db_header)
	{
	  char er_msg[ERR_MSG_SIZE];
	  snprintf (er_msg, sizeof (er_msg) - 1,
		    "Cannot found a valid charset in volumes header or there is a missmatch.");
	  er_set (ER_FATAL_ERROR_SEVERITY, ARG_FILE_LINE, ER_LOC_INIT, 1, er_msg);
	  error_code = ER_LOC_INIT;
	  goto error_exit;
	}
      else
	{
	  lang_set_charset (db_charset_db_header);
	}
    }
  else
    {
      error_code = lang_set_charset_lang (db_locale);
      if (error_code != NO_ERROR)
	{
	  goto error_exit;
	}
      db_charset_db_header = lang_charset ();
    }

  /* Find the rest of the volumes and mount them */

  error_code = boot_find_rest_volumes (thread_p, NULL, LOG_DBFIRST_VOLID, boot_mount, NULL);
  if (error_code != NO_ERROR)
    {
      goto error_exit;
    }

  error_code = logtb_initialize_global_unique_stats_table (thread_p);
  if (error_code != NO_ERROR)
    {
      goto error_exit;
    }

  error_code = file_tracker_cache_vfid (&boot_Db_parm->trk_vfid);
  if (error_code != NO_ERROR)
    {
      goto error_exit;
    }
  catalog_initialize (&boot_Db_parm->ctid);

  if (prm_get_bool_value (PRM_ID_DISABLE_VACUUM) == false)
    {
      /* We need to load vacuum data and initialize vacuum routine before recovery. */
      error_code =
	vacuum_initialize (thread_p, boot_Db_parm->vacuum_data_npages, &boot_Db_parm->vacuum_data_vfid,
			   &boot_Db_parm->dropped_files_vfid);
      if (error_code != NO_ERROR)
	{
	  goto error_exit;
	}
    }

  error_code = tp_init ();
  if (error_code != NO_ERROR)
    {
      goto error_exit;
    }


  if (recreate_log == false)
    {
      log_restart_emergency (thread_p, boot_Db_full_name, log_path, log_prefix);
    }

  /* 
   * Initialize the catalog manager, the query evaluator, and install meta
   * classes
   */

  error_code = locator_initialize (thread_p);
  if (error_code != NO_ERROR)
    {
      goto error_exit;
    }

  oid_set_root (&boot_Db_parm->rootclass_oid);

  /* Initialize tsc-timer */
  tsc_init ();

  error_code =
    catcls_get_server_compat_info (thread_p, &db_charset_db_root, db_lang, sizeof (db_lang) - 1,
				   dummy_timezone_checksum);
  if (error_code != NO_ERROR)
    {
      goto error_exit;
    }

  if (db_charset_db_header != db_charset_db_root)
    {
      char er_msg[ERR_MSG_SIZE];
      snprintf (er_msg, sizeof (er_msg) - 1, "Invalid charset in db_root system table: expecting %s, found %s",
		lang_charset_cubrid_name (db_charset_db_header), lang_charset_cubrid_name (db_charset_db_root));
      er_set (ER_FATAL_ERROR_SEVERITY, ARG_FILE_LINE, ER_LOC_INIT, 1, er_msg);
      error_code = ER_LOC_INIT;
      goto error_exit;
    }

  if (recreate_log == true)
    {
      if (log_npages <= 0)
	{
	  /* Use the default that is the size of the database */
	  log_npages = xdisk_get_total_numpages (thread_p, LOG_DBFIRST_VOLID);

	  if (log_npages < 10)
	    {
	      log_npages = 10;
	    }
	}

      error_code = log_recreate (thread_p, boot_Db_full_name, log_path, log_prefix, log_npages, out_fp);
      if (error_code != NO_ERROR)
	{
	  goto error_exit;
	}
    }

  boot_server_status (BOOT_SERVER_UP);

  (void) xtran_server_commit (thread_p, false);
  (void) xboot_shutdown_server (thread_p, ER_ALL_FINAL);

  return error_code;

error_exit:

  if (error_code != NO_ERROR)
    {
      error_code = ER_FAILED;
    }

  boot_server_all_finalize (thread_p, ER_THREAD_FINAL, BOOT_SHUTDOWN_ALL_MODULES);

  return error_code;
}

/*
 * boot_find_new_db_path () - find the new path of database
 *
 * return: db_pathbuf or NULL
 *
 *   db_pathbuf(in): The database path buffer (Set as a side effect)
 *                The size of this buffer muts be at least PATH_MAX
 *   fileof_vols_and_wherepaths(in):A file of volumes and path or NULL.
 *                Each volume entry consists of:
 *                 volid from_fullvolname to_fullvolname
 *
 * Note: Find the new database path from either the given wherepath
 *              file or the current working directory.
 */
static char *
boot_find_new_db_path (char *db_pathbuf, const char *fileof_vols_and_wherepaths)
{
  FILE *where_paths_fp;
  char from_volname[PATH_MAX];	/* Name of new volume */
  int from_volid;
  char *name;
  char format_string[32];
#if !defined(WINDOWS)
  struct stat stat_buf;
#endif

  if (fileof_vols_and_wherepaths != NULL)
    {
      /* 
       * Obtain the new database path from where paths file
       */
      where_paths_fp = fopen (fileof_vols_and_wherepaths, "r");
      if (where_paths_fp == NULL)
	{
	  er_set_with_oserror (ER_ERROR_SEVERITY, ARG_FILE_LINE, ER_LOG_USER_FILE_UNKNOWN, 1,
			       fileof_vols_and_wherepaths);
	  return NULL;
	}

      *db_pathbuf = '\0';
      *from_volname = '\0';

      sprintf (format_string, "%%d %%%ds %%%ds", PATH_MAX - 1, PATH_MAX - 1);
      if (fscanf (where_paths_fp, format_string, &from_volid, from_volname, db_pathbuf) != 3
	  || from_volid != LOG_DBFIRST_VOLID)
	{
	  fclose (where_paths_fp);
	  er_set (ER_ERROR_SEVERITY, ARG_FILE_LINE, ER_LOG_USER_FILE_UNORDERED_ENTRIES, 7, fileof_vols_and_wherepaths,
		  0, from_volid, from_volname, db_pathbuf, LOG_DBFIRST_VOLID, boot_Db_full_name);
	  return NULL;
	}
      fclose (where_paths_fp);

#if !defined(WINDOWS)
      if (stat (db_pathbuf, &stat_buf) != -1 && S_ISCHR (stat_buf.st_mode))
	{
	  if (getcwd (db_pathbuf, PATH_MAX) == NULL)
	    {
	      er_set_with_oserror (ER_ERROR_SEVERITY, ARG_FILE_LINE, ER_BO_CWD_FAIL, 0);
	      *db_pathbuf = '0';
	      return NULL;
	    }

	  return db_pathbuf;
	}
#endif /* !WINDOWS */

      name = strrchr (db_pathbuf, PATH_SEPARATOR);
#if defined(WINDOWS)
      {
	char *name_tmp = strrchr (db_pathbuf, '/');

	if (name < name_tmp)
	  {
	    name = name_tmp;
	  }
      }
#endif /* WINDOWS */
      if (name == NULL)
	{
	  /* It does not look like a path name. Use working directory */
	  if (getcwd (db_pathbuf, PATH_MAX) == NULL)
	    {
	      er_set_with_oserror (ER_ERROR_SEVERITY, ARG_FILE_LINE, ER_BO_CWD_FAIL, 0);
	      *db_pathbuf = '\0';
	      return NULL;
	    }
	}
      else
	{
	  *name = '\0';
	}
    }
  else
    {
      /* Use current working directory */
      if (getcwd (db_pathbuf, PATH_MAX) == NULL)
	{
	  er_set_with_oserror (ER_ERROR_SEVERITY, ARG_FILE_LINE, ER_BO_CWD_FAIL, 0);
	  *db_pathbuf = '\0';
	  return NULL;
	}
    }

  return db_pathbuf;
}

/*
 * boot_volume_info_log_path () - find path for log in volinfo
 *
 * return: log_path or NULL
 *
 *   log_path(in): Storage for log path
 *
 * Note: Find path for the log in the volume information.
 */
static char *
boot_volume_info_log_path (char *log_path)
{
  int read_int_volid = NULL_VOLID;
  char *slash;
  FILE *volinfo_fp = NULL;	/* Pointer to new volinfo */
  char format_string[32];

  fileio_make_volume_info_name (log_path, boot_Db_full_name);
  volinfo_fp = fopen (log_path, "r");
  if (volinfo_fp == NULL)
    {
      er_set (ER_ERROR_SEVERITY, ARG_FILE_LINE, ER_BO_CANNOT_FINE_VOLINFO, 1, log_path);
      return NULL;
    }

  sprintf (format_string, "%%d %%%ds", PATH_MAX - 1);
  while (true)
    {
      if (fscanf (volinfo_fp, format_string, &read_int_volid, log_path) != 2)
	{
	  read_int_volid = NULL_VOLID;
	  break;
	}
      if (LOG_DBLOG_ACTIVE_VOLID == (VOLID) read_int_volid)
	{
	  break;
	}
    }
  fclose (volinfo_fp);

  if (LOG_DBLOG_ACTIVE_VOLID == (VOLID) read_int_volid)
    {
      slash = strrchr (log_path, PATH_SEPARATOR);
#if defined(WINDOWS)
      {
	char *r_slash = strrchr (log_path, '/');

	if (slash < r_slash)
	  {
	    slash = r_slash;
	  }
      }
#endif /* WINDOWS */
      if (slash != NULL)
	{
	  *slash = '\0';
	}
      return log_path;
    }

  return NULL;
}

#if defined(SA_MODE)
/*
 * boot_decoy_entries_finalize () - free memory of the decoy entries in SA_MODE
 *
 * return : nothing
 */
static void
boot_decoy_entries_finalize (void)
{
  LF_TRAN_ENTRY *t_entry;

  t_entry = thread_get_tran_entry (NULL, THREAD_TS_SPAGE_SAVING);
  lf_tran_destroy_entry (t_entry);

  /* To free the tran entry of THREAD_TS_OBJ_LOCK_RES and THREAD_TS_OBJ_LOCK_ENT are not needed */

  t_entry = thread_get_tran_entry (NULL, THREAD_TS_CATALOG);
  lf_tran_destroy_entry (t_entry);

  t_entry = thread_get_tran_entry (NULL, THREAD_TS_SESSIONS);
  lf_tran_destroy_entry (t_entry);

  t_entry = thread_get_tran_entry (NULL, THREAD_TS_FREE_SORT_LIST);
  lf_tran_destroy_entry (t_entry);

  t_entry = thread_get_tran_entry (NULL, THREAD_TS_GLOBAL_UNIQUE_STATS);
  lf_tran_destroy_entry (t_entry);

  t_entry = thread_get_tran_entry (NULL, THREAD_TS_HFID_TABLE);
  lf_tran_destroy_entry (t_entry);
}
#endif

/*
 * xboot_compact_db () - compact the database
 *
 * return : NO_ERROR if all OK, ER_ status otherwise
 *
 *   class_oids(in): the class oids list to process
 *   n_classes(in): the length of class_oids
 *   space_to_process(in): the maximum space to process
 *   instance_lock_timeout(in): the lock timeout for instances
 *   class_lock_timeout(in): the lock timeout for classes
 *   delete_old_repr(in): drop old class representations
 *   last_processed_class_oid(in,out): last processed class oid
 *   last_processed_oid(in,out): last processed oid
 *   total_objects(in,out): count processed objects for each class
 *   failed_objects(in,out): count failed objects for each class
 *   modified_objects(in,out): count modified objects for each class
 *   big_objects(in,out): count big objects for each class
 *   initial_last_repr_id(in,out): the list of last class representation
 *
 * Note:
 */

int
xboot_compact_db (THREAD_ENTRY * thread_p, OID * class_oids, int n_classes, int space_to_process,
		  int instance_lock_timeout, int class_lock_timeout, bool delete_old_repr,
		  OID * last_processed_class_oid, OID * last_processed_oid, int *total_objects, int *failed_objects,
		  int *modified_objects, int *big_objects, int *initial_last_repr_id)
{
  return boot_compact_db (thread_p, class_oids, n_classes, space_to_process, instance_lock_timeout, class_lock_timeout,
			  delete_old_repr, last_processed_class_oid, last_processed_oid, total_objects, failed_objects,
			  modified_objects, big_objects, initial_last_repr_id);
}

/*
 * xboot_heap_compact () - compact all pages from hfid of specified class OID
 *   return: error_code
 *   class_oid(in):  the class oid
 */
int
xboot_heap_compact (THREAD_ENTRY * thread_p, OID * class_oid)
{
  return boot_heap_compact_pages (thread_p, class_oid);
}

/*
 * xboot_compact_start () - start database compaction
 *   return: error_code
 */
int
xboot_compact_start (THREAD_ENTRY * thread_p)
{
  return boot_compact_start (thread_p);
}

/*
 * xboot_compact_stop () - stop database compaction
 *   return: error_code
 */
int
xboot_compact_stop (THREAD_ENTRY * thread_p)
{
  return boot_compact_stop (thread_p);
}

bool
boot_set_skip_check_ct_classes (bool val)
{
  bool old_val = skip_to_check_ct_classes_for_rebuild;
  skip_to_check_ct_classes_for_rebuild = val;
  return old_val;
}

#if 0
/*
 * boot_rv_del_volume_extension () - Redo update of removal volume
 *
 *   return: NO_ERROR if all OK, ER_ status otherwise
 *   rcv(in): Recovery structure
 */
int
boot_rv_del_volume_extension (THREAD_ENTRY * thread_p, LOG_RCV * rcv)
{
  int error = ER_FAILED;
  DB_VOLPURPOSE purpose;
  VOLID volid;

  volid = *((VOLID *) rcv->data);

  /* Start postpone type system operation (overrides the normal system operation). */
  log_start_system_op (thread_p);

  if (xdisk_is_volume_exist (thread_p, volid) == false)
    {
      /* 
       * Maybe the volume was removed by other transaction.
       * just return and continue left.
       */
      log_end_system_op (thread_p, LOG_RESULT_TOPOP_COMMIT);

      return NO_ERROR;
    }

  purpose = xdisk_get_purpose (thread_p, volid);
  if (purpose == DISK_UNKNOWN_PURPOSE)
    {
      assert (false);		/* should check volume's purpose before append log */
      log_end_system_op (thread_p, LOG_RESULT_TOPOP_ABORT);

      er_set (ER_FATAL_ERROR_SEVERITY, ARG_FILE_LINE, ER_BO_UNKNOWN_VOLUME, 1, volid);
      return ER_BO_UNKNOWN_VOLUME;
    }

  if (purpose == DISK_TEMPVOL_TEMP_PURPOSE || purpose == DISK_EITHER_TEMP_PURPOSE)
    {
      error = boot_xremove_temp_volume (thread_p, volid, NULL, NULL);
    }
  else
    {
      error = boot_xremove_perm_volume (thread_p, volid);
    }

  if (error != NO_ERROR)
    {
      /* we didn't unformat, so we recover the status to enable creating new files */
      log_end_system_op (thread_p, LOG_RESULT_TOPOP_ABORT);
#if 0
      (void) disk_cache_enable_new_files (thread_p, volid);
#endif

      return error;
    }

  return error;
}
#endif

/*
 * boot_rv_dump_del_volume () - Dump removal volume information
 *   return: voild
 *   length_ignore(in): Length of Recovery Data
 *   data(in): The data being logged
 */
void
boot_rv_dump_del_volume (FILE * fp, int length_ignore, void *data)
{
  fprintf (fp, "Remove volume: Volid = %d\n", *((int *) data));
}

/*
 * boot_get_db_charset_from_header () - Get DB charset from volumes
 *				        (log or generic)
 *   return: charset
 *   thread_p(in):
 *   log_path(in):
 *   log_prefix(in):
 */
static int
boot_get_db_charset_from_header (THREAD_ENTRY * thread_p, const char *log_path, const char *log_prefix)
{
  int vol_header_db_charset = INTL_CODESET_ERROR;
  int log_header_db_charset = INTL_CODESET_ERROR;

  log_header_db_charset = log_get_charset_from_header_page (thread_p, boot_Db_full_name, log_path, log_prefix);

  if (disk_get_boot_db_charset (thread_p, LOG_DBFIRST_VOLID, &vol_header_db_charset) == NULL)
    {
      vol_header_db_charset = INTL_CODESET_ERROR;
    }

  if (log_header_db_charset == INTL_CODESET_ERROR)
    {
      return vol_header_db_charset;
    }
  else if (vol_header_db_charset == INTL_CODESET_ERROR)
    {
      return log_header_db_charset;
    }
  else if (vol_header_db_charset != log_header_db_charset)
    {
      return INTL_CODESET_ERROR;
    }

  assert (vol_header_db_charset == log_header_db_charset);

  return vol_header_db_charset;
}

const char *
boot_client_type_to_string (BOOT_CLIENT_TYPE type)
{
  switch (type)
    {
    case BOOT_CLIENT_SYSTEM_INTERNAL:
      return "SYSTEM_INTERNAL";
    case BOOT_CLIENT_DEFAULT:
      return "DEFAULT";
    case BOOT_CLIENT_CSQL:
      return "CSQL";
    case BOOT_CLIENT_READ_ONLY_CSQL:
      return "READ_ONLY_CSQL";
    case BOOT_CLIENT_BROKER:
      return "BROKER";
    case BOOT_CLIENT_READ_ONLY_BROKER:
      return "READ_ONLY_BROKER";
    case BOOT_CLIENT_SLAVE_ONLY_BROKER:
      return "SLAVE_ONLY_BROKER";
    case BOOT_CLIENT_ADMIN_UTILITY:
      return "ADMIN_UTILITY";
    case BOOT_CLIENT_ADMIN_CSQL:
      return "ADMIN_CSQL";
    case BOOT_CLIENT_LOG_COPIER:
      return "LOG_COPIER";
    case BOOT_CLIENT_LOG_APPLIER:
      return "LOG_APPLIER";
    case BOOT_CLIENT_RW_BROKER_REPLICA_ONLY:
      return "RW_BROKER_REPLICA_ONLY";
    case BOOT_CLIENT_RO_BROKER_REPLICA_ONLY:
      return "RO_BROKER_REPLICA_ONLY";
    case BOOT_CLIENT_SO_BROKER_REPLICA_ONLY:
      return "SO_BROKER_REPLICA_ONLY";
    case BOOT_CLIENT_ADMIN_CSQL_WOS:
      return "ADMIN_CSQL_WOS";
    case BOOT_CLIENT_LOG_PREFETCHER:
      return "LOG_PREFETCHER";
    case BOOT_CLIENT_UNKNOWN:
    default:
      return "UNKNOWN";
    }
}<|MERGE_RESOLUTION|>--- conflicted
+++ resolved
@@ -160,7 +160,6 @@
 int thread_Recursion_depth = 0;
 
 LF_TRAN_ENTRY thread_ts_decoy_entries[THREAD_TS_LAST] = {
-<<<<<<< HEAD
   {0, LF_NULL_TRANSACTION_ID, NULL, NULL, &spage_saving_Ts, 0, false},
   {0, LF_NULL_TRANSACTION_ID, NULL, NULL, &obj_lock_res_Ts, 0, false},
   {0, LF_NULL_TRANSACTION_ID, NULL, NULL, &obj_lock_ent_Ts, 0, false},
@@ -168,20 +167,9 @@
   {0, LF_NULL_TRANSACTION_ID, NULL, NULL, &sessions_Ts, 0, false},
   {0, LF_NULL_TRANSACTION_ID, NULL, NULL, &free_sort_list_Ts, 0, false},
   {0, LF_NULL_TRANSACTION_ID, NULL, NULL, &global_unique_stats_Ts, 0, false},
-  {0, LF_NULL_TRANSACTION_ID, NULL, NULL, &partition_link_Ts, 0, false},
   {0, LF_NULL_TRANSACTION_ID, NULL, NULL, &hfid_table_Ts, 0, false},
   {0, LF_NULL_TRANSACTION_ID, NULL, NULL, &xcache_Ts, 0, false},
   {0, LF_NULL_TRANSACTION_ID, NULL, NULL, &fpcache_Ts, 0, false}
-=======
-  {0, LF_NULL_TRANSACTION_ID, NULL, NULL, &spage_saving_Ts, 0},
-  {0, LF_NULL_TRANSACTION_ID, NULL, NULL, &obj_lock_res_Ts, 0},
-  {0, LF_NULL_TRANSACTION_ID, NULL, NULL, &obj_lock_ent_Ts, 0},
-  {0, LF_NULL_TRANSACTION_ID, NULL, NULL, &catalog_Ts, 0},
-  {0, LF_NULL_TRANSACTION_ID, NULL, NULL, &sessions_Ts, 0},
-  {0, LF_NULL_TRANSACTION_ID, NULL, NULL, &free_sort_list_Ts, 0},
-  {0, LF_NULL_TRANSACTION_ID, NULL, NULL, &global_unique_stats_Ts, 0},
-  {0, LF_NULL_TRANSACTION_ID, NULL, NULL, &hfid_table_Ts, 0}
->>>>>>> 2e8ebb74
 };
 
 extern void boot_client_all_finalize (bool is_er_final);
@@ -3585,21 +3573,13 @@
       goto error;
     }
 
-<<<<<<< HEAD
   error_code = xcache_initialize ();
   if (error_code != NO_ERROR)
     {
       ASSERT_ERROR ();
       goto error;
     }
-=======
-  error_code = qexec_initialize_xasl_cache (thread_p);
-  if (error_code != NO_ERROR)
-    {
-      goto error;
-    }
-
->>>>>>> 2e8ebb74
+
   if (qmgr_initialize (thread_p) != NO_ERROR)
     {
       error_code = ER_FAILED;
@@ -3611,17 +3591,13 @@
     {
       goto error;
     }
-<<<<<<< HEAD
+
   error_code = fpcache_initialize ();
   if (error_code != NO_ERROR)
     {
       ASSERT_ERROR ();
       goto error;
     }
-=======
-
-  (void) qexec_initialize_filter_pred_cache (thread_p);
->>>>>>> 2e8ebb74
 
   /* 
    * Since no logging is done on temporary volumes, we can not trust
