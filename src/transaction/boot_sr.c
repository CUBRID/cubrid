--- conflicted
+++ resolved
@@ -2914,15 +2914,12 @@
       er_stack_pop ();
     }
 
-<<<<<<< HEAD
-=======
 #if defined (SA_MODE)
   // stop thread module
   cubthread::finalize ();
   thread_p = NULL;
 #endif // SA_MODE
 
->>>>>>> 0db21926
   return true;
 }
 
