--- conflicted
+++ resolved
@@ -2340,14 +2340,11 @@
   if (is_passive_transaction_server ())
     {
       log_initialize_passive_tran_server (thread_p);
-<<<<<<< HEAD
-=======
       /* NOTE - Scalability:
        * see note regarding scalability below where this function is called in the context of
        * !passive_transaction_server
        */
       pgbuf_highest_evicted_lsa_init ();
->>>>>>> 73ac267e
     }
 #endif /* SERVER_MODE */
 
