/*
 * Copyright 2008 Search Solution Corporation
 * Copyright 2016 CUBRID Corporation
 *
 *  Licensed under the Apache License, Version 2.0 (the "License");
 *  you may not use this file except in compliance with the License.
 *  You may obtain a copy of the License at
 *
 *      http://www.apache.org/licenses/LICENSE-2.0
 *
 *  Unless required by applicable law or agreed to in writing, software
 *  distributed under the License is distributed on an "AS IS" BASIS,
 *  WITHOUT WARRANTIES OR CONDITIONS OF ANY KIND, either express or implied.
 *  See the License for the specific language governing permissions and
 *  limitations under the License.
 *
 */

/*
 * boot_sr.c - Boot management (at server)
 */

#ident "$Id$"

#include "config.h"

#include <setjmp.h>
#include <stdio.h>
#include <stdlib.h>
#include <sys/types.h>
#include <sys/stat.h>
#include <fcntl.h>

#if defined(SOLARIS)
#include <netdb.h>
#endif /* SOLARIS */

/* for getcwd, possibly a candidate for the os_ library ? */
#if defined(WINDOWS)
#include <direct.h>
#else /* WINDOWS */
#include <unistd.h>
#endif /* WINDOWS */
#include <assert.h>

#include "boot_sr.h"

#include "area_alloc.h"
#include "btree.h"
#include "chartype.h"
#include "dbtran_def.h"
#include "error_manager.h"
#include "system_parameter.h"
#include "object_primitive.h"
#include "locator_sr.h"
#include "heap_file.h"
#include "system_catalog.h"
#include "transform.h"
#include "databases_file.h"
#include "language_support.h"
#include "message_catalog.h"
#include "perf_monitor.h"
#include "porting_inline.hpp"
#include "set_object.h"
#include "util_func.h"
#include "intl_support.h"
#include "serial.h"
#include "server_interface.h"
#include "jansson.h"
#include "jsp_sr.h"
#include "xserver_interface.h"
#include "session.h"
#include "event_log.h"
#include "tz_support.h"
#include "filter_pred_cache.h"
#include "scan_manager.h"
#include "slotted_page.h"
#include "thread_manager.hpp"
#include "double_write_buffer.h"
#include "xasl_cache.h"
#include "log_volids.hpp"
#include "vacuum.h"
#include "tde.h"
#include "porting.h"
#include "server_type.hpp"

#if defined(SERVER_MODE)
#include "connection_sr.h"
#include "server_support.h"
#endif /* SERVER_MODE */

#if defined(WINDOWS)
#include "wintcp.h"
#else
#include "tcp.h"
#endif /* WINDOWS */

#if defined(ENABLE_SYSTEMTAP)
#include "probes.h"
#endif /* ENABLE_SYSTEMTAP */

#define BOOT_LEAVE_SAFE_OSDISK_PARTITION_FREE_SPACE  \
  (1250 * (IO_DEFAULT_PAGE_SIZE / IO_PAGESIZE))	/* 5 Mbytes */

#define BOOT_FORMAT_MAX_LENGTH	500
#define BOOTSR_MAX_LINE	 500

typedef struct boot_dbparm BOOT_DB_PARM;
struct boot_dbparm
{
  VFID trk_vfid;		/* Tracker of files */
  HFID hfid;			/* Heap file where this information is stored. It is only used for validation purposes */
  HFID rootclass_hfid;		/* Heap file where classes are stored */
#if 1				/* TODO - not used */
  EHID classname_table;		/* The hash file of class names */
#endif
  CTID ctid;			/* The catalog file */
  /* TODO: Remove me */
  VFID query_vfid;		/* Query file */
  char rootclass_name[10];	/* Name of the root class */
  OID rootclass_oid;		/* OID of the root class */
  VOLID nvols;			/* Number of volumes that have been created */
  VOLID temp_nvols;		/* Number of temporary volumes that have been created */
  VOLID last_volid;		/* Next volume identifier */
  VOLID temp_last_volid;	/* Next temporary volume identifier. This goes from a higher number to a lower number */
  int vacuum_log_block_npages;	/* Number of pages for vacuum data file */
  VFID vacuum_data_vfid;	/* Vacuum data file identifier */
  VFID dropped_files_vfid;	/* Vacuum dropped files file identifier */
  HFID tde_keyinfo_hfid;	/* Heap file where tde key info (TDE_KEYINFO) is stored */
};

enum remove_temp_vol_action
{ REMOVE_TEMP_VOL_DEFAULT_ACTION, ONLY_PHYSICAL_REMOVE_TEMP_VOL_ACTION };
typedef enum remove_temp_vol_action REMOVE_TEMP_VOL_ACTION;

extern bool catcls_Enable;
extern int catcls_compile_catalog_classes (THREAD_ENTRY * thread_p);
extern int catcls_finalize_class_oid_to_oid_hash_table (THREAD_ENTRY * thread_p);
extern int catcls_get_server_compat_info (THREAD_ENTRY * thread_p, INTL_CODESET * charset_id_p, char *lang_buf,
					  const int lang_buf_size, char *timezone_checksum);
extern int catcls_get_db_collation (THREAD_ENTRY * thread_p, LANG_COLL_COMPAT ** db_collations, int *coll_cnt);
extern int catcls_find_and_set_cached_class_oid (THREAD_ENTRY * thread_p);

#if defined(SA_MODE)
extern void boot_client_all_finalize (bool is_er_final);
#endif /* SA_MODE */


BOOT_SERVER_STATUS boot_Server_status = BOOT_SERVER_DOWN;

#if defined(SERVER_MODE)
/* boot_cl.c:boot_Host_name[] if CS_MODE and SA_MODE */
char boot_Host_name[CUB_MAXHOSTNAMELEN] = "";
#endif /* SERVER_MODE */

/*
 * database parameter variables that do not change over time
 */
static char boot_Db_full_name[PATH_MAX];
static OID boot_Header_oid;	/* Location of parameters */
static BOOT_DB_PARM boot_Struct_db_parm;	/* The structure */
static BOOT_DB_PARM *boot_Db_parm = &boot_Struct_db_parm;
static OID *boot_Db_parm_oid = &boot_Header_oid;
static char boot_Lob_path[PATH_MAX + LOB_PATH_PREFIX_MAX] = "";
static bool skip_to_check_ct_classes_for_rebuild = false;
static char boot_Server_session_key[SERVER_SESSION_KEY_SIZE];

#if defined(SERVER_MODE)
static bool boot_Set_server_at_exit = false;
static int boot_Server_process_id = 1;
#endif /* SERVER_MODE */


/* Functions */
static int boot_get_db_parm (THREAD_ENTRY * thread_p, BOOT_DB_PARM * dbparm, OID * dbparm_oid);
static int boot_remove_temp_volume (THREAD_ENTRY * thread_p, VOLID volid, const char *vlabel);

static int boot_remove_all_temp_volumes (THREAD_ENTRY * thread_p, REMOVE_TEMP_VOL_ACTION delete_action);
static int boot_xremove_temp_volume (THREAD_ENTRY * thread_p, VOLID volid, const char *vlabel);
static void boot_make_temp_volume_fullname (char *temp_vol_fullname, VOLID temp_volid);
static void boot_remove_unknown_temp_volumes (THREAD_ENTRY * thread_p);
static int boot_parse_add_volume_extensions (THREAD_ENTRY * thread_p, const char *filename_addmore_vols);
static int boot_find_rest_volumes (THREAD_ENTRY * thread_p, BO_RESTART_ARG * r_args, VOLID volid,
				   int (*fun) (THREAD_ENTRY * thread_p, VOLID xvolid, const char *vlabel, void *args),
				   void *args);
static int boot_find_rest_permanent_volumes (THREAD_ENTRY * thread_p, bool newvolpath, bool use_volinfo, VOLID volid,
					     int (*fun) (THREAD_ENTRY * thread_p, VOLID xvolid, const char *vlabel,
							 void *args), void *args);

static void boot_find_rest_temp_volumes (THREAD_ENTRY * thread_p, VOLID volid,
					 int (*fun) (THREAD_ENTRY * thread_p, VOLID xvolid, const char *vlabel),
					 bool forward_dir, bool check_before_access);
static int boot_check_permanent_volumes (THREAD_ENTRY * thread_p);
static int boot_mount (THREAD_ENTRY * thread_p, VOLID volid, const char *vlabel, void *ignore_arg);
static char *boot_find_new_db_path (char *db_pathbuf, const char *fileof_vols_and_wherepaths);
static int boot_create_all_volumes (THREAD_ENTRY * thread_p, const BOOT_CLIENT_CREDENTIAL * client_credential,
				    const char *db_comments, DKNPAGES db_npages, const char *file_addmore_vols,
				    const char *log_path, const char *log_prefix, DKNPAGES log_npages,
				    int client_lock_wait, TRAN_ISOLATION client_isolation);
static int boot_remove_all_volumes (THREAD_ENTRY * thread_p, const char *db_fullname, const char *log_path,
				    const char *log_prefix, bool dirty_rem, bool force_delete);
static char *boot_volume_info_log_path (char *log_path);
static void boot_remove_useless_path_separator (const char *path, char *new_path);
static void boot_ctrl_c_in_init_server (int ignore_signo);

#if defined(CUBRID_DEBUG)
static void boot_check_db_at_num_shutdowns (bool force_nshutdowns);
#endif /* CUBRID_DEBUG */

#if defined(SERVER_MODE)
static void boot_shutdown_server_at_exit (void);
#endif /* SERVER_MODE */

static INTL_CODESET boot_get_db_charset_from_header (THREAD_ENTRY * thread_p, const char *log_path,
						     const char *log_prefix);
STATIC_INLINE int boot_db_parm_update_heap (THREAD_ENTRY * thread_p) __attribute__((ALWAYS_INLINE));

static int boot_after_copydb (THREAD_ENTRY * thread_p);

static int boot_generate_tde_keys (THREAD_ENTRY * thread_p);

/*
 * bo_server) -set server's status, UP or DOWN
 *   return: void
 *   status(in) :
 */
void
boot_server_status (BOOT_SERVER_STATUS status)
{
  static const char *status_str[] = { "UNKNOWN", "UP", "DOWN", "MAINTENANCE" };
  if (status >= BOOT_SERVER_UP && status <= BOOT_SERVER_MAINTENANCE)
    {
      boot_Server_status = status;
      er_set (ER_NOTIFICATION_SEVERITY, ARG_FILE_LINE, ER_BO_SERVER_STATUS, 1, status_str[status]);
#if defined(SERVER_MODE)
      if (boot_Set_server_at_exit == false)
	{
	  boot_Set_server_at_exit = true;
	  boot_Server_process_id = getpid ();
	  (void) atexit (boot_shutdown_server_at_exit);
	}
#endif /* SERVER_MODE */
    }
}

#if defined(SERVER_MODE)
/*
 * bo_shutdown_server_at_exit () - make sure that the server is shutdown at exit
 *
 * return : nothing
 *
 * Note: This function is called when the invoked program terminates normally.
 *       This function make sure that the server is shutdown gracefully.
 */
static void
boot_shutdown_server_at_exit (void)
{
  if (BO_IS_SERVER_RESTARTED () && boot_Server_process_id == getpid ())
    {
      /* Avoid infinite looping if someone calls exit during shutdown */
      boot_Server_process_id++;
      THREAD_ENTRY *thread_p = thread_get_thread_entry_info ();
      (void) xboot_shutdown_server (thread_p, ER_ALL_FINAL);
    }
}

/*
 * boot_donot_shutdown_server_at_exit () - do not shutdown server at exist.
 *
 * return : nothing
 *
 * Note: This function must be called when the system needs to exit without
 *       shutting down the system (e.g., in case of fatal failure).
 */
void
boot_donot_shutdown_server_at_exit (void)
{
  if (BO_IS_SERVER_RESTARTED () && boot_Server_process_id == getpid ())
    {
      boot_Server_process_id++;
    }
}
#endif /* SERVER_MODE */

/*
 * boot_get_db_parm () - retrieve database parameters from disk
 *
 * return : NO_ERROR if all OK, ER_ status otherwise
 *
 *   dbparm(out): database parameter structure
 *   dbparm_oid(in): oid of parameter object
 *
 * Note: Retrieve the database boot/restart parameters from disk.
 */
static int
boot_get_db_parm (THREAD_ENTRY * thread_p, BOOT_DB_PARM * dbparm, OID * dbparm_oid)
{
  RECDES recdes;
  HEAP_SCANCACHE scan_cache;
  SCAN_CODE scan = S_SUCCESS;

  recdes.area_size = recdes.length = DB_SIZEOF (*dbparm);
  recdes.data = (char *) dbparm;

  heap_scancache_quick_start_with_class_hfid (thread_p, &scan_cache, &boot_Db_parm->hfid);
  scan = heap_first (thread_p, &boot_Db_parm->hfid, NULL, dbparm_oid, &recdes, &scan_cache, COPY);
  heap_scancache_end (thread_p, &scan_cache);

  if (scan != S_SUCCESS)
    {
      assert (false);
      return ER_FAILED;
    }

  return NO_ERROR;
}

/*
 * boot_find_root_heap () - find the root heap
 *
 * return: NO_ERROR
 *
 * Note: Find the heap where the classes are stored.
 */
int
boot_find_root_heap (HFID * root_hfid_p)
{
  assert (root_hfid_p != NULL);
  assert (!HFID_IS_NULL (&boot_Db_parm->rootclass_hfid));

  HFID_COPY (root_hfid_p, &boot_Db_parm->rootclass_hfid);

  return NO_ERROR;
}

/*
 * xboot_find_number_permanent_volumes () - find the number of permanent volumes
 *
 * return : number of permanent volumes
 */
int
xboot_find_number_permanent_volumes (THREAD_ENTRY * thread_p)
{
  int nvols;

  /* wait for disk extensions to finish. */
  disk_lock_extend ();
  nvols = boot_Db_parm->nvols;
  disk_unlock_extend ();

  return nvols;
}

/*
 * xboot_find_number_temp_volumes () - find the number of temporary volumes
 *
 * return : number of temporary volumes
 */
int
xboot_find_number_temp_volumes (THREAD_ENTRY * thread_p)
{
  int nvols;

  /* wait for disk extensions to finish. */
  disk_lock_extend ();
  nvols = boot_Db_parm->temp_nvols;
  disk_unlock_extend ();

  return nvols;
}

/*
 * xboot_find_last_permanent () - find the volid of last permanent volume
 *
 * return : volid of last permanent volume
 */
VOLID
xboot_find_last_permanent (THREAD_ENTRY * thread_p)
{
  VOLID volid;

  /* wait for disk extensions to finish. */
  disk_lock_extend ();
  volid = boot_Db_parm->last_volid;
  disk_unlock_extend ();

  return volid;
}

/*
 * xboot_peek_last_permanent () - peek the volid of last permanent volume
 *
 * return : volid of last permanent volume
 * NOTE: this function does not wait for extensions to finish
 */
VOLID
xboot_peek_last_permanent (THREAD_ENTRY * thread_p)
{
  return boot_Db_parm->last_volid;
}

/*
 * xboot_find_last_temp () - find the volid of next temporary volume
 *
 * return : volid of next temporary volume
 */
VOLID
xboot_find_last_temp (THREAD_ENTRY * thread_p)
{
  VOLID volid;

  /* wait for disk extensions to finish. */
  disk_lock_extend ();
  volid = boot_Db_parm->temp_last_volid;
  disk_unlock_extend ();

  return volid;
}

/*
 * boot_find_next_permanent_volid () - find next volid for a permanent volume
 *
 * return : next volid for a permanent volume
 */
VOLID
boot_find_next_permanent_volid (THREAD_ENTRY * thread_p)
{
  VOLID volid;

  /* wait for disk extensions to finish. */
  disk_lock_extend ();
  volid = boot_Db_parm->last_volid + 1;
  disk_unlock_extend ();

  return volid;
}

/*
 * boot_reset_db_parm () - reset database initialization parameters
 *                      (must be used only be log/recovery manager)
 *
 * return : NO_ERROR if all OK, ER_ status otherwise
 *
 * Note: Reset database initialization parameters. It is used only during
 *       recovery of the database.
 */
int
boot_reset_db_parm (THREAD_ENTRY * thread_p)
{
  return boot_get_db_parm (thread_p, boot_Db_parm, boot_Db_parm_oid);
}

/*
 * boot_db_name () - find the name of the database
 *
 * return : name of the database
 *
 */
const char *
boot_db_name (void)
{
  return fileio_get_base_file_name (boot_Db_full_name);
}

/*
 * boot_db_full_name () - return current database full name.
 *
 * return : database full name
 */
const char *
boot_db_full_name ()
{
  return boot_Db_full_name;
}

/*
 * boot_get_lob_path - return the lob path which is read from databases.txt
 */
const char *
boot_get_lob_path (void)
{
  return boot_Lob_path;
}

/*
 * boot_remove_temp_volume () - remove a volume from the database
 *
 * return : NO_ERROR if all OK, ER_ status otherwise
 *
 *   volid(in): Volume identifier to remove
 *
 * Note: Remove a volume from the database. The deletion of the volume is done
 *       independently of the destiny of the current transaction. That is,
 *       if this function finishes successfully the removal is made permanent,
 *       if the function fails, whatever was done is aborted.
 *       Currently, we do not allow to remove permanent volumes. In the future
 *       we may allow the removal of any volume but the primary volume
 *       (LOG_DBFIRST_VOLID).
 */
static int
boot_remove_temp_volume (THREAD_ENTRY * thread_p, VOLID volid, const char *vlabel)
{
  /* Make sure that this is a temporary volume */
  if (volid < boot_Db_parm->temp_last_volid)
    {
      if (volid >= LOG_DBFIRST_VOLID && volid <= boot_Db_parm->last_volid)
	{
	  er_set (ER_ERROR_SEVERITY, ARG_FILE_LINE, ER_BO_TRYING_TO_REMOVE_PERMANENT_VOLUME, 1,
		  fileio_get_volume_label (volid, PEEK));
	  return ER_BO_TRYING_TO_REMOVE_PERMANENT_VOLUME;
	}
      else
	{
	  er_set (ER_FATAL_ERROR_SEVERITY, ARG_FILE_LINE, ER_FILE_UNKNOWN_VOLID, 1, volid);
	  return ER_FILE_UNKNOWN_VOLID;
	}
    }

  /* Do the following for temporary volumes */
  boot_Db_parm->temp_nvols--;
  if (boot_Db_parm->temp_nvols <= 0)
    {
      boot_Db_parm->temp_last_volid = NULL_VOLID;
    }
  else if (boot_Db_parm->temp_last_volid == volid)
    {
      boot_Db_parm->temp_last_volid = volid + 1;
    }

  /* The volume is not known by the system any longer. */
  (void) pgbuf_invalidate_all (thread_p, volid);

  fileio_unformat (thread_p, vlabel);

  return NO_ERROR;
}

/*
 * xboot_add_volume_extension () - add a volume extension to the database
 *
 * return : volid or NULL_VOLID (in case of failure)
 *
 *   ext_info(in): volume info
 *
 * Note: Add a volume extension to the database. The addition of the volume
 *       is a system operation that will be either aborted in case of failure
 *       or committed in case of success, independently on the destiny of the
 *       current transaction. The volume becomes immediately available to other
 *       transactions.
 */
VOLID
xboot_add_volume_extension (THREAD_ENTRY * thread_p, DBDEF_VOL_EXT_INFO * ext_info)
{
  VOLID volid;

  if (disk_add_volume_extension (thread_p, ext_info->purpose, ext_info->max_npages, ext_info->path, ext_info->name,
				 ext_info->comments, ext_info->max_writesize_in_sec, ext_info->overwrite, &volid)
      != NO_ERROR)
    {
      ASSERT_ERROR ();
      return NULL_VOLID;
    }
  assert (volid != NULL_VOLID);
  return volid;
}

/*
 * boot_remove_useless_path_separator () - Remove useless PATH_SEPARATOR in path string
 *
 * return : true or false(in case of fail)
 *
 *   path(in): Original path.
 *   new_path(out): Transformed path.
 *
 * Note: This function removes useless PATH_SEPARATOR in path string.
 *       For example,
 *       /home3/CUBRID/DB/               -->  /home3/CUBRID/DB
 *       C:\CUBRID\\\Databases\\         -->  C:\CUBRID\Databases
 *       \\pooh\user\                    -->  \\pooh\user
 *
 *       After transform..
 *       If new path string is "/" or "\", don't remove the last slash.
 *       It is survived.
 */
static void
boot_remove_useless_path_separator (const char *path, char *new_path)
{
  int slash_num = 0;		/* path separator counter */

  /* path must be not null */
  assert (path != NULL);
  assert (new_path != NULL);

  /*
   * Before transform.
   *   / h o m e 3 / / w o r k / c u b r i d / / / w o r k /
   *
   * After transform.
   *   / h o m e 3   / w o r k / c u b r i d     / w o r k
   */

  /* Consume the preceding continuous slash chars. */
  while (*path == PATH_SEPARATOR)
    {
      slash_num++;
      path++;
    }

  /* If there is preceding consumed slash, append PATH_SEPARATOR */
  if (slash_num)
    {
      *new_path++ = PATH_SEPARATOR;
#if defined(WINDOWS)
      /*
       * In Windows/NT,
       * If first duplicated PATH_SEPARATORs are appeared, they are survived.
       * For example,
       * \\pooh\user\ -> \\pooh\user(don't touch the first duplicated PATH_SEPARATORs)
       */
      if (slash_num > 1)
	{
	  *new_path++ = PATH_SEPARATOR;
	}
#endif /* WINDOWS */
    }

  /* Initialize separator counter again. */
  slash_num = 0;

  /*
   * If current character is PATH_SEPARATOR,
   *    skip after increasing separator counter.
   * If current character is normal character, copy to new_path.
   */
  while (*path)
    {
      if (*path == PATH_SEPARATOR)
	{
	  slash_num++;
	}
      else
	{
	  /*
	   * If there is consumed slash, append PATH_SEPARATOR.
	   * Initialize separator counter.
	   */
	  if (slash_num)
	    {
	      *new_path++ = PATH_SEPARATOR;
	      slash_num = 0;
	    }
	  *new_path++ = *path;
	}
      path++;
    }

  /* Assure null terminated string */
  *new_path = '\0';
}

/*
 * boot_parse_add_volume_extensions () - add a set of volume extensions
 *                                       to the database
 *
 * return : NO_ERROR if all OK, ER_ status otherwise
 *
 *   filename_addmore_vols(in): File name where the volume specifications are
 *                              found
 *
 * Note: A set of volume extensions are added to the database. The given
 *       parameter is a file which indicates the specifications for all
 *       the volumes to be created. A volume is specified by ONE LINE which
 *       can contain the following parameters:
 *       [NAME volname] [PATH volpath] [COMMENTS volcomments]
 *                      [PURPOSE volpurpose] PAGES volnpages
 *
 *       The additions of the volumes is a system operations that will be either
 *       aborted in case of failure or committed in case of success,
 *       independently on the destiny of the current transaction. The volume
 *       becomes immediately available to other transactions.
 */
static int
boot_parse_add_volume_extensions (THREAD_ENTRY * thread_p, const char *filename_addmore_vols)
{
  FILE *fp;
  char input_buffer[BOOTSR_MAX_LINE + 1];
  char *line;
  char *token;
  char *token_value;
  char *ext_name;
  char *ext_path;
  char *ext_comments;
  DKNPAGES ext_npages;
  DISK_VOLPURPOSE ext_purpose;
  int line_num = 0;
  int error_code = NO_ERROR;
  VOLID volid = NULL_VOLID;

  fp = fopen (filename_addmore_vols, "r");
  if (fp == NULL)
    {
      er_set_with_oserror (ER_ERROR_SEVERITY, ARG_FILE_LINE, ER_LOG_USER_FILE_UNKNOWN, 1, filename_addmore_vols);
      return ER_LOG_USER_FILE_UNKNOWN;
    }

  /*
   * Get a line
   * Continue parsing even in case of error, so that we can indicate as
   * many errors as possible.
   */

  while ((line = fgets (input_buffer, BOOTSR_MAX_LINE, fp)) != NULL)
    {
      line_num++;

      /* Ignore lines with comments */

      if (line[0] == '\0' || line[0] == '#')
	{
	  continue;
	}

      ext_npages = (DKNPAGES) strlen (line);
      if (line[ext_npages - 1] != '\n')
	{
	  line[ext_npages] = '\n';
	  line[ext_npages + 1] = '\0';
	}

      /*
       * Parse the line
       */

      ext_name = NULL;
      ext_path = NULL;
      ext_comments = NULL;
      ext_npages = 0;
      ext_purpose = DB_PERMANENT_DATA_PURPOSE;

      while (true)
	{
	  /*
	   * Read token.. skip leading whitespace and comments
	   */
	  while (char_isspace (line[0]))
	    {
	      line++;
	    }

	  if (line[0] == '\0')
	    {
	      break;
	    }

	  token = line;

	  do
	    {
	      line++;
	    }
	  while (!char_isspace (line[0]));
	  line[0] = '\0';
	  line++;

	  /*
	   * Skip any whitespace before the value.
	   */

	  while (char_isspace (line[0]))
	    {
	      line++;
	    }

	  token_value = line;

	  /*
	   * If string in " xxx " or ' xxxx ' find its delimiter
	   */

	  if (token_value[0] == '"' || token_value[0] == '\'')
	    {
	      int delim;

	      delim = token_value[0];
	      token_value++;
	      do
		{
		  line++;
		}
	      while (line[0] != delim);
	      line[0] = '\0';
	      line++;
	    }
	  else
	    {
	      do
		{
		  line++;
		}
	      while (!char_isspace (line[0]));
	      line[0] = '\0';
	      line++;
	    }

	  if (intl_mbs_casecmp (token, "NAME") == 0)
	    {
	      /* Name of volume */
	      ext_name = token_value;
	    }
	  else if (intl_mbs_casecmp (token, "PATH") == 0)
	    {
	      ext_path = token_value;
	    }
	  else if (intl_mbs_casecmp (token, "COMMENTS") == 0)
	    {
	      ext_comments = token_value;
	    }
	  else if (intl_mbs_casecmp (token, "PURPOSE") == 0)
	    {
	      if (intl_mbs_casecmp (token_value, "DATA") == 0)
		{
		  ext_purpose = DB_PERMANENT_DATA_PURPOSE;
		}
	      else if (intl_mbs_casecmp (token_value, "INDEX") == 0)
		{
		  ext_purpose = DB_PERMANENT_DATA_PURPOSE;
		}
	      else if (intl_mbs_casecmp (token_value, "TEMP") == 0)
		{
		  ext_purpose = DB_TEMPORARY_DATA_PURPOSE;
		}
	      else if (intl_mbs_casecmp (token_value, "GENERIC") == 0)
		{
		  ext_purpose = DB_PERMANENT_DATA_PURPOSE;
		}
	      else
		{
		  er_set (ER_ERROR_SEVERITY, ARG_FILE_LINE, ER_BO_PARSE_ADDVOLS_UNKNOWN_PURPOSE, 2, token_value,
			  line_num);
		  error_code = ER_BO_PARSE_ADDVOLS_UNKNOWN_PURPOSE;
		  break;
		}
	    }
	  else if (intl_mbs_casecmp (token, "NPAGES") == 0)
	    {
	      if (sscanf (token_value, "%i", (int *) &ext_npages) != 1)
		{
		  er_set (ER_ERROR_SEVERITY, ARG_FILE_LINE, ER_BO_PARSE_ADDVOLS_NOGIVEN_NPAGES, 1, line_num);
		  error_code = ER_BO_PARSE_ADDVOLS_NOGIVEN_NPAGES;
		  break;
		}
	      else if (ext_npages <= 0)
		{
		  er_set (ER_ERROR_SEVERITY, ARG_FILE_LINE, ER_BO_PARSE_ADDVOLS_BAD_NPAGES, 2, ext_npages, line_num);
		  break;
		}
	    }
	  else
	    {
	      er_set (ER_ERROR_SEVERITY, ARG_FILE_LINE, ER_BO_PARSE_ADDVOLS_UNKNOWN_TOKEN, 2, token, line_num);
	    }
	}

      /*
       * Add the volume
       */
      if (error_code != NO_ERROR || (ext_name == NULL && ext_path == NULL && ext_comments == NULL && ext_npages == 0))
	{
	  continue;
	}

      if (ext_npages <= 0)
	{
	  er_set (ER_ERROR_SEVERITY, ARG_FILE_LINE, ER_BO_PARSE_ADDVOLS_NOGIVEN_NPAGES, 1, line_num);
	  error_code = ER_BO_PARSE_ADDVOLS_NOGIVEN_NPAGES;
	  continue;
	}

      error_code =
	disk_add_volume_extension (thread_p, ext_purpose, ext_npages, ext_path, ext_name, ext_comments, 0, false,
				   &volid);
      if (error_code != NO_ERROR)
	{
	  ASSERT_ERROR ();
	  break;
	}
      assert (volid != NULL_VOLID);
    }
  fclose (fp);

  return error_code;
}

/*
 * boot_remove_all_temp_volumes () - remove all temporary volumes from the database
 *
 * return: NO_ERROR if all OK, ER_ status otherwise
 */
static int
boot_remove_all_temp_volumes (THREAD_ENTRY * thread_p, REMOVE_TEMP_VOL_ACTION delete_action)
{
  int error_code = NO_ERROR;

  /* if volumes exist beyond bo_Dbparm.temp_last_volid, we remove the volumes.
   * there is no logging to add or remove a temporary temp volume, but logging to update bo_Dbparm.
   * so, unknown volumes can be possible to exist.
   */
  if (!BO_IS_SERVER_RESTARTED ())
    {
      boot_remove_unknown_temp_volumes (thread_p);
    }

  if (boot_Db_parm->temp_nvols == 0)
    {
      assert (boot_Db_parm->temp_last_volid == NULL_VOLID);
      return NO_ERROR;
    }

  boot_find_rest_temp_volumes (thread_p, NULL_VOLID, boot_xremove_temp_volume, true, true);

  if (delete_action == ONLY_PHYSICAL_REMOVE_TEMP_VOL_ACTION)
    {
      return NO_ERROR;
    }

  if (boot_Db_parm->temp_nvols != 0 || boot_Db_parm->temp_last_volid != NULL_VOLID)
    {
      /* something bad happened. Reset it anyway. */
      boot_Db_parm->temp_nvols = 0;
      boot_Db_parm->temp_last_volid = NULL_VOLID;
    }

  error_code = boot_db_parm_update_heap (thread_p);
  if (error_code != NO_ERROR)
    {
      ASSERT_ERROR ();
      return error_code;
    }

  return error_code;
}

/*
 * boot_xremove_temp_volume () - remove a temporary volume from the database
 *
 * return : NO_ERROR if all OK, ER_ status otherwise
 *
 *   volid(in): Volume identifier to remove
 *   vlabel(in): Volume label
 *
 * Note: Pass control to boot_remove_temp_volume to remove the temporary volume.
 */
static int
boot_xremove_temp_volume (THREAD_ENTRY * thread_p, VOLID volid, const char *vlabel)
{
  return boot_remove_temp_volume (thread_p, volid, vlabel);
}

static void
boot_make_temp_volume_fullname (char *temp_vol_fullname, VOLID temp_volid)
{
  const char *temp_path;
  const char *temp_name;
  char *alloc_tempath = NULL;

  assert (temp_vol_fullname != NULL);

  temp_vol_fullname[0] = '\0';

  alloc_tempath = (char *) malloc (strlen (boot_Db_full_name) + 1);
  if (alloc_tempath == NULL)
    {
      return;
    }
  temp_path = (char *) prm_get_string_value (PRM_ID_IO_TEMP_VOLUME_PATH);
  if (temp_path == NULL || temp_path[0] == '\0')
    {
      temp_path = fileio_get_directory_path (alloc_tempath, boot_Db_full_name);
    }
  temp_name = fileio_get_base_file_name (boot_Db_full_name);

  fileio_make_volume_temp_name (temp_vol_fullname, temp_path, temp_name, temp_volid);

  if (alloc_tempath)
    {
      free_and_init (alloc_tempath);
    }
}

/*
 * boot_remove_unknown_temp_volumes () -
 *
 * return: none
 */
static void
boot_remove_unknown_temp_volumes (THREAD_ENTRY * thread_p)
{
  VOLID temp_volid;
  char temp_vol_fullname[PATH_MAX];

  if (boot_Db_parm->temp_last_volid == NULL_VOLID)
    {
      temp_volid = LOG_MAX_DBVOLID;
    }
  else
    {
      temp_volid = boot_Db_parm->temp_last_volid - 1;
    }

  for (; temp_volid > boot_Db_parm->last_volid; temp_volid--)
    {
      boot_make_temp_volume_fullname (temp_vol_fullname, temp_volid);
      if (!fileio_is_volume_exist (temp_vol_fullname))
	{
	  break;
	}
      er_set (ER_NOTIFICATION_SEVERITY, ARG_FILE_LINE, ER_BO_UNKNOWN_VOLUME, 1, temp_vol_fullname);
      fileio_unformat (thread_p, temp_vol_fullname);
    }
}

/*
 * boot_find_rest_volumes () - call function on the rest of vols
 *
 * return : NO_ERROR if all OK, ER_ status otherwise
 *
 *   r_args(in): restart argument structure contains various options
 *   volid(in): Volume identifier
 *   fun(in): Function to call on volid, vlabel, and arguments
 *   args(in): Extra arguments for function to call
 *
 * Note: The given function is called for every single volume which is different from the given one.
 */
static int
boot_find_rest_volumes (THREAD_ENTRY * thread_p, BO_RESTART_ARG * r_args, VOLID volid,
			int (*fun) (THREAD_ENTRY * thread_p, VOLID xvolid, const char *vlabel, void *args), void *args)
{
  int error_code = NO_ERROR;
  bool check;

  if (r_args != NULL)
    {
      check = r_args->newvolpath;
    }
  else
    {
      check = false;
    }

  error_code = boot_find_rest_permanent_volumes (thread_p, check, true, volid, fun, args);
  if (error_code != NO_ERROR)
    {
      return error_code;
    }

  /* We don't want to mount temp vols during bootstrapping,
   * since temp vols might be inaccessible for a crash case and will be removed soon.
   */

  return error_code;
}

/*
 * boot_find_rest_permanent_volumes () - call function on the rest of permanent vols of database
 *
 * return : NO_ERROR if all OK, ER_ status otherwise
 *
 *   newvolpath(in): restore the database and log volumes to the path specified in the database-loc-file.
 *   use_volinfo(in): use volinfo indicator
 *   volid(in): Volume identifier
 *   fun(in): Function to call on volid, vlabel, and arguments
 *   args(in): Extra arguments for function to call
 *
 * Note: The given function is called for every single permanent volume which is different from the given one.
 */
static int
boot_find_rest_permanent_volumes (THREAD_ENTRY * thread_p, bool newvolpath, bool use_volinfo, VOLID volid,
				  int (*fun) (THREAD_ENTRY * thread_p, VOLID xvolid, const char *vlabel, void *args),
				  void *args)
{
  DKNVOLS num_vols = 0;
  int error_code = NO_ERROR;

  if (newvolpath || !use_volinfo
      || (num_vols = logpb_scan_volume_info (thread_p, NULL, volid, LOG_DBFIRST_VOLID, fun, args)) == -1)
    {
      /* Don't use volume info .. or could not find volume info .. or it was bad */
      VOLID next_volid = LOG_DBFIRST_VOLID;	/* Next volume identifier */
      char next_vol_fullname[PATH_MAX];	/* Next volume name */

      num_vols = 0;

      /* First the primary volume, then the rest of the volumes */
      /*
       * Do not assume that all the volumes are mounted. This function may be called to mount the volumes.
       * Thus, request to current volume for the next volume instead of going directly through the volume identifier.
       */
      strcpy (next_vol_fullname, boot_Db_full_name);
      for (next_volid = LOG_DBFIRST_VOLID; next_volid != NULL_VOLID;)
	{
	  num_vols++;
	  if (next_volid != volid)
	    {
	      error_code = (*fun) (thread_p, next_volid, next_vol_fullname, args);
	      if (error_code != NO_ERROR)
		{
		  return error_code;
		}
	    }
	  /* update next_volid and next_vol_fullname */
	  if (disk_get_link (thread_p, next_volid, &next_volid, next_vol_fullname) == NULL)
	    {
	      return ER_FAILED;
	    }
	}

      if (use_volinfo == true)
	{
	  /* The volume info was not found.. Recreate it with the current information */
	  (void) logpb_recreate_volume_info (thread_p);
	}
    }
  else
    {
      /* Add the volume that was ignored, as long as it is in the range of a valid one */
      if (volid != NULL_VOLID && volid >= LOG_DBFIRST_VOLID && volid <= boot_Db_parm->last_volid)
	{
	  num_vols++;
	}

      if (num_vols != boot_Db_parm->nvols)
	{
	  error_code = boot_find_rest_permanent_volumes (thread_p, newvolpath, false, volid, fun, args);
	  if (error_code != NO_ERROR)
	    {
	      /* Still could not mount or find all necessary volumes */
	      er_set (ER_SYNTAX_ERROR_SEVERITY, ARG_FILE_LINE, ER_BO_INCONSISTENT_NPERM_VOLUMES, 2, num_vols,
		      boot_Db_parm->nvols);
	      return error_code;
	    }

	  (void) logpb_recreate_volume_info (thread_p);
	  return NO_ERROR;
	}
    }

  if (num_vols < boot_Db_parm->nvols)
    {
      return ER_FAILED;
    }

  return error_code;
}

/*
 * bo_find_rest_tempvols () - call function on the rest of temporary vols of the database
 *
 *   volid(in): Volume identifier
 *   fun(in): Function to call on volid, vlabel, and arguments
 *   forward_dir(in): direction of accessing the tempvols (forward/backward)
 *   check_before_access(in): if true, check the existence of volume before access
 *
 * Note: The given function is called for every single temporary volume which is different from the given one.
 */
static void
boot_find_rest_temp_volumes (THREAD_ENTRY * thread_p, VOLID volid,
			     int (*fun) (THREAD_ENTRY * thread_p, VOLID xvolid, const char *vlabel),
			     bool forward_dir, bool check_before_access)
{
  VOLID temp_volid;
  char temp_vol_fullname[PATH_MAX];
  const char *temp_path;
  const char *temp_name;
  char *alloc_tempath = NULL;
  int num_vols;
  bool go_to_access;

  /*
   * Get the name of the extension: ext_path|dbname|"ext"|volid
   */

  /* Use the directory where the primary volume is located */
  alloc_tempath = (char *) malloc (strlen (boot_Db_full_name) + 1);
  if (alloc_tempath == NULL)
    {
      return;
    }
  temp_path = (char *) prm_get_string_value (PRM_ID_IO_TEMP_VOLUME_PATH);
  if (temp_path == NULL || temp_path[0] == '\0')
    {
      temp_path = fileio_get_directory_path (alloc_tempath, boot_Db_full_name);
    }
  temp_name = fileio_get_base_file_name (boot_Db_full_name);

  if (boot_Db_parm->temp_nvols > 0)
    {
      /* Cycle over all temporarily volumes, skip the given one */
      if (forward_dir)
	{
	  for (num_vols = boot_Db_parm->temp_last_volid; num_vols <= LOG_MAX_DBVOLID; num_vols++)
	    {
	      temp_volid = (VOLID) num_vols;
	      if (temp_volid != volid)
		{
		  /* Find the name of the volume */
		  fileio_make_volume_temp_name (temp_vol_fullname, temp_path, temp_name, temp_volid);
		  go_to_access = false;
		  if (check_before_access)
		    {
		      if (fileio_is_volume_exist (temp_vol_fullname) == true)
			{
			  go_to_access = true;
			}
		    }
		  else
		    {
		      go_to_access = true;
		    }
		  if (go_to_access)
		    {		/* Call the function */
		      (void) (*fun) (thread_p, temp_volid, temp_vol_fullname);
		    }
		}
	    }
	}
      else
	{
	  for (num_vols = LOG_MAX_DBVOLID; num_vols >= boot_Db_parm->temp_last_volid; num_vols--)
	    {
	      temp_volid = (VOLID) num_vols;
	      if (temp_volid != volid)
		{
		  /* Find the name of the volume */
		  fileio_make_volume_temp_name (temp_vol_fullname, temp_path, temp_name, temp_volid);
		  go_to_access = false;
		  if (check_before_access)
		    {
		      if (fileio_is_volume_exist (temp_vol_fullname) == true)
			{
			  go_to_access = true;
			}
		    }
		  else
		    {
		      go_to_access = true;
		    }
		  if (go_to_access)
		    {		/* Call the function */
		      (void) (*fun) (thread_p, temp_volid, temp_vol_fullname);
		    }
		}
	    }
	}
    }

  if (alloc_tempath)
    {
      free_and_init (alloc_tempath);
    }
}

/*
 * boot_check_permanent_volumes () - check consistency of permanent volume names and number
 *
 * return : NO_ERROR if all OK, ER_ status otherwise
 *
 * Note: Make sure that we can reach the expected number of volumes
 *       using the internal link list of permananet volumes.
 */
static int
boot_check_permanent_volumes (THREAD_ENTRY * thread_p)
{
  VOLID num_vols = 0;
  VOLID volid = LOG_DBFIRST_VOLID;	/* Current volume identifier */
  VOLID next_volid = LOG_DBFIRST_VOLID;	/* Next volume identifier */
  char next_vol_fullname[PATH_MAX];	/* Next volume name */
  const char *vlabel;

  /*
   * Don't use volinfo .. or could not find volinfo
   */

  /* First the primary volume, then the rest of the volumes */
  num_vols = 0;
  strcpy (next_vol_fullname, boot_Db_full_name);

  /*
   * Do not assume that all the volumes are mounted. This function may be
   * called to mount the volumes. Thus, request to current volume for the
   * next volume instead of going directly through the volume identifier.
   */
  do
    {
      num_vols++;
      /* Have to make sure a label exists, before we try to use it below */
      vlabel = fileio_get_volume_label (volid, PEEK);
      if (vlabel == NULL)
	{
	  er_set (ER_ERROR_SEVERITY, ARG_FILE_LINE, ER_GENERIC_ERROR, 0);
	  return ER_GENERIC_ERROR;
	}

      if (util_compare_filepath (next_vol_fullname, vlabel) != 0)
	{
	  /*
	   * Names are different. The database was renamed outside the domain of
	   * the database (e.g., in Unix), or this is not a database.
	   * If volume information is not present, assume that this is not a
	   * database
	   */
	  er_set (ER_WARNING_SEVERITY, ARG_FILE_LINE, ER_BO_NOT_A_VOLUME, 1, vlabel);
	}
      if (disk_get_link (thread_p, volid, &next_volid, next_vol_fullname) == NULL)
	{
	  return ER_GENERIC_ERROR;
	}

      volid = next_volid;
    }
  while (volid != NULL_VOLID);

  if (num_vols != boot_Db_parm->nvols)
    {
      er_set (ER_SYNTAX_ERROR_SEVERITY, ARG_FILE_LINE, ER_BO_INCONSISTENT_NPERM_VOLUMES, 2, num_vols,
	      boot_Db_parm->nvols);
      return ER_BO_INCONSISTENT_NPERM_VOLUMES;
    }

  return NO_ERROR;
}

/*
 * boot_mount () - mount given volume
 *
 * return : NO_ERROR if all OK, ER_ status otherwise
 *
 *   volid(in): Volume identifier
 *   vlabel(in): Volume label
 *   arg_ignore: Unused
 */
static int
boot_mount (THREAD_ENTRY * thread_p, VOLID volid, const char *vlabel, void *ignore_arg)
{
  char check_vlabel[PATH_MAX];
  int vdes;

  vdes = fileio_mount (thread_p, boot_Db_full_name, vlabel, volid, false, false);
  if (vdes == NULL_VOLDES)
    {
      return ER_FAILED;
    }

  /* Check the label and give a warning if labels are not the same */
  if (xdisk_get_fullname (thread_p, volid, check_vlabel) == NULL)
    {
      fileio_dismount (thread_p, vdes);
      return ER_FAILED;
    }

  if (util_compare_filepath (check_vlabel, vlabel) != 0)
    {
      /*
       * Names are different. The database was renamed outside the domain of
       * the database (e.g., in Unix), or this is not a database.
       * If volume information is not present, assume that this is not a
       * database
       */
      if (!logpb_find_volume_info_exist ())
	{
	  er_set (ER_FATAL_ERROR_SEVERITY, ARG_FILE_LINE, ER_BO_NOT_A_VOLUME, 1, vlabel);
	  return ER_BO_NOT_A_VOLUME;
	}
      er_set (ER_NOTIFICATION_SEVERITY, ARG_FILE_LINE, ER_BO_NOT_A_VOLUME, 1, vlabel);
    }

  return NO_ERROR;
}

#if !defined(WINDOWS)
static jmp_buf boot_Init_server_jmpbuf;
#endif

static bool boot_Init_server_is_canceled = false;

/*
 * boot_ctrl_c_in_init_server () -
 *
 * return:
 */
static void
boot_ctrl_c_in_init_server (int ignore_signo)
{
#if !defined(WINDOWS)
  _longjmp (boot_Init_server_jmpbuf, 1);
#else
  boot_Init_server_is_canceled = true;
#endif
}

/*
 * xboot_initialize_server () - initialize server
 *
 * return : transaction index or NULL_TRAN_INDEX in the case of
 *          error.
 *
 *   print_version(in): Flag which indicates if the version of CUBRID server
 *          is printed at the end of the initialization process.
 *   db_name(in): Database Name
 *   db_path(in): Directory where the database is created. It allows you
 *          to specify the exact pathname of a directory in which
 *          to create the new database. A NULL value is invalid.
 *   db_comments(in): Database creation comments such as name of the user who
 *          created the database, the date of the creation,the name
 *          of the intended application, or nothing at all. NULL
 *          can be passed if no comments are desired.
 *   db_npages(in): Total number of pages to allocate for the database.
 *   db_overwrite(in): Wheater to overwrite the database if it already exists.
 *   file_addmore_vols(in): More volumes are created during the initialization
 *          process.
 *   log_path(in): Directory where the log and backups of the database are
 *          created. We recommend placing log and backup in a
 *          different directory and disk device from the directory
 *          and disk device of the data volumes. A NULL value is
 *          invalid.
 *   db_server_host(in): Server host where the database will reside. The host is
 *          needed in a client/server environment to identify the
 *          server which will maintain (e.g., restart) the database
 *          A NULL is invalid.
 *   rootclass_oid(in): OID of root class (Set as a side effect)
 *   rootclass_hfid(in): Heap for classes  (Set as a side effect)
 *   client_prog_name(in): Name of the client program or NULL
 *   client_user_name(in): Name of the client user or NULL
 *   client_host_name(in): Name of the client host or NULL
 *   client_process_id(in): Identifier of the process of the host where the client
 *          client transaction runs.
 *   client_lock_wait(in): Wait for at least this number of milliseconds to acquire a
 *          lock. Negative value is infinite
 *   client_isolation(in): Isolation level. One of the following:
 *                         TRAN_REPEATABLE_READ
 *                         TRAN_READ_COMMITTED
 *                         TRAN_SERIALIZABLE
 * db_desired_pagesize(in): Desired pagesize for the new database. The given size
 *          must be power of 2 and greater or equal than 512.
 *
 * Note: The first step of any CUBRID application is to initialize a
 *       database. A database is composed of data volumes (or Unix file
 *       system files), database backup files, and log files. A data
 *       volume contains information on attributes, classes, indexes,
 *       and objects created in the database. A database backup is a
 *       fuzzy snapshot of the entire database. The backup is fuzzy
 *       since it can be taken online when other transactions are
 *       updating the database. The logs contain records that reflects
 *       changes to the database. The log and backup files are used by
 *       the system to recover committed and uncommitted transactions
 *       in the event of system and media crashes. Logs are also used
 *       to support user-initiated rollbacks.
 *
 *       The rest of this function is identical to the restart. A
 *       transaction for the current client session is automatically
 *       started.
 */
int
xboot_initialize_server (const BOOT_CLIENT_CREDENTIAL * client_credential, BOOT_DB_PATH_INFO * db_path_info,
			 bool db_overwrite, const char *file_addmore_vols, volatile DKNPAGES db_npages,
			 PGLENGTH db_desired_pagesize, volatile DKNPAGES log_npages, PGLENGTH db_desired_log_page_size,
			 OID * rootclass_oid, HFID * rootclass_hfid, int client_lock_wait,
			 TRAN_ISOLATION client_isolation)
{
  volatile int tran_index = NULL_TRAN_INDEX;
  const char *log_prefix = NULL;
  DB_INFO *db = NULL;
  DB_INFO *dir = NULL;
  volatile int dbtxt_vdes = NULL_VOLDES;
  char db_pathbuf[PATH_MAX];
  char vol_real_path[PATH_MAX];
  char log_pathbuf[PATH_MAX];
  char lob_pathbuf[LOB_PATH_PREFIX_MAX + PATH_MAX];
  char dbtxt_label[PATH_MAX];
  char fixed_pathbuf[PATH_MAX];
  char original_namebuf[PATH_MAX];
#if defined (NDEBUG)
  char format[BOOT_FORMAT_MAX_LENGTH];
#endif
  int error_code;
  void (*old_ctrl_c_handler) (int sig_no) = SIG_ERR;
  struct stat stat_buf;
  bool is_exist_volume;
  const char *db_path, *log_path, *lob_path;
  char *p;
  THREAD_ENTRY *thread_p = NULL;

  assert (client_credential != NULL);
  assert (db_path_info != NULL);

#if defined(SERVER_MODE)
  if (lang_init () != NO_ERROR)
    {
      if (er_errid () == NO_ERROR)
	{
	  er_set (ER_ERROR_SEVERITY, ARG_FILE_LINE, ER_LOC_INIT, 1, "Failed to initialize language module");
	}
      goto exit_on_error;
    }

  /* initialize time zone data, optional module */
  if (tz_load () != NO_ERROR)
    {
      if (er_errid () == NO_ERROR)
	{
	  er_set (ER_ERROR_SEVERITY, ARG_FILE_LINE, ER_TZ_LOAD_ERROR, 1, "Failed to initialize timezone module");
	}
      goto exit_on_error;
    }

  /* open the system message catalog, before prm_ ? */
  if (msgcat_init () != NO_ERROR)
    {
      /* need an appropriate error */
      er_set (ER_ERROR_SEVERITY, ARG_FILE_LINE, ER_BO_CANNOT_ACCESS_MESSAGE_CATALOG, 0);
      goto exit_on_error;
    }

  if (sysprm_load_and_init (NULL, NULL, SYSPRM_LOAD_ALL) != NO_ERROR)
    {
      er_set (ER_ERROR_SEVERITY, ARG_FILE_LINE, ER_BO_CANT_LOAD_SYSPRM, 0);
      goto exit_on_error;
    }

  area_init ();
  error_code = set_area_init ();
  if (error_code != NO_ERROR)
    {
      goto exit_on_error;
    }
  error_code = pr_area_init ();
  if (error_code != NO_ERROR)
    {
      goto exit_on_error;
    }
  error_code = tp_init ();
  if (error_code != NO_ERROR)
    {
      goto exit_on_error;
    }

  /* Initialize tsc-timer */
  tsc_init ();

  /* Clear error structure */
  er_clear ();
#endif /* SERVER_MODE */

#if defined(CUBRID_DEBUG)
  if ((int) strlen (ROOTCLASS_NAME) > DB_SIZEOF (boot_Db_parm->rootclass_name))
    {
      er_set (ER_ERROR_SEVERITY, ARG_FILE_LINE, ER_BO_UNABLE_TO_RESTART_SERVER, 1, ROOTCLASS_NAME);
      er_log_debug (ARG_FILE_LINE,
		    "xboot_initialize_server: ** SYSTEM COMPILATION ERROR **"
		    " Length (i.e., %d) of ROOTCLASS_NAME(i.e, %s) is bigger than"
		    " length (i.e., %d) of bo_Dbparm->rootclass_name field", strlen (ROOTCLASS_NAME) + 1,
		    ROOTCLASS_NAME, DB_SIZEOF (boot_Db_parm->rootclass_name));
      /* Destroy everything */
      goto exit_on_error;
    }
#endif /* CUBRID_DEBUG */

  if (client_credential->db_name.empty ())
    {
      er_set (ER_ERROR_SEVERITY, ARG_FILE_LINE, ER_BO_UNKNOWN_DATABASE, 1, client_credential->get_db_name ());
      goto exit_on_error;
    }

  /*
   * Make sure that the db_path and log_path and lob_path are the canonicalized
   * absolute pathnames
   */

  memset (db_pathbuf, 0, sizeof (db_pathbuf));
  memset (log_pathbuf, 0, sizeof (log_pathbuf));
  memset (lob_pathbuf, 0, sizeof (lob_pathbuf));

  /*
   * for db path,
   * convert to absolute path, remove useless PATH_SEPARATOR
   */
  db_path = db_path_info->db_path;
  if (realpath (db_path, fixed_pathbuf) != NULL)
    {
      db_path = fixed_pathbuf;
    }
  else
    {
      er_set (ER_ERROR_SEVERITY, ARG_FILE_LINE, ER_BO_DIRECTORY_DOESNOT_EXIST, 1, db_path);
      goto exit_on_error;
    }
  boot_remove_useless_path_separator (db_path, db_pathbuf);
  db_path = db_pathbuf;

  /*
   * for log path,
   * convert to absolute path, remove useless PATH_SEPARATOR
   */
  log_path = db_path_info->log_path;
  if (realpath (log_path, fixed_pathbuf) != NULL)
    {
      log_path = fixed_pathbuf;
    }
  else
    {
      er_set (ER_ERROR_SEVERITY, ARG_FILE_LINE, ER_BO_DIRECTORY_DOESNOT_EXIST, 1, log_path);
      goto exit_on_error;
    }
  boot_remove_useless_path_separator (log_path, log_pathbuf);

  /*
   * for lob path,
   * convert to absolute path, remove useless PATH_SEPARATOR
   */
  lob_path = db_path_info->lob_path;
  if (es_get_type (lob_path) == ES_NONE)
    {
      snprintf (lob_pathbuf, sizeof (lob_pathbuf), "%s%s", LOB_PATH_DEFAULT_PREFIX, lob_path);
      p = strchr (lob_pathbuf, ':') + 1;
    }
  else
    {
      p = strchr (strcpy (lob_pathbuf, lob_path), ':') + 1;
    }
  lob_path = p;

  if (lob_path == NULL)
    {
      er_set (ER_ERROR_SEVERITY, ARG_FILE_LINE, ER_ES_INVALID_PATH, 1, lob_pathbuf);
      return NULL_TRAN_INDEX;
    }

  if (es_get_type (lob_pathbuf) == ES_POSIX)
    {
#if defined (WINDOWS)
      if (realpath (lob_path, fixed_pathbuf) != NULL
	  && (stat (fixed_pathbuf, &stat_buf) == 0 && S_ISDIR (stat_buf.st_mode)))
#else
      if (realpath (lob_path, fixed_pathbuf) != NULL)
#endif
	{
	  lob_path = fixed_pathbuf;
	}
      else
	{
	  er_set (ER_NOTIFICATION_SEVERITY, ARG_FILE_LINE, ER_BO_DIRECTORY_DOESNOT_EXIST, 1, lob_path);
	  if (mkdir (lob_path, 0777) < 0)
	    {
	      cub_dirname_r (lob_path, fixed_pathbuf, PATH_MAX);
	      er_set_with_oserror (ER_ERROR_SEVERITY, ARG_FILE_LINE, ER_ES_GENERAL, 2, "POSIX", fixed_pathbuf);
	      goto exit_on_error;
	    }
	}
      boot_remove_useless_path_separator (lob_path, p);
    }

  /*
   * Compose the full name of the database
   */
  if (snprintf (boot_Db_full_name, sizeof (boot_Db_full_name), "%s%c%s", db_pathbuf, PATH_SEPARATOR,
		client_credential->get_db_name ()) < 0)
    {
      assert_release (false);
    }

  /*
   * Initialize error structure, critical section, slotted page, heap, and
   * recovery managers
   */

#if defined(SERVER_MODE)
  sysprm_load_and_init (boot_Db_full_name, NULL, SYSPRM_LOAD_ALL);
#endif /* SERVER_MODE */

  /* If the server is already restarted, shutdown the server */
  if (BO_IS_SERVER_RESTARTED ())
    {
      // not sure this can be true
      if (thread_p == NULL)
	{
	  thread_p = thread_get_thread_entry_info ();
	}
      (void) xboot_shutdown_server (thread_p, ER_ALL_FINAL);
      assert (thread_p == NULL);
    }

  log_prefix = fileio_get_base_file_name (client_credential->get_db_name ());

  /*
   * Find logging information to create the log volume. If the page size is
   * not the same as the one in production mode, adjust the number of pages
   * allocated.
   */

  if (db_npages <= 0)
    {
      db_npages = (DKNPAGES) (prm_get_bigint_value (PRM_ID_DB_VOLUME_SIZE) / db_desired_pagesize);
    }

  if (log_npages <= 0)
    {
      log_npages = (DKNPAGES) (prm_get_bigint_value (PRM_ID_LOG_VOLUME_SIZE) / db_desired_log_page_size);
    }

  if (log_npages < 10)
    {
      log_npages = 10;
    }

  /* *INDENT-OFF* */
  cubthread::initialize (thread_p);
  error_code = cubthread::initialize_thread_entries ();
  if (error_code != NO_ERROR)
    {
      ASSERT_ERROR ();
      goto exit_on_error;
    }
  /* *INDENT-ON* */

  /*
   * get the database directory information in write mode.
   */

  if (cfg_maycreate_get_directory_filename (dbtxt_label) == NULL
#if !defined(WINDOWS) || !defined(DONT_USE_MANDATORY_LOCK_IN_WINDOWS)
/* Temporary fix for NT file locking problem */
      || (dbtxt_vdes = fileio_mount (thread_p, dbtxt_label, dbtxt_label, LOG_DBTXT_VOLID, 2, true)) == NULL_VOLDES
#endif /* !WINDOWS || DONT_USE_MANDATORY_LOCK_IN_WINDOWS */
    )
    {
      goto exit_on_error;
    }

  if (dbtxt_vdes != NULL_VOLDES)
    {
      if (cfg_read_directory_ex (dbtxt_vdes, &dir, true) != NO_ERROR)
	{
	  goto exit_on_error;
	}
    }
  else
    {
      if (cfg_read_directory (&dir, true) != NO_ERROR)
	{
	  goto exit_on_error;
	}
    }

  if (dir != NULL && ((db = cfg_find_db_list (dir, client_credential->get_db_name ())) != NULL))
    {
      if (db_overwrite == false)
	{
	  /* There is a database with the same name and we cannot overwrite it */
	  er_set (ER_ERROR_SEVERITY, ARG_FILE_LINE, ER_BO_DATABASE_EXISTS, 1, client_credential->get_db_name ());
	  goto exit_on_error;
	}
      else
	{
	  /*
	   * Delete the database.. to make sure that all backups, log archives, and
	   * so on are removed... then continue...
	   *
	   * Note: we do not call xboot_delete since it shuttdown the system and
	   *       update database.txt that we have a read copy of its content.
	   */

	  /* Note: for database replacement, we need to remove the old database with its original path! */
	  memset (original_namebuf, 0, sizeof (original_namebuf));

	  /* Compose the original full name of the database */
	  snprintf (original_namebuf, sizeof (original_namebuf), "%s%c%s", db->pathname, PATH_SEPARATOR, db->name);

	  error_code = boot_remove_all_volumes (thread_p, original_namebuf, db->logpath, log_prefix, false, true);
	  if (error_code != NO_ERROR)
	    {
	      goto exit_on_error;
	    }
	}
    }

  if (dbtxt_vdes != NULL_VOLDES)
    {
      fileio_dismount (thread_p, dbtxt_vdes);	/* unlock the directory file */
      dbtxt_vdes = NULL_VOLDES;
      cfg_free_directory (dir);
      dir = NULL;
    }

  error_code =
    logpb_check_exist_any_volumes (thread_p, boot_Db_full_name, log_pathbuf, log_prefix, vol_real_path,
				   &is_exist_volume);
  if (error_code != NO_ERROR || is_exist_volume)
    {
      goto exit_on_error;
    }

#if !defined(WINDOWS)
  if (db_path_info->vol_path != NULL)
    {
      if (realpath ((char *) db_path_info->vol_path, vol_real_path) == NULL)
	{
	  er_set (ER_ERROR_SEVERITY, ARG_FILE_LINE, ER_BO_CANNOT_CREATE_LINK, 2, vol_real_path, boot_Db_full_name);
	  goto exit_on_error;
	}
      else
	{
	  if (stat (vol_real_path, &stat_buf) != 0	/* file not exist */
	      || S_ISDIR (stat_buf.st_mode))
	    {			/* is directory */
	      er_set (ER_ERROR_SEVERITY, ARG_FILE_LINE, ER_BO_CANNOT_CREATE_LINK, 2, vol_real_path, boot_Db_full_name);
	      goto exit_on_error;
	    }
	  (void) unlink (boot_Db_full_name);
	  if (symlink (vol_real_path, boot_Db_full_name) != 0)
	    {
	      er_set (ER_ERROR_SEVERITY, ARG_FILE_LINE, ER_BO_CANNOT_CREATE_LINK, 2, vol_real_path, boot_Db_full_name);
	      goto exit_on_error;
	    }
	}
    }
#endif /* !WINDOWS */

  (void) db_set_page_size (db_desired_pagesize, db_desired_log_page_size);

  if ((int) strlen (boot_Db_full_name) > DB_MAX_PATH_LENGTH - 1)
    {
      /* db_path + db_name is too long */
      er_set (ER_ERROR_SEVERITY, ARG_FILE_LINE, ER_BO_FULL_DATABASE_NAME_IS_TOO_LONG, 4, db_pathbuf,
	      client_credential->get_db_name (), strlen (boot_Db_full_name), DB_MAX_PATH_LENGTH - 1);
      goto exit_on_error;
    }

  old_ctrl_c_handler = os_set_signal_handler (SIGINT, boot_ctrl_c_in_init_server);

#if !defined(WINDOWS)
  boot_Init_server_is_canceled = (_setjmp (boot_Init_server_jmpbuf) != 0);
#endif

  if (!boot_Init_server_is_canceled)
    {
      tran_index =
	boot_create_all_volumes (thread_p, client_credential, db_path_info->db_comments, db_npages, file_addmore_vols,
				 log_pathbuf, (const char *) log_prefix, log_npages, client_lock_wait,
				 client_isolation);

      if (tran_index != NULL_TRAN_INDEX && !boot_Init_server_is_canceled)
	{
#if !defined(WINDOWS) || !defined(DONT_USE_MANDATORY_LOCK_IN_WINDOWS)
	  dbtxt_vdes = fileio_mount (thread_p, dbtxt_label, dbtxt_label, LOG_DBTXT_VOLID, 2, true);
	  if (dbtxt_vdes == NULL_VOLDES)
	    {
	      goto exit_on_error;
	    }
#endif /* !WINDOWS || !DONT_USE_MANDATORY_LOCK_IN_WINDOWS */

	  if (dbtxt_vdes != NULL_VOLDES)
	    {
	      if (cfg_read_directory_ex (dbtxt_vdes, &dir, true) != NO_ERROR)
		{
		  goto exit_on_error;
		}
	    }
	  else
	    {
	      if (cfg_read_directory (&dir, true) != NO_ERROR)
		{
		  goto exit_on_error;
		}
	    }

	  db = cfg_find_db_list (dir, client_credential->get_db_name ());

	  /* Now create the entry in the database table */
	  if (db == NULL)
	    {
	      db =
		cfg_add_db (&dir, client_credential->get_db_name (), db_pathbuf, log_pathbuf, lob_pathbuf,
			    db_path_info->db_host);
	    }
	  else
	    {
	      cfg_update_db (db, db_pathbuf, log_pathbuf, lob_pathbuf, db_path_info->db_host);
	    }

	  if (db == NULL || db->name == NULL || db->pathname == NULL || db->logpath == NULL || db->lobpath == NULL
	      || db->hosts == NULL)
	    {
	      goto exit_on_error;
	    }

#if defined(WINDOWS) && !defined(DONT_USE_MANDATORY_LOCK_IN_WINDOWS)
	  /* Under Windows/NT, it appears that locking a file prevents a subsequent open for write by the same process.
	   * The cfg_write_directory will never succeed as long as the file is "mounted" by fileio_mount().  To allow
	   * the cubrid.db file to be updated, dismount before calling cfg_.  Note that this leaves an extremely small
	   * windows where another process could steal our lock. */
	  if (dbtxt_vdes != NULL_VOLDES)
	    {
	      fileio_dismount (thread_p, dbtxt_vdes);
	      dbtxt_vdes = NULL_VOLDES;
	    }
#endif /* WINDOWS && !DONT_USE_MANDATORY_LOCK_IN_WINDOWS */

	  if (dbtxt_vdes != NULL_VOLDES)
	    {
	      cfg_write_directory_ex (dbtxt_vdes, dir);
	    }
	  else
	    {
	      cfg_write_directory (dir);
	    }
	  cfg_free_directory (dir);
	  dir = NULL;

	  if (dbtxt_vdes != NULL_VOLDES)
	    {
	      fileio_dismount (thread_p, dbtxt_vdes);
	      dbtxt_vdes = NULL_VOLDES;
	    }
	}
    }

  if (tran_index == NULL_TRAN_INDEX || boot_Init_server_is_canceled)
    {
      (void) boot_remove_all_volumes (thread_p, boot_Db_full_name, log_pathbuf, (const char *) log_prefix, true, true);
      if (boot_Init_server_is_canceled)
	{
	  er_set (ER_ERROR_SEVERITY, ARG_FILE_LINE, ER_INTERRUPTED, 0);
	}
      else
	{
	  if (db_path_info->vol_path != NULL)
	    {
	      (void) unlink (boot_Db_full_name);
	    }
	  er_set (ER_ERROR_SEVERITY, ARG_FILE_LINE, ER_BO_CANNOT_CREATE_VOL, 3, "volumes",
		  client_credential->get_db_name (), er_get_msglog_filename ());
	}

      goto exit_on_error;
    }

  rootclass_oid->volid = boot_Db_parm->rootclass_oid.volid;
  rootclass_oid->pageid = boot_Db_parm->rootclass_oid.pageid;
  rootclass_oid->slotid = boot_Db_parm->rootclass_oid.slotid;
  if (boot_find_root_heap (rootclass_hfid) != NO_ERROR || HFID_IS_NULL (rootclass_hfid))
    {
      goto exit_on_error;
    }

  // sessions state is required to continue
  session_states_init (thread_p);

  /* print_version string */
#if defined (NDEBUG)
  strncpy_size (format, msgcat_message (MSGCAT_CATALOG_CUBRID, MSGCAT_SET_GENERAL, MSGCAT_GENERAL_DATABASE_INIT),
		BOOT_FORMAT_MAX_LENGTH);
  fprintf (stdout, format, rel_name (), rel_build_number ());
#else /* NDEBUG */
  fprintf (stdout, "\n%s (%s) (%d debug build)\n\n", rel_name (), rel_build_number (), rel_bit_platform ());
#endif /* !NDEBUG */

  if (old_ctrl_c_handler != SIG_ERR)
    {
      (void) os_set_signal_handler (SIGINT, old_ctrl_c_handler);
    }

  return tran_index;

exit_on_error:

  if (old_ctrl_c_handler != SIG_ERR)
    {
      (void) os_set_signal_handler (SIGINT, old_ctrl_c_handler);
    }

  /* Destroy everything */
  if (dir)
    {
      cfg_free_directory (dir);
    }

  if (dbtxt_vdes != NULL_VOLDES)
    {
      fileio_dismount (thread_p, dbtxt_vdes);
    }

  if (tran_index != NULL_TRAN_INDEX)
    {
      logtb_release_tran_index (thread_p, tran_index);
      log_final (thread_p);
    }

  er_stack_push ();
  boot_server_all_finalize (thread_p, ER_THREAD_FINAL, BOOT_SHUTDOWN_EXCEPT_COMMON_MODULES);
  er_stack_pop ();

  // and now finalize thread entry
  cubthread::finalize ();

  return NULL_TRAN_INDEX;
}

static int
boot_make_session_server_key (void)
{
  int err;
  UINT32 t;
  unsigned char ip[4];

  t = (UINT32) time (NULL);
  memcpy (boot_Server_session_key, &t, sizeof (UINT32));
  err = css_hostname_to_ip (boot_Host_name, ip);
  if (err != NO_ERROR)
    {
      ASSERT_ERROR ();
      return err;
    }
  boot_Server_session_key[4] = ip[0];
  boot_Server_session_key[5] = ip[1];
  boot_Server_session_key[6] = ip[2];
  boot_Server_session_key[7] = ip[3];
  return NO_ERROR;
}

/*
 * boot_restart_server () - restart server
 *
 * return : NO_ERROR if all OK, ER_ status otherwise
 *
 *   print_restart(in): Flag which indicates if the version of CUBRID server
 *                      is printed at the end of the restart process.
 *   db_name(in): Database Name
 *   from_backup(in): Execute the restart from a backup..
 *   check_db_coll(in): True if check DB collations with system collations
 *   r_args(in): restart argument structure contains various options
 *
 * Note: The CUBRID server is restarted. Recovery process, no
 *       related to media failures (i.e., disk crashes), takes place
 *       during the restart process.
 */
int
boot_restart_server (THREAD_ENTRY * thread_p, bool print_restart, const char *db_name, bool from_backup,
		     CHECK_ARGS * check_coll_and_timezone, BO_RESTART_ARG * r_args, bool skip_vacuum)
{
  char log_path[PATH_MAX];
  const char *log_prefix;
  DB_INFO *db = NULL;
  DB_INFO *dir = NULL;
#if defined (NDEBUG)
  char format[BOOT_FORMAT_MAX_LENGTH];
#endif
  int tran_index = NULL_TRAN_INDEX;
  int dbtxt_vdes = NULL_VOLDES;
  char dbtxt_label[PATH_MAX];
#if defined(SERVER_MODE)
  HA_MODE common_ha_mode;
#endif
  int error_code = NO_ERROR;
  char *prev_err_msg;
  INTL_CODESET db_charset_db_header = INTL_CODESET_NONE;
  INTL_CODESET db_charset_db_root = INTL_CODESET_NONE;
  char db_lang[LANG_MAX_LANGNAME + 1];
  char timezone_checksum[32 + 1];
  const TZ_DATA *tzd;
#if defined (SA_MODE)
  int jsp_port;
  bool jsp;
#endif

  /* language data is loaded in context of server */
  if (lang_init () != NO_ERROR)
    {
      if (er_errid () == NO_ERROR)
	{
	  er_set (ER_ERROR_SEVERITY, ARG_FILE_LINE, ER_LOC_INIT, 1, "Failed to initialize language module");
	}
      error_code = ER_LOC_INIT;
      goto error;
    }

  /* initialize time zone data, optional module */
  if (tz_load () != NO_ERROR)
    {
      if (er_errid () == NO_ERROR)
	{
	  er_set (ER_ERROR_SEVERITY, ARG_FILE_LINE, ER_TZ_LOAD_ERROR, 1, "Failed to initialize timezone module");
	}
      error_code = ER_TZ_LOAD_ERROR;
      goto error;
    }

  if (msgcat_init () != NO_ERROR)
    {
      er_set (ER_ERROR_SEVERITY, ARG_FILE_LINE, ER_BO_CANNOT_ACCESS_MESSAGE_CATALOG, 0);
      error_code = ER_BO_CANNOT_ACCESS_MESSAGE_CATALOG;
      goto error;
    }

#if defined(SERVER_MODE)
  if (sysprm_load_and_init (NULL, NULL, SYSPRM_LOAD_ALL) != NO_ERROR)
    {
      er_set (ER_ERROR_SEVERITY, ARG_FILE_LINE, ER_BO_CANT_LOAD_SYSPRM, 0);
      error_code = ER_BO_CANT_LOAD_SYSPRM;
      goto error;
    }

  common_ha_mode = HA_GET_MODE ();

  er_log_debug (ARG_FILE_LINE, "Starting server type: %s\n",
		get_server_type () == SERVER_TYPE_PAGE ? "page" : "transaction");

#endif /* SERVER_MODE */

  if (db_name == NULL)
    {
      er_set (ER_ERROR_SEVERITY, ARG_FILE_LINE, ER_BO_UNKNOWN_DATABASE, 1, db_name);
      error_code = ER_BO_UNKNOWN_DATABASE;
      goto error;
    }

  /*
   * Make sure that there is a database.txt and that the desired database
   * exists. We do not want to lock the database.txt at this point since we
   * are only reading it. However, if we do not find the desired database,
   * we must lock the file to make sure that we got a consistent view of
   * database.txt (database.txt is written from scratch when it is updated).
   * That is, don't complain that a database does not exist until we have
   * a lock of database.txt
   */

  if (cfg_read_directory (&dir, false) != NO_ERROR)
    {
      if (er_errid () == NO_ERROR)
	{
	  er_set (ER_ERROR_SEVERITY, ARG_FILE_LINE, ER_CFG_NO_FILE, 1, DATABASES_FILENAME);
	}
      error_code = ER_CFG_NO_FILE;
      goto error;
    }

  if (dir == NULL || ((db = cfg_find_db_list (dir, db_name)) == NULL))
    {
      /*
       * Make sure that nobody was in the process of writing the
       * database.txt when we got a snapshot of it.
       */
      if (dir != NULL)
	{
	  cfg_free_directory (dir);
	  dir = NULL;
	}

      if (cfg_maycreate_get_directory_filename (dbtxt_label) != NULL
#if !defined(WINDOWS) || !defined(DONT_USE_MANDATORY_LOCK_IN_WINDOWS)
/* Temporary fix for NT file locking problem */
	  && (dbtxt_vdes = fileio_mount (thread_p, dbtxt_label, dbtxt_label, LOG_DBTXT_VOLID, 2, true)) != NULL_VOLDES
#endif /* !WINDOWS || !DONT_USE_MANDATORY_LOCK_IN_WINDOWS */
	)
	{
	  if (dbtxt_vdes != NULL_VOLDES)
	    {
	      if (cfg_read_directory_ex (dbtxt_vdes, &dir, false) == NO_ERROR)
		{
		  db = cfg_find_db_list (dir, db_name);
		}
	    }
	  else
	    {
	      if (cfg_read_directory (&dir, false) == NO_ERROR)
		{
		  db = cfg_find_db_list (dir, db_name);
		}
	    }

	  fileio_dismount (thread_p, dbtxt_vdes);
	  dbtxt_vdes = NULL_VOLDES;
	}
      if (db == NULL)
	{
	  er_set (ER_ERROR_SEVERITY, ARG_FILE_LINE, ER_BO_UNKNOWN_DATABASE, 1, db_name);
	  error_code = ER_BO_UNKNOWN_DATABASE;
	  goto error;
	}
    }

  if (GETHOSTNAME (boot_Host_name, CUB_MAXHOSTNAMELEN) != 0)
    {
      strcpy (boot_Host_name, "(unknown)");
    }
  boot_Host_name[CUB_MAXHOSTNAMELEN - 1] = '\0';	/* bullet proof */

  COMPOSE_FULL_NAME (boot_Db_full_name, sizeof (boot_Db_full_name), db->pathname, db_name);
  error_code = boot_make_session_server_key ();
  if (error_code != NO_ERROR)
    {
      ASSERT_ERROR ();
      goto error;
    }

  if (boot_volume_info_log_path (log_path) == NULL)
    {
      strcpy (log_path, db->logpath);
    }

  if (db->lobpath != NULL)
    {
      strlcpy (boot_Lob_path, db->lobpath, sizeof (boot_Lob_path));
    }
  else
    {
      boot_Lob_path[0] = '\0';
    }

  /*
   * Initialize error structure, critical section, slotted page, heap, and
   * recovery managers
   */
#if defined(SERVER_MODE)
  if (sysprm_load_and_init (boot_Db_full_name, NULL, SYSPRM_LOAD_ALL) != NO_ERROR)
    {
      er_set (ER_ERROR_SEVERITY, ARG_FILE_LINE, ER_BO_CANT_LOAD_SYSPRM, 0);
      error_code = ER_BO_CANT_LOAD_SYSPRM;
      goto error;
    }

  init_server_type (db_name);

  if (get_server_type () == SERVER_TYPE_PAGE && !HA_DISABLED ())
    {
      er_set (ER_ERROR_SEVERITY, ARG_FILE_LINE, ER_INCOMPATIBLE_SERVER_TYPE_HA_CONFIG, 0);
      error_code = ER_INCOMPATIBLE_SERVER_TYPE_HA_CONFIG;
      goto error;
    }

  if (common_ha_mode != prm_get_integer_value (PRM_ID_HA_MODE) && !HA_DISABLED ())
    {
      er_set (ER_ERROR_SEVERITY, ARG_FILE_LINE, ER_PRM_CONFLICT_EXISTS_ON_MULTIPLE_SECTIONS, 6, "cubrid.conf", "common",
	      prm_get_name (PRM_ID_HA_MODE), css_ha_mode_string (common_ha_mode), db_name,
	      css_ha_mode_string (HA_GET_MODE ()));
      error_code = ER_PRM_CONFLICT_EXISTS_ON_MULTIPLE_SECTIONS;
      goto error;
    }

  /* reinit msg catalog to reflect PRM_MAX_THREADS */
  msgcat_final ();
  if (msgcat_init () != NO_ERROR)
    {
      error_code = ER_BO_CANNOT_ACCESS_MESSAGE_CATALOG;
      goto error;
    }

  error_code = css_init_conn_list ();
  if (error_code != NO_ERROR)
    {
      goto error;
    }

  error_code = perfmon_initialize (MAX_NTRANS);
  if (error_code != NO_ERROR)
    {
      ASSERT_ERROR ();
      goto error;
    }

  /* note that thread entry was re-initialized */
  thread_p = thread_get_thread_entry_info ();
  assert (thread_p != NULL);

  if (er_init (prm_get_string_value (PRM_ID_ER_LOG_FILE), prm_get_integer_value (PRM_ID_ER_EXIT_ASK)) != NO_ERROR)
    {
      error_code = ER_FAILED;
      goto error;
    }
  er_clear ();

  event_log_init (db_name);

  /* initialize allocations areas for things we need, on the client, most of this is done inside ws_init(). */
  area_init ();
  error_code = set_area_init ();
  if (error_code != NO_ERROR)
    {
      goto error;
    }
  error_code = pr_area_init ();
  if (error_code != NO_ERROR)
    {
      goto error;
    }

  locator_initialize_areas ();

  /* initialize the type/doain module (also sets up an area) */
  error_code = tp_init ();
  if (error_code != NO_ERROR)
    {
      goto error;
    }

  /* Initialize tsc-timer */
  tsc_init ();
#endif /* !SERVER_MODE */


#if defined (SA_MODE)
  // Initialize java stored procedure server for standalone mode
  jsp = prm_get_bool_value (PRM_ID_JAVA_STORED_PROCEDURE);
  if (jsp)
    {
      jsp_port = prm_get_integer_value (PRM_ID_JAVA_STORED_PROCEDURE_PORT);
      error_code = jsp_start_server (db_name, db->pathname, jsp_port);
      if (error_code != NO_ERROR)
	{
	  goto error;
	}
    }

  /* *INDENT-OFF* */
  // thread_manager was not initialized
  assert (thread_p == NULL);
  cubthread::initialize (thread_p);
  assert (thread_p == thread_get_thread_entry_info ());
#endif // SA_MODE
  error_code = cubthread::initialize_thread_entries ();
  if (error_code != NO_ERROR)
    {
      goto error;
    }
  /* *INDENT-ON* */

  pr_Enable_string_compression = prm_get_bool_value (PRM_ID_ENABLE_STRING_COMPRESSION);

  /*
   * Compose the full name of the database and find location of logs
   */

  log_prefix = fileio_get_base_file_name (db_name);

  /* The database pagesize is set by log_get_io_page_size */

  if (log_get_io_page_size (thread_p, boot_Db_full_name, log_path, log_prefix) == -1)
    {
      if (from_backup == false || er_errid () == ER_IO_MOUNT_LOCKED)
	{
	  error_code = ER_FAILED;
	  goto error;
	}
    }

  /* Initialize the transaction table */
  logtb_define_trantable (thread_p, -1, -1);

  /*
   * How to restart the system ?
   */
  if (from_backup != false)
    {
      /*
       * RESTART FROM BACKUP
       */
#if defined(SA_MODE)
      if (r_args->restore_slave)
	{
	  (void) logpb_remove_all_in_log_path (thread_p, boot_Db_full_name, log_path, log_prefix);
	}
#endif /* SA_MODE */
      error_code = logpb_restore (thread_p, boot_Db_full_name, log_path, log_prefix, r_args);
      if (error_code != NO_ERROR)
	{
	  goto error;
	}
    }

  spage_boot (thread_p);
  error_code = heap_manager_initialize ();
  if (error_code != NO_ERROR)
    {
      goto error;
    }

  /*
   * Now continue the normal restart process. At this point the data volumes
   * are ok. However, some recovery may need to take place
   */

  /* Mount the data volume */
  error_code = boot_mount (thread_p, LOG_DBFIRST_VOLID, boot_Db_full_name, NULL);
  if (error_code != NO_ERROR)
    {
      goto error;
    }

  /* Find the location of the database parameters and read them */
  if (disk_get_boot_hfid (thread_p, LOG_DBFIRST_VOLID, &boot_Db_parm->hfid) == NULL)
    {
      error_code = ER_FAILED;
      goto error;
    }

  error_code = boot_get_db_parm (thread_p, boot_Db_parm, boot_Db_parm_oid);
  if (error_code != NO_ERROR)
    {
      goto error;
    }

  error_code = tde_cipher_initialize (thread_p, &boot_Db_parm->tde_keyinfo_hfid,
				      r_args == NULL ? NULL : r_args->keys_file_path);
  if (error_code != NO_ERROR)
    {
      er_set (ER_ERROR_SEVERITY, ARG_FILE_LINE, ER_TDE_CIPHER_LOAD_FAIL, 0);
      error_code = NO_ERROR;
    }

  /* we need to manually add root class HFID to cache */
  error_code =
    heap_cache_class_info (thread_p, &boot_Db_parm->rootclass_oid, &boot_Db_parm->rootclass_hfid, FILE_HEAP,
			   boot_Db_parm->rootclass_name);
  if (error_code != NO_ERROR)
    {
      assert_release (false);
      goto error;
    }

  db_charset_db_header = boot_get_db_charset_from_header (thread_p, log_path, log_prefix);
  if (db_charset_db_header <= INTL_CODESET_NONE || INTL_CODESET_LAST < db_charset_db_header)
    {
      char er_msg[ERR_MSG_SIZE];
      snprintf (er_msg, sizeof (er_msg) - 1,
		"Cannot find a valid charset in log header or first volume header or different values have "
		"been found");
      er_set (ER_FATAL_ERROR_SEVERITY, ARG_FILE_LINE, ER_LOC_INIT, 1, er_msg);
      error_code = ER_LOC_INIT;
      goto error;
    }
  else
    {
      lang_set_charset (db_charset_db_header);
    }

  /* Find the rest of the volumes and mount them */

  error_code = boot_find_rest_volumes (thread_p, from_backup ? r_args : NULL, LOG_DBFIRST_VOLID, boot_mount, NULL);
  if (error_code != NO_ERROR)
    {
      goto error;
    }

  /* initialize disk manager */
  error_code = disk_manager_init (thread_p, true);
  if (error_code != NO_ERROR)
    {
      ASSERT_ERROR ();
      goto error;
    }

  error_code = logtb_initialize_global_unique_stats_table (thread_p);
  if (error_code != NO_ERROR)
    {
      goto error;
    }

  error_code = file_tracker_load (thread_p, &boot_Db_parm->trk_vfid);
  if (error_code != NO_ERROR)
    {
      ASSERT_ERROR ();
      goto error;
    }
  catalog_initialize (&boot_Db_parm->ctid);

  if (prm_get_bool_value (PRM_ID_DISABLE_VACUUM) == false)
    {
      /* We need to load vacuum data and initialize vacuum routine before recovery. */
      error_code =
	vacuum_initialize (thread_p, boot_Db_parm->vacuum_log_block_npages, &boot_Db_parm->vacuum_data_vfid,
			   &boot_Db_parm->dropped_files_vfid, r_args != NULL && r_args->is_restore_from_backup);
      if (error_code != NO_ERROR)
	{
	  goto error;
	}
    }

  oid_set_root (&boot_Db_parm->rootclass_oid);

  /* Load and recover data pages before log recovery */
  error_code = dwb_load_and_recover_pages (thread_p, log_path, log_prefix);
  if (error_code != NO_ERROR)
    {
      ASSERT_ERROR ();
      goto error;
    }

  /*
   * Now restart the recovery manager and execute any recovery actions
   */

  log_initialize (thread_p, boot_Db_full_name, log_path, log_prefix, from_backup, r_args);

  error_code = boot_after_copydb (thread_p);	// only does something if this is first boot after copydb
  if (error_code != NO_ERROR)
    {
      ASSERT_ERROR ();
      goto error;
    }

#if defined(SERVER_MODE)
  pgbuf_daemons_init ();
  dwb_daemons_init ();
#endif /* SERVER_MODE */

  // after recovery we can boot vacuum
  if (get_server_type () == SERVER_TYPE_TRANSACTION)
    {
      error_code = vacuum_boot (thread_p);
      if (error_code != NO_ERROR)
	{
	  ASSERT_ERROR ();
	  goto error;
	}
      else
	{
	  er_log_debug (ARG_FILE_LINE, "Vacuum was started on the transaction server.");
	}
    }
  else
    {
      er_log_debug (ARG_FILE_LINE, "Vacuum was not started on the page server.");
    }

  if (error_code != NO_ERROR)
    {
      ASSERT_ERROR ();
      goto error;
    }

  /*
   * Initialize the catalog manager, the query evaluator, and install meta
   * classes
   */

  error_code = locator_initialize (thread_p);
  if (error_code != NO_ERROR)
    {
      error_code = ER_FAILED;
      goto error;
    }

  error_code = catcls_find_and_set_cached_class_oid (thread_p);
  if (error_code != NO_ERROR)
    {
      goto error;
    }

  error_code = xcache_initialize (thread_p);
  if (error_code != NO_ERROR)
    {
      ASSERT_ERROR ();
      goto error;
    }

  if (qmgr_initialize (thread_p) != NO_ERROR)
    {
      error_code = ER_FAILED;
      goto error;
    }

  error_code = qfile_initialize_list_cache (thread_p);
  if (error_code != NO_ERROR)
    {
      goto error;
    }

  error_code = fpcache_initialize (thread_p);
  if (error_code != NO_ERROR)
    {
      ASSERT_ERROR ();
      goto error;
    }

  /*
   * Initialize system locale using values from db_root system table
   */
  error_code =
    catcls_get_server_compat_info (thread_p, &db_charset_db_root, db_lang, sizeof (db_lang) - 1, timezone_checksum);

  if (error_code != NO_ERROR)
    {
      goto error;
    }

  if (db_charset_db_header != db_charset_db_root)
    {
      char er_msg[ERR_MSG_SIZE];
      snprintf (er_msg, sizeof (er_msg) - 1, "Invalid charset in db_root system table: expecting %s, found %s",
		lang_charset_cubrid_name (db_charset_db_header), lang_charset_cubrid_name (db_charset_db_root));
      er_set (ER_FATAL_ERROR_SEVERITY, ARG_FILE_LINE, ER_LOC_INIT, 1, er_msg);
      error_code = ER_LOC_INIT;
      goto error;
    }

  error_code = lang_set_language (db_lang);
  if (error_code != NO_ERROR)
    {
      goto error;
    }

  /* Check server timezone checksum versus database checksum */
  if (check_coll_and_timezone->check_timezone == true)
    {
      tzd = tz_get_data ();
      assert (tzd != NULL);

      error_code = check_timezone_compat (tzd->checksum, timezone_checksum, "server", "database");
      if (error_code != NO_ERROR)
	{
	  goto error;
	}
    }

#if defined (SERVER_MODE)
  /* Cache serial index BTID. */
  /* Note that workspace manager is unavailable when restarting from backup. It is possible to allow SA_MODE
   * executables except restoredb to use the function, however, it is better not to use it in SA_MODE for clarity. */
  error_code = serial_cache_index_btid (thread_p);
  if (error_code != NO_ERROR)
    {
      goto error;
    }
#endif /* SERVER_MODE */

  /*
   * Allocate a temporary transaction index to finish further system related
   * changes such as removal of temporary volumes and modifications of
   * system parameter
   */

  /* todo: I am not sure we really need a transaction here. but since we are hurrying to release 10.1 and we don't have
   *       time to do changes that may have a significant impact on database behavior, I'd rather keep this for now.
   *       We should rethink the boot_Db_parm implementation altogether and we can come back to this when we do it. */
  tran_index =
    logtb_assign_tran_index (thread_p, NULL_TRANID, TRAN_ACTIVE, NULL, NULL, TRAN_LOCK_INFINITE_WAIT,
			     TRAN_DEFAULT_ISOLATION_LEVEL ());
  if (tran_index == NULL_TRAN_INDEX)
    {
      error_code = ER_FAILED;
      goto error;
    }

  /*
   * Remove any database temporary volumes
   */

  (void) boot_remove_all_temp_volumes (thread_p, REMOVE_TEMP_VOL_DEFAULT_ACTION);

  if (boot_Lob_path[0] != '\0')
    {
      error_code = es_init (boot_Lob_path);
      if (error_code != NO_ERROR)
	{
	  goto error;
	}
    }
  else
    {
      er_set (ER_WARNING_SEVERITY, ARG_FILE_LINE, ER_ES_NO_LOB_PATH, 0);
    }

  if (xtran_server_commit (thread_p, false) != TRAN_UNACTIVE_COMMITTED)
    {
      assert_release (false);
      error_code = ER_FAILED;
      goto error;
    }
  logtb_free_tran_index (thread_p, tran_index);
  tran_index = NULL_TRAN_INDEX;
  logtb_set_to_system_tran_index (thread_p);

  if (!tf_Metaclass_class.mc_n_variable)
    {
      tf_compile_meta_classes ();
    }

  if (skip_to_check_ct_classes_for_rebuild == false)
    {
      if (catcls_Enable != true)
	{
	  error_code = catcls_compile_catalog_classes (thread_p);
	  if (error_code != NO_ERROR)
	    {
	      er_set (ER_ERROR_SEVERITY, ARG_FILE_LINE, ER_BO_MISSING_OR_INVALID_CATALOG, 0);
	      goto error;
	    }
	}
    }

  /* check server collations with database collations */
  if (check_coll_and_timezone->check_db_coll == true)
    {
      LANG_COLL_COMPAT *db_collations = NULL;
      int db_coll_cnt;

      error_code = catcls_get_db_collation (thread_p, &db_collations, &db_coll_cnt);
      if (error_code != NO_ERROR)
	{
	  if (db_collations != NULL)
	    {
	      db_private_free (thread_p, db_collations);
	    }
	  goto error;
	}

      if (db_collations != NULL)
	{
	  error_code = lang_check_coll_compat (db_collations, db_coll_cnt, "server", "database");
	  db_private_free (thread_p, db_collations);
	  if (error_code != NO_ERROR)
	    {
	      goto error;
	    }
	}
    }

#if defined (SA_MODE)
  /* Completely vacuum database. */
  if (r_args == NULL || r_args->is_restore_from_backup == false)
    {
      er_clear ();		/* forget any warning or error to start vacuumming */
      if (!skip_vacuum)
	{
	  xvacuum (thread_p);
	}
    }
#endif

  /* read only mode ? */
  if (prm_get_bool_value (PRM_ID_READ_ONLY_MODE) || get_server_type () == SERVER_TYPE_PAGE)
    {
      logtb_disable_update (NULL);
    }

  error_code = serial_initialize_cache_pool (thread_p);
  if (error_code != NO_ERROR)
    {
      goto error;
    }

  session_states_init (thread_p);

#if defined (SERVER_MODE)
  if (prm_get_bool_value (PRM_ID_ACCESS_IP_CONTROL) == true && from_backup == false)
    {
      error_code = css_set_accessible_ip_info ();
      if (error_code != NO_ERROR)
	{
	  goto error;
	}
    }
#endif

#if defined (SERVER_MODE)
  if (get_server_type () == SERVER_TYPE_TRANSACTION)
    {
      /* set number of hosts */
      css_set_ha_num_of_hosts (db->num_hosts);
      /* set server's starting mode for HA according to the 'ha_mode' parameter */
      css_change_ha_server_state (thread_p, (HA_SERVER_STATE) prm_get_integer_value (PRM_ID_HA_SERVER_STATE), false,
				  HA_CHANGE_MODE_IMMEDIATELY, true);
    }
#endif

  /* initialize partitions cache */
  error_code = partition_cache_init (thread_p);
  if (error_code != NO_ERROR)
    {
      goto error;
    }

  cfg_free_directory (dir);

  if (print_restart)
    {
#if defined (NDEBUG)
      strncpy_size (format, msgcat_message (MSGCAT_CATALOG_CUBRID, MSGCAT_SET_GENERAL, MSGCAT_GENERAL_DATABASE_INIT),
		    BOOT_FORMAT_MAX_LENGTH);
      fprintf (stdout, format, rel_name ());
#else /* NDEBUG */
      fprintf (stdout, "\n%s (%s) (%d debug build)\n\n", rel_name (), rel_build_number (), rel_bit_platform ());
#endif /* !NDEBUG */
    }

  if (from_backup == true)
    {
      log_set_ha_promotion_time (thread_p, 0);
      log_set_db_restore_time (thread_p, (INT64) (time (0)));
    }

  /* server status could be changed by css_change_ha_server_state */
  if (boot_Server_status == BOOT_SERVER_DOWN)
    {
      /* server is up! */
      boot_server_status (BOOT_SERVER_UP);
    }
#if !defined(SA_MODE)
  json_set_alloc_funcs (malloc, free);
#endif

  return NO_ERROR;

error:
  if (dir != NULL)
    {
      cfg_free_directory (dir);
      dir = NULL;
    }
  prev_err_msg = (char *) er_msg ();
  if (prev_err_msg != NULL)
    {
      prev_err_msg = strdup (prev_err_msg);
      er_set (ER_ERROR_SEVERITY, ARG_FILE_LINE, ER_BO_UNABLE_TO_RESTART_SERVER, 1, prev_err_msg);
      free_and_init (prev_err_msg);
    }
  else
    {
      er_set (ER_ERROR_SEVERITY, ARG_FILE_LINE, ER_BO_UNABLE_TO_RESTART_SERVER, 1, "");
    }

  if (tran_index != NULL_TRAN_INDEX)
    {
      logtb_free_tran_index (thread_p, tran_index);
    }

  session_states_finalize (thread_p);
  logtb_finalize_global_unique_stats_table (thread_p);

  vacuum_stop_workers (thread_p);
  vacuum_stop_master (thread_p);

#if defined(SERVER_MODE)
  pgbuf_daemons_destroy ();
  dwb_daemons_destroy ();
#endif

  log_final (thread_p);
  fpcache_finalize (thread_p);
  qfile_finalize_list_cache (thread_p);
  xcache_finalize (thread_p);

#if defined(SERVER_MODE)
  css_final_conn_list ();
#endif

  er_stack_push ();
  boot_server_all_finalize (thread_p, ER_THREAD_FINAL, BOOT_SHUTDOWN_EXCEPT_COMMON_MODULES);
  er_stack_pop ();

#if defined (SA_MODE)
  cubthread::finalize ();
#endif /* SA_MODE */

  return error_code;
}

/*
 * xboot_restart_from_backup () - restore the database system from backup.
 *                             used for media crash recovery
 *
 * return : Transaction index
 *
 *   print_restart(in): Flag which indicates if the version of CUBRID server
 *                      is printed at the end of the restart process.
 *   db_name(in): Database Name
 *   r_args(in): restart argument structure contains various options
 *
 * Note: The database is restored from its backup and from all archive
 *       and active logs with information recoded since the backup. If
 *       these files are not actually placed in the location of the log
 *       files, the system will request those files.
 */
int
xboot_restart_from_backup (THREAD_ENTRY * thread_p, int print_restart, const char *db_name, BO_RESTART_ARG * r_args)
{
  CHECK_ARGS check_coll_and_timezone = { true, true };

  if (lang_init () != NO_ERROR)
    {
      if (er_errid () == NO_ERROR)
	{
	  er_set (ER_ERROR_SEVERITY, ARG_FILE_LINE, ER_LOC_INIT, 1, "Failed to initialize language module");
	}
      return NULL_TRAN_INDEX;
    }

  /* initialize time zone data, optional module */
  if (tz_load () != NO_ERROR)
    {
      if (er_errid () == NO_ERROR)
	{
	  er_set (ER_ERROR_SEVERITY, ARG_FILE_LINE, ER_TZ_LOAD_ERROR, 1, "Failed to initialize timezone module");
	}
      return NULL_TRAN_INDEX;
    }

  /* open the system message catalog, before prm_ ? */
  if (msgcat_init () != NO_ERROR)
    {
      er_set (ER_ERROR_SEVERITY, ARG_FILE_LINE, ER_BO_CANNOT_ACCESS_MESSAGE_CATALOG, 0);
      return NULL_TRAN_INDEX;
    }

  /* initialize system parameters */
  if (sysprm_load_and_init (NULL, NULL, SYSPRM_LOAD_ALL) != NO_ERROR)
    {
      return NULL_TRAN_INDEX;
    }

  prm_set_bool_value (PRM_ID_DBFILES_PROTECT, false);

  /*
   *  We need to do some initialization that normally happens in
   *  boot_restart_server(), but only if the SERVER_MODE CPP variable is
   *  defined.  Unfortunately, if we're here, then SERVER_MODE is not defined
   *  so call the important initializers ourselves.
   *
   *  Initialize allocations areas for things we need
   *  Initialize the type/doain module (also sets up an area)
   */

  area_init ();

  if (tp_init () != NO_ERROR)
    {
      return NULL_TRAN_INDEX;
    }

  if (boot_restart_server (thread_p, print_restart, db_name, true, &check_coll_and_timezone, r_args, false) != NO_ERROR)
    {
      return NULL_TRAN_INDEX;
    }
  else
    {
      if (tde_Cipher.is_loaded)
	{
	  if (boot_reset_mk_after_restart_from_backup (thread_p, r_args) != NO_ERROR)
	    {
	      return NULL_TRAN_INDEX;
	    }
	}
      return LOG_FIND_THREAD_TRAN_INDEX (thread_p);
    }
}

/*
 * boot_reset_mk_after_restart_from_backup () - Reset after restarting from a backup volume
 *
 *  return          : Error code
 *  thread_p (in)   : Thread entry
 *  r_args(in)      : Restart argument structure contains various options
 *
 * There might be no proper master key after restoring database 
 * even if we have a server mk file and the backup mk file (in the case of timed restore).
 * 
 * There are several cases but we simplify it into two case:
 * (1) The master key set on the database can be found in the server _keys file
 * (2) not (1), which means no server mk file or no master key in the server mk file.
 *
 * For (1), we do nothing.
 * For (2), we copy backup mk file as the server mk file and set the first key in the key file
 * as the master key for database.
 */
int
boot_reset_mk_after_restart_from_backup (THREAD_ENTRY * thread_p, BO_RESTART_ARG * r_args)
{
  TDE_KEYINFO keyinfo;
  char mk_path[PATH_MAX] = { 0, };
  char mk_path_old[PATH_MAX] = { 0, };
  char ctime_buf[CTIME_MAX];
  unsigned char master_key[TDE_MASTER_KEY_LENGTH];
  time_t created_time;
  int mk_index;
  int server_mk_vdes = NULL_VOLDES;
  int backup_mk_vdes = NULL_VOLDES;
  int err = NO_ERROR;

  assert (tde_Cipher.is_loaded);

  if (thread_p == NULL)
    {
      thread_p = thread_get_thread_entry_info ();
    }

  err = tde_get_keyinfo (thread_p, &keyinfo);
  if (err != NO_ERROR)
    {
      goto exit;
    }

  /* Check the mk file on the server */
  tde_make_keys_file_fullname (mk_path, boot_db_full_name (), false);

  server_mk_vdes = fileio_mount (thread_p, boot_db_full_name (), mk_path, LOG_DBTDE_KEYS_VOLID, 2, false);
  if (server_mk_vdes != NULL_VOLDES && tde_validate_keys_file (server_mk_vdes))
    {
      err = tde_load_mk (server_mk_vdes, &keyinfo, master_key);
      if (err == NO_ERROR)
	{
	  /* case (1): There is the master key in the server key file:
	   * Nothing to do */
	  goto exit;
	}
    }

  /* 
   * case (2):
   * There isn't the key set on the database in the server key file,
   * So we just copy the backup file as a new server key file 
   * and set the first key in the file as the master key.
   */

  /* No need to mount. The mk file from backup is not accessed by others */
  backup_mk_vdes = fileio_open (r_args->keys_file_path, O_RDWR, 0600);
  if (backup_mk_vdes == NULL_VOLDES)
    {
      /* not expected. if it doens't exist, loading tde must have failed and this function shoudn't have been called. */
      assert (false);
      ASSERT_ERROR_AND_SET (err);
      goto exit;
    }

  if (tde_validate_keys_file (backup_mk_vdes) == false)
    {
      /* not expected. if it is not valid, loading tde must have failed and this function shoudn't have been called. */
      assert (false);
      er_set (ER_ERROR_SEVERITY, ARG_FILE_LINE, ER_TDE_INVALID_KEYS_FILE, 1, mk_path);
      err = ER_TDE_INVALID_KEYS_FILE;
      goto exit;
    }

  err = tde_find_first_mk (backup_mk_vdes, &mk_index, master_key, &created_time);
  if (err != NO_ERROR)
    {
      goto exit;
    }

  fileio_close (backup_mk_vdes);
  backup_mk_vdes = NULL_VOLDES;

  /* if a server key file exists, move it */
  if (server_mk_vdes != NULL_VOLDES)
    {
      er_set (ER_NOTIFICATION_SEVERITY, ARG_FILE_LINE, ER_TDE_RESTORE_KEY_FOUND_ONLY_FROM_BACKUP, 1, mk_path);

      strcpy (mk_path_old, mk_path);
      strcat (mk_path_old, "_old");
      fileio_unformat_and_rename (thread_p, mk_path, mk_path_old);
      server_mk_vdes = NULL_VOLDES;

      er_set (ER_NOTIFICATION_SEVERITY, ARG_FILE_LINE, ER_TDE_RESTORE_MAKE_KEYS_FILE_OLD, 2, mk_path, mk_path_old);
    }

  err = tde_copy_keys_file (thread_p, mk_path, r_args->keys_file_path, false, false);
  if (err != NO_ERROR)
    {
      goto exit;
    }

  er_set (ER_NOTIFICATION_SEVERITY, ARG_FILE_LINE, ER_TDE_RESTORE_COPY_KEYS_FILE, 2, r_args->keys_file_path, mk_path);

  err = tde_change_mk (thread_p, mk_index, master_key, created_time);
  if (err != NO_ERROR)
    {
      goto exit;
    }

  ctime_r (&keyinfo.created_time, ctime_buf);
  er_set (ER_NOTIFICATION_SEVERITY, ARG_FILE_LINE, ER_TDE_RESTORE_CHANGE_MASTER_KEY, 3, keyinfo.mk_index, ctime_buf,
	  mk_index);

  if (xtran_server_commit (thread_p, false) != TRAN_UNACTIVE_COMMITTED)
    {
      ASSERT_ERROR ();
      err = er_errid ();
      goto exit;
    }

exit:
  if (server_mk_vdes != NULL_VOLDES)
    {
      fileio_dismount (thread_p, server_mk_vdes);
    }
  if (backup_mk_vdes != NULL_VOLDES)
    {
      fileio_close (backup_mk_vdes);
    }
  return err;
}

/*
 * xboot_shutdown_server () - shutdown CUBRID server
 *
 * return : true
 *
 *   thread_p (in/out) : input thread entry; outputs NULL if thread is finalized (SA_MODE)
 *   is_er_final(in): Terminate the error module..
 *
 * Note: All active transactions of all clients are aborted and the
 *       CUBRID server is terminated. Any database temporarily volume
 *       is destroyed.
 */
bool
xboot_shutdown_server (REFPTR (THREAD_ENTRY, thread_p), ER_FINAL_CODE is_er_final)
{
  if (!BO_IS_SERVER_RESTARTED ())
    {
      return true;
    }

#if defined(CUBRID_DEBUG)
  boot_check_db_at_num_shutdowns (true);
#endif /* CUBRID_DEBUG */

  sysprm_set_force (prm_get_name (PRM_ID_SUPPRESS_FSYNC), "0");

  /* Shutdown the system with the system transaction */
  logtb_set_to_system_tran_index (thread_p);
  log_abort_all_active_transaction (thread_p);
  vacuum_stop_workers (thread_p);

  /* before removing temp vols */
  (void) logtb_reflect_global_unique_stats_to_btree (thread_p);
  qfile_finalize_list_cache (thread_p);
  xcache_finalize (thread_p);
  fpcache_finalize (thread_p);
  session_states_finalize (thread_p);

  (void) boot_remove_all_temp_volumes (thread_p, REMOVE_TEMP_VOL_DEFAULT_ACTION);

  // ha delays are registered and logged, and must be stopped before vacuum master
  log_stop_ha_delay_registration ();

  // only after all logging is finished can this vacuum master be stopped; boot_remove_all_temp_volumes may add a final
  // log entry
  // hopefully, nothing else follows
  vacuum_stop_master (thread_p);

#if defined(SERVER_MODE)
  pgbuf_daemons_destroy ();
#endif

#if defined (SA_MODE)
  vacuum_sa_reflect_last_blockid (thread_p);
#endif // SA_MODE
  log_final (thread_p);

  /* Since all pages were flushed, now it's safe to destroy DWB. */
  (void) dwb_destroy (thread_p);

  if (is_er_final == ER_ALL_FINAL)
    {
      boot_server_all_finalize (thread_p, is_er_final, BOOT_SHUTDOWN_EXCEPT_COMMON_MODULES);
    }
  else
    {
      er_stack_push ();
      boot_server_all_finalize (thread_p, is_er_final, BOOT_SHUTDOWN_EXCEPT_COMMON_MODULES);
      er_stack_pop ();
    }

#if defined (SA_MODE)
  // stop thread module
  cubthread::finalize ();
  thread_p = NULL;
#endif // SA_MODE

  return true;
}

/*
 * xboot_get_server_session_key ()
 */
const char *
xboot_get_server_session_key (void)
{
  return boot_Server_session_key;
}

/*
 * xboot_register_client () - register a client
 *
 * return : transaction index or NULL_TRAN_INDEX in the case of error.
 *
 *   client_credential(in): Client's credential (see boot.h)
 *   client_lock_wait(in): Wait for at least this number of milliseconds to acquire
 *                         a lock. Negative value is infinite
 *   client_isolation(in): Isolation level. One of the following:
 *                         TRAN_REPEATABLE_READ
 *                         TRAN_READ_COMMITTED
 *                         TRAN_SERIALIZABLE
 *   tran_state(out): State of transaction
 *   server_credential(out): Server's credential (see boot.h)
 *
 * Note: If the CUBRID server is not already restarted, it is
 *       restarted. The calling client is registered and a transaction
 *       index is assigned to the client. If the last transaction
 *       executed on behalf of the client has client loose ends
 *       recovery tasks, such transaction is assigned to the client and
 *       and the transaction state is returned as a side effect.
 */
int
xboot_register_client (THREAD_ENTRY * thread_p, BOOT_CLIENT_CREDENTIAL * client_credential, int client_lock_wait,
		       TRAN_ISOLATION client_isolation, TRAN_STATE * tran_state,
		       BOOT_SERVER_CREDENTIAL * server_credential)
{
  // *INDENT-OFF*
  int tran_index;
  std::string db_user_save;
  char db_user_upper[DB_MAX_IDENTIFIER_LENGTH] = { '\0' };
  bool skip_vacuum = false;
#if defined(SA_MODE)
  std::string adm_prg_file_name;
  CHECK_ARGS check_coll_and_timezone = { true, true };
#endif /* SA_MODE */
  // *INDENT-ON*

#if defined(SA_MODE)
  if (client_credential != NULL && !client_credential->program_name.empty ()
      && client_credential->client_type == DB_CLIENT_TYPE_ADMIN_UTILITY)
    {
      auto const sep_index = client_credential->program_name.find_last_of (PATH_SEPARATOR);
      if (sep_index != client_credential->program_name.npos)
	{
	  adm_prg_file_name = client_credential->program_name.substr (sep_index + 1);
	}
      else
	{
	  adm_prg_file_name = client_credential->program_name;
	}
    }
  if (!adm_prg_file_name.empty ())
    {
      if (strncasecmp (adm_prg_file_name.c_str (), "synccolldb", strlen ("synccolldb")) == 0
	  || strncasecmp (adm_prg_file_name.c_str (), "migrate_", strlen ("migrate_")) == 0)
	{
	  check_coll_and_timezone.check_db_coll = false;
	}
      if (strncasecmp (adm_prg_file_name.c_str (), "gen_tz", strlen ("gen_tz")) == 0)
	{
	  check_coll_and_timezone.check_timezone = false;
	}
    }

  if (client_credential->client_type == DB_CLIENT_TYPE_SKIP_VACUUM_CSQL
      || client_credential->client_type == DB_CLIENT_TYPE_SKIP_VACUUM_ADMIN_CSQL)
    {
      skip_vacuum = true;
    }

  /* If the server is not restarted, restart the server at this moment */
  if (!BO_IS_SERVER_RESTARTED ()
      && boot_restart_server (thread_p, false, client_credential->get_db_name (), false, &check_coll_and_timezone,
			      NULL, skip_vacuum) != NO_ERROR)
    {
      *tran_state = TRAN_UNACTIVE_UNKNOWN;
      return NULL_TRAN_INDEX;
    }
#else /* SA_MODE */
  /* If the server is not restarted, returns an error */
  if (!BO_IS_SERVER_RESTARTED ())
    {
      *tran_state = TRAN_UNACTIVE_UNKNOWN;
      return NULL_TRAN_INDEX;
    }
#endif /* SA_MODE */

  /* Initialize scan function pointers of show statements */
  showstmt_scan_init ();

  db_user_save = client_credential->get_db_user ();
  if (!client_credential->db_user.empty ())
    {
      intl_identifier_upper (client_credential->get_db_user (), db_user_upper);
      client_credential->db_user = db_user_upper;
    }

  /* Assign a transaction index to the client */
  tran_index =
    logtb_assign_tran_index (thread_p, NULL_TRANID, TRAN_ACTIVE, client_credential, tran_state, client_lock_wait,
			     client_isolation);
#if defined (SERVER_MODE)
  if (thread_p->conn_entry->status != CONN_OPEN)
    {
      /* the connection is going down. stop it */
      logtb_release_tran_index (thread_p, tran_index);
      tran_index = NULL_TRAN_INDEX;
    }
#endif /* SERVER_MODE */

  if (tran_index != NULL_TRAN_INDEX)
    {
#if defined (SERVER_MODE)
      thread_p->conn_entry->set_tran_index (tran_index);
#endif /* SERVER_MODE */
      server_credential->db_full_name = boot_Db_full_name;
      server_credential->host_name = boot_Host_name;
      server_credential->lob_path = boot_Lob_path;
      server_credential->process_id = getpid ();
      COPY_OID (&server_credential->root_class_oid, &boot_Db_parm->rootclass_oid);
      if (boot_find_root_heap (&(server_credential->root_class_hfid)) != NO_ERROR
	  || HFID_IS_NULL (&(server_credential->root_class_hfid)))
	{
	  *tran_state = TRAN_UNACTIVE_UNKNOWN;
	  return NULL_TRAN_INDEX;
	}

      server_credential->page_size = IO_PAGESIZE;
      server_credential->log_page_size = LOG_PAGESIZE;
      server_credential->disk_compatibility = rel_disk_compatible ();
#if defined (SERVER_MODE)
      server_credential->ha_server_state = css_ha_server_state ();
#else
      server_credential->ha_server_state = (HA_SERVER_STATE) prm_get_integer_value (PRM_ID_HA_SERVER_STATE);
#endif
      memcpy (server_credential->server_session_key, boot_Server_session_key, SERVER_SESSION_KEY_SIZE);
      server_credential->db_charset = lang_charset ();
      server_credential->db_lang = (char *) lang_get_Lang_name ();

#if defined(SERVER_MODE)
      /* Check the server's state for HA action for this client */
      if (BOOT_NORMAL_CLIENT_TYPE (client_credential->client_type))
	{
	  if (css_check_ha_server_state_for_client (thread_p, 1) != NO_ERROR)
	    {
	      logtb_release_tran_index (thread_p, tran_index);
	      er_log_debug (ARG_FILE_LINE, "xboot_register_client: css_check_ha_server_state_for_client() error\n");
	      *tran_state = TRAN_UNACTIVE_UNKNOWN;
	      client_credential->db_user = db_user_save;
	      return NULL_TRAN_INDEX;
	    }
	}
      if (client_credential->client_type == DB_CLIENT_TYPE_LOG_APPLIER)
	{
	  css_notify_ha_log_applier_state (thread_p, HA_LOG_APPLIER_STATE_UNREGISTERED);
	}
#endif /* SERVER_MODE */

      er_set (ER_NOTIFICATION_SEVERITY, ARG_FILE_LINE, ER_BO_CLIENT_CONNECTED, 4,
	      client_credential->get_program_name (),
	      client_credential->process_id, client_credential->get_host_name (), tran_index);
    }

#if defined(ENABLE_SYSTEMTAP) && defined(SERVER_MODE)
  CUBRID_CONN_START (thread_p->conn_entry->client_id, client_credential->get_db_user ());
#endif /* ENABLE_SYSTEMTAP */

  client_credential->db_user = db_user_save;
  return tran_index;
}

/*
 * xboot_unregister_client () - unregister a client
 *
 * return : NO_ERROR if all OK, ER_ status otherwise
 *
 *   thread_p (in/out) : input thread entry; outputs NULL if thread is finalized (SA_MODE)
 *   tran_index(in): Client transaction index
 *
 * Note: A client is unregistered. Any active transactions on that
 *       client are aborted. This function is called when a client is
 *       disconnected or when a crash of the client is detected by the
 *       CUBRID server, to release resources acquired such as locks,
 *       and allocated memory, on behalf of the client.
 */
int
xboot_unregister_client (REFPTR (THREAD_ENTRY, thread_p), int tran_index)
{
  int save_index;
  LOG_TDES *tdes;
#if defined(SERVER_MODE)
  int client_id;
  CSS_CONN_ENTRY *conn;
#endif /* SERVER_MODE */

  if (BO_IS_SERVER_RESTARTED () && tran_index != NULL_TRAN_INDEX)
    {
      save_index = LOG_FIND_THREAD_TRAN_INDEX (thread_p);

      LOG_SET_CURRENT_TRAN_INDEX (thread_p, tran_index);
      tdes = LOG_FIND_TDES (tran_index);
#if defined(SERVER_MODE)
      conn = thread_p->conn_entry;
      client_id = (conn != NULL) ? conn->client_id : -1;
      if (tdes == NULL || tdes->client_id != client_id)
	{
	  thread_p->tran_index = save_index;

#if defined(ENABLE_SYSTEMTAP)
	  CUBRID_CONN_END (-1, "NULL");
#endif /* ENABLE_SYSTEMTAP */

	  return NO_ERROR;
	}

      /* check if the client was a log applier */
      if (tdes->client.client_type == DB_CLIENT_TYPE_LOG_APPLIER)
	{
	  css_notify_ha_log_applier_state (thread_p, HA_LOG_APPLIER_STATE_UNREGISTERED);
	}
      /* Check the server's state for HA action for this client */
      if (BOOT_NORMAL_CLIENT_TYPE (tdes->client.client_type))
	{
	  if (css_check_ha_server_state_for_client (thread_p, 2) != NO_ERROR)
	    {
	      er_log_debug (ARG_FILE_LINE, "xboot_unregister_client: css_check_ha_server_state_for_client() error\n");
	    }
	}
#else
      if (tdes == NULL)
	{
#if defined(ENABLE_SYSTEMTAP)
	  CUBRID_CONN_END (-1, "NULL");
#endif /* ENABLE_SYSTEMTAP */

	  return NO_ERROR;
	}
#endif /* SERVER_MODE */

      /* If the transaction is active abort it */
      if (LOG_ISTRAN_ACTIVE (tdes))	/* logtb_is_current_active (thread_p) */
	{
	  (void) xtran_server_abort (thread_p);
	}

      perfmon_stop_watch (thread_p);

#if defined(ENABLE_SYSTEMTAP) && defined(SERVER_MODE)
      CUBRID_CONN_END (client_id, tdes->client.get_db_user ());
#endif /* ENABLE_SYSTEMTAP */

      /* Release the transaction index */
      logtb_release_tran_index (thread_p, tran_index);

      LOG_SET_CURRENT_TRAN_INDEX (thread_p, save_index);
    }

#if defined(CUBRID_DEBUG)
  boot_check_db_at_num_shutdowns (false);
#endif /* CUBRID_DEBUG */

#if defined(SA_MODE)
  (void) xboot_shutdown_server (thread_p, ER_ALL_FINAL);
#endif /* SA_MODE */

  return NO_ERROR;
}

#if defined(SERVER_MODE)
/*
 * xboot_notify_unregister_client () -
 *
 * return :
 *
 *   tran_index(in) :
 *
 * Note:
 */
void
xboot_notify_unregister_client (THREAD_ENTRY * thread_p, int tran_index)
{
  CSS_CONN_ENTRY *conn;
  LOG_TDES *tdes;
  int client_id;

  conn = thread_p->conn_entry;

  /* sboot_notify_unregister_client should hold conn->rmutex.
   * Please see the comment of sboot_notify_unregister_client.
   */

  client_id = conn->client_id;
  tdes = LOG_FIND_TDES (tran_index);
  if (tdes != NULL && tdes->client_id == client_id)
    {
      if (conn->status == CONN_OPEN)
	{
	  conn->status = CONN_CLOSING;
	}
    }
}
#endif /* SERVER_MODE */

#if defined(CUBRID_DEBUG)
/*
 * boot_check_db_at_num_shutdowns () - run checkdb when a number of client
 *                                       shutdowns has been executed.
 *                                       This is a debugging function.
 *
 *   force_nshutdowns(in): true if only forcing is desired.
 *
 * Note: Run checkdb when a number of client shutdowns has been
 *       executed (at the same or across several server sessions) and
 *       the env variable CUBRID_CHECKDB_ATNUM_SHUTDOWNS has a value
 *       greater than zero at the server process. The environment value
 *       indicates when to execute the checkdb.
 *
 * Side-effect: A file with the name ".checkdb_num_shutdowns" is created to
 *              to save the number of client shutdowns. This file is removed
 *              once the above env variable is not set.
 *              Note this file is not associated with a particular database.
 *              Therefore, the file could be modified (and removed) by several
 *              servers (databases). This will work OK, for most practical
 *              purposes. No a good reason, why it was implemented this way.
 *              The author was lazy and it was for debugging only.
 */
static void
boot_check_db_at_num_shutdowns (bool force_nshutdowns)
{
  const char *env_value;
  const char *checkdb_file_num_shutdowns = ".checkdb_num_shutdowns";
  FILE *fp;
  static int checkdb_every_nshutdowns = -1;
  static int num_current_shutdowns = -1;

  if (force_nshutdowns == true)
    {
      if (checkdb_every_nshutdowns > 0 && (fp = fopen (checkdb_file_num_shutdowns, "w")) != NULL)
	{
	  fprintf (fp, "%d", num_current_shutdowns);
	  fclose (fp);
	}
      return;
    }

  /*
   * Check the consistency of the database when the client is unregister
   */

  if (checkdb_every_nshutdowns == -1)
    {
      env_value = envvar_get ("CHECKDB_EVERY_NSHUTDOWNS");
      if (env_value != NULL)
	{
	  checkdb_every_nshutdowns = atoi (env_value);
	}
      else
	{
	  checkdb_every_nshutdowns = 0;
	}

      if (checkdb_every_nshutdowns <= 0)
	{
	  checkdb_every_nshutdowns = 0;	/* Don't check at all */
	  (void) remove (checkdb_file_num_shutdowns);
	  return;
	}

      fp = fopen (checkdb_file_num_shutdowns, "r");
      if (fp != NULL)
	{
	  if (fscanf (fp, "%d", &num_current_shutdowns) != 1)
	    {
	      num_current_shutdowns = 0;
	    }
	}
      else
	{
	  num_current_shutdowns = 0;
	}
    }

  if (checkdb_every_nshutdowns > 0)
    {
      num_current_shutdowns++;

      if (num_current_shutdowns == checkdb_every_nshutdowns)
	{
	  num_current_shutdowns = 0;
	  if (xboot_check_db_consistency () != NO_ERROR)
	    {
	      const char *tmpname;
	      fflush (stderr);
	      fflush (stdout);
	      tmpname = er_get_msglog_filename ();
	      if (tmpname == NULL)
		{
		  tmpname = "/dev/null";
		}
	      fprintf (stdout,
		       "Some inconsistencies were detected in your database.\n Please consult error_log file = %s"
		       " for additional information\n", tmpname);
	      fflush (stdout);
	      /*
	       * The following is added so we can attach to the debugger on
	       * a fatal error. It is of great help to stop execution when
	       * running a set of sql scripts. (That is, find the script that
	       * leave the DB inconsistent).
	       */
	      er_set (ER_FATAL_ERROR_SEVERITY, ARG_FILE_LINE, ER_GENERIC_ERROR, 0);
	    }
	}
    }
}
#endif /* CUBRID_DEBUG */

enum
{
  CHECK_ONLY = 0,
  REPAIR_ALL = 1
};

/*
 * xboot_checkdb_table () - check consistency of table
 *                              as much as possible
 *
 * return :
 *
 */
DISK_ISVALID
xboot_checkdb_table (THREAD_ENTRY * thread_p, int check_flag, OID * oid, BTID * index_btid)
{
  int error_code;
  HFID hfid;
  bool repair = check_flag & CHECKDB_REPAIR;
  DISK_ISVALID allvalid, valid;
  HEAP_SCANCACHE scan_cache;
  RECDES peek_recdes;

  allvalid = DISK_VALID;

  if (check_flag & CHECKDB_CHECK_PREV_LINK)
    {
      valid = btree_repair_prev_link (thread_p, oid, index_btid, CHECK_ONLY);
      if (valid == DISK_ERROR)
	{
	  return DISK_ERROR;
	}
      if (valid != DISK_VALID)
	{
	  allvalid = valid;
	}
    }

  if (check_flag & CHECKDB_REPAIR_PREV_LINK)
    {
      valid = btree_repair_prev_link (thread_p, oid, index_btid, REPAIR_ALL);
      if (valid == DISK_ERROR)
	{
	  return DISK_ERROR;
	}
      if (valid != DISK_VALID)
	{
	  allvalid = valid;
	}
    }

  if (heap_get_class_info (thread_p, oid, &hfid, NULL, NULL) != NO_ERROR || HFID_IS_NULL (&hfid))
    {
      return DISK_ERROR;
    }

  if (index_btid == NULL)
    {
      /* if index name was specified, skip checking heap file */
      if (lock_object (thread_p, oid, oid_Root_class_oid, IS_LOCK, LK_UNCOND_LOCK) != LK_GRANTED)
	{
	  return DISK_ERROR;
	}
      error_code = heap_scancache_quick_start_root_hfid (thread_p, &scan_cache);
      if (error_code != NO_ERROR)
	{
	  lock_unlock_object (thread_p, oid, oid_Root_class_oid, IS_LOCK, true);
	  return DISK_ERROR;
	}
      /* Check heap file is really exist. It can be removed. */
      if (heap_get_class_record (thread_p, oid, &peek_recdes, &scan_cache, PEEK) != S_SUCCESS)
	{
	  heap_scancache_end (thread_p, &scan_cache);
	  lock_unlock_object (thread_p, oid, oid_Root_class_oid, IS_LOCK, true);
	  return DISK_ERROR;
	}
      heap_scancache_end (thread_p, &scan_cache);

      valid = heap_check_heap_file (thread_p, &hfid);
      if (valid == DISK_ERROR)
	{
	  lock_unlock_object (thread_p, oid, oid_Root_class_oid, IS_LOCK, true);
	  return DISK_ERROR;
	}
      if (valid != DISK_VALID)
	{
	  allvalid = valid;
	}

      lock_unlock_object (thread_p, oid, oid_Root_class_oid, IS_LOCK, true);
    }

  valid = btree_check_by_class_oid (thread_p, oid, index_btid);
  if (valid == DISK_ERROR)
    {
      return DISK_ERROR;
    }
  if (valid != DISK_VALID)
    {
      allvalid = valid;
    }

  valid = locator_check_by_class_oid (thread_p, oid, &hfid, index_btid, repair);
  if (valid == DISK_ERROR)
    {
      return DISK_ERROR;
    }
  if (valid != DISK_VALID)
    {
      allvalid = valid;
    }

  return allvalid;
}

/*
 * xcallback_console_print -
 *
 * return:
 *
 *   print_str(in):
 */
#if defined (SA_MODE)
int
xcallback_console_print (THREAD_ENTRY * thread_p, char *print_str)
{
  fprintf (stdout, print_str);

  return NO_ERROR;
}
#endif

/*
 * xboot_check_db_consistency () - check consistency of database
 *                              as much as possible
 *
 * return : NO_ERROR if all OK, ER_ status otherwise
 *
 */
int
xboot_check_db_consistency (THREAD_ENTRY * thread_p, int check_flag, OID * oids, int num_oids, BTID * index_btid)
{
  DISK_ISVALID isvalid = DISK_VALID;
  int i;
  bool repair = check_flag & CHECKDB_REPAIR;
  int error_code = NO_ERROR;

  disk_lock_extend ();
  error_code = boot_check_permanent_volumes (thread_p);
  disk_unlock_extend ();

  isvalid = disk_check (thread_p, repair);
  if (isvalid != DISK_VALID)
    {
      ASSERT_ERROR_AND_SET (error_code);
    }

  if (index_btid != NULL && BTID_IS_NULL (index_btid))
    {
      index_btid = NULL;
    }

  if (num_oids > 0)
    {
      for (i = 0; i < num_oids; i++)
	{
	  if (OID_ISNULL (&oids[i]))
	    {
	      continue;
	    }
	  isvalid = xboot_checkdb_table (thread_p, check_flag, &oids[i], index_btid);

	  if (isvalid != DISK_VALID)
	    {
	      error_code = ER_FAILED;
	    }
	}
      return error_code;
    }

  if (check_flag & CHECKDB_CHECK_PREV_LINK)
    {
      if (isvalid != DISK_ERROR)
	{
	  isvalid = btree_repair_prev_link (thread_p, NULL, NULL, CHECK_ONLY);
	  if (isvalid != DISK_VALID)
	    {
	      error_code = ER_FAILED;
	    }
	}
    }

  if (check_flag & CHECKDB_REPAIR_PREV_LINK)
    {
      if (isvalid != DISK_ERROR)
	{
	  isvalid = btree_repair_prev_link (thread_p, NULL, NULL, REPAIR_ALL);
	  if (isvalid != DISK_VALID)
	    {
	      error_code = ER_FAILED;
	    }
	}
    }

  if (check_flag & CHECKDB_FILE_TRACKER_CHECK)
    {
      if (isvalid != DISK_ERROR)
	{
	  isvalid = file_tracker_check (thread_p);
	  if (isvalid != DISK_VALID)
	    {
	      assert (isvalid != DISK_INVALID);
	      ASSERT_ERROR_AND_SET (error_code);
	    }
	}
    }

  if (check_flag & CHECKDB_HEAP_CHECK_ALLHEAPS)
    {
      if (isvalid != DISK_ERROR)
	{
	  isvalid = heap_check_all_heaps (thread_p);
	  if (isvalid != DISK_VALID)
	    {
	      error_code = ER_FAILED;
	    }
	}
    }

  if (check_flag & CHECKDB_CT_CHECK_CAT_CONSISTENCY)
    {
      if (isvalid != DISK_ERROR)
	{
	  isvalid = catalog_check_consistency (thread_p);
	  if (isvalid != DISK_VALID)
	    {
	      error_code = ER_FAILED;
	    }
	}
    }

  if (check_flag & CHECKDB_BTREE_CHECK_ALL_BTREES)
    {
      if (isvalid != DISK_ERROR)
	{
	  isvalid = btree_check_all (thread_p);
	  if (isvalid != DISK_VALID)
	    {
	      error_code = ER_FAILED;
	    }
	}
    }

  if (check_flag & CHECKDB_LC_CHECK_CLASSNAMES)
    {
      if (isvalid != DISK_ERROR)
	{
	  isvalid = locator_check_class_names (thread_p);
	  if (isvalid != DISK_VALID)
	    {
	      error_code = ER_FAILED;
	    }
	}
    }

  if (check_flag & CHECKDB_LC_CHECK_ALLENTRIES_OF_ALLBTREES)
    {
      if (isvalid != DISK_ERROR)
	{
	  isvalid = locator_check_all_entries_of_all_btrees (thread_p, repair);
	  if (isvalid != DISK_VALID)
	    {
	      error_code = ER_FAILED;
	    }
	}
    }

  return error_code;
}

/*
 * boot_server_all_finalize () - terminate every single module
 * 				 except the log/recovery manager
 *   is_er_final(in): Terminate the error module..
 *   shutdown_common_modules(in): Terminate all common modules (for SA mode)
 *				  if SERVER_MODE, this is implied BOOT_SHUTDOWN_ALL_MODULES.
 *
 * Note: Every single module except the log/recovery manager are
 *       uninitialized. All data volumes are unmounted.
 */
void
boot_server_all_finalize (THREAD_ENTRY * thread_p, ER_FINAL_CODE is_er_final,
			  BOOT_SERVER_SHUTDOWN_MODE shutdown_common_modules)
{
  logtb_finalize_global_unique_stats_table (thread_p);
  locator_finalize (thread_p);
  spage_finalize (thread_p);
  catalog_finalize ();
  qmgr_finalize (thread_p);
  (void) heap_manager_finalize ();
  perfmon_finalize ();
  fileio_dismount_all (thread_p);
  disk_manager_final ();
  boot_server_status (BOOT_SERVER_DOWN);

  catcls_finalize_class_oid_to_oid_hash_table (thread_p);
  serial_finalize_cache_pool ();
  partition_cache_finalize (thread_p);

  // return lock-free transaction and destroy the system.
  thread_return_lock_free_transaction_entries ();
  lf_destroy_transaction_systems ();

<<<<<<< HEAD
  final_server_type ();
=======
  finalize_server_type ();
>>>>>>> 97cae194

#if defined(SERVER_MODE)
  /* server mode shuts down all modules */
  shutdown_common_modules = BOOT_SHUTDOWN_ALL_MODULES;
#endif /* SERVER_MODE */

  if (shutdown_common_modules == BOOT_SHUTDOWN_ALL_MODULES)
    {
      es_final ();
      tp_final ();
      locator_free_areas ();
      set_final ();
      sysprm_final ();
      area_final ();
      msgcat_final ();
      if (is_er_final == ER_ALL_FINAL)
	{
	  er_final (ER_ALL_FINAL);
	}
      lang_final ();
      tz_unload ();
    }

#if defined(SERVER_MODE)
  css_free_accessible_ip_info ();
  event_log_final ();
#endif
}

/*
 * xboot_backup () - a fuzzy backup of the database
 *
 * return : NO_ERROR if all OK, ER_ status otherwise
 *
 *   backup_path(in): Location where information volumes are backed up. If NULL is given, the following defaults
 *   		      are assumed to back up each information volume:
 *                    - If file "fileof_vols_and_backup_paths" is given, the path to backup each volume is found in
 *                      this file.
 *                    - All information volumes are backed up on the same location where the log files are located.
 *   backup_level(in): backup levels allowed: 0 - Full (default),
 *                     1 - Incremental1, 2 - Incremental
 *   deleted_unneeded_logarchives(in): Whether to remove log archives that are not needed any longer to recovery from
 *   				       crashes when the backup just created is used.
 *   backup_verbose_file(in): verbose mode file path
 *   num_threads: number of threads
 *   zip_method: compression method
 *   zip_level: compression level
 *   sleep_msecs(in):
 *
 * Note: A fuzzy backup of the database is taken. The backup is written into the given backup_path location.
 *       If the backup_path location is omitted (i.e, NULL is given), the log path location which was specified at
 *       database creation is used to store the backup.
 */
int
xboot_backup (THREAD_ENTRY * thread_p, const char *backup_path, FILEIO_BACKUP_LEVEL backup_level,
	      bool delete_unneeded_logarchives, const char *backup_verbose_file, int num_threads,
	      FILEIO_ZIP_METHOD zip_method, FILEIO_ZIP_LEVEL zip_level, int skip_activelog, int sleep_msecs,
	      bool separate_keys)
{
  int error_code;

  error_code =
    logpb_backup (thread_p, boot_Db_parm->nvols, backup_path, backup_level, delete_unneeded_logarchives,
		  backup_verbose_file, num_threads, zip_method, zip_level, skip_activelog, sleep_msecs, separate_keys);
  return error_code;
}

/*
 * xboot_copy () - copy the database to a new destination
 *
 * return : NO_ERROR if all OK, ER_ status otherwise
 *
 *   thread_p (in/out) : input thread entry; outputs NULL if thread is finalized (SA_MODE)
 *   fromdb_name(in): The database from where the copy is made.
 *   newdb_name(in): Name of new database
 *   newdb_path(in): Directory where the new database will reside
 *   newlog_path(in): Directory where the log volumes of the new database will reside
 *   newlob_path(in): Directory where the lob volumes of the new database will reside
 *   newdb_server_host(in): Server host where the new database reside
 *   new_volext_path(in): A path is included if all volumes are placed in one place/directory. If NULL is given,
 *                        - If file "fileof_vols_and_wherepaths" is given, the path is found in this file.
 *                        - Each volume is copied to same place where the volume resides.
 *                      Note: This parameter should be NULL, if the above file is given.
 *   fileof_vols_and_wherepaths(in): A file is given when the user decides to control the copy/rename of the volume by
 *                               individual bases. That is, user decides to spread the volumes over several locations
 *                               and or to label the volumes with specific names.
 *                               Each volume entry consists of: volid from_fullvolname to_fullvolname
 *   newdb_overwrite(in): Whether to overwrite the new database if it already exist.
 */
int
xboot_copy (REFPTR (THREAD_ENTRY, thread_p), const char *from_dbname, const char *new_db_name, const char *new_db_path,
	    const char *new_log_path, const char *new_lob_path, const char *new_db_server_host,
	    const char *new_volext_path, const char *fileof_vols_and_copypaths, bool new_db_overwrite)
{
  DB_INFO *dir = NULL;
  DB_INFO *db = NULL;
  const char *new_log_prefix;
  char new_db_fullname[PATH_MAX];
  char new_db_pathbuf[PATH_MAX];
  char new_db_pathbuf2[PATH_MAX];
  char new_log_pathbuf[PATH_MAX];
  char new_lob_pathbuf2[PATH_MAX];
  char new_lob_pathbuf[PATH_MAX];
  char new_volext_pathbuf[PATH_MAX];
  char fixed_pathbuf[PATH_MAX];
  char new_db_server_host_buf[CUB_MAXHOSTNAMELEN + 1];
  char dbtxt_label[PATH_MAX];
  int dbtxt_vdes = NULL_VOLDES;
  int error_code = NO_ERROR;
#if defined (WINDOWS)
  struct stat stat_buf;
#endif

  assert (thread_p != NULL);

  /* If db_path and/or log_path are NULL find the defaults */

  if (new_db_path == NULL || fileof_vols_and_copypaths != NULL)
    {
      /*
       * If a newdb path was given, it is ignored since only one option must
       * be specified
       */
      new_db_path = boot_find_new_db_path (new_db_pathbuf, fileof_vols_and_copypaths);
      if (new_db_path == NULL)
	{
	  error_code = ER_FAILED;
	  goto error;
	}
    }

  /*
   * Make sure that the db_path and log_path are the canonicalized absolute
   * pathnames
   */

  if (new_db_path == NULL)
    {
      new_db_path = "";
    }
  else if (realpath ((char *) new_db_path, new_db_pathbuf2) != NULL)
    {
      new_db_path = new_db_pathbuf2;
    }

  if (new_log_path != NULL && realpath ((char *) new_log_path, new_log_pathbuf) != NULL)
    {
      new_log_path = new_log_pathbuf;
    }

  if (new_log_path == NULL)
    {
      /* Assign the data volume directory */
      strcpy (new_log_pathbuf, new_db_path);
      new_log_path = new_log_pathbuf;
    }

  if (new_lob_path == NULL)
    {
      assert_release (new_db_path != NULL);
      if (snprintf (new_lob_pathbuf2, sizeof (new_lob_pathbuf2), "%s%s/lob", LOB_PATH_DEFAULT_PREFIX, new_db_path) < 0)
	{
	  assert_release (false);
	}
      new_lob_path = new_lob_pathbuf2;
    }

  if (new_lob_path != NULL)
    {
      ES_TYPE es_type = es_get_type (new_lob_path);
      char *p = NULL;

      switch (es_type)
	{
	case ES_NONE:
	  /* prepend default prefix */
	  if (snprintf (new_lob_pathbuf, sizeof (new_lob_pathbuf), "%s%s", LOB_PATH_DEFAULT_PREFIX, new_lob_path) < 0)
	    {
	      assert_release (false);
	    }
	  new_lob_path = new_lob_pathbuf;
	  es_type = ES_POSIX;
	  p = (char *) strchr (new_lob_path, ':') + 1;
	  break;
	case ES_POSIX:
	  p = strchr (strcpy (new_lob_pathbuf, new_lob_path), ':') + 1;
	  break;
	case ES_OWFS:
#if !defined (CUBRID_OWFS)
	  er_set (ER_ERROR_SEVERITY, ARG_FILE_LINE, ER_ES_INVALID_PATH, 1, new_lob_path);
	  error_code = ER_ES_INVALID_PATH;
	  goto error;
#endif /* !CUBRID_OWFS */
	case ES_LOCAL:
	default:
	  break;
	}

      if (es_type == ES_POSIX && p != NULL)
	{
#if defined (WINDOWS)
	  if (realpath (p, fixed_pathbuf) != NULL
	      && (stat (fixed_pathbuf, &stat_buf) == 0 && S_ISDIR (stat_buf.st_mode)))
#else
	  if (realpath (p, fixed_pathbuf) != NULL)
#endif
	    {
	      strcpy (p, fixed_pathbuf);
	    }
	  else
	    {
	      er_set (ER_WARNING_SEVERITY, ARG_FILE_LINE, ER_BO_DIRECTORY_DOESNOT_EXIST, 1, p);
	      if (mkdir (p, 0777) < 0)
		{
		  cub_dirname_r (p, fixed_pathbuf, PATH_MAX);
		  er_set_with_oserror (ER_ERROR_SEVERITY, ARG_FILE_LINE, ER_ES_GENERAL, 2, "POSIX", fixed_pathbuf);
		  error_code = ER_BO_DIRECTORY_DOESNOT_EXIST;
		  goto error;
		}
	    }
	}
    }

  if (new_volext_path != NULL && realpath ((char *) new_volext_path, new_volext_pathbuf) != NULL)
    {
      new_volext_path = new_volext_pathbuf;
    }

  /* If a host was not given, assume the current host */

  if (new_db_server_host == NULL)
    {
#if 0				/* use Unix-domain socket for localhost */
/* *INDENT-OFF* */
      if (GETHOSTNAME (new_db_server_host_buf, CUB_MAXHOSTNAMELEN) != 0)
	{
	  er_set_with_oserror (ER_ERROR_SEVERITY, ARG_FILE_LINE, ER_BO_UNABLE_TO_FIND_HOSTNAME, 1, new_db_server_host_buf);
	  error_code = ER_BO_UNABLE_TO_FIND_HOSTNAME;
	  goto error;
	}
/* *INDENT-ON* */
#else
      strcpy (new_db_server_host_buf, "localhost");
#endif
      new_db_server_host = new_db_server_host_buf;
    }

  /* Make sure that the full path for the new database is not too long */
  if ((int) (strlen (new_db_name) + strlen (new_db_path) + 2) > DB_MAX_PATH_LENGTH)
    {
      /*
       * db_path + db_name is too long
       */
      er_set (ER_FATAL_ERROR_SEVERITY, ARG_FILE_LINE, ER_BO_FULL_DATABASE_NAME_IS_TOO_LONG, 3, new_db_path, new_db_name,
	      strlen (new_db_name) + strlen (new_db_path) + 2, DB_MAX_PATH_LENGTH);
      error_code = ER_BO_FULL_DATABASE_NAME_IS_TOO_LONG;
      goto error;
    }

  /* Get the log prefix */
  new_log_prefix = fileio_get_base_file_name (new_db_name);

  /*
   * get the database directory information in write mode
   */
  if (cfg_maycreate_get_directory_filename (dbtxt_label) == NULL
#if !defined(WINDOWS) || !defined(DONT_USE_MANDATORY_LOCK_IN_WINDOWS)
/* Temporary fix for NT file locking problem */
      || (dbtxt_vdes = fileio_mount (thread_p, dbtxt_label, dbtxt_label, LOG_DBTXT_VOLID, 2, true)) == NULL_VOLDES
#endif /* !WINDOWS || !DONT_USE_MANDATORY_LOCK_IN_WINDOWS */
    )
    {
      error_code = ER_FAILED;
      goto error;
    }

  if (dbtxt_vdes != NULL_VOLDES)
    {
      error_code = cfg_read_directory_ex (dbtxt_vdes, &dir, true);
      if (error_code != NO_ERROR)
	{
	  goto error;
	}
    }
  else
    {
      error_code = cfg_read_directory (&dir, true);
      if (error_code != NO_ERROR)
	{
	  goto error;
	}
    }

  if (dir != NULL && ((db = cfg_find_db_list (dir, new_db_name)) != NULL))
    {
      if (new_db_overwrite == false)
	{
	  /* There is a database with the same name and we cannot overwrite it */
	  er_set (ER_ERROR_SEVERITY, ARG_FILE_LINE, ER_BO_DATABASE_EXISTS, 1, new_db_name);
	  {
	    error_code = ER_BO_DATABASE_EXISTS;
	    goto error;
	  }
	}
      else
	{
	  /*
	   * Delete the database.. to make sure that all backups, log archives, and
	   * so on are removed... then continue...
	   * Note: we do not call xboot_delete since it reverts a bunch of stuff.
	   */
	  CHECK_ARGS check_col_and_timezone = { true, true };
	  cfg_free_directory (dir);
	  dir = NULL;

	  if (dbtxt_vdes != NULL_VOLDES)
	    {
	      fileio_dismount (thread_p, dbtxt_vdes);
	      dbtxt_vdes = NULL_VOLDES;
	    }
	  (void) xboot_shutdown_server (thread_p, ER_THREAD_FINAL);

	  error_code = xboot_delete (new_db_name, true, BOOT_SHUTDOWN_EXCEPT_COMMON_MODULES);
	  if (error_code != NO_ERROR)
	    {
	      goto error;
	    }
	  check_col_and_timezone.check_db_coll = false;
	  error_code = boot_restart_server (thread_p, false, from_dbname, false, &check_col_and_timezone, NULL, false);
	  if (error_code != NO_ERROR)
	    {
	      goto error;
	    }

	  // get current thread entry
	  thread_p = thread_get_thread_entry_info ();
	  error_code =
	    xboot_copy (thread_p, from_dbname, new_db_name, new_db_path, new_log_path, new_lob_path, new_db_server_host,
			new_volext_path, fileof_vols_and_copypaths, false);
	  assert (thread_p == NULL);

	  return error_code;
	}
    }

  if (dbtxt_vdes != NULL_VOLDES)
    {
      fileio_dismount (thread_p, dbtxt_vdes);	/* unlock the directory file */
      dbtxt_vdes = NULL_VOLDES;
      cfg_free_directory (dir);
      dir = NULL;
    }

  /*
   * Compose the full name of the new database
   */

  COMPOSE_FULL_NAME (new_db_fullname, sizeof (new_db_fullname), new_db_path, new_db_name);

  /*
   * Copy the database
   */

  error_code =
    logpb_copy_database (thread_p, boot_Db_parm->nvols, new_db_fullname, new_log_path, new_log_prefix, new_volext_path,
			 fileof_vols_and_copypaths);
  if (error_code != NO_ERROR)
    {
      (void) xtran_server_abort (NULL);
    }
  else
    {
      /* Now create the entry in the database table */

      if (xtran_server_commit (thread_p, false) != TRAN_UNACTIVE_COMMITTED)
	{
	  error_code = ER_FAILED;
	  goto error;
	}

#if !defined(WINDOWS) || !defined(DONT_USE_MANDATORY_LOCK_IN_WINDOWS)
      dbtxt_vdes = fileio_mount (thread_p, dbtxt_label, dbtxt_label, LOG_DBTXT_VOLID, 2, true);
      if (dbtxt_vdes == NULL_VOLDES)
	{
	  error_code = ER_FAILED;
	  goto error;
	}
#endif /* !WINDOWS || !DONT_USE_MANDATORY_LOCK_IN_WINDOWS */

      if (dbtxt_vdes != NULL_VOLDES)
	{
	  error_code = cfg_read_directory_ex (dbtxt_vdes, &dir, true);
	  if (error_code != NO_ERROR)
	    {
	      goto error;
	    }
	}
      else
	{
	  error_code = cfg_read_directory (&dir, true);
	  if (error_code != NO_ERROR)
	    {
	      goto error;
	    }
	}
      db = cfg_find_db_list (dir, new_db_name);

      if (db == NULL)
	{
	  db = cfg_add_db (&dir, new_db_name, new_db_path, new_log_path, new_lob_path, new_db_server_host);
	}
      else
	{
	  er_set (ER_ERROR_SEVERITY, ARG_FILE_LINE, ER_BO_DATABASE_EXISTS, 1, new_db_name);
	  error_code = ER_BO_DATABASE_EXISTS;
	  goto error;
	}

      if (dbtxt_vdes != NULL_VOLDES)
	{
	  cfg_write_directory_ex (dbtxt_vdes, dir);
	}
      else
	{
	  cfg_write_directory (dir);
	}

#if defined(WINDOWS) && !defined(DONT_USE_MANDATORY_LOCK_IN_WINDOWS)
      if (dbtxt_vdes != NULL_VOLDES)
	{
	  fileio_dismount (thread_p, dbtxt_vdes);
	  dbtxt_vdes = NULL_VOLDES;
	}
#endif /* WINDOWS && !DONT_USE_MANDATORY_LOCK_IN_WINDOWS */
    }

  cfg_free_directory (dir);
  if (dbtxt_vdes != NULL_VOLDES)
    {
      fileio_dismount (thread_p, dbtxt_vdes);
    }

  (void) xboot_shutdown_server (thread_p, ER_THREAD_FINAL);
  return error_code;

error:
  if (dir != NULL)
    {
      cfg_free_directory (dir);
    }

  if (dbtxt_vdes != NULL_VOLDES)
    {
      fileio_dismount (thread_p, dbtxt_vdes);
    }

  (void) xboot_shutdown_server (thread_p, ER_THREAD_FINAL);

  return error_code;
}

/*
 * xboot_soft_rename () - a soft rename of a database on the same disk partitions
 *
 * return : NO_ERROR if all OK, ER_ status otherwise
 *
 *   olddb_name(in): Name of new database
 *   newdb_name(in): Directory where the new database will reside
 *   newdb_path(in): Directory where the log volumes of the new database
 *                        will reside
 *   newlog_path(in): Server host where the new database reside
 *   newdb_server_host(in): Wheater to overwrite the new database if it already
 *                        exist.
 *   new_volext_path(in): A path is included if all volumes are placed in one
 *                        place/directory. If NULL is given,
 *                        - If file "fileof_vols_and_wherepaths" is given, the
 *                          path is found in this file.
 *                        - Each volume is copied to same place where the
 *                          volume resides.
 *                      Note: This parameter should be NULL, if the above file
 *                            is given.
 *   fileof_vols_and_renamepaths(in):A file is given when the user decides to
 *                               control the rename of the volume by
 *                               individual bases. That is, user decides to
 *                               spread the volumes over several locations and
 *                               or to label the volumes with specific names.
 *                               Each volume entry consists of:
 *                                 volid from_fullvolname to_fullvolname
 *   newdb_overwrite(in):Rename the volumes/files at OS too. If it is true,
 *                        the enw database cannot exist in database.txt
 *   extern_rename(in): Rename the volumes/files at OS too. If it is true,
 *                        the enw database cannot exist in database.txt
 *   force_delete(in): Force delete backup volumes and information file
 *
 */
int
xboot_soft_rename (THREAD_ENTRY * thread_p, const char *old_db_name, const char *new_db_name, const char *new_db_path,
		   const char *new_log_path, const char *new_db_server_host, const char *new_volext_path,
		   const char *fileof_vols_and_renamepaths, bool new_db_overwrite, bool extern_rename,
		   bool force_delete)
{
  DB_INFO *dir = NULL;
  DB_INFO *db = NULL;
  const char *newlog_prefix;
  char new_db_server_host_buf[CUB_MAXHOSTNAMELEN + 1];
  char new_db_fullname[PATH_MAX];
  char new_db_pathbuf[PATH_MAX];
  char new_log_pathbuf[PATH_MAX];
  int dbtxt_vdes = NULL_VOLDES;
  char dbtxt_label[PATH_MAX];
  char allocdb_path[PATH_MAX];
  char alloclog_path[PATH_MAX];
  int error_code = NO_ERROR;

  if (fileof_vols_and_renamepaths != NULL)
    {
      /*
       * If a newdb path was given, it is ignored since only one option must
       * be specified
       */
      new_db_path = boot_find_new_db_path (allocdb_path, fileof_vols_and_renamepaths);
      if (new_db_path == NULL)
	{
	  error_code = ER_FAILED;
	  goto end;
	}
    }

  if (new_db_path == NULL)
    {
      /*
       * Use the same location as the source database
       */
      new_db_path = fileio_get_directory_path (allocdb_path, boot_Db_full_name);
      if (new_db_path == NULL)
	{
	  if (getcwd (allocdb_path, PATH_MAX) == NULL)
	    {
	      er_set_with_oserror (ER_ERROR_SEVERITY, ARG_FILE_LINE, ER_BO_CWD_FAIL, 0);
	      error_code = ER_BO_CWD_FAIL;
	      goto end;
	    }
	  new_db_path = allocdb_path;
	}
    }

  if (new_log_path == NULL)
    {
      /*
       * Use the same log location as the source database
       */
      new_log_path = fileio_get_directory_path (alloclog_path, log_Name_active);
      if (new_log_path == NULL)
	{
	  if (getcwd (alloclog_path, PATH_MAX) == NULL)
	    {
	      er_set_with_oserror (ER_ERROR_SEVERITY, ARG_FILE_LINE, ER_BO_CWD_FAIL, 0);
	      error_code = ER_BO_CWD_FAIL;
	      goto end;
	    }
	  new_log_path = alloclog_path;
	}
    }

  /*
   * Make sure that the db_path and log_path are the canonicalized absolute
   * pathnames
   */

  if (realpath ((char *) new_db_path, new_db_pathbuf) != NULL)
    {
      new_db_path = new_db_pathbuf;
    }

  if (new_log_path != NULL && realpath ((char *) new_log_path, new_log_pathbuf) != NULL)
    {
      new_log_path = new_log_pathbuf;
    }

  /* If db_path and/or log_path are NULL find the defaults */

  if (new_log_path == NULL)
    {
      /* Assign the data volume directory */
      strncpy (new_log_pathbuf, new_db_path, PATH_MAX);
      new_log_path = new_log_pathbuf;
    }

  /* If a host was not given, assume the current host */

  if (new_db_server_host == NULL)
    {
#if 0				/* use Unix-domain socekt for localhost */
/* *INDENT-OFF* */
      if (GETHOSTNAME (new_db_server_host_buf, CUB_MAXHOSTNAMELEN) != 0)
	{
	  er_set_with_oserror (ER_ERROR_SEVERITY, ARG_FILE_LINE, ER_BO_UNABLE_TO_FIND_HOSTNAME, 1, new_db_server_host_buf);
	  error_code = ER_BO_UNABLE_TO_FIND_HOSTNAME;
	  goto end;
	}
/* *INDENT-ON* */
#else
      strcpy (new_db_server_host_buf, "localhost");
#endif
      new_db_server_host = new_db_server_host_buf;
    }

  /* Make sure that the full path for the new database is not too long */
  if ((int) (strlen (new_db_name) + strlen (new_db_path) + 2) > DB_MAX_PATH_LENGTH)
    {
      /*
       * db_path + db_name is too long
       */
      er_set (ER_FATAL_ERROR_SEVERITY, ARG_FILE_LINE, ER_BO_FULL_DATABASE_NAME_IS_TOO_LONG, 3, new_db_path, new_db_name,
	      strlen (new_db_name) + strlen (new_db_path) + 2, DB_MAX_PATH_LENGTH);
      error_code = ER_BO_FULL_DATABASE_NAME_IS_TOO_LONG;
      goto end;
    }

  /* Get the log prefix */
  newlog_prefix = fileio_get_base_file_name (new_db_name);

  /*
   * get the database directory information in write mode
   */
  if (cfg_maycreate_get_directory_filename (dbtxt_label) == NULL
#if !defined(WINDOWS) || !defined(DONT_USE_MANDATORY_LOCK_IN_WINDOWS)
/* Temporary fix for NT file locking problem */
      || (dbtxt_vdes = fileio_mount (thread_p, dbtxt_label, dbtxt_label, LOG_DBTXT_VOLID, 2, true)) == NULL_VOLDES
#endif /* !WINDOWS || !DONT_USE_MANDATORY_LOCK_IN_WINDOWS */
    )
    {
      error_code = ER_FAILED;
      goto end;
    }

  if (dbtxt_vdes != NULL_VOLDES)
    {
      error_code = cfg_read_directory_ex (dbtxt_vdes, &dir, true);
      if (error_code != NO_ERROR)
	{
	  goto end;
	}
    }
  else
    {
      error_code = cfg_read_directory (&dir, true);
      if (error_code != NO_ERROR)
	{
	  goto end;
	}
    }

  if (dir != NULL && (db = cfg_find_db_list (dir, new_db_name)) == NULL && extern_rename != true)
    {
      er_set (ER_ERROR_SEVERITY, ARG_FILE_LINE, ER_BO_UNKNOWN_DATABASE, 1, new_db_name);
      error_code = ER_BO_UNKNOWN_DATABASE;
      goto end;
    }

  if (dir != NULL && db != NULL && extern_rename == true && new_db_overwrite == false)
    {
      /* There is a database with the same name and we cannot overwrite it */
      er_set (ER_ERROR_SEVERITY, ARG_FILE_LINE, ER_BO_DATABASE_EXISTS, 1, new_db_name);
      error_code = ER_BO_DATABASE_EXISTS;
      goto end;
    }

  /*
   * Compose the full name of the new database
   */

  COMPOSE_FULL_NAME (new_db_fullname, sizeof (new_db_fullname), new_db_path, new_db_name);

  /*
   * Rename the database
   */

  error_code =
    logpb_rename_all_volumes_files (thread_p, boot_Db_parm->nvols, new_db_fullname, new_log_path, newlog_prefix,
				    new_volext_path, fileof_vols_and_renamepaths, extern_rename, force_delete);
  if (error_code != NO_ERROR)
    {
      goto end;
    }

  /* Now create the entry in the database table */
  if (extern_rename == true)
    {
      if (db == NULL)
	{
	  const char *old_lob_path = NULL;
	  char new_lob_pathbuf[PATH_MAX] = { '\0' };
	  char *new_lob_path = NULL;

	  old_lob_path = boot_get_lob_path ();
	  if (*old_lob_path != '\0')
	    {
	      new_lob_path = strncpy_bufsize (new_lob_pathbuf, old_lob_path);
	    }

	  cfg_delete_db (&dir, old_db_name);
	  db = cfg_add_db (&dir, new_db_name, new_db_path, new_log_path, new_lob_path, new_db_server_host);
	}
      else
	{
	  cfg_update_db (db, new_db_path, new_log_path, NULL, new_db_server_host);
	}

      if (db == NULL || db->name == NULL || db->pathname == NULL || db->logpath == NULL || db->hosts == NULL)
	{
	  error_code = ER_FAILED;
	  goto end;
	}
    }
#if defined(WINDOWS) && !defined(DONT_USE_MANDATORY_LOCK_IN_WINDOWS)
  /* must unlock this before we can open it again for writing */
  if (dbtxt_vdes != NULL_VOLDES)
    {
      fileio_dismount (thread_p, dbtxt_vdes);
      dbtxt_vdes = NULL_VOLDES;
    }
#endif /* WINDOWS && !DONT_USE_MANDATORY_LOCK_IN_WINDOWS */
  if (dbtxt_vdes != NULL_VOLDES)
    {
      cfg_write_directory_ex (dbtxt_vdes, dir);
    }
  else
    {
      cfg_write_directory (dir);
    }

end:
  if (dir != NULL)
    {
      cfg_free_directory (dir);
    }

  if (dbtxt_vdes != NULL_VOLDES)
    {
      fileio_dismount (thread_p, dbtxt_vdes);
    }

  return error_code;
}

/*
 * xboot_delete () - delete all log files and database backups
 *
 * return: NO_ERROR if all OK, ER_ status otherwise
 *
 *   db_name(in):
 *   force_delete(in):
 *
 * Note: All data, log, and backup files associated with the current
 *              database are removed from the system.
 *              This is a very dangerous operation since the database cannot
 *              be recovered after this operation is executed. We strongly
 *              recommend that you backup the database and put the backup on
 *              tape or outside the log and backup directories before this
 *              operation is done. After this operation is executed the system
 *              is unavailable, that is, the system is shutdown by this
 *              operation.
 *
 * Note: This function must be run offline, that is, it should not be
 *              run when there are multiusers in the system.
 */
int
xboot_delete (const char *db_name, bool force_delete, BOOT_SERVER_SHUTDOWN_MODE shutdown_common_modules)
{
  char log_path[PATH_MAX];
  const char *log_prefix = NULL;
  DB_INFO *db;
  DB_INFO *dir = NULL;
  int dbtxt_vdes = NULL_VOLDES;
  char dbtxt_label[PATH_MAX];
  int error_code = NO_ERROR;
  THREAD_ENTRY *thread_p = NULL;

  if (!BO_IS_SERVER_RESTARTED ())
    {
      /*
       * Compose the full name of the database and find location of logs
       */
      if (msgcat_init () != NO_ERROR)
	{
	  er_set (ER_ERROR_SEVERITY, ARG_FILE_LINE, ER_BO_CANNOT_ACCESS_MESSAGE_CATALOG, 0);
	  return ER_FAILED;
	}

      if (sysprm_load_and_init (NULL, NULL, SYSPRM_LOAD_ALL) != NO_ERROR)
	{
	  er_set (ER_ERROR_SEVERITY, ARG_FILE_LINE, ER_BO_CANT_LOAD_SYSPRM, 0);
	  return ER_FAILED;
	}

      er_clear ();
    }

  /* *INDENT-OFF* */
  cubthread::initialize (thread_p);
  error_code = cubthread::initialize_thread_entries ();
  if (error_code != NO_ERROR)
    {
      ASSERT_ERROR ();
      return error_code;
    }
  /* *INDENT-ON* */

  error_code = perfmon_initialize (1);	/* 1 transaction for SA_MDOE */
  if (error_code != NO_ERROR)
    {
      ASSERT_ERROR ();
      return error_code;
    }

  /* Find the prefix for the database */
  log_prefix = fileio_get_base_file_name (db_name);

  /*
   * get the database directory information in write mode.
   */
  if (cfg_maycreate_get_directory_filename (dbtxt_label) == NULL)
    {
      goto error_dirty_delete;
    }

#if !defined(WINDOWS) || !defined(DONT_USE_MANDATORY_LOCK_IN_WINDOWS)
  /* Temporary solution to NT file locking problem */
  dbtxt_vdes = fileio_mount (thread_p, dbtxt_label, dbtxt_label, LOG_DBTXT_VOLID, 2, true);
  if (dbtxt_vdes == NULL_VOLDES)
    {
      return ER_FAILED;
    }
#endif /* !WINDOWS || !DONT_USE_MANDATORY_LOCK_IN_WINDOWS */

  if (dbtxt_vdes != NULL_VOLDES)
    {
      error_code = cfg_read_directory_ex (dbtxt_vdes, &dir, true);
    }
  else
    {
      error_code = cfg_read_directory (&dir, true);
    }

  if (error_code != NO_ERROR)
    {
      /*
       * If I cannot obtain a Lock on database.txt, it is better to quite at
       * this moment. We will not even perform a dirty delete.
       */
      if (dbtxt_vdes != NULL_VOLDES)
	{
	  fileio_dismount (thread_p, dbtxt_vdes);
	}
      return error_code;
    }

  if (dir == NULL || (db = cfg_find_db_list (dir, db_name)) == NULL)
    {
      if (dbtxt_vdes != NULL_VOLDES)
	{
	  fileio_dismount (thread_p, dbtxt_vdes);
	}
      er_set (ER_ERROR_SEVERITY, ARG_FILE_LINE, ER_BO_UNKNOWN_DATABASE, 1, db_name);
      if (dir)
	{
	  cfg_free_directory (dir);
	}
      goto error_dirty_delete;
    }

  /*
   * How can we perform the delete operation..without restarting the system
   * or restarted the system.
   */

  if (!BO_IS_SERVER_RESTARTED ())
    {
      /*
       * Compose the full name of the database and find location of logs
       */
      COMPOSE_FULL_NAME (boot_Db_full_name, sizeof (boot_Db_full_name), db->pathname, db_name);
    }

  if (boot_volume_info_log_path (log_path) == NULL)
    {
      strcpy (log_path, db->logpath);
    }

  if (dbtxt_vdes != NULL_VOLDES)
    {
      fileio_dismount (thread_p, dbtxt_vdes);
      dbtxt_vdes = NULL_VOLDES;
      cfg_free_directory (dir);
      dir = NULL;
    }

  /* Now delete the database. Normally, DWB was already removed at database shutdown. */
  error_code = boot_remove_all_volumes (thread_p, boot_Db_full_name, log_path, log_prefix, false, force_delete);
  if (error_code == NO_ERROR)
    {
#if defined(WINDOWS) && !defined(DONT_USE_MANDATORY_LOCK_IN_WINDOWS)
      dbtxt_vdes = fileio_mount (thread_p, dbtxt_label, dbtxt_label, LOG_DBTXT_VOLID, 2, true);
      if (dbtxt_vdes == NULL_VOLDES)
	{
	  goto error_dirty_delete;
	}
#endif /* WINDOWS && !DONT_USE_MANDATORY_LOCK_IN_WINDOWS */

      if (dbtxt_vdes != NULL_VOLDES)
	{
	  if (cfg_read_directory_ex (dbtxt_vdes, &dir, true) != NO_ERROR)
	    {
	      goto error_dirty_delete;
	    }
	}
      else
	{
	  if (cfg_read_directory (&dir, true) != NO_ERROR)
	    {
	      goto error_dirty_delete;
	    }
	}

      db = cfg_find_db_list (dir, db_name);

      if (db && cfg_delete_db (&dir, db_name))
	{
#if defined(WINDOWS) && !defined(DONT_USE_MANDATORY_LOCK_IN_WINDOWS)
	  /* must unlock it before opening it for write again */
	  if (dbtxt_vdes != NULL_VOLDES)
	    {
	      fileio_dismount (thread_p, dbtxt_vdes);
	      dbtxt_vdes = NULL_VOLDES;
	    }
#endif /* WINDOWS && !DONT_USE_MANDATORY_LOCK_IN_WINDOWS */
	  if (dbtxt_vdes != NULL_VOLDES)
	    {
	      cfg_write_directory_ex (dbtxt_vdes, dir);
	    }
	  else
	    {
	      cfg_write_directory (dir);
	    }
	}
      cfg_free_directory (dir);
    }

  if (dbtxt_vdes != NULL_VOLDES)
    {
      fileio_dismount (thread_p, dbtxt_vdes);
    }

  /* Shutdown the server */
  if (error_code == NO_ERROR)
    {
      boot_server_all_finalize (thread_p, ER_THREAD_FINAL, shutdown_common_modules);
    }
  else
    {
      er_stack_push ();
#if defined (SERVER_MODE)
      boot_server_all_finalize (thread_p, ER_THREAD_FINAL, BOOT_SHUTDOWN_ALL_MODULES);
#else
      boot_server_all_finalize (thread_p, ER_THREAD_FINAL, shutdown_common_modules);
#endif
      er_stack_pop ();
    }

#if defined (SA_MODE)
  cubthread::finalize ();
  thread_p = NULL;
#endif // SA_MODE

  return error_code;

error_dirty_delete:

  error_code = ER_FAILED;

  /* Shutdown the server */
  er_stack_push ();
#if defined (SERVER_MODE)
  boot_server_all_finalize (thread_p, ER_THREAD_FINAL, BOOT_SHUTDOWN_ALL_MODULES);
#else
  boot_server_all_finalize (thread_p, ER_THREAD_FINAL, shutdown_common_modules);
#endif
  er_stack_pop ();

#if defined (SA_MODE)
  cubthread::finalize ();
  thread_p = NULL;
#endif // SA_MODE

  return error_code;
}

/*
 * boot_create_all_volumes () -
 *
 * return:
 *
 *   db_comments(in):
 *   db_npages(in):
 *   file_addmore_vols(in):
 *   log_path(in):
 *   log_prefix(in):
 *   log_npages(in):
 *   client_prog_name(in):
 *   client_user_name(in):
 *   client_host_name(in):
 *   client_process_id(in):
 *   client_lock_wait(in):
 *   client_isolation(in):
 */
static int
boot_create_all_volumes (THREAD_ENTRY * thread_p, const BOOT_CLIENT_CREDENTIAL * client_credential,
			 const char *db_comments, DKNPAGES db_npages, const char *file_addmore_vols,
			 const char *log_path, const char *log_prefix, DKNPAGES log_npages,
			 int client_lock_wait, TRAN_ISOLATION client_isolation)
{
  int tran_index = NULL_TRAN_INDEX;
  VOLID db_volid = NULL_VOLID;
  RECDES recdes;
  int error_code;
  DBDEF_VOL_EXT_INFO ext_info;
  HEAP_OPERATION_CONTEXT heapop_context;

  assert (client_credential != NULL);

  spage_boot (thread_p);
  error_code = heap_manager_initialize ();
  if (error_code != NO_ERROR)
    {
      goto error;
    }

  /* Create the active log and initialize the log and recovery manager */
  error_code = log_create (thread_p, boot_Db_full_name, log_path, log_prefix, log_npages);
  if (error_code != NO_ERROR || boot_Init_server_is_canceled)
    {
      goto error;
    }
  log_initialize (thread_p, boot_Db_full_name, log_path, log_prefix, false, NULL);

  /* Assign an index to current thread of execution (i.e., a client id) */

  tran_index =
    logtb_assign_tran_index (thread_p, NULL_TRANID, TRAN_ACTIVE, client_credential, NULL, client_lock_wait,
			     client_isolation);
  if (tran_index == NULL_TRAN_INDEX)
    {
      goto error;
    }

  ext_info.name = boot_Db_full_name;
  ext_info.comments = db_comments;
  ext_info.max_npages = db_npages;
  ext_info.max_writesize_in_sec = 0;
  ext_info.purpose = DB_PERMANENT_DATA_PURPOSE;
  ext_info.extend_npages = db_npages;

  /* Create double write buffer if not already created. DWB creation must be done before first volume.
   * DWB file is created on log_path.
   */
  if (dwb_create (thread_p, log_path, log_prefix) != NO_ERROR)
    {
      goto error;
    }

  /* Format the first database volume */
  error_code = disk_format_first_volume (thread_p, boot_Db_full_name, db_comments, db_npages);
  if (error_code != NO_ERROR)
    {
      ASSERT_ERROR ();
      goto error;
    }

  if (logpb_add_volume (NULL, LOG_DBFIRST_VOLID, boot_Db_full_name, DB_PERMANENT_DATA_PURPOSE) != LOG_DBFIRST_VOLID)
    {
      goto error;
    }

  /*
   * Initialize the database parameter table
   */

  boot_Db_parm->trk_vfid.volid = LOG_DBFIRST_VOLID;
  boot_Db_parm->hfid.vfid.volid = LOG_DBFIRST_VOLID;
  boot_Db_parm->rootclass_hfid.vfid.volid = LOG_DBFIRST_VOLID;
#if 1				/* TODO */
  boot_Db_parm->classname_table.vfid.volid = LOG_DBFIRST_VOLID;
#endif
  boot_Db_parm->ctid.vfid.volid = LOG_DBFIRST_VOLID;
#if 1				/* TODO */
  boot_Db_parm->ctid.xhid.vfid.volid = LOG_DBFIRST_VOLID;
#endif

  (void) strncpy (boot_Db_parm->rootclass_name, ROOTCLASS_NAME, DB_SIZEOF (boot_Db_parm->rootclass_name));
  boot_Db_parm->nvols = 1;
  boot_Db_parm->last_volid = LOG_DBFIRST_VOLID;
  boot_Db_parm->temp_nvols = 0;
  boot_Db_parm->temp_last_volid = NULL_VOLID;

  /* The query area has been removed */
  boot_Db_parm->query_vfid.volid = NULL_VOLID;
  boot_Db_parm->query_vfid.fileid = NULL_FILEID;

  OID_SET_NULL (&boot_Db_parm->rootclass_oid);
  oid_set_root (&boot_Db_parm->rootclass_oid);

  /* Get parameter value for vacuum data file size. Save it to boot_Db_parm to keep the value persistent even if the
   * server is restarted and the value in config file is changed. */
  boot_Db_parm->vacuum_log_block_npages = prm_get_integer_value (PRM_ID_VACUUM_LOG_BLOCK_PAGES);
  VFID_SET_NULL (&boot_Db_parm->vacuum_data_vfid);
  VFID_SET_NULL (&boot_Db_parm->dropped_files_vfid);

  /* Create the needed files */
  error_code = file_tracker_create (thread_p, &boot_Db_parm->trk_vfid);
  if (error_code != NO_ERROR)
    {
      ASSERT_ERROR ();
      goto error;
    }
  error_code = xheap_create (thread_p, &boot_Db_parm->hfid, NULL, false);
  if (error_code != NO_ERROR)
    {
      ASSERT_ERROR ();
      goto error;
    }
  error_code = xheap_create (thread_p, &boot_Db_parm->rootclass_hfid, NULL, false);
  if (error_code != NO_ERROR)
    {
      ASSERT_ERROR ();
      goto error;
    }

  error_code = xheap_create (thread_p, &boot_Db_parm->tde_keyinfo_hfid, NULL, false);
  if (error_code != NO_ERROR)
    {
      ASSERT_ERROR ();
      goto error;
    }

  error_code = heap_assign_address (thread_p, &boot_Db_parm->rootclass_hfid, NULL, &boot_Db_parm->rootclass_oid, 0);
  if (error_code != NO_ERROR)
    {
      ASSERT_ERROR ();
      goto error;
    }

  oid_set_root (&boot_Db_parm->rootclass_oid);
  /* we need to manually add root class HFID to cache */
  error_code =
    heap_cache_class_info (thread_p, &boot_Db_parm->rootclass_oid, &boot_Db_parm->rootclass_hfid, FILE_HEAP,
			   boot_Db_parm->rootclass_name);
  if (error_code != NO_ERROR)
    {
      assert_release (false);
      goto error;
    }

#if 1				/* TODO */
  if (xehash_create (thread_p, &boot_Db_parm->classname_table, DB_TYPE_STRING, -1, &boot_Db_parm->rootclass_oid, -1,
		     false) == NULL)
    {
      goto error;
    }
#endif

  /* Initialize structures for global unique statistics */
  error_code = logtb_initialize_global_unique_stats_table (thread_p);
  if (error_code != NO_ERROR)
    {
      goto error;
    }

  if (catalog_create (thread_p, &boot_Db_parm->ctid) == NULL)
    {
      goto error;
    }

  error_code = disk_set_boot_hfid (thread_p, LOG_DBFIRST_VOLID, &boot_Db_parm->hfid);
  if (error_code != NO_ERROR)
    {
      goto error;
    }

  /* Store the parameter table */
  recdes.area_size = recdes.length = DB_SIZEOF (*boot_Db_parm);
  recdes.type = REC_HOME;
  recdes.data = (char *) boot_Db_parm;

  /* Prepare context */
  heap_create_insert_context (&heapop_context, &boot_Db_parm->hfid, &boot_Db_parm->rootclass_oid, &recdes, NULL);

  /* Insert and fetch location */
  if (heap_insert_logical (thread_p, &heapop_context, NULL) != NO_ERROR)
    {
      goto error;
    }
  COPY_OID (boot_Db_parm_oid, &heapop_context.res_oid);

  /* Create file for vacuum data */
  if (vacuum_create_file_for_vacuum_data (thread_p, &boot_Db_parm->vacuum_data_vfid) != NO_ERROR)
    {
      goto error;
    }

  /* Create file for dropped files (tracked by vacuum) */
  if (vacuum_create_file_for_dropped_files (thread_p, &boot_Db_parm->dropped_files_vfid) != NO_ERROR)
    {
      goto error;
    }

  /* Update boot_Db_parm */
  error_code = boot_db_parm_update_heap (thread_p);
  if (error_code != NO_ERROR)
    {
      ASSERT_ERROR ();
      goto error;
    }

  /*
   * Create the rest of the other volumes if any
   */

  if (file_addmore_vols != NULL)
    {
      error_code = boot_parse_add_volume_extensions (thread_p, file_addmore_vols);
      if (error_code != NO_ERROR)
	{
	  goto error;
	}
    }

  error_code = locator_initialize (thread_p);
  if (error_code != NO_ERROR)
    {
      goto error;
    }

  error_code = pgbuf_flush_all (thread_p, NULL_VOLID);
  if (error_code != NO_ERROR)
    {
      goto error;
    }

  /*
   * Initialize the catalog manager, the query evaluator, and install meta
   * classes
   */

  oid_set_root (&boot_Db_parm->rootclass_oid);
  catalog_initialize (&boot_Db_parm->ctid);

  if (qmgr_initialize (thread_p) != NO_ERROR)
    {
      goto error;
    }

  error_code = tf_install_meta_classes ();
  if (error_code != NO_ERROR)
    {
      goto error;
    }

  error_code = tde_initialize (thread_p, &boot_Db_parm->tde_keyinfo_hfid);
  if (error_code != NO_ERROR)
    {
      goto error;
    }

  logpb_force_flush_pages (thread_p);
  (void) pgbuf_flush_all (thread_p, NULL_VOLID);
  (void) fileio_synchronize_all (thread_p, false);

  (void) logpb_checkpoint (thread_p);
  boot_server_status (BOOT_SERVER_UP);

  return tran_index;

  /* An error was found */
error:

  if (db_volid != NULL_VOLID)
    {
      (void) logpb_delete (thread_p, boot_Db_parm->nvols, boot_Db_full_name, log_path, log_prefix, true);
    }
  else
    {
      if (tran_index != NULL_TRAN_INDEX)
	{
	  logtb_release_tran_index (thread_p, tran_index);
	  log_final (thread_p);
	}
    }

  er_stack_push ();
  boot_server_all_finalize (thread_p, ER_THREAD_FINAL, BOOT_SHUTDOWN_EXCEPT_COMMON_MODULES);
  er_stack_pop ();

  return NULL_TRAN_INDEX;
}

/*
 * boot_remove_all_volumes () - remove all log files, information volumes, and backups
 *                     of given full database name
 *
 * return:  NO_ERROR if all OK, ER_ status otherwise
 *
 *   db_fullname(in):Full name of the database (A path)
 *   log_path(in): Path of log (cannot be NULL)
 *   log_prefix(in): Prefix of log (cannot be NULL)
 *   dirty_rem(in):
 *   force_delete(in):
 *
 * Note: All data, log, and backup files associated with the given
 *              database are removed from the system. However, the database is
 *              not unregistered from the database.txt. That is, this function
 *              does not know anything about database.txt.
 *              See xboot_delete for deletion of database instead of volumes.
 */
static int
boot_remove_all_volumes (THREAD_ENTRY * thread_p, const char *db_fullname, const char *log_path, const char *log_prefix,
			 bool dirty_rem, bool force_delete)
{
  int error_code = NO_ERROR;

  if (dirty_rem)
    {
      goto error_rem_allvols;
    }

  /*
   * How can we perform the delete operation..without restarting the system
   * or restarted the system.
   */

  if (!BO_IS_SERVER_RESTARTED ())
    {
      /* System is not restarted. Read the system parameters */
      if (msgcat_init () != NO_ERROR)
	{
	  er_set (ER_ERROR_SEVERITY, ARG_FILE_LINE, ER_BO_CANNOT_ACCESS_MESSAGE_CATALOG, 0);
	  return ER_FAILED;
	}

      if (sysprm_load_and_init (NULL, NULL, SYSPRM_LOAD_ALL) != NO_ERROR)
	{
	  er_set (ER_ERROR_SEVERITY, ARG_FILE_LINE, ER_BO_CANT_LOAD_SYSPRM, 0);
	  return ER_FAILED;
	}

      /*
       * Initialize error structure, critical section, slotted page, heap, and
       * recovery managers
       */

      er_clear ();

      /* Initialize the transaction table */
      logtb_define_trantable (thread_p, -1, -1);

      /* The database pagesize is set by log_get_io_page_size */

      if (log_get_io_page_size (thread_p, db_fullname, log_path, log_prefix) == -1)
	{
	  /*
	   * There is something wrong with this database... We will only remove
	   * as much as we can
	   */
	  goto error_rem_allvols;
	}
      if (!fileio_is_volume_exist (db_fullname))
	{
	  goto error_rem_allvols;
	}
      if (!logpb_exist_log (thread_p, db_fullname, log_path, log_prefix))
	{
	  goto error_rem_allvols;
	}
      error_code = boot_mount (thread_p, LOG_DBFIRST_VOLID, db_fullname, NULL);
      if (error_code != NO_ERROR)
	{
	  goto error_rem_allvols;
	}
      if (disk_get_boot_hfid (thread_p, LOG_DBFIRST_VOLID, &boot_Db_parm->hfid) == NULL)
	{
	  goto error_rem_allvols;
	}
      error_code = boot_get_db_parm (thread_p, boot_Db_parm, boot_Db_parm_oid);
      if (error_code != NO_ERROR)
	{
	  goto error_rem_allvols;
	}
      error_code = tde_cipher_initialize (thread_p, &boot_Db_parm->tde_keyinfo_hfid, NULL);
      if (error_code != NO_ERROR)
	{
	  goto error_rem_allvols;
	}

      /* Find the rest of the volumes and mount them */
      error_code = boot_find_rest_volumes (thread_p, NULL, LOG_DBFIRST_VOLID, boot_mount, NULL);
      if (error_code != NO_ERROR)
	{
	  goto error_rem_allvols;
	}
      error_code = disk_manager_init (thread_p, true);
      if (error_code != NO_ERROR)
	{
	  goto error_rem_allvols;
	}

      log_restart_emergency (thread_p, db_fullname, log_path, log_prefix);

      (void) boot_remove_all_temp_volumes (thread_p, ONLY_PHYSICAL_REMOVE_TEMP_VOL_ACTION);
      boot_server_status (BOOT_SERVER_UP);
      log_final (thread_p);

    }

  /* Now delete the database */
  error_code = logpb_delete (thread_p, boot_Db_parm->nvols, db_fullname, log_path, log_prefix, force_delete);
  return error_code;

error_rem_allvols:

  error_code = logpb_delete (thread_p, -1, db_fullname, log_path, log_prefix, force_delete);

  return error_code;
}

/*
 * xboot_emergency_patch () - patch the database for emergency restart
 *
 * return:  NO_ERROR if all OK, ER_ status otherwise
 *
 *   db_name(in): Database Name
 *   recreate_log(in): true if the log is missing
 *   log_npages(in):
 *   user_db_charset(in): charset to use when recreating log
 *   out_fp(in):
 *
 * Note: The database is patched for future restarts. The patch will
 *              remove any indication of recovery to be performed. If a log
 *              is not available, the recreate_flag must be given
 */
int
xboot_emergency_patch (const char *db_name, bool recreate_log, DKNPAGES log_npages, const char *db_locale,
		       FILE * out_fp)
{
  char log_path[PATH_MAX];
  const char *log_prefix;
  DB_INFO *db = NULL;
  DB_INFO *dir = NULL;
  int dbtxt_vdes = NULL_VOLDES;
  char dbtxt_label[PATH_MAX];
  int error_code = NO_ERROR;
  INTL_CODESET db_charset_db_header = INTL_CODESET_ERROR;
  INTL_CODESET db_charset_db_root = INTL_CODESET_ERROR;
  char dummy_timezone_checksum[32 + 1];
  char db_lang[LANG_MAX_LANGNAME];
  THREAD_ENTRY *thread_p = NULL;

  if (lang_init () != NO_ERROR)
    {
      if (er_errid () == NO_ERROR)
	{
	  er_set (ER_ERROR_SEVERITY, ARG_FILE_LINE, ER_LOC_INIT, 1, "Failed to initialize language module");
	}
      error_code = ER_LOC_INIT;
      goto error_exit;
    }

  (void) msgcat_init ();
  if (sysprm_load_and_init (NULL, NULL, SYSPRM_LOAD_ALL) != NO_ERROR)
    {
      er_set (ER_ERROR_SEVERITY, ARG_FILE_LINE, ER_BO_CANT_LOAD_SYSPRM, 0);
      error_code = ER_BO_CANT_LOAD_SYSPRM;
      goto error_exit;
    }

  if (db_name == NULL)
    {
      er_set (ER_ERROR_SEVERITY, ARG_FILE_LINE, ER_BO_UNKNOWN_DATABASE, 1, db_name);
      error_code = ER_BO_UNKNOWN_DATABASE;
      goto error_exit;
    }

  /* *INDENT-OFF* */
  cubthread::initialize (thread_p);
  error_code = cubthread::initialize_thread_entries ();
  if (error_code != NO_ERROR)
    {
      ASSERT_ERROR ();
      goto error_exit;
    }
  /* *INDENT-ON* */

  /*
   * Compose the full name of the database and find location of logs
   */
  if (cfg_read_directory (&dir, false) != NO_ERROR)
    {
      er_set (ER_ERROR_SEVERITY, ARG_FILE_LINE, ER_CFG_NO_FILE, 1, DATABASES_FILENAME);
      error_code = ER_CFG_NO_FILE;
      goto error_exit;
    }

  if (dir == NULL || ((db = cfg_find_db_list (dir, db_name)) == NULL))
    {
      /*
       * Make sure that nobody was in the process of writing the
       * database.txt when we got a snapshot of it.
       */
      if (dir != NULL)
	{
	  cfg_free_directory (dir);
	  dir = NULL;
	}

      if (cfg_maycreate_get_directory_filename (dbtxt_label) != NULL
#if !defined(WINDOWS) || !defined(DONT_USE_MANDATORY_LOCK_IN_WINDOWS)
	  /* Temporary solution to NT file locking problem. */
	  && (dbtxt_vdes = fileio_mount (thread_p, dbtxt_label, dbtxt_label, LOG_DBTXT_VOLID, 2, true)) != NULL_VOLDES
#endif /* !WINDOWS || !DONT_USE_MANDATORY_LOCK_IN_WINDOWS */
	)
	{
	  if (dbtxt_vdes != NULL_VOLDES)
	    {
	      if (cfg_read_directory_ex (dbtxt_vdes, &dir, false) == NO_ERROR)
		{
		  db = cfg_find_db_list (dir, db_name);
		}
	    }
	  else
	    {
	      if (cfg_read_directory (&dir, false) == NO_ERROR)
		{
		  db = cfg_find_db_list (dir, db_name);
		}
	    }

	  fileio_dismount (thread_p, dbtxt_vdes);
	  dbtxt_vdes = NULL_VOLDES;
	}
      if (db == NULL)
	{
	  if (dir != NULL)
	    {
	      cfg_free_directory (dir);
	    }
	  er_set (ER_ERROR_SEVERITY, ARG_FILE_LINE, ER_BO_UNKNOWN_DATABASE, 1, db_name);
	  error_code = ER_BO_UNKNOWN_DATABASE;
	  goto error_exit;
	}
    }

  COMPOSE_FULL_NAME (boot_Db_full_name, sizeof (boot_Db_full_name), db->pathname, db_name);

  if (boot_volume_info_log_path (log_path) == NULL)
    {
      strcpy (log_path, db->logpath);
    }

  cfg_free_directory (dir);

  log_prefix = fileio_get_base_file_name (db_name);

  if (sysprm_load_and_init (boot_Db_full_name, NULL, SYSPRM_LOAD_ALL) != NO_ERROR)
    {
      er_set (ER_ERROR_SEVERITY, ARG_FILE_LINE, ER_BO_CANT_LOAD_SYSPRM, 0);
      error_code = ER_BO_CANT_LOAD_SYSPRM;
      goto error_exit;
    }

  /*
   * Initialize error structure, critical section, slotted page, heap, and
   * recovery managers
   */

  /* The database pagesize is set by log_get_io_page_size */

  if (log_get_io_page_size (thread_p, boot_Db_full_name, log_path, log_prefix) == -1)
    {
      if (recreate_log != 0)
	{
	  /*
	   * User must indicate the database pagesize through its own environment
	   */
	  (void) db_set_page_size (IO_DEFAULT_PAGE_SIZE, IO_DEFAULT_PAGE_SIZE);
	}
      else
	{
	  error_code = ER_FAILED;
	  goto error_exit;
	}
    }

  /* Initialize the transaction table */
  logtb_define_trantable (thread_p, -1, -1);

  spage_boot (thread_p);
  error_code = heap_manager_initialize ();
  if (error_code != NO_ERROR)
    {
      goto error_exit;
    }

  /* Mount the data volume */
  error_code = boot_mount (thread_p, LOG_DBFIRST_VOLID, boot_Db_full_name, NULL);
  if (error_code != NO_ERROR)
    {
      goto error_exit;
    }

  /* Find the location of the database parameters and read them */
  if (disk_get_boot_hfid (thread_p, LOG_DBFIRST_VOLID, &boot_Db_parm->hfid) == NULL)
    {
      error_code = ER_FAILED;
      goto error_exit;
    }
  error_code = boot_get_db_parm (thread_p, boot_Db_parm, boot_Db_parm_oid);
  if (error_code != NO_ERROR)
    {
      error_code = ER_FAILED;
      goto error_exit;
    }

  if (recreate_log == false)
    {
      db_charset_db_header = boot_get_db_charset_from_header (thread_p, log_path, log_prefix);
      if (db_charset_db_header <= INTL_CODESET_NONE || INTL_CODESET_LAST < db_charset_db_header)
	{
	  char er_msg[ERR_MSG_SIZE];
	  snprintf (er_msg, sizeof (er_msg) - 1,
		    "Cannot found a valid charset in volumes header or there is a missmatch.");
	  er_set (ER_FATAL_ERROR_SEVERITY, ARG_FILE_LINE, ER_LOC_INIT, 1, er_msg);
	  error_code = ER_LOC_INIT;
	  goto error_exit;
	}
      else
	{
	  lang_set_charset (db_charset_db_header);
	}
    }
  else
    {
      error_code = lang_set_charset_lang (db_locale);
      if (error_code != NO_ERROR)
	{
	  goto error_exit;
	}
      db_charset_db_header = lang_charset ();
    }

  /* Find the rest of the volumes and mount them */

  error_code = boot_find_rest_volumes (thread_p, NULL, LOG_DBFIRST_VOLID, boot_mount, NULL);
  if (error_code != NO_ERROR)
    {
      goto error_exit;
    }
  error_code = disk_manager_init (thread_p, true);
  if (error_code != NO_ERROR)
    {
      ASSERT_ERROR ();
      goto error_exit;
    }

  error_code = logtb_initialize_global_unique_stats_table (thread_p);
  if (error_code != NO_ERROR)
    {
      goto error_exit;
    }

  error_code = file_tracker_load (thread_p, &boot_Db_parm->trk_vfid);
  if (error_code != NO_ERROR)
    {
      ASSERT_ERROR ();
      goto error_exit;
    }
  catalog_initialize (&boot_Db_parm->ctid);

  if (prm_get_bool_value (PRM_ID_DISABLE_VACUUM) == false)
    {
      /* We need initialize vacuum routine before recovery. */
      error_code =
	vacuum_initialize (thread_p, boot_Db_parm->vacuum_log_block_npages, &boot_Db_parm->vacuum_data_vfid,
			   &boot_Db_parm->dropped_files_vfid, false);
      if (error_code != NO_ERROR)
	{
	  goto error_exit;
	}
    }

  error_code = tp_init ();
  if (error_code != NO_ERROR)
    {
      goto error_exit;
    }

  if (recreate_log == false)
    {
      log_restart_emergency (thread_p, boot_Db_full_name, log_path, log_prefix);
    }

  /*
   * Initialize the catalog manager, the query evaluator, and install meta
   * classes
   */

  error_code = locator_initialize (thread_p);
  if (error_code != NO_ERROR)
    {
      goto error_exit;
    }

  oid_set_root (&boot_Db_parm->rootclass_oid);

  /* Initialize tsc-timer */
  tsc_init ();

  error_code =
    catcls_get_server_compat_info (thread_p, &db_charset_db_root, db_lang, sizeof (db_lang) - 1,
				   dummy_timezone_checksum);
  if (error_code != NO_ERROR)
    {
      goto error_exit;
    }

  if (db_charset_db_header != db_charset_db_root)
    {
      char er_msg[ERR_MSG_SIZE];
      snprintf (er_msg, sizeof (er_msg) - 1, "Invalid charset in db_root system table: expecting %s, found %s",
		lang_charset_cubrid_name (db_charset_db_header), lang_charset_cubrid_name (db_charset_db_root));
      er_set (ER_FATAL_ERROR_SEVERITY, ARG_FILE_LINE, ER_LOC_INIT, 1, er_msg);
      error_code = ER_LOC_INIT;
      goto error_exit;
    }

  if (recreate_log == true)
    {
      if (log_npages <= 0)
	{
	  /* Use the default that is the size of the database */
	  log_npages = xdisk_get_total_numpages (thread_p, LOG_DBFIRST_VOLID);

	  if (log_npages < 10)
	    {
	      log_npages = 10;
	    }
	}

      error_code = log_recreate (thread_p, boot_Db_full_name, log_path, log_prefix, log_npages, out_fp);
      if (error_code != NO_ERROR)
	{
	  goto error_exit;
	}
    }

  boot_server_status (BOOT_SERVER_UP);

  (void) xtran_server_commit (thread_p, false);
  (void) xboot_shutdown_server (thread_p, ER_ALL_FINAL);

  return error_code;

error_exit:

  if (error_code != NO_ERROR)
    {
      error_code = ER_FAILED;
    }

  boot_server_all_finalize (thread_p, ER_THREAD_FINAL, BOOT_SHUTDOWN_ALL_MODULES);

  return error_code;
}

/*
 * boot_find_new_db_path () - find the new path of database
 *
 * return: db_pathbuf or NULL
 *
 *   db_pathbuf(in): The database path buffer (Set as a side effect)
 *                The size of this buffer muts be at least PATH_MAX
 *   fileof_vols_and_wherepaths(in):A file of volumes and path or NULL.
 *                Each volume entry consists of:
 *                 volid from_fullvolname to_fullvolname
 *
 * Note: Find the new database path from either the given wherepath
 *              file or the current working directory.
 */
static char *
boot_find_new_db_path (char *db_pathbuf, const char *fileof_vols_and_wherepaths)
{
  FILE *where_paths_fp;
  char from_volname[PATH_MAX];	/* Name of new volume */
  int from_volid;
  char *name;
  char format_string[32];
#if !defined(WINDOWS)
  struct stat stat_buf;
#endif

  if (fileof_vols_and_wherepaths != NULL)
    {
      /*
       * Obtain the new database path from where paths file
       */
      where_paths_fp = fopen (fileof_vols_and_wherepaths, "r");
      if (where_paths_fp == NULL)
	{
	  er_set_with_oserror (ER_ERROR_SEVERITY, ARG_FILE_LINE, ER_LOG_USER_FILE_UNKNOWN, 1,
			       fileof_vols_and_wherepaths);
	  return NULL;
	}

      *db_pathbuf = '\0';
      *from_volname = '\0';

      sprintf (format_string, "%%d %%%ds %%%ds", PATH_MAX - 1, PATH_MAX - 1);
      if (fscanf (where_paths_fp, format_string, &from_volid, from_volname, db_pathbuf) != 3
	  || from_volid != LOG_DBFIRST_VOLID)
	{
	  fclose (where_paths_fp);
	  er_set (ER_ERROR_SEVERITY, ARG_FILE_LINE, ER_LOG_USER_FILE_UNORDERED_ENTRIES, 7, fileof_vols_and_wherepaths,
		  0, from_volid, from_volname, db_pathbuf, LOG_DBFIRST_VOLID, boot_Db_full_name);
	  return NULL;
	}
      fclose (where_paths_fp);

#if !defined(WINDOWS)
      if (stat (db_pathbuf, &stat_buf) != -1 && S_ISCHR (stat_buf.st_mode))
	{
	  if (getcwd (db_pathbuf, PATH_MAX) == NULL)
	    {
	      er_set_with_oserror (ER_ERROR_SEVERITY, ARG_FILE_LINE, ER_BO_CWD_FAIL, 0);
	      *db_pathbuf = '0';
	      return NULL;
	    }

	  return db_pathbuf;
	}
#endif /* !WINDOWS */

      name = strrchr (db_pathbuf, PATH_SEPARATOR);
#if defined(WINDOWS)
      {
	char *name_tmp = strrchr (db_pathbuf, '/');

	if (name < name_tmp)
	  {
	    name = name_tmp;
	  }
      }
#endif /* WINDOWS */
      if (name == NULL)
	{
	  /* It does not look like a path name. Use working directory */
	  if (getcwd (db_pathbuf, PATH_MAX) == NULL)
	    {
	      er_set_with_oserror (ER_ERROR_SEVERITY, ARG_FILE_LINE, ER_BO_CWD_FAIL, 0);
	      *db_pathbuf = '\0';
	      return NULL;
	    }
	}
      else
	{
	  *name = '\0';
	}
    }
  else
    {
      /* Use current working directory */
      if (getcwd (db_pathbuf, PATH_MAX) == NULL)
	{
	  er_set_with_oserror (ER_ERROR_SEVERITY, ARG_FILE_LINE, ER_BO_CWD_FAIL, 0);
	  *db_pathbuf = '\0';
	  return NULL;
	}
    }

  return db_pathbuf;
}

/*
 * boot_volume_info_log_path () - find path for log in volinfo
 *
 * return: log_path or NULL
 *
 *   log_path(in): Storage for log path
 *
 * Note: Find path for the log in the volume information.
 */
static char *
boot_volume_info_log_path (char *log_path)
{
  int read_int_volid = NULL_VOLID;
  char *slash;
  FILE *volinfo_fp = NULL;	/* Pointer to new volinfo */
  char format_string[32];

  fileio_make_volume_info_name (log_path, boot_Db_full_name);
  volinfo_fp = fopen (log_path, "r");
  if (volinfo_fp == NULL)
    {
      er_set (ER_ERROR_SEVERITY, ARG_FILE_LINE, ER_BO_CANNOT_FINE_VOLINFO, 1, log_path);
      return NULL;
    }

  sprintf (format_string, "%%d %%%ds", PATH_MAX - 1);
  while (true)
    {
      if (fscanf (volinfo_fp, format_string, &read_int_volid, log_path) != 2)
	{
	  read_int_volid = NULL_VOLID;
	  break;
	}
      if (LOG_DBLOG_ACTIVE_VOLID == (VOLID) read_int_volid)
	{
	  break;
	}
    }
  fclose (volinfo_fp);

  if (LOG_DBLOG_ACTIVE_VOLID == (VOLID) read_int_volid)
    {
      slash = strrchr (log_path, PATH_SEPARATOR);
#if defined(WINDOWS)
      {
	char *r_slash = strrchr (log_path, '/');

	if (slash < r_slash)
	  {
	    slash = r_slash;
	  }
      }
#endif /* WINDOWS */
      if (slash != NULL)
	{
	  *slash = '\0';
	}
      return log_path;
    }

  return NULL;
}

/*
 * xboot_compact_db () - compact the database
 *
 * return : NO_ERROR if all OK, ER_ status otherwise
 *
 *   class_oids(in): the class oids list to process
 *   n_classes(in): the length of class_oids
 *   space_to_process(in): the maximum space to process
 *   instance_lock_timeout(in): the lock timeout for instances
 *   class_lock_timeout(in): the lock timeout for classes
 *   delete_old_repr(in): drop old class representations
 *   last_processed_class_oid(in,out): last processed class oid
 *   last_processed_oid(in,out): last processed oid
 *   total_objects(in,out): count processed objects for each class
 *   failed_objects(in,out): count failed objects for each class
 *   modified_objects(in,out): count modified objects for each class
 *   big_objects(in,out): count big objects for each class
 *   initial_last_repr_id(in,out): the list of last class representation
 *
 * Note:
 */

int
xboot_compact_db (THREAD_ENTRY * thread_p, OID * class_oids, int n_classes, int space_to_process,
		  int instance_lock_timeout, int class_lock_timeout, bool delete_old_repr,
		  OID * last_processed_class_oid, OID * last_processed_oid, int *total_objects, int *failed_objects,
		  int *modified_objects, int *big_objects, int *initial_last_repr_id)
{
  return boot_compact_db (thread_p, class_oids, n_classes, space_to_process, instance_lock_timeout, class_lock_timeout,
			  delete_old_repr, last_processed_class_oid, last_processed_oid, total_objects, failed_objects,
			  modified_objects, big_objects, initial_last_repr_id);
}

/*
 * xboot_heap_compact () - compact all pages from hfid of specified class OID
 *   return: error_code
 *   class_oid(in):  the class oid
 */
int
xboot_heap_compact (THREAD_ENTRY * thread_p, OID * class_oid)
{
  return boot_heap_compact_pages (thread_p, class_oid);
}

/*
 * xboot_compact_start () - start database compaction
 *   return: error_code
 */
int
xboot_compact_start (THREAD_ENTRY * thread_p)
{
  return boot_compact_start (thread_p);
}

/*
 * xboot_compact_stop () - stop database compaction
 *   return: error_code
 */
int
xboot_compact_stop (THREAD_ENTRY * thread_p)
{
  return boot_compact_stop (thread_p);
}

bool
boot_set_skip_check_ct_classes (bool val)
{
  bool old_val = skip_to_check_ct_classes_for_rebuild;
  skip_to_check_ct_classes_for_rebuild = val;
  return old_val;
}

/*
 * boot_get_db_charset_from_header () - Get DB charset from volumes
 *				        (log or generic)
 *   return: charset
 *   thread_p(in):
 *   log_path(in):
 *   log_prefix(in):
 */
static INTL_CODESET
boot_get_db_charset_from_header (THREAD_ENTRY * thread_p, const char *log_path, const char *log_prefix)
{
  INTL_CODESET vol_header_db_charset = INTL_CODESET_ERROR;
  INTL_CODESET log_header_db_charset = INTL_CODESET_ERROR;

  log_header_db_charset =
    (INTL_CODESET) log_get_charset_from_header_page (thread_p, boot_Db_full_name, log_path, log_prefix);

  if (disk_get_boot_db_charset (thread_p, LOG_DBFIRST_VOLID, &vol_header_db_charset) != NO_ERROR)
    {
      vol_header_db_charset = INTL_CODESET_ERROR;
    }

  if (log_header_db_charset == INTL_CODESET_ERROR)
    {
      return vol_header_db_charset;
    }
  else if (vol_header_db_charset == INTL_CODESET_ERROR)
    {
      return log_header_db_charset;
    }
  else if (vol_header_db_charset != log_header_db_charset)
    {
      return INTL_CODESET_ERROR;
    }

  assert (vol_header_db_charset == log_header_db_charset);

  return vol_header_db_charset;
}

const char *
boot_client_type_to_string (BOOT_CLIENT_TYPE type)
{
  switch (type)
    {
    case DB_CLIENT_TYPE_SYSTEM_INTERNAL:
      return "SYSTEM_INTERNAL";
    case DB_CLIENT_TYPE_DEFAULT:
      return "DEFAULT";
    case DB_CLIENT_TYPE_CSQL:
      return "CSQL";
    case DB_CLIENT_TYPE_READ_ONLY_CSQL:
      return "READ_ONLY_CSQL";
    case DB_CLIENT_TYPE_BROKER:
      return "BROKER";
    case DB_CLIENT_TYPE_READ_ONLY_BROKER:
      return "READ_ONLY_BROKER";
    case DB_CLIENT_TYPE_SLAVE_ONLY_BROKER:
      return "SLAVE_ONLY_BROKER";
    case DB_CLIENT_TYPE_ADMIN_UTILITY:
      return "ADMIN_UTILITY";
    case DB_CLIENT_TYPE_ADMIN_CSQL:
      return "ADMIN_CSQL";
    case DB_CLIENT_TYPE_LOG_COPIER:
      return "LOG_COPIER";
    case DB_CLIENT_TYPE_LOG_APPLIER:
      return "LOG_APPLIER";
    case DB_CLIENT_TYPE_RW_BROKER_REPLICA_ONLY:
      return "RW_BROKER_REPLICA_ONLY";
    case DB_CLIENT_TYPE_RO_BROKER_REPLICA_ONLY:
      return "RO_BROKER_REPLICA_ONLY";
    case DB_CLIENT_TYPE_SO_BROKER_REPLICA_ONLY:
      return "SO_BROKER_REPLICA_ONLY";
    case DB_CLIENT_TYPE_ADMIN_CSQL_WOS:
      return "ADMIN_CSQL_WOS";
    case DB_CLIENT_TYPE_SKIP_VACUUM_CSQL:
      return "SKIP_VACUUM_CSQL";
    case DB_CLIENT_TYPE_SKIP_VACUUM_ADMIN_CSQL:
      return "SKIP_VACUUM_ADMIN_CSQL";
    case DB_CLIENT_TYPE_UNKNOWN:
    default:
      return "UNKNOWN";
    }
}

int
boot_get_new_volume_name_and_id (THREAD_ENTRY * thread_p, DB_VOLTYPE voltype, const char *given_path,
				 const char *given_name, char *fullname_newvol_out, VOLID * volid_newvol_out)
{
  char buf_temp_path[PATH_MAX];
  const char *temp_path = NULL;
  const char *temp_name = NULL;

  if (voltype == DB_PERMANENT_VOLTYPE)
    {
      *volid_newvol_out = boot_Db_parm->last_volid + 1;
      if (*volid_newvol_out > LOG_MAX_DBVOLID
	  || (boot_Db_parm->temp_nvols > 0 && *volid_newvol_out >= boot_Db_parm->temp_last_volid))
	{
	  /* should be caught early */
	  assert (false);
	  er_set (ER_ERROR_SEVERITY, ARG_FILE_LINE, ER_BO_MAXNUM_VOLS_HAS_BEEN_EXCEEDED, 1, LOG_MAX_DBVOLID);
	  return ER_BO_MAXNUM_VOLS_HAS_BEEN_EXCEEDED;
	}

      if (given_path != NULL)
	{
	  temp_path = given_path;
	}
      else
	{
	  temp_path = prm_get_string_value (PRM_ID_IO_VOLUME_EXT_PATH);
	  if (temp_path == NULL)
	    {
	      temp_path = fileio_get_directory_path (buf_temp_path, boot_Db_full_name);
	      if (temp_path == NULL)
		{
		  buf_temp_path[0] = '\0';
		  temp_path = buf_temp_path;
		}
	    }

	}
      if (given_name != NULL)
	{
	  temp_name = given_name;

	  fileio_make_volume_ext_given_name (fullname_newvol_out, temp_path, given_name);
	}
      else
	{
	  temp_name = fileio_get_base_file_name (boot_Db_full_name);
	  fileio_make_volume_ext_name (fullname_newvol_out, temp_path, temp_name, *volid_newvol_out);
	}
    }
  else
    {
      *volid_newvol_out = boot_Db_parm->temp_nvols > 0 ? boot_Db_parm->temp_last_volid - 1 : LOG_MAX_DBVOLID;
      if (*volid_newvol_out <= boot_Db_parm->last_volid)
	{
	  /* should be caught early */
	  assert (false);
	  er_set (ER_ERROR_SEVERITY, ARG_FILE_LINE, ER_BO_MAXNUM_VOLS_HAS_BEEN_EXCEEDED, 1, LOG_MAX_DBVOLID);
	  return ER_BO_MAXNUM_VOLS_HAS_BEEN_EXCEEDED;
	}
      assert (given_path == NULL && given_name == NULL);

      temp_path = (char *) prm_get_string_value (PRM_ID_IO_TEMP_VOLUME_PATH);
      if (temp_path == NULL || temp_path[0] == '\0')
	{
	  temp_path = fileio_get_directory_path (buf_temp_path, boot_Db_full_name);
	}
      temp_name = fileio_get_base_file_name (boot_Db_full_name);
      fileio_make_volume_temp_name (fullname_newvol_out, temp_path, temp_name, *volid_newvol_out);
    }

  return NO_ERROR;
}

int
boot_dbparm_save_volume (THREAD_ENTRY * thread_p, DB_VOLTYPE voltype, VOLID volid)
{
  VPID vpid_boot_bp_parm;
  BOOT_DB_PARM save_boot_db_parm = *boot_Db_parm;

  int error_code = NO_ERROR;

  assert (log_check_system_op_is_started (thread_p));

  if (voltype == DB_PERMANENT_VOLTYPE)
    {
      assert (boot_Db_parm->nvols >= 0);
      if (volid != boot_Db_parm->last_volid + 1)
	{
	  assert_release (false);
	  error_code = ER_FAILED;
	  goto exit;
	}
      boot_Db_parm->last_volid = volid;
      boot_Db_parm->nvols++;
    }
  else
    {
      if (boot_Db_parm->temp_nvols < 0 || (boot_Db_parm->temp_nvols == 0 && volid != LOG_MAX_DBVOLID)
	  || (boot_Db_parm->temp_nvols > 0 && boot_Db_parm->temp_last_volid - 1 != volid))
	{
	  /* invalid volid */
	  assert_release (false);
	  error_code = ER_FAILED;
	  goto exit;
	}
      boot_Db_parm->temp_nvols++;
      boot_Db_parm->temp_last_volid = volid;
    }

  /* todo: is flush needed? */
  VPID_GET_FROM_OID (&vpid_boot_bp_parm, boot_Db_parm_oid);
  log_append_undo_data2 (thread_p, RVPGBUF_FLUSH_PAGE, NULL, NULL, 0, sizeof (vpid_boot_bp_parm), &vpid_boot_bp_parm);

  error_code = boot_db_parm_update_heap (thread_p);
  if (error_code != NO_ERROR)
    {
      ASSERT_ERROR ();
      *boot_Db_parm = save_boot_db_parm;
      goto exit;
    }

  /* flush the boot_Db_parm object. this is not necessary but it is recommended in order to mount every known volume
   * during restart. that may not be possible during media crash though. */
  heap_flush (thread_p, boot_Db_parm_oid);
  fileio_synchronize (thread_p, fileio_get_volume_descriptor (boot_Db_parm_oid->volid), NULL, FILEIO_SYNC_ALSO_FLUSH_DWB);	/* label? */

exit:
  return error_code;
}

/*
 * boot_db_parm_update_heap () - update heap record for boot_Db_parm
 *
 * return        : error code
 * thread_p (in) : thread entry
 */
STATIC_INLINE int
boot_db_parm_update_heap (THREAD_ENTRY * thread_p)
{
  HEAP_SCANCACHE scan_cache;
  HEAP_OPERATION_CONTEXT update_context;
  RECDES recdes;

  int error_code = NO_ERROR;

  recdes.length = recdes.area_size = sizeof (*boot_Db_parm);
  recdes.data = (char *) boot_Db_parm;

  /* note that we start a scan cache with NULL class_oid. That's because boot_Db_parm_oid doesn't really have a class!
   * we have to start the scan cache this way so it can cache also cache file type for heap_update_logical.
   * otherwise it will try to read it from cache using root class OID. which actually has its own heap file and its own
   * heap file type.
   */
  error_code = heap_scancache_start_modify (thread_p, &scan_cache, &boot_Db_parm->hfid, NULL, SINGLE_ROW_UPDATE, NULL);
  if (error_code != NO_ERROR)
    {
      ASSERT_ERROR ();
      return error_code;
    }

  /* hack the class to avoid heap_scancache_check_with_hfid. */
  scan_cache.node.class_oid = *oid_Root_class_oid;
  heap_create_update_context (&update_context, &boot_Db_parm->hfid, boot_Db_parm_oid, &boot_Db_parm->rootclass_oid,
			      &recdes, &scan_cache, UPDATE_INPLACE_CURRENT_MVCCID);
  error_code = heap_update_logical (thread_p, &update_context);
  if (error_code != NO_ERROR)
    {
      ASSERT_ERROR ();
    }
  heap_scancache_end (thread_p, &scan_cache);
  return error_code;
}

//
// boot_after_copydb - do whatever checks and changes necessary on first boot of copied database.
//                     copydb is quite rudimentary; it will just copy page by page as is, and then reset the LSA's.
//                     some of database stuff may be contextual (e.g. stuff that depend on log like vacuum), and
//                     here that stuff must be handled
//
static int
boot_after_copydb (THREAD_ENTRY * thread_p)
{
  if (!log_Gl.hdr.was_copied)
    {
      // this is not after copydb
      return NO_ERROR;
    }

  int error_code = vacuum_reset_data_after_copydb (thread_p);
  if (error_code != NO_ERROR)
    {
      ASSERT_ERROR ();
      return error_code;
    }

  // finished booting after copydb
  log_Gl.hdr.was_copied = false;

  // flush log and header to disk to make sure everything is saved
  logpb_force_flush_header_and_pages (thread_p);

  er_log_debug (ARG_FILE_LINE, "Complete boot_after_copydb \n");

  return NO_ERROR;
}<|MERGE_RESOLUTION|>--- conflicted
+++ resolved
@@ -3916,11 +3916,7 @@
   thread_return_lock_free_transaction_entries ();
   lf_destroy_transaction_systems ();
 
-<<<<<<< HEAD
-  final_server_type ();
-=======
   finalize_server_type ();
->>>>>>> 97cae194
 
 #if defined(SERVER_MODE)
   /* server mode shuts down all modules */
