--- conflicted
+++ resolved
@@ -3174,7 +3174,6 @@
 #if defined (SERVER_MODE)
   if (get_server_type () == SERVER_TYPE_PAGE)
     {
-<<<<<<< HEAD
       /*
        * TODO: shutdown sequence and depenency in it  should be described.
        * 
@@ -3182,16 +3181,10 @@
        *    stop communication with tran_server first to prevent the ATS from pushing log prior nodes 
        *    to finalized receiver.
        */
-      ps_Gl.disconnect_all_tran_server ();
+      ps_Gl->disconnect_all_tran_server ();
       log_Gl.finalize_log_prior_receiver ();	// stop receiving log before log_final()
-      ps_Gl.finish_replication_during_shutdown (*thread_p);
-      ps_Gl.finalize_request_responder ();
-=======
-      log_Gl.finalize_log_prior_receiver ();	// stop receiving log before log_final()
-      ps_Gl->disconnect_all_tran_server ();
       ps_Gl->finish_replication_during_shutdown (*thread_p);
       ps_Gl->finalize_request_responder ();
->>>>>>> 71abf223
     }
   else if (get_server_type () == SERVER_TYPE_TRANSACTION)
     {
