--- conflicted
+++ resolved
@@ -2280,15 +2280,6 @@
     }
   /* *INDENT-ON* */
 
-<<<<<<< HEAD
-#if defined (SERVER_MODE)
-#if defined(DIAG_DEVEL)
-  init_diag_mgr (server_name, thread_num_total_threads (), NULL);
-#endif /* DIAG_DEVEL */
-#endif /* !SERVER_MODE */
-
-=======
->>>>>>> 3d78ff2f
   pr_Enable_string_compression = prm_get_bool_value (PRM_ID_ENABLE_STRING_COMPRESSION);
 
   /* 
