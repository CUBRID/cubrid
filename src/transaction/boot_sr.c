--- conflicted
+++ resolved
@@ -3069,7 +3069,7 @@
       client_credential->db_user = db_user_upper;
     }
 
-  if (client_credential->client_type == BOOT_CLIENT_DDL_PROXY)
+  if (client_credential->client_type == DB_CLIENT_TYPE_DDL_PROXY)
     {
       /* DDL proxy client has already a transaction */
       tran_index = client_credential->desired_tran_index;
@@ -3141,13 +3141,6 @@
 	      return NULL_TRAN_INDEX;
 	    }
 	}
-<<<<<<< HEAD
-=======
-      if (client_credential->client_type == DB_CLIENT_TYPE_LOG_APPLIER)
-	{
-	  css_notify_ha_log_applier_state (thread_p, HA_LOG_APPLIER_STATE_UNREGISTERED);
-	}
->>>>>>> a951607a
 #endif /* SERVER_MODE */
 
       er_set (ER_NOTIFICATION_SEVERITY, ARG_FILE_LINE, ER_BO_CLIENT_CONNECTED, 4,
@@ -3207,14 +3200,6 @@
 	  return NO_ERROR;
 	}
 
-<<<<<<< HEAD
-=======
-      /* check if the client was a log applier */
-      if (tdes->client.client_type == DB_CLIENT_TYPE_LOG_APPLIER)
-	{
-	  css_notify_ha_log_applier_state (thread_p, HA_LOG_APPLIER_STATE_UNREGISTERED);
-	}
->>>>>>> a951607a
       /* Check the server's state for HA action for this client */
       if (BOOT_NORMAL_CLIENT_TYPE (tdes->client.client_type))
 	{
@@ -5799,13 +5784,9 @@
       return "SO_BROKER_REPLICA_ONLY";
     case DB_CLIENT_TYPE_ADMIN_CSQL_WOS:
       return "ADMIN_CSQL_WOS";
-<<<<<<< HEAD
-    case BOOT_CLIENT_DDL_PROXY:
+    case DB_CLIENT_TYPE_DDL_PROXY:
       return "DDL_PROXY";
-    case BOOT_CLIENT_UNKNOWN:
-=======
     case DB_CLIENT_TYPE_UNKNOWN:
->>>>>>> a951607a
     default:
       return "UNKNOWN";
     }
