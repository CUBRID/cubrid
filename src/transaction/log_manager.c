/*
 * Copyright 2008 Search Solution Corporation
 * Copyright 2016 CUBRID Corporation
 *
 *  Licensed under the Apache License, Version 2.0 (the "License");
 *  you may not use this file except in compliance with the License.
 *  You may obtain a copy of the License at
 *
 *      http://www.apache.org/licenses/LICENSE-2.0
 *
 *  Unless required by applicable law or agreed to in writing, software
 *  distributed under the License is distributed on an "AS IS" BASIS,
 *  WITHOUT WARRANTIES OR CONDITIONS OF ANY KIND, either express or implied.
 *  See the License for the specific language governing permissions and
 *  limitations under the License.
 *
 */

/*
 * log_manager.c -
 */

#ident "$Id$"

#include "config.h"

#include <stdio.h>
#include <string.h>
#include <stddef.h>
#include <stdlib.h>
#include <time.h>
#if defined(SOLARIS)
#include <netdb.h>
#endif /* SOLARIS */
#include <sys/stat.h>
#include <assert.h>
#if defined(WINDOWS)
#include <io.h>
#endif /* WINDOWS */

#include <sys/types.h>
#include <sys/stat.h>
#include <fcntl.h>

#include <cstdint>

#include "log_manager.h"

#include "btree.h"
#include "elo.h"
#include "recovery.h"
#include "replication.h"
#include "xserver_interface.h"
#include "page_buffer.h"
#include "porting_inline.hpp"
#include "query_manager.h"
#include "message_catalog.h"
#include "msgcat_set_log.hpp"
#include "environment_variable.h"
#if defined(SERVER_MODE)
#include "server_support.h"
#endif /* SERVER_MODE */
#include "db_date.h"
#include "fault_injection.h"
#include "filter_pred_cache.h"
#include "heap_file.h"
#include "log_append.hpp"
#include "log_archives.hpp"
#include "log_compress.h"
#include "log_record.hpp"
#include "log_recovery.h"
#include "log_recovery_analysis.hpp"
#include "log_replication.hpp"
#include "log_system_tran.hpp"
#include "log_volids.hpp"
#include "log_writer.h"
#include "object_primitive.h"
#include "object_representation.h"
#include "page_server.hpp"
#include "partition_sr.h"
#include "passive_tran_server.hpp"
#include "scope_exit.hpp"
#include "slotted_page.h"
#include "tz_support.h"
#if defined (SA_MODE)
#include "connection_support.h"
#endif /* defined (SA_MODE) */
#include "boot_sr.h"
#include "db_value_printer.hpp"
#include "mem_block.hpp"
#include "server_type.hpp"
#include "string_buffer.hpp"
#include "thread_daemon.hpp"
#include "thread_entry.hpp"
#include "thread_entry_task.hpp"
#include "thread_manager.hpp"
#include "transaction_transient.hpp"
#include "util_func.h"
#include "vacuum.h"
#include "xasl_cache.h"
#include "overflow_file.h"
#include "dbtype.h"
#include "cnv.h"
#include "flashback.h"

#if !defined(SERVER_MODE)

#define pthread_mutex_init(a, b)
#define pthread_mutex_destroy(a)
#define pthread_mutex_lock(a)	0
#define pthread_mutex_unlock(a)
static int rv;
#endif /* !SERVER_MODE */

/*
 *
 *                      IS TIME TO EXECUTE A CHECKPOINT ?
 *
 */

/* A checkpoint is taken after a set of log pages has been used */

#define LOG_ISCHECKPOINT_TIME() \
  (log_Gl.rcv_phase == LOG_RESTARTED \
   && log_Gl.run_nxchkpt_atpageid != NULL_PAGEID \
   && log_Gl.hdr.append_lsa.pageid >= log_Gl.run_nxchkpt_atpageid)

#if defined(SERVER_MODE)
#define LOG_FLUSH_LOGGING_HAS_BEEN_SKIPPED(thread_p) \
  do { \
   if (log_Gl.hdr.has_logging_been_skipped != true) { \
     /* Write in the log header that logging has been skipped */ \
      LOG_CS_ENTER((thread_p)); \
      if (log_Gl.hdr.has_logging_been_skipped != true) { \
	log_Gl.hdr.has_logging_been_skipped = true; \
	logpb_flush_header((thread_p));	\
      } \
      LOG_CS_EXIT(thread_p); \
    } \
  } while (0)
#else /* SERVER_MODE */
#define LOG_FLUSH_LOGGING_HAS_BEEN_SKIPPED(thread_p) \
  do { \
   if (log_Gl.hdr.has_logging_been_skipped != true) { \
     /* Write in the log header that logging has been skipped */ \
      log_Gl.hdr.has_logging_been_skipped = true; \
      logpb_flush_header((thread_p)); \
    } \
  } while (0)
#endif /* SERVER_MODE */

  /*
   * Some log record rcvindex types should never be skipped.
   * In the case of LINK_PERM_VOLEXT, the link of a permanent temp
   * volume must be logged to support media failures.
   * See also canskip_undo. If there are others, add them here.
   */
#define LOG_ISUNSAFE_TO_SKIP_RCVINDEX(RCVI) \
   ((RCVI) == RVDK_LINK_PERM_VOLEXT)

#define LOG_NEED_TO_SET_LSA(RCVI, PGPTR) \
   (((RCVI) != RVBT_MVCC_INCREMENTS_UPD) \
    && ((RCVI) != RVBT_LOG_GLOBAL_UNIQUE_STATS_COMMIT) \
    && ((RCVI) != RVBT_REMOVE_UNIQUE_STATS) \
    && ((RCVI) != RVLOC_CLASSNAME_DUMMY) \
    && ((RCVI) != RVDK_LINK_PERM_VOLEXT || !pgbuf_is_lsa_temporary(PGPTR)))

#define CDC_IS_IGNORE_LOGINFO_ERROR(ERROR) \
   (((ERROR) == ER_CDC_IGNORE_LOG_INFO) \
    || ((ERROR) == ER_CDC_IGNORE_LOG_INFO_INTERNAL) \
    || ((ERROR) == ER_CDC_IGNORE_TRANSACTION))

/* struct for active log header scan */
typedef struct actve_log_header_scan_context ACTIVE_LOG_HEADER_SCAN_CTX;
struct actve_log_header_scan_context
{
  LOG_HEADER header;
};

/* struct for archive log header scan */
typedef struct archive_log_header_scan_context ARCHIVE_LOG_HEADER_SCAN_CTX;
struct archive_log_header_scan_context
{
  LOG_ARV_HEADER header;
};

CDC_GLOBAL cdc_Gl;
bool cdc_Logging = false;
/* CDC end */

/*
 * The maximum number of times to try to undo a log record.
 * It is only used by the log_undo_rec_restartable() function.
 */
static const int LOG_REC_UNDO_MAX_ATTEMPTS = 3;

/* true: Skip logging, false: Don't skip logging */
static bool log_No_logging = false;

#define LOG_TDES_LAST_SYSOP(tdes) (&(tdes)->topops.stack[(tdes)->topops.last])
#define LOG_TDES_LAST_SYSOP_PARENT_LSA(tdes) (&LOG_TDES_LAST_SYSOP(tdes)->lastparent_lsa)
#define LOG_TDES_LAST_SYSOP_POSP_LSA(tdes) (&LOG_TDES_LAST_SYSOP(tdes)->posp_lsa)

#if defined (SERVER_MODE)
/* Current time in milliseconds */
// *INDENT-OFF*
std::atomic<std::int64_t> log_Clock_msec = {0};
// *INDENT-ON*
#endif /* SERVER_MODE */

static bool log_verify_dbcreation (THREAD_ENTRY * thread_p, VOLID volid, const INT64 * log_dbcreation);
static int log_create_internal (THREAD_ENTRY * thread_p, const char *db_fullname, const char *logpath,
				const char *prefix_logname, DKNPAGES npages, INT64 * db_creation);
static int log_initialize_internal (THREAD_ENTRY * thread_p, const char *db_fullname, const char *logpath,
				    const char *prefix_logname, bool ismedia_crash, BO_RESTART_ARG * r_args,
				    bool init_emergency);
static void log_unmount_active_file (THREAD_ENTRY * thread_p);
#if defined(SERVER_MODE)
static int log_abort_by_tdes (THREAD_ENTRY * thread_p, LOG_TDES * tdes);
#endif /* SERVER_MODE */
static LOG_LSA *log_get_savepoint_lsa (THREAD_ENTRY * thread_p, const char *savept_name, LOG_TDES * tdes,
				       LOG_LSA * savept_lsa);
static bool log_can_skip_undo_logging (THREAD_ENTRY * thread_p, LOG_RCVINDEX rcvindex, const LOG_TDES * tdes,
				       LOG_DATA_ADDR * addr);
static bool log_can_skip_redo_logging (LOG_RCVINDEX rcvindex, const LOG_TDES * ignore_tdes, LOG_DATA_ADDR * addr);
static void log_append_commit_postpone (THREAD_ENTRY * thread_p, LOG_TDES * tdes, LOG_LSA * start_postpone_lsa);
static void log_append_sysop_start_postpone (THREAD_ENTRY * thread_p, LOG_TDES * tdes,
					     LOG_REC_SYSOP_START_POSTPONE * sysop_start_postpone, int data_size,
					     const char *data);
static void log_append_sysop_end (THREAD_ENTRY * thread_p, LOG_TDES * tdes, LOG_REC_SYSOP_END * sysop_end,
				  int data_size, const char *data);
static void log_append_repl_info_internal (THREAD_ENTRY * thread_p, LOG_TDES * tdes, bool is_commit, int with_lock);
static void log_append_repl_info_with_lock (THREAD_ENTRY * thread_p, LOG_TDES * tdes, bool is_commit);
static void log_append_repl_info_and_commit_log (THREAD_ENTRY * thread_p, LOG_TDES * tdes, LOG_LSA * commit_lsa);
static void log_append_donetime_internal (THREAD_ENTRY * thread_p, LOG_TDES * tdes, LOG_LSA * eot_lsa,
					  LOG_RECTYPE iscommitted, enum LOG_PRIOR_LSA_LOCK with_lock);
static void log_change_tran_as_completed (THREAD_ENTRY * thread_p, LOG_TDES * tdes, LOG_RECTYPE iscommitted,
					  LOG_LSA * lsa);
static void log_append_commit_log (THREAD_ENTRY * thread_p, LOG_TDES * tdes, LOG_LSA * commit_lsa);
static void log_append_commit_log_with_lock (THREAD_ENTRY * thread_p, LOG_TDES * tdes, LOG_LSA * commit_lsa);
static void log_append_abort_log (THREAD_ENTRY * thread_p, LOG_TDES * tdes, LOG_LSA * abort_lsa);

static void log_dump_record_header_to_string (LOG_RECORD_HEADER * log, char *buf, size_t len);
static void log_ascii_dump (FILE * out_fp, int length, void *data);
static void log_hexa_dump (FILE * out_fp, int length, void *data);
static void log_dump_data (THREAD_ENTRY * thread_p, FILE * out_fp, int length, LOG_LSA * log_lsa, LOG_PAGE * log_page_p,
			   void (*dumpfun) (FILE * fp, int, void *), LOG_ZIP * log_dump_ptr);
static void log_dump_header (FILE * out_fp, LOG_HEADER * log_header_p);
static LOG_PAGE *log_dump_record_undoredo (THREAD_ENTRY * thread_p, FILE * out_fp, LOG_LSA * lsa_p,
					   LOG_PAGE * log_page_p, LOG_ZIP * log_zip_p);
static LOG_PAGE *log_dump_record_undo (THREAD_ENTRY * thread_p, FILE * out_fp, LOG_LSA * lsa_p, LOG_PAGE * log_page_p,
				       LOG_ZIP * log_zip_p);
static LOG_PAGE *log_dump_record_redo (THREAD_ENTRY * thread_p, FILE * out_fp, LOG_LSA * lsa_p, LOG_PAGE * log_page_p,
				       LOG_ZIP * log_zip_p);
static LOG_PAGE *log_dump_record_mvcc_undoredo (THREAD_ENTRY * thread_p, FILE * out_fp, LOG_LSA * lsa_p,
						LOG_PAGE * log_page_p, LOG_ZIP * log_zip_p);
static LOG_PAGE *log_dump_record_mvcc_undo (THREAD_ENTRY * thread_p, FILE * out_fp, LOG_LSA * lsa_p,
					    LOG_PAGE * log_page_p, LOG_ZIP * log_zip_p);
static LOG_PAGE *log_dump_record_mvcc_redo (THREAD_ENTRY * thread_p, FILE * out_fp, LOG_LSA * lsa_p,
					    LOG_PAGE * log_page_p, LOG_ZIP * log_zip_p);
static LOG_PAGE *log_dump_record_postpone (THREAD_ENTRY * thread_p, FILE * out_fp, LOG_LSA * lsa_p,
					   LOG_PAGE * log_page_p);
static LOG_PAGE *log_dump_record_dbout_redo (THREAD_ENTRY * thread_p, FILE * out_fp, LOG_LSA * lsa_p,
					     LOG_PAGE * log_page_p);
static LOG_PAGE *log_dump_record_compensate (THREAD_ENTRY * thread_p, FILE * out_fp, LOG_LSA * lsa_p,
					     LOG_PAGE * log_page_p);
static LOG_PAGE *log_dump_record_commit_postpone (THREAD_ENTRY * thread_p, FILE * out_fp, LOG_LSA * lsa_p,
						  LOG_PAGE * log_page_p);
static LOG_PAGE *log_dump_record_transaction_finish (THREAD_ENTRY * thread_p, FILE * out_fp, LOG_LSA * lsa_p,
						     LOG_PAGE * log_page_p);
static LOG_PAGE *log_dump_record_replication (THREAD_ENTRY * thread_p, FILE * out_fp, LOG_LSA * lsa_p,
					      LOG_PAGE * log_page_p);
static LOG_PAGE *log_dump_record_sysop_start_postpone (THREAD_ENTRY * thread_p, FILE * out_fp, LOG_LSA * lsa_p,
						       LOG_PAGE * log_page_p, LOG_ZIP * log_zip_p);
static LOG_PAGE *log_dump_record_sysop_end (THREAD_ENTRY * thread_p, LOG_LSA * log_lsa, LOG_PAGE * log_page_p,
					    LOG_ZIP * log_zip_p, FILE * out_fp);
static LOG_PAGE *log_dump_record_sysop_end_internal (THREAD_ENTRY * thread_p, LOG_REC_SYSOP_END * sysop_end,
						     LOG_LSA * log_lsa, LOG_PAGE * log_page_p, LOG_ZIP * log_zip_p,
						     FILE * out_fp);
static LOG_PAGE *log_dump_record_save_point (THREAD_ENTRY * thread_p, FILE * out_fp, LOG_LSA * lsa_p,
					     LOG_PAGE * log_page_p);
static LOG_PAGE *log_dump_record_2pc_prepare_commit (THREAD_ENTRY * thread_p, FILE * out_fp, LOG_LSA * lsa_p,
						     LOG_PAGE * log_page_p);
static LOG_PAGE *log_dump_record_2pc_start (THREAD_ENTRY * thread_p, FILE * out_fp, LOG_LSA * lsa_p,
					    LOG_PAGE * log_page_p);
static LOG_PAGE *log_dump_record_2pc_acknowledgement (THREAD_ENTRY * thread_p, FILE * out_fp, LOG_LSA * lsa_p,
						      LOG_PAGE * log_page_p);
static LOG_PAGE *log_dump_record_ha_server_state (THREAD_ENTRY * thread_p, FILE * out_fp, LOG_LSA * log_lsa,
						  LOG_PAGE * log_page_p);
static LOG_PAGE *log_dump_record_trantable_snapshot (THREAD_ENTRY * thread_p, FILE * out_fp, LOG_LSA * log_lsa,
						     LOG_PAGE * log_page_p);
static LOG_PAGE *log_dump_record_assigned_mvccid (THREAD_ENTRY * thread_p, FILE * out_fp, LOG_LSA * log_lsa,
						  LOG_PAGE * log_page_p);
static LOG_PAGE *log_dump_record_supplemental_info (THREAD_ENTRY * thread_p, FILE * out_fp, LOG_LSA * log_lsa,
						    LOG_PAGE * log_page_p);
static LOG_PAGE *log_dump_record (THREAD_ENTRY * thread_p, FILE * out_fp, LOG_RECTYPE record_type, LOG_LSA * lsa_p,
				  LOG_PAGE * log_page_p, LOG_ZIP * log_zip_p);
static void log_rollback_record (THREAD_ENTRY * thread_p, LOG_LSA * log_lsa, LOG_PAGE * log_page_p,
				 LOG_RCVINDEX rcvindex, VPID * rcv_vpid, LOG_RCV * rcv, LOG_TDES * tdes,
				 LOG_ZIP * log_unzip_ptr);
static int log_undo_rec_restartable (THREAD_ENTRY * thread_p, LOG_RCVINDEX rcvindex, LOG_RCV * rcv);
static void log_rollback (THREAD_ENTRY * thread_p, LOG_TDES * tdes, const LOG_LSA * upto_lsa_ptr);
static int log_run_postpone_op (THREAD_ENTRY * thread_p, LOG_LSA * log_lsa, LOG_PAGE * log_pgptr);
static void log_find_end_log (THREAD_ENTRY * thread_p, LOG_LSA * end_lsa);

static void log_cleanup_modified_class (const tx_transient_class_entry & t, bool & stop);
static void log_cleanup_modified_class_list (THREAD_ENTRY * thread_p, LOG_TDES * tdes, LOG_LSA * savept_lsa,
					     bool release, bool decache_classrepr);

static void log_append_compensate_internal (THREAD_ENTRY * thread_p, LOG_RCVINDEX rcvindex, const VPID * vpid,
					    PGLENGTH offset, PAGE_PTR pgptr, int length, const void *data,
					    LOG_TDES * tdes, const LOG_LSA * undo_nxlsa);

static void log_sysop_start_internal (THREAD_ENTRY * thread_p, LOG_TDES * tdes);
STATIC_INLINE void log_sysop_end_random_exit (THREAD_ENTRY * thread_p) __attribute__ ((ALWAYS_INLINE));
STATIC_INLINE void log_sysop_end_begin (THREAD_ENTRY * thread_p, int *tran_index_out, LOG_TDES ** tdes_out)
  __attribute__ ((ALWAYS_INLINE));
STATIC_INLINE void log_sysop_end_unstack (THREAD_ENTRY * thread_p, LOG_TDES * tdes) __attribute__ ((ALWAYS_INLINE));
STATIC_INLINE void log_sysop_end_final (THREAD_ENTRY * thread_p, LOG_TDES * tdes) __attribute__ ((ALWAYS_INLINE));
static void log_sysop_commit_internal (THREAD_ENTRY * thread_p, LOG_REC_SYSOP_END * log_record, int data_size,
				       const char *data, bool is_rv_finish_postpone);
STATIC_INLINE void log_sysop_get_tran_index_and_tdes (THREAD_ENTRY * thread_p, int *tran_index_out,
						      LOG_TDES ** tdes_out) __attribute__ ((ALWAYS_INLINE));
STATIC_INLINE int log_sysop_get_level (THREAD_ENTRY * thread_p) __attribute__ ((ALWAYS_INLINE));

static void log_tran_do_postpone (THREAD_ENTRY * thread_p, LOG_TDES * tdes);
static void log_sysop_do_postpone (THREAD_ENTRY * thread_p, LOG_TDES * tdes, LOG_REC_SYSOP_END * sysop_end,
				   int data_size, const char *data);

static int logtb_tran_update_stats_online_index_rb (THREAD_ENTRY * thread_p, void *data, void *args);

static int log_create_metalog_file ();
static int log_read_metalog_from_file ();
static int log_read_metalog_from_file_with_create ();

/*for CDC */
static int cdc_log_extract (THREAD_ENTRY * thread_p, LOG_LSA * process_lsa, CDC_LOGINFO_ENTRY * log_info_entry);
static int cdc_get_overflow_recdes (THREAD_ENTRY * thread_p, LOG_PAGE * log_page_p, RECDES * recdes,
				    LOG_LSA lsa, LOG_RCVINDEX rcvindex, bool is_redo);
static int cdc_get_ovfdata_from_log (THREAD_ENTRY * thread_p, LOG_PAGE * log_page_p, LOG_LSA * process_lsa, int *length,
				     char **data, LOG_RCVINDEX rcvindex, bool is_redo);
static int cdc_find_primary_key (THREAD_ENTRY * thread_p, OID classoid, int repr_id, int *num_attr, int **pk_attr_id);
static int cdc_make_ddl_loginfo (char *supplement_data, int trid, const char *user, CDC_LOGINFO_ENTRY * ddl_entry);
static int cdc_make_dcl_loginfo (time_t at_time, int trid, char *user, int log_type, CDC_LOGINFO_ENTRY * dcl_entry);
static int cdc_make_timer_loginfo (time_t at_time, int trid, char *user, CDC_LOGINFO_ENTRY * timer_entry);
static int cdc_find_user (THREAD_ENTRY * thread_p, LOG_PAGE * log_page, LOG_LSA lsa, int trid, char **user);
static int cdc_compare_undoredo_dbvalue (const db_value * new_value, const db_value * old_value);
static int cdc_put_value_to_loginfo (db_value * new_value, char **ptr);

static int cdc_get_start_point_from_file (THREAD_ENTRY * thread_p, int arv_num, LOG_LSA * ret_lsa, time_t * time);
static int cdc_get_lsa_with_start_point (THREAD_ENTRY * thread_p, time_t * time, LOG_LSA * start_lsa);

static bool cdc_is_filtered_class (OID classoid);
static bool cdc_is_filtered_user (char *user);

#if defined(SERVER_MODE)
// *INDENT-OFF*
static void log_abort_task_execute (cubthread::entry &thread_ref, LOG_TDES &tdes);
// *INDENT-ON*
#endif // SERVER_MODE

#if defined(SERVER_MODE)
// *INDENT-OFF*
static cubthread::daemon *log_Clock_daemon = NULL;
static cubthread::daemon *log_Checkpoint_daemon = NULL;
static cubthread::daemon *log_Remove_log_archive_daemon = NULL;
static cubthread::daemon *log_Check_ha_delay_info_daemon = NULL;
static cubthread::daemon *log_Checkpoint_trantable_daemon = nullptr;

static cubthread::daemon *log_Flush_daemon = NULL;
static std::atomic<bool> log_Flush_has_been_requested = {false};

static cubthread::daemon *cdc_Loginfo_producer_daemon = NULL;
// *INDENT-ON*

static void log_daemons_init ();
static void log_daemons_destroy ();

// used by log_Check_ha_delay_info_daemon
extern int catcls_get_apply_info_log_record_time (THREAD_ENTRY * thread_p, time_t * log_record_time);
#endif /* SERVER_MODE */

static bool log_Log_header_initialized = false;

/*
 * log_rectype_string - RETURN TYPE OF LOG RECORD IN STRING FORMAT
 *
 * return:
 *
 *   type(in): Type of log record
 *
 * NOTE: Return the type of the log record in string format
 */
const char *
log_to_string (LOG_RECTYPE type)
{
  switch (type)
    {
    case LOG_UNDOREDO_DATA:
      return "LOG_UNDOREDO_DATA";

    case LOG_DIFF_UNDOREDO_DATA:	/* LOG DIFF undo and redo data */
      return "LOG_DIFF_UNDOREDO_DATA";

    case LOG_UNDO_DATA:
      return "LOG_UNDO_DATA";

    case LOG_REDO_DATA:
      return "LOG_REDO_DATA";

    case LOG_MVCC_UNDOREDO_DATA:
      return "LOG_MVCC_UNDOREDO_DATA";

    case LOG_MVCC_DIFF_UNDOREDO_DATA:
      return "LOG_MVCC_DIFF_UNDOREDO_DATA";

    case LOG_MVCC_UNDO_DATA:
      return "LOG_MVCC_UNDO_DATA";

    case LOG_MVCC_REDO_DATA:
      return "LOG_MVCC_REDO_DATA";

    case LOG_DBEXTERN_REDO_DATA:
      return "LOG_DBEXTERN_REDO_DATA";

    case LOG_DUMMY_HEAD_POSTPONE:
      return "LOG_DUMMY_HEAD_POSTPONE";

    case LOG_POSTPONE:
      return "LOG_POSTPONE";

    case LOG_RUN_POSTPONE:
      return "LOG_RUN_POSTPONE";

    case LOG_COMPENSATE:
      return "LOG_COMPENSATE";

    case LOG_COMMIT_WITH_POSTPONE:
      return "LOG_COMMIT_WITH_POSTPONE";

    case LOG_COMMIT:
      return "LOG_COMMIT";

    case LOG_SYSOP_START_POSTPONE:
      return "LOG_SYSOP_START_POSTPONE";

    case LOG_SYSOP_END:
      return "LOG_SYSOP_END";

    case LOG_ABORT:
      return "LOG_ABORT";

    case LOG_SAVEPOINT:
      return "LOG_SAVEPOINT";

    case LOG_2PC_PREPARE:
      return "LOG_2PC_PREPARE";

    case LOG_2PC_START:
      return "LOG_2PC_START";

    case LOG_2PC_COMMIT_DECISION:
      return "LOG_2PC_COMMIT_DECISION";

    case LOG_2PC_ABORT_DECISION:
      return "LOG_2PC_ABORT_DECISION";

    case LOG_2PC_COMMIT_INFORM_PARTICPS:
      return "LOG_2PC_COMMIT_INFORM_PARTICPS";

    case LOG_2PC_ABORT_INFORM_PARTICPS:
      return "LOG_2PC_ABORT_INFORM_PARTICPS";

    case LOG_2PC_RECV_ACK:
      return "LOG_2PC_RECV_ACK";

    case LOG_DUMMY_CRASH_RECOVERY:
      return "LOG_DUMMY_CRASH_RECOVERY";

    case LOG_END_OF_LOG:
      return "LOG_END_OF_LOG";

    case LOG_REPLICATION_DATA:
      return "LOG_REPLICATION_DATA";
    case LOG_REPLICATION_STATEMENT:
      return "LOG_REPLICATION_STATEMENT";

    case LOG_SYSOP_ATOMIC_START:
      return "LOG_SYSOP_ATOMIC_START";

    case LOG_START_ATOMIC_REPL:
      return "LOG_START_ATOMIC_REPL";
    case LOG_END_ATOMIC_REPL:
      return "LOG_END_ATOMIC_REPL";
    case LOG_TRANTABLE_SNAPSHOT:
      return "LOG_TRANTABLE_SNAPSHOT";
    case LOG_ASSIGNED_MVCCID:
      return "LOG_ASSIGNED_MVCCID";

    case LOG_DUMMY_HA_SERVER_STATE:
      return "LOG_DUMMY_HA_SERVER_STATE";
    case LOG_DUMMY_OVF_RECORD:
      return "LOG_DUMMY_OVF_RECORD";
    case LOG_DUMMY_GENERIC:
      return "LOG_DUMMY_GENERIC";
    case LOG_SUPPLEMENTAL_INFO:
      return "LOG_SUPPLEMENTAL_INFO";
    case LOG_SMALLER_LOGREC_TYPE:
    case LOG_LARGER_LOGREC_TYPE:
      break;

    default:
      assert (false);
      break;
    }

  return "UNKNOWN_LOG_REC_TYPE";

}

/*
 * log_is_in_crash_recovery - are we in crash recovery ?
 *
 * return:
 *
 * NOTE: Are we in crash recovery time ?
 */
bool
log_is_in_crash_recovery (void)
{
  if (LOG_ISRESTARTED ())
    {
      return false;
    }
  else
    {
      return true;
    }
}

/*
 * log_get_restart_lsa - FIND RESTART LOG SEQUENCE ADDRESS
 *
 * return:
 *
 * NOTE: Find the restart log sequence address.
 */
LOG_LSA *
log_get_restart_lsa (void)
{
  if (LOG_ISRESTARTED ())
    {
      return &log_Gl.rcv_phase_lsa;
    }
  else
    {
      return &log_Gl.hdr.chkpt_lsa;
    }
}

/*
 * log_get_crash_point_lsa - get last lsa address of the log before a crash
 *
 * return:
 *
 * NOTE: Find the log sequence address at the time of a crash.  This
 *   function can only be called during the recovery phases after analysis
 *   and prior to RESTART.
 */
LOG_LSA *
log_get_crash_point_lsa (void)
{
#if defined(CUBRID_DEBUG)
  if (log_Gl.rcv_phase <= LOG_RECOVERY_ANALYSIS_PHASE)
    {
      /* i.e. cannot be RESTARTED or ANALYSIS */
      er_log_debug (ARG_FILE_LINE,
		    "log_find_crash_point_lsa: Warning, only expected to be called during recovery phases.");
    }
#endif /* CUBRID_DEBUG */

  return (&log_Gl.rcv_phase_lsa);
}

/*
 * log_find_find_lsa -
 *
 * return:
 *
 * NOTE:
 */
LOG_LSA *
log_get_append_lsa (void)
{
  return (&log_Gl.hdr.append_lsa);
}

/*
 * log_get_eof_lsa -
 *
 * return:
 *
 * NOTE:
 */
LOG_LSA *
log_get_eof_lsa (void)
{
  return (&log_Gl.hdr.eof_lsa);
}

/*
 * log_is_logged_since_restart - is log sequence address made after restart ?
 *
 * return:
 *
 *   lsa_ptr(in): Log sequence address attached to page
 *
 * NOTE: Find if the log sequence address has been made after restart.
 *              This function is useful to detect bugs. For example, when a
 *              data page (actually a buffer)is freed, and the page is dirty,
 *              there should be a log record for some data of the page,
 *              otherwise, a potential error exists. It is clear that this
 *              function will not detect all kinds of errors, but it will help
 *              some.
 */
bool
log_is_logged_since_restart (const LOG_LSA * lsa_ptr)
{
  return (!LOG_ISRESTARTED () || LSA_LE (&log_Gl.rcv_phase_lsa, lsa_ptr));
}

#if defined(SA_MODE)
/*
 * log_get_final_restored_lsa -
 *
 * return:
 *
 * NOTE:
 */
LOG_LSA *
log_get_final_restored_lsa (void)
{
  return (&log_Gl.final_restored_lsa);
}
#endif /* SA_MODE */

/*
 * FUNCTION RELATED TO INITIALIZATION AND TERMINATION OF LOG MANAGER
 */

/*
 * log_verify_dbcreation - verify database creation time
 *
 * return:
 *
 *   volid(in): Volume identifier
 *   log_dbcreation(in): Database creation time according to the log.
 *
 * NOTE:Verify if database creation time according to the log matches
 *              the one according to the database volume. If they do not, it
 *              is likely that the log and data volume does not correspond to
 *              the same database.
 */
static bool
log_verify_dbcreation (THREAD_ENTRY * thread_p, VOLID volid, const INT64 * log_dbcreation)
{
  INT64 vol_dbcreation;		/* Database creation time in volume */

  if (disk_get_creation_time (thread_p, volid, &vol_dbcreation) != NO_ERROR)
    {
      return false;
    }

  if (difftime ((time_t) vol_dbcreation, (time_t) (*log_dbcreation)) == 0)
    {
      return true;
    }
  else
    {
      return false;
    }
}

/*
 * log_get_db_start_parameters - Get start parameters
 *
 * return: nothing
 *
 *   db_creation(out): Database creation time
 *   chkpt_lsa(out): Last checkpoint address
 *
 * NOTE: Get the start parameters: database creation time and the last
 *              checkpoint process.
 *              For safety reasons, the database creation time is included, in
 *              all database volumes and the log. This value allows verifying
 *              if a log and a data volume correspond to the same database.
 *       This function is used to obtain the database creation time and
 *              the last checkpoint address, so that they can be included in
 *              new defined volumes.
 */
int
log_get_db_start_parameters (INT64 * db_creation, LOG_LSA * chkpt_lsa)
{
#if defined(SERVER_MODE)
  int rv;
#endif /* SERVER_MODE */

  memcpy (db_creation, &log_Gl.hdr.db_creation, sizeof (*db_creation));
  rv = pthread_mutex_lock (&log_Gl.chkpt_lsa_lock);
  memcpy (chkpt_lsa, &log_Gl.hdr.chkpt_lsa, sizeof (*chkpt_lsa));
  pthread_mutex_unlock (&log_Gl.chkpt_lsa_lock);

  return NO_ERROR;
}

/*
 * log_get_num_pages_for_creation - find default number of pages for the log
 *
 * return: number of pages
 *
 *   db_npages(in): Estimated number of pages for database (for first volume of
 *               database) or -1
 *
 * NOTE: Find the default number of pages to use during the creation of
 *              the log.
 *              If a negative value is given, the database should have been
 *              already created. That is, we are recreating the log
 */
int
log_get_num_pages_for_creation (int db_npages)
{
  int log_npages;
  int vdes;

  log_npages = db_npages;
  if (log_npages < 0)
    {
      /*
       * Use the default that is the size of the database
       * Don't use DK since the database may not be restarted at all.
       */
      vdes = fileio_get_volume_descriptor (LOG_DBFIRST_VOLID);
      if (vdes != NULL_VOLDES)
	{
	  log_npages = fileio_get_number_of_volume_pages (vdes, IO_PAGESIZE);
	}
    }

  if (log_npages < 10)
    {
      log_npages = 10;
    }

  return log_npages;
}

/*
 * log_create - create the active portion of the log
 *
 * return:
 *
 *   db_fullname(in): Full name of the database
 *   logpath(in): Directory where the log volumes reside
 *   prefix_logname(in): Name of the log volumes. It is usually set the same as
 *                      database name. For example, if the value is equal to
 *                      "db", the names of the log volumes created are as
 *                      follow:
 *                      Active_log      = db_logactive
 *                      Archive_logs    = db_logarchive.0
 *                                        db_logarchive.1
 *                                             .
 *                                             .
 *                                             .
 *                                        db_logarchive.n
 *                      Log_information = db_loginfo
 *                      Database Backup = db_backup
 *   npages(in): Size of active log in pages
 *
 * NOTE: Format/create the active log volume. The header of the volume
 *              is initialized.
 */
int
log_create (THREAD_ENTRY * thread_p, const char *db_fullname, const char *logpath, const char *prefix_logname,
	    DKNPAGES npages)
{
  int error_code = NO_ERROR;
  INT64 db_creation;

  db_creation = time (NULL);
  if (db_creation == -1)
    {
      error_code = ER_FAILED;
      return error_code;
    }

  error_code = log_create_internal (thread_p, db_fullname, logpath, prefix_logname, npages, &db_creation);
  if (error_code != NO_ERROR)
    {
      return error_code;
    }

  return NO_ERROR;
}

/*
 * log_create_internal -
 *
 * return:
 *
 *   db_fullname(in):
 *   logpath(in):
 *   prefix_logname(in):
 *   npages(in):
 *   db_creation(in):
 *
 * NOTE:
 */
static int
log_create_internal (THREAD_ENTRY * thread_p, const char *db_fullname, const char *logpath, const char *prefix_logname,
		     DKNPAGES npages, INT64 * db_creation)
{
  LOG_PAGE *loghdr_pgptr;	/* Pointer to log header */
  const char *catmsg;
  int error_code = NO_ERROR;
  VOLID volid1, volid2;

  LOG_CS_ENTER (thread_p);

  /* Make sure that we are starting from a clean state */
  if (log_Gl.trantable.area != NULL)
    {
      log_final (thread_p);
    }

  /*
   * Turn off creation bits for group and others
   */

  (void) umask (S_IRGRP | S_IWGRP | S_IROTH | S_IWOTH);

  /* Initialize the log buffer pool and the log names */
  error_code = logpb_initialize_pool (thread_p);
  if (error_code != NO_ERROR)
    {
      goto error;
    }
  error_code = logpb_initialize_log_names (thread_p, db_fullname, logpath, prefix_logname);
  if (error_code != NO_ERROR)
    {
      goto error;
    }

  logpb_decache_archive_info (thread_p);

  log_Gl.rcv_phase = LOG_RECOVERY_ANALYSIS_PHASE;

  /* Initialize the log header */
  error_code = logpb_initialize_header (thread_p, &log_Gl.hdr, prefix_logname, npages, db_creation);
  if (error_code != NO_ERROR)
    {
      goto error;
    }

  loghdr_pgptr = logpb_create_header_page (thread_p);

  /*
   * Format the volume and fetch the header page and the first append page
   */
  log_Gl.append.vdes =
    fileio_format (thread_p, db_fullname, log_Name_active, LOG_DBLOG_ACTIVE_VOLID, npages,
		   prm_get_bool_value (PRM_ID_LOG_SWEEP_CLEAN), true, false, LOG_PAGESIZE, 0, false);
  if (log_Gl.append.vdes == NULL_VOLDES || logpb_fetch_start_append_page (thread_p) != NO_ERROR || loghdr_pgptr == NULL)
    {
      goto error;
    }

  LSA_SET_NULL (&log_Gl.append.prev_lsa);
  /* copy log_Gl.append.prev_lsa to log_Gl.prior_info.prev_lsa */
  LOG_RESET_PREV_LSA (&log_Gl.append.prev_lsa);

  /*
   * Flush the append page, so that the end of the log mark is written.
   * Then, free the page, same for the header page.
   */
  logpb_set_dirty (thread_p, log_Gl.append.log_pgptr);
  logpb_flush_pages_direct (thread_p);

  log_Gl.chkpt_every_npages = prm_get_integer_value (PRM_ID_LOG_CHECKPOINT_NPAGES);

  /* Flush the log header */

  memcpy (loghdr_pgptr->area, &log_Gl.hdr, sizeof (log_Gl.hdr));
  logpb_set_dirty (thread_p, loghdr_pgptr);

#if defined(CUBRID_DEBUG)
  {
    char temp_pgbuf[IO_MAX_PAGE_SIZE + MAX_ALIGNMENT], *aligned_temp_pgbuf;
    LOG_PAGE *temp_pgptr;

    aligned_temp_pgbuf = PTR_ALIGN (temp_pgbuf, MAX_ALIGNMENT);

    temp_pgptr = (LOG_PAGE *) aligned_temp_pgbuf;
    memset (temp_pgptr, 0, LOG_PAGESIZE);
    logpb_read_page_from_file_or_page_server (thread_p, LOGPB_HEADER_PAGE_ID, LOG_CS_FORCE_USE, temp_pgptr);
    assert (memcmp ((LOG_HEADER *) temp_pgptr->area, &log_Gl.hdr, sizeof (log_Gl.hdr)) != 0);
  }
#endif /* CUBRID_DEBUG */

  error_code = logpb_flush_page (thread_p, loghdr_pgptr);
  if (error_code != NO_ERROR)
    {
      goto error;
    }
#if defined(CUBRID_DEBUG)
  {
    char temp_pgbuf[IO_MAX_PAGE_SIZE + MAX_ALIGNMENT], *aligned_temp_pgbuf;
    LOG_PAGE *temp_pgptr;

    aligned_temp_pgbuf = PTR_ALIGN (temp_pgbuf, MAX_ALIGNMENT);

    temp_pgptr = (LOG_PAGE *) aligned_temp_pgbuf;
    memset (temp_pgptr, 0, LOG_PAGESIZE);
    logpb_read_page_from_file_or_page_server (thread_p, LOGPB_HEADER_PAGE_ID, LOG_CS_FORCE_USE, temp_pgptr);
    assert (memcmp ((LOG_HEADER *) temp_pgptr->area, &log_Gl.hdr, sizeof (log_Gl.hdr)) == 0);
  }
#endif /* CUBRID_DEBUG */

  /* logpb_flush_header(); */

  /*
   * Free the append and header page and dismount the lg active volume
   */
  log_Gl.append.log_pgptr = NULL;

  fileio_dismount (thread_p, log_Gl.append.vdes);

  error_code = logpb_create_volume_info (NULL);
  if (error_code != NO_ERROR)
    {
      goto error;
    }

  /* Create the information file to append log info stuff to the DBA */
  logpb_create_log_info (log_Name_info, NULL);

  /* Create meta log volume */
  error_code = log_create_metalog_file ();
  if (error_code != NO_ERROR)
    {
      ASSERT_ERROR ();
      goto error;
    }

  catmsg = msgcat_message (MSGCAT_CATALOG_CUBRID, MSGCAT_SET_LOG, MSGCAT_LOG_LOGINFO_ACTIVE);
  if (catmsg == NULL)
    {
      catmsg = "ACTIVE: %s %d pages\n";
    }
  error_code = log_dump_log_info (log_Name_info, false, catmsg, log_Name_active, npages);
  if (error_code == NO_ERROR || error_code == ER_LOG_MOUNT_FAIL)
    {
      volid1 = logpb_add_volume (NULL, LOG_DBLOG_BKUPINFO_VOLID, log_Name_bkupinfo, DISK_UNKNOWN_PURPOSE);
      if (volid1 == LOG_DBLOG_BKUPINFO_VOLID)
	{
	  volid2 = logpb_add_volume (NULL, LOG_DBLOG_ACTIVE_VOLID, log_Name_active, DISK_UNKNOWN_PURPOSE);
	}

      if (volid1 != LOG_DBLOG_BKUPINFO_VOLID || volid2 != LOG_DBLOG_ACTIVE_VOLID)
	{
	  goto error;
	}
    }

  logpb_finalize_pool (thread_p);
  LOG_CS_EXIT (thread_p);

  return NO_ERROR;

error:
  logpb_finalize_pool (thread_p);
  LOG_CS_EXIT (thread_p);

  return (error_code == NO_ERROR) ? ER_FAILED : error_code;
}

/*
 * log_set_no_logging - Force the system to do no logging.
 *
 * return: NO_ERROR or error code
 *
 */
int
log_set_no_logging (void)
{
  int error_code = NO_ERROR;

#if defined(SA_MODE)

  if (log_Gl.trantable.num_prepared_loose_end_indices != 0)
    {
      er_set (ER_ERROR_SEVERITY, ARG_FILE_LINE, ER_LOG_THEREARE_PENDING_ACTIONS_MUST_LOG, 0);
      error_code = ER_LOG_THEREARE_PENDING_ACTIONS_MUST_LOG;
    }
  else
    {
      log_No_logging = true;
      error_code = NO_ERROR;
#if !defined(NDEBUG)
      if (prm_get_bool_value (PRM_ID_LOG_TRACE_DEBUG) && log_No_logging)
	{
	  fprintf (stdout, "**Running without logging**\n");
	  fflush (stdout);
	}
#endif /* NDEBUG */
    }

#else /* SA_MODE */
  er_set (ER_ERROR_SEVERITY, ARG_FILE_LINE, ER_ONLY_IN_STANDALONE, 1, "no logging");
  error_code = ER_ONLY_IN_STANDALONE;
#endif /* SA_MODE */

  return error_code;
}

void
log_unmount_active_file (THREAD_ENTRY * thread_p)
{
  if (is_tran_server_with_remote_storage ())
    {
      assert (log_Gl.append.vdes == NULL_VOLDES);
    }
  else
    {
      fileio_dismount (thread_p, log_Gl.append.vdes);
      log_Gl.append.vdes = NULL_VOLDES;
    }
}

/*
 * log_initialize - Initialize the log manager
 *
 * return: nothing
 *
 *   db_fullname(in): Full name of the database
 *   logpath(in): Directory where the log volumes reside
 *   prefix_logname(in): Name of the log volumes. It must be the same as the
 *                      one given during the creation of the database.
 *   is_media_crash(in): Are we recovering from media crash ?.
 *   stopat(in): If we are recovering from a media crash, we can stop
 *                      the recovery process at a given time.
 *
 * NOTE:Initialize the log manager. If the database system crashed,
 *              before the system was shutdown, the recovery process is
 *              executed as part of the initialization. The recovery process
 *              consists of redoing any changes that were previously committed
 *              and currently missing from the database disk, and undoing any
 *              changes that were not committed but that are stored in the
 *              database disk.
 */
void
log_initialize (THREAD_ENTRY * thread_p, const char *db_fullname, const char *logpath, const char *prefix_logname,
		bool is_media_crash, BO_RESTART_ARG * r_args)
{
  er_log_debug (ARG_FILE_LINE, "LOG INITIALIZE\n" "\tdb_fullname = %s \n" "\tlogpath = %s \n"
		"\tprefix_logname = %s \n" "\tismedia_crash = %d \n",
		db_fullname != NULL ? db_fullname : "(UNKNOWN)",
		logpath != NULL ? logpath : "(UNKNOWN)",
		prefix_logname != NULL ? prefix_logname : "(UNKNOWN)", (int) is_media_crash);

  assert (!is_passive_transaction_server ());

  (void) log_initialize_internal (thread_p, db_fullname, logpath, prefix_logname, is_media_crash, r_args, false);

#if defined(SERVER_MODE)
  log_daemons_init ();
#endif // SERVER_MODE

  log_No_logging = false;	// Used to be prm_get_bool_value (PRM_ID_LOG_NO_LOGGING);
  // Having no log is no longer acceptable, because it breaks page server replication.
#if !defined(NDEBUG)
  if (prm_get_bool_value (PRM_ID_LOG_TRACE_DEBUG) && log_No_logging)
    {
      fprintf (stdout, "**Running without logging**\n");
      fflush (stdout);
    }
#endif /* !NDEBUG */
}

/*
 * log_initialize_internal -
 *
 * return:
 *
 *   db_fullname(in): Full name of the database
 *   logpath(in): Directory where the log volumes reside
 *   prefix_logname(in): Name of the log volumes. It must be the same as the
 *                      one given during the creation of the database.
 *   ismedia_crash(in): Are we recovering from media crash ?.
 *   stopat(in): If we are recovering from a media crash, we can stop
 *                      the recovery process at a given time.
 *
 * NOTE:
 */
static int
log_initialize_internal (THREAD_ENTRY * thread_p, const char *db_fullname, const char *logpath,
			 const char *prefix_logname, bool is_media_crash, BO_RESTART_ARG * r_args, bool init_emergency)
{
  LOG_RECORD_HEADER *eof;	/* End of log record */
  REL_FIXUP_FUNCTION *disk_compatibility_functions = NULL;
  REL_COMPATIBILITY compat;
  int i;
  int error_code = NO_ERROR;
  time_t *stopat = (r_args) ? &r_args->stopat : NULL;

#if !defined (NDEBUG)
  /* Make sure that the recovery function array is synchronized.. */
  rv_check_rvfuns ();
#endif /* !NDEBUG */

  (void) umask (S_IRGRP | S_IWGRP | S_IROTH | S_IWOTH);

  /* Make sure that the log is a valid one */
  LOG_SET_CURRENT_TRAN_INDEX (thread_p, LOG_SYSTEM_TRAN_INDEX);

  /* Initialize log name for log volumes */
  error_code = logpb_initialize_log_names (thread_p, db_fullname, logpath, prefix_logname);
  if (error_code != NO_ERROR)
    {
      logpb_fatal_error (thread_p, !init_emergency, ARG_FILE_LINE,
			 "log_initialize_internal: logpb_initialize_log_names");
      goto error;
    }

  LOG_CS_ENTER (thread_p);

  /* Make sure that we are starting from a clean state */
  if (log_Gl.trantable.area != NULL)
    {
      log_final (thread_p);
    }

  if (is_tran_server_with_remote_storage ())
    {
      // allow creation of metalog on-the-fly
      error_code = log_read_metalog_from_file_with_create ();
    }
  else
    {
      error_code = log_read_metalog_from_file ();
    }
  if (error_code != NO_ERROR && !init_emergency)
    {
      // Unable to mount meta log
      goto error;
    }

  logpb_decache_archive_info (thread_p);
  log_Gl.run_nxchkpt_atpageid = NULL_PAGEID;	/* Don't run the checkpoint */
  log_Gl.rcv_phase = LOG_RECOVERY_ANALYSIS_PHASE;

  log_Gl.loghdr_pgptr = (LOG_PAGE *) malloc (LOG_PAGESIZE);
  if (log_Gl.loghdr_pgptr == NULL)
    {
      er_set (ER_ERROR_SEVERITY, ARG_FILE_LINE, ER_OUT_OF_VIRTUAL_MEMORY, 1, (size_t) LOG_PAGESIZE);
      logpb_fatal_error (thread_p, !init_emergency, ARG_FILE_LINE, "log_initialize_internal: out of memory");
      error_code = ER_OUT_OF_VIRTUAL_MEMORY;
      goto error;
    }
  error_code = logpb_initialize_pool (thread_p);
  if (error_code != NO_ERROR)
    {
      goto error;
    }

  /* Mount the active log and read the log header */
  if (!is_tran_server_with_remote_storage ())
    {
      log_Gl.append.vdes = fileio_mount (thread_p, db_fullname, log_Name_active, LOG_DBLOG_ACTIVE_VOLID, true, false);
    }
  if (log_Gl.append.vdes == NULL_VOLDES && !is_tran_server_with_remote_storage ())
    {
      if (is_media_crash != false)
	{
	  /*
	   * Set an approximate log header to continue the recovery process
	   */
	  INT64 db_creation = -1;	/* Database creation time in volume */
	  int log_npages;

	  log_npages = log_get_num_pages_for_creation (-1);

	  error_code = logpb_initialize_header (thread_p, &log_Gl.hdr, prefix_logname, log_npages, &db_creation);
	  if (error_code != NO_ERROR)
	    {
	      goto error;
	    }
	  log_Gl.hdr.fpageid = LOGPAGEID_MAX;
	  log_Gl.hdr.append_lsa.pageid = LOGPAGEID_MAX;
	  log_Gl.hdr.append_lsa.offset = 0;

	  /* sync append_lsa to prior_lsa */
	  LOG_RESET_APPEND_LSA (&log_Gl.hdr.append_lsa);

	  LSA_SET_NULL (&log_Gl.hdr.chkpt_lsa);
	  log_Gl.hdr.nxarv_pageid = LOGPAGEID_MAX;
	  log_Gl.hdr.nxarv_num = DB_INT32_MAX;
	  log_Gl.hdr.last_arv_num_for_syscrashes = DB_INT32_MAX;
	}
      else
	{
	  /* Unable to mount the active log */
	  error_code = ER_IO_MOUNT_FAIL;
	  goto error;
	}
    }
  else
    {
      logpb_fetch_header (thread_p, &log_Gl.hdr);
    }
  log_Log_header_initialized = true;

  if (is_media_crash != false && (r_args) && r_args->restore_slave)
    {
      r_args->db_creation = log_Gl.hdr.db_creation;
      LSA_COPY (&r_args->restart_repl_lsa, &log_Gl.hdr.smallest_lsa_at_last_chkpt);
    }

  LSA_COPY (&log_Gl.chkpt_redo_lsa, &log_Gl.hdr.chkpt_lsa);

  /* Make sure that this is the desired log */
  if (strcmp (log_Gl.hdr.prefix_name, prefix_logname) != 0)
    {
      /*
       * This looks like the log or the log was renamed. Incompatible
       * prefix name with the prefix stored on disk
       */
      er_set (ER_NOTIFICATION_SEVERITY, ARG_FILE_LINE, ER_LOG_INCOMPATIBLE_PREFIX_NAME, 2, prefix_logname,
	      log_Gl.hdr.prefix_name);
      /* Continue anyhow */
    }

  /*
   * Make sure that we are running with the same page size. If we are not,
   * restart again since page and log buffers may reflect an incorrect
   * pagesize
   */

  if (log_Gl.hdr.db_iopagesize != IO_PAGESIZE || log_Gl.hdr.db_logpagesize != LOG_PAGESIZE)
    {
      /*
       * Pagesize is incorrect. We need to undefine anything that has been
       * created with old pagesize and start again
       */
      if (db_set_page_size (log_Gl.hdr.db_iopagesize, log_Gl.hdr.db_logpagesize) != NO_ERROR)
	{
	  /* Pagesize is incompatible */
	  error_code = ER_FAILED;
	  goto error;
	}
      /*
       * Call the function again... since we have a different setting for the
       * page size
       */
      logpb_finalize_pool (thread_p);
      log_Gl.m_metainfo.clear ();
      log_unmount_active_file (thread_p);
      log_Gl.append.vdes = NULL_VOLDES;

      LOG_SET_CURRENT_TRAN_INDEX (thread_p, LOG_SYSTEM_TRAN_INDEX);
      LOG_CS_EXIT (thread_p);

      error_code = logtb_define_trantable_log_latch (thread_p, log_Gl.trantable.num_total_indices);
      if (error_code != NO_ERROR)
	{
	  return error_code;
	}
      error_code = log_initialize_internal (thread_p, db_fullname, logpath, prefix_logname, is_media_crash,
					    r_args, init_emergency);

      return error_code;
    }

  /* Make sure that the database is compatible with the CUBRID version. This will compare the given level against the
   * value returned by rel_disk_compatible(). */
  compat = rel_get_disk_compatible (log_Gl.hdr.db_compatibility, &disk_compatibility_functions);

  /* If we're not completely compatible, signal an error. There had been no compatibility rules on R2.1 or earlier
   * version. However, a compatibility rule between R2.2 and R2.1 (or earlier) was added to provide restoration from
   * R2.1 to R2.2. */
  if (compat != REL_FULLY_COMPATIBLE)
    {
      /* Database is incompatible with current release */
      er_set (ER_FATAL_ERROR_SEVERITY, ARG_FILE_LINE, ER_LOG_INCOMPATIBLE_DATABASE, 2, rel_name (),
	      rel_release_string ());
      error_code = ER_LOG_INCOMPATIBLE_DATABASE;
      goto error;
    }

  if (rel_is_log_compatible (log_Gl.hdr.db_release, rel_release_string ()) != true)
    {
      /*
       * First time this database is restarted using the current version of
       * CUBRID. Recovery should be done using the old version of the
       * system
       */
      if (log_Gl.hdr.is_shutdown == false)
	{
	  const char *env_value;
	  bool unsafe;
	  /*
	   * Check environment variable to see if caller want to force to continue
	   * the recovery using current version.
	   */
	  env_value = envvar_get ("LOG_UNSAFE_RECOVER_NEW_RELEASE");
	  if (env_value != NULL)
	    {
	      if (atoi (env_value) != 0)
		{
		  unsafe = true;
		}
	      else
		{
		  unsafe = false;
		}
	    }
	  else
	    {
	      unsafe = false;
	    }

	  if (unsafe == false)
	    {
	      er_set (ER_FATAL_ERROR_SEVERITY, ARG_FILE_LINE, ER_LOG_RECOVER_ON_OLD_RELEASE, 4, rel_name (),
		      log_Gl.hdr.db_release, rel_release_string (), rel_release_string ());
	      error_code = ER_LOG_RECOVER_ON_OLD_RELEASE;
	      goto error;
	    }
	}

      /*
       * It seems safe to move to new version of the system
       */

      if (strlen (rel_release_string ()) >= REL_MAX_RELEASE_LENGTH)
	{
	  er_set (ER_FATAL_ERROR_SEVERITY, ARG_FILE_LINE, ER_LOG_COMPILATION_RELEASE, 2, rel_release_string (),
		  REL_MAX_RELEASE_LENGTH);
	  error_code = ER_LOG_COMPILATION_RELEASE;
	  goto error;
	}
      strncpy_bufsize (log_Gl.hdr.db_release, rel_release_string ());
    }

  /*
   * Create the transaction table and make sure that data volumes and log
   * volumes belong to the same database
   */
#if 1
  /*
   * for XA support: there is prepared transaction after recovery.
   *                 so, can not recreate transaction description
   *                 table after recovery.
   *                 NEED MORE CONSIDERATION
   *
   * Total number of transaction descriptor is set to the value of
   * max_clients+1
   */
  error_code = logtb_define_trantable_log_latch (thread_p, -1);
  if (error_code != NO_ERROR)
    {
      goto error;
    }
#else
  error_code = logtb_define_trantable_log_latch (log_Gl.hdr.avg_ntrans);
  if (error_code != NO_ERROR)
    {
      goto error;
    }
#endif

  if (log_Gl.append.vdes != NULL_VOLDES)
    {
      assert (!is_tran_server_with_remote_storage ());
      if (fileio_map_mounted (thread_p, (bool (*)(THREAD_ENTRY *, VOLID, void *)) log_verify_dbcreation,
			      &log_Gl.hdr.db_creation) != true)
	{
	  /* The log does not belong to the given database */
	  logtb_undefine_trantable (thread_p);
	  er_set (ER_FATAL_ERROR_SEVERITY, ARG_FILE_LINE, ER_LOG_DOESNT_CORRESPOND_TO_DATABASE, 1, log_Name_active);
	  error_code = ER_LOG_DOESNT_CORRESPOND_TO_DATABASE;
	  goto error;
	}
    }

  log_Gl.mvcc_table.reset_start_mvccid ();

  if (prm_get_bool_value (PRM_ID_FORCE_RESTART_TO_SKIP_RECOVERY))
    {
      init_emergency = true;
    }

  /*
   * Was the database system shut down or was it involved in a crash ?
   */
  if (!is_tran_server_with_remote_storage ()
      && init_emergency == false && (log_Gl.hdr.is_shutdown == false || is_media_crash == true))
    {
      /*
       * System was involved in a crash.
       * Execute the recovery process
       */
      log_recovery (thread_p, is_media_crash, stopat);
    }
  else if (is_tran_server_with_remote_storage () && is_active_transaction_server ()
	   && init_emergency == false && (log_Gl.m_metainfo.get_clean_shutdown () == false || is_media_crash == true))
    {
      log_recovery_finish_transactions (thread_p);
    }
  else
    {
      if (init_emergency == true && log_Gl.hdr.is_shutdown == false)
	{
	  if (!LSA_ISNULL (&log_Gl.hdr.eof_lsa) && LSA_GT (&log_Gl.hdr.append_lsa, &log_Gl.hdr.eof_lsa))
	    {
	      /* We cannot believe in append_lsa for this case. It points to an unflushed log page. Since we are
	       * going to skip recovery for emergency startup, just replace it with eof_lsa. */
	      LOG_RESET_APPEND_LSA (&log_Gl.hdr.eof_lsa);
	    }
	}

      /*
       * The system was shut down. There is nothing to recover.
       * Find the append page and start execution
       */
      if (logpb_fetch_start_append_page (thread_p) != NO_ERROR)
	{
	  error_code = ER_FAILED;
	  goto error;
	}

      /* Read the End of file record to find out the previous address */
      if (log_Gl.hdr.append_lsa.pageid > 0 || log_Gl.hdr.append_lsa.offset > 0)
	{
	  eof = (LOG_RECORD_HEADER *) LOG_APPEND_PTR ();
	  LOG_RESET_PREV_LSA (&eof->back_lsa);
	}

#if defined(SERVER_MODE)
      /* fix flushed_lsa_lower_bound become NULL_LSA */
      LSA_COPY (&log_Gl.flushed_lsa_lower_bound, &log_Gl.append.prev_lsa);
#endif /* SERVER_MODE */

      /*
       * Indicate that database system is UP,... flush the header so that we
       * we know that the system was running in the even of crashes
       */
      log_Gl.hdr.is_shutdown = false;
      if (!is_tran_server_with_remote_storage ())
	{
	  logpb_flush_header (thread_p);
	}
    }
  log_Gl.rcv_phase = LOG_RESTARTED;

  // PREREQ: metalog is loaded at this point
  if (log_Gl.m_metainfo.get_clean_shutdown () && is_tran_server_with_remote_storage ())
    {
      // if needed, mark that transaction server with remote storage is running and persist the value
      log_Gl.m_metainfo.set_clean_shutdown (false);
      log_write_metalog_to_file (true);
    }

  LSA_COPY (&log_Gl.rcv_phase_lsa, &log_Gl.hdr.chkpt_lsa);
  log_Gl.chkpt_every_npages = prm_get_integer_value (PRM_ID_LOG_CHECKPOINT_NPAGES);

  if (!LSA_EQ (&log_Gl.append.prev_lsa, &log_Gl.prior_info.prev_lsa))
    {
      assert (0);
      /* defense code */
      LOG_RESET_PREV_LSA (&log_Gl.append.prev_lsa);
    }
  if (!LSA_EQ (&log_Gl.hdr.append_lsa, &log_Gl.prior_info.prior_lsa))
    {
      assert (0);
      /* defense code */
      LOG_RESET_APPEND_LSA (&log_Gl.hdr.append_lsa);
    }

  /*
   *
   * Don't checkpoint to sizes smaller than the number of log buffers
   */
  if (log_Gl.chkpt_every_npages < prm_get_integer_value (PRM_ID_LOG_NBUFFERS))
    {
      log_Gl.chkpt_every_npages = prm_get_integer_value (PRM_ID_LOG_NBUFFERS);
    }

  /* Next checkpoint should be run at ... */
  log_Gl.run_nxchkpt_atpageid = (log_Gl.hdr.append_lsa.pageid + log_Gl.chkpt_every_npages);

  LOG_SET_CURRENT_TRAN_INDEX (thread_p, LOG_SYSTEM_TRAN_INDEX);

  /* run the compatibility functions if we have any */
  if (disk_compatibility_functions != NULL)
    {
      for (i = 0; disk_compatibility_functions[i] != NULL; i++)
	{
	  (*(disk_compatibility_functions[i])) ();
	}
    }

  logpb_initialize_arv_page_info_table ();
  logpb_initialize_logging_statistics ();

  if (prm_get_bool_value (PRM_ID_LOG_BACKGROUND_ARCHIVING) && !is_tran_server_with_remote_storage ())
    {
      BACKGROUND_ARCHIVING_INFO *bg_arv_info;

      bg_arv_info = &log_Gl.bg_archive_info;
      bg_arv_info->start_page_id = NULL_PAGEID;
      bg_arv_info->current_page_id = NULL_PAGEID;
      bg_arv_info->last_sync_pageid = NULL_PAGEID;

      bg_arv_info->vdes =
	fileio_format (thread_p, log_Db_fullname, log_Name_bg_archive, LOG_DBLOG_BG_ARCHIVE_VOLID,
		       log_Gl.hdr.npages + 1, false, false, false, LOG_PAGESIZE, 0, false);
      if (bg_arv_info->vdes != NULL_VOLDES)
	{
	  bg_arv_info->start_page_id = log_Gl.hdr.nxarv_pageid;
	  bg_arv_info->current_page_id = log_Gl.hdr.nxarv_pageid;
	  bg_arv_info->last_sync_pageid = log_Gl.hdr.nxarv_pageid;
	}
      else
	{
	  er_log_debug (ARG_FILE_LINE, "Unable to create temporary archive log %s\n", log_Name_bg_archive);
	}

      if (bg_arv_info->vdes != NULL_VOLDES)
	{
	  (void) logpb_background_archiving (thread_p);
	}
    }

  LOG_CS_EXIT (thread_p);

  er_log_debug (ARG_FILE_LINE, "log_initialize_internal: end of log initializaton, append_lsa = (%lld|%d) \n",
		(long long int) log_Gl.hdr.append_lsa.pageid, log_Gl.hdr.append_lsa.offset);

  return error_code;

error:
  /* ***** */

  if (log_Gl.append.vdes != NULL_VOLDES)
    {
      assert (!is_tran_server_with_remote_storage ());
      fileio_dismount (thread_p, log_Gl.append.vdes);
    }

  LOG_SET_CURRENT_TRAN_INDEX (thread_p, LOG_SYSTEM_TRAN_INDEX);

  if (log_Gl.loghdr_pgptr != NULL)
    {
      free_and_init (log_Gl.loghdr_pgptr);
    }

  LOG_CS_EXIT (thread_p);

  logpb_fatal_error (thread_p, !init_emergency, ARG_FILE_LINE, "log_initialize_internal");

  return error_code;
}

#if defined(SERVER_MODE)
/*
 * log_initialize_passive_tran_server - Initialize the log manager for passive transaction server
 *
 * return: nothing
 *
 */
void
log_initialize_passive_tran_server (THREAD_ENTRY * thread_p)
{
  int err_code = 0;

  assert (is_passive_transaction_server ());

#if !defined (NDEBUG)
  /* Make sure that the recovery function array is synchronized.. */
  rv_check_rvfuns ();
#endif /* !NDEBUG */

  LOG_CS_ENTER (thread_p);
  // *INDENT-OFF*
  scope_exit log_cs_exit_ftor ([thread_p] { LOG_CS_EXIT (thread_p); });
  // *INDENT-ON*

  log_Gl.loghdr_pgptr = (LOG_PAGE *) malloc (LOG_PAGESIZE);
  if (log_Gl.loghdr_pgptr == NULL)
    {
      er_set (ER_ERROR_SEVERITY, ARG_FILE_LINE, ER_OUT_OF_VIRTUAL_MEMORY, 1, (size_t) LOG_PAGESIZE);
      logpb_fatal_error (thread_p, true, ARG_FILE_LINE, "log_initialize_passive_tran_server: out of memory");
      return;
    }
  /* TODO: log header page buffer is not really needed subsequently as log header is copied directly
   * from page server without the help of a buffer and, afterwards, it does not need to be saved hence
   * this buffer will remain useless on the passive tran server */

  err_code = logpb_initialize_pool (thread_p);
  if (err_code != NO_ERROR)
    {
      logpb_fatal_error (thread_p, true, ARG_FILE_LINE,
			 "log_initialize_passive_tran_server: error initializing log buffer pool");
      return;
    }

  passive_tran_server *const pts_ptr = get_passive_tran_server_ptr ();
  assert (pts_ptr != nullptr);
  log_lsa replication_start_redo_lsa = NULL_LSA;
  {
    LOG_CS_ENTER (thread_p);
    // *INDENT-OFF*
    scope_exit log_cs_exit_ftor { [thread_p] { LOG_CS_EXIT (thread_p); } };
    // *INDENT-ON*

    log_lsa most_recent_trantable_snapshot_lsa = NULL_LSA;
    {
      // before requesting log boot info from page server, hold a lock for the prior mutex
      // during the call, page server will also start sending log records and we must make sure to
      // initialize log info before any log is consumed on the passive tran server
      // *INDENT-OFF*
      std::lock_guard<std::mutex> prior_lsa_lockg { log_Gl.prior_info.prior_lsa_mutex };
      // *INDENT-ON*

      err_code = pts_ptr->send_and_receive_log_boot_info (thread_p, most_recent_trantable_snapshot_lsa);
      if (err_code != NO_ERROR)
	{
	  ASSERT_ERROR ();
	  logpb_fatal_error (thread_p, true, ARG_FILE_LINE, "log_initialize_passive_tran_server:"
			     " error retrieving log boot info from page server; server cannot be reached");
	  return;
	}

      LOG_RESET_APPEND_LSA (&log_Gl.hdr.append_lsa);
      LOG_RESET_PREV_LSA (&log_Gl.append.prev_lsa);

      // while still holding prior LSA lock, initialize passive transaction server replication
      // with a LSA that ensures that no record is lost (ie: while still holding the mutex)
      replication_start_redo_lsa = log_Gl.append.get_nxio_lsa ();
    }
    // prior lists from page server are being received now

    // NOTE: following situations can happen with regard to most recent transaction table snapshot lsa:
    //  1. it is null here at destination on PTS:
    //    1.1. the PTS has been started too fast after the ATS and did not get to generate and relay at least
    //        one transaction table snapshot to the PTS via PS
    //        - to mitigate this the PTS can have its own routine to search the log backwards for the most
    //          recent transaction table snapshot
    //    1.2. no transaction table snapshot has ever been generated ever
    //        - even if the PTS searches backwards for a transaction table snapshot log record, it will not
    //          find one (one valid situation that this can happen is when the active transaction server has
    //          never been started for the current database); the transaction table would start empty in this case.
    //  2. the LSA relayed here, it is not the LSA of the most recent transaction table snapshot; a more
    //        recent such log record has been generated by the ATS and is already present in the PTS's
    //        log buffer waiting to be processed
    //        - during log analysis, the PTS will ignore (skip) the newer transaction table snapshot log records
    //
    assert (!most_recent_trantable_snapshot_lsa.is_null ());
    log_recovery_analysis_from_trantable_snapshot (thread_p, most_recent_trantable_snapshot_lsa);
  }
  // prior lists are consumed and flushed to log pages

  assert (!replication_start_redo_lsa.is_null ());

  log_daemons_init ();

  pts_ptr->start_log_replicator (replication_start_redo_lsa);

  err_code = logtb_define_trantable_log_latch (thread_p, -1);
  if (err_code != NO_ERROR)
    {
      logpb_fatal_error (thread_p, true, ARG_FILE_LINE,
			 "log_initialize_passive_tran_server: error initializing transaction table");
      return;
    }

  // not other purpose on passive transaction server than to conform various checks that rely on the recovery state
  // one such example: the check for "is temporary volume" in page buffer
  log_Gl.rcv_phase = LOG_RESTARTED;

  logpb_initialize_logging_statistics ();

  er_log_debug (ARG_FILE_LINE, "log_initialize_passive_tran_server: end of log initializaton, append_lsa = (%lld|%d)\n",
		LSA_AS_ARGS (&log_Gl.hdr.append_lsa));
}
#endif /* SERVER_MODE */

#if defined (ENABLE_UNUSED_FUNCTION)
/*
 * log_update_compatibility_and_release -
 *
 * return: NO_ERROR
 *
 *   compatibility(in):
 *   release(in):
 *
 * NOTE:
 */
int
log_update_compatibility_and_release (THREAD_ENTRY * thread_p, float compatibility, char release[])
{
  LOG_CS_ENTER (thread_p);

  log_Gl.hdr.db_compatibility = compatibility;
  strncpy (log_Gl.hdr.db_release, release, REL_MAX_RELEASE_LENGTH);

  logpb_flush_header (thread_p);

  LOG_CS_EXIT (thread_p);

  return NO_ERROR;
}
#endif /* ENABLE_UNUSED_FUNCTION */

#if defined(SERVER_MODE) || defined(SA_MODE)
/*
 * log_get_db_compatibility -
 *
 * return:
 *
 * NOTE:
 */
float
log_get_db_compatibility (void)
{
  return log_Gl.hdr.db_compatibility;
}
#endif /* SERVER_MODE || SA_MODE */

#if defined(SERVER_MODE)
/*
 * log_abort_by_tdes - Abort a transaction
 *
 * return: NO_ERROR
 *
 *   arg(in): Transaction descriptor
 *
 * NOTE:
 */
static int
log_abort_by_tdes (THREAD_ENTRY * thread_p, LOG_TDES * tdes)
{
  if (thread_p == NULL)
    {
      thread_p = thread_get_thread_entry_info ();
    }

  thread_p->tran_index = tdes->tran_index;
  pthread_mutex_unlock (&thread_p->tran_index_lock);

  (void) log_abort (thread_p, tdes->tran_index);

  return NO_ERROR;
}
#endif /* SERVER_MODE */

/*
 * TODO : STL
 * log_abort_all_active_transaction -
 *
 * return:
 *
 * NOTE:
 */
void
log_abort_all_active_transaction (THREAD_ENTRY * thread_p)
{
  int i;
  LOG_TDES *tdes;		/* Transaction descriptor */
#if defined(SERVER_MODE)
  int repeat_loop;
  int *abort_thread_running;
  static int already_called = 0;

  if (already_called)
    {
      return;
    }
  already_called = 1;

  if (log_Gl.trantable.area == NULL)
    {
      return;
    }

  abort_thread_running = (int *) malloc (sizeof (int) * log_Gl.trantable.num_total_indices);
  if (abort_thread_running == NULL)
    {
      er_set (ER_ERROR_SEVERITY, ARG_FILE_LINE, ER_OUT_OF_VIRTUAL_MEMORY, 1,
	      sizeof (int) * log_Gl.trantable.num_total_indices);
      return;
    }
  memset (abort_thread_running, 0, sizeof (int) * log_Gl.trantable.num_total_indices);

  /* Abort all active transactions */
loop:
  repeat_loop = false;

  for (i = 0; i < log_Gl.trantable.num_total_indices; i++)
    {
      if (i != LOG_SYSTEM_TRAN_INDEX && (tdes = LOG_FIND_TDES (i)) != NULL && tdes->trid != NULL_TRANID)
	{
	  if (css_count_transaction_worker_threads (thread_p, i, tdes->client_id) > 0)
	    {
	      repeat_loop = true;
	    }
	  else if (LOG_ISTRAN_ACTIVE (tdes) && abort_thread_running[i] == 0)
	    {
              // *INDENT-OFF*
              cubthread::entry_callable_task::exec_func_type exec_f =
                std::bind (log_abort_task_execute, std::placeholders::_1, std::ref (*tdes));
	      css_push_external_task (css_find_conn_by_tran_index (i), new cubthread::entry_callable_task (exec_f));
              // *INDENT-ON*
	      abort_thread_running[i] = 1;
	      repeat_loop = true;
	    }
	}
    }

  if (repeat_loop)
    {
      thread_sleep (50);	/* sleep 0.05 sec */
      if (css_is_shutdown_timeout_expired ())
	{
	  if (abort_thread_running != NULL)
	    {
	      free_and_init (abort_thread_running);
	    }
	  /* exit process after some tries */
	  er_log_debug (ARG_FILE_LINE, "log_abort_all_active_transaction: _exit(0)\n");
	  _exit (0);
	}
      goto loop;
    }

  if (abort_thread_running != NULL)
    {
      free_and_init (abort_thread_running);
    }

#else /* SERVER_MODE */
  int save_tran_index = log_Tran_index;	/* Return to this index */

  if (log_Gl.trantable.area == NULL)
    {
      return;
    }

  /* Abort all active transactions */
  for (i = 0; i < log_Gl.trantable.num_total_indices; i++)
    {
      tdes = LOG_FIND_TDES (i);
      if (i != LOG_SYSTEM_TRAN_INDEX && tdes != NULL && tdes->trid != NULL_TRANID)
	{
	  if (LOG_ISTRAN_ACTIVE (tdes))
	    {
	      log_Tran_index = i;
	      (void) log_abort (thread_p, log_Tran_index);
	    }
	}
    }
  log_Tran_index = save_tran_index;
#endif /* SERVER_MODE */
}

/*
 * TODO : STL
 * log_final - Terminate the log manager
 *
 * return: nothing
 *
 * NOTE: Terminate the log correctly, so that no recovery will be
 *              needed when the database system is restarted again. If there
 *              are any active transactions, they are all aborted. The log is
 *              flushed and all dirty data pages are also flushed to disk.
 */
void
log_final (THREAD_ENTRY * thread_p)
{
  int i;
  LOG_TDES *tdes;		/* Transaction descriptor */
  int save_tran_index;
  bool anyloose_ends = false;
  int error_code = NO_ERROR;

#if defined(SERVER_MODE)
  log_daemons_destroy ();
#endif /* SERVER_MODE */
  // *INDENT-OFF*
  log_system_tdes::destroy_system_transactions ();
  // *INDENT-ON*

  LOG_CS_ENTER (thread_p);

  /* reset log_Gl.rcv_phase */
  log_Gl.rcv_phase = LOG_RECOVERY_ANALYSIS_PHASE;

  /* make sure that execution is not on a clean state */
  if (log_Gl.trantable.area == NULL)
    {
      LOG_CS_EXIT (thread_p);
      return;
    }

  save_tran_index = LOG_FIND_THREAD_TRAN_INDEX (thread_p);

  if (!logpb_is_pool_initialized ())
    {
      logtb_undefine_trantable (thread_p);
      LOG_CS_EXIT (thread_p);
      return;
    }

  if (!log_Log_header_initialized)
    {
      logpb_finalize_pool (thread_p);
      logtb_undefine_trantable (thread_p);
      LOG_CS_EXIT (thread_p);
      return;
    }

  /*
   * Cannot use the critical section here since we are assigning the
   * transaction index and the critical sections are base on the transaction
   * index. Acquire the critical section and the get out immediately.. by
   * this time the scheduler will not preempt you.
   */

  /* Abort all active transactions */
  for (i = 0; i < log_Gl.trantable.num_total_indices; i++)
    {
      tdes = LOG_FIND_TDES (i);
      if (i != LOG_SYSTEM_TRAN_INDEX && tdes != NULL && tdes->trid != NULL_TRANID)
	{
	  if (LOG_ISTRAN_ACTIVE (tdes))
	    {
	      LOG_SET_CURRENT_TRAN_INDEX (thread_p, i);
	      (void) log_abort (thread_p, i);
	    }
	  else
	    {
	      anyloose_ends = true;
	    }
	}
    }

  LOG_SET_CURRENT_TRAN_INDEX (thread_p, save_tran_index);

  /*
   * Flush all log append dirty pages and all data dirty pages
   */
  logpb_flush_pages_direct (thread_p);

  if (!is_tran_server_with_remote_storage ())
    {
      error_code = pgbuf_flush_all (thread_p, NULL_VOLID);
      if (error_code == NO_ERROR)
	{
	  error_code = fileio_synchronize_all (thread_p, false);
	}
    }

  logpb_decache_archive_info (thread_p);

  /*
   * Flush the header of the log with information to restart the system
   * easily. For example, without a recovery process
   */

  log_Gl.hdr.has_logging_been_skipped = false;
  if (anyloose_ends == false && error_code == NO_ERROR)
    {
      log_Gl.hdr.is_shutdown = true;
      LSA_COPY (&log_Gl.hdr.chkpt_lsa, &log_Gl.hdr.append_lsa);
      LSA_COPY (&log_Gl.hdr.smallest_lsa_at_last_chkpt, &log_Gl.hdr.chkpt_lsa);

      // mark and persist that transaction server with remote storage has been correctly closed
      log_Gl.m_metainfo.set_clean_shutdown (true);
      log_write_metalog_to_file (false);
    }
  else
    {
      (void) logpb_checkpoint (thread_p);
    }

  if (!is_tran_server_with_remote_storage ())
    {
      logpb_flush_header (thread_p);
    }

  /* Undefine page buffer pool and transaction table */
  logpb_finalize_pool (thread_p);

  log_Gl.m_metainfo.clear ();

  logtb_undefine_trantable (thread_p);

  if (prm_get_bool_value (PRM_ID_LOG_BACKGROUND_ARCHIVING))
    {
      if (log_Gl.bg_archive_info.vdes != NULL_VOLDES)
	{
	  fileio_dismount (thread_p, log_Gl.bg_archive_info.vdes);
	  log_Gl.bg_archive_info.vdes = NULL_VOLDES;
	}
    }

  /* Dismount the active log volume */
  log_unmount_active_file (thread_p);

  free_and_init (log_Gl.loghdr_pgptr);

  log_Log_header_initialized = false;

  LOG_CS_EXIT (thread_p);
}

void
log_stop_ha_delay_registration ()
{
#if defined (SERVER_MODE)
  cubthread::get_manager ()->destroy_daemon (log_Check_ha_delay_info_daemon);
#endif // SERVER_MODE
}

/*
 * log_restart_emergency - Emergency restart of log manager
 *
 * return: nothing
 *
 *   db_fullname(in): Full name of the database
 *   logpath(in): Directory where the log volumes reside
 *   prefix_logname(in): Name of the log volumes. It must be the same as the
 *                      one given during the creation of the database.
 *
 * NOTE: Initialize the log manager in emergency fashion. That is,
 *              restart recovery is ignored.
 */
void
log_restart_emergency (THREAD_ENTRY * thread_p, const char *db_fullname, const char *logpath,
		       const char *prefix_logname)
{
  (void) log_initialize_internal (thread_p, db_fullname, logpath, prefix_logname, false, NULL, true);
}

/*
 *
 *                    INTERFACE FUNCTION FOR LOGGING DATA
 *
 */

/*
 * log_append_undoredo_data - LOG UNDO (BEFORE) + REDO (AFTER) DATA
 *
 * return: nothing
 *
 *   rcvindex(in): Index to recovery function
 *   addr(in): Address (Volume, page, and offset) of data
 *   undo_length(in): Length of undo(before) data
 *   redo_length(in): Length of redo(after) data
 *   undo_data(in): Undo (before) data
 *   redo_data(in): Redo (after) data
 *
 */
void
log_append_undoredo_data (THREAD_ENTRY * thread_p, LOG_RCVINDEX rcvindex, LOG_DATA_ADDR * addr, int undo_length,
			  int redo_length, const void *undo_data, const void *redo_data)
{
  LOG_CRUMB undo_crumb;
  LOG_CRUMB redo_crumb;

  /* Set undo length/data to crumb */
  assert (0 <= undo_length);
  assert (0 == undo_length || undo_data != NULL);

  undo_crumb.data = undo_data;
  undo_crumb.length = undo_length;

  /* Set redo length/data to crumb */
  assert (0 <= redo_length);
  assert (0 == redo_length || redo_data != NULL);

  redo_crumb.data = redo_data;
  redo_crumb.length = redo_length;

  log_append_undoredo_crumbs (thread_p, rcvindex, addr, 1, 1, &undo_crumb, &redo_crumb);
}

void
log_append_undoredo_data2 (THREAD_ENTRY * thread_p, LOG_RCVINDEX rcvindex, const VFID * vfid, PAGE_PTR pgptr,
			   PGLENGTH offset, int undo_length, int redo_length, const void *undo_data,
			   const void *redo_data)
{
  LOG_DATA_ADDR addr;
  LOG_CRUMB undo_crumb;
  LOG_CRUMB redo_crumb;

  /* Set data address */
  addr.vfid = vfid;
  addr.pgptr = pgptr;
  addr.offset = offset;

  /* Set undo length/data to crumb */
  assert (0 <= undo_length);
  assert (0 == undo_length || undo_data != NULL);

  undo_crumb.data = undo_data;
  undo_crumb.length = undo_length;

  /* Set redo length/data to crumb */
  assert (0 <= redo_length);
  assert (0 == redo_length || redo_data != NULL);

  redo_crumb.data = redo_data;
  redo_crumb.length = redo_length;

  log_append_undoredo_crumbs (thread_p, rcvindex, &addr, 1, 1, &undo_crumb, &redo_crumb);
}

/*
 * log_append_undo_data - LOG UNDO (BEFORE) DATA
 *
 * return: nothing
 *
 *   rcvindex(in): Index to recovery function
 *   addr(in): Address (Volume, page, and offset) of data
 *   length(in): Length of undo(before) data
 *   data(in): Undo (before) data
 *
 * NOTE: Log undo(before) data. A log record is constructed to recover
 *              data by undoing data during abort and during recovery.
 *
 *              In the case of a rollback, the undo function described by
 *              rcvindex is called with a recovery structure which contains
 *              the page pointer and offset of the data to recover along with
 *              the undo data. It is up to this function to determine how to
 *              undo the data.
 *
 *     1)       This function accepts either page operation logging (with a
 *              valid address) or logical log (with a null address).
 *     2)       Very IMPORTANT: If an update is associated with two individual
 *              log records, the undo record must be logged before the redo
 *              record.
 */
void
log_append_undo_data (THREAD_ENTRY * thread_p, LOG_RCVINDEX rcvindex, LOG_DATA_ADDR * addr, int length,
		      const void *data)
{
  LOG_CRUMB undo_crumb;

  /* Set length/data to crumb */
  assert (0 <= length);
  assert (0 == length || data != NULL);

  undo_crumb.data = data;
  undo_crumb.length = length;

  log_append_undo_crumbs (thread_p, rcvindex, addr, 1, &undo_crumb);
}

void
log_append_undo_data2 (THREAD_ENTRY * thread_p, LOG_RCVINDEX rcvindex, const VFID * vfid, PAGE_PTR pgptr,
		       PGLENGTH offset, int length, const void *data)
{
  LOG_DATA_ADDR addr;
  LOG_CRUMB undo_crumb;

  /* Set data address */
  addr.vfid = vfid;
  addr.pgptr = pgptr;
  addr.offset = offset;

  /* Set length/data to crumb */
  assert (0 <= length);
  assert (0 == length || data != NULL);

  undo_crumb.data = data;
  undo_crumb.length = length;

  log_append_undo_crumbs (thread_p, rcvindex, &addr, 1, &undo_crumb);
}

/*
 * log_append_redo_data - LOG REDO (AFTER) DATA
 *
 * return: nothing
 *
 *   rcvindex(in): Index to recovery function
 *   addr(in): Address (Volume, page, and offset) of data
 *   length(in): Length of redo(after) data
 *   data(in): Redo (after) data
 *
 * NOTE: Log redo(after) data. A log record is constructed to recover
 *              data by redoing data during recovery.
 *
 *              During recovery(e.g., system crash recovery), the redo
 *              function described by rcvindex is called with a recovery
 *              structure which contains the page pointer and offset of the
 *              data to recover along with the redo data. It is up to this
 *              function to determine how to redo the data.
 *
 *     1)       The only type of logging accepted by this function is page
 *              operation level logging, thus, an address must must be given.
 *     2)       During the redo phase of crash recovery, any redo logging is
 *              ignored.
 */
void
log_append_redo_data (THREAD_ENTRY * thread_p, LOG_RCVINDEX rcvindex, LOG_DATA_ADDR * addr, int length,
		      const void *data)
{
  LOG_CRUMB redo_crumb;

  /* Set length/data to crumb */
  assert (0 <= length);
  assert (0 == length || data != NULL);

  redo_crumb.data = data;
  redo_crumb.length = length;

  log_append_redo_crumbs (thread_p, rcvindex, addr, 1, &redo_crumb);
}

void
log_append_redo_data2 (THREAD_ENTRY * thread_p, LOG_RCVINDEX rcvindex, const VFID * vfid, PAGE_PTR pgptr,
		       PGLENGTH offset, int length, const void *data)
{
  LOG_DATA_ADDR addr;
  LOG_CRUMB redo_crumb;

  /* Set data address */
  addr.vfid = vfid;
  addr.pgptr = pgptr;
  addr.offset = offset;

  /* Set length/data to crumb */
  assert (0 <= length);
  assert (0 == length || data != NULL);

  redo_crumb.data = data;
  redo_crumb.length = length;

  log_append_redo_crumbs (thread_p, rcvindex, &addr, 1, &redo_crumb);
}

/*
 * log_append_undoredo_crumbs -  LOG UNDO (BEFORE) + REDO (AFTER) CRUMBS OF DATA
 *
 * return: nothing
 *
 *   rcvindex(in): Index to recovery function
 *   addr(in): Address (Volume, page, and offset) of data
 *   num_undo_crumbs(in): Number of undo crumbs
 *   num_redo_crumbs(in): Number of redo crumbs
 *   undo_crumbs(in): The undo crumbs
 *   redo_crumbs(in): The redo crumbs
 *
 */
void
log_append_undoredo_crumbs (THREAD_ENTRY * thread_p, LOG_RCVINDEX rcvindex, LOG_DATA_ADDR * addr, int num_undo_crumbs,
			    int num_redo_crumbs, const LOG_CRUMB * undo_crumbs, const LOG_CRUMB * redo_crumbs)
{
  LOG_TDES *tdes;		/* Transaction descriptor */
  int tran_index;
  int error_code = NO_ERROR;
  LOG_PRIOR_NODE *node;
  LOG_LSA start_lsa;
  LOG_RECTYPE rectype = LOG_IS_MVCC_OPERATION (rcvindex) ? LOG_MVCC_UNDOREDO_DATA : LOG_UNDOREDO_DATA;

#if defined(CUBRID_DEBUG)
  if (addr->pgptr == NULL)
    {
      /*
       * Redo is always an operation page level logging. Thus, a data page
       * pointer must have been given as part of the address
       */
      er_set (ER_ERROR_SEVERITY, ARG_FILE_LINE, ER_LOG_REDO_INTERFACE, 0);
      error_code = ER_LOG_REDO_INTERFACE;
      return;
    }
  if (RV_fun[rcvindex].undofun == NULL || RV_fun[rcvindex].redofun == NULL)
    {
      assert (false);
      return;
    }
#endif /* CUBRID_DEBUG */

#if !defined(SERVER_MODE)
  assert_release (!LOG_IS_MVCC_OPERATION (rcvindex));
#endif /* SERVER_MODE */

  if (log_No_logging)
    {
      /* We are not logging */
      LOG_FLUSH_LOGGING_HAS_BEEN_SKIPPED (thread_p);
      log_skip_logging (thread_p, addr);
      return;
    }

  /* Find transaction descriptor for current logging transaction */
  tran_index = LOG_FIND_THREAD_TRAN_INDEX (thread_p);
  tdes = LOG_FIND_TDES (tran_index);
  if (tdes == NULL)
    {
      er_set (ER_FATAL_ERROR_SEVERITY, ARG_FILE_LINE, ER_LOG_UNKNOWN_TRANINDEX, 1, tran_index);
      error_code = ER_LOG_UNKNOWN_TRANINDEX;
      return;
    }

  /*
   * If we are not in a top system operation, the transaction is unactive, and
   * the transaction is not in the process of been aborted, we do nothing.
   */
  if (tdes->topops.last < 0 && !LOG_ISTRAN_ACTIVE (tdes) && !LOG_ISTRAN_ABORTED (tdes))
    {
      /*
       * We do not log anything when the transaction is unactive and it is not
       * in the process of aborting.
       */
      return;
    }

  /*
   * is undo logging needed ?
   */

  if (log_can_skip_undo_logging (thread_p, rcvindex, tdes, addr) == true)
    {
      /* undo logging is ignored at this point */
      log_append_redo_crumbs (thread_p, rcvindex, addr, num_redo_crumbs, redo_crumbs);
      return;
    }

  /*
   * Now do the UNDO & REDO portion
   */

  node = prior_lsa_alloc_and_copy_crumbs (thread_p, rectype, rcvindex, addr, num_undo_crumbs, undo_crumbs,
					  num_redo_crumbs, redo_crumbs);
  if (node == NULL)
    {
      return;
    }

  if (LOG_MAY_CONTAIN_USER_DATA (rcvindex))
    {
      if (pgbuf_get_tde_algorithm (addr->pgptr) != TDE_ALGORITHM_NONE)
	{
	  if (prior_set_tde_encrypted (node, rcvindex) != NO_ERROR)
	    {
	      assert (false);
	      return;
	    }
	}
    }

  start_lsa = prior_lsa_next_record (thread_p, node, tdes);

  if (LOG_NEED_TO_SET_LSA (rcvindex, addr->pgptr))
    {
      if (pgbuf_set_lsa (thread_p, addr->pgptr, &start_lsa) == NULL)
	{
	  assert (false);
	  return;
	}
    }
  if (addr->pgptr != NULL && LOG_IS_MVCC_OPERATION (rcvindex))
    {
      pgbuf_notify_vacuum_follows (thread_p, addr->pgptr);
    }

  if (!LOG_CHECK_LOG_APPLIER (thread_p) && log_does_allow_replication () == true)
    {
      if (rcvindex == RVHF_UPDATE || rcvindex == RVOVF_CHANGE_LINK || rcvindex == RVHF_UPDATE_NOTIFY_VACUUM
	  || rcvindex == RVHF_INSERT_NEWHOME)
	{
	  LSA_COPY (&tdes->repl_update_lsa, &tdes->tail_lsa);
	  assert (tdes->is_active_worker_transaction ());
	}
      else if (rcvindex == RVHF_INSERT || rcvindex == RVHF_MVCC_INSERT)
	{
	  LSA_COPY (&tdes->repl_insert_lsa, &tdes->tail_lsa);
	  assert (tdes->is_active_worker_transaction ());
	}
    }
}

/*
 * log_append_undo_crumbs - LOG UNDO (BEFORE) CRUMBS OF DATA
 *
 * return: nothing
 *
 *   rcvindex(in): Index to recovery function
 *   addr(in): Address (Volume, page, and offset) of data
 *   num_crumbs(in): Number of undo crumbs
 *   crumbs(in): The undo crumbs
 *
 */
void
log_append_undo_crumbs (THREAD_ENTRY * thread_p, LOG_RCVINDEX rcvindex, LOG_DATA_ADDR * addr, int num_crumbs,
			const LOG_CRUMB * crumbs)
{
  LOG_TDES *tdes;		/* Transaction descriptor */
  int tran_index;
  int error_code = NO_ERROR;
  LOG_PRIOR_NODE *node;
  LOG_LSA start_lsa;
  LOG_RECTYPE rectype = LOG_IS_MVCC_OPERATION (rcvindex) ? LOG_MVCC_UNDO_DATA : LOG_UNDO_DATA;

#if defined(CUBRID_DEBUG)
  if (RV_fun[rcvindex].undofun == NULL)
    {
      assert (false);
      return;
    }
#endif /* CUBRID_DEBUG */

  if (log_No_logging)
    {
      /* We are not logging */
      LOG_FLUSH_LOGGING_HAS_BEEN_SKIPPED (thread_p);
      if (addr->pgptr != NULL)
	{
	  log_skip_logging (thread_p, addr);
	}
      return;
    }

  /* Find transaction descriptor for current logging transaction */
  tran_index = LOG_FIND_THREAD_TRAN_INDEX (thread_p);
  tdes = LOG_FIND_TDES (tran_index);
  if (tdes == NULL)
    {
      er_set (ER_FATAL_ERROR_SEVERITY, ARG_FILE_LINE, ER_LOG_UNKNOWN_TRANINDEX, 1, tran_index);
      error_code = ER_LOG_UNKNOWN_TRANINDEX;
      return;
    }

  /*
   * If we are not in a top system operation, the transaction is unactive, and
   * the transaction is not in the process of been aborted, we do nothing.
   */
  if (tdes->topops.last < 0 && !LOG_ISTRAN_ACTIVE (tdes) && !LOG_ISTRAN_ABORTED (tdes))
    {
      /*
       * We do not log anything when the transaction is unactive and it is not
       * in the process of aborting.
       */
      return;
    }

  /*
   * is undo logging needed ?
   */
  if (log_can_skip_undo_logging (thread_p, rcvindex, tdes, addr) == true)
    {
      /* undo logging is ignored at this point */
      ;				/* NO-OP */
      return;
    }

  /*
   * NOW do the UNDO ...
   */

  node = prior_lsa_alloc_and_copy_crumbs (thread_p, rectype, rcvindex, addr, num_crumbs, crumbs, 0, NULL);
  if (node == NULL)
    {
      assert (false);
      return;
    }

  /*
   * if pgptr is NULL, the user data can be spilled as un-encrypted.
   * Now it seems that there is no case, but can be in the future.
   */
  if (addr->pgptr != NULL && LOG_MAY_CONTAIN_USER_DATA (rcvindex))
    {
      if (pgbuf_get_tde_algorithm (addr->pgptr) != TDE_ALGORITHM_NONE)
	{
	  if (prior_set_tde_encrypted (node, rcvindex) != NO_ERROR)
	    {
	      assert (false);
	      return;
	    }
	}
    }

  start_lsa = prior_lsa_next_record (thread_p, node, tdes);

  if (addr->pgptr != NULL && LOG_NEED_TO_SET_LSA (rcvindex, addr->pgptr))
    {
      if (pgbuf_set_lsa (thread_p, addr->pgptr, &start_lsa) == NULL)
	{
	  assert (false);
	  return;
	}
    }
  if (addr->pgptr != NULL && LOG_IS_MVCC_OPERATION (rcvindex))
    {
      pgbuf_notify_vacuum_follows (thread_p, addr->pgptr);
    }
}

/*
 * log_append_redo_crumbs - LOG REDO (AFTER) CRUMBS OF DATA
 *
 * return: nothing
 *
 *   rcvindex(in): Index to recovery function
 *   addr(in): Address (Volume, page, and offset) of data
 *   num_crumbs(in): Number of undo crumbs
 *   crumbs(in): The undo crumbs
 *
 * NOTE: Log redo(after) crumbs of data. A log record is constructed to
 *              recover data by redoing data during recovery.
 *              The log manager does not really store crumbs of data, instead
 *              the log manager glues them together as a stream of data, and
 *              thus, it looses the knowledge that the data was from crumbs.
 *              This is done to avoid extra storage overhead. It is the
 *              responsibility of the recovery functions to build the crumbs
 *              when needed from the glued data.
 *
 *              During recovery(e.g., system crash recovery), the redo
 *              function described by rcvindex is called with a recovery
 *              structure which contains the page pointer and offset of the
 *              data to recover along with the redo glued data. The redo
 *              function must construct the crumbs when needed. It is up to
 *              this function, how to undo the data.
 *
 *     1)       Same notes as log_append_redo_data (see this function)
 *     2)       The only purpose of this function is to avoid extra data
 *              copying (the glue into one contiguous area) by the caller,
 *              otherwise, the same as log_append_redo_data.
 */
void
log_append_redo_crumbs (THREAD_ENTRY * thread_p, LOG_RCVINDEX rcvindex, LOG_DATA_ADDR * addr, int num_crumbs,
			const LOG_CRUMB * crumbs)
{
  LOG_TDES *tdes;		/* Transaction descriptor */
  int tran_index;
  int error_code = NO_ERROR;
  LOG_PRIOR_NODE *node;
  LOG_LSA start_lsa;
  LOG_RECTYPE rectype = LOG_IS_MVCC_OPERATION (rcvindex) ? LOG_MVCC_REDO_DATA : LOG_REDO_DATA;

#if defined(CUBRID_DEBUG)
  if (addr->pgptr == NULL)
    {
      /*
       * Redo is always an operation page level logging. Thus, a data page
       * pointer must have been given as part of the address
       */
      er_set (ER_ERROR_SEVERITY, ARG_FILE_LINE, ER_LOG_REDO_INTERFACE, 0);
      error_code = ER_LOG_REDO_INTERFACE;
      return;
    }
  if (RV_fun[rcvindex].redofun == NULL)
    {
      assert (false);
      return;
    }
#endif /* CUBRID_DEBUG */

  if (log_No_logging)
    {
      /* We are not logging */
      LOG_FLUSH_LOGGING_HAS_BEEN_SKIPPED (thread_p);
      log_skip_logging (thread_p, addr);
      return;
    }

  /* Find transaction descriptor for current logging transaction */
  tran_index = LOG_FIND_THREAD_TRAN_INDEX (thread_p);
  tdes = LOG_FIND_TDES (tran_index);
  if (tdes == NULL)
    {
      er_set (ER_FATAL_ERROR_SEVERITY, ARG_FILE_LINE, ER_LOG_UNKNOWN_TRANINDEX, 1, tran_index);
      error_code = ER_LOG_UNKNOWN_TRANINDEX;
      return;
    }

  /*
   * If we are not in a top system operation, the transaction is unactive, and
   * the transaction is not in the process of been aborted, we do nothing.
   */
  if (tdes->topops.last < 0 && !LOG_ISTRAN_ACTIVE (tdes) && !LOG_ISTRAN_ABORTED (tdes))
    {
      /*
       * We do not log anything when the transaction is unactive and it is not
       * in the process of aborting.
       */
      return;
    }

  if (log_can_skip_redo_logging (rcvindex, tdes, addr) == true)
    {
      return;
    }

  node = prior_lsa_alloc_and_copy_crumbs (thread_p, rectype, rcvindex, addr, 0, NULL, num_crumbs, crumbs);
  if (node == NULL)
    {
      return;
    }

  if (LOG_MAY_CONTAIN_USER_DATA (rcvindex))
    {
      if (pgbuf_get_tde_algorithm (addr->pgptr) != TDE_ALGORITHM_NONE)
	{
	  if (prior_set_tde_encrypted (node, rcvindex) != NO_ERROR)
	    {
	      assert (false);
	      return;
	    }
	}
    }

  start_lsa = prior_lsa_next_record (thread_p, node, tdes);

  /*
   * Set the LSA on the data page of the corresponding log record for page
   * operation logging.
   *
   * Make sure that I should log. Page operational logging is not done for
   * temporary data of temporary files and volumes
   */
  if (LOG_NEED_TO_SET_LSA (rcvindex, addr->pgptr))
    {
      if (pgbuf_set_lsa (thread_p, addr->pgptr, &start_lsa) == NULL)
	{
	  assert (false);
	  return;
	}
    }

  if (!LOG_CHECK_LOG_APPLIER (thread_p) && log_does_allow_replication () == true)
    {
      if (rcvindex == RVHF_UPDATE || rcvindex == RVOVF_CHANGE_LINK || rcvindex == RVHF_UPDATE_NOTIFY_VACUUM)
	{
	  LSA_COPY (&tdes->repl_update_lsa, &tdes->tail_lsa);
	  assert (tdes->is_active_worker_transaction ());
	}
      else if (rcvindex == RVHF_INSERT || rcvindex == RVHF_MVCC_INSERT)
	{
	  LSA_COPY (&tdes->repl_insert_lsa, &tdes->tail_lsa);
	  assert (tdes->is_active_worker_transaction ());
	}
    }
}

/*
 * log_append_undoredo_recdes - LOG UNDO (BEFORE) + REDO (AFTER) RECORD DESCRIPTOR
 *
 * return: nothing
 *
 *   rcvindex(in): Index to recovery function
 *   addr(in): Address (Volume, page, and offset) of data
 *   undo_recdes(in): Undo(before) record descriptor
 *   redo_recdes(in): Redo(after) record descriptor
 *
 */
void
log_append_undoredo_recdes (THREAD_ENTRY * thread_p, LOG_RCVINDEX rcvindex, LOG_DATA_ADDR * addr,
			    const RECDES * undo_recdes, const RECDES * redo_recdes)
{
  log_append_undoredo_recdes2 (thread_p, rcvindex, addr->vfid, addr->pgptr, addr->offset, undo_recdes, redo_recdes);
}

void
log_append_undoredo_recdes2 (THREAD_ENTRY * thread_p, LOG_RCVINDEX rcvindex, const VFID * vfid, PAGE_PTR pgptr,
			     PGLENGTH offset, const RECDES * undo_recdes, const RECDES * redo_recdes)
{
  LOG_CRUMB crumbs[4];
  LOG_CRUMB *undo_crumbs = &crumbs[0];
  LOG_CRUMB *redo_crumbs = &crumbs[2];
  int num_undo_crumbs;
  int num_redo_crumbs;
  LOG_DATA_ADDR addr;

  addr.vfid = vfid;
  addr.pgptr = pgptr;
  addr.offset = offset;

#if 0
  if (rcvindex == RVHF_UPDATE)
    {
      LOG_TDES *tdes = LOG_FIND_CURRENT_TDES (thread_p);
      if (tdes && tdes->null_log.is_set && undo_recdes && redo_recdes)
	{
	  tdes->null_log.recdes = malloc (sizeof (RECDES));
	  if (tdes == NULL)
	    {
	      return;		/* error */
	    }
	  *(tdes->null_log.recdes) = *undo_recdes;
	  tdes->null_log.recdes->data = malloc (undo_recdes->length);
	  if (tdes->null_log.recdes->data == NULL)
	    {
	      free_and_init (tdes->null_log.recdes);
	      return;		/* error */
	    }
	  (void) memcpy (tdes->null_log.recdes->data, undo_recdes->data, undo_recdes->length);
	}
      undo_crumbs[0].length = sizeof (undo_recdes->type);
      undo_crumbs[0].data = (char *) &undo_recdes->type;
      undo_crumbs[1].length = 0;
      undo_crumbs[1].data = NULL;
      num_undo_crumbs = 2;
      redo_crumbs[0].length = sizeof (redo_recdes->type);
      redo_crumbs[0].data = (char *) &redo_recdes->type;
      redo_crumbs[1].length = 0;
      redo_crumbs[1].data = NULL;
      num_redo_crumbs = 2;
      log_append_undoredo_crumbs (rcvindex, addr, num_undo_crumbs, num_redo_crumbs, undo_crumbs, redo_crumbs);
      return;
    }
#endif

  if (undo_recdes != NULL)
    {
      undo_crumbs[0].length = sizeof (undo_recdes->type);
      undo_crumbs[0].data = (char *) &undo_recdes->type;
      undo_crumbs[1].length = undo_recdes->length;
      undo_crumbs[1].data = undo_recdes->data;
      num_undo_crumbs = 2;
    }
  else
    {
      undo_crumbs = NULL;
      num_undo_crumbs = 0;
    }

  if (redo_recdes != NULL)
    {
      redo_crumbs[0].length = sizeof (redo_recdes->type);
      redo_crumbs[0].data = (char *) &redo_recdes->type;
      redo_crumbs[1].length = redo_recdes->length;
      redo_crumbs[1].data = redo_recdes->data;
      num_redo_crumbs = 2;
    }
  else
    {
      redo_crumbs = NULL;
      num_redo_crumbs = 0;
    }

  log_append_undoredo_crumbs (thread_p, rcvindex, &addr, num_undo_crumbs, num_redo_crumbs, undo_crumbs, redo_crumbs);
}

/*
 * log_append_undo_recdes - LOG UNDO (BEFORE) RECORD DESCRIPTOR
 *
 * return: nothing
 *
 *   rcvindex(in): Index to recovery function
 *   addr(in): Address (Volume, page, and offset) of data
 *   recdes(in): Undo(before) record descriptor
 *
 */
void
log_append_undo_recdes (THREAD_ENTRY * thread_p, LOG_RCVINDEX rcvindex, LOG_DATA_ADDR * addr, const RECDES * recdes)
{
  log_append_undo_recdes2 (thread_p, rcvindex, addr->vfid, addr->pgptr, addr->offset, recdes);
}

void
log_append_undo_recdes2 (THREAD_ENTRY * thread_p, LOG_RCVINDEX rcvindex, const VFID * vfid, PAGE_PTR pgptr,
			 PGLENGTH offset, const RECDES * recdes)
{
  LOG_CRUMB crumbs[2];
  LOG_DATA_ADDR addr;

  addr.vfid = vfid;
  addr.pgptr = pgptr;
  addr.offset = offset;

  if (recdes != NULL)
    {
      crumbs[0].length = sizeof (recdes->type);
      crumbs[0].data = (char *) &recdes->type;
      crumbs[1].length = recdes->length;
      crumbs[1].data = recdes->data;
      log_append_undo_crumbs (thread_p, rcvindex, &addr, 2, crumbs);
    }
  else
    {
      log_append_undo_crumbs (thread_p, rcvindex, &addr, 0, NULL);
    }
}

/*
 * log_append_redo_recdes - LOG REDO (AFTER) RECORD DESCRIPTOR
 *
 * return: nothing
 *
 *   rcvindex(in): Index to recovery function
 *   addr(in): Address (Volume, page, and offset) of data
 *   recdes(in): Redo(after) record descriptor
 *
 */
void
log_append_redo_recdes (THREAD_ENTRY * thread_p, LOG_RCVINDEX rcvindex, LOG_DATA_ADDR * addr, const RECDES * recdes)
{
  log_append_redo_recdes2 (thread_p, rcvindex, addr->vfid, addr->pgptr, addr->offset, recdes);
}

void
log_append_redo_recdes2 (THREAD_ENTRY * thread_p, LOG_RCVINDEX rcvindex, const VFID * vfid, PAGE_PTR pgptr,
			 PGLENGTH offset, const RECDES * recdes)
{
  LOG_CRUMB crumbs[2];
  LOG_DATA_ADDR addr;

  addr.vfid = vfid;
  addr.pgptr = pgptr;
  addr.offset = offset;

  if (recdes != NULL)
    {
      crumbs[0].length = sizeof (recdes->type);
      crumbs[0].data = (char *) &recdes->type;
      crumbs[1].length = recdes->length;
      crumbs[1].data = recdes->data;
      log_append_redo_crumbs (thread_p, rcvindex, &addr, 2, crumbs);
    }
  else
    {
      log_append_redo_crumbs (thread_p, rcvindex, &addr, 0, NULL);
    }
}

/*
 * log_append_dboutside_redo - Log redo (after) data for operations outside the db
 *
 * return: nothing
 *
 *   rcvindex(in): Index to recovery function
 *   length(in): Length of redo(after) data
 *   data(in): Redo (after) data
 *
 * NOTE: A log record is constructed to recover external (outside of
 *              database) data by always redoing data during recovery.
 *
 *              During recovery(e.g., system crash recovery), the redo
 *              function described by rcvindex is called with a recovery
 *              structure which contains the page pointer and offset of the
 *              data to recover along with the redo data. It is up to this
 *              function to determine how to redo the data.
 *
 *     1)       The logging of this function is logical since it is for
 *              external data.
 *     2)       Both during the redo and undo phase, dboutside redo is
 *              ignored.
 */
void
log_append_dboutside_redo (THREAD_ENTRY * thread_p, LOG_RCVINDEX rcvindex, int length, const void *data)
{
  LOG_TDES *tdes;		/* Transaction descriptor */
  int tran_index;
  int error_code = NO_ERROR;
  LOG_PRIOR_NODE *node;

#if defined(CUBRID_DEBUG)
  if (RV_fun[rcvindex].redofun == NULL)
    {
      assert (false);
      return;
    }
#endif /* CUBRID_DEBUG */

  if (log_No_logging)
    {
      /* We are not logging */
      LOG_FLUSH_LOGGING_HAS_BEEN_SKIPPED (thread_p);
      return;
    }

  /* Find transaction descriptor for current logging transaction */
  tran_index = LOG_FIND_THREAD_TRAN_INDEX (thread_p);
  tdes = LOG_FIND_TDES (tran_index);
  if (tdes == NULL)
    {
      er_set (ER_FATAL_ERROR_SEVERITY, ARG_FILE_LINE, ER_LOG_UNKNOWN_TRANINDEX, 1, tran_index);
      error_code = ER_LOG_UNKNOWN_TRANINDEX;
      return;
    }

  /*
   * If we are not in a top system operation, the transaction is unactive, and
   * the transaction is not in the process of been aborted, we do nothing.
   */
  if (tdes->topops.last < 0 && !LOG_ISTRAN_ACTIVE (tdes) && !LOG_ISTRAN_ABORTED (tdes))
    {
      /*
       * We do not log anything when the transaction is unactive and it is not
       * in the process of aborting.
       */
      return;
    }

  node =
    prior_lsa_alloc_and_copy_data (thread_p, LOG_DBEXTERN_REDO_DATA, rcvindex, NULL, 0, NULL, length, (char *) data);
  if (node == NULL)
    {
      return;
    }

  (void) prior_lsa_next_record (thread_p, node, tdes);
}

/*
 * log_append_postpone - Log postpone after data, for redo
 *
 * return: nothing
 *
 *   rcvindex(in): Index to recovery function
 *   addr(in): Index to recovery function
 *   length(in): Length of postpone redo(after) data
 *   data(in): Postpone redo (after) data
 *
 * NOTE: A postpone data operation is postponed after the transaction
 *              commits. Once it is executed, it becomes a log_redo operation.
 *              This distinction is needed due to log sequence number in the
 *              log and the data pages which are used to avoid redos.
 */
void
log_append_postpone (THREAD_ENTRY * thread_p, LOG_RCVINDEX rcvindex, LOG_DATA_ADDR * addr, int length, const void *data)
{
  LOG_TDES *tdes;		/* Transaction descriptor */
  LOG_RCV rcv;			/* Recovery structure for execution */
  bool skipredo;
  LOG_LSA *crash_lsa;
  int tran_index;
  int error_code = NO_ERROR;
  LOG_PRIOR_NODE *node;

#if defined(CUBRID_DEBUG)
  if (addr->pgptr == NULL)
    {
      /*
       * Postpone is always an operation page level logging. Thus, a data page
       * pointer must have been given as part of the address
       */
      er_set (ER_ERROR_SEVERITY, ARG_FILE_LINE, ER_LOG_POSTPONE_INTERFACE, 0);
      error_code = ER_LOG_POSTPONE_INTERFACE;
      return;
    }
  if (RV_fun[rcvindex].redofun == NULL)
    {
      assert (false);
      return;
    }
#endif /* CUBRID_DEBUG */

  if (log_No_logging)
    {
      /*
       * We are not logging. Execute the postpone operation immediately since
       * we cannot undo
       */
      rcv.length = length;
      rcv.offset = addr->offset;
      rcv.pgptr = addr->pgptr;
      rcv.data = (char *) data;

      assert (RV_fun[rcvindex].redofun != NULL);
      (void) (*RV_fun[rcvindex].redofun) (thread_p, &rcv);

      LOG_FLUSH_LOGGING_HAS_BEEN_SKIPPED (thread_p);
      log_skip_logging (thread_p, addr);
      return;
    }

  /* Find transaction descriptor for current logging transaction */
  tran_index = LOG_FIND_THREAD_TRAN_INDEX (thread_p);
  tdes = LOG_FIND_TDES (tran_index);
  if (tdes == NULL)
    {
      er_set (ER_FATAL_ERROR_SEVERITY, ARG_FILE_LINE, ER_LOG_UNKNOWN_TRANINDEX, 1, tran_index);
      error_code = ER_LOG_UNKNOWN_TRANINDEX;
      return;
    }

  skipredo = log_can_skip_redo_logging (rcvindex, tdes, addr);
  if (skipredo == true || (tdes->topops.last < 0 && !LOG_ISTRAN_ACTIVE (tdes) && !LOG_ISTRAN_ABORTED (tdes)))
    {
      /*
       * Warning postpone logging is ignored during REDO recovery, normal
       * rollbacks, and for temporary data pages
       */
      rcv.length = length;
      rcv.offset = addr->offset;
      rcv.pgptr = addr->pgptr;
      rcv.data = (char *) data;

      assert (RV_fun[rcvindex].redofun != NULL);
      (void) (*RV_fun[rcvindex].redofun) (thread_p, &rcv);
      if (skipredo == false)
	{
	  log_append_redo_data (thread_p, rcvindex, addr, length, data);
	}

      return;
    }

  /*
   * If the transaction has not logged any record, add a dummy record to
   * start the postpone purposes during the commit.
   */

  if (LSA_ISNULL (&tdes->tail_lsa)
      || (log_is_in_crash_recovery ()
	  && (crash_lsa = log_get_crash_point_lsa ()) != NULL && LSA_LE (&tdes->tail_lsa, crash_lsa)))
    {
      log_append_empty_record (thread_p, LOG_DUMMY_HEAD_POSTPONE, addr);
    }

  node = prior_lsa_alloc_and_copy_data (thread_p, LOG_POSTPONE, rcvindex, addr, 0, NULL, length, (char *) data);
  if (node == NULL)
    {
      return;
    }

  if (LOG_MAY_CONTAIN_USER_DATA (rcvindex))
    {
      if (pgbuf_get_tde_algorithm (addr->pgptr) != TDE_ALGORITHM_NONE)
	{
	  if (prior_set_tde_encrypted (node, rcvindex) != NO_ERROR)
	    {
	      assert (false);
	      return;
	    }
	}
    }

  // redo data must be saved before calling prior_lsa_next_record, which may free this prior node
  tdes->m_log_postpone_cache.add_redo_data (*node);

  // an entry for this postpone log record was already created and we also need to save its LSA
  LOG_LSA start_lsa = prior_lsa_next_record (thread_p, node, tdes);
  tdes->m_log_postpone_cache.add_lsa (start_lsa);

  /* Set address early in case there is a crash, because of skip_head */
  if (tdes->topops.last >= 0)
    {
      if (LSA_ISNULL (&tdes->topops.stack[tdes->topops.last].posp_lsa))
	{
	  LSA_COPY (&tdes->topops.stack[tdes->topops.last].posp_lsa, &tdes->tail_lsa);
	}
    }
  else if (LSA_ISNULL (&tdes->posp_nxlsa))
    {
      LSA_COPY (&tdes->posp_nxlsa, &tdes->tail_lsa);
    }

  /*
   * Note: The lsa of the page is not set for postpone log records since
   * the change has not been done (has been postpone) to the page.
   */
}

/*
 * log_run_postpone - Log run redo (after) postpone data
 *
 * return: nothing
 *
 *   rcvindex(in): Index to recovery function
 *   addr(in): Address (Volume, page, and offset) of data
 *   rcv_vpid(in):
 *   length(in): Length of redo(after) data
 *   data(in): Redo (after) data
 *   ref_lsa(in): Log sequence address of original postpone record
 *
 * NOTE: Log run_redo(after) postpone data. This function is only used
 *              when the transaction has been declared as a committed with
 *              postpone actions. A system log record is constructed to
 *              recover data by redoing data during recovery.
 *
 *              During recovery(e.g., system crash recovery), the redo
 *              function described by rcvindex is called with a recovery
 *              structure which contains the page pointer and offset of the
 *              data to recover along with the redo data. It is up to this
 *              function how to redo the data.
 *
 *     1)       The only type of logging accepted by this function is page
 *              operation level logging, thus, an address must be given.
 */
void
log_append_run_postpone (THREAD_ENTRY * thread_p, LOG_RCVINDEX rcvindex, LOG_DATA_ADDR * addr, const VPID * rcv_vpid,
			 int length, const void *data, const LOG_LSA * ref_lsa)
{
  LOG_REC_RUN_POSTPONE *run_posp;	/* A run postpone record */
  LOG_TDES *tdes;		/* Transaction descriptor */
  int tran_index;
  int error_code = NO_ERROR;
  LOG_PRIOR_NODE *node;
  LOG_LSA start_lsa;

  /* Find transaction descriptor for current logging transaction */
  tran_index = LOG_FIND_THREAD_TRAN_INDEX (thread_p);
  tdes = LOG_FIND_TDES (tran_index);
  if (tdes == NULL)
    {
      er_set (ER_FATAL_ERROR_SEVERITY, ARG_FILE_LINE, ER_LOG_UNKNOWN_TRANINDEX, 1, tran_index);
      error_code = ER_LOG_UNKNOWN_TRANINDEX;
      return;
    }

  if (tdes->state != TRAN_UNACTIVE_WILL_COMMIT && tdes->state != TRAN_UNACTIVE_COMMITTED_WITH_POSTPONE
      && tdes->state != TRAN_UNACTIVE_TOPOPE_COMMITTED_WITH_POSTPONE)
    {
      /* Warning run postpone is ignored when transaction is not committed */
#if defined(CUBRID_DEBUG)
      er_log_debug (ARG_FILE_LINE,
		    "log_run_postpone: Warning run postpone logging is ignored when transaction is not committed\n");
#endif /* CUBRID_DEBUG */
      assert (false);
    }
  else
    {
      node = prior_lsa_alloc_and_copy_data (thread_p, LOG_RUN_POSTPONE, RV_NOT_DEFINED, NULL, length, (char *) data,
					    0, NULL);
      if (node == NULL)
	{
	  return;
	}

      /*
       * By the comment above for this function, all the potpone log is page-oriented,
       * and have to contain page address. However, code below check if addr->pgptr is NULL.
       * So, we also check it just in case.
       */
      if (addr->pgptr != NULL && LOG_MAY_CONTAIN_USER_DATA (rcvindex))
	{
	  if (pgbuf_get_tde_algorithm (addr->pgptr) != TDE_ALGORITHM_NONE)
	    {
	      if (prior_set_tde_encrypted (node, rcvindex) != NO_ERROR)
		{
		  assert (false);
		  return;
		}
	    }
	}

      run_posp = (LOG_REC_RUN_POSTPONE *) node->data_header;
      run_posp->data.rcvindex = rcvindex;
      run_posp->data.pageid = rcv_vpid->pageid;
      run_posp->data.volid = rcv_vpid->volid;
      run_posp->data.offset = addr->offset;
      LSA_COPY (&run_posp->ref_lsa, ref_lsa);
      run_posp->length = length;

      start_lsa = prior_lsa_next_record (thread_p, node, tdes);

      /*
       * Set the LSA on the data page of the corresponding log record for page operation logging.
       * Make sure that I should log. Page operational logging is not done for temporary data of temporary files/volumes
       */
      if (addr->pgptr != NULL && LOG_NEED_TO_SET_LSA (rcvindex, addr->pgptr))
	{
	  if (pgbuf_set_lsa (thread_p, addr->pgptr, &start_lsa) == NULL)
	    {
	      assert (false);
	      return;
	    }
	}
    }
}

/*
 * log_append_compensate - LOG COMPENSATE DATA
 *
 * return: nothing
 *
 *   rcvindex(in): Index to recovery function
 *   vpid(in): Volume-page address of compensate data
 *   offset(in): Offset of compensate data
 *   pgptr(in): Page pointer where compensating data resides. It may be
 *                     NULL when the page is not available during recovery.
 *   length(in): Length of compensating data (kind of redo(after) data)
 *   data(in): Compensating data (kind of redo(after) data)
 *   tdes(in/out): State structure of transaction of the log record
 *
 * NOTE: Log a compensating log record. An undo performed during a
 *              rollback or recovery is logged using what is called a
 *              compensation log record. A compensation log record undoes the
 *              redo of an aborted transaction during the redo phase of the
 *              recovery process. Compensating log records are quite useful to
 *              make system and media crash recovery faster. Compensating log
 *              records are redo log records and thus, they are never undone.
 */
void
log_append_compensate (THREAD_ENTRY * thread_p, LOG_RCVINDEX rcvindex, const VPID * vpid, PGLENGTH offset,
		       PAGE_PTR pgptr, int length, const void *data, LOG_TDES * tdes)
{
  log_append_compensate_internal (thread_p, rcvindex, vpid, offset, pgptr, length, data, tdes, NULL);
}

/*
 * log_append_compensate_with_undo_nxlsa () - Append compensate log record
 *					      and overwrite its undo_nxlsa.
 *
 * return	   : Void.
 * thread_p (in)   : Thread entry.
 * rcvindex (in)   : Index to recovery function.
 * vpid (in)	   : Volume-page address of compensate data
 * offset(in)	   : Offset of compensate data
 * pgptr(in)	   : Page pointer where compensating data resides. It may be
 *		     NULL when the page is not available during recovery.
 * length (in)	   : Length of compensating data (kind of redo(after) data)
 * data (in)	   : Compensating data (kind of redo(after) data)
 * tdes (in/out)   : State structure of transaction of the log record
 * undo_nxlsa (in) : Use a different undo_nxlsa than tdes->undo_nxlsa.
 *		     Necessary for cases when log records may be added before
 *		     compensation (one example being index merge/split before
 *		     undoing b-tree operation).
 */
void
log_append_compensate_with_undo_nxlsa (THREAD_ENTRY * thread_p, LOG_RCVINDEX rcvindex, const VPID * vpid,
				       PGLENGTH offset, PAGE_PTR pgptr, int length, const void *data, LOG_TDES * tdes,
				       const LOG_LSA * undo_nxlsa)
{
  assert (undo_nxlsa != NULL);

  log_append_compensate_internal (thread_p, rcvindex, vpid, offset, pgptr, length, data, tdes, undo_nxlsa);
}

/*
 * log_append_compensate - LOG COMPENSATE DATA
 *
 * return: nothing
 *
 *   rcvindex(in): Index to recovery function
 *   vpid(in): Volume-page address of compensate data
 *   offset(in): Offset of compensate data
 *   pgptr(in): Page pointer where compensating data resides. It may be
 *                     NULL when the page is not available during recovery.
 *   length(in): Length of compensating data (kind of redo(after) data)
 *   data(in): Compensating data (kind of redo(after) data)
 *   tdes(in/out): State structure of transaction of the log record
 *   undo_nxlsa(in): Use a different undo_nxlsa than tdes->undo_nxlsa.
 *		     Necessary for cases when log records may be added before
 *		     compensation (one example being index merge/split before
 *		     undoing b-tree operation).
 *
 * NOTE: Log a compensating log record. An undo performed during a
 *              rollback or recovery is logged using what is called a
 *              compensation log record. A compensation log record undoes the
 *              redo of an aborted transaction during the redo phase of the
 *              recovery process. Compensating log records are quite useful to
 *              make system and media crash recovery faster. Compensating log
 *              records are redo log records and thus, they are never undone.
 */
static void
log_append_compensate_internal (THREAD_ENTRY * thread_p, LOG_RCVINDEX rcvindex, const VPID * vpid, PGLENGTH offset,
				PAGE_PTR pgptr, int length, const void *data, LOG_TDES * tdes,
				const LOG_LSA * undo_nxlsa)
{
  LOG_REC_COMPENSATE *compensate;	/* Compensate log record */
  LOG_LSA prev_lsa;		/* LSA of next record to undo */
  LOG_PRIOR_NODE *node;
  LOG_LSA start_lsa;

#if defined(CUBRID_DEBUG)
  int error_code = NO_ERROR;

  if (vpid->volid == NULL_VOLID || vpid->pageid == NULL_PAGEID)
    {
      /*
       * Compensate is always an operation page level logging. Thus, a data page
       * pointer must have been given as part of the address
       */
      er_set (ER_ERROR_SEVERITY, ARG_FILE_LINE, ER_LOG_COMPENSATE_INTERFACE, 0);
      error_code = ER_LOG_COMPENSATE_INTERFACE;
      return;
    }
#endif /* CUBRID_DEBUG */

  node =
    prior_lsa_alloc_and_copy_data (thread_p, LOG_COMPENSATE, rcvindex, NULL, length, (char *) data, 0, (char *) NULL);
  if (node == NULL)
    {
      return;
    }

  LSA_COPY (&prev_lsa, &tdes->undo_nxlsa);

  compensate = (LOG_REC_COMPENSATE *) node->data_header;

  compensate->data.rcvindex = rcvindex;
  compensate->data.pageid = vpid->pageid;
  compensate->data.offset = offset;
  compensate->data.volid = vpid->volid;
  if (undo_nxlsa != NULL)
    {
      LSA_COPY (&compensate->undo_nxlsa, undo_nxlsa);
    }
  else
    {
      LSA_COPY (&compensate->undo_nxlsa, &prev_lsa);
    }
  compensate->length = length;

  /*
   * Although compensation log is page-oriented, pgptr can be NULL
   * when fails to fix the page because of an error.
   * In this case, we don't encrypt the log and it can contain user data un-encrypted.
   * After all, it is very rare and exceptional case.
   */
  if (pgptr != NULL && LOG_MAY_CONTAIN_USER_DATA (rcvindex))
    {
      if (pgbuf_get_tde_algorithm (pgptr) != TDE_ALGORITHM_NONE)
	{
	  if (prior_set_tde_encrypted (node, rcvindex) != NO_ERROR)
	    {
	      assert (false);
	      return;
	    }
	}
    }

  start_lsa = prior_lsa_next_record (thread_p, node, tdes);

  /*
   * Set the LSA on the data page of the corresponding log record for page
   * operation logging.
   * Make sure that I should log. Page operational logging is not done for
   * temporary data of temporary files and volumes
   */
  if (pgptr != NULL && pgbuf_set_lsa (thread_p, pgptr, &start_lsa) == NULL)
    {
      assert (false);
      return;
    }

  /* Go back to our undo link */
  LSA_COPY (&tdes->undo_nxlsa, &prev_lsa);
}

/*
 * log_append_empty_record -
 *
 * return: nothing
 */
void
log_append_empty_record (THREAD_ENTRY * thread_p, LOG_RECTYPE logrec_type, LOG_DATA_ADDR * addr)
{
  int tran_index;
  bool skip = false;
  LOG_TDES *tdes;
  LOG_PRIOR_NODE *node;

  tran_index = LOG_FIND_THREAD_TRAN_INDEX (thread_p);
  tdes = LOG_FIND_TDES (tran_index);
  if (tdes == NULL)
    {
      assert (false);
      return;
    }

  if (addr != NULL)
    {
      skip = log_can_skip_redo_logging (RV_NOT_DEFINED, tdes, addr);
      if (skip == true)
	{
	  return;
	}
    }

  node = prior_lsa_alloc_and_copy_data (thread_p, logrec_type, RV_NOT_DEFINED, NULL, 0, NULL, 0, NULL);
  if (node == NULL)
    {
      return;
    }

  (void) prior_lsa_next_record (thread_p, node, tdes);
}

/*
 * log_append_ha_server_state -
 *
 * return: nothing
 */
void
log_append_ha_server_state (THREAD_ENTRY * thread_p, int state)
{
  int tran_index;
  LOG_TDES *tdes;
  LOG_REC_HA_SERVER_STATE *ha_server_state;
  LOG_PRIOR_NODE *node;
  LOG_LSA start_lsa;

  tran_index = LOG_FIND_THREAD_TRAN_INDEX (thread_p);
  tdes = LOG_FIND_TDES (tran_index);
  if (tdes == NULL)
    {
      return;
    }
  assert (tdes->is_active_worker_transaction () || tdes->is_system_main_transaction ());

  node = prior_lsa_alloc_and_copy_data (thread_p, LOG_DUMMY_HA_SERVER_STATE, RV_NOT_DEFINED, NULL, 0, NULL, 0, NULL);
  if (node == NULL)
    {
      return;
    }

  ha_server_state = (LOG_REC_HA_SERVER_STATE *) node->data_header;
  memset (ha_server_state, 0, sizeof (LOG_REC_HA_SERVER_STATE));

  ha_server_state->state = state;
  ha_server_state->at_time = util_get_time_as_ms_since_epoch ();

  start_lsa = prior_lsa_next_record (thread_p, node, tdes);

  logpb_flush_pages (thread_p, &start_lsa);
}

/*
 * log_skip_logging_set_lsa -  A log entry was not recorded intentionally
 *                             by the caller. set page LSA
 *
 * return: nothing
*
 *   addr(in): Address (Volume, page, and offset) of data
 *
 * NOTE: A log entry was not recorded intentionally by the caller. For
 *              example, if the data is not accurate, the logging could be
 *              avoided since it will be brought up to date later by the
 *              normal execution of the database.
 *              This function is used to avoid warning of unlogged pages.
 */
void
log_skip_logging_set_lsa (THREAD_ENTRY * thread_p, LOG_DATA_ADDR * addr)
{
  assert (addr && addr->pgptr != NULL);

#if defined(CUBRID_DEBUG)
  if (addr->pgptr == NULL)
    {
      er_log_debug (ARG_FILE_LINE,
		    "log_skip_logging_set_lsa: A data page pointer must"
		    " be given as part of the address... ignored\n");
      return;
    }
#endif /* CUBRID_DEBUG */

  /* Don't need to log */

  log_Gl.prior_info.prior_lsa_mutex.lock ();

  (void) pgbuf_set_lsa (thread_p, addr->pgptr, &log_Gl.prior_info.prior_lsa);

  log_Gl.prior_info.prior_lsa_mutex.unlock ();

  return;
}

#if defined (SERVER_MODE)
/* log_pack_log_boot_info - pack together the log header, log append pages
 *              and prev lsa for the purpose of sending them to the passive transaction server
 *              as part of the log initialization sequence
 *
 *  append_lsa(out): for logging purposes
 *  prev_lsa (out): for logging
 *  most_recent_trantable_snapshot_lsa (out): for logging
 *  log_prior_sender_sink (in): functor to add as a sink for prior sender; will act as a relay for log info between
 *                              the page server and the passive transaction server connected to this page server
 */
// *INDENT-OFF*
void
log_pack_log_boot_info (THREAD_ENTRY &thread_r, std::string &payload_in_out,
			const cublog::prior_sender::sink_hook_t &log_prior_sender_sink)
{
  assert (is_page_server ());
  assert (payload_in_out.empty ());   // empty request message

  log_lsa append_lsa;
  log_lsa prev_lsa;
  log_lsa most_recent_trantable_snapshot_lsa;

  {
    LOG_CS_ENTER_READ_MODE (&thread_r);
    scope_exit log_cs_exit_ftor ([&thread_r] { LOG_CS_EXIT (&thread_r); });
    std::lock_guard<std::mutex> { log_Gl.prior_info.prior_lsa_mutex };

    // log header
    payload_in_out = "";
    payload_in_out.append (reinterpret_cast<const char*> (&log_Gl.hdr), sizeof (log_header));
    append_lsa = log_Gl.hdr.append_lsa;

    // log append
    assert (log_Gl.append.log_pgptr != nullptr);
    const int log_page_size = db_log_page_size ();
    payload_in_out.append (reinterpret_cast<const char*> (log_Gl.append.log_pgptr), log_page_size);

    // prev lsa
    payload_in_out.append (reinterpret_cast<const char *> (&log_Gl.append.prev_lsa), sizeof (log_lsa));
    prev_lsa = log_Gl.append.prev_lsa;

    // most recent trantable snapshot lsa
    most_recent_trantable_snapshot_lsa = ps_Gl.get_replicator().get_most_recent_trantable_snapshot_lsa ();
    payload_in_out.append(reinterpret_cast<const char *> (&most_recent_trantable_snapshot_lsa),
			  sizeof (log_lsa));

    // within the same locks, initialize log prior dispatch to the newly connected passive transaction server
    log_Gl.m_prior_sender.add_sink (log_prior_sender_sink);
    // TODO: in the future, this needs to be made explicit:
    //  - as passive transaction servers (PTS) go on/off-line at a random pace
    //  - and, as each PTS has the list of available page servers (PS) it can connect to
    //  - it is the PTS's responsibility to register itself as a log prior consumer with all/some/one of the
    //    connected PS's
  }

  if (prm_get_bool_value (PRM_ID_ER_LOG_PRIOR_TRANSFER))
    {
      _er_log_debug (ARG_FILE_LINE,
		     "[LOG_PRIOR_TRANSFER] Sent log boot info to passive tran server with prev_lsa = (%lld|%d), "
		     "append_lsa = (%lld|%d), most_recent_trantable_snapshot_lsa = (%lld|%d)\n",
		     LSA_AS_ARGS (&prev_lsa), LSA_AS_ARGS (&append_lsa),
		     LSA_AS_ARGS (&most_recent_trantable_snapshot_lsa));
    }
}
// *INDENT-ON*
#endif // SERVER_MODE

/*
 * log_skip_logging -  A log entry was not recorded intentionally by the
 *                      caller
 *
 * return: nothing
 *
 *   addr(in): Address (Volume, page, and offset) of data
 *
 * NOTE: A log entry was not recorded intentionally by the caller. For
 *              example, if the data is not accurate, the logging could be
 *              avoided since it will be brought up to date later by the
 *              normal execution of the database.
 *              This function is used to avoid warning of unlogged pages.
 */
void
log_skip_logging (THREAD_ENTRY * thread_p, LOG_DATA_ADDR * addr)
{
#if 0
  LOG_TDES *tdes;		/* Transaction descriptor */
  LOG_LSA *page_lsa;
#if defined(SERVER_MODE)
  int rv;
#endif /* SERVER_MODE */
  int tran_index;
  int error_code = NO_ERROR;
#endif

#if defined(CUBRID_DEBUG)
  if (addr->pgptr == NULL)
    {
      er_log_debug (ARG_FILE_LINE,
		    "log_skip_logging: A data page pointer must be given as part of the address... ignored\n");
      return;
    }
#endif /* CUBRID_DEBUG */

  return;

#if 0
  if (!pgbuf_is_lsa_temporary (addr->pgptr))
    {
      tran_index = LOG_FIND_THREAD_TRAN_INDEX (thread_p);
      tdes = LOG_FIND_TDES (tran_index);
      if (tdes == NULL)
	{
	  er_set (ER_FATAL_ERROR_SEVERITY, ARG_FILE_LINE, ER_LOG_UNKNOWN_TRANINDEX, 1, tran_index);
	  error_code = ER_LOG_UNKNOWN_TRANINDEX;
	  return;
	}

      /*
       * If the page LSA has not been changed since the lsa checkpoint record,
       * change it to either the checkpoint record or the restart LSA.
       */

      page_lsa = pgbuf_get_lsa (addr->pgptr);

      if (!LSA_ISNULL (&log_Gl.rcv_phase_lsa))
	{
	  if (LSA_GE (&log_Gl.rcv_phase_lsa, page_lsa))
	    {
	      LOG_LSA chkpt_lsa;

	      rv = pthread_mutex_lock (&log_Gl.chkpt_lsa_lock);
	      LSA_COPY (&chkpt_lsa, &log_Gl.hdr.chkpt_lsa);
	      pthread_mutex_unlock (&log_Gl.chkpt_lsa_lock);

	      if (LSA_GT (&chkpt_lsa, &log_Gl.rcv_phase_lsa))
		{
		  (void) pgbuf_set_lsa (thread_p, addr->pgptr, &chkpt_lsa);
		}
	      else
		{
		  (void) pgbuf_set_lsa (thread_p, addr->pgptr, &log_Gl.rcv_phase_lsa);
		}
	    }
	}
      else
	{
	  /*
	   * Likely the system is not restarted
	   */
	  if (LSA_GT (&tdes->tail_lsa, page_lsa))
	    {
	      (void) pgbuf_set_lsa (thread_p, addr->pgptr, &tdes->tail_lsa);
	    }
	}
    }
#endif
}

/*
 * log_append_savepoint - DECLARE A USER SAVEPOINT
 *
 * return: LSA
 *
 *   savept_name(in): Name of the savepoint
 *
 * NOTE: A savepoint is established for the current transaction, so
 *              that future transaction actions can be rolled back to this
 *              established savepoint. We call this operation a partial abort
 *              (rollback). That is, all database actions affected by the
 *              transaction after the savepoint are undone, and all effects
 *              of the transaction preceding the savepoint remain. The
 *              transaction can then continue executing other database
 *              statements. It is permissible to abort to the same savepoint
 *              repeatedly within the same transaction.
 *              If the same savepoint name is used in multiple savepoint
 *              declarations within the same transaction, then only the latest
 *              savepoint with that name is available for aborts and the
 *              others are forgotten.
 *              There are no limits on the number of savepoints that a
 *              transaction can have.
 */
LOG_LSA *
log_append_savepoint (THREAD_ENTRY * thread_p, const char *savept_name)
{
  LOG_REC_SAVEPT *savept;	/* A savept log record */
  LOG_TDES *tdes;		/* Transaction descriptor */
  int length;			/* Length of the name of the save point */
  int tran_index;
  int error_code;
  LOG_PRIOR_NODE *node;

  /* Find transaction descriptor for current logging transaction */

  tran_index = LOG_FIND_THREAD_TRAN_INDEX (thread_p);
  tdes = LOG_FIND_TDES (tran_index);
  if (tdes == NULL)
    {
      er_set (ER_FATAL_ERROR_SEVERITY, ARG_FILE_LINE, ER_LOG_UNKNOWN_TRANINDEX, 1, tran_index);
      error_code = ER_LOG_UNKNOWN_TRANINDEX;
      return NULL;
    }
  assert (tdes->is_active_worker_transaction ());

  if (!LOG_ISTRAN_ACTIVE (tdes))
    {
      /*
       * Error, a user savepoint cannot be added when the transaction is not
       * active
       */
      er_set (ER_FATAL_ERROR_SEVERITY, ARG_FILE_LINE, ER_LOG_CANNOT_ADD_SAVEPOINT, 0);
      error_code = ER_LOG_CANNOT_ADD_SAVEPOINT;
      return NULL;
    }

  if (savept_name == NULL)
    {
      er_set (ER_ERROR_SEVERITY, ARG_FILE_LINE, ER_LOG_NONAME_SAVEPOINT, 0);
      error_code = ER_LOG_NONAME_SAVEPOINT;
      return NULL;
    }

  length = (int) strlen (savept_name) + 1;

  node =
    prior_lsa_alloc_and_copy_data (thread_p, LOG_SAVEPOINT, RV_NOT_DEFINED, NULL, length, (char *) savept_name, 0,
				   (char *) NULL);
  if (node == NULL)
    {
      return NULL;
    }

  savept = (LOG_REC_SAVEPT *) node->data_header;
  savept->length = length;
  LSA_COPY (&savept->prv_savept, &tdes->savept_lsa);

  (void) prior_lsa_next_record (thread_p, node, tdes);

  LSA_COPY (&tdes->savept_lsa, &tdes->tail_lsa);

  perfmon_inc_stat (thread_p, PSTAT_TRAN_NUM_SAVEPOINTS);

  return &tdes->savept_lsa;
}

// *INDENT-OFF*
void
log_append_trantable_snapshot (THREAD_ENTRY *thread_p, const cublog::checkpoint_info &chkpt_info)
{
  cubpacking::packer packer;
  size_t packed_size = chkpt_info.get_packed_size (packer, 0);
  std::unique_ptr<char[]> rv_data_buffer (new char[packed_size]);
  packer.set_buffer (rv_data_buffer.get (), packed_size);
  chkpt_info.pack (packer);

  LOG_PRIOR_NODE *node =
    prior_lsa_alloc_and_copy_data (thread_p, LOG_TRANTABLE_SNAPSHOT, RV_NOT_DEFINED, NULL, (int) packed_size,
				   rv_data_buffer.get (), 0, NULL);
  assert (node != nullptr);

  auto trantable_snapshot_recp = (LOG_REC_TRANTABLE_SNAPSHOT *) node->data_header;
  trantable_snapshot_recp->snapshot_lsa = chkpt_info.get_snapshot_lsa ();
  trantable_snapshot_recp->length = packed_size;

  (void) prior_lsa_next_record (thread_p, node, LOG_FIND_CURRENT_TDES (thread_p));
}
// *INDENT-ON*

void
log_append_assigned_mvccid (THREAD_ENTRY * thread_p, MVCCID mvccid)
{
  assert (MVCCID_IS_VALID (mvccid));

  LOG_TDES *tdes = LOG_FIND_CURRENT_TDES (thread_p);
  assert (tdes != nullptr);

  LOG_PRIOR_NODE *node =
    prior_lsa_alloc_and_copy_data (thread_p, LOG_ASSIGNED_MVCCID, RV_NOT_DEFINED, NULL, 0, NULL, 0, NULL);
  assert (node != nullptr);

  auto recp = (LOG_REC_ASSIGNED_MVCCID *) node->data_header;
  recp->mvccid = mvccid;

  (void) prior_lsa_next_record (thread_p, node, tdes);
}

/*
 * log_find_savept_lsa - FIND LSA ADDRESS OF GIVEN SAVEPOINT
 *
 * return: savept_lsa or NULL
 *
 *   savept_name(in):  Name of the savept
 *   tdes(in): State structure of transaction of the log record  or NULL
 *                when unknown
 *   savept_lsa(in/out): Address of the savept_name
 *
 * NOTE:The LSA address of the given savept_name is found.
 */
static LOG_LSA *
log_get_savepoint_lsa (THREAD_ENTRY * thread_p, const char *savept_name, LOG_TDES * tdes, LOG_LSA * savept_lsa)
{
  char *ptr;			/* Pointer to savepoint name */
  char log_pgbuf[IO_MAX_PAGE_SIZE + MAX_ALIGNMENT], *aligned_log_pgbuf;
  LOG_PAGE *log_pgptr = NULL;	/* Log page pointer where a savepoint log record is located */
  LOG_RECORD_HEADER *log_rec;	/* Pointer to log record */
  LOG_REC_SAVEPT *savept;	/* A savepoint log record */
  LOG_LSA prev_lsa;		/* Previous savepoint */
  LOG_LSA log_lsa;
  int length;			/* Length of savepoint name */
  bool found = false;

  aligned_log_pgbuf = PTR_ALIGN (log_pgbuf, MAX_ALIGNMENT);

  /* Find the savepoint LSA, for the given savepoint name */
  LSA_COPY (&prev_lsa, &tdes->savept_lsa);

  log_pgptr = (LOG_PAGE *) aligned_log_pgbuf;

  while (!LSA_ISNULL (&prev_lsa) && found == false)
    {
      if (logpb_fetch_page (thread_p, &prev_lsa, LOG_CS_FORCE_USE, log_pgptr) != NO_ERROR)
	{
	  break;
	}

      savept_lsa->pageid = log_lsa.pageid = prev_lsa.pageid;

      while (found == false && prev_lsa.pageid == log_lsa.pageid)
	{
	  /* Find the savepoint record */
	  savept_lsa->offset = log_lsa.offset = prev_lsa.offset;
	  log_rec = LOG_GET_LOG_RECORD_HEADER (log_pgptr, &log_lsa);
	  if (log_rec->type != LOG_SAVEPOINT && log_rec->trid != tdes->trid)
	    {
	      /* System error... */
	      er_log_debug (ARG_FILE_LINE, "log_find_savept_lsa: Corrupted log rec");
	      LSA_SET_NULL (&prev_lsa);
	      break;
	    }

	  /* Advance the pointer to read the savepoint log record */

	  LOG_READ_ADD_ALIGN (thread_p, sizeof (*log_rec), &log_lsa, log_pgptr);
	  LOG_READ_ADVANCE_WHEN_DOESNT_FIT (thread_p, sizeof (*savept), &log_lsa, log_pgptr);

	  savept = (LOG_REC_SAVEPT *) ((char *) log_pgptr->area + log_lsa.offset);
	  LSA_COPY (&prev_lsa, &savept->prv_savept);
	  length = savept->length;

	  LOG_READ_ADD_ALIGN (thread_p, sizeof (*savept), &log_lsa, log_pgptr);
	  /*
	   * Is the name contained in only one buffer, or in several buffers
	   */

	  if (log_lsa.offset + length < (int) LOGAREA_SIZE)
	    {
	      /* Savepoint name is in one buffer */
	      ptr = (char *) log_pgptr->area + log_lsa.offset;
	      if (strcmp (savept_name, ptr) == 0)
		{
		  found = true;
		}
	    }
	  else
	    {
	      /* Need to copy the data into a contiguous area */
	      int area_offset;	/* The area offset */
	      int remains_length;	/* Length of data that remains to be copied */
	      unsigned int copy_length;	/* Length to copy into area */

	      ptr = (char *) db_private_alloc (thread_p, length);
	      if (ptr == NULL)
		{
		  LSA_SET_NULL (&prev_lsa);
		  break;
		}
	      /* Copy the name */
	      remains_length = length;
	      area_offset = 0;
	      while (remains_length > 0)
		{
		  LOG_READ_ADVANCE_WHEN_DOESNT_FIT (thread_p, 0, &log_lsa, log_pgptr);
		  if (log_lsa.offset + remains_length < (int) LOGAREA_SIZE)
		    {
		      copy_length = remains_length;
		    }
		  else
		    {
		      copy_length = LOGAREA_SIZE - (int) (log_lsa.offset);
		    }

		  memcpy (ptr + area_offset, (char *) log_pgptr->area + log_lsa.offset, copy_length);
		  remains_length -= copy_length;
		  area_offset += copy_length;
		  log_lsa.offset += copy_length;
		}
	      if (strcmp (savept_name, ptr) == 0)
		{
		  found = true;
		}
	      db_private_free_and_init (thread_p, ptr);
	    }
	}
    }

  if (found)
    {
      return savept_lsa;
    }
  else
    {
      LSA_SET_NULL (savept_lsa);
      return NULL;
    }
}

/*
 *
 *       FUNCTIONS RELATED TO TERMINATION OF TRANSACTIONS AND OPERATIONS
 *
 */

/*
 * log_sysop_end_type_string () - string for log sys op end type
 *
 * return        : string for log sys op end type
 * end_type (in) : log sys op end type
 */
const char *
log_sysop_end_type_string (LOG_SYSOP_END_TYPE end_type)
{
  switch (end_type)
    {
    case LOG_SYSOP_END_COMMIT:
      return "LOG_SYSOP_END_COMMIT";
    case LOG_SYSOP_END_ABORT:
      return "LOG_SYSOP_END_ABORT";
    case LOG_SYSOP_END_LOGICAL_UNDO:
      return "LOG_SYSOP_END_LOGICAL_UNDO";
    case LOG_SYSOP_END_LOGICAL_MVCC_UNDO:
      return "LOG_SYSOP_END_LOGICAL_MVCC_UNDO";
    case LOG_SYSOP_END_LOGICAL_COMPENSATE:
      return "LOG_SYSOP_END_LOGICAL_COMPENSATE";
    case LOG_SYSOP_END_LOGICAL_RUN_POSTPONE:
      return "LOG_SYSOP_END_LOGICAL_RUN_POSTPONE";
    default:
      assert (false);
      return "UNKNOWN LOG_SYSOP_END_TYPE";
    }
}

/*
 * log_sysop_start () - Start a new system operation. This can also be nested in another system operation.
 *
 * return	 : Error code.
 * thread_p (in) : Thread entry.
 */
void
log_sysop_start (THREAD_ENTRY * thread_p)
{
  if (thread_p == NULL)
    {
      thread_p = thread_get_thread_entry_info ();
    }

  const int tran_index = LOG_FIND_THREAD_TRAN_INDEX (thread_p);
  LOG_TDES *const tdes = LOG_FIND_TDES (tran_index);
  if (tdes == NULL)
    {
      er_set (ER_FATAL_ERROR_SEVERITY, ARG_FILE_LINE, ER_LOG_UNKNOWN_TRANINDEX, 1, tran_index);
      assert_release (false);
      return;
    }

  log_sysop_start_internal (thread_p, tdes);
}

/*
 * log_sysop_start () - Start a new system operation implementation.
 *            This can also be nested in another system operation.
 *
 * return	 : Error code.
 * thread_p (in) : Thread entry.
 * tdes(in)      : transaction descriptor
 */
void
log_sysop_start_internal (THREAD_ENTRY * thread_p, LOG_TDES * tdes)
{
  assert (thread_p != nullptr);
  assert (tdes != nullptr);
  assert (tdes->is_allowed_sysop ());

  tdes->lock_topop ();

  /* Can current tdes.topops stack handle another system operation? */
  if (tdes->topops.max == 0 || (tdes->topops.last + 1) >= tdes->topops.max)
    {
      if (logtb_realloc_topops_stack (tdes, 1) == NULL)
	{
	  /* Out of memory */
	  assert (false);
	  tdes->unlock_topop ();
	  return;
	}
    }

  if (VACUUM_IS_THREAD_VACUUM (thread_p))
    {
      /* should not be in process log */
      assert (vacuum_worker_state_is_execute (thread_p));

      vacuum_er_log (VACUUM_ER_LOG_TOPOPS | VACUUM_ER_LOG_WORKER,
		     "Start system operation. Current worker tdes: tdes->trid=%d, tdes->topops.last=%d, "
		     "tdes->tail_lsa=(%lld, %d). Worker state=%d.", tdes->trid, tdes->topops.last,
		     (long long int) tdes->tail_lsa.pageid, (int) tdes->tail_lsa.offset,
		     vacuum_get_worker_state (thread_p));
    }

  tdes->on_sysop_start ();

  /* NOTE if tdes->topops.last >= 0, there is an already defined top system operation. */
  tdes->topops.last++;
  LSA_COPY (&tdes->topops.stack[tdes->topops.last].lastparent_lsa, &tdes->tail_lsa);
  LSA_COPY (&tdes->topop_lsa, &tdes->tail_lsa);

  LSA_SET_NULL (&tdes->topops.stack[tdes->topops.last].posp_lsa);

  perfmon_inc_stat (thread_p, PSTAT_TRAN_NUM_START_TOPOPS);
}

/*
 * log_sysop_start_atomic () - start a system operation that required to be atomic. it is aborted during recovery before
 *                             all postpones are finished.
 *
 * return        : void
 * thread_p (in) : thread entry
 */
void
log_sysop_start_atomic (THREAD_ENTRY * thread_p)
{
  LOG_TDES *tdes = NULL;
  int tran_index = -1;

  log_sysop_get_tran_index_and_tdes (thread_p, &tran_index, &tdes);
  // the function asserts for null tdes

  // in case there are no active sysops (atomic or not), the marker LSA for atomic sysops must be clear
  // this means that a previous [nested] [atomic] sysop sequence cleared its bookkeeping upon finishing;
  // this check goes hand in hand with cleaning code in prior_lsa_next_record_internal
<<<<<<< HEAD
  if (tdes->topops.last < 0)
    {
      assert (LSA_ISNULL (&tdes->rcv.atomic_sysop_start_lsa));
    }
=======
>>>>>>> c82c74bc
  assert ((tdes->topops.last < 0 && LSA_ISNULL (&tdes->rcv.atomic_sysop_start_lsa)) || tdes->topops.last >= 0);

  log_sysop_start_internal (thread_p, tdes);
  if (tdes->topops.last < 0)
    {
      /* not a good context. must be in a system operation */
      assert_release (false);
      return;
    }
  if (LSA_ISNULL (&tdes->rcv.atomic_sysop_start_lsa))
    {
      LOG_PRIOR_NODE *node =
	prior_lsa_alloc_and_copy_data (thread_p, LOG_SYSOP_ATOMIC_START, RV_NOT_DEFINED, NULL, 0, NULL, 0, NULL);
      if (node == NULL)
	{
	  return;
	}

      (void) prior_lsa_next_record (thread_p, node, tdes);
    }
  else
    {
      /* This must be a nested atomic system operation. If parent is atomic, we'll be atomic too.
       * But, a new sysop atomic start is not added.
       * Only the internal bookeeping in the stack is increased - via the call to sysop start - to keep
       * the balance between sysop starts and ends (sysop attach to outer, sysop commit, sysop abort).
       * Clean-up of the atomic sysop start lsa happens when the outermost sysop - which was started
       * as atomic - is ended (see prior_lsa_next_record_internal). */
      assert (tdes->topops.last > 0);

      /* oh, and please tell me this is not a nested system operation during postpone of system operation nested to
       * another atomic system operation... */
      assert (LSA_ISNULL (&tdes->rcv.sysop_start_postpone_lsa));
    }
}

/*
 * log_sysop_end_random_exit () - Random exit from system operation end functions. Used to simulate crashes.
 *
 * return	 : Void.
 * thread_p (in) : Thread entry.
 */
STATIC_INLINE void
log_sysop_end_random_exit (THREAD_ENTRY * thread_p)
{
  int mod_factor = 5000;	/* 0.02% */

  FI_TEST_ARG (thread_p, FI_TEST_LOG_MANAGER_RANDOM_EXIT_AT_END_SYSTEMOP, &mod_factor, 0);
}

/*
 * log_sysop_end_begin () - Used at the beginning of system operation end functions. Verifies valid context and outputs
 *			    transaction index and descriptor.
 *
 * return		: Void.
 * thread_p (in)	: Thread entry.
 * tran_index_out (out) : Transaction index.
 * tdes_out (out)       : Transaction descriptor.
 */
STATIC_INLINE void
log_sysop_end_begin (THREAD_ENTRY * thread_p, int *tran_index_out, LOG_TDES ** tdes_out)
{
  log_sysop_end_random_exit (thread_p);

  log_sysop_get_tran_index_and_tdes (thread_p, tran_index_out, tdes_out);
  if ((*tdes_out) != NULL && (*tdes_out)->topops.last < 0)
    {
      assert (false);
      er_set (ER_ERROR_SEVERITY, ARG_FILE_LINE, ER_LOG_NOTACTIVE_TOPOPS, 0);
      *tdes_out = NULL;
      return;
    }
}

/*
 * log_sysop_end_unstack () - Used for ending system operations, removes last sysop from transaction descriptor's stack.
 *
 * return	 : Void.
 * thread_p (in) : Thread entry.
 * tdes (in/out) : Transaction descriptor.
 */
STATIC_INLINE void
log_sysop_end_unstack (THREAD_ENTRY * thread_p, LOG_TDES * tdes)
{
  tdes->topops.last--;
  if (tdes->topops.last >= 0)
    {
      LSA_COPY (&tdes->topop_lsa, &LOG_TDES_LAST_SYSOP (tdes)->lastparent_lsa);
    }
  else
    {
      LSA_SET_NULL (&tdes->topop_lsa);
    }
}

/*
 * log_sysop_end_final () - Used to complete a system operation at the end of system operation end functions.
 *
 * return	 : Void.
 * thread_p (in) : Thread entry.
 * tdes (in/out) : Transaction descriptor.
 */
STATIC_INLINE void
log_sysop_end_final (THREAD_ENTRY * thread_p, LOG_TDES * tdes)
{
  int r = NO_ERROR;

  log_sysop_end_unstack (thread_p, tdes);

  tdes->unlock_topop ();

  perfmon_inc_stat (thread_p, PSTAT_TRAN_NUM_END_TOPOPS);

  if (VACUUM_IS_THREAD_VACUUM (thread_p) && tdes->topops.last < 0)
    {
      assert (vacuum_worker_state_is_execute (thread_p));
      vacuum_er_log (VACUUM_ER_LOG_TOPOPS,
		     "Ended all top operations. Tdes: tdes->trid=%d tdes->head_lsa=(%lld, %d), "
		     "tdes->tail_lsa=(%lld, %d), tdes->undo_nxlsa=(%lld, %d), "
		     "tdes->tail_topresult_lsa=(%lld, %d). Worker state=%d.", tdes->trid,
		     (long long int) tdes->head_lsa.pageid, (int) tdes->head_lsa.offset,
		     (long long int) tdes->tail_lsa.pageid, (int) tdes->tail_lsa.offset,
		     (long long int) tdes->undo_nxlsa.pageid, (int) tdes->undo_nxlsa.offset,
		     (long long int) tdes->tail_topresult_lsa.pageid, (int) tdes->tail_topresult_lsa.offset,
		     vacuum_get_worker_state (thread_p));
    }
  tdes->on_sysop_end ();

  log_sysop_end_random_exit (thread_p);

  if (LOG_ISCHECKPOINT_TIME ())
    {
#if defined(SERVER_MODE)
      log_wakeup_checkpoint_daemon ();
#else /* SERVER_MODE */
      if (!tdes->is_under_sysop ())
	{
	  (void) logpb_checkpoint (thread_p);
	}
      else
	{
	  // not safe to do a checkpoint in the middle of a system operations; for instance, tdes is cleared after
	  // checkpoint
	}
#endif /* SERVER_MODE */
    }
}

/*
 * log_sysop_commit_internal () - Commit system operation. This can be used just to guarantee atomicity or permanence of
 *				  all changes in system operation. Or it can be extended to also act as an undo,
 *				  compensate or run postpone log record. The type is decided using log_record.type
 *				  argument.
 *
 * return	              : Void.
 * thread_p (in)              : Thread entry.
 * log_record (in)            : All information that are required to build the log record for commit system operation.
 * data_size (in)             : recovery data size
 * data (in)                  : recovery data
 * is_rv_finish_postpone (in) : true if this is called during recovery to finish a system op postpone
 */
void
log_sysop_commit_internal (THREAD_ENTRY * thread_p, LOG_REC_SYSOP_END * log_record, int data_size, const char *data,
			   bool is_rv_finish_postpone)
{
  int tran_index;
  LOG_TDES *tdes = NULL;

  assert (log_record != NULL);
  assert (log_record->type != LOG_SYSOP_END_ABORT);

  log_sysop_end_begin (thread_p, &tran_index, &tdes);
  if (tdes == NULL)
    {
      assert_release (false);
      return;
    }

  if ((LSA_ISNULL (&tdes->tail_lsa) || LSA_LE (&tdes->tail_lsa, LOG_TDES_LAST_SYSOP_PARENT_LSA (tdes)))
      && log_record->type == LOG_SYSOP_END_COMMIT)
    {
      /* No change. */
      assert (LSA_ISNULL (&LOG_TDES_LAST_SYSOP (tdes)->posp_lsa));
    }
  else
    {
      /* we are here because either system operation is not empty, or this is the end of a logical system operation.
       * we don't actually allow empty logical system operation because it might hide a logic flaw. however, there are
       * unusual cases when a logical operation does not really require logging (see RVPGBUF_FLUSH_PAGE). if you create
       * such a case, you should add a dummy log record to trick this assert. */
      assert (!LSA_ISNULL (&tdes->tail_lsa) && LSA_GT (&tdes->tail_lsa, LOG_TDES_LAST_SYSOP_PARENT_LSA (tdes)));

      /* now that we have access to tdes, we can do some updates on log record and sanity checks */
      if (log_record->type == LOG_SYSOP_END_LOGICAL_RUN_POSTPONE)
	{
	  /* only allowed for postpones */
	  assert (tdes->state == TRAN_UNACTIVE_COMMITTED_WITH_POSTPONE
		  || tdes->state == TRAN_UNACTIVE_TOPOPE_COMMITTED_WITH_POSTPONE);

	  /* this is relevant for proper recovery */
	  log_record->run_postpone.is_sysop_postpone =
	    (tdes->state == TRAN_UNACTIVE_TOPOPE_COMMITTED_WITH_POSTPONE && !is_rv_finish_postpone);
	}
      else if (log_record->type == LOG_SYSOP_END_LOGICAL_COMPENSATE)
	{
	  /* we should be doing rollback or undo recovery */
	  assert (tdes->state == TRAN_UNACTIVE_ABORTED || tdes->state == TRAN_UNACTIVE_UNILATERALLY_ABORTED
		  || (is_rv_finish_postpone && (tdes->state == TRAN_UNACTIVE_TOPOPE_COMMITTED_WITH_POSTPONE
						|| tdes->state == TRAN_UNACTIVE_COMMITTED_WITH_POSTPONE)));
	}
      else if (log_record->type == LOG_SYSOP_END_LOGICAL_UNDO || log_record->type == LOG_SYSOP_END_LOGICAL_MVCC_UNDO)
	{
	  /* ... no restrictions I can think of */
	}
      else
	{
	  assert (log_record->type == LOG_SYSOP_END_COMMIT);
	  assert (tdes->state != TRAN_UNACTIVE_COMMITTED_WITH_POSTPONE
		  && (tdes->state != TRAN_UNACTIVE_TOPOPE_COMMITTED_WITH_POSTPONE || is_rv_finish_postpone));
	}

      if (!LOG_CHECK_LOG_APPLIER (thread_p) && tdes->is_active_worker_transaction ()
	  && log_does_allow_replication () == true)
	{
	  /* for the replication agent guarantee the order of transaction */
	  /* for CC(Click Counter) : at here */
	  log_append_repl_info (thread_p, tdes, false);
	}

      log_record->lastparent_lsa = *LOG_TDES_LAST_SYSOP_PARENT_LSA (tdes);
      log_record->prv_topresult_lsa = tdes->tail_topresult_lsa;

      /* do postpone */
      log_sysop_do_postpone (thread_p, tdes, log_record, data_size, data);

      /* log system operation end */
      log_append_sysop_end (thread_p, tdes, log_record, data_size, data);

      /* Remember last partial result */
      LSA_COPY (&tdes->tail_topresult_lsa, &tdes->tail_lsa);
    }

  log_sysop_end_final (thread_p, tdes);
}

/*
 * log_sysop_commit () - Commit system operation. This is the default type to end a system operation successfully and
 *			 to guarantee atomicity/permanency of all its operations.
 *
 * return	 : Void.
 * thread_p (in) : Thread entry.
 */
void
log_sysop_commit (THREAD_ENTRY * thread_p)
{
  LOG_REC_SYSOP_END log_record;

  log_record.type = LOG_SYSOP_END_COMMIT;

  log_sysop_commit_internal (thread_p, &log_record, 0, NULL, false);
}

/*
 * log_sysop_end_logical_undo () - Commit system operation and add an undo log record. This is a logical undo for complex
 *				  operations that cannot be easily located when rollback or recovery undo is executed.
 *
 * return	  : Void.
 * thread_p (in)  : Thread entry.
 * rcvindex (in)  : Recovery index for undo operation.
 * vfid (in)      : NULL or file identifier. Must be not NULL for mvcc operations.
 * undo_size (in) : Undo data size.
 * undo_data (in) : Undo data.
 *
 * note: sys ops used for logical undo have a limitation: they cannot use postpone log records. this limitation can
 *       be changed if needed by extending sys op start postpone log record to support undo data. so far, the extension
 *       was not necessary.
 */
void
log_sysop_end_logical_undo (THREAD_ENTRY * thread_p, LOG_RCVINDEX rcvindex, const VFID * vfid, int undo_size,
			    const char *undo_data)
{
  LOG_REC_SYSOP_END log_record;

  assert (rcvindex != RV_NOT_DEFINED);

  if (LOG_IS_MVCC_OPERATION (rcvindex))
    {
      log_record.type = LOG_SYSOP_END_LOGICAL_MVCC_UNDO;
      log_record.mvcc_undo.undo.data.offset = NULL_OFFSET;
      log_record.mvcc_undo.undo.data.volid = NULL_VOLID;
      log_record.mvcc_undo.undo.data.pageid = NULL_PAGEID;
      log_record.mvcc_undo.undo.data.rcvindex = rcvindex;
      log_record.mvcc_undo.undo.length = undo_size;
      log_record.mvcc_undo.mvccid = logtb_get_current_mvccid (thread_p);
      log_record.mvcc_undo.vacuum_info.vfid = *vfid;
      LSA_SET_NULL (&log_record.mvcc_undo.vacuum_info.prev_mvcc_op_log_lsa);
    }
  else
    {
      log_record.type = LOG_SYSOP_END_LOGICAL_UNDO;
      log_record.undo.data.offset = NULL_OFFSET;
      log_record.undo.data.volid = NULL_VOLID;
      log_record.undo.data.pageid = NULL_PAGEID;
      log_record.undo.data.rcvindex = rcvindex;
      log_record.undo.length = undo_size;
    }
  assert (LOG_MAY_CONTAIN_USER_DATA (rcvindex) ? vfid != NULL : true);
  log_record.vfid = vfid;

  log_sysop_commit_internal (thread_p, &log_record, undo_size, undo_data, false);
}

/*
 * log_sysop_commit_and_compensate () - Commit system operation and add a compensate log record. This is a logical
 *					compensation that is too complex to be included in a single log record.
 *
 * return	   : Void.
 * thread_p (in)   : Thread entry.
 * undo_nxlsa (in) : LSA of next undo LSA (equivalent to compensated undo record previous LSA).
 */
void
log_sysop_end_logical_compensate (THREAD_ENTRY * thread_p, const LOG_LSA * undo_nxlsa)
{
  LOG_REC_SYSOP_END log_record;

  log_record.type = LOG_SYSOP_END_LOGICAL_COMPENSATE;
  log_record.compensate_lsa = *undo_nxlsa;

  log_sysop_commit_internal (thread_p, &log_record, 0, NULL, false);
}

/*
 * log_sysop_end_logical_run_postpone () - Commit system operation and add a run postpone log record. This is a logical
 *					   run postpone that is too complex to be included in a single log record.
 *
 * return	 : Void.
 * thread_p (in) : Thread entry.
 * posp_lsa (in) : The LSA of postpone record which was executed by this run postpone.
 */
void
log_sysop_end_logical_run_postpone (THREAD_ENTRY * thread_p, const LOG_LSA * posp_lsa)
{
  LOG_REC_SYSOP_END log_record;

  log_record.type = LOG_SYSOP_END_LOGICAL_RUN_POSTPONE;
  log_record.run_postpone.postpone_lsa = *posp_lsa;
  /* is_sysop_postpone will be set in log_sysop_commit_internal */

  log_sysop_commit_internal (thread_p, &log_record, 0, NULL, false);
}

/*
 * log_sysop_end_recovery_postpone () - called during recovery to finish the postpone phase of system op
 *
 * return          : void
 * thread_p (in)   : thread entry
 * log_record (in) : end system op log record as it was read from start postpone log record
 * data_size (in)  : undo data size
 * data (in)       : undo data
 */
void
log_sysop_end_recovery_postpone (THREAD_ENTRY * thread_p, LOG_REC_SYSOP_END * log_record, int data_size,
				 const char *data)
{
  log_sysop_commit_internal (thread_p, log_record, data_size, data, true);
}

/*
 * log_sysop_abort () - Abort sytem operations (usually due to errors). All changes in this system operation are
 *			rollbacked.
 *
 * return	 : Void.
 * thread_p (in) : Thread entry.
 */
void
log_sysop_abort (THREAD_ENTRY * thread_p)
{
  int tran_index;
  LOG_TDES *tdes = NULL;
  LOG_REC_SYSOP_END sysop_end;

  log_sysop_end_begin (thread_p, &tran_index, &tdes);
  if (tdes == NULL)
    {
      assert_release (false);
      return;
    }

  if (LSA_ISNULL (&tdes->tail_lsa) || LSA_LE (&tdes->tail_lsa, &LOG_TDES_LAST_SYSOP (tdes)->lastparent_lsa))
    {
      /* No change. */
    }
  else
    {
      TRAN_STATE save_state;

      if (!LOG_CHECK_LOG_APPLIER (thread_p) && tdes->is_active_worker_transaction ()
	  && log_does_allow_replication () == true)
	{
	  repl_log_abort_after_lsa (tdes, LOG_TDES_LAST_SYSOP_PARENT_LSA (tdes));
	}

      /* Abort changes in system op. */
      save_state = tdes->state;
      tdes->state = TRAN_UNACTIVE_ABORTED;

      /* Rollback changes. */
      log_rollback (thread_p, tdes, LOG_TDES_LAST_SYSOP_PARENT_LSA (tdes));
      tdes->m_modified_classes.decache_heap_repr (*LOG_TDES_LAST_SYSOP_PARENT_LSA (tdes));

      /* Log abort system operation. */
      sysop_end.type = LOG_SYSOP_END_ABORT;
      sysop_end.lastparent_lsa = *LOG_TDES_LAST_SYSOP_PARENT_LSA (tdes);
      sysop_end.prv_topresult_lsa = tdes->tail_topresult_lsa;
      log_append_sysop_end (thread_p, tdes, &sysop_end, 0, NULL);

      /* Remember last partial result */
      LSA_COPY (&tdes->tail_topresult_lsa, &tdes->tail_lsa);

      /* Restore transaction state. */
      tdes->state = save_state;
    }

  log_sysop_end_final (thread_p, tdes);
}

/*
 * log_sysop_attach_to_outer () - Attach system operation to its immediate parent (another system operation or, if this
 *				  is top system operation, to transaction descriptor).
 *
 * return	 : Void.
 * thread_p (in) : Thread entry.
 */
void
log_sysop_attach_to_outer (THREAD_ENTRY * thread_p)
{
  int tran_index;
  LOG_TDES *tdes = NULL;

  log_sysop_end_begin (thread_p, &tran_index, &tdes);
  if (tdes == NULL)
    {
      assert_release (false);
      return;
    }

  /* Is attach to outer allowed? */
  if (tdes->topops.last == 0 && (!LOG_ISTRAN_ACTIVE (tdes) || tdes->is_system_transaction ()))
    {
      /* Nothing to attach to. Be conservative and commit the transaction. */
      assert_release (false);
      log_sysop_commit (thread_p);
      return;
    }

  /* Attach to outer: transfer postpone LSA. Not much to do really :) */
  if (tdes->topops.last - 1 >= 0)
    {
      /* At least one more outer sysop */
      if (LSA_ISNULL (&tdes->topops.stack[tdes->topops.last - 1].posp_lsa))
	{
	  LSA_COPY (&tdes->topops.stack[tdes->topops.last - 1].posp_lsa,
		    &tdes->topops.stack[tdes->topops.last].posp_lsa);
	}
    }
  else
    {
      /* No outer sysop present */
      assert (tdes->topops.last == 0);
      if (LSA_ISNULL (&tdes->posp_nxlsa))
	{
	  LSA_COPY (&tdes->posp_nxlsa, &tdes->topops.stack[tdes->topops.last].posp_lsa);
	}
    }

  log_sysop_end_final (thread_p, tdes);
}

/*
 * log_sysop_get_level () - Get current system operation level. If no system operation is started, it returns -1.
 *
 * return        : System op level
 * thread_p (in) : Thread entry
 */
STATIC_INLINE int
log_sysop_get_level (THREAD_ENTRY * thread_p)
{
  int tran_index;
  LOG_TDES *tdes = NULL;

  log_sysop_get_tran_index_and_tdes (thread_p, &tran_index, &tdes);
  if (tdes == NULL)
    {
      assert_release (false);
      return -1;
    }
  return tdes->topops.last;
}

/*
 * log_sysop_get_tran_index_and_tdes () - Get transaction descriptor for system operations (in case of VACUUM, it will
 *                                        return the thread special tdes instead of system tdes).
 *
 * return               : Void
 * thread_p (in)        : Thread entry
 * tran_index_out (out) : Transaction index
 * tdes_out (out)       : Transaction descriptor
 */
STATIC_INLINE void
log_sysop_get_tran_index_and_tdes (THREAD_ENTRY * thread_p, int *tran_index_out, LOG_TDES ** tdes_out)
{
  *tran_index_out = LOG_FIND_THREAD_TRAN_INDEX (thread_p);
  *tdes_out = LOG_FIND_TDES (*tran_index_out);
  if (*tdes_out == NULL)
    {
      er_set (ER_FATAL_ERROR_SEVERITY, ARG_FILE_LINE, ER_LOG_UNKNOWN_TRANINDEX, 1, *tran_index_out);
      assert_release (false);
      return;
    }
}

/*
 * log_check_system_op_is_started () - Check system op is started.
 *
 * return	 : Error code.
 * thread_p (in) : Thread entry.
 */
bool
log_check_system_op_is_started (THREAD_ENTRY * thread_p)
{
  LOG_TDES *tdes;		/* Transaction descriptor */
  int tran_index;

  tran_index = LOG_FIND_THREAD_TRAN_INDEX (thread_p);
  tdes = LOG_FIND_TDES (tran_index);
  if (tdes == NULL)
    {
      assert_release (false);
      return false;
    }

  if (!LOG_IS_SYSTEM_OP_STARTED (tdes))
    {
      assert_release (false);
      return false;
    }

  return true;
}

/*
 * log_get_parent_lsa_system_op - Get parent lsa of top operation
 *
 * return: lsa of parent or NULL
 *
 *   parent_lsa(in/out): The topop LSA for current top operation
 *
 * NOTE: Find the address of the parent of top operation.
 */
LOG_LSA *
log_get_parent_lsa_system_op (THREAD_ENTRY * thread_p, LOG_LSA * parent_lsa)
{
  LOG_TDES *tdes;		/* Transaction descriptor */
  int tran_index;
  int error_code = NO_ERROR;

  tran_index = LOG_FIND_THREAD_TRAN_INDEX (thread_p);
  tdes = LOG_FIND_TDES (tran_index);
  if (tdes == NULL)
    {
      er_set (ER_FATAL_ERROR_SEVERITY, ARG_FILE_LINE, ER_LOG_UNKNOWN_TRANINDEX, 1, tran_index);
      error_code = ER_LOG_UNKNOWN_TRANINDEX;
      return NULL;
    }

  if (tdes->topops.last < 0)
    {
      LSA_SET_NULL (parent_lsa);
      return NULL;
    }

  LSA_COPY (parent_lsa, &tdes->topops.stack[tdes->topops.last].lastparent_lsa);

  return parent_lsa;
}

/*
 * log_is_tran_in_system_op - Find if current transaction is doing a top nested
 *                         system operation
 *
 * return:
 *
 * NOTE: Find if the current transaction is doing a top nested system
 *              operation.
 */
bool
log_is_tran_in_system_op (THREAD_ENTRY * thread_p)
{
  LOG_TDES *tdes;		/* Transaction descriptor */
  int tran_index;
  int error_code = NO_ERROR;

  tran_index = LOG_FIND_THREAD_TRAN_INDEX (thread_p);
  tdes = LOG_FIND_TDES (tran_index);
  if (tdes == NULL)
    {
      er_set (ER_FATAL_ERROR_SEVERITY, ARG_FILE_LINE, ER_LOG_UNKNOWN_TRANINDEX, 1, tran_index);
      error_code = ER_LOG_UNKNOWN_TRANINDEX;
      return false;
    }

  if (tdes->topops.last < 0 && LSA_ISNULL (&tdes->savept_lsa))
    {
      return false;
    }
  else
    {
      return true;
    }
}

/*
 * log_can_skip_undo_logging - Is it safe to skip undo logging for given file ?
 *
 * return:
 *
 *   rcvindex(in): Index to recovery function
 *   tdes(in):
 *   addr(in):
 *
 * NOTE: Find if it is safe to skip undo logging for data related to given file.
 *       Some rcvindex values should never be skipped.
 */
static bool
log_can_skip_undo_logging (THREAD_ENTRY * thread_p, LOG_RCVINDEX rcvindex, const LOG_TDES * tdes, LOG_DATA_ADDR * addr)
{
  /*
   * Some log record types (rcvindex) should never be skipped.
   * In the case of LINK_PERM_VOLEXT, the link of a permanent temp volume must be logged to support media failures.
   * See also log_can_skip_redo_logging.
   */
  if (LOG_ISUNSAFE_TO_SKIP_RCVINDEX (rcvindex))
    {
      return false;
    }

  if (tdes->is_system_worker_transaction () && !tdes->is_under_sysop ())
    {
      /* If vacuum worker has not started a system operation, it can skip using undo logging. */
      // note - maybe it is better to add an assert (false)?
      return true;
    }

  /*
   * Operation level undo can be skipped on temporary pages. For example, those of temporary files.
   * No-operational level undo (i.e., logical logging) can be skipped for temporary files.
   */
  if (addr->pgptr != NULL && pgbuf_is_lsa_temporary (addr->pgptr) == true)
    {
      /* why do we log temporary files */
      assert (false);
      return true;
    }

  if (addr->vfid == NULL || VFID_ISNULL (addr->vfid))
    {
      return false;
    }

  return false;
}

/*
 * log_can_skip_redo_logging - Is it safe to skip redo logging for given file ?
 *
 * return:
 *
 *   rcvindex(in): Index to recovery function
 *   ignore_tdes(in):
 *   addr(in): Address (Volume, page, and offset) of data
 *
 * NOTE: Find if it is safe to skip redo logging for data related to given file.
 *       Redo logging can be skip on any temporary page. For example, pages of temporary files on any volume.
 *       Some rcvindex values should never be skipped.
 */
static bool
log_can_skip_redo_logging (LOG_RCVINDEX rcvindex, const LOG_TDES * ignore_tdes, LOG_DATA_ADDR * addr)
{
  /*
   * Some log record types (rcvindex) should never be skipped.
   * In the case of LINK_PERM_VOLEXT, the link of a permanent temp volume must be logged to support media failures.
   * See also log_can_skip_undo_logging.
   */
  if (LOG_ISUNSAFE_TO_SKIP_RCVINDEX (rcvindex))
    {
      return false;
    }

  /*
   * Operation level redo can be skipped on temporary pages. For example, those of temporary files
   */
  if (addr->pgptr != NULL && pgbuf_is_lsa_temporary (addr->pgptr) == true)
    {
      return true;
    }
  else
    {
      return false;
    }
}

/*
 * log_append_commit_postpone - APPEND COMMIT WITH POSTPONE
 *
 * return: nothing
 *
 *   tdes(in/out): State structure of transaction being committed
 *   start_posplsa(in): Address where the first postpone log record start
 *
 * NOTE: The transaction is declared as committed with postpone actions.
 *       The transaction is not fully committed until all postpone actions are executed.
 *
 *       The postpone operations are not invoked by this function.
 */
static void
log_append_commit_postpone (THREAD_ENTRY * thread_p, LOG_TDES * tdes, LOG_LSA * start_postpone_lsa)
{
  LOG_REC_START_POSTPONE *start_posp;	/* Start postpone actions */
  LOG_PRIOR_NODE *node;
  LOG_LSA start_lsa;

  node = prior_lsa_alloc_and_copy_data (thread_p, LOG_COMMIT_WITH_POSTPONE, RV_NOT_DEFINED, NULL, 0, NULL, 0, NULL);
  if (node == NULL)
    {
      return;
    }

  start_posp = (LOG_REC_START_POSTPONE *) node->data_header;
  LSA_COPY (&start_posp->posp_lsa, start_postpone_lsa);

  start_lsa = prior_lsa_next_record (thread_p, node, tdes);

  tdes->state = TRAN_UNACTIVE_COMMITTED_WITH_POSTPONE;

  logpb_flush_pages (thread_p, &start_lsa);
}

/*
 * log_append_sysop_start_postpone () - append a log record when system op starts postpone.
 *
 * return                    : void
 * thread_p (in)             : thread entry
 * tdes (in)                 : transaction descriptor
 * sysop_start_postpone (in) : start postpone log record
 * data_size (in)            : undo data size
 * data (in)                 : undo data
 */
static void
log_append_sysop_start_postpone (THREAD_ENTRY * thread_p, LOG_TDES * tdes,
				 LOG_REC_SYSOP_START_POSTPONE * sysop_start_postpone, int data_size, const char *data)
{
  LOG_PRIOR_NODE *node;

  node =
    prior_lsa_alloc_and_copy_data (thread_p, LOG_SYSOP_START_POSTPONE, RV_NOT_DEFINED, NULL, data_size, (char *) data,
				   0, NULL);
  if (node == NULL)
    {
      return;
    }

  *(LOG_REC_SYSOP_START_POSTPONE *) node->data_header = *sysop_start_postpone;
  (void) prior_lsa_next_record (thread_p, node, tdes);
}

/*
 * log_append_sysop_end () - append sys op end log record
 *
 * return         : void
 * thread_p (in)  : thread entry
 * tdes (in)      : transaction descriptor
 * sysop_end (in) : sys op end log record
 * data_size (in) : data size
 * data (in)      : recovery data
 */
static void
log_append_sysop_end (THREAD_ENTRY * thread_p, LOG_TDES * tdes, LOG_REC_SYSOP_END * sysop_end, int data_size,
		      const char *data)
{
  LOG_PRIOR_NODE *node = NULL;

  assert (tdes != NULL);
  assert (sysop_end != NULL);
  assert (data_size == 0 || data != NULL);

  node = prior_lsa_alloc_and_copy_data (thread_p, LOG_SYSOP_END, RV_NOT_DEFINED, NULL, data_size, data, 0, NULL);
  if (node == NULL)
    {
      /* Is this possible? */
      assert (false);
    }
  else
    {
      LOG_RCVINDEX rcvindex = RV_NOT_DEFINED;
      /* Save data head. */
      /* First save lastparent_lsa and prv_topresult_lsa. */
      LOG_LSA start_lsa = LSA_INITIALIZER;

      memcpy (node->data_header, sysop_end, node->data_header_length);

      if (sysop_end->type == LOG_SYSOP_END_LOGICAL_UNDO)
	{
	  rcvindex = sysop_end->undo.data.rcvindex;
	}
      else if (sysop_end->type == LOG_SYSOP_END_LOGICAL_MVCC_UNDO)
	{
	  rcvindex = sysop_end->mvcc_undo.undo.data.rcvindex;
	}

      if (LOG_MAY_CONTAIN_USER_DATA (rcvindex))
	{
	  /* Some cases of logical undo */
	  TDE_ALGORITHM tde_algo = TDE_ALGORITHM_NONE;

	  assert (sysop_end->vfid != NULL);
	  if (file_get_tde_algorithm (thread_p, sysop_end->vfid, PGBUF_CONDITIONAL_LATCH, &tde_algo) != NO_ERROR)
	    {
	      tde_algo = TDE_ALGORITHM_NONE;
	      /* skip to encrypt in release */
	    }
	  if (tde_algo != TDE_ALGORITHM_NONE)
	    {
	      if (prior_set_tde_encrypted (node, rcvindex) != NO_ERROR)
		{
		  assert (false);
		  return;
		}
	    }
	}

      start_lsa = prior_lsa_next_record (thread_p, node, tdes);
      assert (!LSA_ISNULL (&start_lsa));
    }
}

/*
 * log_append_repl_info_internal - APPEND REPLICATION LOG RECORD
 *
 * return: nothing
 *
 *   thread_p(in):
 *   tdes(in): State structure of transaction being committed/aborted.
 *   is_commit(in):
 *   with_lock(in):
 *
 * NOTE:critical section is set by its caller function.
 */
static void
log_append_repl_info_internal (THREAD_ENTRY * thread_p, LOG_TDES * tdes, bool is_commit, int with_lock)
{
  LOG_REPL_RECORD *repl_rec;
  LOG_REC_REPLICATION *log;
  LOG_PRIOR_NODE *node;

  if (tdes->append_repl_recidx == -1	/* the first time */
      || is_commit)
    {
      tdes->append_repl_recidx = 0;
    }

  /* there is any replication info */
  while (tdes->append_repl_recidx < tdes->cur_repl_record)
    {
      repl_rec = (LOG_REPL_RECORD *) (&(tdes->repl_records[tdes->append_repl_recidx]));

      if ((repl_rec->repl_type == LOG_REPLICATION_DATA || repl_rec->repl_type == LOG_REPLICATION_STATEMENT)
	  && ((is_commit && repl_rec->must_flush != LOG_REPL_DONT_NEED_FLUSH)
	      || repl_rec->must_flush == LOG_REPL_NEED_FLUSH))
	{
	  node =
	    prior_lsa_alloc_and_copy_data (thread_p, repl_rec->repl_type, RV_NOT_DEFINED, NULL, repl_rec->length,
					   repl_rec->repl_data, 0, NULL);
	  if (node == NULL)
	    {
	      assert (false);
	      continue;
	    }

	  if (repl_rec->tde_encrypted)
	    {
	      if (prior_set_tde_encrypted (node, repl_rec->rcvindex) != NO_ERROR)
		{
		  assert (false);
		  continue;
		}
	    }

	  log = (LOG_REC_REPLICATION *) node->data_header;
	  if (repl_rec->rcvindex == RVREPL_DATA_DELETE || repl_rec->rcvindex == RVREPL_STATEMENT)
	    {
	      LSA_SET_NULL (&log->lsa);
	    }
	  else
	    {
	      LSA_COPY (&log->lsa, &repl_rec->lsa);
	    }
	  log->length = repl_rec->length;
	  log->rcvindex = repl_rec->rcvindex;

	  if (with_lock == LOG_PRIOR_LSA_WITH_LOCK)
	    {
	      (void) prior_lsa_next_record_with_lock (thread_p, node, tdes);
	    }
	  else
	    {
	      (void) prior_lsa_next_record (thread_p, node, tdes);
	    }

	  repl_rec->must_flush = LOG_REPL_DONT_NEED_FLUSH;
	}

      tdes->append_repl_recidx++;
    }
}

void
log_append_repl_info (THREAD_ENTRY * thread_p, LOG_TDES * tdes, bool is_commit)
{
  log_append_repl_info_internal (thread_p, tdes, is_commit, LOG_PRIOR_LSA_WITHOUT_LOCK);
}

static void
log_append_repl_info_with_lock (THREAD_ENTRY * thread_p, LOG_TDES * tdes, bool is_commit)
{
  log_append_repl_info_internal (thread_p, tdes, is_commit, LOG_PRIOR_LSA_WITH_LOCK);
}

/*
 * log_append_repl_info_and_commit_log - append repl log along with commit log.
 *
 * return: none
 *
 *   tdes(in):
 *   commit_lsa(out): LSA of commit log
 *
 * NOTE: Atomic write of replication log and commit log is crucial for replication consistencies.
 *       When a commit log of others is written in the middle of one's replication and commit log,
 *       a restart of replication will break consistencies of slaves/replicas.
 */
static void
log_append_repl_info_and_commit_log (THREAD_ENTRY * thread_p, LOG_TDES * tdes, LOG_LSA * commit_lsa)
{
  if (tdes->has_supplemental_log)
    {
      log_append_supplemental_info (thread_p, LOG_SUPPLEMENT_TRAN_USER, strlen (tdes->client.get_db_user ()),
				    tdes->client.get_db_user ());

      tdes->has_supplemental_log = false;
    }


  log_Gl.prior_info.prior_lsa_mutex.lock ();

  log_append_repl_info_with_lock (thread_p, tdes, true);
  log_append_commit_log_with_lock (thread_p, tdes, commit_lsa);

  log_Gl.prior_info.prior_lsa_mutex.unlock ();
}

/*
 * log_append_donetime_internal - APPEND COMMIT/ABORT LOG RECORD ALONG WITH TIME OF TERMINATION.
 *
 * return: none
 *
 *   tdes(in):
 *   eot_lsa(out): LSA of COMMIT/ABORT log
 *   iscommitted(in): Is transaction been finished as committed?
 *   with_lock(in): whether it has mutex or not.
 *
 * NOTE: a commit or abort record is recorded along with the current time as the termination time of the transaction.
 */
static void
log_append_donetime_internal (THREAD_ENTRY * thread_p, LOG_TDES * tdes, LOG_LSA * eot_lsa, LOG_RECTYPE iscommitted,
			      enum LOG_PRIOR_LSA_LOCK with_lock)
{
  LOG_REC_DONETIME *donetime;
  LOG_PRIOR_NODE *node;
  LOG_LSA lsa;

  eot_lsa->pageid = NULL_PAGEID;
  eot_lsa->offset = NULL_OFFSET;

  node = prior_lsa_alloc_and_copy_data (thread_p, iscommitted, RV_NOT_DEFINED, NULL, 0, NULL, 0, NULL);
  if (node == NULL)
    {
      /* FIXME */
      return;
    }

  donetime = (LOG_REC_DONETIME *) node->data_header;
  donetime->at_time = util_get_time_as_ms_since_epoch ();

  if (with_lock == LOG_PRIOR_LSA_WITH_LOCK)
    {
      lsa = prior_lsa_next_record_with_lock (thread_p, node, tdes);
    }
  else
    {
      lsa = prior_lsa_next_record (thread_p, node, tdes);
    }

  LSA_COPY (eot_lsa, &lsa);
}

/*
 * log_change_tran_as_completed - change the state of a transaction as committed/aborted
 *
 * return: nothing
 *
 *   tdes(in/out): State structure of transaction being committed/aborted.
 *   iscommitted(in): Is transaction been finished as committed ?
 *   lsa(in): commit lsa to flush logs
 *
 */
static void
log_change_tran_as_completed (THREAD_ENTRY * thread_p, LOG_TDES * tdes, LOG_RECTYPE iscommitted, LOG_LSA * lsa)
{
  if (iscommitted == LOG_COMMIT)
    {
      tdes->state = TRAN_UNACTIVE_COMMITTED;

      log_Stat.commit_count++;

      logpb_flush_pages (thread_p, lsa);
    }
  else
    {
      tdes->state = TRAN_UNACTIVE_ABORTED;

#if defined(SERVER_MODE)
      // [TODO] Here is an argument: committers are waiting for flush. Then, why not aborters?
      // The current fix minimizes potential impacts but it may miss some other cases.
      // I think it might be better to remove the condition and let aborters also wait for flush.
      // Maybe in the next milestone.
      if (BO_IS_SERVER_RESTARTED () && VOLATILE_ACCESS (log_Gl.run_nxchkpt_atpageid, INT64) == NULL_PAGEID)
	{
	  /* Flush the log in case that checkpoint is started. Otherwise, the current transaction
	   * may finish, but its LOG_ABORT not flushed yet. The checkpoint can advance with smallest
	   * LSA. Also, VACUUM can finalize cleaning. So, the archive may be removed. If the server crashes,
	   * at recovery, the current transaction must be aborted. But, some of its log records are in
	   * the archive that was previously removed => crash. Fixed, by forcing log flush before ending.
	   */
	  logpb_flush_pages (thread_p, lsa);
	}
#endif
    }

#if !defined (NDEBUG)
  if (prm_get_bool_value (PRM_ID_LOG_TRACE_DEBUG))
    {
      char time_val[CTIME_MAX];
      time_t xxtime = time (NULL);

      (void) ctime_r (&xxtime, time_val);
      fprintf (stdout,
	       msgcat_message (MSGCAT_CATALOG_CUBRID, MSGCAT_SET_LOG,
			       ((iscommitted == LOG_COMMIT) ? MSGCAT_LOG_FINISH_COMMIT : MSGCAT_LOG_FINISH_ABORT)),
	       tdes->tran_index, tdes->trid, log_Gl.hdr.append_lsa.pageid, log_Gl.hdr.append_lsa.offset, time_val);
      fflush (stdout);
    }
#endif /* !NDEBUG */
}

/*
 * log_append_commit_log - append commit log record along with time of termination.
 *
 * return: nothing
 *
 *   tdes(in/out): State structure of transaction being committed.
 *   commit_lsa(out): LSA of commit log.
 */
static void
log_append_commit_log (THREAD_ENTRY * thread_p, LOG_TDES * tdes, LOG_LSA * commit_lsa)
{
  if (tdes->has_supplemental_log)
    {
      log_append_supplemental_info (thread_p, LOG_SUPPLEMENT_TRAN_USER, strlen (tdes->client.get_db_user ()),
				    tdes->client.get_db_user ());

      tdes->has_supplemental_log = false;
    }


  log_append_donetime_internal (thread_p, tdes, commit_lsa, LOG_COMMIT, LOG_PRIOR_LSA_WITHOUT_LOCK);
}

/*
 * log_append_commit_log_with_lock - append commit log record along with time of termination with prior lsa mutex.
 *
 * return: none
 *
 *   tdes(in/out): State structure of transaction being committed.
 *   commit_lsa(out): LSA of commit log.
 */
static void
log_append_commit_log_with_lock (THREAD_ENTRY * thread_p, LOG_TDES * tdes, LOG_LSA * commit_lsa)
{
  log_append_donetime_internal (thread_p, tdes, commit_lsa, LOG_COMMIT, LOG_PRIOR_LSA_WITH_LOCK);
}

/*
 * log_append_abort_log - append abort log record along with time of termination
 *
 * return: nothing
 *
 *   tdes(in/out): State structure of transaction being aborted.
 *   abort_lsa(out): LSA of abort log.
 */
static void
log_append_abort_log (THREAD_ENTRY * thread_p, LOG_TDES * tdes, LOG_LSA * abort_lsa)
{
  if (tdes->has_supplemental_log)
    {
      tdes->has_supplemental_log = false;
    }

  log_append_donetime_internal (thread_p, tdes, abort_lsa, LOG_ABORT, LOG_PRIOR_LSA_WITHOUT_LOCK);
}

/*
 * log_append_supplemental_info - append supplemental log record
 *
 * return: nothing
 *
 *   rec_type (in): type of supplemental log record .
 *   length (in) : length of supplemental data length.
 *   data (in) : supplemental data
 *
 */
void
log_append_supplemental_info (THREAD_ENTRY * thread_p, SUPPLEMENT_REC_TYPE rec_type, int length, const void *data)
{
  assert (prm_get_integer_value (PRM_ID_SUPPLEMENTAL_LOG) > 0);

  LOG_PRIOR_NODE *node;
  LOG_REC_SUPPLEMENT *supplement;

  LOG_TDES *tdes;
  int tran_index;

  LOG_ZIP *zip_undo = NULL;
  bool is_zipped = false;

  if (length >= log_Zip_min_size_to_compress && log_Zip_support)
    {
      zip_undo = log_append_get_zip_undo (thread_p);
      if (zip_undo == NULL)
	{
	  return;
	}

      log_zip (zip_undo, length, data);
      length = zip_undo->data_length;
      data = zip_undo->log_data;

      is_zipped = true;
    }

  tran_index = LOG_FIND_THREAD_TRAN_INDEX (thread_p);
  tdes = LOG_FIND_TDES (tran_index);

  /* supplement data will be stored at undo data */
  node =
    prior_lsa_alloc_and_copy_data (thread_p, LOG_SUPPLEMENTAL_INFO, RV_NOT_DEFINED, NULL, length, (char *) data, 0,
				   NULL);
  if (node == NULL)
    {
      return;
    }

  supplement = (LOG_REC_SUPPLEMENT *) node->data_header;
  supplement->rec_type = rec_type;
  if (is_zipped)
    {
      supplement->length = MAKE_ZIP_LEN (zip_undo->data_length);
    }
  else
    {
      supplement->length = length;
    }

  prior_lsa_next_record (thread_p, node, tdes);
}

int
log_append_supplemental_lsa (THREAD_ENTRY * thread_p, SUPPLEMENT_REC_TYPE rec_type, OID * classoid, LOG_LSA * undo_lsa,
			     LOG_LSA * redo_lsa)
{
  int size;

  /* sizeof (OID) = 8, sizeof (LOG_LSA) = 8, and data contains classoid and undo, redo lsa.
   * OR_OID_SIZE and OR_LOG_LSA_SIZE are not used here, because this function just copy the memory, not using OR_PUT_* function*/
  char data[24];

  assert (prm_get_integer_value (PRM_ID_SUPPLEMENTAL_LOG) > 0);

  switch (rec_type)
    {
    case LOG_SUPPLEMENT_INSERT:
    case LOG_SUPPLEMENT_TRIGGER_INSERT:
      assert (redo_lsa != NULL);

      size = sizeof (OID) + sizeof (LOG_LSA);

      memcpy (data, classoid, sizeof (OID));
      memcpy (data + sizeof (OID), redo_lsa, sizeof (LOG_LSA));
      break;

    case LOG_SUPPLEMENT_UPDATE:
    case LOG_SUPPLEMENT_TRIGGER_UPDATE:
      assert (undo_lsa != NULL && redo_lsa != NULL);

      size = sizeof (OID) + sizeof (LOG_LSA) + sizeof (LOG_LSA);

      memcpy (data, classoid, sizeof (OID));
      memcpy (data + sizeof (OID), undo_lsa, sizeof (LOG_LSA));
      memcpy (data + sizeof (OID) + sizeof (LOG_LSA), redo_lsa, sizeof (LOG_LSA));
      break;

    case LOG_SUPPLEMENT_DELETE:
    case LOG_SUPPLEMENT_TRIGGER_DELETE:
      assert (undo_lsa != NULL);

      size = sizeof (OID) + sizeof (LOG_LSA);

      memcpy (data, classoid, sizeof (OID));
      memcpy (data + sizeof (OID), undo_lsa, sizeof (LOG_LSA));
      break;

    default:
      assert (false);
      return ER_FAILED;
    }

  log_append_supplemental_info (thread_p, rec_type, size, (void *) data);

  return NO_ERROR;
}

int
log_append_supplemental_undo_record (THREAD_ENTRY * thread_p, RECDES * undo_recdes)
{
  assert (undo_recdes != NULL);
  assert (prm_get_integer_value (PRM_ID_SUPPLEMENTAL_LOG) > 0);

  int length = undo_recdes->length + sizeof (undo_recdes->type);

  char *data = (char *) malloc (length);
  if (data == NULL)
    {
      er_set (ER_ERROR_SEVERITY, ARG_FILE_LINE, ER_OUT_OF_VIRTUAL_MEMORY, 1, length);
      return ER_OUT_OF_VIRTUAL_MEMORY;
    }

  memcpy (data, &undo_recdes->type, sizeof (undo_recdes->type));
  memcpy (data + sizeof (undo_recdes->type), undo_recdes->data, undo_recdes->length);

  log_append_supplemental_info (thread_p, LOG_SUPPLEMENT_UNDO_RECORD, length, data);

  free_and_init (data);

  return NO_ERROR;
}

int
log_append_supplemental_serial (THREAD_ENTRY * thread_p, const char *serial_name, int cached_num, OID * classoid,
				const OID * serial_oid)
{
  assert (prm_get_integer_value (PRM_ID_SUPPLEMENTAL_LOG) > 0);

  int ddl_type = 1;
  int obj_type = 2;
  int data_len;
  char stmt[1024];
  char *supplemental_data = NULL;

  char *ptr, *start_ptr;

  LOG_TDES *tdes;
  if (cached_num == 0)
    {
      cached_num = 1;
    }

  sprintf (stmt, "SELECT SERIAL_NEXT_VALUE(%s, %d);", serial_name, cached_num);

  data_len = OR_INT_SIZE + OR_INT_SIZE + OR_OID_SIZE + OR_OID_SIZE + OR_INT_SIZE + or_packed_string_length (stmt, NULL);

  supplemental_data = (char *) malloc (data_len + MAX_ALIGNMENT);
  if (supplemental_data == NULL)
    {
      er_set (ER_ERROR_SEVERITY, ARG_FILE_LINE, ER_OUT_OF_VIRTUAL_MEMORY, 1, data_len + MAX_ALIGNMENT);
      return ER_OUT_OF_VIRTUAL_MEMORY;
    }

  ptr = start_ptr = supplemental_data;

  ptr = or_pack_int (ptr, ddl_type);
  ptr = or_pack_int (ptr, obj_type);
  ptr = or_pack_oid (ptr, classoid);
  ptr = or_pack_oid (ptr, serial_oid);
  ptr = or_pack_int (ptr, strlen (stmt));
  ptr = or_pack_string (ptr, stmt);

  data_len = ptr - start_ptr;

  log_append_supplemental_info (thread_p, LOG_SUPPLEMENT_DDL, data_len, (void *) supplemental_data);

  free_and_init (supplemental_data);

  return NO_ERROR;
}

/*
 * log_add_to_modified_class_list -
 *
 * return:
 *
 *   classname(in):
 *   class_oid(in):
 *
 * NOTE: Function for LOG_TDES.modified_class_list
 *       This list keeps the following information:
 *        {name, OID} of modified class and LSA for the last modification
 */
int
log_add_to_modified_class_list (THREAD_ENTRY * thread_p, const char *classname, const OID * class_oid)
{
  LOG_TDES *tdes;
  int tran_index;

  assert (classname != NULL);
  assert (class_oid != NULL);
  assert (!OID_ISNULL (class_oid));
  assert (class_oid->volid >= 0);	/* is not temp_oid */

  tran_index = LOG_FIND_THREAD_TRAN_INDEX (thread_p);
  tdes = LOG_FIND_TDES (tran_index);
  if (tdes == NULL)
    {
      return ER_FAILED;
    }

  tdes->m_modified_classes.add (classname, *class_oid, tdes->tail_lsa);
  return NO_ERROR;
}

/*
 * log_is_class_being_modified () - check if a class is being modified by the transaction which is executed by the
 *				    thread parameter
 * return : true if the class is being modified, false otherwise
 * thread_p (in)  : thread entry
 * class_oid (in) : class identifier
 */
bool
log_is_class_being_modified (THREAD_ENTRY * thread_p, const OID * class_oid)
{
  LOG_TDES *tdes;
  int tran_index;

  assert (class_oid != NULL);
  assert (!OID_ISNULL (class_oid));
  assert (class_oid->volid >= 0);	/* is not temp_oid */

  tran_index = LOG_FIND_THREAD_TRAN_INDEX (thread_p);
  tdes = LOG_FIND_TDES (tran_index);

  if (tdes == NULL)
    {
      /* this is an error but this is not the place for handling it */
      return false;
    }

  return tdes->m_modified_classes.has_class (*class_oid);
}

/*
 * log_cleanup_modified_class -
 *
 * return:
 *
 *   t(in):
 *   arg(in):
 *
 * NOTE: Function for LOG_TDES.modified_class_list
 *       This will be used to decache the class representations and XASLs when a transaction is finished.
 */
static void
log_cleanup_modified_class (const tx_transient_class_entry & t, bool & stop)
{
  THREAD_ENTRY *thread_p = thread_get_thread_entry_info ();

  /* decache this class from the partitions cache also */
  (void) partition_decache_class (thread_p, &t.m_class_oid);

  /* remove XASL cache entries which are relevant with this class */
  xcache_remove_by_oid (thread_p, &t.m_class_oid);
  /* remove filter predicate cache entries which are relevant with this class */
  fpcache_remove_by_class (thread_p, &t.m_class_oid);
}

extern int locator_drop_transient_class_name_entries (THREAD_ENTRY * thread_p, LOG_LSA * savep_lsa);

/*
 * log_cleanup_modified_class_list -
 *
 * return:
 *
 *   tdes(in):
 *   savept_lsa(in): savepoint lsa to rollback
 *   bool(in): release the memory or not
 *   decache_classrepr(in): decache the class representation or not
 *
 * NOTE: Function for LOG_TDES.modified_class_list
 */
static void
log_cleanup_modified_class_list (THREAD_ENTRY * thread_p, LOG_TDES * tdes, LOG_LSA * savept_lsa, bool release,
				 bool decache_classrepr)
{
  if (decache_classrepr)
    {
      // decache heap representations
      tdes->m_modified_classes.decache_heap_repr (savept_lsa != NULL ? *savept_lsa : NULL_LSA);
    }
  tdes->m_modified_classes.map (log_cleanup_modified_class);

  /* always execute for defense */
  (void) locator_drop_transient_class_name_entries (thread_p, savept_lsa);

  if (release)
    {
      tdes->m_modified_classes.clear ();
    }
}

/*
 * log_commit_local - Perform the local commit operations of a transaction
 *
 * return: state of commit operation
 *
 *   tdes(in/out): State structure of transaction of the log record
 *   retain_lock(in): false = release locks (default)
 *                    true  = retain locks
 *   is_local_tran(in): Is a local transaction?
 *
 * NOTE:  Commit the current transaction locally. If there are postpone actions, the transaction is declared
 *        committed_with_postpone_actions by logging a log record indicating this state. Then, the postpone actions
 *        are executed. When the transaction is declared as fully committed, the locks acquired by the transaction
 *        are released. A committed transaction is not subject to deadlock when postpone operations are executed.
 *	  The function returns the state of the transaction(i.e. whether it is completely committed or not).
 */
TRAN_STATE
log_commit_local (THREAD_ENTRY * thread_p, LOG_TDES * tdes, bool retain_lock, bool is_local_tran)
{
  qmgr_clear_trans_wakeup (thread_p, tdes->tran_index, false, false);

  /* tx_lob_locator_clear and logtb_complete_mvcc operations must be done before entering unactive state because
   * they do some logging. We must NOT log (or do other regular changes to the database) after the transaction enters
   * the unactive state because of the following scenario: 1. enter TRAN_UNACTIVE_WILL_COMMIT state 2. a checkpoint
   * occurs and finishes. All active transactions are saved in log including their state. Our transaction will be saved
   * with TRAN_UNACTIVE_WILL_COMMIT state. 3. a crash occurs before our logging. Here, for example in case of unique
   * statistics, we will lost logging of unique statistics. 4. A recovery will occur. Because our transaction was saved
   * at checkpoint with TRAN_UNACTIVE_WILL_COMMIT state, it will be committed. Because we didn't logged the changes
   * made by the transaction we will not reflect the changes. They will be definitely lost. */
  tx_lob_locator_clear (thread_p, tdes, true, NULL);

  /* clear mvccid before releasing the locks. This operation must be done before do_postpone because it stores unique
   * statistics for all B-trees and if an error occurs those operations and all operations of current transaction must
   * be rolled back. */
  logtb_complete_mvcc (thread_p, tdes, true);

  tdes->state = TRAN_UNACTIVE_WILL_COMMIT;
  /* undo_nxlsa is no longer required here and must be reset, in case checkpoint takes a snapshot of this transaction
   * during TRAN_UNACTIVE_WILL_COMMIT phase.
   */
  LSA_SET_NULL (&tdes->undo_nxlsa);

  /* destroy all transaction's remaining temporary files */
  file_tempcache_drop_tran_temp_files (thread_p);

  if (!LSA_ISNULL (&tdes->tail_lsa))
    {
      /*
       * Transaction updated data.
       */

      log_tran_do_postpone (thread_p, tdes);

      /* The files created by this transaction are not new files any longer. Close any query cursors at this moment
       * too. */
      if (tdes->first_save_entry != NULL)
	{
	  spage_free_saved_spaces (thread_p, tdes->first_save_entry);
	  tdes->first_save_entry = NULL;
	}

      log_cleanup_modified_class_list (thread_p, tdes, NULL, true, false);

      if (is_local_tran)
	{
	  LOG_LSA commit_lsa;

	  /* To write unlock log before releasing locks for transactional consistencies. When a transaction(T2) which
	   * is resumed by this committing transaction(T1) commits and a crash happens before T1 completes, transaction
	   * consistencies will be broken because T1 will be aborted during restart recovery and T2 was already
	   * committed. */
	  if (!LOG_CHECK_LOG_APPLIER (thread_p) && tdes->is_active_worker_transaction ()
	      && log_does_allow_replication () == true)
	    {
	      /* for the replication agent guarantee the order of transaction */
	      log_append_repl_info_and_commit_log (thread_p, tdes, &commit_lsa);
	    }
	  else
	    {
	      log_append_commit_log (thread_p, tdes, &commit_lsa);
	    }

	  if (retain_lock != true)
	    {
	      lock_unlock_all (thread_p);
	    }

	  /* Flush commit log and change the transaction state. */
	  log_change_tran_as_completed (thread_p, tdes, LOG_COMMIT, &commit_lsa);
	}
      else
	{
	  /* Postpone appending replication and commit log and releasing locks to log_complete_for_2pc. */
	}
    }
  else
    {
      /*
       * Transaction did not update anything or we are not logging
       */

      /*
       * We are not logging, and changes were done
       */
      if (tdes->first_save_entry != NULL)
	{
	  spage_free_saved_spaces (thread_p, tdes->first_save_entry);
	  tdes->first_save_entry = NULL;
	}

      if (retain_lock != true)
	{
	  lock_unlock_all (thread_p);
	}

      tdes->state = TRAN_UNACTIVE_COMMITTED;
    }

  return tdes->state;
}

/*
 * log_abort_local - Perform the local abort operations of a transaction
 *
 * return: state of abort operation
 *
 *   tdes(in/out): State structure of transaction of the log record
 *   is_local_tran(in): Is a local transaction? (It is not used at this point)
 *
 * NOTE: Abort the current transaction locally.
 *	 When the transaction is declared as fully aborted, the locks acquired by the transaction are released and
 *	 query cursors are closed.
 *       This function is used for both local and coordinator transactions.
 */
TRAN_STATE
log_abort_local (THREAD_ENTRY * thread_p, LOG_TDES * tdes, bool is_local_tran)
{
  qmgr_clear_trans_wakeup (thread_p, tdes->tran_index, false, true);

  tdes->state = TRAN_UNACTIVE_ABORTED;

  /* destroy transaction's temporary files */
  file_tempcache_drop_tran_temp_files (thread_p);

  if (!LSA_ISNULL (&tdes->tail_lsa))
    {
      /*
       * Transaction updated data.
       */

      log_rollback (thread_p, tdes, NULL);

      log_update_global_btid_online_index_stats (thread_p);

      log_cleanup_modified_class_list (thread_p, tdes, NULL, true, true);

      if (tdes->first_save_entry != NULL)
	{
	  spage_free_saved_spaces (thread_p, tdes->first_save_entry);
	  tdes->first_save_entry = NULL;
	}

      /* clear mvccid before releasing the locks */
      logtb_complete_mvcc (thread_p, tdes, false);

      /* It is safe to release locks here, since we already completed abort. */
      lock_unlock_all (thread_p);
    }
  else
    {
      /*
       * Transaction did not update anything or we are not logging
       */

      if (tdes->first_save_entry != NULL)
	{
	  spage_free_saved_spaces (thread_p, tdes->first_save_entry);
	  tdes->first_save_entry = NULL;
	}

      /* clear mvccid before releasing the locks */
      logtb_complete_mvcc (thread_p, tdes, false);

      lock_unlock_all (thread_p);

      /* There is no need to create a new transaction identifier */
    }

  tx_lob_locator_clear (thread_p, tdes, false, NULL);

  return tdes->state;
}

/*
 * log_commit - COMMIT A TRANSACTION
 *
 * return:  state of commit operation
 *
 *   tran_index(in): tran_index
 *   retain_lock(in): false = release locks (default)
 *                      true  = retain locks
 *
 * NOTE: Commit the current transaction.  The function returns the
 *              state of the transaction (i.e., notify if the transaction
 *              is completely commited or not). If the transaction was
 *              coordinating a global transaction then the Two Phase Commit
 *              protocol is followed by this function. Otherwise, only the
 *              local commit actions are performed.
 */
TRAN_STATE
log_commit (THREAD_ENTRY * thread_p, int tran_index, bool retain_lock)
{
  TRAN_STATE state;		/* State of committed transaction */
  LOG_TDES *tdes;		/* Transaction descriptor */
  bool decision;
  LOG_2PC_EXECUTE execute_2pc_type;
  int error_code = NO_ERROR;

  if (tran_index == NULL_TRAN_INDEX)
    {
      tran_index = LOG_FIND_THREAD_TRAN_INDEX (thread_p);
    }

  tdes = LOG_FIND_TDES (tran_index);
  if (tdes == NULL)
    {
      er_set (ER_FATAL_ERROR_SEVERITY, ARG_FILE_LINE, ER_LOG_UNKNOWN_TRANINDEX, 1, tran_index);
      error_code = ER_LOG_UNKNOWN_TRANINDEX;
      return TRAN_UNACTIVE_UNKNOWN;
    }
  assert (!tdes->is_system_worker_transaction ());

  if (!LOG_ISTRAN_ACTIVE (tdes) && !LOG_ISTRAN_2PC_PREPARE (tdes) && LOG_ISRESTARTED ())
    {
      /* May be a system error since transaction is not active.. cannot be committed */
#if defined(CUBRID_DEBUG)
      er_log_debug (ARG_FILE_LINE,
		    "log_commit: Transaction %d (index = %d) is"
		    " not active and cannot be committed. Its state is %s\n", tdes->trid, tdes->tran_index,
		    log_state_string (tdes->state));
#endif /* CUBRID_DEBUG */
      return tdes->state;
    }

  if (tdes->topops.last >= 0)
    {
      /* This is likely a system error since the transaction is being committed when there are system permanent
       * operations attached to it. Commit those operations too */
      er_set (ER_WARNING_SEVERITY, ARG_FILE_LINE, ER_LOG_HAS_TOPOPS_DURING_COMMIT_ABORT, 2, tdes->trid,
	      tdes->tran_index);
      assert (false);
      while (tdes->topops.last >= 0)
	{
	  log_sysop_attach_to_outer (thread_p);
	}
    }

  tdes->m_multiupd_stats.clear ();

  if (log_2pc_clear_and_is_tran_distributed (tdes))
    {
      /* This is the coordinator of a distributed transaction If we are in prepare to commit mode. I cannot be the
       * root coordinator, so the decision has been taken at this moment by the root coordinator */
      if (LOG_ISTRAN_2PC_PREPARE (tdes))
	{
	  execute_2pc_type = LOG_2PC_EXECUTE_COMMIT_DECISION;
	}
      else
	{
	  execute_2pc_type = LOG_2PC_EXECUTE_FULL;
	}

      state = log_2pc_commit (thread_p, tdes, execute_2pc_type, &decision);
    }
  else
    {
      /*
       * This is a local transaction or is a participant of a distributed transaction
       */
      state = log_commit_local (thread_p, tdes, retain_lock, true);
      state = log_complete (thread_p, tdes, LOG_COMMIT, LOG_NEED_NEWTRID, LOG_ALREADY_WROTE_EOT_LOG);
    }

  if (log_No_logging)
    {
      LOG_CS_ENTER (thread_p);
      /* We are not logging */
      logpb_flush_pages_direct (thread_p);
      (void) pgbuf_flush_all_unfixed (thread_p, NULL_VOLID);
      if (LOG_HAS_LOGGING_BEEN_IGNORED ())
	{
	  /*
	   * Indicate that logging has not been ignored for next transaction
	   */
	  log_Gl.hdr.has_logging_been_skipped = false;
	  logpb_flush_header (thread_p);
	}
      LOG_CS_EXIT (thread_p);
    }

  perfmon_inc_stat (thread_p, PSTAT_TRAN_NUM_COMMITS);

  return state;
}

/*
 * log_abort - ABORT A TRANSACTION
 *
 * return: TRAN_STATE
 *
 *   tran_index(in): tran_index
 *
 * NOTE: Abort the current transaction. If the transaction is the
 *              coordinator of a global transaction, the participants are also
 *              informed about the abort, and if necessary their
 *              acknowledgements are collected before finishing the
 *              transaction.
 */
TRAN_STATE
log_abort (THREAD_ENTRY * thread_p, int tran_index)
{
  TRAN_STATE state;		/* State of aborted transaction */
  LOG_TDES *tdes;		/* Transaction descriptor */
  bool decision;
  int error_code = NO_ERROR;

  if (tran_index == NULL_TRAN_INDEX)
    {
      tran_index = LOG_FIND_THREAD_TRAN_INDEX (thread_p);
    }

  tdes = LOG_FIND_TDES (tran_index);
  if (tdes == NULL)
    {
      er_set (ER_FATAL_ERROR_SEVERITY, ARG_FILE_LINE, ER_LOG_UNKNOWN_TRANINDEX, 1, tran_index);
      error_code = ER_LOG_UNKNOWN_TRANINDEX;
      return TRAN_UNACTIVE_UNKNOWN;
    }
  assert (!tdes->is_system_worker_transaction ());

  if (LOG_HAS_LOGGING_BEEN_IGNORED ())
    {
      er_set (ER_FATAL_ERROR_SEVERITY, ARG_FILE_LINE, ER_LOG_CORRUPTED_DB_DUE_NOLOGGING, 0);
      error_code = ER_LOG_CORRUPTED_DB_DUE_NOLOGGING;
      return tdes->state;
    }

  if (!LOG_ISTRAN_ACTIVE (tdes) && !LOG_ISTRAN_2PC_PREPARE (tdes))
    {
      /*
       * May be a system error: Transaction is not in an active state nor
       * prepare to commit state
       */
      return tdes->state;
    }

  if (tdes->topops.last >= 0)
    {
      /*
       * This is likely a system error since the transaction is being aborted
       * when there are system permananet operations attached to it. Abort those
       * operations too.
       */
      er_set (ER_WARNING_SEVERITY, ARG_FILE_LINE, ER_LOG_HAS_TOPOPS_DURING_COMMIT_ABORT, 2, tdes->trid,
	      tdes->tran_index);
      assert (false);
      while (tdes->topops.last >= 0)
	{
	  log_sysop_attach_to_outer (thread_p);
	}
    }

  tdes->m_multiupd_stats.clear ();

  /*
   * If we are in prepare to commit mode. I cannot be the root coodinator,
   * so the decision has already been taken at this moment by the root
   * coordinator. If a distributed transaction is not in 2PC, the decision
   * has been taken without using the 2PC.
   */

  if (log_2pc_clear_and_is_tran_distributed (tdes))
    {
      /* This is the coordinator of a distributed transaction */
      state = log_2pc_commit (thread_p, tdes, LOG_2PC_EXECUTE_ABORT_DECISION, &decision);
    }
  else
    {
      /*
       * This is a local transaction or is a participant of a distributed transaction.
       * Perform the server rollback first.
       */
      state = log_abort_local (thread_p, tdes, true);
      state = log_complete (thread_p, tdes, LOG_ABORT, LOG_NEED_NEWTRID, LOG_NEED_TO_WRITE_EOT_LOG);
    }

  perfmon_inc_stat (thread_p, PSTAT_TRAN_NUM_ROLLBACKS);

  return state;
}

/*
 * log_abort_partial - ABORT ACTIONS OF A TRANSACTION TO A SAVEPOINT
 *
 * return: state of partial aborted operation.
 *
 *   savepoint_name(in):  Name of the savepoint
 *   savept_lsa(in):
 *
 * NOTE: All the effects done by the current transaction after the
 *              given savepoint are undone and all effects of the transaction
 *              preceding the given savepoint remain. After the partial abort
 *              the transaction can continue its normal execution as if
 *              the statements that were undone were never executed.
 */
TRAN_STATE
log_abort_partial (THREAD_ENTRY * thread_p, const char *savepoint_name, LOG_LSA * savept_lsa)
{
  LOG_TDES *tdes;		/* Transaction descriptor */
  int tran_index;

  /* Find current transaction descriptor */
  tran_index = LOG_FIND_THREAD_TRAN_INDEX (thread_p);
  tdes = LOG_FIND_TDES (tran_index);
  if (tdes == NULL)
    {
      er_set (ER_FATAL_ERROR_SEVERITY, ARG_FILE_LINE, ER_LOG_UNKNOWN_TRANINDEX, 1, tran_index);
      return TRAN_UNACTIVE_UNKNOWN;
    }

  if (LOG_HAS_LOGGING_BEEN_IGNORED ())
    {
      er_set (ER_FATAL_ERROR_SEVERITY, ARG_FILE_LINE, ER_LOG_CORRUPTED_DB_DUE_NOLOGGING, 0);
      return tdes->state;
    }

  if (!LOG_ISTRAN_ACTIVE (tdes))
    {
      /*
       * May be a system error: Transaction is not in an active state
       */
      return tdes->state;
    }

  if (savepoint_name == NULL || log_get_savepoint_lsa (thread_p, savepoint_name, tdes, savept_lsa) == NULL)
    {
      er_set (ER_ERROR_SEVERITY, ARG_FILE_LINE, ER_LOG_UNKNOWN_SAVEPOINT, 1, savepoint_name);
      return TRAN_UNACTIVE_UNKNOWN;
    }

  if (tdes->topops.last >= 0)
    {
      /*
       * This is likely a system error since the transaction is being partially
       * aborted when there are nested top system permanent operations
       * attached to it. Abort those operations too.
       */
      er_set (ER_WARNING_SEVERITY, ARG_FILE_LINE, ER_LOG_HAS_TOPOPS_DURING_COMMIT_ABORT, 2, tdes->trid,
	      tdes->tran_index);
      assert (false);
      while (tdes->topops.last >= 0)
	{
	  log_sysop_attach_to_outer (thread_p);
	}
    }

  log_sysop_start (thread_p);

  LSA_COPY (&tdes->topops.stack[tdes->topops.last].lastparent_lsa, savept_lsa);

  if (!LSA_ISNULL (&tdes->posp_nxlsa))
    {
      if (LSA_LT (savept_lsa, &tdes->posp_nxlsa))
	{
	  LSA_COPY (&tdes->topops.stack[tdes->topops.last].posp_lsa, &tdes->posp_nxlsa);
	  LSA_SET_NULL (&tdes->posp_nxlsa);
	}
      else
	{
	  LSA_COPY (&tdes->topops.stack[tdes->topops.last].posp_lsa, savept_lsa);
	}
    }

  log_sysop_abort (thread_p);

  log_cleanup_modified_class_list (thread_p, tdes, savept_lsa, false, true);

  tx_lob_locator_clear (thread_p, tdes, false, savept_lsa);

  /*
   * The following is done so that if we go over several savepoints, they
   * get undefined and cannot get call by the user any longer.
   */
  LSA_COPY (&tdes->savept_lsa, savept_lsa);
  return TRAN_UNACTIVE_ABORTED;
}

/*
 * log_complete - Complete in commit/abort mode the transaction whenever
 *                      is possible otherwise trasfer it to another tran index
 *
 * return: state of transaction
 *
 *   tdes(in/out): State structure of transaction of the log record
 *   iscommitted(in): Is transaction been finished as committed ?
 *   get_newtrid(in):
 *
 * NOTE: This function does not consider 2PC.
 *       Find the existing function as log_complete_for_2pc
 */
TRAN_STATE
log_complete (THREAD_ENTRY * thread_p, LOG_TDES * tdes, LOG_RECTYPE iscommitted, LOG_GETNEWTRID get_newtrid,
	      LOG_WRITE_EOT_LOG wrote_eot_log)
{
  TRAN_STATE state;		/* State of transaction */

  assert (iscommitted == LOG_COMMIT || iscommitted == LOG_ABORT);
  assert (!tdes->is_system_worker_transaction ());

  state = tdes->state;

  /*
   * DECLARE THE TRANSACTION AS COMPLETED
   */

  if (LSA_ISNULL (&tdes->tail_lsa))
    {
      /* Transaction did not update any data, thus we do not need to log a commit/abort log record. */
      if (iscommitted == LOG_COMMIT)
	{
	  state = TRAN_UNACTIVE_COMMITTED;
	}
      else
	{
	  state = TRAN_UNACTIVE_ABORTED;
	}

      logtb_clear_tdes (thread_p, tdes);
    }
  else
    {
      /*
       * Transaction updated data
       */
      if (wrote_eot_log == LOG_NEED_TO_WRITE_EOT_LOG)
	{
	  if (iscommitted == LOG_COMMIT)
	    {
	      LOG_LSA commit_lsa;

	      log_append_commit_log (thread_p, tdes, &commit_lsa);
	      log_change_tran_as_completed (thread_p, tdes, LOG_COMMIT, &commit_lsa);
	    }
	  else
	    {
	      LOG_LSA abort_lsa;

	      log_append_abort_log (thread_p, tdes, &abort_lsa);
	      log_change_tran_as_completed (thread_p, tdes, LOG_ABORT, &abort_lsa);
	    }

	  state = tdes->state;
	}
      else
	{
	  assert (iscommitted == LOG_COMMIT && state == TRAN_UNACTIVE_COMMITTED);
	}

      /* Unblock global oldest active update. */
      tdes->unlock_global_oldest_visible_mvccid ();

      if (iscommitted == LOG_COMMIT)
	{
	  log_Gl.mvcc_table.reset_transaction_lowest_active (LOG_FIND_THREAD_TRAN_INDEX (thread_p));
	}

      if (get_newtrid == LOG_NEED_NEWTRID)
	{
	  (void) logtb_get_new_tran_id (thread_p, tdes);
	}

      /* Finish the append operation and flush the log */
    }

  if (LOG_ISCHECKPOINT_TIME ())
    {
#if defined(SERVER_MODE)
      log_wakeup_checkpoint_daemon ();
#else /* SERVER_MODE */
      (void) logpb_checkpoint (thread_p);
#endif /* SERVER_MODE */
    }

  return state;
}

/*
 * log_complete_for_2pc - Complete in commit/abort mode the transaction whenever
 *                      is possible otherwise trasfer it to another tran index
 *
 * return: state of transaction
 *
 *   tdes(in/out): State structure of transaction of the log record
 *   iscommitted(in): Is transaction been finished as committed ?
 *   get_newtrid(in):
 *
 */
TRAN_STATE
log_complete_for_2pc (THREAD_ENTRY * thread_p, LOG_TDES * tdes, LOG_RECTYPE iscommitted, LOG_GETNEWTRID get_newtrid)
{
  TRAN_STATE state;		/* State of transaction */
  int new_tran_index;
  LOG_TDES *new_tdes;		/* New transaction descriptor when the transaction is transfered since the 2PC cannot
				 * be fully completed at this moment */
  int return_2pc_loose_tranindex;	/* Whether or not to return the current index */
  bool all_acks = true;
  int i;
  LOG_PRIOR_NODE *node;
  LOG_LSA start_lsa;
  int wait_msecs;

  assert (iscommitted == LOG_COMMIT || iscommitted == LOG_ABORT);
  assert (!tdes->is_system_worker_transaction ());

  state = tdes->state;

  if (tdes->coord != NULL && tdes->coord->ack_received != NULL)
    {
      /*
       * Make sure that all acknowledgments from participants have been received
       * before declaring the transaction as finished.
       */
      for (i = 0; i < tdes->coord->num_particps; i++)
	{
	  if (tdes->coord->ack_received[i] == false)
	    {
	      all_acks = false;
	      /*
	       * There are missing acknowledgments. The transaction cannot be
	       * completed at this moment. If we are not in the restart recovery
	       * process, the transaction is transfered to another transaction
	       * index which is declared as a distributed loose end and a new
	       * transaction is assigned to the client transaction index. The
	       * transaction will be declared as fully completed once all
	       * acknowledgment are received.
	       */
	      if (iscommitted != LOG_ABORT)
		{
		  /* Committed */
		  if (tdes->state != TRAN_UNACTIVE_COMMITTED_INFORMING_PARTICIPANTS)
		    {
		      node =
			prior_lsa_alloc_and_copy_data (thread_p, LOG_2PC_COMMIT_INFORM_PARTICPS, RV_NOT_DEFINED, NULL,
						       0, NULL, 0, NULL);
		      if (node == NULL)
			{
			  assert (false);
			  return state;
			}

		      tdes->state = TRAN_UNACTIVE_COMMITTED_INFORMING_PARTICIPANTS;
		      state = tdes->state;

		      start_lsa = prior_lsa_next_record (thread_p, node, tdes);

		      logpb_flush_pages (thread_p, &start_lsa);
		    }
		}
	      else
		{
		  /* aborted */
		  if (tdes->state != TRAN_UNACTIVE_ABORTED_INFORMING_PARTICIPANTS)
		    {
		      node =
			prior_lsa_alloc_and_copy_data (thread_p, LOG_2PC_ABORT_INFORM_PARTICPS, RV_NOT_DEFINED, NULL, 0,
						       NULL, 0, NULL);
		      if (node == NULL)
			{
			  assert (false);
			  return state;
			}

		      tdes->state = TRAN_UNACTIVE_ABORTED_INFORMING_PARTICIPANTS;
		      state = tdes->state;

		      start_lsa = prior_lsa_next_record (thread_p, node, tdes);

		      logpb_flush_pages (thread_p, &start_lsa);
		    }
		}
	      /*
	       * If this is not a loose end transaction and the system is not
	       * in restart recovery, transfer the transaction to another
	       * transaction index
	       */
	      if (LOG_ISRESTARTED () && tdes->isloose_end == false)
		{
		  wait_msecs = prm_get_integer_value (PRM_ID_LK_TIMEOUT_SECS);

		  if (wait_msecs > 0)
		    {
		      wait_msecs = wait_msecs * 1000;
		    }
		  new_tran_index =
		    logtb_assign_tran_index (thread_p, NULL_TRANID, TRAN_RECOVERY, NULL, NULL, wait_msecs,
					     TRAN_SERIALIZABLE);
		  new_tdes = LOG_FIND_TDES (new_tran_index);
		  if (new_tran_index == NULL_TRAN_INDEX || new_tdes == NULL)
		    {
		      logpb_fatal_error (thread_p, true, ARG_FILE_LINE, "log_fully_completed");
		      return state;
		    }

		  /*
		   * Copy of tdes structures, and then reset memory allocated fields
		   * for only one the new or the old one.
		   */

		  // todo - this is completely unsafe.
		  memcpy (new_tdes, tdes, sizeof (*tdes));
		  new_tdes->tran_index = new_tran_index;
		  new_tdes->isloose_end = true;
		  /* new_tdes does not inherit topops fields */
		  new_tdes->topops.stack = NULL;
		  new_tdes->topops.last = -1;
		  new_tdes->topops.max = 0;

		  /* The old one keep the coordinator/participant information */
		  tdes->coord = NULL;

		  TR_TABLE_CS_ENTER (thread_p);
		  log_Gl.trantable.num_coord_loose_end_indices++;
		  TR_TABLE_CS_EXIT (thread_p);
		  /*
		   * Start a new transaction for our original transaction index.
		   * Set the coordinator stuff to NULL, in our original index since
		   * it has been transfer to another index. That is, distributed
		   * information should be freed using the new transaction index.
		   */

		  /*
		   * Go back to the old index
		   */

		  LOG_SET_CURRENT_TRAN_INDEX (thread_p, tdes->tran_index);

		  (void) logtb_get_new_tran_id (thread_p, tdes);
		}

	      if (LOG_ISCHECKPOINT_TIME ())
		{
#if defined(SERVER_MODE)
		  log_wakeup_checkpoint_daemon ();
#else /* SERVER_MODE */
		  (void) logpb_checkpoint (thread_p);
#endif /* SERVER_MODE */
		}

	      return state;
	    }
	}

      /*
       * All acknowledgments of participants have been received, declare the
       * the transaction as completed
       */
    }

  /*
   * DECLARE THE TRANSACTION AS COMPLETED
   */

  /*
   * Check if this index needs to be returned after finishing the transaction
   */

  if (tdes->isloose_end == true && all_acks == true)
    {
      return_2pc_loose_tranindex = true;
    }
  else
    {
      return_2pc_loose_tranindex = false;
    }

  if (LSA_ISNULL (&tdes->tail_lsa))
    {
      /*
       * Transaction did not update any data, thus we do not need to log a
       * commit/abort log record
       */
      if (iscommitted != LOG_ABORT)
	{
	  state = TRAN_UNACTIVE_COMMITTED;
	}
      else
	{
	  state = TRAN_UNACTIVE_ABORTED;
	}
#if !defined(NDEBUG)
      if (prm_get_bool_value (PRM_ID_LOG_TRACE_DEBUG))
	{
	  char time_val[CTIME_MAX];
	  time_t xxtime = time (NULL);

	  (void) ctime_r (&xxtime, time_val);
	  fprintf (stdout,
		   msgcat_message (MSGCAT_CATALOG_CUBRID, MSGCAT_SET_LOG,
				   ((iscommitted != LOG_ABORT) ? MSGCAT_LOG_FINISH_COMMIT : MSGCAT_LOG_FINISH_ABORT)),
		   tdes->tran_index, tdes->trid, log_Gl.hdr.append_lsa.pageid, log_Gl.hdr.append_lsa.offset, time_val);
	  fflush (stdout);
	}
#endif /* !NDEBUG */
      logtb_clear_tdes (thread_p, tdes);
    }
  else
    {
      /*
       * Transaction updated data or this is a coordinator
       */
      if (iscommitted == LOG_COMMIT)
	{
	  LOG_LSA commit_lsa;

	  /* To write unlock log before releasing locks for transactional consistencies. When a transaction(T2) which
	   * is resumed by this committing transaction(T1) commits and a crash happens before T1 completes, transaction
	   * * consistencies will be broken because T1 will be aborted during restart recovery and T2 was already
	   * committed. */
	  if (!LOG_CHECK_LOG_APPLIER (thread_p) && log_does_allow_replication () == true)
	    {
	      log_append_repl_info_and_commit_log (thread_p, tdes, &commit_lsa);
	    }
	  else
	    {
	      log_append_commit_log (thread_p, tdes, &commit_lsa);
	    }

	  log_change_tran_as_completed (thread_p, tdes, LOG_COMMIT, &commit_lsa);
	}
      else
	{
	  LOG_LSA abort_lsa;

	  log_append_abort_log (thread_p, tdes, &abort_lsa);
	  log_change_tran_as_completed (thread_p, tdes, LOG_ABORT, &abort_lsa);
	}

      state = tdes->state;

      /* now releases locks */
      lock_unlock_all (thread_p);

      /* Unblock global oldest active update. */
      tdes->unlock_global_oldest_visible_mvccid ();

      if (iscommitted == LOG_COMMIT)
	{
	  log_Gl.mvcc_table.reset_transaction_lowest_active (LOG_FIND_THREAD_TRAN_INDEX (thread_p));
	}

      /* If recovery restart operation, or, if this is a coordinator loose end transaction return this index and
       * decrement coordinator loose end transactions counter. */
      if (return_2pc_loose_tranindex == false)
	{
	  if (get_newtrid == LOG_NEED_NEWTRID)
	    {
	      (void) logtb_get_new_tran_id (thread_p, tdes);
	    }
	}
      else
	{
	  /* Free the index */
	  if (tdes->isloose_end == true)
	    {
	      TR_TABLE_CS_ENTER (thread_p);
	      log_Gl.trantable.num_coord_loose_end_indices--;
	      TR_TABLE_CS_EXIT (thread_p);
	    }
	  logtb_free_tran_index (thread_p, tdes->tran_index);
	}

      /* Finish the append operation and flush the log */
    }

  if (LOG_ISCHECKPOINT_TIME ())
    {
#if defined(SERVER_MODE)
      log_wakeup_checkpoint_daemon ();
#else /* SERVER_MODE */
      (void) logpb_checkpoint (thread_p);
#endif /* SERVER_MODE */
    }

  return state;
}

/*
 *
 *              FUNCTIONS RELATED TO DUMPING THE LOG AND ITS DATA
 *
 */

/*
 * log_ascii_dump - PRINT DATA IN ASCII FORMAT
 *
 * return: nothing
 *
 *   length(in): Length of Recovery Data
 *   data(in): The data being logged
 *
 * NOTE: Dump recovery information in ascii format.
 *              It is used when a dump function is not provided.
 */
static void
log_ascii_dump (FILE * out_fp, int length, void *data)
{
  char *ptr;			/* Pointer to data */
  int i;

  for (i = 0, ptr = (char *) data; i < length; i++)
    {
      (void) fputc (*ptr++, out_fp);
    }
}

/*
 * log_hexa_dump () - Point recovery data as hexadecimals.
 *
 * return      : Void.
 * out_fp (in) : Print output.
 * length (in) : Recovery data length.
 * data (in)   : Recovery data.
 */
void
log_hexa_dump (FILE * out_fp, int length, void *data)
{
  char *ptr;			/* Pointer to data */
  int i;

  fprintf (out_fp, "  00000: ");
  for (i = 0, ptr = (char *) data; i < length; i++)
    {
      fprintf (out_fp, "%02X ", (unsigned char) (*ptr++));
      if (i % 16 == 15 && i != length)
	{
	  fprintf (out_fp, "\n  %05d: ", i + 1);
	}
    }
  fprintf (out_fp, "\n");
}

static void
log_repl_data_dump (FILE * out_fp, int length, void *data)
{
  char *ptr = (char *) data;
  char *class_name;
  DB_VALUE value;

  ptr = or_unpack_string_nocopy (ptr, &class_name);
  ptr = or_unpack_mem_value (ptr, &value);

  string_buffer sb;
  db_value_printer printer (sb);

  printer.describe_value (&value);
  fprintf (out_fp, "C[%s] K[%s]\n", class_name, sb.get_buffer ());
  pr_clear_value (&value);
}

static void
log_repl_schema_dump (FILE * out_fp, int length, void *data)
{
  char *ptr;
  int statement_type;
  char *class_name;
  char *sql;

  ptr = (char *) data;
  ptr = or_unpack_int (ptr, &statement_type);
  ptr = or_unpack_string_nocopy (ptr, &class_name);
  ptr = or_unpack_string_nocopy (ptr, &sql);

  fprintf (out_fp, "C[%s] S[%s]\n", class_name, sql);
}

/*
 * log_dump_data - DUMP DATA STORED IN LOG
 *
 * return: nothing
 *
 *   length(in): Length of the data
 *   log_lsa(in/out):Log address identifier containing the log record
 *   log_pgptr(in/out):  Pointer to page where data starts (Set as a side
 *              effect to the page where data ends)
 *   dumpfun(in): Function to invoke to dump the data
 *   log_dump_ptr(in):
 *
 * NOTE:Dump the data stored at given log location.
 *              This function is used for debugging purposes.
 */
static void
log_dump_data (THREAD_ENTRY * thread_p, FILE * out_fp, int length, LOG_LSA * log_lsa, LOG_PAGE * log_page_p,
	       void (*dumpfun) (FILE *, int, void *), LOG_ZIP * log_dump_ptr)
{
  char *ptr;			/* Pointer to data to be printed */
  bool is_zipped = false;
  bool is_unzipped = false;
  /* Call the dumper function */

  /*
   * If data is contained in only one buffer, pass pointer directly.
   * Otherwise, allocate a contiguous area, copy the data and pass this
   * area. At the end deallocate the area
   */

  if (dumpfun == NULL)
    {
      /* Set default to log_hexa_dump */
      dumpfun = log_hexa_dump;
    }

  if (ZIP_CHECK (length))
    {
      length = (int) GET_ZIP_LEN (length);
      is_zipped = true;
    }

  if (log_lsa->offset + length < (int) LOGAREA_SIZE)
    {
      /* Data is contained in one buffer */

      ptr = (char *) log_page_p->area + log_lsa->offset;

      if (length != 0 && is_zipped)
	{
	  is_unzipped = log_unzip (log_dump_ptr, length, ptr);
	}

      if (is_zipped && is_unzipped)
	{
	  (*dumpfun) (out_fp, (int) log_dump_ptr->data_length, log_dump_ptr->log_data);
	  log_lsa->offset += length;
	}
      else
	{
	  (*dumpfun) (out_fp, length, ptr);
	  log_lsa->offset += length;
	}
    }
  else
    {
      /* Need to copy the data into a contiguous area */
      ptr = (char *) malloc (length);
      if (ptr == NULL)
	{
	  er_set (ER_ERROR_SEVERITY, ARG_FILE_LINE, ER_OUT_OF_VIRTUAL_MEMORY, 1, (size_t) length);
	  return;
	}
      /* Copy the data */
      logpb_copy_from_log (thread_p, ptr, length, log_lsa, log_page_p);

      if (is_zipped)
	{
	  is_unzipped = log_unzip (log_dump_ptr, length, ptr);
	}

      if (is_zipped && is_unzipped)
	{
	  (*dumpfun) (out_fp, (int) log_dump_ptr->data_length, log_dump_ptr->log_data);
	}
      else
	{
	  (*dumpfun) (out_fp, length, ptr);
	}
      free_and_init (ptr);
    }
  LOG_READ_ALIGN (thread_p, log_lsa, log_page_p);

}

static void
log_dump_header (FILE * out_fp, LOG_HEADER * log_header_p)
{
  time_t tmp_time;
  char time_val[CTIME_MAX];

  fprintf (out_fp, "\n ** DUMP LOG HEADER **\n");

  tmp_time = (time_t) log_header_p->db_creation;
  (void) ctime_r (&tmp_time, time_val);
  fprintf (out_fp,
	   "HDR: Magic Symbol = %s at disk location = %lld\n     Creation_time = %s"
	   "     Release = %s, Compatibility_disk_version = %g,\n"
	   "     Db_pagesize = %d, log_pagesize= %d, Shutdown = %d,\n"
	   "     Next_trid = %d, Next_mvcc_id = %llu, Num_avg_trans = %d, Num_avg_locks = %d,\n"
	   "     Num_active_log_pages = %d, First_active_log_page = %lld,\n"
	   "     Current_append = %lld|%d, Checkpoint = %lld|%d,\n", log_header_p->magic,
	   (long long) offsetof (LOG_PAGE, area), time_val, log_header_p->db_release, log_header_p->db_compatibility,
	   log_header_p->db_iopagesize, log_header_p->db_logpagesize, log_header_p->is_shutdown,
	   log_header_p->next_trid, (long long int) log_header_p->mvcc_next_id, log_header_p->avg_ntrans,
	   log_header_p->avg_nlocks, log_header_p->npages, (long long) log_header_p->fpageid,
	   LSA_AS_ARGS (&log_header_p->append_lsa), LSA_AS_ARGS (&log_header_p->chkpt_lsa));

  fprintf (out_fp,
	   "     Next_archive_pageid = %lld at active_phy_pageid = %d,\n"
	   "     Next_archive_num = %d, Last_archiv_num_for_syscrashes = %d,\n"
	   "     Last_deleted_arv_num = %d, has_logging_been_skipped = %d,\n"
	   "     bkup_lsa: level0 = %lld|%d, level1 = %lld|%d, level2 = %lld|%d,\n     Log_prefix = %s\n",
	   (long long int) log_header_p->nxarv_pageid, log_header_p->nxarv_phy_pageid, log_header_p->nxarv_num,
	   log_header_p->last_arv_num_for_syscrashes, log_header_p->last_deleted_arv_num,
	   log_header_p->has_logging_been_skipped, LSA_AS_ARGS (&log_header_p->bkup_level0_lsa),
	   LSA_AS_ARGS (&log_header_p->bkup_level1_lsa), LSA_AS_ARGS (&log_header_p->bkup_level2_lsa),
	   log_header_p->prefix_name);

  // guarded because tests that depend on investigating/comparing log might fail
#if 0
  // vacuum related fields
  fprintf (out_fp,
	   "     vacuum_last_blockid = %lld, mvcc_op_log_lsa = %lld|%d,\n"
	   "     oldest_visible_mvccid = %llu, newest_block_mvccid = %llu,\n"
	   "     does_block_need_vacuum = %d\n",
	   (long long int) log_header_p->vacuum_last_blockid, LSA_AS_ARGS (&log_header_p->mvcc_op_log_lsa),
	   (long long unsigned) log_header_p->oldest_visible_mvccid,
	   (long long unsigned) log_header_p->newest_block_mvccid, log_header_p->does_block_need_vacuum);
#endif
}

static LOG_PAGE *
log_dump_record_undoredo (THREAD_ENTRY * thread_p, FILE * out_fp, LOG_LSA * log_lsa, LOG_PAGE * log_page_p,
			  LOG_ZIP * log_zip_p)
{
  LOG_REC_UNDOREDO *undoredo;
  int undo_length;
  int redo_length;
  LOG_RCVINDEX rcvindex;

  /* Read the DATA HEADER */
  LOG_READ_ADVANCE_WHEN_DOESNT_FIT (thread_p, sizeof (*undoredo), log_lsa, log_page_p);
  undoredo = (LOG_REC_UNDOREDO *) ((char *) log_page_p->area + log_lsa->offset);
  fprintf (out_fp, ", Recv_index = %s, \n", rv_rcvindex_string (undoredo->data.rcvindex));
  fprintf (out_fp,
	   "     Volid = %d Pageid = %d Offset = %d,\n     Undo(Before) length = %d, Redo(After) length = %d,\n",
	   undoredo->data.volid, undoredo->data.pageid, undoredo->data.offset, (int) GET_ZIP_LEN (undoredo->ulength),
	   (int) GET_ZIP_LEN (undoredo->rlength));

  undo_length = undoredo->ulength;
  redo_length = undoredo->rlength;
  rcvindex = undoredo->data.rcvindex;

  LOG_READ_ADD_ALIGN (thread_p, sizeof (*undoredo), log_lsa, log_page_p);
  /* Print UNDO(BEFORE) DATA */
  fprintf (out_fp, "-->> Undo (Before) Data:\n");
  log_dump_data (thread_p, out_fp, undo_length, log_lsa, log_page_p, RV_fun[rcvindex].dump_undofun, log_zip_p);
  /* Print REDO (AFTER) DATA */
  fprintf (out_fp, "-->> Redo (After) Data:\n");
  log_dump_data (thread_p, out_fp, redo_length, log_lsa, log_page_p, RV_fun[rcvindex].dump_redofun, log_zip_p);

  return log_page_p;
}

static LOG_PAGE *
log_dump_record_undo (THREAD_ENTRY * thread_p, FILE * out_fp, LOG_LSA * log_lsa, LOG_PAGE * log_page_p,
		      LOG_ZIP * log_zip_p)
{
  LOG_REC_UNDO *undo;
  int undo_length;
  LOG_RCVINDEX rcvindex;

  /* Read the DATA HEADER */
  LOG_READ_ADVANCE_WHEN_DOESNT_FIT (thread_p, sizeof (*undo), log_lsa, log_page_p);
  undo = (LOG_REC_UNDO *) ((char *) log_page_p->area + log_lsa->offset);

  fprintf (out_fp, ", Recv_index = %s,\n", rv_rcvindex_string (undo->data.rcvindex));
  fprintf (out_fp, "     Volid = %d Pageid = %d Offset = %d,\n     Undo (Before) length = %d,\n", undo->data.volid,
	   undo->data.pageid, undo->data.offset, (int) GET_ZIP_LEN (undo->length));

  undo_length = undo->length;
  rcvindex = undo->data.rcvindex;
  LOG_READ_ADD_ALIGN (thread_p, sizeof (*undo), log_lsa, log_page_p);

  /* Print UNDO(BEFORE) DATA */
  fprintf (out_fp, "-->> Undo (Before) Data:\n");
  log_dump_data (thread_p, out_fp, undo_length, log_lsa, log_page_p, RV_fun[rcvindex].dump_undofun, log_zip_p);

  return log_page_p;
}

static LOG_PAGE *
log_dump_record_redo (THREAD_ENTRY * thread_p, FILE * out_fp, LOG_LSA * log_lsa, LOG_PAGE * log_page_p,
		      LOG_ZIP * log_zip_p)
{
  LOG_REC_REDO *redo;
  int redo_length;
  LOG_RCVINDEX rcvindex;

  /* Read the DATA HEADER */
  LOG_READ_ADVANCE_WHEN_DOESNT_FIT (thread_p, sizeof (*redo), log_lsa, log_page_p);
  redo = (LOG_REC_REDO *) ((char *) log_page_p->area + log_lsa->offset);

  fprintf (out_fp, ", Recv_index = %s,\n", rv_rcvindex_string (redo->data.rcvindex));
  fprintf (out_fp, "     Volid = %d Pageid = %d Offset = %d,\n     Redo (After) length = %d,\n", redo->data.volid,
	   redo->data.pageid, redo->data.offset, (int) GET_ZIP_LEN (redo->length));

  redo_length = redo->length;
  rcvindex = redo->data.rcvindex;
  LOG_READ_ADD_ALIGN (thread_p, sizeof (*redo), log_lsa, log_page_p);

  /* Print REDO(AFTER) DATA */
  fprintf (out_fp, "-->> Redo (After) Data:\n");
  log_dump_data (thread_p, out_fp, redo_length, log_lsa, log_page_p, RV_fun[rcvindex].dump_redofun, log_zip_p);

  return log_page_p;
}

static LOG_PAGE *
log_dump_record_mvcc_undoredo (THREAD_ENTRY * thread_p, FILE * out_fp, LOG_LSA * log_lsa, LOG_PAGE * log_page_p,
			       LOG_ZIP * log_zip_p)
{
  LOG_REC_MVCC_UNDOREDO *mvcc_undoredo;
  int undo_length;
  int redo_length;
  LOG_RCVINDEX rcvindex;

  /* Read the DATA HEADER */
  LOG_READ_ADVANCE_WHEN_DOESNT_FIT (thread_p, sizeof (*mvcc_undoredo), log_lsa, log_page_p);
  mvcc_undoredo = (LOG_REC_MVCC_UNDOREDO *) ((char *) log_page_p->area + log_lsa->offset);
  fprintf (out_fp, ", Recv_index = %s, \n", rv_rcvindex_string (mvcc_undoredo->undoredo.data.rcvindex));
  fprintf (out_fp,
	   "     Volid = %d Pageid = %d Offset = %d,\n     Undo(Before) length = %d, Redo(After) length = %d,\n",
	   mvcc_undoredo->undoredo.data.volid, mvcc_undoredo->undoredo.data.pageid, mvcc_undoredo->undoredo.data.offset,
	   (int) GET_ZIP_LEN (mvcc_undoredo->undoredo.ulength), (int) GET_ZIP_LEN (mvcc_undoredo->undoredo.rlength));
  fprintf (out_fp, "     MVCCID = %llu, \n     Prev_mvcc_op_log_lsa = %lld|%d, \n     VFID = (%d, %d)\n",
	   (long long int) mvcc_undoredo->mvccid,
	   (long long int) mvcc_undoredo->vacuum_info.prev_mvcc_op_log_lsa.pageid,
	   (int) mvcc_undoredo->vacuum_info.prev_mvcc_op_log_lsa.offset, mvcc_undoredo->vacuum_info.vfid.volid,
	   mvcc_undoredo->vacuum_info.vfid.fileid);

  undo_length = mvcc_undoredo->undoredo.ulength;
  redo_length = mvcc_undoredo->undoredo.rlength;
  rcvindex = mvcc_undoredo->undoredo.data.rcvindex;

  LOG_READ_ADD_ALIGN (thread_p, sizeof (*mvcc_undoredo), log_lsa, log_page_p);
  /* Print UNDO(BEFORE) DATA */
  fprintf (out_fp, "-->> Undo (Before) Data:\n");
  log_dump_data (thread_p, out_fp, undo_length, log_lsa, log_page_p, RV_fun[rcvindex].dump_undofun, log_zip_p);
  /* Print REDO (AFTER) DATA */
  fprintf (out_fp, "-->> Redo (After) Data:\n");
  log_dump_data (thread_p, out_fp, redo_length, log_lsa, log_page_p, RV_fun[rcvindex].dump_redofun, log_zip_p);

  return log_page_p;
}

static LOG_PAGE *
log_dump_record_mvcc_undo (THREAD_ENTRY * thread_p, FILE * out_fp, LOG_LSA * log_lsa, LOG_PAGE * log_page_p,
			   LOG_ZIP * log_zip_p)
{
  LOG_REC_MVCC_UNDO *mvcc_undo;
  int undo_length;
  LOG_RCVINDEX rcvindex;

  /* Read the DATA HEADER */
  LOG_READ_ADVANCE_WHEN_DOESNT_FIT (thread_p, sizeof (*mvcc_undo), log_lsa, log_page_p);
  mvcc_undo = (LOG_REC_MVCC_UNDO *) ((char *) log_page_p->area + log_lsa->offset);

  fprintf (out_fp, ", Recv_index = %s,\n", rv_rcvindex_string (mvcc_undo->undo.data.rcvindex));
  fprintf (out_fp, "     Volid = %d Pageid = %d Offset = %d,\n     Undo (Before) length = %d,\n",
	   mvcc_undo->undo.data.volid, mvcc_undo->undo.data.pageid, mvcc_undo->undo.data.offset,
	   (int) GET_ZIP_LEN (mvcc_undo->undo.length));
  fprintf (out_fp, "     MVCCID = %llu, \n     Prev_mvcc_op_log_lsa = %lld|%d, \n     VFID = (%d, %d)\n",
	   (long long int) mvcc_undo->mvccid, (long long int) mvcc_undo->vacuum_info.prev_mvcc_op_log_lsa.pageid,
	   (int) mvcc_undo->vacuum_info.prev_mvcc_op_log_lsa.offset, mvcc_undo->vacuum_info.vfid.volid,
	   mvcc_undo->vacuum_info.vfid.fileid);

  undo_length = mvcc_undo->undo.length;
  rcvindex = mvcc_undo->undo.data.rcvindex;
  LOG_READ_ADD_ALIGN (thread_p, sizeof (*mvcc_undo), log_lsa, log_page_p);

  /* Print UNDO(BEFORE) DATA */
  fprintf (out_fp, "-->> Undo (Before) Data:\n");
  log_dump_data (thread_p, out_fp, undo_length, log_lsa, log_page_p, RV_fun[rcvindex].dump_undofun, log_zip_p);

  return log_page_p;
}

static LOG_PAGE *
log_dump_record_mvcc_redo (THREAD_ENTRY * thread_p, FILE * out_fp, LOG_LSA * log_lsa, LOG_PAGE * log_page_p,
			   LOG_ZIP * log_zip_p)
{
  LOG_REC_MVCC_REDO *mvcc_redo;
  int redo_length;
  LOG_RCVINDEX rcvindex;

  /* Read the DATA HEADER */
  LOG_READ_ADVANCE_WHEN_DOESNT_FIT (thread_p, sizeof (*mvcc_redo), log_lsa, log_page_p);
  mvcc_redo = (LOG_REC_MVCC_REDO *) ((char *) log_page_p->area + log_lsa->offset);

  fprintf (out_fp, ", Recv_index = %s,\n", rv_rcvindex_string (mvcc_redo->redo.data.rcvindex));
  fprintf (out_fp, "     Volid = %d Pageid = %d Offset = %d,\n     Redo (After) length = %d,\n",
	   mvcc_redo->redo.data.volid, mvcc_redo->redo.data.pageid, mvcc_redo->redo.data.offset,
	   (int) GET_ZIP_LEN (mvcc_redo->redo.length));
  fprintf (out_fp, "     MVCCID = %llu, \n", (long long int) mvcc_redo->mvccid);

  redo_length = mvcc_redo->redo.length;
  rcvindex = mvcc_redo->redo.data.rcvindex;
  LOG_READ_ADD_ALIGN (thread_p, sizeof (*mvcc_redo), log_lsa, log_page_p);

  /* Print REDO(AFTER) DATA */
  fprintf (out_fp, "-->> Redo (After) Data:\n");
  log_dump_data (thread_p, out_fp, redo_length, log_lsa, log_page_p, RV_fun[rcvindex].dump_redofun, log_zip_p);

  return log_page_p;
}

static LOG_PAGE *
log_dump_record_postpone (THREAD_ENTRY * thread_p, FILE * out_fp, LOG_LSA * log_lsa, LOG_PAGE * log_page_p)
{
  LOG_REC_RUN_POSTPONE *run_posp;
  int redo_length;
  LOG_RCVINDEX rcvindex;

  /* Read the DATA HEADER */
  LOG_READ_ADVANCE_WHEN_DOESNT_FIT (thread_p, sizeof (*run_posp), log_lsa, log_page_p);
  run_posp = (LOG_REC_RUN_POSTPONE *) ((char *) log_page_p->area + log_lsa->offset);
  fprintf (out_fp, ", Recv_index = %s,\n", rv_rcvindex_string (run_posp->data.rcvindex));
  fprintf (out_fp,
	   "     Volid = %d Pageid = %d Offset = %d,\n     Run postpone (Redo/After) length = %d, corresponding"
	   " to\n         Postpone record with LSA = %lld|%d\n", run_posp->data.volid, run_posp->data.pageid,
	   run_posp->data.offset, run_posp->length, LSA_AS_ARGS (&run_posp->ref_lsa));

  redo_length = run_posp->length;
  rcvindex = run_posp->data.rcvindex;
  LOG_READ_ADD_ALIGN (thread_p, sizeof (*run_posp), log_lsa, log_page_p);

  /* Print RUN POSTPONE (REDO/AFTER) DATA */
  fprintf (out_fp, "-->> Run Postpone (Redo/After) Data:\n");
  log_dump_data (thread_p, out_fp, redo_length, log_lsa, log_page_p, RV_fun[rcvindex].dump_redofun, NULL);

  return log_page_p;
}

static LOG_PAGE *
log_dump_record_dbout_redo (THREAD_ENTRY * thread_p, FILE * out_fp, LOG_LSA * log_lsa, LOG_PAGE * log_page_p)
{
  LOG_REC_DBOUT_REDO *dbout_redo;
  int redo_length;
  LOG_RCVINDEX rcvindex;

  /* Read the data header */
  LOG_READ_ADVANCE_WHEN_DOESNT_FIT (thread_p, sizeof (*dbout_redo), log_lsa, log_page_p);
  dbout_redo = ((LOG_REC_DBOUT_REDO *) ((char *) log_page_p->area + log_lsa->offset));

  redo_length = dbout_redo->length;
  rcvindex = dbout_redo->rcvindex;

  fprintf (out_fp, ", Recv_index = %s, Length = %d,\n", rv_rcvindex_string (rcvindex), redo_length);

  LOG_READ_ADD_ALIGN (thread_p, sizeof (*dbout_redo), log_lsa, log_page_p);

  /* Print Database External DATA */
  fprintf (out_fp, "-->> Database external Data:\n");
  log_dump_data (thread_p, out_fp, redo_length, log_lsa, log_page_p, RV_fun[rcvindex].dump_redofun, NULL);

  return log_page_p;
}

static LOG_PAGE *
log_dump_record_compensate (THREAD_ENTRY * thread_p, FILE * out_fp, LOG_LSA * log_lsa, LOG_PAGE * log_page_p)
{
  LOG_REC_COMPENSATE *compensate;
  int length_compensate;
  LOG_RCVINDEX rcvindex;

  /* Read the DATA HEADER */
  LOG_READ_ADVANCE_WHEN_DOESNT_FIT (thread_p, sizeof (*compensate), log_lsa, log_page_p);
  compensate = (LOG_REC_COMPENSATE *) ((char *) log_page_p->area + log_lsa->offset);

  fprintf (out_fp, ", Recv_index = %s,\n", rv_rcvindex_string (compensate->data.rcvindex));
  fprintf (out_fp, "     Volid = %d Pageid = %d Offset = %d,\n     Compensate length = %d, Next_to_UNDO = %lld|%d\n",
	   compensate->data.volid, compensate->data.pageid, compensate->data.offset, compensate->length,
	   LSA_AS_ARGS (&compensate->undo_nxlsa));

  length_compensate = compensate->length;
  rcvindex = compensate->data.rcvindex;
  LOG_READ_ADD_ALIGN (thread_p, sizeof (*compensate), log_lsa, log_page_p);

  /* Print COMPENSATE DATA */
  fprintf (out_fp, "-->> Compensate Data:\n");
  log_dump_data (thread_p, out_fp, length_compensate, log_lsa, log_page_p, RV_fun[rcvindex].dump_undofun, NULL);

  return log_page_p;
}

static LOG_PAGE *
log_dump_record_commit_postpone (THREAD_ENTRY * thread_p, FILE * out_fp, LOG_LSA * log_lsa, LOG_PAGE * log_page_p)
{
  LOG_REC_START_POSTPONE *start_posp;

  /* Read the DATA HEADER */
  LOG_READ_ADVANCE_WHEN_DOESNT_FIT (thread_p, sizeof (*start_posp), log_lsa, log_page_p);
  start_posp = (LOG_REC_START_POSTPONE *) ((char *) log_page_p->area + log_lsa->offset);
  fprintf (out_fp, ", First postpone record at before or after Page = %lld and offset = %d\n",
	   LSA_AS_ARGS (&start_posp->posp_lsa));

  return log_page_p;
}

static LOG_PAGE *
log_dump_record_transaction_finish (THREAD_ENTRY * thread_p, FILE * out_fp, LOG_LSA * log_lsa, LOG_PAGE * log_page_p)
{
  LOG_REC_DONETIME *donetime;
  char time_val[CTIME_MAX];

  /* Read the DATA HEADER */
  LOG_READ_ADVANCE_WHEN_DOESNT_FIT (thread_p, sizeof (*donetime), log_lsa, log_page_p);
  donetime = (LOG_REC_DONETIME *) ((char *) log_page_p->area + log_lsa->offset);
  const time_t tmp_time = util_msec_to_sec (donetime->at_time);
  (void) ctime_r (&tmp_time, time_val);
  fprintf (out_fp, ",\n     Transaction finish time at = %s\n", time_val);

  return log_page_p;
}

static LOG_PAGE *
log_dump_record_replication (THREAD_ENTRY * thread_p, FILE * out_fp, LOG_LSA * log_lsa, LOG_PAGE * log_page_p)
{
  LOG_REC_REPLICATION *repl_log;
  int length;
  const char *type;
  void (*dump_function) (FILE *, int, void *);

  LOG_READ_ADVANCE_WHEN_DOESNT_FIT (thread_p, sizeof (*repl_log), log_lsa, log_page_p);
  repl_log = (LOG_REC_REPLICATION *) ((char *) log_page_p->area + log_lsa->offset);
  fprintf (out_fp, ", Target log lsa = %lld|%d\n", LSA_AS_ARGS (&repl_log->lsa));
  length = repl_log->length;

  LOG_READ_ADD_ALIGN (thread_p, sizeof (*repl_log), log_lsa, log_page_p);

  switch (repl_log->rcvindex)
    {
    case RVREPL_DATA_INSERT:
      type = "RVREPL_DATA_INSERT";
      dump_function = log_repl_data_dump;
      break;
    case RVREPL_DATA_UPDATE_START:
      type = "RVREPL_DATA_UPDATE_START";
      dump_function = log_repl_data_dump;
      break;
    case RVREPL_DATA_UPDATE:
      type = "RVREPL_DATA_UPDATE";
      dump_function = log_repl_data_dump;
      break;
    case RVREPL_DATA_UPDATE_END:
      type = "RVREPL_DATA_UPDATE_END";
      dump_function = log_repl_data_dump;
      break;
    case RVREPL_DATA_DELETE:
      type = "RVREPL_DATA_DELETE";
      dump_function = log_repl_data_dump;
      break;
    default:
      type = "RVREPL_SCHEMA";
      dump_function = log_repl_schema_dump;
      break;
    }
  fprintf (out_fp, "T[%s] ", type);

  log_dump_data (thread_p, out_fp, length, log_lsa, log_page_p, dump_function, NULL);
  return log_page_p;
}

/*
 * log_dump_record_sysop_start_postpone () - dump system op start postpone log record
 *
 * return              : log page
 * thread_p (in)       : thread entry
 * out_fp (in/out)     : dump output
 * log_lsa (in/out)    : log lsa
 * log_page_p (in/out) : log page
 * log_zip_p (in/out)  : log unzip
 */
static LOG_PAGE *
log_dump_record_sysop_start_postpone (THREAD_ENTRY * thread_p, FILE * out_fp, LOG_LSA * log_lsa, LOG_PAGE * log_page_p,
				      LOG_ZIP * log_zip_p)
{
  LOG_REC_SYSOP_START_POSTPONE sysop_start_postpone;

  /* Read the DATA HEADER */
  LOG_READ_ADVANCE_WHEN_DOESNT_FIT (thread_p, sizeof (sysop_start_postpone), log_lsa, log_page_p);
  sysop_start_postpone = *((LOG_REC_SYSOP_START_POSTPONE *) ((char *) log_page_p->area + log_lsa->offset));

  (void) log_dump_record_sysop_end_internal (thread_p, &sysop_start_postpone.sysop_end, log_lsa, log_page_p, log_zip_p,
					     out_fp);
  fprintf (out_fp, "     postpone_lsa = %lld|%d \n", LSA_AS_ARGS (&sysop_start_postpone.posp_lsa));

  return log_page_p;
}

/*
 * log_dump_record_sysop_end_internal () - dump sysop end log record types
 *
 * return              : log page
 * thread_p (in)       : thread entry
 * sysop_end (in)      : system op end log record
 * log_lsa (in/out)    : LSA of undo data (logical undo only)
 * log_page_p (in/out) : page of undo data (logical undo only)
 * log_zip_p (in/out)  : log unzip
 * out_fp (in/out)     : dump output
 */
static LOG_PAGE *
log_dump_record_sysop_end_internal (THREAD_ENTRY * thread_p, LOG_REC_SYSOP_END * sysop_end, LOG_LSA * log_lsa,
				    LOG_PAGE * log_page_p, LOG_ZIP * log_zip_p, FILE * out_fp)
{
  int undo_length;
  LOG_RCVINDEX rcvindex;

  fprintf (out_fp, ",\n     Prev parent LSA = %lld|%d, Prev_topresult_lsa = %lld|%d, %s \n",
	   LSA_AS_ARGS (&sysop_end->lastparent_lsa), LSA_AS_ARGS (&sysop_end->prv_topresult_lsa),
	   log_sysop_end_type_string (sysop_end->type));
  switch (sysop_end->type)
    {
    case LOG_SYSOP_END_ABORT:
    case LOG_SYSOP_END_COMMIT:
      /* nothing else to print */
      break;
    case LOG_SYSOP_END_LOGICAL_COMPENSATE:
      fprintf (out_fp, "     compansate_lsa = %lld|%d \n", LSA_AS_ARGS (&sysop_end->compensate_lsa));
      break;
    case LOG_SYSOP_END_LOGICAL_RUN_POSTPONE:
      fprintf (out_fp, "     run_postpone_lsa = %lld|%d, postpone = %s \n",
	       LSA_AS_ARGS (&sysop_end->run_postpone.postpone_lsa),
	       sysop_end->run_postpone.is_sysop_postpone ? "sysop" : "transaction");
      break;
    case LOG_SYSOP_END_LOGICAL_UNDO:
      assert (log_lsa != NULL && log_page_p != NULL && log_zip_p != NULL);

      fprintf (out_fp, ", Recv_index = %s,\n", rv_rcvindex_string (sysop_end->undo.data.rcvindex));
      fprintf (out_fp, "     Volid = %d Pageid = %d Offset = %d,\n     Undo (Before) length = %d,\n",
	       sysop_end->undo.data.volid, sysop_end->undo.data.pageid, sysop_end->undo.data.offset,
	       (int) GET_ZIP_LEN (sysop_end->undo.length));

      undo_length = sysop_end->undo.length;
      rcvindex = sysop_end->undo.data.rcvindex;
      LOG_READ_ADD_ALIGN (thread_p, sizeof (*sysop_end), log_lsa, log_page_p);
      log_dump_data (thread_p, out_fp, undo_length, log_lsa, log_page_p, RV_fun[rcvindex].dump_undofun, log_zip_p);
      break;
    case LOG_SYSOP_END_LOGICAL_MVCC_UNDO:
      assert (log_lsa != NULL && log_page_p != NULL && log_zip_p != NULL);

      fprintf (out_fp, ", Recv_index = %s,\n", rv_rcvindex_string (sysop_end->mvcc_undo.undo.data.rcvindex));
      fprintf (out_fp, "     Volid = %d Pageid = %d Offset = %d,\n     Undo (Before) length = %d,\n",
	       sysop_end->mvcc_undo.undo.data.volid, sysop_end->mvcc_undo.undo.data.pageid,
	       sysop_end->mvcc_undo.undo.data.offset, (int) GET_ZIP_LEN (sysop_end->mvcc_undo.undo.length));
      fprintf (out_fp, "     MVCCID = %llu, \n     Prev_mvcc_op_log_lsa = %lld|%d, \n     VFID = (%d, %d)",
	       (unsigned long long int) sysop_end->mvcc_undo.mvccid,
	       LSA_AS_ARGS (&sysop_end->mvcc_undo.vacuum_info.prev_mvcc_op_log_lsa),
	       VFID_AS_ARGS (&sysop_end->mvcc_undo.vacuum_info.vfid));

      undo_length = sysop_end->mvcc_undo.undo.length;
      rcvindex = sysop_end->mvcc_undo.undo.data.rcvindex;
      LOG_READ_ADD_ALIGN (thread_p, sizeof (*sysop_end), log_lsa, log_page_p);
      log_dump_data (thread_p, out_fp, undo_length, log_lsa, log_page_p, RV_fun[rcvindex].dump_undofun, log_zip_p);
      break;
    default:
      assert (false);
      break;
    }
  return log_page_p;
}

/*
 * log_dump_record_sysop_end () - Dump sysop end log record types. Side-effect: log_lsa and log_page_p will be
 *				  positioned after the log record.
 *
 * return	       : NULL if something bad happens, pointer to log page otherwise.
 * thread_p (in)       : Thread entry.
 * log_lsa (in/out)    : in - LSA of log record, out - LSA after log record.
 * log_page_p (in/out) : in - page of log record, out - page after log record.
 * log_zip_p (in)      : Unzip context.
 * out_fp (in/out)     : Dump output.
 */
static LOG_PAGE *
log_dump_record_sysop_end (THREAD_ENTRY * thread_p, LOG_LSA * log_lsa, LOG_PAGE * log_page_p, LOG_ZIP * log_zip_p,
			   FILE * out_fp)
{
  LOG_REC_SYSOP_END *sysop_end;

  LOG_READ_ADVANCE_WHEN_DOESNT_FIT (thread_p, sizeof (*sysop_end), log_lsa, log_page_p);
  sysop_end = (LOG_REC_SYSOP_END *) ((char *) log_page_p->area + log_lsa->offset);

  log_dump_record_sysop_end_internal (thread_p, sysop_end, log_lsa, log_page_p, log_zip_p, out_fp);

  return log_page_p;
}

static LOG_PAGE *
log_dump_record_save_point (THREAD_ENTRY * thread_p, FILE * out_fp, LOG_LSA * log_lsa, LOG_PAGE * log_page_p)
{
  LOG_REC_SAVEPT *savept;
  int length_save_point;

  /* Read the DATA HEADER */
  LOG_READ_ADVANCE_WHEN_DOESNT_FIT (thread_p, sizeof (*savept), log_lsa, log_page_p);
  savept = (LOG_REC_SAVEPT *) ((char *) log_page_p->area + log_lsa->offset);

  fprintf (out_fp, ", Prev_savept_Lsa = %lld|%d, length = %d,\n", LSA_AS_ARGS (&savept->prv_savept), savept->length);

  length_save_point = savept->length;
  LOG_READ_ADD_ALIGN (thread_p, sizeof (*savept), log_lsa, log_page_p);

  /* Print savept name */
  fprintf (out_fp, "     Savept Name =");
  log_dump_data (thread_p, out_fp, length_save_point, log_lsa, log_page_p, log_hexa_dump, NULL);

  return log_page_p;
}

static LOG_PAGE *
log_dump_record_2pc_prepare_commit (THREAD_ENTRY * thread_p, FILE * out_fp, LOG_LSA * log_lsa, LOG_PAGE * log_page_p)
{
  LOG_REC_2PC_PREPCOMMIT *prepared;
  unsigned int nobj_locks;
  int size;

  /* Get the DATA HEADER */
  LOG_READ_ADVANCE_WHEN_DOESNT_FIT (thread_p, sizeof (*prepared), log_lsa, log_page_p);
  prepared = (LOG_REC_2PC_PREPCOMMIT *) ((char *) log_page_p->area + log_lsa->offset);

  fprintf (out_fp, ", Client_name = %s, Gtrid = %d, Num objlocks = %u\n", prepared->user_name, prepared->gtrid,
	   prepared->num_object_locks);

  nobj_locks = prepared->num_object_locks;

  LOG_READ_ADD_ALIGN (thread_p, sizeof (*prepared), log_lsa, log_page_p);

  /* Dump global transaction user information */
  if (prepared->gtrinfo_length > 0)
    {
      log_dump_data (thread_p, out_fp, prepared->gtrinfo_length, log_lsa, log_page_p, log_2pc_dump_gtrinfo, NULL);
    }

  /* Dump object locks */
  if (nobj_locks > 0)
    {
      size = nobj_locks * sizeof (LK_ACQOBJ_LOCK);
      log_dump_data (thread_p, out_fp, size, log_lsa, log_page_p, log_2pc_dump_acqobj_locks, NULL);
    }

  return log_page_p;
}

static LOG_PAGE *
log_dump_record_2pc_start (THREAD_ENTRY * thread_p, FILE * out_fp, LOG_LSA * log_lsa, LOG_PAGE * log_page_p)
{
  LOG_REC_2PC_START *start_2pc;	/* Start log record of 2PC protocol */

  /* Get the DATA HEADER */
  LOG_READ_ADVANCE_WHEN_DOESNT_FIT (thread_p, sizeof (*start_2pc), log_lsa, log_page_p);
  start_2pc = (LOG_REC_2PC_START *) ((char *) log_page_p->area + log_lsa->offset);

  /* Initilize the coordinator information */
  fprintf (out_fp, "  Client_name = %s, Gtrid = %d,  Num_participants = %d", start_2pc->user_name, start_2pc->gtrid,
	   start_2pc->num_particps);

  LOG_READ_ADD_ALIGN (thread_p, sizeof (*start_2pc), log_lsa, log_page_p);
  /* Read in the participants info. block from the log */
  log_dump_data (thread_p, out_fp, (start_2pc->particp_id_length * start_2pc->num_particps), log_lsa, log_page_p,
		 log_2pc_dump_participants, NULL);

  return log_page_p;
}

static LOG_PAGE *
log_dump_record_2pc_acknowledgement (THREAD_ENTRY * thread_p, FILE * out_fp, LOG_LSA * log_lsa, LOG_PAGE * log_page_p)
{
  LOG_REC_2PC_PARTICP_ACK *received_ack;	/* ack log record of 2pc protocol */

  /* Get the DATA HEADER */
  LOG_READ_ADVANCE_WHEN_DOESNT_FIT (thread_p, sizeof (*received_ack), log_lsa, log_page_p);
  received_ack = ((LOG_REC_2PC_PARTICP_ACK *) ((char *) log_page_p->area + log_lsa->offset));
  fprintf (out_fp, "  Participant index = %d\n", received_ack->particp_index);

  return log_page_p;
}

static LOG_PAGE *
log_dump_record_ha_server_state (THREAD_ENTRY * thread_p, FILE * out_fp, LOG_LSA * log_lsa, LOG_PAGE * log_page_p)
{
  LOG_REC_HA_SERVER_STATE *ha_server_state;

  /* Get the DATA HEADER */
  LOG_READ_ADVANCE_WHEN_DOESNT_FIT (thread_p, sizeof (*ha_server_state), log_lsa, log_page_p);
  ha_server_state = ((LOG_REC_HA_SERVER_STATE *) ((char *) log_page_p->area + log_lsa->offset));
  fprintf (out_fp, "  HA server state = %d\n", ha_server_state->state);

  return log_page_p;
}

static LOG_PAGE *
log_dump_record_trantable_snapshot (THREAD_ENTRY * thread_p, FILE * out_fp, LOG_LSA * log_lsa, LOG_PAGE * log_page_p)
{
  const LOG_REC_TRANTABLE_SNAPSHOT *trantable_snapshot = nullptr;
  LOG_READ_ADVANCE_WHEN_DOESNT_FIT (thread_p, sizeof (*trantable_snapshot), log_lsa, log_page_p);
  trantable_snapshot = (LOG_REC_TRANTABLE_SNAPSHOT *) (log_page_p->area + log_lsa->offset);

  fprintf (out_fp, " Snapshot_LSA = %lld|%d, length =%zu", LSA_AS_ARGS (&trantable_snapshot->snapshot_lsa),
	   trantable_snapshot->length);

  return log_page_p;
}

static LOG_PAGE *
log_dump_record_assigned_mvccid (THREAD_ENTRY * thread_p, FILE * out_fp, LOG_LSA * log_lsa, LOG_PAGE * log_page_p)
{
  const LOG_REC_ASSIGNED_MVCCID *assigned_mvccid = nullptr;
  LOG_READ_ADVANCE_WHEN_DOESNT_FIT (thread_p, sizeof (*assigned_mvccid), log_lsa, log_page_p);
  assigned_mvccid = (LOG_REC_ASSIGNED_MVCCID *) (log_page_p->area + log_lsa->offset);

  fprintf (out_fp, " MVCCID = %lld\n", (long long) assigned_mvccid->mvccid);

  return log_page_p;
}

static LOG_PAGE *
log_dump_record_supplemental_info (THREAD_ENTRY * thread_p, FILE * out_fp, LOG_LSA * log_lsa, LOG_PAGE * log_page_p)
{
  LOG_REC_SUPPLEMENT *supplement;

  /* Get the DATA HEADER */
  LOG_READ_ADVANCE_WHEN_DOESNT_FIT (thread_p, sizeof (*supplement), log_lsa, log_page_p);
  supplement = ((LOG_REC_SUPPLEMENT *) ((char *) log_page_p->area + log_lsa->offset));
  fprintf (out_fp, "\tSUPPLEMENT TYPE = %d\n", supplement->rec_type);
  fprintf (out_fp, "\tSUPPLEMENT LENGTH = %d\n", supplement->length);

  return log_page_p;
}

static LOG_PAGE *
log_dump_record (THREAD_ENTRY * thread_p, FILE * out_fp, LOG_RECTYPE record_type, LOG_LSA * log_lsa,
		 LOG_PAGE * log_page_p, LOG_ZIP * log_zip_p)
{
  switch (record_type)
    {
    case LOG_UNDOREDO_DATA:
    case LOG_DIFF_UNDOREDO_DATA:
      log_page_p = log_dump_record_undoredo (thread_p, out_fp, log_lsa, log_page_p, log_zip_p);
      break;

    case LOG_UNDO_DATA:
      log_page_p = log_dump_record_undo (thread_p, out_fp, log_lsa, log_page_p, log_zip_p);
      break;

    case LOG_REDO_DATA:
    case LOG_POSTPONE:
      log_page_p = log_dump_record_redo (thread_p, out_fp, log_lsa, log_page_p, log_zip_p);
      break;

    case LOG_MVCC_UNDOREDO_DATA:
    case LOG_MVCC_DIFF_UNDOREDO_DATA:
      log_page_p = log_dump_record_mvcc_undoredo (thread_p, out_fp, log_lsa, log_page_p, log_zip_p);
      break;

    case LOG_MVCC_UNDO_DATA:
      log_page_p = log_dump_record_mvcc_undo (thread_p, out_fp, log_lsa, log_page_p, log_zip_p);
      break;

    case LOG_MVCC_REDO_DATA:
      log_page_p = log_dump_record_mvcc_redo (thread_p, out_fp, log_lsa, log_page_p, log_zip_p);
      break;

    case LOG_RUN_POSTPONE:
      log_page_p = log_dump_record_postpone (thread_p, out_fp, log_lsa, log_page_p);
      break;

    case LOG_DBEXTERN_REDO_DATA:
      log_page_p = log_dump_record_dbout_redo (thread_p, out_fp, log_lsa, log_page_p);
      break;

    case LOG_COMPENSATE:
      log_page_p = log_dump_record_compensate (thread_p, out_fp, log_lsa, log_page_p);
      break;

    case LOG_COMMIT_WITH_POSTPONE:
      log_page_p = log_dump_record_commit_postpone (thread_p, out_fp, log_lsa, log_page_p);
      break;

    case LOG_COMMIT:
    case LOG_ABORT:
      log_page_p = log_dump_record_transaction_finish (thread_p, out_fp, log_lsa, log_page_p);
      break;

    case LOG_REPLICATION_DATA:
    case LOG_REPLICATION_STATEMENT:
      log_page_p = log_dump_record_replication (thread_p, out_fp, log_lsa, log_page_p);
      break;

    case LOG_SYSOP_START_POSTPONE:
      log_page_p = log_dump_record_sysop_start_postpone (thread_p, out_fp, log_lsa, log_page_p, log_zip_p);
      break;

    case LOG_SYSOP_END:
      log_page_p = log_dump_record_sysop_end (thread_p, log_lsa, log_page_p, log_zip_p, out_fp);
      break;

    case LOG_SAVEPOINT:
      log_page_p = log_dump_record_save_point (thread_p, out_fp, log_lsa, log_page_p);
      break;

    case LOG_2PC_PREPARE:
      log_page_p = log_dump_record_2pc_prepare_commit (thread_p, out_fp, log_lsa, log_page_p);
      break;

    case LOG_2PC_START:
      log_page_p = log_dump_record_2pc_start (thread_p, out_fp, log_lsa, log_page_p);
      break;

    case LOG_2PC_RECV_ACK:
      log_page_p = log_dump_record_2pc_acknowledgement (thread_p, out_fp, log_lsa, log_page_p);
      break;

    case LOG_DUMMY_HA_SERVER_STATE:
      log_page_p = log_dump_record_ha_server_state (thread_p, out_fp, log_lsa, log_page_p);
      break;

    case LOG_TRANTABLE_SNAPSHOT:
      log_page_p = log_dump_record_trantable_snapshot (thread_p, out_fp, log_lsa, log_page_p);
      break;

    case LOG_ASSIGNED_MVCCID:
      log_page_p = log_dump_record_assigned_mvccid (thread_p, out_fp, log_lsa, log_page_p);
      break;

    case LOG_SUPPLEMENTAL_INFO:
      log_page_p = log_dump_record_supplemental_info (thread_p, out_fp, log_lsa, log_page_p);
      break;

    case LOG_2PC_COMMIT_DECISION:
    case LOG_2PC_ABORT_DECISION:
    case LOG_2PC_COMMIT_INFORM_PARTICPS:
    case LOG_2PC_ABORT_INFORM_PARTICPS:
    case LOG_SYSOP_ATOMIC_START:
    case LOG_DUMMY_HEAD_POSTPONE:
    case LOG_DUMMY_CRASH_RECOVERY:
    case LOG_DUMMY_OVF_RECORD:
    case LOG_DUMMY_GENERIC:
    case LOG_START_ATOMIC_REPL:
    case LOG_END_ATOMIC_REPL:
      fprintf (out_fp, "\n");
      /* That is all for this kind of log record */
      break;

    case LOG_END_OF_LOG:
      if (!logpb_is_page_in_archive (log_lsa->pageid))
	{
	  fprintf (out_fp, "\n... xxx END OF LOG xxx ...\n");
	}
      break;

    case LOG_SMALLER_LOGREC_TYPE:
    case LOG_LARGER_LOGREC_TYPE:
    default:
      fprintf (out_fp, "log_dump: Unknown record type = %d (%s).\n", record_type, log_to_string (record_type));
      LSA_SET_NULL (log_lsa);
      break;
    }

  return log_page_p;
}

/*
 * xlog_dump - DUMP THE LOG
 *
 * return: nothing
 *
 *   isforward(in): Dump the log forward ?
 *   start_logpageid(in): Start dumping the log at this location
 *   dump_npages(in): Number of pages to dump
 *   desired_tranid(in): Dump entries of only this transaction. If NULL_TRANID,
 *                     dump all.
 *
 * NOTE: Dump a set of log records stored in "dump_npages" starting at
 *              page "start_logpageid" forward (or backward) according to the
 *              value of "isforward". When the value of start_logpageid is
 *              negative, we start either at the beginning or at end of the
 *              log according to the direction of the dump. If the value of
 *              dump_npages is a negative value, dump as many pages as
 *              possible.
 *              This function is used for debugging purposes.
 */
void
xlog_dump (THREAD_ENTRY * thread_p, FILE * out_fp, int isforward, LOG_PAGEID start_logpageid, DKNPAGES dump_npages,
	   TRANID desired_tranid)
{
  LOG_LSA lsa;			/* LSA of log record to dump */
  char log_pgbuf[IO_MAX_PAGE_SIZE + MAX_ALIGNMENT], *aligned_log_pgbuf;
  LOG_PAGE *log_pgptr = NULL;	/* Log page pointer where LSA is located */
  LOG_LSA log_lsa;
  LOG_RECTYPE type;		/* Log record type */
  LOG_RECORD_HEADER *log_rec;	/* Pointer to log record */

  LOG_ZIP *log_dump_ptr = NULL;

  aligned_log_pgbuf = PTR_ALIGN (log_pgbuf, MAX_ALIGNMENT);

  if (out_fp == NULL)
    {
      out_fp = stdout;
    }

  fprintf (out_fp, "**************** DUMP LOGGING INFORMATION ************\n");
  /* Dump the transaction table and the log buffers */

  /* Flush any dirty log page */
  LOG_CS_ENTER (thread_p);

  xlogtb_dump_trantable (thread_p, out_fp);
  logpb_flush_pages_direct (thread_p);
  logpb_flush_header (thread_p);

  /* Now start dumping the log */
  log_dump_header (out_fp, &log_Gl.hdr);

  lsa.pageid = start_logpageid;
  lsa.offset = NULL_OFFSET;

  if (isforward != false)
    {
      /* Forward */
      if (lsa.pageid < 0)
	{
	  lsa.pageid = 0;
	}
      else if (lsa.pageid > log_Gl.hdr.append_lsa.pageid && LOG_ISRESTARTED ())
	{
	  lsa.pageid = log_Gl.hdr.append_lsa.pageid;
	}
    }
  else
    {
      /* Backward */
      if (lsa.pageid < 0 || lsa.pageid > log_Gl.hdr.append_lsa.pageid)
	{
	  log_find_end_log (thread_p, &lsa);
	}
    }

  if (dump_npages > log_Gl.hdr.npages || dump_npages < 0)
    {
      dump_npages = log_Gl.hdr.npages;
    }

  fprintf (out_fp,
	   "\n START DUMPING LOG_RECORDS: %s, start_logpageid = %lld,\n"
	   " Num_pages_to_dump = %d, desired_tranid = %d\n", (isforward ? "Forward" : "Backaward"),
	   (long long int) start_logpageid, dump_npages, desired_tranid);

  LOG_CS_EXIT (thread_p);

  log_pgptr = (LOG_PAGE *) aligned_log_pgbuf;

  if (log_dump_ptr == NULL)
    {
      log_dump_ptr = log_zip_alloc (IO_PAGESIZE);
      if (log_dump_ptr == NULL)
	{
	  fprintf (out_fp, " Error memory alloc... Quit\n");
	  return;
	}
    }

  /* Start dumping all log records following the given direction */
  while (!LSA_ISNULL (&lsa) && dump_npages-- > 0)
    {
      if ((logpb_fetch_page (thread_p, &lsa, LOG_CS_SAFE_READER, log_pgptr)) != NO_ERROR)
	{
	  fprintf (out_fp, " Error reading page %lld... Quit\n", (long long int) lsa.pageid);
	  if (log_dump_ptr != NULL)
	    {
	      log_zip_free (log_dump_ptr);
	    }
	  return;
	}
      /*
       * If offset is missing, it is because we archive an incomplete
       * log record or we start dumping the log not from its first page. We
       * have to find the offset by searching for the next log_record in the page
       */
      if (lsa.offset == NULL_OFFSET && (lsa.offset = log_pgptr->hdr.offset) == NULL_OFFSET)
	{
	  /* Nothing in this page.. */
	  if (lsa.pageid >= log_Gl.hdr.append_lsa.pageid || lsa.pageid <= 0)
	    {
	      LSA_SET_NULL (&lsa);
	    }
	  else
	    {
	      /* We need to dump one more page */
	      lsa.pageid--;
	      dump_npages++;
	    }
	  continue;
	}

      /* Dump all the log records stored in current log page */
      log_lsa.pageid = lsa.pageid;

      while (lsa.pageid == log_lsa.pageid)
	{
	  log_lsa.offset = lsa.offset;
	  log_rec = LOG_GET_LOG_RECORD_HEADER (log_pgptr, &log_lsa);
	  type = log_rec->type;

	  {
	    /*
	     * The following is just for debugging next address calculations
	     */
	    LOG_LSA next_lsa;

	    LSA_COPY (&next_lsa, &lsa);
	    if (log_startof_nxrec (thread_p, &next_lsa, false) == NULL
		|| (!LSA_EQ (&next_lsa, &log_rec->forw_lsa) && !LSA_ISNULL (&log_rec->forw_lsa)))
	      {
		fprintf (out_fp, "\n\n>>>>>****\n");
		fprintf (out_fp, "Guess next address = %lld|%d for LSA = %lld|%d\n",
			 LSA_AS_ARGS (&next_lsa), LSA_AS_ARGS (&lsa));
		fprintf (out_fp, "<<<<<****\n");
	      }
	  }

	  /* Find the next log record to dump .. after current one is dumped */
	  if (isforward != false)
	    {
	      if (LSA_ISNULL (&log_rec->forw_lsa) && type != LOG_END_OF_LOG)
		{
		  if (log_startof_nxrec (thread_p, &lsa, false) == NULL)
		    {
		      fprintf (out_fp, "\n****\n");
		      fprintf (out_fp, "log_dump: Problems finding next record. BYE\n");
		      fprintf (out_fp, "\n****\n");
		      break;
		    }
		}
	      else
		{
		  LSA_COPY (&lsa, &log_rec->forw_lsa);
		}
	      /*
	       * If the next page is NULL_PAGEID and the current page is an archive
	       * page, this is not the end, this situation happens when an incomplete
	       * log record was archived.
	       * Note that we have to set lsa.pageid here since the log_lsa.pageid value
	       * can be changed (e.g., the log record is stored in an archive page
	       * and in an active page. Later, we try to modify it whenever is
	       * possible.
	       */
	      if (LSA_ISNULL (&lsa) && logpb_is_page_in_archive (log_lsa.pageid))
		{
		  lsa.pageid = log_lsa.pageid + 1;
		}
	    }
	  else
	    {
	      LSA_COPY (&lsa, &log_rec->back_lsa);
	    }

	  if (desired_tranid != NULL_TRANID && desired_tranid != log_rec->trid && log_rec->type != LOG_END_OF_LOG)
	    {
	      /* Don't dump this log record... */
	      continue;
	    }

	  fprintf (out_fp,
		   "\nLSA = %3lld|%3d, Forw log = %3lld|%3d, Backw log = %3lld|%3d,\n"
		   "     Trid = %3d, Prev tran logrec = %3lld|%3d\n     Type = %s", (long long int) log_lsa.pageid,
		   (int) log_lsa.offset, (long long int) log_rec->forw_lsa.pageid, (int) log_rec->forw_lsa.offset,
		   (long long int) log_rec->back_lsa.pageid, (int) log_rec->back_lsa.offset, log_rec->trid,
		   (long long int) log_rec->prev_tranlsa.pageid, (int) log_rec->prev_tranlsa.offset,
		   log_to_string (type));

	  if (LSA_ISNULL (&log_rec->forw_lsa) && type != LOG_END_OF_LOG)
	    {
	      /* Incomplete log record... quit */
	      fprintf (out_fp, "\n****\n");
	      fprintf (out_fp, "log_dump: Incomplete log_record.. Quit\n");
	      fprintf (out_fp, "\n****\n");
	      continue;
	    }

	  /* Advance the pointer to dump the type of log record */

	  LOG_READ_ADD_ALIGN (thread_p, sizeof (*log_rec), &log_lsa, log_pgptr);
	  log_pgptr = log_dump_record (thread_p, out_fp, type, &log_lsa, log_pgptr, log_dump_ptr);
	  fflush (out_fp);
	  /*
	   * We can fix the lsa.pageid in the case of log_records without forward
	   * address at this moment.
	   */
	  if (lsa.offset == NULL_OFFSET && lsa.pageid != NULL_PAGEID && lsa.pageid < log_lsa.pageid)
	    {
	      lsa.pageid = log_lsa.pageid;
	    }
	}
    }

  if (log_dump_ptr)
    {
      log_zip_free (log_dump_ptr);
    }

  fprintf (out_fp, "\n FINISH DUMPING LOG_RECORDS \n");
  fprintf (out_fp, "******************************************************\n");
  fflush (out_fp);

  return;
}

/*
 *
 *                     RECOVERY DURING NORMAL PROCESSING
 *
 */

/*
 * log_rollback_record - EXECUTE AN UNDO DURING NORMAL PROCESSING
 *
 * return: nothing
 *
 *   log_lsa(in/out):Log address identifier containing the log record
 *   log_pgptr(in/out): Pointer to page where data starts (Set as a side
 *              effect to the page where data ends)
 *   rcvindex(in): Index to recovery functions
 *   rcv_vpid(in): Address of page to recover
 *   rcv(in/out): Recovery structure for recovery function
 *   tdes(in/out): State structure of transaction undoing data
 *   log_unzip_ptr(in):
 *
 * NOTE: Execute an undo log record during normal rollbacks (i.e.,
 *              other than restart recovery). A compensating log record for
 *              operation page level logging is written by the current
 *              function. For logical level logging, the undo function is
 *              responsible to log a redo record, which is converted into a
 *              compensating record by the log manager.
 *              This function now attempts to repeat an rv function if it
 *              fails in certain ways (e.g. due to deadlock).  This is to
 *              maintain data integrity as much as possible.  The old way was
 *              to simply ignore a failure and continue with the next record,
 *              Obviously, skipping a record during recover could leave the
 *              database inconsistent. All rv functions should return a
 *              int and be coded to be called again if the work wasn't
 *              undone the first time.
 */
static void
log_rollback_record (THREAD_ENTRY * thread_p, LOG_LSA * log_lsa, LOG_PAGE * log_page_p, LOG_RCVINDEX rcvindex,
		     VPID * rcv_vpid, LOG_RCV * rcv, LOG_TDES * tdes, LOG_ZIP * log_unzip_ptr)
{
  char *area = NULL;
  TRAN_STATE save_state;	/* The current state of the transaction. Must be returned to this state */
  int rv_err;
  bool is_zipped = false;

  /*
   * Fetch the page for physical log records. If the page does not exist
   * anymore or there are problems fetching the page, continue anyhow, so that
   * compensating records are logged.
   */

  assert (rcvindex != RV_NOT_DEFINED);
  assert (RV_fun[rcvindex].undofun != NULL);

  if (RCV_IS_LOGICAL_LOG (rcv_vpid, rcvindex))
    {
      rcv->pgptr = NULL;
    }
  else
    {
      rcv->pgptr = pgbuf_fix (thread_p, rcv_vpid, OLD_PAGE, PGBUF_LATCH_WRITE, PGBUF_UNCONDITIONAL_LATCH);
      if (rcv->pgptr == NULL)
	{
	  assert (false);
	}
    }

  /* GET BEFORE DATA */

  /*
   * If data is contained in only one buffer, pass pointer directly.
   * Otherwise, allocate a contiguous area, copy the data and pass this area.
   * At the end deallocate the area.
   */

  if (ZIP_CHECK (rcv->length))
    {				/* check compress data */
      rcv->length = (int) GET_ZIP_LEN (rcv->length);	/* MSB set 0 */
      is_zipped = true;
    }

  if (log_lsa->offset + rcv->length < (int) LOGAREA_SIZE)
    {
      rcv->data = (char *) log_page_p->area + log_lsa->offset;
      log_lsa->offset += rcv->length;
    }
  else
    {
      /* Need to copy the data into a contiguous area */
      area = (char *) malloc (rcv->length);
      if (area == NULL)
	{
	  logpb_fatal_error (thread_p, true, ARG_FILE_LINE, "log_rollback_record");
	  if (rcv->pgptr != NULL)
	    {
	      pgbuf_unfix (thread_p, rcv->pgptr);
	    }
	  return;
	}
      /* Copy the data */
      logpb_copy_from_log (thread_p, area, rcv->length, log_lsa, log_page_p);
      rcv->data = area;
    }

  if (is_zipped)
    {
      /* Data UnZip */
      if (log_unzip (log_unzip_ptr, rcv->length, (char *) rcv->data))
	{
	  rcv->length = (int) log_unzip_ptr->data_length;
	  rcv->data = (char *) log_unzip_ptr->log_data;
	}
      else
	{
	  logpb_fatal_error (thread_p, true, ARG_FILE_LINE, "log_rollback_record");
	  if (area != NULL)
	    {
	      free_and_init (area);
	    }
	  if (rcv->pgptr != NULL)
	    {
	      pgbuf_unfix (thread_p, rcv->pgptr);
	    }
	  return;
	}
    }

  /* Now call the UNDO recovery function */
  if (rcv->pgptr != NULL || RCV_IS_LOGICAL_LOG (rcv_vpid, rcvindex))
    {
      /*
       * Write a compensating log record for operation page level logging.
       * For logical level logging, the recovery undo function must log an
       * redo/CLR log to describe the undo. This in turn will be translated
       * to a compensating record.
       */
      if (rcvindex == RVBT_MVCC_INCREMENTS_UPD)
	{
	  /* this is a special case. we need to undo changes to transaction local stats. this only has an impact on
	   * this transaction during runtime, and recovery has no interest, so we don't have to add a compensate log
	   * record. */
	  rv_err = (*RV_fun[rcvindex].undofun) (thread_p, rcv);
	  assert (rv_err == NO_ERROR);
	}
      else if (rcvindex == RVBT_MVCC_NOTIFY_VACUUM || rcvindex == RVES_NOTIFY_VACUUM)
	{
	  /* do nothing */
	}
      else if (rcvindex == RVBT_LOG_GLOBAL_UNIQUE_STATS_COMMIT)
	{
	  /* impossible. we cannot rollback anymore. */
	  assert_release (false);
	  rv_err = ER_FAILED;
	}
      else if (RCV_IS_LOGICAL_COMPENSATE_MANUAL (rcvindex))
	{
	  /* B-tree logical logs will add a regular compensate in the modified pages. They do not require a logical
	   * compensation since the "undone" page can be accessed and logged. Only no-page logical operations require
	   * logical compensation. */
	  /* Invoke Undo recovery function */
	  LSA_COPY (&rcv->reference_lsa, &tdes->undo_nxlsa);
	  rv_err = log_undo_rec_restartable (thread_p, rcvindex, rcv);
	  if (rv_err != NO_ERROR)
	    {
	      er_log_debug (ARG_FILE_LINE,
			    "log_rollback_record: SYSTEM ERROR... Transaction %d, "
			    "Log record %lld|%d, rcvindex = %s, was not undone due to error (%d)\n",
			    tdes->tran_index, (long long int) log_lsa->pageid, log_lsa->offset,
			    rv_rcvindex_string (rcvindex), rv_err);
	      er_set (ER_ERROR_SEVERITY, ARG_FILE_LINE, ER_LOG_MAYNEED_MEDIA_RECOVERY, 1,
		      fileio_get_volume_label_with_unknown (rcv_vpid->volid));
	      assert (false);
	    }
	  else if (RCV_IS_BTREE_LOGICAL_LOG (rcvindex) && prm_get_bool_value (PRM_ID_LOG_BTREE_OPS))
	    {
	      _er_log_debug (ARG_FILE_LINE,
			     "BTREE_ROLLBACK: Successfully executed undo/compensate for log entry before "
			     "lsa=%lld|%d, undo_nxlsa=%lld|%d. Transaction=%d, rcvindex=%d.\n",
			     (long long int) log_lsa->pageid, (int) log_lsa->offset,
			     (long long int) tdes->undo_nxlsa.pageid, (int) tdes->undo_nxlsa.offset, tdes->tran_index,
			     rcvindex);
	    }
	}
      else if (!RCV_IS_LOGICAL_LOG (rcv_vpid, rcvindex))
	{
	  log_append_compensate (thread_p, rcvindex, rcv_vpid, rcv->offset, rcv->pgptr, rcv->length, rcv->data, tdes);
	  /* Invoke Undo recovery function */
	  rv_err = log_undo_rec_restartable (thread_p, rcvindex, rcv);
	  if (rv_err != NO_ERROR)
	    {
	      er_log_debug (ARG_FILE_LINE,
			    "log_rollback_record: SYSTEM ERROR... Transaction %d, "
			    "Log record %lld|%d, rcvindex = %s, was not undone due to error (%d)\n",
			    tdes->tran_index, (long long int) log_lsa->pageid, log_lsa->offset,
			    rv_rcvindex_string (rcvindex), rv_err);
	      er_set (ER_ERROR_SEVERITY, ARG_FILE_LINE, ER_LOG_MAYNEED_MEDIA_RECOVERY, 1,
		      fileio_get_volume_label_with_unknown (rcv_vpid->volid));
	      assert (false);
	    }
	}
      else
	{
	  /* Logical logging? This is a logical undo. For now, we also use a logical compensation, meaning that we
	   * open a system operation that is committed & compensate at the same time.
	   * However, there might be cases when compensation is not necessarily logical. If the compensation can be
	   * made in a single log record and can be attached to a page, the system operation becomes useless. Take the
	   * example of some b-tree cases for compensations. There might be other cases too.
	   */
	  save_state = tdes->state;

	  LSA_COPY (&rcv->reference_lsa, &tdes->undo_nxlsa);

	  log_sysop_start (thread_p);

#if defined(CUBRID_DEBUG)
	  {
	    LOG_LSA check_tail_lsa;

	    LSA_COPY (&check_tail_lsa, &tdes->tail_lsa);
	    /*
	     * Note that tail_lsa is changed by the following function
	     */
	    /* Invoke Undo recovery function */
	    rv_err = log_undo_rec_restartable (rcvindex, rcv);

	    /* Make sure that a CLR was logged */
	    if (LSA_EQ (&check_tail_lsa, &tdes->tail_lsa))
	      {
		er_set (ER_ERROR_SEVERITY, ARG_FILE_LINE, ER_LOG_MISSING_COMPENSATING_RECORD, 1,
			rv_rcvindex_string (rcvindex));
	      }
	  }
#else /* CUBRID_DEBUG */
	  /* Invoke Undo recovery function */
	  /* TODO: Is undo restartable needed? */
	  rv_err = log_undo_rec_restartable (thread_p, rcvindex, rcv);
#endif /* CUBRID_DEBUG */

	  if (rv_err != NO_ERROR)
	    {
	      er_log_debug (ARG_FILE_LINE,
			    "log_rollback_record: SYSTEM ERROR... Transaction %d, "
			    "Log record %lld|%d, rcvindex = %s, was not undone due to error (%d)\n",
			    tdes->tran_index, (long long int) log_lsa->pageid, log_lsa->offset,
			    rv_rcvindex_string (rcvindex), rv_err);
	      er_set (ER_ERROR_SEVERITY, ARG_FILE_LINE, ER_LOG_MAYNEED_MEDIA_RECOVERY, 1,
		      fileio_get_volume_label_with_unknown (rcv_vpid->volid));
	      assert (false);
	    }

	  log_sysop_end_logical_compensate (thread_p, &rcv->reference_lsa);
	  tdes->state = save_state;
	}
    }
  else
    {
      /*
       * Unable to fetch page of volume... May need media recovery on such
       * page... write a CLR anyhow
       */
      log_append_compensate (thread_p, rcvindex, rcv_vpid, rcv->offset, NULL, rcv->length, rcv->data, tdes);
      er_set (ER_ERROR_SEVERITY, ARG_FILE_LINE, ER_LOG_MAYNEED_MEDIA_RECOVERY, 1,
	      fileio_get_volume_label_with_unknown (rcv_vpid->volid));
      assert (false);
    }

  if (area != NULL)
    {
      free_and_init (area);
    }

  if (rcv->pgptr != NULL)
    {
      pgbuf_unfix (thread_p, rcv->pgptr);
    }
}

/*
 * log_undo_rec_restartable - Rollback a single undo record w/ restart
 *
 * return: nothing
 *
 *   rcvindex(in): Index to recovery functions
 *   rcv(in/out): Recovery structure for recovery function
 *
 * NOTE: Perform the undo of a singe log record. Even though it would
 *              indicate a serious problem in the design, check for deadlock
 *              and timeout to make sure this log record was truly undone.
 *              Continue to retry the log undo if possible.
 *      CAVEAT: This attempt to retry in the case of failure assumes that the
 *              rcvindex undo function we invoke has no partial side-effects
 *              for the case where it fails. Otherwise restarting it would not
 *              be a very smart thing to do.
 */
static int
log_undo_rec_restartable (THREAD_ENTRY * thread_p, LOG_RCVINDEX rcvindex, LOG_RCV * rcv)
{
  int num_retries = 0;		/* Avoid infinite loop */
  int error_code = NO_ERROR;

  do
    {
      if (error_code != NO_ERROR)
	{
#if defined(CUBRID_DEBUG)
	  er_log_debug (ARG_FILE_LINE,
			"WARNING: RETRY DURING UNDO WAS NEEDED ... TranIndex: %d, Cnt = %d, Err = %d, Rcvindex = %s\n",
			LOG_FIND_THREAD_TRAN_INDEX (thread_p), num_retries, error_code, rv_rcvindex_string (rcvindex));
#endif /* CUBRID_DEBUG */
	}
      error_code = (*RV_fun[rcvindex].undofun) (thread_p, rcv);
    }
  while (++num_retries <= LOG_REC_UNDO_MAX_ATTEMPTS
	 && (error_code == ER_LK_PAGE_TIMEOUT || error_code == ER_LK_UNILATERALLY_ABORTED));

  return error_code;
}

/*
 * log_dump_record_header_to_string - dump log record header to string
 *
 * return: nothing
 *
 *   log(in): log record header pointer
 *   buf(out): char buffer pointer
 *   len(in): max size of the buffer
 *
 */
static void
log_dump_record_header_to_string (LOG_RECORD_HEADER * log, char *buf, size_t len)
{
  const char *fmt = "TYPE[%d], TRID[%d], PREV[%lld,%d], BACK[%lld,%d], FORW[%lld,%d]";

  snprintf (buf, len, fmt, log->type, log->trid, (long long int) log->prev_tranlsa.pageid, log->prev_tranlsa.offset,
	    (long long int) log->back_lsa.pageid, log->back_lsa.offset, (long long int) log->forw_lsa.pageid,
	    log->forw_lsa.offset);
}

/*
 * log_rollback - Rollback a transaction
 *
 * return: nothing
 *
 *   tdes(in): Transaction descriptor
 *   upto_lsa_ptr(in): Rollback up to this log sequence address
 *
 * NOTE:Rollback the transaction associated with the given tdes
 *              structure upto the given lsa. If LSA is NULL, the transaction
 *              is completely rolled back. This function is used for aborts
 *              related no to database crashes.
 */
static void
log_rollback (THREAD_ENTRY * thread_p, LOG_TDES * tdes, const LOG_LSA * upto_lsa_ptr)
{
  LOG_LSA prev_tranlsa;		/* Previous LSA */
  LOG_LSA upto_lsa;		/* copy of upto_lsa_ptr contents */
  char log_pgbuf[IO_MAX_PAGE_SIZE + MAX_ALIGNMENT], *aligned_log_pgbuf;
  LOG_PAGE *log_pgptr = NULL;	/* Log page pointer of LSA log record */
  LOG_LSA log_lsa;
  LOG_RECORD_HEADER *log_rec = NULL;	/* The log record */
  LOG_REC_UNDOREDO *undoredo = NULL;	/* An undoredo log record */
  LOG_REC_MVCC_UNDOREDO *mvcc_undoredo = NULL;	/* A MVCC undoredo log rec */
  LOG_REC_UNDO *undo = NULL;	/* An undo log record */
  LOG_REC_MVCC_UNDO *mvcc_undo = NULL;	/* An undo log record */
  LOG_REC_COMPENSATE *compensate = NULL;	/* A compensating log record */
  LOG_REC_SYSOP_END *sysop_end = NULL;	/* Partial result from top system operation */
  LOG_RCV rcv;			/* Recovery structure */
  VPID rcv_vpid;		/* VPID of data to recover */
  LOG_RCVINDEX rcvindex;	/* Recovery index */
  bool isdone;
  int old_wait_msecs = 0;	/* Old transaction lock wait */
  LOG_ZIP *log_unzip_ptr = NULL;
  int data_header_size = 0;
  bool is_mvcc_op = false;

  aligned_log_pgbuf = PTR_ALIGN (log_pgbuf, MAX_ALIGNMENT);

  /*
   * Execute every single undo log record upto the given upto_lsa_ptr since it
   * is not a system crash
   */

  if (LSA_ISNULL (&tdes->tail_lsa))
    {
      /* Nothing to undo */
      return;
    }

  /*
   * I should not timeout on a page that I need to undo, otherwise, I may
   * end up with database corruption problems. That is, no timeouts during
   * rollback.
   */
  old_wait_msecs = xlogtb_reset_wait_msecs (thread_p, TRAN_LOCK_INFINITE_WAIT);

  LSA_COPY (&prev_tranlsa, &tdes->undo_nxlsa);
  /*
   * In some cases what upto_lsa_ptr points to is volatile, e.g.
   * when it is from the topops stack (which can be reallocated by
   * operations during this rollback).
   */
  if (upto_lsa_ptr != NULL)
    {
      LSA_COPY (&upto_lsa, upto_lsa_ptr);
    }
  else
    {
      LSA_SET_NULL (&upto_lsa);
    }

  log_pgptr = (LOG_PAGE *) aligned_log_pgbuf;

  isdone = false;

  log_unzip_ptr = log_zip_alloc (IO_PAGESIZE);

  if (log_unzip_ptr == NULL)
    {
      logpb_fatal_error (thread_p, true, ARG_FILE_LINE, "log_rollback");
      return;
    }

  while (!LSA_ISNULL (&prev_tranlsa) && !isdone)
    {
      /* Fetch the page where the LSA record to undo is located */
      LSA_COPY (&log_lsa, &prev_tranlsa);
      log_lsa.offset = LOG_PAGESIZE;

      if ((logpb_fetch_page (thread_p, &log_lsa, LOG_CS_FORCE_USE, log_pgptr)) != NO_ERROR)
	{
	  (void) xlogtb_reset_wait_msecs (thread_p, old_wait_msecs);
	  logpb_fatal_error (thread_p, true, ARG_FILE_LINE, "log_rollback");
	  if (log_unzip_ptr != NULL)
	    {
	      log_zip_free (log_unzip_ptr);
	    }
	  return;
	}

      while (prev_tranlsa.pageid == log_lsa.pageid)
	{
	  /* Break at upto_lsa for partial rollbacks */
	  if (upto_lsa_ptr != NULL && LSA_LE (&prev_tranlsa, &upto_lsa))
	    {
	      /* Finish at this point */
	      isdone = true;
	      break;
	    }

	  /* Find the log record to undo */
	  log_lsa.offset = prev_tranlsa.offset;
	  log_rec = LOG_GET_LOG_RECORD_HEADER (log_pgptr, &log_lsa);

	  /*
	   * Next record to undo.. that is previous record in the chain.
	   * We need to save it in this variable since the undo_nxlsa pointer
	   * may be set when we log something related to rollback (e.g., case
	   * of logical operation). Reset the undo_nxlsa back once the
	   * rollback_rec is done.
	   */

	  LSA_COPY (&prev_tranlsa, &log_rec->prev_tranlsa);
	  LSA_COPY (&tdes->undo_nxlsa, &prev_tranlsa);

	  switch (log_rec->type)
	    {
	    case LOG_MVCC_UNDOREDO_DATA:
	    case LOG_MVCC_DIFF_UNDOREDO_DATA:
	    case LOG_UNDOREDO_DATA:
	    case LOG_DIFF_UNDOREDO_DATA:

	      /* Does this record belong to a MVCC op? */
	      if (log_rec->type == LOG_MVCC_UNDOREDO_DATA || log_rec->type == LOG_MVCC_DIFF_UNDOREDO_DATA)
		{
		  is_mvcc_op = true;
		}
	      else
		{
		  is_mvcc_op = false;
		}

	      /* Read the DATA HEADER */
	      LOG_READ_ADD_ALIGN (thread_p, sizeof (*log_rec), &log_lsa, log_pgptr);
	      if (is_mvcc_op)
		{
		  /* Data header is MVCC undoredo */
		  data_header_size = sizeof (*mvcc_undoredo);
		  LOG_READ_ADVANCE_WHEN_DOESNT_FIT (thread_p, data_header_size, &log_lsa, log_pgptr);
		  mvcc_undoredo = (LOG_REC_MVCC_UNDOREDO *) ((char *) log_pgptr->area + log_lsa.offset);

		  /* Get undoredo info */
		  undoredo = &mvcc_undoredo->undoredo;

		  /* Save transaction MVCCID for recovery */
		  rcv.mvcc_id = mvcc_undoredo->mvccid;
		}
	      else
		{
		  data_header_size = sizeof (*undoredo);
		  LOG_READ_ADVANCE_WHEN_DOESNT_FIT (thread_p, data_header_size, &log_lsa, log_pgptr);
		  undoredo = (LOG_REC_UNDOREDO *) ((char *) log_pgptr->area + log_lsa.offset);

		  rcv.mvcc_id = MVCCID_NULL;
		}

	      rcvindex = undoredo->data.rcvindex;
	      rcv.length = undoredo->ulength;
	      rcv.offset = undoredo->data.offset;
	      rcv_vpid.volid = undoredo->data.volid;
	      rcv_vpid.pageid = undoredo->data.pageid;

	      LOG_READ_ADD_ALIGN (thread_p, data_header_size, &log_lsa, log_pgptr);

	      log_rollback_record (thread_p, &log_lsa, log_pgptr, rcvindex, &rcv_vpid, &rcv, tdes, log_unzip_ptr);
	      break;

	    case LOG_MVCC_UNDO_DATA:
	    case LOG_UNDO_DATA:
	      /* Does record belong to a MVCC op? */
	      is_mvcc_op = (log_rec->type == LOG_MVCC_UNDO_DATA);

	      /* Read the DATA HEADER */
	      LOG_READ_ADD_ALIGN (thread_p, sizeof (*log_rec), &log_lsa, log_pgptr);
	      if (is_mvcc_op)
		{
		  /* Data header is MVCC undo */
		  data_header_size = sizeof (*mvcc_undo);
		  LOG_READ_ADVANCE_WHEN_DOESNT_FIT (thread_p, data_header_size, &log_lsa, log_pgptr);
		  mvcc_undo = (LOG_REC_MVCC_UNDO *) ((char *) log_pgptr->area + log_lsa.offset);
		  /* Get undo info */
		  undo = &mvcc_undo->undo;

		  /* Save transaction MVCCID for recovery */
		  rcv.mvcc_id = mvcc_undo->mvccid;
		}
	      else
		{
		  data_header_size = sizeof (*undo);
		  LOG_READ_ADVANCE_WHEN_DOESNT_FIT (thread_p, data_header_size, &log_lsa, log_pgptr);
		  undo = (LOG_REC_UNDO *) ((char *) log_pgptr->area + log_lsa.offset);

		  rcv.mvcc_id = MVCCID_NULL;
		}
	      rcvindex = undo->data.rcvindex;
	      rcv.offset = undo->data.offset;
	      rcv_vpid.volid = undo->data.volid;
	      rcv_vpid.pageid = undo->data.pageid;
	      rcv.length = undo->length;

	      LOG_READ_ADD_ALIGN (thread_p, data_header_size, &log_lsa, log_pgptr);

	      log_rollback_record (thread_p, &log_lsa, log_pgptr, rcvindex, &rcv_vpid, &rcv, tdes, log_unzip_ptr);
	      break;

	    case LOG_COMPENSATE:
	      /*
	       * We found a partial rollback, use the CLR to find the next record
	       * to undo
	       */

	      /* Read the DATA HEADER */
	      LOG_READ_ADD_ALIGN (thread_p, sizeof (*log_rec), &log_lsa, log_pgptr);
	      LOG_READ_ADVANCE_WHEN_DOESNT_FIT (thread_p, sizeof (*compensate), &log_lsa, log_pgptr);
	      compensate = (LOG_REC_COMPENSATE *) ((char *) log_pgptr->area + log_lsa.offset);
	      LSA_COPY (&prev_tranlsa, &compensate->undo_nxlsa);
	      break;

	    case LOG_SYSOP_END:
	      /*
	       * We found a system top operation that should be skipped from rollback.
	       */

	      /* Read the DATA HEADER */
	      LOG_READ_ADD_ALIGN (thread_p, sizeof (*log_rec), &log_lsa, log_pgptr);
	      LOG_READ_ADVANCE_WHEN_DOESNT_FIT (thread_p, sizeof (*sysop_end), &log_lsa, log_pgptr);
	      sysop_end = ((LOG_REC_SYSOP_END *) ((char *) log_pgptr->area + log_lsa.offset));

	      if (sysop_end->type == LOG_SYSOP_END_LOGICAL_UNDO)
		{
		  rcvindex = sysop_end->undo.data.rcvindex;
		  rcv.offset = sysop_end->undo.data.offset;
		  rcv_vpid.volid = sysop_end->undo.data.volid;
		  rcv_vpid.pageid = sysop_end->undo.data.pageid;
		  rcv.length = sysop_end->undo.length;
		  rcv.mvcc_id = MVCCID_NULL;

		  /* will jump to parent LSA. save it now before advancing to undo data */
		  LSA_COPY (&prev_tranlsa, &sysop_end->lastparent_lsa);
		  LSA_COPY (&tdes->undo_nxlsa, &sysop_end->lastparent_lsa);

		  LOG_READ_ADD_ALIGN (thread_p, sizeof (*sysop_end), &log_lsa, log_pgptr);
		  log_rollback_record (thread_p, &log_lsa, log_pgptr, rcvindex, &rcv_vpid, &rcv, tdes, log_unzip_ptr);
		}
	      else if (sysop_end->type == LOG_SYSOP_END_LOGICAL_MVCC_UNDO)
		{
		  rcvindex = sysop_end->mvcc_undo.undo.data.rcvindex;
		  rcv.offset = sysop_end->mvcc_undo.undo.data.offset;
		  rcv_vpid.volid = sysop_end->mvcc_undo.undo.data.volid;
		  rcv_vpid.pageid = sysop_end->mvcc_undo.undo.data.pageid;
		  rcv.length = sysop_end->mvcc_undo.undo.length;
		  rcv.mvcc_id = sysop_end->mvcc_undo.mvccid;

		  /* will jump to parent LSA. save it now before advancing to undo data */
		  LSA_COPY (&prev_tranlsa, &sysop_end->lastparent_lsa);
		  LSA_COPY (&tdes->undo_nxlsa, &sysop_end->lastparent_lsa);

		  LOG_READ_ADD_ALIGN (thread_p, sizeof (*sysop_end), &log_lsa, log_pgptr);
		  log_rollback_record (thread_p, &log_lsa, log_pgptr, rcvindex, &rcv_vpid, &rcv, tdes, log_unzip_ptr);
		}
	      else if (sysop_end->type == LOG_SYSOP_END_LOGICAL_COMPENSATE)
		{
		  /* compensate */
		  LSA_COPY (&prev_tranlsa, &sysop_end->compensate_lsa);
		}
	      else if (sysop_end->type == LOG_SYSOP_END_LOGICAL_RUN_POSTPONE)
		{
		  /* this must be partial rollback during recovery of another logical run postpone */
		  assert (!LOG_ISRESTARTED ());
		  /* we have to stop */
		  LSA_SET_NULL (&prev_tranlsa);
		}
	      else
		{
		  /* jump to last parent */
		  LSA_COPY (&prev_tranlsa, &sysop_end->lastparent_lsa);
		}
	      break;

	    case LOG_REDO_DATA:
	    case LOG_MVCC_REDO_DATA:
	    case LOG_DBEXTERN_REDO_DATA:
	    case LOG_DUMMY_HEAD_POSTPONE:
	    case LOG_POSTPONE:
	    case LOG_SAVEPOINT:
	    case LOG_2PC_PREPARE:
	    case LOG_2PC_START:
	    case LOG_2PC_ABORT_DECISION:
	    case LOG_2PC_ABORT_INFORM_PARTICPS:
	    case LOG_REPLICATION_DATA:
	    case LOG_REPLICATION_STATEMENT:
	    case LOG_SYSOP_ATOMIC_START:
	    case LOG_DUMMY_HA_SERVER_STATE:
	    case LOG_DUMMY_OVF_RECORD:
	    case LOG_DUMMY_GENERIC:
	    case LOG_START_ATOMIC_REPL:
	    case LOG_END_ATOMIC_REPL:
	    case LOG_ASSIGNED_MVCCID:
	    case LOG_SUPPLEMENTAL_INFO:
	      break;

	    case LOG_RUN_POSTPONE:
	    case LOG_COMMIT_WITH_POSTPONE:
	    case LOG_SYSOP_START_POSTPONE:
	      /* Undo of run postpone system operation. End here. */
	      assert (!LOG_ISRESTARTED ());
	      LSA_SET_NULL (&prev_tranlsa);
	      break;

	    case LOG_COMMIT:
	    case LOG_ABORT:
	    case LOG_2PC_COMMIT_DECISION:
	    case LOG_2PC_COMMIT_INFORM_PARTICPS:
	    case LOG_2PC_RECV_ACK:
	    case LOG_DUMMY_CRASH_RECOVERY:
	    case LOG_TRANTABLE_SNAPSHOT:
	    case LOG_END_OF_LOG:
	    case LOG_SMALLER_LOGREC_TYPE:
	    case LOG_LARGER_LOGREC_TYPE:
	    default:
	      {
		char msg[LINE_MAX];

		er_set (ER_FATAL_ERROR_SEVERITY, ARG_FILE_LINE, ER_LOG_PAGE_CORRUPTED, 1, log_lsa.pageid);
		log_dump_record_header_to_string (log_rec, msg, LINE_MAX);
		logpb_fatal_error (thread_p, true, ARG_FILE_LINE, msg);
		break;
	      }
	    }			/* switch */

	  /* Just in case, it was changed or the previous address has changed */
	  LSA_COPY (&tdes->undo_nxlsa, &prev_tranlsa);
	}			/* while */

    }				/* while */

  /* Remember the undo next lsa for partial rollbacks */
  LSA_COPY (&tdes->undo_nxlsa, &prev_tranlsa);
  (void) xlogtb_reset_wait_msecs (thread_p, old_wait_msecs);

  if (log_unzip_ptr != NULL)
    {
      log_zip_free (log_unzip_ptr);
    }
  tdes->m_log_postpone_cache.reset ();

  return;

}

/*
 * log_get_next_nested_top - Get top system action list
 *
 * return: top system action count
 *
 *   tdes(in): Transaction descriptor
 *   start_postpone_lsa(in): Where to start looking for postpone records
 *   out_nxtop_range_stack(in/out): Set as a side effect to topop range stack.
 *
 * NOTE: Find a nested top system operation which start after
 *              start_postpone_lsa and before tdes->tail_lsa.
 */
int
log_get_next_nested_top (THREAD_ENTRY * thread_p, LOG_TDES * tdes, LOG_LSA * start_postpone_lsa,
			 LOG_TOPOP_RANGE ** out_nxtop_range_stack)
{
  LOG_REC_SYSOP_END *top_result;
  char log_pgbuf[IO_MAX_PAGE_SIZE + MAX_ALIGNMENT];
  char *aligned_log_pgbuf;
  LOG_PAGE *log_pgptr = NULL;
  LOG_RECORD_HEADER *log_rec;
  LOG_LSA tmp_log_lsa;
  LOG_LSA top_result_lsa;
  LOG_LSA prev_last_parent_lsa;
  LOG_TOPOP_RANGE *nxtop_stack;
  LOG_TOPOP_RANGE *prev_nxtop_stack;
  int nxtop_count = 0;
  int nxtop_stack_size = 0;
  LOG_PAGEID last_fetch_page_id = NULL_PAGEID;

  if (LSA_ISNULL (&tdes->tail_topresult_lsa) || !LSA_GT (&tdes->tail_topresult_lsa, start_postpone_lsa))
    {
      return 0;
    }

  LSA_COPY (&top_result_lsa, &tdes->tail_topresult_lsa);
  LSA_SET_NULL (&prev_last_parent_lsa);

  aligned_log_pgbuf = PTR_ALIGN (log_pgbuf, MAX_ALIGNMENT);
  log_pgptr = (LOG_PAGE *) aligned_log_pgbuf;

  nxtop_stack = *out_nxtop_range_stack;
  nxtop_stack_size = LOG_TOPOP_STACK_INIT_SIZE;

  do
    {
      if (nxtop_count >= nxtop_stack_size)
	{
	  prev_nxtop_stack = nxtop_stack;

	  nxtop_stack_size *= 2;
	  nxtop_stack = (LOG_TOPOP_RANGE *) malloc (nxtop_stack_size * sizeof (LOG_TOPOP_RANGE));
	  if (nxtop_stack == NULL)
	    {
	      if (prev_nxtop_stack != *out_nxtop_range_stack)
		{
		  free_and_init (prev_nxtop_stack);
		}
	      logpb_fatal_error (thread_p, true, ARG_FILE_LINE, "log_get_next_nested_top");
	      return 0;
	    }

	  memcpy (nxtop_stack, prev_nxtop_stack, (nxtop_stack_size / 2) * sizeof (LOG_TOPOP_RANGE));

	  if (prev_nxtop_stack != *out_nxtop_range_stack)
	    {
	      free_and_init (prev_nxtop_stack);
	    }
	}

      if (last_fetch_page_id != top_result_lsa.pageid)
	{
	  if (logpb_fetch_page (thread_p, &top_result_lsa, LOG_CS_FORCE_USE, log_pgptr) != NO_ERROR)
	    {
	      if (nxtop_stack != *out_nxtop_range_stack)
		{
		  free_and_init (nxtop_stack);
		}
	      logpb_fatal_error (thread_p, true, ARG_FILE_LINE, "log_get_next_nested_top");
	      return 0;
	    }
	}

      log_rec = LOG_GET_LOG_RECORD_HEADER (log_pgptr, &top_result_lsa);

      if (log_rec->type == LOG_SYSOP_END)
	{
	  /* Read the DATA HEADER */
	  LOG_LSA prev_tran_lsa = log_rec->back_lsa;

	  LSA_COPY (&tmp_log_lsa, &top_result_lsa);
	  LOG_READ_ADD_ALIGN (thread_p, sizeof (LOG_RECORD_HEADER), &tmp_log_lsa, log_pgptr);
	  LOG_READ_ADVANCE_WHEN_DOESNT_FIT (thread_p, sizeof (LOG_REC_SYSOP_END), &tmp_log_lsa, log_pgptr);
	  top_result = (LOG_REC_SYSOP_END *) ((char *) log_pgptr->area + tmp_log_lsa.offset);
	  last_fetch_page_id = tmp_log_lsa.pageid;

	  /*
	   * There may be some nested top system operations that are committed
	   * and aborted in the desired region
	   */
	  if (LSA_ISNULL (&prev_last_parent_lsa) || LSA_LE (&top_result_lsa, &prev_last_parent_lsa))
	    {
	      LSA_COPY (&(nxtop_stack[nxtop_count].start_lsa), &top_result->lastparent_lsa);
	      if (top_result->type == LOG_SYSOP_END_LOGICAL_RUN_POSTPONE)
		{
		  /* we need to process this log record. end range at previous log record. */
		  LSA_COPY (&(nxtop_stack[nxtop_count].end_lsa), &prev_tran_lsa);
		}
	      else
		{
		  /* end range at system op end log record */
		  LSA_COPY (&(nxtop_stack[nxtop_count].end_lsa), &top_result_lsa);
		}

	      nxtop_count++;

	      LSA_COPY (&prev_last_parent_lsa, &top_result->lastparent_lsa);
	    }

	  LSA_COPY (&top_result_lsa, &top_result->prv_topresult_lsa);
	}
      else
	{
	  if (nxtop_stack != *out_nxtop_range_stack)
	    {
	      free_and_init (nxtop_stack);
	    }
	  logpb_fatal_error (thread_p, true, ARG_FILE_LINE, "log_get_next_nested_top");
	  return 0;
	}
    }
  while (top_result_lsa.pageid != NULL_PAGEID && LSA_GT (&top_result_lsa, start_postpone_lsa));

  *out_nxtop_range_stack = nxtop_stack;

  return nxtop_count;
}

/*
 * log_tran_do_postpone () - do postpone for transaction.
 *
 * return        : void
 * thread_p (in) : thread entry
 * tdes (in)     : transaction descriptor
 */
static void
log_tran_do_postpone (THREAD_ENTRY * thread_p, LOG_TDES * tdes)
{
  if (LSA_ISNULL (&tdes->posp_nxlsa))
    {
      /* nothing to do */
      return;
    }

  assert (tdes->topops.last < 0);

  log_append_commit_postpone (thread_p, tdes, &tdes->posp_nxlsa);

  if (tdes->m_log_postpone_cache.do_postpone (*thread_p, tdes->posp_nxlsa))
    {
      // do postpone from cache first
      perfmon_inc_stat (thread_p, PSTAT_TRAN_NUM_PPCACHE_HITS);
      return;
    }
  perfmon_inc_stat (thread_p, PSTAT_TRAN_NUM_PPCACHE_MISS);

  log_do_postpone (thread_p, tdes, &tdes->posp_nxlsa);
}

/*
 * log_sysop_do_postpone () - do postpone for system operation
 *
 * return         : void
 * thread_p (in)  : thread entry
 * tdes (in)      : transaction descriptor
 * sysop_end (in) : system end op log record
 * data_size (in) : data size (for logical undo)
 * data (in)      : data (for logical undo)
 */
static void
log_sysop_do_postpone (THREAD_ENTRY * thread_p, LOG_TDES * tdes, LOG_REC_SYSOP_END * sysop_end, int data_size,
		       const char *data)
{
  LOG_REC_SYSOP_START_POSTPONE sysop_start_postpone;
  TRAN_STATE save_state = tdes->state;

  if (LSA_ISNULL (LOG_TDES_LAST_SYSOP_POSP_LSA (tdes)))
    {
      /* nothing to postpone */
      return;
    }

  assert (sysop_end != NULL);
  assert (sysop_end->type != LOG_SYSOP_END_ABORT);
  /* we cannot have TRAN_UNACTIVE_TOPOPE_COMMITTED_WITH_POSTPONE inside TRAN_UNACTIVE_TOPOPE_COMMITTED_WITH_POSTPONE */
  assert (tdes->state != TRAN_UNACTIVE_TOPOPE_COMMITTED_WITH_POSTPONE);

  sysop_start_postpone.sysop_end = *sysop_end;
  sysop_start_postpone.posp_lsa = *LOG_TDES_LAST_SYSOP_POSP_LSA (tdes);
  log_append_sysop_start_postpone (thread_p, tdes, &sysop_start_postpone, data_size, data);

  if (tdes->m_log_postpone_cache.do_postpone (*thread_p, *(LOG_TDES_LAST_SYSOP_POSP_LSA (tdes))))
    {
      /* Do postpone was run from cached postpone entries. */
      tdes->state = save_state;
      perfmon_inc_stat (thread_p, PSTAT_TRAN_NUM_TOPOP_PPCACHE_HITS);
      return;
    }
  perfmon_inc_stat (thread_p, PSTAT_TRAN_NUM_TOPOP_PPCACHE_MISS);

  log_do_postpone (thread_p, tdes, LOG_TDES_LAST_SYSOP_POSP_LSA (tdes));

  tdes->state = save_state;
}

/*
 * log_do_postpone - Scan forward doing postpone operations of given transaction
 *
 * return: nothing
 *
 *   tdes(in): Transaction descriptor
 *   start_posplsa(in): Where to start looking for postpone records
 *
 * NOTE: Scan the log forward doing postpone operations of given transaction.
 *       This function is invoked after a transaction is declared committed with postpone actions.
 */
void
log_do_postpone (THREAD_ENTRY * thread_p, LOG_TDES * tdes, LOG_LSA * start_postpone_lsa)
{
  LOG_LSA end_postpone_lsa;	/* The last postpone record of transaction cannot be after this address */
  LOG_LSA start_seek_lsa;	/* start looking for postpone records at this address */
  LOG_LSA *end_seek_lsa;	/* Stop looking for postpone records at this address */
  LOG_LSA next_start_seek_lsa;	/* Next address to look for postpone records. Usually the end of a top system
				 * operation. */
  LOG_LSA log_lsa;
  LOG_LSA forward_lsa;

  char log_pgbuf[IO_MAX_PAGE_SIZE + MAX_ALIGNMENT];
  char *aligned_log_pgbuf;
  LOG_PAGE *log_pgptr = NULL;
  LOG_RECORD_HEADER *log_rec;
  bool isdone;

  LOG_TOPOP_RANGE nxtop_array[LOG_TOPOP_STACK_INIT_SIZE];
  LOG_TOPOP_RANGE *nxtop_stack = NULL;
  LOG_TOPOP_RANGE *nxtop_range = NULL;
  int nxtop_count = 0;

  assert (!LSA_ISNULL (start_postpone_lsa));
  assert (tdes->state == TRAN_UNACTIVE_TOPOPE_COMMITTED_WITH_POSTPONE || tdes->state == TRAN_UNACTIVE_WILL_COMMIT
	  || tdes->state == TRAN_UNACTIVE_COMMITTED_WITH_POSTPONE);

  aligned_log_pgbuf = PTR_ALIGN (log_pgbuf, MAX_ALIGNMENT);
  log_pgptr = (LOG_PAGE *) aligned_log_pgbuf;

  LSA_COPY (&end_postpone_lsa, &tdes->tail_lsa);
  LSA_COPY (&next_start_seek_lsa, start_postpone_lsa);

  nxtop_stack = nxtop_array;
  nxtop_count = log_get_next_nested_top (thread_p, tdes, start_postpone_lsa, &nxtop_stack);

  while (!LSA_ISNULL (&next_start_seek_lsa))
    {
      LSA_COPY (&start_seek_lsa, &next_start_seek_lsa);

      if (nxtop_count > 0)
	{
	  nxtop_count--;
	  nxtop_range = &(nxtop_stack[nxtop_count]);

	  if (LSA_LT (&start_seek_lsa, &(nxtop_range->start_lsa)))
	    {
	      end_seek_lsa = &(nxtop_range->start_lsa);
	      LSA_COPY (&next_start_seek_lsa, &(nxtop_range->end_lsa));
	    }
	  else if (LSA_EQ (&start_seek_lsa, &(nxtop_range->end_lsa)))
	    {
	      end_seek_lsa = &end_postpone_lsa;
	      LSA_SET_NULL (&next_start_seek_lsa);
	    }
	  else
	    {
	      LSA_COPY (&next_start_seek_lsa, &(nxtop_range->end_lsa));
	      continue;
	    }
	}
      else
	{
	  end_seek_lsa = &end_postpone_lsa;
	  LSA_SET_NULL (&next_start_seek_lsa);
	}

      /*
       * Start doing postpone operation for this range
       */

      LSA_COPY (&forward_lsa, &start_seek_lsa);

      isdone = false;
      while (!LSA_ISNULL (&forward_lsa) && !isdone)
	{
	  LOG_LSA fetch_lsa;

	  /* Fetch the page where the postpone LSA record is located */
	  LSA_COPY (&log_lsa, &forward_lsa);
	  fetch_lsa.pageid = log_lsa.pageid;
	  fetch_lsa.offset = LOG_PAGESIZE;
	  if (logpb_fetch_page (thread_p, &fetch_lsa, LOG_CS_FORCE_USE, log_pgptr) != NO_ERROR)
	    {
	      logpb_fatal_error (thread_p, true, ARG_FILE_LINE, "log_do_postpone");
	      goto end;
	    }

	  while (forward_lsa.pageid == log_lsa.pageid)
	    {
	      if (LSA_GT (&forward_lsa, end_seek_lsa))
		{
		  /* Finish at this point */
		  isdone = true;
		  break;
		}

	      /*
	       * If an offset is missing, it is because we archive an incomplete log record.
	       * This log_record was completed later.
	       * Thus, we have to find the offset by searching for the next log_record in the page.
	       */
	      if (forward_lsa.offset == NULL_OFFSET)
		{
		  forward_lsa.offset = log_pgptr->hdr.offset;
		  if (forward_lsa.offset == NULL_OFFSET)
		    {
		      /* Continue at next pageid */
		      if (logpb_is_page_in_archive (log_lsa.pageid))
			{
			  forward_lsa.pageid = log_lsa.pageid + 1;
			}
		      else
			{
			  forward_lsa.pageid = NULL_PAGEID;
			}
		      continue;
		    }
		}

	      /* Find the postpone log record to execute */
	      log_lsa.offset = forward_lsa.offset;
	      log_rec = LOG_GET_LOG_RECORD_HEADER (log_pgptr, &log_lsa);

	      /* Find the next log record in the log */
	      LSA_COPY (&forward_lsa, &log_rec->forw_lsa);

	      if (forward_lsa.pageid == NULL_PAGEID && logpb_is_page_in_archive (log_lsa.pageid))
		{
		  forward_lsa.pageid = log_lsa.pageid + 1;
		}

	      if (log_rec->trid == tdes->trid)
		{
		  switch (log_rec->type)
		    {
		    case LOG_UNDOREDO_DATA:
		    case LOG_DIFF_UNDOREDO_DATA:
		    case LOG_UNDO_DATA:
		    case LOG_REDO_DATA:
		    case LOG_MVCC_UNDOREDO_DATA:
		    case LOG_MVCC_DIFF_UNDOREDO_DATA:
		    case LOG_MVCC_UNDO_DATA:
		    case LOG_MVCC_REDO_DATA:
		    case LOG_DBEXTERN_REDO_DATA:
		    case LOG_RUN_POSTPONE:
		    case LOG_COMPENSATE:
		    case LOG_SAVEPOINT:
		    case LOG_DUMMY_HEAD_POSTPONE:
		    case LOG_REPLICATION_DATA:
		    case LOG_REPLICATION_STATEMENT:
		    case LOG_SYSOP_ATOMIC_START:
		    case LOG_DUMMY_HA_SERVER_STATE:
		    case LOG_DUMMY_OVF_RECORD:
		    case LOG_DUMMY_GENERIC:
		    case LOG_SUPPLEMENTAL_INFO:
		    case LOG_START_ATOMIC_REPL:
		    case LOG_ASSIGNED_MVCCID:
		    case LOG_END_ATOMIC_REPL:
		      break;

		    case LOG_POSTPONE:
		      {
			int mod_factor = 5000;	/* 0.02% */

			FI_TEST_ARG (thread_p, FI_TEST_LOG_MANAGER_RANDOM_EXIT_AT_RUN_POSTPONE, &mod_factor, 0);
		      }

		      if (log_run_postpone_op (thread_p, &log_lsa, log_pgptr) != NO_ERROR)
			{
			  goto end;
			}

		      /* TODO: consider to add FI here */
		      break;

		    case LOG_COMMIT_WITH_POSTPONE:
		    case LOG_SYSOP_START_POSTPONE:
		    case LOG_2PC_PREPARE:
		    case LOG_2PC_START:
		    case LOG_2PC_COMMIT_DECISION:
		      /* This is it */
		      LSA_SET_NULL (&forward_lsa);
		      break;

		    case LOG_SYSOP_END:
		      if (!LSA_EQ (&log_lsa, &start_seek_lsa))
			{
#if defined(CUBRID_DEBUG)
			  er_log_debug (ARG_FILE_LINE,
					"log_do_postpone: SYSTEM ERROR.. Bad log_rectype = %d\n (%s)."
					" Maybe BAD POSTPONE RANGE\n", log_rec->type, log_to_string (log_rec->type));
#endif /* CUBRID_DEBUG */
			  ;	/* Nothing */
			}
		      break;

		    case LOG_END_OF_LOG:
		      if (forward_lsa.pageid == NULL_PAGEID && logpb_is_page_in_archive (log_lsa.pageid))
			{
			  forward_lsa.pageid = log_lsa.pageid + 1;
			}
		      break;

		    case LOG_COMMIT:
		    case LOG_ABORT:
		    case LOG_2PC_ABORT_DECISION:
		    case LOG_2PC_ABORT_INFORM_PARTICPS:
		    case LOG_2PC_COMMIT_INFORM_PARTICPS:
		    case LOG_2PC_RECV_ACK:
		    case LOG_DUMMY_CRASH_RECOVERY:
		    case LOG_TRANTABLE_SNAPSHOT:
		    case LOG_SMALLER_LOGREC_TYPE:
		    case LOG_LARGER_LOGREC_TYPE:
		    default:
#if defined(CUBRID_DEBUG)
		      er_log_debug (ARG_FILE_LINE,
				    "log_do_postpone: SYSTEM ERROR..Bad log_rectype = %d (%s)... ignored\n",
				    log_rec->type, log_to_string (log_rec->type));
#endif /* CUBRID_DEBUG */
		      break;
		    }
		}

	      /*
	       * We can fix the lsa.pageid in the case of log_records without forward address at this moment.
	       */

	      if (forward_lsa.offset == NULL_OFFSET && forward_lsa.pageid != NULL_PAGEID
		  && forward_lsa.pageid < log_lsa.pageid)
		{
		  forward_lsa.pageid = log_lsa.pageid;
		}
	    }
	}
    }

end:
  if (nxtop_stack != nxtop_array && nxtop_stack != NULL)
    {
      free_and_init (nxtop_stack);
    }

  return;
}

static int
log_run_postpone_op (THREAD_ENTRY * thread_p, LOG_LSA * log_lsa, LOG_PAGE * log_pgptr)
{
  LOG_LSA ref_lsa;		/* The address of a postpone record */
  LOG_REC_REDO redo;		/* A redo log record */
  char *rcv_data = NULL;
  char *area = NULL;

  LSA_COPY (&ref_lsa, log_lsa);

  /* Get the DATA HEADER */
  LOG_READ_ADD_ALIGN (thread_p, sizeof (LOG_RECORD_HEADER), log_lsa, log_pgptr);
  LOG_READ_ADVANCE_WHEN_DOESNT_FIT (thread_p, sizeof (LOG_REC_REDO), log_lsa, log_pgptr);

  redo = *((LOG_REC_REDO *) ((char *) log_pgptr->area + log_lsa->offset));

  LOG_READ_ADD_ALIGN (thread_p, sizeof (LOG_REC_REDO), log_lsa, log_pgptr);

  /* GET AFTER DATA */

  /* If data is contained in only one buffer, pass pointer directly. Otherwise, allocate a contiguous area, copy
   * data and pass this area. At the end deallocate the area.
   */
  if (log_lsa->offset + redo.length < (int) LOGAREA_SIZE)
    {
      rcv_data = (char *) log_pgptr->area + log_lsa->offset;
    }
  else
    {
      /* Need to copy the data into a contiguous area */
      area = (char *) malloc (redo.length);
      if (area == NULL)
	{
	  logpb_fatal_error (thread_p, true, ARG_FILE_LINE, "log_run_postpone_op");

	  return ER_FAILED;
	}

      /* Copy the data */
      logpb_copy_from_log (thread_p, area, redo.length, log_lsa, log_pgptr);
      rcv_data = area;
    }

  (void) log_execute_run_postpone (thread_p, &ref_lsa, &redo, rcv_data);

  if (area != NULL)
    {
      free_and_init (area);
    }

  return NO_ERROR;
}

/*
 * log_execute_run_postpone () - Execute run postpone.
 *
 * return	      : Error code.
 * thread_p (in)      : Thread entry.
 * log_lsa (in)	      : Postpone log LSA.
 * redo (in)	      : Redo log data.
 * redo_rcv_data (in) : Redo recovery data.
 */
int
log_execute_run_postpone (THREAD_ENTRY * thread_p, LOG_LSA * log_lsa, LOG_REC_REDO * redo, char *redo_rcv_data)
{
  int error_code = NO_ERROR;
  LOG_RCV rcv;			/* Recovery structure for execution */
  VPID rcv_vpid;		/* Location of data to redo */
  LOG_RCVINDEX rcvindex;	/* The recovery index */
  LOG_DATA_ADDR rvaddr;

  rcvindex = redo->data.rcvindex;
  rcv_vpid.volid = redo->data.volid;
  rcv_vpid.pageid = redo->data.pageid;
  rcv.offset = redo->data.offset;
  rcv.length = redo->length;
  rcv.data = redo_rcv_data;

  if (VPID_ISNULL (&rcv_vpid))
    {
      /* logical */
      rcv.pgptr = NULL;
    }
  else
    {
      error_code =
	pgbuf_fix_if_not_deallocated (thread_p, &rcv_vpid, PGBUF_LATCH_WRITE, PGBUF_UNCONDITIONAL_LATCH, &rcv.pgptr);
      if (error_code != NO_ERROR)
	{
	  assert (false);
	  er_set (ER_ERROR_SEVERITY, ARG_FILE_LINE, ER_LOG_MAYNEED_MEDIA_RECOVERY, 1,
		  fileio_get_volume_label_with_unknown (rcv_vpid.volid));
	  return ER_LOG_MAYNEED_MEDIA_RECOVERY;
	}
      if (rcv.pgptr == NULL)
	{
	  /* deallocated */
	  return NO_ERROR;
	}
    }

  /* Now call the REDO recovery function */

  if (RCV_IS_LOGICAL_RUN_POSTPONE_MANUAL (rcvindex))
    {
      LSA_COPY (&rcv.reference_lsa, log_lsa);

      error_code = (*RV_fun[rcvindex].redofun) (thread_p, &rcv);
      assert (error_code == NO_ERROR);
    }
  else if (RCV_IS_LOGICAL_LOG (&rcv_vpid, rcvindex))
    {
      /* Logical postpone. Use a system operation and commit with run postpone */
      log_sysop_start (thread_p);

      error_code = (*RV_fun[rcvindex].redofun) (thread_p, &rcv);
      assert (error_code == NO_ERROR);

      log_sysop_end_logical_run_postpone (thread_p, log_lsa);
    }
  else
    {
      /* Write the corresponding run postpone record for the postpone action */
      rvaddr.offset = rcv.offset;
      rvaddr.pgptr = rcv.pgptr;

      log_append_run_postpone (thread_p, rcvindex, &rvaddr, &rcv_vpid, rcv.length, rcv.data, log_lsa);

      error_code = (*RV_fun[rcvindex].redofun) (thread_p, &rcv);
      assert (error_code == NO_ERROR);
    }

  if (rcv.pgptr != NULL)
    {
      pgbuf_unfix (thread_p, rcv.pgptr);
    }

  return error_code;
}

/*
 * log_find_end_log - FIND END OF LOG
 *
 * return: nothing
 *
 *   end_lsa(in/out): Address of end of log
 *
 * NOTE: Find the end of the log (i.e., the end of the active portion of the log).
 */
static void
log_find_end_log (THREAD_ENTRY * thread_p, LOG_LSA * end_lsa)
{
  LOG_PAGEID pageid;		/* Log page identifier */
  char log_pgbuf[IO_MAX_PAGE_SIZE + MAX_ALIGNMENT], *aligned_log_pgbuf;
  LOG_PAGE *log_pgptr = NULL;	/* Pointer to a log page */
  LOG_RECORD_HEADER *eof = NULL;	/* End of log record */
  LOG_RECTYPE type;		/* Type of a log record */

  aligned_log_pgbuf = PTR_ALIGN (log_pgbuf, MAX_ALIGNMENT);

  /* Guess the end of the log from the header */

  LSA_COPY (end_lsa, &log_Gl.hdr.append_lsa);
  type = LOG_LARGER_LOGREC_TYPE;

  log_pgptr = (LOG_PAGE *) aligned_log_pgbuf;

  while (type != LOG_END_OF_LOG && !LSA_ISNULL (end_lsa))
    {
      LOG_LSA fetch_lsa;

      fetch_lsa.pageid = end_lsa->pageid;
      fetch_lsa.offset = LOG_PAGESIZE;

      /* Fetch the page */
      if ((logpb_fetch_page (thread_p, &fetch_lsa, LOG_CS_FORCE_USE, log_pgptr)) != NO_ERROR)
	{
	  logpb_fatal_error (thread_p, true, ARG_FILE_LINE, "log_find_end_log");
	  goto error;

	}
      pageid = end_lsa->pageid;

      while (end_lsa->pageid == pageid)
	{
	  /*
	   * If an offset is missing, it is because we archive an incomplete
	   * log record. This log_record was completed later. Thus, we have to
	   * find the offset by searching for the next log_record in the page
	   */
	  if (!(end_lsa->offset == NULL_OFFSET && (end_lsa->offset = log_pgptr->hdr.offset) == NULL_OFFSET))
	    {
	      eof = LOG_GET_LOG_RECORD_HEADER (log_pgptr, end_lsa);
	      /*
	       * If the type is an EOF located at the active portion of the log,
	       * stop
	       */
	      if ((type = eof->type) == LOG_END_OF_LOG)
		{
		  if (logpb_is_page_in_archive (pageid))
		    {
		      type = LOG_LARGER_LOGREC_TYPE;
		    }
		  else
		    {
		      break;
		    }
		}
	      else if (type <= LOG_SMALLER_LOGREC_TYPE || type >= LOG_LARGER_LOGREC_TYPE)
		{
#if defined(CUBRID_DEBUG)
		  er_log_debug (ARG_FILE_LINE, "log_find_end_log: Unknown record type = %d (%s).\n", type,
				log_to_string (type));
#endif /* CUBRID_DEBUG */
		  LSA_SET_NULL (end_lsa);
		  break;
		}
	      else
		{
		  LSA_COPY (end_lsa, &eof->forw_lsa);
		}
	    }
	  else
	    {
	      LSA_SET_NULL (end_lsa);
	    }

	  /*
	   * If the next page is NULL_PAGEID and the current page is an archive
	   * page, this is not the end, this situation happens because of an
	   * incomplete log record was archived.
	   */

	  if (LSA_ISNULL (end_lsa) && logpb_is_page_in_archive (pageid))
	    {
	      end_lsa->pageid = pageid + 1;
	    }
	}

      if (type == LOG_END_OF_LOG && eof != NULL && !LSA_EQ (end_lsa, &log_Gl.hdr.append_lsa))
	{
	  /*
	   * Reset the log header for future reads, multiple restart crashes,
	   * and so on
	   */
	  LOG_RESET_APPEND_LSA (end_lsa);
	  log_Gl.hdr.next_trid = eof->trid;
	}
    }

  return;

error:

  LSA_SET_NULL (end_lsa);
  return;
}

/*
 * log_is_active_log_sane - Check whether the active log volume is sane. Note that it does NOT guarantee that the active log volume is perfectly fine. It checks the existance of the log volume, the checksum of the log header page and compatibility.
 *
 * return: whether the active log volume is sane
 *
 *   db_fullname(in): Full name of the database
 *   logpath(in): Directory where the log volumes reside
 *   prefix_logname(in): Name of the log volumes. It is usually set the same as
 *                      database name. For example, if the value is equal to
 *                      "db", the names of the log volumes created are as
 *                      follow:
 *                      Active_log      = db_logactive
 *                      Archive_logs    = db_logarchive.0
 *                                        db_logarchive.1
 *                                             .
 *                                             .
 *                                             .
 *                                        db_logarchive.n
 *                      Log_information = db_loginfo
 *                      Database Backup = db_backup
 */
bool
log_is_active_log_sane (THREAD_ENTRY * thread_p, const char *db_fullname, const char *logpath,
			const char *prefix_logname)
{
  LOG_HEADER hdr;
  REL_COMPATIBILITY compat;
  bool is_corrupted = false;
  char log_pgbuf[IO_MAX_PAGE_SIZE + MAX_ALIGNMENT], *aligned_log_pgbuf;
  LOG_PAGE *log_pgptr = NULL;
  int error_code = NO_ERROR;

  aligned_log_pgbuf = PTR_ALIGN (log_pgbuf, MAX_ALIGNMENT);
  log_pgptr = (LOG_PAGE *) aligned_log_pgbuf;

  error_code = logpb_fetch_header_from_file (thread_p, db_fullname, logpath, prefix_logname, &hdr, log_pgptr);
  if (error_code != NO_ERROR)
    {
      _er_log_debug (ARG_FILE_LINE, "The active log volume (%s) is insane: mounting or fetching header fails.\n",
		     logpath);
      return false;
    }

  is_corrupted = !logpb_page_has_valid_checksum (log_pgptr);
  if (is_corrupted == true)
    {
      _er_log_debug (ARG_FILE_LINE, "The active log volume (%s) is insane: the header page is corrupted.\n", logpath);
      return false;
    }

  if (rel_is_log_compatible (hdr.db_release, rel_release_string ()) == false)
    {
      _er_log_debug (ARG_FILE_LINE,
		     "The active log volume (%s) is insane: unmatched release version. database release version: %s, build release version: %s\n",
		     logpath, hdr.db_release, rel_release_string ());
      return false;
    }

  return true;
}

/*
 * log_recreate - RECREATE THE LOG WITHOUT REMOVING THE DATABASE
 *
 * return:
 *
 *   db_fullname(in): Full name of the database
 *   logpath(in): Directory where the log volumes reside
 *   prefix_logname(in): Name of the log volumes. It is usually set the same as
 *                      database name. For example, if the value is equal to
 *                      "db", the names of the log volumes created are as
 *                      follow:
 *                      Active_log      = db_logactive
 *                      Archive_logs    = db_logarchive.0
 *                                        db_logarchive.1
 *                                             .
 *                                             .
 *                                             .
 *                                        db_logarchive.n
 *                      Log_information = db_loginfo
 *                      Database Backup = db_backup
 *   log_npages(in): Size of active log in pages
 *   out_fp (in) :
 *
 * NOTE: Recreate the active log volume with the new specifications.
 *              All recovery information in each data volume is removed.
 *              If there are anything to recover (e.g., the database suffered
 *              a crash), it is not done. Therefore, it is very important to
 *              make sure that the database does not need to be recovered. You
 *              could restart the database and then shutdown to enfore any
 *              recovery. The database will end up as it is currently on disk.
 *              This function can also be used to restart a database when the
 *              log is corrupted somehow (e.g., system bug, isn't) or the log
 *              is not available or it suffered a media crash. It can also be
 *              used to move the log to another location. It is recommended to
 *              backup the database before and after the operation is
 *              executed.
 *
 *        This function must be run offline. That is, it should not be
 *              run when there are multiusers in the system.
 */
int
log_recreate (THREAD_ENTRY * thread_p, const char *db_fullname, const char *logpath, const char *prefix_logname,
	      DKNPAGES log_npages, FILE * out_fp)
{
  const char *vlabel;
  INT64 db_creation;
  DISK_VOLPURPOSE vol_purpose;
  DISK_VOLUME_SPACE_INFO space_info;
  VOLID volid;
  int vdes;
  LOG_LSA init_nontemp_lsa;
  int ret = NO_ERROR;

  ret = disk_get_creation_time (thread_p, LOG_DBFIRST_VOLID, &db_creation);
  if (ret != NO_ERROR)
    {
      return ret;
    }

  ret = log_create_internal (thread_p, db_fullname, logpath, prefix_logname, log_npages, &db_creation);
  if (ret != NO_ERROR)
    {
      return ret;
    }

  (void) log_initialize_internal (thread_p, db_fullname, logpath, prefix_logname, false, NULL, true);

  /*
   * RESET RECOVERY INFORMATION ON ALL DATA VOLUMES
   */

  LSA_SET_NULL (&init_nontemp_lsa);

  for (volid = LOG_DBFIRST_VOLID; volid != NULL_VOLID; volid = fileio_find_next_perm_volume (thread_p, volid))
    {
      char vol_fullname[PATH_MAX];

      vlabel = fileio_get_volume_label (volid, PEEK);

      /* Find the current pages of the volume and its descriptor */

      if (xdisk_get_purpose_and_space_info (thread_p, volid, &vol_purpose, &space_info) != NO_ERROR)
	{
	  /* we just give up? */
	  continue;
	}

      vdes = fileio_get_volume_descriptor (volid);

      /*
       * Flush all dirty pages and then invalidate them from page buffer pool.
       * So that we can reset the recovery information directly using the io
       * module
       */

      LOG_CS_ENTER (thread_p);
      logpb_flush_pages_direct (thread_p);
      LOG_CS_EXIT (thread_p);

      (void) pgbuf_flush_all (thread_p, volid);
      (void) pgbuf_invalidate_all (thread_p, volid);	/* it flush and invalidate */

      if (vol_purpose != DB_TEMPORARY_DATA_PURPOSE)
	{
	  (void) fileio_reset_volume (thread_p, vdes, vlabel, DISK_SECTS_NPAGES (space_info.n_total_sects),
				      &init_nontemp_lsa);
	}

      (void) disk_set_creation (thread_p, volid, vlabel, &log_Gl.hdr.db_creation, &log_Gl.hdr.chkpt_lsa, false,
				DISK_DONT_FLUSH);
      LOG_CS_ENTER (thread_p);
      logpb_flush_pages_direct (thread_p);
      LOG_CS_EXIT (thread_p);

      (void) pgbuf_flush_all_unfixed_and_set_lsa_as_null (thread_p, volid);

      /*
       * reset temp LSA to special temp LSA
       */
      (void) logpb_check_and_reset_temp_lsa (thread_p, volid);

      /*
       * add volume info to vinf
       */
      xdisk_get_fullname (thread_p, volid, vol_fullname);
      logpb_add_volume (NULL, volid, vol_fullname, vol_purpose);

      if (out_fp != NULL)
	{
	  fprintf (out_fp, "%s... done\n", vol_fullname);
	  fflush (out_fp);
	}
    }

  (void) pgbuf_flush_all (thread_p, NULL_VOLID);
  (void) fileio_synchronize_all (thread_p, false);
  (void) log_commit (thread_p, NULL_TRAN_INDEX, false);

  return ret;
}

/*
 * log_get_io_page_size - FIND SIZE OF DATABASE PAGE
 *
 * return:
 *
 *   db_fullname(in): Full name of the database
 *   logpath(in): Directory where the log volumes reside
 *   prefix_logname(in): Name of the log volumes. It is usually set as database
 *                      name. For example, if the value is equal to "db", the
 *                      names of the log volumes created are as follow:
 *                      Active_log      = db_logactive
 *                      Archive_logs    = db_logarchive.0
 *                                        db_logarchive.1
 *                                             .
 *                                             .
 *                                             .
 *                                        db_logarchive.n
 *                      Log_information = db_loginfo
 *                      Database Backup = db_backup
 *
 * NOTE: Find size of database page according to the log manager.
 */
PGLENGTH
log_get_io_page_size (THREAD_ENTRY * thread_p, const char *db_fullname, const char *logpath, const char *prefix_logname)
{
  PGLENGTH db_iopagesize;
  PGLENGTH log_page_size;
  INT64 ignore_dbcreation;
  float ignore_dbcomp;
  int dummy;

  LOG_CS_ENTER (thread_p);
  if (logpb_find_header_parameters (thread_p, false, db_fullname, logpath, prefix_logname, &db_iopagesize,
				    &log_page_size, &ignore_dbcreation, &ignore_dbcomp, &dummy) == -1)
    {
      /*
       * For case where active log could not be found, user still needs
       * an error.
       */
      if (er_errid () == NO_ERROR)
	{
	  er_set (ER_ERROR_SEVERITY, ARG_FILE_LINE, ER_LOG_MOUNT_FAIL, 1, log_Name_active);
	}

      LOG_CS_EXIT (thread_p);
      return -1;
    }
  else
    {
      if (IO_PAGESIZE != db_iopagesize || LOG_PAGESIZE != log_page_size)
	{
	  if (db_set_page_size (db_iopagesize, log_page_size) != NO_ERROR)
	    {
	      LOG_CS_EXIT (thread_p);
	      return -1;
	    }
	  else
	    {
	      if (sysprm_reload_and_init (NULL, NULL) != NO_ERROR)
		{
		  LOG_CS_EXIT (thread_p);
		  return -1;
		}

	      /* page size changed, reinit tran tables only if previously initialized */
	      if (log_Gl.trantable.area == NULL)
		{
		  LOG_CS_EXIT (thread_p);
		  return db_iopagesize;
		}

	      if (logtb_define_trantable_log_latch (thread_p, log_Gl.trantable.num_total_indices) != NO_ERROR)
		{
		  LOG_CS_EXIT (thread_p);
		  return -1;
		}
	    }

	}

      LOG_CS_EXIT (thread_p);

      return db_iopagesize;
    }
}

/*
 * log_get_charset_from_header_page - get charset stored in header page
 *
 * return: charset id (non-negative values are valid)
 *	   -1 if header page cannot be used to determine database charset
 *	   -2 if an error occurs
 *
 *  See log_get_io_page_size for arguments
 */
int
log_get_charset_from_header_page (THREAD_ENTRY * thread_p, const char *db_fullname, const char *logpath,
				  const char *prefix_logname)
{
  PGLENGTH dummy_db_iopagesize;
  PGLENGTH dummy_ignore_log_page_size;
  INT64 dummy_ignore_dbcreation;
  float dummy_ignore_dbcomp;
  int db_charset = INTL_CODESET_NONE;

  LOG_CS_ENTER (thread_p);
  if (logpb_find_header_parameters (thread_p, false, db_fullname, logpath, prefix_logname, &dummy_db_iopagesize,
				    &dummy_ignore_log_page_size, &dummy_ignore_dbcreation, &dummy_ignore_dbcomp,
				    &db_charset) == -1)
    {
      /*
       * For case where active log could not be found, user still needs
       * an error.
       */
      if (er_errid () == NO_ERROR)
	{
	  er_set (ER_ERROR_SEVERITY, ARG_FILE_LINE, ER_LOG_MOUNT_FAIL, 1, log_Name_active);
	}

      LOG_CS_EXIT (thread_p);
      return INTL_CODESET_ERROR;
    }
  else
    {
      LOG_CS_EXIT (thread_p);
      return db_charset;
    }
}

/*
 *
 *                         GENERIC RECOVERY FUNCTIONS
 *
 */

/*
 * log_rv_copy_char - Recover (undo or redo) a string of chars/bytes
 *
 * return: nothing
 *
 *   rcv(in): Recovery structure
 *
 * NOTE: Recover (undo/redo) by copying a string of characters/bytes
 *              onto the specified location. This function can be used for
 *              physical logging.
 */
int
log_rv_copy_char (THREAD_ENTRY * thread_p, const LOG_RCV * rcv)
{
  char *to_data;

  assert (rcv->offset + rcv->length <= DB_PAGESIZE);

  to_data = (char *) rcv->pgptr + rcv->offset;
  memcpy (to_data, rcv->data, rcv->length);
  pgbuf_set_dirty (thread_p, rcv->pgptr, DONT_FREE);
  return NO_ERROR;
}

/*
 * log_rv_dump_char - DUMP INFORMATION TO RECOVER A SET CHARS/BYTES
 *
 * return: nothing
 *
 *   length(in): Length of Recovery Data
 *   data(in): The data being logged
 *
 * NOTE:Dump the information to recover a set of characters/bytes.
 */
void
log_rv_dump_char (FILE * fp, int length, void *data)
{
  log_ascii_dump (fp, length, data);
  fprintf (fp, "\n");
}

/*
 * log_rv_dump_hexa () - Point recovery data as hexadecimals.
 *
 * return      : Void.
 * fp (in)     : Print output.
 * length (in) : Recovery data length.
 * data (in)   : Recovery data.
 */
void
log_rv_dump_hexa (FILE * fp, int length, void *data)
{
  log_hexa_dump (fp, length, data);
}

int
log_rv_nop (THREAD_ENTRY * thread_p, const LOG_RCV * rcv)
{
  // No actual change, but page still has to be marked as dirty because LSA will be set regardless.
  pgbuf_set_dirty (thread_p, rcv->pgptr, DONT_FREE);
  return NO_ERROR;
}

/*
 * log_rv_outside_noop_redo - NO-OP of an outside REDO
 *
 * return: nothing
 *
 *   rcv(in): Recovery structure
 *
 * NOTE: No-op of an outside redo.
 *              This can used to fool the recovery manager when doing a
 *              logical UNDO which fails (e.g., unregistering a file that has
 *              already been unregistered) or when doing an external/outside
 *              (e.g., removing a temporary volume) the data base domain.
 */
int
log_rv_outside_noop_redo (THREAD_ENTRY * thread_p, const LOG_RCV * rcv)
{
  return NO_ERROR;
}

#if defined (ENABLE_UNUSED_FUNCTION)
/*
 * log_simulate_crash - Simulate a system crash
 *
 * return: nothing
 *
 *   flush_log(in): Flush the log before the crash simulation?
 *   flush_data_pages(in): Flush the data pages (page buffer pool) before the
 *                      crash simulation?
 *
 * NOTE:Simulate a system crash. If flush_data_pages is true,  the
 *              data page buffer pool is flushed and the log buffer pool is
 *              flushed too regardless of the value of flush_log. If flush_log
 *              is true, the log buffer pool is flushed.
 */
void
log_simulate_crash (THREAD_ENTRY * thread_p, int flush_log, int flush_data_pages)
{
  LOG_CS_ENTER (thread_p);

  if (log_Gl.trantable.area == NULL || !logpb_is_pool_initialized ())
    {
      LOG_CS_EXIT (thread_p);
      return;
    }

  if (flush_log != false || flush_data_pages != false)
    {
      logpb_flush_pages_direct (thread_p);
    }

  if (flush_data_pages)
    {
      (void) pgbuf_flush_all (thread_p, NULL_VOLID);
      (void) fileio_synchronize_all (thread_p, false);
    }

  /* Undefine log buffer pool and transaction table */

  logpb_finalize_pool (thread_p);
  logtb_undefine_trantable (thread_p);

  LOG_CS_EXIT (thread_p);

  LOG_SET_CURRENT_TRAN_INDEX (thread_p, NULL_TRAN_INDEX);
}
#endif /* ENABLE_UNUSED_FUNCTION */

/*
 * log_active_log_header_start_scan () -
 *   return: NO_ERROR, or ER_code
 *
 *   thread_p(in):
 *   show_type(in):
 *   arg_values(in):
 *   arg_cnt(in):
 *   ptr(out): allocate new context. should free by end_scan() function
 */
int
log_active_log_header_start_scan (THREAD_ENTRY * thread_p, int show_type, DB_VALUE ** arg_values, int arg_cnt,
				  void **ptr)
{
  int error = NO_ERROR;
  const char *path;
  int fd = -1;
  ACTIVE_LOG_HEADER_SCAN_CTX *ctx = NULL;

  *ptr = NULL;

  assert (arg_cnt == 1);

  /* place any early-out before any initialization */
  /* function can be executed either in server or standalone mode; however, in standalone mode,
   * it is guarded by earlier guards, so this check only deals with server mode */
  if (is_tran_server_with_remote_storage ())
    {
      er_set (ER_ERROR_SEVERITY, ARG_FILE_LINE, ER_COMMAND_INVALID_WITH_REMOTE_STORAGE, 0);
      error = ER_COMMAND_INVALID_WITH_REMOTE_STORAGE;
      goto exit_on_error;
    }

  ctx = (ACTIVE_LOG_HEADER_SCAN_CTX *) db_private_alloc (thread_p, sizeof (ACTIVE_LOG_HEADER_SCAN_CTX));

  if (ctx == NULL)
    {
      assert (er_errid () != NO_ERROR);
      error = er_errid ();
      goto exit_on_error;
    }

  /* In the case of omit file path, first argument is db null */
  if (DB_VALUE_TYPE (arg_values[0]) == DB_TYPE_NULL)
    {
      LOG_CS_ENTER_READ_MODE (thread_p);
      memcpy (&ctx->header, &log_Gl.hdr, sizeof (LOG_HEADER));
      LOG_CS_EXIT (thread_p);
    }
  else
    {
      char buf[IO_MAX_PAGE_SIZE + MAX_ALIGNMENT];
      LOG_PAGE *page_hdr = (LOG_PAGE *) PTR_ALIGN (buf, MAX_ALIGNMENT);

      assert (DB_VALUE_TYPE (arg_values[0]) == DB_TYPE_CHAR);
      path = db_get_string (arg_values[0]);

      fd = fileio_open (path, O_RDONLY, 0);
      if (fd == -1)
	{
	  er_set_with_oserror (ER_ERROR_SEVERITY, ARG_FILE_LINE, ER_IO_MOUNT_FAIL, 1, path);
	  error = ER_IO_MOUNT_FAIL;
	  goto exit_on_error;
	}

      if (read (fd, page_hdr, LOG_PAGESIZE) != LOG_PAGESIZE)
	{
	  er_set_with_oserror (ER_ERROR_SEVERITY, ARG_FILE_LINE, ER_IO_MOUNT_FAIL, 1, path);
	  error = ER_IO_MOUNT_FAIL;
	  goto exit_on_error;
	}

      memcpy (&ctx->header, page_hdr->area, sizeof (LOG_HEADER));

      ctx->header.magic[sizeof (ctx->header.magic) - 1] = 0;
      ctx->header.db_release[sizeof (ctx->header.db_release) - 1] = 0;
      ctx->header.prefix_name[sizeof (ctx->header.prefix_name) - 1] = 0;

      close (fd);
      fd = -1;

      if (memcmp (ctx->header.magic, CUBRID_MAGIC_LOG_ACTIVE, strlen (CUBRID_MAGIC_LOG_ACTIVE)) != 0)
	{
	  er_set (ER_ERROR_SEVERITY, ARG_FILE_LINE, ER_IO_MOUNT_FAIL, 1, path);
	  error = ER_IO_MOUNT_FAIL;
	  goto exit_on_error;
	}
    }

  *ptr = ctx;
  ctx = NULL;

exit_on_error:
  if (fd != -1)
    {
      close (fd);
    }

  if (ctx != NULL)
    {
      db_private_free_and_init (thread_p, ctx);
    }

  return error;
}

/*
 * log_active_log_header_next_scan () -
 *   return: NO_ERROR, or ER_code
 *
 *   thread_p(in):
 *   cursor(in):
 *   out_values(in):
 *   out_cnt(in):
 *   ptr(in): context pointer
 */
SCAN_CODE
log_active_log_header_next_scan (THREAD_ENTRY * thread_p, int cursor, DB_VALUE ** out_values, int out_cnt, void *ptr)
{
  int error = NO_ERROR;
  int idx = 0;
  int val;
  const char *str;
  char buf[256];
  DB_DATETIME time_val;
  ACTIVE_LOG_HEADER_SCAN_CTX *ctx = (ACTIVE_LOG_HEADER_SCAN_CTX *) ptr;
  LOG_HEADER *header = &ctx->header;

  if (cursor >= 1)
    {
      return S_END;
    }

  db_make_int (out_values[idx], LOG_DBLOG_ACTIVE_VOLID);
  idx++;

  error = db_make_string_copy (out_values[idx], header->magic);
  idx++;

  if (error != NO_ERROR)
    {
      goto exit_on_error;
    }

  val = offsetof (LOG_PAGE, area) + offsetof (LOG_HEADER, magic);
  db_make_int (out_values[idx], val);
  idx++;

  db_localdatetime ((time_t *) (&header->db_creation), &time_val);
  error = db_make_datetime (out_values[idx], &time_val);
  idx++;
  if (error != NO_ERROR)
    {
      goto exit_on_error;
    }

  error = db_make_string_copy (out_values[idx], header->db_release);
  idx++;

  snprintf (buf, sizeof (buf), "%g", header->db_compatibility);
  buf[sizeof (buf) - 1] = 0;
  error = db_make_string_copy (out_values[idx], buf);
  idx++;
  if (error != NO_ERROR)
    {
      goto exit_on_error;
    }

  db_make_int (out_values[idx], header->db_iopagesize);
  idx++;

  db_make_int (out_values[idx], header->db_logpagesize);
  idx++;

  db_make_int (out_values[idx], header->is_shutdown);
  idx++;

  db_make_int (out_values[idx], header->next_trid);
  idx++;

  db_make_int (out_values[idx], header->avg_ntrans);
  idx++;

  db_make_int (out_values[idx], header->avg_nlocks);
  idx++;

  db_make_int (out_values[idx], header->npages);
  idx++;

  db_make_int (out_values[idx], header->db_charset);
  idx++;

  db_make_bigint (out_values[idx], header->fpageid);
  idx++;

  lsa_to_string (buf, sizeof (buf), &header->append_lsa);
  error = db_make_string_copy (out_values[idx], buf);
  idx++;
  if (error != NO_ERROR)
    {
      goto exit_on_error;
    }

  lsa_to_string (buf, sizeof (buf), &header->chkpt_lsa);
  error = db_make_string_copy (out_values[idx], buf);
  idx++;
  if (error != NO_ERROR)
    {
      goto exit_on_error;
    }

  db_make_bigint (out_values[idx], header->nxarv_pageid);
  idx++;

  db_make_int (out_values[idx], header->nxarv_phy_pageid);
  idx++;

  db_make_int (out_values[idx], header->nxarv_num);
  idx++;

  db_make_int (out_values[idx], header->last_arv_num_for_syscrashes);
  idx++;

  db_make_int (out_values[idx], header->last_deleted_arv_num);
  idx++;

  lsa_to_string (buf, sizeof (buf), &header->bkup_level0_lsa);
  error = db_make_string_copy (out_values[idx], buf);
  idx++;
  if (error != NO_ERROR)
    {
      goto exit_on_error;
    }

  lsa_to_string (buf, sizeof (buf), &header->bkup_level1_lsa);
  error = db_make_string_copy (out_values[idx], buf);
  idx++;
  if (error != NO_ERROR)
    {
      goto exit_on_error;
    }

  lsa_to_string (buf, sizeof (buf), &header->bkup_level2_lsa);
  error = db_make_string_copy (out_values[idx], buf);
  idx++;
  if (error != NO_ERROR)
    {
      goto exit_on_error;
    }

  error = db_make_string_copy (out_values[idx], header->prefix_name);
  idx++;
  if (error != NO_ERROR)
    {
      goto exit_on_error;
    }

  db_make_int (out_values[idx], header->has_logging_been_skipped);
  idx++;

  db_make_string (out_values[idx], "LOG_PSTATUS_OBSOLETE");
  idx++;

  logpb_backup_level_info_to_string (buf, sizeof (buf), header->bkinfo + FILEIO_BACKUP_FULL_LEVEL);
  error = db_make_string_copy (out_values[idx], buf);
  idx++;
  if (error != NO_ERROR)
    {
      goto exit_on_error;
    }

  logpb_backup_level_info_to_string (buf, sizeof (buf), header->bkinfo + FILEIO_BACKUP_BIG_INCREMENT_LEVEL);
  error = db_make_string_copy (out_values[idx], buf);
  idx++;
  if (error != NO_ERROR)
    {
      goto exit_on_error;
    }

  logpb_backup_level_info_to_string (buf, sizeof (buf), header->bkinfo + FILEIO_BACKUP_SMALL_INCREMENT_LEVEL);
  error = db_make_string_copy (out_values[idx], buf);
  idx++;
  if (error != NO_ERROR)
    {
      goto exit_on_error;
    }

  str = css_ha_server_state_string ((HA_SERVER_STATE) header->ha_server_state);
  db_make_string (out_values[idx], str);
  idx++;

  str = logwr_log_ha_filestat_to_string ((LOG_HA_FILESTAT) header->ha_file_status);
  db_make_string (out_values[idx], str);
  idx++;

  lsa_to_string (buf, sizeof (buf), &header->eof_lsa);
  error = db_make_string_copy (out_values[idx], buf);
  idx++;
  if (error != NO_ERROR)
    {
      goto exit_on_error;
    }

  lsa_to_string (buf, sizeof (buf), &header->smallest_lsa_at_last_chkpt);
  error = db_make_string_copy (out_values[idx], buf);
  idx++;
  if (error != NO_ERROR)
    {
      goto exit_on_error;
    }

  db_make_bigint (out_values[idx], header->mvcc_next_id);
  idx++;

  lsa_to_string (buf, sizeof (buf), &header->mvcc_op_log_lsa);
  error = db_make_string_copy (out_values[idx], buf);
  idx++;
  if (error != NO_ERROR)
    {
      goto exit_on_error;
    }

  if (header->oldest_visible_mvccid == MVCCID_NULL)
    {
      db_make_null (out_values[idx]);
    }
  else
    {
      db_make_bigint (out_values[idx], header->oldest_visible_mvccid);
    }
  idx++;

  if (header->newest_block_mvccid == MVCCID_NULL)
    {
      db_make_null (out_values[idx]);
    }
  else
    {
      db_make_bigint (out_values[idx], header->newest_block_mvccid);
    }
  idx++;

  assert (idx == out_cnt);

  return S_SUCCESS;

exit_on_error:
  return error == NO_ERROR ? S_SUCCESS : S_ERROR;
}

/*
 * log_active_log_header_end_scan () - free the context
 *   return: NO_ERROR, or ER_code
 *
 *   thread_p(in):
 *   ptr(in): context pointer
 */
int
log_active_log_header_end_scan (THREAD_ENTRY * thread_p, void **ptr)
{
  if (*ptr != NULL)
    {
      db_private_free_and_init (thread_p, *ptr);
    }

  return NO_ERROR;
}

/*
 * log_archive_log_header_start_scan () -
 *   return: NO_ERROR, or ER_code
 *
 *   thread_p(in):
 *   show_type(in):
 *   arg_values(in):
 *   arg_cnt(in):
 *   ptr(out): allocate new context. should free by end_scan() function
 */
int
log_archive_log_header_start_scan (THREAD_ENTRY * thread_p, int show_type, DB_VALUE ** arg_values, int arg_cnt,
				   void **ptr)
{
  int error = NO_ERROR;
  const char *path;
  int fd;
  char buf[IO_MAX_PAGE_SIZE + MAX_ALIGNMENT];
  LOG_PAGE *page_hdr;
  ARCHIVE_LOG_HEADER_SCAN_CTX *ctx = NULL;

  *ptr = NULL;

  assert (DB_VALUE_TYPE (arg_values[0]) == DB_TYPE_CHAR);

  /* place any early-out before any initialization */
  /* function can be executed either in server or standalone mode; however, in standalone mode,
   * it is guarded by earlier guards, so this check only deals with server mode */
  if (is_tran_server_with_remote_storage ())
    {
      er_set (ER_ERROR_SEVERITY, ARG_FILE_LINE, ER_COMMAND_INVALID_WITH_REMOTE_STORAGE, 0);
      error = ER_COMMAND_INVALID_WITH_REMOTE_STORAGE;
      goto exit_on_error;
    }

  ctx = (ARCHIVE_LOG_HEADER_SCAN_CTX *) db_private_alloc (thread_p, sizeof (ARCHIVE_LOG_HEADER_SCAN_CTX));
  if (ctx == NULL)
    {
      assert (er_errid () != NO_ERROR);
      error = er_errid ();
      goto exit_on_error;
    }

  path = db_get_string (arg_values[0]);

  page_hdr = (LOG_PAGE *) PTR_ALIGN (buf, MAX_ALIGNMENT);

  fd = fileio_open (path, O_RDONLY, 0);
  if (fd == -1)
    {
      er_set_with_oserror (ER_ERROR_SEVERITY, ARG_FILE_LINE, ER_IO_MOUNT_FAIL, 1, path);
      error = ER_IO_MOUNT_FAIL;
      goto exit_on_error;
    }

  if (read (fd, page_hdr, LOG_PAGESIZE) != LOG_PAGESIZE)
    {
      er_set_with_oserror (ER_ERROR_SEVERITY, ARG_FILE_LINE, ER_IO_MOUNT_FAIL, 1, path);
      error = ER_IO_MOUNT_FAIL;
      goto exit_on_error;
    }

  memcpy (&ctx->header, page_hdr->area, sizeof (LOG_ARV_HEADER));
  close (fd);
  fd = -1;

  ctx->header.magic[sizeof (ctx->header.magic) - 1] = 0;

  if (memcmp (ctx->header.magic, CUBRID_MAGIC_LOG_ARCHIVE, strlen (CUBRID_MAGIC_LOG_ARCHIVE)) != 0)
    {
      er_set (ER_ERROR_SEVERITY, ARG_FILE_LINE, ER_IO_MOUNT_FAIL, 1, path);
      error = ER_IO_MOUNT_FAIL;
      goto exit_on_error;
    }

  *ptr = ctx;
  ctx = NULL;

exit_on_error:
  if (ctx != NULL)
    {
      db_private_free_and_init (thread_p, ctx);
    }

  return error;
}

/*
 * log_archive_log_header_next_scan () -
 *   return: NO_ERROR, or ER_code
 *
 *   thread_p(in):
 *   cursor(in):
 *   out_values(in):
 *   out_cnt(in):
 *   ptr(in): context pointer
 */
SCAN_CODE
log_archive_log_header_next_scan (THREAD_ENTRY * thread_p, int cursor, DB_VALUE ** out_values, int out_cnt, void *ptr)
{
  int error = NO_ERROR;
  int idx = 0;
  int val;
  DB_DATETIME time_val;

  ARCHIVE_LOG_HEADER_SCAN_CTX *ctx = (ARCHIVE_LOG_HEADER_SCAN_CTX *) ptr;
  LOG_ARV_HEADER *header = &ctx->header;

  if (cursor >= 1)
    {
      return S_END;
    }

  db_make_int (out_values[idx], LOG_DBLOG_ARCHIVE_VOLID);
  idx++;

  error = db_make_string_copy (out_values[idx], header->magic);
  idx++;

  if (error != NO_ERROR)
    {
      goto exit_on_error;
    }

  val = offsetof (LOG_PAGE, area) + offsetof (LOG_ARV_HEADER, magic);
  db_make_int (out_values[idx], val);
  idx++;

  db_localdatetime ((time_t *) (&header->db_creation), &time_val);
  error = db_make_datetime (out_values[idx], &time_val);
  idx++;
  if (error != NO_ERROR)
    {
      goto exit_on_error;
    }

  db_make_bigint (out_values[idx], header->next_trid);
  idx++;

  db_make_int (out_values[idx], header->npages);
  idx++;

  db_make_bigint (out_values[idx], header->fpageid);
  idx++;

  db_make_int (out_values[idx], header->arv_num);
  idx++;

  assert (idx == out_cnt);

exit_on_error:
  return error == NO_ERROR ? S_SUCCESS : S_ERROR;
}

/*
 * log_archive_log_header_end_scan () - free the context
 *   return: NO_ERROR, or ER_code
 *
 *   thread_p(in):
 *   ptr(in): context pointer
 */
int
log_archive_log_header_end_scan (THREAD_ENTRY * thread_p, void **ptr)
{
  if (*ptr != NULL)
    {
      db_private_free_and_init (thread_p, *ptr);
    }

  return NO_ERROR;
}

/*
 * log_set_ha_promotion_time () - set ha promotion time
 *   return: none
 *
 *   thread_p(in):
 *   ha_promotion_time(in):
 */
void
log_set_ha_promotion_time (THREAD_ENTRY * thread_p, INT64 ha_promotion_time)
{
  LOG_CS_ENTER (thread_p);
  log_Gl.hdr.ha_promotion_time = ha_promotion_time;
  LOG_CS_EXIT (thread_p);

  return;
}

/*
 * log_set_db_restore_time () - set db restore time
 *   return: none
 *
 *   thread_p(in):
 *   db_restore_time(in):
 */
void
log_set_db_restore_time (THREAD_ENTRY * thread_p, INT64 db_restore_time)
{
  LOG_CS_ENTER (thread_p);

  log_Gl.hdr.db_restore_time = db_restore_time;

  LOG_CS_EXIT (thread_p);
}

/*
 * log_get_undo_record () - gets undo record from log lsa adress
 *   return: S_SUCCESS or ER_code
 *
 * thread_p (in):
 * lsa_addr (in):
 * page (in):
 * record (in/out):
 */
SCAN_CODE
log_get_undo_record (THREAD_ENTRY * thread_p, LOG_PAGE * log_page_p, LOG_LSA process_lsa, RECDES * recdes)
{
  LOG_RECORD_HEADER *log_rec_header = NULL;
  LOG_REC_MVCC_UNDO *mvcc_undo = NULL;
  LOG_REC_MVCC_UNDOREDO *mvcc_undoredo = NULL;
  LOG_REC_UNDO *undo = NULL;
  LOG_REC_UNDOREDO *undoredo = NULL;
  LOG_REC_SUPPLEMENT *supplement = NULL;
  int udata_length;
  int udata_size;
  char *undo_data;
  LOG_LSA oldest_prior_lsa;
  bool is_zipped = false;
  char log_buf[IO_MAX_PAGE_SIZE + MAX_ALIGNMENT];
  LOG_ZIP *log_unzip_ptr = NULL;
  char *area = NULL;
  SCAN_CODE scan = S_SUCCESS;
  bool area_was_mallocated = false;

  /* assert log record is not in prior list */
  oldest_prior_lsa = *log_get_append_lsa ();
  assert (LSA_LT (&process_lsa, &oldest_prior_lsa));

  log_rec_header = LOG_GET_LOG_RECORD_HEADER (log_page_p, &process_lsa);
  LOG_READ_ADD_ALIGN (thread_p, sizeof (*log_rec_header), &process_lsa, log_page_p);

  if (log_rec_header->type == LOG_MVCC_UNDO_DATA)
    {
      LOG_READ_ADVANCE_WHEN_DOESNT_FIT (thread_p, sizeof (*mvcc_undo), &process_lsa, log_page_p);
      mvcc_undo = (LOG_REC_MVCC_UNDO *) (log_page_p->area + process_lsa.offset);

      udata_length = mvcc_undo->undo.length;
      LOG_READ_ADD_ALIGN (thread_p, sizeof (*mvcc_undo), &process_lsa, log_page_p);
    }
  else if (log_rec_header->type == LOG_MVCC_UNDOREDO_DATA || log_rec_header->type == LOG_MVCC_DIFF_UNDOREDO_DATA)
    {
      LOG_READ_ADVANCE_WHEN_DOESNT_FIT (thread_p, sizeof (*mvcc_undoredo), &process_lsa, log_page_p);
      mvcc_undoredo = (LOG_REC_MVCC_UNDOREDO *) (log_page_p->area + process_lsa.offset);

      udata_length = mvcc_undoredo->undoredo.ulength;
      LOG_READ_ADD_ALIGN (thread_p, sizeof (*mvcc_undoredo), &process_lsa, log_page_p);
    }
  else if (log_rec_header->type == LOG_UNDO_DATA)
    {
      LOG_READ_ADVANCE_WHEN_DOESNT_FIT (thread_p, sizeof (*undo), &process_lsa, log_page_p);
      undo = (LOG_REC_UNDO *) (log_page_p->area + process_lsa.offset);

      udata_length = undo->length;
      LOG_READ_ADD_ALIGN (thread_p, sizeof (*undo), &process_lsa, log_page_p);
    }
  else if (log_rec_header->type == LOG_UNDOREDO_DATA || log_rec_header->type == LOG_DIFF_UNDOREDO_DATA)
    {
      LOG_READ_ADVANCE_WHEN_DOESNT_FIT (thread_p, sizeof (*undoredo), &process_lsa, log_page_p);
      undoredo = (LOG_REC_UNDOREDO *) (log_page_p->area + process_lsa.offset);

      udata_length = undoredo->ulength;
      LOG_READ_ADD_ALIGN (thread_p, sizeof (*undoredo), &process_lsa, log_page_p);
    }
  else if (log_rec_header->type == LOG_SUPPLEMENTAL_INFO)
    {
      LOG_READ_ADVANCE_WHEN_DOESNT_FIT (thread_p, sizeof (*supplement), &process_lsa, log_page_p);
      supplement = (LOG_REC_SUPPLEMENT *) (log_page_p->area + process_lsa.offset);

      udata_length = supplement->length;
      LOG_READ_ADD_ALIGN (thread_p, sizeof (*supplement), &process_lsa, log_page_p);
    }
  else
    {
      assert_release (log_rec_header->type == LOG_MVCC_UNDO_DATA || log_rec_header->type == LOG_MVCC_UNDOREDO_DATA
		      || log_rec_header->type == LOG_MVCC_DIFF_UNDOREDO_DATA || log_rec_header->type == LOG_UNDO_DATA
		      || log_rec_header->type == LOG_UNDOREDO_DATA
		      || log_rec_header->type == LOG_MVCC_DIFF_UNDOREDO_DATA
		      || log_rec_header->type == LOG_SUPPLEMENTAL_INFO);
      er_set (ER_FATAL_ERROR_SEVERITY, ARG_FILE_LINE, ER_LOG_FATAL_ERROR, 1, "Expecting undo/undoredo log record");
      scan = S_ERROR;
      goto exit;
    }

  /* get undo record */
  if (ZIP_CHECK (udata_length))
    {
      /* Get real size */
      udata_size = (int) GET_ZIP_LEN (udata_length);
      is_zipped = true;
    }
  else
    {
      udata_size = udata_length;
    }

  /*
   * If data is contained in only one buffer, pass pointer directly.
   * Otherwise, copy the data into a contiguous area and pass this area.
   */
  if (process_lsa.offset + udata_size < (int) LOGAREA_SIZE)
    {
      undo_data = (char *) log_page_p->area + process_lsa.offset;
    }
  else
    {
      /* Need to copy the data into a contiguous area */

      if (udata_size <= IO_MAX_PAGE_SIZE)
	{
	  area = PTR_ALIGN (log_buf, MAX_ALIGNMENT);
	}
      else
	{
	  area = (char *) malloc (udata_size);
	  if (area == NULL)
	    {
	      er_set (ER_ERROR_SEVERITY, ARG_FILE_LINE, ER_OUT_OF_VIRTUAL_MEMORY, 1, udata_size);
	      scan = S_ERROR;
	      goto exit;
	    }
	  area_was_mallocated = true;
	}

      /* Copy the data */
      logpb_copy_from_log (thread_p, area, udata_size, &process_lsa, log_page_p);
      undo_data = area;
    }

  if (is_zipped)
    {
      log_unzip_ptr = log_zip_alloc (IO_PAGESIZE);
      if (log_unzip_ptr == NULL)
	{
	  logpb_fatal_error (thread_p, true, ARG_FILE_LINE, "log_get_undo_record");
	  scan = S_ERROR;
	  goto exit;
	}

      if (log_unzip (log_unzip_ptr, udata_size, (char *) undo_data))
	{
	  udata_size = (int) log_unzip_ptr->data_length;
	  undo_data = (char *) log_unzip_ptr->log_data;
	}
      else
	{
	  assert (false);
	  scan = S_ERROR;
	  goto exit;
	}
    }

  /* copy the record */
  recdes->type = *(INT16 *) (undo_data);
  recdes->length = udata_size - sizeof (recdes->type);
  if (recdes->area_size < 0 || recdes->area_size < (int) recdes->length)
    {
      /*
       * DOES NOT FIT
       * Give a hint to the user of the needed length. Hint is given as a
       * negative value
       */
      /* do not use unary minus because slot_p->record_length is unsigned */
      recdes->length *= -1;

      scan = S_DOESNT_FIT;
      goto exit;
    }

  memcpy (recdes->data, (char *) (undo_data) + sizeof (recdes->type), recdes->length);

exit:
  if (area_was_mallocated)
    {
      free (area);
    }
  if (log_unzip_ptr != NULL)
    {
      log_zip_free (log_unzip_ptr);
    }

  return scan;
}

/*
 * log_read_sysop_start_postpone () - read system op start postpone and its recovery data
 *
 * return                     : error code
 * thread_p (in)              : thread entry
 * log_lsa (in/out)           : log address
 * log_page (in/out)          : log page
 * with_undo_data (in)        : true to read undo data
 * sysop_start_postpone (out) : output system op start postpone log record
 * undo_buffer_size (in/out)  : size for undo data buffer
 * undo_buffer (in/out)       : undo data buffer
 * undo_size (out)            : output undo data size
 * undo_data (out)            : output undo data
 */
int
log_read_sysop_start_postpone (THREAD_ENTRY * thread_p, LOG_LSA * log_lsa, LOG_PAGE * log_page, bool with_undo_data,
			       LOG_REC_SYSOP_START_POSTPONE * sysop_start_postpone, int *undo_buffer_size,
			       char **undo_buffer, int *undo_size, char **undo_data)
{
  int error_code = NO_ERROR;

  assert (!log_lsa->is_null ());

  if (log_page->hdr.logical_pageid != log_lsa->pageid)
    {
      error_code = logpb_fetch_page (thread_p, log_lsa, LOG_CS_FORCE_USE, log_page);
      if (error_code != NO_ERROR)
	{
	  ASSERT_ERROR ();
	  return error_code;
	}
    }

  assert (((LOG_RECORD_HEADER *) (log_page->area + log_lsa->offset))->type == LOG_SYSOP_START_POSTPONE);

  /* skip log record header */
  LOG_READ_ADD_ALIGN (thread_p, sizeof (LOG_RECORD_HEADER), log_lsa, log_page);

  /* read sysop_start_postpone */
  LOG_READ_ADVANCE_WHEN_DOESNT_FIT (thread_p, sizeof (LOG_REC_SYSOP_START_POSTPONE), log_lsa, log_page);
  *sysop_start_postpone = *(LOG_REC_SYSOP_START_POSTPONE *) (log_page->area + log_lsa->offset);
  if (!with_undo_data
      || (sysop_start_postpone->sysop_end.type != LOG_SYSOP_END_LOGICAL_UNDO
	  && sysop_start_postpone->sysop_end.type != LOG_SYSOP_END_LOGICAL_MVCC_UNDO))
    {
      /* no undo */
      return NO_ERROR;
    }

  /* read undo data and size */
  assert (undo_buffer_size != NULL);
  assert (undo_buffer != NULL);
  assert (undo_size != NULL);
  assert (undo_data != NULL);

  if (sysop_start_postpone->sysop_end.type == LOG_SYSOP_END_LOGICAL_UNDO)
    {
      *undo_size = sysop_start_postpone->sysop_end.undo.length;
    }
  else
    {
      assert (sysop_start_postpone->sysop_end.type == LOG_SYSOP_END_LOGICAL_MVCC_UNDO);
      *undo_size = sysop_start_postpone->sysop_end.mvcc_undo.undo.length;
    }

  LOG_READ_ADD_ALIGN (thread_p, sizeof (LOG_REC_SYSOP_START_POSTPONE), log_lsa, log_page);
  if (log_lsa->offset + (*undo_size) < (int) LOGAREA_SIZE)
    {
      *undo_data = log_page->area + log_lsa->offset;
    }
  else
    {
      if (*undo_buffer_size == 0)
	{
	  *undo_buffer = (char *) db_private_alloc (thread_p, *undo_size);
	}
      else if (*undo_buffer_size < *undo_size)
	{
	  char *new_ptr = (char *) db_private_realloc (thread_p, *undo_buffer, *undo_size);
	  if (new_ptr == NULL)
	    {
	      er_set (ER_ERROR_SEVERITY, ARG_FILE_LINE, ER_OUT_OF_VIRTUAL_MEMORY, 1, *undo_size);
	      return ER_OUT_OF_VIRTUAL_MEMORY;
	    }
	  *undo_buffer_size = *undo_size;
	  *undo_buffer = new_ptr;
	}
      *undo_data = *undo_buffer;
      logpb_copy_from_log (thread_p, *undo_data, *undo_size, log_lsa, log_page);
    }
  return NO_ERROR;
}

#if defined (SERVER_MODE)
/*
 * log_get_log_group_commit_interval () - setup flush daemon period based on system parameter
 */
void
log_get_log_group_commit_interval (bool & is_timed_wait, cubthread::delta_time & period)
{
  is_timed_wait = true;

  if (log_Flush_has_been_requested)
    {
      period = std::chrono::milliseconds (0);
      return;
    }

  const int MAX_WAIT_TIME_MSEC = 1000;
  int log_group_commit_interval_msec = prm_get_integer_value (PRM_ID_LOG_GROUP_COMMIT_INTERVAL_MSECS);

  assert (log_group_commit_interval_msec >= 0);

  if (log_group_commit_interval_msec == 0)
    {
      period = std::chrono::milliseconds (MAX_WAIT_TIME_MSEC);
    }
  else
    {
      period = std::chrono::milliseconds (log_group_commit_interval_msec);
    }
}
#endif /* SERVER_MODE */

#if defined (SERVER_MODE)
/*
 * log_get_checkpoint_interval () - setup log checkpoint daemon period based on system parameter
 */
void
log_get_checkpoint_interval (bool & is_timed_wait, cubthread::delta_time & period)
{
  int log_checkpoint_interval_sec = prm_get_integer_value (PRM_ID_LOG_CHECKPOINT_INTERVAL_SECS);

  assert (log_checkpoint_interval_sec >= 0);

  if (log_checkpoint_interval_sec > 0)
    {
      // if log_checkpoint_interval_sec > 0 (zero) then loop for fixed interval
      is_timed_wait = true;
      period = std::chrono::seconds (log_checkpoint_interval_sec);
    }
  else
    {
      // infinite wait
      is_timed_wait = false;
    }
}
#endif /* SERVER_MODE */

#if defined (SERVER_MODE)
/*
 * log_wakeup_remove_log_archive_daemon () - wakeup remove log archive daemon
 */
void
log_wakeup_remove_log_archive_daemon ()
{
  if (log_Remove_log_archive_daemon)
    {
      log_Remove_log_archive_daemon->wakeup ();
    }
}
#endif /* SERVER_MODE */

#if defined (SERVER_MODE)
/*
 * log_wakeup_checkpoint_daemon () - wakeup checkpoint daemon
 */
void
log_wakeup_checkpoint_daemon ()
{
  if (log_Checkpoint_daemon != nullptr)
    {
      log_Checkpoint_daemon->wakeup ();
    }
}
#endif /* SERVER_MODE */

/*
 * log_wakeup_log_flush_daemon () - wakeup log flush daemon
 */
void
log_wakeup_log_flush_daemon ()
{
  if (log_is_log_flush_daemon_available ())
    {
#if defined (SERVER_MODE)
      log_Flush_has_been_requested = true;
      log_Flush_daemon->wakeup ();
#endif /* SERVER_MODE */
    }
}

/*
 * log_is_log_flush_daemon_available () - check if log flush daemon is available
 */
bool
log_is_log_flush_daemon_available ()
{
#if defined (SERVER_MODE)
  return log_Flush_daemon != NULL;
#else
  return false;
#endif
}

#if defined (SERVER_MODE)
/*
 * log_flush_daemon_get_stats () - get log flush daemon thread statistics into statsp
 */
void
log_flush_daemon_get_stats (UINT64 * statsp)
{
  if (log_Flush_daemon != NULL)
    {
      log_Flush_daemon->get_stats (statsp);
    }
}
#endif // SERVER_MODE

// *INDENT-OFF*
#if defined(SERVER_MODE)
static void
log_checkpoint_execute (cubthread::entry & thread_ref)
{
  if (!BO_IS_SERVER_RESTARTED ())
    {
      // wait for boot to finish
      return;
    }

  logpb_checkpoint (&thread_ref);
}
#endif /* SERVER_MODE */

#if defined(SERVER_MODE)
static void
log_checkpoint_trantable_execute (cubthread::entry &thread_ref)
{
  if (!BO_IS_SERVER_RESTARTED ())
    {
      constexpr auto short_delay = std::chrono::milliseconds (100);
      while (!BO_IS_SERVER_RESTARTED())
        {
          std::this_thread::sleep_for(short_delay);
        }
    }

  logpb_checkpoint_trantable(&thread_ref);
}
#endif /* SERVER_MODE */

#if defined(SERVER_MODE)
// class log_remove_log_archive_daemon_task
//
//  description:
//    remove archive logs daemon task
//
class log_remove_log_archive_daemon_task : public cubthread::entry_task
{
  private:
    using clock = std::chrono::system_clock;

    bool m_is_timed_wait;
    cubthread::delta_time m_period;
    std::chrono::milliseconds m_param_period;
    clock::time_point m_log_deleted_time;

    void compute_period ()
    {
      // fetch remove log archives interval
      int remove_log_archives_interval_sec = prm_get_integer_value (PRM_ID_REMOVE_LOG_ARCHIVES_INTERVAL);
      assert (remove_log_archives_interval_sec >= 0);

      // cache interval for later use
      m_param_period = std::chrono::milliseconds (remove_log_archives_interval_sec * 1000);

      if (m_param_period > std::chrono::milliseconds (0))
	{
	  m_is_timed_wait = true;
	  clock::time_point now = clock::now ();

	  // now - m_log_deleted_time: represents time elapsed since last log archive deletion
	  if ((now - m_log_deleted_time) > m_param_period)
	    {
	      m_period = m_param_period;
	    }
	  else
	    {
	      m_period = m_param_period - (now - m_log_deleted_time);
	    }
	}
      else
	{
	  // infinite wait
	  m_is_timed_wait = false;
	}
    }

  public:
    log_remove_log_archive_daemon_task ()
      : m_is_timed_wait (true)
      , m_period (0)
      , m_param_period (0)
      , m_log_deleted_time ()
    {
      // initialize period
      compute_period ();
    }

    void get_remove_log_archives_interval (bool & is_timed_wait, cubthread::delta_time & period)
    {
      period = m_period;
      is_timed_wait = m_is_timed_wait;
    }

    void execute (cubthread::entry & thread_ref) override
    {
      if (!BO_IS_SERVER_RESTARTED ())
	{
	  // wait for boot to finish
	  return;
	}

      // compute wait period based on configured interval
      compute_period ();

      if (m_is_timed_wait)
	{
	  if (m_period != m_param_period)
	    {
	      // do not delete logs. wait more time
	      return;
	    }
	  if (logpb_remove_archive_logs_exceed_limit (&thread_ref, 1) > 0)
	    {
	      // a log was deleted
	      m_log_deleted_time = clock::now ();
	    }
	}
      else
	{
	  // remove all unnecessary logs
	  logpb_remove_archive_logs_exceed_limit (&thread_ref, 0);
	}
    }
};
#endif /* SERVER_MODE */

#if defined(SERVER_MODE)
static void
log_clock_execute (cubthread::entry & thread_ref)
{
  if (!BO_IS_SERVER_RESTARTED ())
    {
      // wait for boot to finish
      return;
    }

  struct timeval now;
  gettimeofday (&now, NULL);

  log_Clock_msec = (now.tv_sec * 1000LL) + (now.tv_usec / 1000LL);
}
#endif /* SERVER_MODE */

#if defined(SERVER_MODE)
static void
log_check_ha_delay_info_execute (cubthread::entry &thread_ref)
{
#if defined(WINDOWS)
  return;
#endif /* WINDOWS */

  if (!BO_IS_SERVER_RESTARTED ())
    {
      // wait for boot to finish
      return;
    }

  time_t log_record_time = 0;
  int error_code;
  int delay_limit_in_secs;
  int acceptable_delay_in_secs;
  int curr_delay_in_secs;
  HA_SERVER_STATE server_state;

  csect_enter (&thread_ref, CSECT_HA_SERVER_STATE, INF_WAIT);

  server_state = css_ha_server_state ();

  if (server_state == HA_SERVER_STATE_ACTIVE || server_state == HA_SERVER_STATE_TO_BE_STANDBY)
    {
      css_unset_ha_repl_delayed ();
      perfmon_set_stat (&thread_ref, PSTAT_HA_REPL_DELAY, 0, true);

      log_append_ha_server_state (&thread_ref, server_state);

      csect_exit (&thread_ref, CSECT_HA_SERVER_STATE);

      /* useful when the server is in a relative idle state
       */
      log_wakeup_log_flush_daemon();
    }
  else
    {
      csect_exit (&thread_ref, CSECT_HA_SERVER_STATE);

      delay_limit_in_secs = prm_get_integer_value (PRM_ID_HA_DELAY_LIMIT_IN_SECS);
      acceptable_delay_in_secs = delay_limit_in_secs - prm_get_integer_value (PRM_ID_HA_DELAY_LIMIT_DELTA_IN_SECS);

      if (acceptable_delay_in_secs < 0)
	{
	  acceptable_delay_in_secs = 0;
	}

      error_code = catcls_get_apply_info_log_record_time (&thread_ref, &log_record_time);

      if (error_code == NO_ERROR && log_record_time > 0)
	{
	  curr_delay_in_secs = (int) (time (NULL) - log_record_time);
	  if (curr_delay_in_secs > 0)
	    {
	      curr_delay_in_secs -= HA_DELAY_ERR_CORRECTION;
	    }

	  if (delay_limit_in_secs > 0)
	    {
	      if (curr_delay_in_secs > delay_limit_in_secs)
		{
		  if (!css_is_ha_repl_delayed ())
		    {
		      er_set (ER_NOTIFICATION_SEVERITY, ARG_FILE_LINE, ER_HA_REPL_DELAY_DETECTED, 2,
			      curr_delay_in_secs, delay_limit_in_secs);

		      css_set_ha_repl_delayed ();
		    }
		}
	      else if (curr_delay_in_secs <= acceptable_delay_in_secs)
		{
		  if (css_is_ha_repl_delayed ())
		    {
		      er_set (ER_NOTIFICATION_SEVERITY, ARG_FILE_LINE, ER_HA_REPL_DELAY_RESOLVED, 2,
			      curr_delay_in_secs, acceptable_delay_in_secs);

		      css_unset_ha_repl_delayed ();
		    }
		}
	    }

	  perfmon_set_stat (&thread_ref, PSTAT_HA_REPL_DELAY, curr_delay_in_secs, true);
	}
    }
}
#endif /* SERVER_MODE */

#if defined(SERVER_MODE)
static void
log_flush_execute (cubthread::entry & thread_ref)
{
  if (!BO_IS_SERVER_RESTARTED ())
    {
      return;
    }

  bool need_flush = false;

  // check if flush was requested
  {
    bool expected_value = true;
    need_flush = log_Flush_has_been_requested.compare_exchange_strong (expected_value, false);
  }

  if (!need_flush && get_server_type () == SERVER_TYPE_PAGE)
    {
      // page server needs to confirm the flushed log asap. if there is any unflushed log, flush it.
      // Unflushed log may be either:
      //    - In prior list (prior_list_header != nullptr)
      //    - Appended into pages, but not flushed to disk (nxio_lsa < append_lsa)

      // log_lsa compare is not thread safe. Use atomic load on non-atomic type log_Gl.hdr.append_lsa
      // Atomic operations need to reinterpret the 8-bytes of log_lsa as int64
      log_lsa append_lsa =
          static_cast<log_lsa> (ATOMIC_LOAD_64 (reinterpret_cast<std::int64_t *> (&log_Gl.hdr.append_lsa)));

      need_flush = log_Gl.prior_info.prior_list_header != nullptr || log_Gl.append.get_nxio_lsa () < append_lsa;
    }

  if (!need_flush)
    {
      // Try again later
      return;
    }

  // refresh log trace flush time
  thread_ref.event_stats.trace_log_flush_time = prm_get_integer_value (PRM_ID_LOG_TRACE_FLUSH_TIME_MSECS);

  LOG_CS_ENTER (&thread_ref);
  logpb_flush_pages_direct (&thread_ref);
  LOG_CS_EXIT (&thread_ref);

  log_Stat.gc_flush_count++;

  pthread_mutex_lock (&log_Gl.group_commit_info.gc_mutex);
  pthread_cond_broadcast (&log_Gl.group_commit_info.gc_cond);
  pthread_mutex_unlock (&log_Gl.group_commit_info.gc_mutex);
}
#endif /* SERVER_MODE */

#if defined(SERVER_MODE)
/*
 * log_checkpoint_daemon_init () - initialize checkpoint daemon
 */
void
log_checkpoint_daemon_init ()
{
  assert (log_Checkpoint_daemon == NULL);

  if (!is_tran_server_with_remote_storage ())
    {
      cubthread::looper looper = cubthread::looper (log_get_checkpoint_interval);
      cubthread::entry_callable_task * daemon_task = new cubthread::entry_callable_task (log_checkpoint_execute, true);

      // create checkpoint daemon thread
      log_Checkpoint_daemon = cubthread::get_manager ()->create_daemon (looper, daemon_task, "log_checkpoint");
    }
}
#endif /* SERVER_MODE */

#if defined(SERVER_MODE)
void
log_checkpoint_trantable_daemon_init ()
{
  assert (log_Checkpoint_trantable_daemon == nullptr);

  if (is_tran_server_with_remote_storage ())
    {
      constexpr auto loop_time = std::chrono::seconds (60);
      cubthread::looper looper (loop_time);
      cubthread::entry_callable_task * daemon_task =
          new cubthread::entry_callable_task (log_checkpoint_trantable_execute);
      log_Checkpoint_trantable_daemon =
          cubthread::get_manager ()->create_daemon (looper, daemon_task, "log_checkpoint_trantable");
    }
}
#endif /* SERVER_MODE */

#if defined(SERVER_MODE)
/*
 * log_remove_log_archive_daemon_init () - initialize remove log archive daemon
 */
void
log_remove_log_archive_daemon_init ()
{
  assert (log_Remove_log_archive_daemon == NULL);
  if (is_tran_server_with_remote_storage ())
    {
      return;			// no archives are created, no need for archive removal
    }

  log_remove_log_archive_daemon_task *daemon_task = new log_remove_log_archive_daemon_task ();
  cubthread::period_function setup_period_function =
    std::bind (&log_remove_log_archive_daemon_task::get_remove_log_archives_interval, daemon_task,
	       std::placeholders::_1, std::placeholders::_2);

  cubthread::looper looper = cubthread::looper (setup_period_function);

  // create log archive remover daemon thread
  log_Remove_log_archive_daemon = cubthread::get_manager ()->create_daemon (looper, daemon_task,
									    "log_remove_log_archive");
}
#endif /* SERVER_MODE */

#if defined(SERVER_MODE)
/*
 * log_clock_daemon_init () - initialize log clock daemon
 */
void
log_clock_daemon_init ()
{
  assert (log_Clock_daemon == NULL);

  cubthread::looper looper = cubthread::looper (std::chrono::milliseconds (200));
  log_Clock_daemon =
    cubthread::get_manager ()->create_daemon (looper, new cubthread::entry_callable_task (log_clock_execute),
					      "log_clock");
}
#endif /* SERVER_MODE */

#if defined(SERVER_MODE)
/*
 * log_check_ha_delay_info_daemon_init () - initialize check ha delay info daemon
 */
void
log_check_ha_delay_info_daemon_init ()
{
  bool do_supplemental_log = prm_get_integer_value (PRM_ID_SUPPLEMENTAL_LOG) > 0 ? true : false;

  if (HA_DISABLED () && !do_supplemental_log && get_server_type () != SERVER_TYPE_TRANSACTION)
    {
      return;
    }

  assert (log_Check_ha_delay_info_daemon == NULL);

  cubthread::looper looper = cubthread::looper (std::chrono::seconds (1));
  cubthread::entry_callable_task * daemon_task = new cubthread::entry_callable_task (log_check_ha_delay_info_execute);

  log_Check_ha_delay_info_daemon = cubthread::get_manager ()->create_daemon (looper, daemon_task,
									     "log_check_ha_delay_info");
}
#endif /* SERVER_MODE */

#if defined(SERVER_MODE)
/*
 * log_flush_daemon_init () - initialize log flush daemon
 */
void
log_flush_daemon_init ()
{
  assert (log_Flush_daemon == NULL);

  cubthread::looper looper = cubthread::looper (log_get_log_group_commit_interval);
  cubthread::entry_callable_task * daemon_task = new cubthread::entry_callable_task (log_flush_execute);

  log_Flush_daemon = cubthread::get_manager ()->create_daemon (looper, daemon_task, "log_flush");
}
#endif /* SERVER_MODE */
// *INDENT-ON*

#if defined(SERVER_MODE)
/*
 * log_daemons_init () - initialize daemon threads
 */
static void
log_daemons_init ()
{
  if (!is_passive_transaction_server ())
    {
      log_remove_log_archive_daemon_init ();
      log_checkpoint_daemon_init ();
      log_checkpoint_trantable_daemon_init ();
      log_check_ha_delay_info_daemon_init ();
      log_clock_daemon_init ();
    }
  log_flush_daemon_init ();
}
#endif /* SERVER_MODE */

#if defined(SERVER_MODE)
/*
 * log_daemons_destroy () - destroy daemon threads
 */
// *INDENT-OFF*
static void
log_daemons_destroy ()
{
  cubthread::get_manager ()->destroy_daemon (log_Remove_log_archive_daemon);
  cubthread::get_manager ()->destroy_daemon (log_Checkpoint_daemon);
  cubthread::get_manager ()->destroy_daemon (log_Checkpoint_trantable_daemon);
  cubthread::get_manager ()->destroy_daemon (log_Check_ha_delay_info_daemon);
  cubthread::get_manager ()->destroy_daemon (log_Clock_daemon);
  cubthread::get_manager ()->destroy_daemon (log_Flush_daemon);
}
#endif /* SERVER_MODE */
// *INDENT-ON*

/*
 * log_get_clock_msec () - get current system time in milliseconds.
 *   return cached value by log_Clock_daemon if SERVER_MODE is defined
 */
INT64
log_get_clock_msec (void)
{
#if defined (SERVER_MODE)
  if (log_Clock_msec > 0)
    {
      return log_Clock_msec;
    }
#endif /* SERVER_MODE */

  struct timeval now;
  gettimeofday (&now, NULL);

  return (now.tv_sec * 1000LL) + (now.tv_usec / 1000LL);
}

// *INDENT-OFF*
#if defined (SERVER_MODE)
static void
log_abort_task_execute (cubthread::entry &thread_ref, LOG_TDES &tdes)
{
  (void) log_abort_by_tdes (&thread_ref, &tdes);
}
#endif // SERVER_MODE
// *INDENT-ON*

void
log_update_global_btid_online_index_stats (THREAD_ENTRY * thread_p)
{
  LOG_TDES *tdes = LOG_FIND_TDES (LOG_FIND_THREAD_TRAN_INDEX (thread_p));
  int error_code = NO_ERROR;

  if (tdes == NULL)
    {
      return;
    }

  error_code =
    mht_map_no_key (thread_p, tdes->log_upd_stats.unique_stats_hash, logtb_tran_update_stats_online_index_rb, thread_p);

  if (error_code != NO_ERROR)
    {
      assert (false);
    }
}

/*
 * logtb_tran_update_stats_online_index_rb - Updates statistics during an online index when a transaction
 *                                           gets rollbacked.
 *
 * TODO: This can be easily optimized since it is slow. Try to find a better approach!
 */
static int
logtb_tran_update_stats_online_index_rb (THREAD_ENTRY * thread_p, void *data, void *args)
{
  /* This is called only during a rollback on a transaction that has updated an index which was under
   * online loading.
   */
  LOG_TRAN_BTID_UNIQUE_STATS *unique_stats = (LOG_TRAN_BTID_UNIQUE_STATS *) data;
  int error_code = NO_ERROR;
  OID class_oid;
#if !defined (NDEBUG)
  LOG_TDES *tdes = LOG_FIND_TDES (LOG_FIND_THREAD_TRAN_INDEX (thread_p));

  assert (LOG_ISTRAN_ABORTED (tdes));
#endif /* !NDEBUG */

  if (unique_stats->deleted)
    {
      /* ignore if deleted */
      return NO_ERROR;
    }

  OID_SET_NULL (&class_oid);

  error_code = btree_get_class_oid_of_unique_btid (thread_p, &unique_stats->btid, &class_oid);
  if (error_code != NO_ERROR)
    {
      assert (false);
      return error_code;
    }

  assert (!OID_ISNULL (&class_oid));

  if (!btree_is_btid_online_index (thread_p, &class_oid, &unique_stats->btid))
    {
      /* We can skip. */
      return NO_ERROR;
    }

  /* We can update the statistics. */
  error_code =
    logtb_update_global_unique_stats_by_delta (thread_p, &unique_stats->btid, unique_stats->tran_stats.num_oids,
					       unique_stats->tran_stats.num_nulls, unique_stats->tran_stats.num_keys,
					       false);

  return error_code;
}

/*
 * log_create_metalog_file - create the meta log volume
 *
 */
int
log_create_metalog_file ()
{
  FILE *fp = fopen (log_Name_metainfo, "w");
  if (!fp)
    {
      er_set (ER_ERROR_SEVERITY, ARG_FILE_LINE, ER_BO_CANNOT_CREATE_VOL, 3, boot_db_full_name (),
	      er_get_msglog_filename ());
      return ER_BO_CANNOT_CREATE_VOL;
    }

  log_Gl.m_metainfo.flush_to_file (fp);
  fclose (fp);

  return NO_ERROR;
}

/*
 * log_read_metalog_from_file_with_create -  at initialization time, metalog is created if not found
 *        Needed in the context of booting up an empty active transaction server with remote storage
 *
 */
int
log_read_metalog_from_file_with_create ()
{
  int err_code = NO_ERROR;

  struct stat dummy_stat_buf;
  if (stat (log_Name_metainfo, &dummy_stat_buf) != 0)
    {
      // should not be called in a a non booting-up scenario
      assert (!log_Gl.m_metainfo.is_loaded_from_file ());
      // empty/idle metalog; no subsequent recovery is needed; make sure that does not happen
      log_Gl.m_metainfo.set_clean_shutdown (true);

      err_code = log_create_metalog_file ();

      // creation of an empty metalog file happens early during the log initialization process
      // later on, there is a sequence where the clean shutdown flag is set to false such that
      // an accidental server crash is correctly flagged
    }
  else
    {
      err_code = log_read_metalog_from_file ();
    }

  return err_code;
}

/*
 * log_read_metalog_from_file - get meta log from disk to log_Gl
 *
 */
int
log_read_metalog_from_file ()
{
  FILE *fp = fopen (log_Name_metainfo, "r");
  if (!fp)
    {
      er_set (ER_ERROR_SEVERITY, ARG_FILE_LINE, ER_LOG_MOUNT_FAIL, 1, log_Name_metainfo);
      return ER_LOG_MOUNT_FAIL;
    }

  log_Gl.m_metainfo.load_from_file (fp);
  fclose (fp);
  return NO_ERROR;
}

/*
 * log_write_metalog_to_file - Write meta log from log_Gl to disk
 *
 * file_open_is_fatal (in): treat failure to open file as fatal error or not
 */
void
log_write_metalog_to_file (bool file_open_is_fatal)
{
  FILE *const fp = fopen (log_Name_metainfo, "r+");
  if (fp == nullptr)
    {
      const er_severity severity = file_open_is_fatal ? ER_FATAL_ERROR_SEVERITY : ER_ERROR_SEVERITY;
      er_set (severity, ARG_FILE_LINE, ER_LOG_MOUNT_FAIL, 1, log_Name_metainfo);
    }
  else
    {
      log_Gl.m_metainfo.flush_to_file (fp);
      fclose (fp);
    }
}

static int
cdc_log_extract (THREAD_ENTRY * thread_p, LOG_LSA * process_lsa, CDC_LOGINFO_ENTRY * log_info_entry)
{
  LOG_LSA cur_log_rec_lsa, next_log_rec_lsa;

  LOG_PAGE *log_page_p = NULL;
  char log_pgbuf[IO_MAX_PAGE_SIZE + MAX_ALIGNMENT];

  LOG_RECORD_HEADER *log_rec_header, *nx_rec_header;

  char *tran_user = NULL;
  int trid;
  int tmpbuf_index = 0;

  int error = NO_ERROR;

  LOG_RECTYPE log_type;
  LOG_ZIP *supp_zip = NULL;

  char *supplement_data = NULL;

  RECDES supp_recdes = RECDES_INITIALIZER;
  RECDES undo_recdes = RECDES_INITIALIZER;
  RECDES redo_recdes = RECDES_INITIALIZER;

  LSA_COPY (&cur_log_rec_lsa, process_lsa);

  log_page_p = (LOG_PAGE *) PTR_ALIGN (log_pgbuf, MAX_ALIGNMENT);

  /*fetch log page */

  CDC_GET_TEMP_LOGPAGE (thread_p, process_lsa, log_page_p);
  tmpbuf_index = process_lsa->pageid % 2;

  log_rec_header = LOG_GET_LOG_RECORD_HEADER (log_page_p, process_lsa);

  if (log_rec_header->type == LOG_END_OF_LOG || LSA_ISNULL (&log_rec_header->forw_lsa))
    {
      CDC_UPDATE_TEMP_LOGPAGE (thread_p, process_lsa, log_page_p);

      er_set (ER_NOTIFICATION_SEVERITY, ARG_FILE_LINE, ER_CDC_NULL_EXTRACTION_LSA, 0);
      error = ER_CDC_NULL_EXTRACTION_LSA;
      goto error;
    }


  log_type = log_rec_header->type;
  trid = log_rec_header->trid;

  LSA_COPY (&next_log_rec_lsa, &log_rec_header->forw_lsa);

  LOG_READ_ADD_ALIGN (thread_p, sizeof (*log_rec_header), process_lsa, log_page_p);

  switch (log_type)
    {
    case LOG_COMMIT:
    case LOG_ABORT:
      LOG_REC_DONETIME * donetime;

      LOG_READ_ADVANCE_WHEN_DOESNT_FIT (thread_p, sizeof (*donetime), process_lsa, log_page_p);

      CDC_CHECK_TEMP_LOGPAGE (process_lsa, &tmpbuf_index, log_page_p);

      if (cdc_Gl.producer.tran_ignore.count (trid) != 0)
	{
	  cdc_Gl.producer.tran_ignore.erase (trid);
	  break;
	}

      donetime = (LOG_REC_DONETIME *) (log_page_p->area + process_lsa->offset);

      if (cdc_Gl.producer.tran_user.count (trid) == 0)
	{
	  goto end;
	}
      else
	{
          /* *INDENT-OFF* */
          tran_user = cdc_Gl.producer.tran_user.at (trid);
          /* *INDENT-ON* */
	}

      if (!cdc_is_filtered_user (tran_user))
	{
	  break;
	}

      if ((error =
	   cdc_make_dcl_loginfo (donetime->at_time, trid, tran_user, log_type,
				 log_info_entry)) != ER_CDC_LOGINFO_ENTRY_GENERATED)
	{
	  goto error;
	}

      free_and_init (tran_user);

      cdc_Gl.producer.tran_user.erase (trid);

      break;

    case LOG_DUMMY_HA_SERVER_STATE:
      LOG_REC_HA_SERVER_STATE * ha_dummy;

      LOG_READ_ADVANCE_WHEN_DOESNT_FIT (thread_p, sizeof (*ha_dummy), process_lsa, log_page_p);

      CDC_CHECK_TEMP_LOGPAGE (process_lsa, &tmpbuf_index, log_page_p);

      ha_dummy = (LOG_REC_HA_SERVER_STATE *) (log_page_p->area + process_lsa->offset);

      if ((error = cdc_make_timer_loginfo (ha_dummy->at_time, trid, NULL, log_info_entry)) == ER_OUT_OF_VIRTUAL_MEMORY)
	{
	  goto error;
	}

      break;

    case LOG_SUPPLEMENTAL_INFO:
      {
	/*supplemental log info types : time, tran_user, undo image */
	LOG_REC_SUPPLEMENT *supplement;
	int supplement_length;
	SUPPLEMENT_REC_TYPE rec_type;

	bool is_zip_supplement = false;
	bool is_unzip_supplement = false;

	OID classoid;

	LOG_LSA undo_lsa, redo_lsa;

	LOG_READ_ADVANCE_WHEN_DOESNT_FIT (thread_p, sizeof (*supplement), process_lsa, log_page_p);

	CDC_CHECK_TEMP_LOGPAGE (process_lsa, &tmpbuf_index, log_page_p);

	if (cdc_Gl.producer.tran_ignore.count (trid) != 0)
	  {
	    goto end;
	  }

	supplement = (LOG_REC_SUPPLEMENT *) (log_page_p->area + process_lsa->offset);
	supplement_length = supplement->length;
	rec_type = supplement->rec_type;

	LOG_READ_ADD_ALIGN (thread_p, sizeof (*supplement), process_lsa, log_page_p);

	CDC_CHECK_TEMP_LOGPAGE (process_lsa, &tmpbuf_index, log_page_p);

	if (cdc_get_undo_record (thread_p, log_page_p, cur_log_rec_lsa, &supp_recdes) != S_SUCCESS)
	  {
	    error = ER_FAILED;
	    goto error;
	  }

	supplement_length = sizeof (supp_recdes.type) + supp_recdes.length;
	supplement_data = (char *) malloc (supplement_length);
	if (supplement_data == NULL)
	  {
	    er_set (ER_ERROR_SEVERITY, ARG_FILE_LINE, ER_OUT_OF_VIRTUAL_MEMORY, 1, supplement_length);
	    error = ER_OUT_OF_VIRTUAL_MEMORY;
	    goto error;
	  }

	memcpy (supplement_data, &supp_recdes.type, sizeof (supp_recdes.type));
	memcpy (supplement_data + sizeof (supp_recdes.type), supp_recdes.data, supp_recdes.length);

	free_and_init (supp_recdes.data);

	CDC_UPDATE_TEMP_LOGPAGE (thread_p, process_lsa, log_page_p);

	if (rec_type != LOG_SUPPLEMENT_TRAN_USER)
	  {
	    if (cdc_Gl.producer.tran_user.count (trid) == 0)
	      {
		if ((error = cdc_find_user (thread_p, log_page_p, cur_log_rec_lsa, trid, &tran_user)) == NO_ERROR)
		  {
		    cdc_Gl.producer.tran_user.insert (std::make_pair (trid, tran_user));
		  }
		else if (error == ER_CDC_IGNORE_TRANSACTION)
		  {
		    /* can not find user. It meets abort log. So, ignore the logs from this transaction */
		    cdc_Gl.producer.tran_ignore.insert (std::make_pair (trid, 1));

		    goto end;
		  }
		else
		  {
		    /* can not find user */
		    goto end;
		  }
	      }
	    else
	      {
		tran_user = cdc_Gl.producer.tran_user.at (trid);
	      }

	    if (!cdc_is_filtered_user (tran_user))
	      {
		goto end;
	      }
	  }

	switch (rec_type)
	  {
	  case LOG_SUPPLEMENT_TRAN_USER:
	    if (cdc_Gl.producer.tran_user.count (trid) != 0)
	      {
		break;
	      }
	    else
	      {
		tran_user = (char *) malloc (supplement_length + 1);
		if (tran_user == NULL)
		  {
		    goto error;
		  }

		// |string|, |smart pointer|, strdup
		memcpy (tran_user, supplement_data, supplement_length);
		tran_user[supplement_length] = '\0';

		cdc_Gl.producer.tran_user.insert (std::make_pair (trid, tran_user));

		break;
	      }
	  case LOG_SUPPLEMENT_INSERT:
	  case LOG_SUPPLEMENT_TRIGGER_INSERT:
	    memcpy (&classoid, supplement_data, sizeof (OID));

	    if (!cdc_is_filtered_class (classoid) || oid_is_system_class (&classoid))
	      {
		error = ER_CDC_IGNORE_LOG_INFO;
		cdc_log ("cdc_log_extract : Skip producing log info for an invalid class (%d|%d|%d)",
			 OID_AS_ARGS (&classoid));
		goto end;
	      }

	    memcpy (&redo_lsa, supplement_data + sizeof (OID), sizeof (LOG_LSA));

	    if (cdc_get_recdes (thread_p, NULL, NULL, &redo_lsa, &redo_recdes, false) != NO_ERROR)
	      {
		goto error;
	      }

	    error =
	      cdc_make_dml_loginfo (thread_p, trid, tran_user,
				    rec_type == LOG_SUPPLEMENT_INSERT ? CDC_INSERT : CDC_TRIGGER_INSERT, classoid, NULL,
				    &redo_recdes, log_info_entry, false);

	    if (error != ER_CDC_LOGINFO_ENTRY_GENERATED)
	      {
		goto error;
	      }

	    break;
	  case LOG_SUPPLEMENT_UPDATE:
	  case LOG_SUPPLEMENT_TRIGGER_UPDATE:
	    memcpy (&classoid, supplement_data, sizeof (OID));

	    if (!cdc_is_filtered_class (classoid) || oid_is_system_class (&classoid))
	      {
		error = ER_CDC_IGNORE_LOG_INFO;
		cdc_log ("cdc_log_extract : Skip producing log info for an invalid class (%d|%d|%d)",
			 OID_AS_ARGS (&classoid));
		goto end;
	      }

	    memcpy (&undo_lsa, supplement_data + sizeof (OID), sizeof (LOG_LSA));
	    memcpy (&redo_lsa, supplement_data + sizeof (OID) + sizeof (LOG_LSA), sizeof (LOG_LSA));

	    if (cdc_get_recdes (thread_p, &undo_lsa, &undo_recdes, &redo_lsa, &redo_recdes, false) != NO_ERROR)
	      {
		goto error;
	      }

	    if (undo_recdes.type == REC_ASSIGN_ADDRESS)
	      {
		/* This occurs when series of logs are appended like
		 * INSERT record for reserve OID (REC_ASSIGN_ADDRESS) then UPDATE to some record.
		 * And this is a sequence for INSERT a record with OID reservation.
		 * undo record with REC_ASSIGN_ADDRESS type has no undo image to extract, so this will be treated as INSERT
		 * CUBRID engine used to do INSERT a record like this way,
		 * for instance CREATE a class or INSERT a record by trigger execution */

		assert (rec_type == LOG_SUPPLEMENT_TRIGGER_UPDATE);

		error =
		  cdc_make_dml_loginfo (thread_p, trid, tran_user, CDC_TRIGGER_INSERT, classoid, NULL, &redo_recdes,
					log_info_entry, false);
	      }
	    else
	      {
		error =
		  cdc_make_dml_loginfo (thread_p, trid, tran_user,
					rec_type == LOG_SUPPLEMENT_UPDATE ? CDC_UPDATE : CDC_TRIGGER_UPDATE, classoid,
					&undo_recdes, &redo_recdes, log_info_entry, false);
	      }

	    if (error == ER_CDC_IGNORE_LOG_INFO || error == ER_CDC_IGNORE_LOG_INFO_INTERNAL)
	      {
		goto end;
	      }

	    if (error != ER_CDC_LOGINFO_ENTRY_GENERATED)
	      {
		goto error;
	      }

	    break;
	  case LOG_SUPPLEMENT_DELETE:
	  case LOG_SUPPLEMENT_TRIGGER_DELETE:
	    memcpy (&classoid, supplement_data, sizeof (OID));

	    if (!cdc_is_filtered_class (classoid) || oid_is_system_class (&classoid))
	      {
		error = ER_CDC_IGNORE_LOG_INFO;
		cdc_log ("cdc_log_extract : Skip producing log info for an invalid class (%d|%d|%d)",
			 OID_AS_ARGS (&classoid));
		goto end;
	      }

	    memcpy (&undo_lsa, supplement_data + sizeof (OID), sizeof (LOG_LSA));

	    if (cdc_get_recdes (thread_p, &undo_lsa, &undo_recdes, NULL, NULL, false) != NO_ERROR)
	      {
		goto error;
	      }

	    error =
	      cdc_make_dml_loginfo (thread_p, trid, tran_user,
				    rec_type == LOG_SUPPLEMENT_DELETE ? CDC_DELETE : CDC_TRIGGER_DELETE, classoid,
				    &undo_recdes, NULL, log_info_entry, false);

	    if (error != ER_CDC_LOGINFO_ENTRY_GENERATED)
	      {
		goto error;
	      }

	    break;
	  case LOG_SUPPLEMENT_DDL:
	    error = cdc_make_ddl_loginfo (supplement_data, trid, tran_user, log_info_entry);

	    if (error == ER_CDC_IGNORE_LOG_INFO)
	      {
		goto end;
	      }
	    else if (error != ER_CDC_LOGINFO_ENTRY_GENERATED)
	      {
		goto error;
	      }

	    break;

	  default:
	    break;
	  }


	break;
      }

    default:
      break;
    }

end:
  if (supplement_data != NULL)
    {
      free_and_init (supplement_data);
    }

  if (undo_recdes.data != NULL)
    {
      free_and_init (undo_recdes.data);
    }

  if (redo_recdes.data != NULL)
    {
      free_and_init (redo_recdes.data);
    }

  LSA_COPY (process_lsa, &next_log_rec_lsa);

  return error;

error:
  if (supplement_data != NULL)
    {
      free_and_init (supplement_data);
    }

  if (undo_recdes.data != NULL)
    {
      free_and_init (undo_recdes.data);
    }

  if (redo_recdes.data != NULL)
    {
      free_and_init (redo_recdes.data);
    }

  LSA_COPY (process_lsa, &cur_log_rec_lsa);

  return error;
}

static void
cdc_loginfo_producer_execute (cubthread::entry & thread_ref)
{
  LOG_LSA cur_log_rec_lsa;
  LOG_LSA process_lsa;
  LOG_LSA nxio_lsa;

  CDC_LOGINFO_ENTRY log_info_entry;

  THREAD_ENTRY *thread_p = &thread_ref;
  thread_p->is_cdc_daemon = true;

  int error = NO_ERROR;

  cdc_Gl.producer.state = CDC_PRODUCER_STATE_RUN;

  while (cdc_Gl.producer.request != CDC_REQUEST_PRODUCER_TO_BE_DEAD)
    {
      if (cdc_Gl.producer.request == CDC_REQUEST_PRODUCER_TO_WAIT)
	{
	  cdc_log ("cdc_loginfo_producer_execute : cdc_Gl.producer.state is in CDC_PRODUCER_STATE_WAIT ");

	  cdc_Gl.producer.state = CDC_PRODUCER_STATE_WAIT;
	  cdc_Gl.producer.request = CDC_REQUEST_PRODUCER_NONE;

	  pthread_mutex_lock (&cdc_Gl.producer.lock);
	  pthread_cond_wait (&cdc_Gl.producer.wait_cond, &cdc_Gl.producer.lock);
	  pthread_mutex_unlock (&cdc_Gl.producer.lock);

	  cdc_Gl.producer.state = CDC_PRODUCER_STATE_RUN;

	  cdc_log ("cdc_loginfo_producer_execute : cdc_Gl.producer.state is in CDC_PRODUCER_STATE_RUN ");
	  continue;
	}

      if (cdc_Gl.producer.produced_queue_size >= MAX_CDC_LOGINFO_QUEUE_SIZE || cdc_Gl.loginfo_queue->is_full ())
	{
	  cdc_log ("cdc_loginfo_producer_execute : produced queue size is over the limit");

	  cdc_Gl.producer.state = CDC_PRODUCER_STATE_WAIT;

	  cdc_pause_consumer ();

	  pthread_mutex_lock (&cdc_Gl.producer.lock);
	  pthread_cond_wait (&cdc_Gl.producer.wait_cond, &cdc_Gl.producer.lock);
	  pthread_mutex_unlock (&cdc_Gl.producer.lock);

	  cdc_Gl.producer.state = CDC_PRODUCER_STATE_RUN;

	  cdc_log ("cdc_loginfo_producer_execute : cdc_Gl.producer.state is in CDC_PRODUCER_STATE_RUN ");

	  cdc_Gl.producer.produced_queue_size -= cdc_Gl.consumer.consumed_queue_size;
	  cdc_Gl.consumer.consumed_queue_size = 0;

	  cdc_wakeup_consumer ();

	  continue;
	}

      nxio_lsa = log_Gl.append.get_nxio_lsa ();

      if (LSA_GE (&cdc_Gl.producer.next_extraction_lsa, &nxio_lsa))
	{
	  /* LOG_HA_DUMMY_SERVER_STATUS is appended every 1 seconds and flushed.
	   * So it is expected to be woken up by looper within period of looper */

	  cdc_log
	    ("cdc_loginfo_producer_execute : next_extraction_lsa (%lld | %d)  is greater or equal than nxio_lsa (%lld | %d)",
	     LSA_AS_ARGS (&cdc_Gl.producer.next_extraction_lsa), LSA_AS_ARGS (&nxio_lsa));

	  sleep (1);

	  continue;
	}

      log_info_entry.length = 0;
      LSA_SET_NULL (&log_info_entry.next_lsa);
      log_info_entry.log_info = NULL;

      LSA_COPY (&cur_log_rec_lsa, &cdc_Gl.producer.next_extraction_lsa);
      LSA_COPY (&process_lsa, &cur_log_rec_lsa);

      error = cdc_log_extract (thread_p, &process_lsa, &log_info_entry);
      if (!(error == NO_ERROR || error == ER_CDC_LOGINFO_ENTRY_GENERATED))
	{
	  cdc_log
	    ("cdc_loginfo_producer_execute : cdc_log_extract() error(%d) is returned at extracting log from lsa (%lld | %d)",
	     error, LSA_AS_ARGS (&cur_log_rec_lsa));

	  if (!CDC_IS_IGNORE_LOGINFO_ERROR (error))
	    {
	      continue;
	    }
	}

      assert (!LSA_ISNULL (&process_lsa));

      /* when refined log info is queued, update cdc_Gl */
      if (error == ER_CDC_LOGINFO_ENTRY_GENERATED)
	{
	  CDC_LOGINFO_ENTRY *tmp = (CDC_LOGINFO_ENTRY *) malloc (sizeof (CDC_LOGINFO_ENTRY));
	  if (tmp == NULL)
	    {
	      cdc_log
		("cdc_loginfo_producer_execute : failed to allocate memory for log info entry of LOG_LSA (%lld | %d)",
		 LSA_AS_ARGS (&process_lsa));

	      er_set (ER_ERROR_SEVERITY, ARG_FILE_LINE, ER_OUT_OF_VIRTUAL_MEMORY, 1, sizeof (CDC_LOGINFO_ENTRY));
	      error = ER_OUT_OF_VIRTUAL_MEMORY;
	      continue;
	    }

	  tmp->length = log_info_entry.length;
	  tmp->log_info = log_info_entry.log_info;
	  LSA_COPY (&tmp->next_lsa, &process_lsa);

	  if (cdc_Gl.is_queue_reinitialized)
	    {
	      free_and_init (tmp->log_info);
	      free_and_init (tmp);

	      cdc_Gl.is_queue_reinitialized = false;

	      continue;
	    }

          /* *INDENT-OFF* */
	  cdc_Gl.loginfo_queue->produce (tmp);
          /* *INDENT-ON* */
	  cdc_Gl.producer.produced_queue_size += tmp->length;

	  LSA_COPY (&cdc_Gl.last_loginfo_queue_lsa, &cur_log_rec_lsa);

	  cdc_log ("cdc_loginfo_producer_execute : log info is produced on LOG_LSA (%lld | %d)",
		   LSA_AS_ARGS (&process_lsa));
	}

      LSA_COPY (&cdc_Gl.producer.next_extraction_lsa, &process_lsa);
    }

  cdc_Gl.producer.state = CDC_PRODUCER_STATE_DEAD;

end:

  thread_p->is_cdc_daemon = false;

  return;

error:

  thread_p->is_cdc_daemon = false;
  return;
}

static int
cdc_check_log_page (THREAD_ENTRY * thread_p, LOG_PAGE * log_page_p, LOG_LSA * lsa)
{
  if (log_page_p->hdr.logical_pageid != lsa->pageid)
    {
      if (logpb_fetch_page (thread_p, lsa, LOG_CS_SAFE_READER, log_page_p) != NO_ERROR)
	{
	  return ER_FAILED;
	}
    }

  return NO_ERROR;
}

SCAN_CODE
cdc_get_undo_record (THREAD_ENTRY * thread_p, LOG_PAGE * log_page_p, LOG_LSA lsa, RECDES * undo_recdes)
{
  SCAN_CODE scan_code = S_SUCCESS;

  if (cdc_check_log_page (thread_p, log_page_p, &lsa) != NO_ERROR)
    {
      return S_ERROR;
    }

  undo_recdes->data = (char *) malloc (ONE_K);
  if (undo_recdes->data == NULL)
    {
      cdc_log ("cdc_get_undo_record : failed to allocate memory while reading from undo log lsa:(%lld | %d)",
	       LSA_AS_ARGS (&lsa));
      return S_ERROR;
    }

  undo_recdes->area_size = ONE_K;

  scan_code = log_get_undo_record (thread_p, log_page_p, lsa, undo_recdes);
  if (scan_code != S_SUCCESS)
    {
      if (scan_code == S_DOESNT_FIT)
	{
	  undo_recdes->data = (char *) realloc (undo_recdes->data, (size_t) (-undo_recdes->length));	//realloc error 처리
	  undo_recdes->area_size = (size_t) (-undo_recdes->length);

	  if (cdc_check_log_page (thread_p, log_page_p, &lsa) != NO_ERROR)
	    {
	      return S_ERROR;
	    }

	  scan_code = log_get_undo_record (thread_p, log_page_p, lsa, undo_recdes);
	  if (scan_code != S_SUCCESS)
	    {
	      cdc_log ("cdc_get_undo_record : failed to allocate memory for undo record at lsa (%lld | %d)",
		       LSA_AS_ARGS (&lsa));
	      return scan_code;
	    }
	}
      else
	{
	  return scan_code;
	}
    }

  cdc_log ("cdc_get_undo_record : success to get undo record of lsa(%lld | %d)", LSA_AS_ARGS (&lsa));
  return scan_code;
}

int
cdc_get_recdes (THREAD_ENTRY * thread_p, LOG_LSA * undo_lsa, RECDES * undo_recdes, LOG_LSA * redo_lsa,
		RECDES * redo_recdes, bool is_flashback)
{
  LOG_RECORD_HEADER *log_rec_hdr = NULL;
  int tmpbuf_index;

  char *log_pgbuf[IO_MAX_PAGE_SIZE + MAX_ALIGNMENT];
  LOG_PAGE *log_page_p = NULL;

  LOG_LSA process_lsa;
  LOG_LSA current_logrec_lsa;
  LOG_LSA prev_lsa;

  LOG_RECTYPE log_type;

  int is_zipped_redo = false;
  int is_unzipped_redo = false;
  LOG_ZIP *redo_zip_ptr = NULL;

  bool is_diff = false;

  LOG_RCVINDEX rcvindex;
  int redo_length;
  int undo_length;
  char *redo_data = NULL;
  char *undo_data = NULL;

  bool is_redo_alloced = false;

  RECDES tmp_undo_recdes = RECDES_INITIALIZER;

  SCAN_CODE scan_code = S_SUCCESS;

  int error_code = NO_ERROR;

  /* Get UNDO RECDES from undo lsa */

  /* Because it is unable to know exact size of data (recdes.data), can not use log_get_undo_record.
   * In order to use log_get_undo_record(), memory pool for recdes (assign_recdes_to_area()) is required just as scan cache where log_get_undo_record() is called. */

  log_page_p = (LOG_PAGE *) PTR_ALIGN (log_pgbuf, MAX_ALIGNMENT);

  if (undo_lsa != NULL)
    {
      tmpbuf_index = undo_lsa->pageid % 2;
      if (cdc_Gl.producer.temp_logbuf[tmpbuf_index].log_page_p->hdr.logical_pageid == undo_lsa->pageid && !is_flashback)
	{
	  memcpy (log_page_p, cdc_Gl.producer.temp_logbuf[tmpbuf_index].log_page_p, IO_MAX_PAGE_SIZE);
	}
      else
	{
	  if ((error_code = logpb_fetch_page (thread_p, undo_lsa, LOG_CS_SAFE_READER, log_page_p)) != NO_ERROR)
	    {
	      goto error;
	    }
	}

      LSA_COPY (&process_lsa, undo_lsa);
      LSA_COPY (&current_logrec_lsa, undo_lsa);

      log_rec_hdr = LOG_GET_LOG_RECORD_HEADER (log_page_p, &process_lsa);

      LSA_COPY (&prev_lsa, &log_rec_hdr->prev_tranlsa);
      log_type = log_rec_hdr->type;

      LOG_READ_ADD_ALIGN (thread_p, sizeof (*log_rec_hdr), &process_lsa, log_page_p);

      cdc_log ("cdc_get_recdes : reading from undo log lsa:(%lld | %d), undo log record type:%s",
	       LSA_AS_ARGS (undo_lsa), log_to_string (log_type));

      switch (log_type)
	{
	case LOG_SUPPLEMENTAL_INFO:
	  {
	    scan_code = cdc_get_undo_record (thread_p, log_page_p, current_logrec_lsa, undo_recdes);
	    if (scan_code != S_SUCCESS)
	      {
		error_code = ER_FAILED;
		goto error;
	      }

	    break;
	  }
	case LOG_MVCC_DIFF_UNDOREDO_DATA:
	case LOG_MVCC_UNDOREDO_DATA:
	  {
	    LOG_REC_MVCC_UNDOREDO *mvcc_undoredo = NULL;

	    LOG_READ_ADVANCE_WHEN_DOESNT_FIT (thread_p, sizeof (*mvcc_undoredo), &process_lsa, log_page_p);

	    mvcc_undoredo = (LOG_REC_MVCC_UNDOREDO *) (log_page_p->area + process_lsa.offset);
	    rcvindex = mvcc_undoredo->undoredo.data.rcvindex;
	    undo_length = mvcc_undoredo->undoredo.ulength;

	    if (rcvindex == RVHF_MVCC_DELETE_MODIFY_HOME || rcvindex == RVHF_UPDATE_NOTIFY_VACUUM)
	      {
		scan_code = cdc_get_undo_record (thread_p, log_page_p, current_logrec_lsa, undo_recdes);
		if (scan_code != S_SUCCESS)
		  {
		    error_code = ER_FAILED;
		    goto error;
		  }

	      }

	    break;
	  }
	case LOG_DIFF_UNDOREDO_DATA:
	case LOG_UNDOREDO_DATA:
	  {
	    LOG_REC_UNDOREDO *undoredo = NULL;

	    LOG_READ_ADVANCE_WHEN_DOESNT_FIT (thread_p, sizeof (*undoredo), &process_lsa, log_page_p);

	    undoredo = (LOG_REC_UNDOREDO *) (log_page_p->area + process_lsa.offset);
	    rcvindex = undoredo->data.rcvindex;
	    undo_length = undoredo->ulength;

	    if (rcvindex == RVHF_DELETE || rcvindex == RVHF_UPDATE)
	      {
		scan_code = cdc_get_undo_record (thread_p, log_page_p, current_logrec_lsa, undo_recdes);
		if (scan_code != S_SUCCESS)
		  {
		    error_code = ER_FAILED;
		    goto error;
		  }
	      }
	    else if (rcvindex == RVOVF_CHANGE_LINK || rcvindex == RVOVF_NEWPAGE_LINK)
	      {
		/* GET OVF UNDO IMAGE */
		if ((error_code =
		     cdc_get_overflow_recdes (thread_p, log_page_p, undo_recdes, prev_lsa, RVOVF_PAGE_UPDATE,
					      false)) != NO_ERROR)
		  {
		    goto error;
		  }

	      }

	    break;
	  }
	case LOG_UNDO_DATA:
	  {
	    LOG_REC_UNDO *undo = NULL;

	    LOG_READ_ADVANCE_WHEN_DOESNT_FIT (thread_p, sizeof (*undo), &process_lsa, log_page_p);
	    undo = (LOG_REC_UNDO *) (log_page_p->area + process_lsa.offset);
	    rcvindex = undo->data.rcvindex;
	    undo_length = undo->length;

	    if (rcvindex == RVOVF_PAGE_UPDATE)
	      {
		/* GET OVF UNDO IMAGE */
		if ((error_code =
		     cdc_get_overflow_recdes (thread_p, log_page_p, undo_recdes, *undo_lsa, rcvindex,
					      false)) != NO_ERROR)
		  {
		    goto error;
		  }

	      }
	    else if (rcvindex == RVHF_MVCC_UPDATE_OVERFLOW)
	      {
		scan_code = cdc_get_undo_record (thread_p, log_page_p, current_logrec_lsa, undo_recdes);
		if (scan_code != S_SUCCESS)
		  {
		    error_code = ER_FAILED;

		    goto error;
		  }
	      }

	    break;
	  }

	case LOG_REDO_DATA:
	  {
	    LOG_REC_REDO *redo = NULL;
	    LOG_RCVINDEX rcvindex;

	    LOG_READ_ADVANCE_WHEN_DOESNT_FIT (thread_p, sizeof (*redo), &process_lsa, log_page_p);

	    redo = (LOG_REC_REDO *) (log_page_p->area + process_lsa.offset);
	    rcvindex = redo->data.rcvindex;

	    if (rcvindex == RVOVF_PAGE_UPDATE)
	      {
		/* GET OVF UNDO IMAGE */
		if ((error_code =
		     cdc_get_overflow_recdes (thread_p, log_page_p, undo_recdes, *undo_lsa, rcvindex,
					      false)) != NO_ERROR)
		  {
		    goto error;
		  }
	      }

	    break;
	  }

	default:
	  break;
	}
    }

/* Get REDO RECDES from redo lsa */
  if (redo_lsa != NULL)
    {
      tmpbuf_index = redo_lsa->pageid % 2;

      if (LSA_ISNULL (&process_lsa) && process_lsa.pageid == redo_lsa->pageid)
	{
	  /* if undo_lsa != NULL and current log_page_p can be reusable */
	  assert (log_page_p != NULL);
	}
      else
	{
	  if (cdc_Gl.producer.temp_logbuf[tmpbuf_index].log_page_p->hdr.logical_pageid == redo_lsa->pageid
	      && !is_flashback)
	    {
	      memcpy (log_page_p, cdc_Gl.producer.temp_logbuf[tmpbuf_index].log_page_p, IO_MAX_PAGE_SIZE);
	    }
	  else
	    {
	      if (logpb_fetch_page (thread_p, redo_lsa, LOG_CS_SAFE_READER, log_page_p) != NO_ERROR)
		{
		  error_code = ER_FAILED;
		  goto error;
		}
	    }
	}

      LSA_COPY (&process_lsa, redo_lsa);
      LSA_COPY (&current_logrec_lsa, redo_lsa);

      log_rec_hdr = LOG_GET_LOG_RECORD_HEADER (log_page_p, &process_lsa);

      log_type = log_rec_hdr->type;
      LSA_COPY (&prev_lsa, &log_rec_hdr->prev_tranlsa);

      LOG_READ_ADD_ALIGN (thread_p, sizeof (*log_rec_hdr), &process_lsa, log_page_p);

      cdc_log ("cdc_get_recdes : reading from redo log lsa:(%lld | %d), redo log record type:%s",
	       LSA_AS_ARGS (redo_lsa), log_to_string (log_type));

      switch (log_type)
	{
	case LOG_MVCC_DIFF_UNDOREDO_DATA:
	case LOG_MVCC_UNDOREDO_DATA:
	  {
	    LOG_REC_MVCC_UNDOREDO *mvcc_undoredo = NULL;
	    LOG_RCVINDEX rcvindex;

	    LOG_READ_ADVANCE_WHEN_DOESNT_FIT (thread_p, sizeof (*mvcc_undoredo), &process_lsa, log_page_p);

	    mvcc_undoredo = (LOG_REC_MVCC_UNDOREDO *) (log_page_p->area + process_lsa.offset);
	    rcvindex = mvcc_undoredo->undoredo.data.rcvindex;
	    redo_length = mvcc_undoredo->undoredo.rlength;
	    undo_length = mvcc_undoredo->undoredo.ulength;

	    if (LOG_IS_DIFF_UNDOREDO_TYPE (log_type) == true)
	      {
		is_diff = true;
	      }

	    LOG_READ_ADD_ALIGN (thread_p, sizeof (*mvcc_undoredo), &process_lsa, log_page_p);

	    if (rcvindex == RVHF_MVCC_INSERT)
	      {
		MVCC_REC_HEADER mvcc_rec_header;	/* To clear mvcc rec header for MVCC INSERT , because RECDES in log record for RVHF_MVCC_INSERT does not contain */
		char *tmp_ptr;

		if (ZIP_CHECK (redo_length))
		  {
		    redo_length = (int) GET_ZIP_LEN (redo_length);
		    is_zipped_redo = true;
		  }
		if (process_lsa.offset + redo_length < (int) LOGAREA_SIZE)
		  {
		    redo_data = (char *) (log_page_p->area + process_lsa.offset);
		  }
		else
		  {
		    redo_data = (char *) malloc (redo_length);
		    if (redo_data == NULL)
		      {
			cdc_log ("cdc_get_recdes : failed to allocate memory for redo data on recovery index:%d",
				 rcvindex);

			er_set (ER_ERROR_SEVERITY, ARG_FILE_LINE, ER_OUT_OF_VIRTUAL_MEMORY, 1, redo_length);
			error_code = ER_OUT_OF_VIRTUAL_MEMORY;
			goto error;
		      }

		    logpb_copy_from_log (thread_p, redo_data, redo_length, &process_lsa, log_page_p);
		    is_redo_alloced = true;
		  }

		if (is_zipped_redo && redo_length != 0)
		  {
		    redo_zip_ptr = log_append_get_zip_redo (thread_p);
		    if (redo_zip_ptr == NULL)
		      {

			er_set (ER_ERROR_SEVERITY, ARG_FILE_LINE, ER_OUT_OF_VIRTUAL_MEMORY, 1, IO_PAGESIZE);
			error_code = ER_OUT_OF_VIRTUAL_MEMORY;
			goto error;
		      }

		    is_unzipped_redo = log_unzip (redo_zip_ptr, redo_length, redo_data);
		    if (is_unzipped_redo != true)
		      {
			cdc_log ("cdc_get_recdes : failed to unzip the redo data on recovery index:%d", rcvindex);
			error_code = ER_IO_LZ4_DECOMPRESS_FAIL;
			goto error;
		      }
		  }

		if (is_zipped_redo && is_unzipped_redo)
		  {
		    redo_length = (int) redo_zip_ptr->data_length;

		    if (is_redo_alloced)
		      {
			free_and_init (redo_data);
			is_redo_alloced = false;
		      }

		    redo_data = redo_zip_ptr->log_data;
		  }

		redo_recdes->type = *(INT16 *) redo_data;
		redo_recdes->length = redo_length - sizeof (INT16);

		tmp_ptr = (char *) redo_data + sizeof (redo_recdes->type);
		redo_recdes->length += OR_HEADER_SIZE (tmp_ptr) - OR_CHN_OFFSET;

		redo_recdes->data = (char *) malloc (redo_recdes->length + MAX_ALIGNMENT);
		if (redo_recdes->data == NULL)
		  {
		    er_set (ER_ERROR_SEVERITY, ARG_FILE_LINE, ER_OUT_OF_VIRTUAL_MEMORY, 1,
			    redo_recdes->length + MAX_ALIGNMENT);
		    error_code = ER_OUT_OF_VIRTUAL_MEMORY;
		    goto error;
		  }

		memcpy (redo_recdes->data, tmp_ptr, OR_INT_SIZE);
		memcpy (redo_recdes->data + OR_CHN_OFFSET, tmp_ptr + OR_INT_SIZE, OR_INT_SIZE);
		memcpy (redo_recdes->data + OR_HEADER_SIZE (tmp_ptr), tmp_ptr + OR_INT_SIZE + OR_INT_SIZE,
			redo_recdes->length - OR_INT_SIZE - OR_INT_SIZE);
	      }
	    else if (rcvindex == RVHF_UPDATE_NOTIFY_VACUUM)
	      {
		if (ZIP_CHECK (undo_length))
		  {
		    undo_length = (int) GET_ZIP_LEN (undo_length);
		  }

		/*if LOG_MVCC_UNDOREDO_DATA_DIFF , get undo data first and get diff */
		if (is_diff)
		  {
		    scan_code = cdc_get_undo_record (thread_p, log_page_p, current_logrec_lsa, &tmp_undo_recdes);
		    if (scan_code != S_SUCCESS)
		      {
			error_code = ER_FAILED;
			goto error;
		      }

		    undo_data = (char *) malloc (tmp_undo_recdes.length + sizeof (tmp_undo_recdes.type));
		    if (undo_data == NULL)
		      {

			er_set (ER_ERROR_SEVERITY, ARG_FILE_LINE, ER_OUT_OF_VIRTUAL_MEMORY, 1,
				tmp_undo_recdes.length + sizeof (tmp_undo_recdes.type));
			error_code = ER_OUT_OF_VIRTUAL_MEMORY;
			goto error;
		      }

		    memcpy (undo_data, &tmp_undo_recdes.type, sizeof (tmp_undo_recdes.type));
		    memcpy (undo_data + sizeof (tmp_undo_recdes.type), tmp_undo_recdes.data, tmp_undo_recdes.length);
		  }

		/* get REDO record */
		LOG_READ_ADD_ALIGN (thread_p, undo_length, &process_lsa, log_page_p);

		if (ZIP_CHECK (redo_length))
		  {
		    redo_length = (int) GET_ZIP_LEN (redo_length);
		    is_zipped_redo = true;
		  }

		redo_data = (char *) malloc (redo_length);
		if (redo_data == NULL)
		  {
		    cdc_log ("cdc_get_recdes : failed to allocate memory for redo data on recovery index:%d", rcvindex);

		    er_set (ER_ERROR_SEVERITY, ARG_FILE_LINE, ER_OUT_OF_VIRTUAL_MEMORY, 1, redo_length);
		    error_code = ER_OUT_OF_VIRTUAL_MEMORY;
		    goto error;
		  }

		logpb_copy_from_log (thread_p, redo_data, redo_length, &process_lsa, log_page_p);
		is_redo_alloced = true;

		if (is_zipped_redo && redo_length != 0)
		  {
		    redo_zip_ptr = log_append_get_zip_redo (thread_p);
		    if (redo_zip_ptr == NULL)
		      {
			cdc_log ("cdc_get_recdes : failed to get memory of redo zip on recovery index:%d", rcvindex);

			er_set (ER_ERROR_SEVERITY, ARG_FILE_LINE, ER_OUT_OF_VIRTUAL_MEMORY, 1, IO_PAGESIZE);
			error_code = ER_OUT_OF_VIRTUAL_MEMORY;
			goto error;
		      }

		    is_unzipped_redo = log_unzip (redo_zip_ptr, redo_length, redo_data);
		    if (is_unzipped_redo != true)
		      {
			cdc_log ("cdc_get_recdes : failed to unzip the redo data on recovery index:%d", rcvindex);
			error_code = ER_IO_LZ4_DECOMPRESS_FAIL;
			goto error;
		      }
		  }

		if (is_zipped_redo && is_unzipped_redo)
		  {
		    redo_length = (int) redo_zip_ptr->data_length;

		    if (is_redo_alloced)
		      {
			free_and_init (redo_data);
			is_redo_alloced = false;
		      }

		    redo_data = redo_zip_ptr->log_data;
		  }

		if (is_diff)
		  {
		    undo_length = tmp_undo_recdes.length + sizeof (tmp_undo_recdes.type);
		    (void) log_diff (undo_length, undo_data, redo_length, redo_data);
		  }

		redo_recdes->type = *(INT16 *) redo_data;
		redo_recdes->length = redo_length - sizeof (INT16);
//              redo_recdes->data = (char *) malloc (redo_recdes->length);
		redo_recdes->data = (char *) malloc (redo_recdes->length + MAX_ALIGNMENT);
		if (redo_recdes->data == NULL)
		  {
		    cdc_log ("cdc_get_recdes : failed to allocate memory for redo_recdes->data on recovery index:%d",
			     rcvindex);

		    er_set (ER_ERROR_SEVERITY, ARG_FILE_LINE, ER_OUT_OF_VIRTUAL_MEMORY, 1,
			    redo_recdes->length + MAX_ALIGNMENT);
		    error_code = ER_OUT_OF_VIRTUAL_MEMORY;
		    goto error;
		  }

		memcpy (redo_recdes->data, (char *) redo_data + sizeof (redo_recdes->type), redo_recdes->length);
	      }

	    break;
	  }
	case LOG_UNDOREDO_DATA:
	case LOG_DIFF_UNDOREDO_DATA:
	  {
	    LOG_REC_UNDOREDO *undoredo = NULL;

	    LOG_READ_ADVANCE_WHEN_DOESNT_FIT (thread_p, sizeof (*undoredo), &process_lsa, log_page_p);

	    undoredo = (LOG_REC_UNDOREDO *) (log_page_p->area + process_lsa.offset);
	    rcvindex = undoredo->data.rcvindex;
	    redo_length = undoredo->rlength;
	    undo_length = undoredo->ulength;

	    if (LOG_IS_DIFF_UNDOREDO_TYPE (log_type) == true)
	      {
		is_diff = true;
	      }

	    LOG_READ_ADD_ALIGN (thread_p, sizeof (*undoredo), &process_lsa, log_page_p);

	    if (rcvindex == RVHF_INSERT || rcvindex == RVHF_INSERT_NEWHOME)
	      {
		if (ZIP_CHECK (redo_length))
		  {
		    redo_length = (int) GET_ZIP_LEN (redo_length);
		    is_zipped_redo = true;
		  }

		if (process_lsa.offset + redo_length < (int) LOGAREA_SIZE)
		  {
		    redo_data = (char *) (log_page_p->area + process_lsa.offset);
		  }
		else
		  {
		    redo_data = (char *) malloc (redo_length);
		    if (redo_data == NULL)
		      {
			cdc_log ("cdc_get_recdes : failed to allocate memory for redo data on recovery index:%d",
				 rcvindex);

			er_set (ER_ERROR_SEVERITY, ARG_FILE_LINE, ER_OUT_OF_VIRTUAL_MEMORY, 1, redo_length);
			error_code = ER_OUT_OF_VIRTUAL_MEMORY;

			goto error;
		      }

		    logpb_copy_from_log (thread_p, redo_data, redo_length, &process_lsa, log_page_p);
		    is_redo_alloced = true;
		  }

		if (is_zipped_redo && redo_length != 0)
		  {
		    redo_zip_ptr = log_append_get_zip_redo (thread_p);
		    if (redo_zip_ptr == NULL)
		      {
			cdc_log ("cdc_get_recdes : failed to get memory for redo zip on recovery index:%d", rcvindex);

			er_set (ER_ERROR_SEVERITY, ARG_FILE_LINE, ER_OUT_OF_VIRTUAL_MEMORY, 1, IO_PAGESIZE);
			error_code = ER_OUT_OF_VIRTUAL_MEMORY;

			goto error;
		      }

		    is_unzipped_redo = log_unzip (redo_zip_ptr, redo_length, redo_data);
		    if (is_unzipped_redo != true)
		      {
			cdc_log ("cdc_get_recdes : failed to unzip the redo data on recovery index:%d", rcvindex);
			error_code = ER_IO_LZ4_DECOMPRESS_FAIL;
			goto error;
		      }
		  }

		if (is_zipped_redo && is_unzipped_redo)
		  {
		    redo_length = (int) redo_zip_ptr->data_length;

		    if (is_redo_alloced)
		      {
			free_and_init (redo_data);
			is_redo_alloced = false;
		      }

		    redo_data = redo_zip_ptr->log_data;
		  }

		redo_recdes->type = *(INT16 *) redo_data;
		redo_recdes->length = redo_length - sizeof (INT16);
		redo_recdes->data = (char *) malloc (redo_recdes->length);
		if (redo_recdes->data == NULL)
		  {
		    er_set (ER_ERROR_SEVERITY, ARG_FILE_LINE, ER_OUT_OF_VIRTUAL_MEMORY, 1, redo_recdes->length);
		    error_code = ER_OUT_OF_VIRTUAL_MEMORY;
		    goto error;
		  }

		memcpy (redo_recdes->data, (char *) redo_data + sizeof (redo_recdes->type), redo_recdes->length);
	      }
	    else if (rcvindex == RVHF_UPDATE)
	      {
		RECDES tmp_undo_recdes = RECDES_INITIALIZER;

		if (ZIP_CHECK (undo_length))
		  {
		    undo_length = (int) GET_ZIP_LEN (undo_length);
		  }

		/*if LOG_MVCC_UNDOREDO_DATA_DIFF , get undo data first and get diff */
		if (is_diff)
		  {
		    scan_code = cdc_get_undo_record (thread_p, log_page_p, current_logrec_lsa, &tmp_undo_recdes);
		    if (scan_code != S_SUCCESS)
		      {
			error_code = ER_FAILED;

			goto error;
		      }

		    undo_data = (char *) malloc (tmp_undo_recdes.length + sizeof (tmp_undo_recdes.type));
		    if (undo_data == NULL)
		      {
			er_set (ER_ERROR_SEVERITY, ARG_FILE_LINE, ER_OUT_OF_VIRTUAL_MEMORY, 1,
				tmp_undo_recdes.length + sizeof (tmp_undo_recdes.type));
			error_code = ER_OUT_OF_VIRTUAL_MEMORY;
			goto error;
		      }

		    memcpy (undo_data, &tmp_undo_recdes.type, sizeof (tmp_undo_recdes.type));
		    memcpy (undo_data + sizeof (tmp_undo_recdes.type), tmp_undo_recdes.data, tmp_undo_recdes.length);
		  }

		/*get REDO record */
		LOG_READ_ADD_ALIGN (thread_p, undo_length, &process_lsa, log_page_p);

		if (ZIP_CHECK (redo_length))
		  {
		    redo_length = (int) GET_ZIP_LEN (redo_length);
		    is_zipped_redo = true;
		  }

		if (process_lsa.offset + redo_length < (int) LOGAREA_SIZE)
		  {
		    redo_data = (char *) (log_page_p->area + process_lsa.offset);
		  }
		else
		  {
		    redo_data = (char *) malloc (redo_length);
		    if (redo_data == NULL)
		      {
			cdc_log ("cdc_get_recdes : failed to allocate memory for redo data on recovery index:%d",
				 rcvindex);

			er_set (ER_ERROR_SEVERITY, ARG_FILE_LINE, ER_OUT_OF_VIRTUAL_MEMORY, 1, redo_length);
			error_code = ER_OUT_OF_VIRTUAL_MEMORY;
			goto error;
		      }

		    logpb_copy_from_log (thread_p, redo_data, redo_length, &process_lsa, log_page_p);
		    is_redo_alloced = true;
		  }

		if (is_zipped_redo && redo_length != 0)
		  {
		    redo_zip_ptr = log_append_get_zip_redo (thread_p);
		    if (redo_zip_ptr == NULL)
		      {
			cdc_log ("cdc_get_recdes : failed to get memory for redo zip on recovery index:%d", rcvindex);

			er_set (ER_ERROR_SEVERITY, ARG_FILE_LINE, ER_OUT_OF_VIRTUAL_MEMORY, 1, IO_PAGESIZE);
			error_code = ER_OUT_OF_VIRTUAL_MEMORY;
			goto error;
		      }

		    is_unzipped_redo = log_unzip (redo_zip_ptr, redo_length, redo_data);
		    if (is_unzipped_redo != true)
		      {
			cdc_log ("cdc_get_recdes : failed to unzip redo data on recovery index:%d", rcvindex);
			error_code = ER_IO_LZ4_DECOMPRESS_FAIL;
			goto error;
		      }
		  }

		if (is_zipped_redo && is_unzipped_redo)
		  {
		    redo_length = (int) redo_zip_ptr->data_length;

		    if (is_redo_alloced)
		      {
			free_and_init (redo_data);
			is_redo_alloced = false;
		      }

		    redo_data = redo_zip_ptr->log_data;
		  }

		if (is_diff)
		  {
		    undo_length = tmp_undo_recdes.length + sizeof (tmp_undo_recdes.type);

		    (void) log_diff (undo_length, undo_data, redo_length, redo_data);
		  }


		redo_recdes->type = *(INT16 *) redo_data;
		redo_recdes->length = redo_length - sizeof (INT16);
		redo_recdes->data = (char *) malloc (redo_recdes->length);

		if (redo_recdes->data == NULL)
		  {
		    cdc_log ("cdc_get_recdes : failed to allocate memory for redo_recdes->data on recovery index:%d",
			     rcvindex);

		    er_set (ER_ERROR_SEVERITY, ARG_FILE_LINE, ER_OUT_OF_VIRTUAL_MEMORY, 1, redo_recdes->length);
		    error_code = ER_OUT_OF_VIRTUAL_MEMORY;
		    goto error;
		  }
		memcpy (redo_recdes->data, (char *) redo_data + sizeof (redo_recdes->type), redo_recdes->length);
	      }
	    else if (rcvindex == RVOVF_CHANGE_LINK || rcvindex == RVOVF_NEWPAGE_LINK)
	      {
		/* GET OVF UNDO IMAGE */
		if ((error_code =
		     cdc_get_overflow_recdes (thread_p, log_page_p, redo_recdes, prev_lsa, RVOVF_PAGE_UPDATE,
					      true)) != NO_ERROR)
		  {
		    goto error;
		  }

	      }

	    break;
	  }
	case LOG_REDO_DATA:
	  {
	    LOG_REC_REDO *redo = NULL;
	    LOG_RCVINDEX rcvindex;

	    redo = (LOG_REC_REDO *) (log_page_p->area + process_lsa.offset);
	    rcvindex = redo->data.rcvindex;

	    if (rcvindex == RVOVF_NEWPAGE_INSERT || rcvindex == RVOVF_PAGE_UPDATE)
	      {
		/* GET OVF REDO IMAGE */
		if ((error_code =
		     cdc_get_overflow_recdes (thread_p, log_page_p, redo_recdes, *redo_lsa, rcvindex,
					      true)) != NO_ERROR)
		  {
		    goto error;
		  }
	      }

	    break;

	  }
	case LOG_UNDO_DATA:
	  {
	    LOG_REC_UNDO *undo = NULL;
	    LOG_RCVINDEX rcvindex;

	    undo = (LOG_REC_UNDO *) (log_page_p->area + process_lsa.offset);
	    rcvindex = undo->data.rcvindex;

	    if (rcvindex == RVOVF_PAGE_UPDATE)
	      {
		if ((error_code =
		     cdc_get_overflow_recdes (thread_p, log_page_p, redo_recdes, *redo_lsa, rcvindex,
					      true)) != NO_ERROR)
		  {
		    goto error;
		  }
	      }
	    break;
	  }
	default:
	  break;

	}
    }

  if (redo_data != NULL && is_redo_alloced)
    {
      free_and_init (redo_data);
    }

  if (undo_data != NULL)
    {
      free_and_init (undo_data);
    }

  if (tmp_undo_recdes.data != NULL)
    {
      free_and_init (tmp_undo_recdes.data);
    }

  return NO_ERROR;

error:
  if (redo_data != NULL && is_redo_alloced)
    {
      free_and_init (redo_data);
    }

  if (undo_data != NULL)
    {
      free_and_init (undo_data);
    }

  if (tmp_undo_recdes.data != NULL)
    {
      free_and_init (tmp_undo_recdes.data);
    }

  if (redo_recdes->data != NULL)
    {
      free_and_init (redo_recdes->data);
    }

  if (undo_recdes->data != NULL)
    {
      free_and_init (undo_recdes->data);
    }
  return error_code;
}

static int
cdc_get_ovfdata_from_log (THREAD_ENTRY * thread_p, LOG_PAGE * log_page_p,
			  LOG_LSA * process_lsa, int *outlength, char **outdata, LOG_RCVINDEX rcvindex, bool is_redo)
{
  LOG_REC_REDO *redo = NULL;
  LOG_REC_UNDO *undo = NULL;
  int length;
  char *data = NULL;

  LOG_ZIP *zip_ptr = NULL;

  bool is_zipped = false;
  bool is_unzipped = false;

  bool is_alloced = false;

  int error_code = NO_ERROR;

  cdc_log ("cdc_get_ovfdata_from_log : process_lsa:(%lld | %d), recovery index:%d, is_redo:%d",
	   LSA_AS_ARGS (process_lsa), rcvindex, is_redo);
  LOG_READ_ADD_ALIGN (thread_p, DB_SIZEOF (LOG_RECORD_HEADER), process_lsa, log_page_p);

  if (is_redo)
    {
      LOG_READ_ADVANCE_WHEN_DOESNT_FIT (thread_p, sizeof (*redo), process_lsa, log_page_p);
      redo = (LOG_REC_REDO *) (log_page_p->area + process_lsa->offset);
      if (redo->data.rcvindex != rcvindex)
	{
	  goto end;
	}

      length = redo->length;
      LOG_READ_ADD_ALIGN (thread_p, sizeof (*redo), process_lsa, log_page_p);
    }
  else
    {
      LOG_READ_ADVANCE_WHEN_DOESNT_FIT (thread_p, sizeof (*undo), process_lsa, log_page_p);
      undo = (LOG_REC_UNDO *) (log_page_p->area + process_lsa->offset);
      if (undo->data.rcvindex != rcvindex)
	{
	  goto end;
	}
      length = undo->length;
      LOG_READ_ADD_ALIGN (thread_p, sizeof (*undo), process_lsa, log_page_p);
    }

  if (ZIP_CHECK (length))
    {
      length = (int) GET_ZIP_LEN (length);
      is_zipped = true;
    }

  data = (char *) malloc (length);
  if (data == NULL)
    {
      er_set (ER_ERROR_SEVERITY, ARG_FILE_LINE, ER_OUT_OF_VIRTUAL_MEMORY, 1, length);
      error_code = ER_OUT_OF_VIRTUAL_MEMORY;
      goto end;
    }

  logpb_copy_from_log (thread_p, data, length, process_lsa, log_page_p);
  is_alloced = true;

  if (is_zipped && length != 0)
    {
      zip_ptr = log_zip_alloc (IO_MAX_PAGE_SIZE);
      if (zip_ptr == NULL)
	{
	  er_set (ER_ERROR_SEVERITY, ARG_FILE_LINE, ER_OUT_OF_VIRTUAL_MEMORY, 1, IO_MAX_PAGE_SIZE);
	  error_code = ER_OUT_OF_VIRTUAL_MEMORY;
	  goto end;
	}

      is_unzipped = log_unzip (zip_ptr, length, data);
      if (is_unzipped == true)
	{
	  length = (int) zip_ptr->data_length;

	  if (is_alloced)
	    {
	      free_and_init (data);
	      is_alloced = false;
	    }

	  data = zip_ptr->log_data;
	}
      else
	{
	  error_code = ER_IO_LZ4_DECOMPRESS_FAIL;
	  goto end;
	}
    }

  *outlength = length;
  *outdata = (char *) malloc (length);
  if (*outdata == NULL)
    {
      er_set (ER_ERROR_SEVERITY, ARG_FILE_LINE, ER_OUT_OF_VIRTUAL_MEMORY, 1, length);
      error_code = ER_OUT_OF_VIRTUAL_MEMORY;
      goto end;
    }

  memcpy (*outdata, (char *) data, length);

end:
  if (data != NULL && is_alloced)
    {
      free_and_init (data);
    }
  if (zip_ptr != NULL)
    {
      log_zip_free (zip_ptr);
    }

  cdc_log ("cdc_get_ovfdata_from_log : success to get overflow data. length:%d", length);

  return error_code;
}

static int
cdc_get_overflow_recdes (THREAD_ENTRY * thread_p, LOG_PAGE * log_page_p, RECDES * recdes, LOG_LSA lsa,
			 LOG_RCVINDEX rcvindex, bool is_redo)
{
  LOG_LSA current_lsa;
  LOG_LSA prev_lsa;

  LOG_PAGE *current_log_page;
  LOG_RECORD_HEADER *current_log_record;

  OVF_PAGE_LIST *ovf_list_head = NULL;
  OVF_PAGE_LIST *ovf_list_tail = NULL;
  OVF_PAGE_LIST *ovf_list_data = NULL;

  int trid;

  bool first = true;
  int copyed_len;
  int area_len;
  int area_offset;
  int error_code = NO_ERROR;
  int length = 0;

  LSA_COPY (&current_lsa, &lsa);
  current_log_page = log_page_p;
  current_log_record = LOG_GET_LOG_RECORD_HEADER (current_log_page, &current_lsa);

  trid = current_log_record->trid;

  if (((current_log_record->type == LOG_UNDO_DATA)
       && (rcvindex == RVOVF_PAGE_UPDATE) && is_redo)
      || ((current_log_record->type == LOG_REDO_DATA) && (rcvindex == RVOVF_PAGE_UPDATE) && !is_redo))
    {
      LSA_COPY (&current_lsa, &current_log_record->prev_tranlsa);

      if (current_lsa.pageid != lsa.pageid)
	{
	  if (logpb_fetch_page (thread_p, &current_lsa, LOG_CS_SAFE_READER, current_log_page) != NO_ERROR)
	    {
	      error_code = ER_FAILED;
	      goto end;
	    }
	}
    }

  while (!LSA_ISNULL (&current_lsa))
    {
      LOG_READ_ADVANCE_WHEN_DOESNT_FIT (thread_p, sizeof (*current_log_record), &current_lsa, current_log_page);

      current_log_record = LOG_GET_LOG_RECORD_HEADER (current_log_page, &current_lsa);

      LSA_COPY (&prev_lsa, &current_log_record->prev_tranlsa);

      if (current_log_record->trid != trid || current_log_record->type == LOG_DUMMY_OVF_RECORD)
	{
	  if (!is_redo && current_log_record->type == LOG_DUMMY_OVF_RECORD)
	    {
	      /*get one more */
	      ovf_list_data = (OVF_PAGE_LIST *) malloc (DB_SIZEOF (OVF_PAGE_LIST));
	      if (ovf_list_data == NULL)
		{
		  cdc_log ("cdc_get_overflow_recdes : failed to allocate memory for overflow data ");
		  /* malloc failed */

		  er_set (ER_ERROR_SEVERITY, ARG_FILE_LINE, ER_OUT_OF_VIRTUAL_MEMORY, 1, DB_SIZEOF (OVF_PAGE_LIST));
		  error_code = ER_OUT_OF_VIRTUAL_MEMORY;
		  goto end;
		}

	      memset (ovf_list_data, 0, DB_SIZEOF (OVF_PAGE_LIST));

	      error_code =
		cdc_get_ovfdata_from_log (thread_p, current_log_page,
					  &prev_lsa, &ovf_list_data->length, &ovf_list_data->data, rcvindex, is_redo);

	      if (error_code == NO_ERROR && ovf_list_data->data)
		{
		  /* add to linked-list */
		  if (ovf_list_head == NULL)
		    {
		      ovf_list_head = ovf_list_tail = ovf_list_data;
		    }
		  else
		    {
		      ovf_list_data->next = ovf_list_head;
		      ovf_list_head = ovf_list_data;
		    }

		  length += ovf_list_data->length;
		}
	      else
		{
		  if (ovf_list_data->data != NULL)
		    {
		      free_and_init (ovf_list_data->data);
		    }

		  free_and_init (ovf_list_data);
		  goto end;
		}
	    }

	  break;
	}
      else if ((LOG_IS_REDO_RECORD_TYPE (current_log_record->type) && is_redo)
	       || (LOG_IS_UNDO_RECORD_TYPE (current_log_record->type) && !is_redo))
	{
	  ovf_list_data = (OVF_PAGE_LIST *) malloc (DB_SIZEOF (OVF_PAGE_LIST));
	  if (ovf_list_data == NULL)
	    {
	      cdc_log ("cdc_get_overflow_recdes : failed to allocate memory for overflow data ");

	      er_set (ER_ERROR_SEVERITY, ARG_FILE_LINE, ER_OUT_OF_VIRTUAL_MEMORY, 1, DB_SIZEOF (OVF_PAGE_LIST));
	      /* malloc failed */
	      error_code = ER_OUT_OF_VIRTUAL_MEMORY;
	      goto end;
	    }

	  memset (ovf_list_data, 0, DB_SIZEOF (OVF_PAGE_LIST));

	  error_code =
	    cdc_get_ovfdata_from_log (thread_p, current_log_page, &current_lsa,
				      &ovf_list_data->length, &ovf_list_data->data, rcvindex, is_redo);

	  if (error_code == NO_ERROR && ovf_list_data->data)
	    {
	      /* add to linked-list */
	      if (ovf_list_head == NULL)
		{
		  ovf_list_head = ovf_list_tail = ovf_list_data;
		}
	      else
		{
		  ovf_list_data->next = ovf_list_head;
		  ovf_list_head = ovf_list_data;
		}

	      length += ovf_list_data->length;
	    }
	  else
	    {
	      if (ovf_list_data->data != NULL)
		{
		  free_and_init (ovf_list_data->data);
		}

	      free_and_init (ovf_list_data);
	      goto end;
	    }
	}

      if (current_lsa.pageid != prev_lsa.pageid && !LSA_ISNULL (&prev_lsa))
	{
	  if (logpb_fetch_page (thread_p, &prev_lsa, LOG_CS_SAFE_READER, current_log_page) != NO_ERROR)
	    {
	      error_code = ER_FAILED;

	      goto end;
	    }
	}
      LSA_COPY (&current_lsa, &prev_lsa);
    }

  assert (recdes != NULL);

  recdes->data = (char *) malloc (length);
  if (recdes->data == NULL)
    {
      cdc_log ("cdc_get_overflow_recdes : failed to allocate memory for record descriptor for overflow data");
      /* malloc failed: clear linked-list */
      er_set (ER_ERROR_SEVERITY, ARG_FILE_LINE, ER_OUT_OF_VIRTUAL_MEMORY, 1, length);
      error_code = ER_OUT_OF_VIRTUAL_MEMORY;

      goto end;
    }

  /* make record description */
  copyed_len = 0;
  while (ovf_list_head)
    {
      ovf_list_data = ovf_list_head;
      ovf_list_head = ovf_list_head->next;

      if (first)
	{
	  area_offset = offsetof (OVERFLOW_FIRST_PART, data);
	  first = false;
	}
      else
	{
	  area_offset = offsetof (OVERFLOW_REST_PART, data);
	}
      area_len = ovf_list_data->length - area_offset;
      memcpy (recdes->data + copyed_len, ovf_list_data->data + area_offset, area_len);
      copyed_len += area_len;

      free_and_init (ovf_list_data->data);
      free_and_init (ovf_list_data);
    }

  recdes->length = length;

end:
  while (ovf_list_head)
    {
      ovf_list_data = ovf_list_head;
      ovf_list_head = ovf_list_head->next;
      free_and_init (ovf_list_data->data);
      free_and_init (ovf_list_data);
    }

  return error_code;

}

static int
cdc_find_primary_key (THREAD_ENTRY * thread_p, OID classoid, int repr_id, int *num_attr, int **pk_attr_id)
{
  /*1. if PK exists, return 0 with PK column id(pk_attr_id) and number of columns(num_attr)
   *2. if PK does not exist, return -1
   *3. pk_attr_id is required to be free_and_init() from caller
   * */

  /*refer locator_check_foreign_key */

  /*check if it has PK and, maybe.. it can returns PK attributes ID */
  OR_CLASSREP *rep = NULL;
  OR_INDEX *index = NULL;
  OR_ATTRIBUTE *index_att = NULL;
  int idx_incache = -1;
  int has_pk = 0;
  int *pk_attr;
  int num_idx_att = 0;
  *num_attr = 0;

  /*class representation initialization */
  rep = heap_classrepr_get (thread_p, &classoid, NULL, repr_id, &idx_incache);

  assert (rep != NULL);

  for (int i = 0; i < rep->n_indexes; i++)
    {
      index = rep->indexes + i;	//REVIEW : array?
      if (index->type == BTREE_PRIMARY_KEY)
	{
	  has_pk = 1;
	  /*reference : qexec_execute_build_indexes() */
	  if (index->func_index_info == NULL)
	    {
	      num_idx_att = index->n_atts;
	    }
	  else
	    {
	      // TODO : function indexes
	      num_idx_att = index->func_index_info->attr_index_start;
	      return ER_FAILED;
	    }

	  pk_attr = (int *) malloc (sizeof (int) * num_idx_att);
	  if (pk_attr == NULL)
	    {
	      cdc_log ("cdc_find_primary_key : failed to allocate memory for primary key attributes");

	      er_set (ER_ERROR_SEVERITY, ARG_FILE_LINE, ER_OUT_OF_VIRTUAL_MEMORY, 1, sizeof (int) * num_idx_att);
	      return ER_OUT_OF_VIRTUAL_MEMORY;
	    }

	  for (int j = 0; j < num_idx_att; j++)
	    {
	      index_att = index->atts[j];
	      pk_attr[j] = index_att->def_order;
	      *num_attr += 1;
	    }
	  *pk_attr_id = pk_attr;
	  break;
	}
    }

  return has_pk;
}

static int
cdc_make_error_loginfo (int trid, char *user, CDC_DML_TYPE dml_type, OID classoid, CDC_LOGINFO_ENTRY * dml_entry)
{
  char *loginfo_buf = NULL;
  int defalut_length = 32 + DB_MAX_USER_LENGTH;

  char *ptr, *start_ptr;

  uint64_t b_classoid;
  CDC_DATAITEM_TYPE dataitem_type = CDC_DML;
  int num_change_col = 0;
  int num_cond_col = 0;

  int error_code = NO_ERROR;

  /* if not able to find schema  */
  loginfo_buf = (char *) malloc ((defalut_length * 2) + MAX_ALIGNMENT);
  if (loginfo_buf == NULL)
    {
      er_set (ER_ERROR_SEVERITY, ARG_FILE_LINE, ER_OUT_OF_VIRTUAL_MEMORY, 1, defalut_length * 2 + MAX_ALIGNMENT);
      error_code = ER_OUT_OF_VIRTUAL_MEMORY;
      goto error;
    }

  ptr = start_ptr = PTR_ALIGN (loginfo_buf, MAX_ALIGNMENT);
  ptr = or_pack_int (ptr, 0);	//dummy for log info length
  ptr = or_pack_int (ptr, trid);
  ptr = or_pack_string (ptr, user);
  ptr = or_pack_int (ptr, dataitem_type);

  memcpy (&b_classoid, &classoid, sizeof (uint64_t));
  ptr = or_pack_int (ptr, dml_type);
  ptr = or_pack_int64 (ptr, b_classoid);
  ptr = or_pack_int (ptr, num_change_col);
  ptr = or_pack_int (ptr, num_cond_col);
  dml_entry->length = ptr - start_ptr;
  or_pack_int (start_ptr, dml_entry->length);

  dml_entry->log_info = (char *) malloc (dml_entry->length);
  if (dml_entry->log_info == NULL)
    {
      cdc_log ("cdc_make_error_loginfo : failed to allocate memory for log info in dml log entry");
      er_set (ER_ERROR_SEVERITY, ARG_FILE_LINE, ER_OUT_OF_VIRTUAL_MEMORY, 1, dml_entry->length);
      error_code = ER_OUT_OF_VIRTUAL_MEMORY;
      goto error;
    }

  memcpy (dml_entry->log_info, start_ptr, dml_entry->length);

  free_and_init (loginfo_buf);

  return ER_CDC_LOGINFO_ENTRY_GENERATED;

error:
  if (loginfo_buf != NULL)
    {
      free_and_init (loginfo_buf);
    }

  return error_code;
}

#define FLASHBACK_ERROR_HANDLING(is_flashback, e, classoid, classname)\
  do \
    { \
      if (is_flashback) \
        { \
          error_code = (e); \
          if (error_code == ER_FLASHBACK_SCHEMA_CHANGED) \
            { \
              if (heap_get_class_name (thread_p, &(classoid), &(classname)) == NO_ERROR) \
                { \
                  er_set (ER_ERROR_SEVERITY, ARG_FILE_LINE, ER_FLASHBACK_SCHEMA_CHANGED, 4, (classname), OID_AS_ARGS (&(classoid))); \
                  free_and_init ((classname)); \
                } \
            } \
          \
          goto exit; \
        } \
    } \
  while (0)

int
cdc_make_dml_loginfo (THREAD_ENTRY * thread_p, int trid, char *user, CDC_DML_TYPE dml_type,
		      OID classoid, RECDES * undo_recdes, RECDES * redo_recdes, CDC_LOGINFO_ENTRY * dml_entry,
		      bool is_flashback)
{
  /*this is for constructing dml data item */
  int has_pk = 0;
  int *pk_attr_index = NULL;	/*not attr_id, def_order array */
  int num_pk_attr;

  CDC_DATAITEM_TYPE dataitem_type = CDC_DML;
  char *ptr, *start_ptr;
  uint64_t b_classoid = 0;

  DB_VALUE *old_values = NULL;
  DB_VALUE *new_values = NULL;

  int oldval_deforder;
  int newval_deforder;

  int repid;

  int num_change_col = 0;
  char **changed_col_data = NULL;
  int *changed_col_data_len = NULL;
  int *changed_col_idx = NULL;

  int num_cond_col = 0;
  int *cond_col_idx = NULL;
  char **cond_col_data = NULL;
  int *cond_col_data_len = NULL;

  int error_code = NO_ERROR;

  OR_CLASSREP *rep = NULL;
  HEAP_CACHE_ATTRINFO attr_info;
  bool attrinfo_inited = false;

  HEAP_ATTRVALUE *heap_value = NULL;

  int i = 0;
  int cnt = 0;
  int length = 0;

  int record_length = 0;

  char *loginfo_buf = NULL;
  OID partitioned_classoid = OID_INITIALIZER;

  char *classname = NULL;

  /* when partition class oid input, it is required to be changed to partitioned class oid  */

  if ((error_code = partition_find_root_class_oid (thread_p, &classoid, &partitioned_classoid)) == NO_ERROR)
    {
      if (!OID_ISNULL (&partitioned_classoid))
	{
	  COPY_OID (&classoid, &partitioned_classoid);
	}
    }
  else
    {
      /* can not get class schema of classoid due to drop */

      /* if schema is changed, flashback error handling first then cdc error handling */
      FLASHBACK_ERROR_HANDLING (is_flashback, ER_FLASHBACK_SCHEMA_CHANGED, classoid, classname);

      error_code = cdc_make_error_loginfo (trid, user, dml_type, classoid, dml_entry);
      cdc_log ("cdc_make_dml_loginfo : failed to find class old representation ");
      goto exit;
    }

  cdc_log ("cdc_make_dml_loginfo : started with trid:%d, transaction user:%s, class oid:(%d|%d|%d), dml type:%d", trid,
	   user, OID_AS_ARGS (&classoid), dml_type);

  if ((error_code = heap_attrinfo_start (thread_p, &classoid, -1, NULL, &attr_info)) != NO_ERROR)
    {
      FLASHBACK_ERROR_HANDLING (is_flashback, ER_FLASHBACK_SCHEMA_CHANGED, classoid, classname);

      error_code = cdc_make_error_loginfo (trid, user, dml_type, classoid, dml_entry);
      cdc_log ("cdc_make_dml_loginfo : failed to find class representation ");

      goto exit;
    }
  else
    {
      attrinfo_inited = true;
    }

  if (undo_recdes != NULL)
    {
      if ((error_code = heap_attrinfo_read_dbvalues (thread_p, &classoid, undo_recdes, NULL, &attr_info)) != NO_ERROR)
	{
	  goto exit;
	}

      old_values = (DB_VALUE *) malloc (sizeof (DB_VALUE) * attr_info.num_values);
      if (old_values == NULL)
	{
	  error_code = ER_OUT_OF_VIRTUAL_MEMORY;
	  er_set (ER_ERROR_SEVERITY, ARG_FILE_LINE, ER_OUT_OF_VIRTUAL_MEMORY, 1,
		  sizeof (DB_VALUE) * attr_info.num_values);
	  goto exit;
	}

      for (i = 0; i < attr_info.num_values; i++)
	{
	  heap_value = &attr_info.values[i];
	  if (heap_value->read_attrepr == NULL)
	    {
	      FLASHBACK_ERROR_HANDLING (is_flashback, ER_FLASHBACK_SCHEMA_CHANGED, classoid, classname);

	      error_code = cdc_make_error_loginfo (trid, user, dml_type, classoid, dml_entry);
	      cdc_log ("cdc_make_dml_loginfo : failed to find class old representation ");

	      goto exit;
	    }

	  oldval_deforder = heap_value->read_attrepr->def_order;
	  memcpy (&old_values[oldval_deforder], &heap_value->dbvalue, sizeof (DB_VALUE));
	}

      record_length += undo_recdes->length;
    }

  if (redo_recdes != NULL)
    {
      if ((error_code = heap_attrinfo_read_dbvalues (thread_p, &classoid, redo_recdes, NULL, &attr_info)) != NO_ERROR)
	{
	  goto exit;
	}

      new_values = (DB_VALUE *) malloc (sizeof (DB_VALUE) * attr_info.num_values);
      if (new_values == NULL)
	{
	  error_code = ER_OUT_OF_VIRTUAL_MEMORY;
	  er_set (ER_ERROR_SEVERITY, ARG_FILE_LINE, ER_OUT_OF_VIRTUAL_MEMORY, 1,
		  sizeof (DB_VALUE) * attr_info.num_values);

	  goto exit;
	}

      for (i = 0; i < attr_info.num_values; i++)
	{
	  heap_value = &attr_info.values[i];
	  if (heap_value->read_attrepr == NULL)
	    {
	      FLASHBACK_ERROR_HANDLING (is_flashback, ER_FLASHBACK_SCHEMA_CHANGED, classoid, classname);

	      error_code = cdc_make_error_loginfo (trid, user, dml_type, classoid, dml_entry);
	      cdc_log ("cdc_make_dml_loginfo : failed to find class old representation ");

	      goto exit;
	    }

	  newval_deforder = heap_value->read_attrepr->def_order;
	  memcpy (&new_values[newval_deforder], &heap_value->dbvalue, sizeof (DB_VALUE));
	}

      record_length += redo_recdes->length;
    }

  if ((cdc_Gl.producer.all_in_cond == 0) && dml_type != CDC_INSERT && !is_flashback)
    {
      if (redo_recdes != NULL)
	{
	  repid = or_rep_id (redo_recdes);
	}
      else
	{
	  repid = or_rep_id (undo_recdes);
	}

      /*for dml type == insert, it does not need to find PK info */
      has_pk = cdc_find_primary_key (thread_p, classoid, repid, &num_pk_attr, &pk_attr_index);
      if (has_pk < 0)
	{
	  error_code = ER_FAILED;
	  goto exit;
	}
    }

  loginfo_buf = (char *) malloc (record_length * 5 + MAX_ALIGNMENT);
  if (loginfo_buf == NULL)
    {
      error_code = ER_OUT_OF_VIRTUAL_MEMORY;
      er_set (ER_ERROR_SEVERITY, ARG_FILE_LINE, ER_OUT_OF_VIRTUAL_MEMORY, 1, record_length * 5 + MAX_ALIGNMENT);
      goto exit;
    }

  changed_col_idx = (int *) malloc (sizeof (int) * attr_info.num_values);
  if (changed_col_idx == NULL)
    {
      error_code = ER_OUT_OF_VIRTUAL_MEMORY;
      er_set (ER_ERROR_SEVERITY, ARG_FILE_LINE, ER_OUT_OF_VIRTUAL_MEMORY, 1, attr_info.num_values);
      goto exit;
    }

  ptr = start_ptr = PTR_ALIGN (loginfo_buf, MAX_ALIGNMENT);
  ptr = or_pack_int (ptr, 0);	//dummy for log info length
  ptr = or_pack_int (ptr, trid);
  ptr = or_pack_string (ptr, user);
  ptr = or_pack_int (ptr, dataitem_type);
  memcpy (&b_classoid, &classoid, sizeof (uint64_t));

  switch (dml_type)
    {
    case CDC_INSERT:
    case CDC_TRIGGER_INSERT:
      /*insert */
      num_change_col = attr_info.num_values;
      ptr = or_pack_int (ptr, dml_type);
      ptr = or_pack_int64 (ptr, b_classoid);
      ptr = or_pack_int (ptr, num_change_col);
      for (i = 0; i < num_change_col; i++)
	{
	  ptr = or_pack_int (ptr, i);
	}

      for (i = 0; i < num_change_col; i++)
	{
	  if ((error_code = cdc_put_value_to_loginfo (&new_values[i], &ptr)) != NO_ERROR)
	    {
	      goto exit;
	    }
	}

      ptr = or_pack_int (ptr, num_cond_col);
      break;
    case CDC_UPDATE:
    case CDC_TRIGGER_UPDATE:
      /*update */
      ptr = or_pack_int (ptr, dml_type);
      ptr = or_pack_int64 (ptr, b_classoid);

      if (!is_flashback)
	{
	  for (i = 0; i < attr_info.num_values; i++)
	    {
	      if (cdc_compare_undoredo_dbvalue (&new_values[i], &old_values[i]) > 0)
		{
		  changed_col_idx[cnt++] = i;	//TODO: replace i with def_order to reduce memory alloc and copy
		}
	    }

	  if (cnt == 0)
	    {
	      /* This is due to update log record appended by trigger savepoint.
	       * It is not sure why update log is appended by trigger savepoint */

	      error_code = ER_CDC_IGNORE_LOG_INFO_INTERNAL;
	      er_set (ER_NOTIFICATION_SEVERITY, ARG_FILE_LINE, ER_CDC_IGNORE_LOG_INFO_INTERNAL, 0);
	      goto exit;
	    }

	  num_change_col = cnt;
	  ptr = or_pack_int (ptr, num_change_col);
	  for (i = 0; i < num_change_col; i++)
	    {
	      ptr = or_pack_int (ptr, changed_col_idx[i]);
	    }

	  for (i = 0; i < num_change_col; i++)
	    {
	      if (cdc_put_value_to_loginfo (&new_values[changed_col_idx[i]], &ptr) != NO_ERROR)
		{
		  error_code = ER_FAILED;
		  goto exit;
		}
	    }
	}
      else
	{
	  ptr = or_pack_int (ptr, attr_info.num_values);

	  for (i = 0; i < attr_info.num_values; i++)
	    {
	      ptr = or_pack_int (ptr, i);
	    }

	  for (i = 0; i < attr_info.num_values; i++)
	    {
	      if (cdc_put_value_to_loginfo (&new_values[i], &ptr) != NO_ERROR)
		{
		  error_code = ER_FAILED;
		  goto exit;
		}
	    }

	}

      if (has_pk == 1)
	{
	  num_cond_col = num_pk_attr;
	  cond_col_idx = pk_attr_index;
	  ptr = or_pack_int (ptr, num_cond_col);

	  for (i = 0; i < num_cond_col; i++)
	    {
	      ptr = or_pack_int (ptr, cond_col_idx[i]);
	    }

	  for (i = 0; i < num_cond_col; i++)
	    {
	      if (cdc_put_value_to_loginfo (&old_values[cond_col_idx[i]], &ptr) != NO_ERROR)
		{
		  error_code = ER_FAILED;
		  goto exit;
		}
	    }
	}
      else
	{
	  num_cond_col = attr_info.num_values;
	  ptr = or_pack_int (ptr, num_cond_col);

	  for (i = 0; i < num_cond_col; i++)
	    {
	      ptr = or_pack_int (ptr, i);
	    }

	  for (i = 0; i < num_cond_col; i++)
	    {
	      if (cdc_put_value_to_loginfo (&old_values[i], &ptr) != NO_ERROR)
		{
		  error_code = ER_FAILED;
		  goto exit;
		}
	    }
	}
      break;
    case CDC_DELETE:
    case CDC_TRIGGER_DELETE:
      /*delete */
      ptr = or_pack_int (ptr, dml_type);
      ptr = or_pack_int64 (ptr, b_classoid);
      ptr = or_pack_int (ptr, num_change_col);
      if (has_pk == 1)
	{
	  num_cond_col = num_pk_attr;
	  cond_col_idx = pk_attr_index;
	  ptr = or_pack_int (ptr, num_cond_col);
	  for (i = 0; i < num_cond_col; i++)
	    {
	      ptr = or_pack_int (ptr, cond_col_idx[i]);
	    }

	  for (i = 0; i < num_cond_col; i++)
	    {
	      if (cdc_put_value_to_loginfo (&old_values[cond_col_idx[i]], &ptr) != NO_ERROR)
		{
		  error_code = ER_FAILED;
		  goto exit;
		}
	    }
	}
      else
	{
	  num_cond_col = attr_info.num_values;
	  ptr = or_pack_int (ptr, num_cond_col);
	  for (i = 0; i < num_cond_col; i++)
	    {
	      ptr = or_pack_int (ptr, i);
	    }

	  for (i = 0; i < num_cond_col; i++)
	    {
	      if (cdc_put_value_to_loginfo (&old_values[i], &ptr) != NO_ERROR)
		{
		  error_code = ER_FAILED;
		  goto exit;
		}
	    }
	}
      break;
    }
  /*malloc the size of log_info and packing and  entry->log_info will pointing it  */

  dml_entry->length = ptr - start_ptr;
  or_pack_int (start_ptr, dml_entry->length);

  dml_entry->log_info = (char *) malloc (dml_entry->length);
  if (dml_entry->log_info == NULL)
    {
      cdc_log ("cdc_make_dml_loginfo : failed to allocate memory for log info in dml log entry");
      er_set (ER_ERROR_SEVERITY, ARG_FILE_LINE, ER_OUT_OF_VIRTUAL_MEMORY, 1, dml_entry->length);
      error_code = ER_OUT_OF_VIRTUAL_MEMORY;
      goto exit;
    }

  memcpy (dml_entry->log_info, start_ptr, dml_entry->length);

  FLASHBACK_ERROR_HANDLING (is_flashback, NO_ERROR, classoid, classname);

  error_code = ER_CDC_LOGINFO_ENTRY_GENERATED;

  cdc_log ("cdc_make_dml_loginfo : success to generated dml log info. length:%d", dml_entry->length);

exit:

  if (loginfo_buf != NULL)
    {
      free_and_init (loginfo_buf);
    }

  if (changed_col_idx != NULL)
    {
      free_and_init (changed_col_idx);
    }

  if (cond_col_idx != NULL)
    {
      free_and_init (cond_col_idx);
    }

  if (old_values != NULL)
    {
      free_and_init (old_values);
    }

  if (new_values != NULL)
    {
      free_and_init (new_values);
    }

  if (attrinfo_inited)
    {
      heap_attrinfo_end (thread_p, &attr_info);
    }

  return error_code;
}

static int
cdc_make_ddl_loginfo (char *supplement_data, int trid, const char *user, CDC_LOGINFO_ENTRY * ddl_entry)
{
  /* supplemental data : | ddl type | obj type | class OID | object OID | statement length | statement | */

  char *ptr, *start_ptr;
  int ddl_type, object_type;
  uint64_t b_classoid, b_objectoid;
  OID classoid;
  OID oid;
  int statement_length;
  char *statement;

  /*ddl log info : TRID | user | data_item_type | ddl_type | object_type | OID | class OID | statement length | statement |
   * cdc_make_ddl_loginfo construct log info from ddl_type to statement */
  int loginfo_length;
  int dataitem_type = CDC_DDL;
  char *loginfo_buf = NULL;;

  int error_code = NO_ERROR;

  ptr = PTR_ALIGN (supplement_data, MAX_ALIGNMENT);

  ptr = or_unpack_int (ptr, &ddl_type);
  ptr = or_unpack_int (ptr, &object_type);
  ptr = or_unpack_oid (ptr, &classoid);

  if (!OID_ISNULL (&classoid))
    {
      if (oid_is_system_class (&classoid) || !cdc_is_filtered_class (classoid))
	{
	  error_code = ER_CDC_IGNORE_LOG_INFO;
	  cdc_log ("cdc_log_extract : Skip producing log info for an invalid class (%d|%d|%d)",
		   OID_AS_ARGS (&classoid));
	  goto error;
	}
    }

  ptr = or_unpack_oid (ptr, &oid);
  ptr = or_unpack_int (ptr, &statement_length);
  ptr = or_unpack_string_nocopy (ptr, &statement);

  cdc_log
    ("cdc_make_ddl_loginfo : started with trid:%d, transaction user:%s, class oid:(%d|%d|%d), ddl type:%d, object type:%d",
     trid, user, OID_AS_ARGS (&classoid), ddl_type, object_type);

  memcpy (&b_classoid, &classoid, sizeof (OID));
  memcpy (&b_objectoid, &oid, sizeof (OID));

  loginfo_length = (OR_INT_SIZE
		    + OR_INT_SIZE
		    + or_packed_string_length (user, NULL)
		    + OR_INT_SIZE
		    + OR_INT_SIZE + OR_INT_SIZE + OR_BIGINT_SIZE + OR_BIGINT_SIZE + OR_INT_SIZE + statement_length);

  loginfo_buf = (char *) malloc (loginfo_length * 2 + MAX_ALIGNMENT);
  if (loginfo_buf == NULL)
    {
      er_set (ER_ERROR_SEVERITY, ARG_FILE_LINE, ER_OUT_OF_VIRTUAL_MEMORY, 1, loginfo_length * 2 + MAX_ALIGNMENT);
      error_code = ER_OUT_OF_VIRTUAL_MEMORY;
      goto error;
    }

  ptr = start_ptr = PTR_ALIGN (loginfo_buf, MAX_ALIGNMENT);
  ptr = or_pack_int (ptr, loginfo_length);
  ptr = or_pack_int (ptr, trid);
  ptr = or_pack_string (ptr, user);
  ptr = or_pack_int (ptr, dataitem_type);
  ptr = or_pack_int (ptr, ddl_type);
  ptr = or_pack_int (ptr, object_type);
  ptr = or_pack_int64 (ptr, (INT64) b_objectoid);
  ptr = or_pack_int64 (ptr, (INT64) b_classoid);
  ptr = or_pack_int (ptr, statement_length);
  ptr = or_pack_string (ptr, statement);

  ddl_entry->length = ptr - start_ptr;
  or_pack_int (start_ptr, ddl_entry->length);

  ddl_entry->log_info = (char *) malloc (ddl_entry->length);
  if (ddl_entry->log_info == NULL)
    {
      er_set (ER_ERROR_SEVERITY, ARG_FILE_LINE, ER_OUT_OF_VIRTUAL_MEMORY, 1, ddl_entry->length);
      error_code = ER_OUT_OF_VIRTUAL_MEMORY;
      goto error;
    }

  memcpy (ddl_entry->log_info, start_ptr, ddl_entry->length);

  free_and_init (loginfo_buf);

  cdc_log ("cdc_make_ddl_loginfo : success to generated ddl log info. length:%d", ddl_entry->length);

  return ER_CDC_LOGINFO_ENTRY_GENERATED;

error:

  if (loginfo_buf != NULL)
    {
      free_and_init (loginfo_buf);
    }

  return error_code;
}

static int
cdc_make_dcl_loginfo (time_t at_time, int trid, char *user, int log_type, CDC_LOGINFO_ENTRY * dcl_entry)
{
  CDC_DATAITEM_TYPE dataitem_type = CDC_DCL;
  CDC_DCL_TYPE dcl_type;
  char *ptr, *start_ptr;
  int length = 0;
  char *loginfo_buf = NULL;

  int error_code = NO_ERROR;

  switch (log_type)
    {
    case LOG_COMMIT:
      dcl_type = CDC_COMMIT;
      break;
    case LOG_ABORT:
      dcl_type = CDC_ABORT;
      break;
    default:
      assert (false);
      return ER_FAILED;
    }

  cdc_log ("cdc_make_dcl_loginfo : started with trid:%d, transaction user:%s, dcl type:%d", trid, user, dcl_type);
  length =
    (OR_INT_SIZE + OR_INT_SIZE + or_packed_string_length (user, NULL) + OR_INT_SIZE + OR_INT_SIZE + OR_BIGINT_SIZE);

  loginfo_buf = (char *) malloc (length * 2 + MAX_ALIGNMENT);
  if (loginfo_buf == NULL)
    {
      er_set (ER_ERROR_SEVERITY, ARG_FILE_LINE, ER_OUT_OF_VIRTUAL_MEMORY, 1, length * 2 + MAX_ALIGNMENT);
      error_code = ER_OUT_OF_VIRTUAL_MEMORY;
      goto error;
    }

  ptr = start_ptr = PTR_ALIGN (loginfo_buf, MAX_ALIGNMENT);
  ptr = or_pack_int (ptr, dcl_entry->length);
  ptr = or_pack_int (ptr, trid);
  ptr = or_pack_string (ptr, user);
  ptr = or_pack_int (ptr, dataitem_type);
  ptr = or_pack_int (ptr, dcl_type);
  ptr = or_pack_int64 (ptr, at_time);
  dcl_entry->length = ptr - start_ptr;
  or_pack_int (start_ptr, dcl_entry->length);

  dcl_entry->log_info = (char *) malloc (dcl_entry->length);
  if (dcl_entry->log_info == NULL)
    {
      cdc_log ("cdc_make_dcl_loginfo : failed to allocate memory for log info in dcl entry", trid, user, dcl_type);

      er_set (ER_ERROR_SEVERITY, ARG_FILE_LINE, ER_OUT_OF_VIRTUAL_MEMORY, 1, dcl_entry->length);
      error_code = ER_OUT_OF_VIRTUAL_MEMORY;
      goto error;
    }

  memcpy (dcl_entry->log_info, start_ptr, dcl_entry->length);

  free_and_init (loginfo_buf);
  cdc_log ("cdc_make_dcl_loginfo : success to generated dcl log info. length:%d", dcl_entry->length);

  return ER_CDC_LOGINFO_ENTRY_GENERATED;

error:

  if (loginfo_buf != NULL)
    {
      free_and_init (loginfo_buf);
    }

  return error_code;
}

static int
cdc_make_timer_loginfo (time_t at_time, int trid, char *user, CDC_LOGINFO_ENTRY * timer_entry)
{
  CDC_DATAITEM_TYPE dataitem_type = CDC_TIMER;

  char *ptr, *start_ptr;
  int length = 0;
  length = (OR_INT_SIZE + OR_INT_SIZE + or_packed_string_length (user, NULL) + OR_INT_SIZE + OR_BIGINT_SIZE);
  char *loginfo_buf = NULL;

  int error_code = NO_ERROR;

  loginfo_buf = (char *) malloc (length * 2 + MAX_ALIGNMENT);
  if (loginfo_buf == NULL)
    {
      er_set (ER_ERROR_SEVERITY, ARG_FILE_LINE, ER_OUT_OF_VIRTUAL_MEMORY, 1, length * 2 + MAX_ALIGNMENT);
      error_code = ER_OUT_OF_VIRTUAL_MEMORY;
      goto error;
    }

  ptr = start_ptr = PTR_ALIGN (loginfo_buf, MAX_ALIGNMENT);
  ptr = or_pack_int (ptr, timer_entry->length);
  ptr = or_pack_int (ptr, trid);
  ptr = or_pack_string (ptr, user);
  ptr = or_pack_int (ptr, dataitem_type);
  ptr = or_pack_int64 (ptr, (INT64) at_time);
  timer_entry->length = ptr - start_ptr;
  or_pack_int (start_ptr, timer_entry->length);

  timer_entry->log_info = (char *) malloc (timer_entry->length);
  if (timer_entry->log_info == NULL)
    {
      er_set (ER_ERROR_SEVERITY, ARG_FILE_LINE, ER_OUT_OF_VIRTUAL_MEMORY, 1, timer_entry->length);
      error_code = ER_OUT_OF_VIRTUAL_MEMORY;
      goto error;
    }

  memcpy (timer_entry->log_info, start_ptr, timer_entry->length);

  free_and_init (loginfo_buf);

  cdc_log ("cdc_make_timer_loginfo : success to generated timer log info. length:%d", timer_entry->length);

  return ER_CDC_LOGINFO_ENTRY_GENERATED;

error:

  if (loginfo_buf != NULL)
    {
      free_and_init (loginfo_buf);
    }

  return error_code;
}

static int
cdc_find_user (THREAD_ENTRY * thread_p, LOG_PAGE * log_page, LOG_LSA process_lsa, int trid, char **user)
{
  /*find tran user at the end of the transaction  */
  LOG_PAGE *log_page_p = NULL;
  char log_pgbuf[IO_MAX_PAGE_SIZE + MAX_ALIGNMENT];

  LOG_LSA forw_lsa;
  LOG_RECORD_HEADER *log_rec_hdr = NULL;
  LOG_REC_SUPPLEMENT *supplement;
  char *data;

  log_page_p = (LOG_PAGE *) PTR_ALIGN (log_pgbuf, MAX_ALIGNMENT);
  memcpy (log_page_p, log_page, IO_MAX_PAGE_SIZE);

  while (!LSA_ISNULL (&process_lsa))
    {
      log_rec_hdr = LOG_GET_LOG_RECORD_HEADER (log_page_p, &process_lsa);
      LSA_COPY (&forw_lsa, &log_rec_hdr->forw_lsa);
      LOG_READ_ADD_ALIGN (thread_p, sizeof (*log_rec_hdr), &process_lsa, log_page_p);
      if (log_rec_hdr->type == LOG_SUPPLEMENTAL_INFO && log_rec_hdr->trid == trid)
	{
	  LOG_READ_ADVANCE_WHEN_DOESNT_FIT (thread_p, sizeof (*supplement), &process_lsa, log_page_p);
	  supplement = (LOG_REC_SUPPLEMENT *) (log_page_p->area + process_lsa.offset);
	  if (supplement->rec_type == LOG_SUPPLEMENT_TRAN_USER)
	    {
	      *user = (char *) malloc (supplement->length + 1);
	      if (*user == NULL)
		{
		  er_set (ER_ERROR_SEVERITY, ARG_FILE_LINE, ER_OUT_OF_VIRTUAL_MEMORY, 1, supplement->length + 1);
		  return ER_OUT_OF_VIRTUAL_MEMORY;
		}

	      LOG_READ_ADD_ALIGN (thread_p, sizeof (*supplement), &process_lsa, log_page_p);
	      data = (char *) log_page_p->area + process_lsa.offset;
	      memcpy (*user, data, supplement->length);
	      (*user)[supplement->length] = '\0';
	      return NO_ERROR;
	    }
	}
      else if (log_rec_hdr->type == LOG_ABORT && log_rec_hdr->trid == trid)
	{
	  er_set (ER_NOTIFICATION_SEVERITY, ARG_FILE_LINE, ER_CDC_IGNORE_TRANSACTION, 1, trid);
	  return ER_CDC_IGNORE_TRANSACTION;
	}

      if (process_lsa.pageid != forw_lsa.pageid)
	{
	  if (LSA_ISNULL (&forw_lsa))
	    {
	      return ER_FAILED;
	    }

	  if (logpb_fetch_page (thread_p, &forw_lsa, LOG_CS_SAFE_READER, log_page_p) != NO_ERROR)
	    {
	      return ER_FAILED;
	    }
	}

      LSA_COPY (&process_lsa, &forw_lsa);
    }

  cdc_log
    ("cdc_find_user : failed to find transaction user for TRANID (%d) because the supplemental log for trasaction user is not logged",
     trid);
  return ER_FAILED;
}

static int
cdc_compare_undoredo_dbvalue (const db_value * new_value, const db_value * old_value)
{
  /* return 1 if different */
  /* return 0 if same */

  assert (new_value != NULL && old_value != NULL);

  if (DB_IS_NULL (new_value) && DB_IS_NULL (old_value))
    {
      return 0;
    }
  else
    {
      return db_value_compare (new_value, old_value) == 0 ? 0 : 1;
    }
}

static int
cdc_put_value_to_loginfo (db_value * new_value, char **data_ptr)
{
  const char *src, *end;
  double d;
  char line[1025] = "\0";
  int line_length = 0;
  int func_type = 0;

  /*DATE, TIME */
  DB_VALUE format;
  DB_VALUE lang_str;
  DB_VALUE result;
  INTL_CODESET format_codeset = LANG_SYS_CODESET;
  const char *date_format = "YYYY-MM-DD";
  const char *datetime_frmt = "YYYY-MM-DD HH24:MI:SS.FF";
  const char *datetimetz_frmt = "YYYY-MM-DD HH24:MI:SS.FF TZH:TZM";
  const char *datetimeltz_frmt = "YYYY-MM-DD HH24:MI:SS.FF TZR";

  const char *time_format = "HH24:MI:SS";
  const char *timestamp_frmt = "YYYY-MM-DD HH24:MI:SS";
  const char *timestamptz_frmt = "YYYY-MM-DD HH24:MI:SS TZH:TZM";
  const char *timestampltz_frmt = "YYYY-MM-DD HH24:MI:SS TZR";
  db_make_int (&lang_str, 1);
  db_make_null (&result);

  char *ptr = *data_ptr;

  if (DB_IS_NULL (new_value))
    {
      cdc_log ("cdc_put_value_to_loginfo : failed due to dbvalue of the data is NULL");
      func_type = 7;
      ptr = or_pack_int (ptr, func_type);
      ptr = or_pack_string (ptr, NULL);
      *data_ptr = ptr;
      /* for alter case . if num of col is changed, there will be NULL db_value inserted */
      return NO_ERROR;		/*error */
    }

  switch (DB_VALUE_TYPE (new_value))
    {
    case DB_TYPE_INTEGER:
      func_type = 0;
      ptr = or_pack_int (ptr, func_type);
      ptr = or_pack_int (ptr, db_get_int (new_value));
      break;

    case DB_TYPE_BIGINT:
      func_type = 1;
      ptr = or_pack_int (ptr, func_type);
      ptr = or_pack_int64 (ptr, db_get_bigint (new_value));
      break;
    case DB_TYPE_SHORT:
      func_type = 4;
      ptr = or_pack_int (ptr, func_type);
      ptr = or_pack_short (ptr, db_get_short (new_value));
      break;
    case DB_TYPE_FLOAT:
      func_type = 2;
      ptr = or_pack_int (ptr, func_type);
      ptr = or_pack_float (ptr, db_get_float (new_value));
      break;
    case DB_TYPE_DOUBLE:
      func_type = 3;
      ptr = or_pack_int (ptr, func_type);
      ptr = or_pack_double (ptr, db_get_double (new_value));
      break;
    case DB_TYPE_NUMERIC:
      numeric_db_value_print (new_value, line);
      func_type = 7;
      ptr = or_pack_int (ptr, func_type);
      ptr = or_pack_string (ptr, line);
      break;
    case DB_TYPE_BIT:
    case DB_TYPE_VARBIT:
      {
	char temp[1024];
	char *result = NULL;
	int length, n, count;
	char *bitstring = NULL;
	func_type = 7;

	length = ((db_get_string_length (new_value) + 3) / 4) + 4;

	if (length <= 1024)
	  {
	    result = temp;
	  }
	else
	  {
	    result = (char *) malloc (length);
	    if (result == NULL)
	      {
		er_set (ER_ERROR_SEVERITY, ARG_FILE_LINE, ER_OUT_OF_VIRTUAL_MEMORY, 1, length);
		return ER_OUT_OF_VIRTUAL_MEMORY;
	      }
	  }

	snprintf (result, 3, "X'");

	if (db_bit_string (new_value, "%X", result + 2, length - 2) != NO_ERROR)
	  {
	    if (result != temp)
	      {
		free_and_init (result);
	      }

	    return ER_FAILED;
	  }

	snprintf (result + length - 2, 2, "'");

	assert ((int) strlen (result) == (length - 1));

	ptr = or_pack_int (ptr, func_type);
	ptr = or_pack_string (ptr, result);

	if (result != temp)
	  {
	    free_and_init (result);
	  }

	break;
      }
    case DB_TYPE_CHAR:
      func_type = 7;

      ptr = or_pack_int (ptr, func_type);
      ptr = or_pack_string_with_length (ptr, db_get_string (new_value), db_get_string_size (new_value) - 1);
      break;
    case DB_TYPE_VARCHAR:
      func_type = 7;
      ptr = or_pack_int (ptr, func_type);
      ptr = or_pack_string (ptr, db_get_string (new_value));
      break;
    case DB_TYPE_NCHAR:
    case DB_TYPE_VARNCHAR:
      {
	int size = 0;
	int length = 0;
	char *result = NULL;
	const char *temp_string = NULL;

	temp_string = db_get_nchar (new_value, &length);
	size = db_get_string_size (new_value);

	if (temp_string != NULL)
	  {
	    result = (char *) malloc (size + 4);
	    if (result == NULL)
	      {
		er_set (ER_ERROR_SEVERITY, ARG_FILE_LINE, ER_OUT_OF_VIRTUAL_MEMORY, 1, size + 4);
		return ER_OUT_OF_VIRTUAL_MEMORY;
	      }

	    snprintf (result, size + 3, "N'%s", temp_string);
	    result[size + 2] = '\'';
	    result[size + 3] = '\0';
	  }

	func_type = 7;
	ptr = or_pack_int (ptr, func_type);
	ptr = or_pack_string (ptr, result);

	if (result != NULL)
	  {
	    free_and_init (result);
	  }

	break;
      }
#define TOO_BIG_TO_MATTER       1024
    case DB_TYPE_TIME:
      db_make_char (&format, strlen (time_format), time_format,
		    strlen (time_format), format_codeset, LANG_GET_BINARY_COLLATION (format_codeset));
      db_to_char (new_value, &format, &lang_str, &result, &tp_Char_domain);

      line_length = db_get_string_length (&result);
      strncpy (line, db_get_string (&result), line_length);

      func_type = 7;
      ptr = or_pack_int (ptr, func_type);
      ptr = or_pack_string (ptr, line);

      db_value_clear (&result);

      break;
    case DB_TYPE_TIMESTAMP:
      db_make_char (&format, strlen (timestamp_frmt), timestamp_frmt,
		    strlen (timestamp_frmt), format_codeset, LANG_GET_BINARY_COLLATION (format_codeset));
      db_to_char (new_value, &format, &lang_str, &result, &tp_Char_domain);

      line_length = db_get_string_length (&result);
      strncpy (line, db_get_string (&result), line_length);

      func_type = 7;
      ptr = or_pack_int (ptr, func_type);
      ptr = or_pack_string (ptr, line);

      db_value_clear (&result);

      break;
    case DB_TYPE_DATETIME:
      db_make_char (&format, strlen (datetime_frmt), datetime_frmt,
		    strlen (datetime_frmt), format_codeset, LANG_GET_BINARY_COLLATION (format_codeset));
      db_to_char (new_value, &format, &lang_str, &result, &tp_Char_domain);

      line_length = db_get_string_length (&result);
      strncpy (line, db_get_string (&result), line_length);

      func_type = 7;
      ptr = or_pack_int (ptr, func_type);
      ptr = or_pack_string (ptr, line);

      db_value_clear (&result);

      break;
    case DB_TYPE_TIMESTAMPTZ:
      db_make_char (&format, strlen (timestamptz_frmt), timestamptz_frmt,
		    strlen (timestamptz_frmt), format_codeset, LANG_GET_BINARY_COLLATION (format_codeset));
      db_to_char (new_value, &format, &lang_str, &result, &tp_Char_domain);

      line_length = db_get_string_length (&result);
      strncpy (line, db_get_string (&result), line_length);

      func_type = 7;
      ptr = or_pack_int (ptr, func_type);
      ptr = or_pack_string (ptr, line);

      db_value_clear (&result);

      break;
    case DB_TYPE_DATETIMETZ:
      db_make_char (&format, strlen (datetimetz_frmt), datetimetz_frmt,
		    strlen (datetimetz_frmt), format_codeset, LANG_GET_BINARY_COLLATION (format_codeset));
      db_to_char (new_value, &format, &lang_str, &result, &tp_Char_domain);
      line_length = db_get_string_length (&result);
      strncpy (line, db_get_string (&result), line_length);

      func_type = 7;
      ptr = or_pack_int (ptr, func_type);
      ptr = or_pack_string (ptr, line);

      db_value_clear (&result);

      break;
    case DB_TYPE_TIMESTAMPLTZ:

      db_make_char (&format, strlen (timestampltz_frmt), timestampltz_frmt,
		    strlen (timestampltz_frmt), format_codeset, LANG_GET_BINARY_COLLATION (format_codeset));

      db_to_char (new_value, &format, &lang_str, &result, &tp_Char_domain);

      line_length = db_get_string_length (&result);
      strncpy (line, db_get_string (&result), line_length);

      func_type = 7;
      ptr = or_pack_int (ptr, func_type);
      ptr = or_pack_string (ptr, line);

      db_value_clear (&result);

      break;
    case DB_TYPE_DATETIMELTZ:
      db_make_char (&format, strlen (datetimeltz_frmt), datetimeltz_frmt,
		    strlen (datetimeltz_frmt), format_codeset, LANG_GET_BINARY_COLLATION (format_codeset));

      db_to_char (new_value, &format, &lang_str, &result, &tp_Char_domain);
      line_length = db_get_string_length (&result);
      strncpy (line, db_get_string (&result), line_length);

      func_type = 7;
      ptr = or_pack_int (ptr, func_type);
      ptr = or_pack_string (ptr, line);

      db_value_clear (&result);

      break;
    case DB_TYPE_DATE:

      db_make_char (&format, strlen (date_format), date_format,
		    strlen (date_format), format_codeset, LANG_GET_BINARY_COLLATION (format_codeset));
      db_to_char (new_value, &format, &lang_str, &result, &tp_Char_domain);

      line_length = db_get_string_length (&result);
      strncpy (line, db_get_string (&result), line_length);

      func_type = 7;
      ptr = or_pack_int (ptr, func_type);
      ptr = or_pack_string (ptr, line);

      db_value_clear (&result);

      break;
    case DB_TYPE_MONETARY:
      break;
    case DB_TYPE_NULL:
      /* Can't get here because the DB_IS_NULL test covers DB_TYPE_NULL */
      break;
    case DB_TYPE_VARIABLE:
    case DB_TYPE_SUB:
    case DB_TYPE_DB_VALUE:
      /* make sure line is NULL terminated, may not be necessary line[0] = '\0'; */
      break;
    case DB_TYPE_ENUMERATION:
      if (db_get_enum_string (new_value) == NULL && db_get_enum_short (new_value) != 0)
	{
	  func_type = 4;
	  ptr = or_pack_int (ptr, func_type);
	  ptr = or_pack_short (ptr, db_get_enum_short (new_value));
	}
      else
	{
	  DB_VALUE varchar_val;
	  func_type = 7;
	  /* print enumerations as strings */
	  if (tp_enumeration_to_varchar (new_value, &varchar_val) == NO_ERROR)
	    {
	      ptr = or_pack_int (ptr, func_type);
	      ptr = or_pack_string (ptr, db_get_string (&varchar_val));
	    }
	  else
	    {
	      assert (false);
	    }
	}
      break;
    case DB_TYPE_BLOB:
    case DB_TYPE_CLOB:
      {
	DB_ELO *elo;
	func_type = 7;
	elo = db_get_elo (new_value);
	if (elo != NULL)
	  {
	    if (elo->type == ELO_FBO)
	      {
		assert (elo->locator != NULL);
		ptr = or_pack_int (ptr, func_type);
		ptr = or_pack_string (ptr, elo->locator);
	      }
	    else		/* ELO_LO */
	      {
		/* should not happen for now */
		return ER_FAILED;
	      }
	  }
	else
	  {
	    cdc_log ("cdc_put_value_to_loginfo : Failed to extract LOB File");
	    return ER_FAILED;
	  }
      }

      break;
    case DB_TYPE_OBJECT:
    case DB_TYPE_SET:
    case DB_TYPE_MULTISET:
    case DB_TYPE_SEQUENCE:
    case DB_TYPE_ELO:
    case DB_TYPE_JSON:
    case DB_TYPE_POINTER:
    case DB_TYPE_ERROR:
      func_type = 7;
      ptr = or_pack_int (ptr, func_type);
      ptr = or_pack_string (ptr, NULL);
      *data_ptr = ptr;

      cdc_log ("cdc_put_value_to_loginfo : Not Supported data type %d", DB_VALUE_TYPE (new_value));
      break;
    default:
      /* NB: THERE MUST BE NO DEFAULT CASE HERE. ALL TYPES MUST BE HANDLED! */
      assert (false);
      break;
    }

  *data_ptr = ptr;
  return NO_ERROR;
}

LOG_PAGEID
cdc_min_log_pageid_to_keep ()
{
  return cdc_Gl.consumer.start_lsa.pageid;
}

#if defined (SERVER_MODE)
void
cdc_loginfo_producer_daemon_init ()
{
  assert (cdc_Loginfo_producer_daemon == NULL);

  pthread_mutex_init (&cdc_Gl.producer.lock, NULL);

  pthread_cond_init (&cdc_Gl.producer.wait_cond, NULL);

  LSA_SET_NULL (&cdc_Gl.producer.next_extraction_lsa);

  cdc_Gl.producer.request = CDC_REQUEST_PRODUCER_TO_WAIT;

  /* *INDENT-OFF* */
  cubthread::looper looper = cubthread::looper (std::chrono::milliseconds (10)); /* 주석 처리  */
  cubthread::entry_callable_task *daemon_task = new cubthread::entry_callable_task (cdc_loginfo_producer_execute);

  cdc_Loginfo_producer_daemon = cubthread::get_manager ()->create_daemon (looper, daemon_task, "cdc_loginfo_producer");
  /* *INDENT-ON* */
}

void
cdc_daemons_init ()
{
  if (prm_get_integer_value (PRM_ID_SUPPLEMENTAL_LOG) == 0)
    {
      return;
    }

  cdc_Logging = prm_get_bool_value (PRM_ID_CDC_LOGGING_DEBUG);

  cdc_initialize ();

  cdc_loginfo_producer_daemon_init ();
}

void
cdc_daemons_destroy ()
{
  if (prm_get_integer_value (PRM_ID_SUPPLEMENTAL_LOG) == 0 || cdc_Loginfo_producer_daemon == NULL)
    {
      return;
    }

  cdc_kill_producer ();

  /* *INDENT-OFF* */
  cubthread::get_manager ()->destroy_daemon (cdc_Loginfo_producer_daemon);
   /* *INDENT-ON* */

  cdc_finalize ();
}
#endif
void
cdc_pause_producer ()
{
  cdc_log ("cdc_pause_producer : consumer request the producer to pause");

  cdc_Gl.producer.request = CDC_REQUEST_PRODUCER_TO_WAIT;

  while (cdc_Gl.producer.state != CDC_PRODUCER_STATE_WAIT)
    {
      sleep (1);
    }

  cdc_log ("cdc_pause_producer : producer is paused");
}

void
cdc_wakeup_producer ()
{
  cdc_log ("cdc_wakeup_producer : consumer request the producer to wakeup");

  pthread_cond_signal (&cdc_Gl.producer.wait_cond);
}

void
cdc_kill_producer ()
{
  cdc_log ("cdc_kill_producer : consumer request the producer to be dead");
  cdc_Gl.producer.request = CDC_REQUEST_PRODUCER_TO_BE_DEAD;

  while (cdc_Gl.producer.state != CDC_PRODUCER_STATE_DEAD)
    {
      pthread_cond_signal (&cdc_Gl.producer.wait_cond);
      sleep (1);
    }

  cdc_log ("cdc_kill_producer : producer is dead");
}

void
cdc_pause_consumer ()
{
  cdc_log ("cdc_pause_consumer : producer request the consumer to be pause");
  cdc_Gl.consumer.request = CDC_REQUEST_CONSUMER_TO_WAIT;
}

void
cdc_wakeup_consumer ()
{
  cdc_log ("cdc_wakeup_consumer : producer request the consumer to wakeup");
  cdc_Gl.consumer.request = CDC_REQUEST_CONSUMER_TO_RUN;
}

int
cdc_find_lsa (THREAD_ENTRY * thread_p, time_t * extraction_time, LOG_LSA * start_lsa)
{
  /*
   * 1. get volume list
   * 2. get fpage from each volume
   * 3. get commit/abort/ha_dummy_server_state which contains time from fpage
   * */
  int begin = log_Gl.hdr.last_deleted_arv_num;
  int end = log_Gl.hdr.nxarv_num - 1;
  char arv_name[PATH_MAX];
  LOG_ARV_HEADER *arv_hdr = NULL;
  int num_arvs = end - begin;

  time_t active_start_time = 0;
  time_t archive_start_time = 0;
  int target_arv_num = -1;

  LOG_LSA ret_lsa = LSA_INITIALIZER;
  bool is_found = false;

  char input_time_buf[CTIME_MAX];
  char output_time_buf[CTIME_MAX];
  time_t input_time = *extraction_time;
  int error = NO_ERROR;

  /*
   * 1. traverse from the latest log volume
   * 2. when num_arvs > 0, no logic to handle the active log volume
   * 3. check condition when i = begin while finding target_arv_num
   */

  /* At first, compare the time in active log volume. */
  error = cdc_get_start_point_from_file (thread_p, -1, &ret_lsa, &active_start_time);
  if (error == ER_FAILED || error == ER_LOG_READ)
    {
      goto end;
    }
  else
    {
      /* NO ERROR */
      if (active_start_time != 0 && active_start_time <= *extraction_time)
	{
	  // active
	  error = cdc_get_lsa_with_start_point (thread_p, extraction_time, &ret_lsa);
	  if (error == NO_ERROR)
	    {
	      LSA_COPY (start_lsa, &ret_lsa);
	      is_found = true;
	    }
	  else if (error == ER_CDC_LSA_NOT_FOUND)
	    {
	      /* input time is too big to find log, then returns latest log */
	      LOG_LSA nxio_lsa = log_Gl.append.get_nxio_lsa ();
	      LSA_COPY (start_lsa, &nxio_lsa);

	      *extraction_time = time (NULL);	/* can not know time of latest log */
	      is_found = true;

	      ctime_r (&input_time, input_time_buf);
	      ctime_r (extraction_time, output_time_buf);
	      er_set (ER_NOTIFICATION_SEVERITY, ARG_FILE_LINE, ER_CDC_ADJUSTED_LSA, 2, input_time_buf, output_time_buf);

	      error = ER_CDC_ADJUSTED_LSA;
	    }
	}
      else
	{
	  /* if not found in active log volume, then traverse archives */
	  if (num_arvs > 0)
	    {
	      /* travers from the latest */
	      for (int i = end; i > begin; i--)
		{
		  error = cdc_get_start_point_from_file (thread_p, i, &ret_lsa, &archive_start_time);
		  if (error != NO_ERROR)
		    {
		      goto end;
		    }

		  if (archive_start_time <= *extraction_time)
		    {
		      target_arv_num = i;
		      break;
		    }
		}

	      if (target_arv_num == -1)
		{
		  /* returns oldest LSA */
		  LSA_COPY (start_lsa, &ret_lsa);
		  *extraction_time = archive_start_time;
		  is_found = true;

		  ctime_r (&input_time, input_time_buf);
		  ctime_r (extraction_time, output_time_buf);
		  er_set (ER_NOTIFICATION_SEVERITY, ARG_FILE_LINE, ER_CDC_ADJUSTED_LSA, 2, input_time_buf,
			  output_time_buf);
		  error = ER_CDC_ADJUSTED_LSA;
		}
	      else
		{
		  if ((error = cdc_get_lsa_with_start_point (thread_p, extraction_time, &ret_lsa)) != NO_ERROR)
		    {

		      ctime_r (&input_time, input_time_buf);
		      ctime_r (extraction_time, output_time_buf);
		      er_set (ER_NOTIFICATION_SEVERITY, ARG_FILE_LINE, ER_CDC_ADJUSTED_LSA, 2, input_time_buf,
			      output_time_buf);
		      error = ER_CDC_ADJUSTED_LSA;
		    }
		  else
		    {
		      error = NO_ERROR;
		    }

		  LSA_COPY (start_lsa, &ret_lsa);
		  is_found = true;
		}
	    }
	  else
	    {
	      /* num_arvs == 0, and active_start_time > input time
	       * returns oldest LSA in active log volume */
	      if (active_start_time != 0)
		{
		  *extraction_time = active_start_time;
		  LSA_COPY (start_lsa, &ret_lsa);
		  is_found = true;

		  ctime_r (&input_time, input_time_buf);
		  ctime_r (extraction_time, output_time_buf);
		  er_set (ER_NOTIFICATION_SEVERITY, ARG_FILE_LINE, ER_CDC_ADJUSTED_LSA, 2, input_time_buf,
			  output_time_buf);
		  error = ER_CDC_ADJUSTED_LSA;
		}
	      else
		{
		  /* num_arvs ==0 but no time info has been found in active log volume */
		  LOG_LSA nxio_lsa = log_Gl.append.get_nxio_lsa ();
		  LSA_COPY (start_lsa, &nxio_lsa);

		  *extraction_time = time (NULL);	/* can not know time of latest log */
		  is_found = true;

		  ctime_r (&input_time, input_time_buf);
		  ctime_r (extraction_time, output_time_buf);
		  er_set (ER_NOTIFICATION_SEVERITY, ARG_FILE_LINE, ER_CDC_ADJUSTED_LSA, 2, input_time_buf,
			  output_time_buf);
		  error = ER_CDC_ADJUSTED_LSA;
		}
	    }
	}
    }

end:
  if (is_found)
    {
      cdc_log ("cdc_find_lsa : find LOG_LSA (%lld | %d) from time (%lld)", LSA_AS_ARGS (start_lsa), *extraction_time);
    }
  else
    {
      cdc_log ("cdc_find_lsa : failed to find LOG_LSA from time (%lld)", *extraction_time);
    }

  return error;
}

static int
cdc_check_lsa_range (THREAD_ENTRY * thread_p, LOG_LSA * lsa)
{
  LOG_PAGE *hdr_pgptr = NULL;
  LOG_PAGE *log_pgptr = NULL;
  LOG_PHY_PAGEID phy_pageid = NULL_PAGEID;
  char hdr_pgbuf[IO_MAX_PAGE_SIZE + MAX_ALIGNMENT], *aligned_hdr_pgbuf;
  char log_pgbuf[IO_MAX_PAGE_SIZE + MAX_ALIGNMENT], *aligned_log_pgbuf;
  int vdes = NULL_VOLDES;

  int begin = log_Gl.hdr.last_deleted_arv_num + 1;
  int end = log_Gl.hdr.nxarv_num;
  char arv_name[PATH_MAX] = "\0";
  LOG_ARV_HEADER *arv_hdr = NULL;
  int num_arvs = end - begin;

  int error_code = NO_ERROR;

  LOG_LSA first_lsa = LSA_INITIALIZER;
  LOG_LSA nxio_lsa = log_Gl.append.get_nxio_lsa ();

  aligned_log_pgbuf = PTR_ALIGN (log_pgbuf, MAX_ALIGNMENT);
  log_pgptr = (LOG_PAGE *) aligned_log_pgbuf;
  LOG_CS_ENTER_READ_MODE (thread_p);

  if (num_arvs == 0)
    {
      first_lsa.pageid = log_Gl.hdr.fpageid;
      first_lsa.offset = 0;
    }
  else
    {
      LOG_ARCHIVE_CS_ENTER (thread_p);
      aligned_hdr_pgbuf = PTR_ALIGN (hdr_pgbuf, MAX_ALIGNMENT);

      hdr_pgptr = (LOG_PAGE *) aligned_hdr_pgbuf;

      fileio_make_log_archive_name (arv_name, log_Archive_path, log_Prefix, begin);

      if (fileio_is_volume_exist (arv_name) == true)
	{
	  vdes = fileio_mount (thread_p, log_Db_fullname, arv_name, LOG_DBLOG_ARCHIVE_VOLID, false, false);
	  if (vdes != NULL_VOLDES)
	    {
	      if (fileio_read (thread_p, vdes, hdr_pgptr, 0, IO_MAX_PAGE_SIZE) == NULL)
		{
		  fileio_dismount (thread_p, vdes);

		  er_set (ER_FATAL_ERROR_SEVERITY, ARG_FILE_LINE, ER_LOG_READ, 3, 0LL, 0LL, arv_name);

		  LOG_ARCHIVE_CS_EXIT (thread_p);

		  LOG_CS_EXIT (thread_p);

		  return ER_LOG_READ;
		}

	      arv_hdr = (LOG_ARV_HEADER *) hdr_pgptr->area;
	      if (difftime64 ((time_t) arv_hdr->db_creation, (time_t) log_Gl.hdr.db_creation) != 0)
		{
		  fileio_dismount (thread_p, vdes);
		  LOG_ARCHIVE_CS_EXIT (thread_p);
		  LOG_CS_EXIT (thread_p);

		  er_set (ER_ERROR_SEVERITY, ARG_FILE_LINE, ER_LOG_DOESNT_CORRESPOND_TO_DATABASE, 1, arv_name);
		  return ER_LOG_DOESNT_CORRESPOND_TO_DATABASE;
		}

	      first_lsa.pageid = arv_hdr->fpageid;
	      first_lsa.offset = 0;

	      fileio_dismount (thread_p, vdes);
	      LOG_ARCHIVE_CS_EXIT (thread_p);
	    }
	}
      else
	{
	  LOG_ARCHIVE_CS_EXIT (thread_p);

	  first_lsa.pageid = log_Gl.hdr.fpageid;
	  first_lsa.offset = 0;
	}
    }

  LOG_CS_EXIT (thread_p);

  cdc_log ("%s : first log lsa from log volume is (%lld|%d) and last lsa is (%lld|%d). input lsa is (%lld|%d)",
	   __func__, LSA_AS_ARGS (&first_lsa), LSA_AS_ARGS (&nxio_lsa), LSA_AS_ARGS (lsa));

  if (LSA_GE (lsa, &first_lsa) && LSA_LT (lsa, &nxio_lsa))
    {
      return NO_ERROR;
    }
  else
    {
      return ER_CDC_INVALID_LOG_LSA;
    }
}

int
cdc_validate_lsa (THREAD_ENTRY * thread_p, LOG_LSA * lsa)
{
  LOG_RECORD_HEADER *log_rec_header;
  LOG_PAGE *log_page_p = NULL;
  char *log_pgbuf[IO_MAX_PAGE_SIZE + MAX_ALIGNMENT];

  LOG_LSA process_lsa;

  LOG_PAGEID pageid;

  log_page_p = (LOG_PAGE *) PTR_ALIGN (log_pgbuf, MAX_ALIGNMENT);
  log_page_p->hdr.logical_pageid = NULL_PAGEID;
  log_page_p->hdr.offset = NULL_OFFSET;

  int error = NO_ERROR;

  if (LSA_ISNULL (lsa))
    {
      er_set (ER_ERROR_SEVERITY, ARG_FILE_LINE, ER_CDC_INVALID_LOG_LSA, LSA_AS_ARGS (lsa));
      return ER_CDC_INVALID_LOG_LSA;
    }

  if (lsa->pageid >= LOGPAGEID_MAX)
    {
      er_set (ER_ERROR_SEVERITY, ARG_FILE_LINE, ER_CDC_INVALID_LOG_LSA, LSA_AS_ARGS (lsa));
      return ER_CDC_INVALID_LOG_LSA;
    }

  if (cdc_check_lsa_range (thread_p, lsa) != NO_ERROR)
    {
      return ER_CDC_INVALID_LOG_LSA;
    }

  cdc_log ("cdc_validate_lsa : fetch page from LOG_LSA (%lld | %d) to validate ", LSA_AS_ARGS (lsa));

  /*fetch log page */
  if (logpb_fetch_page (thread_p, lsa, LOG_CS_SAFE_READER, log_page_p) != NO_ERROR)
    {
      return ER_FAILED;
    }

  process_lsa.pageid = log_page_p->hdr.logical_pageid;
  process_lsa.offset = log_page_p->hdr.offset;
  pageid = log_page_p->hdr.logical_pageid;

  while (process_lsa.pageid == pageid)
    {
      log_rec_header = LOG_GET_LOG_RECORD_HEADER (log_page_p, &process_lsa);

      if (LSA_EQ (&process_lsa, lsa))
	{
	  cdc_log ("cdc_validate_lsa : LOG_LSA (%lld | %d) validation success ", LSA_AS_ARGS (lsa));
	  return NO_ERROR;
	}

      LSA_COPY (&process_lsa, &log_rec_header->forw_lsa);
    }

  er_set (ER_ERROR_SEVERITY, ARG_FILE_LINE, ER_CDC_INVALID_LOG_LSA, LSA_AS_ARGS (lsa));
  return ER_CDC_INVALID_LOG_LSA;
}

int
cdc_set_extraction_lsa (LOG_LSA * lsa)
{
  LSA_COPY (&cdc_Gl.producer.next_extraction_lsa, lsa);
  LSA_COPY (&cdc_Gl.consumer.next_lsa, lsa);

  cdc_log ("cdc_set_extraction_lsa : set LOG_LSA (%lld | %d) to produce ", LSA_AS_ARGS (lsa));

  return NO_ERROR;
}

void
cdc_reinitialize_queue (LOG_LSA * start_lsa)
{
  assert (cdc_Gl.loginfo_queue != NULL);
  CDC_LOGINFO_ENTRY *consume;

  if (cdc_Gl.producer.produced_queue_size == 0)
    {
      cdc_log ("cdc_reinitialize_queue : don't need to be reinitialized");
      goto end;
    }

  cdc_Gl.is_queue_reinitialized = true;

  if (LSA_LT (&cdc_Gl.first_loginfo_queue_lsa, start_lsa) && LSA_GE (&cdc_Gl.last_loginfo_queue_lsa, start_lsa))
    {
      cdc_log
	("cdc_reinitialize_queue : reconstruct existing log info queue to remove the log infos before the LOG_LSA (%lld | %d)",
	 LSA_AS_ARGS (start_lsa));

      LOG_LSA next_consume_lsa = LSA_INITIALIZER;
      LSA_COPY (&next_consume_lsa, &cdc_Gl.first_loginfo_queue_lsa);
      while (LSA_LT (&next_consume_lsa, start_lsa))
	{
	  cdc_Gl.loginfo_queue->consume (consume);
	  cdc_Gl.consumer.consumed_queue_size += consume->length;
	  LSA_COPY (&next_consume_lsa, &consume->next_lsa);

	  if (consume->log_info != NULL)
	    {
	      free_and_init (consume->log_info);
	    }
	}

      cdc_Gl.producer.produced_queue_size -= cdc_Gl.consumer.consumed_queue_size;
      cdc_Gl.consumer.consumed_queue_size = 0;
    }
  else
    {
      cdc_log ("cdc_reinitialize_queue : initialize the whole log infos in the queue");

      while (!cdc_Gl.loginfo_queue->is_empty ())
	{
	  cdc_Gl.loginfo_queue->consume (consume);

	  if (consume->log_info != NULL)
	    {
	      free_and_init (consume->log_info);
	    }
	}
      cdc_Gl.producer.produced_queue_size = 0;
      cdc_Gl.consumer.consumed_queue_size = 0;

          /* *INDENT-OFF* */
    delete cdc_Gl.loginfo_queue;
    cdc_Gl.loginfo_queue = new lockfree::circular_queue <CDC_LOGINFO_ENTRY *> (MAX_CDC_LOGINFO_QUEUE_ENTRY);
          /* *INDENT-ON* */
    }

end:

  cdc_log ("cdc_reinitialize_queue : reinitialize end");
}

/*
 * arv_num (in) : archive log volume number to traverse. If it is -1, then traverse active log volume.
 * ret_lsa (out) : lsa of the first log which contains time info
 * time (out) : time of the first log which contains time info
 */

static int
cdc_get_start_point_from_file (THREAD_ENTRY * thread_p, int arv_num, LOG_LSA * ret_lsa, time_t * time)
{
  char arv_name[PATH_MAX];
  LOG_ARV_HEADER *arv_hdr;
  char hdr_pgbuf[IO_MAX_PAGE_SIZE + MAX_ALIGNMENT], *aligned_hdr_pgbuf;
  char log_pgbuf[IO_MAX_PAGE_SIZE + MAX_ALIGNMENT], *aligned_log_pgbuf;

  LOG_PAGE *hdr_pgptr;
  LOG_PAGE *log_pgptr;
  LOG_PHY_PAGEID phy_pageid = NULL_PAGEID;
  int vdes;

  char ctime_buf[CTIME_MAX];
  int error_code;

  LOG_LSA process_lsa;
  LOG_LSA forw_lsa;

  LOG_RECORD_HEADER *log_rec_header;
  LOG_REC_DONETIME *donetime;
  LOG_REC_HA_SERVER_STATE *dummy;

  aligned_log_pgbuf = PTR_ALIGN (log_pgbuf, MAX_ALIGNMENT);
  log_pgptr = (LOG_PAGE *) aligned_log_pgbuf;
  LOG_CS_ENTER_READ_MODE (thread_p);

  if (arv_num == -1)
    {
      process_lsa.pageid = log_Gl.hdr.fpageid;
      process_lsa.offset = 0;
    }
  else
    {
      LOG_ARCHIVE_CS_ENTER (thread_p);
      aligned_hdr_pgbuf = PTR_ALIGN (hdr_pgbuf, MAX_ALIGNMENT);

      hdr_pgptr = (LOG_PAGE *) aligned_hdr_pgbuf;

      fileio_make_log_archive_name (arv_name, log_Archive_path, log_Prefix, arv_num);

      if (fileio_is_volume_exist (arv_name) == true)
	{
	  vdes = fileio_mount (thread_p, log_Db_fullname, arv_name, LOG_DBLOG_ARCHIVE_VOLID, false, false);
	  if (vdes != NULL_VOLDES)
	    {
	      if (fileio_read (thread_p, vdes, hdr_pgptr, 0, IO_MAX_PAGE_SIZE) == NULL)
		{
		  fileio_dismount (thread_p, vdes);

		  er_set (ER_FATAL_ERROR_SEVERITY, ARG_FILE_LINE, ER_LOG_READ, 3, 0LL, 0LL, arv_name);

		  LOG_ARCHIVE_CS_EXIT (thread_p);

		  LOG_CS_EXIT (thread_p);

		  return ER_LOG_READ;
		}

	      arv_hdr = (LOG_ARV_HEADER *) hdr_pgptr->area;
	      if (difftime64 ((time_t) arv_hdr->db_creation, (time_t) log_Gl.hdr.db_creation) != 0)
		{
		  fileio_dismount (thread_p, vdes);
		  LOG_ARCHIVE_CS_EXIT (thread_p);
		  LOG_CS_EXIT (thread_p);

		  er_set (ER_ERROR_SEVERITY, ARG_FILE_LINE, ER_LOG_DOESNT_CORRESPOND_TO_DATABASE, 1, arv_name);
		  return ER_LOG_DOESNT_CORRESPOND_TO_DATABASE;
		}

	      process_lsa.pageid = arv_hdr->fpageid;
	      process_lsa.offset = 0;

	      fileio_dismount (thread_p, vdes);
	      LOG_ARCHIVE_CS_EXIT (thread_p);
	    }
	}
    }

  LOG_CS_EXIT (thread_p);

  if ((error_code = logpb_fetch_page (thread_p, &process_lsa, LOG_CS_SAFE_READER, log_pgptr)) != NO_ERROR)
    {
      return error_code;
    }

  if (arv_num == -1)
    {
      process_lsa.pageid = log_pgptr->hdr.logical_pageid;
      process_lsa.offset = log_pgptr->hdr.offset;
    }

  while (!LSA_ISNULL (&process_lsa))
    {
      log_rec_header = LOG_GET_LOG_RECORD_HEADER (log_pgptr, &process_lsa);
      LSA_COPY (&forw_lsa, &log_rec_header->forw_lsa);

      LOG_READ_ADD_ALIGN (thread_p, sizeof (*log_rec_header), &process_lsa, log_pgptr);

      if (log_rec_header->type == LOG_COMMIT || log_rec_header->type == LOG_ABORT)
	{
	  LOG_READ_ADVANCE_WHEN_DOESNT_FIT (thread_p, sizeof (*donetime), &process_lsa, log_pgptr);
	  donetime = (LOG_REC_DONETIME *) (log_pgptr->area + process_lsa.offset);

	  LOG_READ_ADD_ALIGN (thread_p, sizeof (*donetime), &process_lsa, log_pgptr);
	  LSA_COPY (ret_lsa, &process_lsa);

	  *time = donetime->at_time;
	  return NO_ERROR;
	}

      if (log_rec_header->type == LOG_DUMMY_HA_SERVER_STATE)
	{
	  LOG_READ_ADVANCE_WHEN_DOESNT_FIT (thread_p, sizeof (*dummy), &process_lsa, log_pgptr);
	  dummy = (LOG_REC_HA_SERVER_STATE *) (log_pgptr->area + process_lsa.offset);

	  LOG_READ_ADD_ALIGN (thread_p, sizeof (*dummy), &process_lsa, log_pgptr);
	  LSA_COPY (ret_lsa, &process_lsa);
	  *time = dummy->at_time;
	  return NO_ERROR;
	}

      if (process_lsa.pageid != forw_lsa.pageid)
	{
	  if (LSA_ISNULL (&forw_lsa))
	    {
	      ctime_r (time, ctime_buf);
	      er_set (ER_NOTIFICATION_SEVERITY, ARG_FILE_LINE, ER_CDC_LSA_NOT_FOUND, 1, ctime_buf);

	      return ER_CDC_LSA_NOT_FOUND;
	    }

	  if ((error_code = logpb_fetch_page (thread_p, &forw_lsa, LOG_CS_SAFE_READER, log_pgptr)) != NO_ERROR)
	    {
	      return error_code;
	    }
	}
      LSA_COPY (&process_lsa, &forw_lsa);
    }

  ctime_r (time, ctime_buf);
  er_set (ER_NOTIFICATION_SEVERITY, ARG_FILE_LINE, ER_CDC_LSA_NOT_FOUND, 1, ctime_buf);

  return ER_CDC_LSA_NOT_FOUND;
}

/*
 * time (in/out) : Time to compare (in) and actual time of log for start_lsa (out)
 * start_lsa (in/out) : start point (in) and lsa of LOG which is found (out)
 */

static int
cdc_get_lsa_with_start_point (THREAD_ENTRY * thread_p, time_t * time, LOG_LSA * start_lsa)
{
  LOG_LSA process_lsa;

  LOG_RECORD_HEADER *log_rec_header;
  LOG_PAGE *log_page_p = NULL;
  char *log_pgbuf[IO_MAX_PAGE_SIZE + MAX_ALIGNMENT];

  LOG_REC_DONETIME *donetime;
  LOG_REC_HA_SERVER_STATE *dummy;
  time_t at_time;

  LOG_LSA forw_lsa;

  log_page_p = (LOG_PAGE *) PTR_ALIGN (log_pgbuf, MAX_ALIGNMENT);
  log_page_p->hdr.logical_pageid = NULL_PAGEID;
  log_page_p->hdr.offset = NULL_OFFSET;
  bool is_active = false;

  char ctime_buf[CTIME_MAX];
  int error = NO_ERROR;

  if (LSA_ISNULL (start_lsa))
    {
      is_active = true;
    }

  LSA_COPY (&process_lsa, start_lsa);

  /*fetch log page */
  if (logpb_fetch_page (thread_p, &process_lsa, LOG_CS_SAFE_READER, log_page_p) != NO_ERROR)
    {
      return ER_FAILED;
    }

  while (!LSA_ISNULL (&process_lsa))
    {
      log_rec_header = LOG_GET_LOG_RECORD_HEADER (log_page_p, &process_lsa);
      LSA_COPY (&forw_lsa, &log_rec_header->forw_lsa);

      LOG_READ_ADD_ALIGN (thread_p, sizeof (*log_rec_header), &process_lsa, log_page_p);

      if (log_rec_header->type == LOG_COMMIT || log_rec_header->type == LOG_ABORT)
	{
	  LOG_READ_ADVANCE_WHEN_DOESNT_FIT (thread_p, sizeof (*donetime), &process_lsa, log_page_p);
	  donetime = (LOG_REC_DONETIME *) (log_page_p->area + process_lsa.offset);
	  if (donetime->at_time >= *time)
	    {
	      *time = donetime->at_time;
	      LSA_COPY (start_lsa, &forw_lsa);
	      return NO_ERROR;
	    }
	  LOG_READ_ADD_ALIGN (thread_p, sizeof (*donetime), &process_lsa, log_page_p);
	}

      if (log_rec_header->type == LOG_DUMMY_HA_SERVER_STATE)
	{
	  LOG_READ_ADVANCE_WHEN_DOESNT_FIT (thread_p, sizeof (*dummy), &process_lsa, log_page_p);
	  dummy = (LOG_REC_HA_SERVER_STATE *) (log_page_p->area + process_lsa.offset);

	  if (dummy->at_time >= *time)
	    {
	      *time = dummy->at_time;
	      LSA_COPY (start_lsa, &forw_lsa);
	      return NO_ERROR;
	    }
	  LOG_READ_ADD_ALIGN (thread_p, sizeof (*dummy), &process_lsa, log_page_p);
	}

      if (process_lsa.pageid != forw_lsa.pageid)
	{
	  if (LSA_ISNULL (&forw_lsa))
	    {
	      ctime_r (time, ctime_buf);
	      er_set (ER_NOTIFICATION_SEVERITY, ARG_FILE_LINE, ER_CDC_LSA_NOT_FOUND, 1, ctime_buf);

	      return ER_CDC_LSA_NOT_FOUND;
	    }

	  if (logpb_fetch_page (thread_p, &forw_lsa, LOG_CS_SAFE_READER, log_page_p) != NO_ERROR)
	    {
	      return ER_FAILED;
	    }
	}

      LSA_COPY (&process_lsa, &forw_lsa);
    }

  ctime_r (time, ctime_buf);
  er_set (ER_NOTIFICATION_SEVERITY, ARG_FILE_LINE, ER_CDC_LSA_NOT_FOUND, 1, ctime_buf);

  return ER_CDC_LSA_NOT_FOUND;
}

int
cdc_get_loginfo_metadata (LOG_LSA * lsa, int *length, int *num_log_info)
{
  LSA_COPY (lsa, &cdc_Gl.consumer.next_lsa);
  *length = cdc_Gl.consumer.log_info_size;
  *num_log_info = cdc_Gl.consumer.num_log_info;

  return NO_ERROR;
}

int
cdc_make_loginfo (THREAD_ENTRY * thread_p, LOG_LSA * start_lsa)
{
  int rv;

  int begin = 0;
  int end = 0;

  char *log_infos = NULL;
  char *temp_log_infos = NULL;

  CDC_LOGINFO_ENTRY *consume;

  int num_log_info = 0;
  int total_length = 0;

  char ctime_buf[CTIME_MAX];

  begin = (int) time (NULL);

  while (cdc_Gl.loginfo_queue->is_empty ())
    {
      sleep (1);
      end = (int) time (NULL);
      if ((end - begin) >= cdc_Gl.consumer.extraction_timeout)
	{
	  time_t elapsed = end - begin;

	  er_set (ER_NOTIFICATION_SEVERITY, ARG_FILE_LINE, ER_CDC_EXTRACTION_TIMEOUT, 2, elapsed,
		  cdc_Gl.consumer.extraction_timeout);

	  return ER_CDC_EXTRACTION_TIMEOUT;
	}
    }

  LSA_COPY (&cdc_Gl.consumer.start_lsa, start_lsa);	/* stores start lsa to consume */
  log_infos = cdc_Gl.consumer.log_info;
  memset (log_infos, 0, cdc_Gl.consumer.log_info_size);

  while (cdc_Gl.loginfo_queue->is_empty () == false && (num_log_info < cdc_Gl.consumer.max_log_item))
    {
      /* *INDENT-OFF* */
      if (cdc_Gl.loginfo_queue->consume (consume) == false)
        {
          /* consume failed, queue is blocked by producer */
          continue;
        }
      /* *INDENT-ON* */

      if (LSA_GE (&consume->next_lsa, start_lsa))
	{
	  if ((int) (total_length + consume->length + MAX_ALIGNMENT) > cdc_Gl.consumer.log_info_size)
	    {
	      temp_log_infos = (char *) realloc (log_infos, total_length + consume->length + MAX_ALIGNMENT);
	      if (temp_log_infos == NULL)
		{
		  goto end;
		}
	      else
		{
		  log_infos = temp_log_infos;
		}
	    }
	  memcpy (PTR_ALIGN (log_infos + total_length, MAX_ALIGNMENT), PTR_ALIGN (consume->log_info, MAX_ALIGNMENT),
		  consume->length);

	  total_length =
	    (PTR_ALIGN (log_infos + total_length, MAX_ALIGNMENT) + consume->length) - PTR_ALIGN (log_infos,
												 MAX_ALIGNMENT);

	  num_log_info++;

	  LSA_COPY (&cdc_Gl.first_loginfo_queue_lsa, &consume->next_lsa);
	  LSA_COPY (start_lsa, &consume->next_lsa);

	  cdc_Gl.consumer.consumed_queue_size += consume->length;

	  if (consume->log_info != NULL)
	    {
	      free_and_init (consume->log_info);
	    }

	  if (consume != NULL)
	    {
	      free_and_init (consume);
	    }
	}

      end = (int) time (NULL);
      if ((end - begin) >= cdc_Gl.consumer.extraction_timeout)
	{
	  cdc_log ("cdc_make_loginfo : finished extraction due to extraction timeout (%lld / %lld)", end - begin,
		   cdc_Gl.consumer.extraction_timeout);
	  goto end;
	}
    }

end:

  cdc_Gl.consumer.log_info = log_infos;
  cdc_Gl.consumer.log_info_size = total_length;
  cdc_Gl.consumer.num_log_info = num_log_info;
  LSA_COPY (&cdc_Gl.consumer.next_lsa, start_lsa);	/* stores next lsa to consume */

  if (cdc_Gl.consumer.request == CDC_REQUEST_CONSUMER_TO_WAIT)
    {
      cdc_log ("cdc_make_loginfo : consumer is requested to wait");

      while (cdc_Gl.consumer.consumed_queue_size != 0)
	{
	  cdc_wakeup_producer ();
	}
    }

//  if producer status is wait, and producer queue size is over the limit
  cdc_log
    ("cdc_make_loginfo : consume the log info entry in the queue and send to the requester.\nnumber of loginfos:(%d), total length of loginfos:(%d), next LOG_LSA to consume:(%lld | %d).",
     cdc_Gl.consumer.num_log_info, cdc_Gl.consumer.log_info_size, LSA_AS_ARGS (&cdc_Gl.consumer.next_lsa));

  return NO_ERROR;
}

int
cdc_initialize ()
{
  cdc_Gl.conn.fd = -1;
  cdc_Gl.conn.status = CONN_CLOSED;

  cdc_Gl.producer.extraction_user = NULL;
  cdc_Gl.producer.extraction_classoids = NULL;

  cdc_Gl.producer.request = CDC_REQUEST_PRODUCER_NONE;
  cdc_Gl.consumer.request = CDC_REQUEST_CONSUMER_NONE;
  cdc_Gl.producer.state = CDC_PRODUCER_STATE_DEAD;

  /* *INDENT-OFF* */
  cdc_Gl.loginfo_queue = new lockfree::circular_queue <CDC_LOGINFO_ENTRY *> (MAX_CDC_LOGINFO_QUEUE_ENTRY);
  /* *INDENT-ON* */

  cdc_Gl.consumer.consumed_queue_size = 0;
  cdc_Gl.producer.produced_queue_size = 0;

  LSA_SET_NULL (&cdc_Gl.first_loginfo_queue_lsa);
  LSA_SET_NULL (&cdc_Gl.last_loginfo_queue_lsa);

  cdc_Gl.producer.temp_logbuf[0].log_page_p =
    (LOG_PAGE *) PTR_ALIGN (cdc_Gl.producer.temp_logbuf[0].log_page, MAX_ALIGNMENT);
  cdc_Gl.producer.temp_logbuf[1].log_page_p =
    (LOG_PAGE *) PTR_ALIGN (cdc_Gl.producer.temp_logbuf[1].log_page, MAX_ALIGNMENT);

  /*communication buffer from server to client initialization */
  cdc_Gl.consumer.log_info = NULL;
  cdc_Gl.consumer.log_info_size = 0;
  cdc_Gl.consumer.log_info_buf_size = 0;

  cdc_Gl.consumer.num_log_info = 0;

  LSA_SET_NULL (&cdc_Gl.consumer.start_lsa);
  LSA_SET_NULL (&cdc_Gl.consumer.next_lsa);

  return 0;
}

int
cdc_free_extraction_filter ()
{
  if (cdc_Gl.producer.extraction_user != NULL)
    {
      for (int i = 0; i < cdc_Gl.producer.num_extraction_user; i++)
	{
	  if (cdc_Gl.producer.extraction_user[i] != NULL)
	    {
	      free_and_init (cdc_Gl.producer.extraction_user[i]);
	    }
	}

      free_and_init (cdc_Gl.producer.extraction_user);
    }

  if (cdc_Gl.producer.extraction_classoids != NULL)
    {
      free_and_init (cdc_Gl.producer.extraction_classoids);
    }
  return NO_ERROR;
}

/* if client request for session end, it clean up all data structure */
int
cdc_cleanup ()
{
  cdc_log ("cdc_cleanup () : cleanup start");

  if (cdc_Gl.producer.state != CDC_PRODUCER_STATE_WAIT)
    {
      cdc_pause_producer ();
    }

  cdc_free_extraction_filter ();

  assert (cdc_Gl.loginfo_queue != NULL);

  while (!cdc_Gl.loginfo_queue->is_empty ())
    {
      CDC_LOGINFO_ENTRY *tmp;
      cdc_Gl.loginfo_queue->consume (tmp);

      if (tmp->log_info != NULL)
	{
	  free (tmp->log_info);
	}

      if (tmp != NULL)
	{
	  free (tmp);
	}
    }

  cdc_Gl.consumer.consumed_queue_size = 0;
  cdc_Gl.producer.produced_queue_size = 0;

  LSA_SET_NULL (&cdc_Gl.first_loginfo_queue_lsa);
  LSA_SET_NULL (&cdc_Gl.last_loginfo_queue_lsa);

  LSA_SET_NULL (&cdc_Gl.producer.next_extraction_lsa);

  /*communication buffer from server to client initialization */
  cdc_cleanup_consumer ();

  cdc_log ("cdc_cleanup () : cleanup end");
  return NO_ERROR;
}

void
cdc_cleanup_consumer ()
{
  if (cdc_Gl.consumer.log_info_size != 0)
    {
      cdc_Gl.consumer.log_info_size = 0;
      cdc_Gl.consumer.num_log_info = 0;

      if (cdc_Gl.consumer.log_info != NULL)
	{
	  free_and_init (cdc_Gl.consumer.log_info);
	}
    }

  LSA_SET_NULL (&cdc_Gl.consumer.start_lsa);
  LSA_SET_NULL (&cdc_Gl.consumer.next_lsa);
}

int
cdc_finalize ()
{
  int i = 0;

  cdc_log ("cdc_finalize () : finalize start");

  cdc_free_extraction_filter ();

/* *INDENT-OFF* */
  for (auto iter:cdc_Gl.producer.tran_user)
    {
      if (iter.second != NULL)
      {
        free_and_init (iter.second);
      }
    }
/* *INDENT-ON* */

  if (cdc_Gl.loginfo_queue != NULL)
    {
      while (!cdc_Gl.loginfo_queue->is_empty ())
	{
	  CDC_LOGINFO_ENTRY *tmp;
	  cdc_Gl.loginfo_queue->consume (tmp);

	  if (tmp->log_info != NULL)
	    {
	      free_and_init (tmp->log_info);
	    }

	  if (tmp != NULL)
	    {
	      free_and_init (tmp);
	    }
	}

          /* *INDENT-OFF* */
      delete cdc_Gl.loginfo_queue;
          /* *INDENT-ON* */
      cdc_Gl.loginfo_queue = NULL;
    }

  cdc_Gl.consumer.consumed_queue_size = 0;
  cdc_Gl.producer.produced_queue_size = 0;

  LSA_SET_NULL (&cdc_Gl.producer.next_extraction_lsa);
  LSA_SET_NULL (&cdc_Gl.last_loginfo_queue_lsa);
  LSA_SET_NULL (&cdc_Gl.first_loginfo_queue_lsa);

  cdc_log ("cdc_finalize () : finalize end");

  return NO_ERROR;
}

int
cdc_set_configuration (int max_log_item, int timeout, int all_in_cond, char **user, int num_user,
		       uint64_t * classoids, int num_class)
{
  /* if CDC client exits abnomaly, extraction user and classoids are not freed.
   * So, reconnection requires these variables to be reset */
  cdc_free_extraction_filter ();

  cdc_Gl.consumer.extraction_timeout = timeout;
  cdc_Gl.consumer.max_log_item = max_log_item;
  cdc_Gl.producer.all_in_cond = all_in_cond;

  cdc_Gl.producer.extraction_user = user;
  cdc_Gl.producer.num_extraction_user = num_user;

  cdc_Gl.producer.extraction_classoids = classoids;
  cdc_Gl.producer.num_extraction_class = num_class;

  return NO_ERROR;
}

static bool
cdc_is_filtered_class (OID classoid)
{
  int i = 0;
  uint64_t b_classoid;
  memcpy (&b_classoid, &classoid, sizeof (uint64_t));

  if (cdc_Gl.producer.num_extraction_class == 0)
    {
      return true;
    }

  for (i = 0; i < cdc_Gl.producer.num_extraction_class; i++)
    {
      if (cdc_Gl.producer.extraction_classoids[i] == b_classoid)
	{
	  return true;
	}
    }

  return false;
}

static bool
cdc_is_filtered_user (char *user)
{
  int i = 0;

  if (cdc_Gl.producer.num_extraction_user == 0)
    {
      return true;
    }

  for (i = 0; i < cdc_Gl.producer.num_extraction_user; i++)
    {
      if (strcmp (cdc_Gl.producer.extraction_user[i], user) == 0)
	{
	  return true;
	}
    }

  return false;
}

//
// log critical section
//

void
LOG_CS_ENTER (THREAD_ENTRY * thread_p)
{
#if defined (SERVER_MODE)
  if (csect_enter (thread_p, CSECT_LOG, INF_WAIT) != NO_ERROR)
    {
      assert (false);
    }
#endif
}

void
LOG_CS_ENTER_READ_MODE (THREAD_ENTRY * thread_p)
{
#if defined (SERVER_MODE)
  if (csect_enter_as_reader (thread_p, CSECT_LOG, INF_WAIT) != NO_ERROR)
    {
      assert (false);
    }
#endif
}

void
LOG_CS_EXIT (THREAD_ENTRY * thread_p)
{
#if defined (SERVER_MODE)
  if (csect_exit (thread_p, CSECT_LOG) != NO_ERROR)
    {
      assert (false);
    }
#endif
}

void
LOG_CS_DEMOTE (THREAD_ENTRY * thread_p)
{
#if defined (SERVER_MODE)
  if (csect_demote (thread_p, CSECT_LOG, INF_WAIT) != NO_ERROR)
    {
      assert (false);
    }
#endif
}

void
LOG_CS_PROMOTE (THREAD_ENTRY * thread_p)
{
#if defined (SERVER_MODE)
  if (csect_promote (thread_p, CSECT_LOG, INF_WAIT) != NO_ERROR)
    {
      assert (false);
    }
#endif
}

bool
LOG_CS_OWN (THREAD_ENTRY * thread_p)
{
#if defined (SERVER_MODE)
  /* TODO: Vacuum workers never hold CSECT_LOG lock. Investigate any possible
   *     unwanted consequences.
   * NOTE: It is considered that a vacuum worker holds a "shared" lock.
   * TODO: remove vacuum code from LOG_CS_OWN
   */
  return vacuum_is_process_log_for_vacuum (thread_p) || (csect_check_own (thread_p, CSECT_LOG) >= 1);
#else // not server mode
  return true;
#endif // not server mode
}

bool
LOG_CS_OWN_WRITE_MODE (THREAD_ENTRY * thread_p)
{
#if defined (SERVER_MODE)
  return csect_check_own (thread_p, CSECT_LOG) == 1;
#else // not server mode
  return true;
#endif // not server mode
}<|MERGE_RESOLUTION|>--- conflicted
+++ resolved
@@ -4013,13 +4013,6 @@
   // in case there are no active sysops (atomic or not), the marker LSA for atomic sysops must be clear
   // this means that a previous [nested] [atomic] sysop sequence cleared its bookkeeping upon finishing;
   // this check goes hand in hand with cleaning code in prior_lsa_next_record_internal
-<<<<<<< HEAD
-  if (tdes->topops.last < 0)
-    {
-      assert (LSA_ISNULL (&tdes->rcv.atomic_sysop_start_lsa));
-    }
-=======
->>>>>>> c82c74bc
   assert ((tdes->topops.last < 0 && LSA_ISNULL (&tdes->rcv.atomic_sysop_start_lsa)) || tdes->topops.last >= 0);
 
   log_sysop_start_internal (thread_p, tdes);
