/*
 * Copyright (C) 2008 Search Solution Corporation. All rights reserved by Search Solution.
 *
 *   This program is free software; you can redistribute it and/or modify
 *   it under the terms of the GNU General Public License as published by
 *   the Free Software Foundation; either version 2 of the License, or
 *   (at your option) any later version.
 *
 *  This program is distributed in the hope that it will be useful,
 *  but WITHOUT ANY WARRANTY; without even the implied warranty of
 *  MERCHANTABILITY or FITNESS FOR A PARTICULAR PURPOSE. See the
 *  GNU General Public License for more details.
 *
 *  You should have received a copy of the GNU General Public License
 *  along with this program; if not, write to the Free Software
 *  Foundation, Inc., 51 Franklin Street, Fifth Floor, Boston, MA 02110-1301 USA
 *
 */

/*
 * log_manager.c -
 */

#ident "$Id$"

#include "config.h"

#include <stdio.h>
#include <string.h>
#include <stddef.h>
#include <stdlib.h>
#include <time.h>
#if defined(SOLARIS)
#include <netdb.h>
#endif /* SOLARIS */
#include <sys/stat.h>
#include <assert.h>
#if defined(WINDOWS)
#include <io.h>
#endif /* WINDOWS */

#include <sys/types.h>
#include <sys/stat.h>
#include <fcntl.h>

#include <cstdint>

#include "log_manager.h"

#include "btree.h"
#include "elo.h"
#include "recovery.h"
#include "replication.h"
#include "xserver_interface.h"
#include "page_buffer.h"
#include "porting_inline.hpp"
#include "query_manager.h"
#include "message_catalog.h"
#include "msgcat_set_log.hpp"
#include "environment_variable.h"
#include "extensible_array.hpp"
#if defined(SERVER_MODE)
#include "server_support.h"
#endif /* SERVER_MODE */
#include "log_append.hpp"
#include "log_archives.hpp"
#include "log_compress.h"
#include "log_record.hpp"
#include "log_system_tran.hpp"
#include "log_volids.hpp"
#include "log_writer.h"
#include "partition_sr.h"
#include "filter_pred_cache.h"
#include "heap_file.h"
#include "slotted_page.h"
#include "object_primitive.h"
#include "tz_support.h"
#include "db_date.h"
#include "fault_injection.h"
#if defined (SA_MODE)
#include "connection_support.h"
#endif /* defined (SA_MODE) */
#include "db_value_printer.hpp"
#include "mem_block.hpp"
#include "replication_stream_entry.hpp"
#include "string_buffer.hpp"
#include "boot_sr.h"
#include "thread_daemon.hpp"
#include "thread_entry.hpp"
#include "thread_entry_task.hpp"
#include "thread_manager.hpp"
#include "transaction_transient.hpp"
#include "vacuum.h"
#include "xasl_cache.h"

#include "dbtype.h"

#if !defined(SERVER_MODE)

#define pthread_mutex_init(a, b)
#define pthread_mutex_destroy(a)
#define pthread_mutex_lock(a)	0
#define pthread_mutex_unlock(a)
static int rv;
#endif /* !SERVER_MODE */

/*
 *
 *                      IS TIME TO EXECUTE A CHECKPOINT ?
 *
 */

/* A checkpoint is taken after a set of log pages has been used */

#define LOG_ISCHECKPOINT_TIME() \
  (log_Gl.rcv_phase == LOG_RESTARTED \
   && log_Gl.run_nxchkpt_atpageid != NULL_PAGEID \
   && log_Gl.hdr.append_lsa.pageid >= log_Gl.run_nxchkpt_atpageid)

#if defined(SERVER_MODE)
#define LOG_FLUSH_LOGGING_HAS_BEEN_SKIPPED(thread_p) \
  do { \
   if (log_Gl.hdr.has_logging_been_skipped != true) { \
     /* Write in the log header that logging has been skipped */ \
      LOG_CS_ENTER((thread_p)); \
      if (log_Gl.hdr.has_logging_been_skipped != true) { \
	log_Gl.hdr.has_logging_been_skipped = true; \
	logpb_flush_header((thread_p));	\
      } \
      LOG_CS_EXIT(thread_p); \
    } \
  } while (0)
#else /* SERVER_MODE */
#define LOG_FLUSH_LOGGING_HAS_BEEN_SKIPPED(thread_p) \
  do { \
   if (log_Gl.hdr.has_logging_been_skipped != true) { \
     /* Write in the log header that logging has been skipped */ \
      log_Gl.hdr.has_logging_been_skipped = true; \
      logpb_flush_header((thread_p)); \
    } \
  } while (0)
#endif /* SERVER_MODE */

  /*
   * Some log record rcvindex types should never be skipped.
   * In the case of LINK_PERM_VOLEXT, the link of a permanent temp
   * volume must be logged to support media failures.
   * See also canskip_undo. If there are others, add them here.
   */
#define LOG_ISUNSAFE_TO_SKIP_RCVINDEX(RCVI) \
   ((RCVI) == RVDK_LINK_PERM_VOLEXT)

#define LOG_NEED_TO_SET_LSA(RCVI, PGPTR) \
   (((RCVI) != RVBT_MVCC_INCREMENTS_UPD) \
    && ((RCVI) != RVBT_LOG_GLOBAL_UNIQUE_STATS_COMMIT) \
    && ((RCVI) != RVBT_REMOVE_UNIQUE_STATS) \
    && ((RCVI) != RVLOC_CLASSNAME_DUMMY) \
    && ((RCVI) != RVDK_LINK_PERM_VOLEXT || !pgbuf_is_lsa_temporary(PGPTR)))


/* struct for active log header scan */
typedef struct actve_log_header_scan_context ACTIVE_LOG_HEADER_SCAN_CTX;
struct actve_log_header_scan_context
{
  LOG_HEADER header;
};

/* struct for archive log header scan */
typedef struct archive_log_header_scan_context ARCHIVE_LOG_HEADER_SCAN_CTX;
struct archive_log_header_scan_context
{
  LOG_ARV_HEADER header;
};

/*
 * The maximum number of times to try to undo a log record.
 * It is only used by the log_undo_rec_restartable() function.
 */
static const int LOG_REC_UNDO_MAX_ATTEMPTS = 3;

/* true: Skip logging, false: Don't skip logging */
static bool log_No_logging = false;

extern INT32 vacuum_Global_oldest_active_blockers_counter;

#define LOG_TDES_LAST_SYSOP(tdes) (&(tdes)->topops.stack[(tdes)->topops.last])
#define LOG_TDES_LAST_SYSOP_PARENT_LSA(tdes) (&LOG_TDES_LAST_SYSOP(tdes)->lastparent_lsa)
#define LOG_TDES_LAST_SYSOP_POSP_LSA(tdes) (&LOG_TDES_LAST_SYSOP(tdes)->posp_lsa)

#if defined (SERVER_MODE)
/* Current time in milliseconds */
// *INDENT-OFF*
std::atomic<std::int64_t> log_Clock_msec = {0};
// *INDENT-ON*
#endif /* SERVER_MODE */

// *INDENT-OFF*
#if defined (SERVER_MODE)
class log_abort_task : public cubthread::entry_task
{
public:
  log_abort_task (void) = delete;

  log_abort_task (log_tdes &tdes)
  : m_tdes (tdes)
  {
  }

  void execute (context_type &thread_ref) final override;

  // retire deletes me

private:
  log_tdes &m_tdes;
};
#endif // SERVER_MODE
// *INDENT-ON*

static bool log_verify_dbcreation (THREAD_ENTRY * thread_p, VOLID volid, const INT64 * log_dbcreation);
static int log_create_internal (THREAD_ENTRY * thread_p, const char *db_fullname, const char *logpath,
				const char *prefix_logname, DKNPAGES npages, INT64 * db_creation);
static int log_initialize_internal (THREAD_ENTRY * thread_p, const char *db_fullname, const char *logpath,
				    const char *prefix_logname, bool ismedia_crash, BO_RESTART_ARG * r_args,
				    bool init_emergency);
#if defined(SERVER_MODE)
static int log_abort_by_tdes (THREAD_ENTRY * thread_p, LOG_TDES * tdes);
#endif /* SERVER_MODE */
static LOG_LSA *log_get_savepoint_lsa (THREAD_ENTRY * thread_p, const char *savept_name, LOG_TDES * tdes,
				       LOG_LSA * savept_lsa);
static bool log_can_skip_undo_logging (THREAD_ENTRY * thread_p, LOG_RCVINDEX rcvindex, const LOG_TDES * tdes,
				       LOG_DATA_ADDR * addr);
static bool log_can_skip_redo_logging (LOG_RCVINDEX rcvindex, const LOG_TDES * ignore_tdes, LOG_DATA_ADDR * addr);
static void log_append_commit_postpone (THREAD_ENTRY * thread_p, LOG_TDES * tdes, LOG_LSA * start_postpone_lsa);
static void log_append_sysop_start_postpone (THREAD_ENTRY * thread_p, LOG_TDES * tdes,
					     LOG_REC_SYSOP_START_POSTPONE * sysop_start_postpone, int data_size,
					     const char *data);
static void log_append_sysop_end (THREAD_ENTRY * thread_p, LOG_TDES * tdes, LOG_REC_SYSOP_END * sysop_end,
				  int data_size, const char *data);
static void log_append_repl_info_internal (THREAD_ENTRY * thread_p, LOG_TDES * tdes, bool is_commit, int with_lock);
static void log_append_repl_info_with_lock (THREAD_ENTRY * thread_p, LOG_TDES * tdes, bool is_commit);
static void log_append_repl_info_and_commit_log (THREAD_ENTRY * thread_p, LOG_TDES * tdes, LOG_LSA * commit_lsa);
static void log_append_donetime_internal (THREAD_ENTRY * thread_p, LOG_TDES * tdes, LOG_LSA * eot_lsa,
					  LOG_RECTYPE iscommitted, enum LOG_PRIOR_LSA_LOCK with_lock);
<<<<<<< HEAD
static void log_append_group_commit_internal (THREAD_ENTRY * thread_p, LOG_TDES * tdes, INT64 stream_pos,
					      const tx_group & group, LOG_LSA * commit_lsa, bool * has_postpone);
=======
static void log_append_group_complete (THREAD_ENTRY * thread_p, LOG_TDES * tdes, INT64 stream_pos, tx_group & group,
				       LOG_LSA * complete_lsa);
>>>>>>> 842ff04a
static void log_change_tran_as_completed (THREAD_ENTRY * thread_p, LOG_TDES * tdes, LOG_RECTYPE iscommitted,
					  LOG_LSA * lsa);
static void log_append_commit_log (THREAD_ENTRY * thread_p, LOG_TDES * tdes, LOG_LSA * commit_lsa);
static void log_append_commit_log_with_lock (THREAD_ENTRY * thread_p, LOG_TDES * tdes, LOG_LSA * commit_lsa);
static void log_append_abort_log (THREAD_ENTRY * thread_p, LOG_TDES * tdes, LOG_LSA * abort_lsa);

static void log_dump_record_header_to_string (LOG_RECORD_HEADER * log, char *buf, size_t len);
static void log_ascii_dump (FILE * out_fp, int length, void *data);
static void log_hexa_dump (FILE * out_fp, int length, void *data);
static void log_dump_data (THREAD_ENTRY * thread_p, FILE * out_fp, int length, LOG_LSA * log_lsa, LOG_PAGE * log_page_p,
			   void (*dumpfun) (FILE * fp, int, void *), LOG_ZIP * log_dump_ptr);
static void log_dump_header (FILE * out_fp, LOG_HEADER * log_header_p);
static LOG_PAGE *log_dump_record_undoredo (THREAD_ENTRY * thread_p, FILE * out_fp, LOG_LSA * lsa_p,
					   LOG_PAGE * log_page_p, LOG_ZIP * log_zip_p);
static LOG_PAGE *log_dump_record_undo (THREAD_ENTRY * thread_p, FILE * out_fp, LOG_LSA * lsa_p, LOG_PAGE * log_page_p,
				       LOG_ZIP * log_zip_p);
static LOG_PAGE *log_dump_record_redo (THREAD_ENTRY * thread_p, FILE * out_fp, LOG_LSA * lsa_p, LOG_PAGE * log_page_p,
				       LOG_ZIP * log_zip_p);
static LOG_PAGE *log_dump_record_mvcc_undoredo (THREAD_ENTRY * thread_p, FILE * out_fp, LOG_LSA * lsa_p,
						LOG_PAGE * log_page_p, LOG_ZIP * log_zip_p);
static LOG_PAGE *log_dump_record_mvcc_undo (THREAD_ENTRY * thread_p, FILE * out_fp, LOG_LSA * lsa_p,
					    LOG_PAGE * log_page_p, LOG_ZIP * log_zip_p);
static LOG_PAGE *log_dump_record_mvcc_redo (THREAD_ENTRY * thread_p, FILE * out_fp, LOG_LSA * lsa_p,
					    LOG_PAGE * log_page_p, LOG_ZIP * log_zip_p);
static LOG_PAGE *log_dump_record_postpone (THREAD_ENTRY * thread_p, FILE * out_fp, LOG_LSA * lsa_p,
					   LOG_PAGE * log_page_p);
static LOG_PAGE *log_dump_record_dbout_redo (THREAD_ENTRY * thread_p, FILE * out_fp, LOG_LSA * lsa_p,
					     LOG_PAGE * log_page_p);
static LOG_PAGE *log_dump_record_compensate (THREAD_ENTRY * thread_p, FILE * out_fp, LOG_LSA * lsa_p,
					     LOG_PAGE * log_page_p);
static LOG_PAGE *log_dump_record_commit_postpone (THREAD_ENTRY * thread_p, FILE * out_fp, LOG_LSA * lsa_p,
						  LOG_PAGE * log_page_p);
static LOG_PAGE *log_dump_record_group_complete (THREAD_ENTRY * thread_p, FILE * out_fp, LOG_LSA * log_lsa,
						 LOG_PAGE * log_page_p);
static LOG_PAGE *log_dump_record_transaction_finish (THREAD_ENTRY * thread_p, FILE * out_fp, LOG_LSA * lsa_p,
						     LOG_PAGE * log_page_p);
static LOG_PAGE *log_dump_record_replication (THREAD_ENTRY * thread_p, FILE * out_fp, LOG_LSA * lsa_p,
					      LOG_PAGE * log_page_p);
static LOG_PAGE *log_dump_record_sysop_start_postpone (THREAD_ENTRY * thread_p, FILE * out_fp, LOG_LSA * lsa_p,
						       LOG_PAGE * log_page_p, LOG_ZIP * log_zip_p);
static LOG_PAGE *log_dump_record_sysop_end (THREAD_ENTRY * thread_p, LOG_LSA * log_lsa, LOG_PAGE * log_page_p,
					    LOG_ZIP * log_zip_p, FILE * out_fp);
static LOG_PAGE *log_dump_record_sysop_end_internal (THREAD_ENTRY * thread_p, LOG_REC_SYSOP_END * sysop_end,
						     LOG_LSA * log_lsa, LOG_PAGE * log_page_p, LOG_ZIP * log_zip_p,
						     FILE * out_fp);
static LOG_PAGE *log_dump_record_checkpoint (THREAD_ENTRY * thread_p, FILE * out_fp, LOG_LSA * lsa_p,
					     LOG_PAGE * log_page_p);
static void log_dump_checkpoint_topops (FILE * out_fp, int length, void *data);
static LOG_PAGE *log_dump_record_save_point (THREAD_ENTRY * thread_p, FILE * out_fp, LOG_LSA * lsa_p,
					     LOG_PAGE * log_page_p);
static LOG_PAGE *log_dump_record_2pc_prepare_commit (THREAD_ENTRY * thread_p, FILE * out_fp, LOG_LSA * lsa_p,
						     LOG_PAGE * log_page_p);
static LOG_PAGE *log_dump_record_2pc_start (THREAD_ENTRY * thread_p, FILE * out_fp, LOG_LSA * lsa_p,
					    LOG_PAGE * log_page_p);
static LOG_PAGE *log_dump_record_2pc_acknowledgement (THREAD_ENTRY * thread_p, FILE * out_fp, LOG_LSA * lsa_p,
						      LOG_PAGE * log_page_p);
static LOG_PAGE *log_dump_record_ha_server_state (THREAD_ENTRY * thread_p, FILE * out_fp, LOG_LSA * log_lsa,
						  LOG_PAGE * log_page_p);
static LOG_PAGE *log_dump_record (THREAD_ENTRY * thread_p, FILE * out_fp, LOG_RECTYPE record_type, LOG_LSA * lsa_p,
				  LOG_PAGE * log_page_p, LOG_ZIP * log_zip_p);
static void log_rollback_record (THREAD_ENTRY * thread_p, LOG_LSA * log_lsa, LOG_PAGE * log_page_p,
				 LOG_RCVINDEX rcvindex, VPID * rcv_vpid, LOG_RCV * rcv, LOG_TDES * tdes,
				 LOG_ZIP * log_unzip_ptr);
static int log_undo_rec_restartable (THREAD_ENTRY * thread_p, LOG_RCVINDEX rcvindex, LOG_RCV * rcv);
static void log_rollback (THREAD_ENTRY * thread_p, LOG_TDES * tdes, const LOG_LSA * upto_lsa_ptr);
static int log_run_postpone_op (THREAD_ENTRY * thread_p, LOG_LSA * log_lsa, LOG_PAGE * log_pgptr);
static void log_find_end_log (THREAD_ENTRY * thread_p, LOG_LSA * end_lsa);

static void log_cleanup_modified_class (const tx_transient_class_entry & t, bool & stop);
static void log_cleanup_modified_class_list (THREAD_ENTRY * thread_p, LOG_TDES * tdes, LOG_LSA * savept_lsa,
					     bool release, bool decache_classrepr);

static void log_append_compensate_internal (THREAD_ENTRY * thread_p, LOG_RCVINDEX rcvindex, const VPID * vpid,
					    PGLENGTH offset, PAGE_PTR pgptr, int length, const void *data,
					    LOG_TDES * tdes, const LOG_LSA * undo_nxlsa);

STATIC_INLINE void log_sysop_end_random_exit (THREAD_ENTRY * thread_p) __attribute__ ((ALWAYS_INLINE));
STATIC_INLINE void log_sysop_end_begin (THREAD_ENTRY * thread_p, int *tran_index_out, LOG_TDES ** tdes_out)
  __attribute__ ((ALWAYS_INLINE));
STATIC_INLINE void log_sysop_end_unstack (THREAD_ENTRY * thread_p, LOG_TDES * tdes) __attribute__ ((ALWAYS_INLINE));
STATIC_INLINE void log_sysop_end_final (THREAD_ENTRY * thread_p, LOG_TDES * tdes) __attribute__ ((ALWAYS_INLINE));
static void log_sysop_commit_internal (THREAD_ENTRY * thread_p, LOG_REC_SYSOP_END * log_record, int data_size,
				       const char *data, bool is_rv_finish_postpone);
STATIC_INLINE void log_sysop_get_tran_index_and_tdes (THREAD_ENTRY * thread_p, int *tran_index_out,
						      LOG_TDES ** tdes_out) __attribute__ ((ALWAYS_INLINE));
STATIC_INLINE int log_sysop_get_level (THREAD_ENTRY * thread_p) __attribute__ ((ALWAYS_INLINE));

static void log_tran_do_postpone (THREAD_ENTRY * thread_p, LOG_TDES * tdes);
static void log_sysop_do_postpone (THREAD_ENTRY * thread_p, LOG_TDES * tdes, LOG_REC_SYSOP_END * sysop_end,
				   int data_size, const char *data);

static int logtb_tran_update_stats_online_index_rb (THREAD_ENTRY * thread_p, void *data, void *args);

#if defined(SERVER_MODE)
// *INDENT-OFF*
static cubthread::daemon *log_Clock_daemon = NULL;
static cubthread::daemon *log_Checkpoint_daemon = NULL;
static cubthread::daemon *log_Remove_log_archive_daemon = NULL;
static cubthread::daemon *log_Check_ha_delay_info_daemon = NULL;

static cubthread::daemon *log_Flush_daemon = NULL;
static std::atomic_bool log_Flush_has_been_requested = {false};
// *INDENT-ON*

static void log_daemons_init ();
static void log_daemons_destroy ();

// used by log_Check_ha_delay_info_daemon
extern int catcls_get_apply_info_log_record_time (THREAD_ENTRY * thread_p, time_t * log_record_time);
#endif /* SERVER_MODE */

/*
 * log_rectype_string - RETURN TYPE OF LOG RECORD IN STRING FORMAT
 *
 * return:
 *
 *   type(in): Type of log record
 *
 * NOTE: Return the type of the log record in string format
 */
const char *
log_to_string (LOG_RECTYPE type)
{
  switch (type)
    {
    case LOG_UNDOREDO_DATA:
      return "LOG_UNDOREDO_DATA";

    case LOG_DIFF_UNDOREDO_DATA:	/* LOG DIFF undo and redo data */
      return "LOG_DIFF_UNDOREDO_DATA";

    case LOG_UNDO_DATA:
      return "LOG_UNDO_DATA";

    case LOG_REDO_DATA:
      return "LOG_REDO_DATA";

    case LOG_MVCC_UNDOREDO_DATA:
      return "LOG_MVCC_UNDOREDO_DATA";

    case LOG_MVCC_DIFF_UNDOREDO_DATA:
      return "LOG_MVCC_DIFF_UNDOREDO_DATA";

    case LOG_MVCC_UNDO_DATA:
      return "LOG_MVCC_UNDO_DATA";

    case LOG_MVCC_REDO_DATA:
      return "LOG_MVCC_REDO_DATA";

    case LOG_DBEXTERN_REDO_DATA:
      return "LOG_DBEXTERN_REDO_DATA";

    case LOG_DUMMY_HEAD_POSTPONE:
      return "LOG_DUMMY_HEAD_POSTPONE";

    case LOG_POSTPONE:
      return "LOG_POSTPONE";

    case LOG_RUN_POSTPONE:
      return "LOG_RUN_POSTPONE";

    case LOG_FINISH_POSTPONE:
      return "LOG_FINISH_POSTPONE";

    case LOG_COMPENSATE:
      return "LOG_COMPENSATE";

    case LOG_WILL_COMMIT:
      return "LOG_WILL_COMMIT";

    case LOG_COMMIT_WITH_POSTPONE:
      return "LOG_COMMIT_WITH_POSTPONE";

    case LOG_GROUP_COMPLETE:
      return "LOG_GROUP_COMPLETE";

    case LOG_COMMIT:
      return "LOG_COMMIT";

    case LOG_SYSOP_START_POSTPONE:
      return "LOG_SYSOP_START_POSTPONE";

    case LOG_SYSOP_END:
      return "LOG_SYSOP_END";

    case LOG_ABORT:
      return "LOG_ABORT";

    case LOG_START_CHKPT:
      return "LOG_START_CHKPT";

    case LOG_END_CHKPT:
      return "LOG_END_CHKPT";

    case LOG_SAVEPOINT:
      return "LOG_SAVEPOINT";

    case LOG_2PC_PREPARE:
      return "LOG_2PC_PREPARE";

    case LOG_2PC_START:
      return "LOG_2PC_START";

    case LOG_2PC_COMMIT_DECISION:
      return "LOG_2PC_COMMIT_DECISION";

    case LOG_2PC_ABORT_DECISION:
      return "LOG_2PC_ABORT_DECISION";

    case LOG_2PC_COMMIT_INFORM_PARTICPS:
      return "LOG_2PC_COMMIT_INFORM_PARTICPS";

    case LOG_2PC_ABORT_INFORM_PARTICPS:
      return "LOG_2PC_ABORT_INFORM_PARTICPS";

    case LOG_2PC_RECV_ACK:
      return "LOG_2PC_RECV_ACK";

    case LOG_DUMMY_CRASH_RECOVERY:
      return "LOG_DUMMY_CRASH_RECOVERY";

    case LOG_END_OF_LOG:
      return "LOG_END_OF_LOG";

    case LOG_REPLICATION_DATA:
      return "LOG_REPLICATION_DATA [OBSOLETE]";
    case LOG_REPLICATION_STATEMENT:
      return "LOG_REPLICATION_STATEMENT [OBSOLETE]";

    case LOG_SYSOP_ATOMIC_START:
      return "LOG_SYSOP_ATOMIC_START";

    case LOG_DUMMY_HA_SERVER_STATE:
      return "LOG_DUMMY_HA_SERVER_STATE";
    case LOG_DUMMY_OVF_RECORD:
      return "LOG_DUMMY_OVF_RECORD";
    case LOG_DUMMY_GENERIC:
      return "LOG_DUMMY_GENERIC";

    case LOG_SMALLER_LOGREC_TYPE:
    case LOG_LARGER_LOGREC_TYPE:
      break;

    default:
      assert (false);
      break;
    }

  return "UNKNOWN_LOG_REC_TYPE";

}

/*
 * log_is_in_crash_recovery - are we in crash recovery ?
 *
 * return:
 *
 * NOTE: Are we in crash recovery time ?
 */
bool
log_is_in_crash_recovery (void)
{
  if (LOG_ISRESTARTED ())
    {
      return false;
    }
  else
    {
      return true;
    }
}

/*
 * log_is_in_crash_recovery_and_not_year_complets_redo - completes redo recovery?
 *
 * return:
 *
 */
bool
log_is_in_crash_recovery_and_not_yet_completes_redo (void)
{
  if (log_Gl.rcv_phase == LOG_RECOVERY_ANALYSIS_PHASE || log_Gl.rcv_phase == LOG_RECOVERY_REDO_PHASE)
    {
      return true;
    }
  else
    {
      return false;
    }
}

/*
 * log_get_restart_lsa - FIND RESTART LOG SEQUENCE ADDRESS
 *
 * return:
 *
 * NOTE: Find the restart log sequence address.
 */
LOG_LSA *
log_get_restart_lsa (void)
{
  if (LOG_ISRESTARTED ())
    {
      return &log_Gl.rcv_phase_lsa;
    }
  else
    {
      return &log_Gl.hdr.chkpt_lsa;
    }
}

/*
 * log_get_crash_point_lsa - get last lsa address of the log before a crash
 *
 * return:
 *
 * NOTE: Find the log sequence address at the time of a crash.  This
 *   function can only be called during the recovery phases after analysis
 *   and prior to RESTART.
 */
LOG_LSA *
log_get_crash_point_lsa (void)
{
#if defined(CUBRID_DEBUG)
  if (log_Gl.rcv_phase <= LOG_RECOVERY_ANALYSIS_PHASE)
    {
      /* i.e. cannot be RESTARTED or ANALYSIS */
      er_log_debug (ARG_FILE_LINE,
		    "log_find_crash_point_lsa: Warning, only expected to be called during recovery phases.");
    }
#endif /* CUBRID_DEBUG */

  return (&log_Gl.rcv_phase_lsa);
}

/*
 * log_find_find_lsa -
 *
 * return:
 *
 * NOTE:
 */
LOG_LSA *
log_get_append_lsa (void)
{
  return (&log_Gl.hdr.append_lsa);
}

/*
 * log_get_eof_lsa -
 *
 * return:
 *
 * NOTE:
 */
LOG_LSA *
log_get_eof_lsa (void)
{
  return (&log_Gl.hdr.eof_lsa);
}

/*
 * log_is_logged_since_restart - is log sequence address made after restart ?
 *
 * return:
 *
 *   lsa_ptr(in): Log sequence address attached to page
 *
 * NOTE: Find if the log sequence address has been made after restart.
 *              This function is useful to detect bugs. For example, when a
 *              data page (actually a buffer)is freed, and the page is dirty,
 *              there should be a log record for some data of the page,
 *              otherwise, a potential error exists. It is clear that this
 *              function will not detect all kinds of errors, but it will help
 *              some.
 */
bool
log_is_logged_since_restart (const LOG_LSA * lsa_ptr)
{
  return (!LOG_ISRESTARTED () || LSA_LE (&log_Gl.rcv_phase_lsa, lsa_ptr));
}

#if defined(SA_MODE)
/*
 * log_get_final_restored_lsa -
 *
 * return:
 *
 * NOTE:
 */
LOG_LSA *
log_get_final_restored_lsa (void)
{
  return (&log_Gl.final_restored_lsa);
}
#endif /* SA_MODE */

/*
 * FUNCTION RELATED TO INITIALIZATION AND TERMINATION OF LOG MANAGER
 */

/*
 * log_verify_dbcreation - verify database creation time
 *
 * return:
 *
 *   volid(in): Volume identifier
 *   log_dbcreation(in): Database creation time according to the log.
 *
 * NOTE:Verify if database creation time according to the log matches
 *              the one according to the database volume. If they do not, it
 *              is likely that the log and data volume does not correspond to
 *              the same database.
 */
static bool
log_verify_dbcreation (THREAD_ENTRY * thread_p, VOLID volid, const INT64 * log_dbcreation)
{
  INT64 vol_dbcreation;		/* Database creation time in volume */

  if (disk_get_creation_time (thread_p, volid, &vol_dbcreation) != NO_ERROR)
    {
      return false;
    }

  if (difftime ((time_t) vol_dbcreation, (time_t) (*log_dbcreation)) == 0)
    {
      return true;
    }
  else
    {
      return false;
    }
}

/*
 * log_get_db_start_parameters - Get start parameters
 *
 * return: nothing
 *
 *   db_creation(out): Database creation time
 *   chkpt_lsa(out): Last checkpoint address
 *
 * NOTE: Get the start parameters: database creation time and the last
 *              checkpoint process.
 *              For safety reasons, the database creation time is included, in
 *              all database volumes and the log. This value allows verifying
 *              if a log and a data volume correspond to the same database.
 *       This function is used to obtain the database creation time and
 *              the last checkpoint address, so that they can be included in
 *              new defined volumes.
 */
int
log_get_db_start_parameters (INT64 * db_creation, LOG_LSA * chkpt_lsa)
{
#if defined(SERVER_MODE)
  int rv;
#endif /* SERVER_MODE */

  memcpy (db_creation, &log_Gl.hdr.db_creation, sizeof (*db_creation));
  rv = pthread_mutex_lock (&log_Gl.chkpt_lsa_lock);
  memcpy (chkpt_lsa, &log_Gl.hdr.chkpt_lsa, sizeof (*chkpt_lsa));
  pthread_mutex_unlock (&log_Gl.chkpt_lsa_lock);

  return NO_ERROR;
}

/*
 * log_get_num_pages_for_creation - find default number of pages for the log
 *
 * return: number of pages
 *
 *   db_npages(in): Estimated number of pages for database (for first volume of
 *               database) or -1
 *
 * NOTE: Find the default number of pages to use during the creation of
 *              the log.
 *              If a negative value is given, the database should have been
 *              already created. That is, we are recreating the log
 */
int
log_get_num_pages_for_creation (int db_npages)
{
  int log_npages;
  int vdes;

  log_npages = db_npages;
  if (log_npages < 0)
    {
      /*
       * Use the default that is the size of the database
       * Don't use DK since the database may not be restarted at all.
       */
      vdes = fileio_get_volume_descriptor (LOG_DBFIRST_VOLID);
      if (vdes != NULL_VOLDES)
	{
	  log_npages = fileio_get_number_of_volume_pages (vdes, IO_PAGESIZE);
	}
    }

  if (log_npages < 10)
    {
      log_npages = 10;
    }

  return log_npages;
}

/*
 * log_create - create the active portion of the log
 *
 * return:
 *
 *   db_fullname(in): Full name of the database
 *   logpath(in): Directory where the log volumes reside
 *   prefix_logname(in): Name of the log volumes. It is usually set the same as
 *                      database name. For example, if the value is equal to
 *                      "db", the names of the log volumes created are as
 *                      follow:
 *                      Active_log      = db_logactive
 *                      Archive_logs    = db_logarchive.0
 *                                        db_logarchive.1
 *                                             .
 *                                             .
 *                                             .
 *                                        db_logarchive.n
 *                      Log_information = db_loginfo
 *                      Database Backup = db_backup
 *   npages(in): Size of active log in pages
 *
 * NOTE: Format/create the active log volume. The header of the volume
 *              is initialized.
 */
int
log_create (THREAD_ENTRY * thread_p, const char *db_fullname, const char *logpath, const char *prefix_logname,
	    DKNPAGES npages)
{
  int error_code = NO_ERROR;
  INT64 db_creation;

  db_creation = time (NULL);
  if (db_creation == -1)
    {
      error_code = ER_FAILED;
      return error_code;
    }

  error_code = log_create_internal (thread_p, db_fullname, logpath, prefix_logname, npages, &db_creation);
  if (error_code != NO_ERROR)
    {
      return error_code;
    }

  return NO_ERROR;
}

/*
 * log_create_internal -
 *
 * return:
 *
 *   db_fullname(in):
 *   logpath(in):
 *   prefix_logname(in):
 *   npages(in):
 *   db_creation(in):
 *
 * NOTE:
 */
static int
log_create_internal (THREAD_ENTRY * thread_p, const char *db_fullname, const char *logpath, const char *prefix_logname,
		     DKNPAGES npages, INT64 * db_creation)
{
  LOG_PAGE *loghdr_pgptr;	/* Pointer to log header */
  const char *catmsg;
  int error_code = NO_ERROR;
  VOLID volid1, volid2;

  LOG_CS_ENTER (thread_p);

  /* Make sure that we are starting from a clean state */
  if (log_Gl.trantable.area != NULL)
    {
      log_final (thread_p);
    }

  /*
   * Turn off creation bits for group and others
   */

  (void) umask (S_IRGRP | S_IWGRP | S_IROTH | S_IWOTH);

  /* Initialize the log buffer pool and the log names */
  error_code = logpb_initialize_pool (thread_p);
  if (error_code != NO_ERROR)
    {
      goto error;
    }
  error_code = logpb_initialize_log_names (thread_p, db_fullname, logpath, prefix_logname);
  if (error_code != NO_ERROR)
    {
      goto error;
    }

  logpb_decache_archive_info (thread_p);

  log_Gl.rcv_phase = LOG_RECOVERY_ANALYSIS_PHASE;

  /* Initialize the log header */
  error_code = logpb_initialize_header (thread_p, &log_Gl.hdr, prefix_logname, npages, db_creation);
  if (error_code != NO_ERROR)
    {
      goto error;
    }

  loghdr_pgptr = logpb_create_header_page (thread_p);

  /*
   * Format the volume and fetch the header page and the first append page
   */
  log_Gl.append.vdes =
    fileio_format (thread_p, db_fullname, log_Name_active, LOG_DBLOG_ACTIVE_VOLID, npages,
		   prm_get_bool_value (PRM_ID_LOG_SWEEP_CLEAN), true, false, LOG_PAGESIZE, 0, false);
  if (log_Gl.append.vdes == NULL_VOLDES || logpb_fetch_start_append_page (thread_p) != NO_ERROR || loghdr_pgptr == NULL)
    {
      goto error;
    }

  LSA_SET_NULL (&log_Gl.append.prev_lsa);
  /* copy log_Gl.append.prev_lsa to log_Gl.prior_info.prev_lsa */
  LOG_RESET_PREV_LSA (&log_Gl.append.prev_lsa);

  /*
   * Flush the append page, so that the end of the log mark is written.
   * Then, free the page, same for the header page.
   */
  logpb_set_dirty (thread_p, log_Gl.append.log_pgptr);
  logpb_flush_pages_direct (thread_p);

  log_Gl.chkpt_every_npages = prm_get_integer_value (PRM_ID_LOG_CHECKPOINT_NPAGES);

  /* Flush the log header */

  memcpy (loghdr_pgptr->area, &log_Gl.hdr, sizeof (log_Gl.hdr));
  logpb_set_dirty (thread_p, loghdr_pgptr);

#if defined(CUBRID_DEBUG)
  {
    char temp_pgbuf[IO_MAX_PAGE_SIZE + MAX_ALIGNMENT], *aligned_temp_pgbuf;
    LOG_PAGE *temp_pgptr;

    aligned_temp_pgbuf = PTR_ALIGN (temp_pgbuf, MAX_ALIGNMENT);

    temp_pgptr = (LOG_PAGE *) aligned_temp_pgbuf;
    memset (temp_pgptr, 0, LOG_PAGESIZE);
    logpb_read_page_from_file (thread_p, LOGPB_HEADER_PAGE_ID, LOG_CS_FORCE_USE, temp_pgptr);
    assert (memcmp ((LOG_HEADER *) temp_pgptr->area, &log_Gl.hdr, sizeof (log_Gl.hdr)) != 0);
  }
#endif /* CUBRID_DEBUG */

  error_code = logpb_flush_page (thread_p, loghdr_pgptr);
  if (error_code != NO_ERROR)
    {
      goto error;
    }
#if defined(CUBRID_DEBUG)
  {
    char temp_pgbuf[IO_MAX_PAGE_SIZE + MAX_ALIGNMENT], *aligned_temp_pgbuf;
    LOG_PAGE *temp_pgptr;

    aligned_temp_pgbuf = PTR_ALIGN (temp_pgbuf, MAX_ALIGNMENT);

    temp_pgptr = (LOG_PAGE *) aligned_temp_pgbuf;
    memset (temp_pgptr, 0, LOG_PAGESIZE);
    logpb_read_page_from_file (thread_p, LOGPB_HEADER_PAGE_ID, LOG_CS_FORCE_USE, temp_pgptr);
    assert (memcmp ((LOG_HEADER *) temp_pgptr->area, &log_Gl.hdr, sizeof (log_Gl.hdr)) == 0);
  }
#endif /* CUBRID_DEBUG */

  /* logpb_flush_header(); */

  /*
   * Free the append and header page and dismount the lg active volume
   */
  log_Gl.append.log_pgptr = NULL;

  fileio_dismount (thread_p, log_Gl.append.vdes);

  error_code = logpb_create_volume_info (NULL);
  if (error_code != NO_ERROR)
    {
      goto error;
    }

  /* Create the information file to append log info stuff to the DBA */
  logpb_create_log_info (log_Name_info, NULL);

  catmsg = msgcat_message (MSGCAT_CATALOG_CUBRID, MSGCAT_SET_LOG, MSGCAT_LOG_LOGINFO_ACTIVE);
  if (catmsg == NULL)
    {
      catmsg = "ACTIVE: %s %d pages\n";
    }
  error_code = log_dump_log_info (log_Name_info, false, catmsg, log_Name_active, npages);
  if (error_code == NO_ERROR || error_code == ER_LOG_MOUNT_FAIL)
    {
      volid1 = logpb_add_volume (NULL, LOG_DBLOG_BKUPINFO_VOLID, log_Name_bkupinfo, DISK_UNKNOWN_PURPOSE);
      if (volid1 == LOG_DBLOG_BKUPINFO_VOLID)
	{
	  volid2 = logpb_add_volume (NULL, LOG_DBLOG_ACTIVE_VOLID, log_Name_active, DISK_UNKNOWN_PURPOSE);
	}

      if (volid1 != LOG_DBLOG_BKUPINFO_VOLID || volid2 != LOG_DBLOG_ACTIVE_VOLID)
	{
	  goto error;
	}
    }

  logpb_finalize_pool (thread_p);
  LOG_CS_EXIT (thread_p);

  return NO_ERROR;

error:
  logpb_finalize_pool (thread_p);
  LOG_CS_EXIT (thread_p);

  return (error_code == NO_ERROR) ? ER_FAILED : error_code;
}

/*
 * log_set_no_logging - Force the system to do no logging.
 *
 * return: NO_ERROR or error code
 *
 */
int
log_set_no_logging (void)
{
  int error_code = NO_ERROR;

#if defined(SA_MODE)

  if (log_Gl.trantable.num_prepared_loose_end_indices != 0)
    {
      er_set (ER_ERROR_SEVERITY, ARG_FILE_LINE, ER_LOG_THEREARE_PENDING_ACTIONS_MUST_LOG, 0);
      error_code = ER_LOG_THEREARE_PENDING_ACTIONS_MUST_LOG;
    }
  else
    {
      log_No_logging = true;
      error_code = NO_ERROR;
#if !defined(NDEBUG)
      if (prm_get_bool_value (PRM_ID_LOG_TRACE_DEBUG) && log_No_logging)
	{
	  fprintf (stdout, "**Running without logging**\n");
	  fflush (stdout);
	}
#endif /* NDEBUG */
    }

#else /* SA_MODE */
  er_set (ER_ERROR_SEVERITY, ARG_FILE_LINE, ER_ONLY_IN_STANDALONE, 1, "no logging");
  error_code = ER_ONLY_IN_STANDALONE;
#endif /* SA_MODE */

  return error_code;
}

/*
 * log_initialize - Initialize the log manager
 *
 * return: nothing
 *
 *   db_fullname(in): Full name of the database
 *   logpath(in): Directory where the log volumes reside
 *   prefix_logname(in): Name of the log volumes. It must be the same as the
 *                      one given during the creation of the database.
 *   ismedia_crash(in): Are we recovering from media crash ?.
 *   stopat(in): If we are recovering from a media crash, we can stop
 *                      the recovery process at a given time.
 *
 * NOTE:Initialize the log manager. If the database system crashed,
 *              before the system was shutdown, the recovery process is
 *              executed as part of the initialization. The recovery process
 *              consists of redoing any changes that were previously committed
 *              and currently missing from the database disk, and undoing any
 *              changes that were not committed but that are stored in the
 *              database disk.
 */
void
log_initialize (THREAD_ENTRY * thread_p, const char *db_fullname, const char *logpath, const char *prefix_logname,
		int ismedia_crash, BO_RESTART_ARG * r_args)
{
  er_log_debug (ARG_FILE_LINE, "LOG INITIALIZE\n" "\tdb_fullname = %s \n" "\tlogpath = %s \n"
		"\tprefix_logname = %s \n" "\tismedia_crash = %d \n",
		db_fullname != NULL ? db_fullname : "(UNKNOWN)",
		logpath != NULL ? logpath : "(UNKNOWN)",
		prefix_logname != NULL ? prefix_logname : "(UNKNOWN)", ismedia_crash);

  (void) log_initialize_internal (thread_p, db_fullname, logpath, prefix_logname, ismedia_crash, r_args, false);

#if defined(SERVER_MODE)
  log_daemons_init ();
#endif // SERVER_MODE

  log_No_logging = prm_get_bool_value (PRM_ID_LOG_NO_LOGGING);
#if !defined(NDEBUG)
  if (prm_get_bool_value (PRM_ID_LOG_TRACE_DEBUG) && log_No_logging)
    {
      fprintf (stdout, "**Running without logging**\n");
      fflush (stdout);
    }
#endif /* !NDEBUG */
}

/*
 * log_initialize_internal -
 *
 * return:
 *
 *   db_fullname(in): Full name of the database
 *   logpath(in): Directory where the log volumes reside
 *   prefix_logname(in): Name of the log volumes. It must be the same as the
 *                      one given during the creation of the database.
 *   ismedia_crash(in): Are we recovering from media crash ?.
 *   stopat(in): If we are recovering from a media crash, we can stop
 *                      the recovery process at a given time.
 *
 * NOTE:
 */
static int
log_initialize_internal (THREAD_ENTRY * thread_p, const char *db_fullname, const char *logpath,
			 const char *prefix_logname, bool ismedia_crash, BO_RESTART_ARG * r_args, bool init_emergency)
{
  LOG_RECORD_HEADER *eof;	/* End of log record */
  REL_FIXUP_FUNCTION *disk_compatibility_functions = NULL;
  REL_COMPATIBILITY compat;
  int i;
  int error_code = NO_ERROR;
  time_t *stopat = (r_args) ? &r_args->stopat : NULL;

#if !defined (NDEBUG)
  /* Make sure that the recovery function array is synchronized.. */
  rv_check_rvfuns ();
#endif /* !NDEBUG */

  (void) umask (S_IRGRP | S_IWGRP | S_IROTH | S_IWOTH);

  /* Make sure that the log is a valid one */
  LOG_SET_CURRENT_TRAN_INDEX (thread_p, LOG_SYSTEM_TRAN_INDEX);

  LOG_CS_ENTER (thread_p);

  if (log_Gl.trantable.area != NULL)
    {
      log_final (thread_p);
    }

  /* Initialize log name for log volumes */
  error_code = logpb_initialize_log_names (thread_p, db_fullname, logpath, prefix_logname);
  if (error_code != NO_ERROR)
    {
      logpb_fatal_error (thread_p, !init_emergency, ARG_FILE_LINE, "log_xinit");
      goto error;
    }
  logpb_decache_archive_info (thread_p);
  log_Gl.run_nxchkpt_atpageid = NULL_PAGEID;	/* Don't run the checkpoint */
  log_Gl.rcv_phase = LOG_RECOVERY_ANALYSIS_PHASE;

  log_Gl.loghdr_pgptr = (LOG_PAGE *) malloc (LOG_PAGESIZE);
  if (log_Gl.loghdr_pgptr == NULL)
    {
      er_set (ER_ERROR_SEVERITY, ARG_FILE_LINE, ER_OUT_OF_VIRTUAL_MEMORY, 1, (size_t) LOG_PAGESIZE);
      logpb_fatal_error (thread_p, !init_emergency, ARG_FILE_LINE, "log_xinit");
      error_code = ER_OUT_OF_VIRTUAL_MEMORY;
      goto error;
    }
  error_code = logpb_initialize_pool (thread_p);
  if (error_code != NO_ERROR)
    {
      goto error;
    }

  /* Mount the active log and read the log header */
  log_Gl.append.vdes = fileio_mount (thread_p, db_fullname, log_Name_active, LOG_DBLOG_ACTIVE_VOLID, true, false);
  if (log_Gl.append.vdes == NULL_VOLDES)
    {
      if (ismedia_crash != false)
	{
	  /*
	   * Set an approximate log header to continue the recovery process
	   */
	  INT64 db_creation = -1;	/* Database creation time in volume */
	  int log_npages;

	  log_npages = log_get_num_pages_for_creation (-1);

	  error_code = logpb_initialize_header (thread_p, &log_Gl.hdr, prefix_logname, log_npages, &db_creation);
	  if (error_code != NO_ERROR)
	    {
	      goto error;
	    }
	  log_Gl.hdr.fpageid = LOGPAGEID_MAX;
	  log_Gl.hdr.append_lsa.pageid = LOGPAGEID_MAX;
	  log_Gl.hdr.append_lsa.offset = 0;

	  /* sync append_lsa to prior_lsa */
	  LOG_RESET_APPEND_LSA (&log_Gl.hdr.append_lsa);

	  LSA_SET_NULL (&log_Gl.hdr.chkpt_lsa);
	  log_Gl.hdr.nxarv_pageid = LOGPAGEID_MAX;
	  log_Gl.hdr.nxarv_num = DB_INT32_MAX;
	  log_Gl.hdr.last_arv_num_for_syscrashes = DB_INT32_MAX;
	}
      else
	{
	  /* Unable to mount the active log */
	  error_code = ER_IO_MOUNT_FAIL;
	  goto error;
	}
    }
  else
    {
      logpb_fetch_header (thread_p, &log_Gl.hdr);
    }

  if (ismedia_crash != false && (r_args) && r_args->restore_slave)
    {
      r_args->db_creation = log_Gl.hdr.db_creation;
      LSA_COPY (&r_args->restart_repl_lsa, &log_Gl.hdr.smallest_lsa_at_last_chkpt);
    }

  LSA_COPY (&log_Gl.chkpt_redo_lsa, &log_Gl.hdr.chkpt_lsa);

  /* Make sure that this is the desired log */
  if (strcmp (log_Gl.hdr.prefix_name, prefix_logname) != 0)
    {
      /*
       * This looks like the log or the log was renamed. Incompatible
       * prefix name with the prefix stored on disk
       */
      er_set (ER_NOTIFICATION_SEVERITY, ARG_FILE_LINE, ER_LOG_INCOMPATIBLE_PREFIX_NAME, 2, prefix_logname,
	      log_Gl.hdr.prefix_name);
      /* Continue anyhow */
    }

  /*
   * Make sure that we are running with the same page size. If we are not,
   * restart again since page and log buffers may reflect an incorrect
   * pagesize
   */

  if (log_Gl.hdr.db_iopagesize != IO_PAGESIZE || log_Gl.hdr.db_logpagesize != LOG_PAGESIZE)
    {
      /*
       * Pagesize is incorrect. We need to undefine anything that has been
       * created with old pagesize and start again
       */
      if (db_set_page_size (log_Gl.hdr.db_iopagesize, log_Gl.hdr.db_logpagesize) != NO_ERROR)
	{
	  /* Pagesize is incompatible */
	  error_code = ER_FAILED;
	  goto error;
	}
      /*
       * Call the function again... since we have a different setting for the
       * page size
       */
      logpb_finalize_pool (thread_p);
      fileio_dismount (thread_p, log_Gl.append.vdes);
      log_Gl.append.vdes = NULL_VOLDES;

      LOG_SET_CURRENT_TRAN_INDEX (thread_p, LOG_SYSTEM_TRAN_INDEX);
      LOG_CS_EXIT (thread_p);

      error_code = logtb_define_trantable_log_latch (thread_p, log_Gl.trantable.num_total_indices);
      if (error_code != NO_ERROR)
	{
	  return error_code;
	}
      error_code = log_initialize_internal (thread_p, db_fullname, logpath, prefix_logname, ismedia_crash,
					    r_args, init_emergency);

      return error_code;
    }

  /* Make sure that the database is compatible with the CUBRID version. This will compare the given level against the
   * value returned by rel_disk_compatible(). */
  compat = rel_get_disk_compatible (log_Gl.hdr.db_compatibility, &disk_compatibility_functions);

  /* If we're not completely compatible, signal an error. There had been no compatibility rules on R2.1 or earlier
   * version. However, a compatibility rule between R2.2 and R2.1 (or earlier) was added to provide restoration from
   * R2.1 to R2.2. */
  if (compat != REL_FULLY_COMPATIBLE)
    {
      /* Database is incompatible with current release */
      er_set (ER_FATAL_ERROR_SEVERITY, ARG_FILE_LINE, ER_LOG_INCOMPATIBLE_DATABASE, 2, rel_name (),
	      rel_release_string ());
      error_code = ER_LOG_INCOMPATIBLE_DATABASE;
      goto error;
    }

  if (rel_is_log_compatible (log_Gl.hdr.db_release, rel_release_string ()) != true)
    {
      /*
       * First time this database is restarted using the current version of
       * CUBRID. Recovery should be done using the old version of the
       * system
       */
      if (log_Gl.hdr.is_shutdown == false)
	{
	  const char *env_value;
	  bool unsafe;
	  /*
	   * Check environment variable to see if caller want to force to continue
	   * the recovery using current version.
	   */
	  env_value = envvar_get ("LOG_UNSAFE_RECOVER_NEW_RELEASE");
	  if (env_value != NULL)
	    {
	      if (atoi (env_value) != 0)
		{
		  unsafe = true;
		}
	      else
		{
		  unsafe = false;
		}
	    }
	  else
	    {
	      unsafe = false;
	    }

	  if (unsafe == false)
	    {
	      er_set (ER_FATAL_ERROR_SEVERITY, ARG_FILE_LINE, ER_LOG_RECOVER_ON_OLD_RELEASE, 4, rel_name (),
		      log_Gl.hdr.db_release, rel_release_string (), rel_release_string ());
	      error_code = ER_LOG_RECOVER_ON_OLD_RELEASE;
	      goto error;
	    }
	}

      /*
       * It seems safe to move to new version of the system
       */

      if (strlen (rel_release_string ()) >= REL_MAX_RELEASE_LENGTH)
	{
	  er_set (ER_FATAL_ERROR_SEVERITY, ARG_FILE_LINE, ER_LOG_COMPILATION_RELEASE, 2, rel_release_string (),
		  REL_MAX_RELEASE_LENGTH);
	  error_code = ER_LOG_COMPILATION_RELEASE;
	  goto error;
	}
      strncpy (log_Gl.hdr.db_release, rel_release_string (), REL_MAX_RELEASE_LENGTH);
    }

  /*
   * Create the transaction table and make sure that data volumes and log
   * volumes belong to the same database
   */
#if 1
  /*
   * for XA support: there is prepared transaction after recovery.
   *                 so, can not recreate transaction description
   *                 table after recovery.
   *                 NEED MORE CONSIDERATION
   *
   * Total number of transaction descriptor is set to the value of
   * max_clients+1
   */
  error_code = logtb_define_trantable_log_latch (thread_p, -1);
  if (error_code != NO_ERROR)
    {
      goto error;
    }
#else
  error_code = logtb_define_trantable_log_latch (log_Gl.hdr.avg_ntrans);
  if (error_code != NO_ERROR)
    {
      goto error;
    }
#endif

  if (log_Gl.append.vdes != NULL_VOLDES)
    {
      if (fileio_map_mounted (thread_p, (bool (*)(THREAD_ENTRY *, VOLID, void *)) log_verify_dbcreation,
			      &log_Gl.hdr.db_creation) != true)
	{
	  /* The log does not belong to the given database */
	  logtb_undefine_trantable (thread_p);
	  er_set (ER_FATAL_ERROR_SEVERITY, ARG_FILE_LINE, ER_LOG_DOESNT_CORRESPOND_TO_DATABASE, 1, log_Name_active);
	  error_code = ER_LOG_DOESNT_CORRESPOND_TO_DATABASE;
	  goto error;
	}
    }

  log_Gl.mvcc_table.reset_start_mvccid ();

  if (prm_get_bool_value (PRM_ID_FORCE_RESTART_TO_SKIP_RECOVERY))
    {
      init_emergency = true;
    }

  /*
   * Was the database system shut down or was it involved in a crash ?
   */
  if (init_emergency == false && (log_Gl.hdr.is_shutdown == false || ismedia_crash == true))
    {
      /*
       * System was involved in a crash.
       * Execute the recovery process
       */
      log_recovery (thread_p, ismedia_crash, stopat);
    }
  else
    {
      if (init_emergency == true && log_Gl.hdr.is_shutdown == false)
	{
	  if (!LSA_ISNULL (&log_Gl.hdr.eof_lsa) && LSA_GT (&log_Gl.hdr.append_lsa, &log_Gl.hdr.eof_lsa))
	    {
	      /* We cannot believe in append_lsa for this case. It points to an unflushed log page. Since we are
	       * going to skip recovery for emergency startup, just replace it with eof_lsa. */
	      LOG_RESET_APPEND_LSA (&log_Gl.hdr.eof_lsa);
	    }
	}

      /*
       * The system was shut down. There is nothing to recover.
       * Find the append page and start execution
       */
      if (logpb_fetch_start_append_page (thread_p) != NO_ERROR)
	{
	  error_code = ER_FAILED;
	  goto error;
	}

      /* Read the End of file record to find out the previous address */
      if (log_Gl.hdr.append_lsa.pageid > 0 || log_Gl.hdr.append_lsa.offset > 0)
	{
	  eof = (LOG_RECORD_HEADER *) LOG_APPEND_PTR ();
	  LOG_RESET_PREV_LSA (&eof->back_lsa);
	}

#if defined(SERVER_MODE)
      /* fix flushed_lsa_lower_bound become NULL_LSA */
      LSA_COPY (&log_Gl.flushed_lsa_lower_bound, &log_Gl.append.prev_lsa);
#endif /* SERVER_MODE */

      /*
       * Indicate that database system is UP,... flush the header so that we
       * we know that the system was running in the even of crashes
       */
      log_Gl.hdr.is_shutdown = false;
      logpb_flush_header (thread_p);
    }
  log_Gl.rcv_phase = LOG_RESTARTED;

  LSA_COPY (&log_Gl.rcv_phase_lsa, &log_Gl.hdr.chkpt_lsa);
  log_Gl.chkpt_every_npages = prm_get_integer_value (PRM_ID_LOG_CHECKPOINT_NPAGES);

  if (!LSA_EQ (&log_Gl.append.prev_lsa, &log_Gl.prior_info.prev_lsa))
    {
      assert (0);
      /* defense code */
      LOG_RESET_PREV_LSA (&log_Gl.append.prev_lsa);
    }
  if (!LSA_EQ (&log_Gl.hdr.append_lsa, &log_Gl.prior_info.prior_lsa))
    {
      assert (0);
      /* defense code */
      LOG_RESET_APPEND_LSA (&log_Gl.hdr.append_lsa);
    }

  /*
   *
   * Don't checkpoint to sizes smaller than the number of log buffers
   */
  if (log_Gl.chkpt_every_npages < prm_get_integer_value (PRM_ID_LOG_NBUFFERS))
    {
      log_Gl.chkpt_every_npages = prm_get_integer_value (PRM_ID_LOG_NBUFFERS);
    }

  /* Next checkpoint should be run at ... */
  log_Gl.run_nxchkpt_atpageid = (log_Gl.hdr.append_lsa.pageid + log_Gl.chkpt_every_npages);

  LOG_SET_CURRENT_TRAN_INDEX (thread_p, LOG_SYSTEM_TRAN_INDEX);

  /* run the compatibility functions if we have any */
  if (disk_compatibility_functions != NULL)
    {
      for (i = 0; disk_compatibility_functions[i] != NULL; i++)
	{
	  (*(disk_compatibility_functions[i])) ();
	}
    }

  logpb_initialize_arv_page_info_table ();
  logpb_initialize_logging_statistics ();

  if (prm_get_bool_value (PRM_ID_LOG_BACKGROUND_ARCHIVING))
    {
      BACKGROUND_ARCHIVING_INFO *bg_arv_info;

      bg_arv_info = &log_Gl.bg_archive_info;
      bg_arv_info->start_page_id = NULL_PAGEID;
      bg_arv_info->current_page_id = NULL_PAGEID;
      bg_arv_info->last_sync_pageid = NULL_PAGEID;

      bg_arv_info->vdes =
	fileio_format (thread_p, log_Db_fullname, log_Name_bg_archive, LOG_DBLOG_BG_ARCHIVE_VOLID,
		       log_Gl.hdr.npages + 1, false, false, false, LOG_PAGESIZE, 0, false);
      if (bg_arv_info->vdes != NULL_VOLDES)
	{
	  bg_arv_info->start_page_id = log_Gl.hdr.nxarv_pageid;
	  bg_arv_info->current_page_id = log_Gl.hdr.nxarv_pageid;
	  bg_arv_info->last_sync_pageid = log_Gl.hdr.nxarv_pageid;
	}
      else
	{
	  er_log_debug (ARG_FILE_LINE, "Unable to create temporary archive log %s\n", log_Name_bg_archive);
	}

      if (bg_arv_info->vdes != NULL_VOLDES)
	{
	  (void) logpb_background_archiving (thread_p);
	}
    }

  logpb_initialize_tran_complete_manager ();

  LOG_CS_EXIT (thread_p);

  er_log_debug (ARG_FILE_LINE, "log_initialize_internal: end of log initializaton, append_lsa = (%lld|%d) \n",
		(long long int) log_Gl.hdr.append_lsa.pageid, log_Gl.hdr.append_lsa.offset);

  return error_code;

error:
  /* ***** */

  if (log_Gl.append.vdes != NULL_VOLDES)
    {
      fileio_dismount (thread_p, log_Gl.append.vdes);
    }

  LOG_SET_CURRENT_TRAN_INDEX (thread_p, LOG_SYSTEM_TRAN_INDEX);

  if (log_Gl.loghdr_pgptr != NULL)
    {
      free_and_init (log_Gl.loghdr_pgptr);
    }

  LOG_CS_EXIT (thread_p);

  logpb_fatal_error (thread_p, !init_emergency, ARG_FILE_LINE, "log_init");

  return error_code;

}

#if defined (ENABLE_UNUSED_FUNCTION)
/*
 * log_update_compatibility_and_release -
 *
 * return: NO_ERROR
 *
 *   compatibility(in):
 *   release(in):
 *
 * NOTE:
 */
int
log_update_compatibility_and_release (THREAD_ENTRY * thread_p, float compatibility, char release[])
{
  LOG_CS_ENTER (thread_p);

  log_Gl.hdr.db_compatibility = compatibility;
  strncpy (log_Gl.hdr.db_release, release, REL_MAX_RELEASE_LENGTH);

  logpb_flush_header (thread_p);

  LOG_CS_EXIT (thread_p);

  return NO_ERROR;
}
#endif /* ENABLE_UNUSED_FUNCTION */

#if defined(SERVER_MODE) || defined(SA_MODE)
/*
 * log_get_db_compatibility -
 *
 * return:
 *
 * NOTE:
 */
float
log_get_db_compatibility (void)
{
  return log_Gl.hdr.db_compatibility;
}
#endif /* SERVER_MODE || SA_MODE */

#if defined(SERVER_MODE)
/*
 * log_abort_by_tdes - Abort a transaction
 *
 * return: NO_ERROR
 *
 *   arg(in): Transaction descriptor
 *
 * NOTE:
 */
static int
log_abort_by_tdes (THREAD_ENTRY * thread_p, LOG_TDES * tdes)
{
  if (thread_p == NULL)
    {
      thread_p = thread_get_thread_entry_info ();
    }

  thread_p->tran_index = tdes->tran_index;
  pthread_mutex_unlock (&thread_p->tran_index_lock);

  (void) log_abort (thread_p, tdes->tran_index);

  return NO_ERROR;
}
#endif /* SERVER_MODE */

/*
 * TODO : STL
 * log_abort_all_active_transaction -
 *
 * return:
 *
 * NOTE:
 */
void
log_abort_all_active_transaction (THREAD_ENTRY * thread_p)
{
  int i;
  LOG_TDES *tdes;		/* Transaction descriptor */
#if defined(SERVER_MODE)
  int repeat_loop;
  int *abort_thread_running;
  static int already_called = 0;

  if (already_called)
    {
      return;
    }
  already_called = 1;

  if (log_Gl.trantable.area == NULL)
    {
      return;
    }

  abort_thread_running = (int *) malloc (sizeof (int) * log_Gl.trantable.num_total_indices);
  if (abort_thread_running == NULL)
    {
      er_set (ER_ERROR_SEVERITY, ARG_FILE_LINE, ER_OUT_OF_VIRTUAL_MEMORY, 1,
	      sizeof (int) * log_Gl.trantable.num_total_indices);
      return;
    }
  memset (abort_thread_running, 0, sizeof (int) * log_Gl.trantable.num_total_indices);

  /* Abort all active transactions */
loop:
  repeat_loop = false;

  for (i = 0; i < log_Gl.trantable.num_total_indices; i++)
    {
      if (i != LOG_SYSTEM_TRAN_INDEX && (tdes = LOG_FIND_TDES (i)) != NULL && tdes->trid != NULL_TRANID)
	{
	  if (css_count_transaction_worker_threads (thread_p, i, tdes->client_id) > 0)
	    {
	      repeat_loop = true;
	    }
	  else if (LOG_ISTRAN_ACTIVE (tdes) && abort_thread_running[i] == 0)
	    {
	      css_push_external_task (css_find_conn_by_tran_index (i), new log_abort_task (*tdes));
	      abort_thread_running[i] = 1;
	      repeat_loop = true;
	    }
	}
    }

  if (repeat_loop)
    {
      thread_sleep (50);	/* sleep 0.05 sec */
      if (css_is_shutdown_timeout_expired ())
	{
	  if (abort_thread_running != NULL)
	    {
	      free_and_init (abort_thread_running);
	    }
	  /* exit process after some tries */
	  er_log_debug (ARG_FILE_LINE, "log_abort_all_active_transaction: _exit(0)\n");
	  _exit (0);
	}
      goto loop;
    }

  if (abort_thread_running != NULL)
    {
      free_and_init (abort_thread_running);
    }

#else /* SERVER_MODE */
  int save_tran_index = log_Tran_index;	/* Return to this index */

  if (log_Gl.trantable.area == NULL)
    {
      return;
    }

  /* Abort all active transactions */
  for (i = 0; i < log_Gl.trantable.num_total_indices; i++)
    {
      tdes = LOG_FIND_TDES (i);
      if (i != LOG_SYSTEM_TRAN_INDEX && tdes != NULL && tdes->trid != NULL_TRANID)
	{
	  if (LOG_ISTRAN_ACTIVE (tdes))
	    {
	      log_Tran_index = i;
	      (void) log_abort (thread_p, log_Tran_index);
	    }
	}
    }
  log_Tran_index = save_tran_index;
#endif /* SERVER_MODE */
}

/*
 * TODO : STL
 * log_final - Terminate the log manager
 *
 * return: nothing
 *
 * NOTE: Terminate the log correctly, so that no recovery will be
 *              needed when the database system is restarted again. If there
 *              are any active transactions, they are all aborted. The log is
 *              flushed and all dirty data pages are also flushed to disk.
 */
void
log_final (THREAD_ENTRY * thread_p)
{
  int i;
  LOG_TDES *tdes;		/* Transaction descriptor */
  int save_tran_index;
  bool anyloose_ends = false;
  int error_code = NO_ERROR;

#if defined(SERVER_MODE)
  log_daemons_destroy ();
#endif /* SERVER_MODE */
  // *INDENT-OFF*
  log_system_tdes::destroy_system_transactions ();
  // *INDENT-ON*

  LOG_CS_ENTER (thread_p);

  /* reset log_Gl.rcv_phase */
  log_Gl.rcv_phase = LOG_RECOVERY_ANALYSIS_PHASE;

  if (log_Gl.trantable.area == NULL)
    {
      LOG_CS_EXIT (thread_p);
      return;
    }

  save_tran_index = LOG_FIND_THREAD_TRAN_INDEX (thread_p);

  if (!logpb_is_pool_initialized ())
    {
      logtb_undefine_trantable (thread_p);
      LOG_CS_EXIT (thread_p);
      return;
    }

  if (log_Gl.append.vdes == NULL_VOLDES)
    {
      logpb_finalize_pool (thread_p);
      logtb_undefine_trantable (thread_p);
      LOG_CS_EXIT (thread_p);
      return;
    }

  /*
   * Cannot use the critical section here since we are assigning the
   * transaction index and the critical sections are base on the transaction
   * index. Acquire the critical section and the get out immediately.. by
   * this time the scheduler will not preempt you.
   */

  /* Abort all active transactions */
  for (i = 0; i < log_Gl.trantable.num_total_indices; i++)
    {
      tdes = LOG_FIND_TDES (i);
      if (i != LOG_SYSTEM_TRAN_INDEX && tdes != NULL && tdes->trid != NULL_TRANID)
	{
	  if (LOG_ISTRAN_ACTIVE (tdes))
	    {
	      LOG_SET_CURRENT_TRAN_INDEX (thread_p, i);
	      (void) log_abort (thread_p, i);
	    }
	  else
	    {
	      anyloose_ends = true;
	    }
	}
    }

  LOG_SET_CURRENT_TRAN_INDEX (thread_p, save_tran_index);

  /*
   * Flush all log append dirty pages and all data dirty pages
   */
  logpb_flush_pages_direct (thread_p);

  error_code = pgbuf_flush_all (thread_p, NULL_VOLID);
  if (error_code == NO_ERROR)
    {
      error_code = fileio_synchronize_all (thread_p, false);
    }

  logpb_decache_archive_info (thread_p);

  /*
   * Flush the header of the log with information to restart the system
   * easily. For example, without a recovery process
   */

  log_Gl.hdr.has_logging_been_skipped = false;
  if (anyloose_ends == false && error_code == NO_ERROR)
    {
      log_Gl.hdr.is_shutdown = true;
      LSA_COPY (&log_Gl.hdr.chkpt_lsa, &log_Gl.hdr.append_lsa);
      LSA_COPY (&log_Gl.hdr.smallest_lsa_at_last_chkpt, &log_Gl.hdr.chkpt_lsa);
    }
  else
    {
      (void) logpb_checkpoint (thread_p);
    }

  logpb_flush_header (thread_p);

  /* Undefine page buffer pool and transaction table */
  logpb_finalize_pool (thread_p);

  logtb_undefine_trantable (thread_p);

  if (prm_get_bool_value (PRM_ID_LOG_BACKGROUND_ARCHIVING))
    {
      if (log_Gl.bg_archive_info.vdes != NULL_VOLDES)
	{
	  fileio_dismount (thread_p, log_Gl.bg_archive_info.vdes);
	  log_Gl.bg_archive_info.vdes = NULL_VOLDES;
	}
    }

  /* Dismount the active log volume */
  fileio_dismount (thread_p, log_Gl.append.vdes);
  log_Gl.append.vdes = NULL_VOLDES;

  free_and_init (log_Gl.loghdr_pgptr);

  LOG_CS_EXIT (thread_p);
}

/*
 * log_restart_emergency - Emergency restart of log manager
 *
 * return: nothing
 *
 *   db_fullname(in): Full name of the database
 *   logpath(in): Directory where the log volumes reside
 *   prefix_logname(in): Name of the log volumes. It must be the same as the
 *                      one given during the creation of the database.
 *
 * NOTE: Initialize the log manager in emergency fashion. That is,
 *              restart recovery is ignored.
 */
void
log_restart_emergency (THREAD_ENTRY * thread_p, const char *db_fullname, const char *logpath,
		       const char *prefix_logname)
{
  (void) log_initialize_internal (thread_p, db_fullname, logpath, prefix_logname, false, NULL, true);
}

/*
 *
 *                    INTERFACE FUNCTION FOR LOGGING DATA
 *
 */

/*
 * log_append_undoredo_data - LOG UNDO (BEFORE) + REDO (AFTER) DATA
 *
 * return: nothing
 *
 *   rcvindex(in): Index to recovery function
 *   addr(in): Address (Volume, page, and offset) of data
 *   undo_length(in): Length of undo(before) data
 *   redo_length(in): Length of redo(after) data
 *   undo_data(in): Undo (before) data
 *   redo_data(in): Redo (after) data
 *
 */
void
log_append_undoredo_data (THREAD_ENTRY * thread_p, LOG_RCVINDEX rcvindex, LOG_DATA_ADDR * addr, int undo_length,
			  int redo_length, const void *undo_data, const void *redo_data)
{
  LOG_CRUMB undo_crumb;
  LOG_CRUMB redo_crumb;

  /* Set undo length/data to crumb */
  assert (0 <= undo_length);
  assert (0 == undo_length || undo_data != NULL);

  undo_crumb.data = undo_data;
  undo_crumb.length = undo_length;

  /* Set redo length/data to crumb */
  assert (0 <= redo_length);
  assert (0 == redo_length || redo_data != NULL);

  redo_crumb.data = redo_data;
  redo_crumb.length = redo_length;

  log_append_undoredo_crumbs (thread_p, rcvindex, addr, 1, 1, &undo_crumb, &redo_crumb);
}

void
log_append_undoredo_data2 (THREAD_ENTRY * thread_p, LOG_RCVINDEX rcvindex, const VFID * vfid, PAGE_PTR pgptr,
			   PGLENGTH offset, int undo_length, int redo_length, const void *undo_data,
			   const void *redo_data)
{
  LOG_DATA_ADDR addr;
  LOG_CRUMB undo_crumb;
  LOG_CRUMB redo_crumb;

  /* Set data address */
  addr.vfid = vfid;
  addr.pgptr = pgptr;
  addr.offset = offset;

  /* Set undo length/data to crumb */
  assert (0 <= undo_length);
  assert (0 == undo_length || undo_data != NULL);

  undo_crumb.data = undo_data;
  undo_crumb.length = undo_length;

  /* Set redo length/data to crumb */
  assert (0 <= redo_length);
  assert (0 == redo_length || redo_data != NULL);

  redo_crumb.data = redo_data;
  redo_crumb.length = redo_length;

  log_append_undoredo_crumbs (thread_p, rcvindex, &addr, 1, 1, &undo_crumb, &redo_crumb);
}

/*
 * log_append_undo_data - LOG UNDO (BEFORE) DATA
 *
 * return: nothing
 *
 *   rcvindex(in): Index to recovery function
 *   addr(in): Address (Volume, page, and offset) of data
 *   length(in): Length of undo(before) data
 *   data(in): Undo (before) data
 *
 * NOTE: Log undo(before) data. A log record is constructed to recover
 *              data by undoing data during abort and during recovery.
 *
 *              In the case of a rollback, the undo function described by
 *              rcvindex is called with a recovery structure which contains
 *              the page pointer and offset of the data to recover along with
 *              the undo data. It is up to this function to determine how to
 *              undo the data.
 *
 *     1)       This function accepts either page operation logging (with a
 *              valid address) or logical log (with a null address).
 *     2)       Very IMPORTANT: If an update is associated with two individual
 *              log records, the undo record must be logged before the redo
 *              record.
 */
void
log_append_undo_data (THREAD_ENTRY * thread_p, LOG_RCVINDEX rcvindex, LOG_DATA_ADDR * addr, int length,
		      const void *data)
{
  LOG_CRUMB undo_crumb;

  /* Set length/data to crumb */
  assert (0 <= length);
  assert (0 == length || data != NULL);

  undo_crumb.data = data;
  undo_crumb.length = length;

  log_append_undo_crumbs (thread_p, rcvindex, addr, 1, &undo_crumb);
}

void
log_append_undo_data2 (THREAD_ENTRY * thread_p, LOG_RCVINDEX rcvindex, const VFID * vfid, PAGE_PTR pgptr,
		       PGLENGTH offset, int length, const void *data)
{
  LOG_DATA_ADDR addr;
  LOG_CRUMB undo_crumb;

  /* Set data address */
  addr.vfid = vfid;
  addr.pgptr = pgptr;
  addr.offset = offset;

  /* Set length/data to crumb */
  assert (0 <= length);
  assert (0 == length || data != NULL);

  undo_crumb.data = data;
  undo_crumb.length = length;

  log_append_undo_crumbs (thread_p, rcvindex, &addr, 1, &undo_crumb);
}

/*
 * log_append_redo_data - LOG REDO (AFTER) DATA
 *
 * return: nothing
 *
 *   rcvindex(in): Index to recovery function
 *   addr(in): Address (Volume, page, and offset) of data
 *   length(in): Length of redo(after) data
 *   data(in): Redo (after) data
 *
 * NOTE: Log redo(after) data. A log record is constructed to recover
 *              data by redoing data during recovery.
 *
 *              During recovery(e.g., system crash recovery), the redo
 *              function described by rcvindex is called with a recovery
 *              structure which contains the page pointer and offset of the
 *              data to recover along with the redo data. It is up to this
 *              function to determine how to redo the data.
 *
 *     1)       The only type of logging accepted by this function is page
 *              operation level logging, thus, an address must must be given.
 *     2)       During the redo phase of crash recovery, any redo logging is
 *              ignored.
 */
void
log_append_redo_data (THREAD_ENTRY * thread_p, LOG_RCVINDEX rcvindex, LOG_DATA_ADDR * addr, int length,
		      const void *data)
{
  LOG_CRUMB redo_crumb;

  /* Set length/data to crumb */
  assert (0 <= length);
  assert (0 == length || data != NULL);

  redo_crumb.data = data;
  redo_crumb.length = length;

  log_append_redo_crumbs (thread_p, rcvindex, addr, 1, &redo_crumb);
}

void
log_append_redo_data2 (THREAD_ENTRY * thread_p, LOG_RCVINDEX rcvindex, const VFID * vfid, PAGE_PTR pgptr,
		       PGLENGTH offset, int length, const void *data)
{
  LOG_DATA_ADDR addr;
  LOG_CRUMB redo_crumb;

  /* Set data address */
  addr.vfid = vfid;
  addr.pgptr = pgptr;
  addr.offset = offset;

  /* Set length/data to crumb */
  assert (0 <= length);
  assert (0 == length || data != NULL);

  redo_crumb.data = data;
  redo_crumb.length = length;

  log_append_redo_crumbs (thread_p, rcvindex, &addr, 1, &redo_crumb);
}

/*
 * log_append_undoredo_crumbs -  LOG UNDO (BEFORE) + REDO (AFTER) CRUMBS OF DATA
 *
 * return: nothing
 *
 *   rcvindex(in): Index to recovery function
 *   addr(in): Address (Volume, page, and offset) of data
 *   num_undo_crumbs(in): Number of undo crumbs
 *   num_redo_crumbs(in): Number of redo crumbs
 *   undo_crumbs(in): The undo crumbs
 *   redo_crumbs(in): The redo crumbs
 *
 */
void
log_append_undoredo_crumbs (THREAD_ENTRY * thread_p, LOG_RCVINDEX rcvindex, LOG_DATA_ADDR * addr, int num_undo_crumbs,
			    int num_redo_crumbs, const LOG_CRUMB * undo_crumbs, const LOG_CRUMB * redo_crumbs)
{
  LOG_TDES *tdes;		/* Transaction descriptor */
  int tran_index;
  int error_code = NO_ERROR;
  LOG_PRIOR_NODE *node;
  LOG_LSA start_lsa;
  LOG_RECTYPE rectype = LOG_IS_MVCC_OPERATION (rcvindex) ? LOG_MVCC_UNDOREDO_DATA : LOG_UNDOREDO_DATA;

#if defined(CUBRID_DEBUG)
  if (addr->pgptr == NULL)
    {
      /*
       * Redo is always an operation page level logging. Thus, a data page
       * pointer must have been given as part of the address
       */
      er_set (ER_ERROR_SEVERITY, ARG_FILE_LINE, ER_LOG_REDO_INTERFACE, 0);
      error_code = ER_LOG_REDO_INTERFACE;
      return;
    }
  if (RV_fun[rcvindex].undofun == NULL || RV_fun[rcvindex].redofun == NULL)
    {
      assert (false);
      return;
    }
#endif /* CUBRID_DEBUG */

#if !defined(SERVER_MODE)
  assert_release (!LOG_IS_MVCC_OPERATION (rcvindex));
#endif /* SERVER_MODE */

  if (log_No_logging)
    {
      /* We are not logging */
      LOG_FLUSH_LOGGING_HAS_BEEN_SKIPPED (thread_p);
      log_skip_logging (thread_p, addr);
      return;
    }

  /* Find transaction descriptor for current logging transaction */
  tran_index = LOG_FIND_THREAD_TRAN_INDEX (thread_p);
  tdes = LOG_FIND_TDES (tran_index);
  if (tdes == NULL)
    {
      er_set (ER_FATAL_ERROR_SEVERITY, ARG_FILE_LINE, ER_LOG_UNKNOWN_TRANINDEX, 1, tran_index);
      error_code = ER_LOG_UNKNOWN_TRANINDEX;
      return;
    }

  /*
   * If we are not in a top system operation, the transaction is unactive, and
   * the transaction is not in the process of been aborted, we do nothing.
   */
  if (tdes->topops.last < 0 && !LOG_ISTRAN_ACTIVE (tdes) && !LOG_ISTRAN_ABORTED (tdes))
    {
      /*
       * We do not log anything when the transaction is unactive and it is not
       * in the process of aborting.
       */
      return;
    }

  /*
   * is undo logging needed ?
   */

  if (log_can_skip_undo_logging (thread_p, rcvindex, tdes, addr) == true)
    {
      /* undo logging is ignored at this point */
      log_append_redo_crumbs (thread_p, rcvindex, addr, num_redo_crumbs, redo_crumbs);
      return;
    }

  /*
   * Now do the UNDO & REDO portion
   */

  node = prior_lsa_alloc_and_copy_crumbs (thread_p, rectype, rcvindex, addr, num_undo_crumbs, undo_crumbs,
					  num_redo_crumbs, redo_crumbs);
  if (node == NULL)
    {
      return;
    }

  start_lsa = prior_lsa_next_record (thread_p, node, tdes);

  if (LOG_NEED_TO_SET_LSA (rcvindex, addr->pgptr))
    {
      if (pgbuf_set_lsa (thread_p, addr->pgptr, &start_lsa) == NULL)
	{
	  assert (false);
	  return;
	}
    }
  if (addr->pgptr != NULL && LOG_IS_MVCC_OPERATION (rcvindex))
    {
      pgbuf_notify_vacuum_follows (thread_p, addr->pgptr);
    }
}

/*
 * log_append_undo_crumbs - LOG UNDO (BEFORE) CRUMBS OF DATA
 *
 * return: nothing
 *
 *   rcvindex(in): Index to recovery function
 *   addr(in): Address (Volume, page, and offset) of data
 *   num_crumbs(in): Number of undo crumbs
 *   crumbs(in): The undo crumbs
 *
 */
void
log_append_undo_crumbs (THREAD_ENTRY * thread_p, LOG_RCVINDEX rcvindex, LOG_DATA_ADDR * addr, int num_crumbs,
			const LOG_CRUMB * crumbs)
{
  LOG_TDES *tdes;		/* Transaction descriptor */
  int tran_index;
  int error_code = NO_ERROR;
  LOG_PRIOR_NODE *node;
  LOG_LSA start_lsa;
  LOG_RECTYPE rectype = LOG_IS_MVCC_OPERATION (rcvindex) ? LOG_MVCC_UNDO_DATA : LOG_UNDO_DATA;

#if defined(CUBRID_DEBUG)
  if (RV_fun[rcvindex].undofun == NULL)
    {
      assert (false);
      return;
    }
#endif /* CUBRID_DEBUG */

  if (log_No_logging)
    {
      /* We are not logging */
      LOG_FLUSH_LOGGING_HAS_BEEN_SKIPPED (thread_p);
      if (addr->pgptr != NULL)
	{
	  log_skip_logging (thread_p, addr);
	}
      return;
    }

  /* Find transaction descriptor for current logging transaction */
  tran_index = LOG_FIND_THREAD_TRAN_INDEX (thread_p);
  tdes = LOG_FIND_TDES (tran_index);
  if (tdes == NULL)
    {
      er_set (ER_FATAL_ERROR_SEVERITY, ARG_FILE_LINE, ER_LOG_UNKNOWN_TRANINDEX, 1, tran_index);
      error_code = ER_LOG_UNKNOWN_TRANINDEX;
      return;
    }

  /*
   * If we are not in a top system operation, the transaction is unactive, and
   * the transaction is not in the process of been aborted, we do nothing.
   */
  if (tdes->topops.last < 0 && !LOG_ISTRAN_ACTIVE (tdes) && !LOG_ISTRAN_ABORTED (tdes))
    {
      /*
       * We do not log anything when the transaction is unactive and it is not
       * in the process of aborting.
       */
      return;
    }

  /*
   * is undo logging needed ?
   */
  if (log_can_skip_undo_logging (thread_p, rcvindex, tdes, addr) == true)
    {
      /* undo logging is ignored at this point */
      ;				/* NO-OP */
      return;
    }

  /*
   * NOW do the UNDO ...
   */

  node = prior_lsa_alloc_and_copy_crumbs (thread_p, rectype, rcvindex, addr, num_crumbs, crumbs, 0, NULL);
  if (node == NULL)
    {
      assert (false);
      return;
    }

  start_lsa = prior_lsa_next_record (thread_p, node, tdes);

  if (addr->pgptr != NULL && LOG_NEED_TO_SET_LSA (rcvindex, addr->pgptr))
    {
      if (pgbuf_set_lsa (thread_p, addr->pgptr, &start_lsa) == NULL)
	{
	  assert (false);
	  return;
	}
    }
  if (addr->pgptr != NULL && LOG_IS_MVCC_OPERATION (rcvindex))
    {
      pgbuf_notify_vacuum_follows (thread_p, addr->pgptr);
    }
}

/*
 * log_append_redo_crumbs - LOG REDO (AFTER) CRUMBS OF DATA
 *
 * return: nothing
 *
 *   rcvindex(in): Index to recovery function
 *   addr(in): Address (Volume, page, and offset) of data
 *   num_crumbs(in): Number of undo crumbs
 *   crumbs(in): The undo crumbs
 *
 * NOTE: Log redo(after) crumbs of data. A log record is constructed to
 *              recover data by redoing data during recovery.
 *              The log manager does not really store crumbs of data, instead
 *              the log manager glues them together as a stream of data, and
 *              thus, it looses the knowledge that the data was from crumbs.
 *              This is done to avoid extra storage overhead. It is the
 *              responsibility of the recovery functions to build the crumbs
 *              when needed from the glued data.
 *
 *              During recovery(e.g., system crash recovery), the redo
 *              function described by rcvindex is called with a recovery
 *              structure which contains the page pointer and offset of the
 *              data to recover along with the redo glued data. The redo
 *              function must construct the crumbs when needed. It is up to
 *              this function, how to undo the data.
 *
 *     1)       Same notes as log_append_redo_data (see this function)
 *     2)       The only purpose of this function is to avoid extra data
 *              copying (the glue into one contiguous area) by the caller,
 *              otherwise, the same as log_append_redo_data.
 */
void
log_append_redo_crumbs (THREAD_ENTRY * thread_p, LOG_RCVINDEX rcvindex, LOG_DATA_ADDR * addr, int num_crumbs,
			const LOG_CRUMB * crumbs)
{
  LOG_TDES *tdes;		/* Transaction descriptor */
  int tran_index;
  int error_code = NO_ERROR;
  LOG_PRIOR_NODE *node;
  LOG_LSA start_lsa;
  LOG_RECTYPE rectype = LOG_IS_MVCC_OPERATION (rcvindex) ? LOG_MVCC_REDO_DATA : LOG_REDO_DATA;

#if defined(CUBRID_DEBUG)
  if (addr->pgptr == NULL)
    {
      /*
       * Redo is always an operation page level logging. Thus, a data page
       * pointer must have been given as part of the address
       */
      er_set (ER_ERROR_SEVERITY, ARG_FILE_LINE, ER_LOG_REDO_INTERFACE, 0);
      error_code = ER_LOG_REDO_INTERFACE;
      return;
    }
  if (RV_fun[rcvindex].redofun == NULL)
    {
      assert (false);
      return;
    }
#endif /* CUBRID_DEBUG */

  if (log_No_logging)
    {
      /* We are not logging */
      LOG_FLUSH_LOGGING_HAS_BEEN_SKIPPED (thread_p);
      log_skip_logging (thread_p, addr);
      return;
    }

  /* Find transaction descriptor for current logging transaction */
  tran_index = LOG_FIND_THREAD_TRAN_INDEX (thread_p);
  tdes = LOG_FIND_TDES (tran_index);
  if (tdes == NULL)
    {
      er_set (ER_FATAL_ERROR_SEVERITY, ARG_FILE_LINE, ER_LOG_UNKNOWN_TRANINDEX, 1, tran_index);
      error_code = ER_LOG_UNKNOWN_TRANINDEX;
      return;
    }

  /*
   * If we are not in a top system operation, the transaction is unactive, and
   * the transaction is not in the process of been aborted, we do nothing.
   */
  if (tdes->topops.last < 0 && !LOG_ISTRAN_ACTIVE (tdes) && !LOG_ISTRAN_ABORTED (tdes))
    {
      /*
       * We do not log anything when the transaction is unactive and it is not
       * in the process of aborting.
       */
      return;
    }

  if (log_can_skip_redo_logging (rcvindex, tdes, addr) == true)
    {
      return;
    }

  node = prior_lsa_alloc_and_copy_crumbs (thread_p, rectype, rcvindex, addr, 0, NULL, num_crumbs, crumbs);
  if (node == NULL)
    {
      return;
    }

  start_lsa = prior_lsa_next_record (thread_p, node, tdes);

  /*
   * Set the LSA on the data page of the corresponding log record for page
   * operation logging.
   *
   * Make sure that I should log. Page operational logging is not done for
   * temporary data of temporary files and volumes
   */
  if (LOG_NEED_TO_SET_LSA (rcvindex, addr->pgptr))
    {
      if (pgbuf_set_lsa (thread_p, addr->pgptr, &start_lsa) == NULL)
	{
	  assert (false);
	  return;
	}
    }
}

/*
 * log_append_undoredo_recdes - LOG UNDO (BEFORE) + REDO (AFTER) RECORD DESCRIPTOR
 *
 * return: nothing
 *
 *   rcvindex(in): Index to recovery function
 *   addr(in): Address (Volume, page, and offset) of data
 *   undo_recdes(in): Undo(before) record descriptor
 *   redo_recdes(in): Redo(after) record descriptor
 *
 */
void
log_append_undoredo_recdes (THREAD_ENTRY * thread_p, LOG_RCVINDEX rcvindex, LOG_DATA_ADDR * addr,
			    const RECDES * undo_recdes, const RECDES * redo_recdes)
{
  log_append_undoredo_recdes2 (thread_p, rcvindex, addr->vfid, addr->pgptr, addr->offset, undo_recdes, redo_recdes);
}

void
log_append_undoredo_recdes2 (THREAD_ENTRY * thread_p, LOG_RCVINDEX rcvindex, const VFID * vfid, PAGE_PTR pgptr,
			     PGLENGTH offset, const RECDES * undo_recdes, const RECDES * redo_recdes)
{
  LOG_CRUMB crumbs[4];
  LOG_CRUMB *undo_crumbs = &crumbs[0];
  LOG_CRUMB *redo_crumbs = &crumbs[2];
  int num_undo_crumbs;
  int num_redo_crumbs;
  LOG_DATA_ADDR addr;

  addr.vfid = vfid;
  addr.pgptr = pgptr;
  addr.offset = offset;

#if 0
  if (rcvindex == RVHF_UPDATE)
    {
      LOG_TDES *tdes = LOG_FIND_CURRENT_TDES (thread_p);
      if (tdes && tdes->null_log.is_set && undo_recdes && redo_recdes)
	{
	  tdes->null_log.recdes = malloc (sizeof (RECDES));
	  if (tdes == NULL)
	    {
	      return;		/* error */
	    }
	  *(tdes->null_log.recdes) = *undo_recdes;
	  tdes->null_log.recdes->data = malloc (undo_recdes->length);
	  if (tdes->null_log.recdes->data == NULL)
	    {
	      free_and_init (tdes->null_log.recdes);
	      return;		/* error */
	    }
	  (void) memcpy (tdes->null_log.recdes->data, undo_recdes->data, undo_recdes->length);
	}
      undo_crumbs[0].length = sizeof (undo_recdes->type);
      undo_crumbs[0].data = (char *) &undo_recdes->type;
      undo_crumbs[1].length = 0;
      undo_crumbs[1].data = NULL;
      num_undo_crumbs = 2;
      redo_crumbs[0].length = sizeof (redo_recdes->type);
      redo_crumbs[0].data = (char *) &redo_recdes->type;
      redo_crumbs[1].length = 0;
      redo_crumbs[1].data = NULL;
      num_redo_crumbs = 2;
      log_append_undoredo_crumbs (rcvindex, addr, num_undo_crumbs, num_redo_crumbs, undo_crumbs, redo_crumbs);
      return;
    }
#endif

  if (undo_recdes != NULL)
    {
      undo_crumbs[0].length = sizeof (undo_recdes->type);
      undo_crumbs[0].data = (char *) &undo_recdes->type;
      undo_crumbs[1].length = undo_recdes->length;
      undo_crumbs[1].data = undo_recdes->data;
      num_undo_crumbs = 2;
    }
  else
    {
      undo_crumbs = NULL;
      num_undo_crumbs = 0;
    }

  if (redo_recdes != NULL)
    {
      redo_crumbs[0].length = sizeof (redo_recdes->type);
      redo_crumbs[0].data = (char *) &redo_recdes->type;
      redo_crumbs[1].length = redo_recdes->length;
      redo_crumbs[1].data = redo_recdes->data;
      num_redo_crumbs = 2;
    }
  else
    {
      redo_crumbs = NULL;
      num_redo_crumbs = 0;
    }

  log_append_undoredo_crumbs (thread_p, rcvindex, &addr, num_undo_crumbs, num_redo_crumbs, undo_crumbs, redo_crumbs);
}

#if defined (ENABLE_UNUSED_FUNCTION)
/*
 * log_append_undo_recdes - LOG UNDO (BEFORE) RECORD DESCRIPTOR
 *
 * return: nothing
 *
 *   rcvindex(in): Index to recovery function
 *   addr(in): Address (Volume, page, and offset) of data
 *   recdes(in): Undo(before) record descriptor
 *
 */
void
log_append_undo_recdes (THREAD_ENTRY * thread_p, LOG_RCVINDEX rcvindex, LOG_DATA_ADDR * addr, const RECDES * recdes)
{
  log_append_undo_recdes2 (thread_p, rcvindex, addr->vfid, addr->pgptr, addr->offset, recdes);
}
#endif /* ENABLE_UNUSED_FUNCTION */

void
log_append_undo_recdes2 (THREAD_ENTRY * thread_p, LOG_RCVINDEX rcvindex, const VFID * vfid, PAGE_PTR pgptr,
			 PGLENGTH offset, const RECDES * recdes)
{
  LOG_CRUMB crumbs[2];
  LOG_DATA_ADDR addr;

  addr.vfid = vfid;
  addr.pgptr = pgptr;
  addr.offset = offset;

  if (recdes != NULL)
    {
      crumbs[0].length = sizeof (recdes->type);
      crumbs[0].data = (char *) &recdes->type;
      crumbs[1].length = recdes->length;
      crumbs[1].data = recdes->data;
      log_append_undo_crumbs (thread_p, rcvindex, &addr, 2, crumbs);
    }
  else
    {
      log_append_undo_crumbs (thread_p, rcvindex, &addr, 0, NULL);
    }
}

/*
 * log_append_redo_recdes - LOG REDO (AFTER) RECORD DESCRIPTOR
 *
 * return: nothing
 *
 *   rcvindex(in): Index to recovery function
 *   addr(in): Address (Volume, page, and offset) of data
 *   recdes(in): Redo(after) record descriptor
 *
 */
void
log_append_redo_recdes (THREAD_ENTRY * thread_p, LOG_RCVINDEX rcvindex, LOG_DATA_ADDR * addr, const RECDES * recdes)
{
  log_append_redo_recdes2 (thread_p, rcvindex, addr->vfid, addr->pgptr, addr->offset, recdes);
}

void
log_append_redo_recdes2 (THREAD_ENTRY * thread_p, LOG_RCVINDEX rcvindex, const VFID * vfid, PAGE_PTR pgptr,
			 PGLENGTH offset, const RECDES * recdes)
{
  LOG_CRUMB crumbs[2];
  LOG_DATA_ADDR addr;

  addr.vfid = vfid;
  addr.pgptr = pgptr;
  addr.offset = offset;

  if (recdes != NULL)
    {
      crumbs[0].length = sizeof (recdes->type);
      crumbs[0].data = (char *) &recdes->type;
      crumbs[1].length = recdes->length;
      crumbs[1].data = recdes->data;
      log_append_redo_crumbs (thread_p, rcvindex, &addr, 2, crumbs);
    }
  else
    {
      log_append_redo_crumbs (thread_p, rcvindex, &addr, 0, NULL);
    }
}

/*
 * log_append_dboutside_redo - Log redo (after) data for operations outside the db
 *
 * return: nothing
 *
 *   rcvindex(in): Index to recovery function
 *   length(in): Length of redo(after) data
 *   data(in): Redo (after) data
 *
 * NOTE: A log record is constructed to recover external (outside of
 *              database) data by always redoing data during recovery.
 *
 *              During recovery(e.g., system crash recovery), the redo
 *              function described by rcvindex is called with a recovery
 *              structure which contains the page pointer and offset of the
 *              data to recover along with the redo data. It is up to this
 *              function to determine how to redo the data.
 *
 *     1)       The logging of this function is logical since it is for
 *              external data.
 *     2)       Both during the redo and undo phase, dboutside redo is
 *              ignored.
 */
void
log_append_dboutside_redo (THREAD_ENTRY * thread_p, LOG_RCVINDEX rcvindex, int length, const void *data)
{
  LOG_TDES *tdes;		/* Transaction descriptor */
  int tran_index;
  int error_code = NO_ERROR;
  LOG_PRIOR_NODE *node;

#if defined(CUBRID_DEBUG)
  if (RV_fun[rcvindex].redofun == NULL)
    {
      assert (false);
      return;
    }
#endif /* CUBRID_DEBUG */

  if (log_No_logging)
    {
      /* We are not logging */
      LOG_FLUSH_LOGGING_HAS_BEEN_SKIPPED (thread_p);
      return;
    }

  /* Find transaction descriptor for current logging transaction */
  tran_index = LOG_FIND_THREAD_TRAN_INDEX (thread_p);
  tdes = LOG_FIND_TDES (tran_index);
  if (tdes == NULL)
    {
      er_set (ER_FATAL_ERROR_SEVERITY, ARG_FILE_LINE, ER_LOG_UNKNOWN_TRANINDEX, 1, tran_index);
      error_code = ER_LOG_UNKNOWN_TRANINDEX;
      return;
    }

  /*
   * If we are not in a top system operation, the transaction is unactive, and
   * the transaction is not in the process of been aborted, we do nothing.
   */
  if (tdes->topops.last < 0 && !LOG_ISTRAN_ACTIVE (tdes) && !LOG_ISTRAN_ABORTED (tdes))
    {
      /*
       * We do not log anything when the transaction is unactive and it is not
       * in the process of aborting.
       */
      return;
    }

  node =
    prior_lsa_alloc_and_copy_data (thread_p, LOG_DBEXTERN_REDO_DATA, rcvindex, NULL, 0, NULL, length, (char *) data);
  if (node == NULL)
    {
      return;
    }

  (void) prior_lsa_next_record (thread_p, node, tdes);
}

/*
 * log_append_postpone - Log postpone after data, for redo
 *
 * return: nothing
 *
 *   rcvindex(in): Index to recovery function
 *   addr(in): Index to recovery function
 *   length(in): Length of postpone redo(after) data
 *   data(in): Postpone redo (after) data
 *
 * NOTE: A postpone data operation is postponed after the transaction
 *              commits. Once it is executed, it becomes a log_redo operation.
 *              This distinction is needed due to log sequence number in the
 *              log and the data pages which are used to avoid redos.
 */
void
log_append_postpone (THREAD_ENTRY * thread_p, LOG_RCVINDEX rcvindex, LOG_DATA_ADDR * addr, int length, const void *data)
{
  LOG_TDES *tdes;		/* Transaction descriptor */
  LOG_RCV rcv;			/* Recovery structure for execution */
  bool skipredo;
  LOG_LSA *crash_lsa;
  int tran_index;
  int error_code = NO_ERROR;
  LOG_PRIOR_NODE *node;
  LOG_LSA start_lsa = LSA_INITIALIZER;

#if defined(CUBRID_DEBUG)
  if (addr->pgptr == NULL)
    {
      /*
       * Postpone is always an operation page level logging. Thus, a data page
       * pointer must have been given as part of the address
       */
      er_set (ER_ERROR_SEVERITY, ARG_FILE_LINE, ER_LOG_POSTPONE_INTERFACE, 0);
      error_code = ER_LOG_POSTPONE_INTERFACE;
      return;
    }
  if (RV_fun[rcvindex].redofun == NULL)
    {
      assert (false);
      return;
    }
#endif /* CUBRID_DEBUG */

  if (log_No_logging)
    {
      /*
       * We are not logging. Execute the postpone operation immediately since
       * we cannot undo
       */
      rcv.length = length;
      rcv.offset = addr->offset;
      rcv.pgptr = addr->pgptr;
      rcv.data = (char *) data;

      assert (RV_fun[rcvindex].redofun != NULL);
      (void) (*RV_fun[rcvindex].redofun) (thread_p, &rcv);

      LOG_FLUSH_LOGGING_HAS_BEEN_SKIPPED (thread_p);
      log_skip_logging (thread_p, addr);
      return;
    }

  /* Find transaction descriptor for current logging transaction */
  tran_index = LOG_FIND_THREAD_TRAN_INDEX (thread_p);
  tdes = LOG_FIND_TDES (tran_index);
  if (tdes == NULL)
    {
      er_set (ER_FATAL_ERROR_SEVERITY, ARG_FILE_LINE, ER_LOG_UNKNOWN_TRANINDEX, 1, tran_index);
      error_code = ER_LOG_UNKNOWN_TRANINDEX;
      return;
    }

  skipredo = log_can_skip_redo_logging (rcvindex, tdes, addr);
  if (skipredo == true || (tdes->topops.last < 0 && !LOG_ISTRAN_ACTIVE (tdes) && !LOG_ISTRAN_ABORTED (tdes)))
    {
      /*
       * Warning postpone logging is ignored during REDO recovery, normal
       * rollbacks, and for temporary data pages
       */
      rcv.length = length;
      rcv.offset = addr->offset;
      rcv.pgptr = addr->pgptr;
      rcv.data = (char *) data;

      assert (RV_fun[rcvindex].redofun != NULL);
      (void) (*RV_fun[rcvindex].redofun) (thread_p, &rcv);
      if (skipredo == false)
	{
	  log_append_redo_data (thread_p, rcvindex, addr, length, data);
	}

      return;
    }

  /*
   * If the transaction has not logged any record, add a dummy record to
   * start the postpone purposes during the commit.
   */

  if (LSA_ISNULL (&tdes->tail_lsa)
      || (log_is_in_crash_recovery () && (crash_lsa = log_get_crash_point_lsa ()) != NULL
	  && LSA_LE (&tdes->tail_lsa, crash_lsa)))
    {
      log_append_empty_record (thread_p, LOG_DUMMY_HEAD_POSTPONE, addr);
    }

  node = prior_lsa_alloc_and_copy_data (thread_p, LOG_POSTPONE, rcvindex, addr, 0, NULL, length, (char *) data);
  if (node == NULL)
    {
      return;
    }
  if (VACUUM_IS_THREAD_VACUUM (thread_p))
    {
      /* Cache postpone log record. Redo data must be saved before calling prior_lsa_next_record, which may free this
       * prior node. */
      vacuum_cache_log_postpone_redo_data (thread_p, node->data_header, node->rdata, node->rlength);
      // todo - extend to all transactions
    }

  start_lsa = prior_lsa_next_record (thread_p, node, tdes);
  if (VACUUM_IS_THREAD_VACUUM (thread_p))
    {
      /* Cache postpone log record. An entry for this postpone log record was already created and we also need to save
       * its LSA. */
      vacuum_cache_log_postpone_lsa (thread_p, &start_lsa);
      // todo - extend to all transactions
    }

  /* Set address early in case there is a crash, because of skip_head */
  if (tdes->topops.last >= 0)
    {
      if (LSA_ISNULL (&tdes->topops.stack[tdes->topops.last].posp_lsa))
	{
	  LSA_COPY (&tdes->topops.stack[tdes->topops.last].posp_lsa, &tdes->tail_lsa);
	}
    }
  else if (LSA_ISNULL (&tdes->posp_nxlsa))
    {
      LSA_COPY (&tdes->posp_nxlsa, &tdes->tail_lsa);
    }

  /*
   * Note: The lsa of the page is not set for postpone log records since
   * the change has not been done (has been postpone) to the page.
   */
}

/*
 * log_run_postpone - Log run redo (after) postpone data
 *
 * return: nothing
 *
 *   rcvindex(in): Index to recovery function
 *   addr(in): Address (Volume, page, and offset) of data
 *   rcv_vpid(in):
 *   length(in): Length of redo(after) data
 *   data(in): Redo (after) data
 *   ref_lsa(in): Log sequence address of original postpone record
 *
 * NOTE: Log run_redo(after) postpone data. This function is only used
 *              when the transaction has been declared as a committed with
 *              postpone actions. A system log record is constructed to
 *              recover data by redoing data during recovery.
 *
 *              During recovery(e.g., system crash recovery), the redo
 *              function described by rcvindex is called with a recovery
 *              structure which contains the page pointer and offset of the
 *              data to recover along with the redo data. It is up to this
 *              function how to redo the data.
 *
 *     1)       The only type of logging accepted by this function is page
 *              operation level logging, thus, an address must be given.
 */
void
log_append_run_postpone (THREAD_ENTRY * thread_p, LOG_RCVINDEX rcvindex, LOG_DATA_ADDR * addr, const VPID * rcv_vpid,
			 int length, const void *data, const LOG_LSA * ref_lsa)
{
  LOG_REC_RUN_POSTPONE *run_posp;	/* A run postpone record */
  LOG_TDES *tdes;		/* Transaction descriptor */
  int tran_index;
  int error_code = NO_ERROR;
  LOG_PRIOR_NODE *node;
  LOG_LSA start_lsa;

  /* Find transaction descriptor for current logging transaction */
  tran_index = LOG_FIND_THREAD_TRAN_INDEX (thread_p);
  tdes = LOG_FIND_TDES (tran_index);
  if (tdes == NULL)
    {
      er_set (ER_FATAL_ERROR_SEVERITY, ARG_FILE_LINE, ER_LOG_UNKNOWN_TRANINDEX, 1, tran_index);
      error_code = ER_LOG_UNKNOWN_TRANINDEX;
      return;
    }

  if (tdes->state != TRAN_UNACTIVE_WILL_COMMIT && tdes->state != TRAN_UNACTIVE_COMMITTED_WITH_POSTPONE
      && tdes->state != TRAN_UNACTIVE_TOPOPE_COMMITTED_WITH_POSTPONE)
    {
      /* Warning run postpone is ignored when transaction is not committed */
#if defined(CUBRID_DEBUG)
      er_log_debug (ARG_FILE_LINE,
		    "log_run_postpone: Warning run postpone logging is ignored when transaction is not committed\n");
#endif /* CUBRID_DEBUG */
      assert (false);
    }
  else
    {
      node =
	prior_lsa_alloc_and_copy_data (thread_p, LOG_RUN_POSTPONE, RV_NOT_DEFINED, NULL, length, (char *) data, 0,
				       NULL);
      if (node == NULL)
	{
	  return;
	}

      run_posp = (LOG_REC_RUN_POSTPONE *) node->data_header;
      run_posp->data.rcvindex = rcvindex;
      run_posp->data.pageid = rcv_vpid->pageid;
      run_posp->data.volid = rcv_vpid->volid;
      run_posp->data.offset = addr->offset;
      LSA_COPY (&run_posp->ref_lsa, ref_lsa);
      run_posp->length = length;

      start_lsa = prior_lsa_next_record (thread_p, node, tdes);

      /*
       * Set the LSA on the data page of the corresponding log record for page operation logging.
       * Make sure that I should log. Page operational logging is not done for temporary data of temporary files/volumes
       */
      if (addr->pgptr != NULL && LOG_NEED_TO_SET_LSA (rcvindex, addr->pgptr))
	{
	  if (pgbuf_set_lsa (thread_p, addr->pgptr, &start_lsa) == NULL)
	    {
	      assert (false);
	      return;
	    }
	}
    }
}

void
log_append_finish_postpone (THREAD_ENTRY * thread_p, LOG_TDES * tdes, LOG_LSA * commit_lsa)
{
  assert (commit_lsa != NULL);
  LOG_PRIOR_NODE *node =
    prior_lsa_alloc_and_copy_data (thread_p, LOG_FINISH_POSTPONE, RV_NOT_DEFINED, NULL, 0, NULL, 0, NULL);
  LOG_LSA lsa = prior_lsa_next_record (thread_p, node, tdes);
  LSA_COPY (commit_lsa, &lsa);
}

/*
 * log_append_compensate - LOG COMPENSATE DATA
 *
 * return: nothing
 *
 *   rcvindex(in): Index to recovery function
 *   vpid(in): Volume-page address of compensate data
 *   offset(in): Offset of compensate data
 *   pgptr(in): Page pointer where compensating data resides. It may be
 *                     NULL when the page is not available during recovery.
 *   length(in): Length of compensating data (kind of redo(after) data)
 *   data(in): Compensating data (kind of redo(after) data)
 *   tdes(in/out): State structure of transaction of the log record
 *
 * NOTE: Log a compensating log record. An undo performed during a
 *              rollback or recovery is logged using what is called a
 *              compensation log record. A compensation log record undoes the
 *              redo of an aborted transaction during the redo phase of the
 *              recovery process. Compensating log records are quite useful to
 *              make system and media crash recovery faster. Compensating log
 *              records are redo log records and thus, they are never undone.
 */
void
log_append_compensate (THREAD_ENTRY * thread_p, LOG_RCVINDEX rcvindex, const VPID * vpid, PGLENGTH offset,
		       PAGE_PTR pgptr, int length, const void *data, LOG_TDES * tdes)
{
  log_append_compensate_internal (thread_p, rcvindex, vpid, offset, pgptr, length, data, tdes, NULL);
}

/*
 * log_append_compensate_with_undo_nxlsa () - Append compensate log record
 *					      and overwrite its undo_nxlsa.
 *
 * return	   : Void.
 * thread_p (in)   : Thread entry.
 * rcvindex (in)   : Index to recovery function.
 * vpid (in)	   : Volume-page address of compensate data
 * offset(in)	   : Offset of compensate data
 * pgptr(in)	   : Page pointer where compensating data resides. It may be
 *		     NULL when the page is not available during recovery.
 * length (in)	   : Length of compensating data (kind of redo(after) data)
 * data (in)	   : Compensating data (kind of redo(after) data)
 * tdes (in/out)   : State structure of transaction of the log record
 * undo_nxlsa (in) : Use a different undo_nxlsa than tdes->undo_nxlsa.
 *		     Necessary for cases when log records may be added before
 *		     compensation (one example being index merge/split before
 *		     undoing b-tree operation).
 */
void
log_append_compensate_with_undo_nxlsa (THREAD_ENTRY * thread_p, LOG_RCVINDEX rcvindex, const VPID * vpid,
				       PGLENGTH offset, PAGE_PTR pgptr, int length, const void *data, LOG_TDES * tdes,
				       const LOG_LSA * undo_nxlsa)
{
  assert (undo_nxlsa != NULL);

  log_append_compensate_internal (thread_p, rcvindex, vpid, offset, pgptr, length, data, tdes, undo_nxlsa);
}

/*
 * log_append_compensate - LOG COMPENSATE DATA
 *
 * return: nothing
 *
 *   rcvindex(in): Index to recovery function
 *   vpid(in): Volume-page address of compensate data
 *   offset(in): Offset of compensate data
 *   pgptr(in): Page pointer where compensating data resides. It may be
 *                     NULL when the page is not available during recovery.
 *   length(in): Length of compensating data (kind of redo(after) data)
 *   data(in): Compensating data (kind of redo(after) data)
 *   tdes(in/out): State structure of transaction of the log record
 *   undo_nxlsa(in): Use a different undo_nxlsa than tdes->undo_nxlsa.
 *		     Necessary for cases when log records may be added before
 *		     compensation (one example being index merge/split before
 *		     undoing b-tree operation).
 *
 * NOTE: Log a compensating log record. An undo performed during a
 *              rollback or recovery is logged using what is called a
 *              compensation log record. A compensation log record undoes the
 *              redo of an aborted transaction during the redo phase of the
 *              recovery process. Compensating log records are quite useful to
 *              make system and media crash recovery faster. Compensating log
 *              records are redo log records and thus, they are never undone.
 */
static void
log_append_compensate_internal (THREAD_ENTRY * thread_p, LOG_RCVINDEX rcvindex, const VPID * vpid, PGLENGTH offset,
				PAGE_PTR pgptr, int length, const void *data, LOG_TDES * tdes,
				const LOG_LSA * undo_nxlsa)
{
  LOG_REC_COMPENSATE *compensate;	/* Compensate log record */
  LOG_LSA prev_lsa;		/* LSA of next record to undo */
  LOG_PRIOR_NODE *node;
  LOG_LSA start_lsa;

#if defined(CUBRID_DEBUG)
  int error_code = NO_ERROR;

  if (vpid->volid == NULL_VOLID || vpid->pageid == NULL_PAGEID)
    {
      /*
       * Compensate is always an operation page level logging. Thus, a data page
       * pointer must have been given as part of the address
       */
      er_set (ER_ERROR_SEVERITY, ARG_FILE_LINE, ER_LOG_COMPENSATE_INTERFACE, 0);
      error_code = ER_LOG_COMPENSATE_INTERFACE;
      return;
    }
#endif /* CUBRID_DEBUG */

  node =
    prior_lsa_alloc_and_copy_data (thread_p, LOG_COMPENSATE, rcvindex, NULL, length, (char *) data, 0, (char *) NULL);
  if (node == NULL)
    {
      return;
    }

  LSA_COPY (&prev_lsa, &tdes->undo_nxlsa);

  compensate = (LOG_REC_COMPENSATE *) node->data_header;

  compensate->data.rcvindex = rcvindex;
  compensate->data.pageid = vpid->pageid;
  compensate->data.offset = offset;
  compensate->data.volid = vpid->volid;
  if (undo_nxlsa != NULL)
    {
      LSA_COPY (&compensate->undo_nxlsa, undo_nxlsa);
    }
  else
    {
      LSA_COPY (&compensate->undo_nxlsa, &prev_lsa);
    }
  compensate->length = length;

  start_lsa = prior_lsa_next_record (thread_p, node, tdes);

  /*
   * Set the LSA on the data page of the corresponding log record for page
   * operation logging.
   * Make sure that I should log. Page operational logging is not done for
   * temporary data of temporary files and volumes
   */
  if (pgptr != NULL && pgbuf_set_lsa (thread_p, pgptr, &start_lsa) == NULL)
    {
      assert (false);
      return;
    }

  /* Go back to our undo link */
  LSA_COPY (&tdes->undo_nxlsa, &prev_lsa);
}

/*
 * log_append_empty_record -
 *
 * return: nothing
 */
void
log_append_empty_record (THREAD_ENTRY * thread_p, LOG_RECTYPE logrec_type, LOG_DATA_ADDR * addr)
{
  int tran_index;
  bool skip = false;
  LOG_TDES *tdes;
  LOG_PRIOR_NODE *node;

  tran_index = LOG_FIND_THREAD_TRAN_INDEX (thread_p);
  tdes = LOG_FIND_TDES (tran_index);
  if (tdes == NULL)
    {
      assert (false);
      return;
    }

  if (addr != NULL)
    {
      skip = log_can_skip_redo_logging (RV_NOT_DEFINED, tdes, addr);
      if (skip == true)
	{
	  return;
	}
    }

  node = prior_lsa_alloc_and_copy_data (thread_p, logrec_type, RV_NOT_DEFINED, NULL, 0, NULL, 0, NULL);
  if (node == NULL)
    {
      return;
    }

  (void) prior_lsa_next_record (thread_p, node, tdes);
}

/*
 * log_append_ha_server_state -
 *
 * return: nothing
 */
void
log_append_ha_server_state (THREAD_ENTRY * thread_p, int state)
{
  int tran_index;
  LOG_TDES *tdes;
  LOG_REC_HA_SERVER_STATE *ha_server_state;
  LOG_PRIOR_NODE *node;
  LOG_LSA start_lsa;

  tran_index = LOG_FIND_THREAD_TRAN_INDEX (thread_p);
  tdes = LOG_FIND_TDES (tran_index);
  if (tdes == NULL)
    {
      return;
    }
  assert (tdes->is_active_worker_transaction () || tdes->is_system_main_transaction ());

  node = prior_lsa_alloc_and_copy_data (thread_p, LOG_DUMMY_HA_SERVER_STATE, RV_NOT_DEFINED, NULL, 0, NULL, 0, NULL);
  if (node == NULL)
    {
      return;
    }

  ha_server_state = (LOG_REC_HA_SERVER_STATE *) node->data_header;
  memset (ha_server_state, 0, sizeof (LOG_REC_HA_SERVER_STATE));

  ha_server_state->state = state;
  ha_server_state->at_time = time (NULL);

  start_lsa = prior_lsa_next_record (thread_p, node, tdes);

  logpb_flush_pages (thread_p, &start_lsa);
}

/*
 * log_skip_logging_set_lsa -  A log entry was not recorded intentionally
 *                             by the caller. set page LSA
 *
 * return: nothing
*
 *   addr(in): Address (Volume, page, and offset) of data
 *
 * NOTE: A log entry was not recorded intentionally by the caller. For
 *              example, if the data is not accurate, the logging could be
 *              avoided since it will be brought up to date later by the
 *              normal execution of the database.
 *              This function is used to avoid warning of unlogged pages.
 */
void
log_skip_logging_set_lsa (THREAD_ENTRY * thread_p, LOG_DATA_ADDR * addr)
{
  assert (addr && addr->pgptr != NULL);

#if defined(CUBRID_DEBUG)
  if (addr->pgptr == NULL)
    {
      er_log_debug (ARG_FILE_LINE,
		    "log_skip_logging_set_lsa: A data page pointer must"
		    " be given as part of the address... ignored\n");
      return;
    }
#endif /* CUBRID_DEBUG */

  /* Don't need to log */

  log_Gl.prior_info.prior_lsa_mutex.lock ();

  (void) pgbuf_set_lsa (thread_p, addr->pgptr, &log_Gl.prior_info.prior_lsa);

  log_Gl.prior_info.prior_lsa_mutex.unlock ();

  return;
}

/*
 * log_skip_logging -  A log entry was not recorded intentionally by the
 *                      caller
 *
 * return: nothing
 *
 *   addr(in): Address (Volume, page, and offset) of data
 *
 * NOTE: A log entry was not recorded intentionally by the caller. For
 *              example, if the data is not accurate, the logging could be
 *              avoided since it will be brought up to date later by the
 *              normal execution of the database.
 *              This function is used to avoid warning of unlogged pages.
 */
void
log_skip_logging (THREAD_ENTRY * thread_p, LOG_DATA_ADDR * addr)
{
#if 0
  LOG_TDES *tdes;		/* Transaction descriptor */
  LOG_LSA *page_lsa;
#if defined(SERVER_MODE)
  int rv;
#endif /* SERVER_MODE */
  int tran_index;
  int error_code = NO_ERROR;
#endif

#if defined(CUBRID_DEBUG)
  if (addr->pgptr == NULL)
    {
      er_log_debug (ARG_FILE_LINE,
		    "log_skip_logging: A data page pointer must be given as part of the address... ignored\n");
      return;
    }
#endif /* CUBRID_DEBUG */

  return;

#if 0
  if (!pgbuf_is_lsa_temporary (addr->pgptr))
    {
      tran_index = LOG_FIND_THREAD_TRAN_INDEX (thread_p);
      tdes = LOG_FIND_TDES (tran_index);
      if (tdes == NULL)
	{
	  er_set (ER_FATAL_ERROR_SEVERITY, ARG_FILE_LINE, ER_LOG_UNKNOWN_TRANINDEX, 1, tran_index);
	  error_code = ER_LOG_UNKNOWN_TRANINDEX;
	  return;
	}

      /*
       * If the page LSA has not been changed since the lsa checkpoint record,
       * change it to either the checkpoint record or the restart LSA.
       */

      page_lsa = pgbuf_get_lsa (addr->pgptr);

      if (!LSA_ISNULL (&log_Gl.rcv_phase_lsa))
	{
	  if (LSA_GE (&log_Gl.rcv_phase_lsa, page_lsa))
	    {
	      LOG_LSA chkpt_lsa;

	      rv = pthread_mutex_lock (&log_Gl.chkpt_lsa_lock);
	      LSA_COPY (&chkpt_lsa, &log_Gl.hdr.chkpt_lsa);
	      pthread_mutex_unlock (&log_Gl.chkpt_lsa_lock);

	      if (LSA_GT (&chkpt_lsa, &log_Gl.rcv_phase_lsa))
		{
		  (void) pgbuf_set_lsa (thread_p, addr->pgptr, &chkpt_lsa);
		}
	      else
		{
		  (void) pgbuf_set_lsa (thread_p, addr->pgptr, &log_Gl.rcv_phase_lsa);
		}
	    }
	}
      else
	{
	  /*
	   * Likely the system is not restarted
	   */
	  if (LSA_GT (&tdes->tail_lsa, page_lsa))
	    {
	      (void) pgbuf_set_lsa (thread_p, addr->pgptr, &tdes->tail_lsa);
	    }
	}
    }
#endif
}

/*
 * log_append_savepoint - DECLARE A USER SAVEPOINT
 *
 * return: LSA
 *
 *   savept_name(in): Name of the savepoint
 *
 * NOTE: A savepoint is established for the current transaction, so
 *              that future transaction actions can be rolled back to this
 *              established savepoint. We call this operation a partial abort
 *              (rollback). That is, all database actions affected by the
 *              transaction after the savepoint are undone, and all effects
 *              of the transaction preceding the savepoint remain. The
 *              transaction can then continue executing other database
 *              statements. It is permissible to abort to the same savepoint
 *              repeatedly within the same transaction.
 *              If the same savepoint name is used in multiple savepoint
 *              declarations within the same transaction, then only the latest
 *              savepoint with that name is available for aborts and the
 *              others are forgotten.
 *              There are no limits on the number of savepoints that a
 *              transaction can have.
 */
LOG_LSA *
log_append_savepoint (THREAD_ENTRY * thread_p, const char *savept_name)
{
  LOG_REC_SAVEPT *savept;	/* A savept log record */
  LOG_TDES *tdes;		/* Transaction descriptor */
  int length;			/* Length of the name of the save point */
  int tran_index;
  int error_code;
  LOG_PRIOR_NODE *node;

  /* Find transaction descriptor for current logging transaction */

  tran_index = LOG_FIND_THREAD_TRAN_INDEX (thread_p);
  tdes = LOG_FIND_TDES (tran_index);
  if (tdes == NULL)
    {
      er_set (ER_FATAL_ERROR_SEVERITY, ARG_FILE_LINE, ER_LOG_UNKNOWN_TRANINDEX, 1, tran_index);
      error_code = ER_LOG_UNKNOWN_TRANINDEX;
      return NULL;
    }
  assert (tdes->is_active_worker_transaction ());

  if (!LOG_ISTRAN_ACTIVE (tdes))
    {
      /*
       * Error, a user savepoint cannot be added when the transaction is not
       * active
       */
      er_set (ER_FATAL_ERROR_SEVERITY, ARG_FILE_LINE, ER_LOG_CANNOT_ADD_SAVEPOINT, 0);
      error_code = ER_LOG_CANNOT_ADD_SAVEPOINT;
      return NULL;
    }

  if (savept_name == NULL)
    {
      er_set (ER_ERROR_SEVERITY, ARG_FILE_LINE, ER_LOG_NONAME_SAVEPOINT, 0);
      error_code = ER_LOG_NONAME_SAVEPOINT;
      return NULL;
    }

  length = (int) strlen (savept_name) + 1;

  node =
    prior_lsa_alloc_and_copy_data (thread_p, LOG_SAVEPOINT, RV_NOT_DEFINED, NULL, length, (char *) savept_name, 0,
				   (char *) NULL);
  if (node == NULL)
    {
      return NULL;
    }

  savept = (LOG_REC_SAVEPT *) node->data_header;
  savept->length = length;
  LSA_COPY (&savept->prv_savept, &tdes->savept_lsa);

  (void) prior_lsa_next_record (thread_p, node, tdes);

  LSA_COPY (&tdes->savept_lsa, &tdes->tail_lsa);

  perfmon_inc_stat (thread_p, PSTAT_TRAN_NUM_SAVEPOINTS);

  return &tdes->savept_lsa;
}

/*
 * log_find_savept_lsa - FIND LSA ADDRESS OF GIVEN SAVEPOINT
 *
 * return: savept_lsa or NULL
 *
 *   savept_name(in):  Name of the savept
 *   tdes(in): State structure of transaction of the log record  or NULL
 *                when unknown
 *   savept_lsa(in/out): Address of the savept_name
 *
 * NOTE:The LSA address of the given savept_name is found.
 */
static LOG_LSA *
log_get_savepoint_lsa (THREAD_ENTRY * thread_p, const char *savept_name, LOG_TDES * tdes, LOG_LSA * savept_lsa)
{
  char *ptr;			/* Pointer to savepoint name */
  char log_pgbuf[IO_MAX_PAGE_SIZE + MAX_ALIGNMENT], *aligned_log_pgbuf;
  LOG_PAGE *log_pgptr = NULL;	/* Log page pointer where a savepoint log record is located */
  LOG_RECORD_HEADER *log_rec;	/* Pointer to log record */
  LOG_REC_SAVEPT *savept;	/* A savepoint log record */
  LOG_LSA prev_lsa;		/* Previous savepoint */
  LOG_LSA log_lsa;
  int length;			/* Length of savepoint name */
  bool found = false;

  aligned_log_pgbuf = PTR_ALIGN (log_pgbuf, MAX_ALIGNMENT);

  /* Find the savepoint LSA, for the given savepoint name */
  LSA_COPY (&prev_lsa, &tdes->savept_lsa);

  log_pgptr = (LOG_PAGE *) aligned_log_pgbuf;

  while (!LSA_ISNULL (&prev_lsa) && found == false)
    {
      if (logpb_fetch_page (thread_p, &prev_lsa, LOG_CS_FORCE_USE, log_pgptr) != NO_ERROR)
	{
	  break;
	}

      savept_lsa->pageid = log_lsa.pageid = prev_lsa.pageid;

      while (found == false && prev_lsa.pageid == log_lsa.pageid)
	{
	  /* Find the savepoint record */
	  savept_lsa->offset = log_lsa.offset = prev_lsa.offset;
	  log_rec = LOG_GET_LOG_RECORD_HEADER (log_pgptr, &log_lsa);
	  if (log_rec->type != LOG_SAVEPOINT && log_rec->trid != tdes->trid)
	    {
	      /* System error... */
	      er_log_debug (ARG_FILE_LINE, "log_find_savept_lsa: Corrupted log rec");
	      LSA_SET_NULL (&prev_lsa);
	      break;
	    }

	  /* Advance the pointer to read the savepoint log record */

	  LOG_READ_ADD_ALIGN (thread_p, sizeof (*log_rec), &log_lsa, log_pgptr);
	  LOG_READ_ADVANCE_WHEN_DOESNT_FIT (thread_p, sizeof (*savept), &log_lsa, log_pgptr);

	  savept = (LOG_REC_SAVEPT *) ((char *) log_pgptr->area + log_lsa.offset);
	  LSA_COPY (&prev_lsa, &savept->prv_savept);
	  length = savept->length;

	  LOG_READ_ADD_ALIGN (thread_p, sizeof (*savept), &log_lsa, log_pgptr);
	  /*
	   * Is the name contained in only one buffer, or in several buffers
	   */

	  if (log_lsa.offset + length < (int) LOGAREA_SIZE)
	    {
	      /* Savepoint name is in one buffer */
	      ptr = (char *) log_pgptr->area + log_lsa.offset;
	      if (strcmp (savept_name, ptr) == 0)
		{
		  found = true;
		}
	    }
	  else
	    {
	      /* Need to copy the data into a contiguous area */
	      int area_offset;	/* The area offset */
	      int remains_length;	/* Length of data that remains to be copied */
	      unsigned int copy_length;	/* Length to copy into area */

	      ptr = (char *) db_private_alloc (thread_p, length);
	      if (ptr == NULL)
		{
		  LSA_SET_NULL (&prev_lsa);
		  break;
		}
	      /* Copy the name */
	      remains_length = length;
	      area_offset = 0;
	      while (remains_length > 0)
		{
		  LOG_READ_ADVANCE_WHEN_DOESNT_FIT (thread_p, 0, &log_lsa, log_pgptr);
		  if (log_lsa.offset + remains_length < (int) LOGAREA_SIZE)
		    {
		      copy_length = remains_length;
		    }
		  else
		    {
		      copy_length = LOGAREA_SIZE - (int) (log_lsa.offset);
		    }

		  memcpy (ptr + area_offset, (char *) log_pgptr->area + log_lsa.offset, copy_length);
		  remains_length -= copy_length;
		  area_offset += copy_length;
		  log_lsa.offset += copy_length;
		}
	      if (strcmp (savept_name, ptr) == 0)
		{
		  found = true;
		}
	      db_private_free_and_init (thread_p, ptr);
	    }
	}
    }

  if (found)
    {
      return savept_lsa;
    }
  else
    {
      LSA_SET_NULL (savept_lsa);
      return NULL;
    }
}

/*
 *
 *       FUNCTIONS RELATED TO TERMINATION OF TRANSACTIONS AND OPERATIONS
 *
 */

/*
 * log_sysop_end_type_string () - string for log sys op end type
 *
 * return        : string for log sys op end type
 * end_type (in) : log sys op end type
 */
const char *
log_sysop_end_type_string (LOG_SYSOP_END_TYPE end_type)
{
  switch (end_type)
    {
    case LOG_SYSOP_END_COMMIT:
      return "LOG_SYSOP_END_COMMIT";
    case LOG_SYSOP_END_ABORT:
      return "LOG_SYSOP_END_ABORT";
    case LOG_SYSOP_END_LOGICAL_UNDO:
      return "LOG_SYSOP_END_LOGICAL_UNDO";
    case LOG_SYSOP_END_LOGICAL_MVCC_UNDO:
      return "LOG_SYSOP_END_LOGICAL_MVCC_UNDO";
    case LOG_SYSOP_END_LOGICAL_COMPENSATE:
      return "LOG_SYSOP_END_LOGICAL_COMPENSATE";
    case LOG_SYSOP_END_LOGICAL_RUN_POSTPONE:
      return "LOG_SYSOP_END_LOGICAL_RUN_POSTPONE";
    default:
      assert (false);
      return "UNKNOWN LOG_SYSOP_END_TYPE";
    }
}

/*
 * log_sysop_start () - Start a new system operation. This can also be nested in another system operation.
 *
 * return	 : Error code.
 * thread_p (in) : Thread entry.
 */
void
log_sysop_start (THREAD_ENTRY * thread_p)
{
  LOG_TDES *tdes = NULL;
  int tran_index;

  if (thread_p == NULL)
    {
      thread_p = thread_get_thread_entry_info ();
    }

  tran_index = LOG_FIND_THREAD_TRAN_INDEX (thread_p);
  tdes = LOG_FIND_TDES (tran_index);
  if (tdes == NULL)
    {
      er_set (ER_FATAL_ERROR_SEVERITY, ARG_FILE_LINE, ER_LOG_UNKNOWN_TRANINDEX, 1, tran_index);
      return;
    }

  assert (tdes->is_allowed_sysop ());

  tdes->lock_topop ();

  /* Can current tdes.topops stack handle another system operation? */
  if (tdes->topops.max == 0 || (tdes->topops.last + 1) >= tdes->topops.max)
    {
      if (logtb_realloc_topops_stack (tdes, 1) == NULL)
	{
	  /* Out of memory */
	  assert (false);
	  tdes->unlock_topop ();
	  return;
	}
    }

  if (VACUUM_IS_THREAD_VACUUM (thread_p))
    {
      /* should not be in process log */
      assert (vacuum_worker_state_is_execute (thread_p));

      vacuum_er_log (VACUUM_ER_LOG_TOPOPS | VACUUM_ER_LOG_WORKER,
		     "Start system operation. Current worker tdes: tdes->trid=%d, tdes->topops.last=%d, "
		     "tdes->tail_lsa=(%lld, %d). Worker state=%d.", tdes->trid, tdes->topops.last,
		     (long long int) tdes->tail_lsa.pageid, (int) tdes->tail_lsa.offset,
		     vacuum_get_worker_state (thread_p));
    }

  tdes->on_sysop_start ();

  /* NOTE if tdes->topops.last >= 0, there is an already defined top system operation. */
  tdes->topops.last++;
  LSA_COPY (&tdes->topops.stack[tdes->topops.last].lastparent_lsa, &tdes->tail_lsa);
  LSA_COPY (&tdes->topop_lsa, &tdes->tail_lsa);

  LSA_SET_NULL (&tdes->topops.stack[tdes->topops.last].posp_lsa);

  perfmon_inc_stat (thread_p, PSTAT_TRAN_NUM_START_TOPOPS);
}

/*
 * log_sysop_start_atomic () - start a system operation that required to be atomic. it is aborted during recovery before
 *                             all postpones are finished.
 *
 * return        : void
 * thread_p (in) : thread entry
 */
void
log_sysop_start_atomic (THREAD_ENTRY * thread_p)
{
  LOG_TDES *tdes = NULL;
  int tran_index;

  log_sysop_start (thread_p);
  log_sysop_get_tran_index_and_tdes (thread_p, &tran_index, &tdes);
  if (tdes == NULL || tdes->topops.last < 0)
    {
      /* not a good context. must be in a system operation */
      assert_release (false);
      return;
    }
  if (LSA_ISNULL (&tdes->rcv.atomic_sysop_start_lsa))
    {
      LOG_PRIOR_NODE *node =
	prior_lsa_alloc_and_copy_data (thread_p, LOG_SYSOP_ATOMIC_START, RV_NOT_DEFINED, NULL, 0, NULL, 0, NULL);
      if (node == NULL)
	{
	  return;
	}

      (void) prior_lsa_next_record (thread_p, node, tdes);
    }
  else
    {
      /* this must be a nested atomic system operation. If parent is atomic, we'll be atomic too. */
      assert (tdes->topops.last > 0);

      /* oh, and please tell me this is not a nested system operation during postpone of system operation nested to
       * another atomic system operation... */
      assert (LSA_ISNULL (&tdes->rcv.sysop_start_postpone_lsa));
    }
}

/*
 * log_sysop_end_random_exit () - Random exit from system operation end functions. Used to simulate crashes.
 *
 * return	 : Void.
 * thread_p (in) : Thread entry.
 */
STATIC_INLINE void
log_sysop_end_random_exit (THREAD_ENTRY * thread_p)
{
  int mod_factor = 5000;	/* 0.02% */

  FI_TEST_ARG (thread_p, FI_TEST_LOG_MANAGER_RANDOM_EXIT_AT_END_SYSTEMOP, &mod_factor, 0);
}

/*
 * log_sysop_end_begin () - Used at the beginning of system operation end functions. Verifies valid context and outputs
 *			    transaction index and descriptor.
 *
 * return		: Void.
 * thread_p (in)	: Thread entry.
 * tran_index_out (out) : Transaction index.
 * tdes_out (out)       : Transaction descriptor.
 */
STATIC_INLINE void
log_sysop_end_begin (THREAD_ENTRY * thread_p, int *tran_index_out, LOG_TDES ** tdes_out)
{
  log_sysop_end_random_exit (thread_p);

  log_sysop_get_tran_index_and_tdes (thread_p, tran_index_out, tdes_out);
  if ((*tdes_out) != NULL && (*tdes_out)->topops.last < 0)
    {
      assert (false);
      er_set (ER_ERROR_SEVERITY, ARG_FILE_LINE, ER_LOG_NOTACTIVE_TOPOPS, 0);
      *tdes_out = NULL;
      return;
    }
}

/*
 * log_sysop_end_unstack () - Used for ending system operations, removes last sysop from transaction descriptor's stack.
 *
 * return	 : Void.
 * thread_p (in) : Thread entry.
 * tdes (in/out) : Transaction descriptor.
 */
STATIC_INLINE void
log_sysop_end_unstack (THREAD_ENTRY * thread_p, LOG_TDES * tdes)
{
  tdes->topops.last--;
  if (tdes->topops.last >= 0)
    {
      LSA_COPY (&tdes->topop_lsa, &LOG_TDES_LAST_SYSOP (tdes)->lastparent_lsa);
    }
  else
    {
      LSA_SET_NULL (&tdes->topop_lsa);
    }
}

/*
 * log_sysop_end_final () - Used to complete a system operation at the end of system operation end functions.
 *
 * return	 : Void.
 * thread_p (in) : Thread entry.
 * tdes (in/out) : Transaction descriptor.
 */
STATIC_INLINE void
log_sysop_end_final (THREAD_ENTRY * thread_p, LOG_TDES * tdes)
{
  int r = NO_ERROR;

  log_sysop_end_unstack (thread_p, tdes);

  tdes->unlock_topop ();

  perfmon_inc_stat (thread_p, PSTAT_TRAN_NUM_END_TOPOPS);

  if (VACUUM_IS_THREAD_VACUUM (thread_p) && tdes->topops.last < 0)
    {
      assert (vacuum_worker_state_is_execute (thread_p));
      vacuum_er_log (VACUUM_ER_LOG_TOPOPS,
		     "Ended all top operations. Tdes: tdes->trid=%d tdes->head_lsa=(%lld, %d), "
		     "tdes->tail_lsa=(%lld, %d), tdes->undo_nxlsa=(%lld, %d), "
		     "tdes->tail_topresult_lsa=(%lld, %d). Worker state=%d.", tdes->trid,
		     (long long int) tdes->head_lsa.pageid, (int) tdes->head_lsa.offset,
		     (long long int) tdes->tail_lsa.pageid, (int) tdes->tail_lsa.offset,
		     (long long int) tdes->undo_nxlsa.pageid, (int) tdes->undo_nxlsa.offset,
		     (long long int) tdes->tail_topresult_lsa.pageid, (int) tdes->tail_topresult_lsa.offset,
		     vacuum_get_worker_state (thread_p));
    }
  tdes->on_sysop_end ();

  log_sysop_end_random_exit (thread_p);

  if (LOG_ISCHECKPOINT_TIME ())
    {
#if defined(SERVER_MODE)
      log_wakeup_checkpoint_daemon ();
#else /* SERVER_MODE */
      if (!tdes->is_under_sysop ())
	{
	  (void) logpb_checkpoint (thread_p);
	}
      else
	{
	  // not safe to do a checkpoint in the middle of a system operations; for instance, tdes is cleared after
	  // checkpoint
	}
#endif /* SERVER_MODE */
    }
}

/*
 * log_sysop_commit_internal () - Commit system operation. This can be used just to guarantee atomicity or permanence of
 *				  all changes in system operation. Or it can be extended to also act as an undo,
 *				  compensate or run postpone log record. The type is decided using log_record argument.
 *
 * return	              : Void.
 * thread_p (in)              : Thread entry.
 * log_record (in)            : All information that are required to build the log record for commit system operation.
 * data_size (in)             : recovery data size
 * data (in)                  : recovery data
 * is_rv_finish_postpone (in) : true if this is called during recovery to finish a system op postpone
 */
void
log_sysop_commit_internal (THREAD_ENTRY * thread_p, LOG_REC_SYSOP_END * log_record, int data_size, const char *data,
			   bool is_rv_finish_postpone)
{
  int tran_index;
  LOG_TDES *tdes = NULL;

  assert (log_record != NULL);
  assert (log_record->type != LOG_SYSOP_END_ABORT);

  log_sysop_end_begin (thread_p, &tran_index, &tdes);
  if (tdes == NULL)
    {
      assert_release (false);
      return;
    }

  if ((LSA_ISNULL (&tdes->tail_lsa) || LSA_LE (&tdes->tail_lsa, LOG_TDES_LAST_SYSOP_PARENT_LSA (tdes)))
      && log_record->type == LOG_SYSOP_END_COMMIT)
    {
      /* No change. */
      assert (LSA_ISNULL (&LOG_TDES_LAST_SYSOP (tdes)->posp_lsa));
    }
  else
    {
      /* we are here because either system operation is not empty, or this is the end of a logical system operation.
       * we don't actually allow empty logical system operation because it might hide a logic flaw. however, there are
       * unusual cases when a logical operation does not really require logging (see RVPGBUF_FLUSH_PAGE). if you create
       * such a case, you should add a dummy log record to trick this assert. */
      assert (!LSA_ISNULL (&tdes->tail_lsa) && LSA_GT (&tdes->tail_lsa, LOG_TDES_LAST_SYSOP_PARENT_LSA (tdes)));

      /* now that we have access to tdes, we can do some updates on log record and sanity checks */
      if (log_record->type == LOG_SYSOP_END_LOGICAL_RUN_POSTPONE)
	{
	  /* only allowed for postpones */
	  assert (tdes->state == TRAN_UNACTIVE_COMMITTED_WITH_POSTPONE
		  || tdes->state == TRAN_UNACTIVE_TOPOPE_COMMITTED_WITH_POSTPONE);

	  /* this is relevant for proper recovery */
	  log_record->run_postpone.is_sysop_postpone =
	    (tdes->state == TRAN_UNACTIVE_TOPOPE_COMMITTED_WITH_POSTPONE && !is_rv_finish_postpone);
	}
      else if (log_record->type == LOG_SYSOP_END_LOGICAL_COMPENSATE)
	{
	  /* we should be doing rollback or undo recovery */
	  assert (tdes->state == TRAN_UNACTIVE_ABORTED || tdes->state == TRAN_UNACTIVE_UNILATERALLY_ABORTED
		  || (is_rv_finish_postpone && (tdes->state == TRAN_UNACTIVE_TOPOPE_COMMITTED_WITH_POSTPONE
						|| tdes->state == TRAN_UNACTIVE_COMMITTED_WITH_POSTPONE)));
	}
      else if (log_record->type == LOG_SYSOP_END_LOGICAL_UNDO || log_record->type == LOG_SYSOP_END_LOGICAL_MVCC_UNDO)
	{
	  /* ... no restrictions I can think of */
	}
      else
	{
	  assert (log_record->type == LOG_SYSOP_END_COMMIT);
	  assert (tdes->state != TRAN_UNACTIVE_COMMITTED_WITH_POSTPONE
		  && (tdes->state != TRAN_UNACTIVE_TOPOPE_COMMITTED_WITH_POSTPONE || is_rv_finish_postpone));
	}

      if (!LOG_CHECK_LOG_APPLIER (thread_p) && tdes->is_active_worker_transaction ()
	  && log_does_allow_replication () == true)
	{
	  /* for the replication agent guarantee the order of transaction */
	  /* for CC(Click Counter) : at here */
	  log_append_repl_info (thread_p, tdes, false);
	  tdes->replication_log_generator.on_sysop_commit (*LOG_TDES_LAST_SYSOP_PARENT_LSA (tdes));
	}

      log_record->lastparent_lsa = *LOG_TDES_LAST_SYSOP_PARENT_LSA (tdes);
      log_record->prv_topresult_lsa = tdes->tail_topresult_lsa;

      /* do postpone */
      log_sysop_do_postpone (thread_p, tdes, log_record, data_size, data);

      /* log system operation end */
      log_append_sysop_end (thread_p, tdes, log_record, data_size, data);

      /* Remember last partial result */
      LSA_COPY (&tdes->tail_topresult_lsa, &tdes->tail_lsa);
    }

  log_sysop_end_final (thread_p, tdes);
}

/*
 * log_sysop_commit () - Commit system operation. This is the default type to end a system operation successfully and
 *			 to guarantee atomicity/permanency of all its operations.
 *
 * return	 : Void.
 * thread_p (in) : Thread entry.
 */
void
log_sysop_commit (THREAD_ENTRY * thread_p)
{
  LOG_REC_SYSOP_END log_record;

  log_record.type = LOG_SYSOP_END_COMMIT;

  log_sysop_commit_internal (thread_p, &log_record, 0, NULL, false);
}

/*
 * log_sysop_end_logical_undo () - Commit system operation and add an undo log record. This is a logical undo for complex
 *				  operations that cannot be easily located when rollback or recovery undo is executed.
 *
 * return	  : Void.
 * thread_p (in)  : Thread entry.
 * rcvindex (in)  : Recovery index for undo operation.
 * vfid (in)      : NULL or file identifier. Must be not NULL for mvcc operations.
 * undo_size (in) : Undo data size.
 * undo_data (in) : Undo data.
 *
 * note: sys ops used for logical undo have a limitation: they cannot use postpone log records. this limitation can
 *       be changed if needed by extending sys op start postpone log record to support undo data. so far, the extension
 *       was not necessary.
 */
void
log_sysop_end_logical_undo (THREAD_ENTRY * thread_p, LOG_RCVINDEX rcvindex, const VFID * vfid, int undo_size,
			    const char *undo_data)
{
  LOG_REC_SYSOP_END log_record;

  assert (rcvindex != RV_NOT_DEFINED);

  if (LOG_IS_MVCC_OPERATION (rcvindex))
    {
      log_record.type = LOG_SYSOP_END_LOGICAL_MVCC_UNDO;
      log_record.mvcc_undo.undo.data.offset = NULL_OFFSET;
      log_record.mvcc_undo.undo.data.volid = NULL_VOLID;
      log_record.mvcc_undo.undo.data.pageid = NULL_PAGEID;
      log_record.mvcc_undo.undo.data.rcvindex = rcvindex;
      log_record.mvcc_undo.undo.length = undo_size;
      log_record.mvcc_undo.mvccid = logtb_get_current_mvccid (thread_p);
      log_record.mvcc_undo.vacuum_info.vfid = *vfid;
      LSA_SET_NULL (&log_record.mvcc_undo.vacuum_info.prev_mvcc_op_log_lsa);
    }
  else
    {
      log_record.type = LOG_SYSOP_END_LOGICAL_UNDO;
      log_record.undo.data.offset = NULL_OFFSET;
      log_record.undo.data.volid = NULL_VOLID;
      log_record.undo.data.pageid = NULL_PAGEID;
      log_record.undo.data.rcvindex = rcvindex;
      log_record.undo.length = undo_size;
    }

  log_sysop_commit_internal (thread_p, &log_record, undo_size, undo_data, false);
}

/*
 * log_sysop_commit_and_compensate () - Commit system operation and add a compensate log record. This is a logical
 *					compensation that is too complex to be included in a single log record.
 *
 * return	   : Void.
 * thread_p (in)   : Thread entry.
 * undo_nxlsa (in) : LSA of next undo LSA (equivalent to compensated undo record previous LSA).
 */
void
log_sysop_end_logical_compensate (THREAD_ENTRY * thread_p, LOG_LSA * undo_nxlsa)
{
  LOG_REC_SYSOP_END log_record;

  log_record.type = LOG_SYSOP_END_LOGICAL_COMPENSATE;
  log_record.compensate_lsa = *undo_nxlsa;

  log_sysop_commit_internal (thread_p, &log_record, 0, NULL, false);
}

/*
 * log_sysop_end_logical_run_postpone () - Commit system operation and add a run postpone log record. This is a logical
 *					   run postpone that is too complex to be included in a single log record.
 *
 * return	 : Void.
 * thread_p (in) : Thread entry.
 * posp_lsa (in) : The LSA of postpone record which was executed by this run postpone.
 */
void
log_sysop_end_logical_run_postpone (THREAD_ENTRY * thread_p, LOG_LSA * posp_lsa)
{
  LOG_REC_SYSOP_END log_record;

  log_record.type = LOG_SYSOP_END_LOGICAL_RUN_POSTPONE;
  log_record.run_postpone.postpone_lsa = *posp_lsa;
  /* is_sysop_postpone will be set in log_sysop_commit_internal */

  log_sysop_commit_internal (thread_p, &log_record, 0, NULL, false);
}

/*
 * log_sysop_end_recovery_postpone () - called during recovery to finish the postpone phase of system op
 *
 * return          : void
 * thread_p (in)   : thread entry
 * log_record (in) : end system op log record as it was read from start postpone log record
 * data_size (in)  : undo data size
 * data (in)       : undo data
 */
void
log_sysop_end_recovery_postpone (THREAD_ENTRY * thread_p, LOG_REC_SYSOP_END * log_record, int data_size,
				 const char *data)
{
  log_sysop_commit_internal (thread_p, log_record, data_size, data, true);
}

/*
 * log_sysop_abort () - Abort sytem operations (usually due to errors). All changes in this system operation are
 *			rollbacked.
 *
 * return	 : Void.
 * thread_p (in) : Thread entry.
 */
void
log_sysop_abort (THREAD_ENTRY * thread_p)
{
  int tran_index;
  LOG_TDES *tdes = NULL;
  LOG_REC_SYSOP_END sysop_end;

  log_sysop_end_begin (thread_p, &tran_index, &tdes);
  if (tdes == NULL)
    {
      assert_release (false);
      return;
    }

  if (LSA_ISNULL (&tdes->tail_lsa) || LSA_LE (&tdes->tail_lsa, &LOG_TDES_LAST_SYSOP (tdes)->lastparent_lsa))
    {
      /* No change. */
    }
  else
    {
      TRAN_STATE save_state;

      if (!LOG_CHECK_LOG_APPLIER (thread_p) && tdes->is_active_worker_transaction ()
	  && log_does_allow_replication () == true)
	{
	  tdes->replication_log_generator.on_sysop_abort (*LOG_TDES_LAST_SYSOP_PARENT_LSA (tdes));
	}

      /* Abort changes in system op. */
      save_state = tdes->state;
      tdes->state = TRAN_UNACTIVE_ABORTED;

      /* Rollback changes. */
      log_rollback (thread_p, tdes, LOG_TDES_LAST_SYSOP_PARENT_LSA (tdes));
      tdes->m_modified_classes.decache_heap_repr (*LOG_TDES_LAST_SYSOP_PARENT_LSA (tdes));

      /* Log abort system operation. */
      sysop_end.type = LOG_SYSOP_END_ABORT;
      sysop_end.lastparent_lsa = *LOG_TDES_LAST_SYSOP_PARENT_LSA (tdes);
      sysop_end.prv_topresult_lsa = tdes->tail_topresult_lsa;
      log_append_sysop_end (thread_p, tdes, &sysop_end, 0, NULL);

      /* Remember last partial result */
      LSA_COPY (&tdes->tail_topresult_lsa, &tdes->tail_lsa);

      /* Restore transaction state. */
      tdes->state = save_state;
    }

  log_sysop_end_final (thread_p, tdes);
}

/*
 * log_sysop_attach_to_outer () - Attach system operation to its immediate parent (another system operation or, if this
 *				  is top system operation, to transaction descriptor).
 *
 * return	 : Void.
 * thread_p (in) : Thread entry.
 */
void
log_sysop_attach_to_outer (THREAD_ENTRY * thread_p)
{
  int tran_index;
  LOG_TDES *tdes = NULL;

  log_sysop_end_begin (thread_p, &tran_index, &tdes);
  if (tdes == NULL)
    {
      assert_release (false);
      return;
    }

  /* Is attach to outer allowed? */
  if (tdes->topops.last == 0 && (!LOG_ISTRAN_ACTIVE (tdes) || tdes->is_system_transaction ()))
    {
      /* Nothing to attach to. Be conservative and commit the transaction. */
      assert_release (false);
      log_sysop_commit (thread_p);
      return;
    }

  /* Attach to outer: transfer postpone LSA. Not much to do really :) */
  if (tdes->topops.last - 1 >= 0)
    {
      if (LSA_ISNULL (&tdes->topops.stack[tdes->topops.last - 1].posp_lsa))
	{
	  LSA_COPY (&tdes->topops.stack[tdes->topops.last - 1].posp_lsa,
		    &tdes->topops.stack[tdes->topops.last].posp_lsa);
	}
    }
  else
    {
      if (LSA_ISNULL (&tdes->posp_nxlsa))
	{
	  LSA_COPY (&tdes->posp_nxlsa, &tdes->topops.stack[tdes->topops.last].posp_lsa);
	}
    }

  log_sysop_end_final (thread_p, tdes);
}

/*
 * log_sysop_get_level () - Get current system operation level. If no system operation is started, it returns -1.
 *
 * return        : System op level
 * thread_p (in) : Thread entry
 */
STATIC_INLINE int
log_sysop_get_level (THREAD_ENTRY * thread_p)
{
  int tran_index;
  LOG_TDES *tdes = NULL;

  log_sysop_get_tran_index_and_tdes (thread_p, &tran_index, &tdes);
  if (tdes == NULL)
    {
      assert_release (false);
      return -1;
    }
  return tdes->topops.last;
}

/*
 * log_sysop_get_tran_index_and_tdes () - Get transaction descriptor for system operations (in case of VACUUM, it will
 *                                        return the thread special tdes instead of system tdes).
 *
 * return               : Void
 * thread_p (in)        : Thread entry
 * tran_index_out (out) : Transaction index
 * tdes_out (out)       : Transaction descriptor
 */
STATIC_INLINE void
log_sysop_get_tran_index_and_tdes (THREAD_ENTRY * thread_p, int *tran_index_out, LOG_TDES ** tdes_out)
{
  *tran_index_out = LOG_FIND_THREAD_TRAN_INDEX (thread_p);
  *tdes_out = LOG_FIND_TDES (*tran_index_out);
  if (*tdes_out == NULL)
    {
      assert_release (false);
      return;
    }
}

/*
 * log_check_system_op_is_started () - Check system op is started.
 *
 * return	 : Error code.
 * thread_p (in) : Thread entry.
 */
bool
log_check_system_op_is_started (THREAD_ENTRY * thread_p)
{
  LOG_TDES *tdes;		/* Transaction descriptor */
  int tran_index;

  tran_index = LOG_FIND_THREAD_TRAN_INDEX (thread_p);
  tdes = LOG_FIND_TDES (tran_index);
  if (tdes == NULL)
    {
      assert_release (false);
      return false;
    }

  if (!LOG_IS_SYSTEM_OP_STARTED (tdes))
    {
      assert_release (false);
      return false;
    }

  return true;
}

/*
 * log_get_parent_lsa_system_op - Get parent lsa of top operation
 *
 * return: lsa of parent or NULL
 *
 *   parent_lsa(in/out): The topop LSA for current top operation
 *
 * NOTE: Find the address of the parent of top operation.
 */
LOG_LSA *
log_get_parent_lsa_system_op (THREAD_ENTRY * thread_p, LOG_LSA * parent_lsa)
{
  LOG_TDES *tdes;		/* Transaction descriptor */
  int tran_index;
  int error_code = NO_ERROR;

  tran_index = LOG_FIND_THREAD_TRAN_INDEX (thread_p);
  tdes = LOG_FIND_TDES (tran_index);
  if (tdes == NULL)
    {
      er_set (ER_FATAL_ERROR_SEVERITY, ARG_FILE_LINE, ER_LOG_UNKNOWN_TRANINDEX, 1, tran_index);
      error_code = ER_LOG_UNKNOWN_TRANINDEX;
      return NULL;
    }

  if (tdes->topops.last < 0)
    {
      LSA_SET_NULL (parent_lsa);
      return NULL;
    }

  LSA_COPY (parent_lsa, &tdes->topops.stack[tdes->topops.last].lastparent_lsa);

  return parent_lsa;
}

/*
 * log_is_tran_in_system_op - Find if current transaction is doing a top nested
 *                         system operation
 *
 * return:
 *
 * NOTE: Find if the current transaction is doing a top nested system
 *              operation.
 */
bool
log_is_tran_in_system_op (THREAD_ENTRY * thread_p)
{
  LOG_TDES *tdes;		/* Transaction descriptor */
  int tran_index;
  int error_code = NO_ERROR;

  tran_index = LOG_FIND_THREAD_TRAN_INDEX (thread_p);
  tdes = LOG_FIND_TDES (tran_index);
  if (tdes == NULL)
    {
      er_set (ER_FATAL_ERROR_SEVERITY, ARG_FILE_LINE, ER_LOG_UNKNOWN_TRANINDEX, 1, tran_index);
      error_code = ER_LOG_UNKNOWN_TRANINDEX;
      return false;
    }

  if (tdes->topops.last < 0 && LSA_ISNULL (&tdes->savept_lsa))
    {
      return false;
    }
  else
    {
      return true;
    }
}

/*
 * log_can_skip_undo_logging - Is it safe to skip undo logging for given file ?
 *
 * return:
 *
 *   rcvindex(in): Index to recovery function
 *   tdes(in):
 *   addr(in):
 *
 * NOTE: Find if it is safe to skip undo logging for data related to given file.
 *       Some rcvindex values should never be skipped.
 */
static bool
log_can_skip_undo_logging (THREAD_ENTRY * thread_p, LOG_RCVINDEX rcvindex, const LOG_TDES * tdes, LOG_DATA_ADDR * addr)
{
  /*
   * Some log record types (rcvindex) should never be skipped.
   * In the case of LINK_PERM_VOLEXT, the link of a permanent temp volume must be logged to support media failures.
   * See also log_can_skip_redo_logging.
   */
  if (LOG_ISUNSAFE_TO_SKIP_RCVINDEX (rcvindex))
    {
      return false;
    }

  if (tdes->is_system_worker_transaction () && !tdes->is_under_sysop ())
    {
      /* If vacuum worker has not started a system operation, it can skip using undo logging. */
      // note - maybe it is better to add an assert (false)?
      return true;
    }

  /*
   * Operation level undo can be skipped on temporary pages. For example, those of temporary files.
   * No-operational level undo (i.e., logical logging) can be skipped for temporary files.
   */
  if (addr->pgptr != NULL && pgbuf_is_lsa_temporary (addr->pgptr) == true)
    {
      /* why do we log temporary files */
      assert (false);
      return true;
    }

  if (addr->vfid == NULL || VFID_ISNULL (addr->vfid))
    {
      return false;
    }

  return false;
}

/*
 * log_can_skip_redo_logging - Is it safe to skip redo logging for given file ?
 *
 * return:
 *
 *   rcvindex(in): Index to recovery function
 *   ignore_tdes(in):
 *   addr(in): Address (Volume, page, and offset) of data
 *
 * NOTE: Find if it is safe to skip redo logging for data related to given file.
 *       Redo logging can be skip on any temporary page. For example, pages of temporary files on any volume.
 *       Some rcvindex values should never be skipped.
 */
static bool
log_can_skip_redo_logging (LOG_RCVINDEX rcvindex, const LOG_TDES * ignore_tdes, LOG_DATA_ADDR * addr)
{
  /*
   * Some log record types (rcvindex) should never be skipped.
   * In the case of LINK_PERM_VOLEXT, the link of a permanent temp volume must be logged to support media failures.
   * See also log_can_skip_undo_logging.
   */
  if (LOG_ISUNSAFE_TO_SKIP_RCVINDEX (rcvindex))
    {
      return false;
    }

  /*
   * Operation level redo can be skipped on temporary pages. For example, those of temporary files
   */
  if (addr->pgptr != NULL && pgbuf_is_lsa_temporary (addr->pgptr) == true)
    {
      return true;
    }
  else
    {
      return false;
    }
}

/*
 * log_append_commit_postpone - APPEND COMMIT WITH POSTPONE
 *
 * return: nothing
 *
 *   tdes(in/out): State structure of transaction being committed
 *   start_posplsa(in): Address where the first postpone log record start
 *
 * NOTE: The transaction is declared as committed with postpone actions.
 *       The transaction is not fully committed until all postpone actions are executed.
 *
 *       The postpone operations are not invoked by this function.
 */
static void
log_append_commit_postpone (THREAD_ENTRY * thread_p, LOG_TDES * tdes, LOG_LSA * start_postpone_lsa)
{
  LOG_REC_START_POSTPONE *start_posp;	/* Start postpone actions */
  LOG_PRIOR_NODE *node;
  LOG_LSA start_lsa;

  node = prior_lsa_alloc_and_copy_data (thread_p, LOG_COMMIT_WITH_POSTPONE, RV_NOT_DEFINED, NULL, 0, NULL, 0, NULL);
  if (node == NULL)
    {
      return;
    }

  start_posp = (LOG_REC_START_POSTPONE *) node->data_header;
  LSA_COPY (&start_posp->posp_lsa, start_postpone_lsa);

  start_lsa = prior_lsa_next_record (thread_p, node, tdes);

  tdes->state = TRAN_UNACTIVE_COMMITTED_WITH_POSTPONE;

  logpb_flush_pages (thread_p, &start_lsa);
}

/*
 * log_append_sysop_start_postpone () - append a log record when system op starts postpone.
 *
 * return                    : void
 * thread_p (in)             : thread entry
 * tdes (in)                 : transaction descriptor
 * sysop_start_postpone (in) : start postpone log record
 * data_size (in)            : undo data size
 * data (in)                 : undo data
 */
static void
log_append_sysop_start_postpone (THREAD_ENTRY * thread_p, LOG_TDES * tdes,
				 LOG_REC_SYSOP_START_POSTPONE * sysop_start_postpone, int data_size, const char *data)
{
  LOG_PRIOR_NODE *node;

  node =
    prior_lsa_alloc_and_copy_data (thread_p, LOG_SYSOP_START_POSTPONE, RV_NOT_DEFINED, NULL, data_size, (char *) data,
				   0, NULL);
  if (node == NULL)
    {
      return;
    }

  *(LOG_REC_SYSOP_START_POSTPONE *) node->data_header = *sysop_start_postpone;
  (void) prior_lsa_next_record (thread_p, node, tdes);
}

/*
 * log_append_sysop_end () - append sys op end log record
 *
 * return         : void
 * thread_p (in)  : thread entry
 * tdes (in)      : transaction descriptor
 * sysop_end (in) : sys op end log record
 * data_size (in) : data size
 * data (in)      : recovery data
 */
static void
log_append_sysop_end (THREAD_ENTRY * thread_p, LOG_TDES * tdes, LOG_REC_SYSOP_END * sysop_end, int data_size,
		      const char *data)
{
  LOG_PRIOR_NODE *node = NULL;

  assert (tdes != NULL);
  assert (sysop_end != NULL);
  assert (data_size == 0 || data != NULL);

  node = prior_lsa_alloc_and_copy_data (thread_p, LOG_SYSOP_END, RV_NOT_DEFINED, NULL, data_size, data, 0, NULL);
  if (node == NULL)
    {
      /* Is this possible? */
      assert (false);
    }
  else
    {
      /* Save data head. */
      /* First save lastparent_lsa and prv_topresult_lsa. */
      LOG_LSA start_lsa = LSA_INITIALIZER;

      memcpy (node->data_header, sysop_end, node->data_header_length);

      start_lsa = prior_lsa_next_record (thread_p, node, tdes);
      assert (!LSA_ISNULL (&start_lsa));
    }
}

/*
 * log_append_repl_info_internal - APPEND REPLICATION LOG RECORD
 *
 * return: nothing
 *
 *   thread_p(in):
 *   tdes(in): State structure of transaction being committed/aborted.
 *   is_commit(in):
 *   with_lock(in):
 *
 * NOTE:critical section is set by its caller function.
 */
static void
log_append_repl_info_internal (THREAD_ENTRY * thread_p, LOG_TDES * tdes, bool is_commit, int with_lock)
{
  // todo: where this is used, we should write replication entries to replication log
}

void
log_append_repl_info (THREAD_ENTRY * thread_p, LOG_TDES * tdes, bool is_commit)
{
  log_append_repl_info_internal (thread_p, tdes, is_commit, LOG_PRIOR_LSA_WITHOUT_LOCK);
}

static void
log_append_repl_info_with_lock (THREAD_ENTRY * thread_p, LOG_TDES * tdes, bool is_commit)
{
  log_append_repl_info_internal (thread_p, tdes, is_commit, LOG_PRIOR_LSA_WITH_LOCK);
}

/*
 * log_append_repl_info_and_commit_log - append repl log along with commit log.
 *
 * return: none
 *
 *   tdes(in):
 *   commit_lsa(out): LSA of commit log
 *
 * NOTE: Atomic write of replication log and commit log is crucial for replication consistencies.
 *       When a commit log of others is written in the middle of one's replication and commit log,
 *       a restart of replication will break consistencies of slaves/replicas.
 */
static void
log_append_repl_info_and_commit_log (THREAD_ENTRY * thread_p, LOG_TDES * tdes, LOG_LSA * commit_lsa)
{
  log_Gl.prior_info.prior_lsa_mutex.lock ();

  log_append_repl_info_with_lock (thread_p, tdes, true);
  log_append_commit_log_with_lock (thread_p, tdes, commit_lsa);

  log_Gl.prior_info.prior_lsa_mutex.unlock ();
}

/*
 * log_append_donetime_internal - APPEND COMMIT/ABORT LOG RECORD ALONG WITH TIME OF TERMINATION.
 *
 * return: none
 *
 *   tdes(in):
 *   eot_lsa(out): LSA of COMMIT/ABORT log
 *   iscommitted(in): Is transaction been finished as committed?
 *   with_lock(in): whether it has mutex or not.
 *
 * NOTE: a commit or abort record is recorded along with the current time as the termination time of the transaction.
 */
static void
log_append_donetime_internal (THREAD_ENTRY * thread_p, LOG_TDES * tdes, LOG_LSA * eot_lsa, LOG_RECTYPE iscommitted,
			      enum LOG_PRIOR_LSA_LOCK with_lock)
{
  LOG_REC_DONETIME *donetime;
  LOG_PRIOR_NODE *node;
  LOG_LSA lsa;

  eot_lsa->pageid = NULL_LOG_PAGEID;
  eot_lsa->offset = NULL_LOG_OFFSET;

  node = prior_lsa_alloc_and_copy_data (thread_p, iscommitted, RV_NOT_DEFINED, NULL, 0, NULL, 0, NULL);
  if (node == NULL)
    {
      /* FIXME */
      return;
    }

  donetime = (LOG_REC_DONETIME *) node->data_header;
  donetime->at_time = time (NULL);

  if (with_lock == LOG_PRIOR_LSA_WITH_LOCK)
    {
      lsa = prior_lsa_next_record_with_lock (thread_p, node, tdes);
    }
  else
    {
      lsa = prior_lsa_next_record (thread_p, node, tdes);
    }

  LSA_COPY (eot_lsa, &lsa);
}

static void
<<<<<<< HEAD
log_append_group_commit_internal (THREAD_ENTRY * thread_p, LOG_TDES * tdes, INT64 stream_pos, const tx_group & group,
				  LOG_LSA * commit_lsa, bool * has_postpone)
=======
log_append_group_complete (THREAD_ENTRY * thread_p, LOG_TDES * tdes, INT64 stream_pos, tx_group & group,
			   LOG_LSA * complete_lsa)
>>>>>>> 842ff04a
{
  LOG_PRIOR_NODE *node;
  LOG_LSA lsa;

<<<<<<< HEAD
  assert (commit_lsa != NULL && has_postpone != NULL);
  commit_lsa->pageid = NULL_PAGEID;
  commit_lsa->offset = NULL_OFFSET;
=======
  assert (complete_lsa != NULL);
  complete_lsa->pageid = NULL_LOG_PAGEID;
  complete_lsa->offset = NULL_LOG_OFFSET;
>>>>>>> 842ff04a

  *has_postpone = false;
  // *INDENT-OFF*
  cubmem::appendible_block<1024> v;
  for (const auto & ti : group.get_container ())
    {
      const log_tdes *tdes = LOG_FIND_TDES (ti.m_tran_index);
      assert (tdes != NULL);
      v.append (tdes->trid);
      v.append (ti.m_tran_state);
      if (ti.m_tran_state == TRAN_UNACTIVE_COMMITTED_WITH_POSTPONE)
<<<<<<< HEAD
      {
	const log_tdes * tdes = LOG_FIND_TDES (ti.m_tran_index);
	v.append (tdes->posp_nxlsa);
        *has_postpone = true;
      }
=======
        {
	  v.append (tdes->posp_nxlsa);
        }
>>>>>>> 842ff04a
    }
  // *INDENT-ON*

  node = prior_lsa_alloc_and_copy_data (thread_p, LOG_GROUP_COMPLETE, RV_NOT_DEFINED, NULL, 0, NULL,
					(int) v.get_size (), v.get_read_ptr ());

  LOG_REC_GROUP_COMPLETE *gc = (LOG_REC_GROUP_COMPLETE *) node->data_header;
  gc->at_time = time (NULL);
  gc->stream_pos = stream_pos;
  gc->redo_size = v.get_size ();

  // be sure to set tdes->rcv.tran_start_postpone_lsa and do appends under prior_lock
  // to protect against inconsistent checkpoints
  log_Gl.prior_info.prior_lsa_mutex.lock ();
  // *INDENT-OFF*
  for (tx_group::node_info &ti : group.get_container ())
    {
      LOG_TDES *tdes = LOG_FIND_TDES (ti.m_tran_index);
      assert (tdes != NULL);
      if (LSA_ISNULL (&tdes->posp_nxlsa))
	{
	  // filter out transactions without postpone
	  continue;
	}

      tdes->state = ti.m_tran_state = TRAN_UNACTIVE_COMMITTED_WITH_POSTPONE;
      tdes->rcv.tran_start_postpone_lsa = tdes->tail_lsa;
    }
  // *INDENT-ON*

  lsa = prior_lsa_next_record_with_lock (thread_p, node, tdes);
  log_Gl.prior_info.prior_lsa_mutex.unlock ();

  LSA_COPY (complete_lsa, &lsa);
}

void
log_append_group_commit (THREAD_ENTRY * thread_p, LOG_TDES * tdes, INT64 stream_pos, const tx_group & group,
			 LOG_LSA * commit_lsa, bool * has_postpone)
{
  log_append_group_commit_internal (thread_p, tdes, stream_pos, group, commit_lsa, has_postpone);
}

/*
 * log_change_tran_as_completed - change the state of a transaction as committed/aborted
 *
 * return: nothing
 *
 *   tdes(in/out): State structure of transaction being committed/aborted.
 *   iscommitted(in): Is transaction been finished as committed ?
 *   lsa(in): commit lsa to flush logs
 *
 */
static void
log_change_tran_as_completed (THREAD_ENTRY * thread_p, LOG_TDES * tdes, LOG_RECTYPE iscommitted, LOG_LSA * lsa)
{
  if (iscommitted == LOG_COMMIT)
    {
      tdes->state = TRAN_UNACTIVE_COMMITTED;

      log_Stat.commit_count++;

      logpb_flush_pages (thread_p, lsa);
    }
  else
    {
      tdes->state = TRAN_UNACTIVE_ABORTED;
    }

#if !defined (NDEBUG)
  if (prm_get_bool_value (PRM_ID_LOG_TRACE_DEBUG))
    {
      char time_val[CTIME_MAX];
      time_t xxtime = time (NULL);

      (void) ctime_r (&xxtime, time_val);
      fprintf (stdout,
	       msgcat_message (MSGCAT_CATALOG_CUBRID, MSGCAT_SET_LOG,
			       ((iscommitted == LOG_COMMIT) ? MSGCAT_LOG_FINISH_COMMIT : MSGCAT_LOG_FINISH_ABORT)),
	       tdes->tran_index, tdes->trid, log_Gl.hdr.append_lsa.pageid, log_Gl.hdr.append_lsa.offset, time_val);
      fflush (stdout);
    }
#endif /* !NDEBUG */
}

/*
 * log_append_commit_log - append commit log record along with time of termination.
 *
 * return: nothing
 *
 *   tdes(in/out): State structure of transaction being committed.
 *   commit_lsa(out): LSA of commit log.
 */
static void
log_append_commit_log (THREAD_ENTRY * thread_p, LOG_TDES * tdes, LOG_LSA * commit_lsa)
{
  log_append_donetime_internal (thread_p, tdes, commit_lsa, LOG_COMMIT, LOG_PRIOR_LSA_WITHOUT_LOCK);
}

/*
 * log_append_commit_log_with_lock - append commit log record along with time of termination with prior lsa mutex.
 *
 * return: none
 *
 *   tdes(in/out): State structure of transaction being committed.
 *   commit_lsa(out): LSA of commit log.
 */
static void
log_append_commit_log_with_lock (THREAD_ENTRY * thread_p, LOG_TDES * tdes, LOG_LSA * commit_lsa)
{
  log_append_donetime_internal (thread_p, tdes, commit_lsa, LOG_COMMIT, LOG_PRIOR_LSA_WITH_LOCK);
}

/*
 * log_append_abort_log - append abort log record along with time of termination
 *
 * return: nothing
 *
 *   tdes(in/out): State structure of transaction being aborted.
 *   abort_lsa(out): LSA of abort log.
 */
static void
log_append_abort_log (THREAD_ENTRY * thread_p, LOG_TDES * tdes, LOG_LSA * abort_lsa)
{
  log_append_donetime_internal (thread_p, tdes, abort_lsa, LOG_ABORT, LOG_PRIOR_LSA_WITHOUT_LOCK);
}

/*
 * log_add_to_modified_class_list -
 *
 * return:
 *
 *   classname(in):
 *   class_oid(in):
 *
 * NOTE: Function for LOG_TDES.modified_class_list
 *       This list keeps the following information:
 *        {name, OID} of modified class and LSA for the last modification
 */
int
log_add_to_modified_class_list (THREAD_ENTRY * thread_p, const char *classname, const OID * class_oid)
{
  LOG_TDES *tdes;
  int tran_index;

  assert (classname != NULL);
  assert (class_oid != NULL);
  assert (!OID_ISNULL (class_oid));
  assert (class_oid->volid >= 0);	/* is not temp_oid */

  tran_index = LOG_FIND_THREAD_TRAN_INDEX (thread_p);
  tdes = LOG_FIND_TDES (tran_index);
  if (tdes == NULL)
    {
      return ER_FAILED;
    }

  tdes->m_modified_classes.add (classname, *class_oid, tdes->tail_lsa);
  return NO_ERROR;
}

/*
 * log_is_class_being_modified () - check if a class is being modified by the transaction which is executed by the
 *				    thread parameter
 * return : true if the class is being modified, false otherwise
 * thread_p (in)  : thread entry
 * class_oid (in) : class identifier
 */
bool
log_is_class_being_modified (THREAD_ENTRY * thread_p, const OID * class_oid)
{
  LOG_TDES *tdes;
  int tran_index;

  assert (class_oid != NULL);
  assert (!OID_ISNULL (class_oid));
  assert (class_oid->volid >= 0);	/* is not temp_oid */

  tran_index = LOG_FIND_THREAD_TRAN_INDEX (thread_p);
  tdes = LOG_FIND_TDES (tran_index);

  if (tdes == NULL)
    {
      /* this is an error but this is not the place for handling it */
      return false;
    }

  return tdes->m_modified_classes.has_class (*class_oid);
}

/*
 * log_cleanup_modified_class -
 *
 * return:
 *
 *   t(in):
 *   arg(in):
 *
 * NOTE: Function for LOG_TDES.modified_class_list
 *       This will be used to decache the class representations and XASLs when a transaction is finished.
 */
static void
log_cleanup_modified_class (const tx_transient_class_entry & t, bool & stop)
{
  THREAD_ENTRY *thread_p = thread_get_thread_entry_info ();

  /* decache this class from the partitions cache also */
  (void) partition_decache_class (thread_p, &t.m_class_oid);

  /* remove XASL cache entries which are relevant with this class */
  xcache_remove_by_oid (thread_p, &t.m_class_oid);
  /* remove filter predicate cache entries which are relevant with this class */
  fpcache_remove_by_class (thread_p, &t.m_class_oid);
}

extern int locator_drop_transient_class_name_entries (THREAD_ENTRY * thread_p, LOG_LSA * savep_lsa);

/*
 * log_cleanup_modified_class_list -
 *
 * return:
 *
 *   tdes(in):
 *   savept_lsa(in): savepoint lsa to rollback
 *   bool(in): release the memory or not
 *   decache_classrepr(in): decache the class representation or not
 *
 * NOTE: Function for LOG_TDES.modified_class_list
 */
static void
log_cleanup_modified_class_list (THREAD_ENTRY * thread_p, LOG_TDES * tdes, LOG_LSA * savept_lsa, bool release,
				 bool decache_classrepr)
{
  if (decache_classrepr)
    {
      // decache heap representations
      tdes->m_modified_classes.decache_heap_repr (savept_lsa != NULL ? *savept_lsa : NULL_LSA);
    }
  tdes->m_modified_classes.map (log_cleanup_modified_class);

  /* always execute for defense */
  (void) locator_drop_transient_class_name_entries (thread_p, savept_lsa);

  if (release)
    {
      tdes->m_modified_classes.clear ();
    }
}

/*
 * log_commit_local - Perform the local commit operations of a transaction
 *
 * return: state of commit operation
 *
 *   tdes(in/out): State structure of transaction of the log record
 *   retain_lock(in): false = release locks (default)
 *                    true  = retain locks
 *   is_local_tran(in): Is a local transaction?
 *
 * NOTE:  Commit the current transaction locally. If there are postpone actions, the transaction is declared
 *        committed_with_postpone_actions by logging a log record indicating this state. Then, the postpone actions
 *        are executed. When the transaction is declared as fully committed, the locks acquired by the transaction
 *        are released. A committed transaction is not subject to deadlock when postpone operations are executed.
 *	  The function returns the state of the transaction(i.e. whether it is completely committed or not).
 */
TRAN_STATE
log_commit_local (THREAD_ENTRY * thread_p, LOG_TDES * tdes, bool retain_lock, bool is_local_tran)
{
#if 0
  cubtx::complete_manager::id_type id = 0xFFFFFFFFFFFFFFFFUL;
#endif
  qmgr_clear_trans_wakeup (thread_p, tdes->tran_index, false, false);

  /* tx_lob_locator_clear and logtb_complete_mvcc operations must be done before entering unactive state because
   * they do some logging. We must NOT log (or do other regular changes to the database) after the transaction enters
   * the unactive state because of the following scenario: 1. enter TRAN_UNACTIVE_WILL_COMMIT state 2. a checkpoint
   * occurs and finishes. All active transactions are saved in log including their state. Our transaction will be saved
   * with TRAN_UNACTIVE_WILL_COMMIT state. 3. a crash occurs before our logging. Here, for example in case of unique
   * statistics, we will lost logging of unique statistics. 4. A recovery will occur. Because our transaction was saved
   * at checkpoint with TRAN_UNACTIVE_WILL_COMMIT state, it will be committed. Because we didn't logged the changes
   * made by the transaction we will not reflect the changes. They will be definitely lost. */
  tx_lob_locator_clear (thread_p, tdes, true, NULL);

  /* clear mvccid before releasing the locks. This operation must be done before do_postpone because it stores unique
   * statistics for all B-trees and if an error occurs those operations and all operations of current transaction must
   * be rolled back. */

  /* TODO - remove complete MVCC. The GC thread will complete MVCC. */
  logtb_complete_mvcc (thread_p, tdes, true);

  // todo: do we really need this? Investigate removing this state assignment
  tdes->state = TRAN_UNACTIVE_WILL_COMMIT;
  /* undo_nxlsa is no longer required here and must be reset, in case checkpoint takes a snapshot of this transaction
   * during TRAN_UNACTIVE_WILL_COMMIT phase.
   */
  LSA_SET_NULL (&tdes->undo_nxlsa);

  /* destroy all transaction's remaining temporary files */
  file_tempcache_drop_tran_temp_files (thread_p);

  if (!LSA_ISNULL (&tdes->tail_lsa))
    {
      /*
       * Transaction updated data.
       */

      if (!LSA_ISNULL (&tdes->posp_nxlsa))
	{
<<<<<<< HEAD
#if 0
	  /* TODO  - Activate the following code after stabilizing it. */
	  if (!LOG_CHECK_LOG_APPLIER (thread_p) && log_does_allow_replication () == true)
	    {
	      /* Need to finish transaction befor waiting for log. */
	      tdes->replication_log_generator.on_transaction_commit ();
	      id = log_Gl.m_tran_complete_mgr->register_transaction (tdes->tran_index, tdes->mvccinfo.id, tdes->state);
	      /* Wait for postpone logging, before running postpone. */
	      log_Gl.m_tran_complete_mgr->wait_for_logging (id);
	      log_do_postpone (thread_p, tdes, &tdes->posp_nxlsa);
	    }
	  else
#endif
	    {
	      log_tran_do_postpone (thread_p, tdes);
	    }
=======
	  log_tran_do_postpone (thread_p, tdes);
>>>>>>> 842ff04a
	}

      /* The files created by this transaction are not new files any longer. Close any query cursors at this moment
       * too. */
      if (tdes->first_save_entry != NULL)
	{
	  spage_free_saved_spaces (thread_p, tdes->first_save_entry);
	  tdes->first_save_entry = NULL;
	}

      log_cleanup_modified_class_list (thread_p, tdes, NULL, true, false);

      if (is_local_tran)
	{
	  LOG_LSA commit_lsa;

<<<<<<< HEAD
	  /* To write unlock log before releasing locks for transactional consistencies. When a transaction(T2) which
	   * is resumed by this committing transaction(T1) commits and a crash happens before T1 completes, transaction
	   * consistencies will be broken because T1 will be aborted during restart recovery and T2 was already
	   * committed. */
	  /* TODO - with GC, no need to append log commit or ha commit. */
	  if (!LOG_CHECK_LOG_APPLIER (thread_p) && tdes->is_active_worker_transaction ()
	      && log_does_allow_replication () == true)
=======
	  if (LSA_ISNULL (&tdes->posp_nxlsa))
>>>>>>> 842ff04a
	    {
	      tx_group group;
	      group.add (tdes->tran_index, 0, tdes->state);
	      log_append_group_complete (thread_p, tdes, 0, group, &commit_lsa);
	    }
	  else
	    {
	      // append finish_postpone only if gc with postpone was appended
	      log_append_finish_postpone (thread_p, tdes, &commit_lsa);
	    }

	  tdes->replication_log_generator.on_transaction_commit ();
#if 0
	  /* TODO  - Activate the following code and rewrite all cases with group complete. */
	  if (!LOG_CHECK_LOG_APPLIER (thread_p) && log_does_allow_replication () == true)
	    {
	      /* Register transaction after on_transaction_commit call. */
	      if (id == 0xFFFFFFFFFFFFFFFFUL)
		{
		  /* TODO - consider wakeup GC thread if this is the first transaction in group */
		  id =
		    log_Gl.m_tran_complete_mgr->register_transaction (tdes->tran_index, tdes->mvccinfo.id, tdes->state);
		}

	      if (retain_lock != true)
		{
		  /* For consistency, we must complete MVCCID before unlock. Maybe we will consider atomicity here. */
		  log_Gl.m_tran_complete_mgr->wait_for_complete_mvcc (id);
		  /* Release the lock since MVCC is completed. */
		  lock_unlock_all (thread_p);
		}

	      /* Wait for commit. */
	      log_Gl.m_tran_complete_mgr->wait_for_complete (id);
	    }
	  else
#endif
	    {
	      if (retain_lock != true)
		{
		  lock_unlock_all (thread_p);
		}

	      /* Flush commit log and change the transaction state. */
	      log_change_tran_as_completed (thread_p, tdes, LOG_COMMIT, &commit_lsa);
	    }
	}
      else
	{
	  /* Postpone appending replication and commit log and releasing locks to log_complete_for_2pc. */
	}
    }
  else
    {
      /*
       * Transaction did not update anything or we are not logging
       */

      /*
       * We are not logging, and changes were done
       */
      if (tdes->first_save_entry != NULL)
	{
	  spage_free_saved_spaces (thread_p, tdes->first_save_entry);
	  tdes->first_save_entry = NULL;
	}

      if (retain_lock != true)
	{
	  lock_unlock_all (thread_p);
	}

      tdes->state = TRAN_UNACTIVE_COMMITTED;
    }

  return tdes->state;
}

/*
 * log_abort_local - Perform the local abort operations of a transaction
 *
 * return: state of abort operation
 *
 *   tdes(in/out): State structure of transaction of the log record
 *   is_local_tran(in): Is a local transaction? (It is not used at this point)
 *
 * NOTE: Abort the current transaction locally.
 *	 When the transaction is declared as fully aborted, the locks acquired by the transaction are released and
 *	 query cursors are closed.
 *       This function is used for both local and coordinator transactions.
 */
TRAN_STATE
log_abort_local (THREAD_ENTRY * thread_p, LOG_TDES * tdes, bool is_local_tran)
{
#if 0
  cubtx::complete_manager::id_type id;
#endif
  qmgr_clear_trans_wakeup (thread_p, tdes->tran_index, false, true);

  tdes->state = TRAN_UNACTIVE_ABORTED;

  /* destroy transaction's temporary files */
  file_tempcache_drop_tran_temp_files (thread_p);

  if (!LSA_ISNULL (&tdes->tail_lsa))
    {
      /*
       * Transaction updated data.
       */

      log_rollback (thread_p, tdes, NULL);

      log_update_global_btid_online_index_stats (thread_p);

      log_cleanup_modified_class_list (thread_p, tdes, NULL, true, true);

      if (tdes->first_save_entry != NULL)
	{
	  spage_free_saved_spaces (thread_p, tdes->first_save_entry);
	  tdes->first_save_entry = NULL;
	}

#if 0
      /* TODO  - Activate the following code and rewrite all cases with group complete. */
      if (!LOG_CHECK_LOG_APPLIER (thread_p) && log_does_allow_replication () == true)
	{
	  assert (MVCCID_IS_VALID (tdes->mvccinfo.id));
	  /* Need to finish transaction befor waiting for log. */
	  tdes->replication_log_generator.on_transaction_abort ();
	  id = log_Gl.m_tran_complete_mgr->register_transaction (tdes->tran_index, tdes->mvccinfo.id, tdes->state);
	  /* For consistency, we must complete MVCCID before unlock. Maybe we will consider atomicity here. */
	  log_Gl.m_tran_complete_mgr->wait_for_complete_mvcc (id);
	  /* Release the lock since MVCC is completed. */
	  lock_unlock_all (thread_p);
	}
      else
#endif
	{
	  /* clear mvccid before releasing the locks */
	  logtb_complete_mvcc (thread_p, tdes, false);

	  /* It is safe to release locks here, since we already completed abort. */
	  lock_unlock_all (thread_p);
	}
    }
  else
    {
      /*
       * Transaction did not update anything or we are not logging
       */

      if (tdes->first_save_entry != NULL)
	{
	  spage_free_saved_spaces (thread_p, tdes->first_save_entry);
	  tdes->first_save_entry = NULL;
	}

      /* clear mvccid before releasing the locks */
      logtb_complete_mvcc (thread_p, tdes, false);

      lock_unlock_all (thread_p);

      /* There is no need to create a new transaction identifier */
    }

  tx_lob_locator_clear (thread_p, tdes, false, NULL);

  /* TODO - remove the next call */
  tdes->replication_log_generator.on_transaction_abort ();

  return tdes->state;
}

/*
 * log_commit - COMMIT A TRANSACTION
 *
 * return:  state of commit operation
 *
 *   tran_index(in): tran_index
 *   retain_lock(in): false = release locks (default)
 *                      true  = retain locks
 *
 * NOTE: Commit the current transaction.  The function returns the
 *              state of the transaction (i.e., notify if the transaction
 *              is completely commited or not). If the transaction was
 *              coordinating a global transaction then the Two Phase Commit
 *              protocol is followed by this function. Otherwise, only the
 *              local commit actions are performed.
 */
TRAN_STATE
log_commit (THREAD_ENTRY * thread_p, int tran_index, bool retain_lock)
{
  TRAN_STATE state;		/* State of committed transaction */
  LOG_TDES *tdes;		/* Transaction descriptor */
  bool decision;
  LOG_2PC_EXECUTE execute_2pc_type;
  int error_code = NO_ERROR;

  if (tran_index == NULL_TRAN_INDEX)
    {
      tran_index = LOG_FIND_THREAD_TRAN_INDEX (thread_p);
    }

  tdes = LOG_FIND_TDES (tran_index);
  if (tdes == NULL)
    {
      er_set (ER_FATAL_ERROR_SEVERITY, ARG_FILE_LINE, ER_LOG_UNKNOWN_TRANINDEX, 1, tran_index);
      error_code = ER_LOG_UNKNOWN_TRANINDEX;
      return TRAN_UNACTIVE_UNKNOWN;
    }
  assert (!tdes->is_system_worker_transaction ());

  if (!LOG_ISTRAN_ACTIVE (tdes) && !LOG_ISTRAN_2PC_PREPARE (tdes) && LOG_ISRESTARTED ())
    {
      /* May be a system error since transaction is not active.. cannot be committed */
#if defined(CUBRID_DEBUG)
      er_log_debug (ARG_FILE_LINE,
		    "log_commit: Transaction %d (index = %d) is"
		    " not active and cannot be committed. Its state is %s\n", tdes->trid, tdes->tran_index,
		    log_state_string (tdes->state));
#endif /* CUBRID_DEBUG */
      return tdes->state;
    }

  if (tdes->topops.last >= 0)
    {
      /* This is likely a system error since the transaction is being committed when there are system permanent
       * operations attached to it. Commit those operations too */
      er_set (ER_WARNING_SEVERITY, ARG_FILE_LINE, ER_LOG_HAS_TOPOPS_DURING_COMMIT_ABORT, 2, tdes->trid,
	      tdes->tran_index);
      assert (false);
      while (tdes->topops.last >= 0)
	{
	  log_sysop_attach_to_outer (thread_p);
	}
    }

  tdes->m_multiupd_stats.clear ();

  if (log_2pc_clear_and_is_tran_distributed (tdes))
    {
      /* This is the coordinator of a distributed transaction If we are in prepare to commit mode. I cannot be the
       * root coordinator, so the decision has been taken at this moment by the root coordinator */
      if (LOG_ISTRAN_2PC_PREPARE (tdes))
	{
	  execute_2pc_type = LOG_2PC_EXECUTE_COMMIT_DECISION;
	}
      else
	{
	  execute_2pc_type = LOG_2PC_EXECUTE_FULL;
	}

      state = log_2pc_commit (thread_p, tdes, execute_2pc_type, &decision);
    }
  else
    {
      /*
       * This is a local transaction or is a participant of a distributed transaction
       */
      state = log_commit_local (thread_p, tdes, retain_lock, true);
      state = log_complete (thread_p, tdes, LOG_COMMIT, LOG_NEED_NEWTRID, LOG_ALREADY_WROTE_EOT_LOG);
    }

  if (log_No_logging)
    {
      LOG_CS_ENTER (thread_p);
      /* We are not logging */
      logpb_flush_pages_direct (thread_p);
      (void) pgbuf_flush_all_unfixed (thread_p, NULL_VOLID);
      if (LOG_HAS_LOGGING_BEEN_IGNORED ())
	{
	  /*
	   * Indicate that logging has not been ignored for next transaction
	   */
	  log_Gl.hdr.has_logging_been_skipped = false;
	  logpb_flush_header (thread_p);
	}
      LOG_CS_EXIT (thread_p);
    }

  tdes->replication_log_generator.on_transaction_commit ();

  perfmon_inc_stat (thread_p, PSTAT_TRAN_NUM_COMMITS);

  return state;
}

/*
 * log_abort - ABORT A TRANSACTION
 *
 * return: TRAN_STATE
 *
 *   tran_index(in): tran_index
 *
 * NOTE: Abort the current transaction. If the transaction is the
 *              coordinator of a global transaction, the participants are also
 *              informed about the abort, and if necessary their
 *              acknowledgements are collected before finishing the
 *              transaction.
 */
TRAN_STATE
log_abort (THREAD_ENTRY * thread_p, int tran_index)
{
  TRAN_STATE state;		/* State of aborted transaction */
  LOG_TDES *tdes;		/* Transaction descriptor */
  bool decision;
  int error_code = NO_ERROR;

  if (tran_index == NULL_TRAN_INDEX)
    {
      tran_index = LOG_FIND_THREAD_TRAN_INDEX (thread_p);
    }

  tdes = LOG_FIND_TDES (tran_index);
  if (tdes == NULL)
    {
      er_set (ER_FATAL_ERROR_SEVERITY, ARG_FILE_LINE, ER_LOG_UNKNOWN_TRANINDEX, 1, tran_index);
      error_code = ER_LOG_UNKNOWN_TRANINDEX;
      return TRAN_UNACTIVE_UNKNOWN;
    }
  assert (!tdes->is_system_worker_transaction ());

  if (LOG_HAS_LOGGING_BEEN_IGNORED ())
    {
      er_set (ER_FATAL_ERROR_SEVERITY, ARG_FILE_LINE, ER_LOG_CORRUPTED_DB_DUE_NOLOGGING, 0);
      error_code = ER_LOG_CORRUPTED_DB_DUE_NOLOGGING;
      return tdes->state;
    }

  if (!LOG_ISTRAN_ACTIVE (tdes) && !LOG_ISTRAN_2PC_PREPARE (tdes))
    {
      /*
       * May be a system error: Transaction is not in an active state nor
       * prepare to commit state
       */
      return tdes->state;
    }

  if (tdes->topops.last >= 0)
    {
      /*
       * This is likely a system error since the transaction is being aborted
       * when there are system permananet operations attached to it. Abort those
       * operations too.
       */
      er_set (ER_WARNING_SEVERITY, ARG_FILE_LINE, ER_LOG_HAS_TOPOPS_DURING_COMMIT_ABORT, 2, tdes->trid,
	      tdes->tran_index);
      assert (false);
      while (tdes->topops.last >= 0)
	{
	  log_sysop_attach_to_outer (thread_p);
	}
    }

  tdes->m_multiupd_stats.clear ();

  /*
   * If we are in prepare to commit mode. I cannot be the root coodinator,
   * so the decision has already been taken at this moment by the root
   * coordinator. If a distributed transaction is not in 2PC, the decision
   * has been taken without using the 2PC.
   */

  if (log_2pc_clear_and_is_tran_distributed (tdes))
    {
      /* This is the coordinator of a distributed transaction */
      state = log_2pc_commit (thread_p, tdes, LOG_2PC_EXECUTE_ABORT_DECISION, &decision);
    }
  else
    {
      /*
       * This is a local transaction or is a participant of a distributed transaction.
       * Perform the server rollback first.
       */
      state = log_abort_local (thread_p, tdes, true);
      state = log_complete (thread_p, tdes, LOG_ABORT, LOG_NEED_NEWTRID, LOG_NEED_TO_WRITE_EOT_LOG);
    }

  perfmon_inc_stat (thread_p, PSTAT_TRAN_NUM_ROLLBACKS);

  return state;
}

/*
 * log_abort_partial - ABORT ACTIONS OF A TRANSACTION TO A SAVEPOINT
 *
 * return: state of partial aborted operation.
 *
 *   savepoint_name(in):  Name of the savepoint
 *   savept_lsa(in):
 *
 * NOTE: All the effects done by the current transaction after the
 *              given savepoint are undone and all effects of the transaction
 *              preceding the given savepoint remain. After the partial abort
 *              the transaction can continue its normal execution as if
 *              the statements that were undone were never executed.
 */
TRAN_STATE
log_abort_partial (THREAD_ENTRY * thread_p, const char *savepoint_name, LOG_LSA * savept_lsa)
{
  LOG_TDES *tdes;		/* Transaction descriptor */
  int tran_index;

  /* Find current transaction descriptor */
  tran_index = LOG_FIND_THREAD_TRAN_INDEX (thread_p);
  tdes = LOG_FIND_TDES (tran_index);
  if (tdes == NULL)
    {
      er_set (ER_FATAL_ERROR_SEVERITY, ARG_FILE_LINE, ER_LOG_UNKNOWN_TRANINDEX, 1, tran_index);
      return TRAN_UNACTIVE_UNKNOWN;
    }

  if (LOG_HAS_LOGGING_BEEN_IGNORED ())
    {
      er_set (ER_FATAL_ERROR_SEVERITY, ARG_FILE_LINE, ER_LOG_CORRUPTED_DB_DUE_NOLOGGING, 0);
      return tdes->state;
    }

  if (!LOG_ISTRAN_ACTIVE (tdes))
    {
      /*
       * May be a system error: Transaction is not in an active state
       */
      return tdes->state;
    }

  if (savepoint_name == NULL || log_get_savepoint_lsa (thread_p, savepoint_name, tdes, savept_lsa) == NULL)
    {
      er_set (ER_ERROR_SEVERITY, ARG_FILE_LINE, ER_LOG_UNKNOWN_SAVEPOINT, 1, savepoint_name);
      return TRAN_UNACTIVE_UNKNOWN;
    }

  if (tdes->topops.last >= 0)
    {
      /*
       * This is likely a system error since the transaction is being partially
       * aborted when there are nested top system permanent operations
       * attached to it. Abort those operations too.
       */
      er_set (ER_WARNING_SEVERITY, ARG_FILE_LINE, ER_LOG_HAS_TOPOPS_DURING_COMMIT_ABORT, 2, tdes->trid,
	      tdes->tran_index);
      assert (false);
      while (tdes->topops.last >= 0)
	{
	  log_sysop_attach_to_outer (thread_p);
	}
    }

  log_sysop_start (thread_p);

  LSA_COPY (&tdes->topops.stack[tdes->topops.last].lastparent_lsa, savept_lsa);

  if (!LSA_ISNULL (&tdes->posp_nxlsa))
    {
      if (LSA_LT (savept_lsa, &tdes->posp_nxlsa))
	{
	  LSA_COPY (&tdes->topops.stack[tdes->topops.last].posp_lsa, &tdes->posp_nxlsa);
	  LSA_SET_NULL (&tdes->posp_nxlsa);
	}
      else
	{
	  LSA_COPY (&tdes->topops.stack[tdes->topops.last].posp_lsa, savept_lsa);
	}
    }

  log_sysop_abort (thread_p);

  log_cleanup_modified_class_list (thread_p, tdes, savept_lsa, false, true);

  tx_lob_locator_clear (thread_p, tdes, false, savept_lsa);

  /*
   * The following is done so that if we go over several savepoints, they
   * get undefined and cannot get call by the user any longer.
   */
  LSA_COPY (&tdes->savept_lsa, savept_lsa);

  tdes->replication_log_generator.abort_pending_repl_objects ();

  return TRAN_UNACTIVE_ABORTED;
}

/*
 * log_complete - Complete in commit/abort mode the transaction whenever
 *                      is possible otherwise trasfer it to another tran index
 *
 * return: state of transaction
 *
 *   tdes(in/out): State structure of transaction of the log record
 *   iscommitted(in): Is transaction been finished as committed ?
 *   get_newtrid(in):
 *
 * NOTE: This function does not consider 2PC.
 *       Find the existing function as log_complete_for_2pc
 */
TRAN_STATE
log_complete (THREAD_ENTRY * thread_p, LOG_TDES * tdes, LOG_RECTYPE iscommitted, LOG_GETNEWTRID get_newtrid,
	      LOG_WRITE_EOT_LOG wrote_eot_log)
{
  TRAN_STATE state;		/* State of transaction */

  assert (iscommitted == LOG_COMMIT || iscommitted == LOG_ABORT);
  assert (!tdes->is_system_worker_transaction ());

  state = tdes->state;

  /*
   * DECLARE THE TRANSACTION AS COMPLETED
   */

  if (LSA_ISNULL (&tdes->tail_lsa))
    {
      /* Transaction did not update any data, thus we do not need to log a commit/abort log record. */
      if (iscommitted == LOG_COMMIT)
	{
	  state = TRAN_UNACTIVE_COMMITTED;
	}
      else
	{
	  state = TRAN_UNACTIVE_ABORTED;
	}

      logtb_clear_tdes (thread_p, tdes);
    }
  else
    {
      /*
       * Transaction updated data
       */
      if (wrote_eot_log == LOG_NEED_TO_WRITE_EOT_LOG)
	{
	  // take care of calls that want to append commit only after commit_with_postpone
	  if (iscommitted == LOG_COMMIT)
	    {
	      LOG_LSA commit_lsa;

	      if (!LSA_ISNULL (&tdes->posp_nxlsa))
		{
		  log_append_finish_postpone (thread_p, tdes, &commit_lsa);
		}
	      else
		{
		  tx_group group;
		  group.add (tdes->tran_index, 0, TRAN_UNACTIVE_COMMITTED);
		  log_append_group_complete (thread_p, tdes, 0, group, &commit_lsa);
		}

	      log_change_tran_as_completed (thread_p, tdes, LOG_COMMIT, &commit_lsa);
	    }
	  else
	    {
	      LOG_LSA abort_lsa;

	      tx_group group;
	      group.add (tdes->tran_index, 0, TRAN_UNACTIVE_ABORTED);
	      log_append_group_complete (thread_p, tdes, 0, group, &abort_lsa);

	      log_change_tran_as_completed (thread_p, tdes, LOG_ABORT, &abort_lsa);
	    }

#if 0
	  /* Wait for commmit. */
	  log_Gl.m_tran_complete_mgr->wait_for_complete (id);
#endif

	  state = tdes->state;
	}
      else
	{
	  assert (iscommitted == LOG_COMMIT && state == TRAN_UNACTIVE_COMMITTED);
	}

      /* Unblock global oldest active update. */
      if (tdes->block_global_oldest_active_until_commit)
	{
	  ATOMIC_INC_32 (&vacuum_Global_oldest_active_blockers_counter, -1);
	  tdes->block_global_oldest_active_until_commit = false;
	  assert (vacuum_Global_oldest_active_blockers_counter >= 0);
	}

      if (iscommitted == LOG_COMMIT)
	{
	  log_Gl.mvcc_table.reset_transaction_lowest_active (LOG_FIND_THREAD_TRAN_INDEX (thread_p));
	}

      if (get_newtrid == LOG_NEED_NEWTRID)
	{
	  (void) logtb_get_new_tran_id (thread_p, tdes);
	}

      /* Finish the append operation and flush the log */
    }

  if (LOG_ISCHECKPOINT_TIME ())
    {
#if defined(SERVER_MODE)
      log_wakeup_checkpoint_daemon ();
#else /* SERVER_MODE */
      (void) logpb_checkpoint (thread_p);
#endif /* SERVER_MODE */
    }

  return state;
}

/*
 * log_complete_for_2pc - Complete in commit/abort mode the transaction whenever
 *                      is possible otherwise trasfer it to another tran index
 *
 * return: state of transaction
 *
 *   tdes(in/out): State structure of transaction of the log record
 *   iscommitted(in): Is transaction been finished as committed ?
 *   get_newtrid(in):
 *
 */
TRAN_STATE
log_complete_for_2pc (THREAD_ENTRY * thread_p, LOG_TDES * tdes, LOG_RECTYPE iscommitted, LOG_GETNEWTRID get_newtrid)
{
  TRAN_STATE state;		/* State of transaction */
  int new_tran_index;
  LOG_TDES *new_tdes;		/* New transaction descriptor when the transaction is transfered since the 2PC cannot
				 * be fully completed at this moment */
  int return_2pc_loose_tranindex;	/* Whether or not to return the current index */
  bool all_acks = true;
  int i;
  LOG_PRIOR_NODE *node;
  LOG_LSA start_lsa;
  int wait_msecs;

  assert (iscommitted == LOG_COMMIT || iscommitted == LOG_ABORT);
  assert (!tdes->is_system_worker_transaction ());

  state = tdes->state;

  if (tdes->coord != NULL && tdes->coord->ack_received != NULL)
    {
      /*
       * Make sure that all acknowledgments from participants have been received
       * before declaring the transaction as finished.
       */
      for (i = 0; i < tdes->coord->num_particps; i++)
	{
	  if (tdes->coord->ack_received[i] == false)
	    {
	      all_acks = false;
	      /*
	       * There are missing acknowledgments. The transaction cannot be
	       * completed at this moment. If we are not in the restart recovery
	       * process, the transaction is transfered to another transaction
	       * index which is declared as a distributed loose end and a new
	       * transaction is assigned to the client transaction index. The
	       * transaction will be declared as fully completed once all
	       * acknowledgment are received.
	       */
	      if (iscommitted != LOG_ABORT)
		{
		  /* Committed */
		  if (tdes->state != TRAN_UNACTIVE_COMMITTED_INFORMING_PARTICIPANTS)
		    {
		      node =
			prior_lsa_alloc_and_copy_data (thread_p, LOG_2PC_COMMIT_INFORM_PARTICPS, RV_NOT_DEFINED, NULL,
						       0, NULL, 0, NULL);
		      if (node == NULL)
			{
			  assert (false);
			  return state;
			}

		      tdes->state = TRAN_UNACTIVE_COMMITTED_INFORMING_PARTICIPANTS;
		      state = tdes->state;

		      start_lsa = prior_lsa_next_record (thread_p, node, tdes);

		      logpb_flush_pages (thread_p, &start_lsa);
		    }
		}
	      else
		{
		  /* aborted */
		  if (tdes->state != TRAN_UNACTIVE_ABORTED_INFORMING_PARTICIPANTS)
		    {
		      node =
			prior_lsa_alloc_and_copy_data (thread_p, LOG_2PC_ABORT_INFORM_PARTICPS, RV_NOT_DEFINED, NULL, 0,
						       NULL, 0, NULL);
		      if (node == NULL)
			{
			  assert (false);
			  return state;
			}

		      tdes->state = TRAN_UNACTIVE_ABORTED_INFORMING_PARTICIPANTS;
		      state = tdes->state;

		      start_lsa = prior_lsa_next_record (thread_p, node, tdes);

		      logpb_flush_pages (thread_p, &start_lsa);
		    }
		}
	      /*
	       * If this is not a loose end transaction and the system is not
	       * in restart recovery, transfer the transaction to another
	       * transaction index
	       */
	      if (LOG_ISRESTARTED () && tdes->isloose_end == false)
		{
		  wait_msecs = prm_get_integer_value (PRM_ID_LK_TIMEOUT_SECS);

		  if (wait_msecs > 0)
		    {
		      wait_msecs = wait_msecs * 1000;
		    }
		  new_tran_index =
		    logtb_assign_tran_index (thread_p, NULL_TRANID, TRAN_RECOVERY, NULL, NULL, wait_msecs,
					     TRAN_SERIALIZABLE);
		  new_tdes = LOG_FIND_TDES (new_tran_index);
		  if (new_tran_index == NULL_TRAN_INDEX || new_tdes == NULL)
		    {
		      logpb_fatal_error (thread_p, true, ARG_FILE_LINE, "log_fully_completed");
		      return state;
		    }

		  /*
		   * Copy of tdes structures, and then reset memory allocated fields
		   * for only one the new or the old one.
		   */

		  // todo - this is completely unsafe.
		  memcpy (new_tdes, tdes, sizeof (*tdes));
		  new_tdes->tran_index = new_tran_index;
		  new_tdes->isloose_end = true;
		  /* new_tdes does not inherit topops fields */
		  new_tdes->topops.stack = NULL;
		  new_tdes->topops.last = -1;
		  new_tdes->topops.max = 0;

		  /* The old one keep the coordinator/participant information */
		  tdes->coord = NULL;

		  TR_TABLE_CS_ENTER (thread_p);
		  log_Gl.trantable.num_coord_loose_end_indices++;
		  TR_TABLE_CS_EXIT (thread_p);
		  /*
		   * Start a new transaction for our original transaction index.
		   * Set the coordinator stuff to NULL, in our original index since
		   * it has been transfer to another index. That is, distributed
		   * information should be freed using the new transaction index.
		   */

		  /*
		   * Go back to the old index
		   */

		  LOG_SET_CURRENT_TRAN_INDEX (thread_p, tdes->tran_index);

		  (void) logtb_get_new_tran_id (thread_p, tdes);
		}

	      if (LOG_ISCHECKPOINT_TIME ())
		{
#if defined(SERVER_MODE)
		  log_wakeup_checkpoint_daemon ();
#else /* SERVER_MODE */
		  (void) logpb_checkpoint (thread_p);
#endif /* SERVER_MODE */
		}

	      return state;
	    }
	}

      /*
       * All acknowledgments of participants have been received, declare the
       * the transaction as completed
       */
    }

  /*
   * DECLARE THE TRANSACTION AS COMPLETED
   */

  /*
   * Check if this index needs to be returned after finishing the transaction
   */

  if (tdes->isloose_end == true && all_acks == true)
    {
      return_2pc_loose_tranindex = true;
    }
  else
    {
      return_2pc_loose_tranindex = false;
    }

  if (LSA_ISNULL (&tdes->tail_lsa))
    {
      /*
       * Transaction did not update any data, thus we do not need to log a
       * commit/abort log record
       */
      if (iscommitted != LOG_ABORT)
	{
	  state = TRAN_UNACTIVE_COMMITTED;
	}
      else
	{
	  state = TRAN_UNACTIVE_ABORTED;
	}
#if !defined(NDEBUG)
      if (prm_get_bool_value (PRM_ID_LOG_TRACE_DEBUG))
	{
	  char time_val[CTIME_MAX];
	  time_t xxtime = time (NULL);

	  (void) ctime_r (&xxtime, time_val);
	  fprintf (stdout,
		   msgcat_message (MSGCAT_CATALOG_CUBRID, MSGCAT_SET_LOG,
				   ((iscommitted != LOG_ABORT) ? MSGCAT_LOG_FINISH_COMMIT : MSGCAT_LOG_FINISH_ABORT)),
		   tdes->tran_index, tdes->trid, log_Gl.hdr.append_lsa.pageid, log_Gl.hdr.append_lsa.offset, time_val);
	  fflush (stdout);
	}
#endif /* !NDEBUG */
      logtb_clear_tdes (thread_p, tdes);
    }
  else
    {
      /*
       * Transaction updated data or this is a coordinator
       */
      if (iscommitted == LOG_COMMIT)
	{
	  LOG_LSA commit_lsa;

	  /* To write unlock log before releasing locks for transactional consistencies. When a transaction(T2) which
	   * is resumed by this committing transaction(T1) commits and a crash happens before T1 completes, transaction
	   * * consistencies will be broken because T1 will be aborted during restart recovery and T2 was already
	   * committed. */
	  if (!LOG_CHECK_LOG_APPLIER (thread_p) && log_does_allow_replication () == true)
	    {
	      log_append_repl_info_and_commit_log (thread_p, tdes, &commit_lsa);
	    }
	  else
	    {
	      log_append_commit_log (thread_p, tdes, &commit_lsa);
	    }

	  log_change_tran_as_completed (thread_p, tdes, LOG_COMMIT, &commit_lsa);
	}
      else
	{
	  LOG_LSA abort_lsa;

	  log_append_abort_log (thread_p, tdes, &abort_lsa);
	  log_change_tran_as_completed (thread_p, tdes, LOG_ABORT, &abort_lsa);
	}

      state = tdes->state;

      /* now releases locks */
      lock_unlock_all (thread_p);

      /* Unblock global oldest active update. */
      if (tdes->block_global_oldest_active_until_commit)
	{
	  ATOMIC_INC_32 (&vacuum_Global_oldest_active_blockers_counter, -1);
	  tdes->block_global_oldest_active_until_commit = false;
	  assert (vacuum_Global_oldest_active_blockers_counter >= 0);
	}

      if (iscommitted == LOG_COMMIT)
	{
	  log_Gl.mvcc_table.reset_transaction_lowest_active (LOG_FIND_THREAD_TRAN_INDEX (thread_p));
	}

      /* If recovery restart operation, or, if this is a coordinator loose end transaction return this index and
       * decrement coordinator loose end transactions counter. */
      if (return_2pc_loose_tranindex == false)
	{
	  if (get_newtrid == LOG_NEED_NEWTRID)
	    {
	      (void) logtb_get_new_tran_id (thread_p, tdes);
	    }
	}
      else
	{
	  /* Free the index */
	  if (tdes->isloose_end == true)
	    {
	      TR_TABLE_CS_ENTER (thread_p);
	      log_Gl.trantable.num_coord_loose_end_indices--;
	      TR_TABLE_CS_EXIT (thread_p);
	    }
	  logtb_free_tran_index (thread_p, tdes->tran_index);
	}

      /* Finish the append operation and flush the log */
    }

  if (LOG_ISCHECKPOINT_TIME ())
    {
#if defined(SERVER_MODE)
      log_wakeup_checkpoint_daemon ();
#else /* SERVER_MODE */
      (void) logpb_checkpoint (thread_p);
#endif /* SERVER_MODE */
    }

  return state;
}

/*
 *
 *              FUNCTIONS RELATED TO DUMPING THE LOG AND ITS DATA
 *
 */

/*
 * log_ascii_dump - PRINT DATA IN ASCII FORMAT
 *
 * return: nothing
 *
 *   length(in): Length of Recovery Data
 *   data(in): The data being logged
 *
 * NOTE: Dump recovery information in ascii format.
 *              It is used when a dump function is not provided.
 */
static void
log_ascii_dump (FILE * out_fp, int length, void *data)
{
  char *ptr;			/* Pointer to data */
  int i;

  for (i = 0, ptr = (char *) data; i < length; i++)
    {
      (void) fputc (*ptr++, out_fp);
    }
}

/*
 * log_hexa_dump () - Point recovery data as hexadecimals.
 *
 * return      : Void.
 * out_fp (in) : Print output.
 * length (in) : Recovery data length.
 * data (in)   : Recovery data.
 */
void
log_hexa_dump (FILE * out_fp, int length, void *data)
{
  char *ptr;			/* Pointer to data */
  int i;

  fprintf (out_fp, "  00000: ");
  for (i = 0, ptr = (char *) data; i < length; i++)
    {
      fprintf (out_fp, "%02X ", (unsigned char) (*ptr++));
      if (i % 16 == 15 && i != length)
	{
	  fprintf (out_fp, "\n  %05d: ", i + 1);
	}
    }
  fprintf (out_fp, "\n");
}

static void
log_repl_data_dump (FILE * out_fp, int length, void *data)
{
  char *ptr = (char *) data;
  char *class_name;
  DB_VALUE value;

  ptr = or_unpack_string_nocopy (ptr, &class_name);
  ptr = or_unpack_mem_value (ptr, &value);

  string_buffer sb;
  db_value_printer printer (sb);

  printer.describe_value (&value);
  fprintf (out_fp, "C[%s] K[%s]\n", class_name, sb.get_buffer ());
  pr_clear_value (&value);
}

static void
log_repl_schema_dump (FILE * out_fp, int length, void *data)
{
  char *ptr;
  int statement_type;
  char *class_name;
  char *sql;

  ptr = (char *) data;
  ptr = or_unpack_int (ptr, &statement_type);
  ptr = or_unpack_string_nocopy (ptr, &class_name);
  ptr = or_unpack_string_nocopy (ptr, &sql);

  fprintf (out_fp, "C[%s] S[%s]\n", class_name, sql);
}

/*
 * log_dump_data - DUMP DATA STORED IN LOG
 *
 * return: nothing
 *
 *   length(in): Length of the data
 *   log_lsa(in/out):Log address identifier containing the log record
 *   log_pgptr(in/out):  Pointer to page where data starts (Set as a side
 *              effect to the page where data ends)
 *   dumpfun(in): Function to invoke to dump the data
 *   log_dump_ptr(in):
 *
 * NOTE:Dump the data stored at given log location.
 *              This function is used for debugging purposes.
 */
static void
log_dump_data (THREAD_ENTRY * thread_p, FILE * out_fp, int length, LOG_LSA * log_lsa, LOG_PAGE * log_page_p,
	       void (*dumpfun) (FILE *, int, void *), LOG_ZIP * log_dump_ptr)
{
  char *ptr;			/* Pointer to data to be printed */
  bool is_zipped = false;
  bool is_unzipped = false;
  /* Call the dumper function */

  /*
   * If data is contained in only one buffer, pass pointer directly.
   * Otherwise, allocate a contiguous area, copy the data and pass this
   * area. At the end deallocate the area
   */

  if (dumpfun == NULL)
    {
      /* Set default to log_hexa_dump */
      dumpfun = log_hexa_dump;
    }

  if (ZIP_CHECK (length))
    {
      length = (int) GET_ZIP_LEN (length);
      is_zipped = true;
    }

  if (log_lsa->offset + length < (int) LOGAREA_SIZE)
    {
      /* Data is contained in one buffer */

      ptr = (char *) log_page_p->area + log_lsa->offset;

      if (length != 0 && is_zipped)
	{
	  is_unzipped = log_unzip (log_dump_ptr, length, ptr);
	}

      if (is_zipped && is_unzipped)
	{
	  (*dumpfun) (out_fp, (int) log_dump_ptr->data_length, log_dump_ptr->log_data);
	  log_lsa->offset += length;
	}
      else
	{
	  (*dumpfun) (out_fp, length, ptr);
	  log_lsa->offset += length;
	}
    }
  else
    {
      /* Need to copy the data into a contiguous area */
      ptr = (char *) malloc (length);
      if (ptr == NULL)
	{
	  er_set (ER_ERROR_SEVERITY, ARG_FILE_LINE, ER_OUT_OF_VIRTUAL_MEMORY, 1, (size_t) length);
	  return;
	}
      /* Copy the data */
      logpb_copy_from_log (thread_p, ptr, length, log_lsa, log_page_p);

      if (is_zipped)
	{
	  is_unzipped = log_unzip (log_dump_ptr, length, ptr);
	}

      if (is_zipped && is_unzipped)
	{
	  (*dumpfun) (out_fp, (int) log_dump_ptr->data_length, log_dump_ptr->log_data);
	}
      else
	{
	  (*dumpfun) (out_fp, length, ptr);
	}
      free_and_init (ptr);
    }
  LOG_READ_ALIGN (thread_p, log_lsa, log_page_p);

}

static void
log_dump_header (FILE * out_fp, LOG_HEADER * log_header_p)
{
  time_t tmp_time;
  char time_val[CTIME_MAX];

  fprintf (out_fp, "\n ** DUMP LOG HEADER **\n");

  tmp_time = (time_t) log_header_p->db_creation;
  (void) ctime_r (&tmp_time, time_val);
  fprintf (out_fp,
	   "HDR: Magic Symbol = %s at disk location = %lld\n     Creation_time = %s"
	   "     Release = %s, Compatibility_disk_version = %g,\n"
	   "     Db_pagesize = %d, log_pagesize= %d, Shutdown = %d,\n"
	   "     Next_trid = %d, Next_mvcc_id = %llu, Num_avg_trans = %d, Num_avg_locks = %d,\n"
	   "     Num_active_log_pages = %d, First_active_log_page = %lld,\n"
	   "     Current_append = %lld|%d, Checkpoint = %lld|%d,\n", log_header_p->magic,
	   (long long) offsetof (LOG_PAGE, area), time_val, log_header_p->db_release, log_header_p->db_compatibility,
	   log_header_p->db_iopagesize, log_header_p->db_logpagesize, log_header_p->is_shutdown,
	   log_header_p->next_trid, (long long int) log_header_p->mvcc_next_id, log_header_p->avg_ntrans,
	   log_header_p->avg_nlocks, log_header_p->npages, (long long) log_header_p->fpageid,
	   LSA_AS_ARGS (&log_header_p->append_lsa), LSA_AS_ARGS (&log_header_p->chkpt_lsa));

  fprintf (out_fp,
	   "     Next_archive_pageid = %lld at active_phy_pageid = %d,\n"
	   "     Next_archive_num = %d, Last_archiv_num_for_syscrashes = %d,\n"
	   "     Last_deleted_arv_num = %d, has_logging_been_skipped = %d,\n"
	   "     bkup_lsa: level0 = %lld|%d, level1 = %lld|%d, level2 = %lld|%d,\n     Log_prefix = %s\n",
	   (long long int) log_header_p->nxarv_pageid, log_header_p->nxarv_phy_pageid, log_header_p->nxarv_num,
	   log_header_p->last_arv_num_for_syscrashes, log_header_p->last_deleted_arv_num,
	   log_header_p->has_logging_been_skipped, LSA_AS_ARGS (&log_header_p->bkup_level0_lsa),
	   LSA_AS_ARGS (&log_header_p->bkup_level1_lsa), LSA_AS_ARGS (&log_header_p->bkup_level2_lsa),
	   log_header_p->prefix_name);
}

static LOG_PAGE *
log_dump_record_undoredo (THREAD_ENTRY * thread_p, FILE * out_fp, LOG_LSA * log_lsa, LOG_PAGE * log_page_p,
			  LOG_ZIP * log_zip_p)
{
  LOG_REC_UNDOREDO *undoredo;
  int undo_length;
  int redo_length;
  LOG_RCVINDEX rcvindex;

  /* Read the DATA HEADER */
  LOG_READ_ADVANCE_WHEN_DOESNT_FIT (thread_p, sizeof (*undoredo), log_lsa, log_page_p);
  undoredo = (LOG_REC_UNDOREDO *) ((char *) log_page_p->area + log_lsa->offset);
  fprintf (out_fp, ", Recv_index = %s, \n", rv_rcvindex_string (undoredo->data.rcvindex));
  fprintf (out_fp,
	   "     Volid = %d Pageid = %d Offset = %d,\n     Undo(Before) length = %d, Redo(After) length = %d,\n",
	   undoredo->data.volid, undoredo->data.pageid, undoredo->data.offset, (int) GET_ZIP_LEN (undoredo->ulength),
	   (int) GET_ZIP_LEN (undoredo->rlength));

  undo_length = undoredo->ulength;
  redo_length = undoredo->rlength;
  rcvindex = undoredo->data.rcvindex;

  LOG_READ_ADD_ALIGN (thread_p, sizeof (*undoredo), log_lsa, log_page_p);
  /* Print UNDO(BEFORE) DATA */
  fprintf (out_fp, "-->> Undo (Before) Data:\n");
  log_dump_data (thread_p, out_fp, undo_length, log_lsa, log_page_p, RV_fun[rcvindex].dump_undofun, log_zip_p);
  /* Print REDO (AFTER) DATA */
  fprintf (out_fp, "-->> Redo (After) Data:\n");
  log_dump_data (thread_p, out_fp, redo_length, log_lsa, log_page_p, RV_fun[rcvindex].dump_redofun, log_zip_p);

  return log_page_p;
}

static LOG_PAGE *
log_dump_record_undo (THREAD_ENTRY * thread_p, FILE * out_fp, LOG_LSA * log_lsa, LOG_PAGE * log_page_p,
		      LOG_ZIP * log_zip_p)
{
  LOG_REC_UNDO *undo;
  int undo_length;
  LOG_RCVINDEX rcvindex;

  /* Read the DATA HEADER */
  LOG_READ_ADVANCE_WHEN_DOESNT_FIT (thread_p, sizeof (*undo), log_lsa, log_page_p);
  undo = (LOG_REC_UNDO *) ((char *) log_page_p->area + log_lsa->offset);

  fprintf (out_fp, ", Recv_index = %s,\n", rv_rcvindex_string (undo->data.rcvindex));
  fprintf (out_fp, "     Volid = %d Pageid = %d Offset = %d,\n     Undo (Before) length = %d,\n", undo->data.volid,
	   undo->data.pageid, undo->data.offset, (int) GET_ZIP_LEN (undo->length));

  undo_length = undo->length;
  rcvindex = undo->data.rcvindex;
  LOG_READ_ADD_ALIGN (thread_p, sizeof (*undo), log_lsa, log_page_p);

  /* Print UNDO(BEFORE) DATA */
  fprintf (out_fp, "-->> Undo (Before) Data:\n");
  log_dump_data (thread_p, out_fp, undo_length, log_lsa, log_page_p, RV_fun[rcvindex].dump_undofun, log_zip_p);

  return log_page_p;
}

static LOG_PAGE *
log_dump_record_redo (THREAD_ENTRY * thread_p, FILE * out_fp, LOG_LSA * log_lsa, LOG_PAGE * log_page_p,
		      LOG_ZIP * log_zip_p)
{
  LOG_REC_REDO *redo;
  int redo_length;
  LOG_RCVINDEX rcvindex;

  /* Read the DATA HEADER */
  LOG_READ_ADVANCE_WHEN_DOESNT_FIT (thread_p, sizeof (*redo), log_lsa, log_page_p);
  redo = (LOG_REC_REDO *) ((char *) log_page_p->area + log_lsa->offset);

  fprintf (out_fp, ", Recv_index = %s,\n", rv_rcvindex_string (redo->data.rcvindex));
  fprintf (out_fp, "     Volid = %d Pageid = %d Offset = %d,\n     Redo (After) length = %d,\n", redo->data.volid,
	   redo->data.pageid, redo->data.offset, (int) GET_ZIP_LEN (redo->length));

  redo_length = redo->length;
  rcvindex = redo->data.rcvindex;
  LOG_READ_ADD_ALIGN (thread_p, sizeof (*redo), log_lsa, log_page_p);

  /* Print REDO(AFTER) DATA */
  fprintf (out_fp, "-->> Redo (After) Data:\n");
  log_dump_data (thread_p, out_fp, redo_length, log_lsa, log_page_p, RV_fun[rcvindex].dump_redofun, log_zip_p);

  return log_page_p;
}

static LOG_PAGE *
log_dump_record_mvcc_undoredo (THREAD_ENTRY * thread_p, FILE * out_fp, LOG_LSA * log_lsa, LOG_PAGE * log_page_p,
			       LOG_ZIP * log_zip_p)
{
  LOG_REC_MVCC_UNDOREDO *mvcc_undoredo;
  int undo_length;
  int redo_length;
  LOG_RCVINDEX rcvindex;

  /* Read the DATA HEADER */
  LOG_READ_ADVANCE_WHEN_DOESNT_FIT (thread_p, sizeof (*mvcc_undoredo), log_lsa, log_page_p);
  mvcc_undoredo = (LOG_REC_MVCC_UNDOREDO *) ((char *) log_page_p->area + log_lsa->offset);
  fprintf (out_fp, ", Recv_index = %s, \n", rv_rcvindex_string (mvcc_undoredo->undoredo.data.rcvindex));
  fprintf (out_fp,
	   "     Volid = %d Pageid = %d Offset = %d,\n     Undo(Before) length = %d, Redo(After) length = %d,\n",
	   mvcc_undoredo->undoredo.data.volid, mvcc_undoredo->undoredo.data.pageid, mvcc_undoredo->undoredo.data.offset,
	   (int) GET_ZIP_LEN (mvcc_undoredo->undoredo.ulength), (int) GET_ZIP_LEN (mvcc_undoredo->undoredo.rlength));
  fprintf (out_fp, "     MVCCID = %llu, \n     Prev_mvcc_op_log_lsa = %lld|%d, \n     VFID = (%d, %d)",
	   (long long int) mvcc_undoredo->mvccid,
	   (long long int) mvcc_undoredo->vacuum_info.prev_mvcc_op_log_lsa.pageid,
	   (int) mvcc_undoredo->vacuum_info.prev_mvcc_op_log_lsa.offset, mvcc_undoredo->vacuum_info.vfid.volid,
	   mvcc_undoredo->vacuum_info.vfid.fileid);

  undo_length = mvcc_undoredo->undoredo.ulength;
  redo_length = mvcc_undoredo->undoredo.rlength;
  rcvindex = mvcc_undoredo->undoredo.data.rcvindex;

  LOG_READ_ADD_ALIGN (thread_p, sizeof (*mvcc_undoredo), log_lsa, log_page_p);
  /* Print UNDO(BEFORE) DATA */
  fprintf (out_fp, "-->> Undo (Before) Data:\n");
  log_dump_data (thread_p, out_fp, undo_length, log_lsa, log_page_p, RV_fun[rcvindex].dump_undofun, log_zip_p);
  /* Print REDO (AFTER) DATA */
  fprintf (out_fp, "-->> Redo (After) Data:\n");
  log_dump_data (thread_p, out_fp, redo_length, log_lsa, log_page_p, RV_fun[rcvindex].dump_redofun, log_zip_p);

  return log_page_p;
}

static LOG_PAGE *
log_dump_record_mvcc_undo (THREAD_ENTRY * thread_p, FILE * out_fp, LOG_LSA * log_lsa, LOG_PAGE * log_page_p,
			   LOG_ZIP * log_zip_p)
{
  LOG_REC_MVCC_UNDO *mvcc_undo;
  int undo_length;
  LOG_RCVINDEX rcvindex;

  /* Read the DATA HEADER */
  LOG_READ_ADVANCE_WHEN_DOESNT_FIT (thread_p, sizeof (*mvcc_undo), log_lsa, log_page_p);
  mvcc_undo = (LOG_REC_MVCC_UNDO *) ((char *) log_page_p->area + log_lsa->offset);

  fprintf (out_fp, ", Recv_index = %s,\n", rv_rcvindex_string (mvcc_undo->undo.data.rcvindex));
  fprintf (out_fp, "     Volid = %d Pageid = %d Offset = %d,\n     Undo (Before) length = %d,\n",
	   mvcc_undo->undo.data.volid, mvcc_undo->undo.data.pageid, mvcc_undo->undo.data.offset,
	   (int) GET_ZIP_LEN (mvcc_undo->undo.length));
  fprintf (out_fp, "     MVCCID = %llu, \n     Prev_mvcc_op_log_lsa = %lld|%d, \n     VFID = (%d, %d)",
	   (long long int) mvcc_undo->mvccid, (long long int) mvcc_undo->vacuum_info.prev_mvcc_op_log_lsa.pageid,
	   (int) mvcc_undo->vacuum_info.prev_mvcc_op_log_lsa.offset, mvcc_undo->vacuum_info.vfid.volid,
	   mvcc_undo->vacuum_info.vfid.fileid);

  undo_length = mvcc_undo->undo.length;
  rcvindex = mvcc_undo->undo.data.rcvindex;
  LOG_READ_ADD_ALIGN (thread_p, sizeof (*mvcc_undo), log_lsa, log_page_p);

  /* Print UNDO(BEFORE) DATA */
  fprintf (out_fp, "-->> Undo (Before) Data:\n");
  log_dump_data (thread_p, out_fp, undo_length, log_lsa, log_page_p, RV_fun[rcvindex].dump_undofun, log_zip_p);

  return log_page_p;
}

static LOG_PAGE *
log_dump_record_mvcc_redo (THREAD_ENTRY * thread_p, FILE * out_fp, LOG_LSA * log_lsa, LOG_PAGE * log_page_p,
			   LOG_ZIP * log_zip_p)
{
  LOG_REC_MVCC_REDO *mvcc_redo;
  int redo_length;
  LOG_RCVINDEX rcvindex;

  /* Read the DATA HEADER */
  LOG_READ_ADVANCE_WHEN_DOESNT_FIT (thread_p, sizeof (*mvcc_redo), log_lsa, log_page_p);
  mvcc_redo = (LOG_REC_MVCC_REDO *) ((char *) log_page_p->area + log_lsa->offset);

  fprintf (out_fp, ", Recv_index = %s,\n", rv_rcvindex_string (mvcc_redo->redo.data.rcvindex));
  fprintf (out_fp, "     Volid = %d Pageid = %d Offset = %d,\n     Redo (After) length = %d,\n",
	   mvcc_redo->redo.data.volid, mvcc_redo->redo.data.pageid, mvcc_redo->redo.data.offset,
	   (int) GET_ZIP_LEN (mvcc_redo->redo.length));
  fprintf (out_fp, "     MVCCID = %llu, \n", (long long int) mvcc_redo->mvccid);

  redo_length = mvcc_redo->redo.length;
  rcvindex = mvcc_redo->redo.data.rcvindex;
  LOG_READ_ADD_ALIGN (thread_p, sizeof (*mvcc_redo), log_lsa, log_page_p);

  /* Print REDO(AFTER) DATA */
  fprintf (out_fp, "-->> Redo (After) Data:\n");
  log_dump_data (thread_p, out_fp, redo_length, log_lsa, log_page_p, RV_fun[rcvindex].dump_redofun, log_zip_p);

  return log_page_p;
}

static LOG_PAGE *
log_dump_record_postpone (THREAD_ENTRY * thread_p, FILE * out_fp, LOG_LSA * log_lsa, LOG_PAGE * log_page_p)
{
  LOG_REC_RUN_POSTPONE *run_posp;
  int redo_length;
  LOG_RCVINDEX rcvindex;

  /* Read the DATA HEADER */
  LOG_READ_ADVANCE_WHEN_DOESNT_FIT (thread_p, sizeof (*run_posp), log_lsa, log_page_p);
  run_posp = (LOG_REC_RUN_POSTPONE *) ((char *) log_page_p->area + log_lsa->offset);
  fprintf (out_fp, ", Recv_index = %s,\n", rv_rcvindex_string (run_posp->data.rcvindex));
  fprintf (out_fp,
	   "     Volid = %d Pageid = %d Offset = %d,\n     Run postpone (Redo/After) length = %d, corresponding"
	   " to\n         Postpone record with LSA = %lld|%d\n", run_posp->data.volid, run_posp->data.pageid,
	   run_posp->data.offset, run_posp->length, LSA_AS_ARGS (&run_posp->ref_lsa));

  redo_length = run_posp->length;
  rcvindex = run_posp->data.rcvindex;
  LOG_READ_ADD_ALIGN (thread_p, sizeof (*run_posp), log_lsa, log_page_p);

  /* Print RUN POSTPONE (REDO/AFTER) DATA */
  fprintf (out_fp, "-->> Run Postpone (Redo/After) Data:\n");
  log_dump_data (thread_p, out_fp, redo_length, log_lsa, log_page_p, RV_fun[rcvindex].dump_redofun, NULL);

  return log_page_p;
}

static LOG_PAGE *
log_dump_record_dbout_redo (THREAD_ENTRY * thread_p, FILE * out_fp, LOG_LSA * log_lsa, LOG_PAGE * log_page_p)
{
  LOG_REC_DBOUT_REDO *dbout_redo;
  int redo_length;
  LOG_RCVINDEX rcvindex;

  /* Read the data header */
  LOG_READ_ADVANCE_WHEN_DOESNT_FIT (thread_p, sizeof (*dbout_redo), log_lsa, log_page_p);
  dbout_redo = ((LOG_REC_DBOUT_REDO *) ((char *) log_page_p->area + log_lsa->offset));

  redo_length = dbout_redo->length;
  rcvindex = dbout_redo->rcvindex;

  fprintf (out_fp, ", Recv_index = %s, Length = %d,\n", rv_rcvindex_string (rcvindex), redo_length);

  LOG_READ_ADD_ALIGN (thread_p, sizeof (*dbout_redo), log_lsa, log_page_p);

  /* Print Database External DATA */
  fprintf (out_fp, "-->> Database external Data:\n");
  log_dump_data (thread_p, out_fp, redo_length, log_lsa, log_page_p, RV_fun[rcvindex].dump_redofun, NULL);

  return log_page_p;
}

static LOG_PAGE *
log_dump_record_compensate (THREAD_ENTRY * thread_p, FILE * out_fp, LOG_LSA * log_lsa, LOG_PAGE * log_page_p)
{
  LOG_REC_COMPENSATE *compensate;
  int length_compensate;
  LOG_RCVINDEX rcvindex;

  /* Read the DATA HEADER */
  LOG_READ_ADVANCE_WHEN_DOESNT_FIT (thread_p, sizeof (*compensate), log_lsa, log_page_p);
  compensate = (LOG_REC_COMPENSATE *) ((char *) log_page_p->area + log_lsa->offset);

  fprintf (out_fp, ", Recv_index = %s,\n", rv_rcvindex_string (compensate->data.rcvindex));
  fprintf (out_fp, "     Volid = %d Pageid = %d Offset = %d,\n     Compensate length = %d, Next_to_UNDO = %lld|%d\n",
	   compensate->data.volid, compensate->data.pageid, compensate->data.offset, compensate->length,
	   LSA_AS_ARGS (&compensate->undo_nxlsa));

  length_compensate = compensate->length;
  rcvindex = compensate->data.rcvindex;
  LOG_READ_ADD_ALIGN (thread_p, sizeof (*compensate), log_lsa, log_page_p);

  /* Print COMPENSATE DATA */
  fprintf (out_fp, "-->> Compensate Data:\n");
  log_dump_data (thread_p, out_fp, length_compensate, log_lsa, log_page_p, RV_fun[rcvindex].dump_undofun, NULL);

  return log_page_p;
}

static LOG_PAGE *
log_dump_record_commit_postpone (THREAD_ENTRY * thread_p, FILE * out_fp, LOG_LSA * log_lsa, LOG_PAGE * log_page_p)
{
  LOG_REC_START_POSTPONE *start_posp;

  /* Read the DATA HEADER */
  LOG_READ_ADVANCE_WHEN_DOESNT_FIT (thread_p, sizeof (*start_posp), log_lsa, log_page_p);
  start_posp = (LOG_REC_START_POSTPONE *) ((char *) log_page_p->area + log_lsa->offset);
  fprintf (out_fp, ", First postpone record at before or after Page = %lld and offset = %d\n",
	   LSA_AS_ARGS (&start_posp->posp_lsa));

  return log_page_p;
}

// *INDENT-OFF*
void log_unpack_group_complete (THREAD_ENTRY * thread_p, LOG_LSA * log_lsa, LOG_PAGE * log_page_p, int buf_size,
			        std::vector<rv_gc_info> & group)
// *INDENT-ON*

{
  char *start_buf = log_page_p->area + log_lsa->offset;
  bool needs_free = false;

  if (log_lsa->offset + buf_size > (int) LOGAREA_SIZE)
    {
      /* Need to copy the data into a contiguous area */
      start_buf = (char *) malloc (buf_size);
      if (start_buf == NULL)
	{
	  logpb_fatal_error (thread_p, true, ARG_FILE_LINE, "log_unpack_group_complete");
	  return;
	}
      needs_free = true;

      /* Copy the data */
      logpb_copy_from_log (thread_p, start_buf, buf_size, log_lsa, log_page_p);
    }

  const char *crt_buf = start_buf;
  const char *end_of_buf = start_buf + buf_size;

  while (crt_buf < end_of_buf)
    {
      TRANID trid;
      TRAN_STATE state;
      LOG_LSA pp_lsa;

      LSA_SET_NULL (&pp_lsa);

      assert (crt_buf + sizeof (trid) + sizeof (state) <= end_of_buf);
      ASSERT_ALIGN (crt_buf, INT_ALIGNMENT);

      trid = *((TRANID *) crt_buf);
      crt_buf += sizeof (trid);

      ASSERT_ALIGN (crt_buf, INT_ALIGNMENT);
      state = *((TRAN_STATE *) crt_buf);
      crt_buf += sizeof (state);

      if (state == TRAN_UNACTIVE_COMMITTED_WITH_POSTPONE)
	{
	  assert (crt_buf + sizeof (LOG_LSA) <= end_of_buf);
	  ASSERT_ALIGN (crt_buf, DOUBLE_ALIGNMENT);
	  LSA_COPY (&pp_lsa, ((LOG_LSA *) crt_buf));
	  crt_buf += sizeof (LOG_LSA);
	}

      // *INDENT-OFF*
      group.push_back ({trid, state, pp_lsa});
      // *INDENT-ON*
    }

  if (needs_free)
    {
      free_and_init (start_buf);
    }
}

static LOG_PAGE *
log_dump_record_group_complete (THREAD_ENTRY * thread_p, FILE * out_fp, LOG_LSA * log_lsa, LOG_PAGE * log_page_p)
{
  LOG_REC_GROUP_COMPLETE *group_complete;
  char time_val[CTIME_MAX];

  /* Read the DATA HEADER */
  LOG_READ_ADVANCE_WHEN_DOESNT_FIT (thread_p, sizeof (*group_complete), log_lsa, log_page_p);
  group_complete = (LOG_REC_GROUP_COMPLETE *) ((char *) log_page_p->area + log_lsa->offset);

  time_t tmp_time = (time_t) group_complete->at_time;
  (void) ctime_r (&tmp_time, time_val);
  fprintf (out_fp, ",\n     Group commit (group_sz = %lu, stream_pos = %lu) finish time at = %s\n",
	   group_complete->redo_size, group_complete->stream_pos, time_val);
  fprintf (out_fp, "     Group: ");
  int buf_size = group_complete->redo_size;
  LOG_READ_ADD_ALIGN (thread_p, sizeof (*group_complete), log_lsa, log_page_p);

  // *INDENT-OFF*
  std::vector<rv_gc_info> group;
  log_unpack_group_complete (thread_p, log_lsa, log_page_p, buf_size, group);
  for (const auto & ti : group)
    {
      fprintf (out_fp, "\n        tran_index = %d, tran_state = %d", ti.m_tr_id, ti.m_state);
      if (ti.m_state == TRAN_UNACTIVE_COMMITTED_WITH_POSTPONE)
        {
  	  fprintf (out_fp, ", postpone lsa = %lld|%d", LSA_AS_ARGS (&ti.m_postpone_lsa));
        }
    }
  // *INDENT-ON*

  fprintf (out_fp, "\n");

  return log_page_p;
}

static LOG_PAGE *
log_dump_record_transaction_finish (THREAD_ENTRY * thread_p, FILE * out_fp, LOG_LSA * log_lsa, LOG_PAGE * log_page_p)
{
  LOG_REC_DONETIME *donetime;
  time_t tmp_time;
  char time_val[CTIME_MAX];

  /* Read the DATA HEADER */
  LOG_READ_ADVANCE_WHEN_DOESNT_FIT (thread_p, sizeof (*donetime), log_lsa, log_page_p);
  donetime = (LOG_REC_DONETIME *) ((char *) log_page_p->area + log_lsa->offset);
  tmp_time = (time_t) donetime->at_time;
  (void) ctime_r (&tmp_time, time_val);
  fprintf (out_fp, ",\n     Transaction finish time at = %s\n", time_val);

  return log_page_p;
}

static LOG_PAGE *
log_dump_record_replication (THREAD_ENTRY * thread_p, FILE * out_fp, LOG_LSA * log_lsa, LOG_PAGE * log_page_p)
{
  fprintf (out_fp, " replication log records are obsolete.\n");
  return log_page_p;
}

/*
 * log_dump_record_sysop_start_postpone () - dump system op start postpone log record
 *
 * return              : log page
 * thread_p (in)       : thread entry
 * out_fp (in/out)     : dump output
 * log_lsa (in/out)    : log lsa
 * log_page_p (in/out) : log page
 * log_zip_p (in/out)  : log unzip
 */
static LOG_PAGE *
log_dump_record_sysop_start_postpone (THREAD_ENTRY * thread_p, FILE * out_fp, LOG_LSA * log_lsa, LOG_PAGE * log_page_p,
				      LOG_ZIP * log_zip_p)
{
  LOG_REC_SYSOP_START_POSTPONE sysop_start_postpone;

  /* Read the DATA HEADER */
  LOG_READ_ADVANCE_WHEN_DOESNT_FIT (thread_p, sizeof (sysop_start_postpone), log_lsa, log_page_p);
  sysop_start_postpone = *((LOG_REC_SYSOP_START_POSTPONE *) ((char *) log_page_p->area + log_lsa->offset));

  (void) log_dump_record_sysop_end_internal (thread_p, &sysop_start_postpone.sysop_end, log_lsa, log_page_p, log_zip_p,
					     out_fp);
  fprintf (out_fp, "     postpone_lsa = %lld|%d \n", LSA_AS_ARGS (&sysop_start_postpone.posp_lsa));

  return log_page_p;
}

/*
 * log_dump_record_sysop_end_internal () - dump sysop end log record types
 *
 * return              : log page
 * thread_p (in)       : thread entry
 * sysop_end (in)      : system op end log record
 * log_lsa (in/out)    : LSA of undo data (logical undo only)
 * log_page_p (in/out) : page of undo data (logical undo only)
 * log_zip_p (in/out)  : log unzip
 * out_fp (in/out)     : dump output
 */
static LOG_PAGE *
log_dump_record_sysop_end_internal (THREAD_ENTRY * thread_p, LOG_REC_SYSOP_END * sysop_end, LOG_LSA * log_lsa,
				    LOG_PAGE * log_page_p, LOG_ZIP * log_zip_p, FILE * out_fp)
{
  int undo_length;
  LOG_RCVINDEX rcvindex;

  fprintf (out_fp, ",\n     Prev parent LSA = %lld|%d, Prev_topresult_lsa = %lld|%d, %s \n",
	   LSA_AS_ARGS (&sysop_end->lastparent_lsa), LSA_AS_ARGS (&sysop_end->prv_topresult_lsa),
	   log_sysop_end_type_string (sysop_end->type));
  switch (sysop_end->type)
    {
    case LOG_SYSOP_END_ABORT:
    case LOG_SYSOP_END_COMMIT:
      /* nothing else to print */
      break;
    case LOG_SYSOP_END_LOGICAL_COMPENSATE:
      fprintf (out_fp, "     compansate_lsa = %lld|%d \n", LSA_AS_ARGS (&sysop_end->compensate_lsa));
      break;
    case LOG_SYSOP_END_LOGICAL_RUN_POSTPONE:
      fprintf (out_fp, "     run_postpone_lsa = %lld|%d, postpone = %s \n",
	       LSA_AS_ARGS (&sysop_end->run_postpone.postpone_lsa),
	       sysop_end->run_postpone.is_sysop_postpone ? "sysop" : "transaction");
      break;
    case LOG_SYSOP_END_LOGICAL_UNDO:
      assert (log_lsa != NULL && log_page_p != NULL && log_zip_p != NULL);

      fprintf (out_fp, ", Recv_index = %s,\n", rv_rcvindex_string (sysop_end->undo.data.rcvindex));
      fprintf (out_fp, "     Volid = %d Pageid = %d Offset = %d,\n     Undo (Before) length = %d,\n",
	       sysop_end->undo.data.volid, sysop_end->undo.data.pageid, sysop_end->undo.data.offset,
	       (int) GET_ZIP_LEN (sysop_end->undo.length));

      undo_length = sysop_end->undo.length;
      rcvindex = sysop_end->undo.data.rcvindex;
      LOG_READ_ADD_ALIGN (thread_p, sizeof (*sysop_end), log_lsa, log_page_p);
      log_dump_data (thread_p, out_fp, undo_length, log_lsa, log_page_p, RV_fun[rcvindex].dump_undofun, log_zip_p);
      break;
    case LOG_SYSOP_END_LOGICAL_MVCC_UNDO:
      assert (log_lsa != NULL && log_page_p != NULL && log_zip_p != NULL);

      fprintf (out_fp, ", Recv_index = %s,\n", rv_rcvindex_string (sysop_end->mvcc_undo.undo.data.rcvindex));
      fprintf (out_fp, "     Volid = %d Pageid = %d Offset = %d,\n     Undo (Before) length = %d,\n",
	       sysop_end->mvcc_undo.undo.data.volid, sysop_end->mvcc_undo.undo.data.pageid,
	       sysop_end->mvcc_undo.undo.data.offset, (int) GET_ZIP_LEN (sysop_end->mvcc_undo.undo.length));
      fprintf (out_fp, "     MVCCID = %llu, \n     Prev_mvcc_op_log_lsa = %lld|%d, \n     VFID = (%d, %d)",
	       (unsigned long long int) sysop_end->mvcc_undo.mvccid,
	       LSA_AS_ARGS (&sysop_end->mvcc_undo.vacuum_info.prev_mvcc_op_log_lsa),
	       VFID_AS_ARGS (&sysop_end->mvcc_undo.vacuum_info.vfid));

      undo_length = sysop_end->mvcc_undo.undo.length;
      rcvindex = sysop_end->mvcc_undo.undo.data.rcvindex;
      LOG_READ_ADD_ALIGN (thread_p, sizeof (*sysop_end), log_lsa, log_page_p);
      log_dump_data (thread_p, out_fp, undo_length, log_lsa, log_page_p, RV_fun[rcvindex].dump_undofun, log_zip_p);
      break;
    default:
      assert (false);
      break;
    }
  return log_page_p;
}

/*
 * log_dump_record_sysop_end () - Dump sysop end log record types. Side-effect: log_lsa and log_page_p will be
 *				  positioned after the log record.
 *
 * return	       : NULL if something bad happens, pointer to log page otherwise.
 * thread_p (in)       : Thread entry.
 * log_lsa (in/out)    : in - LSA of log record, out - LSA after log record.
 * log_page_p (in/out) : in - page of log record, out - page after log record.
 * log_zip_p (in)      : Unzip context.
 * out_fp (in/out)     : Dump output.
 */
static LOG_PAGE *
log_dump_record_sysop_end (THREAD_ENTRY * thread_p, LOG_LSA * log_lsa, LOG_PAGE * log_page_p, LOG_ZIP * log_zip_p,
			   FILE * out_fp)
{
  LOG_REC_SYSOP_END *sysop_end;

  LOG_READ_ADVANCE_WHEN_DOESNT_FIT (thread_p, sizeof (*sysop_end), log_lsa, log_page_p);
  sysop_end = (LOG_REC_SYSOP_END *) ((char *) log_page_p->area + log_lsa->offset);

  log_dump_record_sysop_end_internal (thread_p, sysop_end, log_lsa, log_page_p, log_zip_p, out_fp);

  return log_page_p;
}

/*
 * log_dump_checkpoint_topops - DUMP CHECKPOINT OF TOP SYSTEM OPERATIONS
 *
 * return: nothing
 *
 *   length(in): Length to dump in bytes
 *   data(in): The data being logged
 *
 * NOTE: Dump the checkpoint top system operation structure.
 */
static void
log_dump_checkpoint_topops (FILE * out_fp, int length, void *data)
{
  int ntops, i;
  LOG_INFO_CHKPT_SYSOP *chkpt_topops;	/* Checkpoint top system operations that are in commit postpone
					 * mode */
  LOG_INFO_CHKPT_SYSOP *chkpt_topone;	/* One top system ope */

  chkpt_topops = (LOG_INFO_CHKPT_SYSOP *) data;
  ntops = length / sizeof (*chkpt_topops);

  /* Start dumping each checkpoint top system operation */

  for (i = 0; i < ntops; i++)
    {
      chkpt_topone = &chkpt_topops[i];
      fprintf (out_fp, "     Trid = %d \n", chkpt_topone->trid);
      fprintf (out_fp, "     Sysop start postpone LSA = %lld|%d \n",
	       LSA_AS_ARGS (&chkpt_topone->sysop_start_postpone_lsa));
    }
  (void) fprintf (out_fp, "\n");
}

static LOG_PAGE *
log_dump_record_checkpoint (THREAD_ENTRY * thread_p, FILE * out_fp, LOG_LSA * log_lsa, LOG_PAGE * log_page_p)
{
  LOG_REC_CHKPT *chkpt;		/* check point log record */
  int length_active_tran;
  int length_topope;

  /* Read the DATA HEADER */
  LOG_READ_ADVANCE_WHEN_DOESNT_FIT (thread_p, sizeof (*chkpt), log_lsa, log_page_p);

  chkpt = (LOG_REC_CHKPT *) ((char *) log_page_p->area + log_lsa->offset);
  fprintf (out_fp, ", Num_trans = %d,\n", chkpt->ntrans);
  fprintf (out_fp, "     Redo_LSA = %lld|%d\n", LSA_AS_ARGS (&chkpt->redo_lsa));

  length_active_tran = sizeof (LOG_INFO_CHKPT_TRANS) * chkpt->ntrans;
  length_topope = (sizeof (LOG_INFO_CHKPT_SYSOP) * chkpt->ntops);
  LOG_READ_ADD_ALIGN (thread_p, sizeof (*chkpt), log_lsa, log_page_p);
  log_dump_data (thread_p, out_fp, length_active_tran, log_lsa, log_page_p, logpb_dump_checkpoint_trans, NULL);
  if (length_topope > 0)
    {
      log_dump_data (thread_p, out_fp, length_active_tran, log_lsa, log_page_p, log_dump_checkpoint_topops, NULL);
    }

  return log_page_p;
}

static LOG_PAGE *
log_dump_record_save_point (THREAD_ENTRY * thread_p, FILE * out_fp, LOG_LSA * log_lsa, LOG_PAGE * log_page_p)
{
  LOG_REC_SAVEPT *savept;
  int length_save_point;

  /* Read the DATA HEADER */
  LOG_READ_ADVANCE_WHEN_DOESNT_FIT (thread_p, sizeof (*savept), log_lsa, log_page_p);
  savept = (LOG_REC_SAVEPT *) ((char *) log_page_p->area + log_lsa->offset);

  fprintf (out_fp, ", Prev_savept_Lsa = %lld|%d, length = %d,\n", LSA_AS_ARGS (&savept->prv_savept), savept->length);

  length_save_point = savept->length;
  LOG_READ_ADD_ALIGN (thread_p, sizeof (*savept), log_lsa, log_page_p);

  /* Print savept name */
  fprintf (out_fp, "     Savept Name =");
  log_dump_data (thread_p, out_fp, length_save_point, log_lsa, log_page_p, log_hexa_dump, NULL);

  return log_page_p;
}

static LOG_PAGE *
log_dump_record_2pc_prepare_commit (THREAD_ENTRY * thread_p, FILE * out_fp, LOG_LSA * log_lsa, LOG_PAGE * log_page_p)
{
  LOG_REC_2PC_PREPCOMMIT *prepared;
  unsigned int nobj_locks;
  int size;

  /* Get the DATA HEADER */
  LOG_READ_ADVANCE_WHEN_DOESNT_FIT (thread_p, sizeof (*prepared), log_lsa, log_page_p);
  prepared = (LOG_REC_2PC_PREPCOMMIT *) ((char *) log_page_p->area + log_lsa->offset);

  fprintf (out_fp, ", Client_name = %s, Gtrid = %d, Num objlocks = %u\n", prepared->user_name, prepared->gtrid,
	   prepared->num_object_locks);

  nobj_locks = prepared->num_object_locks;

  LOG_READ_ADD_ALIGN (thread_p, sizeof (*prepared), log_lsa, log_page_p);

  /* Dump global transaction user information */
  if (prepared->gtrinfo_length > 0)
    {
      log_dump_data (thread_p, out_fp, prepared->gtrinfo_length, log_lsa, log_page_p, log_2pc_dump_gtrinfo, NULL);
    }

  /* Dump object locks */
  if (nobj_locks > 0)
    {
      size = nobj_locks * sizeof (LK_ACQOBJ_LOCK);
      log_dump_data (thread_p, out_fp, size, log_lsa, log_page_p, log_2pc_dump_acqobj_locks, NULL);
    }

  return log_page_p;
}

static LOG_PAGE *
log_dump_record_2pc_start (THREAD_ENTRY * thread_p, FILE * out_fp, LOG_LSA * log_lsa, LOG_PAGE * log_page_p)
{
  LOG_REC_2PC_START *start_2pc;	/* Start log record of 2PC protocol */

  /* Get the DATA HEADER */
  LOG_READ_ADVANCE_WHEN_DOESNT_FIT (thread_p, sizeof (*start_2pc), log_lsa, log_page_p);
  start_2pc = (LOG_REC_2PC_START *) ((char *) log_page_p->area + log_lsa->offset);

  /* Initilize the coordinator information */
  fprintf (out_fp, "  Client_name = %s, Gtrid = %d,  Num_participants = %d", start_2pc->user_name, start_2pc->gtrid,
	   start_2pc->num_particps);

  LOG_READ_ADD_ALIGN (thread_p, sizeof (*start_2pc), log_lsa, log_page_p);
  /* Read in the participants info. block from the log */
  log_dump_data (thread_p, out_fp, (start_2pc->particp_id_length * start_2pc->num_particps), log_lsa, log_page_p,
		 log_2pc_dump_participants, NULL);

  return log_page_p;
}

static LOG_PAGE *
log_dump_record_2pc_acknowledgement (THREAD_ENTRY * thread_p, FILE * out_fp, LOG_LSA * log_lsa, LOG_PAGE * log_page_p)
{
  LOG_REC_2PC_PARTICP_ACK *received_ack;	/* ack log record of 2pc protocol */

  /* Get the DATA HEADER */
  LOG_READ_ADVANCE_WHEN_DOESNT_FIT (thread_p, sizeof (*received_ack), log_lsa, log_page_p);
  received_ack = ((LOG_REC_2PC_PARTICP_ACK *) ((char *) log_page_p->area + log_lsa->offset));
  fprintf (out_fp, "  Participant index = %d\n", received_ack->particp_index);

  return log_page_p;
}

static LOG_PAGE *
log_dump_record_ha_server_state (THREAD_ENTRY * thread_p, FILE * out_fp, LOG_LSA * log_lsa, LOG_PAGE * log_page_p)
{
  LOG_REC_HA_SERVER_STATE *ha_server_state;

  /* Get the DATA HEADER */
  LOG_READ_ADVANCE_WHEN_DOESNT_FIT (thread_p, sizeof (*ha_server_state), log_lsa, log_page_p);
  ha_server_state = ((LOG_REC_HA_SERVER_STATE *) ((char *) log_page_p->area + log_lsa->offset));
  fprintf (out_fp, "  HA server state = %d\n", ha_server_state->state);

  return log_page_p;
}

static LOG_PAGE *
log_dump_record (THREAD_ENTRY * thread_p, FILE * out_fp, LOG_RECTYPE record_type, LOG_LSA * log_lsa,
		 LOG_PAGE * log_page_p, LOG_ZIP * log_zip_p)
{
  switch (record_type)
    {
    case LOG_UNDOREDO_DATA:
    case LOG_DIFF_UNDOREDO_DATA:
      log_page_p = log_dump_record_undoredo (thread_p, out_fp, log_lsa, log_page_p, log_zip_p);
      break;

    case LOG_UNDO_DATA:
      log_page_p = log_dump_record_undo (thread_p, out_fp, log_lsa, log_page_p, log_zip_p);
      break;

    case LOG_REDO_DATA:
    case LOG_POSTPONE:
      log_page_p = log_dump_record_redo (thread_p, out_fp, log_lsa, log_page_p, log_zip_p);
      break;

    case LOG_MVCC_UNDOREDO_DATA:
    case LOG_MVCC_DIFF_UNDOREDO_DATA:
      log_page_p = log_dump_record_mvcc_undoredo (thread_p, out_fp, log_lsa, log_page_p, log_zip_p);
      break;

    case LOG_MVCC_UNDO_DATA:
      log_page_p = log_dump_record_mvcc_undo (thread_p, out_fp, log_lsa, log_page_p, log_zip_p);
      break;

    case LOG_MVCC_REDO_DATA:
      log_page_p = log_dump_record_mvcc_redo (thread_p, out_fp, log_lsa, log_page_p, log_zip_p);
      break;

    case LOG_RUN_POSTPONE:
      log_page_p = log_dump_record_postpone (thread_p, out_fp, log_lsa, log_page_p);
      break;

    case LOG_DBEXTERN_REDO_DATA:
      log_page_p = log_dump_record_dbout_redo (thread_p, out_fp, log_lsa, log_page_p);
      break;

    case LOG_COMPENSATE:
      log_page_p = log_dump_record_compensate (thread_p, out_fp, log_lsa, log_page_p);
      break;

    case LOG_COMMIT_WITH_POSTPONE:
      log_page_p = log_dump_record_commit_postpone (thread_p, out_fp, log_lsa, log_page_p);
      break;

    case LOG_COMMIT:
    case LOG_ABORT:
      log_page_p = log_dump_record_transaction_finish (thread_p, out_fp, log_lsa, log_page_p);
      break;

    case LOG_REPLICATION_DATA:
    case LOG_REPLICATION_STATEMENT:
      log_page_p = log_dump_record_replication (thread_p, out_fp, log_lsa, log_page_p);
      break;

    case LOG_SYSOP_START_POSTPONE:
      log_page_p = log_dump_record_sysop_start_postpone (thread_p, out_fp, log_lsa, log_page_p, log_zip_p);
      break;

    case LOG_SYSOP_END:
      log_page_p = log_dump_record_sysop_end (thread_p, log_lsa, log_page_p, log_zip_p, out_fp);
      break;

    case LOG_END_CHKPT:
      log_page_p = log_dump_record_checkpoint (thread_p, out_fp, log_lsa, log_page_p);
      break;

    case LOG_SAVEPOINT:
      log_page_p = log_dump_record_save_point (thread_p, out_fp, log_lsa, log_page_p);
      break;

    case LOG_2PC_PREPARE:
      log_page_p = log_dump_record_2pc_prepare_commit (thread_p, out_fp, log_lsa, log_page_p);
      break;

    case LOG_2PC_START:
      log_page_p = log_dump_record_2pc_start (thread_p, out_fp, log_lsa, log_page_p);
      break;

    case LOG_2PC_RECV_ACK:
      log_page_p = log_dump_record_2pc_acknowledgement (thread_p, out_fp, log_lsa, log_page_p);
      break;

    case LOG_DUMMY_HA_SERVER_STATE:
      log_page_p = log_dump_record_ha_server_state (thread_p, out_fp, log_lsa, log_page_p);
      break;

    case LOG_FINISH_POSTPONE:
    case LOG_WILL_COMMIT:
    case LOG_START_CHKPT:
    case LOG_2PC_COMMIT_DECISION:
    case LOG_2PC_ABORT_DECISION:
    case LOG_2PC_COMMIT_INFORM_PARTICPS:
    case LOG_2PC_ABORT_INFORM_PARTICPS:
    case LOG_SYSOP_ATOMIC_START:
    case LOG_DUMMY_HEAD_POSTPONE:
    case LOG_DUMMY_CRASH_RECOVERY:
    case LOG_DUMMY_OVF_RECORD:
    case LOG_DUMMY_GENERIC:
      fprintf (out_fp, "\n");
      /* That is all for this kind of log record */
      break;

    case LOG_END_OF_LOG:
      if (!logpb_is_page_in_archive (log_lsa->pageid))
	{
	  fprintf (out_fp, "\n... xxx END OF LOG xxx ...\n");
	}
      break;

    case LOG_SMALLER_LOGREC_TYPE:
    case LOG_LARGER_LOGREC_TYPE:
    default:
      fprintf (out_fp, "log_dump: Unknown record type = %d (%s).\n", record_type, log_to_string (record_type));
      LSA_SET_NULL (log_lsa);
      break;
    }

  return log_page_p;
}

/*
 * xlog_dump - DUMP THE LOG
 *
 * return: nothing
 *
 *   isforward(in): Dump the log forward ?
 *   start_logpageid(in): Start dumping the log at this location
 *   dump_npages(in): Number of pages to dump
 *   desired_tranid(in): Dump entries of only this transaction. If NULL_TRANID,
 *                     dump all.
 *
 * NOTE: Dump a set of log records stored in "dump_npages" starting at
 *              page "start_logpageid" forward (or backward) according to the
 *              value of "isforward". When the value of start_logpageid is
 *              negative, we start either at the beginning or at end of the
 *              log according to the direction of the dump. If the value of
 *              dump_npages is a negative value, dump as many pages as
 *              possible.
 *              This function is used for debugging purposes.
 */
void
xlog_dump (THREAD_ENTRY * thread_p, FILE * out_fp, int isforward, LOG_PAGEID start_logpageid, DKNPAGES dump_npages,
	   TRANID desired_tranid)
{
  LOG_LSA lsa;			/* LSA of log record to dump */
  char log_pgbuf[IO_MAX_PAGE_SIZE + MAX_ALIGNMENT], *aligned_log_pgbuf;
  LOG_PAGE *log_pgptr = NULL;	/* Log page pointer where LSA is located */
  LOG_LSA log_lsa;
  LOG_RECTYPE type;		/* Log record type */
  LOG_RECORD_HEADER *log_rec;	/* Pointer to log record */

  LOG_ZIP *log_dump_ptr = NULL;

  aligned_log_pgbuf = PTR_ALIGN (log_pgbuf, MAX_ALIGNMENT);

  if (out_fp == NULL)
    {
      out_fp = stdout;
    }

  fprintf (out_fp, "**************** DUMP LOGGING INFORMATION ************\n");
  /* Dump the transaction table and the log buffers */

  /* Flush any dirty log page */
  LOG_CS_ENTER (thread_p);

  xlogtb_dump_trantable (thread_p, out_fp);
  logpb_flush_pages_direct (thread_p);
  logpb_flush_header (thread_p);

  /* Now start dumping the log */
  log_dump_header (out_fp, &log_Gl.hdr);

  lsa.pageid = start_logpageid;
  lsa.offset = NULL_OFFSET;

  if (isforward != false)
    {
      /* Forward */
      if (lsa.pageid < 0)
	{
	  lsa.pageid = 0;
	}
      else if (lsa.pageid > log_Gl.hdr.append_lsa.pageid && LOG_ISRESTARTED ())
	{
	  lsa.pageid = log_Gl.hdr.append_lsa.pageid;
	}
    }
  else
    {
      /* Backward */
      if (lsa.pageid < 0 || lsa.pageid > log_Gl.hdr.append_lsa.pageid)
	{
	  log_find_end_log (thread_p, &lsa);
	}
    }

  if (dump_npages > log_Gl.hdr.npages || dump_npages < 0)
    {
      dump_npages = log_Gl.hdr.npages;
    }

  fprintf (out_fp,
	   "\n START DUMPING LOG_RECORDS: %s, start_logpageid = %lld,\n"
	   " Num_pages_to_dump = %d, desired_tranid = %d\n", (isforward ? "Forward" : "Backaward"),
	   (long long int) start_logpageid, dump_npages, desired_tranid);

  LOG_CS_EXIT (thread_p);

  log_pgptr = (LOG_PAGE *) aligned_log_pgbuf;

  if (log_dump_ptr == NULL)
    {
      log_dump_ptr = log_zip_alloc (IO_PAGESIZE, false);
      if (log_dump_ptr == NULL)
	{
	  fprintf (out_fp, " Error memory alloc... Quit\n");
	  return;
	}
    }

  /* Start dumping all log records following the given direction */
  while (!LSA_ISNULL (&lsa) && dump_npages-- > 0)
    {
      if ((logpb_fetch_page (thread_p, &lsa, LOG_CS_SAFE_READER, log_pgptr)) != NO_ERROR)
	{
	  fprintf (out_fp, " Error reading page %lld... Quit\n", (long long int) lsa.pageid);
	  if (log_dump_ptr != NULL)
	    {
	      log_zip_free (log_dump_ptr);
	    }
	  return;
	}
      /*
       * If offset is missing, it is because we archive an incomplete
       * log record or we start dumping the log not from its first page. We
       * have to find the offset by searching for the next log_record in the page
       */
      if (lsa.offset == NULL_OFFSET && (lsa.offset = log_pgptr->hdr.offset) == NULL_OFFSET)
	{
	  /* Nothing in this page.. */
	  if (lsa.pageid >= log_Gl.hdr.append_lsa.pageid || lsa.pageid <= 0)
	    {
	      LSA_SET_NULL (&lsa);
	    }
	  else
	    {
	      /* We need to dump one more page */
	      lsa.pageid--;
	      dump_npages++;
	    }
	  continue;
	}

      /* Dump all the log records stored in current log page */
      log_lsa.pageid = lsa.pageid;

      while (lsa.pageid == log_lsa.pageid)
	{
	  log_lsa.offset = lsa.offset;
	  log_rec = LOG_GET_LOG_RECORD_HEADER (log_pgptr, &log_lsa);
	  type = log_rec->type;

	  {
	    /*
	     * The following is just for debugging next address calculations
	     */
	    LOG_LSA next_lsa;

	    LSA_COPY (&next_lsa, &lsa);
	    if (log_startof_nxrec (thread_p, &next_lsa, false) == NULL
		|| (!LSA_EQ (&next_lsa, &log_rec->forw_lsa) && !LSA_ISNULL (&log_rec->forw_lsa)))
	      {
		fprintf (out_fp, "\n\n>>>>>****\n");
		fprintf (out_fp, "Guess next address = %lld|%d for LSA = %lld|%d\n",
			 LSA_AS_ARGS (&next_lsa), LSA_AS_ARGS (&lsa));
		fprintf (out_fp, "<<<<<****\n");
	      }
	  }

	  /* Find the next log record to dump .. after current one is dumped */
	  if (isforward != false)
	    {
	      if (LSA_ISNULL (&log_rec->forw_lsa) && type != LOG_END_OF_LOG)
		{
		  if (log_startof_nxrec (thread_p, &lsa, false) == NULL)
		    {
		      fprintf (out_fp, "\n****\n");
		      fprintf (out_fp, "log_dump: Problems finding next record. BYE\n");
		      fprintf (out_fp, "\n****\n");
		      break;
		    }
		}
	      else
		{
		  LSA_COPY (&lsa, &log_rec->forw_lsa);
		}
	      /*
	       * If the next page is NULL_PAGEID and the current page is an archive
	       * page, this is not the end, this situation happens when an incomplete
	       * log record was archived.
	       * Note that we have to set lsa.pageid here since the log_lsa.pageid value
	       * can be changed (e.g., the log record is stored in an archive page
	       * and in an active page. Later, we try to modify it whenever is
	       * possible.
	       */
	      if (LSA_ISNULL (&lsa) && logpb_is_page_in_archive (log_lsa.pageid))
		{
		  lsa.pageid = log_lsa.pageid + 1;
		}
	    }
	  else
	    {
	      LSA_COPY (&lsa, &log_rec->back_lsa);
	    }

	  if (desired_tranid != NULL_TRANID && desired_tranid != log_rec->trid && log_rec->type != LOG_END_OF_LOG)
	    {
	      /* Don't dump this log record... */
	      continue;
	    }

	  fprintf (out_fp,
		   "\nLSA = %3lld|%3d, Forw log = %3lld|%3d, Backw log = %3lld|%3d,\n"
		   "     Trid = %3d, Prev tran logrec = %3lld|%3d\n     Type = %s", (long long int) log_lsa.pageid,
		   (int) log_lsa.offset, (long long int) log_rec->forw_lsa.pageid, (int) log_rec->forw_lsa.offset,
		   (long long int) log_rec->back_lsa.pageid, (int) log_rec->back_lsa.offset, log_rec->trid,
		   (long long int) log_rec->prev_tranlsa.pageid, (int) log_rec->prev_tranlsa.offset,
		   log_to_string (type));

	  if (LSA_ISNULL (&log_rec->forw_lsa) && type != LOG_END_OF_LOG)
	    {
	      /* Incomplete log record... quit */
	      fprintf (out_fp, "\n****\n");
	      fprintf (out_fp, "log_dump: Incomplete log_record.. Quit\n");
	      fprintf (out_fp, "\n****\n");
	      continue;
	    }

	  /* Advance the pointer to dump the type of log record */

	  LOG_READ_ADD_ALIGN (thread_p, sizeof (*log_rec), &log_lsa, log_pgptr);
	  log_pgptr = log_dump_record (thread_p, out_fp, type, &log_lsa, log_pgptr, log_dump_ptr);
	  fflush (out_fp);
	  /*
	   * We can fix the lsa.pageid in the case of log_records without forward
	   * address at this moment.
	   */
	  if (lsa.offset == NULL_OFFSET && lsa.pageid != NULL_PAGEID && lsa.pageid < log_lsa.pageid)
	    {
	      lsa.pageid = log_lsa.pageid;
	    }
	}
    }

  if (log_dump_ptr)
    {
      log_zip_free (log_dump_ptr);
    }

  fprintf (out_fp, "\n FINISH DUMPING LOG_RECORDS \n");
  fprintf (out_fp, "******************************************************\n");
  fflush (out_fp);

  return;
}

/*
 *
 *                     RECOVERY DURING NORMAL PROCESSING
 *
 */

/*
 * log_rollback_record - EXECUTE AN UNDO DURING NORMAL PROCESSING
 *
 * return: nothing
 *
 *   log_lsa(in/out):Log address identifier containing the log record
 *   log_pgptr(in/out): Pointer to page where data starts (Set as a side
 *              effect to the page where data ends)
 *   rcvindex(in): Index to recovery functions
 *   rcv_vpid(in): Address of page to recover
 *   rcv(in/out): Recovery structure for recovery function
 *   tdes(in/out): State structure of transaction undoing data
 *   log_unzip_ptr(in):
 *
 * NOTE: Execute an undo log record during normal rollbacks (i.e.,
 *              other than restart recovery). A compensating log record for
 *              operation page level logging is written by the current
 *              function. For logical level logging, the undo function is
 *              responsible to log a redo record, which is converted into a
 *              compensating record by the log manager.
 *              This function now attempts to repeat an rv function if it
 *              fails in certain ways (e.g. due to deadlock).  This is to
 *              maintain data integrity as much as possible.  The old way was
 *              to simply ignore a failure and continue with the next record,
 *              Obviously, skipping a record during recover could leave the
 *              database inconsistent. All rv functions should return a
 *              int and be coded to be called again if the work wasn't
 *              undone the first time.
 */
static void
log_rollback_record (THREAD_ENTRY * thread_p, LOG_LSA * log_lsa, LOG_PAGE * log_page_p, LOG_RCVINDEX rcvindex,
		     VPID * rcv_vpid, LOG_RCV * rcv, LOG_TDES * tdes, LOG_ZIP * log_unzip_ptr)
{
  char *area = NULL;
  TRAN_STATE save_state;	/* The current state of the transaction. Must be returned to this state */
  int rv_err;
  bool is_zipped = false;

  /*
   * Fetch the page for physical log records. If the page does not exist
   * anymore or there are problems fetching the page, continue anyhow, so that
   * compensating records are logged.
   */

  assert (rcvindex != RV_NOT_DEFINED);
  assert (RV_fun[rcvindex].undofun != NULL);

  if (RCV_IS_LOGICAL_LOG (rcv_vpid, rcvindex))
    {
      rcv->pgptr = NULL;
    }
  else
    {
      rcv->pgptr = pgbuf_fix (thread_p, rcv_vpid, OLD_PAGE, PGBUF_LATCH_WRITE, PGBUF_UNCONDITIONAL_LATCH);
      if (rcv->pgptr == NULL)
	{
	  assert (false);
	}
    }

  /* GET BEFORE DATA */

  /*
   * If data is contained in only one buffer, pass pointer directly.
   * Otherwise, allocate a contiguous area, copy the data and pass this area.
   * At the end deallocate the area.
   */

  if (ZIP_CHECK (rcv->length))
    {				/* check compress data */
      rcv->length = (int) GET_ZIP_LEN (rcv->length);	/* MSB set 0 */
      is_zipped = true;
    }

  // todo: Investigate this & other similar references in this document that do copy on equality too.
  // Check whether extra safety for equality is needed. E.g. Unpack_group_complete did not need it
  if (log_lsa->offset + rcv->length < (int) LOGAREA_SIZE)
    {
      rcv->data = (char *) log_page_p->area + log_lsa->offset;
      log_lsa->offset += rcv->length;
    }
  else
    {
      /* Need to copy the data into a contiguous area */
      area = (char *) malloc (rcv->length);
      if (area == NULL)
	{
	  logpb_fatal_error (thread_p, true, ARG_FILE_LINE, "log_rollback_record");
	  if (rcv->pgptr != NULL)
	    {
	      pgbuf_unfix (thread_p, rcv->pgptr);
	    }
	  return;
	}
      /* Copy the data */
      logpb_copy_from_log (thread_p, area, rcv->length, log_lsa, log_page_p);
      rcv->data = area;
    }

  if (is_zipped)
    {
      /* Data UnZip */
      if (log_unzip (log_unzip_ptr, rcv->length, (char *) rcv->data))
	{
	  rcv->length = (int) log_unzip_ptr->data_length;
	  rcv->data = (char *) log_unzip_ptr->log_data;
	}
      else
	{
	  logpb_fatal_error (thread_p, true, ARG_FILE_LINE, "log_rollback_record");
	  if (area != NULL)
	    {
	      free_and_init (area);
	    }
	  if (rcv->pgptr != NULL)
	    {
	      pgbuf_unfix (thread_p, rcv->pgptr);
	    }
	  return;
	}
    }

  /* Now call the UNDO recovery function */
  if (rcv->pgptr != NULL || RCV_IS_LOGICAL_LOG (rcv_vpid, rcvindex))
    {
      /*
       * Write a compensating log record for operation page level logging.
       * For logical level logging, the recovery undo function must log an
       * redo/CLR log to describe the undo. This in turn will be translated
       * to a compensating record.
       */
      if (rcvindex == RVBT_MVCC_INCREMENTS_UPD)
	{
	  /* this is a special case. we need to undo changes to transaction local stats. this only has an impact on
	   * this transaction during runtime, and recovery has no interest, so we don't have to add a compensate log
	   * record. */
	  rv_err = (*RV_fun[rcvindex].undofun) (thread_p, rcv);
	  assert (rv_err == NO_ERROR);
	}
      else if (rcvindex == RVBT_MVCC_NOTIFY_VACUUM || rcvindex == RVES_NOTIFY_VACUUM)
	{
	  /* do nothing */
	}
      else if (rcvindex == RVBT_LOG_GLOBAL_UNIQUE_STATS_COMMIT)
	{
	  /* impossible. we cannot rollback anymore. */
	  assert_release (false);
	  rv_err = ER_FAILED;
	}
      else if (RCV_IS_LOGICAL_COMPENSATE_MANUAL (rcvindex))
	{
	  /* B-tree logical logs will add a regular compensate in the modified pages. They do not require a logical
	   * compensation since the "undone" page can be accessed and logged. Only no-page logical operations require
	   * logical compensation. */
	  /* Invoke Undo recovery function */
	  LSA_COPY (&rcv->reference_lsa, &tdes->undo_nxlsa);
	  rv_err = log_undo_rec_restartable (thread_p, rcvindex, rcv);
	  if (rv_err != NO_ERROR)
	    {
	      er_log_debug (ARG_FILE_LINE,
			    "log_rollback_record: SYSTEM ERROR... Transaction %d, "
			    "Log record %lld|%d, rcvindex = %s, was not undone due to error (%d)\n",
			    tdes->tran_index, (long long int) log_lsa->pageid, log_lsa->offset,
			    rv_rcvindex_string (rcvindex), rv_err);
	      er_set (ER_ERROR_SEVERITY, ARG_FILE_LINE, ER_LOG_MAYNEED_MEDIA_RECOVERY, 1,
		      fileio_get_volume_label (rcv_vpid->volid, PEEK));
	      assert (false);
	    }
	  else if (RCV_IS_BTREE_LOGICAL_LOG (rcvindex) && prm_get_bool_value (PRM_ID_LOG_BTREE_OPS))
	    {
	      _er_log_debug (ARG_FILE_LINE,
			     "BTREE_ROLLBACK: Successfully executed undo/compensate for log entry before "
			     "lsa=%lld|%d, undo_nxlsa=%lld|%d. Transaction=%d, rcvindex=%d.\n",
			     (long long int) log_lsa->pageid, (int) log_lsa->offset,
			     (long long int) tdes->undo_nxlsa.pageid, (int) tdes->undo_nxlsa.offset, tdes->tran_index,
			     rcvindex);
	    }
	}
      else if (!RCV_IS_LOGICAL_LOG (rcv_vpid, rcvindex))
	{
	  log_append_compensate (thread_p, rcvindex, rcv_vpid, rcv->offset, rcv->pgptr, rcv->length, rcv->data, tdes);
	  /* Invoke Undo recovery function */
	  rv_err = log_undo_rec_restartable (thread_p, rcvindex, rcv);
	  if (rv_err != NO_ERROR)
	    {
	      er_log_debug (ARG_FILE_LINE,
			    "log_rollback_record: SYSTEM ERROR... Transaction %d, "
			    "Log record %lld|%d, rcvindex = %s, was not undone due to error (%d)\n",
			    tdes->tran_index, (long long int) log_lsa->pageid, log_lsa->offset,
			    rv_rcvindex_string (rcvindex), rv_err);
	      er_set (ER_ERROR_SEVERITY, ARG_FILE_LINE, ER_LOG_MAYNEED_MEDIA_RECOVERY, 1,
		      fileio_get_volume_label (rcv_vpid->volid, PEEK));
	      assert (false);
	    }
	}
      else
	{
	  /* Logical logging? This is a logical undo. For now, we also use a logical compensation, meaning that we
	   * open a system operation that is committed & compensate at the same time.
	   * However, there might be cases when compensation is not necessarily logical. If the compensation can be
	   * made in a single log record and can be attached to a page, the system operation becomes useless. Take the
	   * example of some b-tree cases for compensations. There might be other cases too.
	   */
	  save_state = tdes->state;

	  LSA_COPY (&rcv->reference_lsa, &tdes->undo_nxlsa);

	  log_sysop_start (thread_p);

#if defined(CUBRID_DEBUG)
	  {
	    LOG_LSA check_tail_lsa;

	    LSA_COPY (&check_tail_lsa, &tdes->tail_lsa);
	    /*
	     * Note that tail_lsa is changed by the following function
	     */
	    /* Invoke Undo recovery function */
	    rv_err = log_undo_rec_restartable (rcvindex, rcv);

	    /* Make sure that a CLR was logged */
	    if (LSA_EQ (&check_tail_lsa, &tdes->tail_lsa))
	      {
		er_set (ER_ERROR_SEVERITY, ARG_FILE_LINE, ER_LOG_MISSING_COMPENSATING_RECORD, 1,
			rv_rcvindex_string (rcvindex));
	      }
	  }
#else /* CUBRID_DEBUG */
	  /* Invoke Undo recovery function */
	  /* TODO: Is undo restartable needed? */
	  rv_err = log_undo_rec_restartable (thread_p, rcvindex, rcv);
#endif /* CUBRID_DEBUG */

	  if (rv_err != NO_ERROR)
	    {
	      er_log_debug (ARG_FILE_LINE,
			    "log_rollback_record: SYSTEM ERROR... Transaction %d, "
			    "Log record %lld|%d, rcvindex = %s, was not undone due to error (%d)\n",
			    tdes->tran_index, (long long int) log_lsa->pageid, log_lsa->offset,
			    rv_rcvindex_string (rcvindex), rv_err);
	      er_set (ER_ERROR_SEVERITY, ARG_FILE_LINE, ER_LOG_MAYNEED_MEDIA_RECOVERY, 1,
		      fileio_get_volume_label (rcv_vpid->volid, PEEK));
	      assert (false);
	    }

	  log_sysop_end_logical_compensate (thread_p, &rcv->reference_lsa);
	  tdes->state = save_state;
	}
    }
  else
    {
      /*
       * Unable to fetch page of volume... May need media recovery on such
       * page... write a CLR anyhow
       */
      log_append_compensate (thread_p, rcvindex, rcv_vpid, rcv->offset, NULL, rcv->length, rcv->data, tdes);
      er_set (ER_ERROR_SEVERITY, ARG_FILE_LINE, ER_LOG_MAYNEED_MEDIA_RECOVERY, 1,
	      fileio_get_volume_label (rcv_vpid->volid, PEEK));
      assert (false);
    }

  if (area != NULL)
    {
      free_and_init (area);
    }

  if (rcv->pgptr != NULL)
    {
      pgbuf_unfix (thread_p, rcv->pgptr);
    }
}

/*
 * log_undo_rec_restartable - Rollback a single undo record w/ restart
 *
 * return: nothing
 *
 *   rcvindex(in): Index to recovery functions
 *   rcv(in/out): Recovery structure for recovery function
 *
 * NOTE: Perform the undo of a singe log record. Even though it would
 *              indicate a serious problem in the design, check for deadlock
 *              and timeout to make sure this log record was truly undone.
 *              Continue to retry the log undo if possible.
 *      CAVEAT: This attempt to retry in the case of failure assumes that the
 *              rcvindex undo function we invoke has no partial side-effects
 *              for the case where it fails. Otherwise restarting it would not
 *              be a very smart thing to do.
 */
static int
log_undo_rec_restartable (THREAD_ENTRY * thread_p, LOG_RCVINDEX rcvindex, LOG_RCV * rcv)
{
  int num_retries = 0;		/* Avoid infinite loop */
  int error_code = NO_ERROR;

  do
    {
      if (error_code != NO_ERROR)
	{
#if defined(CUBRID_DEBUG)
	  er_log_debug (ARG_FILE_LINE,
			"WARNING: RETRY DURING UNDO WAS NEEDED ... TranIndex: %d, Cnt = %d, Err = %d, Rcvindex = %s\n",
			LOG_FIND_THREAD_TRAN_INDEX (thread_p), num_retries, error_code, rv_rcvindex_string (rcvindex));
#endif /* CUBRID_DEBUG */
	}
      error_code = (*RV_fun[rcvindex].undofun) (thread_p, rcv);
    }
  while (++num_retries <= LOG_REC_UNDO_MAX_ATTEMPTS
	 && (error_code == ER_LK_PAGE_TIMEOUT || error_code == ER_LK_UNILATERALLY_ABORTED));

  return error_code;
}

/*
 * log_dump_record_header_to_string - dump log record header to string
 *
 * return: nothing
 *
 *   log(in): log record header pointer
 *   buf(out): char buffer pointer
 *   len(in): max size of the buffer
 *
 */
static void
log_dump_record_header_to_string (LOG_RECORD_HEADER * log, char *buf, size_t len)
{
  const char *fmt = "TYPE[%d], TRID[%d], PREV[%lld,%d], BACK[%lld,%d], FORW[%lld,%d]";

  snprintf (buf, len, fmt, log->type, log->trid, (long long int) log->prev_tranlsa.pageid, log->prev_tranlsa.offset,
	    (long long int) log->back_lsa.pageid, log->back_lsa.offset, (long long int) log->forw_lsa.pageid,
	    log->forw_lsa.offset);
}

/*
 * log_rollback - Rollback a transaction
 *
 * return: nothing
 *
 *   tdes(in): Transaction descriptor
 *   upto_lsa_ptr(in): Rollback up to this log sequence address
 *
 * NOTE:Rollback the transaction associated with the given tdes
 *              structure upto the given lsa. If LSA is NULL, the transaction
 *              is completely rolled back. This function is used for aborts
 *              related no to database crashes.
 */
static void
log_rollback (THREAD_ENTRY * thread_p, LOG_TDES * tdes, const LOG_LSA * upto_lsa_ptr)
{
  LOG_LSA prev_tranlsa;		/* Previous LSA */
  LOG_LSA upto_lsa;		/* copy of upto_lsa_ptr contents */
  char log_pgbuf[IO_MAX_PAGE_SIZE + MAX_ALIGNMENT], *aligned_log_pgbuf;
  LOG_PAGE *log_pgptr = NULL;	/* Log page pointer of LSA log record */
  LOG_LSA log_lsa;
  LOG_RECORD_HEADER *log_rec = NULL;	/* The log record */
  LOG_REC_UNDOREDO *undoredo = NULL;	/* An undoredo log record */
  LOG_REC_MVCC_UNDOREDO *mvcc_undoredo = NULL;	/* A MVCC undoredo log rec */
  LOG_REC_UNDO *undo = NULL;	/* An undo log record */
  LOG_REC_MVCC_UNDO *mvcc_undo = NULL;	/* An undo log record */
  LOG_REC_COMPENSATE *compensate = NULL;	/* A compensating log record */
  LOG_REC_SYSOP_END *sysop_end = NULL;	/* Partial result from top system operation */
  LOG_RCV rcv;			/* Recovery structure */
  VPID rcv_vpid;		/* VPID of data to recover */
  LOG_RCVINDEX rcvindex;	/* Recovery index */
  bool isdone;
  int old_wait_msecs = 0;	/* Old transaction lock wait */
  LOG_ZIP *log_unzip_ptr = NULL;
  int data_header_size = 0;
  bool is_mvcc_op = false;

  aligned_log_pgbuf = PTR_ALIGN (log_pgbuf, MAX_ALIGNMENT);

  /*
   * Execute every single undo log record upto the given upto_lsa_ptr since it
   * is not a system crash
   */

  if (LSA_ISNULL (&tdes->tail_lsa))
    {
      /* Nothing to undo */
      return;
    }

  /*
   * I should not timeout on a page that I need to undo, otherwise, I may
   * end up with database corruption problems. That is, no timeouts during
   * rollback.
   */
  old_wait_msecs = xlogtb_reset_wait_msecs (thread_p, TRAN_LOCK_INFINITE_WAIT);

  LSA_COPY (&prev_tranlsa, &tdes->undo_nxlsa);
  /*
   * In some cases what upto_lsa_ptr points to is volatile, e.g.
   * when it is from the topops stack (which can be reallocated by
   * operations during this rollback).
   */
  if (upto_lsa_ptr != NULL)
    {
      LSA_COPY (&upto_lsa, upto_lsa_ptr);
    }
  else
    {
      LSA_SET_NULL (&upto_lsa);
    }

  log_pgptr = (LOG_PAGE *) aligned_log_pgbuf;

  isdone = false;

  log_unzip_ptr = log_zip_alloc (IO_PAGESIZE, false);

  if (log_unzip_ptr == NULL)
    {
      logpb_fatal_error (thread_p, true, ARG_FILE_LINE, "log_rollback");
      return;
    }

  while (!LSA_ISNULL (&prev_tranlsa) && !isdone)
    {
      /* Fetch the page where the LSA record to undo is located */
      LSA_COPY (&log_lsa, &prev_tranlsa);
      log_lsa.offset = LOG_PAGESIZE;

      if ((logpb_fetch_page (thread_p, &log_lsa, LOG_CS_FORCE_USE, log_pgptr)) != NO_ERROR)
	{
	  (void) xlogtb_reset_wait_msecs (thread_p, old_wait_msecs);
	  logpb_fatal_error (thread_p, true, ARG_FILE_LINE, "log_rollback");
	  if (log_unzip_ptr != NULL)
	    {
	      log_zip_free (log_unzip_ptr);
	    }
	  return;
	}

      while (prev_tranlsa.pageid == log_lsa.pageid)
	{
	  /* Break at upto_lsa for partial rollbacks */
	  if (upto_lsa_ptr != NULL && LSA_LE (&prev_tranlsa, &upto_lsa))
	    {
	      /* Finish at this point */
	      isdone = true;
	      break;
	    }

	  /* Find the log record to undo */
	  log_lsa.offset = prev_tranlsa.offset;
	  log_rec = LOG_GET_LOG_RECORD_HEADER (log_pgptr, &log_lsa);

	  /*
	   * Next record to undo.. that is previous record in the chain.
	   * We need to save it in this variable since the undo_nxlsa pointer
	   * may be set when we log something related to rollback (e.g., case
	   * of logical operation). Reset the undo_nxlsa back once the
	   * rollback_rec is done.
	   */

	  LSA_COPY (&prev_tranlsa, &log_rec->prev_tranlsa);
	  LSA_COPY (&tdes->undo_nxlsa, &prev_tranlsa);

	  switch (log_rec->type)
	    {
	    case LOG_MVCC_UNDOREDO_DATA:
	    case LOG_MVCC_DIFF_UNDOREDO_DATA:
	    case LOG_UNDOREDO_DATA:
	    case LOG_DIFF_UNDOREDO_DATA:

	      /* Does this record belong to a MVCC op? */
	      if (log_rec->type == LOG_MVCC_UNDOREDO_DATA || log_rec->type == LOG_MVCC_DIFF_UNDOREDO_DATA)
		{
		  is_mvcc_op = true;
		}
	      else
		{
		  is_mvcc_op = false;
		}

	      /* Read the DATA HEADER */
	      LOG_READ_ADD_ALIGN (thread_p, sizeof (*log_rec), &log_lsa, log_pgptr);
	      if (is_mvcc_op)
		{
		  /* Data header is MVCC undoredo */
		  data_header_size = sizeof (*mvcc_undoredo);
		  LOG_READ_ADVANCE_WHEN_DOESNT_FIT (thread_p, data_header_size, &log_lsa, log_pgptr);
		  mvcc_undoredo = (LOG_REC_MVCC_UNDOREDO *) ((char *) log_pgptr->area + log_lsa.offset);

		  /* Get undoredo info */
		  undoredo = &mvcc_undoredo->undoredo;

		  /* Save transaction MVCCID for recovery */
		  rcv.mvcc_id = mvcc_undoredo->mvccid;
		}
	      else
		{
		  data_header_size = sizeof (*undoredo);
		  LOG_READ_ADVANCE_WHEN_DOESNT_FIT (thread_p, data_header_size, &log_lsa, log_pgptr);
		  undoredo = (LOG_REC_UNDOREDO *) ((char *) log_pgptr->area + log_lsa.offset);

		  rcv.mvcc_id = MVCCID_NULL;
		}

	      rcvindex = undoredo->data.rcvindex;
	      rcv.length = undoredo->ulength;
	      rcv.offset = undoredo->data.offset;
	      rcv_vpid.volid = undoredo->data.volid;
	      rcv_vpid.pageid = undoredo->data.pageid;

	      LOG_READ_ADD_ALIGN (thread_p, data_header_size, &log_lsa, log_pgptr);

	      log_rollback_record (thread_p, &log_lsa, log_pgptr, rcvindex, &rcv_vpid, &rcv, tdes, log_unzip_ptr);
	      break;

	    case LOG_MVCC_UNDO_DATA:
	    case LOG_UNDO_DATA:
	      /* Does record belong to a MVCC op? */
	      is_mvcc_op = (log_rec->type == LOG_MVCC_UNDO_DATA);

	      /* Read the DATA HEADER */
	      LOG_READ_ADD_ALIGN (thread_p, sizeof (*log_rec), &log_lsa, log_pgptr);
	      if (is_mvcc_op)
		{
		  /* Data header is MVCC undo */
		  data_header_size = sizeof (*mvcc_undo);
		  LOG_READ_ADVANCE_WHEN_DOESNT_FIT (thread_p, data_header_size, &log_lsa, log_pgptr);
		  mvcc_undo = (LOG_REC_MVCC_UNDO *) ((char *) log_pgptr->area + log_lsa.offset);
		  /* Get undo info */
		  undo = &mvcc_undo->undo;

		  /* Save transaction MVCCID for recovery */
		  rcv.mvcc_id = mvcc_undo->mvccid;
		}
	      else
		{
		  data_header_size = sizeof (*undo);
		  LOG_READ_ADVANCE_WHEN_DOESNT_FIT (thread_p, data_header_size, &log_lsa, log_pgptr);
		  undo = (LOG_REC_UNDO *) ((char *) log_pgptr->area + log_lsa.offset);

		  rcv.mvcc_id = MVCCID_NULL;
		}
	      rcvindex = undo->data.rcvindex;
	      rcv.offset = undo->data.offset;
	      rcv_vpid.volid = undo->data.volid;
	      rcv_vpid.pageid = undo->data.pageid;
	      rcv.length = undo->length;

	      LOG_READ_ADD_ALIGN (thread_p, data_header_size, &log_lsa, log_pgptr);

	      log_rollback_record (thread_p, &log_lsa, log_pgptr, rcvindex, &rcv_vpid, &rcv, tdes, log_unzip_ptr);
	      break;

	    case LOG_COMPENSATE:
	      /*
	       * We found a partial rollback, use the CLR to find the next record
	       * to undo
	       */

	      /* Read the DATA HEADER */
	      LOG_READ_ADD_ALIGN (thread_p, sizeof (*log_rec), &log_lsa, log_pgptr);
	      LOG_READ_ADVANCE_WHEN_DOESNT_FIT (thread_p, sizeof (*compensate), &log_lsa, log_pgptr);
	      compensate = (LOG_REC_COMPENSATE *) ((char *) log_pgptr->area + log_lsa.offset);
	      LSA_COPY (&prev_tranlsa, &compensate->undo_nxlsa);
	      break;

	    case LOG_SYSOP_END:
	      /*
	       * We found a system top operation that should be skipped from rollback.
	       */

	      /* Read the DATA HEADER */
	      LOG_READ_ADD_ALIGN (thread_p, sizeof (*log_rec), &log_lsa, log_pgptr);
	      LOG_READ_ADVANCE_WHEN_DOESNT_FIT (thread_p, sizeof (*sysop_end), &log_lsa, log_pgptr);
	      sysop_end = ((LOG_REC_SYSOP_END *) ((char *) log_pgptr->area + log_lsa.offset));

	      if (sysop_end->type == LOG_SYSOP_END_LOGICAL_UNDO)
		{
		  rcvindex = sysop_end->undo.data.rcvindex;
		  rcv.offset = sysop_end->undo.data.offset;
		  rcv_vpid.volid = sysop_end->undo.data.volid;
		  rcv_vpid.pageid = sysop_end->undo.data.pageid;
		  rcv.length = sysop_end->undo.length;
		  rcv.mvcc_id = MVCCID_NULL;

		  /* will jump to parent LSA. save it now before advancing to undo data */
		  LSA_COPY (&prev_tranlsa, &sysop_end->lastparent_lsa);
		  LSA_COPY (&tdes->undo_nxlsa, &sysop_end->lastparent_lsa);

		  LOG_READ_ADD_ALIGN (thread_p, sizeof (*sysop_end), &log_lsa, log_pgptr);
		  log_rollback_record (thread_p, &log_lsa, log_pgptr, rcvindex, &rcv_vpid, &rcv, tdes, log_unzip_ptr);
		}
	      else if (sysop_end->type == LOG_SYSOP_END_LOGICAL_MVCC_UNDO)
		{
		  rcvindex = sysop_end->mvcc_undo.undo.data.rcvindex;
		  rcv.offset = sysop_end->mvcc_undo.undo.data.offset;
		  rcv_vpid.volid = sysop_end->mvcc_undo.undo.data.volid;
		  rcv_vpid.pageid = sysop_end->mvcc_undo.undo.data.pageid;
		  rcv.length = sysop_end->mvcc_undo.undo.length;
		  rcv.mvcc_id = sysop_end->mvcc_undo.mvccid;

		  /* will jump to parent LSA. save it now before advancing to undo data */
		  LSA_COPY (&prev_tranlsa, &sysop_end->lastparent_lsa);
		  LSA_COPY (&tdes->undo_nxlsa, &sysop_end->lastparent_lsa);

		  LOG_READ_ADD_ALIGN (thread_p, sizeof (*sysop_end), &log_lsa, log_pgptr);
		  log_rollback_record (thread_p, &log_lsa, log_pgptr, rcvindex, &rcv_vpid, &rcv, tdes, log_unzip_ptr);
		}
	      else if (sysop_end->type == LOG_SYSOP_END_LOGICAL_COMPENSATE)
		{
		  /* compensate */
		  LSA_COPY (&prev_tranlsa, &sysop_end->compensate_lsa);
		}
	      else if (sysop_end->type == LOG_SYSOP_END_LOGICAL_RUN_POSTPONE)
		{
		  /* this must be partial rollback during recovery of another logical run postpone */
		  assert (!LOG_ISRESTARTED ());
		  /* we have to stop */
		  LSA_SET_NULL (&prev_tranlsa);
		}
	      else
		{
		  /* jump to last parent */
		  LSA_COPY (&prev_tranlsa, &sysop_end->lastparent_lsa);
		}
	      break;

	    case LOG_REDO_DATA:
	    case LOG_MVCC_REDO_DATA:
	    case LOG_DBEXTERN_REDO_DATA:
	    case LOG_DUMMY_HEAD_POSTPONE:
	    case LOG_POSTPONE:
	    case LOG_START_CHKPT:
	    case LOG_END_CHKPT:
	    case LOG_SAVEPOINT:
	    case LOG_2PC_PREPARE:
	    case LOG_2PC_START:
	    case LOG_2PC_ABORT_DECISION:
	    case LOG_2PC_ABORT_INFORM_PARTICPS:
	    case LOG_REPLICATION_DATA:
	    case LOG_REPLICATION_STATEMENT:
	    case LOG_SYSOP_ATOMIC_START:
	    case LOG_DUMMY_HA_SERVER_STATE:
	    case LOG_DUMMY_OVF_RECORD:
	    case LOG_DUMMY_GENERIC:
	      break;

	    case LOG_RUN_POSTPONE:
	    case LOG_COMMIT_WITH_POSTPONE:
	    case LOG_SYSOP_START_POSTPONE:
	      /* Undo of run postpone system operation. End here. */
	      assert (!LOG_ISRESTARTED ());
	      LSA_SET_NULL (&prev_tranlsa);
	      break;

	    case LOG_GROUP_COMPLETE:
	    case LOG_FINISH_POSTPONE:
	      assert (false);
	    case LOG_WILL_COMMIT:
	    case LOG_COMMIT:
	    case LOG_ABORT:
	    case LOG_2PC_COMMIT_DECISION:
	    case LOG_2PC_COMMIT_INFORM_PARTICPS:
	    case LOG_2PC_RECV_ACK:
	    case LOG_DUMMY_CRASH_RECOVERY:
	    case LOG_END_OF_LOG:
	    case LOG_SMALLER_LOGREC_TYPE:
	    case LOG_LARGER_LOGREC_TYPE:
	    default:
	      {
		char msg[LINE_MAX];

		er_set (ER_FATAL_ERROR_SEVERITY, ARG_FILE_LINE, ER_LOG_PAGE_CORRUPTED, 1, log_lsa.pageid);
		log_dump_record_header_to_string (log_rec, msg, LINE_MAX);
		logpb_fatal_error (thread_p, true, ARG_FILE_LINE, msg);
		break;
	      }
	    }			/* switch */

	  /* Just in case, it was changed or the previous address has changed */
	  LSA_COPY (&tdes->undo_nxlsa, &prev_tranlsa);
	}			/* while */

    }				/* while */

  /* Remember the undo next lsa for partial rollbacks */
  LSA_COPY (&tdes->undo_nxlsa, &prev_tranlsa);
  (void) xlogtb_reset_wait_msecs (thread_p, old_wait_msecs);

  if (log_unzip_ptr != NULL)
    {
      log_zip_free (log_unzip_ptr);
    }

  return;

}

/*
 * log_get_next_nested_top - Get top system action list
 *
 * return: top system action count
 *
 *   tdes(in): Transaction descriptor
 *   start_postpone_lsa(in): Where to start looking for postpone records
 *   out_nxtop_range_stack(in/out): Set as a side effect to topop range stack.
 *
 * NOTE: Find a nested top system operation which start after
 *              start_postpone_lsa and before tdes->tail_lsa.
 */
int
log_get_next_nested_top (THREAD_ENTRY * thread_p, LOG_TDES * tdes, LOG_LSA * start_postpone_lsa,
			 LOG_TOPOP_RANGE ** out_nxtop_range_stack)
{
  LOG_REC_SYSOP_END *top_result;
  char log_pgbuf[IO_MAX_PAGE_SIZE + MAX_ALIGNMENT];
  char *aligned_log_pgbuf;
  LOG_PAGE *log_pgptr = NULL;
  LOG_RECORD_HEADER *log_rec;
  LOG_LSA tmp_log_lsa;
  LOG_LSA top_result_lsa;
  LOG_LSA prev_last_parent_lsa;
  LOG_TOPOP_RANGE *nxtop_stack;
  LOG_TOPOP_RANGE *prev_nxtop_stack;
  int nxtop_count = 0;
  int nxtop_stack_size = 0;
  LOG_PAGEID last_fetch_page_id = NULL_PAGEID;

  if (LSA_ISNULL (&tdes->tail_topresult_lsa) || !LSA_GT (&tdes->tail_topresult_lsa, start_postpone_lsa))
    {
      return 0;
    }

  LSA_COPY (&top_result_lsa, &tdes->tail_topresult_lsa);
  LSA_SET_NULL (&prev_last_parent_lsa);

  aligned_log_pgbuf = PTR_ALIGN (log_pgbuf, MAX_ALIGNMENT);
  log_pgptr = (LOG_PAGE *) aligned_log_pgbuf;

  nxtop_stack = *out_nxtop_range_stack;
  nxtop_stack_size = LOG_TOPOP_STACK_INIT_SIZE;

  do
    {
      if (nxtop_count >= nxtop_stack_size)
	{
	  prev_nxtop_stack = nxtop_stack;

	  nxtop_stack_size *= 2;
	  nxtop_stack = (LOG_TOPOP_RANGE *) malloc (nxtop_stack_size * sizeof (LOG_TOPOP_RANGE));
	  if (nxtop_stack == NULL)
	    {
	      if (prev_nxtop_stack != *out_nxtop_range_stack)
		{
		  free_and_init (prev_nxtop_stack);
		}
	      logpb_fatal_error (thread_p, true, ARG_FILE_LINE, "log_get_next_nested_top");
	      return 0;
	    }

	  memcpy (nxtop_stack, prev_nxtop_stack, (nxtop_stack_size / 2) * sizeof (LOG_TOPOP_RANGE));

	  if (prev_nxtop_stack != *out_nxtop_range_stack)
	    {
	      free_and_init (prev_nxtop_stack);
	    }
	}

      if (last_fetch_page_id != top_result_lsa.pageid)
	{
	  if (logpb_fetch_page (thread_p, &top_result_lsa, LOG_CS_FORCE_USE, log_pgptr) != NO_ERROR)
	    {
	      if (nxtop_stack != *out_nxtop_range_stack)
		{
		  free_and_init (nxtop_stack);
		}
	      logpb_fatal_error (thread_p, true, ARG_FILE_LINE, "log_get_next_nested_top");
	      return 0;
	    }
	}

      log_rec = LOG_GET_LOG_RECORD_HEADER (log_pgptr, &top_result_lsa);

      if (log_rec->type == LOG_SYSOP_END)
	{
	  /* Read the DATA HEADER */
	  LOG_LSA prev_tran_lsa = log_rec->back_lsa;

	  LSA_COPY (&tmp_log_lsa, &top_result_lsa);
	  LOG_READ_ADD_ALIGN (thread_p, sizeof (LOG_RECORD_HEADER), &tmp_log_lsa, log_pgptr);
	  LOG_READ_ADVANCE_WHEN_DOESNT_FIT (thread_p, sizeof (LOG_REC_SYSOP_END), &tmp_log_lsa, log_pgptr);
	  top_result = (LOG_REC_SYSOP_END *) ((char *) log_pgptr->area + tmp_log_lsa.offset);
	  last_fetch_page_id = tmp_log_lsa.pageid;

	  /*
	   * There may be some nested top system operations that are committed
	   * and aborted in the desired region
	   */
	  if (LSA_ISNULL (&prev_last_parent_lsa) || LSA_LE (&top_result_lsa, &prev_last_parent_lsa))
	    {
	      LSA_COPY (&(nxtop_stack[nxtop_count].start_lsa), &top_result->lastparent_lsa);
	      if (top_result->type == LOG_SYSOP_END_LOGICAL_RUN_POSTPONE)
		{
		  /* we need to process this log record. end range at previous log record. */
		  LSA_COPY (&(nxtop_stack[nxtop_count].end_lsa), &prev_tran_lsa);
		}
	      else
		{
		  /* end range at system op end log record */
		  LSA_COPY (&(nxtop_stack[nxtop_count].end_lsa), &top_result_lsa);
		}

	      nxtop_count++;

	      LSA_COPY (&prev_last_parent_lsa, &top_result->lastparent_lsa);
	    }

	  LSA_COPY (&top_result_lsa, &top_result->prv_topresult_lsa);
	}
      else
	{
	  if (nxtop_stack != *out_nxtop_range_stack)
	    {
	      free_and_init (nxtop_stack);
	    }
	  logpb_fatal_error (thread_p, true, ARG_FILE_LINE, "log_get_next_nested_top");
	  return 0;
	}
    }
  while (top_result_lsa.pageid != NULL_PAGEID && LSA_GT (&top_result_lsa, start_postpone_lsa));

  *out_nxtop_range_stack = nxtop_stack;

  return nxtop_count;
}

/*
 * log_tran_do_postpone () - do postpone for transaction.
 *
 * return        : void
 * thread_p (in) : thread entry
 * tdes (in)     : transaction descriptor
 */
static void
log_tran_do_postpone (THREAD_ENTRY * thread_p, LOG_TDES * tdes)
{
  if (LSA_ISNULL (&tdes->posp_nxlsa))
    {
      return;
    }

  LOG_LSA commit_lsa;

  assert (tdes->topops.last < 0);

  tx_group group;
  group.add (tdes->tran_index, 0, TRAN_UNACTIVE_COMMITTED_WITH_POSTPONE);

  log_append_group_complete (thread_p, tdes, 0, group, &commit_lsa);

  logpb_flush_pages (thread_p, &commit_lsa);

  log_do_postpone (thread_p, tdes, &tdes->posp_nxlsa);
}

/*
 * log_sysop_do_postpone () - do postpone for system operation
 *
 * return         : void
 * thread_p (in)  : thread entry
 * tdes (in)      : transaction descriptor
 * sysop_end (in) : system end op log record
 * data_size (in) : data size (for logical undo)
 * data (in)      : data (for logical undo)
 */
static void
log_sysop_do_postpone (THREAD_ENTRY * thread_p, LOG_TDES * tdes, LOG_REC_SYSOP_END * sysop_end, int data_size,
		       const char *data)
{
  LOG_REC_SYSOP_START_POSTPONE sysop_start_postpone;
  TRAN_STATE save_state = tdes->state;

  if (LSA_ISNULL (LOG_TDES_LAST_SYSOP_POSP_LSA (tdes)))
    {
      /* nothing to postpone */
      return;
    }

  assert (sysop_end != NULL);
  assert (sysop_end->type != LOG_SYSOP_END_ABORT);
  /* we cannot have TRAN_UNACTIVE_TOPOPE_COMMITTED_WITH_POSTPONE inside TRAN_UNACTIVE_TOPOPE_COMMITTED_WITH_POSTPONE */
  assert (tdes->state != TRAN_UNACTIVE_TOPOPE_COMMITTED_WITH_POSTPONE);

  sysop_start_postpone.sysop_end = *sysop_end;
  sysop_start_postpone.posp_lsa = *LOG_TDES_LAST_SYSOP_POSP_LSA (tdes);
  log_append_sysop_start_postpone (thread_p, tdes, &sysop_start_postpone, data_size, data);

  if (VACUUM_IS_THREAD_VACUUM (thread_p)
      && vacuum_do_postpone_from_cache (thread_p, LOG_TDES_LAST_SYSOP_POSP_LSA (tdes)))
    {
      /* Do postpone was run from cached postpone entries. */
      // todo - extend optimization for all transactions
      tdes->state = save_state;
      return;
    }

  log_do_postpone (thread_p, tdes, LOG_TDES_LAST_SYSOP_POSP_LSA (tdes));

  tdes->state = save_state;
}

/*
 * log_do_postpone - Scan forward doing postpone operations of given transaction
 *
 * return: nothing
 *
 *   tdes(in): Transaction descriptor
 *   start_posplsa(in): Where to start looking for postpone records
 *
 * NOTE: Scan the log forward doing postpone operations of given transaction.
 *       This function is invoked after a transaction is declared committed with postpone actions.
 */
void
log_do_postpone (THREAD_ENTRY * thread_p, LOG_TDES * tdes, LOG_LSA * start_postpone_lsa)
{
  LOG_LSA end_postpone_lsa;	/* The last postpone record of transaction cannot be after this address */
  LOG_LSA start_seek_lsa;	/* start looking for postpone records at this address */
  LOG_LSA *end_seek_lsa;	/* Stop looking for postpone records at this address */
  LOG_LSA next_start_seek_lsa;	/* Next address to look for postpone records. Usually the end of a top system
				 * operation. */
  LOG_LSA log_lsa;
  LOG_LSA forward_lsa;

  char log_pgbuf[IO_MAX_PAGE_SIZE + MAX_ALIGNMENT];
  char *aligned_log_pgbuf;
  LOG_PAGE *log_pgptr = NULL;
  LOG_RECORD_HEADER *log_rec;
  bool isdone;

  LOG_TOPOP_RANGE nxtop_array[LOG_TOPOP_STACK_INIT_SIZE];
  LOG_TOPOP_RANGE *nxtop_stack = NULL;
  LOG_TOPOP_RANGE *nxtop_range = NULL;
  int nxtop_count = 0;

  assert (!LSA_ISNULL (start_postpone_lsa));
  assert (tdes->state == TRAN_UNACTIVE_TOPOPE_COMMITTED_WITH_POSTPONE || tdes->state == TRAN_UNACTIVE_WILL_COMMIT
	  || tdes->state == TRAN_UNACTIVE_COMMITTED_WITH_POSTPONE);

  aligned_log_pgbuf = PTR_ALIGN (log_pgbuf, MAX_ALIGNMENT);
  log_pgptr = (LOG_PAGE *) aligned_log_pgbuf;

  LSA_COPY (&end_postpone_lsa, &tdes->tail_lsa);
  LSA_COPY (&next_start_seek_lsa, start_postpone_lsa);

  nxtop_stack = nxtop_array;
  nxtop_count = log_get_next_nested_top (thread_p, tdes, start_postpone_lsa, &nxtop_stack);

  while (!LSA_ISNULL (&next_start_seek_lsa))
    {
      LSA_COPY (&start_seek_lsa, &next_start_seek_lsa);

      if (nxtop_count > 0)
	{
	  nxtop_count--;
	  nxtop_range = &(nxtop_stack[nxtop_count]);

	  if (LSA_LT (&start_seek_lsa, &(nxtop_range->start_lsa)))
	    {
	      end_seek_lsa = &(nxtop_range->start_lsa);
	      LSA_COPY (&next_start_seek_lsa, &(nxtop_range->end_lsa));
	    }
	  else if (LSA_EQ (&start_seek_lsa, &(nxtop_range->end_lsa)))
	    {
	      end_seek_lsa = &end_postpone_lsa;
	      LSA_SET_NULL (&next_start_seek_lsa);
	    }
	  else
	    {
	      LSA_COPY (&next_start_seek_lsa, &(nxtop_range->end_lsa));
	      continue;
	    }
	}
      else
	{
	  end_seek_lsa = &end_postpone_lsa;
	  LSA_SET_NULL (&next_start_seek_lsa);
	}

      /*
       * Start doing postpone operation for this range
       */

      LSA_COPY (&forward_lsa, &start_seek_lsa);

      isdone = false;
      while (!LSA_ISNULL (&forward_lsa) && !isdone)
	{
	  LOG_LSA fetch_lsa;

	  /* Fetch the page where the postpone LSA record is located */
	  LSA_COPY (&log_lsa, &forward_lsa);
	  fetch_lsa.pageid = log_lsa.pageid;
	  fetch_lsa.offset = LOG_PAGESIZE;
	  if (logpb_fetch_page (thread_p, &fetch_lsa, LOG_CS_FORCE_USE, log_pgptr) != NO_ERROR)
	    {
	      logpb_fatal_error (thread_p, true, ARG_FILE_LINE, "log_do_postpone");
	      goto end;
	    }

	  while (forward_lsa.pageid == log_lsa.pageid)
	    {
	      if (LSA_GT (&forward_lsa, end_seek_lsa))
		{
		  /* Finish at this point */
		  isdone = true;
		  break;
		}

	      /*
	       * If an offset is missing, it is because we archive an incomplete log record.
	       * This log_record was completed later.
	       * Thus, we have to find the offset by searching for the next log_record in the page.
	       */
	      if (forward_lsa.offset == NULL_OFFSET)
		{
		  forward_lsa.offset = log_pgptr->hdr.offset;
		  if (forward_lsa.offset == NULL_OFFSET)
		    {
		      /* Continue at next pageid */
		      if (logpb_is_page_in_archive (log_lsa.pageid))
			{
			  forward_lsa.pageid = log_lsa.pageid + 1;
			}
		      else
			{
			  forward_lsa.pageid = NULL_PAGEID;
			}
		      continue;
		    }
		}

	      /* Find the postpone log record to execute */
	      log_lsa.offset = forward_lsa.offset;
	      log_rec = LOG_GET_LOG_RECORD_HEADER (log_pgptr, &log_lsa);

	      /* Find the next log record in the log */
	      LSA_COPY (&forward_lsa, &log_rec->forw_lsa);

	      if (forward_lsa.pageid == NULL_PAGEID && logpb_is_page_in_archive (log_lsa.pageid))
		{
		  forward_lsa.pageid = log_lsa.pageid + 1;
		}

	      if (log_rec->trid == tdes->trid)
		{
		  switch (log_rec->type)
		    {
		    case LOG_UNDOREDO_DATA:
		    case LOG_DIFF_UNDOREDO_DATA:
		    case LOG_UNDO_DATA:
		    case LOG_REDO_DATA:
		    case LOG_MVCC_UNDOREDO_DATA:
		    case LOG_MVCC_DIFF_UNDOREDO_DATA:
		    case LOG_MVCC_UNDO_DATA:
		    case LOG_MVCC_REDO_DATA:
		    case LOG_DBEXTERN_REDO_DATA:
		    case LOG_RUN_POSTPONE:
		    case LOG_COMPENSATE:
		    case LOG_SAVEPOINT:
		    case LOG_DUMMY_HEAD_POSTPONE:
		    case LOG_REPLICATION_DATA:
		    case LOG_REPLICATION_STATEMENT:
		    case LOG_SYSOP_ATOMIC_START:
		    case LOG_DUMMY_HA_SERVER_STATE:
		    case LOG_DUMMY_OVF_RECORD:
		    case LOG_DUMMY_GENERIC:
		      break;

		    case LOG_POSTPONE:
		      {
			int mod_factor = 5000;	/* 0.02% */

			FI_TEST_ARG (thread_p, FI_TEST_LOG_MANAGER_RANDOM_EXIT_AT_RUN_POSTPONE, &mod_factor, 0);
		      }

		      if (log_run_postpone_op (thread_p, &log_lsa, log_pgptr) != NO_ERROR)
			{
			  goto end;
			}

		      /* TODO: consider to add FI here */
		      break;

		    case LOG_WILL_COMMIT:
		    case LOG_COMMIT_WITH_POSTPONE:
		    case LOG_SYSOP_START_POSTPONE:
		    case LOG_2PC_PREPARE:
		    case LOG_2PC_START:
		    case LOG_2PC_COMMIT_DECISION:
		      /* This is it */
		      LSA_SET_NULL (&forward_lsa);
		      break;

		    case LOG_SYSOP_END:
		      if (!LSA_EQ (&log_lsa, &start_seek_lsa))
			{
#if defined(CUBRID_DEBUG)
			  er_log_debug (ARG_FILE_LINE,
					"log_do_postpone: SYSTEM ERROR.. Bad log_rectype = %d\n (%s)."
					" Maybe BAD POSTPONE RANGE\n", log_rec->type, log_to_string (log_rec->type));
#endif /* CUBRID_DEBUG */
			  ;	/* Nothing */
			}
		      break;

		    case LOG_END_OF_LOG:
		      if (forward_lsa.pageid == NULL_PAGEID && logpb_is_page_in_archive (log_lsa.pageid))
			{
			  forward_lsa.pageid = log_lsa.pageid + 1;
			}
		      break;

		    case LOG_COMMIT:
		    case LOG_ABORT:
		    case LOG_START_CHKPT:
		    case LOG_END_CHKPT:
		    case LOG_2PC_ABORT_DECISION:
		    case LOG_2PC_ABORT_INFORM_PARTICPS:
		    case LOG_2PC_COMMIT_INFORM_PARTICPS:
		    case LOG_2PC_RECV_ACK:
		    case LOG_DUMMY_CRASH_RECOVERY:
		    case LOG_SMALLER_LOGREC_TYPE:
		    case LOG_LARGER_LOGREC_TYPE:
		    default:
#if defined(CUBRID_DEBUG)
		      er_log_debug (ARG_FILE_LINE,
				    "log_do_postpone: SYSTEM ERROR..Bad log_rectype = %d (%s)... ignored\n",
				    log_rec->type, log_to_string (log_rec->type));
#endif /* CUBRID_DEBUG */
		      break;
		    }
		}

	      /*
	       * We can fix the lsa.pageid in the case of log_records without forward address at this moment.
	       */

	      if (forward_lsa.offset == NULL_OFFSET && forward_lsa.pageid != NULL_PAGEID
		  && forward_lsa.pageid < log_lsa.pageid)
		{
		  forward_lsa.pageid = log_lsa.pageid;
		}
	    }
	}
    }

end:
  if (nxtop_stack != nxtop_array && nxtop_stack != NULL)
    {
      free_and_init (nxtop_stack);
    }

  return;
}

static int
log_run_postpone_op (THREAD_ENTRY * thread_p, LOG_LSA * log_lsa, LOG_PAGE * log_pgptr)
{
  LOG_LSA ref_lsa;		/* The address of a postpone record */
  LOG_REC_REDO redo;		/* A redo log record */
  char *rcv_data = NULL;
  char *area = NULL;

  LSA_COPY (&ref_lsa, log_lsa);

  /* Get the DATA HEADER */
  LOG_READ_ADD_ALIGN (thread_p, sizeof (LOG_RECORD_HEADER), log_lsa, log_pgptr);
  LOG_READ_ADVANCE_WHEN_DOESNT_FIT (thread_p, sizeof (LOG_REC_REDO), log_lsa, log_pgptr);

  redo = *((LOG_REC_REDO *) ((char *) log_pgptr->area + log_lsa->offset));

  LOG_READ_ADD_ALIGN (thread_p, sizeof (LOG_REC_REDO), log_lsa, log_pgptr);

  /* GET AFTER DATA */

  /* If data is contained in only one buffer, pass pointer directly. Otherwise, allocate a contiguous area, copy
   * data and pass this area. At the end deallocate the area.
   */
  if (log_lsa->offset + redo.length < (int) LOGAREA_SIZE)
    {
      rcv_data = (char *) log_pgptr->area + log_lsa->offset;
    }
  else
    {
      /* Need to copy the data into a contiguous area */
      area = (char *) malloc (redo.length);
      if (area == NULL)
	{
	  logpb_fatal_error (thread_p, true, ARG_FILE_LINE, "log_run_postpone_op");

	  return ER_FAILED;
	}

      /* Copy the data */
      logpb_copy_from_log (thread_p, area, redo.length, log_lsa, log_pgptr);
      rcv_data = area;
    }

  (void) log_execute_run_postpone (thread_p, &ref_lsa, &redo, rcv_data);

  if (area != NULL)
    {
      free_and_init (area);
    }

  return NO_ERROR;
}

/*
 * log_execute_run_postpone () - Execute run postpone.
 *
 * return	      : Error code.
 * thread_p (in)      : Thread entry.
 * log_lsa (in)	      : Postpone log LSA.
 * redo (in)	      : Redo log data.
 * redo_rcv_data (in) : Redo recovery data.
 */
int
log_execute_run_postpone (THREAD_ENTRY * thread_p, LOG_LSA * log_lsa, LOG_REC_REDO * redo, char *redo_rcv_data)
{
  int error_code = NO_ERROR;
  LOG_RCV rcv;			/* Recovery structure for execution */
  VPID rcv_vpid;		/* Location of data to redo */
  LOG_RCVINDEX rcvindex;	/* The recovery index */
  LOG_DATA_ADDR rvaddr;

  rcvindex = redo->data.rcvindex;
  rcv_vpid.volid = redo->data.volid;
  rcv_vpid.pageid = redo->data.pageid;
  rcv.offset = redo->data.offset;
  rcv.length = redo->length;
  rcv.data = redo_rcv_data;

  if (VPID_ISNULL (&rcv_vpid))
    {
      /* logical */
      rcv.pgptr = NULL;
    }
  else
    {
      error_code =
	pgbuf_fix_if_not_deallocated (thread_p, &rcv_vpid, PGBUF_LATCH_WRITE, PGBUF_UNCONDITIONAL_LATCH, &rcv.pgptr);
      if (error_code != NO_ERROR)
	{
	  assert (false);
	  er_set (ER_ERROR_SEVERITY, ARG_FILE_LINE, ER_LOG_MAYNEED_MEDIA_RECOVERY, 1,
		  fileio_get_volume_label (rcv_vpid.volid, PEEK));
	  return ER_LOG_MAYNEED_MEDIA_RECOVERY;
	}
      if (rcv.pgptr == NULL)
	{
	  /* deallocated */
	  return NO_ERROR;
	}
    }

  /* Now call the REDO recovery function */

  if (RCV_IS_LOGICAL_RUN_POSTPONE_MANUAL (rcvindex))
    {
      LSA_COPY (&rcv.reference_lsa, log_lsa);

      error_code = (*RV_fun[rcvindex].redofun) (thread_p, &rcv);
      assert (error_code == NO_ERROR);
    }
  else if (RCV_IS_LOGICAL_LOG (&rcv_vpid, rcvindex))
    {
      /* Logical postpone. Use a system operation and commit with run postpone */
      log_sysop_start (thread_p);

      error_code = (*RV_fun[rcvindex].redofun) (thread_p, &rcv);
      assert (error_code == NO_ERROR);

      log_sysop_end_logical_run_postpone (thread_p, log_lsa);
    }
  else
    {
      /* Write the corresponding run postpone record for the postpone action */
      rvaddr.offset = rcv.offset;
      rvaddr.pgptr = rcv.pgptr;

      log_append_run_postpone (thread_p, rcvindex, &rvaddr, &rcv_vpid, rcv.length, rcv.data, log_lsa);

      error_code = (*RV_fun[rcvindex].redofun) (thread_p, &rcv);
      assert (error_code == NO_ERROR);
    }

  if (rcv.pgptr != NULL)
    {
      pgbuf_unfix (thread_p, rcv.pgptr);
    }

  return error_code;
}

/*
 * log_find_end_log - FIND END OF LOG
 *
 * return: nothing
 *
 *   end_lsa(in/out): Address of end of log
 *
 * NOTE: Find the end of the log (i.e., the end of the active portion of the log).
 */
static void
log_find_end_log (THREAD_ENTRY * thread_p, LOG_LSA * end_lsa)
{
  LOG_PAGEID pageid;		/* Log page identifier */
  char log_pgbuf[IO_MAX_PAGE_SIZE + MAX_ALIGNMENT], *aligned_log_pgbuf;
  LOG_PAGE *log_pgptr = NULL;	/* Pointer to a log page */
  LOG_RECORD_HEADER *eof = NULL;	/* End of log record */
  LOG_RECTYPE type;		/* Type of a log record */

  aligned_log_pgbuf = PTR_ALIGN (log_pgbuf, MAX_ALIGNMENT);

  /* Guess the end of the log from the header */

  LSA_COPY (end_lsa, &log_Gl.hdr.append_lsa);
  type = LOG_LARGER_LOGREC_TYPE;

  log_pgptr = (LOG_PAGE *) aligned_log_pgbuf;

  while (type != LOG_END_OF_LOG && !LSA_ISNULL (end_lsa))
    {
      LOG_LSA fetch_lsa;

      fetch_lsa.pageid = end_lsa->pageid;
      fetch_lsa.offset = LOG_PAGESIZE;

      /* Fetch the page */
      if ((logpb_fetch_page (thread_p, &fetch_lsa, LOG_CS_FORCE_USE, log_pgptr)) != NO_ERROR)
	{
	  logpb_fatal_error (thread_p, true, ARG_FILE_LINE, "log_find_end_log");
	  goto error;

	}
      pageid = end_lsa->pageid;

      while (end_lsa->pageid == pageid)
	{
	  /*
	   * If an offset is missing, it is because we archive an incomplete
	   * log record. This log_record was completed later. Thus, we have to
	   * find the offset by searching for the next log_record in the page
	   */
	  if (!(end_lsa->offset == NULL_OFFSET && (end_lsa->offset = log_pgptr->hdr.offset) == NULL_OFFSET))
	    {
	      eof = LOG_GET_LOG_RECORD_HEADER (log_pgptr, end_lsa);
	      /*
	       * If the type is an EOF located at the active portion of the log,
	       * stop
	       */
	      if ((type = eof->type) == LOG_END_OF_LOG)
		{
		  if (logpb_is_page_in_archive (pageid))
		    {
		      type = LOG_LARGER_LOGREC_TYPE;
		    }
		  else
		    {
		      break;
		    }
		}
	      else if (type <= LOG_SMALLER_LOGREC_TYPE || type >= LOG_LARGER_LOGREC_TYPE)
		{
#if defined(CUBRID_DEBUG)
		  er_log_debug (ARG_FILE_LINE, "log_find_end_log: Unknown record type = %d (%s).\n", type,
				log_to_string (type));
#endif /* CUBRID_DEBUG */
		  LSA_SET_NULL (end_lsa);
		  break;
		}
	      else
		{
		  LSA_COPY (end_lsa, &eof->forw_lsa);
		}
	    }
	  else
	    {
	      LSA_SET_NULL (end_lsa);
	    }

	  /*
	   * If the next page is NULL_PAGEID and the current page is an archive
	   * page, this is not the end, this situation happens because of an
	   * incomplete log record was archived.
	   */

	  if (LSA_ISNULL (end_lsa) && logpb_is_page_in_archive (pageid))
	    {
	      end_lsa->pageid = pageid + 1;
	    }
	}

      if (type == LOG_END_OF_LOG && eof != NULL && !LSA_EQ (end_lsa, &log_Gl.hdr.append_lsa))
	{
	  /*
	   * Reset the log header for future reads, multiple restart crashes,
	   * and so on
	   */
	  LOG_RESET_APPEND_LSA (end_lsa);
	  log_Gl.hdr.next_trid = eof->trid;
	}
    }

  return;

error:

  LSA_SET_NULL (end_lsa);
  return;
}

/*
 * log_recreate - RECREATE THE LOG WITHOUT REMOVING THE DATABASE
 *
 * return:
 *
 *   db_fullname(in): Full name of the database
 *   logpath(in): Directory where the log volumes reside
 *   prefix_logname(in): Name of the log volumes. It is usually set the same as
 *                      database name. For example, if the value is equal to
 *                      "db", the names of the log volumes created are as
 *                      follow:
 *                      Active_log      = db_logactive
 *                      Archive_logs    = db_logarchive.0
 *                                        db_logarchive.1
 *                                             .
 *                                             .
 *                                             .
 *                                        db_logarchive.n
 *                      Log_information = db_loginfo
 *                      Database Backup = db_backup
 *   log_npages(in): Size of active log in pages
 *   out_fp (in) :
 *
 * NOTE: Recreate the active log volume with the new specifications.
 *              All recovery information in each data volume is removed.
 *              If there are anything to recover (e.g., the database suffered
 *              a crash), it is not done. Therefore, it is very important to
 *              make sure that the database does not need to be recovered. You
 *              could restart the database and then shutdown to enfore any
 *              recovery. The database will end up as it is currently on disk.
 *              This function can also be used to restart a database when the
 *              log is corrupted somehow (e.g., system bug, isn't) or the log
 *              is not available or it suffered a media crash. It can also be
 *              used to move the log to another location. It is recommended to
 *              backup the database before and after the operation is
 *              executed.
 *
 *        This function must be run offline. That is, it should not be
 *              run when there are multiusers in the system.
 */
int
log_recreate (THREAD_ENTRY * thread_p, const char *db_fullname, const char *logpath, const char *prefix_logname,
	      DKNPAGES log_npages, FILE * out_fp)
{
  const char *vlabel;
  INT64 db_creation;
  DISK_VOLPURPOSE vol_purpose;
  DISK_VOLUME_SPACE_INFO space_info;
  VOLID volid;
  int vdes;
  LOG_LSA init_nontemp_lsa;
  int ret = NO_ERROR;

  ret = disk_get_creation_time (thread_p, LOG_DBFIRST_VOLID, &db_creation);
  if (ret != NO_ERROR)
    {
      return ret;
    }

  ret = log_create_internal (thread_p, db_fullname, logpath, prefix_logname, log_npages, &db_creation);
  if (ret != NO_ERROR)
    {
      return ret;
    }

  (void) log_initialize_internal (thread_p, db_fullname, logpath, prefix_logname, false, NULL, true);

  /*
   * RESET RECOVERY INFORMATION ON ALL DATA VOLUMES
   */

  LSA_SET_NULL (&init_nontemp_lsa);

  for (volid = LOG_DBFIRST_VOLID; volid != NULL_VOLID; volid = fileio_find_next_perm_volume (thread_p, volid))
    {
      char vol_fullname[PATH_MAX];

      vlabel = fileio_get_volume_label (volid, PEEK);

      /* Find the current pages of the volume and its descriptor */

      if (xdisk_get_purpose_and_space_info (thread_p, volid, &vol_purpose, &space_info) != NO_ERROR)
	{
	  /* we just give up? */
	  continue;
	}

      vdes = fileio_get_volume_descriptor (volid);

      /*
       * Flush all dirty pages and then invalidate them from page buffer pool.
       * So that we can reset the recovery information directly using the io
       * module
       */

      LOG_CS_ENTER (thread_p);
      logpb_flush_pages_direct (thread_p);
      LOG_CS_EXIT (thread_p);

      (void) pgbuf_flush_all (thread_p, volid);
      (void) pgbuf_invalidate_all (thread_p, volid);	/* it flush and invalidate */

      if (vol_purpose != DB_TEMPORARY_DATA_PURPOSE)
	{
	  (void) fileio_reset_volume (thread_p, vdes, vlabel, DISK_SECTS_NPAGES (space_info.n_total_sects),
				      &init_nontemp_lsa);
	}

      (void) disk_set_creation (thread_p, volid, vlabel, &log_Gl.hdr.db_creation, &log_Gl.hdr.chkpt_lsa, false,
				DISK_DONT_FLUSH);
      LOG_CS_ENTER (thread_p);
      logpb_flush_pages_direct (thread_p);
      LOG_CS_EXIT (thread_p);

      (void) pgbuf_flush_all_unfixed_and_set_lsa_as_null (thread_p, volid);

      /*
       * reset temp LSA to special temp LSA
       */
      (void) logpb_check_and_reset_temp_lsa (thread_p, volid);

      /*
       * add volume info to vinf
       */
      xdisk_get_fullname (thread_p, volid, vol_fullname);
      logpb_add_volume (NULL, volid, vol_fullname, vol_purpose);

      if (out_fp != NULL)
	{
	  fprintf (out_fp, "%s... done\n", vol_fullname);
	  fflush (out_fp);
	}
    }

  (void) pgbuf_flush_all (thread_p, NULL_VOLID);
  (void) fileio_synchronize_all (thread_p, false);
  (void) log_commit (thread_p, NULL_TRAN_INDEX, false);

  return ret;
}

/*
 * log_get_io_page_size - FIND SIZE OF DATABASE PAGE
 *
 * return:
 *
 *   db_fullname(in): Full name of the database
 *   logpath(in): Directory where the log volumes reside
 *   prefix_logname(in): Name of the log volumes. It is usually set as database
 *                      name. For example, if the value is equal to "db", the
 *                      names of the log volumes created are as follow:
 *                      Active_log      = db_logactive
 *                      Archive_logs    = db_logarchive.0
 *                                        db_logarchive.1
 *                                             .
 *                                             .
 *                                             .
 *                                        db_logarchive.n
 *                      Log_information = db_loginfo
 *                      Database Backup = db_backup
 *
 * NOTE: Find size of database page according to the log manager.
 */
PGLENGTH
log_get_io_page_size (THREAD_ENTRY * thread_p, const char *db_fullname, const char *logpath, const char *prefix_logname)
{
  PGLENGTH db_iopagesize;
  PGLENGTH log_page_size;
  INT64 ignore_dbcreation;
  float ignore_dbcomp;
  int dummy;

  LOG_CS_ENTER (thread_p);
  if (logpb_find_header_parameters (thread_p, false, db_fullname, logpath, prefix_logname, &db_iopagesize,
				    &log_page_size, &ignore_dbcreation, &ignore_dbcomp, &dummy) == -1)
    {
      /*
       * For case where active log could not be found, user still needs
       * an error.
       */
      if (er_errid () == NO_ERROR)
	{
	  er_set (ER_ERROR_SEVERITY, ARG_FILE_LINE, ER_LOG_MOUNT_FAIL, 1, log_Name_active);
	}

      LOG_CS_EXIT (thread_p);
      return -1;
    }
  else
    {
      if (IO_PAGESIZE != db_iopagesize || LOG_PAGESIZE != log_page_size)
	{
	  if (db_set_page_size (db_iopagesize, log_page_size) != NO_ERROR)
	    {
	      LOG_CS_EXIT (thread_p);
	      return -1;
	    }
	  else
	    {
	      if (sysprm_reload_and_init (NULL, NULL) != NO_ERROR)
		{
		  LOG_CS_EXIT (thread_p);
		  return -1;
		}

	      /* page size changed, reinit tran tables only if previously initialized */
	      if (log_Gl.trantable.area == NULL)
		{
		  LOG_CS_EXIT (thread_p);
		  return db_iopagesize;
		}

	      if (logtb_define_trantable_log_latch (thread_p, log_Gl.trantable.num_total_indices) != NO_ERROR)
		{
		  LOG_CS_EXIT (thread_p);
		  return -1;
		}
	    }

	}

      LOG_CS_EXIT (thread_p);

      return db_iopagesize;
    }
}

/*
 * log_get_charset_from_header_page - get charset stored in header page
 *
 * return: charset id (non-negative values are valid)
 *	   -1 if header page cannot be used to determine database charset
 *	   -2 if an error occurs
 *
 *  See log_get_io_page_size for arguments
 */
int
log_get_charset_from_header_page (THREAD_ENTRY * thread_p, const char *db_fullname, const char *logpath,
				  const char *prefix_logname)
{
  PGLENGTH dummy_db_iopagesize;
  PGLENGTH dummy_ignore_log_page_size;
  INT64 dummy_ignore_dbcreation;
  float dummy_ignore_dbcomp;
  int db_charset = INTL_CODESET_NONE;

  LOG_CS_ENTER (thread_p);
  if (logpb_find_header_parameters (thread_p, false, db_fullname, logpath, prefix_logname, &dummy_db_iopagesize,
				    &dummy_ignore_log_page_size, &dummy_ignore_dbcreation, &dummy_ignore_dbcomp,
				    &db_charset) == -1)
    {
      /*
       * For case where active log could not be found, user still needs
       * an error.
       */
      if (er_errid () == NO_ERROR)
	{
	  er_set (ER_ERROR_SEVERITY, ARG_FILE_LINE, ER_LOG_MOUNT_FAIL, 1, log_Name_active);
	}

      LOG_CS_EXIT (thread_p);
      return INTL_CODESET_ERROR;
    }
  else
    {
      LOG_CS_EXIT (thread_p);
      return db_charset;
    }
}

/*
 *
 *                         GENERIC RECOVERY FUNCTIONS
 *
 */

/*
 * log_rv_copy_char - Recover (undo or redo) a string of chars/bytes
 *
 * return: nothing
 *
 *   rcv(in): Recovery structure
 *
 * NOTE: Recover (undo/redo) by copying a string of characters/bytes
 *              onto the specified location. This function can be used for
 *              physical logging.
 */
int
log_rv_copy_char (THREAD_ENTRY * thread_p, LOG_RCV * rcv)
{
  char *to_data;

  assert (rcv->offset + rcv->length <= DB_PAGESIZE);

  to_data = (char *) rcv->pgptr + rcv->offset;
  memcpy (to_data, rcv->data, rcv->length);
  pgbuf_set_dirty (thread_p, rcv->pgptr, DONT_FREE);
  return NO_ERROR;
}

/*
 * log_rv_dump_char - DUMP INFORMATION TO RECOVER A SET CHARS/BYTES
 *
 * return: nothing
 *
 *   length(in): Length of Recovery Data
 *   data(in): The data being logged
 *
 * NOTE:Dump the information to recover a set of characters/bytes.
 */
void
log_rv_dump_char (FILE * fp, int length, void *data)
{
  log_ascii_dump (fp, length, data);
  fprintf (fp, "\n");
}

/*
 * log_rv_dump_hexa () - Point recovery data as hexadecimals.
 *
 * return      : Void.
 * fp (in)     : Print output.
 * length (in) : Recovery data length.
 * data (in)   : Recovery data.
 */
void
log_rv_dump_hexa (FILE * fp, int length, void *data)
{
  log_hexa_dump (fp, length, data);
}

/*
 * log_rv_outside_noop_redo - NO-OP of an outside REDO
 *
 * return: nothing
 *
 *   rcv(in): Recovery structure
 *
 * NOTE: No-op of an outside redo.
 *              This can used to fool the recovery manager when doing a
 *              logical UNDO which fails (e.g., unregistering a file that has
 *              already been unregistered) or when doing an external/outside
 *              (e.g., removing a temporary volume) the data base domain.
 */
int
log_rv_outside_noop_redo (THREAD_ENTRY * thread_p, LOG_RCV * rcv)
{
  return NO_ERROR;
}

#if defined (ENABLE_UNUSED_FUNCTION)
/*
 * log_simulate_crash - Simulate a system crash
 *
 * return: nothing
 *
 *   flush_log(in): Flush the log before the crash simulation?
 *   flush_data_pages(in): Flush the data pages (page buffer pool) before the
 *                      crash simulation?
 *
 * NOTE:Simulate a system crash. If flush_data_pages is true,  the
 *              data page buffer pool is flushed and the log buffer pool is
 *              flushed too regardless of the value of flush_log. If flush_log
 *              is true, the log buffer pool is flushed.
 */
void
log_simulate_crash (THREAD_ENTRY * thread_p, int flush_log, int flush_data_pages)
{
  LOG_CS_ENTER (thread_p);

  if (log_Gl.trantable.area == NULL || !logpb_is_pool_initialized ())
    {
      LOG_CS_EXIT (thread_p);
      return;
    }

  if (flush_log != false || flush_data_pages != false)
    {
      logpb_flush_pages_direct (thread_p);
    }

  if (flush_data_pages)
    {
      (void) pgbuf_flush_all (thread_p, NULL_VOLID);
      (void) fileio_synchronize_all (thread_p, false);
    }

  /* Undefine log buffer pool and transaction table */

  logpb_finalize_pool (thread_p);
  logtb_undefine_trantable (thread_p);

  LOG_CS_EXIT (thread_p);

  LOG_SET_CURRENT_TRAN_INDEX (thread_p, NULL_TRAN_INDEX);
}
#endif /* ENABLE_UNUSED_FUNCTION */

/*
 * log_active_log_header_start_scan () -
 *   return: NO_ERROR, or ER_code
 *
 *   thread_p(in):
 *   show_type(in):
 *   arg_values(in):
 *   arg_cnt(in):
 *   ptr(out): allocate new context. should free by end_scan() function
 */
int
log_active_log_header_start_scan (THREAD_ENTRY * thread_p, int show_type, DB_VALUE ** arg_values, int arg_cnt,
				  void **ptr)
{
  int error = NO_ERROR;
  const char *path;
  int fd = -1;
  ACTIVE_LOG_HEADER_SCAN_CTX *ctx = NULL;

  *ptr = NULL;

  assert (arg_cnt == 1);

  ctx = (ACTIVE_LOG_HEADER_SCAN_CTX *) db_private_alloc (thread_p, sizeof (ACTIVE_LOG_HEADER_SCAN_CTX));

  if (ctx == NULL)
    {
      assert (er_errid () != NO_ERROR);
      error = er_errid ();
      goto exit_on_error;
    }

  /* In the case of omit file path, first argument is db null */
  if (DB_VALUE_TYPE (arg_values[0]) == DB_TYPE_NULL)
    {
      LOG_CS_ENTER_READ_MODE (thread_p);
      memcpy (&ctx->header, &log_Gl.hdr, sizeof (LOG_HEADER));
      LOG_CS_EXIT (thread_p);
    }
  else
    {
      char buf[IO_MAX_PAGE_SIZE + MAX_ALIGNMENT];
      LOG_PAGE *page_hdr = (LOG_PAGE *) PTR_ALIGN (buf, MAX_ALIGNMENT);

      assert (DB_VALUE_TYPE (arg_values[0]) == DB_TYPE_CHAR);
      path = db_get_string (arg_values[0]);

      fd = fileio_open (path, O_RDONLY, 0);
      if (fd == -1)
	{
	  er_set_with_oserror (ER_ERROR_SEVERITY, ARG_FILE_LINE, ER_IO_MOUNT_FAIL, 1, path);
	  error = ER_IO_MOUNT_FAIL;
	  goto exit_on_error;
	}

      if (read (fd, page_hdr, LOG_PAGESIZE) != LOG_PAGESIZE)
	{
	  er_set_with_oserror (ER_ERROR_SEVERITY, ARG_FILE_LINE, ER_IO_MOUNT_FAIL, 1, path);
	  error = ER_IO_MOUNT_FAIL;
	  goto exit_on_error;
	}

      memcpy (&ctx->header, page_hdr->area, sizeof (LOG_HEADER));

      ctx->header.magic[sizeof (ctx->header.magic) - 1] = 0;
      ctx->header.db_release[sizeof (ctx->header.db_release) - 1] = 0;
      ctx->header.prefix_name[sizeof (ctx->header.prefix_name) - 1] = 0;

      close (fd);
      fd = -1;

      if (memcmp (ctx->header.magic, CUBRID_MAGIC_LOG_ACTIVE, strlen (CUBRID_MAGIC_LOG_ACTIVE)) != 0)
	{
	  er_set (ER_ERROR_SEVERITY, ARG_FILE_LINE, ER_IO_MOUNT_FAIL, 1, path);
	  error = ER_IO_MOUNT_FAIL;
	  goto exit_on_error;
	}
    }

  *ptr = ctx;
  ctx = NULL;

exit_on_error:
  if (fd != -1)
    {
      close (fd);
    }

  if (ctx != NULL)
    {
      db_private_free_and_init (thread_p, ctx);
    }

  return error;
}

/*
 * log_active_log_header_next_scan () -
 *   return: NO_ERROR, or ER_code
 *
 *   thread_p(in):
 *   cursor(in):
 *   out_values(in):
 *   out_cnt(in):
 *   ptr(in): context pointer
 */
SCAN_CODE
log_active_log_header_next_scan (THREAD_ENTRY * thread_p, int cursor, DB_VALUE ** out_values, int out_cnt, void *ptr)
{
  int error = NO_ERROR;
  int idx = 0;
  int val;
  const char *str;
  char buf[256];
  DB_DATETIME time_val;
  ACTIVE_LOG_HEADER_SCAN_CTX *ctx = (ACTIVE_LOG_HEADER_SCAN_CTX *) ptr;
  LOG_HEADER *header = &ctx->header;

  if (cursor >= 1)
    {
      return S_END;
    }

  db_make_int (out_values[idx], LOG_DBLOG_ACTIVE_VOLID);
  idx++;

  error = db_make_string_copy (out_values[idx], header->magic);
  idx++;

  if (error != NO_ERROR)
    {
      goto exit_on_error;
    }

  val = offsetof (LOG_PAGE, area) + offsetof (LOG_HEADER, magic);
  db_make_int (out_values[idx], val);
  idx++;

  db_localdatetime ((time_t *) (&header->db_creation), &time_val);
  error = db_make_datetime (out_values[idx], &time_val);
  idx++;
  if (error != NO_ERROR)
    {
      goto exit_on_error;
    }

  error = db_make_string_copy (out_values[idx], header->db_release);
  idx++;

  snprintf (buf, sizeof (buf), "%g", header->db_compatibility);
  buf[sizeof (buf) - 1] = 0;
  error = db_make_string_copy (out_values[idx], buf);
  idx++;
  if (error != NO_ERROR)
    {
      goto exit_on_error;
    }

  db_make_int (out_values[idx], header->db_iopagesize);
  idx++;

  db_make_int (out_values[idx], header->db_logpagesize);
  idx++;

  db_make_int (out_values[idx], header->is_shutdown);
  idx++;

  db_make_int (out_values[idx], header->next_trid);
  idx++;

  db_make_int (out_values[idx], header->avg_ntrans);
  idx++;

  db_make_int (out_values[idx], header->avg_nlocks);
  idx++;

  db_make_int (out_values[idx], header->npages);
  idx++;

  db_make_int (out_values[idx], header->db_charset);
  idx++;

  db_make_bigint (out_values[idx], header->fpageid);
  idx++;

  lsa_to_string (buf, sizeof (buf), &header->append_lsa);
  error = db_make_string_copy (out_values[idx], buf);
  idx++;
  if (error != NO_ERROR)
    {
      goto exit_on_error;
    }

  lsa_to_string (buf, sizeof (buf), &header->chkpt_lsa);
  error = db_make_string_copy (out_values[idx], buf);
  idx++;
  if (error != NO_ERROR)
    {
      goto exit_on_error;
    }

  db_make_bigint (out_values[idx], header->nxarv_pageid);
  idx++;

  db_make_int (out_values[idx], header->nxarv_phy_pageid);
  idx++;

  db_make_int (out_values[idx], header->nxarv_num);
  idx++;

  db_make_int (out_values[idx], header->last_arv_num_for_syscrashes);
  idx++;

  db_make_int (out_values[idx], header->last_deleted_arv_num);
  idx++;

  lsa_to_string (buf, sizeof (buf), &header->bkup_level0_lsa);
  error = db_make_string_copy (out_values[idx], buf);
  idx++;
  if (error != NO_ERROR)
    {
      goto exit_on_error;
    }

  lsa_to_string (buf, sizeof (buf), &header->bkup_level1_lsa);
  error = db_make_string_copy (out_values[idx], buf);
  idx++;
  if (error != NO_ERROR)
    {
      goto exit_on_error;
    }

  lsa_to_string (buf, sizeof (buf), &header->bkup_level2_lsa);
  error = db_make_string_copy (out_values[idx], buf);
  idx++;
  if (error != NO_ERROR)
    {
      goto exit_on_error;
    }

  error = db_make_string_copy (out_values[idx], header->prefix_name);
  idx++;
  if (error != NO_ERROR)
    {
      goto exit_on_error;
    }

  db_make_int (out_values[idx], header->has_logging_been_skipped);
  idx++;

  db_make_string_by_const_str (out_values[idx], "LOG_PSTATUS_OBSOLETE");
  idx++;

  logpb_backup_level_info_to_string (buf, sizeof (buf), header->bkinfo + FILEIO_BACKUP_FULL_LEVEL);
  error = db_make_string_copy (out_values[idx], buf);
  idx++;
  if (error != NO_ERROR)
    {
      goto exit_on_error;
    }

  logpb_backup_level_info_to_string (buf, sizeof (buf), header->bkinfo + FILEIO_BACKUP_BIG_INCREMENT_LEVEL);
  error = db_make_string_copy (out_values[idx], buf);
  idx++;
  if (error != NO_ERROR)
    {
      goto exit_on_error;
    }

  logpb_backup_level_info_to_string (buf, sizeof (buf), header->bkinfo + FILEIO_BACKUP_SMALL_INCREMENT_LEVEL);
  error = db_make_string_copy (out_values[idx], buf);
  idx++;
  if (error != NO_ERROR)
    {
      goto exit_on_error;
    }

  str = css_ha_server_state_string ((HA_SERVER_STATE) header->ha_server_state);
  db_make_string_by_const_str (out_values[idx], str);
  idx++;

  str = logwr_log_ha_filestat_to_string ((LOG_HA_FILESTAT) header->ha_file_status);
  db_make_string_by_const_str (out_values[idx], str);
  idx++;

  lsa_to_string (buf, sizeof (buf), &header->eof_lsa);
  error = db_make_string_copy (out_values[idx], buf);
  idx++;
  if (error != NO_ERROR)
    {
      goto exit_on_error;
    }

  lsa_to_string (buf, sizeof (buf), &header->smallest_lsa_at_last_chkpt);
  error = db_make_string_copy (out_values[idx], buf);
  idx++;
  if (error != NO_ERROR)
    {
      goto exit_on_error;
    }

  db_make_bigint (out_values[idx], header->mvcc_next_id);
  idx++;

  lsa_to_string (buf, sizeof (buf), &header->mvcc_op_log_lsa);
  error = db_make_string_copy (out_values[idx], buf);
  idx++;
  if (error != NO_ERROR)
    {
      goto exit_on_error;
    }

  if (header->last_block_oldest_mvccid == MVCCID_NULL)
    {
      db_make_null (out_values[idx]);
    }
  else
    {
      db_make_bigint (out_values[idx], header->last_block_oldest_mvccid);
    }
  idx++;

  if (header->last_block_newest_mvccid == MVCCID_NULL)
    {
      db_make_null (out_values[idx]);
    }
  else
    {
      db_make_bigint (out_values[idx], header->last_block_newest_mvccid);
    }
  idx++;

  assert (idx == out_cnt);

  return S_SUCCESS;

exit_on_error:
  return error == NO_ERROR ? S_SUCCESS : S_ERROR;
}

/*
 * log_active_log_header_end_scan () - free the context
 *   return: NO_ERROR, or ER_code
 *
 *   thread_p(in):
 *   ptr(in): context pointer
 */
int
log_active_log_header_end_scan (THREAD_ENTRY * thread_p, void **ptr)
{
  if (*ptr != NULL)
    {
      db_private_free_and_init (thread_p, *ptr);
    }

  return NO_ERROR;
}

/*
 * log_archive_log_header_start_scan () -
 *   return: NO_ERROR, or ER_code
 *
 *   thread_p(in):
 *   show_type(in):
 *   arg_values(in):
 *   arg_cnt(in):
 *   ptr(out): allocate new context. should free by end_scan() function
 */
int
log_archive_log_header_start_scan (THREAD_ENTRY * thread_p, int show_type, DB_VALUE ** arg_values, int arg_cnt,
				   void **ptr)
{
  int error = NO_ERROR;
  const char *path;
  int fd;
  char buf[IO_MAX_PAGE_SIZE + MAX_ALIGNMENT];
  LOG_PAGE *page_hdr;
  ARCHIVE_LOG_HEADER_SCAN_CTX *ctx = NULL;

  *ptr = NULL;

  assert (DB_VALUE_TYPE (arg_values[0]) == DB_TYPE_CHAR);

  ctx = (ARCHIVE_LOG_HEADER_SCAN_CTX *) db_private_alloc (thread_p, sizeof (ARCHIVE_LOG_HEADER_SCAN_CTX));
  if (ctx == NULL)
    {
      assert (er_errid () != NO_ERROR);
      error = er_errid ();
      goto exit_on_error;
    }

  path = db_get_string (arg_values[0]);

  page_hdr = (LOG_PAGE *) PTR_ALIGN (buf, MAX_ALIGNMENT);

  fd = fileio_open (path, O_RDONLY, 0);
  if (fd == -1)
    {
      er_set_with_oserror (ER_ERROR_SEVERITY, ARG_FILE_LINE, ER_IO_MOUNT_FAIL, 1, path);
      error = ER_IO_MOUNT_FAIL;
      goto exit_on_error;
    }

  if (read (fd, page_hdr, LOG_PAGESIZE) != LOG_PAGESIZE)
    {
      er_set_with_oserror (ER_ERROR_SEVERITY, ARG_FILE_LINE, ER_IO_MOUNT_FAIL, 1, path);
      error = ER_IO_MOUNT_FAIL;
      goto exit_on_error;
    }

  memcpy (&ctx->header, page_hdr->area, sizeof (LOG_ARV_HEADER));
  close (fd);
  fd = -1;

  ctx->header.magic[sizeof (ctx->header.magic) - 1] = 0;

  if (memcmp (ctx->header.magic, CUBRID_MAGIC_LOG_ARCHIVE, strlen (CUBRID_MAGIC_LOG_ARCHIVE)) != 0)
    {
      er_set (ER_ERROR_SEVERITY, ARG_FILE_LINE, ER_IO_MOUNT_FAIL, 1, path);
      error = ER_IO_MOUNT_FAIL;
      goto exit_on_error;
    }

  *ptr = ctx;
  ctx = NULL;

exit_on_error:
  if (ctx != NULL)
    {
      db_private_free_and_init (thread_p, ctx);
    }

  return error;
}

/*
 * log_archive_log_header_next_scan () -
 *   return: NO_ERROR, or ER_code
 *
 *   thread_p(in):
 *   cursor(in):
 *   out_values(in):
 *   out_cnt(in):
 *   ptr(in): context pointer
 */
SCAN_CODE
log_archive_log_header_next_scan (THREAD_ENTRY * thread_p, int cursor, DB_VALUE ** out_values, int out_cnt, void *ptr)
{
  int error = NO_ERROR;
  int idx = 0;
  int val;
  DB_DATETIME time_val;

  ARCHIVE_LOG_HEADER_SCAN_CTX *ctx = (ARCHIVE_LOG_HEADER_SCAN_CTX *) ptr;
  LOG_ARV_HEADER *header = &ctx->header;

  if (cursor >= 1)
    {
      return S_END;
    }

  db_make_int (out_values[idx], LOG_DBLOG_ARCHIVE_VOLID);
  idx++;

  error = db_make_string_copy (out_values[idx], header->magic);
  idx++;

  if (error != NO_ERROR)
    {
      goto exit_on_error;
    }

  val = offsetof (LOG_PAGE, area) + offsetof (LOG_ARV_HEADER, magic);
  db_make_int (out_values[idx], val);
  idx++;

  db_localdatetime ((time_t *) (&header->db_creation), &time_val);
  error = db_make_datetime (out_values[idx], &time_val);
  idx++;
  if (error != NO_ERROR)
    {
      goto exit_on_error;
    }

  db_make_bigint (out_values[idx], header->next_trid);
  idx++;

  db_make_int (out_values[idx], header->npages);
  idx++;

  db_make_bigint (out_values[idx], header->fpageid);
  idx++;

  db_make_int (out_values[idx], header->arv_num);
  idx++;

  assert (idx == out_cnt);

exit_on_error:
  return error == NO_ERROR ? S_SUCCESS : S_ERROR;
}

/*
 * log_archive_log_header_end_scan () - free the context
 *   return: NO_ERROR, or ER_code
 *
 *   thread_p(in):
 *   ptr(in): context pointer
 */
int
log_archive_log_header_end_scan (THREAD_ENTRY * thread_p, void **ptr)
{
  if (*ptr != NULL)
    {
      db_private_free_and_init (thread_p, *ptr);
    }

  return NO_ERROR;
}

/*
 * log_set_ha_promotion_time () - set ha promotion time
 *   return: none
 *
 *   thread_p(in):
 *   ha_promotion_time(in):
 */
void
log_set_ha_promotion_time (THREAD_ENTRY * thread_p, INT64 ha_promotion_time)
{
  LOG_CS_ENTER (thread_p);
  log_Gl.hdr.ha_promotion_time = ha_promotion_time;
  LOG_CS_EXIT (thread_p);

  return;
}

/*
 * log_set_db_restore_time () - set db restore time
 *   return: none
 *
 *   thread_p(in):
 *   db_restore_time(in):
 */
void
log_set_db_restore_time (THREAD_ENTRY * thread_p, INT64 db_restore_time)
{
  LOG_CS_ENTER (thread_p);

  log_Gl.hdr.db_restore_time = db_restore_time;

  LOG_CS_EXIT (thread_p);
}

/*
 * log_get_undo_record () - gets undo record from log lsa adress
 *   return: S_SUCCESS or ER_code
 *
 * thread_p (in):
 * lsa_addr (in):
 * page (in):
 * record (in/out):
 */
SCAN_CODE
log_get_undo_record (THREAD_ENTRY * thread_p, LOG_PAGE * log_page_p, LOG_LSA process_lsa, RECDES * recdes)
{
  LOG_RECORD_HEADER *log_rec_header = NULL;
  LOG_REC_MVCC_UNDO *mvcc_undo = NULL;
  LOG_REC_MVCC_UNDOREDO *mvcc_undoredo = NULL;
  LOG_REC_UNDO *undo = NULL;
  LOG_REC_UNDOREDO *undoredo = NULL;
  int udata_length;
  int udata_size;
  char *undo_data;
  LOG_LSA oldest_prior_lsa;
  bool is_zipped = false;
  char log_buf[IO_MAX_PAGE_SIZE + MAX_ALIGNMENT];
  LOG_ZIP *log_unzip_ptr = NULL;
  char *area = NULL;
  SCAN_CODE scan = S_SUCCESS;
  bool area_was_mallocated = false;

  /* assert log record is not in prior list */
  oldest_prior_lsa = *log_get_append_lsa ();
  assert (LSA_LT (&process_lsa, &oldest_prior_lsa));

  log_rec_header = LOG_GET_LOG_RECORD_HEADER (log_page_p, &process_lsa);
  LOG_READ_ADD_ALIGN (thread_p, sizeof (*log_rec_header), &process_lsa, log_page_p);

  if (log_rec_header->type == LOG_MVCC_UNDO_DATA)
    {
      LOG_READ_ADVANCE_WHEN_DOESNT_FIT (thread_p, sizeof (*mvcc_undo), &process_lsa, log_page_p);
      mvcc_undo = (LOG_REC_MVCC_UNDO *) (log_page_p->area + process_lsa.offset);

      udata_length = mvcc_undo->undo.length;
      LOG_READ_ADD_ALIGN (thread_p, sizeof (*mvcc_undo), &process_lsa, log_page_p);
    }
  else if (log_rec_header->type == LOG_MVCC_UNDOREDO_DATA || log_rec_header->type == LOG_MVCC_DIFF_UNDOREDO_DATA)
    {
      LOG_READ_ADVANCE_WHEN_DOESNT_FIT (thread_p, sizeof (*mvcc_undoredo), &process_lsa, log_page_p);
      mvcc_undoredo = (LOG_REC_MVCC_UNDOREDO *) (log_page_p->area + process_lsa.offset);

      udata_length = mvcc_undoredo->undoredo.ulength;
      LOG_READ_ADD_ALIGN (thread_p, sizeof (*mvcc_undoredo), &process_lsa, log_page_p);
    }
  else if (log_rec_header->type == LOG_UNDO_DATA)
    {
      LOG_READ_ADVANCE_WHEN_DOESNT_FIT (thread_p, sizeof (*undo), &process_lsa, log_page_p);
      undo = (LOG_REC_UNDO *) (log_page_p->area + process_lsa.offset);

      udata_length = undo->length;
      LOG_READ_ADD_ALIGN (thread_p, sizeof (*undo), &process_lsa, log_page_p);
    }
  else if (log_rec_header->type == LOG_UNDOREDO_DATA || log_rec_header->type == LOG_DIFF_UNDOREDO_DATA)
    {
      LOG_READ_ADVANCE_WHEN_DOESNT_FIT (thread_p, sizeof (*undoredo), &process_lsa, log_page_p);
      undoredo = (LOG_REC_UNDOREDO *) (log_page_p->area + process_lsa.offset);

      udata_length = undoredo->ulength;
      LOG_READ_ADD_ALIGN (thread_p, sizeof (*undoredo), &process_lsa, log_page_p);
    }
  else
    {
      assert_release (log_rec_header->type == LOG_MVCC_UNDO_DATA || log_rec_header->type == LOG_MVCC_UNDOREDO_DATA
		      || log_rec_header->type == LOG_MVCC_DIFF_UNDOREDO_DATA || log_rec_header->type == LOG_UNDO_DATA
		      || log_rec_header->type == LOG_UNDOREDO_DATA
		      || log_rec_header->type == LOG_MVCC_DIFF_UNDOREDO_DATA);
      er_set (ER_FATAL_ERROR_SEVERITY, ARG_FILE_LINE, ER_LOG_FATAL_ERROR, 1, "Expecting undo/undoredo log record");
      scan = S_ERROR;
      goto exit;
    }

  /* get undo record */
  if (ZIP_CHECK (udata_length))
    {
      /* Get real size */
      udata_size = (int) GET_ZIP_LEN (udata_length);
      is_zipped = true;
    }
  else
    {
      udata_size = udata_length;
    }

  /*
   * If data is contained in only one buffer, pass pointer directly.
   * Otherwise, copy the data into a contiguous area and pass this area.
   */
  if (process_lsa.offset + udata_size < (int) LOGAREA_SIZE)
    {
      undo_data = (char *) log_page_p->area + process_lsa.offset;
    }
  else
    {
      /* Need to copy the data into a contiguous area */

      if (udata_size <= IO_MAX_PAGE_SIZE)
	{
	  area = PTR_ALIGN (log_buf, MAX_ALIGNMENT);
	}
      else
	{
	  area = (char *) malloc (udata_size);
	  if (area == NULL)
	    {
	      er_set (ER_ERROR_SEVERITY, ARG_FILE_LINE, ER_OUT_OF_VIRTUAL_MEMORY, 1, udata_size);
	      scan = S_ERROR;
	      goto exit;
	    }
	  area_was_mallocated = true;
	}

      /* Copy the data */
      logpb_copy_from_log (thread_p, area, udata_size, &process_lsa, log_page_p);
      undo_data = area;
    }

  if (is_zipped)
    {
      log_unzip_ptr = log_zip_alloc (IO_PAGESIZE, false);
      if (log_unzip_ptr == NULL)
	{
	  logpb_fatal_error (thread_p, true, ARG_FILE_LINE, "log_get_undo_record");
	  scan = S_ERROR;
	  goto exit;
	}

      if (log_unzip (log_unzip_ptr, udata_size, (char *) undo_data))
	{
	  udata_size = (int) log_unzip_ptr->data_length;
	  undo_data = (char *) log_unzip_ptr->log_data;
	}
      else
	{
	  assert (false);
	  scan = S_ERROR;
	  goto exit;
	}
    }

  /* copy the record */
  recdes->type = *(INT16 *) (undo_data);
  recdes->length = udata_size - sizeof (recdes->type);
  if (recdes->area_size < 0 || recdes->area_size < (int) recdes->length)
    {
      /*
       * DOES NOT FIT
       * Give a hint to the user of the needed length. Hint is given as a
       * negative value
       */
      /* do not use unary minus because slot_p->record_length is unsigned */
      recdes->length *= -1;

      scan = S_DOESNT_FIT;
      goto exit;
    }

  memcpy (recdes->data, (char *) (undo_data) + sizeof (recdes->type), recdes->length);

exit:
  if (area_was_mallocated)
    {
      free (area);
    }
  if (log_unzip_ptr != NULL)
    {
      log_zip_free (log_unzip_ptr);
    }

  return scan;
}

/*
 * log_read_sysop_start_postpone () - read system op start postpone and its recovery data
 *
 * return                     : error code
 * thread_p (in)              : thread entry
 * log_lsa (in/out)           : log address
 * log_page (in/out)          : log page
 * with_undo_data (in)        : true to read undo data
 * sysop_start_postpone (out) : output system op start postpone log record
 * undo_buffer_size (in/out)  : size for undo data buffer
 * undo_buffer (in/out)       : undo data buffer
 * undo_size (out)            : output undo data size
 * undo_data (out)            : output undo data
 */
int
log_read_sysop_start_postpone (THREAD_ENTRY * thread_p, LOG_LSA * log_lsa, LOG_PAGE * log_page, bool with_undo_data,
			       LOG_REC_SYSOP_START_POSTPONE * sysop_start_postpone, int *undo_buffer_size,
			       char **undo_buffer, int *undo_size, char **undo_data)
{
  int error_code = NO_ERROR;

  if (log_page->hdr.logical_pageid != log_lsa->pageid)
    {
      error_code = logpb_fetch_page (thread_p, log_lsa, LOG_CS_FORCE_USE, log_page);
      if (error_code != NO_ERROR)
	{
	  ASSERT_ERROR ();
	  return error_code;
	}
    }

  assert (((LOG_RECORD_HEADER *) (log_page->area + log_lsa->offset))->type == LOG_SYSOP_START_POSTPONE);

  /* skip log record header */
  LOG_READ_ADD_ALIGN (thread_p, sizeof (LOG_RECORD_HEADER), log_lsa, log_page);

  /* read sysop_start_postpone */
  LOG_READ_ADVANCE_WHEN_DOESNT_FIT (thread_p, sizeof (LOG_REC_SYSOP_START_POSTPONE), log_lsa, log_page);
  *sysop_start_postpone = *(LOG_REC_SYSOP_START_POSTPONE *) (log_page->area + log_lsa->offset);
  if (!with_undo_data
      || (sysop_start_postpone->sysop_end.type != LOG_SYSOP_END_LOGICAL_UNDO
	  && sysop_start_postpone->sysop_end.type != LOG_SYSOP_END_LOGICAL_MVCC_UNDO))
    {
      /* no undo */
      return NO_ERROR;
    }

  /* read undo data and size */
  assert (undo_buffer_size != NULL);
  assert (undo_buffer != NULL);
  assert (undo_size != NULL);
  assert (undo_data != NULL);

  if (sysop_start_postpone->sysop_end.type == LOG_SYSOP_END_LOGICAL_UNDO)
    {
      *undo_size = sysop_start_postpone->sysop_end.undo.length;
    }
  else
    {
      assert (sysop_start_postpone->sysop_end.type == LOG_SYSOP_END_LOGICAL_MVCC_UNDO);
      *undo_size = sysop_start_postpone->sysop_end.mvcc_undo.undo.length;
    }

  LOG_READ_ADD_ALIGN (thread_p, sizeof (LOG_REC_SYSOP_START_POSTPONE), log_lsa, log_page);
  if (log_lsa->offset + (*undo_size) < (int) LOGAREA_SIZE)
    {
      *undo_data = log_page->area + log_lsa->offset;
    }
  else
    {
      if (*undo_buffer_size == 0)
	{
	  *undo_buffer = (char *) db_private_alloc (thread_p, *undo_size);
	}
      else if (*undo_buffer_size < *undo_size)
	{
	  char *new_ptr = (char *) db_private_realloc (thread_p, *undo_buffer, *undo_size);
	  if (new_ptr == NULL)
	    {
	      er_set (ER_ERROR_SEVERITY, ARG_FILE_LINE, ER_OUT_OF_VIRTUAL_MEMORY, 1, *undo_size);
	      return ER_OUT_OF_VIRTUAL_MEMORY;
	    }
	  *undo_buffer_size = *undo_size;
	  *undo_buffer = new_ptr;
	}
      *undo_data = *undo_buffer;
      logpb_copy_from_log (thread_p, *undo_data, *undo_size, log_lsa, log_page);
    }
  return NO_ERROR;
}

/*
 * log_get_log_group_commit_interval () - setup flush daemon period based on system parameter
 */
void
log_get_log_group_commit_interval (bool & is_timed_wait, cubthread::delta_time & period)
{
  is_timed_wait = true;

#if defined (SERVER_MODE)
  if (log_Flush_has_been_requested)
    {
      period = std::chrono::milliseconds (0);
      return;
    }
#endif /* SERVER_MODE */

  const int MAX_WAIT_TIME_MSEC = 1000;
  int log_group_commit_interval_msec = prm_get_integer_value (PRM_ID_LOG_GROUP_COMMIT_INTERVAL_MSECS);

  assert (log_group_commit_interval_msec >= 0);

  if (log_group_commit_interval_msec == 0)
    {
      period = std::chrono::milliseconds (MAX_WAIT_TIME_MSEC);
    }
  else
    {
      period = std::chrono::milliseconds (log_group_commit_interval_msec);
    }
}

/*
 * log_get_checkpoint_interval () - setup log checkpoint daemon period based on system parameter
 */
void
log_get_checkpoint_interval (bool & is_timed_wait, cubthread::delta_time & period)
{
  int log_checkpoint_interval_sec = prm_get_integer_value (PRM_ID_LOG_CHECKPOINT_INTERVAL_SECS);

  assert (log_checkpoint_interval_sec >= 0);

  if (log_checkpoint_interval_sec > 0)
    {
      // if log_checkpoint_interval_sec > 0 (zero) then loop for fixed interval
      is_timed_wait = true;
      period = std::chrono::seconds (log_checkpoint_interval_sec);
    }
  else
    {
      // infinite wait
      is_timed_wait = false;
    }
}

#if defined (SERVER_MODE)
/*
 * log_wakeup_remove_log_archive_daemon () - wakeup remove log archive daemon
 */
void
log_wakeup_remove_log_archive_daemon ()
{
  if (log_Remove_log_archive_daemon)
    {
      log_Remove_log_archive_daemon->wakeup ();
    }
}
#endif /* SERVER_MODE */

#if defined (SERVER_MODE)
/*
 * log_wakeup_checkpoint_daemon () - wakeup checkpoint daemon
 */
void
log_wakeup_checkpoint_daemon ()
{
  if (log_Checkpoint_daemon)
    {
      log_Checkpoint_daemon->wakeup ();
    }
}
#endif /* SERVER_MODE */

/*
 * log_wakeup_log_flush_daemon () - wakeup log flush daemon
 */
void
log_wakeup_log_flush_daemon ()
{
  if (log_is_log_flush_daemon_available ())
    {
#if defined (SERVER_MODE)
      log_Flush_has_been_requested = true;
      log_Flush_daemon->wakeup ();
#endif /* SERVER_MODE */
    }
}

/*
 * log_is_log_flush_daemon_available () - check if log flush daemon is available
 */
bool
log_is_log_flush_daemon_available ()
{
#if defined (SERVER_MODE)
  return log_Flush_daemon != NULL;
#else
  return false;
#endif
}

#if defined (SERVER_MODE)
/*
 * log_flush_daemon_get_stats () - get log flush daemon thread statistics into statsp
 */
void
log_flush_daemon_get_stats (UINT64 * statsp)
{
  if (log_Flush_daemon != NULL)
    {
      log_Flush_daemon->get_stats (statsp);
    }
}
#endif // SERVER_MODE

// *INDENT-OFF*
#if defined(SERVER_MODE)
// class log_checkpoint_daemon_task
//
//  description:
//    log checkpoint daemon task
//
class log_checkpoint_daemon_task : public cubthread::entry_task
{
  public:
    void execute (cubthread::entry & thread_ref) override
    {
      if (!BO_IS_SERVER_RESTARTED ())
	{
	  // wait for boot to finish
	  return;
	}

      logpb_checkpoint (&thread_ref);
    }
};
#endif /* SERVER_MODE */

#if defined(SERVER_MODE)
// class log_remove_log_archive_daemon_task
//
//  description:
//    remove archive logs daemon task
//
class log_remove_log_archive_daemon_task : public cubthread::entry_task
{
  private:
    using clock = std::chrono::system_clock;

    bool m_is_timed_wait;
    cubthread::delta_time m_period;
    std::chrono::milliseconds m_param_period;
    clock::time_point m_log_deleted_time;

    void compute_period ()
    {
      // fetch remove log archives interval
      int remove_log_archives_interval_sec = prm_get_integer_value (PRM_ID_REMOVE_LOG_ARCHIVES_INTERVAL);
      assert (remove_log_archives_interval_sec >= 0);

      // cache interval for later use
      m_param_period = std::chrono::milliseconds (remove_log_archives_interval_sec * 1000);

      if (m_param_period > std::chrono::milliseconds (0))
	{
	  m_is_timed_wait = true;
	  clock::time_point now = clock::now ();

	  // now - m_log_deleted_time: represents time elapsed since last log archive deletion
	  if ((now - m_log_deleted_time) > m_param_period)
	    {
	      m_period = m_param_period;
	    }
	  else
	    {
	      m_period = m_param_period - (now - m_log_deleted_time);
	    }
	}
      else
	{
	  // infinite wait
	  m_is_timed_wait = false;
	}
    }

  public:
    log_remove_log_archive_daemon_task ()
      : m_is_timed_wait (true)
      , m_period (0)
      , m_param_period (0)
      , m_log_deleted_time ()
    {
      // initialize period
      compute_period ();
    }

    void get_remove_log_archives_interval (bool & is_timed_wait, cubthread::delta_time & period)
    {
      period = m_period;
      is_timed_wait = m_is_timed_wait;
    }

    void execute (cubthread::entry & thread_ref) override
    {
      if (!BO_IS_SERVER_RESTARTED ())
	{
	  // wait for boot to finish
	  return;
	}

      // compute wait period based on configured interval
      compute_period ();

      if (m_is_timed_wait)
	{
	  if (m_period != m_param_period)
	    {
	      // do not delete logs. wait more time
	      return;
	    }
	  if (logpb_remove_archive_logs_exceed_limit (&thread_ref, 1) > 0)
	    {
	      // a log was deleted
	      m_log_deleted_time = clock::now ();
	    }
	}
      else
	{
	  // remove all unnecessary logs
	  logpb_remove_archive_logs_exceed_limit (&thread_ref, 0);
	}
    }
};
#endif /* SERVER_MODE */

#if defined(SERVER_MODE)
// class log_clock_daemon_task
//
//  description:
//    log clock daemon task
//
class log_clock_daemon_task : public cubthread::entry_task
{
  public:
    void execute (cubthread::entry & thread_ref) override
    {
      if (!BO_IS_SERVER_RESTARTED ())
	{
	  // wait for boot to finish
	  return;
	}

      struct timeval now;
      gettimeofday (&now, NULL);

      log_Clock_msec = (now.tv_sec * 1000LL) + (now.tv_usec / 1000LL);
    }
};
#endif /* SERVER_MODE */

#if defined(SERVER_MODE)
// class log_check_ha_delay_info_daemon_task
//
//  description:
//    log check ha delay info daemon_task
//
class log_check_ha_delay_info_daemon_task : public cubthread::entry_task
{
  public:
    void execute (cubthread::entry &thread_ref) override
    {
#if defined(WINDOWS)
      return;
#endif /* WINDOWS */

      if (!BO_IS_SERVER_RESTARTED ())
	{
	  // wait for boot to finish
	  return;
	}

      time_t log_record_time = 0;
      int error_code;
      int delay_limit_in_secs;
      int acceptable_delay_in_secs;
      int curr_delay_in_secs;
      HA_SERVER_STATE server_state;

      csect_enter (&thread_ref, CSECT_HA_SERVER_STATE, INF_WAIT);

      server_state = css_ha_server_state ();

      if (server_state == HA_SERVER_STATE_ACTIVE || server_state == HA_SERVER_STATE_TO_BE_STANDBY)
	{
	  css_unset_ha_repl_delayed ();
	  perfmon_set_stat (&thread_ref, PSTAT_HA_REPL_DELAY, 0, true);

	  log_append_ha_server_state (&thread_ref, server_state);

	  csect_exit (&thread_ref, CSECT_HA_SERVER_STATE);
	}
      else
	{
	  csect_exit (&thread_ref, CSECT_HA_SERVER_STATE);

	  delay_limit_in_secs = prm_get_integer_value (PRM_ID_HA_DELAY_LIMIT_IN_SECS);
	  acceptable_delay_in_secs = delay_limit_in_secs - prm_get_integer_value (PRM_ID_HA_DELAY_LIMIT_DELTA_IN_SECS);

	  if (acceptable_delay_in_secs < 0)
	    {
	      acceptable_delay_in_secs = 0;
	    }

	  error_code = catcls_get_apply_info_log_record_time (&thread_ref, &log_record_time);

	  if (error_code == NO_ERROR && log_record_time > 0)
	    {
	      curr_delay_in_secs = (int) (time (NULL) - log_record_time);
	      if (curr_delay_in_secs > 0)
		{
		  curr_delay_in_secs -= HA_DELAY_ERR_CORRECTION;
		}

	      if (delay_limit_in_secs > 0)
		{
		  if (curr_delay_in_secs > delay_limit_in_secs)
		    {
		      if (!css_is_ha_repl_delayed ())
			{
			  er_set (ER_NOTIFICATION_SEVERITY, ARG_FILE_LINE, ER_HA_REPL_DELAY_DETECTED, 2,
				  curr_delay_in_secs, delay_limit_in_secs);

			  css_set_ha_repl_delayed ();
			}
		    }
		  else if (curr_delay_in_secs <= acceptable_delay_in_secs)
		    {
		      if (css_is_ha_repl_delayed ())
			{
			  er_set (ER_NOTIFICATION_SEVERITY, ARG_FILE_LINE, ER_HA_REPL_DELAY_RESOLVED, 2,
				  curr_delay_in_secs, acceptable_delay_in_secs);

			  css_unset_ha_repl_delayed ();
			}
		    }
		}

	      perfmon_set_stat (&thread_ref, PSTAT_HA_REPL_DELAY, curr_delay_in_secs, true);
	    }
	}
    }
};
#endif /* SERVER_MODE */

#if defined (SERVER_MODE)
// class log_flush_daemon_task
//
//  description:
//    log flush daemon task
//
class log_flush_daemon_task : public cubthread::entry_task
{
  public:
    void execute (cubthread::entry & thread_ref) override
    {
      if (!BO_IS_SERVER_RESTARTED () || !log_Flush_has_been_requested)
	{
	  return;
	}

      // refresh log trace flush time
      thread_ref.event_stats.trace_log_flush_time = prm_get_integer_value (PRM_ID_LOG_TRACE_FLUSH_TIME_MSECS);

      LOG_CS_ENTER (&thread_ref);
      logpb_flush_pages_direct (&thread_ref);
      LOG_CS_EXIT (&thread_ref);

      log_Stat.gc_flush_count++;

      pthread_mutex_lock (&log_Gl.group_commit_info.gc_mutex);
      pthread_cond_broadcast (&log_Gl.group_commit_info.gc_cond);
      log_Flush_has_been_requested = false;
      pthread_mutex_unlock (&log_Gl.group_commit_info.gc_mutex);
    }
};
#endif /* SERVER_MODE */

#if defined(SERVER_MODE)
/*
 * log_checkpoint_daemon_init () - initialize checkpoint daemon
 */
void
log_checkpoint_daemon_init ()
{
  assert (log_Checkpoint_daemon == NULL);

  cubthread::looper looper = cubthread::looper (log_get_checkpoint_interval);
  log_checkpoint_daemon_task *daemon_task = new log_checkpoint_daemon_task ();

  // create checkpoint daemon thread
  log_Checkpoint_daemon = cubthread::get_manager ()->create_daemon (looper, daemon_task, "log_checkpoint");
}
#endif /* SERVER_MODE */

#if defined(SERVER_MODE)
/*
 * log_remove_log_archive_daemon_init () - initialize remove log archive daemon
 */
void
log_remove_log_archive_daemon_init ()
{
  assert (log_Remove_log_archive_daemon == NULL);

  log_remove_log_archive_daemon_task *daemon_task = new log_remove_log_archive_daemon_task ();
  cubthread::period_function setup_period_function = std::bind (
      &log_remove_log_archive_daemon_task::get_remove_log_archives_interval,
      daemon_task,
      std::placeholders::_1,
      std::placeholders::_2);

  cubthread::looper looper = cubthread::looper (setup_period_function);

  // create log archive remover daemon thread
  log_Remove_log_archive_daemon = cubthread::get_manager ()->create_daemon (looper, daemon_task,
                                                                            "log_remove_log_archive");
}
#endif /* SERVER_MODE */

#if defined(SERVER_MODE)
/*
 * log_clock_daemon_init () - initialize log clock daemon
 */
void
log_clock_daemon_init ()
{
  assert (log_Clock_daemon == NULL);

  cubthread::looper looper = cubthread::looper (std::chrono::milliseconds (200));
  log_Clock_daemon = cubthread::get_manager ()->create_daemon (looper, new log_clock_daemon_task (), "log_clock");
}
#endif /* SERVER_MODE */

#if defined(SERVER_MODE)
/*
 * log_check_ha_delay_info_daemon_init () - initialize check ha delay info daemon
 */
void
log_check_ha_delay_info_daemon_init ()
{
  assert (log_Check_ha_delay_info_daemon == NULL);

  cubthread::looper looper = cubthread::looper (std::chrono::seconds (1));
  log_check_ha_delay_info_daemon_task *daemon_task = new log_check_ha_delay_info_daemon_task ();

  log_Check_ha_delay_info_daemon = cubthread::get_manager ()->create_daemon (looper, daemon_task,
                                                                             "log_check_ha_delay_info");
}
#endif /* SERVER_MODE */

#if defined(SERVER_MODE)
/*
 * log_flush_daemon_init () - initialize log flush daemon
 */
void
log_flush_daemon_init ()
{
  assert (log_Flush_daemon == NULL);

  cubthread::looper looper = cubthread::looper (log_get_log_group_commit_interval);
  log_flush_daemon_task *daemon_task = new log_flush_daemon_task ();

  log_Flush_daemon = cubthread::get_manager ()->create_daemon (looper, daemon_task, "log_flush");
}
#endif /* SERVER_MODE */

#if defined(SERVER_MODE)
/*
 * log_daemons_init () - initialize daemon threads
 */
static void
log_daemons_init ()
{
  log_remove_log_archive_daemon_init ();
  log_checkpoint_daemon_init ();
  log_check_ha_delay_info_daemon_init ();
  log_clock_daemon_init ();
  log_flush_daemon_init ();
}
#endif /* SERVER_MODE */

#if defined(SERVER_MODE)
/*
 * log_daemons_destroy () - destroy daemon threads
 */
static void
log_daemons_destroy ()
{
  cubthread::get_manager ()->destroy_daemon (log_Remove_log_archive_daemon);
  cubthread::get_manager ()->destroy_daemon (log_Checkpoint_daemon);
  cubthread::get_manager ()->destroy_daemon (log_Check_ha_delay_info_daemon);
  cubthread::get_manager ()->destroy_daemon (log_Clock_daemon);
  cubthread::get_manager ()->destroy_daemon (log_Flush_daemon);
}
#endif /* SERVER_MODE */
// *INDENT-ON*

/*
 * log_get_clock_msec () - get current system time in milliseconds.
 *   return cached value by log_Clock_daemon if SERVER_MODE is defined
 */
INT64
log_get_clock_msec (void)
{
#if defined (SERVER_MODE)
  if (log_Clock_msec > 0)
    {
      return log_Clock_msec;
    }
#endif /* SERVER_MODE */

  struct timeval now;
  gettimeofday (&now, NULL);

  return (now.tv_sec * 1000LL) + (now.tv_usec / 1000LL);
}

// *INDENT-OFF*
#if defined (SERVER_MODE)
void
log_abort_task::execute (context_type &thread_ref)
{
  (void) log_abort_by_tdes (&thread_ref, &m_tdes);
}
#endif // SERVER_MODE
// *INDENT-ON*

void
log_update_global_btid_online_index_stats (THREAD_ENTRY * thread_p)
{
  LOG_TDES *tdes = LOG_FIND_TDES (LOG_FIND_THREAD_TRAN_INDEX (thread_p));
  int error_code = NO_ERROR;

  if (tdes == NULL)
    {
      return;
    }

  error_code =
    mht_map_no_key (thread_p, tdes->log_upd_stats.unique_stats_hash, logtb_tran_update_stats_online_index_rb, thread_p);

  if (error_code != NO_ERROR)
    {
      assert (false);
    }
}

/*
 * logtb_tran_update_stats_online_index_rb - Updates statistics during an online index when a transaction
 *                                           gets rollbacked.
 *
 * TODO: This can be easily optimized since it is slow. Try to find a better approach!
 */
static int
logtb_tran_update_stats_online_index_rb (THREAD_ENTRY * thread_p, void *data, void *args)
{
  /* This is called only during a rollback on a transaction that has updated an index which was under
   * online loading.
   */
  LOG_TRAN_BTID_UNIQUE_STATS *unique_stats = (LOG_TRAN_BTID_UNIQUE_STATS *) data;
  int error_code = NO_ERROR;
  OID class_oid;
#if !defined (NDEBUG)
  LOG_TDES *tdes = LOG_FIND_TDES (LOG_FIND_THREAD_TRAN_INDEX (thread_p));

  assert (LOG_ISTRAN_ABORTED (tdes));
#endif /* !NDEBUG */

  if (unique_stats->deleted)
    {
      /* ignore if deleted */
      return NO_ERROR;
    }

  OID_SET_NULL (&class_oid);

  error_code = btree_get_class_oid_of_unique_btid (thread_p, &unique_stats->btid, &class_oid);
  if (error_code != NO_ERROR)
    {
      assert (false);
      return error_code;
    }

  assert (!OID_ISNULL (&class_oid));

  if (!btree_is_btid_online_index (thread_p, &class_oid, &unique_stats->btid))
    {
      /* We can skip. */
      return NO_ERROR;
    }

  /* We can update the statistics. */
  error_code =
    logtb_update_global_unique_stats_by_delta (thread_p, &unique_stats->btid, unique_stats->tran_stats.num_oids,
					       unique_stats->tran_stats.num_nulls, unique_stats->tran_stats.num_keys,
					       false);

  return error_code;
}

//
// log critical section
//

void
LOG_CS_ENTER (THREAD_ENTRY * thread_p)
{
#if defined (SERVER_MODE)
  if (csect_enter (thread_p, CSECT_LOG, INF_WAIT) != NO_ERROR)
    {
      assert (false);
    }
#endif
}

void
LOG_CS_ENTER_READ_MODE (THREAD_ENTRY * thread_p)
{
#if defined (SERVER_MODE)
  if (csect_enter_as_reader (thread_p, CSECT_LOG, INF_WAIT) != NO_ERROR)
    {
      assert (false);
    }
#endif
}

void
LOG_CS_EXIT (THREAD_ENTRY * thread_p)
{
#if defined (SERVER_MODE)
  if (csect_exit (thread_p, CSECT_LOG) != NO_ERROR)
    {
      assert (false);
    }
#endif
}

void
LOG_CS_DEMOTE (THREAD_ENTRY * thread_p)
{
#if defined (SERVER_MODE)
  if (csect_demote (thread_p, CSECT_LOG, INF_WAIT) != NO_ERROR)
    {
      assert (false);
    }
#endif
}

void
LOG_CS_PROMOTE (THREAD_ENTRY * thread_p)
{
#if defined (SERVER_MODE)
  if (csect_promote (thread_p, CSECT_LOG, INF_WAIT) != NO_ERROR)
    {
      assert (false);
    }
#endif
}

bool
LOG_CS_OWN (THREAD_ENTRY * thread_p)
{
#if defined (SERVER_MODE)
  /* TODO: Vacuum workers never hold CSECT_LOG lock. Investigate any possible
   *     unwanted consequences.
   * NOTE: It is considered that a vacuum worker holds a "shared" lock.
   * TODO: remove vacuum code from LOG_CS_OWN
   */
  return vacuum_is_process_log_for_vacuum (thread_p) || (csect_check_own (thread_p, CSECT_LOG) >= 1);
#else // not server mode
  return true;
#endif // not server mode
}

bool
LOG_CS_OWN_WRITE_MODE (THREAD_ENTRY * thread_p)
{
#if defined (SERVER_MODE)
  return csect_check_own (thread_p, CSECT_LOG) == 1;
#else // not server mode
  return true;
#endif // not server mode
}<|MERGE_RESOLUTION|>--- conflicted
+++ resolved
@@ -241,13 +241,8 @@
 static void log_append_repl_info_and_commit_log (THREAD_ENTRY * thread_p, LOG_TDES * tdes, LOG_LSA * commit_lsa);
 static void log_append_donetime_internal (THREAD_ENTRY * thread_p, LOG_TDES * tdes, LOG_LSA * eot_lsa,
 					  LOG_RECTYPE iscommitted, enum LOG_PRIOR_LSA_LOCK with_lock);
-<<<<<<< HEAD
-static void log_append_group_commit_internal (THREAD_ENTRY * thread_p, LOG_TDES * tdes, INT64 stream_pos,
-					      const tx_group & group, LOG_LSA * commit_lsa, bool * has_postpone);
-=======
-static void log_append_group_complete (THREAD_ENTRY * thread_p, LOG_TDES * tdes, INT64 stream_pos, tx_group & group,
-				       LOG_LSA * complete_lsa);
->>>>>>> 842ff04a
+static void log_append_group_complete_internal (THREAD_ENTRY * thread_p, LOG_TDES * tdes, INT64 stream_pos,
+						tx_group & group, LOG_LSA * commit_lsa, bool * has_postpone);
 static void log_change_tran_as_completed (THREAD_ENTRY * thread_p, LOG_TDES * tdes, LOG_RECTYPE iscommitted,
 					  LOG_LSA * lsa);
 static void log_append_commit_log (THREAD_ENTRY * thread_p, LOG_TDES * tdes, LOG_LSA * commit_lsa);
@@ -4479,28 +4474,22 @@
 }
 
 static void
-<<<<<<< HEAD
-log_append_group_commit_internal (THREAD_ENTRY * thread_p, LOG_TDES * tdes, INT64 stream_pos, const tx_group & group,
-				  LOG_LSA * commit_lsa, bool * has_postpone)
-=======
-log_append_group_complete (THREAD_ENTRY * thread_p, LOG_TDES * tdes, INT64 stream_pos, tx_group & group,
-			   LOG_LSA * complete_lsa)
->>>>>>> 842ff04a
+log_append_group_complete_internal (THREAD_ENTRY * thread_p, LOG_TDES * tdes, INT64 stream_pos, const tx_group & group,
+				    LOG_LSA * complete_lsa, bool * has_postpone)
 {
   LOG_PRIOR_NODE *node;
   LOG_LSA lsa;
 
-<<<<<<< HEAD
-  assert (commit_lsa != NULL && has_postpone != NULL);
-  commit_lsa->pageid = NULL_PAGEID;
-  commit_lsa->offset = NULL_OFFSET;
-=======
   assert (complete_lsa != NULL);
   complete_lsa->pageid = NULL_LOG_PAGEID;
   complete_lsa->offset = NULL_LOG_OFFSET;
->>>>>>> 842ff04a
-
-  *has_postpone = false;
+
+  /* TODO - add and use group.has_postpone and get rid of has_postpone parameter */
+  if (has_postpone)
+    {
+      *has_postpone = false;
+    }
+
   // *INDENT-OFF*
   cubmem::appendible_block<1024> v;
   for (const auto & ti : group.get_container ())
@@ -4510,17 +4499,13 @@
       v.append (tdes->trid);
       v.append (ti.m_tran_state);
       if (ti.m_tran_state == TRAN_UNACTIVE_COMMITTED_WITH_POSTPONE)
-<<<<<<< HEAD
       {
-	const log_tdes * tdes = LOG_FIND_TDES (ti.m_tran_index);
 	v.append (tdes->posp_nxlsa);
-        *has_postpone = true;
+        if (has_postpone)
+          {
+            *has_postpone = true;
+          }        
       }
-=======
-        {
-	  v.append (tdes->posp_nxlsa);
-        }
->>>>>>> 842ff04a
     }
   // *INDENT-ON*
 
@@ -4540,12 +4525,15 @@
     {
       LOG_TDES *tdes = LOG_FIND_TDES (ti.m_tran_index);
       assert (tdes != NULL);
-      if (LSA_ISNULL (&tdes->posp_nxlsa))
+      if (LSA_ISNULL (&tdes->posp_nxlsa)) 
 	{
 	  // filter out transactions without postpone
 	  continue;
 	}
 
+      /* TODO - find a better solution. It is dangerous to set transaction state and
+       * LSA here. A simple solution may be to add a small delay at checkpoint.
+       */
       tdes->state = ti.m_tran_state = TRAN_UNACTIVE_COMMITTED_WITH_POSTPONE;
       tdes->rcv.tran_start_postpone_lsa = tdes->tail_lsa;
     }
@@ -4558,10 +4546,10 @@
 }
 
 void
-log_append_group_commit (THREAD_ENTRY * thread_p, LOG_TDES * tdes, INT64 stream_pos, const tx_group & group,
-			 LOG_LSA * commit_lsa, bool * has_postpone)
-{
-  log_append_group_commit_internal (thread_p, tdes, stream_pos, group, commit_lsa, has_postpone);
+log_append_group_complete (THREAD_ENTRY * thread_p, LOG_TDES * tdes, INT64 stream_pos, const tx_group & group,
+			   LOG_LSA * commit_lsa, bool * has_postpone)
+{
+  log_append_group_complete_internal (thread_p, tdes, stream_pos, group, commit_lsa, has_postpone);
 }
 
 /*
@@ -4829,7 +4817,6 @@
 
       if (!LSA_ISNULL (&tdes->posp_nxlsa))
 	{
-<<<<<<< HEAD
 #if 0
 	  /* TODO  - Activate the following code after stabilizing it. */
 	  if (!LOG_CHECK_LOG_APPLIER (thread_p) && log_does_allow_replication () == true)
@@ -4846,9 +4833,6 @@
 	    {
 	      log_tran_do_postpone (thread_p, tdes);
 	    }
-=======
-	  log_tran_do_postpone (thread_p, tdes);
->>>>>>> 842ff04a
 	}
 
       /* The files created by this transaction are not new files any longer. Close any query cursors at this moment
@@ -4865,7 +4849,6 @@
 	{
 	  LOG_LSA commit_lsa;
 
-<<<<<<< HEAD
 	  /* To write unlock log before releasing locks for transactional consistencies. When a transaction(T2) which
 	   * is resumed by this committing transaction(T1) commits and a crash happens before T1 completes, transaction
 	   * consistencies will be broken because T1 will be aborted during restart recovery and T2 was already
@@ -4873,13 +4856,10 @@
 	  /* TODO - with GC, no need to append log commit or ha commit. */
 	  if (!LOG_CHECK_LOG_APPLIER (thread_p) && tdes->is_active_worker_transaction ()
 	      && log_does_allow_replication () == true)
-=======
-	  if (LSA_ISNULL (&tdes->posp_nxlsa))
->>>>>>> 842ff04a
 	    {
 	      tx_group group;
 	      group.add (tdes->tran_index, 0, tdes->state);
-	      log_append_group_complete (thread_p, tdes, 0, group, &commit_lsa);
+	      log_append_group_complete (thread_p, tdes, 0, group, &commit_lsa, NULL);
 	    }
 	  else
 	    {
@@ -5420,7 +5400,7 @@
 		{
 		  tx_group group;
 		  group.add (tdes->tran_index, 0, TRAN_UNACTIVE_COMMITTED);
-		  log_append_group_complete (thread_p, tdes, 0, group, &commit_lsa);
+		  log_append_group_complete (thread_p, tdes, 0, group, &commit_lsa, NULL);
 		}
 
 	      log_change_tran_as_completed (thread_p, tdes, LOG_COMMIT, &commit_lsa);
@@ -5431,7 +5411,7 @@
 
 	      tx_group group;
 	      group.add (tdes->tran_index, 0, TRAN_UNACTIVE_ABORTED);
-	      log_append_group_complete (thread_p, tdes, 0, group, &abort_lsa);
+	      log_append_group_complete (thread_p, tdes, 0, group, &abort_lsa, NULL);
 
 	      log_change_tran_as_completed (thread_p, tdes, LOG_ABORT, &abort_lsa);
 	    }
@@ -7926,7 +7906,7 @@
   tx_group group;
   group.add (tdes->tran_index, 0, TRAN_UNACTIVE_COMMITTED_WITH_POSTPONE);
 
-  log_append_group_complete (thread_p, tdes, 0, group, &commit_lsa);
+  log_append_group_complete (thread_p, tdes, 0, group, &commit_lsa, NULL);
 
   logpb_flush_pages (thread_p, &commit_lsa);
 
