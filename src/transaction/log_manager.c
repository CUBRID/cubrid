/*
 * Copyright 2008 Search Solution Corporation
 * Copyright 2016 CUBRID Corporation
 *
 *  Licensed under the Apache License, Version 2.0 (the "License");
 *  you may not use this file except in compliance with the License.
 *  You may obtain a copy of the License at
 *
 *      http://www.apache.org/licenses/LICENSE-2.0
 *
 *  Unless required by applicable law or agreed to in writing, software
 *  distributed under the License is distributed on an "AS IS" BASIS,
 *  WITHOUT WARRANTIES OR CONDITIONS OF ANY KIND, either express or implied.
 *  See the License for the specific language governing permissions and
 *  limitations under the License.
 *
 */

/*
 * log_manager.c -
 */

#ident "$Id$"

#include "config.h"

#include <stdio.h>
#include <string.h>
#include <stddef.h>
#include <stdlib.h>
#include <time.h>
#if defined(SOLARIS)
#include <netdb.h>
#endif /* SOLARIS */
#include <sys/stat.h>
#include <assert.h>
#if defined(WINDOWS)
#include <io.h>
#endif /* WINDOWS */

#include <sys/types.h>
#include <sys/stat.h>
#include <fcntl.h>

#include <cstdint>

#include "log_manager.h"

#include "btree.h"
#include "elo.h"
#include "recovery.h"
#include "replication.h"
#include "xserver_interface.h"
#include "page_buffer.h"
#include "porting_inline.hpp"
#include "query_manager.h"
#include "message_catalog.h"
#include "msgcat_set_log.hpp"
#include "environment_variable.h"
#if defined(SERVER_MODE)
#include "server_support.h"
#endif /* SERVER_MODE */
#include "db_date.h"
#include "fault_injection.h"
#include "filter_pred_cache.h"
#include "heap_file.h"
#include "log_append.hpp"
#include "log_archives.hpp"
#include "log_compress.h"
#include "log_record.hpp"
#include "log_recovery.h"
#include "log_system_tran.hpp"
#include "log_volids.hpp"
#include "log_writer.h"
#include "object_primitive.h"
#include "object_representation.h"
#include "partition_sr.h"
#include "slotted_page.h"
#include "tz_support.h"
#if defined (SA_MODE)
#include "connection_support.h"
#endif /* defined (SA_MODE) */
#include "boot_sr.h"
#include "db_value_printer.hpp"
#include "mem_block.hpp"
#include "server_type.hpp"
#include "string_buffer.hpp"
#include "thread_daemon.hpp"
#include "thread_entry.hpp"
#include "thread_entry_task.hpp"
#include "thread_manager.hpp"
#include "transaction_transient.hpp"
#include "util_func.h"
#include "vacuum.h"
#include "xasl_cache.h"
#include "overflow_file.h"
#include "dbtype.h"

#if !defined(SERVER_MODE)

#define pthread_mutex_init(a, b)
#define pthread_mutex_destroy(a)
#define pthread_mutex_lock(a)	0
#define pthread_mutex_unlock(a)
static int rv;
#endif /* !SERVER_MODE */

/*
 *
 *                      IS TIME TO EXECUTE A CHECKPOINT ?
 *
 */

/* A checkpoint is taken after a set of log pages has been used */

#define LOG_ISCHECKPOINT_TIME() \
  (log_Gl.rcv_phase == LOG_RESTARTED \
   && log_Gl.run_nxchkpt_atpageid != NULL_PAGEID \
   && log_Gl.hdr.append_lsa.pageid >= log_Gl.run_nxchkpt_atpageid)

#if defined(SERVER_MODE)
#define LOG_FLUSH_LOGGING_HAS_BEEN_SKIPPED(thread_p) \
  do { \
   if (log_Gl.hdr.has_logging_been_skipped != true) { \
     /* Write in the log header that logging has been skipped */ \
      LOG_CS_ENTER((thread_p)); \
      if (log_Gl.hdr.has_logging_been_skipped != true) { \
	log_Gl.hdr.has_logging_been_skipped = true; \
	logpb_flush_header((thread_p));	\
      } \
      LOG_CS_EXIT(thread_p); \
    } \
  } while (0)
#else /* SERVER_MODE */
#define LOG_FLUSH_LOGGING_HAS_BEEN_SKIPPED(thread_p) \
  do { \
   if (log_Gl.hdr.has_logging_been_skipped != true) { \
     /* Write in the log header that logging has been skipped */ \
      log_Gl.hdr.has_logging_been_skipped = true; \
      logpb_flush_header((thread_p)); \
    } \
  } while (0)
#endif /* SERVER_MODE */

  /*
   * Some log record rcvindex types should never be skipped.
   * In the case of LINK_PERM_VOLEXT, the link of a permanent temp
   * volume must be logged to support media failures.
   * See also canskip_undo. If there are others, add them here.
   */
#define LOG_ISUNSAFE_TO_SKIP_RCVINDEX(RCVI) \
   ((RCVI) == RVDK_LINK_PERM_VOLEXT)

#define LOG_NEED_TO_SET_LSA(RCVI, PGPTR) \
   (((RCVI) != RVBT_MVCC_INCREMENTS_UPD) \
    && ((RCVI) != RVBT_LOG_GLOBAL_UNIQUE_STATS_COMMIT) \
    && ((RCVI) != RVBT_REMOVE_UNIQUE_STATS) \
    && ((RCVI) != RVLOC_CLASSNAME_DUMMY) \
    && ((RCVI) != RVDK_LINK_PERM_VOLEXT || !pgbuf_is_lsa_temporary(PGPTR)))


#define cdc_log(...) if (cdc_Logging) _er_log_debug (ARG_FILE_LINE, "CDC: " __VA_ARGS__)

/* struct for active log header scan */
typedef struct actve_log_header_scan_context ACTIVE_LOG_HEADER_SCAN_CTX;
struct actve_log_header_scan_context
{
  LOG_HEADER header;
};

/* struct for archive log header scan */
typedef struct archive_log_header_scan_context ARCHIVE_LOG_HEADER_SCAN_CTX;
struct archive_log_header_scan_context
{
  LOG_ARV_HEADER header;
};

CDC_GLOBAL cdc_Gl;
static bool cdc_Logging = false;
/* CDC end */

/*
 * The maximum number of times to try to undo a log record.
 * It is only used by the log_undo_rec_restartable() function.
 */
static const int LOG_REC_UNDO_MAX_ATTEMPTS = 3;

/* true: Skip logging, false: Don't skip logging */
static bool log_No_logging = false;

#define LOG_TDES_LAST_SYSOP(tdes) (&(tdes)->topops.stack[(tdes)->topops.last])
#define LOG_TDES_LAST_SYSOP_PARENT_LSA(tdes) (&LOG_TDES_LAST_SYSOP(tdes)->lastparent_lsa)
#define LOG_TDES_LAST_SYSOP_POSP_LSA(tdes) (&LOG_TDES_LAST_SYSOP(tdes)->posp_lsa)

#if defined (SERVER_MODE)
/* Current time in milliseconds */
// *INDENT-OFF*
std::atomic<std::int64_t> log_Clock_msec = {0};
// *INDENT-ON*
#endif /* SERVER_MODE */

static bool log_verify_dbcreation (THREAD_ENTRY * thread_p, VOLID volid, const INT64 * log_dbcreation);
static int log_create_internal (THREAD_ENTRY * thread_p, const char *db_fullname, const char *logpath,
				const char *prefix_logname, DKNPAGES npages, INT64 * db_creation);
static int log_initialize_internal (THREAD_ENTRY * thread_p, const char *db_fullname, const char *logpath,
				    const char *prefix_logname, bool ismedia_crash, BO_RESTART_ARG * r_args,
				    bool init_emergency);
static void log_unmount_active_file (THREAD_ENTRY * thread_p);
#if defined(SERVER_MODE)
static int log_abort_by_tdes (THREAD_ENTRY * thread_p, LOG_TDES * tdes);
#endif /* SERVER_MODE */
static LOG_LSA *log_get_savepoint_lsa (THREAD_ENTRY * thread_p, const char *savept_name, LOG_TDES * tdes,
				       LOG_LSA * savept_lsa);
static bool log_can_skip_undo_logging (THREAD_ENTRY * thread_p, LOG_RCVINDEX rcvindex, const LOG_TDES * tdes,
				       LOG_DATA_ADDR * addr);
static bool log_can_skip_redo_logging (LOG_RCVINDEX rcvindex, const LOG_TDES * ignore_tdes, LOG_DATA_ADDR * addr);
static void log_append_commit_postpone (THREAD_ENTRY * thread_p, LOG_TDES * tdes, LOG_LSA * start_postpone_lsa);
static void log_append_sysop_start_postpone (THREAD_ENTRY * thread_p, LOG_TDES * tdes,
					     LOG_REC_SYSOP_START_POSTPONE * sysop_start_postpone, int data_size,
					     const char *data);
static void log_append_sysop_end (THREAD_ENTRY * thread_p, LOG_TDES * tdes, LOG_REC_SYSOP_END * sysop_end,
				  int data_size, const char *data);
static void log_append_repl_info_internal (THREAD_ENTRY * thread_p, LOG_TDES * tdes, bool is_commit, int with_lock);
static void log_append_repl_info_with_lock (THREAD_ENTRY * thread_p, LOG_TDES * tdes, bool is_commit);
static void log_append_repl_info_and_commit_log (THREAD_ENTRY * thread_p, LOG_TDES * tdes, LOG_LSA * commit_lsa);
static void log_append_donetime_internal (THREAD_ENTRY * thread_p, LOG_TDES * tdes, LOG_LSA * eot_lsa,
					  LOG_RECTYPE iscommitted, enum LOG_PRIOR_LSA_LOCK with_lock);
static void log_change_tran_as_completed (THREAD_ENTRY * thread_p, LOG_TDES * tdes, LOG_RECTYPE iscommitted,
					  LOG_LSA * lsa);
static void log_append_commit_log (THREAD_ENTRY * thread_p, LOG_TDES * tdes, LOG_LSA * commit_lsa);
static void log_append_commit_log_with_lock (THREAD_ENTRY * thread_p, LOG_TDES * tdes, LOG_LSA * commit_lsa);
static void log_append_abort_log (THREAD_ENTRY * thread_p, LOG_TDES * tdes, LOG_LSA * abort_lsa);

static void log_dump_record_header_to_string (LOG_RECORD_HEADER * log, char *buf, size_t len);
static void log_ascii_dump (FILE * out_fp, int length, void *data);
static void log_hexa_dump (FILE * out_fp, int length, void *data);
static void log_dump_data (THREAD_ENTRY * thread_p, FILE * out_fp, int length, LOG_LSA * log_lsa, LOG_PAGE * log_page_p,
			   void (*dumpfun) (FILE * fp, int, void *), LOG_ZIP * log_dump_ptr);
static void log_dump_header (FILE * out_fp, LOG_HEADER * log_header_p);
static LOG_PAGE *log_dump_record_undoredo (THREAD_ENTRY * thread_p, FILE * out_fp, LOG_LSA * lsa_p,
					   LOG_PAGE * log_page_p, LOG_ZIP * log_zip_p);
static LOG_PAGE *log_dump_record_undo (THREAD_ENTRY * thread_p, FILE * out_fp, LOG_LSA * lsa_p, LOG_PAGE * log_page_p,
				       LOG_ZIP * log_zip_p);
static LOG_PAGE *log_dump_record_redo (THREAD_ENTRY * thread_p, FILE * out_fp, LOG_LSA * lsa_p, LOG_PAGE * log_page_p,
				       LOG_ZIP * log_zip_p);
static LOG_PAGE *log_dump_record_mvcc_undoredo (THREAD_ENTRY * thread_p, FILE * out_fp, LOG_LSA * lsa_p,
						LOG_PAGE * log_page_p, LOG_ZIP * log_zip_p);
static LOG_PAGE *log_dump_record_mvcc_undo (THREAD_ENTRY * thread_p, FILE * out_fp, LOG_LSA * lsa_p,
					    LOG_PAGE * log_page_p, LOG_ZIP * log_zip_p);
static LOG_PAGE *log_dump_record_mvcc_redo (THREAD_ENTRY * thread_p, FILE * out_fp, LOG_LSA * lsa_p,
					    LOG_PAGE * log_page_p, LOG_ZIP * log_zip_p);
static LOG_PAGE *log_dump_record_postpone (THREAD_ENTRY * thread_p, FILE * out_fp, LOG_LSA * lsa_p,
					   LOG_PAGE * log_page_p);
static LOG_PAGE *log_dump_record_dbout_redo (THREAD_ENTRY * thread_p, FILE * out_fp, LOG_LSA * lsa_p,
					     LOG_PAGE * log_page_p);
static LOG_PAGE *log_dump_record_compensate (THREAD_ENTRY * thread_p, FILE * out_fp, LOG_LSA * lsa_p,
					     LOG_PAGE * log_page_p);
static LOG_PAGE *log_dump_record_commit_postpone (THREAD_ENTRY * thread_p, FILE * out_fp, LOG_LSA * lsa_p,
						  LOG_PAGE * log_page_p);
static LOG_PAGE *log_dump_record_transaction_finish (THREAD_ENTRY * thread_p, FILE * out_fp, LOG_LSA * lsa_p,
						     LOG_PAGE * log_page_p);
static LOG_PAGE *log_dump_record_replication (THREAD_ENTRY * thread_p, FILE * out_fp, LOG_LSA * lsa_p,
					      LOG_PAGE * log_page_p);
static LOG_PAGE *log_dump_record_sysop_start_postpone (THREAD_ENTRY * thread_p, FILE * out_fp, LOG_LSA * lsa_p,
						       LOG_PAGE * log_page_p, LOG_ZIP * log_zip_p);
static LOG_PAGE *log_dump_record_sysop_end (THREAD_ENTRY * thread_p, LOG_LSA * log_lsa, LOG_PAGE * log_page_p,
					    LOG_ZIP * log_zip_p, FILE * out_fp);
static LOG_PAGE *log_dump_record_sysop_end_internal (THREAD_ENTRY * thread_p, LOG_REC_SYSOP_END * sysop_end,
						     LOG_LSA * log_lsa, LOG_PAGE * log_page_p, LOG_ZIP * log_zip_p,
						     FILE * out_fp);
static LOG_PAGE *log_dump_record_save_point (THREAD_ENTRY * thread_p, FILE * out_fp, LOG_LSA * lsa_p,
					     LOG_PAGE * log_page_p);
static LOG_PAGE *log_dump_record_2pc_prepare_commit (THREAD_ENTRY * thread_p, FILE * out_fp, LOG_LSA * lsa_p,
						     LOG_PAGE * log_page_p);
static LOG_PAGE *log_dump_record_2pc_start (THREAD_ENTRY * thread_p, FILE * out_fp, LOG_LSA * lsa_p,
					    LOG_PAGE * log_page_p);
static LOG_PAGE *log_dump_record_2pc_acknowledgement (THREAD_ENTRY * thread_p, FILE * out_fp, LOG_LSA * lsa_p,
						      LOG_PAGE * log_page_p);
static LOG_PAGE *log_dump_record_ha_server_state (THREAD_ENTRY * thread_p, FILE * out_fp, LOG_LSA * log_lsa,
						  LOG_PAGE * log_page_p);
static LOG_PAGE *log_dump_record_supplemental_info (THREAD_ENTRY * thread_p, FILE * out_fp, LOG_LSA * log_lsa,
						    LOG_PAGE * log_page_p);
static LOG_PAGE *log_dump_record (THREAD_ENTRY * thread_p, FILE * out_fp, LOG_RECTYPE record_type, LOG_LSA * lsa_p,
				  LOG_PAGE * log_page_p, LOG_ZIP * log_zip_p);
static void log_rollback_record (THREAD_ENTRY * thread_p, LOG_LSA * log_lsa, LOG_PAGE * log_page_p,
				 LOG_RCVINDEX rcvindex, VPID * rcv_vpid, LOG_RCV * rcv, LOG_TDES * tdes,
				 LOG_ZIP * log_unzip_ptr);
static int log_undo_rec_restartable (THREAD_ENTRY * thread_p, LOG_RCVINDEX rcvindex, LOG_RCV * rcv);
static void log_rollback (THREAD_ENTRY * thread_p, LOG_TDES * tdes, const LOG_LSA * upto_lsa_ptr);
static int log_run_postpone_op (THREAD_ENTRY * thread_p, LOG_LSA * log_lsa, LOG_PAGE * log_pgptr);
static void log_find_end_log (THREAD_ENTRY * thread_p, LOG_LSA * end_lsa);

static void log_cleanup_modified_class (const tx_transient_class_entry & t, bool & stop);
static void log_cleanup_modified_class_list (THREAD_ENTRY * thread_p, LOG_TDES * tdes, LOG_LSA * savept_lsa,
					     bool release, bool decache_classrepr);

static void log_append_compensate_internal (THREAD_ENTRY * thread_p, LOG_RCVINDEX rcvindex, const VPID * vpid,
					    PGLENGTH offset, PAGE_PTR pgptr, int length, const void *data,
					    LOG_TDES * tdes, const LOG_LSA * undo_nxlsa);

STATIC_INLINE void log_sysop_end_random_exit (THREAD_ENTRY * thread_p) __attribute__ ((ALWAYS_INLINE));
STATIC_INLINE void log_sysop_end_begin (THREAD_ENTRY * thread_p, int *tran_index_out, LOG_TDES ** tdes_out)
  __attribute__ ((ALWAYS_INLINE));
STATIC_INLINE void log_sysop_end_unstack (THREAD_ENTRY * thread_p, LOG_TDES * tdes) __attribute__ ((ALWAYS_INLINE));
STATIC_INLINE void log_sysop_end_final (THREAD_ENTRY * thread_p, LOG_TDES * tdes) __attribute__ ((ALWAYS_INLINE));
static void log_sysop_commit_internal (THREAD_ENTRY * thread_p, LOG_REC_SYSOP_END * log_record, int data_size,
				       const char *data, bool is_rv_finish_postpone);
STATIC_INLINE void log_sysop_get_tran_index_and_tdes (THREAD_ENTRY * thread_p, int *tran_index_out,
						      LOG_TDES ** tdes_out) __attribute__ ((ALWAYS_INLINE));
STATIC_INLINE int log_sysop_get_level (THREAD_ENTRY * thread_p) __attribute__ ((ALWAYS_INLINE));

static void log_tran_do_postpone (THREAD_ENTRY * thread_p, LOG_TDES * tdes);
static void log_sysop_do_postpone (THREAD_ENTRY * thread_p, LOG_TDES * tdes, LOG_REC_SYSOP_END * sysop_end,
				   int data_size, const char *data);

static int logtb_tran_update_stats_online_index_rb (THREAD_ENTRY * thread_p, void *data, void *args);

<<<<<<< HEAD
static int log_create_metalog_file ();
static int log_read_metalog_from_file ();

=======
>>>>>>> 5f103c06
/*for CDC */
static int cdc_log_extract (THREAD_ENTRY * thread_p, LOG_LSA * process_lsa, CDC_LOGINFO_ENTRY * log_info_entry);
static int cdc_get_overflow_recdes (THREAD_ENTRY * thread_p, LOG_PAGE * log_page_p, RECDES * recdes,
				    LOG_LSA lsa, LOG_RCVINDEX rcvindex, bool is_redo);
static int cdc_get_ovfdata_from_log (THREAD_ENTRY * thread_p, LOG_PAGE * log_page_p, LOG_LSA * process_lsa, int *length,
				     char **data, LOG_RCVINDEX rcvindex, bool is_redo);
static int cdc_get_recdes (THREAD_ENTRY * thread_p, LOG_LSA * undo_lsa, RECDES * undo_recdes, LOG_LSA * redo_lsa,
			   RECDES * redo_recdes);
static SCAN_CODE cdc_get_undo_record (THREAD_ENTRY * thread_p, LOG_PAGE * log_page_p, LOG_LSA lsa,
				      RECDES * undo_recdes);
static int cdc_find_primary_key (THREAD_ENTRY * thread_p, OID classoid, int repr_id, int *num_attr, int **pk_attr_id);
static int cdc_make_dml_loginfo (THREAD_ENTRY * thread_p, int trid, char *user, CDC_DML_TYPE dml_type, OID classoid,
				 RECDES * undo_recdes, RECDES * redo_recdes, CDC_LOGINFO_ENTRY * dml_entry);
static int cdc_make_ddl_loginfo (char *supplement_data, int trid, const char *user, CDC_LOGINFO_ENTRY * ddl_entry);
static int cdc_make_dcl_loginfo (time_t at_time, int trid, char *user, int log_type, CDC_LOGINFO_ENTRY * dcl_entry);
static int cdc_make_timer_loginfo (time_t at_time, int trid, char *user, CDC_LOGINFO_ENTRY * timer_entry);
static int cdc_find_user (THREAD_ENTRY * thread_p, LOG_PAGE * log_page, LOG_LSA lsa, int trid, char **user);
static int cdc_compare_undoredo_dbvalue (const db_value * new_value, const db_value * cmpdata);
static int cdc_put_value_to_loginfo (db_value * new_value, char **ptr);

static int cdc_get_start_point_from_file (THREAD_ENTRY * thread_p, int arv_num, LOG_LSA * ret_lsa, time_t * time);
static int cdc_get_lsa_with_start_point (THREAD_ENTRY * thread_p, time_t * time, LOG_LSA * start_lsa);

static bool cdc_is_filtered_class (OID classoid);
static bool cdc_is_filtered_user (char *user);

#if defined(SERVER_MODE)
// *INDENT-OFF*
static void log_abort_task_execute (cubthread::entry &thread_ref, LOG_TDES &tdes);
// *INDENT-ON*
#endif // SERVER_MODE

#if defined(SERVER_MODE)
// *INDENT-OFF*
static cubthread::daemon *log_Clock_daemon = NULL;
static cubthread::daemon *log_Checkpoint_daemon = NULL;
static cubthread::daemon *log_Remove_log_archive_daemon = NULL;
static cubthread::daemon *log_Check_ha_delay_info_daemon = NULL;
static cubthread::daemon *log_Checkpoint_trantable_daemon = nullptr;

static cubthread::daemon *log_Flush_daemon = NULL;
<<<<<<< HEAD
static std::atomic<bool> log_Flush_has_been_requested = {false};
=======
static std::atomic_bool log_Flush_has_been_requested = {false};
>>>>>>> 5f103c06

static cubthread::daemon *cdc_Loginfo_producer_daemon = NULL;
// *INDENT-ON*

static void log_daemons_init ();
static void log_daemons_destroy ();

// used by log_Check_ha_delay_info_daemon
extern int catcls_get_apply_info_log_record_time (THREAD_ENTRY * thread_p, time_t * log_record_time);
#endif /* SERVER_MODE */

static bool log_Log_header_initialized = false;

/*
 * log_rectype_string - RETURN TYPE OF LOG RECORD IN STRING FORMAT
 *
 * return:
 *
 *   type(in): Type of log record
 *
 * NOTE: Return the type of the log record in string format
 */
const char *
log_to_string (LOG_RECTYPE type)
{
  switch (type)
    {
    case LOG_UNDOREDO_DATA:
      return "LOG_UNDOREDO_DATA";

    case LOG_DIFF_UNDOREDO_DATA:	/* LOG DIFF undo and redo data */
      return "LOG_DIFF_UNDOREDO_DATA";

    case LOG_UNDO_DATA:
      return "LOG_UNDO_DATA";

    case LOG_REDO_DATA:
      return "LOG_REDO_DATA";

    case LOG_MVCC_UNDOREDO_DATA:
      return "LOG_MVCC_UNDOREDO_DATA";

    case LOG_MVCC_DIFF_UNDOREDO_DATA:
      return "LOG_MVCC_DIFF_UNDOREDO_DATA";

    case LOG_MVCC_UNDO_DATA:
      return "LOG_MVCC_UNDO_DATA";

    case LOG_MVCC_REDO_DATA:
      return "LOG_MVCC_REDO_DATA";

    case LOG_DBEXTERN_REDO_DATA:
      return "LOG_DBEXTERN_REDO_DATA";

    case LOG_DUMMY_HEAD_POSTPONE:
      return "LOG_DUMMY_HEAD_POSTPONE";

    case LOG_POSTPONE:
      return "LOG_POSTPONE";

    case LOG_RUN_POSTPONE:
      return "LOG_RUN_POSTPONE";

    case LOG_COMPENSATE:
      return "LOG_COMPENSATE";

    case LOG_WILL_COMMIT:
      return "LOG_WILL_COMMIT";

    case LOG_COMMIT_WITH_POSTPONE:
      return "LOG_COMMIT_WITH_POSTPONE";

    case LOG_COMMIT:
      return "LOG_COMMIT";

    case LOG_SYSOP_START_POSTPONE:
      return "LOG_SYSOP_START_POSTPONE";

    case LOG_SYSOP_END:
      return "LOG_SYSOP_END";

    case LOG_ABORT:
      return "LOG_ABORT";

    case LOG_SAVEPOINT:
      return "LOG_SAVEPOINT";

    case LOG_2PC_PREPARE:
      return "LOG_2PC_PREPARE";

    case LOG_2PC_START:
      return "LOG_2PC_START";

    case LOG_2PC_COMMIT_DECISION:
      return "LOG_2PC_COMMIT_DECISION";

    case LOG_2PC_ABORT_DECISION:
      return "LOG_2PC_ABORT_DECISION";

    case LOG_2PC_COMMIT_INFORM_PARTICPS:
      return "LOG_2PC_COMMIT_INFORM_PARTICPS";

    case LOG_2PC_ABORT_INFORM_PARTICPS:
      return "LOG_2PC_ABORT_INFORM_PARTICPS";

    case LOG_2PC_RECV_ACK:
      return "LOG_2PC_RECV_ACK";

    case LOG_DUMMY_CRASH_RECOVERY:
      return "LOG_DUMMY_CRASH_RECOVERY";

    case LOG_END_OF_LOG:
      return "LOG_END_OF_LOG";

    case LOG_REPLICATION_DATA:
      return "LOG_REPLICATION_DATA";
    case LOG_REPLICATION_STATEMENT:
      return "LOG_REPLICATION_STATEMENT";

    case LOG_SYSOP_ATOMIC_START:
      return "LOG_SYSOP_ATOMIC_START";

    case LOG_DUMMY_HA_SERVER_STATE:
      return "LOG_DUMMY_HA_SERVER_STATE";
    case LOG_DUMMY_OVF_RECORD:
      return "LOG_DUMMY_OVF_RECORD";
    case LOG_DUMMY_GENERIC:
      return "LOG_DUMMY_GENERIC";
    case LOG_SUPPLEMENTAL_INFO:
      return "LOG_SUPPLEMENTAL_INFO";
    case LOG_SMALLER_LOGREC_TYPE:
    case LOG_LARGER_LOGREC_TYPE:
      break;

    default:
      assert (false);
      break;
    }

  return "UNKNOWN_LOG_REC_TYPE";

}

/*
 * log_is_in_crash_recovery - are we in crash recovery ?
 *
 * return:
 *
 * NOTE: Are we in crash recovery time ?
 */
bool
log_is_in_crash_recovery (void)
{
  if (LOG_ISRESTARTED ())
    {
      return false;
    }
  else
    {
      return true;
    }
}

/*
 * log_is_in_crash_recovery_and_not_year_complets_redo - completes redo recovery?
 *
 * return:
 *
 */
bool
log_is_in_crash_recovery_and_not_yet_completes_redo (void)
{
  if (log_Gl.rcv_phase == LOG_RECOVERY_ANALYSIS_PHASE || log_Gl.rcv_phase == LOG_RECOVERY_REDO_PHASE)
    {
      return true;
    }
  else
    {
      return false;
    }
}

/*
 * log_get_restart_lsa - FIND RESTART LOG SEQUENCE ADDRESS
 *
 * return:
 *
 * NOTE: Find the restart log sequence address.
 */
LOG_LSA *
log_get_restart_lsa (void)
{
  if (LOG_ISRESTARTED ())
    {
      return &log_Gl.rcv_phase_lsa;
    }
  else
    {
      return &log_Gl.hdr.chkpt_lsa;
    }
}

/*
 * log_get_crash_point_lsa - get last lsa address of the log before a crash
 *
 * return:
 *
 * NOTE: Find the log sequence address at the time of a crash.  This
 *   function can only be called during the recovery phases after analysis
 *   and prior to RESTART.
 */
LOG_LSA *
log_get_crash_point_lsa (void)
{
#if defined(CUBRID_DEBUG)
  if (log_Gl.rcv_phase <= LOG_RECOVERY_ANALYSIS_PHASE)
    {
      /* i.e. cannot be RESTARTED or ANALYSIS */
      er_log_debug (ARG_FILE_LINE,
		    "log_find_crash_point_lsa: Warning, only expected to be called during recovery phases.");
    }
#endif /* CUBRID_DEBUG */

  return (&log_Gl.rcv_phase_lsa);
}

/*
 * log_find_find_lsa -
 *
 * return:
 *
 * NOTE:
 */
LOG_LSA *
log_get_append_lsa (void)
{
  return (&log_Gl.hdr.append_lsa);
}

/*
 * log_get_eof_lsa -
 *
 * return:
 *
 * NOTE:
 */
LOG_LSA *
log_get_eof_lsa (void)
{
  return (&log_Gl.hdr.eof_lsa);
}

/*
 * log_is_logged_since_restart - is log sequence address made after restart ?
 *
 * return:
 *
 *   lsa_ptr(in): Log sequence address attached to page
 *
 * NOTE: Find if the log sequence address has been made after restart.
 *              This function is useful to detect bugs. For example, when a
 *              data page (actually a buffer)is freed, and the page is dirty,
 *              there should be a log record for some data of the page,
 *              otherwise, a potential error exists. It is clear that this
 *              function will not detect all kinds of errors, but it will help
 *              some.
 */
bool
log_is_logged_since_restart (const LOG_LSA * lsa_ptr)
{
  return (!LOG_ISRESTARTED () || LSA_LE (&log_Gl.rcv_phase_lsa, lsa_ptr));
}

#if defined(SA_MODE)
/*
 * log_get_final_restored_lsa -
 *
 * return:
 *
 * NOTE:
 */
LOG_LSA *
log_get_final_restored_lsa (void)
{
  return (&log_Gl.final_restored_lsa);
}
#endif /* SA_MODE */

/*
 * FUNCTION RELATED TO INITIALIZATION AND TERMINATION OF LOG MANAGER
 */

/*
 * log_verify_dbcreation - verify database creation time
 *
 * return:
 *
 *   volid(in): Volume identifier
 *   log_dbcreation(in): Database creation time according to the log.
 *
 * NOTE:Verify if database creation time according to the log matches
 *              the one according to the database volume. If they do not, it
 *              is likely that the log and data volume does not correspond to
 *              the same database.
 */
static bool
log_verify_dbcreation (THREAD_ENTRY * thread_p, VOLID volid, const INT64 * log_dbcreation)
{
  INT64 vol_dbcreation;		/* Database creation time in volume */

  if (disk_get_creation_time (thread_p, volid, &vol_dbcreation) != NO_ERROR)
    {
      return false;
    }

  if (difftime ((time_t) vol_dbcreation, (time_t) (*log_dbcreation)) == 0)
    {
      return true;
    }
  else
    {
      return false;
    }
}

/*
 * log_get_db_start_parameters - Get start parameters
 *
 * return: nothing
 *
 *   db_creation(out): Database creation time
 *   chkpt_lsa(out): Last checkpoint address
 *
 * NOTE: Get the start parameters: database creation time and the last
 *              checkpoint process.
 *              For safety reasons, the database creation time is included, in
 *              all database volumes and the log. This value allows verifying
 *              if a log and a data volume correspond to the same database.
 *       This function is used to obtain the database creation time and
 *              the last checkpoint address, so that they can be included in
 *              new defined volumes.
 */
int
log_get_db_start_parameters (INT64 * db_creation, LOG_LSA * chkpt_lsa)
{
#if defined(SERVER_MODE)
  int rv;
#endif /* SERVER_MODE */

  memcpy (db_creation, &log_Gl.hdr.db_creation, sizeof (*db_creation));
  rv = pthread_mutex_lock (&log_Gl.chkpt_lsa_lock);
  memcpy (chkpt_lsa, &log_Gl.hdr.chkpt_lsa, sizeof (*chkpt_lsa));
  pthread_mutex_unlock (&log_Gl.chkpt_lsa_lock);

  return NO_ERROR;
}

/*
 * log_get_num_pages_for_creation - find default number of pages for the log
 *
 * return: number of pages
 *
 *   db_npages(in): Estimated number of pages for database (for first volume of
 *               database) or -1
 *
 * NOTE: Find the default number of pages to use during the creation of
 *              the log.
 *              If a negative value is given, the database should have been
 *              already created. That is, we are recreating the log
 */
int
log_get_num_pages_for_creation (int db_npages)
{
  int log_npages;
  int vdes;

  log_npages = db_npages;
  if (log_npages < 0)
    {
      /*
       * Use the default that is the size of the database
       * Don't use DK since the database may not be restarted at all.
       */
      vdes = fileio_get_volume_descriptor (LOG_DBFIRST_VOLID);
      if (vdes != NULL_VOLDES)
	{
	  log_npages = fileio_get_number_of_volume_pages (vdes, IO_PAGESIZE);
	}
    }

  if (log_npages < 10)
    {
      log_npages = 10;
    }

  return log_npages;
}

/*
 * log_create - create the active portion of the log
 *
 * return:
 *
 *   db_fullname(in): Full name of the database
 *   logpath(in): Directory where the log volumes reside
 *   prefix_logname(in): Name of the log volumes. It is usually set the same as
 *                      database name. For example, if the value is equal to
 *                      "db", the names of the log volumes created are as
 *                      follow:
 *                      Active_log      = db_logactive
 *                      Archive_logs    = db_logarchive.0
 *                                        db_logarchive.1
 *                                             .
 *                                             .
 *                                             .
 *                                        db_logarchive.n
 *                      Log_information = db_loginfo
 *                      Database Backup = db_backup
 *   npages(in): Size of active log in pages
 *
 * NOTE: Format/create the active log volume. The header of the volume
 *              is initialized.
 */
int
log_create (THREAD_ENTRY * thread_p, const char *db_fullname, const char *logpath, const char *prefix_logname,
	    DKNPAGES npages)
{
  int error_code = NO_ERROR;
  INT64 db_creation;

  db_creation = time (NULL);
  if (db_creation == -1)
    {
      error_code = ER_FAILED;
      return error_code;
    }

  error_code = log_create_internal (thread_p, db_fullname, logpath, prefix_logname, npages, &db_creation);
  if (error_code != NO_ERROR)
    {
      return error_code;
    }

  return NO_ERROR;
}

/*
 * log_create_internal -
 *
 * return:
 *
 *   db_fullname(in):
 *   logpath(in):
 *   prefix_logname(in):
 *   npages(in):
 *   db_creation(in):
 *
 * NOTE:
 */
static int
log_create_internal (THREAD_ENTRY * thread_p, const char *db_fullname, const char *logpath, const char *prefix_logname,
		     DKNPAGES npages, INT64 * db_creation)
{
  LOG_PAGE *loghdr_pgptr;	/* Pointer to log header */
  const char *catmsg;
  int error_code = NO_ERROR;
  VOLID volid1, volid2;

  LOG_CS_ENTER (thread_p);

  /* Make sure that we are starting from a clean state */
  if (log_Gl.trantable.area != NULL)
    {
      log_final (thread_p);
    }

  /*
   * Turn off creation bits for group and others
   */

  (void) umask (S_IRGRP | S_IWGRP | S_IROTH | S_IWOTH);

  /* Initialize the log buffer pool and the log names */
  error_code = logpb_initialize_pool (thread_p);
  if (error_code != NO_ERROR)
    {
      goto error;
    }
  error_code = logpb_initialize_log_names (thread_p, db_fullname, logpath, prefix_logname);
  if (error_code != NO_ERROR)
    {
      goto error;
    }

  logpb_decache_archive_info (thread_p);

  log_Gl.rcv_phase = LOG_RECOVERY_ANALYSIS_PHASE;

  /* Initialize the log header */
  error_code = logpb_initialize_header (thread_p, &log_Gl.hdr, prefix_logname, npages, db_creation);
  if (error_code != NO_ERROR)
    {
      goto error;
    }

  loghdr_pgptr = logpb_create_header_page (thread_p);

  /*
   * Format the volume and fetch the header page and the first append page
   */
  log_Gl.append.vdes =
    fileio_format (thread_p, db_fullname, log_Name_active, LOG_DBLOG_ACTIVE_VOLID, npages,
		   prm_get_bool_value (PRM_ID_LOG_SWEEP_CLEAN), true, false, LOG_PAGESIZE, 0, false);
  if (log_Gl.append.vdes == NULL_VOLDES || logpb_fetch_start_append_page (thread_p) != NO_ERROR || loghdr_pgptr == NULL)
    {
      goto error;
    }

  LSA_SET_NULL (&log_Gl.append.prev_lsa);
  /* copy log_Gl.append.prev_lsa to log_Gl.prior_info.prev_lsa */
  LOG_RESET_PREV_LSA (&log_Gl.append.prev_lsa);

  /*
   * Flush the append page, so that the end of the log mark is written.
   * Then, free the page, same for the header page.
   */
  logpb_set_dirty (thread_p, log_Gl.append.log_pgptr);
  logpb_flush_pages_direct (thread_p);

  log_Gl.chkpt_every_npages = prm_get_integer_value (PRM_ID_LOG_CHECKPOINT_NPAGES);

  /* Flush the log header */

  memcpy (loghdr_pgptr->area, &log_Gl.hdr, sizeof (log_Gl.hdr));
  logpb_set_dirty (thread_p, loghdr_pgptr);

#if defined(CUBRID_DEBUG)
  {
    char temp_pgbuf[IO_MAX_PAGE_SIZE + MAX_ALIGNMENT], *aligned_temp_pgbuf;
    LOG_PAGE *temp_pgptr;

    aligned_temp_pgbuf = PTR_ALIGN (temp_pgbuf, MAX_ALIGNMENT);

    temp_pgptr = (LOG_PAGE *) aligned_temp_pgbuf;
    memset (temp_pgptr, 0, LOG_PAGESIZE);
    logpb_read_page_from_file_or_page_server (thread_p, LOGPB_HEADER_PAGE_ID, LOG_CS_FORCE_USE, temp_pgptr);
    assert (memcmp ((LOG_HEADER *) temp_pgptr->area, &log_Gl.hdr, sizeof (log_Gl.hdr)) != 0);
  }
#endif /* CUBRID_DEBUG */

  error_code = logpb_flush_page (thread_p, loghdr_pgptr);
  if (error_code != NO_ERROR)
    {
      goto error;
    }
#if defined(CUBRID_DEBUG)
  {
    char temp_pgbuf[IO_MAX_PAGE_SIZE + MAX_ALIGNMENT], *aligned_temp_pgbuf;
    LOG_PAGE *temp_pgptr;

    aligned_temp_pgbuf = PTR_ALIGN (temp_pgbuf, MAX_ALIGNMENT);

    temp_pgptr = (LOG_PAGE *) aligned_temp_pgbuf;
    memset (temp_pgptr, 0, LOG_PAGESIZE);
    logpb_read_page_from_file_or_page_server (thread_p, LOGPB_HEADER_PAGE_ID, LOG_CS_FORCE_USE, temp_pgptr);
    assert (memcmp ((LOG_HEADER *) temp_pgptr->area, &log_Gl.hdr, sizeof (log_Gl.hdr)) == 0);
  }
#endif /* CUBRID_DEBUG */

  /* logpb_flush_header(); */

  /*
   * Free the append and header page and dismount the lg active volume
   */
  log_Gl.append.log_pgptr = NULL;

  fileio_dismount (thread_p, log_Gl.append.vdes);

  error_code = logpb_create_volume_info (NULL);
  if (error_code != NO_ERROR)
    {
      goto error;
    }

  /* Create the information file to append log info stuff to the DBA */
  logpb_create_log_info (log_Name_info, NULL);

  /* Create meta log volume */
  error_code = log_create_metalog_file ();
  if (error_code != NO_ERROR)
    {
      ASSERT_ERROR ();
      goto error;
    }

  catmsg = msgcat_message (MSGCAT_CATALOG_CUBRID, MSGCAT_SET_LOG, MSGCAT_LOG_LOGINFO_ACTIVE);
  if (catmsg == NULL)
    {
      catmsg = "ACTIVE: %s %d pages\n";
    }
  error_code = log_dump_log_info (log_Name_info, false, catmsg, log_Name_active, npages);
  if (error_code == NO_ERROR || error_code == ER_LOG_MOUNT_FAIL)
    {
      volid1 = logpb_add_volume (NULL, LOG_DBLOG_BKUPINFO_VOLID, log_Name_bkupinfo, DISK_UNKNOWN_PURPOSE);
      if (volid1 == LOG_DBLOG_BKUPINFO_VOLID)
	{
	  volid2 = logpb_add_volume (NULL, LOG_DBLOG_ACTIVE_VOLID, log_Name_active, DISK_UNKNOWN_PURPOSE);
	}

      if (volid1 != LOG_DBLOG_BKUPINFO_VOLID || volid2 != LOG_DBLOG_ACTIVE_VOLID)
	{
	  goto error;
	}
    }

  logpb_finalize_pool (thread_p);
  LOG_CS_EXIT (thread_p);

  return NO_ERROR;

error:
  logpb_finalize_pool (thread_p);
  LOG_CS_EXIT (thread_p);

  return (error_code == NO_ERROR) ? ER_FAILED : error_code;
}

/*
 * log_set_no_logging - Force the system to do no logging.
 *
 * return: NO_ERROR or error code
 *
 */
int
log_set_no_logging (void)
{
  int error_code = NO_ERROR;

#if defined(SA_MODE)

  if (log_Gl.trantable.num_prepared_loose_end_indices != 0)
    {
      er_set (ER_ERROR_SEVERITY, ARG_FILE_LINE, ER_LOG_THEREARE_PENDING_ACTIONS_MUST_LOG, 0);
      error_code = ER_LOG_THEREARE_PENDING_ACTIONS_MUST_LOG;
    }
  else
    {
      log_No_logging = true;
      error_code = NO_ERROR;
#if !defined(NDEBUG)
      if (prm_get_bool_value (PRM_ID_LOG_TRACE_DEBUG) && log_No_logging)
	{
	  fprintf (stdout, "**Running without logging**\n");
	  fflush (stdout);
	}
#endif /* NDEBUG */
    }

#else /* SA_MODE */
  er_set (ER_ERROR_SEVERITY, ARG_FILE_LINE, ER_ONLY_IN_STANDALONE, 1, "no logging");
  error_code = ER_ONLY_IN_STANDALONE;
#endif /* SA_MODE */

  return error_code;
}

void
log_unmount_active_file (THREAD_ENTRY * thread_p)
{
  if (is_tran_server_with_remote_storage ())
    {
      assert (log_Gl.append.vdes == NULL_VOLDES);
    }
  else
    {
      fileio_dismount (thread_p, log_Gl.append.vdes);
      log_Gl.append.vdes = NULL_VOLDES;
    }
}

/*
 * log_initialize - Initialize the log manager
 *
 * return: nothing
 *
 *   db_fullname(in): Full name of the database
 *   logpath(in): Directory where the log volumes reside
 *   prefix_logname(in): Name of the log volumes. It must be the same as the
 *                      one given during the creation of the database.
 *   ismedia_crash(in): Are we recovering from media crash ?.
 *   stopat(in): If we are recovering from a media crash, we can stop
 *                      the recovery process at a given time.
 *
 * NOTE:Initialize the log manager. If the database system crashed,
 *              before the system was shutdown, the recovery process is
 *              executed as part of the initialization. The recovery process
 *              consists of redoing any changes that were previously committed
 *              and currently missing from the database disk, and undoing any
 *              changes that were not committed but that are stored in the
 *              database disk.
 */
void
log_initialize (THREAD_ENTRY * thread_p, const char *db_fullname, const char *logpath, const char *prefix_logname,
		int ismedia_crash, BO_RESTART_ARG * r_args)
{
  er_log_debug (ARG_FILE_LINE, "LOG INITIALIZE\n" "\tdb_fullname = %s \n" "\tlogpath = %s \n"
		"\tprefix_logname = %s \n" "\tismedia_crash = %d \n",
		db_fullname != NULL ? db_fullname : "(UNKNOWN)",
		logpath != NULL ? logpath : "(UNKNOWN)",
		prefix_logname != NULL ? prefix_logname : "(UNKNOWN)", ismedia_crash);

  (void) log_initialize_internal (thread_p, db_fullname, logpath, prefix_logname, ismedia_crash, r_args, false);

#if defined(SERVER_MODE)
  log_daemons_init ();
#endif // SERVER_MODE

  log_No_logging = prm_get_bool_value (PRM_ID_LOG_NO_LOGGING);
#if !defined(NDEBUG)
  if (prm_get_bool_value (PRM_ID_LOG_TRACE_DEBUG) && log_No_logging)
    {
      fprintf (stdout, "**Running without logging**\n");
      fflush (stdout);
    }
#endif /* !NDEBUG */
}

/*
 * log_initialize_internal -
 *
 * return:
 *
 *   db_fullname(in): Full name of the database
 *   logpath(in): Directory where the log volumes reside
 *   prefix_logname(in): Name of the log volumes. It must be the same as the
 *                      one given during the creation of the database.
 *   ismedia_crash(in): Are we recovering from media crash ?.
 *   stopat(in): If we are recovering from a media crash, we can stop
 *                      the recovery process at a given time.
 *
 * NOTE:
 */
static int
log_initialize_internal (THREAD_ENTRY * thread_p, const char *db_fullname, const char *logpath,
			 const char *prefix_logname, bool ismedia_crash, BO_RESTART_ARG * r_args, bool init_emergency)
{
  LOG_RECORD_HEADER *eof;	/* End of log record */
  REL_FIXUP_FUNCTION *disk_compatibility_functions = NULL;
  REL_COMPATIBILITY compat;
  int i;
  int error_code = NO_ERROR;
  time_t *stopat = (r_args) ? &r_args->stopat : NULL;

#if !defined (NDEBUG)
  /* Make sure that the recovery function array is synchronized.. */
  rv_check_rvfuns ();
#endif /* !NDEBUG */

  (void) umask (S_IRGRP | S_IWGRP | S_IROTH | S_IWOTH);

  /* Make sure that the log is a valid one */
  LOG_SET_CURRENT_TRAN_INDEX (thread_p, LOG_SYSTEM_TRAN_INDEX);

  /* Initialize log name for log volumes */
  error_code = logpb_initialize_log_names (thread_p, db_fullname, logpath, prefix_logname);
  if (error_code != NO_ERROR)
    {
      logpb_fatal_error (thread_p, !init_emergency, ARG_FILE_LINE,
			 "log_initialize_internal: logpb_initialize_log_names");
      goto error;
    }

  LOG_CS_ENTER (thread_p);

  /* Make sure that we are starting from a clean state */
  if (log_Gl.trantable.area != NULL)
    {
      log_final (thread_p);
    }

  error_code = log_read_metalog_from_file ();
  if (error_code != NO_ERROR && !init_emergency)
    {
      // Unable to mount meta log
      goto error;
    }

  logpb_decache_archive_info (thread_p);
  log_Gl.run_nxchkpt_atpageid = NULL_PAGEID;	/* Don't run the checkpoint */
  log_Gl.rcv_phase = LOG_RECOVERY_ANALYSIS_PHASE;

  log_Gl.loghdr_pgptr = (LOG_PAGE *) malloc (LOG_PAGESIZE);
  if (log_Gl.loghdr_pgptr == NULL)
    {
      er_set (ER_ERROR_SEVERITY, ARG_FILE_LINE, ER_OUT_OF_VIRTUAL_MEMORY, 1, (size_t) LOG_PAGESIZE);
      logpb_fatal_error (thread_p, !init_emergency, ARG_FILE_LINE, "log_initialize_internal: out of memory");
      error_code = ER_OUT_OF_VIRTUAL_MEMORY;
      goto error;
    }
  error_code = logpb_initialize_pool (thread_p);
  if (error_code != NO_ERROR)
    {
      goto error;
    }

  /* Mount the active log and read the log header */
  if (!is_tran_server_with_remote_storage ())
    {
      log_Gl.append.vdes = fileio_mount (thread_p, db_fullname, log_Name_active, LOG_DBLOG_ACTIVE_VOLID, true, false);
    }
  if (log_Gl.append.vdes == NULL_VOLDES && !is_tran_server_with_remote_storage ())
    {
      if (ismedia_crash != false)
	{
	  /*
	   * Set an approximate log header to continue the recovery process
	   */
	  INT64 db_creation = -1;	/* Database creation time in volume */
	  int log_npages;

	  log_npages = log_get_num_pages_for_creation (-1);

	  error_code = logpb_initialize_header (thread_p, &log_Gl.hdr, prefix_logname, log_npages, &db_creation);
	  if (error_code != NO_ERROR)
	    {
	      goto error;
	    }
	  log_Gl.hdr.fpageid = LOGPAGEID_MAX;
	  log_Gl.hdr.append_lsa.pageid = LOGPAGEID_MAX;
	  log_Gl.hdr.append_lsa.offset = 0;

	  /* sync append_lsa to prior_lsa */
	  LOG_RESET_APPEND_LSA (&log_Gl.hdr.append_lsa);

	  LSA_SET_NULL (&log_Gl.hdr.chkpt_lsa);
	  log_Gl.hdr.nxarv_pageid = LOGPAGEID_MAX;
	  log_Gl.hdr.nxarv_num = DB_INT32_MAX;
	  log_Gl.hdr.last_arv_num_for_syscrashes = DB_INT32_MAX;
	}
      else
	{
	  /* Unable to mount the active log */
	  error_code = ER_IO_MOUNT_FAIL;
	  goto error;
	}
    }
  else
    {
      logpb_fetch_header (thread_p, &log_Gl.hdr);
    }
  log_Log_header_initialized = true;

  if (ismedia_crash != false && (r_args) && r_args->restore_slave)
    {
      r_args->db_creation = log_Gl.hdr.db_creation;
      LSA_COPY (&r_args->restart_repl_lsa, &log_Gl.hdr.smallest_lsa_at_last_chkpt);
    }

  LSA_COPY (&log_Gl.chkpt_redo_lsa, &log_Gl.hdr.chkpt_lsa);

  /* Make sure that this is the desired log */
  if (strcmp (log_Gl.hdr.prefix_name, prefix_logname) != 0)
    {
      /*
       * This looks like the log or the log was renamed. Incompatible
       * prefix name with the prefix stored on disk
       */
      er_set (ER_NOTIFICATION_SEVERITY, ARG_FILE_LINE, ER_LOG_INCOMPATIBLE_PREFIX_NAME, 2, prefix_logname,
	      log_Gl.hdr.prefix_name);
      /* Continue anyhow */
    }

  /*
   * Make sure that we are running with the same page size. If we are not,
   * restart again since page and log buffers may reflect an incorrect
   * pagesize
   */

  if (log_Gl.hdr.db_iopagesize != IO_PAGESIZE || log_Gl.hdr.db_logpagesize != LOG_PAGESIZE)
    {
      /*
       * Pagesize is incorrect. We need to undefine anything that has been
       * created with old pagesize and start again
       */
      if (db_set_page_size (log_Gl.hdr.db_iopagesize, log_Gl.hdr.db_logpagesize) != NO_ERROR)
	{
	  /* Pagesize is incompatible */
	  error_code = ER_FAILED;
	  goto error;
	}
      /*
       * Call the function again... since we have a different setting for the
       * page size
       */
      logpb_finalize_pool (thread_p);
      log_unmount_active_file (thread_p);
      log_Gl.append.vdes = NULL_VOLDES;

      LOG_SET_CURRENT_TRAN_INDEX (thread_p, LOG_SYSTEM_TRAN_INDEX);
      LOG_CS_EXIT (thread_p);

      error_code = logtb_define_trantable_log_latch (thread_p, log_Gl.trantable.num_total_indices);
      if (error_code != NO_ERROR)
	{
	  return error_code;
	}
      error_code = log_initialize_internal (thread_p, db_fullname, logpath, prefix_logname, ismedia_crash,
					    r_args, init_emergency);

      return error_code;
    }

  /* Make sure that the database is compatible with the CUBRID version. This will compare the given level against the
   * value returned by rel_disk_compatible(). */
  compat = rel_get_disk_compatible (log_Gl.hdr.db_compatibility, &disk_compatibility_functions);

  /* If we're not completely compatible, signal an error. There had been no compatibility rules on R2.1 or earlier
   * version. However, a compatibility rule between R2.2 and R2.1 (or earlier) was added to provide restoration from
   * R2.1 to R2.2. */
  if (compat != REL_FULLY_COMPATIBLE)
    {
      /* Database is incompatible with current release */
      er_set (ER_FATAL_ERROR_SEVERITY, ARG_FILE_LINE, ER_LOG_INCOMPATIBLE_DATABASE, 2, rel_name (),
	      rel_release_string ());
      error_code = ER_LOG_INCOMPATIBLE_DATABASE;
      goto error;
    }

  if (rel_is_log_compatible (log_Gl.hdr.db_release, rel_release_string ()) != true)
    {
      /*
       * First time this database is restarted using the current version of
       * CUBRID. Recovery should be done using the old version of the
       * system
       */
      if (log_Gl.hdr.is_shutdown == false)
	{
	  const char *env_value;
	  bool unsafe;
	  /*
	   * Check environment variable to see if caller want to force to continue
	   * the recovery using current version.
	   */
	  env_value = envvar_get ("LOG_UNSAFE_RECOVER_NEW_RELEASE");
	  if (env_value != NULL)
	    {
	      if (atoi (env_value) != 0)
		{
		  unsafe = true;
		}
	      else
		{
		  unsafe = false;
		}
	    }
	  else
	    {
	      unsafe = false;
	    }

	  if (unsafe == false)
	    {
	      er_set (ER_FATAL_ERROR_SEVERITY, ARG_FILE_LINE, ER_LOG_RECOVER_ON_OLD_RELEASE, 4, rel_name (),
		      log_Gl.hdr.db_release, rel_release_string (), rel_release_string ());
	      error_code = ER_LOG_RECOVER_ON_OLD_RELEASE;
	      goto error;
	    }
	}

      /*
       * It seems safe to move to new version of the system
       */

      if (strlen (rel_release_string ()) >= REL_MAX_RELEASE_LENGTH)
	{
	  er_set (ER_FATAL_ERROR_SEVERITY, ARG_FILE_LINE, ER_LOG_COMPILATION_RELEASE, 2, rel_release_string (),
		  REL_MAX_RELEASE_LENGTH);
	  error_code = ER_LOG_COMPILATION_RELEASE;
	  goto error;
	}
      strncpy_bufsize (log_Gl.hdr.db_release, rel_release_string ());
    }

  /*
   * Create the transaction table and make sure that data volumes and log
   * volumes belong to the same database
   */
#if 1
  /*
   * for XA support: there is prepared transaction after recovery.
   *                 so, can not recreate transaction description
   *                 table after recovery.
   *                 NEED MORE CONSIDERATION
   *
   * Total number of transaction descriptor is set to the value of
   * max_clients+1
   */
  error_code = logtb_define_trantable_log_latch (thread_p, -1);
  if (error_code != NO_ERROR)
    {
      goto error;
    }
#else
  error_code = logtb_define_trantable_log_latch (log_Gl.hdr.avg_ntrans);
  if (error_code != NO_ERROR)
    {
      goto error;
    }
#endif

  if (log_Gl.append.vdes != NULL_VOLDES)
    {
      assert (!is_tran_server_with_remote_storage ());
      if (fileio_map_mounted (thread_p, (bool (*)(THREAD_ENTRY *, VOLID, void *)) log_verify_dbcreation,
			      &log_Gl.hdr.db_creation) != true)
	{
	  /* The log does not belong to the given database */
	  logtb_undefine_trantable (thread_p);
	  er_set (ER_FATAL_ERROR_SEVERITY, ARG_FILE_LINE, ER_LOG_DOESNT_CORRESPOND_TO_DATABASE, 1, log_Name_active);
	  error_code = ER_LOG_DOESNT_CORRESPOND_TO_DATABASE;
	  goto error;
	}
    }

  log_Gl.mvcc_table.reset_start_mvccid ();

  if (prm_get_bool_value (PRM_ID_FORCE_RESTART_TO_SKIP_RECOVERY))
    {
      init_emergency = true;
    }

  /*
   * Was the database system shut down or was it involved in a crash ?
   */
  if (init_emergency == false && (log_Gl.hdr.is_shutdown == false || ismedia_crash == true)
      && !is_tran_server_with_remote_storage ())
    {
      /*
       * System was involved in a crash.
       * Execute the recovery process
       */
      log_recovery (thread_p, ismedia_crash, stopat);

      // todo: TS with remote storage recovery
    }
  else
    {
      if (init_emergency == true && log_Gl.hdr.is_shutdown == false)
	{
	  if (!LSA_ISNULL (&log_Gl.hdr.eof_lsa) && LSA_GT (&log_Gl.hdr.append_lsa, &log_Gl.hdr.eof_lsa))
	    {
	      /* We cannot believe in append_lsa for this case. It points to an unflushed log page. Since we are
	       * going to skip recovery for emergency startup, just replace it with eof_lsa. */
	      LOG_RESET_APPEND_LSA (&log_Gl.hdr.eof_lsa);
	    }
	}

      /*
       * The system was shut down. There is nothing to recover.
       * Find the append page and start execution
       */
      if (logpb_fetch_start_append_page (thread_p) != NO_ERROR)
	{
	  error_code = ER_FAILED;
	  goto error;
	}

      /* Read the End of file record to find out the previous address */
      if (log_Gl.hdr.append_lsa.pageid > 0 || log_Gl.hdr.append_lsa.offset > 0)
	{
	  eof = (LOG_RECORD_HEADER *) LOG_APPEND_PTR ();
	  LOG_RESET_PREV_LSA (&eof->back_lsa);
	}

#if defined(SERVER_MODE)
      /* fix flushed_lsa_lower_bound become NULL_LSA */
      LSA_COPY (&log_Gl.flushed_lsa_lower_bound, &log_Gl.append.prev_lsa);
#endif /* SERVER_MODE */

      /*
       * Indicate that database system is UP,... flush the header so that we
       * we know that the system was running in the even of crashes
       */
      log_Gl.hdr.is_shutdown = false;
      if (!is_tran_server_with_remote_storage ())
	{
	  logpb_flush_header (thread_p);
	}
    }
  log_Gl.rcv_phase = LOG_RESTARTED;

  // PREREQ: metalog is loaded at this point
  if (log_Gl.m_metainfo.get_clean_shutdown () && is_tran_server_with_remote_storage ())
    {
      // if needed, mark that transaction server with remote storage is running and persist the value
      log_Gl.m_metainfo.set_clean_shutdown (false);

      log_write_metalog_to_file ();
    }

  LSA_COPY (&log_Gl.rcv_phase_lsa, &log_Gl.hdr.chkpt_lsa);
  log_Gl.chkpt_every_npages = prm_get_integer_value (PRM_ID_LOG_CHECKPOINT_NPAGES);

  if (!LSA_EQ (&log_Gl.append.prev_lsa, &log_Gl.prior_info.prev_lsa))
    {
      assert (0);
      /* defense code */
      LOG_RESET_PREV_LSA (&log_Gl.append.prev_lsa);
    }
  if (!LSA_EQ (&log_Gl.hdr.append_lsa, &log_Gl.prior_info.prior_lsa))
    {
      assert (0);
      /* defense code */
      LOG_RESET_APPEND_LSA (&log_Gl.hdr.append_lsa);
    }

  /*
   *
   * Don't checkpoint to sizes smaller than the number of log buffers
   */
  if (log_Gl.chkpt_every_npages < prm_get_integer_value (PRM_ID_LOG_NBUFFERS))
    {
      log_Gl.chkpt_every_npages = prm_get_integer_value (PRM_ID_LOG_NBUFFERS);
    }

  /* Next checkpoint should be run at ... */
  log_Gl.run_nxchkpt_atpageid = (log_Gl.hdr.append_lsa.pageid + log_Gl.chkpt_every_npages);

  LOG_SET_CURRENT_TRAN_INDEX (thread_p, LOG_SYSTEM_TRAN_INDEX);

  /* run the compatibility functions if we have any */
  if (disk_compatibility_functions != NULL)
    {
      for (i = 0; disk_compatibility_functions[i] != NULL; i++)
	{
	  (*(disk_compatibility_functions[i])) ();
	}
    }

  logpb_initialize_arv_page_info_table ();
  logpb_initialize_logging_statistics ();

  if (prm_get_bool_value (PRM_ID_LOG_BACKGROUND_ARCHIVING) && !is_tran_server_with_remote_storage ())
    {
      BACKGROUND_ARCHIVING_INFO *bg_arv_info;

      bg_arv_info = &log_Gl.bg_archive_info;
      bg_arv_info->start_page_id = NULL_PAGEID;
      bg_arv_info->current_page_id = NULL_PAGEID;
      bg_arv_info->last_sync_pageid = NULL_PAGEID;

      bg_arv_info->vdes =
	fileio_format (thread_p, log_Db_fullname, log_Name_bg_archive, LOG_DBLOG_BG_ARCHIVE_VOLID,
		       log_Gl.hdr.npages + 1, false, false, false, LOG_PAGESIZE, 0, false);
      if (bg_arv_info->vdes != NULL_VOLDES)
	{
	  bg_arv_info->start_page_id = log_Gl.hdr.nxarv_pageid;
	  bg_arv_info->current_page_id = log_Gl.hdr.nxarv_pageid;
	  bg_arv_info->last_sync_pageid = log_Gl.hdr.nxarv_pageid;
	}
      else
	{
	  er_log_debug (ARG_FILE_LINE, "Unable to create temporary archive log %s\n", log_Name_bg_archive);
	}

      if (bg_arv_info->vdes != NULL_VOLDES)
	{
	  (void) logpb_background_archiving (thread_p);
	}
    }

  LOG_CS_EXIT (thread_p);

  er_log_debug (ARG_FILE_LINE, "log_initialize_internal: end of log initializaton, append_lsa = (%lld|%d) \n",
		(long long int) log_Gl.hdr.append_lsa.pageid, log_Gl.hdr.append_lsa.offset);

  return error_code;

error:
  /* ***** */

  if (log_Gl.append.vdes != NULL_VOLDES)
    {
      assert (!is_tran_server_with_remote_storage ());
      fileio_dismount (thread_p, log_Gl.append.vdes);
    }

  LOG_SET_CURRENT_TRAN_INDEX (thread_p, LOG_SYSTEM_TRAN_INDEX);

  if (log_Gl.loghdr_pgptr != NULL)
    {
      free_and_init (log_Gl.loghdr_pgptr);
    }

  LOG_CS_EXIT (thread_p);

  logpb_fatal_error (thread_p, !init_emergency, ARG_FILE_LINE, "log_initialize_internal");

  return error_code;
}

#if defined (ENABLE_UNUSED_FUNCTION)
/*
 * log_update_compatibility_and_release -
 *
 * return: NO_ERROR
 *
 *   compatibility(in):
 *   release(in):
 *
 * NOTE:
 */
int
log_update_compatibility_and_release (THREAD_ENTRY * thread_p, float compatibility, char release[])
{
  LOG_CS_ENTER (thread_p);

  log_Gl.hdr.db_compatibility = compatibility;
  strncpy (log_Gl.hdr.db_release, release, REL_MAX_RELEASE_LENGTH);

  logpb_flush_header (thread_p);

  LOG_CS_EXIT (thread_p);

  return NO_ERROR;
}
#endif /* ENABLE_UNUSED_FUNCTION */

#if defined(SERVER_MODE) || defined(SA_MODE)
/*
 * log_get_db_compatibility -
 *
 * return:
 *
 * NOTE:
 */
float
log_get_db_compatibility (void)
{
  return log_Gl.hdr.db_compatibility;
}
#endif /* SERVER_MODE || SA_MODE */

#if defined(SERVER_MODE)
/*
 * log_abort_by_tdes - Abort a transaction
 *
 * return: NO_ERROR
 *
 *   arg(in): Transaction descriptor
 *
 * NOTE:
 */
static int
log_abort_by_tdes (THREAD_ENTRY * thread_p, LOG_TDES * tdes)
{
  if (thread_p == NULL)
    {
      thread_p = thread_get_thread_entry_info ();
    }

  thread_p->tran_index = tdes->tran_index;
  pthread_mutex_unlock (&thread_p->tran_index_lock);

  (void) log_abort (thread_p, tdes->tran_index);

  return NO_ERROR;
}
#endif /* SERVER_MODE */

/*
 * TODO : STL
 * log_abort_all_active_transaction -
 *
 * return:
 *
 * NOTE:
 */
void
log_abort_all_active_transaction (THREAD_ENTRY * thread_p)
{
  int i;
  LOG_TDES *tdes;		/* Transaction descriptor */
#if defined(SERVER_MODE)
  int repeat_loop;
  int *abort_thread_running;
  static int already_called = 0;

  if (already_called)
    {
      return;
    }
  already_called = 1;

  if (log_Gl.trantable.area == NULL)
    {
      return;
    }

  abort_thread_running = (int *) malloc (sizeof (int) * log_Gl.trantable.num_total_indices);
  if (abort_thread_running == NULL)
    {
      er_set (ER_ERROR_SEVERITY, ARG_FILE_LINE, ER_OUT_OF_VIRTUAL_MEMORY, 1,
	      sizeof (int) * log_Gl.trantable.num_total_indices);
      return;
    }
  memset (abort_thread_running, 0, sizeof (int) * log_Gl.trantable.num_total_indices);

  /* Abort all active transactions */
loop:
  repeat_loop = false;

  for (i = 0; i < log_Gl.trantable.num_total_indices; i++)
    {
      if (i != LOG_SYSTEM_TRAN_INDEX && (tdes = LOG_FIND_TDES (i)) != NULL && tdes->trid != NULL_TRANID)
	{
	  if (css_count_transaction_worker_threads (thread_p, i, tdes->client_id) > 0)
	    {
	      repeat_loop = true;
	    }
	  else if (LOG_ISTRAN_ACTIVE (tdes) && abort_thread_running[i] == 0)
	    {
              // *INDENT-OFF*
              cubthread::entry_callable_task::exec_func_type exec_f =
                std::bind (log_abort_task_execute, std::placeholders::_1, std::ref (*tdes));
	      css_push_external_task (css_find_conn_by_tran_index (i), new cubthread::entry_callable_task (exec_f));
              // *INDENT-ON*
	      abort_thread_running[i] = 1;
	      repeat_loop = true;
	    }
	}
    }

  if (repeat_loop)
    {
      thread_sleep (50);	/* sleep 0.05 sec */
      if (css_is_shutdown_timeout_expired ())
	{
	  if (abort_thread_running != NULL)
	    {
	      free_and_init (abort_thread_running);
	    }
	  /* exit process after some tries */
	  er_log_debug (ARG_FILE_LINE, "log_abort_all_active_transaction: _exit(0)\n");
	  _exit (0);
	}
      goto loop;
    }

  if (abort_thread_running != NULL)
    {
      free_and_init (abort_thread_running);
    }

#else /* SERVER_MODE */
  int save_tran_index = log_Tran_index;	/* Return to this index */

  if (log_Gl.trantable.area == NULL)
    {
      return;
    }

  /* Abort all active transactions */
  for (i = 0; i < log_Gl.trantable.num_total_indices; i++)
    {
      tdes = LOG_FIND_TDES (i);
      if (i != LOG_SYSTEM_TRAN_INDEX && tdes != NULL && tdes->trid != NULL_TRANID)
	{
	  if (LOG_ISTRAN_ACTIVE (tdes))
	    {
	      log_Tran_index = i;
	      (void) log_abort (thread_p, log_Tran_index);
	    }
	}
    }
  log_Tran_index = save_tran_index;
#endif /* SERVER_MODE */
}

/*
 * TODO : STL
 * log_final - Terminate the log manager
 *
 * return: nothing
 *
 * NOTE: Terminate the log correctly, so that no recovery will be
 *              needed when the database system is restarted again. If there
 *              are any active transactions, they are all aborted. The log is
 *              flushed and all dirty data pages are also flushed to disk.
 */
void
log_final (THREAD_ENTRY * thread_p)
{
  int i;
  LOG_TDES *tdes;		/* Transaction descriptor */
  int save_tran_index;
  bool anyloose_ends = false;
  int error_code = NO_ERROR;

#if defined(SERVER_MODE)
  log_daemons_destroy ();
#endif /* SERVER_MODE */
  // *INDENT-OFF*
  log_system_tdes::destroy_system_transactions ();
  // *INDENT-ON*

  LOG_CS_ENTER (thread_p);

  /* reset log_Gl.rcv_phase */
  log_Gl.rcv_phase = LOG_RECOVERY_ANALYSIS_PHASE;

  /* make sure that execution is not on a clean state */
  if (log_Gl.trantable.area == NULL)
    {
      LOG_CS_EXIT (thread_p);
      return;
    }

  save_tran_index = LOG_FIND_THREAD_TRAN_INDEX (thread_p);

  if (!logpb_is_pool_initialized ())
    {
      logtb_undefine_trantable (thread_p);
      LOG_CS_EXIT (thread_p);
      return;
    }

  if (!log_Log_header_initialized)
    {
      logpb_finalize_pool (thread_p);
      logtb_undefine_trantable (thread_p);
      LOG_CS_EXIT (thread_p);
      return;
    }

  /*
   * Cannot use the critical section here since we are assigning the
   * transaction index and the critical sections are base on the transaction
   * index. Acquire the critical section and the get out immediately.. by
   * this time the scheduler will not preempt you.
   */

  /* Abort all active transactions */
  for (i = 0; i < log_Gl.trantable.num_total_indices; i++)
    {
      tdes = LOG_FIND_TDES (i);
      if (i != LOG_SYSTEM_TRAN_INDEX && tdes != NULL && tdes->trid != NULL_TRANID)
	{
	  if (LOG_ISTRAN_ACTIVE (tdes))
	    {
	      LOG_SET_CURRENT_TRAN_INDEX (thread_p, i);
	      (void) log_abort (thread_p, i);
	    }
	  else
	    {
	      anyloose_ends = true;
	    }
	}
    }

  LOG_SET_CURRENT_TRAN_INDEX (thread_p, save_tran_index);

  /*
   * Flush all log append dirty pages and all data dirty pages
   */
  logpb_flush_pages_direct (thread_p);

  error_code = pgbuf_flush_all (thread_p, NULL_VOLID);
  if (error_code == NO_ERROR)
    {
      error_code = fileio_synchronize_all (thread_p, false);
    }

  logpb_decache_archive_info (thread_p);

  /*
   * Flush the header of the log with information to restart the system
   * easily. For example, without a recovery process
   */

  log_Gl.hdr.has_logging_been_skipped = false;
  if (anyloose_ends == false && error_code == NO_ERROR)
    {
      log_Gl.hdr.is_shutdown = true;
      LSA_COPY (&log_Gl.hdr.chkpt_lsa, &log_Gl.hdr.append_lsa);
      LSA_COPY (&log_Gl.hdr.smallest_lsa_at_last_chkpt, &log_Gl.hdr.chkpt_lsa);

      // mark and persist that transaction server with remote storage has been correctly closed
      if (is_tran_server_with_remote_storage ())
	{
	  log_Gl.m_metainfo.set_clean_shutdown (true);

	  log_write_metalog_to_file ();
	}
    }
  else
    {
      (void) logpb_checkpoint (thread_p);
    }

  if (!is_tran_server_with_remote_storage ())
    {
      logpb_flush_header (thread_p);
    }

  /* Undefine page buffer pool and transaction table */
  logpb_finalize_pool (thread_p);

  logtb_undefine_trantable (thread_p);

  if (prm_get_bool_value (PRM_ID_LOG_BACKGROUND_ARCHIVING))
    {
      if (log_Gl.bg_archive_info.vdes != NULL_VOLDES)
	{
	  fileio_dismount (thread_p, log_Gl.bg_archive_info.vdes);
	  log_Gl.bg_archive_info.vdes = NULL_VOLDES;
	}
    }

  /* Dismount the active log volume */
  log_unmount_active_file (thread_p);

  free_and_init (log_Gl.loghdr_pgptr);

  log_Log_header_initialized = false;

  LOG_CS_EXIT (thread_p);
}

void
log_stop_ha_delay_registration ()
{
#if defined (SERVER_MODE)
  cubthread::get_manager ()->destroy_daemon (log_Check_ha_delay_info_daemon);
#endif // SERVER_MODE
}

/*
 * log_restart_emergency - Emergency restart of log manager
 *
 * return: nothing
 *
 *   db_fullname(in): Full name of the database
 *   logpath(in): Directory where the log volumes reside
 *   prefix_logname(in): Name of the log volumes. It must be the same as the
 *                      one given during the creation of the database.
 *
 * NOTE: Initialize the log manager in emergency fashion. That is,
 *              restart recovery is ignored.
 */
void
log_restart_emergency (THREAD_ENTRY * thread_p, const char *db_fullname, const char *logpath,
		       const char *prefix_logname)
{
  (void) log_initialize_internal (thread_p, db_fullname, logpath, prefix_logname, false, NULL, true);
}

/*
 *
 *                    INTERFACE FUNCTION FOR LOGGING DATA
 *
 */

/*
 * log_append_undoredo_data - LOG UNDO (BEFORE) + REDO (AFTER) DATA
 *
 * return: nothing
 *
 *   rcvindex(in): Index to recovery function
 *   addr(in): Address (Volume, page, and offset) of data
 *   undo_length(in): Length of undo(before) data
 *   redo_length(in): Length of redo(after) data
 *   undo_data(in): Undo (before) data
 *   redo_data(in): Redo (after) data
 *
 */
void
log_append_undoredo_data (THREAD_ENTRY * thread_p, LOG_RCVINDEX rcvindex, LOG_DATA_ADDR * addr, int undo_length,
			  int redo_length, const void *undo_data, const void *redo_data)
{
  LOG_CRUMB undo_crumb;
  LOG_CRUMB redo_crumb;

  /* Set undo length/data to crumb */
  assert (0 <= undo_length);
  assert (0 == undo_length || undo_data != NULL);

  undo_crumb.data = undo_data;
  undo_crumb.length = undo_length;

  /* Set redo length/data to crumb */
  assert (0 <= redo_length);
  assert (0 == redo_length || redo_data != NULL);

  redo_crumb.data = redo_data;
  redo_crumb.length = redo_length;

  log_append_undoredo_crumbs (thread_p, rcvindex, addr, 1, 1, &undo_crumb, &redo_crumb);
}

void
log_append_undoredo_data2 (THREAD_ENTRY * thread_p, LOG_RCVINDEX rcvindex, const VFID * vfid, PAGE_PTR pgptr,
			   PGLENGTH offset, int undo_length, int redo_length, const void *undo_data,
			   const void *redo_data)
{
  LOG_DATA_ADDR addr;
  LOG_CRUMB undo_crumb;
  LOG_CRUMB redo_crumb;

  /* Set data address */
  addr.vfid = vfid;
  addr.pgptr = pgptr;
  addr.offset = offset;

  /* Set undo length/data to crumb */
  assert (0 <= undo_length);
  assert (0 == undo_length || undo_data != NULL);

  undo_crumb.data = undo_data;
  undo_crumb.length = undo_length;

  /* Set redo length/data to crumb */
  assert (0 <= redo_length);
  assert (0 == redo_length || redo_data != NULL);

  redo_crumb.data = redo_data;
  redo_crumb.length = redo_length;

  log_append_undoredo_crumbs (thread_p, rcvindex, &addr, 1, 1, &undo_crumb, &redo_crumb);
}

/*
 * log_append_undo_data - LOG UNDO (BEFORE) DATA
 *
 * return: nothing
 *
 *   rcvindex(in): Index to recovery function
 *   addr(in): Address (Volume, page, and offset) of data
 *   length(in): Length of undo(before) data
 *   data(in): Undo (before) data
 *
 * NOTE: Log undo(before) data. A log record is constructed to recover
 *              data by undoing data during abort and during recovery.
 *
 *              In the case of a rollback, the undo function described by
 *              rcvindex is called with a recovery structure which contains
 *              the page pointer and offset of the data to recover along with
 *              the undo data. It is up to this function to determine how to
 *              undo the data.
 *
 *     1)       This function accepts either page operation logging (with a
 *              valid address) or logical log (with a null address).
 *     2)       Very IMPORTANT: If an update is associated with two individual
 *              log records, the undo record must be logged before the redo
 *              record.
 */
void
log_append_undo_data (THREAD_ENTRY * thread_p, LOG_RCVINDEX rcvindex, LOG_DATA_ADDR * addr, int length,
		      const void *data)
{
  LOG_CRUMB undo_crumb;

  /* Set length/data to crumb */
  assert (0 <= length);
  assert (0 == length || data != NULL);

  undo_crumb.data = data;
  undo_crumb.length = length;

  log_append_undo_crumbs (thread_p, rcvindex, addr, 1, &undo_crumb);
}

void
log_append_undo_data2 (THREAD_ENTRY * thread_p, LOG_RCVINDEX rcvindex, const VFID * vfid, PAGE_PTR pgptr,
		       PGLENGTH offset, int length, const void *data)
{
  LOG_DATA_ADDR addr;
  LOG_CRUMB undo_crumb;

  /* Set data address */
  addr.vfid = vfid;
  addr.pgptr = pgptr;
  addr.offset = offset;

  /* Set length/data to crumb */
  assert (0 <= length);
  assert (0 == length || data != NULL);

  undo_crumb.data = data;
  undo_crumb.length = length;

  log_append_undo_crumbs (thread_p, rcvindex, &addr, 1, &undo_crumb);
}

/*
 * log_append_redo_data - LOG REDO (AFTER) DATA
 *
 * return: nothing
 *
 *   rcvindex(in): Index to recovery function
 *   addr(in): Address (Volume, page, and offset) of data
 *   length(in): Length of redo(after) data
 *   data(in): Redo (after) data
 *
 * NOTE: Log redo(after) data. A log record is constructed to recover
 *              data by redoing data during recovery.
 *
 *              During recovery(e.g., system crash recovery), the redo
 *              function described by rcvindex is called with a recovery
 *              structure which contains the page pointer and offset of the
 *              data to recover along with the redo data. It is up to this
 *              function to determine how to redo the data.
 *
 *     1)       The only type of logging accepted by this function is page
 *              operation level logging, thus, an address must must be given.
 *     2)       During the redo phase of crash recovery, any redo logging is
 *              ignored.
 */
void
log_append_redo_data (THREAD_ENTRY * thread_p, LOG_RCVINDEX rcvindex, LOG_DATA_ADDR * addr, int length,
		      const void *data)
{
  LOG_CRUMB redo_crumb;

  /* Set length/data to crumb */
  assert (0 <= length);
  assert (0 == length || data != NULL);

  redo_crumb.data = data;
  redo_crumb.length = length;

  log_append_redo_crumbs (thread_p, rcvindex, addr, 1, &redo_crumb);
}

void
log_append_redo_data2 (THREAD_ENTRY * thread_p, LOG_RCVINDEX rcvindex, const VFID * vfid, PAGE_PTR pgptr,
		       PGLENGTH offset, int length, const void *data)
{
  LOG_DATA_ADDR addr;
  LOG_CRUMB redo_crumb;

  /* Set data address */
  addr.vfid = vfid;
  addr.pgptr = pgptr;
  addr.offset = offset;

  /* Set length/data to crumb */
  assert (0 <= length);
  assert (0 == length || data != NULL);

  redo_crumb.data = data;
  redo_crumb.length = length;

  log_append_redo_crumbs (thread_p, rcvindex, &addr, 1, &redo_crumb);
}

/*
 * log_append_undoredo_crumbs -  LOG UNDO (BEFORE) + REDO (AFTER) CRUMBS OF DATA
 *
 * return: nothing
 *
 *   rcvindex(in): Index to recovery function
 *   addr(in): Address (Volume, page, and offset) of data
 *   num_undo_crumbs(in): Number of undo crumbs
 *   num_redo_crumbs(in): Number of redo crumbs
 *   undo_crumbs(in): The undo crumbs
 *   redo_crumbs(in): The redo crumbs
 *
 */
void
log_append_undoredo_crumbs (THREAD_ENTRY * thread_p, LOG_RCVINDEX rcvindex, LOG_DATA_ADDR * addr, int num_undo_crumbs,
			    int num_redo_crumbs, const LOG_CRUMB * undo_crumbs, const LOG_CRUMB * redo_crumbs)
{
  LOG_TDES *tdes;		/* Transaction descriptor */
  int tran_index;
  int error_code = NO_ERROR;
  LOG_PRIOR_NODE *node;
  LOG_LSA start_lsa;
  LOG_RECTYPE rectype = LOG_IS_MVCC_OPERATION (rcvindex) ? LOG_MVCC_UNDOREDO_DATA : LOG_UNDOREDO_DATA;

#if defined(CUBRID_DEBUG)
  if (addr->pgptr == NULL)
    {
      /*
       * Redo is always an operation page level logging. Thus, a data page
       * pointer must have been given as part of the address
       */
      er_set (ER_ERROR_SEVERITY, ARG_FILE_LINE, ER_LOG_REDO_INTERFACE, 0);
      error_code = ER_LOG_REDO_INTERFACE;
      return;
    }
  if (RV_fun[rcvindex].undofun == NULL || RV_fun[rcvindex].redofun == NULL)
    {
      assert (false);
      return;
    }
#endif /* CUBRID_DEBUG */

#if !defined(SERVER_MODE)
  assert_release (!LOG_IS_MVCC_OPERATION (rcvindex));
#endif /* SERVER_MODE */

  if (log_No_logging)
    {
      /* We are not logging */
      LOG_FLUSH_LOGGING_HAS_BEEN_SKIPPED (thread_p);
      log_skip_logging (thread_p, addr);
      return;
    }

  /* Find transaction descriptor for current logging transaction */
  tran_index = LOG_FIND_THREAD_TRAN_INDEX (thread_p);
  tdes = LOG_FIND_TDES (tran_index);
  if (tdes == NULL)
    {
      er_set (ER_FATAL_ERROR_SEVERITY, ARG_FILE_LINE, ER_LOG_UNKNOWN_TRANINDEX, 1, tran_index);
      error_code = ER_LOG_UNKNOWN_TRANINDEX;
      return;
    }

  /*
   * If we are not in a top system operation, the transaction is unactive, and
   * the transaction is not in the process of been aborted, we do nothing.
   */
  if (tdes->topops.last < 0 && !LOG_ISTRAN_ACTIVE (tdes) && !LOG_ISTRAN_ABORTED (tdes))
    {
      /*
       * We do not log anything when the transaction is unactive and it is not
       * in the process of aborting.
       */
      return;
    }

  /*
   * is undo logging needed ?
   */

  if (log_can_skip_undo_logging (thread_p, rcvindex, tdes, addr) == true)
    {
      /* undo logging is ignored at this point */
      log_append_redo_crumbs (thread_p, rcvindex, addr, num_redo_crumbs, redo_crumbs);
      return;
    }

  /*
   * Now do the UNDO & REDO portion
   */

  node = prior_lsa_alloc_and_copy_crumbs (thread_p, rectype, rcvindex, addr, num_undo_crumbs, undo_crumbs,
					  num_redo_crumbs, redo_crumbs);
  if (node == NULL)
    {
      return;
    }

  if (LOG_MAY_CONTAIN_USER_DATA (rcvindex))
    {
      if (pgbuf_get_tde_algorithm (addr->pgptr) != TDE_ALGORITHM_NONE)
	{
	  if (prior_set_tde_encrypted (node, rcvindex) != NO_ERROR)
	    {
	      assert (false);
	      return;
	    }
	}
    }

  start_lsa = prior_lsa_next_record (thread_p, node, tdes);

  if (LOG_NEED_TO_SET_LSA (rcvindex, addr->pgptr))
    {
      if (pgbuf_set_lsa (thread_p, addr->pgptr, &start_lsa) == NULL)
	{
	  assert (false);
	  return;
	}
    }
  if (addr->pgptr != NULL && LOG_IS_MVCC_OPERATION (rcvindex))
    {
      pgbuf_notify_vacuum_follows (thread_p, addr->pgptr);
    }

  if (!LOG_CHECK_LOG_APPLIER (thread_p) && log_does_allow_replication () == true)
    {
      if (rcvindex == RVHF_UPDATE || rcvindex == RVOVF_CHANGE_LINK || rcvindex == RVHF_UPDATE_NOTIFY_VACUUM
	  || rcvindex == RVHF_INSERT_NEWHOME)
	{
	  LSA_COPY (&tdes->repl_update_lsa, &tdes->tail_lsa);
	  assert (tdes->is_active_worker_transaction ());
	}
      else if (rcvindex == RVHF_INSERT || rcvindex == RVHF_MVCC_INSERT)
	{
	  LSA_COPY (&tdes->repl_insert_lsa, &tdes->tail_lsa);
	  assert (tdes->is_active_worker_transaction ());
	}
    }
}

/*
 * log_append_undo_crumbs - LOG UNDO (BEFORE) CRUMBS OF DATA
 *
 * return: nothing
 *
 *   rcvindex(in): Index to recovery function
 *   addr(in): Address (Volume, page, and offset) of data
 *   num_crumbs(in): Number of undo crumbs
 *   crumbs(in): The undo crumbs
 *
 */
void
log_append_undo_crumbs (THREAD_ENTRY * thread_p, LOG_RCVINDEX rcvindex, LOG_DATA_ADDR * addr, int num_crumbs,
			const LOG_CRUMB * crumbs)
{
  LOG_TDES *tdes;		/* Transaction descriptor */
  int tran_index;
  int error_code = NO_ERROR;
  LOG_PRIOR_NODE *node;
  LOG_LSA start_lsa;
  LOG_RECTYPE rectype = LOG_IS_MVCC_OPERATION (rcvindex) ? LOG_MVCC_UNDO_DATA : LOG_UNDO_DATA;

#if defined(CUBRID_DEBUG)
  if (RV_fun[rcvindex].undofun == NULL)
    {
      assert (false);
      return;
    }
#endif /* CUBRID_DEBUG */

  if (log_No_logging)
    {
      /* We are not logging */
      LOG_FLUSH_LOGGING_HAS_BEEN_SKIPPED (thread_p);
      if (addr->pgptr != NULL)
	{
	  log_skip_logging (thread_p, addr);
	}
      return;
    }

  /* Find transaction descriptor for current logging transaction */
  tran_index = LOG_FIND_THREAD_TRAN_INDEX (thread_p);
  tdes = LOG_FIND_TDES (tran_index);
  if (tdes == NULL)
    {
      er_set (ER_FATAL_ERROR_SEVERITY, ARG_FILE_LINE, ER_LOG_UNKNOWN_TRANINDEX, 1, tran_index);
      error_code = ER_LOG_UNKNOWN_TRANINDEX;
      return;
    }

  /*
   * If we are not in a top system operation, the transaction is unactive, and
   * the transaction is not in the process of been aborted, we do nothing.
   */
  if (tdes->topops.last < 0 && !LOG_ISTRAN_ACTIVE (tdes) && !LOG_ISTRAN_ABORTED (tdes))
    {
      /*
       * We do not log anything when the transaction is unactive and it is not
       * in the process of aborting.
       */
      return;
    }

  /*
   * is undo logging needed ?
   */
  if (log_can_skip_undo_logging (thread_p, rcvindex, tdes, addr) == true)
    {
      /* undo logging is ignored at this point */
      ;				/* NO-OP */
      return;
    }

  /*
   * NOW do the UNDO ...
   */

  node = prior_lsa_alloc_and_copy_crumbs (thread_p, rectype, rcvindex, addr, num_crumbs, crumbs, 0, NULL);
  if (node == NULL)
    {
      assert (false);
      return;
    }

  /*
   * if pgptr is NULL, the user data can be spilled as un-encrypted.
   * Now it seems that there is no case, but can be in the future.
   */
  if (addr->pgptr != NULL && LOG_MAY_CONTAIN_USER_DATA (rcvindex))
    {
      if (pgbuf_get_tde_algorithm (addr->pgptr) != TDE_ALGORITHM_NONE)
	{
	  if (prior_set_tde_encrypted (node, rcvindex) != NO_ERROR)
	    {
	      assert (false);
	      return;
	    }
	}
    }

  start_lsa = prior_lsa_next_record (thread_p, node, tdes);

  if (addr->pgptr != NULL && LOG_NEED_TO_SET_LSA (rcvindex, addr->pgptr))
    {
      if (pgbuf_set_lsa (thread_p, addr->pgptr, &start_lsa) == NULL)
	{
	  assert (false);
	  return;
	}
    }
  if (addr->pgptr != NULL && LOG_IS_MVCC_OPERATION (rcvindex))
    {
      pgbuf_notify_vacuum_follows (thread_p, addr->pgptr);
    }
}

/*
 * log_append_redo_crumbs - LOG REDO (AFTER) CRUMBS OF DATA
 *
 * return: nothing
 *
 *   rcvindex(in): Index to recovery function
 *   addr(in): Address (Volume, page, and offset) of data
 *   num_crumbs(in): Number of undo crumbs
 *   crumbs(in): The undo crumbs
 *
 * NOTE: Log redo(after) crumbs of data. A log record is constructed to
 *              recover data by redoing data during recovery.
 *              The log manager does not really store crumbs of data, instead
 *              the log manager glues them together as a stream of data, and
 *              thus, it looses the knowledge that the data was from crumbs.
 *              This is done to avoid extra storage overhead. It is the
 *              responsibility of the recovery functions to build the crumbs
 *              when needed from the glued data.
 *
 *              During recovery(e.g., system crash recovery), the redo
 *              function described by rcvindex is called with a recovery
 *              structure which contains the page pointer and offset of the
 *              data to recover along with the redo glued data. The redo
 *              function must construct the crumbs when needed. It is up to
 *              this function, how to undo the data.
 *
 *     1)       Same notes as log_append_redo_data (see this function)
 *     2)       The only purpose of this function is to avoid extra data
 *              copying (the glue into one contiguous area) by the caller,
 *              otherwise, the same as log_append_redo_data.
 */
void
log_append_redo_crumbs (THREAD_ENTRY * thread_p, LOG_RCVINDEX rcvindex, LOG_DATA_ADDR * addr, int num_crumbs,
			const LOG_CRUMB * crumbs)
{
  LOG_TDES *tdes;		/* Transaction descriptor */
  int tran_index;
  int error_code = NO_ERROR;
  LOG_PRIOR_NODE *node;
  LOG_LSA start_lsa;
  LOG_RECTYPE rectype = LOG_IS_MVCC_OPERATION (rcvindex) ? LOG_MVCC_REDO_DATA : LOG_REDO_DATA;

#if defined(CUBRID_DEBUG)
  if (addr->pgptr == NULL)
    {
      /*
       * Redo is always an operation page level logging. Thus, a data page
       * pointer must have been given as part of the address
       */
      er_set (ER_ERROR_SEVERITY, ARG_FILE_LINE, ER_LOG_REDO_INTERFACE, 0);
      error_code = ER_LOG_REDO_INTERFACE;
      return;
    }
  if (RV_fun[rcvindex].redofun == NULL)
    {
      assert (false);
      return;
    }
#endif /* CUBRID_DEBUG */

  if (log_No_logging)
    {
      /* We are not logging */
      LOG_FLUSH_LOGGING_HAS_BEEN_SKIPPED (thread_p);
      log_skip_logging (thread_p, addr);
      return;
    }

  /* Find transaction descriptor for current logging transaction */
  tran_index = LOG_FIND_THREAD_TRAN_INDEX (thread_p);
  tdes = LOG_FIND_TDES (tran_index);
  if (tdes == NULL)
    {
      er_set (ER_FATAL_ERROR_SEVERITY, ARG_FILE_LINE, ER_LOG_UNKNOWN_TRANINDEX, 1, tran_index);
      error_code = ER_LOG_UNKNOWN_TRANINDEX;
      return;
    }

  /*
   * If we are not in a top system operation, the transaction is unactive, and
   * the transaction is not in the process of been aborted, we do nothing.
   */
  if (tdes->topops.last < 0 && !LOG_ISTRAN_ACTIVE (tdes) && !LOG_ISTRAN_ABORTED (tdes))
    {
      /*
       * We do not log anything when the transaction is unactive and it is not
       * in the process of aborting.
       */
      return;
    }

  if (log_can_skip_redo_logging (rcvindex, tdes, addr) == true)
    {
      return;
    }

  node = prior_lsa_alloc_and_copy_crumbs (thread_p, rectype, rcvindex, addr, 0, NULL, num_crumbs, crumbs);
  if (node == NULL)
    {
      return;
    }

  if (LOG_MAY_CONTAIN_USER_DATA (rcvindex))
    {
      if (pgbuf_get_tde_algorithm (addr->pgptr) != TDE_ALGORITHM_NONE)
	{
	  if (prior_set_tde_encrypted (node, rcvindex) != NO_ERROR)
	    {
	      assert (false);
	      return;
	    }
	}
    }

  start_lsa = prior_lsa_next_record (thread_p, node, tdes);

  /*
   * Set the LSA on the data page of the corresponding log record for page
   * operation logging.
   *
   * Make sure that I should log. Page operational logging is not done for
   * temporary data of temporary files and volumes
   */
  if (LOG_NEED_TO_SET_LSA (rcvindex, addr->pgptr))
    {
      if (pgbuf_set_lsa (thread_p, addr->pgptr, &start_lsa) == NULL)
	{
	  assert (false);
	  return;
	}
    }

  if (!LOG_CHECK_LOG_APPLIER (thread_p) && log_does_allow_replication () == true)
    {
      if (rcvindex == RVHF_UPDATE || rcvindex == RVOVF_CHANGE_LINK || rcvindex == RVHF_UPDATE_NOTIFY_VACUUM)
	{
	  LSA_COPY (&tdes->repl_update_lsa, &tdes->tail_lsa);
	  assert (tdes->is_active_worker_transaction ());
	}
      else if (rcvindex == RVHF_INSERT || rcvindex == RVHF_MVCC_INSERT)
	{
	  LSA_COPY (&tdes->repl_insert_lsa, &tdes->tail_lsa);
	  assert (tdes->is_active_worker_transaction ());
	}
    }
}

/*
 * log_append_undoredo_recdes - LOG UNDO (BEFORE) + REDO (AFTER) RECORD DESCRIPTOR
 *
 * return: nothing
 *
 *   rcvindex(in): Index to recovery function
 *   addr(in): Address (Volume, page, and offset) of data
 *   undo_recdes(in): Undo(before) record descriptor
 *   redo_recdes(in): Redo(after) record descriptor
 *
 */
void
log_append_undoredo_recdes (THREAD_ENTRY * thread_p, LOG_RCVINDEX rcvindex, LOG_DATA_ADDR * addr,
			    const RECDES * undo_recdes, const RECDES * redo_recdes)
{
  log_append_undoredo_recdes2 (thread_p, rcvindex, addr->vfid, addr->pgptr, addr->offset, undo_recdes, redo_recdes);
}

void
log_append_undoredo_recdes2 (THREAD_ENTRY * thread_p, LOG_RCVINDEX rcvindex, const VFID * vfid, PAGE_PTR pgptr,
			     PGLENGTH offset, const RECDES * undo_recdes, const RECDES * redo_recdes)
{
  LOG_CRUMB crumbs[4];
  LOG_CRUMB *undo_crumbs = &crumbs[0];
  LOG_CRUMB *redo_crumbs = &crumbs[2];
  int num_undo_crumbs;
  int num_redo_crumbs;
  LOG_DATA_ADDR addr;

  addr.vfid = vfid;
  addr.pgptr = pgptr;
  addr.offset = offset;

#if 0
  if (rcvindex == RVHF_UPDATE)
    {
      LOG_TDES *tdes = LOG_FIND_CURRENT_TDES (thread_p);
      if (tdes && tdes->null_log.is_set && undo_recdes && redo_recdes)
	{
	  tdes->null_log.recdes = malloc (sizeof (RECDES));
	  if (tdes == NULL)
	    {
	      return;		/* error */
	    }
	  *(tdes->null_log.recdes) = *undo_recdes;
	  tdes->null_log.recdes->data = malloc (undo_recdes->length);
	  if (tdes->null_log.recdes->data == NULL)
	    {
	      free_and_init (tdes->null_log.recdes);
	      return;		/* error */
	    }
	  (void) memcpy (tdes->null_log.recdes->data, undo_recdes->data, undo_recdes->length);
	}
      undo_crumbs[0].length = sizeof (undo_recdes->type);
      undo_crumbs[0].data = (char *) &undo_recdes->type;
      undo_crumbs[1].length = 0;
      undo_crumbs[1].data = NULL;
      num_undo_crumbs = 2;
      redo_crumbs[0].length = sizeof (redo_recdes->type);
      redo_crumbs[0].data = (char *) &redo_recdes->type;
      redo_crumbs[1].length = 0;
      redo_crumbs[1].data = NULL;
      num_redo_crumbs = 2;
      log_append_undoredo_crumbs (rcvindex, addr, num_undo_crumbs, num_redo_crumbs, undo_crumbs, redo_crumbs);
      return;
    }
#endif

  if (undo_recdes != NULL)
    {
      undo_crumbs[0].length = sizeof (undo_recdes->type);
      undo_crumbs[0].data = (char *) &undo_recdes->type;
      undo_crumbs[1].length = undo_recdes->length;
      undo_crumbs[1].data = undo_recdes->data;
      num_undo_crumbs = 2;
    }
  else
    {
      undo_crumbs = NULL;
      num_undo_crumbs = 0;
    }

  if (redo_recdes != NULL)
    {
      redo_crumbs[0].length = sizeof (redo_recdes->type);
      redo_crumbs[0].data = (char *) &redo_recdes->type;
      redo_crumbs[1].length = redo_recdes->length;
      redo_crumbs[1].data = redo_recdes->data;
      num_redo_crumbs = 2;
    }
  else
    {
      redo_crumbs = NULL;
      num_redo_crumbs = 0;
    }

  log_append_undoredo_crumbs (thread_p, rcvindex, &addr, num_undo_crumbs, num_redo_crumbs, undo_crumbs, redo_crumbs);
}

/*
 * log_append_undo_recdes - LOG UNDO (BEFORE) RECORD DESCRIPTOR
 *
 * return: nothing
 *
 *   rcvindex(in): Index to recovery function
 *   addr(in): Address (Volume, page, and offset) of data
 *   recdes(in): Undo(before) record descriptor
 *
 */
void
log_append_undo_recdes (THREAD_ENTRY * thread_p, LOG_RCVINDEX rcvindex, LOG_DATA_ADDR * addr, const RECDES * recdes)
{
  log_append_undo_recdes2 (thread_p, rcvindex, addr->vfid, addr->pgptr, addr->offset, recdes);
}

void
log_append_undo_recdes2 (THREAD_ENTRY * thread_p, LOG_RCVINDEX rcvindex, const VFID * vfid, PAGE_PTR pgptr,
			 PGLENGTH offset, const RECDES * recdes)
{
  LOG_CRUMB crumbs[2];
  LOG_DATA_ADDR addr;

  addr.vfid = vfid;
  addr.pgptr = pgptr;
  addr.offset = offset;

  if (recdes != NULL)
    {
      crumbs[0].length = sizeof (recdes->type);
      crumbs[0].data = (char *) &recdes->type;
      crumbs[1].length = recdes->length;
      crumbs[1].data = recdes->data;
      log_append_undo_crumbs (thread_p, rcvindex, &addr, 2, crumbs);
    }
  else
    {
      log_append_undo_crumbs (thread_p, rcvindex, &addr, 0, NULL);
    }
}

/*
 * log_append_redo_recdes - LOG REDO (AFTER) RECORD DESCRIPTOR
 *
 * return: nothing
 *
 *   rcvindex(in): Index to recovery function
 *   addr(in): Address (Volume, page, and offset) of data
 *   recdes(in): Redo(after) record descriptor
 *
 */
void
log_append_redo_recdes (THREAD_ENTRY * thread_p, LOG_RCVINDEX rcvindex, LOG_DATA_ADDR * addr, const RECDES * recdes)
{
  log_append_redo_recdes2 (thread_p, rcvindex, addr->vfid, addr->pgptr, addr->offset, recdes);
}

void
log_append_redo_recdes2 (THREAD_ENTRY * thread_p, LOG_RCVINDEX rcvindex, const VFID * vfid, PAGE_PTR pgptr,
			 PGLENGTH offset, const RECDES * recdes)
{
  LOG_CRUMB crumbs[2];
  LOG_DATA_ADDR addr;

  addr.vfid = vfid;
  addr.pgptr = pgptr;
  addr.offset = offset;

  if (recdes != NULL)
    {
      crumbs[0].length = sizeof (recdes->type);
      crumbs[0].data = (char *) &recdes->type;
      crumbs[1].length = recdes->length;
      crumbs[1].data = recdes->data;
      log_append_redo_crumbs (thread_p, rcvindex, &addr, 2, crumbs);
    }
  else
    {
      log_append_redo_crumbs (thread_p, rcvindex, &addr, 0, NULL);
    }
}

/*
 * log_append_dboutside_redo - Log redo (after) data for operations outside the db
 *
 * return: nothing
 *
 *   rcvindex(in): Index to recovery function
 *   length(in): Length of redo(after) data
 *   data(in): Redo (after) data
 *
 * NOTE: A log record is constructed to recover external (outside of
 *              database) data by always redoing data during recovery.
 *
 *              During recovery(e.g., system crash recovery), the redo
 *              function described by rcvindex is called with a recovery
 *              structure which contains the page pointer and offset of the
 *              data to recover along with the redo data. It is up to this
 *              function to determine how to redo the data.
 *
 *     1)       The logging of this function is logical since it is for
 *              external data.
 *     2)       Both during the redo and undo phase, dboutside redo is
 *              ignored.
 */
void
log_append_dboutside_redo (THREAD_ENTRY * thread_p, LOG_RCVINDEX rcvindex, int length, const void *data)
{
  LOG_TDES *tdes;		/* Transaction descriptor */
  int tran_index;
  int error_code = NO_ERROR;
  LOG_PRIOR_NODE *node;

#if defined(CUBRID_DEBUG)
  if (RV_fun[rcvindex].redofun == NULL)
    {
      assert (false);
      return;
    }
#endif /* CUBRID_DEBUG */

  if (log_No_logging)
    {
      /* We are not logging */
      LOG_FLUSH_LOGGING_HAS_BEEN_SKIPPED (thread_p);
      return;
    }

  /* Find transaction descriptor for current logging transaction */
  tran_index = LOG_FIND_THREAD_TRAN_INDEX (thread_p);
  tdes = LOG_FIND_TDES (tran_index);
  if (tdes == NULL)
    {
      er_set (ER_FATAL_ERROR_SEVERITY, ARG_FILE_LINE, ER_LOG_UNKNOWN_TRANINDEX, 1, tran_index);
      error_code = ER_LOG_UNKNOWN_TRANINDEX;
      return;
    }

  /*
   * If we are not in a top system operation, the transaction is unactive, and
   * the transaction is not in the process of been aborted, we do nothing.
   */
  if (tdes->topops.last < 0 && !LOG_ISTRAN_ACTIVE (tdes) && !LOG_ISTRAN_ABORTED (tdes))
    {
      /*
       * We do not log anything when the transaction is unactive and it is not
       * in the process of aborting.
       */
      return;
    }

  node =
    prior_lsa_alloc_and_copy_data (thread_p, LOG_DBEXTERN_REDO_DATA, rcvindex, NULL, 0, NULL, length, (char *) data);
  if (node == NULL)
    {
      return;
    }

  (void) prior_lsa_next_record (thread_p, node, tdes);
}

/*
 * log_append_postpone - Log postpone after data, for redo
 *
 * return: nothing
 *
 *   rcvindex(in): Index to recovery function
 *   addr(in): Index to recovery function
 *   length(in): Length of postpone redo(after) data
 *   data(in): Postpone redo (after) data
 *
 * NOTE: A postpone data operation is postponed after the transaction
 *              commits. Once it is executed, it becomes a log_redo operation.
 *              This distinction is needed due to log sequence number in the
 *              log and the data pages which are used to avoid redos.
 */
void
log_append_postpone (THREAD_ENTRY * thread_p, LOG_RCVINDEX rcvindex, LOG_DATA_ADDR * addr, int length, const void *data)
{
  LOG_TDES *tdes;		/* Transaction descriptor */
  LOG_RCV rcv;			/* Recovery structure for execution */
  bool skipredo;
  LOG_LSA *crash_lsa;
  int tran_index;
  int error_code = NO_ERROR;
  LOG_PRIOR_NODE *node;

#if defined(CUBRID_DEBUG)
  if (addr->pgptr == NULL)
    {
      /*
       * Postpone is always an operation page level logging. Thus, a data page
       * pointer must have been given as part of the address
       */
      er_set (ER_ERROR_SEVERITY, ARG_FILE_LINE, ER_LOG_POSTPONE_INTERFACE, 0);
      error_code = ER_LOG_POSTPONE_INTERFACE;
      return;
    }
  if (RV_fun[rcvindex].redofun == NULL)
    {
      assert (false);
      return;
    }
#endif /* CUBRID_DEBUG */

  if (log_No_logging)
    {
      /*
       * We are not logging. Execute the postpone operation immediately since
       * we cannot undo
       */
      rcv.length = length;
      rcv.offset = addr->offset;
      rcv.pgptr = addr->pgptr;
      rcv.data = (char *) data;

      assert (RV_fun[rcvindex].redofun != NULL);
      (void) (*RV_fun[rcvindex].redofun) (thread_p, &rcv);

      LOG_FLUSH_LOGGING_HAS_BEEN_SKIPPED (thread_p);
      log_skip_logging (thread_p, addr);
      return;
    }

  /* Find transaction descriptor for current logging transaction */
  tran_index = LOG_FIND_THREAD_TRAN_INDEX (thread_p);
  tdes = LOG_FIND_TDES (tran_index);
  if (tdes == NULL)
    {
      er_set (ER_FATAL_ERROR_SEVERITY, ARG_FILE_LINE, ER_LOG_UNKNOWN_TRANINDEX, 1, tran_index);
      error_code = ER_LOG_UNKNOWN_TRANINDEX;
      return;
    }

  skipredo = log_can_skip_redo_logging (rcvindex, tdes, addr);
  if (skipredo == true || (tdes->topops.last < 0 && !LOG_ISTRAN_ACTIVE (tdes) && !LOG_ISTRAN_ABORTED (tdes)))
    {
      /*
       * Warning postpone logging is ignored during REDO recovery, normal
       * rollbacks, and for temporary data pages
       */
      rcv.length = length;
      rcv.offset = addr->offset;
      rcv.pgptr = addr->pgptr;
      rcv.data = (char *) data;

      assert (RV_fun[rcvindex].redofun != NULL);
      (void) (*RV_fun[rcvindex].redofun) (thread_p, &rcv);
      if (skipredo == false)
	{
	  log_append_redo_data (thread_p, rcvindex, addr, length, data);
	}

      return;
    }

  /*
   * If the transaction has not logged any record, add a dummy record to
   * start the postpone purposes during the commit.
   */

  if (LSA_ISNULL (&tdes->tail_lsa)
      || (log_is_in_crash_recovery ()
	  && (crash_lsa = log_get_crash_point_lsa ()) != NULL && LSA_LE (&tdes->tail_lsa, crash_lsa)))
    {
      log_append_empty_record (thread_p, LOG_DUMMY_HEAD_POSTPONE, addr);
    }

  node = prior_lsa_alloc_and_copy_data (thread_p, LOG_POSTPONE, rcvindex, addr, 0, NULL, length, (char *) data);
  if (node == NULL)
    {
      return;
    }

  if (LOG_MAY_CONTAIN_USER_DATA (rcvindex))
    {
      if (pgbuf_get_tde_algorithm (addr->pgptr) != TDE_ALGORITHM_NONE)
	{
	  if (prior_set_tde_encrypted (node, rcvindex) != NO_ERROR)
	    {
	      assert (false);
	      return;
	    }
	}
    }

  // redo data must be saved before calling prior_lsa_next_record, which may free this prior node
  tdes->m_log_postpone_cache.add_redo_data (*node);

  // an entry for this postpone log record was already created and we also need to save its LSA
  LOG_LSA start_lsa = prior_lsa_next_record (thread_p, node, tdes);
  tdes->m_log_postpone_cache.add_lsa (start_lsa);

  /* Set address early in case there is a crash, because of skip_head */
  if (tdes->topops.last >= 0)
    {
      if (LSA_ISNULL (&tdes->topops.stack[tdes->topops.last].posp_lsa))
	{
	  LSA_COPY (&tdes->topops.stack[tdes->topops.last].posp_lsa, &tdes->tail_lsa);
	}
    }
  else if (LSA_ISNULL (&tdes->posp_nxlsa))
    {
      LSA_COPY (&tdes->posp_nxlsa, &tdes->tail_lsa);
    }

  /*
   * Note: The lsa of the page is not set for postpone log records since
   * the change has not been done (has been postpone) to the page.
   */
}

/*
 * log_run_postpone - Log run redo (after) postpone data
 *
 * return: nothing
 *
 *   rcvindex(in): Index to recovery function
 *   addr(in): Address (Volume, page, and offset) of data
 *   rcv_vpid(in):
 *   length(in): Length of redo(after) data
 *   data(in): Redo (after) data
 *   ref_lsa(in): Log sequence address of original postpone record
 *
 * NOTE: Log run_redo(after) postpone data. This function is only used
 *              when the transaction has been declared as a committed with
 *              postpone actions. A system log record is constructed to
 *              recover data by redoing data during recovery.
 *
 *              During recovery(e.g., system crash recovery), the redo
 *              function described by rcvindex is called with a recovery
 *              structure which contains the page pointer and offset of the
 *              data to recover along with the redo data. It is up to this
 *              function how to redo the data.
 *
 *     1)       The only type of logging accepted by this function is page
 *              operation level logging, thus, an address must be given.
 */
void
log_append_run_postpone (THREAD_ENTRY * thread_p, LOG_RCVINDEX rcvindex, LOG_DATA_ADDR * addr, const VPID * rcv_vpid,
			 int length, const void *data, const LOG_LSA * ref_lsa)
{
  LOG_REC_RUN_POSTPONE *run_posp;	/* A run postpone record */
  LOG_TDES *tdes;		/* Transaction descriptor */
  int tran_index;
  int error_code = NO_ERROR;
  LOG_PRIOR_NODE *node;
  LOG_LSA start_lsa;

  /* Find transaction descriptor for current logging transaction */
  tran_index = LOG_FIND_THREAD_TRAN_INDEX (thread_p);
  tdes = LOG_FIND_TDES (tran_index);
  if (tdes == NULL)
    {
      er_set (ER_FATAL_ERROR_SEVERITY, ARG_FILE_LINE, ER_LOG_UNKNOWN_TRANINDEX, 1, tran_index);
      error_code = ER_LOG_UNKNOWN_TRANINDEX;
      return;
    }

  if (tdes->state != TRAN_UNACTIVE_WILL_COMMIT && tdes->state != TRAN_UNACTIVE_COMMITTED_WITH_POSTPONE
      && tdes->state != TRAN_UNACTIVE_TOPOPE_COMMITTED_WITH_POSTPONE)
    {
      /* Warning run postpone is ignored when transaction is not committed */
#if defined(CUBRID_DEBUG)
      er_log_debug (ARG_FILE_LINE,
		    "log_run_postpone: Warning run postpone logging is ignored when transaction is not committed\n");
#endif /* CUBRID_DEBUG */
      assert (false);
    }
  else
    {
      node = prior_lsa_alloc_and_copy_data (thread_p, LOG_RUN_POSTPONE, RV_NOT_DEFINED, NULL, length, (char *) data,
					    0, NULL);
      if (node == NULL)
	{
	  return;
	}

      /*
       * By the comment above for this function, all the potpone log is page-oriented,
       * and have to contain page address. However, code below check if addr->pgptr is NULL.
       * So, we also check it just in case.
       */
      if (addr->pgptr != NULL && LOG_MAY_CONTAIN_USER_DATA (rcvindex))
	{
	  if (pgbuf_get_tde_algorithm (addr->pgptr) != TDE_ALGORITHM_NONE)
	    {
	      if (prior_set_tde_encrypted (node, rcvindex) != NO_ERROR)
		{
		  assert (false);
		  return;
		}
	    }
	}

      run_posp = (LOG_REC_RUN_POSTPONE *) node->data_header;
      run_posp->data.rcvindex = rcvindex;
      run_posp->data.pageid = rcv_vpid->pageid;
      run_posp->data.volid = rcv_vpid->volid;
      run_posp->data.offset = addr->offset;
      LSA_COPY (&run_posp->ref_lsa, ref_lsa);
      run_posp->length = length;

      start_lsa = prior_lsa_next_record (thread_p, node, tdes);

      /*
       * Set the LSA on the data page of the corresponding log record for page operation logging.
       * Make sure that I should log. Page operational logging is not done for temporary data of temporary files/volumes
       */
      if (addr->pgptr != NULL && LOG_NEED_TO_SET_LSA (rcvindex, addr->pgptr))
	{
	  if (pgbuf_set_lsa (thread_p, addr->pgptr, &start_lsa) == NULL)
	    {
	      assert (false);
	      return;
	    }
	}
    }
}

/*
 * log_append_compensate - LOG COMPENSATE DATA
 *
 * return: nothing
 *
 *   rcvindex(in): Index to recovery function
 *   vpid(in): Volume-page address of compensate data
 *   offset(in): Offset of compensate data
 *   pgptr(in): Page pointer where compensating data resides. It may be
 *                     NULL when the page is not available during recovery.
 *   length(in): Length of compensating data (kind of redo(after) data)
 *   data(in): Compensating data (kind of redo(after) data)
 *   tdes(in/out): State structure of transaction of the log record
 *
 * NOTE: Log a compensating log record. An undo performed during a
 *              rollback or recovery is logged using what is called a
 *              compensation log record. A compensation log record undoes the
 *              redo of an aborted transaction during the redo phase of the
 *              recovery process. Compensating log records are quite useful to
 *              make system and media crash recovery faster. Compensating log
 *              records are redo log records and thus, they are never undone.
 */
void
log_append_compensate (THREAD_ENTRY * thread_p, LOG_RCVINDEX rcvindex, const VPID * vpid, PGLENGTH offset,
		       PAGE_PTR pgptr, int length, const void *data, LOG_TDES * tdes)
{
  log_append_compensate_internal (thread_p, rcvindex, vpid, offset, pgptr, length, data, tdes, NULL);
}

/*
 * log_append_compensate_with_undo_nxlsa () - Append compensate log record
 *					      and overwrite its undo_nxlsa.
 *
 * return	   : Void.
 * thread_p (in)   : Thread entry.
 * rcvindex (in)   : Index to recovery function.
 * vpid (in)	   : Volume-page address of compensate data
 * offset(in)	   : Offset of compensate data
 * pgptr(in)	   : Page pointer where compensating data resides. It may be
 *		     NULL when the page is not available during recovery.
 * length (in)	   : Length of compensating data (kind of redo(after) data)
 * data (in)	   : Compensating data (kind of redo(after) data)
 * tdes (in/out)   : State structure of transaction of the log record
 * undo_nxlsa (in) : Use a different undo_nxlsa than tdes->undo_nxlsa.
 *		     Necessary for cases when log records may be added before
 *		     compensation (one example being index merge/split before
 *		     undoing b-tree operation).
 */
void
log_append_compensate_with_undo_nxlsa (THREAD_ENTRY * thread_p, LOG_RCVINDEX rcvindex, const VPID * vpid,
				       PGLENGTH offset, PAGE_PTR pgptr, int length, const void *data, LOG_TDES * tdes,
				       const LOG_LSA * undo_nxlsa)
{
  assert (undo_nxlsa != NULL);

  log_append_compensate_internal (thread_p, rcvindex, vpid, offset, pgptr, length, data, tdes, undo_nxlsa);
}

/*
 * log_append_compensate - LOG COMPENSATE DATA
 *
 * return: nothing
 *
 *   rcvindex(in): Index to recovery function
 *   vpid(in): Volume-page address of compensate data
 *   offset(in): Offset of compensate data
 *   pgptr(in): Page pointer where compensating data resides. It may be
 *                     NULL when the page is not available during recovery.
 *   length(in): Length of compensating data (kind of redo(after) data)
 *   data(in): Compensating data (kind of redo(after) data)
 *   tdes(in/out): State structure of transaction of the log record
 *   undo_nxlsa(in): Use a different undo_nxlsa than tdes->undo_nxlsa.
 *		     Necessary for cases when log records may be added before
 *		     compensation (one example being index merge/split before
 *		     undoing b-tree operation).
 *
 * NOTE: Log a compensating log record. An undo performed during a
 *              rollback or recovery is logged using what is called a
 *              compensation log record. A compensation log record undoes the
 *              redo of an aborted transaction during the redo phase of the
 *              recovery process. Compensating log records are quite useful to
 *              make system and media crash recovery faster. Compensating log
 *              records are redo log records and thus, they are never undone.
 */
static void
log_append_compensate_internal (THREAD_ENTRY * thread_p, LOG_RCVINDEX rcvindex, const VPID * vpid, PGLENGTH offset,
				PAGE_PTR pgptr, int length, const void *data, LOG_TDES * tdes,
				const LOG_LSA * undo_nxlsa)
{
  LOG_REC_COMPENSATE *compensate;	/* Compensate log record */
  LOG_LSA prev_lsa;		/* LSA of next record to undo */
  LOG_PRIOR_NODE *node;
  LOG_LSA start_lsa;

#if defined(CUBRID_DEBUG)
  int error_code = NO_ERROR;

  if (vpid->volid == NULL_VOLID || vpid->pageid == NULL_PAGEID)
    {
      /*
       * Compensate is always an operation page level logging. Thus, a data page
       * pointer must have been given as part of the address
       */
      er_set (ER_ERROR_SEVERITY, ARG_FILE_LINE, ER_LOG_COMPENSATE_INTERFACE, 0);
      error_code = ER_LOG_COMPENSATE_INTERFACE;
      return;
    }
#endif /* CUBRID_DEBUG */

  node =
    prior_lsa_alloc_and_copy_data (thread_p, LOG_COMPENSATE, rcvindex, NULL, length, (char *) data, 0, (char *) NULL);
  if (node == NULL)
    {
      return;
    }

  LSA_COPY (&prev_lsa, &tdes->undo_nxlsa);

  compensate = (LOG_REC_COMPENSATE *) node->data_header;

  compensate->data.rcvindex = rcvindex;
  compensate->data.pageid = vpid->pageid;
  compensate->data.offset = offset;
  compensate->data.volid = vpid->volid;
  if (undo_nxlsa != NULL)
    {
      LSA_COPY (&compensate->undo_nxlsa, undo_nxlsa);
    }
  else
    {
      LSA_COPY (&compensate->undo_nxlsa, &prev_lsa);
    }
  compensate->length = length;

  /*
   * Although compensation log is page-oriented, pgptr can be NULL
   * when fails to fix the page because of an error.
   * In this case, we don't encrypt the log and it can contain user data un-encrypted.
   * After all, it is very rare and exceptional case.
   */
  if (pgptr != NULL && LOG_MAY_CONTAIN_USER_DATA (rcvindex))
    {
      if (pgbuf_get_tde_algorithm (pgptr) != TDE_ALGORITHM_NONE)
	{
	  if (prior_set_tde_encrypted (node, rcvindex) != NO_ERROR)
	    {
	      assert (false);
	      return;
	    }
	}
    }

  start_lsa = prior_lsa_next_record (thread_p, node, tdes);

  /*
   * Set the LSA on the data page of the corresponding log record for page
   * operation logging.
   * Make sure that I should log. Page operational logging is not done for
   * temporary data of temporary files and volumes
   */
  if (pgptr != NULL && pgbuf_set_lsa (thread_p, pgptr, &start_lsa) == NULL)
    {
      assert (false);
      return;
    }

  /* Go back to our undo link */
  LSA_COPY (&tdes->undo_nxlsa, &prev_lsa);
}

/*
 * log_append_empty_record -
 *
 * return: nothing
 */
void
log_append_empty_record (THREAD_ENTRY * thread_p, LOG_RECTYPE logrec_type, LOG_DATA_ADDR * addr)
{
  int tran_index;
  bool skip = false;
  LOG_TDES *tdes;
  LOG_PRIOR_NODE *node;

  tran_index = LOG_FIND_THREAD_TRAN_INDEX (thread_p);
  tdes = LOG_FIND_TDES (tran_index);
  if (tdes == NULL)
    {
      assert (false);
      return;
    }

  if (addr != NULL)
    {
      skip = log_can_skip_redo_logging (RV_NOT_DEFINED, tdes, addr);
      if (skip == true)
	{
	  return;
	}
    }

  node = prior_lsa_alloc_and_copy_data (thread_p, logrec_type, RV_NOT_DEFINED, NULL, 0, NULL, 0, NULL);
  if (node == NULL)
    {
      return;
    }

  (void) prior_lsa_next_record (thread_p, node, tdes);
}

/*
 * log_append_ha_server_state -
 *
 * return: nothing
 */
void
log_append_ha_server_state (THREAD_ENTRY * thread_p, int state)
{
  int tran_index;
  LOG_TDES *tdes;
  LOG_REC_HA_SERVER_STATE *ha_server_state;
  LOG_PRIOR_NODE *node;
  LOG_LSA start_lsa;

  tran_index = LOG_FIND_THREAD_TRAN_INDEX (thread_p);
  tdes = LOG_FIND_TDES (tran_index);
  if (tdes == NULL)
    {
      return;
    }
  assert (tdes->is_active_worker_transaction () || tdes->is_system_main_transaction ());

  node = prior_lsa_alloc_and_copy_data (thread_p, LOG_DUMMY_HA_SERVER_STATE, RV_NOT_DEFINED, NULL, 0, NULL, 0, NULL);
  if (node == NULL)
    {
      return;
    }

  ha_server_state = (LOG_REC_HA_SERVER_STATE *) node->data_header;
  memset (ha_server_state, 0, sizeof (LOG_REC_HA_SERVER_STATE));

  ha_server_state->state = state;
  ha_server_state->at_time = util_get_time_as_ms_since_epoch ();

  start_lsa = prior_lsa_next_record (thread_p, node, tdes);

  logpb_flush_pages (thread_p, &start_lsa);
}

/*
 * log_skip_logging_set_lsa -  A log entry was not recorded intentionally
 *                             by the caller. set page LSA
 *
 * return: nothing
*
 *   addr(in): Address (Volume, page, and offset) of data
 *
 * NOTE: A log entry was not recorded intentionally by the caller. For
 *              example, if the data is not accurate, the logging could be
 *              avoided since it will be brought up to date later by the
 *              normal execution of the database.
 *              This function is used to avoid warning of unlogged pages.
 */
void
log_skip_logging_set_lsa (THREAD_ENTRY * thread_p, LOG_DATA_ADDR * addr)
{
  assert (addr && addr->pgptr != NULL);

#if defined(CUBRID_DEBUG)
  if (addr->pgptr == NULL)
    {
      er_log_debug (ARG_FILE_LINE,
		    "log_skip_logging_set_lsa: A data page pointer must"
		    " be given as part of the address... ignored\n");
      return;
    }
#endif /* CUBRID_DEBUG */

  /* Don't need to log */

  log_Gl.prior_info.prior_lsa_mutex.lock ();

  (void) pgbuf_set_lsa (thread_p, addr->pgptr, &log_Gl.prior_info.prior_lsa);

  log_Gl.prior_info.prior_lsa_mutex.unlock ();

  return;
}

/*
 * log_skip_logging -  A log entry was not recorded intentionally by the
 *                      caller
 *
 * return: nothing
 *
 *   addr(in): Address (Volume, page, and offset) of data
 *
 * NOTE: A log entry was not recorded intentionally by the caller. For
 *              example, if the data is not accurate, the logging could be
 *              avoided since it will be brought up to date later by the
 *              normal execution of the database.
 *              This function is used to avoid warning of unlogged pages.
 */
void
log_skip_logging (THREAD_ENTRY * thread_p, LOG_DATA_ADDR * addr)
{
#if 0
  LOG_TDES *tdes;		/* Transaction descriptor */
  LOG_LSA *page_lsa;
#if defined(SERVER_MODE)
  int rv;
#endif /* SERVER_MODE */
  int tran_index;
  int error_code = NO_ERROR;
#endif

#if defined(CUBRID_DEBUG)
  if (addr->pgptr == NULL)
    {
      er_log_debug (ARG_FILE_LINE,
		    "log_skip_logging: A data page pointer must be given as part of the address... ignored\n");
      return;
    }
#endif /* CUBRID_DEBUG */

  return;

#if 0
  if (!pgbuf_is_lsa_temporary (addr->pgptr))
    {
      tran_index = LOG_FIND_THREAD_TRAN_INDEX (thread_p);
      tdes = LOG_FIND_TDES (tran_index);
      if (tdes == NULL)
	{
	  er_set (ER_FATAL_ERROR_SEVERITY, ARG_FILE_LINE, ER_LOG_UNKNOWN_TRANINDEX, 1, tran_index);
	  error_code = ER_LOG_UNKNOWN_TRANINDEX;
	  return;
	}

      /*
       * If the page LSA has not been changed since the lsa checkpoint record,
       * change it to either the checkpoint record or the restart LSA.
       */

      page_lsa = pgbuf_get_lsa (addr->pgptr);

      if (!LSA_ISNULL (&log_Gl.rcv_phase_lsa))
	{
	  if (LSA_GE (&log_Gl.rcv_phase_lsa, page_lsa))
	    {
	      LOG_LSA chkpt_lsa;

	      rv = pthread_mutex_lock (&log_Gl.chkpt_lsa_lock);
	      LSA_COPY (&chkpt_lsa, &log_Gl.hdr.chkpt_lsa);
	      pthread_mutex_unlock (&log_Gl.chkpt_lsa_lock);

	      if (LSA_GT (&chkpt_lsa, &log_Gl.rcv_phase_lsa))
		{
		  (void) pgbuf_set_lsa (thread_p, addr->pgptr, &chkpt_lsa);
		}
	      else
		{
		  (void) pgbuf_set_lsa (thread_p, addr->pgptr, &log_Gl.rcv_phase_lsa);
		}
	    }
	}
      else
	{
	  /*
	   * Likely the system is not restarted
	   */
	  if (LSA_GT (&tdes->tail_lsa, page_lsa))
	    {
	      (void) pgbuf_set_lsa (thread_p, addr->pgptr, &tdes->tail_lsa);
	    }
	}
    }
#endif
}

/*
 * log_append_savepoint - DECLARE A USER SAVEPOINT
 *
 * return: LSA
 *
 *   savept_name(in): Name of the savepoint
 *
 * NOTE: A savepoint is established for the current transaction, so
 *              that future transaction actions can be rolled back to this
 *              established savepoint. We call this operation a partial abort
 *              (rollback). That is, all database actions affected by the
 *              transaction after the savepoint are undone, and all effects
 *              of the transaction preceding the savepoint remain. The
 *              transaction can then continue executing other database
 *              statements. It is permissible to abort to the same savepoint
 *              repeatedly within the same transaction.
 *              If the same savepoint name is used in multiple savepoint
 *              declarations within the same transaction, then only the latest
 *              savepoint with that name is available for aborts and the
 *              others are forgotten.
 *              There are no limits on the number of savepoints that a
 *              transaction can have.
 */
LOG_LSA *
log_append_savepoint (THREAD_ENTRY * thread_p, const char *savept_name)
{
  LOG_REC_SAVEPT *savept;	/* A savept log record */
  LOG_TDES *tdes;		/* Transaction descriptor */
  int length;			/* Length of the name of the save point */
  int tran_index;
  int error_code;
  LOG_PRIOR_NODE *node;

  /* Find transaction descriptor for current logging transaction */

  tran_index = LOG_FIND_THREAD_TRAN_INDEX (thread_p);
  tdes = LOG_FIND_TDES (tran_index);
  if (tdes == NULL)
    {
      er_set (ER_FATAL_ERROR_SEVERITY, ARG_FILE_LINE, ER_LOG_UNKNOWN_TRANINDEX, 1, tran_index);
      error_code = ER_LOG_UNKNOWN_TRANINDEX;
      return NULL;
    }
  assert (tdes->is_active_worker_transaction ());

  if (!LOG_ISTRAN_ACTIVE (tdes))
    {
      /*
       * Error, a user savepoint cannot be added when the transaction is not
       * active
       */
      er_set (ER_FATAL_ERROR_SEVERITY, ARG_FILE_LINE, ER_LOG_CANNOT_ADD_SAVEPOINT, 0);
      error_code = ER_LOG_CANNOT_ADD_SAVEPOINT;
      return NULL;
    }

  if (savept_name == NULL)
    {
      er_set (ER_ERROR_SEVERITY, ARG_FILE_LINE, ER_LOG_NONAME_SAVEPOINT, 0);
      error_code = ER_LOG_NONAME_SAVEPOINT;
      return NULL;
    }

  length = (int) strlen (savept_name) + 1;

  node =
    prior_lsa_alloc_and_copy_data (thread_p, LOG_SAVEPOINT, RV_NOT_DEFINED, NULL, length, (char *) savept_name, 0,
				   (char *) NULL);
  if (node == NULL)
    {
      return NULL;
    }

  savept = (LOG_REC_SAVEPT *) node->data_header;
  savept->length = length;
  LSA_COPY (&savept->prv_savept, &tdes->savept_lsa);

  (void) prior_lsa_next_record (thread_p, node, tdes);

  LSA_COPY (&tdes->savept_lsa, &tdes->tail_lsa);

  perfmon_inc_stat (thread_p, PSTAT_TRAN_NUM_SAVEPOINTS);

  return &tdes->savept_lsa;
}

/*
 * log_find_savept_lsa - FIND LSA ADDRESS OF GIVEN SAVEPOINT
 *
 * return: savept_lsa or NULL
 *
 *   savept_name(in):  Name of the savept
 *   tdes(in): State structure of transaction of the log record  or NULL
 *                when unknown
 *   savept_lsa(in/out): Address of the savept_name
 *
 * NOTE:The LSA address of the given savept_name is found.
 */
static LOG_LSA *
log_get_savepoint_lsa (THREAD_ENTRY * thread_p, const char *savept_name, LOG_TDES * tdes, LOG_LSA * savept_lsa)
{
  char *ptr;			/* Pointer to savepoint name */
  char log_pgbuf[IO_MAX_PAGE_SIZE + MAX_ALIGNMENT], *aligned_log_pgbuf;
  LOG_PAGE *log_pgptr = NULL;	/* Log page pointer where a savepoint log record is located */
  LOG_RECORD_HEADER *log_rec;	/* Pointer to log record */
  LOG_REC_SAVEPT *savept;	/* A savepoint log record */
  LOG_LSA prev_lsa;		/* Previous savepoint */
  LOG_LSA log_lsa;
  int length;			/* Length of savepoint name */
  bool found = false;

  aligned_log_pgbuf = PTR_ALIGN (log_pgbuf, MAX_ALIGNMENT);

  /* Find the savepoint LSA, for the given savepoint name */
  LSA_COPY (&prev_lsa, &tdes->savept_lsa);

  log_pgptr = (LOG_PAGE *) aligned_log_pgbuf;

  while (!LSA_ISNULL (&prev_lsa) && found == false)
    {
      if (logpb_fetch_page (thread_p, &prev_lsa, LOG_CS_FORCE_USE, log_pgptr) != NO_ERROR)
	{
	  break;
	}

      savept_lsa->pageid = log_lsa.pageid = prev_lsa.pageid;

      while (found == false && prev_lsa.pageid == log_lsa.pageid)
	{
	  /* Find the savepoint record */
	  savept_lsa->offset = log_lsa.offset = prev_lsa.offset;
	  log_rec = LOG_GET_LOG_RECORD_HEADER (log_pgptr, &log_lsa);
	  if (log_rec->type != LOG_SAVEPOINT && log_rec->trid != tdes->trid)
	    {
	      /* System error... */
	      er_log_debug (ARG_FILE_LINE, "log_find_savept_lsa: Corrupted log rec");
	      LSA_SET_NULL (&prev_lsa);
	      break;
	    }

	  /* Advance the pointer to read the savepoint log record */

	  LOG_READ_ADD_ALIGN (thread_p, sizeof (*log_rec), &log_lsa, log_pgptr);
	  LOG_READ_ADVANCE_WHEN_DOESNT_FIT (thread_p, sizeof (*savept), &log_lsa, log_pgptr);

	  savept = (LOG_REC_SAVEPT *) ((char *) log_pgptr->area + log_lsa.offset);
	  LSA_COPY (&prev_lsa, &savept->prv_savept);
	  length = savept->length;

	  LOG_READ_ADD_ALIGN (thread_p, sizeof (*savept), &log_lsa, log_pgptr);
	  /*
	   * Is the name contained in only one buffer, or in several buffers
	   */

	  if (log_lsa.offset + length < (int) LOGAREA_SIZE)
	    {
	      /* Savepoint name is in one buffer */
	      ptr = (char *) log_pgptr->area + log_lsa.offset;
	      if (strcmp (savept_name, ptr) == 0)
		{
		  found = true;
		}
	    }
	  else
	    {
	      /* Need to copy the data into a contiguous area */
	      int area_offset;	/* The area offset */
	      int remains_length;	/* Length of data that remains to be copied */
	      unsigned int copy_length;	/* Length to copy into area */

	      ptr = (char *) db_private_alloc (thread_p, length);
	      if (ptr == NULL)
		{
		  LSA_SET_NULL (&prev_lsa);
		  break;
		}
	      /* Copy the name */
	      remains_length = length;
	      area_offset = 0;
	      while (remains_length > 0)
		{
		  LOG_READ_ADVANCE_WHEN_DOESNT_FIT (thread_p, 0, &log_lsa, log_pgptr);
		  if (log_lsa.offset + remains_length < (int) LOGAREA_SIZE)
		    {
		      copy_length = remains_length;
		    }
		  else
		    {
		      copy_length = LOGAREA_SIZE - (int) (log_lsa.offset);
		    }

		  memcpy (ptr + area_offset, (char *) log_pgptr->area + log_lsa.offset, copy_length);
		  remains_length -= copy_length;
		  area_offset += copy_length;
		  log_lsa.offset += copy_length;
		}
	      if (strcmp (savept_name, ptr) == 0)
		{
		  found = true;
		}
	      db_private_free_and_init (thread_p, ptr);
	    }
	}
    }

  if (found)
    {
      return savept_lsa;
    }
  else
    {
      LSA_SET_NULL (savept_lsa);
      return NULL;
    }
}

/*
 *
 *       FUNCTIONS RELATED TO TERMINATION OF TRANSACTIONS AND OPERATIONS
 *
 */

/*
 * log_sysop_end_type_string () - string for log sys op end type
 *
 * return        : string for log sys op end type
 * end_type (in) : log sys op end type
 */
const char *
log_sysop_end_type_string (LOG_SYSOP_END_TYPE end_type)
{
  switch (end_type)
    {
    case LOG_SYSOP_END_COMMIT:
      return "LOG_SYSOP_END_COMMIT";
    case LOG_SYSOP_END_ABORT:
      return "LOG_SYSOP_END_ABORT";
    case LOG_SYSOP_END_LOGICAL_UNDO:
      return "LOG_SYSOP_END_LOGICAL_UNDO";
    case LOG_SYSOP_END_LOGICAL_MVCC_UNDO:
      return "LOG_SYSOP_END_LOGICAL_MVCC_UNDO";
    case LOG_SYSOP_END_LOGICAL_COMPENSATE:
      return "LOG_SYSOP_END_LOGICAL_COMPENSATE";
    case LOG_SYSOP_END_LOGICAL_RUN_POSTPONE:
      return "LOG_SYSOP_END_LOGICAL_RUN_POSTPONE";
    default:
      assert (false);
      return "UNKNOWN LOG_SYSOP_END_TYPE";
    }
}

/*
 * log_sysop_start () - Start a new system operation. This can also be nested in another system operation.
 *
 * return	 : Error code.
 * thread_p (in) : Thread entry.
 */
void
log_sysop_start (THREAD_ENTRY * thread_p)
{
  LOG_TDES *tdes = NULL;
  int tran_index;

  if (thread_p == NULL)
    {
      thread_p = thread_get_thread_entry_info ();
    }

  tran_index = LOG_FIND_THREAD_TRAN_INDEX (thread_p);
  tdes = LOG_FIND_TDES (tran_index);
  if (tdes == NULL)
    {
      er_set (ER_FATAL_ERROR_SEVERITY, ARG_FILE_LINE, ER_LOG_UNKNOWN_TRANINDEX, 1, tran_index);
      return;
    }

  assert (tdes->is_allowed_sysop ());

  tdes->lock_topop ();

  /* Can current tdes.topops stack handle another system operation? */
  if (tdes->topops.max == 0 || (tdes->topops.last + 1) >= tdes->topops.max)
    {
      if (logtb_realloc_topops_stack (tdes, 1) == NULL)
	{
	  /* Out of memory */
	  assert (false);
	  tdes->unlock_topop ();
	  return;
	}
    }

  if (VACUUM_IS_THREAD_VACUUM (thread_p))
    {
      /* should not be in process log */
      assert (vacuum_worker_state_is_execute (thread_p));

      vacuum_er_log (VACUUM_ER_LOG_TOPOPS | VACUUM_ER_LOG_WORKER,
		     "Start system operation. Current worker tdes: tdes->trid=%d, tdes->topops.last=%d, "
		     "tdes->tail_lsa=(%lld, %d). Worker state=%d.", tdes->trid, tdes->topops.last,
		     (long long int) tdes->tail_lsa.pageid, (int) tdes->tail_lsa.offset,
		     vacuum_get_worker_state (thread_p));
    }

  tdes->on_sysop_start ();

  /* NOTE if tdes->topops.last >= 0, there is an already defined top system operation. */
  tdes->topops.last++;
  LSA_COPY (&tdes->topops.stack[tdes->topops.last].lastparent_lsa, &tdes->tail_lsa);
  LSA_COPY (&tdes->topop_lsa, &tdes->tail_lsa);

  LSA_SET_NULL (&tdes->topops.stack[tdes->topops.last].posp_lsa);

  perfmon_inc_stat (thread_p, PSTAT_TRAN_NUM_START_TOPOPS);
}

/*
 * log_sysop_start_atomic () - start a system operation that required to be atomic. it is aborted during recovery before
 *                             all postpones are finished.
 *
 * return        : void
 * thread_p (in) : thread entry
 */
void
log_sysop_start_atomic (THREAD_ENTRY * thread_p)
{
  LOG_TDES *tdes = NULL;
  int tran_index;

  log_sysop_start (thread_p);
  log_sysop_get_tran_index_and_tdes (thread_p, &tran_index, &tdes);
  if (tdes == NULL || tdes->topops.last < 0)
    {
      /* not a good context. must be in a system operation */
      assert_release (false);
      return;
    }
  if (LSA_ISNULL (&tdes->rcv.atomic_sysop_start_lsa))
    {
      LOG_PRIOR_NODE *node =
	prior_lsa_alloc_and_copy_data (thread_p, LOG_SYSOP_ATOMIC_START, RV_NOT_DEFINED, NULL, 0, NULL, 0, NULL);
      if (node == NULL)
	{
	  return;
	}

      (void) prior_lsa_next_record (thread_p, node, tdes);
    }
  else
    {
      /* this must be a nested atomic system operation. If parent is atomic, we'll be atomic too. */
      assert (tdes->topops.last > 0);

      /* oh, and please tell me this is not a nested system operation during postpone of system operation nested to
       * another atomic system operation... */
      assert (LSA_ISNULL (&tdes->rcv.sysop_start_postpone_lsa));
    }
}

/*
 * log_sysop_end_random_exit () - Random exit from system operation end functions. Used to simulate crashes.
 *
 * return	 : Void.
 * thread_p (in) : Thread entry.
 */
STATIC_INLINE void
log_sysop_end_random_exit (THREAD_ENTRY * thread_p)
{
  int mod_factor = 5000;	/* 0.02% */

  FI_TEST_ARG (thread_p, FI_TEST_LOG_MANAGER_RANDOM_EXIT_AT_END_SYSTEMOP, &mod_factor, 0);
}

/*
 * log_sysop_end_begin () - Used at the beginning of system operation end functions. Verifies valid context and outputs
 *			    transaction index and descriptor.
 *
 * return		: Void.
 * thread_p (in)	: Thread entry.
 * tran_index_out (out) : Transaction index.
 * tdes_out (out)       : Transaction descriptor.
 */
STATIC_INLINE void
log_sysop_end_begin (THREAD_ENTRY * thread_p, int *tran_index_out, LOG_TDES ** tdes_out)
{
  log_sysop_end_random_exit (thread_p);

  log_sysop_get_tran_index_and_tdes (thread_p, tran_index_out, tdes_out);
  if ((*tdes_out) != NULL && (*tdes_out)->topops.last < 0)
    {
      assert (false);
      er_set (ER_ERROR_SEVERITY, ARG_FILE_LINE, ER_LOG_NOTACTIVE_TOPOPS, 0);
      *tdes_out = NULL;
      return;
    }
}

/*
 * log_sysop_end_unstack () - Used for ending system operations, removes last sysop from transaction descriptor's stack.
 *
 * return	 : Void.
 * thread_p (in) : Thread entry.
 * tdes (in/out) : Transaction descriptor.
 */
STATIC_INLINE void
log_sysop_end_unstack (THREAD_ENTRY * thread_p, LOG_TDES * tdes)
{
  tdes->topops.last--;
  if (tdes->topops.last >= 0)
    {
      LSA_COPY (&tdes->topop_lsa, &LOG_TDES_LAST_SYSOP (tdes)->lastparent_lsa);
    }
  else
    {
      LSA_SET_NULL (&tdes->topop_lsa);
    }
}

/*
 * log_sysop_end_final () - Used to complete a system operation at the end of system operation end functions.
 *
 * return	 : Void.
 * thread_p (in) : Thread entry.
 * tdes (in/out) : Transaction descriptor.
 */
STATIC_INLINE void
log_sysop_end_final (THREAD_ENTRY * thread_p, LOG_TDES * tdes)
{
  int r = NO_ERROR;

  log_sysop_end_unstack (thread_p, tdes);

  tdes->unlock_topop ();

  perfmon_inc_stat (thread_p, PSTAT_TRAN_NUM_END_TOPOPS);

  if (VACUUM_IS_THREAD_VACUUM (thread_p) && tdes->topops.last < 0)
    {
      assert (vacuum_worker_state_is_execute (thread_p));
      vacuum_er_log (VACUUM_ER_LOG_TOPOPS,
		     "Ended all top operations. Tdes: tdes->trid=%d tdes->head_lsa=(%lld, %d), "
		     "tdes->tail_lsa=(%lld, %d), tdes->undo_nxlsa=(%lld, %d), "
		     "tdes->tail_topresult_lsa=(%lld, %d). Worker state=%d.", tdes->trid,
		     (long long int) tdes->head_lsa.pageid, (int) tdes->head_lsa.offset,
		     (long long int) tdes->tail_lsa.pageid, (int) tdes->tail_lsa.offset,
		     (long long int) tdes->undo_nxlsa.pageid, (int) tdes->undo_nxlsa.offset,
		     (long long int) tdes->tail_topresult_lsa.pageid, (int) tdes->tail_topresult_lsa.offset,
		     vacuum_get_worker_state (thread_p));
    }
  tdes->on_sysop_end ();

  log_sysop_end_random_exit (thread_p);

  if (LOG_ISCHECKPOINT_TIME ())
    {
#if defined(SERVER_MODE)
      log_wakeup_checkpoint_daemon ();
#else /* SERVER_MODE */
      if (!tdes->is_under_sysop ())
	{
	  (void) logpb_checkpoint (thread_p);
	}
      else
	{
	  // not safe to do a checkpoint in the middle of a system operations; for instance, tdes is cleared after
	  // checkpoint
	}
#endif /* SERVER_MODE */
    }
}

/*
 * log_sysop_commit_internal () - Commit system operation. This can be used just to guarantee atomicity or permanence of
 *				  all changes in system operation. Or it can be extended to also act as an undo,
 *				  compensate or run postpone log record. The type is decided using log_record argument.
 *
 * return	              : Void.
 * thread_p (in)              : Thread entry.
 * log_record (in)            : All information that are required to build the log record for commit system operation.
 * data_size (in)             : recovery data size
 * data (in)                  : recovery data
 * is_rv_finish_postpone (in) : true if this is called during recovery to finish a system op postpone
 */
void
log_sysop_commit_internal (THREAD_ENTRY * thread_p, LOG_REC_SYSOP_END * log_record, int data_size, const char *data,
			   bool is_rv_finish_postpone)
{
  int tran_index;
  LOG_TDES *tdes = NULL;

  assert (log_record != NULL);
  assert (log_record->type != LOG_SYSOP_END_ABORT);

  log_sysop_end_begin (thread_p, &tran_index, &tdes);
  if (tdes == NULL)
    {
      assert_release (false);
      return;
    }

  if ((LSA_ISNULL (&tdes->tail_lsa) || LSA_LE (&tdes->tail_lsa, LOG_TDES_LAST_SYSOP_PARENT_LSA (tdes)))
      && log_record->type == LOG_SYSOP_END_COMMIT)
    {
      /* No change. */
      assert (LSA_ISNULL (&LOG_TDES_LAST_SYSOP (tdes)->posp_lsa));
    }
  else
    {
      /* we are here because either system operation is not empty, or this is the end of a logical system operation.
       * we don't actually allow empty logical system operation because it might hide a logic flaw. however, there are
       * unusual cases when a logical operation does not really require logging (see RVPGBUF_FLUSH_PAGE). if you create
       * such a case, you should add a dummy log record to trick this assert. */
      assert (!LSA_ISNULL (&tdes->tail_lsa) && LSA_GT (&tdes->tail_lsa, LOG_TDES_LAST_SYSOP_PARENT_LSA (tdes)));

      /* now that we have access to tdes, we can do some updates on log record and sanity checks */
      if (log_record->type == LOG_SYSOP_END_LOGICAL_RUN_POSTPONE)
	{
	  /* only allowed for postpones */
	  assert (tdes->state == TRAN_UNACTIVE_COMMITTED_WITH_POSTPONE
		  || tdes->state == TRAN_UNACTIVE_TOPOPE_COMMITTED_WITH_POSTPONE);

	  /* this is relevant for proper recovery */
	  log_record->run_postpone.is_sysop_postpone =
	    (tdes->state == TRAN_UNACTIVE_TOPOPE_COMMITTED_WITH_POSTPONE && !is_rv_finish_postpone);
	}
      else if (log_record->type == LOG_SYSOP_END_LOGICAL_COMPENSATE)
	{
	  /* we should be doing rollback or undo recovery */
	  assert (tdes->state == TRAN_UNACTIVE_ABORTED || tdes->state == TRAN_UNACTIVE_UNILATERALLY_ABORTED
		  || (is_rv_finish_postpone && (tdes->state == TRAN_UNACTIVE_TOPOPE_COMMITTED_WITH_POSTPONE
						|| tdes->state == TRAN_UNACTIVE_COMMITTED_WITH_POSTPONE)));
	}
      else if (log_record->type == LOG_SYSOP_END_LOGICAL_UNDO || log_record->type == LOG_SYSOP_END_LOGICAL_MVCC_UNDO)
	{
	  /* ... no restrictions I can think of */
	}
      else
	{
	  assert (log_record->type == LOG_SYSOP_END_COMMIT);
	  assert (tdes->state != TRAN_UNACTIVE_COMMITTED_WITH_POSTPONE
		  && (tdes->state != TRAN_UNACTIVE_TOPOPE_COMMITTED_WITH_POSTPONE || is_rv_finish_postpone));
	}

      if (!LOG_CHECK_LOG_APPLIER (thread_p) && tdes->is_active_worker_transaction ()
	  && log_does_allow_replication () == true)
	{
	  /* for the replication agent guarantee the order of transaction */
	  /* for CC(Click Counter) : at here */
	  log_append_repl_info (thread_p, tdes, false);
	}

      log_record->lastparent_lsa = *LOG_TDES_LAST_SYSOP_PARENT_LSA (tdes);
      log_record->prv_topresult_lsa = tdes->tail_topresult_lsa;

      /* do postpone */
      log_sysop_do_postpone (thread_p, tdes, log_record, data_size, data);

      /* log system operation end */
      log_append_sysop_end (thread_p, tdes, log_record, data_size, data);

      /* Remember last partial result */
      LSA_COPY (&tdes->tail_topresult_lsa, &tdes->tail_lsa);
    }

  log_sysop_end_final (thread_p, tdes);
}

/*
 * log_sysop_commit () - Commit system operation. This is the default type to end a system operation successfully and
 *			 to guarantee atomicity/permanency of all its operations.
 *
 * return	 : Void.
 * thread_p (in) : Thread entry.
 */
void
log_sysop_commit (THREAD_ENTRY * thread_p)
{
  LOG_REC_SYSOP_END log_record;

  log_record.type = LOG_SYSOP_END_COMMIT;

  log_sysop_commit_internal (thread_p, &log_record, 0, NULL, false);
}

/*
 * log_sysop_end_logical_undo () - Commit system operation and add an undo log record. This is a logical undo for complex
 *				  operations that cannot be easily located when rollback or recovery undo is executed.
 *
 * return	  : Void.
 * thread_p (in)  : Thread entry.
 * rcvindex (in)  : Recovery index for undo operation.
 * vfid (in)      : NULL or file identifier. Must be not NULL for mvcc operations.
 * undo_size (in) : Undo data size.
 * undo_data (in) : Undo data.
 *
 * note: sys ops used for logical undo have a limitation: they cannot use postpone log records. this limitation can
 *       be changed if needed by extending sys op start postpone log record to support undo data. so far, the extension
 *       was not necessary.
 */
void
log_sysop_end_logical_undo (THREAD_ENTRY * thread_p, LOG_RCVINDEX rcvindex, const VFID * vfid, int undo_size,
			    const char *undo_data)
{
  LOG_REC_SYSOP_END log_record;

  assert (rcvindex != RV_NOT_DEFINED);

  if (LOG_IS_MVCC_OPERATION (rcvindex))
    {
      log_record.type = LOG_SYSOP_END_LOGICAL_MVCC_UNDO;
      log_record.mvcc_undo.undo.data.offset = NULL_OFFSET;
      log_record.mvcc_undo.undo.data.volid = NULL_VOLID;
      log_record.mvcc_undo.undo.data.pageid = NULL_PAGEID;
      log_record.mvcc_undo.undo.data.rcvindex = rcvindex;
      log_record.mvcc_undo.undo.length = undo_size;
      log_record.mvcc_undo.mvccid = logtb_get_current_mvccid (thread_p);
      log_record.mvcc_undo.vacuum_info.vfid = *vfid;
      LSA_SET_NULL (&log_record.mvcc_undo.vacuum_info.prev_mvcc_op_log_lsa);
    }
  else
    {
      log_record.type = LOG_SYSOP_END_LOGICAL_UNDO;
      log_record.undo.data.offset = NULL_OFFSET;
      log_record.undo.data.volid = NULL_VOLID;
      log_record.undo.data.pageid = NULL_PAGEID;
      log_record.undo.data.rcvindex = rcvindex;
      log_record.undo.length = undo_size;
    }
  assert (LOG_MAY_CONTAIN_USER_DATA (rcvindex) ? vfid != NULL : true);
  log_record.vfid = vfid;

  log_sysop_commit_internal (thread_p, &log_record, undo_size, undo_data, false);
}

/*
 * log_sysop_commit_and_compensate () - Commit system operation and add a compensate log record. This is a logical
 *					compensation that is too complex to be included in a single log record.
 *
 * return	   : Void.
 * thread_p (in)   : Thread entry.
 * undo_nxlsa (in) : LSA of next undo LSA (equivalent to compensated undo record previous LSA).
 */
void
log_sysop_end_logical_compensate (THREAD_ENTRY * thread_p, const LOG_LSA * undo_nxlsa)
{
  LOG_REC_SYSOP_END log_record;

  log_record.type = LOG_SYSOP_END_LOGICAL_COMPENSATE;
  log_record.compensate_lsa = *undo_nxlsa;

  log_sysop_commit_internal (thread_p, &log_record, 0, NULL, false);
}

/*
 * log_sysop_end_logical_run_postpone () - Commit system operation and add a run postpone log record. This is a logical
 *					   run postpone that is too complex to be included in a single log record.
 *
 * return	 : Void.
 * thread_p (in) : Thread entry.
 * posp_lsa (in) : The LSA of postpone record which was executed by this run postpone.
 */
void
log_sysop_end_logical_run_postpone (THREAD_ENTRY * thread_p, const LOG_LSA * posp_lsa)
{
  LOG_REC_SYSOP_END log_record;

  log_record.type = LOG_SYSOP_END_LOGICAL_RUN_POSTPONE;
  log_record.run_postpone.postpone_lsa = *posp_lsa;
  /* is_sysop_postpone will be set in log_sysop_commit_internal */

  log_sysop_commit_internal (thread_p, &log_record, 0, NULL, false);
}

/*
 * log_sysop_end_recovery_postpone () - called during recovery to finish the postpone phase of system op
 *
 * return          : void
 * thread_p (in)   : thread entry
 * log_record (in) : end system op log record as it was read from start postpone log record
 * data_size (in)  : undo data size
 * data (in)       : undo data
 */
void
log_sysop_end_recovery_postpone (THREAD_ENTRY * thread_p, LOG_REC_SYSOP_END * log_record, int data_size,
				 const char *data)
{
  log_sysop_commit_internal (thread_p, log_record, data_size, data, true);
}

/*
 * log_sysop_abort () - Abort sytem operations (usually due to errors). All changes in this system operation are
 *			rollbacked.
 *
 * return	 : Void.
 * thread_p (in) : Thread entry.
 */
void
log_sysop_abort (THREAD_ENTRY * thread_p)
{
  int tran_index;
  LOG_TDES *tdes = NULL;
  LOG_REC_SYSOP_END sysop_end;

  log_sysop_end_begin (thread_p, &tran_index, &tdes);
  if (tdes == NULL)
    {
      assert_release (false);
      return;
    }

  if (LSA_ISNULL (&tdes->tail_lsa) || LSA_LE (&tdes->tail_lsa, &LOG_TDES_LAST_SYSOP (tdes)->lastparent_lsa))
    {
      /* No change. */
    }
  else
    {
      TRAN_STATE save_state;

      if (!LOG_CHECK_LOG_APPLIER (thread_p) && tdes->is_active_worker_transaction ()
	  && log_does_allow_replication () == true)
	{
	  repl_log_abort_after_lsa (tdes, LOG_TDES_LAST_SYSOP_PARENT_LSA (tdes));
	}

      /* Abort changes in system op. */
      save_state = tdes->state;
      tdes->state = TRAN_UNACTIVE_ABORTED;

      /* Rollback changes. */
      log_rollback (thread_p, tdes, LOG_TDES_LAST_SYSOP_PARENT_LSA (tdes));
      tdes->m_modified_classes.decache_heap_repr (*LOG_TDES_LAST_SYSOP_PARENT_LSA (tdes));

      /* Log abort system operation. */
      sysop_end.type = LOG_SYSOP_END_ABORT;
      sysop_end.lastparent_lsa = *LOG_TDES_LAST_SYSOP_PARENT_LSA (tdes);
      sysop_end.prv_topresult_lsa = tdes->tail_topresult_lsa;
      log_append_sysop_end (thread_p, tdes, &sysop_end, 0, NULL);

      /* Remember last partial result */
      LSA_COPY (&tdes->tail_topresult_lsa, &tdes->tail_lsa);

      /* Restore transaction state. */
      tdes->state = save_state;
    }

  log_sysop_end_final (thread_p, tdes);
}

/*
 * log_sysop_attach_to_outer () - Attach system operation to its immediate parent (another system operation or, if this
 *				  is top system operation, to transaction descriptor).
 *
 * return	 : Void.
 * thread_p (in) : Thread entry.
 */
void
log_sysop_attach_to_outer (THREAD_ENTRY * thread_p)
{
  int tran_index;
  LOG_TDES *tdes = NULL;

  log_sysop_end_begin (thread_p, &tran_index, &tdes);
  if (tdes == NULL)
    {
      assert_release (false);
      return;
    }

  /* Is attach to outer allowed? */
  if (tdes->topops.last == 0 && (!LOG_ISTRAN_ACTIVE (tdes) || tdes->is_system_transaction ()))
    {
      /* Nothing to attach to. Be conservative and commit the transaction. */
      assert_release (false);
      log_sysop_commit (thread_p);
      return;
    }

  /* Attach to outer: transfer postpone LSA. Not much to do really :) */
  if (tdes->topops.last - 1 >= 0)
    {
      if (LSA_ISNULL (&tdes->topops.stack[tdes->topops.last - 1].posp_lsa))
	{
	  LSA_COPY (&tdes->topops.stack[tdes->topops.last - 1].posp_lsa,
		    &tdes->topops.stack[tdes->topops.last].posp_lsa);
	}
    }
  else
    {
      if (LSA_ISNULL (&tdes->posp_nxlsa))
	{
	  LSA_COPY (&tdes->posp_nxlsa, &tdes->topops.stack[tdes->topops.last].posp_lsa);
	}
    }

  log_sysop_end_final (thread_p, tdes);
}

/*
 * log_sysop_get_level () - Get current system operation level. If no system operation is started, it returns -1.
 *
 * return        : System op level
 * thread_p (in) : Thread entry
 */
STATIC_INLINE int
log_sysop_get_level (THREAD_ENTRY * thread_p)
{
  int tran_index;
  LOG_TDES *tdes = NULL;

  log_sysop_get_tran_index_and_tdes (thread_p, &tran_index, &tdes);
  if (tdes == NULL)
    {
      assert_release (false);
      return -1;
    }
  return tdes->topops.last;
}

/*
 * log_sysop_get_tran_index_and_tdes () - Get transaction descriptor for system operations (in case of VACUUM, it will
 *                                        return the thread special tdes instead of system tdes).
 *
 * return               : Void
 * thread_p (in)        : Thread entry
 * tran_index_out (out) : Transaction index
 * tdes_out (out)       : Transaction descriptor
 */
STATIC_INLINE void
log_sysop_get_tran_index_and_tdes (THREAD_ENTRY * thread_p, int *tran_index_out, LOG_TDES ** tdes_out)
{
  *tran_index_out = LOG_FIND_THREAD_TRAN_INDEX (thread_p);
  *tdes_out = LOG_FIND_TDES (*tran_index_out);
  if (*tdes_out == NULL)
    {
      assert_release (false);
      return;
    }
}

/*
 * log_check_system_op_is_started () - Check system op is started.
 *
 * return	 : Error code.
 * thread_p (in) : Thread entry.
 */
bool
log_check_system_op_is_started (THREAD_ENTRY * thread_p)
{
  LOG_TDES *tdes;		/* Transaction descriptor */
  int tran_index;

  tran_index = LOG_FIND_THREAD_TRAN_INDEX (thread_p);
  tdes = LOG_FIND_TDES (tran_index);
  if (tdes == NULL)
    {
      assert_release (false);
      return false;
    }

  if (!LOG_IS_SYSTEM_OP_STARTED (tdes))
    {
      assert_release (false);
      return false;
    }

  return true;
}

/*
 * log_get_parent_lsa_system_op - Get parent lsa of top operation
 *
 * return: lsa of parent or NULL
 *
 *   parent_lsa(in/out): The topop LSA for current top operation
 *
 * NOTE: Find the address of the parent of top operation.
 */
LOG_LSA *
log_get_parent_lsa_system_op (THREAD_ENTRY * thread_p, LOG_LSA * parent_lsa)
{
  LOG_TDES *tdes;		/* Transaction descriptor */
  int tran_index;
  int error_code = NO_ERROR;

  tran_index = LOG_FIND_THREAD_TRAN_INDEX (thread_p);
  tdes = LOG_FIND_TDES (tran_index);
  if (tdes == NULL)
    {
      er_set (ER_FATAL_ERROR_SEVERITY, ARG_FILE_LINE, ER_LOG_UNKNOWN_TRANINDEX, 1, tran_index);
      error_code = ER_LOG_UNKNOWN_TRANINDEX;
      return NULL;
    }

  if (tdes->topops.last < 0)
    {
      LSA_SET_NULL (parent_lsa);
      return NULL;
    }

  LSA_COPY (parent_lsa, &tdes->topops.stack[tdes->topops.last].lastparent_lsa);

  return parent_lsa;
}

/*
 * log_is_tran_in_system_op - Find if current transaction is doing a top nested
 *                         system operation
 *
 * return:
 *
 * NOTE: Find if the current transaction is doing a top nested system
 *              operation.
 */
bool
log_is_tran_in_system_op (THREAD_ENTRY * thread_p)
{
  LOG_TDES *tdes;		/* Transaction descriptor */
  int tran_index;
  int error_code = NO_ERROR;

  tran_index = LOG_FIND_THREAD_TRAN_INDEX (thread_p);
  tdes = LOG_FIND_TDES (tran_index);
  if (tdes == NULL)
    {
      er_set (ER_FATAL_ERROR_SEVERITY, ARG_FILE_LINE, ER_LOG_UNKNOWN_TRANINDEX, 1, tran_index);
      error_code = ER_LOG_UNKNOWN_TRANINDEX;
      return false;
    }

  if (tdes->topops.last < 0 && LSA_ISNULL (&tdes->savept_lsa))
    {
      return false;
    }
  else
    {
      return true;
    }
}

/*
 * log_can_skip_undo_logging - Is it safe to skip undo logging for given file ?
 *
 * return:
 *
 *   rcvindex(in): Index to recovery function
 *   tdes(in):
 *   addr(in):
 *
 * NOTE: Find if it is safe to skip undo logging for data related to given file.
 *       Some rcvindex values should never be skipped.
 */
static bool
log_can_skip_undo_logging (THREAD_ENTRY * thread_p, LOG_RCVINDEX rcvindex, const LOG_TDES * tdes, LOG_DATA_ADDR * addr)
{
  /*
   * Some log record types (rcvindex) should never be skipped.
   * In the case of LINK_PERM_VOLEXT, the link of a permanent temp volume must be logged to support media failures.
   * See also log_can_skip_redo_logging.
   */
  if (LOG_ISUNSAFE_TO_SKIP_RCVINDEX (rcvindex))
    {
      return false;
    }

  if (tdes->is_system_worker_transaction () && !tdes->is_under_sysop ())
    {
      /* If vacuum worker has not started a system operation, it can skip using undo logging. */
      // note - maybe it is better to add an assert (false)?
      return true;
    }

  /*
   * Operation level undo can be skipped on temporary pages. For example, those of temporary files.
   * No-operational level undo (i.e., logical logging) can be skipped for temporary files.
   */
  if (addr->pgptr != NULL && pgbuf_is_lsa_temporary (addr->pgptr) == true)
    {
      /* why do we log temporary files */
      assert (false);
      return true;
    }

  if (addr->vfid == NULL || VFID_ISNULL (addr->vfid))
    {
      return false;
    }

  return false;
}

/*
 * log_can_skip_redo_logging - Is it safe to skip redo logging for given file ?
 *
 * return:
 *
 *   rcvindex(in): Index to recovery function
 *   ignore_tdes(in):
 *   addr(in): Address (Volume, page, and offset) of data
 *
 * NOTE: Find if it is safe to skip redo logging for data related to given file.
 *       Redo logging can be skip on any temporary page. For example, pages of temporary files on any volume.
 *       Some rcvindex values should never be skipped.
 */
static bool
log_can_skip_redo_logging (LOG_RCVINDEX rcvindex, const LOG_TDES * ignore_tdes, LOG_DATA_ADDR * addr)
{
  /*
   * Some log record types (rcvindex) should never be skipped.
   * In the case of LINK_PERM_VOLEXT, the link of a permanent temp volume must be logged to support media failures.
   * See also log_can_skip_undo_logging.
   */
  if (LOG_ISUNSAFE_TO_SKIP_RCVINDEX (rcvindex))
    {
      return false;
    }

  /*
   * Operation level redo can be skipped on temporary pages. For example, those of temporary files
   */
  if (addr->pgptr != NULL && pgbuf_is_lsa_temporary (addr->pgptr) == true)
    {
      return true;
    }
  else
    {
      return false;
    }
}

/*
 * log_append_commit_postpone - APPEND COMMIT WITH POSTPONE
 *
 * return: nothing
 *
 *   tdes(in/out): State structure of transaction being committed
 *   start_posplsa(in): Address where the first postpone log record start
 *
 * NOTE: The transaction is declared as committed with postpone actions.
 *       The transaction is not fully committed until all postpone actions are executed.
 *
 *       The postpone operations are not invoked by this function.
 */
static void
log_append_commit_postpone (THREAD_ENTRY * thread_p, LOG_TDES * tdes, LOG_LSA * start_postpone_lsa)
{
  LOG_REC_START_POSTPONE *start_posp;	/* Start postpone actions */
  LOG_PRIOR_NODE *node;
  LOG_LSA start_lsa;

  node = prior_lsa_alloc_and_copy_data (thread_p, LOG_COMMIT_WITH_POSTPONE, RV_NOT_DEFINED, NULL, 0, NULL, 0, NULL);
  if (node == NULL)
    {
      return;
    }

  start_posp = (LOG_REC_START_POSTPONE *) node->data_header;
  LSA_COPY (&start_posp->posp_lsa, start_postpone_lsa);

  start_lsa = prior_lsa_next_record (thread_p, node, tdes);

  tdes->state = TRAN_UNACTIVE_COMMITTED_WITH_POSTPONE;

  logpb_flush_pages (thread_p, &start_lsa);
}

/*
 * log_append_sysop_start_postpone () - append a log record when system op starts postpone.
 *
 * return                    : void
 * thread_p (in)             : thread entry
 * tdes (in)                 : transaction descriptor
 * sysop_start_postpone (in) : start postpone log record
 * data_size (in)            : undo data size
 * data (in)                 : undo data
 */
static void
log_append_sysop_start_postpone (THREAD_ENTRY * thread_p, LOG_TDES * tdes,
				 LOG_REC_SYSOP_START_POSTPONE * sysop_start_postpone, int data_size, const char *data)
{
  LOG_PRIOR_NODE *node;

  node =
    prior_lsa_alloc_and_copy_data (thread_p, LOG_SYSOP_START_POSTPONE, RV_NOT_DEFINED, NULL, data_size, (char *) data,
				   0, NULL);
  if (node == NULL)
    {
      return;
    }

  *(LOG_REC_SYSOP_START_POSTPONE *) node->data_header = *sysop_start_postpone;
  (void) prior_lsa_next_record (thread_p, node, tdes);
}

/*
 * log_append_sysop_end () - append sys op end log record
 *
 * return         : void
 * thread_p (in)  : thread entry
 * tdes (in)      : transaction descriptor
 * sysop_end (in) : sys op end log record
 * data_size (in) : data size
 * data (in)      : recovery data
 */
static void
log_append_sysop_end (THREAD_ENTRY * thread_p, LOG_TDES * tdes, LOG_REC_SYSOP_END * sysop_end, int data_size,
		      const char *data)
{
  LOG_PRIOR_NODE *node = NULL;

  assert (tdes != NULL);
  assert (sysop_end != NULL);
  assert (data_size == 0 || data != NULL);

  node = prior_lsa_alloc_and_copy_data (thread_p, LOG_SYSOP_END, RV_NOT_DEFINED, NULL, data_size, data, 0, NULL);
  if (node == NULL)
    {
      /* Is this possible? */
      assert (false);
    }
  else
    {
      LOG_RCVINDEX rcvindex = RV_NOT_DEFINED;
      /* Save data head. */
      /* First save lastparent_lsa and prv_topresult_lsa. */
      LOG_LSA start_lsa = LSA_INITIALIZER;

      memcpy (node->data_header, sysop_end, node->data_header_length);

      if (sysop_end->type == LOG_SYSOP_END_LOGICAL_UNDO)
	{
	  rcvindex = sysop_end->undo.data.rcvindex;
	}
      else if (sysop_end->type == LOG_SYSOP_END_LOGICAL_MVCC_UNDO)
	{
	  rcvindex = sysop_end->mvcc_undo.undo.data.rcvindex;
	}

      if (LOG_MAY_CONTAIN_USER_DATA (rcvindex))
	{
	  /* Some cases of logical undo */
	  TDE_ALGORITHM tde_algo = TDE_ALGORITHM_NONE;

	  assert (sysop_end->vfid != NULL);
	  if (file_get_tde_algorithm (thread_p, sysop_end->vfid, PGBUF_CONDITIONAL_LATCH, &tde_algo) != NO_ERROR)
	    {
	      tde_algo = TDE_ALGORITHM_NONE;
	      /* skip to encrypt in release */
	    }
	  if (tde_algo != TDE_ALGORITHM_NONE)
	    {
	      if (prior_set_tde_encrypted (node, rcvindex) != NO_ERROR)
		{
		  assert (false);
		  return;
		}
	    }
	}

      start_lsa = prior_lsa_next_record (thread_p, node, tdes);
      assert (!LSA_ISNULL (&start_lsa));
    }
}

/*
 * log_append_repl_info_internal - APPEND REPLICATION LOG RECORD
 *
 * return: nothing
 *
 *   thread_p(in):
 *   tdes(in): State structure of transaction being committed/aborted.
 *   is_commit(in):
 *   with_lock(in):
 *
 * NOTE:critical section is set by its caller function.
 */
static void
log_append_repl_info_internal (THREAD_ENTRY * thread_p, LOG_TDES * tdes, bool is_commit, int with_lock)
{
  LOG_REPL_RECORD *repl_rec;
  LOG_REC_REPLICATION *log;
  LOG_PRIOR_NODE *node;

  if (tdes->append_repl_recidx == -1	/* the first time */
      || is_commit)
    {
      tdes->append_repl_recidx = 0;
    }

  /* there is any replication info */
  while (tdes->append_repl_recidx < tdes->cur_repl_record)
    {
      repl_rec = (LOG_REPL_RECORD *) (&(tdes->repl_records[tdes->append_repl_recidx]));

      if ((repl_rec->repl_type == LOG_REPLICATION_DATA || repl_rec->repl_type == LOG_REPLICATION_STATEMENT)
	  && ((is_commit && repl_rec->must_flush != LOG_REPL_DONT_NEED_FLUSH)
	      || repl_rec->must_flush == LOG_REPL_NEED_FLUSH))
	{
	  node =
	    prior_lsa_alloc_and_copy_data (thread_p, repl_rec->repl_type, RV_NOT_DEFINED, NULL, repl_rec->length,
					   repl_rec->repl_data, 0, NULL);
	  if (node == NULL)
	    {
	      assert (false);
	      continue;
	    }

	  if (repl_rec->tde_encrypted)
	    {
	      if (prior_set_tde_encrypted (node, repl_rec->rcvindex) != NO_ERROR)
		{
		  assert (false);
		  continue;
		}
	    }

	  log = (LOG_REC_REPLICATION *) node->data_header;
	  if (repl_rec->rcvindex == RVREPL_DATA_DELETE || repl_rec->rcvindex == RVREPL_STATEMENT)
	    {
	      LSA_SET_NULL (&log->lsa);
	    }
	  else
	    {
	      LSA_COPY (&log->lsa, &repl_rec->lsa);
	    }
	  log->length = repl_rec->length;
	  log->rcvindex = repl_rec->rcvindex;

	  if (with_lock == LOG_PRIOR_LSA_WITH_LOCK)
	    {
	      (void) prior_lsa_next_record_with_lock (thread_p, node, tdes);
	    }
	  else
	    {
	      (void) prior_lsa_next_record (thread_p, node, tdes);
	    }

	  repl_rec->must_flush = LOG_REPL_DONT_NEED_FLUSH;
	}

      tdes->append_repl_recidx++;
    }
}

void
log_append_repl_info (THREAD_ENTRY * thread_p, LOG_TDES * tdes, bool is_commit)
{
  log_append_repl_info_internal (thread_p, tdes, is_commit, LOG_PRIOR_LSA_WITHOUT_LOCK);
}

static void
log_append_repl_info_with_lock (THREAD_ENTRY * thread_p, LOG_TDES * tdes, bool is_commit)
{
  log_append_repl_info_internal (thread_p, tdes, is_commit, LOG_PRIOR_LSA_WITH_LOCK);
}

/*
 * log_append_repl_info_and_commit_log - append repl log along with commit log.
 *
 * return: none
 *
 *   tdes(in):
 *   commit_lsa(out): LSA of commit log
 *
 * NOTE: Atomic write of replication log and commit log is crucial for replication consistencies.
 *       When a commit log of others is written in the middle of one's replication and commit log,
 *       a restart of replication will break consistencies of slaves/replicas.
 */
static void
log_append_repl_info_and_commit_log (THREAD_ENTRY * thread_p, LOG_TDES * tdes, LOG_LSA * commit_lsa)
{
  if (tdes->has_supplemental_log)
    {
      log_append_supplemental_info (thread_p, LOG_SUPPLEMENT_TRAN_USER, strlen (tdes->client.get_db_user ()),
				    tdes->client.get_db_user ());

      tdes->has_supplemental_log = false;
    }


  log_Gl.prior_info.prior_lsa_mutex.lock ();

  log_append_repl_info_with_lock (thread_p, tdes, true);
  log_append_commit_log_with_lock (thread_p, tdes, commit_lsa);

  log_Gl.prior_info.prior_lsa_mutex.unlock ();
}

/*
 * log_append_donetime_internal - APPEND COMMIT/ABORT LOG RECORD ALONG WITH TIME OF TERMINATION.
 *
 * return: none
 *
 *   tdes(in):
 *   eot_lsa(out): LSA of COMMIT/ABORT log
 *   iscommitted(in): Is transaction been finished as committed?
 *   with_lock(in): whether it has mutex or not.
 *
 * NOTE: a commit or abort record is recorded along with the current time as the termination time of the transaction.
 */
static void
log_append_donetime_internal (THREAD_ENTRY * thread_p, LOG_TDES * tdes, LOG_LSA * eot_lsa, LOG_RECTYPE iscommitted,
			      enum LOG_PRIOR_LSA_LOCK with_lock)
{
  LOG_REC_DONETIME *donetime;
  LOG_PRIOR_NODE *node;
  LOG_LSA lsa;

  eot_lsa->pageid = NULL_PAGEID;
  eot_lsa->offset = NULL_OFFSET;

  node = prior_lsa_alloc_and_copy_data (thread_p, iscommitted, RV_NOT_DEFINED, NULL, 0, NULL, 0, NULL);
  if (node == NULL)
    {
      /* FIXME */
      return;
    }

  donetime = (LOG_REC_DONETIME *) node->data_header;
  donetime->at_time = util_get_time_as_ms_since_epoch ();

  if (with_lock == LOG_PRIOR_LSA_WITH_LOCK)
    {
      lsa = prior_lsa_next_record_with_lock (thread_p, node, tdes);
    }
  else
    {
      lsa = prior_lsa_next_record (thread_p, node, tdes);
    }

  LSA_COPY (eot_lsa, &lsa);
}

/*
 * log_change_tran_as_completed - change the state of a transaction as committed/aborted
 *
 * return: nothing
 *
 *   tdes(in/out): State structure of transaction being committed/aborted.
 *   iscommitted(in): Is transaction been finished as committed ?
 *   lsa(in): commit lsa to flush logs
 *
 */
static void
log_change_tran_as_completed (THREAD_ENTRY * thread_p, LOG_TDES * tdes, LOG_RECTYPE iscommitted, LOG_LSA * lsa)
{
  if (iscommitted == LOG_COMMIT)
    {
      tdes->state = TRAN_UNACTIVE_COMMITTED;

      log_Stat.commit_count++;

      logpb_flush_pages (thread_p, lsa);
    }
  else
    {
      tdes->state = TRAN_UNACTIVE_ABORTED;

#if defined(SERVER_MODE)
      // [TODO] Here is an argument: committers are waiting for flush. Then, why not aborters?
      // The current fix minimizes potential impacts but it may miss some other cases.
      // I think it might be better to remove the condition and let aborters also wait for flush.
      // Maybe in the next milestone.
      if (BO_IS_SERVER_RESTARTED () && VOLATILE_ACCESS (log_Gl.run_nxchkpt_atpageid, INT64) == NULL_PAGEID)
	{
	  /* Flush the log in case that checkpoint is started. Otherwise, the current transaction
	   * may finish, but its LOG_ABORT not flushed yet. The checkpoint can advance with smallest
	   * LSA. Also, VACUUM can finalize cleaning. So, the archive may be removed. If the server crashes,
	   * at recovery, the current transaction must be aborted. But, some of its log records are in
	   * the archive that was previously removed => crash. Fixed, by forcing log flush before ending.
	   */
	  logpb_flush_pages (thread_p, lsa);
	}
#endif
    }

#if !defined (NDEBUG)
  if (prm_get_bool_value (PRM_ID_LOG_TRACE_DEBUG))
    {
      char time_val[CTIME_MAX];
      time_t xxtime = time (NULL);

      (void) ctime_r (&xxtime, time_val);
      fprintf (stdout,
	       msgcat_message (MSGCAT_CATALOG_CUBRID, MSGCAT_SET_LOG,
			       ((iscommitted == LOG_COMMIT) ? MSGCAT_LOG_FINISH_COMMIT : MSGCAT_LOG_FINISH_ABORT)),
	       tdes->tran_index, tdes->trid, log_Gl.hdr.append_lsa.pageid, log_Gl.hdr.append_lsa.offset, time_val);
      fflush (stdout);
    }
#endif /* !NDEBUG */
}

/*
 * log_append_commit_log - append commit log record along with time of termination.
 *
 * return: nothing
 *
 *   tdes(in/out): State structure of transaction being committed.
 *   commit_lsa(out): LSA of commit log.
 */
static void
log_append_commit_log (THREAD_ENTRY * thread_p, LOG_TDES * tdes, LOG_LSA * commit_lsa)
{
  if (tdes->has_supplemental_log)
    {
      log_append_supplemental_info (thread_p, LOG_SUPPLEMENT_TRAN_USER, strlen (tdes->client.get_db_user ()),
				    tdes->client.get_db_user ());

      tdes->has_supplemental_log = false;
    }


  log_append_donetime_internal (thread_p, tdes, commit_lsa, LOG_COMMIT, LOG_PRIOR_LSA_WITHOUT_LOCK);
}

/*
 * log_append_commit_log_with_lock - append commit log record along with time of termination with prior lsa mutex.
 *
 * return: none
 *
 *   tdes(in/out): State structure of transaction being committed.
 *   commit_lsa(out): LSA of commit log.
 */
static void
log_append_commit_log_with_lock (THREAD_ENTRY * thread_p, LOG_TDES * tdes, LOG_LSA * commit_lsa)
{
  log_append_donetime_internal (thread_p, tdes, commit_lsa, LOG_COMMIT, LOG_PRIOR_LSA_WITH_LOCK);
}

/*
 * log_append_abort_log - append abort log record along with time of termination
 *
 * return: nothing
 *
 *   tdes(in/out): State structure of transaction being aborted.
 *   abort_lsa(out): LSA of abort log.
 */
static void
log_append_abort_log (THREAD_ENTRY * thread_p, LOG_TDES * tdes, LOG_LSA * abort_lsa)
{
  if (tdes->has_supplemental_log)
    {
      tdes->has_supplemental_log = false;
    }

  log_append_donetime_internal (thread_p, tdes, abort_lsa, LOG_ABORT, LOG_PRIOR_LSA_WITHOUT_LOCK);
}

/*
 * log_append_supplemental_info - append supplemental log record 
 *
 * return: nothing
 *
 *   rec_type (in): type of supplemental log record .
 *   length (in) : length of supplemental data length.
 *   data (in) : supplemental data
 *   
 */
void
log_append_supplemental_info (THREAD_ENTRY * thread_p, SUPPLEMENT_REC_TYPE rec_type, int length, const void *data)
{
  assert (prm_get_integer_value (PRM_ID_SUPPLEMENTAL_LOG) > 0);

  LOG_PRIOR_NODE *node;
  LOG_REC_SUPPLEMENT *supplement;

  LOG_TDES *tdes;
  int tran_index;

  LOG_ZIP *zip_undo = NULL;
  bool is_zipped = false;

  if (length >= log_Zip_min_size_to_compress && log_Zip_support)
    {
      zip_undo = log_append_get_zip_undo (thread_p);
      if (zip_undo == NULL)
	{
	  return;
	}

      log_zip (zip_undo, length, data);
      length = zip_undo->data_length;
      data = zip_undo->log_data;

      is_zipped = true;
    }

  tran_index = LOG_FIND_THREAD_TRAN_INDEX (thread_p);
  tdes = LOG_FIND_TDES (tran_index);

  /* supplement data will be stored at undo data */
  node =
    prior_lsa_alloc_and_copy_data (thread_p, LOG_SUPPLEMENTAL_INFO, RV_NOT_DEFINED, NULL, length, (char *) data, 0,
				   NULL);
  if (node == NULL)
    {
      return;
    }

  supplement = (LOG_REC_SUPPLEMENT *) node->data_header;
  supplement->rec_type = rec_type;
  if (is_zipped)
    {
      supplement->length = MAKE_ZIP_LEN (zip_undo->data_length);
    }
  else
    {
      supplement->length = length;
    }

  prior_lsa_next_record (thread_p, node, tdes);
}

int
log_append_supplemental_lsa (THREAD_ENTRY * thread_p, SUPPLEMENT_REC_TYPE rec_type, OID * classoid, LOG_LSA * undo_lsa,
			     LOG_LSA * redo_lsa)
{
  int size;

  /* sizeof (OID) = 8, sizeof (LOG_LSA) = 8, and data contains classoid and undo, redo lsa. 
   * OR_OID_SIZE and OR_LOG_LSA_SIZE are not used here, because this function just copy the memory, not using OR_PUT_* function*/
  char data[24];

  assert (prm_get_integer_value (PRM_ID_SUPPLEMENTAL_LOG) > 0);

  switch (rec_type)
    {
    case LOG_SUPPLEMENT_INSERT:
      assert (redo_lsa != NULL);

      size = sizeof (OID) + sizeof (LOG_LSA);

      memcpy (data, classoid, sizeof (OID));
      memcpy (data + sizeof (OID), redo_lsa, sizeof (LOG_LSA));
      break;

    case LOG_SUPPLEMENT_UPDATE:
      assert (undo_lsa != NULL && redo_lsa != NULL);

      size = sizeof (OID) + sizeof (LOG_LSA) + sizeof (LOG_LSA);

      memcpy (data, classoid, sizeof (OID));
      memcpy (data + sizeof (OID), undo_lsa, sizeof (LOG_LSA));
      memcpy (data + sizeof (OID) + sizeof (LOG_LSA), redo_lsa, sizeof (LOG_LSA));
      break;

    case LOG_SUPPLEMENT_DELETE:
      assert (undo_lsa != NULL);

      size = sizeof (OID) + sizeof (LOG_LSA);

      memcpy (data, classoid, sizeof (OID));
      memcpy (data + sizeof (OID), undo_lsa, sizeof (LOG_LSA));
      break;
    }

  log_append_supplemental_info (thread_p, rec_type, size, (void *) data);

  return NO_ERROR;
}

int
log_append_supplemental_undo_record (THREAD_ENTRY * thread_p, RECDES * undo_recdes)
{
  assert (undo_recdes != NULL);
  assert (prm_get_integer_value (PRM_ID_SUPPLEMENTAL_LOG) > 0);

  int length = undo_recdes->length + sizeof (undo_recdes->type);
  char *data = (char *) malloc (length);
  memcpy (data, &undo_recdes->type, sizeof (undo_recdes->type));
  memcpy (data + sizeof (undo_recdes->type), undo_recdes->data, undo_recdes->length);

  log_append_supplemental_info (thread_p, LOG_SUPPLEMENT_UNDO_RECORD, length, data);

  free_and_init (data);

  return NO_ERROR;
}

int
log_append_supplemental_serial (THREAD_ENTRY * thread_p, const char *serial_name, int cached_num, OID * classoid,
				OID * serial_oid)
{
  assert (prm_get_integer_value (PRM_ID_SUPPLEMENTAL_LOG) > 0);

  int ddl_type = 1;
  int obj_type = 2;
  int data_len;
  char stmt[1024];
  char *supplemental_data = NULL;

  char *ptr, *start_ptr;

  LOG_TDES *tdes;
  if (cached_num == 0)
    {
      cached_num = 1;
    }

  sprintf (stmt, "SELECT SERIAL_NEXT_VALUE(%s, %d);", serial_name, cached_num);

  data_len = OR_INT_SIZE + OR_INT_SIZE + OR_OID_SIZE + OR_OID_SIZE + OR_INT_SIZE + or_packed_string_length (stmt, NULL);

  supplemental_data = (char *) malloc (data_len + MAX_ALIGNMENT);
  if (supplemental_data == NULL)
    {
      return ER_OUT_OF_VIRTUAL_MEMORY;
    }

  ptr = start_ptr = supplemental_data;

  ptr = or_pack_int (ptr, ddl_type);
  ptr = or_pack_int (ptr, obj_type);
  ptr = or_pack_oid (ptr, classoid);
  ptr = or_pack_oid (ptr, serial_oid);
  ptr = or_pack_int (ptr, strlen (stmt));
  ptr = or_pack_string (ptr, stmt);

  data_len = ptr - start_ptr;

  tdes = LOG_FIND_CURRENT_TDES (thread_p);

  if (!tdes->has_supplemental_log)
    {
      log_append_supplemental_info (thread_p, LOG_SUPPLEMENT_TRAN_USER, strlen (tdes->client.get_db_user ()),
				    tdes->client.get_db_user ());
      tdes->has_supplemental_log = true;
    }

  log_append_supplemental_info (thread_p, LOG_SUPPLEMENT_DDL, data_len, (void *) supplemental_data);

}

/*
 * log_add_to_modified_class_list -
 *
 * return:
 *
 *   classname(in):
 *   class_oid(in):
 *
 * NOTE: Function for LOG_TDES.modified_class_list
 *       This list keeps the following information:
 *        {name, OID} of modified class and LSA for the last modification
 */
int
log_add_to_modified_class_list (THREAD_ENTRY * thread_p, const char *classname, const OID * class_oid)
{
  LOG_TDES *tdes;
  int tran_index;

  assert (classname != NULL);
  assert (class_oid != NULL);
  assert (!OID_ISNULL (class_oid));
  assert (class_oid->volid >= 0);	/* is not temp_oid */

  tran_index = LOG_FIND_THREAD_TRAN_INDEX (thread_p);
  tdes = LOG_FIND_TDES (tran_index);
  if (tdes == NULL)
    {
      return ER_FAILED;
    }

  tdes->m_modified_classes.add (classname, *class_oid, tdes->tail_lsa);
  return NO_ERROR;
}

/*
 * log_is_class_being_modified () - check if a class is being modified by the transaction which is executed by the
 *				    thread parameter
 * return : true if the class is being modified, false otherwise
 * thread_p (in)  : thread entry
 * class_oid (in) : class identifier
 */
bool
log_is_class_being_modified (THREAD_ENTRY * thread_p, const OID * class_oid)
{
  LOG_TDES *tdes;
  int tran_index;

  assert (class_oid != NULL);
  assert (!OID_ISNULL (class_oid));
  assert (class_oid->volid >= 0);	/* is not temp_oid */

  tran_index = LOG_FIND_THREAD_TRAN_INDEX (thread_p);
  tdes = LOG_FIND_TDES (tran_index);

  if (tdes == NULL)
    {
      /* this is an error but this is not the place for handling it */
      return false;
    }

  return tdes->m_modified_classes.has_class (*class_oid);
}

/*
 * log_cleanup_modified_class -
 *
 * return:
 *
 *   t(in):
 *   arg(in):
 *
 * NOTE: Function for LOG_TDES.modified_class_list
 *       This will be used to decache the class representations and XASLs when a transaction is finished.
 */
static void
log_cleanup_modified_class (const tx_transient_class_entry & t, bool & stop)
{
  THREAD_ENTRY *thread_p = thread_get_thread_entry_info ();

  /* decache this class from the partitions cache also */
  (void) partition_decache_class (thread_p, &t.m_class_oid);

  /* remove XASL cache entries which are relevant with this class */
  xcache_remove_by_oid (thread_p, &t.m_class_oid);
  /* remove filter predicate cache entries which are relevant with this class */
  fpcache_remove_by_class (thread_p, &t.m_class_oid);
}

extern int locator_drop_transient_class_name_entries (THREAD_ENTRY * thread_p, LOG_LSA * savep_lsa);

/*
 * log_cleanup_modified_class_list -
 *
 * return:
 *
 *   tdes(in):
 *   savept_lsa(in): savepoint lsa to rollback
 *   bool(in): release the memory or not
 *   decache_classrepr(in): decache the class representation or not
 *
 * NOTE: Function for LOG_TDES.modified_class_list
 */
static void
log_cleanup_modified_class_list (THREAD_ENTRY * thread_p, LOG_TDES * tdes, LOG_LSA * savept_lsa, bool release,
				 bool decache_classrepr)
{
  if (decache_classrepr)
    {
      // decache heap representations
      tdes->m_modified_classes.decache_heap_repr (savept_lsa != NULL ? *savept_lsa : NULL_LSA);
    }
  tdes->m_modified_classes.map (log_cleanup_modified_class);

  /* always execute for defense */
  (void) locator_drop_transient_class_name_entries (thread_p, savept_lsa);

  if (release)
    {
      tdes->m_modified_classes.clear ();
    }
}

/*
 * log_commit_local - Perform the local commit operations of a transaction
 *
 * return: state of commit operation
 *
 *   tdes(in/out): State structure of transaction of the log record
 *   retain_lock(in): false = release locks (default)
 *                    true  = retain locks
 *   is_local_tran(in): Is a local transaction?
 *
 * NOTE:  Commit the current transaction locally. If there are postpone actions, the transaction is declared
 *        committed_with_postpone_actions by logging a log record indicating this state. Then, the postpone actions
 *        are executed. When the transaction is declared as fully committed, the locks acquired by the transaction
 *        are released. A committed transaction is not subject to deadlock when postpone operations are executed.
 *	  The function returns the state of the transaction(i.e. whether it is completely committed or not).
 */
TRAN_STATE
log_commit_local (THREAD_ENTRY * thread_p, LOG_TDES * tdes, bool retain_lock, bool is_local_tran)
{
  qmgr_clear_trans_wakeup (thread_p, tdes->tran_index, false, false);

  /* tx_lob_locator_clear and logtb_complete_mvcc operations must be done before entering unactive state because
   * they do some logging. We must NOT log (or do other regular changes to the database) after the transaction enters
   * the unactive state because of the following scenario: 1. enter TRAN_UNACTIVE_WILL_COMMIT state 2. a checkpoint
   * occurs and finishes. All active transactions are saved in log including their state. Our transaction will be saved
   * with TRAN_UNACTIVE_WILL_COMMIT state. 3. a crash occurs before our logging. Here, for example in case of unique
   * statistics, we will lost logging of unique statistics. 4. A recovery will occur. Because our transaction was saved
   * at checkpoint with TRAN_UNACTIVE_WILL_COMMIT state, it will be committed. Because we didn't logged the changes
   * made by the transaction we will not reflect the changes. They will be definitely lost. */
  tx_lob_locator_clear (thread_p, tdes, true, NULL);

  /* clear mvccid before releasing the locks. This operation must be done before do_postpone because it stores unique
   * statistics for all B-trees and if an error occurs those operations and all operations of current transaction must
   * be rolled back. */
  logtb_complete_mvcc (thread_p, tdes, true);

  tdes->state = TRAN_UNACTIVE_WILL_COMMIT;
  /* undo_nxlsa is no longer required here and must be reset, in case checkpoint takes a snapshot of this transaction
   * during TRAN_UNACTIVE_WILL_COMMIT phase.
   */
  LSA_SET_NULL (&tdes->undo_nxlsa);

  /* destroy all transaction's remaining temporary files */
  file_tempcache_drop_tran_temp_files (thread_p);

  if (!LSA_ISNULL (&tdes->tail_lsa))
    {
      /*
       * Transaction updated data.
       */

      log_tran_do_postpone (thread_p, tdes);

      /* The files created by this transaction are not new files any longer. Close any query cursors at this moment
       * too. */
      if (tdes->first_save_entry != NULL)
	{
	  spage_free_saved_spaces (thread_p, tdes->first_save_entry);
	  tdes->first_save_entry = NULL;
	}

      log_cleanup_modified_class_list (thread_p, tdes, NULL, true, false);

      if (is_local_tran)
	{
	  LOG_LSA commit_lsa;

	  /* To write unlock log before releasing locks for transactional consistencies. When a transaction(T2) which
	   * is resumed by this committing transaction(T1) commits and a crash happens before T1 completes, transaction
	   * consistencies will be broken because T1 will be aborted during restart recovery and T2 was already
	   * committed. */
	  if (!LOG_CHECK_LOG_APPLIER (thread_p) && tdes->is_active_worker_transaction ()
	      && log_does_allow_replication () == true)
	    {
	      /* for the replication agent guarantee the order of transaction */
	      log_append_repl_info_and_commit_log (thread_p, tdes, &commit_lsa);
	    }
	  else
	    {
	      log_append_commit_log (thread_p, tdes, &commit_lsa);
	    }

	  if (retain_lock != true)
	    {
	      lock_unlock_all (thread_p);
	    }

	  /* Flush commit log and change the transaction state. */
	  log_change_tran_as_completed (thread_p, tdes, LOG_COMMIT, &commit_lsa);
	}
      else
	{
	  /* Postpone appending replication and commit log and releasing locks to log_complete_for_2pc. */
	}
    }
  else
    {
      /*
       * Transaction did not update anything or we are not logging
       */

      /*
       * We are not logging, and changes were done
       */
      if (tdes->first_save_entry != NULL)
	{
	  spage_free_saved_spaces (thread_p, tdes->first_save_entry);
	  tdes->first_save_entry = NULL;
	}

      if (retain_lock != true)
	{
	  lock_unlock_all (thread_p);
	}

      tdes->state = TRAN_UNACTIVE_COMMITTED;
    }

  return tdes->state;
}

/*
 * log_abort_local - Perform the local abort operations of a transaction
 *
 * return: state of abort operation
 *
 *   tdes(in/out): State structure of transaction of the log record
 *   is_local_tran(in): Is a local transaction? (It is not used at this point)
 *
 * NOTE: Abort the current transaction locally.
 *	 When the transaction is declared as fully aborted, the locks acquired by the transaction are released and
 *	 query cursors are closed.
 *       This function is used for both local and coordinator transactions.
 */
TRAN_STATE
log_abort_local (THREAD_ENTRY * thread_p, LOG_TDES * tdes, bool is_local_tran)
{
  qmgr_clear_trans_wakeup (thread_p, tdes->tran_index, false, true);

  tdes->state = TRAN_UNACTIVE_ABORTED;

  /* destroy transaction's temporary files */
  file_tempcache_drop_tran_temp_files (thread_p);

  if (!LSA_ISNULL (&tdes->tail_lsa))
    {
      /*
       * Transaction updated data.
       */

      log_rollback (thread_p, tdes, NULL);

      log_update_global_btid_online_index_stats (thread_p);

      log_cleanup_modified_class_list (thread_p, tdes, NULL, true, true);

      if (tdes->first_save_entry != NULL)
	{
	  spage_free_saved_spaces (thread_p, tdes->first_save_entry);
	  tdes->first_save_entry = NULL;
	}

      /* clear mvccid before releasing the locks */
      logtb_complete_mvcc (thread_p, tdes, false);

      /* It is safe to release locks here, since we already completed abort. */
      lock_unlock_all (thread_p);
    }
  else
    {
      /*
       * Transaction did not update anything or we are not logging
       */

      if (tdes->first_save_entry != NULL)
	{
	  spage_free_saved_spaces (thread_p, tdes->first_save_entry);
	  tdes->first_save_entry = NULL;
	}

      /* clear mvccid before releasing the locks */
      logtb_complete_mvcc (thread_p, tdes, false);

      lock_unlock_all (thread_p);

      /* There is no need to create a new transaction identifier */
    }

  tx_lob_locator_clear (thread_p, tdes, false, NULL);

  return tdes->state;
}

/*
 * log_commit - COMMIT A TRANSACTION
 *
 * return:  state of commit operation
 *
 *   tran_index(in): tran_index
 *   retain_lock(in): false = release locks (default)
 *                      true  = retain locks
 *
 * NOTE: Commit the current transaction.  The function returns the
 *              state of the transaction (i.e., notify if the transaction
 *              is completely commited or not). If the transaction was
 *              coordinating a global transaction then the Two Phase Commit
 *              protocol is followed by this function. Otherwise, only the
 *              local commit actions are performed.
 */
TRAN_STATE
log_commit (THREAD_ENTRY * thread_p, int tran_index, bool retain_lock)
{
  TRAN_STATE state;		/* State of committed transaction */
  LOG_TDES *tdes;		/* Transaction descriptor */
  bool decision;
  LOG_2PC_EXECUTE execute_2pc_type;
  int error_code = NO_ERROR;

  if (tran_index == NULL_TRAN_INDEX)
    {
      tran_index = LOG_FIND_THREAD_TRAN_INDEX (thread_p);
    }

  tdes = LOG_FIND_TDES (tran_index);
  if (tdes == NULL)
    {
      er_set (ER_FATAL_ERROR_SEVERITY, ARG_FILE_LINE, ER_LOG_UNKNOWN_TRANINDEX, 1, tran_index);
      error_code = ER_LOG_UNKNOWN_TRANINDEX;
      return TRAN_UNACTIVE_UNKNOWN;
    }
  assert (!tdes->is_system_worker_transaction ());

  if (!LOG_ISTRAN_ACTIVE (tdes) && !LOG_ISTRAN_2PC_PREPARE (tdes) && LOG_ISRESTARTED ())
    {
      /* May be a system error since transaction is not active.. cannot be committed */
#if defined(CUBRID_DEBUG)
      er_log_debug (ARG_FILE_LINE,
		    "log_commit: Transaction %d (index = %d) is"
		    " not active and cannot be committed. Its state is %s\n", tdes->trid, tdes->tran_index,
		    log_state_string (tdes->state));
#endif /* CUBRID_DEBUG */
      return tdes->state;
    }

  if (tdes->topops.last >= 0)
    {
      /* This is likely a system error since the transaction is being committed when there are system permanent
       * operations attached to it. Commit those operations too */
      er_set (ER_WARNING_SEVERITY, ARG_FILE_LINE, ER_LOG_HAS_TOPOPS_DURING_COMMIT_ABORT, 2, tdes->trid,
	      tdes->tran_index);
      assert (false);
      while (tdes->topops.last >= 0)
	{
	  log_sysop_attach_to_outer (thread_p);
	}
    }

  tdes->m_multiupd_stats.clear ();

  if (log_2pc_clear_and_is_tran_distributed (tdes))
    {
      /* This is the coordinator of a distributed transaction If we are in prepare to commit mode. I cannot be the
       * root coordinator, so the decision has been taken at this moment by the root coordinator */
      if (LOG_ISTRAN_2PC_PREPARE (tdes))
	{
	  execute_2pc_type = LOG_2PC_EXECUTE_COMMIT_DECISION;
	}
      else
	{
	  execute_2pc_type = LOG_2PC_EXECUTE_FULL;
	}

      state = log_2pc_commit (thread_p, tdes, execute_2pc_type, &decision);
    }
  else
    {
      /*
       * This is a local transaction or is a participant of a distributed transaction
       */
      state = log_commit_local (thread_p, tdes, retain_lock, true);
      state = log_complete (thread_p, tdes, LOG_COMMIT, LOG_NEED_NEWTRID, LOG_ALREADY_WROTE_EOT_LOG);
    }

  if (log_No_logging)
    {
      LOG_CS_ENTER (thread_p);
      /* We are not logging */
      logpb_flush_pages_direct (thread_p);
      (void) pgbuf_flush_all_unfixed (thread_p, NULL_VOLID);
      if (LOG_HAS_LOGGING_BEEN_IGNORED ())
	{
	  /*
	   * Indicate that logging has not been ignored for next transaction
	   */
	  log_Gl.hdr.has_logging_been_skipped = false;
	  logpb_flush_header (thread_p);
	}
      LOG_CS_EXIT (thread_p);
    }

  perfmon_inc_stat (thread_p, PSTAT_TRAN_NUM_COMMITS);

  return state;
}

/*
 * log_abort - ABORT A TRANSACTION
 *
 * return: TRAN_STATE
 *
 *   tran_index(in): tran_index
 *
 * NOTE: Abort the current transaction. If the transaction is the
 *              coordinator of a global transaction, the participants are also
 *              informed about the abort, and if necessary their
 *              acknowledgements are collected before finishing the
 *              transaction.
 */
TRAN_STATE
log_abort (THREAD_ENTRY * thread_p, int tran_index)
{
  TRAN_STATE state;		/* State of aborted transaction */
  LOG_TDES *tdes;		/* Transaction descriptor */
  bool decision;
  int error_code = NO_ERROR;

  if (tran_index == NULL_TRAN_INDEX)
    {
      tran_index = LOG_FIND_THREAD_TRAN_INDEX (thread_p);
    }

  tdes = LOG_FIND_TDES (tran_index);
  if (tdes == NULL)
    {
      er_set (ER_FATAL_ERROR_SEVERITY, ARG_FILE_LINE, ER_LOG_UNKNOWN_TRANINDEX, 1, tran_index);
      error_code = ER_LOG_UNKNOWN_TRANINDEX;
      return TRAN_UNACTIVE_UNKNOWN;
    }
  assert (!tdes->is_system_worker_transaction ());

  if (LOG_HAS_LOGGING_BEEN_IGNORED ())
    {
      er_set (ER_FATAL_ERROR_SEVERITY, ARG_FILE_LINE, ER_LOG_CORRUPTED_DB_DUE_NOLOGGING, 0);
      error_code = ER_LOG_CORRUPTED_DB_DUE_NOLOGGING;
      return tdes->state;
    }

  if (!LOG_ISTRAN_ACTIVE (tdes) && !LOG_ISTRAN_2PC_PREPARE (tdes))
    {
      /*
       * May be a system error: Transaction is not in an active state nor
       * prepare to commit state
       */
      return tdes->state;
    }

  if (tdes->topops.last >= 0)
    {
      /*
       * This is likely a system error since the transaction is being aborted
       * when there are system permananet operations attached to it. Abort those
       * operations too.
       */
      er_set (ER_WARNING_SEVERITY, ARG_FILE_LINE, ER_LOG_HAS_TOPOPS_DURING_COMMIT_ABORT, 2, tdes->trid,
	      tdes->tran_index);
      assert (false);
      while (tdes->topops.last >= 0)
	{
	  log_sysop_attach_to_outer (thread_p);
	}
    }

  tdes->m_multiupd_stats.clear ();

  /*
   * If we are in prepare to commit mode. I cannot be the root coodinator,
   * so the decision has already been taken at this moment by the root
   * coordinator. If a distributed transaction is not in 2PC, the decision
   * has been taken without using the 2PC.
   */

  if (log_2pc_clear_and_is_tran_distributed (tdes))
    {
      /* This is the coordinator of a distributed transaction */
      state = log_2pc_commit (thread_p, tdes, LOG_2PC_EXECUTE_ABORT_DECISION, &decision);
    }
  else
    {
      /*
       * This is a local transaction or is a participant of a distributed transaction.
       * Perform the server rollback first.
       */
      state = log_abort_local (thread_p, tdes, true);
      state = log_complete (thread_p, tdes, LOG_ABORT, LOG_NEED_NEWTRID, LOG_NEED_TO_WRITE_EOT_LOG);
    }

  perfmon_inc_stat (thread_p, PSTAT_TRAN_NUM_ROLLBACKS);

  return state;
}

/*
 * log_abort_partial - ABORT ACTIONS OF A TRANSACTION TO A SAVEPOINT
 *
 * return: state of partial aborted operation.
 *
 *   savepoint_name(in):  Name of the savepoint
 *   savept_lsa(in):
 *
 * NOTE: All the effects done by the current transaction after the
 *              given savepoint are undone and all effects of the transaction
 *              preceding the given savepoint remain. After the partial abort
 *              the transaction can continue its normal execution as if
 *              the statements that were undone were never executed.
 */
TRAN_STATE
log_abort_partial (THREAD_ENTRY * thread_p, const char *savepoint_name, LOG_LSA * savept_lsa)
{
  LOG_TDES *tdes;		/* Transaction descriptor */
  int tran_index;

  /* Find current transaction descriptor */
  tran_index = LOG_FIND_THREAD_TRAN_INDEX (thread_p);
  tdes = LOG_FIND_TDES (tran_index);
  if (tdes == NULL)
    {
      er_set (ER_FATAL_ERROR_SEVERITY, ARG_FILE_LINE, ER_LOG_UNKNOWN_TRANINDEX, 1, tran_index);
      return TRAN_UNACTIVE_UNKNOWN;
    }

  if (LOG_HAS_LOGGING_BEEN_IGNORED ())
    {
      er_set (ER_FATAL_ERROR_SEVERITY, ARG_FILE_LINE, ER_LOG_CORRUPTED_DB_DUE_NOLOGGING, 0);
      return tdes->state;
    }

  if (!LOG_ISTRAN_ACTIVE (tdes))
    {
      /*
       * May be a system error: Transaction is not in an active state
       */
      return tdes->state;
    }

  if (savepoint_name == NULL || log_get_savepoint_lsa (thread_p, savepoint_name, tdes, savept_lsa) == NULL)
    {
      er_set (ER_ERROR_SEVERITY, ARG_FILE_LINE, ER_LOG_UNKNOWN_SAVEPOINT, 1, savepoint_name);
      return TRAN_UNACTIVE_UNKNOWN;
    }

  if (tdes->topops.last >= 0)
    {
      /*
       * This is likely a system error since the transaction is being partially
       * aborted when there are nested top system permanent operations
       * attached to it. Abort those operations too.
       */
      er_set (ER_WARNING_SEVERITY, ARG_FILE_LINE, ER_LOG_HAS_TOPOPS_DURING_COMMIT_ABORT, 2, tdes->trid,
	      tdes->tran_index);
      assert (false);
      while (tdes->topops.last >= 0)
	{
	  log_sysop_attach_to_outer (thread_p);
	}
    }

  log_sysop_start (thread_p);

  LSA_COPY (&tdes->topops.stack[tdes->topops.last].lastparent_lsa, savept_lsa);

  if (!LSA_ISNULL (&tdes->posp_nxlsa))
    {
      if (LSA_LT (savept_lsa, &tdes->posp_nxlsa))
	{
	  LSA_COPY (&tdes->topops.stack[tdes->topops.last].posp_lsa, &tdes->posp_nxlsa);
	  LSA_SET_NULL (&tdes->posp_nxlsa);
	}
      else
	{
	  LSA_COPY (&tdes->topops.stack[tdes->topops.last].posp_lsa, savept_lsa);
	}
    }

  log_sysop_abort (thread_p);

  log_cleanup_modified_class_list (thread_p, tdes, savept_lsa, false, true);

  tx_lob_locator_clear (thread_p, tdes, false, savept_lsa);

  /*
   * The following is done so that if we go over several savepoints, they
   * get undefined and cannot get call by the user any longer.
   */
  LSA_COPY (&tdes->savept_lsa, savept_lsa);
  return TRAN_UNACTIVE_ABORTED;
}

/*
 * log_complete - Complete in commit/abort mode the transaction whenever
 *                      is possible otherwise trasfer it to another tran index
 *
 * return: state of transaction
 *
 *   tdes(in/out): State structure of transaction of the log record
 *   iscommitted(in): Is transaction been finished as committed ?
 *   get_newtrid(in):
 *
 * NOTE: This function does not consider 2PC.
 *       Find the existing function as log_complete_for_2pc
 */
TRAN_STATE
log_complete (THREAD_ENTRY * thread_p, LOG_TDES * tdes, LOG_RECTYPE iscommitted, LOG_GETNEWTRID get_newtrid,
	      LOG_WRITE_EOT_LOG wrote_eot_log)
{
  TRAN_STATE state;		/* State of transaction */

  assert (iscommitted == LOG_COMMIT || iscommitted == LOG_ABORT);
  assert (!tdes->is_system_worker_transaction ());

  state = tdes->state;

  /*
   * DECLARE THE TRANSACTION AS COMPLETED
   */

  if (LSA_ISNULL (&tdes->tail_lsa))
    {
      /* Transaction did not update any data, thus we do not need to log a commit/abort log record. */
      if (iscommitted == LOG_COMMIT)
	{
	  state = TRAN_UNACTIVE_COMMITTED;
	}
      else
	{
	  state = TRAN_UNACTIVE_ABORTED;
	}

      logtb_clear_tdes (thread_p, tdes);
    }
  else
    {
      /*
       * Transaction updated data
       */
      if (wrote_eot_log == LOG_NEED_TO_WRITE_EOT_LOG)
	{
	  if (iscommitted == LOG_COMMIT)
	    {
	      LOG_LSA commit_lsa;

	      log_append_commit_log (thread_p, tdes, &commit_lsa);
	      log_change_tran_as_completed (thread_p, tdes, LOG_COMMIT, &commit_lsa);
	    }
	  else
	    {
	      LOG_LSA abort_lsa;

	      log_append_abort_log (thread_p, tdes, &abort_lsa);
	      log_change_tran_as_completed (thread_p, tdes, LOG_ABORT, &abort_lsa);
	    }

	  state = tdes->state;
	}
      else
	{
	  assert (iscommitted == LOG_COMMIT && state == TRAN_UNACTIVE_COMMITTED);
	}

      /* Unblock global oldest active update. */
      tdes->unlock_global_oldest_visible_mvccid ();

      if (iscommitted == LOG_COMMIT)
	{
	  log_Gl.mvcc_table.reset_transaction_lowest_active (LOG_FIND_THREAD_TRAN_INDEX (thread_p));
	}

      if (get_newtrid == LOG_NEED_NEWTRID)
	{
	  (void) logtb_get_new_tran_id (thread_p, tdes);
	}

      /* Finish the append operation and flush the log */
    }

  if (LOG_ISCHECKPOINT_TIME ())
    {
#if defined(SERVER_MODE)
      log_wakeup_checkpoint_daemon ();
#else /* SERVER_MODE */
      (void) logpb_checkpoint (thread_p);
#endif /* SERVER_MODE */
    }

  return state;
}

/*
 * log_complete_for_2pc - Complete in commit/abort mode the transaction whenever
 *                      is possible otherwise trasfer it to another tran index
 *
 * return: state of transaction
 *
 *   tdes(in/out): State structure of transaction of the log record
 *   iscommitted(in): Is transaction been finished as committed ?
 *   get_newtrid(in):
 *
 */
TRAN_STATE
log_complete_for_2pc (THREAD_ENTRY * thread_p, LOG_TDES * tdes, LOG_RECTYPE iscommitted, LOG_GETNEWTRID get_newtrid)
{
  TRAN_STATE state;		/* State of transaction */
  int new_tran_index;
  LOG_TDES *new_tdes;		/* New transaction descriptor when the transaction is transfered since the 2PC cannot
				 * be fully completed at this moment */
  int return_2pc_loose_tranindex;	/* Whether or not to return the current index */
  bool all_acks = true;
  int i;
  LOG_PRIOR_NODE *node;
  LOG_LSA start_lsa;
  int wait_msecs;

  assert (iscommitted == LOG_COMMIT || iscommitted == LOG_ABORT);
  assert (!tdes->is_system_worker_transaction ());

  state = tdes->state;

  if (tdes->coord != NULL && tdes->coord->ack_received != NULL)
    {
      /*
       * Make sure that all acknowledgments from participants have been received
       * before declaring the transaction as finished.
       */
      for (i = 0; i < tdes->coord->num_particps; i++)
	{
	  if (tdes->coord->ack_received[i] == false)
	    {
	      all_acks = false;
	      /*
	       * There are missing acknowledgments. The transaction cannot be
	       * completed at this moment. If we are not in the restart recovery
	       * process, the transaction is transfered to another transaction
	       * index which is declared as a distributed loose end and a new
	       * transaction is assigned to the client transaction index. The
	       * transaction will be declared as fully completed once all
	       * acknowledgment are received.
	       */
	      if (iscommitted != LOG_ABORT)
		{
		  /* Committed */
		  if (tdes->state != TRAN_UNACTIVE_COMMITTED_INFORMING_PARTICIPANTS)
		    {
		      node =
			prior_lsa_alloc_and_copy_data (thread_p, LOG_2PC_COMMIT_INFORM_PARTICPS, RV_NOT_DEFINED, NULL,
						       0, NULL, 0, NULL);
		      if (node == NULL)
			{
			  assert (false);
			  return state;
			}

		      tdes->state = TRAN_UNACTIVE_COMMITTED_INFORMING_PARTICIPANTS;
		      state = tdes->state;

		      start_lsa = prior_lsa_next_record (thread_p, node, tdes);

		      logpb_flush_pages (thread_p, &start_lsa);
		    }
		}
	      else
		{
		  /* aborted */
		  if (tdes->state != TRAN_UNACTIVE_ABORTED_INFORMING_PARTICIPANTS)
		    {
		      node =
			prior_lsa_alloc_and_copy_data (thread_p, LOG_2PC_ABORT_INFORM_PARTICPS, RV_NOT_DEFINED, NULL, 0,
						       NULL, 0, NULL);
		      if (node == NULL)
			{
			  assert (false);
			  return state;
			}

		      tdes->state = TRAN_UNACTIVE_ABORTED_INFORMING_PARTICIPANTS;
		      state = tdes->state;

		      start_lsa = prior_lsa_next_record (thread_p, node, tdes);

		      logpb_flush_pages (thread_p, &start_lsa);
		    }
		}
	      /*
	       * If this is not a loose end transaction and the system is not
	       * in restart recovery, transfer the transaction to another
	       * transaction index
	       */
	      if (LOG_ISRESTARTED () && tdes->isloose_end == false)
		{
		  wait_msecs = prm_get_integer_value (PRM_ID_LK_TIMEOUT_SECS);

		  if (wait_msecs > 0)
		    {
		      wait_msecs = wait_msecs * 1000;
		    }
		  new_tran_index =
		    logtb_assign_tran_index (thread_p, NULL_TRANID, TRAN_RECOVERY, NULL, NULL, wait_msecs,
					     TRAN_SERIALIZABLE);
		  new_tdes = LOG_FIND_TDES (new_tran_index);
		  if (new_tran_index == NULL_TRAN_INDEX || new_tdes == NULL)
		    {
		      logpb_fatal_error (thread_p, true, ARG_FILE_LINE, "log_fully_completed");
		      return state;
		    }

		  /*
		   * Copy of tdes structures, and then reset memory allocated fields
		   * for only one the new or the old one.
		   */

		  // todo - this is completely unsafe.
		  memcpy (new_tdes, tdes, sizeof (*tdes));
		  new_tdes->tran_index = new_tran_index;
		  new_tdes->isloose_end = true;
		  /* new_tdes does not inherit topops fields */
		  new_tdes->topops.stack = NULL;
		  new_tdes->topops.last = -1;
		  new_tdes->topops.max = 0;

		  /* The old one keep the coordinator/participant information */
		  tdes->coord = NULL;

		  TR_TABLE_CS_ENTER (thread_p);
		  log_Gl.trantable.num_coord_loose_end_indices++;
		  TR_TABLE_CS_EXIT (thread_p);
		  /*
		   * Start a new transaction for our original transaction index.
		   * Set the coordinator stuff to NULL, in our original index since
		   * it has been transfer to another index. That is, distributed
		   * information should be freed using the new transaction index.
		   */

		  /*
		   * Go back to the old index
		   */

		  LOG_SET_CURRENT_TRAN_INDEX (thread_p, tdes->tran_index);

		  (void) logtb_get_new_tran_id (thread_p, tdes);
		}

	      if (LOG_ISCHECKPOINT_TIME ())
		{
#if defined(SERVER_MODE)
		  log_wakeup_checkpoint_daemon ();
#else /* SERVER_MODE */
		  (void) logpb_checkpoint (thread_p);
#endif /* SERVER_MODE */
		}

	      return state;
	    }
	}

      /*
       * All acknowledgments of participants have been received, declare the
       * the transaction as completed
       */
    }

  /*
   * DECLARE THE TRANSACTION AS COMPLETED
   */

  /*
   * Check if this index needs to be returned after finishing the transaction
   */

  if (tdes->isloose_end == true && all_acks == true)
    {
      return_2pc_loose_tranindex = true;
    }
  else
    {
      return_2pc_loose_tranindex = false;
    }

  if (LSA_ISNULL (&tdes->tail_lsa))
    {
      /*
       * Transaction did not update any data, thus we do not need to log a
       * commit/abort log record
       */
      if (iscommitted != LOG_ABORT)
	{
	  state = TRAN_UNACTIVE_COMMITTED;
	}
      else
	{
	  state = TRAN_UNACTIVE_ABORTED;
	}
#if !defined(NDEBUG)
      if (prm_get_bool_value (PRM_ID_LOG_TRACE_DEBUG))
	{
	  char time_val[CTIME_MAX];
	  time_t xxtime = time (NULL);

	  (void) ctime_r (&xxtime, time_val);
	  fprintf (stdout,
		   msgcat_message (MSGCAT_CATALOG_CUBRID, MSGCAT_SET_LOG,
				   ((iscommitted != LOG_ABORT) ? MSGCAT_LOG_FINISH_COMMIT : MSGCAT_LOG_FINISH_ABORT)),
		   tdes->tran_index, tdes->trid, log_Gl.hdr.append_lsa.pageid, log_Gl.hdr.append_lsa.offset, time_val);
	  fflush (stdout);
	}
#endif /* !NDEBUG */
      logtb_clear_tdes (thread_p, tdes);
    }
  else
    {
      /*
       * Transaction updated data or this is a coordinator
       */
      if (iscommitted == LOG_COMMIT)
	{
	  LOG_LSA commit_lsa;

	  /* To write unlock log before releasing locks for transactional consistencies. When a transaction(T2) which
	   * is resumed by this committing transaction(T1) commits and a crash happens before T1 completes, transaction
	   * * consistencies will be broken because T1 will be aborted during restart recovery and T2 was already
	   * committed. */
	  if (!LOG_CHECK_LOG_APPLIER (thread_p) && log_does_allow_replication () == true)
	    {
	      log_append_repl_info_and_commit_log (thread_p, tdes, &commit_lsa);
	    }
	  else
	    {
	      log_append_commit_log (thread_p, tdes, &commit_lsa);
	    }

	  log_change_tran_as_completed (thread_p, tdes, LOG_COMMIT, &commit_lsa);
	}
      else
	{
	  LOG_LSA abort_lsa;

	  log_append_abort_log (thread_p, tdes, &abort_lsa);
	  log_change_tran_as_completed (thread_p, tdes, LOG_ABORT, &abort_lsa);
	}

      state = tdes->state;

      /* now releases locks */
      lock_unlock_all (thread_p);

      /* Unblock global oldest active update. */
      tdes->unlock_global_oldest_visible_mvccid ();

      if (iscommitted == LOG_COMMIT)
	{
	  log_Gl.mvcc_table.reset_transaction_lowest_active (LOG_FIND_THREAD_TRAN_INDEX (thread_p));
	}

      /* If recovery restart operation, or, if this is a coordinator loose end transaction return this index and
       * decrement coordinator loose end transactions counter. */
      if (return_2pc_loose_tranindex == false)
	{
	  if (get_newtrid == LOG_NEED_NEWTRID)
	    {
	      (void) logtb_get_new_tran_id (thread_p, tdes);
	    }
	}
      else
	{
	  /* Free the index */
	  if (tdes->isloose_end == true)
	    {
	      TR_TABLE_CS_ENTER (thread_p);
	      log_Gl.trantable.num_coord_loose_end_indices--;
	      TR_TABLE_CS_EXIT (thread_p);
	    }
	  logtb_free_tran_index (thread_p, tdes->tran_index);
	}

      /* Finish the append operation and flush the log */
    }

  if (LOG_ISCHECKPOINT_TIME ())
    {
#if defined(SERVER_MODE)
      log_wakeup_checkpoint_daemon ();
#else /* SERVER_MODE */
      (void) logpb_checkpoint (thread_p);
#endif /* SERVER_MODE */
    }

  return state;
}

/*
 *
 *              FUNCTIONS RELATED TO DUMPING THE LOG AND ITS DATA
 *
 */

/*
 * log_ascii_dump - PRINT DATA IN ASCII FORMAT
 *
 * return: nothing
 *
 *   length(in): Length of Recovery Data
 *   data(in): The data being logged
 *
 * NOTE: Dump recovery information in ascii format.
 *              It is used when a dump function is not provided.
 */
static void
log_ascii_dump (FILE * out_fp, int length, void *data)
{
  char *ptr;			/* Pointer to data */
  int i;

  for (i = 0, ptr = (char *) data; i < length; i++)
    {
      (void) fputc (*ptr++, out_fp);
    }
}

/*
 * log_hexa_dump () - Point recovery data as hexadecimals.
 *
 * return      : Void.
 * out_fp (in) : Print output.
 * length (in) : Recovery data length.
 * data (in)   : Recovery data.
 */
void
log_hexa_dump (FILE * out_fp, int length, void *data)
{
  char *ptr;			/* Pointer to data */
  int i;

  fprintf (out_fp, "  00000: ");
  for (i = 0, ptr = (char *) data; i < length; i++)
    {
      fprintf (out_fp, "%02X ", (unsigned char) (*ptr++));
      if (i % 16 == 15 && i != length)
	{
	  fprintf (out_fp, "\n  %05d: ", i + 1);
	}
    }
  fprintf (out_fp, "\n");
}

static void
log_repl_data_dump (FILE * out_fp, int length, void *data)
{
  char *ptr = (char *) data;
  char *class_name;
  DB_VALUE value;

  ptr = or_unpack_string_nocopy (ptr, &class_name);
  ptr = or_unpack_mem_value (ptr, &value);

  string_buffer sb;
  db_value_printer printer (sb);

  printer.describe_value (&value);
  fprintf (out_fp, "C[%s] K[%s]\n", class_name, sb.get_buffer ());
  pr_clear_value (&value);
}

static void
log_repl_schema_dump (FILE * out_fp, int length, void *data)
{
  char *ptr;
  int statement_type;
  char *class_name;
  char *sql;

  ptr = (char *) data;
  ptr = or_unpack_int (ptr, &statement_type);
  ptr = or_unpack_string_nocopy (ptr, &class_name);
  ptr = or_unpack_string_nocopy (ptr, &sql);

  fprintf (out_fp, "C[%s] S[%s]\n", class_name, sql);
}

/*
 * log_dump_data - DUMP DATA STORED IN LOG
 *
 * return: nothing
 *
 *   length(in): Length of the data
 *   log_lsa(in/out):Log address identifier containing the log record
 *   log_pgptr(in/out):  Pointer to page where data starts (Set as a side
 *              effect to the page where data ends)
 *   dumpfun(in): Function to invoke to dump the data
 *   log_dump_ptr(in):
 *
 * NOTE:Dump the data stored at given log location.
 *              This function is used for debugging purposes.
 */
static void
log_dump_data (THREAD_ENTRY * thread_p, FILE * out_fp, int length, LOG_LSA * log_lsa, LOG_PAGE * log_page_p,
	       void (*dumpfun) (FILE *, int, void *), LOG_ZIP * log_dump_ptr)
{
  char *ptr;			/* Pointer to data to be printed */
  bool is_zipped = false;
  bool is_unzipped = false;
  /* Call the dumper function */

  /*
   * If data is contained in only one buffer, pass pointer directly.
   * Otherwise, allocate a contiguous area, copy the data and pass this
   * area. At the end deallocate the area
   */

  if (dumpfun == NULL)
    {
      /* Set default to log_hexa_dump */
      dumpfun = log_hexa_dump;
    }

  if (ZIP_CHECK (length))
    {
      length = (int) GET_ZIP_LEN (length);
      is_zipped = true;
    }

  if (log_lsa->offset + length < (int) LOGAREA_SIZE)
    {
      /* Data is contained in one buffer */

      ptr = (char *) log_page_p->area + log_lsa->offset;

      if (length != 0 && is_zipped)
	{
	  is_unzipped = log_unzip (log_dump_ptr, length, ptr);
	}

      if (is_zipped && is_unzipped)
	{
	  (*dumpfun) (out_fp, (int) log_dump_ptr->data_length, log_dump_ptr->log_data);
	  log_lsa->offset += length;
	}
      else
	{
	  (*dumpfun) (out_fp, length, ptr);
	  log_lsa->offset += length;
	}
    }
  else
    {
      /* Need to copy the data into a contiguous area */
      ptr = (char *) malloc (length);
      if (ptr == NULL)
	{
	  er_set (ER_ERROR_SEVERITY, ARG_FILE_LINE, ER_OUT_OF_VIRTUAL_MEMORY, 1, (size_t) length);
	  return;
	}
      /* Copy the data */
      logpb_copy_from_log (thread_p, ptr, length, log_lsa, log_page_p);

      if (is_zipped)
	{
	  is_unzipped = log_unzip (log_dump_ptr, length, ptr);
	}

      if (is_zipped && is_unzipped)
	{
	  (*dumpfun) (out_fp, (int) log_dump_ptr->data_length, log_dump_ptr->log_data);
	}
      else
	{
	  (*dumpfun) (out_fp, length, ptr);
	}
      free_and_init (ptr);
    }
  LOG_READ_ALIGN (thread_p, log_lsa, log_page_p);

}

static void
log_dump_header (FILE * out_fp, LOG_HEADER * log_header_p)
{
  time_t tmp_time;
  char time_val[CTIME_MAX];

  fprintf (out_fp, "\n ** DUMP LOG HEADER **\n");

  tmp_time = (time_t) log_header_p->db_creation;
  (void) ctime_r (&tmp_time, time_val);
  fprintf (out_fp,
	   "HDR: Magic Symbol = %s at disk location = %lld\n     Creation_time = %s"
	   "     Release = %s, Compatibility_disk_version = %g,\n"
	   "     Db_pagesize = %d, log_pagesize= %d, Shutdown = %d,\n"
	   "     Next_trid = %d, Next_mvcc_id = %llu, Num_avg_trans = %d, Num_avg_locks = %d,\n"
	   "     Num_active_log_pages = %d, First_active_log_page = %lld,\n"
	   "     Current_append = %lld|%d, Checkpoint = %lld|%d,\n", log_header_p->magic,
	   (long long) offsetof (LOG_PAGE, area), time_val, log_header_p->db_release, log_header_p->db_compatibility,
	   log_header_p->db_iopagesize, log_header_p->db_logpagesize, log_header_p->is_shutdown,
	   log_header_p->next_trid, (long long int) log_header_p->mvcc_next_id, log_header_p->avg_ntrans,
	   log_header_p->avg_nlocks, log_header_p->npages, (long long) log_header_p->fpageid,
	   LSA_AS_ARGS (&log_header_p->append_lsa), LSA_AS_ARGS (&log_header_p->chkpt_lsa));

  fprintf (out_fp,
	   "     Next_archive_pageid = %lld at active_phy_pageid = %d,\n"
	   "     Next_archive_num = %d, Last_archiv_num_for_syscrashes = %d,\n"
	   "     Last_deleted_arv_num = %d, has_logging_been_skipped = %d,\n"
	   "     bkup_lsa: level0 = %lld|%d, level1 = %lld|%d, level2 = %lld|%d,\n     Log_prefix = %s\n",
	   (long long int) log_header_p->nxarv_pageid, log_header_p->nxarv_phy_pageid, log_header_p->nxarv_num,
	   log_header_p->last_arv_num_for_syscrashes, log_header_p->last_deleted_arv_num,
	   log_header_p->has_logging_been_skipped, LSA_AS_ARGS (&log_header_p->bkup_level0_lsa),
	   LSA_AS_ARGS (&log_header_p->bkup_level1_lsa), LSA_AS_ARGS (&log_header_p->bkup_level2_lsa),
	   log_header_p->prefix_name);
}

static LOG_PAGE *
log_dump_record_undoredo (THREAD_ENTRY * thread_p, FILE * out_fp, LOG_LSA * log_lsa, LOG_PAGE * log_page_p,
			  LOG_ZIP * log_zip_p)
{
  LOG_REC_UNDOREDO *undoredo;
  int undo_length;
  int redo_length;
  LOG_RCVINDEX rcvindex;

  /* Read the DATA HEADER */
  LOG_READ_ADVANCE_WHEN_DOESNT_FIT (thread_p, sizeof (*undoredo), log_lsa, log_page_p);
  undoredo = (LOG_REC_UNDOREDO *) ((char *) log_page_p->area + log_lsa->offset);
  fprintf (out_fp, ", Recv_index = %s, \n", rv_rcvindex_string (undoredo->data.rcvindex));
  fprintf (out_fp,
	   "     Volid = %d Pageid = %d Offset = %d,\n     Undo(Before) length = %d, Redo(After) length = %d,\n",
	   undoredo->data.volid, undoredo->data.pageid, undoredo->data.offset, (int) GET_ZIP_LEN (undoredo->ulength),
	   (int) GET_ZIP_LEN (undoredo->rlength));

  undo_length = undoredo->ulength;
  redo_length = undoredo->rlength;
  rcvindex = undoredo->data.rcvindex;

  LOG_READ_ADD_ALIGN (thread_p, sizeof (*undoredo), log_lsa, log_page_p);
  /* Print UNDO(BEFORE) DATA */
  fprintf (out_fp, "-->> Undo (Before) Data:\n");
  log_dump_data (thread_p, out_fp, undo_length, log_lsa, log_page_p, RV_fun[rcvindex].dump_undofun, log_zip_p);
  /* Print REDO (AFTER) DATA */
  fprintf (out_fp, "-->> Redo (After) Data:\n");
  log_dump_data (thread_p, out_fp, redo_length, log_lsa, log_page_p, RV_fun[rcvindex].dump_redofun, log_zip_p);

  return log_page_p;
}

static LOG_PAGE *
log_dump_record_undo (THREAD_ENTRY * thread_p, FILE * out_fp, LOG_LSA * log_lsa, LOG_PAGE * log_page_p,
		      LOG_ZIP * log_zip_p)
{
  LOG_REC_UNDO *undo;
  int undo_length;
  LOG_RCVINDEX rcvindex;

  /* Read the DATA HEADER */
  LOG_READ_ADVANCE_WHEN_DOESNT_FIT (thread_p, sizeof (*undo), log_lsa, log_page_p);
  undo = (LOG_REC_UNDO *) ((char *) log_page_p->area + log_lsa->offset);

  fprintf (out_fp, ", Recv_index = %s,\n", rv_rcvindex_string (undo->data.rcvindex));
  fprintf (out_fp, "     Volid = %d Pageid = %d Offset = %d,\n     Undo (Before) length = %d,\n", undo->data.volid,
	   undo->data.pageid, undo->data.offset, (int) GET_ZIP_LEN (undo->length));

  undo_length = undo->length;
  rcvindex = undo->data.rcvindex;
  LOG_READ_ADD_ALIGN (thread_p, sizeof (*undo), log_lsa, log_page_p);

  /* Print UNDO(BEFORE) DATA */
  fprintf (out_fp, "-->> Undo (Before) Data:\n");
  log_dump_data (thread_p, out_fp, undo_length, log_lsa, log_page_p, RV_fun[rcvindex].dump_undofun, log_zip_p);

  return log_page_p;
}

static LOG_PAGE *
log_dump_record_redo (THREAD_ENTRY * thread_p, FILE * out_fp, LOG_LSA * log_lsa, LOG_PAGE * log_page_p,
		      LOG_ZIP * log_zip_p)
{
  LOG_REC_REDO *redo;
  int redo_length;
  LOG_RCVINDEX rcvindex;

  /* Read the DATA HEADER */
  LOG_READ_ADVANCE_WHEN_DOESNT_FIT (thread_p, sizeof (*redo), log_lsa, log_page_p);
  redo = (LOG_REC_REDO *) ((char *) log_page_p->area + log_lsa->offset);

  fprintf (out_fp, ", Recv_index = %s,\n", rv_rcvindex_string (redo->data.rcvindex));
  fprintf (out_fp, "     Volid = %d Pageid = %d Offset = %d,\n     Redo (After) length = %d,\n", redo->data.volid,
	   redo->data.pageid, redo->data.offset, (int) GET_ZIP_LEN (redo->length));

  redo_length = redo->length;
  rcvindex = redo->data.rcvindex;
  LOG_READ_ADD_ALIGN (thread_p, sizeof (*redo), log_lsa, log_page_p);

  /* Print REDO(AFTER) DATA */
  fprintf (out_fp, "-->> Redo (After) Data:\n");
  log_dump_data (thread_p, out_fp, redo_length, log_lsa, log_page_p, RV_fun[rcvindex].dump_redofun, log_zip_p);

  return log_page_p;
}

static LOG_PAGE *
log_dump_record_mvcc_undoredo (THREAD_ENTRY * thread_p, FILE * out_fp, LOG_LSA * log_lsa, LOG_PAGE * log_page_p,
			       LOG_ZIP * log_zip_p)
{
  LOG_REC_MVCC_UNDOREDO *mvcc_undoredo;
  int undo_length;
  int redo_length;
  LOG_RCVINDEX rcvindex;

  /* Read the DATA HEADER */
  LOG_READ_ADVANCE_WHEN_DOESNT_FIT (thread_p, sizeof (*mvcc_undoredo), log_lsa, log_page_p);
  mvcc_undoredo = (LOG_REC_MVCC_UNDOREDO *) ((char *) log_page_p->area + log_lsa->offset);
  fprintf (out_fp, ", Recv_index = %s, \n", rv_rcvindex_string (mvcc_undoredo->undoredo.data.rcvindex));
  fprintf (out_fp,
	   "     Volid = %d Pageid = %d Offset = %d,\n     Undo(Before) length = %d, Redo(After) length = %d,\n",
	   mvcc_undoredo->undoredo.data.volid, mvcc_undoredo->undoredo.data.pageid, mvcc_undoredo->undoredo.data.offset,
	   (int) GET_ZIP_LEN (mvcc_undoredo->undoredo.ulength), (int) GET_ZIP_LEN (mvcc_undoredo->undoredo.rlength));
  fprintf (out_fp, "     MVCCID = %llu, \n     Prev_mvcc_op_log_lsa = %lld|%d, \n     VFID = (%d, %d)",
	   (long long int) mvcc_undoredo->mvccid,
	   (long long int) mvcc_undoredo->vacuum_info.prev_mvcc_op_log_lsa.pageid,
	   (int) mvcc_undoredo->vacuum_info.prev_mvcc_op_log_lsa.offset, mvcc_undoredo->vacuum_info.vfid.volid,
	   mvcc_undoredo->vacuum_info.vfid.fileid);

  undo_length = mvcc_undoredo->undoredo.ulength;
  redo_length = mvcc_undoredo->undoredo.rlength;
  rcvindex = mvcc_undoredo->undoredo.data.rcvindex;

  LOG_READ_ADD_ALIGN (thread_p, sizeof (*mvcc_undoredo), log_lsa, log_page_p);
  /* Print UNDO(BEFORE) DATA */
  fprintf (out_fp, "-->> Undo (Before) Data:\n");
  log_dump_data (thread_p, out_fp, undo_length, log_lsa, log_page_p, RV_fun[rcvindex].dump_undofun, log_zip_p);
  /* Print REDO (AFTER) DATA */
  fprintf (out_fp, "-->> Redo (After) Data:\n");
  log_dump_data (thread_p, out_fp, redo_length, log_lsa, log_page_p, RV_fun[rcvindex].dump_redofun, log_zip_p);

  return log_page_p;
}

static LOG_PAGE *
log_dump_record_mvcc_undo (THREAD_ENTRY * thread_p, FILE * out_fp, LOG_LSA * log_lsa, LOG_PAGE * log_page_p,
			   LOG_ZIP * log_zip_p)
{
  LOG_REC_MVCC_UNDO *mvcc_undo;
  int undo_length;
  LOG_RCVINDEX rcvindex;

  /* Read the DATA HEADER */
  LOG_READ_ADVANCE_WHEN_DOESNT_FIT (thread_p, sizeof (*mvcc_undo), log_lsa, log_page_p);
  mvcc_undo = (LOG_REC_MVCC_UNDO *) ((char *) log_page_p->area + log_lsa->offset);

  fprintf (out_fp, ", Recv_index = %s,\n", rv_rcvindex_string (mvcc_undo->undo.data.rcvindex));
  fprintf (out_fp, "     Volid = %d Pageid = %d Offset = %d,\n     Undo (Before) length = %d,\n",
	   mvcc_undo->undo.data.volid, mvcc_undo->undo.data.pageid, mvcc_undo->undo.data.offset,
	   (int) GET_ZIP_LEN (mvcc_undo->undo.length));
  fprintf (out_fp, "     MVCCID = %llu, \n     Prev_mvcc_op_log_lsa = %lld|%d, \n     VFID = (%d, %d)",
	   (long long int) mvcc_undo->mvccid, (long long int) mvcc_undo->vacuum_info.prev_mvcc_op_log_lsa.pageid,
	   (int) mvcc_undo->vacuum_info.prev_mvcc_op_log_lsa.offset, mvcc_undo->vacuum_info.vfid.volid,
	   mvcc_undo->vacuum_info.vfid.fileid);

  undo_length = mvcc_undo->undo.length;
  rcvindex = mvcc_undo->undo.data.rcvindex;
  LOG_READ_ADD_ALIGN (thread_p, sizeof (*mvcc_undo), log_lsa, log_page_p);

  /* Print UNDO(BEFORE) DATA */
  fprintf (out_fp, "-->> Undo (Before) Data:\n");
  log_dump_data (thread_p, out_fp, undo_length, log_lsa, log_page_p, RV_fun[rcvindex].dump_undofun, log_zip_p);

  return log_page_p;
}

static LOG_PAGE *
log_dump_record_mvcc_redo (THREAD_ENTRY * thread_p, FILE * out_fp, LOG_LSA * log_lsa, LOG_PAGE * log_page_p,
			   LOG_ZIP * log_zip_p)
{
  LOG_REC_MVCC_REDO *mvcc_redo;
  int redo_length;
  LOG_RCVINDEX rcvindex;

  /* Read the DATA HEADER */
  LOG_READ_ADVANCE_WHEN_DOESNT_FIT (thread_p, sizeof (*mvcc_redo), log_lsa, log_page_p);
  mvcc_redo = (LOG_REC_MVCC_REDO *) ((char *) log_page_p->area + log_lsa->offset);

  fprintf (out_fp, ", Recv_index = %s,\n", rv_rcvindex_string (mvcc_redo->redo.data.rcvindex));
  fprintf (out_fp, "     Volid = %d Pageid = %d Offset = %d,\n     Redo (After) length = %d,\n",
	   mvcc_redo->redo.data.volid, mvcc_redo->redo.data.pageid, mvcc_redo->redo.data.offset,
	   (int) GET_ZIP_LEN (mvcc_redo->redo.length));
  fprintf (out_fp, "     MVCCID = %llu, \n", (long long int) mvcc_redo->mvccid);

  redo_length = mvcc_redo->redo.length;
  rcvindex = mvcc_redo->redo.data.rcvindex;
  LOG_READ_ADD_ALIGN (thread_p, sizeof (*mvcc_redo), log_lsa, log_page_p);

  /* Print REDO(AFTER) DATA */
  fprintf (out_fp, "-->> Redo (After) Data:\n");
  log_dump_data (thread_p, out_fp, redo_length, log_lsa, log_page_p, RV_fun[rcvindex].dump_redofun, log_zip_p);

  return log_page_p;
}

static LOG_PAGE *
log_dump_record_postpone (THREAD_ENTRY * thread_p, FILE * out_fp, LOG_LSA * log_lsa, LOG_PAGE * log_page_p)
{
  LOG_REC_RUN_POSTPONE *run_posp;
  int redo_length;
  LOG_RCVINDEX rcvindex;

  /* Read the DATA HEADER */
  LOG_READ_ADVANCE_WHEN_DOESNT_FIT (thread_p, sizeof (*run_posp), log_lsa, log_page_p);
  run_posp = (LOG_REC_RUN_POSTPONE *) ((char *) log_page_p->area + log_lsa->offset);
  fprintf (out_fp, ", Recv_index = %s,\n", rv_rcvindex_string (run_posp->data.rcvindex));
  fprintf (out_fp,
	   "     Volid = %d Pageid = %d Offset = %d,\n     Run postpone (Redo/After) length = %d, corresponding"
	   " to\n         Postpone record with LSA = %lld|%d\n", run_posp->data.volid, run_posp->data.pageid,
	   run_posp->data.offset, run_posp->length, LSA_AS_ARGS (&run_posp->ref_lsa));

  redo_length = run_posp->length;
  rcvindex = run_posp->data.rcvindex;
  LOG_READ_ADD_ALIGN (thread_p, sizeof (*run_posp), log_lsa, log_page_p);

  /* Print RUN POSTPONE (REDO/AFTER) DATA */
  fprintf (out_fp, "-->> Run Postpone (Redo/After) Data:\n");
  log_dump_data (thread_p, out_fp, redo_length, log_lsa, log_page_p, RV_fun[rcvindex].dump_redofun, NULL);

  return log_page_p;
}

static LOG_PAGE *
log_dump_record_dbout_redo (THREAD_ENTRY * thread_p, FILE * out_fp, LOG_LSA * log_lsa, LOG_PAGE * log_page_p)
{
  LOG_REC_DBOUT_REDO *dbout_redo;
  int redo_length;
  LOG_RCVINDEX rcvindex;

  /* Read the data header */
  LOG_READ_ADVANCE_WHEN_DOESNT_FIT (thread_p, sizeof (*dbout_redo), log_lsa, log_page_p);
  dbout_redo = ((LOG_REC_DBOUT_REDO *) ((char *) log_page_p->area + log_lsa->offset));

  redo_length = dbout_redo->length;
  rcvindex = dbout_redo->rcvindex;

  fprintf (out_fp, ", Recv_index = %s, Length = %d,\n", rv_rcvindex_string (rcvindex), redo_length);

  LOG_READ_ADD_ALIGN (thread_p, sizeof (*dbout_redo), log_lsa, log_page_p);

  /* Print Database External DATA */
  fprintf (out_fp, "-->> Database external Data:\n");
  log_dump_data (thread_p, out_fp, redo_length, log_lsa, log_page_p, RV_fun[rcvindex].dump_redofun, NULL);

  return log_page_p;
}

static LOG_PAGE *
log_dump_record_compensate (THREAD_ENTRY * thread_p, FILE * out_fp, LOG_LSA * log_lsa, LOG_PAGE * log_page_p)
{
  LOG_REC_COMPENSATE *compensate;
  int length_compensate;
  LOG_RCVINDEX rcvindex;

  /* Read the DATA HEADER */
  LOG_READ_ADVANCE_WHEN_DOESNT_FIT (thread_p, sizeof (*compensate), log_lsa, log_page_p);
  compensate = (LOG_REC_COMPENSATE *) ((char *) log_page_p->area + log_lsa->offset);

  fprintf (out_fp, ", Recv_index = %s,\n", rv_rcvindex_string (compensate->data.rcvindex));
  fprintf (out_fp, "     Volid = %d Pageid = %d Offset = %d,\n     Compensate length = %d, Next_to_UNDO = %lld|%d\n",
	   compensate->data.volid, compensate->data.pageid, compensate->data.offset, compensate->length,
	   LSA_AS_ARGS (&compensate->undo_nxlsa));

  length_compensate = compensate->length;
  rcvindex = compensate->data.rcvindex;
  LOG_READ_ADD_ALIGN (thread_p, sizeof (*compensate), log_lsa, log_page_p);

  /* Print COMPENSATE DATA */
  fprintf (out_fp, "-->> Compensate Data:\n");
  log_dump_data (thread_p, out_fp, length_compensate, log_lsa, log_page_p, RV_fun[rcvindex].dump_undofun, NULL);

  return log_page_p;
}

static LOG_PAGE *
log_dump_record_commit_postpone (THREAD_ENTRY * thread_p, FILE * out_fp, LOG_LSA * log_lsa, LOG_PAGE * log_page_p)
{
  LOG_REC_START_POSTPONE *start_posp;

  /* Read the DATA HEADER */
  LOG_READ_ADVANCE_WHEN_DOESNT_FIT (thread_p, sizeof (*start_posp), log_lsa, log_page_p);
  start_posp = (LOG_REC_START_POSTPONE *) ((char *) log_page_p->area + log_lsa->offset);
  fprintf (out_fp, ", First postpone record at before or after Page = %lld and offset = %d\n",
	   LSA_AS_ARGS (&start_posp->posp_lsa));

  return log_page_p;
}

static LOG_PAGE *
log_dump_record_transaction_finish (THREAD_ENTRY * thread_p, FILE * out_fp, LOG_LSA * log_lsa, LOG_PAGE * log_page_p)
{
  LOG_REC_DONETIME *donetime;
  char time_val[CTIME_MAX];

  /* Read the DATA HEADER */
  LOG_READ_ADVANCE_WHEN_DOESNT_FIT (thread_p, sizeof (*donetime), log_lsa, log_page_p);
  donetime = (LOG_REC_DONETIME *) ((char *) log_page_p->area + log_lsa->offset);
  const time_t tmp_time = util_msec_to_sec (donetime->at_time);
  (void) ctime_r (&tmp_time, time_val);
  fprintf (out_fp, ",\n     Transaction finish time at = %s\n", time_val);

  return log_page_p;
}

static LOG_PAGE *
log_dump_record_replication (THREAD_ENTRY * thread_p, FILE * out_fp, LOG_LSA * log_lsa, LOG_PAGE * log_page_p)
{
  LOG_REC_REPLICATION *repl_log;
  int length;
  const char *type;
  void (*dump_function) (FILE *, int, void *);

  LOG_READ_ADVANCE_WHEN_DOESNT_FIT (thread_p, sizeof (*repl_log), log_lsa, log_page_p);
  repl_log = (LOG_REC_REPLICATION *) ((char *) log_page_p->area + log_lsa->offset);
  fprintf (out_fp, ", Target log lsa = %lld|%d\n", LSA_AS_ARGS (&repl_log->lsa));
  length = repl_log->length;

  LOG_READ_ADD_ALIGN (thread_p, sizeof (*repl_log), log_lsa, log_page_p);

  switch (repl_log->rcvindex)
    {
    case RVREPL_DATA_INSERT:
      type = "RVREPL_DATA_INSERT";
      dump_function = log_repl_data_dump;
      break;
    case RVREPL_DATA_UPDATE_START:
      type = "RVREPL_DATA_UPDATE_START";
      dump_function = log_repl_data_dump;
      break;
    case RVREPL_DATA_UPDATE:
      type = "RVREPL_DATA_UPDATE";
      dump_function = log_repl_data_dump;
      break;
    case RVREPL_DATA_UPDATE_END:
      type = "RVREPL_DATA_UPDATE_END";
      dump_function = log_repl_data_dump;
      break;
    case RVREPL_DATA_DELETE:
      type = "RVREPL_DATA_DELETE";
      dump_function = log_repl_data_dump;
      break;
    default:
      type = "RVREPL_SCHEMA";
      dump_function = log_repl_schema_dump;
      break;
    }
  fprintf (out_fp, "T[%s] ", type);

  log_dump_data (thread_p, out_fp, length, log_lsa, log_page_p, dump_function, NULL);
  return log_page_p;
}

/*
 * log_dump_record_sysop_start_postpone () - dump system op start postpone log record
 *
 * return              : log page
 * thread_p (in)       : thread entry
 * out_fp (in/out)     : dump output
 * log_lsa (in/out)    : log lsa
 * log_page_p (in/out) : log page
 * log_zip_p (in/out)  : log unzip
 */
static LOG_PAGE *
log_dump_record_sysop_start_postpone (THREAD_ENTRY * thread_p, FILE * out_fp, LOG_LSA * log_lsa, LOG_PAGE * log_page_p,
				      LOG_ZIP * log_zip_p)
{
  LOG_REC_SYSOP_START_POSTPONE sysop_start_postpone;

  /* Read the DATA HEADER */
  LOG_READ_ADVANCE_WHEN_DOESNT_FIT (thread_p, sizeof (sysop_start_postpone), log_lsa, log_page_p);
  sysop_start_postpone = *((LOG_REC_SYSOP_START_POSTPONE *) ((char *) log_page_p->area + log_lsa->offset));

  (void) log_dump_record_sysop_end_internal (thread_p, &sysop_start_postpone.sysop_end, log_lsa, log_page_p, log_zip_p,
					     out_fp);
  fprintf (out_fp, "     postpone_lsa = %lld|%d \n", LSA_AS_ARGS (&sysop_start_postpone.posp_lsa));

  return log_page_p;
}

/*
 * log_dump_record_sysop_end_internal () - dump sysop end log record types
 *
 * return              : log page
 * thread_p (in)       : thread entry
 * sysop_end (in)      : system op end log record
 * log_lsa (in/out)    : LSA of undo data (logical undo only)
 * log_page_p (in/out) : page of undo data (logical undo only)
 * log_zip_p (in/out)  : log unzip
 * out_fp (in/out)     : dump output
 */
static LOG_PAGE *
log_dump_record_sysop_end_internal (THREAD_ENTRY * thread_p, LOG_REC_SYSOP_END * sysop_end, LOG_LSA * log_lsa,
				    LOG_PAGE * log_page_p, LOG_ZIP * log_zip_p, FILE * out_fp)
{
  int undo_length;
  LOG_RCVINDEX rcvindex;

  fprintf (out_fp, ",\n     Prev parent LSA = %lld|%d, Prev_topresult_lsa = %lld|%d, %s \n",
	   LSA_AS_ARGS (&sysop_end->lastparent_lsa), LSA_AS_ARGS (&sysop_end->prv_topresult_lsa),
	   log_sysop_end_type_string (sysop_end->type));
  switch (sysop_end->type)
    {
    case LOG_SYSOP_END_ABORT:
    case LOG_SYSOP_END_COMMIT:
      /* nothing else to print */
      break;
    case LOG_SYSOP_END_LOGICAL_COMPENSATE:
      fprintf (out_fp, "     compansate_lsa = %lld|%d \n", LSA_AS_ARGS (&sysop_end->compensate_lsa));
      break;
    case LOG_SYSOP_END_LOGICAL_RUN_POSTPONE:
      fprintf (out_fp, "     run_postpone_lsa = %lld|%d, postpone = %s \n",
	       LSA_AS_ARGS (&sysop_end->run_postpone.postpone_lsa),
	       sysop_end->run_postpone.is_sysop_postpone ? "sysop" : "transaction");
      break;
    case LOG_SYSOP_END_LOGICAL_UNDO:
      assert (log_lsa != NULL && log_page_p != NULL && log_zip_p != NULL);

      fprintf (out_fp, ", Recv_index = %s,\n", rv_rcvindex_string (sysop_end->undo.data.rcvindex));
      fprintf (out_fp, "     Volid = %d Pageid = %d Offset = %d,\n     Undo (Before) length = %d,\n",
	       sysop_end->undo.data.volid, sysop_end->undo.data.pageid, sysop_end->undo.data.offset,
	       (int) GET_ZIP_LEN (sysop_end->undo.length));

      undo_length = sysop_end->undo.length;
      rcvindex = sysop_end->undo.data.rcvindex;
      LOG_READ_ADD_ALIGN (thread_p, sizeof (*sysop_end), log_lsa, log_page_p);
      log_dump_data (thread_p, out_fp, undo_length, log_lsa, log_page_p, RV_fun[rcvindex].dump_undofun, log_zip_p);
      break;
    case LOG_SYSOP_END_LOGICAL_MVCC_UNDO:
      assert (log_lsa != NULL && log_page_p != NULL && log_zip_p != NULL);

      fprintf (out_fp, ", Recv_index = %s,\n", rv_rcvindex_string (sysop_end->mvcc_undo.undo.data.rcvindex));
      fprintf (out_fp, "     Volid = %d Pageid = %d Offset = %d,\n     Undo (Before) length = %d,\n",
	       sysop_end->mvcc_undo.undo.data.volid, sysop_end->mvcc_undo.undo.data.pageid,
	       sysop_end->mvcc_undo.undo.data.offset, (int) GET_ZIP_LEN (sysop_end->mvcc_undo.undo.length));
      fprintf (out_fp, "     MVCCID = %llu, \n     Prev_mvcc_op_log_lsa = %lld|%d, \n     VFID = (%d, %d)",
	       (unsigned long long int) sysop_end->mvcc_undo.mvccid,
	       LSA_AS_ARGS (&sysop_end->mvcc_undo.vacuum_info.prev_mvcc_op_log_lsa),
	       VFID_AS_ARGS (&sysop_end->mvcc_undo.vacuum_info.vfid));

      undo_length = sysop_end->mvcc_undo.undo.length;
      rcvindex = sysop_end->mvcc_undo.undo.data.rcvindex;
      LOG_READ_ADD_ALIGN (thread_p, sizeof (*sysop_end), log_lsa, log_page_p);
      log_dump_data (thread_p, out_fp, undo_length, log_lsa, log_page_p, RV_fun[rcvindex].dump_undofun, log_zip_p);
      break;
    default:
      assert (false);
      break;
    }
  return log_page_p;
}

/*
 * log_dump_record_sysop_end () - Dump sysop end log record types. Side-effect: log_lsa and log_page_p will be
 *				  positioned after the log record.
 *
 * return	       : NULL if something bad happens, pointer to log page otherwise.
 * thread_p (in)       : Thread entry.
 * log_lsa (in/out)    : in - LSA of log record, out - LSA after log record.
 * log_page_p (in/out) : in - page of log record, out - page after log record.
 * log_zip_p (in)      : Unzip context.
 * out_fp (in/out)     : Dump output.
 */
static LOG_PAGE *
log_dump_record_sysop_end (THREAD_ENTRY * thread_p, LOG_LSA * log_lsa, LOG_PAGE * log_page_p, LOG_ZIP * log_zip_p,
			   FILE * out_fp)
{
  LOG_REC_SYSOP_END *sysop_end;

  LOG_READ_ADVANCE_WHEN_DOESNT_FIT (thread_p, sizeof (*sysop_end), log_lsa, log_page_p);
  sysop_end = (LOG_REC_SYSOP_END *) ((char *) log_page_p->area + log_lsa->offset);

  log_dump_record_sysop_end_internal (thread_p, sysop_end, log_lsa, log_page_p, log_zip_p, out_fp);

  return log_page_p;
}

static LOG_PAGE *
log_dump_record_save_point (THREAD_ENTRY * thread_p, FILE * out_fp, LOG_LSA * log_lsa, LOG_PAGE * log_page_p)
{
  LOG_REC_SAVEPT *savept;
  int length_save_point;

  /* Read the DATA HEADER */
  LOG_READ_ADVANCE_WHEN_DOESNT_FIT (thread_p, sizeof (*savept), log_lsa, log_page_p);
  savept = (LOG_REC_SAVEPT *) ((char *) log_page_p->area + log_lsa->offset);

  fprintf (out_fp, ", Prev_savept_Lsa = %lld|%d, length = %d,\n", LSA_AS_ARGS (&savept->prv_savept), savept->length);

  length_save_point = savept->length;
  LOG_READ_ADD_ALIGN (thread_p, sizeof (*savept), log_lsa, log_page_p);

  /* Print savept name */
  fprintf (out_fp, "     Savept Name =");
  log_dump_data (thread_p, out_fp, length_save_point, log_lsa, log_page_p, log_hexa_dump, NULL);

  return log_page_p;
}

static LOG_PAGE *
log_dump_record_2pc_prepare_commit (THREAD_ENTRY * thread_p, FILE * out_fp, LOG_LSA * log_lsa, LOG_PAGE * log_page_p)
{
  LOG_REC_2PC_PREPCOMMIT *prepared;
  unsigned int nobj_locks;
  int size;

  /* Get the DATA HEADER */
  LOG_READ_ADVANCE_WHEN_DOESNT_FIT (thread_p, sizeof (*prepared), log_lsa, log_page_p);
  prepared = (LOG_REC_2PC_PREPCOMMIT *) ((char *) log_page_p->area + log_lsa->offset);

  fprintf (out_fp, ", Client_name = %s, Gtrid = %d, Num objlocks = %u\n", prepared->user_name, prepared->gtrid,
	   prepared->num_object_locks);

  nobj_locks = prepared->num_object_locks;

  LOG_READ_ADD_ALIGN (thread_p, sizeof (*prepared), log_lsa, log_page_p);

  /* Dump global transaction user information */
  if (prepared->gtrinfo_length > 0)
    {
      log_dump_data (thread_p, out_fp, prepared->gtrinfo_length, log_lsa, log_page_p, log_2pc_dump_gtrinfo, NULL);
    }

  /* Dump object locks */
  if (nobj_locks > 0)
    {
      size = nobj_locks * sizeof (LK_ACQOBJ_LOCK);
      log_dump_data (thread_p, out_fp, size, log_lsa, log_page_p, log_2pc_dump_acqobj_locks, NULL);
    }

  return log_page_p;
}

static LOG_PAGE *
log_dump_record_2pc_start (THREAD_ENTRY * thread_p, FILE * out_fp, LOG_LSA * log_lsa, LOG_PAGE * log_page_p)
{
  LOG_REC_2PC_START *start_2pc;	/* Start log record of 2PC protocol */

  /* Get the DATA HEADER */
  LOG_READ_ADVANCE_WHEN_DOESNT_FIT (thread_p, sizeof (*start_2pc), log_lsa, log_page_p);
  start_2pc = (LOG_REC_2PC_START *) ((char *) log_page_p->area + log_lsa->offset);

  /* Initilize the coordinator information */
  fprintf (out_fp, "  Client_name = %s, Gtrid = %d,  Num_participants = %d", start_2pc->user_name, start_2pc->gtrid,
	   start_2pc->num_particps);

  LOG_READ_ADD_ALIGN (thread_p, sizeof (*start_2pc), log_lsa, log_page_p);
  /* Read in the participants info. block from the log */
  log_dump_data (thread_p, out_fp, (start_2pc->particp_id_length * start_2pc->num_particps), log_lsa, log_page_p,
		 log_2pc_dump_participants, NULL);

  return log_page_p;
}

static LOG_PAGE *
log_dump_record_2pc_acknowledgement (THREAD_ENTRY * thread_p, FILE * out_fp, LOG_LSA * log_lsa, LOG_PAGE * log_page_p)
{
  LOG_REC_2PC_PARTICP_ACK *received_ack;	/* ack log record of 2pc protocol */

  /* Get the DATA HEADER */
  LOG_READ_ADVANCE_WHEN_DOESNT_FIT (thread_p, sizeof (*received_ack), log_lsa, log_page_p);
  received_ack = ((LOG_REC_2PC_PARTICP_ACK *) ((char *) log_page_p->area + log_lsa->offset));
  fprintf (out_fp, "  Participant index = %d\n", received_ack->particp_index);

  return log_page_p;
}

static LOG_PAGE *
log_dump_record_ha_server_state (THREAD_ENTRY * thread_p, FILE * out_fp, LOG_LSA * log_lsa, LOG_PAGE * log_page_p)
{
  LOG_REC_HA_SERVER_STATE *ha_server_state;

  /* Get the DATA HEADER */
  LOG_READ_ADVANCE_WHEN_DOESNT_FIT (thread_p, sizeof (*ha_server_state), log_lsa, log_page_p);
  ha_server_state = ((LOG_REC_HA_SERVER_STATE *) ((char *) log_page_p->area + log_lsa->offset));
  fprintf (out_fp, "  HA server state = %d\n", ha_server_state->state);

  return log_page_p;
}

static LOG_PAGE *
log_dump_record_supplemental_info (THREAD_ENTRY * thread_p, FILE * out_fp, LOG_LSA * log_lsa, LOG_PAGE * log_page_p)
{
  LOG_REC_SUPPLEMENT *supplement;

  /* Get the DATA HEADER */
  LOG_READ_ADVANCE_WHEN_DOESNT_FIT (thread_p, sizeof (*supplement), log_lsa, log_page_p);
  supplement = ((LOG_REC_SUPPLEMENT *) ((char *) log_page_p->area + log_lsa->offset));
  fprintf (out_fp, "  SUPPLEMENT TYPE = %d\n", supplement->rec_type);

  return log_page_p;
}

static LOG_PAGE *
log_dump_record (THREAD_ENTRY * thread_p, FILE * out_fp, LOG_RECTYPE record_type, LOG_LSA * log_lsa,
		 LOG_PAGE * log_page_p, LOG_ZIP * log_zip_p)
{
  switch (record_type)
    {
    case LOG_UNDOREDO_DATA:
    case LOG_DIFF_UNDOREDO_DATA:
      log_page_p = log_dump_record_undoredo (thread_p, out_fp, log_lsa, log_page_p, log_zip_p);
      break;

    case LOG_UNDO_DATA:
      log_page_p = log_dump_record_undo (thread_p, out_fp, log_lsa, log_page_p, log_zip_p);
      break;

    case LOG_REDO_DATA:
    case LOG_POSTPONE:
      log_page_p = log_dump_record_redo (thread_p, out_fp, log_lsa, log_page_p, log_zip_p);
      break;

    case LOG_MVCC_UNDOREDO_DATA:
    case LOG_MVCC_DIFF_UNDOREDO_DATA:
      log_page_p = log_dump_record_mvcc_undoredo (thread_p, out_fp, log_lsa, log_page_p, log_zip_p);
      break;

    case LOG_MVCC_UNDO_DATA:
      log_page_p = log_dump_record_mvcc_undo (thread_p, out_fp, log_lsa, log_page_p, log_zip_p);
      break;

    case LOG_MVCC_REDO_DATA:
      log_page_p = log_dump_record_mvcc_redo (thread_p, out_fp, log_lsa, log_page_p, log_zip_p);
      break;

    case LOG_RUN_POSTPONE:
      log_page_p = log_dump_record_postpone (thread_p, out_fp, log_lsa, log_page_p);
      break;

    case LOG_DBEXTERN_REDO_DATA:
      log_page_p = log_dump_record_dbout_redo (thread_p, out_fp, log_lsa, log_page_p);
      break;

    case LOG_COMPENSATE:
      log_page_p = log_dump_record_compensate (thread_p, out_fp, log_lsa, log_page_p);
      break;

    case LOG_COMMIT_WITH_POSTPONE:
      log_page_p = log_dump_record_commit_postpone (thread_p, out_fp, log_lsa, log_page_p);
      break;

    case LOG_WILL_COMMIT:
      fprintf (out_fp, "\n");
      break;

    case LOG_COMMIT:
    case LOG_ABORT:
      log_page_p = log_dump_record_transaction_finish (thread_p, out_fp, log_lsa, log_page_p);
      break;

    case LOG_REPLICATION_DATA:
    case LOG_REPLICATION_STATEMENT:
      log_page_p = log_dump_record_replication (thread_p, out_fp, log_lsa, log_page_p);
      break;

    case LOG_SYSOP_START_POSTPONE:
      log_page_p = log_dump_record_sysop_start_postpone (thread_p, out_fp, log_lsa, log_page_p, log_zip_p);
      break;

    case LOG_SYSOP_END:
      log_page_p = log_dump_record_sysop_end (thread_p, log_lsa, log_page_p, log_zip_p, out_fp);
      break;

    case LOG_SAVEPOINT:
      log_page_p = log_dump_record_save_point (thread_p, out_fp, log_lsa, log_page_p);
      break;

    case LOG_2PC_PREPARE:
      log_page_p = log_dump_record_2pc_prepare_commit (thread_p, out_fp, log_lsa, log_page_p);
      break;

    case LOG_2PC_START:
      log_page_p = log_dump_record_2pc_start (thread_p, out_fp, log_lsa, log_page_p);
      break;

    case LOG_2PC_RECV_ACK:
      log_page_p = log_dump_record_2pc_acknowledgement (thread_p, out_fp, log_lsa, log_page_p);
      break;

    case LOG_DUMMY_HA_SERVER_STATE:
      log_page_p = log_dump_record_ha_server_state (thread_p, out_fp, log_lsa, log_page_p);
      break;

    case LOG_SUPPLEMENTAL_INFO:
      log_page_p = log_dump_record_supplemental_info (thread_p, out_fp, log_lsa, log_page_p);
      break;

<<<<<<< HEAD
=======
    case LOG_START_CHKPT:
>>>>>>> 5f103c06
    case LOG_2PC_COMMIT_DECISION:
    case LOG_2PC_ABORT_DECISION:
    case LOG_2PC_COMMIT_INFORM_PARTICPS:
    case LOG_2PC_ABORT_INFORM_PARTICPS:
    case LOG_SYSOP_ATOMIC_START:
    case LOG_DUMMY_HEAD_POSTPONE:
    case LOG_DUMMY_CRASH_RECOVERY:
    case LOG_DUMMY_OVF_RECORD:
    case LOG_DUMMY_GENERIC:
      fprintf (out_fp, "\n");
      /* That is all for this kind of log record */
      break;

    case LOG_END_OF_LOG:
      if (!logpb_is_page_in_archive (log_lsa->pageid))
	{
	  fprintf (out_fp, "\n... xxx END OF LOG xxx ...\n");
	}
      break;

    case LOG_SMALLER_LOGREC_TYPE:
    case LOG_LARGER_LOGREC_TYPE:
    default:
      fprintf (out_fp, "log_dump: Unknown record type = %d (%s).\n", record_type, log_to_string (record_type));
      LSA_SET_NULL (log_lsa);
      break;
    }

  return log_page_p;
}

/*
 * xlog_dump - DUMP THE LOG
 *
 * return: nothing
 *
 *   isforward(in): Dump the log forward ?
 *   start_logpageid(in): Start dumping the log at this location
 *   dump_npages(in): Number of pages to dump
 *   desired_tranid(in): Dump entries of only this transaction. If NULL_TRANID,
 *                     dump all.
 *
 * NOTE: Dump a set of log records stored in "dump_npages" starting at
 *              page "start_logpageid" forward (or backward) according to the
 *              value of "isforward". When the value of start_logpageid is
 *              negative, we start either at the beginning or at end of the
 *              log according to the direction of the dump. If the value of
 *              dump_npages is a negative value, dump as many pages as
 *              possible.
 *              This function is used for debugging purposes.
 */
void
xlog_dump (THREAD_ENTRY * thread_p, FILE * out_fp, int isforward, LOG_PAGEID start_logpageid, DKNPAGES dump_npages,
	   TRANID desired_tranid)
{
  LOG_LSA lsa;			/* LSA of log record to dump */
  char log_pgbuf[IO_MAX_PAGE_SIZE + MAX_ALIGNMENT], *aligned_log_pgbuf;
  LOG_PAGE *log_pgptr = NULL;	/* Log page pointer where LSA is located */
  LOG_LSA log_lsa;
  LOG_RECTYPE type;		/* Log record type */
  LOG_RECORD_HEADER *log_rec;	/* Pointer to log record */

  LOG_ZIP *log_dump_ptr = NULL;

  aligned_log_pgbuf = PTR_ALIGN (log_pgbuf, MAX_ALIGNMENT);

  if (out_fp == NULL)
    {
      out_fp = stdout;
    }

  fprintf (out_fp, "**************** DUMP LOGGING INFORMATION ************\n");
  /* Dump the transaction table and the log buffers */

  /* Flush any dirty log page */
  LOG_CS_ENTER (thread_p);

  xlogtb_dump_trantable (thread_p, out_fp);
  logpb_flush_pages_direct (thread_p);
  logpb_flush_header (thread_p);

  /* Now start dumping the log */
  log_dump_header (out_fp, &log_Gl.hdr);

  lsa.pageid = start_logpageid;
  lsa.offset = NULL_OFFSET;

  if (isforward != false)
    {
      /* Forward */
      if (lsa.pageid < 0)
	{
	  lsa.pageid = 0;
	}
      else if (lsa.pageid > log_Gl.hdr.append_lsa.pageid && LOG_ISRESTARTED ())
	{
	  lsa.pageid = log_Gl.hdr.append_lsa.pageid;
	}
    }
  else
    {
      /* Backward */
      if (lsa.pageid < 0 || lsa.pageid > log_Gl.hdr.append_lsa.pageid)
	{
	  log_find_end_log (thread_p, &lsa);
	}
    }

  if (dump_npages > log_Gl.hdr.npages || dump_npages < 0)
    {
      dump_npages = log_Gl.hdr.npages;
    }

  fprintf (out_fp,
	   "\n START DUMPING LOG_RECORDS: %s, start_logpageid = %lld,\n"
	   " Num_pages_to_dump = %d, desired_tranid = %d\n", (isforward ? "Forward" : "Backaward"),
	   (long long int) start_logpageid, dump_npages, desired_tranid);

  LOG_CS_EXIT (thread_p);

  log_pgptr = (LOG_PAGE *) aligned_log_pgbuf;

  if (log_dump_ptr == NULL)
    {
      log_dump_ptr = log_zip_alloc (IO_PAGESIZE);
      if (log_dump_ptr == NULL)
	{
	  fprintf (out_fp, " Error memory alloc... Quit\n");
	  return;
	}
    }

  /* Start dumping all log records following the given direction */
  while (!LSA_ISNULL (&lsa) && dump_npages-- > 0)
    {
      if ((logpb_fetch_page (thread_p, &lsa, LOG_CS_SAFE_READER, log_pgptr)) != NO_ERROR)
	{
	  fprintf (out_fp, " Error reading page %lld... Quit\n", (long long int) lsa.pageid);
	  if (log_dump_ptr != NULL)
	    {
	      log_zip_free (log_dump_ptr);
	    }
	  return;
	}
      /*
       * If offset is missing, it is because we archive an incomplete
       * log record or we start dumping the log not from its first page. We
       * have to find the offset by searching for the next log_record in the page
       */
      if (lsa.offset == NULL_OFFSET && (lsa.offset = log_pgptr->hdr.offset) == NULL_OFFSET)
	{
	  /* Nothing in this page.. */
	  if (lsa.pageid >= log_Gl.hdr.append_lsa.pageid || lsa.pageid <= 0)
	    {
	      LSA_SET_NULL (&lsa);
	    }
	  else
	    {
	      /* We need to dump one more page */
	      lsa.pageid--;
	      dump_npages++;
	    }
	  continue;
	}

      /* Dump all the log records stored in current log page */
      log_lsa.pageid = lsa.pageid;

      while (lsa.pageid == log_lsa.pageid)
	{
	  log_lsa.offset = lsa.offset;
	  log_rec = LOG_GET_LOG_RECORD_HEADER (log_pgptr, &log_lsa);
	  type = log_rec->type;

	  {
	    /*
	     * The following is just for debugging next address calculations
	     */
	    LOG_LSA next_lsa;

	    LSA_COPY (&next_lsa, &lsa);
	    if (log_startof_nxrec (thread_p, &next_lsa, false) == NULL
		|| (!LSA_EQ (&next_lsa, &log_rec->forw_lsa) && !LSA_ISNULL (&log_rec->forw_lsa)))
	      {
		fprintf (out_fp, "\n\n>>>>>****\n");
		fprintf (out_fp, "Guess next address = %lld|%d for LSA = %lld|%d\n",
			 LSA_AS_ARGS (&next_lsa), LSA_AS_ARGS (&lsa));
		fprintf (out_fp, "<<<<<****\n");
	      }
	  }

	  /* Find the next log record to dump .. after current one is dumped */
	  if (isforward != false)
	    {
	      if (LSA_ISNULL (&log_rec->forw_lsa) && type != LOG_END_OF_LOG)
		{
		  if (log_startof_nxrec (thread_p, &lsa, false) == NULL)
		    {
		      fprintf (out_fp, "\n****\n");
		      fprintf (out_fp, "log_dump: Problems finding next record. BYE\n");
		      fprintf (out_fp, "\n****\n");
		      break;
		    }
		}
	      else
		{
		  LSA_COPY (&lsa, &log_rec->forw_lsa);
		}
	      /*
	       * If the next page is NULL_PAGEID and the current page is an archive
	       * page, this is not the end, this situation happens when an incomplete
	       * log record was archived.
	       * Note that we have to set lsa.pageid here since the log_lsa.pageid value
	       * can be changed (e.g., the log record is stored in an archive page
	       * and in an active page. Later, we try to modify it whenever is
	       * possible.
	       */
	      if (LSA_ISNULL (&lsa) && logpb_is_page_in_archive (log_lsa.pageid))
		{
		  lsa.pageid = log_lsa.pageid + 1;
		}
	    }
	  else
	    {
	      LSA_COPY (&lsa, &log_rec->back_lsa);
	    }

	  if (desired_tranid != NULL_TRANID && desired_tranid != log_rec->trid && log_rec->type != LOG_END_OF_LOG)
	    {
	      /* Don't dump this log record... */
	      continue;
	    }

	  fprintf (out_fp,
		   "\nLSA = %3lld|%3d, Forw log = %3lld|%3d, Backw log = %3lld|%3d,\n"
		   "     Trid = %3d, Prev tran logrec = %3lld|%3d\n     Type = %s", (long long int) log_lsa.pageid,
		   (int) log_lsa.offset, (long long int) log_rec->forw_lsa.pageid, (int) log_rec->forw_lsa.offset,
		   (long long int) log_rec->back_lsa.pageid, (int) log_rec->back_lsa.offset, log_rec->trid,
		   (long long int) log_rec->prev_tranlsa.pageid, (int) log_rec->prev_tranlsa.offset,
		   log_to_string (type));

	  if (LSA_ISNULL (&log_rec->forw_lsa) && type != LOG_END_OF_LOG)
	    {
	      /* Incomplete log record... quit */
	      fprintf (out_fp, "\n****\n");
	      fprintf (out_fp, "log_dump: Incomplete log_record.. Quit\n");
	      fprintf (out_fp, "\n****\n");
	      continue;
	    }

	  /* Advance the pointer to dump the type of log record */

	  LOG_READ_ADD_ALIGN (thread_p, sizeof (*log_rec), &log_lsa, log_pgptr);
	  log_pgptr = log_dump_record (thread_p, out_fp, type, &log_lsa, log_pgptr, log_dump_ptr);
	  fflush (out_fp);
	  /*
	   * We can fix the lsa.pageid in the case of log_records without forward
	   * address at this moment.
	   */
	  if (lsa.offset == NULL_OFFSET && lsa.pageid != NULL_PAGEID && lsa.pageid < log_lsa.pageid)
	    {
	      lsa.pageid = log_lsa.pageid;
	    }
	}
    }

  if (log_dump_ptr)
    {
      log_zip_free (log_dump_ptr);
    }

  fprintf (out_fp, "\n FINISH DUMPING LOG_RECORDS \n");
  fprintf (out_fp, "******************************************************\n");
  fflush (out_fp);

  return;
}

/*
 *
 *                     RECOVERY DURING NORMAL PROCESSING
 *
 */

/*
 * log_rollback_record - EXECUTE AN UNDO DURING NORMAL PROCESSING
 *
 * return: nothing
 *
 *   log_lsa(in/out):Log address identifier containing the log record
 *   log_pgptr(in/out): Pointer to page where data starts (Set as a side
 *              effect to the page where data ends)
 *   rcvindex(in): Index to recovery functions
 *   rcv_vpid(in): Address of page to recover
 *   rcv(in/out): Recovery structure for recovery function
 *   tdes(in/out): State structure of transaction undoing data
 *   log_unzip_ptr(in):
 *
 * NOTE: Execute an undo log record during normal rollbacks (i.e.,
 *              other than restart recovery). A compensating log record for
 *              operation page level logging is written by the current
 *              function. For logical level logging, the undo function is
 *              responsible to log a redo record, which is converted into a
 *              compensating record by the log manager.
 *              This function now attempts to repeat an rv function if it
 *              fails in certain ways (e.g. due to deadlock).  This is to
 *              maintain data integrity as much as possible.  The old way was
 *              to simply ignore a failure and continue with the next record,
 *              Obviously, skipping a record during recover could leave the
 *              database inconsistent. All rv functions should return a
 *              int and be coded to be called again if the work wasn't
 *              undone the first time.
 */
static void
log_rollback_record (THREAD_ENTRY * thread_p, LOG_LSA * log_lsa, LOG_PAGE * log_page_p, LOG_RCVINDEX rcvindex,
		     VPID * rcv_vpid, LOG_RCV * rcv, LOG_TDES * tdes, LOG_ZIP * log_unzip_ptr)
{
  char *area = NULL;
  TRAN_STATE save_state;	/* The current state of the transaction. Must be returned to this state */
  int rv_err;
  bool is_zipped = false;

  /*
   * Fetch the page for physical log records. If the page does not exist
   * anymore or there are problems fetching the page, continue anyhow, so that
   * compensating records are logged.
   */

  assert (rcvindex != RV_NOT_DEFINED);
  assert (RV_fun[rcvindex].undofun != NULL);

  if (RCV_IS_LOGICAL_LOG (rcv_vpid, rcvindex))
    {
      rcv->pgptr = NULL;
    }
  else
    {
      rcv->pgptr = pgbuf_fix (thread_p, rcv_vpid, OLD_PAGE, PGBUF_LATCH_WRITE, PGBUF_UNCONDITIONAL_LATCH);
      if (rcv->pgptr == NULL)
	{
	  assert (false);
	}
    }

  /* GET BEFORE DATA */

  /*
   * If data is contained in only one buffer, pass pointer directly.
   * Otherwise, allocate a contiguous area, copy the data and pass this area.
   * At the end deallocate the area.
   */

  if (ZIP_CHECK (rcv->length))
    {				/* check compress data */
      rcv->length = (int) GET_ZIP_LEN (rcv->length);	/* MSB set 0 */
      is_zipped = true;
    }

  if (log_lsa->offset + rcv->length < (int) LOGAREA_SIZE)
    {
      rcv->data = (char *) log_page_p->area + log_lsa->offset;
      log_lsa->offset += rcv->length;
    }
  else
    {
      /* Need to copy the data into a contiguous area */
      area = (char *) malloc (rcv->length);
      if (area == NULL)
	{
	  logpb_fatal_error (thread_p, true, ARG_FILE_LINE, "log_rollback_record");
	  if (rcv->pgptr != NULL)
	    {
	      pgbuf_unfix (thread_p, rcv->pgptr);
	    }
	  return;
	}
      /* Copy the data */
      logpb_copy_from_log (thread_p, area, rcv->length, log_lsa, log_page_p);
      rcv->data = area;
    }

  if (is_zipped)
    {
      /* Data UnZip */
      if (log_unzip (log_unzip_ptr, rcv->length, (char *) rcv->data))
	{
	  rcv->length = (int) log_unzip_ptr->data_length;
	  rcv->data = (char *) log_unzip_ptr->log_data;
	}
      else
	{
	  logpb_fatal_error (thread_p, true, ARG_FILE_LINE, "log_rollback_record");
	  if (area != NULL)
	    {
	      free_and_init (area);
	    }
	  if (rcv->pgptr != NULL)
	    {
	      pgbuf_unfix (thread_p, rcv->pgptr);
	    }
	  return;
	}
    }

  /* Now call the UNDO recovery function */
  if (rcv->pgptr != NULL || RCV_IS_LOGICAL_LOG (rcv_vpid, rcvindex))
    {
      /*
       * Write a compensating log record for operation page level logging.
       * For logical level logging, the recovery undo function must log an
       * redo/CLR log to describe the undo. This in turn will be translated
       * to a compensating record.
       */
      if (rcvindex == RVBT_MVCC_INCREMENTS_UPD)
	{
	  /* this is a special case. we need to undo changes to transaction local stats. this only has an impact on
	   * this transaction during runtime, and recovery has no interest, so we don't have to add a compensate log
	   * record. */
	  rv_err = (*RV_fun[rcvindex].undofun) (thread_p, rcv);
	  assert (rv_err == NO_ERROR);
	}
      else if (rcvindex == RVBT_MVCC_NOTIFY_VACUUM || rcvindex == RVES_NOTIFY_VACUUM)
	{
	  /* do nothing */
	}
      else if (rcvindex == RVBT_LOG_GLOBAL_UNIQUE_STATS_COMMIT)
	{
	  /* impossible. we cannot rollback anymore. */
	  assert_release (false);
	  rv_err = ER_FAILED;
	}
      else if (RCV_IS_LOGICAL_COMPENSATE_MANUAL (rcvindex))
	{
	  /* B-tree logical logs will add a regular compensate in the modified pages. They do not require a logical
	   * compensation since the "undone" page can be accessed and logged. Only no-page logical operations require
	   * logical compensation. */
	  /* Invoke Undo recovery function */
	  LSA_COPY (&rcv->reference_lsa, &tdes->undo_nxlsa);
	  rv_err = log_undo_rec_restartable (thread_p, rcvindex, rcv);
	  if (rv_err != NO_ERROR)
	    {
	      er_log_debug (ARG_FILE_LINE,
			    "log_rollback_record: SYSTEM ERROR... Transaction %d, "
			    "Log record %lld|%d, rcvindex = %s, was not undone due to error (%d)\n",
			    tdes->tran_index, (long long int) log_lsa->pageid, log_lsa->offset,
			    rv_rcvindex_string (rcvindex), rv_err);
	      er_set (ER_ERROR_SEVERITY, ARG_FILE_LINE, ER_LOG_MAYNEED_MEDIA_RECOVERY, 1,
		      fileio_get_volume_label (rcv_vpid->volid, PEEK));
	      assert (false);
	    }
	  else if (RCV_IS_BTREE_LOGICAL_LOG (rcvindex) && prm_get_bool_value (PRM_ID_LOG_BTREE_OPS))
	    {
	      _er_log_debug (ARG_FILE_LINE,
			     "BTREE_ROLLBACK: Successfully executed undo/compensate for log entry before "
			     "lsa=%lld|%d, undo_nxlsa=%lld|%d. Transaction=%d, rcvindex=%d.\n",
			     (long long int) log_lsa->pageid, (int) log_lsa->offset,
			     (long long int) tdes->undo_nxlsa.pageid, (int) tdes->undo_nxlsa.offset, tdes->tran_index,
			     rcvindex);
	    }
	}
      else if (!RCV_IS_LOGICAL_LOG (rcv_vpid, rcvindex))
	{
	  log_append_compensate (thread_p, rcvindex, rcv_vpid, rcv->offset, rcv->pgptr, rcv->length, rcv->data, tdes);
	  /* Invoke Undo recovery function */
	  rv_err = log_undo_rec_restartable (thread_p, rcvindex, rcv);
	  if (rv_err != NO_ERROR)
	    {
	      er_log_debug (ARG_FILE_LINE,
			    "log_rollback_record: SYSTEM ERROR... Transaction %d, "
			    "Log record %lld|%d, rcvindex = %s, was not undone due to error (%d)\n",
			    tdes->tran_index, (long long int) log_lsa->pageid, log_lsa->offset,
			    rv_rcvindex_string (rcvindex), rv_err);
	      er_set (ER_ERROR_SEVERITY, ARG_FILE_LINE, ER_LOG_MAYNEED_MEDIA_RECOVERY, 1,
		      fileio_get_volume_label (rcv_vpid->volid, PEEK));
	      assert (false);
	    }
	}
      else
	{
	  /* Logical logging? This is a logical undo. For now, we also use a logical compensation, meaning that we
	   * open a system operation that is committed & compensate at the same time.
	   * However, there might be cases when compensation is not necessarily logical. If the compensation can be
	   * made in a single log record and can be attached to a page, the system operation becomes useless. Take the
	   * example of some b-tree cases for compensations. There might be other cases too.
	   */
	  save_state = tdes->state;

	  LSA_COPY (&rcv->reference_lsa, &tdes->undo_nxlsa);

	  log_sysop_start (thread_p);

#if defined(CUBRID_DEBUG)
	  {
	    LOG_LSA check_tail_lsa;

	    LSA_COPY (&check_tail_lsa, &tdes->tail_lsa);
	    /*
	     * Note that tail_lsa is changed by the following function
	     */
	    /* Invoke Undo recovery function */
	    rv_err = log_undo_rec_restartable (rcvindex, rcv);

	    /* Make sure that a CLR was logged */
	    if (LSA_EQ (&check_tail_lsa, &tdes->tail_lsa))
	      {
		er_set (ER_ERROR_SEVERITY, ARG_FILE_LINE, ER_LOG_MISSING_COMPENSATING_RECORD, 1,
			rv_rcvindex_string (rcvindex));
	      }
	  }
#else /* CUBRID_DEBUG */
	  /* Invoke Undo recovery function */
	  /* TODO: Is undo restartable needed? */
	  rv_err = log_undo_rec_restartable (thread_p, rcvindex, rcv);
#endif /* CUBRID_DEBUG */

	  if (rv_err != NO_ERROR)
	    {
	      er_log_debug (ARG_FILE_LINE,
			    "log_rollback_record: SYSTEM ERROR... Transaction %d, "
			    "Log record %lld|%d, rcvindex = %s, was not undone due to error (%d)\n",
			    tdes->tran_index, (long long int) log_lsa->pageid, log_lsa->offset,
			    rv_rcvindex_string (rcvindex), rv_err);
	      er_set (ER_ERROR_SEVERITY, ARG_FILE_LINE, ER_LOG_MAYNEED_MEDIA_RECOVERY, 1,
		      fileio_get_volume_label (rcv_vpid->volid, PEEK));
	      assert (false);
	    }

	  log_sysop_end_logical_compensate (thread_p, &rcv->reference_lsa);
	  tdes->state = save_state;
	}
    }
  else
    {
      /*
       * Unable to fetch page of volume... May need media recovery on such
       * page... write a CLR anyhow
       */
      log_append_compensate (thread_p, rcvindex, rcv_vpid, rcv->offset, NULL, rcv->length, rcv->data, tdes);
      er_set (ER_ERROR_SEVERITY, ARG_FILE_LINE, ER_LOG_MAYNEED_MEDIA_RECOVERY, 1,
	      fileio_get_volume_label (rcv_vpid->volid, PEEK));
      assert (false);
    }

  if (area != NULL)
    {
      free_and_init (area);
    }

  if (rcv->pgptr != NULL)
    {
      pgbuf_unfix (thread_p, rcv->pgptr);
    }
}

/*
 * log_undo_rec_restartable - Rollback a single undo record w/ restart
 *
 * return: nothing
 *
 *   rcvindex(in): Index to recovery functions
 *   rcv(in/out): Recovery structure for recovery function
 *
 * NOTE: Perform the undo of a singe log record. Even though it would
 *              indicate a serious problem in the design, check for deadlock
 *              and timeout to make sure this log record was truly undone.
 *              Continue to retry the log undo if possible.
 *      CAVEAT: This attempt to retry in the case of failure assumes that the
 *              rcvindex undo function we invoke has no partial side-effects
 *              for the case where it fails. Otherwise restarting it would not
 *              be a very smart thing to do.
 */
static int
log_undo_rec_restartable (THREAD_ENTRY * thread_p, LOG_RCVINDEX rcvindex, LOG_RCV * rcv)
{
  int num_retries = 0;		/* Avoid infinite loop */
  int error_code = NO_ERROR;

  do
    {
      if (error_code != NO_ERROR)
	{
#if defined(CUBRID_DEBUG)
	  er_log_debug (ARG_FILE_LINE,
			"WARNING: RETRY DURING UNDO WAS NEEDED ... TranIndex: %d, Cnt = %d, Err = %d, Rcvindex = %s\n",
			LOG_FIND_THREAD_TRAN_INDEX (thread_p), num_retries, error_code, rv_rcvindex_string (rcvindex));
#endif /* CUBRID_DEBUG */
	}
      error_code = (*RV_fun[rcvindex].undofun) (thread_p, rcv);
    }
  while (++num_retries <= LOG_REC_UNDO_MAX_ATTEMPTS
	 && (error_code == ER_LK_PAGE_TIMEOUT || error_code == ER_LK_UNILATERALLY_ABORTED));

  return error_code;
}

/*
 * log_dump_record_header_to_string - dump log record header to string
 *
 * return: nothing
 *
 *   log(in): log record header pointer
 *   buf(out): char buffer pointer
 *   len(in): max size of the buffer
 *
 */
static void
log_dump_record_header_to_string (LOG_RECORD_HEADER * log, char *buf, size_t len)
{
  const char *fmt = "TYPE[%d], TRID[%d], PREV[%lld,%d], BACK[%lld,%d], FORW[%lld,%d]";

  snprintf (buf, len, fmt, log->type, log->trid, (long long int) log->prev_tranlsa.pageid, log->prev_tranlsa.offset,
	    (long long int) log->back_lsa.pageid, log->back_lsa.offset, (long long int) log->forw_lsa.pageid,
	    log->forw_lsa.offset);
}

/*
 * log_rollback - Rollback a transaction
 *
 * return: nothing
 *
 *   tdes(in): Transaction descriptor
 *   upto_lsa_ptr(in): Rollback up to this log sequence address
 *
 * NOTE:Rollback the transaction associated with the given tdes
 *              structure upto the given lsa. If LSA is NULL, the transaction
 *              is completely rolled back. This function is used for aborts
 *              related no to database crashes.
 */
static void
log_rollback (THREAD_ENTRY * thread_p, LOG_TDES * tdes, const LOG_LSA * upto_lsa_ptr)
{
  LOG_LSA prev_tranlsa;		/* Previous LSA */
  LOG_LSA upto_lsa;		/* copy of upto_lsa_ptr contents */
  char log_pgbuf[IO_MAX_PAGE_SIZE + MAX_ALIGNMENT], *aligned_log_pgbuf;
  LOG_PAGE *log_pgptr = NULL;	/* Log page pointer of LSA log record */
  LOG_LSA log_lsa;
  LOG_RECORD_HEADER *log_rec = NULL;	/* The log record */
  LOG_REC_UNDOREDO *undoredo = NULL;	/* An undoredo log record */
  LOG_REC_MVCC_UNDOREDO *mvcc_undoredo = NULL;	/* A MVCC undoredo log rec */
  LOG_REC_UNDO *undo = NULL;	/* An undo log record */
  LOG_REC_MVCC_UNDO *mvcc_undo = NULL;	/* An undo log record */
  LOG_REC_COMPENSATE *compensate = NULL;	/* A compensating log record */
  LOG_REC_SYSOP_END *sysop_end = NULL;	/* Partial result from top system operation */
  LOG_RCV rcv;			/* Recovery structure */
  VPID rcv_vpid;		/* VPID of data to recover */
  LOG_RCVINDEX rcvindex;	/* Recovery index */
  bool isdone;
  int old_wait_msecs = 0;	/* Old transaction lock wait */
  LOG_ZIP *log_unzip_ptr = NULL;
  int data_header_size = 0;
  bool is_mvcc_op = false;

  aligned_log_pgbuf = PTR_ALIGN (log_pgbuf, MAX_ALIGNMENT);

  /*
   * Execute every single undo log record upto the given upto_lsa_ptr since it
   * is not a system crash
   */

  if (LSA_ISNULL (&tdes->tail_lsa))
    {
      /* Nothing to undo */
      return;
    }

  /*
   * I should not timeout on a page that I need to undo, otherwise, I may
   * end up with database corruption problems. That is, no timeouts during
   * rollback.
   */
  old_wait_msecs = xlogtb_reset_wait_msecs (thread_p, TRAN_LOCK_INFINITE_WAIT);

  LSA_COPY (&prev_tranlsa, &tdes->undo_nxlsa);
  /*
   * In some cases what upto_lsa_ptr points to is volatile, e.g.
   * when it is from the topops stack (which can be reallocated by
   * operations during this rollback).
   */
  if (upto_lsa_ptr != NULL)
    {
      LSA_COPY (&upto_lsa, upto_lsa_ptr);
    }
  else
    {
      LSA_SET_NULL (&upto_lsa);
    }

  log_pgptr = (LOG_PAGE *) aligned_log_pgbuf;

  isdone = false;

  log_unzip_ptr = log_zip_alloc (IO_PAGESIZE);

  if (log_unzip_ptr == NULL)
    {
      logpb_fatal_error (thread_p, true, ARG_FILE_LINE, "log_rollback");
      return;
    }

  while (!LSA_ISNULL (&prev_tranlsa) && !isdone)
    {
      /* Fetch the page where the LSA record to undo is located */
      LSA_COPY (&log_lsa, &prev_tranlsa);
      log_lsa.offset = LOG_PAGESIZE;

      if ((logpb_fetch_page (thread_p, &log_lsa, LOG_CS_FORCE_USE, log_pgptr)) != NO_ERROR)
	{
	  (void) xlogtb_reset_wait_msecs (thread_p, old_wait_msecs);
	  logpb_fatal_error (thread_p, true, ARG_FILE_LINE, "log_rollback");
	  if (log_unzip_ptr != NULL)
	    {
	      log_zip_free (log_unzip_ptr);
	    }
	  return;
	}

      while (prev_tranlsa.pageid == log_lsa.pageid)
	{
	  /* Break at upto_lsa for partial rollbacks */
	  if (upto_lsa_ptr != NULL && LSA_LE (&prev_tranlsa, &upto_lsa))
	    {
	      /* Finish at this point */
	      isdone = true;
	      break;
	    }

	  /* Find the log record to undo */
	  log_lsa.offset = prev_tranlsa.offset;
	  log_rec = LOG_GET_LOG_RECORD_HEADER (log_pgptr, &log_lsa);

	  /*
	   * Next record to undo.. that is previous record in the chain.
	   * We need to save it in this variable since the undo_nxlsa pointer
	   * may be set when we log something related to rollback (e.g., case
	   * of logical operation). Reset the undo_nxlsa back once the
	   * rollback_rec is done.
	   */

	  LSA_COPY (&prev_tranlsa, &log_rec->prev_tranlsa);
	  LSA_COPY (&tdes->undo_nxlsa, &prev_tranlsa);

	  switch (log_rec->type)
	    {
	    case LOG_MVCC_UNDOREDO_DATA:
	    case LOG_MVCC_DIFF_UNDOREDO_DATA:
	    case LOG_UNDOREDO_DATA:
	    case LOG_DIFF_UNDOREDO_DATA:

	      /* Does this record belong to a MVCC op? */
	      if (log_rec->type == LOG_MVCC_UNDOREDO_DATA || log_rec->type == LOG_MVCC_DIFF_UNDOREDO_DATA)
		{
		  is_mvcc_op = true;
		}
	      else
		{
		  is_mvcc_op = false;
		}

	      /* Read the DATA HEADER */
	      LOG_READ_ADD_ALIGN (thread_p, sizeof (*log_rec), &log_lsa, log_pgptr);
	      if (is_mvcc_op)
		{
		  /* Data header is MVCC undoredo */
		  data_header_size = sizeof (*mvcc_undoredo);
		  LOG_READ_ADVANCE_WHEN_DOESNT_FIT (thread_p, data_header_size, &log_lsa, log_pgptr);
		  mvcc_undoredo = (LOG_REC_MVCC_UNDOREDO *) ((char *) log_pgptr->area + log_lsa.offset);

		  /* Get undoredo info */
		  undoredo = &mvcc_undoredo->undoredo;

		  /* Save transaction MVCCID for recovery */
		  rcv.mvcc_id = mvcc_undoredo->mvccid;
		}
	      else
		{
		  data_header_size = sizeof (*undoredo);
		  LOG_READ_ADVANCE_WHEN_DOESNT_FIT (thread_p, data_header_size, &log_lsa, log_pgptr);
		  undoredo = (LOG_REC_UNDOREDO *) ((char *) log_pgptr->area + log_lsa.offset);

		  rcv.mvcc_id = MVCCID_NULL;
		}

	      rcvindex = undoredo->data.rcvindex;
	      rcv.length = undoredo->ulength;
	      rcv.offset = undoredo->data.offset;
	      rcv_vpid.volid = undoredo->data.volid;
	      rcv_vpid.pageid = undoredo->data.pageid;

	      LOG_READ_ADD_ALIGN (thread_p, data_header_size, &log_lsa, log_pgptr);

	      log_rollback_record (thread_p, &log_lsa, log_pgptr, rcvindex, &rcv_vpid, &rcv, tdes, log_unzip_ptr);
	      break;

	    case LOG_MVCC_UNDO_DATA:
	    case LOG_UNDO_DATA:
	      /* Does record belong to a MVCC op? */
	      is_mvcc_op = (log_rec->type == LOG_MVCC_UNDO_DATA);

	      /* Read the DATA HEADER */
	      LOG_READ_ADD_ALIGN (thread_p, sizeof (*log_rec), &log_lsa, log_pgptr);
	      if (is_mvcc_op)
		{
		  /* Data header is MVCC undo */
		  data_header_size = sizeof (*mvcc_undo);
		  LOG_READ_ADVANCE_WHEN_DOESNT_FIT (thread_p, data_header_size, &log_lsa, log_pgptr);
		  mvcc_undo = (LOG_REC_MVCC_UNDO *) ((char *) log_pgptr->area + log_lsa.offset);
		  /* Get undo info */
		  undo = &mvcc_undo->undo;

		  /* Save transaction MVCCID for recovery */
		  rcv.mvcc_id = mvcc_undo->mvccid;
		}
	      else
		{
		  data_header_size = sizeof (*undo);
		  LOG_READ_ADVANCE_WHEN_DOESNT_FIT (thread_p, data_header_size, &log_lsa, log_pgptr);
		  undo = (LOG_REC_UNDO *) ((char *) log_pgptr->area + log_lsa.offset);

		  rcv.mvcc_id = MVCCID_NULL;
		}
	      rcvindex = undo->data.rcvindex;
	      rcv.offset = undo->data.offset;
	      rcv_vpid.volid = undo->data.volid;
	      rcv_vpid.pageid = undo->data.pageid;
	      rcv.length = undo->length;

	      LOG_READ_ADD_ALIGN (thread_p, data_header_size, &log_lsa, log_pgptr);

	      log_rollback_record (thread_p, &log_lsa, log_pgptr, rcvindex, &rcv_vpid, &rcv, tdes, log_unzip_ptr);
	      break;

	    case LOG_COMPENSATE:
	      /*
	       * We found a partial rollback, use the CLR to find the next record
	       * to undo
	       */

	      /* Read the DATA HEADER */
	      LOG_READ_ADD_ALIGN (thread_p, sizeof (*log_rec), &log_lsa, log_pgptr);
	      LOG_READ_ADVANCE_WHEN_DOESNT_FIT (thread_p, sizeof (*compensate), &log_lsa, log_pgptr);
	      compensate = (LOG_REC_COMPENSATE *) ((char *) log_pgptr->area + log_lsa.offset);
	      LSA_COPY (&prev_tranlsa, &compensate->undo_nxlsa);
	      break;

	    case LOG_SYSOP_END:
	      /*
	       * We found a system top operation that should be skipped from rollback.
	       */

	      /* Read the DATA HEADER */
	      LOG_READ_ADD_ALIGN (thread_p, sizeof (*log_rec), &log_lsa, log_pgptr);
	      LOG_READ_ADVANCE_WHEN_DOESNT_FIT (thread_p, sizeof (*sysop_end), &log_lsa, log_pgptr);
	      sysop_end = ((LOG_REC_SYSOP_END *) ((char *) log_pgptr->area + log_lsa.offset));

	      if (sysop_end->type == LOG_SYSOP_END_LOGICAL_UNDO)
		{
		  rcvindex = sysop_end->undo.data.rcvindex;
		  rcv.offset = sysop_end->undo.data.offset;
		  rcv_vpid.volid = sysop_end->undo.data.volid;
		  rcv_vpid.pageid = sysop_end->undo.data.pageid;
		  rcv.length = sysop_end->undo.length;
		  rcv.mvcc_id = MVCCID_NULL;

		  /* will jump to parent LSA. save it now before advancing to undo data */
		  LSA_COPY (&prev_tranlsa, &sysop_end->lastparent_lsa);
		  LSA_COPY (&tdes->undo_nxlsa, &sysop_end->lastparent_lsa);

		  LOG_READ_ADD_ALIGN (thread_p, sizeof (*sysop_end), &log_lsa, log_pgptr);
		  log_rollback_record (thread_p, &log_lsa, log_pgptr, rcvindex, &rcv_vpid, &rcv, tdes, log_unzip_ptr);
		}
	      else if (sysop_end->type == LOG_SYSOP_END_LOGICAL_MVCC_UNDO)
		{
		  rcvindex = sysop_end->mvcc_undo.undo.data.rcvindex;
		  rcv.offset = sysop_end->mvcc_undo.undo.data.offset;
		  rcv_vpid.volid = sysop_end->mvcc_undo.undo.data.volid;
		  rcv_vpid.pageid = sysop_end->mvcc_undo.undo.data.pageid;
		  rcv.length = sysop_end->mvcc_undo.undo.length;
		  rcv.mvcc_id = sysop_end->mvcc_undo.mvccid;

		  /* will jump to parent LSA. save it now before advancing to undo data */
		  LSA_COPY (&prev_tranlsa, &sysop_end->lastparent_lsa);
		  LSA_COPY (&tdes->undo_nxlsa, &sysop_end->lastparent_lsa);

		  LOG_READ_ADD_ALIGN (thread_p, sizeof (*sysop_end), &log_lsa, log_pgptr);
		  log_rollback_record (thread_p, &log_lsa, log_pgptr, rcvindex, &rcv_vpid, &rcv, tdes, log_unzip_ptr);
		}
	      else if (sysop_end->type == LOG_SYSOP_END_LOGICAL_COMPENSATE)
		{
		  /* compensate */
		  LSA_COPY (&prev_tranlsa, &sysop_end->compensate_lsa);
		}
	      else if (sysop_end->type == LOG_SYSOP_END_LOGICAL_RUN_POSTPONE)
		{
		  /* this must be partial rollback during recovery of another logical run postpone */
		  assert (!LOG_ISRESTARTED ());
		  /* we have to stop */
		  LSA_SET_NULL (&prev_tranlsa);
		}
	      else
		{
		  /* jump to last parent */
		  LSA_COPY (&prev_tranlsa, &sysop_end->lastparent_lsa);
		}
	      break;

	    case LOG_REDO_DATA:
	    case LOG_MVCC_REDO_DATA:
	    case LOG_DBEXTERN_REDO_DATA:
	    case LOG_DUMMY_HEAD_POSTPONE:
	    case LOG_POSTPONE:
	    case LOG_SAVEPOINT:
	    case LOG_2PC_PREPARE:
	    case LOG_2PC_START:
	    case LOG_2PC_ABORT_DECISION:
	    case LOG_2PC_ABORT_INFORM_PARTICPS:
	    case LOG_REPLICATION_DATA:
	    case LOG_REPLICATION_STATEMENT:
	    case LOG_SYSOP_ATOMIC_START:
	    case LOG_DUMMY_HA_SERVER_STATE:
	    case LOG_DUMMY_OVF_RECORD:
	    case LOG_DUMMY_GENERIC:
	    case LOG_SUPPLEMENTAL_INFO:
	      break;

	    case LOG_RUN_POSTPONE:
	    case LOG_COMMIT_WITH_POSTPONE:
	    case LOG_SYSOP_START_POSTPONE:
	      /* Undo of run postpone system operation. End here. */
	      assert (!LOG_ISRESTARTED ());
	      LSA_SET_NULL (&prev_tranlsa);
	      break;

	    case LOG_WILL_COMMIT:
	    case LOG_COMMIT:
	    case LOG_ABORT:
	    case LOG_2PC_COMMIT_DECISION:
	    case LOG_2PC_COMMIT_INFORM_PARTICPS:
	    case LOG_2PC_RECV_ACK:
	    case LOG_DUMMY_CRASH_RECOVERY:
	    case LOG_END_OF_LOG:
	    case LOG_SMALLER_LOGREC_TYPE:
	    case LOG_LARGER_LOGREC_TYPE:
	    default:
	      {
		char msg[LINE_MAX];

		er_set (ER_FATAL_ERROR_SEVERITY, ARG_FILE_LINE, ER_LOG_PAGE_CORRUPTED, 1, log_lsa.pageid);
		log_dump_record_header_to_string (log_rec, msg, LINE_MAX);
		logpb_fatal_error (thread_p, true, ARG_FILE_LINE, msg);
		break;
	      }
	    }			/* switch */

	  /* Just in case, it was changed or the previous address has changed */
	  LSA_COPY (&tdes->undo_nxlsa, &prev_tranlsa);
	}			/* while */

    }				/* while */

  /* Remember the undo next lsa for partial rollbacks */
  LSA_COPY (&tdes->undo_nxlsa, &prev_tranlsa);
  (void) xlogtb_reset_wait_msecs (thread_p, old_wait_msecs);

  if (log_unzip_ptr != NULL)
    {
      log_zip_free (log_unzip_ptr);
    }
  tdes->m_log_postpone_cache.reset ();

  return;

}

/*
 * log_get_next_nested_top - Get top system action list
 *
 * return: top system action count
 *
 *   tdes(in): Transaction descriptor
 *   start_postpone_lsa(in): Where to start looking for postpone records
 *   out_nxtop_range_stack(in/out): Set as a side effect to topop range stack.
 *
 * NOTE: Find a nested top system operation which start after
 *              start_postpone_lsa and before tdes->tail_lsa.
 */
int
log_get_next_nested_top (THREAD_ENTRY * thread_p, LOG_TDES * tdes, LOG_LSA * start_postpone_lsa,
			 LOG_TOPOP_RANGE ** out_nxtop_range_stack)
{
  LOG_REC_SYSOP_END *top_result;
  char log_pgbuf[IO_MAX_PAGE_SIZE + MAX_ALIGNMENT];
  char *aligned_log_pgbuf;
  LOG_PAGE *log_pgptr = NULL;
  LOG_RECORD_HEADER *log_rec;
  LOG_LSA tmp_log_lsa;
  LOG_LSA top_result_lsa;
  LOG_LSA prev_last_parent_lsa;
  LOG_TOPOP_RANGE *nxtop_stack;
  LOG_TOPOP_RANGE *prev_nxtop_stack;
  int nxtop_count = 0;
  int nxtop_stack_size = 0;
  LOG_PAGEID last_fetch_page_id = NULL_PAGEID;

  if (LSA_ISNULL (&tdes->tail_topresult_lsa) || !LSA_GT (&tdes->tail_topresult_lsa, start_postpone_lsa))
    {
      return 0;
    }

  LSA_COPY (&top_result_lsa, &tdes->tail_topresult_lsa);
  LSA_SET_NULL (&prev_last_parent_lsa);

  aligned_log_pgbuf = PTR_ALIGN (log_pgbuf, MAX_ALIGNMENT);
  log_pgptr = (LOG_PAGE *) aligned_log_pgbuf;

  nxtop_stack = *out_nxtop_range_stack;
  nxtop_stack_size = LOG_TOPOP_STACK_INIT_SIZE;

  do
    {
      if (nxtop_count >= nxtop_stack_size)
	{
	  prev_nxtop_stack = nxtop_stack;

	  nxtop_stack_size *= 2;
	  nxtop_stack = (LOG_TOPOP_RANGE *) malloc (nxtop_stack_size * sizeof (LOG_TOPOP_RANGE));
	  if (nxtop_stack == NULL)
	    {
	      if (prev_nxtop_stack != *out_nxtop_range_stack)
		{
		  free_and_init (prev_nxtop_stack);
		}
	      logpb_fatal_error (thread_p, true, ARG_FILE_LINE, "log_get_next_nested_top");
	      return 0;
	    }

	  memcpy (nxtop_stack, prev_nxtop_stack, (nxtop_stack_size / 2) * sizeof (LOG_TOPOP_RANGE));

	  if (prev_nxtop_stack != *out_nxtop_range_stack)
	    {
	      free_and_init (prev_nxtop_stack);
	    }
	}

      if (last_fetch_page_id != top_result_lsa.pageid)
	{
	  if (logpb_fetch_page (thread_p, &top_result_lsa, LOG_CS_FORCE_USE, log_pgptr) != NO_ERROR)
	    {
	      if (nxtop_stack != *out_nxtop_range_stack)
		{
		  free_and_init (nxtop_stack);
		}
	      logpb_fatal_error (thread_p, true, ARG_FILE_LINE, "log_get_next_nested_top");
	      return 0;
	    }
	}

      log_rec = LOG_GET_LOG_RECORD_HEADER (log_pgptr, &top_result_lsa);

      if (log_rec->type == LOG_SYSOP_END)
	{
	  /* Read the DATA HEADER */
	  LOG_LSA prev_tran_lsa = log_rec->back_lsa;

	  LSA_COPY (&tmp_log_lsa, &top_result_lsa);
	  LOG_READ_ADD_ALIGN (thread_p, sizeof (LOG_RECORD_HEADER), &tmp_log_lsa, log_pgptr);
	  LOG_READ_ADVANCE_WHEN_DOESNT_FIT (thread_p, sizeof (LOG_REC_SYSOP_END), &tmp_log_lsa, log_pgptr);
	  top_result = (LOG_REC_SYSOP_END *) ((char *) log_pgptr->area + tmp_log_lsa.offset);
	  last_fetch_page_id = tmp_log_lsa.pageid;

	  /*
	   * There may be some nested top system operations that are committed
	   * and aborted in the desired region
	   */
	  if (LSA_ISNULL (&prev_last_parent_lsa) || LSA_LE (&top_result_lsa, &prev_last_parent_lsa))
	    {
	      LSA_COPY (&(nxtop_stack[nxtop_count].start_lsa), &top_result->lastparent_lsa);
	      if (top_result->type == LOG_SYSOP_END_LOGICAL_RUN_POSTPONE)
		{
		  /* we need to process this log record. end range at previous log record. */
		  LSA_COPY (&(nxtop_stack[nxtop_count].end_lsa), &prev_tran_lsa);
		}
	      else
		{
		  /* end range at system op end log record */
		  LSA_COPY (&(nxtop_stack[nxtop_count].end_lsa), &top_result_lsa);
		}

	      nxtop_count++;

	      LSA_COPY (&prev_last_parent_lsa, &top_result->lastparent_lsa);
	    }

	  LSA_COPY (&top_result_lsa, &top_result->prv_topresult_lsa);
	}
      else
	{
	  if (nxtop_stack != *out_nxtop_range_stack)
	    {
	      free_and_init (nxtop_stack);
	    }
	  logpb_fatal_error (thread_p, true, ARG_FILE_LINE, "log_get_next_nested_top");
	  return 0;
	}
    }
  while (top_result_lsa.pageid != NULL_PAGEID && LSA_GT (&top_result_lsa, start_postpone_lsa));

  *out_nxtop_range_stack = nxtop_stack;

  return nxtop_count;
}

/*
 * log_tran_do_postpone () - do postpone for transaction.
 *
 * return        : void
 * thread_p (in) : thread entry
 * tdes (in)     : transaction descriptor
 */
static void
log_tran_do_postpone (THREAD_ENTRY * thread_p, LOG_TDES * tdes)
{
  if (LSA_ISNULL (&tdes->posp_nxlsa))
    {
      /* nothing to do */
      return;
    }

  assert (tdes->topops.last < 0);

  log_append_commit_postpone (thread_p, tdes, &tdes->posp_nxlsa);

  if (tdes->m_log_postpone_cache.do_postpone (*thread_p, tdes->posp_nxlsa))
    {
      // do postpone from cache first
      perfmon_inc_stat (thread_p, PSTAT_TRAN_NUM_PPCACHE_HITS);
      return;
    }
  perfmon_inc_stat (thread_p, PSTAT_TRAN_NUM_PPCACHE_MISS);

  log_do_postpone (thread_p, tdes, &tdes->posp_nxlsa);
}

/*
 * log_sysop_do_postpone () - do postpone for system operation
 *
 * return         : void
 * thread_p (in)  : thread entry
 * tdes (in)      : transaction descriptor
 * sysop_end (in) : system end op log record
 * data_size (in) : data size (for logical undo)
 * data (in)      : data (for logical undo)
 */
static void
log_sysop_do_postpone (THREAD_ENTRY * thread_p, LOG_TDES * tdes, LOG_REC_SYSOP_END * sysop_end, int data_size,
		       const char *data)
{
  LOG_REC_SYSOP_START_POSTPONE sysop_start_postpone;
  TRAN_STATE save_state = tdes->state;

  if (LSA_ISNULL (LOG_TDES_LAST_SYSOP_POSP_LSA (tdes)))
    {
      /* nothing to postpone */
      return;
    }

  assert (sysop_end != NULL);
  assert (sysop_end->type != LOG_SYSOP_END_ABORT);
  /* we cannot have TRAN_UNACTIVE_TOPOPE_COMMITTED_WITH_POSTPONE inside TRAN_UNACTIVE_TOPOPE_COMMITTED_WITH_POSTPONE */
  assert (tdes->state != TRAN_UNACTIVE_TOPOPE_COMMITTED_WITH_POSTPONE);

  sysop_start_postpone.sysop_end = *sysop_end;
  sysop_start_postpone.posp_lsa = *LOG_TDES_LAST_SYSOP_POSP_LSA (tdes);
  log_append_sysop_start_postpone (thread_p, tdes, &sysop_start_postpone, data_size, data);

  if (tdes->m_log_postpone_cache.do_postpone (*thread_p, *(LOG_TDES_LAST_SYSOP_POSP_LSA (tdes))))
    {
      /* Do postpone was run from cached postpone entries. */
      tdes->state = save_state;
      perfmon_inc_stat (thread_p, PSTAT_TRAN_NUM_TOPOP_PPCACHE_HITS);
      return;
    }
  perfmon_inc_stat (thread_p, PSTAT_TRAN_NUM_TOPOP_PPCACHE_MISS);

  log_do_postpone (thread_p, tdes, LOG_TDES_LAST_SYSOP_POSP_LSA (tdes));

  tdes->state = save_state;
}

/*
 * log_do_postpone - Scan forward doing postpone operations of given transaction
 *
 * return: nothing
 *
 *   tdes(in): Transaction descriptor
 *   start_posplsa(in): Where to start looking for postpone records
 *
 * NOTE: Scan the log forward doing postpone operations of given transaction.
 *       This function is invoked after a transaction is declared committed with postpone actions.
 */
void
log_do_postpone (THREAD_ENTRY * thread_p, LOG_TDES * tdes, LOG_LSA * start_postpone_lsa)
{
  LOG_LSA end_postpone_lsa;	/* The last postpone record of transaction cannot be after this address */
  LOG_LSA start_seek_lsa;	/* start looking for postpone records at this address */
  LOG_LSA *end_seek_lsa;	/* Stop looking for postpone records at this address */
  LOG_LSA next_start_seek_lsa;	/* Next address to look for postpone records. Usually the end of a top system
				 * operation. */
  LOG_LSA log_lsa;
  LOG_LSA forward_lsa;

  char log_pgbuf[IO_MAX_PAGE_SIZE + MAX_ALIGNMENT];
  char *aligned_log_pgbuf;
  LOG_PAGE *log_pgptr = NULL;
  LOG_RECORD_HEADER *log_rec;
  bool isdone;

  LOG_TOPOP_RANGE nxtop_array[LOG_TOPOP_STACK_INIT_SIZE];
  LOG_TOPOP_RANGE *nxtop_stack = NULL;
  LOG_TOPOP_RANGE *nxtop_range = NULL;
  int nxtop_count = 0;

  assert (!LSA_ISNULL (start_postpone_lsa));
  assert (tdes->state == TRAN_UNACTIVE_TOPOPE_COMMITTED_WITH_POSTPONE || tdes->state == TRAN_UNACTIVE_WILL_COMMIT
	  || tdes->state == TRAN_UNACTIVE_COMMITTED_WITH_POSTPONE);

  aligned_log_pgbuf = PTR_ALIGN (log_pgbuf, MAX_ALIGNMENT);
  log_pgptr = (LOG_PAGE *) aligned_log_pgbuf;

  LSA_COPY (&end_postpone_lsa, &tdes->tail_lsa);
  LSA_COPY (&next_start_seek_lsa, start_postpone_lsa);

  nxtop_stack = nxtop_array;
  nxtop_count = log_get_next_nested_top (thread_p, tdes, start_postpone_lsa, &nxtop_stack);

  while (!LSA_ISNULL (&next_start_seek_lsa))
    {
      LSA_COPY (&start_seek_lsa, &next_start_seek_lsa);

      if (nxtop_count > 0)
	{
	  nxtop_count--;
	  nxtop_range = &(nxtop_stack[nxtop_count]);

	  if (LSA_LT (&start_seek_lsa, &(nxtop_range->start_lsa)))
	    {
	      end_seek_lsa = &(nxtop_range->start_lsa);
	      LSA_COPY (&next_start_seek_lsa, &(nxtop_range->end_lsa));
	    }
	  else if (LSA_EQ (&start_seek_lsa, &(nxtop_range->end_lsa)))
	    {
	      end_seek_lsa = &end_postpone_lsa;
	      LSA_SET_NULL (&next_start_seek_lsa);
	    }
	  else
	    {
	      LSA_COPY (&next_start_seek_lsa, &(nxtop_range->end_lsa));
	      continue;
	    }
	}
      else
	{
	  end_seek_lsa = &end_postpone_lsa;
	  LSA_SET_NULL (&next_start_seek_lsa);
	}

      /*
       * Start doing postpone operation for this range
       */

      LSA_COPY (&forward_lsa, &start_seek_lsa);

      isdone = false;
      while (!LSA_ISNULL (&forward_lsa) && !isdone)
	{
	  LOG_LSA fetch_lsa;

	  /* Fetch the page where the postpone LSA record is located */
	  LSA_COPY (&log_lsa, &forward_lsa);
	  fetch_lsa.pageid = log_lsa.pageid;
	  fetch_lsa.offset = LOG_PAGESIZE;
	  if (logpb_fetch_page (thread_p, &fetch_lsa, LOG_CS_FORCE_USE, log_pgptr) != NO_ERROR)
	    {
	      logpb_fatal_error (thread_p, true, ARG_FILE_LINE, "log_do_postpone");
	      goto end;
	    }

	  while (forward_lsa.pageid == log_lsa.pageid)
	    {
	      if (LSA_GT (&forward_lsa, end_seek_lsa))
		{
		  /* Finish at this point */
		  isdone = true;
		  break;
		}

	      /*
	       * If an offset is missing, it is because we archive an incomplete log record.
	       * This log_record was completed later.
	       * Thus, we have to find the offset by searching for the next log_record in the page.
	       */
	      if (forward_lsa.offset == NULL_OFFSET)
		{
		  forward_lsa.offset = log_pgptr->hdr.offset;
		  if (forward_lsa.offset == NULL_OFFSET)
		    {
		      /* Continue at next pageid */
		      if (logpb_is_page_in_archive (log_lsa.pageid))
			{
			  forward_lsa.pageid = log_lsa.pageid + 1;
			}
		      else
			{
			  forward_lsa.pageid = NULL_PAGEID;
			}
		      continue;
		    }
		}

	      /* Find the postpone log record to execute */
	      log_lsa.offset = forward_lsa.offset;
	      log_rec = LOG_GET_LOG_RECORD_HEADER (log_pgptr, &log_lsa);

	      /* Find the next log record in the log */
	      LSA_COPY (&forward_lsa, &log_rec->forw_lsa);

	      if (forward_lsa.pageid == NULL_PAGEID && logpb_is_page_in_archive (log_lsa.pageid))
		{
		  forward_lsa.pageid = log_lsa.pageid + 1;
		}

	      if (log_rec->trid == tdes->trid)
		{
		  switch (log_rec->type)
		    {
		    case LOG_UNDOREDO_DATA:
		    case LOG_DIFF_UNDOREDO_DATA:
		    case LOG_UNDO_DATA:
		    case LOG_REDO_DATA:
		    case LOG_MVCC_UNDOREDO_DATA:
		    case LOG_MVCC_DIFF_UNDOREDO_DATA:
		    case LOG_MVCC_UNDO_DATA:
		    case LOG_MVCC_REDO_DATA:
		    case LOG_DBEXTERN_REDO_DATA:
		    case LOG_RUN_POSTPONE:
		    case LOG_COMPENSATE:
		    case LOG_SAVEPOINT:
		    case LOG_DUMMY_HEAD_POSTPONE:
		    case LOG_REPLICATION_DATA:
		    case LOG_REPLICATION_STATEMENT:
		    case LOG_SYSOP_ATOMIC_START:
		    case LOG_DUMMY_HA_SERVER_STATE:
		    case LOG_DUMMY_OVF_RECORD:
		    case LOG_DUMMY_GENERIC:
		    case LOG_SUPPLEMENTAL_INFO:
		      break;

		    case LOG_POSTPONE:
		      {
			int mod_factor = 5000;	/* 0.02% */

			FI_TEST_ARG (thread_p, FI_TEST_LOG_MANAGER_RANDOM_EXIT_AT_RUN_POSTPONE, &mod_factor, 0);
		      }

		      if (log_run_postpone_op (thread_p, &log_lsa, log_pgptr) != NO_ERROR)
			{
			  goto end;
			}

		      /* TODO: consider to add FI here */
		      break;

		    case LOG_WILL_COMMIT:
		    case LOG_COMMIT_WITH_POSTPONE:
		    case LOG_SYSOP_START_POSTPONE:
		    case LOG_2PC_PREPARE:
		    case LOG_2PC_START:
		    case LOG_2PC_COMMIT_DECISION:
		      /* This is it */
		      LSA_SET_NULL (&forward_lsa);
		      break;

		    case LOG_SYSOP_END:
		      if (!LSA_EQ (&log_lsa, &start_seek_lsa))
			{
#if defined(CUBRID_DEBUG)
			  er_log_debug (ARG_FILE_LINE,
					"log_do_postpone: SYSTEM ERROR.. Bad log_rectype = %d\n (%s)."
					" Maybe BAD POSTPONE RANGE\n", log_rec->type, log_to_string (log_rec->type));
#endif /* CUBRID_DEBUG */
			  ;	/* Nothing */
			}
		      break;

		    case LOG_END_OF_LOG:
		      if (forward_lsa.pageid == NULL_PAGEID && logpb_is_page_in_archive (log_lsa.pageid))
			{
			  forward_lsa.pageid = log_lsa.pageid + 1;
			}
		      break;

		    case LOG_COMMIT:
		    case LOG_ABORT:
		    case LOG_2PC_ABORT_DECISION:
		    case LOG_2PC_ABORT_INFORM_PARTICPS:
		    case LOG_2PC_COMMIT_INFORM_PARTICPS:
		    case LOG_2PC_RECV_ACK:
		    case LOG_DUMMY_CRASH_RECOVERY:
		    case LOG_SMALLER_LOGREC_TYPE:
		    case LOG_LARGER_LOGREC_TYPE:
		    default:
#if defined(CUBRID_DEBUG)
		      er_log_debug (ARG_FILE_LINE,
				    "log_do_postpone: SYSTEM ERROR..Bad log_rectype = %d (%s)... ignored\n",
				    log_rec->type, log_to_string (log_rec->type));
#endif /* CUBRID_DEBUG */
		      break;
		    }
		}

	      /*
	       * We can fix the lsa.pageid in the case of log_records without forward address at this moment.
	       */

	      if (forward_lsa.offset == NULL_OFFSET && forward_lsa.pageid != NULL_PAGEID
		  && forward_lsa.pageid < log_lsa.pageid)
		{
		  forward_lsa.pageid = log_lsa.pageid;
		}
	    }
	}
    }

end:
  if (nxtop_stack != nxtop_array && nxtop_stack != NULL)
    {
      free_and_init (nxtop_stack);
    }

  return;
}

static int
log_run_postpone_op (THREAD_ENTRY * thread_p, LOG_LSA * log_lsa, LOG_PAGE * log_pgptr)
{
  LOG_LSA ref_lsa;		/* The address of a postpone record */
  LOG_REC_REDO redo;		/* A redo log record */
  char *rcv_data = NULL;
  char *area = NULL;

  LSA_COPY (&ref_lsa, log_lsa);

  /* Get the DATA HEADER */
  LOG_READ_ADD_ALIGN (thread_p, sizeof (LOG_RECORD_HEADER), log_lsa, log_pgptr);
  LOG_READ_ADVANCE_WHEN_DOESNT_FIT (thread_p, sizeof (LOG_REC_REDO), log_lsa, log_pgptr);

  redo = *((LOG_REC_REDO *) ((char *) log_pgptr->area + log_lsa->offset));

  LOG_READ_ADD_ALIGN (thread_p, sizeof (LOG_REC_REDO), log_lsa, log_pgptr);

  /* GET AFTER DATA */

  /* If data is contained in only one buffer, pass pointer directly. Otherwise, allocate a contiguous area, copy
   * data and pass this area. At the end deallocate the area.
   */
  if (log_lsa->offset + redo.length < (int) LOGAREA_SIZE)
    {
      rcv_data = (char *) log_pgptr->area + log_lsa->offset;
    }
  else
    {
      /* Need to copy the data into a contiguous area */
      area = (char *) malloc (redo.length);
      if (area == NULL)
	{
	  logpb_fatal_error (thread_p, true, ARG_FILE_LINE, "log_run_postpone_op");

	  return ER_FAILED;
	}

      /* Copy the data */
      logpb_copy_from_log (thread_p, area, redo.length, log_lsa, log_pgptr);
      rcv_data = area;
    }

  (void) log_execute_run_postpone (thread_p, &ref_lsa, &redo, rcv_data);

  if (area != NULL)
    {
      free_and_init (area);
    }

  return NO_ERROR;
}

/*
 * log_execute_run_postpone () - Execute run postpone.
 *
 * return	      : Error code.
 * thread_p (in)      : Thread entry.
 * log_lsa (in)	      : Postpone log LSA.
 * redo (in)	      : Redo log data.
 * redo_rcv_data (in) : Redo recovery data.
 */
int
log_execute_run_postpone (THREAD_ENTRY * thread_p, LOG_LSA * log_lsa, LOG_REC_REDO * redo, char *redo_rcv_data)
{
  int error_code = NO_ERROR;
  LOG_RCV rcv;			/* Recovery structure for execution */
  VPID rcv_vpid;		/* Location of data to redo */
  LOG_RCVINDEX rcvindex;	/* The recovery index */
  LOG_DATA_ADDR rvaddr;

  rcvindex = redo->data.rcvindex;
  rcv_vpid.volid = redo->data.volid;
  rcv_vpid.pageid = redo->data.pageid;
  rcv.offset = redo->data.offset;
  rcv.length = redo->length;
  rcv.data = redo_rcv_data;

  if (VPID_ISNULL (&rcv_vpid))
    {
      /* logical */
      rcv.pgptr = NULL;
    }
  else
    {
      error_code =
	pgbuf_fix_if_not_deallocated (thread_p, &rcv_vpid, PGBUF_LATCH_WRITE, PGBUF_UNCONDITIONAL_LATCH, &rcv.pgptr);
      if (error_code != NO_ERROR)
	{
	  assert (false);
	  er_set (ER_ERROR_SEVERITY, ARG_FILE_LINE, ER_LOG_MAYNEED_MEDIA_RECOVERY, 1,
		  fileio_get_volume_label (rcv_vpid.volid, PEEK));
	  return ER_LOG_MAYNEED_MEDIA_RECOVERY;
	}
      if (rcv.pgptr == NULL)
	{
	  /* deallocated */
	  return NO_ERROR;
	}
    }

  /* Now call the REDO recovery function */

  if (RCV_IS_LOGICAL_RUN_POSTPONE_MANUAL (rcvindex))
    {
      LSA_COPY (&rcv.reference_lsa, log_lsa);

      error_code = (*RV_fun[rcvindex].redofun) (thread_p, &rcv);
      assert (error_code == NO_ERROR);
    }
  else if (RCV_IS_LOGICAL_LOG (&rcv_vpid, rcvindex))
    {
      /* Logical postpone. Use a system operation and commit with run postpone */
      log_sysop_start (thread_p);

      error_code = (*RV_fun[rcvindex].redofun) (thread_p, &rcv);
      assert (error_code == NO_ERROR);

      log_sysop_end_logical_run_postpone (thread_p, log_lsa);
    }
  else
    {
      /* Write the corresponding run postpone record for the postpone action */
      rvaddr.offset = rcv.offset;
      rvaddr.pgptr = rcv.pgptr;

      log_append_run_postpone (thread_p, rcvindex, &rvaddr, &rcv_vpid, rcv.length, rcv.data, log_lsa);

      error_code = (*RV_fun[rcvindex].redofun) (thread_p, &rcv);
      assert (error_code == NO_ERROR);
    }

  if (rcv.pgptr != NULL)
    {
      pgbuf_unfix (thread_p, rcv.pgptr);
    }

  return error_code;
}

/*
 * log_find_end_log - FIND END OF LOG
 *
 * return: nothing
 *
 *   end_lsa(in/out): Address of end of log
 *
 * NOTE: Find the end of the log (i.e., the end of the active portion of the log).
 */
static void
log_find_end_log (THREAD_ENTRY * thread_p, LOG_LSA * end_lsa)
{
  LOG_PAGEID pageid;		/* Log page identifier */
  char log_pgbuf[IO_MAX_PAGE_SIZE + MAX_ALIGNMENT], *aligned_log_pgbuf;
  LOG_PAGE *log_pgptr = NULL;	/* Pointer to a log page */
  LOG_RECORD_HEADER *eof = NULL;	/* End of log record */
  LOG_RECTYPE type;		/* Type of a log record */

  aligned_log_pgbuf = PTR_ALIGN (log_pgbuf, MAX_ALIGNMENT);

  /* Guess the end of the log from the header */

  LSA_COPY (end_lsa, &log_Gl.hdr.append_lsa);
  type = LOG_LARGER_LOGREC_TYPE;

  log_pgptr = (LOG_PAGE *) aligned_log_pgbuf;

  while (type != LOG_END_OF_LOG && !LSA_ISNULL (end_lsa))
    {
      LOG_LSA fetch_lsa;

      fetch_lsa.pageid = end_lsa->pageid;
      fetch_lsa.offset = LOG_PAGESIZE;

      /* Fetch the page */
      if ((logpb_fetch_page (thread_p, &fetch_lsa, LOG_CS_FORCE_USE, log_pgptr)) != NO_ERROR)
	{
	  logpb_fatal_error (thread_p, true, ARG_FILE_LINE, "log_find_end_log");
	  goto error;

	}
      pageid = end_lsa->pageid;

      while (end_lsa->pageid == pageid)
	{
	  /*
	   * If an offset is missing, it is because we archive an incomplete
	   * log record. This log_record was completed later. Thus, we have to
	   * find the offset by searching for the next log_record in the page
	   */
	  if (!(end_lsa->offset == NULL_OFFSET && (end_lsa->offset = log_pgptr->hdr.offset) == NULL_OFFSET))
	    {
	      eof = LOG_GET_LOG_RECORD_HEADER (log_pgptr, end_lsa);
	      /*
	       * If the type is an EOF located at the active portion of the log,
	       * stop
	       */
	      if ((type = eof->type) == LOG_END_OF_LOG)
		{
		  if (logpb_is_page_in_archive (pageid))
		    {
		      type = LOG_LARGER_LOGREC_TYPE;
		    }
		  else
		    {
		      break;
		    }
		}
	      else if (type <= LOG_SMALLER_LOGREC_TYPE || type >= LOG_LARGER_LOGREC_TYPE)
		{
#if defined(CUBRID_DEBUG)
		  er_log_debug (ARG_FILE_LINE, "log_find_end_log: Unknown record type = %d (%s).\n", type,
				log_to_string (type));
#endif /* CUBRID_DEBUG */
		  LSA_SET_NULL (end_lsa);
		  break;
		}
	      else
		{
		  LSA_COPY (end_lsa, &eof->forw_lsa);
		}
	    }
	  else
	    {
	      LSA_SET_NULL (end_lsa);
	    }

	  /*
	   * If the next page is NULL_PAGEID and the current page is an archive
	   * page, this is not the end, this situation happens because of an
	   * incomplete log record was archived.
	   */

	  if (LSA_ISNULL (end_lsa) && logpb_is_page_in_archive (pageid))
	    {
	      end_lsa->pageid = pageid + 1;
	    }
	}

      if (type == LOG_END_OF_LOG && eof != NULL && !LSA_EQ (end_lsa, &log_Gl.hdr.append_lsa))
	{
	  /*
	   * Reset the log header for future reads, multiple restart crashes,
	   * and so on
	   */
	  LOG_RESET_APPEND_LSA (end_lsa);
	  log_Gl.hdr.next_trid = eof->trid;
	}
    }

  return;

error:

  LSA_SET_NULL (end_lsa);
  return;
}

/*
 * log_recreate - RECREATE THE LOG WITHOUT REMOVING THE DATABASE
 *
 * return:
 *
 *   db_fullname(in): Full name of the database
 *   logpath(in): Directory where the log volumes reside
 *   prefix_logname(in): Name of the log volumes. It is usually set the same as
 *                      database name. For example, if the value is equal to
 *                      "db", the names of the log volumes created are as
 *                      follow:
 *                      Active_log      = db_logactive
 *                      Archive_logs    = db_logarchive.0
 *                                        db_logarchive.1
 *                                             .
 *                                             .
 *                                             .
 *                                        db_logarchive.n
 *                      Log_information = db_loginfo
 *                      Database Backup = db_backup
 *   log_npages(in): Size of active log in pages
 *   out_fp (in) :
 *
 * NOTE: Recreate the active log volume with the new specifications.
 *              All recovery information in each data volume is removed.
 *              If there are anything to recover (e.g., the database suffered
 *              a crash), it is not done. Therefore, it is very important to
 *              make sure that the database does not need to be recovered. You
 *              could restart the database and then shutdown to enfore any
 *              recovery. The database will end up as it is currently on disk.
 *              This function can also be used to restart a database when the
 *              log is corrupted somehow (e.g., system bug, isn't) or the log
 *              is not available or it suffered a media crash. It can also be
 *              used to move the log to another location. It is recommended to
 *              backup the database before and after the operation is
 *              executed.
 *
 *        This function must be run offline. That is, it should not be
 *              run when there are multiusers in the system.
 */
int
log_recreate (THREAD_ENTRY * thread_p, const char *db_fullname, const char *logpath, const char *prefix_logname,
	      DKNPAGES log_npages, FILE * out_fp)
{
  const char *vlabel;
  INT64 db_creation;
  DISK_VOLPURPOSE vol_purpose;
  DISK_VOLUME_SPACE_INFO space_info;
  VOLID volid;
  int vdes;
  LOG_LSA init_nontemp_lsa;
  int ret = NO_ERROR;

  ret = disk_get_creation_time (thread_p, LOG_DBFIRST_VOLID, &db_creation);
  if (ret != NO_ERROR)
    {
      return ret;
    }

  ret = log_create_internal (thread_p, db_fullname, logpath, prefix_logname, log_npages, &db_creation);
  if (ret != NO_ERROR)
    {
      return ret;
    }

  (void) log_initialize_internal (thread_p, db_fullname, logpath, prefix_logname, false, NULL, true);

  /*
   * RESET RECOVERY INFORMATION ON ALL DATA VOLUMES
   */

  LSA_SET_NULL (&init_nontemp_lsa);

  for (volid = LOG_DBFIRST_VOLID; volid != NULL_VOLID; volid = fileio_find_next_perm_volume (thread_p, volid))
    {
      char vol_fullname[PATH_MAX];

      vlabel = fileio_get_volume_label (volid, PEEK);

      /* Find the current pages of the volume and its descriptor */

      if (xdisk_get_purpose_and_space_info (thread_p, volid, &vol_purpose, &space_info) != NO_ERROR)
	{
	  /* we just give up? */
	  continue;
	}

      vdes = fileio_get_volume_descriptor (volid);

      /*
       * Flush all dirty pages and then invalidate them from page buffer pool.
       * So that we can reset the recovery information directly using the io
       * module
       */

      LOG_CS_ENTER (thread_p);
      logpb_flush_pages_direct (thread_p);
      LOG_CS_EXIT (thread_p);

      (void) pgbuf_flush_all (thread_p, volid);
      (void) pgbuf_invalidate_all (thread_p, volid);	/* it flush and invalidate */

      if (vol_purpose != DB_TEMPORARY_DATA_PURPOSE)
	{
	  (void) fileio_reset_volume (thread_p, vdes, vlabel, DISK_SECTS_NPAGES (space_info.n_total_sects),
				      &init_nontemp_lsa);
	}

      (void) disk_set_creation (thread_p, volid, vlabel, &log_Gl.hdr.db_creation, &log_Gl.hdr.chkpt_lsa, false,
				DISK_DONT_FLUSH);
      LOG_CS_ENTER (thread_p);
      logpb_flush_pages_direct (thread_p);
      LOG_CS_EXIT (thread_p);

      (void) pgbuf_flush_all_unfixed_and_set_lsa_as_null (thread_p, volid);

      /*
       * reset temp LSA to special temp LSA
       */
      (void) logpb_check_and_reset_temp_lsa (thread_p, volid);

      /*
       * add volume info to vinf
       */
      xdisk_get_fullname (thread_p, volid, vol_fullname);
      logpb_add_volume (NULL, volid, vol_fullname, vol_purpose);

      if (out_fp != NULL)
	{
	  fprintf (out_fp, "%s... done\n", vol_fullname);
	  fflush (out_fp);
	}
    }

  (void) pgbuf_flush_all (thread_p, NULL_VOLID);
  (void) fileio_synchronize_all (thread_p, false);
  (void) log_commit (thread_p, NULL_TRAN_INDEX, false);

  return ret;
}

/*
 * log_get_io_page_size - FIND SIZE OF DATABASE PAGE
 *
 * return:
 *
 *   db_fullname(in): Full name of the database
 *   logpath(in): Directory where the log volumes reside
 *   prefix_logname(in): Name of the log volumes. It is usually set as database
 *                      name. For example, if the value is equal to "db", the
 *                      names of the log volumes created are as follow:
 *                      Active_log      = db_logactive
 *                      Archive_logs    = db_logarchive.0
 *                                        db_logarchive.1
 *                                             .
 *                                             .
 *                                             .
 *                                        db_logarchive.n
 *                      Log_information = db_loginfo
 *                      Database Backup = db_backup
 *
 * NOTE: Find size of database page according to the log manager.
 */
PGLENGTH
log_get_io_page_size (THREAD_ENTRY * thread_p, const char *db_fullname, const char *logpath, const char *prefix_logname)
{
  PGLENGTH db_iopagesize;
  PGLENGTH log_page_size;
  INT64 ignore_dbcreation;
  float ignore_dbcomp;
  int dummy;

  LOG_CS_ENTER (thread_p);
  if (logpb_find_header_parameters (thread_p, false, db_fullname, logpath, prefix_logname, &db_iopagesize,
				    &log_page_size, &ignore_dbcreation, &ignore_dbcomp, &dummy) == -1)
    {
      /*
       * For case where active log could not be found, user still needs
       * an error.
       */
      if (er_errid () == NO_ERROR)
	{
	  er_set (ER_ERROR_SEVERITY, ARG_FILE_LINE, ER_LOG_MOUNT_FAIL, 1, log_Name_active);
	}

      LOG_CS_EXIT (thread_p);
      return -1;
    }
  else
    {
      if (IO_PAGESIZE != db_iopagesize || LOG_PAGESIZE != log_page_size)
	{
	  if (db_set_page_size (db_iopagesize, log_page_size) != NO_ERROR)
	    {
	      LOG_CS_EXIT (thread_p);
	      return -1;
	    }
	  else
	    {
	      if (sysprm_reload_and_init (NULL, NULL) != NO_ERROR)
		{
		  LOG_CS_EXIT (thread_p);
		  return -1;
		}

	      /* page size changed, reinit tran tables only if previously initialized */
	      if (log_Gl.trantable.area == NULL)
		{
		  LOG_CS_EXIT (thread_p);
		  return db_iopagesize;
		}

	      if (logtb_define_trantable_log_latch (thread_p, log_Gl.trantable.num_total_indices) != NO_ERROR)
		{
		  LOG_CS_EXIT (thread_p);
		  return -1;
		}
	    }

	}

      LOG_CS_EXIT (thread_p);

      return db_iopagesize;
    }
}

/*
 * log_get_charset_from_header_page - get charset stored in header page
 *
 * return: charset id (non-negative values are valid)
 *	   -1 if header page cannot be used to determine database charset
 *	   -2 if an error occurs
 *
 *  See log_get_io_page_size for arguments
 */
int
log_get_charset_from_header_page (THREAD_ENTRY * thread_p, const char *db_fullname, const char *logpath,
				  const char *prefix_logname)
{
  PGLENGTH dummy_db_iopagesize;
  PGLENGTH dummy_ignore_log_page_size;
  INT64 dummy_ignore_dbcreation;
  float dummy_ignore_dbcomp;
  int db_charset = INTL_CODESET_NONE;

  LOG_CS_ENTER (thread_p);
  if (logpb_find_header_parameters (thread_p, false, db_fullname, logpath, prefix_logname, &dummy_db_iopagesize,
				    &dummy_ignore_log_page_size, &dummy_ignore_dbcreation, &dummy_ignore_dbcomp,
				    &db_charset) == -1)
    {
      /*
       * For case where active log could not be found, user still needs
       * an error.
       */
      if (er_errid () == NO_ERROR)
	{
	  er_set (ER_ERROR_SEVERITY, ARG_FILE_LINE, ER_LOG_MOUNT_FAIL, 1, log_Name_active);
	}

      LOG_CS_EXIT (thread_p);
      return INTL_CODESET_ERROR;
    }
  else
    {
      LOG_CS_EXIT (thread_p);
      return db_charset;
    }
}

/*
 *
 *                         GENERIC RECOVERY FUNCTIONS
 *
 */

/*
 * log_rv_copy_char - Recover (undo or redo) a string of chars/bytes
 *
 * return: nothing
 *
 *   rcv(in): Recovery structure
 *
 * NOTE: Recover (undo/redo) by copying a string of characters/bytes
 *              onto the specified location. This function can be used for
 *              physical logging.
 */
int
log_rv_copy_char (THREAD_ENTRY * thread_p, const LOG_RCV * rcv)
{
  char *to_data;

  assert (rcv->offset + rcv->length <= DB_PAGESIZE);

  to_data = (char *) rcv->pgptr + rcv->offset;
  memcpy (to_data, rcv->data, rcv->length);
  pgbuf_set_dirty (thread_p, rcv->pgptr, DONT_FREE);
  return NO_ERROR;
}

/*
 * log_rv_dump_char - DUMP INFORMATION TO RECOVER A SET CHARS/BYTES
 *
 * return: nothing
 *
 *   length(in): Length of Recovery Data
 *   data(in): The data being logged
 *
 * NOTE:Dump the information to recover a set of characters/bytes.
 */
void
log_rv_dump_char (FILE * fp, int length, void *data)
{
  log_ascii_dump (fp, length, data);
  fprintf (fp, "\n");
}

/*
 * log_rv_dump_hexa () - Point recovery data as hexadecimals.
 *
 * return      : Void.
 * fp (in)     : Print output.
 * length (in) : Recovery data length.
 * data (in)   : Recovery data.
 */
void
log_rv_dump_hexa (FILE * fp, int length, void *data)
{
  log_hexa_dump (fp, length, data);
}

/*
 * log_rv_outside_noop_redo - NO-OP of an outside REDO
 *
 * return: nothing
 *
 *   rcv(in): Recovery structure
 *
 * NOTE: No-op of an outside redo.
 *              This can used to fool the recovery manager when doing a
 *              logical UNDO which fails (e.g., unregistering a file that has
 *              already been unregistered) or when doing an external/outside
 *              (e.g., removing a temporary volume) the data base domain.
 */
int
log_rv_outside_noop_redo (THREAD_ENTRY * thread_p, const LOG_RCV * rcv)
{
  return NO_ERROR;
}

#if defined (ENABLE_UNUSED_FUNCTION)
/*
 * log_simulate_crash - Simulate a system crash
 *
 * return: nothing
 *
 *   flush_log(in): Flush the log before the crash simulation?
 *   flush_data_pages(in): Flush the data pages (page buffer pool) before the
 *                      crash simulation?
 *
 * NOTE:Simulate a system crash. If flush_data_pages is true,  the
 *              data page buffer pool is flushed and the log buffer pool is
 *              flushed too regardless of the value of flush_log. If flush_log
 *              is true, the log buffer pool is flushed.
 */
void
log_simulate_crash (THREAD_ENTRY * thread_p, int flush_log, int flush_data_pages)
{
  LOG_CS_ENTER (thread_p);

  if (log_Gl.trantable.area == NULL || !logpb_is_pool_initialized ())
    {
      LOG_CS_EXIT (thread_p);
      return;
    }

  if (flush_log != false || flush_data_pages != false)
    {
      logpb_flush_pages_direct (thread_p);
    }

  if (flush_data_pages)
    {
      (void) pgbuf_flush_all (thread_p, NULL_VOLID);
      (void) fileio_synchronize_all (thread_p, false);
    }

  /* Undefine log buffer pool and transaction table */

  logpb_finalize_pool (thread_p);
  logtb_undefine_trantable (thread_p);

  LOG_CS_EXIT (thread_p);

  LOG_SET_CURRENT_TRAN_INDEX (thread_p, NULL_TRAN_INDEX);
}
#endif /* ENABLE_UNUSED_FUNCTION */

/*
 * log_active_log_header_start_scan () -
 *   return: NO_ERROR, or ER_code
 *
 *   thread_p(in):
 *   show_type(in):
 *   arg_values(in):
 *   arg_cnt(in):
 *   ptr(out): allocate new context. should free by end_scan() function
 */
int
log_active_log_header_start_scan (THREAD_ENTRY * thread_p, int show_type, DB_VALUE ** arg_values, int arg_cnt,
				  void **ptr)
{
  int error = NO_ERROR;
  const char *path;
  int fd = -1;
  ACTIVE_LOG_HEADER_SCAN_CTX *ctx = NULL;

  *ptr = NULL;

  assert (arg_cnt == 1);

  /* place any early-out before any initialization */
  /* function can be executed either in server or standalone mode; however, in standalone mode,
   * it is guarded by earlier guards, so this check only deals with server mode */
  if (is_tran_server_with_remote_storage ())
    {
      er_set (ER_ERROR_SEVERITY, ARG_FILE_LINE, ER_COMMAND_INVALID_WITH_REMOTE_STORAGE, 0);
      error = ER_COMMAND_INVALID_WITH_REMOTE_STORAGE;
      goto exit_on_error;
    }

  ctx = (ACTIVE_LOG_HEADER_SCAN_CTX *) db_private_alloc (thread_p, sizeof (ACTIVE_LOG_HEADER_SCAN_CTX));

  if (ctx == NULL)
    {
      assert (er_errid () != NO_ERROR);
      error = er_errid ();
      goto exit_on_error;
    }

  /* In the case of omit file path, first argument is db null */
  if (DB_VALUE_TYPE (arg_values[0]) == DB_TYPE_NULL)
    {
      LOG_CS_ENTER_READ_MODE (thread_p);
      memcpy (&ctx->header, &log_Gl.hdr, sizeof (LOG_HEADER));
      LOG_CS_EXIT (thread_p);
    }
  else
    {
      char buf[IO_MAX_PAGE_SIZE + MAX_ALIGNMENT];
      LOG_PAGE *page_hdr = (LOG_PAGE *) PTR_ALIGN (buf, MAX_ALIGNMENT);

      assert (DB_VALUE_TYPE (arg_values[0]) == DB_TYPE_CHAR);
      path = db_get_string (arg_values[0]);

      fd = fileio_open (path, O_RDONLY, 0);
      if (fd == -1)
	{
	  er_set_with_oserror (ER_ERROR_SEVERITY, ARG_FILE_LINE, ER_IO_MOUNT_FAIL, 1, path);
	  error = ER_IO_MOUNT_FAIL;
	  goto exit_on_error;
	}

      if (read (fd, page_hdr, LOG_PAGESIZE) != LOG_PAGESIZE)
	{
	  er_set_with_oserror (ER_ERROR_SEVERITY, ARG_FILE_LINE, ER_IO_MOUNT_FAIL, 1, path);
	  error = ER_IO_MOUNT_FAIL;
	  goto exit_on_error;
	}

      memcpy (&ctx->header, page_hdr->area, sizeof (LOG_HEADER));

      ctx->header.magic[sizeof (ctx->header.magic) - 1] = 0;
      ctx->header.db_release[sizeof (ctx->header.db_release) - 1] = 0;
      ctx->header.prefix_name[sizeof (ctx->header.prefix_name) - 1] = 0;

      close (fd);
      fd = -1;

      if (memcmp (ctx->header.magic, CUBRID_MAGIC_LOG_ACTIVE, strlen (CUBRID_MAGIC_LOG_ACTIVE)) != 0)
	{
	  er_set (ER_ERROR_SEVERITY, ARG_FILE_LINE, ER_IO_MOUNT_FAIL, 1, path);
	  error = ER_IO_MOUNT_FAIL;
	  goto exit_on_error;
	}
    }

  *ptr = ctx;
  ctx = NULL;

exit_on_error:
  if (fd != -1)
    {
      close (fd);
    }

  if (ctx != NULL)
    {
      db_private_free_and_init (thread_p, ctx);
    }

  return error;
}

/*
 * log_active_log_header_next_scan () -
 *   return: NO_ERROR, or ER_code
 *
 *   thread_p(in):
 *   cursor(in):
 *   out_values(in):
 *   out_cnt(in):
 *   ptr(in): context pointer
 */
SCAN_CODE
log_active_log_header_next_scan (THREAD_ENTRY * thread_p, int cursor, DB_VALUE ** out_values, int out_cnt, void *ptr)
{
  int error = NO_ERROR;
  int idx = 0;
  int val;
  const char *str;
  char buf[256];
  DB_DATETIME time_val;
  ACTIVE_LOG_HEADER_SCAN_CTX *ctx = (ACTIVE_LOG_HEADER_SCAN_CTX *) ptr;
  LOG_HEADER *header = &ctx->header;

  if (cursor >= 1)
    {
      return S_END;
    }

  db_make_int (out_values[idx], LOG_DBLOG_ACTIVE_VOLID);
  idx++;

  error = db_make_string_copy (out_values[idx], header->magic);
  idx++;

  if (error != NO_ERROR)
    {
      goto exit_on_error;
    }

  val = offsetof (LOG_PAGE, area) + offsetof (LOG_HEADER, magic);
  db_make_int (out_values[idx], val);
  idx++;

  db_localdatetime ((time_t *) (&header->db_creation), &time_val);
  error = db_make_datetime (out_values[idx], &time_val);
  idx++;
  if (error != NO_ERROR)
    {
      goto exit_on_error;
    }

  error = db_make_string_copy (out_values[idx], header->db_release);
  idx++;

  snprintf (buf, sizeof (buf), "%g", header->db_compatibility);
  buf[sizeof (buf) - 1] = 0;
  error = db_make_string_copy (out_values[idx], buf);
  idx++;
  if (error != NO_ERROR)
    {
      goto exit_on_error;
    }

  db_make_int (out_values[idx], header->db_iopagesize);
  idx++;

  db_make_int (out_values[idx], header->db_logpagesize);
  idx++;

  db_make_int (out_values[idx], header->is_shutdown);
  idx++;

  db_make_int (out_values[idx], header->next_trid);
  idx++;

  db_make_int (out_values[idx], header->avg_ntrans);
  idx++;

  db_make_int (out_values[idx], header->avg_nlocks);
  idx++;

  db_make_int (out_values[idx], header->npages);
  idx++;

  db_make_int (out_values[idx], header->db_charset);
  idx++;

  db_make_bigint (out_values[idx], header->fpageid);
  idx++;

  lsa_to_string (buf, sizeof (buf), &header->append_lsa);
  error = db_make_string_copy (out_values[idx], buf);
  idx++;
  if (error != NO_ERROR)
    {
      goto exit_on_error;
    }

  lsa_to_string (buf, sizeof (buf), &header->chkpt_lsa);
  error = db_make_string_copy (out_values[idx], buf);
  idx++;
  if (error != NO_ERROR)
    {
      goto exit_on_error;
    }

  db_make_bigint (out_values[idx], header->nxarv_pageid);
  idx++;

  db_make_int (out_values[idx], header->nxarv_phy_pageid);
  idx++;

  db_make_int (out_values[idx], header->nxarv_num);
  idx++;

  db_make_int (out_values[idx], header->last_arv_num_for_syscrashes);
  idx++;

  db_make_int (out_values[idx], header->last_deleted_arv_num);
  idx++;

  lsa_to_string (buf, sizeof (buf), &header->bkup_level0_lsa);
  error = db_make_string_copy (out_values[idx], buf);
  idx++;
  if (error != NO_ERROR)
    {
      goto exit_on_error;
    }

  lsa_to_string (buf, sizeof (buf), &header->bkup_level1_lsa);
  error = db_make_string_copy (out_values[idx], buf);
  idx++;
  if (error != NO_ERROR)
    {
      goto exit_on_error;
    }

  lsa_to_string (buf, sizeof (buf), &header->bkup_level2_lsa);
  error = db_make_string_copy (out_values[idx], buf);
  idx++;
  if (error != NO_ERROR)
    {
      goto exit_on_error;
    }

  error = db_make_string_copy (out_values[idx], header->prefix_name);
  idx++;
  if (error != NO_ERROR)
    {
      goto exit_on_error;
    }

  db_make_int (out_values[idx], header->has_logging_been_skipped);
  idx++;

  db_make_string (out_values[idx], "LOG_PSTATUS_OBSOLETE");
  idx++;

  logpb_backup_level_info_to_string (buf, sizeof (buf), header->bkinfo + FILEIO_BACKUP_FULL_LEVEL);
  error = db_make_string_copy (out_values[idx], buf);
  idx++;
  if (error != NO_ERROR)
    {
      goto exit_on_error;
    }

  logpb_backup_level_info_to_string (buf, sizeof (buf), header->bkinfo + FILEIO_BACKUP_BIG_INCREMENT_LEVEL);
  error = db_make_string_copy (out_values[idx], buf);
  idx++;
  if (error != NO_ERROR)
    {
      goto exit_on_error;
    }

  logpb_backup_level_info_to_string (buf, sizeof (buf), header->bkinfo + FILEIO_BACKUP_SMALL_INCREMENT_LEVEL);
  error = db_make_string_copy (out_values[idx], buf);
  idx++;
  if (error != NO_ERROR)
    {
      goto exit_on_error;
    }

  str = css_ha_server_state_string ((HA_SERVER_STATE) header->ha_server_state);
  db_make_string (out_values[idx], str);
  idx++;

  str = logwr_log_ha_filestat_to_string ((LOG_HA_FILESTAT) header->ha_file_status);
  db_make_string (out_values[idx], str);
  idx++;

  lsa_to_string (buf, sizeof (buf), &header->eof_lsa);
  error = db_make_string_copy (out_values[idx], buf);
  idx++;
  if (error != NO_ERROR)
    {
      goto exit_on_error;
    }

  lsa_to_string (buf, sizeof (buf), &header->smallest_lsa_at_last_chkpt);
  error = db_make_string_copy (out_values[idx], buf);
  idx++;
  if (error != NO_ERROR)
    {
      goto exit_on_error;
    }

  db_make_bigint (out_values[idx], header->mvcc_next_id);
  idx++;

  lsa_to_string (buf, sizeof (buf), &header->mvcc_op_log_lsa);
  error = db_make_string_copy (out_values[idx], buf);
  idx++;
  if (error != NO_ERROR)
    {
      goto exit_on_error;
    }

  if (header->oldest_visible_mvccid == MVCCID_NULL)
    {
      db_make_null (out_values[idx]);
    }
  else
    {
      db_make_bigint (out_values[idx], header->oldest_visible_mvccid);
    }
  idx++;

  if (header->newest_block_mvccid == MVCCID_NULL)
    {
      db_make_null (out_values[idx]);
    }
  else
    {
      db_make_bigint (out_values[idx], header->newest_block_mvccid);
    }
  idx++;

  assert (idx == out_cnt);

  return S_SUCCESS;

exit_on_error:
  return error == NO_ERROR ? S_SUCCESS : S_ERROR;
}

/*
 * log_active_log_header_end_scan () - free the context
 *   return: NO_ERROR, or ER_code
 *
 *   thread_p(in):
 *   ptr(in): context pointer
 */
int
log_active_log_header_end_scan (THREAD_ENTRY * thread_p, void **ptr)
{
  if (*ptr != NULL)
    {
      db_private_free_and_init (thread_p, *ptr);
    }

  return NO_ERROR;
}

/*
 * log_archive_log_header_start_scan () -
 *   return: NO_ERROR, or ER_code
 *
 *   thread_p(in):
 *   show_type(in):
 *   arg_values(in):
 *   arg_cnt(in):
 *   ptr(out): allocate new context. should free by end_scan() function
 */
int
log_archive_log_header_start_scan (THREAD_ENTRY * thread_p, int show_type, DB_VALUE ** arg_values, int arg_cnt,
				   void **ptr)
{
  int error = NO_ERROR;
  const char *path;
  int fd;
  char buf[IO_MAX_PAGE_SIZE + MAX_ALIGNMENT];
  LOG_PAGE *page_hdr;
  ARCHIVE_LOG_HEADER_SCAN_CTX *ctx = NULL;

  *ptr = NULL;

  assert (DB_VALUE_TYPE (arg_values[0]) == DB_TYPE_CHAR);

  /* place any early-out before any initialization */
  /* function can be executed either in server or standalone mode; however, in standalone mode,
   * it is guarded by earlier guards, so this check only deals with server mode */
  if (is_tran_server_with_remote_storage ())
    {
      er_set (ER_ERROR_SEVERITY, ARG_FILE_LINE, ER_COMMAND_INVALID_WITH_REMOTE_STORAGE, 0);
      error = ER_COMMAND_INVALID_WITH_REMOTE_STORAGE;
      goto exit_on_error;
    }

  ctx = (ARCHIVE_LOG_HEADER_SCAN_CTX *) db_private_alloc (thread_p, sizeof (ARCHIVE_LOG_HEADER_SCAN_CTX));
  if (ctx == NULL)
    {
      assert (er_errid () != NO_ERROR);
      error = er_errid ();
      goto exit_on_error;
    }

  path = db_get_string (arg_values[0]);

  page_hdr = (LOG_PAGE *) PTR_ALIGN (buf, MAX_ALIGNMENT);

  fd = fileio_open (path, O_RDONLY, 0);
  if (fd == -1)
    {
      er_set_with_oserror (ER_ERROR_SEVERITY, ARG_FILE_LINE, ER_IO_MOUNT_FAIL, 1, path);
      error = ER_IO_MOUNT_FAIL;
      goto exit_on_error;
    }

  if (read (fd, page_hdr, LOG_PAGESIZE) != LOG_PAGESIZE)
    {
      er_set_with_oserror (ER_ERROR_SEVERITY, ARG_FILE_LINE, ER_IO_MOUNT_FAIL, 1, path);
      error = ER_IO_MOUNT_FAIL;
      goto exit_on_error;
    }

  memcpy (&ctx->header, page_hdr->area, sizeof (LOG_ARV_HEADER));
  close (fd);
  fd = -1;

  ctx->header.magic[sizeof (ctx->header.magic) - 1] = 0;

  if (memcmp (ctx->header.magic, CUBRID_MAGIC_LOG_ARCHIVE, strlen (CUBRID_MAGIC_LOG_ARCHIVE)) != 0)
    {
      er_set (ER_ERROR_SEVERITY, ARG_FILE_LINE, ER_IO_MOUNT_FAIL, 1, path);
      error = ER_IO_MOUNT_FAIL;
      goto exit_on_error;
    }

  *ptr = ctx;
  ctx = NULL;

exit_on_error:
  if (ctx != NULL)
    {
      db_private_free_and_init (thread_p, ctx);
    }

  return error;
}

/*
 * log_archive_log_header_next_scan () -
 *   return: NO_ERROR, or ER_code
 *
 *   thread_p(in):
 *   cursor(in):
 *   out_values(in):
 *   out_cnt(in):
 *   ptr(in): context pointer
 */
SCAN_CODE
log_archive_log_header_next_scan (THREAD_ENTRY * thread_p, int cursor, DB_VALUE ** out_values, int out_cnt, void *ptr)
{
  int error = NO_ERROR;
  int idx = 0;
  int val;
  DB_DATETIME time_val;

  ARCHIVE_LOG_HEADER_SCAN_CTX *ctx = (ARCHIVE_LOG_HEADER_SCAN_CTX *) ptr;
  LOG_ARV_HEADER *header = &ctx->header;

  if (cursor >= 1)
    {
      return S_END;
    }

  db_make_int (out_values[idx], LOG_DBLOG_ARCHIVE_VOLID);
  idx++;

  error = db_make_string_copy (out_values[idx], header->magic);
  idx++;

  if (error != NO_ERROR)
    {
      goto exit_on_error;
    }

  val = offsetof (LOG_PAGE, area) + offsetof (LOG_ARV_HEADER, magic);
  db_make_int (out_values[idx], val);
  idx++;

  db_localdatetime ((time_t *) (&header->db_creation), &time_val);
  error = db_make_datetime (out_values[idx], &time_val);
  idx++;
  if (error != NO_ERROR)
    {
      goto exit_on_error;
    }

  db_make_bigint (out_values[idx], header->next_trid);
  idx++;

  db_make_int (out_values[idx], header->npages);
  idx++;

  db_make_bigint (out_values[idx], header->fpageid);
  idx++;

  db_make_int (out_values[idx], header->arv_num);
  idx++;

  assert (idx == out_cnt);

exit_on_error:
  return error == NO_ERROR ? S_SUCCESS : S_ERROR;
}

/*
 * log_archive_log_header_end_scan () - free the context
 *   return: NO_ERROR, or ER_code
 *
 *   thread_p(in):
 *   ptr(in): context pointer
 */
int
log_archive_log_header_end_scan (THREAD_ENTRY * thread_p, void **ptr)
{
  if (*ptr != NULL)
    {
      db_private_free_and_init (thread_p, *ptr);
    }

  return NO_ERROR;
}

/*
 * log_set_ha_promotion_time () - set ha promotion time
 *   return: none
 *
 *   thread_p(in):
 *   ha_promotion_time(in):
 */
void
log_set_ha_promotion_time (THREAD_ENTRY * thread_p, INT64 ha_promotion_time)
{
  LOG_CS_ENTER (thread_p);
  log_Gl.hdr.ha_promotion_time = ha_promotion_time;
  LOG_CS_EXIT (thread_p);

  return;
}

/*
 * log_set_db_restore_time () - set db restore time
 *   return: none
 *
 *   thread_p(in):
 *   db_restore_time(in):
 */
void
log_set_db_restore_time (THREAD_ENTRY * thread_p, INT64 db_restore_time)
{
  LOG_CS_ENTER (thread_p);

  log_Gl.hdr.db_restore_time = db_restore_time;

  LOG_CS_EXIT (thread_p);
}

/*
 * log_get_undo_record () - gets undo record from log lsa adress
 *   return: S_SUCCESS or ER_code
 *
 * thread_p (in):
 * lsa_addr (in):
 * page (in):
 * record (in/out):
 */
SCAN_CODE
log_get_undo_record (THREAD_ENTRY * thread_p, LOG_PAGE * log_page_p, LOG_LSA process_lsa, RECDES * recdes)
{
  LOG_RECORD_HEADER *log_rec_header = NULL;
  LOG_REC_MVCC_UNDO *mvcc_undo = NULL;
  LOG_REC_MVCC_UNDOREDO *mvcc_undoredo = NULL;
  LOG_REC_UNDO *undo = NULL;
  LOG_REC_UNDOREDO *undoredo = NULL;
  LOG_REC_SUPPLEMENT *supplement = NULL;
  int udata_length;
  int udata_size;
  char *undo_data;
  LOG_LSA oldest_prior_lsa;
  bool is_zipped = false;
  char log_buf[IO_MAX_PAGE_SIZE + MAX_ALIGNMENT];
  LOG_ZIP *log_unzip_ptr = NULL;
  char *area = NULL;
  SCAN_CODE scan = S_SUCCESS;
  bool area_was_mallocated = false;

  /* assert log record is not in prior list */
  oldest_prior_lsa = *log_get_append_lsa ();
  assert (LSA_LT (&process_lsa, &oldest_prior_lsa));

  log_rec_header = LOG_GET_LOG_RECORD_HEADER (log_page_p, &process_lsa);
  LOG_READ_ADD_ALIGN (thread_p, sizeof (*log_rec_header), &process_lsa, log_page_p);

  if (log_rec_header->type == LOG_MVCC_UNDO_DATA)
    {
      LOG_READ_ADVANCE_WHEN_DOESNT_FIT (thread_p, sizeof (*mvcc_undo), &process_lsa, log_page_p);
      mvcc_undo = (LOG_REC_MVCC_UNDO *) (log_page_p->area + process_lsa.offset);

      udata_length = mvcc_undo->undo.length;
      LOG_READ_ADD_ALIGN (thread_p, sizeof (*mvcc_undo), &process_lsa, log_page_p);
    }
  else if (log_rec_header->type == LOG_MVCC_UNDOREDO_DATA || log_rec_header->type == LOG_MVCC_DIFF_UNDOREDO_DATA)
    {
      LOG_READ_ADVANCE_WHEN_DOESNT_FIT (thread_p, sizeof (*mvcc_undoredo), &process_lsa, log_page_p);
      mvcc_undoredo = (LOG_REC_MVCC_UNDOREDO *) (log_page_p->area + process_lsa.offset);

      udata_length = mvcc_undoredo->undoredo.ulength;
      LOG_READ_ADD_ALIGN (thread_p, sizeof (*mvcc_undoredo), &process_lsa, log_page_p);
    }
  else if (log_rec_header->type == LOG_UNDO_DATA)
    {
      LOG_READ_ADVANCE_WHEN_DOESNT_FIT (thread_p, sizeof (*undo), &process_lsa, log_page_p);
      undo = (LOG_REC_UNDO *) (log_page_p->area + process_lsa.offset);

      udata_length = undo->length;
      LOG_READ_ADD_ALIGN (thread_p, sizeof (*undo), &process_lsa, log_page_p);
    }
  else if (log_rec_header->type == LOG_UNDOREDO_DATA || log_rec_header->type == LOG_DIFF_UNDOREDO_DATA)
    {
      LOG_READ_ADVANCE_WHEN_DOESNT_FIT (thread_p, sizeof (*undoredo), &process_lsa, log_page_p);
      undoredo = (LOG_REC_UNDOREDO *) (log_page_p->area + process_lsa.offset);

      udata_length = undoredo->ulength;
      LOG_READ_ADD_ALIGN (thread_p, sizeof (*undoredo), &process_lsa, log_page_p);
    }
  else if (log_rec_header->type == LOG_SUPPLEMENTAL_INFO)
    {
      LOG_READ_ADVANCE_WHEN_DOESNT_FIT (thread_p, sizeof (*supplement), &process_lsa, log_page_p);
      supplement = (LOG_REC_SUPPLEMENT *) (log_page_p->area + process_lsa.offset);

      udata_length = supplement->length;
      LOG_READ_ADD_ALIGN (thread_p, sizeof (*supplement), &process_lsa, log_page_p);
    }
  else
    {
      assert_release (log_rec_header->type == LOG_MVCC_UNDO_DATA || log_rec_header->type == LOG_MVCC_UNDOREDO_DATA
		      || log_rec_header->type == LOG_MVCC_DIFF_UNDOREDO_DATA || log_rec_header->type == LOG_UNDO_DATA
		      || log_rec_header->type == LOG_UNDOREDO_DATA
		      || log_rec_header->type == LOG_MVCC_DIFF_UNDOREDO_DATA
		      || log_rec_header->type == LOG_SUPPLEMENTAL_INFO);
      er_set (ER_FATAL_ERROR_SEVERITY, ARG_FILE_LINE, ER_LOG_FATAL_ERROR, 1, "Expecting undo/undoredo log record");
      scan = S_ERROR;
      goto exit;
    }

  /* get undo record */
  if (ZIP_CHECK (udata_length))
    {
      /* Get real size */
      udata_size = (int) GET_ZIP_LEN (udata_length);
      is_zipped = true;
    }
  else
    {
      udata_size = udata_length;
    }

  /*
   * If data is contained in only one buffer, pass pointer directly.
   * Otherwise, copy the data into a contiguous area and pass this area.
   */
  if (process_lsa.offset + udata_size < (int) LOGAREA_SIZE)
    {
      undo_data = (char *) log_page_p->area + process_lsa.offset;
    }
  else
    {
      /* Need to copy the data into a contiguous area */

      if (udata_size <= IO_MAX_PAGE_SIZE)
	{
	  area = PTR_ALIGN (log_buf, MAX_ALIGNMENT);
	}
      else
	{
	  area = (char *) malloc (udata_size);
	  if (area == NULL)
	    {
	      er_set (ER_ERROR_SEVERITY, ARG_FILE_LINE, ER_OUT_OF_VIRTUAL_MEMORY, 1, udata_size);
	      scan = S_ERROR;
	      goto exit;
	    }
	  area_was_mallocated = true;
	}

      /* Copy the data */
      logpb_copy_from_log (thread_p, area, udata_size, &process_lsa, log_page_p);
      undo_data = area;
    }

  if (is_zipped)
    {
      log_unzip_ptr = log_zip_alloc (IO_PAGESIZE);
      if (log_unzip_ptr == NULL)
	{
	  logpb_fatal_error (thread_p, true, ARG_FILE_LINE, "log_get_undo_record");
	  scan = S_ERROR;
	  goto exit;
	}

      if (log_unzip (log_unzip_ptr, udata_size, (char *) undo_data))
	{
	  udata_size = (int) log_unzip_ptr->data_length;
	  undo_data = (char *) log_unzip_ptr->log_data;
	}
      else
	{
	  assert (false);
	  scan = S_ERROR;
	  goto exit;
	}
    }

  /* copy the record */
  recdes->type = *(INT16 *) (undo_data);
  recdes->length = udata_size - sizeof (recdes->type);
  if (recdes->area_size < 0 || recdes->area_size < (int) recdes->length)
    {
      /*
       * DOES NOT FIT
       * Give a hint to the user of the needed length. Hint is given as a
       * negative value
       */
      /* do not use unary minus because slot_p->record_length is unsigned */
      recdes->length *= -1;

      scan = S_DOESNT_FIT;
      goto exit;
    }

  memcpy (recdes->data, (char *) (undo_data) + sizeof (recdes->type), recdes->length);

exit:
  if (area_was_mallocated)
    {
      free (area);
    }
  if (log_unzip_ptr != NULL)
    {
      log_zip_free (log_unzip_ptr);
    }

  return scan;
}

/*
 * log_read_sysop_start_postpone () - read system op start postpone and its recovery data
 *
 * return                     : error code
 * thread_p (in)              : thread entry
 * log_lsa (in/out)           : log address
 * log_page (in/out)          : log page
 * with_undo_data (in)        : true to read undo data
 * sysop_start_postpone (out) : output system op start postpone log record
 * undo_buffer_size (in/out)  : size for undo data buffer
 * undo_buffer (in/out)       : undo data buffer
 * undo_size (out)            : output undo data size
 * undo_data (out)            : output undo data
 */
int
log_read_sysop_start_postpone (THREAD_ENTRY * thread_p, LOG_LSA * log_lsa, LOG_PAGE * log_page, bool with_undo_data,
			       LOG_REC_SYSOP_START_POSTPONE * sysop_start_postpone, int *undo_buffer_size,
			       char **undo_buffer, int *undo_size, char **undo_data)
{
  int error_code = NO_ERROR;

  if (log_page->hdr.logical_pageid != log_lsa->pageid)
    {
      error_code = logpb_fetch_page (thread_p, log_lsa, LOG_CS_FORCE_USE, log_page);
      if (error_code != NO_ERROR)
	{
	  ASSERT_ERROR ();
	  return error_code;
	}
    }

  assert (((LOG_RECORD_HEADER *) (log_page->area + log_lsa->offset))->type == LOG_SYSOP_START_POSTPONE);

  /* skip log record header */
  LOG_READ_ADD_ALIGN (thread_p, sizeof (LOG_RECORD_HEADER), log_lsa, log_page);

  /* read sysop_start_postpone */
  LOG_READ_ADVANCE_WHEN_DOESNT_FIT (thread_p, sizeof (LOG_REC_SYSOP_START_POSTPONE), log_lsa, log_page);
  *sysop_start_postpone = *(LOG_REC_SYSOP_START_POSTPONE *) (log_page->area + log_lsa->offset);
  if (!with_undo_data
      || (sysop_start_postpone->sysop_end.type != LOG_SYSOP_END_LOGICAL_UNDO
	  && sysop_start_postpone->sysop_end.type != LOG_SYSOP_END_LOGICAL_MVCC_UNDO))
    {
      /* no undo */
      return NO_ERROR;
    }

  /* read undo data and size */
  assert (undo_buffer_size != NULL);
  assert (undo_buffer != NULL);
  assert (undo_size != NULL);
  assert (undo_data != NULL);

  if (sysop_start_postpone->sysop_end.type == LOG_SYSOP_END_LOGICAL_UNDO)
    {
      *undo_size = sysop_start_postpone->sysop_end.undo.length;
    }
  else
    {
      assert (sysop_start_postpone->sysop_end.type == LOG_SYSOP_END_LOGICAL_MVCC_UNDO);
      *undo_size = sysop_start_postpone->sysop_end.mvcc_undo.undo.length;
    }

  LOG_READ_ADD_ALIGN (thread_p, sizeof (LOG_REC_SYSOP_START_POSTPONE), log_lsa, log_page);
  if (log_lsa->offset + (*undo_size) < (int) LOGAREA_SIZE)
    {
      *undo_data = log_page->area + log_lsa->offset;
    }
  else
    {
      if (*undo_buffer_size == 0)
	{
	  *undo_buffer = (char *) db_private_alloc (thread_p, *undo_size);
	}
      else if (*undo_buffer_size < *undo_size)
	{
	  char *new_ptr = (char *) db_private_realloc (thread_p, *undo_buffer, *undo_size);
	  if (new_ptr == NULL)
	    {
	      er_set (ER_ERROR_SEVERITY, ARG_FILE_LINE, ER_OUT_OF_VIRTUAL_MEMORY, 1, *undo_size);
	      return ER_OUT_OF_VIRTUAL_MEMORY;
	    }
	  *undo_buffer_size = *undo_size;
	  *undo_buffer = new_ptr;
	}
      *undo_data = *undo_buffer;
      logpb_copy_from_log (thread_p, *undo_data, *undo_size, log_lsa, log_page);
    }
  return NO_ERROR;
}

#if defined (SERVER_MODE)
/*
 * log_get_log_group_commit_interval () - setup flush daemon period based on system parameter
 */
void
log_get_log_group_commit_interval (bool & is_timed_wait, cubthread::delta_time & period)
{
  is_timed_wait = true;

  if (log_Flush_has_been_requested)
    {
      period = std::chrono::milliseconds (0);
      return;
    }

  const int MAX_WAIT_TIME_MSEC = 1000;
  int log_group_commit_interval_msec = prm_get_integer_value (PRM_ID_LOG_GROUP_COMMIT_INTERVAL_MSECS);

  assert (log_group_commit_interval_msec >= 0);

  if (log_group_commit_interval_msec == 0)
    {
      period = std::chrono::milliseconds (MAX_WAIT_TIME_MSEC);
    }
  else
    {
      period = std::chrono::milliseconds (log_group_commit_interval_msec);
    }
}
#endif /* SERVER_MODE */

#if defined (SERVER_MODE)
/*
 * log_get_checkpoint_interval () - setup log checkpoint daemon period based on system parameter
 */
void
log_get_checkpoint_interval (bool & is_timed_wait, cubthread::delta_time & period)
{
  int log_checkpoint_interval_sec = prm_get_integer_value (PRM_ID_LOG_CHECKPOINT_INTERVAL_SECS);

  assert (log_checkpoint_interval_sec >= 0);

  if (log_checkpoint_interval_sec > 0)
    {
      // if log_checkpoint_interval_sec > 0 (zero) then loop for fixed interval
      is_timed_wait = true;
      period = std::chrono::seconds (log_checkpoint_interval_sec);
    }
  else
    {
      // infinite wait
      is_timed_wait = false;
    }
}
#endif /* SERVER_MODE */

#if defined (SERVER_MODE)
/*
 * log_wakeup_remove_log_archive_daemon () - wakeup remove log archive daemon
 */
void
log_wakeup_remove_log_archive_daemon ()
{
  if (log_Remove_log_archive_daemon)
    {
      log_Remove_log_archive_daemon->wakeup ();
    }
}
#endif /* SERVER_MODE */

#if defined (SERVER_MODE)
/*
 * log_wakeup_checkpoint_daemon () - wakeup checkpoint daemon
 */
void
log_wakeup_checkpoint_daemon ()
{
  if (log_Checkpoint_daemon != nullptr)
    {
      log_Checkpoint_daemon->wakeup ();
    }
}
#endif /* SERVER_MODE */

/*
 * log_wakeup_log_flush_daemon () - wakeup log flush daemon
 */
void
log_wakeup_log_flush_daemon ()
{
  if (log_is_log_flush_daemon_available ())
    {
#if defined (SERVER_MODE)
      log_Flush_has_been_requested = true;
      log_Flush_daemon->wakeup ();
#endif /* SERVER_MODE */
    }
}

/*
 * log_is_log_flush_daemon_available () - check if log flush daemon is available
 */
bool
log_is_log_flush_daemon_available ()
{
#if defined (SERVER_MODE)
  return log_Flush_daemon != NULL;
#else
  return false;
#endif
}

#if defined (SERVER_MODE)
/*
 * log_flush_daemon_get_stats () - get log flush daemon thread statistics into statsp
 */
void
log_flush_daemon_get_stats (UINT64 * statsp)
{
  if (log_Flush_daemon != NULL)
    {
      log_Flush_daemon->get_stats (statsp);
    }
}
#endif // SERVER_MODE

// *INDENT-OFF*
#if defined(SERVER_MODE)
static void
log_checkpoint_execute (cubthread::entry & thread_ref)
{
  if (!BO_IS_SERVER_RESTARTED ())
    {
      // wait for boot to finish
      return;
    }

  logpb_checkpoint (&thread_ref);
}
#endif /* SERVER_MODE */

#if defined(SERVER_MODE)
static void
log_checkpoint_trantable_execute (cubthread::entry &thread_ref)
{
  if (!BO_IS_SERVER_RESTARTED ())
    {
      // wait for boot to finish
      return;
    }

  logpb_checkpoint_trantable(&thread_ref);
}
#endif /* SERVER_MODE */

#if defined(SERVER_MODE)
// class log_remove_log_archive_daemon_task
//
//  description:
//    remove archive logs daemon task
//
class log_remove_log_archive_daemon_task : public cubthread::entry_task
{
  private:
    using clock = std::chrono::system_clock;

    bool m_is_timed_wait;
    cubthread::delta_time m_period;
    std::chrono::milliseconds m_param_period;
    clock::time_point m_log_deleted_time;

    void compute_period ()
    {
      // fetch remove log archives interval
      int remove_log_archives_interval_sec = prm_get_integer_value (PRM_ID_REMOVE_LOG_ARCHIVES_INTERVAL);
      assert (remove_log_archives_interval_sec >= 0);

      // cache interval for later use
      m_param_period = std::chrono::milliseconds (remove_log_archives_interval_sec * 1000);

      if (m_param_period > std::chrono::milliseconds (0))
	{
	  m_is_timed_wait = true;
	  clock::time_point now = clock::now ();

	  // now - m_log_deleted_time: represents time elapsed since last log archive deletion
	  if ((now - m_log_deleted_time) > m_param_period)
	    {
	      m_period = m_param_period;
	    }
	  else
	    {
	      m_period = m_param_period - (now - m_log_deleted_time);
	    }
	}
      else
	{
	  // infinite wait
	  m_is_timed_wait = false;
	}
    }

  public:
    log_remove_log_archive_daemon_task ()
      : m_is_timed_wait (true)
      , m_period (0)
      , m_param_period (0)
      , m_log_deleted_time ()
    {
      // initialize period
      compute_period ();
    }

    void get_remove_log_archives_interval (bool & is_timed_wait, cubthread::delta_time & period)
    {
      period = m_period;
      is_timed_wait = m_is_timed_wait;
    }

    void execute (cubthread::entry & thread_ref) override
    {
      if (!BO_IS_SERVER_RESTARTED ())
	{
	  // wait for boot to finish
	  return;
	}

      // compute wait period based on configured interval
      compute_period ();

      if (m_is_timed_wait)
	{
	  if (m_period != m_param_period)
	    {
	      // do not delete logs. wait more time
	      return;
	    }
	  if (logpb_remove_archive_logs_exceed_limit (&thread_ref, 1) > 0)
	    {
	      // a log was deleted
	      m_log_deleted_time = clock::now ();
	    }
	}
      else
	{
	  // remove all unnecessary logs
	  logpb_remove_archive_logs_exceed_limit (&thread_ref, 0);
	}
    }
};
#endif /* SERVER_MODE */

#if defined(SERVER_MODE)
static void
log_clock_execute (cubthread::entry & thread_ref)
{
  if (!BO_IS_SERVER_RESTARTED ())
    {
      // wait for boot to finish
      return;
    }

  struct timeval now;
  gettimeofday (&now, NULL);

  log_Clock_msec = (now.tv_sec * 1000LL) + (now.tv_usec / 1000LL);
}
#endif /* SERVER_MODE */

#if defined(SERVER_MODE)
static void
log_check_ha_delay_info_execute (cubthread::entry &thread_ref)
{
#if defined(WINDOWS)
  return;
#endif /* WINDOWS */

  if (!BO_IS_SERVER_RESTARTED ())
    {
      // wait for boot to finish
      return;
    }

  time_t log_record_time = 0;
  int error_code;
  int delay_limit_in_secs;
  int acceptable_delay_in_secs;
  int curr_delay_in_secs;
  HA_SERVER_STATE server_state;

  csect_enter (&thread_ref, CSECT_HA_SERVER_STATE, INF_WAIT);

  server_state = css_ha_server_state ();

  if (server_state == HA_SERVER_STATE_ACTIVE || server_state == HA_SERVER_STATE_TO_BE_STANDBY)
    {
      css_unset_ha_repl_delayed ();
      perfmon_set_stat (&thread_ref, PSTAT_HA_REPL_DELAY, 0, true);

      log_append_ha_server_state (&thread_ref, server_state);

      csect_exit (&thread_ref, CSECT_HA_SERVER_STATE);

      /* useful when the server is in a relative idle state
       */
      log_wakeup_log_flush_daemon();
    }
  else
    {
      csect_exit (&thread_ref, CSECT_HA_SERVER_STATE);

      delay_limit_in_secs = prm_get_integer_value (PRM_ID_HA_DELAY_LIMIT_IN_SECS);
      acceptable_delay_in_secs = delay_limit_in_secs - prm_get_integer_value (PRM_ID_HA_DELAY_LIMIT_DELTA_IN_SECS);

      if (acceptable_delay_in_secs < 0)
	{
	  acceptable_delay_in_secs = 0;
	}

      error_code = catcls_get_apply_info_log_record_time (&thread_ref, &log_record_time);

      if (error_code == NO_ERROR && log_record_time > 0)
	{
	  curr_delay_in_secs = (int) (time (NULL) - log_record_time);
	  if (curr_delay_in_secs > 0)
	    {
	      curr_delay_in_secs -= HA_DELAY_ERR_CORRECTION;
	    }

	  if (delay_limit_in_secs > 0)
	    {
	      if (curr_delay_in_secs > delay_limit_in_secs)
		{
		  if (!css_is_ha_repl_delayed ())
		    {
		      er_set (ER_NOTIFICATION_SEVERITY, ARG_FILE_LINE, ER_HA_REPL_DELAY_DETECTED, 2,
			      curr_delay_in_secs, delay_limit_in_secs);

		      css_set_ha_repl_delayed ();
		    }
		}
	      else if (curr_delay_in_secs <= acceptable_delay_in_secs)
		{
		  if (css_is_ha_repl_delayed ())
		    {
		      er_set (ER_NOTIFICATION_SEVERITY, ARG_FILE_LINE, ER_HA_REPL_DELAY_RESOLVED, 2,
			      curr_delay_in_secs, acceptable_delay_in_secs);

		      css_unset_ha_repl_delayed ();
		    }
		}
	    }

	  perfmon_set_stat (&thread_ref, PSTAT_HA_REPL_DELAY, curr_delay_in_secs, true);
	}
    }
}
#endif /* SERVER_MODE */

#if defined(SERVER_MODE)
static void
log_flush_execute (cubthread::entry & thread_ref)
{
  if (!BO_IS_SERVER_RESTARTED ())
    {
      return;
    }

  bool need_flush = false;

  // check if flush was requested
  {
    bool expected_value = true;
    need_flush = log_Flush_has_been_requested.compare_exchange_strong (expected_value, false);
  }

  if (!need_flush && get_server_type () == SERVER_TYPE_PAGE)
    {
      // page server needs to confirm the flushed log asap. if there is any unflushed log, flush it.
      // Unflushed log may be either:
      //    - In prior list (prior_list_header != nullptr)
      //    - Appended into pages, but not flushed to disk (nxio_lsa < append_lsa)

      // log_lsa compare is not thread safe. Use atomic load on non-atomic type log_Gl.hdr.append_lsa
      // Atomic operations need to reinterpret the 8-bytes of log_lsa as int64
      log_lsa append_lsa =
          static_cast<log_lsa> (ATOMIC_LOAD_64 (reinterpret_cast<std::int64_t *> (&log_Gl.hdr.append_lsa)));

      need_flush = log_Gl.prior_info.prior_list_header != nullptr || log_Gl.append.get_nxio_lsa () < append_lsa;
    }

  if (!need_flush)
    {
      // Try again later
      return;
    }

  // refresh log trace flush time
  thread_ref.event_stats.trace_log_flush_time = prm_get_integer_value (PRM_ID_LOG_TRACE_FLUSH_TIME_MSECS);

  LOG_CS_ENTER (&thread_ref);
  logpb_flush_pages_direct (&thread_ref);
  LOG_CS_EXIT (&thread_ref);

  log_Stat.gc_flush_count++;

  pthread_mutex_lock (&log_Gl.group_commit_info.gc_mutex);
  pthread_cond_broadcast (&log_Gl.group_commit_info.gc_cond);
  pthread_mutex_unlock (&log_Gl.group_commit_info.gc_mutex);
}
#endif /* SERVER_MODE */

#if defined(SERVER_MODE)
/*
 * log_checkpoint_daemon_init () - initialize checkpoint daemon
 */
void
log_checkpoint_daemon_init ()
{
  assert (log_Checkpoint_daemon == NULL);

  if (!is_tran_server_with_remote_storage ())
    {
      cubthread::looper looper = cubthread::looper (log_get_checkpoint_interval);
      cubthread::entry_callable_task * daemon_task = new cubthread::entry_callable_task (log_checkpoint_execute, true);

      // create checkpoint daemon thread
      log_Checkpoint_daemon = cubthread::get_manager ()->create_daemon (looper, daemon_task, "log_checkpoint");
    }
}
#endif /* SERVER_MODE */

#if defined(SERVER_MODE)
void
log_checkpoint_trantable_daemon_init ()
{
  assert (log_Checkpoint_trantable_daemon == nullptr);

  if (is_tran_server_with_remote_storage ())
    {
      cubthread::looper looper { std::chrono::seconds (60) };
      cubthread::entry_callable_task * daemon_task =
          new cubthread::entry_callable_task (log_checkpoint_trantable_execute);
      log_Checkpoint_trantable_daemon =
          cubthread::get_manager ()->create_daemon (looper, daemon_task, "log_checkpoint_trantable");
    }
}
#endif /* SERVER_MODE */

#if defined(SERVER_MODE)
/*
 * log_remove_log_archive_daemon_init () - initialize remove log archive daemon
 */
void
log_remove_log_archive_daemon_init ()
{
  assert (log_Remove_log_archive_daemon == NULL);
  if (is_tran_server_with_remote_storage ())
    {
      return;			// no archives are created, no need for archive removal
    }

  log_remove_log_archive_daemon_task *daemon_task = new log_remove_log_archive_daemon_task ();
  cubthread::period_function setup_period_function =
    std::bind (&log_remove_log_archive_daemon_task::get_remove_log_archives_interval, daemon_task,
	       std::placeholders::_1, std::placeholders::_2);

  cubthread::looper looper = cubthread::looper (setup_period_function);

  // create log archive remover daemon thread
  log_Remove_log_archive_daemon = cubthread::get_manager ()->create_daemon (looper, daemon_task,
									    "log_remove_log_archive");
}
#endif /* SERVER_MODE */

#if defined(SERVER_MODE)
/*
 * log_clock_daemon_init () - initialize log clock daemon
 */
void
log_clock_daemon_init ()
{
  assert (log_Clock_daemon == NULL);

  cubthread::looper looper = cubthread::looper (std::chrono::milliseconds (200));
  log_Clock_daemon =
    cubthread::get_manager ()->create_daemon (looper, new cubthread::entry_callable_task (log_clock_execute),
					      "log_clock");
}
#endif /* SERVER_MODE */

#if defined(SERVER_MODE)
/*
 * log_check_ha_delay_info_daemon_init () - initialize check ha delay info daemon
 */
void
log_check_ha_delay_info_daemon_init ()
{
  bool do_supplemental_log = prm_get_integer_value (PRM_ID_SUPPLEMENTAL_LOG) > 0 ? true : false;

<<<<<<< HEAD
  if (HA_DISABLED () && !do_supplemental_log && get_server_type () != SERVER_TYPE_TRANSACTION)
=======
  if (HA_DISABLED () && !do_supplemental_log)
>>>>>>> 5f103c06
    {
      return;
    }

  assert (log_Check_ha_delay_info_daemon == NULL);

  cubthread::looper looper = cubthread::looper (std::chrono::seconds (1));
  cubthread::entry_callable_task * daemon_task = new cubthread::entry_callable_task (log_check_ha_delay_info_execute);

  log_Check_ha_delay_info_daemon = cubthread::get_manager ()->create_daemon (looper, daemon_task,
									     "log_check_ha_delay_info");
}
#endif /* SERVER_MODE */

#if defined(SERVER_MODE)
/*
 * log_flush_daemon_init () - initialize log flush daemon
 */
void
log_flush_daemon_init ()
{
  assert (log_Flush_daemon == NULL);

  cubthread::looper looper = cubthread::looper (log_get_log_group_commit_interval);
  cubthread::entry_callable_task * daemon_task = new cubthread::entry_callable_task (log_flush_execute);

  log_Flush_daemon = cubthread::get_manager ()->create_daemon (looper, daemon_task, "log_flush");
}
#endif /* SERVER_MODE */
// *INDENT-ON*

#if defined(SERVER_MODE)
/*
 * log_daemons_init () - initialize daemon threads
 */
static void
log_daemons_init ()
{
  log_remove_log_archive_daemon_init ();
  log_checkpoint_daemon_init ();
  log_checkpoint_trantable_daemon_init ();
  log_check_ha_delay_info_daemon_init ();
  log_clock_daemon_init ();
  log_flush_daemon_init ();
}
#endif /* SERVER_MODE */

#if defined(SERVER_MODE)
/*
 * log_daemons_destroy () - destroy daemon threads
 */
// *INDENT-OFF*
static void
log_daemons_destroy ()
{
  cubthread::get_manager ()->destroy_daemon (log_Remove_log_archive_daemon);
  cubthread::get_manager ()->destroy_daemon (log_Checkpoint_daemon);
  cubthread::get_manager ()->destroy_daemon (log_Checkpoint_trantable_daemon);
  cubthread::get_manager ()->destroy_daemon (log_Check_ha_delay_info_daemon);
  cubthread::get_manager ()->destroy_daemon (log_Clock_daemon);
  cubthread::get_manager ()->destroy_daemon (log_Flush_daemon);
}
#endif /* SERVER_MODE */
// *INDENT-ON*

/*
 * log_get_clock_msec () - get current system time in milliseconds.
 *   return cached value by log_Clock_daemon if SERVER_MODE is defined
 */
INT64
log_get_clock_msec (void)
{
#if defined (SERVER_MODE)
  if (log_Clock_msec > 0)
    {
      return log_Clock_msec;
    }
#endif /* SERVER_MODE */

  struct timeval now;
  gettimeofday (&now, NULL);

  return (now.tv_sec * 1000LL) + (now.tv_usec / 1000LL);
}

// *INDENT-OFF*
#if defined (SERVER_MODE)
static void
log_abort_task_execute (cubthread::entry &thread_ref, LOG_TDES &tdes)
{
  (void) log_abort_by_tdes (&thread_ref, &tdes);
}
#endif // SERVER_MODE
// *INDENT-ON*

void
log_update_global_btid_online_index_stats (THREAD_ENTRY * thread_p)
{
  LOG_TDES *tdes = LOG_FIND_TDES (LOG_FIND_THREAD_TRAN_INDEX (thread_p));
  int error_code = NO_ERROR;

  if (tdes == NULL)
    {
      return;
    }

  error_code =
    mht_map_no_key (thread_p, tdes->log_upd_stats.unique_stats_hash, logtb_tran_update_stats_online_index_rb, thread_p);

  if (error_code != NO_ERROR)
    {
      assert (false);
    }
}

/*
 * logtb_tran_update_stats_online_index_rb - Updates statistics during an online index when a transaction
 *                                           gets rollbacked.
 *
 * TODO: This can be easily optimized since it is slow. Try to find a better approach!
 */
static int
logtb_tran_update_stats_online_index_rb (THREAD_ENTRY * thread_p, void *data, void *args)
{
  /* This is called only during a rollback on a transaction that has updated an index which was under
   * online loading.
   */
  LOG_TRAN_BTID_UNIQUE_STATS *unique_stats = (LOG_TRAN_BTID_UNIQUE_STATS *) data;
  int error_code = NO_ERROR;
  OID class_oid;
#if !defined (NDEBUG)
  LOG_TDES *tdes = LOG_FIND_TDES (LOG_FIND_THREAD_TRAN_INDEX (thread_p));

  assert (LOG_ISTRAN_ABORTED (tdes));
#endif /* !NDEBUG */

  if (unique_stats->deleted)
    {
      /* ignore if deleted */
      return NO_ERROR;
    }

  OID_SET_NULL (&class_oid);

  error_code = btree_get_class_oid_of_unique_btid (thread_p, &unique_stats->btid, &class_oid);
  if (error_code != NO_ERROR)
    {
      assert (false);
      return error_code;
    }

  assert (!OID_ISNULL (&class_oid));

  if (!btree_is_btid_online_index (thread_p, &class_oid, &unique_stats->btid))
    {
      /* We can skip. */
      return NO_ERROR;
    }

  /* We can update the statistics. */
  error_code =
    logtb_update_global_unique_stats_by_delta (thread_p, &unique_stats->btid, unique_stats->tran_stats.num_oids,
					       unique_stats->tran_stats.num_nulls, unique_stats->tran_stats.num_keys,
					       false);

  return error_code;
}

<<<<<<< HEAD
// Create the meta log volume
int
log_create_metalog_file ()
{
  FILE *fp = fopen (log_Name_metainfo, "w");
  if (!fp)
    {
      er_set (ER_ERROR_SEVERITY, ARG_FILE_LINE, ER_BO_CANNOT_CREATE_VOL, 3, boot_db_full_name (),
	      er_get_msglog_filename ());
      return ER_BO_CANNOT_CREATE_VOL;
    }

  log_Gl.m_metainfo.flush_to_file (fp);
  fclose (fp);

  return NO_ERROR;
}

// Get meta log from disk to log_Gl
int
log_read_metalog_from_file ()
{
  FILE *fp = fopen (log_Name_metainfo, "r");
  if (!fp)
    {
      er_set (ER_ERROR_SEVERITY, ARG_FILE_LINE, ER_LOG_MOUNT_FAIL, 1, log_Name_metainfo);
      return ER_LOG_MOUNT_FAIL;
    }

  log_Gl.m_metainfo.load_from_file (fp);
  fclose (fp);
  return NO_ERROR;
}

// Write meta log from log_Gl to disk
void
log_write_metalog_to_file ()
{
  FILE *const fp = fopen (log_Name_metainfo, "r+");
  if (fp == nullptr)
    {
      er_set (ER_FATAL_ERROR_SEVERITY, ARG_FILE_LINE, ER_LOG_MOUNT_FAIL, 1, log_Name_metainfo);
      assert (false);
    }
  else
    {
      log_Gl.m_metainfo.flush_to_file (fp);
      fclose (fp);
    }
}

=======
>>>>>>> 5f103c06
static int
cdc_log_extract (THREAD_ENTRY * thread_p, LOG_LSA * process_lsa, CDC_LOGINFO_ENTRY * log_info_entry)
{
  LOG_LSA cur_log_rec_lsa, next_log_rec_lsa;

  LOG_PAGE *log_page_p = NULL;
  char log_pgbuf[IO_MAX_PAGE_SIZE + MAX_ALIGNMENT];

  LOG_RECORD_HEADER *log_rec_header, *nx_rec_header;

  char *tran_user;
  int trid;
  int tmpbuf_index = 0;

  int error = NO_ERROR;

  LOG_RECTYPE log_type;
  LOG_ZIP *supp_zip = NULL;

  LSA_COPY (&cur_log_rec_lsa, process_lsa);

  log_page_p = (LOG_PAGE *) PTR_ALIGN (log_pgbuf, MAX_ALIGNMENT);

  /*fetch log page */

  CDC_GET_TEMP_LOGPAGE (thread_p, process_lsa, log_page_p);
  tmpbuf_index = process_lsa->pageid % 2;

  log_rec_header = LOG_GET_LOG_RECORD_HEADER (log_page_p, process_lsa);
  nx_rec_header = LOG_GET_LOG_RECORD_HEADER (log_page_p, &log_rec_header->forw_lsa);

  if (nx_rec_header->type == LOG_END_OF_LOG || LSA_ISNULL (&log_rec_header->forw_lsa))
    {
      CDC_UPDATE_TEMP_LOGPAGE (thread_p, process_lsa, log_page_p);
      error = ER_CDC_NULL_EXTRACTION_LSA;
      goto error;
    }


  log_type = log_rec_header->type;
  trid = log_rec_header->trid;

  LSA_COPY (&next_log_rec_lsa, &log_rec_header->forw_lsa);

  LOG_READ_ADD_ALIGN (thread_p, sizeof (*log_rec_header), process_lsa, log_page_p);

  switch (log_type)
    {
    case LOG_COMMIT:
    case LOG_ABORT:
      LOG_REC_DONETIME * donetime;

      LOG_READ_ADVANCE_WHEN_DOESNT_FIT (thread_p, sizeof (*donetime), process_lsa, log_page_p);

      CDC_CHECK_TEMP_LOGPAGE (process_lsa, &tmpbuf_index, log_page_p);

      if (cdc_Gl.producer.tran_ignore.count (trid) != 0)
	{
	  cdc_Gl.producer.tran_ignore.erase (trid);
	  break;
	}

      donetime = (LOG_REC_DONETIME *) (log_page_p->area + process_lsa->offset);

      if (cdc_Gl.producer.tran_user.count (trid) == 0)
	{
	  goto end;
	}
      else
	{
          /* *INDENT-OFF* */
          tran_user = cdc_Gl.producer.tran_user.at (trid);
          /* *INDENT-ON* */
	}

      if (!cdc_is_filtered_user (tran_user))
	{
	  break;
	}

      if ((error =
	   cdc_make_dcl_loginfo (donetime->at_time, trid, tran_user, log_type,
				 log_info_entry)) != ER_CDC_LOGINFO_ENTRY_GENERATED)
	{
	  goto error;
	}

      free_and_init (tran_user);

      cdc_Gl.producer.tran_user.erase (trid);

      break;

    case LOG_DUMMY_HA_SERVER_STATE:
      LOG_REC_HA_SERVER_STATE * ha_dummy;

      LOG_READ_ADVANCE_WHEN_DOESNT_FIT (thread_p, sizeof (*ha_dummy), process_lsa, log_page_p);

      CDC_CHECK_TEMP_LOGPAGE (process_lsa, &tmpbuf_index, log_page_p);

      ha_dummy = (LOG_REC_HA_SERVER_STATE *) (log_page_p->area + process_lsa->offset);

      if ((error = cdc_make_timer_loginfo (ha_dummy->at_time, trid, NULL, log_info_entry)) == ER_OUT_OF_VIRTUAL_MEMORY)
	{
	  goto error;
	}

      break;

    case LOG_SUPPLEMENTAL_INFO:
      /*supplemental log info types : time, tran_user, undo image */
      LOG_REC_SUPPLEMENT * supplement;
      int supplement_length;
      char *supplement_data;
      RECDES supp_recdes = RECDES_INITIALIZER;

      SUPPLEMENT_REC_TYPE rec_type;

      bool is_zip_supplement = false;
      bool is_unzip_supplement = false;
      bool is_alloced = false;

      OID classoid;

      LOG_LSA undo_lsa, redo_lsa;
      RECDES undo_recdes = RECDES_INITIALIZER;
      RECDES redo_recdes = RECDES_INITIALIZER;

      LOG_READ_ADVANCE_WHEN_DOESNT_FIT (thread_p, sizeof (*supplement), process_lsa, log_page_p);

      CDC_CHECK_TEMP_LOGPAGE (process_lsa, &tmpbuf_index, log_page_p);

      if (cdc_Gl.producer.tran_ignore.count (trid) != 0)
	{
	  goto end;
	}

      supplement = (LOG_REC_SUPPLEMENT *) (log_page_p->area + process_lsa->offset);
      supplement_length = supplement->length;
      rec_type = supplement->rec_type;

      LOG_READ_ADD_ALIGN (thread_p, sizeof (*supplement), process_lsa, log_page_p);

      CDC_CHECK_TEMP_LOGPAGE (process_lsa, &tmpbuf_index, log_page_p);

      if (cdc_get_undo_record (thread_p, log_page_p, cur_log_rec_lsa, &supp_recdes) != S_SUCCESS)
	{
	  error = ER_FAILED;
	  goto error;
	}

      supplement_length = sizeof (supp_recdes.type) + supp_recdes.length;
      supplement_data = (char *) malloc (supplement_length);
      if (supplement_data == NULL)
	{
	  error = ER_OUT_OF_VIRTUAL_MEMORY;
	  goto error;
	}

      memcpy (supplement_data, &supp_recdes.type, sizeof (supp_recdes.type));
      memcpy (supplement_data + sizeof (supp_recdes.type), supp_recdes.data, supp_recdes.length);

      free_and_init (supp_recdes.data);

      CDC_UPDATE_TEMP_LOGPAGE (thread_p, process_lsa, log_page_p);

      if (rec_type != LOG_SUPPLEMENT_TRAN_USER)
	{
	  if (cdc_Gl.producer.tran_user.count (trid) == 0)
	    {
	      /* JOOHOK : error handling when user not found */
	      if ((error = cdc_find_user (thread_p, log_page_p, cur_log_rec_lsa, trid, &tran_user)) == NO_ERROR)
		{
		  cdc_Gl.producer.tran_user.insert (std::make_pair (trid, tran_user));
		}
	      else if (error == ER_CDC_IGNORE_TRANSACTION)
		{
		  /* can not find user. It meets abort log. So, ignore the logs from this transaction */
		  cdc_Gl.producer.tran_ignore.insert (std::make_pair (trid, 1));
		  goto end;
		}
	      else
		{
		  /* can not find user */
		  goto end;
		}
	    }
	  else
	    {
	      tran_user = cdc_Gl.producer.tran_user.at (trid);
	    }

	  if (!cdc_is_filtered_user (tran_user))
	    {
	      goto end;
	    }
	}

      switch (rec_type)
	{
	case LOG_SUPPLEMENT_TRAN_USER:
	  if (cdc_Gl.producer.tran_user.count (trid) != 0)
	    {
	      break;
	    }
	  else
	    {
	      tran_user = (char *) malloc (supplement_length);
	      if (tran_user == NULL)
		{
		  goto error;
		}
// |string|, |smart pointer|, strdup
	      memcpy (tran_user, supplement_data, supplement_length);
	      tran_user[supplement_length] = '\0';

	      cdc_Gl.producer.tran_user.insert (std::make_pair (trid, tran_user));

	      break;
	    }
	case LOG_SUPPLEMENT_INSERT:
	  memcpy (&classoid, supplement_data, sizeof (OID));

	  if (!cdc_is_filtered_class (classoid) || oid_is_system_class (&classoid))
	    {
	      goto end;
	    }

	  memcpy (&redo_lsa, supplement_data + sizeof (OID), sizeof (LOG_LSA));

	  if (cdc_get_recdes (thread_p, NULL, NULL, &redo_lsa, &redo_recdes) != NO_ERROR)
	    {
	      goto error;
	    }

	  error =
	    cdc_make_dml_loginfo (thread_p, trid, tran_user, CDC_INSERT, classoid, NULL, &redo_recdes, log_info_entry);

	  if (error != ER_CDC_LOGINFO_ENTRY_GENERATED)
	    {
	      goto error;
	    }

	  break;
	case LOG_SUPPLEMENT_UPDATE:
	  memcpy (&classoid, supplement_data, sizeof (OID));

	  if (!cdc_is_filtered_class (classoid) || oid_is_system_class (&classoid))
	    {
	      break;
	    }

	  memcpy (&undo_lsa, supplement_data + sizeof (OID), sizeof (LOG_LSA));
	  memcpy (&redo_lsa, supplement_data + sizeof (OID) + sizeof (LOG_LSA), sizeof (LOG_LSA));

	  if (cdc_get_recdes (thread_p, &undo_lsa, &undo_recdes, &redo_lsa, &redo_recdes) != NO_ERROR)
	    {
	      goto error;
	    }

	  error = cdc_make_dml_loginfo (thread_p, trid, tran_user, CDC_UPDATE, classoid, &undo_recdes, &redo_recdes,
					log_info_entry);
	  if (error != ER_CDC_LOGINFO_ENTRY_GENERATED)
	    {
	      goto error;
	    }

	  break;
	case LOG_SUPPLEMENT_DELETE:
	  memcpy (&classoid, supplement_data, sizeof (OID));

	  if (!cdc_is_filtered_class (classoid) || oid_is_system_class (&classoid))
	    {
	      break;
	    }

	  memcpy (&undo_lsa, supplement_data + sizeof (OID), sizeof (LOG_LSA));

	  if (cdc_get_recdes (thread_p, &undo_lsa, &undo_recdes, NULL, NULL) != NO_ERROR)
	    {
	      goto error;
	    }

	  error =
	    cdc_make_dml_loginfo (thread_p, trid, tran_user, CDC_DELETE, classoid, &undo_recdes, NULL, log_info_entry);

	  if (error != ER_CDC_LOGINFO_ENTRY_GENERATED)
	    {
	      goto error;
	    }

	  break;
	case LOG_SUPPLEMENT_DDL:
	  error = cdc_make_ddl_loginfo (supplement_data, trid, tran_user, log_info_entry);

	  if (error == ER_CDC_IGNORE_LOG_INFO)
	    {
	      goto end;
	    }
	  else if (error != ER_CDC_LOGINFO_ENTRY_GENERATED)
	    {
	      goto error;
	    }

	  break;

	default:
	  break;
	}

      if (supplement_data != NULL)
	{
	  free_and_init (supplement_data);
	}

      if (undo_recdes.data != NULL)
	{
	  free_and_init (undo_recdes.data);
	}

      if (redo_recdes.data != NULL)
	{
	  free_and_init (redo_recdes.data);
	}

      if (is_alloced == true)
	{
	  free_and_init (supplement_data);
	}

      break;

    defalut:
      break;
    }

end:

  LSA_COPY (process_lsa, &next_log_rec_lsa);
  return error;

error:

  LSA_COPY (process_lsa, &cur_log_rec_lsa);
  return error;
}

static void
cdc_loginfo_producer_execute (cubthread::entry & thread_ref)
{
  LOG_LSA cur_log_rec_lsa;
  LOG_LSA process_lsa;
  LOG_LSA nxio_lsa;

  CDC_LOGINFO_ENTRY log_info_entry;

  THREAD_ENTRY *thread_p = &thread_ref;
  int error = NO_ERROR;

  while (cdc_Gl.producer.state != CDC_PRODUCER_STATE_DEAD)
    {
      if (cdc_Gl.producer.state == CDC_PRODUCER_STATE_WAIT)
	{
	  cdc_log ("cdc_loginfo_producer_execute : cdc_Gl.producer.state is in CDC_PRODUCER_STATE_WAIT ");
	  cdc_Gl.consumer.request = CDC_REQUEST_PRODUCER_IS_WAITED;

	  pthread_mutex_lock (&cdc_Gl.producer.lock);
	  pthread_cond_wait (&cdc_Gl.producer.wait_cond, &cdc_Gl.producer.lock);
	  pthread_mutex_unlock (&cdc_Gl.producer.lock);

	  continue;
	}

      if (cdc_Gl.producer.produced_queue_size >= MAX_CDC_LOGINFO_QUEUE_SIZE || cdc_Gl.loginfo_queue->is_full ())
	{
	  cdc_log ("cdc_loginfo_producer_execute : produced queue size is over the limit");
	  cdc_pause_consumer ();
	  cdc_Gl.producer.state = CDC_PRODUCER_STATE_WAIT;

	  pthread_mutex_lock (&cdc_Gl.producer.lock);
	  pthread_cond_wait (&cdc_Gl.producer.wait_cond, &cdc_Gl.producer.lock);
	  pthread_mutex_unlock (&cdc_Gl.producer.lock);

	  cdc_Gl.producer.produced_queue_size -= cdc_Gl.consumer.consumed_queue_size;
	  cdc_Gl.consumer.consumed_queue_size = 0;

	  cdc_wakeup_consumer ();

	  continue;
	}

      nxio_lsa = log_Gl.append.get_nxio_lsa ();

      if (LSA_GE (&cdc_Gl.producer.next_extraction_lsa, &nxio_lsa))
	{
	  /* LOG_HA_DUMMY_SERVER_STATUS is appended every 1 seconds and flushed. So it is expected to be woken up by looper within period of looper */
	  sleep (1);

	  continue;
	}

      log_info_entry.length = 0;
      LSA_SET_NULL (&log_info_entry.next_lsa);
      log_info_entry.log_info = NULL;

      LSA_COPY (&cur_log_rec_lsa, &cdc_Gl.producer.next_extraction_lsa);
      LSA_COPY (&process_lsa, &cur_log_rec_lsa);

      error = cdc_log_extract (thread_p, &process_lsa, &log_info_entry);
      if (!(error == NO_ERROR || error == ER_CDC_LOGINFO_ENTRY_GENERATED))
	{
	  if (error != ER_CDC_IGNORE_LOG_INFO)
	    {
	      continue;
	    }
	}

      assert (!LSA_ISNULL (&process_lsa));

      /* when refined log info is queued, update cdc_Gl */
      if (error == ER_CDC_LOGINFO_ENTRY_GENERATED)
	{
	  CDC_LOGINFO_ENTRY *tmp = (CDC_LOGINFO_ENTRY *) malloc (sizeof (CDC_LOGINFO_ENTRY));
	  if (tmp == NULL)
	    {
	      cdc_log
		("cdc_loginfo_producer_execute : failed to allocate memory for log info entry of LOG_LSA (%lld | %d)",
		 LSA_AS_ARGS (&process_lsa));
	      error = ER_OUT_OF_VIRTUAL_MEMORY;
	      continue;
	    }

	  tmp->length = log_info_entry.length;
	  tmp->log_info = log_info_entry.log_info;
	  LSA_COPY (&tmp->next_lsa, &process_lsa);

	  pthread_mutex_lock (&cdc_Gl.queue_consume_lock);

	  if (cdc_Gl.is_queue_reinitialized)
	    {
	      pthread_mutex_unlock (&cdc_Gl.queue_consume_lock);

	      free_and_init (tmp->log_info);
	      free_and_init (tmp);

	      cdc_Gl.is_queue_reinitialized = false;

	      continue;
	    }

          /* *INDENT-OFF* */
	  cdc_Gl.loginfo_queue->produce (tmp);
          /* *INDENT-ON* */
	  cdc_Gl.producer.produced_queue_size += tmp->length;

	  LSA_COPY (&cdc_Gl.last_loginfo_queue_lsa, &cur_log_rec_lsa);

	  pthread_mutex_unlock (&cdc_Gl.queue_consume_lock);

	  cdc_log ("cdc_loginfo_producer_execute : log info is produced on LOG_LSA (%lld | %d)",
		   LSA_AS_ARGS (&process_lsa));
	}

      LSA_COPY (&cdc_Gl.producer.next_extraction_lsa, &process_lsa);
    }

  cdc_Gl.consumer.request = CDC_REQUEST_PRODUCER_IS_DEAD;

end:

  return;

error:

  return;
}

static SCAN_CODE
cdc_get_undo_record (THREAD_ENTRY * thread_p, LOG_PAGE * log_page_p, LOG_LSA lsa, RECDES * undo_recdes)
{
  SCAN_CODE scan_code = S_SUCCESS;

  if (log_page_p->hdr.logical_pageid != lsa.pageid)
    {
      if (logpb_fetch_page (thread_p, &lsa, LOG_CS_SAFE_READER, log_page_p) != NO_ERROR)
	{
	  return S_ERROR;
	}

    }

  undo_recdes->data = (char *) malloc (ONE_K);
  if (undo_recdes->data == NULL)
    {
      cdc_log ("cdc_get_undo_record : failed to allocate memory while reading from undo log lsa:(%lld | %d)",
	       LSA_AS_ARGS (&lsa));
      return S_ERROR;
    }

  undo_recdes->area_size = ONE_K;

  scan_code = log_get_undo_record (thread_p, log_page_p, lsa, undo_recdes);
  if (scan_code != S_SUCCESS)
    {
      if (scan_code == S_DOESNT_FIT)
	{
	  undo_recdes->data = (char *) realloc (undo_recdes->data, (size_t) (-undo_recdes->length));
	  undo_recdes->area_size = (size_t) (-undo_recdes->length);
	  scan_code = log_get_undo_record (thread_p, log_page_p, lsa, undo_recdes);
	  if (scan_code != S_SUCCESS)
	    {
	      cdc_log ("cdc_get_undo_record : failed to allocate memory for undo record at lsa (%lld | %d)",
		       LSA_AS_ARGS (&lsa));
	      return scan_code;
	    }
	}
      else
	{
	  return scan_code;
	}
    }

  cdc_log ("cdc_get_undo_record : success to get undo record of lsa(%lld | %d)", LSA_AS_ARGS (&lsa));
  return scan_code;
}

static int
cdc_get_recdes (THREAD_ENTRY * thread_p, LOG_LSA * undo_lsa, RECDES * undo_recdes, LOG_LSA * redo_lsa,
		RECDES * redo_recdes)
{
  LOG_RECORD_HEADER *log_rec_hdr = NULL;
  int tmpbuf_index;

  char *log_pgbuf[IO_MAX_PAGE_SIZE + MAX_ALIGNMENT];
  LOG_PAGE *log_page_p = NULL;

  LOG_LSA process_lsa;
  LOG_LSA current_logrec_lsa;
  LOG_LSA prev_lsa;

  int log_type;

  int is_zipped_undo = false;
  int is_unzipped_undo = false;
  LOG_ZIP *undo_zip_ptr = NULL;

  int is_zipped_redo = false;
  int is_unzipped_redo = false;
  LOG_ZIP *redo_zip_ptr = NULL;

  bool is_diff = false;

  LOG_RCVINDEX rcvindex;
  int redo_length;
  int undo_length;
  char *redo_data = NULL;
  char *undo_data = NULL;

  bool is_redo_alloced = false;
  bool is_undo_alloced = false;

  SCAN_CODE scan_code = S_SUCCESS;

  int error_code = NO_ERROR;

  /* Get UNDO RECDES from undo lsa */

  /* Because it is unable to know exact size of data (recdes.data), can not use log_get_undo_record. 
   * In order to use log_get_undo_record(), memory pool for recdes (assign_recdes_to_area()) is required just as scan cache where log_get_undo_record() is called. */

  log_page_p = (LOG_PAGE *) PTR_ALIGN (log_pgbuf, MAX_ALIGNMENT);

  if (undo_lsa != NULL)
    {
      tmpbuf_index = undo_lsa->pageid % 2;
      if (cdc_Gl.producer.temp_logbuf[tmpbuf_index].log_page_p->hdr.logical_pageid == undo_lsa->pageid)
	{
	  memcpy (log_page_p, cdc_Gl.producer.temp_logbuf[tmpbuf_index].log_page_p, IO_MAX_PAGE_SIZE);
	}
      else
	{
	  if ((error_code = logpb_fetch_page (thread_p, undo_lsa, LOG_CS_SAFE_READER, log_page_p)) != NO_ERROR)
	    {
	      goto end;
	    }
	}

      LSA_COPY (&process_lsa, undo_lsa);
      LSA_COPY (&current_logrec_lsa, undo_lsa);

      log_rec_hdr = LOG_GET_LOG_RECORD_HEADER (log_page_p, &process_lsa);

      LSA_COPY (&prev_lsa, &log_rec_hdr->prev_tranlsa);
      log_type = log_rec_hdr->type;

      LOG_READ_ADD_ALIGN (thread_p, sizeof (*log_rec_hdr), &process_lsa, log_page_p);

      switch (log_type)
	{
	case LOG_SUPPLEMENTAL_INFO:
	  {
	    scan_code = cdc_get_undo_record (thread_p, log_page_p, current_logrec_lsa, undo_recdes);
	    if (scan_code != S_SUCCESS)
	      {
		return ER_FAILED;
	      }

	    break;
	  }
	case LOG_MVCC_DIFF_UNDOREDO_DATA:
	case LOG_MVCC_UNDOREDO_DATA:
	  {
	    LOG_REC_MVCC_UNDOREDO *mvcc_undoredo = NULL;

	    LOG_READ_ADVANCE_WHEN_DOESNT_FIT (thread_p, sizeof (*mvcc_undoredo), &process_lsa, log_page_p);

	    mvcc_undoredo = (LOG_REC_MVCC_UNDOREDO *) (log_page_p->area + process_lsa.offset);
	    rcvindex = mvcc_undoredo->undoredo.data.rcvindex;
	    undo_length = mvcc_undoredo->undoredo.ulength;

	    if (rcvindex == RVHF_MVCC_DELETE_MODIFY_HOME || rcvindex == RVHF_UPDATE_NOTIFY_VACUUM)
	      {
		scan_code = cdc_get_undo_record (thread_p, log_page_p, current_logrec_lsa, undo_recdes);
		if (scan_code != S_SUCCESS)
		  {
		    return ER_FAILED;
		  }

	      }

	    break;
	  }
	case LOG_DIFF_UNDOREDO_DATA:
	case LOG_UNDOREDO_DATA:
	  {
	    LOG_REC_UNDOREDO *undoredo = NULL;

	    LSA_COPY (&prev_lsa, &log_rec_hdr->prev_tranlsa);

	    LOG_READ_ADVANCE_WHEN_DOESNT_FIT (thread_p, sizeof (*undoredo), &process_lsa, log_page_p);

	    undoredo = (LOG_REC_UNDOREDO *) (log_page_p->area + process_lsa.offset);
	    rcvindex = undoredo->data.rcvindex;
	    undo_length = undoredo->ulength;

	    if (rcvindex == RVHF_DELETE || rcvindex == RVHF_UPDATE)
	      {
		scan_code = cdc_get_undo_record (thread_p, log_page_p, current_logrec_lsa, undo_recdes);
		if (scan_code != S_SUCCESS)
		  {
		    return ER_FAILED;
		  }
	      }
	    else if (rcvindex == RVOVF_CHANGE_LINK || rcvindex == RVOVF_NEWPAGE_LINK)
	      {
		/* GET OVF UNDO IMAGE */
		if ((error_code =
		     cdc_get_overflow_recdes (thread_p, log_page_p, undo_recdes, prev_lsa, RVOVF_PAGE_UPDATE,
					      false)) != NO_ERROR)
		  {
		    goto end;
		  }

	      }

	    break;
	  }
	case LOG_UNDO_DATA:
	  {
	    LOG_REC_UNDO *undo = NULL;

	    LOG_READ_ADVANCE_WHEN_DOESNT_FIT (thread_p, sizeof (*undo), &process_lsa, log_page_p);
	    undo = (LOG_REC_UNDO *) (log_page_p->area + process_lsa.offset);
	    rcvindex = undo->data.rcvindex;
	    undo_length = undo->length;

	    if (rcvindex == RVOVF_PAGE_UPDATE)
	      {
		/* GET OVF UNDO IMAGE */
		if ((error_code =
		     cdc_get_overflow_recdes (thread_p, log_page_p, undo_recdes, *undo_lsa, rcvindex,
					      false)) != NO_ERROR)
		  {
		    goto end;
		  }

	      }
	    else if (rcvindex == RVHF_MVCC_UPDATE_OVERFLOW)
	      {
		scan_code = cdc_get_undo_record (thread_p, log_page_p, current_logrec_lsa, undo_recdes);
		if (scan_code != S_SUCCESS)
		  {
		    return ER_FAILED;
		  }
	      }

	    break;
	  }

	case LOG_REDO_DATA:
	  {
	    LOG_REC_REDO *redo = NULL;
	    LOG_RCVINDEX rcvindex;

	    LOG_READ_ADVANCE_WHEN_DOESNT_FIT (thread_p, sizeof (*redo), &process_lsa, log_page_p);

	    redo = (LOG_REC_REDO *) (log_page_p->area + process_lsa.offset);
	    rcvindex = redo->data.rcvindex;

	    if (rcvindex == RVOVF_PAGE_UPDATE)
	      {
		/* GET OVF UNDO IMAGE */
		if ((error_code =
		     cdc_get_overflow_recdes (thread_p, log_page_p, undo_recdes, *undo_lsa, rcvindex,
					      false)) != NO_ERROR)
		  {
		    goto end;
		  }
	      }

	    break;
	  }

	default:
	  break;
	}
    }

/* Get REDO RECDES from redo lsa */
  if (redo_lsa != NULL)
    {
      tmpbuf_index = redo_lsa->pageid % 2;

      if (LSA_ISNULL (&process_lsa) && process_lsa.pageid == redo_lsa->pageid)
	{
	  /* if undo_lsa != NULL and current log_page_p can be reusable */
	  assert (log_page_p != NULL);
	}
      else
	{
	  if (cdc_Gl.producer.temp_logbuf[tmpbuf_index].log_page_p->hdr.logical_pageid == redo_lsa->pageid)
	    {
	      memcpy (log_page_p, cdc_Gl.producer.temp_logbuf[tmpbuf_index].log_page_p, IO_MAX_PAGE_SIZE);
	    }
	  else
	    {
	      if (logpb_fetch_page (thread_p, redo_lsa, LOG_CS_SAFE_READER, log_page_p) != NO_ERROR)
		{
		  error_code = ER_FAILED;
		  goto end;
		}
	    }
	}

      LSA_COPY (&process_lsa, redo_lsa);
      LSA_COPY (&current_logrec_lsa, redo_lsa);

      log_rec_hdr = LOG_GET_LOG_RECORD_HEADER (log_page_p, &process_lsa);

      log_type = log_rec_hdr->type;
      LSA_COPY (&prev_lsa, &log_rec_hdr->prev_tranlsa);

      LOG_READ_ADD_ALIGN (thread_p, sizeof (*log_rec_hdr), &process_lsa, log_page_p);

      cdc_log ("cdc_get_recdes : reading from redo log lsa:(%lld | %d), redo log record type:%s",
	       LSA_AS_ARGS (redo_lsa), log_to_string (log_rec_hdr->type));

      switch (log_type)
	{
	case LOG_MVCC_DIFF_UNDOREDO_DATA:
	case LOG_MVCC_UNDOREDO_DATA:
	  {
	    LOG_REC_MVCC_UNDOREDO *mvcc_undoredo = NULL;
	    LOG_RCVINDEX rcvindex;

	    LOG_READ_ADVANCE_WHEN_DOESNT_FIT (thread_p, sizeof (*mvcc_undoredo), &process_lsa, log_page_p);

	    mvcc_undoredo = (LOG_REC_MVCC_UNDOREDO *) (log_page_p->area + process_lsa.offset);
	    rcvindex = mvcc_undoredo->undoredo.data.rcvindex;
	    redo_length = mvcc_undoredo->undoredo.rlength;
	    undo_length = mvcc_undoredo->undoredo.ulength;

	    if (LOG_IS_DIFF_UNDOREDO_TYPE (log_rec_hdr->type) == true)
	      {
		is_diff = true;
	      }

	    LOG_READ_ADD_ALIGN (thread_p, sizeof (*mvcc_undoredo), &process_lsa, log_page_p);

	    if (rcvindex == RVHF_MVCC_INSERT)
	      {
		MVCC_REC_HEADER mvcc_rec_header;	/* To clear mvcc rec header for MVCC INSERT , because RECDES in log record for RVHF_MVCC_INSERT does not contain */
		char *tmp_ptr;

		if (ZIP_CHECK (redo_length))
		  {
		    redo_length = (int) GET_ZIP_LEN (redo_length);
		    is_zipped_redo = true;
		  }
		if (process_lsa.offset + redo_length < (int) LOGAREA_SIZE)
		  {
		    redo_data = (char *) (log_page_p->area + process_lsa.offset);
		  }
		else
		  {
		    redo_data = (char *) malloc (redo_length);
		    if (redo_data == NULL)
		      {
			cdc_log ("cdc_get_recdes : failed to allocate memory for redo data on recovery index:%d",
				 rcvindex);
			error_code = ER_OUT_OF_VIRTUAL_MEMORY;
			goto end;
		      }

		    logpb_copy_from_log (thread_p, redo_data, redo_length, &process_lsa, log_page_p);
		    is_redo_alloced = true;
		  }

		if (is_zipped_redo && redo_length != 0)
		  {
		    redo_zip_ptr = log_append_get_zip_redo (thread_p);
		    if (redo_zip_ptr == NULL)
		      {
			error_code = ER_OUT_OF_VIRTUAL_MEMORY;
			goto end;
		      }

		    is_unzipped_redo = log_unzip (redo_zip_ptr, redo_length, redo_data);
		    if (is_unzipped_redo != true)
		      {
			cdc_log ("cdc_get_recdes : failed to unzip the redo data on recovery index:%d", rcvindex);
			error_code = ER_IO_LZ4_DECOMPRESS_FAIL;
			goto end;
		      }
		  }

		if (is_zipped_redo && is_unzipped_redo)
		  {
		    redo_length = (int) redo_zip_ptr->data_length;

		    if (is_redo_alloced)
		      {
			free_and_init (redo_data);
			is_redo_alloced = false;
		      }

		    redo_data = redo_zip_ptr->log_data;
		  }

		redo_recdes->type = *(INT16 *) redo_data;
		redo_recdes->length = redo_length - sizeof (INT16);

		tmp_ptr = (char *) redo_data + sizeof (redo_recdes->type);
		redo_recdes->length += OR_HEADER_SIZE (tmp_ptr) - OR_CHN_OFFSET;

		redo_recdes->data = (char *) malloc (redo_recdes->length + MAX_ALIGNMENT);
		if (redo_recdes->data == NULL)
		  {
		    error_code = ER_OUT_OF_VIRTUAL_MEMORY;
		    goto end;
		  }

		memcpy (redo_recdes->data, tmp_ptr, OR_INT_SIZE);
		memcpy (redo_recdes->data + OR_CHN_OFFSET, tmp_ptr + OR_INT_SIZE, OR_INT_SIZE);
		memcpy (redo_recdes->data + OR_HEADER_SIZE (tmp_ptr), tmp_ptr + OR_INT_SIZE + OR_INT_SIZE,
			redo_recdes->length - OR_INT_SIZE - OR_INT_SIZE);
	      }
	    else if (rcvindex == RVHF_UPDATE_NOTIFY_VACUUM)
	      {
		RECDES tmp_undo_recdes = RECDES_INITIALIZER;
		int tmp_undo_length;

		if (ZIP_CHECK (undo_length))
		  {
		    undo_length = (int) GET_ZIP_LEN (undo_length);
		    is_zipped_undo = true;
		  }

		/*if LOG_MVCC_UNDOREDO_DATA_DIFF , get undo data first and get diff */
		if (is_diff)
		  {
		    scan_code = cdc_get_undo_record (thread_p, log_page_p, current_logrec_lsa, &tmp_undo_recdes);
		    if (scan_code != S_SUCCESS)
		      {
			return ER_FAILED;
		      }
		    undo_data = (char *) malloc (tmp_undo_recdes.length + sizeof (tmp_undo_recdes.type));
		    memcpy (undo_data, &tmp_undo_recdes.type, sizeof (tmp_undo_recdes.type));
		    memcpy (undo_data + sizeof (tmp_undo_recdes.type), tmp_undo_recdes.data, tmp_undo_recdes.length);

		    free_and_init (tmp_undo_recdes.data);
		  }

		/* get REDO record */
		LOG_READ_ADD_ALIGN (thread_p, undo_length, &process_lsa, log_page_p);

		if (ZIP_CHECK (redo_length))
		  {
		    redo_length = (int) GET_ZIP_LEN (redo_length);
		    is_zipped_redo = true;
		  }

		redo_data = (char *) malloc (redo_length);
		if (redo_data == NULL)
		  {
		    cdc_log ("cdc_get_recdes : failed to allocate memory for redo data on recovery index:%d", rcvindex);
		    error_code = ER_OUT_OF_VIRTUAL_MEMORY;
		    goto end;
		  }

		logpb_copy_from_log (thread_p, redo_data, redo_length, &process_lsa, log_page_p);
		is_redo_alloced = true;

		if (is_zipped_redo && redo_length != 0)
		  {
		    redo_zip_ptr = log_append_get_zip_redo (thread_p);
		    if (redo_zip_ptr == NULL)
		      {
			cdc_log ("cdc_get_recdes : failed to get memory of redo zip on recovery index:%d", rcvindex);
			error_code = ER_OUT_OF_VIRTUAL_MEMORY;
			goto end;
		      }

		    is_unzipped_redo = log_unzip (redo_zip_ptr, redo_length, redo_data);
		    if (is_unzipped_redo != true)
		      {
			cdc_log ("cdc_get_recdes : failed to unzip the redo data on recovery index:%d", rcvindex);
			error_code = ER_IO_LZ4_DECOMPRESS_FAIL;
			goto end;
		      }
		  }

		if (is_zipped_redo && is_unzipped_redo)
		  {
		    redo_length = (int) redo_zip_ptr->data_length;

		    if (is_redo_alloced)
		      {
			free_and_init (redo_data);
			is_redo_alloced = false;
		      }

		    redo_data = redo_zip_ptr->log_data;
		  }

		if (is_diff)
		  {
		    undo_length = tmp_undo_recdes.length + sizeof (tmp_undo_recdes.type);
		    (void) log_diff (undo_length, undo_data, redo_length, redo_data);
		  }

		redo_recdes->type = *(INT16 *) redo_data;
		redo_recdes->length = redo_length - sizeof (INT16);
//              redo_recdes->data = (char *) malloc (redo_recdes->length);
		redo_recdes->data = (char *) malloc (redo_recdes->length + MAX_ALIGNMENT);
		if (redo_recdes->data == NULL)
		  {
		    cdc_log ("cdc_get_recdes : failed to allocate memory for redo_recdes->data on recovery index:%d",
			     rcvindex);
		    error_code = ER_OUT_OF_VIRTUAL_MEMORY;
		    goto end;
		  }

		memcpy (redo_recdes->data, (char *) redo_data + sizeof (redo_recdes->type), redo_recdes->length);
	      }

	    break;
	  }
	case LOG_UNDOREDO_DATA:
	case LOG_DIFF_UNDOREDO_DATA:
	  {
	    LOG_REC_UNDOREDO *undoredo = NULL;

	    LOG_READ_ADVANCE_WHEN_DOESNT_FIT (thread_p, sizeof (*undoredo), &process_lsa, log_page_p);

	    undoredo = (LOG_REC_UNDOREDO *) (log_page_p->area + process_lsa.offset);
	    rcvindex = undoredo->data.rcvindex;
	    redo_length = undoredo->rlength;
	    undo_length = undoredo->ulength;

	    if (LOG_IS_DIFF_UNDOREDO_TYPE (log_rec_hdr->type) == true)
	      {
		is_diff = true;
	      }

	    LOG_READ_ADD_ALIGN (thread_p, sizeof (*undoredo), &process_lsa, log_page_p);

	    if (rcvindex == RVHF_INSERT)
	      {
		if (ZIP_CHECK (redo_length))
		  {
		    redo_length = (int) GET_ZIP_LEN (redo_length);
		    is_zipped_redo = true;
		  }

		if (process_lsa.offset + redo_length < (int) LOGAREA_SIZE)
		  {
		    redo_data = (char *) (log_page_p->area + process_lsa.offset);
		  }
		else
		  {
		    redo_data = (char *) malloc (redo_length);
		    if (redo_data == NULL)
		      {
			cdc_log ("cdc_get_recdes : failed to allocate memory for redo data on recovery index:%d",
				 rcvindex);
			return ER_OUT_OF_VIRTUAL_MEMORY;
		      }

		    logpb_copy_from_log (thread_p, redo_data, redo_length, &process_lsa, log_page_p);
		    is_redo_alloced = true;
		  }

		if (is_zipped_redo && redo_length != 0)
		  {
		    redo_zip_ptr = log_append_get_zip_redo (thread_p);
		    if (redo_zip_ptr == NULL)
		      {
			cdc_log ("cdc_get_recdes : failed to get memory for redo zip on recovery index:%d", rcvindex);
			return ER_OUT_OF_VIRTUAL_MEMORY;
		      }

		    is_unzipped_redo = log_unzip (redo_zip_ptr, redo_length, redo_data);
		    if (is_unzipped_redo != true)
		      {
			cdc_log ("cdc_get_recdes : failed to unzip the redo data on recovery index:%d", rcvindex);
			error_code = ER_IO_LZ4_DECOMPRESS_FAIL;
			goto end;
		      }
		  }

		if (is_zipped_redo && is_unzipped_redo)
		  {
		    redo_length = (int) redo_zip_ptr->data_length;

		    if (is_redo_alloced)
		      {
			free_and_init (redo_data);
			is_redo_alloced = false;
		      }

		    redo_data = redo_zip_ptr->log_data;
		  }

		redo_recdes->type = *(INT16 *) redo_data;
		redo_recdes->length = redo_length - sizeof (INT16);
		redo_recdes->data = (char *) malloc (redo_recdes->length);
		if (redo_recdes->data == NULL)
		  {
		    error_code = ER_OUT_OF_VIRTUAL_MEMORY;
		    goto end;
		  }

		memcpy (redo_recdes->data, (char *) redo_data + sizeof (redo_recdes->type), redo_recdes->length);
	      }
	    else if (rcvindex == RVHF_UPDATE)
	      {
		RECDES tmp_undo_recdes = RECDES_INITIALIZER;

		if (ZIP_CHECK (undo_length))
		  {
		    undo_length = (int) GET_ZIP_LEN (undo_length);
		    is_zipped_undo = true;
		  }

		/*if LOG_MVCC_UNDOREDO_DATA_DIFF , get undo data first and get diff */
		if (is_diff)
		  {
		    scan_code = cdc_get_undo_record (thread_p, log_page_p, current_logrec_lsa, &tmp_undo_recdes);
		    if (scan_code != S_SUCCESS)
		      {
			return ER_FAILED;
		      }
		    undo_data = (char *) malloc (tmp_undo_recdes.length + sizeof (tmp_undo_recdes.type));
		    memcpy (undo_data, &tmp_undo_recdes.type, sizeof (tmp_undo_recdes.type));
		    memcpy (undo_data + sizeof (tmp_undo_recdes.type), tmp_undo_recdes.data, tmp_undo_recdes.length);

		    free_and_init (tmp_undo_recdes.data);

		  }

		/*get REDO record */
		LOG_READ_ADD_ALIGN (thread_p, undo_length, &process_lsa, log_page_p);

		if (ZIP_CHECK (redo_length))
		  {
		    redo_length = (int) GET_ZIP_LEN (redo_length);
		    is_zipped_redo = true;
		  }

		if (process_lsa.offset + redo_length < (int) LOGAREA_SIZE)
		  {
		    redo_data = (char *) (log_page_p->area + process_lsa.offset);
		  }
		else
		  {
		    redo_data = (char *) malloc (redo_length);
		    if (redo_data == NULL)
		      {
			cdc_log ("cdc_get_recdes : failed to allocate memory for redo data on recovery index:%d",
				 rcvindex);
			error_code = ER_OUT_OF_VIRTUAL_MEMORY;
			goto end;
		      }

		    logpb_copy_from_log (thread_p, redo_data, redo_length, &process_lsa, log_page_p);
		    is_redo_alloced = true;
		  }

		if (is_zipped_redo && redo_length != 0)
		  {
		    redo_zip_ptr = log_append_get_zip_redo (thread_p);
		    if (redo_zip_ptr == NULL)
		      {
			cdc_log ("cdc_get_recdes : failed to get memory for redo zip on recovery index:%d", rcvindex);
			error_code = ER_OUT_OF_VIRTUAL_MEMORY;
			goto end;
		      }

		    is_unzipped_redo = log_unzip (redo_zip_ptr, redo_length, redo_data);
		    if (is_unzipped_redo != true)
		      {
			cdc_log ("cdc_get_recdes : failed to unzip redo data on recovery index:%d", rcvindex);
			error_code = ER_IO_LZ4_DECOMPRESS_FAIL;
			goto end;
		      }
		  }

		if (is_zipped_redo && is_unzipped_redo)
		  {
		    redo_length = (int) redo_zip_ptr->data_length;

		    if (is_redo_alloced)
		      {
			free_and_init (redo_data);
			is_redo_alloced = false;
		      }

		    redo_data = redo_zip_ptr->log_data;
		  }

		if (is_diff)
		  {
		    undo_length = tmp_undo_recdes.length + sizeof (tmp_undo_recdes.type);
		    (void) log_diff (is_unzipped_undo ? undo_zip_ptr->data_length : undo_length, undo_data,
				     redo_length, redo_data);
		  }


		redo_recdes->type = *(INT16 *) redo_data;
		redo_recdes->length = redo_length - sizeof (INT16);
		redo_recdes->data = (char *) malloc (redo_recdes->length);

		if (redo_recdes->data == NULL)
		  {
		    cdc_log ("cdc_get_recdes : failed to allocate memory for redo_recdes->data on recovery index:%d",
			     rcvindex);
		    error_code = ER_OUT_OF_VIRTUAL_MEMORY;
		    goto end;
		  }
		memcpy (redo_recdes->data, (char *) redo_data + sizeof (redo_recdes->type), redo_recdes->length);
	      }
	    else if (rcvindex == RVOVF_CHANGE_LINK || rcvindex == RVOVF_NEWPAGE_LINK)
	      {
		/* GET OVF UNDO IMAGE */
		if ((error_code =
		     cdc_get_overflow_recdes (thread_p, log_page_p, redo_recdes, prev_lsa, RVOVF_PAGE_UPDATE,
					      true)) != NO_ERROR)
		  {
		    goto end;
		  }

	      }


	    break;
	  }
	case LOG_REDO_DATA:
	  {
	    LOG_REC_REDO *redo = NULL;
	    LOG_RCVINDEX rcvindex;

	    redo = (LOG_REC_REDO *) (log_page_p->area + process_lsa.offset);
	    rcvindex = redo->data.rcvindex;

	    if (rcvindex == RVOVF_NEWPAGE_INSERT || rcvindex == RVOVF_PAGE_UPDATE)
	      {
		/* GET OVF REDO IMAGE */
		if ((error_code =
		     cdc_get_overflow_recdes (thread_p, log_page_p, redo_recdes, *redo_lsa, rcvindex,
					      true)) != NO_ERROR)
		  {
		    goto end;
		  }
	      }

	    break;

	  }
	case LOG_UNDO_DATA:
	  {
	    LOG_REC_UNDO *undo = NULL;
	    LOG_RCVINDEX rcvindex;

	    undo = (LOG_REC_UNDO *) (log_page_p->area + process_lsa.offset);
	    rcvindex = undo->data.rcvindex;

	    if (rcvindex == RVOVF_PAGE_UPDATE)
	      {
		if ((error_code =
		     cdc_get_overflow_recdes (thread_p, log_page_p, redo_recdes, *redo_lsa, rcvindex,
					      true)) != NO_ERROR)
		  {
		    goto end;
		  }
	      }
	    break;
	  }
	default:
	  break;

	}
    }

end:
  if (redo_data != NULL && is_redo_alloced)
    {
      free_and_init (redo_data);
    }

  if (undo_data != NULL && is_undo_alloced)
    {
      free_and_init (undo_data);
    }

  return error_code;
}

static int
cdc_get_ovfdata_from_log (THREAD_ENTRY * thread_p, LOG_PAGE * log_page_p,
			  LOG_LSA * process_lsa, int *outlength, char **outdata, LOG_RCVINDEX rcvindex, bool is_redo)
{
  LOG_REC_REDO *redo = NULL;
  LOG_REC_UNDO *undo = NULL;
  int length;
  char *data = NULL;

  LOG_ZIP *zip_ptr = NULL;

  bool is_zipped = false;
  bool is_unzipped = false;

  bool is_alloced = false;

  int error_code = NO_ERROR;

  cdc_log ("cdc_get_ovfdata_from_log : process_lsa:(%lld | %d), recovery index:%d, is_redo:%d",
	   LSA_AS_ARGS (process_lsa), rcvindex, is_redo);
  LOG_READ_ADD_ALIGN (thread_p, DB_SIZEOF (LOG_RECORD_HEADER), process_lsa, log_page_p);

  if (is_redo)
    {
      LOG_READ_ADVANCE_WHEN_DOESNT_FIT (thread_p, sizeof (*redo), process_lsa, log_page_p);
      redo = (LOG_REC_REDO *) (log_page_p->area + process_lsa->offset);
      if (redo->data.rcvindex != rcvindex)
	{
	  goto end;
	}

      length = redo->length;
      LOG_READ_ADD_ALIGN (thread_p, sizeof (*redo), process_lsa, log_page_p);
    }
  else
    {
      LOG_READ_ADVANCE_WHEN_DOESNT_FIT (thread_p, sizeof (*undo), process_lsa, log_page_p);
      undo = (LOG_REC_UNDO *) (log_page_p->area + process_lsa->offset);
      if (undo->data.rcvindex != rcvindex)
	{
	  goto end;
	}
      length = undo->length;
      LOG_READ_ADD_ALIGN (thread_p, sizeof (*undo), process_lsa, log_page_p);
    }

  if (ZIP_CHECK (length))
    {
      length = (int) GET_ZIP_LEN (length);
      is_zipped = true;
    }

  data = (char *) malloc (length);
  if (data == NULL)
    {
      error_code = ER_OUT_OF_VIRTUAL_MEMORY;
      goto end;
    }

  logpb_copy_from_log (thread_p, data, length, process_lsa, log_page_p);
  is_alloced = true;

  if (is_zipped && length != 0)
    {
      zip_ptr = log_zip_alloc (IO_MAX_PAGE_SIZE);
      if (zip_ptr == NULL)
	{
	  error_code = ER_OUT_OF_VIRTUAL_MEMORY;
	  goto end;
	}

      is_unzipped = log_unzip (zip_ptr, length, data);
      if (is_unzipped == true)
	{
	  length = (int) zip_ptr->data_length;

	  if (is_alloced)
	    {
	      free_and_init (data);
	      is_alloced = false;
	    }

	  data = zip_ptr->log_data;
	}
      else
	{
	  error_code = ER_IO_LZ4_DECOMPRESS_FAIL;
	  goto end;
	}
    }

  *outlength = length;
  *outdata = (char *) malloc (length);
  if (*outdata == NULL)
    {
      error_code = ER_OUT_OF_VIRTUAL_MEMORY;
      goto end;
    }

  memcpy (*outdata, (char *) data, length);

end:
  if (data != NULL && is_alloced)
    {
      free_and_init (data);
    }
  if (zip_ptr != NULL)
    {
      log_zip_free (zip_ptr);
    }

  cdc_log ("cdc_get_ovfdata_from_log : success to get overflow data. length:%d", length);

  return error_code;
}

static int
cdc_get_overflow_recdes (THREAD_ENTRY * thread_p, LOG_PAGE * log_page_p, RECDES * recdes, LOG_LSA lsa,
			 LOG_RCVINDEX rcvindex, bool is_redo)
{
  LOG_LSA current_lsa;
  LOG_LSA prev_lsa;

  LOG_PAGE *current_log_page;
  LOG_RECORD_HEADER *current_log_record;

  OVF_PAGE_LIST *ovf_list_head = NULL;
  OVF_PAGE_LIST *ovf_list_tail = NULL;
  OVF_PAGE_LIST *ovf_list_data = NULL;

  int trid;

  bool first = true;
  int copyed_len;
  int area_len;
  int area_offset;
  int error_code = NO_ERROR;
  int length = 0;

  LSA_COPY (&current_lsa, &lsa);
  current_log_page = log_page_p;
  current_log_record = LOG_GET_LOG_RECORD_HEADER (current_log_page, &current_lsa);

  trid = current_log_record->trid;

  if (((current_log_record->type == LOG_UNDO_DATA)
       && (rcvindex == RVOVF_PAGE_UPDATE) && is_redo)
      || ((current_log_record->type == LOG_REDO_DATA) && (rcvindex == RVOVF_PAGE_UPDATE) && !is_redo))
    {
      LSA_COPY (&current_lsa, &current_log_record->prev_tranlsa);

      if (current_lsa.pageid != lsa.pageid)
	{
	  if (logpb_fetch_page (thread_p, &current_lsa, LOG_CS_SAFE_READER, current_log_page) != NO_ERROR)
	    {
	      error_code = ER_FAILED;
	      goto end;
	    }
	}
    }

  while (!LSA_ISNULL (&current_lsa))
    {
      LOG_READ_ADVANCE_WHEN_DOESNT_FIT (thread_p, sizeof (*current_log_record), &current_lsa, current_log_page);

      current_log_record = LOG_GET_LOG_RECORD_HEADER (current_log_page, &current_lsa);

      LSA_COPY (&prev_lsa, &current_log_record->prev_tranlsa);

      if (current_log_record->trid != trid || current_log_record->type == LOG_DUMMY_OVF_RECORD)
	{
	  if (!is_redo && current_log_record->type == LOG_DUMMY_OVF_RECORD)
	    {
	      /*get one more */
	      ovf_list_data = (OVF_PAGE_LIST *) malloc (DB_SIZEOF (OVF_PAGE_LIST));
	      if (ovf_list_data == NULL)
		{
		  cdc_log ("cdc_get_overflow_recdes : failed to allocate memory for overflow data ");
		  /* malloc failed */
		  error_code = ER_OUT_OF_VIRTUAL_MEMORY;
		  goto end;
		}

	      memset (ovf_list_data, 0, DB_SIZEOF (OVF_PAGE_LIST));

	      error_code =
		cdc_get_ovfdata_from_log (thread_p, current_log_page,
					  &prev_lsa, &ovf_list_data->length, &ovf_list_data->data, rcvindex, is_redo);

	      if (error_code == NO_ERROR && ovf_list_data->data)
		{
		  /* add to linked-list */
		  if (ovf_list_head == NULL)
		    {
		      ovf_list_head = ovf_list_tail = ovf_list_data;
		    }
		  else
		    {
		      ovf_list_data->next = ovf_list_head;
		      ovf_list_head = ovf_list_data;
		    }

		  length += ovf_list_data->length;
		}
	      else
		{
		  if (ovf_list_data->data != NULL)
		    {
		      free_and_init (ovf_list_data->data);
		    }
		  free_and_init (ovf_list_data);
		  goto end;
		}
	    }

	  break;
	}
      else if ((LOG_IS_REDO_RECORD_TYPE (current_log_record->type) && is_redo)
	       || (LOG_IS_UNDO_RECORD_TYPE (current_log_record->type) && !is_redo))
	{
	  ovf_list_data = (OVF_PAGE_LIST *) malloc (DB_SIZEOF (OVF_PAGE_LIST));
	  if (ovf_list_data == NULL)
	    {
	      cdc_log ("cdc_get_overflow_recdes : failed to allocate memory for overflow data ");
	      /* malloc failed */
	      error_code = ER_OUT_OF_VIRTUAL_MEMORY;
	      goto end;
	    }

	  memset (ovf_list_data, 0, DB_SIZEOF (OVF_PAGE_LIST));

	  error_code =
	    cdc_get_ovfdata_from_log (thread_p, current_log_page, &current_lsa,
				      &ovf_list_data->length, &ovf_list_data->data, rcvindex, is_redo);

	  if (error_code == NO_ERROR && ovf_list_data->data)
	    {
	      /* add to linked-list */
	      if (ovf_list_head == NULL)
		{
		  ovf_list_head = ovf_list_tail = ovf_list_data;
		}
	      else
		{
		  ovf_list_data->next = ovf_list_head;
		  ovf_list_head = ovf_list_data;
		}

	      length += ovf_list_data->length;
	    }
	  else
	    {
	      if (ovf_list_data->data != NULL)
		{
		  free_and_init (ovf_list_data->data);
		}
	      free_and_init (ovf_list_data);
	      goto end;
	    }
	}

      if (current_lsa.pageid != prev_lsa.pageid && !LSA_ISNULL (&prev_lsa))
	{
	  if (logpb_fetch_page (thread_p, &prev_lsa, LOG_CS_SAFE_READER, current_log_page) != NO_ERROR)
	    {
	      return ER_FAILED;
	    }
	}
      LSA_COPY (&current_lsa, &prev_lsa);
    }

  assert (recdes != NULL);

  recdes->data = (char *) malloc (length);
  if (recdes->data == NULL)
    {
      cdc_log ("cdc_get_overflow_recdes : failed to allocate memory for record descriptor for overflow data");
      /* malloc failed: clear linked-list */
      error_code = ER_OUT_OF_VIRTUAL_MEMORY;
      goto end;
    }

  /* make record description */
  copyed_len = 0;
  while (ovf_list_head)
    {
      ovf_list_data = ovf_list_head;
      ovf_list_head = ovf_list_head->next;

      if (first)
	{
	  area_offset = offsetof (OVERFLOW_FIRST_PART, data);
	  first = false;
	}
      else
	{
	  area_offset = offsetof (OVERFLOW_REST_PART, data);
	}
      area_len = ovf_list_data->length - area_offset;
      memcpy (recdes->data + copyed_len, ovf_list_data->data + area_offset, area_len);
      copyed_len += area_len;

      free_and_init (ovf_list_data->data);
      free_and_init (ovf_list_data);
    }

  recdes->length = length;

end:
  while (ovf_list_head)
    {
      ovf_list_data = ovf_list_head;
      ovf_list_head = ovf_list_head->next;
      free_and_init (ovf_list_data->data);
      free_and_init (ovf_list_data);
    }

  return error_code;

}

static int
cdc_find_primary_key (THREAD_ENTRY * thread_p, OID classoid, int repr_id, int *num_attr, int **pk_attr_id)
{
  /*1. if PK exists, return 0 with PK column id(pk_attr_id) and number of columns(num_attr) 
   *2. if PK does not exist, return -1 
   *3. pk_attr_id is required to be free_and_init() from caller 
   * */

  /*refer locator_check_foreign_key */

  /*check if it has PK and, maybe.. it can returns PK attributes ID */
  OR_CLASSREP *rep = NULL;
  OR_INDEX *index = NULL;
  OR_ATTRIBUTE *index_att = NULL;
  int idx_incache = -1;
  int has_pk = 0;
  int *pk_attr;
  int num_idx_att = 0;
  *num_attr = 0;

  /*class representation initialization */
  rep = heap_classrepr_get (thread_p, &classoid, NULL, repr_id, &idx_incache);

  assert (rep != NULL);

  for (int i = 0; i < rep->n_indexes; i++)
    {
      index = rep->indexes + i;	//REVIEW : array? 
      if (index->type == BTREE_PRIMARY_KEY)
	{
	  has_pk = 1;
	  /*reference : qexec_execute_build_indexes() */
	  if (index->func_index_info == NULL)
	    {
	      num_idx_att = index->n_atts;
	    }
	  else
	    {
	      //REVIEW : function index 동작 구조 보고, 에러처리 할지, 다른 곳과 동일하게 처리할지 결정
	      // TODO : 일단 반환하지 않고, 나중에. 
	      num_idx_att = index->func_index_info->attr_index_start;
	      return ER_FAILED;
	    }

	  pk_attr = (int *) malloc (sizeof (int) * num_idx_att);
	  if (pk_attr == NULL)
	    {
	      cdc_log ("cdc_find_primary_key : failed to allocate memory for primary key attributes");
	      return ER_FAILED;
	    }

	  for (int j = 0; j < num_idx_att; j++)
	    {
	      index_att = index->atts[j];
	      pk_attr[j] = index_att->def_order;
	      *num_attr += 1;
	    }
	  *pk_attr_id = pk_attr;
	  break;
	}
    }

  return has_pk;
}

static int
cdc_make_dml_loginfo (THREAD_ENTRY * thread_p, int trid, char *user, CDC_DML_TYPE dml_type,
		      OID classoid, RECDES * undo_recdes, RECDES * redo_recdes, CDC_LOGINFO_ENTRY * dml_entry)
{
  /*this is for constructing dml data item */
  int has_pk = 0;
  int *pk_attr_index = NULL;	/*not attr_id, def_order array */
  int num_pk_attr;

  CDC_DATAITEM_TYPE dataitem_type = CDC_DML;
  char *ptr, *start_ptr;
  char *dml_loginfo;
  uint64_t b_classoid = 0;

  DB_VALUE *old_values = NULL;
  DB_VALUE *new_values = NULL;

  int oldval_deforder;
  int newval_deforder;

  int repid;

  int num_change_col = 0;
  char **changed_col_data = NULL;
  int *changed_col_data_len = NULL;
  int *changed_col_idx = NULL;

  int num_cond_col = 0;
  int *cond_col_idx = NULL;
  char **cond_col_data = NULL;
  int *cond_col_data_len = NULL;

  int error_code = NO_ERROR;

  OR_CLASSREP *rep = NULL;
  HEAP_CACHE_ATTRINFO attr_info;
  HEAP_ATTRVALUE *heap_value = NULL;

  int i = 0;
  int cnt = 0;
  int length = 0;

  int record_length = 0;
  int defalut_length = 32 + DB_MAX_USER_LENGTH;

  char *loginfo_buf = NULL;

  cdc_log ("cdc_make_dml_loginfo : started with trid:%d, transaction user:%s, class oid:(%d|%d|%d), dml type:%d", trid,
	   user, OID_AS_ARGS (&classoid), dml_type);
  if ((error_code = heap_attrinfo_start (thread_p, &classoid, -1, NULL, &attr_info)) != NO_ERROR)
    {
      /* if not able to find schema  */
      loginfo_buf = (char *) malloc ((defalut_length * 2) + MAX_ALIGNMENT);
      if (loginfo_buf == NULL)
	{
	  error_code = ER_OUT_OF_VIRTUAL_MEMORY;
	  goto end;
	}

      ptr = start_ptr = PTR_ALIGN (loginfo_buf, MAX_ALIGNMENT);
      ptr = or_pack_int (ptr, 0);	//dummy for log info length 
      ptr = or_pack_int (ptr, trid);
      ptr = or_pack_string (ptr, user);
      ptr = or_pack_int (ptr, dataitem_type);

      memcpy (&b_classoid, &classoid, sizeof (uint64_t));
      ptr = or_pack_int (ptr, dml_type);
      ptr = or_pack_int64 (ptr, b_classoid);
      ptr = or_pack_int (ptr, num_change_col);
      ptr = or_pack_int (ptr, num_cond_col);
      dml_entry->length = ptr - start_ptr;
      or_pack_int (start_ptr, dml_entry->length);

      dml_entry->log_info = (char *) malloc (dml_entry->length);
      if (dml_entry->log_info == NULL)
	{
	  cdc_log ("cdc_make_dml_loginfo : failed to allocate memory for log info in dml log entry");
	  error_code = ER_OUT_OF_VIRTUAL_MEMORY;
	  goto end;
	}

      memcpy (dml_entry->log_info, start_ptr, dml_entry->length);
      error_code = ER_CDC_LOGINFO_ENTRY_GENERATED;

      free_and_init (loginfo_buf);

      cdc_log ("cdc_make_dml_loginfo : failed to find class representationl ");

      goto end;
    }

  if (undo_recdes != NULL)
    {
      if ((error_code = heap_attrinfo_read_dbvalues (thread_p, &classoid, undo_recdes, NULL, &attr_info)) != NO_ERROR)
	{
	  goto end;
	}

      old_values = (DB_VALUE *) malloc (sizeof (DB_VALUE) * attr_info.num_values);
      if (old_values == NULL)
	{
	  error_code = ER_OUT_OF_VIRTUAL_MEMORY;
	  goto end;
	}

      for (i = 0; i < attr_info.num_values; i++)
	{
	  // if (attr_info.values[i]->read_attrper != NULL) ? 
	  heap_value = &attr_info.values[i];
	  oldval_deforder = heap_value->read_attrepr->def_order;
	  memcpy (&old_values[oldval_deforder], &heap_value->dbvalue, sizeof (DB_VALUE));	// REVIEW : copy 없이, old_attr_info, def_order는 그냥 index에다가 넣어주기. 
	}

      record_length += undo_recdes->length;
    }

  if (redo_recdes != NULL)
    {
      if ((error_code = heap_attrinfo_read_dbvalues (thread_p, &classoid, redo_recdes, NULL, &attr_info)) != NO_ERROR)
	{
	  goto end;
	}

      new_values = (DB_VALUE *) malloc (sizeof (DB_VALUE) * attr_info.num_values);
      if (new_values == NULL)
	{
	  error_code = ER_OUT_OF_VIRTUAL_MEMORY;
	  goto end;
	}

      for (i = 0; i < attr_info.num_values; i++)
	{
	  heap_value = &attr_info.values[i];
	  newval_deforder = heap_value->read_attrepr->def_order;
	  memcpy (&new_values[newval_deforder], &heap_value->dbvalue, sizeof (DB_VALUE));
	}

      record_length += redo_recdes->length;
    }

  if ((cdc_Gl.producer.all_in_cond == 0) && dml_type != CDC_INSERT)
    {
      if (redo_recdes != NULL)
	{
	  repid = or_rep_id (redo_recdes);
	}
      else
	{
	  repid = or_rep_id (undo_recdes);
	}

      /*for dml type == insert, it does not need to find PK info */
      has_pk = cdc_find_primary_key (thread_p, classoid, repid, &num_pk_attr, &pk_attr_index);
      if (has_pk < 0)
	{
	  error_code = ER_FAILED;
	  goto end;
	}
    }

  loginfo_buf = (char *) malloc (record_length * 2 + MAX_ALIGNMENT);
  if (loginfo_buf == NULL)
    {
      error_code = ER_OUT_OF_VIRTUAL_MEMORY;
      goto end;
    }

  changed_col_idx = (int *) malloc (attr_info.num_values);
  if (changed_col_idx == NULL)
    {
      error_code = ER_OUT_OF_VIRTUAL_MEMORY;
      goto end;
    }

  ptr = start_ptr = PTR_ALIGN (loginfo_buf, MAX_ALIGNMENT);
  ptr = or_pack_int (ptr, 0);	//dummy for log info length 
  ptr = or_pack_int (ptr, trid);
  ptr = or_pack_string (ptr, user);
  ptr = or_pack_int (ptr, dataitem_type);
  memcpy (&b_classoid, &classoid, sizeof (uint64_t));
  switch (dml_type)
    {
    case CDC_INSERT:
      /*insert */
      num_change_col = attr_info.num_values;
      ptr = or_pack_int (ptr, dml_type);
      ptr = or_pack_int64 (ptr, b_classoid);
      ptr = or_pack_int (ptr, num_change_col);
      for (i = 0; i < num_change_col; i++)
	{
	  ptr = or_pack_int (ptr, i);
	}

      for (i = 0; i < num_change_col; i++)
	{
	  if ((error_code = cdc_put_value_to_loginfo (&new_values[i], &ptr)) != NO_ERROR)
	    {
	      goto end;
	    }
	}

      ptr = or_pack_int (ptr, num_cond_col);
      break;
    case CDC_UPDATE:
      /*update */
      ptr = or_pack_int (ptr, dml_type);
      ptr = or_pack_int64 (ptr, b_classoid);
      for (i = 0; i < attr_info.num_values; i++)
	{
	  if ((error_code = cdc_compare_undoredo_dbvalue (&new_values[i], &old_values[i])) > 0)
	    {
	      changed_col_idx[cnt++] = i;	//REVIEW : i 대신 def_order 
	    }
	  else if (error_code < 0)
	    {
	      goto end;
	    }
	}
      num_change_col = cnt;
      ptr = or_pack_int (ptr, num_change_col);
      for (i = 0; i < num_change_col; i++)
	{
	  ptr = or_pack_int (ptr, changed_col_idx[i]);
	}

      for (i = 0; i < num_change_col; i++)
	{
	  if (cdc_put_value_to_loginfo (&new_values[changed_col_idx[i]], &ptr) != NO_ERROR)
	    {
	      error_code = ER_FAILED;
	      goto end;
	    }
	}

      if (has_pk == 1)
	{
	  num_cond_col = num_pk_attr;
	  cond_col_idx = pk_attr_index;
	  ptr = or_pack_int (ptr, num_cond_col);

	  for (i = 0; i < num_cond_col; i++)
	    {
	      ptr = or_pack_int (ptr, cond_col_idx[i]);
	    }

	  for (i = 0; i < num_cond_col; i++)
	    {
	      if (cdc_put_value_to_loginfo (&old_values[cond_col_idx[i]], &ptr) != NO_ERROR)
		{
		  error_code = ER_FAILED;
		  goto end;
		}
	    }
	}
      else
	{
	  num_cond_col = attr_info.num_values;
	  ptr = or_pack_int (ptr, num_cond_col);

	  for (i = 0; i < num_cond_col; i++)
	    {
	      ptr = or_pack_int (ptr, i);
	    }

	  for (i = 0; i < num_cond_col; i++)
	    {
	      if (cdc_put_value_to_loginfo (&old_values[i], &ptr) != NO_ERROR)
		{
		  error_code = ER_FAILED;
		  goto end;
		}
	    }
	}
      break;
    case CDC_DELETE:
      /*delete */
      ptr = or_pack_int (ptr, dml_type);
      ptr = or_pack_int64 (ptr, b_classoid);
      ptr = or_pack_int (ptr, num_change_col);
      if (has_pk == 1)
	{
	  num_cond_col = num_pk_attr;
	  cond_col_idx = pk_attr_index;
	  ptr = or_pack_int (ptr, num_cond_col);
	  for (i = 0; i < num_cond_col; i++)
	    {
	      ptr = or_pack_int (ptr, cond_col_idx[i]);
	    }

	  for (i = 0; i < num_cond_col; i++)
	    {
	      if (cdc_put_value_to_loginfo (&old_values[cond_col_idx[i]], &ptr) != NO_ERROR)
		{
		  error_code = ER_FAILED;
		  goto end;
		}
	    }
	}
      else
	{
	  num_cond_col = attr_info.num_values;
	  ptr = or_pack_int (ptr, num_cond_col);
	  for (i = 0; i < num_cond_col; i++)
	    {
	      ptr = or_pack_int (ptr, i);
	    }

	  for (i = 0; i < num_cond_col; i++)
	    {
	      if (cdc_put_value_to_loginfo (&old_values[i], &ptr) != NO_ERROR)
		{
		  error_code = ER_FAILED;
		  goto end;
		}
	    }
	}
      break;
    }
  /*malloc the size of log_info and packing and  entry->log_info will pointing it  */

  dml_entry->length = ptr - start_ptr;
  or_pack_int (start_ptr, dml_entry->length);

  dml_entry->log_info = (char *) malloc (dml_entry->length);
  if (dml_entry->log_info == NULL)
    {
      cdc_log ("cdc_make_dml_loginfo : failed to allocate memory for log info in dml log entry");
      error_code = ER_OUT_OF_VIRTUAL_MEMORY;
      goto end;
    }

  memcpy (dml_entry->log_info, start_ptr, dml_entry->length);
  error_code = ER_CDC_LOGINFO_ENTRY_GENERATED;

  free_and_init (loginfo_buf);

  cdc_log ("cdc_make_dml_loginfo : success to generated dml log info. length:%d", dml_entry->length);

end:

  if (changed_col_idx != NULL)
    {
      free_and_init (changed_col_idx);
    }

  if (cond_col_idx != NULL)
    {
      free_and_init (cond_col_idx);
    }

  if (old_values != NULL)
    {
      free_and_init (old_values);
    }

  if (new_values != NULL)
    {
      free_and_init (new_values);
    }

  heap_attrinfo_end (thread_p, &attr_info);

  return error_code;
}

static int
cdc_make_ddl_loginfo (char *supplement_data, int trid, const char *user, CDC_LOGINFO_ENTRY * ddl_entry)
{
  /* supplemental data : | ddl type | obj type | class OID | object OID | statement length | statement | */

  char *ptr, *start_ptr;
  int ddl_type, object_type;
  uint64_t b_classoid, b_objectoid;
  OID classoid;
  OID oid;
  int statement_length;
  char *statement;

  /*ddl log info : TRID | user | data_item_type | ddl_type | object_type | OID | class OID | statement length | statement | 
   * cdc_make_ddl_loginfo construct log info from ddl_type to statement */
  int loginfo_length;
  int dataitem_type = CDC_DDL;
  char *loginfo_buf = NULL;;

  ptr = PTR_ALIGN (supplement_data, MAX_ALIGNMENT);

  ptr = or_unpack_int (ptr, &ddl_type);
  ptr = or_unpack_int (ptr, &object_type);
  ptr = or_unpack_oid (ptr, &classoid);

  if (!OID_ISNULL (&classoid))
    {
      if (oid_is_system_class (&classoid) || !cdc_is_filtered_class (classoid))
	{
	  return ER_CDC_IGNORE_LOG_INFO;
	}
    }

  ptr = or_unpack_oid (ptr, &oid);
  ptr = or_unpack_int (ptr, &statement_length);
  ptr = or_unpack_string_nocopy (ptr, &statement);

  cdc_log
    ("cdc_make_ddl_loginfo : started with trid:%d, transaction user:%s, class oid:(%d|%d|%d), ddl type:%d, object type:%d",
     trid, user, OID_AS_ARGS (&classoid), ddl_type, object_type);

  memcpy (&b_classoid, &classoid, sizeof (OID));
  memcpy (&b_objectoid, &oid, sizeof (OID));

  loginfo_length = (OR_INT_SIZE
		    + OR_INT_SIZE
		    + or_packed_string_length (user, NULL)
		    + OR_INT_SIZE
		    + OR_INT_SIZE + OR_INT_SIZE + OR_BIGINT_SIZE + OR_BIGINT_SIZE + OR_INT_SIZE + statement_length);

//    char loginfo_buf[loginfo_length * 2 + MAX_ALIGNMENT];
  loginfo_buf = (char *) malloc (loginfo_length * 2 + MAX_ALIGNMENT);
  if (loginfo_buf == NULL)
    {
      return ER_OUT_OF_VIRTUAL_MEMORY;
    }

  ptr = start_ptr = PTR_ALIGN (loginfo_buf, MAX_ALIGNMENT);
  ptr = or_pack_int (ptr, loginfo_length);
  ptr = or_pack_int (ptr, trid);
  ptr = or_pack_string (ptr, user);
  ptr = or_pack_int (ptr, dataitem_type);
  ptr = or_pack_int (ptr, ddl_type);
  ptr = or_pack_int (ptr, object_type);
  ptr = or_pack_int64 (ptr, (INT64) b_objectoid);
  ptr = or_pack_int64 (ptr, (INT64) b_classoid);
  ptr = or_pack_int (ptr, statement_length);
  ptr = or_pack_string (ptr, statement);

  ddl_entry->length = ptr - start_ptr;
  or_pack_int (start_ptr, ddl_entry->length);

  ddl_entry->log_info = (char *) malloc (ddl_entry->length);
  if (ddl_entry->log_info == NULL)
    {
      return ER_OUT_OF_VIRTUAL_MEMORY;
    }

  memcpy (ddl_entry->log_info, start_ptr, ddl_entry->length);

  free_and_init (loginfo_buf);

  cdc_log ("cdc_make_ddl_loginfo : success to generated ddl log info. length:%d", ddl_entry->length);

  return ER_CDC_LOGINFO_ENTRY_GENERATED;
}

static int
cdc_make_dcl_loginfo (time_t at_time, int trid, char *user, int log_type, CDC_LOGINFO_ENTRY * dcl_entry)
{
  CDC_DATAITEM_TYPE dataitem_type = CDC_DCL;
  CDC_DCL_TYPE dcl_type;
  char *ptr, *start_ptr;
  int length = 0;
  char *loginfo_buf = NULL;

  switch (log_type)
    {
    case LOG_COMMIT:
      dcl_type = CDC_COMMIT;
      break;
    case LOG_ABORT:
      dcl_type = CDC_ABORT;
      break;
    default:
      assert (false);
      return ER_FAILED;
    }

  cdc_log ("cdc_make_dcl_loginfo : started with trid:%d, transaction user:%s, dcl type:%d", trid, user, dcl_type);
  length =
    (OR_INT_SIZE + OR_INT_SIZE + or_packed_string_length (user, NULL) + OR_INT_SIZE + OR_INT_SIZE + OR_BIGINT_SIZE);

  loginfo_buf = (char *) malloc (length * 2 + MAX_ALIGNMENT);
  if (loginfo_buf == NULL)
    {
      return ER_OUT_OF_VIRTUAL_MEMORY;
    }

  ptr = start_ptr = PTR_ALIGN (loginfo_buf, MAX_ALIGNMENT);
  ptr = or_pack_int (ptr, dcl_entry->length);
  ptr = or_pack_int (ptr, trid);
  ptr = or_pack_string (ptr, user);
  ptr = or_pack_int (ptr, dataitem_type);
  ptr = or_pack_int (ptr, dcl_type);
  ptr = or_pack_int64 (ptr, at_time);
  dcl_entry->length = ptr - start_ptr;
  or_pack_int (start_ptr, dcl_entry->length);

  dcl_entry->log_info = (char *) malloc (dcl_entry->length);
  if (dcl_entry->log_info == NULL)
    {
      cdc_log ("cdc_make_dcl_loginfo : failed to allocate memory for log info in dcl entry", trid, user, dcl_type);
      return ER_OUT_OF_VIRTUAL_MEMORY;
    }

  memcpy (dcl_entry->log_info, start_ptr, dcl_entry->length);

  free_and_init (loginfo_buf);
  cdc_log ("cdc_make_dcl_loginfo : success to generated dcl log info. length:%d", dcl_entry->length);

  return ER_CDC_LOGINFO_ENTRY_GENERATED;
}

static int
cdc_make_timer_loginfo (time_t at_time, int trid, char *user, CDC_LOGINFO_ENTRY * timer_entry)
{
  CDC_DATAITEM_TYPE dataitem_type = CDC_TIMER;

  char *ptr, *start_ptr;
  int length = 0;
  length = (OR_INT_SIZE + OR_INT_SIZE + or_packed_string_length (user, NULL) + OR_INT_SIZE + OR_BIGINT_SIZE);
  char *loginfo_buf = NULL;

  loginfo_buf = (char *) malloc (length * 2 + MAX_ALIGNMENT);
  if (loginfo_buf == NULL)
    {
      return ER_OUT_OF_VIRTUAL_MEMORY;
    }

  ptr = start_ptr = PTR_ALIGN (loginfo_buf, MAX_ALIGNMENT);
  ptr = or_pack_int (ptr, timer_entry->length);
  ptr = or_pack_int (ptr, trid);
  ptr = or_pack_string (ptr, user);
  ptr = or_pack_int (ptr, dataitem_type);
  ptr = or_pack_int64 (ptr, (INT64) at_time);
  timer_entry->length = ptr - start_ptr;
  or_pack_int (start_ptr, timer_entry->length);

  timer_entry->log_info = (char *) malloc (timer_entry->length);
  if (timer_entry->log_info == NULL)
    {
      return ER_OUT_OF_VIRTUAL_MEMORY;
    }

  memcpy (timer_entry->log_info, start_ptr, timer_entry->length);

  free_and_init (loginfo_buf);

  cdc_log ("cdc_make_timer_loginfo : success to generated timer log info. length:%d", timer_entry->length);
  return ER_CDC_LOGINFO_ENTRY_GENERATED;
}

static int
cdc_find_user (THREAD_ENTRY * thread_p, LOG_PAGE * log_page, LOG_LSA process_lsa, int trid, char **user)
{
  /*find tran user at the end of the transaction  */
  LOG_PAGE *log_page_p = NULL;
  char log_pgbuf[IO_MAX_PAGE_SIZE + MAX_ALIGNMENT];

  LOG_LSA forw_lsa;
  LOG_RECORD_HEADER *log_rec_hdr = NULL;
  LOG_REC_SUPPLEMENT *supplement;
  char *data;

  log_page_p = (LOG_PAGE *) PTR_ALIGN (log_pgbuf, MAX_ALIGNMENT);
  memcpy (log_page_p, log_page, IO_MAX_PAGE_SIZE);

  while (!LSA_ISNULL (&process_lsa))
    {
      log_rec_hdr = LOG_GET_LOG_RECORD_HEADER (log_page_p, &process_lsa);
      LSA_COPY (&forw_lsa, &log_rec_hdr->forw_lsa);
      LOG_READ_ADD_ALIGN (thread_p, sizeof (*log_rec_hdr), &process_lsa, log_page_p);
      if (log_rec_hdr->type == LOG_SUPPLEMENTAL_INFO && log_rec_hdr->trid == trid)
	{
	  LOG_READ_ADVANCE_WHEN_DOESNT_FIT (thread_p, sizeof (*supplement), &process_lsa, log_page_p);
	  supplement = (LOG_REC_SUPPLEMENT *) (log_page_p->area + process_lsa.offset);
	  if (supplement->rec_type == LOG_SUPPLEMENT_TRAN_USER)
	    {
	      *user = (char *) malloc (supplement->length + 1);
	      if (*user == NULL)
		{
		  return ER_OUT_OF_VIRTUAL_MEMORY;
		}

	      LOG_READ_ADD_ALIGN (thread_p, sizeof (*supplement), &process_lsa, log_page_p);
	      data = (char *) log_page_p->area + process_lsa.offset;
	      memcpy (*user, data, supplement->length);
	      *user[supplement->length] = '\0';
	      return NO_ERROR;
	    }
	}
      else if (log_rec_hdr->type == LOG_ABORT && log_rec_hdr->trid == trid)
	{
	  return ER_CDC_IGNORE_TRANSACTION;
	}

      if (process_lsa.pageid != forw_lsa.pageid)
	{
	  if (LSA_ISNULL (&forw_lsa))
	    {
	      return ER_FAILED;
	    }

	  if (logpb_fetch_page (thread_p, &forw_lsa, LOG_CS_SAFE_READER, log_page_p) != NO_ERROR)
	    {
	      return ER_FAILED;
	    }
	}

      LSA_COPY (&process_lsa, &forw_lsa);
    }

  cdc_log
    ("cdc_find_user : failed to find transaction user for TRANID (%d) because the supplemental log for trasaction user is not logged",
     trid);
  return ER_FAILED;
}

static int
cdc_compare_undoredo_dbvalue (const db_value * new_value, const db_value * cmpdata)
{
  /* return 1 if different */
  /* return 0 if same */

  const char *src, *end;
  double d;
  char line[1025];
  char line2[1025];
  int func_type = 0;
  if (DB_IS_NULL (new_value))
    {
      cdc_log ("cdc_compare_undoredo_dbvalue : failed due to dbvalue of redo data is NULL");
      return ER_FAILED;		/*error */
    }
  if (DB_IS_NULL (cmpdata))
    {
      cdc_log ("cdc_compare_undoredo_dbvalue : failed due to dbvalue of undo data is NULL");
      return ER_FAILED;		/* error */
    }
  switch (DB_VALUE_TYPE (new_value))
    {
    case DB_TYPE_INTEGER:
      if (db_get_int (new_value) == db_get_int (cmpdata))
	{
	  return 0;
	}
      else
	{
	  return OR_INT_SIZE;	//function code + integer value size ;
	}
      break;
    case DB_TYPE_BIGINT:

      if (db_get_bigint (new_value) == db_get_bigint (cmpdata))
	{
	  return 0;
	}
      else
	{
	  return OR_BIGINT_SIZE;
	}
      break;
    case DB_TYPE_SHORT:
      if (db_get_short (new_value) == db_get_short (cmpdata))
	{
	  return 0;
	}
      else
	{
	  return OR_SHORT_SIZE;
	}
      break;
    case DB_TYPE_FLOAT:
      if (db_get_float (new_value) == db_get_float (cmpdata))
	{
	  return 0;
	}
      else
	{
	  return OR_FLOAT_SIZE;
	}
      break;
    case DB_TYPE_DOUBLE:
      if (db_get_double (new_value) == db_get_double (cmpdata))
	{
	  return 0;
	}
      else
	{
	  return OR_DOUBLE_SIZE;
	}
      break;
    case DB_TYPE_NUMERIC:
      numeric_db_value_print (new_value, line);
      numeric_db_value_print (cmpdata, line2);
      if (strcmp (line, line2))
	{
	  return 0;
	}
      else
	{
	  return strlen (line);
	}
      break;
    case DB_TYPE_BIT:
    case DB_TYPE_VARBIT:
    case DB_TYPE_CHAR:
    case DB_TYPE_NCHAR:
    case DB_TYPE_VARCHAR:
    case DB_TYPE_VARNCHAR:
      /* Copy string into buf providing for any embedded quotes. Strings may have embedded NULL characters and
       * embedded quotes.  None of the supported multibyte character codesets have a conflict between a quote
       * character and the second byte of the multibyte character.
       */
      if (strcmp (db_get_string (new_value), db_get_string (cmpdata)) == 0)
	{
	  return 0;
	}
      else
	{
	  return strlen (line);
	}

      break;
#define TOO_BIG_TO_MATTER       1024
    case DB_TYPE_TIME:
      (void) db_time_to_string (line, TOO_BIG_TO_MATTER, db_get_time (new_value));
      (void) db_time_to_string (line2, TOO_BIG_TO_MATTER, db_get_time (cmpdata));
      if (strcmp (line, line2))
	{
	  return 0;
	}
      else
	{
	  return strlen (line);
	}
      break;
    case DB_TYPE_TIMESTAMP:
      (void) db_utime_to_string (line, TOO_BIG_TO_MATTER, db_get_timestamp (new_value));
      (void) db_utime_to_string (line2, TOO_BIG_TO_MATTER, db_get_timestamp (cmpdata));
      if (strcmp (line, line2))
	{
	  return 0;
	}
      else
	{
	  return strlen (line);
	}
      break;
    case DB_TYPE_TIMESTAMPLTZ:
      (void) db_timestampltz_to_string (line, TOO_BIG_TO_MATTER, db_get_timestamp (new_value));
      (void) db_timestampltz_to_string (line2, TOO_BIG_TO_MATTER, db_get_timestamp (cmpdata));
      if (strcmp (line, line2))
	{
	  return 0;
	}
      else
	{
	  return strlen (line);
	}
      break;
    case DB_TYPE_TIMESTAMPTZ:
      {
	DB_TIMESTAMPTZ *ts_tz;
	ts_tz = db_get_timestamptz (new_value);
	(void) db_timestamptz_to_string (line, TOO_BIG_TO_MATTER, &(ts_tz->timestamp), &(ts_tz->tz_id));
	ts_tz = db_get_timestamptz (cmpdata);
	(void) db_timestamptz_to_string (line2, TOO_BIG_TO_MATTER, &(ts_tz->timestamp), &(ts_tz->tz_id));
	if (strcmp (line, line2))
	  {
	    return 0;
	  }
	else
	  {
	    return strlen (line);
	  }
      }
      break;
    case DB_TYPE_DATETIME:
      (void) db_datetime_to_string (line, TOO_BIG_TO_MATTER, db_get_datetime (new_value));
      (void) db_datetime_to_string (line2, TOO_BIG_TO_MATTER, db_get_datetime (cmpdata));
      if (strcmp (line, line2))
	{
	  return 0;
	}
      else
	{
	  return strlen (line);
	}
      break;
    case DB_TYPE_DATETIMELTZ:
      (void) db_datetimeltz_to_string (line, TOO_BIG_TO_MATTER, db_get_datetime (new_value));
      (void) db_datetimeltz_to_string (line2, TOO_BIG_TO_MATTER, db_get_datetime (cmpdata));
      if (strcmp (line, line2))
	{
	  return 0;
	}
      else
	{
	  return strlen (line);
	}
      break;
    case DB_TYPE_DATETIMETZ:
      {
	DB_DATETIMETZ *dt_tz;
	dt_tz = db_get_datetimetz (new_value);
	(void) db_datetimetz_to_string (line, TOO_BIG_TO_MATTER, &(dt_tz->datetime), &(dt_tz->tz_id));
	dt_tz = db_get_datetimetz (cmpdata);
	(void) db_datetimetz_to_string (line2, TOO_BIG_TO_MATTER, &(dt_tz->datetime), &(dt_tz->tz_id));
	if (strcmp (line, line2))
	  {
	    return 0;
	  }
	else
	  {
	    return strlen (line);
	  }
      }
      break;
    case DB_TYPE_DATE:
      (void) db_date_to_string (line, TOO_BIG_TO_MATTER, db_get_date (new_value));
      (void) db_date_to_string (line2, TOO_BIG_TO_MATTER, db_get_date (cmpdata));
      if (strcmp (line, line2))
	{
	  return 0;
	}
      else
	{
	  return strlen (line);
	}
      break;
    case DB_TYPE_MONETARY:
      break;
    case DB_TYPE_NULL:
      /* Can't get here because the DB_IS_NULL test covers DB_TYPE_NULL */
      break;
    case DB_TYPE_VARIABLE:
    case DB_TYPE_SUB:
    case DB_TYPE_DB_VALUE:
      /* make sure line is NULL terminated, may not be necessary line[0] = '\0'; */
      break;
    default:
      /* NB: THERE MUST BE NO DEFAULT CASE HERE. ALL TYPES MUST BE HANDLED! */
      assert (false);
      break;
    }
}

static int
cdc_put_value_to_loginfo (db_value * new_value, char **data_ptr)
{
  const char *src, *end;
  double d;
  char line[1025];
  char line2[1025];
  int func_type = 0;

  /*DATE, TIME */
  DB_VALUE format;
  DB_VALUE lang_str;
  DB_VALUE result;
  INTL_CODESET format_codeset = LANG_SYS_CODESET;
  const char *date_format = "YYYY-MM-DD";
  const char *time_format = "HH24:MI:SS";
  const char *timestamp_frmt = "YYYY-MM-DD HH24:MI:SS.FF";
  const char *timestamptz_frmt = "YYYY-MM-DD HH24:MI:SS.FF TZH:TZM";
  const char *timestampltz_frmt = "YYYY-MM-DD HH24:MI:SS.FF TZR";
  db_make_int (&lang_str, 1);
  db_make_null (&result);

  char *ptr = *data_ptr;

  if (DB_IS_NULL (new_value))
    {
      cdc_log ("cdc_put_value_to_loginfo : failed due to dbvalue of the data is NULL");
      func_type = 7;
      ptr = or_pack_int (ptr, func_type);
      ptr = or_pack_string (ptr, NULL);
      *data_ptr = ptr;
      /* for alter case . if num of col is changed, there will be NULL db_value inserted */
      return ER_FAILED;		/*error */
    }

  switch (DB_VALUE_TYPE (new_value))
    {
    case DB_TYPE_INTEGER:
      func_type = 0;
      ptr = or_pack_int (ptr, func_type);
      ptr = or_pack_int (ptr, db_get_int (new_value));
      break;

    case DB_TYPE_BIGINT:
      func_type = 1;
      ptr = or_pack_int (ptr, func_type);
      ptr = or_pack_int64 (ptr, db_get_bigint (new_value));
      break;
    case DB_TYPE_SHORT:
      func_type = 4;
      ptr = or_pack_int (ptr, func_type);
      ptr = or_pack_short (ptr, db_get_short (new_value));
      break;
    case DB_TYPE_FLOAT:
      func_type = 2;
      ptr = or_pack_int (ptr, func_type);
      ptr = or_pack_float (ptr, db_get_float (new_value));
      break;
    case DB_TYPE_DOUBLE:
      func_type = 3;
      ptr = or_pack_int (ptr, func_type);
      ptr = or_pack_double (ptr, db_get_double (new_value));
      break;
    case DB_TYPE_NUMERIC:
      numeric_db_value_print (new_value, line);
      func_type = 7;
      ptr = or_pack_int (ptr, func_type);
      ptr = or_pack_string (ptr, line);
      break;
    case DB_TYPE_BIT:
    case DB_TYPE_VARBIT:
      {
	const unsigned char *bstring;
	int length, n, count;
	char *buf = (char *) malloc (db_get_string_length (new_value));
	func_type = 7;
	bstring = REINTERPRET_CAST (const unsigned char *, db_get_string (new_value));
	if (bstring == NULL)
	  {
	    return ER_FAILED;
	  }

	length = ((db_get_string_length (new_value) + 3) / 4);
	for (n = 0, count = 0; n < length - 1; count++, n += 2)
	  {
	    sprintf (buf + n, "%02x", bstring[count]);
	  }

	ptr = or_pack_int (ptr, func_type);
	ptr = or_pack_string (ptr, buf);
	free (buf);
      }
      break;
    case DB_TYPE_CHAR:
      func_type = 7;
      ptr = or_pack_int (ptr, func_type);
      ptr = or_pack_string_with_length (ptr, db_get_string (new_value), new_value->domain.char_info.length);
      break;
    case DB_TYPE_NCHAR:
    case DB_TYPE_VARCHAR:
    case DB_TYPE_VARNCHAR:
      /* Copy string into buf providing for any embedded quotes. Strings may have embedded NULL characters and
       * embedded quotes.  None of the supported multibyte character codesets have a conflict between a quote
       * character and the second byte of the multibyte character.
       */
      func_type = 7;
      ptr = or_pack_int (ptr, func_type);
      ptr = or_pack_string (ptr, db_get_string (new_value));
      break;
#define TOO_BIG_TO_MATTER       1024
    case DB_TYPE_TIME:
      db_make_char (&format, strlen (time_format), time_format,
		    strlen (time_format), format_codeset, LANG_GET_BINARY_COLLATION (format_codeset));
      db_to_char (new_value, &format, &lang_str, &result, &tp_Char_domain);
      func_type = 7;
      ptr = or_pack_int (ptr, func_type);
      ptr = or_pack_string (ptr, db_get_string (&result));
      break;

    case DB_TYPE_TIMESTAMP:
    case DB_TYPE_DATETIME:
      db_make_char (&format, strlen (timestamp_frmt), timestamp_frmt,
		    strlen (timestamp_frmt), format_codeset, LANG_GET_BINARY_COLLATION (format_codeset));
      db_to_char (new_value, &format, &lang_str, &result, &tp_Char_domain);

      func_type = 7;
      ptr = or_pack_int (ptr, func_type);
      ptr = or_pack_string (ptr, db_get_string (&result));
      break;

    case DB_TYPE_TIMESTAMPTZ:
    case DB_TYPE_DATETIMETZ:
      db_make_char (&format, strlen (timestamptz_frmt), timestamptz_frmt,
		    strlen (timestamptz_frmt), format_codeset, LANG_GET_BINARY_COLLATION (format_codeset));
      db_to_char (new_value, &format, &lang_str, &result, &tp_Char_domain);

      func_type = 7;
      ptr = or_pack_int (ptr, func_type);
      ptr = or_pack_string (ptr, db_get_string (&result));

      break;

    case DB_TYPE_TIMESTAMPLTZ:
    case DB_TYPE_DATETIMELTZ:
      db_make_char (&format, strlen (timestampltz_frmt), timestampltz_frmt,
		    strlen (timestampltz_frmt), format_codeset, LANG_GET_BINARY_COLLATION (format_codeset));
      if (DB_VALUE_TYPE (new_value) == DB_TYPE_TIMESTAMPLTZ)
	{
	  db_value_alter_type (new_value, DB_TYPE_TIMESTAMPTZ);
	}
      else
	{
	  db_value_alter_type (new_value, DB_TYPE_DATETIMETZ);
	}

      db_to_char (new_value, &format, &lang_str, &result, &tp_Char_domain);

      func_type = 7;
      ptr = or_pack_int (ptr, func_type);
      ptr = or_pack_string (ptr, db_get_string (&result));

      break;
    case DB_TYPE_DATE:

      db_make_char (&format, strlen (date_format), date_format,
		    strlen (date_format), format_codeset, LANG_GET_BINARY_COLLATION (format_codeset));
      db_to_char (new_value, &format, &lang_str, &result, &tp_Char_domain);
      func_type = 7;
      ptr = or_pack_int (ptr, func_type);
      ptr = or_pack_string (ptr, db_get_string (&result));
      break;
    case DB_TYPE_MONETARY:
      break;
    case DB_TYPE_NULL:
      /* Can't get here because the DB_IS_NULL test covers DB_TYPE_NULL */
      break;
    case DB_TYPE_VARIABLE:
    case DB_TYPE_SUB:
    case DB_TYPE_DB_VALUE:
      /* make sure line is NULL terminated, may not be necessary line[0] = '\0'; */
      break;
    case DB_TYPE_OBJECT:
    case DB_TYPE_SET:
    case DB_TYPE_MULTISET:
    case DB_TYPE_SEQUENCE:
    case DB_TYPE_ELO:
    case DB_TYPE_ENUMERATION:
    case DB_TYPE_JSON:
      _er_log_debug (ARG_FILE_LINE, "Not Supported");
      break;
    case DB_TYPE_BLOB:
    case DB_TYPE_CLOB:
      {
	DB_ELO *elo;
	func_type = 7;
	elo = db_get_elo (new_value);
	if (elo != NULL)
	  {
	    if (elo->type == ELO_FBO)
	      {
		assert (elo->locator != NULL);
		ptr = or_pack_int (ptr, func_type);
		ptr = or_pack_string (ptr, elo->locator);
	      }
	    else		/* ELO_LO */
	      {
		/* should not happen for now */
		return ER_FAILED;
	      }
	  }
	else
	  {
	    _er_log_debug (ARG_FILE_LINE, "LOB File");
	    return ER_FAILED;
	  }
      }

      break;
    case DB_TYPE_POINTER:
    case DB_TYPE_ERROR:
      _er_log_debug (ARG_FILE_LINE, "Not Supported, it is used only for method");
      break;
    default:
      /* NB: THERE MUST BE NO DEFAULT CASE HERE. ALL TYPES MUST BE HANDLED! */
      assert (false);
      break;
    }

  *data_ptr = ptr;
  return NO_ERROR;
}

#if defined (SERVER_MODE)
void
cdc_loginfo_producer_daemon_init ()
{
  assert (cdc_Loginfo_producer_daemon == NULL);

  pthread_mutex_init (&cdc_Gl.producer.lock, NULL);

  pthread_cond_init (&cdc_Gl.producer.wait_cond, NULL);

  LSA_SET_NULL (&cdc_Gl.producer.next_extraction_lsa);
  cdc_Gl.producer.state = CDC_PRODUCER_STATE_WAIT;

  /* *INDENT-OFF* */
  cubthread::looper looper = cubthread::looper (std::chrono::milliseconds (10)); /* 주석 처리  */
  cubthread::entry_callable_task *daemon_task = new cubthread::entry_callable_task (cdc_loginfo_producer_execute);

  cdc_Loginfo_producer_daemon = cubthread::get_manager ()->create_daemon (looper, daemon_task, "cdc_loginfo_producer"); 
  /* *INDENT-ON* */
}

void
cdc_daemons_init ()
{
  if (prm_get_integer_value (PRM_ID_SUPPLEMENTAL_LOG) == 0)
    {
      return;
    }

  cdc_Logging = prm_get_bool_value (PRM_ID_CDC_LOGGING_DEBUG);

  cdc_initialize ();

  cdc_loginfo_producer_daemon_init ();
}

void
cdc_daemons_destroy ()
{
  if (prm_get_integer_value (PRM_ID_SUPPLEMENTAL_LOG) == 0)
    {
      return;
    }

  cdc_kill_producer ();

  /* *INDENT-OFF* */
  cubthread::get_manager ()->destroy_daemon (cdc_Loginfo_producer_daemon);
   /* *INDENT-ON* */

  cdc_finalize ();
}
#endif
void
cdc_pause_producer ()
{
  cdc_log ("cdc_pause_producer : consumer request the producer to pause");
  cdc_Gl.producer.state = CDC_PRODUCER_STATE_WAIT;

  while (cdc_Gl.consumer.request != CDC_REQUEST_PRODUCER_IS_WAITED)
    {
      sleep (1);
    }
}

void
cdc_wakeup_producer ()
{
  cdc_log ("cdc_wakeup_producer : consumer request the producer to wakeup");
  cdc_Gl.producer.state = CDC_PRODUCER_STATE_RUN;
  cdc_Gl.consumer.request = CDC_REQUEST_NONE;

  pthread_cond_signal (&cdc_Gl.producer.wait_cond);
}

void
cdc_kill_producer ()
{
  cdc_log ("cdc_kill_producer : consumer request the producer to be dead");
  cdc_Gl.producer.state = CDC_PRODUCER_STATE_DEAD;

  pthread_cond_signal (&cdc_Gl.producer.wait_cond);
  while (cdc_Gl.consumer.request != CDC_REQUEST_PRODUCER_IS_DEAD)
    {
      sleep (1);
    }
}

void
cdc_pause_consumer ()
{
  cdc_log ("cdc_pause_consumer : producer request the consumer to be pause");
  cdc_Gl.consumer.request = CDC_REQUEST_CONSUMER_TO_WAIT;
  pthread_cond_wait (&cdc_Gl.producer.wait_cond, &cdc_Gl.producer.lock);
}

void
cdc_wakeup_consumer ()
{
  cdc_log ("cdc_pause_consumer : producer request the consumer to wakeup");
  cdc_Gl.consumer.request = CDC_REQUEST_NONE;
}

int
cdc_find_lsa (THREAD_ENTRY * thread_p, time_t * time, LOG_LSA * start_lsa)
{
  /*
   * 1. get volume list
   * 2. get fpage from each volume 
   * 3. get commit/abort/ha_dummy_server_state which contains time from fpage 
   * */
  int begin = log_Gl.hdr.last_deleted_arv_num;
  int end = log_Gl.hdr.nxarv_num - 1;
  char arv_name[PATH_MAX];
  LOG_ARV_HEADER *arv_hdr;
  int num_arvs = end - begin;

  time_t active_start_time = 0;
  time_t archive_start_time = 0;
  int target_arv_num = -1;

  LOG_LSA ret_lsa;
  bool is_found = false;

  int error = NO_ERROR;

  /*
   * 1. traverse from the latest log volume 
   * 2. when num_arvs > 0, no logic to handle the active log volume 
   * 3. check condition when i = begin while finding target_arv_num 
   */

  /* At first, compare the time in active log volume. */
  error = cdc_get_start_point_from_file (thread_p, -1, &ret_lsa, &active_start_time);
  if (error == ER_FAILED || error == ER_LOG_READ)
    {
      goto end;
    }
  else
    {
      /* NO ERROR */
      if (active_start_time != 0 && active_start_time <= *time)
	{
	  // active
	  error = cdc_get_lsa_with_start_point (thread_p, time, &ret_lsa);
	  if (error == NO_ERROR)
	    {
	      LSA_COPY (start_lsa, &ret_lsa);
	      is_found = true;
	    }
	  else if (error == ER_CDC_LSA_NOT_FOUND)
	    {
	      /* input time is too big to find log, then returns latest log */
	      LOG_LSA nxio_lsa = log_Gl.append.get_nxio_lsa ();
	      LSA_COPY (start_lsa, &nxio_lsa);
	      *time = 0;	/* can not know time of latest log */
	      is_found = true;
	      error = ER_CDC_ADJUSTED_LSA;
	    }
	}
      else
	{
	  /* if not found in active log volume, then traverse archives */
	  if (num_arvs > 0)
	    {
	      /* travers from the latest */
	      for (int i = end; i > begin; i--)
		{
		  error = cdc_get_start_point_from_file (thread_p, i, &ret_lsa, &archive_start_time);
		  if (error != NO_ERROR)
		    {
		      goto end;
		    }

		  if (archive_start_time <= *time)
		    {
		      target_arv_num = i;
		      break;
		    }
		}

	      if (target_arv_num == -1)
		{
		  /* returns oldest LSA */
		  LSA_COPY (start_lsa, &ret_lsa);
		  *time = archive_start_time;
		  is_found = true;
		  error = ER_CDC_ADJUSTED_LSA;
		}
	      else
		{
		  if ((error = cdc_get_lsa_with_start_point (thread_p, time, &ret_lsa)) != NO_ERROR)
		    {
		      error = ER_CDC_ADJUSTED_LSA;
		    }
		  else
		    {
		      error = NO_ERROR;
		    }

		  LSA_COPY (start_lsa, &ret_lsa);
		  is_found = true;
		}
	    }
	  else
	    {
	      /* num_arvs == 0, and active_start_time > input time 
	       * returns oldest LSA in active log volume */
	      if (active_start_time != 0)
		{
		  *time = active_start_time;
		  LSA_COPY (start_lsa, &ret_lsa);
		  is_found = true;
		  error = ER_CDC_ADJUSTED_LSA;
		}
	      else
		{
		  /* num_arvs ==0 but no time info has been found in active log volume */
		  LOG_LSA nxio_lsa = log_Gl.append.get_nxio_lsa ();
		  LSA_COPY (start_lsa, &nxio_lsa);
		  *time = 0;	/* can not know time of latest log */
		  is_found = true;
		  error = ER_CDC_ADJUSTED_LSA;
		}
	    }
	}
    }

end:
  if (is_found)
    {
      cdc_log ("cdc_find_lsa : find LOG_LSA (%lld | %d) from time (%lld)", LSA_AS_ARGS (start_lsa), *time);
    }
  else
    {
      cdc_log ("cdc_find_lsa : failed to find LOG_LSA from time (%lld)", *time);
    }

  return error;
}

int
cdc_set_extraction_lsa (LOG_LSA * lsa)
{
  LSA_COPY (&cdc_Gl.producer.next_extraction_lsa, lsa);
  LSA_COPY (&cdc_Gl.consumer.next_lsa, lsa);

  cdc_log ("cdc_set_extraction_lsa : set LOG_LSA (%lld | %d) to produce ", LSA_AS_ARGS (lsa));

  return NO_ERROR;
}

void
cdc_reinitialize_queue (LOG_LSA * start_lsa)
{
  assert (cdc_Gl.loginfo_queue != NULL);
  CDC_LOGINFO_ENTRY *consume;

  if (cdc_Gl.producer.produced_queue_size == 0)
    {
      goto end;
    }

  cdc_Gl.is_queue_reinitialized = true;

  if (LSA_LE (&cdc_Gl.first_loginfo_queue_lsa, start_lsa) && LSA_GT (&cdc_Gl.last_loginfo_queue_lsa, start_lsa))
    {
      LOG_LSA next_consume_lsa = LSA_INITIALIZER;
      LSA_COPY (&next_consume_lsa, &cdc_Gl.first_loginfo_queue_lsa);
      while (LSA_LE (&next_consume_lsa, start_lsa))
	{
	  cdc_Gl.loginfo_queue->consume (consume);
	  cdc_Gl.loginfo_queue_size += consume->length;
	  LSA_COPY (&next_consume_lsa, &consume->next_lsa);

	  if (consume->log_info != NULL)
	    {
	      free_and_init (consume->log_info);
	    }
	}

      cdc_Gl.producer.produced_queue_size -= cdc_Gl.consumer.consumed_queue_size;
      cdc_Gl.consumer.consumed_queue_size = 0;
    }
  else
    {
      while (!cdc_Gl.loginfo_queue->is_empty ())
	{
	  cdc_Gl.loginfo_queue->consume (consume);

	  if (consume->log_info != NULL)
	    {
	      free_and_init (consume->log_info);
	    }
	}
      cdc_Gl.producer.produced_queue_size = 0;
      cdc_Gl.consumer.consumed_queue_size = 0;

          /* *INDENT-OFF* */
    delete cdc_Gl.loginfo_queue;
    cdc_Gl.loginfo_queue = new lockfree::circular_queue <CDC_LOGINFO_ENTRY *> (MAX_CDC_LOGINFO_QUEUE_ENTRY);
          /* *INDENT-ON* */
    }

end:

  cdc_log
    ("cdc_reinitialize_queue : reconstruct existing log info queue to remove the log infos before the LOG_LSA (%lld | %d)",
     LSA_AS_ARGS (start_lsa));
}

/*
 * arv_num (in) : archive log volume number to traverse. If it is -1, then traverse active log volume. 
 * ret_lsa (out) : lsa of the first log which contains time info 
 * time (out) : time of the first log which contains time info  
 */

static int
cdc_get_start_point_from_file (THREAD_ENTRY * thread_p, int arv_num, LOG_LSA * ret_lsa, time_t * time)
{
  char arv_name[PATH_MAX];
  LOG_ARV_HEADER *arv_hdr;
  char hdr_pgbuf[IO_MAX_PAGE_SIZE + MAX_ALIGNMENT], *aligned_hdr_pgbuf;
  char log_pgbuf[IO_MAX_PAGE_SIZE + MAX_ALIGNMENT], *aligned_log_pgbuf;

  LOG_PAGE *hdr_pgptr;
  LOG_PAGE *log_pgptr;
  LOG_PHY_PAGEID phy_pageid = NULL_PAGEID;
  int vdes;

  int error_code;

  LOG_LSA process_lsa;
  LOG_LSA forw_lsa;

  LOG_RECORD_HEADER *log_rec_header;
  LOG_REC_DONETIME *donetime;
  LOG_REC_HA_SERVER_STATE *dummy;

  aligned_log_pgbuf = PTR_ALIGN (log_pgbuf, MAX_ALIGNMENT);
  log_pgptr = (LOG_PAGE *) aligned_log_pgbuf;
  LOG_CS_ENTER_READ_MODE (thread_p);

  if (arv_num == -1)
    {
      process_lsa.pageid = log_Gl.hdr.fpageid;
      process_lsa.offset = 0;
    }
  else
    {
      LOG_ARCHIVE_CS_ENTER (thread_p);
      aligned_hdr_pgbuf = PTR_ALIGN (hdr_pgbuf, MAX_ALIGNMENT);

      hdr_pgptr = (LOG_PAGE *) aligned_hdr_pgbuf;

      fileio_make_log_archive_name (arv_name, log_Archive_path, log_Prefix, arv_num);

      if (fileio_is_volume_exist (arv_name) == true)
	{
	  vdes = fileio_mount (thread_p, log_Db_fullname, arv_name, LOG_DBLOG_ARCHIVE_VOLID, false, false);
	  if (vdes != NULL_VOLDES)
	    {
	      if (fileio_read (thread_p, vdes, hdr_pgptr, 0, IO_MAX_PAGE_SIZE) == NULL)
		{
		  fileio_dismount (thread_p, vdes);

		  er_set (ER_FATAL_ERROR_SEVERITY, ARG_FILE_LINE, ER_LOG_READ, 3, 0LL, 0LL, arv_name);

		  LOG_ARCHIVE_CS_EXIT (thread_p);

		  LOG_CS_EXIT (thread_p);

		  return ER_LOG_READ;
		}

	      arv_hdr = (LOG_ARV_HEADER *) hdr_pgptr->area;
	      if (difftime64 ((time_t) arv_hdr->db_creation, (time_t) log_Gl.hdr.db_creation) != 0)
		{
		  fileio_dismount (thread_p, vdes);
		  LOG_ARCHIVE_CS_EXIT (thread_p);
		  LOG_CS_EXIT (thread_p);

		  return ER_LOG_READ;
		}

	      process_lsa.pageid = arv_hdr->fpageid;
	      process_lsa.offset = 0;

	      fileio_dismount (thread_p, vdes);
	      LOG_ARCHIVE_CS_EXIT (thread_p);
	    }
	}
    }

  LOG_CS_EXIT (thread_p);

  if ((error_code = logpb_fetch_page (thread_p, &process_lsa, LOG_CS_SAFE_READER, log_pgptr)) != NO_ERROR)
    {
      return error_code;
    }

  if (arv_num == -1)
    {
      process_lsa.pageid = log_pgptr->hdr.logical_pageid;
      process_lsa.offset = log_pgptr->hdr.offset;
    }

  while (!LSA_ISNULL (&process_lsa))
    {
      log_rec_header = LOG_GET_LOG_RECORD_HEADER (log_pgptr, &process_lsa);
      LSA_COPY (&forw_lsa, &log_rec_header->forw_lsa);

      LOG_READ_ADD_ALIGN (thread_p, sizeof (*log_rec_header), &process_lsa, log_pgptr);

      if (log_rec_header->type == LOG_COMMIT || log_rec_header->type == LOG_ABORT)
	{
	  LOG_READ_ADVANCE_WHEN_DOESNT_FIT (thread_p, sizeof (*donetime), &process_lsa, log_pgptr);
	  donetime = (LOG_REC_DONETIME *) (log_pgptr->area + process_lsa.offset);

	  LOG_READ_ADD_ALIGN (thread_p, sizeof (*donetime), &process_lsa, log_pgptr);
	  LSA_COPY (ret_lsa, &process_lsa);

	  *time = donetime->at_time;
	  return NO_ERROR;
	}

      if (log_rec_header->type == LOG_DUMMY_HA_SERVER_STATE)
	{
	  LOG_READ_ADVANCE_WHEN_DOESNT_FIT (thread_p, sizeof (*dummy), &process_lsa, log_pgptr);
	  dummy = (LOG_REC_HA_SERVER_STATE *) (log_pgptr->area + process_lsa.offset);

	  LOG_READ_ADD_ALIGN (thread_p, sizeof (*dummy), &process_lsa, log_pgptr);
	  LSA_COPY (ret_lsa, &process_lsa);
	  *time = dummy->at_time;
	  return NO_ERROR;
	}

      if (process_lsa.pageid != forw_lsa.pageid)
	{
	  if (LSA_ISNULL (&forw_lsa))
	    {
	      return ER_FAILED;
	    }

	  if ((error_code = logpb_fetch_page (thread_p, &forw_lsa, LOG_CS_SAFE_READER, log_pgptr)) != NO_ERROR)
	    {
	      return error_code;
	    }
	}
      LSA_COPY (&process_lsa, &forw_lsa);
    }

  return ER_CDC_LSA_NOT_FOUND;
}

/*
 * time (in/out) : Time to compare (in) and actual time of log for start_lsa (out)
 * start_lsa (in/out) : start point (in) and lsa of LOG which is found (out)  
 */

static int
cdc_get_lsa_with_start_point (THREAD_ENTRY * thread_p, time_t * time, LOG_LSA * start_lsa)
{
  LOG_LSA process_lsa;

  LOG_RECORD_HEADER *log_rec_header;
  LOG_PAGE *log_page_p = NULL;
  char *log_pgbuf[IO_MAX_PAGE_SIZE + MAX_ALIGNMENT];

  LOG_REC_DONETIME *donetime;
  LOG_REC_HA_SERVER_STATE *dummy;
  time_t at_time;

  LOG_LSA forw_lsa;

  log_page_p = (LOG_PAGE *) PTR_ALIGN (log_pgbuf, MAX_ALIGNMENT);
  log_page_p->hdr.logical_pageid = NULL_PAGEID;
  log_page_p->hdr.offset = NULL_OFFSET;
  bool is_active = false;

  int error = NO_ERROR;

  if (LSA_ISNULL (start_lsa))
    {
      is_active = true;
    }

  LSA_COPY (&process_lsa, start_lsa);

  /*fetch log page */
  if (logpb_fetch_page (thread_p, &process_lsa, LOG_CS_SAFE_READER, log_page_p) != NO_ERROR)
    {
      return ER_FAILED;
    }

  while (!LSA_ISNULL (&process_lsa))
    {
      log_rec_header = LOG_GET_LOG_RECORD_HEADER (log_page_p, &process_lsa);
      LSA_COPY (&forw_lsa, &log_rec_header->forw_lsa);

      LOG_READ_ADD_ALIGN (thread_p, sizeof (*log_rec_header), &process_lsa, log_page_p);

      if (log_rec_header->type == LOG_COMMIT || log_rec_header->type == LOG_ABORT)
	{
	  LOG_READ_ADVANCE_WHEN_DOESNT_FIT (thread_p, sizeof (*donetime), &process_lsa, log_page_p);
	  donetime = (LOG_REC_DONETIME *) (log_page_p->area + process_lsa.offset);
	  if (donetime->at_time >= *time)
	    {
	      *time = donetime->at_time;
	      LSA_COPY (start_lsa, &forw_lsa);
	      return NO_ERROR;
	    }
	  LOG_READ_ADD_ALIGN (thread_p, sizeof (*donetime), &process_lsa, log_page_p);
	}

      if (log_rec_header->type == LOG_DUMMY_HA_SERVER_STATE)
	{
	  LOG_READ_ADVANCE_WHEN_DOESNT_FIT (thread_p, sizeof (*dummy), &process_lsa, log_page_p);
	  dummy = (LOG_REC_HA_SERVER_STATE *) (log_page_p->area + process_lsa.offset);

	  if (dummy->at_time >= *time)
	    {
	      *time = dummy->at_time;
	      LSA_COPY (start_lsa, &forw_lsa);
	      return NO_ERROR;
	    }
	  LOG_READ_ADD_ALIGN (thread_p, sizeof (*dummy), &process_lsa, log_page_p);
	}

      if (process_lsa.pageid != forw_lsa.pageid)
	{
	  if (LSA_ISNULL (&forw_lsa))
	    {
	      return ER_CDC_LSA_NOT_FOUND;
	    }

	  if (logpb_fetch_page (thread_p, &forw_lsa, LOG_CS_SAFE_READER, log_page_p) != NO_ERROR)
	    {
	      return ER_FAILED;
	    }
	}

      LSA_COPY (&process_lsa, &forw_lsa);
    }

  return ER_FAILED;
}

int
cdc_get_loginfo_metadata (LOG_LSA * lsa, int *length, int *num_log_info)
{
  LSA_COPY (lsa, &cdc_Gl.consumer.next_lsa);
  *length = cdc_Gl.consumer.log_info_size;
  *num_log_info = cdc_Gl.consumer.num_log_info;

  return NO_ERROR;
}

/* 버퍼 realloc 고려 (consumer.log_info) */
int
cdc_make_loginfo (THREAD_ENTRY * thread_p, LOG_LSA * start_lsa)
{
  int rv;

  int begin = 0;
  int end = 0;

  char *log_infos = NULL;
  CDC_LOGINFO_ENTRY *consume;

  int num_log_info = 0;
  int total_length = 0;

  begin = (int) time (NULL);

  while (cdc_Gl.loginfo_queue->is_empty ())
    {
      sleep (1);
      end = (int) time (NULL);
      if ((end - begin) >= cdc_Gl.consumer.extraction_timeout)
	{
	  return ER_CDC_EXTRACTION_TIMEOUT;
	}
    }

  LSA_COPY (&cdc_Gl.consumer.start_lsa, start_lsa);	/* stores start lsa to consume */
  log_infos = cdc_Gl.consumer.log_info;
  memset (log_infos, 0, cdc_Gl.consumer.log_info_size);

  while (cdc_Gl.loginfo_queue->is_empty () == false && (num_log_info < cdc_Gl.consumer.max_log_item))
    {
      /* *INDENT-OFF* */
      cdc_Gl.loginfo_queue->consume (consume);
      /* *INDENT-ON* */
      if (LSA_GE (&consume->next_lsa, start_lsa))
	{
	  if (total_length + consume->length + MAX_ALIGNMENT > cdc_Gl.consumer.log_info_size)
	    {
	      log_infos = (char *) realloc (log_infos, total_length + consume->length + MAX_ALIGNMENT);
	    }
	  memcpy (PTR_ALIGN (log_infos + total_length, MAX_ALIGNMENT), PTR_ALIGN (consume->log_info, MAX_ALIGNMENT),
		  consume->length);

	  total_length =
	    (PTR_ALIGN (log_infos + total_length, MAX_ALIGNMENT) + consume->length) - PTR_ALIGN (log_infos,
												 MAX_ALIGNMENT);

	  num_log_info++;

	  LSA_COPY (&cdc_Gl.first_loginfo_queue_lsa, &consume->next_lsa);
	  LSA_COPY (start_lsa, &consume->next_lsa);

	  cdc_Gl.consumer.consumed_queue_size += consume->length;

	  if (consume->log_info != NULL)
	    {
	      free_and_init (consume->log_info);
	    }

	  if (consume != NULL)
	    {
	      free_and_init (consume);
	    }
	}

      end = (int) time (NULL);
      if ((end - begin) >= cdc_Gl.consumer.extraction_timeout)
	{
	  goto end;
	}
    }

end:

  cdc_Gl.consumer.log_info = log_infos;
  cdc_Gl.consumer.log_info_size = total_length;
  cdc_Gl.consumer.num_log_info = num_log_info;
  LSA_COPY (&cdc_Gl.consumer.next_lsa, start_lsa);	/* stores next lsa to consume */

  if (cdc_Gl.consumer.request == CDC_REQUEST_CONSUMER_TO_WAIT)
    {
      pthread_cond_signal (&cdc_Gl.producer.wait_cond);

      while (cdc_Gl.consumer.request != CDC_REQUEST_NONE)
	{
	  sleep (1);
	}
    }

//  if producer status is wait, and producer queue size is over the limit 
  cdc_log
    ("cdc_make_loginfo : consume the log info entry in the queue and send to the requester.\nnumber of loginfos:(%d), total length of loginfos:(%d), next LOG_LSA to consume:(%lld | %d).",
     cdc_Gl.consumer.num_log_info, cdc_Gl.consumer.log_info_size, LSA_AS_ARGS (&cdc_Gl.consumer.next_lsa));

  return NO_ERROR;
}

int
cdc_initialize ()
{
  cdc_Gl.producer.extraction_user = NULL;
  cdc_Gl.producer.extraction_classoids = NULL;

  cdc_Gl.producer.state = CDC_PRODUCER_STATE_WAIT;

  /* *INDENT-OFF* */
  cdc_Gl.loginfo_queue = new lockfree::circular_queue <CDC_LOGINFO_ENTRY *> (MAX_CDC_LOGINFO_QUEUE_ENTRY);
  /* *INDENT-ON* */

  cdc_Gl.consumer.consumed_queue_size = 0;
  cdc_Gl.producer.produced_queue_size = 0;

  LSA_SET_NULL (&cdc_Gl.first_loginfo_queue_lsa);
  LSA_SET_NULL (&cdc_Gl.last_loginfo_queue_lsa);

  cdc_Gl.producer.temp_logbuf[0].log_page_p =
    (LOG_PAGE *) PTR_ALIGN (cdc_Gl.producer.temp_logbuf[0].log_page, MAX_ALIGNMENT);
  cdc_Gl.producer.temp_logbuf[1].log_page_p =
    (LOG_PAGE *) PTR_ALIGN (cdc_Gl.producer.temp_logbuf[1].log_page, MAX_ALIGNMENT);

  /*communication buffer from server to client initialization */
  cdc_Gl.consumer.log_info = NULL;
  cdc_Gl.consumer.log_info_size = 0;
  cdc_Gl.consumer.log_info_buf_size = 0;

  cdc_Gl.consumer.num_log_info = 0;

  LSA_SET_NULL (&cdc_Gl.consumer.start_lsa);
  LSA_SET_NULL (&cdc_Gl.consumer.next_lsa);

  return 0;
}

int
cdc_free_extraction_filter ()
{
  if (cdc_Gl.producer.extraction_user != NULL)
    {
      for (int i = 0; i < cdc_Gl.producer.num_extraction_user; i++)
	{
	  if (cdc_Gl.producer.extraction_user[i] != NULL)
	    {
	      free_and_init (cdc_Gl.producer.extraction_user[i]);
	    }
	}

      free_and_init (cdc_Gl.producer.extraction_user);
    }

  if (cdc_Gl.producer.extraction_classoids != NULL)
    {
      free_and_init (cdc_Gl.producer.extraction_classoids);
    }
  return NO_ERROR;
}

/* if client request for session end, it clean up all data structure */
int
cdc_cleanup ()
{
  cdc_pause_producer ();

  cdc_free_extraction_filter ();

  assert (cdc_Gl.loginfo_queue != NULL);

  while (!cdc_Gl.loginfo_queue->is_empty ())
    {
      CDC_LOGINFO_ENTRY *tmp;
      cdc_Gl.loginfo_queue->consume (tmp);

      if (tmp->log_info != NULL)
	{
	  free (tmp->log_info);
	}

      if (tmp != NULL)
	{
	  free (tmp);
	}
    }

  cdc_Gl.loginfo_queue_size = 0;

  LSA_SET_NULL (&cdc_Gl.first_loginfo_queue_lsa);
  LSA_SET_NULL (&cdc_Gl.last_loginfo_queue_lsa);

  LSA_SET_NULL (&cdc_Gl.producer.next_extraction_lsa);

  /*communication buffer from server to client initialization */
  cdc_Gl.consumer.log_info_size = 0;
  cdc_Gl.consumer.num_log_info = 0;

  LSA_SET_NULL (&cdc_Gl.consumer.start_lsa);
  LSA_SET_NULL (&cdc_Gl.consumer.next_lsa);

  return NO_ERROR;
}

int
cdc_finalize ()
{
  int i = 0;

  /* 서버 버퍼 초기화 (consumer.log_info) */
  cdc_free_extraction_filter ();

/* *INDENT-OFF* */
  for (auto iter:cdc_Gl.producer.tran_user)
    {
      if (iter.second != NULL)
      {
        free_and_init (iter.second);
      }
    }
/* *INDENT-ON* */

  if (cdc_Gl.loginfo_queue != NULL)
    {
      while (!cdc_Gl.loginfo_queue->is_empty ())
	{
	  CDC_LOGINFO_ENTRY *tmp;
	  cdc_Gl.loginfo_queue->consume (tmp);

	  if (tmp->log_info != NULL)
	    {
	      free_and_init (tmp->log_info);
	    }

	  if (tmp != NULL)
	    {
	      free_and_init (tmp);
	    }
	}

          /* *INDENT-OFF* */
      delete cdc_Gl.loginfo_queue;
          /* *INDENT-ON* */
      cdc_Gl.loginfo_queue = NULL;
    }

  cdc_Gl.consumer.consumed_queue_size = 0;
  cdc_Gl.producer.produced_queue_size = 0;

  LSA_SET_NULL (&cdc_Gl.producer.next_extraction_lsa);
  LSA_SET_NULL (&cdc_Gl.last_loginfo_queue_lsa);
  LSA_SET_NULL (&cdc_Gl.first_loginfo_queue_lsa);

  return NO_ERROR;
}

int
cdc_set_configuration (int max_log_item, int timeout, int all_in_cond, char **user, int num_user,
		       uint64_t * classoids, int num_class)
{
  /* if CDC client exits abnomaly, extraction user and classoids are not freed. 
   * So, reconnection requires these variables to be reset */
  cdc_free_extraction_filter ();

  cdc_Gl.consumer.extraction_timeout = timeout;
  cdc_Gl.consumer.max_log_item = max_log_item;
  cdc_Gl.producer.all_in_cond = all_in_cond;

  cdc_Gl.producer.extraction_user = user;
  cdc_Gl.producer.num_extraction_user = num_user;

  cdc_Gl.producer.extraction_classoids = classoids;
  cdc_Gl.producer.num_extraction_class = num_class;

  return NO_ERROR;
}

static bool
cdc_is_filtered_class (OID classoid)
{
  int i = 0;
  uint64_t b_classoid;
  memcpy (&b_classoid, &classoid, sizeof (uint64_t));

  if (cdc_Gl.producer.num_extraction_class == 0)
    {
      return true;
    }

  for (i = 0; i < cdc_Gl.producer.num_extraction_class; i++)
    {
      if (cdc_Gl.producer.extraction_classoids[i] == b_classoid)
	{
	  return true;
	}
    }

  return false;
}

static bool
cdc_is_filtered_user (char *user)
{
  int i = 0;

  if (cdc_Gl.producer.num_extraction_user == 0)
    {
      return true;
    }

  for (i = 0; i < cdc_Gl.producer.num_extraction_user; i++)
    {
      if (strcmp (cdc_Gl.producer.extraction_user[i], user) == 0)
	{
	  return true;
	}
    }

  return false;
}

//
// log critical section
//

void
LOG_CS_ENTER (THREAD_ENTRY * thread_p)
{
#if defined (SERVER_MODE)
  if (csect_enter (thread_p, CSECT_LOG, INF_WAIT) != NO_ERROR)
    {
      assert (false);
    }
#endif
}

void
LOG_CS_ENTER_READ_MODE (THREAD_ENTRY * thread_p)
{
#if defined (SERVER_MODE)
  if (csect_enter_as_reader (thread_p, CSECT_LOG, INF_WAIT) != NO_ERROR)
    {
      assert (false);
    }
#endif
}

void
LOG_CS_EXIT (THREAD_ENTRY * thread_p)
{
#if defined (SERVER_MODE)
  if (csect_exit (thread_p, CSECT_LOG) != NO_ERROR)
    {
      assert (false);
    }
#endif
}

void
LOG_CS_DEMOTE (THREAD_ENTRY * thread_p)
{
#if defined (SERVER_MODE)
  if (csect_demote (thread_p, CSECT_LOG, INF_WAIT) != NO_ERROR)
    {
      assert (false);
    }
#endif
}

void
LOG_CS_PROMOTE (THREAD_ENTRY * thread_p)
{
#if defined (SERVER_MODE)
  if (csect_promote (thread_p, CSECT_LOG, INF_WAIT) != NO_ERROR)
    {
      assert (false);
    }
#endif
}

bool
LOG_CS_OWN (THREAD_ENTRY * thread_p)
{
#if defined (SERVER_MODE)
  /* TODO: Vacuum workers never hold CSECT_LOG lock. Investigate any possible
   *     unwanted consequences.
   * NOTE: It is considered that a vacuum worker holds a "shared" lock.
   * TODO: remove vacuum code from LOG_CS_OWN
   */
  return vacuum_is_process_log_for_vacuum (thread_p) || (csect_check_own (thread_p, CSECT_LOG) >= 1);
#else // not server mode
  return true;
#endif // not server mode
}

bool
LOG_CS_OWN_WRITE_MODE (THREAD_ENTRY * thread_p)
{
#if defined (SERVER_MODE)
  return csect_check_own (thread_p, CSECT_LOG) == 1;
#else // not server mode
  return true;
#endif // not server mode
}<|MERGE_RESOLUTION|>--- conflicted
+++ resolved
@@ -315,12 +315,9 @@
 
 static int logtb_tran_update_stats_online_index_rb (THREAD_ENTRY * thread_p, void *data, void *args);
 
-<<<<<<< HEAD
 static int log_create_metalog_file ();
 static int log_read_metalog_from_file ();
 
-=======
->>>>>>> 5f103c06
 /*for CDC */
 static int cdc_log_extract (THREAD_ENTRY * thread_p, LOG_LSA * process_lsa, CDC_LOGINFO_ENTRY * log_info_entry);
 static int cdc_get_overflow_recdes (THREAD_ENTRY * thread_p, LOG_PAGE * log_page_p, RECDES * recdes,
@@ -362,11 +359,7 @@
 static cubthread::daemon *log_Checkpoint_trantable_daemon = nullptr;
 
 static cubthread::daemon *log_Flush_daemon = NULL;
-<<<<<<< HEAD
 static std::atomic<bool> log_Flush_has_been_requested = {false};
-=======
-static std::atomic_bool log_Flush_has_been_requested = {false};
->>>>>>> 5f103c06
 
 static cubthread::daemon *cdc_Loginfo_producer_daemon = NULL;
 // *INDENT-ON*
@@ -6880,6 +6873,19 @@
 }
 
 static LOG_PAGE *
+log_dump_record_supplemental_info (THREAD_ENTRY * thread_p, FILE * out_fp, LOG_LSA * log_lsa, LOG_PAGE * log_page_p)
+{
+  LOG_REC_SUPPLEMENT *supplement;
+
+  /* Get the DATA HEADER */
+  LOG_READ_ADVANCE_WHEN_DOESNT_FIT (thread_p, sizeof (*supplement), log_lsa, log_page_p);
+  supplement = ((LOG_REC_SUPPLEMENT *) ((char *) log_page_p->area + log_lsa->offset));
+  fprintf (out_fp, "  SUPPLEMENT TYPE = %d\n", supplement->rec_type);
+
+  return log_page_p;
+}
+
+static LOG_PAGE *
 log_dump_record (THREAD_ENTRY * thread_p, FILE * out_fp, LOG_RECTYPE record_type, LOG_LSA * log_lsa,
 		 LOG_PAGE * log_page_p, LOG_ZIP * log_zip_p)
 {
@@ -6974,10 +6980,6 @@
       log_page_p = log_dump_record_supplemental_info (thread_p, out_fp, log_lsa, log_page_p);
       break;
 
-<<<<<<< HEAD
-=======
-    case LOG_START_CHKPT:
->>>>>>> 5f103c06
     case LOG_2PC_COMMIT_DECISION:
     case LOG_2PC_ABORT_DECISION:
     case LOG_2PC_COMMIT_INFORM_PARTICPS:
@@ -10428,11 +10430,7 @@
 {
   bool do_supplemental_log = prm_get_integer_value (PRM_ID_SUPPLEMENTAL_LOG) > 0 ? true : false;
 
-<<<<<<< HEAD
   if (HA_DISABLED () && !do_supplemental_log && get_server_type () != SERVER_TYPE_TRANSACTION)
-=======
-  if (HA_DISABLED () && !do_supplemental_log)
->>>>>>> 5f103c06
     {
       return;
     }
@@ -10601,7 +10599,6 @@
   return error_code;
 }
 
-<<<<<<< HEAD
 // Create the meta log volume
 int
 log_create_metalog_file ()
@@ -10653,8 +10650,6 @@
     }
 }
 
-=======
->>>>>>> 5f103c06
 static int
 cdc_log_extract (THREAD_ENTRY * thread_p, LOG_LSA * process_lsa, CDC_LOGINFO_ENTRY * log_info_entry)
 {
