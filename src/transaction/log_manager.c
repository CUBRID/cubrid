/*
 * Copyright (C) 2008 Search Solution Corporation. All rights reserved by Search Solution.
 *
 *   This program is free software; you can redistribute it and/or modify
 *   it under the terms of the GNU General Public License as published by
 *   the Free Software Foundation; either version 2 of the License, or
 *   (at your option) any later version.
 *
 *  This program is distributed in the hope that it will be useful,
 *  but WITHOUT ANY WARRANTY; without even the implied warranty of
 *  MERCHANTABILITY or FITNESS FOR A PARTICULAR PURPOSE. See the
 *  GNU General Public License for more details.
 *
 *  You should have received a copy of the GNU General Public License
 *  along with this program; if not, write to the Free Software
 *  Foundation, Inc., 51 Franklin Street, Fifth Floor, Boston, MA 02110-1301 USA
 *
 */

/*
 * log_manager.c -
 */

#ident "$Id$"

#include "config.h"

#include <stdio.h>
#include <string.h>
#include <stddef.h>
#include <stdlib.h>
#include <time.h>
#if defined(SOLARIS)
#include <netdb.h>
#endif /* SOLARIS */
#include <sys/stat.h>
#include <assert.h>
#if defined(WINDOWS)
#include <io.h>
#endif /* WINDOWS */

#include <sys/types.h>
#include <sys/stat.h>
#include <fcntl.h>

#include <cstdint>

#include "log_manager.h"

#include "btree.h"
#include "elo.h"
#include "recovery.h"
#include "replication.h"
#include "xserver_interface.h"
#include "page_buffer.h"
#include "porting_inline.hpp"
#include "query_manager.h"
#include "message_catalog.h"
#include "msgcat_set_log.hpp"
#include "environment_variable.h"
#include "extensible_array.hpp"
#if defined(SERVER_MODE)
#include "server_support.h"
#endif /* SERVER_MODE */
#include "log_append.hpp"
#include "log_archives.hpp"
#include "log_compress.h"
#include "log_record.hpp"
#include "log_system_tran.hpp"
#include "log_volids.hpp"
#include "log_writer.h"
#include "partition_sr.h"
#include "filter_pred_cache.h"
#include "heap_file.h"
#include "slotted_page.h"
#include "object_primitive.h"
#include "tz_support.h"
#include "db_date.h"
#include "fault_injection.h"
#if defined (SA_MODE)
#include "connection_support.h"
#endif /* defined (SA_MODE) */
#include "db_value_printer.hpp"
#include "mem_block.hpp"
#include "replication_stream_entry.hpp"
#include "serial.h"
#include "string_buffer.hpp"
#include "boot_sr.h"
#include "thread_daemon.hpp"
#include "thread_entry.hpp"
#include "thread_entry_task.hpp"
#include "transaction_single_node_group_complete_manager.hpp"
#include "thread_manager.hpp"
#include "transaction_transient.hpp"
#include "vacuum.h"
#include "xasl_cache.h"

#include "dbtype.h"

#if !defined(SERVER_MODE)

#define pthread_mutex_init(a, b)
#define pthread_mutex_destroy(a)
#define pthread_mutex_lock(a)	0
#define pthread_mutex_unlock(a)
static int rv;
#endif /* !SERVER_MODE */

/*
 *
 *                      IS TIME TO EXECUTE A CHECKPOINT ?
 *
 */

/* A checkpoint is taken after a set of log pages has been used */

#define LOG_ISCHECKPOINT_TIME() \
  (log_Gl.rcv_phase == LOG_RESTARTED \
   && log_Gl.run_nxchkpt_atpageid != NULL_PAGEID \
   && log_Gl.hdr.append_lsa.pageid >= log_Gl.run_nxchkpt_atpageid)

#if defined(SERVER_MODE)
#define LOG_FLUSH_LOGGING_HAS_BEEN_SKIPPED(thread_p) \
  do { \
   if (log_Gl.hdr.has_logging_been_skipped != true) { \
     /* Write in the log header that logging has been skipped */ \
      LOG_CS_ENTER((thread_p)); \
      if (log_Gl.hdr.has_logging_been_skipped != true) { \
	log_Gl.hdr.has_logging_been_skipped = true; \
	logpb_flush_header((thread_p));	\
      } \
      LOG_CS_EXIT(thread_p); \
    } \
  } while (0)
#else /* SERVER_MODE */
#define LOG_FLUSH_LOGGING_HAS_BEEN_SKIPPED(thread_p) \
  do { \
   if (log_Gl.hdr.has_logging_been_skipped != true) { \
     /* Write in the log header that logging has been skipped */ \
      log_Gl.hdr.has_logging_been_skipped = true; \
      logpb_flush_header((thread_p)); \
    } \
  } while (0)
#endif /* SERVER_MODE */

  /*
   * Some log record rcvindex types should never be skipped.
   * In the case of LINK_PERM_VOLEXT, the link of a permanent temp
   * volume must be logged to support media failures.
   * See also canskip_undo. If there are others, add them here.
   */
#define LOG_ISUNSAFE_TO_SKIP_RCVINDEX(RCVI) \
   ((RCVI) == RVDK_LINK_PERM_VOLEXT)

#define LOG_NEED_TO_SET_LSA(RCVI, PGPTR) \
   (((RCVI) != RVBT_MVCC_INCREMENTS_UPD) \
    && ((RCVI) != RVBT_LOG_GLOBAL_UNIQUE_STATS_COMMIT) \
    && ((RCVI) != RVBT_REMOVE_UNIQUE_STATS) \
    && ((RCVI) != RVLOC_CLASSNAME_DUMMY) \
    && ((RCVI) != RVDK_LINK_PERM_VOLEXT || !pgbuf_is_lsa_temporary(PGPTR)))


/* struct for active log header scan */
typedef struct actve_log_header_scan_context ACTIVE_LOG_HEADER_SCAN_CTX;
struct actve_log_header_scan_context
{
  LOG_HEADER header;
};

/* struct for archive log header scan */
typedef struct archive_log_header_scan_context ARCHIVE_LOG_HEADER_SCAN_CTX;
struct archive_log_header_scan_context
{
  LOG_ARV_HEADER header;
};

/*
 * The maximum number of times to try to undo a log record.
 * It is only used by the log_undo_rec_restartable() function.
 */
static const int LOG_REC_UNDO_MAX_ATTEMPTS = 3;

/* true: Skip logging, false: Don't skip logging */
static bool log_No_logging = false;

extern INT32 vacuum_Global_oldest_active_blockers_counter;

#define LOG_TDES_LAST_SYSOP(tdes) (&(tdes)->topops.stack[(tdes)->topops.last])
#define LOG_TDES_LAST_SYSOP_PARENT_LSA(tdes) (&LOG_TDES_LAST_SYSOP(tdes)->lastparent_lsa)
#define LOG_TDES_LAST_SYSOP_POSP_LSA(tdes) (&LOG_TDES_LAST_SYSOP(tdes)->posp_lsa)

#if defined (SERVER_MODE)
/* Current time in milliseconds */
// *INDENT-OFF*
std::atomic<std::int64_t> log_Clock_msec = {0};
// *INDENT-ON*
#endif /* SERVER_MODE */

static bool log_verify_dbcreation (THREAD_ENTRY * thread_p, VOLID volid, const INT64 * log_dbcreation);
static int log_create_internal (THREAD_ENTRY * thread_p, const char *db_fullname, const char *logpath,
				const char *prefix_logname, DKNPAGES npages, INT64 * db_creation);
static int log_initialize_internal (THREAD_ENTRY * thread_p, const char *db_fullname, const char *logpath,
				    const char *prefix_logname, bool ismedia_crash, BO_RESTART_ARG * r_args,
				    bool init_emergency);
#if defined(SERVER_MODE)
static int log_abort_by_tdes (THREAD_ENTRY * thread_p, LOG_TDES * tdes);
#endif /* SERVER_MODE */
static LOG_LSA *log_get_savepoint_lsa (THREAD_ENTRY * thread_p, const char *savept_name, LOG_TDES * tdes,
				       LOG_LSA * savept_lsa);
static bool log_can_skip_undo_logging (THREAD_ENTRY * thread_p, LOG_RCVINDEX rcvindex, const LOG_TDES * tdes,
				       LOG_DATA_ADDR * addr);
static bool log_can_skip_redo_logging (LOG_RCVINDEX rcvindex, const LOG_TDES * ignore_tdes, LOG_DATA_ADDR * addr);
static void log_append_sysop_start_postpone (THREAD_ENTRY * thread_p, LOG_TDES * tdes,
					     LOG_REC_SYSOP_START_POSTPONE * sysop_start_postpone, int data_size,
					     const char *data);
static void log_append_sysop_end (THREAD_ENTRY * thread_p, LOG_TDES * tdes, LOG_REC_SYSOP_END * sysop_end,
				  int data_size, const char *data);
static void log_append_repl_info_internal (THREAD_ENTRY * thread_p, LOG_TDES * tdes, bool is_commit, int with_lock);
static void log_append_repl_info_with_lock (THREAD_ENTRY * thread_p, LOG_TDES * tdes, bool is_commit);
static void log_append_repl_info_and_commit_log (THREAD_ENTRY * thread_p, LOG_TDES * tdes, LOG_LSA * commit_lsa);
static void log_append_donetime_internal (THREAD_ENTRY * thread_p, LOG_TDES * tdes, LOG_LSA * eot_lsa,
					  LOG_RECTYPE iscommitted, enum LOG_PRIOR_LSA_LOCK with_lock);
static void log_append_commit_log (THREAD_ENTRY * thread_p, LOG_TDES * tdes, LOG_LSA * commit_lsa);
static void log_append_commit_log_with_lock (THREAD_ENTRY * thread_p, LOG_TDES * tdes, LOG_LSA * commit_lsa);
static void log_append_abort_log (THREAD_ENTRY * thread_p, LOG_TDES * tdes, LOG_LSA * abort_lsa);

static void log_dump_record_header_to_string (LOG_RECORD_HEADER * log, char *buf, size_t len);
static void log_ascii_dump (FILE * out_fp, int length, void *data);
static void log_hexa_dump (FILE * out_fp, int length, void *data);
static void log_dump_data (THREAD_ENTRY * thread_p, FILE * out_fp, int length, LOG_LSA * log_lsa, LOG_PAGE * log_page_p,
			   void (*dumpfun) (FILE * fp, int, void *), LOG_ZIP * log_dump_ptr);
static void log_dump_header (FILE * out_fp, LOG_HEADER * log_header_p);
static LOG_PAGE *log_dump_record_undoredo (THREAD_ENTRY * thread_p, FILE * out_fp, LOG_LSA * lsa_p,
					   LOG_PAGE * log_page_p, LOG_ZIP * log_zip_p);
static LOG_PAGE *log_dump_record_undo (THREAD_ENTRY * thread_p, FILE * out_fp, LOG_LSA * lsa_p, LOG_PAGE * log_page_p,
				       LOG_ZIP * log_zip_p);
static LOG_PAGE *log_dump_record_redo (THREAD_ENTRY * thread_p, FILE * out_fp, LOG_LSA * lsa_p, LOG_PAGE * log_page_p,
				       LOG_ZIP * log_zip_p);
static LOG_PAGE *log_dump_record_mvcc_undoredo (THREAD_ENTRY * thread_p, FILE * out_fp, LOG_LSA * lsa_p,
						LOG_PAGE * log_page_p, LOG_ZIP * log_zip_p);
static LOG_PAGE *log_dump_record_mvcc_undo (THREAD_ENTRY * thread_p, FILE * out_fp, LOG_LSA * lsa_p,
					    LOG_PAGE * log_page_p, LOG_ZIP * log_zip_p);
static LOG_PAGE *log_dump_record_mvcc_redo (THREAD_ENTRY * thread_p, FILE * out_fp, LOG_LSA * lsa_p,
					    LOG_PAGE * log_page_p, LOG_ZIP * log_zip_p);
static LOG_PAGE *log_dump_record_postpone (THREAD_ENTRY * thread_p, FILE * out_fp, LOG_LSA * lsa_p,
					   LOG_PAGE * log_page_p);
static LOG_PAGE *log_dump_record_dbout_redo (THREAD_ENTRY * thread_p, FILE * out_fp, LOG_LSA * lsa_p,
					     LOG_PAGE * log_page_p);
static LOG_PAGE *log_dump_record_compensate (THREAD_ENTRY * thread_p, FILE * out_fp, LOG_LSA * lsa_p,
					     LOG_PAGE * log_page_p);
static LOG_PAGE *log_dump_record_commit_postpone (THREAD_ENTRY * thread_p, FILE * out_fp, LOG_LSA * lsa_p,
						  LOG_PAGE * log_page_p);
static LOG_PAGE *log_dump_record_group_complete (THREAD_ENTRY * thread_p, FILE * out_fp, LOG_LSA * log_lsa,
						 LOG_PAGE * log_page_p);
static LOG_PAGE *log_dump_record_transaction_finish (THREAD_ENTRY * thread_p, FILE * out_fp, LOG_LSA * lsa_p,
						     LOG_PAGE * log_page_p);
static LOG_PAGE *log_dump_record_replication (THREAD_ENTRY * thread_p, FILE * out_fp, LOG_LSA * lsa_p,
					      LOG_PAGE * log_page_p);
static LOG_PAGE *log_dump_record_sysop_start_postpone (THREAD_ENTRY * thread_p, FILE * out_fp, LOG_LSA * lsa_p,
						       LOG_PAGE * log_page_p, LOG_ZIP * log_zip_p);
static LOG_PAGE *log_dump_record_sysop_end (THREAD_ENTRY * thread_p, LOG_LSA * log_lsa, LOG_PAGE * log_page_p,
					    LOG_ZIP * log_zip_p, FILE * out_fp);
static LOG_PAGE *log_dump_record_sysop_end_internal (THREAD_ENTRY * thread_p, LOG_REC_SYSOP_END * sysop_end,
						     LOG_LSA * log_lsa, LOG_PAGE * log_page_p, LOG_ZIP * log_zip_p,
						     FILE * out_fp);
static LOG_PAGE *log_dump_record_checkpoint (THREAD_ENTRY * thread_p, FILE * out_fp, LOG_LSA * lsa_p,
					     LOG_PAGE * log_page_p);
static void log_dump_checkpoint_topops (FILE * out_fp, int length, void *data);
static LOG_PAGE *log_dump_record_save_point (THREAD_ENTRY * thread_p, FILE * out_fp, LOG_LSA * lsa_p,
					     LOG_PAGE * log_page_p);
static LOG_PAGE *log_dump_record_2pc_prepare_commit (THREAD_ENTRY * thread_p, FILE * out_fp, LOG_LSA * lsa_p,
						     LOG_PAGE * log_page_p);
static LOG_PAGE *log_dump_record_2pc_start (THREAD_ENTRY * thread_p, FILE * out_fp, LOG_LSA * lsa_p,
					    LOG_PAGE * log_page_p);
static LOG_PAGE *log_dump_record_2pc_acknowledgement (THREAD_ENTRY * thread_p, FILE * out_fp, LOG_LSA * lsa_p,
						      LOG_PAGE * log_page_p);
static LOG_PAGE *log_dump_record_ha_server_state (THREAD_ENTRY * thread_p, FILE * out_fp, LOG_LSA * log_lsa,
						  LOG_PAGE * log_page_p);
static LOG_PAGE *log_dump_record (THREAD_ENTRY * thread_p, FILE * out_fp, LOG_RECTYPE record_type, LOG_LSA * lsa_p,
				  LOG_PAGE * log_page_p, LOG_ZIP * log_zip_p);
static void log_rollback_record (THREAD_ENTRY * thread_p, LOG_LSA * log_lsa, LOG_PAGE * log_page_p,
				 LOG_RCVINDEX rcvindex, VPID * rcv_vpid, LOG_RCV * rcv, LOG_TDES * tdes,
				 LOG_ZIP * log_unzip_ptr);
static int log_undo_rec_restartable (THREAD_ENTRY * thread_p, LOG_RCVINDEX rcvindex, LOG_RCV * rcv);
static void log_rollback (THREAD_ENTRY * thread_p, LOG_TDES * tdes, const LOG_LSA * upto_lsa_ptr);
static int log_run_postpone_op (THREAD_ENTRY * thread_p, LOG_LSA * log_lsa, LOG_PAGE * log_pgptr);
static void log_find_end_log (THREAD_ENTRY * thread_p, LOG_LSA * end_lsa);

static void log_cleanup_modified_class (const tx_transient_class_entry & t, bool & stop);
static void log_cleanup_modified_class_list (THREAD_ENTRY * thread_p, LOG_TDES * tdes, LOG_LSA * savept_lsa,
					     bool release, bool decache_classrepr);

static void log_append_compensate_internal (THREAD_ENTRY * thread_p, LOG_RCVINDEX rcvindex, const VPID * vpid,
					    PGLENGTH offset, PAGE_PTR pgptr, int length, const void *data,
					    LOG_TDES * tdes, const LOG_LSA * undo_nxlsa);

STATIC_INLINE void log_sysop_end_random_exit (THREAD_ENTRY * thread_p) __attribute__ ((ALWAYS_INLINE));
STATIC_INLINE void log_sysop_end_begin (THREAD_ENTRY * thread_p, int *tran_index_out, LOG_TDES ** tdes_out)
  __attribute__ ((ALWAYS_INLINE));
STATIC_INLINE void log_sysop_end_unstack (THREAD_ENTRY * thread_p, LOG_TDES * tdes) __attribute__ ((ALWAYS_INLINE));
STATIC_INLINE void log_sysop_end_final (THREAD_ENTRY * thread_p, LOG_TDES * tdes, bool check_parent_modifications)
  __attribute__ ((ALWAYS_INLINE));
static void log_sysop_commit_internal (THREAD_ENTRY * thread_p, LOG_REC_SYSOP_END * log_record, int data_size,
				       const char *data, bool is_rv_finish_postpone);
STATIC_INLINE void log_sysop_get_tran_index_and_tdes (THREAD_ENTRY * thread_p, int *tran_index_out,
						      LOG_TDES ** tdes_out) __attribute__ ((ALWAYS_INLINE));
STATIC_INLINE int log_sysop_get_level (THREAD_ENTRY * thread_p) __attribute__ ((ALWAYS_INLINE));

static void log_sysop_do_postpone (THREAD_ENTRY * thread_p, LOG_TDES * tdes, LOG_REC_SYSOP_END * sysop_end,
				   int data_size, const char *data);

static int logtb_tran_update_stats_online_index_rb (THREAD_ENTRY * thread_p, void *data, void *args);
static void log_update_global_unique_statistics (THREAD_ENTRY * thread_p, LOG_TDES * tdes);
#if defined (SERVER_MODE)
static void log_tran_update_serial_global_unique_stats (THREAD_ENTRY * thread_p);
#endif

#if defined(SERVER_MODE)
// *INDENT-OFF*
static void log_abort_task_execute (cubthread::entry &thread_ref, LOG_TDES &tdes);
// *INDENT-ON*
#endif // SERVER_MODE

#if defined(SERVER_MODE)
// *INDENT-OFF*
static cubthread::daemon *log_Clock_daemon = NULL;
static cubthread::daemon *log_Checkpoint_daemon = NULL;
static cubthread::daemon *log_Remove_log_archive_daemon = NULL;
static cubthread::daemon *log_Check_ha_delay_info_daemon = NULL;

static cubthread::daemon *log_Flush_daemon = NULL;
static std::atomic_bool log_Flush_has_been_requested = {false};
// *INDENT-ON*

static void log_daemons_init ();
static void log_daemons_destroy ();

// used by log_Check_ha_delay_info_daemon
extern int catcls_get_apply_info_log_record_time (THREAD_ENTRY * thread_p, time_t * log_record_time);
#endif /* SERVER_MODE */

/*
 * log_rectype_string - RETURN TYPE OF LOG RECORD IN STRING FORMAT
 *
 * return:
 *
 *   type(in): Type of log record
 *
 * NOTE: Return the type of the log record in string format
 */
const char *
log_to_string (LOG_RECTYPE type)
{
  switch (type)
    {
    case LOG_UNDOREDO_DATA:
      return "LOG_UNDOREDO_DATA";

    case LOG_DIFF_UNDOREDO_DATA:	/* LOG DIFF undo and redo data */
      return "LOG_DIFF_UNDOREDO_DATA";

    case LOG_UNDO_DATA:
      return "LOG_UNDO_DATA";

    case LOG_REDO_DATA:
      return "LOG_REDO_DATA";

    case LOG_MVCC_UNDOREDO_DATA:
      return "LOG_MVCC_UNDOREDO_DATA";

    case LOG_MVCC_DIFF_UNDOREDO_DATA:
      return "LOG_MVCC_DIFF_UNDOREDO_DATA";

    case LOG_MVCC_UNDO_DATA:
      return "LOG_MVCC_UNDO_DATA";

    case LOG_MVCC_REDO_DATA:
      return "LOG_MVCC_REDO_DATA";

    case LOG_DBEXTERN_REDO_DATA:
      return "LOG_DBEXTERN_REDO_DATA";

    case LOG_DUMMY_HEAD_POSTPONE:
      return "LOG_DUMMY_HEAD_POSTPONE";

    case LOG_POSTPONE:
      return "LOG_POSTPONE";

    case LOG_RUN_POSTPONE:
      return "LOG_RUN_POSTPONE";

    case LOG_FINISH_POSTPONE:
      return "LOG_FINISH_POSTPONE";

    case LOG_COMPENSATE:
      return "LOG_COMPENSATE";

    case LOG_WILL_COMMIT:
      return "LOG_WILL_COMMIT";

    case LOG_COMMIT_WITH_POSTPONE:
      return "LOG_COMMIT_WITH_POSTPONE";

    case LOG_GROUP_COMPLETE:
      return "LOG_GROUP_COMPLETE";

    case LOG_COMMIT:
      return "LOG_COMMIT";

    case LOG_SYSOP_START_POSTPONE:
      return "LOG_SYSOP_START_POSTPONE";

    case LOG_SYSOP_END:
      return "LOG_SYSOP_END";

    case LOG_ABORT:
      return "LOG_ABORT";

    case LOG_START_CHKPT:
      return "LOG_START_CHKPT";

    case LOG_END_CHKPT:
      return "LOG_END_CHKPT";

    case LOG_SAVEPOINT:
      return "LOG_SAVEPOINT";

    case LOG_2PC_PREPARE:
      return "LOG_2PC_PREPARE";

    case LOG_2PC_START:
      return "LOG_2PC_START";

    case LOG_2PC_COMMIT_DECISION:
      return "LOG_2PC_COMMIT_DECISION";

    case LOG_2PC_ABORT_DECISION:
      return "LOG_2PC_ABORT_DECISION";

    case LOG_2PC_COMMIT_INFORM_PARTICPS:
      return "LOG_2PC_COMMIT_INFORM_PARTICPS";

    case LOG_2PC_ABORT_INFORM_PARTICPS:
      return "LOG_2PC_ABORT_INFORM_PARTICPS";

    case LOG_2PC_RECV_ACK:
      return "LOG_2PC_RECV_ACK";

    case LOG_DUMMY_CRASH_RECOVERY:
      return "LOG_DUMMY_CRASH_RECOVERY";

    case LOG_END_OF_LOG:
      return "LOG_END_OF_LOG";

    case LOG_REPLICATION_DATA:
      return "LOG_REPLICATION_DATA [OBSOLETE]";
    case LOG_REPLICATION_STATEMENT:
      return "LOG_REPLICATION_STATEMENT [OBSOLETE]";

    case LOG_SYSOP_ATOMIC_START:
      return "LOG_SYSOP_ATOMIC_START";

    case LOG_DUMMY_HA_SERVER_STATE:
      return "LOG_DUMMY_HA_SERVER_STATE";
    case LOG_DUMMY_OVF_RECORD:
      return "LOG_DUMMY_OVF_RECORD";
    case LOG_DUMMY_GENERIC:
      return "LOG_DUMMY_GENERIC";

    case LOG_SMALLER_LOGREC_TYPE:
    case LOG_LARGER_LOGREC_TYPE:
      break;

    default:
      assert (false);
      break;
    }

  return "UNKNOWN_LOG_REC_TYPE";

}

/*
 * log_is_in_crash_recovery - are we in crash recovery ?
 *
 * return:
 *
 * NOTE: Are we in crash recovery time ?
 */
bool
log_is_in_crash_recovery (void)
{
  if (LOG_ISRESTARTED ())
    {
      return false;
    }
  else
    {
      return true;
    }
}

/*
 * log_is_in_crash_recovery_and_not_year_complets_redo - completes redo recovery?
 *
 * return:
 *
 */
bool
log_is_in_crash_recovery_and_not_yet_completes_redo (void)
{
  if (log_Gl.rcv_phase == LOG_RECOVERY_ANALYSIS_PHASE || log_Gl.rcv_phase == LOG_RECOVERY_REDO_PHASE)
    {
      return true;
    }
  else
    {
      return false;
    }
}

/*
 * log_get_restart_lsa - FIND RESTART LOG SEQUENCE ADDRESS
 *
 * return:
 *
 * NOTE: Find the restart log sequence address.
 */
LOG_LSA *
log_get_restart_lsa (void)
{
  if (LOG_ISRESTARTED ())
    {
      return &log_Gl.rcv_phase_lsa;
    }
  else
    {
      return &log_Gl.hdr.chkpt_lsa;
    }
}

/*
 * log_get_crash_point_lsa - get last lsa address of the log before a crash
 *
 * return:
 *
 * NOTE: Find the log sequence address at the time of a crash.  This
 *   function can only be called during the recovery phases after analysis
 *   and prior to RESTART.
 */
LOG_LSA *
log_get_crash_point_lsa (void)
{
#if defined(CUBRID_DEBUG)
  if (log_Gl.rcv_phase <= LOG_RECOVERY_ANALYSIS_PHASE)
    {
      /* i.e. cannot be RESTARTED or ANALYSIS */
      er_log_debug (ARG_FILE_LINE,
		    "log_find_crash_point_lsa: Warning, only expected to be called during recovery phases.");
    }
#endif /* CUBRID_DEBUG */

  return (&log_Gl.rcv_phase_lsa);
}

/*
 * log_find_find_lsa -
 *
 * return:
 *
 * NOTE:
 */
LOG_LSA *
log_get_append_lsa (void)
{
  return (&log_Gl.hdr.append_lsa);
}

/*
 * log_get_eof_lsa -
 *
 * return:
 *
 * NOTE:
 */
LOG_LSA *
log_get_eof_lsa (void)
{
  return (&log_Gl.hdr.eof_lsa);
}

/*
 * log_is_logged_since_restart - is log sequence address made after restart ?
 *
 * return:
 *
 *   lsa_ptr(in): Log sequence address attached to page
 *
 * NOTE: Find if the log sequence address has been made after restart.
 *              This function is useful to detect bugs. For example, when a
 *              data page (actually a buffer)is freed, and the page is dirty,
 *              there should be a log record for some data of the page,
 *              otherwise, a potential error exists. It is clear that this
 *              function will not detect all kinds of errors, but it will help
 *              some.
 */
bool
log_is_logged_since_restart (const LOG_LSA * lsa_ptr)
{
  return (!LOG_ISRESTARTED () || LSA_LE (&log_Gl.rcv_phase_lsa, lsa_ptr));
}

#if defined(SA_MODE)
/*
 * log_get_final_restored_lsa -
 *
 * return:
 *
 * NOTE:
 */
LOG_LSA *
log_get_final_restored_lsa (void)
{
  return (&log_Gl.final_restored_lsa);
}
#endif /* SA_MODE */

/*
 * FUNCTION RELATED TO INITIALIZATION AND TERMINATION OF LOG MANAGER
 */

/*
 * log_verify_dbcreation - verify database creation time
 *
 * return:
 *
 *   volid(in): Volume identifier
 *   log_dbcreation(in): Database creation time according to the log.
 *
 * NOTE:Verify if database creation time according to the log matches
 *              the one according to the database volume. If they do not, it
 *              is likely that the log and data volume does not correspond to
 *              the same database.
 */
static bool
log_verify_dbcreation (THREAD_ENTRY * thread_p, VOLID volid, const INT64 * log_dbcreation)
{
  INT64 vol_dbcreation;		/* Database creation time in volume */

  if (disk_get_creation_time (thread_p, volid, &vol_dbcreation) != NO_ERROR)
    {
      return false;
    }

  if (difftime ((time_t) vol_dbcreation, (time_t) (*log_dbcreation)) == 0)
    {
      return true;
    }
  else
    {
      return false;
    }
}

/*
 * log_get_db_start_parameters - Get start parameters
 *
 * return: nothing
 *
 *   db_creation(out): Database creation time
 *   chkpt_lsa(out): Last checkpoint address
 *
 * NOTE: Get the start parameters: database creation time and the last
 *              checkpoint process.
 *              For safety reasons, the database creation time is included, in
 *              all database volumes and the log. This value allows verifying
 *              if a log and a data volume correspond to the same database.
 *       This function is used to obtain the database creation time and
 *              the last checkpoint address, so that they can be included in
 *              new defined volumes.
 */
int
log_get_db_start_parameters (INT64 * db_creation, LOG_LSA * chkpt_lsa)
{
#if defined(SERVER_MODE)
  int rv;
#endif /* SERVER_MODE */

  memcpy (db_creation, &log_Gl.hdr.db_creation, sizeof (*db_creation));
  rv = pthread_mutex_lock (&log_Gl.chkpt_lsa_lock);
  memcpy (chkpt_lsa, &log_Gl.hdr.chkpt_lsa, sizeof (*chkpt_lsa));
  pthread_mutex_unlock (&log_Gl.chkpt_lsa_lock);

  return NO_ERROR;
}

/*
 * log_get_num_pages_for_creation - find default number of pages for the log
 *
 * return: number of pages
 *
 *   db_npages(in): Estimated number of pages for database (for first volume of
 *               database) or -1
 *
 * NOTE: Find the default number of pages to use during the creation of
 *              the log.
 *              If a negative value is given, the database should have been
 *              already created. That is, we are recreating the log
 */
int
log_get_num_pages_for_creation (int db_npages)
{
  int log_npages;
  int vdes;

  log_npages = db_npages;
  if (log_npages < 0)
    {
      /*
       * Use the default that is the size of the database
       * Don't use DK since the database may not be restarted at all.
       */
      vdes = fileio_get_volume_descriptor (LOG_DBFIRST_VOLID);
      if (vdes != NULL_VOLDES)
	{
	  log_npages = fileio_get_number_of_volume_pages (vdes, IO_PAGESIZE);
	}
    }

  if (log_npages < 10)
    {
      log_npages = 10;
    }

  return log_npages;
}

/*
 * log_create - create the active portion of the log
 *
 * return:
 *
 *   db_fullname(in): Full name of the database
 *   logpath(in): Directory where the log volumes reside
 *   prefix_logname(in): Name of the log volumes. It is usually set the same as
 *                      database name. For example, if the value is equal to
 *                      "db", the names of the log volumes created are as
 *                      follow:
 *                      Active_log      = db_logactive
 *                      Archive_logs    = db_logarchive.0
 *                                        db_logarchive.1
 *                                             .
 *                                             .
 *                                             .
 *                                        db_logarchive.n
 *                      Log_information = db_loginfo
 *                      Database Backup = db_backup
 *   npages(in): Size of active log in pages
 *
 * NOTE: Format/create the active log volume. The header of the volume
 *              is initialized.
 */
int
log_create (THREAD_ENTRY * thread_p, const char *db_fullname, const char *logpath, const char *prefix_logname,
	    DKNPAGES npages)
{
  int error_code = NO_ERROR;
  INT64 db_creation;

  db_creation = time (NULL);
  if (db_creation == -1)
    {
      error_code = ER_FAILED;
      return error_code;
    }

  error_code = log_create_internal (thread_p, db_fullname, logpath, prefix_logname, npages, &db_creation);
  if (error_code != NO_ERROR)
    {
      return error_code;
    }

  return NO_ERROR;
}

/*
 * log_create_internal -
 *
 * return:
 *
 *   db_fullname(in):
 *   logpath(in):
 *   prefix_logname(in):
 *   npages(in):
 *   db_creation(in):
 *
 * NOTE:
 */
static int
log_create_internal (THREAD_ENTRY * thread_p, const char *db_fullname, const char *logpath, const char *prefix_logname,
		     DKNPAGES npages, INT64 * db_creation)
{
  LOG_PAGE *loghdr_pgptr;	/* Pointer to log header */
  const char *catmsg;
  int error_code = NO_ERROR;
  VOLID volid1, volid2;

  LOG_CS_ENTER (thread_p);

  /* Make sure that we are starting from a clean state */
  if (log_Gl.trantable.area != NULL)
    {
      log_final (thread_p);
    }

  /*
   * Turn off creation bits for group and others
   */

  (void) umask (S_IRGRP | S_IWGRP | S_IROTH | S_IWOTH);

  /* Initialize the log buffer pool and the log names */
  error_code = logpb_initialize_pool (thread_p);
  if (error_code != NO_ERROR)
    {
      goto error;
    }
  error_code = logpb_initialize_log_names (thread_p, db_fullname, logpath, prefix_logname);
  if (error_code != NO_ERROR)
    {
      goto error;
    }

  logpb_decache_archive_info (thread_p);

  log_Gl.rcv_phase = LOG_RECOVERY_ANALYSIS_PHASE;

  /* Initialize the log header */
  error_code = logpb_initialize_header (thread_p, &log_Gl.hdr, prefix_logname, npages, db_creation);
  if (error_code != NO_ERROR)
    {
      goto error;
    }

  loghdr_pgptr = logpb_create_header_page (thread_p);

  /*
   * Format the volume and fetch the header page and the first append page
   */
  log_Gl.append.vdes =
    fileio_format (thread_p, db_fullname, log_Name_active, LOG_DBLOG_ACTIVE_VOLID, npages,
		   prm_get_bool_value (PRM_ID_LOG_SWEEP_CLEAN), true, false, LOG_PAGESIZE, 0, false);
  if (log_Gl.append.vdes == NULL_VOLDES || logpb_fetch_start_append_page (thread_p) != NO_ERROR || loghdr_pgptr == NULL)
    {
      goto error;
    }

  LSA_SET_NULL (&log_Gl.append.prev_lsa);
  /* copy log_Gl.append.prev_lsa to log_Gl.prior_info.prev_lsa */
  LOG_RESET_PREV_LSA (&log_Gl.append.prev_lsa);

  /*
   * Flush the append page, so that the end of the log mark is written.
   * Then, free the page, same for the header page.
   */
  logpb_set_dirty (thread_p, log_Gl.append.log_pgptr);
  logpb_flush_pages_direct (thread_p);

  log_Gl.chkpt_every_npages = prm_get_integer_value (PRM_ID_LOG_CHECKPOINT_NPAGES);

  /* Flush the log header */

  memcpy (loghdr_pgptr->area, &log_Gl.hdr, sizeof (log_Gl.hdr));
  logpb_set_dirty (thread_p, loghdr_pgptr);

#if defined(CUBRID_DEBUG)
  {
    char temp_pgbuf[IO_MAX_PAGE_SIZE + MAX_ALIGNMENT], *aligned_temp_pgbuf;
    LOG_PAGE *temp_pgptr;

    aligned_temp_pgbuf = PTR_ALIGN (temp_pgbuf, MAX_ALIGNMENT);

    temp_pgptr = (LOG_PAGE *) aligned_temp_pgbuf;
    memset (temp_pgptr, 0, LOG_PAGESIZE);
    logpb_read_page_from_file (thread_p, LOGPB_HEADER_PAGE_ID, LOG_CS_FORCE_USE, temp_pgptr);
    assert (memcmp ((LOG_HEADER *) temp_pgptr->area, &log_Gl.hdr, sizeof (log_Gl.hdr)) != 0);
  }
#endif /* CUBRID_DEBUG */

  error_code = logpb_flush_page (thread_p, loghdr_pgptr);
  if (error_code != NO_ERROR)
    {
      goto error;
    }
#if defined(CUBRID_DEBUG)
  {
    char temp_pgbuf[IO_MAX_PAGE_SIZE + MAX_ALIGNMENT], *aligned_temp_pgbuf;
    LOG_PAGE *temp_pgptr;

    aligned_temp_pgbuf = PTR_ALIGN (temp_pgbuf, MAX_ALIGNMENT);

    temp_pgptr = (LOG_PAGE *) aligned_temp_pgbuf;
    memset (temp_pgptr, 0, LOG_PAGESIZE);
    logpb_read_page_from_file (thread_p, LOGPB_HEADER_PAGE_ID, LOG_CS_FORCE_USE, temp_pgptr);
    assert (memcmp ((LOG_HEADER *) temp_pgptr->area, &log_Gl.hdr, sizeof (log_Gl.hdr)) == 0);
  }
#endif /* CUBRID_DEBUG */

  /* logpb_flush_header(); */

  /*
   * Free the append and header page and dismount the lg active volume
   */
  log_Gl.append.log_pgptr = NULL;

  fileio_dismount (thread_p, log_Gl.append.vdes);

  error_code = logpb_create_volume_info (NULL);
  if (error_code != NO_ERROR)
    {
      goto error;
    }

  /* Create the information file to append log info stuff to the DBA */
  logpb_create_log_info (log_Name_info, NULL);

  catmsg = msgcat_message (MSGCAT_CATALOG_CUBRID, MSGCAT_SET_LOG, MSGCAT_LOG_LOGINFO_ACTIVE);
  if (catmsg == NULL)
    {
      catmsg = "ACTIVE: %s %d pages\n";
    }
  error_code = log_dump_log_info (log_Name_info, false, catmsg, log_Name_active, npages);
  if (error_code == NO_ERROR || error_code == ER_LOG_MOUNT_FAIL)
    {
      volid1 = logpb_add_volume (NULL, LOG_DBLOG_BKUPINFO_VOLID, log_Name_bkupinfo, DISK_UNKNOWN_PURPOSE);
      if (volid1 == LOG_DBLOG_BKUPINFO_VOLID)
	{
	  volid2 = logpb_add_volume (NULL, LOG_DBLOG_ACTIVE_VOLID, log_Name_active, DISK_UNKNOWN_PURPOSE);
	}

      if (volid1 != LOG_DBLOG_BKUPINFO_VOLID || volid2 != LOG_DBLOG_ACTIVE_VOLID)
	{
	  goto error;
	}
    }

  logpb_finalize_pool (thread_p);
  LOG_CS_EXIT (thread_p);

  return NO_ERROR;

error:
  logpb_finalize_pool (thread_p);
  LOG_CS_EXIT (thread_p);

  return (error_code == NO_ERROR) ? ER_FAILED : error_code;
}

/*
 * log_set_no_logging - Force the system to do no logging.
 *
 * return: NO_ERROR or error code
 *
 */
int
log_set_no_logging (void)
{
  int error_code = NO_ERROR;

#if defined(SA_MODE)

  if (log_Gl.trantable.num_prepared_loose_end_indices != 0)
    {
      er_set (ER_ERROR_SEVERITY, ARG_FILE_LINE, ER_LOG_THEREARE_PENDING_ACTIONS_MUST_LOG, 0);
      error_code = ER_LOG_THEREARE_PENDING_ACTIONS_MUST_LOG;
    }
  else
    {
      log_No_logging = true;
      error_code = NO_ERROR;
#if !defined(NDEBUG)
      if (prm_get_bool_value (PRM_ID_LOG_TRACE_DEBUG) && log_No_logging)
	{
	  fprintf (stdout, "**Running without logging**\n");
	  fflush (stdout);
	}
#endif /* NDEBUG */
    }

#else /* SA_MODE */
  er_set (ER_ERROR_SEVERITY, ARG_FILE_LINE, ER_ONLY_IN_STANDALONE, 1, "no logging");
  error_code = ER_ONLY_IN_STANDALONE;
#endif /* SA_MODE */

  return error_code;
}

/*
 * log_initialize - Initialize the log manager
 *
 * return: nothing
 *
 *   db_fullname(in): Full name of the database
 *   logpath(in): Directory where the log volumes reside
 *   prefix_logname(in): Name of the log volumes. It must be the same as the
 *                      one given during the creation of the database.
 *   ismedia_crash(in): Are we recovering from media crash ?.
 *   stopat(in): If we are recovering from a media crash, we can stop
 *                      the recovery process at a given time.
 *
 * NOTE:Initialize the log manager. If the database system crashed,
 *              before the system was shutdown, the recovery process is
 *              executed as part of the initialization. The recovery process
 *              consists of redoing any changes that were previously committed
 *              and currently missing from the database disk, and undoing any
 *              changes that were not committed but that are stored in the
 *              database disk.
 */
void
log_initialize (THREAD_ENTRY * thread_p, const char *db_fullname, const char *logpath, const char *prefix_logname,
		int ismedia_crash, BO_RESTART_ARG * r_args)
{
  er_log_debug (ARG_FILE_LINE, "LOG INITIALIZE\n" "\tdb_fullname = %s \n" "\tlogpath = %s \n"
		"\tprefix_logname = %s \n" "\tismedia_crash = %d \n",
		db_fullname != NULL ? db_fullname : "(UNKNOWN)",
		logpath != NULL ? logpath : "(UNKNOWN)",
		prefix_logname != NULL ? prefix_logname : "(UNKNOWN)", ismedia_crash);

  (void) log_initialize_internal (thread_p, db_fullname, logpath, prefix_logname, ismedia_crash, r_args, false);

#if defined(SERVER_MODE)
  log_daemons_init ();
#endif // SERVER_MODE

  log_No_logging = prm_get_bool_value (PRM_ID_LOG_NO_LOGGING);
#if !defined(NDEBUG)
  if (prm_get_bool_value (PRM_ID_LOG_TRACE_DEBUG) && log_No_logging)
    {
      fprintf (stdout, "**Running without logging**\n");
      fflush (stdout);
    }
#endif /* !NDEBUG */
}

/*
 * log_initialize_internal -
 *
 * return:
 *
 *   db_fullname(in): Full name of the database
 *   logpath(in): Directory where the log volumes reside
 *   prefix_logname(in): Name of the log volumes. It must be the same as the
 *                      one given during the creation of the database.
 *   ismedia_crash(in): Are we recovering from media crash ?.
 *   stopat(in): If we are recovering from a media crash, we can stop
 *                      the recovery process at a given time.
 *
 * NOTE:
 */
static int
log_initialize_internal (THREAD_ENTRY * thread_p, const char *db_fullname, const char *logpath,
			 const char *prefix_logname, bool ismedia_crash, BO_RESTART_ARG * r_args, bool init_emergency)
{
  LOG_RECORD_HEADER *eof;	/* End of log record */
  REL_FIXUP_FUNCTION *disk_compatibility_functions = NULL;
  REL_COMPATIBILITY compat;
  int i;
  int error_code = NO_ERROR;
  time_t *stopat = (r_args) ? &r_args->stopat : NULL;

#if !defined (NDEBUG)
  /* Make sure that the recovery function array is synchronized.. */
  rv_check_rvfuns ();
#endif /* !NDEBUG */

  (void) umask (S_IRGRP | S_IWGRP | S_IROTH | S_IWOTH);

  /* Make sure that the log is a valid one */
  LOG_SET_CURRENT_TRAN_INDEX (thread_p, LOG_SYSTEM_TRAN_INDEX);

  LOG_CS_ENTER (thread_p);

  if (log_Gl.trantable.area != NULL)
    {
      log_final (thread_p);
    }

  /* Initialize log name for log volumes */
  error_code = logpb_initialize_log_names (thread_p, db_fullname, logpath, prefix_logname);
  if (error_code != NO_ERROR)
    {
      logpb_fatal_error (thread_p, !init_emergency, ARG_FILE_LINE, "log_xinit");
      goto error;
    }
  logpb_decache_archive_info (thread_p);
  log_Gl.run_nxchkpt_atpageid = NULL_PAGEID;	/* Don't run the checkpoint */
  log_Gl.rcv_phase = LOG_RECOVERY_ANALYSIS_PHASE;

  log_Gl.loghdr_pgptr = (LOG_PAGE *) malloc (LOG_PAGESIZE);
  if (log_Gl.loghdr_pgptr == NULL)
    {
      er_set (ER_ERROR_SEVERITY, ARG_FILE_LINE, ER_OUT_OF_VIRTUAL_MEMORY, 1, (size_t) LOG_PAGESIZE);
      logpb_fatal_error (thread_p, !init_emergency, ARG_FILE_LINE, "log_xinit");
      error_code = ER_OUT_OF_VIRTUAL_MEMORY;
      goto error;
    }
  error_code = logpb_initialize_pool (thread_p);
  if (error_code != NO_ERROR)
    {
      goto error;
    }

  /* Mount the active log and read the log header */
  log_Gl.append.vdes = fileio_mount (thread_p, db_fullname, log_Name_active, LOG_DBLOG_ACTIVE_VOLID, true, false);
  if (log_Gl.append.vdes == NULL_VOLDES)
    {
      if (ismedia_crash != false)
	{
	  /*
	   * Set an approximate log header to continue the recovery process
	   */
	  INT64 db_creation = -1;	/* Database creation time in volume */
	  int log_npages;

	  log_npages = log_get_num_pages_for_creation (-1);

	  error_code = logpb_initialize_header (thread_p, &log_Gl.hdr, prefix_logname, log_npages, &db_creation);
	  if (error_code != NO_ERROR)
	    {
	      goto error;
	    }
	  log_Gl.hdr.fpageid = LOGPAGEID_MAX;
	  log_Gl.hdr.append_lsa.pageid = LOGPAGEID_MAX;
	  log_Gl.hdr.append_lsa.offset = 0;

	  /* sync append_lsa to prior_lsa */
	  LOG_RESET_APPEND_LSA (&log_Gl.hdr.append_lsa);

	  LSA_SET_NULL (&log_Gl.hdr.chkpt_lsa);
	  log_Gl.hdr.nxarv_pageid = LOGPAGEID_MAX;
	  log_Gl.hdr.nxarv_num = DB_INT32_MAX;
	  log_Gl.hdr.last_arv_num_for_syscrashes = DB_INT32_MAX;
	}
      else
	{
	  /* Unable to mount the active log */
	  error_code = ER_IO_MOUNT_FAIL;
	  goto error;
	}
    }
  else
    {
      logpb_fetch_header (thread_p, &log_Gl.hdr);
    }

  if (ismedia_crash != false && (r_args) && r_args->restore_slave)
    {
      r_args->db_creation = log_Gl.hdr.db_creation;
      LSA_COPY (&r_args->restart_repl_lsa, &log_Gl.hdr.smallest_lsa_at_last_chkpt);
    }

  LSA_COPY (&log_Gl.chkpt_redo_lsa, &log_Gl.hdr.chkpt_lsa);

  /* Make sure that this is the desired log */
  if (strcmp (log_Gl.hdr.prefix_name, prefix_logname) != 0)
    {
      /*
       * This looks like the log or the log was renamed. Incompatible
       * prefix name with the prefix stored on disk
       */
      er_set (ER_NOTIFICATION_SEVERITY, ARG_FILE_LINE, ER_LOG_INCOMPATIBLE_PREFIX_NAME, 2, prefix_logname,
	      log_Gl.hdr.prefix_name);
      /* Continue anyhow */
    }

  /*
   * Make sure that we are running with the same page size. If we are not,
   * restart again since page and log buffers may reflect an incorrect
   * pagesize
   */

  if (log_Gl.hdr.db_iopagesize != IO_PAGESIZE || log_Gl.hdr.db_logpagesize != LOG_PAGESIZE)
    {
      /*
       * Pagesize is incorrect. We need to undefine anything that has been
       * created with old pagesize and start again
       */
      if (db_set_page_size (log_Gl.hdr.db_iopagesize, log_Gl.hdr.db_logpagesize) != NO_ERROR)
	{
	  /* Pagesize is incompatible */
	  error_code = ER_FAILED;
	  goto error;
	}
      /*
       * Call the function again... since we have a different setting for the
       * page size
       */
      logpb_finalize_pool (thread_p);
      fileio_dismount (thread_p, log_Gl.append.vdes);
      log_Gl.append.vdes = NULL_VOLDES;

      LOG_SET_CURRENT_TRAN_INDEX (thread_p, LOG_SYSTEM_TRAN_INDEX);
      LOG_CS_EXIT (thread_p);

      error_code = logtb_define_trantable_log_latch (thread_p, log_Gl.trantable.num_total_indices);
      if (error_code != NO_ERROR)
	{
	  return error_code;
	}
      error_code = log_initialize_internal (thread_p, db_fullname, logpath, prefix_logname, ismedia_crash,
					    r_args, init_emergency);

      return error_code;
    }

  /* Make sure that the database is compatible with the CUBRID version. This will compare the given level against the
   * value returned by rel_disk_compatible(). */
  compat = rel_get_disk_compatible (log_Gl.hdr.db_compatibility, &disk_compatibility_functions);

  /* If we're not completely compatible, signal an error. There had been no compatibility rules on R2.1 or earlier
   * version. However, a compatibility rule between R2.2 and R2.1 (or earlier) was added to provide restoration from
   * R2.1 to R2.2. */
  if (compat != REL_FULLY_COMPATIBLE)
    {
      /* Database is incompatible with current release */
      er_set (ER_FATAL_ERROR_SEVERITY, ARG_FILE_LINE, ER_LOG_INCOMPATIBLE_DATABASE, 2, rel_name (),
	      rel_release_string ());
      error_code = ER_LOG_INCOMPATIBLE_DATABASE;
      goto error;
    }

  if (rel_is_log_compatible (log_Gl.hdr.db_release, rel_release_string ()) != true)
    {
      /*
       * First time this database is restarted using the current version of
       * CUBRID. Recovery should be done using the old version of the
       * system
       */
      if (log_Gl.hdr.is_shutdown == false)
	{
	  const char *env_value;
	  bool unsafe;
	  /*
	   * Check environment variable to see if caller want to force to continue
	   * the recovery using current version.
	   */
	  env_value = envvar_get ("LOG_UNSAFE_RECOVER_NEW_RELEASE");
	  if (env_value != NULL)
	    {
	      if (atoi (env_value) != 0)
		{
		  unsafe = true;
		}
	      else
		{
		  unsafe = false;
		}
	    }
	  else
	    {
	      unsafe = false;
	    }

	  if (unsafe == false)
	    {
	      er_set (ER_FATAL_ERROR_SEVERITY, ARG_FILE_LINE, ER_LOG_RECOVER_ON_OLD_RELEASE, 4, rel_name (),
		      log_Gl.hdr.db_release, rel_release_string (), rel_release_string ());
	      error_code = ER_LOG_RECOVER_ON_OLD_RELEASE;
	      goto error;
	    }
	}

      /*
       * It seems safe to move to new version of the system
       */

      if (strlen (rel_release_string ()) >= REL_MAX_RELEASE_LENGTH)
	{
	  er_set (ER_FATAL_ERROR_SEVERITY, ARG_FILE_LINE, ER_LOG_COMPILATION_RELEASE, 2, rel_release_string (),
		  REL_MAX_RELEASE_LENGTH);
	  error_code = ER_LOG_COMPILATION_RELEASE;
	  goto error;
	}
      strncpy (log_Gl.hdr.db_release, rel_release_string (), REL_MAX_RELEASE_LENGTH);
    }

  /*
   * Create the transaction table and make sure that data volumes and log
   * volumes belong to the same database
   */
#if 1
  /*
   * for XA support: there is prepared transaction after recovery.
   *                 so, can not recreate transaction description
   *                 table after recovery.
   *                 NEED MORE CONSIDERATION
   *
   * Total number of transaction descriptor is set to the value of
   * max_clients+1
   */
  error_code = logtb_define_trantable_log_latch (thread_p, -1);
  if (error_code != NO_ERROR)
    {
      goto error;
    }
#else
  error_code = logtb_define_trantable_log_latch (log_Gl.hdr.avg_ntrans);
  if (error_code != NO_ERROR)
    {
      goto error;
    }
#endif

  if (log_Gl.append.vdes != NULL_VOLDES)
    {
      if (fileio_map_mounted (thread_p, (bool (*)(THREAD_ENTRY *, VOLID, void *)) log_verify_dbcreation,
			      &log_Gl.hdr.db_creation) != true)
	{
	  /* The log does not belong to the given database */
	  logtb_undefine_trantable (thread_p);
	  er_set (ER_FATAL_ERROR_SEVERITY, ARG_FILE_LINE, ER_LOG_DOESNT_CORRESPOND_TO_DATABASE, 1, log_Name_active);
	  error_code = ER_LOG_DOESNT_CORRESPOND_TO_DATABASE;
	  goto error;
	}
    }

  log_Gl.mvcc_table.reset_start_mvccid ();

  if (prm_get_bool_value (PRM_ID_FORCE_RESTART_TO_SKIP_RECOVERY))
    {
      init_emergency = true;
    }

  cubtx::single_node_group_complete_manager::init ();
  logpb_initialize_tran_complete_manager (thread_p);

  /*
   * Was the database system shut down or was it involved in a crash ?
   */
  if (init_emergency == false && (log_Gl.hdr.is_shutdown == false || ismedia_crash == true))
    {
      /*
       * System was involved in a crash.
       * Execute the recovery process
       */
      log_recovery (thread_p, ismedia_crash, stopat);
    }
  else
    {
      if (init_emergency == true && log_Gl.hdr.is_shutdown == false)
	{
	  if (!LSA_ISNULL (&log_Gl.hdr.eof_lsa) && LSA_GT (&log_Gl.hdr.append_lsa, &log_Gl.hdr.eof_lsa))
	    {
	      /* We cannot believe in append_lsa for this case. It points to an unflushed log page. Since we are
	       * going to skip recovery for emergency startup, just replace it with eof_lsa. */
	      LOG_RESET_APPEND_LSA (&log_Gl.hdr.eof_lsa);
	    }
	}

      /*
       * The system was shut down. There is nothing to recover.
       * Find the append page and start execution
       */
      if (logpb_fetch_start_append_page (thread_p) != NO_ERROR)
	{
	  error_code = ER_FAILED;
	  goto error;
	}

      /* Read the End of file record to find out the previous address */
      if (log_Gl.hdr.append_lsa.pageid > 0 || log_Gl.hdr.append_lsa.offset > 0)
	{
	  eof = (LOG_RECORD_HEADER *) LOG_APPEND_PTR ();
	  LOG_RESET_PREV_LSA (&eof->back_lsa);
	}

#if defined(SERVER_MODE)
      /* fix flushed_lsa_lower_bound become NULL_LSA */
      LSA_COPY (&log_Gl.flushed_lsa_lower_bound, &log_Gl.append.prev_lsa);
#endif /* SERVER_MODE */

      /*
       * Indicate that database system is UP,... flush the header so that we
       * we know that the system was running in the even of crashes
       */
      log_Gl.hdr.is_shutdown = false;
      logpb_flush_header (thread_p);
    }
  log_Gl.rcv_phase = LOG_RESTARTED;

  LSA_COPY (&log_Gl.rcv_phase_lsa, &log_Gl.hdr.chkpt_lsa);
  log_Gl.chkpt_every_npages = prm_get_integer_value (PRM_ID_LOG_CHECKPOINT_NPAGES);

  if (!LSA_EQ (&log_Gl.append.prev_lsa, &log_Gl.prior_info.prev_lsa))
    {
      assert (0);
      /* defense code */
      LOG_RESET_PREV_LSA (&log_Gl.append.prev_lsa);
    }
  if (!LSA_EQ (&log_Gl.hdr.append_lsa, &log_Gl.prior_info.prior_lsa))
    {
      assert (0);
      /* defense code */
      LOG_RESET_APPEND_LSA (&log_Gl.hdr.append_lsa);
    }

  /*
   *
   * Don't checkpoint to sizes smaller than the number of log buffers
   */
  if (log_Gl.chkpt_every_npages < prm_get_integer_value (PRM_ID_LOG_NBUFFERS))
    {
      log_Gl.chkpt_every_npages = prm_get_integer_value (PRM_ID_LOG_NBUFFERS);
    }

  /* Next checkpoint should be run at ... */
  log_Gl.run_nxchkpt_atpageid = (log_Gl.hdr.append_lsa.pageid + log_Gl.chkpt_every_npages);

  LOG_SET_CURRENT_TRAN_INDEX (thread_p, LOG_SYSTEM_TRAN_INDEX);

  /* run the compatibility functions if we have any */
  if (disk_compatibility_functions != NULL)
    {
      for (i = 0; disk_compatibility_functions[i] != NULL; i++)
	{
	  (*(disk_compatibility_functions[i])) ();
	}
    }

  logpb_initialize_arv_page_info_table ();
  logpb_initialize_logging_statistics ();

  if (prm_get_bool_value (PRM_ID_LOG_BACKGROUND_ARCHIVING))
    {
      BACKGROUND_ARCHIVING_INFO *bg_arv_info;

      bg_arv_info = &log_Gl.bg_archive_info;
      bg_arv_info->start_page_id = NULL_PAGEID;
      bg_arv_info->current_page_id = NULL_PAGEID;
      bg_arv_info->last_sync_pageid = NULL_PAGEID;

      bg_arv_info->vdes =
	fileio_format (thread_p, log_Db_fullname, log_Name_bg_archive, LOG_DBLOG_BG_ARCHIVE_VOLID,
		       log_Gl.hdr.npages + 1, false, false, false, LOG_PAGESIZE, 0, false);
      if (bg_arv_info->vdes != NULL_VOLDES)
	{
	  bg_arv_info->start_page_id = log_Gl.hdr.nxarv_pageid;
	  bg_arv_info->current_page_id = log_Gl.hdr.nxarv_pageid;
	  bg_arv_info->last_sync_pageid = log_Gl.hdr.nxarv_pageid;
	}
      else
	{
	  er_log_debug (ARG_FILE_LINE, "Unable to create temporary archive log %s\n", log_Name_bg_archive);
	}

      if (bg_arv_info->vdes != NULL_VOLDES)
	{
	  (void) logpb_background_archiving (thread_p);
	}
    }

  LOG_CS_EXIT (thread_p);

  er_log_debug (ARG_FILE_LINE, "log_initialize_internal: end of log initializaton, append_lsa = (%lld|%d) \n",
		(long long int) log_Gl.hdr.append_lsa.pageid, log_Gl.hdr.append_lsa.offset);

  return error_code;

error:
  /* ***** */

  if (log_Gl.append.vdes != NULL_VOLDES)
    {
      fileio_dismount (thread_p, log_Gl.append.vdes);
    }

  LOG_SET_CURRENT_TRAN_INDEX (thread_p, LOG_SYSTEM_TRAN_INDEX);

  if (log_Gl.loghdr_pgptr != NULL)
    {
      free_and_init (log_Gl.loghdr_pgptr);
    }

  LOG_CS_EXIT (thread_p);

  logpb_fatal_error (thread_p, !init_emergency, ARG_FILE_LINE, "log_init");

  return error_code;

}

#if defined (ENABLE_UNUSED_FUNCTION)
/*
 * log_update_compatibility_and_release -
 *
 * return: NO_ERROR
 *
 *   compatibility(in):
 *   release(in):
 *
 * NOTE:
 */
int
log_update_compatibility_and_release (THREAD_ENTRY * thread_p, float compatibility, char release[])
{
  LOG_CS_ENTER (thread_p);

  log_Gl.hdr.db_compatibility = compatibility;
  strncpy (log_Gl.hdr.db_release, release, REL_MAX_RELEASE_LENGTH);

  logpb_flush_header (thread_p);

  LOG_CS_EXIT (thread_p);

  return NO_ERROR;
}
#endif /* ENABLE_UNUSED_FUNCTION */

#if defined(SERVER_MODE) || defined(SA_MODE)
/*
 * log_get_db_compatibility -
 *
 * return:
 *
 * NOTE:
 */
float
log_get_db_compatibility (void)
{
  return log_Gl.hdr.db_compatibility;
}
#endif /* SERVER_MODE || SA_MODE */

#if defined(SERVER_MODE)
/*
 * log_abort_by_tdes - Abort a transaction
 *
 * return: NO_ERROR
 *
 *   arg(in): Transaction descriptor
 *
 * NOTE:
 */
static int
log_abort_by_tdes (THREAD_ENTRY * thread_p, LOG_TDES * tdes)
{
  if (thread_p == NULL)
    {
      thread_p = thread_get_thread_entry_info ();
    }

  thread_p->tran_index = tdes->tran_index;
  pthread_mutex_unlock (&thread_p->tran_index_lock);

  (void) log_abort (thread_p, tdes->tran_index);

  return NO_ERROR;
}
#endif /* SERVER_MODE */

/*
 * TODO : STL
 * log_abort_all_active_transaction -
 *
 * return:
 *
 * NOTE:
 */
void
log_abort_all_active_transaction (THREAD_ENTRY * thread_p)
{
  int i;
  LOG_TDES *tdes;		/* Transaction descriptor */
#if defined(SERVER_MODE)
  int repeat_loop;
  int *abort_thread_running;
  static int already_called = 0;

  if (already_called)
    {
      return;
    }
  already_called = 1;

  if (log_Gl.trantable.area == NULL)
    {
      return;
    }

  abort_thread_running = (int *) malloc (sizeof (int) * log_Gl.trantable.num_total_indices);
  if (abort_thread_running == NULL)
    {
      er_set (ER_ERROR_SEVERITY, ARG_FILE_LINE, ER_OUT_OF_VIRTUAL_MEMORY, 1,
	      sizeof (int) * log_Gl.trantable.num_total_indices);
      return;
    }
  memset (abort_thread_running, 0, sizeof (int) * log_Gl.trantable.num_total_indices);

  /* Abort all active transactions */
loop:
  repeat_loop = false;

  for (i = 0; i < log_Gl.trantable.num_total_indices; i++)
    {
      if (i != LOG_SYSTEM_TRAN_INDEX && (tdes = LOG_FIND_TDES (i)) != NULL && tdes->trid != NULL_TRANID)
	{
	  if (css_count_transaction_worker_threads (thread_p, i, tdes->client_id) > 0)
	    {
	      repeat_loop = true;
	    }
	  else if (LOG_ISTRAN_ACTIVE (tdes) && abort_thread_running[i] == 0)
	    {
              // *INDENT-OFF*
              cubthread::entry_callable_task::exec_func_type exec_f =
                std::bind (log_abort_task_execute, std::placeholders::_1, std::ref (*tdes));
	      css_push_external_task (css_find_conn_by_tran_index (i), new cubthread::entry_callable_task (exec_f));
              // *INDENT-ON*
	      abort_thread_running[i] = 1;
	      repeat_loop = true;
	    }
	}
    }

  if (repeat_loop)
    {
      thread_sleep (50);	/* sleep 0.05 sec */
      if (css_is_shutdown_timeout_expired ())
	{
	  if (abort_thread_running != NULL)
	    {
	      free_and_init (abort_thread_running);
	    }
	  /* exit process after some tries */
	  er_log_debug (ARG_FILE_LINE, "log_abort_all_active_transaction: _exit(0)\n");
	  _exit (0);
	}
      goto loop;
    }

  if (abort_thread_running != NULL)
    {
      free_and_init (abort_thread_running);
    }

#else /* SERVER_MODE */
  int save_tran_index = log_Tran_index;	/* Return to this index */

  if (log_Gl.trantable.area == NULL)
    {
      return;
    }

  /* Abort all active transactions */
  for (i = 0; i < log_Gl.trantable.num_total_indices; i++)
    {
      tdes = LOG_FIND_TDES (i);
      if (i != LOG_SYSTEM_TRAN_INDEX && tdes != NULL && tdes->trid != NULL_TRANID)
	{
	  if (LOG_ISTRAN_ACTIVE (tdes))
	    {
	      log_Tran_index = i;
	      (void) log_abort (thread_p, log_Tran_index);
	    }
	}
    }
  log_Tran_index = save_tran_index;
#endif /* SERVER_MODE */
}

/*
 * TODO : STL
 * log_final - Terminate the log manager
 *
 * return: nothing
 *
 * NOTE: Terminate the log correctly, so that no recovery will be
 *              needed when the database system is restarted again. If there
 *              are any active transactions, they are all aborted. The log is
 *              flushed and all dirty data pages are also flushed to disk.
 */
void
log_final (THREAD_ENTRY * thread_p)
{
  int i;
  LOG_TDES *tdes;		/* Transaction descriptor */
  int save_tran_index;
  bool anyloose_ends = false;
  int error_code = NO_ERROR;

#if defined(SERVER_MODE)
  log_daemons_destroy ();
#endif /* SERVER_MODE */
  // *INDENT-OFF*
  log_system_tdes::destroy_system_transactions ();
  // *INDENT-ON*

  LOG_CS_ENTER (thread_p);

  /* reset log_Gl.rcv_phase */
  log_Gl.rcv_phase = LOG_RECOVERY_ANALYSIS_PHASE;

  if (log_Gl.trantable.area == NULL)
    {
      LOG_CS_EXIT (thread_p);
      return;
    }

  save_tran_index = LOG_FIND_THREAD_TRAN_INDEX (thread_p);

  if (!logpb_is_pool_initialized ())
    {
      logtb_undefine_trantable (thread_p);
      LOG_CS_EXIT (thread_p);
      return;
    }

  if (log_Gl.append.vdes == NULL_VOLDES)
    {
      logpb_finalize_pool (thread_p);
      logtb_undefine_trantable (thread_p);
      LOG_CS_EXIT (thread_p);
      return;
    }

  /*
   * Cannot use the critical section here since we are assigning the
   * transaction index and the critical sections are base on the transaction
   * index. Acquire the critical section and the get out immediately.. by
   * this time the scheduler will not preempt you.
   */

  /* Abort all active transactions */
  for (i = 0; i < log_Gl.trantable.num_total_indices; i++)
    {
      tdes = LOG_FIND_TDES (i);
      if (i != LOG_SYSTEM_TRAN_INDEX && tdes != NULL && tdes->trid != NULL_TRANID)
	{
	  if (LOG_ISTRAN_ACTIVE (tdes))
	    {
	      LOG_SET_CURRENT_TRAN_INDEX (thread_p, i);
	      (void) log_abort (thread_p, i);
	    }
	  else
	    {
	      anyloose_ends = true;
	    }
	}
    }

  LOG_SET_CURRENT_TRAN_INDEX (thread_p, save_tran_index);

  logpb_finalize_tran_complete_manager ();

  /*
   * Flush all log append dirty pages and all data dirty pages
   */
  logpb_flush_pages_direct (thread_p);

  error_code = pgbuf_flush_all (thread_p, NULL_VOLID);
  if (error_code == NO_ERROR)
    {
      error_code = fileio_synchronize_all (thread_p, false);
    }

  logpb_decache_archive_info (thread_p);

  /*
   * Flush the header of the log with information to restart the system
   * easily. For example, without a recovery process
   */

  log_Gl.hdr.has_logging_been_skipped = false;
  if (anyloose_ends == false && error_code == NO_ERROR)
    {
      log_Gl.hdr.is_shutdown = true;
      LSA_COPY (&log_Gl.hdr.chkpt_lsa, &log_Gl.hdr.append_lsa);
      LSA_COPY (&log_Gl.hdr.smallest_lsa_at_last_chkpt, &log_Gl.hdr.chkpt_lsa);
    }
  else
    {
      (void) logpb_checkpoint (thread_p);
    }

  logpb_flush_header (thread_p);

  /* Undefine page buffer pool and transaction table */
  logpb_finalize_pool (thread_p);

  logtb_undefine_trantable (thread_p);

  if (prm_get_bool_value (PRM_ID_LOG_BACKGROUND_ARCHIVING))
    {
      if (log_Gl.bg_archive_info.vdes != NULL_VOLDES)
	{
	  fileio_dismount (thread_p, log_Gl.bg_archive_info.vdes);
	  log_Gl.bg_archive_info.vdes = NULL_VOLDES;
	}
    }

  /* Dismount the active log volume */
  fileio_dismount (thread_p, log_Gl.append.vdes);
  log_Gl.append.vdes = NULL_VOLDES;

  free_and_init (log_Gl.loghdr_pgptr);

  LOG_CS_EXIT (thread_p);
}

/*
 * log_restart_emergency - Emergency restart of log manager
 *
 * return: nothing
 *
 *   db_fullname(in): Full name of the database
 *   logpath(in): Directory where the log volumes reside
 *   prefix_logname(in): Name of the log volumes. It must be the same as the
 *                      one given during the creation of the database.
 *
 * NOTE: Initialize the log manager in emergency fashion. That is,
 *              restart recovery is ignored.
 */
void
log_restart_emergency (THREAD_ENTRY * thread_p, const char *db_fullname, const char *logpath,
		       const char *prefix_logname)
{
  (void) log_initialize_internal (thread_p, db_fullname, logpath, prefix_logname, false, NULL, true);
}

/*
 *
 *                    INTERFACE FUNCTION FOR LOGGING DATA
 *
 */

/*
 * log_append_undoredo_data - LOG UNDO (BEFORE) + REDO (AFTER) DATA
 *
 * return: nothing
 *
 *   rcvindex(in): Index to recovery function
 *   addr(in): Address (Volume, page, and offset) of data
 *   undo_length(in): Length of undo(before) data
 *   redo_length(in): Length of redo(after) data
 *   undo_data(in): Undo (before) data
 *   redo_data(in): Redo (after) data
 *
 */
void
log_append_undoredo_data (THREAD_ENTRY * thread_p, LOG_RCVINDEX rcvindex, LOG_DATA_ADDR * addr, int undo_length,
			  int redo_length, const void *undo_data, const void *redo_data)
{
  LOG_CRUMB undo_crumb;
  LOG_CRUMB redo_crumb;

  /* Set undo length/data to crumb */
  assert (0 <= undo_length);
  assert (0 == undo_length || undo_data != NULL);

  undo_crumb.data = undo_data;
  undo_crumb.length = undo_length;

  /* Set redo length/data to crumb */
  assert (0 <= redo_length);
  assert (0 == redo_length || redo_data != NULL);

  redo_crumb.data = redo_data;
  redo_crumb.length = redo_length;

  log_append_undoredo_crumbs (thread_p, rcvindex, addr, 1, 1, &undo_crumb, &redo_crumb);
}

void
log_append_undoredo_data2 (THREAD_ENTRY * thread_p, LOG_RCVINDEX rcvindex, const VFID * vfid, PAGE_PTR pgptr,
			   PGLENGTH offset, int undo_length, int redo_length, const void *undo_data,
			   const void *redo_data)
{
  LOG_DATA_ADDR addr;
  LOG_CRUMB undo_crumb;
  LOG_CRUMB redo_crumb;

  /* Set data address */
  addr.vfid = vfid;
  addr.pgptr = pgptr;
  addr.offset = offset;

  /* Set undo length/data to crumb */
  assert (0 <= undo_length);
  assert (0 == undo_length || undo_data != NULL);

  undo_crumb.data = undo_data;
  undo_crumb.length = undo_length;

  /* Set redo length/data to crumb */
  assert (0 <= redo_length);
  assert (0 == redo_length || redo_data != NULL);

  redo_crumb.data = redo_data;
  redo_crumb.length = redo_length;

  log_append_undoredo_crumbs (thread_p, rcvindex, &addr, 1, 1, &undo_crumb, &redo_crumb);
}

/*
 * log_append_undo_data - LOG UNDO (BEFORE) DATA
 *
 * return: nothing
 *
 *   rcvindex(in): Index to recovery function
 *   addr(in): Address (Volume, page, and offset) of data
 *   length(in): Length of undo(before) data
 *   data(in): Undo (before) data
 *
 * NOTE: Log undo(before) data. A log record is constructed to recover
 *              data by undoing data during abort and during recovery.
 *
 *              In the case of a rollback, the undo function described by
 *              rcvindex is called with a recovery structure which contains
 *              the page pointer and offset of the data to recover along with
 *              the undo data. It is up to this function to determine how to
 *              undo the data.
 *
 *     1)       This function accepts either page operation logging (with a
 *              valid address) or logical log (with a null address).
 *     2)       Very IMPORTANT: If an update is associated with two individual
 *              log records, the undo record must be logged before the redo
 *              record.
 */
void
log_append_undo_data (THREAD_ENTRY * thread_p, LOG_RCVINDEX rcvindex, LOG_DATA_ADDR * addr, int length,
		      const void *data)
{
  LOG_CRUMB undo_crumb;

  /* Set length/data to crumb */
  assert (0 <= length);
  assert (0 == length || data != NULL);

  undo_crumb.data = data;
  undo_crumb.length = length;

  log_append_undo_crumbs (thread_p, rcvindex, addr, 1, &undo_crumb);
}

void
log_append_undo_data2 (THREAD_ENTRY * thread_p, LOG_RCVINDEX rcvindex, const VFID * vfid, PAGE_PTR pgptr,
		       PGLENGTH offset, int length, const void *data)
{
  LOG_DATA_ADDR addr;
  LOG_CRUMB undo_crumb;

  /* Set data address */
  addr.vfid = vfid;
  addr.pgptr = pgptr;
  addr.offset = offset;

  /* Set length/data to crumb */
  assert (0 <= length);
  assert (0 == length || data != NULL);

  undo_crumb.data = data;
  undo_crumb.length = length;

  log_append_undo_crumbs (thread_p, rcvindex, &addr, 1, &undo_crumb);
}

/*
 * log_append_redo_data - LOG REDO (AFTER) DATA
 *
 * return: nothing
 *
 *   rcvindex(in): Index to recovery function
 *   addr(in): Address (Volume, page, and offset) of data
 *   length(in): Length of redo(after) data
 *   data(in): Redo (after) data
 *
 * NOTE: Log redo(after) data. A log record is constructed to recover
 *              data by redoing data during recovery.
 *
 *              During recovery(e.g., system crash recovery), the redo
 *              function described by rcvindex is called with a recovery
 *              structure which contains the page pointer and offset of the
 *              data to recover along with the redo data. It is up to this
 *              function to determine how to redo the data.
 *
 *     1)       The only type of logging accepted by this function is page
 *              operation level logging, thus, an address must must be given.
 *     2)       During the redo phase of crash recovery, any redo logging is
 *              ignored.
 */
void
log_append_redo_data (THREAD_ENTRY * thread_p, LOG_RCVINDEX rcvindex, LOG_DATA_ADDR * addr, int length,
		      const void *data)
{
  LOG_CRUMB redo_crumb;

  /* Set length/data to crumb */
  assert (0 <= length);
  assert (0 == length || data != NULL);

  redo_crumb.data = data;
  redo_crumb.length = length;

  log_append_redo_crumbs (thread_p, rcvindex, addr, 1, &redo_crumb);
}

void
log_append_redo_data2 (THREAD_ENTRY * thread_p, LOG_RCVINDEX rcvindex, const VFID * vfid, PAGE_PTR pgptr,
		       PGLENGTH offset, int length, const void *data)
{
  LOG_DATA_ADDR addr;
  LOG_CRUMB redo_crumb;

  /* Set data address */
  addr.vfid = vfid;
  addr.pgptr = pgptr;
  addr.offset = offset;

  /* Set length/data to crumb */
  assert (0 <= length);
  assert (0 == length || data != NULL);

  redo_crumb.data = data;
  redo_crumb.length = length;

  log_append_redo_crumbs (thread_p, rcvindex, &addr, 1, &redo_crumb);
}

/*
 * log_append_undoredo_crumbs -  LOG UNDO (BEFORE) + REDO (AFTER) CRUMBS OF DATA
 *
 * return: nothing
 *
 *   rcvindex(in): Index to recovery function
 *   addr(in): Address (Volume, page, and offset) of data
 *   num_undo_crumbs(in): Number of undo crumbs
 *   num_redo_crumbs(in): Number of redo crumbs
 *   undo_crumbs(in): The undo crumbs
 *   redo_crumbs(in): The redo crumbs
 *
 */
void
log_append_undoredo_crumbs (THREAD_ENTRY * thread_p, LOG_RCVINDEX rcvindex, LOG_DATA_ADDR * addr, int num_undo_crumbs,
			    int num_redo_crumbs, const LOG_CRUMB * undo_crumbs, const LOG_CRUMB * redo_crumbs)
{
  LOG_TDES *tdes;		/* Transaction descriptor */
  int tran_index;
  int error_code = NO_ERROR;
  LOG_PRIOR_NODE *node;
  LOG_LSA start_lsa;
  LOG_RECTYPE rectype = LOG_IS_MVCC_OPERATION (rcvindex) ? LOG_MVCC_UNDOREDO_DATA : LOG_UNDOREDO_DATA;

#if defined(CUBRID_DEBUG)
  if (addr->pgptr == NULL)
    {
      /*
       * Redo is always an operation page level logging. Thus, a data page
       * pointer must have been given as part of the address
       */
      er_set (ER_ERROR_SEVERITY, ARG_FILE_LINE, ER_LOG_REDO_INTERFACE, 0);
      error_code = ER_LOG_REDO_INTERFACE;
      return;
    }
  if (RV_fun[rcvindex].undofun == NULL || RV_fun[rcvindex].redofun == NULL)
    {
      assert (false);
      return;
    }
#endif /* CUBRID_DEBUG */

#if !defined(SERVER_MODE)
  assert_release (!LOG_IS_MVCC_OPERATION (rcvindex));
#endif /* SERVER_MODE */

  if (log_No_logging)
    {
      /* We are not logging */
      LOG_FLUSH_LOGGING_HAS_BEEN_SKIPPED (thread_p);
      log_skip_logging (thread_p, addr);
      return;
    }

  /* Find transaction descriptor for current logging transaction */
  tran_index = LOG_FIND_THREAD_TRAN_INDEX (thread_p);
  tdes = LOG_FIND_TDES (tran_index);
  if (tdes == NULL)
    {
      er_set (ER_FATAL_ERROR_SEVERITY, ARG_FILE_LINE, ER_LOG_UNKNOWN_TRANINDEX, 1, tran_index);
      error_code = ER_LOG_UNKNOWN_TRANINDEX;
      return;
    }

  /*
   * If we are not in a top system operation, the transaction is unactive, and
   * the transaction is not in the process of been aborted, we do nothing.
   */
  if (tdes->topops.last < 0 && !LOG_ISTRAN_ACTIVE (tdes) && !LOG_ISTRAN_ABORTED (tdes))
    {
      /*
       * We do not log anything when the transaction is unactive and it is not
       * in the process of aborting.
       */
      return;
    }

  /*
   * is undo logging needed ?
   */

  if (log_can_skip_undo_logging (thread_p, rcvindex, tdes, addr) == true)
    {
      /* undo logging is ignored at this point */
      log_append_redo_crumbs (thread_p, rcvindex, addr, num_redo_crumbs, redo_crumbs);
      return;
    }

  /*
   * Now do the UNDO & REDO portion
   */

  node = prior_lsa_alloc_and_copy_crumbs (thread_p, rectype, rcvindex, addr, num_undo_crumbs, undo_crumbs,
					  num_redo_crumbs, redo_crumbs);
  if (node == NULL)
    {
      return;
    }

  start_lsa = prior_lsa_next_record (thread_p, node, tdes);

  if (LOG_NEED_TO_SET_LSA (rcvindex, addr->pgptr))
    {
      if (pgbuf_set_lsa (thread_p, addr->pgptr, &start_lsa) == NULL)
	{
	  assert (false);
	  return;
	}
    }
  if (addr->pgptr != NULL && LOG_IS_MVCC_OPERATION (rcvindex))
    {
      pgbuf_notify_vacuum_follows (thread_p, addr->pgptr);
    }
}

/*
 * log_append_undo_crumbs - LOG UNDO (BEFORE) CRUMBS OF DATA
 *
 * return: nothing
 *
 *   rcvindex(in): Index to recovery function
 *   addr(in): Address (Volume, page, and offset) of data
 *   num_crumbs(in): Number of undo crumbs
 *   crumbs(in): The undo crumbs
 *
 */
void
log_append_undo_crumbs (THREAD_ENTRY * thread_p, LOG_RCVINDEX rcvindex, LOG_DATA_ADDR * addr, int num_crumbs,
			const LOG_CRUMB * crumbs)
{
  LOG_TDES *tdes;		/* Transaction descriptor */
  int tran_index;
  int error_code = NO_ERROR;
  LOG_PRIOR_NODE *node;
  LOG_LSA start_lsa;
  LOG_RECTYPE rectype = LOG_IS_MVCC_OPERATION (rcvindex) ? LOG_MVCC_UNDO_DATA : LOG_UNDO_DATA;

#if defined(CUBRID_DEBUG)
  if (RV_fun[rcvindex].undofun == NULL)
    {
      assert (false);
      return;
    }
#endif /* CUBRID_DEBUG */

  if (log_No_logging)
    {
      /* We are not logging */
      LOG_FLUSH_LOGGING_HAS_BEEN_SKIPPED (thread_p);
      if (addr->pgptr != NULL)
	{
	  log_skip_logging (thread_p, addr);
	}
      return;
    }

  /* Find transaction descriptor for current logging transaction */
  tran_index = LOG_FIND_THREAD_TRAN_INDEX (thread_p);
  tdes = LOG_FIND_TDES (tran_index);
  if (tdes == NULL)
    {
      er_set (ER_FATAL_ERROR_SEVERITY, ARG_FILE_LINE, ER_LOG_UNKNOWN_TRANINDEX, 1, tran_index);
      error_code = ER_LOG_UNKNOWN_TRANINDEX;
      return;
    }

  /*
   * If we are not in a top system operation, the transaction is unactive, and
   * the transaction is not in the process of been aborted, we do nothing.
   */
  if (tdes->topops.last < 0 && !LOG_ISTRAN_ACTIVE (tdes) && !LOG_ISTRAN_ABORTED (tdes))
    {
      /*
       * We do not log anything when the transaction is unactive and it is not
       * in the process of aborting.
       */
      return;
    }

  /*
   * is undo logging needed ?
   */
  if (log_can_skip_undo_logging (thread_p, rcvindex, tdes, addr) == true)
    {
      /* undo logging is ignored at this point */
      ;				/* NO-OP */
      return;
    }

  /*
   * NOW do the UNDO ...
   */

  node = prior_lsa_alloc_and_copy_crumbs (thread_p, rectype, rcvindex, addr, num_crumbs, crumbs, 0, NULL);
  if (node == NULL)
    {
      assert (false);
      return;
    }

  start_lsa = prior_lsa_next_record (thread_p, node, tdes);

  if (addr->pgptr != NULL && LOG_NEED_TO_SET_LSA (rcvindex, addr->pgptr))
    {
      if (pgbuf_set_lsa (thread_p, addr->pgptr, &start_lsa) == NULL)
	{
	  assert (false);
	  return;
	}
    }
  if (addr->pgptr != NULL && LOG_IS_MVCC_OPERATION (rcvindex))
    {
      pgbuf_notify_vacuum_follows (thread_p, addr->pgptr);
    }
}

/*
 * log_append_redo_crumbs - LOG REDO (AFTER) CRUMBS OF DATA
 *
 * return: nothing
 *
 *   rcvindex(in): Index to recovery function
 *   addr(in): Address (Volume, page, and offset) of data
 *   num_crumbs(in): Number of undo crumbs
 *   crumbs(in): The undo crumbs
 *
 * NOTE: Log redo(after) crumbs of data. A log record is constructed to
 *              recover data by redoing data during recovery.
 *              The log manager does not really store crumbs of data, instead
 *              the log manager glues them together as a stream of data, and
 *              thus, it looses the knowledge that the data was from crumbs.
 *              This is done to avoid extra storage overhead. It is the
 *              responsibility of the recovery functions to build the crumbs
 *              when needed from the glued data.
 *
 *              During recovery(e.g., system crash recovery), the redo
 *              function described by rcvindex is called with a recovery
 *              structure which contains the page pointer and offset of the
 *              data to recover along with the redo glued data. The redo
 *              function must construct the crumbs when needed. It is up to
 *              this function, how to undo the data.
 *
 *     1)       Same notes as log_append_redo_data (see this function)
 *     2)       The only purpose of this function is to avoid extra data
 *              copying (the glue into one contiguous area) by the caller,
 *              otherwise, the same as log_append_redo_data.
 */
void
log_append_redo_crumbs (THREAD_ENTRY * thread_p, LOG_RCVINDEX rcvindex, LOG_DATA_ADDR * addr, int num_crumbs,
			const LOG_CRUMB * crumbs)
{
  LOG_TDES *tdes;		/* Transaction descriptor */
  int tran_index;
  int error_code = NO_ERROR;
  LOG_PRIOR_NODE *node;
  LOG_LSA start_lsa;
  LOG_RECTYPE rectype = LOG_IS_MVCC_OPERATION (rcvindex) ? LOG_MVCC_REDO_DATA : LOG_REDO_DATA;

#if defined(CUBRID_DEBUG)
  if (addr->pgptr == NULL)
    {
      /*
       * Redo is always an operation page level logging. Thus, a data page
       * pointer must have been given as part of the address
       */
      er_set (ER_ERROR_SEVERITY, ARG_FILE_LINE, ER_LOG_REDO_INTERFACE, 0);
      error_code = ER_LOG_REDO_INTERFACE;
      return;
    }
  if (RV_fun[rcvindex].redofun == NULL)
    {
      assert (false);
      return;
    }
#endif /* CUBRID_DEBUG */

  if (log_No_logging)
    {
      /* We are not logging */
      LOG_FLUSH_LOGGING_HAS_BEEN_SKIPPED (thread_p);
      log_skip_logging (thread_p, addr);
      return;
    }

  /* Find transaction descriptor for current logging transaction */
  tran_index = LOG_FIND_THREAD_TRAN_INDEX (thread_p);
  tdes = LOG_FIND_TDES (tran_index);
  if (tdes == NULL)
    {
      er_set (ER_FATAL_ERROR_SEVERITY, ARG_FILE_LINE, ER_LOG_UNKNOWN_TRANINDEX, 1, tran_index);
      error_code = ER_LOG_UNKNOWN_TRANINDEX;
      return;
    }

  /*
   * If we are not in a top system operation, the transaction is unactive, and
   * the transaction is not in the process of been aborted, we do nothing.
   */
  if (tdes->topops.last < 0 && !LOG_ISTRAN_ACTIVE (tdes) && !LOG_ISTRAN_ABORTED (tdes))
    {
      /*
       * We do not log anything when the transaction is unactive and it is not
       * in the process of aborting.
       */
      return;
    }

  if (log_can_skip_redo_logging (rcvindex, tdes, addr) == true)
    {
      return;
    }

  node = prior_lsa_alloc_and_copy_crumbs (thread_p, rectype, rcvindex, addr, 0, NULL, num_crumbs, crumbs);
  if (node == NULL)
    {
      return;
    }

  start_lsa = prior_lsa_next_record (thread_p, node, tdes);

  /*
   * Set the LSA on the data page of the corresponding log record for page
   * operation logging.
   *
   * Make sure that I should log. Page operational logging is not done for
   * temporary data of temporary files and volumes
   */
  if (LOG_NEED_TO_SET_LSA (rcvindex, addr->pgptr))
    {
      if (pgbuf_set_lsa (thread_p, addr->pgptr, &start_lsa) == NULL)
	{
	  assert (false);
	  return;
	}
    }
}

/*
 * log_append_undoredo_recdes - LOG UNDO (BEFORE) + REDO (AFTER) RECORD DESCRIPTOR
 *
 * return: nothing
 *
 *   rcvindex(in): Index to recovery function
 *   addr(in): Address (Volume, page, and offset) of data
 *   undo_recdes(in): Undo(before) record descriptor
 *   redo_recdes(in): Redo(after) record descriptor
 *
 */
void
log_append_undoredo_recdes (THREAD_ENTRY * thread_p, LOG_RCVINDEX rcvindex, LOG_DATA_ADDR * addr,
			    const RECDES * undo_recdes, const RECDES * redo_recdes)
{
  log_append_undoredo_recdes2 (thread_p, rcvindex, addr->vfid, addr->pgptr, addr->offset, undo_recdes, redo_recdes);
}

void
log_append_undoredo_recdes2 (THREAD_ENTRY * thread_p, LOG_RCVINDEX rcvindex, const VFID * vfid, PAGE_PTR pgptr,
			     PGLENGTH offset, const RECDES * undo_recdes, const RECDES * redo_recdes)
{
  LOG_CRUMB crumbs[4];
  LOG_CRUMB *undo_crumbs = &crumbs[0];
  LOG_CRUMB *redo_crumbs = &crumbs[2];
  int num_undo_crumbs;
  int num_redo_crumbs;
  LOG_DATA_ADDR addr;

  addr.vfid = vfid;
  addr.pgptr = pgptr;
  addr.offset = offset;

#if 0
  if (rcvindex == RVHF_UPDATE)
    {
      LOG_TDES *tdes = LOG_FIND_CURRENT_TDES (thread_p);
      if (tdes && tdes->null_log.is_set && undo_recdes && redo_recdes)
	{
	  tdes->null_log.recdes = malloc (sizeof (RECDES));
	  if (tdes == NULL)
	    {
	      return;		/* error */
	    }
	  *(tdes->null_log.recdes) = *undo_recdes;
	  tdes->null_log.recdes->data = malloc (undo_recdes->length);
	  if (tdes->null_log.recdes->data == NULL)
	    {
	      free_and_init (tdes->null_log.recdes);
	      return;		/* error */
	    }
	  (void) memcpy (tdes->null_log.recdes->data, undo_recdes->data, undo_recdes->length);
	}
      undo_crumbs[0].length = sizeof (undo_recdes->type);
      undo_crumbs[0].data = (char *) &undo_recdes->type;
      undo_crumbs[1].length = 0;
      undo_crumbs[1].data = NULL;
      num_undo_crumbs = 2;
      redo_crumbs[0].length = sizeof (redo_recdes->type);
      redo_crumbs[0].data = (char *) &redo_recdes->type;
      redo_crumbs[1].length = 0;
      redo_crumbs[1].data = NULL;
      num_redo_crumbs = 2;
      log_append_undoredo_crumbs (rcvindex, addr, num_undo_crumbs, num_redo_crumbs, undo_crumbs, redo_crumbs);
      return;
    }
#endif

  if (undo_recdes != NULL)
    {
      undo_crumbs[0].length = sizeof (undo_recdes->type);
      undo_crumbs[0].data = (char *) &undo_recdes->type;
      undo_crumbs[1].length = undo_recdes->length;
      undo_crumbs[1].data = undo_recdes->data;
      num_undo_crumbs = 2;
    }
  else
    {
      undo_crumbs = NULL;
      num_undo_crumbs = 0;
    }

  if (redo_recdes != NULL)
    {
      redo_crumbs[0].length = sizeof (redo_recdes->type);
      redo_crumbs[0].data = (char *) &redo_recdes->type;
      redo_crumbs[1].length = redo_recdes->length;
      redo_crumbs[1].data = redo_recdes->data;
      num_redo_crumbs = 2;
    }
  else
    {
      redo_crumbs = NULL;
      num_redo_crumbs = 0;
    }

  log_append_undoredo_crumbs (thread_p, rcvindex, &addr, num_undo_crumbs, num_redo_crumbs, undo_crumbs, redo_crumbs);
}

#if defined (ENABLE_UNUSED_FUNCTION)
/*
 * log_append_undo_recdes - LOG UNDO (BEFORE) RECORD DESCRIPTOR
 *
 * return: nothing
 *
 *   rcvindex(in): Index to recovery function
 *   addr(in): Address (Volume, page, and offset) of data
 *   recdes(in): Undo(before) record descriptor
 *
 */
void
log_append_undo_recdes (THREAD_ENTRY * thread_p, LOG_RCVINDEX rcvindex, LOG_DATA_ADDR * addr, const RECDES * recdes)
{
  log_append_undo_recdes2 (thread_p, rcvindex, addr->vfid, addr->pgptr, addr->offset, recdes);
}
#endif /* ENABLE_UNUSED_FUNCTION */

void
log_append_undo_recdes2 (THREAD_ENTRY * thread_p, LOG_RCVINDEX rcvindex, const VFID * vfid, PAGE_PTR pgptr,
			 PGLENGTH offset, const RECDES * recdes)
{
  LOG_CRUMB crumbs[2];
  LOG_DATA_ADDR addr;

  addr.vfid = vfid;
  addr.pgptr = pgptr;
  addr.offset = offset;

  if (recdes != NULL)
    {
      crumbs[0].length = sizeof (recdes->type);
      crumbs[0].data = (char *) &recdes->type;
      crumbs[1].length = recdes->length;
      crumbs[1].data = recdes->data;
      log_append_undo_crumbs (thread_p, rcvindex, &addr, 2, crumbs);
    }
  else
    {
      log_append_undo_crumbs (thread_p, rcvindex, &addr, 0, NULL);
    }
}

/*
 * log_append_redo_recdes - LOG REDO (AFTER) RECORD DESCRIPTOR
 *
 * return: nothing
 *
 *   rcvindex(in): Index to recovery function
 *   addr(in): Address (Volume, page, and offset) of data
 *   recdes(in): Redo(after) record descriptor
 *
 */
void
log_append_redo_recdes (THREAD_ENTRY * thread_p, LOG_RCVINDEX rcvindex, LOG_DATA_ADDR * addr, const RECDES * recdes)
{
  log_append_redo_recdes2 (thread_p, rcvindex, addr->vfid, addr->pgptr, addr->offset, recdes);
}

void
log_append_redo_recdes2 (THREAD_ENTRY * thread_p, LOG_RCVINDEX rcvindex, const VFID * vfid, PAGE_PTR pgptr,
			 PGLENGTH offset, const RECDES * recdes)
{
  LOG_CRUMB crumbs[2];
  LOG_DATA_ADDR addr;

  addr.vfid = vfid;
  addr.pgptr = pgptr;
  addr.offset = offset;

  if (recdes != NULL)
    {
      crumbs[0].length = sizeof (recdes->type);
      crumbs[0].data = (char *) &recdes->type;
      crumbs[1].length = recdes->length;
      crumbs[1].data = recdes->data;
      log_append_redo_crumbs (thread_p, rcvindex, &addr, 2, crumbs);
    }
  else
    {
      log_append_redo_crumbs (thread_p, rcvindex, &addr, 0, NULL);
    }
}

/*
 * log_append_dboutside_redo - Log redo (after) data for operations outside the db
 *
 * return: nothing
 *
 *   rcvindex(in): Index to recovery function
 *   length(in): Length of redo(after) data
 *   data(in): Redo (after) data
 *
 * NOTE: A log record is constructed to recover external (outside of
 *              database) data by always redoing data during recovery.
 *
 *              During recovery(e.g., system crash recovery), the redo
 *              function described by rcvindex is called with a recovery
 *              structure which contains the page pointer and offset of the
 *              data to recover along with the redo data. It is up to this
 *              function to determine how to redo the data.
 *
 *     1)       The logging of this function is logical since it is for
 *              external data.
 *     2)       Both during the redo and undo phase, dboutside redo is
 *              ignored.
 */
void
log_append_dboutside_redo (THREAD_ENTRY * thread_p, LOG_RCVINDEX rcvindex, int length, const void *data)
{
  LOG_TDES *tdes;		/* Transaction descriptor */
  int tran_index;
  int error_code = NO_ERROR;
  LOG_PRIOR_NODE *node;

#if defined(CUBRID_DEBUG)
  if (RV_fun[rcvindex].redofun == NULL)
    {
      assert (false);
      return;
    }
#endif /* CUBRID_DEBUG */

  if (log_No_logging)
    {
      /* We are not logging */
      LOG_FLUSH_LOGGING_HAS_BEEN_SKIPPED (thread_p);
      return;
    }

  /* Find transaction descriptor for current logging transaction */
  tran_index = LOG_FIND_THREAD_TRAN_INDEX (thread_p);
  tdes = LOG_FIND_TDES (tran_index);
  if (tdes == NULL)
    {
      er_set (ER_FATAL_ERROR_SEVERITY, ARG_FILE_LINE, ER_LOG_UNKNOWN_TRANINDEX, 1, tran_index);
      error_code = ER_LOG_UNKNOWN_TRANINDEX;
      return;
    }

  /*
   * If we are not in a top system operation, the transaction is unactive, and
   * the transaction is not in the process of been aborted, we do nothing.
   */
  if (tdes->topops.last < 0 && !LOG_ISTRAN_ACTIVE (tdes) && !LOG_ISTRAN_ABORTED (tdes))
    {
      /*
       * We do not log anything when the transaction is unactive and it is not
       * in the process of aborting.
       */
      return;
    }

  node =
    prior_lsa_alloc_and_copy_data (thread_p, LOG_DBEXTERN_REDO_DATA, rcvindex, NULL, 0, NULL, length, (char *) data);
  if (node == NULL)
    {
      return;
    }

  (void) prior_lsa_next_record (thread_p, node, tdes);
}

/*
 * log_append_postpone - Log postpone after data, for redo
 *
 * return: nothing
 *
 *   rcvindex(in): Index to recovery function
 *   addr(in): Index to recovery function
 *   length(in): Length of postpone redo(after) data
 *   data(in): Postpone redo (after) data
 *
 * NOTE: A postpone data operation is postponed after the transaction
 *              commits. Once it is executed, it becomes a log_redo operation.
 *              This distinction is needed due to log sequence number in the
 *              log and the data pages which are used to avoid redos.
 */
void
log_append_postpone (THREAD_ENTRY * thread_p, LOG_RCVINDEX rcvindex, LOG_DATA_ADDR * addr, int length, const void *data)
{
  LOG_TDES *tdes;		/* Transaction descriptor */
  LOG_RCV rcv;			/* Recovery structure for execution */
  bool skipredo;
  LOG_LSA *crash_lsa;
  int tran_index;
  int error_code = NO_ERROR;
  LOG_PRIOR_NODE *node;
  LOG_LSA start_lsa = LSA_INITIALIZER;

#if defined(CUBRID_DEBUG)
  if (addr->pgptr == NULL)
    {
      /*
       * Postpone is always an operation page level logging. Thus, a data page
       * pointer must have been given as part of the address
       */
      er_set (ER_ERROR_SEVERITY, ARG_FILE_LINE, ER_LOG_POSTPONE_INTERFACE, 0);
      error_code = ER_LOG_POSTPONE_INTERFACE;
      return;
    }
  if (RV_fun[rcvindex].redofun == NULL)
    {
      assert (false);
      return;
    }
#endif /* CUBRID_DEBUG */

  if (log_No_logging)
    {
      /*
       * We are not logging. Execute the postpone operation immediately since
       * we cannot undo
       */
      rcv.length = length;
      rcv.offset = addr->offset;
      rcv.pgptr = addr->pgptr;
      rcv.data = (char *) data;

      assert (RV_fun[rcvindex].redofun != NULL);
      (void) (*RV_fun[rcvindex].redofun) (thread_p, &rcv);

      LOG_FLUSH_LOGGING_HAS_BEEN_SKIPPED (thread_p);
      log_skip_logging (thread_p, addr);
      return;
    }

  /* Find transaction descriptor for current logging transaction */
  tran_index = LOG_FIND_THREAD_TRAN_INDEX (thread_p);
  tdes = LOG_FIND_TDES (tran_index);
  if (tdes == NULL)
    {
      er_set (ER_FATAL_ERROR_SEVERITY, ARG_FILE_LINE, ER_LOG_UNKNOWN_TRANINDEX, 1, tran_index);
      error_code = ER_LOG_UNKNOWN_TRANINDEX;
      return;
    }

  skipredo = log_can_skip_redo_logging (rcvindex, tdes, addr);
  if (skipredo == true || (tdes->topops.last < 0 && !LOG_ISTRAN_ACTIVE (tdes) && !LOG_ISTRAN_ABORTED (tdes)))
    {
      /*
       * Warning postpone logging is ignored during REDO recovery, normal
       * rollbacks, and for temporary data pages
       */
      rcv.length = length;
      rcv.offset = addr->offset;
      rcv.pgptr = addr->pgptr;
      rcv.data = (char *) data;

      assert (RV_fun[rcvindex].redofun != NULL);
      (void) (*RV_fun[rcvindex].redofun) (thread_p, &rcv);
      if (skipredo == false)
	{
	  log_append_redo_data (thread_p, rcvindex, addr, length, data);
	}

      return;
    }

  /*
   * If the transaction has not logged any record, add a dummy record to
   * start the postpone purposes during the commit.
   */

  if (LSA_ISNULL (&tdes->tail_lsa)
      || (log_is_in_crash_recovery () && (crash_lsa = log_get_crash_point_lsa ()) != NULL
	  && LSA_LE (&tdes->tail_lsa, crash_lsa)))
    {
      log_append_empty_record (thread_p, LOG_DUMMY_HEAD_POSTPONE, addr);
    }

  node = prior_lsa_alloc_and_copy_data (thread_p, LOG_POSTPONE, rcvindex, addr, 0, NULL, length, (char *) data);
  if (node == NULL)
    {
      return;
    }
  if (VACUUM_IS_THREAD_VACUUM (thread_p))
    {
      /* Cache postpone log record. Redo data must be saved before calling prior_lsa_next_record, which may free this
       * prior node. */
      vacuum_cache_log_postpone_redo_data (thread_p, node->data_header, node->rdata, node->rlength);
      // todo - extend to all transactions
    }

  start_lsa = prior_lsa_next_record (thread_p, node, tdes);
  if (VACUUM_IS_THREAD_VACUUM (thread_p))
    {
      /* Cache postpone log record. An entry for this postpone log record was already created and we also need to save
       * its LSA. */
      vacuum_cache_log_postpone_lsa (thread_p, &start_lsa);
      // todo - extend to all transactions
    }

  /* Set address early in case there is a crash, because of skip_head */
  if (tdes->topops.last >= 0)
    {
      if (LSA_ISNULL (&tdes->topops.stack[tdes->topops.last].posp_lsa))
	{
	  LSA_COPY (&tdes->topops.stack[tdes->topops.last].posp_lsa, &tdes->tail_lsa);
	}
    }
  else if (LSA_ISNULL (&tdes->posp_nxlsa))
    {
      LSA_COPY (&tdes->posp_nxlsa, &tdes->tail_lsa);
    }

  /*
   * Note: The lsa of the page is not set for postpone log records since
   * the change has not been done (has been postpone) to the page.
   */
}

/*
 * log_run_postpone - Log run redo (after) postpone data
 *
 * return: nothing
 *
 *   rcvindex(in): Index to recovery function
 *   addr(in): Address (Volume, page, and offset) of data
 *   rcv_vpid(in):
 *   length(in): Length of redo(after) data
 *   data(in): Redo (after) data
 *   ref_lsa(in): Log sequence address of original postpone record
 *
 * NOTE: Log run_redo(after) postpone data. This function is only used
 *              when the transaction has been declared as a committed with
 *              postpone actions. A system log record is constructed to
 *              recover data by redoing data during recovery.
 *
 *              During recovery(e.g., system crash recovery), the redo
 *              function described by rcvindex is called with a recovery
 *              structure which contains the page pointer and offset of the
 *              data to recover along with the redo data. It is up to this
 *              function how to redo the data.
 *
 *     1)       The only type of logging accepted by this function is page
 *              operation level logging, thus, an address must be given.
 */
void
log_append_run_postpone (THREAD_ENTRY * thread_p, LOG_RCVINDEX rcvindex, LOG_DATA_ADDR * addr, const VPID * rcv_vpid,
			 int length, const void *data, const LOG_LSA * ref_lsa)
{
  LOG_REC_RUN_POSTPONE *run_posp;	/* A run postpone record */
  LOG_TDES *tdes;		/* Transaction descriptor */
  int tran_index;
  int error_code = NO_ERROR;
  LOG_PRIOR_NODE *node;
  LOG_LSA start_lsa;

  /* Find transaction descriptor for current logging transaction */
  tran_index = LOG_FIND_THREAD_TRAN_INDEX (thread_p);
  tdes = LOG_FIND_TDES (tran_index);
  if (tdes == NULL)
    {
      er_set (ER_FATAL_ERROR_SEVERITY, ARG_FILE_LINE, ER_LOG_UNKNOWN_TRANINDEX, 1, tran_index);
      error_code = ER_LOG_UNKNOWN_TRANINDEX;
      return;
    }

  if (tdes->state != TRAN_UNACTIVE_WILL_COMMIT && tdes->state != TRAN_UNACTIVE_COMMITTED_WITH_POSTPONE
      && tdes->state != TRAN_UNACTIVE_TOPOPE_COMMITTED_WITH_POSTPONE)
    {
      /* Warning run postpone is ignored when transaction is not committed */
#if defined(CUBRID_DEBUG)
      er_log_debug (ARG_FILE_LINE,
		    "log_run_postpone: Warning run postpone logging is ignored when transaction is not committed\n");
#endif /* CUBRID_DEBUG */
      assert (false);
    }
  else
    {
      node =
	prior_lsa_alloc_and_copy_data (thread_p, LOG_RUN_POSTPONE, RV_NOT_DEFINED, NULL, length, (char *) data, 0,
				       NULL);
      if (node == NULL)
	{
	  return;
	}

      run_posp = (LOG_REC_RUN_POSTPONE *) node->data_header;
      run_posp->data.rcvindex = rcvindex;
      run_posp->data.pageid = rcv_vpid->pageid;
      run_posp->data.volid = rcv_vpid->volid;
      run_posp->data.offset = addr->offset;
      LSA_COPY (&run_posp->ref_lsa, ref_lsa);
      run_posp->length = length;

      start_lsa = prior_lsa_next_record (thread_p, node, tdes);

      /*
       * Set the LSA on the data page of the corresponding log record for page operation logging.
       * Make sure that I should log. Page operational logging is not done for temporary data of temporary files/volumes
       */
      if (addr->pgptr != NULL && LOG_NEED_TO_SET_LSA (rcvindex, addr->pgptr))
	{
	  if (pgbuf_set_lsa (thread_p, addr->pgptr, &start_lsa) == NULL)
	    {
	      assert (false);
	      return;
	    }
	}
    }
}

void
log_append_finish_postpone (THREAD_ENTRY * thread_p, LOG_TDES * tdes)
{
  LOG_PRIOR_NODE *node =
    prior_lsa_alloc_and_copy_data (thread_p, LOG_FINISH_POSTPONE, RV_NOT_DEFINED, NULL, 0, NULL, 0, NULL);
  LOG_LSA lsa = prior_lsa_next_record (thread_p, node, tdes);
}

/*
 * log_append_compensate - LOG COMPENSATE DATA
 *
 * return: nothing
 *
 *   rcvindex(in): Index to recovery function
 *   vpid(in): Volume-page address of compensate data
 *   offset(in): Offset of compensate data
 *   pgptr(in): Page pointer where compensating data resides. It may be
 *                     NULL when the page is not available during recovery.
 *   length(in): Length of compensating data (kind of redo(after) data)
 *   data(in): Compensating data (kind of redo(after) data)
 *   tdes(in/out): State structure of transaction of the log record
 *
 * NOTE: Log a compensating log record. An undo performed during a
 *              rollback or recovery is logged using what is called a
 *              compensation log record. A compensation log record undoes the
 *              redo of an aborted transaction during the redo phase of the
 *              recovery process. Compensating log records are quite useful to
 *              make system and media crash recovery faster. Compensating log
 *              records are redo log records and thus, they are never undone.
 */
void
log_append_compensate (THREAD_ENTRY * thread_p, LOG_RCVINDEX rcvindex, const VPID * vpid, PGLENGTH offset,
		       PAGE_PTR pgptr, int length, const void *data, LOG_TDES * tdes)
{
  log_append_compensate_internal (thread_p, rcvindex, vpid, offset, pgptr, length, data, tdes, NULL);
}

/*
 * log_append_compensate_with_undo_nxlsa () - Append compensate log record
 *					      and overwrite its undo_nxlsa.
 *
 * return	   : Void.
 * thread_p (in)   : Thread entry.
 * rcvindex (in)   : Index to recovery function.
 * vpid (in)	   : Volume-page address of compensate data
 * offset(in)	   : Offset of compensate data
 * pgptr(in)	   : Page pointer where compensating data resides. It may be
 *		     NULL when the page is not available during recovery.
 * length (in)	   : Length of compensating data (kind of redo(after) data)
 * data (in)	   : Compensating data (kind of redo(after) data)
 * tdes (in/out)   : State structure of transaction of the log record
 * undo_nxlsa (in) : Use a different undo_nxlsa than tdes->undo_nxlsa.
 *		     Necessary for cases when log records may be added before
 *		     compensation (one example being index merge/split before
 *		     undoing b-tree operation).
 */
void
log_append_compensate_with_undo_nxlsa (THREAD_ENTRY * thread_p, LOG_RCVINDEX rcvindex, const VPID * vpid,
				       PGLENGTH offset, PAGE_PTR pgptr, int length, const void *data, LOG_TDES * tdes,
				       const LOG_LSA * undo_nxlsa)
{
  assert (undo_nxlsa != NULL);

  log_append_compensate_internal (thread_p, rcvindex, vpid, offset, pgptr, length, data, tdes, undo_nxlsa);
}

/*
 * log_append_compensate - LOG COMPENSATE DATA
 *
 * return: nothing
 *
 *   rcvindex(in): Index to recovery function
 *   vpid(in): Volume-page address of compensate data
 *   offset(in): Offset of compensate data
 *   pgptr(in): Page pointer where compensating data resides. It may be
 *                     NULL when the page is not available during recovery.
 *   length(in): Length of compensating data (kind of redo(after) data)
 *   data(in): Compensating data (kind of redo(after) data)
 *   tdes(in/out): State structure of transaction of the log record
 *   undo_nxlsa(in): Use a different undo_nxlsa than tdes->undo_nxlsa.
 *		     Necessary for cases when log records may be added before
 *		     compensation (one example being index merge/split before
 *		     undoing b-tree operation).
 *
 * NOTE: Log a compensating log record. An undo performed during a
 *              rollback or recovery is logged using what is called a
 *              compensation log record. A compensation log record undoes the
 *              redo of an aborted transaction during the redo phase of the
 *              recovery process. Compensating log records are quite useful to
 *              make system and media crash recovery faster. Compensating log
 *              records are redo log records and thus, they are never undone.
 */
static void
log_append_compensate_internal (THREAD_ENTRY * thread_p, LOG_RCVINDEX rcvindex, const VPID * vpid, PGLENGTH offset,
				PAGE_PTR pgptr, int length, const void *data, LOG_TDES * tdes,
				const LOG_LSA * undo_nxlsa)
{
  LOG_REC_COMPENSATE *compensate;	/* Compensate log record */
  LOG_LSA prev_lsa;		/* LSA of next record to undo */
  LOG_PRIOR_NODE *node;
  LOG_LSA start_lsa;

#if defined(CUBRID_DEBUG)
  int error_code = NO_ERROR;

  if (vpid->volid == NULL_VOLID || vpid->pageid == NULL_PAGEID)
    {
      /*
       * Compensate is always an operation page level logging. Thus, a data page
       * pointer must have been given as part of the address
       */
      er_set (ER_ERROR_SEVERITY, ARG_FILE_LINE, ER_LOG_COMPENSATE_INTERFACE, 0);
      error_code = ER_LOG_COMPENSATE_INTERFACE;
      return;
    }
#endif /* CUBRID_DEBUG */

  node =
    prior_lsa_alloc_and_copy_data (thread_p, LOG_COMPENSATE, rcvindex, NULL, length, (char *) data, 0, (char *) NULL);
  if (node == NULL)
    {
      return;
    }

  LSA_COPY (&prev_lsa, &tdes->undo_nxlsa);

  compensate = (LOG_REC_COMPENSATE *) node->data_header;

  compensate->data.rcvindex = rcvindex;
  compensate->data.pageid = vpid->pageid;
  compensate->data.offset = offset;
  compensate->data.volid = vpid->volid;
  if (undo_nxlsa != NULL)
    {
      LSA_COPY (&compensate->undo_nxlsa, undo_nxlsa);
    }
  else
    {
      LSA_COPY (&compensate->undo_nxlsa, &prev_lsa);
    }
  compensate->length = length;

  start_lsa = prior_lsa_next_record (thread_p, node, tdes);

  /*
   * Set the LSA on the data page of the corresponding log record for page
   * operation logging.
   * Make sure that I should log. Page operational logging is not done for
   * temporary data of temporary files and volumes
   */
  if (pgptr != NULL && pgbuf_set_lsa (thread_p, pgptr, &start_lsa) == NULL)
    {
      assert (false);
      return;
    }

  /* Go back to our undo link */
  LSA_COPY (&tdes->undo_nxlsa, &prev_lsa);
}

/*
 * log_append_empty_record -
 *
 * return: nothing
 */
void
log_append_empty_record (THREAD_ENTRY * thread_p, LOG_RECTYPE logrec_type, LOG_DATA_ADDR * addr)
{
  int tran_index;
  bool skip = false;
  LOG_TDES *tdes;
  LOG_PRIOR_NODE *node;

  tran_index = LOG_FIND_THREAD_TRAN_INDEX (thread_p);
  tdes = LOG_FIND_TDES (tran_index);
  if (tdes == NULL)
    {
      assert (false);
      return;
    }

  if (addr != NULL)
    {
      skip = log_can_skip_redo_logging (RV_NOT_DEFINED, tdes, addr);
      if (skip == true)
	{
	  return;
	}
    }

  node = prior_lsa_alloc_and_copy_data (thread_p, logrec_type, RV_NOT_DEFINED, NULL, 0, NULL, 0, NULL);
  if (node == NULL)
    {
      return;
    }

  (void) prior_lsa_next_record (thread_p, node, tdes);
}

/*
 * log_append_ha_server_state -
 *
 * return: nothing
 */
void
log_append_ha_server_state (THREAD_ENTRY * thread_p, int state)
{
  int tran_index;
  LOG_TDES *tdes;
  LOG_REC_HA_SERVER_STATE *ha_server_state;
  LOG_PRIOR_NODE *node;
  LOG_LSA start_lsa;

  tran_index = LOG_FIND_THREAD_TRAN_INDEX (thread_p);
  tdes = LOG_FIND_TDES (tran_index);
  if (tdes == NULL)
    {
      return;
    }
  assert (tdes->is_active_worker_transaction () || tdes->is_system_main_transaction ());

  node = prior_lsa_alloc_and_copy_data (thread_p, LOG_DUMMY_HA_SERVER_STATE, RV_NOT_DEFINED, NULL, 0, NULL, 0, NULL);
  if (node == NULL)
    {
      return;
    }

  ha_server_state = (LOG_REC_HA_SERVER_STATE *) node->data_header;
  memset (ha_server_state, 0, sizeof (LOG_REC_HA_SERVER_STATE));

  ha_server_state->state = state;
  ha_server_state->at_time = time (NULL);

  start_lsa = prior_lsa_next_record (thread_p, node, tdes);

  logpb_flush_pages (thread_p, &start_lsa);
}

/*
 * log_skip_logging_set_lsa -  A log entry was not recorded intentionally
 *                             by the caller. set page LSA
 *
 * return: nothing
*
 *   addr(in): Address (Volume, page, and offset) of data
 *
 * NOTE: A log entry was not recorded intentionally by the caller. For
 *              example, if the data is not accurate, the logging could be
 *              avoided since it will be brought up to date later by the
 *              normal execution of the database.
 *              This function is used to avoid warning of unlogged pages.
 */
void
log_skip_logging_set_lsa (THREAD_ENTRY * thread_p, LOG_DATA_ADDR * addr)
{
  assert (addr && addr->pgptr != NULL);

#if defined(CUBRID_DEBUG)
  if (addr->pgptr == NULL)
    {
      er_log_debug (ARG_FILE_LINE,
		    "log_skip_logging_set_lsa: A data page pointer must"
		    " be given as part of the address... ignored\n");
      return;
    }
#endif /* CUBRID_DEBUG */

  /* Don't need to log */

  log_Gl.prior_info.prior_lsa_mutex.lock ();

  (void) pgbuf_set_lsa (thread_p, addr->pgptr, &log_Gl.prior_info.prior_lsa);

  log_Gl.prior_info.prior_lsa_mutex.unlock ();

  return;
}

/*
 * log_skip_logging -  A log entry was not recorded intentionally by the
 *                      caller
 *
 * return: nothing
 *
 *   addr(in): Address (Volume, page, and offset) of data
 *
 * NOTE: A log entry was not recorded intentionally by the caller. For
 *              example, if the data is not accurate, the logging could be
 *              avoided since it will be brought up to date later by the
 *              normal execution of the database.
 *              This function is used to avoid warning of unlogged pages.
 */
void
log_skip_logging (THREAD_ENTRY * thread_p, LOG_DATA_ADDR * addr)
{
#if 0
  LOG_TDES *tdes;		/* Transaction descriptor */
  LOG_LSA *page_lsa;
#if defined(SERVER_MODE)
  int rv;
#endif /* SERVER_MODE */
  int tran_index;
  int error_code = NO_ERROR;
#endif

#if defined(CUBRID_DEBUG)
  if (addr->pgptr == NULL)
    {
      er_log_debug (ARG_FILE_LINE,
		    "log_skip_logging: A data page pointer must be given as part of the address... ignored\n");
      return;
    }
#endif /* CUBRID_DEBUG */

  return;

#if 0
  if (!pgbuf_is_lsa_temporary (addr->pgptr))
    {
      tran_index = LOG_FIND_THREAD_TRAN_INDEX (thread_p);
      tdes = LOG_FIND_TDES (tran_index);
      if (tdes == NULL)
	{
	  er_set (ER_FATAL_ERROR_SEVERITY, ARG_FILE_LINE, ER_LOG_UNKNOWN_TRANINDEX, 1, tran_index);
	  error_code = ER_LOG_UNKNOWN_TRANINDEX;
	  return;
	}

      /*
       * If the page LSA has not been changed since the lsa checkpoint record,
       * change it to either the checkpoint record or the restart LSA.
       */

      page_lsa = pgbuf_get_lsa (addr->pgptr);

      if (!LSA_ISNULL (&log_Gl.rcv_phase_lsa))
	{
	  if (LSA_GE (&log_Gl.rcv_phase_lsa, page_lsa))
	    {
	      LOG_LSA chkpt_lsa;

	      rv = pthread_mutex_lock (&log_Gl.chkpt_lsa_lock);
	      LSA_COPY (&chkpt_lsa, &log_Gl.hdr.chkpt_lsa);
	      pthread_mutex_unlock (&log_Gl.chkpt_lsa_lock);

	      if (LSA_GT (&chkpt_lsa, &log_Gl.rcv_phase_lsa))
		{
		  (void) pgbuf_set_lsa (thread_p, addr->pgptr, &chkpt_lsa);
		}
	      else
		{
		  (void) pgbuf_set_lsa (thread_p, addr->pgptr, &log_Gl.rcv_phase_lsa);
		}
	    }
	}
      else
	{
	  /*
	   * Likely the system is not restarted
	   */
	  if (LSA_GT (&tdes->tail_lsa, page_lsa))
	    {
	      (void) pgbuf_set_lsa (thread_p, addr->pgptr, &tdes->tail_lsa);
	    }
	}
    }
#endif
}

/*
 * log_append_savepoint - DECLARE A USER SAVEPOINT
 *
 * return: LSA
 *
 *   savept_name(in): Name of the savepoint
 *
 * NOTE: A savepoint is established for the current transaction, so
 *              that future transaction actions can be rolled back to this
 *              established savepoint. We call this operation a partial abort
 *              (rollback). That is, all database actions affected by the
 *              transaction after the savepoint are undone, and all effects
 *              of the transaction preceding the savepoint remain. The
 *              transaction can then continue executing other database
 *              statements. It is permissible to abort to the same savepoint
 *              repeatedly within the same transaction.
 *              If the same savepoint name is used in multiple savepoint
 *              declarations within the same transaction, then only the latest
 *              savepoint with that name is available for aborts and the
 *              others are forgotten.
 *              There are no limits on the number of savepoints that a
 *              transaction can have.
 */
LOG_LSA *
log_append_savepoint (THREAD_ENTRY * thread_p, const char *savept_name)
{
  LOG_REC_SAVEPT *savept;	/* A savept log record */
  LOG_TDES *tdes;		/* Transaction descriptor */
  int length;			/* Length of the name of the save point */
  int tran_index;
  int error_code;
  LOG_PRIOR_NODE *node;

  /* Find transaction descriptor for current logging transaction */

  tran_index = LOG_FIND_THREAD_TRAN_INDEX (thread_p);
  tdes = LOG_FIND_TDES (tran_index);
  if (tdes == NULL)
    {
      er_set (ER_FATAL_ERROR_SEVERITY, ARG_FILE_LINE, ER_LOG_UNKNOWN_TRANINDEX, 1, tran_index);
      error_code = ER_LOG_UNKNOWN_TRANINDEX;
      return NULL;
    }
  assert (tdes->is_active_worker_transaction ());

  if (!LOG_ISTRAN_ACTIVE (tdes))
    {
      /*
       * Error, a user savepoint cannot be added when the transaction is not
       * active
       */
      er_set (ER_FATAL_ERROR_SEVERITY, ARG_FILE_LINE, ER_LOG_CANNOT_ADD_SAVEPOINT, 0);
      error_code = ER_LOG_CANNOT_ADD_SAVEPOINT;
      return NULL;
    }

  if (savept_name == NULL)
    {
      er_set (ER_ERROR_SEVERITY, ARG_FILE_LINE, ER_LOG_NONAME_SAVEPOINT, 0);
      error_code = ER_LOG_NONAME_SAVEPOINT;
      return NULL;
    }

  length = (int) strlen (savept_name) + 1;

  node =
    prior_lsa_alloc_and_copy_data (thread_p, LOG_SAVEPOINT, RV_NOT_DEFINED, NULL, length, (char *) savept_name, 0,
				   (char *) NULL);
  if (node == NULL)
    {
      return NULL;
    }

  savept = (LOG_REC_SAVEPT *) node->data_header;
  savept->length = length;
  LSA_COPY (&savept->prv_savept, &tdes->savept_lsa);

  (void) prior_lsa_next_record (thread_p, node, tdes);

  LSA_COPY (&tdes->savept_lsa, &tdes->tail_lsa);

  perfmon_inc_stat (thread_p, PSTAT_TRAN_NUM_SAVEPOINTS);

  return &tdes->savept_lsa;
}

/*
 * log_find_savept_lsa - FIND LSA ADDRESS OF GIVEN SAVEPOINT
 *
 * return: savept_lsa or NULL
 *
 *   savept_name(in):  Name of the savept
 *   tdes(in): State structure of transaction of the log record  or NULL
 *                when unknown
 *   savept_lsa(in/out): Address of the savept_name
 *
 * NOTE:The LSA address of the given savept_name is found.
 */
static LOG_LSA *
log_get_savepoint_lsa (THREAD_ENTRY * thread_p, const char *savept_name, LOG_TDES * tdes, LOG_LSA * savept_lsa)
{
  char *ptr;			/* Pointer to savepoint name */
  char log_pgbuf[IO_MAX_PAGE_SIZE + MAX_ALIGNMENT], *aligned_log_pgbuf;
  LOG_PAGE *log_pgptr = NULL;	/* Log page pointer where a savepoint log record is located */
  LOG_RECORD_HEADER *log_rec;	/* Pointer to log record */
  LOG_REC_SAVEPT *savept;	/* A savepoint log record */
  LOG_LSA prev_lsa;		/* Previous savepoint */
  LOG_LSA log_lsa;
  int length;			/* Length of savepoint name */
  bool found = false;

  aligned_log_pgbuf = PTR_ALIGN (log_pgbuf, MAX_ALIGNMENT);

  /* Find the savepoint LSA, for the given savepoint name */
  LSA_COPY (&prev_lsa, &tdes->savept_lsa);

  log_pgptr = (LOG_PAGE *) aligned_log_pgbuf;

  while (!LSA_ISNULL (&prev_lsa) && found == false)
    {
      if (logpb_fetch_page (thread_p, &prev_lsa, LOG_CS_FORCE_USE, log_pgptr) != NO_ERROR)
	{
	  break;
	}

      savept_lsa->pageid = log_lsa.pageid = prev_lsa.pageid;

      while (found == false && prev_lsa.pageid == log_lsa.pageid)
	{
	  /* Find the savepoint record */
	  savept_lsa->offset = log_lsa.offset = prev_lsa.offset;
	  log_rec = LOG_GET_LOG_RECORD_HEADER (log_pgptr, &log_lsa);
	  if (log_rec->type != LOG_SAVEPOINT && log_rec->trid != tdes->trid)
	    {
	      /* System error... */
	      er_log_debug (ARG_FILE_LINE, "log_find_savept_lsa: Corrupted log rec");
	      LSA_SET_NULL (&prev_lsa);
	      break;
	    }

	  /* Advance the pointer to read the savepoint log record */

	  LOG_READ_ADD_ALIGN (thread_p, sizeof (*log_rec), &log_lsa, log_pgptr);
	  LOG_READ_ADVANCE_WHEN_DOESNT_FIT (thread_p, sizeof (*savept), &log_lsa, log_pgptr);

	  savept = (LOG_REC_SAVEPT *) ((char *) log_pgptr->area + log_lsa.offset);
	  LSA_COPY (&prev_lsa, &savept->prv_savept);
	  length = savept->length;

	  LOG_READ_ADD_ALIGN (thread_p, sizeof (*savept), &log_lsa, log_pgptr);
	  /*
	   * Is the name contained in only one buffer, or in several buffers
	   */

	  if (log_lsa.offset + length < (int) LOGAREA_SIZE)
	    {
	      /* Savepoint name is in one buffer */
	      ptr = (char *) log_pgptr->area + log_lsa.offset;
	      if (strcmp (savept_name, ptr) == 0)
		{
		  found = true;
		}
	    }
	  else
	    {
	      /* Need to copy the data into a contiguous area */
	      int area_offset;	/* The area offset */
	      int remains_length;	/* Length of data that remains to be copied */
	      unsigned int copy_length;	/* Length to copy into area */

	      ptr = (char *) db_private_alloc (thread_p, length);
	      if (ptr == NULL)
		{
		  LSA_SET_NULL (&prev_lsa);
		  break;
		}
	      /* Copy the name */
	      remains_length = length;
	      area_offset = 0;
	      while (remains_length > 0)
		{
		  LOG_READ_ADVANCE_WHEN_DOESNT_FIT (thread_p, 0, &log_lsa, log_pgptr);
		  if (log_lsa.offset + remains_length < (int) LOGAREA_SIZE)
		    {
		      copy_length = remains_length;
		    }
		  else
		    {
		      copy_length = LOGAREA_SIZE - (int) (log_lsa.offset);
		    }

		  memcpy (ptr + area_offset, (char *) log_pgptr->area + log_lsa.offset, copy_length);
		  remains_length -= copy_length;
		  area_offset += copy_length;
		  log_lsa.offset += copy_length;
		}
	      if (strcmp (savept_name, ptr) == 0)
		{
		  found = true;
		}
	      db_private_free_and_init (thread_p, ptr);
	    }
	}
    }

  if (found)
    {
      return savept_lsa;
    }
  else
    {
      LSA_SET_NULL (savept_lsa);
      return NULL;
    }
}

/*
 *
 *       FUNCTIONS RELATED TO TERMINATION OF TRANSACTIONS AND OPERATIONS
 *
 */

/*
 * log_sysop_end_type_string () - string for log sys op end type
 *
 * return        : string for log sys op end type
 * end_type (in) : log sys op end type
 */
const char *
log_sysop_end_type_string (LOG_SYSOP_END_TYPE end_type)
{
  switch (end_type)
    {
    case LOG_SYSOP_END_COMMIT:
      return "LOG_SYSOP_END_COMMIT";
    case LOG_SYSOP_END_ABORT:
      return "LOG_SYSOP_END_ABORT";
    case LOG_SYSOP_END_LOGICAL_UNDO:
      return "LOG_SYSOP_END_LOGICAL_UNDO";
    case LOG_SYSOP_END_LOGICAL_MVCC_UNDO:
      return "LOG_SYSOP_END_LOGICAL_MVCC_UNDO";
    case LOG_SYSOP_END_LOGICAL_COMPENSATE:
      return "LOG_SYSOP_END_LOGICAL_COMPENSATE";
    case LOG_SYSOP_END_LOGICAL_RUN_POSTPONE:
      return "LOG_SYSOP_END_LOGICAL_RUN_POSTPONE";
    case LOG_SYSOP_END_COMMIT_REPLICATED:
      return "LOG_SYSOP_END_COMMIT_REPLICATED";
    default:
      assert (false);
      return "UNKNOWN LOG_SYSOP_END_TYPE";
    }
}

/*
 * log_sysop_start () - Start a new system operation. This can also be nested in another system operation.
 *
 * return	 : Error code.
 * thread_p (in) : Thread entry.
 */
void
log_sysop_start (THREAD_ENTRY * thread_p)
{
  LOG_TDES *tdes = NULL;
  int tran_index;

  if (thread_p == NULL)
    {
      thread_p = thread_get_thread_entry_info ();
    }

  tran_index = LOG_FIND_THREAD_TRAN_INDEX (thread_p);
  tdes = LOG_FIND_TDES (tran_index);
  if (tdes == NULL)
    {
      er_set (ER_FATAL_ERROR_SEVERITY, ARG_FILE_LINE, ER_LOG_UNKNOWN_TRANINDEX, 1, tran_index);
      return;
    }

  assert (tdes->is_allowed_sysop ());

  tdes->lock_topop ();

  /* Can current tdes.topops stack handle another system operation? */
  if (tdes->topops.max == 0 || (tdes->topops.last + 1) >= tdes->topops.max)
    {
      if (logtb_realloc_topops_stack (tdes, 1) == NULL)
	{
	  /* Out of memory */
	  assert (false);
	  tdes->unlock_topop ();
	  return;
	}
    }

  if (VACUUM_IS_THREAD_VACUUM (thread_p))
    {
      /* should not be in process log */
      assert (vacuum_worker_state_is_execute (thread_p));

      vacuum_er_log (VACUUM_ER_LOG_TOPOPS | VACUUM_ER_LOG_WORKER,
		     "Start system operation. Current worker tdes: tdes->trid=%d, tdes->topops.last=%d, "
		     "tdes->tail_lsa=(%lld, %d). Worker state=%d.", tdes->trid, tdes->topops.last,
		     (long long int) tdes->tail_lsa.pageid, (int) tdes->tail_lsa.offset,
		     vacuum_get_worker_state (thread_p));
    }

  tdes->on_sysop_start ();

  /* NOTE if tdes->topops.last >= 0, there is an already defined top system operation. */
  tdes->topops.last++;
  LSA_COPY (&tdes->topops.stack[tdes->topops.last].lastparent_lsa, &tdes->tail_lsa);
  LSA_COPY (&tdes->topop_lsa, &tdes->tail_lsa);

  LSA_SET_NULL (&tdes->topops.stack[tdes->topops.last].posp_lsa);

  perfmon_inc_stat (thread_p, PSTAT_TRAN_NUM_START_TOPOPS);
}

/*
 * log_sysop_start_atomic () - start a system operation that required to be atomic. it is aborted during recovery before
 *                             all postpones are finished.
 *
 * return        : void
 * thread_p (in) : thread entry
 */
void
log_sysop_start_atomic (THREAD_ENTRY * thread_p)
{
  LOG_TDES *tdes = NULL;
  int tran_index;

  log_sysop_start (thread_p);
  log_sysop_get_tran_index_and_tdes (thread_p, &tran_index, &tdes);
  if (tdes == NULL || tdes->topops.last < 0)
    {
      /* not a good context. must be in a system operation */
      assert_release (false);
      return;
    }
  if (LSA_ISNULL (&tdes->rcv.atomic_sysop_start_lsa))
    {
      LOG_PRIOR_NODE *node =
	prior_lsa_alloc_and_copy_data (thread_p, LOG_SYSOP_ATOMIC_START, RV_NOT_DEFINED, NULL, 0, NULL, 0, NULL);
      if (node == NULL)
	{
	  return;
	}

      (void) prior_lsa_next_record (thread_p, node, tdes);
    }
  else
    {
      /* this must be a nested atomic system operation. If parent is atomic, we'll be atomic too. */
      assert (tdes->topops.last > 0);

      /* oh, and please tell me this is not a nested system operation during postpone of system operation nested to
       * another atomic system operation... */
      assert (LSA_ISNULL (&tdes->rcv.sysop_start_postpone_lsa));
    }
}

/*
 * log_sysop_end_random_exit () - Random exit from system operation end functions. Used to simulate crashes.
 *
 * return	 : Void.
 * thread_p (in) : Thread entry.
 */
STATIC_INLINE void
log_sysop_end_random_exit (THREAD_ENTRY * thread_p)
{
  int mod_factor = 5000;	/* 0.02% */

  FI_TEST_ARG (thread_p, FI_TEST_LOG_MANAGER_RANDOM_EXIT_AT_END_SYSTEMOP, &mod_factor, 0);
}

/*
 * log_sysop_end_begin () - Used at the beginning of system operation end functions. Verifies valid context and outputs
 *			    transaction index and descriptor.
 *
 * return		: Void.
 * thread_p (in)	: Thread entry.
 * tran_index_out (out) : Transaction index.
 * tdes_out (out)       : Transaction descriptor.
 */
STATIC_INLINE void
log_sysop_end_begin (THREAD_ENTRY * thread_p, int *tran_index_out, LOG_TDES ** tdes_out)
{
  log_sysop_end_random_exit (thread_p);

  log_sysop_get_tran_index_and_tdes (thread_p, tran_index_out, tdes_out);
  if ((*tdes_out) != NULL && (*tdes_out)->topops.last < 0)
    {
      assert (false);
      er_set (ER_ERROR_SEVERITY, ARG_FILE_LINE, ER_LOG_NOTACTIVE_TOPOPS, 0);
      *tdes_out = NULL;
      return;
    }
}

/*
 * log_sysop_end_unstack () - Used for ending system operations, removes last sysop from transaction descriptor's stack.
 *
 * return	 : Void.
 * thread_p (in) : Thread entry.
 * tdes (in/out) : Transaction descriptor.
 */
STATIC_INLINE void
log_sysop_end_unstack (THREAD_ENTRY * thread_p, LOG_TDES * tdes)
{
  tdes->topops.last--;
  if (tdes->topops.last >= 0)
    {
      LSA_COPY (&tdes->topop_lsa, &LOG_TDES_LAST_SYSOP (tdes)->lastparent_lsa);
    }
  else
    {
      LSA_SET_NULL (&tdes->topop_lsa);
    }
}

/*
 * log_sysop_end_final () - Used to complete a system operation at the end of system operation end functions.
 *
 * return	 : Void.
 * thread_p (in) : Thread entry.
 * tdes (in/out) : Transaction descriptor.
 * check_parent_modifications (in): checks for parent modification
 */
STATIC_INLINE void
log_sysop_end_final (THREAD_ENTRY * thread_p, LOG_TDES * tdes, bool check_parent_modifications)
{
  int r = NO_ERROR;
  bool force_lsa_reset = false;

  if (check_parent_modifications)
    {
      /* Check whether we need to reset head, tail LSA. If parent has no modification,
       * then, we have to reset head, tail LSA. This happens in ABORT, COMMIT cases.
       */
      force_lsa_reset = LSA_ISNULL (LOG_TDES_LAST_SYSOP_PARENT_LSA (tdes));
    }

  log_sysop_end_unstack (thread_p, tdes);

  tdes->unlock_topop ();

  perfmon_inc_stat (thread_p, PSTAT_TRAN_NUM_END_TOPOPS);

  if (VACUUM_IS_THREAD_VACUUM (thread_p) && tdes->topops.last < 0)
    {
      assert (vacuum_worker_state_is_execute (thread_p));
      vacuum_er_log (VACUUM_ER_LOG_TOPOPS,
		     "Ended all top operations. Tdes: tdes->trid=%d tdes->head_lsa=(%lld, %d), "
		     "tdes->tail_lsa=(%lld, %d), tdes->undo_nxlsa=(%lld, %d), "
		     "tdes->tail_topresult_lsa=(%lld, %d). Worker state=%d.", tdes->trid,
		     (long long int) tdes->head_lsa.pageid, (int) tdes->head_lsa.offset,
		     (long long int) tdes->tail_lsa.pageid, (int) tdes->tail_lsa.offset,
		     (long long int) tdes->undo_nxlsa.pageid, (int) tdes->undo_nxlsa.offset,
		     (long long int) tdes->tail_topresult_lsa.pageid, (int) tdes->tail_topresult_lsa.offset,
		     vacuum_get_worker_state (thread_p));
    }
  tdes->on_sysop_end (force_lsa_reset);

  log_sysop_end_random_exit (thread_p);

  if (LOG_ISCHECKPOINT_TIME ())
    {
#if defined(SERVER_MODE)
      log_wakeup_checkpoint_daemon ();
#else /* SERVER_MODE */
      if (!tdes->is_under_sysop ())
	{
	  (void) logpb_checkpoint (thread_p);
	}
      else
	{
	  // not safe to do a checkpoint in the middle of a system operations; for instance, tdes is cleared after
	  // checkpoint
	}
#endif /* SERVER_MODE */
    }
}

/*
 * log_sysop_commit_internal () - Commit system operation. This can be used just to guarantee atomicity or permanence of
 *				  all changes in system operation. Or it can be extended to also act as an undo,
 *				  compensate or run postpone log record. The type is decided using log_record argument.
 *
 * return	              : Void.
 * thread_p (in)              : Thread entry.
 * log_record (in)            : All information that are required to build the log record for commit system operation.
 * data_size (in)             : recovery data size
 * data (in)                  : recovery data
 * is_rv_finish_postpone (in) : true if this is called during recovery to finish a system op postpone
 */
void
log_sysop_commit_internal (THREAD_ENTRY * thread_p, LOG_REC_SYSOP_END * log_record, int data_size, const char *data,
			   bool is_rv_finish_postpone)
{
  int tran_index;
  LOG_TDES *tdes = NULL;
  bool check_parent_modifications = false;

  assert (log_record != NULL);
  assert (log_record->type != LOG_SYSOP_END_ABORT);

  log_sysop_end_begin (thread_p, &tran_index, &tdes);
  if (tdes == NULL)
    {
      assert_release (false);
      return;
    }

  if ((LSA_ISNULL (&tdes->tail_lsa) || LSA_LE (&tdes->tail_lsa, LOG_TDES_LAST_SYSOP_PARENT_LSA (tdes)))
      && log_record->type == LOG_SYSOP_END_COMMIT)
    {
      /* No change. */
      assert (LSA_ISNULL (&LOG_TDES_LAST_SYSOP (tdes)->posp_lsa));
    }
  else
    {
      /* we are here because either system operation is not empty, or this is the end of a logical system operation.
       * we don't actually allow empty logical system operation because it might hide a logic flaw. however, there are
       * unusual cases when a logical operation does not really require logging (see RVPGBUF_FLUSH_PAGE). if you create
       * such a case, you should add a dummy log record to trick this assert. */
      assert (!LSA_ISNULL (&tdes->tail_lsa) && LSA_GT (&tdes->tail_lsa, LOG_TDES_LAST_SYSOP_PARENT_LSA (tdes)));

      /* now that we have access to tdes, we can do some updates on log record and sanity checks */
      if (log_record->type == LOG_SYSOP_END_LOGICAL_RUN_POSTPONE)
	{
	  /* only allowed for postpones */
	  assert (tdes->state == TRAN_UNACTIVE_COMMITTED_WITH_POSTPONE
		  || tdes->state == TRAN_UNACTIVE_TOPOPE_COMMITTED_WITH_POSTPONE);

	  /* this is relevant for proper recovery */
	  log_record->run_postpone.is_sysop_postpone =
	    (tdes->state == TRAN_UNACTIVE_TOPOPE_COMMITTED_WITH_POSTPONE && !is_rv_finish_postpone);
	}
      else if (log_record->type == LOG_SYSOP_END_LOGICAL_COMPENSATE)
	{
	  /* we should be doing rollback or undo recovery */
	  assert (tdes->state == TRAN_UNACTIVE_ABORTED || tdes->state == TRAN_UNACTIVE_UNILATERALLY_ABORTED
		  || (is_rv_finish_postpone && (tdes->state == TRAN_UNACTIVE_TOPOPE_COMMITTED_WITH_POSTPONE
						|| tdes->state == TRAN_UNACTIVE_COMMITTED_WITH_POSTPONE)));
	}
      else if (log_record->type == LOG_SYSOP_END_LOGICAL_UNDO || log_record->type == LOG_SYSOP_END_LOGICAL_MVCC_UNDO)
	{
	  /* ... no restrictions I can think of */
	}
      else
	{
	  assert (log_record->type == LOG_SYSOP_END_COMMIT || log_record->type == LOG_SYSOP_END_COMMIT_REPLICATED);
	  assert (tdes->state != TRAN_UNACTIVE_COMMITTED_WITH_POSTPONE
		  && (tdes->state != TRAN_UNACTIVE_TOPOPE_COMMITTED_WITH_POSTPONE || is_rv_finish_postpone));
	  /* Check parent modification for sysop commit. */
	  if (tdes->is_active_worker_transaction () && !MVCCID_IS_VALID (tdes->mvccinfo.id))
	    {
	      /* Check parent modifications, if no click counter, serial. */
	      check_parent_modifications = true;
	    }
	}

      if (!LOG_CHECK_LOG_APPLIER (thread_p) && tdes->is_active_worker_transaction ()
	  && log_does_allow_replication () == true)
	{
	  /* for the replication agent guarantee the order of transaction */
	  /* for CC(Click Counter) : at here */
	  log_append_repl_info (thread_p, tdes, false);
	  tdes->get_replication_generator ().on_sysop_commit (*LOG_TDES_LAST_SYSOP_PARENT_LSA (tdes));
	}

      log_record->lastparent_lsa = *LOG_TDES_LAST_SYSOP_PARENT_LSA (tdes);
      log_record->prv_topresult_lsa = tdes->tail_topresult_lsa;

      /* do postpone */
      log_sysop_do_postpone (thread_p, tdes, log_record, data_size, data);

      /* log system operation end */
      log_append_sysop_end (thread_p, tdes, log_record, data_size, data);

      /* Remember last partial result */
      LSA_COPY (&tdes->tail_topresult_lsa, &tdes->tail_lsa);
    }

  log_sysop_end_final (thread_p, tdes, check_parent_modifications);
}

/*
 * log_sysop_commit () - Commit system operation. This is the default type to end a system operation successfully and
 *			 to guarantee atomicity/permanency of all its operations.
 *
 * return	 : Void.
 * thread_p (in) : Thread entry.
 */
void
log_sysop_commit (THREAD_ENTRY * thread_p)
{
  LOG_REC_SYSOP_END log_record;

  log_record.type = LOG_SYSOP_END_COMMIT;

  log_sysop_commit_internal (thread_p, &log_record, 0, NULL, false);
}

// *INDENT-OFF*
void
log_sysop_commit_replicated (THREAD_ENTRY * thread_p, cubstream::stream_position repl_stream_pos)
{
  LOG_REC_SYSOP_END log_record;
  log_record.type = LOG_SYSOP_END_COMMIT_REPLICATED;
  log_record.repl_stream_position = repl_stream_pos;

  log_sysop_commit_internal (thread_p, &log_record, 0, NULL, false);
}
// *INDENT-ON*

/*
 * log_sysop_end_logical_undo () - Commit system operation and add an undo log record. This is a logical undo for complex
 *				  operations that cannot be easily located when rollback or recovery undo is executed.
 *
 * return	  : Void.
 * thread_p (in)  : Thread entry.
 * rcvindex (in)  : Recovery index for undo operation.
 * vfid (in)      : NULL or file identifier. Must be not NULL for mvcc operations.
 * undo_size (in) : Undo data size.
 * undo_data (in) : Undo data.
 *
 * note: sys ops used for logical undo have a limitation: they cannot use postpone log records. this limitation can
 *       be changed if needed by extending sys op start postpone log record to support undo data. so far, the extension
 *       was not necessary.
 */
void
log_sysop_end_logical_undo (THREAD_ENTRY * thread_p, LOG_RCVINDEX rcvindex, const VFID * vfid, int undo_size,
			    const char *undo_data)
{
  LOG_REC_SYSOP_END log_record;

  assert (rcvindex != RV_NOT_DEFINED);

  if (LOG_IS_MVCC_OPERATION (rcvindex))
    {
      log_record.type = LOG_SYSOP_END_LOGICAL_MVCC_UNDO;
      log_record.mvcc_undo.undo.data.offset = NULL_OFFSET;
      log_record.mvcc_undo.undo.data.volid = NULL_VOLID;
      log_record.mvcc_undo.undo.data.pageid = NULL_PAGEID;
      log_record.mvcc_undo.undo.data.rcvindex = rcvindex;
      log_record.mvcc_undo.undo.length = undo_size;
      log_record.mvcc_undo.mvccid = logtb_get_current_mvccid (thread_p);
      log_record.mvcc_undo.vacuum_info.vfid = *vfid;
      LSA_SET_NULL (&log_record.mvcc_undo.vacuum_info.prev_mvcc_op_log_lsa);
    }
  else
    {
      log_record.type = LOG_SYSOP_END_LOGICAL_UNDO;
      log_record.undo.data.offset = NULL_OFFSET;
      log_record.undo.data.volid = NULL_VOLID;
      log_record.undo.data.pageid = NULL_PAGEID;
      log_record.undo.data.rcvindex = rcvindex;
      log_record.undo.length = undo_size;
    }

  log_sysop_commit_internal (thread_p, &log_record, undo_size, undo_data, false);
}

/*
 * log_sysop_commit_and_compensate () - Commit system operation and add a compensate log record. This is a logical
 *					compensation that is too complex to be included in a single log record.
 *
 * return	   : Void.
 * thread_p (in)   : Thread entry.
 * undo_nxlsa (in) : LSA of next undo LSA (equivalent to compensated undo record previous LSA).
 */
void
log_sysop_end_logical_compensate (THREAD_ENTRY * thread_p, LOG_LSA * undo_nxlsa)
{
  LOG_REC_SYSOP_END log_record;

  log_record.type = LOG_SYSOP_END_LOGICAL_COMPENSATE;
  log_record.compensate_lsa = *undo_nxlsa;

  log_sysop_commit_internal (thread_p, &log_record, 0, NULL, false);
}

/*
 * log_sysop_end_logical_run_postpone () - Commit system operation and add a run postpone log record. This is a logical
 *					   run postpone that is too complex to be included in a single log record.
 *
 * return	 : Void.
 * thread_p (in) : Thread entry.
 * posp_lsa (in) : The LSA of postpone record which was executed by this run postpone.
 */
void
log_sysop_end_logical_run_postpone (THREAD_ENTRY * thread_p, LOG_LSA * posp_lsa)
{
  LOG_REC_SYSOP_END log_record;

  log_record.type = LOG_SYSOP_END_LOGICAL_RUN_POSTPONE;
  log_record.run_postpone.postpone_lsa = *posp_lsa;
  /* is_sysop_postpone will be set in log_sysop_commit_internal */

  log_sysop_commit_internal (thread_p, &log_record, 0, NULL, false);
}

/*
 * log_sysop_end_recovery_postpone () - called during recovery to finish the postpone phase of system op
 *
 * return          : void
 * thread_p (in)   : thread entry
 * log_record (in) : end system op log record as it was read from start postpone log record
 * data_size (in)  : undo data size
 * data (in)       : undo data
 */
void
log_sysop_end_recovery_postpone (THREAD_ENTRY * thread_p, LOG_REC_SYSOP_END * log_record, int data_size,
				 const char *data)
{
  log_sysop_commit_internal (thread_p, log_record, data_size, data, true);
}

/*
 * log_sysop_abort () - Abort sytem operations (usually due to errors). All changes in this system operation are
 *			rollbacked.
 *
 * return	 : Void.
 * thread_p (in) : Thread entry.
 */
void
log_sysop_abort (THREAD_ENTRY * thread_p)
{
  int tran_index;
  LOG_TDES *tdes = NULL;
  LOG_REC_SYSOP_END sysop_end;

  log_sysop_end_begin (thread_p, &tran_index, &tdes);
  if (tdes == NULL)
    {
      assert_release (false);
      return;
    }

  if (LSA_ISNULL (&tdes->tail_lsa) || LSA_LE (&tdes->tail_lsa, &LOG_TDES_LAST_SYSOP (tdes)->lastparent_lsa))
    {
      /* No change. */
    }
  else
    {
      TRAN_STATE save_state;

      if (!LOG_CHECK_LOG_APPLIER (thread_p) && tdes->is_active_worker_transaction ()
	  && log_does_allow_replication () == true)
	{
	  tdes->get_replication_generator ().on_sysop_abort (*LOG_TDES_LAST_SYSOP_PARENT_LSA (tdes));
	}

      /* Abort changes in system op. */
      save_state = tdes->state;
      tdes->state = TRAN_UNACTIVE_ABORTED;

      /* Rollback changes. */
      log_rollback (thread_p, tdes, LOG_TDES_LAST_SYSOP_PARENT_LSA (tdes));
      tdes->m_modified_classes.decache_heap_repr (*LOG_TDES_LAST_SYSOP_PARENT_LSA (tdes));

      /* Log abort system operation. */
      sysop_end.type = LOG_SYSOP_END_ABORT;
      sysop_end.lastparent_lsa = *LOG_TDES_LAST_SYSOP_PARENT_LSA (tdes);
      sysop_end.prv_topresult_lsa = tdes->tail_topresult_lsa;
      log_append_sysop_end (thread_p, tdes, &sysop_end, 0, NULL);

      /* Remember last partial result */
      LSA_COPY (&tdes->tail_topresult_lsa, &tdes->tail_lsa);

      /* Restore transaction state. */
      tdes->state = save_state;
    }

  /* TODO - set check_parent_modifications = true. Currently false. */
  log_sysop_end_final (thread_p, tdes, false);
}

/*
 * log_sysop_attach_to_outer () - Attach system operation to its immediate parent (another system operation or, if this
 *				  is top system operation, to transaction descriptor).
 *
 * return	 : Void.
 * thread_p (in) : Thread entry.
 */
void
log_sysop_attach_to_outer (THREAD_ENTRY * thread_p)
{
  int tran_index;
  LOG_TDES *tdes = NULL;

  log_sysop_end_begin (thread_p, &tran_index, &tdes);
  if (tdes == NULL)
    {
      assert_release (false);
      return;
    }

  /* Is attach to outer allowed? */
  if (tdes->topops.last == 0 && (!LOG_ISTRAN_ACTIVE (tdes) || tdes->is_system_transaction ()))
    {
      /* Nothing to attach to. Be conservative and commit the transaction. */
      assert_release (false);
      log_sysop_commit (thread_p);
      return;
    }

  /* Attach to outer: transfer postpone LSA. Not much to do really :) */
  if (tdes->topops.last - 1 >= 0)
    {
      if (LSA_ISNULL (&tdes->topops.stack[tdes->topops.last - 1].posp_lsa))
	{
	  LSA_COPY (&tdes->topops.stack[tdes->topops.last - 1].posp_lsa,
		    &tdes->topops.stack[tdes->topops.last].posp_lsa);
	}
    }
  else
    {
      if (LSA_ISNULL (&tdes->posp_nxlsa))
	{
	  LSA_COPY (&tdes->posp_nxlsa, &tdes->topops.stack[tdes->topops.last].posp_lsa);
	}
    }

  log_sysop_end_final (thread_p, tdes, false);
}

/*
 * log_sysop_get_level () - Get current system operation level. If no system operation is started, it returns -1.
 *
 * return        : System op level
 * thread_p (in) : Thread entry
 */
STATIC_INLINE int
log_sysop_get_level (THREAD_ENTRY * thread_p)
{
  int tran_index;
  LOG_TDES *tdes = NULL;

  log_sysop_get_tran_index_and_tdes (thread_p, &tran_index, &tdes);
  if (tdes == NULL)
    {
      assert_release (false);
      return -1;
    }
  return tdes->topops.last;
}

/*
 * log_sysop_get_tran_index_and_tdes () - Get transaction descriptor for system operations (in case of VACUUM, it will
 *                                        return the thread special tdes instead of system tdes).
 *
 * return               : Void
 * thread_p (in)        : Thread entry
 * tran_index_out (out) : Transaction index
 * tdes_out (out)       : Transaction descriptor
 */
STATIC_INLINE void
log_sysop_get_tran_index_and_tdes (THREAD_ENTRY * thread_p, int *tran_index_out, LOG_TDES ** tdes_out)
{
  *tran_index_out = LOG_FIND_THREAD_TRAN_INDEX (thread_p);
  *tdes_out = LOG_FIND_TDES (*tran_index_out);
  if (*tdes_out == NULL)
    {
      assert_release (false);
      return;
    }
}

/*
 * log_check_system_op_is_started () - Check system op is started.
 *
 * return	 : Error code.
 * thread_p (in) : Thread entry.
 */
bool
log_check_system_op_is_started (THREAD_ENTRY * thread_p)
{
  LOG_TDES *tdes;		/* Transaction descriptor */
  int tran_index;

  tran_index = LOG_FIND_THREAD_TRAN_INDEX (thread_p);
  tdes = LOG_FIND_TDES (tran_index);
  if (tdes == NULL)
    {
      assert_release (false);
      return false;
    }

  if (!LOG_IS_SYSTEM_OP_STARTED (tdes))
    {
      assert_release (false);
      return false;
    }

  return true;
}

/*
 * log_get_parent_lsa_system_op - Get parent lsa of top operation
 *
 * return: lsa of parent or NULL
 *
 *   parent_lsa(in/out): The topop LSA for current top operation
 *
 * NOTE: Find the address of the parent of top operation.
 */
LOG_LSA *
log_get_parent_lsa_system_op (THREAD_ENTRY * thread_p, LOG_LSA * parent_lsa)
{
  LOG_TDES *tdes;		/* Transaction descriptor */
  int tran_index;
  int error_code = NO_ERROR;

  tran_index = LOG_FIND_THREAD_TRAN_INDEX (thread_p);
  tdes = LOG_FIND_TDES (tran_index);
  if (tdes == NULL)
    {
      er_set (ER_FATAL_ERROR_SEVERITY, ARG_FILE_LINE, ER_LOG_UNKNOWN_TRANINDEX, 1, tran_index);
      error_code = ER_LOG_UNKNOWN_TRANINDEX;
      return NULL;
    }

  if (tdes->topops.last < 0)
    {
      LSA_SET_NULL (parent_lsa);
      return NULL;
    }

  LSA_COPY (parent_lsa, &tdes->topops.stack[tdes->topops.last].lastparent_lsa);

  return parent_lsa;
}

/*
 * log_is_tran_in_system_op - Find if current transaction is doing a top nested
 *                         system operation
 *
 * return:
 *
 * NOTE: Find if the current transaction is doing a top nested system
 *              operation.
 */
bool
log_is_tran_in_system_op (THREAD_ENTRY * thread_p)
{
  LOG_TDES *tdes;		/* Transaction descriptor */
  int tran_index;
  int error_code = NO_ERROR;

  tran_index = LOG_FIND_THREAD_TRAN_INDEX (thread_p);
  tdes = LOG_FIND_TDES (tran_index);
  if (tdes == NULL)
    {
      er_set (ER_FATAL_ERROR_SEVERITY, ARG_FILE_LINE, ER_LOG_UNKNOWN_TRANINDEX, 1, tran_index);
      error_code = ER_LOG_UNKNOWN_TRANINDEX;
      return false;
    }

  if (tdes->topops.last < 0 && LSA_ISNULL (&tdes->savept_lsa))
    {
      return false;
    }
  else
    {
      return true;
    }
}

/*
 * log_can_skip_undo_logging - Is it safe to skip undo logging for given file ?
 *
 * return:
 *
 *   rcvindex(in): Index to recovery function
 *   tdes(in):
 *   addr(in):
 *
 * NOTE: Find if it is safe to skip undo logging for data related to given file.
 *       Some rcvindex values should never be skipped.
 */
static bool
log_can_skip_undo_logging (THREAD_ENTRY * thread_p, LOG_RCVINDEX rcvindex, const LOG_TDES * tdes, LOG_DATA_ADDR * addr)
{
  /*
   * Some log record types (rcvindex) should never be skipped.
   * In the case of LINK_PERM_VOLEXT, the link of a permanent temp volume must be logged to support media failures.
   * See also log_can_skip_redo_logging.
   */
  if (LOG_ISUNSAFE_TO_SKIP_RCVINDEX (rcvindex))
    {
      return false;
    }

  if (tdes->is_system_worker_transaction () && !tdes->is_under_sysop ())
    {
      /* If vacuum worker has not started a system operation, it can skip using undo logging. */
      // note - maybe it is better to add an assert (false)?
      return true;
    }

  /*
   * Operation level undo can be skipped on temporary pages. For example, those of temporary files.
   * No-operational level undo (i.e., logical logging) can be skipped for temporary files.
   */
  if (addr->pgptr != NULL && pgbuf_is_lsa_temporary (addr->pgptr) == true)
    {
      /* why do we log temporary files */
      assert (false);
      return true;
    }

  if (addr->vfid == NULL || VFID_ISNULL (addr->vfid))
    {
      return false;
    }

  return false;
}

/*
 * log_can_skip_redo_logging - Is it safe to skip redo logging for given file ?
 *
 * return:
 *
 *   rcvindex(in): Index to recovery function
 *   ignore_tdes(in):
 *   addr(in): Address (Volume, page, and offset) of data
 *
 * NOTE: Find if it is safe to skip redo logging for data related to given file.
 *       Redo logging can be skip on any temporary page. For example, pages of temporary files on any volume.
 *       Some rcvindex values should never be skipped.
 */
static bool
log_can_skip_redo_logging (LOG_RCVINDEX rcvindex, const LOG_TDES * ignore_tdes, LOG_DATA_ADDR * addr)
{
  /*
   * Some log record types (rcvindex) should never be skipped.
   * In the case of LINK_PERM_VOLEXT, the link of a permanent temp volume must be logged to support media failures.
   * See also log_can_skip_undo_logging.
   */
  if (LOG_ISUNSAFE_TO_SKIP_RCVINDEX (rcvindex))
    {
      return false;
    }

  /*
   * Operation level redo can be skipped on temporary pages. For example, those of temporary files
   */
  if (addr->pgptr != NULL && pgbuf_is_lsa_temporary (addr->pgptr) == true)
    {
      return true;
    }
  else
    {
      return false;
    }
}

/*
 * log_append_sysop_start_postpone () - append a log record when system op starts postpone.
 *
 * return                    : void
 * thread_p (in)             : thread entry
 * tdes (in)                 : transaction descriptor
 * sysop_start_postpone (in) : start postpone log record
 * data_size (in)            : undo data size
 * data (in)                 : undo data
 */
static void
log_append_sysop_start_postpone (THREAD_ENTRY * thread_p, LOG_TDES * tdes,
				 LOG_REC_SYSOP_START_POSTPONE * sysop_start_postpone, int data_size, const char *data)
{
  LOG_PRIOR_NODE *node;

  node =
    prior_lsa_alloc_and_copy_data (thread_p, LOG_SYSOP_START_POSTPONE, RV_NOT_DEFINED, NULL, data_size, (char *) data,
				   0, NULL);
  if (node == NULL)
    {
      return;
    }

  *(LOG_REC_SYSOP_START_POSTPONE *) node->data_header = *sysop_start_postpone;
  (void) prior_lsa_next_record (thread_p, node, tdes);
}

/*
 * log_append_sysop_end () - append sys op end log record
 *
 * return         : void
 * thread_p (in)  : thread entry
 * tdes (in)      : transaction descriptor
 * sysop_end (in) : sys op end log record
 * data_size (in) : data size
 * data (in)      : recovery data
 */
static void
log_append_sysop_end (THREAD_ENTRY * thread_p, LOG_TDES * tdes, LOG_REC_SYSOP_END * sysop_end, int data_size,
		      const char *data)
{
  LOG_PRIOR_NODE *node = NULL;

  assert (tdes != NULL);
  assert (sysop_end != NULL);
  assert (data_size == 0 || data != NULL);

  node = prior_lsa_alloc_and_copy_data (thread_p, LOG_SYSOP_END, RV_NOT_DEFINED, NULL, data_size, data, 0, NULL);
  if (node == NULL)
    {
      /* Is this possible? */
      assert (false);
    }
  else
    {
      /* Save data head. */
      /* First save lastparent_lsa and prv_topresult_lsa. */
      LOG_LSA start_lsa = LSA_INITIALIZER;

      memcpy (node->data_header, sysop_end, node->data_header_length);

      start_lsa = prior_lsa_next_record (thread_p, node, tdes);
      assert (!LSA_ISNULL (&start_lsa));
    }
}

/*
 * log_append_repl_info_internal - APPEND REPLICATION LOG RECORD
 *
 * return: nothing
 *
 *   thread_p(in):
 *   tdes(in): State structure of transaction being committed/aborted.
 *   is_commit(in):
 *   with_lock(in):
 *
 * NOTE:critical section is set by its caller function.
 */
static void
log_append_repl_info_internal (THREAD_ENTRY * thread_p, LOG_TDES * tdes, bool is_commit, int with_lock)
{
  // todo: where this is used, we should write replication entries to replication log
}

void
log_append_repl_info (THREAD_ENTRY * thread_p, LOG_TDES * tdes, bool is_commit)
{
  log_append_repl_info_internal (thread_p, tdes, is_commit, LOG_PRIOR_LSA_WITHOUT_LOCK);
}

static void
log_append_repl_info_with_lock (THREAD_ENTRY * thread_p, LOG_TDES * tdes, bool is_commit)
{
  log_append_repl_info_internal (thread_p, tdes, is_commit, LOG_PRIOR_LSA_WITH_LOCK);
}

/*
 * log_append_repl_info_and_commit_log - append repl log along with commit log.
 *
 * return: none
 *
 *   tdes(in):
 *   commit_lsa(out): LSA of commit log
 *
 * NOTE: Atomic write of replication log and commit log is crucial for replication consistencies.
 *       When a commit log of others is written in the middle of one's replication and commit log,
 *       a restart of replication will break consistencies of slaves/replicas.
 */
static void
log_append_repl_info_and_commit_log (THREAD_ENTRY * thread_p, LOG_TDES * tdes, LOG_LSA * commit_lsa)
{
  log_Gl.prior_info.prior_lsa_mutex.lock ();

  log_append_repl_info_with_lock (thread_p, tdes, true);
  log_append_commit_log_with_lock (thread_p, tdes, commit_lsa);

  log_Gl.prior_info.prior_lsa_mutex.unlock ();
}

/*
 * log_append_donetime_internal - APPEND COMMIT/ABORT LOG RECORD ALONG WITH TIME OF TERMINATION.
 *
 * return: none
 *
 *   tdes(in):
 *   eot_lsa(out): LSA of COMMIT/ABORT log
 *   iscommitted(in): Is transaction been finished as committed?
 *   with_lock(in): whether it has mutex or not.
 *
 * NOTE: a commit or abort record is recorded along with the current time as the termination time of the transaction.
 */
static void
log_append_donetime_internal (THREAD_ENTRY * thread_p, LOG_TDES * tdes, LOG_LSA * eot_lsa, LOG_RECTYPE iscommitted,
			      enum LOG_PRIOR_LSA_LOCK with_lock)
{
  LOG_REC_DONETIME *donetime;
  LOG_PRIOR_NODE *node;
  LOG_LSA lsa;

  eot_lsa->pageid = NULL_LOG_PAGEID;
  eot_lsa->offset = NULL_LOG_OFFSET;

  node = prior_lsa_alloc_and_copy_data (thread_p, iscommitted, RV_NOT_DEFINED, NULL, 0, NULL, 0, NULL);
  if (node == NULL)
    {
      /* FIXME */
      return;
    }

  donetime = (LOG_REC_DONETIME *) node->data_header;
  donetime->at_time = time (NULL);

  if (with_lock == LOG_PRIOR_LSA_WITH_LOCK)
    {
      lsa = prior_lsa_next_record_with_lock (thread_p, node, tdes);
    }
  else
    {
      lsa = prior_lsa_next_record (thread_p, node, tdes);
    }

  LSA_COPY (eot_lsa, &lsa);
}

void
log_append_group_complete (THREAD_ENTRY * thread_p, LOG_TDES * tdes, cubstream::stream_position stream_pos, tx_group & group,
			   LOG_LSA * complete_start_lsa, LOG_LSA * complete_end_lsa, bool * has_postpone)
{
  LOG_PRIOR_NODE *node;
  LOG_LSA start_lsa, end_lsa;

  /* TODO - add and use group.has_postpone and get rid of has_postpone parameter */
  log_Gl.hdr.m_ack_stream_position = stream_pos;

  /* TODO - add and use group.has_postpone and get rid of has_postpone parameter */
  if (has_postpone)
    {
      *has_postpone = false;
    }

  // *INDENT-OFF*
  cubmem::appendible_block<1024> v;
  for (const auto &ti : group.get_container ())
    {
      /* When transaction has MVCCID but has no log we may have tdes->trid = NULL_TRANID. */
      const log_tdes *tdes = LOG_FIND_TDES (ti.m_tran_index);
      assert (tdes != NULL);
      v.append (tdes->trid);
      v.append (ti.m_tran_state);
      if (ti.m_tran_state == TRAN_UNACTIVE_COMMITTED_WITH_POSTPONE)
        {
	  v.append (tdes->posp_nxlsa);
          if (has_postpone)
            {
              *has_postpone = true;
            }
        }
    }
  // *INDENT-ON*

  node = prior_lsa_alloc_and_copy_data (thread_p, LOG_GROUP_COMPLETE, RV_NOT_DEFINED, NULL, 0, NULL,
					(int) v.get_size (), v.get_read_ptr ());

  LOG_REC_GROUP_COMPLETE *gc = (LOG_REC_GROUP_COMPLETE *) node->data_header;
  gc->at_time = time (NULL);
  gc->stream_pos = stream_pos;
  gc->redo_size = v.get_size ();

  // be sure to set tdes->rcv.tran_start_postpone_lsa and do appends under prior_lock
  // to protect against inconsistent checkpoints
  log_Gl.prior_info.prior_lsa_mutex.lock ();
  // *INDENT-OFF*
  for (tx_group::node_info &ti : group.get_container ())
    {
      LOG_TDES *tdes = LOG_FIND_TDES (ti.m_tran_index);
      assert (tdes != NULL);
      if (LSA_ISNULL (&tdes->posp_nxlsa))
	{
	  // filter out transactions without postpone
	  continue;
	}

      /* TODO - find a better solution. It is dangerous to set transaction state and
       * LSA here. A simple solution may be to add a small delay at checkpoint.
       * Set tran_start_postpone_lsa to log_Gl.prior_info.prior_lsa since we are under
       * mutex protection.
       */
      tdes->state = ti.m_tran_state = TRAN_UNACTIVE_COMMITTED_WITH_POSTPONE;
      tdes->rcv.tran_start_postpone_lsa = log_Gl.prior_info.prior_lsa;
    }
  // *INDENT-ON*

  start_lsa = prior_lsa_next_record_with_lock (thread_p, node, tdes);
  LSA_COPY (&end_lsa, &node->log_header.forw_lsa);

  log_Gl.prior_info.prior_lsa_mutex.unlock ();

  if (complete_start_lsa != NULL)
    {
      LSA_COPY (complete_start_lsa, &start_lsa);
    }

  if (complete_end_lsa != NULL)
    {
      LSA_COPY (complete_end_lsa, &end_lsa);
    }
}

/*
 * log_append_commit_log - append commit log record along with time of termination.
 *
 * return: nothing
 *
 *   tdes(in/out): State structure of transaction being committed.
 *   commit_lsa(out): LSA of commit log.
 */
static void
log_append_commit_log (THREAD_ENTRY * thread_p, LOG_TDES * tdes, LOG_LSA * commit_lsa)
{
  log_append_donetime_internal (thread_p, tdes, commit_lsa, LOG_COMMIT, LOG_PRIOR_LSA_WITHOUT_LOCK);
}

/*
 * log_append_commit_log_with_lock - append commit log record along with time of termination with prior lsa mutex.
 *
 * return: none
 *
 *   tdes(in/out): State structure of transaction being committed.
 *   commit_lsa(out): LSA of commit log.
 */
static void
log_append_commit_log_with_lock (THREAD_ENTRY * thread_p, LOG_TDES * tdes, LOG_LSA * commit_lsa)
{
  log_append_donetime_internal (thread_p, tdes, commit_lsa, LOG_COMMIT, LOG_PRIOR_LSA_WITH_LOCK);
}

/*
 * log_append_abort_log - append abort log record along with time of termination
 *
 * return: nothing
 *
 *   tdes(in/out): State structure of transaction being aborted.
 *   abort_lsa(out): LSA of abort log.
 */
static void
log_append_abort_log (THREAD_ENTRY * thread_p, LOG_TDES * tdes, LOG_LSA * abort_lsa)
{
  log_append_donetime_internal (thread_p, tdes, abort_lsa, LOG_ABORT, LOG_PRIOR_LSA_WITHOUT_LOCK);
}

/*
 * log_add_to_modified_class_list -
 *
 * return:
 *
 *   classname(in):
 *   class_oid(in):
 *
 * NOTE: Function for LOG_TDES.modified_class_list
 *       This list keeps the following information:
 *        {name, OID} of modified class and LSA for the last modification
 */
int
log_add_to_modified_class_list (THREAD_ENTRY * thread_p, const char *classname, const OID * class_oid)
{
  LOG_TDES *tdes;
  int tran_index;

  assert (classname != NULL);
  assert (class_oid != NULL);
  assert (!OID_ISNULL (class_oid));
  assert (class_oid->volid >= 0);	/* is not temp_oid */

  tran_index = LOG_FIND_THREAD_TRAN_INDEX (thread_p);
  tdes = LOG_FIND_TDES (tran_index);
  if (tdes == NULL)
    {
      return ER_FAILED;
    }

  tdes->m_modified_classes.add (classname, *class_oid, tdes->tail_lsa);
  return NO_ERROR;
}

/*
 * log_is_class_being_modified () - check if a class is being modified by the transaction which is executed by the
 *				    thread parameter
 * return : true if the class is being modified, false otherwise
 * thread_p (in)  : thread entry
 * class_oid (in) : class identifier
 */
bool
log_is_class_being_modified (THREAD_ENTRY * thread_p, const OID * class_oid)
{
  LOG_TDES *tdes;
  int tran_index;

  assert (class_oid != NULL);
  assert (!OID_ISNULL (class_oid));
  assert (class_oid->volid >= 0);	/* is not temp_oid */

  tran_index = LOG_FIND_THREAD_TRAN_INDEX (thread_p);
  tdes = LOG_FIND_TDES (tran_index);

  if (tdes == NULL)
    {
      /* this is an error but this is not the place for handling it */
      return false;
    }

  return tdes->m_modified_classes.has_class (*class_oid);
}

/*
 * log_cleanup_modified_class -
 *
 * return:
 *
 *   t(in):
 *   arg(in):
 *
 * NOTE: Function for LOG_TDES.modified_class_list
 *       This will be used to decache the class representations and XASLs when a transaction is finished.
 */
static void
log_cleanup_modified_class (const tx_transient_class_entry & t, bool & stop)
{
  THREAD_ENTRY *thread_p = thread_get_thread_entry_info ();

  /* decache this class from the partitions cache also */
  (void) partition_decache_class (thread_p, &t.m_class_oid);

  /* remove XASL cache entries which are relevant with this class */
  xcache_remove_by_oid (thread_p, &t.m_class_oid);
  /* remove filter predicate cache entries which are relevant with this class */
  fpcache_remove_by_class (thread_p, &t.m_class_oid);
}

extern int locator_drop_transient_class_name_entries (THREAD_ENTRY * thread_p, LOG_LSA * savep_lsa);

/*
 * log_cleanup_modified_class_list -
 *
 * return:
 *
 *   tdes(in):
 *   savept_lsa(in): savepoint lsa to rollback
 *   bool(in): release the memory or not
 *   decache_classrepr(in): decache the class representation or not
 *
 * NOTE: Function for LOG_TDES.modified_class_list
 */
static void
log_cleanup_modified_class_list (THREAD_ENTRY * thread_p, LOG_TDES * tdes, LOG_LSA * savept_lsa, bool release,
				 bool decache_classrepr)
{
  if (decache_classrepr)
    {
      // decache heap representations
      tdes->m_modified_classes.decache_heap_repr (savept_lsa != NULL ? *savept_lsa : NULL_LSA);
    }
  tdes->m_modified_classes.map (log_cleanup_modified_class);

  /* always execute for defense */
  (void) locator_drop_transient_class_name_entries (thread_p, savept_lsa);

  if (release)
    {
      tdes->m_modified_classes.clear ();
    }
}

/*
 * log_update_global_unique_statistics () - Called at commit, updates global unique
 *			     statistics for current transaction.
 *
 * return	  : Nothing.
 * thread_p (in)  : Thread entry.
 * tdes (in)	  : Transaction descriptor.
 */
static void
log_update_global_unique_statistics (THREAD_ENTRY * thread_p, LOG_TDES * tdes)
{
  assert (tdes != NULL);
  assert (tdes->state == TRAN_UNACTIVE_WILL_COMMIT);

  if (tdes->log_upd_stats.unique_stats_hash->nentries == 0)
    {
      /* Nothing to update. */
      return;
    }

  if (MVCCID_IS_VALID (tdes->mvccinfo.id))
    {
      /* TODO - on server mode, do not allow group creation if not all unique stats are updated */
      if (logtb_tran_update_all_global_unique_stats (thread_get_thread_entry_info ()) != NO_ERROR)
	{
	  assert (false);
	}
    }
  else
    {
#if defined(SA_MODE)
      if (logtb_tran_update_all_global_unique_stats (thread_get_thread_entry_info ()) != NO_ERROR)
	{
	  assert (false);
	}
#else	/* !SA_MODE */	       /* SERVER_MODE */
      log_tran_update_serial_global_unique_stats (thread_p);
#endif /* SERVER_MODE */
    }
}

/*
 * log_commit_local - Perform the local commit operations of a transaction
 *
 * return: state of commit operation
 *
 *   tdes(in/out): State structure of transaction of the log record
 *   retain_lock(in): false = release locks (default)
 *                    true  = retain locks
 *   is_local_tran(in): Is a local transaction?
 *   p_id_complete (out): pointer to complete id
 *
 * NOTE:  Commit the current transaction locally. If there are postpone actions, the transaction is declared
 *        committed_with_postpone_actions by logging a log record indicating this state. Then, the postpone actions
 *        are executed. When the transaction is declared as fully committed, the locks acquired by the transaction
 *        are released. A committed transaction is not subject to deadlock when postpone operations are executed.
 *	  The function returns the state of the transaction(i.e. whether it is completely committed or not).
 */
TRAN_STATE
log_commit_local (THREAD_ENTRY * thread_p, LOG_TDES * tdes, bool retain_lock, bool is_local_tran,
		  cubtx::complete_manager::id_type * p_id_complete)
{
  cubtx::complete_manager::id_type id_complete = cubtx::complete_manager::NULL_ID;
  TRAN_STATE tran_state;
  qmgr_clear_trans_wakeup (thread_p, tdes->tran_index, false, false);

  /* tx_lob_locator_clear and complete mvcc operations must be done before entering unactive state because
   * they do some logging. We must NOT log (or do other regular changes to the database) after the transaction enters
   * the unactive state because of the following scenario: 1. enter TRAN_UNACTIVE_WILL_COMMIT state 2. a checkpoint
   * occurs and finishes. All active transactions are saved in log including their state. Our transaction will be saved
   * with TRAN_UNACTIVE_WILL_COMMIT state. 3. a crash occurs before our logging. Here, for example in case of unique
   * statistics, we will lost logging of unique statistics. 4. A recovery will occur. Because our transaction was saved
   * at checkpoint with TRAN_UNACTIVE_WILL_COMMIT state, it will be committed. Because we didn't logged the changes
   * made by the transaction we will not reflect the changes. They will be definitely lost. */
  tx_lob_locator_clear (thread_p, tdes, true, NULL);

  /* clear mvccid before releasing the locks. This operation must be done before do_postpone because it stores unique
   * statistics for all B-trees and if an error occurs those operations and all operations of current transaction must
   * be rolled back. The order must be : update statistics, pack replication entries - if the case, complete mvccc,
   * do_postpone - if the case, complete.
   */
  tdes->state = TRAN_UNACTIVE_WILL_COMMIT;

  log_update_global_unique_statistics (thread_p, tdes);

  /* undo_nxlsa is no longer required here and must be reset, in case checkpoint takes a snapshot of this transaction
   * during TRAN_UNACTIVE_WILL_COMMIT phase.
   */
  LSA_SET_NULL (&tdes->undo_nxlsa);

  /* destroy all transaction's remaining temporary files */
  file_tempcache_drop_tran_temp_files (thread_p);

  if (!LSA_ISNULL (&tdes->tail_lsa))
    {
      /*
       * Transaction updated data.
       */

<<<<<<< HEAD
      if (LSA_ISNULL (&tdes->posp_nxlsa))
	{
	  tran_state = tdes->state;
	}
      else
	{
	  tran_state = TRAN_UNACTIVE_COMMITTED_WITH_POSTPONE;
	}

      /* Pack replication entries, if the case, before creating group. */
      tdes->replication_log_generator.on_transaction_commit ();
      id_complete = log_Gl.m_tran_complete_mgr->register_transaction (tdes->tran_index, tdes->mvccinfo.id, tran_state);
      if (MVCCID_IS_VALID (tdes->mvccinfo.id))
	{
	  log_Gl.m_tran_complete_mgr->complete_mvcc (id_complete);
	}
      else
	{
	  log_Gl.mvcc_table.reset_transaction_lowest_active (tdes->tran_index);
	}
      logtb_reset_mvcc_and_related_states (thread_p, tdes);

      if (!LSA_ISNULL (&tdes->posp_nxlsa))
	{
	  log_Gl.m_tran_complete_mgr->complete_logging (id_complete);
	  assert (tdes->state == TRAN_UNACTIVE_COMMITTED_WITH_POSTPONE);
	  log_do_postpone (thread_p, tdes, &tdes->posp_nxlsa);

	  /* No need to wait for flush here, since the transaction is committed */
	  log_append_finish_postpone (thread_p, tdes);
=======
      tdes->get_replication_generator ().on_transaction_commit ();

      if (!LSA_ISNULL (&tdes->posp_nxlsa))
	{
#if 0
	  /* TODO  - Activate the following code after stabilizing it. */
	  if (!LOG_CHECK_LOG_APPLIER (thread_p) && log_does_allow_replication () == true)
	    {
	      /* Need to finish transaction befor waiting for log. */
	      tdes->get_replication_generator ().on_transaction_commit ();
	      id = log_Gl.m_tran_complete_mgr->register_transaction (tdes->tran_index, tdes->mvccinfo.id, tdes->state);
	      /* Wait for postpone logging, before running postpone. */
	      log_Gl.m_tran_complete_mgr->wait_for_logging (id);
	      log_do_postpone (thread_p, tdes, &tdes->posp_nxlsa);
	    }
	  else
#endif
	    {
	      log_tran_do_postpone (thread_p, tdes);
	    }
>>>>>>> 3dccf2d2
	}

      /* The files created by this transaction are not new files any longer. Close any query cursors at this moment
       * too. */
      if (tdes->first_save_entry != NULL)
	{
	  spage_free_saved_spaces (thread_p, tdes->first_save_entry);
	  tdes->first_save_entry = NULL;
	}

      log_cleanup_modified_class_list (thread_p, tdes, NULL, true, false);

      if (is_local_tran)
	{
	  assert (id_complete != cubtx::complete_manager::NULL_ID);
	  if (retain_lock != true)
	    {
<<<<<<< HEAD
	      /* Release the lock since MVCC is completed. Since the current transaction group is closed,
	       * no other transaction can be included in that group.
	       */
	      lock_unlock_all (thread_p);
=======
	      tx_group group;
	      group.add (tdes->tran_index, 0, tdes->state);
	      log_append_group_complete (thread_p, tdes, tdes->get_replication_generator ().get_last_end_position (),
					 group, &commit_lsa, NULL);
	    }
	  else
	    {
	      // append finish_postpone only if gc with postpone was appended
	      log_append_finish_postpone (thread_p, tdes, &commit_lsa);
>>>>>>> 3dccf2d2
	    }

	  /* Wait for complete. Probably not need to wait in case of postpone LSA. */
	  log_Gl.m_tran_complete_mgr->complete (id_complete);

	  log_Stat.commit_count++;
	  tdes->state = TRAN_UNACTIVE_COMMITTED;
	}
      else
	{
	  /* Postpone appending replication and commit log and releasing locks to log_complete_for_2pc. */
	}
    }
  else
    {
      /* No statistics to update. */
      assert (tdes->log_upd_stats.unique_stats_hash->nentries == 0);
      tdes->replication_log_generator.on_transaction_commit ();
      if (MVCCID_IS_VALID (tdes->mvccinfo.id))
	{
	  /* No need to wait for complete. */
	  id_complete =
	    log_Gl.m_tran_complete_mgr->register_transaction (tdes->tran_index, tdes->mvccinfo.id, tdes->state);
	  log_Gl.m_tran_complete_mgr->complete_mvcc (id_complete);
	}
      else
	{
	  log_Gl.mvcc_table.reset_transaction_lowest_active (tdes->tran_index);
	}
      logtb_reset_mvcc_and_related_states (thread_p, tdes);

      /*
       * Transaction did not update anything or we are not logging
       */

      /*
       * We are not logging, and changes were done
       */
      if (tdes->first_save_entry != NULL)
	{
	  spage_free_saved_spaces (thread_p, tdes->first_save_entry);
	  tdes->first_save_entry = NULL;
	}

      if (retain_lock != true)
	{
	  lock_unlock_all (thread_p);
	}

      tdes->state = TRAN_UNACTIVE_COMMITTED;
    }

  if (p_id_complete)
    {
      *p_id_complete = id_complete;
    }

  return tdes->state;
}

/*
 * log_abort_local - Perform the local abort operations of a transaction
 *
 * return: state of abort operation
 *
 *   tdes(in/out): State structure of transaction of the log record
 *   is_local_tran(in): Is a local transaction? (It is not used at this point)
 *   p_id_complete (out): pointer to complete id
 *
 * NOTE: Abort the current transaction locally.
 *	 When the transaction is declared as fully aborted, the locks acquired by the transaction are released and
 *	 query cursors are closed.
 *       This function is used for both local and coordinator transactions.
 */
TRAN_STATE
log_abort_local (THREAD_ENTRY * thread_p, LOG_TDES * tdes, bool is_local_tran,
		 cubtx::complete_manager::id_type * p_id_complete)
{

  cubtx::complete_manager::id_type id_complete = cubtx::complete_manager::NULL_ID;

  qmgr_clear_trans_wakeup (thread_p, tdes->tran_index, false, true);

  tdes->state = TRAN_UNACTIVE_ABORTED;

  /* destroy transaction's temporary files */
  file_tempcache_drop_tran_temp_files (thread_p);

  if (!LSA_ISNULL (&tdes->tail_lsa))
    {
      /*
       * Transaction updated data.
       */

      log_rollback (thread_p, tdes, NULL);

      log_update_global_btid_online_index_stats (thread_p);

      log_cleanup_modified_class_list (thread_p, tdes, NULL, true, true);

      if (tdes->first_save_entry != NULL)
	{
	  spage_free_saved_spaces (thread_p, tdes->first_save_entry);
	  tdes->first_save_entry = NULL;
	}

<<<<<<< HEAD
      tdes->replication_log_generator.on_transaction_abort ();
      id_complete = log_Gl.m_tran_complete_mgr->register_transaction (tdes->tran_index, tdes->mvccinfo.id, tdes->state);
      if (MVCCID_IS_VALID (tdes->mvccinfo.id))
	{
	  log_Gl.m_tran_complete_mgr->complete_mvcc (id_complete);
=======
#if 0
      /* TODO  - Activate the following code and rewrite all cases with group complete. */
      if (!LOG_CHECK_LOG_APPLIER (thread_p) && log_does_allow_replication () == true)
	{
	  assert (MVCCID_IS_VALID (tdes->mvccinfo.id));
	  /* Need to finish transaction befor waiting for log. */
	  tdes->get_replication_generator ().on_transaction_abort ();
	  id = log_Gl.m_tran_complete_mgr->register_transaction (tdes->tran_index, tdes->mvccinfo.id, tdes->state);
	  /* For consistency, we must complete MVCCID before unlock. Maybe we will consider atomicity here. */
	  log_Gl.m_tran_complete_mgr->wait_for_complete_mvcc (id);
	  /* Release the lock since MVCC is completed. */
	  lock_unlock_all (thread_p);
>>>>>>> 3dccf2d2
	}
      else
	{
	  log_Gl.mvcc_table.reset_transaction_lowest_active (tdes->tran_index);
	}
      logtb_reset_mvcc_and_related_states (thread_p, tdes);

      /* Release the lock since MVCC is completed. */
      lock_unlock_all (thread_p);
    }
  else
    {
      /* No statistics to update. */
      assert (tdes->log_upd_stats.unique_stats_hash->nentries == 0);

      /*
       * Transaction did not update anything or we are not logging
       */

      if (tdes->first_save_entry != NULL)
	{
	  spage_free_saved_spaces (thread_p, tdes->first_save_entry);
	  tdes->first_save_entry = NULL;
	}

      if (MVCCID_IS_VALID (tdes->mvccinfo.id))
	{
	  /* No need to wait for complete. */
	  id_complete =
	    log_Gl.m_tran_complete_mgr->register_transaction (tdes->tran_index, tdes->mvccinfo.id, tdes->state);
	  log_Gl.m_tran_complete_mgr->complete_mvcc (id_complete);
	}
      else
	{
	  log_Gl.mvcc_table.reset_transaction_lowest_active (tdes->tran_index);
	}
      logtb_reset_mvcc_and_related_states (thread_p, tdes);

      lock_unlock_all (thread_p);

      /* There is no need to create a new transaction identifier */
    }

  tx_lob_locator_clear (thread_p, tdes, false, NULL);

<<<<<<< HEAD
  if (p_id_complete)
    {
      *p_id_complete = id_complete;
    }
=======
  /* TODO - remove the next call */
  tdes->get_replication_generator ().on_transaction_abort ();
>>>>>>> 3dccf2d2

  return tdes->state;
}

/*
 * log_commit - COMMIT A TRANSACTION
 *
 * return:  state of commit operation
 *
 *   tran_index(in): tran_index
 *   retain_lock(in): false = release locks (default)
 *                      true  = retain locks
 *
 * NOTE: Commit the current transaction.  The function returns the
 *              state of the transaction (i.e., notify if the transaction
 *              is completely commited or not). If the transaction was
 *              coordinating a global transaction then the Two Phase Commit
 *              protocol is followed by this function. Otherwise, only the
 *              local commit actions are performed.
 */
TRAN_STATE
log_commit (THREAD_ENTRY * thread_p, int tran_index, bool retain_lock)
{
  TRAN_STATE state;		/* State of committed transaction */
  LOG_TDES *tdes;		/* Transaction descriptor */
  bool decision;
  LOG_2PC_EXECUTE execute_2pc_type;
  int error_code = NO_ERROR;
  cubtx::complete_manager::id_type id_complete;

  if (tran_index == NULL_TRAN_INDEX)
    {
      tran_index = LOG_FIND_THREAD_TRAN_INDEX (thread_p);
    }

  tdes = LOG_FIND_TDES (tran_index);
  if (tdes == NULL)
    {
      er_set (ER_FATAL_ERROR_SEVERITY, ARG_FILE_LINE, ER_LOG_UNKNOWN_TRANINDEX, 1, tran_index);
      error_code = ER_LOG_UNKNOWN_TRANINDEX;
      return TRAN_UNACTIVE_UNKNOWN;
    }
  assert (!tdes->is_system_worker_transaction ());

  if (!LOG_ISTRAN_ACTIVE (tdes) && !LOG_ISTRAN_2PC_PREPARE (tdes) && LOG_ISRESTARTED ())
    {
      /* May be a system error since transaction is not active.. cannot be committed */
#if defined(CUBRID_DEBUG)
      er_log_debug (ARG_FILE_LINE,
		    "log_commit: Transaction %d (index = %d) is"
		    " not active and cannot be committed. Its state is %s\n", tdes->trid, tdes->tran_index,
		    log_state_string (tdes->state));
#endif /* CUBRID_DEBUG */
      return tdes->state;
    }

  if (tdes->topops.last >= 0)
    {
      /* This is likely a system error since the transaction is being committed when there are system permanent
       * operations attached to it. Commit those operations too */
      er_set (ER_WARNING_SEVERITY, ARG_FILE_LINE, ER_LOG_HAS_TOPOPS_DURING_COMMIT_ABORT, 2, tdes->trid,
	      tdes->tran_index);
      assert (false);
      while (tdes->topops.last >= 0)
	{
	  log_sysop_attach_to_outer (thread_p);
	}
    }

  tdes->m_multiupd_stats.clear ();

  if (log_2pc_clear_and_is_tran_distributed (tdes))
    {
      /* This is the coordinator of a distributed transaction If we are in prepare to commit mode. I cannot be the
       * root coordinator, so the decision has been taken at this moment by the root coordinator */
      if (LOG_ISTRAN_2PC_PREPARE (tdes))
	{
	  execute_2pc_type = LOG_2PC_EXECUTE_COMMIT_DECISION;
	}
      else
	{
	  execute_2pc_type = LOG_2PC_EXECUTE_FULL;
	}

      state = log_2pc_commit (thread_p, tdes, execute_2pc_type, &decision);
    }
  else
    {
      /*
       * This is a local transaction or is a participant of a distributed transaction
       */
      state = log_commit_local (thread_p, tdes, retain_lock, true, &id_complete);
      state = log_complete (thread_p, tdes, LOG_COMMIT, LOG_NEED_NEWTRID, LOG_ALREADY_WROTE_EOT_LOG, &id_complete);
    }

  if (log_No_logging)
    {
      LOG_CS_ENTER (thread_p);
      /* We are not logging */
      logpb_flush_pages_direct (thread_p);
      (void) pgbuf_flush_all_unfixed (thread_p, NULL_VOLID);
      if (LOG_HAS_LOGGING_BEEN_IGNORED ())
	{
	  /*
	   * Indicate that logging has not been ignored for next transaction
	   */
	  log_Gl.hdr.has_logging_been_skipped = false;
	  logpb_flush_header (thread_p);
	}
      LOG_CS_EXIT (thread_p);
    }

  perfmon_inc_stat (thread_p, PSTAT_TRAN_NUM_COMMITS);

  return state;
}

/*
 * log_abort - ABORT A TRANSACTION
 *
 * return: TRAN_STATE
 *
 *   tran_index(in): tran_index
 *
 * NOTE: Abort the current transaction. If the transaction is the
 *              coordinator of a global transaction, the participants are also
 *              informed about the abort, and if necessary their
 *              acknowledgements are collected before finishing the
 *              transaction.
 */
TRAN_STATE
log_abort (THREAD_ENTRY * thread_p, int tran_index)
{
  TRAN_STATE state;		/* State of aborted transaction */
  LOG_TDES *tdes;		/* Transaction descriptor */
  bool decision;
  int error_code = NO_ERROR;
  cubtx::complete_manager::id_type id_complete;

  if (tran_index == NULL_TRAN_INDEX)
    {
      tran_index = LOG_FIND_THREAD_TRAN_INDEX (thread_p);
    }

  tdes = LOG_FIND_TDES (tran_index);
  if (tdes == NULL)
    {
      er_set (ER_FATAL_ERROR_SEVERITY, ARG_FILE_LINE, ER_LOG_UNKNOWN_TRANINDEX, 1, tran_index);
      error_code = ER_LOG_UNKNOWN_TRANINDEX;
      return TRAN_UNACTIVE_UNKNOWN;
    }
  assert (!tdes->is_system_worker_transaction ());

  if (LOG_HAS_LOGGING_BEEN_IGNORED ())
    {
      er_set (ER_FATAL_ERROR_SEVERITY, ARG_FILE_LINE, ER_LOG_CORRUPTED_DB_DUE_NOLOGGING, 0);
      error_code = ER_LOG_CORRUPTED_DB_DUE_NOLOGGING;
      return tdes->state;
    }

  if (!LOG_ISTRAN_ACTIVE (tdes) && !LOG_ISTRAN_2PC_PREPARE (tdes))
    {
      /*
       * May be a system error: Transaction is not in an active state nor
       * prepare to commit state
       */
      return tdes->state;
    }

  if (tdes->topops.last >= 0)
    {
      /*
       * This is likely a system error since the transaction is being aborted
       * when there are system permananet operations attached to it. Abort those
       * operations too.
       */
      er_set (ER_WARNING_SEVERITY, ARG_FILE_LINE, ER_LOG_HAS_TOPOPS_DURING_COMMIT_ABORT, 2, tdes->trid,
	      tdes->tran_index);
      assert (false);
      while (tdes->topops.last >= 0)
	{
	  log_sysop_attach_to_outer (thread_p);
	}
    }

  tdes->m_multiupd_stats.clear ();

  /*
   * If we are in prepare to commit mode. I cannot be the root coodinator,
   * so the decision has already been taken at this moment by the root
   * coordinator. If a distributed transaction is not in 2PC, the decision
   * has been taken without using the 2PC.
   */

  if (log_2pc_clear_and_is_tran_distributed (tdes))
    {
      /* This is the coordinator of a distributed transaction */
      state = log_2pc_commit (thread_p, tdes, LOG_2PC_EXECUTE_ABORT_DECISION, &decision);
    }
  else
    {
      /*
       * This is a local transaction or is a participant of a distributed transaction.
       * Perform the server rollback first.
       */
      state = log_abort_local (thread_p, tdes, true, &id_complete);
      state = log_complete (thread_p, tdes, LOG_ABORT, LOG_NEED_NEWTRID, LOG_NEED_TO_WRITE_EOT_LOG, &id_complete);
    }

  perfmon_inc_stat (thread_p, PSTAT_TRAN_NUM_ROLLBACKS);

  return state;
}

/*
 * log_abort_partial - ABORT ACTIONS OF A TRANSACTION TO A SAVEPOINT
 *
 * return: state of partial aborted operation.
 *
 *   savepoint_name(in):  Name of the savepoint
 *   savept_lsa(in):
 *
 * NOTE: All the effects done by the current transaction after the
 *              given savepoint are undone and all effects of the transaction
 *              preceding the given savepoint remain. After the partial abort
 *              the transaction can continue its normal execution as if
 *              the statements that were undone were never executed.
 */
TRAN_STATE
log_abort_partial (THREAD_ENTRY * thread_p, const char *savepoint_name, LOG_LSA * savept_lsa)
{
  LOG_TDES *tdes;		/* Transaction descriptor */
  int tran_index;

  /* Find current transaction descriptor */
  tran_index = LOG_FIND_THREAD_TRAN_INDEX (thread_p);
  tdes = LOG_FIND_TDES (tran_index);
  if (tdes == NULL)
    {
      er_set (ER_FATAL_ERROR_SEVERITY, ARG_FILE_LINE, ER_LOG_UNKNOWN_TRANINDEX, 1, tran_index);
      return TRAN_UNACTIVE_UNKNOWN;
    }

  if (LOG_HAS_LOGGING_BEEN_IGNORED ())
    {
      er_set (ER_FATAL_ERROR_SEVERITY, ARG_FILE_LINE, ER_LOG_CORRUPTED_DB_DUE_NOLOGGING, 0);
      return tdes->state;
    }

  if (!LOG_ISTRAN_ACTIVE (tdes))
    {
      /*
       * May be a system error: Transaction is not in an active state
       */
      return tdes->state;
    }

  if (savepoint_name == NULL || log_get_savepoint_lsa (thread_p, savepoint_name, tdes, savept_lsa) == NULL)
    {
      er_set (ER_ERROR_SEVERITY, ARG_FILE_LINE, ER_LOG_UNKNOWN_SAVEPOINT, 1, savepoint_name);
      return TRAN_UNACTIVE_UNKNOWN;
    }

  if (tdes->topops.last >= 0)
    {
      /*
       * This is likely a system error since the transaction is being partially
       * aborted when there are nested top system permanent operations
       * attached to it. Abort those operations too.
       */
      er_set (ER_WARNING_SEVERITY, ARG_FILE_LINE, ER_LOG_HAS_TOPOPS_DURING_COMMIT_ABORT, 2, tdes->trid,
	      tdes->tran_index);
      assert (false);
      while (tdes->topops.last >= 0)
	{
	  log_sysop_attach_to_outer (thread_p);
	}
    }

  log_sysop_start (thread_p);

  LSA_COPY (&tdes->topops.stack[tdes->topops.last].lastparent_lsa, savept_lsa);

  if (!LSA_ISNULL (&tdes->posp_nxlsa))
    {
      if (LSA_LT (savept_lsa, &tdes->posp_nxlsa))
	{
	  LSA_COPY (&tdes->topops.stack[tdes->topops.last].posp_lsa, &tdes->posp_nxlsa);
	  LSA_SET_NULL (&tdes->posp_nxlsa);
	}
      else
	{
	  LSA_COPY (&tdes->topops.stack[tdes->topops.last].posp_lsa, savept_lsa);
	}
    }

  log_sysop_abort (thread_p);

  log_cleanup_modified_class_list (thread_p, tdes, savept_lsa, false, true);

  tx_lob_locator_clear (thread_p, tdes, false, savept_lsa);

  /*
   * The following is done so that if we go over several savepoints, they
   * get undefined and cannot get call by the user any longer.
   */
  LSA_COPY (&tdes->savept_lsa, savept_lsa);

  tdes->get_replication_generator ().abort_pending_repl_objects ();

  return TRAN_UNACTIVE_ABORTED;
}

/*
 * log_complete - Complete in commit/abort mode the transaction whenever
 *                      is possible otherwise trasfer it to another tran index
 *
 * return: state of transaction
 *
 *   tdes(in/out): State structure of transaction of the log record
 *   iscommitted(in): Is transaction been finished as committed ?
 *   get_newtrid(in):
 *   p_id_complete (in): pointer to complete id
 *
 * NOTE: This function does not consider 2PC.
 *       Find the existing function as log_complete_for_2pc
 */
TRAN_STATE
log_complete (THREAD_ENTRY * thread_p, LOG_TDES * tdes, LOG_RECTYPE iscommitted, LOG_GETNEWTRID get_newtrid,
	      LOG_WRITE_EOT_LOG wrote_eot_log, cubtx::complete_manager::id_type * p_id_complete)
{
  TRAN_STATE state;		/* State of transaction */

  assert (iscommitted == LOG_COMMIT || iscommitted == LOG_ABORT);
  assert (!tdes->is_system_worker_transaction ());

  state = tdes->state;

  /*
   * DECLARE THE TRANSACTION AS COMPLETED
   */

  if (LSA_ISNULL (&tdes->tail_lsa))
    {
      /* Transaction did not update any data, thus we do not need to log a commit/abort log record. */
      if (iscommitted == LOG_COMMIT)
	{
	  state = TRAN_UNACTIVE_COMMITTED;
	}
      else
	{
	  state = TRAN_UNACTIVE_ABORTED;
	}

      logtb_clear_tdes (thread_p, tdes);
    }
  else
    {
      /*
       * Transaction updated data
       */
      if (wrote_eot_log == LOG_NEED_TO_WRITE_EOT_LOG)
	{
	  cubtx::complete_manager::id_type id_complete;
	  /* I need id complete to be sure that adds EOT log. */
	  if (LSA_ISNULL (&tdes->posp_nxlsa) || iscommitted != LOG_COMMIT)
	    {
	      if (p_id_complete)
		{
		  id_complete = *p_id_complete;
		}
	      else
		{
		  id_complete =
		    log_Gl.m_tran_complete_mgr->register_transaction (tdes->tran_index, tdes->mvccinfo.id, tdes->state);
		}
	    }

	  if (iscommitted == LOG_COMMIT)
	    {
	      if (LSA_ISNULL (&tdes->posp_nxlsa))
		{
		  /* Waits for complete */
		  log_Gl.m_tran_complete_mgr->complete (id_complete);
		}
	      else
		{
		  // append finish_postpone only if gc with postpone was appended
		  log_append_finish_postpone (thread_p, tdes);
		}

	      log_Stat.commit_count++;
	      tdes->state = TRAN_UNACTIVE_COMMITTED;
	    }
	  else
	    {
	      /* I need to know that an id was registered for current transaction. This means
	       * that the current transaction is part of a group and a log abort will be added.
	       * I need to wait for log abort here. Otherwise, the client can disconnect and will set tran_id to NULL.
	       * The group complete manager will log NULL tran_id that will cause crash at recovery.
	       */
	      assert (id_complete != cubtx::complete_manager::NULL_ID);
	      /* Waits for complete */
	      log_Gl.m_tran_complete_mgr->complete (id_complete);
	      tdes->state = TRAN_UNACTIVE_ABORTED;
	    }

	  state = tdes->state;
	}
      else
	{
	  assert (iscommitted == LOG_COMMIT && state == TRAN_UNACTIVE_COMMITTED);
	}

      /* Unblock global oldest active update. */
      if (tdes->block_global_oldest_active_until_commit)
	{
	  ATOMIC_INC_32 (&vacuum_Global_oldest_active_blockers_counter, -1);
	  tdes->block_global_oldest_active_until_commit = false;
	  assert (vacuum_Global_oldest_active_blockers_counter >= 0);
	}

      if (iscommitted == LOG_COMMIT)
	{
	  log_Gl.mvcc_table.reset_transaction_lowest_active (LOG_FIND_THREAD_TRAN_INDEX (thread_p));
	}

      if (get_newtrid == LOG_NEED_NEWTRID)
	{
	  (void) logtb_get_new_tran_id (thread_p, tdes);
	}

      /* Finish the append operation and flush the log */
    }

  if (LOG_ISCHECKPOINT_TIME ())
    {
#if defined(SERVER_MODE)
      log_wakeup_checkpoint_daemon ();
#else /* SERVER_MODE */
      (void) logpb_checkpoint (thread_p);
#endif /* SERVER_MODE */
    }

  return state;
}

/*
 * log_complete_for_2pc - Complete in commit/abort mode the transaction whenever
 *                      is possible otherwise trasfer it to another tran index
 *
 * return: state of transaction
 *
 *   tdes(in/out): State structure of transaction of the log record
 *   iscommitted(in): Is transaction been finished as committed ?
 *   get_newtrid(in):
 *   p_id_complete(in): pointer to id complete
 *
 */
TRAN_STATE
log_complete_for_2pc (THREAD_ENTRY * thread_p, LOG_TDES * tdes, LOG_RECTYPE iscommitted, LOG_GETNEWTRID get_newtrid,
		      cubtx::complete_manager::id_type * p_id_complete)
{
  TRAN_STATE state;		/* State of transaction */
  int new_tran_index;
  LOG_TDES *new_tdes;		/* New transaction descriptor when the transaction is transfered since the 2PC cannot
				 * be fully completed at this moment */
  int return_2pc_loose_tranindex;	/* Whether or not to return the current index */
  bool all_acks = true;
  int i;
  LOG_PRIOR_NODE *node;
  LOG_LSA start_lsa;
  int wait_msecs;

  assert (iscommitted == LOG_COMMIT || iscommitted == LOG_ABORT);
  assert (!tdes->is_system_worker_transaction ());

  state = tdes->state;

  if (tdes->coord != NULL && tdes->coord->ack_received != NULL)
    {
      /*
       * Make sure that all acknowledgments from participants have been received
       * before declaring the transaction as finished.
       */
      for (i = 0; i < tdes->coord->num_particps; i++)
	{
	  if (tdes->coord->ack_received[i] == false)
	    {
	      all_acks = false;
	      /*
	       * There are missing acknowledgments. The transaction cannot be
	       * completed at this moment. If we are not in the restart recovery
	       * process, the transaction is transfered to another transaction
	       * index which is declared as a distributed loose end and a new
	       * transaction is assigned to the client transaction index. The
	       * transaction will be declared as fully completed once all
	       * acknowledgment are received.
	       */
	      if (iscommitted != LOG_ABORT)
		{
		  /* Committed */
		  if (tdes->state != TRAN_UNACTIVE_COMMITTED_INFORMING_PARTICIPANTS)
		    {
		      /* TODO - consider complete id */
		      node =
			prior_lsa_alloc_and_copy_data (thread_p, LOG_2PC_COMMIT_INFORM_PARTICPS, RV_NOT_DEFINED, NULL,
						       0, NULL, 0, NULL);
		      if (node == NULL)
			{
			  assert (false);
			  return state;
			}

		      tdes->state = TRAN_UNACTIVE_COMMITTED_INFORMING_PARTICIPANTS;
		      state = tdes->state;

		      start_lsa = prior_lsa_next_record (thread_p, node, tdes);

		      logpb_flush_pages (thread_p, &start_lsa);
		    }
		}
	      else
		{
		  /* aborted */
		  if (tdes->state != TRAN_UNACTIVE_ABORTED_INFORMING_PARTICIPANTS)
		    {
		      /* TODO - consider complete id */
		      node =
			prior_lsa_alloc_and_copy_data (thread_p, LOG_2PC_ABORT_INFORM_PARTICPS, RV_NOT_DEFINED, NULL, 0,
						       NULL, 0, NULL);
		      if (node == NULL)
			{
			  assert (false);
			  return state;
			}

		      tdes->state = TRAN_UNACTIVE_ABORTED_INFORMING_PARTICIPANTS;
		      state = tdes->state;

		      start_lsa = prior_lsa_next_record (thread_p, node, tdes);

		      logpb_flush_pages (thread_p, &start_lsa);
		    }
		}
	      /*
	       * If this is not a loose end transaction and the system is not
	       * in restart recovery, transfer the transaction to another
	       * transaction index
	       */
	      if (LOG_ISRESTARTED () && tdes->isloose_end == false)
		{
		  wait_msecs = prm_get_integer_value (PRM_ID_LK_TIMEOUT_SECS);

		  if (wait_msecs > 0)
		    {
		      wait_msecs = wait_msecs * 1000;
		    }
		  new_tran_index =
		    logtb_assign_tran_index (thread_p, NULL_TRANID, TRAN_RECOVERY, NULL, NULL, wait_msecs,
					     TRAN_SERIALIZABLE);
		  new_tdes = LOG_FIND_TDES (new_tran_index);
		  if (new_tran_index == NULL_TRAN_INDEX || new_tdes == NULL)
		    {
		      logpb_fatal_error (thread_p, true, ARG_FILE_LINE, "log_fully_completed");
		      return state;
		    }

		  /*
		   * Copy of tdes structures, and then reset memory allocated fields
		   * for only one the new or the old one.
		   */

		  // todo - this is completely unsafe.
		  memcpy (new_tdes, tdes, sizeof (*tdes));
		  new_tdes->tran_index = new_tran_index;
		  new_tdes->isloose_end = true;
		  /* new_tdes does not inherit topops fields */
		  new_tdes->topops.stack = NULL;
		  new_tdes->topops.last = -1;
		  new_tdes->topops.max = 0;

		  /* The old one keep the coordinator/participant information */
		  tdes->coord = NULL;

		  TR_TABLE_CS_ENTER (thread_p);
		  log_Gl.trantable.num_coord_loose_end_indices++;
		  TR_TABLE_CS_EXIT (thread_p);
		  /*
		   * Start a new transaction for our original transaction index.
		   * Set the coordinator stuff to NULL, in our original index since
		   * it has been transfer to another index. That is, distributed
		   * information should be freed using the new transaction index.
		   */

		  /*
		   * Go back to the old index
		   */

		  LOG_SET_CURRENT_TRAN_INDEX (thread_p, tdes->tran_index);

		  (void) logtb_get_new_tran_id (thread_p, tdes);
		}

	      if (LOG_ISCHECKPOINT_TIME ())
		{
#if defined(SERVER_MODE)
		  log_wakeup_checkpoint_daemon ();
#else /* SERVER_MODE */
		  (void) logpb_checkpoint (thread_p);
#endif /* SERVER_MODE */
		}

	      return state;
	    }
	}

      /*
       * All acknowledgments of participants have been received, declare the
       * the transaction as completed
       */
    }

  /*
   * DECLARE THE TRANSACTION AS COMPLETED
   */

  /*
   * Check if this index needs to be returned after finishing the transaction
   */

  if (tdes->isloose_end == true && all_acks == true)
    {
      return_2pc_loose_tranindex = true;
    }
  else
    {
      return_2pc_loose_tranindex = false;
    }

  if (LSA_ISNULL (&tdes->tail_lsa))
    {
      /*
       * Transaction did not update any data, thus we do not need to log a
       * commit/abort log record
       */
      if (iscommitted != LOG_ABORT)
	{
	  state = TRAN_UNACTIVE_COMMITTED;
	}
      else
	{
	  state = TRAN_UNACTIVE_ABORTED;
	}
#if !defined(NDEBUG)
      if (prm_get_bool_value (PRM_ID_LOG_TRACE_DEBUG))
	{
	  char time_val[CTIME_MAX];
	  time_t xxtime = time (NULL);

	  (void) ctime_r (&xxtime, time_val);
	  fprintf (stdout,
		   msgcat_message (MSGCAT_CATALOG_CUBRID, MSGCAT_SET_LOG,
				   ((iscommitted != LOG_ABORT) ? MSGCAT_LOG_FINISH_COMMIT : MSGCAT_LOG_FINISH_ABORT)),
		   tdes->tran_index, tdes->trid, log_Gl.hdr.append_lsa.pageid, log_Gl.hdr.append_lsa.offset, time_val);
	  fflush (stdout);
	}
#endif /* !NDEBUG */
      logtb_clear_tdes (thread_p, tdes);
    }
  else
    {
      cubtx::complete_manager::id_type id_complete;

      if (p_id_complete)
	{
	  /* Transaction already registerd. Needs to wait for complete. */
	  id_complete = *p_id_complete;
	}
      else
	{
	  id_complete =
	    log_Gl.m_tran_complete_mgr->register_transaction (tdes->tran_index, tdes->mvccinfo.id, tdes->state);
	}
      /*
       * Transaction updated data or this is a coordinator
       */
      log_Gl.m_tran_complete_mgr->complete (id_complete);
      if (iscommitted == LOG_COMMIT)
	{
	  log_Stat.commit_count++;
	  tdes->state = TRAN_UNACTIVE_COMMITTED;
	}
      else
	{
	  tdes->state = TRAN_UNACTIVE_ABORTED;
	}

      state = tdes->state;

      /* now releases locks */
      lock_unlock_all (thread_p);

      /* Unblock global oldest active update. */
      if (tdes->block_global_oldest_active_until_commit)
	{
	  ATOMIC_INC_32 (&vacuum_Global_oldest_active_blockers_counter, -1);
	  tdes->block_global_oldest_active_until_commit = false;
	  assert (vacuum_Global_oldest_active_blockers_counter >= 0);
	}

      if (iscommitted == LOG_COMMIT)
	{
	  log_Gl.mvcc_table.reset_transaction_lowest_active (LOG_FIND_THREAD_TRAN_INDEX (thread_p));
	}

      /* If recovery restart operation, or, if this is a coordinator loose end transaction return this index and
       * decrement coordinator loose end transactions counter. */
      if (return_2pc_loose_tranindex == false)
	{
	  if (get_newtrid == LOG_NEED_NEWTRID)
	    {
	      (void) logtb_get_new_tran_id (thread_p, tdes);
	    }
	}
      else
	{
	  /* Free the index */
	  if (tdes->isloose_end == true)
	    {
	      TR_TABLE_CS_ENTER (thread_p);
	      log_Gl.trantable.num_coord_loose_end_indices--;
	      TR_TABLE_CS_EXIT (thread_p);
	    }
	  logtb_free_tran_index (thread_p, tdes->tran_index);
	}

      /* Finish the append operation and flush the log */
    }

  if (LOG_ISCHECKPOINT_TIME ())
    {
#if defined(SERVER_MODE)
      log_wakeup_checkpoint_daemon ();
#else /* SERVER_MODE */
      (void) logpb_checkpoint (thread_p);
#endif /* SERVER_MODE */
    }

  return state;
}

/*
 *
 *              FUNCTIONS RELATED TO DUMPING THE LOG AND ITS DATA
 *
 */

/*
 * log_ascii_dump - PRINT DATA IN ASCII FORMAT
 *
 * return: nothing
 *
 *   length(in): Length of Recovery Data
 *   data(in): The data being logged
 *
 * NOTE: Dump recovery information in ascii format.
 *              It is used when a dump function is not provided.
 */
static void
log_ascii_dump (FILE * out_fp, int length, void *data)
{
  char *ptr;			/* Pointer to data */
  int i;

  for (i = 0, ptr = (char *) data; i < length; i++)
    {
      (void) fputc (*ptr++, out_fp);
    }
}

/*
 * log_hexa_dump () - Point recovery data as hexadecimals.
 *
 * return      : Void.
 * out_fp (in) : Print output.
 * length (in) : Recovery data length.
 * data (in)   : Recovery data.
 */
void
log_hexa_dump (FILE * out_fp, int length, void *data)
{
  char *ptr;			/* Pointer to data */
  int i;

  fprintf (out_fp, "  00000: ");
  for (i = 0, ptr = (char *) data; i < length; i++)
    {
      fprintf (out_fp, "%02X ", (unsigned char) (*ptr++));
      if (i % 16 == 15 && i != length)
	{
	  fprintf (out_fp, "\n  %05d: ", i + 1);
	}
    }
  fprintf (out_fp, "\n");
}

static void
log_repl_data_dump (FILE * out_fp, int length, void *data)
{
  char *ptr = (char *) data;
  char *class_name;
  DB_VALUE value;

  ptr = or_unpack_string_nocopy (ptr, &class_name);
  ptr = or_unpack_mem_value (ptr, &value);

  string_buffer sb;
  db_value_printer printer (sb);

  printer.describe_value (&value);
  fprintf (out_fp, "C[%s] K[%s]\n", class_name, sb.get_buffer ());
  pr_clear_value (&value);
}

static void
log_repl_schema_dump (FILE * out_fp, int length, void *data)
{
  char *ptr;
  int statement_type;
  char *class_name;
  char *sql;

  ptr = (char *) data;
  ptr = or_unpack_int (ptr, &statement_type);
  ptr = or_unpack_string_nocopy (ptr, &class_name);
  ptr = or_unpack_string_nocopy (ptr, &sql);

  fprintf (out_fp, "C[%s] S[%s]\n", class_name, sql);
}

/*
 * log_dump_data - DUMP DATA STORED IN LOG
 *
 * return: nothing
 *
 *   length(in): Length of the data
 *   log_lsa(in/out):Log address identifier containing the log record
 *   log_pgptr(in/out):  Pointer to page where data starts (Set as a side
 *              effect to the page where data ends)
 *   dumpfun(in): Function to invoke to dump the data
 *   log_dump_ptr(in):
 *
 * NOTE:Dump the data stored at given log location.
 *              This function is used for debugging purposes.
 */
static void
log_dump_data (THREAD_ENTRY * thread_p, FILE * out_fp, int length, LOG_LSA * log_lsa, LOG_PAGE * log_page_p,
	       void (*dumpfun) (FILE *, int, void *), LOG_ZIP * log_dump_ptr)
{
  char *ptr;			/* Pointer to data to be printed */
  bool is_zipped = false;
  bool is_unzipped = false;
  /* Call the dumper function */

  /*
   * If data is contained in only one buffer, pass pointer directly.
   * Otherwise, allocate a contiguous area, copy the data and pass this
   * area. At the end deallocate the area
   */

  if (dumpfun == NULL)
    {
      /* Set default to log_hexa_dump */
      dumpfun = log_hexa_dump;
    }

  if (ZIP_CHECK (length))
    {
      length = (int) GET_ZIP_LEN (length);
      is_zipped = true;
    }

  if (log_lsa->offset + length < (int) LOGAREA_SIZE)
    {
      /* Data is contained in one buffer */

      ptr = (char *) log_page_p->area + log_lsa->offset;

      if (length != 0 && is_zipped)
	{
	  is_unzipped = log_unzip (log_dump_ptr, length, ptr);
	}

      if (is_zipped && is_unzipped)
	{
	  (*dumpfun) (out_fp, (int) log_dump_ptr->data_length, log_dump_ptr->log_data);
	  log_lsa->offset += length;
	}
      else
	{
	  (*dumpfun) (out_fp, length, ptr);
	  log_lsa->offset += length;
	}
    }
  else
    {
      /* Need to copy the data into a contiguous area */
      ptr = (char *) malloc (length);
      if (ptr == NULL)
	{
	  er_set (ER_ERROR_SEVERITY, ARG_FILE_LINE, ER_OUT_OF_VIRTUAL_MEMORY, 1, (size_t) length);
	  return;
	}
      /* Copy the data */
      logpb_copy_from_log (thread_p, ptr, length, log_lsa, log_page_p);

      if (is_zipped)
	{
	  is_unzipped = log_unzip (log_dump_ptr, length, ptr);
	}

      if (is_zipped && is_unzipped)
	{
	  (*dumpfun) (out_fp, (int) log_dump_ptr->data_length, log_dump_ptr->log_data);
	}
      else
	{
	  (*dumpfun) (out_fp, length, ptr);
	}
      free_and_init (ptr);
    }
  LOG_READ_ALIGN (thread_p, log_lsa, log_page_p);

}

static void
log_dump_header (FILE * out_fp, LOG_HEADER * log_header_p)
{
  time_t tmp_time;
  char time_val[CTIME_MAX];

  fprintf (out_fp, "\n ** DUMP LOG HEADER **\n");

  tmp_time = (time_t) log_header_p->db_creation;
  (void) ctime_r (&tmp_time, time_val);
  fprintf (out_fp,
	   "HDR: Magic Symbol = %s at disk location = %lld\n     Creation_time = %s"
	   "     Release = %s, Compatibility_disk_version = %g,\n"
	   "     Db_pagesize = %d, log_pagesize= %d, Shutdown = %d,\n"
	   "     Next_trid = %d, Next_mvcc_id = %llu, Num_avg_trans = %d, Num_avg_locks = %d,\n"
	   "     Num_active_log_pages = %d, First_active_log_page = %lld,\n"
	   "     Current_append = %lld|%d, Checkpoint = %lld|%d,\n", log_header_p->magic,
	   (long long) offsetof (LOG_PAGE, area), time_val, log_header_p->db_release, log_header_p->db_compatibility,
	   log_header_p->db_iopagesize, log_header_p->db_logpagesize, log_header_p->is_shutdown,
	   log_header_p->next_trid, (long long int) log_header_p->mvcc_next_id, log_header_p->avg_ntrans,
	   log_header_p->avg_nlocks, log_header_p->npages, (long long) log_header_p->fpageid,
	   LSA_AS_ARGS (&log_header_p->append_lsa), LSA_AS_ARGS (&log_header_p->chkpt_lsa));

  fprintf (out_fp,
	   "     Next_archive_pageid = %lld at active_phy_pageid = %d,\n"
	   "     Next_archive_num = %d, Last_archiv_num_for_syscrashes = %d,\n"
	   "     Last_deleted_arv_num = %d, has_logging_been_skipped = %d,\n"
	   "     bkup_lsa: level0 = %lld|%d, level1 = %lld|%d, level2 = %lld|%d,\n     Log_prefix = %s\n",
	   (long long int) log_header_p->nxarv_pageid, log_header_p->nxarv_phy_pageid, log_header_p->nxarv_num,
	   log_header_p->last_arv_num_for_syscrashes, log_header_p->last_deleted_arv_num,
	   log_header_p->has_logging_been_skipped, LSA_AS_ARGS (&log_header_p->bkup_level0_lsa),
	   LSA_AS_ARGS (&log_header_p->bkup_level1_lsa), LSA_AS_ARGS (&log_header_p->bkup_level2_lsa),
	   log_header_p->prefix_name);
}

static LOG_PAGE *
log_dump_record_undoredo (THREAD_ENTRY * thread_p, FILE * out_fp, LOG_LSA * log_lsa, LOG_PAGE * log_page_p,
			  LOG_ZIP * log_zip_p)
{
  LOG_REC_UNDOREDO *undoredo;
  int undo_length;
  int redo_length;
  LOG_RCVINDEX rcvindex;

  /* Read the DATA HEADER */
  LOG_READ_ADVANCE_WHEN_DOESNT_FIT (thread_p, sizeof (*undoredo), log_lsa, log_page_p);
  undoredo = (LOG_REC_UNDOREDO *) ((char *) log_page_p->area + log_lsa->offset);
  fprintf (out_fp, ", Recv_index = %s, \n", rv_rcvindex_string (undoredo->data.rcvindex));
  fprintf (out_fp,
	   "     Volid = %d Pageid = %d Offset = %d,\n     Undo(Before) length = %d, Redo(After) length = %d,\n",
	   undoredo->data.volid, undoredo->data.pageid, undoredo->data.offset, (int) GET_ZIP_LEN (undoredo->ulength),
	   (int) GET_ZIP_LEN (undoredo->rlength));

  undo_length = undoredo->ulength;
  redo_length = undoredo->rlength;
  rcvindex = undoredo->data.rcvindex;

  LOG_READ_ADD_ALIGN (thread_p, sizeof (*undoredo), log_lsa, log_page_p);
  /* Print UNDO(BEFORE) DATA */
  fprintf (out_fp, "-->> Undo (Before) Data:\n");
  log_dump_data (thread_p, out_fp, undo_length, log_lsa, log_page_p, RV_fun[rcvindex].dump_undofun, log_zip_p);
  /* Print REDO (AFTER) DATA */
  fprintf (out_fp, "-->> Redo (After) Data:\n");
  log_dump_data (thread_p, out_fp, redo_length, log_lsa, log_page_p, RV_fun[rcvindex].dump_redofun, log_zip_p);

  return log_page_p;
}

static LOG_PAGE *
log_dump_record_undo (THREAD_ENTRY * thread_p, FILE * out_fp, LOG_LSA * log_lsa, LOG_PAGE * log_page_p,
		      LOG_ZIP * log_zip_p)
{
  LOG_REC_UNDO *undo;
  int undo_length;
  LOG_RCVINDEX rcvindex;

  /* Read the DATA HEADER */
  LOG_READ_ADVANCE_WHEN_DOESNT_FIT (thread_p, sizeof (*undo), log_lsa, log_page_p);
  undo = (LOG_REC_UNDO *) ((char *) log_page_p->area + log_lsa->offset);

  fprintf (out_fp, ", Recv_index = %s,\n", rv_rcvindex_string (undo->data.rcvindex));
  fprintf (out_fp, "     Volid = %d Pageid = %d Offset = %d,\n     Undo (Before) length = %d,\n", undo->data.volid,
	   undo->data.pageid, undo->data.offset, (int) GET_ZIP_LEN (undo->length));

  undo_length = undo->length;
  rcvindex = undo->data.rcvindex;
  LOG_READ_ADD_ALIGN (thread_p, sizeof (*undo), log_lsa, log_page_p);

  /* Print UNDO(BEFORE) DATA */
  fprintf (out_fp, "-->> Undo (Before) Data:\n");
  log_dump_data (thread_p, out_fp, undo_length, log_lsa, log_page_p, RV_fun[rcvindex].dump_undofun, log_zip_p);

  return log_page_p;
}

static LOG_PAGE *
log_dump_record_redo (THREAD_ENTRY * thread_p, FILE * out_fp, LOG_LSA * log_lsa, LOG_PAGE * log_page_p,
		      LOG_ZIP * log_zip_p)
{
  LOG_REC_REDO *redo;
  int redo_length;
  LOG_RCVINDEX rcvindex;

  /* Read the DATA HEADER */
  LOG_READ_ADVANCE_WHEN_DOESNT_FIT (thread_p, sizeof (*redo), log_lsa, log_page_p);
  redo = (LOG_REC_REDO *) ((char *) log_page_p->area + log_lsa->offset);

  fprintf (out_fp, ", Recv_index = %s,\n", rv_rcvindex_string (redo->data.rcvindex));
  fprintf (out_fp, "     Volid = %d Pageid = %d Offset = %d,\n     Redo (After) length = %d,\n", redo->data.volid,
	   redo->data.pageid, redo->data.offset, (int) GET_ZIP_LEN (redo->length));

  redo_length = redo->length;
  rcvindex = redo->data.rcvindex;
  LOG_READ_ADD_ALIGN (thread_p, sizeof (*redo), log_lsa, log_page_p);

  /* Print REDO(AFTER) DATA */
  fprintf (out_fp, "-->> Redo (After) Data:\n");
  log_dump_data (thread_p, out_fp, redo_length, log_lsa, log_page_p, RV_fun[rcvindex].dump_redofun, log_zip_p);

  return log_page_p;
}

static LOG_PAGE *
log_dump_record_mvcc_undoredo (THREAD_ENTRY * thread_p, FILE * out_fp, LOG_LSA * log_lsa, LOG_PAGE * log_page_p,
			       LOG_ZIP * log_zip_p)
{
  LOG_REC_MVCC_UNDOREDO *mvcc_undoredo;
  int undo_length;
  int redo_length;
  LOG_RCVINDEX rcvindex;

  /* Read the DATA HEADER */
  LOG_READ_ADVANCE_WHEN_DOESNT_FIT (thread_p, sizeof (*mvcc_undoredo), log_lsa, log_page_p);
  mvcc_undoredo = (LOG_REC_MVCC_UNDOREDO *) ((char *) log_page_p->area + log_lsa->offset);
  fprintf (out_fp, ", Recv_index = %s, \n", rv_rcvindex_string (mvcc_undoredo->undoredo.data.rcvindex));
  fprintf (out_fp,
	   "     Volid = %d Pageid = %d Offset = %d,\n     Undo(Before) length = %d, Redo(After) length = %d,\n",
	   mvcc_undoredo->undoredo.data.volid, mvcc_undoredo->undoredo.data.pageid, mvcc_undoredo->undoredo.data.offset,
	   (int) GET_ZIP_LEN (mvcc_undoredo->undoredo.ulength), (int) GET_ZIP_LEN (mvcc_undoredo->undoredo.rlength));
  fprintf (out_fp, "     MVCCID = %llu, \n     Prev_mvcc_op_log_lsa = %lld|%d, \n     VFID = (%d, %d)",
	   (long long int) mvcc_undoredo->mvccid,
	   (long long int) mvcc_undoredo->vacuum_info.prev_mvcc_op_log_lsa.pageid,
	   (int) mvcc_undoredo->vacuum_info.prev_mvcc_op_log_lsa.offset, mvcc_undoredo->vacuum_info.vfid.volid,
	   mvcc_undoredo->vacuum_info.vfid.fileid);

  undo_length = mvcc_undoredo->undoredo.ulength;
  redo_length = mvcc_undoredo->undoredo.rlength;
  rcvindex = mvcc_undoredo->undoredo.data.rcvindex;

  LOG_READ_ADD_ALIGN (thread_p, sizeof (*mvcc_undoredo), log_lsa, log_page_p);
  /* Print UNDO(BEFORE) DATA */
  fprintf (out_fp, "-->> Undo (Before) Data:\n");
  log_dump_data (thread_p, out_fp, undo_length, log_lsa, log_page_p, RV_fun[rcvindex].dump_undofun, log_zip_p);
  /* Print REDO (AFTER) DATA */
  fprintf (out_fp, "-->> Redo (After) Data:\n");
  log_dump_data (thread_p, out_fp, redo_length, log_lsa, log_page_p, RV_fun[rcvindex].dump_redofun, log_zip_p);

  return log_page_p;
}

static LOG_PAGE *
log_dump_record_mvcc_undo (THREAD_ENTRY * thread_p, FILE * out_fp, LOG_LSA * log_lsa, LOG_PAGE * log_page_p,
			   LOG_ZIP * log_zip_p)
{
  LOG_REC_MVCC_UNDO *mvcc_undo;
  int undo_length;
  LOG_RCVINDEX rcvindex;

  /* Read the DATA HEADER */
  LOG_READ_ADVANCE_WHEN_DOESNT_FIT (thread_p, sizeof (*mvcc_undo), log_lsa, log_page_p);
  mvcc_undo = (LOG_REC_MVCC_UNDO *) ((char *) log_page_p->area + log_lsa->offset);

  fprintf (out_fp, ", Recv_index = %s,\n", rv_rcvindex_string (mvcc_undo->undo.data.rcvindex));
  fprintf (out_fp, "     Volid = %d Pageid = %d Offset = %d,\n     Undo (Before) length = %d,\n",
	   mvcc_undo->undo.data.volid, mvcc_undo->undo.data.pageid, mvcc_undo->undo.data.offset,
	   (int) GET_ZIP_LEN (mvcc_undo->undo.length));
  fprintf (out_fp, "     MVCCID = %llu, \n     Prev_mvcc_op_log_lsa = %lld|%d, \n     VFID = (%d, %d)",
	   (long long int) mvcc_undo->mvccid, (long long int) mvcc_undo->vacuum_info.prev_mvcc_op_log_lsa.pageid,
	   (int) mvcc_undo->vacuum_info.prev_mvcc_op_log_lsa.offset, mvcc_undo->vacuum_info.vfid.volid,
	   mvcc_undo->vacuum_info.vfid.fileid);

  undo_length = mvcc_undo->undo.length;
  rcvindex = mvcc_undo->undo.data.rcvindex;
  LOG_READ_ADD_ALIGN (thread_p, sizeof (*mvcc_undo), log_lsa, log_page_p);

  /* Print UNDO(BEFORE) DATA */
  fprintf (out_fp, "-->> Undo (Before) Data:\n");
  log_dump_data (thread_p, out_fp, undo_length, log_lsa, log_page_p, RV_fun[rcvindex].dump_undofun, log_zip_p);

  return log_page_p;
}

static LOG_PAGE *
log_dump_record_mvcc_redo (THREAD_ENTRY * thread_p, FILE * out_fp, LOG_LSA * log_lsa, LOG_PAGE * log_page_p,
			   LOG_ZIP * log_zip_p)
{
  LOG_REC_MVCC_REDO *mvcc_redo;
  int redo_length;
  LOG_RCVINDEX rcvindex;

  /* Read the DATA HEADER */
  LOG_READ_ADVANCE_WHEN_DOESNT_FIT (thread_p, sizeof (*mvcc_redo), log_lsa, log_page_p);
  mvcc_redo = (LOG_REC_MVCC_REDO *) ((char *) log_page_p->area + log_lsa->offset);

  fprintf (out_fp, ", Recv_index = %s,\n", rv_rcvindex_string (mvcc_redo->redo.data.rcvindex));
  fprintf (out_fp, "     Volid = %d Pageid = %d Offset = %d,\n     Redo (After) length = %d,\n",
	   mvcc_redo->redo.data.volid, mvcc_redo->redo.data.pageid, mvcc_redo->redo.data.offset,
	   (int) GET_ZIP_LEN (mvcc_redo->redo.length));
  fprintf (out_fp, "     MVCCID = %llu, \n", (long long int) mvcc_redo->mvccid);

  redo_length = mvcc_redo->redo.length;
  rcvindex = mvcc_redo->redo.data.rcvindex;
  LOG_READ_ADD_ALIGN (thread_p, sizeof (*mvcc_redo), log_lsa, log_page_p);

  /* Print REDO(AFTER) DATA */
  fprintf (out_fp, "-->> Redo (After) Data:\n");
  log_dump_data (thread_p, out_fp, redo_length, log_lsa, log_page_p, RV_fun[rcvindex].dump_redofun, log_zip_p);

  return log_page_p;
}

static LOG_PAGE *
log_dump_record_postpone (THREAD_ENTRY * thread_p, FILE * out_fp, LOG_LSA * log_lsa, LOG_PAGE * log_page_p)
{
  LOG_REC_RUN_POSTPONE *run_posp;
  int redo_length;
  LOG_RCVINDEX rcvindex;

  /* Read the DATA HEADER */
  LOG_READ_ADVANCE_WHEN_DOESNT_FIT (thread_p, sizeof (*run_posp), log_lsa, log_page_p);
  run_posp = (LOG_REC_RUN_POSTPONE *) ((char *) log_page_p->area + log_lsa->offset);
  fprintf (out_fp, ", Recv_index = %s,\n", rv_rcvindex_string (run_posp->data.rcvindex));
  fprintf (out_fp,
	   "     Volid = %d Pageid = %d Offset = %d,\n     Run postpone (Redo/After) length = %d, corresponding"
	   " to\n         Postpone record with LSA = %lld|%d\n", run_posp->data.volid, run_posp->data.pageid,
	   run_posp->data.offset, run_posp->length, LSA_AS_ARGS (&run_posp->ref_lsa));

  redo_length = run_posp->length;
  rcvindex = run_posp->data.rcvindex;
  LOG_READ_ADD_ALIGN (thread_p, sizeof (*run_posp), log_lsa, log_page_p);

  /* Print RUN POSTPONE (REDO/AFTER) DATA */
  fprintf (out_fp, "-->> Run Postpone (Redo/After) Data:\n");
  log_dump_data (thread_p, out_fp, redo_length, log_lsa, log_page_p, RV_fun[rcvindex].dump_redofun, NULL);

  return log_page_p;
}

static LOG_PAGE *
log_dump_record_dbout_redo (THREAD_ENTRY * thread_p, FILE * out_fp, LOG_LSA * log_lsa, LOG_PAGE * log_page_p)
{
  LOG_REC_DBOUT_REDO *dbout_redo;
  int redo_length;
  LOG_RCVINDEX rcvindex;

  /* Read the data header */
  LOG_READ_ADVANCE_WHEN_DOESNT_FIT (thread_p, sizeof (*dbout_redo), log_lsa, log_page_p);
  dbout_redo = ((LOG_REC_DBOUT_REDO *) ((char *) log_page_p->area + log_lsa->offset));

  redo_length = dbout_redo->length;
  rcvindex = dbout_redo->rcvindex;

  fprintf (out_fp, ", Recv_index = %s, Length = %d,\n", rv_rcvindex_string (rcvindex), redo_length);

  LOG_READ_ADD_ALIGN (thread_p, sizeof (*dbout_redo), log_lsa, log_page_p);

  /* Print Database External DATA */
  fprintf (out_fp, "-->> Database external Data:\n");
  log_dump_data (thread_p, out_fp, redo_length, log_lsa, log_page_p, RV_fun[rcvindex].dump_redofun, NULL);

  return log_page_p;
}

static LOG_PAGE *
log_dump_record_compensate (THREAD_ENTRY * thread_p, FILE * out_fp, LOG_LSA * log_lsa, LOG_PAGE * log_page_p)
{
  LOG_REC_COMPENSATE *compensate;
  int length_compensate;
  LOG_RCVINDEX rcvindex;

  /* Read the DATA HEADER */
  LOG_READ_ADVANCE_WHEN_DOESNT_FIT (thread_p, sizeof (*compensate), log_lsa, log_page_p);
  compensate = (LOG_REC_COMPENSATE *) ((char *) log_page_p->area + log_lsa->offset);

  fprintf (out_fp, ", Recv_index = %s,\n", rv_rcvindex_string (compensate->data.rcvindex));
  fprintf (out_fp, "     Volid = %d Pageid = %d Offset = %d,\n     Compensate length = %d, Next_to_UNDO = %lld|%d\n",
	   compensate->data.volid, compensate->data.pageid, compensate->data.offset, compensate->length,
	   LSA_AS_ARGS (&compensate->undo_nxlsa));

  length_compensate = compensate->length;
  rcvindex = compensate->data.rcvindex;
  LOG_READ_ADD_ALIGN (thread_p, sizeof (*compensate), log_lsa, log_page_p);

  /* Print COMPENSATE DATA */
  fprintf (out_fp, "-->> Compensate Data:\n");
  log_dump_data (thread_p, out_fp, length_compensate, log_lsa, log_page_p, RV_fun[rcvindex].dump_undofun, NULL);

  return log_page_p;
}

static LOG_PAGE *
log_dump_record_commit_postpone (THREAD_ENTRY * thread_p, FILE * out_fp, LOG_LSA * log_lsa, LOG_PAGE * log_page_p)
{
  LOG_REC_START_POSTPONE *start_posp;

  /* Read the DATA HEADER */
  LOG_READ_ADVANCE_WHEN_DOESNT_FIT (thread_p, sizeof (*start_posp), log_lsa, log_page_p);
  start_posp = (LOG_REC_START_POSTPONE *) ((char *) log_page_p->area + log_lsa->offset);
  fprintf (out_fp, ", First postpone record at before or after Page = %lld and offset = %d\n",
	   LSA_AS_ARGS (&start_posp->posp_lsa));

  return log_page_p;
}

// *INDENT-OFF*
void log_unpack_group_complete (THREAD_ENTRY * thread_p, LOG_LSA * log_lsa, LOG_PAGE * log_page_p, int buf_size,
			        std::vector<rv_gc_info> & group)
// *INDENT-ON*

{
  char *start_buf = log_page_p->area + log_lsa->offset;
  bool needs_free = false;

  if (log_lsa->offset + buf_size > (int) LOGAREA_SIZE)
    {
      /* Need to copy the data into a contiguous area */
      start_buf = (char *) malloc (buf_size);
      if (start_buf == NULL)
	{
	  logpb_fatal_error (thread_p, true, ARG_FILE_LINE, "log_unpack_group_complete");
	  return;
	}
      needs_free = true;

      /* Copy the data */
      logpb_copy_from_log (thread_p, start_buf, buf_size, log_lsa, log_page_p);
    }

  const char *crt_buf = start_buf;
  const char *end_of_buf = start_buf + buf_size;

  while (crt_buf < end_of_buf)
    {
      TRANID trid;
      TRAN_STATE state;
      LOG_LSA pp_lsa;

      LSA_SET_NULL (&pp_lsa);

      assert (crt_buf + sizeof (trid) + sizeof (state) <= end_of_buf);
      ASSERT_ALIGN (crt_buf, INT_ALIGNMENT);

      trid = *((TRANID *) crt_buf);
      crt_buf += sizeof (trid);

      ASSERT_ALIGN (crt_buf, INT_ALIGNMENT);
      state = *((TRAN_STATE *) crt_buf);
      crt_buf += sizeof (state);

      if (state == TRAN_UNACTIVE_COMMITTED_WITH_POSTPONE)
	{
	  assert (crt_buf + sizeof (LOG_LSA) <= end_of_buf);
	  ASSERT_ALIGN (crt_buf, DOUBLE_ALIGNMENT);
	  LSA_COPY (&pp_lsa, ((LOG_LSA *) crt_buf));
	  crt_buf += sizeof (LOG_LSA);
	}

      // *INDENT-OFF*
      group.push_back ({trid, state, pp_lsa});
      // *INDENT-ON*
    }

  if (needs_free)
    {
      free_and_init (start_buf);
    }
}

static LOG_PAGE *
log_dump_record_group_complete (THREAD_ENTRY * thread_p, FILE * out_fp, LOG_LSA * log_lsa, LOG_PAGE * log_page_p)
{
  LOG_REC_GROUP_COMPLETE *group_complete;
  char time_val[CTIME_MAX];

  /* Read the DATA HEADER */
  LOG_READ_ADVANCE_WHEN_DOESNT_FIT (thread_p, sizeof (*group_complete), log_lsa, log_page_p);
  group_complete = (LOG_REC_GROUP_COMPLETE *) ((char *) log_page_p->area + log_lsa->offset);

  time_t tmp_time = (time_t) group_complete->at_time;
  (void) ctime_r (&tmp_time, time_val);
  fprintf (out_fp, ",\n     Group commit (group_sz = %lld, stream_pos = %llu) finish time at = %s\n",
	   group_complete->redo_size, group_complete->stream_pos, time_val);
  fprintf (out_fp, "     Group: ");
  int buf_size = (int) group_complete->redo_size;
  LOG_READ_ADD_ALIGN (thread_p, sizeof (*group_complete), log_lsa, log_page_p);

  // *INDENT-OFF*
  std::vector<rv_gc_info> group;
  log_unpack_group_complete (thread_p, log_lsa, log_page_p, buf_size, group);
  for (const auto & ti : group)
    {
      fprintf (out_fp, "\n        tran_index = %d, tran_state = %d", ti.m_tr_id, ti.m_state);
      if (ti.m_state == TRAN_UNACTIVE_COMMITTED_WITH_POSTPONE)
        {
  	  fprintf (out_fp, ", postpone lsa = %lld|%d", LSA_AS_ARGS (&ti.m_postpone_lsa));
        }
    }
  // *INDENT-ON*

  fprintf (out_fp, "\n");

  return log_page_p;
}

static LOG_PAGE *
log_dump_record_transaction_finish (THREAD_ENTRY * thread_p, FILE * out_fp, LOG_LSA * log_lsa, LOG_PAGE * log_page_p)
{
  LOG_REC_DONETIME *donetime;
  time_t tmp_time;
  char time_val[CTIME_MAX];

  /* Read the DATA HEADER */
  LOG_READ_ADVANCE_WHEN_DOESNT_FIT (thread_p, sizeof (*donetime), log_lsa, log_page_p);
  donetime = (LOG_REC_DONETIME *) ((char *) log_page_p->area + log_lsa->offset);
  tmp_time = (time_t) donetime->at_time;
  (void) ctime_r (&tmp_time, time_val);
  fprintf (out_fp, ",\n     Transaction finish time at = %s\n", time_val);

  return log_page_p;
}

static LOG_PAGE *
log_dump_record_replication (THREAD_ENTRY * thread_p, FILE * out_fp, LOG_LSA * log_lsa, LOG_PAGE * log_page_p)
{
  fprintf (out_fp, " replication log records are obsolete.\n");
  return log_page_p;
}

/*
 * log_dump_record_sysop_start_postpone () - dump system op start postpone log record
 *
 * return              : log page
 * thread_p (in)       : thread entry
 * out_fp (in/out)     : dump output
 * log_lsa (in/out)    : log lsa
 * log_page_p (in/out) : log page
 * log_zip_p (in/out)  : log unzip
 */
static LOG_PAGE *
log_dump_record_sysop_start_postpone (THREAD_ENTRY * thread_p, FILE * out_fp, LOG_LSA * log_lsa, LOG_PAGE * log_page_p,
				      LOG_ZIP * log_zip_p)
{
  LOG_REC_SYSOP_START_POSTPONE sysop_start_postpone;

  /* Read the DATA HEADER */
  LOG_READ_ADVANCE_WHEN_DOESNT_FIT (thread_p, sizeof (sysop_start_postpone), log_lsa, log_page_p);
  sysop_start_postpone = *((LOG_REC_SYSOP_START_POSTPONE *) ((char *) log_page_p->area + log_lsa->offset));

  (void) log_dump_record_sysop_end_internal (thread_p, &sysop_start_postpone.sysop_end, log_lsa, log_page_p, log_zip_p,
					     out_fp);
  fprintf (out_fp, "     postpone_lsa = %lld|%d \n", LSA_AS_ARGS (&sysop_start_postpone.posp_lsa));

  return log_page_p;
}

/*
 * log_dump_record_sysop_end_internal () - dump sysop end log record types
 *
 * return              : log page
 * thread_p (in)       : thread entry
 * sysop_end (in)      : system op end log record
 * log_lsa (in/out)    : LSA of undo data (logical undo only)
 * log_page_p (in/out) : page of undo data (logical undo only)
 * log_zip_p (in/out)  : log unzip
 * out_fp (in/out)     : dump output
 */
static LOG_PAGE *
log_dump_record_sysop_end_internal (THREAD_ENTRY * thread_p, LOG_REC_SYSOP_END * sysop_end, LOG_LSA * log_lsa,
				    LOG_PAGE * log_page_p, LOG_ZIP * log_zip_p, FILE * out_fp)
{
  int undo_length;
  LOG_RCVINDEX rcvindex;

  fprintf (out_fp, ",\n     Prev parent LSA = %lld|%d, Prev_topresult_lsa = %lld|%d, %s \n",
	   LSA_AS_ARGS (&sysop_end->lastparent_lsa), LSA_AS_ARGS (&sysop_end->prv_topresult_lsa),
	   log_sysop_end_type_string (sysop_end->type));
  switch (sysop_end->type)
    {
    case LOG_SYSOP_END_ABORT:
    case LOG_SYSOP_END_COMMIT:
      /* nothing else to print */
      break;
    case LOG_SYSOP_END_LOGICAL_COMPENSATE:
      fprintf (out_fp, "     compansate_lsa = %lld|%d \n", LSA_AS_ARGS (&sysop_end->compensate_lsa));
      break;
    case LOG_SYSOP_END_LOGICAL_RUN_POSTPONE:
      fprintf (out_fp, "     run_postpone_lsa = %lld|%d, postpone = %s \n",
	       LSA_AS_ARGS (&sysop_end->run_postpone.postpone_lsa),
	       sysop_end->run_postpone.is_sysop_postpone ? "sysop" : "transaction");
      break;
    case LOG_SYSOP_END_LOGICAL_UNDO:
      assert (log_lsa != NULL && log_page_p != NULL && log_zip_p != NULL);

      fprintf (out_fp, ", Recv_index = %s,\n", rv_rcvindex_string (sysop_end->undo.data.rcvindex));
      fprintf (out_fp, "     Volid = %d Pageid = %d Offset = %d,\n     Undo (Before) length = %d,\n",
	       sysop_end->undo.data.volid, sysop_end->undo.data.pageid, sysop_end->undo.data.offset,
	       (int) GET_ZIP_LEN (sysop_end->undo.length));

      undo_length = sysop_end->undo.length;
      rcvindex = sysop_end->undo.data.rcvindex;
      LOG_READ_ADD_ALIGN (thread_p, sizeof (*sysop_end), log_lsa, log_page_p);
      log_dump_data (thread_p, out_fp, undo_length, log_lsa, log_page_p, RV_fun[rcvindex].dump_undofun, log_zip_p);
      break;
    case LOG_SYSOP_END_LOGICAL_MVCC_UNDO:
      assert (log_lsa != NULL && log_page_p != NULL && log_zip_p != NULL);

      fprintf (out_fp, ", Recv_index = %s,\n", rv_rcvindex_string (sysop_end->mvcc_undo.undo.data.rcvindex));
      fprintf (out_fp, "     Volid = %d Pageid = %d Offset = %d,\n     Undo (Before) length = %d,\n",
	       sysop_end->mvcc_undo.undo.data.volid, sysop_end->mvcc_undo.undo.data.pageid,
	       sysop_end->mvcc_undo.undo.data.offset, (int) GET_ZIP_LEN (sysop_end->mvcc_undo.undo.length));
      fprintf (out_fp, "     MVCCID = %llu, \n     Prev_mvcc_op_log_lsa = %lld|%d, \n     VFID = (%d, %d)",
	       (unsigned long long int) sysop_end->mvcc_undo.mvccid,
	       LSA_AS_ARGS (&sysop_end->mvcc_undo.vacuum_info.prev_mvcc_op_log_lsa),
	       VFID_AS_ARGS (&sysop_end->mvcc_undo.vacuum_info.vfid));

      undo_length = sysop_end->mvcc_undo.undo.length;
      rcvindex = sysop_end->mvcc_undo.undo.data.rcvindex;
      LOG_READ_ADD_ALIGN (thread_p, sizeof (*sysop_end), log_lsa, log_page_p);
      log_dump_data (thread_p, out_fp, undo_length, log_lsa, log_page_p, RV_fun[rcvindex].dump_undofun, log_zip_p);
      break;
    default:
      assert (false);
      break;
    }
  return log_page_p;
}

/*
 * log_dump_record_sysop_end () - Dump sysop end log record types. Side-effect: log_lsa and log_page_p will be
 *				  positioned after the log record.
 *
 * return	       : NULL if something bad happens, pointer to log page otherwise.
 * thread_p (in)       : Thread entry.
 * log_lsa (in/out)    : in - LSA of log record, out - LSA after log record.
 * log_page_p (in/out) : in - page of log record, out - page after log record.
 * log_zip_p (in)      : Unzip context.
 * out_fp (in/out)     : Dump output.
 */
static LOG_PAGE *
log_dump_record_sysop_end (THREAD_ENTRY * thread_p, LOG_LSA * log_lsa, LOG_PAGE * log_page_p, LOG_ZIP * log_zip_p,
			   FILE * out_fp)
{
  LOG_REC_SYSOP_END *sysop_end;

  LOG_READ_ADVANCE_WHEN_DOESNT_FIT (thread_p, sizeof (*sysop_end), log_lsa, log_page_p);
  sysop_end = (LOG_REC_SYSOP_END *) ((char *) log_page_p->area + log_lsa->offset);

  log_dump_record_sysop_end_internal (thread_p, sysop_end, log_lsa, log_page_p, log_zip_p, out_fp);

  return log_page_p;
}

/*
 * log_dump_checkpoint_topops - DUMP CHECKPOINT OF TOP SYSTEM OPERATIONS
 *
 * return: nothing
 *
 *   length(in): Length to dump in bytes
 *   data(in): The data being logged
 *
 * NOTE: Dump the checkpoint top system operation structure.
 */
static void
log_dump_checkpoint_topops (FILE * out_fp, int length, void *data)
{
  int ntops, i;
  LOG_INFO_CHKPT_SYSOP *chkpt_topops;	/* Checkpoint top system operations that are in commit postpone
					 * mode */
  LOG_INFO_CHKPT_SYSOP *chkpt_topone;	/* One top system ope */

  chkpt_topops = (LOG_INFO_CHKPT_SYSOP *) data;
  ntops = length / sizeof (*chkpt_topops);

  /* Start dumping each checkpoint top system operation */

  for (i = 0; i < ntops; i++)
    {
      chkpt_topone = &chkpt_topops[i];
      fprintf (out_fp, "     Trid = %d \n", chkpt_topone->trid);
      fprintf (out_fp, "     Sysop start postpone LSA = %lld|%d \n",
	       LSA_AS_ARGS (&chkpt_topone->sysop_start_postpone_lsa));
    }
  (void) fprintf (out_fp, "\n");
}

static LOG_PAGE *
log_dump_record_checkpoint (THREAD_ENTRY * thread_p, FILE * out_fp, LOG_LSA * log_lsa, LOG_PAGE * log_page_p)
{
  LOG_REC_CHKPT *chkpt;		/* check point log record */
  int length_active_tran;
  int length_topope;

  /* Read the DATA HEADER */
  LOG_READ_ADVANCE_WHEN_DOESNT_FIT (thread_p, sizeof (*chkpt), log_lsa, log_page_p);

  chkpt = (LOG_REC_CHKPT *) ((char *) log_page_p->area + log_lsa->offset);
  fprintf (out_fp, ", Num_trans = %d,\n", chkpt->ntrans);
  fprintf (out_fp, "     Redo_LSA = %lld|%d\n", LSA_AS_ARGS (&chkpt->redo_lsa));

  length_active_tran = sizeof (LOG_INFO_CHKPT_TRANS) * chkpt->ntrans;
  length_topope = (sizeof (LOG_INFO_CHKPT_SYSOP) * chkpt->ntops);
  LOG_READ_ADD_ALIGN (thread_p, sizeof (*chkpt), log_lsa, log_page_p);
  log_dump_data (thread_p, out_fp, length_active_tran, log_lsa, log_page_p, logpb_dump_checkpoint_trans, NULL);
  if (length_topope > 0)
    {
      log_dump_data (thread_p, out_fp, length_active_tran, log_lsa, log_page_p, log_dump_checkpoint_topops, NULL);
    }

  return log_page_p;
}

static LOG_PAGE *
log_dump_record_save_point (THREAD_ENTRY * thread_p, FILE * out_fp, LOG_LSA * log_lsa, LOG_PAGE * log_page_p)
{
  LOG_REC_SAVEPT *savept;
  int length_save_point;

  /* Read the DATA HEADER */
  LOG_READ_ADVANCE_WHEN_DOESNT_FIT (thread_p, sizeof (*savept), log_lsa, log_page_p);
  savept = (LOG_REC_SAVEPT *) ((char *) log_page_p->area + log_lsa->offset);

  fprintf (out_fp, ", Prev_savept_Lsa = %lld|%d, length = %d,\n", LSA_AS_ARGS (&savept->prv_savept), savept->length);

  length_save_point = savept->length;
  LOG_READ_ADD_ALIGN (thread_p, sizeof (*savept), log_lsa, log_page_p);

  /* Print savept name */
  fprintf (out_fp, "     Savept Name =");
  log_dump_data (thread_p, out_fp, length_save_point, log_lsa, log_page_p, log_hexa_dump, NULL);

  return log_page_p;
}

static LOG_PAGE *
log_dump_record_2pc_prepare_commit (THREAD_ENTRY * thread_p, FILE * out_fp, LOG_LSA * log_lsa, LOG_PAGE * log_page_p)
{
  LOG_REC_2PC_PREPCOMMIT *prepared;
  unsigned int nobj_locks;
  int size;

  /* Get the DATA HEADER */
  LOG_READ_ADVANCE_WHEN_DOESNT_FIT (thread_p, sizeof (*prepared), log_lsa, log_page_p);
  prepared = (LOG_REC_2PC_PREPCOMMIT *) ((char *) log_page_p->area + log_lsa->offset);

  fprintf (out_fp, ", Client_name = %s, Gtrid = %d, Num objlocks = %u\n", prepared->user_name, prepared->gtrid,
	   prepared->num_object_locks);

  nobj_locks = prepared->num_object_locks;

  LOG_READ_ADD_ALIGN (thread_p, sizeof (*prepared), log_lsa, log_page_p);

  /* Dump global transaction user information */
  if (prepared->gtrinfo_length > 0)
    {
      log_dump_data (thread_p, out_fp, prepared->gtrinfo_length, log_lsa, log_page_p, log_2pc_dump_gtrinfo, NULL);
    }

  /* Dump object locks */
  if (nobj_locks > 0)
    {
      size = nobj_locks * sizeof (LK_ACQOBJ_LOCK);
      log_dump_data (thread_p, out_fp, size, log_lsa, log_page_p, log_2pc_dump_acqobj_locks, NULL);
    }

  return log_page_p;
}

static LOG_PAGE *
log_dump_record_2pc_start (THREAD_ENTRY * thread_p, FILE * out_fp, LOG_LSA * log_lsa, LOG_PAGE * log_page_p)
{
  LOG_REC_2PC_START *start_2pc;	/* Start log record of 2PC protocol */

  /* Get the DATA HEADER */
  LOG_READ_ADVANCE_WHEN_DOESNT_FIT (thread_p, sizeof (*start_2pc), log_lsa, log_page_p);
  start_2pc = (LOG_REC_2PC_START *) ((char *) log_page_p->area + log_lsa->offset);

  /* Initilize the coordinator information */
  fprintf (out_fp, "  Client_name = %s, Gtrid = %d,  Num_participants = %d", start_2pc->user_name, start_2pc->gtrid,
	   start_2pc->num_particps);

  LOG_READ_ADD_ALIGN (thread_p, sizeof (*start_2pc), log_lsa, log_page_p);
  /* Read in the participants info. block from the log */
  log_dump_data (thread_p, out_fp, (start_2pc->particp_id_length * start_2pc->num_particps), log_lsa, log_page_p,
		 log_2pc_dump_participants, NULL);

  return log_page_p;
}

static LOG_PAGE *
log_dump_record_2pc_acknowledgement (THREAD_ENTRY * thread_p, FILE * out_fp, LOG_LSA * log_lsa, LOG_PAGE * log_page_p)
{
  LOG_REC_2PC_PARTICP_ACK *received_ack;	/* ack log record of 2pc protocol */

  /* Get the DATA HEADER */
  LOG_READ_ADVANCE_WHEN_DOESNT_FIT (thread_p, sizeof (*received_ack), log_lsa, log_page_p);
  received_ack = ((LOG_REC_2PC_PARTICP_ACK *) ((char *) log_page_p->area + log_lsa->offset));
  fprintf (out_fp, "  Participant index = %d\n", received_ack->particp_index);

  return log_page_p;
}

static LOG_PAGE *
log_dump_record_ha_server_state (THREAD_ENTRY * thread_p, FILE * out_fp, LOG_LSA * log_lsa, LOG_PAGE * log_page_p)
{
  LOG_REC_HA_SERVER_STATE *ha_server_state;

  /* Get the DATA HEADER */
  LOG_READ_ADVANCE_WHEN_DOESNT_FIT (thread_p, sizeof (*ha_server_state), log_lsa, log_page_p);
  ha_server_state = ((LOG_REC_HA_SERVER_STATE *) ((char *) log_page_p->area + log_lsa->offset));
  fprintf (out_fp, "  HA server state = %d\n", ha_server_state->state);

  return log_page_p;
}

static LOG_PAGE *
log_dump_record (THREAD_ENTRY * thread_p, FILE * out_fp, LOG_RECTYPE record_type, LOG_LSA * log_lsa,
		 LOG_PAGE * log_page_p, LOG_ZIP * log_zip_p)
{
  switch (record_type)
    {
    case LOG_UNDOREDO_DATA:
    case LOG_DIFF_UNDOREDO_DATA:
      log_page_p = log_dump_record_undoredo (thread_p, out_fp, log_lsa, log_page_p, log_zip_p);
      break;

    case LOG_UNDO_DATA:
      log_page_p = log_dump_record_undo (thread_p, out_fp, log_lsa, log_page_p, log_zip_p);
      break;

    case LOG_REDO_DATA:
    case LOG_POSTPONE:
      log_page_p = log_dump_record_redo (thread_p, out_fp, log_lsa, log_page_p, log_zip_p);
      break;

    case LOG_MVCC_UNDOREDO_DATA:
    case LOG_MVCC_DIFF_UNDOREDO_DATA:
      log_page_p = log_dump_record_mvcc_undoredo (thread_p, out_fp, log_lsa, log_page_p, log_zip_p);
      break;

    case LOG_MVCC_UNDO_DATA:
      log_page_p = log_dump_record_mvcc_undo (thread_p, out_fp, log_lsa, log_page_p, log_zip_p);
      break;

    case LOG_MVCC_REDO_DATA:
      log_page_p = log_dump_record_mvcc_redo (thread_p, out_fp, log_lsa, log_page_p, log_zip_p);
      break;

    case LOG_RUN_POSTPONE:
      log_page_p = log_dump_record_postpone (thread_p, out_fp, log_lsa, log_page_p);
      break;

    case LOG_DBEXTERN_REDO_DATA:
      log_page_p = log_dump_record_dbout_redo (thread_p, out_fp, log_lsa, log_page_p);
      break;

    case LOG_COMPENSATE:
      log_page_p = log_dump_record_compensate (thread_p, out_fp, log_lsa, log_page_p);
      break;

    case LOG_COMMIT_WITH_POSTPONE:
      log_page_p = log_dump_record_commit_postpone (thread_p, out_fp, log_lsa, log_page_p);
      break;

    case LOG_COMMIT:
    case LOG_ABORT:
      log_page_p = log_dump_record_transaction_finish (thread_p, out_fp, log_lsa, log_page_p);
      break;

    case LOG_GROUP_COMPLETE:
      log_page_p = log_dump_record_group_complete (thread_p, out_fp, log_lsa, log_page_p);
      break;

    case LOG_REPLICATION_DATA:
    case LOG_REPLICATION_STATEMENT:
      log_page_p = log_dump_record_replication (thread_p, out_fp, log_lsa, log_page_p);
      break;

    case LOG_SYSOP_START_POSTPONE:
      log_page_p = log_dump_record_sysop_start_postpone (thread_p, out_fp, log_lsa, log_page_p, log_zip_p);
      break;

    case LOG_SYSOP_END:
      log_page_p = log_dump_record_sysop_end (thread_p, log_lsa, log_page_p, log_zip_p, out_fp);
      break;

    case LOG_END_CHKPT:
      log_page_p = log_dump_record_checkpoint (thread_p, out_fp, log_lsa, log_page_p);
      break;

    case LOG_SAVEPOINT:
      log_page_p = log_dump_record_save_point (thread_p, out_fp, log_lsa, log_page_p);
      break;

    case LOG_2PC_PREPARE:
      log_page_p = log_dump_record_2pc_prepare_commit (thread_p, out_fp, log_lsa, log_page_p);
      break;

    case LOG_2PC_START:
      log_page_p = log_dump_record_2pc_start (thread_p, out_fp, log_lsa, log_page_p);
      break;

    case LOG_2PC_RECV_ACK:
      log_page_p = log_dump_record_2pc_acknowledgement (thread_p, out_fp, log_lsa, log_page_p);
      break;

    case LOG_DUMMY_HA_SERVER_STATE:
      log_page_p = log_dump_record_ha_server_state (thread_p, out_fp, log_lsa, log_page_p);
      break;

    case LOG_FINISH_POSTPONE:
    case LOG_WILL_COMMIT:
    case LOG_START_CHKPT:
    case LOG_2PC_COMMIT_DECISION:
    case LOG_2PC_ABORT_DECISION:
    case LOG_2PC_COMMIT_INFORM_PARTICPS:
    case LOG_2PC_ABORT_INFORM_PARTICPS:
    case LOG_SYSOP_ATOMIC_START:
    case LOG_DUMMY_HEAD_POSTPONE:
    case LOG_DUMMY_CRASH_RECOVERY:
    case LOG_DUMMY_OVF_RECORD:
    case LOG_DUMMY_GENERIC:
      fprintf (out_fp, "\n");
      /* That is all for this kind of log record */
      break;

    case LOG_END_OF_LOG:
      if (!logpb_is_page_in_archive (log_lsa->pageid))
	{
	  fprintf (out_fp, "\n... xxx END OF LOG xxx ...\n");
	}
      break;

    case LOG_SMALLER_LOGREC_TYPE:
    case LOG_LARGER_LOGREC_TYPE:
    default:
      fprintf (out_fp, "log_dump: Unknown record type = %d (%s).\n", record_type, log_to_string (record_type));
      LSA_SET_NULL (log_lsa);
      break;
    }

  return log_page_p;
}

/*
 * xlog_dump - DUMP THE LOG
 *
 * return: nothing
 *
 *   isforward(in): Dump the log forward ?
 *   start_logpageid(in): Start dumping the log at this location
 *   dump_npages(in): Number of pages to dump
 *   desired_tranid(in): Dump entries of only this transaction. If NULL_TRANID,
 *                     dump all.
 *
 * NOTE: Dump a set of log records stored in "dump_npages" starting at
 *              page "start_logpageid" forward (or backward) according to the
 *              value of "isforward". When the value of start_logpageid is
 *              negative, we start either at the beginning or at end of the
 *              log according to the direction of the dump. If the value of
 *              dump_npages is a negative value, dump as many pages as
 *              possible.
 *              This function is used for debugging purposes.
 */
void
xlog_dump (THREAD_ENTRY * thread_p, FILE * out_fp, int isforward, LOG_PAGEID start_logpageid, DKNPAGES dump_npages,
	   TRANID desired_tranid)
{
  LOG_LSA lsa;			/* LSA of log record to dump */
  char log_pgbuf[IO_MAX_PAGE_SIZE + MAX_ALIGNMENT], *aligned_log_pgbuf;
  LOG_PAGE *log_pgptr = NULL;	/* Log page pointer where LSA is located */
  LOG_LSA log_lsa;
  LOG_RECTYPE type;		/* Log record type */
  LOG_RECORD_HEADER *log_rec;	/* Pointer to log record */

  LOG_ZIP *log_dump_ptr = NULL;

  aligned_log_pgbuf = PTR_ALIGN (log_pgbuf, MAX_ALIGNMENT);

  if (out_fp == NULL)
    {
      out_fp = stdout;
    }

  fprintf (out_fp, "**************** DUMP LOGGING INFORMATION ************\n");
  /* Dump the transaction table and the log buffers */

  /* Flush any dirty log page */
  LOG_CS_ENTER (thread_p);

  xlogtb_dump_trantable (thread_p, out_fp);
  logpb_flush_pages_direct (thread_p);
  logpb_flush_header (thread_p);

  /* Now start dumping the log */
  log_dump_header (out_fp, &log_Gl.hdr);

  lsa.pageid = start_logpageid;
  lsa.offset = NULL_OFFSET;

  if (isforward != false)
    {
      /* Forward */
      if (lsa.pageid < 0)
	{
	  lsa.pageid = 0;
	}
      else if (lsa.pageid > log_Gl.hdr.append_lsa.pageid && LOG_ISRESTARTED ())
	{
	  lsa.pageid = log_Gl.hdr.append_lsa.pageid;
	}
    }
  else
    {
      /* Backward */
      if (lsa.pageid < 0 || lsa.pageid > log_Gl.hdr.append_lsa.pageid)
	{
	  log_find_end_log (thread_p, &lsa);
	}
    }

  if (dump_npages > log_Gl.hdr.npages || dump_npages < 0)
    {
      dump_npages = log_Gl.hdr.npages;
    }

  fprintf (out_fp,
	   "\n START DUMPING LOG_RECORDS: %s, start_logpageid = %lld,\n"
	   " Num_pages_to_dump = %d, desired_tranid = %d\n", (isforward ? "Forward" : "Backaward"),
	   (long long int) start_logpageid, dump_npages, desired_tranid);

  LOG_CS_EXIT (thread_p);

  log_pgptr = (LOG_PAGE *) aligned_log_pgbuf;

  if (log_dump_ptr == NULL)
    {
      log_dump_ptr = log_zip_alloc (IO_PAGESIZE, false);
      if (log_dump_ptr == NULL)
	{
	  fprintf (out_fp, " Error memory alloc... Quit\n");
	  return;
	}
    }

  /* Start dumping all log records following the given direction */
  while (!LSA_ISNULL (&lsa) && dump_npages-- > 0)
    {
      if ((logpb_fetch_page (thread_p, &lsa, LOG_CS_SAFE_READER, log_pgptr)) != NO_ERROR)
	{
	  fprintf (out_fp, " Error reading page %lld... Quit\n", (long long int) lsa.pageid);
	  if (log_dump_ptr != NULL)
	    {
	      log_zip_free (log_dump_ptr);
	    }
	  return;
	}
      /*
       * If offset is missing, it is because we archive an incomplete
       * log record or we start dumping the log not from its first page. We
       * have to find the offset by searching for the next log_record in the page
       */
      if (lsa.offset == NULL_OFFSET && (lsa.offset = log_pgptr->hdr.offset) == NULL_OFFSET)
	{
	  /* Nothing in this page.. */
	  if (lsa.pageid >= log_Gl.hdr.append_lsa.pageid || lsa.pageid <= 0)
	    {
	      LSA_SET_NULL (&lsa);
	    }
	  else
	    {
	      /* We need to dump one more page */
	      lsa.pageid--;
	      dump_npages++;
	    }
	  continue;
	}

      /* Dump all the log records stored in current log page */
      log_lsa.pageid = lsa.pageid;

      while (lsa.pageid == log_lsa.pageid)
	{
	  log_lsa.offset = lsa.offset;
	  log_rec = LOG_GET_LOG_RECORD_HEADER (log_pgptr, &log_lsa);
	  type = log_rec->type;

	  {
	    /*
	     * The following is just for debugging next address calculations
	     */
	    LOG_LSA next_lsa;

	    LSA_COPY (&next_lsa, &lsa);
	    if (log_startof_nxrec (thread_p, &next_lsa, false) == NULL
		|| (!LSA_EQ (&next_lsa, &log_rec->forw_lsa) && !LSA_ISNULL (&log_rec->forw_lsa)))
	      {
		fprintf (out_fp, "\n\n>>>>>****\n");
		fprintf (out_fp, "Guess next address = %lld|%d for LSA = %lld|%d\n",
			 LSA_AS_ARGS (&next_lsa), LSA_AS_ARGS (&lsa));
		fprintf (out_fp, "<<<<<****\n");
	      }
	  }

	  /* Find the next log record to dump .. after current one is dumped */
	  if (isforward != false)
	    {
	      if (LSA_ISNULL (&log_rec->forw_lsa) && type != LOG_END_OF_LOG)
		{
		  if (log_startof_nxrec (thread_p, &lsa, false) == NULL)
		    {
		      fprintf (out_fp, "\n****\n");
		      fprintf (out_fp, "log_dump: Problems finding next record. BYE\n");
		      fprintf (out_fp, "\n****\n");
		      break;
		    }
		}
	      else
		{
		  LSA_COPY (&lsa, &log_rec->forw_lsa);
		}
	      /*
	       * If the next page is NULL_PAGEID and the current page is an archive
	       * page, this is not the end, this situation happens when an incomplete
	       * log record was archived.
	       * Note that we have to set lsa.pageid here since the log_lsa.pageid value
	       * can be changed (e.g., the log record is stored in an archive page
	       * and in an active page. Later, we try to modify it whenever is
	       * possible.
	       */
	      if (LSA_ISNULL (&lsa) && logpb_is_page_in_archive (log_lsa.pageid))
		{
		  lsa.pageid = log_lsa.pageid + 1;
		}
	    }
	  else
	    {
	      LSA_COPY (&lsa, &log_rec->back_lsa);
	    }

	  if (desired_tranid != NULL_TRANID && desired_tranid != log_rec->trid && log_rec->type != LOG_END_OF_LOG)
	    {
	      /* Don't dump this log record... */
	      continue;
	    }

	  fprintf (out_fp,
		   "\nLSA = %3lld|%3d, Forw log = %3lld|%3d, Backw log = %3lld|%3d,\n"
		   "     Trid = %3d, Prev tran logrec = %3lld|%3d\n     Type = %s", (long long int) log_lsa.pageid,
		   (int) log_lsa.offset, (long long int) log_rec->forw_lsa.pageid, (int) log_rec->forw_lsa.offset,
		   (long long int) log_rec->back_lsa.pageid, (int) log_rec->back_lsa.offset, log_rec->trid,
		   (long long int) log_rec->prev_tranlsa.pageid, (int) log_rec->prev_tranlsa.offset,
		   log_to_string (type));

	  if (LSA_ISNULL (&log_rec->forw_lsa) && type != LOG_END_OF_LOG)
	    {
	      /* Incomplete log record... quit */
	      fprintf (out_fp, "\n****\n");
	      fprintf (out_fp, "log_dump: Incomplete log_record.. Quit\n");
	      fprintf (out_fp, "\n****\n");
	      continue;
	    }

	  /* Advance the pointer to dump the type of log record */

	  LOG_READ_ADD_ALIGN (thread_p, sizeof (*log_rec), &log_lsa, log_pgptr);
	  log_pgptr = log_dump_record (thread_p, out_fp, type, &log_lsa, log_pgptr, log_dump_ptr);
	  fflush (out_fp);
	  /*
	   * We can fix the lsa.pageid in the case of log_records without forward
	   * address at this moment.
	   */
	  if (lsa.offset == NULL_OFFSET && lsa.pageid != NULL_PAGEID && lsa.pageid < log_lsa.pageid)
	    {
	      lsa.pageid = log_lsa.pageid;
	    }
	}
    }

  if (log_dump_ptr)
    {
      log_zip_free (log_dump_ptr);
    }

  fprintf (out_fp, "\n FINISH DUMPING LOG_RECORDS \n");
  fprintf (out_fp, "******************************************************\n");
  fflush (out_fp);

  return;
}

/*
 *
 *                     RECOVERY DURING NORMAL PROCESSING
 *
 */

/*
 * log_rollback_record - EXECUTE AN UNDO DURING NORMAL PROCESSING
 *
 * return: nothing
 *
 *   log_lsa(in/out):Log address identifier containing the log record
 *   log_pgptr(in/out): Pointer to page where data starts (Set as a side
 *              effect to the page where data ends)
 *   rcvindex(in): Index to recovery functions
 *   rcv_vpid(in): Address of page to recover
 *   rcv(in/out): Recovery structure for recovery function
 *   tdes(in/out): State structure of transaction undoing data
 *   log_unzip_ptr(in):
 *
 * NOTE: Execute an undo log record during normal rollbacks (i.e.,
 *              other than restart recovery). A compensating log record for
 *              operation page level logging is written by the current
 *              function. For logical level logging, the undo function is
 *              responsible to log a redo record, which is converted into a
 *              compensating record by the log manager.
 *              This function now attempts to repeat an rv function if it
 *              fails in certain ways (e.g. due to deadlock).  This is to
 *              maintain data integrity as much as possible.  The old way was
 *              to simply ignore a failure and continue with the next record,
 *              Obviously, skipping a record during recover could leave the
 *              database inconsistent. All rv functions should return a
 *              int and be coded to be called again if the work wasn't
 *              undone the first time.
 */
static void
log_rollback_record (THREAD_ENTRY * thread_p, LOG_LSA * log_lsa, LOG_PAGE * log_page_p, LOG_RCVINDEX rcvindex,
		     VPID * rcv_vpid, LOG_RCV * rcv, LOG_TDES * tdes, LOG_ZIP * log_unzip_ptr)
{
  char *area = NULL;
  TRAN_STATE save_state;	/* The current state of the transaction. Must be returned to this state */
  int rv_err;
  bool is_zipped = false;

  /*
   * Fetch the page for physical log records. If the page does not exist
   * anymore or there are problems fetching the page, continue anyhow, so that
   * compensating records are logged.
   */

  assert (rcvindex != RV_NOT_DEFINED);
  assert (RV_fun[rcvindex].undofun != NULL);

  if (RCV_IS_LOGICAL_LOG (rcv_vpid, rcvindex))
    {
      rcv->pgptr = NULL;
    }
  else
    {
      rcv->pgptr = pgbuf_fix (thread_p, rcv_vpid, OLD_PAGE, PGBUF_LATCH_WRITE, PGBUF_UNCONDITIONAL_LATCH);
      if (rcv->pgptr == NULL)
	{
	  assert (false);
	}
    }

  /* GET BEFORE DATA */

  /*
   * If data is contained in only one buffer, pass pointer directly.
   * Otherwise, allocate a contiguous area, copy the data and pass this area.
   * At the end deallocate the area.
   */

  if (ZIP_CHECK (rcv->length))
    {
      /* check compress data */
      rcv->length = (int) GET_ZIP_LEN (rcv->length);	/* MSB set 0 */
      is_zipped = true;
    }

  // todo: Investigate this & other similar references in this document that do copy on equality too.
  // Check whether extra safety for equality is needed. E.g. Unpack_group_complete did not need it
  if (log_lsa->offset + rcv->length < (int) LOGAREA_SIZE)
    {
      rcv->data = (char *) log_page_p->area + log_lsa->offset;
      log_lsa->offset += rcv->length;
    }
  else
    {
      /* Need to copy the data into a contiguous area */
      area = (char *) malloc (rcv->length);
      if (area == NULL)
	{
	  logpb_fatal_error (thread_p, true, ARG_FILE_LINE, "log_rollback_record");
	  if (rcv->pgptr != NULL)
	    {
	      pgbuf_unfix (thread_p, rcv->pgptr);
	    }
	  return;
	}
      /* Copy the data */
      logpb_copy_from_log (thread_p, area, rcv->length, log_lsa, log_page_p);
      rcv->data = area;
    }

  if (is_zipped)
    {
      /* Data UnZip */
      if (log_unzip (log_unzip_ptr, rcv->length, (char *) rcv->data))
	{
	  rcv->length = (int) log_unzip_ptr->data_length;
	  rcv->data = (char *) log_unzip_ptr->log_data;
	}
      else
	{
	  logpb_fatal_error (thread_p, true, ARG_FILE_LINE, "log_rollback_record");
	  if (area != NULL)
	    {
	      free_and_init (area);
	    }
	  if (rcv->pgptr != NULL)
	    {
	      pgbuf_unfix (thread_p, rcv->pgptr);
	    }
	  return;
	}
    }

  /* Now call the UNDO recovery function */
  if (rcv->pgptr != NULL || RCV_IS_LOGICAL_LOG (rcv_vpid, rcvindex))
    {
      /*
       * Write a compensating log record for operation page level logging.
       * For logical level logging, the recovery undo function must log an
       * redo/CLR log to describe the undo. This in turn will be translated
       * to a compensating record.
       */
      if (rcvindex == RVBT_MVCC_INCREMENTS_UPD)
	{
	  /* this is a special case. we need to undo changes to transaction local stats. this only has an impact on
	   * this transaction during runtime, and recovery has no interest, so we don't have to add a compensate log
	   * record. */
	  rv_err = (*RV_fun[rcvindex].undofun) (thread_p, rcv);
	  assert (rv_err == NO_ERROR);
	}
      else if (rcvindex == RVBT_MVCC_NOTIFY_VACUUM || rcvindex == RVES_NOTIFY_VACUUM)
	{
	  /* do nothing */
	}
      else if (rcvindex == RVBT_LOG_GLOBAL_UNIQUE_STATS_COMMIT)
	{
	  /* impossible. we cannot rollback anymore. */
	  assert_release (false);
	  rv_err = ER_FAILED;
	}
      else if (RCV_IS_LOGICAL_COMPENSATE_MANUAL (rcvindex))
	{
	  /* B-tree logical logs will add a regular compensate in the modified pages. They do not require a logical
	   * compensation since the "undone" page can be accessed and logged. Only no-page logical operations require
	   * logical compensation. */
	  /* Invoke Undo recovery function */
	  LSA_COPY (&rcv->reference_lsa, &tdes->undo_nxlsa);
	  rv_err = log_undo_rec_restartable (thread_p, rcvindex, rcv);
	  if (rv_err != NO_ERROR)
	    {
	      er_log_debug (ARG_FILE_LINE,
			    "log_rollback_record: SYSTEM ERROR... Transaction %d, "
			    "Log record %lld|%d, rcvindex = %s, was not undone due to error (%d)\n",
			    tdes->tran_index, (long long int) log_lsa->pageid, log_lsa->offset,
			    rv_rcvindex_string (rcvindex), rv_err);
	      er_set (ER_ERROR_SEVERITY, ARG_FILE_LINE, ER_LOG_MAYNEED_MEDIA_RECOVERY, 1,
		      fileio_get_volume_label (rcv_vpid->volid, PEEK));
	      assert (false);
	    }
	  else if (RCV_IS_BTREE_LOGICAL_LOG (rcvindex) && prm_get_bool_value (PRM_ID_LOG_BTREE_OPS))
	    {
	      _er_log_debug (ARG_FILE_LINE,
			     "BTREE_ROLLBACK: Successfully executed undo/compensate for log entry before "
			     "lsa=%lld|%d, undo_nxlsa=%lld|%d. Transaction=%d, rcvindex=%d.\n",
			     (long long int) log_lsa->pageid, (int) log_lsa->offset,
			     (long long int) tdes->undo_nxlsa.pageid, (int) tdes->undo_nxlsa.offset, tdes->tran_index,
			     rcvindex);
	    }
	}
      else if (!RCV_IS_LOGICAL_LOG (rcv_vpid, rcvindex))
	{
	  log_append_compensate (thread_p, rcvindex, rcv_vpid, rcv->offset, rcv->pgptr, rcv->length, rcv->data, tdes);
	  /* Invoke Undo recovery function */
	  rv_err = log_undo_rec_restartable (thread_p, rcvindex, rcv);
	  if (rv_err != NO_ERROR)
	    {
	      er_log_debug (ARG_FILE_LINE,
			    "log_rollback_record: SYSTEM ERROR... Transaction %d, "
			    "Log record %lld|%d, rcvindex = %s, was not undone due to error (%d)\n",
			    tdes->tran_index, (long long int) log_lsa->pageid, log_lsa->offset,
			    rv_rcvindex_string (rcvindex), rv_err);
	      er_set (ER_ERROR_SEVERITY, ARG_FILE_LINE, ER_LOG_MAYNEED_MEDIA_RECOVERY, 1,
		      fileio_get_volume_label (rcv_vpid->volid, PEEK));
	      assert (false);
	    }
	}
      else
	{
	  /* Logical logging? This is a logical undo. For now, we also use a logical compensation, meaning that we
	   * open a system operation that is committed & compensate at the same time.
	   * However, there might be cases when compensation is not necessarily logical. If the compensation can be
	   * made in a single log record and can be attached to a page, the system operation becomes useless. Take the
	   * example of some b-tree cases for compensations. There might be other cases too.
	   */
	  save_state = tdes->state;

	  LSA_COPY (&rcv->reference_lsa, &tdes->undo_nxlsa);

	  log_sysop_start (thread_p);

#if defined(CUBRID_DEBUG)
	  {
	    LOG_LSA check_tail_lsa;

	    LSA_COPY (&check_tail_lsa, &tdes->tail_lsa);
	    /*
	     * Note that tail_lsa is changed by the following function
	     */
	    /* Invoke Undo recovery function */
	    rv_err = log_undo_rec_restartable (rcvindex, rcv);

	    /* Make sure that a CLR was logged */
	    if (LSA_EQ (&check_tail_lsa, &tdes->tail_lsa))
	      {
		er_set (ER_ERROR_SEVERITY, ARG_FILE_LINE, ER_LOG_MISSING_COMPENSATING_RECORD, 1,
			rv_rcvindex_string (rcvindex));
	      }
	  }
#else /* CUBRID_DEBUG */
	  /* Invoke Undo recovery function */
	  /* TODO: Is undo restartable needed? */
	  rv_err = log_undo_rec_restartable (thread_p, rcvindex, rcv);
#endif /* CUBRID_DEBUG */

	  if (rv_err != NO_ERROR)
	    {
	      er_log_debug (ARG_FILE_LINE,
			    "log_rollback_record: SYSTEM ERROR... Transaction %d, "
			    "Log record %lld|%d, rcvindex = %s, was not undone due to error (%d)\n",
			    tdes->tran_index, (long long int) log_lsa->pageid, log_lsa->offset,
			    rv_rcvindex_string (rcvindex), rv_err);
	      er_set (ER_ERROR_SEVERITY, ARG_FILE_LINE, ER_LOG_MAYNEED_MEDIA_RECOVERY, 1,
		      fileio_get_volume_label (rcv_vpid->volid, PEEK));
	      assert (false);
	    }

	  log_sysop_end_logical_compensate (thread_p, &rcv->reference_lsa);
	  tdes->state = save_state;
	}
    }
  else
    {
      /*
       * Unable to fetch page of volume... May need media recovery on such
       * page... write a CLR anyhow
       */
      log_append_compensate (thread_p, rcvindex, rcv_vpid, rcv->offset, NULL, rcv->length, rcv->data, tdes);
      er_set (ER_ERROR_SEVERITY, ARG_FILE_LINE, ER_LOG_MAYNEED_MEDIA_RECOVERY, 1,
	      fileio_get_volume_label (rcv_vpid->volid, PEEK));
      assert (false);
    }

  if (area != NULL)
    {
      free_and_init (area);
    }

  if (rcv->pgptr != NULL)
    {
      pgbuf_unfix (thread_p, rcv->pgptr);
    }
}

/*
 * log_undo_rec_restartable - Rollback a single undo record w/ restart
 *
 * return: nothing
 *
 *   rcvindex(in): Index to recovery functions
 *   rcv(in/out): Recovery structure for recovery function
 *
 * NOTE: Perform the undo of a singe log record. Even though it would
 *              indicate a serious problem in the design, check for deadlock
 *              and timeout to make sure this log record was truly undone.
 *              Continue to retry the log undo if possible.
 *      CAVEAT: This attempt to retry in the case of failure assumes that the
 *              rcvindex undo function we invoke has no partial side-effects
 *              for the case where it fails. Otherwise restarting it would not
 *              be a very smart thing to do.
 */
static int
log_undo_rec_restartable (THREAD_ENTRY * thread_p, LOG_RCVINDEX rcvindex, LOG_RCV * rcv)
{
  int num_retries = 0;		/* Avoid infinite loop */
  int error_code = NO_ERROR;

  do
    {
      if (error_code != NO_ERROR)
	{
#if defined(CUBRID_DEBUG)
	  er_log_debug (ARG_FILE_LINE,
			"WARNING: RETRY DURING UNDO WAS NEEDED ... TranIndex: %d, Cnt = %d, Err = %d, Rcvindex = %s\n",
			LOG_FIND_THREAD_TRAN_INDEX (thread_p), num_retries, error_code, rv_rcvindex_string (rcvindex));
#endif /* CUBRID_DEBUG */
	}
      error_code = (*RV_fun[rcvindex].undofun) (thread_p, rcv);
    }
  while (++num_retries <= LOG_REC_UNDO_MAX_ATTEMPTS
	 && (error_code == ER_LK_PAGE_TIMEOUT || error_code == ER_LK_UNILATERALLY_ABORTED));

  return error_code;
}

/*
 * log_dump_record_header_to_string - dump log record header to string
 *
 * return: nothing
 *
 *   log(in): log record header pointer
 *   buf(out): char buffer pointer
 *   len(in): max size of the buffer
 *
 */
static void
log_dump_record_header_to_string (LOG_RECORD_HEADER * log, char *buf, size_t len)
{
  const char *fmt = "TYPE[%d], TRID[%d], PREV[%lld,%d], BACK[%lld,%d], FORW[%lld,%d]";

  snprintf (buf, len, fmt, log->type, log->trid, (long long int) log->prev_tranlsa.pageid, log->prev_tranlsa.offset,
	    (long long int) log->back_lsa.pageid, log->back_lsa.offset, (long long int) log->forw_lsa.pageid,
	    log->forw_lsa.offset);
}

/*
 * log_rollback - Rollback a transaction
 *
 * return: nothing
 *
 *   tdes(in): Transaction descriptor
 *   upto_lsa_ptr(in): Rollback up to this log sequence address
 *
 * NOTE:Rollback the transaction associated with the given tdes
 *              structure upto the given lsa. If LSA is NULL, the transaction
 *              is completely rolled back. This function is used for aborts
 *              related no to database crashes.
 */
static void
log_rollback (THREAD_ENTRY * thread_p, LOG_TDES * tdes, const LOG_LSA * upto_lsa_ptr)
{
  LOG_LSA prev_tranlsa;		/* Previous LSA */
  LOG_LSA upto_lsa;		/* copy of upto_lsa_ptr contents */
  char log_pgbuf[IO_MAX_PAGE_SIZE + MAX_ALIGNMENT], *aligned_log_pgbuf;
  LOG_PAGE *log_pgptr = NULL;	/* Log page pointer of LSA log record */
  LOG_LSA log_lsa;
  LOG_RECORD_HEADER *log_rec = NULL;	/* The log record */
  LOG_REC_UNDOREDO *undoredo = NULL;	/* An undoredo log record */
  LOG_REC_MVCC_UNDOREDO *mvcc_undoredo = NULL;	/* A MVCC undoredo log rec */
  LOG_REC_UNDO *undo = NULL;	/* An undo log record */
  LOG_REC_MVCC_UNDO *mvcc_undo = NULL;	/* An undo log record */
  LOG_REC_COMPENSATE *compensate = NULL;	/* A compensating log record */
  LOG_REC_SYSOP_END *sysop_end = NULL;	/* Partial result from top system operation */
  LOG_RCV rcv;			/* Recovery structure */
  VPID rcv_vpid;		/* VPID of data to recover */
  LOG_RCVINDEX rcvindex;	/* Recovery index */
  bool isdone;
  int old_wait_msecs = 0;	/* Old transaction lock wait */
  LOG_ZIP *log_unzip_ptr = NULL;
  int data_header_size = 0;
  bool is_mvcc_op = false;

  aligned_log_pgbuf = PTR_ALIGN (log_pgbuf, MAX_ALIGNMENT);

  /*
   * Execute every single undo log record upto the given upto_lsa_ptr since it
   * is not a system crash
   */

  if (LSA_ISNULL (&tdes->tail_lsa))
    {
      /* Nothing to undo */
      return;
    }

  /*
   * I should not timeout on a page that I need to undo, otherwise, I may
   * end up with database corruption problems. That is, no timeouts during
   * rollback.
   */
  old_wait_msecs = xlogtb_reset_wait_msecs (thread_p, TRAN_LOCK_INFINITE_WAIT);

  LSA_COPY (&prev_tranlsa, &tdes->undo_nxlsa);
  /*
   * In some cases what upto_lsa_ptr points to is volatile, e.g.
   * when it is from the topops stack (which can be reallocated by
   * operations during this rollback).
   */
  if (upto_lsa_ptr != NULL)
    {
      LSA_COPY (&upto_lsa, upto_lsa_ptr);
    }
  else
    {
      LSA_SET_NULL (&upto_lsa);
    }

  log_pgptr = (LOG_PAGE *) aligned_log_pgbuf;

  isdone = false;

  log_unzip_ptr = log_zip_alloc (IO_PAGESIZE, false);

  if (log_unzip_ptr == NULL)
    {
      logpb_fatal_error (thread_p, true, ARG_FILE_LINE, "log_rollback");
      return;
    }

  while (!LSA_ISNULL (&prev_tranlsa) && !isdone)
    {
      /* Fetch the page where the LSA record to undo is located */
      LSA_COPY (&log_lsa, &prev_tranlsa);
      log_lsa.offset = LOG_PAGESIZE;

      if ((logpb_fetch_page (thread_p, &log_lsa, LOG_CS_FORCE_USE, log_pgptr)) != NO_ERROR)
	{
	  (void) xlogtb_reset_wait_msecs (thread_p, old_wait_msecs);
	  logpb_fatal_error (thread_p, true, ARG_FILE_LINE, "log_rollback");
	  if (log_unzip_ptr != NULL)
	    {
	      log_zip_free (log_unzip_ptr);
	    }
	  return;
	}

      while (prev_tranlsa.pageid == log_lsa.pageid)
	{
	  /* Break at upto_lsa for partial rollbacks */
	  if (upto_lsa_ptr != NULL && LSA_LE (&prev_tranlsa, &upto_lsa))
	    {
	      /* Finish at this point */
	      isdone = true;
	      break;
	    }

	  /* Find the log record to undo */
	  log_lsa.offset = prev_tranlsa.offset;
	  log_rec = LOG_GET_LOG_RECORD_HEADER (log_pgptr, &log_lsa);

	  /*
	   * Next record to undo.. that is previous record in the chain.
	   * We need to save it in this variable since the undo_nxlsa pointer
	   * may be set when we log something related to rollback (e.g., case
	   * of logical operation). Reset the undo_nxlsa back once the
	   * rollback_rec is done.
	   */

	  LSA_COPY (&prev_tranlsa, &log_rec->prev_tranlsa);
	  LSA_COPY (&tdes->undo_nxlsa, &prev_tranlsa);

	  switch (log_rec->type)
	    {
	    case LOG_MVCC_UNDOREDO_DATA:
	    case LOG_MVCC_DIFF_UNDOREDO_DATA:
	    case LOG_UNDOREDO_DATA:
	    case LOG_DIFF_UNDOREDO_DATA:

	      /* Does this record belong to a MVCC op? */
	      if (log_rec->type == LOG_MVCC_UNDOREDO_DATA || log_rec->type == LOG_MVCC_DIFF_UNDOREDO_DATA)
		{
		  is_mvcc_op = true;
		}
	      else
		{
		  is_mvcc_op = false;
		}

	      /* Read the DATA HEADER */
	      LOG_READ_ADD_ALIGN (thread_p, sizeof (*log_rec), &log_lsa, log_pgptr);
	      if (is_mvcc_op)
		{
		  /* Data header is MVCC undoredo */
		  data_header_size = sizeof (*mvcc_undoredo);
		  LOG_READ_ADVANCE_WHEN_DOESNT_FIT (thread_p, data_header_size, &log_lsa, log_pgptr);
		  mvcc_undoredo = (LOG_REC_MVCC_UNDOREDO *) ((char *) log_pgptr->area + log_lsa.offset);

		  /* Get undoredo info */
		  undoredo = &mvcc_undoredo->undoredo;

		  /* Save transaction MVCCID for recovery */
		  rcv.mvcc_id = mvcc_undoredo->mvccid;
		}
	      else
		{
		  data_header_size = sizeof (*undoredo);
		  LOG_READ_ADVANCE_WHEN_DOESNT_FIT (thread_p, data_header_size, &log_lsa, log_pgptr);
		  undoredo = (LOG_REC_UNDOREDO *) ((char *) log_pgptr->area + log_lsa.offset);

		  rcv.mvcc_id = MVCCID_NULL;
		}

	      rcvindex = undoredo->data.rcvindex;
	      rcv.length = undoredo->ulength;
	      rcv.offset = undoredo->data.offset;
	      rcv_vpid.volid = undoredo->data.volid;
	      rcv_vpid.pageid = undoredo->data.pageid;

	      LOG_READ_ADD_ALIGN (thread_p, data_header_size, &log_lsa, log_pgptr);

	      log_rollback_record (thread_p, &log_lsa, log_pgptr, rcvindex, &rcv_vpid, &rcv, tdes, log_unzip_ptr);
	      break;

	    case LOG_MVCC_UNDO_DATA:
	    case LOG_UNDO_DATA:
	      /* Does record belong to a MVCC op? */
	      is_mvcc_op = (log_rec->type == LOG_MVCC_UNDO_DATA);

	      /* Read the DATA HEADER */
	      LOG_READ_ADD_ALIGN (thread_p, sizeof (*log_rec), &log_lsa, log_pgptr);
	      if (is_mvcc_op)
		{
		  /* Data header is MVCC undo */
		  data_header_size = sizeof (*mvcc_undo);
		  LOG_READ_ADVANCE_WHEN_DOESNT_FIT (thread_p, data_header_size, &log_lsa, log_pgptr);
		  mvcc_undo = (LOG_REC_MVCC_UNDO *) ((char *) log_pgptr->area + log_lsa.offset);
		  /* Get undo info */
		  undo = &mvcc_undo->undo;

		  /* Save transaction MVCCID for recovery */
		  rcv.mvcc_id = mvcc_undo->mvccid;
		}
	      else
		{
		  data_header_size = sizeof (*undo);
		  LOG_READ_ADVANCE_WHEN_DOESNT_FIT (thread_p, data_header_size, &log_lsa, log_pgptr);
		  undo = (LOG_REC_UNDO *) ((char *) log_pgptr->area + log_lsa.offset);

		  rcv.mvcc_id = MVCCID_NULL;
		}
	      rcvindex = undo->data.rcvindex;
	      rcv.offset = undo->data.offset;
	      rcv_vpid.volid = undo->data.volid;
	      rcv_vpid.pageid = undo->data.pageid;
	      rcv.length = undo->length;

	      LOG_READ_ADD_ALIGN (thread_p, data_header_size, &log_lsa, log_pgptr);

	      log_rollback_record (thread_p, &log_lsa, log_pgptr, rcvindex, &rcv_vpid, &rcv, tdes, log_unzip_ptr);
	      break;

	    case LOG_COMPENSATE:
	      /*
	       * We found a partial rollback, use the CLR to find the next record
	       * to undo
	       */

	      /* Read the DATA HEADER */
	      LOG_READ_ADD_ALIGN (thread_p, sizeof (*log_rec), &log_lsa, log_pgptr);
	      LOG_READ_ADVANCE_WHEN_DOESNT_FIT (thread_p, sizeof (*compensate), &log_lsa, log_pgptr);
	      compensate = (LOG_REC_COMPENSATE *) ((char *) log_pgptr->area + log_lsa.offset);
	      LSA_COPY (&prev_tranlsa, &compensate->undo_nxlsa);
	      break;

	    case LOG_SYSOP_END:
	      /*
	       * We found a system top operation that should be skipped from rollback.
	       */

	      /* Read the DATA HEADER */
	      LOG_READ_ADD_ALIGN (thread_p, sizeof (*log_rec), &log_lsa, log_pgptr);
	      LOG_READ_ADVANCE_WHEN_DOESNT_FIT (thread_p, sizeof (*sysop_end), &log_lsa, log_pgptr);
	      sysop_end = ((LOG_REC_SYSOP_END *) ((char *) log_pgptr->area + log_lsa.offset));

	      if (sysop_end->type == LOG_SYSOP_END_LOGICAL_UNDO)
		{
		  rcvindex = sysop_end->undo.data.rcvindex;
		  rcv.offset = sysop_end->undo.data.offset;
		  rcv_vpid.volid = sysop_end->undo.data.volid;
		  rcv_vpid.pageid = sysop_end->undo.data.pageid;
		  rcv.length = sysop_end->undo.length;
		  rcv.mvcc_id = MVCCID_NULL;

		  /* will jump to parent LSA. save it now before advancing to undo data */
		  LSA_COPY (&prev_tranlsa, &sysop_end->lastparent_lsa);
		  LSA_COPY (&tdes->undo_nxlsa, &sysop_end->lastparent_lsa);

		  LOG_READ_ADD_ALIGN (thread_p, sizeof (*sysop_end), &log_lsa, log_pgptr);
		  log_rollback_record (thread_p, &log_lsa, log_pgptr, rcvindex, &rcv_vpid, &rcv, tdes, log_unzip_ptr);
		}
	      else if (sysop_end->type == LOG_SYSOP_END_LOGICAL_MVCC_UNDO)
		{
		  rcvindex = sysop_end->mvcc_undo.undo.data.rcvindex;
		  rcv.offset = sysop_end->mvcc_undo.undo.data.offset;
		  rcv_vpid.volid = sysop_end->mvcc_undo.undo.data.volid;
		  rcv_vpid.pageid = sysop_end->mvcc_undo.undo.data.pageid;
		  rcv.length = sysop_end->mvcc_undo.undo.length;
		  rcv.mvcc_id = sysop_end->mvcc_undo.mvccid;

		  /* will jump to parent LSA. save it now before advancing to undo data */
		  LSA_COPY (&prev_tranlsa, &sysop_end->lastparent_lsa);
		  LSA_COPY (&tdes->undo_nxlsa, &sysop_end->lastparent_lsa);

		  LOG_READ_ADD_ALIGN (thread_p, sizeof (*sysop_end), &log_lsa, log_pgptr);
		  log_rollback_record (thread_p, &log_lsa, log_pgptr, rcvindex, &rcv_vpid, &rcv, tdes, log_unzip_ptr);
		}
	      else if (sysop_end->type == LOG_SYSOP_END_LOGICAL_COMPENSATE)
		{
		  /* compensate */
		  LSA_COPY (&prev_tranlsa, &sysop_end->compensate_lsa);
		}
	      else if (sysop_end->type == LOG_SYSOP_END_LOGICAL_RUN_POSTPONE)
		{
		  /* this must be partial rollback during recovery of another logical run postpone */
		  assert (!LOG_ISRESTARTED ());
		  /* we have to stop */
		  LSA_SET_NULL (&prev_tranlsa);
		}
	      else if (sysop_end->type == LOG_SYSOP_END_COMMIT_REPLICATED)
		{
		  /* jump to last parent */
		  // TBD: imitate behavior of LOG_SYSOP_END_COMMIT until we have a proper solution
		  LSA_COPY (&prev_tranlsa, &sysop_end->lastparent_lsa);
		}
	      else
		{
		  /* jump to last parent */
		  assert (sysop_end->type == LOG_SYSOP_END_COMMIT || sysop_end->type == LOG_SYSOP_END_ABORT);
		  LSA_COPY (&prev_tranlsa, &sysop_end->lastparent_lsa);
		}
	      break;

	    case LOG_REDO_DATA:
	    case LOG_MVCC_REDO_DATA:
	    case LOG_DBEXTERN_REDO_DATA:
	    case LOG_DUMMY_HEAD_POSTPONE:
	    case LOG_POSTPONE:
	    case LOG_START_CHKPT:
	    case LOG_END_CHKPT:
	    case LOG_SAVEPOINT:
	    case LOG_2PC_PREPARE:
	    case LOG_2PC_START:
	    case LOG_2PC_ABORT_DECISION:
	    case LOG_2PC_ABORT_INFORM_PARTICPS:
	    case LOG_REPLICATION_DATA:
	    case LOG_REPLICATION_STATEMENT:
	    case LOG_SYSOP_ATOMIC_START:
	    case LOG_DUMMY_HA_SERVER_STATE:
	    case LOG_DUMMY_OVF_RECORD:
	    case LOG_DUMMY_GENERIC:
	      break;

	    case LOG_RUN_POSTPONE:
	    case LOG_COMMIT_WITH_POSTPONE:
	    case LOG_SYSOP_START_POSTPONE:
	      /* Undo of run postpone system operation. End here. */
	      assert (!LOG_ISRESTARTED ());
	      LSA_SET_NULL (&prev_tranlsa);
	      break;

	    case LOG_GROUP_COMPLETE:
	    case LOG_FINISH_POSTPONE:
	      assert (false);
	    case LOG_WILL_COMMIT:
	    case LOG_COMMIT:
	    case LOG_ABORT:
	    case LOG_2PC_COMMIT_DECISION:
	    case LOG_2PC_COMMIT_INFORM_PARTICPS:
	    case LOG_2PC_RECV_ACK:
	    case LOG_DUMMY_CRASH_RECOVERY:
	    case LOG_END_OF_LOG:
	    case LOG_SMALLER_LOGREC_TYPE:
	    case LOG_LARGER_LOGREC_TYPE:
	    default:
	      {
		char msg[LINE_MAX];

		er_set (ER_FATAL_ERROR_SEVERITY, ARG_FILE_LINE, ER_LOG_PAGE_CORRUPTED, 1, log_lsa.pageid);
		log_dump_record_header_to_string (log_rec, msg, LINE_MAX);
		logpb_fatal_error (thread_p, true, ARG_FILE_LINE, msg);
		break;
	      }
	    }			/* switch */

	  /* Just in case, it was changed or the previous address has changed */
	  LSA_COPY (&tdes->undo_nxlsa, &prev_tranlsa);
	}			/* while */

    }				/* while */

  /* Remember the undo next lsa for partial rollbacks */
  LSA_COPY (&tdes->undo_nxlsa, &prev_tranlsa);
  (void) xlogtb_reset_wait_msecs (thread_p, old_wait_msecs);

  if (log_unzip_ptr != NULL)
    {
      log_zip_free (log_unzip_ptr);
    }

  return;

}

/*
 * log_get_next_nested_top - Get top system action list
 *
 * return: top system action count
 *
 *   tdes(in): Transaction descriptor
 *   start_postpone_lsa(in): Where to start looking for postpone records
 *   out_nxtop_range_stack(in/out): Set as a side effect to topop range stack.
 *
 * NOTE: Find a nested top system operation which start after
 *              start_postpone_lsa and before tdes->tail_lsa.
 */
int
log_get_next_nested_top (THREAD_ENTRY * thread_p, LOG_TDES * tdes, LOG_LSA * start_postpone_lsa,
			 LOG_TOPOP_RANGE ** out_nxtop_range_stack)
{
  LOG_REC_SYSOP_END *top_result;
  char log_pgbuf[IO_MAX_PAGE_SIZE + MAX_ALIGNMENT];
  char *aligned_log_pgbuf;
  LOG_PAGE *log_pgptr = NULL;
  LOG_RECORD_HEADER *log_rec;
  LOG_LSA tmp_log_lsa;
  LOG_LSA top_result_lsa;
  LOG_LSA prev_last_parent_lsa;
  LOG_TOPOP_RANGE *nxtop_stack;
  LOG_TOPOP_RANGE *prev_nxtop_stack;
  int nxtop_count = 0;
  int nxtop_stack_size = 0;
  LOG_PAGEID last_fetch_page_id = NULL_PAGEID;

  if (LSA_ISNULL (&tdes->tail_topresult_lsa) || !LSA_GT (&tdes->tail_topresult_lsa, start_postpone_lsa))
    {
      return 0;
    }

  LSA_COPY (&top_result_lsa, &tdes->tail_topresult_lsa);
  LSA_SET_NULL (&prev_last_parent_lsa);

  aligned_log_pgbuf = PTR_ALIGN (log_pgbuf, MAX_ALIGNMENT);
  log_pgptr = (LOG_PAGE *) aligned_log_pgbuf;

  nxtop_stack = *out_nxtop_range_stack;
  nxtop_stack_size = LOG_TOPOP_STACK_INIT_SIZE;

  do
    {
      if (nxtop_count >= nxtop_stack_size)
	{
	  prev_nxtop_stack = nxtop_stack;

	  nxtop_stack_size *= 2;
	  nxtop_stack = (LOG_TOPOP_RANGE *) malloc (nxtop_stack_size * sizeof (LOG_TOPOP_RANGE));
	  if (nxtop_stack == NULL)
	    {
	      if (prev_nxtop_stack != *out_nxtop_range_stack)
		{
		  free_and_init (prev_nxtop_stack);
		}
	      logpb_fatal_error (thread_p, true, ARG_FILE_LINE, "log_get_next_nested_top");
	      return 0;
	    }

	  memcpy (nxtop_stack, prev_nxtop_stack, (nxtop_stack_size / 2) * sizeof (LOG_TOPOP_RANGE));

	  if (prev_nxtop_stack != *out_nxtop_range_stack)
	    {
	      free_and_init (prev_nxtop_stack);
	    }
	}

      if (last_fetch_page_id != top_result_lsa.pageid)
	{
	  if (logpb_fetch_page (thread_p, &top_result_lsa, LOG_CS_FORCE_USE, log_pgptr) != NO_ERROR)
	    {
	      if (nxtop_stack != *out_nxtop_range_stack)
		{
		  free_and_init (nxtop_stack);
		}
	      logpb_fatal_error (thread_p, true, ARG_FILE_LINE, "log_get_next_nested_top");
	      return 0;
	    }
	}

      log_rec = LOG_GET_LOG_RECORD_HEADER (log_pgptr, &top_result_lsa);

      if (log_rec->type == LOG_SYSOP_END)
	{
	  /* Read the DATA HEADER */
	  LOG_LSA prev_tran_lsa = log_rec->back_lsa;

	  LSA_COPY (&tmp_log_lsa, &top_result_lsa);
	  LOG_READ_ADD_ALIGN (thread_p, sizeof (LOG_RECORD_HEADER), &tmp_log_lsa, log_pgptr);
	  LOG_READ_ADVANCE_WHEN_DOESNT_FIT (thread_p, sizeof (LOG_REC_SYSOP_END), &tmp_log_lsa, log_pgptr);
	  top_result = (LOG_REC_SYSOP_END *) ((char *) log_pgptr->area + tmp_log_lsa.offset);
	  last_fetch_page_id = tmp_log_lsa.pageid;

	  /*
	   * There may be some nested top system operations that are committed
	   * and aborted in the desired region
	   */
	  if (LSA_ISNULL (&prev_last_parent_lsa) || LSA_LE (&top_result_lsa, &prev_last_parent_lsa))
	    {
	      LSA_COPY (&(nxtop_stack[nxtop_count].start_lsa), &top_result->lastparent_lsa);
	      if (top_result->type == LOG_SYSOP_END_LOGICAL_RUN_POSTPONE)
		{
		  /* we need to process this log record. end range at previous log record. */
		  LSA_COPY (&(nxtop_stack[nxtop_count].end_lsa), &prev_tran_lsa);
		}
	      else
		{
		  /* end range at system op end log record */
		  LSA_COPY (&(nxtop_stack[nxtop_count].end_lsa), &top_result_lsa);
		}

	      nxtop_count++;

	      LSA_COPY (&prev_last_parent_lsa, &top_result->lastparent_lsa);
	    }

	  LSA_COPY (&top_result_lsa, &top_result->prv_topresult_lsa);
	}
      else
	{
	  if (nxtop_stack != *out_nxtop_range_stack)
	    {
	      free_and_init (nxtop_stack);
	    }
	  logpb_fatal_error (thread_p, true, ARG_FILE_LINE, "log_get_next_nested_top");
	  return 0;
	}
    }
  while (top_result_lsa.pageid != NULL_PAGEID && LSA_GT (&top_result_lsa, start_postpone_lsa));

  *out_nxtop_range_stack = nxtop_stack;

  return nxtop_count;
}

/*
<<<<<<< HEAD
=======
 * log_tran_do_postpone () - do postpone for transaction.
 *
 * return        : void
 * thread_p (in) : thread entry
 * tdes (in)     : transaction descriptor
 */
static void
log_tran_do_postpone (THREAD_ENTRY * thread_p, LOG_TDES * tdes)
{
  if (LSA_ISNULL (&tdes->posp_nxlsa))
    {
      return;
    }

  LOG_LSA commit_lsa;

  assert (tdes->topops.last < 0);

  tx_group group;
  group.add (tdes->tran_index, 0, TRAN_UNACTIVE_COMMITTED_WITH_POSTPONE);

  log_append_group_complete (thread_p, tdes, tdes->get_replication_generator ().get_last_end_position (), group,
			     &commit_lsa, NULL);

  logpb_flush_pages (thread_p, &commit_lsa);

  log_do_postpone (thread_p, tdes, &tdes->posp_nxlsa);
}

/*
>>>>>>> 3dccf2d2
 * log_sysop_do_postpone () - do postpone for system operation
 *
 * return         : void
 * thread_p (in)  : thread entry
 * tdes (in)      : transaction descriptor
 * sysop_end (in) : system end op log record
 * data_size (in) : data size (for logical undo)
 * data (in)      : data (for logical undo)
 */
static void
log_sysop_do_postpone (THREAD_ENTRY * thread_p, LOG_TDES * tdes, LOG_REC_SYSOP_END * sysop_end, int data_size,
		       const char *data)
{
  LOG_REC_SYSOP_START_POSTPONE sysop_start_postpone;
  TRAN_STATE save_state = tdes->state;

  if (LSA_ISNULL (LOG_TDES_LAST_SYSOP_POSP_LSA (tdes)))
    {
      /* nothing to postpone */
      return;
    }

  assert (sysop_end != NULL);
  assert (sysop_end->type != LOG_SYSOP_END_ABORT);
  /* we cannot have TRAN_UNACTIVE_TOPOPE_COMMITTED_WITH_POSTPONE inside TRAN_UNACTIVE_TOPOPE_COMMITTED_WITH_POSTPONE */
  assert (tdes->state != TRAN_UNACTIVE_TOPOPE_COMMITTED_WITH_POSTPONE);

  sysop_start_postpone.sysop_end = *sysop_end;
  sysop_start_postpone.posp_lsa = *LOG_TDES_LAST_SYSOP_POSP_LSA (tdes);
  log_append_sysop_start_postpone (thread_p, tdes, &sysop_start_postpone, data_size, data);

  if (VACUUM_IS_THREAD_VACUUM (thread_p)
      && vacuum_do_postpone_from_cache (thread_p, LOG_TDES_LAST_SYSOP_POSP_LSA (tdes)))
    {
      /* Do postpone was run from cached postpone entries. */
      // todo - extend optimization for all transactions
      tdes->state = save_state;
      return;
    }

  log_do_postpone (thread_p, tdes, LOG_TDES_LAST_SYSOP_POSP_LSA (tdes));

  tdes->state = save_state;
}

/*
 * log_do_postpone - Scan forward doing postpone operations of given transaction
 *
 * return: nothing
 *
 *   tdes(in): Transaction descriptor
 *   start_posplsa(in): Where to start looking for postpone records
 *
 * NOTE: Scan the log forward doing postpone operations of given transaction.
 *       This function is invoked after a transaction is declared committed with postpone actions.
 */
void
log_do_postpone (THREAD_ENTRY * thread_p, LOG_TDES * tdes, LOG_LSA * start_postpone_lsa)
{
  LOG_LSA end_postpone_lsa;	/* The last postpone record of transaction cannot be after this address */
  LOG_LSA start_seek_lsa;	/* start looking for postpone records at this address */
  LOG_LSA *end_seek_lsa;	/* Stop looking for postpone records at this address */
  LOG_LSA next_start_seek_lsa;	/* Next address to look for postpone records. Usually the end of a top system
				 * operation. */
  LOG_LSA log_lsa;
  LOG_LSA forward_lsa;

  char log_pgbuf[IO_MAX_PAGE_SIZE + MAX_ALIGNMENT];
  char *aligned_log_pgbuf;
  LOG_PAGE *log_pgptr = NULL;
  LOG_RECORD_HEADER *log_rec;
  bool isdone;

  LOG_TOPOP_RANGE nxtop_array[LOG_TOPOP_STACK_INIT_SIZE];
  LOG_TOPOP_RANGE *nxtop_stack = NULL;
  LOG_TOPOP_RANGE *nxtop_range = NULL;
  int nxtop_count = 0;

  assert (!LSA_ISNULL (start_postpone_lsa));
  assert (tdes->state == TRAN_UNACTIVE_TOPOPE_COMMITTED_WITH_POSTPONE || tdes->state == TRAN_UNACTIVE_WILL_COMMIT
	  || tdes->state == TRAN_UNACTIVE_COMMITTED_WITH_POSTPONE);

  aligned_log_pgbuf = PTR_ALIGN (log_pgbuf, MAX_ALIGNMENT);
  log_pgptr = (LOG_PAGE *) aligned_log_pgbuf;

  LSA_COPY (&end_postpone_lsa, &tdes->tail_lsa);
  LSA_COPY (&next_start_seek_lsa, start_postpone_lsa);

  nxtop_stack = nxtop_array;
  nxtop_count = log_get_next_nested_top (thread_p, tdes, start_postpone_lsa, &nxtop_stack);

  while (!LSA_ISNULL (&next_start_seek_lsa))
    {
      LSA_COPY (&start_seek_lsa, &next_start_seek_lsa);

      if (nxtop_count > 0)
	{
	  nxtop_count--;
	  nxtop_range = &(nxtop_stack[nxtop_count]);

	  if (LSA_LT (&start_seek_lsa, &(nxtop_range->start_lsa)))
	    {
	      end_seek_lsa = &(nxtop_range->start_lsa);
	      LSA_COPY (&next_start_seek_lsa, &(nxtop_range->end_lsa));
	    }
	  else if (LSA_EQ (&start_seek_lsa, &(nxtop_range->end_lsa)))
	    {
	      end_seek_lsa = &end_postpone_lsa;
	      LSA_SET_NULL (&next_start_seek_lsa);
	    }
	  else
	    {
	      LSA_COPY (&next_start_seek_lsa, &(nxtop_range->end_lsa));
	      continue;
	    }
	}
      else
	{
	  end_seek_lsa = &end_postpone_lsa;
	  LSA_SET_NULL (&next_start_seek_lsa);
	}

      /*
       * Start doing postpone operation for this range
       */

      LSA_COPY (&forward_lsa, &start_seek_lsa);

      isdone = false;
      while (!LSA_ISNULL (&forward_lsa) && !isdone)
	{
	  LOG_LSA fetch_lsa;

	  /* Fetch the page where the postpone LSA record is located */
	  LSA_COPY (&log_lsa, &forward_lsa);
	  fetch_lsa.pageid = log_lsa.pageid;
	  fetch_lsa.offset = LOG_PAGESIZE;
	  if (logpb_fetch_page (thread_p, &fetch_lsa, LOG_CS_FORCE_USE, log_pgptr) != NO_ERROR)
	    {
	      logpb_fatal_error (thread_p, true, ARG_FILE_LINE, "log_do_postpone");
	      goto end;
	    }

	  while (forward_lsa.pageid == log_lsa.pageid)
	    {
	      if (LSA_GT (&forward_lsa, end_seek_lsa))
		{
		  /* Finish at this point */
		  isdone = true;
		  break;
		}

	      /*
	       * If an offset is missing, it is because we archive an incomplete log record.
	       * This log_record was completed later.
	       * Thus, we have to find the offset by searching for the next log_record in the page.
	       */
	      if (forward_lsa.offset == NULL_OFFSET)
		{
		  forward_lsa.offset = log_pgptr->hdr.offset;
		  if (forward_lsa.offset == NULL_OFFSET)
		    {
		      /* Continue at next pageid */
		      if (logpb_is_page_in_archive (log_lsa.pageid))
			{
			  forward_lsa.pageid = log_lsa.pageid + 1;
			}
		      else
			{
			  forward_lsa.pageid = NULL_PAGEID;
			}
		      continue;
		    }
		}

	      /* Find the postpone log record to execute */
	      log_lsa.offset = forward_lsa.offset;
	      log_rec = LOG_GET_LOG_RECORD_HEADER (log_pgptr, &log_lsa);

	      /* Find the next log record in the log */
	      LSA_COPY (&forward_lsa, &log_rec->forw_lsa);

	      if (forward_lsa.pageid == NULL_PAGEID && logpb_is_page_in_archive (log_lsa.pageid))
		{
		  forward_lsa.pageid = log_lsa.pageid + 1;
		}

	      if (log_rec->trid == tdes->trid)
		{
		  switch (log_rec->type)
		    {
		    case LOG_UNDOREDO_DATA:
		    case LOG_DIFF_UNDOREDO_DATA:
		    case LOG_UNDO_DATA:
		    case LOG_REDO_DATA:
		    case LOG_MVCC_UNDOREDO_DATA:
		    case LOG_MVCC_DIFF_UNDOREDO_DATA:
		    case LOG_MVCC_UNDO_DATA:
		    case LOG_MVCC_REDO_DATA:
		    case LOG_DBEXTERN_REDO_DATA:
		    case LOG_RUN_POSTPONE:
		    case LOG_COMPENSATE:
		    case LOG_SAVEPOINT:
		    case LOG_DUMMY_HEAD_POSTPONE:
		    case LOG_REPLICATION_DATA:
		    case LOG_REPLICATION_STATEMENT:
		    case LOG_SYSOP_ATOMIC_START:
		    case LOG_DUMMY_HA_SERVER_STATE:
		    case LOG_DUMMY_OVF_RECORD:
		    case LOG_DUMMY_GENERIC:
		      break;

		    case LOG_POSTPONE:
		      {
			int mod_factor = 5000;	/* 0.02% */

			FI_TEST_ARG (thread_p, FI_TEST_LOG_MANAGER_RANDOM_EXIT_AT_RUN_POSTPONE, &mod_factor, 0);
		      }

		      if (log_run_postpone_op (thread_p, &log_lsa, log_pgptr) != NO_ERROR)
			{
			  goto end;
			}

		      /* TODO: consider to add FI here */
		      break;

		    case LOG_WILL_COMMIT:
		    case LOG_COMMIT_WITH_POSTPONE:
		    case LOG_SYSOP_START_POSTPONE:
		    case LOG_2PC_PREPARE:
		    case LOG_2PC_START:
		    case LOG_2PC_COMMIT_DECISION:
		      /* This is it */
		      LSA_SET_NULL (&forward_lsa);
		      break;

		    case LOG_SYSOP_END:
		      if (!LSA_EQ (&log_lsa, &start_seek_lsa))
			{
#if defined(CUBRID_DEBUG)
			  er_log_debug (ARG_FILE_LINE,
					"log_do_postpone: SYSTEM ERROR.. Bad log_rectype = %d\n (%s)."
					" Maybe BAD POSTPONE RANGE\n", log_rec->type, log_to_string (log_rec->type));
#endif /* CUBRID_DEBUG */
			  ;	/* Nothing */
			}
		      break;

		    case LOG_END_OF_LOG:
		      if (forward_lsa.pageid == NULL_PAGEID && logpb_is_page_in_archive (log_lsa.pageid))
			{
			  forward_lsa.pageid = log_lsa.pageid + 1;
			}
		      break;

		    case LOG_COMMIT:
		    case LOG_ABORT:
		    case LOG_START_CHKPT:
		    case LOG_END_CHKPT:
		    case LOG_2PC_ABORT_DECISION:
		    case LOG_2PC_ABORT_INFORM_PARTICPS:
		    case LOG_2PC_COMMIT_INFORM_PARTICPS:
		    case LOG_2PC_RECV_ACK:
		    case LOG_DUMMY_CRASH_RECOVERY:
		    case LOG_SMALLER_LOGREC_TYPE:
		    case LOG_LARGER_LOGREC_TYPE:
		    default:
#if defined(CUBRID_DEBUG)
		      er_log_debug (ARG_FILE_LINE,
				    "log_do_postpone: SYSTEM ERROR..Bad log_rectype = %d (%s)... ignored\n",
				    log_rec->type, log_to_string (log_rec->type));
#endif /* CUBRID_DEBUG */
		      break;
		    }
		}

	      /*
	       * We can fix the lsa.pageid in the case of log_records without forward address at this moment.
	       */

	      if (forward_lsa.offset == NULL_OFFSET && forward_lsa.pageid != NULL_PAGEID
		  && forward_lsa.pageid < log_lsa.pageid)
		{
		  forward_lsa.pageid = log_lsa.pageid;
		}
	    }
	}
    }

end:
  if (nxtop_stack != nxtop_array && nxtop_stack != NULL)
    {
      free_and_init (nxtop_stack);
    }

  return;
}

static int
log_run_postpone_op (THREAD_ENTRY * thread_p, LOG_LSA * log_lsa, LOG_PAGE * log_pgptr)
{
  LOG_LSA ref_lsa;		/* The address of a postpone record */
  LOG_REC_REDO redo;		/* A redo log record */
  char *rcv_data = NULL;
  char *area = NULL;

  LSA_COPY (&ref_lsa, log_lsa);

  /* Get the DATA HEADER */
  LOG_READ_ADD_ALIGN (thread_p, sizeof (LOG_RECORD_HEADER), log_lsa, log_pgptr);
  LOG_READ_ADVANCE_WHEN_DOESNT_FIT (thread_p, sizeof (LOG_REC_REDO), log_lsa, log_pgptr);

  redo = *((LOG_REC_REDO *) ((char *) log_pgptr->area + log_lsa->offset));

  LOG_READ_ADD_ALIGN (thread_p, sizeof (LOG_REC_REDO), log_lsa, log_pgptr);

  /* GET AFTER DATA */

  /* If data is contained in only one buffer, pass pointer directly. Otherwise, allocate a contiguous area, copy
   * data and pass this area. At the end deallocate the area.
   */
  if (log_lsa->offset + redo.length < (int) LOGAREA_SIZE)
    {
      rcv_data = (char *) log_pgptr->area + log_lsa->offset;
    }
  else
    {
      /* Need to copy the data into a contiguous area */
      area = (char *) malloc (redo.length);
      if (area == NULL)
	{
	  logpb_fatal_error (thread_p, true, ARG_FILE_LINE, "log_run_postpone_op");

	  return ER_FAILED;
	}

      /* Copy the data */
      logpb_copy_from_log (thread_p, area, redo.length, log_lsa, log_pgptr);
      rcv_data = area;
    }

  (void) log_execute_run_postpone (thread_p, &ref_lsa, &redo, rcv_data);

  if (area != NULL)
    {
      free_and_init (area);
    }

  return NO_ERROR;
}

/*
 * log_execute_run_postpone () - Execute run postpone.
 *
 * return	      : Error code.
 * thread_p (in)      : Thread entry.
 * log_lsa (in)	      : Postpone log LSA.
 * redo (in)	      : Redo log data.
 * redo_rcv_data (in) : Redo recovery data.
 */
int
log_execute_run_postpone (THREAD_ENTRY * thread_p, LOG_LSA * log_lsa, LOG_REC_REDO * redo, char *redo_rcv_data)
{
  int error_code = NO_ERROR;
  LOG_RCV rcv;			/* Recovery structure for execution */
  VPID rcv_vpid;		/* Location of data to redo */
  LOG_RCVINDEX rcvindex;	/* The recovery index */
  LOG_DATA_ADDR rvaddr;

  rcvindex = redo->data.rcvindex;
  rcv_vpid.volid = redo->data.volid;
  rcv_vpid.pageid = redo->data.pageid;
  rcv.offset = redo->data.offset;
  rcv.length = redo->length;
  rcv.data = redo_rcv_data;

  if (VPID_ISNULL (&rcv_vpid))
    {
      /* logical */
      rcv.pgptr = NULL;
    }
  else
    {
      error_code =
	pgbuf_fix_if_not_deallocated (thread_p, &rcv_vpid, PGBUF_LATCH_WRITE, PGBUF_UNCONDITIONAL_LATCH, &rcv.pgptr);
      if (error_code != NO_ERROR)
	{
	  assert (false);
	  er_set (ER_ERROR_SEVERITY, ARG_FILE_LINE, ER_LOG_MAYNEED_MEDIA_RECOVERY, 1,
		  fileio_get_volume_label (rcv_vpid.volid, PEEK));
	  return ER_LOG_MAYNEED_MEDIA_RECOVERY;
	}
      if (rcv.pgptr == NULL)
	{
	  /* deallocated */
	  return NO_ERROR;
	}
    }

  /* Now call the REDO recovery function */

  if (RCV_IS_LOGICAL_RUN_POSTPONE_MANUAL (rcvindex))
    {
      LSA_COPY (&rcv.reference_lsa, log_lsa);

      error_code = (*RV_fun[rcvindex].redofun) (thread_p, &rcv);
      assert (error_code == NO_ERROR);
    }
  else if (RCV_IS_LOGICAL_LOG (&rcv_vpid, rcvindex))
    {
      /* Logical postpone. Use a system operation and commit with run postpone */
      log_sysop_start (thread_p);

      error_code = (*RV_fun[rcvindex].redofun) (thread_p, &rcv);
      assert (error_code == NO_ERROR);

      log_sysop_end_logical_run_postpone (thread_p, log_lsa);
    }
  else
    {
      /* Write the corresponding run postpone record for the postpone action */
      rvaddr.offset = rcv.offset;
      rvaddr.pgptr = rcv.pgptr;

      log_append_run_postpone (thread_p, rcvindex, &rvaddr, &rcv_vpid, rcv.length, rcv.data, log_lsa);

      error_code = (*RV_fun[rcvindex].redofun) (thread_p, &rcv);
      assert (error_code == NO_ERROR);
    }

  if (rcv.pgptr != NULL)
    {
      pgbuf_unfix (thread_p, rcv.pgptr);
    }

  return error_code;
}

/*
 * log_find_end_log - FIND END OF LOG
 *
 * return: nothing
 *
 *   end_lsa(in/out): Address of end of log
 *
 * NOTE: Find the end of the log (i.e., the end of the active portion of the log).
 */
static void
log_find_end_log (THREAD_ENTRY * thread_p, LOG_LSA * end_lsa)
{
  LOG_PAGEID pageid;		/* Log page identifier */
  char log_pgbuf[IO_MAX_PAGE_SIZE + MAX_ALIGNMENT], *aligned_log_pgbuf;
  LOG_PAGE *log_pgptr = NULL;	/* Pointer to a log page */
  LOG_RECORD_HEADER *eof = NULL;	/* End of log record */
  LOG_RECTYPE type;		/* Type of a log record */

  aligned_log_pgbuf = PTR_ALIGN (log_pgbuf, MAX_ALIGNMENT);

  /* Guess the end of the log from the header */

  LSA_COPY (end_lsa, &log_Gl.hdr.append_lsa);
  type = LOG_LARGER_LOGREC_TYPE;

  log_pgptr = (LOG_PAGE *) aligned_log_pgbuf;

  while (type != LOG_END_OF_LOG && !LSA_ISNULL (end_lsa))
    {
      LOG_LSA fetch_lsa;

      fetch_lsa.pageid = end_lsa->pageid;
      fetch_lsa.offset = LOG_PAGESIZE;

      /* Fetch the page */
      if ((logpb_fetch_page (thread_p, &fetch_lsa, LOG_CS_FORCE_USE, log_pgptr)) != NO_ERROR)
	{
	  logpb_fatal_error (thread_p, true, ARG_FILE_LINE, "log_find_end_log");
	  goto error;

	}
      pageid = end_lsa->pageid;

      while (end_lsa->pageid == pageid)
	{
	  /*
	   * If an offset is missing, it is because we archive an incomplete
	   * log record. This log_record was completed later. Thus, we have to
	   * find the offset by searching for the next log_record in the page
	   */
	  if (!(end_lsa->offset == NULL_OFFSET && (end_lsa->offset = log_pgptr->hdr.offset) == NULL_OFFSET))
	    {
	      eof = LOG_GET_LOG_RECORD_HEADER (log_pgptr, end_lsa);
	      /*
	       * If the type is an EOF located at the active portion of the log,
	       * stop
	       */
	      if ((type = eof->type) == LOG_END_OF_LOG)
		{
		  if (logpb_is_page_in_archive (pageid))
		    {
		      type = LOG_LARGER_LOGREC_TYPE;
		    }
		  else
		    {
		      break;
		    }
		}
	      else if (type <= LOG_SMALLER_LOGREC_TYPE || type >= LOG_LARGER_LOGREC_TYPE)
		{
#if defined(CUBRID_DEBUG)
		  er_log_debug (ARG_FILE_LINE, "log_find_end_log: Unknown record type = %d (%s).\n", type,
				log_to_string (type));
#endif /* CUBRID_DEBUG */
		  LSA_SET_NULL (end_lsa);
		  break;
		}
	      else
		{
		  LSA_COPY (end_lsa, &eof->forw_lsa);
		}
	    }
	  else
	    {
	      LSA_SET_NULL (end_lsa);
	    }

	  /*
	   * If the next page is NULL_PAGEID and the current page is an archive
	   * page, this is not the end, this situation happens because of an
	   * incomplete log record was archived.
	   */

	  if (LSA_ISNULL (end_lsa) && logpb_is_page_in_archive (pageid))
	    {
	      end_lsa->pageid = pageid + 1;
	    }
	}

      if (type == LOG_END_OF_LOG && eof != NULL && !LSA_EQ (end_lsa, &log_Gl.hdr.append_lsa))
	{
	  /*
	   * Reset the log header for future reads, multiple restart crashes,
	   * and so on
	   */
	  LOG_RESET_APPEND_LSA (end_lsa);
	  log_Gl.hdr.next_trid = eof->trid;
	}
    }

  return;

error:

  LSA_SET_NULL (end_lsa);
  return;
}

/*
 * log_recreate - RECREATE THE LOG WITHOUT REMOVING THE DATABASE
 *
 * return:
 *
 *   db_fullname(in): Full name of the database
 *   logpath(in): Directory where the log volumes reside
 *   prefix_logname(in): Name of the log volumes. It is usually set the same as
 *                      database name. For example, if the value is equal to
 *                      "db", the names of the log volumes created are as
 *                      follow:
 *                      Active_log      = db_logactive
 *                      Archive_logs    = db_logarchive.0
 *                                        db_logarchive.1
 *                                             .
 *                                             .
 *                                             .
 *                                        db_logarchive.n
 *                      Log_information = db_loginfo
 *                      Database Backup = db_backup
 *   log_npages(in): Size of active log in pages
 *   out_fp (in) :
 *
 * NOTE: Recreate the active log volume with the new specifications.
 *              All recovery information in each data volume is removed.
 *              If there are anything to recover (e.g., the database suffered
 *              a crash), it is not done. Therefore, it is very important to
 *              make sure that the database does not need to be recovered. You
 *              could restart the database and then shutdown to enfore any
 *              recovery. The database will end up as it is currently on disk.
 *              This function can also be used to restart a database when the
 *              log is corrupted somehow (e.g., system bug, isn't) or the log
 *              is not available or it suffered a media crash. It can also be
 *              used to move the log to another location. It is recommended to
 *              backup the database before and after the operation is
 *              executed.
 *
 *        This function must be run offline. That is, it should not be
 *              run when there are multiusers in the system.
 */
int
log_recreate (THREAD_ENTRY * thread_p, const char *db_fullname, const char *logpath, const char *prefix_logname,
	      DKNPAGES log_npages, FILE * out_fp)
{
  const char *vlabel;
  INT64 db_creation;
  DISK_VOLPURPOSE vol_purpose;
  DISK_VOLUME_SPACE_INFO space_info;
  VOLID volid;
  int vdes;
  LOG_LSA init_nontemp_lsa;
  int ret = NO_ERROR;

  ret = disk_get_creation_time (thread_p, LOG_DBFIRST_VOLID, &db_creation);
  if (ret != NO_ERROR)
    {
      return ret;
    }

  ret = log_create_internal (thread_p, db_fullname, logpath, prefix_logname, log_npages, &db_creation);
  if (ret != NO_ERROR)
    {
      return ret;
    }

  (void) log_initialize_internal (thread_p, db_fullname, logpath, prefix_logname, false, NULL, true);

  /*
   * RESET RECOVERY INFORMATION ON ALL DATA VOLUMES
   */

  LSA_SET_NULL (&init_nontemp_lsa);

  for (volid = LOG_DBFIRST_VOLID; volid != NULL_VOLID; volid = fileio_find_next_perm_volume (thread_p, volid))
    {
      char vol_fullname[PATH_MAX];

      vlabel = fileio_get_volume_label (volid, PEEK);

      /* Find the current pages of the volume and its descriptor */

      if (xdisk_get_purpose_and_space_info (thread_p, volid, &vol_purpose, &space_info) != NO_ERROR)
	{
	  /* we just give up? */
	  continue;
	}

      vdes = fileio_get_volume_descriptor (volid);

      /*
       * Flush all dirty pages and then invalidate them from page buffer pool.
       * So that we can reset the recovery information directly using the io
       * module
       */

      LOG_CS_ENTER (thread_p);
      logpb_flush_pages_direct (thread_p);
      LOG_CS_EXIT (thread_p);

      (void) pgbuf_flush_all (thread_p, volid);
      (void) pgbuf_invalidate_all (thread_p, volid);	/* it flush and invalidate */

      if (vol_purpose != DB_TEMPORARY_DATA_PURPOSE)
	{
	  (void) fileio_reset_volume (thread_p, vdes, vlabel, DISK_SECTS_NPAGES (space_info.n_total_sects),
				      &init_nontemp_lsa);
	}

      (void) disk_set_creation (thread_p, volid, vlabel, &log_Gl.hdr.db_creation, &log_Gl.hdr.chkpt_lsa, false,
				DISK_DONT_FLUSH);
      LOG_CS_ENTER (thread_p);
      logpb_flush_pages_direct (thread_p);
      LOG_CS_EXIT (thread_p);

      (void) pgbuf_flush_all_unfixed_and_set_lsa_as_null (thread_p, volid);

      /*
       * reset temp LSA to special temp LSA
       */
      (void) logpb_check_and_reset_temp_lsa (thread_p, volid);

      /*
       * add volume info to vinf
       */
      xdisk_get_fullname (thread_p, volid, vol_fullname);
      logpb_add_volume (NULL, volid, vol_fullname, vol_purpose);

      if (out_fp != NULL)
	{
	  fprintf (out_fp, "%s... done\n", vol_fullname);
	  fflush (out_fp);
	}
    }

  (void) pgbuf_flush_all (thread_p, NULL_VOLID);
  (void) fileio_synchronize_all (thread_p, false);
  (void) log_commit (thread_p, NULL_TRAN_INDEX, false);

  return ret;
}

/*
 * log_get_io_page_size - FIND SIZE OF DATABASE PAGE
 *
 * return:
 *
 *   db_fullname(in): Full name of the database
 *   logpath(in): Directory where the log volumes reside
 *   prefix_logname(in): Name of the log volumes. It is usually set as database
 *                      name. For example, if the value is equal to "db", the
 *                      names of the log volumes created are as follow:
 *                      Active_log      = db_logactive
 *                      Archive_logs    = db_logarchive.0
 *                                        db_logarchive.1
 *                                             .
 *                                             .
 *                                             .
 *                                        db_logarchive.n
 *                      Log_information = db_loginfo
 *                      Database Backup = db_backup
 *
 * NOTE: Find size of database page according to the log manager.
 */
PGLENGTH
log_get_io_page_size (THREAD_ENTRY * thread_p, const char *db_fullname, const char *logpath, const char *prefix_logname)
{
  PGLENGTH db_iopagesize;
  PGLENGTH log_page_size;
  INT64 ignore_dbcreation;
  float ignore_dbcomp;
  int dummy;

  LOG_CS_ENTER (thread_p);
  if (logpb_find_header_parameters (thread_p, false, db_fullname, logpath, prefix_logname, &db_iopagesize,
				    &log_page_size, &ignore_dbcreation, &ignore_dbcomp, &dummy) == -1)
    {
      /*
       * For case where active log could not be found, user still needs
       * an error.
       */
      if (er_errid () == NO_ERROR)
	{
	  er_set (ER_ERROR_SEVERITY, ARG_FILE_LINE, ER_LOG_MOUNT_FAIL, 1, log_Name_active);
	}

      LOG_CS_EXIT (thread_p);
      return -1;
    }
  else
    {
      if (IO_PAGESIZE != db_iopagesize || LOG_PAGESIZE != log_page_size)
	{
	  if (db_set_page_size (db_iopagesize, log_page_size) != NO_ERROR)
	    {
	      LOG_CS_EXIT (thread_p);
	      return -1;
	    }
	  else
	    {
	      if (sysprm_reload_and_init (NULL, NULL) != NO_ERROR)
		{
		  LOG_CS_EXIT (thread_p);
		  return -1;
		}

	      /* page size changed, reinit tran tables only if previously initialized */
	      if (log_Gl.trantable.area == NULL)
		{
		  LOG_CS_EXIT (thread_p);
		  return db_iopagesize;
		}

	      if (logtb_define_trantable_log_latch (thread_p, log_Gl.trantable.num_total_indices) != NO_ERROR)
		{
		  LOG_CS_EXIT (thread_p);
		  return -1;
		}
	    }

	}

      LOG_CS_EXIT (thread_p);

      return db_iopagesize;
    }
}

/*
 * log_get_charset_from_header_page - get charset stored in header page
 *
 * return: charset id (non-negative values are valid)
 *	   -1 if header page cannot be used to determine database charset
 *	   -2 if an error occurs
 *
 *  See log_get_io_page_size for arguments
 */
int
log_get_charset_from_header_page (THREAD_ENTRY * thread_p, const char *db_fullname, const char *logpath,
				  const char *prefix_logname)
{
  PGLENGTH dummy_db_iopagesize;
  PGLENGTH dummy_ignore_log_page_size;
  INT64 dummy_ignore_dbcreation;
  float dummy_ignore_dbcomp;
  int db_charset = INTL_CODESET_NONE;

  LOG_CS_ENTER (thread_p);
  if (logpb_find_header_parameters (thread_p, false, db_fullname, logpath, prefix_logname, &dummy_db_iopagesize,
				    &dummy_ignore_log_page_size, &dummy_ignore_dbcreation, &dummy_ignore_dbcomp,
				    &db_charset) == -1)
    {
      /*
       * For case where active log could not be found, user still needs
       * an error.
       */
      if (er_errid () == NO_ERROR)
	{
	  er_set (ER_ERROR_SEVERITY, ARG_FILE_LINE, ER_LOG_MOUNT_FAIL, 1, log_Name_active);
	}

      LOG_CS_EXIT (thread_p);
      return INTL_CODESET_ERROR;
    }
  else
    {
      LOG_CS_EXIT (thread_p);
      return db_charset;
    }
}

/*
 *
 *                         GENERIC RECOVERY FUNCTIONS
 *
 */

/*
 * log_rv_copy_char - Recover (undo or redo) a string of chars/bytes
 *
 * return: nothing
 *
 *   rcv(in): Recovery structure
 *
 * NOTE: Recover (undo/redo) by copying a string of characters/bytes
 *              onto the specified location. This function can be used for
 *              physical logging.
 */
int
log_rv_copy_char (THREAD_ENTRY * thread_p, LOG_RCV * rcv)
{
  char *to_data;

  assert (rcv->offset + rcv->length <= DB_PAGESIZE);

  to_data = (char *) rcv->pgptr + rcv->offset;
  memcpy (to_data, rcv->data, rcv->length);
  pgbuf_set_dirty (thread_p, rcv->pgptr, DONT_FREE);
  return NO_ERROR;
}

/*
 * log_rv_dump_char - DUMP INFORMATION TO RECOVER A SET CHARS/BYTES
 *
 * return: nothing
 *
 *   length(in): Length of Recovery Data
 *   data(in): The data being logged
 *
 * NOTE:Dump the information to recover a set of characters/bytes.
 */
void
log_rv_dump_char (FILE * fp, int length, void *data)
{
  log_ascii_dump (fp, length, data);
  fprintf (fp, "\n");
}

/*
 * log_rv_dump_hexa () - Point recovery data as hexadecimals.
 *
 * return      : Void.
 * fp (in)     : Print output.
 * length (in) : Recovery data length.
 * data (in)   : Recovery data.
 */
void
log_rv_dump_hexa (FILE * fp, int length, void *data)
{
  log_hexa_dump (fp, length, data);
}

/*
 * log_rv_outside_noop_redo - NO-OP of an outside REDO
 *
 * return: nothing
 *
 *   rcv(in): Recovery structure
 *
 * NOTE: No-op of an outside redo.
 *              This can used to fool the recovery manager when doing a
 *              logical UNDO which fails (e.g., unregistering a file that has
 *              already been unregistered) or when doing an external/outside
 *              (e.g., removing a temporary volume) the data base domain.
 */
int
log_rv_outside_noop_redo (THREAD_ENTRY * thread_p, LOG_RCV * rcv)
{
  return NO_ERROR;
}

#if defined (ENABLE_UNUSED_FUNCTION)
/*
 * log_simulate_crash - Simulate a system crash
 *
 * return: nothing
 *
 *   flush_log(in): Flush the log before the crash simulation?
 *   flush_data_pages(in): Flush the data pages (page buffer pool) before the
 *                      crash simulation?
 *
 * NOTE:Simulate a system crash. If flush_data_pages is true,  the
 *              data page buffer pool is flushed and the log buffer pool is
 *              flushed too regardless of the value of flush_log. If flush_log
 *              is true, the log buffer pool is flushed.
 */
void
log_simulate_crash (THREAD_ENTRY * thread_p, int flush_log, int flush_data_pages)
{
  LOG_CS_ENTER (thread_p);

  if (log_Gl.trantable.area == NULL || !logpb_is_pool_initialized ())
    {
      LOG_CS_EXIT (thread_p);
      return;
    }

  if (flush_log != false || flush_data_pages != false)
    {
      logpb_flush_pages_direct (thread_p);
    }

  if (flush_data_pages)
    {
      (void) pgbuf_flush_all (thread_p, NULL_VOLID);
      (void) fileio_synchronize_all (thread_p, false);
    }

  /* Undefine log buffer pool and transaction table */

  logpb_finalize_pool (thread_p);
  logtb_undefine_trantable (thread_p);

  LOG_CS_EXIT (thread_p);

  LOG_SET_CURRENT_TRAN_INDEX (thread_p, NULL_TRAN_INDEX);
}
#endif /* ENABLE_UNUSED_FUNCTION */

/*
 * log_active_log_header_start_scan () -
 *   return: NO_ERROR, or ER_code
 *
 *   thread_p(in):
 *   show_type(in):
 *   arg_values(in):
 *   arg_cnt(in):
 *   ptr(out): allocate new context. should free by end_scan() function
 */
int
log_active_log_header_start_scan (THREAD_ENTRY * thread_p, int show_type, DB_VALUE ** arg_values, int arg_cnt,
				  void **ptr)
{
  int error = NO_ERROR;
  const char *path;
  int fd = -1;
  ACTIVE_LOG_HEADER_SCAN_CTX *ctx = NULL;

  *ptr = NULL;

  assert (arg_cnt == 1);

  ctx = (ACTIVE_LOG_HEADER_SCAN_CTX *) db_private_alloc (thread_p, sizeof (ACTIVE_LOG_HEADER_SCAN_CTX));

  if (ctx == NULL)
    {
      assert (er_errid () != NO_ERROR);
      error = er_errid ();
      goto exit_on_error;
    }

  /* In the case of omit file path, first argument is db null */
  if (DB_VALUE_TYPE (arg_values[0]) == DB_TYPE_NULL)
    {
      LOG_CS_ENTER_READ_MODE (thread_p);
      memcpy (&ctx->header, &log_Gl.hdr, sizeof (LOG_HEADER));
      LOG_CS_EXIT (thread_p);
    }
  else
    {
      char buf[IO_MAX_PAGE_SIZE + MAX_ALIGNMENT];
      LOG_PAGE *page_hdr = (LOG_PAGE *) PTR_ALIGN (buf, MAX_ALIGNMENT);

      assert (DB_VALUE_TYPE (arg_values[0]) == DB_TYPE_CHAR);
      path = db_get_string (arg_values[0]);

      fd = fileio_open (path, O_RDONLY, 0);
      if (fd == -1)
	{
	  er_set_with_oserror (ER_ERROR_SEVERITY, ARG_FILE_LINE, ER_IO_MOUNT_FAIL, 1, path);
	  error = ER_IO_MOUNT_FAIL;
	  goto exit_on_error;
	}

      if (read (fd, page_hdr, LOG_PAGESIZE) != LOG_PAGESIZE)
	{
	  er_set_with_oserror (ER_ERROR_SEVERITY, ARG_FILE_LINE, ER_IO_MOUNT_FAIL, 1, path);
	  error = ER_IO_MOUNT_FAIL;
	  goto exit_on_error;
	}

      memcpy (&ctx->header, page_hdr->area, sizeof (LOG_HEADER));

      ctx->header.magic[sizeof (ctx->header.magic) - 1] = 0;
      ctx->header.db_release[sizeof (ctx->header.db_release) - 1] = 0;
      ctx->header.prefix_name[sizeof (ctx->header.prefix_name) - 1] = 0;

      close (fd);
      fd = -1;

      if (memcmp (ctx->header.magic, CUBRID_MAGIC_LOG_ACTIVE, strlen (CUBRID_MAGIC_LOG_ACTIVE)) != 0)
	{
	  er_set (ER_ERROR_SEVERITY, ARG_FILE_LINE, ER_IO_MOUNT_FAIL, 1, path);
	  error = ER_IO_MOUNT_FAIL;
	  goto exit_on_error;
	}
    }

  *ptr = ctx;
  ctx = NULL;

exit_on_error:
  if (fd != -1)
    {
      close (fd);
    }

  if (ctx != NULL)
    {
      db_private_free_and_init (thread_p, ctx);
    }

  return error;
}

/*
 * log_active_log_header_next_scan () -
 *   return: NO_ERROR, or ER_code
 *
 *   thread_p(in):
 *   cursor(in):
 *   out_values(in):
 *   out_cnt(in):
 *   ptr(in): context pointer
 */
SCAN_CODE
log_active_log_header_next_scan (THREAD_ENTRY * thread_p, int cursor, DB_VALUE ** out_values, int out_cnt, void *ptr)
{
  int error = NO_ERROR;
  int idx = 0;
  int val;
  const char *str;
  char buf[256];
  DB_DATETIME time_val;
  ACTIVE_LOG_HEADER_SCAN_CTX *ctx = (ACTIVE_LOG_HEADER_SCAN_CTX *) ptr;
  LOG_HEADER *header = &ctx->header;

  if (cursor >= 1)
    {
      return S_END;
    }

  db_make_int (out_values[idx], LOG_DBLOG_ACTIVE_VOLID);
  idx++;

  error = db_make_string_copy (out_values[idx], header->magic);
  idx++;

  if (error != NO_ERROR)
    {
      goto exit_on_error;
    }

  val = offsetof (LOG_PAGE, area) + offsetof (LOG_HEADER, magic);
  db_make_int (out_values[idx], val);
  idx++;

  db_localdatetime ((time_t *) (&header->db_creation), &time_val);
  error = db_make_datetime (out_values[idx], &time_val);
  idx++;
  if (error != NO_ERROR)
    {
      goto exit_on_error;
    }

  error = db_make_string_copy (out_values[idx], header->db_release);
  idx++;

  snprintf (buf, sizeof (buf), "%g", header->db_compatibility);
  buf[sizeof (buf) - 1] = 0;
  error = db_make_string_copy (out_values[idx], buf);
  idx++;
  if (error != NO_ERROR)
    {
      goto exit_on_error;
    }

  db_make_int (out_values[idx], header->db_iopagesize);
  idx++;

  db_make_int (out_values[idx], header->db_logpagesize);
  idx++;

  db_make_int (out_values[idx], header->is_shutdown);
  idx++;

  db_make_int (out_values[idx], header->next_trid);
  idx++;

  db_make_int (out_values[idx], header->avg_ntrans);
  idx++;

  db_make_int (out_values[idx], header->avg_nlocks);
  idx++;

  db_make_int (out_values[idx], header->npages);
  idx++;

  db_make_int (out_values[idx], header->db_charset);
  idx++;

  db_make_bigint (out_values[idx], header->fpageid);
  idx++;

  lsa_to_string (buf, sizeof (buf), &header->append_lsa);
  error = db_make_string_copy (out_values[idx], buf);
  idx++;
  if (error != NO_ERROR)
    {
      goto exit_on_error;
    }

  lsa_to_string (buf, sizeof (buf), &header->chkpt_lsa);
  error = db_make_string_copy (out_values[idx], buf);
  idx++;
  if (error != NO_ERROR)
    {
      goto exit_on_error;
    }

  db_make_bigint (out_values[idx], header->nxarv_pageid);
  idx++;

  db_make_int (out_values[idx], header->nxarv_phy_pageid);
  idx++;

  db_make_int (out_values[idx], header->nxarv_num);
  idx++;

  db_make_int (out_values[idx], header->last_arv_num_for_syscrashes);
  idx++;

  db_make_int (out_values[idx], header->last_deleted_arv_num);
  idx++;

  lsa_to_string (buf, sizeof (buf), &header->bkup_level0_lsa);
  error = db_make_string_copy (out_values[idx], buf);
  idx++;
  if (error != NO_ERROR)
    {
      goto exit_on_error;
    }

  lsa_to_string (buf, sizeof (buf), &header->bkup_level1_lsa);
  error = db_make_string_copy (out_values[idx], buf);
  idx++;
  if (error != NO_ERROR)
    {
      goto exit_on_error;
    }

  lsa_to_string (buf, sizeof (buf), &header->bkup_level2_lsa);
  error = db_make_string_copy (out_values[idx], buf);
  idx++;
  if (error != NO_ERROR)
    {
      goto exit_on_error;
    }

  error = db_make_string_copy (out_values[idx], header->prefix_name);
  idx++;
  if (error != NO_ERROR)
    {
      goto exit_on_error;
    }

  db_make_int (out_values[idx], header->has_logging_been_skipped);
  idx++;

  db_make_string_by_const_str (out_values[idx], "LOG_PSTATUS_OBSOLETE");
  idx++;

  logpb_backup_level_info_to_string (buf, sizeof (buf), header->bkinfo + FILEIO_BACKUP_FULL_LEVEL);
  error = db_make_string_copy (out_values[idx], buf);
  idx++;
  if (error != NO_ERROR)
    {
      goto exit_on_error;
    }

  logpb_backup_level_info_to_string (buf, sizeof (buf), header->bkinfo + FILEIO_BACKUP_BIG_INCREMENT_LEVEL);
  error = db_make_string_copy (out_values[idx], buf);
  idx++;
  if (error != NO_ERROR)
    {
      goto exit_on_error;
    }

  logpb_backup_level_info_to_string (buf, sizeof (buf), header->bkinfo + FILEIO_BACKUP_SMALL_INCREMENT_LEVEL);
  error = db_make_string_copy (out_values[idx], buf);
  idx++;
  if (error != NO_ERROR)
    {
      goto exit_on_error;
    }

  str = css_ha_server_state_string ((HA_SERVER_STATE) header->ha_server_state);
  db_make_string_by_const_str (out_values[idx], str);
  idx++;

  str = logwr_log_ha_filestat_to_string ((LOG_HA_FILESTAT) header->ha_file_status);
  db_make_string_by_const_str (out_values[idx], str);
  idx++;

  lsa_to_string (buf, sizeof (buf), &header->eof_lsa);
  error = db_make_string_copy (out_values[idx], buf);
  idx++;
  if (error != NO_ERROR)
    {
      goto exit_on_error;
    }

  lsa_to_string (buf, sizeof (buf), &header->smallest_lsa_at_last_chkpt);
  error = db_make_string_copy (out_values[idx], buf);
  idx++;
  if (error != NO_ERROR)
    {
      goto exit_on_error;
    }

  db_make_bigint (out_values[idx], header->mvcc_next_id);
  idx++;

  lsa_to_string (buf, sizeof (buf), &header->mvcc_op_log_lsa);
  error = db_make_string_copy (out_values[idx], buf);
  idx++;
  if (error != NO_ERROR)
    {
      goto exit_on_error;
    }

  if (header->last_block_oldest_mvccid == MVCCID_NULL)
    {
      db_make_null (out_values[idx]);
    }
  else
    {
      db_make_bigint (out_values[idx], header->last_block_oldest_mvccid);
    }
  idx++;

  if (header->last_block_newest_mvccid == MVCCID_NULL)
    {
      db_make_null (out_values[idx]);
    }
  else
    {
      db_make_bigint (out_values[idx], header->last_block_newest_mvccid);
    }
  idx++;

  assert (idx == out_cnt);

  return S_SUCCESS;

exit_on_error:
  return error == NO_ERROR ? S_SUCCESS : S_ERROR;
}

/*
 * log_active_log_header_end_scan () - free the context
 *   return: NO_ERROR, or ER_code
 *
 *   thread_p(in):
 *   ptr(in): context pointer
 */
int
log_active_log_header_end_scan (THREAD_ENTRY * thread_p, void **ptr)
{
  if (*ptr != NULL)
    {
      db_private_free_and_init (thread_p, *ptr);
    }

  return NO_ERROR;
}

/*
 * log_archive_log_header_start_scan () -
 *   return: NO_ERROR, or ER_code
 *
 *   thread_p(in):
 *   show_type(in):
 *   arg_values(in):
 *   arg_cnt(in):
 *   ptr(out): allocate new context. should free by end_scan() function
 */
int
log_archive_log_header_start_scan (THREAD_ENTRY * thread_p, int show_type, DB_VALUE ** arg_values, int arg_cnt,
				   void **ptr)
{
  int error = NO_ERROR;
  const char *path;
  int fd;
  char buf[IO_MAX_PAGE_SIZE + MAX_ALIGNMENT];
  LOG_PAGE *page_hdr;
  ARCHIVE_LOG_HEADER_SCAN_CTX *ctx = NULL;

  *ptr = NULL;

  assert (DB_VALUE_TYPE (arg_values[0]) == DB_TYPE_CHAR);

  ctx = (ARCHIVE_LOG_HEADER_SCAN_CTX *) db_private_alloc (thread_p, sizeof (ARCHIVE_LOG_HEADER_SCAN_CTX));
  if (ctx == NULL)
    {
      assert (er_errid () != NO_ERROR);
      error = er_errid ();
      goto exit_on_error;
    }

  path = db_get_string (arg_values[0]);

  page_hdr = (LOG_PAGE *) PTR_ALIGN (buf, MAX_ALIGNMENT);

  fd = fileio_open (path, O_RDONLY, 0);
  if (fd == -1)
    {
      er_set_with_oserror (ER_ERROR_SEVERITY, ARG_FILE_LINE, ER_IO_MOUNT_FAIL, 1, path);
      error = ER_IO_MOUNT_FAIL;
      goto exit_on_error;
    }

  if (read (fd, page_hdr, LOG_PAGESIZE) != LOG_PAGESIZE)
    {
      er_set_with_oserror (ER_ERROR_SEVERITY, ARG_FILE_LINE, ER_IO_MOUNT_FAIL, 1, path);
      error = ER_IO_MOUNT_FAIL;
      goto exit_on_error;
    }

  memcpy (&ctx->header, page_hdr->area, sizeof (LOG_ARV_HEADER));
  close (fd);
  fd = -1;

  ctx->header.magic[sizeof (ctx->header.magic) - 1] = 0;

  if (memcmp (ctx->header.magic, CUBRID_MAGIC_LOG_ARCHIVE, strlen (CUBRID_MAGIC_LOG_ARCHIVE)) != 0)
    {
      er_set (ER_ERROR_SEVERITY, ARG_FILE_LINE, ER_IO_MOUNT_FAIL, 1, path);
      error = ER_IO_MOUNT_FAIL;
      goto exit_on_error;
    }

  *ptr = ctx;
  ctx = NULL;

exit_on_error:
  if (ctx != NULL)
    {
      db_private_free_and_init (thread_p, ctx);
    }

  return error;
}

/*
 * log_archive_log_header_next_scan () -
 *   return: NO_ERROR, or ER_code
 *
 *   thread_p(in):
 *   cursor(in):
 *   out_values(in):
 *   out_cnt(in):
 *   ptr(in): context pointer
 */
SCAN_CODE
log_archive_log_header_next_scan (THREAD_ENTRY * thread_p, int cursor, DB_VALUE ** out_values, int out_cnt, void *ptr)
{
  int error = NO_ERROR;
  int idx = 0;
  int val;
  DB_DATETIME time_val;

  ARCHIVE_LOG_HEADER_SCAN_CTX *ctx = (ARCHIVE_LOG_HEADER_SCAN_CTX *) ptr;
  LOG_ARV_HEADER *header = &ctx->header;

  if (cursor >= 1)
    {
      return S_END;
    }

  db_make_int (out_values[idx], LOG_DBLOG_ARCHIVE_VOLID);
  idx++;

  error = db_make_string_copy (out_values[idx], header->magic);
  idx++;

  if (error != NO_ERROR)
    {
      goto exit_on_error;
    }

  val = offsetof (LOG_PAGE, area) + offsetof (LOG_ARV_HEADER, magic);
  db_make_int (out_values[idx], val);
  idx++;

  db_localdatetime ((time_t *) (&header->db_creation), &time_val);
  error = db_make_datetime (out_values[idx], &time_val);
  idx++;
  if (error != NO_ERROR)
    {
      goto exit_on_error;
    }

  db_make_bigint (out_values[idx], header->next_trid);
  idx++;

  db_make_int (out_values[idx], header->npages);
  idx++;

  db_make_bigint (out_values[idx], header->fpageid);
  idx++;

  db_make_int (out_values[idx], header->arv_num);
  idx++;

  assert (idx == out_cnt);

exit_on_error:
  return error == NO_ERROR ? S_SUCCESS : S_ERROR;
}

/*
 * log_archive_log_header_end_scan () - free the context
 *   return: NO_ERROR, or ER_code
 *
 *   thread_p(in):
 *   ptr(in): context pointer
 */
int
log_archive_log_header_end_scan (THREAD_ENTRY * thread_p, void **ptr)
{
  if (*ptr != NULL)
    {
      db_private_free_and_init (thread_p, *ptr);
    }

  return NO_ERROR;
}

/*
 * log_set_ha_promotion_time () - set ha promotion time
 *   return: none
 *
 *   thread_p(in):
 *   ha_promotion_time(in):
 */
void
log_set_ha_promotion_time (THREAD_ENTRY * thread_p, INT64 ha_promotion_time)
{
  LOG_CS_ENTER (thread_p);
  log_Gl.hdr.ha_promotion_time = ha_promotion_time;
  LOG_CS_EXIT (thread_p);

  return;
}

/*
 * log_set_db_restore_time () - set db restore time
 *   return: none
 *
 *   thread_p(in):
 *   db_restore_time(in):
 */
void
log_set_db_restore_time (THREAD_ENTRY * thread_p, INT64 db_restore_time)
{
  LOG_CS_ENTER (thread_p);

  log_Gl.hdr.db_restore_time = db_restore_time;

  LOG_CS_EXIT (thread_p);
}

/*
 * log_get_undo_record () - gets undo record from log lsa adress
 *   return: S_SUCCESS or ER_code
 *
 * thread_p (in):
 * lsa_addr (in):
 * page (in):
 * record (in/out):
 */
SCAN_CODE
log_get_undo_record (THREAD_ENTRY * thread_p, LOG_PAGE * log_page_p, LOG_LSA process_lsa, RECDES * recdes)
{
  LOG_RECORD_HEADER *log_rec_header = NULL;
  LOG_REC_MVCC_UNDO *mvcc_undo = NULL;
  LOG_REC_MVCC_UNDOREDO *mvcc_undoredo = NULL;
  LOG_REC_UNDO *undo = NULL;
  LOG_REC_UNDOREDO *undoredo = NULL;
  int udata_length;
  int udata_size;
  char *undo_data;
  LOG_LSA oldest_prior_lsa;
  bool is_zipped = false;
  char log_buf[IO_MAX_PAGE_SIZE + MAX_ALIGNMENT];
  LOG_ZIP *log_unzip_ptr = NULL;
  char *area = NULL;
  SCAN_CODE scan = S_SUCCESS;
  bool area_was_mallocated = false;

  /* assert log record is not in prior list */
  oldest_prior_lsa = *log_get_append_lsa ();
  assert (LSA_LT (&process_lsa, &oldest_prior_lsa));

  log_rec_header = LOG_GET_LOG_RECORD_HEADER (log_page_p, &process_lsa);
  LOG_READ_ADD_ALIGN (thread_p, sizeof (*log_rec_header), &process_lsa, log_page_p);

  if (log_rec_header->type == LOG_MVCC_UNDO_DATA)
    {
      LOG_READ_ADVANCE_WHEN_DOESNT_FIT (thread_p, sizeof (*mvcc_undo), &process_lsa, log_page_p);
      mvcc_undo = (LOG_REC_MVCC_UNDO *) (log_page_p->area + process_lsa.offset);

      udata_length = mvcc_undo->undo.length;
      LOG_READ_ADD_ALIGN (thread_p, sizeof (*mvcc_undo), &process_lsa, log_page_p);
    }
  else if (log_rec_header->type == LOG_MVCC_UNDOREDO_DATA || log_rec_header->type == LOG_MVCC_DIFF_UNDOREDO_DATA)
    {
      LOG_READ_ADVANCE_WHEN_DOESNT_FIT (thread_p, sizeof (*mvcc_undoredo), &process_lsa, log_page_p);
      mvcc_undoredo = (LOG_REC_MVCC_UNDOREDO *) (log_page_p->area + process_lsa.offset);

      udata_length = mvcc_undoredo->undoredo.ulength;
      LOG_READ_ADD_ALIGN (thread_p, sizeof (*mvcc_undoredo), &process_lsa, log_page_p);
    }
  else if (log_rec_header->type == LOG_UNDO_DATA)
    {
      LOG_READ_ADVANCE_WHEN_DOESNT_FIT (thread_p, sizeof (*undo), &process_lsa, log_page_p);
      undo = (LOG_REC_UNDO *) (log_page_p->area + process_lsa.offset);

      udata_length = undo->length;
      LOG_READ_ADD_ALIGN (thread_p, sizeof (*undo), &process_lsa, log_page_p);
    }
  else if (log_rec_header->type == LOG_UNDOREDO_DATA || log_rec_header->type == LOG_DIFF_UNDOREDO_DATA)
    {
      LOG_READ_ADVANCE_WHEN_DOESNT_FIT (thread_p, sizeof (*undoredo), &process_lsa, log_page_p);
      undoredo = (LOG_REC_UNDOREDO *) (log_page_p->area + process_lsa.offset);

      udata_length = undoredo->ulength;
      LOG_READ_ADD_ALIGN (thread_p, sizeof (*undoredo), &process_lsa, log_page_p);
    }
  else
    {
      assert_release (log_rec_header->type == LOG_MVCC_UNDO_DATA || log_rec_header->type == LOG_MVCC_UNDOREDO_DATA
		      || log_rec_header->type == LOG_MVCC_DIFF_UNDOREDO_DATA || log_rec_header->type == LOG_UNDO_DATA
		      || log_rec_header->type == LOG_UNDOREDO_DATA
		      || log_rec_header->type == LOG_MVCC_DIFF_UNDOREDO_DATA);
      er_set (ER_FATAL_ERROR_SEVERITY, ARG_FILE_LINE, ER_LOG_FATAL_ERROR, 1, "Expecting undo/undoredo log record");
      scan = S_ERROR;
      goto exit;
    }

  /* get undo record */
  if (ZIP_CHECK (udata_length))
    {
      /* Get real size */
      udata_size = (int) GET_ZIP_LEN (udata_length);
      is_zipped = true;
    }
  else
    {
      udata_size = udata_length;
    }

  /*
   * If data is contained in only one buffer, pass pointer directly.
   * Otherwise, copy the data into a contiguous area and pass this area.
   */
  if (process_lsa.offset + udata_size < (int) LOGAREA_SIZE)
    {
      undo_data = (char *) log_page_p->area + process_lsa.offset;
    }
  else
    {
      /* Need to copy the data into a contiguous area */

      if (udata_size <= IO_MAX_PAGE_SIZE)
	{
	  area = PTR_ALIGN (log_buf, MAX_ALIGNMENT);
	}
      else
	{
	  area = (char *) malloc (udata_size);
	  if (area == NULL)
	    {
	      er_set (ER_ERROR_SEVERITY, ARG_FILE_LINE, ER_OUT_OF_VIRTUAL_MEMORY, 1, udata_size);
	      scan = S_ERROR;
	      goto exit;
	    }
	  area_was_mallocated = true;
	}

      /* Copy the data */
      logpb_copy_from_log (thread_p, area, udata_size, &process_lsa, log_page_p);
      undo_data = area;
    }

  if (is_zipped)
    {
      log_unzip_ptr = log_zip_alloc (IO_PAGESIZE, false);
      if (log_unzip_ptr == NULL)
	{
	  logpb_fatal_error (thread_p, true, ARG_FILE_LINE, "log_get_undo_record");
	  scan = S_ERROR;
	  goto exit;
	}

      if (log_unzip (log_unzip_ptr, udata_size, (char *) undo_data))
	{
	  udata_size = (int) log_unzip_ptr->data_length;
	  undo_data = (char *) log_unzip_ptr->log_data;
	}
      else
	{
	  assert (false);
	  scan = S_ERROR;
	  goto exit;
	}
    }

  /* copy the record */
  recdes->type = *(INT16 *) (undo_data);
  recdes->length = udata_size - sizeof (recdes->type);
  if (recdes->area_size < 0 || recdes->area_size < (int) recdes->length)
    {
      /*
       * DOES NOT FIT
       * Give a hint to the user of the needed length. Hint is given as a
       * negative value
       */
      /* do not use unary minus because slot_p->record_length is unsigned */
      recdes->length *= -1;

      scan = S_DOESNT_FIT;
      goto exit;
    }

  memcpy (recdes->data, (char *) (undo_data) + sizeof (recdes->type), recdes->length);

exit:
  if (area_was_mallocated)
    {
      free (area);
    }
  if (log_unzip_ptr != NULL)
    {
      log_zip_free (log_unzip_ptr);
    }

  return scan;
}

/*
 * log_read_sysop_start_postpone () - read system op start postpone and its recovery data
 *
 * return                     : error code
 * thread_p (in)              : thread entry
 * log_lsa (in/out)           : log address
 * log_page (in/out)          : log page
 * with_undo_data (in)        : true to read undo data
 * sysop_start_postpone (out) : output system op start postpone log record
 * undo_buffer_size (in/out)  : size for undo data buffer
 * undo_buffer (in/out)       : undo data buffer
 * undo_size (out)            : output undo data size
 * undo_data (out)            : output undo data
 */
int
log_read_sysop_start_postpone (THREAD_ENTRY * thread_p, LOG_LSA * log_lsa, LOG_PAGE * log_page, bool with_undo_data,
			       LOG_REC_SYSOP_START_POSTPONE * sysop_start_postpone, int *undo_buffer_size,
			       char **undo_buffer, int *undo_size, char **undo_data)
{
  int error_code = NO_ERROR;

  if (log_page->hdr.logical_pageid != log_lsa->pageid)
    {
      error_code = logpb_fetch_page (thread_p, log_lsa, LOG_CS_FORCE_USE, log_page);
      if (error_code != NO_ERROR)
	{
	  ASSERT_ERROR ();
	  return error_code;
	}
    }

  assert (((LOG_RECORD_HEADER *) (log_page->area + log_lsa->offset))->type == LOG_SYSOP_START_POSTPONE);

  /* skip log record header */
  LOG_READ_ADD_ALIGN (thread_p, sizeof (LOG_RECORD_HEADER), log_lsa, log_page);

  /* read sysop_start_postpone */
  LOG_READ_ADVANCE_WHEN_DOESNT_FIT (thread_p, sizeof (LOG_REC_SYSOP_START_POSTPONE), log_lsa, log_page);
  *sysop_start_postpone = *(LOG_REC_SYSOP_START_POSTPONE *) (log_page->area + log_lsa->offset);
  if (!with_undo_data
      || (sysop_start_postpone->sysop_end.type != LOG_SYSOP_END_LOGICAL_UNDO
	  && sysop_start_postpone->sysop_end.type != LOG_SYSOP_END_LOGICAL_MVCC_UNDO))
    {
      /* no undo */
      return NO_ERROR;
    }

  /* read undo data and size */
  assert (undo_buffer_size != NULL);
  assert (undo_buffer != NULL);
  assert (undo_size != NULL);
  assert (undo_data != NULL);

  if (sysop_start_postpone->sysop_end.type == LOG_SYSOP_END_LOGICAL_UNDO)
    {
      *undo_size = sysop_start_postpone->sysop_end.undo.length;
    }
  else
    {
      assert (sysop_start_postpone->sysop_end.type == LOG_SYSOP_END_LOGICAL_MVCC_UNDO);
      *undo_size = sysop_start_postpone->sysop_end.mvcc_undo.undo.length;
    }

  LOG_READ_ADD_ALIGN (thread_p, sizeof (LOG_REC_SYSOP_START_POSTPONE), log_lsa, log_page);
  if (log_lsa->offset + (*undo_size) < (int) LOGAREA_SIZE)
    {
      *undo_data = log_page->area + log_lsa->offset;
    }
  else
    {
      if (*undo_buffer_size == 0)
	{
	  *undo_buffer = (char *) db_private_alloc (thread_p, *undo_size);
	}
      else if (*undo_buffer_size < *undo_size)
	{
	  char *new_ptr = (char *) db_private_realloc (thread_p, *undo_buffer, *undo_size);
	  if (new_ptr == NULL)
	    {
	      er_set (ER_ERROR_SEVERITY, ARG_FILE_LINE, ER_OUT_OF_VIRTUAL_MEMORY, 1, *undo_size);
	      return ER_OUT_OF_VIRTUAL_MEMORY;
	    }
	  *undo_buffer_size = *undo_size;
	  *undo_buffer = new_ptr;
	}
      *undo_data = *undo_buffer;
      logpb_copy_from_log (thread_p, *undo_data, *undo_size, log_lsa, log_page);
    }
  return NO_ERROR;
}

/*
 * log_get_checkpoint_interval () - setup log checkpoint daemon period based on system parameter
 */
void
log_get_checkpoint_interval (bool & is_timed_wait, cubthread::delta_time & period)
{
  int log_checkpoint_interval_sec = prm_get_integer_value (PRM_ID_LOG_CHECKPOINT_INTERVAL_SECS);

  assert (log_checkpoint_interval_sec >= 0);

  if (log_checkpoint_interval_sec > 0)
    {
      // if log_checkpoint_interval_sec > 0 (zero) then loop for fixed interval
      is_timed_wait = true;
      period = std::chrono::seconds (log_checkpoint_interval_sec);
    }
  else
    {
      // infinite wait
      is_timed_wait = false;
    }
}

#if defined (SERVER_MODE)
/*
 * log_wakeup_remove_log_archive_daemon () - wakeup remove log archive daemon
 */
void
log_wakeup_remove_log_archive_daemon ()
{
  if (log_Remove_log_archive_daemon)
    {
      log_Remove_log_archive_daemon->wakeup ();
    }
}
#endif /* SERVER_MODE */

#if defined (SERVER_MODE)
/*
 * log_wakeup_checkpoint_daemon () - wakeup checkpoint daemon
 */
void
log_wakeup_checkpoint_daemon ()
{
  if (log_Checkpoint_daemon)
    {
      log_Checkpoint_daemon->wakeup ();
    }
}
#endif /* SERVER_MODE */

/*
 * log_wakeup_log_flush_daemon () - wakeup log flush daemon
 */
void
log_wakeup_log_flush_daemon ()
{
  if (log_is_log_flush_daemon_available ())
    {
#if defined (SERVER_MODE)
      log_Flush_has_been_requested = true;
      log_Flush_daemon->wakeup ();
#endif /* SERVER_MODE */
    }
}

/*
 * log_is_log_flush_daemon_available () - check if log flush daemon is available
 */
bool
log_is_log_flush_daemon_available ()
{
#if defined (SERVER_MODE)
  return log_Flush_daemon != NULL;
#else
  return false;
#endif
}

#if defined (SERVER_MODE)
/*
 * log_flush_daemon_get_stats () - get log flush daemon thread statistics into statsp
 */
void
log_flush_daemon_get_stats (UINT64 * statsp)
{
  if (log_Flush_daemon != NULL)
    {
      log_Flush_daemon->get_stats (statsp);
    }
}
#endif // SERVER_MODE

// *INDENT-OFF*
#if defined(SERVER_MODE)
static void
log_checkpoint_execute (cubthread::entry & thread_ref)
{
      if (!BO_IS_SERVER_RESTARTED ())
	{
	  // wait for boot to finish
	  return;
	}

      logpb_checkpoint (&thread_ref);
}
#endif /* SERVER_MODE */

#if defined(SERVER_MODE)
// class log_remove_log_archive_daemon_task
//
//  description:
//    remove archive logs daemon task
//
class log_remove_log_archive_daemon_task : public cubthread::entry_task
{
  private:
    using clock = std::chrono::system_clock;

    bool m_is_timed_wait;
    cubthread::delta_time m_period;
    std::chrono::milliseconds m_param_period;
    clock::time_point m_log_deleted_time;

    void compute_period ()
    {
      // fetch remove log archives interval
      int remove_log_archives_interval_sec = prm_get_integer_value (PRM_ID_REMOVE_LOG_ARCHIVES_INTERVAL);
      assert (remove_log_archives_interval_sec >= 0);

      // cache interval for later use
      m_param_period = std::chrono::milliseconds (remove_log_archives_interval_sec * 1000);

      if (m_param_period > std::chrono::milliseconds (0))
	{
	  m_is_timed_wait = true;
	  clock::time_point now = clock::now ();

	  // now - m_log_deleted_time: represents time elapsed since last log archive deletion
	  if ((now - m_log_deleted_time) > m_param_period)
	    {
	      m_period = m_param_period;
	    }
	  else
	    {
	      m_period = m_param_period - (now - m_log_deleted_time);
	    }
	}
      else
	{
	  // infinite wait
	  m_is_timed_wait = false;
	}
    }

  public:
    log_remove_log_archive_daemon_task ()
      : m_is_timed_wait (true)
      , m_period (0)
      , m_param_period (0)
      , m_log_deleted_time ()
    {
      // initialize period
      compute_period ();
    }

    void get_remove_log_archives_interval (bool & is_timed_wait, cubthread::delta_time & period)
    {
      period = m_period;
      is_timed_wait = m_is_timed_wait;
    }

    void execute (cubthread::entry & thread_ref) override
    {
      if (!BO_IS_SERVER_RESTARTED ())
	{
	  // wait for boot to finish
	  return;
	}

      // compute wait period based on configured interval
      compute_period ();

      if (m_is_timed_wait)
	{
	  if (m_period != m_param_period)
	    {
	      // do not delete logs. wait more time
	      return;
	    }
	  if (logpb_remove_archive_logs_exceed_limit (&thread_ref, 1) > 0)
	    {
	      // a log was deleted
	      m_log_deleted_time = clock::now ();
	    }
	}
      else
	{
	  // remove all unnecessary logs
	  logpb_remove_archive_logs_exceed_limit (&thread_ref, 0);
	}
    }
};
#endif /* SERVER_MODE */

#if defined(SERVER_MODE)
static void
log_clock_execute (cubthread::entry & thread_ref)
{
      if (!BO_IS_SERVER_RESTARTED ())
	{
	  // wait for boot to finish
	  return;
	}

      struct timeval now;
      gettimeofday (&now, NULL);

      log_Clock_msec = (now.tv_sec * 1000LL) + (now.tv_usec / 1000LL);
}
#endif /* SERVER_MODE */

#if defined(SERVER_MODE)
static void
log_check_ha_delay_info_execute (cubthread::entry &thread_ref)
{
#if defined(WINDOWS)
      return;
#endif /* WINDOWS */

      if (!BO_IS_SERVER_RESTARTED ())
	{
	  // wait for boot to finish
	  return;
	}

      time_t log_record_time = 0;
      int error_code;
      int delay_limit_in_secs;
      int acceptable_delay_in_secs;
      int curr_delay_in_secs;
      HA_SERVER_STATE server_state;

      csect_enter (&thread_ref, CSECT_HA_SERVER_STATE, INF_WAIT);

      server_state = css_ha_server_state ();

      if (server_state == HA_SERVER_STATE_ACTIVE || server_state == HA_SERVER_STATE_TO_BE_STANDBY)
	{
	  css_unset_ha_repl_delayed ();
	  perfmon_set_stat (&thread_ref, PSTAT_HA_REPL_DELAY, 0, true);

	  log_append_ha_server_state (&thread_ref, server_state);

	  csect_exit (&thread_ref, CSECT_HA_SERVER_STATE);
	}
      else
	{
	  csect_exit (&thread_ref, CSECT_HA_SERVER_STATE);

	  delay_limit_in_secs = prm_get_integer_value (PRM_ID_HA_DELAY_LIMIT_IN_SECS);
	  acceptable_delay_in_secs = delay_limit_in_secs - prm_get_integer_value (PRM_ID_HA_DELAY_LIMIT_DELTA_IN_SECS);

	  if (acceptable_delay_in_secs < 0)
	    {
	      acceptable_delay_in_secs = 0;
	    }

	  error_code = catcls_get_apply_info_log_record_time (&thread_ref, &log_record_time);

	  if (error_code == NO_ERROR && log_record_time > 0)
	    {
	      curr_delay_in_secs = (int) (time (NULL) - log_record_time);
	      if (curr_delay_in_secs > 0)
		{
		  curr_delay_in_secs -= HA_DELAY_ERR_CORRECTION;
		}

	      if (delay_limit_in_secs > 0)
		{
		  if (curr_delay_in_secs > delay_limit_in_secs)
		    {
		      if (!css_is_ha_repl_delayed ())
			{
			  er_set (ER_NOTIFICATION_SEVERITY, ARG_FILE_LINE, ER_HA_REPL_DELAY_DETECTED, 2,
				  curr_delay_in_secs, delay_limit_in_secs);

			  css_set_ha_repl_delayed ();
			}
		    }
		  else if (curr_delay_in_secs <= acceptable_delay_in_secs)
		    {
		      if (css_is_ha_repl_delayed ())
			{
			  er_set (ER_NOTIFICATION_SEVERITY, ARG_FILE_LINE, ER_HA_REPL_DELAY_RESOLVED, 2,
				  curr_delay_in_secs, acceptable_delay_in_secs);

			  css_unset_ha_repl_delayed ();
			}
		    }
		}

	      perfmon_set_stat (&thread_ref, PSTAT_HA_REPL_DELAY, curr_delay_in_secs, true);
	    }
	}
}
#endif /* SERVER_MODE */

#if defined (SERVER_MODE)

static log_flush_lsa * p_log_flush_lsa = NULL;

static void
log_flush_execute (cubthread::entry & thread_ref)
{
      LOG_LSA nxio_lsa;

      if (!BO_IS_SERVER_RESTARTED () || !log_Flush_has_been_requested)
	{
	  return;
	}

      // refresh log trace flush time
      thread_ref.event_stats.trace_log_flush_time = prm_get_integer_value (PRM_ID_LOG_TRACE_FLUSH_TIME_MSECS);

      LOG_CS_ENTER (&thread_ref);
      logpb_flush_pages_direct (&thread_ref);
      LOG_CS_EXIT (&thread_ref);

      log_Stat.gc_flush_count++;

      /* Wakeup transaction waiting for group complete. */
      if (p_log_flush_lsa != NULL)
	{
          nxio_lsa = log_Gl.append.get_nxio_lsa ();
          p_log_flush_lsa->notify_log_flush_lsa (&nxio_lsa);
	}

      /* Wakeup active transaction waiting for specific LSA - not waiting for group complete.
       * A better way will be to use another object that implements log_flush_lsa interface.
       */
      std::unique_lock<std::mutex> ulock (log_Gl.flush_notify_info.m_mutex);
      log_Gl.flush_notify_info.m_cond.notify_all ();
      log_Flush_has_been_requested = false;
      ulock.unlock ();
}

#endif /* SERVER_MODE */

/*
 * log_set_notify () - True, if need log notify
 */
void
log_set_notify (bool need_log_notify)
{
  er_log_debug (ARG_FILE_LINE, "log_set_notify = %d\n", (int) need_log_notify);

#if defined (SERVER_MODE)
  if (need_log_notify)
    {
      p_log_flush_lsa = cubtx::single_node_group_complete_manager::get_instance ();
    }
  else
    {
      p_log_flush_lsa = NULL;
    }
#endif /* SERVER_MODE */
}

#if defined(SERVER_MODE)
/*
 * log_checkpoint_daemon_init () - initialize checkpoint daemon
 */
void
log_checkpoint_daemon_init ()
{
  assert (log_Checkpoint_daemon == NULL);

  cubthread::looper looper = cubthread::looper (log_get_checkpoint_interval);
  cubthread::entry_callable_task *daemon_task = new cubthread::entry_callable_task (log_checkpoint_execute);

  // create checkpoint daemon thread
  log_Checkpoint_daemon = cubthread::get_manager ()->create_daemon (looper, daemon_task, "log_checkpoint");
}
#endif /* SERVER_MODE */

#if defined(SERVER_MODE)
/*
 * log_remove_log_archive_daemon_init () - initialize remove log archive daemon
 */
void
log_remove_log_archive_daemon_init ()
{
  assert (log_Remove_log_archive_daemon == NULL);

  log_remove_log_archive_daemon_task *daemon_task = new log_remove_log_archive_daemon_task ();
  cubthread::period_function setup_period_function = std::bind (
      &log_remove_log_archive_daemon_task::get_remove_log_archives_interval,
      daemon_task,
      std::placeholders::_1,
      std::placeholders::_2);

  cubthread::looper looper = cubthread::looper (setup_period_function);

  // create log archive remover daemon thread
  log_Remove_log_archive_daemon = cubthread::get_manager ()->create_daemon (looper, daemon_task,
                                                                            "log_remove_log_archive");
}
#endif /* SERVER_MODE */

#if defined(SERVER_MODE)
/*
 * log_clock_daemon_init () - initialize log clock daemon
 */
void
log_clock_daemon_init ()
{
  assert (log_Clock_daemon == NULL);

  cubthread::looper looper = cubthread::looper (std::chrono::milliseconds (200));
  log_Clock_daemon =
    cubthread::get_manager ()->create_daemon (looper, new cubthread::entry_callable_task (log_clock_execute),
                                              "log_clock");
}
#endif /* SERVER_MODE */

#if defined(SERVER_MODE)
/*
 * log_check_ha_delay_info_daemon_init () - initialize check ha delay info daemon
 */
void
log_check_ha_delay_info_daemon_init ()
{
  assert (log_Check_ha_delay_info_daemon == NULL);

  cubthread::looper looper = cubthread::looper (std::chrono::seconds (1));
  cubthread::entry_callable_task *daemon_task = new cubthread::entry_callable_task (log_check_ha_delay_info_execute);

  log_Check_ha_delay_info_daemon = cubthread::get_manager ()->create_daemon (looper, daemon_task,
                                                                             "log_check_ha_delay_info");
}
#endif /* SERVER_MODE */

#if defined(SERVER_MODE)
/*
 * log_flush_daemon_init () - initialize log flush daemon
 */
void
log_flush_daemon_init ()
{
  assert (log_Flush_daemon == NULL);

  cubthread::looper looper = cubthread::looper (std::chrono::milliseconds (100));
  cubthread::entry_callable_task *daemon_task = new cubthread::entry_callable_task (log_flush_execute);

  log_Flush_daemon = cubthread::get_manager ()->create_daemon (looper, daemon_task, "log_flush");
}
#endif /* SERVER_MODE */

#if defined(SERVER_MODE)
/*
 * log_daemons_init () - initialize daemon threads
 */
static void
log_daemons_init ()
{
  log_remove_log_archive_daemon_init ();
  log_checkpoint_daemon_init ();
  log_check_ha_delay_info_daemon_init ();
  log_clock_daemon_init ();
  log_flush_daemon_init ();
}
#endif /* SERVER_MODE */

#if defined(SERVER_MODE)
/*
 * log_daemons_destroy () - destroy daemon threads
 */
static void
log_daemons_destroy ()
{
  cubthread::get_manager ()->destroy_daemon (log_Remove_log_archive_daemon);
  cubthread::get_manager ()->destroy_daemon (log_Checkpoint_daemon);
  cubthread::get_manager ()->destroy_daemon (log_Check_ha_delay_info_daemon);
  cubthread::get_manager ()->destroy_daemon (log_Clock_daemon);
  cubthread::get_manager ()->destroy_daemon (log_Flush_daemon);
}
#endif /* SERVER_MODE */
// *INDENT-ON*

/*
 * log_get_clock_msec () - get current system time in milliseconds.
 *   return cached value by log_Clock_daemon if SERVER_MODE is defined
 */
INT64
log_get_clock_msec (void)
{
#if defined (SERVER_MODE)
  if (log_Clock_msec > 0)
    {
      return log_Clock_msec;
    }
#endif /* SERVER_MODE */

  struct timeval now;
  gettimeofday (&now, NULL);

  return (now.tv_sec * 1000LL) + (now.tv_usec / 1000LL);
}

// *INDENT-OFF*
#if defined (SERVER_MODE)
static void
log_abort_task_execute (cubthread::entry &thread_ref, LOG_TDES &tdes)
{
  (void) log_abort_by_tdes (&thread_ref, &tdes);
}
#endif // SERVER_MODE
// *INDENT-ON*

void
log_update_global_btid_online_index_stats (THREAD_ENTRY * thread_p)
{
  LOG_TDES *tdes = LOG_FIND_TDES (LOG_FIND_THREAD_TRAN_INDEX (thread_p));
  int error_code = NO_ERROR;

  if (tdes == NULL)
    {
      return;
    }

  error_code =
    mht_map_no_key (thread_p, tdes->log_upd_stats.unique_stats_hash, logtb_tran_update_stats_online_index_rb, thread_p);

  if (error_code != NO_ERROR)
    {
      assert (false);
    }
}

/*
 * logtb_tran_update_stats_online_index_rb - Updates statistics during an online index when a transaction
 *                                           gets rollbacked.
 *
 * TODO: This can be easily optimized since it is slow. Try to find a better approach!
 */
static int
logtb_tran_update_stats_online_index_rb (THREAD_ENTRY * thread_p, void *data, void *args)
{
  /* This is called only during a rollback on a transaction that has updated an index which was under
   * online loading.
   */
  LOG_TRAN_BTID_UNIQUE_STATS *unique_stats = (LOG_TRAN_BTID_UNIQUE_STATS *) data;
  int error_code = NO_ERROR;
  OID class_oid;
#if !defined (NDEBUG)
  LOG_TDES *tdes = LOG_FIND_TDES (LOG_FIND_THREAD_TRAN_INDEX (thread_p));

  assert (LOG_ISTRAN_ABORTED (tdes));
#endif /* !NDEBUG */

  if (unique_stats->deleted)
    {
      /* ignore if deleted */
      return NO_ERROR;
    }

  OID_SET_NULL (&class_oid);

  error_code = btree_get_class_oid_of_unique_btid (thread_p, &unique_stats->btid, &class_oid);
  if (error_code != NO_ERROR)
    {
      assert (false);
      return error_code;
    }

  assert (!OID_ISNULL (&class_oid));

  if (!btree_is_btid_online_index (thread_p, &class_oid, &unique_stats->btid))
    {
      /* We can skip. */
      return NO_ERROR;
    }

  /* We can update the statistics. */
  error_code =
    logtb_update_global_unique_stats_by_delta (thread_p, &unique_stats->btid, unique_stats->tran_stats.num_oids,
					       unique_stats->tran_stats.num_nulls, unique_stats->tran_stats.num_keys,
					       false);

  return error_code;
}

//
// log critical section
//

void
LOG_CS_ENTER (THREAD_ENTRY * thread_p)
{
#if defined (SERVER_MODE)
  if (csect_enter (thread_p, CSECT_LOG, INF_WAIT) != NO_ERROR)
    {
      assert (false);
    }
#endif
}

void
LOG_CS_ENTER_READ_MODE (THREAD_ENTRY * thread_p)
{
#if defined (SERVER_MODE)
  if (csect_enter_as_reader (thread_p, CSECT_LOG, INF_WAIT) != NO_ERROR)
    {
      assert (false);
    }
#endif
}

void
LOG_CS_EXIT (THREAD_ENTRY * thread_p)
{
#if defined (SERVER_MODE)
  if (csect_exit (thread_p, CSECT_LOG) != NO_ERROR)
    {
      assert (false);
    }
#endif
}

void
LOG_CS_DEMOTE (THREAD_ENTRY * thread_p)
{
#if defined (SERVER_MODE)
  if (csect_demote (thread_p, CSECT_LOG, INF_WAIT) != NO_ERROR)
    {
      assert (false);
    }
#endif
}

void
LOG_CS_PROMOTE (THREAD_ENTRY * thread_p)
{
#if defined (SERVER_MODE)
  if (csect_promote (thread_p, CSECT_LOG, INF_WAIT) != NO_ERROR)
    {
      assert (false);
    }
#endif
}

bool
LOG_CS_OWN (THREAD_ENTRY * thread_p)
{
#if defined (SERVER_MODE)
  /* TODO: Vacuum workers never hold CSECT_LOG lock. Investigate any possible
   *     unwanted consequences.
   * NOTE: It is considered that a vacuum worker holds a "shared" lock.
   * TODO: remove vacuum code from LOG_CS_OWN
   */
  return vacuum_is_process_log_for_vacuum (thread_p) || (csect_check_own (thread_p, CSECT_LOG) >= 1);
#else // not server mode
  return true;
#endif // not server mode
}

bool
LOG_CS_OWN_WRITE_MODE (THREAD_ENTRY * thread_p)
{
#if defined (SERVER_MODE)
  return csect_check_own (thread_p, CSECT_LOG) == 1;
#else // not server mode
  return true;
#endif // not server mode
}

#if defined (SERVER_MODE)
/*
 * log_tran_update_serial_global_unique_stats () - update serial global unique statistics
 *
 *
 * return	    : error code or NO_ERROR
 * thread_p(in)	    : thread entry
 *
 * Note: this function must be called at the end of transaction (commit)
 */
static void
log_tran_update_serial_global_unique_stats (THREAD_ENTRY * thread_p)
{
  LOG_TDES *tdes = LOG_FIND_TDES (LOG_FIND_THREAD_TRAN_INDEX (thread_p));
  int error_code = NO_ERROR;
  BTID serial_index_btid = BTID_INITIALIZER;
  LOG_TRAN_BTID_UNIQUE_STATS *serial_unique_stats = NULL;

  assert (tdes != NULL);

  /* There is one unique index that can be modified with no MVCCID being generated: db_serial primary key. This
   * could happen in a transaction that only does a create serial and commits. Next code makes sure serial
   * index statistics are reflected. */

  /* Get serial index BTID. */
  serial_get_index_btid (&serial_index_btid);
  assert (!BTID_IS_NULL (&serial_index_btid));

  /* Get statistics for serial unique index. */
  serial_unique_stats = logtb_tran_find_btid_stats (thread_p, &serial_index_btid, false);
  if (serial_unique_stats != NULL)
    {
      /* Reflect serial unique statistics. */
      if (logtb_update_global_unique_stats_by_delta (thread_p, &serial_index_btid,
						     serial_unique_stats->tran_stats.num_oids,
						     serial_unique_stats->tran_stats.num_nulls,
						     serial_unique_stats->tran_stats.num_keys, true) != NO_ERROR)
	{
	  /* No errors are permitted here. */
	  assert (false);
	  /* Fall through to do everything we would do in case of no error. */
	}
    }
}
#endif<|MERGE_RESOLUTION|>--- conflicted
+++ resolved
@@ -4806,7 +4806,6 @@
        * Transaction updated data.
        */
 
-<<<<<<< HEAD
       if (LSA_ISNULL (&tdes->posp_nxlsa))
 	{
 	  tran_state = tdes->state;
@@ -4817,7 +4816,7 @@
 	}
 
       /* Pack replication entries, if the case, before creating group. */
-      tdes->replication_log_generator.on_transaction_commit ();
+      tdes->get_replication_generator ().on_transaction_commit ();
       id_complete = log_Gl.m_tran_complete_mgr->register_transaction (tdes->tran_index, tdes->mvccinfo.id, tran_state);
       if (MVCCID_IS_VALID (tdes->mvccinfo.id))
 	{
@@ -4837,28 +4836,6 @@
 
 	  /* No need to wait for flush here, since the transaction is committed */
 	  log_append_finish_postpone (thread_p, tdes);
-=======
-      tdes->get_replication_generator ().on_transaction_commit ();
-
-      if (!LSA_ISNULL (&tdes->posp_nxlsa))
-	{
-#if 0
-	  /* TODO  - Activate the following code after stabilizing it. */
-	  if (!LOG_CHECK_LOG_APPLIER (thread_p) && log_does_allow_replication () == true)
-	    {
-	      /* Need to finish transaction befor waiting for log. */
-	      tdes->get_replication_generator ().on_transaction_commit ();
-	      id = log_Gl.m_tran_complete_mgr->register_transaction (tdes->tran_index, tdes->mvccinfo.id, tdes->state);
-	      /* Wait for postpone logging, before running postpone. */
-	      log_Gl.m_tran_complete_mgr->wait_for_logging (id);
-	      log_do_postpone (thread_p, tdes, &tdes->posp_nxlsa);
-	    }
-	  else
-#endif
-	    {
-	      log_tran_do_postpone (thread_p, tdes);
-	    }
->>>>>>> 3dccf2d2
 	}
 
       /* The files created by this transaction are not new files any longer. Close any query cursors at this moment
@@ -4876,22 +4853,10 @@
 	  assert (id_complete != cubtx::complete_manager::NULL_ID);
 	  if (retain_lock != true)
 	    {
-<<<<<<< HEAD
 	      /* Release the lock since MVCC is completed. Since the current transaction group is closed,
 	       * no other transaction can be included in that group.
 	       */
 	      lock_unlock_all (thread_p);
-=======
-	      tx_group group;
-	      group.add (tdes->tran_index, 0, tdes->state);
-	      log_append_group_complete (thread_p, tdes, tdes->get_replication_generator ().get_last_end_position (),
-					 group, &commit_lsa, NULL);
-	    }
-	  else
-	    {
-	      // append finish_postpone only if gc with postpone was appended
-	      log_append_finish_postpone (thread_p, tdes, &commit_lsa);
->>>>>>> 3dccf2d2
 	    }
 
 	  /* Wait for complete. Probably not need to wait in case of postpone LSA. */
@@ -4909,7 +4874,7 @@
     {
       /* No statistics to update. */
       assert (tdes->log_upd_stats.unique_stats_hash->nentries == 0);
-      tdes->replication_log_generator.on_transaction_commit ();
+      tdes->get_replication_generator ().on_transaction_commit ();
       if (MVCCID_IS_VALID (tdes->mvccinfo.id))
 	{
 	  /* No need to wait for complete. */
@@ -4998,26 +4963,11 @@
 	  tdes->first_save_entry = NULL;
 	}
 
-<<<<<<< HEAD
-      tdes->replication_log_generator.on_transaction_abort ();
+      tdes->get_replication_generator ().on_transaction_abort ();
       id_complete = log_Gl.m_tran_complete_mgr->register_transaction (tdes->tran_index, tdes->mvccinfo.id, tdes->state);
       if (MVCCID_IS_VALID (tdes->mvccinfo.id))
 	{
 	  log_Gl.m_tran_complete_mgr->complete_mvcc (id_complete);
-=======
-#if 0
-      /* TODO  - Activate the following code and rewrite all cases with group complete. */
-      if (!LOG_CHECK_LOG_APPLIER (thread_p) && log_does_allow_replication () == true)
-	{
-	  assert (MVCCID_IS_VALID (tdes->mvccinfo.id));
-	  /* Need to finish transaction befor waiting for log. */
-	  tdes->get_replication_generator ().on_transaction_abort ();
-	  id = log_Gl.m_tran_complete_mgr->register_transaction (tdes->tran_index, tdes->mvccinfo.id, tdes->state);
-	  /* For consistency, we must complete MVCCID before unlock. Maybe we will consider atomicity here. */
-	  log_Gl.m_tran_complete_mgr->wait_for_complete_mvcc (id);
-	  /* Release the lock since MVCC is completed. */
-	  lock_unlock_all (thread_p);
->>>>>>> 3dccf2d2
 	}
       else
 	{
@@ -5063,15 +5013,10 @@
 
   tx_lob_locator_clear (thread_p, tdes, false, NULL);
 
-<<<<<<< HEAD
   if (p_id_complete)
     {
       *p_id_complete = id_complete;
     }
-=======
-  /* TODO - remove the next call */
-  tdes->get_replication_generator ().on_transaction_abort ();
->>>>>>> 3dccf2d2
 
   return tdes->state;
 }
@@ -7955,39 +7900,6 @@
 }
 
 /*
-<<<<<<< HEAD
-=======
- * log_tran_do_postpone () - do postpone for transaction.
- *
- * return        : void
- * thread_p (in) : thread entry
- * tdes (in)     : transaction descriptor
- */
-static void
-log_tran_do_postpone (THREAD_ENTRY * thread_p, LOG_TDES * tdes)
-{
-  if (LSA_ISNULL (&tdes->posp_nxlsa))
-    {
-      return;
-    }
-
-  LOG_LSA commit_lsa;
-
-  assert (tdes->topops.last < 0);
-
-  tx_group group;
-  group.add (tdes->tran_index, 0, TRAN_UNACTIVE_COMMITTED_WITH_POSTPONE);
-
-  log_append_group_complete (thread_p, tdes, tdes->get_replication_generator ().get_last_end_position (), group,
-			     &commit_lsa, NULL);
-
-  logpb_flush_pages (thread_p, &commit_lsa);
-
-  log_do_postpone (thread_p, tdes, &tdes->posp_nxlsa);
-}
-
-/*
->>>>>>> 3dccf2d2
  * log_sysop_do_postpone () - do postpone for system operation
  *
  * return         : void
