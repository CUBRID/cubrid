--- conflicted
+++ resolved
@@ -7898,7 +7898,6 @@
 
   assert (tdes->topops.last < 0);
 
-<<<<<<< HEAD
   tx_group group;
   group.add (tdes->tran_index, 0, TRAN_UNACTIVE_COMMITTED_WITH_POSTPONE);
 
@@ -7906,7 +7905,7 @@
 			     &commit_lsa, NULL);
 
   logpb_flush_pages (thread_p, &commit_lsa);
-=======
+
   log_append_commit_postpone (thread_p, tdes, &tdes->posp_nxlsa);
 
   if (tdes->m_log_postpone_cache.do_postpone (*thread_p, tdes->posp_nxlsa))
@@ -7914,7 +7913,6 @@
       // do postpone from cache first
       return;
     }
->>>>>>> a951607a
 
   log_do_postpone (thread_p, tdes, &tdes->posp_nxlsa);
 }
