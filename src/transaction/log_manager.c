/*
 * Copyright 2008 Search Solution Corporation
 * Copyright 2016 CUBRID Corporation
 *
 *  Licensed under the Apache License, Version 2.0 (the "License");
 *  you may not use this file except in compliance with the License.
 *  You may obtain a copy of the License at
 *
 *      http://www.apache.org/licenses/LICENSE-2.0
 *
 *  Unless required by applicable law or agreed to in writing, software
 *  distributed under the License is distributed on an "AS IS" BASIS,
 *  WITHOUT WARRANTIES OR CONDITIONS OF ANY KIND, either express or implied.
 *  See the License for the specific language governing permissions and
 *  limitations under the License.
 *
 */

/*
 * log_manager.c -
 */

#ident "$Id$"

#include "config.h"

#include <stdio.h>
#include <string.h>
#include <stddef.h>
#include <stdlib.h>
#include <time.h>
#if defined(SOLARIS)
#include <netdb.h>
#endif /* SOLARIS */
#include <sys/stat.h>
#include <assert.h>
#if defined(WINDOWS)
#include <io.h>
#endif /* WINDOWS */

#include <sys/types.h>
#include <sys/stat.h>
#include <fcntl.h>

#include <cstdint>

#include "log_manager.h"

#include "btree.h"
#include "elo.h"
#include "recovery.h"
#include "replication.h"
#include "xserver_interface.h"
#include "page_buffer.h"
#include "porting_inline.hpp"
#include "query_manager.h"
#include "message_catalog.h"
#include "msgcat_set_log.hpp"
#include "environment_variable.h"
#if defined(SERVER_MODE)
#include "server_support.h"
#endif /* SERVER_MODE */
#include "db_date.h"
#include "fault_injection.h"
#include "filter_pred_cache.h"
#include "heap_file.h"
#include "log_append.hpp"
#include "log_archives.hpp"
#include "log_compress.h"
#include "log_record.hpp"
#include "log_recovery.h"
#include "log_recovery_analysis.hpp"
#include "log_replication.hpp"
#include "log_system_tran.hpp"
#include "log_volids.hpp"
#include "log_writer.h"
#include "object_primitive.h"
#include "object_representation.h"
#include "page_server.hpp"
#include "partition_sr.h"
#include "passive_tran_server.hpp"
#include "scope_exit.hpp"
#include "slotted_page.h"
#include "tz_support.h"
#if defined (SA_MODE)
#include "connection_support.h"
#endif /* defined (SA_MODE) */
#include "boot_sr.h"
#include "db_value_printer.hpp"
#include "mem_block.hpp"
#include "server_type.hpp"
#include "string_buffer.hpp"
#include "thread_daemon.hpp"
#include "thread_entry.hpp"
#include "thread_entry_task.hpp"
#include "thread_manager.hpp"
#include "transaction_transient.hpp"
#include "util_func.h"
#include "vacuum.h"
#include "xasl_cache.h"
#include "overflow_file.h"
#include "dbtype.h"
#include "cnv.h"
#include "flashback.h"

#if !defined(SERVER_MODE)

#define pthread_mutex_init(a, b)
#define pthread_mutex_destroy(a)
#define pthread_mutex_lock(a)	0
#define pthread_mutex_unlock(a)
static int rv;
#endif /* !SERVER_MODE */

/*
 *
 *                      IS TIME TO EXECUTE A CHECKPOINT ?
 *
 */

/* A checkpoint is taken after a set of log pages has been used */

#define LOG_ISCHECKPOINT_TIME() \
  (log_Gl.rcv_phase == LOG_RESTARTED \
   && log_Gl.run_nxchkpt_atpageid != NULL_PAGEID \
   && log_Gl.hdr.append_lsa.pageid >= log_Gl.run_nxchkpt_atpageid)

#if defined(SERVER_MODE)
#define LOG_FLUSH_LOGGING_HAS_BEEN_SKIPPED(thread_p) \
  do { \
   if (log_Gl.hdr.has_logging_been_skipped != true) { \
     /* Write in the log header that logging has been skipped */ \
      LOG_CS_ENTER((thread_p)); \
      if (log_Gl.hdr.has_logging_been_skipped != true) { \
	log_Gl.hdr.has_logging_been_skipped = true; \
	logpb_flush_header((thread_p));	\
      } \
      LOG_CS_EXIT(thread_p); \
    } \
  } while (0)
#else /* SERVER_MODE */
#define LOG_FLUSH_LOGGING_HAS_BEEN_SKIPPED(thread_p) \
  do { \
   if (log_Gl.hdr.has_logging_been_skipped != true) { \
     /* Write in the log header that logging has been skipped */ \
      log_Gl.hdr.has_logging_been_skipped = true; \
      logpb_flush_header((thread_p)); \
    } \
  } while (0)
#endif /* SERVER_MODE */

  /*
   * Some log record rcvindex types should never be skipped.
   * In the case of LINK_PERM_VOLEXT, the link of a permanent temp
   * volume must be logged to support media failures.
   * See also canskip_undo. If there are others, add them here.
   */
#define LOG_ISUNSAFE_TO_SKIP_RCVINDEX(RCVI) \
   ((RCVI) == RVDK_LINK_PERM_VOLEXT)

#define LOG_NEED_TO_SET_LSA(RCVI, PGPTR) \
   (((RCVI) != RVBT_MVCC_INCREMENTS_UPD) \
    && ((RCVI) != RVBT_LOG_GLOBAL_UNIQUE_STATS_COMMIT) \
    && ((RCVI) != RVBT_REMOVE_UNIQUE_STATS) \
    && ((RCVI) != RVLOC_CLASSNAME_DUMMY) \
    && ((RCVI) != RVDK_LINK_PERM_VOLEXT || !pgbuf_is_lsa_temporary(PGPTR)))

#define CDC_IS_IGNORE_LOGINFO_ERROR(ERROR) \
   (((ERROR) == ER_CDC_IGNORE_LOG_INFO) \
    || ((ERROR) == ER_CDC_IGNORE_LOG_INFO_INTERNAL) \
    || ((ERROR) == ER_CDC_IGNORE_TRANSACTION))

/* struct for active log header scan */
typedef struct actve_log_header_scan_context ACTIVE_LOG_HEADER_SCAN_CTX;
struct actve_log_header_scan_context
{
  LOG_HEADER header;
};

/* struct for archive log header scan */
typedef struct archive_log_header_scan_context ARCHIVE_LOG_HEADER_SCAN_CTX;
struct archive_log_header_scan_context
{
  LOG_ARV_HEADER header;
};

CDC_GLOBAL cdc_Gl;
bool cdc_Logging = false;
/* CDC end */

/*
 * The maximum number of times to try to undo a log record.
 * It is only used by the log_undo_rec_restartable() function.
 */
static const int LOG_REC_UNDO_MAX_ATTEMPTS = 3;

/* true: Skip logging, false: Don't skip logging */
static bool log_No_logging = false;

#define LOG_TDES_LAST_SYSOP(tdes) (&(tdes)->topops.stack[(tdes)->topops.last])
#define LOG_TDES_LAST_SYSOP_PARENT_LSA(tdes) (&LOG_TDES_LAST_SYSOP(tdes)->lastparent_lsa)
#define LOG_TDES_LAST_SYSOP_POSP_LSA(tdes) (&LOG_TDES_LAST_SYSOP(tdes)->posp_lsa)

#if defined (SERVER_MODE)
/* Current time in milliseconds */
// *INDENT-OFF*
std::atomic<std::int64_t> log_Clock_msec = {0};
// *INDENT-ON*
#endif /* SERVER_MODE */

static bool log_verify_dbcreation (THREAD_ENTRY * thread_p, VOLID volid, const INT64 * log_dbcreation);
static int log_create_internal (THREAD_ENTRY * thread_p, const char *db_fullname, const char *logpath,
				const char *prefix_logname, DKNPAGES npages, INT64 * db_creation);
static int log_initialize_internal (THREAD_ENTRY * thread_p, const char *db_fullname, const char *logpath,
				    const char *prefix_logname, bool ismedia_crash, BO_RESTART_ARG * r_args,
				    bool init_emergency);
static void log_unmount_active_file (THREAD_ENTRY * thread_p);
#if defined(SERVER_MODE)
static int log_abort_by_tdes (THREAD_ENTRY * thread_p, LOG_TDES * tdes);
#endif /* SERVER_MODE */
static LOG_LSA *log_get_savepoint_lsa (THREAD_ENTRY * thread_p, const char *savept_name, LOG_TDES * tdes,
				       LOG_LSA * savept_lsa);
static bool log_can_skip_undo_logging (THREAD_ENTRY * thread_p, LOG_RCVINDEX rcvindex, const LOG_TDES * tdes,
				       LOG_DATA_ADDR * addr);
static bool log_can_skip_redo_logging (LOG_RCVINDEX rcvindex, const LOG_TDES * ignore_tdes, LOG_DATA_ADDR * addr);
static void log_append_commit_postpone (THREAD_ENTRY * thread_p, LOG_TDES * tdes, LOG_LSA * start_postpone_lsa);
static void log_append_sysop_start_postpone (THREAD_ENTRY * thread_p, LOG_TDES * tdes,
					     LOG_REC_SYSOP_START_POSTPONE * sysop_start_postpone, int data_size,
					     const char *data);
static void log_append_sysop_end (THREAD_ENTRY * thread_p, LOG_TDES * tdes, LOG_REC_SYSOP_END * sysop_end,
				  int data_size, const char *data);
static void log_append_repl_info_internal (THREAD_ENTRY * thread_p, LOG_TDES * tdes, bool is_commit, int with_lock);
static void log_append_repl_info_with_lock (THREAD_ENTRY * thread_p, LOG_TDES * tdes, bool is_commit);
static void log_append_repl_info_and_commit_log (THREAD_ENTRY * thread_p, LOG_TDES * tdes, LOG_LSA * commit_lsa);
static void log_append_donetime_internal (THREAD_ENTRY * thread_p, LOG_TDES * tdes, LOG_LSA * eot_lsa,
					  LOG_RECTYPE iscommitted, enum LOG_PRIOR_LSA_LOCK with_lock);
static void log_change_tran_as_completed (THREAD_ENTRY * thread_p, LOG_TDES * tdes, LOG_RECTYPE iscommitted,
					  LOG_LSA * lsa);
static void log_append_commit_log (THREAD_ENTRY * thread_p, LOG_TDES * tdes, LOG_LSA * commit_lsa);
static void log_append_commit_log_with_lock (THREAD_ENTRY * thread_p, LOG_TDES * tdes, LOG_LSA * commit_lsa);
static void log_append_abort_log (THREAD_ENTRY * thread_p, LOG_TDES * tdes, LOG_LSA * abort_lsa);

static void log_dump_record_header_to_string (LOG_RECORD_HEADER * log, char *buf, size_t len);
static void log_ascii_dump (FILE * out_fp, int length, void *data);
static void log_hexa_dump (FILE * out_fp, int length, void *data);
static void log_dump_data (THREAD_ENTRY * thread_p, FILE * out_fp, int length, LOG_LSA * log_lsa, LOG_PAGE * log_page_p,
			   void (*dumpfun) (FILE * fp, int, void *), LOG_ZIP * log_dump_ptr);
static void log_dump_header (FILE * out_fp, LOG_HEADER * log_header_p);
static LOG_PAGE *log_dump_record_undoredo (THREAD_ENTRY * thread_p, FILE * out_fp, LOG_LSA * lsa_p,
					   LOG_PAGE * log_page_p, LOG_ZIP * log_zip_p);
static LOG_PAGE *log_dump_record_undo (THREAD_ENTRY * thread_p, FILE * out_fp, LOG_LSA * lsa_p, LOG_PAGE * log_page_p,
				       LOG_ZIP * log_zip_p);
static LOG_PAGE *log_dump_record_redo (THREAD_ENTRY * thread_p, FILE * out_fp, LOG_LSA * lsa_p, LOG_PAGE * log_page_p,
				       LOG_ZIP * log_zip_p);
static LOG_PAGE *log_dump_record_mvcc_undoredo (THREAD_ENTRY * thread_p, FILE * out_fp, LOG_LSA * lsa_p,
						LOG_PAGE * log_page_p, LOG_ZIP * log_zip_p);
static LOG_PAGE *log_dump_record_mvcc_undo (THREAD_ENTRY * thread_p, FILE * out_fp, LOG_LSA * lsa_p,
					    LOG_PAGE * log_page_p, LOG_ZIP * log_zip_p);
static LOG_PAGE *log_dump_record_mvcc_redo (THREAD_ENTRY * thread_p, FILE * out_fp, LOG_LSA * lsa_p,
					    LOG_PAGE * log_page_p, LOG_ZIP * log_zip_p);
static LOG_PAGE *log_dump_record_postpone (THREAD_ENTRY * thread_p, FILE * out_fp, LOG_LSA * lsa_p,
					   LOG_PAGE * log_page_p);
static LOG_PAGE *log_dump_record_dbout_redo (THREAD_ENTRY * thread_p, FILE * out_fp, LOG_LSA * lsa_p,
					     LOG_PAGE * log_page_p);
static LOG_PAGE *log_dump_record_compensate (THREAD_ENTRY * thread_p, FILE * out_fp, LOG_LSA * lsa_p,
					     LOG_PAGE * log_page_p);
static LOG_PAGE *log_dump_record_commit_postpone (THREAD_ENTRY * thread_p, FILE * out_fp, LOG_LSA * lsa_p,
						  LOG_PAGE * log_page_p);
static LOG_PAGE *log_dump_record_transaction_finish (THREAD_ENTRY * thread_p, FILE * out_fp, LOG_LSA * lsa_p,
						     LOG_PAGE * log_page_p);
static LOG_PAGE *log_dump_record_replication (THREAD_ENTRY * thread_p, FILE * out_fp, LOG_LSA * lsa_p,
					      LOG_PAGE * log_page_p);
static LOG_PAGE *log_dump_record_sysop_start_postpone (THREAD_ENTRY * thread_p, FILE * out_fp, LOG_LSA * lsa_p,
						       LOG_PAGE * log_page_p, LOG_ZIP * log_zip_p);
static LOG_PAGE *log_dump_record_sysop_end (THREAD_ENTRY * thread_p, LOG_LSA * log_lsa, LOG_PAGE * log_page_p,
					    LOG_ZIP * log_zip_p, FILE * out_fp);
static LOG_PAGE *log_dump_record_sysop_end_internal (THREAD_ENTRY * thread_p, LOG_REC_SYSOP_END * sysop_end,
						     LOG_LSA * log_lsa, LOG_PAGE * log_page_p, LOG_ZIP * log_zip_p,
						     FILE * out_fp);
static LOG_PAGE *log_dump_record_save_point (THREAD_ENTRY * thread_p, FILE * out_fp, LOG_LSA * lsa_p,
					     LOG_PAGE * log_page_p);
static LOG_PAGE *log_dump_record_2pc_prepare_commit (THREAD_ENTRY * thread_p, FILE * out_fp, LOG_LSA * lsa_p,
						     LOG_PAGE * log_page_p);
static LOG_PAGE *log_dump_record_2pc_start (THREAD_ENTRY * thread_p, FILE * out_fp, LOG_LSA * lsa_p,
					    LOG_PAGE * log_page_p);
static LOG_PAGE *log_dump_record_2pc_acknowledgement (THREAD_ENTRY * thread_p, FILE * out_fp, LOG_LSA * lsa_p,
						      LOG_PAGE * log_page_p);
static LOG_PAGE *log_dump_record_ha_server_state (THREAD_ENTRY * thread_p, FILE * out_fp, LOG_LSA * log_lsa,
						  LOG_PAGE * log_page_p);
static LOG_PAGE *log_dump_record_trantable_snapshot (THREAD_ENTRY * thread_p, FILE * out_fp, LOG_LSA * log_lsa,
						     LOG_PAGE * log_page_p);
static LOG_PAGE *log_dump_record_assigned_mvccid (THREAD_ENTRY * thread_p, FILE * out_fp, LOG_LSA * log_lsa,
						  LOG_PAGE * log_page_p);
static LOG_PAGE *log_dump_record_supplemental_info (THREAD_ENTRY * thread_p, FILE * out_fp, LOG_LSA * log_lsa,
						    LOG_PAGE * log_page_p);
static LOG_PAGE *log_dump_record (THREAD_ENTRY * thread_p, FILE * out_fp, LOG_RECTYPE record_type, LOG_LSA * lsa_p,
				  LOG_PAGE * log_page_p, LOG_ZIP * log_zip_p);
static void log_rollback_record (THREAD_ENTRY * thread_p, LOG_LSA * log_lsa, LOG_PAGE * log_page_p,
				 LOG_RCVINDEX rcvindex, VPID * rcv_vpid, LOG_RCV * rcv, LOG_TDES * tdes,
				 LOG_ZIP * log_unzip_ptr);
static int log_undo_rec_restartable (THREAD_ENTRY * thread_p, LOG_RCVINDEX rcvindex, LOG_RCV * rcv);
static void log_rollback (THREAD_ENTRY * thread_p, LOG_TDES * tdes, const LOG_LSA * upto_lsa_ptr);
static int log_run_postpone_op (THREAD_ENTRY * thread_p, LOG_LSA * log_lsa, LOG_PAGE * log_pgptr);
static void log_find_end_log (THREAD_ENTRY * thread_p, LOG_LSA * end_lsa);

static void log_cleanup_modified_class (const tx_transient_class_entry & t, bool & stop);
static void log_cleanup_modified_class_list (THREAD_ENTRY * thread_p, LOG_TDES * tdes, LOG_LSA * savept_lsa,
					     bool release, bool decache_classrepr);

static void log_append_compensate_internal (THREAD_ENTRY * thread_p, LOG_RCVINDEX rcvindex, const VPID * vpid,
					    PGLENGTH offset, PAGE_PTR pgptr, int length, const void *data,
					    LOG_TDES * tdes, const LOG_LSA * undo_nxlsa);

static void log_sysop_start_internal (THREAD_ENTRY * thread_p, LOG_TDES * tdes);
STATIC_INLINE void log_sysop_end_random_exit (THREAD_ENTRY * thread_p) __attribute__ ((ALWAYS_INLINE));
STATIC_INLINE void log_sysop_end_begin (THREAD_ENTRY * thread_p, int *tran_index_out, LOG_TDES ** tdes_out)
  __attribute__ ((ALWAYS_INLINE));
STATIC_INLINE void log_sysop_end_unstack (THREAD_ENTRY * thread_p, LOG_TDES * tdes) __attribute__ ((ALWAYS_INLINE));
STATIC_INLINE void log_sysop_end_final (THREAD_ENTRY * thread_p, LOG_TDES * tdes) __attribute__ ((ALWAYS_INLINE));
static void log_sysop_commit_internal (THREAD_ENTRY * thread_p, LOG_REC_SYSOP_END * log_record, int data_size,
				       const char *data, bool is_rv_finish_postpone);
STATIC_INLINE void log_sysop_get_tran_index_and_tdes (THREAD_ENTRY * thread_p, int *tran_index_out,
						      LOG_TDES ** tdes_out) __attribute__ ((ALWAYS_INLINE));
STATIC_INLINE int log_sysop_get_level (THREAD_ENTRY * thread_p) __attribute__ ((ALWAYS_INLINE));

static void log_tran_do_postpone (THREAD_ENTRY * thread_p, LOG_TDES * tdes);
static void log_sysop_do_postpone (THREAD_ENTRY * thread_p, LOG_TDES * tdes, LOG_REC_SYSOP_END * sysop_end,
				   int data_size, const char *data);

static int logtb_tran_update_stats_online_index_rb (THREAD_ENTRY * thread_p, void *data, void *args);

static int log_create_metalog_file ();
static int log_read_metalog_from_file ();
static int log_read_metalog_from_file_with_create ();

/*for CDC */
static int cdc_log_extract (THREAD_ENTRY * thread_p, LOG_LSA * process_lsa, CDC_LOGINFO_ENTRY * log_info_entry);
static int cdc_get_overflow_recdes (THREAD_ENTRY * thread_p, LOG_PAGE * log_page_p, RECDES * recdes,
				    LOG_LSA lsa, LOG_RCVINDEX rcvindex, bool is_redo);
static int cdc_get_ovfdata_from_log (THREAD_ENTRY * thread_p, LOG_PAGE * log_page_p, LOG_LSA * process_lsa, int *length,
				     char **data, LOG_RCVINDEX rcvindex, bool is_redo);
static int cdc_find_primary_key (THREAD_ENTRY * thread_p, OID classoid, int repr_id, int *num_attr, int **pk_attr_id);
static int cdc_make_ddl_loginfo (char *supplement_data, int trid, const char *user, CDC_LOGINFO_ENTRY * ddl_entry);
static int cdc_make_dcl_loginfo (time_t at_time, int trid, char *user, int log_type, CDC_LOGINFO_ENTRY * dcl_entry);
static int cdc_make_timer_loginfo (time_t at_time, int trid, char *user, CDC_LOGINFO_ENTRY * timer_entry);
static int cdc_find_user (THREAD_ENTRY * thread_p, LOG_PAGE * log_page, LOG_LSA lsa, int trid, char **user);
static int cdc_compare_undoredo_dbvalue (const db_value * new_value, const db_value * old_value);
static int cdc_put_value_to_loginfo (db_value * new_value, char **ptr);

static int cdc_get_start_point_from_file (THREAD_ENTRY * thread_p, int arv_num, LOG_LSA * ret_lsa, time_t * time);
static int cdc_get_lsa_with_start_point (THREAD_ENTRY * thread_p, time_t * time, LOG_LSA * start_lsa);

static bool cdc_is_filtered_class (OID classoid);
static bool cdc_is_filtered_user (char *user);

#if defined(SERVER_MODE)
// *INDENT-OFF*
static void log_abort_task_execute (cubthread::entry &thread_ref, LOG_TDES &tdes);
// *INDENT-ON*
#endif // SERVER_MODE

#if defined(SERVER_MODE)
// *INDENT-OFF*
static cubthread::daemon *log_Clock_daemon = NULL;
static cubthread::daemon *log_Checkpoint_daemon = NULL;
static cubthread::daemon *log_Remove_log_archive_daemon = NULL;
static cubthread::daemon *log_Check_ha_delay_info_daemon = NULL;
static cubthread::daemon *log_Checkpoint_trantable_daemon = nullptr;

static cubthread::daemon *log_Flush_daemon = NULL;
static std::atomic<bool> log_Flush_has_been_requested = {false};

static cubthread::daemon *cdc_Loginfo_producer_daemon = NULL;
// *INDENT-ON*

static void log_daemons_init ();
static void log_daemons_destroy ();

// used by log_Check_ha_delay_info_daemon
extern int catcls_get_apply_info_log_record_time (THREAD_ENTRY * thread_p, time_t * log_record_time);
#endif /* SERVER_MODE */

static bool log_Log_header_initialized = false;

/*
 * log_rectype_string - RETURN TYPE OF LOG RECORD IN STRING FORMAT
 *
 * return:
 *
 *   type(in): Type of log record
 *
 * NOTE: Return the type of the log record in string format
 */
const char *
log_to_string (LOG_RECTYPE type)
{
  switch (type)
    {
    case LOG_UNDOREDO_DATA:
      return "LOG_UNDOREDO_DATA";

    case LOG_DIFF_UNDOREDO_DATA:	/* LOG DIFF undo and redo data */
      return "LOG_DIFF_UNDOREDO_DATA";

    case LOG_UNDO_DATA:
      return "LOG_UNDO_DATA";

    case LOG_REDO_DATA:
      return "LOG_REDO_DATA";

    case LOG_MVCC_UNDOREDO_DATA:
      return "LOG_MVCC_UNDOREDO_DATA";

    case LOG_MVCC_DIFF_UNDOREDO_DATA:
      return "LOG_MVCC_DIFF_UNDOREDO_DATA";

    case LOG_MVCC_UNDO_DATA:
      return "LOG_MVCC_UNDO_DATA";

    case LOG_MVCC_REDO_DATA:
      return "LOG_MVCC_REDO_DATA";

    case LOG_DBEXTERN_REDO_DATA:
      return "LOG_DBEXTERN_REDO_DATA";

    case LOG_DUMMY_HEAD_POSTPONE:
      return "LOG_DUMMY_HEAD_POSTPONE";

    case LOG_POSTPONE:
      return "LOG_POSTPONE";

    case LOG_RUN_POSTPONE:
      return "LOG_RUN_POSTPONE";

    case LOG_COMPENSATE:
      return "LOG_COMPENSATE";

    case LOG_COMMIT_WITH_POSTPONE:
      return "LOG_COMMIT_WITH_POSTPONE";

    case LOG_COMMIT:
      return "LOG_COMMIT";

    case LOG_SYSOP_START_POSTPONE:
      return "LOG_SYSOP_START_POSTPONE";

    case LOG_SYSOP_END:
      return "LOG_SYSOP_END";

    case LOG_ABORT:
      return "LOG_ABORT";

    case LOG_SAVEPOINT:
      return "LOG_SAVEPOINT";

    case LOG_2PC_PREPARE:
      return "LOG_2PC_PREPARE";

    case LOG_2PC_START:
      return "LOG_2PC_START";

    case LOG_2PC_COMMIT_DECISION:
      return "LOG_2PC_COMMIT_DECISION";

    case LOG_2PC_ABORT_DECISION:
      return "LOG_2PC_ABORT_DECISION";

    case LOG_2PC_COMMIT_INFORM_PARTICPS:
      return "LOG_2PC_COMMIT_INFORM_PARTICPS";

    case LOG_2PC_ABORT_INFORM_PARTICPS:
      return "LOG_2PC_ABORT_INFORM_PARTICPS";

    case LOG_2PC_RECV_ACK:
      return "LOG_2PC_RECV_ACK";

    case LOG_DUMMY_CRASH_RECOVERY:
      return "LOG_DUMMY_CRASH_RECOVERY";

    case LOG_END_OF_LOG:
      return "LOG_END_OF_LOG";

    case LOG_REPLICATION_DATA:
      return "LOG_REPLICATION_DATA";
    case LOG_REPLICATION_STATEMENT:
      return "LOG_REPLICATION_STATEMENT";

    case LOG_SYSOP_ATOMIC_START:
      return "LOG_SYSOP_ATOMIC_START";

    case LOG_START_ATOMIC_REPL:
      return "LOG_START_ATOMIC_REPL";
    case LOG_END_ATOMIC_REPL:
      return "LOG_END_ATOMIC_REPL";
    case LOG_TRANTABLE_SNAPSHOT:
      return "LOG_TRANTABLE_SNAPSHOT";
    case LOG_ASSIGNED_MVCCID:
      return "LOG_ASSIGNED_MVCCID";

    case LOG_DUMMY_HA_SERVER_STATE:
      return "LOG_DUMMY_HA_SERVER_STATE";
    case LOG_DUMMY_OVF_RECORD:
      return "LOG_DUMMY_OVF_RECORD";
    case LOG_DUMMY_GENERIC:
      return "LOG_DUMMY_GENERIC";
    case LOG_SUPPLEMENTAL_INFO:
      return "LOG_SUPPLEMENTAL_INFO";
    case LOG_SMALLER_LOGREC_TYPE:
    case LOG_LARGER_LOGREC_TYPE:
      break;

    default:
      assert (false);
      break;
    }

  return "UNKNOWN_LOG_REC_TYPE";

}

/*
 * log_is_in_crash_recovery - are we in crash recovery ?
 *
 * return:
 *
 * NOTE: Are we in crash recovery time ?
 */
bool
log_is_in_crash_recovery (void)
{
  if (LOG_ISRESTARTED ())
    {
      return false;
    }
  else
    {
      return true;
    }
}

/*
 * log_get_restart_lsa - FIND RESTART LOG SEQUENCE ADDRESS
 *
 * return:
 *
 * NOTE: Find the restart log sequence address.
 */
LOG_LSA *
log_get_restart_lsa (void)
{
  if (LOG_ISRESTARTED ())
    {
      return &log_Gl.rcv_phase_lsa;
    }
  else
    {
      return &log_Gl.hdr.chkpt_lsa;
    }
}

/*
 * log_get_crash_point_lsa - get last lsa address of the log before a crash
 *
 * return:
 *
 * NOTE: Find the log sequence address at the time of a crash.  This
 *   function can only be called during the recovery phases after analysis
 *   and prior to RESTART.
 */
LOG_LSA *
log_get_crash_point_lsa (void)
{
#if defined(CUBRID_DEBUG)
  if (log_Gl.rcv_phase <= LOG_RECOVERY_ANALYSIS_PHASE)
    {
      /* i.e. cannot be RESTARTED or ANALYSIS */
      er_log_debug (ARG_FILE_LINE,
		    "log_find_crash_point_lsa: Warning, only expected to be called during recovery phases.");
    }
#endif /* CUBRID_DEBUG */

  return (&log_Gl.rcv_phase_lsa);
}

/*
 * log_find_find_lsa -
 *
 * return:
 *
 * NOTE:
 */
LOG_LSA *
log_get_append_lsa (void)
{
  return (&log_Gl.hdr.append_lsa);
}

/*
 * log_get_eof_lsa -
 *
 * return:
 *
 * NOTE:
 */
LOG_LSA *
log_get_eof_lsa (void)
{
  return (&log_Gl.hdr.eof_lsa);
}

/*
 * log_is_logged_since_restart - is log sequence address made after restart ?
 *
 * return:
 *
 *   lsa_ptr(in): Log sequence address attached to page
 *
 * NOTE: Find if the log sequence address has been made after restart.
 *              This function is useful to detect bugs. For example, when a
 *              data page (actually a buffer)is freed, and the page is dirty,
 *              there should be a log record for some data of the page,
 *              otherwise, a potential error exists. It is clear that this
 *              function will not detect all kinds of errors, but it will help
 *              some.
 */
bool
log_is_logged_since_restart (const LOG_LSA * lsa_ptr)
{
  return (!LOG_ISRESTARTED () || LSA_LE (&log_Gl.rcv_phase_lsa, lsa_ptr));
}

#if defined(SA_MODE)
/*
 * log_get_final_restored_lsa -
 *
 * return:
 *
 * NOTE:
 */
LOG_LSA *
log_get_final_restored_lsa (void)
{
  return (&log_Gl.final_restored_lsa);
}
#endif /* SA_MODE */

/*
 * FUNCTION RELATED TO INITIALIZATION AND TERMINATION OF LOG MANAGER
 */

/*
 * log_verify_dbcreation - verify database creation time
 *
 * return:
 *
 *   volid(in): Volume identifier
 *   log_dbcreation(in): Database creation time according to the log.
 *
 * NOTE:Verify if database creation time according to the log matches
 *              the one according to the database volume. If they do not, it
 *              is likely that the log and data volume does not correspond to
 *              the same database.
 */
static bool
log_verify_dbcreation (THREAD_ENTRY * thread_p, VOLID volid, const INT64 * log_dbcreation)
{
  INT64 vol_dbcreation;		/* Database creation time in volume */

  if (disk_get_creation_time (thread_p, volid, &vol_dbcreation) != NO_ERROR)
    {
      return false;
    }

  if (difftime ((time_t) vol_dbcreation, (time_t) (*log_dbcreation)) == 0)
    {
      return true;
    }
  else
    {
      return false;
    }
}

/*
 * log_get_db_start_parameters - Get start parameters
 *
 * return: nothing
 *
 *   db_creation(out): Database creation time
 *   chkpt_lsa(out): Last checkpoint address
 *
 * NOTE: Get the start parameters: database creation time and the last
 *              checkpoint process.
 *              For safety reasons, the database creation time is included, in
 *              all database volumes and the log. This value allows verifying
 *              if a log and a data volume correspond to the same database.
 *       This function is used to obtain the database creation time and
 *              the last checkpoint address, so that they can be included in
 *              new defined volumes.
 */
int
log_get_db_start_parameters (INT64 * db_creation, LOG_LSA * chkpt_lsa)
{
#if defined(SERVER_MODE)
  int rv;
#endif /* SERVER_MODE */

  memcpy (db_creation, &log_Gl.hdr.db_creation, sizeof (*db_creation));
  rv = pthread_mutex_lock (&log_Gl.chkpt_lsa_lock);
  memcpy (chkpt_lsa, &log_Gl.hdr.chkpt_lsa, sizeof (*chkpt_lsa));
  pthread_mutex_unlock (&log_Gl.chkpt_lsa_lock);

  return NO_ERROR;
}

/*
 * log_get_num_pages_for_creation - find default number of pages for the log
 *
 * return: number of pages
 *
 *   db_npages(in): Estimated number of pages for database (for first volume of
 *               database) or -1
 *
 * NOTE: Find the default number of pages to use during the creation of
 *              the log.
 *              If a negative value is given, the database should have been
 *              already created. That is, we are recreating the log
 */
int
log_get_num_pages_for_creation (int db_npages)
{
  int log_npages;
  int vdes;

  log_npages = db_npages;
  if (log_npages < 0)
    {
      /*
       * Use the default that is the size of the database
       * Don't use DK since the database may not be restarted at all.
       */
      vdes = fileio_get_volume_descriptor (LOG_DBFIRST_VOLID);
      if (vdes != NULL_VOLDES)
	{
	  log_npages = fileio_get_number_of_volume_pages (vdes, IO_PAGESIZE);
	}
    }

  if (log_npages < 10)
    {
      log_npages = 10;
    }

  return log_npages;
}

/*
 * log_create - create the active portion of the log
 *
 * return:
 *
 *   db_fullname(in): Full name of the database
 *   logpath(in): Directory where the log volumes reside
 *   prefix_logname(in): Name of the log volumes. It is usually set the same as
 *                      database name. For example, if the value is equal to
 *                      "db", the names of the log volumes created are as
 *                      follow:
 *                      Active_log      = db_logactive
 *                      Archive_logs    = db_logarchive.0
 *                                        db_logarchive.1
 *                                             .
 *                                             .
 *                                             .
 *                                        db_logarchive.n
 *                      Log_information = db_loginfo
 *                      Database Backup = db_backup
 *   npages(in): Size of active log in pages
 *
 * NOTE: Format/create the active log volume. The header of the volume
 *              is initialized.
 */
int
log_create (THREAD_ENTRY * thread_p, const char *db_fullname, const char *logpath, const char *prefix_logname,
	    DKNPAGES npages)
{
  int error_code = NO_ERROR;
  INT64 db_creation;

  db_creation = time (NULL);
  if (db_creation == -1)
    {
      error_code = ER_FAILED;
      return error_code;
    }

  error_code = log_create_internal (thread_p, db_fullname, logpath, prefix_logname, npages, &db_creation);
  if (error_code != NO_ERROR)
    {
      return error_code;
    }

  return NO_ERROR;
}

/*
 * log_create_internal -
 *
 * return:
 *
 *   db_fullname(in):
 *   logpath(in):
 *   prefix_logname(in):
 *   npages(in):
 *   db_creation(in):
 *
 * NOTE:
 */
static int
log_create_internal (THREAD_ENTRY * thread_p, const char *db_fullname, const char *logpath, const char *prefix_logname,
		     DKNPAGES npages, INT64 * db_creation)
{
  LOG_PAGE *loghdr_pgptr;	/* Pointer to log header */
  const char *catmsg;
  int error_code = NO_ERROR;
  VOLID volid1, volid2;

  LOG_CS_ENTER (thread_p);

  /* Make sure that we are starting from a clean state */
  if (log_Gl.trantable.area != NULL)
    {
      log_final (thread_p);
    }

  /*
   * Turn off creation bits for group and others
   */

  (void) umask (S_IRGRP | S_IWGRP | S_IROTH | S_IWOTH);

  /* Initialize the log buffer pool and the log names */
  error_code = logpb_initialize_pool (thread_p);
  if (error_code != NO_ERROR)
    {
      goto error;
    }
  error_code = logpb_initialize_log_names (thread_p, db_fullname, logpath, prefix_logname);
  if (error_code != NO_ERROR)
    {
      goto error;
    }

  logpb_decache_archive_info (thread_p);

  log_Gl.rcv_phase = LOG_RECOVERY_ANALYSIS_PHASE;

  /* Initialize the log header */
  error_code = logpb_initialize_header (thread_p, &log_Gl.hdr, prefix_logname, npages, db_creation);
  if (error_code != NO_ERROR)
    {
      goto error;
    }

  loghdr_pgptr = logpb_create_header_page (thread_p);

  /*
   * Format the volume and fetch the header page and the first append page
   */
  log_Gl.append.vdes =
    fileio_format (thread_p, db_fullname, log_Name_active, LOG_DBLOG_ACTIVE_VOLID, npages,
		   prm_get_bool_value (PRM_ID_LOG_SWEEP_CLEAN), true, false, LOG_PAGESIZE, 0, false);
  if (log_Gl.append.vdes == NULL_VOLDES || logpb_fetch_start_append_page (thread_p) != NO_ERROR || loghdr_pgptr == NULL)
    {
      goto error;
    }

  LSA_SET_NULL (&log_Gl.append.prev_lsa);
  /* copy log_Gl.append.prev_lsa to log_Gl.prior_info.prev_lsa */
  LOG_RESET_PREV_LSA (&log_Gl.append.prev_lsa);

  /*
   * Flush the append page, so that the end of the log mark is written.
   * Then, free the page, same for the header page.
   */
  logpb_set_dirty (thread_p, log_Gl.append.log_pgptr);
  logpb_flush_pages_direct (thread_p);

  log_Gl.chkpt_every_npages = prm_get_integer_value (PRM_ID_LOG_CHECKPOINT_NPAGES);

  /* Flush the log header */

  memcpy (loghdr_pgptr->area, &log_Gl.hdr, sizeof (log_Gl.hdr));
  logpb_set_dirty (thread_p, loghdr_pgptr);

#if defined(CUBRID_DEBUG)
  {
    char temp_pgbuf[IO_MAX_PAGE_SIZE + MAX_ALIGNMENT], *aligned_temp_pgbuf;
    LOG_PAGE *temp_pgptr;

    aligned_temp_pgbuf = PTR_ALIGN (temp_pgbuf, MAX_ALIGNMENT);

    temp_pgptr = (LOG_PAGE *) aligned_temp_pgbuf;
    memset (temp_pgptr, 0, LOG_PAGESIZE);
    logpb_read_page_from_file_or_page_server (thread_p, LOGPB_HEADER_PAGE_ID, LOG_CS_FORCE_USE, temp_pgptr);
    assert (memcmp ((LOG_HEADER *) temp_pgptr->area, &log_Gl.hdr, sizeof (log_Gl.hdr)) != 0);
  }
#endif /* CUBRID_DEBUG */

  error_code = logpb_flush_page (thread_p, loghdr_pgptr);
  if (error_code != NO_ERROR)
    {
      goto error;
    }
#if defined(CUBRID_DEBUG)
  {
    char temp_pgbuf[IO_MAX_PAGE_SIZE + MAX_ALIGNMENT], *aligned_temp_pgbuf;
    LOG_PAGE *temp_pgptr;

    aligned_temp_pgbuf = PTR_ALIGN (temp_pgbuf, MAX_ALIGNMENT);

    temp_pgptr = (LOG_PAGE *) aligned_temp_pgbuf;
    memset (temp_pgptr, 0, LOG_PAGESIZE);
    logpb_read_page_from_file_or_page_server (thread_p, LOGPB_HEADER_PAGE_ID, LOG_CS_FORCE_USE, temp_pgptr);
    assert (memcmp ((LOG_HEADER *) temp_pgptr->area, &log_Gl.hdr, sizeof (log_Gl.hdr)) == 0);
  }
#endif /* CUBRID_DEBUG */

  /* logpb_flush_header(); */

  /*
   * Free the append and header page and dismount the lg active volume
   */
  log_Gl.append.log_pgptr = NULL;

  fileio_dismount (thread_p, log_Gl.append.vdes);

  error_code = logpb_create_volume_info (NULL);
  if (error_code != NO_ERROR)
    {
      goto error;
    }

  /* Create the information file to append log info stuff to the DBA */
  logpb_create_log_info (log_Name_info, NULL);

  /* Create meta log volume */
  error_code = log_create_metalog_file ();
  if (error_code != NO_ERROR)
    {
      ASSERT_ERROR ();
      goto error;
    }

  catmsg = msgcat_message (MSGCAT_CATALOG_CUBRID, MSGCAT_SET_LOG, MSGCAT_LOG_LOGINFO_ACTIVE);
  if (catmsg == NULL)
    {
      catmsg = "ACTIVE: %s %d pages\n";
    }
  error_code = log_dump_log_info (log_Name_info, false, catmsg, log_Name_active, npages);
  if (error_code == NO_ERROR || error_code == ER_LOG_MOUNT_FAIL)
    {
      volid1 = logpb_add_volume (NULL, LOG_DBLOG_BKUPINFO_VOLID, log_Name_bkupinfo, DISK_UNKNOWN_PURPOSE);
      if (volid1 == LOG_DBLOG_BKUPINFO_VOLID)
	{
	  volid2 = logpb_add_volume (NULL, LOG_DBLOG_ACTIVE_VOLID, log_Name_active, DISK_UNKNOWN_PURPOSE);
	}

      if (volid1 != LOG_DBLOG_BKUPINFO_VOLID || volid2 != LOG_DBLOG_ACTIVE_VOLID)
	{
	  goto error;
	}
    }

  logpb_finalize_pool (thread_p);
  LOG_CS_EXIT (thread_p);

  return NO_ERROR;

error:
  logpb_finalize_pool (thread_p);
  LOG_CS_EXIT (thread_p);

  return (error_code == NO_ERROR) ? ER_FAILED : error_code;
}

/*
 * log_set_no_logging - Force the system to do no logging.
 *
 * return: NO_ERROR or error code
 *
 */
int
log_set_no_logging (void)
{
  int error_code = NO_ERROR;

#if defined(SA_MODE)

  if (log_Gl.trantable.num_prepared_loose_end_indices != 0)
    {
      er_set (ER_ERROR_SEVERITY, ARG_FILE_LINE, ER_LOG_THEREARE_PENDING_ACTIONS_MUST_LOG, 0);
      error_code = ER_LOG_THEREARE_PENDING_ACTIONS_MUST_LOG;
    }
  else
    {
      log_No_logging = true;
      error_code = NO_ERROR;
#if !defined(NDEBUG)
      if (prm_get_bool_value (PRM_ID_LOG_TRACE_DEBUG) && log_No_logging)
	{
	  fprintf (stdout, "**Running without logging**\n");
	  fflush (stdout);
	}
#endif /* NDEBUG */
    }

#else /* SA_MODE */
  er_set (ER_ERROR_SEVERITY, ARG_FILE_LINE, ER_ONLY_IN_STANDALONE, 1, "no logging");
  error_code = ER_ONLY_IN_STANDALONE;
#endif /* SA_MODE */

  return error_code;
}

void
log_unmount_active_file (THREAD_ENTRY * thread_p)
{
  if (is_tran_server_with_remote_storage ())
    {
      assert (log_Gl.append.vdes == NULL_VOLDES);
    }
  else
    {
      fileio_dismount (thread_p, log_Gl.append.vdes);
      log_Gl.append.vdes = NULL_VOLDES;
    }
}

/*
 * log_initialize - Initialize the log manager
 *
 * return: nothing
 *
 *   db_fullname(in): Full name of the database
 *   logpath(in): Directory where the log volumes reside
 *   prefix_logname(in): Name of the log volumes. It must be the same as the
 *                      one given during the creation of the database.
 *   is_media_crash(in): Are we recovering from media crash ?.
 *   stopat(in): If we are recovering from a media crash, we can stop
 *                      the recovery process at a given time.
 *
 * NOTE:Initialize the log manager. If the database system crashed,
 *              before the system was shutdown, the recovery process is
 *              executed as part of the initialization. The recovery process
 *              consists of redoing any changes that were previously committed
 *              and currently missing from the database disk, and undoing any
 *              changes that were not committed but that are stored in the
 *              database disk.
 */
void
log_initialize (THREAD_ENTRY * thread_p, const char *db_fullname, const char *logpath, const char *prefix_logname,
		bool is_media_crash, BO_RESTART_ARG * r_args)
{
  er_log_debug (ARG_FILE_LINE, "LOG INITIALIZE\n" "\tdb_fullname = %s \n" "\tlogpath = %s \n"
		"\tprefix_logname = %s \n" "\tismedia_crash = %d \n",
		db_fullname != NULL ? db_fullname : "(UNKNOWN)",
		logpath != NULL ? logpath : "(UNKNOWN)",
		prefix_logname != NULL ? prefix_logname : "(UNKNOWN)", (int) is_media_crash);

  assert (!is_passive_transaction_server ());

  (void) log_initialize_internal (thread_p, db_fullname, logpath, prefix_logname, is_media_crash, r_args, false);

#if defined(SERVER_MODE)
  log_daemons_init ();
#endif // SERVER_MODE

  log_No_logging = false;	// Used to be prm_get_bool_value (PRM_ID_LOG_NO_LOGGING);
  // Having no log is no longer acceptable, because it breaks page server replication.
#if !defined(NDEBUG)
  if (prm_get_bool_value (PRM_ID_LOG_TRACE_DEBUG) && log_No_logging)
    {
      fprintf (stdout, "**Running without logging**\n");
      fflush (stdout);
    }
#endif /* !NDEBUG */
}

/*
 * log_initialize_internal -
 *
 * return:
 *
 *   db_fullname(in): Full name of the database
 *   logpath(in): Directory where the log volumes reside
 *   prefix_logname(in): Name of the log volumes. It must be the same as the
 *                      one given during the creation of the database.
 *   ismedia_crash(in): Are we recovering from media crash ?.
 *   stopat(in): If we are recovering from a media crash, we can stop
 *                      the recovery process at a given time.
 *
 * NOTE:
 */
static int
log_initialize_internal (THREAD_ENTRY * thread_p, const char *db_fullname, const char *logpath,
			 const char *prefix_logname, bool is_media_crash, BO_RESTART_ARG * r_args, bool init_emergency)
{
  LOG_RECORD_HEADER *eof;	/* End of log record */
  REL_FIXUP_FUNCTION *disk_compatibility_functions = NULL;
  REL_COMPATIBILITY compat;
  int i;
  int error_code = NO_ERROR;
  time_t *stopat = (r_args) ? &r_args->stopat : NULL;

#if !defined (NDEBUG)
  /* Make sure that the recovery function array is synchronized.. */
  rv_check_rvfuns ();
#endif /* !NDEBUG */

  (void) umask (S_IRGRP | S_IWGRP | S_IROTH | S_IWOTH);

  /* Make sure that the log is a valid one */
  LOG_SET_CURRENT_TRAN_INDEX (thread_p, LOG_SYSTEM_TRAN_INDEX);

  /* Initialize log name for log volumes */
  error_code = logpb_initialize_log_names (thread_p, db_fullname, logpath, prefix_logname);
  if (error_code != NO_ERROR)
    {
      logpb_fatal_error (thread_p, !init_emergency, ARG_FILE_LINE,
			 "log_initialize_internal: logpb_initialize_log_names");
      goto error;
    }

  LOG_CS_ENTER (thread_p);

  /* Make sure that we are starting from a clean state */
  if (log_Gl.trantable.area != NULL)
    {
      log_final (thread_p);
    }

  if (is_tran_server_with_remote_storage ())
    {
      // allow creation of metalog on-the-fly
      error_code = log_read_metalog_from_file_with_create ();
    }
  else
    {
      error_code = log_read_metalog_from_file ();
    }
  if (error_code != NO_ERROR && !init_emergency)
    {
      // Unable to mount meta log
      goto error;
    }

  logpb_decache_archive_info (thread_p);
  log_Gl.run_nxchkpt_atpageid = NULL_PAGEID;	/* Don't run the checkpoint */
  log_Gl.rcv_phase = LOG_RECOVERY_ANALYSIS_PHASE;

  log_Gl.loghdr_pgptr = (LOG_PAGE *) malloc (LOG_PAGESIZE);
  if (log_Gl.loghdr_pgptr == NULL)
    {
      er_set (ER_ERROR_SEVERITY, ARG_FILE_LINE, ER_OUT_OF_VIRTUAL_MEMORY, 1, (size_t) LOG_PAGESIZE);
      logpb_fatal_error (thread_p, !init_emergency, ARG_FILE_LINE, "log_initialize_internal: out of memory");
      error_code = ER_OUT_OF_VIRTUAL_MEMORY;
      goto error;
    }
  error_code = logpb_initialize_pool (thread_p);
  if (error_code != NO_ERROR)
    {
      goto error;
    }

  /* Mount the active log and read the log header */
  if (!is_tran_server_with_remote_storage ())
    {
      log_Gl.append.vdes = fileio_mount (thread_p, db_fullname, log_Name_active, LOG_DBLOG_ACTIVE_VOLID, true, false);
    }
  if (log_Gl.append.vdes == NULL_VOLDES && !is_tran_server_with_remote_storage ())
    {
      if (is_media_crash != false)
	{
	  /*
	   * Set an approximate log header to continue the recovery process
	   */
	  INT64 db_creation = -1;	/* Database creation time in volume */
	  int log_npages;

	  log_npages = log_get_num_pages_for_creation (-1);

	  error_code = logpb_initialize_header (thread_p, &log_Gl.hdr, prefix_logname, log_npages, &db_creation);
	  if (error_code != NO_ERROR)
	    {
	      goto error;
	    }
	  log_Gl.hdr.fpageid = LOGPAGEID_MAX;
	  log_Gl.hdr.append_lsa.pageid = LOGPAGEID_MAX;
	  log_Gl.hdr.append_lsa.offset = 0;

	  /* sync append_lsa to prior_lsa */
	  LOG_RESET_APPEND_LSA (&log_Gl.hdr.append_lsa);

	  LSA_SET_NULL (&log_Gl.hdr.chkpt_lsa);
	  log_Gl.hdr.nxarv_pageid = LOGPAGEID_MAX;
	  log_Gl.hdr.nxarv_num = DB_INT32_MAX;
	  log_Gl.hdr.last_arv_num_for_syscrashes = DB_INT32_MAX;
	}
      else
	{
	  /* Unable to mount the active log */
	  error_code = ER_IO_MOUNT_FAIL;
	  goto error;
	}
    }
  else
    {
      logpb_fetch_header (thread_p, &log_Gl.hdr);
    }
  log_Log_header_initialized = true;

  if (is_media_crash != false && (r_args) && r_args->restore_slave)
    {
      r_args->db_creation = log_Gl.hdr.db_creation;
      LSA_COPY (&r_args->restart_repl_lsa, &log_Gl.hdr.smallest_lsa_at_last_chkpt);
    }

  LSA_COPY (&log_Gl.chkpt_redo_lsa, &log_Gl.hdr.chkpt_lsa);

  /* Make sure that this is the desired log */
  if (strcmp (log_Gl.hdr.prefix_name, prefix_logname) != 0)
    {
      /*
       * This looks like the log or the log was renamed. Incompatible
       * prefix name with the prefix stored on disk
       */
      er_set (ER_NOTIFICATION_SEVERITY, ARG_FILE_LINE, ER_LOG_INCOMPATIBLE_PREFIX_NAME, 2, prefix_logname,
	      log_Gl.hdr.prefix_name);
      /* Continue anyhow */
    }

  /*
   * Make sure that we are running with the same page size. If we are not,
   * restart again since page and log buffers may reflect an incorrect
   * pagesize
   */

  if (log_Gl.hdr.db_iopagesize != IO_PAGESIZE || log_Gl.hdr.db_logpagesize != LOG_PAGESIZE)
    {
      /*
       * Pagesize is incorrect. We need to undefine anything that has been
       * created with old pagesize and start again
       */
      if (db_set_page_size (log_Gl.hdr.db_iopagesize, log_Gl.hdr.db_logpagesize) != NO_ERROR)
	{
	  /* Pagesize is incompatible */
	  error_code = ER_FAILED;
	  goto error;
	}
      /*
       * Call the function again... since we have a different setting for the
       * page size
       */
      logpb_finalize_pool (thread_p);
      log_Gl.m_metainfo.clear ();
      log_unmount_active_file (thread_p);
      log_Gl.append.vdes = NULL_VOLDES;

      LOG_SET_CURRENT_TRAN_INDEX (thread_p, LOG_SYSTEM_TRAN_INDEX);
      LOG_CS_EXIT (thread_p);

      error_code = logtb_define_trantable_log_latch (thread_p, log_Gl.trantable.num_total_indices);
      if (error_code != NO_ERROR)
	{
	  return error_code;
	}
      error_code = log_initialize_internal (thread_p, db_fullname, logpath, prefix_logname, is_media_crash,
					    r_args, init_emergency);

      return error_code;
    }

  /* Make sure that the database is compatible with the CUBRID version. This will compare the given level against the
   * value returned by rel_disk_compatible(). */
  compat = rel_get_disk_compatible (log_Gl.hdr.db_compatibility, &disk_compatibility_functions);

  /* If we're not completely compatible, signal an error. There had been no compatibility rules on R2.1 or earlier
   * version. However, a compatibility rule between R2.2 and R2.1 (or earlier) was added to provide restoration from
   * R2.1 to R2.2. */
  if (compat != REL_FULLY_COMPATIBLE)
    {
      /* Database is incompatible with current release */
      er_set (ER_FATAL_ERROR_SEVERITY, ARG_FILE_LINE, ER_LOG_INCOMPATIBLE_DATABASE, 2, rel_name (),
	      rel_release_string ());
      error_code = ER_LOG_INCOMPATIBLE_DATABASE;
      goto error;
    }

  if (rel_is_log_compatible (log_Gl.hdr.db_release, rel_release_string ()) != true)
    {
      /*
       * First time this database is restarted using the current version of
       * CUBRID. Recovery should be done using the old version of the
       * system
       */
      if (log_Gl.hdr.is_shutdown == false)
	{
	  const char *env_value;
	  bool unsafe;
	  /*
	   * Check environment variable to see if caller want to force to continue
	   * the recovery using current version.
	   */
	  env_value = envvar_get ("LOG_UNSAFE_RECOVER_NEW_RELEASE");
	  if (env_value != NULL)
	    {
	      if (atoi (env_value) != 0)
		{
		  unsafe = true;
		}
	      else
		{
		  unsafe = false;
		}
	    }
	  else
	    {
	      unsafe = false;
	    }

	  if (unsafe == false)
	    {
	      er_set (ER_FATAL_ERROR_SEVERITY, ARG_FILE_LINE, ER_LOG_RECOVER_ON_OLD_RELEASE, 4, rel_name (),
		      log_Gl.hdr.db_release, rel_release_string (), rel_release_string ());
	      error_code = ER_LOG_RECOVER_ON_OLD_RELEASE;
	      goto error;
	    }
	}

      /*
       * It seems safe to move to new version of the system
       */

      if (strlen (rel_release_string ()) >= REL_MAX_RELEASE_LENGTH)
	{
	  er_set (ER_FATAL_ERROR_SEVERITY, ARG_FILE_LINE, ER_LOG_COMPILATION_RELEASE, 2, rel_release_string (),
		  REL_MAX_RELEASE_LENGTH);
	  error_code = ER_LOG_COMPILATION_RELEASE;
	  goto error;
	}
      strncpy_bufsize (log_Gl.hdr.db_release, rel_release_string ());
    }

  /*
   * Create the transaction table and make sure that data volumes and log
   * volumes belong to the same database
   */
#if 1
  /*
   * for XA support: there is prepared transaction after recovery.
   *                 so, can not recreate transaction description
   *                 table after recovery.
   *                 NEED MORE CONSIDERATION
   *
   * Total number of transaction descriptor is set to the value of
   * max_clients+1
   */
  error_code = logtb_define_trantable_log_latch (thread_p, -1);
  if (error_code != NO_ERROR)
    {
      goto error;
    }
#else
  error_code = logtb_define_trantable_log_latch (log_Gl.hdr.avg_ntrans);
  if (error_code != NO_ERROR)
    {
      goto error;
    }
#endif

  if (log_Gl.append.vdes != NULL_VOLDES)
    {
      assert (!is_tran_server_with_remote_storage ());
      if (fileio_map_mounted (thread_p, (bool (*)(THREAD_ENTRY *, VOLID, void *)) log_verify_dbcreation,
			      &log_Gl.hdr.db_creation) != true)
	{
	  /* The log does not belong to the given database */
	  logtb_undefine_trantable (thread_p);
	  er_set (ER_FATAL_ERROR_SEVERITY, ARG_FILE_LINE, ER_LOG_DOESNT_CORRESPOND_TO_DATABASE, 1, log_Name_active);
	  error_code = ER_LOG_DOESNT_CORRESPOND_TO_DATABASE;
	  goto error;
	}
    }

  log_Gl.mvcc_table.reset_start_mvccid ();

  if (prm_get_bool_value (PRM_ID_FORCE_RESTART_TO_SKIP_RECOVERY))
    {
      init_emergency = true;
    }

  /*
   * Was the database system shut down or was it involved in a crash ?
   */
  if (!is_tran_server_with_remote_storage ()
      && init_emergency == false && (log_Gl.hdr.is_shutdown == false || is_media_crash == true))
    {
      /*
       * System was involved in a crash.
       * Execute the recovery process
       */
      log_recovery (thread_p, is_media_crash, stopat);
    }
  else if (is_tran_server_with_remote_storage () && is_active_transaction_server ()
	   && init_emergency == false && (log_Gl.m_metainfo.get_clean_shutdown () == false || is_media_crash == true))
    {
      log_recovery_finish_transactions (thread_p);
    }
  else
    {
      if (init_emergency == true && log_Gl.hdr.is_shutdown == false)
	{
	  if (!LSA_ISNULL (&log_Gl.hdr.eof_lsa) && LSA_GT (&log_Gl.hdr.append_lsa, &log_Gl.hdr.eof_lsa))
	    {
	      /* We cannot believe in append_lsa for this case. It points to an unflushed log page. Since we are
	       * going to skip recovery for emergency startup, just replace it with eof_lsa. */
	      LOG_RESET_APPEND_LSA (&log_Gl.hdr.eof_lsa);
	    }
	}

      /*
       * The system was shut down. There is nothing to recover.
       * Find the append page and start execution
       */
      if (logpb_fetch_start_append_page (thread_p) != NO_ERROR)
	{
	  error_code = ER_FAILED;
	  goto error;
	}

      /* Read the End of file record to find out the previous address */
      if (log_Gl.hdr.append_lsa.pageid > 0 || log_Gl.hdr.append_lsa.offset > 0)
	{
	  eof = (LOG_RECORD_HEADER *) LOG_APPEND_PTR ();
	  LOG_RESET_PREV_LSA (&eof->back_lsa);
	}

#if defined(SERVER_MODE)
      /* fix flushed_lsa_lower_bound become NULL_LSA */
      LSA_COPY (&log_Gl.flushed_lsa_lower_bound, &log_Gl.append.prev_lsa);
#endif /* SERVER_MODE */

      /*
       * Indicate that database system is UP,... flush the header so that we
       * we know that the system was running in the even of crashes
       */
      log_Gl.hdr.is_shutdown = false;
      if (!is_tran_server_with_remote_storage ())
	{
	  logpb_flush_header (thread_p);
	}
    }
  log_Gl.rcv_phase = LOG_RESTARTED;

  // PREREQ: metalog is loaded at this point
  if (log_Gl.m_metainfo.get_clean_shutdown () && is_tran_server_with_remote_storage ())
    {
      // if needed, mark that transaction server with remote storage is running and persist the value
      log_Gl.m_metainfo.set_clean_shutdown (false);
      log_write_metalog_to_file (true);
    }

  LSA_COPY (&log_Gl.rcv_phase_lsa, &log_Gl.hdr.chkpt_lsa);
  log_Gl.chkpt_every_npages = prm_get_integer_value (PRM_ID_LOG_CHECKPOINT_NPAGES);

  if (!LSA_EQ (&log_Gl.append.prev_lsa, &log_Gl.prior_info.prev_lsa))
    {
      assert (0);
      /* defense code */
      LOG_RESET_PREV_LSA (&log_Gl.append.prev_lsa);
    }
  if (!LSA_EQ (&log_Gl.hdr.append_lsa, &log_Gl.prior_info.prior_lsa))
    {
      assert (0);
      /* defense code */
      LOG_RESET_APPEND_LSA (&log_Gl.hdr.append_lsa);
    }

  /*
   *
   * Don't checkpoint to sizes smaller than the number of log buffers
   */
  if (log_Gl.chkpt_every_npages < prm_get_integer_value (PRM_ID_LOG_NBUFFERS))
    {
      log_Gl.chkpt_every_npages = prm_get_integer_value (PRM_ID_LOG_NBUFFERS);
    }

  /* Next checkpoint should be run at ... */
  log_Gl.run_nxchkpt_atpageid = (log_Gl.hdr.append_lsa.pageid + log_Gl.chkpt_every_npages);

  LOG_SET_CURRENT_TRAN_INDEX (thread_p, LOG_SYSTEM_TRAN_INDEX);

  /* run the compatibility functions if we have any */
  if (disk_compatibility_functions != NULL)
    {
      for (i = 0; disk_compatibility_functions[i] != NULL; i++)
	{
	  (*(disk_compatibility_functions[i])) ();
	}
    }

  logpb_initialize_arv_page_info_table ();
  logpb_initialize_logging_statistics ();

  if (prm_get_bool_value (PRM_ID_LOG_BACKGROUND_ARCHIVING) && !is_tran_server_with_remote_storage ())
    {
      BACKGROUND_ARCHIVING_INFO *bg_arv_info;

      bg_arv_info = &log_Gl.bg_archive_info;
      bg_arv_info->start_page_id = NULL_PAGEID;
      bg_arv_info->current_page_id = NULL_PAGEID;
      bg_arv_info->last_sync_pageid = NULL_PAGEID;

      bg_arv_info->vdes =
	fileio_format (thread_p, log_Db_fullname, log_Name_bg_archive, LOG_DBLOG_BG_ARCHIVE_VOLID,
		       log_Gl.hdr.npages + 1, false, false, false, LOG_PAGESIZE, 0, false);
      if (bg_arv_info->vdes != NULL_VOLDES)
	{
	  bg_arv_info->start_page_id = log_Gl.hdr.nxarv_pageid;
	  bg_arv_info->current_page_id = log_Gl.hdr.nxarv_pageid;
	  bg_arv_info->last_sync_pageid = log_Gl.hdr.nxarv_pageid;
	}
      else
	{
	  er_log_debug (ARG_FILE_LINE, "Unable to create temporary archive log %s\n", log_Name_bg_archive);
	}

      if (bg_arv_info->vdes != NULL_VOLDES)
	{
	  (void) logpb_background_archiving (thread_p);
	}
    }

  LOG_CS_EXIT (thread_p);

  er_log_debug (ARG_FILE_LINE, "log_initialize_internal: end of log initializaton, append_lsa = (%lld|%d) \n",
		(long long int) log_Gl.hdr.append_lsa.pageid, log_Gl.hdr.append_lsa.offset);

  return error_code;

error:
  /* ***** */

  if (log_Gl.append.vdes != NULL_VOLDES)
    {
      assert (!is_tran_server_with_remote_storage ());
      fileio_dismount (thread_p, log_Gl.append.vdes);
    }

  LOG_SET_CURRENT_TRAN_INDEX (thread_p, LOG_SYSTEM_TRAN_INDEX);

  if (log_Gl.loghdr_pgptr != NULL)
    {
      free_and_init (log_Gl.loghdr_pgptr);
    }

  LOG_CS_EXIT (thread_p);

  logpb_fatal_error (thread_p, !init_emergency, ARG_FILE_LINE, "log_initialize_internal");

  return error_code;
}

#if defined(SERVER_MODE)
/*
 * log_initialize_passive_tran_server - Initialize the log manager for passive transaction server
 *
 * return: nothing
 *
 */
void
log_initialize_passive_tran_server (THREAD_ENTRY * thread_p)
{
  int err_code = 0;

  assert (is_passive_transaction_server ());

#if !defined (NDEBUG)
  /* Make sure that the recovery function array is synchronized.. */
  rv_check_rvfuns ();
#endif /* !NDEBUG */

  LOG_CS_ENTER (thread_p);
  // *INDENT-OFF*
  scope_exit log_cs_exit_ftor ([thread_p] { LOG_CS_EXIT (thread_p); });
  // *INDENT-ON*

  log_Gl.loghdr_pgptr = (LOG_PAGE *) malloc (LOG_PAGESIZE);
  if (log_Gl.loghdr_pgptr == NULL)
    {
      er_set (ER_ERROR_SEVERITY, ARG_FILE_LINE, ER_OUT_OF_VIRTUAL_MEMORY, 1, (size_t) LOG_PAGESIZE);
      logpb_fatal_error (thread_p, true, ARG_FILE_LINE, "log_initialize_passive_tran_server: out of memory");
      return;
    }
  /* TODO: log header page buffer is not really needed subsequently as log header is copied directly
   * from page server without the help of a buffer and, afterwards, it does not need to be saved hence
   * this buffer will remain useless on the passive tran server */

  err_code = logpb_initialize_pool (thread_p);
  if (err_code != NO_ERROR)
    {
      logpb_fatal_error (thread_p, true, ARG_FILE_LINE,
			 "log_initialize_passive_tran_server: error initializing log buffer pool");
      return;
    }

  passive_tran_server *const pts_ptr = get_passive_tran_server_ptr ();
  assert (pts_ptr != nullptr);
  log_lsa replication_start_redo_lsa = NULL_LSA;
  {
    LOG_CS_ENTER (thread_p);
    // *INDENT-OFF*
    scope_exit log_cs_exit_ftor { [thread_p] { LOG_CS_EXIT (thread_p); } };
    // *INDENT-ON*

    log_lsa most_recent_trantable_snapshot_lsa = NULL_LSA;
    {
      // before requesting log boot info from page server, hold a lock for the prior mutex
      // during the call, page server will also start sending log records and we must make sure to
      // initialize log info before any log is consumed on the passive tran server
      // *INDENT-OFF*
      std::lock_guard<std::mutex> prior_lsa_lockg { log_Gl.prior_info.prior_lsa_mutex };
      // *INDENT-ON*

      err_code = pts_ptr->send_and_receive_log_boot_info (thread_p, most_recent_trantable_snapshot_lsa);
      if (err_code != NO_ERROR)
	{
	  ASSERT_ERROR ();
	  logpb_fatal_error (thread_p, true, ARG_FILE_LINE, "log_initialize_passive_tran_server:"
			     " error retrieving log boot info from page server; server cannot be reached");
	  return;
	}

      LOG_RESET_APPEND_LSA (&log_Gl.hdr.append_lsa);
      LOG_RESET_PREV_LSA (&log_Gl.append.prev_lsa);

      // while still holding prior LSA lock, initialize passive transaction server replication
      // with a LSA that ensures that no record is lost (ie: while still holding the mutex)
      replication_start_redo_lsa = log_Gl.append.get_nxio_lsa ();
    }
    // prior lists from page server are being received now

    // NOTE: following situations can happen with regard to most recent transaction table snapshot lsa:
    //  1. it is null here at destination on PTS:
    //    1.1. the PTS has been started too fast after the ATS and did not get to generate and relay at least
    //        one transaction table snapshot to the PTS via PS
    //        - to mitigate this the PTS can have its own routine to search the log backwards for the most
    //          recent transaction table snapshot
    //    1.2. no transaction table snapshot has ever been generated ever
    //        - even if the PTS searches backwards for a transaction table snapshot log record, it will not
    //          find one (one valid situation that this can happen is when the active transaction server has
    //          never been started for the current database); the transaction table would start empty in this case.
    //  2. the LSA relayed here, it is not the LSA of the most recent transaction table snapshot; a more
    //        recent such log record has been generated by the ATS and is already present in the PTS's
    //        log buffer waiting to be processed
    //        - during log analysis, the PTS will ignore (skip) the newer transaction table snapshot log records
    //
    assert (!most_recent_trantable_snapshot_lsa.is_null ());
    log_recovery_analysis_from_trantable_snapshot (thread_p, most_recent_trantable_snapshot_lsa);
  }
  // prior lists are consumed and flushed to log pages

  assert (!replication_start_redo_lsa.is_null ());

  log_daemons_init ();

  pts_ptr->start_log_replicator (replication_start_redo_lsa);

  err_code = logtb_define_trantable_log_latch (thread_p, -1);
  if (err_code != NO_ERROR)
    {
      logpb_fatal_error (thread_p, true, ARG_FILE_LINE,
			 "log_initialize_passive_tran_server: error initializing transaction table");
      return;
    }

  // not other purpose on passive transaction server than to conform various checks that rely on the recovery state
  // one such example: the check for "is temporary volume" in page buffer
  log_Gl.rcv_phase = LOG_RESTARTED;

  logpb_initialize_logging_statistics ();

  er_log_debug (ARG_FILE_LINE, "log_initialize_passive_tran_server: end of log initializaton, append_lsa = (%lld|%d)\n",
		LSA_AS_ARGS (&log_Gl.hdr.append_lsa));
}
#endif /* SERVER_MODE */

#if defined (ENABLE_UNUSED_FUNCTION)
/*
 * log_update_compatibility_and_release -
 *
 * return: NO_ERROR
 *
 *   compatibility(in):
 *   release(in):
 *
 * NOTE:
 */
int
log_update_compatibility_and_release (THREAD_ENTRY * thread_p, float compatibility, char release[])
{
  LOG_CS_ENTER (thread_p);

  log_Gl.hdr.db_compatibility = compatibility;
  strncpy (log_Gl.hdr.db_release, release, REL_MAX_RELEASE_LENGTH);

  logpb_flush_header (thread_p);

  LOG_CS_EXIT (thread_p);

  return NO_ERROR;
}
#endif /* ENABLE_UNUSED_FUNCTION */

#if defined(SERVER_MODE) || defined(SA_MODE)
/*
 * log_get_db_compatibility -
 *
 * return:
 *
 * NOTE:
 */
float
log_get_db_compatibility (void)
{
  return log_Gl.hdr.db_compatibility;
}
#endif /* SERVER_MODE || SA_MODE */

#if defined(SERVER_MODE)
/*
 * log_abort_by_tdes - Abort a transaction
 *
 * return: NO_ERROR
 *
 *   arg(in): Transaction descriptor
 *
 * NOTE:
 */
static int
log_abort_by_tdes (THREAD_ENTRY * thread_p, LOG_TDES * tdes)
{
  if (thread_p == NULL)
    {
      thread_p = thread_get_thread_entry_info ();
    }

  thread_p->tran_index = tdes->tran_index;
  pthread_mutex_unlock (&thread_p->tran_index_lock);

  (void) log_abort (thread_p, tdes->tran_index);

  return NO_ERROR;
}
#endif /* SERVER_MODE */

/*
 * TODO : STL
 * log_abort_all_active_transaction -
 *
 * return:
 *
 * NOTE:
 */
void
log_abort_all_active_transaction (THREAD_ENTRY * thread_p)
{
  int i;
  LOG_TDES *tdes;		/* Transaction descriptor */
#if defined(SERVER_MODE)
  int repeat_loop;
  int *abort_thread_running;
  static int already_called = 0;

  if (already_called)
    {
      return;
    }
  already_called = 1;

  if (log_Gl.trantable.area == NULL)
    {
      return;
    }

  abort_thread_running = (int *) malloc (sizeof (int) * log_Gl.trantable.num_total_indices);
  if (abort_thread_running == NULL)
    {
      er_set (ER_ERROR_SEVERITY, ARG_FILE_LINE, ER_OUT_OF_VIRTUAL_MEMORY, 1,
	      sizeof (int) * log_Gl.trantable.num_total_indices);
      return;
    }
  memset (abort_thread_running, 0, sizeof (int) * log_Gl.trantable.num_total_indices);

  /* Abort all active transactions */
loop:
  repeat_loop = false;

  for (i = 0; i < log_Gl.trantable.num_total_indices; i++)
    {
      if (i != LOG_SYSTEM_TRAN_INDEX && (tdes = LOG_FIND_TDES (i)) != NULL && tdes->trid != NULL_TRANID)
	{
	  if (css_count_transaction_worker_threads (thread_p, i, tdes->client_id) > 0)
	    {
	      repeat_loop = true;
	    }
	  else if (LOG_ISTRAN_ACTIVE (tdes) && abort_thread_running[i] == 0)
	    {
              // *INDENT-OFF*
              cubthread::entry_callable_task::exec_func_type exec_f =
                std::bind (log_abort_task_execute, std::placeholders::_1, std::ref (*tdes));
	      css_push_external_task (css_find_conn_by_tran_index (i), new cubthread::entry_callable_task (exec_f));
              // *INDENT-ON*
	      abort_thread_running[i] = 1;
	      repeat_loop = true;
	    }
	}
    }

  if (repeat_loop)
    {
      thread_sleep (50);	/* sleep 0.05 sec */
      if (css_is_shutdown_timeout_expired ())
	{
	  if (abort_thread_running != NULL)
	    {
	      free_and_init (abort_thread_running);
	    }
	  /* exit process after some tries */
	  er_log_debug (ARG_FILE_LINE, "log_abort_all_active_transaction: _exit(0)\n");
	  _exit (0);
	}
      goto loop;
    }

  if (abort_thread_running != NULL)
    {
      free_and_init (abort_thread_running);
    }

#else /* SERVER_MODE */
  int save_tran_index = log_Tran_index;	/* Return to this index */

  if (log_Gl.trantable.area == NULL)
    {
      return;
    }

  /* Abort all active transactions */
  for (i = 0; i < log_Gl.trantable.num_total_indices; i++)
    {
      tdes = LOG_FIND_TDES (i);
      if (i != LOG_SYSTEM_TRAN_INDEX && tdes != NULL && tdes->trid != NULL_TRANID)
	{
	  if (LOG_ISTRAN_ACTIVE (tdes))
	    {
	      log_Tran_index = i;
	      (void) log_abort (thread_p, log_Tran_index);
	    }
	}
    }
  log_Tran_index = save_tran_index;
#endif /* SERVER_MODE */
}

/*
 * TODO : STL
 * log_final - Terminate the log manager
 *
 * return: nothing
 *
 * NOTE: Terminate the log correctly, so that no recovery will be
 *              needed when the database system is restarted again. If there
 *              are any active transactions, they are all aborted. The log is
 *              flushed and all dirty data pages are also flushed to disk.
 */
void
log_final (THREAD_ENTRY * thread_p)
{
  int i;
  LOG_TDES *tdes;		/* Transaction descriptor */
  int save_tran_index;
  bool anyloose_ends = false;
  int error_code = NO_ERROR;

#if defined(SERVER_MODE)
  log_daemons_destroy ();
#endif /* SERVER_MODE */
  // *INDENT-OFF*
  log_system_tdes::destroy_system_transactions ();
  // *INDENT-ON*

  LOG_CS_ENTER (thread_p);

  /* reset log_Gl.rcv_phase */
  log_Gl.rcv_phase = LOG_RECOVERY_ANALYSIS_PHASE;

  /* make sure that execution is not on a clean state */
  if (log_Gl.trantable.area == NULL)
    {
      LOG_CS_EXIT (thread_p);
      return;
    }

  save_tran_index = LOG_FIND_THREAD_TRAN_INDEX (thread_p);

  if (!logpb_is_pool_initialized ())
    {
      logtb_undefine_trantable (thread_p);
      LOG_CS_EXIT (thread_p);
      return;
    }

  if (!log_Log_header_initialized)
    {
      logpb_finalize_pool (thread_p);
      logtb_undefine_trantable (thread_p);
      LOG_CS_EXIT (thread_p);
      return;
    }

  /*
   * Cannot use the critical section here since we are assigning the
   * transaction index and the critical sections are base on the transaction
   * index. Acquire the critical section and the get out immediately.. by
   * this time the scheduler will not preempt you.
   */

  /* Abort all active transactions */
  for (i = 0; i < log_Gl.trantable.num_total_indices; i++)
    {
      tdes = LOG_FIND_TDES (i);
      if (i != LOG_SYSTEM_TRAN_INDEX && tdes != NULL && tdes->trid != NULL_TRANID)
	{
	  if (LOG_ISTRAN_ACTIVE (tdes))
	    {
	      LOG_SET_CURRENT_TRAN_INDEX (thread_p, i);
	      (void) log_abort (thread_p, i);
	    }
	  else
	    {
	      anyloose_ends = true;
	    }
	}
    }

  LOG_SET_CURRENT_TRAN_INDEX (thread_p, save_tran_index);

  /*
   * Flush all log append dirty pages and all data dirty pages
   */
  logpb_flush_pages_direct (thread_p);

  if (!is_tran_server_with_remote_storage ())
    {
      error_code = pgbuf_flush_all (thread_p, NULL_VOLID);
      if (error_code == NO_ERROR)
	{
	  error_code = fileio_synchronize_all (thread_p, false);
	}
    }

  logpb_decache_archive_info (thread_p);

  /*
   * Flush the header of the log with information to restart the system
   * easily. For example, without a recovery process
   */

  log_Gl.hdr.has_logging_been_skipped = false;
  if (anyloose_ends == false && error_code == NO_ERROR)
    {
      log_Gl.hdr.is_shutdown = true;
      LSA_COPY (&log_Gl.hdr.chkpt_lsa, &log_Gl.hdr.append_lsa);
      LSA_COPY (&log_Gl.hdr.smallest_lsa_at_last_chkpt, &log_Gl.hdr.chkpt_lsa);

      // mark and persist that transaction server with remote storage has been correctly closed
      log_Gl.m_metainfo.set_clean_shutdown (true);
      log_write_metalog_to_file (false);
    }
  else
    {
      (void) logpb_checkpoint (thread_p);
    }

  if (!is_tran_server_with_remote_storage ())
    {
      logpb_flush_header (thread_p);
    }

  /* Undefine page buffer pool and transaction table */
  logpb_finalize_pool (thread_p);

  log_Gl.m_metainfo.clear ();

  logtb_undefine_trantable (thread_p);

  if (prm_get_bool_value (PRM_ID_LOG_BACKGROUND_ARCHIVING))
    {
      if (log_Gl.bg_archive_info.vdes != NULL_VOLDES)
	{
	  fileio_dismount (thread_p, log_Gl.bg_archive_info.vdes);
	  log_Gl.bg_archive_info.vdes = NULL_VOLDES;
	}
    }

  /* Dismount the active log volume */
  log_unmount_active_file (thread_p);

  free_and_init (log_Gl.loghdr_pgptr);

  log_Log_header_initialized = false;

  LOG_CS_EXIT (thread_p);
}

void
log_stop_ha_delay_registration ()
{
#if defined (SERVER_MODE)
  cubthread::get_manager ()->destroy_daemon (log_Check_ha_delay_info_daemon);
#endif // SERVER_MODE
}

/*
 * log_restart_emergency - Emergency restart of log manager
 *
 * return: nothing
 *
 *   db_fullname(in): Full name of the database
 *   logpath(in): Directory where the log volumes reside
 *   prefix_logname(in): Name of the log volumes. It must be the same as the
 *                      one given during the creation of the database.
 *
 * NOTE: Initialize the log manager in emergency fashion. That is,
 *              restart recovery is ignored.
 */
void
log_restart_emergency (THREAD_ENTRY * thread_p, const char *db_fullname, const char *logpath,
		       const char *prefix_logname)
{
  (void) log_initialize_internal (thread_p, db_fullname, logpath, prefix_logname, false, NULL, true);
}

/*
 *
 *                    INTERFACE FUNCTION FOR LOGGING DATA
 *
 */

/*
 * log_append_undoredo_data - LOG UNDO (BEFORE) + REDO (AFTER) DATA
 *
 * return: nothing
 *
 *   rcvindex(in): Index to recovery function
 *   addr(in): Address (Volume, page, and offset) of data
 *   undo_length(in): Length of undo(before) data
 *   redo_length(in): Length of redo(after) data
 *   undo_data(in): Undo (before) data
 *   redo_data(in): Redo (after) data
 *
 */
void
log_append_undoredo_data (THREAD_ENTRY * thread_p, LOG_RCVINDEX rcvindex, LOG_DATA_ADDR * addr, int undo_length,
			  int redo_length, const void *undo_data, const void *redo_data)
{
  LOG_CRUMB undo_crumb;
  LOG_CRUMB redo_crumb;

  /* Set undo length/data to crumb */
  assert (0 <= undo_length);
  assert (0 == undo_length || undo_data != NULL);

  undo_crumb.data = undo_data;
  undo_crumb.length = undo_length;

  /* Set redo length/data to crumb */
  assert (0 <= redo_length);
  assert (0 == redo_length || redo_data != NULL);

  redo_crumb.data = redo_data;
  redo_crumb.length = redo_length;

  log_append_undoredo_crumbs (thread_p, rcvindex, addr, 1, 1, &undo_crumb, &redo_crumb);
}

void
log_append_undoredo_data2 (THREAD_ENTRY * thread_p, LOG_RCVINDEX rcvindex, const VFID * vfid, PAGE_PTR pgptr,
			   PGLENGTH offset, int undo_length, int redo_length, const void *undo_data,
			   const void *redo_data)
{
  LOG_DATA_ADDR addr;
  LOG_CRUMB undo_crumb;
  LOG_CRUMB redo_crumb;

  /* Set data address */
  addr.vfid = vfid;
  addr.pgptr = pgptr;
  addr.offset = offset;

  /* Set undo length/data to crumb */
  assert (0 <= undo_length);
  assert (0 == undo_length || undo_data != NULL);

  undo_crumb.data = undo_data;
  undo_crumb.length = undo_length;

  /* Set redo length/data to crumb */
  assert (0 <= redo_length);
  assert (0 == redo_length || redo_data != NULL);

  redo_crumb.data = redo_data;
  redo_crumb.length = redo_length;

  log_append_undoredo_crumbs (thread_p, rcvindex, &addr, 1, 1, &undo_crumb, &redo_crumb);
}

/*
 * log_append_undo_data - LOG UNDO (BEFORE) DATA
 *
 * return: nothing
 *
 *   rcvindex(in): Index to recovery function
 *   addr(in): Address (Volume, page, and offset) of data
 *   length(in): Length of undo(before) data
 *   data(in): Undo (before) data
 *
 * NOTE: Log undo(before) data. A log record is constructed to recover
 *              data by undoing data during abort and during recovery.
 *
 *              In the case of a rollback, the undo function described by
 *              rcvindex is called with a recovery structure which contains
 *              the page pointer and offset of the data to recover along with
 *              the undo data. It is up to this function to determine how to
 *              undo the data.
 *
 *     1)       This function accepts either page operation logging (with a
 *              valid address) or logical log (with a null address).
 *     2)       Very IMPORTANT: If an update is associated with two individual
 *              log records, the undo record must be logged before the redo
 *              record.
 */
void
log_append_undo_data (THREAD_ENTRY * thread_p, LOG_RCVINDEX rcvindex, LOG_DATA_ADDR * addr, int length,
		      const void *data)
{
  LOG_CRUMB undo_crumb;

  /* Set length/data to crumb */
  assert (0 <= length);
  assert (0 == length || data != NULL);

  undo_crumb.data = data;
  undo_crumb.length = length;

  log_append_undo_crumbs (thread_p, rcvindex, addr, 1, &undo_crumb);
}

void
log_append_undo_data2 (THREAD_ENTRY * thread_p, LOG_RCVINDEX rcvindex, const VFID * vfid, PAGE_PTR pgptr,
		       PGLENGTH offset, int length, const void *data)
{
  LOG_DATA_ADDR addr;
  LOG_CRUMB undo_crumb;

  /* Set data address */
  addr.vfid = vfid;
  addr.pgptr = pgptr;
  addr.offset = offset;

  /* Set length/data to crumb */
  assert (0 <= length);
  assert (0 == length || data != NULL);

  undo_crumb.data = data;
  undo_crumb.length = length;

  log_append_undo_crumbs (thread_p, rcvindex, &addr, 1, &undo_crumb);
}

/*
 * log_append_redo_data - LOG REDO (AFTER) DATA
 *
 * return: nothing
 *
 *   rcvindex(in): Index to recovery function
 *   addr(in): Address (Volume, page, and offset) of data
 *   length(in): Length of redo(after) data
 *   data(in): Redo (after) data
 *
 * NOTE: Log redo(after) data. A log record is constructed to recover
 *              data by redoing data during recovery.
 *
 *              During recovery(e.g., system crash recovery), the redo
 *              function described by rcvindex is called with a recovery
 *              structure which contains the page pointer and offset of the
 *              data to recover along with the redo data. It is up to this
 *              function to determine how to redo the data.
 *
 *     1)       The only type of logging accepted by this function is page
 *              operation level logging, thus, an address must must be given.
 *     2)       During the redo phase of crash recovery, any redo logging is
 *              ignored.
 */
void
log_append_redo_data (THREAD_ENTRY * thread_p, LOG_RCVINDEX rcvindex, LOG_DATA_ADDR * addr, int length,
		      const void *data)
{
  LOG_CRUMB redo_crumb;

  /* Set length/data to crumb */
  assert (0 <= length);
  assert (0 == length || data != NULL);

  redo_crumb.data = data;
  redo_crumb.length = length;

  log_append_redo_crumbs (thread_p, rcvindex, addr, 1, &redo_crumb);
}

void
log_append_redo_data2 (THREAD_ENTRY * thread_p, LOG_RCVINDEX rcvindex, const VFID * vfid, PAGE_PTR pgptr,
		       PGLENGTH offset, int length, const void *data)
{
  LOG_DATA_ADDR addr;
  LOG_CRUMB redo_crumb;

  /* Set data address */
  addr.vfid = vfid;
  addr.pgptr = pgptr;
  addr.offset = offset;

  /* Set length/data to crumb */
  assert (0 <= length);
  assert (0 == length || data != NULL);

  redo_crumb.data = data;
  redo_crumb.length = length;

  log_append_redo_crumbs (thread_p, rcvindex, &addr, 1, &redo_crumb);
}

/*
 * log_append_undoredo_crumbs -  LOG UNDO (BEFORE) + REDO (AFTER) CRUMBS OF DATA
 *
 * return: nothing
 *
 *   rcvindex(in): Index to recovery function
 *   addr(in): Address (Volume, page, and offset) of data
 *   num_undo_crumbs(in): Number of undo crumbs
 *   num_redo_crumbs(in): Number of redo crumbs
 *   undo_crumbs(in): The undo crumbs
 *   redo_crumbs(in): The redo crumbs
 *
 */
void
log_append_undoredo_crumbs (THREAD_ENTRY * thread_p, LOG_RCVINDEX rcvindex, LOG_DATA_ADDR * addr, int num_undo_crumbs,
			    int num_redo_crumbs, const LOG_CRUMB * undo_crumbs, const LOG_CRUMB * redo_crumbs)
{
  LOG_TDES *tdes;		/* Transaction descriptor */
  int tran_index;
  int error_code = NO_ERROR;
  LOG_PRIOR_NODE *node;
  LOG_LSA start_lsa;
  LOG_RECTYPE rectype = LOG_IS_MVCC_OPERATION (rcvindex) ? LOG_MVCC_UNDOREDO_DATA : LOG_UNDOREDO_DATA;

#if defined(CUBRID_DEBUG)
  if (addr->pgptr == NULL)
    {
      /*
       * Redo is always an operation page level logging. Thus, a data page
       * pointer must have been given as part of the address
       */
      er_set (ER_ERROR_SEVERITY, ARG_FILE_LINE, ER_LOG_REDO_INTERFACE, 0);
      error_code = ER_LOG_REDO_INTERFACE;
      return;
    }
  if (RV_fun[rcvindex].undofun == NULL || RV_fun[rcvindex].redofun == NULL)
    {
      assert (false);
      return;
    }
#endif /* CUBRID_DEBUG */

#if !defined(SERVER_MODE)
  assert_release (!LOG_IS_MVCC_OPERATION (rcvindex));
#endif /* SERVER_MODE */

  if (log_No_logging)
    {
      /* We are not logging */
      LOG_FLUSH_LOGGING_HAS_BEEN_SKIPPED (thread_p);
      log_skip_logging (thread_p, addr);
      return;
    }

  /* Find transaction descriptor for current logging transaction */
  tran_index = LOG_FIND_THREAD_TRAN_INDEX (thread_p);
  tdes = LOG_FIND_TDES (tran_index);
  if (tdes == NULL)
    {
      er_set (ER_FATAL_ERROR_SEVERITY, ARG_FILE_LINE, ER_LOG_UNKNOWN_TRANINDEX, 1, tran_index);
      error_code = ER_LOG_UNKNOWN_TRANINDEX;
      return;
    }

  /*
   * If we are not in a top system operation, the transaction is unactive, and
   * the transaction is not in the process of been aborted, we do nothing.
   */
  if (tdes->topops.last < 0 && !LOG_ISTRAN_ACTIVE (tdes) && !LOG_ISTRAN_ABORTED (tdes))
    {
      /*
       * We do not log anything when the transaction is unactive and it is not
       * in the process of aborting.
       */
      return;
    }

  /*
   * is undo logging needed ?
   */

  if (log_can_skip_undo_logging (thread_p, rcvindex, tdes, addr) == true)
    {
      /* undo logging is ignored at this point */
      log_append_redo_crumbs (thread_p, rcvindex, addr, num_redo_crumbs, redo_crumbs);
      return;
    }

  /*
   * Now do the UNDO & REDO portion
   */

  node = prior_lsa_alloc_and_copy_crumbs (thread_p, rectype, rcvindex, addr, num_undo_crumbs, undo_crumbs,
					  num_redo_crumbs, redo_crumbs);
  if (node == NULL)
    {
      return;
    }

  if (LOG_MAY_CONTAIN_USER_DATA (rcvindex))
    {
      if (pgbuf_get_tde_algorithm (addr->pgptr) != TDE_ALGORITHM_NONE)
	{
	  if (prior_set_tde_encrypted (node, rcvindex) != NO_ERROR)
	    {
	      assert (false);
	      return;
	    }
	}
    }

  start_lsa = prior_lsa_next_record (thread_p, node, tdes);

  if (LOG_NEED_TO_SET_LSA (rcvindex, addr->pgptr))
    {
      if (pgbuf_set_lsa (thread_p, addr->pgptr, &start_lsa) == NULL)
	{
	  assert (false);
	  return;
	}
    }
  if (addr->pgptr != NULL && LOG_IS_MVCC_OPERATION (rcvindex))
    {
      pgbuf_notify_vacuum_follows (thread_p, addr->pgptr);
    }

  if (!LOG_CHECK_LOG_APPLIER (thread_p) && log_does_allow_replication () == true)
    {
      if (rcvindex == RVHF_UPDATE || rcvindex == RVOVF_CHANGE_LINK || rcvindex == RVHF_UPDATE_NOTIFY_VACUUM
	  || rcvindex == RVHF_INSERT_NEWHOME)
	{
	  LSA_COPY (&tdes->repl_update_lsa, &tdes->tail_lsa);
	  assert (tdes->is_active_worker_transaction ());
	}
      else if (rcvindex == RVHF_INSERT || rcvindex == RVHF_MVCC_INSERT)
	{
	  LSA_COPY (&tdes->repl_insert_lsa, &tdes->tail_lsa);
	  assert (tdes->is_active_worker_transaction ());
	}
    }
}

/*
 * log_append_undo_crumbs - LOG UNDO (BEFORE) CRUMBS OF DATA
 *
 * return: nothing
 *
 *   rcvindex(in): Index to recovery function
 *   addr(in): Address (Volume, page, and offset) of data
 *   num_crumbs(in): Number of undo crumbs
 *   crumbs(in): The undo crumbs
 *
 */
void
log_append_undo_crumbs (THREAD_ENTRY * thread_p, LOG_RCVINDEX rcvindex, LOG_DATA_ADDR * addr, int num_crumbs,
			const LOG_CRUMB * crumbs)
{
  LOG_TDES *tdes;		/* Transaction descriptor */
  int tran_index;
  int error_code = NO_ERROR;
  LOG_PRIOR_NODE *node;
  LOG_LSA start_lsa;
  LOG_RECTYPE rectype = LOG_IS_MVCC_OPERATION (rcvindex) ? LOG_MVCC_UNDO_DATA : LOG_UNDO_DATA;

#if defined(CUBRID_DEBUG)
  if (RV_fun[rcvindex].undofun == NULL)
    {
      assert (false);
      return;
    }
#endif /* CUBRID_DEBUG */

  if (log_No_logging)
    {
      /* We are not logging */
      LOG_FLUSH_LOGGING_HAS_BEEN_SKIPPED (thread_p);
      if (addr->pgptr != NULL)
	{
	  log_skip_logging (thread_p, addr);
	}
      return;
    }

  /* Find transaction descriptor for current logging transaction */
  tran_index = LOG_FIND_THREAD_TRAN_INDEX (thread_p);
  tdes = LOG_FIND_TDES (tran_index);
  if (tdes == NULL)
    {
      er_set (ER_FATAL_ERROR_SEVERITY, ARG_FILE_LINE, ER_LOG_UNKNOWN_TRANINDEX, 1, tran_index);
      error_code = ER_LOG_UNKNOWN_TRANINDEX;
      return;
    }

  /*
   * If we are not in a top system operation, the transaction is unactive, and
   * the transaction is not in the process of been aborted, we do nothing.
   */
  if (tdes->topops.last < 0 && !LOG_ISTRAN_ACTIVE (tdes) && !LOG_ISTRAN_ABORTED (tdes))
    {
      /*
       * We do not log anything when the transaction is unactive and it is not
       * in the process of aborting.
       */
      return;
    }

  /*
   * is undo logging needed ?
   */
  if (log_can_skip_undo_logging (thread_p, rcvindex, tdes, addr) == true)
    {
      /* undo logging is ignored at this point */
      ;				/* NO-OP */
      return;
    }

  /*
   * NOW do the UNDO ...
   */

  node = prior_lsa_alloc_and_copy_crumbs (thread_p, rectype, rcvindex, addr, num_crumbs, crumbs, 0, NULL);
  if (node == NULL)
    {
      assert (false);
      return;
    }

  /*
   * if pgptr is NULL, the user data can be spilled as un-encrypted.
   * Now it seems that there is no case, but can be in the future.
   */
  if (addr->pgptr != NULL && LOG_MAY_CONTAIN_USER_DATA (rcvindex))
    {
      if (pgbuf_get_tde_algorithm (addr->pgptr) != TDE_ALGORITHM_NONE)
	{
	  if (prior_set_tde_encrypted (node, rcvindex) != NO_ERROR)
	    {
	      assert (false);
	      return;
	    }
	}
    }

  start_lsa = prior_lsa_next_record (thread_p, node, tdes);

  if (addr->pgptr != NULL && LOG_NEED_TO_SET_LSA (rcvindex, addr->pgptr))
    {
      if (pgbuf_set_lsa (thread_p, addr->pgptr, &start_lsa) == NULL)
	{
	  assert (false);
	  return;
	}
    }
  if (addr->pgptr != NULL && LOG_IS_MVCC_OPERATION (rcvindex))
    {
      pgbuf_notify_vacuum_follows (thread_p, addr->pgptr);
    }
}

/*
 * log_append_redo_crumbs - LOG REDO (AFTER) CRUMBS OF DATA
 *
 * return: nothing
 *
 *   rcvindex(in): Index to recovery function
 *   addr(in): Address (Volume, page, and offset) of data
 *   num_crumbs(in): Number of undo crumbs
 *   crumbs(in): The undo crumbs
 *
 * NOTE: Log redo(after) crumbs of data. A log record is constructed to
 *              recover data by redoing data during recovery.
 *              The log manager does not really store crumbs of data, instead
 *              the log manager glues them together as a stream of data, and
 *              thus, it looses the knowledge that the data was from crumbs.
 *              This is done to avoid extra storage overhead. It is the
 *              responsibility of the recovery functions to build the crumbs
 *              when needed from the glued data.
 *
 *              During recovery(e.g., system crash recovery), the redo
 *              function described by rcvindex is called with a recovery
 *              structure which contains the page pointer and offset of the
 *              data to recover along with the redo glued data. The redo
 *              function must construct the crumbs when needed. It is up to
 *              this function, how to undo the data.
 *
 *     1)       Same notes as log_append_redo_data (see this function)
 *     2)       The only purpose of this function is to avoid extra data
 *              copying (the glue into one contiguous area) by the caller,
 *              otherwise, the same as log_append_redo_data.
 */
void
log_append_redo_crumbs (THREAD_ENTRY * thread_p, LOG_RCVINDEX rcvindex, LOG_DATA_ADDR * addr, int num_crumbs,
			const LOG_CRUMB * crumbs)
{
  LOG_TDES *tdes;		/* Transaction descriptor */
  int tran_index;
  int error_code = NO_ERROR;
  LOG_PRIOR_NODE *node;
  LOG_LSA start_lsa;
  LOG_RECTYPE rectype = LOG_IS_MVCC_OPERATION (rcvindex) ? LOG_MVCC_REDO_DATA : LOG_REDO_DATA;

#if defined(CUBRID_DEBUG)
  if (addr->pgptr == NULL)
    {
      /*
       * Redo is always an operation page level logging. Thus, a data page
       * pointer must have been given as part of the address
       */
      er_set (ER_ERROR_SEVERITY, ARG_FILE_LINE, ER_LOG_REDO_INTERFACE, 0);
      error_code = ER_LOG_REDO_INTERFACE;
      return;
    }
  if (RV_fun[rcvindex].redofun == NULL)
    {
      assert (false);
      return;
    }
#endif /* CUBRID_DEBUG */

  if (log_No_logging)
    {
      /* We are not logging */
      LOG_FLUSH_LOGGING_HAS_BEEN_SKIPPED (thread_p);
      log_skip_logging (thread_p, addr);
      return;
    }

  /* Find transaction descriptor for current logging transaction */
  tran_index = LOG_FIND_THREAD_TRAN_INDEX (thread_p);
  tdes = LOG_FIND_TDES (tran_index);
  if (tdes == NULL)
    {
      er_set (ER_FATAL_ERROR_SEVERITY, ARG_FILE_LINE, ER_LOG_UNKNOWN_TRANINDEX, 1, tran_index);
      error_code = ER_LOG_UNKNOWN_TRANINDEX;
      return;
    }

  /*
   * If we are not in a top system operation, the transaction is unactive, and
   * the transaction is not in the process of been aborted, we do nothing.
   */
  if (tdes->topops.last < 0 && !LOG_ISTRAN_ACTIVE (tdes) && !LOG_ISTRAN_ABORTED (tdes))
    {
      /*
       * We do not log anything when the transaction is unactive and it is not
       * in the process of aborting.
       */
      return;
    }

  if (log_can_skip_redo_logging (rcvindex, tdes, addr) == true)
    {
      return;
    }

  node = prior_lsa_alloc_and_copy_crumbs (thread_p, rectype, rcvindex, addr, 0, NULL, num_crumbs, crumbs);
  if (node == NULL)
    {
      return;
    }

  if (LOG_MAY_CONTAIN_USER_DATA (rcvindex))
    {
      if (pgbuf_get_tde_algorithm (addr->pgptr) != TDE_ALGORITHM_NONE)
	{
	  if (prior_set_tde_encrypted (node, rcvindex) != NO_ERROR)
	    {
	      assert (false);
	      return;
	    }
	}
    }

  start_lsa = prior_lsa_next_record (thread_p, node, tdes);

  /*
   * Set the LSA on the data page of the corresponding log record for page
   * operation logging.
   *
   * Make sure that I should log. Page operational logging is not done for
   * temporary data of temporary files and volumes
   */
  if (LOG_NEED_TO_SET_LSA (rcvindex, addr->pgptr))
    {
      if (pgbuf_set_lsa (thread_p, addr->pgptr, &start_lsa) == NULL)
	{
	  assert (false);
	  return;
	}
    }

  if (!LOG_CHECK_LOG_APPLIER (thread_p) && log_does_allow_replication () == true)
    {
      if (rcvindex == RVHF_UPDATE || rcvindex == RVOVF_CHANGE_LINK || rcvindex == RVHF_UPDATE_NOTIFY_VACUUM)
	{
	  LSA_COPY (&tdes->repl_update_lsa, &tdes->tail_lsa);
	  assert (tdes->is_active_worker_transaction ());
	}
      else if (rcvindex == RVHF_INSERT || rcvindex == RVHF_MVCC_INSERT)
	{
	  LSA_COPY (&tdes->repl_insert_lsa, &tdes->tail_lsa);
	  assert (tdes->is_active_worker_transaction ());
	}
    }
}

/*
 * log_append_undoredo_recdes - LOG UNDO (BEFORE) + REDO (AFTER) RECORD DESCRIPTOR
 *
 * return: nothing
 *
 *   rcvindex(in): Index to recovery function
 *   addr(in): Address (Volume, page, and offset) of data
 *   undo_recdes(in): Undo(before) record descriptor
 *   redo_recdes(in): Redo(after) record descriptor
 *
 */
void
log_append_undoredo_recdes (THREAD_ENTRY * thread_p, LOG_RCVINDEX rcvindex, LOG_DATA_ADDR * addr,
			    const RECDES * undo_recdes, const RECDES * redo_recdes)
{
  log_append_undoredo_recdes2 (thread_p, rcvindex, addr->vfid, addr->pgptr, addr->offset, undo_recdes, redo_recdes);
}

void
log_append_undoredo_recdes2 (THREAD_ENTRY * thread_p, LOG_RCVINDEX rcvindex, const VFID * vfid, PAGE_PTR pgptr,
			     PGLENGTH offset, const RECDES * undo_recdes, const RECDES * redo_recdes)
{
  LOG_CRUMB crumbs[4];
  LOG_CRUMB *undo_crumbs = &crumbs[0];
  LOG_CRUMB *redo_crumbs = &crumbs[2];
  int num_undo_crumbs;
  int num_redo_crumbs;
  LOG_DATA_ADDR addr;

  addr.vfid = vfid;
  addr.pgptr = pgptr;
  addr.offset = offset;

#if 0
  if (rcvindex == RVHF_UPDATE)
    {
      LOG_TDES *tdes = LOG_FIND_CURRENT_TDES (thread_p);
      if (tdes && tdes->null_log.is_set && undo_recdes && redo_recdes)
	{
	  tdes->null_log.recdes = malloc (sizeof (RECDES));
	  if (tdes == NULL)
	    {
	      return;		/* error */
	    }
	  *(tdes->null_log.recdes) = *undo_recdes;
	  tdes->null_log.recdes->data = malloc (undo_recdes->length);
	  if (tdes->null_log.recdes->data == NULL)
	    {
	      free_and_init (tdes->null_log.recdes);
	      return;		/* error */
	    }
	  (void) memcpy (tdes->null_log.recdes->data, undo_recdes->data, undo_recdes->length);
	}
      undo_crumbs[0].length = sizeof (undo_recdes->type);
      undo_crumbs[0].data = (char *) &undo_recdes->type;
      undo_crumbs[1].length = 0;
      undo_crumbs[1].data = NULL;
      num_undo_crumbs = 2;
      redo_crumbs[0].length = sizeof (redo_recdes->type);
      redo_crumbs[0].data = (char *) &redo_recdes->type;
      redo_crumbs[1].length = 0;
      redo_crumbs[1].data = NULL;
      num_redo_crumbs = 2;
      log_append_undoredo_crumbs (rcvindex, addr, num_undo_crumbs, num_redo_crumbs, undo_crumbs, redo_crumbs);
      return;
    }
#endif

  if (undo_recdes != NULL)
    {
      undo_crumbs[0].length = sizeof (undo_recdes->type);
      undo_crumbs[0].data = (char *) &undo_recdes->type;
      undo_crumbs[1].length = undo_recdes->length;
      undo_crumbs[1].data = undo_recdes->data;
      num_undo_crumbs = 2;
    }
  else
    {
      undo_crumbs = NULL;
      num_undo_crumbs = 0;
    }

  if (redo_recdes != NULL)
    {
      redo_crumbs[0].length = sizeof (redo_recdes->type);
      redo_crumbs[0].data = (char *) &redo_recdes->type;
      redo_crumbs[1].length = redo_recdes->length;
      redo_crumbs[1].data = redo_recdes->data;
      num_redo_crumbs = 2;
    }
  else
    {
      redo_crumbs = NULL;
      num_redo_crumbs = 0;
    }

  log_append_undoredo_crumbs (thread_p, rcvindex, &addr, num_undo_crumbs, num_redo_crumbs, undo_crumbs, redo_crumbs);
}

/*
 * log_append_undo_recdes - LOG UNDO (BEFORE) RECORD DESCRIPTOR
 *
 * return: nothing
 *
 *   rcvindex(in): Index to recovery function
 *   addr(in): Address (Volume, page, and offset) of data
 *   recdes(in): Undo(before) record descriptor
 *
 */
void
log_append_undo_recdes (THREAD_ENTRY * thread_p, LOG_RCVINDEX rcvindex, LOG_DATA_ADDR * addr, const RECDES * recdes)
{
  log_append_undo_recdes2 (thread_p, rcvindex, addr->vfid, addr->pgptr, addr->offset, recdes);
}

void
log_append_undo_recdes2 (THREAD_ENTRY * thread_p, LOG_RCVINDEX rcvindex, const VFID * vfid, PAGE_PTR pgptr,
			 PGLENGTH offset, const RECDES * recdes)
{
  LOG_CRUMB crumbs[2];
  LOG_DATA_ADDR addr;

  addr.vfid = vfid;
  addr.pgptr = pgptr;
  addr.offset = offset;

  if (recdes != NULL)
    {
      crumbs[0].length = sizeof (recdes->type);
      crumbs[0].data = (char *) &recdes->type;
      crumbs[1].length = recdes->length;
      crumbs[1].data = recdes->data;
      log_append_undo_crumbs (thread_p, rcvindex, &addr, 2, crumbs);
    }
  else
    {
      log_append_undo_crumbs (thread_p, rcvindex, &addr, 0, NULL);
    }
}

/*
 * log_append_redo_recdes - LOG REDO (AFTER) RECORD DESCRIPTOR
 *
 * return: nothing
 *
 *   rcvindex(in): Index to recovery function
 *   addr(in): Address (Volume, page, and offset) of data
 *   recdes(in): Redo(after) record descriptor
 *
 */
void
log_append_redo_recdes (THREAD_ENTRY * thread_p, LOG_RCVINDEX rcvindex, LOG_DATA_ADDR * addr, const RECDES * recdes)
{
  log_append_redo_recdes2 (thread_p, rcvindex, addr->vfid, addr->pgptr, addr->offset, recdes);
}

void
log_append_redo_recdes2 (THREAD_ENTRY * thread_p, LOG_RCVINDEX rcvindex, const VFID * vfid, PAGE_PTR pgptr,
			 PGLENGTH offset, const RECDES * recdes)
{
  LOG_CRUMB crumbs[2];
  LOG_DATA_ADDR addr;

  addr.vfid = vfid;
  addr.pgptr = pgptr;
  addr.offset = offset;

  if (recdes != NULL)
    {
      crumbs[0].length = sizeof (recdes->type);
      crumbs[0].data = (char *) &recdes->type;
      crumbs[1].length = recdes->length;
      crumbs[1].data = recdes->data;
      log_append_redo_crumbs (thread_p, rcvindex, &addr, 2, crumbs);
    }
  else
    {
      log_append_redo_crumbs (thread_p, rcvindex, &addr, 0, NULL);
    }
}

/*
 * log_append_dboutside_redo - Log redo (after) data for operations outside the db
 *
 * return: nothing
 *
 *   rcvindex(in): Index to recovery function
 *   length(in): Length of redo(after) data
 *   data(in): Redo (after) data
 *
 * NOTE: A log record is constructed to recover external (outside of
 *              database) data by always redoing data during recovery.
 *
 *              During recovery(e.g., system crash recovery), the redo
 *              function described by rcvindex is called with a recovery
 *              structure which contains the page pointer and offset of the
 *              data to recover along with the redo data. It is up to this
 *              function to determine how to redo the data.
 *
 *     1)       The logging of this function is logical since it is for
 *              external data.
 *     2)       Both during the redo and undo phase, dboutside redo is
 *              ignored.
 */
void
log_append_dboutside_redo (THREAD_ENTRY * thread_p, LOG_RCVINDEX rcvindex, int length, const void *data)
{
  LOG_TDES *tdes;		/* Transaction descriptor */
  int tran_index;
  int error_code = NO_ERROR;
  LOG_PRIOR_NODE *node;

#if defined(CUBRID_DEBUG)
  if (RV_fun[rcvindex].redofun == NULL)
    {
      assert (false);
      return;
    }
#endif /* CUBRID_DEBUG */

  if (log_No_logging)
    {
      /* We are not logging */
      LOG_FLUSH_LOGGING_HAS_BEEN_SKIPPED (thread_p);
      return;
    }

  /* Find transaction descriptor for current logging transaction */
  tran_index = LOG_FIND_THREAD_TRAN_INDEX (thread_p);
  tdes = LOG_FIND_TDES (tran_index);
  if (tdes == NULL)
    {
      er_set (ER_FATAL_ERROR_SEVERITY, ARG_FILE_LINE, ER_LOG_UNKNOWN_TRANINDEX, 1, tran_index);
      error_code = ER_LOG_UNKNOWN_TRANINDEX;
      return;
    }

  /*
   * If we are not in a top system operation, the transaction is unactive, and
   * the transaction is not in the process of been aborted, we do nothing.
   */
  if (tdes->topops.last < 0 && !LOG_ISTRAN_ACTIVE (tdes) && !LOG_ISTRAN_ABORTED (tdes))
    {
      /*
       * We do not log anything when the transaction is unactive and it is not
       * in the process of aborting.
       */
      return;
    }

  node =
    prior_lsa_alloc_and_copy_data (thread_p, LOG_DBEXTERN_REDO_DATA, rcvindex, NULL, 0, NULL, length, (char *) data);
  if (node == NULL)
    {
      return;
    }

  (void) prior_lsa_next_record (thread_p, node, tdes);
}

/*
 * log_append_postpone - Log postpone after data, for redo
 *
 * return: nothing
 *
 *   rcvindex(in): Index to recovery function
 *   addr(in): Index to recovery function
 *   length(in): Length of postpone redo(after) data
 *   data(in): Postpone redo (after) data
 *
 * NOTE: A postpone data operation is postponed after the transaction
 *              commits. Once it is executed, it becomes a log_redo operation.
 *              This distinction is needed due to log sequence number in the
 *              log and the data pages which are used to avoid redos.
 */
void
log_append_postpone (THREAD_ENTRY * thread_p, LOG_RCVINDEX rcvindex, LOG_DATA_ADDR * addr, int length, const void *data)
{
  LOG_TDES *tdes;		/* Transaction descriptor */
  LOG_RCV rcv;			/* Recovery structure for execution */
  bool skipredo;
  LOG_LSA *crash_lsa;
  int tran_index;
  int error_code = NO_ERROR;
  LOG_PRIOR_NODE *node;

#if defined(CUBRID_DEBUG)
  if (addr->pgptr == NULL)
    {
      /*
       * Postpone is always an operation page level logging. Thus, a data page
       * pointer must have been given as part of the address
       */
      er_set (ER_ERROR_SEVERITY, ARG_FILE_LINE, ER_LOG_POSTPONE_INTERFACE, 0);
      error_code = ER_LOG_POSTPONE_INTERFACE;
      return;
    }
  if (RV_fun[rcvindex].redofun == NULL)
    {
      assert (false);
      return;
    }
#endif /* CUBRID_DEBUG */

  if (log_No_logging)
    {
      /*
       * We are not logging. Execute the postpone operation immediately since
       * we cannot undo
       */
      rcv.length = length;
      rcv.offset = addr->offset;
      rcv.pgptr = addr->pgptr;
      rcv.data = (char *) data;

      assert (RV_fun[rcvindex].redofun != NULL);
      (void) (*RV_fun[rcvindex].redofun) (thread_p, &rcv);

      LOG_FLUSH_LOGGING_HAS_BEEN_SKIPPED (thread_p);
      log_skip_logging (thread_p, addr);
      return;
    }

  /* Find transaction descriptor for current logging transaction */
  tran_index = LOG_FIND_THREAD_TRAN_INDEX (thread_p);
  tdes = LOG_FIND_TDES (tran_index);
  if (tdes == NULL)
    {
      er_set (ER_FATAL_ERROR_SEVERITY, ARG_FILE_LINE, ER_LOG_UNKNOWN_TRANINDEX, 1, tran_index);
      error_code = ER_LOG_UNKNOWN_TRANINDEX;
      return;
    }

  skipredo = log_can_skip_redo_logging (rcvindex, tdes, addr);
  if (skipredo == true || (tdes->topops.last < 0 && !LOG_ISTRAN_ACTIVE (tdes) && !LOG_ISTRAN_ABORTED (tdes)))
    {
      /*
       * Warning postpone logging is ignored during REDO recovery, normal
       * rollbacks, and for temporary data pages
       */
      rcv.length = length;
      rcv.offset = addr->offset;
      rcv.pgptr = addr->pgptr;
      rcv.data = (char *) data;

      assert (RV_fun[rcvindex].redofun != NULL);
      (void) (*RV_fun[rcvindex].redofun) (thread_p, &rcv);
      if (skipredo == false)
	{
	  log_append_redo_data (thread_p, rcvindex, addr, length, data);
	}

      return;
    }

  /*
   * If the transaction has not logged any record, add a dummy record to
   * start the postpone purposes during the commit.
   */

  if (LSA_ISNULL (&tdes->tail_lsa)
      || (log_is_in_crash_recovery ()
	  && (crash_lsa = log_get_crash_point_lsa ()) != NULL && LSA_LE (&tdes->tail_lsa, crash_lsa)))
    {
      log_append_empty_record (thread_p, LOG_DUMMY_HEAD_POSTPONE, addr);
    }

  node = prior_lsa_alloc_and_copy_data (thread_p, LOG_POSTPONE, rcvindex, addr, 0, NULL, length, (char *) data);
  if (node == NULL)
    {
      return;
    }

  if (LOG_MAY_CONTAIN_USER_DATA (rcvindex))
    {
      if (pgbuf_get_tde_algorithm (addr->pgptr) != TDE_ALGORITHM_NONE)
	{
	  if (prior_set_tde_encrypted (node, rcvindex) != NO_ERROR)
	    {
	      assert (false);
	      return;
	    }
	}
    }

  // redo data must be saved before calling prior_lsa_next_record, which may free this prior node
  tdes->m_log_postpone_cache.add_redo_data (*node);

  // an entry for this postpone log record was already created and we also need to save its LSA
  LOG_LSA start_lsa = prior_lsa_next_record (thread_p, node, tdes);
  tdes->m_log_postpone_cache.add_lsa (start_lsa);

  /* Set address early in case there is a crash, because of skip_head */
  if (tdes->topops.last >= 0)
    {
      if (LSA_ISNULL (&tdes->topops.stack[tdes->topops.last].posp_lsa))
	{
	  LSA_COPY (&tdes->topops.stack[tdes->topops.last].posp_lsa, &tdes->tail_lsa);
	}
    }
  else if (LSA_ISNULL (&tdes->posp_nxlsa))
    {
      LSA_COPY (&tdes->posp_nxlsa, &tdes->tail_lsa);
    }

  /*
   * Note: The lsa of the page is not set for postpone log records since
   * the change has not been done (has been postpone) to the page.
   */
}

/*
 * log_run_postpone - Log run redo (after) postpone data
 *
 * return: nothing
 *
 *   rcvindex(in): Index to recovery function
 *   addr(in): Address (Volume, page, and offset) of data
 *   rcv_vpid(in):
 *   length(in): Length of redo(after) data
 *   data(in): Redo (after) data
 *   ref_lsa(in): Log sequence address of original postpone record
 *
 * NOTE: Log run_redo(after) postpone data. This function is only used
 *              when the transaction has been declared as a committed with
 *              postpone actions. A system log record is constructed to
 *              recover data by redoing data during recovery.
 *
 *              During recovery(e.g., system crash recovery), the redo
 *              function described by rcvindex is called with a recovery
 *              structure which contains the page pointer and offset of the
 *              data to recover along with the redo data. It is up to this
 *              function how to redo the data.
 *
 *     1)       The only type of logging accepted by this function is page
 *              operation level logging, thus, an address must be given.
 */
void
log_append_run_postpone (THREAD_ENTRY * thread_p, LOG_RCVINDEX rcvindex, LOG_DATA_ADDR * addr, const VPID * rcv_vpid,
			 int length, const void *data, const LOG_LSA * ref_lsa)
{
  LOG_REC_RUN_POSTPONE *run_posp;	/* A run postpone record */
  LOG_TDES *tdes;		/* Transaction descriptor */
  int tran_index;
  int error_code = NO_ERROR;
  LOG_PRIOR_NODE *node;
  LOG_LSA start_lsa;

  /* Find transaction descriptor for current logging transaction */
  tran_index = LOG_FIND_THREAD_TRAN_INDEX (thread_p);
  tdes = LOG_FIND_TDES (tran_index);
  if (tdes == NULL)
    {
      er_set (ER_FATAL_ERROR_SEVERITY, ARG_FILE_LINE, ER_LOG_UNKNOWN_TRANINDEX, 1, tran_index);
      error_code = ER_LOG_UNKNOWN_TRANINDEX;
      return;
    }

  if (tdes->state != TRAN_UNACTIVE_WILL_COMMIT && tdes->state != TRAN_UNACTIVE_COMMITTED_WITH_POSTPONE
      && tdes->state != TRAN_UNACTIVE_TOPOPE_COMMITTED_WITH_POSTPONE)
    {
      /* Warning run postpone is ignored when transaction is not committed */
#if defined(CUBRID_DEBUG)
      er_log_debug (ARG_FILE_LINE,
		    "log_run_postpone: Warning run postpone logging is ignored when transaction is not committed\n");
#endif /* CUBRID_DEBUG */
      assert (false);
    }
  else
    {
      node = prior_lsa_alloc_and_copy_data (thread_p, LOG_RUN_POSTPONE, RV_NOT_DEFINED, NULL, length, (char *) data,
					    0, NULL);
      if (node == NULL)
	{
	  return;
	}

      /*
       * By the comment above for this function, all the potpone log is page-oriented,
       * and have to contain page address. However, code below check if addr->pgptr is NULL.
       * So, we also check it just in case.
       */
      if (addr->pgptr != NULL && LOG_MAY_CONTAIN_USER_DATA (rcvindex))
	{
	  if (pgbuf_get_tde_algorithm (addr->pgptr) != TDE_ALGORITHM_NONE)
	    {
	      if (prior_set_tde_encrypted (node, rcvindex) != NO_ERROR)
		{
		  assert (false);
		  return;
		}
	    }
	}

      run_posp = (LOG_REC_RUN_POSTPONE *) node->data_header;
      run_posp->data.rcvindex = rcvindex;
      run_posp->data.pageid = rcv_vpid->pageid;
      run_posp->data.volid = rcv_vpid->volid;
      run_posp->data.offset = addr->offset;
      LSA_COPY (&run_posp->ref_lsa, ref_lsa);
      run_posp->length = length;

      start_lsa = prior_lsa_next_record (thread_p, node, tdes);

      /*
       * Set the LSA on the data page of the corresponding log record for page operation logging.
       * Make sure that I should log. Page operational logging is not done for temporary data of temporary files/volumes
       */
      if (addr->pgptr != NULL && LOG_NEED_TO_SET_LSA (rcvindex, addr->pgptr))
	{
	  if (pgbuf_set_lsa (thread_p, addr->pgptr, &start_lsa) == NULL)
	    {
	      assert (false);
	      return;
	    }
	}
    }
}

/*
 * log_append_compensate - LOG COMPENSATE DATA
 *
 * return: nothing
 *
 *   rcvindex(in): Index to recovery function
 *   vpid(in): Volume-page address of compensate data
 *   offset(in): Offset of compensate data
 *   pgptr(in): Page pointer where compensating data resides. It may be
 *                     NULL when the page is not available during recovery.
 *   length(in): Length of compensating data (kind of redo(after) data)
 *   data(in): Compensating data (kind of redo(after) data)
 *   tdes(in/out): State structure of transaction of the log record
 *
 * NOTE: Log a compensating log record. An undo performed during a
 *              rollback or recovery is logged using what is called a
 *              compensation log record. A compensation log record undoes the
 *              redo of an aborted transaction during the redo phase of the
 *              recovery process. Compensating log records are quite useful to
 *              make system and media crash recovery faster. Compensating log
 *              records are redo log records and thus, they are never undone.
 */
void
log_append_compensate (THREAD_ENTRY * thread_p, LOG_RCVINDEX rcvindex, const VPID * vpid, PGLENGTH offset,
		       PAGE_PTR pgptr, int length, const void *data, LOG_TDES * tdes)
{
  log_append_compensate_internal (thread_p, rcvindex, vpid, offset, pgptr, length, data, tdes, NULL);
}

/*
 * log_append_compensate_with_undo_nxlsa () - Append compensate log record
 *					      and overwrite its undo_nxlsa.
 *
 * return	   : Void.
 * thread_p (in)   : Thread entry.
 * rcvindex (in)   : Index to recovery function.
 * vpid (in)	   : Volume-page address of compensate data
 * offset(in)	   : Offset of compensate data
 * pgptr(in)	   : Page pointer where compensating data resides. It may be
 *		     NULL when the page is not available during recovery.
 * length (in)	   : Length of compensating data (kind of redo(after) data)
 * data (in)	   : Compensating data (kind of redo(after) data)
 * tdes (in/out)   : State structure of transaction of the log record
 * undo_nxlsa (in) : Use a different undo_nxlsa than tdes->undo_nxlsa.
 *		     Necessary for cases when log records may be added before
 *		     compensation (one example being index merge/split before
 *		     undoing b-tree operation).
 */
void
log_append_compensate_with_undo_nxlsa (THREAD_ENTRY * thread_p, LOG_RCVINDEX rcvindex, const VPID * vpid,
				       PGLENGTH offset, PAGE_PTR pgptr, int length, const void *data, LOG_TDES * tdes,
				       const LOG_LSA * undo_nxlsa)
{
  assert (undo_nxlsa != NULL);

  log_append_compensate_internal (thread_p, rcvindex, vpid, offset, pgptr, length, data, tdes, undo_nxlsa);
}

/*
 * log_append_compensate - LOG COMPENSATE DATA
 *
 * return: nothing
 *
 *   rcvindex(in): Index to recovery function
 *   vpid(in): Volume-page address of compensate data
 *   offset(in): Offset of compensate data
 *   pgptr(in): Page pointer where compensating data resides. It may be
 *                     NULL when the page is not available during recovery.
 *   length(in): Length of compensating data (kind of redo(after) data)
 *   data(in): Compensating data (kind of redo(after) data)
 *   tdes(in/out): State structure of transaction of the log record
 *   undo_nxlsa(in): Use a different undo_nxlsa than tdes->undo_nxlsa.
 *		     Necessary for cases when log records may be added before
 *		     compensation (one example being index merge/split before
 *		     undoing b-tree operation).
 *
 * NOTE: Log a compensating log record. An undo performed during a
 *              rollback or recovery is logged using what is called a
 *              compensation log record. A compensation log record undoes the
 *              redo of an aborted transaction during the redo phase of the
 *              recovery process. Compensating log records are quite useful to
 *              make system and media crash recovery faster. Compensating log
 *              records are redo log records and thus, they are never undone.
 */
static void
log_append_compensate_internal (THREAD_ENTRY * thread_p, LOG_RCVINDEX rcvindex, const VPID * vpid, PGLENGTH offset,
				PAGE_PTR pgptr, int length, const void *data, LOG_TDES * tdes,
				const LOG_LSA * undo_nxlsa)
{
  LOG_REC_COMPENSATE *compensate;	/* Compensate log record */
  LOG_LSA prev_lsa;		/* LSA of next record to undo */
  LOG_PRIOR_NODE *node;
  LOG_LSA start_lsa;

#if defined(CUBRID_DEBUG)
  int error_code = NO_ERROR;

  if (vpid->volid == NULL_VOLID || vpid->pageid == NULL_PAGEID)
    {
      /*
       * Compensate is always an operation page level logging. Thus, a data page
       * pointer must have been given as part of the address
       */
      er_set (ER_ERROR_SEVERITY, ARG_FILE_LINE, ER_LOG_COMPENSATE_INTERFACE, 0);
      error_code = ER_LOG_COMPENSATE_INTERFACE;
      return;
    }
#endif /* CUBRID_DEBUG */

  node =
    prior_lsa_alloc_and_copy_data (thread_p, LOG_COMPENSATE, rcvindex, NULL, length, (char *) data, 0, (char *) NULL);
  if (node == NULL)
    {
      return;
    }

  LSA_COPY (&prev_lsa, &tdes->undo_nxlsa);

  compensate = (LOG_REC_COMPENSATE *) node->data_header;

  compensate->data.rcvindex = rcvindex;
  compensate->data.pageid = vpid->pageid;
  compensate->data.offset = offset;
  compensate->data.volid = vpid->volid;
  if (undo_nxlsa != NULL)
    {
      LSA_COPY (&compensate->undo_nxlsa, undo_nxlsa);
    }
  else
    {
      LSA_COPY (&compensate->undo_nxlsa, &prev_lsa);
    }
  compensate->length = length;

  /*
   * Although compensation log is page-oriented, pgptr can be NULL
   * when fails to fix the page because of an error.
   * In this case, we don't encrypt the log and it can contain user data un-encrypted.
   * After all, it is very rare and exceptional case.
   */
  if (pgptr != NULL && LOG_MAY_CONTAIN_USER_DATA (rcvindex))
    {
      if (pgbuf_get_tde_algorithm (pgptr) != TDE_ALGORITHM_NONE)
	{
	  if (prior_set_tde_encrypted (node, rcvindex) != NO_ERROR)
	    {
	      assert (false);
	      return;
	    }
	}
    }

  start_lsa = prior_lsa_next_record (thread_p, node, tdes);

  /*
   * Set the LSA on the data page of the corresponding log record for page
   * operation logging.
   * Make sure that I should log. Page operational logging is not done for
   * temporary data of temporary files and volumes
   */
  if (pgptr != NULL && pgbuf_set_lsa (thread_p, pgptr, &start_lsa) == NULL)
    {
      assert (false);
      return;
    }

  /* Go back to our undo link */
  LSA_COPY (&tdes->undo_nxlsa, &prev_lsa);
}

/*
 * log_append_empty_record -
 *
 * return: nothing
 */
void
log_append_empty_record (THREAD_ENTRY * thread_p, LOG_RECTYPE logrec_type, LOG_DATA_ADDR * addr)
{
  int tran_index;
  bool skip = false;
  LOG_TDES *tdes;
  LOG_PRIOR_NODE *node;

  tran_index = LOG_FIND_THREAD_TRAN_INDEX (thread_p);
  tdes = LOG_FIND_TDES (tran_index);
  if (tdes == NULL)
    {
      assert (false);
      return;
    }

  if (addr != NULL)
    {
      skip = log_can_skip_redo_logging (RV_NOT_DEFINED, tdes, addr);
      if (skip == true)
	{
	  return;
	}
    }

  node = prior_lsa_alloc_and_copy_data (thread_p, logrec_type, RV_NOT_DEFINED, NULL, 0, NULL, 0, NULL);
  if (node == NULL)
    {
      return;
    }

  (void) prior_lsa_next_record (thread_p, node, tdes);
}

/*
 * log_append_ha_server_state -
 *
 * return: nothing
 */
void
log_append_ha_server_state (THREAD_ENTRY * thread_p, int state)
{
  int tran_index;
  LOG_TDES *tdes;
  LOG_REC_HA_SERVER_STATE *ha_server_state;
  LOG_PRIOR_NODE *node;
  LOG_LSA start_lsa;

  tran_index = LOG_FIND_THREAD_TRAN_INDEX (thread_p);
  tdes = LOG_FIND_TDES (tran_index);
  if (tdes == NULL)
    {
      return;
    }
  assert (tdes->is_active_worker_transaction () || tdes->is_system_main_transaction ());

  node = prior_lsa_alloc_and_copy_data (thread_p, LOG_DUMMY_HA_SERVER_STATE, RV_NOT_DEFINED, NULL, 0, NULL, 0, NULL);
  if (node == NULL)
    {
      return;
    }

  ha_server_state = (LOG_REC_HA_SERVER_STATE *) node->data_header;
  memset (ha_server_state, 0, sizeof (LOG_REC_HA_SERVER_STATE));

  ha_server_state->state = state;
  ha_server_state->at_time = util_get_time_as_ms_since_epoch ();

  start_lsa = prior_lsa_next_record (thread_p, node, tdes);

  logpb_flush_pages (thread_p, &start_lsa);
}

/*
 * log_skip_logging_set_lsa -  A log entry was not recorded intentionally
 *                             by the caller. set page LSA
 *
 * return: nothing
*
 *   addr(in): Address (Volume, page, and offset) of data
 *
 * NOTE: A log entry was not recorded intentionally by the caller. For
 *              example, if the data is not accurate, the logging could be
 *              avoided since it will be brought up to date later by the
 *              normal execution of the database.
 *              This function is used to avoid warning of unlogged pages.
 */
void
log_skip_logging_set_lsa (THREAD_ENTRY * thread_p, LOG_DATA_ADDR * addr)
{
  assert (addr && addr->pgptr != NULL);

#if defined(CUBRID_DEBUG)
  if (addr->pgptr == NULL)
    {
      er_log_debug (ARG_FILE_LINE,
		    "log_skip_logging_set_lsa: A data page pointer must"
		    " be given as part of the address... ignored\n");
      return;
    }
#endif /* CUBRID_DEBUG */

  /* Don't need to log */

  log_Gl.prior_info.prior_lsa_mutex.lock ();

  (void) pgbuf_set_lsa (thread_p, addr->pgptr, &log_Gl.prior_info.prior_lsa);

  log_Gl.prior_info.prior_lsa_mutex.unlock ();

  return;
}

#if defined (SERVER_MODE)
/* log_pack_log_boot_info - pack together the log header, log append pages
 *              and prev lsa for the purpose of sending them to the passive transaction server
 *              as part of the log initialization sequence
 *
 *  append_lsa(out): for logging purposes
 *  prev_lsa (out): for logging
 *  most_recent_trantable_snapshot_lsa (out): for logging
 *  log_prior_sender_sink (in): functor to add as a sink for prior sender; will act as a relay for log info between
 *                              the page server and the passive transaction server connected to this page server
 */
// *INDENT-OFF*
void
log_pack_log_boot_info (THREAD_ENTRY &thread_r, std::string &payload_in_out,
			const cublog::prior_sender::sink_hook_t &log_prior_sender_sink)
{
  assert (is_page_server ());
  assert (payload_in_out.empty ());   // empty request message

  log_lsa append_lsa;
  log_lsa prev_lsa;
  log_lsa most_recent_trantable_snapshot_lsa;

  {
    LOG_CS_ENTER_READ_MODE (&thread_r);
    scope_exit log_cs_exit_ftor ([&thread_r] { LOG_CS_EXIT (&thread_r); });
    std::lock_guard<std::mutex> { log_Gl.prior_info.prior_lsa_mutex };

    // log header
    payload_in_out = "";
    payload_in_out.append (reinterpret_cast<const char*> (&log_Gl.hdr), sizeof (log_header));
    append_lsa = log_Gl.hdr.append_lsa;

    // log append
    assert (log_Gl.append.log_pgptr != nullptr);
    const int log_page_size = db_log_page_size ();
    payload_in_out.append (reinterpret_cast<const char*> (log_Gl.append.log_pgptr), log_page_size);

    // prev lsa
    payload_in_out.append (reinterpret_cast<const char *> (&log_Gl.append.prev_lsa), sizeof (log_lsa));
    prev_lsa = log_Gl.append.prev_lsa;

    // most recent trantable snapshot lsa
    most_recent_trantable_snapshot_lsa = ps_Gl.get_replicator().get_most_recent_trantable_snapshot_lsa ();
    payload_in_out.append(reinterpret_cast<const char *> (&most_recent_trantable_snapshot_lsa),
			  sizeof (log_lsa));

    // within the same locks, initialize log prior dispatch to the newly connected passive transaction server
    log_Gl.m_prior_sender.add_sink (log_prior_sender_sink);
    // TODO: in the future, this needs to be made explicit:
    //  - as passive transaction servers (PTS) go on/off-line at a random pace
    //  - and, as each PTS has the list of available page servers (PS) it can connect to
    //  - it is the PTS's responsibility to register itself as a log prior consumer with all/some/one of the
    //    connected PS's
  }

  if (prm_get_bool_value (PRM_ID_ER_LOG_PRIOR_TRANSFER))
    {
      _er_log_debug (ARG_FILE_LINE,
		     "[LOG_PRIOR_TRANSFER] Sent log boot info to passive tran server with prev_lsa = (%lld|%d), "
		     "append_lsa = (%lld|%d), most_recent_trantable_snapshot_lsa = (%lld|%d)\n",
		     LSA_AS_ARGS (&prev_lsa), LSA_AS_ARGS (&append_lsa),
		     LSA_AS_ARGS (&most_recent_trantable_snapshot_lsa));
    }
}
// *INDENT-ON*
#endif // SERVER_MODE

/*
 * log_skip_logging -  A log entry was not recorded intentionally by the
 *                      caller
 *
 * return: nothing
 *
 *   addr(in): Address (Volume, page, and offset) of data
 *
 * NOTE: A log entry was not recorded intentionally by the caller. For
 *              example, if the data is not accurate, the logging could be
 *              avoided since it will be brought up to date later by the
 *              normal execution of the database.
 *              This function is used to avoid warning of unlogged pages.
 */
void
log_skip_logging (THREAD_ENTRY * thread_p, LOG_DATA_ADDR * addr)
{
#if 0
  LOG_TDES *tdes;		/* Transaction descriptor */
  LOG_LSA *page_lsa;
#if defined(SERVER_MODE)
  int rv;
#endif /* SERVER_MODE */
  int tran_index;
  int error_code = NO_ERROR;
#endif

#if defined(CUBRID_DEBUG)
  if (addr->pgptr == NULL)
    {
      er_log_debug (ARG_FILE_LINE,
		    "log_skip_logging: A data page pointer must be given as part of the address... ignored\n");
      return;
    }
#endif /* CUBRID_DEBUG */

  return;

#if 0
  if (!pgbuf_is_lsa_temporary (addr->pgptr))
    {
      tran_index = LOG_FIND_THREAD_TRAN_INDEX (thread_p);
      tdes = LOG_FIND_TDES (tran_index);
      if (tdes == NULL)
	{
	  er_set (ER_FATAL_ERROR_SEVERITY, ARG_FILE_LINE, ER_LOG_UNKNOWN_TRANINDEX, 1, tran_index);
	  error_code = ER_LOG_UNKNOWN_TRANINDEX;
	  return;
	}

      /*
       * If the page LSA has not been changed since the lsa checkpoint record,
       * change it to either the checkpoint record or the restart LSA.
       */

      page_lsa = pgbuf_get_lsa (addr->pgptr);

      if (!LSA_ISNULL (&log_Gl.rcv_phase_lsa))
	{
	  if (LSA_GE (&log_Gl.rcv_phase_lsa, page_lsa))
	    {
	      LOG_LSA chkpt_lsa;

	      rv = pthread_mutex_lock (&log_Gl.chkpt_lsa_lock);
	      LSA_COPY (&chkpt_lsa, &log_Gl.hdr.chkpt_lsa);
	      pthread_mutex_unlock (&log_Gl.chkpt_lsa_lock);

	      if (LSA_GT (&chkpt_lsa, &log_Gl.rcv_phase_lsa))
		{
		  (void) pgbuf_set_lsa (thread_p, addr->pgptr, &chkpt_lsa);
		}
	      else
		{
		  (void) pgbuf_set_lsa (thread_p, addr->pgptr, &log_Gl.rcv_phase_lsa);
		}
	    }
	}
      else
	{
	  /*
	   * Likely the system is not restarted
	   */
	  if (LSA_GT (&tdes->tail_lsa, page_lsa))
	    {
	      (void) pgbuf_set_lsa (thread_p, addr->pgptr, &tdes->tail_lsa);
	    }
	}
    }
#endif
}

/*
 * log_append_savepoint - DECLARE A USER SAVEPOINT
 *
 * return: LSA
 *
 *   savept_name(in): Name of the savepoint
 *
 * NOTE: A savepoint is established for the current transaction, so
 *              that future transaction actions can be rolled back to this
 *              established savepoint. We call this operation a partial abort
 *              (rollback). That is, all database actions affected by the
 *              transaction after the savepoint are undone, and all effects
 *              of the transaction preceding the savepoint remain. The
 *              transaction can then continue executing other database
 *              statements. It is permissible to abort to the same savepoint
 *              repeatedly within the same transaction.
 *              If the same savepoint name is used in multiple savepoint
 *              declarations within the same transaction, then only the latest
 *              savepoint with that name is available for aborts and the
 *              others are forgotten.
 *              There are no limits on the number of savepoints that a
 *              transaction can have.
 */
LOG_LSA *
log_append_savepoint (THREAD_ENTRY * thread_p, const char *savept_name)
{
  LOG_REC_SAVEPT *savept;	/* A savept log record */
  LOG_TDES *tdes;		/* Transaction descriptor */
  int length;			/* Length of the name of the save point */
  int tran_index;
  int error_code;
  LOG_PRIOR_NODE *node;

  /* Find transaction descriptor for current logging transaction */

  tran_index = LOG_FIND_THREAD_TRAN_INDEX (thread_p);
  tdes = LOG_FIND_TDES (tran_index);
  if (tdes == NULL)
    {
      er_set (ER_FATAL_ERROR_SEVERITY, ARG_FILE_LINE, ER_LOG_UNKNOWN_TRANINDEX, 1, tran_index);
      error_code = ER_LOG_UNKNOWN_TRANINDEX;
      return NULL;
    }
  assert (tdes->is_active_worker_transaction ());

  if (!LOG_ISTRAN_ACTIVE (tdes))
    {
      /*
       * Error, a user savepoint cannot be added when the transaction is not
       * active
       */
      er_set (ER_FATAL_ERROR_SEVERITY, ARG_FILE_LINE, ER_LOG_CANNOT_ADD_SAVEPOINT, 0);
      error_code = ER_LOG_CANNOT_ADD_SAVEPOINT;
      return NULL;
    }

  if (savept_name == NULL)
    {
      er_set (ER_ERROR_SEVERITY, ARG_FILE_LINE, ER_LOG_NONAME_SAVEPOINT, 0);
      error_code = ER_LOG_NONAME_SAVEPOINT;
      return NULL;
    }

  length = (int) strlen (savept_name) + 1;

  node =
    prior_lsa_alloc_and_copy_data (thread_p, LOG_SAVEPOINT, RV_NOT_DEFINED, NULL, length, (char *) savept_name, 0,
				   (char *) NULL);
  if (node == NULL)
    {
      return NULL;
    }

  savept = (LOG_REC_SAVEPT *) node->data_header;
  savept->length = length;
  LSA_COPY (&savept->prv_savept, &tdes->savept_lsa);

  (void) prior_lsa_next_record (thread_p, node, tdes);

  LSA_COPY (&tdes->savept_lsa, &tdes->tail_lsa);

  perfmon_inc_stat (thread_p, PSTAT_TRAN_NUM_SAVEPOINTS);

  return &tdes->savept_lsa;
}

// *INDENT-OFF*
void
log_append_trantable_snapshot (THREAD_ENTRY *thread_p, const cublog::checkpoint_info &chkpt_info)
{
  cubpacking::packer packer;
  size_t packed_size = chkpt_info.get_packed_size (packer, 0);
  std::unique_ptr<char[]> rv_data_buffer (new char[packed_size]);
  packer.set_buffer (rv_data_buffer.get (), packed_size);
  chkpt_info.pack (packer);

  LOG_PRIOR_NODE *node =
    prior_lsa_alloc_and_copy_data (thread_p, LOG_TRANTABLE_SNAPSHOT, RV_NOT_DEFINED, NULL, (int) packed_size,
				   rv_data_buffer.get (), 0, NULL);
  assert (node != nullptr);

  auto trantable_snapshot_recp = (LOG_REC_TRANTABLE_SNAPSHOT *) node->data_header;
  trantable_snapshot_recp->snapshot_lsa = chkpt_info.get_snapshot_lsa ();
  trantable_snapshot_recp->length = packed_size;

  (void) prior_lsa_next_record (thread_p, node, LOG_FIND_CURRENT_TDES (thread_p));
}
// *INDENT-ON*

void
log_append_assigned_mvccid (THREAD_ENTRY * thread_p, MVCCID mvccid)
{
  assert (MVCCID_IS_VALID (mvccid));

  LOG_TDES *tdes = LOG_FIND_CURRENT_TDES (thread_p);
  assert (tdes != nullptr);

  LOG_PRIOR_NODE *node =
    prior_lsa_alloc_and_copy_data (thread_p, LOG_ASSIGNED_MVCCID, RV_NOT_DEFINED, NULL, 0, NULL, 0, NULL);
  assert (node != nullptr);

  auto recp = (LOG_REC_ASSIGNED_MVCCID *) node->data_header;
  recp->mvccid = mvccid;

  (void) prior_lsa_next_record (thread_p, node, tdes);
}

/*
 * log_find_savept_lsa - FIND LSA ADDRESS OF GIVEN SAVEPOINT
 *
 * return: savept_lsa or NULL
 *
 *   savept_name(in):  Name of the savept
 *   tdes(in): State structure of transaction of the log record  or NULL
 *                when unknown
 *   savept_lsa(in/out): Address of the savept_name
 *
 * NOTE:The LSA address of the given savept_name is found.
 */
static LOG_LSA *
log_get_savepoint_lsa (THREAD_ENTRY * thread_p, const char *savept_name, LOG_TDES * tdes, LOG_LSA * savept_lsa)
{
  char *ptr;			/* Pointer to savepoint name */
  char log_pgbuf[IO_MAX_PAGE_SIZE + MAX_ALIGNMENT], *aligned_log_pgbuf;
  LOG_PAGE *log_pgptr = NULL;	/* Log page pointer where a savepoint log record is located */
  LOG_RECORD_HEADER *log_rec;	/* Pointer to log record */
  LOG_REC_SAVEPT *savept;	/* A savepoint log record */
  LOG_LSA prev_lsa;		/* Previous savepoint */
  LOG_LSA log_lsa;
  int length;			/* Length of savepoint name */
  bool found = false;

  aligned_log_pgbuf = PTR_ALIGN (log_pgbuf, MAX_ALIGNMENT);

  /* Find the savepoint LSA, for the given savepoint name */
  LSA_COPY (&prev_lsa, &tdes->savept_lsa);

  log_pgptr = (LOG_PAGE *) aligned_log_pgbuf;

  while (!LSA_ISNULL (&prev_lsa) && found == false)
    {
      if (logpb_fetch_page (thread_p, &prev_lsa, LOG_CS_FORCE_USE, log_pgptr) != NO_ERROR)
	{
	  break;
	}

      savept_lsa->pageid = log_lsa.pageid = prev_lsa.pageid;

      while (found == false && prev_lsa.pageid == log_lsa.pageid)
	{
	  /* Find the savepoint record */
	  savept_lsa->offset = log_lsa.offset = prev_lsa.offset;
	  log_rec = LOG_GET_LOG_RECORD_HEADER (log_pgptr, &log_lsa);
	  if (log_rec->type != LOG_SAVEPOINT && log_rec->trid != tdes->trid)
	    {
	      /* System error... */
	      er_log_debug (ARG_FILE_LINE, "log_find_savept_lsa: Corrupted log rec");
	      LSA_SET_NULL (&prev_lsa);
	      break;
	    }

	  /* Advance the pointer to read the savepoint log record */

	  LOG_READ_ADD_ALIGN (thread_p, sizeof (*log_rec), &log_lsa, log_pgptr);
	  LOG_READ_ADVANCE_WHEN_DOESNT_FIT (thread_p, sizeof (*savept), &log_lsa, log_pgptr);

	  savept = (LOG_REC_SAVEPT *) ((char *) log_pgptr->area + log_lsa.offset);
	  LSA_COPY (&prev_lsa, &savept->prv_savept);
	  length = savept->length;

	  LOG_READ_ADD_ALIGN (thread_p, sizeof (*savept), &log_lsa, log_pgptr);
	  /*
	   * Is the name contained in only one buffer, or in several buffers
	   */

	  if (log_lsa.offset + length < (int) LOGAREA_SIZE)
	    {
	      /* Savepoint name is in one buffer */
	      ptr = (char *) log_pgptr->area + log_lsa.offset;
	      if (strcmp (savept_name, ptr) == 0)
		{
		  found = true;
		}
	    }
	  else
	    {
	      /* Need to copy the data into a contiguous area */
	      int area_offset;	/* The area offset */
	      int remains_length;	/* Length of data that remains to be copied */
	      unsigned int copy_length;	/* Length to copy into area */

	      ptr = (char *) db_private_alloc (thread_p, length);
	      if (ptr == NULL)
		{
		  LSA_SET_NULL (&prev_lsa);
		  break;
		}
	      /* Copy the name */
	      remains_length = length;
	      area_offset = 0;
	      while (remains_length > 0)
		{
		  LOG_READ_ADVANCE_WHEN_DOESNT_FIT (thread_p, 0, &log_lsa, log_pgptr);
		  if (log_lsa.offset + remains_length < (int) LOGAREA_SIZE)
		    {
		      copy_length = remains_length;
		    }
		  else
		    {
		      copy_length = LOGAREA_SIZE - (int) (log_lsa.offset);
		    }

		  memcpy (ptr + area_offset, (char *) log_pgptr->area + log_lsa.offset, copy_length);
		  remains_length -= copy_length;
		  area_offset += copy_length;
		  log_lsa.offset += copy_length;
		}
	      if (strcmp (savept_name, ptr) == 0)
		{
		  found = true;
		}
	      db_private_free_and_init (thread_p, ptr);
	    }
	}
    }

  if (found)
    {
      return savept_lsa;
    }
  else
    {
      LSA_SET_NULL (savept_lsa);
      return NULL;
    }
}

/*
 *
 *       FUNCTIONS RELATED TO TERMINATION OF TRANSACTIONS AND OPERATIONS
 *
 */

/*
 * log_sysop_end_type_string () - string for log sys op end type
 *
 * return        : string for log sys op end type
 * end_type (in) : log sys op end type
 */
const char *
log_sysop_end_type_string (LOG_SYSOP_END_TYPE end_type)
{
  switch (end_type)
    {
    case LOG_SYSOP_END_COMMIT:
      return "LOG_SYSOP_END_COMMIT";
    case LOG_SYSOP_END_ABORT:
      return "LOG_SYSOP_END_ABORT";
    case LOG_SYSOP_END_LOGICAL_UNDO:
      return "LOG_SYSOP_END_LOGICAL_UNDO";
    case LOG_SYSOP_END_LOGICAL_MVCC_UNDO:
      return "LOG_SYSOP_END_LOGICAL_MVCC_UNDO";
    case LOG_SYSOP_END_LOGICAL_COMPENSATE:
      return "LOG_SYSOP_END_LOGICAL_COMPENSATE";
    case LOG_SYSOP_END_LOGICAL_RUN_POSTPONE:
      return "LOG_SYSOP_END_LOGICAL_RUN_POSTPONE";
    default:
      assert (false);
      return "UNKNOWN LOG_SYSOP_END_TYPE";
    }
}

/*
 * log_sysop_start () - Start a new system operation. This can also be nested in another system operation.
 *
 * return	 : Error code.
 * thread_p (in) : Thread entry.
 */
void
log_sysop_start (THREAD_ENTRY * thread_p)
{
  if (thread_p == NULL)
    {
      thread_p = thread_get_thread_entry_info ();
    }

  const int tran_index = LOG_FIND_THREAD_TRAN_INDEX (thread_p);
  LOG_TDES *const tdes = LOG_FIND_TDES (tran_index);
  if (tdes == NULL)
    {
      er_set (ER_FATAL_ERROR_SEVERITY, ARG_FILE_LINE, ER_LOG_UNKNOWN_TRANINDEX, 1, tran_index);
      assert_release (false);
      return;
    }

  log_sysop_start_internal (thread_p, tdes);
}

/*
 * log_sysop_start () - Start a new system operation implementation.
 *            This can also be nested in another system operation.
 *
 * return	 : Error code.
 * thread_p (in) : Thread entry.
 * tdes(in)      : transaction descriptor
 */
void
log_sysop_start_internal (THREAD_ENTRY * thread_p, LOG_TDES * tdes)
{
  assert (thread_p != nullptr);
  assert (tdes != nullptr);
  assert (tdes->is_allowed_sysop ());

  tdes->lock_topop ();

  /* Can current tdes.topops stack handle another system operation? */
  if (tdes->topops.max == 0 || (tdes->topops.last + 1) >= tdes->topops.max)
    {
      if (logtb_realloc_topops_stack (tdes, 1) == NULL)
	{
	  /* Out of memory */
	  assert (false);
	  tdes->unlock_topop ();
	  return;
	}
    }

  if (VACUUM_IS_THREAD_VACUUM (thread_p))
    {
      /* should not be in process log */
      assert (vacuum_worker_state_is_execute (thread_p));

      vacuum_er_log (VACUUM_ER_LOG_TOPOPS | VACUUM_ER_LOG_WORKER,
		     "Start system operation. Current worker tdes: tdes->trid=%d, tdes->topops.last=%d, "
		     "tdes->tail_lsa=(%lld, %d). Worker state=%d.", tdes->trid, tdes->topops.last,
		     (long long int) tdes->tail_lsa.pageid, (int) tdes->tail_lsa.offset,
		     vacuum_get_worker_state (thread_p));
    }

  tdes->on_sysop_start ();

  /* NOTE if tdes->topops.last >= 0, there is an already defined top system operation. */
  tdes->topops.last++;
  LSA_COPY (&tdes->topops.stack[tdes->topops.last].lastparent_lsa, &tdes->tail_lsa);
  LSA_COPY (&tdes->topop_lsa, &tdes->tail_lsa);

  LSA_SET_NULL (&tdes->topops.stack[tdes->topops.last].posp_lsa);

  perfmon_inc_stat (thread_p, PSTAT_TRAN_NUM_START_TOPOPS);
}

/*
 * log_sysop_start_atomic () - start a system operation that required to be atomic. it is aborted during recovery before
 *                             all postpones are finished.
 *
 * return        : void
 * thread_p (in) : thread entry
 */
void
log_sysop_start_atomic (THREAD_ENTRY * thread_p)
{
  LOG_TDES *tdes = NULL;
  int tran_index = -1;

  log_sysop_get_tran_index_and_tdes (thread_p, &tran_index, &tdes);
  // the function asserts for null tdes

  // in case there are no active sysops (atomic or not), the marker LSA for atomic sysops must be clear
  // this means that a previous [nested] [atomic] sysop sequence cleared its bookkeeping upon finishing;
  // this check goes hand in hand with cleaning code in prior_lsa_next_record_internal
  assert ((tdes->topops.last < 0 && LSA_ISNULL (&tdes->rcv.atomic_sysop_start_lsa)) || tdes->topops.last >= 0);

  log_sysop_start_internal (thread_p, tdes);
  if (tdes->topops.last < 0)
    {
      /* not a good context. must be in a system operation */
      assert_release (false);
      return;
    }
  if (LSA_ISNULL (&tdes->rcv.atomic_sysop_start_lsa))
    {
      LOG_PRIOR_NODE *node =
	prior_lsa_alloc_and_copy_data (thread_p, LOG_SYSOP_ATOMIC_START, RV_NOT_DEFINED, NULL, 0, NULL, 0, NULL);
      if (node == NULL)
	{
	  return;
	}

      (void) prior_lsa_next_record (thread_p, node, tdes);
    }
  else
    {
      /* This must be a nested atomic system operation. If parent is atomic, we'll be atomic too.
       * But, a new sysop atomic start is not added.
       * Only the internal bookeeping in the stack is increased - via the call to sysop start - to keep
       * the balance between sysop starts and ends (sysop attach to outer, sysop commit, sysop abort).
       * Clean-up of the atomic sysop start lsa happens when the outermost sysop - which was started
       * as atomic - is ended (see prior_lsa_next_record_internal). */
      assert (tdes->topops.last > 0);

      /* oh, and please tell me this is not a nested system operation during postpone of system operation nested to
       * another atomic system operation... */
      assert (LSA_ISNULL (&tdes->rcv.sysop_start_postpone_lsa));
    }
}

/*
 * log_sysop_end_random_exit () - Random exit from system operation end functions. Used to simulate crashes.
 *
 * return	 : Void.
 * thread_p (in) : Thread entry.
 */
STATIC_INLINE void
log_sysop_end_random_exit (THREAD_ENTRY * thread_p)
{
  int mod_factor = 5000;	/* 0.02% */

  FI_TEST_ARG (thread_p, FI_TEST_LOG_MANAGER_RANDOM_EXIT_AT_END_SYSTEMOP, &mod_factor, 0);
}

/*
 * log_sysop_end_begin () - Used at the beginning of system operation end functions. Verifies valid context and outputs
 *			    transaction index and descriptor.
 *
 * return		: Void.
 * thread_p (in)	: Thread entry.
 * tran_index_out (out) : Transaction index.
 * tdes_out (out)       : Transaction descriptor.
 */
STATIC_INLINE void
log_sysop_end_begin (THREAD_ENTRY * thread_p, int *tran_index_out, LOG_TDES ** tdes_out)
{
  log_sysop_end_random_exit (thread_p);

  log_sysop_get_tran_index_and_tdes (thread_p, tran_index_out, tdes_out);
  if ((*tdes_out) != NULL && (*tdes_out)->topops.last < 0)
    {
      assert (false);
      er_set (ER_ERROR_SEVERITY, ARG_FILE_LINE, ER_LOG_NOTACTIVE_TOPOPS, 0);
      *tdes_out = NULL;
      return;
    }
}

/*
 * log_sysop_end_unstack () - Used for ending system operations, removes last sysop from transaction descriptor's stack.
 *
 * return	 : Void.
 * thread_p (in) : Thread entry.
 * tdes (in/out) : Transaction descriptor.
 */
STATIC_INLINE void
log_sysop_end_unstack (THREAD_ENTRY * thread_p, LOG_TDES * tdes)
{
  tdes->topops.last--;
  if (tdes->topops.last >= 0)
    {
      LSA_COPY (&tdes->topop_lsa, &LOG_TDES_LAST_SYSOP (tdes)->lastparent_lsa);
    }
  else
    {
      LSA_SET_NULL (&tdes->topop_lsa);
    }
}

/*
 * log_sysop_end_final () - Used to complete a system operation at the end of system operation end functions.
 *
 * return	 : Void.
 * thread_p (in) : Thread entry.
 * tdes (in/out) : Transaction descriptor.
 */
STATIC_INLINE void
log_sysop_end_final (THREAD_ENTRY * thread_p, LOG_TDES * tdes)
{
  int r = NO_ERROR;

  log_sysop_end_unstack (thread_p, tdes);

  tdes->unlock_topop ();

  perfmon_inc_stat (thread_p, PSTAT_TRAN_NUM_END_TOPOPS);

  if (VACUUM_IS_THREAD_VACUUM (thread_p) && tdes->topops.last < 0)
    {
      assert (vacuum_worker_state_is_execute (thread_p));
      vacuum_er_log (VACUUM_ER_LOG_TOPOPS,
		     "Ended all top operations. Tdes: tdes->trid=%d tdes->head_lsa=(%lld, %d), "
		     "tdes->tail_lsa=(%lld, %d), tdes->undo_nxlsa=(%lld, %d), "
		     "tdes->tail_topresult_lsa=(%lld, %d). Worker state=%d.", tdes->trid,
		     (long long int) tdes->head_lsa.pageid, (int) tdes->head_lsa.offset,
		     (long long int) tdes->tail_lsa.pageid, (int) tdes->tail_lsa.offset,
		     (long long int) tdes->undo_nxlsa.pageid, (int) tdes->undo_nxlsa.offset,
		     (long long int) tdes->tail_topresult_lsa.pageid, (int) tdes->tail_topresult_lsa.offset,
		     vacuum_get_worker_state (thread_p));
    }
  tdes->on_sysop_end ();

  log_sysop_end_random_exit (thread_p);

  if (LOG_ISCHECKPOINT_TIME ())
    {
#if defined(SERVER_MODE)
      log_wakeup_checkpoint_daemon ();
#else /* SERVER_MODE */
      if (!tdes->is_under_sysop ())
	{
	  (void) logpb_checkpoint (thread_p);
	}
      else
	{
	  // not safe to do a checkpoint in the middle of a system operations; for instance, tdes is cleared after
	  // checkpoint
	}
#endif /* SERVER_MODE */
    }
}

/*
 * log_sysop_commit_internal () - Commit system operation. This can be used just to guarantee atomicity or permanence of
 *				  all changes in system operation. Or it can be extended to also act as an undo,
 *				  compensate or run postpone log record. The type is decided using log_record.type
 *				  argument.
 *
 * return	              : Void.
 * thread_p (in)              : Thread entry.
 * log_record (in)            : All information that are required to build the log record for commit system operation.
 * data_size (in)             : recovery data size
 * data (in)                  : recovery data
 * is_rv_finish_postpone (in) : true if this is called during recovery to finish a system op postpone
 */
void
log_sysop_commit_internal (THREAD_ENTRY * thread_p, LOG_REC_SYSOP_END * log_record, int data_size, const char *data,
			   bool is_rv_finish_postpone)
{
  int tran_index;
  LOG_TDES *tdes = NULL;

  assert (log_record != NULL);
  assert (log_record->type != LOG_SYSOP_END_ABORT);

  log_sysop_end_begin (thread_p, &tran_index, &tdes);
  if (tdes == NULL)
    {
      assert_release (false);
      return;
    }

  if ((LSA_ISNULL (&tdes->tail_lsa) || LSA_LE (&tdes->tail_lsa, LOG_TDES_LAST_SYSOP_PARENT_LSA (tdes)))
      && log_record->type == LOG_SYSOP_END_COMMIT)
    {
      /* No change. */
      assert (LSA_ISNULL (&LOG_TDES_LAST_SYSOP (tdes)->posp_lsa));
    }
  else
    {
      /* we are here because either system operation is not empty, or this is the end of a logical system operation.
       * we don't actually allow empty logical system operation because it might hide a logic flaw. however, there are
       * unusual cases when a logical operation does not really require logging (see RVPGBUF_FLUSH_PAGE). if you create
       * such a case, you should add a dummy log record to trick this assert. */
      assert (!LSA_ISNULL (&tdes->tail_lsa) && LSA_GT (&tdes->tail_lsa, LOG_TDES_LAST_SYSOP_PARENT_LSA (tdes)));

      /* now that we have access to tdes, we can do some updates on log record and sanity checks */
      if (log_record->type == LOG_SYSOP_END_LOGICAL_RUN_POSTPONE)
	{
	  /* only allowed for postpones */
	  assert (tdes->state == TRAN_UNACTIVE_COMMITTED_WITH_POSTPONE
		  || tdes->state == TRAN_UNACTIVE_TOPOPE_COMMITTED_WITH_POSTPONE);

	  /* this is relevant for proper recovery */
	  log_record->run_postpone.is_sysop_postpone =
	    (tdes->state == TRAN_UNACTIVE_TOPOPE_COMMITTED_WITH_POSTPONE && !is_rv_finish_postpone);
	}
      else if (log_record->type == LOG_SYSOP_END_LOGICAL_COMPENSATE)
	{
	  /* we should be doing rollback or undo recovery */
	  assert (tdes->state == TRAN_UNACTIVE_ABORTED || tdes->state == TRAN_UNACTIVE_UNILATERALLY_ABORTED
		  || (is_rv_finish_postpone && (tdes->state == TRAN_UNACTIVE_TOPOPE_COMMITTED_WITH_POSTPONE
						|| tdes->state == TRAN_UNACTIVE_COMMITTED_WITH_POSTPONE)));
	}
      else if (log_record->type == LOG_SYSOP_END_LOGICAL_UNDO || log_record->type == LOG_SYSOP_END_LOGICAL_MVCC_UNDO)
	{
	  /* ... no restrictions I can think of */
	}
      else
	{
	  assert (log_record->type == LOG_SYSOP_END_COMMIT);
	  assert (tdes->state != TRAN_UNACTIVE_COMMITTED_WITH_POSTPONE
		  && (tdes->state != TRAN_UNACTIVE_TOPOPE_COMMITTED_WITH_POSTPONE || is_rv_finish_postpone));
	}

      if (!LOG_CHECK_LOG_APPLIER (thread_p) && tdes->is_active_worker_transaction ()
	  && log_does_allow_replication () == true)
	{
	  /* for the replication agent guarantee the order of transaction */
	  /* for CC(Click Counter) : at here */
	  log_append_repl_info (thread_p, tdes, false);
	}

      log_record->lastparent_lsa = *LOG_TDES_LAST_SYSOP_PARENT_LSA (tdes);
      log_record->prv_topresult_lsa = tdes->tail_topresult_lsa;

      /* do postpone */
      log_sysop_do_postpone (thread_p, tdes, log_record, data_size, data);

      /* log system operation end */
      log_append_sysop_end (thread_p, tdes, log_record, data_size, data);

      /* Remember last partial result */
      LSA_COPY (&tdes->tail_topresult_lsa, &tdes->tail_lsa);
    }

  log_sysop_end_final (thread_p, tdes);
}

/*
 * log_sysop_commit () - Commit system operation. This is the default type to end a system operation successfully and
 *			 to guarantee atomicity/permanency of all its operations.
 *
 * return	 : Void.
 * thread_p (in) : Thread entry.
 */
void
log_sysop_commit (THREAD_ENTRY * thread_p)
{
  LOG_REC_SYSOP_END log_record;

  log_record.type = LOG_SYSOP_END_COMMIT;

  log_sysop_commit_internal (thread_p, &log_record, 0, NULL, false);
}

/*
 * log_sysop_end_logical_undo () - Commit system operation and add an undo log record. This is a logical undo for complex
 *				  operations that cannot be easily located when rollback or recovery undo is executed.
 *
 * return	  : Void.
 * thread_p (in)  : Thread entry.
 * rcvindex (in)  : Recovery index for undo operation.
 * vfid (in)      : NULL or file identifier. Must be not NULL for mvcc operations.
 * undo_size (in) : Undo data size.
 * undo_data (in) : Undo data.
 *
 * note: sys ops used for logical undo have a limitation: they cannot use postpone log records. this limitation can
 *       be changed if needed by extending sys op start postpone log record to support undo data. so far, the extension
 *       was not necessary.
 */
void
log_sysop_end_logical_undo (THREAD_ENTRY * thread_p, LOG_RCVINDEX rcvindex, const VFID * vfid, int undo_size,
			    const char *undo_data)
{
  LOG_REC_SYSOP_END log_record;

  assert (rcvindex != RV_NOT_DEFINED);

  if (LOG_IS_MVCC_OPERATION (rcvindex))
    {
      log_record.type = LOG_SYSOP_END_LOGICAL_MVCC_UNDO;
      log_record.mvcc_undo.undo.data.offset = NULL_OFFSET;
      log_record.mvcc_undo.undo.data.volid = NULL_VOLID;
      log_record.mvcc_undo.undo.data.pageid = NULL_PAGEID;
      log_record.mvcc_undo.undo.data.rcvindex = rcvindex;
      log_record.mvcc_undo.undo.length = undo_size;
<<<<<<< HEAD
      //log_record.mvcc_undo.mvccid = logtb_get_current_mvccid (thread_p);
=======

>>>>>>> bc987c9b
      MVCCID temp_id = MVCCID_NULL, temp_parent_id = MVCCID_NULL;
      logtb_get_current_mvccid_and_parent_mvccid (thread_p, temp_id, temp_parent_id);
      log_record.mvcc_undo.mvccid = temp_id;
      log_record.mvcc_undo.parent_mvccid = temp_parent_id;
<<<<<<< HEAD
=======

>>>>>>> bc987c9b
      log_record.mvcc_undo.vacuum_info.vfid = *vfid;
      LSA_SET_NULL (&log_record.mvcc_undo.vacuum_info.prev_mvcc_op_log_lsa);
    }
  else
    {
      log_record.type = LOG_SYSOP_END_LOGICAL_UNDO;
      log_record.undo.data.offset = NULL_OFFSET;
      log_record.undo.data.volid = NULL_VOLID;
      log_record.undo.data.pageid = NULL_PAGEID;
      log_record.undo.data.rcvindex = rcvindex;
      log_record.undo.length = undo_size;
    }
  assert (LOG_MAY_CONTAIN_USER_DATA (rcvindex) ? vfid != NULL : true);
  log_record.vfid = vfid;

  log_sysop_commit_internal (thread_p, &log_record, undo_size, undo_data, false);
}

/*
 * log_sysop_commit_and_compensate () - Commit system operation and add a compensate log record. This is a logical
 *					compensation that is too complex to be included in a single log record.
 *
 * return	   : Void.
 * thread_p (in)   : Thread entry.
 * undo_nxlsa (in) : LSA of next undo LSA (equivalent to compensated undo record previous LSA).
 */
void
log_sysop_end_logical_compensate (THREAD_ENTRY * thread_p, const LOG_LSA * undo_nxlsa)
{
  LOG_REC_SYSOP_END log_record;

  log_record.type = LOG_SYSOP_END_LOGICAL_COMPENSATE;
  log_record.compensate_lsa = *undo_nxlsa;

  log_sysop_commit_internal (thread_p, &log_record, 0, NULL, false);
}

/*
 * log_sysop_end_logical_run_postpone () - Commit system operation and add a run postpone log record. This is a logical
 *					   run postpone that is too complex to be included in a single log record.
 *
 * return	 : Void.
 * thread_p (in) : Thread entry.
 * posp_lsa (in) : The LSA of postpone record which was executed by this run postpone.
 */
void
log_sysop_end_logical_run_postpone (THREAD_ENTRY * thread_p, const LOG_LSA * posp_lsa)
{
  LOG_REC_SYSOP_END log_record;

  log_record.type = LOG_SYSOP_END_LOGICAL_RUN_POSTPONE;
  log_record.run_postpone.postpone_lsa = *posp_lsa;
  /* is_sysop_postpone will be set in log_sysop_commit_internal */

  log_sysop_commit_internal (thread_p, &log_record, 0, NULL, false);
}

/*
 * log_sysop_end_recovery_postpone () - called during recovery to finish the postpone phase of system op
 *
 * return          : void
 * thread_p (in)   : thread entry
 * log_record (in) : end system op log record as it was read from start postpone log record
 * data_size (in)  : undo data size
 * data (in)       : undo data
 */
void
log_sysop_end_recovery_postpone (THREAD_ENTRY * thread_p, LOG_REC_SYSOP_END * log_record, int data_size,
				 const char *data)
{
  log_sysop_commit_internal (thread_p, log_record, data_size, data, true);
}

/*
 * log_sysop_abort () - Abort sytem operations (usually due to errors). All changes in this system operation are
 *			rollbacked.
 *
 * return	 : Void.
 * thread_p (in) : Thread entry.
 */
void
log_sysop_abort (THREAD_ENTRY * thread_p)
{
  int tran_index;
  LOG_TDES *tdes = NULL;
  LOG_REC_SYSOP_END sysop_end;

  log_sysop_end_begin (thread_p, &tran_index, &tdes);
  if (tdes == NULL)
    {
      assert_release (false);
      return;
    }

  if (LSA_ISNULL (&tdes->tail_lsa) || LSA_LE (&tdes->tail_lsa, &LOG_TDES_LAST_SYSOP (tdes)->lastparent_lsa))
    {
      /* No change. */
    }
  else
    {
      TRAN_STATE save_state;

      if (!LOG_CHECK_LOG_APPLIER (thread_p) && tdes->is_active_worker_transaction ()
	  && log_does_allow_replication () == true)
	{
	  repl_log_abort_after_lsa (tdes, LOG_TDES_LAST_SYSOP_PARENT_LSA (tdes));
	}

      /* Abort changes in system op. */
      save_state = tdes->state;
      tdes->state = TRAN_UNACTIVE_ABORTED;

      /* Rollback changes. */
      log_rollback (thread_p, tdes, LOG_TDES_LAST_SYSOP_PARENT_LSA (tdes));
      tdes->m_modified_classes.decache_heap_repr (*LOG_TDES_LAST_SYSOP_PARENT_LSA (tdes));

      /* Log abort system operation. */
      sysop_end.type = LOG_SYSOP_END_ABORT;
      sysop_end.lastparent_lsa = *LOG_TDES_LAST_SYSOP_PARENT_LSA (tdes);
      sysop_end.prv_topresult_lsa = tdes->tail_topresult_lsa;
      log_append_sysop_end (thread_p, tdes, &sysop_end, 0, NULL);

      /* Remember last partial result */
      LSA_COPY (&tdes->tail_topresult_lsa, &tdes->tail_lsa);

      /* Restore transaction state. */
      tdes->state = save_state;
    }

  log_sysop_end_final (thread_p, tdes);
}

/*
 * log_sysop_attach_to_outer () - Attach system operation to its immediate parent (another system operation or, if this
 *				  is top system operation, to transaction descriptor).
 *
 * return	 : Void.
 * thread_p (in) : Thread entry.
 */
void
log_sysop_attach_to_outer (THREAD_ENTRY * thread_p)
{
  int tran_index;
  LOG_TDES *tdes = NULL;

  log_sysop_end_begin (thread_p, &tran_index, &tdes);
  if (tdes == NULL)
    {
      assert_release (false);
      return;
    }

  /* Is attach to outer allowed? */
  if (tdes->topops.last == 0 && (!LOG_ISTRAN_ACTIVE (tdes) || tdes->is_system_transaction ()))
    {
      /* Nothing to attach to. Be conservative and commit the transaction. */
      assert_release (false);
      log_sysop_commit (thread_p);
      return;
    }

  /* Attach to outer: transfer postpone LSA. Not much to do really :) */
  if (tdes->topops.last - 1 >= 0)
    {
      /* At least one more outer sysop */
      if (LSA_ISNULL (&tdes->topops.stack[tdes->topops.last - 1].posp_lsa))
	{
	  LSA_COPY (&tdes->topops.stack[tdes->topops.last - 1].posp_lsa,
		    &tdes->topops.stack[tdes->topops.last].posp_lsa);
	}
    }
  else
    {
      /* No outer sysop present */
      assert (tdes->topops.last == 0);
      if (LSA_ISNULL (&tdes->posp_nxlsa))
	{
	  LSA_COPY (&tdes->posp_nxlsa, &tdes->topops.stack[tdes->topops.last].posp_lsa);
	}
    }

  log_sysop_end_final (thread_p, tdes);
}

/*
 * log_sysop_get_level () - Get current system operation level. If no system operation is started, it returns -1.
 *
 * return        : System op level
 * thread_p (in) : Thread entry
 */
STATIC_INLINE int
log_sysop_get_level (THREAD_ENTRY * thread_p)
{
  int tran_index;
  LOG_TDES *tdes = NULL;

  log_sysop_get_tran_index_and_tdes (thread_p, &tran_index, &tdes);
  if (tdes == NULL)
    {
      assert_release (false);
      return -1;
    }
  return tdes->topops.last;
}

/*
 * log_sysop_get_tran_index_and_tdes () - Get transaction descriptor for system operations (in case of VACUUM, it will
 *                                        return the thread special tdes instead of system tdes).
 *
 * return               : Void
 * thread_p (in)        : Thread entry
 * tran_index_out (out) : Transaction index
 * tdes_out (out)       : Transaction descriptor
 */
STATIC_INLINE void
log_sysop_get_tran_index_and_tdes (THREAD_ENTRY * thread_p, int *tran_index_out, LOG_TDES ** tdes_out)
{
  *tran_index_out = LOG_FIND_THREAD_TRAN_INDEX (thread_p);
  *tdes_out = LOG_FIND_TDES (*tran_index_out);
  if (*tdes_out == NULL)
    {
      er_set (ER_FATAL_ERROR_SEVERITY, ARG_FILE_LINE, ER_LOG_UNKNOWN_TRANINDEX, 1, *tran_index_out);
      assert_release (false);
      return;
    }
}

/*
 * log_check_system_op_is_started () - Check system op is started.
 *
 * return	 : Error code.
 * thread_p (in) : Thread entry.
 */
bool
log_check_system_op_is_started (THREAD_ENTRY * thread_p)
{
  LOG_TDES *tdes;		/* Transaction descriptor */
  int tran_index;

  tran_index = LOG_FIND_THREAD_TRAN_INDEX (thread_p);
  tdes = LOG_FIND_TDES (tran_index);
  if (tdes == NULL)
    {
      assert_release (false);
      return false;
    }

  if (!LOG_IS_SYSTEM_OP_STARTED (tdes))
    {
      assert_release (false);
      return false;
    }

  return true;
}

/*
 * log_get_parent_lsa_system_op - Get parent lsa of top operation
 *
 * return: lsa of parent or NULL
 *
 *   parent_lsa(in/out): The topop LSA for current top operation
 *
 * NOTE: Find the address of the parent of top operation.
 */
LOG_LSA *
log_get_parent_lsa_system_op (THREAD_ENTRY * thread_p, LOG_LSA * parent_lsa)
{
  LOG_TDES *tdes;		/* Transaction descriptor */
  int tran_index;
  int error_code = NO_ERROR;

  tran_index = LOG_FIND_THREAD_TRAN_INDEX (thread_p);
  tdes = LOG_FIND_TDES (tran_index);
  if (tdes == NULL)
    {
      er_set (ER_FATAL_ERROR_SEVERITY, ARG_FILE_LINE, ER_LOG_UNKNOWN_TRANINDEX, 1, tran_index);
      error_code = ER_LOG_UNKNOWN_TRANINDEX;
      return NULL;
    }

  if (tdes->topops.last < 0)
    {
      LSA_SET_NULL (parent_lsa);
      return NULL;
    }

  LSA_COPY (parent_lsa, &tdes->topops.stack[tdes->topops.last].lastparent_lsa);

  return parent_lsa;
}

/*
 * log_is_tran_in_system_op - Find if current transaction is doing a top nested
 *                         system operation
 *
 * return:
 *
 * NOTE: Find if the current transaction is doing a top nested system
 *              operation.
 */
bool
log_is_tran_in_system_op (THREAD_ENTRY * thread_p)
{
  LOG_TDES *tdes;		/* Transaction descriptor */
  int tran_index;
  int error_code = NO_ERROR;

  tran_index = LOG_FIND_THREAD_TRAN_INDEX (thread_p);
  tdes = LOG_FIND_TDES (tran_index);
  if (tdes == NULL)
    {
      er_set (ER_FATAL_ERROR_SEVERITY, ARG_FILE_LINE, ER_LOG_UNKNOWN_TRANINDEX, 1, tran_index);
      error_code = ER_LOG_UNKNOWN_TRANINDEX;
      return false;
    }

  if (tdes->topops.last < 0 && LSA_ISNULL (&tdes->savept_lsa))
    {
      return false;
    }
  else
    {
      return true;
    }
}

/*
 * log_can_skip_undo_logging - Is it safe to skip undo logging for given file ?
 *
 * return:
 *
 *   rcvindex(in): Index to recovery function
 *   tdes(in):
 *   addr(in):
 *
 * NOTE: Find if it is safe to skip undo logging for data related to given file.
 *       Some rcvindex values should never be skipped.
 */
static bool
log_can_skip_undo_logging (THREAD_ENTRY * thread_p, LOG_RCVINDEX rcvindex, const LOG_TDES * tdes, LOG_DATA_ADDR * addr)
{
  /*
   * Some log record types (rcvindex) should never be skipped.
   * In the case of LINK_PERM_VOLEXT, the link of a permanent temp volume must be logged to support media failures.
   * See also log_can_skip_redo_logging.
   */
  if (LOG_ISUNSAFE_TO_SKIP_RCVINDEX (rcvindex))
    {
      return false;
    }

  if (tdes->is_system_worker_transaction () && !tdes->is_under_sysop ())
    {
      /* If vacuum worker has not started a system operation, it can skip using undo logging. */
      // note - maybe it is better to add an assert (false)?
      return true;
    }

  /*
   * Operation level undo can be skipped on temporary pages. For example, those of temporary files.
   * No-operational level undo (i.e., logical logging) can be skipped for temporary files.
   */
  if (addr->pgptr != NULL && pgbuf_is_lsa_temporary (addr->pgptr) == true)
    {
      /* why do we log temporary files */
      assert (false);
      return true;
    }

  if (addr->vfid == NULL || VFID_ISNULL (addr->vfid))
    {
      return false;
    }

  return false;
}

/*
 * log_can_skip_redo_logging - Is it safe to skip redo logging for given file ?
 *
 * return:
 *
 *   rcvindex(in): Index to recovery function
 *   ignore_tdes(in):
 *   addr(in): Address (Volume, page, and offset) of data
 *
 * NOTE: Find if it is safe to skip redo logging for data related to given file.
 *       Redo logging can be skip on any temporary page. For example, pages of temporary files on any volume.
 *       Some rcvindex values should never be skipped.
 */
static bool
log_can_skip_redo_logging (LOG_RCVINDEX rcvindex, const LOG_TDES * ignore_tdes, LOG_DATA_ADDR * addr)
{
  /*
   * Some log record types (rcvindex) should never be skipped.
   * In the case of LINK_PERM_VOLEXT, the link of a permanent temp volume must be logged to support media failures.
   * See also log_can_skip_undo_logging.
   */
  if (LOG_ISUNSAFE_TO_SKIP_RCVINDEX (rcvindex))
    {
      return false;
    }

  /*
   * Operation level redo can be skipped on temporary pages. For example, those of temporary files
   */
  if (addr->pgptr != NULL && pgbuf_is_lsa_temporary (addr->pgptr) == true)
    {
      return true;
    }
  else
    {
      return false;
    }
}

/*
 * log_append_commit_postpone - APPEND COMMIT WITH POSTPONE
 *
 * return: nothing
 *
 *   tdes(in/out): State structure of transaction being committed
 *   start_posplsa(in): Address where the first postpone log record start
 *
 * NOTE: The transaction is declared as committed with postpone actions.
 *       The transaction is not fully committed until all postpone actions are executed.
 *
 *       The postpone operations are not invoked by this function.
 */
static void
log_append_commit_postpone (THREAD_ENTRY * thread_p, LOG_TDES * tdes, LOG_LSA * start_postpone_lsa)
{
  LOG_REC_START_POSTPONE *start_posp;	/* Start postpone actions */
  LOG_PRIOR_NODE *node;
  LOG_LSA start_lsa;

  node = prior_lsa_alloc_and_copy_data (thread_p, LOG_COMMIT_WITH_POSTPONE, RV_NOT_DEFINED, NULL, 0, NULL, 0, NULL);
  if (node == NULL)
    {
      return;
    }

  start_posp = (LOG_REC_START_POSTPONE *) node->data_header;
  LSA_COPY (&start_posp->posp_lsa, start_postpone_lsa);

  start_lsa = prior_lsa_next_record (thread_p, node, tdes);

  tdes->state = TRAN_UNACTIVE_COMMITTED_WITH_POSTPONE;

  logpb_flush_pages (thread_p, &start_lsa);
}

/*
 * log_append_sysop_start_postpone () - append a log record when system op starts postpone.
 *
 * return                    : void
 * thread_p (in)             : thread entry
 * tdes (in)                 : transaction descriptor
 * sysop_start_postpone (in) : start postpone log record
 * data_size (in)            : undo data size
 * data (in)                 : undo data
 */
static void
log_append_sysop_start_postpone (THREAD_ENTRY * thread_p, LOG_TDES * tdes,
				 LOG_REC_SYSOP_START_POSTPONE * sysop_start_postpone, int data_size, const char *data)
{
  LOG_PRIOR_NODE *node;

  node =
    prior_lsa_alloc_and_copy_data (thread_p, LOG_SYSOP_START_POSTPONE, RV_NOT_DEFINED, NULL, data_size, (char *) data,
				   0, NULL);
  if (node == NULL)
    {
      return;
    }

  *(LOG_REC_SYSOP_START_POSTPONE *) node->data_header = *sysop_start_postpone;
  (void) prior_lsa_next_record (thread_p, node, tdes);
}

/*
 * log_append_sysop_end () - append sys op end log record
 *
 * return         : void
 * thread_p (in)  : thread entry
 * tdes (in)      : transaction descriptor
 * sysop_end (in) : sys op end log record
 * data_size (in) : data size
 * data (in)      : recovery data
 */
static void
log_append_sysop_end (THREAD_ENTRY * thread_p, LOG_TDES * tdes, LOG_REC_SYSOP_END * sysop_end, int data_size,
		      const char *data)
{
  LOG_PRIOR_NODE *node = NULL;

  assert (tdes != NULL);
  assert (sysop_end != NULL);
  assert (data_size == 0 || data != NULL);

  node = prior_lsa_alloc_and_copy_data (thread_p, LOG_SYSOP_END, RV_NOT_DEFINED, NULL, data_size, data, 0, NULL);
  if (node == NULL)
    {
      /* Is this possible? */
      assert (false);
    }
  else
    {
      LOG_RCVINDEX rcvindex = RV_NOT_DEFINED;
      /* Save data head. */
      /* First save lastparent_lsa and prv_topresult_lsa. */
      LOG_LSA start_lsa = LSA_INITIALIZER;

      memcpy (node->data_header, sysop_end, node->data_header_length);

      if (sysop_end->type == LOG_SYSOP_END_LOGICAL_UNDO)
	{
	  rcvindex = sysop_end->undo.data.rcvindex;
	}
      else if (sysop_end->type == LOG_SYSOP_END_LOGICAL_MVCC_UNDO)
	{
	  rcvindex = sysop_end->mvcc_undo.undo.data.rcvindex;
	}

      if (LOG_MAY_CONTAIN_USER_DATA (rcvindex))
	{
	  /* Some cases of logical undo */
	  TDE_ALGORITHM tde_algo = TDE_ALGORITHM_NONE;

	  assert (sysop_end->vfid != NULL);
	  if (file_get_tde_algorithm (thread_p, sysop_end->vfid, PGBUF_CONDITIONAL_LATCH, &tde_algo) != NO_ERROR)
	    {
	      tde_algo = TDE_ALGORITHM_NONE;
	      /* skip to encrypt in release */
	    }
	  if (tde_algo != TDE_ALGORITHM_NONE)
	    {
	      if (prior_set_tde_encrypted (node, rcvindex) != NO_ERROR)
		{
		  assert (false);
		  return;
		}
	    }
	}

      start_lsa = prior_lsa_next_record (thread_p, node, tdes);
      assert (!LSA_ISNULL (&start_lsa));
    }
}

/*
 * log_append_repl_info_internal - APPEND REPLICATION LOG RECORD
 *
 * return: nothing
 *
 *   thread_p(in):
 *   tdes(in): State structure of transaction being committed/aborted.
 *   is_commit(in):
 *   with_lock(in):
 *
 * NOTE:critical section is set by its caller function.
 */
static void
log_append_repl_info_internal (THREAD_ENTRY * thread_p, LOG_TDES * tdes, bool is_commit, int with_lock)
{
  LOG_REPL_RECORD *repl_rec;
  LOG_REC_REPLICATION *log;
  LOG_PRIOR_NODE *node;

  if (tdes->append_repl_recidx == -1	/* the first time */
      || is_commit)
    {
      tdes->append_repl_recidx = 0;
    }

  /* there is any replication info */
  while (tdes->append_repl_recidx < tdes->cur_repl_record)
    {
      repl_rec = (LOG_REPL_RECORD *) (&(tdes->repl_records[tdes->append_repl_recidx]));

      if ((repl_rec->repl_type == LOG_REPLICATION_DATA || repl_rec->repl_type == LOG_REPLICATION_STATEMENT)
	  && ((is_commit && repl_rec->must_flush != LOG_REPL_DONT_NEED_FLUSH)
	      || repl_rec->must_flush == LOG_REPL_NEED_FLUSH))
	{
	  node =
	    prior_lsa_alloc_and_copy_data (thread_p, repl_rec->repl_type, RV_NOT_DEFINED, NULL, repl_rec->length,
					   repl_rec->repl_data, 0, NULL);
	  if (node == NULL)
	    {
	      assert (false);
	      continue;
	    }

	  if (repl_rec->tde_encrypted)
	    {
	      if (prior_set_tde_encrypted (node, repl_rec->rcvindex) != NO_ERROR)
		{
		  assert (false);
		  continue;
		}
	    }

	  log = (LOG_REC_REPLICATION *) node->data_header;
	  if (repl_rec->rcvindex == RVREPL_DATA_DELETE || repl_rec->rcvindex == RVREPL_STATEMENT)
	    {
	      LSA_SET_NULL (&log->lsa);
	    }
	  else
	    {
	      LSA_COPY (&log->lsa, &repl_rec->lsa);
	    }
	  log->length = repl_rec->length;
	  log->rcvindex = repl_rec->rcvindex;

	  if (with_lock == LOG_PRIOR_LSA_WITH_LOCK)
	    {
	      (void) prior_lsa_next_record_with_lock (thread_p, node, tdes);
	    }
	  else
	    {
	      (void) prior_lsa_next_record (thread_p, node, tdes);
	    }

	  repl_rec->must_flush = LOG_REPL_DONT_NEED_FLUSH;
	}

      tdes->append_repl_recidx++;
    }
}

void
log_append_repl_info (THREAD_ENTRY * thread_p, LOG_TDES * tdes, bool is_commit)
{
  log_append_repl_info_internal (thread_p, tdes, is_commit, LOG_PRIOR_LSA_WITHOUT_LOCK);
}

static void
log_append_repl_info_with_lock (THREAD_ENTRY * thread_p, LOG_TDES * tdes, bool is_commit)
{
  log_append_repl_info_internal (thread_p, tdes, is_commit, LOG_PRIOR_LSA_WITH_LOCK);
}

/*
 * log_append_repl_info_and_commit_log - append repl log along with commit log.
 *
 * return: none
 *
 *   tdes(in):
 *   commit_lsa(out): LSA of commit log
 *
 * NOTE: Atomic write of replication log and commit log is crucial for replication consistencies.
 *       When a commit log of others is written in the middle of one's replication and commit log,
 *       a restart of replication will break consistencies of slaves/replicas.
 */
static void
log_append_repl_info_and_commit_log (THREAD_ENTRY * thread_p, LOG_TDES * tdes, LOG_LSA * commit_lsa)
{
  if (tdes->has_supplemental_log)
    {
      log_append_supplemental_info (thread_p, LOG_SUPPLEMENT_TRAN_USER, strlen (tdes->client.get_db_user ()),
				    tdes->client.get_db_user ());

      tdes->has_supplemental_log = false;
    }


  log_Gl.prior_info.prior_lsa_mutex.lock ();

  log_append_repl_info_with_lock (thread_p, tdes, true);
  log_append_commit_log_with_lock (thread_p, tdes, commit_lsa);

  log_Gl.prior_info.prior_lsa_mutex.unlock ();
}

/*
 * log_append_donetime_internal - APPEND COMMIT/ABORT LOG RECORD ALONG WITH TIME OF TERMINATION.
 *
 * return: none
 *
 *   tdes(in):
 *   eot_lsa(out): LSA of COMMIT/ABORT log
 *   iscommitted(in): Is transaction been finished as committed?
 *   with_lock(in): whether it has mutex or not.
 *
 * NOTE: a commit or abort record is recorded along with the current time as the termination time of the transaction.
 */
static void
log_append_donetime_internal (THREAD_ENTRY * thread_p, LOG_TDES * tdes, LOG_LSA * eot_lsa, LOG_RECTYPE iscommitted,
			      enum LOG_PRIOR_LSA_LOCK with_lock)
{
  LOG_REC_DONETIME *donetime;
  LOG_PRIOR_NODE *node;
  LOG_LSA lsa;

  eot_lsa->pageid = NULL_PAGEID;
  eot_lsa->offset = NULL_OFFSET;

  node = prior_lsa_alloc_and_copy_data (thread_p, iscommitted, RV_NOT_DEFINED, NULL, 0, NULL, 0, NULL);
  if (node == NULL)
    {
      /* FIXME */
      return;
    }

  donetime = (LOG_REC_DONETIME *) node->data_header;
  donetime->at_time = util_get_time_as_ms_since_epoch ();

  if (with_lock == LOG_PRIOR_LSA_WITH_LOCK)
    {
      lsa = prior_lsa_next_record_with_lock (thread_p, node, tdes);
    }
  else
    {
      lsa = prior_lsa_next_record (thread_p, node, tdes);
    }

  LSA_COPY (eot_lsa, &lsa);
}

/*
 * log_change_tran_as_completed - change the state of a transaction as committed/aborted
 *
 * return: nothing
 *
 *   tdes(in/out): State structure of transaction being committed/aborted.
 *   iscommitted(in): Is transaction been finished as committed ?
 *   lsa(in): commit lsa to flush logs
 *
 */
static void
log_change_tran_as_completed (THREAD_ENTRY * thread_p, LOG_TDES * tdes, LOG_RECTYPE iscommitted, LOG_LSA * lsa)
{
  if (iscommitted == LOG_COMMIT)
    {
      tdes->state = TRAN_UNACTIVE_COMMITTED;

      log_Stat.commit_count++;

      logpb_flush_pages (thread_p, lsa);
    }
  else
    {
      tdes->state = TRAN_UNACTIVE_ABORTED;

#if defined(SERVER_MODE)
      // [TODO] Here is an argument: committers are waiting for flush. Then, why not aborters?
      // The current fix minimizes potential impacts but it may miss some other cases.
      // I think it might be better to remove the condition and let aborters also wait for flush.
      // Maybe in the next milestone.
      if (BO_IS_SERVER_RESTARTED () && VOLATILE_ACCESS (log_Gl.run_nxchkpt_atpageid, INT64) == NULL_PAGEID)
	{
	  /* Flush the log in case that checkpoint is started. Otherwise, the current transaction
	   * may finish, but its LOG_ABORT not flushed yet. The checkpoint can advance with smallest
	   * LSA. Also, VACUUM can finalize cleaning. So, the archive may be removed. If the server crashes,
	   * at recovery, the current transaction must be aborted. But, some of its log records are in
	   * the archive that was previously removed => crash. Fixed, by forcing log flush before ending.
	   */
	  logpb_flush_pages (thread_p, lsa);
	}
#endif
    }

#if !defined (NDEBUG)
  if (prm_get_bool_value (PRM_ID_LOG_TRACE_DEBUG))
    {
      char time_val[CTIME_MAX];
      time_t xxtime = time (NULL);

      (void) ctime_r (&xxtime, time_val);
      fprintf (stdout,
	       msgcat_message (MSGCAT_CATALOG_CUBRID, MSGCAT_SET_LOG,
			       ((iscommitted == LOG_COMMIT) ? MSGCAT_LOG_FINISH_COMMIT : MSGCAT_LOG_FINISH_ABORT)),
	       tdes->tran_index, tdes->trid, log_Gl.hdr.append_lsa.pageid, log_Gl.hdr.append_lsa.offset, time_val);
      fflush (stdout);
    }
#endif /* !NDEBUG */
}

/*
 * log_append_commit_log - append commit log record along with time of termination.
 *
 * return: nothing
 *
 *   tdes(in/out): State structure of transaction being committed.
 *   commit_lsa(out): LSA of commit log.
 */
static void
log_append_commit_log (THREAD_ENTRY * thread_p, LOG_TDES * tdes, LOG_LSA * commit_lsa)
{
  if (tdes->has_supplemental_log)
    {
      log_append_supplemental_info (thread_p, LOG_SUPPLEMENT_TRAN_USER, strlen (tdes->client.get_db_user ()),
				    tdes->client.get_db_user ());

      tdes->has_supplemental_log = false;
    }


  log_append_donetime_internal (thread_p, tdes, commit_lsa, LOG_COMMIT, LOG_PRIOR_LSA_WITHOUT_LOCK);
}

/*
 * log_append_commit_log_with_lock - append commit log record along with time of termination with prior lsa mutex.
 *
 * return: none
 *
 *   tdes(in/out): State structure of transaction being committed.
 *   commit_lsa(out): LSA of commit log.
 */
static void
log_append_commit_log_with_lock (THREAD_ENTRY * thread_p, LOG_TDES * tdes, LOG_LSA * commit_lsa)
{
  log_append_donetime_internal (thread_p, tdes, commit_lsa, LOG_COMMIT, LOG_PRIOR_LSA_WITH_LOCK);
}

/*
 * log_append_abort_log - append abort log record along with time of termination
 *
 * return: nothing
 *
 *   tdes(in/out): State structure of transaction being aborted.
 *   abort_lsa(out): LSA of abort log.
 */
static void
log_append_abort_log (THREAD_ENTRY * thread_p, LOG_TDES * tdes, LOG_LSA * abort_lsa)
{
  if (tdes->has_supplemental_log)
    {
      tdes->has_supplemental_log = false;
    }

  log_append_donetime_internal (thread_p, tdes, abort_lsa, LOG_ABORT, LOG_PRIOR_LSA_WITHOUT_LOCK);
}

/*
 * log_append_supplemental_info - append supplemental log record
 *
 * return: nothing
 *
 *   rec_type (in): type of supplemental log record .
 *   length (in) : length of supplemental data length.
 *   data (in) : supplemental data
 *
 */
void
log_append_supplemental_info (THREAD_ENTRY * thread_p, SUPPLEMENT_REC_TYPE rec_type, int length, const void *data)
{
  assert (prm_get_integer_value (PRM_ID_SUPPLEMENTAL_LOG) > 0);

  LOG_PRIOR_NODE *node;
  LOG_REC_SUPPLEMENT *supplement;

  LOG_TDES *tdes;
  int tran_index;

  LOG_ZIP *zip_undo = NULL;
  bool is_zipped = false;

  if (length >= log_Zip_min_size_to_compress && log_Zip_support)
    {
      zip_undo = log_append_get_zip_undo (thread_p);
      if (zip_undo == NULL)
	{
	  return;
	}

      log_zip (zip_undo, length, data);
      length = zip_undo->data_length;
      data = zip_undo->log_data;

      is_zipped = true;
    }

  tran_index = LOG_FIND_THREAD_TRAN_INDEX (thread_p);
  tdes = LOG_FIND_TDES (tran_index);

  /* supplement data will be stored at undo data */
  node =
    prior_lsa_alloc_and_copy_data (thread_p, LOG_SUPPLEMENTAL_INFO, RV_NOT_DEFINED, NULL, length, (char *) data, 0,
				   NULL);
  if (node == NULL)
    {
      return;
    }

  supplement = (LOG_REC_SUPPLEMENT *) node->data_header;
  supplement->rec_type = rec_type;
  if (is_zipped)
    {
      supplement->length = MAKE_ZIP_LEN (zip_undo->data_length);
    }
  else
    {
      supplement->length = length;
    }

  prior_lsa_next_record (thread_p, node, tdes);
}

int
log_append_supplemental_lsa (THREAD_ENTRY * thread_p, SUPPLEMENT_REC_TYPE rec_type, OID * classoid, LOG_LSA * undo_lsa,
			     LOG_LSA * redo_lsa)
{
  int size;

  /* sizeof (OID) = 8, sizeof (LOG_LSA) = 8, and data contains classoid and undo, redo lsa.
   * OR_OID_SIZE and OR_LOG_LSA_SIZE are not used here, because this function just copy the memory, not using OR_PUT_* function*/
  char data[24];

  assert (prm_get_integer_value (PRM_ID_SUPPLEMENTAL_LOG) > 0);

  switch (rec_type)
    {
    case LOG_SUPPLEMENT_INSERT:
    case LOG_SUPPLEMENT_TRIGGER_INSERT:
      assert (redo_lsa != NULL);

      size = sizeof (OID) + sizeof (LOG_LSA);

      memcpy (data, classoid, sizeof (OID));
      memcpy (data + sizeof (OID), redo_lsa, sizeof (LOG_LSA));
      break;

    case LOG_SUPPLEMENT_UPDATE:
    case LOG_SUPPLEMENT_TRIGGER_UPDATE:
      assert (undo_lsa != NULL && redo_lsa != NULL);

      size = sizeof (OID) + sizeof (LOG_LSA) + sizeof (LOG_LSA);

      memcpy (data, classoid, sizeof (OID));
      memcpy (data + sizeof (OID), undo_lsa, sizeof (LOG_LSA));
      memcpy (data + sizeof (OID) + sizeof (LOG_LSA), redo_lsa, sizeof (LOG_LSA));
      break;

    case LOG_SUPPLEMENT_DELETE:
    case LOG_SUPPLEMENT_TRIGGER_DELETE:
      assert (undo_lsa != NULL);

      size = sizeof (OID) + sizeof (LOG_LSA);

      memcpy (data, classoid, sizeof (OID));
      memcpy (data + sizeof (OID), undo_lsa, sizeof (LOG_LSA));
      break;

    default:
      assert (false);
      return ER_FAILED;
    }

  log_append_supplemental_info (thread_p, rec_type, size, (void *) data);

  return NO_ERROR;
}

int
log_append_supplemental_undo_record (THREAD_ENTRY * thread_p, RECDES * undo_recdes)
{
  assert (undo_recdes != NULL);
  assert (prm_get_integer_value (PRM_ID_SUPPLEMENTAL_LOG) > 0);

  int length = undo_recdes->length + sizeof (undo_recdes->type);

  char *data = (char *) malloc (length);
  if (data == NULL)
    {
      er_set (ER_ERROR_SEVERITY, ARG_FILE_LINE, ER_OUT_OF_VIRTUAL_MEMORY, 1, length);
      return ER_OUT_OF_VIRTUAL_MEMORY;
    }

  memcpy (data, &undo_recdes->type, sizeof (undo_recdes->type));
  memcpy (data + sizeof (undo_recdes->type), undo_recdes->data, undo_recdes->length);

  log_append_supplemental_info (thread_p, LOG_SUPPLEMENT_UNDO_RECORD, length, data);

  free_and_init (data);

  return NO_ERROR;
}

int
log_append_supplemental_serial (THREAD_ENTRY * thread_p, const char *serial_name, int cached_num, OID * classoid,
				const OID * serial_oid)
{
  assert (prm_get_integer_value (PRM_ID_SUPPLEMENTAL_LOG) > 0);

  int ddl_type = 1;
  int obj_type = 2;
  int data_len;
  char stmt[1024];
  char *supplemental_data = NULL;

  char *ptr, *start_ptr;

  LOG_TDES *tdes;
  if (cached_num == 0)
    {
      cached_num = 1;
    }

  sprintf (stmt, "SELECT SERIAL_NEXT_VALUE(%s, %d);", serial_name, cached_num);

  data_len = OR_INT_SIZE + OR_INT_SIZE + OR_OID_SIZE + OR_OID_SIZE + OR_INT_SIZE + or_packed_string_length (stmt, NULL);

  supplemental_data = (char *) malloc (data_len + MAX_ALIGNMENT);
  if (supplemental_data == NULL)
    {
      er_set (ER_ERROR_SEVERITY, ARG_FILE_LINE, ER_OUT_OF_VIRTUAL_MEMORY, 1, data_len + MAX_ALIGNMENT);
      return ER_OUT_OF_VIRTUAL_MEMORY;
    }

  ptr = start_ptr = supplemental_data;

  ptr = or_pack_int (ptr, ddl_type);
  ptr = or_pack_int (ptr, obj_type);
  ptr = or_pack_oid (ptr, classoid);
  ptr = or_pack_oid (ptr, serial_oid);
  ptr = or_pack_int (ptr, strlen (stmt));
  ptr = or_pack_string (ptr, stmt);

  data_len = ptr - start_ptr;

  log_append_supplemental_info (thread_p, LOG_SUPPLEMENT_DDL, data_len, (void *) supplemental_data);

  free_and_init (supplemental_data);

  return NO_ERROR;
}

/*
 * log_add_to_modified_class_list -
 *
 * return:
 *
 *   classname(in):
 *   class_oid(in):
 *
 * NOTE: Function for LOG_TDES.modified_class_list
 *       This list keeps the following information:
 *        {name, OID} of modified class and LSA for the last modification
 */
int
log_add_to_modified_class_list (THREAD_ENTRY * thread_p, const char *classname, const OID * class_oid)
{
  LOG_TDES *tdes;
  int tran_index;

  assert (classname != NULL);
  assert (class_oid != NULL);
  assert (!OID_ISNULL (class_oid));
  assert (class_oid->volid >= 0);	/* is not temp_oid */

  tran_index = LOG_FIND_THREAD_TRAN_INDEX (thread_p);
  tdes = LOG_FIND_TDES (tran_index);
  if (tdes == NULL)
    {
      return ER_FAILED;
    }

  tdes->m_modified_classes.add (classname, *class_oid, tdes->tail_lsa);
  return NO_ERROR;
}

/*
 * log_is_class_being_modified () - check if a class is being modified by the transaction which is executed by the
 *				    thread parameter
 * return : true if the class is being modified, false otherwise
 * thread_p (in)  : thread entry
 * class_oid (in) : class identifier
 */
bool
log_is_class_being_modified (THREAD_ENTRY * thread_p, const OID * class_oid)
{
  LOG_TDES *tdes;
  int tran_index;

  assert (class_oid != NULL);
  assert (!OID_ISNULL (class_oid));
  assert (class_oid->volid >= 0);	/* is not temp_oid */

  tran_index = LOG_FIND_THREAD_TRAN_INDEX (thread_p);
  tdes = LOG_FIND_TDES (tran_index);

  if (tdes == NULL)
    {
      /* this is an error but this is not the place for handling it */
      return false;
    }

  return tdes->m_modified_classes.has_class (*class_oid);
}

/*
 * log_cleanup_modified_class -
 *
 * return:
 *
 *   t(in):
 *   arg(in):
 *
 * NOTE: Function for LOG_TDES.modified_class_list
 *       This will be used to decache the class representations and XASLs when a transaction is finished.
 */
static void
log_cleanup_modified_class (const tx_transient_class_entry & t, bool & stop)
{
  THREAD_ENTRY *thread_p = thread_get_thread_entry_info ();

  /* decache this class from the partitions cache also */
  (void) partition_decache_class (thread_p, &t.m_class_oid);

  /* remove XASL cache entries which are relevant with this class */
  xcache_remove_by_oid (thread_p, &t.m_class_oid);
  /* remove filter predicate cache entries which are relevant with this class */
  fpcache_remove_by_class (thread_p, &t.m_class_oid);
}

extern int locator_drop_transient_class_name_entries (THREAD_ENTRY * thread_p, LOG_LSA * savep_lsa);

/*
 * log_cleanup_modified_class_list -
 *
 * return:
 *
 *   tdes(in):
 *   savept_lsa(in): savepoint lsa to rollback
 *   bool(in): release the memory or not
 *   decache_classrepr(in): decache the class representation or not
 *
 * NOTE: Function for LOG_TDES.modified_class_list
 */
static void
log_cleanup_modified_class_list (THREAD_ENTRY * thread_p, LOG_TDES * tdes, LOG_LSA * savept_lsa, bool release,
				 bool decache_classrepr)
{
  if (decache_classrepr)
    {
      // decache heap representations
      tdes->m_modified_classes.decache_heap_repr (savept_lsa != NULL ? *savept_lsa : NULL_LSA);
    }
  tdes->m_modified_classes.map (log_cleanup_modified_class);

  /* always execute for defense */
  (void) locator_drop_transient_class_name_entries (thread_p, savept_lsa);

  if (release)
    {
      tdes->m_modified_classes.clear ();
    }
}

/*
 * log_commit_local - Perform the local commit operations of a transaction
 *
 * return: state of commit operation
 *
 *   tdes(in/out): State structure of transaction of the log record
 *   retain_lock(in): false = release locks (default)
 *                    true  = retain locks
 *   is_local_tran(in): Is a local transaction?
 *
 * NOTE:  Commit the current transaction locally. If there are postpone actions, the transaction is declared
 *        committed_with_postpone_actions by logging a log record indicating this state. Then, the postpone actions
 *        are executed. When the transaction is declared as fully committed, the locks acquired by the transaction
 *        are released. A committed transaction is not subject to deadlock when postpone operations are executed.
 *	  The function returns the state of the transaction(i.e. whether it is completely committed or not).
 */
TRAN_STATE
log_commit_local (THREAD_ENTRY * thread_p, LOG_TDES * tdes, bool retain_lock, bool is_local_tran)
{
  qmgr_clear_trans_wakeup (thread_p, tdes->tran_index, false, false);

  /* tx_lob_locator_clear and logtb_complete_mvcc operations must be done before entering unactive state because
   * they do some logging. We must NOT log (or do other regular changes to the database) after the transaction enters
   * the unactive state because of the following scenario: 1. enter TRAN_UNACTIVE_WILL_COMMIT state 2. a checkpoint
   * occurs and finishes. All active transactions are saved in log including their state. Our transaction will be saved
   * with TRAN_UNACTIVE_WILL_COMMIT state. 3. a crash occurs before our logging. Here, for example in case of unique
   * statistics, we will lost logging of unique statistics. 4. A recovery will occur. Because our transaction was saved
   * at checkpoint with TRAN_UNACTIVE_WILL_COMMIT state, it will be committed. Because we didn't logged the changes
   * made by the transaction we will not reflect the changes. They will be definitely lost. */
  tx_lob_locator_clear (thread_p, tdes, true, NULL);

  /* clear mvccid before releasing the locks. This operation must be done before do_postpone because it stores unique
   * statistics for all B-trees and if an error occurs those operations and all operations of current transaction must
   * be rolled back. */
  logtb_complete_mvcc (thread_p, tdes, true);

  tdes->state = TRAN_UNACTIVE_WILL_COMMIT;
  /* undo_nxlsa is no longer required here and must be reset, in case checkpoint takes a snapshot of this transaction
   * during TRAN_UNACTIVE_WILL_COMMIT phase.
   */
  LSA_SET_NULL (&tdes->undo_nxlsa);

  /* destroy all transaction's remaining temporary files */
  file_tempcache_drop_tran_temp_files (thread_p);

  if (!LSA_ISNULL (&tdes->tail_lsa))
    {
      /*
       * Transaction updated data.
       */

      log_tran_do_postpone (thread_p, tdes);

      /* The files created by this transaction are not new files any longer. Close any query cursors at this moment
       * too. */
      if (tdes->first_save_entry != NULL)
	{
	  spage_free_saved_spaces (thread_p, tdes->first_save_entry);
	  tdes->first_save_entry = NULL;
	}

      log_cleanup_modified_class_list (thread_p, tdes, NULL, true, false);

      if (is_local_tran)
	{
	  LOG_LSA commit_lsa;

	  /* To write unlock log before releasing locks for transactional consistencies. When a transaction(T2) which
	   * is resumed by this committing transaction(T1) commits and a crash happens before T1 completes, transaction
	   * consistencies will be broken because T1 will be aborted during restart recovery and T2 was already
	   * committed. */
	  if (!LOG_CHECK_LOG_APPLIER (thread_p) && tdes->is_active_worker_transaction ()
	      && log_does_allow_replication () == true)
	    {
	      /* for the replication agent guarantee the order of transaction */
	      log_append_repl_info_and_commit_log (thread_p, tdes, &commit_lsa);
	    }
	  else
	    {
	      log_append_commit_log (thread_p, tdes, &commit_lsa);
	    }

	  if (retain_lock != true)
	    {
	      lock_unlock_all (thread_p);
	    }

	  /* Flush commit log and change the transaction state. */
	  log_change_tran_as_completed (thread_p, tdes, LOG_COMMIT, &commit_lsa);
	}
      else
	{
	  /* Postpone appending replication and commit log and releasing locks to log_complete_for_2pc. */
	}
    }
  else
    {
      /*
       * Transaction did not update anything or we are not logging
       */

      /*
       * We are not logging, and changes were done
       */
      if (tdes->first_save_entry != NULL)
	{
	  spage_free_saved_spaces (thread_p, tdes->first_save_entry);
	  tdes->first_save_entry = NULL;
	}

      if (retain_lock != true)
	{
	  lock_unlock_all (thread_p);
	}

      tdes->state = TRAN_UNACTIVE_COMMITTED;
    }

  return tdes->state;
}

/*
 * log_abort_local - Perform the local abort operations of a transaction
 *
 * return: state of abort operation
 *
 *   tdes(in/out): State structure of transaction of the log record
 *   is_local_tran(in): Is a local transaction? (It is not used at this point)
 *
 * NOTE: Abort the current transaction locally.
 *	 When the transaction is declared as fully aborted, the locks acquired by the transaction are released and
 *	 query cursors are closed.
 *       This function is used for both local and coordinator transactions.
 */
TRAN_STATE
log_abort_local (THREAD_ENTRY * thread_p, LOG_TDES * tdes, bool is_local_tran)
{
  qmgr_clear_trans_wakeup (thread_p, tdes->tran_index, false, true);

  tdes->state = TRAN_UNACTIVE_ABORTED;

  /* destroy transaction's temporary files */
  file_tempcache_drop_tran_temp_files (thread_p);

  if (!LSA_ISNULL (&tdes->tail_lsa))
    {
      /*
       * Transaction updated data.
       */

      log_rollback (thread_p, tdes, NULL);

      log_update_global_btid_online_index_stats (thread_p);

      log_cleanup_modified_class_list (thread_p, tdes, NULL, true, true);

      if (tdes->first_save_entry != NULL)
	{
	  spage_free_saved_spaces (thread_p, tdes->first_save_entry);
	  tdes->first_save_entry = NULL;
	}

      /* clear mvccid before releasing the locks */
      logtb_complete_mvcc (thread_p, tdes, false);

      /* It is safe to release locks here, since we already completed abort. */
      lock_unlock_all (thread_p);
    }
  else
    {
      /*
       * Transaction did not update anything or we are not logging
       */

      if (tdes->first_save_entry != NULL)
	{
	  spage_free_saved_spaces (thread_p, tdes->first_save_entry);
	  tdes->first_save_entry = NULL;
	}

      /* clear mvccid before releasing the locks */
      logtb_complete_mvcc (thread_p, tdes, false);

      lock_unlock_all (thread_p);

      /* There is no need to create a new transaction identifier */
    }

  tx_lob_locator_clear (thread_p, tdes, false, NULL);

  return tdes->state;
}

/*
 * log_commit - COMMIT A TRANSACTION
 *
 * return:  state of commit operation
 *
 *   tran_index(in): tran_index
 *   retain_lock(in): false = release locks (default)
 *                      true  = retain locks
 *
 * NOTE: Commit the current transaction.  The function returns the
 *              state of the transaction (i.e., notify if the transaction
 *              is completely commited or not). If the transaction was
 *              coordinating a global transaction then the Two Phase Commit
 *              protocol is followed by this function. Otherwise, only the
 *              local commit actions are performed.
 */
TRAN_STATE
log_commit (THREAD_ENTRY * thread_p, int tran_index, bool retain_lock)
{
  TRAN_STATE state;		/* State of committed transaction */
  LOG_TDES *tdes;		/* Transaction descriptor */
  bool decision;
  LOG_2PC_EXECUTE execute_2pc_type;
  int error_code = NO_ERROR;

  if (tran_index == NULL_TRAN_INDEX)
    {
      tran_index = LOG_FIND_THREAD_TRAN_INDEX (thread_p);
    }

  tdes = LOG_FIND_TDES (tran_index);
  if (tdes == NULL)
    {
      er_set (ER_FATAL_ERROR_SEVERITY, ARG_FILE_LINE, ER_LOG_UNKNOWN_TRANINDEX, 1, tran_index);
      error_code = ER_LOG_UNKNOWN_TRANINDEX;
      return TRAN_UNACTIVE_UNKNOWN;
    }
  assert (!tdes->is_system_worker_transaction ());

  if (!LOG_ISTRAN_ACTIVE (tdes) && !LOG_ISTRAN_2PC_PREPARE (tdes) && LOG_ISRESTARTED ())
    {
      /* May be a system error since transaction is not active.. cannot be committed */
#if defined(CUBRID_DEBUG)
      er_log_debug (ARG_FILE_LINE,
		    "log_commit: Transaction %d (index = %d) is"
		    " not active and cannot be committed. Its state is %s\n", tdes->trid, tdes->tran_index,
		    log_state_string (tdes->state));
#endif /* CUBRID_DEBUG */
      return tdes->state;
    }

  if (tdes->topops.last >= 0)
    {
      /* This is likely a system error since the transaction is being committed when there are system permanent
       * operations attached to it. Commit those operations too */
      er_set (ER_WARNING_SEVERITY, ARG_FILE_LINE, ER_LOG_HAS_TOPOPS_DURING_COMMIT_ABORT, 2, tdes->trid,
	      tdes->tran_index);
      assert (false);
      while (tdes->topops.last >= 0)
	{
	  log_sysop_attach_to_outer (thread_p);
	}
    }

  tdes->m_multiupd_stats.clear ();

  if (log_2pc_clear_and_is_tran_distributed (tdes))
    {
      /* This is the coordinator of a distributed transaction If we are in prepare to commit mode. I cannot be the
       * root coordinator, so the decision has been taken at this moment by the root coordinator */
      if (LOG_ISTRAN_2PC_PREPARE (tdes))
	{
	  execute_2pc_type = LOG_2PC_EXECUTE_COMMIT_DECISION;
	}
      else
	{
	  execute_2pc_type = LOG_2PC_EXECUTE_FULL;
	}

      state = log_2pc_commit (thread_p, tdes, execute_2pc_type, &decision);
    }
  else
    {
      /*
       * This is a local transaction or is a participant of a distributed transaction
       */
      state = log_commit_local (thread_p, tdes, retain_lock, true);
      state = log_complete (thread_p, tdes, LOG_COMMIT, LOG_NEED_NEWTRID, LOG_ALREADY_WROTE_EOT_LOG);
    }

  if (log_No_logging)
    {
      LOG_CS_ENTER (thread_p);
      /* We are not logging */
      logpb_flush_pages_direct (thread_p);
      (void) pgbuf_flush_all_unfixed (thread_p, NULL_VOLID);
      if (LOG_HAS_LOGGING_BEEN_IGNORED ())
	{
	  /*
	   * Indicate that logging has not been ignored for next transaction
	   */
	  log_Gl.hdr.has_logging_been_skipped = false;
	  logpb_flush_header (thread_p);
	}
      LOG_CS_EXIT (thread_p);
    }

  perfmon_inc_stat (thread_p, PSTAT_TRAN_NUM_COMMITS);

  return state;
}

/*
 * log_abort - ABORT A TRANSACTION
 *
 * return: TRAN_STATE
 *
 *   tran_index(in): tran_index
 *
 * NOTE: Abort the current transaction. If the transaction is the
 *              coordinator of a global transaction, the participants are also
 *              informed about the abort, and if necessary their
 *              acknowledgements are collected before finishing the
 *              transaction.
 */
TRAN_STATE
log_abort (THREAD_ENTRY * thread_p, int tran_index)
{
  TRAN_STATE state;		/* State of aborted transaction */
  LOG_TDES *tdes;		/* Transaction descriptor */
  bool decision;
  int error_code = NO_ERROR;

  if (tran_index == NULL_TRAN_INDEX)
    {
      tran_index = LOG_FIND_THREAD_TRAN_INDEX (thread_p);
    }

  tdes = LOG_FIND_TDES (tran_index);
  if (tdes == NULL)
    {
      er_set (ER_FATAL_ERROR_SEVERITY, ARG_FILE_LINE, ER_LOG_UNKNOWN_TRANINDEX, 1, tran_index);
      error_code = ER_LOG_UNKNOWN_TRANINDEX;
      return TRAN_UNACTIVE_UNKNOWN;
    }
  assert (!tdes->is_system_worker_transaction ());

  if (LOG_HAS_LOGGING_BEEN_IGNORED ())
    {
      er_set (ER_FATAL_ERROR_SEVERITY, ARG_FILE_LINE, ER_LOG_CORRUPTED_DB_DUE_NOLOGGING, 0);
      error_code = ER_LOG_CORRUPTED_DB_DUE_NOLOGGING;
      return tdes->state;
    }

  if (!LOG_ISTRAN_ACTIVE (tdes) && !LOG_ISTRAN_2PC_PREPARE (tdes))
    {
      /*
       * May be a system error: Transaction is not in an active state nor
       * prepare to commit state
       */
      return tdes->state;
    }

  if (tdes->topops.last >= 0)
    {
      /*
       * This is likely a system error since the transaction is being aborted
       * when there are system permananet operations attached to it. Abort those
       * operations too.
       */
      er_set (ER_WARNING_SEVERITY, ARG_FILE_LINE, ER_LOG_HAS_TOPOPS_DURING_COMMIT_ABORT, 2, tdes->trid,
	      tdes->tran_index);
      assert (false);
      while (tdes->topops.last >= 0)
	{
	  log_sysop_attach_to_outer (thread_p);
	}
    }

  tdes->m_multiupd_stats.clear ();

  /*
   * If we are in prepare to commit mode. I cannot be the root coodinator,
   * so the decision has already been taken at this moment by the root
   * coordinator. If a distributed transaction is not in 2PC, the decision
   * has been taken without using the 2PC.
   */

  if (log_2pc_clear_and_is_tran_distributed (tdes))
    {
      /* This is the coordinator of a distributed transaction */
      state = log_2pc_commit (thread_p, tdes, LOG_2PC_EXECUTE_ABORT_DECISION, &decision);
    }
  else
    {
      /*
       * This is a local transaction or is a participant of a distributed transaction.
       * Perform the server rollback first.
       */
      state = log_abort_local (thread_p, tdes, true);
      state = log_complete (thread_p, tdes, LOG_ABORT, LOG_NEED_NEWTRID, LOG_NEED_TO_WRITE_EOT_LOG);
    }

  perfmon_inc_stat (thread_p, PSTAT_TRAN_NUM_ROLLBACKS);

  return state;
}

/*
 * log_abort_partial - ABORT ACTIONS OF A TRANSACTION TO A SAVEPOINT
 *
 * return: state of partial aborted operation.
 *
 *   savepoint_name(in):  Name of the savepoint
 *   savept_lsa(in):
 *
 * NOTE: All the effects done by the current transaction after the
 *              given savepoint are undone and all effects of the transaction
 *              preceding the given savepoint remain. After the partial abort
 *              the transaction can continue its normal execution as if
 *              the statements that were undone were never executed.
 */
TRAN_STATE
log_abort_partial (THREAD_ENTRY * thread_p, const char *savepoint_name, LOG_LSA * savept_lsa)
{
  LOG_TDES *tdes;		/* Transaction descriptor */
  int tran_index;

  /* Find current transaction descriptor */
  tran_index = LOG_FIND_THREAD_TRAN_INDEX (thread_p);
  tdes = LOG_FIND_TDES (tran_index);
  if (tdes == NULL)
    {
      er_set (ER_FATAL_ERROR_SEVERITY, ARG_FILE_LINE, ER_LOG_UNKNOWN_TRANINDEX, 1, tran_index);
      return TRAN_UNACTIVE_UNKNOWN;
    }

  if (LOG_HAS_LOGGING_BEEN_IGNORED ())
    {
      er_set (ER_FATAL_ERROR_SEVERITY, ARG_FILE_LINE, ER_LOG_CORRUPTED_DB_DUE_NOLOGGING, 0);
      return tdes->state;
    }

  if (!LOG_ISTRAN_ACTIVE (tdes))
    {
      /*
       * May be a system error: Transaction is not in an active state
       */
      return tdes->state;
    }

  if (savepoint_name == NULL || log_get_savepoint_lsa (thread_p, savepoint_name, tdes, savept_lsa) == NULL)
    {
      er_set (ER_ERROR_SEVERITY, ARG_FILE_LINE, ER_LOG_UNKNOWN_SAVEPOINT, 1, savepoint_name);
      return TRAN_UNACTIVE_UNKNOWN;
    }

  if (tdes->topops.last >= 0)
    {
      /*
       * This is likely a system error since the transaction is being partially
       * aborted when there are nested top system permanent operations
       * attached to it. Abort those operations too.
       */
      er_set (ER_WARNING_SEVERITY, ARG_FILE_LINE, ER_LOG_HAS_TOPOPS_DURING_COMMIT_ABORT, 2, tdes->trid,
	      tdes->tran_index);
      assert (false);
      while (tdes->topops.last >= 0)
	{
	  log_sysop_attach_to_outer (thread_p);
	}
    }

  log_sysop_start (thread_p);

  LSA_COPY (&tdes->topops.stack[tdes->topops.last].lastparent_lsa, savept_lsa);

  if (!LSA_ISNULL (&tdes->posp_nxlsa))
    {
      if (LSA_LT (savept_lsa, &tdes->posp_nxlsa))
	{
	  LSA_COPY (&tdes->topops.stack[tdes->topops.last].posp_lsa, &tdes->posp_nxlsa);
	  LSA_SET_NULL (&tdes->posp_nxlsa);
	}
      else
	{
	  LSA_COPY (&tdes->topops.stack[tdes->topops.last].posp_lsa, savept_lsa);
	}
    }

  log_sysop_abort (thread_p);

  log_cleanup_modified_class_list (thread_p, tdes, savept_lsa, false, true);

  tx_lob_locator_clear (thread_p, tdes, false, savept_lsa);

  /*
   * The following is done so that if we go over several savepoints, they
   * get undefined and cannot get call by the user any longer.
   */
  LSA_COPY (&tdes->savept_lsa, savept_lsa);
  return TRAN_UNACTIVE_ABORTED;
}

/*
 * log_complete - Complete in commit/abort mode the transaction whenever
 *                      is possible otherwise trasfer it to another tran index
 *
 * return: state of transaction
 *
 *   tdes(in/out): State structure of transaction of the log record
 *   iscommitted(in): Is transaction been finished as committed ?
 *   get_newtrid(in):
 *
 * NOTE: This function does not consider 2PC.
 *       Find the existing function as log_complete_for_2pc
 */
TRAN_STATE
log_complete (THREAD_ENTRY * thread_p, LOG_TDES * tdes, LOG_RECTYPE iscommitted, LOG_GETNEWTRID get_newtrid,
	      LOG_WRITE_EOT_LOG wrote_eot_log)
{
  TRAN_STATE state;		/* State of transaction */

  assert (iscommitted == LOG_COMMIT || iscommitted == LOG_ABORT);
  assert (!tdes->is_system_worker_transaction ());

  state = tdes->state;

  /*
   * DECLARE THE TRANSACTION AS COMPLETED
   */

  if (LSA_ISNULL (&tdes->tail_lsa))
    {
      /* Transaction did not update any data, thus we do not need to log a commit/abort log record. */
      if (iscommitted == LOG_COMMIT)
	{
	  state = TRAN_UNACTIVE_COMMITTED;
	}
      else
	{
	  state = TRAN_UNACTIVE_ABORTED;
	}

      logtb_clear_tdes (thread_p, tdes);
    }
  else
    {
      /*
       * Transaction updated data
       */
      if (wrote_eot_log == LOG_NEED_TO_WRITE_EOT_LOG)
	{
	  if (iscommitted == LOG_COMMIT)
	    {
	      LOG_LSA commit_lsa;

	      log_append_commit_log (thread_p, tdes, &commit_lsa);
	      log_change_tran_as_completed (thread_p, tdes, LOG_COMMIT, &commit_lsa);
	    }
	  else
	    {
	      LOG_LSA abort_lsa;

	      log_append_abort_log (thread_p, tdes, &abort_lsa);
	      log_change_tran_as_completed (thread_p, tdes, LOG_ABORT, &abort_lsa);
	    }

	  state = tdes->state;
	}
      else
	{
	  assert (iscommitted == LOG_COMMIT && state == TRAN_UNACTIVE_COMMITTED);
	}

      /* Unblock global oldest active update. */
      tdes->unlock_global_oldest_visible_mvccid ();

      if (iscommitted == LOG_COMMIT)
	{
	  log_Gl.mvcc_table.reset_transaction_lowest_active (LOG_FIND_THREAD_TRAN_INDEX (thread_p));
	}

      if (get_newtrid == LOG_NEED_NEWTRID)
	{
	  (void) logtb_get_new_tran_id (thread_p, tdes);
	}

      /* Finish the append operation and flush the log */
    }

  if (LOG_ISCHECKPOINT_TIME ())
    {
#if defined(SERVER_MODE)
      log_wakeup_checkpoint_daemon ();
#else /* SERVER_MODE */
      (void) logpb_checkpoint (thread_p);
#endif /* SERVER_MODE */
    }

  return state;
}

/*
 * log_complete_for_2pc - Complete in commit/abort mode the transaction whenever
 *                      is possible otherwise trasfer it to another tran index
 *
 * return: state of transaction
 *
 *   tdes(in/out): State structure of transaction of the log record
 *   iscommitted(in): Is transaction been finished as committed ?
 *   get_newtrid(in):
 *
 */
TRAN_STATE
log_complete_for_2pc (THREAD_ENTRY * thread_p, LOG_TDES * tdes, LOG_RECTYPE iscommitted, LOG_GETNEWTRID get_newtrid)
{
  TRAN_STATE state;		/* State of transaction */
  int new_tran_index;
  LOG_TDES *new_tdes;		/* New transaction descriptor when the transaction is transfered since the 2PC cannot
				 * be fully completed at this moment */
  int return_2pc_loose_tranindex;	/* Whether or not to return the current index */
  bool all_acks = true;
  int i;
  LOG_PRIOR_NODE *node;
  LOG_LSA start_lsa;
  int wait_msecs;

  assert (iscommitted == LOG_COMMIT || iscommitted == LOG_ABORT);
  assert (!tdes->is_system_worker_transaction ());

  state = tdes->state;

  if (tdes->coord != NULL && tdes->coord->ack_received != NULL)
    {
      /*
       * Make sure that all acknowledgments from participants have been received
       * before declaring the transaction as finished.
       */
      for (i = 0; i < tdes->coord->num_particps; i++)
	{
	  if (tdes->coord->ack_received[i] == false)
	    {
	      all_acks = false;
	      /*
	       * There are missing acknowledgments. The transaction cannot be
	       * completed at this moment. If we are not in the restart recovery
	       * process, the transaction is transfered to another transaction
	       * index which is declared as a distributed loose end and a new
	       * transaction is assigned to the client transaction index. The
	       * transaction will be declared as fully completed once all
	       * acknowledgment are received.
	       */
	      if (iscommitted != LOG_ABORT)
		{
		  /* Committed */
		  if (tdes->state != TRAN_UNACTIVE_COMMITTED_INFORMING_PARTICIPANTS)
		    {
		      node =
			prior_lsa_alloc_and_copy_data (thread_p, LOG_2PC_COMMIT_INFORM_PARTICPS, RV_NOT_DEFINED, NULL,
						       0, NULL, 0, NULL);
		      if (node == NULL)
			{
			  assert (false);
			  return state;
			}

		      tdes->state = TRAN_UNACTIVE_COMMITTED_INFORMING_PARTICIPANTS;
		      state = tdes->state;

		      start_lsa = prior_lsa_next_record (thread_p, node, tdes);

		      logpb_flush_pages (thread_p, &start_lsa);
		    }
		}
	      else
		{
		  /* aborted */
		  if (tdes->state != TRAN_UNACTIVE_ABORTED_INFORMING_PARTICIPANTS)
		    {
		      node =
			prior_lsa_alloc_and_copy_data (thread_p, LOG_2PC_ABORT_INFORM_PARTICPS, RV_NOT_DEFINED, NULL, 0,
						       NULL, 0, NULL);
		      if (node == NULL)
			{
			  assert (false);
			  return state;
			}

		      tdes->state = TRAN_UNACTIVE_ABORTED_INFORMING_PARTICIPANTS;
		      state = tdes->state;

		      start_lsa = prior_lsa_next_record (thread_p, node, tdes);

		      logpb_flush_pages (thread_p, &start_lsa);
		    }
		}
	      /*
	       * If this is not a loose end transaction and the system is not
	       * in restart recovery, transfer the transaction to another
	       * transaction index
	       */
	      if (LOG_ISRESTARTED () && tdes->isloose_end == false)
		{
		  wait_msecs = prm_get_integer_value (PRM_ID_LK_TIMEOUT_SECS);

		  if (wait_msecs > 0)
		    {
		      wait_msecs = wait_msecs * 1000;
		    }
		  new_tran_index =
		    logtb_assign_tran_index (thread_p, NULL_TRANID, TRAN_RECOVERY, NULL, NULL, wait_msecs,
					     TRAN_SERIALIZABLE);
		  new_tdes = LOG_FIND_TDES (new_tran_index);
		  if (new_tran_index == NULL_TRAN_INDEX || new_tdes == NULL)
		    {
		      logpb_fatal_error (thread_p, true, ARG_FILE_LINE, "log_fully_completed");
		      return state;
		    }

		  /*
		   * Copy of tdes structures, and then reset memory allocated fields
		   * for only one the new or the old one.
		   */

		  // todo - this is completely unsafe.
		  memcpy (new_tdes, tdes, sizeof (*tdes));
		  new_tdes->tran_index = new_tran_index;
		  new_tdes->isloose_end = true;
		  /* new_tdes does not inherit topops fields */
		  new_tdes->topops.stack = NULL;
		  new_tdes->topops.last = -1;
		  new_tdes->topops.max = 0;

		  /* The old one keep the coordinator/participant information */
		  tdes->coord = NULL;

		  TR_TABLE_CS_ENTER (thread_p);
		  log_Gl.trantable.num_coord_loose_end_indices++;
		  TR_TABLE_CS_EXIT (thread_p);
		  /*
		   * Start a new transaction for our original transaction index.
		   * Set the coordinator stuff to NULL, in our original index since
		   * it has been transfer to another index. That is, distributed
		   * information should be freed using the new transaction index.
		   */

		  /*
		   * Go back to the old index
		   */

		  LOG_SET_CURRENT_TRAN_INDEX (thread_p, tdes->tran_index);

		  (void) logtb_get_new_tran_id (thread_p, tdes);
		}

	      if (LOG_ISCHECKPOINT_TIME ())
		{
#if defined(SERVER_MODE)
		  log_wakeup_checkpoint_daemon ();
#else /* SERVER_MODE */
		  (void) logpb_checkpoint (thread_p);
#endif /* SERVER_MODE */
		}

	      return state;
	    }
	}

      /*
       * All acknowledgments of participants have been received, declare the
       * the transaction as completed
       */
    }

  /*
   * DECLARE THE TRANSACTION AS COMPLETED
   */

  /*
   * Check if this index needs to be returned after finishing the transaction
   */

  if (tdes->isloose_end == true && all_acks == true)
    {
      return_2pc_loose_tranindex = true;
    }
  else
    {
      return_2pc_loose_tranindex = false;
    }

  if (LSA_ISNULL (&tdes->tail_lsa))
    {
      /*
       * Transaction did not update any data, thus we do not need to log a
       * commit/abort log record
       */
      if (iscommitted != LOG_ABORT)
	{
	  state = TRAN_UNACTIVE_COMMITTED;
	}
      else
	{
	  state = TRAN_UNACTIVE_ABORTED;
	}
#if !defined(NDEBUG)
      if (prm_get_bool_value (PRM_ID_LOG_TRACE_DEBUG))
	{
	  char time_val[CTIME_MAX];
	  time_t xxtime = time (NULL);

	  (void) ctime_r (&xxtime, time_val);
	  fprintf (stdout,
		   msgcat_message (MSGCAT_CATALOG_CUBRID, MSGCAT_SET_LOG,
				   ((iscommitted != LOG_ABORT) ? MSGCAT_LOG_FINISH_COMMIT : MSGCAT_LOG_FINISH_ABORT)),
		   tdes->tran_index, tdes->trid, log_Gl.hdr.append_lsa.pageid, log_Gl.hdr.append_lsa.offset, time_val);
	  fflush (stdout);
	}
#endif /* !NDEBUG */
      logtb_clear_tdes (thread_p, tdes);
    }
  else
    {
      /*
       * Transaction updated data or this is a coordinator
       */
      if (iscommitted == LOG_COMMIT)
	{
	  LOG_LSA commit_lsa;

	  /* To write unlock log before releasing locks for transactional consistencies. When a transaction(T2) which
	   * is resumed by this committing transaction(T1) commits and a crash happens before T1 completes, transaction
	   * * consistencies will be broken because T1 will be aborted during restart recovery and T2 was already
	   * committed. */
	  if (!LOG_CHECK_LOG_APPLIER (thread_p) && log_does_allow_replication () == true)
	    {
	      log_append_repl_info_and_commit_log (thread_p, tdes, &commit_lsa);
	    }
	  else
	    {
	      log_append_commit_log (thread_p, tdes, &commit_lsa);
	    }

	  log_change_tran_as_completed (thread_p, tdes, LOG_COMMIT, &commit_lsa);
	}
      else
	{
	  LOG_LSA abort_lsa;

	  log_append_abort_log (thread_p, tdes, &abort_lsa);
	  log_change_tran_as_completed (thread_p, tdes, LOG_ABORT, &abort_lsa);
	}

      state = tdes->state;

      /* now releases locks */
      lock_unlock_all (thread_p);

      /* Unblock global oldest active update. */
      tdes->unlock_global_oldest_visible_mvccid ();

      if (iscommitted == LOG_COMMIT)
	{
	  log_Gl.mvcc_table.reset_transaction_lowest_active (LOG_FIND_THREAD_TRAN_INDEX (thread_p));
	}

      /* If recovery restart operation, or, if this is a coordinator loose end transaction return this index and
       * decrement coordinator loose end transactions counter. */
      if (return_2pc_loose_tranindex == false)
	{
	  if (get_newtrid == LOG_NEED_NEWTRID)
	    {
	      (void) logtb_get_new_tran_id (thread_p, tdes);
	    }
	}
      else
	{
	  /* Free the index */
	  if (tdes->isloose_end == true)
	    {
	      TR_TABLE_CS_ENTER (thread_p);
	      log_Gl.trantable.num_coord_loose_end_indices--;
	      TR_TABLE_CS_EXIT (thread_p);
	    }
	  logtb_free_tran_index (thread_p, tdes->tran_index);
	}

      /* Finish the append operation and flush the log */
    }

  if (LOG_ISCHECKPOINT_TIME ())
    {
#if defined(SERVER_MODE)
      log_wakeup_checkpoint_daemon ();
#else /* SERVER_MODE */
      (void) logpb_checkpoint (thread_p);
#endif /* SERVER_MODE */
    }

  return state;
}

/*
 *
 *              FUNCTIONS RELATED TO DUMPING THE LOG AND ITS DATA
 *
 */

/*
 * log_ascii_dump - PRINT DATA IN ASCII FORMAT
 *
 * return: nothing
 *
 *   length(in): Length of Recovery Data
 *   data(in): The data being logged
 *
 * NOTE: Dump recovery information in ascii format.
 *              It is used when a dump function is not provided.
 */
static void
log_ascii_dump (FILE * out_fp, int length, void *data)
{
  char *ptr;			/* Pointer to data */
  int i;

  for (i = 0, ptr = (char *) data; i < length; i++)
    {
      (void) fputc (*ptr++, out_fp);
    }
}

/*
 * log_hexa_dump () - Point recovery data as hexadecimals.
 *
 * return      : Void.
 * out_fp (in) : Print output.
 * length (in) : Recovery data length.
 * data (in)   : Recovery data.
 */
void
log_hexa_dump (FILE * out_fp, int length, void *data)
{
  char *ptr;			/* Pointer to data */
  int i;

  fprintf (out_fp, "  00000: ");
  for (i = 0, ptr = (char *) data; i < length; i++)
    {
      fprintf (out_fp, "%02X ", (unsigned char) (*ptr++));
      if (i % 16 == 15 && i != length)
	{
	  fprintf (out_fp, "\n  %05d: ", i + 1);
	}
    }
  fprintf (out_fp, "\n");
}

static void
log_repl_data_dump (FILE * out_fp, int length, void *data)
{
  char *ptr = (char *) data;
  char *class_name;
  DB_VALUE value;

  ptr = or_unpack_string_nocopy (ptr, &class_name);
  ptr = or_unpack_mem_value (ptr, &value);

  string_buffer sb;
  db_value_printer printer (sb);

  printer.describe_value (&value);
  fprintf (out_fp, "C[%s] K[%s]\n", class_name, sb.get_buffer ());
  pr_clear_value (&value);
}

static void
log_repl_schema_dump (FILE * out_fp, int length, void *data)
{
  char *ptr;
  int statement_type;
  char *class_name;
  char *sql;

  ptr = (char *) data;
  ptr = or_unpack_int (ptr, &statement_type);
  ptr = or_unpack_string_nocopy (ptr, &class_name);
  ptr = or_unpack_string_nocopy (ptr, &sql);

  fprintf (out_fp, "C[%s] S[%s]\n", class_name, sql);
}

/*
 * log_dump_data - DUMP DATA STORED IN LOG
 *
 * return: nothing
 *
 *   length(in): Length of the data
 *   log_lsa(in/out):Log address identifier containing the log record
 *   log_pgptr(in/out):  Pointer to page where data starts (Set as a side
 *              effect to the page where data ends)
 *   dumpfun(in): Function to invoke to dump the data
 *   log_dump_ptr(in):
 *
 * NOTE:Dump the data stored at given log location.
 *              This function is used for debugging purposes.
 */
static void
log_dump_data (THREAD_ENTRY * thread_p, FILE * out_fp, int length, LOG_LSA * log_lsa, LOG_PAGE * log_page_p,
	       void (*dumpfun) (FILE *, int, void *), LOG_ZIP * log_dump_ptr)
{
  char *ptr;			/* Pointer to data to be printed */
  bool is_zipped = false;
  bool is_unzipped = false;
  /* Call the dumper function */

  /*
   * If data is contained in only one buffer, pass pointer directly.
   * Otherwise, allocate a contiguous area, copy the data and pass this
   * area. At the end deallocate the area
   */

  if (dumpfun == NULL)
    {
      /* Set default to log_hexa_dump */
      dumpfun = log_hexa_dump;
    }

  if (ZIP_CHECK (length))
    {
      length = (int) GET_ZIP_LEN (length);
      is_zipped = true;
    }

  if (log_lsa->offset + length < (int) LOGAREA_SIZE)
    {
      /* Data is contained in one buffer */

      ptr = (char *) log_page_p->area + log_lsa->offset;

      if (length != 0 && is_zipped)
	{
	  is_unzipped = log_unzip (log_dump_ptr, length, ptr);
	}

      if (is_zipped && is_unzipped)
	{
	  (*dumpfun) (out_fp, (int) log_dump_ptr->data_length, log_dump_ptr->log_data);
	  log_lsa->offset += length;
	}
      else
	{
	  (*dumpfun) (out_fp, length, ptr);
	  log_lsa->offset += length;
	}
    }
  else
    {
      /* Need to copy the data into a contiguous area */
      ptr = (char *) malloc (length);
      if (ptr == NULL)
	{
	  er_set (ER_ERROR_SEVERITY, ARG_FILE_LINE, ER_OUT_OF_VIRTUAL_MEMORY, 1, (size_t) length);
	  return;
	}
      /* Copy the data */
      logpb_copy_from_log (thread_p, ptr, length, log_lsa, log_page_p);

      if (is_zipped)
	{
	  is_unzipped = log_unzip (log_dump_ptr, length, ptr);
	}

      if (is_zipped && is_unzipped)
	{
	  (*dumpfun) (out_fp, (int) log_dump_ptr->data_length, log_dump_ptr->log_data);
	}
      else
	{
	  (*dumpfun) (out_fp, length, ptr);
	}
      free_and_init (ptr);
    }
  LOG_READ_ALIGN (thread_p, log_lsa, log_page_p);

}

static void
log_dump_header (FILE * out_fp, LOG_HEADER * log_header_p)
{
  time_t tmp_time;
  char time_val[CTIME_MAX];

  fprintf (out_fp, "\n ** DUMP LOG HEADER **\n");

  tmp_time = (time_t) log_header_p->db_creation;
  (void) ctime_r (&tmp_time, time_val);
  fprintf (out_fp,
	   "HDR: Magic Symbol = %s at disk location = %lld\n     Creation_time = %s"
	   "     Release = %s, Compatibility_disk_version = %g,\n"
	   "     Db_pagesize = %d, log_pagesize= %d, Shutdown = %d,\n"
	   "     Next_trid = %d, Next_mvcc_id = %llu, Num_avg_trans = %d, Num_avg_locks = %d,\n"
	   "     Num_active_log_pages = %d, First_active_log_page = %lld,\n"
	   "     Current_append = %lld|%d, Checkpoint = %lld|%d,\n", log_header_p->magic,
	   (long long) offsetof (LOG_PAGE, area), time_val, log_header_p->db_release, log_header_p->db_compatibility,
	   log_header_p->db_iopagesize, log_header_p->db_logpagesize, log_header_p->is_shutdown,
	   log_header_p->next_trid, (long long int) log_header_p->mvcc_next_id, log_header_p->avg_ntrans,
	   log_header_p->avg_nlocks, log_header_p->npages, (long long) log_header_p->fpageid,
	   LSA_AS_ARGS (&log_header_p->append_lsa), LSA_AS_ARGS (&log_header_p->chkpt_lsa));

  fprintf (out_fp,
	   "     Next_archive_pageid = %lld at active_phy_pageid = %d,\n"
	   "     Next_archive_num = %d, Last_archiv_num_for_syscrashes = %d,\n"
	   "     Last_deleted_arv_num = %d, has_logging_been_skipped = %d,\n"
	   "     bkup_lsa: level0 = %lld|%d, level1 = %lld|%d, level2 = %lld|%d,\n     Log_prefix = %s\n",
	   (long long int) log_header_p->nxarv_pageid, log_header_p->nxarv_phy_pageid, log_header_p->nxarv_num,
	   log_header_p->last_arv_num_for_syscrashes, log_header_p->last_deleted_arv_num,
	   log_header_p->has_logging_been_skipped, LSA_AS_ARGS (&log_header_p->bkup_level0_lsa),
	   LSA_AS_ARGS (&log_header_p->bkup_level1_lsa), LSA_AS_ARGS (&log_header_p->bkup_level2_lsa),
	   log_header_p->prefix_name);

  // guarded because tests that depend on investigating/comparing log might fail
#if 0
  // vacuum related fields
  fprintf (out_fp,
	   "     vacuum_last_blockid = %lld, mvcc_op_log_lsa = %lld|%d,\n"
	   "     oldest_visible_mvccid = %llu, newest_block_mvccid = %llu,\n"
	   "     does_block_need_vacuum = %d\n",
	   (long long int) log_header_p->vacuum_last_blockid, LSA_AS_ARGS (&log_header_p->mvcc_op_log_lsa),
	   (long long unsigned) log_header_p->oldest_visible_mvccid,
	   (long long unsigned) log_header_p->newest_block_mvccid, log_header_p->does_block_need_vacuum);
#endif
}

static LOG_PAGE *
log_dump_record_undoredo (THREAD_ENTRY * thread_p, FILE * out_fp, LOG_LSA * log_lsa, LOG_PAGE * log_page_p,
			  LOG_ZIP * log_zip_p)
{
  LOG_REC_UNDOREDO *undoredo;
  int undo_length;
  int redo_length;
  LOG_RCVINDEX rcvindex;

  /* Read the DATA HEADER */
  LOG_READ_ADVANCE_WHEN_DOESNT_FIT (thread_p, sizeof (*undoredo), log_lsa, log_page_p);
  undoredo = (LOG_REC_UNDOREDO *) ((char *) log_page_p->area + log_lsa->offset);
  fprintf (out_fp, ", Recv_index = %s, \n", rv_rcvindex_string (undoredo->data.rcvindex));
  fprintf (out_fp,
	   "     Volid = %d Pageid = %d Offset = %d,\n     Undo(Before) length = %d, Redo(After) length = %d,\n",
	   undoredo->data.volid, undoredo->data.pageid, undoredo->data.offset, (int) GET_ZIP_LEN (undoredo->ulength),
	   (int) GET_ZIP_LEN (undoredo->rlength));

  undo_length = undoredo->ulength;
  redo_length = undoredo->rlength;
  rcvindex = undoredo->data.rcvindex;

  LOG_READ_ADD_ALIGN (thread_p, sizeof (*undoredo), log_lsa, log_page_p);
  /* Print UNDO(BEFORE) DATA */
  fprintf (out_fp, "-->> Undo (Before) Data:\n");
  log_dump_data (thread_p, out_fp, undo_length, log_lsa, log_page_p, RV_fun[rcvindex].dump_undofun, log_zip_p);
  /* Print REDO (AFTER) DATA */
  fprintf (out_fp, "-->> Redo (After) Data:\n");
  log_dump_data (thread_p, out_fp, redo_length, log_lsa, log_page_p, RV_fun[rcvindex].dump_redofun, log_zip_p);

  return log_page_p;
}

static LOG_PAGE *
log_dump_record_undo (THREAD_ENTRY * thread_p, FILE * out_fp, LOG_LSA * log_lsa, LOG_PAGE * log_page_p,
		      LOG_ZIP * log_zip_p)
{
  LOG_REC_UNDO *undo;
  int undo_length;
  LOG_RCVINDEX rcvindex;

  /* Read the DATA HEADER */
  LOG_READ_ADVANCE_WHEN_DOESNT_FIT (thread_p, sizeof (*undo), log_lsa, log_page_p);
  undo = (LOG_REC_UNDO *) ((char *) log_page_p->area + log_lsa->offset);

  fprintf (out_fp, ", Recv_index = %s,\n", rv_rcvindex_string (undo->data.rcvindex));
  fprintf (out_fp, "     Volid = %d Pageid = %d Offset = %d,\n     Undo (Before) length = %d,\n", undo->data.volid,
	   undo->data.pageid, undo->data.offset, (int) GET_ZIP_LEN (undo->length));

  undo_length = undo->length;
  rcvindex = undo->data.rcvindex;
  LOG_READ_ADD_ALIGN (thread_p, sizeof (*undo), log_lsa, log_page_p);

  /* Print UNDO(BEFORE) DATA */
  fprintf (out_fp, "-->> Undo (Before) Data:\n");
  log_dump_data (thread_p, out_fp, undo_length, log_lsa, log_page_p, RV_fun[rcvindex].dump_undofun, log_zip_p);

  return log_page_p;
}

static LOG_PAGE *
log_dump_record_redo (THREAD_ENTRY * thread_p, FILE * out_fp, LOG_LSA * log_lsa, LOG_PAGE * log_page_p,
		      LOG_ZIP * log_zip_p)
{
  LOG_REC_REDO *redo;
  int redo_length;
  LOG_RCVINDEX rcvindex;

  /* Read the DATA HEADER */
  LOG_READ_ADVANCE_WHEN_DOESNT_FIT (thread_p, sizeof (*redo), log_lsa, log_page_p);
  redo = (LOG_REC_REDO *) ((char *) log_page_p->area + log_lsa->offset);

  fprintf (out_fp, ", Recv_index = %s,\n", rv_rcvindex_string (redo->data.rcvindex));
  fprintf (out_fp, "     Volid = %d Pageid = %d Offset = %d,\n     Redo (After) length = %d,\n", redo->data.volid,
	   redo->data.pageid, redo->data.offset, (int) GET_ZIP_LEN (redo->length));

  redo_length = redo->length;
  rcvindex = redo->data.rcvindex;
  LOG_READ_ADD_ALIGN (thread_p, sizeof (*redo), log_lsa, log_page_p);

  /* Print REDO(AFTER) DATA */
  fprintf (out_fp, "-->> Redo (After) Data:\n");
  log_dump_data (thread_p, out_fp, redo_length, log_lsa, log_page_p, RV_fun[rcvindex].dump_redofun, log_zip_p);

  return log_page_p;
}

static LOG_PAGE *
log_dump_record_mvcc_undoredo (THREAD_ENTRY * thread_p, FILE * out_fp, LOG_LSA * log_lsa, LOG_PAGE * log_page_p,
			       LOG_ZIP * log_zip_p)
{
  LOG_REC_MVCC_UNDOREDO *mvcc_undoredo;
  int undo_length;
  int redo_length;
  LOG_RCVINDEX rcvindex;

  /* Read the DATA HEADER */
  LOG_READ_ADVANCE_WHEN_DOESNT_FIT (thread_p, sizeof (*mvcc_undoredo), log_lsa, log_page_p);
  mvcc_undoredo = (LOG_REC_MVCC_UNDOREDO *) ((char *) log_page_p->area + log_lsa->offset);
  fprintf (out_fp, ", Recv_index = %s, \n", rv_rcvindex_string (mvcc_undoredo->undoredo.data.rcvindex));
  fprintf (out_fp,
	   "     Volid = %d Pageid = %d Offset = %d,\n     Undo(Before) length = %d, Redo(After) length = %d,\n",
	   mvcc_undoredo->undoredo.data.volid, mvcc_undoredo->undoredo.data.pageid, mvcc_undoredo->undoredo.data.offset,
	   (int) GET_ZIP_LEN (mvcc_undoredo->undoredo.ulength), (int) GET_ZIP_LEN (mvcc_undoredo->undoredo.rlength));
  fprintf (out_fp,
	   "     MVCCID = %llu, parent_MVCCID = %llu, \n     Prev_mvcc_op_log_lsa = %lld|%d, \n     VFID = (%d, %d)\n",
	   (unsigned long long int) mvcc_undoredo->mvccid, (unsigned long long) mvcc_undoredo->parent_mvccid,
	   (long long int) mvcc_undoredo->vacuum_info.prev_mvcc_op_log_lsa.pageid,
	   (int) mvcc_undoredo->vacuum_info.prev_mvcc_op_log_lsa.offset, mvcc_undoredo->vacuum_info.vfid.volid,
	   mvcc_undoredo->vacuum_info.vfid.fileid);

  undo_length = mvcc_undoredo->undoredo.ulength;
  redo_length = mvcc_undoredo->undoredo.rlength;
  rcvindex = mvcc_undoredo->undoredo.data.rcvindex;

  LOG_READ_ADD_ALIGN (thread_p, sizeof (*mvcc_undoredo), log_lsa, log_page_p);
  /* Print UNDO(BEFORE) DATA */
  fprintf (out_fp, "-->> Undo (Before) Data:\n");
  log_dump_data (thread_p, out_fp, undo_length, log_lsa, log_page_p, RV_fun[rcvindex].dump_undofun, log_zip_p);
  /* Print REDO (AFTER) DATA */
  fprintf (out_fp, "-->> Redo (After) Data:\n");
  log_dump_data (thread_p, out_fp, redo_length, log_lsa, log_page_p, RV_fun[rcvindex].dump_redofun, log_zip_p);

  return log_page_p;
}

static LOG_PAGE *
log_dump_record_mvcc_undo (THREAD_ENTRY * thread_p, FILE * out_fp, LOG_LSA * log_lsa, LOG_PAGE * log_page_p,
			   LOG_ZIP * log_zip_p)
{
  LOG_REC_MVCC_UNDO *mvcc_undo;
  int undo_length;
  LOG_RCVINDEX rcvindex;

  /* Read the DATA HEADER */
  LOG_READ_ADVANCE_WHEN_DOESNT_FIT (thread_p, sizeof (*mvcc_undo), log_lsa, log_page_p);
  mvcc_undo = (LOG_REC_MVCC_UNDO *) ((char *) log_page_p->area + log_lsa->offset);

  fprintf (out_fp, ", Recv_index = %s,\n", rv_rcvindex_string (mvcc_undo->undo.data.rcvindex));
  fprintf (out_fp, "     Volid = %d Pageid = %d Offset = %d,\n     Undo (Before) length = %d,\n",
	   mvcc_undo->undo.data.volid, mvcc_undo->undo.data.pageid, mvcc_undo->undo.data.offset,
	   (int) GET_ZIP_LEN (mvcc_undo->undo.length));
  fprintf (out_fp,
	   "     MVCCID = %llu, parent_MVCCID = %llu, \n     Prev_mvcc_op_log_lsa = %lld|%d, \n     VFID = (%d, %d)\n",
	   (unsigned long long int) mvcc_undo->mvccid, (unsigned long long) mvcc_undo->parent_mvccid,
	   (long long int) mvcc_undo->vacuum_info.prev_mvcc_op_log_lsa.pageid,
	   (int) mvcc_undo->vacuum_info.prev_mvcc_op_log_lsa.offset, mvcc_undo->vacuum_info.vfid.volid,
	   mvcc_undo->vacuum_info.vfid.fileid);

  undo_length = mvcc_undo->undo.length;
  rcvindex = mvcc_undo->undo.data.rcvindex;
  LOG_READ_ADD_ALIGN (thread_p, sizeof (*mvcc_undo), log_lsa, log_page_p);

  /* Print UNDO(BEFORE) DATA */
  fprintf (out_fp, "-->> Undo (Before) Data:\n");
  log_dump_data (thread_p, out_fp, undo_length, log_lsa, log_page_p, RV_fun[rcvindex].dump_undofun, log_zip_p);

  return log_page_p;
}

static LOG_PAGE *
log_dump_record_mvcc_redo (THREAD_ENTRY * thread_p, FILE * out_fp, LOG_LSA * log_lsa, LOG_PAGE * log_page_p,
			   LOG_ZIP * log_zip_p)
{
  LOG_REC_MVCC_REDO *mvcc_redo;
  int redo_length;
  LOG_RCVINDEX rcvindex;

  /* Read the DATA HEADER */
  LOG_READ_ADVANCE_WHEN_DOESNT_FIT (thread_p, sizeof (*mvcc_redo), log_lsa, log_page_p);
  mvcc_redo = (LOG_REC_MVCC_REDO *) ((char *) log_page_p->area + log_lsa->offset);

  fprintf (out_fp, ", Recv_index = %s,\n", rv_rcvindex_string (mvcc_redo->redo.data.rcvindex));
  fprintf (out_fp, "     Volid = %d Pageid = %d Offset = %d,\n     Redo (After) length = %d,\n",
	   mvcc_redo->redo.data.volid, mvcc_redo->redo.data.pageid, mvcc_redo->redo.data.offset,
	   (int) GET_ZIP_LEN (mvcc_redo->redo.length));
  fprintf (out_fp, "     MVCCID = %llu, parent_MVCCID = %llu,\n",
	   (unsigned long long int) mvcc_redo->mvccid, (unsigned long long) mvcc_redo->parent_mvccid);

  redo_length = mvcc_redo->redo.length;
  rcvindex = mvcc_redo->redo.data.rcvindex;
  LOG_READ_ADD_ALIGN (thread_p, sizeof (*mvcc_redo), log_lsa, log_page_p);

  /* Print REDO(AFTER) DATA */
  fprintf (out_fp, "-->> Redo (After) Data:\n");
  log_dump_data (thread_p, out_fp, redo_length, log_lsa, log_page_p, RV_fun[rcvindex].dump_redofun, log_zip_p);

  return log_page_p;
}

static LOG_PAGE *
log_dump_record_postpone (THREAD_ENTRY * thread_p, FILE * out_fp, LOG_LSA * log_lsa, LOG_PAGE * log_page_p)
{
  LOG_REC_RUN_POSTPONE *run_posp;
  int redo_length;
  LOG_RCVINDEX rcvindex;

  /* Read the DATA HEADER */
  LOG_READ_ADVANCE_WHEN_DOESNT_FIT (thread_p, sizeof (*run_posp), log_lsa, log_page_p);
  run_posp = (LOG_REC_RUN_POSTPONE *) ((char *) log_page_p->area + log_lsa->offset);
  fprintf (out_fp, ", Recv_index = %s,\n", rv_rcvindex_string (run_posp->data.rcvindex));
  fprintf (out_fp,
	   "     Volid = %d Pageid = %d Offset = %d,\n     Run postpone (Redo/After) length = %d, corresponding"
	   " to\n         Postpone record with LSA = %lld|%d\n", run_posp->data.volid, run_posp->data.pageid,
	   run_posp->data.offset, run_posp->length, LSA_AS_ARGS (&run_posp->ref_lsa));

  redo_length = run_posp->length;
  rcvindex = run_posp->data.rcvindex;
  LOG_READ_ADD_ALIGN (thread_p, sizeof (*run_posp), log_lsa, log_page_p);

  /* Print RUN POSTPONE (REDO/AFTER) DATA */
  fprintf (out_fp, "-->> Run Postpone (Redo/After) Data:\n");
  log_dump_data (thread_p, out_fp, redo_length, log_lsa, log_page_p, RV_fun[rcvindex].dump_redofun, NULL);

  return log_page_p;
}

static LOG_PAGE *
log_dump_record_dbout_redo (THREAD_ENTRY * thread_p, FILE * out_fp, LOG_LSA * log_lsa, LOG_PAGE * log_page_p)
{
  LOG_REC_DBOUT_REDO *dbout_redo;
  int redo_length;
  LOG_RCVINDEX rcvindex;

  /* Read the data header */
  LOG_READ_ADVANCE_WHEN_DOESNT_FIT (thread_p, sizeof (*dbout_redo), log_lsa, log_page_p);
  dbout_redo = ((LOG_REC_DBOUT_REDO *) ((char *) log_page_p->area + log_lsa->offset));

  redo_length = dbout_redo->length;
  rcvindex = dbout_redo->rcvindex;

  fprintf (out_fp, ", Recv_index = %s, Length = %d,\n", rv_rcvindex_string (rcvindex), redo_length);

  LOG_READ_ADD_ALIGN (thread_p, sizeof (*dbout_redo), log_lsa, log_page_p);

  /* Print Database External DATA */
  fprintf (out_fp, "-->> Database external Data:\n");
  log_dump_data (thread_p, out_fp, redo_length, log_lsa, log_page_p, RV_fun[rcvindex].dump_redofun, NULL);

  return log_page_p;
}

static LOG_PAGE *
log_dump_record_compensate (THREAD_ENTRY * thread_p, FILE * out_fp, LOG_LSA * log_lsa, LOG_PAGE * log_page_p)
{
  LOG_REC_COMPENSATE *compensate;
  int length_compensate;
  LOG_RCVINDEX rcvindex;

  /* Read the DATA HEADER */
  LOG_READ_ADVANCE_WHEN_DOESNT_FIT (thread_p, sizeof (*compensate), log_lsa, log_page_p);
  compensate = (LOG_REC_COMPENSATE *) ((char *) log_page_p->area + log_lsa->offset);

  fprintf (out_fp, ", Recv_index = %s,\n", rv_rcvindex_string (compensate->data.rcvindex));
  fprintf (out_fp, "     Volid = %d Pageid = %d Offset = %d,\n     Compensate length = %d, Next_to_UNDO = %lld|%d\n",
	   compensate->data.volid, compensate->data.pageid, compensate->data.offset, compensate->length,
	   LSA_AS_ARGS (&compensate->undo_nxlsa));

  length_compensate = compensate->length;
  rcvindex = compensate->data.rcvindex;
  LOG_READ_ADD_ALIGN (thread_p, sizeof (*compensate), log_lsa, log_page_p);

  /* Print COMPENSATE DATA */
  fprintf (out_fp, "-->> Compensate Data:\n");
  log_dump_data (thread_p, out_fp, length_compensate, log_lsa, log_page_p, RV_fun[rcvindex].dump_undofun, NULL);

  return log_page_p;
}

static LOG_PAGE *
log_dump_record_commit_postpone (THREAD_ENTRY * thread_p, FILE * out_fp, LOG_LSA * log_lsa, LOG_PAGE * log_page_p)
{
  LOG_REC_START_POSTPONE *start_posp;

  /* Read the DATA HEADER */
  LOG_READ_ADVANCE_WHEN_DOESNT_FIT (thread_p, sizeof (*start_posp), log_lsa, log_page_p);
  start_posp = (LOG_REC_START_POSTPONE *) ((char *) log_page_p->area + log_lsa->offset);
  fprintf (out_fp, ", First postpone record at before or after Page = %lld and offset = %d\n",
	   LSA_AS_ARGS (&start_posp->posp_lsa));

  return log_page_p;
}

static LOG_PAGE *
log_dump_record_transaction_finish (THREAD_ENTRY * thread_p, FILE * out_fp, LOG_LSA * log_lsa, LOG_PAGE * log_page_p)
{
  LOG_REC_DONETIME *donetime;
  char time_val[CTIME_MAX];

  /* Read the DATA HEADER */
  LOG_READ_ADVANCE_WHEN_DOESNT_FIT (thread_p, sizeof (*donetime), log_lsa, log_page_p);
  donetime = (LOG_REC_DONETIME *) ((char *) log_page_p->area + log_lsa->offset);
  const time_t tmp_time = util_msec_to_sec (donetime->at_time);
  (void) ctime_r (&tmp_time, time_val);
  fprintf (out_fp, ",\n     Transaction finish time at = %s\n", time_val);

  return log_page_p;
}

static LOG_PAGE *
log_dump_record_replication (THREAD_ENTRY * thread_p, FILE * out_fp, LOG_LSA * log_lsa, LOG_PAGE * log_page_p)
{
  LOG_REC_REPLICATION *repl_log;
  int length;
  const char *type;
  void (*dump_function) (FILE *, int, void *);

  LOG_READ_ADVANCE_WHEN_DOESNT_FIT (thread_p, sizeof (*repl_log), log_lsa, log_page_p);
  repl_log = (LOG_REC_REPLICATION *) ((char *) log_page_p->area + log_lsa->offset);
  fprintf (out_fp, ", Target log lsa = %lld|%d\n", LSA_AS_ARGS (&repl_log->lsa));
  length = repl_log->length;

  LOG_READ_ADD_ALIGN (thread_p, sizeof (*repl_log), log_lsa, log_page_p);

  switch (repl_log->rcvindex)
    {
    case RVREPL_DATA_INSERT:
      type = "RVREPL_DATA_INSERT";
      dump_function = log_repl_data_dump;
      break;
    case RVREPL_DATA_UPDATE_START:
      type = "RVREPL_DATA_UPDATE_START";
      dump_function = log_repl_data_dump;
      break;
    case RVREPL_DATA_UPDATE:
      type = "RVREPL_DATA_UPDATE";
      dump_function = log_repl_data_dump;
      break;
    case RVREPL_DATA_UPDATE_END:
      type = "RVREPL_DATA_UPDATE_END";
      dump_function = log_repl_data_dump;
      break;
    case RVREPL_DATA_DELETE:
      type = "RVREPL_DATA_DELETE";
      dump_function = log_repl_data_dump;
      break;
    default:
      type = "RVREPL_SCHEMA";
      dump_function = log_repl_schema_dump;
      break;
    }
  fprintf (out_fp, "T[%s] ", type);

  log_dump_data (thread_p, out_fp, length, log_lsa, log_page_p, dump_function, NULL);
  return log_page_p;
}

/*
 * log_dump_record_sysop_start_postpone () - dump system op start postpone log record
 *
 * return              : log page
 * thread_p (in)       : thread entry
 * out_fp (in/out)     : dump output
 * log_lsa (in/out)    : log lsa
 * log_page_p (in/out) : log page
 * log_zip_p (in/out)  : log unzip
 */
static LOG_PAGE *
log_dump_record_sysop_start_postpone (THREAD_ENTRY * thread_p, FILE * out_fp, LOG_LSA * log_lsa, LOG_PAGE * log_page_p,
				      LOG_ZIP * log_zip_p)
{
  LOG_REC_SYSOP_START_POSTPONE sysop_start_postpone;

  /* Read the DATA HEADER */
  LOG_READ_ADVANCE_WHEN_DOESNT_FIT (thread_p, sizeof (sysop_start_postpone), log_lsa, log_page_p);
  sysop_start_postpone = *((LOG_REC_SYSOP_START_POSTPONE *) ((char *) log_page_p->area + log_lsa->offset));

  (void) log_dump_record_sysop_end_internal (thread_p, &sysop_start_postpone.sysop_end, log_lsa, log_page_p, log_zip_p,
					     out_fp);
  fprintf (out_fp, "     postpone_lsa = %lld|%d \n", LSA_AS_ARGS (&sysop_start_postpone.posp_lsa));

  return log_page_p;
}

/*
 * log_dump_record_sysop_end_internal () - dump sysop end log record types
 *
 * return              : log page
 * thread_p (in)       : thread entry
 * sysop_end (in)      : system op end log record
 * log_lsa (in/out)    : LSA of undo data (logical undo only)
 * log_page_p (in/out) : page of undo data (logical undo only)
 * log_zip_p (in/out)  : log unzip
 * out_fp (in/out)     : dump output
 */
static LOG_PAGE *
log_dump_record_sysop_end_internal (THREAD_ENTRY * thread_p, LOG_REC_SYSOP_END * sysop_end, LOG_LSA * log_lsa,
				    LOG_PAGE * log_page_p, LOG_ZIP * log_zip_p, FILE * out_fp)
{
  int undo_length;
  LOG_RCVINDEX rcvindex;

  fprintf (out_fp, ",\n     Prev parent LSA = %lld|%d, Prev_topresult_lsa = %lld|%d, %s \n",
	   LSA_AS_ARGS (&sysop_end->lastparent_lsa), LSA_AS_ARGS (&sysop_end->prv_topresult_lsa),
	   log_sysop_end_type_string (sysop_end->type));
  switch (sysop_end->type)
    {
    case LOG_SYSOP_END_ABORT:
    case LOG_SYSOP_END_COMMIT:
      /* nothing else to print */
      break;
    case LOG_SYSOP_END_LOGICAL_COMPENSATE:
      fprintf (out_fp, "     compansate_lsa = %lld|%d \n", LSA_AS_ARGS (&sysop_end->compensate_lsa));
      break;
    case LOG_SYSOP_END_LOGICAL_RUN_POSTPONE:
      fprintf (out_fp, "     run_postpone_lsa = %lld|%d, postpone = %s \n",
	       LSA_AS_ARGS (&sysop_end->run_postpone.postpone_lsa),
	       sysop_end->run_postpone.is_sysop_postpone ? "sysop" : "transaction");
      break;
    case LOG_SYSOP_END_LOGICAL_UNDO:
      assert (log_lsa != NULL && log_page_p != NULL && log_zip_p != NULL);

      fprintf (out_fp, ", Recv_index = %s,\n", rv_rcvindex_string (sysop_end->undo.data.rcvindex));
      fprintf (out_fp, "     Volid = %d Pageid = %d Offset = %d,\n     Undo (Before) length = %d,\n",
	       sysop_end->undo.data.volid, sysop_end->undo.data.pageid, sysop_end->undo.data.offset,
	       (int) GET_ZIP_LEN (sysop_end->undo.length));

      undo_length = sysop_end->undo.length;
      rcvindex = sysop_end->undo.data.rcvindex;
      LOG_READ_ADD_ALIGN (thread_p, sizeof (*sysop_end), log_lsa, log_page_p);
      log_dump_data (thread_p, out_fp, undo_length, log_lsa, log_page_p, RV_fun[rcvindex].dump_undofun, log_zip_p);
      break;
    case LOG_SYSOP_END_LOGICAL_MVCC_UNDO:
      assert (log_lsa != NULL && log_page_p != NULL && log_zip_p != NULL);

      fprintf (out_fp, ", Recv_index = %s,\n", rv_rcvindex_string (sysop_end->mvcc_undo.undo.data.rcvindex));
      fprintf (out_fp, "     Volid = %d Pageid = %d Offset = %d,\n     Undo (Before) length = %d,\n",
	       sysop_end->mvcc_undo.undo.data.volid, sysop_end->mvcc_undo.undo.data.pageid,
	       sysop_end->mvcc_undo.undo.data.offset, (int) GET_ZIP_LEN (sysop_end->mvcc_undo.undo.length));
      fprintf (out_fp,
	       "     MVCCID = %llu, parent_MVCCID = %llu,\n     Prev_mvcc_op_log_lsa = %lld|%d, \n     VFID = (%d, %d)",
	       (unsigned long long int) sysop_end->mvcc_undo.mvccid,
	       (unsigned long long) sysop_end->mvcc_undo.parent_mvccid,
	       LSA_AS_ARGS (&sysop_end->mvcc_undo.vacuum_info.prev_mvcc_op_log_lsa),
	       VFID_AS_ARGS (&sysop_end->mvcc_undo.vacuum_info.vfid));

      undo_length = sysop_end->mvcc_undo.undo.length;
      rcvindex = sysop_end->mvcc_undo.undo.data.rcvindex;
      LOG_READ_ADD_ALIGN (thread_p, sizeof (*sysop_end), log_lsa, log_page_p);
      log_dump_data (thread_p, out_fp, undo_length, log_lsa, log_page_p, RV_fun[rcvindex].dump_undofun, log_zip_p);
      break;
    default:
      assert (false);
      break;
    }
  return log_page_p;
}

/*
 * log_dump_record_sysop_end () - Dump sysop end log record types. Side-effect: log_lsa and log_page_p will be
 *				  positioned after the log record.
 *
 * return	       : NULL if something bad happens, pointer to log page otherwise.
 * thread_p (in)       : Thread entry.
 * log_lsa (in/out)    : in - LSA of log record, out - LSA after log record.
 * log_page_p (in/out) : in - page of log record, out - page after log record.
 * log_zip_p (in)      : Unzip context.
 * out_fp (in/out)     : Dump output.
 */
static LOG_PAGE *
log_dump_record_sysop_end (THREAD_ENTRY * thread_p, LOG_LSA * log_lsa, LOG_PAGE * log_page_p, LOG_ZIP * log_zip_p,
			   FILE * out_fp)
{
  LOG_REC_SYSOP_END *sysop_end;

  LOG_READ_ADVANCE_WHEN_DOESNT_FIT (thread_p, sizeof (*sysop_end), log_lsa, log_page_p);
  sysop_end = (LOG_REC_SYSOP_END *) ((char *) log_page_p->area + log_lsa->offset);

  log_dump_record_sysop_end_internal (thread_p, sysop_end, log_lsa, log_page_p, log_zip_p, out_fp);

  return log_page_p;
}

static LOG_PAGE *
log_dump_record_save_point (THREAD_ENTRY * thread_p, FILE * out_fp, LOG_LSA * log_lsa, LOG_PAGE * log_page_p)
{
  LOG_REC_SAVEPT *savept;
  int length_save_point;

  /* Read the DATA HEADER */
  LOG_READ_ADVANCE_WHEN_DOESNT_FIT (thread_p, sizeof (*savept), log_lsa, log_page_p);
  savept = (LOG_REC_SAVEPT *) ((char *) log_page_p->area + log_lsa->offset);

  fprintf (out_fp, ", Prev_savept_Lsa = %lld|%d, length = %d,\n", LSA_AS_ARGS (&savept->prv_savept), savept->length);

  length_save_point = savept->length;
  LOG_READ_ADD_ALIGN (thread_p, sizeof (*savept), log_lsa, log_page_p);

  /* Print savept name */
  fprintf (out_fp, "     Savept Name =");
  log_dump_data (thread_p, out_fp, length_save_point, log_lsa, log_page_p, log_hexa_dump, NULL);

  return log_page_p;
}

static LOG_PAGE *
log_dump_record_2pc_prepare_commit (THREAD_ENTRY * thread_p, FILE * out_fp, LOG_LSA * log_lsa, LOG_PAGE * log_page_p)
{
  LOG_REC_2PC_PREPCOMMIT *prepared;
  unsigned int nobj_locks;
  int size;

  /* Get the DATA HEADER */
  LOG_READ_ADVANCE_WHEN_DOESNT_FIT (thread_p, sizeof (*prepared), log_lsa, log_page_p);
  prepared = (LOG_REC_2PC_PREPCOMMIT *) ((char *) log_page_p->area + log_lsa->offset);

  fprintf (out_fp, ", Client_name = %s, Gtrid = %d, Num objlocks = %u\n", prepared->user_name, prepared->gtrid,
	   prepared->num_object_locks);

  nobj_locks = prepared->num_object_locks;

  LOG_READ_ADD_ALIGN (thread_p, sizeof (*prepared), log_lsa, log_page_p);

  /* Dump global transaction user information */
  if (prepared->gtrinfo_length > 0)
    {
      log_dump_data (thread_p, out_fp, prepared->gtrinfo_length, log_lsa, log_page_p, log_2pc_dump_gtrinfo, NULL);
    }

  /* Dump object locks */
  if (nobj_locks > 0)
    {
      size = nobj_locks * sizeof (LK_ACQOBJ_LOCK);
      log_dump_data (thread_p, out_fp, size, log_lsa, log_page_p, log_2pc_dump_acqobj_locks, NULL);
    }

  return log_page_p;
}

static LOG_PAGE *
log_dump_record_2pc_start (THREAD_ENTRY * thread_p, FILE * out_fp, LOG_LSA * log_lsa, LOG_PAGE * log_page_p)
{
  LOG_REC_2PC_START *start_2pc;	/* Start log record of 2PC protocol */

  /* Get the DATA HEADER */
  LOG_READ_ADVANCE_WHEN_DOESNT_FIT (thread_p, sizeof (*start_2pc), log_lsa, log_page_p);
  start_2pc = (LOG_REC_2PC_START *) ((char *) log_page_p->area + log_lsa->offset);

  /* Initilize the coordinator information */
  fprintf (out_fp, "  Client_name = %s, Gtrid = %d,  Num_participants = %d", start_2pc->user_name, start_2pc->gtrid,
	   start_2pc->num_particps);

  LOG_READ_ADD_ALIGN (thread_p, sizeof (*start_2pc), log_lsa, log_page_p);
  /* Read in the participants info. block from the log */
  log_dump_data (thread_p, out_fp, (start_2pc->particp_id_length * start_2pc->num_particps), log_lsa, log_page_p,
		 log_2pc_dump_participants, NULL);

  return log_page_p;
}

static LOG_PAGE *
log_dump_record_2pc_acknowledgement (THREAD_ENTRY * thread_p, FILE * out_fp, LOG_LSA * log_lsa, LOG_PAGE * log_page_p)
{
  LOG_REC_2PC_PARTICP_ACK *received_ack;	/* ack log record of 2pc protocol */

  /* Get the DATA HEADER */
  LOG_READ_ADVANCE_WHEN_DOESNT_FIT (thread_p, sizeof (*received_ack), log_lsa, log_page_p);
  received_ack = ((LOG_REC_2PC_PARTICP_ACK *) ((char *) log_page_p->area + log_lsa->offset));
  fprintf (out_fp, "  Participant index = %d\n", received_ack->particp_index);

  return log_page_p;
}

static LOG_PAGE *
log_dump_record_ha_server_state (THREAD_ENTRY * thread_p, FILE * out_fp, LOG_LSA * log_lsa, LOG_PAGE * log_page_p)
{
  LOG_REC_HA_SERVER_STATE *ha_server_state;

  /* Get the DATA HEADER */
  LOG_READ_ADVANCE_WHEN_DOESNT_FIT (thread_p, sizeof (*ha_server_state), log_lsa, log_page_p);
  ha_server_state = ((LOG_REC_HA_SERVER_STATE *) ((char *) log_page_p->area + log_lsa->offset));
  fprintf (out_fp, "  HA server state = %d\n", ha_server_state->state);

  return log_page_p;
}

static LOG_PAGE *
log_dump_record_trantable_snapshot (THREAD_ENTRY * thread_p, FILE * out_fp, LOG_LSA * log_lsa, LOG_PAGE * log_page_p)
{
  const LOG_REC_TRANTABLE_SNAPSHOT *trantable_snapshot = nullptr;
  LOG_READ_ADVANCE_WHEN_DOESNT_FIT (thread_p, sizeof (*trantable_snapshot), log_lsa, log_page_p);
  trantable_snapshot = (LOG_REC_TRANTABLE_SNAPSHOT *) (log_page_p->area + log_lsa->offset);

  fprintf (out_fp, " Snapshot_LSA = %lld|%d, length =%zu", LSA_AS_ARGS (&trantable_snapshot->snapshot_lsa),
	   trantable_snapshot->length);

  return log_page_p;
}

static LOG_PAGE *
log_dump_record_assigned_mvccid (THREAD_ENTRY * thread_p, FILE * out_fp, LOG_LSA * log_lsa, LOG_PAGE * log_page_p)
{
  const LOG_REC_ASSIGNED_MVCCID *assigned_mvccid = nullptr;
  LOG_READ_ADVANCE_WHEN_DOESNT_FIT (thread_p, sizeof (*assigned_mvccid), log_lsa, log_page_p);
  assigned_mvccid = (LOG_REC_ASSIGNED_MVCCID *) (log_page_p->area + log_lsa->offset);

  fprintf (out_fp, " MVCCID = %lld\n", (long long) assigned_mvccid->mvccid);

  return log_page_p;
}

static LOG_PAGE *
log_dump_record_supplemental_info (THREAD_ENTRY * thread_p, FILE * out_fp, LOG_LSA * log_lsa, LOG_PAGE * log_page_p)
{
  LOG_REC_SUPPLEMENT *supplement;

  /* Get the DATA HEADER */
  LOG_READ_ADVANCE_WHEN_DOESNT_FIT (thread_p, sizeof (*supplement), log_lsa, log_page_p);
  supplement = ((LOG_REC_SUPPLEMENT *) ((char *) log_page_p->area + log_lsa->offset));
  fprintf (out_fp, "\tSUPPLEMENT TYPE = %d\n", supplement->rec_type);
  fprintf (out_fp, "\tSUPPLEMENT LENGTH = %d\n", supplement->length);

  return log_page_p;
}

static LOG_PAGE *
log_dump_record (THREAD_ENTRY * thread_p, FILE * out_fp, LOG_RECTYPE record_type, LOG_LSA * log_lsa,
		 LOG_PAGE * log_page_p, LOG_ZIP * log_zip_p)
{
  switch (record_type)
    {
    case LOG_UNDOREDO_DATA:
    case LOG_DIFF_UNDOREDO_DATA:
      log_page_p = log_dump_record_undoredo (thread_p, out_fp, log_lsa, log_page_p, log_zip_p);
      break;

    case LOG_UNDO_DATA:
      log_page_p = log_dump_record_undo (thread_p, out_fp, log_lsa, log_page_p, log_zip_p);
      break;

    case LOG_REDO_DATA:
    case LOG_POSTPONE:
      log_page_p = log_dump_record_redo (thread_p, out_fp, log_lsa, log_page_p, log_zip_p);
      break;

    case LOG_MVCC_UNDOREDO_DATA:
    case LOG_MVCC_DIFF_UNDOREDO_DATA:
      log_page_p = log_dump_record_mvcc_undoredo (thread_p, out_fp, log_lsa, log_page_p, log_zip_p);
      break;

    case LOG_MVCC_UNDO_DATA:
      log_page_p = log_dump_record_mvcc_undo (thread_p, out_fp, log_lsa, log_page_p, log_zip_p);
      break;

    case LOG_MVCC_REDO_DATA:
      log_page_p = log_dump_record_mvcc_redo (thread_p, out_fp, log_lsa, log_page_p, log_zip_p);
      break;

    case LOG_RUN_POSTPONE:
      log_page_p = log_dump_record_postpone (thread_p, out_fp, log_lsa, log_page_p);
      break;

    case LOG_DBEXTERN_REDO_DATA:
      log_page_p = log_dump_record_dbout_redo (thread_p, out_fp, log_lsa, log_page_p);
      break;

    case LOG_COMPENSATE:
      log_page_p = log_dump_record_compensate (thread_p, out_fp, log_lsa, log_page_p);
      break;

    case LOG_COMMIT_WITH_POSTPONE:
      log_page_p = log_dump_record_commit_postpone (thread_p, out_fp, log_lsa, log_page_p);
      break;

    case LOG_COMMIT:
    case LOG_ABORT:
      log_page_p = log_dump_record_transaction_finish (thread_p, out_fp, log_lsa, log_page_p);
      break;

    case LOG_REPLICATION_DATA:
    case LOG_REPLICATION_STATEMENT:
      log_page_p = log_dump_record_replication (thread_p, out_fp, log_lsa, log_page_p);
      break;

    case LOG_SYSOP_START_POSTPONE:
      log_page_p = log_dump_record_sysop_start_postpone (thread_p, out_fp, log_lsa, log_page_p, log_zip_p);
      break;

    case LOG_SYSOP_END:
      log_page_p = log_dump_record_sysop_end (thread_p, log_lsa, log_page_p, log_zip_p, out_fp);
      break;

    case LOG_SAVEPOINT:
      log_page_p = log_dump_record_save_point (thread_p, out_fp, log_lsa, log_page_p);
      break;

    case LOG_2PC_PREPARE:
      log_page_p = log_dump_record_2pc_prepare_commit (thread_p, out_fp, log_lsa, log_page_p);
      break;

    case LOG_2PC_START:
      log_page_p = log_dump_record_2pc_start (thread_p, out_fp, log_lsa, log_page_p);
      break;

    case LOG_2PC_RECV_ACK:
      log_page_p = log_dump_record_2pc_acknowledgement (thread_p, out_fp, log_lsa, log_page_p);
      break;

    case LOG_DUMMY_HA_SERVER_STATE:
      log_page_p = log_dump_record_ha_server_state (thread_p, out_fp, log_lsa, log_page_p);
      break;

    case LOG_TRANTABLE_SNAPSHOT:
      log_page_p = log_dump_record_trantable_snapshot (thread_p, out_fp, log_lsa, log_page_p);
      break;

    case LOG_ASSIGNED_MVCCID:
      log_page_p = log_dump_record_assigned_mvccid (thread_p, out_fp, log_lsa, log_page_p);
      break;

    case LOG_SUPPLEMENTAL_INFO:
      log_page_p = log_dump_record_supplemental_info (thread_p, out_fp, log_lsa, log_page_p);
      break;

    case LOG_2PC_COMMIT_DECISION:
    case LOG_2PC_ABORT_DECISION:
    case LOG_2PC_COMMIT_INFORM_PARTICPS:
    case LOG_2PC_ABORT_INFORM_PARTICPS:
    case LOG_SYSOP_ATOMIC_START:
    case LOG_DUMMY_HEAD_POSTPONE:
    case LOG_DUMMY_CRASH_RECOVERY:
    case LOG_DUMMY_OVF_RECORD:
    case LOG_DUMMY_GENERIC:
    case LOG_START_ATOMIC_REPL:
    case LOG_END_ATOMIC_REPL:
      fprintf (out_fp, "\n");
      /* That is all for this kind of log record */
      break;

    case LOG_END_OF_LOG:
      if (!logpb_is_page_in_archive (log_lsa->pageid))
	{
	  fprintf (out_fp, "\n... xxx END OF LOG xxx ...\n");
	}
      break;

    case LOG_SMALLER_LOGREC_TYPE:
    case LOG_LARGER_LOGREC_TYPE:
    default:
      fprintf (out_fp, "log_dump: Unknown record type = %d (%s).\n", record_type, log_to_string (record_type));
      LSA_SET_NULL (log_lsa);
      break;
    }

  return log_page_p;
}

/*
 * xlog_dump - DUMP THE LOG
 *
 * return: nothing
 *
 *   isforward(in): Dump the log forward ?
 *   start_logpageid(in): Start dumping the log at this location
 *   dump_npages(in): Number of pages to dump
 *   desired_tranid(in): Dump entries of only this transaction. If NULL_TRANID,
 *                     dump all.
 *
 * NOTE: Dump a set of log records stored in "dump_npages" starting at
 *              page "start_logpageid" forward (or backward) according to the
 *              value of "isforward". When the value of start_logpageid is
 *              negative, we start either at the beginning or at end of the
 *              log according to the direction of the dump. If the value of
 *              dump_npages is a negative value, dump as many pages as
 *              possible.
 *              This function is used for debugging purposes.
 */
void
xlog_dump (THREAD_ENTRY * thread_p, FILE * out_fp, int isforward, LOG_PAGEID start_logpageid, DKNPAGES dump_npages,
	   TRANID desired_tranid)
{
  LOG_LSA lsa;			/* LSA of log record to dump */
  char log_pgbuf[IO_MAX_PAGE_SIZE + MAX_ALIGNMENT], *aligned_log_pgbuf;
  LOG_PAGE *log_pgptr = NULL;	/* Log page pointer where LSA is located */
  LOG_LSA log_lsa;
  LOG_RECTYPE type;		/* Log record type */
  LOG_RECORD_HEADER *log_rec;	/* Pointer to log record */

  LOG_ZIP *log_dump_ptr = NULL;

  aligned_log_pgbuf = PTR_ALIGN (log_pgbuf, MAX_ALIGNMENT);

  if (out_fp == NULL)
    {
      out_fp = stdout;
    }

  fprintf (out_fp, "**************** DUMP LOGGING INFORMATION ************\n");
  /* Dump the transaction table and the log buffers */

  /* Flush any dirty log page */
  LOG_CS_ENTER (thread_p);

  xlogtb_dump_trantable (thread_p, out_fp);
  logpb_flush_pages_direct (thread_p);
  logpb_flush_header (thread_p);

  /* Now start dumping the log */
  log_dump_header (out_fp, &log_Gl.hdr);

  lsa.pageid = start_logpageid;
  lsa.offset = NULL_OFFSET;

  if (isforward != false)
    {
      /* Forward */
      if (lsa.pageid < 0)
	{
	  lsa.pageid = 0;
	}
      else if (lsa.pageid > log_Gl.hdr.append_lsa.pageid && LOG_ISRESTARTED ())
	{
	  lsa.pageid = log_Gl.hdr.append_lsa.pageid;
	}
    }
  else
    {
      /* Backward */
      if (lsa.pageid < 0 || lsa.pageid > log_Gl.hdr.append_lsa.pageid)
	{
	  log_find_end_log (thread_p, &lsa);
	}
    }

  if (dump_npages > log_Gl.hdr.npages || dump_npages < 0)
    {
      dump_npages = log_Gl.hdr.npages;
    }

  fprintf (out_fp,
	   "\n START DUMPING LOG_RECORDS: %s, start_logpageid = %lld,\n"
	   " Num_pages_to_dump = %d, desired_tranid = %d\n", (isforward ? "Forward" : "Backaward"),
	   (long long int) start_logpageid, dump_npages, desired_tranid);

  LOG_CS_EXIT (thread_p);

  log_pgptr = (LOG_PAGE *) aligned_log_pgbuf;

  if (log_dump_ptr == NULL)
    {
      log_dump_ptr = log_zip_alloc (IO_PAGESIZE);
      if (log_dump_ptr == NULL)
	{
	  fprintf (out_fp, " Error memory alloc... Quit\n");
	  return;
	}
    }

  /* Start dumping all log records following the given direction */
  while (!LSA_ISNULL (&lsa) && dump_npages-- > 0)
    {
      if ((logpb_fetch_page (thread_p, &lsa, LOG_CS_SAFE_READER, log_pgptr)) != NO_ERROR)
	{
	  fprintf (out_fp, " Error reading page %lld... Quit\n", (long long int) lsa.pageid);
	  if (log_dump_ptr != NULL)
	    {
	      log_zip_free (log_dump_ptr);
	    }
	  return;
	}
      /*
       * If offset is missing, it is because we archive an incomplete
       * log record or we start dumping the log not from its first page. We
       * have to find the offset by searching for the next log_record in the page
       */
      if (lsa.offset == NULL_OFFSET && (lsa.offset = log_pgptr->hdr.offset) == NULL_OFFSET)
	{
	  /* Nothing in this page.. */
	  if (lsa.pageid >= log_Gl.hdr.append_lsa.pageid || lsa.pageid <= 0)
	    {
	      LSA_SET_NULL (&lsa);
	    }
	  else
	    {
	      /* We need to dump one more page */
	      lsa.pageid--;
	      dump_npages++;
	    }
	  continue;
	}

      /* Dump all the log records stored in current log page */
      log_lsa.pageid = lsa.pageid;

      while (lsa.pageid == log_lsa.pageid)
	{
	  log_lsa.offset = lsa.offset;
	  log_rec = LOG_GET_LOG_RECORD_HEADER (log_pgptr, &log_lsa);
	  type = log_rec->type;

	  {
	    /*
	     * The following is just for debugging next address calculations
	     */
	    LOG_LSA next_lsa;

	    LSA_COPY (&next_lsa, &lsa);
	    if (log_startof_nxrec (thread_p, &next_lsa, false) == NULL
		|| (!LSA_EQ (&next_lsa, &log_rec->forw_lsa) && !LSA_ISNULL (&log_rec->forw_lsa)))
	      {
		fprintf (out_fp, "\n\n>>>>>****\n");
		fprintf (out_fp, "Guess next address = %lld|%d for LSA = %lld|%d\n",
			 LSA_AS_ARGS (&next_lsa), LSA_AS_ARGS (&lsa));
		fprintf (out_fp, "<<<<<****\n");
	      }
	  }

	  /* Find the next log record to dump .. after current one is dumped */
	  if (isforward != false)
	    {
	      if (LSA_ISNULL (&log_rec->forw_lsa) && type != LOG_END_OF_LOG)
		{
		  if (log_startof_nxrec (thread_p, &lsa, false) == NULL)
		    {
		      fprintf (out_fp, "\n****\n");
		      fprintf (out_fp, "log_dump: Problems finding next record. BYE\n");
		      fprintf (out_fp, "\n****\n");
		      break;
		    }
		}
	      else
		{
		  LSA_COPY (&lsa, &log_rec->forw_lsa);
		}
	      /*
	       * If the next page is NULL_PAGEID and the current page is an archive
	       * page, this is not the end, this situation happens when an incomplete
	       * log record was archived.
	       * Note that we have to set lsa.pageid here since the log_lsa.pageid value
	       * can be changed (e.g., the log record is stored in an archive page
	       * and in an active page. Later, we try to modify it whenever is
	       * possible.
	       */
	      if (LSA_ISNULL (&lsa) && logpb_is_page_in_archive (log_lsa.pageid))
		{
		  lsa.pageid = log_lsa.pageid + 1;
		}
	    }
	  else
	    {
	      LSA_COPY (&lsa, &log_rec->back_lsa);
	    }

	  if (desired_tranid != NULL_TRANID && desired_tranid != log_rec->trid && log_rec->type != LOG_END_OF_LOG)
	    {
	      /* Don't dump this log record... */
	      continue;
	    }

	  fprintf (out_fp,
		   "\nLSA = %3lld|%3d, Forw log = %3lld|%3d, Backw log = %3lld|%3d,\n"
		   "     Trid = %3d, Prev tran logrec = %3lld|%3d\n     Type = %s", (long long int) log_lsa.pageid,
		   (int) log_lsa.offset, (long long int) log_rec->forw_lsa.pageid, (int) log_rec->forw_lsa.offset,
		   (long long int) log_rec->back_lsa.pageid, (int) log_rec->back_lsa.offset, log_rec->trid,
		   (long long int) log_rec->prev_tranlsa.pageid, (int) log_rec->prev_tranlsa.offset,
		   log_to_string (type));

	  if (LSA_ISNULL (&log_rec->forw_lsa) && type != LOG_END_OF_LOG)
	    {
	      /* Incomplete log record... quit */
	      fprintf (out_fp, "\n****\n");
	      fprintf (out_fp, "log_dump: Incomplete log_record.. Quit\n");
	      fprintf (out_fp, "\n****\n");
	      continue;
	    }

	  /* Advance the pointer to dump the type of log record */

	  LOG_READ_ADD_ALIGN (thread_p, sizeof (*log_rec), &log_lsa, log_pgptr);
	  log_pgptr = log_dump_record (thread_p, out_fp, type, &log_lsa, log_pgptr, log_dump_ptr);
	  fflush (out_fp);
	  /*
	   * We can fix the lsa.pageid in the case of log_records without forward
	   * address at this moment.
	   */
	  if (lsa.offset == NULL_OFFSET && lsa.pageid != NULL_PAGEID && lsa.pageid < log_lsa.pageid)
	    {
	      lsa.pageid = log_lsa.pageid;
	    }
	}
    }

  if (log_dump_ptr)
    {
      log_zip_free (log_dump_ptr);
    }

  fprintf (out_fp, "\n FINISH DUMPING LOG_RECORDS \n");
  fprintf (out_fp, "******************************************************\n");
  fflush (out_fp);

  return;
}

/*
 *
 *                     RECOVERY DURING NORMAL PROCESSING
 *
 */

/*
 * log_rollback_record - EXECUTE AN UNDO DURING NORMAL PROCESSING
 *
 * return: nothing
 *
 *   log_lsa(in/out):Log address identifier containing the log record
 *   log_pgptr(in/out): Pointer to page where data starts (Set as a side
 *              effect to the page where data ends)
 *   rcvindex(in): Index to recovery functions
 *   rcv_vpid(in): Address of page to recover
 *   rcv(in/out): Recovery structure for recovery function
 *   tdes(in/out): State structure of transaction undoing data
 *   log_unzip_ptr(in):
 *
 * NOTE: Execute an undo log record during normal rollbacks (i.e.,
 *              other than restart recovery). A compensating log record for
 *              operation page level logging is written by the current
 *              function. For logical level logging, the undo function is
 *              responsible to log a redo record, which is converted into a
 *              compensating record by the log manager.
 *              This function now attempts to repeat an rv function if it
 *              fails in certain ways (e.g. due to deadlock).  This is to
 *              maintain data integrity as much as possible.  The old way was
 *              to simply ignore a failure and continue with the next record,
 *              Obviously, skipping a record during recover could leave the
 *              database inconsistent. All rv functions should return a
 *              int and be coded to be called again if the work wasn't
 *              undone the first time.
 */
static void
log_rollback_record (THREAD_ENTRY * thread_p, LOG_LSA * log_lsa, LOG_PAGE * log_page_p, LOG_RCVINDEX rcvindex,
		     VPID * rcv_vpid, LOG_RCV * rcv, LOG_TDES * tdes, LOG_ZIP * log_unzip_ptr)
{
  char *area = NULL;
  TRAN_STATE save_state;	/* The current state of the transaction. Must be returned to this state */
  int rv_err;
  bool is_zipped = false;

  /*
   * Fetch the page for physical log records. If the page does not exist
   * anymore or there are problems fetching the page, continue anyhow, so that
   * compensating records are logged.
   */

  assert (rcvindex != RV_NOT_DEFINED);
  assert (RV_fun[rcvindex].undofun != NULL);

  if (RCV_IS_LOGICAL_LOG (rcv_vpid, rcvindex))
    {
      rcv->pgptr = NULL;
    }
  else
    {
      rcv->pgptr = pgbuf_fix (thread_p, rcv_vpid, OLD_PAGE, PGBUF_LATCH_WRITE, PGBUF_UNCONDITIONAL_LATCH);
      if (rcv->pgptr == NULL)
	{
	  assert (false);
	}
    }

  /* GET BEFORE DATA */

  /*
   * If data is contained in only one buffer, pass pointer directly.
   * Otherwise, allocate a contiguous area, copy the data and pass this area.
   * At the end deallocate the area.
   */

  if (ZIP_CHECK (rcv->length))
    {				/* check compress data */
      rcv->length = (int) GET_ZIP_LEN (rcv->length);	/* MSB set 0 */
      is_zipped = true;
    }

  if (log_lsa->offset + rcv->length < (int) LOGAREA_SIZE)
    {
      rcv->data = (char *) log_page_p->area + log_lsa->offset;
      log_lsa->offset += rcv->length;
    }
  else
    {
      /* Need to copy the data into a contiguous area */
      area = (char *) malloc (rcv->length);
      if (area == NULL)
	{
	  logpb_fatal_error (thread_p, true, ARG_FILE_LINE, "log_rollback_record");
	  if (rcv->pgptr != NULL)
	    {
	      pgbuf_unfix (thread_p, rcv->pgptr);
	    }
	  return;
	}
      /* Copy the data */
      logpb_copy_from_log (thread_p, area, rcv->length, log_lsa, log_page_p);
      rcv->data = area;
    }

  if (is_zipped)
    {
      /* Data UnZip */
      if (log_unzip (log_unzip_ptr, rcv->length, (char *) rcv->data))
	{
	  rcv->length = (int) log_unzip_ptr->data_length;
	  rcv->data = (char *) log_unzip_ptr->log_data;
	}
      else
	{
	  logpb_fatal_error (thread_p, true, ARG_FILE_LINE, "log_rollback_record");
	  if (area != NULL)
	    {
	      free_and_init (area);
	    }
	  if (rcv->pgptr != NULL)
	    {
	      pgbuf_unfix (thread_p, rcv->pgptr);
	    }
	  return;
	}
    }

  /* Now call the UNDO recovery function */
  if (rcv->pgptr != NULL || RCV_IS_LOGICAL_LOG (rcv_vpid, rcvindex))
    {
      /*
       * Write a compensating log record for operation page level logging.
       * For logical level logging, the recovery undo function must log an
       * redo/CLR log to describe the undo. This in turn will be translated
       * to a compensating record.
       */
      if (rcvindex == RVBT_MVCC_INCREMENTS_UPD)
	{
	  /* this is a special case. we need to undo changes to transaction local stats. this only has an impact on
	   * this transaction during runtime, and recovery has no interest, so we don't have to add a compensate log
	   * record. */
	  rv_err = (*RV_fun[rcvindex].undofun) (thread_p, rcv);
	  assert (rv_err == NO_ERROR);
	}
      else if (rcvindex == RVBT_MVCC_NOTIFY_VACUUM || rcvindex == RVES_NOTIFY_VACUUM)
	{
	  /* do nothing */
	}
      else if (rcvindex == RVBT_LOG_GLOBAL_UNIQUE_STATS_COMMIT)
	{
	  /* impossible. we cannot rollback anymore. */
	  assert_release (false);
	  rv_err = ER_FAILED;
	}
      else if (RCV_IS_LOGICAL_COMPENSATE_MANUAL (rcvindex))
	{
	  /* B-tree logical logs will add a regular compensate in the modified pages. They do not require a logical
	   * compensation since the "undone" page can be accessed and logged. Only no-page logical operations require
	   * logical compensation. */
	  /* Invoke Undo recovery function */
	  LSA_COPY (&rcv->reference_lsa, &tdes->undo_nxlsa);
	  rv_err = log_undo_rec_restartable (thread_p, rcvindex, rcv);
	  if (rv_err != NO_ERROR)
	    {
	      er_log_debug (ARG_FILE_LINE,
			    "log_rollback_record: SYSTEM ERROR... Transaction %d, "
			    "Log record %lld|%d, rcvindex = %s, was not undone due to error (%d)\n",
			    tdes->tran_index, (long long int) log_lsa->pageid, log_lsa->offset,
			    rv_rcvindex_string (rcvindex), rv_err);
	      er_set (ER_ERROR_SEVERITY, ARG_FILE_LINE, ER_LOG_MAYNEED_MEDIA_RECOVERY, 1,
		      fileio_get_volume_label_with_unknown (rcv_vpid->volid));
	      assert (false);
	    }
	  else if (RCV_IS_BTREE_LOGICAL_LOG (rcvindex) && prm_get_bool_value (PRM_ID_LOG_BTREE_OPS))
	    {
	      _er_log_debug (ARG_FILE_LINE,
			     "BTREE_ROLLBACK: Successfully executed undo/compensate for log entry before "
			     "lsa=%lld|%d, undo_nxlsa=%lld|%d. Transaction=%d, rcvindex=%d.\n",
			     (long long int) log_lsa->pageid, (int) log_lsa->offset,
			     (long long int) tdes->undo_nxlsa.pageid, (int) tdes->undo_nxlsa.offset, tdes->tran_index,
			     rcvindex);
	    }
	}
      else if (!RCV_IS_LOGICAL_LOG (rcv_vpid, rcvindex))
	{
	  log_append_compensate (thread_p, rcvindex, rcv_vpid, rcv->offset, rcv->pgptr, rcv->length, rcv->data, tdes);
	  /* Invoke Undo recovery function */
	  rv_err = log_undo_rec_restartable (thread_p, rcvindex, rcv);
	  if (rv_err != NO_ERROR)
	    {
	      er_log_debug (ARG_FILE_LINE,
			    "log_rollback_record: SYSTEM ERROR... Transaction %d, "
			    "Log record %lld|%d, rcvindex = %s, was not undone due to error (%d)\n",
			    tdes->tran_index, (long long int) log_lsa->pageid, log_lsa->offset,
			    rv_rcvindex_string (rcvindex), rv_err);
	      er_set (ER_ERROR_SEVERITY, ARG_FILE_LINE, ER_LOG_MAYNEED_MEDIA_RECOVERY, 1,
		      fileio_get_volume_label_with_unknown (rcv_vpid->volid));
	      assert (false);
	    }
	}
      else
	{
	  /* Logical logging? This is a logical undo. For now, we also use a logical compensation, meaning that we
	   * open a system operation that is committed & compensate at the same time.
	   * However, there might be cases when compensation is not necessarily logical. If the compensation can be
	   * made in a single log record and can be attached to a page, the system operation becomes useless. Take the
	   * example of some b-tree cases for compensations. There might be other cases too.
	   */
	  save_state = tdes->state;

	  LSA_COPY (&rcv->reference_lsa, &tdes->undo_nxlsa);

	  log_sysop_start (thread_p);

#if defined(CUBRID_DEBUG)
	  {
	    LOG_LSA check_tail_lsa;

	    LSA_COPY (&check_tail_lsa, &tdes->tail_lsa);
	    /*
	     * Note that tail_lsa is changed by the following function
	     */
	    /* Invoke Undo recovery function */
	    rv_err = log_undo_rec_restartable (rcvindex, rcv);

	    /* Make sure that a CLR was logged */
	    if (LSA_EQ (&check_tail_lsa, &tdes->tail_lsa))
	      {
		er_set (ER_ERROR_SEVERITY, ARG_FILE_LINE, ER_LOG_MISSING_COMPENSATING_RECORD, 1,
			rv_rcvindex_string (rcvindex));
	      }
	  }
#else /* CUBRID_DEBUG */
	  /* Invoke Undo recovery function */
	  /* TODO: Is undo restartable needed? */
	  rv_err = log_undo_rec_restartable (thread_p, rcvindex, rcv);
#endif /* CUBRID_DEBUG */

	  if (rv_err != NO_ERROR)
	    {
	      er_log_debug (ARG_FILE_LINE,
			    "log_rollback_record: SYSTEM ERROR... Transaction %d, "
			    "Log record %lld|%d, rcvindex = %s, was not undone due to error (%d)\n",
			    tdes->tran_index, (long long int) log_lsa->pageid, log_lsa->offset,
			    rv_rcvindex_string (rcvindex), rv_err);
	      er_set (ER_ERROR_SEVERITY, ARG_FILE_LINE, ER_LOG_MAYNEED_MEDIA_RECOVERY, 1,
		      fileio_get_volume_label_with_unknown (rcv_vpid->volid));
	      assert (false);
	    }

	  log_sysop_end_logical_compensate (thread_p, &rcv->reference_lsa);
	  tdes->state = save_state;
	}
    }
  else
    {
      /*
       * Unable to fetch page of volume... May need media recovery on such
       * page... write a CLR anyhow
       */
      log_append_compensate (thread_p, rcvindex, rcv_vpid, rcv->offset, NULL, rcv->length, rcv->data, tdes);
      er_set (ER_ERROR_SEVERITY, ARG_FILE_LINE, ER_LOG_MAYNEED_MEDIA_RECOVERY, 1,
	      fileio_get_volume_label_with_unknown (rcv_vpid->volid));
      assert (false);
    }

  if (area != NULL)
    {
      free_and_init (area);
    }

  if (rcv->pgptr != NULL)
    {
      pgbuf_unfix (thread_p, rcv->pgptr);
    }
}

/*
 * log_undo_rec_restartable - Rollback a single undo record w/ restart
 *
 * return: nothing
 *
 *   rcvindex(in): Index to recovery functions
 *   rcv(in/out): Recovery structure for recovery function
 *
 * NOTE: Perform the undo of a singe log record. Even though it would
 *              indicate a serious problem in the design, check for deadlock
 *              and timeout to make sure this log record was truly undone.
 *              Continue to retry the log undo if possible.
 *      CAVEAT: This attempt to retry in the case of failure assumes that the
 *              rcvindex undo function we invoke has no partial side-effects
 *              for the case where it fails. Otherwise restarting it would not
 *              be a very smart thing to do.
 */
static int
log_undo_rec_restartable (THREAD_ENTRY * thread_p, LOG_RCVINDEX rcvindex, LOG_RCV * rcv)
{
  int num_retries = 0;		/* Avoid infinite loop */
  int error_code = NO_ERROR;

  do
    {
      if (error_code != NO_ERROR)
	{
#if defined(CUBRID_DEBUG)
	  er_log_debug (ARG_FILE_LINE,
			"WARNING: RETRY DURING UNDO WAS NEEDED ... TranIndex: %d, Cnt = %d, Err = %d, Rcvindex = %s\n",
			LOG_FIND_THREAD_TRAN_INDEX (thread_p), num_retries, error_code, rv_rcvindex_string (rcvindex));
#endif /* CUBRID_DEBUG */
	}
      error_code = (*RV_fun[rcvindex].undofun) (thread_p, rcv);
    }
  while (++num_retries <= LOG_REC_UNDO_MAX_ATTEMPTS
	 && (error_code == ER_LK_PAGE_TIMEOUT || error_code == ER_LK_UNILATERALLY_ABORTED));

  return error_code;
}

/*
 * log_dump_record_header_to_string - dump log record header to string
 *
 * return: nothing
 *
 *   log(in): log record header pointer
 *   buf(out): char buffer pointer
 *   len(in): max size of the buffer
 *
 */
static void
log_dump_record_header_to_string (LOG_RECORD_HEADER * log, char *buf, size_t len)
{
  const char *fmt = "TYPE[%d], TRID[%d], PREV[%lld,%d], BACK[%lld,%d], FORW[%lld,%d]";

  snprintf (buf, len, fmt, log->type, log->trid, (long long int) log->prev_tranlsa.pageid, log->prev_tranlsa.offset,
	    (long long int) log->back_lsa.pageid, log->back_lsa.offset, (long long int) log->forw_lsa.pageid,
	    log->forw_lsa.offset);
}

/*
 * log_rollback - Rollback a transaction
 *
 * return: nothing
 *
 *   tdes(in): Transaction descriptor
 *   upto_lsa_ptr(in): Rollback up to this log sequence address
 *
 * NOTE:Rollback the transaction associated with the given tdes
 *              structure upto the given lsa. If LSA is NULL, the transaction
 *              is completely rolled back. This function is used for aborts
 *              related no to database crashes.
 */
static void
log_rollback (THREAD_ENTRY * thread_p, LOG_TDES * tdes, const LOG_LSA * upto_lsa_ptr)
{
  LOG_LSA prev_tranlsa;		/* Previous LSA */
  LOG_LSA upto_lsa;		/* copy of upto_lsa_ptr contents */
  char log_pgbuf[IO_MAX_PAGE_SIZE + MAX_ALIGNMENT], *aligned_log_pgbuf;
  LOG_PAGE *log_pgptr = NULL;	/* Log page pointer of LSA log record */
  LOG_LSA log_lsa;
  LOG_RECORD_HEADER *log_rec = NULL;	/* The log record */
  LOG_REC_UNDOREDO *undoredo = NULL;	/* An undoredo log record */
  LOG_REC_MVCC_UNDOREDO *mvcc_undoredo = NULL;	/* A MVCC undoredo log rec */
  LOG_REC_UNDO *undo = NULL;	/* An undo log record */
  LOG_REC_MVCC_UNDO *mvcc_undo = NULL;	/* An undo log record */
  LOG_REC_COMPENSATE *compensate = NULL;	/* A compensating log record */
  LOG_REC_SYSOP_END *sysop_end = NULL;	/* Partial result from top system operation */
  LOG_RCV rcv;			/* Recovery structure */
  VPID rcv_vpid;		/* VPID of data to recover */
  LOG_RCVINDEX rcvindex;	/* Recovery index */
  bool isdone;
  int old_wait_msecs = 0;	/* Old transaction lock wait */
  LOG_ZIP *log_unzip_ptr = NULL;
  int data_header_size = 0;
  bool is_mvcc_op = false;

  aligned_log_pgbuf = PTR_ALIGN (log_pgbuf, MAX_ALIGNMENT);

  /*
   * Execute every single undo log record upto the given upto_lsa_ptr since it
   * is not a system crash
   */

  if (LSA_ISNULL (&tdes->tail_lsa))
    {
      /* Nothing to undo */
      return;
    }

  /*
   * I should not timeout on a page that I need to undo, otherwise, I may
   * end up with database corruption problems. That is, no timeouts during
   * rollback.
   */
  old_wait_msecs = xlogtb_reset_wait_msecs (thread_p, TRAN_LOCK_INFINITE_WAIT);

  LSA_COPY (&prev_tranlsa, &tdes->undo_nxlsa);
  /*
   * In some cases what upto_lsa_ptr points to is volatile, e.g.
   * when it is from the topops stack (which can be reallocated by
   * operations during this rollback).
   */
  if (upto_lsa_ptr != NULL)
    {
      LSA_COPY (&upto_lsa, upto_lsa_ptr);
    }
  else
    {
      LSA_SET_NULL (&upto_lsa);
    }

  log_pgptr = (LOG_PAGE *) aligned_log_pgbuf;

  isdone = false;

  log_unzip_ptr = log_zip_alloc (IO_PAGESIZE);

  if (log_unzip_ptr == NULL)
    {
      logpb_fatal_error (thread_p, true, ARG_FILE_LINE, "log_rollback");
      return;
    }

  while (!LSA_ISNULL (&prev_tranlsa) && !isdone)
    {
      /* Fetch the page where the LSA record to undo is located */
      LSA_COPY (&log_lsa, &prev_tranlsa);
      log_lsa.offset = LOG_PAGESIZE;

      if ((logpb_fetch_page (thread_p, &log_lsa, LOG_CS_FORCE_USE, log_pgptr)) != NO_ERROR)
	{
	  (void) xlogtb_reset_wait_msecs (thread_p, old_wait_msecs);
	  logpb_fatal_error (thread_p, true, ARG_FILE_LINE, "log_rollback");
	  if (log_unzip_ptr != NULL)
	    {
	      log_zip_free (log_unzip_ptr);
	    }
	  return;
	}

      while (prev_tranlsa.pageid == log_lsa.pageid)
	{
	  /* Break at upto_lsa for partial rollbacks */
	  if (upto_lsa_ptr != NULL && LSA_LE (&prev_tranlsa, &upto_lsa))
	    {
	      /* Finish at this point */
	      isdone = true;
	      break;
	    }

	  /* Find the log record to undo */
	  log_lsa.offset = prev_tranlsa.offset;
	  log_rec = LOG_GET_LOG_RECORD_HEADER (log_pgptr, &log_lsa);

	  /*
	   * Next record to undo.. that is previous record in the chain.
	   * We need to save it in this variable since the undo_nxlsa pointer
	   * may be set when we log something related to rollback (e.g., case
	   * of logical operation). Reset the undo_nxlsa back once the
	   * rollback_rec is done.
	   */

	  LSA_COPY (&prev_tranlsa, &log_rec->prev_tranlsa);
	  LSA_COPY (&tdes->undo_nxlsa, &prev_tranlsa);

	  switch (log_rec->type)
	    {
	    case LOG_MVCC_UNDOREDO_DATA:
	    case LOG_MVCC_DIFF_UNDOREDO_DATA:
	    case LOG_UNDOREDO_DATA:
	    case LOG_DIFF_UNDOREDO_DATA:

	      /* Does this record belong to a MVCC op? */
	      if (log_rec->type == LOG_MVCC_UNDOREDO_DATA || log_rec->type == LOG_MVCC_DIFF_UNDOREDO_DATA)
		{
		  is_mvcc_op = true;
		}
	      else
		{
		  is_mvcc_op = false;
		}

	      /* Read the DATA HEADER */
	      LOG_READ_ADD_ALIGN (thread_p, sizeof (*log_rec), &log_lsa, log_pgptr);
	      if (is_mvcc_op)
		{
		  /* Data header is MVCC undoredo */
		  data_header_size = sizeof (*mvcc_undoredo);
		  LOG_READ_ADVANCE_WHEN_DOESNT_FIT (thread_p, data_header_size, &log_lsa, log_pgptr);
		  mvcc_undoredo = (LOG_REC_MVCC_UNDOREDO *) ((char *) log_pgptr->area + log_lsa.offset);

		  /* Get undoredo info */
		  undoredo = &mvcc_undoredo->undoredo;

		  /* Save transaction MVCCID for recovery */
		  rcv.mvcc_id = mvcc_undoredo->mvccid;
		}
	      else
		{
		  data_header_size = sizeof (*undoredo);
		  LOG_READ_ADVANCE_WHEN_DOESNT_FIT (thread_p, data_header_size, &log_lsa, log_pgptr);
		  undoredo = (LOG_REC_UNDOREDO *) ((char *) log_pgptr->area + log_lsa.offset);

		  rcv.mvcc_id = MVCCID_NULL;
		}

	      rcvindex = undoredo->data.rcvindex;
	      rcv.length = undoredo->ulength;
	      rcv.offset = undoredo->data.offset;
	      rcv_vpid.volid = undoredo->data.volid;
	      rcv_vpid.pageid = undoredo->data.pageid;

	      LOG_READ_ADD_ALIGN (thread_p, data_header_size, &log_lsa, log_pgptr);

	      log_rollback_record (thread_p, &log_lsa, log_pgptr, rcvindex, &rcv_vpid, &rcv, tdes, log_unzip_ptr);
	      break;

	    case LOG_MVCC_UNDO_DATA:
	    case LOG_UNDO_DATA:
	      /* Does record belong to a MVCC op? */
	      is_mvcc_op = (log_rec->type == LOG_MVCC_UNDO_DATA);

	      /* Read the DATA HEADER */
	      LOG_READ_ADD_ALIGN (thread_p, sizeof (*log_rec), &log_lsa, log_pgptr);
	      if (is_mvcc_op)
		{
		  /* Data header is MVCC undo */
		  data_header_size = sizeof (*mvcc_undo);
		  LOG_READ_ADVANCE_WHEN_DOESNT_FIT (thread_p, data_header_size, &log_lsa, log_pgptr);
		  mvcc_undo = (LOG_REC_MVCC_UNDO *) ((char *) log_pgptr->area + log_lsa.offset);
		  /* Get undo info */
		  undo = &mvcc_undo->undo;

		  /* Save transaction MVCCID for recovery */
		  rcv.mvcc_id = mvcc_undo->mvccid;
		}
	      else
		{
		  data_header_size = sizeof (*undo);
		  LOG_READ_ADVANCE_WHEN_DOESNT_FIT (thread_p, data_header_size, &log_lsa, log_pgptr);
		  undo = (LOG_REC_UNDO *) ((char *) log_pgptr->area + log_lsa.offset);

		  rcv.mvcc_id = MVCCID_NULL;
		}
	      rcvindex = undo->data.rcvindex;
	      rcv.offset = undo->data.offset;
	      rcv_vpid.volid = undo->data.volid;
	      rcv_vpid.pageid = undo->data.pageid;
	      rcv.length = undo->length;

	      LOG_READ_ADD_ALIGN (thread_p, data_header_size, &log_lsa, log_pgptr);

	      log_rollback_record (thread_p, &log_lsa, log_pgptr, rcvindex, &rcv_vpid, &rcv, tdes, log_unzip_ptr);
	      break;

	    case LOG_COMPENSATE:
	      /*
	       * We found a partial rollback, use the CLR to find the next record
	       * to undo
	       */

	      /* Read the DATA HEADER */
	      LOG_READ_ADD_ALIGN (thread_p, sizeof (*log_rec), &log_lsa, log_pgptr);
	      LOG_READ_ADVANCE_WHEN_DOESNT_FIT (thread_p, sizeof (*compensate), &log_lsa, log_pgptr);
	      compensate = (LOG_REC_COMPENSATE *) ((char *) log_pgptr->area + log_lsa.offset);
	      LSA_COPY (&prev_tranlsa, &compensate->undo_nxlsa);
	      break;

	    case LOG_SYSOP_END:
	      /*
	       * We found a system top operation that should be skipped from rollback.
	       */

	      /* Read the DATA HEADER */
	      LOG_READ_ADD_ALIGN (thread_p, sizeof (*log_rec), &log_lsa, log_pgptr);
	      LOG_READ_ADVANCE_WHEN_DOESNT_FIT (thread_p, sizeof (*sysop_end), &log_lsa, log_pgptr);
	      sysop_end = ((LOG_REC_SYSOP_END *) ((char *) log_pgptr->area + log_lsa.offset));

	      if (sysop_end->type == LOG_SYSOP_END_LOGICAL_UNDO)
		{
		  rcvindex = sysop_end->undo.data.rcvindex;
		  rcv.offset = sysop_end->undo.data.offset;
		  rcv_vpid.volid = sysop_end->undo.data.volid;
		  rcv_vpid.pageid = sysop_end->undo.data.pageid;
		  rcv.length = sysop_end->undo.length;
		  rcv.mvcc_id = MVCCID_NULL;

		  /* will jump to parent LSA. save it now before advancing to undo data */
		  LSA_COPY (&prev_tranlsa, &sysop_end->lastparent_lsa);
		  LSA_COPY (&tdes->undo_nxlsa, &sysop_end->lastparent_lsa);

		  LOG_READ_ADD_ALIGN (thread_p, sizeof (*sysop_end), &log_lsa, log_pgptr);
		  log_rollback_record (thread_p, &log_lsa, log_pgptr, rcvindex, &rcv_vpid, &rcv, tdes, log_unzip_ptr);
		}
	      else if (sysop_end->type == LOG_SYSOP_END_LOGICAL_MVCC_UNDO)
		{
		  rcvindex = sysop_end->mvcc_undo.undo.data.rcvindex;
		  rcv.offset = sysop_end->mvcc_undo.undo.data.offset;
		  rcv_vpid.volid = sysop_end->mvcc_undo.undo.data.volid;
		  rcv_vpid.pageid = sysop_end->mvcc_undo.undo.data.pageid;
		  rcv.length = sysop_end->mvcc_undo.undo.length;
		  rcv.mvcc_id = sysop_end->mvcc_undo.mvccid;

		  /* will jump to parent LSA. save it now before advancing to undo data */
		  LSA_COPY (&prev_tranlsa, &sysop_end->lastparent_lsa);
		  LSA_COPY (&tdes->undo_nxlsa, &sysop_end->lastparent_lsa);

		  LOG_READ_ADD_ALIGN (thread_p, sizeof (*sysop_end), &log_lsa, log_pgptr);
		  log_rollback_record (thread_p, &log_lsa, log_pgptr, rcvindex, &rcv_vpid, &rcv, tdes, log_unzip_ptr);
		}
	      else if (sysop_end->type == LOG_SYSOP_END_LOGICAL_COMPENSATE)
		{
		  /* compensate */
		  LSA_COPY (&prev_tranlsa, &sysop_end->compensate_lsa);
		}
	      else if (sysop_end->type == LOG_SYSOP_END_LOGICAL_RUN_POSTPONE)
		{
		  /* this must be partial rollback during recovery of another logical run postpone */
		  assert (!LOG_ISRESTARTED ());
		  /* we have to stop */
		  LSA_SET_NULL (&prev_tranlsa);
		}
	      else
		{
		  /* jump to last parent */
		  LSA_COPY (&prev_tranlsa, &sysop_end->lastparent_lsa);
		}
	      break;

	    case LOG_REDO_DATA:
	    case LOG_MVCC_REDO_DATA:
	    case LOG_DBEXTERN_REDO_DATA:
	    case LOG_DUMMY_HEAD_POSTPONE:
	    case LOG_POSTPONE:
	    case LOG_SAVEPOINT:
	    case LOG_2PC_PREPARE:
	    case LOG_2PC_START:
	    case LOG_2PC_ABORT_DECISION:
	    case LOG_2PC_ABORT_INFORM_PARTICPS:
	    case LOG_REPLICATION_DATA:
	    case LOG_REPLICATION_STATEMENT:
	    case LOG_SYSOP_ATOMIC_START:
	    case LOG_DUMMY_HA_SERVER_STATE:
	    case LOG_DUMMY_OVF_RECORD:
	    case LOG_DUMMY_GENERIC:
	    case LOG_START_ATOMIC_REPL:
	    case LOG_END_ATOMIC_REPL:
	    case LOG_ASSIGNED_MVCCID:
	    case LOG_SUPPLEMENTAL_INFO:
	      break;

	    case LOG_RUN_POSTPONE:
	    case LOG_COMMIT_WITH_POSTPONE:
	    case LOG_SYSOP_START_POSTPONE:
	      /* Undo of run postpone system operation. End here. */
	      assert (!LOG_ISRESTARTED ());
	      LSA_SET_NULL (&prev_tranlsa);
	      break;

	    case LOG_COMMIT:
	    case LOG_ABORT:
	    case LOG_2PC_COMMIT_DECISION:
	    case LOG_2PC_COMMIT_INFORM_PARTICPS:
	    case LOG_2PC_RECV_ACK:
	    case LOG_DUMMY_CRASH_RECOVERY:
	    case LOG_TRANTABLE_SNAPSHOT:
	    case LOG_END_OF_LOG:
	    case LOG_SMALLER_LOGREC_TYPE:
	    case LOG_LARGER_LOGREC_TYPE:
	    default:
	      {
		char msg[LINE_MAX];

		er_set (ER_FATAL_ERROR_SEVERITY, ARG_FILE_LINE, ER_LOG_PAGE_CORRUPTED, 1, log_lsa.pageid);
		log_dump_record_header_to_string (log_rec, msg, LINE_MAX);
		logpb_fatal_error (thread_p, true, ARG_FILE_LINE, msg);
		break;
	      }
	    }			/* switch */

	  /* Just in case, it was changed or the previous address has changed */
	  LSA_COPY (&tdes->undo_nxlsa, &prev_tranlsa);
	}			/* while */

    }				/* while */

  /* Remember the undo next lsa for partial rollbacks */
  LSA_COPY (&tdes->undo_nxlsa, &prev_tranlsa);
  (void) xlogtb_reset_wait_msecs (thread_p, old_wait_msecs);

  if (log_unzip_ptr != NULL)
    {
      log_zip_free (log_unzip_ptr);
    }
  tdes->m_log_postpone_cache.reset ();

  return;

}

/*
 * log_get_next_nested_top - Get top system action list
 *
 * return: top system action count
 *
 *   tdes(in): Transaction descriptor
 *   start_postpone_lsa(in): Where to start looking for postpone records
 *   out_nxtop_range_stack(in/out): Set as a side effect to topop range stack.
 *
 * NOTE: Find a nested top system operation which start after
 *              start_postpone_lsa and before tdes->tail_lsa.
 */
int
log_get_next_nested_top (THREAD_ENTRY * thread_p, LOG_TDES * tdes, LOG_LSA * start_postpone_lsa,
			 LOG_TOPOP_RANGE ** out_nxtop_range_stack)
{
  LOG_REC_SYSOP_END *top_result;
  char log_pgbuf[IO_MAX_PAGE_SIZE + MAX_ALIGNMENT];
  char *aligned_log_pgbuf;
  LOG_PAGE *log_pgptr = NULL;
  LOG_RECORD_HEADER *log_rec;
  LOG_LSA tmp_log_lsa;
  LOG_LSA top_result_lsa;
  LOG_LSA prev_last_parent_lsa;
  LOG_TOPOP_RANGE *nxtop_stack;
  LOG_TOPOP_RANGE *prev_nxtop_stack;
  int nxtop_count = 0;
  int nxtop_stack_size = 0;
  LOG_PAGEID last_fetch_page_id = NULL_PAGEID;

  if (LSA_ISNULL (&tdes->tail_topresult_lsa) || !LSA_GT (&tdes->tail_topresult_lsa, start_postpone_lsa))
    {
      return 0;
    }

  LSA_COPY (&top_result_lsa, &tdes->tail_topresult_lsa);
  LSA_SET_NULL (&prev_last_parent_lsa);

  aligned_log_pgbuf = PTR_ALIGN (log_pgbuf, MAX_ALIGNMENT);
  log_pgptr = (LOG_PAGE *) aligned_log_pgbuf;

  nxtop_stack = *out_nxtop_range_stack;
  nxtop_stack_size = LOG_TOPOP_STACK_INIT_SIZE;

  do
    {
      if (nxtop_count >= nxtop_stack_size)
	{
	  prev_nxtop_stack = nxtop_stack;

	  nxtop_stack_size *= 2;
	  nxtop_stack = (LOG_TOPOP_RANGE *) malloc (nxtop_stack_size * sizeof (LOG_TOPOP_RANGE));
	  if (nxtop_stack == NULL)
	    {
	      if (prev_nxtop_stack != *out_nxtop_range_stack)
		{
		  free_and_init (prev_nxtop_stack);
		}
	      logpb_fatal_error (thread_p, true, ARG_FILE_LINE, "log_get_next_nested_top");
	      return 0;
	    }

	  memcpy (nxtop_stack, prev_nxtop_stack, (nxtop_stack_size / 2) * sizeof (LOG_TOPOP_RANGE));

	  if (prev_nxtop_stack != *out_nxtop_range_stack)
	    {
	      free_and_init (prev_nxtop_stack);
	    }
	}

      if (last_fetch_page_id != top_result_lsa.pageid)
	{
	  if (logpb_fetch_page (thread_p, &top_result_lsa, LOG_CS_FORCE_USE, log_pgptr) != NO_ERROR)
	    {
	      if (nxtop_stack != *out_nxtop_range_stack)
		{
		  free_and_init (nxtop_stack);
		}
	      logpb_fatal_error (thread_p, true, ARG_FILE_LINE, "log_get_next_nested_top");
	      return 0;
	    }
	}

      log_rec = LOG_GET_LOG_RECORD_HEADER (log_pgptr, &top_result_lsa);

      if (log_rec->type == LOG_SYSOP_END)
	{
	  /* Read the DATA HEADER */
	  LOG_LSA prev_tran_lsa = log_rec->back_lsa;

	  LSA_COPY (&tmp_log_lsa, &top_result_lsa);
	  LOG_READ_ADD_ALIGN (thread_p, sizeof (LOG_RECORD_HEADER), &tmp_log_lsa, log_pgptr);
	  LOG_READ_ADVANCE_WHEN_DOESNT_FIT (thread_p, sizeof (LOG_REC_SYSOP_END), &tmp_log_lsa, log_pgptr);
	  top_result = (LOG_REC_SYSOP_END *) ((char *) log_pgptr->area + tmp_log_lsa.offset);
	  last_fetch_page_id = tmp_log_lsa.pageid;

	  /*
	   * There may be some nested top system operations that are committed
	   * and aborted in the desired region
	   */
	  if (LSA_ISNULL (&prev_last_parent_lsa) || LSA_LE (&top_result_lsa, &prev_last_parent_lsa))
	    {
	      LSA_COPY (&(nxtop_stack[nxtop_count].start_lsa), &top_result->lastparent_lsa);
	      if (top_result->type == LOG_SYSOP_END_LOGICAL_RUN_POSTPONE)
		{
		  /* we need to process this log record. end range at previous log record. */
		  LSA_COPY (&(nxtop_stack[nxtop_count].end_lsa), &prev_tran_lsa);
		}
	      else
		{
		  /* end range at system op end log record */
		  LSA_COPY (&(nxtop_stack[nxtop_count].end_lsa), &top_result_lsa);
		}

	      nxtop_count++;

	      LSA_COPY (&prev_last_parent_lsa, &top_result->lastparent_lsa);
	    }

	  LSA_COPY (&top_result_lsa, &top_result->prv_topresult_lsa);
	}
      else
	{
	  if (nxtop_stack != *out_nxtop_range_stack)
	    {
	      free_and_init (nxtop_stack);
	    }
	  logpb_fatal_error (thread_p, true, ARG_FILE_LINE, "log_get_next_nested_top");
	  return 0;
	}
    }
  while (top_result_lsa.pageid != NULL_PAGEID && LSA_GT (&top_result_lsa, start_postpone_lsa));

  *out_nxtop_range_stack = nxtop_stack;

  return nxtop_count;
}

/*
 * log_tran_do_postpone () - do postpone for transaction.
 *
 * return        : void
 * thread_p (in) : thread entry
 * tdes (in)     : transaction descriptor
 */
static void
log_tran_do_postpone (THREAD_ENTRY * thread_p, LOG_TDES * tdes)
{
  if (LSA_ISNULL (&tdes->posp_nxlsa))
    {
      /* nothing to do */
      return;
    }

  assert (tdes->topops.last < 0);

  log_append_commit_postpone (thread_p, tdes, &tdes->posp_nxlsa);

  if (tdes->m_log_postpone_cache.do_postpone (*thread_p, tdes->posp_nxlsa))
    {
      // do postpone from cache first
      perfmon_inc_stat (thread_p, PSTAT_TRAN_NUM_PPCACHE_HITS);
      return;
    }
  perfmon_inc_stat (thread_p, PSTAT_TRAN_NUM_PPCACHE_MISS);

  log_do_postpone (thread_p, tdes, &tdes->posp_nxlsa);
}

/*
 * log_sysop_do_postpone () - do postpone for system operation
 *
 * return         : void
 * thread_p (in)  : thread entry
 * tdes (in)      : transaction descriptor
 * sysop_end (in) : system end op log record
 * data_size (in) : data size (for logical undo)
 * data (in)      : data (for logical undo)
 */
static void
log_sysop_do_postpone (THREAD_ENTRY * thread_p, LOG_TDES * tdes, LOG_REC_SYSOP_END * sysop_end, int data_size,
		       const char *data)
{
  LOG_REC_SYSOP_START_POSTPONE sysop_start_postpone;
  TRAN_STATE save_state = tdes->state;

  if (LSA_ISNULL (LOG_TDES_LAST_SYSOP_POSP_LSA (tdes)))
    {
      /* nothing to postpone */
      return;
    }

  assert (sysop_end != NULL);
  assert (sysop_end->type != LOG_SYSOP_END_ABORT);
  /* we cannot have TRAN_UNACTIVE_TOPOPE_COMMITTED_WITH_POSTPONE inside TRAN_UNACTIVE_TOPOPE_COMMITTED_WITH_POSTPONE */
  assert (tdes->state != TRAN_UNACTIVE_TOPOPE_COMMITTED_WITH_POSTPONE);

  sysop_start_postpone.sysop_end = *sysop_end;
  sysop_start_postpone.posp_lsa = *LOG_TDES_LAST_SYSOP_POSP_LSA (tdes);
  log_append_sysop_start_postpone (thread_p, tdes, &sysop_start_postpone, data_size, data);

  if (tdes->m_log_postpone_cache.do_postpone (*thread_p, *(LOG_TDES_LAST_SYSOP_POSP_LSA (tdes))))
    {
      /* Do postpone was run from cached postpone entries. */
      tdes->state = save_state;
      perfmon_inc_stat (thread_p, PSTAT_TRAN_NUM_TOPOP_PPCACHE_HITS);
      return;
    }
  perfmon_inc_stat (thread_p, PSTAT_TRAN_NUM_TOPOP_PPCACHE_MISS);

  log_do_postpone (thread_p, tdes, LOG_TDES_LAST_SYSOP_POSP_LSA (tdes));

  tdes->state = save_state;
}

/*
 * log_do_postpone - Scan forward doing postpone operations of given transaction
 *
 * return: nothing
 *
 *   tdes(in): Transaction descriptor
 *   start_posplsa(in): Where to start looking for postpone records
 *
 * NOTE: Scan the log forward doing postpone operations of given transaction.
 *       This function is invoked after a transaction is declared committed with postpone actions.
 */
void
log_do_postpone (THREAD_ENTRY * thread_p, LOG_TDES * tdes, LOG_LSA * start_postpone_lsa)
{
  LOG_LSA end_postpone_lsa;	/* The last postpone record of transaction cannot be after this address */
  LOG_LSA start_seek_lsa;	/* start looking for postpone records at this address */
  LOG_LSA *end_seek_lsa;	/* Stop looking for postpone records at this address */
  LOG_LSA next_start_seek_lsa;	/* Next address to look for postpone records. Usually the end of a top system
				 * operation. */
  LOG_LSA log_lsa;
  LOG_LSA forward_lsa;

  char log_pgbuf[IO_MAX_PAGE_SIZE + MAX_ALIGNMENT];
  char *aligned_log_pgbuf;
  LOG_PAGE *log_pgptr = NULL;
  LOG_RECORD_HEADER *log_rec;
  bool isdone;

  LOG_TOPOP_RANGE nxtop_array[LOG_TOPOP_STACK_INIT_SIZE];
  LOG_TOPOP_RANGE *nxtop_stack = NULL;
  LOG_TOPOP_RANGE *nxtop_range = NULL;
  int nxtop_count = 0;

  assert (!LSA_ISNULL (start_postpone_lsa));
  assert (tdes->state == TRAN_UNACTIVE_TOPOPE_COMMITTED_WITH_POSTPONE || tdes->state == TRAN_UNACTIVE_WILL_COMMIT
	  || tdes->state == TRAN_UNACTIVE_COMMITTED_WITH_POSTPONE);

  aligned_log_pgbuf = PTR_ALIGN (log_pgbuf, MAX_ALIGNMENT);
  log_pgptr = (LOG_PAGE *) aligned_log_pgbuf;

  LSA_COPY (&end_postpone_lsa, &tdes->tail_lsa);
  LSA_COPY (&next_start_seek_lsa, start_postpone_lsa);

  nxtop_stack = nxtop_array;
  nxtop_count = log_get_next_nested_top (thread_p, tdes, start_postpone_lsa, &nxtop_stack);

  while (!LSA_ISNULL (&next_start_seek_lsa))
    {
      LSA_COPY (&start_seek_lsa, &next_start_seek_lsa);

      if (nxtop_count > 0)
	{
	  nxtop_count--;
	  nxtop_range = &(nxtop_stack[nxtop_count]);

	  if (LSA_LT (&start_seek_lsa, &(nxtop_range->start_lsa)))
	    {
	      end_seek_lsa = &(nxtop_range->start_lsa);
	      LSA_COPY (&next_start_seek_lsa, &(nxtop_range->end_lsa));
	    }
	  else if (LSA_EQ (&start_seek_lsa, &(nxtop_range->end_lsa)))
	    {
	      end_seek_lsa = &end_postpone_lsa;
	      LSA_SET_NULL (&next_start_seek_lsa);
	    }
	  else
	    {
	      LSA_COPY (&next_start_seek_lsa, &(nxtop_range->end_lsa));
	      continue;
	    }
	}
      else
	{
	  end_seek_lsa = &end_postpone_lsa;
	  LSA_SET_NULL (&next_start_seek_lsa);
	}

      /*
       * Start doing postpone operation for this range
       */

      LSA_COPY (&forward_lsa, &start_seek_lsa);

      isdone = false;
      while (!LSA_ISNULL (&forward_lsa) && !isdone)
	{
	  LOG_LSA fetch_lsa;

	  /* Fetch the page where the postpone LSA record is located */
	  LSA_COPY (&log_lsa, &forward_lsa);
	  fetch_lsa.pageid = log_lsa.pageid;
	  fetch_lsa.offset = LOG_PAGESIZE;
	  if (logpb_fetch_page (thread_p, &fetch_lsa, LOG_CS_FORCE_USE, log_pgptr) != NO_ERROR)
	    {
	      logpb_fatal_error (thread_p, true, ARG_FILE_LINE, "log_do_postpone");
	      goto end;
	    }

	  while (forward_lsa.pageid == log_lsa.pageid)
	    {
	      if (LSA_GT (&forward_lsa, end_seek_lsa))
		{
		  /* Finish at this point */
		  isdone = true;
		  break;
		}

	      /*
	       * If an offset is missing, it is because we archive an incomplete log record.
	       * This log_record was completed later.
	       * Thus, we have to find the offset by searching for the next log_record in the page.
	       */
	      if (forward_lsa.offset == NULL_OFFSET)
		{
		  forward_lsa.offset = log_pgptr->hdr.offset;
		  if (forward_lsa.offset == NULL_OFFSET)
		    {
		      /* Continue at next pageid */
		      if (logpb_is_page_in_archive (log_lsa.pageid))
			{
			  forward_lsa.pageid = log_lsa.pageid + 1;
			}
		      else
			{
			  forward_lsa.pageid = NULL_PAGEID;
			}
		      continue;
		    }
		}

	      /* Find the postpone log record to execute */
	      log_lsa.offset = forward_lsa.offset;
	      log_rec = LOG_GET_LOG_RECORD_HEADER (log_pgptr, &log_lsa);

	      /* Find the next log record in the log */
	      LSA_COPY (&forward_lsa, &log_rec->forw_lsa);

	      if (forward_lsa.pageid == NULL_PAGEID && logpb_is_page_in_archive (log_lsa.pageid))
		{
		  forward_lsa.pageid = log_lsa.pageid + 1;
		}

	      if (log_rec->trid == tdes->trid)
		{
		  switch (log_rec->type)
		    {
		    case LOG_UNDOREDO_DATA:
		    case LOG_DIFF_UNDOREDO_DATA:
		    case LOG_UNDO_DATA:
		    case LOG_REDO_DATA:
		    case LOG_MVCC_UNDOREDO_DATA:
		    case LOG_MVCC_DIFF_UNDOREDO_DATA:
		    case LOG_MVCC_UNDO_DATA:
		    case LOG_MVCC_REDO_DATA:
		    case LOG_DBEXTERN_REDO_DATA:
		    case LOG_RUN_POSTPONE:
		    case LOG_COMPENSATE:
		    case LOG_SAVEPOINT:
		    case LOG_DUMMY_HEAD_POSTPONE:
		    case LOG_REPLICATION_DATA:
		    case LOG_REPLICATION_STATEMENT:
		    case LOG_SYSOP_ATOMIC_START:
		    case LOG_DUMMY_HA_SERVER_STATE:
		    case LOG_DUMMY_OVF_RECORD:
		    case LOG_DUMMY_GENERIC:
		    case LOG_SUPPLEMENTAL_INFO:
		    case LOG_START_ATOMIC_REPL:
		    case LOG_ASSIGNED_MVCCID:
		    case LOG_END_ATOMIC_REPL:
		      break;

		    case LOG_POSTPONE:
		      {
			int mod_factor = 5000;	/* 0.02% */

			FI_TEST_ARG (thread_p, FI_TEST_LOG_MANAGER_RANDOM_EXIT_AT_RUN_POSTPONE, &mod_factor, 0);
		      }

		      if (log_run_postpone_op (thread_p, &log_lsa, log_pgptr) != NO_ERROR)
			{
			  goto end;
			}

		      /* TODO: consider to add FI here */
		      break;

		    case LOG_COMMIT_WITH_POSTPONE:
		    case LOG_SYSOP_START_POSTPONE:
		    case LOG_2PC_PREPARE:
		    case LOG_2PC_START:
		    case LOG_2PC_COMMIT_DECISION:
		      /* This is it */
		      LSA_SET_NULL (&forward_lsa);
		      break;

		    case LOG_SYSOP_END:
		      if (!LSA_EQ (&log_lsa, &start_seek_lsa))
			{
#if defined(CUBRID_DEBUG)
			  er_log_debug (ARG_FILE_LINE,
					"log_do_postpone: SYSTEM ERROR.. Bad log_rectype = %d\n (%s)."
					" Maybe BAD POSTPONE RANGE\n", log_rec->type, log_to_string (log_rec->type));
#endif /* CUBRID_DEBUG */
			  ;	/* Nothing */
			}
		      break;

		    case LOG_END_OF_LOG:
		      if (forward_lsa.pageid == NULL_PAGEID && logpb_is_page_in_archive (log_lsa.pageid))
			{
			  forward_lsa.pageid = log_lsa.pageid + 1;
			}
		      break;

		    case LOG_COMMIT:
		    case LOG_ABORT:
		    case LOG_2PC_ABORT_DECISION:
		    case LOG_2PC_ABORT_INFORM_PARTICPS:
		    case LOG_2PC_COMMIT_INFORM_PARTICPS:
		    case LOG_2PC_RECV_ACK:
		    case LOG_DUMMY_CRASH_RECOVERY:
		    case LOG_TRANTABLE_SNAPSHOT:
		    case LOG_SMALLER_LOGREC_TYPE:
		    case LOG_LARGER_LOGREC_TYPE:
		    default:
#if defined(CUBRID_DEBUG)
		      er_log_debug (ARG_FILE_LINE,
				    "log_do_postpone: SYSTEM ERROR..Bad log_rectype = %d (%s)... ignored\n",
				    log_rec->type, log_to_string (log_rec->type));
#endif /* CUBRID_DEBUG */
		      break;
		    }
		}

	      /*
	       * We can fix the lsa.pageid in the case of log_records without forward address at this moment.
	       */

	      if (forward_lsa.offset == NULL_OFFSET && forward_lsa.pageid != NULL_PAGEID
		  && forward_lsa.pageid < log_lsa.pageid)
		{
		  forward_lsa.pageid = log_lsa.pageid;
		}
	    }
	}
    }

end:
  if (nxtop_stack != nxtop_array && nxtop_stack != NULL)
    {
      free_and_init (nxtop_stack);
    }

  return;
}

static int
log_run_postpone_op (THREAD_ENTRY * thread_p, LOG_LSA * log_lsa, LOG_PAGE * log_pgptr)
{
  LOG_LSA ref_lsa;		/* The address of a postpone record */
  LOG_REC_REDO redo;		/* A redo log record */
  char *rcv_data = NULL;
  char *area = NULL;

  LSA_COPY (&ref_lsa, log_lsa);

  /* Get the DATA HEADER */
  LOG_READ_ADD_ALIGN (thread_p, sizeof (LOG_RECORD_HEADER), log_lsa, log_pgptr);
  LOG_READ_ADVANCE_WHEN_DOESNT_FIT (thread_p, sizeof (LOG_REC_REDO), log_lsa, log_pgptr);

  redo = *((LOG_REC_REDO *) ((char *) log_pgptr->area + log_lsa->offset));

  LOG_READ_ADD_ALIGN (thread_p, sizeof (LOG_REC_REDO), log_lsa, log_pgptr);

  /* GET AFTER DATA */

  /* If data is contained in only one buffer, pass pointer directly. Otherwise, allocate a contiguous area, copy
   * data and pass this area. At the end deallocate the area.
   */
  if (log_lsa->offset + redo.length < (int) LOGAREA_SIZE)
    {
      rcv_data = (char *) log_pgptr->area + log_lsa->offset;
    }
  else
    {
      /* Need to copy the data into a contiguous area */
      area = (char *) malloc (redo.length);
      if (area == NULL)
	{
	  logpb_fatal_error (thread_p, true, ARG_FILE_LINE, "log_run_postpone_op");

	  return ER_FAILED;
	}

      /* Copy the data */
      logpb_copy_from_log (thread_p, area, redo.length, log_lsa, log_pgptr);
      rcv_data = area;
    }

  (void) log_execute_run_postpone (thread_p, &ref_lsa, &redo, rcv_data);

  if (area != NULL)
    {
      free_and_init (area);
    }

  return NO_ERROR;
}

/*
 * log_execute_run_postpone () - Execute run postpone.
 *
 * return	      : Error code.
 * thread_p (in)      : Thread entry.
 * log_lsa (in)	      : Postpone log LSA.
 * redo (in)	      : Redo log data.
 * redo_rcv_data (in) : Redo recovery data.
 */
int
log_execute_run_postpone (THREAD_ENTRY * thread_p, LOG_LSA * log_lsa, LOG_REC_REDO * redo, char *redo_rcv_data)
{
  int error_code = NO_ERROR;
  LOG_RCV rcv;			/* Recovery structure for execution */
  VPID rcv_vpid;		/* Location of data to redo */
  LOG_RCVINDEX rcvindex;	/* The recovery index */
  LOG_DATA_ADDR rvaddr;

  rcvindex = redo->data.rcvindex;
  rcv_vpid.volid = redo->data.volid;
  rcv_vpid.pageid = redo->data.pageid;
  rcv.offset = redo->data.offset;
  rcv.length = redo->length;
  rcv.data = redo_rcv_data;

  if (VPID_ISNULL (&rcv_vpid))
    {
      /* logical */
      rcv.pgptr = NULL;
    }
  else
    {
      error_code =
	pgbuf_fix_if_not_deallocated (thread_p, &rcv_vpid, PGBUF_LATCH_WRITE, PGBUF_UNCONDITIONAL_LATCH, &rcv.pgptr);
      if (error_code != NO_ERROR)
	{
	  assert (false);
	  er_set (ER_ERROR_SEVERITY, ARG_FILE_LINE, ER_LOG_MAYNEED_MEDIA_RECOVERY, 1,
		  fileio_get_volume_label_with_unknown (rcv_vpid.volid));
	  return ER_LOG_MAYNEED_MEDIA_RECOVERY;
	}
      if (rcv.pgptr == NULL)
	{
	  /* deallocated */
	  return NO_ERROR;
	}
    }

  /* Now call the REDO recovery function */

  if (RCV_IS_LOGICAL_RUN_POSTPONE_MANUAL (rcvindex))
    {
      LSA_COPY (&rcv.reference_lsa, log_lsa);

      error_code = (*RV_fun[rcvindex].redofun) (thread_p, &rcv);
      assert (error_code == NO_ERROR);
    }
  else if (RCV_IS_LOGICAL_LOG (&rcv_vpid, rcvindex))
    {
      /* Logical postpone. Use a system operation and commit with run postpone */
      log_sysop_start (thread_p);

      error_code = (*RV_fun[rcvindex].redofun) (thread_p, &rcv);
      assert (error_code == NO_ERROR);

      log_sysop_end_logical_run_postpone (thread_p, log_lsa);
    }
  else
    {
      /* Write the corresponding run postpone record for the postpone action */
      rvaddr.offset = rcv.offset;
      rvaddr.pgptr = rcv.pgptr;

      log_append_run_postpone (thread_p, rcvindex, &rvaddr, &rcv_vpid, rcv.length, rcv.data, log_lsa);

      error_code = (*RV_fun[rcvindex].redofun) (thread_p, &rcv);
      assert (error_code == NO_ERROR);
    }

  if (rcv.pgptr != NULL)
    {
      pgbuf_unfix (thread_p, rcv.pgptr);
    }

  return error_code;
}

/*
 * log_find_end_log - FIND END OF LOG
 *
 * return: nothing
 *
 *   end_lsa(in/out): Address of end of log
 *
 * NOTE: Find the end of the log (i.e., the end of the active portion of the log).
 */
static void
log_find_end_log (THREAD_ENTRY * thread_p, LOG_LSA * end_lsa)
{
  LOG_PAGEID pageid;		/* Log page identifier */
  char log_pgbuf[IO_MAX_PAGE_SIZE + MAX_ALIGNMENT], *aligned_log_pgbuf;
  LOG_PAGE *log_pgptr = NULL;	/* Pointer to a log page */
  LOG_RECORD_HEADER *eof = NULL;	/* End of log record */
  LOG_RECTYPE type;		/* Type of a log record */

  aligned_log_pgbuf = PTR_ALIGN (log_pgbuf, MAX_ALIGNMENT);

  /* Guess the end of the log from the header */

  LSA_COPY (end_lsa, &log_Gl.hdr.append_lsa);
  type = LOG_LARGER_LOGREC_TYPE;

  log_pgptr = (LOG_PAGE *) aligned_log_pgbuf;

  while (type != LOG_END_OF_LOG && !LSA_ISNULL (end_lsa))
    {
      LOG_LSA fetch_lsa;

      fetch_lsa.pageid = end_lsa->pageid;
      fetch_lsa.offset = LOG_PAGESIZE;

      /* Fetch the page */
      if ((logpb_fetch_page (thread_p, &fetch_lsa, LOG_CS_FORCE_USE, log_pgptr)) != NO_ERROR)
	{
	  logpb_fatal_error (thread_p, true, ARG_FILE_LINE, "log_find_end_log");
	  goto error;

	}
      pageid = end_lsa->pageid;

      while (end_lsa->pageid == pageid)
	{
	  /*
	   * If an offset is missing, it is because we archive an incomplete
	   * log record. This log_record was completed later. Thus, we have to
	   * find the offset by searching for the next log_record in the page
	   */
	  if (!(end_lsa->offset == NULL_OFFSET && (end_lsa->offset = log_pgptr->hdr.offset) == NULL_OFFSET))
	    {
	      eof = LOG_GET_LOG_RECORD_HEADER (log_pgptr, end_lsa);
	      /*
	       * If the type is an EOF located at the active portion of the log,
	       * stop
	       */
	      if ((type = eof->type) == LOG_END_OF_LOG)
		{
		  if (logpb_is_page_in_archive (pageid))
		    {
		      type = LOG_LARGER_LOGREC_TYPE;
		    }
		  else
		    {
		      break;
		    }
		}
	      else if (type <= LOG_SMALLER_LOGREC_TYPE || type >= LOG_LARGER_LOGREC_TYPE)
		{
#if defined(CUBRID_DEBUG)
		  er_log_debug (ARG_FILE_LINE, "log_find_end_log: Unknown record type = %d (%s).\n", type,
				log_to_string (type));
#endif /* CUBRID_DEBUG */
		  LSA_SET_NULL (end_lsa);
		  break;
		}
	      else
		{
		  LSA_COPY (end_lsa, &eof->forw_lsa);
		}
	    }
	  else
	    {
	      LSA_SET_NULL (end_lsa);
	    }

	  /*
	   * If the next page is NULL_PAGEID and the current page is an archive
	   * page, this is not the end, this situation happens because of an
	   * incomplete log record was archived.
	   */

	  if (LSA_ISNULL (end_lsa) && logpb_is_page_in_archive (pageid))
	    {
	      end_lsa->pageid = pageid + 1;
	    }
	}

      if (type == LOG_END_OF_LOG && eof != NULL && !LSA_EQ (end_lsa, &log_Gl.hdr.append_lsa))
	{
	  /*
	   * Reset the log header for future reads, multiple restart crashes,
	   * and so on
	   */
	  LOG_RESET_APPEND_LSA (end_lsa);
	  log_Gl.hdr.next_trid = eof->trid;
	}
    }

  return;

error:

  LSA_SET_NULL (end_lsa);
  return;
}

/*
 * log_is_active_log_sane - Check whether the active log volume is sane. Note that it does NOT guarantee that the active log volume is perfectly fine. It checks the existance of the log volume, the checksum of the log header page and compatibility.
 *
 * return: whether the active log volume is sane
 *
 *   db_fullname(in): Full name of the database
 *   logpath(in): Directory where the log volumes reside
 *   prefix_logname(in): Name of the log volumes. It is usually set the same as
 *                      database name. For example, if the value is equal to
 *                      "db", the names of the log volumes created are as
 *                      follow:
 *                      Active_log      = db_logactive
 *                      Archive_logs    = db_logarchive.0
 *                                        db_logarchive.1
 *                                             .
 *                                             .
 *                                             .
 *                                        db_logarchive.n
 *                      Log_information = db_loginfo
 *                      Database Backup = db_backup
 */
bool
log_is_active_log_sane (THREAD_ENTRY * thread_p, const char *db_fullname, const char *logpath,
			const char *prefix_logname)
{
  LOG_HEADER hdr;
  REL_COMPATIBILITY compat;
  bool is_corrupted = false;
  char log_pgbuf[IO_MAX_PAGE_SIZE + MAX_ALIGNMENT], *aligned_log_pgbuf;
  LOG_PAGE *log_pgptr = NULL;
  int error_code = NO_ERROR;

  aligned_log_pgbuf = PTR_ALIGN (log_pgbuf, MAX_ALIGNMENT);
  log_pgptr = (LOG_PAGE *) aligned_log_pgbuf;

  error_code = logpb_fetch_header_from_file (thread_p, db_fullname, logpath, prefix_logname, &hdr, log_pgptr);
  if (error_code != NO_ERROR)
    {
      _er_log_debug (ARG_FILE_LINE, "The active log volume (%s) is insane: mounting or fetching header fails.\n",
		     logpath);
      return false;
    }

  is_corrupted = !logpb_page_has_valid_checksum (log_pgptr);
  if (is_corrupted == true)
    {
      _er_log_debug (ARG_FILE_LINE, "The active log volume (%s) is insane: the header page is corrupted.\n", logpath);
      return false;
    }

  if (rel_is_log_compatible (hdr.db_release, rel_release_string ()) == false)
    {
      _er_log_debug (ARG_FILE_LINE,
		     "The active log volume (%s) is insane: unmatched release version. database release version: %s, build release version: %s\n",
		     logpath, hdr.db_release, rel_release_string ());
      return false;
    }

  return true;
}

/*
 * log_recreate - RECREATE THE LOG WITHOUT REMOVING THE DATABASE
 *
 * return:
 *
 *   db_fullname(in): Full name of the database
 *   logpath(in): Directory where the log volumes reside
 *   prefix_logname(in): Name of the log volumes. It is usually set the same as
 *                      database name. For example, if the value is equal to
 *                      "db", the names of the log volumes created are as
 *                      follow:
 *                      Active_log      = db_logactive
 *                      Archive_logs    = db_logarchive.0
 *                                        db_logarchive.1
 *                                             .
 *                                             .
 *                                             .
 *                                        db_logarchive.n
 *                      Log_information = db_loginfo
 *                      Database Backup = db_backup
 *   log_npages(in): Size of active log in pages
 *   out_fp (in) :
 *
 * NOTE: Recreate the active log volume with the new specifications.
 *              All recovery information in each data volume is removed.
 *              If there are anything to recover (e.g., the database suffered
 *              a crash), it is not done. Therefore, it is very important to
 *              make sure that the database does not need to be recovered. You
 *              could restart the database and then shutdown to enfore any
 *              recovery. The database will end up as it is currently on disk.
 *              This function can also be used to restart a database when the
 *              log is corrupted somehow (e.g., system bug, isn't) or the log
 *              is not available or it suffered a media crash. It can also be
 *              used to move the log to another location. It is recommended to
 *              backup the database before and after the operation is
 *              executed.
 *
 *        This function must be run offline. That is, it should not be
 *              run when there are multiusers in the system.
 */
int
log_recreate (THREAD_ENTRY * thread_p, const char *db_fullname, const char *logpath, const char *prefix_logname,
	      DKNPAGES log_npages, FILE * out_fp)
{
  const char *vlabel;
  INT64 db_creation;
  DISK_VOLPURPOSE vol_purpose;
  DISK_VOLUME_SPACE_INFO space_info;
  VOLID volid;
  int vdes;
  LOG_LSA init_nontemp_lsa;
  int ret = NO_ERROR;

  ret = disk_get_creation_time (thread_p, LOG_DBFIRST_VOLID, &db_creation);
  if (ret != NO_ERROR)
    {
      return ret;
    }

  ret = log_create_internal (thread_p, db_fullname, logpath, prefix_logname, log_npages, &db_creation);
  if (ret != NO_ERROR)
    {
      return ret;
    }

  (void) log_initialize_internal (thread_p, db_fullname, logpath, prefix_logname, false, NULL, true);

  /*
   * RESET RECOVERY INFORMATION ON ALL DATA VOLUMES
   */

  LSA_SET_NULL (&init_nontemp_lsa);

  for (volid = LOG_DBFIRST_VOLID; volid != NULL_VOLID; volid = fileio_find_next_perm_volume (thread_p, volid))
    {
      char vol_fullname[PATH_MAX];

      vlabel = fileio_get_volume_label (volid, PEEK);

      /* Find the current pages of the volume and its descriptor */

      if (xdisk_get_purpose_and_space_info (thread_p, volid, &vol_purpose, &space_info) != NO_ERROR)
	{
	  /* we just give up? */
	  continue;
	}

      vdes = fileio_get_volume_descriptor (volid);

      /*
       * Flush all dirty pages and then invalidate them from page buffer pool.
       * So that we can reset the recovery information directly using the io
       * module
       */

      LOG_CS_ENTER (thread_p);
      logpb_flush_pages_direct (thread_p);
      LOG_CS_EXIT (thread_p);

      (void) pgbuf_flush_all (thread_p, volid);
      (void) pgbuf_invalidate_all (thread_p, volid);	/* it flush and invalidate */

      if (vol_purpose != DB_TEMPORARY_DATA_PURPOSE)
	{
	  (void) fileio_reset_volume (thread_p, vdes, vlabel, DISK_SECTS_NPAGES (space_info.n_total_sects),
				      &init_nontemp_lsa);
	}

      (void) disk_set_creation (thread_p, volid, vlabel, &log_Gl.hdr.db_creation, &log_Gl.hdr.chkpt_lsa, false,
				DISK_DONT_FLUSH);
      LOG_CS_ENTER (thread_p);
      logpb_flush_pages_direct (thread_p);
      LOG_CS_EXIT (thread_p);

      (void) pgbuf_flush_all_unfixed_and_set_lsa_as_null (thread_p, volid);

      /*
       * reset temp LSA to special temp LSA
       */
      (void) logpb_check_and_reset_temp_lsa (thread_p, volid);

      /*
       * add volume info to vinf
       */
      xdisk_get_fullname (thread_p, volid, vol_fullname);
      logpb_add_volume (NULL, volid, vol_fullname, vol_purpose);

      if (out_fp != NULL)
	{
	  fprintf (out_fp, "%s... done\n", vol_fullname);
	  fflush (out_fp);
	}
    }

  (void) pgbuf_flush_all (thread_p, NULL_VOLID);
  (void) fileio_synchronize_all (thread_p, false);
  (void) log_commit (thread_p, NULL_TRAN_INDEX, false);

  return ret;
}

/*
 * log_get_io_page_size - FIND SIZE OF DATABASE PAGE
 *
 * return:
 *
 *   db_fullname(in): Full name of the database
 *   logpath(in): Directory where the log volumes reside
 *   prefix_logname(in): Name of the log volumes. It is usually set as database
 *                      name. For example, if the value is equal to "db", the
 *                      names of the log volumes created are as follow:
 *                      Active_log      = db_logactive
 *                      Archive_logs    = db_logarchive.0
 *                                        db_logarchive.1
 *                                             .
 *                                             .
 *                                             .
 *                                        db_logarchive.n
 *                      Log_information = db_loginfo
 *                      Database Backup = db_backup
 *
 * NOTE: Find size of database page according to the log manager.
 */
PGLENGTH
log_get_io_page_size (THREAD_ENTRY * thread_p, const char *db_fullname, const char *logpath, const char *prefix_logname)
{
  PGLENGTH db_iopagesize;
  PGLENGTH log_page_size;
  INT64 ignore_dbcreation;
  float ignore_dbcomp;
  int dummy;

  LOG_CS_ENTER (thread_p);
  if (logpb_find_header_parameters (thread_p, false, db_fullname, logpath, prefix_logname, &db_iopagesize,
				    &log_page_size, &ignore_dbcreation, &ignore_dbcomp, &dummy) == -1)
    {
      /*
       * For case where active log could not be found, user still needs
       * an error.
       */
      if (er_errid () == NO_ERROR)
	{
	  er_set (ER_ERROR_SEVERITY, ARG_FILE_LINE, ER_LOG_MOUNT_FAIL, 1, log_Name_active);
	}

      LOG_CS_EXIT (thread_p);
      return -1;
    }
  else
    {
      if (IO_PAGESIZE != db_iopagesize || LOG_PAGESIZE != log_page_size)
	{
	  if (db_set_page_size (db_iopagesize, log_page_size) != NO_ERROR)
	    {
	      LOG_CS_EXIT (thread_p);
	      return -1;
	    }
	  else
	    {
	      if (sysprm_reload_and_init (NULL, NULL) != NO_ERROR)
		{
		  LOG_CS_EXIT (thread_p);
		  return -1;
		}

	      /* page size changed, reinit tran tables only if previously initialized */
	      if (log_Gl.trantable.area == NULL)
		{
		  LOG_CS_EXIT (thread_p);
		  return db_iopagesize;
		}

	      if (logtb_define_trantable_log_latch (thread_p, log_Gl.trantable.num_total_indices) != NO_ERROR)
		{
		  LOG_CS_EXIT (thread_p);
		  return -1;
		}
	    }

	}

      LOG_CS_EXIT (thread_p);

      return db_iopagesize;
    }
}

/*
 * log_get_charset_from_header_page - get charset stored in header page
 *
 * return: charset id (non-negative values are valid)
 *	   -1 if header page cannot be used to determine database charset
 *	   -2 if an error occurs
 *
 *  See log_get_io_page_size for arguments
 */
int
log_get_charset_from_header_page (THREAD_ENTRY * thread_p, const char *db_fullname, const char *logpath,
				  const char *prefix_logname)
{
  PGLENGTH dummy_db_iopagesize;
  PGLENGTH dummy_ignore_log_page_size;
  INT64 dummy_ignore_dbcreation;
  float dummy_ignore_dbcomp;
  int db_charset = INTL_CODESET_NONE;

  LOG_CS_ENTER (thread_p);
  if (logpb_find_header_parameters (thread_p, false, db_fullname, logpath, prefix_logname, &dummy_db_iopagesize,
				    &dummy_ignore_log_page_size, &dummy_ignore_dbcreation, &dummy_ignore_dbcomp,
				    &db_charset) == -1)
    {
      /*
       * For case where active log could not be found, user still needs
       * an error.
       */
      if (er_errid () == NO_ERROR)
	{
	  er_set (ER_ERROR_SEVERITY, ARG_FILE_LINE, ER_LOG_MOUNT_FAIL, 1, log_Name_active);
	}

      LOG_CS_EXIT (thread_p);
      return INTL_CODESET_ERROR;
    }
  else
    {
      LOG_CS_EXIT (thread_p);
      return db_charset;
    }
}

/*
 *
 *                         GENERIC RECOVERY FUNCTIONS
 *
 */

/*
 * log_rv_copy_char - Recover (undo or redo) a string of chars/bytes
 *
 * return: nothing
 *
 *   rcv(in): Recovery structure
 *
 * NOTE: Recover (undo/redo) by copying a string of characters/bytes
 *              onto the specified location. This function can be used for
 *              physical logging.
 */
int
log_rv_copy_char (THREAD_ENTRY * thread_p, const LOG_RCV * rcv)
{
  char *to_data;

  assert (rcv->offset + rcv->length <= DB_PAGESIZE);

  to_data = (char *) rcv->pgptr + rcv->offset;
  memcpy (to_data, rcv->data, rcv->length);
  pgbuf_set_dirty (thread_p, rcv->pgptr, DONT_FREE);
  return NO_ERROR;
}

/*
 * log_rv_dump_char - DUMP INFORMATION TO RECOVER A SET CHARS/BYTES
 *
 * return: nothing
 *
 *   length(in): Length of Recovery Data
 *   data(in): The data being logged
 *
 * NOTE:Dump the information to recover a set of characters/bytes.
 */
void
log_rv_dump_char (FILE * fp, int length, void *data)
{
  log_ascii_dump (fp, length, data);
  fprintf (fp, "\n");
}

/*
 * log_rv_dump_hexa () - Point recovery data as hexadecimals.
 *
 * return      : Void.
 * fp (in)     : Print output.
 * length (in) : Recovery data length.
 * data (in)   : Recovery data.
 */
void
log_rv_dump_hexa (FILE * fp, int length, void *data)
{
  log_hexa_dump (fp, length, data);
}

int
log_rv_nop (THREAD_ENTRY * thread_p, const LOG_RCV * rcv)
{
  // No actual change, but page still has to be marked as dirty because LSA will be set regardless.
  pgbuf_set_dirty (thread_p, rcv->pgptr, DONT_FREE);
  return NO_ERROR;
}

/*
 * log_rv_outside_noop_redo - NO-OP of an outside REDO
 *
 * return: nothing
 *
 *   rcv(in): Recovery structure
 *
 * NOTE: No-op of an outside redo.
 *              This can used to fool the recovery manager when doing a
 *              logical UNDO which fails (e.g., unregistering a file that has
 *              already been unregistered) or when doing an external/outside
 *              (e.g., removing a temporary volume) the data base domain.
 */
int
log_rv_outside_noop_redo (THREAD_ENTRY * thread_p, const LOG_RCV * rcv)
{
  return NO_ERROR;
}

#if defined (ENABLE_UNUSED_FUNCTION)
/*
 * log_simulate_crash - Simulate a system crash
 *
 * return: nothing
 *
 *   flush_log(in): Flush the log before the crash simulation?
 *   flush_data_pages(in): Flush the data pages (page buffer pool) before the
 *                      crash simulation?
 *
 * NOTE:Simulate a system crash. If flush_data_pages is true,  the
 *              data page buffer pool is flushed and the log buffer pool is
 *              flushed too regardless of the value of flush_log. If flush_log
 *              is true, the log buffer pool is flushed.
 */
void
log_simulate_crash (THREAD_ENTRY * thread_p, int flush_log, int flush_data_pages)
{
  LOG_CS_ENTER (thread_p);

  if (log_Gl.trantable.area == NULL || !logpb_is_pool_initialized ())
    {
      LOG_CS_EXIT (thread_p);
      return;
    }

  if (flush_log != false || flush_data_pages != false)
    {
      logpb_flush_pages_direct (thread_p);
    }

  if (flush_data_pages)
    {
      (void) pgbuf_flush_all (thread_p, NULL_VOLID);
      (void) fileio_synchronize_all (thread_p, false);
    }

  /* Undefine log buffer pool and transaction table */

  logpb_finalize_pool (thread_p);
  logtb_undefine_trantable (thread_p);

  LOG_CS_EXIT (thread_p);

  LOG_SET_CURRENT_TRAN_INDEX (thread_p, NULL_TRAN_INDEX);
}
#endif /* ENABLE_UNUSED_FUNCTION */

/*
 * log_active_log_header_start_scan () -
 *   return: NO_ERROR, or ER_code
 *
 *   thread_p(in):
 *   show_type(in):
 *   arg_values(in):
 *   arg_cnt(in):
 *   ptr(out): allocate new context. should free by end_scan() function
 */
int
log_active_log_header_start_scan (THREAD_ENTRY * thread_p, int show_type, DB_VALUE ** arg_values, int arg_cnt,
				  void **ptr)
{
  int error = NO_ERROR;
  const char *path;
  int fd = -1;
  ACTIVE_LOG_HEADER_SCAN_CTX *ctx = NULL;

  *ptr = NULL;

  assert (arg_cnt == 1);

  /* place any early-out before any initialization */
  /* function can be executed either in server or standalone mode; however, in standalone mode,
   * it is guarded by earlier guards, so this check only deals with server mode */
  if (is_tran_server_with_remote_storage ())
    {
      er_set (ER_ERROR_SEVERITY, ARG_FILE_LINE, ER_COMMAND_INVALID_WITH_REMOTE_STORAGE, 0);
      error = ER_COMMAND_INVALID_WITH_REMOTE_STORAGE;
      goto exit_on_error;
    }

  ctx = (ACTIVE_LOG_HEADER_SCAN_CTX *) db_private_alloc (thread_p, sizeof (ACTIVE_LOG_HEADER_SCAN_CTX));

  if (ctx == NULL)
    {
      assert (er_errid () != NO_ERROR);
      error = er_errid ();
      goto exit_on_error;
    }

  /* In the case of omit file path, first argument is db null */
  if (DB_VALUE_TYPE (arg_values[0]) == DB_TYPE_NULL)
    {
      LOG_CS_ENTER_READ_MODE (thread_p);
      memcpy (&ctx->header, &log_Gl.hdr, sizeof (LOG_HEADER));
      LOG_CS_EXIT (thread_p);
    }
  else
    {
      char buf[IO_MAX_PAGE_SIZE + MAX_ALIGNMENT];
      LOG_PAGE *page_hdr = (LOG_PAGE *) PTR_ALIGN (buf, MAX_ALIGNMENT);

      assert (DB_VALUE_TYPE (arg_values[0]) == DB_TYPE_CHAR);
      path = db_get_string (arg_values[0]);

      fd = fileio_open (path, O_RDONLY, 0);
      if (fd == -1)
	{
	  er_set_with_oserror (ER_ERROR_SEVERITY, ARG_FILE_LINE, ER_IO_MOUNT_FAIL, 1, path);
	  error = ER_IO_MOUNT_FAIL;
	  goto exit_on_error;
	}

      if (read (fd, page_hdr, LOG_PAGESIZE) != LOG_PAGESIZE)
	{
	  er_set_with_oserror (ER_ERROR_SEVERITY, ARG_FILE_LINE, ER_IO_MOUNT_FAIL, 1, path);
	  error = ER_IO_MOUNT_FAIL;
	  goto exit_on_error;
	}

      memcpy (&ctx->header, page_hdr->area, sizeof (LOG_HEADER));

      ctx->header.magic[sizeof (ctx->header.magic) - 1] = 0;
      ctx->header.db_release[sizeof (ctx->header.db_release) - 1] = 0;
      ctx->header.prefix_name[sizeof (ctx->header.prefix_name) - 1] = 0;

      close (fd);
      fd = -1;

      if (memcmp (ctx->header.magic, CUBRID_MAGIC_LOG_ACTIVE, strlen (CUBRID_MAGIC_LOG_ACTIVE)) != 0)
	{
	  er_set (ER_ERROR_SEVERITY, ARG_FILE_LINE, ER_IO_MOUNT_FAIL, 1, path);
	  error = ER_IO_MOUNT_FAIL;
	  goto exit_on_error;
	}
    }

  *ptr = ctx;
  ctx = NULL;

exit_on_error:
  if (fd != -1)
    {
      close (fd);
    }

  if (ctx != NULL)
    {
      db_private_free_and_init (thread_p, ctx);
    }

  return error;
}

/*
 * log_active_log_header_next_scan () -
 *   return: NO_ERROR, or ER_code
 *
 *   thread_p(in):
 *   cursor(in):
 *   out_values(in):
 *   out_cnt(in):
 *   ptr(in): context pointer
 */
SCAN_CODE
log_active_log_header_next_scan (THREAD_ENTRY * thread_p, int cursor, DB_VALUE ** out_values, int out_cnt, void *ptr)
{
  int error = NO_ERROR;
  int idx = 0;
  int val;
  const char *str;
  char buf[256];
  DB_DATETIME time_val;
  ACTIVE_LOG_HEADER_SCAN_CTX *ctx = (ACTIVE_LOG_HEADER_SCAN_CTX *) ptr;
  LOG_HEADER *header = &ctx->header;

  if (cursor >= 1)
    {
      return S_END;
    }

  db_make_int (out_values[idx], LOG_DBLOG_ACTIVE_VOLID);
  idx++;

  error = db_make_string_copy (out_values[idx], header->magic);
  idx++;

  if (error != NO_ERROR)
    {
      goto exit_on_error;
    }

  val = offsetof (LOG_PAGE, area) + offsetof (LOG_HEADER, magic);
  db_make_int (out_values[idx], val);
  idx++;

  db_localdatetime ((time_t *) (&header->db_creation), &time_val);
  error = db_make_datetime (out_values[idx], &time_val);
  idx++;
  if (error != NO_ERROR)
    {
      goto exit_on_error;
    }

  error = db_make_string_copy (out_values[idx], header->db_release);
  idx++;

  snprintf (buf, sizeof (buf), "%g", header->db_compatibility);
  buf[sizeof (buf) - 1] = 0;
  error = db_make_string_copy (out_values[idx], buf);
  idx++;
  if (error != NO_ERROR)
    {
      goto exit_on_error;
    }

  db_make_int (out_values[idx], header->db_iopagesize);
  idx++;

  db_make_int (out_values[idx], header->db_logpagesize);
  idx++;

  db_make_int (out_values[idx], header->is_shutdown);
  idx++;

  db_make_int (out_values[idx], header->next_trid);
  idx++;

  db_make_int (out_values[idx], header->avg_ntrans);
  idx++;

  db_make_int (out_values[idx], header->avg_nlocks);
  idx++;

  db_make_int (out_values[idx], header->npages);
  idx++;

  db_make_int (out_values[idx], header->db_charset);
  idx++;

  db_make_bigint (out_values[idx], header->fpageid);
  idx++;

  lsa_to_string (buf, sizeof (buf), &header->append_lsa);
  error = db_make_string_copy (out_values[idx], buf);
  idx++;
  if (error != NO_ERROR)
    {
      goto exit_on_error;
    }

  lsa_to_string (buf, sizeof (buf), &header->chkpt_lsa);
  error = db_make_string_copy (out_values[idx], buf);
  idx++;
  if (error != NO_ERROR)
    {
      goto exit_on_error;
    }

  db_make_bigint (out_values[idx], header->nxarv_pageid);
  idx++;

  db_make_int (out_values[idx], header->nxarv_phy_pageid);
  idx++;

  db_make_int (out_values[idx], header->nxarv_num);
  idx++;

  db_make_int (out_values[idx], header->last_arv_num_for_syscrashes);
  idx++;

  db_make_int (out_values[idx], header->last_deleted_arv_num);
  idx++;

  lsa_to_string (buf, sizeof (buf), &header->bkup_level0_lsa);
  error = db_make_string_copy (out_values[idx], buf);
  idx++;
  if (error != NO_ERROR)
    {
      goto exit_on_error;
    }

  lsa_to_string (buf, sizeof (buf), &header->bkup_level1_lsa);
  error = db_make_string_copy (out_values[idx], buf);
  idx++;
  if (error != NO_ERROR)
    {
      goto exit_on_error;
    }

  lsa_to_string (buf, sizeof (buf), &header->bkup_level2_lsa);
  error = db_make_string_copy (out_values[idx], buf);
  idx++;
  if (error != NO_ERROR)
    {
      goto exit_on_error;
    }

  error = db_make_string_copy (out_values[idx], header->prefix_name);
  idx++;
  if (error != NO_ERROR)
    {
      goto exit_on_error;
    }

  db_make_int (out_values[idx], header->has_logging_been_skipped);
  idx++;

  db_make_string (out_values[idx], "LOG_PSTATUS_OBSOLETE");
  idx++;

  logpb_backup_level_info_to_string (buf, sizeof (buf), header->bkinfo + FILEIO_BACKUP_FULL_LEVEL);
  error = db_make_string_copy (out_values[idx], buf);
  idx++;
  if (error != NO_ERROR)
    {
      goto exit_on_error;
    }

  logpb_backup_level_info_to_string (buf, sizeof (buf), header->bkinfo + FILEIO_BACKUP_BIG_INCREMENT_LEVEL);
  error = db_make_string_copy (out_values[idx], buf);
  idx++;
  if (error != NO_ERROR)
    {
      goto exit_on_error;
    }

  logpb_backup_level_info_to_string (buf, sizeof (buf), header->bkinfo + FILEIO_BACKUP_SMALL_INCREMENT_LEVEL);
  error = db_make_string_copy (out_values[idx], buf);
  idx++;
  if (error != NO_ERROR)
    {
      goto exit_on_error;
    }

  str = css_ha_server_state_string ((HA_SERVER_STATE) header->ha_server_state);
  db_make_string (out_values[idx], str);
  idx++;

  str = logwr_log_ha_filestat_to_string ((LOG_HA_FILESTAT) header->ha_file_status);
  db_make_string (out_values[idx], str);
  idx++;

  lsa_to_string (buf, sizeof (buf), &header->eof_lsa);
  error = db_make_string_copy (out_values[idx], buf);
  idx++;
  if (error != NO_ERROR)
    {
      goto exit_on_error;
    }

  lsa_to_string (buf, sizeof (buf), &header->smallest_lsa_at_last_chkpt);
  error = db_make_string_copy (out_values[idx], buf);
  idx++;
  if (error != NO_ERROR)
    {
      goto exit_on_error;
    }

  db_make_bigint (out_values[idx], header->mvcc_next_id);
  idx++;

  lsa_to_string (buf, sizeof (buf), &header->mvcc_op_log_lsa);
  error = db_make_string_copy (out_values[idx], buf);
  idx++;
  if (error != NO_ERROR)
    {
      goto exit_on_error;
    }

  if (header->oldest_visible_mvccid == MVCCID_NULL)
    {
      db_make_null (out_values[idx]);
    }
  else
    {
      db_make_bigint (out_values[idx], header->oldest_visible_mvccid);
    }
  idx++;

  if (header->newest_block_mvccid == MVCCID_NULL)
    {
      db_make_null (out_values[idx]);
    }
  else
    {
      db_make_bigint (out_values[idx], header->newest_block_mvccid);
    }
  idx++;

  assert (idx == out_cnt);

  return S_SUCCESS;

exit_on_error:
  return error == NO_ERROR ? S_SUCCESS : S_ERROR;
}

/*
 * log_active_log_header_end_scan () - free the context
 *   return: NO_ERROR, or ER_code
 *
 *   thread_p(in):
 *   ptr(in): context pointer
 */
int
log_active_log_header_end_scan (THREAD_ENTRY * thread_p, void **ptr)
{
  if (*ptr != NULL)
    {
      db_private_free_and_init (thread_p, *ptr);
    }

  return NO_ERROR;
}

/*
 * log_archive_log_header_start_scan () -
 *   return: NO_ERROR, or ER_code
 *
 *   thread_p(in):
 *   show_type(in):
 *   arg_values(in):
 *   arg_cnt(in):
 *   ptr(out): allocate new context. should free by end_scan() function
 */
int
log_archive_log_header_start_scan (THREAD_ENTRY * thread_p, int show_type, DB_VALUE ** arg_values, int arg_cnt,
				   void **ptr)
{
  int error = NO_ERROR;
  const char *path;
  int fd;
  char buf[IO_MAX_PAGE_SIZE + MAX_ALIGNMENT];
  LOG_PAGE *page_hdr;
  ARCHIVE_LOG_HEADER_SCAN_CTX *ctx = NULL;

  *ptr = NULL;

  assert (DB_VALUE_TYPE (arg_values[0]) == DB_TYPE_CHAR);

  /* place any early-out before any initialization */
  /* function can be executed either in server or standalone mode; however, in standalone mode,
   * it is guarded by earlier guards, so this check only deals with server mode */
  if (is_tran_server_with_remote_storage ())
    {
      er_set (ER_ERROR_SEVERITY, ARG_FILE_LINE, ER_COMMAND_INVALID_WITH_REMOTE_STORAGE, 0);
      error = ER_COMMAND_INVALID_WITH_REMOTE_STORAGE;
      goto exit_on_error;
    }

  ctx = (ARCHIVE_LOG_HEADER_SCAN_CTX *) db_private_alloc (thread_p, sizeof (ARCHIVE_LOG_HEADER_SCAN_CTX));
  if (ctx == NULL)
    {
      assert (er_errid () != NO_ERROR);
      error = er_errid ();
      goto exit_on_error;
    }

  path = db_get_string (arg_values[0]);

  page_hdr = (LOG_PAGE *) PTR_ALIGN (buf, MAX_ALIGNMENT);

  fd = fileio_open (path, O_RDONLY, 0);
  if (fd == -1)
    {
      er_set_with_oserror (ER_ERROR_SEVERITY, ARG_FILE_LINE, ER_IO_MOUNT_FAIL, 1, path);
      error = ER_IO_MOUNT_FAIL;
      goto exit_on_error;
    }

  if (read (fd, page_hdr, LOG_PAGESIZE) != LOG_PAGESIZE)
    {
      er_set_with_oserror (ER_ERROR_SEVERITY, ARG_FILE_LINE, ER_IO_MOUNT_FAIL, 1, path);
      error = ER_IO_MOUNT_FAIL;
      goto exit_on_error;
    }

  memcpy (&ctx->header, page_hdr->area, sizeof (LOG_ARV_HEADER));
  close (fd);
  fd = -1;

  ctx->header.magic[sizeof (ctx->header.magic) - 1] = 0;

  if (memcmp (ctx->header.magic, CUBRID_MAGIC_LOG_ARCHIVE, strlen (CUBRID_MAGIC_LOG_ARCHIVE)) != 0)
    {
      er_set (ER_ERROR_SEVERITY, ARG_FILE_LINE, ER_IO_MOUNT_FAIL, 1, path);
      error = ER_IO_MOUNT_FAIL;
      goto exit_on_error;
    }

  *ptr = ctx;
  ctx = NULL;

exit_on_error:
  if (ctx != NULL)
    {
      db_private_free_and_init (thread_p, ctx);
    }

  return error;
}

/*
 * log_archive_log_header_next_scan () -
 *   return: NO_ERROR, or ER_code
 *
 *   thread_p(in):
 *   cursor(in):
 *   out_values(in):
 *   out_cnt(in):
 *   ptr(in): context pointer
 */
SCAN_CODE
log_archive_log_header_next_scan (THREAD_ENTRY * thread_p, int cursor, DB_VALUE ** out_values, int out_cnt, void *ptr)
{
  int error = NO_ERROR;
  int idx = 0;
  int val;
  DB_DATETIME time_val;

  ARCHIVE_LOG_HEADER_SCAN_CTX *ctx = (ARCHIVE_LOG_HEADER_SCAN_CTX *) ptr;
  LOG_ARV_HEADER *header = &ctx->header;

  if (cursor >= 1)
    {
      return S_END;
    }

  db_make_int (out_values[idx], LOG_DBLOG_ARCHIVE_VOLID);
  idx++;

  error = db_make_string_copy (out_values[idx], header->magic);
  idx++;

  if (error != NO_ERROR)
    {
      goto exit_on_error;
    }

  val = offsetof (LOG_PAGE, area) + offsetof (LOG_ARV_HEADER, magic);
  db_make_int (out_values[idx], val);
  idx++;

  db_localdatetime ((time_t *) (&header->db_creation), &time_val);
  error = db_make_datetime (out_values[idx], &time_val);
  idx++;
  if (error != NO_ERROR)
    {
      goto exit_on_error;
    }

  db_make_bigint (out_values[idx], header->next_trid);
  idx++;

  db_make_int (out_values[idx], header->npages);
  idx++;

  db_make_bigint (out_values[idx], header->fpageid);
  idx++;

  db_make_int (out_values[idx], header->arv_num);
  idx++;

  assert (idx == out_cnt);

exit_on_error:
  return error == NO_ERROR ? S_SUCCESS : S_ERROR;
}

/*
 * log_archive_log_header_end_scan () - free the context
 *   return: NO_ERROR, or ER_code
 *
 *   thread_p(in):
 *   ptr(in): context pointer
 */
int
log_archive_log_header_end_scan (THREAD_ENTRY * thread_p, void **ptr)
{
  if (*ptr != NULL)
    {
      db_private_free_and_init (thread_p, *ptr);
    }

  return NO_ERROR;
}

/*
 * log_set_ha_promotion_time () - set ha promotion time
 *   return: none
 *
 *   thread_p(in):
 *   ha_promotion_time(in):
 */
void
log_set_ha_promotion_time (THREAD_ENTRY * thread_p, INT64 ha_promotion_time)
{
  LOG_CS_ENTER (thread_p);
  log_Gl.hdr.ha_promotion_time = ha_promotion_time;
  LOG_CS_EXIT (thread_p);

  return;
}

/*
 * log_set_db_restore_time () - set db restore time
 *   return: none
 *
 *   thread_p(in):
 *   db_restore_time(in):
 */
void
log_set_db_restore_time (THREAD_ENTRY * thread_p, INT64 db_restore_time)
{
  LOG_CS_ENTER (thread_p);

  log_Gl.hdr.db_restore_time = db_restore_time;

  LOG_CS_EXIT (thread_p);
}

/*
 * log_get_undo_record () - gets undo record from log lsa adress
 *   return: S_SUCCESS or ER_code
 *
 * thread_p (in):
 * lsa_addr (in):
 * page (in):
 * record (in/out):
 */
SCAN_CODE
log_get_undo_record (THREAD_ENTRY * thread_p, LOG_PAGE * log_page_p, LOG_LSA process_lsa, RECDES * recdes)
{
  LOG_RECORD_HEADER *log_rec_header = NULL;
  LOG_REC_MVCC_UNDO *mvcc_undo = NULL;
  LOG_REC_MVCC_UNDOREDO *mvcc_undoredo = NULL;
  LOG_REC_UNDO *undo = NULL;
  LOG_REC_UNDOREDO *undoredo = NULL;
  LOG_REC_SUPPLEMENT *supplement = NULL;
  int udata_length;
  int udata_size;
  char *undo_data;
  LOG_LSA oldest_prior_lsa;
  bool is_zipped = false;
  char log_buf[IO_MAX_PAGE_SIZE + MAX_ALIGNMENT];
  LOG_ZIP *log_unzip_ptr = NULL;
  char *area = NULL;
  SCAN_CODE scan = S_SUCCESS;
  bool area_was_mallocated = false;

  /* assert log record is not in prior list */
  oldest_prior_lsa = *log_get_append_lsa ();
  assert (LSA_LT (&process_lsa, &oldest_prior_lsa));

  log_rec_header = LOG_GET_LOG_RECORD_HEADER (log_page_p, &process_lsa);
  LOG_READ_ADD_ALIGN (thread_p, sizeof (*log_rec_header), &process_lsa, log_page_p);

  if (log_rec_header->type == LOG_MVCC_UNDO_DATA)
    {
      LOG_READ_ADVANCE_WHEN_DOESNT_FIT (thread_p, sizeof (*mvcc_undo), &process_lsa, log_page_p);
      mvcc_undo = (LOG_REC_MVCC_UNDO *) (log_page_p->area + process_lsa.offset);

      udata_length = mvcc_undo->undo.length;
      LOG_READ_ADD_ALIGN (thread_p, sizeof (*mvcc_undo), &process_lsa, log_page_p);
    }
  else if (log_rec_header->type == LOG_MVCC_UNDOREDO_DATA || log_rec_header->type == LOG_MVCC_DIFF_UNDOREDO_DATA)
    {
      LOG_READ_ADVANCE_WHEN_DOESNT_FIT (thread_p, sizeof (*mvcc_undoredo), &process_lsa, log_page_p);
      mvcc_undoredo = (LOG_REC_MVCC_UNDOREDO *) (log_page_p->area + process_lsa.offset);

      udata_length = mvcc_undoredo->undoredo.ulength;
      LOG_READ_ADD_ALIGN (thread_p, sizeof (*mvcc_undoredo), &process_lsa, log_page_p);
    }
  else if (log_rec_header->type == LOG_UNDO_DATA)
    {
      LOG_READ_ADVANCE_WHEN_DOESNT_FIT (thread_p, sizeof (*undo), &process_lsa, log_page_p);
      undo = (LOG_REC_UNDO *) (log_page_p->area + process_lsa.offset);

      udata_length = undo->length;
      LOG_READ_ADD_ALIGN (thread_p, sizeof (*undo), &process_lsa, log_page_p);
    }
  else if (log_rec_header->type == LOG_UNDOREDO_DATA || log_rec_header->type == LOG_DIFF_UNDOREDO_DATA)
    {
      LOG_READ_ADVANCE_WHEN_DOESNT_FIT (thread_p, sizeof (*undoredo), &process_lsa, log_page_p);
      undoredo = (LOG_REC_UNDOREDO *) (log_page_p->area + process_lsa.offset);

      udata_length = undoredo->ulength;
      LOG_READ_ADD_ALIGN (thread_p, sizeof (*undoredo), &process_lsa, log_page_p);
    }
  else if (log_rec_header->type == LOG_SUPPLEMENTAL_INFO)
    {
      LOG_READ_ADVANCE_WHEN_DOESNT_FIT (thread_p, sizeof (*supplement), &process_lsa, log_page_p);
      supplement = (LOG_REC_SUPPLEMENT *) (log_page_p->area + process_lsa.offset);

      udata_length = supplement->length;
      LOG_READ_ADD_ALIGN (thread_p, sizeof (*supplement), &process_lsa, log_page_p);
    }
  else
    {
      assert_release (log_rec_header->type == LOG_MVCC_UNDO_DATA || log_rec_header->type == LOG_MVCC_UNDOREDO_DATA
		      || log_rec_header->type == LOG_MVCC_DIFF_UNDOREDO_DATA || log_rec_header->type == LOG_UNDO_DATA
		      || log_rec_header->type == LOG_UNDOREDO_DATA
		      || log_rec_header->type == LOG_MVCC_DIFF_UNDOREDO_DATA
		      || log_rec_header->type == LOG_SUPPLEMENTAL_INFO);
      er_set (ER_FATAL_ERROR_SEVERITY, ARG_FILE_LINE, ER_LOG_FATAL_ERROR, 1, "Expecting undo/undoredo log record");
      scan = S_ERROR;
      goto exit;
    }

  /* get undo record */
  if (ZIP_CHECK (udata_length))
    {
      /* Get real size */
      udata_size = (int) GET_ZIP_LEN (udata_length);
      is_zipped = true;
    }
  else
    {
      udata_size = udata_length;
    }

  /*
   * If data is contained in only one buffer, pass pointer directly.
   * Otherwise, copy the data into a contiguous area and pass this area.
   */
  if (process_lsa.offset + udata_size < (int) LOGAREA_SIZE)
    {
      undo_data = (char *) log_page_p->area + process_lsa.offset;
    }
  else
    {
      /* Need to copy the data into a contiguous area */

      if (udata_size <= IO_MAX_PAGE_SIZE)
	{
	  area = PTR_ALIGN (log_buf, MAX_ALIGNMENT);
	}
      else
	{
	  area = (char *) malloc (udata_size);
	  if (area == NULL)
	    {
	      er_set (ER_ERROR_SEVERITY, ARG_FILE_LINE, ER_OUT_OF_VIRTUAL_MEMORY, 1, udata_size);
	      scan = S_ERROR;
	      goto exit;
	    }
	  area_was_mallocated = true;
	}

      /* Copy the data */
      logpb_copy_from_log (thread_p, area, udata_size, &process_lsa, log_page_p);
      undo_data = area;
    }

  if (is_zipped)
    {
      log_unzip_ptr = log_zip_alloc (IO_PAGESIZE);
      if (log_unzip_ptr == NULL)
	{
	  logpb_fatal_error (thread_p, true, ARG_FILE_LINE, "log_get_undo_record");
	  scan = S_ERROR;
	  goto exit;
	}

      if (log_unzip (log_unzip_ptr, udata_size, (char *) undo_data))
	{
	  udata_size = (int) log_unzip_ptr->data_length;
	  undo_data = (char *) log_unzip_ptr->log_data;
	}
      else
	{
	  assert (false);
	  scan = S_ERROR;
	  goto exit;
	}
    }

  /* copy the record */
  recdes->type = *(INT16 *) (undo_data);
  recdes->length = udata_size - sizeof (recdes->type);
  if (recdes->area_size < 0 || recdes->area_size < (int) recdes->length)
    {
      /*
       * DOES NOT FIT
       * Give a hint to the user of the needed length. Hint is given as a
       * negative value
       */
      /* do not use unary minus because slot_p->record_length is unsigned */
      recdes->length *= -1;

      scan = S_DOESNT_FIT;
      goto exit;
    }

  memcpy (recdes->data, (char *) (undo_data) + sizeof (recdes->type), recdes->length);

exit:
  if (area_was_mallocated)
    {
      free (area);
    }
  if (log_unzip_ptr != NULL)
    {
      log_zip_free (log_unzip_ptr);
    }

  return scan;
}

/*
 * log_read_sysop_start_postpone () - read system op start postpone and its recovery data
 *
 * return                     : error code
 * thread_p (in)              : thread entry
 * log_lsa (in/out)           : log address
 * log_page (in/out)          : log page
 * with_undo_data (in)        : true to read undo data
 * sysop_start_postpone (out) : output system op start postpone log record
 * undo_buffer_size (in/out)  : size for undo data buffer
 * undo_buffer (in/out)       : undo data buffer
 * undo_size (out)            : output undo data size
 * undo_data (out)            : output undo data
 */
int
log_read_sysop_start_postpone (THREAD_ENTRY * thread_p, LOG_LSA * log_lsa, LOG_PAGE * log_page, bool with_undo_data,
			       LOG_REC_SYSOP_START_POSTPONE * sysop_start_postpone, int *undo_buffer_size,
			       char **undo_buffer, int *undo_size, char **undo_data)
{
  int error_code = NO_ERROR;

  assert (!log_lsa->is_null ());

  if (log_page->hdr.logical_pageid != log_lsa->pageid)
    {
      error_code = logpb_fetch_page (thread_p, log_lsa, LOG_CS_FORCE_USE, log_page);
      if (error_code != NO_ERROR)
	{
	  ASSERT_ERROR ();
	  return error_code;
	}
    }

  assert (((LOG_RECORD_HEADER *) (log_page->area + log_lsa->offset))->type == LOG_SYSOP_START_POSTPONE);

  /* skip log record header */
  LOG_READ_ADD_ALIGN (thread_p, sizeof (LOG_RECORD_HEADER), log_lsa, log_page);

  /* read sysop_start_postpone */
  LOG_READ_ADVANCE_WHEN_DOESNT_FIT (thread_p, sizeof (LOG_REC_SYSOP_START_POSTPONE), log_lsa, log_page);
  *sysop_start_postpone = *(LOG_REC_SYSOP_START_POSTPONE *) (log_page->area + log_lsa->offset);
  if (!with_undo_data
      || (sysop_start_postpone->sysop_end.type != LOG_SYSOP_END_LOGICAL_UNDO
	  && sysop_start_postpone->sysop_end.type != LOG_SYSOP_END_LOGICAL_MVCC_UNDO))
    {
      /* no undo */
      return NO_ERROR;
    }

  /* read undo data and size */
  assert (undo_buffer_size != NULL);
  assert (undo_buffer != NULL);
  assert (undo_size != NULL);
  assert (undo_data != NULL);

  if (sysop_start_postpone->sysop_end.type == LOG_SYSOP_END_LOGICAL_UNDO)
    {
      *undo_size = sysop_start_postpone->sysop_end.undo.length;
    }
  else
    {
      assert (sysop_start_postpone->sysop_end.type == LOG_SYSOP_END_LOGICAL_MVCC_UNDO);
      *undo_size = sysop_start_postpone->sysop_end.mvcc_undo.undo.length;
    }

  LOG_READ_ADD_ALIGN (thread_p, sizeof (LOG_REC_SYSOP_START_POSTPONE), log_lsa, log_page);
  if (log_lsa->offset + (*undo_size) < (int) LOGAREA_SIZE)
    {
      *undo_data = log_page->area + log_lsa->offset;
    }
  else
    {
      if (*undo_buffer_size == 0)
	{
	  *undo_buffer = (char *) db_private_alloc (thread_p, *undo_size);
	}
      else if (*undo_buffer_size < *undo_size)
	{
	  char *new_ptr = (char *) db_private_realloc (thread_p, *undo_buffer, *undo_size);
	  if (new_ptr == NULL)
	    {
	      er_set (ER_ERROR_SEVERITY, ARG_FILE_LINE, ER_OUT_OF_VIRTUAL_MEMORY, 1, *undo_size);
	      return ER_OUT_OF_VIRTUAL_MEMORY;
	    }
	  *undo_buffer_size = *undo_size;
	  *undo_buffer = new_ptr;
	}
      *undo_data = *undo_buffer;
      logpb_copy_from_log (thread_p, *undo_data, *undo_size, log_lsa, log_page);
    }
  return NO_ERROR;
}

#if defined (SERVER_MODE)
/*
 * log_get_log_group_commit_interval () - setup flush daemon period based on system parameter
 */
void
log_get_log_group_commit_interval (bool & is_timed_wait, cubthread::delta_time & period)
{
  is_timed_wait = true;

  if (log_Flush_has_been_requested)
    {
      period = std::chrono::milliseconds (0);
      return;
    }

  const int MAX_WAIT_TIME_MSEC = 1000;
  int log_group_commit_interval_msec = prm_get_integer_value (PRM_ID_LOG_GROUP_COMMIT_INTERVAL_MSECS);

  assert (log_group_commit_interval_msec >= 0);

  if (log_group_commit_interval_msec == 0)
    {
      period = std::chrono::milliseconds (MAX_WAIT_TIME_MSEC);
    }
  else
    {
      period = std::chrono::milliseconds (log_group_commit_interval_msec);
    }
}
#endif /* SERVER_MODE */

#if defined (SERVER_MODE)
/*
 * log_get_checkpoint_interval () - setup log checkpoint daemon period based on system parameter
 */
void
log_get_checkpoint_interval (bool & is_timed_wait, cubthread::delta_time & period)
{
  int log_checkpoint_interval_sec = prm_get_integer_value (PRM_ID_LOG_CHECKPOINT_INTERVAL_SECS);

  assert (log_checkpoint_interval_sec >= 0);

  if (log_checkpoint_interval_sec > 0)
    {
      // if log_checkpoint_interval_sec > 0 (zero) then loop for fixed interval
      is_timed_wait = true;
      period = std::chrono::seconds (log_checkpoint_interval_sec);
    }
  else
    {
      // infinite wait
      is_timed_wait = false;
    }
}
#endif /* SERVER_MODE */

#if defined (SERVER_MODE)
/*
 * log_wakeup_remove_log_archive_daemon () - wakeup remove log archive daemon
 */
void
log_wakeup_remove_log_archive_daemon ()
{
  if (log_Remove_log_archive_daemon)
    {
      log_Remove_log_archive_daemon->wakeup ();
    }
}
#endif /* SERVER_MODE */

#if defined (SERVER_MODE)
/*
 * log_wakeup_checkpoint_daemon () - wakeup checkpoint daemon
 */
void
log_wakeup_checkpoint_daemon ()
{
  if (log_Checkpoint_daemon != nullptr)
    {
      log_Checkpoint_daemon->wakeup ();
    }
}
#endif /* SERVER_MODE */

/*
 * log_wakeup_log_flush_daemon () - wakeup log flush daemon
 */
void
log_wakeup_log_flush_daemon ()
{
  if (log_is_log_flush_daemon_available ())
    {
#if defined (SERVER_MODE)
      log_Flush_has_been_requested = true;
      log_Flush_daemon->wakeup ();
#endif /* SERVER_MODE */
    }
}

/*
 * log_is_log_flush_daemon_available () - check if log flush daemon is available
 */
bool
log_is_log_flush_daemon_available ()
{
#if defined (SERVER_MODE)
  return log_Flush_daemon != NULL;
#else
  return false;
#endif
}

#if defined (SERVER_MODE)
/*
 * log_flush_daemon_get_stats () - get log flush daemon thread statistics into statsp
 */
void
log_flush_daemon_get_stats (UINT64 * statsp)
{
  if (log_Flush_daemon != NULL)
    {
      log_Flush_daemon->get_stats (statsp);
    }
}
#endif // SERVER_MODE

// *INDENT-OFF*
#if defined(SERVER_MODE)
static void
log_checkpoint_execute (cubthread::entry & thread_ref)
{
  if (!BO_IS_SERVER_RESTARTED ())
    {
      // wait for boot to finish
      return;
    }

  logpb_checkpoint (&thread_ref);
}
#endif /* SERVER_MODE */

#if defined(SERVER_MODE)
static void
log_checkpoint_trantable_execute (cubthread::entry &thread_ref)
{
  if (!BO_IS_SERVER_RESTARTED ())
    {
      constexpr auto short_delay = std::chrono::milliseconds (100);
      while (!BO_IS_SERVER_RESTARTED())
        {
          std::this_thread::sleep_for(short_delay);
        }
    }

  logpb_checkpoint_trantable(&thread_ref);
}
#endif /* SERVER_MODE */

#if defined(SERVER_MODE)
// class log_remove_log_archive_daemon_task
//
//  description:
//    remove archive logs daemon task
//
class log_remove_log_archive_daemon_task : public cubthread::entry_task
{
  private:
    using clock = std::chrono::system_clock;

    bool m_is_timed_wait;
    cubthread::delta_time m_period;
    std::chrono::milliseconds m_param_period;
    clock::time_point m_log_deleted_time;

    void compute_period ()
    {
      // fetch remove log archives interval
      int remove_log_archives_interval_sec = prm_get_integer_value (PRM_ID_REMOVE_LOG_ARCHIVES_INTERVAL);
      assert (remove_log_archives_interval_sec >= 0);

      // cache interval for later use
      m_param_period = std::chrono::milliseconds (remove_log_archives_interval_sec * 1000);

      if (m_param_period > std::chrono::milliseconds (0))
	{
	  m_is_timed_wait = true;
	  clock::time_point now = clock::now ();

	  // now - m_log_deleted_time: represents time elapsed since last log archive deletion
	  if ((now - m_log_deleted_time) > m_param_period)
	    {
	      m_period = m_param_period;
	    }
	  else
	    {
	      m_period = m_param_period - (now - m_log_deleted_time);
	    }
	}
      else
	{
	  // infinite wait
	  m_is_timed_wait = false;
	}
    }

  public:
    log_remove_log_archive_daemon_task ()
      : m_is_timed_wait (true)
      , m_period (0)
      , m_param_period (0)
      , m_log_deleted_time ()
    {
      // initialize period
      compute_period ();
    }

    void get_remove_log_archives_interval (bool & is_timed_wait, cubthread::delta_time & period)
    {
      period = m_period;
      is_timed_wait = m_is_timed_wait;
    }

    void execute (cubthread::entry & thread_ref) override
    {
      if (!BO_IS_SERVER_RESTARTED ())
	{
	  // wait for boot to finish
	  return;
	}

      // compute wait period based on configured interval
      compute_period ();

      if (m_is_timed_wait)
	{
	  if (m_period != m_param_period)
	    {
	      // do not delete logs. wait more time
	      return;
	    }
	  if (logpb_remove_archive_logs_exceed_limit (&thread_ref, 1) > 0)
	    {
	      // a log was deleted
	      m_log_deleted_time = clock::now ();
	    }
	}
      else
	{
	  // remove all unnecessary logs
	  logpb_remove_archive_logs_exceed_limit (&thread_ref, 0);
	}
    }
};
#endif /* SERVER_MODE */

#if defined(SERVER_MODE)
static void
log_clock_execute (cubthread::entry & thread_ref)
{
  if (!BO_IS_SERVER_RESTARTED ())
    {
      // wait for boot to finish
      return;
    }

  struct timeval now;
  gettimeofday (&now, NULL);

  log_Clock_msec = (now.tv_sec * 1000LL) + (now.tv_usec / 1000LL);
}
#endif /* SERVER_MODE */

#if defined(SERVER_MODE)
static void
log_check_ha_delay_info_execute (cubthread::entry &thread_ref)
{
#if defined(WINDOWS)
  return;
#endif /* WINDOWS */

  if (!BO_IS_SERVER_RESTARTED ())
    {
      // wait for boot to finish
      return;
    }

  time_t log_record_time = 0;
  int error_code;
  int delay_limit_in_secs;
  int acceptable_delay_in_secs;
  int curr_delay_in_secs;
  HA_SERVER_STATE server_state;

  csect_enter (&thread_ref, CSECT_HA_SERVER_STATE, INF_WAIT);

  server_state = css_ha_server_state ();

  if (server_state == HA_SERVER_STATE_ACTIVE || server_state == HA_SERVER_STATE_TO_BE_STANDBY)
    {
      css_unset_ha_repl_delayed ();
      perfmon_set_stat (&thread_ref, PSTAT_HA_REPL_DELAY, 0, true);

      log_append_ha_server_state (&thread_ref, server_state);

      csect_exit (&thread_ref, CSECT_HA_SERVER_STATE);

      /* useful when the server is in a relative idle state
       */
      log_wakeup_log_flush_daemon();
    }
  else
    {
      csect_exit (&thread_ref, CSECT_HA_SERVER_STATE);

      delay_limit_in_secs = prm_get_integer_value (PRM_ID_HA_DELAY_LIMIT_IN_SECS);
      acceptable_delay_in_secs = delay_limit_in_secs - prm_get_integer_value (PRM_ID_HA_DELAY_LIMIT_DELTA_IN_SECS);

      if (acceptable_delay_in_secs < 0)
	{
	  acceptable_delay_in_secs = 0;
	}

      error_code = catcls_get_apply_info_log_record_time (&thread_ref, &log_record_time);

      if (error_code == NO_ERROR && log_record_time > 0)
	{
	  curr_delay_in_secs = (int) (time (NULL) - log_record_time);
	  if (curr_delay_in_secs > 0)
	    {
	      curr_delay_in_secs -= HA_DELAY_ERR_CORRECTION;
	    }

	  if (delay_limit_in_secs > 0)
	    {
	      if (curr_delay_in_secs > delay_limit_in_secs)
		{
		  if (!css_is_ha_repl_delayed ())
		    {
		      er_set (ER_NOTIFICATION_SEVERITY, ARG_FILE_LINE, ER_HA_REPL_DELAY_DETECTED, 2,
			      curr_delay_in_secs, delay_limit_in_secs);

		      css_set_ha_repl_delayed ();
		    }
		}
	      else if (curr_delay_in_secs <= acceptable_delay_in_secs)
		{
		  if (css_is_ha_repl_delayed ())
		    {
		      er_set (ER_NOTIFICATION_SEVERITY, ARG_FILE_LINE, ER_HA_REPL_DELAY_RESOLVED, 2,
			      curr_delay_in_secs, acceptable_delay_in_secs);

		      css_unset_ha_repl_delayed ();
		    }
		}
	    }

	  perfmon_set_stat (&thread_ref, PSTAT_HA_REPL_DELAY, curr_delay_in_secs, true);
	}
    }
}
#endif /* SERVER_MODE */

#if defined(SERVER_MODE)
static void
log_flush_execute (cubthread::entry & thread_ref)
{
  if (!BO_IS_SERVER_RESTARTED ())
    {
      return;
    }

  bool need_flush = false;

  // check if flush was requested
  {
    bool expected_value = true;
    need_flush = log_Flush_has_been_requested.compare_exchange_strong (expected_value, false);
  }

  if (!need_flush && get_server_type () == SERVER_TYPE_PAGE)
    {
      // page server needs to confirm the flushed log asap. if there is any unflushed log, flush it.
      // Unflushed log may be either:
      //    - In prior list (prior_list_header != nullptr)
      //    - Appended into pages, but not flushed to disk (nxio_lsa < append_lsa)

      // log_lsa compare is not thread safe. Use atomic load on non-atomic type log_Gl.hdr.append_lsa
      // Atomic operations need to reinterpret the 8-bytes of log_lsa as int64
      log_lsa append_lsa =
          static_cast<log_lsa> (ATOMIC_LOAD_64 (reinterpret_cast<std::int64_t *> (&log_Gl.hdr.append_lsa)));

      need_flush = log_Gl.prior_info.prior_list_header != nullptr || log_Gl.append.get_nxio_lsa () < append_lsa;
    }

  if (!need_flush)
    {
      // Try again later
      return;
    }

  // refresh log trace flush time
  thread_ref.event_stats.trace_log_flush_time = prm_get_integer_value (PRM_ID_LOG_TRACE_FLUSH_TIME_MSECS);

  LOG_CS_ENTER (&thread_ref);
  logpb_flush_pages_direct (&thread_ref);
  LOG_CS_EXIT (&thread_ref);

  log_Stat.gc_flush_count++;

  pthread_mutex_lock (&log_Gl.group_commit_info.gc_mutex);
  pthread_cond_broadcast (&log_Gl.group_commit_info.gc_cond);
  pthread_mutex_unlock (&log_Gl.group_commit_info.gc_mutex);
}
#endif /* SERVER_MODE */

#if defined(SERVER_MODE)
/*
 * log_checkpoint_daemon_init () - initialize checkpoint daemon
 */
void
log_checkpoint_daemon_init ()
{
  assert (log_Checkpoint_daemon == NULL);

  if (!is_tran_server_with_remote_storage ())
    {
      cubthread::looper looper = cubthread::looper (log_get_checkpoint_interval);
      cubthread::entry_callable_task * daemon_task = new cubthread::entry_callable_task (log_checkpoint_execute, true);

      // create checkpoint daemon thread
      log_Checkpoint_daemon = cubthread::get_manager ()->create_daemon (looper, daemon_task, "log_checkpoint");
    }
}
#endif /* SERVER_MODE */

#if defined(SERVER_MODE)
void
log_checkpoint_trantable_daemon_init ()
{
  assert (log_Checkpoint_trantable_daemon == nullptr);

  if (is_tran_server_with_remote_storage ())
    {
      constexpr auto loop_time = std::chrono::seconds (60);
      cubthread::looper looper (loop_time);
      cubthread::entry_callable_task * daemon_task =
          new cubthread::entry_callable_task (log_checkpoint_trantable_execute);
      log_Checkpoint_trantable_daemon =
          cubthread::get_manager ()->create_daemon (looper, daemon_task, "log_checkpoint_trantable");
    }
}
#endif /* SERVER_MODE */

#if defined(SERVER_MODE)
/*
 * log_remove_log_archive_daemon_init () - initialize remove log archive daemon
 */
void
log_remove_log_archive_daemon_init ()
{
  assert (log_Remove_log_archive_daemon == NULL);
  if (is_tran_server_with_remote_storage ())
    {
      return;			// no archives are created, no need for archive removal
    }

  log_remove_log_archive_daemon_task *daemon_task = new log_remove_log_archive_daemon_task ();
  cubthread::period_function setup_period_function =
    std::bind (&log_remove_log_archive_daemon_task::get_remove_log_archives_interval, daemon_task,
	       std::placeholders::_1, std::placeholders::_2);

  cubthread::looper looper = cubthread::looper (setup_period_function);

  // create log archive remover daemon thread
  log_Remove_log_archive_daemon = cubthread::get_manager ()->create_daemon (looper, daemon_task,
									    "log_remove_log_archive");
}
#endif /* SERVER_MODE */

#if defined(SERVER_MODE)
/*
 * log_clock_daemon_init () - initialize log clock daemon
 */
void
log_clock_daemon_init ()
{
  assert (log_Clock_daemon == NULL);

  cubthread::looper looper = cubthread::looper (std::chrono::milliseconds (200));
  log_Clock_daemon =
    cubthread::get_manager ()->create_daemon (looper, new cubthread::entry_callable_task (log_clock_execute),
					      "log_clock");
}
#endif /* SERVER_MODE */

#if defined(SERVER_MODE)
/*
 * log_check_ha_delay_info_daemon_init () - initialize check ha delay info daemon
 */
void
log_check_ha_delay_info_daemon_init ()
{
  bool do_supplemental_log = prm_get_integer_value (PRM_ID_SUPPLEMENTAL_LOG) > 0 ? true : false;

  if (HA_DISABLED () && !do_supplemental_log && get_server_type () != SERVER_TYPE_TRANSACTION)
    {
      return;
    }

  assert (log_Check_ha_delay_info_daemon == NULL);

  cubthread::looper looper = cubthread::looper (std::chrono::seconds (1));
  cubthread::entry_callable_task * daemon_task = new cubthread::entry_callable_task (log_check_ha_delay_info_execute);

  log_Check_ha_delay_info_daemon = cubthread::get_manager ()->create_daemon (looper, daemon_task,
									     "log_check_ha_delay_info");
}
#endif /* SERVER_MODE */

#if defined(SERVER_MODE)
/*
 * log_flush_daemon_init () - initialize log flush daemon
 */
void
log_flush_daemon_init ()
{
  assert (log_Flush_daemon == NULL);

  cubthread::looper looper = cubthread::looper (log_get_log_group_commit_interval);
  cubthread::entry_callable_task * daemon_task = new cubthread::entry_callable_task (log_flush_execute);

  log_Flush_daemon = cubthread::get_manager ()->create_daemon (looper, daemon_task, "log_flush");
}
#endif /* SERVER_MODE */
// *INDENT-ON*

#if defined(SERVER_MODE)
/*
 * log_daemons_init () - initialize daemon threads
 */
static void
log_daemons_init ()
{
  if (!is_passive_transaction_server ())
    {
      log_remove_log_archive_daemon_init ();
      log_checkpoint_daemon_init ();
      log_checkpoint_trantable_daemon_init ();
      log_check_ha_delay_info_daemon_init ();
      log_clock_daemon_init ();
    }
  log_flush_daemon_init ();
}
#endif /* SERVER_MODE */

#if defined(SERVER_MODE)
/*
 * log_daemons_destroy () - destroy daemon threads
 */
// *INDENT-OFF*
static void
log_daemons_destroy ()
{
  cubthread::get_manager ()->destroy_daemon (log_Remove_log_archive_daemon);
  cubthread::get_manager ()->destroy_daemon (log_Checkpoint_daemon);
  cubthread::get_manager ()->destroy_daemon (log_Checkpoint_trantable_daemon);
  cubthread::get_manager ()->destroy_daemon (log_Check_ha_delay_info_daemon);
  cubthread::get_manager ()->destroy_daemon (log_Clock_daemon);
  cubthread::get_manager ()->destroy_daemon (log_Flush_daemon);
}
#endif /* SERVER_MODE */
// *INDENT-ON*

/*
 * log_get_clock_msec () - get current system time in milliseconds.
 *   return cached value by log_Clock_daemon if SERVER_MODE is defined
 */
INT64
log_get_clock_msec (void)
{
#if defined (SERVER_MODE)
  if (log_Clock_msec > 0)
    {
      return log_Clock_msec;
    }
#endif /* SERVER_MODE */

  struct timeval now;
  gettimeofday (&now, NULL);

  return (now.tv_sec * 1000LL) + (now.tv_usec / 1000LL);
}

// *INDENT-OFF*
#if defined (SERVER_MODE)
static void
log_abort_task_execute (cubthread::entry &thread_ref, LOG_TDES &tdes)
{
  (void) log_abort_by_tdes (&thread_ref, &tdes);
}
#endif // SERVER_MODE
// *INDENT-ON*

void
log_update_global_btid_online_index_stats (THREAD_ENTRY * thread_p)
{
  LOG_TDES *tdes = LOG_FIND_TDES (LOG_FIND_THREAD_TRAN_INDEX (thread_p));
  int error_code = NO_ERROR;

  if (tdes == NULL)
    {
      return;
    }

  error_code =
    mht_map_no_key (thread_p, tdes->log_upd_stats.unique_stats_hash, logtb_tran_update_stats_online_index_rb, thread_p);

  if (error_code != NO_ERROR)
    {
      assert (false);
    }
}

/*
 * logtb_tran_update_stats_online_index_rb - Updates statistics during an online index when a transaction
 *                                           gets rollbacked.
 *
 * TODO: This can be easily optimized since it is slow. Try to find a better approach!
 */
static int
logtb_tran_update_stats_online_index_rb (THREAD_ENTRY * thread_p, void *data, void *args)
{
  /* This is called only during a rollback on a transaction that has updated an index which was under
   * online loading.
   */
  LOG_TRAN_BTID_UNIQUE_STATS *unique_stats = (LOG_TRAN_BTID_UNIQUE_STATS *) data;
  int error_code = NO_ERROR;
  OID class_oid;
#if !defined (NDEBUG)
  LOG_TDES *tdes = LOG_FIND_TDES (LOG_FIND_THREAD_TRAN_INDEX (thread_p));

  assert (LOG_ISTRAN_ABORTED (tdes));
#endif /* !NDEBUG */

  if (unique_stats->deleted)
    {
      /* ignore if deleted */
      return NO_ERROR;
    }

  OID_SET_NULL (&class_oid);

  error_code = btree_get_class_oid_of_unique_btid (thread_p, &unique_stats->btid, &class_oid);
  if (error_code != NO_ERROR)
    {
      assert (false);
      return error_code;
    }

  assert (!OID_ISNULL (&class_oid));

  if (!btree_is_btid_online_index (thread_p, &class_oid, &unique_stats->btid))
    {
      /* We can skip. */
      return NO_ERROR;
    }

  /* We can update the statistics. */
  error_code =
    logtb_update_global_unique_stats_by_delta (thread_p, &unique_stats->btid, unique_stats->tran_stats.num_oids,
					       unique_stats->tran_stats.num_nulls, unique_stats->tran_stats.num_keys,
					       false);

  return error_code;
}

/*
 * log_create_metalog_file - create the meta log volume
 *
 */
int
log_create_metalog_file ()
{
  FILE *fp = fopen (log_Name_metainfo, "w");
  if (!fp)
    {
      er_set (ER_ERROR_SEVERITY, ARG_FILE_LINE, ER_BO_CANNOT_CREATE_VOL, 3, boot_db_full_name (),
	      er_get_msglog_filename ());
      return ER_BO_CANNOT_CREATE_VOL;
    }

  log_Gl.m_metainfo.flush_to_file (fp);
  fclose (fp);

  return NO_ERROR;
}

/*
 * log_read_metalog_from_file_with_create -  at initialization time, metalog is created if not found
 *        Needed in the context of booting up an empty active transaction server with remote storage
 *
 */
int
log_read_metalog_from_file_with_create ()
{
  int err_code = NO_ERROR;

  struct stat dummy_stat_buf;
  if (stat (log_Name_metainfo, &dummy_stat_buf) != 0)
    {
      // should not be called in a a non booting-up scenario
      assert (!log_Gl.m_metainfo.is_loaded_from_file ());
      // empty/idle metalog; no subsequent recovery is needed; make sure that does not happen
      log_Gl.m_metainfo.set_clean_shutdown (true);

      err_code = log_create_metalog_file ();

      // creation of an empty metalog file happens early during the log initialization process
      // later on, there is a sequence where the clean shutdown flag is set to false such that
      // an accidental server crash is correctly flagged
    }
  else
    {
      err_code = log_read_metalog_from_file ();
    }

  return err_code;
}

/*
 * log_read_metalog_from_file - get meta log from disk to log_Gl
 *
 */
int
log_read_metalog_from_file ()
{
  FILE *fp = fopen (log_Name_metainfo, "r");
  if (!fp)
    {
      er_set (ER_ERROR_SEVERITY, ARG_FILE_LINE, ER_LOG_MOUNT_FAIL, 1, log_Name_metainfo);
      return ER_LOG_MOUNT_FAIL;
    }

  log_Gl.m_metainfo.load_from_file (fp);
  fclose (fp);
  return NO_ERROR;
}

/*
 * log_write_metalog_to_file - Write meta log from log_Gl to disk
 *
 * file_open_is_fatal (in): treat failure to open file as fatal error or not
 */
void
log_write_metalog_to_file (bool file_open_is_fatal)
{
  FILE *const fp = fopen (log_Name_metainfo, "r+");
  if (fp == nullptr)
    {
      const er_severity severity = file_open_is_fatal ? ER_FATAL_ERROR_SEVERITY : ER_ERROR_SEVERITY;
      er_set (severity, ARG_FILE_LINE, ER_LOG_MOUNT_FAIL, 1, log_Name_metainfo);
    }
  else
    {
      log_Gl.m_metainfo.flush_to_file (fp);
      fclose (fp);
    }
}

static int
cdc_log_extract (THREAD_ENTRY * thread_p, LOG_LSA * process_lsa, CDC_LOGINFO_ENTRY * log_info_entry)
{
  LOG_LSA cur_log_rec_lsa, next_log_rec_lsa;

  LOG_PAGE *log_page_p = NULL;
  char log_pgbuf[IO_MAX_PAGE_SIZE + MAX_ALIGNMENT];

  LOG_RECORD_HEADER *log_rec_header, *nx_rec_header;

  char *tran_user = NULL;
  int trid;
  int tmpbuf_index = 0;

  int error = NO_ERROR;

  LOG_RECTYPE log_type;
  LOG_ZIP *supp_zip = NULL;

  char *supplement_data = NULL;

  RECDES supp_recdes = RECDES_INITIALIZER;
  RECDES undo_recdes = RECDES_INITIALIZER;
  RECDES redo_recdes = RECDES_INITIALIZER;

  LSA_COPY (&cur_log_rec_lsa, process_lsa);

  log_page_p = (LOG_PAGE *) PTR_ALIGN (log_pgbuf, MAX_ALIGNMENT);

  /*fetch log page */

  CDC_GET_TEMP_LOGPAGE (thread_p, process_lsa, log_page_p);
  tmpbuf_index = process_lsa->pageid % 2;

  log_rec_header = LOG_GET_LOG_RECORD_HEADER (log_page_p, process_lsa);

  if (log_rec_header->type == LOG_END_OF_LOG || LSA_ISNULL (&log_rec_header->forw_lsa))
    {
      CDC_UPDATE_TEMP_LOGPAGE (thread_p, process_lsa, log_page_p);

      er_set (ER_NOTIFICATION_SEVERITY, ARG_FILE_LINE, ER_CDC_NULL_EXTRACTION_LSA, 0);
      error = ER_CDC_NULL_EXTRACTION_LSA;
      goto error;
    }


  log_type = log_rec_header->type;
  trid = log_rec_header->trid;

  LSA_COPY (&next_log_rec_lsa, &log_rec_header->forw_lsa);

  LOG_READ_ADD_ALIGN (thread_p, sizeof (*log_rec_header), process_lsa, log_page_p);

  switch (log_type)
    {
    case LOG_COMMIT:
    case LOG_ABORT:
      LOG_REC_DONETIME * donetime;

      LOG_READ_ADVANCE_WHEN_DOESNT_FIT (thread_p, sizeof (*donetime), process_lsa, log_page_p);

      CDC_CHECK_TEMP_LOGPAGE (process_lsa, &tmpbuf_index, log_page_p);

      if (cdc_Gl.producer.tran_ignore.count (trid) != 0)
	{
	  cdc_Gl.producer.tran_ignore.erase (trid);
	  break;
	}

      donetime = (LOG_REC_DONETIME *) (log_page_p->area + process_lsa->offset);

      if (cdc_Gl.producer.tran_user.count (trid) == 0)
	{
	  goto end;
	}
      else
	{
          /* *INDENT-OFF* */
          tran_user = cdc_Gl.producer.tran_user.at (trid);
          /* *INDENT-ON* */
	}

      if (!cdc_is_filtered_user (tran_user))
	{
	  break;
	}

      if ((error =
	   cdc_make_dcl_loginfo (donetime->at_time, trid, tran_user, log_type,
				 log_info_entry)) != ER_CDC_LOGINFO_ENTRY_GENERATED)
	{
	  goto error;
	}

      free_and_init (tran_user);

      cdc_Gl.producer.tran_user.erase (trid);

      break;

    case LOG_DUMMY_HA_SERVER_STATE:
      LOG_REC_HA_SERVER_STATE * ha_dummy;

      LOG_READ_ADVANCE_WHEN_DOESNT_FIT (thread_p, sizeof (*ha_dummy), process_lsa, log_page_p);

      CDC_CHECK_TEMP_LOGPAGE (process_lsa, &tmpbuf_index, log_page_p);

      ha_dummy = (LOG_REC_HA_SERVER_STATE *) (log_page_p->area + process_lsa->offset);

      if ((error = cdc_make_timer_loginfo (ha_dummy->at_time, trid, NULL, log_info_entry)) == ER_OUT_OF_VIRTUAL_MEMORY)
	{
	  goto error;
	}

      break;

    case LOG_SUPPLEMENTAL_INFO:
      {
	/*supplemental log info types : time, tran_user, undo image */
	LOG_REC_SUPPLEMENT *supplement;
	int supplement_length;
	SUPPLEMENT_REC_TYPE rec_type;

	bool is_zip_supplement = false;
	bool is_unzip_supplement = false;

	OID classoid;

	LOG_LSA undo_lsa, redo_lsa;

	LOG_READ_ADVANCE_WHEN_DOESNT_FIT (thread_p, sizeof (*supplement), process_lsa, log_page_p);

	CDC_CHECK_TEMP_LOGPAGE (process_lsa, &tmpbuf_index, log_page_p);

	if (cdc_Gl.producer.tran_ignore.count (trid) != 0)
	  {
	    goto end;
	  }

	supplement = (LOG_REC_SUPPLEMENT *) (log_page_p->area + process_lsa->offset);
	supplement_length = supplement->length;
	rec_type = supplement->rec_type;

	LOG_READ_ADD_ALIGN (thread_p, sizeof (*supplement), process_lsa, log_page_p);

	CDC_CHECK_TEMP_LOGPAGE (process_lsa, &tmpbuf_index, log_page_p);

	if (cdc_get_undo_record (thread_p, log_page_p, cur_log_rec_lsa, &supp_recdes) != S_SUCCESS)
	  {
	    error = ER_FAILED;
	    goto error;
	  }

	supplement_length = sizeof (supp_recdes.type) + supp_recdes.length;
	supplement_data = (char *) malloc (supplement_length);
	if (supplement_data == NULL)
	  {
	    er_set (ER_ERROR_SEVERITY, ARG_FILE_LINE, ER_OUT_OF_VIRTUAL_MEMORY, 1, supplement_length);
	    error = ER_OUT_OF_VIRTUAL_MEMORY;
	    goto error;
	  }

	memcpy (supplement_data, &supp_recdes.type, sizeof (supp_recdes.type));
	memcpy (supplement_data + sizeof (supp_recdes.type), supp_recdes.data, supp_recdes.length);

	free_and_init (supp_recdes.data);

	CDC_UPDATE_TEMP_LOGPAGE (thread_p, process_lsa, log_page_p);

	if (rec_type != LOG_SUPPLEMENT_TRAN_USER)
	  {
	    if (cdc_Gl.producer.tran_user.count (trid) == 0)
	      {
		if ((error = cdc_find_user (thread_p, log_page_p, cur_log_rec_lsa, trid, &tran_user)) == NO_ERROR)
		  {
		    cdc_Gl.producer.tran_user.insert (std::make_pair (trid, tran_user));
		  }
		else if (error == ER_CDC_IGNORE_TRANSACTION)
		  {
		    /* can not find user. It meets abort log. So, ignore the logs from this transaction */
		    cdc_Gl.producer.tran_ignore.insert (std::make_pair (trid, 1));

		    goto end;
		  }
		else
		  {
		    /* can not find user */
		    goto end;
		  }
	      }
	    else
	      {
		tran_user = cdc_Gl.producer.tran_user.at (trid);
	      }

	    if (!cdc_is_filtered_user (tran_user))
	      {
		goto end;
	      }
	  }

	switch (rec_type)
	  {
	  case LOG_SUPPLEMENT_TRAN_USER:
	    if (cdc_Gl.producer.tran_user.count (trid) != 0)
	      {
		break;
	      }
	    else
	      {
		tran_user = (char *) malloc (supplement_length + 1);
		if (tran_user == NULL)
		  {
		    goto error;
		  }

		// |string|, |smart pointer|, strdup
		memcpy (tran_user, supplement_data, supplement_length);
		tran_user[supplement_length] = '\0';

		cdc_Gl.producer.tran_user.insert (std::make_pair (trid, tran_user));

		break;
	      }
	  case LOG_SUPPLEMENT_INSERT:
	  case LOG_SUPPLEMENT_TRIGGER_INSERT:
	    memcpy (&classoid, supplement_data, sizeof (OID));

	    if (!cdc_is_filtered_class (classoid) || oid_is_system_class (&classoid))
	      {
		error = ER_CDC_IGNORE_LOG_INFO;
		cdc_log ("cdc_log_extract : Skip producing log info for an invalid class (%d|%d|%d)",
			 OID_AS_ARGS (&classoid));
		goto end;
	      }

	    memcpy (&redo_lsa, supplement_data + sizeof (OID), sizeof (LOG_LSA));

	    if (cdc_get_recdes (thread_p, NULL, NULL, &redo_lsa, &redo_recdes, false) != NO_ERROR)
	      {
		goto error;
	      }

	    error =
	      cdc_make_dml_loginfo (thread_p, trid, tran_user,
				    rec_type == LOG_SUPPLEMENT_INSERT ? CDC_INSERT : CDC_TRIGGER_INSERT, classoid, NULL,
				    &redo_recdes, log_info_entry, false);

	    if (error != ER_CDC_LOGINFO_ENTRY_GENERATED)
	      {
		goto error;
	      }

	    break;
	  case LOG_SUPPLEMENT_UPDATE:
	  case LOG_SUPPLEMENT_TRIGGER_UPDATE:
	    memcpy (&classoid, supplement_data, sizeof (OID));

	    if (!cdc_is_filtered_class (classoid) || oid_is_system_class (&classoid))
	      {
		error = ER_CDC_IGNORE_LOG_INFO;
		cdc_log ("cdc_log_extract : Skip producing log info for an invalid class (%d|%d|%d)",
			 OID_AS_ARGS (&classoid));
		goto end;
	      }

	    memcpy (&undo_lsa, supplement_data + sizeof (OID), sizeof (LOG_LSA));
	    memcpy (&redo_lsa, supplement_data + sizeof (OID) + sizeof (LOG_LSA), sizeof (LOG_LSA));

	    if (cdc_get_recdes (thread_p, &undo_lsa, &undo_recdes, &redo_lsa, &redo_recdes, false) != NO_ERROR)
	      {
		goto error;
	      }

	    if (undo_recdes.type == REC_ASSIGN_ADDRESS)
	      {
		/* This occurs when series of logs are appended like
		 * INSERT record for reserve OID (REC_ASSIGN_ADDRESS) then UPDATE to some record.
		 * And this is a sequence for INSERT a record with OID reservation.
		 * undo record with REC_ASSIGN_ADDRESS type has no undo image to extract, so this will be treated as INSERT
		 * CUBRID engine used to do INSERT a record like this way,
		 * for instance CREATE a class or INSERT a record by trigger execution */

		assert (rec_type == LOG_SUPPLEMENT_TRIGGER_UPDATE);

		error =
		  cdc_make_dml_loginfo (thread_p, trid, tran_user, CDC_TRIGGER_INSERT, classoid, NULL, &redo_recdes,
					log_info_entry, false);
	      }
	    else
	      {
		error =
		  cdc_make_dml_loginfo (thread_p, trid, tran_user,
					rec_type == LOG_SUPPLEMENT_UPDATE ? CDC_UPDATE : CDC_TRIGGER_UPDATE, classoid,
					&undo_recdes, &redo_recdes, log_info_entry, false);
	      }

	    if (error == ER_CDC_IGNORE_LOG_INFO || error == ER_CDC_IGNORE_LOG_INFO_INTERNAL)
	      {
		goto end;
	      }

	    if (error != ER_CDC_LOGINFO_ENTRY_GENERATED)
	      {
		goto error;
	      }

	    break;
	  case LOG_SUPPLEMENT_DELETE:
	  case LOG_SUPPLEMENT_TRIGGER_DELETE:
	    memcpy (&classoid, supplement_data, sizeof (OID));

	    if (!cdc_is_filtered_class (classoid) || oid_is_system_class (&classoid))
	      {
		error = ER_CDC_IGNORE_LOG_INFO;
		cdc_log ("cdc_log_extract : Skip producing log info for an invalid class (%d|%d|%d)",
			 OID_AS_ARGS (&classoid));
		goto end;
	      }

	    memcpy (&undo_lsa, supplement_data + sizeof (OID), sizeof (LOG_LSA));

	    if (cdc_get_recdes (thread_p, &undo_lsa, &undo_recdes, NULL, NULL, false) != NO_ERROR)
	      {
		goto error;
	      }

	    error =
	      cdc_make_dml_loginfo (thread_p, trid, tran_user,
				    rec_type == LOG_SUPPLEMENT_DELETE ? CDC_DELETE : CDC_TRIGGER_DELETE, classoid,
				    &undo_recdes, NULL, log_info_entry, false);

	    if (error != ER_CDC_LOGINFO_ENTRY_GENERATED)
	      {
		goto error;
	      }

	    break;
	  case LOG_SUPPLEMENT_DDL:
	    error = cdc_make_ddl_loginfo (supplement_data, trid, tran_user, log_info_entry);

	    if (error == ER_CDC_IGNORE_LOG_INFO)
	      {
		goto end;
	      }
	    else if (error != ER_CDC_LOGINFO_ENTRY_GENERATED)
	      {
		goto error;
	      }

	    break;

	  default:
	    break;
	  }


	break;
      }

    default:
      break;
    }

end:
  if (supplement_data != NULL)
    {
      free_and_init (supplement_data);
    }

  if (undo_recdes.data != NULL)
    {
      free_and_init (undo_recdes.data);
    }

  if (redo_recdes.data != NULL)
    {
      free_and_init (redo_recdes.data);
    }

  LSA_COPY (process_lsa, &next_log_rec_lsa);

  return error;

error:
  if (supplement_data != NULL)
    {
      free_and_init (supplement_data);
    }

  if (undo_recdes.data != NULL)
    {
      free_and_init (undo_recdes.data);
    }

  if (redo_recdes.data != NULL)
    {
      free_and_init (redo_recdes.data);
    }

  LSA_COPY (process_lsa, &cur_log_rec_lsa);

  return error;
}

static void
cdc_loginfo_producer_execute (cubthread::entry & thread_ref)
{
  LOG_LSA cur_log_rec_lsa;
  LOG_LSA process_lsa;
  LOG_LSA nxio_lsa;

  CDC_LOGINFO_ENTRY log_info_entry;

  THREAD_ENTRY *thread_p = &thread_ref;
  thread_p->is_cdc_daemon = true;

  int error = NO_ERROR;

  cdc_Gl.producer.state = CDC_PRODUCER_STATE_RUN;

  while (cdc_Gl.producer.request != CDC_REQUEST_PRODUCER_TO_BE_DEAD)
    {
      if (cdc_Gl.producer.request == CDC_REQUEST_PRODUCER_TO_WAIT)
	{
	  cdc_log ("cdc_loginfo_producer_execute : cdc_Gl.producer.state is in CDC_PRODUCER_STATE_WAIT ");

	  cdc_Gl.producer.state = CDC_PRODUCER_STATE_WAIT;
	  cdc_Gl.producer.request = CDC_REQUEST_PRODUCER_NONE;

	  pthread_mutex_lock (&cdc_Gl.producer.lock);
	  pthread_cond_wait (&cdc_Gl.producer.wait_cond, &cdc_Gl.producer.lock);
	  pthread_mutex_unlock (&cdc_Gl.producer.lock);

	  cdc_Gl.producer.state = CDC_PRODUCER_STATE_RUN;

	  cdc_log ("cdc_loginfo_producer_execute : cdc_Gl.producer.state is in CDC_PRODUCER_STATE_RUN ");
	  continue;
	}

      if (cdc_Gl.producer.produced_queue_size >= MAX_CDC_LOGINFO_QUEUE_SIZE || cdc_Gl.loginfo_queue->is_full ())
	{
	  cdc_log ("cdc_loginfo_producer_execute : produced queue size is over the limit");

	  cdc_Gl.producer.state = CDC_PRODUCER_STATE_WAIT;

	  cdc_pause_consumer ();

	  pthread_mutex_lock (&cdc_Gl.producer.lock);
	  pthread_cond_wait (&cdc_Gl.producer.wait_cond, &cdc_Gl.producer.lock);
	  pthread_mutex_unlock (&cdc_Gl.producer.lock);

	  cdc_Gl.producer.state = CDC_PRODUCER_STATE_RUN;

	  cdc_log ("cdc_loginfo_producer_execute : cdc_Gl.producer.state is in CDC_PRODUCER_STATE_RUN ");

	  cdc_Gl.producer.produced_queue_size -= cdc_Gl.consumer.consumed_queue_size;
	  cdc_Gl.consumer.consumed_queue_size = 0;

	  cdc_wakeup_consumer ();

	  continue;
	}

      nxio_lsa = log_Gl.append.get_nxio_lsa ();

      if (LSA_GE (&cdc_Gl.producer.next_extraction_lsa, &nxio_lsa))
	{
	  /* LOG_HA_DUMMY_SERVER_STATUS is appended every 1 seconds and flushed.
	   * So it is expected to be woken up by looper within period of looper */

	  cdc_log
	    ("cdc_loginfo_producer_execute : next_extraction_lsa (%lld | %d)  is greater or equal than nxio_lsa (%lld | %d)",
	     LSA_AS_ARGS (&cdc_Gl.producer.next_extraction_lsa), LSA_AS_ARGS (&nxio_lsa));

	  sleep (1);

	  continue;
	}

      log_info_entry.length = 0;
      LSA_SET_NULL (&log_info_entry.next_lsa);
      log_info_entry.log_info = NULL;

      LSA_COPY (&cur_log_rec_lsa, &cdc_Gl.producer.next_extraction_lsa);
      LSA_COPY (&process_lsa, &cur_log_rec_lsa);

      error = cdc_log_extract (thread_p, &process_lsa, &log_info_entry);
      if (!(error == NO_ERROR || error == ER_CDC_LOGINFO_ENTRY_GENERATED))
	{
	  cdc_log
	    ("cdc_loginfo_producer_execute : cdc_log_extract() error(%d) is returned at extracting log from lsa (%lld | %d)",
	     error, LSA_AS_ARGS (&cur_log_rec_lsa));

	  if (!CDC_IS_IGNORE_LOGINFO_ERROR (error))
	    {
	      continue;
	    }
	}

      assert (!LSA_ISNULL (&process_lsa));

      /* when refined log info is queued, update cdc_Gl */
      if (error == ER_CDC_LOGINFO_ENTRY_GENERATED)
	{
	  CDC_LOGINFO_ENTRY *tmp = (CDC_LOGINFO_ENTRY *) malloc (sizeof (CDC_LOGINFO_ENTRY));
	  if (tmp == NULL)
	    {
	      cdc_log
		("cdc_loginfo_producer_execute : failed to allocate memory for log info entry of LOG_LSA (%lld | %d)",
		 LSA_AS_ARGS (&process_lsa));

	      er_set (ER_ERROR_SEVERITY, ARG_FILE_LINE, ER_OUT_OF_VIRTUAL_MEMORY, 1, sizeof (CDC_LOGINFO_ENTRY));
	      error = ER_OUT_OF_VIRTUAL_MEMORY;
	      continue;
	    }

	  tmp->length = log_info_entry.length;
	  tmp->log_info = log_info_entry.log_info;
	  LSA_COPY (&tmp->next_lsa, &process_lsa);

	  if (cdc_Gl.is_queue_reinitialized)
	    {
	      free_and_init (tmp->log_info);
	      free_and_init (tmp);

	      cdc_Gl.is_queue_reinitialized = false;

	      continue;
	    }

          /* *INDENT-OFF* */
	  cdc_Gl.loginfo_queue->produce (tmp);
          /* *INDENT-ON* */
	  cdc_Gl.producer.produced_queue_size += tmp->length;

	  LSA_COPY (&cdc_Gl.last_loginfo_queue_lsa, &cur_log_rec_lsa);

	  cdc_log ("cdc_loginfo_producer_execute : log info is produced on LOG_LSA (%lld | %d)",
		   LSA_AS_ARGS (&process_lsa));
	}

      LSA_COPY (&cdc_Gl.producer.next_extraction_lsa, &process_lsa);
    }

  cdc_Gl.producer.state = CDC_PRODUCER_STATE_DEAD;

end:

  thread_p->is_cdc_daemon = false;

  return;

error:

  thread_p->is_cdc_daemon = false;
  return;
}

static int
cdc_check_log_page (THREAD_ENTRY * thread_p, LOG_PAGE * log_page_p, LOG_LSA * lsa)
{
  if (log_page_p->hdr.logical_pageid != lsa->pageid)
    {
      if (logpb_fetch_page (thread_p, lsa, LOG_CS_SAFE_READER, log_page_p) != NO_ERROR)
	{
	  return ER_FAILED;
	}
    }

  return NO_ERROR;
}

SCAN_CODE
cdc_get_undo_record (THREAD_ENTRY * thread_p, LOG_PAGE * log_page_p, LOG_LSA lsa, RECDES * undo_recdes)
{
  SCAN_CODE scan_code = S_SUCCESS;

  if (cdc_check_log_page (thread_p, log_page_p, &lsa) != NO_ERROR)
    {
      return S_ERROR;
    }

  undo_recdes->data = (char *) malloc (ONE_K);
  if (undo_recdes->data == NULL)
    {
      cdc_log ("cdc_get_undo_record : failed to allocate memory while reading from undo log lsa:(%lld | %d)",
	       LSA_AS_ARGS (&lsa));
      return S_ERROR;
    }

  undo_recdes->area_size = ONE_K;

  scan_code = log_get_undo_record (thread_p, log_page_p, lsa, undo_recdes);
  if (scan_code != S_SUCCESS)
    {
      if (scan_code == S_DOESNT_FIT)
	{
	  undo_recdes->data = (char *) realloc (undo_recdes->data, (size_t) (-undo_recdes->length));	//realloc error 처리
	  undo_recdes->area_size = (size_t) (-undo_recdes->length);

	  if (cdc_check_log_page (thread_p, log_page_p, &lsa) != NO_ERROR)
	    {
	      return S_ERROR;
	    }

	  scan_code = log_get_undo_record (thread_p, log_page_p, lsa, undo_recdes);
	  if (scan_code != S_SUCCESS)
	    {
	      cdc_log ("cdc_get_undo_record : failed to allocate memory for undo record at lsa (%lld | %d)",
		       LSA_AS_ARGS (&lsa));
	      return scan_code;
	    }
	}
      else
	{
	  return scan_code;
	}
    }

  cdc_log ("cdc_get_undo_record : success to get undo record of lsa(%lld | %d)", LSA_AS_ARGS (&lsa));
  return scan_code;
}

int
cdc_get_recdes (THREAD_ENTRY * thread_p, LOG_LSA * undo_lsa, RECDES * undo_recdes, LOG_LSA * redo_lsa,
		RECDES * redo_recdes, bool is_flashback)
{
  LOG_RECORD_HEADER *log_rec_hdr = NULL;
  int tmpbuf_index;

  char *log_pgbuf[IO_MAX_PAGE_SIZE + MAX_ALIGNMENT];
  LOG_PAGE *log_page_p = NULL;

  LOG_LSA process_lsa;
  LOG_LSA current_logrec_lsa;
  LOG_LSA prev_lsa;

  LOG_RECTYPE log_type;

  int is_zipped_redo = false;
  int is_unzipped_redo = false;
  LOG_ZIP *redo_zip_ptr = NULL;

  bool is_diff = false;

  LOG_RCVINDEX rcvindex;
  int redo_length;
  int undo_length;
  char *redo_data = NULL;
  char *undo_data = NULL;

  bool is_redo_alloced = false;

  RECDES tmp_undo_recdes = RECDES_INITIALIZER;

  SCAN_CODE scan_code = S_SUCCESS;

  int error_code = NO_ERROR;

  /* Get UNDO RECDES from undo lsa */

  /* Because it is unable to know exact size of data (recdes.data), can not use log_get_undo_record.
   * In order to use log_get_undo_record(), memory pool for recdes (assign_recdes_to_area()) is required just as scan cache where log_get_undo_record() is called. */

  log_page_p = (LOG_PAGE *) PTR_ALIGN (log_pgbuf, MAX_ALIGNMENT);

  if (undo_lsa != NULL)
    {
      tmpbuf_index = undo_lsa->pageid % 2;
      if (cdc_Gl.producer.temp_logbuf[tmpbuf_index].log_page_p->hdr.logical_pageid == undo_lsa->pageid && !is_flashback)
	{
	  memcpy (log_page_p, cdc_Gl.producer.temp_logbuf[tmpbuf_index].log_page_p, IO_MAX_PAGE_SIZE);
	}
      else
	{
	  if ((error_code = logpb_fetch_page (thread_p, undo_lsa, LOG_CS_SAFE_READER, log_page_p)) != NO_ERROR)
	    {
	      goto error;
	    }
	}

      LSA_COPY (&process_lsa, undo_lsa);
      LSA_COPY (&current_logrec_lsa, undo_lsa);

      log_rec_hdr = LOG_GET_LOG_RECORD_HEADER (log_page_p, &process_lsa);

      LSA_COPY (&prev_lsa, &log_rec_hdr->prev_tranlsa);
      log_type = log_rec_hdr->type;

      LOG_READ_ADD_ALIGN (thread_p, sizeof (*log_rec_hdr), &process_lsa, log_page_p);

      cdc_log ("cdc_get_recdes : reading from undo log lsa:(%lld | %d), undo log record type:%s",
	       LSA_AS_ARGS (undo_lsa), log_to_string (log_type));

      switch (log_type)
	{
	case LOG_SUPPLEMENTAL_INFO:
	  {
	    scan_code = cdc_get_undo_record (thread_p, log_page_p, current_logrec_lsa, undo_recdes);
	    if (scan_code != S_SUCCESS)
	      {
		error_code = ER_FAILED;
		goto error;
	      }

	    break;
	  }
	case LOG_MVCC_DIFF_UNDOREDO_DATA:
	case LOG_MVCC_UNDOREDO_DATA:
	  {
	    LOG_REC_MVCC_UNDOREDO *mvcc_undoredo = NULL;

	    LOG_READ_ADVANCE_WHEN_DOESNT_FIT (thread_p, sizeof (*mvcc_undoredo), &process_lsa, log_page_p);

	    mvcc_undoredo = (LOG_REC_MVCC_UNDOREDO *) (log_page_p->area + process_lsa.offset);
	    rcvindex = mvcc_undoredo->undoredo.data.rcvindex;
	    undo_length = mvcc_undoredo->undoredo.ulength;

	    if (rcvindex == RVHF_MVCC_DELETE_MODIFY_HOME || rcvindex == RVHF_UPDATE_NOTIFY_VACUUM)
	      {
		scan_code = cdc_get_undo_record (thread_p, log_page_p, current_logrec_lsa, undo_recdes);
		if (scan_code != S_SUCCESS)
		  {
		    error_code = ER_FAILED;
		    goto error;
		  }

	      }

	    break;
	  }
	case LOG_DIFF_UNDOREDO_DATA:
	case LOG_UNDOREDO_DATA:
	  {
	    LOG_REC_UNDOREDO *undoredo = NULL;

	    LOG_READ_ADVANCE_WHEN_DOESNT_FIT (thread_p, sizeof (*undoredo), &process_lsa, log_page_p);

	    undoredo = (LOG_REC_UNDOREDO *) (log_page_p->area + process_lsa.offset);
	    rcvindex = undoredo->data.rcvindex;
	    undo_length = undoredo->ulength;

	    if (rcvindex == RVHF_DELETE || rcvindex == RVHF_UPDATE)
	      {
		scan_code = cdc_get_undo_record (thread_p, log_page_p, current_logrec_lsa, undo_recdes);
		if (scan_code != S_SUCCESS)
		  {
		    error_code = ER_FAILED;
		    goto error;
		  }
	      }
	    else if (rcvindex == RVOVF_CHANGE_LINK || rcvindex == RVOVF_NEWPAGE_LINK)
	      {
		/* GET OVF UNDO IMAGE */
		if ((error_code =
		     cdc_get_overflow_recdes (thread_p, log_page_p, undo_recdes, prev_lsa, RVOVF_PAGE_UPDATE,
					      false)) != NO_ERROR)
		  {
		    goto error;
		  }

	      }

	    break;
	  }
	case LOG_UNDO_DATA:
	  {
	    LOG_REC_UNDO *undo = NULL;

	    LOG_READ_ADVANCE_WHEN_DOESNT_FIT (thread_p, sizeof (*undo), &process_lsa, log_page_p);
	    undo = (LOG_REC_UNDO *) (log_page_p->area + process_lsa.offset);
	    rcvindex = undo->data.rcvindex;
	    undo_length = undo->length;

	    if (rcvindex == RVOVF_PAGE_UPDATE)
	      {
		/* GET OVF UNDO IMAGE */
		if ((error_code =
		     cdc_get_overflow_recdes (thread_p, log_page_p, undo_recdes, *undo_lsa, rcvindex,
					      false)) != NO_ERROR)
		  {
		    goto error;
		  }

	      }
	    else if (rcvindex == RVHF_MVCC_UPDATE_OVERFLOW)
	      {
		scan_code = cdc_get_undo_record (thread_p, log_page_p, current_logrec_lsa, undo_recdes);
		if (scan_code != S_SUCCESS)
		  {
		    error_code = ER_FAILED;

		    goto error;
		  }
	      }

	    break;
	  }

	case LOG_REDO_DATA:
	  {
	    LOG_REC_REDO *redo = NULL;
	    LOG_RCVINDEX rcvindex;

	    LOG_READ_ADVANCE_WHEN_DOESNT_FIT (thread_p, sizeof (*redo), &process_lsa, log_page_p);

	    redo = (LOG_REC_REDO *) (log_page_p->area + process_lsa.offset);
	    rcvindex = redo->data.rcvindex;

	    if (rcvindex == RVOVF_PAGE_UPDATE)
	      {
		/* GET OVF UNDO IMAGE */
		if ((error_code =
		     cdc_get_overflow_recdes (thread_p, log_page_p, undo_recdes, *undo_lsa, rcvindex,
					      false)) != NO_ERROR)
		  {
		    goto error;
		  }
	      }

	    break;
	  }

	default:
	  break;
	}
    }

/* Get REDO RECDES from redo lsa */
  if (redo_lsa != NULL)
    {
      tmpbuf_index = redo_lsa->pageid % 2;

      if (LSA_ISNULL (&process_lsa) && process_lsa.pageid == redo_lsa->pageid)
	{
	  /* if undo_lsa != NULL and current log_page_p can be reusable */
	  assert (log_page_p != NULL);
	}
      else
	{
	  if (cdc_Gl.producer.temp_logbuf[tmpbuf_index].log_page_p->hdr.logical_pageid == redo_lsa->pageid
	      && !is_flashback)
	    {
	      memcpy (log_page_p, cdc_Gl.producer.temp_logbuf[tmpbuf_index].log_page_p, IO_MAX_PAGE_SIZE);
	    }
	  else
	    {
	      if (logpb_fetch_page (thread_p, redo_lsa, LOG_CS_SAFE_READER, log_page_p) != NO_ERROR)
		{
		  error_code = ER_FAILED;
		  goto error;
		}
	    }
	}

      LSA_COPY (&process_lsa, redo_lsa);
      LSA_COPY (&current_logrec_lsa, redo_lsa);

      log_rec_hdr = LOG_GET_LOG_RECORD_HEADER (log_page_p, &process_lsa);

      log_type = log_rec_hdr->type;
      LSA_COPY (&prev_lsa, &log_rec_hdr->prev_tranlsa);

      LOG_READ_ADD_ALIGN (thread_p, sizeof (*log_rec_hdr), &process_lsa, log_page_p);

      cdc_log ("cdc_get_recdes : reading from redo log lsa:(%lld | %d), redo log record type:%s",
	       LSA_AS_ARGS (redo_lsa), log_to_string (log_type));

      switch (log_type)
	{
	case LOG_MVCC_DIFF_UNDOREDO_DATA:
	case LOG_MVCC_UNDOREDO_DATA:
	  {
	    LOG_REC_MVCC_UNDOREDO *mvcc_undoredo = NULL;
	    LOG_RCVINDEX rcvindex;

	    LOG_READ_ADVANCE_WHEN_DOESNT_FIT (thread_p, sizeof (*mvcc_undoredo), &process_lsa, log_page_p);

	    mvcc_undoredo = (LOG_REC_MVCC_UNDOREDO *) (log_page_p->area + process_lsa.offset);
	    rcvindex = mvcc_undoredo->undoredo.data.rcvindex;
	    redo_length = mvcc_undoredo->undoredo.rlength;
	    undo_length = mvcc_undoredo->undoredo.ulength;

	    if (LOG_IS_DIFF_UNDOREDO_TYPE (log_type) == true)
	      {
		is_diff = true;
	      }

	    LOG_READ_ADD_ALIGN (thread_p, sizeof (*mvcc_undoredo), &process_lsa, log_page_p);

	    if (rcvindex == RVHF_MVCC_INSERT)
	      {
		MVCC_REC_HEADER mvcc_rec_header;	/* To clear mvcc rec header for MVCC INSERT , because RECDES in log record for RVHF_MVCC_INSERT does not contain */
		char *tmp_ptr;

		if (ZIP_CHECK (redo_length))
		  {
		    redo_length = (int) GET_ZIP_LEN (redo_length);
		    is_zipped_redo = true;
		  }
		if (process_lsa.offset + redo_length < (int) LOGAREA_SIZE)
		  {
		    redo_data = (char *) (log_page_p->area + process_lsa.offset);
		  }
		else
		  {
		    redo_data = (char *) malloc (redo_length);
		    if (redo_data == NULL)
		      {
			cdc_log ("cdc_get_recdes : failed to allocate memory for redo data on recovery index:%d",
				 rcvindex);

			er_set (ER_ERROR_SEVERITY, ARG_FILE_LINE, ER_OUT_OF_VIRTUAL_MEMORY, 1, redo_length);
			error_code = ER_OUT_OF_VIRTUAL_MEMORY;
			goto error;
		      }

		    logpb_copy_from_log (thread_p, redo_data, redo_length, &process_lsa, log_page_p);
		    is_redo_alloced = true;
		  }

		if (is_zipped_redo && redo_length != 0)
		  {
		    redo_zip_ptr = log_append_get_zip_redo (thread_p);
		    if (redo_zip_ptr == NULL)
		      {

			er_set (ER_ERROR_SEVERITY, ARG_FILE_LINE, ER_OUT_OF_VIRTUAL_MEMORY, 1, IO_PAGESIZE);
			error_code = ER_OUT_OF_VIRTUAL_MEMORY;
			goto error;
		      }

		    is_unzipped_redo = log_unzip (redo_zip_ptr, redo_length, redo_data);
		    if (is_unzipped_redo != true)
		      {
			cdc_log ("cdc_get_recdes : failed to unzip the redo data on recovery index:%d", rcvindex);
			error_code = ER_IO_LZ4_DECOMPRESS_FAIL;
			goto error;
		      }
		  }

		if (is_zipped_redo && is_unzipped_redo)
		  {
		    redo_length = (int) redo_zip_ptr->data_length;

		    if (is_redo_alloced)
		      {
			free_and_init (redo_data);
			is_redo_alloced = false;
		      }

		    redo_data = redo_zip_ptr->log_data;
		  }

		redo_recdes->type = *(INT16 *) redo_data;
		redo_recdes->length = redo_length - sizeof (INT16);

		tmp_ptr = (char *) redo_data + sizeof (redo_recdes->type);
		redo_recdes->length += OR_HEADER_SIZE (tmp_ptr) - OR_CHN_OFFSET;

		redo_recdes->data = (char *) malloc (redo_recdes->length + MAX_ALIGNMENT);
		if (redo_recdes->data == NULL)
		  {
		    er_set (ER_ERROR_SEVERITY, ARG_FILE_LINE, ER_OUT_OF_VIRTUAL_MEMORY, 1,
			    redo_recdes->length + MAX_ALIGNMENT);
		    error_code = ER_OUT_OF_VIRTUAL_MEMORY;
		    goto error;
		  }

		memcpy (redo_recdes->data, tmp_ptr, OR_INT_SIZE);
		memcpy (redo_recdes->data + OR_CHN_OFFSET, tmp_ptr + OR_INT_SIZE, OR_INT_SIZE);
		memcpy (redo_recdes->data + OR_HEADER_SIZE (tmp_ptr), tmp_ptr + OR_INT_SIZE + OR_INT_SIZE,
			redo_recdes->length - OR_INT_SIZE - OR_INT_SIZE);
	      }
	    else if (rcvindex == RVHF_UPDATE_NOTIFY_VACUUM)
	      {
		if (ZIP_CHECK (undo_length))
		  {
		    undo_length = (int) GET_ZIP_LEN (undo_length);
		  }

		/*if LOG_MVCC_UNDOREDO_DATA_DIFF , get undo data first and get diff */
		if (is_diff)
		  {
		    scan_code = cdc_get_undo_record (thread_p, log_page_p, current_logrec_lsa, &tmp_undo_recdes);
		    if (scan_code != S_SUCCESS)
		      {
			error_code = ER_FAILED;
			goto error;
		      }

		    undo_data = (char *) malloc (tmp_undo_recdes.length + sizeof (tmp_undo_recdes.type));
		    if (undo_data == NULL)
		      {

			er_set (ER_ERROR_SEVERITY, ARG_FILE_LINE, ER_OUT_OF_VIRTUAL_MEMORY, 1,
				tmp_undo_recdes.length + sizeof (tmp_undo_recdes.type));
			error_code = ER_OUT_OF_VIRTUAL_MEMORY;
			goto error;
		      }

		    memcpy (undo_data, &tmp_undo_recdes.type, sizeof (tmp_undo_recdes.type));
		    memcpy (undo_data + sizeof (tmp_undo_recdes.type), tmp_undo_recdes.data, tmp_undo_recdes.length);
		  }

		/* get REDO record */
		LOG_READ_ADD_ALIGN (thread_p, undo_length, &process_lsa, log_page_p);

		if (ZIP_CHECK (redo_length))
		  {
		    redo_length = (int) GET_ZIP_LEN (redo_length);
		    is_zipped_redo = true;
		  }

		redo_data = (char *) malloc (redo_length);
		if (redo_data == NULL)
		  {
		    cdc_log ("cdc_get_recdes : failed to allocate memory for redo data on recovery index:%d", rcvindex);

		    er_set (ER_ERROR_SEVERITY, ARG_FILE_LINE, ER_OUT_OF_VIRTUAL_MEMORY, 1, redo_length);
		    error_code = ER_OUT_OF_VIRTUAL_MEMORY;
		    goto error;
		  }

		logpb_copy_from_log (thread_p, redo_data, redo_length, &process_lsa, log_page_p);
		is_redo_alloced = true;

		if (is_zipped_redo && redo_length != 0)
		  {
		    redo_zip_ptr = log_append_get_zip_redo (thread_p);
		    if (redo_zip_ptr == NULL)
		      {
			cdc_log ("cdc_get_recdes : failed to get memory of redo zip on recovery index:%d", rcvindex);

			er_set (ER_ERROR_SEVERITY, ARG_FILE_LINE, ER_OUT_OF_VIRTUAL_MEMORY, 1, IO_PAGESIZE);
			error_code = ER_OUT_OF_VIRTUAL_MEMORY;
			goto error;
		      }

		    is_unzipped_redo = log_unzip (redo_zip_ptr, redo_length, redo_data);
		    if (is_unzipped_redo != true)
		      {
			cdc_log ("cdc_get_recdes : failed to unzip the redo data on recovery index:%d", rcvindex);
			error_code = ER_IO_LZ4_DECOMPRESS_FAIL;
			goto error;
		      }
		  }

		if (is_zipped_redo && is_unzipped_redo)
		  {
		    redo_length = (int) redo_zip_ptr->data_length;

		    if (is_redo_alloced)
		      {
			free_and_init (redo_data);
			is_redo_alloced = false;
		      }

		    redo_data = redo_zip_ptr->log_data;
		  }

		if (is_diff)
		  {
		    undo_length = tmp_undo_recdes.length + sizeof (tmp_undo_recdes.type);
		    (void) log_diff (undo_length, undo_data, redo_length, redo_data);
		  }

		redo_recdes->type = *(INT16 *) redo_data;
		redo_recdes->length = redo_length - sizeof (INT16);
//              redo_recdes->data = (char *) malloc (redo_recdes->length);
		redo_recdes->data = (char *) malloc (redo_recdes->length + MAX_ALIGNMENT);
		if (redo_recdes->data == NULL)
		  {
		    cdc_log ("cdc_get_recdes : failed to allocate memory for redo_recdes->data on recovery index:%d",
			     rcvindex);

		    er_set (ER_ERROR_SEVERITY, ARG_FILE_LINE, ER_OUT_OF_VIRTUAL_MEMORY, 1,
			    redo_recdes->length + MAX_ALIGNMENT);
		    error_code = ER_OUT_OF_VIRTUAL_MEMORY;
		    goto error;
		  }

		memcpy (redo_recdes->data, (char *) redo_data + sizeof (redo_recdes->type), redo_recdes->length);
	      }

	    break;
	  }
	case LOG_UNDOREDO_DATA:
	case LOG_DIFF_UNDOREDO_DATA:
	  {
	    LOG_REC_UNDOREDO *undoredo = NULL;

	    LOG_READ_ADVANCE_WHEN_DOESNT_FIT (thread_p, sizeof (*undoredo), &process_lsa, log_page_p);

	    undoredo = (LOG_REC_UNDOREDO *) (log_page_p->area + process_lsa.offset);
	    rcvindex = undoredo->data.rcvindex;
	    redo_length = undoredo->rlength;
	    undo_length = undoredo->ulength;

	    if (LOG_IS_DIFF_UNDOREDO_TYPE (log_type) == true)
	      {
		is_diff = true;
	      }

	    LOG_READ_ADD_ALIGN (thread_p, sizeof (*undoredo), &process_lsa, log_page_p);

	    if (rcvindex == RVHF_INSERT || rcvindex == RVHF_INSERT_NEWHOME)
	      {
		if (ZIP_CHECK (redo_length))
		  {
		    redo_length = (int) GET_ZIP_LEN (redo_length);
		    is_zipped_redo = true;
		  }

		if (process_lsa.offset + redo_length < (int) LOGAREA_SIZE)
		  {
		    redo_data = (char *) (log_page_p->area + process_lsa.offset);
		  }
		else
		  {
		    redo_data = (char *) malloc (redo_length);
		    if (redo_data == NULL)
		      {
			cdc_log ("cdc_get_recdes : failed to allocate memory for redo data on recovery index:%d",
				 rcvindex);

			er_set (ER_ERROR_SEVERITY, ARG_FILE_LINE, ER_OUT_OF_VIRTUAL_MEMORY, 1, redo_length);
			error_code = ER_OUT_OF_VIRTUAL_MEMORY;

			goto error;
		      }

		    logpb_copy_from_log (thread_p, redo_data, redo_length, &process_lsa, log_page_p);
		    is_redo_alloced = true;
		  }

		if (is_zipped_redo && redo_length != 0)
		  {
		    redo_zip_ptr = log_append_get_zip_redo (thread_p);
		    if (redo_zip_ptr == NULL)
		      {
			cdc_log ("cdc_get_recdes : failed to get memory for redo zip on recovery index:%d", rcvindex);

			er_set (ER_ERROR_SEVERITY, ARG_FILE_LINE, ER_OUT_OF_VIRTUAL_MEMORY, 1, IO_PAGESIZE);
			error_code = ER_OUT_OF_VIRTUAL_MEMORY;

			goto error;
		      }

		    is_unzipped_redo = log_unzip (redo_zip_ptr, redo_length, redo_data);
		    if (is_unzipped_redo != true)
		      {
			cdc_log ("cdc_get_recdes : failed to unzip the redo data on recovery index:%d", rcvindex);
			error_code = ER_IO_LZ4_DECOMPRESS_FAIL;
			goto error;
		      }
		  }

		if (is_zipped_redo && is_unzipped_redo)
		  {
		    redo_length = (int) redo_zip_ptr->data_length;

		    if (is_redo_alloced)
		      {
			free_and_init (redo_data);
			is_redo_alloced = false;
		      }

		    redo_data = redo_zip_ptr->log_data;
		  }

		redo_recdes->type = *(INT16 *) redo_data;
		redo_recdes->length = redo_length - sizeof (INT16);
		redo_recdes->data = (char *) malloc (redo_recdes->length);
		if (redo_recdes->data == NULL)
		  {
		    er_set (ER_ERROR_SEVERITY, ARG_FILE_LINE, ER_OUT_OF_VIRTUAL_MEMORY, 1, redo_recdes->length);
		    error_code = ER_OUT_OF_VIRTUAL_MEMORY;
		    goto error;
		  }

		memcpy (redo_recdes->data, (char *) redo_data + sizeof (redo_recdes->type), redo_recdes->length);
	      }
	    else if (rcvindex == RVHF_UPDATE)
	      {
		RECDES tmp_undo_recdes = RECDES_INITIALIZER;

		if (ZIP_CHECK (undo_length))
		  {
		    undo_length = (int) GET_ZIP_LEN (undo_length);
		  }

		/*if LOG_MVCC_UNDOREDO_DATA_DIFF , get undo data first and get diff */
		if (is_diff)
		  {
		    scan_code = cdc_get_undo_record (thread_p, log_page_p, current_logrec_lsa, &tmp_undo_recdes);
		    if (scan_code != S_SUCCESS)
		      {
			error_code = ER_FAILED;

			goto error;
		      }

		    undo_data = (char *) malloc (tmp_undo_recdes.length + sizeof (tmp_undo_recdes.type));
		    if (undo_data == NULL)
		      {
			er_set (ER_ERROR_SEVERITY, ARG_FILE_LINE, ER_OUT_OF_VIRTUAL_MEMORY, 1,
				tmp_undo_recdes.length + sizeof (tmp_undo_recdes.type));
			error_code = ER_OUT_OF_VIRTUAL_MEMORY;
			goto error;
		      }

		    memcpy (undo_data, &tmp_undo_recdes.type, sizeof (tmp_undo_recdes.type));
		    memcpy (undo_data + sizeof (tmp_undo_recdes.type), tmp_undo_recdes.data, tmp_undo_recdes.length);
		  }

		/*get REDO record */
		LOG_READ_ADD_ALIGN (thread_p, undo_length, &process_lsa, log_page_p);

		if (ZIP_CHECK (redo_length))
		  {
		    redo_length = (int) GET_ZIP_LEN (redo_length);
		    is_zipped_redo = true;
		  }

		if (process_lsa.offset + redo_length < (int) LOGAREA_SIZE)
		  {
		    redo_data = (char *) (log_page_p->area + process_lsa.offset);
		  }
		else
		  {
		    redo_data = (char *) malloc (redo_length);
		    if (redo_data == NULL)
		      {
			cdc_log ("cdc_get_recdes : failed to allocate memory for redo data on recovery index:%d",
				 rcvindex);

			er_set (ER_ERROR_SEVERITY, ARG_FILE_LINE, ER_OUT_OF_VIRTUAL_MEMORY, 1, redo_length);
			error_code = ER_OUT_OF_VIRTUAL_MEMORY;
			goto error;
		      }

		    logpb_copy_from_log (thread_p, redo_data, redo_length, &process_lsa, log_page_p);
		    is_redo_alloced = true;
		  }

		if (is_zipped_redo && redo_length != 0)
		  {
		    redo_zip_ptr = log_append_get_zip_redo (thread_p);
		    if (redo_zip_ptr == NULL)
		      {
			cdc_log ("cdc_get_recdes : failed to get memory for redo zip on recovery index:%d", rcvindex);

			er_set (ER_ERROR_SEVERITY, ARG_FILE_LINE, ER_OUT_OF_VIRTUAL_MEMORY, 1, IO_PAGESIZE);
			error_code = ER_OUT_OF_VIRTUAL_MEMORY;
			goto error;
		      }

		    is_unzipped_redo = log_unzip (redo_zip_ptr, redo_length, redo_data);
		    if (is_unzipped_redo != true)
		      {
			cdc_log ("cdc_get_recdes : failed to unzip redo data on recovery index:%d", rcvindex);
			error_code = ER_IO_LZ4_DECOMPRESS_FAIL;
			goto error;
		      }
		  }

		if (is_zipped_redo && is_unzipped_redo)
		  {
		    redo_length = (int) redo_zip_ptr->data_length;

		    if (is_redo_alloced)
		      {
			free_and_init (redo_data);
			is_redo_alloced = false;
		      }

		    redo_data = redo_zip_ptr->log_data;
		  }

		if (is_diff)
		  {
		    undo_length = tmp_undo_recdes.length + sizeof (tmp_undo_recdes.type);

		    (void) log_diff (undo_length, undo_data, redo_length, redo_data);
		  }


		redo_recdes->type = *(INT16 *) redo_data;
		redo_recdes->length = redo_length - sizeof (INT16);
		redo_recdes->data = (char *) malloc (redo_recdes->length);

		if (redo_recdes->data == NULL)
		  {
		    cdc_log ("cdc_get_recdes : failed to allocate memory for redo_recdes->data on recovery index:%d",
			     rcvindex);

		    er_set (ER_ERROR_SEVERITY, ARG_FILE_LINE, ER_OUT_OF_VIRTUAL_MEMORY, 1, redo_recdes->length);
		    error_code = ER_OUT_OF_VIRTUAL_MEMORY;
		    goto error;
		  }
		memcpy (redo_recdes->data, (char *) redo_data + sizeof (redo_recdes->type), redo_recdes->length);
	      }
	    else if (rcvindex == RVOVF_CHANGE_LINK || rcvindex == RVOVF_NEWPAGE_LINK)
	      {
		/* GET OVF UNDO IMAGE */
		if ((error_code =
		     cdc_get_overflow_recdes (thread_p, log_page_p, redo_recdes, prev_lsa, RVOVF_PAGE_UPDATE,
					      true)) != NO_ERROR)
		  {
		    goto error;
		  }

	      }

	    break;
	  }
	case LOG_REDO_DATA:
	  {
	    LOG_REC_REDO *redo = NULL;
	    LOG_RCVINDEX rcvindex;

	    redo = (LOG_REC_REDO *) (log_page_p->area + process_lsa.offset);
	    rcvindex = redo->data.rcvindex;

	    if (rcvindex == RVOVF_NEWPAGE_INSERT || rcvindex == RVOVF_PAGE_UPDATE)
	      {
		/* GET OVF REDO IMAGE */
		if ((error_code =
		     cdc_get_overflow_recdes (thread_p, log_page_p, redo_recdes, *redo_lsa, rcvindex,
					      true)) != NO_ERROR)
		  {
		    goto error;
		  }
	      }

	    break;

	  }
	case LOG_UNDO_DATA:
	  {
	    LOG_REC_UNDO *undo = NULL;
	    LOG_RCVINDEX rcvindex;

	    undo = (LOG_REC_UNDO *) (log_page_p->area + process_lsa.offset);
	    rcvindex = undo->data.rcvindex;

	    if (rcvindex == RVOVF_PAGE_UPDATE)
	      {
		if ((error_code =
		     cdc_get_overflow_recdes (thread_p, log_page_p, redo_recdes, *redo_lsa, rcvindex,
					      true)) != NO_ERROR)
		  {
		    goto error;
		  }
	      }
	    break;
	  }
	default:
	  break;

	}
    }

  if (redo_data != NULL && is_redo_alloced)
    {
      free_and_init (redo_data);
    }

  if (undo_data != NULL)
    {
      free_and_init (undo_data);
    }

  if (tmp_undo_recdes.data != NULL)
    {
      free_and_init (tmp_undo_recdes.data);
    }

  return NO_ERROR;

error:
  if (redo_data != NULL && is_redo_alloced)
    {
      free_and_init (redo_data);
    }

  if (undo_data != NULL)
    {
      free_and_init (undo_data);
    }

  if (tmp_undo_recdes.data != NULL)
    {
      free_and_init (tmp_undo_recdes.data);
    }

  if (redo_recdes->data != NULL)
    {
      free_and_init (redo_recdes->data);
    }

  if (undo_recdes->data != NULL)
    {
      free_and_init (undo_recdes->data);
    }
  return error_code;
}

static int
cdc_get_ovfdata_from_log (THREAD_ENTRY * thread_p, LOG_PAGE * log_page_p,
			  LOG_LSA * process_lsa, int *outlength, char **outdata, LOG_RCVINDEX rcvindex, bool is_redo)
{
  LOG_REC_REDO *redo = NULL;
  LOG_REC_UNDO *undo = NULL;
  int length;
  char *data = NULL;

  LOG_ZIP *zip_ptr = NULL;

  bool is_zipped = false;
  bool is_unzipped = false;

  bool is_alloced = false;

  int error_code = NO_ERROR;

  cdc_log ("cdc_get_ovfdata_from_log : process_lsa:(%lld | %d), recovery index:%d, is_redo:%d",
	   LSA_AS_ARGS (process_lsa), rcvindex, is_redo);
  LOG_READ_ADD_ALIGN (thread_p, DB_SIZEOF (LOG_RECORD_HEADER), process_lsa, log_page_p);

  if (is_redo)
    {
      LOG_READ_ADVANCE_WHEN_DOESNT_FIT (thread_p, sizeof (*redo), process_lsa, log_page_p);
      redo = (LOG_REC_REDO *) (log_page_p->area + process_lsa->offset);
      if (redo->data.rcvindex != rcvindex)
	{
	  goto end;
	}

      length = redo->length;
      LOG_READ_ADD_ALIGN (thread_p, sizeof (*redo), process_lsa, log_page_p);
    }
  else
    {
      LOG_READ_ADVANCE_WHEN_DOESNT_FIT (thread_p, sizeof (*undo), process_lsa, log_page_p);
      undo = (LOG_REC_UNDO *) (log_page_p->area + process_lsa->offset);
      if (undo->data.rcvindex != rcvindex)
	{
	  goto end;
	}
      length = undo->length;
      LOG_READ_ADD_ALIGN (thread_p, sizeof (*undo), process_lsa, log_page_p);
    }

  if (ZIP_CHECK (length))
    {
      length = (int) GET_ZIP_LEN (length);
      is_zipped = true;
    }

  data = (char *) malloc (length);
  if (data == NULL)
    {
      er_set (ER_ERROR_SEVERITY, ARG_FILE_LINE, ER_OUT_OF_VIRTUAL_MEMORY, 1, length);
      error_code = ER_OUT_OF_VIRTUAL_MEMORY;
      goto end;
    }

  logpb_copy_from_log (thread_p, data, length, process_lsa, log_page_p);
  is_alloced = true;

  if (is_zipped && length != 0)
    {
      zip_ptr = log_zip_alloc (IO_MAX_PAGE_SIZE);
      if (zip_ptr == NULL)
	{
	  er_set (ER_ERROR_SEVERITY, ARG_FILE_LINE, ER_OUT_OF_VIRTUAL_MEMORY, 1, IO_MAX_PAGE_SIZE);
	  error_code = ER_OUT_OF_VIRTUAL_MEMORY;
	  goto end;
	}

      is_unzipped = log_unzip (zip_ptr, length, data);
      if (is_unzipped == true)
	{
	  length = (int) zip_ptr->data_length;

	  if (is_alloced)
	    {
	      free_and_init (data);
	      is_alloced = false;
	    }

	  data = zip_ptr->log_data;
	}
      else
	{
	  error_code = ER_IO_LZ4_DECOMPRESS_FAIL;
	  goto end;
	}
    }

  *outlength = length;
  *outdata = (char *) malloc (length);
  if (*outdata == NULL)
    {
      er_set (ER_ERROR_SEVERITY, ARG_FILE_LINE, ER_OUT_OF_VIRTUAL_MEMORY, 1, length);
      error_code = ER_OUT_OF_VIRTUAL_MEMORY;
      goto end;
    }

  memcpy (*outdata, (char *) data, length);

end:
  if (data != NULL && is_alloced)
    {
      free_and_init (data);
    }
  if (zip_ptr != NULL)
    {
      log_zip_free (zip_ptr);
    }

  cdc_log ("cdc_get_ovfdata_from_log : success to get overflow data. length:%d", length);

  return error_code;
}

static int
cdc_get_overflow_recdes (THREAD_ENTRY * thread_p, LOG_PAGE * log_page_p, RECDES * recdes, LOG_LSA lsa,
			 LOG_RCVINDEX rcvindex, bool is_redo)
{
  LOG_LSA current_lsa;
  LOG_LSA prev_lsa;

  LOG_PAGE *current_log_page;
  LOG_RECORD_HEADER *current_log_record;

  OVF_PAGE_LIST *ovf_list_head = NULL;
  OVF_PAGE_LIST *ovf_list_tail = NULL;
  OVF_PAGE_LIST *ovf_list_data = NULL;

  int trid;

  bool first = true;
  int copyed_len;
  int area_len;
  int area_offset;
  int error_code = NO_ERROR;
  int length = 0;

  LSA_COPY (&current_lsa, &lsa);
  current_log_page = log_page_p;
  current_log_record = LOG_GET_LOG_RECORD_HEADER (current_log_page, &current_lsa);

  trid = current_log_record->trid;

  if (((current_log_record->type == LOG_UNDO_DATA)
       && (rcvindex == RVOVF_PAGE_UPDATE) && is_redo)
      || ((current_log_record->type == LOG_REDO_DATA) && (rcvindex == RVOVF_PAGE_UPDATE) && !is_redo))
    {
      LSA_COPY (&current_lsa, &current_log_record->prev_tranlsa);

      if (current_lsa.pageid != lsa.pageid)
	{
	  if (logpb_fetch_page (thread_p, &current_lsa, LOG_CS_SAFE_READER, current_log_page) != NO_ERROR)
	    {
	      error_code = ER_FAILED;
	      goto end;
	    }
	}
    }

  while (!LSA_ISNULL (&current_lsa))
    {
      LOG_READ_ADVANCE_WHEN_DOESNT_FIT (thread_p, sizeof (*current_log_record), &current_lsa, current_log_page);

      current_log_record = LOG_GET_LOG_RECORD_HEADER (current_log_page, &current_lsa);

      LSA_COPY (&prev_lsa, &current_log_record->prev_tranlsa);

      if (current_log_record->trid != trid || current_log_record->type == LOG_DUMMY_OVF_RECORD)
	{
	  if (!is_redo && current_log_record->type == LOG_DUMMY_OVF_RECORD)
	    {
	      /*get one more */
	      ovf_list_data = (OVF_PAGE_LIST *) malloc (DB_SIZEOF (OVF_PAGE_LIST));
	      if (ovf_list_data == NULL)
		{
		  cdc_log ("cdc_get_overflow_recdes : failed to allocate memory for overflow data ");
		  /* malloc failed */

		  er_set (ER_ERROR_SEVERITY, ARG_FILE_LINE, ER_OUT_OF_VIRTUAL_MEMORY, 1, DB_SIZEOF (OVF_PAGE_LIST));
		  error_code = ER_OUT_OF_VIRTUAL_MEMORY;
		  goto end;
		}

	      memset (ovf_list_data, 0, DB_SIZEOF (OVF_PAGE_LIST));

	      error_code =
		cdc_get_ovfdata_from_log (thread_p, current_log_page,
					  &prev_lsa, &ovf_list_data->length, &ovf_list_data->data, rcvindex, is_redo);

	      if (error_code == NO_ERROR && ovf_list_data->data)
		{
		  /* add to linked-list */
		  if (ovf_list_head == NULL)
		    {
		      ovf_list_head = ovf_list_tail = ovf_list_data;
		    }
		  else
		    {
		      ovf_list_data->next = ovf_list_head;
		      ovf_list_head = ovf_list_data;
		    }

		  length += ovf_list_data->length;
		}
	      else
		{
		  if (ovf_list_data->data != NULL)
		    {
		      free_and_init (ovf_list_data->data);
		    }

		  free_and_init (ovf_list_data);
		  goto end;
		}
	    }

	  break;
	}
      else if ((LOG_IS_REDO_RECORD_TYPE (current_log_record->type) && is_redo)
	       || (LOG_IS_UNDO_RECORD_TYPE (current_log_record->type) && !is_redo))
	{
	  ovf_list_data = (OVF_PAGE_LIST *) malloc (DB_SIZEOF (OVF_PAGE_LIST));
	  if (ovf_list_data == NULL)
	    {
	      cdc_log ("cdc_get_overflow_recdes : failed to allocate memory for overflow data ");

	      er_set (ER_ERROR_SEVERITY, ARG_FILE_LINE, ER_OUT_OF_VIRTUAL_MEMORY, 1, DB_SIZEOF (OVF_PAGE_LIST));
	      /* malloc failed */
	      error_code = ER_OUT_OF_VIRTUAL_MEMORY;
	      goto end;
	    }

	  memset (ovf_list_data, 0, DB_SIZEOF (OVF_PAGE_LIST));

	  error_code =
	    cdc_get_ovfdata_from_log (thread_p, current_log_page, &current_lsa,
				      &ovf_list_data->length, &ovf_list_data->data, rcvindex, is_redo);

	  if (error_code == NO_ERROR && ovf_list_data->data)
	    {
	      /* add to linked-list */
	      if (ovf_list_head == NULL)
		{
		  ovf_list_head = ovf_list_tail = ovf_list_data;
		}
	      else
		{
		  ovf_list_data->next = ovf_list_head;
		  ovf_list_head = ovf_list_data;
		}

	      length += ovf_list_data->length;
	    }
	  else
	    {
	      if (ovf_list_data->data != NULL)
		{
		  free_and_init (ovf_list_data->data);
		}

	      free_and_init (ovf_list_data);
	      goto end;
	    }
	}

      if (current_lsa.pageid != prev_lsa.pageid && !LSA_ISNULL (&prev_lsa))
	{
	  if (logpb_fetch_page (thread_p, &prev_lsa, LOG_CS_SAFE_READER, current_log_page) != NO_ERROR)
	    {
	      error_code = ER_FAILED;

	      goto end;
	    }
	}
      LSA_COPY (&current_lsa, &prev_lsa);
    }

  assert (recdes != NULL);

  recdes->data = (char *) malloc (length);
  if (recdes->data == NULL)
    {
      cdc_log ("cdc_get_overflow_recdes : failed to allocate memory for record descriptor for overflow data");
      /* malloc failed: clear linked-list */
      er_set (ER_ERROR_SEVERITY, ARG_FILE_LINE, ER_OUT_OF_VIRTUAL_MEMORY, 1, length);
      error_code = ER_OUT_OF_VIRTUAL_MEMORY;

      goto end;
    }

  /* make record description */
  copyed_len = 0;
  while (ovf_list_head)
    {
      ovf_list_data = ovf_list_head;
      ovf_list_head = ovf_list_head->next;

      if (first)
	{
	  area_offset = offsetof (OVERFLOW_FIRST_PART, data);
	  first = false;
	}
      else
	{
	  area_offset = offsetof (OVERFLOW_REST_PART, data);
	}
      area_len = ovf_list_data->length - area_offset;
      memcpy (recdes->data + copyed_len, ovf_list_data->data + area_offset, area_len);
      copyed_len += area_len;

      free_and_init (ovf_list_data->data);
      free_and_init (ovf_list_data);
    }

  recdes->length = length;

end:
  while (ovf_list_head)
    {
      ovf_list_data = ovf_list_head;
      ovf_list_head = ovf_list_head->next;
      free_and_init (ovf_list_data->data);
      free_and_init (ovf_list_data);
    }

  return error_code;

}

static int
cdc_find_primary_key (THREAD_ENTRY * thread_p, OID classoid, int repr_id, int *num_attr, int **pk_attr_id)
{
  /*1. if PK exists, return 0 with PK column id(pk_attr_id) and number of columns(num_attr)
   *2. if PK does not exist, return -1
   *3. pk_attr_id is required to be free_and_init() from caller
   * */

  /*refer locator_check_foreign_key */

  /*check if it has PK and, maybe.. it can returns PK attributes ID */
  OR_CLASSREP *rep = NULL;
  OR_INDEX *index = NULL;
  OR_ATTRIBUTE *index_att = NULL;
  int idx_incache = -1;
  int has_pk = 0;
  int *pk_attr;
  int num_idx_att = 0;
  *num_attr = 0;

  /*class representation initialization */
  rep = heap_classrepr_get (thread_p, &classoid, NULL, repr_id, &idx_incache);

  assert (rep != NULL);

  for (int i = 0; i < rep->n_indexes; i++)
    {
      index = rep->indexes + i;	//REVIEW : array?
      if (index->type == BTREE_PRIMARY_KEY)
	{
	  has_pk = 1;
	  /*reference : qexec_execute_build_indexes() */
	  if (index->func_index_info == NULL)
	    {
	      num_idx_att = index->n_atts;
	    }
	  else
	    {
	      // TODO : function indexes
	      num_idx_att = index->func_index_info->attr_index_start;
	      return ER_FAILED;
	    }

	  pk_attr = (int *) malloc (sizeof (int) * num_idx_att);
	  if (pk_attr == NULL)
	    {
	      cdc_log ("cdc_find_primary_key : failed to allocate memory for primary key attributes");

	      er_set (ER_ERROR_SEVERITY, ARG_FILE_LINE, ER_OUT_OF_VIRTUAL_MEMORY, 1, sizeof (int) * num_idx_att);
	      return ER_OUT_OF_VIRTUAL_MEMORY;
	    }

	  for (int j = 0; j < num_idx_att; j++)
	    {
	      index_att = index->atts[j];
	      pk_attr[j] = index_att->def_order;
	      *num_attr += 1;
	    }
	  *pk_attr_id = pk_attr;
	  break;
	}
    }

  return has_pk;
}

static int
cdc_make_error_loginfo (int trid, char *user, CDC_DML_TYPE dml_type, OID classoid, CDC_LOGINFO_ENTRY * dml_entry)
{
  char *loginfo_buf = NULL;
  int defalut_length = 32 + DB_MAX_USER_LENGTH;

  char *ptr, *start_ptr;

  uint64_t b_classoid;
  CDC_DATAITEM_TYPE dataitem_type = CDC_DML;
  int num_change_col = 0;
  int num_cond_col = 0;

  int error_code = NO_ERROR;

  /* if not able to find schema  */
  loginfo_buf = (char *) malloc ((defalut_length * 2) + MAX_ALIGNMENT);
  if (loginfo_buf == NULL)
    {
      er_set (ER_ERROR_SEVERITY, ARG_FILE_LINE, ER_OUT_OF_VIRTUAL_MEMORY, 1, defalut_length * 2 + MAX_ALIGNMENT);
      error_code = ER_OUT_OF_VIRTUAL_MEMORY;
      goto error;
    }

  ptr = start_ptr = PTR_ALIGN (loginfo_buf, MAX_ALIGNMENT);
  ptr = or_pack_int (ptr, 0);	//dummy for log info length
  ptr = or_pack_int (ptr, trid);
  ptr = or_pack_string (ptr, user);
  ptr = or_pack_int (ptr, dataitem_type);

  memcpy (&b_classoid, &classoid, sizeof (uint64_t));
  ptr = or_pack_int (ptr, dml_type);
  ptr = or_pack_int64 (ptr, b_classoid);
  ptr = or_pack_int (ptr, num_change_col);
  ptr = or_pack_int (ptr, num_cond_col);
  dml_entry->length = ptr - start_ptr;
  or_pack_int (start_ptr, dml_entry->length);

  dml_entry->log_info = (char *) malloc (dml_entry->length);
  if (dml_entry->log_info == NULL)
    {
      cdc_log ("cdc_make_error_loginfo : failed to allocate memory for log info in dml log entry");
      er_set (ER_ERROR_SEVERITY, ARG_FILE_LINE, ER_OUT_OF_VIRTUAL_MEMORY, 1, dml_entry->length);
      error_code = ER_OUT_OF_VIRTUAL_MEMORY;
      goto error;
    }

  memcpy (dml_entry->log_info, start_ptr, dml_entry->length);

  free_and_init (loginfo_buf);

  return ER_CDC_LOGINFO_ENTRY_GENERATED;

error:
  if (loginfo_buf != NULL)
    {
      free_and_init (loginfo_buf);
    }

  return error_code;
}

#define FLASHBACK_ERROR_HANDLING(is_flashback, e, classoid, classname)\
  do \
    { \
      if (is_flashback) \
        { \
          error_code = (e); \
          if (error_code == ER_FLASHBACK_SCHEMA_CHANGED) \
            { \
              if (heap_get_class_name (thread_p, &(classoid), &(classname)) == NO_ERROR) \
                { \
                  er_set (ER_ERROR_SEVERITY, ARG_FILE_LINE, ER_FLASHBACK_SCHEMA_CHANGED, 4, (classname), OID_AS_ARGS (&(classoid))); \
                  free_and_init ((classname)); \
                } \
            } \
          \
          goto exit; \
        } \
    } \
  while (0)

int
cdc_make_dml_loginfo (THREAD_ENTRY * thread_p, int trid, char *user, CDC_DML_TYPE dml_type,
		      OID classoid, RECDES * undo_recdes, RECDES * redo_recdes, CDC_LOGINFO_ENTRY * dml_entry,
		      bool is_flashback)
{
  /*this is for constructing dml data item */
  int has_pk = 0;
  int *pk_attr_index = NULL;	/*not attr_id, def_order array */
  int num_pk_attr;

  CDC_DATAITEM_TYPE dataitem_type = CDC_DML;
  char *ptr, *start_ptr;
  uint64_t b_classoid = 0;

  DB_VALUE *old_values = NULL;
  DB_VALUE *new_values = NULL;

  int oldval_deforder;
  int newval_deforder;

  int repid;

  int num_change_col = 0;
  char **changed_col_data = NULL;
  int *changed_col_data_len = NULL;
  int *changed_col_idx = NULL;

  int num_cond_col = 0;
  int *cond_col_idx = NULL;
  char **cond_col_data = NULL;
  int *cond_col_data_len = NULL;

  int error_code = NO_ERROR;

  OR_CLASSREP *rep = NULL;
  HEAP_CACHE_ATTRINFO attr_info;
  bool attrinfo_inited = false;

  HEAP_ATTRVALUE *heap_value = NULL;

  int i = 0;
  int cnt = 0;
  int length = 0;

  int record_length = 0;

  char *loginfo_buf = NULL;
  OID partitioned_classoid = OID_INITIALIZER;

  char *classname = NULL;

  /* when partition class oid input, it is required to be changed to partitioned class oid  */

  if ((error_code = partition_find_root_class_oid (thread_p, &classoid, &partitioned_classoid)) == NO_ERROR)
    {
      if (!OID_ISNULL (&partitioned_classoid))
	{
	  COPY_OID (&classoid, &partitioned_classoid);
	}
    }
  else
    {
      /* can not get class schema of classoid due to drop */

      /* if schema is changed, flashback error handling first then cdc error handling */
      FLASHBACK_ERROR_HANDLING (is_flashback, ER_FLASHBACK_SCHEMA_CHANGED, classoid, classname);

      error_code = cdc_make_error_loginfo (trid, user, dml_type, classoid, dml_entry);
      cdc_log ("cdc_make_dml_loginfo : failed to find class old representation ");
      goto exit;
    }

  cdc_log ("cdc_make_dml_loginfo : started with trid:%d, transaction user:%s, class oid:(%d|%d|%d), dml type:%d", trid,
	   user, OID_AS_ARGS (&classoid), dml_type);

  if ((error_code = heap_attrinfo_start (thread_p, &classoid, -1, NULL, &attr_info)) != NO_ERROR)
    {
      FLASHBACK_ERROR_HANDLING (is_flashback, ER_FLASHBACK_SCHEMA_CHANGED, classoid, classname);

      error_code = cdc_make_error_loginfo (trid, user, dml_type, classoid, dml_entry);
      cdc_log ("cdc_make_dml_loginfo : failed to find class representation ");

      goto exit;
    }
  else
    {
      attrinfo_inited = true;
    }

  if (undo_recdes != NULL)
    {
      if ((error_code = heap_attrinfo_read_dbvalues (thread_p, &classoid, undo_recdes, NULL, &attr_info)) != NO_ERROR)
	{
	  goto exit;
	}

      old_values = (DB_VALUE *) malloc (sizeof (DB_VALUE) * attr_info.num_values);
      if (old_values == NULL)
	{
	  error_code = ER_OUT_OF_VIRTUAL_MEMORY;
	  er_set (ER_ERROR_SEVERITY, ARG_FILE_LINE, ER_OUT_OF_VIRTUAL_MEMORY, 1,
		  sizeof (DB_VALUE) * attr_info.num_values);
	  goto exit;
	}

      for (i = 0; i < attr_info.num_values; i++)
	{
	  heap_value = &attr_info.values[i];
	  if (heap_value->read_attrepr == NULL)
	    {
	      FLASHBACK_ERROR_HANDLING (is_flashback, ER_FLASHBACK_SCHEMA_CHANGED, classoid, classname);

	      error_code = cdc_make_error_loginfo (trid, user, dml_type, classoid, dml_entry);
	      cdc_log ("cdc_make_dml_loginfo : failed to find class old representation ");

	      goto exit;
	    }

	  oldval_deforder = heap_value->read_attrepr->def_order;
	  memcpy (&old_values[oldval_deforder], &heap_value->dbvalue, sizeof (DB_VALUE));
	}

      record_length += undo_recdes->length;
    }

  if (redo_recdes != NULL)
    {
      if ((error_code = heap_attrinfo_read_dbvalues (thread_p, &classoid, redo_recdes, NULL, &attr_info)) != NO_ERROR)
	{
	  goto exit;
	}

      new_values = (DB_VALUE *) malloc (sizeof (DB_VALUE) * attr_info.num_values);
      if (new_values == NULL)
	{
	  error_code = ER_OUT_OF_VIRTUAL_MEMORY;
	  er_set (ER_ERROR_SEVERITY, ARG_FILE_LINE, ER_OUT_OF_VIRTUAL_MEMORY, 1,
		  sizeof (DB_VALUE) * attr_info.num_values);

	  goto exit;
	}

      for (i = 0; i < attr_info.num_values; i++)
	{
	  heap_value = &attr_info.values[i];
	  if (heap_value->read_attrepr == NULL)
	    {
	      FLASHBACK_ERROR_HANDLING (is_flashback, ER_FLASHBACK_SCHEMA_CHANGED, classoid, classname);

	      error_code = cdc_make_error_loginfo (trid, user, dml_type, classoid, dml_entry);
	      cdc_log ("cdc_make_dml_loginfo : failed to find class old representation ");

	      goto exit;
	    }

	  newval_deforder = heap_value->read_attrepr->def_order;
	  memcpy (&new_values[newval_deforder], &heap_value->dbvalue, sizeof (DB_VALUE));
	}

      record_length += redo_recdes->length;
    }

  if ((cdc_Gl.producer.all_in_cond == 0) && dml_type != CDC_INSERT && !is_flashback)
    {
      if (redo_recdes != NULL)
	{
	  repid = or_rep_id (redo_recdes);
	}
      else
	{
	  repid = or_rep_id (undo_recdes);
	}

      /*for dml type == insert, it does not need to find PK info */
      has_pk = cdc_find_primary_key (thread_p, classoid, repid, &num_pk_attr, &pk_attr_index);
      if (has_pk < 0)
	{
	  error_code = ER_FAILED;
	  goto exit;
	}
    }

  loginfo_buf = (char *) malloc (record_length * 5 + MAX_ALIGNMENT);
  if (loginfo_buf == NULL)
    {
      error_code = ER_OUT_OF_VIRTUAL_MEMORY;
      er_set (ER_ERROR_SEVERITY, ARG_FILE_LINE, ER_OUT_OF_VIRTUAL_MEMORY, 1, record_length * 5 + MAX_ALIGNMENT);
      goto exit;
    }

  changed_col_idx = (int *) malloc (sizeof (int) * attr_info.num_values);
  if (changed_col_idx == NULL)
    {
      error_code = ER_OUT_OF_VIRTUAL_MEMORY;
      er_set (ER_ERROR_SEVERITY, ARG_FILE_LINE, ER_OUT_OF_VIRTUAL_MEMORY, 1, attr_info.num_values);
      goto exit;
    }

  ptr = start_ptr = PTR_ALIGN (loginfo_buf, MAX_ALIGNMENT);
  ptr = or_pack_int (ptr, 0);	//dummy for log info length
  ptr = or_pack_int (ptr, trid);
  ptr = or_pack_string (ptr, user);
  ptr = or_pack_int (ptr, dataitem_type);
  memcpy (&b_classoid, &classoid, sizeof (uint64_t));

  switch (dml_type)
    {
    case CDC_INSERT:
    case CDC_TRIGGER_INSERT:
      /*insert */
      num_change_col = attr_info.num_values;
      ptr = or_pack_int (ptr, dml_type);
      ptr = or_pack_int64 (ptr, b_classoid);
      ptr = or_pack_int (ptr, num_change_col);
      for (i = 0; i < num_change_col; i++)
	{
	  ptr = or_pack_int (ptr, i);
	}

      for (i = 0; i < num_change_col; i++)
	{
	  if ((error_code = cdc_put_value_to_loginfo (&new_values[i], &ptr)) != NO_ERROR)
	    {
	      goto exit;
	    }
	}

      ptr = or_pack_int (ptr, num_cond_col);
      break;
    case CDC_UPDATE:
    case CDC_TRIGGER_UPDATE:
      /*update */
      ptr = or_pack_int (ptr, dml_type);
      ptr = or_pack_int64 (ptr, b_classoid);

      if (!is_flashback)
	{
	  for (i = 0; i < attr_info.num_values; i++)
	    {
	      if (cdc_compare_undoredo_dbvalue (&new_values[i], &old_values[i]) > 0)
		{
		  changed_col_idx[cnt++] = i;	//TODO: replace i with def_order to reduce memory alloc and copy
		}
	    }

	  if (cnt == 0)
	    {
	      /* This is due to update log record appended by trigger savepoint.
	       * It is not sure why update log is appended by trigger savepoint */

	      error_code = ER_CDC_IGNORE_LOG_INFO_INTERNAL;
	      er_set (ER_NOTIFICATION_SEVERITY, ARG_FILE_LINE, ER_CDC_IGNORE_LOG_INFO_INTERNAL, 0);
	      goto exit;
	    }

	  num_change_col = cnt;
	  ptr = or_pack_int (ptr, num_change_col);
	  for (i = 0; i < num_change_col; i++)
	    {
	      ptr = or_pack_int (ptr, changed_col_idx[i]);
	    }

	  for (i = 0; i < num_change_col; i++)
	    {
	      if (cdc_put_value_to_loginfo (&new_values[changed_col_idx[i]], &ptr) != NO_ERROR)
		{
		  error_code = ER_FAILED;
		  goto exit;
		}
	    }
	}
      else
	{
	  ptr = or_pack_int (ptr, attr_info.num_values);

	  for (i = 0; i < attr_info.num_values; i++)
	    {
	      ptr = or_pack_int (ptr, i);
	    }

	  for (i = 0; i < attr_info.num_values; i++)
	    {
	      if (cdc_put_value_to_loginfo (&new_values[i], &ptr) != NO_ERROR)
		{
		  error_code = ER_FAILED;
		  goto exit;
		}
	    }

	}

      if (has_pk == 1)
	{
	  num_cond_col = num_pk_attr;
	  cond_col_idx = pk_attr_index;
	  ptr = or_pack_int (ptr, num_cond_col);

	  for (i = 0; i < num_cond_col; i++)
	    {
	      ptr = or_pack_int (ptr, cond_col_idx[i]);
	    }

	  for (i = 0; i < num_cond_col; i++)
	    {
	      if (cdc_put_value_to_loginfo (&old_values[cond_col_idx[i]], &ptr) != NO_ERROR)
		{
		  error_code = ER_FAILED;
		  goto exit;
		}
	    }
	}
      else
	{
	  num_cond_col = attr_info.num_values;
	  ptr = or_pack_int (ptr, num_cond_col);

	  for (i = 0; i < num_cond_col; i++)
	    {
	      ptr = or_pack_int (ptr, i);
	    }

	  for (i = 0; i < num_cond_col; i++)
	    {
	      if (cdc_put_value_to_loginfo (&old_values[i], &ptr) != NO_ERROR)
		{
		  error_code = ER_FAILED;
		  goto exit;
		}
	    }
	}
      break;
    case CDC_DELETE:
    case CDC_TRIGGER_DELETE:
      /*delete */
      ptr = or_pack_int (ptr, dml_type);
      ptr = or_pack_int64 (ptr, b_classoid);
      ptr = or_pack_int (ptr, num_change_col);
      if (has_pk == 1)
	{
	  num_cond_col = num_pk_attr;
	  cond_col_idx = pk_attr_index;
	  ptr = or_pack_int (ptr, num_cond_col);
	  for (i = 0; i < num_cond_col; i++)
	    {
	      ptr = or_pack_int (ptr, cond_col_idx[i]);
	    }

	  for (i = 0; i < num_cond_col; i++)
	    {
	      if (cdc_put_value_to_loginfo (&old_values[cond_col_idx[i]], &ptr) != NO_ERROR)
		{
		  error_code = ER_FAILED;
		  goto exit;
		}
	    }
	}
      else
	{
	  num_cond_col = attr_info.num_values;
	  ptr = or_pack_int (ptr, num_cond_col);
	  for (i = 0; i < num_cond_col; i++)
	    {
	      ptr = or_pack_int (ptr, i);
	    }

	  for (i = 0; i < num_cond_col; i++)
	    {
	      if (cdc_put_value_to_loginfo (&old_values[i], &ptr) != NO_ERROR)
		{
		  error_code = ER_FAILED;
		  goto exit;
		}
	    }
	}
      break;
    }
  /*malloc the size of log_info and packing and  entry->log_info will pointing it  */

  dml_entry->length = ptr - start_ptr;
  or_pack_int (start_ptr, dml_entry->length);

  dml_entry->log_info = (char *) malloc (dml_entry->length);
  if (dml_entry->log_info == NULL)
    {
      cdc_log ("cdc_make_dml_loginfo : failed to allocate memory for log info in dml log entry");
      er_set (ER_ERROR_SEVERITY, ARG_FILE_LINE, ER_OUT_OF_VIRTUAL_MEMORY, 1, dml_entry->length);
      error_code = ER_OUT_OF_VIRTUAL_MEMORY;
      goto exit;
    }

  memcpy (dml_entry->log_info, start_ptr, dml_entry->length);

  FLASHBACK_ERROR_HANDLING (is_flashback, NO_ERROR, classoid, classname);

  error_code = ER_CDC_LOGINFO_ENTRY_GENERATED;

  cdc_log ("cdc_make_dml_loginfo : success to generated dml log info. length:%d", dml_entry->length);

exit:

  if (loginfo_buf != NULL)
    {
      free_and_init (loginfo_buf);
    }

  if (changed_col_idx != NULL)
    {
      free_and_init (changed_col_idx);
    }

  if (cond_col_idx != NULL)
    {
      free_and_init (cond_col_idx);
    }

  if (old_values != NULL)
    {
      free_and_init (old_values);
    }

  if (new_values != NULL)
    {
      free_and_init (new_values);
    }

  if (attrinfo_inited)
    {
      heap_attrinfo_end (thread_p, &attr_info);
    }

  return error_code;
}

static int
cdc_make_ddl_loginfo (char *supplement_data, int trid, const char *user, CDC_LOGINFO_ENTRY * ddl_entry)
{
  /* supplemental data : | ddl type | obj type | class OID | object OID | statement length | statement | */

  char *ptr, *start_ptr;
  int ddl_type, object_type;
  uint64_t b_classoid, b_objectoid;
  OID classoid;
  OID oid;
  int statement_length;
  char *statement;

  /*ddl log info : TRID | user | data_item_type | ddl_type | object_type | OID | class OID | statement length | statement |
   * cdc_make_ddl_loginfo construct log info from ddl_type to statement */
  int loginfo_length;
  int dataitem_type = CDC_DDL;
  char *loginfo_buf = NULL;;

  int error_code = NO_ERROR;

  ptr = PTR_ALIGN (supplement_data, MAX_ALIGNMENT);

  ptr = or_unpack_int (ptr, &ddl_type);
  ptr = or_unpack_int (ptr, &object_type);
  ptr = or_unpack_oid (ptr, &classoid);

  if (!OID_ISNULL (&classoid))
    {
      if (oid_is_system_class (&classoid) || !cdc_is_filtered_class (classoid))
	{
	  error_code = ER_CDC_IGNORE_LOG_INFO;
	  cdc_log ("cdc_log_extract : Skip producing log info for an invalid class (%d|%d|%d)",
		   OID_AS_ARGS (&classoid));
	  goto error;
	}
    }

  ptr = or_unpack_oid (ptr, &oid);
  ptr = or_unpack_int (ptr, &statement_length);
  ptr = or_unpack_string_nocopy (ptr, &statement);

  cdc_log
    ("cdc_make_ddl_loginfo : started with trid:%d, transaction user:%s, class oid:(%d|%d|%d), ddl type:%d, object type:%d",
     trid, user, OID_AS_ARGS (&classoid), ddl_type, object_type);

  memcpy (&b_classoid, &classoid, sizeof (OID));
  memcpy (&b_objectoid, &oid, sizeof (OID));

  loginfo_length = (OR_INT_SIZE
		    + OR_INT_SIZE
		    + or_packed_string_length (user, NULL)
		    + OR_INT_SIZE
		    + OR_INT_SIZE + OR_INT_SIZE + OR_BIGINT_SIZE + OR_BIGINT_SIZE + OR_INT_SIZE + statement_length);

  loginfo_buf = (char *) malloc (loginfo_length * 2 + MAX_ALIGNMENT);
  if (loginfo_buf == NULL)
    {
      er_set (ER_ERROR_SEVERITY, ARG_FILE_LINE, ER_OUT_OF_VIRTUAL_MEMORY, 1, loginfo_length * 2 + MAX_ALIGNMENT);
      error_code = ER_OUT_OF_VIRTUAL_MEMORY;
      goto error;
    }

  ptr = start_ptr = PTR_ALIGN (loginfo_buf, MAX_ALIGNMENT);
  ptr = or_pack_int (ptr, loginfo_length);
  ptr = or_pack_int (ptr, trid);
  ptr = or_pack_string (ptr, user);
  ptr = or_pack_int (ptr, dataitem_type);
  ptr = or_pack_int (ptr, ddl_type);
  ptr = or_pack_int (ptr, object_type);
  ptr = or_pack_int64 (ptr, (INT64) b_objectoid);
  ptr = or_pack_int64 (ptr, (INT64) b_classoid);
  ptr = or_pack_int (ptr, statement_length);
  ptr = or_pack_string (ptr, statement);

  ddl_entry->length = ptr - start_ptr;
  or_pack_int (start_ptr, ddl_entry->length);

  ddl_entry->log_info = (char *) malloc (ddl_entry->length);
  if (ddl_entry->log_info == NULL)
    {
      er_set (ER_ERROR_SEVERITY, ARG_FILE_LINE, ER_OUT_OF_VIRTUAL_MEMORY, 1, ddl_entry->length);
      error_code = ER_OUT_OF_VIRTUAL_MEMORY;
      goto error;
    }

  memcpy (ddl_entry->log_info, start_ptr, ddl_entry->length);

  free_and_init (loginfo_buf);

  cdc_log ("cdc_make_ddl_loginfo : success to generated ddl log info. length:%d", ddl_entry->length);

  return ER_CDC_LOGINFO_ENTRY_GENERATED;

error:

  if (loginfo_buf != NULL)
    {
      free_and_init (loginfo_buf);
    }

  return error_code;
}

static int
cdc_make_dcl_loginfo (time_t at_time, int trid, char *user, int log_type, CDC_LOGINFO_ENTRY * dcl_entry)
{
  CDC_DATAITEM_TYPE dataitem_type = CDC_DCL;
  CDC_DCL_TYPE dcl_type;
  char *ptr, *start_ptr;
  int length = 0;
  char *loginfo_buf = NULL;

  int error_code = NO_ERROR;

  switch (log_type)
    {
    case LOG_COMMIT:
      dcl_type = CDC_COMMIT;
      break;
    case LOG_ABORT:
      dcl_type = CDC_ABORT;
      break;
    default:
      assert (false);
      return ER_FAILED;
    }

  cdc_log ("cdc_make_dcl_loginfo : started with trid:%d, transaction user:%s, dcl type:%d", trid, user, dcl_type);
  length =
    (OR_INT_SIZE + OR_INT_SIZE + or_packed_string_length (user, NULL) + OR_INT_SIZE + OR_INT_SIZE + OR_BIGINT_SIZE);

  loginfo_buf = (char *) malloc (length * 2 + MAX_ALIGNMENT);
  if (loginfo_buf == NULL)
    {
      er_set (ER_ERROR_SEVERITY, ARG_FILE_LINE, ER_OUT_OF_VIRTUAL_MEMORY, 1, length * 2 + MAX_ALIGNMENT);
      error_code = ER_OUT_OF_VIRTUAL_MEMORY;
      goto error;
    }

  ptr = start_ptr = PTR_ALIGN (loginfo_buf, MAX_ALIGNMENT);
  ptr = or_pack_int (ptr, dcl_entry->length);
  ptr = or_pack_int (ptr, trid);
  ptr = or_pack_string (ptr, user);
  ptr = or_pack_int (ptr, dataitem_type);
  ptr = or_pack_int (ptr, dcl_type);
  ptr = or_pack_int64 (ptr, at_time);
  dcl_entry->length = ptr - start_ptr;
  or_pack_int (start_ptr, dcl_entry->length);

  dcl_entry->log_info = (char *) malloc (dcl_entry->length);
  if (dcl_entry->log_info == NULL)
    {
      cdc_log ("cdc_make_dcl_loginfo : failed to allocate memory for log info in dcl entry", trid, user, dcl_type);

      er_set (ER_ERROR_SEVERITY, ARG_FILE_LINE, ER_OUT_OF_VIRTUAL_MEMORY, 1, dcl_entry->length);
      error_code = ER_OUT_OF_VIRTUAL_MEMORY;
      goto error;
    }

  memcpy (dcl_entry->log_info, start_ptr, dcl_entry->length);

  free_and_init (loginfo_buf);
  cdc_log ("cdc_make_dcl_loginfo : success to generated dcl log info. length:%d", dcl_entry->length);

  return ER_CDC_LOGINFO_ENTRY_GENERATED;

error:

  if (loginfo_buf != NULL)
    {
      free_and_init (loginfo_buf);
    }

  return error_code;
}

static int
cdc_make_timer_loginfo (time_t at_time, int trid, char *user, CDC_LOGINFO_ENTRY * timer_entry)
{
  CDC_DATAITEM_TYPE dataitem_type = CDC_TIMER;

  char *ptr, *start_ptr;
  int length = 0;
  length = (OR_INT_SIZE + OR_INT_SIZE + or_packed_string_length (user, NULL) + OR_INT_SIZE + OR_BIGINT_SIZE);
  char *loginfo_buf = NULL;

  int error_code = NO_ERROR;

  loginfo_buf = (char *) malloc (length * 2 + MAX_ALIGNMENT);
  if (loginfo_buf == NULL)
    {
      er_set (ER_ERROR_SEVERITY, ARG_FILE_LINE, ER_OUT_OF_VIRTUAL_MEMORY, 1, length * 2 + MAX_ALIGNMENT);
      error_code = ER_OUT_OF_VIRTUAL_MEMORY;
      goto error;
    }

  ptr = start_ptr = PTR_ALIGN (loginfo_buf, MAX_ALIGNMENT);
  ptr = or_pack_int (ptr, timer_entry->length);
  ptr = or_pack_int (ptr, trid);
  ptr = or_pack_string (ptr, user);
  ptr = or_pack_int (ptr, dataitem_type);
  ptr = or_pack_int64 (ptr, (INT64) at_time);
  timer_entry->length = ptr - start_ptr;
  or_pack_int (start_ptr, timer_entry->length);

  timer_entry->log_info = (char *) malloc (timer_entry->length);
  if (timer_entry->log_info == NULL)
    {
      er_set (ER_ERROR_SEVERITY, ARG_FILE_LINE, ER_OUT_OF_VIRTUAL_MEMORY, 1, timer_entry->length);
      error_code = ER_OUT_OF_VIRTUAL_MEMORY;
      goto error;
    }

  memcpy (timer_entry->log_info, start_ptr, timer_entry->length);

  free_and_init (loginfo_buf);

  cdc_log ("cdc_make_timer_loginfo : success to generated timer log info. length:%d", timer_entry->length);

  return ER_CDC_LOGINFO_ENTRY_GENERATED;

error:

  if (loginfo_buf != NULL)
    {
      free_and_init (loginfo_buf);
    }

  return error_code;
}

static int
cdc_find_user (THREAD_ENTRY * thread_p, LOG_PAGE * log_page, LOG_LSA process_lsa, int trid, char **user)
{
  /*find tran user at the end of the transaction  */
  LOG_PAGE *log_page_p = NULL;
  char log_pgbuf[IO_MAX_PAGE_SIZE + MAX_ALIGNMENT];

  LOG_LSA forw_lsa;
  LOG_RECORD_HEADER *log_rec_hdr = NULL;
  LOG_REC_SUPPLEMENT *supplement;
  char *data;

  log_page_p = (LOG_PAGE *) PTR_ALIGN (log_pgbuf, MAX_ALIGNMENT);
  memcpy (log_page_p, log_page, IO_MAX_PAGE_SIZE);

  while (!LSA_ISNULL (&process_lsa))
    {
      log_rec_hdr = LOG_GET_LOG_RECORD_HEADER (log_page_p, &process_lsa);
      LSA_COPY (&forw_lsa, &log_rec_hdr->forw_lsa);
      LOG_READ_ADD_ALIGN (thread_p, sizeof (*log_rec_hdr), &process_lsa, log_page_p);
      if (log_rec_hdr->type == LOG_SUPPLEMENTAL_INFO && log_rec_hdr->trid == trid)
	{
	  LOG_READ_ADVANCE_WHEN_DOESNT_FIT (thread_p, sizeof (*supplement), &process_lsa, log_page_p);
	  supplement = (LOG_REC_SUPPLEMENT *) (log_page_p->area + process_lsa.offset);
	  if (supplement->rec_type == LOG_SUPPLEMENT_TRAN_USER)
	    {
	      *user = (char *) malloc (supplement->length + 1);
	      if (*user == NULL)
		{
		  er_set (ER_ERROR_SEVERITY, ARG_FILE_LINE, ER_OUT_OF_VIRTUAL_MEMORY, 1, supplement->length + 1);
		  return ER_OUT_OF_VIRTUAL_MEMORY;
		}

	      LOG_READ_ADD_ALIGN (thread_p, sizeof (*supplement), &process_lsa, log_page_p);
	      data = (char *) log_page_p->area + process_lsa.offset;
	      memcpy (*user, data, supplement->length);
	      (*user)[supplement->length] = '\0';
	      return NO_ERROR;
	    }
	}
      else if (log_rec_hdr->type == LOG_ABORT && log_rec_hdr->trid == trid)
	{
	  er_set (ER_NOTIFICATION_SEVERITY, ARG_FILE_LINE, ER_CDC_IGNORE_TRANSACTION, 1, trid);
	  return ER_CDC_IGNORE_TRANSACTION;
	}

      if (process_lsa.pageid != forw_lsa.pageid)
	{
	  if (LSA_ISNULL (&forw_lsa))
	    {
	      return ER_FAILED;
	    }

	  if (logpb_fetch_page (thread_p, &forw_lsa, LOG_CS_SAFE_READER, log_page_p) != NO_ERROR)
	    {
	      return ER_FAILED;
	    }
	}

      LSA_COPY (&process_lsa, &forw_lsa);
    }

  cdc_log
    ("cdc_find_user : failed to find transaction user for TRANID (%d) because the supplemental log for trasaction user is not logged",
     trid);
  return ER_FAILED;
}

static int
cdc_compare_undoredo_dbvalue (const db_value * new_value, const db_value * old_value)
{
  /* return 1 if different */
  /* return 0 if same */

  assert (new_value != NULL && old_value != NULL);

  if (DB_IS_NULL (new_value) && DB_IS_NULL (old_value))
    {
      return 0;
    }
  else
    {
      return db_value_compare (new_value, old_value) == 0 ? 0 : 1;
    }
}

static int
cdc_put_value_to_loginfo (db_value * new_value, char **data_ptr)
{
  const char *src, *end;
  double d;
  char line[1025] = "\0";
  int line_length = 0;
  int func_type = 0;

  /*DATE, TIME */
  DB_VALUE format;
  DB_VALUE lang_str;
  DB_VALUE result;
  INTL_CODESET format_codeset = LANG_SYS_CODESET;
  const char *date_format = "YYYY-MM-DD";
  const char *datetime_frmt = "YYYY-MM-DD HH24:MI:SS.FF";
  const char *datetimetz_frmt = "YYYY-MM-DD HH24:MI:SS.FF TZH:TZM";
  const char *datetimeltz_frmt = "YYYY-MM-DD HH24:MI:SS.FF TZR";

  const char *time_format = "HH24:MI:SS";
  const char *timestamp_frmt = "YYYY-MM-DD HH24:MI:SS";
  const char *timestamptz_frmt = "YYYY-MM-DD HH24:MI:SS TZH:TZM";
  const char *timestampltz_frmt = "YYYY-MM-DD HH24:MI:SS TZR";
  db_make_int (&lang_str, 1);
  db_make_null (&result);

  char *ptr = *data_ptr;

  if (DB_IS_NULL (new_value))
    {
      cdc_log ("cdc_put_value_to_loginfo : failed due to dbvalue of the data is NULL");
      func_type = 7;
      ptr = or_pack_int (ptr, func_type);
      ptr = or_pack_string (ptr, NULL);
      *data_ptr = ptr;
      /* for alter case . if num of col is changed, there will be NULL db_value inserted */
      return NO_ERROR;		/*error */
    }

  switch (DB_VALUE_TYPE (new_value))
    {
    case DB_TYPE_INTEGER:
      func_type = 0;
      ptr = or_pack_int (ptr, func_type);
      ptr = or_pack_int (ptr, db_get_int (new_value));
      break;

    case DB_TYPE_BIGINT:
      func_type = 1;
      ptr = or_pack_int (ptr, func_type);
      ptr = or_pack_int64 (ptr, db_get_bigint (new_value));
      break;
    case DB_TYPE_SHORT:
      func_type = 4;
      ptr = or_pack_int (ptr, func_type);
      ptr = or_pack_short (ptr, db_get_short (new_value));
      break;
    case DB_TYPE_FLOAT:
      func_type = 2;
      ptr = or_pack_int (ptr, func_type);
      ptr = or_pack_float (ptr, db_get_float (new_value));
      break;
    case DB_TYPE_DOUBLE:
      func_type = 3;
      ptr = or_pack_int (ptr, func_type);
      ptr = or_pack_double (ptr, db_get_double (new_value));
      break;
    case DB_TYPE_NUMERIC:
      numeric_db_value_print (new_value, line);
      func_type = 7;
      ptr = or_pack_int (ptr, func_type);
      ptr = or_pack_string (ptr, line);
      break;
    case DB_TYPE_BIT:
    case DB_TYPE_VARBIT:
      {
	char temp[1024];
	char *result = NULL;
	int length, n, count;
	char *bitstring = NULL;
	func_type = 7;

	length = ((db_get_string_length (new_value) + 3) / 4) + 4;

	if (length <= 1024)
	  {
	    result = temp;
	  }
	else
	  {
	    result = (char *) malloc (length);
	    if (result == NULL)
	      {
		er_set (ER_ERROR_SEVERITY, ARG_FILE_LINE, ER_OUT_OF_VIRTUAL_MEMORY, 1, length);
		return ER_OUT_OF_VIRTUAL_MEMORY;
	      }
	  }

	snprintf (result, 3, "X'");

	if (db_bit_string (new_value, "%X", result + 2, length - 2) != NO_ERROR)
	  {
	    if (result != temp)
	      {
		free_and_init (result);
	      }

	    return ER_FAILED;
	  }

	snprintf (result + length - 2, 2, "'");

	assert ((int) strlen (result) == (length - 1));

	ptr = or_pack_int (ptr, func_type);
	ptr = or_pack_string (ptr, result);

	if (result != temp)
	  {
	    free_and_init (result);
	  }

	break;
      }
    case DB_TYPE_CHAR:
      func_type = 7;

      ptr = or_pack_int (ptr, func_type);
      ptr = or_pack_string_with_length (ptr, db_get_string (new_value), db_get_string_size (new_value) - 1);
      break;
    case DB_TYPE_VARCHAR:
      func_type = 7;
      ptr = or_pack_int (ptr, func_type);
      ptr = or_pack_string (ptr, db_get_string (new_value));
      break;
    case DB_TYPE_NCHAR:
    case DB_TYPE_VARNCHAR:
      {
	int size = 0;
	int length = 0;
	char *result = NULL;
	const char *temp_string = NULL;

	temp_string = db_get_nchar (new_value, &length);
	size = db_get_string_size (new_value);

	if (temp_string != NULL)
	  {
	    result = (char *) malloc (size + 4);
	    if (result == NULL)
	      {
		er_set (ER_ERROR_SEVERITY, ARG_FILE_LINE, ER_OUT_OF_VIRTUAL_MEMORY, 1, size + 4);
		return ER_OUT_OF_VIRTUAL_MEMORY;
	      }

	    snprintf (result, size + 3, "N'%s", temp_string);
	    result[size + 2] = '\'';
	    result[size + 3] = '\0';
	  }

	func_type = 7;
	ptr = or_pack_int (ptr, func_type);
	ptr = or_pack_string (ptr, result);

	if (result != NULL)
	  {
	    free_and_init (result);
	  }

	break;
      }
#define TOO_BIG_TO_MATTER       1024
    case DB_TYPE_TIME:
      db_make_char (&format, strlen (time_format), time_format,
		    strlen (time_format), format_codeset, LANG_GET_BINARY_COLLATION (format_codeset));
      db_to_char (new_value, &format, &lang_str, &result, &tp_Char_domain);

      line_length = db_get_string_length (&result);
      strncpy (line, db_get_string (&result), line_length);

      func_type = 7;
      ptr = or_pack_int (ptr, func_type);
      ptr = or_pack_string (ptr, line);

      db_value_clear (&result);

      break;
    case DB_TYPE_TIMESTAMP:
      db_make_char (&format, strlen (timestamp_frmt), timestamp_frmt,
		    strlen (timestamp_frmt), format_codeset, LANG_GET_BINARY_COLLATION (format_codeset));
      db_to_char (new_value, &format, &lang_str, &result, &tp_Char_domain);

      line_length = db_get_string_length (&result);
      strncpy (line, db_get_string (&result), line_length);

      func_type = 7;
      ptr = or_pack_int (ptr, func_type);
      ptr = or_pack_string (ptr, line);

      db_value_clear (&result);

      break;
    case DB_TYPE_DATETIME:
      db_make_char (&format, strlen (datetime_frmt), datetime_frmt,
		    strlen (datetime_frmt), format_codeset, LANG_GET_BINARY_COLLATION (format_codeset));
      db_to_char (new_value, &format, &lang_str, &result, &tp_Char_domain);

      line_length = db_get_string_length (&result);
      strncpy (line, db_get_string (&result), line_length);

      func_type = 7;
      ptr = or_pack_int (ptr, func_type);
      ptr = or_pack_string (ptr, line);

      db_value_clear (&result);

      break;
    case DB_TYPE_TIMESTAMPTZ:
      db_make_char (&format, strlen (timestamptz_frmt), timestamptz_frmt,
		    strlen (timestamptz_frmt), format_codeset, LANG_GET_BINARY_COLLATION (format_codeset));
      db_to_char (new_value, &format, &lang_str, &result, &tp_Char_domain);

      line_length = db_get_string_length (&result);
      strncpy (line, db_get_string (&result), line_length);

      func_type = 7;
      ptr = or_pack_int (ptr, func_type);
      ptr = or_pack_string (ptr, line);

      db_value_clear (&result);

      break;
    case DB_TYPE_DATETIMETZ:
      db_make_char (&format, strlen (datetimetz_frmt), datetimetz_frmt,
		    strlen (datetimetz_frmt), format_codeset, LANG_GET_BINARY_COLLATION (format_codeset));
      db_to_char (new_value, &format, &lang_str, &result, &tp_Char_domain);
      line_length = db_get_string_length (&result);
      strncpy (line, db_get_string (&result), line_length);

      func_type = 7;
      ptr = or_pack_int (ptr, func_type);
      ptr = or_pack_string (ptr, line);

      db_value_clear (&result);

      break;
    case DB_TYPE_TIMESTAMPLTZ:

      db_make_char (&format, strlen (timestampltz_frmt), timestampltz_frmt,
		    strlen (timestampltz_frmt), format_codeset, LANG_GET_BINARY_COLLATION (format_codeset));

      db_to_char (new_value, &format, &lang_str, &result, &tp_Char_domain);

      line_length = db_get_string_length (&result);
      strncpy (line, db_get_string (&result), line_length);

      func_type = 7;
      ptr = or_pack_int (ptr, func_type);
      ptr = or_pack_string (ptr, line);

      db_value_clear (&result);

      break;
    case DB_TYPE_DATETIMELTZ:
      db_make_char (&format, strlen (datetimeltz_frmt), datetimeltz_frmt,
		    strlen (datetimeltz_frmt), format_codeset, LANG_GET_BINARY_COLLATION (format_codeset));

      db_to_char (new_value, &format, &lang_str, &result, &tp_Char_domain);
      line_length = db_get_string_length (&result);
      strncpy (line, db_get_string (&result), line_length);

      func_type = 7;
      ptr = or_pack_int (ptr, func_type);
      ptr = or_pack_string (ptr, line);

      db_value_clear (&result);

      break;
    case DB_TYPE_DATE:

      db_make_char (&format, strlen (date_format), date_format,
		    strlen (date_format), format_codeset, LANG_GET_BINARY_COLLATION (format_codeset));
      db_to_char (new_value, &format, &lang_str, &result, &tp_Char_domain);

      line_length = db_get_string_length (&result);
      strncpy (line, db_get_string (&result), line_length);

      func_type = 7;
      ptr = or_pack_int (ptr, func_type);
      ptr = or_pack_string (ptr, line);

      db_value_clear (&result);

      break;
    case DB_TYPE_MONETARY:
      break;
    case DB_TYPE_NULL:
      /* Can't get here because the DB_IS_NULL test covers DB_TYPE_NULL */
      break;
    case DB_TYPE_VARIABLE:
    case DB_TYPE_SUB:
    case DB_TYPE_DB_VALUE:
      /* make sure line is NULL terminated, may not be necessary line[0] = '\0'; */
      break;
    case DB_TYPE_ENUMERATION:
      if (db_get_enum_string (new_value) == NULL && db_get_enum_short (new_value) != 0)
	{
	  func_type = 4;
	  ptr = or_pack_int (ptr, func_type);
	  ptr = or_pack_short (ptr, db_get_enum_short (new_value));
	}
      else
	{
	  DB_VALUE varchar_val;
	  func_type = 7;
	  /* print enumerations as strings */
	  if (tp_enumeration_to_varchar (new_value, &varchar_val) == NO_ERROR)
	    {
	      ptr = or_pack_int (ptr, func_type);
	      ptr = or_pack_string (ptr, db_get_string (&varchar_val));
	    }
	  else
	    {
	      assert (false);
	    }
	}
      break;
    case DB_TYPE_BLOB:
    case DB_TYPE_CLOB:
      {
	DB_ELO *elo;
	func_type = 7;
	elo = db_get_elo (new_value);
	if (elo != NULL)
	  {
	    if (elo->type == ELO_FBO)
	      {
		assert (elo->locator != NULL);
		ptr = or_pack_int (ptr, func_type);
		ptr = or_pack_string (ptr, elo->locator);
	      }
	    else		/* ELO_LO */
	      {
		/* should not happen for now */
		return ER_FAILED;
	      }
	  }
	else
	  {
	    cdc_log ("cdc_put_value_to_loginfo : Failed to extract LOB File");
	    return ER_FAILED;
	  }
      }

      break;
    case DB_TYPE_OBJECT:
    case DB_TYPE_SET:
    case DB_TYPE_MULTISET:
    case DB_TYPE_SEQUENCE:
    case DB_TYPE_ELO:
    case DB_TYPE_JSON:
    case DB_TYPE_POINTER:
    case DB_TYPE_ERROR:
      func_type = 7;
      ptr = or_pack_int (ptr, func_type);
      ptr = or_pack_string (ptr, NULL);
      *data_ptr = ptr;

      cdc_log ("cdc_put_value_to_loginfo : Not Supported data type %d", DB_VALUE_TYPE (new_value));
      break;
    default:
      /* NB: THERE MUST BE NO DEFAULT CASE HERE. ALL TYPES MUST BE HANDLED! */
      assert (false);
      break;
    }

  *data_ptr = ptr;
  return NO_ERROR;
}

LOG_PAGEID
cdc_min_log_pageid_to_keep ()
{
  return cdc_Gl.consumer.start_lsa.pageid;
}

#if defined (SERVER_MODE)
void
cdc_loginfo_producer_daemon_init ()
{
  assert (cdc_Loginfo_producer_daemon == NULL);

  pthread_mutex_init (&cdc_Gl.producer.lock, NULL);

  pthread_cond_init (&cdc_Gl.producer.wait_cond, NULL);

  LSA_SET_NULL (&cdc_Gl.producer.next_extraction_lsa);

  cdc_Gl.producer.request = CDC_REQUEST_PRODUCER_TO_WAIT;

  /* *INDENT-OFF* */
  cubthread::looper looper = cubthread::looper (std::chrono::milliseconds (10)); /* 주석 처리  */
  cubthread::entry_callable_task *daemon_task = new cubthread::entry_callable_task (cdc_loginfo_producer_execute);

  cdc_Loginfo_producer_daemon = cubthread::get_manager ()->create_daemon (looper, daemon_task, "cdc_loginfo_producer");
  /* *INDENT-ON* */
}

void
cdc_daemons_init ()
{
  if (prm_get_integer_value (PRM_ID_SUPPLEMENTAL_LOG) == 0)
    {
      return;
    }

  cdc_Logging = prm_get_bool_value (PRM_ID_CDC_LOGGING_DEBUG);

  cdc_initialize ();

  cdc_loginfo_producer_daemon_init ();
}

void
cdc_daemons_destroy ()
{
  if (prm_get_integer_value (PRM_ID_SUPPLEMENTAL_LOG) == 0 || cdc_Loginfo_producer_daemon == NULL)
    {
      return;
    }

  cdc_kill_producer ();

  /* *INDENT-OFF* */
  cubthread::get_manager ()->destroy_daemon (cdc_Loginfo_producer_daemon);
   /* *INDENT-ON* */

  cdc_finalize ();
}
#endif
void
cdc_pause_producer ()
{
  cdc_log ("cdc_pause_producer : consumer request the producer to pause");

  cdc_Gl.producer.request = CDC_REQUEST_PRODUCER_TO_WAIT;

  while (cdc_Gl.producer.state != CDC_PRODUCER_STATE_WAIT)
    {
      sleep (1);
    }

  cdc_log ("cdc_pause_producer : producer is paused");
}

void
cdc_wakeup_producer ()
{
  cdc_log ("cdc_wakeup_producer : consumer request the producer to wakeup");

  pthread_cond_signal (&cdc_Gl.producer.wait_cond);
}

void
cdc_kill_producer ()
{
  cdc_log ("cdc_kill_producer : consumer request the producer to be dead");
  cdc_Gl.producer.request = CDC_REQUEST_PRODUCER_TO_BE_DEAD;

  while (cdc_Gl.producer.state != CDC_PRODUCER_STATE_DEAD)
    {
      pthread_cond_signal (&cdc_Gl.producer.wait_cond);
      sleep (1);
    }

  cdc_log ("cdc_kill_producer : producer is dead");
}

void
cdc_pause_consumer ()
{
  cdc_log ("cdc_pause_consumer : producer request the consumer to be pause");
  cdc_Gl.consumer.request = CDC_REQUEST_CONSUMER_TO_WAIT;
}

void
cdc_wakeup_consumer ()
{
  cdc_log ("cdc_wakeup_consumer : producer request the consumer to wakeup");
  cdc_Gl.consumer.request = CDC_REQUEST_CONSUMER_TO_RUN;
}

int
cdc_find_lsa (THREAD_ENTRY * thread_p, time_t * extraction_time, LOG_LSA * start_lsa)
{
  /*
   * 1. get volume list
   * 2. get fpage from each volume
   * 3. get commit/abort/ha_dummy_server_state which contains time from fpage
   * */
  int begin = log_Gl.hdr.last_deleted_arv_num;
  int end = log_Gl.hdr.nxarv_num - 1;
  char arv_name[PATH_MAX];
  LOG_ARV_HEADER *arv_hdr = NULL;
  int num_arvs = end - begin;

  time_t active_start_time = 0;
  time_t archive_start_time = 0;
  int target_arv_num = -1;

  LOG_LSA ret_lsa = LSA_INITIALIZER;
  bool is_found = false;

  char input_time_buf[CTIME_MAX];
  char output_time_buf[CTIME_MAX];
  time_t input_time = *extraction_time;
  int error = NO_ERROR;

  /*
   * 1. traverse from the latest log volume
   * 2. when num_arvs > 0, no logic to handle the active log volume
   * 3. check condition when i = begin while finding target_arv_num
   */

  /* At first, compare the time in active log volume. */
  error = cdc_get_start_point_from_file (thread_p, -1, &ret_lsa, &active_start_time);
  if (error == ER_FAILED || error == ER_LOG_READ)
    {
      goto end;
    }
  else
    {
      /* NO ERROR */
      if (active_start_time != 0 && active_start_time <= *extraction_time)
	{
	  // active
	  error = cdc_get_lsa_with_start_point (thread_p, extraction_time, &ret_lsa);
	  if (error == NO_ERROR)
	    {
	      LSA_COPY (start_lsa, &ret_lsa);
	      is_found = true;
	    }
	  else if (error == ER_CDC_LSA_NOT_FOUND)
	    {
	      /* input time is too big to find log, then returns latest log */
	      LOG_LSA nxio_lsa = log_Gl.append.get_nxio_lsa ();
	      LSA_COPY (start_lsa, &nxio_lsa);

	      *extraction_time = time (NULL);	/* can not know time of latest log */
	      is_found = true;

	      ctime_r (&input_time, input_time_buf);
	      ctime_r (extraction_time, output_time_buf);
	      er_set (ER_NOTIFICATION_SEVERITY, ARG_FILE_LINE, ER_CDC_ADJUSTED_LSA, 2, input_time_buf, output_time_buf);

	      error = ER_CDC_ADJUSTED_LSA;
	    }
	}
      else
	{
	  /* if not found in active log volume, then traverse archives */
	  if (num_arvs > 0)
	    {
	      /* travers from the latest */
	      for (int i = end; i > begin; i--)
		{
		  error = cdc_get_start_point_from_file (thread_p, i, &ret_lsa, &archive_start_time);
		  if (error != NO_ERROR)
		    {
		      goto end;
		    }

		  if (archive_start_time <= *extraction_time)
		    {
		      target_arv_num = i;
		      break;
		    }
		}

	      if (target_arv_num == -1)
		{
		  /* returns oldest LSA */
		  LSA_COPY (start_lsa, &ret_lsa);
		  *extraction_time = archive_start_time;
		  is_found = true;

		  ctime_r (&input_time, input_time_buf);
		  ctime_r (extraction_time, output_time_buf);
		  er_set (ER_NOTIFICATION_SEVERITY, ARG_FILE_LINE, ER_CDC_ADJUSTED_LSA, 2, input_time_buf,
			  output_time_buf);
		  error = ER_CDC_ADJUSTED_LSA;
		}
	      else
		{
		  if ((error = cdc_get_lsa_with_start_point (thread_p, extraction_time, &ret_lsa)) != NO_ERROR)
		    {

		      ctime_r (&input_time, input_time_buf);
		      ctime_r (extraction_time, output_time_buf);
		      er_set (ER_NOTIFICATION_SEVERITY, ARG_FILE_LINE, ER_CDC_ADJUSTED_LSA, 2, input_time_buf,
			      output_time_buf);
		      error = ER_CDC_ADJUSTED_LSA;
		    }
		  else
		    {
		      error = NO_ERROR;
		    }

		  LSA_COPY (start_lsa, &ret_lsa);
		  is_found = true;
		}
	    }
	  else
	    {
	      /* num_arvs == 0, and active_start_time > input time
	       * returns oldest LSA in active log volume */
	      if (active_start_time != 0)
		{
		  *extraction_time = active_start_time;
		  LSA_COPY (start_lsa, &ret_lsa);
		  is_found = true;

		  ctime_r (&input_time, input_time_buf);
		  ctime_r (extraction_time, output_time_buf);
		  er_set (ER_NOTIFICATION_SEVERITY, ARG_FILE_LINE, ER_CDC_ADJUSTED_LSA, 2, input_time_buf,
			  output_time_buf);
		  error = ER_CDC_ADJUSTED_LSA;
		}
	      else
		{
		  /* num_arvs ==0 but no time info has been found in active log volume */
		  LOG_LSA nxio_lsa = log_Gl.append.get_nxio_lsa ();
		  LSA_COPY (start_lsa, &nxio_lsa);

		  *extraction_time = time (NULL);	/* can not know time of latest log */
		  is_found = true;

		  ctime_r (&input_time, input_time_buf);
		  ctime_r (extraction_time, output_time_buf);
		  er_set (ER_NOTIFICATION_SEVERITY, ARG_FILE_LINE, ER_CDC_ADJUSTED_LSA, 2, input_time_buf,
			  output_time_buf);
		  error = ER_CDC_ADJUSTED_LSA;
		}
	    }
	}
    }

end:
  if (is_found)
    {
      cdc_log ("cdc_find_lsa : find LOG_LSA (%lld | %d) from time (%lld)", LSA_AS_ARGS (start_lsa), *extraction_time);
    }
  else
    {
      cdc_log ("cdc_find_lsa : failed to find LOG_LSA from time (%lld)", *extraction_time);
    }

  return error;
}

static int
cdc_check_lsa_range (THREAD_ENTRY * thread_p, LOG_LSA * lsa)
{
  LOG_PAGE *hdr_pgptr = NULL;
  LOG_PAGE *log_pgptr = NULL;
  LOG_PHY_PAGEID phy_pageid = NULL_PAGEID;
  char hdr_pgbuf[IO_MAX_PAGE_SIZE + MAX_ALIGNMENT], *aligned_hdr_pgbuf;
  char log_pgbuf[IO_MAX_PAGE_SIZE + MAX_ALIGNMENT], *aligned_log_pgbuf;
  int vdes = NULL_VOLDES;

  int begin = log_Gl.hdr.last_deleted_arv_num + 1;
  int end = log_Gl.hdr.nxarv_num;
  char arv_name[PATH_MAX] = "\0";
  LOG_ARV_HEADER *arv_hdr = NULL;
  int num_arvs = end - begin;

  int error_code = NO_ERROR;

  LOG_LSA first_lsa = LSA_INITIALIZER;
  LOG_LSA nxio_lsa = log_Gl.append.get_nxio_lsa ();

  aligned_log_pgbuf = PTR_ALIGN (log_pgbuf, MAX_ALIGNMENT);
  log_pgptr = (LOG_PAGE *) aligned_log_pgbuf;
  LOG_CS_ENTER_READ_MODE (thread_p);

  if (num_arvs == 0)
    {
      first_lsa.pageid = log_Gl.hdr.fpageid;
      first_lsa.offset = 0;
    }
  else
    {
      LOG_ARCHIVE_CS_ENTER (thread_p);
      aligned_hdr_pgbuf = PTR_ALIGN (hdr_pgbuf, MAX_ALIGNMENT);

      hdr_pgptr = (LOG_PAGE *) aligned_hdr_pgbuf;

      fileio_make_log_archive_name (arv_name, log_Archive_path, log_Prefix, begin);

      if (fileio_is_volume_exist (arv_name) == true)
	{
	  vdes = fileio_mount (thread_p, log_Db_fullname, arv_name, LOG_DBLOG_ARCHIVE_VOLID, false, false);
	  if (vdes != NULL_VOLDES)
	    {
	      if (fileio_read (thread_p, vdes, hdr_pgptr, 0, IO_MAX_PAGE_SIZE) == NULL)
		{
		  fileio_dismount (thread_p, vdes);

		  er_set (ER_FATAL_ERROR_SEVERITY, ARG_FILE_LINE, ER_LOG_READ, 3, 0LL, 0LL, arv_name);

		  LOG_ARCHIVE_CS_EXIT (thread_p);

		  LOG_CS_EXIT (thread_p);

		  return ER_LOG_READ;
		}

	      arv_hdr = (LOG_ARV_HEADER *) hdr_pgptr->area;
	      if (difftime64 ((time_t) arv_hdr->db_creation, (time_t) log_Gl.hdr.db_creation) != 0)
		{
		  fileio_dismount (thread_p, vdes);
		  LOG_ARCHIVE_CS_EXIT (thread_p);
		  LOG_CS_EXIT (thread_p);

		  er_set (ER_ERROR_SEVERITY, ARG_FILE_LINE, ER_LOG_DOESNT_CORRESPOND_TO_DATABASE, 1, arv_name);
		  return ER_LOG_DOESNT_CORRESPOND_TO_DATABASE;
		}

	      first_lsa.pageid = arv_hdr->fpageid;
	      first_lsa.offset = 0;

	      fileio_dismount (thread_p, vdes);
	      LOG_ARCHIVE_CS_EXIT (thread_p);
	    }
	}
      else
	{
	  LOG_ARCHIVE_CS_EXIT (thread_p);

	  first_lsa.pageid = log_Gl.hdr.fpageid;
	  first_lsa.offset = 0;
	}
    }

  LOG_CS_EXIT (thread_p);

  cdc_log ("%s : first log lsa from log volume is (%lld|%d) and last lsa is (%lld|%d). input lsa is (%lld|%d)",
	   __func__, LSA_AS_ARGS (&first_lsa), LSA_AS_ARGS (&nxio_lsa), LSA_AS_ARGS (lsa));

  if (LSA_GE (lsa, &first_lsa) && LSA_LT (lsa, &nxio_lsa))
    {
      return NO_ERROR;
    }
  else
    {
      return ER_CDC_INVALID_LOG_LSA;
    }
}

int
cdc_validate_lsa (THREAD_ENTRY * thread_p, LOG_LSA * lsa)
{
  LOG_RECORD_HEADER *log_rec_header;
  LOG_PAGE *log_page_p = NULL;
  char *log_pgbuf[IO_MAX_PAGE_SIZE + MAX_ALIGNMENT];

  LOG_LSA process_lsa;

  LOG_PAGEID pageid;

  log_page_p = (LOG_PAGE *) PTR_ALIGN (log_pgbuf, MAX_ALIGNMENT);
  log_page_p->hdr.logical_pageid = NULL_PAGEID;
  log_page_p->hdr.offset = NULL_OFFSET;

  int error = NO_ERROR;

  if (LSA_ISNULL (lsa))
    {
      er_set (ER_ERROR_SEVERITY, ARG_FILE_LINE, ER_CDC_INVALID_LOG_LSA, LSA_AS_ARGS (lsa));
      return ER_CDC_INVALID_LOG_LSA;
    }

  if (lsa->pageid >= LOGPAGEID_MAX)
    {
      er_set (ER_ERROR_SEVERITY, ARG_FILE_LINE, ER_CDC_INVALID_LOG_LSA, LSA_AS_ARGS (lsa));
      return ER_CDC_INVALID_LOG_LSA;
    }

  if (cdc_check_lsa_range (thread_p, lsa) != NO_ERROR)
    {
      return ER_CDC_INVALID_LOG_LSA;
    }

  cdc_log ("cdc_validate_lsa : fetch page from LOG_LSA (%lld | %d) to validate ", LSA_AS_ARGS (lsa));

  /*fetch log page */
  if (logpb_fetch_page (thread_p, lsa, LOG_CS_SAFE_READER, log_page_p) != NO_ERROR)
    {
      return ER_FAILED;
    }

  process_lsa.pageid = log_page_p->hdr.logical_pageid;
  process_lsa.offset = log_page_p->hdr.offset;
  pageid = log_page_p->hdr.logical_pageid;

  while (process_lsa.pageid == pageid)
    {
      log_rec_header = LOG_GET_LOG_RECORD_HEADER (log_page_p, &process_lsa);

      if (LSA_EQ (&process_lsa, lsa))
	{
	  cdc_log ("cdc_validate_lsa : LOG_LSA (%lld | %d) validation success ", LSA_AS_ARGS (lsa));
	  return NO_ERROR;
	}

      LSA_COPY (&process_lsa, &log_rec_header->forw_lsa);
    }

  er_set (ER_ERROR_SEVERITY, ARG_FILE_LINE, ER_CDC_INVALID_LOG_LSA, LSA_AS_ARGS (lsa));
  return ER_CDC_INVALID_LOG_LSA;
}

int
cdc_set_extraction_lsa (LOG_LSA * lsa)
{
  LSA_COPY (&cdc_Gl.producer.next_extraction_lsa, lsa);
  LSA_COPY (&cdc_Gl.consumer.next_lsa, lsa);

  cdc_log ("cdc_set_extraction_lsa : set LOG_LSA (%lld | %d) to produce ", LSA_AS_ARGS (lsa));

  return NO_ERROR;
}

void
cdc_reinitialize_queue (LOG_LSA * start_lsa)
{
  assert (cdc_Gl.loginfo_queue != NULL);
  CDC_LOGINFO_ENTRY *consume;

  if (cdc_Gl.producer.produced_queue_size == 0)
    {
      cdc_log ("cdc_reinitialize_queue : don't need to be reinitialized");
      goto end;
    }

  cdc_Gl.is_queue_reinitialized = true;

  if (LSA_LT (&cdc_Gl.first_loginfo_queue_lsa, start_lsa) && LSA_GE (&cdc_Gl.last_loginfo_queue_lsa, start_lsa))
    {
      cdc_log
	("cdc_reinitialize_queue : reconstruct existing log info queue to remove the log infos before the LOG_LSA (%lld | %d)",
	 LSA_AS_ARGS (start_lsa));

      LOG_LSA next_consume_lsa = LSA_INITIALIZER;
      LSA_COPY (&next_consume_lsa, &cdc_Gl.first_loginfo_queue_lsa);
      while (LSA_LT (&next_consume_lsa, start_lsa))
	{
	  cdc_Gl.loginfo_queue->consume (consume);
	  cdc_Gl.consumer.consumed_queue_size += consume->length;
	  LSA_COPY (&next_consume_lsa, &consume->next_lsa);

	  if (consume->log_info != NULL)
	    {
	      free_and_init (consume->log_info);
	    }
	}

      cdc_Gl.producer.produced_queue_size -= cdc_Gl.consumer.consumed_queue_size;
      cdc_Gl.consumer.consumed_queue_size = 0;
    }
  else
    {
      cdc_log ("cdc_reinitialize_queue : initialize the whole log infos in the queue");

      while (!cdc_Gl.loginfo_queue->is_empty ())
	{
	  cdc_Gl.loginfo_queue->consume (consume);

	  if (consume->log_info != NULL)
	    {
	      free_and_init (consume->log_info);
	    }
	}
      cdc_Gl.producer.produced_queue_size = 0;
      cdc_Gl.consumer.consumed_queue_size = 0;

          /* *INDENT-OFF* */
    delete cdc_Gl.loginfo_queue;
    cdc_Gl.loginfo_queue = new lockfree::circular_queue <CDC_LOGINFO_ENTRY *> (MAX_CDC_LOGINFO_QUEUE_ENTRY);
          /* *INDENT-ON* */
    }

end:

  cdc_log ("cdc_reinitialize_queue : reinitialize end");
}

/*
 * arv_num (in) : archive log volume number to traverse. If it is -1, then traverse active log volume.
 * ret_lsa (out) : lsa of the first log which contains time info
 * time (out) : time of the first log which contains time info
 */

static int
cdc_get_start_point_from_file (THREAD_ENTRY * thread_p, int arv_num, LOG_LSA * ret_lsa, time_t * time)
{
  char arv_name[PATH_MAX];
  LOG_ARV_HEADER *arv_hdr;
  char hdr_pgbuf[IO_MAX_PAGE_SIZE + MAX_ALIGNMENT], *aligned_hdr_pgbuf;
  char log_pgbuf[IO_MAX_PAGE_SIZE + MAX_ALIGNMENT], *aligned_log_pgbuf;

  LOG_PAGE *hdr_pgptr;
  LOG_PAGE *log_pgptr;
  LOG_PHY_PAGEID phy_pageid = NULL_PAGEID;
  int vdes;

  char ctime_buf[CTIME_MAX];
  int error_code;

  LOG_LSA process_lsa;
  LOG_LSA forw_lsa;

  LOG_RECORD_HEADER *log_rec_header;
  LOG_REC_DONETIME *donetime;
  LOG_REC_HA_SERVER_STATE *dummy;

  aligned_log_pgbuf = PTR_ALIGN (log_pgbuf, MAX_ALIGNMENT);
  log_pgptr = (LOG_PAGE *) aligned_log_pgbuf;
  LOG_CS_ENTER_READ_MODE (thread_p);

  if (arv_num == -1)
    {
      process_lsa.pageid = log_Gl.hdr.fpageid;
      process_lsa.offset = 0;
    }
  else
    {
      LOG_ARCHIVE_CS_ENTER (thread_p);
      aligned_hdr_pgbuf = PTR_ALIGN (hdr_pgbuf, MAX_ALIGNMENT);

      hdr_pgptr = (LOG_PAGE *) aligned_hdr_pgbuf;

      fileio_make_log_archive_name (arv_name, log_Archive_path, log_Prefix, arv_num);

      if (fileio_is_volume_exist (arv_name) == true)
	{
	  vdes = fileio_mount (thread_p, log_Db_fullname, arv_name, LOG_DBLOG_ARCHIVE_VOLID, false, false);
	  if (vdes != NULL_VOLDES)
	    {
	      if (fileio_read (thread_p, vdes, hdr_pgptr, 0, IO_MAX_PAGE_SIZE) == NULL)
		{
		  fileio_dismount (thread_p, vdes);

		  er_set (ER_FATAL_ERROR_SEVERITY, ARG_FILE_LINE, ER_LOG_READ, 3, 0LL, 0LL, arv_name);

		  LOG_ARCHIVE_CS_EXIT (thread_p);

		  LOG_CS_EXIT (thread_p);

		  return ER_LOG_READ;
		}

	      arv_hdr = (LOG_ARV_HEADER *) hdr_pgptr->area;
	      if (difftime64 ((time_t) arv_hdr->db_creation, (time_t) log_Gl.hdr.db_creation) != 0)
		{
		  fileio_dismount (thread_p, vdes);
		  LOG_ARCHIVE_CS_EXIT (thread_p);
		  LOG_CS_EXIT (thread_p);

		  er_set (ER_ERROR_SEVERITY, ARG_FILE_LINE, ER_LOG_DOESNT_CORRESPOND_TO_DATABASE, 1, arv_name);
		  return ER_LOG_DOESNT_CORRESPOND_TO_DATABASE;
		}

	      process_lsa.pageid = arv_hdr->fpageid;
	      process_lsa.offset = 0;

	      fileio_dismount (thread_p, vdes);
	      LOG_ARCHIVE_CS_EXIT (thread_p);
	    }
	}
    }

  LOG_CS_EXIT (thread_p);

  if ((error_code = logpb_fetch_page (thread_p, &process_lsa, LOG_CS_SAFE_READER, log_pgptr)) != NO_ERROR)
    {
      return error_code;
    }

  if (arv_num == -1)
    {
      process_lsa.pageid = log_pgptr->hdr.logical_pageid;
      process_lsa.offset = log_pgptr->hdr.offset;
    }

  while (!LSA_ISNULL (&process_lsa))
    {
      log_rec_header = LOG_GET_LOG_RECORD_HEADER (log_pgptr, &process_lsa);
      LSA_COPY (&forw_lsa, &log_rec_header->forw_lsa);

      LOG_READ_ADD_ALIGN (thread_p, sizeof (*log_rec_header), &process_lsa, log_pgptr);

      if (log_rec_header->type == LOG_COMMIT || log_rec_header->type == LOG_ABORT)
	{
	  LOG_READ_ADVANCE_WHEN_DOESNT_FIT (thread_p, sizeof (*donetime), &process_lsa, log_pgptr);
	  donetime = (LOG_REC_DONETIME *) (log_pgptr->area + process_lsa.offset);

	  LOG_READ_ADD_ALIGN (thread_p, sizeof (*donetime), &process_lsa, log_pgptr);
	  LSA_COPY (ret_lsa, &process_lsa);

	  *time = donetime->at_time;
	  return NO_ERROR;
	}

      if (log_rec_header->type == LOG_DUMMY_HA_SERVER_STATE)
	{
	  LOG_READ_ADVANCE_WHEN_DOESNT_FIT (thread_p, sizeof (*dummy), &process_lsa, log_pgptr);
	  dummy = (LOG_REC_HA_SERVER_STATE *) (log_pgptr->area + process_lsa.offset);

	  LOG_READ_ADD_ALIGN (thread_p, sizeof (*dummy), &process_lsa, log_pgptr);
	  LSA_COPY (ret_lsa, &process_lsa);
	  *time = dummy->at_time;
	  return NO_ERROR;
	}

      if (process_lsa.pageid != forw_lsa.pageid)
	{
	  if (LSA_ISNULL (&forw_lsa))
	    {
	      ctime_r (time, ctime_buf);
	      er_set (ER_NOTIFICATION_SEVERITY, ARG_FILE_LINE, ER_CDC_LSA_NOT_FOUND, 1, ctime_buf);

	      return ER_CDC_LSA_NOT_FOUND;
	    }

	  if ((error_code = logpb_fetch_page (thread_p, &forw_lsa, LOG_CS_SAFE_READER, log_pgptr)) != NO_ERROR)
	    {
	      return error_code;
	    }
	}
      LSA_COPY (&process_lsa, &forw_lsa);
    }

  ctime_r (time, ctime_buf);
  er_set (ER_NOTIFICATION_SEVERITY, ARG_FILE_LINE, ER_CDC_LSA_NOT_FOUND, 1, ctime_buf);

  return ER_CDC_LSA_NOT_FOUND;
}

/*
 * time (in/out) : Time to compare (in) and actual time of log for start_lsa (out)
 * start_lsa (in/out) : start point (in) and lsa of LOG which is found (out)
 */

static int
cdc_get_lsa_with_start_point (THREAD_ENTRY * thread_p, time_t * time, LOG_LSA * start_lsa)
{
  LOG_LSA process_lsa;

  LOG_RECORD_HEADER *log_rec_header;
  LOG_PAGE *log_page_p = NULL;
  char *log_pgbuf[IO_MAX_PAGE_SIZE + MAX_ALIGNMENT];

  LOG_REC_DONETIME *donetime;
  LOG_REC_HA_SERVER_STATE *dummy;
  time_t at_time;

  LOG_LSA forw_lsa;

  log_page_p = (LOG_PAGE *) PTR_ALIGN (log_pgbuf, MAX_ALIGNMENT);
  log_page_p->hdr.logical_pageid = NULL_PAGEID;
  log_page_p->hdr.offset = NULL_OFFSET;
  bool is_active = false;

  char ctime_buf[CTIME_MAX];
  int error = NO_ERROR;

  if (LSA_ISNULL (start_lsa))
    {
      is_active = true;
    }

  LSA_COPY (&process_lsa, start_lsa);

  /*fetch log page */
  if (logpb_fetch_page (thread_p, &process_lsa, LOG_CS_SAFE_READER, log_page_p) != NO_ERROR)
    {
      return ER_FAILED;
    }

  while (!LSA_ISNULL (&process_lsa))
    {
      log_rec_header = LOG_GET_LOG_RECORD_HEADER (log_page_p, &process_lsa);
      LSA_COPY (&forw_lsa, &log_rec_header->forw_lsa);

      LOG_READ_ADD_ALIGN (thread_p, sizeof (*log_rec_header), &process_lsa, log_page_p);

      if (log_rec_header->type == LOG_COMMIT || log_rec_header->type == LOG_ABORT)
	{
	  LOG_READ_ADVANCE_WHEN_DOESNT_FIT (thread_p, sizeof (*donetime), &process_lsa, log_page_p);
	  donetime = (LOG_REC_DONETIME *) (log_page_p->area + process_lsa.offset);
	  if (donetime->at_time >= *time)
	    {
	      *time = donetime->at_time;
	      LSA_COPY (start_lsa, &forw_lsa);
	      return NO_ERROR;
	    }
	  LOG_READ_ADD_ALIGN (thread_p, sizeof (*donetime), &process_lsa, log_page_p);
	}

      if (log_rec_header->type == LOG_DUMMY_HA_SERVER_STATE)
	{
	  LOG_READ_ADVANCE_WHEN_DOESNT_FIT (thread_p, sizeof (*dummy), &process_lsa, log_page_p);
	  dummy = (LOG_REC_HA_SERVER_STATE *) (log_page_p->area + process_lsa.offset);

	  if (dummy->at_time >= *time)
	    {
	      *time = dummy->at_time;
	      LSA_COPY (start_lsa, &forw_lsa);
	      return NO_ERROR;
	    }
	  LOG_READ_ADD_ALIGN (thread_p, sizeof (*dummy), &process_lsa, log_page_p);
	}

      if (process_lsa.pageid != forw_lsa.pageid)
	{
	  if (LSA_ISNULL (&forw_lsa))
	    {
	      ctime_r (time, ctime_buf);
	      er_set (ER_NOTIFICATION_SEVERITY, ARG_FILE_LINE, ER_CDC_LSA_NOT_FOUND, 1, ctime_buf);

	      return ER_CDC_LSA_NOT_FOUND;
	    }

	  if (logpb_fetch_page (thread_p, &forw_lsa, LOG_CS_SAFE_READER, log_page_p) != NO_ERROR)
	    {
	      return ER_FAILED;
	    }
	}

      LSA_COPY (&process_lsa, &forw_lsa);
    }

  ctime_r (time, ctime_buf);
  er_set (ER_NOTIFICATION_SEVERITY, ARG_FILE_LINE, ER_CDC_LSA_NOT_FOUND, 1, ctime_buf);

  return ER_CDC_LSA_NOT_FOUND;
}

int
cdc_get_loginfo_metadata (LOG_LSA * lsa, int *length, int *num_log_info)
{
  LSA_COPY (lsa, &cdc_Gl.consumer.next_lsa);
  *length = cdc_Gl.consumer.log_info_size;
  *num_log_info = cdc_Gl.consumer.num_log_info;

  return NO_ERROR;
}

int
cdc_make_loginfo (THREAD_ENTRY * thread_p, LOG_LSA * start_lsa)
{
  int rv;

  int begin = 0;
  int end = 0;

  char *log_infos = NULL;
  char *temp_log_infos = NULL;

  CDC_LOGINFO_ENTRY *consume;

  int num_log_info = 0;
  int total_length = 0;

  char ctime_buf[CTIME_MAX];

  begin = (int) time (NULL);

  while (cdc_Gl.loginfo_queue->is_empty ())
    {
      sleep (1);
      end = (int) time (NULL);
      if ((end - begin) >= cdc_Gl.consumer.extraction_timeout)
	{
	  time_t elapsed = end - begin;

	  er_set (ER_NOTIFICATION_SEVERITY, ARG_FILE_LINE, ER_CDC_EXTRACTION_TIMEOUT, 2, elapsed,
		  cdc_Gl.consumer.extraction_timeout);

	  return ER_CDC_EXTRACTION_TIMEOUT;
	}
    }

  LSA_COPY (&cdc_Gl.consumer.start_lsa, start_lsa);	/* stores start lsa to consume */
  log_infos = cdc_Gl.consumer.log_info;
  memset (log_infos, 0, cdc_Gl.consumer.log_info_size);

  while (cdc_Gl.loginfo_queue->is_empty () == false && (num_log_info < cdc_Gl.consumer.max_log_item))
    {
      /* *INDENT-OFF* */
      if (cdc_Gl.loginfo_queue->consume (consume) == false)
        {
          /* consume failed, queue is blocked by producer */
          continue;
        }
      /* *INDENT-ON* */

      if (LSA_GE (&consume->next_lsa, start_lsa))
	{
	  if ((int) (total_length + consume->length + MAX_ALIGNMENT) > cdc_Gl.consumer.log_info_size)
	    {
	      temp_log_infos = (char *) realloc (log_infos, total_length + consume->length + MAX_ALIGNMENT);
	      if (temp_log_infos == NULL)
		{
		  goto end;
		}
	      else
		{
		  log_infos = temp_log_infos;
		}
	    }
	  memcpy (PTR_ALIGN (log_infos + total_length, MAX_ALIGNMENT), PTR_ALIGN (consume->log_info, MAX_ALIGNMENT),
		  consume->length);

	  total_length =
	    (PTR_ALIGN (log_infos + total_length, MAX_ALIGNMENT) + consume->length) - PTR_ALIGN (log_infos,
												 MAX_ALIGNMENT);

	  num_log_info++;

	  LSA_COPY (&cdc_Gl.first_loginfo_queue_lsa, &consume->next_lsa);
	  LSA_COPY (start_lsa, &consume->next_lsa);

	  cdc_Gl.consumer.consumed_queue_size += consume->length;

	  if (consume->log_info != NULL)
	    {
	      free_and_init (consume->log_info);
	    }

	  if (consume != NULL)
	    {
	      free_and_init (consume);
	    }
	}

      end = (int) time (NULL);
      if ((end - begin) >= cdc_Gl.consumer.extraction_timeout)
	{
	  cdc_log ("cdc_make_loginfo : finished extraction due to extraction timeout (%lld / %lld)", end - begin,
		   cdc_Gl.consumer.extraction_timeout);
	  goto end;
	}
    }

end:

  cdc_Gl.consumer.log_info = log_infos;
  cdc_Gl.consumer.log_info_size = total_length;
  cdc_Gl.consumer.num_log_info = num_log_info;
  LSA_COPY (&cdc_Gl.consumer.next_lsa, start_lsa);	/* stores next lsa to consume */

  if (cdc_Gl.consumer.request == CDC_REQUEST_CONSUMER_TO_WAIT)
    {
      cdc_log ("cdc_make_loginfo : consumer is requested to wait");

      while (cdc_Gl.consumer.consumed_queue_size != 0)
	{
	  cdc_wakeup_producer ();
	}
    }

//  if producer status is wait, and producer queue size is over the limit
  cdc_log
    ("cdc_make_loginfo : consume the log info entry in the queue and send to the requester.\nnumber of loginfos:(%d), total length of loginfos:(%d), next LOG_LSA to consume:(%lld | %d).",
     cdc_Gl.consumer.num_log_info, cdc_Gl.consumer.log_info_size, LSA_AS_ARGS (&cdc_Gl.consumer.next_lsa));

  return NO_ERROR;
}

int
cdc_initialize ()
{
  cdc_Gl.conn.fd = -1;
  cdc_Gl.conn.status = CONN_CLOSED;

  cdc_Gl.producer.extraction_user = NULL;
  cdc_Gl.producer.extraction_classoids = NULL;

  cdc_Gl.producer.request = CDC_REQUEST_PRODUCER_NONE;
  cdc_Gl.consumer.request = CDC_REQUEST_CONSUMER_NONE;
  cdc_Gl.producer.state = CDC_PRODUCER_STATE_DEAD;

  /* *INDENT-OFF* */
  cdc_Gl.loginfo_queue = new lockfree::circular_queue <CDC_LOGINFO_ENTRY *> (MAX_CDC_LOGINFO_QUEUE_ENTRY);
  /* *INDENT-ON* */

  cdc_Gl.consumer.consumed_queue_size = 0;
  cdc_Gl.producer.produced_queue_size = 0;

  LSA_SET_NULL (&cdc_Gl.first_loginfo_queue_lsa);
  LSA_SET_NULL (&cdc_Gl.last_loginfo_queue_lsa);

  cdc_Gl.producer.temp_logbuf[0].log_page_p =
    (LOG_PAGE *) PTR_ALIGN (cdc_Gl.producer.temp_logbuf[0].log_page, MAX_ALIGNMENT);
  cdc_Gl.producer.temp_logbuf[1].log_page_p =
    (LOG_PAGE *) PTR_ALIGN (cdc_Gl.producer.temp_logbuf[1].log_page, MAX_ALIGNMENT);

  /*communication buffer from server to client initialization */
  cdc_Gl.consumer.log_info = NULL;
  cdc_Gl.consumer.log_info_size = 0;
  cdc_Gl.consumer.log_info_buf_size = 0;

  cdc_Gl.consumer.num_log_info = 0;

  LSA_SET_NULL (&cdc_Gl.consumer.start_lsa);
  LSA_SET_NULL (&cdc_Gl.consumer.next_lsa);

  return 0;
}

int
cdc_free_extraction_filter ()
{
  if (cdc_Gl.producer.extraction_user != NULL)
    {
      for (int i = 0; i < cdc_Gl.producer.num_extraction_user; i++)
	{
	  if (cdc_Gl.producer.extraction_user[i] != NULL)
	    {
	      free_and_init (cdc_Gl.producer.extraction_user[i]);
	    }
	}

      free_and_init (cdc_Gl.producer.extraction_user);
    }

  if (cdc_Gl.producer.extraction_classoids != NULL)
    {
      free_and_init (cdc_Gl.producer.extraction_classoids);
    }
  return NO_ERROR;
}

/* if client request for session end, it clean up all data structure */
int
cdc_cleanup ()
{
  cdc_log ("cdc_cleanup () : cleanup start");

  if (cdc_Gl.producer.state != CDC_PRODUCER_STATE_WAIT)
    {
      cdc_pause_producer ();
    }

  cdc_free_extraction_filter ();

  assert (cdc_Gl.loginfo_queue != NULL);

  while (!cdc_Gl.loginfo_queue->is_empty ())
    {
      CDC_LOGINFO_ENTRY *tmp;
      cdc_Gl.loginfo_queue->consume (tmp);

      if (tmp->log_info != NULL)
	{
	  free (tmp->log_info);
	}

      if (tmp != NULL)
	{
	  free (tmp);
	}
    }

  cdc_Gl.consumer.consumed_queue_size = 0;
  cdc_Gl.producer.produced_queue_size = 0;

  LSA_SET_NULL (&cdc_Gl.first_loginfo_queue_lsa);
  LSA_SET_NULL (&cdc_Gl.last_loginfo_queue_lsa);

  LSA_SET_NULL (&cdc_Gl.producer.next_extraction_lsa);

  /*communication buffer from server to client initialization */
  cdc_cleanup_consumer ();

  cdc_log ("cdc_cleanup () : cleanup end");
  return NO_ERROR;
}

void
cdc_cleanup_consumer ()
{
  if (cdc_Gl.consumer.log_info_size != 0)
    {
      cdc_Gl.consumer.log_info_size = 0;
      cdc_Gl.consumer.num_log_info = 0;

      if (cdc_Gl.consumer.log_info != NULL)
	{
	  free_and_init (cdc_Gl.consumer.log_info);
	}
    }

  LSA_SET_NULL (&cdc_Gl.consumer.start_lsa);
  LSA_SET_NULL (&cdc_Gl.consumer.next_lsa);
}

int
cdc_finalize ()
{
  int i = 0;

  cdc_log ("cdc_finalize () : finalize start");

  cdc_free_extraction_filter ();

/* *INDENT-OFF* */
  for (auto iter:cdc_Gl.producer.tran_user)
    {
      if (iter.second != NULL)
      {
        free_and_init (iter.second);
      }
    }
/* *INDENT-ON* */

  if (cdc_Gl.loginfo_queue != NULL)
    {
      while (!cdc_Gl.loginfo_queue->is_empty ())
	{
	  CDC_LOGINFO_ENTRY *tmp;
	  cdc_Gl.loginfo_queue->consume (tmp);

	  if (tmp->log_info != NULL)
	    {
	      free_and_init (tmp->log_info);
	    }

	  if (tmp != NULL)
	    {
	      free_and_init (tmp);
	    }
	}

          /* *INDENT-OFF* */
      delete cdc_Gl.loginfo_queue;
          /* *INDENT-ON* */
      cdc_Gl.loginfo_queue = NULL;
    }

  cdc_Gl.consumer.consumed_queue_size = 0;
  cdc_Gl.producer.produced_queue_size = 0;

  LSA_SET_NULL (&cdc_Gl.producer.next_extraction_lsa);
  LSA_SET_NULL (&cdc_Gl.last_loginfo_queue_lsa);
  LSA_SET_NULL (&cdc_Gl.first_loginfo_queue_lsa);

  cdc_log ("cdc_finalize () : finalize end");

  return NO_ERROR;
}

int
cdc_set_configuration (int max_log_item, int timeout, int all_in_cond, char **user, int num_user,
		       uint64_t * classoids, int num_class)
{
  /* if CDC client exits abnomaly, extraction user and classoids are not freed.
   * So, reconnection requires these variables to be reset */
  cdc_free_extraction_filter ();

  cdc_Gl.consumer.extraction_timeout = timeout;
  cdc_Gl.consumer.max_log_item = max_log_item;
  cdc_Gl.producer.all_in_cond = all_in_cond;

  cdc_Gl.producer.extraction_user = user;
  cdc_Gl.producer.num_extraction_user = num_user;

  cdc_Gl.producer.extraction_classoids = classoids;
  cdc_Gl.producer.num_extraction_class = num_class;

  return NO_ERROR;
}

static bool
cdc_is_filtered_class (OID classoid)
{
  int i = 0;
  uint64_t b_classoid;
  memcpy (&b_classoid, &classoid, sizeof (uint64_t));

  if (cdc_Gl.producer.num_extraction_class == 0)
    {
      return true;
    }

  for (i = 0; i < cdc_Gl.producer.num_extraction_class; i++)
    {
      if (cdc_Gl.producer.extraction_classoids[i] == b_classoid)
	{
	  return true;
	}
    }

  return false;
}

static bool
cdc_is_filtered_user (char *user)
{
  int i = 0;

  if (cdc_Gl.producer.num_extraction_user == 0)
    {
      return true;
    }

  for (i = 0; i < cdc_Gl.producer.num_extraction_user; i++)
    {
      if (strcmp (cdc_Gl.producer.extraction_user[i], user) == 0)
	{
	  return true;
	}
    }

  return false;
}

//
// log critical section
//

void
LOG_CS_ENTER (THREAD_ENTRY * thread_p)
{
#if defined (SERVER_MODE)
  if (csect_enter (thread_p, CSECT_LOG, INF_WAIT) != NO_ERROR)
    {
      assert (false);
    }
#endif
}

void
LOG_CS_ENTER_READ_MODE (THREAD_ENTRY * thread_p)
{
#if defined (SERVER_MODE)
  if (csect_enter_as_reader (thread_p, CSECT_LOG, INF_WAIT) != NO_ERROR)
    {
      assert (false);
    }
#endif
}

void
LOG_CS_EXIT (THREAD_ENTRY * thread_p)
{
#if defined (SERVER_MODE)
  if (csect_exit (thread_p, CSECT_LOG) != NO_ERROR)
    {
      assert (false);
    }
#endif
}

void
LOG_CS_DEMOTE (THREAD_ENTRY * thread_p)
{
#if defined (SERVER_MODE)
  if (csect_demote (thread_p, CSECT_LOG, INF_WAIT) != NO_ERROR)
    {
      assert (false);
    }
#endif
}

void
LOG_CS_PROMOTE (THREAD_ENTRY * thread_p)
{
#if defined (SERVER_MODE)
  if (csect_promote (thread_p, CSECT_LOG, INF_WAIT) != NO_ERROR)
    {
      assert (false);
    }
#endif
}

bool
LOG_CS_OWN (THREAD_ENTRY * thread_p)
{
#if defined (SERVER_MODE)
  /* TODO: Vacuum workers never hold CSECT_LOG lock. Investigate any possible
   *     unwanted consequences.
   * NOTE: It is considered that a vacuum worker holds a "shared" lock.
   * TODO: remove vacuum code from LOG_CS_OWN
   */
  return vacuum_is_process_log_for_vacuum (thread_p) || (csect_check_own (thread_p, CSECT_LOG) >= 1);
#else // not server mode
  return true;
#endif // not server mode
}

bool
LOG_CS_OWN_WRITE_MODE (THREAD_ENTRY * thread_p)
{
#if defined (SERVER_MODE)
  return csect_check_own (thread_p, CSECT_LOG) == 1;
#else // not server mode
  return true;
#endif // not server mode
}<|MERGE_RESOLUTION|>--- conflicted
+++ resolved
@@ -4306,19 +4306,12 @@
       log_record.mvcc_undo.undo.data.pageid = NULL_PAGEID;
       log_record.mvcc_undo.undo.data.rcvindex = rcvindex;
       log_record.mvcc_undo.undo.length = undo_size;
-<<<<<<< HEAD
-      //log_record.mvcc_undo.mvccid = logtb_get_current_mvccid (thread_p);
-=======
-
->>>>>>> bc987c9b
+
       MVCCID temp_id = MVCCID_NULL, temp_parent_id = MVCCID_NULL;
       logtb_get_current_mvccid_and_parent_mvccid (thread_p, temp_id, temp_parent_id);
       log_record.mvcc_undo.mvccid = temp_id;
       log_record.mvcc_undo.parent_mvccid = temp_parent_id;
-<<<<<<< HEAD
-=======
-
->>>>>>> bc987c9b
+
       log_record.mvcc_undo.vacuum_info.vfid = *vfid;
       LSA_SET_NULL (&log_record.mvcc_undo.vacuum_info.prev_mvcc_op_log_lsa);
     }
