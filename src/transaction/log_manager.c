/*
 * Copyright (C) 2008 Search Solution Corporation. All rights reserved by Search Solution.
 *
 *   This program is free software; you can redistribute it and/or modify
 *   it under the terms of the GNU General Public License as published by
 *   the Free Software Foundation; either version 2 of the License, or
 *   (at your option) any later version.
 *
 *  This program is distributed in the hope that it will be useful,
 *  but WITHOUT ANY WARRANTY; without even the implied warranty of
 *  MERCHANTABILITY or FITNESS FOR A PARTICULAR PURPOSE. See the
 *  GNU General Public License for more details.
 *
 *  You should have received a copy of the GNU General Public License
 *  along with this program; if not, write to the Free Software
 *  Foundation, Inc., 51 Franklin Street, Fifth Floor, Boston, MA 02110-1301 USA
 *
 */

/*
 * log_manager.c -
 */

#ident "$Id$"

#include "config.h"

#include <stdio.h>
#include <string.h>
#include <stddef.h>
#include <stdlib.h>
#include <time.h>
#if defined(SOLARIS)
#include <netdb.h>
#endif /* SOLARIS */
#include <sys/stat.h>
#include <assert.h>
#if defined(WINDOWS)
#include <io.h>
#endif /* WINDOWS */

#include <sys/types.h>
#include <sys/stat.h>
#include <fcntl.h>

#include <cstdint>

#include "log_manager.h"

#include "btree.h"
#include "elo.h"
#include "recovery.h"
#include "replication.h"
#include "xserver_interface.h"
#include "page_buffer.h"
#include "porting_inline.hpp"
#include "query_manager.h"
#include "message_catalog.h"
#include "msgcat_set_log.hpp"
#include "environment_variable.h"
#if defined(SERVER_MODE)
#include "server_support.h"
#endif /* SERVER_MODE */
#include "log_append.hpp"
#include "log_archives.hpp"
#include "log_compress.h"
#include "log_record.hpp"
#include "log_system_tran.hpp"
#include "log_volids.hpp"
#include "log_writer.h"
#include "partition_sr.h"
#include "filter_pred_cache.h"
#include "heap_file.h"
#include "slotted_page.h"
#include "object_primitive.h"
#include "tz_support.h"
#include "db_date.h"
#include "fault_injection.h"
#if defined (SA_MODE)
#include "connection_support.h"
#endif /* defined (SA_MODE) */
#include "db_value_printer.hpp"
#include "mem_block.hpp"
#include "string_buffer.hpp"
#include "boot_sr.h"
#include "thread_daemon.hpp"
#include "thread_entry.hpp"
#include "thread_entry_task.hpp"
#include "thread_manager.hpp"
<<<<<<< HEAD
#include "replication_stream_entry.hpp"
=======
#include "transaction_transient.hpp"
#include "vacuum.h"
>>>>>>> e5955042
#include "xasl_cache.h"

#include "dbtype.h"

#if !defined(SERVER_MODE)

#define pthread_mutex_init(a, b)
#define pthread_mutex_destroy(a)
#define pthread_mutex_lock(a)	0
#define pthread_mutex_unlock(a)
static int rv;
#endif /* !SERVER_MODE */

/*
 *
 *                      IS TIME TO EXECUTE A CHECKPOINT ?
 *
 */

/* A checkpoint is taken after a set of log pages has been used */

#define LOG_ISCHECKPOINT_TIME() \
  (log_Gl.rcv_phase == LOG_RESTARTED \
   && log_Gl.run_nxchkpt_atpageid != NULL_PAGEID \
   && log_Gl.hdr.append_lsa.pageid >= log_Gl.run_nxchkpt_atpageid)

#if defined(SERVER_MODE)
#define LOG_FLUSH_LOGGING_HAS_BEEN_SKIPPED(thread_p) \
  do { \
   if (log_Gl.hdr.has_logging_been_skipped != true) { \
     /* Write in the log header that logging has been skipped */ \
      LOG_CS_ENTER((thread_p)); \
      if (log_Gl.hdr.has_logging_been_skipped != true) { \
	log_Gl.hdr.has_logging_been_skipped = true; \
	logpb_flush_header((thread_p));	\
      } \
      LOG_CS_EXIT(thread_p); \
    } \
  } while (0)
#else /* SERVER_MODE */
#define LOG_FLUSH_LOGGING_HAS_BEEN_SKIPPED(thread_p) \
  do { \
   if (log_Gl.hdr.has_logging_been_skipped != true) { \
     /* Write in the log header that logging has been skipped */ \
      log_Gl.hdr.has_logging_been_skipped = true; \
      logpb_flush_header((thread_p)); \
    } \
  } while (0)
#endif /* SERVER_MODE */

  /*
   * Some log record rcvindex types should never be skipped.
   * In the case of LINK_PERM_VOLEXT, the link of a permanent temp
   * volume must be logged to support media failures.
   * See also canskip_undo. If there are others, add them here.
   */
#define LOG_ISUNSAFE_TO_SKIP_RCVINDEX(RCVI) \
   ((RCVI) == RVDK_LINK_PERM_VOLEXT)

#define LOG_NEED_TO_SET_LSA(RCVI, PGPTR) \
   (((RCVI) != RVBT_MVCC_INCREMENTS_UPD) \
    && ((RCVI) != RVBT_LOG_GLOBAL_UNIQUE_STATS_COMMIT) \
    && ((RCVI) != RVBT_REMOVE_UNIQUE_STATS) \
    && ((RCVI) != RVLOC_CLASSNAME_DUMMY) \
    && ((RCVI) != RVDK_LINK_PERM_VOLEXT || !pgbuf_is_lsa_temporary(PGPTR)))


/* struct for active log header scan */
typedef struct actve_log_header_scan_context ACTIVE_LOG_HEADER_SCAN_CTX;
struct actve_log_header_scan_context
{
  LOG_HEADER header;
};

/* struct for archive log header scan */
typedef struct archive_log_header_scan_context ARCHIVE_LOG_HEADER_SCAN_CTX;
struct archive_log_header_scan_context
{
  LOG_ARV_HEADER header;
};

/*
 * The maximum number of times to try to undo a log record.
 * It is only used by the log_undo_rec_restartable() function.
 */
static const int LOG_REC_UNDO_MAX_ATTEMPTS = 3;

/* true: Skip logging, false: Don't skip logging */
static bool log_No_logging = false;

extern INT32 vacuum_Global_oldest_active_blockers_counter;

#define LOG_TDES_LAST_SYSOP(tdes) (&(tdes)->topops.stack[(tdes)->topops.last])
#define LOG_TDES_LAST_SYSOP_PARENT_LSA(tdes) (&LOG_TDES_LAST_SYSOP(tdes)->lastparent_lsa)
#define LOG_TDES_LAST_SYSOP_POSP_LSA(tdes) (&LOG_TDES_LAST_SYSOP(tdes)->posp_lsa)

#if defined (SERVER_MODE)
/* Current time in milliseconds */
// *INDENT-OFF*
std::atomic<std::int64_t> log_Clock_msec = {0};
// *INDENT-ON*
#endif /* SERVER_MODE */

// *INDENT-OFF*
#if defined (SERVER_MODE)
class log_abort_task : public cubthread::entry_task
{
public:
  log_abort_task (void) = delete;

  log_abort_task (log_tdes &tdes)
  : m_tdes (tdes)
  {
  }

  void execute (context_type &thread_ref) final override;

  // retire deletes me

private:
  log_tdes &m_tdes;
};
#endif // SERVER_MODE
// *INDENT-ON*

static bool log_verify_dbcreation (THREAD_ENTRY * thread_p, VOLID volid, const INT64 * log_dbcreation);
static int log_create_internal (THREAD_ENTRY * thread_p, const char *db_fullname, const char *logpath,
				const char *prefix_logname, DKNPAGES npages, INT64 * db_creation);
static int log_initialize_internal (THREAD_ENTRY * thread_p, const char *db_fullname, const char *logpath,
				    const char *prefix_logname, bool ismedia_crash, BO_RESTART_ARG * r_args,
				    bool init_emergency);
#if defined(SERVER_MODE)
static int log_abort_by_tdes (THREAD_ENTRY * thread_p, LOG_TDES * tdes);
#endif /* SERVER_MODE */
static LOG_LSA *log_get_savepoint_lsa (THREAD_ENTRY * thread_p, const char *savept_name, LOG_TDES * tdes,
				       LOG_LSA * savept_lsa);
static bool log_can_skip_undo_logging (THREAD_ENTRY * thread_p, LOG_RCVINDEX rcvindex, const LOG_TDES * tdes,
				       LOG_DATA_ADDR * addr);
static bool log_can_skip_redo_logging (LOG_RCVINDEX rcvindex, const LOG_TDES * ignore_tdes, LOG_DATA_ADDR * addr);
static void log_append_commit_postpone (THREAD_ENTRY * thread_p, LOG_TDES * tdes, LOG_LSA * start_postpone_lsa);
static void log_append_sysop_start_postpone (THREAD_ENTRY * thread_p, LOG_TDES * tdes,
					     LOG_REC_SYSOP_START_POSTPONE * sysop_start_postpone, int data_size,
					     const char *data);
static void log_append_sysop_end (THREAD_ENTRY * thread_p, LOG_TDES * tdes, LOG_REC_SYSOP_END * sysop_end,
				  int data_size, const char *data);
static void log_append_repl_info_internal (THREAD_ENTRY * thread_p, LOG_TDES * tdes, bool is_commit, int with_lock);
static void log_append_repl_info_with_lock (THREAD_ENTRY * thread_p, LOG_TDES * tdes, bool is_commit);
static void log_append_repl_info_and_commit_log (THREAD_ENTRY * thread_p, LOG_TDES * tdes, LOG_LSA * commit_lsa);
static void log_append_donetime_internal (THREAD_ENTRY * thread_p, LOG_TDES * tdes, LOG_LSA * eot_lsa,
					  LOG_RECTYPE iscommitted, enum LOG_PRIOR_LSA_LOCK with_lock);
static void log_change_tran_as_completed (THREAD_ENTRY * thread_p, LOG_TDES * tdes, LOG_RECTYPE iscommitted,
					  LOG_LSA * lsa);
static void log_append_commit_log (THREAD_ENTRY * thread_p, LOG_TDES * tdes, LOG_LSA * commit_lsa);
static void log_append_commit_log_with_lock (THREAD_ENTRY * thread_p, LOG_TDES * tdes, LOG_LSA * commit_lsa);
static void log_append_abort_log (THREAD_ENTRY * thread_p, LOG_TDES * tdes, LOG_LSA * abort_lsa);

static void log_dump_record_header_to_string (LOG_RECORD_HEADER * log, char *buf, size_t len);
static void log_ascii_dump (FILE * out_fp, int length, void *data);
static void log_hexa_dump (FILE * out_fp, int length, void *data);
static void log_dump_data (THREAD_ENTRY * thread_p, FILE * out_fp, int length, LOG_LSA * log_lsa, LOG_PAGE * log_page_p,
			   void (*dumpfun) (FILE * fp, int, void *), LOG_ZIP * log_dump_ptr);
static void log_dump_header (FILE * out_fp, LOG_HEADER * log_header_p);
static LOG_PAGE *log_dump_record_undoredo (THREAD_ENTRY * thread_p, FILE * out_fp, LOG_LSA * lsa_p,
					   LOG_PAGE * log_page_p, LOG_ZIP * log_zip_p);
static LOG_PAGE *log_dump_record_undo (THREAD_ENTRY * thread_p, FILE * out_fp, LOG_LSA * lsa_p, LOG_PAGE * log_page_p,
				       LOG_ZIP * log_zip_p);
static LOG_PAGE *log_dump_record_redo (THREAD_ENTRY * thread_p, FILE * out_fp, LOG_LSA * lsa_p, LOG_PAGE * log_page_p,
				       LOG_ZIP * log_zip_p);
static LOG_PAGE *log_dump_record_mvcc_undoredo (THREAD_ENTRY * thread_p, FILE * out_fp, LOG_LSA * lsa_p,
						LOG_PAGE * log_page_p, LOG_ZIP * log_zip_p);
static LOG_PAGE *log_dump_record_mvcc_undo (THREAD_ENTRY * thread_p, FILE * out_fp, LOG_LSA * lsa_p,
					    LOG_PAGE * log_page_p, LOG_ZIP * log_zip_p);
static LOG_PAGE *log_dump_record_mvcc_redo (THREAD_ENTRY * thread_p, FILE * out_fp, LOG_LSA * lsa_p,
					    LOG_PAGE * log_page_p, LOG_ZIP * log_zip_p);
static LOG_PAGE *log_dump_record_postpone (THREAD_ENTRY * thread_p, FILE * out_fp, LOG_LSA * lsa_p,
					   LOG_PAGE * log_page_p);
static LOG_PAGE *log_dump_record_dbout_redo (THREAD_ENTRY * thread_p, FILE * out_fp, LOG_LSA * lsa_p,
					     LOG_PAGE * log_page_p);
static LOG_PAGE *log_dump_record_compensate (THREAD_ENTRY * thread_p, FILE * out_fp, LOG_LSA * lsa_p,
					     LOG_PAGE * log_page_p);
static LOG_PAGE *log_dump_record_commit_postpone (THREAD_ENTRY * thread_p, FILE * out_fp, LOG_LSA * lsa_p,
						  LOG_PAGE * log_page_p);
static LOG_PAGE *log_dump_record_transaction_finish (THREAD_ENTRY * thread_p, FILE * out_fp, LOG_LSA * lsa_p,
						     LOG_PAGE * log_page_p);
static LOG_PAGE *log_dump_record_replication (THREAD_ENTRY * thread_p, FILE * out_fp, LOG_LSA * lsa_p,
					      LOG_PAGE * log_page_p);
static LOG_PAGE *log_dump_record_sysop_start_postpone (THREAD_ENTRY * thread_p, FILE * out_fp, LOG_LSA * lsa_p,
						       LOG_PAGE * log_page_p, LOG_ZIP * log_zip_p);
static LOG_PAGE *log_dump_record_sysop_end (THREAD_ENTRY * thread_p, LOG_LSA * log_lsa, LOG_PAGE * log_page_p,
					    LOG_ZIP * log_zip_p, FILE * out_fp);
static LOG_PAGE *log_dump_record_sysop_end_internal (THREAD_ENTRY * thread_p, LOG_REC_SYSOP_END * sysop_end,
						     LOG_LSA * log_lsa, LOG_PAGE * log_page_p, LOG_ZIP * log_zip_p,
						     FILE * out_fp);
static LOG_PAGE *log_dump_record_checkpoint (THREAD_ENTRY * thread_p, FILE * out_fp, LOG_LSA * lsa_p,
					     LOG_PAGE * log_page_p);
static void log_dump_checkpoint_topops (FILE * out_fp, int length, void *data);
static LOG_PAGE *log_dump_record_save_point (THREAD_ENTRY * thread_p, FILE * out_fp, LOG_LSA * lsa_p,
					     LOG_PAGE * log_page_p);
static LOG_PAGE *log_dump_record_2pc_prepare_commit (THREAD_ENTRY * thread_p, FILE * out_fp, LOG_LSA * lsa_p,
						     LOG_PAGE * log_page_p);
static LOG_PAGE *log_dump_record_2pc_start (THREAD_ENTRY * thread_p, FILE * out_fp, LOG_LSA * lsa_p,
					    LOG_PAGE * log_page_p);
static LOG_PAGE *log_dump_record_2pc_acknowledgement (THREAD_ENTRY * thread_p, FILE * out_fp, LOG_LSA * lsa_p,
						      LOG_PAGE * log_page_p);
static LOG_PAGE *log_dump_record_ha_server_state (THREAD_ENTRY * thread_p, FILE * out_fp, LOG_LSA * log_lsa,
						  LOG_PAGE * log_page_p);
static LOG_PAGE *log_dump_record (THREAD_ENTRY * thread_p, FILE * out_fp, LOG_RECTYPE record_type, LOG_LSA * lsa_p,
				  LOG_PAGE * log_page_p, LOG_ZIP * log_zip_p);
static void log_rollback_record (THREAD_ENTRY * thread_p, LOG_LSA * log_lsa, LOG_PAGE * log_page_p,
				 LOG_RCVINDEX rcvindex, VPID * rcv_vpid, LOG_RCV * rcv, LOG_TDES * tdes,
				 LOG_ZIP * log_unzip_ptr);
static int log_undo_rec_restartable (THREAD_ENTRY * thread_p, LOG_RCVINDEX rcvindex, LOG_RCV * rcv);
static void log_rollback (THREAD_ENTRY * thread_p, LOG_TDES * tdes, const LOG_LSA * upto_lsa_ptr);
static int log_run_postpone_op (THREAD_ENTRY * thread_p, LOG_LSA * log_lsa, LOG_PAGE * log_pgptr);
static void log_find_end_log (THREAD_ENTRY * thread_p, LOG_LSA * end_lsa);

static void log_cleanup_modified_class (const tx_transient_class_entry & t, bool & stop);
static void log_cleanup_modified_class_list (THREAD_ENTRY * thread_p, LOG_TDES * tdes, LOG_LSA * savept_lsa,
					     bool release, bool decache_classrepr);

static void log_append_compensate_internal (THREAD_ENTRY * thread_p, LOG_RCVINDEX rcvindex, const VPID * vpid,
					    PGLENGTH offset, PAGE_PTR pgptr, int length, const void *data,
					    LOG_TDES * tdes, const LOG_LSA * undo_nxlsa);

STATIC_INLINE void log_sysop_end_random_exit (THREAD_ENTRY * thread_p) __attribute__ ((ALWAYS_INLINE));
STATIC_INLINE void log_sysop_end_begin (THREAD_ENTRY * thread_p, int *tran_index_out, LOG_TDES ** tdes_out)
  __attribute__ ((ALWAYS_INLINE));
STATIC_INLINE void log_sysop_end_unstack (THREAD_ENTRY * thread_p, LOG_TDES * tdes) __attribute__ ((ALWAYS_INLINE));
STATIC_INLINE void log_sysop_end_final (THREAD_ENTRY * thread_p, LOG_TDES * tdes) __attribute__ ((ALWAYS_INLINE));
static void log_sysop_commit_internal (THREAD_ENTRY * thread_p, LOG_REC_SYSOP_END * log_record, int data_size,
				       const char *data, bool is_rv_finish_postpone);
STATIC_INLINE void log_sysop_get_tran_index_and_tdes (THREAD_ENTRY * thread_p, int *tran_index_out,
						      LOG_TDES ** tdes_out) __attribute__ ((ALWAYS_INLINE));
STATIC_INLINE int log_sysop_get_level (THREAD_ENTRY * thread_p) __attribute__ ((ALWAYS_INLINE));

static void log_tran_do_postpone (THREAD_ENTRY * thread_p, LOG_TDES * tdes);
static void log_sysop_do_postpone (THREAD_ENTRY * thread_p, LOG_TDES * tdes, LOG_REC_SYSOP_END * sysop_end,
				   int data_size, const char *data);

static int logtb_tran_update_stats_online_index_rb (THREAD_ENTRY * thread_p, void *data, void *args);

#if defined(SERVER_MODE)
// *INDENT-OFF*
static cubthread::daemon *log_Clock_daemon = NULL;
static cubthread::daemon *log_Checkpoint_daemon = NULL;
static cubthread::daemon *log_Remove_log_archive_daemon = NULL;
static cubthread::daemon *log_Check_ha_delay_info_daemon = NULL;

static cubthread::daemon *log_Flush_daemon = NULL;
static std::atomic_bool log_Flush_has_been_requested = {false};
// *INDENT-ON*

static void log_daemons_init ();
static void log_daemons_destroy ();

// used by log_Check_ha_delay_info_daemon
extern int catcls_get_apply_info_log_record_time (THREAD_ENTRY * thread_p, time_t * log_record_time);
#endif /* SERVER_MODE */

/*
 * log_rectype_string - RETURN TYPE OF LOG RECORD IN STRING FORMAT
 *
 * return:
 *
 *   type(in): Type of log record
 *
 * NOTE: Return the type of the log record in string format
 */
const char *
log_to_string (LOG_RECTYPE type)
{
  switch (type)
    {
    case LOG_UNDOREDO_DATA:
      return "LOG_UNDOREDO_DATA";

    case LOG_DIFF_UNDOREDO_DATA:	/* LOG DIFF undo and redo data */
      return "LOG_DIFF_UNDOREDO_DATA";

    case LOG_UNDO_DATA:
      return "LOG_UNDO_DATA";

    case LOG_REDO_DATA:
      return "LOG_REDO_DATA";

    case LOG_MVCC_UNDOREDO_DATA:
      return "LOG_MVCC_UNDOREDO_DATA";

    case LOG_MVCC_DIFF_UNDOREDO_DATA:
      return "LOG_MVCC_DIFF_UNDOREDO_DATA";

    case LOG_MVCC_UNDO_DATA:
      return "LOG_MVCC_UNDO_DATA";

    case LOG_MVCC_REDO_DATA:
      return "LOG_MVCC_REDO_DATA";

    case LOG_DBEXTERN_REDO_DATA:
      return "LOG_DBEXTERN_REDO_DATA";

    case LOG_DUMMY_HEAD_POSTPONE:
      return "LOG_DUMMY_HEAD_POSTPONE";

    case LOG_POSTPONE:
      return "LOG_POSTPONE";

    case LOG_RUN_POSTPONE:
      return "LOG_RUN_POSTPONE";

    case LOG_COMPENSATE:
      return "LOG_COMPENSATE";

    case LOG_WILL_COMMIT:
      return "LOG_WILL_COMMIT";

    case LOG_COMMIT_WITH_POSTPONE:
      return "LOG_COMMIT_WITH_POSTPONE";

    case LOG_COMMIT:
      return "LOG_COMMIT";

    case LOG_SYSOP_START_POSTPONE:
      return "LOG_SYSOP_START_POSTPONE";

    case LOG_SYSOP_END:
      return "LOG_SYSOP_END";

    case LOG_ABORT:
      return "LOG_ABORT";

    case LOG_START_CHKPT:
      return "LOG_START_CHKPT";

    case LOG_END_CHKPT:
      return "LOG_END_CHKPT";

    case LOG_SAVEPOINT:
      return "LOG_SAVEPOINT";

    case LOG_2PC_PREPARE:
      return "LOG_2PC_PREPARE";

    case LOG_2PC_START:
      return "LOG_2PC_START";

    case LOG_2PC_COMMIT_DECISION:
      return "LOG_2PC_COMMIT_DECISION";

    case LOG_2PC_ABORT_DECISION:
      return "LOG_2PC_ABORT_DECISION";

    case LOG_2PC_COMMIT_INFORM_PARTICPS:
      return "LOG_2PC_COMMIT_INFORM_PARTICPS";

    case LOG_2PC_ABORT_INFORM_PARTICPS:
      return "LOG_2PC_ABORT_INFORM_PARTICPS";

    case LOG_2PC_RECV_ACK:
      return "LOG_2PC_RECV_ACK";

    case LOG_DUMMY_CRASH_RECOVERY:
      return "LOG_DUMMY_CRASH_RECOVERY";

    case LOG_END_OF_LOG:
      return "LOG_END_OF_LOG";

    case LOG_REPLICATION_DATA:
      return "LOG_REPLICATION_DATA [OBSOLETE]";
    case LOG_REPLICATION_STATEMENT:
      return "LOG_REPLICATION_STATEMENT [OBSOLETE]";

    case LOG_SYSOP_ATOMIC_START:
      return "LOG_SYSOP_ATOMIC_START";

    case LOG_DUMMY_HA_SERVER_STATE:
      return "LOG_DUMMY_HA_SERVER_STATE";
    case LOG_DUMMY_OVF_RECORD:
      return "LOG_DUMMY_OVF_RECORD";
    case LOG_DUMMY_GENERIC:
      return "LOG_DUMMY_GENERIC";

    case LOG_SMALLER_LOGREC_TYPE:
    case LOG_LARGER_LOGREC_TYPE:
      break;

    default:
      assert (false);
      break;
    }

  return "UNKNOWN_LOG_REC_TYPE";

}

/*
 * log_is_in_crash_recovery - are we in crash recovery ?
 *
 * return:
 *
 * NOTE: Are we in crash recovery time ?
 */
bool
log_is_in_crash_recovery (void)
{
  if (LOG_ISRESTARTED ())
    {
      return false;
    }
  else
    {
      return true;
    }
}

/*
 * log_is_in_crash_recovery_and_not_year_complets_redo - completes redo recovery?
 *
 * return:
 *
 */
bool
log_is_in_crash_recovery_and_not_yet_completes_redo (void)
{
  if (log_Gl.rcv_phase == LOG_RECOVERY_ANALYSIS_PHASE || log_Gl.rcv_phase == LOG_RECOVERY_REDO_PHASE)
    {
      return true;
    }
  else
    {
      return false;
    }
}

/*
 * log_get_restart_lsa - FIND RESTART LOG SEQUENCE ADDRESS
 *
 * return:
 *
 * NOTE: Find the restart log sequence address.
 */
LOG_LSA *
log_get_restart_lsa (void)
{
  if (LOG_ISRESTARTED ())
    {
      return &log_Gl.rcv_phase_lsa;
    }
  else
    {
      return &log_Gl.hdr.chkpt_lsa;
    }
}

/*
 * log_get_crash_point_lsa - get last lsa address of the log before a crash
 *
 * return:
 *
 * NOTE: Find the log sequence address at the time of a crash.  This
 *   function can only be called during the recovery phases after analysis
 *   and prior to RESTART.
 */
LOG_LSA *
log_get_crash_point_lsa (void)
{
#if defined(CUBRID_DEBUG)
  if (log_Gl.rcv_phase <= LOG_RECOVERY_ANALYSIS_PHASE)
    {
      /* i.e. cannot be RESTARTED or ANALYSIS */
      er_log_debug (ARG_FILE_LINE,
		    "log_find_crash_point_lsa: Warning, only expected to be called during recovery phases.");
    }
#endif /* CUBRID_DEBUG */

  return (&log_Gl.rcv_phase_lsa);
}

/*
 * log_find_find_lsa -
 *
 * return:
 *
 * NOTE:
 */
LOG_LSA *
log_get_append_lsa (void)
{
  return (&log_Gl.hdr.append_lsa);
}

/*
 * log_get_eof_lsa -
 *
 * return:
 *
 * NOTE:
 */
LOG_LSA *
log_get_eof_lsa (void)
{
  return (&log_Gl.hdr.eof_lsa);
}

/*
 * log_is_logged_since_restart - is log sequence address made after restart ?
 *
 * return:
 *
 *   lsa_ptr(in): Log sequence address attached to page
 *
 * NOTE: Find if the log sequence address has been made after restart.
 *              This function is useful to detect bugs. For example, when a
 *              data page (actually a buffer)is freed, and the page is dirty,
 *              there should be a log record for some data of the page,
 *              otherwise, a potential error exists. It is clear that this
 *              function will not detect all kinds of errors, but it will help
 *              some.
 */
bool
log_is_logged_since_restart (const LOG_LSA * lsa_ptr)
{
  return (!LOG_ISRESTARTED () || LSA_LE (&log_Gl.rcv_phase_lsa, lsa_ptr));
}

#if defined(SA_MODE)
/*
 * log_get_final_restored_lsa -
 *
 * return:
 *
 * NOTE:
 */
LOG_LSA *
log_get_final_restored_lsa (void)
{
  return (&log_Gl.final_restored_lsa);
}
#endif /* SA_MODE */

/*
 * FUNCTION RELATED TO INITIALIZATION AND TERMINATION OF LOG MANAGER
 */

/*
 * log_verify_dbcreation - verify database creation time
 *
 * return:
 *
 *   volid(in): Volume identifier
 *   log_dbcreation(in): Database creation time according to the log.
 *
 * NOTE:Verify if database creation time according to the log matches
 *              the one according to the database volume. If they do not, it
 *              is likely that the log and data volume does not correspond to
 *              the same database.
 */
static bool
log_verify_dbcreation (THREAD_ENTRY * thread_p, VOLID volid, const INT64 * log_dbcreation)
{
  INT64 vol_dbcreation;		/* Database creation time in volume */

  if (disk_get_creation_time (thread_p, volid, &vol_dbcreation) != NO_ERROR)
    {
      return false;
    }

  if (difftime ((time_t) vol_dbcreation, (time_t) (*log_dbcreation)) == 0)
    {
      return true;
    }
  else
    {
      return false;
    }
}

/*
 * log_get_db_start_parameters - Get start parameters
 *
 * return: nothing
 *
 *   db_creation(out): Database creation time
 *   chkpt_lsa(out): Last checkpoint address
 *
 * NOTE: Get the start parameters: database creation time and the last
 *              checkpoint process.
 *              For safety reasons, the database creation time is included, in
 *              all database volumes and the log. This value allows verifying
 *              if a log and a data volume correspond to the same database.
 *       This function is used to obtain the database creation time and
 *              the last checkpoint address, so that they can be included in
 *              new defined volumes.
 */
int
log_get_db_start_parameters (INT64 * db_creation, LOG_LSA * chkpt_lsa)
{
#if defined(SERVER_MODE)
  int rv;
#endif /* SERVER_MODE */

  memcpy (db_creation, &log_Gl.hdr.db_creation, sizeof (*db_creation));
  rv = pthread_mutex_lock (&log_Gl.chkpt_lsa_lock);
  memcpy (chkpt_lsa, &log_Gl.hdr.chkpt_lsa, sizeof (*chkpt_lsa));
  pthread_mutex_unlock (&log_Gl.chkpt_lsa_lock);

  return NO_ERROR;
}

/*
 * log_get_num_pages_for_creation - find default number of pages for the log
 *
 * return: number of pages
 *
 *   db_npages(in): Estimated number of pages for database (for first volume of
 *               database) or -1
 *
 * NOTE: Find the default number of pages to use during the creation of
 *              the log.
 *              If a negative value is given, the database should have been
 *              already created. That is, we are recreating the log
 */
int
log_get_num_pages_for_creation (int db_npages)
{
  int log_npages;
  int vdes;

  log_npages = db_npages;
  if (log_npages < 0)
    {
      /*
       * Use the default that is the size of the database
       * Don't use DK since the database may not be restarted at all.
       */
      vdes = fileio_get_volume_descriptor (LOG_DBFIRST_VOLID);
      if (vdes != NULL_VOLDES)
	{
	  log_npages = fileio_get_number_of_volume_pages (vdes, IO_PAGESIZE);
	}
    }

  if (log_npages < 10)
    {
      log_npages = 10;
    }

  return log_npages;
}

/*
 * log_create - create the active portion of the log
 *
 * return:
 *
 *   db_fullname(in): Full name of the database
 *   logpath(in): Directory where the log volumes reside
 *   prefix_logname(in): Name of the log volumes. It is usually set the same as
 *                      database name. For example, if the value is equal to
 *                      "db", the names of the log volumes created are as
 *                      follow:
 *                      Active_log      = db_logactive
 *                      Archive_logs    = db_logarchive.0
 *                                        db_logarchive.1
 *                                             .
 *                                             .
 *                                             .
 *                                        db_logarchive.n
 *                      Log_information = db_loginfo
 *                      Database Backup = db_backup
 *   npages(in): Size of active log in pages
 *
 * NOTE: Format/create the active log volume. The header of the volume
 *              is initialized.
 */
int
log_create (THREAD_ENTRY * thread_p, const char *db_fullname, const char *logpath, const char *prefix_logname,
	    DKNPAGES npages)
{
  int error_code = NO_ERROR;
  INT64 db_creation;

  db_creation = time (NULL);
  if (db_creation == -1)
    {
      error_code = ER_FAILED;
      return error_code;
    }

  error_code = log_create_internal (thread_p, db_fullname, logpath, prefix_logname, npages, &db_creation);
  if (error_code != NO_ERROR)
    {
      return error_code;
    }

  return NO_ERROR;
}

/*
 * log_create_internal -
 *
 * return:
 *
 *   db_fullname(in):
 *   logpath(in):
 *   prefix_logname(in):
 *   npages(in):
 *   db_creation(in):
 *
 * NOTE:
 */
static int
log_create_internal (THREAD_ENTRY * thread_p, const char *db_fullname, const char *logpath, const char *prefix_logname,
		     DKNPAGES npages, INT64 * db_creation)
{
  LOG_PAGE *loghdr_pgptr;	/* Pointer to log header */
  const char *catmsg;
  int error_code = NO_ERROR;
  VOLID volid1, volid2;

  LOG_CS_ENTER (thread_p);

  /* Make sure that we are starting from a clean state */
  if (log_Gl.trantable.area != NULL)
    {
      log_final (thread_p);
    }

  /*
   * Turn off creation bits for group and others
   */

  (void) umask (S_IRGRP | S_IWGRP | S_IROTH | S_IWOTH);

  /* Initialize the log buffer pool and the log names */
  error_code = logpb_initialize_pool (thread_p);
  if (error_code != NO_ERROR)
    {
      goto error;
    }
  error_code = logpb_initialize_log_names (thread_p, db_fullname, logpath, prefix_logname);
  if (error_code != NO_ERROR)
    {
      goto error;
    }

  logpb_decache_archive_info (thread_p);

  log_Gl.rcv_phase = LOG_RECOVERY_ANALYSIS_PHASE;

  /* Initialize the log header */
  error_code = logpb_initialize_header (thread_p, &log_Gl.hdr, prefix_logname, npages, db_creation);
  if (error_code != NO_ERROR)
    {
      goto error;
    }

  loghdr_pgptr = logpb_create_header_page (thread_p);

  /*
   * Format the volume and fetch the header page and the first append page
   */
  log_Gl.append.vdes =
    fileio_format (thread_p, db_fullname, log_Name_active, LOG_DBLOG_ACTIVE_VOLID, npages,
		   prm_get_bool_value (PRM_ID_LOG_SWEEP_CLEAN), true, false, LOG_PAGESIZE, 0, false);
  if (log_Gl.append.vdes == NULL_VOLDES || logpb_fetch_start_append_page (thread_p) != NO_ERROR || loghdr_pgptr == NULL)
    {
      goto error;
    }

  LSA_SET_NULL (&log_Gl.append.prev_lsa);
  /* copy log_Gl.append.prev_lsa to log_Gl.prior_info.prev_lsa */
  LOG_RESET_PREV_LSA (&log_Gl.append.prev_lsa);

  /*
   * Flush the append page, so that the end of the log mark is written.
   * Then, free the page, same for the header page.
   */
  logpb_set_dirty (thread_p, log_Gl.append.log_pgptr);
  logpb_flush_pages_direct (thread_p);

  log_Gl.chkpt_every_npages = prm_get_integer_value (PRM_ID_LOG_CHECKPOINT_NPAGES);

  /* Flush the log header */

  memcpy (loghdr_pgptr->area, &log_Gl.hdr, sizeof (log_Gl.hdr));
  logpb_set_dirty (thread_p, loghdr_pgptr);

#if defined(CUBRID_DEBUG)
  {
    char temp_pgbuf[IO_MAX_PAGE_SIZE + MAX_ALIGNMENT], *aligned_temp_pgbuf;
    LOG_PAGE *temp_pgptr;

    aligned_temp_pgbuf = PTR_ALIGN (temp_pgbuf, MAX_ALIGNMENT);

    temp_pgptr = (LOG_PAGE *) aligned_temp_pgbuf;
    memset (temp_pgptr, 0, LOG_PAGESIZE);
    logpb_read_page_from_file (thread_p, LOGPB_HEADER_PAGE_ID, LOG_CS_FORCE_USE, temp_pgptr);
    assert (memcmp ((LOG_HEADER *) temp_pgptr->area, &log_Gl.hdr, sizeof (log_Gl.hdr)) != 0);
  }
#endif /* CUBRID_DEBUG */

  error_code = logpb_flush_page (thread_p, loghdr_pgptr);
  if (error_code != NO_ERROR)
    {
      goto error;
    }
#if defined(CUBRID_DEBUG)
  {
    char temp_pgbuf[IO_MAX_PAGE_SIZE + MAX_ALIGNMENT], *aligned_temp_pgbuf;
    LOG_PAGE *temp_pgptr;

    aligned_temp_pgbuf = PTR_ALIGN (temp_pgbuf, MAX_ALIGNMENT);

    temp_pgptr = (LOG_PAGE *) aligned_temp_pgbuf;
    memset (temp_pgptr, 0, LOG_PAGESIZE);
    logpb_read_page_from_file (thread_p, LOGPB_HEADER_PAGE_ID, LOG_CS_FORCE_USE, temp_pgptr);
    assert (memcmp ((LOG_HEADER *) temp_pgptr->area, &log_Gl.hdr, sizeof (log_Gl.hdr)) == 0);
  }
#endif /* CUBRID_DEBUG */

  /* logpb_flush_header(); */

  /*
   * Free the append and header page and dismount the lg active volume
   */
  log_Gl.append.log_pgptr = NULL;

  fileio_dismount (thread_p, log_Gl.append.vdes);

  error_code = logpb_create_volume_info (NULL);
  if (error_code != NO_ERROR)
    {
      goto error;
    }

  /* Create the information file to append log info stuff to the DBA */
  logpb_create_log_info (log_Name_info, NULL);

  catmsg = msgcat_message (MSGCAT_CATALOG_CUBRID, MSGCAT_SET_LOG, MSGCAT_LOG_LOGINFO_ACTIVE);
  if (catmsg == NULL)
    {
      catmsg = "ACTIVE: %s %d pages\n";
    }
  error_code = log_dump_log_info (log_Name_info, false, catmsg, log_Name_active, npages);
  if (error_code == NO_ERROR || error_code == ER_LOG_MOUNT_FAIL)
    {
      volid1 = logpb_add_volume (NULL, LOG_DBLOG_BKUPINFO_VOLID, log_Name_bkupinfo, DISK_UNKNOWN_PURPOSE);
      if (volid1 == LOG_DBLOG_BKUPINFO_VOLID)
	{
	  volid2 = logpb_add_volume (NULL, LOG_DBLOG_ACTIVE_VOLID, log_Name_active, DISK_UNKNOWN_PURPOSE);
	}

      if (volid1 != LOG_DBLOG_BKUPINFO_VOLID || volid2 != LOG_DBLOG_ACTIVE_VOLID)
	{
	  goto error;
	}
    }

  logpb_finalize_pool (thread_p);
  LOG_CS_EXIT (thread_p);

  return NO_ERROR;

error:
  logpb_finalize_pool (thread_p);
  LOG_CS_EXIT (thread_p);

  return (error_code == NO_ERROR) ? ER_FAILED : error_code;
}

/*
 * log_set_no_logging - Force the system to do no logging.
 *
 * return: NO_ERROR or error code
 *
 */
int
log_set_no_logging (void)
{
  int error_code = NO_ERROR;

#if defined(SA_MODE)

  if (log_Gl.trantable.num_prepared_loose_end_indices != 0)
    {
      er_set (ER_ERROR_SEVERITY, ARG_FILE_LINE, ER_LOG_THEREARE_PENDING_ACTIONS_MUST_LOG, 0);
      error_code = ER_LOG_THEREARE_PENDING_ACTIONS_MUST_LOG;
    }
  else
    {
      log_No_logging = true;
      error_code = NO_ERROR;
#if !defined(NDEBUG)
      if (prm_get_bool_value (PRM_ID_LOG_TRACE_DEBUG) && log_No_logging)
	{
	  fprintf (stdout, "**Running without logging**\n");
	  fflush (stdout);
	}
#endif /* NDEBUG */
    }

#else /* SA_MODE */
  er_set (ER_ERROR_SEVERITY, ARG_FILE_LINE, ER_ONLY_IN_STANDALONE, 1, "no logging");
  error_code = ER_ONLY_IN_STANDALONE;
#endif /* SA_MODE */

  return error_code;
}

/*
 * log_initialize - Initialize the log manager
 *
 * return: nothing
 *
 *   db_fullname(in): Full name of the database
 *   logpath(in): Directory where the log volumes reside
 *   prefix_logname(in): Name of the log volumes. It must be the same as the
 *                      one given during the creation of the database.
 *   ismedia_crash(in): Are we recovering from media crash ?.
 *   stopat(in): If we are recovering from a media crash, we can stop
 *                      the recovery process at a given time.
 *
 * NOTE:Initialize the log manager. If the database system crashed,
 *              before the system was shutdown, the recovery process is
 *              executed as part of the initialization. The recovery process
 *              consists of redoing any changes that were previously committed
 *              and currently missing from the database disk, and undoing any
 *              changes that were not committed but that are stored in the
 *              database disk.
 */
void
log_initialize (THREAD_ENTRY * thread_p, const char *db_fullname, const char *logpath, const char *prefix_logname,
		int ismedia_crash, BO_RESTART_ARG * r_args)
{
  er_log_debug (ARG_FILE_LINE, "LOG INITIALIZE\n" "\tdb_fullname = %s \n" "\tlogpath = %s \n"
		"\tprefix_logname = %s \n" "\tismedia_crash = %d \n",
		db_fullname != NULL ? db_fullname : "(UNKNOWN)",
		logpath != NULL ? logpath : "(UNKNOWN)",
		prefix_logname != NULL ? prefix_logname : "(UNKNOWN)", ismedia_crash);

  (void) log_initialize_internal (thread_p, db_fullname, logpath, prefix_logname, ismedia_crash, r_args, false);

#if defined(SERVER_MODE)
  log_daemons_init ();
#endif // SERVER_MODE

  log_No_logging = prm_get_bool_value (PRM_ID_LOG_NO_LOGGING);
#if !defined(NDEBUG)
  if (prm_get_bool_value (PRM_ID_LOG_TRACE_DEBUG) && log_No_logging)
    {
      fprintf (stdout, "**Running without logging**\n");
      fflush (stdout);
    }
#endif /* !NDEBUG */
}

/*
 * log_initialize_internal -
 *
 * return:
 *
 *   db_fullname(in): Full name of the database
 *   logpath(in): Directory where the log volumes reside
 *   prefix_logname(in): Name of the log volumes. It must be the same as the
 *                      one given during the creation of the database.
 *   ismedia_crash(in): Are we recovering from media crash ?.
 *   stopat(in): If we are recovering from a media crash, we can stop
 *                      the recovery process at a given time.
 *
 * NOTE:
 */
static int
log_initialize_internal (THREAD_ENTRY * thread_p, const char *db_fullname, const char *logpath,
			 const char *prefix_logname, bool ismedia_crash, BO_RESTART_ARG * r_args, bool init_emergency)
{
  LOG_RECORD_HEADER *eof;	/* End of log record */
  REL_FIXUP_FUNCTION *disk_compatibility_functions = NULL;
  REL_COMPATIBILITY compat;
  int i;
  int error_code = NO_ERROR;
  time_t *stopat = (r_args) ? &r_args->stopat : NULL;

#if !defined (NDEBUG)
  /* Make sure that the recovery function array is synchronized.. */
  rv_check_rvfuns ();
#endif /* !NDEBUG */

  (void) umask (S_IRGRP | S_IWGRP | S_IROTH | S_IWOTH);

  /* Make sure that the log is a valid one */
  LOG_SET_CURRENT_TRAN_INDEX (thread_p, LOG_SYSTEM_TRAN_INDEX);

  LOG_CS_ENTER (thread_p);

  if (log_Gl.trantable.area != NULL)
    {
      log_final (thread_p);
    }

  /* Initialize log name for log volumes */
  error_code = logpb_initialize_log_names (thread_p, db_fullname, logpath, prefix_logname);
  if (error_code != NO_ERROR)
    {
      logpb_fatal_error (thread_p, !init_emergency, ARG_FILE_LINE, "log_xinit");
      goto error;
    }
  logpb_decache_archive_info (thread_p);
  log_Gl.run_nxchkpt_atpageid = NULL_PAGEID;	/* Don't run the checkpoint */
  log_Gl.rcv_phase = LOG_RECOVERY_ANALYSIS_PHASE;

  log_Gl.loghdr_pgptr = (LOG_PAGE *) malloc (LOG_PAGESIZE);
  if (log_Gl.loghdr_pgptr == NULL)
    {
      er_set (ER_ERROR_SEVERITY, ARG_FILE_LINE, ER_OUT_OF_VIRTUAL_MEMORY, 1, (size_t) LOG_PAGESIZE);
      logpb_fatal_error (thread_p, !init_emergency, ARG_FILE_LINE, "log_xinit");
      error_code = ER_OUT_OF_VIRTUAL_MEMORY;
      goto error;
    }
  error_code = logpb_initialize_pool (thread_p);
  if (error_code != NO_ERROR)
    {
      goto error;
    }

  /* Mount the active log and read the log header */
  log_Gl.append.vdes = fileio_mount (thread_p, db_fullname, log_Name_active, LOG_DBLOG_ACTIVE_VOLID, true, false);
  if (log_Gl.append.vdes == NULL_VOLDES)
    {
      if (ismedia_crash != false)
	{
	  /*
	   * Set an approximate log header to continue the recovery process
	   */
	  INT64 db_creation = -1;	/* Database creation time in volume */
	  int log_npages;

	  log_npages = log_get_num_pages_for_creation (-1);

	  error_code = logpb_initialize_header (thread_p, &log_Gl.hdr, prefix_logname, log_npages, &db_creation);
	  if (error_code != NO_ERROR)
	    {
	      goto error;
	    }
	  log_Gl.hdr.fpageid = LOGPAGEID_MAX;
	  log_Gl.hdr.append_lsa.pageid = LOGPAGEID_MAX;
	  log_Gl.hdr.append_lsa.offset = 0;

	  /* sync append_lsa to prior_lsa */
	  LOG_RESET_APPEND_LSA (&log_Gl.hdr.append_lsa);

	  LSA_SET_NULL (&log_Gl.hdr.chkpt_lsa);
	  log_Gl.hdr.nxarv_pageid = LOGPAGEID_MAX;
	  log_Gl.hdr.nxarv_num = DB_INT32_MAX;
	  log_Gl.hdr.last_arv_num_for_syscrashes = DB_INT32_MAX;
	}
      else
	{
	  /* Unable to mount the active log */
	  error_code = ER_IO_MOUNT_FAIL;
	  goto error;
	}
    }
  else
    {
      logpb_fetch_header (thread_p, &log_Gl.hdr);
    }

  if (ismedia_crash != false && (r_args) && r_args->restore_slave)
    {
      r_args->db_creation = log_Gl.hdr.db_creation;
      LSA_COPY (&r_args->restart_repl_lsa, &log_Gl.hdr.smallest_lsa_at_last_chkpt);
    }

  LSA_COPY (&log_Gl.chkpt_redo_lsa, &log_Gl.hdr.chkpt_lsa);

  /* Make sure that this is the desired log */
  if (strcmp (log_Gl.hdr.prefix_name, prefix_logname) != 0)
    {
      /*
       * This looks like the log or the log was renamed. Incompatible
       * prefix name with the prefix stored on disk
       */
      er_set (ER_NOTIFICATION_SEVERITY, ARG_FILE_LINE, ER_LOG_INCOMPATIBLE_PREFIX_NAME, 2, prefix_logname,
	      log_Gl.hdr.prefix_name);
      /* Continue anyhow */
    }

  /*
   * Make sure that we are running with the same page size. If we are not,
   * restart again since page and log buffers may reflect an incorrect
   * pagesize
   */

  if (log_Gl.hdr.db_iopagesize != IO_PAGESIZE || log_Gl.hdr.db_logpagesize != LOG_PAGESIZE)
    {
      /*
       * Pagesize is incorrect. We need to undefine anything that has been
       * created with old pagesize and start again
       */
      if (db_set_page_size (log_Gl.hdr.db_iopagesize, log_Gl.hdr.db_logpagesize) != NO_ERROR)
	{
	  /* Pagesize is incompatible */
	  error_code = ER_FAILED;
	  goto error;
	}
      /*
       * Call the function again... since we have a different setting for the
       * page size
       */
      logpb_finalize_pool (thread_p);
      fileio_dismount (thread_p, log_Gl.append.vdes);
      log_Gl.append.vdes = NULL_VOLDES;

      LOG_SET_CURRENT_TRAN_INDEX (thread_p, LOG_SYSTEM_TRAN_INDEX);
      LOG_CS_EXIT (thread_p);

      error_code = logtb_define_trantable_log_latch (thread_p, log_Gl.trantable.num_total_indices);
      if (error_code != NO_ERROR)
	{
	  return error_code;
	}
      error_code = log_initialize_internal (thread_p, db_fullname, logpath, prefix_logname, ismedia_crash,
					    r_args, init_emergency);

      return error_code;
    }

  /* Make sure that the database is compatible with the CUBRID version. This will compare the given level against the
   * value returned by rel_disk_compatible(). */
  compat = rel_get_disk_compatible (log_Gl.hdr.db_compatibility, &disk_compatibility_functions);

  /* If we're not completely compatible, signal an error. There had been no compatibility rules on R2.1 or earlier
   * version. However, a compatibility rule between R2.2 and R2.1 (or earlier) was added to provide restoration from
   * R2.1 to R2.2. */
  if (compat != REL_FULLY_COMPATIBLE)
    {
      /* Database is incompatible with current release */
      er_set (ER_FATAL_ERROR_SEVERITY, ARG_FILE_LINE, ER_LOG_INCOMPATIBLE_DATABASE, 2, rel_name (),
	      rel_release_string ());
      error_code = ER_LOG_INCOMPATIBLE_DATABASE;
      goto error;
    }

  if (rel_is_log_compatible (log_Gl.hdr.db_release, rel_release_string ()) != true)
    {
      /*
       * First time this database is restarted using the current version of
       * CUBRID. Recovery should be done using the old version of the
       * system
       */
      if (log_Gl.hdr.is_shutdown == false)
	{
	  const char *env_value;
	  bool unsafe;
	  /*
	   * Check environment variable to see if caller want to force to continue
	   * the recovery using current version.
	   */
	  env_value = envvar_get ("LOG_UNSAFE_RECOVER_NEW_RELEASE");
	  if (env_value != NULL)
	    {
	      if (atoi (env_value) != 0)
		{
		  unsafe = true;
		}
	      else
		{
		  unsafe = false;
		}
	    }
	  else
	    {
	      unsafe = false;
	    }

	  if (unsafe == false)
	    {
	      er_set (ER_FATAL_ERROR_SEVERITY, ARG_FILE_LINE, ER_LOG_RECOVER_ON_OLD_RELEASE, 4, rel_name (),
		      log_Gl.hdr.db_release, rel_release_string (), rel_release_string ());
	      error_code = ER_LOG_RECOVER_ON_OLD_RELEASE;
	      goto error;
	    }
	}

      /*
       * It seems safe to move to new version of the system
       */

      if (strlen (rel_release_string ()) >= REL_MAX_RELEASE_LENGTH)
	{
	  er_set (ER_FATAL_ERROR_SEVERITY, ARG_FILE_LINE, ER_LOG_COMPILATION_RELEASE, 2, rel_release_string (),
		  REL_MAX_RELEASE_LENGTH);
	  error_code = ER_LOG_COMPILATION_RELEASE;
	  goto error;
	}
      strncpy (log_Gl.hdr.db_release, rel_release_string (), REL_MAX_RELEASE_LENGTH);
    }

  /*
   * Create the transaction table and make sure that data volumes and log
   * volumes belong to the same database
   */
#if 1
  /*
   * for XA support: there is prepared transaction after recovery.
   *                 so, can not recreate transaction description
   *                 table after recovery.
   *                 NEED MORE CONSIDERATION
   *
   * Total number of transaction descriptor is set to the value of
   * max_clients+1
   */
  error_code = logtb_define_trantable_log_latch (thread_p, -1);
  if (error_code != NO_ERROR)
    {
      goto error;
    }
#else
  error_code = logtb_define_trantable_log_latch (log_Gl.hdr.avg_ntrans);
  if (error_code != NO_ERROR)
    {
      goto error;
    }
#endif

  if (log_Gl.append.vdes != NULL_VOLDES)
    {
      if (fileio_map_mounted (thread_p, (bool (*)(THREAD_ENTRY *, VOLID, void *)) log_verify_dbcreation,
			      &log_Gl.hdr.db_creation) != true)
	{
	  /* The log does not belong to the given database */
	  logtb_undefine_trantable (thread_p);
	  er_set (ER_FATAL_ERROR_SEVERITY, ARG_FILE_LINE, ER_LOG_DOESNT_CORRESPOND_TO_DATABASE, 1, log_Name_active);
	  error_code = ER_LOG_DOESNT_CORRESPOND_TO_DATABASE;
	  goto error;
	}
    }

  log_Gl.mvcc_table.reset_start_mvccid ();

  if (prm_get_bool_value (PRM_ID_FORCE_RESTART_TO_SKIP_RECOVERY))
    {
      init_emergency = true;
    }

  /*
   * Was the database system shut down or was it involved in a crash ?
   */
  if (init_emergency == false && (log_Gl.hdr.is_shutdown == false || ismedia_crash == true))
    {
      /*
       * System was involved in a crash.
       * Execute the recovery process
       */
      log_recovery (thread_p, ismedia_crash, stopat);
    }
  else
    {
      if (init_emergency == true && log_Gl.hdr.is_shutdown == false)
	{
	  if (!LSA_ISNULL (&log_Gl.hdr.eof_lsa) && LSA_GT (&log_Gl.hdr.append_lsa, &log_Gl.hdr.eof_lsa))
	    {
	      /* We cannot believe in append_lsa for this case. It points to an unflushed log page. Since we are
	       * going to skip recovery for emergency startup, just replace it with eof_lsa. */
	      LOG_RESET_APPEND_LSA (&log_Gl.hdr.eof_lsa);
	    }
	}

      /*
       * The system was shut down. There is nothing to recover.
       * Find the append page and start execution
       */
      if (logpb_fetch_start_append_page (thread_p) != NO_ERROR)
	{
	  error_code = ER_FAILED;
	  goto error;
	}

      /* Read the End of file record to find out the previous address */
      if (log_Gl.hdr.append_lsa.pageid > 0 || log_Gl.hdr.append_lsa.offset > 0)
	{
	  eof = (LOG_RECORD_HEADER *) LOG_APPEND_PTR ();
	  LOG_RESET_PREV_LSA (&eof->back_lsa);
	}

#if defined(SERVER_MODE)
      /* fix flushed_lsa_lower_bound become NULL_LSA */
      LSA_COPY (&log_Gl.flushed_lsa_lower_bound, &log_Gl.append.prev_lsa);
#endif /* SERVER_MODE */

      /*
       * Indicate that database system is UP,... flush the header so that we
       * we know that the system was running in the even of crashes
       */
      log_Gl.hdr.is_shutdown = false;
      logpb_flush_header (thread_p);
    }
  log_Gl.rcv_phase = LOG_RESTARTED;

  LSA_COPY (&log_Gl.rcv_phase_lsa, &log_Gl.hdr.chkpt_lsa);
  log_Gl.chkpt_every_npages = prm_get_integer_value (PRM_ID_LOG_CHECKPOINT_NPAGES);

  if (!LSA_EQ (&log_Gl.append.prev_lsa, &log_Gl.prior_info.prev_lsa))
    {
      assert (0);
      /* defense code */
      LOG_RESET_PREV_LSA (&log_Gl.append.prev_lsa);
    }
  if (!LSA_EQ (&log_Gl.hdr.append_lsa, &log_Gl.prior_info.prior_lsa))
    {
      assert (0);
      /* defense code */
      LOG_RESET_APPEND_LSA (&log_Gl.hdr.append_lsa);
    }

  /*
   *
   * Don't checkpoint to sizes smaller than the number of log buffers
   */
  if (log_Gl.chkpt_every_npages < prm_get_integer_value (PRM_ID_LOG_NBUFFERS))
    {
      log_Gl.chkpt_every_npages = prm_get_integer_value (PRM_ID_LOG_NBUFFERS);
    }

  /* Next checkpoint should be run at ... */
  log_Gl.run_nxchkpt_atpageid = (log_Gl.hdr.append_lsa.pageid + log_Gl.chkpt_every_npages);

  LOG_SET_CURRENT_TRAN_INDEX (thread_p, LOG_SYSTEM_TRAN_INDEX);

  /* run the compatibility functions if we have any */
  if (disk_compatibility_functions != NULL)
    {
      for (i = 0; disk_compatibility_functions[i] != NULL; i++)
	{
	  (*(disk_compatibility_functions[i])) ();
	}
    }

  logpb_initialize_arv_page_info_table ();
  logpb_initialize_logging_statistics ();

  if (prm_get_bool_value (PRM_ID_LOG_BACKGROUND_ARCHIVING))
    {
      BACKGROUND_ARCHIVING_INFO *bg_arv_info;

      bg_arv_info = &log_Gl.bg_archive_info;
      bg_arv_info->start_page_id = NULL_PAGEID;
      bg_arv_info->current_page_id = NULL_PAGEID;
      bg_arv_info->last_sync_pageid = NULL_PAGEID;

      bg_arv_info->vdes =
	fileio_format (thread_p, log_Db_fullname, log_Name_bg_archive, LOG_DBLOG_BG_ARCHIVE_VOLID,
		       log_Gl.hdr.npages + 1, false, false, false, LOG_PAGESIZE, 0, false);
      if (bg_arv_info->vdes != NULL_VOLDES)
	{
	  bg_arv_info->start_page_id = log_Gl.hdr.nxarv_pageid;
	  bg_arv_info->current_page_id = log_Gl.hdr.nxarv_pageid;
	  bg_arv_info->last_sync_pageid = log_Gl.hdr.nxarv_pageid;
	}
      else
	{
	  er_log_debug (ARG_FILE_LINE, "Unable to create temporary archive log %s\n", log_Name_bg_archive);
	}

      if (bg_arv_info->vdes != NULL_VOLDES)
	{
	  (void) logpb_background_archiving (thread_p);
	}
    }

  LOG_CS_EXIT (thread_p);

  er_log_debug (ARG_FILE_LINE, "log_initialize_internal: end of log initializaton, append_lsa = (%lld|%d) \n",
		(long long int) log_Gl.hdr.append_lsa.pageid, log_Gl.hdr.append_lsa.offset);

  return error_code;

error:
  /* ***** */

  if (log_Gl.append.vdes != NULL_VOLDES)
    {
      fileio_dismount (thread_p, log_Gl.append.vdes);
    }

  LOG_SET_CURRENT_TRAN_INDEX (thread_p, LOG_SYSTEM_TRAN_INDEX);

  if (log_Gl.loghdr_pgptr != NULL)
    {
      free_and_init (log_Gl.loghdr_pgptr);
    }

  LOG_CS_EXIT (thread_p);

  logpb_fatal_error (thread_p, !init_emergency, ARG_FILE_LINE, "log_init");

  return error_code;

}

#if defined (ENABLE_UNUSED_FUNCTION)
/*
 * log_update_compatibility_and_release -
 *
 * return: NO_ERROR
 *
 *   compatibility(in):
 *   release(in):
 *
 * NOTE:
 */
int
log_update_compatibility_and_release (THREAD_ENTRY * thread_p, float compatibility, char release[])
{
  LOG_CS_ENTER (thread_p);

  log_Gl.hdr.db_compatibility = compatibility;
  strncpy (log_Gl.hdr.db_release, release, REL_MAX_RELEASE_LENGTH);

  logpb_flush_header (thread_p);

  LOG_CS_EXIT (thread_p);

  return NO_ERROR;
}
#endif /* ENABLE_UNUSED_FUNCTION */

#if defined(SERVER_MODE) || defined(SA_MODE)
/*
 * log_get_db_compatibility -
 *
 * return:
 *
 * NOTE:
 */
float
log_get_db_compatibility (void)
{
  return log_Gl.hdr.db_compatibility;
}
#endif /* SERVER_MODE || SA_MODE */

#if defined(SERVER_MODE)
/*
 * log_abort_by_tdes - Abort a transaction
 *
 * return: NO_ERROR
 *
 *   arg(in): Transaction descriptor
 *
 * NOTE:
 */
static int
log_abort_by_tdes (THREAD_ENTRY * thread_p, LOG_TDES * tdes)
{
  if (thread_p == NULL)
    {
      thread_p = thread_get_thread_entry_info ();
    }

  thread_p->tran_index = tdes->tran_index;
  pthread_mutex_unlock (&thread_p->tran_index_lock);

  (void) log_abort (thread_p, tdes->tran_index);

  return NO_ERROR;
}
#endif /* SERVER_MODE */

/*
 * TODO : STL
 * log_abort_all_active_transaction -
 *
 * return:
 *
 * NOTE:
 */
void
log_abort_all_active_transaction (THREAD_ENTRY * thread_p)
{
  int i;
  LOG_TDES *tdes;		/* Transaction descriptor */
#if defined(SERVER_MODE)
  int repeat_loop;
  int *abort_thread_running;
  static int already_called = 0;

  if (already_called)
    {
      return;
    }
  already_called = 1;

  if (log_Gl.trantable.area == NULL)
    {
      return;
    }

  abort_thread_running = (int *) malloc (sizeof (int) * log_Gl.trantable.num_total_indices);
  if (abort_thread_running == NULL)
    {
      er_set (ER_ERROR_SEVERITY, ARG_FILE_LINE, ER_OUT_OF_VIRTUAL_MEMORY, 1,
	      sizeof (int) * log_Gl.trantable.num_total_indices);
      return;
    }
  memset (abort_thread_running, 0, sizeof (int) * log_Gl.trantable.num_total_indices);

  /* Abort all active transactions */
loop:
  repeat_loop = false;

  for (i = 0; i < log_Gl.trantable.num_total_indices; i++)
    {
      if (i != LOG_SYSTEM_TRAN_INDEX && (tdes = LOG_FIND_TDES (i)) != NULL && tdes->trid != NULL_TRANID)
	{
	  if (css_count_transaction_worker_threads (thread_p, i, tdes->client_id) > 0)
	    {
	      repeat_loop = true;
	    }
	  else if (LOG_ISTRAN_ACTIVE (tdes) && abort_thread_running[i] == 0)
	    {
	      css_push_external_task (css_find_conn_by_tran_index (i), new log_abort_task (*tdes));
	      abort_thread_running[i] = 1;
	      repeat_loop = true;
	    }
	}
    }

  if (repeat_loop)
    {
      thread_sleep (50);	/* sleep 0.05 sec */
      if (css_is_shutdown_timeout_expired ())
	{
	  if (abort_thread_running != NULL)
	    {
	      free_and_init (abort_thread_running);
	    }
	  /* exit process after some tries */
	  er_log_debug (ARG_FILE_LINE, "log_abort_all_active_transaction: _exit(0)\n");
	  _exit (0);
	}
      goto loop;
    }

  if (abort_thread_running != NULL)
    {
      free_and_init (abort_thread_running);
    }

#else /* SERVER_MODE */
  int save_tran_index = log_Tran_index;	/* Return to this index */

  if (log_Gl.trantable.area == NULL)
    {
      return;
    }

  /* Abort all active transactions */
  for (i = 0; i < log_Gl.trantable.num_total_indices; i++)
    {
      tdes = LOG_FIND_TDES (i);
      if (i != LOG_SYSTEM_TRAN_INDEX && tdes != NULL && tdes->trid != NULL_TRANID)
	{
	  if (LOG_ISTRAN_ACTIVE (tdes))
	    {
	      log_Tran_index = i;
	      (void) log_abort (thread_p, log_Tran_index);
	    }
	}
    }
  log_Tran_index = save_tran_index;
#endif /* SERVER_MODE */
}

/*
 * TODO : STL
 * log_final - Terminate the log manager
 *
 * return: nothing
 *
 * NOTE: Terminate the log correctly, so that no recovery will be
 *              needed when the database system is restarted again. If there
 *              are any active transactions, they are all aborted. The log is
 *              flushed and all dirty data pages are also flushed to disk.
 */
void
log_final (THREAD_ENTRY * thread_p)
{
  int i;
  LOG_TDES *tdes;		/* Transaction descriptor */
  int save_tran_index;
  bool anyloose_ends = false;
  int error_code = NO_ERROR;

#if defined(SERVER_MODE)
  log_daemons_destroy ();
#endif /* SERVER_MODE */
  // *INDENT-OFF*
  log_system_tdes::destroy_system_transactions ();
  // *INDENT-ON*

  LOG_CS_ENTER (thread_p);

  /* reset log_Gl.rcv_phase */
  log_Gl.rcv_phase = LOG_RECOVERY_ANALYSIS_PHASE;

  if (log_Gl.trantable.area == NULL)
    {
      LOG_CS_EXIT (thread_p);
      return;
    }

  save_tran_index = LOG_FIND_THREAD_TRAN_INDEX (thread_p);

  if (!logpb_is_pool_initialized ())
    {
      logtb_undefine_trantable (thread_p);
      LOG_CS_EXIT (thread_p);
      return;
    }

  if (log_Gl.append.vdes == NULL_VOLDES)
    {
      logpb_finalize_pool (thread_p);
      logtb_undefine_trantable (thread_p);
      LOG_CS_EXIT (thread_p);
      return;
    }

  /*
   * Cannot use the critical section here since we are assigning the
   * transaction index and the critical sections are base on the transaction
   * index. Acquire the critical section and the get out immediately.. by
   * this time the scheduler will not preempt you.
   */

  /* Abort all active transactions */
  for (i = 0; i < log_Gl.trantable.num_total_indices; i++)
    {
      tdes = LOG_FIND_TDES (i);
      if (i != LOG_SYSTEM_TRAN_INDEX && tdes != NULL && tdes->trid != NULL_TRANID)
	{
	  if (LOG_ISTRAN_ACTIVE (tdes))
	    {
	      LOG_SET_CURRENT_TRAN_INDEX (thread_p, i);
	      (void) log_abort (thread_p, i);
	    }
	  else
	    {
	      anyloose_ends = true;
	    }
	}
    }

  LOG_SET_CURRENT_TRAN_INDEX (thread_p, save_tran_index);

  /*
   * Flush all log append dirty pages and all data dirty pages
   */
  logpb_flush_pages_direct (thread_p);

  error_code = pgbuf_flush_all (thread_p, NULL_VOLID);
  if (error_code == NO_ERROR)
    {
      error_code = fileio_synchronize_all (thread_p, false);
    }

  logpb_decache_archive_info (thread_p);

  /*
   * Flush the header of the log with information to restart the system
   * easily. For example, without a recovery process
   */

  log_Gl.hdr.has_logging_been_skipped = false;
  if (anyloose_ends == false && error_code == NO_ERROR)
    {
      log_Gl.hdr.is_shutdown = true;
      LSA_COPY (&log_Gl.hdr.chkpt_lsa, &log_Gl.hdr.append_lsa);
      LSA_COPY (&log_Gl.hdr.smallest_lsa_at_last_chkpt, &log_Gl.hdr.chkpt_lsa);
    }
  else
    {
      (void) logpb_checkpoint (thread_p);
    }

  logpb_flush_header (thread_p);

  /* Undefine page buffer pool and transaction table */
  logpb_finalize_pool (thread_p);

  logtb_undefine_trantable (thread_p);

  if (prm_get_bool_value (PRM_ID_LOG_BACKGROUND_ARCHIVING))
    {
      if (log_Gl.bg_archive_info.vdes != NULL_VOLDES)
	{
	  fileio_dismount (thread_p, log_Gl.bg_archive_info.vdes);
	  log_Gl.bg_archive_info.vdes = NULL_VOLDES;
	}
    }

  /* Dismount the active log volume */
  fileio_dismount (thread_p, log_Gl.append.vdes);
  log_Gl.append.vdes = NULL_VOLDES;

  free_and_init (log_Gl.loghdr_pgptr);

  LOG_CS_EXIT (thread_p);
}

/*
 * log_restart_emergency - Emergency restart of log manager
 *
 * return: nothing
 *
 *   db_fullname(in): Full name of the database
 *   logpath(in): Directory where the log volumes reside
 *   prefix_logname(in): Name of the log volumes. It must be the same as the
 *                      one given during the creation of the database.
 *
 * NOTE: Initialize the log manager in emergency fashion. That is,
 *              restart recovery is ignored.
 */
void
log_restart_emergency (THREAD_ENTRY * thread_p, const char *db_fullname, const char *logpath,
		       const char *prefix_logname)
{
  (void) log_initialize_internal (thread_p, db_fullname, logpath, prefix_logname, false, NULL, true);
}

/*
 *
 *                    INTERFACE FUNCTION FOR LOGGING DATA
 *
 */

/*
 * log_append_undoredo_data - LOG UNDO (BEFORE) + REDO (AFTER) DATA
 *
 * return: nothing
 *
 *   rcvindex(in): Index to recovery function
 *   addr(in): Address (Volume, page, and offset) of data
 *   undo_length(in): Length of undo(before) data
 *   redo_length(in): Length of redo(after) data
 *   undo_data(in): Undo (before) data
 *   redo_data(in): Redo (after) data
 *
 */
void
log_append_undoredo_data (THREAD_ENTRY * thread_p, LOG_RCVINDEX rcvindex, LOG_DATA_ADDR * addr, int undo_length,
			  int redo_length, const void *undo_data, const void *redo_data)
{
  LOG_CRUMB undo_crumb;
  LOG_CRUMB redo_crumb;

  /* Set undo length/data to crumb */
  assert (0 <= undo_length);
  assert (0 == undo_length || undo_data != NULL);

  undo_crumb.data = undo_data;
  undo_crumb.length = undo_length;

  /* Set redo length/data to crumb */
  assert (0 <= redo_length);
  assert (0 == redo_length || redo_data != NULL);

  redo_crumb.data = redo_data;
  redo_crumb.length = redo_length;

  log_append_undoredo_crumbs (thread_p, rcvindex, addr, 1, 1, &undo_crumb, &redo_crumb);
}

void
log_append_undoredo_data2 (THREAD_ENTRY * thread_p, LOG_RCVINDEX rcvindex, const VFID * vfid, PAGE_PTR pgptr,
			   PGLENGTH offset, int undo_length, int redo_length, const void *undo_data,
			   const void *redo_data)
{
  LOG_DATA_ADDR addr;
  LOG_CRUMB undo_crumb;
  LOG_CRUMB redo_crumb;

  /* Set data address */
  addr.vfid = vfid;
  addr.pgptr = pgptr;
  addr.offset = offset;

  /* Set undo length/data to crumb */
  assert (0 <= undo_length);
  assert (0 == undo_length || undo_data != NULL);

  undo_crumb.data = undo_data;
  undo_crumb.length = undo_length;

  /* Set redo length/data to crumb */
  assert (0 <= redo_length);
  assert (0 == redo_length || redo_data != NULL);

  redo_crumb.data = redo_data;
  redo_crumb.length = redo_length;

  log_append_undoredo_crumbs (thread_p, rcvindex, &addr, 1, 1, &undo_crumb, &redo_crumb);
}

/*
 * log_append_undo_data - LOG UNDO (BEFORE) DATA
 *
 * return: nothing
 *
 *   rcvindex(in): Index to recovery function
 *   addr(in): Address (Volume, page, and offset) of data
 *   length(in): Length of undo(before) data
 *   data(in): Undo (before) data
 *
 * NOTE: Log undo(before) data. A log record is constructed to recover
 *              data by undoing data during abort and during recovery.
 *
 *              In the case of a rollback, the undo function described by
 *              rcvindex is called with a recovery structure which contains
 *              the page pointer and offset of the data to recover along with
 *              the undo data. It is up to this function to determine how to
 *              undo the data.
 *
 *     1)       This function accepts either page operation logging (with a
 *              valid address) or logical log (with a null address).
 *     2)       Very IMPORTANT: If an update is associated with two individual
 *              log records, the undo record must be logged before the redo
 *              record.
 */
void
log_append_undo_data (THREAD_ENTRY * thread_p, LOG_RCVINDEX rcvindex, LOG_DATA_ADDR * addr, int length,
		      const void *data)
{
  LOG_CRUMB undo_crumb;

  /* Set length/data to crumb */
  assert (0 <= length);
  assert (0 == length || data != NULL);

  undo_crumb.data = data;
  undo_crumb.length = length;

  log_append_undo_crumbs (thread_p, rcvindex, addr, 1, &undo_crumb);
}

void
log_append_undo_data2 (THREAD_ENTRY * thread_p, LOG_RCVINDEX rcvindex, const VFID * vfid, PAGE_PTR pgptr,
		       PGLENGTH offset, int length, const void *data)
{
  LOG_DATA_ADDR addr;
  LOG_CRUMB undo_crumb;

  /* Set data address */
  addr.vfid = vfid;
  addr.pgptr = pgptr;
  addr.offset = offset;

  /* Set length/data to crumb */
  assert (0 <= length);
  assert (0 == length || data != NULL);

  undo_crumb.data = data;
  undo_crumb.length = length;

  log_append_undo_crumbs (thread_p, rcvindex, &addr, 1, &undo_crumb);
}

/*
 * log_append_redo_data - LOG REDO (AFTER) DATA
 *
 * return: nothing
 *
 *   rcvindex(in): Index to recovery function
 *   addr(in): Address (Volume, page, and offset) of data
 *   length(in): Length of redo(after) data
 *   data(in): Redo (after) data
 *
 * NOTE: Log redo(after) data. A log record is constructed to recover
 *              data by redoing data during recovery.
 *
 *              During recovery(e.g., system crash recovery), the redo
 *              function described by rcvindex is called with a recovery
 *              structure which contains the page pointer and offset of the
 *              data to recover along with the redo data. It is up to this
 *              function to determine how to redo the data.
 *
 *     1)       The only type of logging accepted by this function is page
 *              operation level logging, thus, an address must must be given.
 *     2)       During the redo phase of crash recovery, any redo logging is
 *              ignored.
 */
void
log_append_redo_data (THREAD_ENTRY * thread_p, LOG_RCVINDEX rcvindex, LOG_DATA_ADDR * addr, int length,
		      const void *data)
{
  LOG_CRUMB redo_crumb;

  /* Set length/data to crumb */
  assert (0 <= length);
  assert (0 == length || data != NULL);

  redo_crumb.data = data;
  redo_crumb.length = length;

  log_append_redo_crumbs (thread_p, rcvindex, addr, 1, &redo_crumb);
}

void
log_append_redo_data2 (THREAD_ENTRY * thread_p, LOG_RCVINDEX rcvindex, const VFID * vfid, PAGE_PTR pgptr,
		       PGLENGTH offset, int length, const void *data)
{
  LOG_DATA_ADDR addr;
  LOG_CRUMB redo_crumb;

  /* Set data address */
  addr.vfid = vfid;
  addr.pgptr = pgptr;
  addr.offset = offset;

  /* Set length/data to crumb */
  assert (0 <= length);
  assert (0 == length || data != NULL);

  redo_crumb.data = data;
  redo_crumb.length = length;

  log_append_redo_crumbs (thread_p, rcvindex, &addr, 1, &redo_crumb);
}

/*
 * log_append_undoredo_crumbs -  LOG UNDO (BEFORE) + REDO (AFTER) CRUMBS OF DATA
 *
 * return: nothing
 *
 *   rcvindex(in): Index to recovery function
 *   addr(in): Address (Volume, page, and offset) of data
 *   num_undo_crumbs(in): Number of undo crumbs
 *   num_redo_crumbs(in): Number of redo crumbs
 *   undo_crumbs(in): The undo crumbs
 *   redo_crumbs(in): The redo crumbs
 *
 */
void
log_append_undoredo_crumbs (THREAD_ENTRY * thread_p, LOG_RCVINDEX rcvindex, LOG_DATA_ADDR * addr, int num_undo_crumbs,
			    int num_redo_crumbs, const LOG_CRUMB * undo_crumbs, const LOG_CRUMB * redo_crumbs)
{
  LOG_TDES *tdes;		/* Transaction descriptor */
  int tran_index;
  int error_code = NO_ERROR;
  LOG_PRIOR_NODE *node;
  LOG_LSA start_lsa;
  LOG_RECTYPE rectype = LOG_IS_MVCC_OPERATION (rcvindex) ? LOG_MVCC_UNDOREDO_DATA : LOG_UNDOREDO_DATA;

#if defined(CUBRID_DEBUG)
  if (addr->pgptr == NULL)
    {
      /*
       * Redo is always an operation page level logging. Thus, a data page
       * pointer must have been given as part of the address
       */
      er_set (ER_ERROR_SEVERITY, ARG_FILE_LINE, ER_LOG_REDO_INTERFACE, 0);
      error_code = ER_LOG_REDO_INTERFACE;
      return;
    }
  if (RV_fun[rcvindex].undofun == NULL || RV_fun[rcvindex].redofun == NULL)
    {
      assert (false);
      return;
    }
#endif /* CUBRID_DEBUG */

#if !defined(SERVER_MODE)
  assert_release (!LOG_IS_MVCC_OPERATION (rcvindex));
#endif /* SERVER_MODE */

  if (log_No_logging)
    {
      /* We are not logging */
      LOG_FLUSH_LOGGING_HAS_BEEN_SKIPPED (thread_p);
      log_skip_logging (thread_p, addr);
      return;
    }

  /* Find transaction descriptor for current logging transaction */
  tran_index = LOG_FIND_THREAD_TRAN_INDEX (thread_p);
  tdes = LOG_FIND_TDES (tran_index);
  if (tdes == NULL)
    {
      er_set (ER_FATAL_ERROR_SEVERITY, ARG_FILE_LINE, ER_LOG_UNKNOWN_TRANINDEX, 1, tran_index);
      error_code = ER_LOG_UNKNOWN_TRANINDEX;
      return;
    }

  /*
   * If we are not in a top system operation, the transaction is unactive, and
   * the transaction is not in the process of been aborted, we do nothing.
   */
  if (tdes->topops.last < 0 && !LOG_ISTRAN_ACTIVE (tdes) && !LOG_ISTRAN_ABORTED (tdes))
    {
      /*
       * We do not log anything when the transaction is unactive and it is not
       * in the process of aborting.
       */
      return;
    }

  /*
   * is undo logging needed ?
   */

  if (log_can_skip_undo_logging (thread_p, rcvindex, tdes, addr) == true)
    {
      /* undo logging is ignored at this point */
      log_append_redo_crumbs (thread_p, rcvindex, addr, num_redo_crumbs, redo_crumbs);
      return;
    }

  /*
   * Now do the UNDO & REDO portion
   */

  node = prior_lsa_alloc_and_copy_crumbs (thread_p, rectype, rcvindex, addr, num_undo_crumbs, undo_crumbs,
					  num_redo_crumbs, redo_crumbs);
  if (node == NULL)
    {
      return;
    }

  start_lsa = prior_lsa_next_record (thread_p, node, tdes);

  if (LOG_NEED_TO_SET_LSA (rcvindex, addr->pgptr))
    {
      if (pgbuf_set_lsa (thread_p, addr->pgptr, &start_lsa) == NULL)
	{
	  assert (false);
	  return;
	}
    }
  if (addr->pgptr != NULL && LOG_IS_MVCC_OPERATION (rcvindex))
    {
      pgbuf_notify_vacuum_follows (thread_p, addr->pgptr);
    }
<<<<<<< HEAD
=======

  if (!LOG_CHECK_LOG_APPLIER (thread_p) && log_does_allow_replication () == true)
    {
      if (rcvindex == RVHF_UPDATE || rcvindex == RVOVF_CHANGE_LINK || rcvindex == RVHF_UPDATE_NOTIFY_VACUUM
	  || rcvindex == RVHF_INSERT_NEWHOME)
	{
	  LSA_COPY (&tdes->repl_update_lsa, &tdes->tail_lsa);
	  assert (tdes->is_active_worker_transaction ());
	}
      else if (rcvindex == RVHF_INSERT || rcvindex == RVHF_MVCC_INSERT)
	{
	  LSA_COPY (&tdes->repl_insert_lsa, &tdes->tail_lsa);
	  assert (tdes->is_active_worker_transaction ());
	}
    }
>>>>>>> e5955042
}

/*
 * log_append_undo_crumbs - LOG UNDO (BEFORE) CRUMBS OF DATA
 *
 * return: nothing
 *
 *   rcvindex(in): Index to recovery function
 *   addr(in): Address (Volume, page, and offset) of data
 *   num_crumbs(in): Number of undo crumbs
 *   crumbs(in): The undo crumbs
 *
 */
void
log_append_undo_crumbs (THREAD_ENTRY * thread_p, LOG_RCVINDEX rcvindex, LOG_DATA_ADDR * addr, int num_crumbs,
			const LOG_CRUMB * crumbs)
{
  LOG_TDES *tdes;		/* Transaction descriptor */
  int tran_index;
  int error_code = NO_ERROR;
  LOG_PRIOR_NODE *node;
  LOG_LSA start_lsa;
  LOG_RECTYPE rectype = LOG_IS_MVCC_OPERATION (rcvindex) ? LOG_MVCC_UNDO_DATA : LOG_UNDO_DATA;

#if defined(CUBRID_DEBUG)
  if (RV_fun[rcvindex].undofun == NULL)
    {
      assert (false);
      return;
    }
#endif /* CUBRID_DEBUG */

  if (log_No_logging)
    {
      /* We are not logging */
      LOG_FLUSH_LOGGING_HAS_BEEN_SKIPPED (thread_p);
      if (addr->pgptr != NULL)
	{
	  log_skip_logging (thread_p, addr);
	}
      return;
    }

  /* Find transaction descriptor for current logging transaction */
  tran_index = LOG_FIND_THREAD_TRAN_INDEX (thread_p);
  tdes = LOG_FIND_TDES (tran_index);
  if (tdes == NULL)
    {
      er_set (ER_FATAL_ERROR_SEVERITY, ARG_FILE_LINE, ER_LOG_UNKNOWN_TRANINDEX, 1, tran_index);
      error_code = ER_LOG_UNKNOWN_TRANINDEX;
      return;
    }

  /*
   * If we are not in a top system operation, the transaction is unactive, and
   * the transaction is not in the process of been aborted, we do nothing.
   */
  if (tdes->topops.last < 0 && !LOG_ISTRAN_ACTIVE (tdes) && !LOG_ISTRAN_ABORTED (tdes))
    {
      /*
       * We do not log anything when the transaction is unactive and it is not
       * in the process of aborting.
       */
      return;
    }

  /*
   * is undo logging needed ?
   */
  if (log_can_skip_undo_logging (thread_p, rcvindex, tdes, addr) == true)
    {
      /* undo logging is ignored at this point */
      ;				/* NO-OP */
      return;
    }

  /*
   * NOW do the UNDO ...
   */

  node = prior_lsa_alloc_and_copy_crumbs (thread_p, rectype, rcvindex, addr, num_crumbs, crumbs, 0, NULL);
  if (node == NULL)
    {
      assert (false);
      return;
    }

  start_lsa = prior_lsa_next_record (thread_p, node, tdes);

  if (addr->pgptr != NULL && LOG_NEED_TO_SET_LSA (rcvindex, addr->pgptr))
    {
      if (pgbuf_set_lsa (thread_p, addr->pgptr, &start_lsa) == NULL)
	{
	  assert (false);
	  return;
	}
    }
  if (addr->pgptr != NULL && LOG_IS_MVCC_OPERATION (rcvindex))
    {
      pgbuf_notify_vacuum_follows (thread_p, addr->pgptr);
    }
}

/*
 * log_append_redo_crumbs - LOG REDO (AFTER) CRUMBS OF DATA
 *
 * return: nothing
 *
 *   rcvindex(in): Index to recovery function
 *   addr(in): Address (Volume, page, and offset) of data
 *   num_crumbs(in): Number of undo crumbs
 *   crumbs(in): The undo crumbs
 *
 * NOTE: Log redo(after) crumbs of data. A log record is constructed to
 *              recover data by redoing data during recovery.
 *              The log manager does not really store crumbs of data, instead
 *              the log manager glues them together as a stream of data, and
 *              thus, it looses the knowledge that the data was from crumbs.
 *              This is done to avoid extra storage overhead. It is the
 *              responsibility of the recovery functions to build the crumbs
 *              when needed from the glued data.
 *
 *              During recovery(e.g., system crash recovery), the redo
 *              function described by rcvindex is called with a recovery
 *              structure which contains the page pointer and offset of the
 *              data to recover along with the redo glued data. The redo
 *              function must construct the crumbs when needed. It is up to
 *              this function, how to undo the data.
 *
 *     1)       Same notes as log_append_redo_data (see this function)
 *     2)       The only purpose of this function is to avoid extra data
 *              copying (the glue into one contiguous area) by the caller,
 *              otherwise, the same as log_append_redo_data.
 */
void
log_append_redo_crumbs (THREAD_ENTRY * thread_p, LOG_RCVINDEX rcvindex, LOG_DATA_ADDR * addr, int num_crumbs,
			const LOG_CRUMB * crumbs)
{
  LOG_TDES *tdes;		/* Transaction descriptor */
  int tran_index;
  int error_code = NO_ERROR;
  LOG_PRIOR_NODE *node;
  LOG_LSA start_lsa;
  LOG_RECTYPE rectype = LOG_IS_MVCC_OPERATION (rcvindex) ? LOG_MVCC_REDO_DATA : LOG_REDO_DATA;

#if defined(CUBRID_DEBUG)
  if (addr->pgptr == NULL)
    {
      /*
       * Redo is always an operation page level logging. Thus, a data page
       * pointer must have been given as part of the address
       */
      er_set (ER_ERROR_SEVERITY, ARG_FILE_LINE, ER_LOG_REDO_INTERFACE, 0);
      error_code = ER_LOG_REDO_INTERFACE;
      return;
    }
  if (RV_fun[rcvindex].redofun == NULL)
    {
      assert (false);
      return;
    }
#endif /* CUBRID_DEBUG */

  if (log_No_logging)
    {
      /* We are not logging */
      LOG_FLUSH_LOGGING_HAS_BEEN_SKIPPED (thread_p);
      log_skip_logging (thread_p, addr);
      return;
    }

  /* Find transaction descriptor for current logging transaction */
  tran_index = LOG_FIND_THREAD_TRAN_INDEX (thread_p);
  tdes = LOG_FIND_TDES (tran_index);
  if (tdes == NULL)
    {
      er_set (ER_FATAL_ERROR_SEVERITY, ARG_FILE_LINE, ER_LOG_UNKNOWN_TRANINDEX, 1, tran_index);
      error_code = ER_LOG_UNKNOWN_TRANINDEX;
      return;
    }

  /*
   * If we are not in a top system operation, the transaction is unactive, and
   * the transaction is not in the process of been aborted, we do nothing.
   */
  if (tdes->topops.last < 0 && !LOG_ISTRAN_ACTIVE (tdes) && !LOG_ISTRAN_ABORTED (tdes))
    {
      /*
       * We do not log anything when the transaction is unactive and it is not
       * in the process of aborting.
       */
      return;
    }

  if (log_can_skip_redo_logging (rcvindex, tdes, addr) == true)
    {
      return;
    }

  node = prior_lsa_alloc_and_copy_crumbs (thread_p, rectype, rcvindex, addr, 0, NULL, num_crumbs, crumbs);
  if (node == NULL)
    {
      return;
    }

  start_lsa = prior_lsa_next_record (thread_p, node, tdes);

  /*
   * Set the LSA on the data page of the corresponding log record for page
   * operation logging.
   *
   * Make sure that I should log. Page operational logging is not done for
   * temporary data of temporary files and volumes
   */
  if (LOG_NEED_TO_SET_LSA (rcvindex, addr->pgptr))
    {
      if (pgbuf_set_lsa (thread_p, addr->pgptr, &start_lsa) == NULL)
	{
	  assert (false);
	  return;
	}
    }
<<<<<<< HEAD
=======

  if (!LOG_CHECK_LOG_APPLIER (thread_p) && log_does_allow_replication () == true)
    {
      if (rcvindex == RVHF_UPDATE || rcvindex == RVOVF_CHANGE_LINK || rcvindex == RVHF_UPDATE_NOTIFY_VACUUM)
	{
	  LSA_COPY (&tdes->repl_update_lsa, &tdes->tail_lsa);
	  assert (tdes->is_active_worker_transaction ());
	}
      else if (rcvindex == RVHF_INSERT || rcvindex == RVHF_MVCC_INSERT)
	{
	  LSA_COPY (&tdes->repl_insert_lsa, &tdes->tail_lsa);
	  assert (tdes->is_active_worker_transaction ());
	}
    }
>>>>>>> e5955042
}

/*
 * log_append_undoredo_recdes - LOG UNDO (BEFORE) + REDO (AFTER) RECORD DESCRIPTOR
 *
 * return: nothing
 *
 *   rcvindex(in): Index to recovery function
 *   addr(in): Address (Volume, page, and offset) of data
 *   undo_recdes(in): Undo(before) record descriptor
 *   redo_recdes(in): Redo(after) record descriptor
 *
 */
void
log_append_undoredo_recdes (THREAD_ENTRY * thread_p, LOG_RCVINDEX rcvindex, LOG_DATA_ADDR * addr,
			    const RECDES * undo_recdes, const RECDES * redo_recdes)
{
  log_append_undoredo_recdes2 (thread_p, rcvindex, addr->vfid, addr->pgptr, addr->offset, undo_recdes, redo_recdes);
}

void
log_append_undoredo_recdes2 (THREAD_ENTRY * thread_p, LOG_RCVINDEX rcvindex, const VFID * vfid, PAGE_PTR pgptr,
			     PGLENGTH offset, const RECDES * undo_recdes, const RECDES * redo_recdes)
{
  LOG_CRUMB crumbs[4];
  LOG_CRUMB *undo_crumbs = &crumbs[0];
  LOG_CRUMB *redo_crumbs = &crumbs[2];
  int num_undo_crumbs;
  int num_redo_crumbs;
  LOG_DATA_ADDR addr;

  addr.vfid = vfid;
  addr.pgptr = pgptr;
  addr.offset = offset;

#if 0
  if (rcvindex == RVHF_UPDATE)
    {
      LOG_TDES *tdes = LOG_FIND_CURRENT_TDES (thread_p);
      if (tdes && tdes->null_log.is_set && undo_recdes && redo_recdes)
	{
	  tdes->null_log.recdes = malloc (sizeof (RECDES));
	  if (tdes == NULL)
	    {
	      return;		/* error */
	    }
	  *(tdes->null_log.recdes) = *undo_recdes;
	  tdes->null_log.recdes->data = malloc (undo_recdes->length);
	  if (tdes->null_log.recdes->data == NULL)
	    {
	      free_and_init (tdes->null_log.recdes);
	      return;		/* error */
	    }
	  (void) memcpy (tdes->null_log.recdes->data, undo_recdes->data, undo_recdes->length);
	}
      undo_crumbs[0].length = sizeof (undo_recdes->type);
      undo_crumbs[0].data = (char *) &undo_recdes->type;
      undo_crumbs[1].length = 0;
      undo_crumbs[1].data = NULL;
      num_undo_crumbs = 2;
      redo_crumbs[0].length = sizeof (redo_recdes->type);
      redo_crumbs[0].data = (char *) &redo_recdes->type;
      redo_crumbs[1].length = 0;
      redo_crumbs[1].data = NULL;
      num_redo_crumbs = 2;
      log_append_undoredo_crumbs (rcvindex, addr, num_undo_crumbs, num_redo_crumbs, undo_crumbs, redo_crumbs);
      return;
    }
#endif

  if (undo_recdes != NULL)
    {
      undo_crumbs[0].length = sizeof (undo_recdes->type);
      undo_crumbs[0].data = (char *) &undo_recdes->type;
      undo_crumbs[1].length = undo_recdes->length;
      undo_crumbs[1].data = undo_recdes->data;
      num_undo_crumbs = 2;
    }
  else
    {
      undo_crumbs = NULL;
      num_undo_crumbs = 0;
    }

  if (redo_recdes != NULL)
    {
      redo_crumbs[0].length = sizeof (redo_recdes->type);
      redo_crumbs[0].data = (char *) &redo_recdes->type;
      redo_crumbs[1].length = redo_recdes->length;
      redo_crumbs[1].data = redo_recdes->data;
      num_redo_crumbs = 2;
    }
  else
    {
      redo_crumbs = NULL;
      num_redo_crumbs = 0;
    }

  log_append_undoredo_crumbs (thread_p, rcvindex, &addr, num_undo_crumbs, num_redo_crumbs, undo_crumbs, redo_crumbs);
}

#if defined (ENABLE_UNUSED_FUNCTION)
/*
 * log_append_undo_recdes - LOG UNDO (BEFORE) RECORD DESCRIPTOR
 *
 * return: nothing
 *
 *   rcvindex(in): Index to recovery function
 *   addr(in): Address (Volume, page, and offset) of data
 *   recdes(in): Undo(before) record descriptor
 *
 */
void
log_append_undo_recdes (THREAD_ENTRY * thread_p, LOG_RCVINDEX rcvindex, LOG_DATA_ADDR * addr, const RECDES * recdes)
{
  log_append_undo_recdes2 (thread_p, rcvindex, addr->vfid, addr->pgptr, addr->offset, recdes);
}
#endif /* ENABLE_UNUSED_FUNCTION */

void
log_append_undo_recdes2 (THREAD_ENTRY * thread_p, LOG_RCVINDEX rcvindex, const VFID * vfid, PAGE_PTR pgptr,
			 PGLENGTH offset, const RECDES * recdes)
{
  LOG_CRUMB crumbs[2];
  LOG_DATA_ADDR addr;

  addr.vfid = vfid;
  addr.pgptr = pgptr;
  addr.offset = offset;

  if (recdes != NULL)
    {
      crumbs[0].length = sizeof (recdes->type);
      crumbs[0].data = (char *) &recdes->type;
      crumbs[1].length = recdes->length;
      crumbs[1].data = recdes->data;
      log_append_undo_crumbs (thread_p, rcvindex, &addr, 2, crumbs);
    }
  else
    {
      log_append_undo_crumbs (thread_p, rcvindex, &addr, 0, NULL);
    }
}

/*
 * log_append_redo_recdes - LOG REDO (AFTER) RECORD DESCRIPTOR
 *
 * return: nothing
 *
 *   rcvindex(in): Index to recovery function
 *   addr(in): Address (Volume, page, and offset) of data
 *   recdes(in): Redo(after) record descriptor
 *
 */
void
log_append_redo_recdes (THREAD_ENTRY * thread_p, LOG_RCVINDEX rcvindex, LOG_DATA_ADDR * addr, const RECDES * recdes)
{
  log_append_redo_recdes2 (thread_p, rcvindex, addr->vfid, addr->pgptr, addr->offset, recdes);
}

void
log_append_redo_recdes2 (THREAD_ENTRY * thread_p, LOG_RCVINDEX rcvindex, const VFID * vfid, PAGE_PTR pgptr,
			 PGLENGTH offset, const RECDES * recdes)
{
  LOG_CRUMB crumbs[2];
  LOG_DATA_ADDR addr;

  addr.vfid = vfid;
  addr.pgptr = pgptr;
  addr.offset = offset;

  if (recdes != NULL)
    {
      crumbs[0].length = sizeof (recdes->type);
      crumbs[0].data = (char *) &recdes->type;
      crumbs[1].length = recdes->length;
      crumbs[1].data = recdes->data;
      log_append_redo_crumbs (thread_p, rcvindex, &addr, 2, crumbs);
    }
  else
    {
      log_append_redo_crumbs (thread_p, rcvindex, &addr, 0, NULL);
    }
}

/*
 * log_append_dboutside_redo - Log redo (after) data for operations outside the db
 *
 * return: nothing
 *
 *   rcvindex(in): Index to recovery function
 *   length(in): Length of redo(after) data
 *   data(in): Redo (after) data
 *
 * NOTE: A log record is constructed to recover external (outside of
 *              database) data by always redoing data during recovery.
 *
 *              During recovery(e.g., system crash recovery), the redo
 *              function described by rcvindex is called with a recovery
 *              structure which contains the page pointer and offset of the
 *              data to recover along with the redo data. It is up to this
 *              function to determine how to redo the data.
 *
 *     1)       The logging of this function is logical since it is for
 *              external data.
 *     2)       Both during the redo and undo phase, dboutside redo is
 *              ignored.
 */
void
log_append_dboutside_redo (THREAD_ENTRY * thread_p, LOG_RCVINDEX rcvindex, int length, const void *data)
{
  LOG_TDES *tdes;		/* Transaction descriptor */
  int tran_index;
  int error_code = NO_ERROR;
  LOG_PRIOR_NODE *node;

#if defined(CUBRID_DEBUG)
  if (RV_fun[rcvindex].redofun == NULL)
    {
      assert (false);
      return;
    }
#endif /* CUBRID_DEBUG */

  if (log_No_logging)
    {
      /* We are not logging */
      LOG_FLUSH_LOGGING_HAS_BEEN_SKIPPED (thread_p);
      return;
    }

  /* Find transaction descriptor for current logging transaction */
  tran_index = LOG_FIND_THREAD_TRAN_INDEX (thread_p);
  tdes = LOG_FIND_TDES (tran_index);
  if (tdes == NULL)
    {
      er_set (ER_FATAL_ERROR_SEVERITY, ARG_FILE_LINE, ER_LOG_UNKNOWN_TRANINDEX, 1, tran_index);
      error_code = ER_LOG_UNKNOWN_TRANINDEX;
      return;
    }

  /*
   * If we are not in a top system operation, the transaction is unactive, and
   * the transaction is not in the process of been aborted, we do nothing.
   */
  if (tdes->topops.last < 0 && !LOG_ISTRAN_ACTIVE (tdes) && !LOG_ISTRAN_ABORTED (tdes))
    {
      /*
       * We do not log anything when the transaction is unactive and it is not
       * in the process of aborting.
       */
      return;
    }

  node =
    prior_lsa_alloc_and_copy_data (thread_p, LOG_DBEXTERN_REDO_DATA, rcvindex, NULL, 0, NULL, length, (char *) data);
  if (node == NULL)
    {
      return;
    }

  (void) prior_lsa_next_record (thread_p, node, tdes);
}

/*
 * log_append_postpone - Log postpone after data, for redo
 *
 * return: nothing
 *
 *   rcvindex(in): Index to recovery function
 *   addr(in): Index to recovery function
 *   length(in): Length of postpone redo(after) data
 *   data(in): Postpone redo (after) data
 *
 * NOTE: A postpone data operation is postponed after the transaction
 *              commits. Once it is executed, it becomes a log_redo operation.
 *              This distinction is needed due to log sequence number in the
 *              log and the data pages which are used to avoid redos.
 */
void
log_append_postpone (THREAD_ENTRY * thread_p, LOG_RCVINDEX rcvindex, LOG_DATA_ADDR * addr, int length, const void *data)
{
  LOG_TDES *tdes;		/* Transaction descriptor */
  LOG_RCV rcv;			/* Recovery structure for execution */
  bool skipredo;
  LOG_LSA *crash_lsa;
  int tran_index;
  int error_code = NO_ERROR;
  LOG_PRIOR_NODE *node;
  LOG_LSA start_lsa = LSA_INITIALIZER;

#if defined(CUBRID_DEBUG)
  if (addr->pgptr == NULL)
    {
      /*
       * Postpone is always an operation page level logging. Thus, a data page
       * pointer must have been given as part of the address
       */
      er_set (ER_ERROR_SEVERITY, ARG_FILE_LINE, ER_LOG_POSTPONE_INTERFACE, 0);
      error_code = ER_LOG_POSTPONE_INTERFACE;
      return;
    }
  if (RV_fun[rcvindex].redofun == NULL)
    {
      assert (false);
      return;
    }
#endif /* CUBRID_DEBUG */

  if (log_No_logging)
    {
      /*
       * We are not logging. Execute the postpone operation immediately since
       * we cannot undo
       */
      rcv.length = length;
      rcv.offset = addr->offset;
      rcv.pgptr = addr->pgptr;
      rcv.data = (char *) data;

      assert (RV_fun[rcvindex].redofun != NULL);
      (void) (*RV_fun[rcvindex].redofun) (thread_p, &rcv);

      LOG_FLUSH_LOGGING_HAS_BEEN_SKIPPED (thread_p);
      log_skip_logging (thread_p, addr);
      return;
    }

  /* Find transaction descriptor for current logging transaction */
  tran_index = LOG_FIND_THREAD_TRAN_INDEX (thread_p);
  tdes = LOG_FIND_TDES (tran_index);
  if (tdes == NULL)
    {
      er_set (ER_FATAL_ERROR_SEVERITY, ARG_FILE_LINE, ER_LOG_UNKNOWN_TRANINDEX, 1, tran_index);
      error_code = ER_LOG_UNKNOWN_TRANINDEX;
      return;
    }

  skipredo = log_can_skip_redo_logging (rcvindex, tdes, addr);
  if (skipredo == true || (tdes->topops.last < 0 && !LOG_ISTRAN_ACTIVE (tdes) && !LOG_ISTRAN_ABORTED (tdes)))
    {
      /*
       * Warning postpone logging is ignored during REDO recovery, normal
       * rollbacks, and for temporary data pages
       */
      rcv.length = length;
      rcv.offset = addr->offset;
      rcv.pgptr = addr->pgptr;
      rcv.data = (char *) data;

      assert (RV_fun[rcvindex].redofun != NULL);
      (void) (*RV_fun[rcvindex].redofun) (thread_p, &rcv);
      if (skipredo == false)
	{
	  log_append_redo_data (thread_p, rcvindex, addr, length, data);
	}

      return;
    }

  /*
   * If the transaction has not logged any record, add a dummy record to
   * start the postpone purposes during the commit.
   */

  if (LSA_ISNULL (&tdes->tail_lsa)
      || (log_is_in_crash_recovery () && (crash_lsa = log_get_crash_point_lsa ()) != NULL
	  && LSA_LE (&tdes->tail_lsa, crash_lsa)))
    {
      log_append_empty_record (thread_p, LOG_DUMMY_HEAD_POSTPONE, addr);
    }

  node = prior_lsa_alloc_and_copy_data (thread_p, LOG_POSTPONE, rcvindex, addr, 0, NULL, length, (char *) data);
  if (node == NULL)
    {
      return;
    }
  if (VACUUM_IS_THREAD_VACUUM (thread_p))
    {
      /* Cache postpone log record. Redo data must be saved before calling prior_lsa_next_record, which may free this
       * prior node. */
      vacuum_cache_log_postpone_redo_data (thread_p, node->data_header, node->rdata, node->rlength);
      // todo - extend to all transactions
    }

  start_lsa = prior_lsa_next_record (thread_p, node, tdes);
  if (VACUUM_IS_THREAD_VACUUM (thread_p))
    {
      /* Cache postpone log record. An entry for this postpone log record was already created and we also need to save
       * its LSA. */
      vacuum_cache_log_postpone_lsa (thread_p, &start_lsa);
      // todo - extend to all transactions
    }

  /* Set address early in case there is a crash, because of skip_head */
  if (tdes->topops.last >= 0)
    {
      if (LSA_ISNULL (&tdes->topops.stack[tdes->topops.last].posp_lsa))
	{
	  LSA_COPY (&tdes->topops.stack[tdes->topops.last].posp_lsa, &tdes->tail_lsa);
	}
    }
  else if (LSA_ISNULL (&tdes->posp_nxlsa))
    {
      LSA_COPY (&tdes->posp_nxlsa, &tdes->tail_lsa);
    }

  /*
   * Note: The lsa of the page is not set for postpone log records since
   * the change has not been done (has been postpone) to the page.
   */
}

/*
 * log_run_postpone - Log run redo (after) postpone data
 *
 * return: nothing
 *
 *   rcvindex(in): Index to recovery function
 *   addr(in): Address (Volume, page, and offset) of data
 *   rcv_vpid(in):
 *   length(in): Length of redo(after) data
 *   data(in): Redo (after) data
 *   ref_lsa(in): Log sequence address of original postpone record
 *
 * NOTE: Log run_redo(after) postpone data. This function is only used
 *              when the transaction has been declared as a committed with
 *              postpone actions. A system log record is constructed to
 *              recover data by redoing data during recovery.
 *
 *              During recovery(e.g., system crash recovery), the redo
 *              function described by rcvindex is called with a recovery
 *              structure which contains the page pointer and offset of the
 *              data to recover along with the redo data. It is up to this
 *              function how to redo the data.
 *
 *     1)       The only type of logging accepted by this function is page
 *              operation level logging, thus, an address must be given.
 */
void
log_append_run_postpone (THREAD_ENTRY * thread_p, LOG_RCVINDEX rcvindex, LOG_DATA_ADDR * addr, const VPID * rcv_vpid,
			 int length, const void *data, const LOG_LSA * ref_lsa)
{
  LOG_REC_RUN_POSTPONE *run_posp;	/* A run postpone record */
  LOG_TDES *tdes;		/* Transaction descriptor */
  int tran_index;
  int error_code = NO_ERROR;
  LOG_PRIOR_NODE *node;
  LOG_LSA start_lsa;

  /* Find transaction descriptor for current logging transaction */
  tran_index = LOG_FIND_THREAD_TRAN_INDEX (thread_p);
  tdes = LOG_FIND_TDES (tran_index);
  if (tdes == NULL)
    {
      er_set (ER_FATAL_ERROR_SEVERITY, ARG_FILE_LINE, ER_LOG_UNKNOWN_TRANINDEX, 1, tran_index);
      error_code = ER_LOG_UNKNOWN_TRANINDEX;
      return;
    }

  if (tdes->state != TRAN_UNACTIVE_WILL_COMMIT && tdes->state != TRAN_UNACTIVE_COMMITTED_WITH_POSTPONE
      && tdes->state != TRAN_UNACTIVE_TOPOPE_COMMITTED_WITH_POSTPONE)
    {
      /* Warning run postpone is ignored when transaction is not committed */
#if defined(CUBRID_DEBUG)
      er_log_debug (ARG_FILE_LINE,
		    "log_run_postpone: Warning run postpone logging is ignored when transaction is not committed\n");
#endif /* CUBRID_DEBUG */
      assert (false);
    }
  else
    {
      node =
	prior_lsa_alloc_and_copy_data (thread_p, LOG_RUN_POSTPONE, RV_NOT_DEFINED, NULL, length, (char *) data, 0,
				       NULL);
      if (node == NULL)
	{
	  return;
	}

      run_posp = (LOG_REC_RUN_POSTPONE *) node->data_header;
      run_posp->data.rcvindex = rcvindex;
      run_posp->data.pageid = rcv_vpid->pageid;
      run_posp->data.volid = rcv_vpid->volid;
      run_posp->data.offset = addr->offset;
      LSA_COPY (&run_posp->ref_lsa, ref_lsa);
      run_posp->length = length;

      start_lsa = prior_lsa_next_record (thread_p, node, tdes);

      /*
       * Set the LSA on the data page of the corresponding log record for page operation logging.
       * Make sure that I should log. Page operational logging is not done for temporary data of temporary files/volumes
       */
      if (addr->pgptr != NULL && LOG_NEED_TO_SET_LSA (rcvindex, addr->pgptr))
	{
	  if (pgbuf_set_lsa (thread_p, addr->pgptr, &start_lsa) == NULL)
	    {
	      assert (false);
	      return;
	    }
	}
    }
}

/*
 * log_append_compensate - LOG COMPENSATE DATA
 *
 * return: nothing
 *
 *   rcvindex(in): Index to recovery function
 *   vpid(in): Volume-page address of compensate data
 *   offset(in): Offset of compensate data
 *   pgptr(in): Page pointer where compensating data resides. It may be
 *                     NULL when the page is not available during recovery.
 *   length(in): Length of compensating data (kind of redo(after) data)
 *   data(in): Compensating data (kind of redo(after) data)
 *   tdes(in/out): State structure of transaction of the log record
 *
 * NOTE: Log a compensating log record. An undo performed during a
 *              rollback or recovery is logged using what is called a
 *              compensation log record. A compensation log record undoes the
 *              redo of an aborted transaction during the redo phase of the
 *              recovery process. Compensating log records are quite useful to
 *              make system and media crash recovery faster. Compensating log
 *              records are redo log records and thus, they are never undone.
 */
void
log_append_compensate (THREAD_ENTRY * thread_p, LOG_RCVINDEX rcvindex, const VPID * vpid, PGLENGTH offset,
		       PAGE_PTR pgptr, int length, const void *data, LOG_TDES * tdes)
{
  log_append_compensate_internal (thread_p, rcvindex, vpid, offset, pgptr, length, data, tdes, NULL);
}

/*
 * log_append_compensate_with_undo_nxlsa () - Append compensate log record
 *					      and overwrite its undo_nxlsa.
 *
 * return	   : Void.
 * thread_p (in)   : Thread entry.
 * rcvindex (in)   : Index to recovery function.
 * vpid (in)	   : Volume-page address of compensate data
 * offset(in)	   : Offset of compensate data
 * pgptr(in)	   : Page pointer where compensating data resides. It may be
 *		     NULL when the page is not available during recovery.
 * length (in)	   : Length of compensating data (kind of redo(after) data)
 * data (in)	   : Compensating data (kind of redo(after) data)
 * tdes (in/out)   : State structure of transaction of the log record
 * undo_nxlsa (in) : Use a different undo_nxlsa than tdes->undo_nxlsa.
 *		     Necessary for cases when log records may be added before
 *		     compensation (one example being index merge/split before
 *		     undoing b-tree operation).
 */
void
log_append_compensate_with_undo_nxlsa (THREAD_ENTRY * thread_p, LOG_RCVINDEX rcvindex, const VPID * vpid,
				       PGLENGTH offset, PAGE_PTR pgptr, int length, const void *data, LOG_TDES * tdes,
				       const LOG_LSA * undo_nxlsa)
{
  assert (undo_nxlsa != NULL);

  log_append_compensate_internal (thread_p, rcvindex, vpid, offset, pgptr, length, data, tdes, undo_nxlsa);
}

/*
 * log_append_compensate - LOG COMPENSATE DATA
 *
 * return: nothing
 *
 *   rcvindex(in): Index to recovery function
 *   vpid(in): Volume-page address of compensate data
 *   offset(in): Offset of compensate data
 *   pgptr(in): Page pointer where compensating data resides. It may be
 *                     NULL when the page is not available during recovery.
 *   length(in): Length of compensating data (kind of redo(after) data)
 *   data(in): Compensating data (kind of redo(after) data)
 *   tdes(in/out): State structure of transaction of the log record
 *   undo_nxlsa(in): Use a different undo_nxlsa than tdes->undo_nxlsa.
 *		     Necessary for cases when log records may be added before
 *		     compensation (one example being index merge/split before
 *		     undoing b-tree operation).
 *
 * NOTE: Log a compensating log record. An undo performed during a
 *              rollback or recovery is logged using what is called a
 *              compensation log record. A compensation log record undoes the
 *              redo of an aborted transaction during the redo phase of the
 *              recovery process. Compensating log records are quite useful to
 *              make system and media crash recovery faster. Compensating log
 *              records are redo log records and thus, they are never undone.
 */
static void
log_append_compensate_internal (THREAD_ENTRY * thread_p, LOG_RCVINDEX rcvindex, const VPID * vpid, PGLENGTH offset,
				PAGE_PTR pgptr, int length, const void *data, LOG_TDES * tdes,
				const LOG_LSA * undo_nxlsa)
{
  LOG_REC_COMPENSATE *compensate;	/* Compensate log record */
  LOG_LSA prev_lsa;		/* LSA of next record to undo */
  LOG_PRIOR_NODE *node;
  LOG_LSA start_lsa;

#if defined(CUBRID_DEBUG)
  int error_code = NO_ERROR;

  if (vpid->volid == NULL_VOLID || vpid->pageid == NULL_PAGEID)
    {
      /*
       * Compensate is always an operation page level logging. Thus, a data page
       * pointer must have been given as part of the address
       */
      er_set (ER_ERROR_SEVERITY, ARG_FILE_LINE, ER_LOG_COMPENSATE_INTERFACE, 0);
      error_code = ER_LOG_COMPENSATE_INTERFACE;
      return;
    }
#endif /* CUBRID_DEBUG */

  node =
    prior_lsa_alloc_and_copy_data (thread_p, LOG_COMPENSATE, rcvindex, NULL, length, (char *) data, 0, (char *) NULL);
  if (node == NULL)
    {
      return;
    }

  LSA_COPY (&prev_lsa, &tdes->undo_nxlsa);

  compensate = (LOG_REC_COMPENSATE *) node->data_header;

  compensate->data.rcvindex = rcvindex;
  compensate->data.pageid = vpid->pageid;
  compensate->data.offset = offset;
  compensate->data.volid = vpid->volid;
  if (undo_nxlsa != NULL)
    {
      LSA_COPY (&compensate->undo_nxlsa, undo_nxlsa);
    }
  else
    {
      LSA_COPY (&compensate->undo_nxlsa, &prev_lsa);
    }
  compensate->length = length;

  start_lsa = prior_lsa_next_record (thread_p, node, tdes);

  /*
   * Set the LSA on the data page of the corresponding log record for page
   * operation logging.
   * Make sure that I should log. Page operational logging is not done for
   * temporary data of temporary files and volumes
   */
  if (pgptr != NULL && pgbuf_set_lsa (thread_p, pgptr, &start_lsa) == NULL)
    {
      assert (false);
      return;
    }

  /* Go back to our undo link */
  LSA_COPY (&tdes->undo_nxlsa, &prev_lsa);
}

/*
 * log_append_empty_record -
 *
 * return: nothing
 */
void
log_append_empty_record (THREAD_ENTRY * thread_p, LOG_RECTYPE logrec_type, LOG_DATA_ADDR * addr)
{
  int tran_index;
  bool skip = false;
  LOG_TDES *tdes;
  LOG_PRIOR_NODE *node;

  tran_index = LOG_FIND_THREAD_TRAN_INDEX (thread_p);
  tdes = LOG_FIND_TDES (tran_index);
  if (tdes == NULL)
    {
      assert (false);
      return;
    }

  if (addr != NULL)
    {
      skip = log_can_skip_redo_logging (RV_NOT_DEFINED, tdes, addr);
      if (skip == true)
	{
	  return;
	}
    }

  node = prior_lsa_alloc_and_copy_data (thread_p, logrec_type, RV_NOT_DEFINED, NULL, 0, NULL, 0, NULL);
  if (node == NULL)
    {
      return;
    }

  (void) prior_lsa_next_record (thread_p, node, tdes);
}

/*
 * log_append_ha_server_state -
 *
 * return: nothing
 */
void
log_append_ha_server_state (THREAD_ENTRY * thread_p, int state)
{
  int tran_index;
  LOG_TDES *tdes;
  LOG_REC_HA_SERVER_STATE *ha_server_state;
  LOG_PRIOR_NODE *node;
  LOG_LSA start_lsa;

  tran_index = LOG_FIND_THREAD_TRAN_INDEX (thread_p);
  tdes = LOG_FIND_TDES (tran_index);
  if (tdes == NULL)
    {
      return;
    }
  assert (tdes->is_active_worker_transaction () || tdes->is_system_main_transaction ());

  node = prior_lsa_alloc_and_copy_data (thread_p, LOG_DUMMY_HA_SERVER_STATE, RV_NOT_DEFINED, NULL, 0, NULL, 0, NULL);
  if (node == NULL)
    {
      return;
    }

  ha_server_state = (LOG_REC_HA_SERVER_STATE *) node->data_header;
  memset (ha_server_state, 0, sizeof (LOG_REC_HA_SERVER_STATE));

  ha_server_state->state = state;
  ha_server_state->at_time = time (NULL);

  start_lsa = prior_lsa_next_record (thread_p, node, tdes);

  logpb_flush_pages (thread_p, &start_lsa);
}

/*
 * log_skip_logging_set_lsa -  A log entry was not recorded intentionally
 *                             by the caller. set page LSA
 *
 * return: nothing
*
 *   addr(in): Address (Volume, page, and offset) of data
 *
 * NOTE: A log entry was not recorded intentionally by the caller. For
 *              example, if the data is not accurate, the logging could be
 *              avoided since it will be brought up to date later by the
 *              normal execution of the database.
 *              This function is used to avoid warning of unlogged pages.
 */
void
log_skip_logging_set_lsa (THREAD_ENTRY * thread_p, LOG_DATA_ADDR * addr)
{
  assert (addr && addr->pgptr != NULL);

#if defined(CUBRID_DEBUG)
  if (addr->pgptr == NULL)
    {
      er_log_debug (ARG_FILE_LINE,
		    "log_skip_logging_set_lsa: A data page pointer must"
		    " be given as part of the address... ignored\n");
      return;
    }
#endif /* CUBRID_DEBUG */

  /* Don't need to log */

  log_Gl.prior_info.prior_lsa_mutex.lock ();

  (void) pgbuf_set_lsa (thread_p, addr->pgptr, &log_Gl.prior_info.prior_lsa);

  log_Gl.prior_info.prior_lsa_mutex.unlock ();

  return;
}

/*
 * log_skip_logging -  A log entry was not recorded intentionally by the
 *                      caller
 *
 * return: nothing
 *
 *   addr(in): Address (Volume, page, and offset) of data
 *
 * NOTE: A log entry was not recorded intentionally by the caller. For
 *              example, if the data is not accurate, the logging could be
 *              avoided since it will be brought up to date later by the
 *              normal execution of the database.
 *              This function is used to avoid warning of unlogged pages.
 */
void
log_skip_logging (THREAD_ENTRY * thread_p, LOG_DATA_ADDR * addr)
{
#if 0
  LOG_TDES *tdes;		/* Transaction descriptor */
  LOG_LSA *page_lsa;
#if defined(SERVER_MODE)
  int rv;
#endif /* SERVER_MODE */
  int tran_index;
  int error_code = NO_ERROR;
#endif

#if defined(CUBRID_DEBUG)
  if (addr->pgptr == NULL)
    {
      er_log_debug (ARG_FILE_LINE,
		    "log_skip_logging: A data page pointer must be given as part of the address... ignored\n");
      return;
    }
#endif /* CUBRID_DEBUG */

  return;

#if 0
  if (!pgbuf_is_lsa_temporary (addr->pgptr))
    {
      tran_index = LOG_FIND_THREAD_TRAN_INDEX (thread_p);
      tdes = LOG_FIND_TDES (tran_index);
      if (tdes == NULL)
	{
	  er_set (ER_FATAL_ERROR_SEVERITY, ARG_FILE_LINE, ER_LOG_UNKNOWN_TRANINDEX, 1, tran_index);
	  error_code = ER_LOG_UNKNOWN_TRANINDEX;
	  return;
	}

      /*
       * If the page LSA has not been changed since the lsa checkpoint record,
       * change it to either the checkpoint record or the restart LSA.
       */

      page_lsa = pgbuf_get_lsa (addr->pgptr);

      if (!LSA_ISNULL (&log_Gl.rcv_phase_lsa))
	{
	  if (LSA_GE (&log_Gl.rcv_phase_lsa, page_lsa))
	    {
	      LOG_LSA chkpt_lsa;

	      rv = pthread_mutex_lock (&log_Gl.chkpt_lsa_lock);
	      LSA_COPY (&chkpt_lsa, &log_Gl.hdr.chkpt_lsa);
	      pthread_mutex_unlock (&log_Gl.chkpt_lsa_lock);

	      if (LSA_GT (&chkpt_lsa, &log_Gl.rcv_phase_lsa))
		{
		  (void) pgbuf_set_lsa (thread_p, addr->pgptr, &chkpt_lsa);
		}
	      else
		{
		  (void) pgbuf_set_lsa (thread_p, addr->pgptr, &log_Gl.rcv_phase_lsa);
		}
	    }
	}
      else
	{
	  /*
	   * Likely the system is not restarted
	   */
	  if (LSA_GT (&tdes->tail_lsa, page_lsa))
	    {
	      (void) pgbuf_set_lsa (thread_p, addr->pgptr, &tdes->tail_lsa);
	    }
	}
    }
#endif
}

/*
 * log_append_savepoint - DECLARE A USER SAVEPOINT
 *
 * return: LSA
 *
 *   savept_name(in): Name of the savepoint
 *
 * NOTE: A savepoint is established for the current transaction, so
 *              that future transaction actions can be rolled back to this
 *              established savepoint. We call this operation a partial abort
 *              (rollback). That is, all database actions affected by the
 *              transaction after the savepoint are undone, and all effects
 *              of the transaction preceding the savepoint remain. The
 *              transaction can then continue executing other database
 *              statements. It is permissible to abort to the same savepoint
 *              repeatedly within the same transaction.
 *              If the same savepoint name is used in multiple savepoint
 *              declarations within the same transaction, then only the latest
 *              savepoint with that name is available for aborts and the
 *              others are forgotten.
 *              There are no limits on the number of savepoints that a
 *              transaction can have.
 */
LOG_LSA *
log_append_savepoint (THREAD_ENTRY * thread_p, const char *savept_name)
{
  LOG_REC_SAVEPT *savept;	/* A savept log record */
  LOG_TDES *tdes;		/* Transaction descriptor */
  int length;			/* Length of the name of the save point */
  int tran_index;
  int error_code;
  LOG_PRIOR_NODE *node;

  /* Find transaction descriptor for current logging transaction */

  tran_index = LOG_FIND_THREAD_TRAN_INDEX (thread_p);
  tdes = LOG_FIND_TDES (tran_index);
  if (tdes == NULL)
    {
      er_set (ER_FATAL_ERROR_SEVERITY, ARG_FILE_LINE, ER_LOG_UNKNOWN_TRANINDEX, 1, tran_index);
      error_code = ER_LOG_UNKNOWN_TRANINDEX;
      return NULL;
    }
  assert (tdes->is_active_worker_transaction ());

  if (!LOG_ISTRAN_ACTIVE (tdes))
    {
      /*
       * Error, a user savepoint cannot be added when the transaction is not
       * active
       */
      er_set (ER_FATAL_ERROR_SEVERITY, ARG_FILE_LINE, ER_LOG_CANNOT_ADD_SAVEPOINT, 0);
      error_code = ER_LOG_CANNOT_ADD_SAVEPOINT;
      return NULL;
    }

  if (savept_name == NULL)
    {
      er_set (ER_ERROR_SEVERITY, ARG_FILE_LINE, ER_LOG_NONAME_SAVEPOINT, 0);
      error_code = ER_LOG_NONAME_SAVEPOINT;
      return NULL;
    }

  length = (int) strlen (savept_name) + 1;

  node =
    prior_lsa_alloc_and_copy_data (thread_p, LOG_SAVEPOINT, RV_NOT_DEFINED, NULL, length, (char *) savept_name, 0,
				   (char *) NULL);
  if (node == NULL)
    {
      return NULL;
    }

  savept = (LOG_REC_SAVEPT *) node->data_header;
  savept->length = length;
  LSA_COPY (&savept->prv_savept, &tdes->savept_lsa);

  (void) prior_lsa_next_record (thread_p, node, tdes);

  LSA_COPY (&tdes->savept_lsa, &tdes->tail_lsa);

  perfmon_inc_stat (thread_p, PSTAT_TRAN_NUM_SAVEPOINTS);

  return &tdes->savept_lsa;
}

/*
 * log_find_savept_lsa - FIND LSA ADDRESS OF GIVEN SAVEPOINT
 *
 * return: savept_lsa or NULL
 *
 *   savept_name(in):  Name of the savept
 *   tdes(in): State structure of transaction of the log record  or NULL
 *                when unknown
 *   savept_lsa(in/out): Address of the savept_name
 *
 * NOTE:The LSA address of the given savept_name is found.
 */
static LOG_LSA *
log_get_savepoint_lsa (THREAD_ENTRY * thread_p, const char *savept_name, LOG_TDES * tdes, LOG_LSA * savept_lsa)
{
  char *ptr;			/* Pointer to savepoint name */
  char log_pgbuf[IO_MAX_PAGE_SIZE + MAX_ALIGNMENT], *aligned_log_pgbuf;
  LOG_PAGE *log_pgptr = NULL;	/* Log page pointer where a savepoint log record is located */
  LOG_RECORD_HEADER *log_rec;	/* Pointer to log record */
  LOG_REC_SAVEPT *savept;	/* A savepoint log record */
  LOG_LSA prev_lsa;		/* Previous savepoint */
  LOG_LSA log_lsa;
  int length;			/* Length of savepoint name */
  bool found = false;

  aligned_log_pgbuf = PTR_ALIGN (log_pgbuf, MAX_ALIGNMENT);

  /* Find the savepoint LSA, for the given savepoint name */
  LSA_COPY (&prev_lsa, &tdes->savept_lsa);

  log_pgptr = (LOG_PAGE *) aligned_log_pgbuf;

  while (!LSA_ISNULL (&prev_lsa) && found == false)
    {
      if (logpb_fetch_page (thread_p, &prev_lsa, LOG_CS_FORCE_USE, log_pgptr) != NO_ERROR)
	{
	  break;
	}

      savept_lsa->pageid = log_lsa.pageid = prev_lsa.pageid;

      while (found == false && prev_lsa.pageid == log_lsa.pageid)
	{
	  /* Find the savepoint record */
	  savept_lsa->offset = log_lsa.offset = prev_lsa.offset;
	  log_rec = LOG_GET_LOG_RECORD_HEADER (log_pgptr, &log_lsa);
	  if (log_rec->type != LOG_SAVEPOINT && log_rec->trid != tdes->trid)
	    {
	      /* System error... */
	      er_log_debug (ARG_FILE_LINE, "log_find_savept_lsa: Corrupted log rec");
	      LSA_SET_NULL (&prev_lsa);
	      break;
	    }

	  /* Advance the pointer to read the savepoint log record */

	  LOG_READ_ADD_ALIGN (thread_p, sizeof (*log_rec), &log_lsa, log_pgptr);
	  LOG_READ_ADVANCE_WHEN_DOESNT_FIT (thread_p, sizeof (*savept), &log_lsa, log_pgptr);

	  savept = (LOG_REC_SAVEPT *) ((char *) log_pgptr->area + log_lsa.offset);
	  LSA_COPY (&prev_lsa, &savept->prv_savept);
	  length = savept->length;

	  LOG_READ_ADD_ALIGN (thread_p, sizeof (*savept), &log_lsa, log_pgptr);
	  /*
	   * Is the name contained in only one buffer, or in several buffers
	   */

	  if (log_lsa.offset + length < (int) LOGAREA_SIZE)
	    {
	      /* Savepoint name is in one buffer */
	      ptr = (char *) log_pgptr->area + log_lsa.offset;
	      if (strcmp (savept_name, ptr) == 0)
		{
		  found = true;
		}
	    }
	  else
	    {
	      /* Need to copy the data into a contiguous area */
	      int area_offset;	/* The area offset */
	      int remains_length;	/* Length of data that remains to be copied */
	      unsigned int copy_length;	/* Length to copy into area */

	      ptr = (char *) db_private_alloc (thread_p, length);
	      if (ptr == NULL)
		{
		  LSA_SET_NULL (&prev_lsa);
		  break;
		}
	      /* Copy the name */
	      remains_length = length;
	      area_offset = 0;
	      while (remains_length > 0)
		{
		  LOG_READ_ADVANCE_WHEN_DOESNT_FIT (thread_p, 0, &log_lsa, log_pgptr);
		  if (log_lsa.offset + remains_length < (int) LOGAREA_SIZE)
		    {
		      copy_length = remains_length;
		    }
		  else
		    {
		      copy_length = LOGAREA_SIZE - (int) (log_lsa.offset);
		    }

		  memcpy (ptr + area_offset, (char *) log_pgptr->area + log_lsa.offset, copy_length);
		  remains_length -= copy_length;
		  area_offset += copy_length;
		  log_lsa.offset += copy_length;
		}
	      if (strcmp (savept_name, ptr) == 0)
		{
		  found = true;
		}
	      db_private_free_and_init (thread_p, ptr);
	    }
	}
    }

  if (found)
    {
      return savept_lsa;
    }
  else
    {
      LSA_SET_NULL (savept_lsa);
      return NULL;
    }
}

/*
 *
 *       FUNCTIONS RELATED TO TERMINATION OF TRANSACTIONS AND OPERATIONS
 *
 */

/*
 * log_sysop_end_type_string () - string for log sys op end type
 *
 * return        : string for log sys op end type
 * end_type (in) : log sys op end type
 */
const char *
log_sysop_end_type_string (LOG_SYSOP_END_TYPE end_type)
{
  switch (end_type)
    {
    case LOG_SYSOP_END_COMMIT:
      return "LOG_SYSOP_END_COMMIT";
    case LOG_SYSOP_END_ABORT:
      return "LOG_SYSOP_END_ABORT";
    case LOG_SYSOP_END_LOGICAL_UNDO:
      return "LOG_SYSOP_END_LOGICAL_UNDO";
    case LOG_SYSOP_END_LOGICAL_MVCC_UNDO:
      return "LOG_SYSOP_END_LOGICAL_MVCC_UNDO";
    case LOG_SYSOP_END_LOGICAL_COMPENSATE:
      return "LOG_SYSOP_END_LOGICAL_COMPENSATE";
    case LOG_SYSOP_END_LOGICAL_RUN_POSTPONE:
      return "LOG_SYSOP_END_LOGICAL_RUN_POSTPONE";
    default:
      assert (false);
      return "UNKNOWN LOG_SYSOP_END_TYPE";
    }
}

/*
 * log_sysop_start () - Start a new system operation. This can also be nested in another system operation.
 *
 * return	 : Error code.
 * thread_p (in) : Thread entry.
 */
void
log_sysop_start (THREAD_ENTRY * thread_p)
{
  LOG_TDES *tdes = NULL;
  int tran_index;

  if (thread_p == NULL)
    {
      thread_p = thread_get_thread_entry_info ();
    }

  tran_index = LOG_FIND_THREAD_TRAN_INDEX (thread_p);
  tdes = LOG_FIND_TDES (tran_index);
  if (tdes == NULL)
    {
      er_set (ER_FATAL_ERROR_SEVERITY, ARG_FILE_LINE, ER_LOG_UNKNOWN_TRANINDEX, 1, tran_index);
      return;
    }

  assert (tdes->is_allowed_sysop ());

  tdes->lock_topop ();

  /* Can current tdes.topops stack handle another system operation? */
  if (tdes->topops.max == 0 || (tdes->topops.last + 1) >= tdes->topops.max)
    {
      if (logtb_realloc_topops_stack (tdes, 1) == NULL)
	{
	  /* Out of memory */
	  assert (false);
	  tdes->unlock_topop ();
	  return;
	}
    }

  if (VACUUM_IS_THREAD_VACUUM (thread_p))
    {
      /* should not be in process log */
      assert (vacuum_worker_state_is_execute (thread_p));

      vacuum_er_log (VACUUM_ER_LOG_TOPOPS | VACUUM_ER_LOG_WORKER,
		     "Start system operation. Current worker tdes: tdes->trid=%d, tdes->topops.last=%d, "
		     "tdes->tail_lsa=(%lld, %d). Worker state=%d.", tdes->trid, tdes->topops.last,
		     (long long int) tdes->tail_lsa.pageid, (int) tdes->tail_lsa.offset,
		     vacuum_get_worker_state (thread_p));
    }

  tdes->on_sysop_start ();

  /* NOTE if tdes->topops.last >= 0, there is an already defined top system operation. */
  tdes->topops.last++;
  LSA_COPY (&tdes->topops.stack[tdes->topops.last].lastparent_lsa, &tdes->tail_lsa);
  LSA_COPY (&tdes->topop_lsa, &tdes->tail_lsa);

  LSA_SET_NULL (&tdes->topops.stack[tdes->topops.last].posp_lsa);

  perfmon_inc_stat (thread_p, PSTAT_TRAN_NUM_START_TOPOPS);
}

/*
 * log_sysop_start_atomic () - start a system operation that required to be atomic. it is aborted during recovery before
 *                             all postpones are finished.
 *
 * return        : void
 * thread_p (in) : thread entry
 */
void
log_sysop_start_atomic (THREAD_ENTRY * thread_p)
{
  LOG_TDES *tdes = NULL;
  int tran_index;

  log_sysop_start (thread_p);
  log_sysop_get_tran_index_and_tdes (thread_p, &tran_index, &tdes);
  if (tdes == NULL || tdes->topops.last < 0)
    {
      /* not a good context. must be in a system operation */
      assert_release (false);
      return;
    }
  if (LSA_ISNULL (&tdes->rcv.atomic_sysop_start_lsa))
    {
      LOG_PRIOR_NODE *node =
	prior_lsa_alloc_and_copy_data (thread_p, LOG_SYSOP_ATOMIC_START, RV_NOT_DEFINED, NULL, 0, NULL, 0, NULL);
      if (node == NULL)
	{
	  return;
	}

      (void) prior_lsa_next_record (thread_p, node, tdes);
    }
  else
    {
      /* this must be a nested atomic system operation. If parent is atomic, we'll be atomic too. */
      assert (tdes->topops.last > 0);

      /* oh, and please tell me this is not a nested system operation during postpone of system operation nested to
       * another atomic system operation... */
      assert (LSA_ISNULL (&tdes->rcv.sysop_start_postpone_lsa));
    }
}

/*
 * log_sysop_end_random_exit () - Random exit from system operation end functions. Used to simulate crashes.
 *
 * return	 : Void.
 * thread_p (in) : Thread entry.
 */
STATIC_INLINE void
log_sysop_end_random_exit (THREAD_ENTRY * thread_p)
{
  int mod_factor = 5000;	/* 0.02% */

  FI_TEST_ARG (thread_p, FI_TEST_LOG_MANAGER_RANDOM_EXIT_AT_END_SYSTEMOP, &mod_factor, 0);
}

/*
 * log_sysop_end_begin () - Used at the beginning of system operation end functions. Verifies valid context and outputs
 *			    transaction index and descriptor.
 *
 * return		: Void.
 * thread_p (in)	: Thread entry.
 * tran_index_out (out) : Transaction index.
 * tdes_out (out)       : Transaction descriptor.
 */
STATIC_INLINE void
log_sysop_end_begin (THREAD_ENTRY * thread_p, int *tran_index_out, LOG_TDES ** tdes_out)
{
  log_sysop_end_random_exit (thread_p);

  log_sysop_get_tran_index_and_tdes (thread_p, tran_index_out, tdes_out);
  if ((*tdes_out) != NULL && (*tdes_out)->topops.last < 0)
    {
      assert (false);
      er_set (ER_ERROR_SEVERITY, ARG_FILE_LINE, ER_LOG_NOTACTIVE_TOPOPS, 0);
      *tdes_out = NULL;
      return;
    }
}

/*
 * log_sysop_end_unstack () - Used for ending system operations, removes last sysop from transaction descriptor's stack.
 *
 * return	 : Void.
 * thread_p (in) : Thread entry.
 * tdes (in/out) : Transaction descriptor.
 */
STATIC_INLINE void
log_sysop_end_unstack (THREAD_ENTRY * thread_p, LOG_TDES * tdes)
{
  tdes->topops.last--;
  if (tdes->topops.last >= 0)
    {
      LSA_COPY (&tdes->topop_lsa, &LOG_TDES_LAST_SYSOP (tdes)->lastparent_lsa);
    }
  else
    {
      LSA_SET_NULL (&tdes->topop_lsa);
    }
}

/*
 * log_sysop_end_final () - Used to complete a system operation at the end of system operation end functions.
 *
 * return	 : Void.
 * thread_p (in) : Thread entry.
 * tdes (in/out) : Transaction descriptor.
 */
STATIC_INLINE void
log_sysop_end_final (THREAD_ENTRY * thread_p, LOG_TDES * tdes)
{
  int r = NO_ERROR;

  log_sysop_end_unstack (thread_p, tdes);

  tdes->unlock_topop ();

  perfmon_inc_stat (thread_p, PSTAT_TRAN_NUM_END_TOPOPS);

  if (VACUUM_IS_THREAD_VACUUM (thread_p) && tdes->topops.last < 0)
    {
      assert (vacuum_worker_state_is_execute (thread_p));
      vacuum_er_log (VACUUM_ER_LOG_TOPOPS,
		     "Ended all top operations. Tdes: tdes->trid=%d tdes->head_lsa=(%lld, %d), "
		     "tdes->tail_lsa=(%lld, %d), tdes->undo_nxlsa=(%lld, %d), "
		     "tdes->tail_topresult_lsa=(%lld, %d). Worker state=%d.", tdes->trid,
		     (long long int) tdes->head_lsa.pageid, (int) tdes->head_lsa.offset,
		     (long long int) tdes->tail_lsa.pageid, (int) tdes->tail_lsa.offset,
		     (long long int) tdes->undo_nxlsa.pageid, (int) tdes->undo_nxlsa.offset,
		     (long long int) tdes->tail_topresult_lsa.pageid, (int) tdes->tail_topresult_lsa.offset,
		     vacuum_get_worker_state (thread_p));
    }
  tdes->on_sysop_end ();

  log_sysop_end_random_exit (thread_p);

  if (LOG_ISCHECKPOINT_TIME ())
    {
#if defined(SERVER_MODE)
      log_wakeup_checkpoint_daemon ();
#else /* SERVER_MODE */
      (void) logpb_checkpoint (thread_p);
#endif /* SERVER_MODE */
    }
}

/*
 * log_sysop_commit_internal () - Commit system operation. This can be used just to guarantee atomicity or permanence of
 *				  all changes in system operation. Or it can be extended to also act as an undo,
 *				  compensate or run postpone log record. The type is decided using log_record argument.
 *
 * return	              : Void.
 * thread_p (in)              : Thread entry.
 * log_record (in)            : All information that are required to build the log record for commit system operation.
 * data_size (in)             : recovery data size
 * data (in)                  : recovery data
 * is_rv_finish_postpone (in) : true if this is called during recovery to finish a system op postpone
 */
void
log_sysop_commit_internal (THREAD_ENTRY * thread_p, LOG_REC_SYSOP_END * log_record, int data_size, const char *data,
			   bool is_rv_finish_postpone)
{
  int tran_index;
  LOG_TDES *tdes = NULL;

  assert (log_record != NULL);
  assert (log_record->type != LOG_SYSOP_END_ABORT);

  log_sysop_end_begin (thread_p, &tran_index, &tdes);
  if (tdes == NULL)
    {
      assert_release (false);
      return;
    }

  if ((LSA_ISNULL (&tdes->tail_lsa) || LSA_LE (&tdes->tail_lsa, LOG_TDES_LAST_SYSOP_PARENT_LSA (tdes)))
      && log_record->type == LOG_SYSOP_END_COMMIT)
    {
      /* No change. */
      assert (LSA_ISNULL (&LOG_TDES_LAST_SYSOP (tdes)->posp_lsa));
    }
  else
    {
      /* we are here because either system operation is not empty, or this is the end of a logical system operation.
       * we don't actually allow empty logical system operation because it might hide a logic flaw. however, there are
       * unusual cases when a logical operation does not really require logging (see RVPGBUF_FLUSH_PAGE). if you create
       * such a case, you should add a dummy log record to trick this assert. */
      assert (!LSA_ISNULL (&tdes->tail_lsa) && LSA_GT (&tdes->tail_lsa, LOG_TDES_LAST_SYSOP_PARENT_LSA (tdes)));

      /* now that we have access to tdes, we can do some updates on log record and sanity checks */
      if (log_record->type == LOG_SYSOP_END_LOGICAL_RUN_POSTPONE)
	{
	  /* only allowed for postpones */
	  assert (tdes->state == TRAN_UNACTIVE_COMMITTED_WITH_POSTPONE
		  || tdes->state == TRAN_UNACTIVE_TOPOPE_COMMITTED_WITH_POSTPONE);

	  /* this is relevant for proper recovery */
	  log_record->run_postpone.is_sysop_postpone =
	    (tdes->state == TRAN_UNACTIVE_TOPOPE_COMMITTED_WITH_POSTPONE && !is_rv_finish_postpone);
	}
      else if (log_record->type == LOG_SYSOP_END_LOGICAL_COMPENSATE)
	{
	  /* we should be doing rollback or undo recovery */
	  assert (tdes->state == TRAN_UNACTIVE_ABORTED || tdes->state == TRAN_UNACTIVE_UNILATERALLY_ABORTED
		  || (is_rv_finish_postpone && (tdes->state == TRAN_UNACTIVE_TOPOPE_COMMITTED_WITH_POSTPONE
						|| tdes->state == TRAN_UNACTIVE_COMMITTED_WITH_POSTPONE)));
	}
      else if (log_record->type == LOG_SYSOP_END_LOGICAL_UNDO || log_record->type == LOG_SYSOP_END_LOGICAL_MVCC_UNDO)
	{
	  /* ... no restrictions I can think of */
	}
      else
	{
	  assert (log_record->type == LOG_SYSOP_END_COMMIT);
	  assert (tdes->state != TRAN_UNACTIVE_COMMITTED_WITH_POSTPONE
		  && (tdes->state != TRAN_UNACTIVE_TOPOPE_COMMITTED_WITH_POSTPONE || is_rv_finish_postpone));
	}

      if (!LOG_CHECK_LOG_APPLIER (thread_p) && tdes->is_active_worker_transaction ()
	  && log_does_allow_replication () == true)
	{
	  /* for the replication agent guarantee the order of transaction */
	  /* for CC(Click Counter) : at here */
	  log_append_repl_info (thread_p, tdes, false);
	  tdes->replication_log_generator.on_sysop_commit (*LOG_TDES_LAST_SYSOP_PARENT_LSA (tdes));
	}

      log_record->lastparent_lsa = *LOG_TDES_LAST_SYSOP_PARENT_LSA (tdes);
      log_record->prv_topresult_lsa = tdes->tail_topresult_lsa;

      /* do postpone */
      log_sysop_do_postpone (thread_p, tdes, log_record, data_size, data);

      /* log system operation end */
      log_append_sysop_end (thread_p, tdes, log_record, data_size, data);

      /* Remember last partial result */
      LSA_COPY (&tdes->tail_topresult_lsa, &tdes->tail_lsa);
    }

  log_sysop_end_final (thread_p, tdes);
}

/*
 * log_sysop_commit () - Commit system operation. This is the default type to end a system operation successfully and
 *			 to guarantee atomicity/permanency of all its operations.
 *
 * return	 : Void.
 * thread_p (in) : Thread entry.
 */
void
log_sysop_commit (THREAD_ENTRY * thread_p)
{
  LOG_REC_SYSOP_END log_record;

  log_record.type = LOG_SYSOP_END_COMMIT;

  log_sysop_commit_internal (thread_p, &log_record, 0, NULL, false);
}

/*
 * log_sysop_end_logical_undo () - Commit system operation and add an undo log record. This is a logical undo for complex
 *				  operations that cannot be easily located when rollback or recovery undo is executed.
 *
 * return	  : Void.
 * thread_p (in)  : Thread entry.
 * rcvindex (in)  : Recovery index for undo operation.
 * vfid (in)      : NULL or file identifier. Must be not NULL for mvcc operations.
 * undo_size (in) : Undo data size.
 * undo_data (in) : Undo data.
 *
 * note: sys ops used for logical undo have a limitation: they cannot use postpone log records. this limitation can
 *       be changed if needed by extending sys op start postpone log record to support undo data. so far, the extension
 *       was not necessary.
 */
void
log_sysop_end_logical_undo (THREAD_ENTRY * thread_p, LOG_RCVINDEX rcvindex, const VFID * vfid, int undo_size,
			    const char *undo_data)
{
  LOG_REC_SYSOP_END log_record;

  assert (rcvindex != RV_NOT_DEFINED);

  if (LOG_IS_MVCC_OPERATION (rcvindex))
    {
      log_record.type = LOG_SYSOP_END_LOGICAL_MVCC_UNDO;
      log_record.mvcc_undo.undo.data.offset = NULL_OFFSET;
      log_record.mvcc_undo.undo.data.volid = NULL_VOLID;
      log_record.mvcc_undo.undo.data.pageid = NULL_PAGEID;
      log_record.mvcc_undo.undo.data.rcvindex = rcvindex;
      log_record.mvcc_undo.undo.length = undo_size;
      log_record.mvcc_undo.mvccid = logtb_get_current_mvccid (thread_p);
      log_record.mvcc_undo.vacuum_info.vfid = *vfid;
      LSA_SET_NULL (&log_record.mvcc_undo.vacuum_info.prev_mvcc_op_log_lsa);
    }
  else
    {
      log_record.type = LOG_SYSOP_END_LOGICAL_UNDO;
      log_record.undo.data.offset = NULL_OFFSET;
      log_record.undo.data.volid = NULL_VOLID;
      log_record.undo.data.pageid = NULL_PAGEID;
      log_record.undo.data.rcvindex = rcvindex;
      log_record.undo.length = undo_size;
    }

  log_sysop_commit_internal (thread_p, &log_record, undo_size, undo_data, false);
}

/*
 * log_sysop_commit_and_compensate () - Commit system operation and add a compensate log record. This is a logical
 *					compensation that is too complex to be included in a single log record.
 *
 * return	   : Void.
 * thread_p (in)   : Thread entry.
 * undo_nxlsa (in) : LSA of next undo LSA (equivalent to compensated undo record previous LSA).
 */
void
log_sysop_end_logical_compensate (THREAD_ENTRY * thread_p, LOG_LSA * undo_nxlsa)
{
  LOG_REC_SYSOP_END log_record;

  log_record.type = LOG_SYSOP_END_LOGICAL_COMPENSATE;
  log_record.compensate_lsa = *undo_nxlsa;

  log_sysop_commit_internal (thread_p, &log_record, 0, NULL, false);
}

/*
 * log_sysop_end_logical_run_postpone () - Commit system operation and add a run postpone log record. This is a logical
 *					   run postpone that is too complex to be included in a single log record.
 *
 * return	 : Void.
 * thread_p (in) : Thread entry.
 * posp_lsa (in) : The LSA of postpone record which was executed by this run postpone.
 */
void
log_sysop_end_logical_run_postpone (THREAD_ENTRY * thread_p, LOG_LSA * posp_lsa)
{
  LOG_REC_SYSOP_END log_record;

  log_record.type = LOG_SYSOP_END_LOGICAL_RUN_POSTPONE;
  log_record.run_postpone.postpone_lsa = *posp_lsa;
  /* is_sysop_postpone will be set in log_sysop_commit_internal */

  log_sysop_commit_internal (thread_p, &log_record, 0, NULL, false);
}

/*
 * log_sysop_end_recovery_postpone () - called during recovery to finish the postpone phase of system op
 *
 * return          : void
 * thread_p (in)   : thread entry
 * log_record (in) : end system op log record as it was read from start postpone log record
 * data_size (in)  : undo data size
 * data (in)       : undo data
 */
void
log_sysop_end_recovery_postpone (THREAD_ENTRY * thread_p, LOG_REC_SYSOP_END * log_record, int data_size,
				 const char *data)
{
  log_sysop_commit_internal (thread_p, log_record, data_size, data, true);
}

/*
 * log_sysop_abort () - Abort sytem operations (usually due to errors). All changes in this system operation are
 *			rollbacked.
 *
 * return	 : Void.
 * thread_p (in) : Thread entry.
 */
void
log_sysop_abort (THREAD_ENTRY * thread_p)
{
  int tran_index;
  LOG_TDES *tdes = NULL;
  LOG_REC_SYSOP_END sysop_end;

  log_sysop_end_begin (thread_p, &tran_index, &tdes);
  if (tdes == NULL)
    {
      assert_release (false);
      return;
    }

  if (LSA_ISNULL (&tdes->tail_lsa) || LSA_LE (&tdes->tail_lsa, &LOG_TDES_LAST_SYSOP (tdes)->lastparent_lsa))
    {
      /* No change. */
    }
  else
    {
      TRAN_STATE save_state;

      if (!LOG_CHECK_LOG_APPLIER (thread_p) && tdes->is_active_worker_transaction ()
	  && log_does_allow_replication () == true)
	{
	  tdes->replication_log_generator.on_sysop_abort (*LOG_TDES_LAST_SYSOP_PARENT_LSA (tdes));
	}

      /* Abort changes in system op. */
      save_state = tdes->state;
      tdes->state = TRAN_UNACTIVE_ABORTED;

      /* Rollback changes. */
      log_rollback (thread_p, tdes, LOG_TDES_LAST_SYSOP_PARENT_LSA (tdes));
      tdes->m_modified_classes.decache_heap_repr (*LOG_TDES_LAST_SYSOP_PARENT_LSA (tdes));

      /* Log abort system operation. */
      sysop_end.type = LOG_SYSOP_END_ABORT;
      sysop_end.lastparent_lsa = *LOG_TDES_LAST_SYSOP_PARENT_LSA (tdes);
      sysop_end.prv_topresult_lsa = tdes->tail_topresult_lsa;
      log_append_sysop_end (thread_p, tdes, &sysop_end, 0, NULL);

      /* Remember last partial result */
      LSA_COPY (&tdes->tail_topresult_lsa, &tdes->tail_lsa);

      /* Restore transaction state. */
      tdes->state = save_state;
    }

  log_sysop_end_final (thread_p, tdes);
}

/*
 * log_sysop_attach_to_outer () - Attach system operation to its immediate parent (another system operation or, if this
 *				  is top system operation, to transaction descriptor).
 *
 * return	 : Void.
 * thread_p (in) : Thread entry.
 */
void
log_sysop_attach_to_outer (THREAD_ENTRY * thread_p)
{
  int tran_index;
  LOG_TDES *tdes = NULL;

  log_sysop_end_begin (thread_p, &tran_index, &tdes);
  if (tdes == NULL)
    {
      assert_release (false);
      return;
    }

  /* Is attach to outer allowed? */
  if (tdes->topops.last == 0 && (!LOG_ISTRAN_ACTIVE (tdes) || tdes->is_system_transaction ()))
    {
      /* Nothing to attach to. Be conservative and commit the transaction. */
      assert_release (false);
      log_sysop_commit (thread_p);
      return;
    }

  /* Attach to outer: transfer postpone LSA. Not much to do really :) */
  if (tdes->topops.last - 1 >= 0)
    {
      if (LSA_ISNULL (&tdes->topops.stack[tdes->topops.last - 1].posp_lsa))
	{
	  LSA_COPY (&tdes->topops.stack[tdes->topops.last - 1].posp_lsa,
		    &tdes->topops.stack[tdes->topops.last].posp_lsa);
	}
    }
  else
    {
      if (LSA_ISNULL (&tdes->posp_nxlsa))
	{
	  LSA_COPY (&tdes->posp_nxlsa, &tdes->topops.stack[tdes->topops.last].posp_lsa);
	}
    }

  log_sysop_end_final (thread_p, tdes);
}

/*
 * log_sysop_get_level () - Get current system operation level. If no system operation is started, it returns -1.
 *
 * return        : System op level
 * thread_p (in) : Thread entry
 */
STATIC_INLINE int
log_sysop_get_level (THREAD_ENTRY * thread_p)
{
  int tran_index;
  LOG_TDES *tdes = NULL;

  log_sysop_get_tran_index_and_tdes (thread_p, &tran_index, &tdes);
  if (tdes == NULL)
    {
      assert_release (false);
      return -1;
    }
  return tdes->topops.last;
}

/*
 * log_sysop_get_tran_index_and_tdes () - Get transaction descriptor for system operations (in case of VACUUM, it will
 *                                        return the thread special tdes instead of system tdes).
 *
 * return               : Void
 * thread_p (in)        : Thread entry
 * tran_index_out (out) : Transaction index
 * tdes_out (out)       : Transaction descriptor
 */
STATIC_INLINE void
log_sysop_get_tran_index_and_tdes (THREAD_ENTRY * thread_p, int *tran_index_out, LOG_TDES ** tdes_out)
{
  *tran_index_out = LOG_FIND_THREAD_TRAN_INDEX (thread_p);
  *tdes_out = LOG_FIND_TDES (*tran_index_out);
  if (*tdes_out == NULL)
    {
      assert_release (false);
      return;
    }
}

/*
 * log_check_system_op_is_started () - Check system op is started.
 *
 * return	 : Error code.
 * thread_p (in) : Thread entry.
 */
bool
log_check_system_op_is_started (THREAD_ENTRY * thread_p)
{
  LOG_TDES *tdes;		/* Transaction descriptor */
  int tran_index;

  tran_index = LOG_FIND_THREAD_TRAN_INDEX (thread_p);
  tdes = LOG_FIND_TDES (tran_index);
  if (tdes == NULL)
    {
      assert_release (false);
      return false;
    }

  if (!LOG_IS_SYSTEM_OP_STARTED (tdes))
    {
      assert_release (false);
      return false;
    }

  return true;
}

/*
 * log_get_parent_lsa_system_op - Get parent lsa of top operation
 *
 * return: lsa of parent or NULL
 *
 *   parent_lsa(in/out): The topop LSA for current top operation
 *
 * NOTE: Find the address of the parent of top operation.
 */
LOG_LSA *
log_get_parent_lsa_system_op (THREAD_ENTRY * thread_p, LOG_LSA * parent_lsa)
{
  LOG_TDES *tdes;		/* Transaction descriptor */
  int tran_index;
  int error_code = NO_ERROR;

  tran_index = LOG_FIND_THREAD_TRAN_INDEX (thread_p);
  tdes = LOG_FIND_TDES (tran_index);
  if (tdes == NULL)
    {
      er_set (ER_FATAL_ERROR_SEVERITY, ARG_FILE_LINE, ER_LOG_UNKNOWN_TRANINDEX, 1, tran_index);
      error_code = ER_LOG_UNKNOWN_TRANINDEX;
      return NULL;
    }

  if (tdes->topops.last < 0)
    {
      LSA_SET_NULL (parent_lsa);
      return NULL;
    }

  LSA_COPY (parent_lsa, &tdes->topops.stack[tdes->topops.last].lastparent_lsa);

  return parent_lsa;
}

/*
 * log_is_tran_in_system_op - Find if current transaction is doing a top nested
 *                         system operation
 *
 * return:
 *
 * NOTE: Find if the current transaction is doing a top nested system
 *              operation.
 */
bool
log_is_tran_in_system_op (THREAD_ENTRY * thread_p)
{
  LOG_TDES *tdes;		/* Transaction descriptor */
  int tran_index;
  int error_code = NO_ERROR;

  tran_index = LOG_FIND_THREAD_TRAN_INDEX (thread_p);
  tdes = LOG_FIND_TDES (tran_index);
  if (tdes == NULL)
    {
      er_set (ER_FATAL_ERROR_SEVERITY, ARG_FILE_LINE, ER_LOG_UNKNOWN_TRANINDEX, 1, tran_index);
      error_code = ER_LOG_UNKNOWN_TRANINDEX;
      return false;
    }

  if (tdes->topops.last < 0 && LSA_ISNULL (&tdes->savept_lsa))
    {
      return false;
    }
  else
    {
      return true;
    }
}

/*
 * log_can_skip_undo_logging - Is it safe to skip undo logging for given file ?
 *
 * return:
 *
 *   rcvindex(in): Index to recovery function
 *   tdes(in):
 *   addr(in):
 *
 * NOTE: Find if it is safe to skip undo logging for data related to given file.
 *       Some rcvindex values should never be skipped.
 */
static bool
log_can_skip_undo_logging (THREAD_ENTRY * thread_p, LOG_RCVINDEX rcvindex, const LOG_TDES * tdes, LOG_DATA_ADDR * addr)
{
  /*
   * Some log record types (rcvindex) should never be skipped.
   * In the case of LINK_PERM_VOLEXT, the link of a permanent temp volume must be logged to support media failures.
   * See also log_can_skip_redo_logging.
   */
  if (LOG_ISUNSAFE_TO_SKIP_RCVINDEX (rcvindex))
    {
      return false;
    }

  if (tdes->is_system_worker_transaction () && !tdes->is_under_sysop ())
    {
      /* If vacuum worker has not started a system operation, it can skip using undo logging. */
      // note - maybe it is better to add an assert (false)?
      return true;
    }

  /*
   * Operation level undo can be skipped on temporary pages. For example, those of temporary files.
   * No-operational level undo (i.e., logical logging) can be skipped for temporary files.
   */
  if (addr->pgptr != NULL && pgbuf_is_lsa_temporary (addr->pgptr) == true)
    {
      /* why do we log temporary files */
      assert (false);
      return true;
    }

  if (addr->vfid == NULL || VFID_ISNULL (addr->vfid))
    {
      return false;
    }

  return false;
}

/*
 * log_can_skip_redo_logging - Is it safe to skip redo logging for given file ?
 *
 * return:
 *
 *   rcvindex(in): Index to recovery function
 *   ignore_tdes(in):
 *   addr(in): Address (Volume, page, and offset) of data
 *
 * NOTE: Find if it is safe to skip redo logging for data related to given file.
 *       Redo logging can be skip on any temporary page. For example, pages of temporary files on any volume.
 *       Some rcvindex values should never be skipped.
 */
static bool
log_can_skip_redo_logging (LOG_RCVINDEX rcvindex, const LOG_TDES * ignore_tdes, LOG_DATA_ADDR * addr)
{
  /*
   * Some log record types (rcvindex) should never be skipped.
   * In the case of LINK_PERM_VOLEXT, the link of a permanent temp volume must be logged to support media failures.
   * See also log_can_skip_undo_logging.
   */
  if (LOG_ISUNSAFE_TO_SKIP_RCVINDEX (rcvindex))
    {
      return false;
    }

  /*
   * Operation level redo can be skipped on temporary pages. For example, those of temporary files
   */
  if (addr->pgptr != NULL && pgbuf_is_lsa_temporary (addr->pgptr) == true)
    {
      return true;
    }
  else
    {
      return false;
    }
}

/*
 * log_append_commit_postpone - APPEND COMMIT WITH POSTPONE
 *
 * return: nothing
 *
 *   tdes(in/out): State structure of transaction being committed
 *   start_posplsa(in): Address where the first postpone log record start
 *
 * NOTE: The transaction is declared as committed with postpone actions.
 *       The transaction is not fully committed until all postpone actions are executed.
 *
 *       The postpone operations are not invoked by this function.
 */
static void
log_append_commit_postpone (THREAD_ENTRY * thread_p, LOG_TDES * tdes, LOG_LSA * start_postpone_lsa)
{
  LOG_REC_START_POSTPONE *start_posp;	/* Start postpone actions */
  LOG_PRIOR_NODE *node;
  LOG_LSA start_lsa;

  node = prior_lsa_alloc_and_copy_data (thread_p, LOG_COMMIT_WITH_POSTPONE, RV_NOT_DEFINED, NULL, 0, NULL, 0, NULL);
  if (node == NULL)
    {
      return;
    }

  start_posp = (LOG_REC_START_POSTPONE *) node->data_header;
  LSA_COPY (&start_posp->posp_lsa, start_postpone_lsa);

  start_lsa = prior_lsa_next_record (thread_p, node, tdes);

  tdes->state = TRAN_UNACTIVE_COMMITTED_WITH_POSTPONE;

  logpb_flush_pages (thread_p, &start_lsa);
}

/*
 * log_append_sysop_start_postpone () - append a log record when system op starts postpone.
 *
 * return                    : void
 * thread_p (in)             : thread entry
 * tdes (in)                 : transaction descriptor
 * sysop_start_postpone (in) : start postpone log record
 * data_size (in)            : undo data size
 * data (in)                 : undo data
 */
static void
log_append_sysop_start_postpone (THREAD_ENTRY * thread_p, LOG_TDES * tdes,
				 LOG_REC_SYSOP_START_POSTPONE * sysop_start_postpone, int data_size, const char *data)
{
  LOG_PRIOR_NODE *node;

  node =
    prior_lsa_alloc_and_copy_data (thread_p, LOG_SYSOP_START_POSTPONE, RV_NOT_DEFINED, NULL, data_size, (char *) data,
				   0, NULL);
  if (node == NULL)
    {
      return;
    }

  *(LOG_REC_SYSOP_START_POSTPONE *) node->data_header = *sysop_start_postpone;
  (void) prior_lsa_next_record (thread_p, node, tdes);
}

/*
 * log_append_sysop_end () - append sys op end log record
 *
 * return         : void
 * thread_p (in)  : thread entry
 * tdes (in)      : transaction descriptor
 * sysop_end (in) : sys op end log record
 * data_size (in) : data size
 * data (in)      : recovery data
 */
static void
log_append_sysop_end (THREAD_ENTRY * thread_p, LOG_TDES * tdes, LOG_REC_SYSOP_END * sysop_end, int data_size,
		      const char *data)
{
  LOG_PRIOR_NODE *node = NULL;

  assert (tdes != NULL);
  assert (sysop_end != NULL);
  assert (data_size == 0 || data != NULL);

  node = prior_lsa_alloc_and_copy_data (thread_p, LOG_SYSOP_END, RV_NOT_DEFINED, NULL, data_size, data, 0, NULL);
  if (node == NULL)
    {
      /* Is this possible? */
      assert (false);
    }
  else
    {
      /* Save data head. */
      /* First save lastparent_lsa and prv_topresult_lsa. */
      LOG_LSA start_lsa = LSA_INITIALIZER;

      memcpy (node->data_header, sysop_end, node->data_header_length);

      start_lsa = prior_lsa_next_record (thread_p, node, tdes);
      assert (!LSA_ISNULL (&start_lsa));
    }
}

/*
 * log_append_repl_info_internal - APPEND REPLICATION LOG RECORD
 *
 * return: nothing
 *
 *   thread_p(in):
 *   tdes(in): State structure of transaction being committed/aborted.
 *   is_commit(in):
 *   with_lock(in):
 *
 * NOTE:critical section is set by its caller function.
 */
static void
log_append_repl_info_internal (THREAD_ENTRY * thread_p, LOG_TDES * tdes, bool is_commit, int with_lock)
{
  // todo: where this is used, we should write replication entries to replication log
}

void
log_append_repl_info (THREAD_ENTRY * thread_p, LOG_TDES * tdes, bool is_commit)
{
  log_append_repl_info_internal (thread_p, tdes, is_commit, LOG_PRIOR_LSA_WITHOUT_LOCK);
}

static void
log_append_repl_info_with_lock (THREAD_ENTRY * thread_p, LOG_TDES * tdes, bool is_commit)
{
  log_append_repl_info_internal (thread_p, tdes, is_commit, LOG_PRIOR_LSA_WITH_LOCK);
}

/*
 * log_append_repl_info_and_commit_log - append repl log along with commit log.
 *
 * return: none
 *
 *   tdes(in):
 *   commit_lsa(out): LSA of commit log
 *
 * NOTE: Atomic write of replication log and commit log is crucial for replication consistencies.
 *       When a commit log of others is written in the middle of one's replication and commit log,
 *       a restart of replication will break consistencies of slaves/replicas.
 */
static void
log_append_repl_info_and_commit_log (THREAD_ENTRY * thread_p, LOG_TDES * tdes, LOG_LSA * commit_lsa)
{
  log_Gl.prior_info.prior_lsa_mutex.lock ();

  log_append_repl_info_with_lock (thread_p, tdes, true);
  log_append_commit_log_with_lock (thread_p, tdes, commit_lsa);

  log_Gl.prior_info.prior_lsa_mutex.unlock ();
}

/*
 * log_append_donetime_internal - APPEND COMMIT/ABORT LOG RECORD ALONG WITH TIME OF TERMINATION.
 *
 * return: none
 *
 *   tdes(in):
 *   eot_lsa(out): LSA of COMMIT/ABORT log
 *   iscommitted(in): Is transaction been finished as committed?
 *   with_lock(in): whether it has mutex or not.
 *
 * NOTE: a commit or abort record is recorded along with the current time as the termination time of the transaction.
 */
static void
log_append_donetime_internal (THREAD_ENTRY * thread_p, LOG_TDES * tdes, LOG_LSA * eot_lsa, LOG_RECTYPE iscommitted,
			      enum LOG_PRIOR_LSA_LOCK with_lock)
{
  LOG_REC_DONETIME *donetime;
  LOG_PRIOR_NODE *node;
  LOG_LSA lsa;

  eot_lsa->pageid = NULL_PAGEID;
  eot_lsa->offset = NULL_OFFSET;

  node = prior_lsa_alloc_and_copy_data (thread_p, iscommitted, RV_NOT_DEFINED, NULL, 0, NULL, 0, NULL);
  if (node == NULL)
    {
      /* FIXME */
      return;
    }

  donetime = (LOG_REC_DONETIME *) node->data_header;
  donetime->at_time = time (NULL);

  if (with_lock == LOG_PRIOR_LSA_WITH_LOCK)
    {
      lsa = prior_lsa_next_record_with_lock (thread_p, node, tdes);
    }
  else
    {
      lsa = prior_lsa_next_record (thread_p, node, tdes);
    }

  LSA_COPY (eot_lsa, &lsa);
}

/*
 * log_change_tran_as_completed - change the state of a transaction as committed/aborted
 *
 * return: nothing
 *
 *   tdes(in/out): State structure of transaction being committed/aborted.
 *   iscommitted(in): Is transaction been finished as committed ?
 *   lsa(in): commit lsa to flush logs
 *
 */
static void
log_change_tran_as_completed (THREAD_ENTRY * thread_p, LOG_TDES * tdes, LOG_RECTYPE iscommitted, LOG_LSA * lsa)
{
  if (iscommitted == LOG_COMMIT)
    {
      tdes->state = TRAN_UNACTIVE_COMMITTED;

      log_Stat.commit_count++;

      logpb_flush_pages (thread_p, lsa);
    }
  else
    {
      tdes->state = TRAN_UNACTIVE_ABORTED;
    }

#if !defined (NDEBUG)
  if (prm_get_bool_value (PRM_ID_LOG_TRACE_DEBUG))
    {
      char time_val[CTIME_MAX];
      time_t xxtime = time (NULL);

      (void) ctime_r (&xxtime, time_val);
      fprintf (stdout,
	       msgcat_message (MSGCAT_CATALOG_CUBRID, MSGCAT_SET_LOG,
			       ((iscommitted == LOG_COMMIT) ? MSGCAT_LOG_FINISH_COMMIT : MSGCAT_LOG_FINISH_ABORT)),
	       tdes->tran_index, tdes->trid, log_Gl.hdr.append_lsa.pageid, log_Gl.hdr.append_lsa.offset, time_val);
      fflush (stdout);
    }
#endif /* !NDEBUG */
}

/*
 * log_append_commit_log - append commit log record along with time of termination.
 *
 * return: nothing
 *
 *   tdes(in/out): State structure of transaction being committed.
 *   commit_lsa(out): LSA of commit log.
 */
static void
log_append_commit_log (THREAD_ENTRY * thread_p, LOG_TDES * tdes, LOG_LSA * commit_lsa)
{
  log_append_donetime_internal (thread_p, tdes, commit_lsa, LOG_COMMIT, LOG_PRIOR_LSA_WITHOUT_LOCK);
}

/*
 * log_append_commit_log_with_lock - append commit log record along with time of termination with prior lsa mutex.
 *
 * return: none
 *
 *   tdes(in/out): State structure of transaction being committed.
 *   commit_lsa(out): LSA of commit log.
 */
static void
log_append_commit_log_with_lock (THREAD_ENTRY * thread_p, LOG_TDES * tdes, LOG_LSA * commit_lsa)
{
  log_append_donetime_internal (thread_p, tdes, commit_lsa, LOG_COMMIT, LOG_PRIOR_LSA_WITH_LOCK);
}

/*
 * log_append_abort_log - append abort log record along with time of termination
 *
 * return: nothing
 *
 *   tdes(in/out): State structure of transaction being aborted.
 *   abort_lsa(out): LSA of abort log.
 */
static void
log_append_abort_log (THREAD_ENTRY * thread_p, LOG_TDES * tdes, LOG_LSA * abort_lsa)
{
  log_append_donetime_internal (thread_p, tdes, abort_lsa, LOG_ABORT, LOG_PRIOR_LSA_WITHOUT_LOCK);
}

/*
 * log_add_to_modified_class_list -
 *
 * return:
 *
 *   classname(in):
 *   class_oid(in):
 *
 * NOTE: Function for LOG_TDES.modified_class_list
 *       This list keeps the following information:
 *        {name, OID} of modified class and LSA for the last modification
 */
int
log_add_to_modified_class_list (THREAD_ENTRY * thread_p, const char *classname, const OID * class_oid)
{
  LOG_TDES *tdes;
  int tran_index;

  assert (classname != NULL);
  assert (class_oid != NULL);
  assert (!OID_ISNULL (class_oid));
  assert (class_oid->volid >= 0);	/* is not temp_oid */

  tran_index = LOG_FIND_THREAD_TRAN_INDEX (thread_p);
  tdes = LOG_FIND_TDES (tran_index);
  if (tdes == NULL)
    {
      return ER_FAILED;
    }

  tdes->m_modified_classes.add (classname, *class_oid, tdes->tail_lsa);
  return NO_ERROR;
}

/*
 * log_is_class_being_modified () - check if a class is being modified by the transaction which is executed by the
 *				    thread parameter
 * return : true if the class is being modified, false otherwise
 * thread_p (in)  : thread entry
 * class_oid (in) : class identifier
 */
bool
log_is_class_being_modified (THREAD_ENTRY * thread_p, const OID * class_oid)
{
  LOG_TDES *tdes;
  int tran_index;

  assert (class_oid != NULL);
  assert (!OID_ISNULL (class_oid));
  assert (class_oid->volid >= 0);	/* is not temp_oid */

  tran_index = LOG_FIND_THREAD_TRAN_INDEX (thread_p);
  tdes = LOG_FIND_TDES (tran_index);

  if (tdes == NULL)
    {
      /* this is an error but this is not the place for handling it */
      return false;
    }

  return tdes->m_modified_classes.has_class (*class_oid);
}

/*
 * log_cleanup_modified_class -
 *
 * return:
 *
 *   t(in):
 *   arg(in):
 *
 * NOTE: Function for LOG_TDES.modified_class_list
 *       This will be used to decache the class representations and XASLs when a transaction is finished.
 */
static void
log_cleanup_modified_class (const tx_transient_class_entry & t, bool & stop)
{
  THREAD_ENTRY *thread_p = thread_get_thread_entry_info ();

  /* decache this class from the partitions cache also */
  (void) partition_decache_class (thread_p, &t.m_class_oid);

  /* remove XASL cache entries which are relevant with this class */
  xcache_remove_by_oid (thread_p, &t.m_class_oid);
  /* remove filter predicate cache entries which are relevant with this class */
  fpcache_remove_by_class (thread_p, &t.m_class_oid);
}

extern int locator_drop_transient_class_name_entries (THREAD_ENTRY * thread_p, LOG_LSA * savep_lsa);

/*
 * log_cleanup_modified_class_list -
 *
 * return:
 *
 *   tdes(in):
 *   savept_lsa(in): savepoint lsa to rollback
 *   bool(in): release the memory or not
 *   decache_classrepr(in): decache the class representation or not
 *
 * NOTE: Function for LOG_TDES.modified_class_list
 */
static void
log_cleanup_modified_class_list (THREAD_ENTRY * thread_p, LOG_TDES * tdes, LOG_LSA * savept_lsa, bool release,
				 bool decache_classrepr)
{
  if (decache_classrepr)
    {
      // decache heap representations
      tdes->m_modified_classes.decache_heap_repr (savept_lsa != NULL ? *savept_lsa : NULL_LSA);
    }
  tdes->m_modified_classes.map (log_cleanup_modified_class);

  /* always execute for defense */
  (void) locator_drop_transient_class_name_entries (thread_p, savept_lsa);

  if (release)
    {
      tdes->m_modified_classes.clear ();
    }
}

/*
 * log_commit_local - Perform the local commit operations of a transaction
 *
 * return: state of commit operation
 *
 *   tdes(in/out): State structure of transaction of the log record
 *   retain_lock(in): false = release locks (default)
 *                    true  = retain locks
 *   is_local_tran(in): Is a local transaction?
 *
 * NOTE:  Commit the current transaction locally. If there are postpone actions, the transaction is declared
 *        committed_with_postpone_actions by logging a log record indicating this state. Then, the postpone actions
 *        are executed. When the transaction is declared as fully committed, the locks acquired by the transaction
 *        are released. A committed transaction is not subject to deadlock when postpone operations are executed.
 *	  The function returns the state of the transaction(i.e. whether it is completely committed or not).
 */
TRAN_STATE
log_commit_local (THREAD_ENTRY * thread_p, LOG_TDES * tdes, bool retain_lock, bool is_local_tran)
{
  qmgr_clear_trans_wakeup (thread_p, tdes->tran_index, false, false);

  /* tx_lob_locator_clear and logtb_complete_mvcc operations must be done before entering unactive state because
   * they do some logging. We must NOT log (or do other regular changes to the database) after the transaction enters
   * the unactive state because of the following scenario: 1. enter TRAN_UNACTIVE_WILL_COMMIT state 2. a checkpoint
   * occurs and finishes. All active transactions are saved in log including their state. Our transaction will be saved
   * with TRAN_UNACTIVE_WILL_COMMIT state. 3. a crash occurs before our logging. Here, for example in case of unique
   * statistics, we will lost logging of unique statistics. 4. A recovery will occur. Because our transaction was saved
   * at checkpoint with TRAN_UNACTIVE_WILL_COMMIT state, it will be committed. Because we didn't logged the changes
   * made by the transaction we will not reflect the changes. They will be definitely lost. */
  tx_lob_locator_clear (thread_p, tdes, true, NULL);

  /* TODO[replication] : this is called here to save MVCCID into log_generator/stream_entry before 
   * clear_tdes; refactor this in context in packaging */
  tdes->replication_log_generator.on_transaction_pre_commit ();

  /* clear mvccid before releasing the locks. This operation must be done before do_postpone because it stores unique
   * statistics for all B-trees and if an error occurs those operations and all operations of current transaction must
   * be rolled back. */
  logtb_complete_mvcc (thread_p, tdes, true);

  tdes->state = TRAN_UNACTIVE_WILL_COMMIT;
  /* undo_nxlsa is no longer required here and must be reset, in case checkpoint takes a snapshot of this transaction
   * during TRAN_UNACTIVE_WILL_COMMIT phase.
   */
  LSA_SET_NULL (&tdes->undo_nxlsa);

  /* destroy all transaction's remaining temporary files */
  file_tempcache_drop_tran_temp_files (thread_p);

  if (!LSA_ISNULL (&tdes->tail_lsa))
    {
      /*
       * Transaction updated data.
       */

      log_tran_do_postpone (thread_p, tdes);

      /* The files created by this transaction are not new files any longer. Close any query cursors at this moment
       * too. */
      if (tdes->first_save_entry != NULL)
	{
	  spage_free_saved_spaces (thread_p, tdes->first_save_entry);
	  tdes->first_save_entry = NULL;
	}

      log_cleanup_modified_class_list (thread_p, tdes, NULL, true, false);

      if (is_local_tran)
	{
	  LOG_LSA commit_lsa;

	  /* To write unlock log before releasing locks for transactional consistencies. When a transaction(T2) which
	   * is resumed by this committing transaction(T1) commits and a crash happens before T1 completes, transaction
	   * consistencies will be broken because T1 will be aborted during restart recovery and T2 was already
	   * committed. */
	  if (!LOG_CHECK_LOG_APPLIER (thread_p) && tdes->is_active_worker_transaction ()
	      && log_does_allow_replication () == true)
	    {
	      /* for the replication agent guarantee the order of transaction */
	      log_append_repl_info_and_commit_log (thread_p, tdes, &commit_lsa);
	    }
	  else
	    {
	      log_append_commit_log (thread_p, tdes, &commit_lsa);
	    }

	  tdes->replication_log_generator.on_transaction_commit ();

	  if (retain_lock != true)
	    {
	      lock_unlock_all (thread_p);
	    }

	  /* Flush commit log and change the transaction state. */
	  log_change_tran_as_completed (thread_p, tdes, LOG_COMMIT, &commit_lsa);
	}
      else
	{
	  /* Postpone appending replication and commit log and releasing locks to log_complete_for_2pc. */
	}
    }
  else
    {
      /*
       * Transaction did not update anything or we are not logging
       */

      /*
       * We are not logging, and changes were done
       */
      if (tdes->first_save_entry != NULL)
	{
	  spage_free_saved_spaces (thread_p, tdes->first_save_entry);
	  tdes->first_save_entry = NULL;
	}

      if (retain_lock != true)
	{
	  lock_unlock_all (thread_p);
	}

      tdes->state = TRAN_UNACTIVE_COMMITTED;
    }

  return tdes->state;
}

/*
 * log_abort_local - Perform the local abort operations of a transaction
 *
 * return: state of abort operation
 *
 *   tdes(in/out): State structure of transaction of the log record
 *   is_local_tran(in): Is a local transaction? (It is not used at this point)
 *
 * NOTE: Abort the current transaction locally.
 *	 When the transaction is declared as fully aborted, the locks acquired by the transaction are released and
 *	 query cursors are closed.
 *       This function is used for both local and coordinator transactions.
 */
TRAN_STATE
log_abort_local (THREAD_ENTRY * thread_p, LOG_TDES * tdes, bool is_local_tran)
{
  qmgr_clear_trans_wakeup (thread_p, tdes->tran_index, false, true);

  tdes->state = TRAN_UNACTIVE_ABORTED;

  /* destroy transaction's temporary files */
  file_tempcache_drop_tran_temp_files (thread_p);

  /* TODO[replication] : this is called here to save MVCCID into log_generator/stream_entry before 
   * clear_tdes; refactor this in context in packaging */
  tdes->replication_log_generator.on_transaction_pre_abort ();

  if (!LSA_ISNULL (&tdes->tail_lsa))
    {
      /*
       * Transaction updated data.
       */

      log_rollback (thread_p, tdes, NULL);

      log_update_global_btid_online_index_stats (thread_p);

      log_cleanup_modified_class_list (thread_p, tdes, NULL, true, true);

      if (tdes->first_save_entry != NULL)
	{
	  spage_free_saved_spaces (thread_p, tdes->first_save_entry);
	  tdes->first_save_entry = NULL;
	}

      /* clear mvccid before releasing the locks */
      logtb_complete_mvcc (thread_p, tdes, false);

      /* It is safe to release locks here, since we already completed abort. */
      lock_unlock_all (thread_p);
    }
  else
    {
      /*
       * Transaction did not update anything or we are not logging
       */

      if (tdes->first_save_entry != NULL)
	{
	  spage_free_saved_spaces (thread_p, tdes->first_save_entry);
	  tdes->first_save_entry = NULL;
	}

      /* clear mvccid before releasing the locks */
      logtb_complete_mvcc (thread_p, tdes, false);

      lock_unlock_all (thread_p);

      /* There is no need to create a new transaction identifier */
    }

  tx_lob_locator_clear (thread_p, tdes, false, NULL);

  tdes->replication_log_generator.on_transaction_abort ();

  return tdes->state;
}

/*
 * log_commit - COMMIT A TRANSACTION
 *
 * return:  state of commit operation
 *
 *   tran_index(in): tran_index
 *   retain_lock(in): false = release locks (default)
 *                      true  = retain locks
 *
 * NOTE: Commit the current transaction.  The function returns the
 *              state of the transaction (i.e., notify if the transaction
 *              is completely commited or not). If the transaction was
 *              coordinating a global transaction then the Two Phase Commit
 *              protocol is followed by this function. Otherwise, only the
 *              local commit actions are performed.
 */
TRAN_STATE
log_commit (THREAD_ENTRY * thread_p, int tran_index, bool retain_lock)
{
  TRAN_STATE state;		/* State of committed transaction */
  LOG_TDES *tdes;		/* Transaction descriptor */
  bool decision;
  LOG_2PC_EXECUTE execute_2pc_type;
  int error_code = NO_ERROR;

  if (tran_index == NULL_TRAN_INDEX)
    {
      tran_index = LOG_FIND_THREAD_TRAN_INDEX (thread_p);
    }

  tdes = LOG_FIND_TDES (tran_index);
  if (tdes == NULL)
    {
      er_set (ER_FATAL_ERROR_SEVERITY, ARG_FILE_LINE, ER_LOG_UNKNOWN_TRANINDEX, 1, tran_index);
      error_code = ER_LOG_UNKNOWN_TRANINDEX;
      return TRAN_UNACTIVE_UNKNOWN;
    }
  assert (!tdes->is_system_worker_transaction ());

  if (!LOG_ISTRAN_ACTIVE (tdes) && !LOG_ISTRAN_2PC_PREPARE (tdes) && LOG_ISRESTARTED ())
    {
      /* May be a system error since transaction is not active.. cannot be committed */
#if defined(CUBRID_DEBUG)
      er_log_debug (ARG_FILE_LINE,
		    "log_commit: Transaction %d (index = %d) is"
		    " not active and cannot be committed. Its state is %s\n", tdes->trid, tdes->tran_index,
		    log_state_string (tdes->state));
#endif /* CUBRID_DEBUG */
      return tdes->state;
    }

  if (tdes->topops.last >= 0)
    {
      /* This is likely a system error since the transaction is being committed when there are system permanent
       * operations attached to it. Commit those operations too */
      er_set (ER_WARNING_SEVERITY, ARG_FILE_LINE, ER_LOG_HAS_TOPOPS_DURING_COMMIT_ABORT, 2, tdes->trid,
	      tdes->tran_index);
      assert (false);
      while (tdes->topops.last >= 0)
	{
	  log_sysop_attach_to_outer (thread_p);
	}
    }

  if (tdes->tran_unique_stats != NULL)
    {
#if defined(CUBRID_DEBUG)
      er_log_debug (ARG_FILE_LINE,
		    "log_commit: Warning, unique statistical information kept in transaction entry is not freed.");
#endif /* CUBRID_DEBUG */
      free_and_init (tdes->tran_unique_stats);
      tdes->num_unique_btrees = 0;
      tdes->max_unique_btrees = 0;
    }

  if (log_2pc_clear_and_is_tran_distributed (tdes))
    {
      /* This is the coordinator of a distributed transaction If we are in prepare to commit mode. I cannot be the
       * root coordinator, so the decision has been taken at this moment by the root coordinator */
      if (LOG_ISTRAN_2PC_PREPARE (tdes))
	{
	  execute_2pc_type = LOG_2PC_EXECUTE_COMMIT_DECISION;
	}
      else
	{
	  execute_2pc_type = LOG_2PC_EXECUTE_FULL;
	}

      state = log_2pc_commit (thread_p, tdes, execute_2pc_type, &decision);
    }
  else
    {
      /*
       * This is a local transaction or is a participant of a distributed transaction
       */
      state = log_commit_local (thread_p, tdes, retain_lock, true);
      state = log_complete (thread_p, tdes, LOG_COMMIT, LOG_NEED_NEWTRID, LOG_ALREADY_WROTE_EOT_LOG);
    }

  if (log_No_logging)
    {
      LOG_CS_ENTER (thread_p);
      /* We are not logging */
      logpb_flush_pages_direct (thread_p);
      (void) pgbuf_flush_all_unfixed (thread_p, NULL_VOLID);
      if (LOG_HAS_LOGGING_BEEN_IGNORED ())
	{
	  /*
	   * Indicate that logging has not been ignored for next transaction
	   */
	  log_Gl.hdr.has_logging_been_skipped = false;
	  logpb_flush_header (thread_p);
	}
      LOG_CS_EXIT (thread_p);
    }

  tdes->replication_log_generator.on_transaction_commit ();

  perfmon_inc_stat (thread_p, PSTAT_TRAN_NUM_COMMITS);

  return state;
}

/*
 * log_abort - ABORT A TRANSACTION
 *
 * return: TRAN_STATE
 *
 *   tran_index(in): tran_index
 *
 * NOTE: Abort the current transaction. If the transaction is the
 *              coordinator of a global transaction, the participants are also
 *              informed about the abort, and if necessary their
 *              acknowledgements are collected before finishing the
 *              transaction.
 */
TRAN_STATE
log_abort (THREAD_ENTRY * thread_p, int tran_index)
{
  TRAN_STATE state;		/* State of aborted transaction */
  LOG_TDES *tdes;		/* Transaction descriptor */
  bool decision;
  int error_code = NO_ERROR;

  if (tran_index == NULL_TRAN_INDEX)
    {
      tran_index = LOG_FIND_THREAD_TRAN_INDEX (thread_p);
    }

  tdes = LOG_FIND_TDES (tran_index);
  if (tdes == NULL)
    {
      er_set (ER_FATAL_ERROR_SEVERITY, ARG_FILE_LINE, ER_LOG_UNKNOWN_TRANINDEX, 1, tran_index);
      error_code = ER_LOG_UNKNOWN_TRANINDEX;
      return TRAN_UNACTIVE_UNKNOWN;
    }
  assert (!tdes->is_system_worker_transaction ());

  if (LOG_HAS_LOGGING_BEEN_IGNORED ())
    {
      er_set (ER_FATAL_ERROR_SEVERITY, ARG_FILE_LINE, ER_LOG_CORRUPTED_DB_DUE_NOLOGGING, 0);
      error_code = ER_LOG_CORRUPTED_DB_DUE_NOLOGGING;
      return tdes->state;
    }

  if (!LOG_ISTRAN_ACTIVE (tdes) && !LOG_ISTRAN_2PC_PREPARE (tdes))
    {
      /*
       * May be a system error: Transaction is not in an active state nor
       * prepare to commit state
       */
      return tdes->state;
    }

  if (tdes->topops.last >= 0)
    {
      /*
       * This is likely a system error since the transaction is being aborted
       * when there are system permananet operations attached to it. Abort those
       * operations too.
       */
      er_set (ER_WARNING_SEVERITY, ARG_FILE_LINE, ER_LOG_HAS_TOPOPS_DURING_COMMIT_ABORT, 2, tdes->trid,
	      tdes->tran_index);
      assert (false);
      while (tdes->topops.last >= 0)
	{
	  log_sysop_attach_to_outer (thread_p);
	}
    }

  if (tdes->tran_unique_stats != NULL)
    {
#if defined(CUBRID_DEBUG)
      er_log_debug (ARG_FILE_LINE,
		    "log_abort: Warning, unique statistical information kept in transaction entry is not freed.");
#endif /* CUBRID_DEBUG */
      free_and_init (tdes->tran_unique_stats);
      tdes->num_unique_btrees = 0;
      tdes->max_unique_btrees = 0;
    }

  /*
   * If we are in prepare to commit mode. I cannot be the root coodinator,
   * so the decision has already been taken at this moment by the root
   * coordinator. If a distributed transaction is not in 2PC, the decision
   * has been taken without using the 2PC.
   */

  if (log_2pc_clear_and_is_tran_distributed (tdes))
    {
      /* This is the coordinator of a distributed transaction */
      state = log_2pc_commit (thread_p, tdes, LOG_2PC_EXECUTE_ABORT_DECISION, &decision);
    }
  else
    {
      /*
       * This is a local transaction or is a participant of a distributed transaction.
       * Perform the server rollback first.
       */
      state = log_abort_local (thread_p, tdes, true);
      state = log_complete (thread_p, tdes, LOG_ABORT, LOG_NEED_NEWTRID, LOG_NEED_TO_WRITE_EOT_LOG);
    }

  perfmon_inc_stat (thread_p, PSTAT_TRAN_NUM_ROLLBACKS);

  return state;
}

/*
 * log_abort_partial - ABORT ACTIONS OF A TRANSACTION TO A SAVEPOINT
 *
 * return: state of partial aborted operation.
 *
 *   savepoint_name(in):  Name of the savepoint
 *   savept_lsa(in):
 *
 * NOTE: All the effects done by the current transaction after the
 *              given savepoint are undone and all effects of the transaction
 *              preceding the given savepoint remain. After the partial abort
 *              the transaction can continue its normal execution as if
 *              the statements that were undone were never executed.
 */
TRAN_STATE
log_abort_partial (THREAD_ENTRY * thread_p, const char *savepoint_name, LOG_LSA * savept_lsa)
{
  LOG_TDES *tdes;		/* Transaction descriptor */
  int tran_index;

  /* Find current transaction descriptor */
  tran_index = LOG_FIND_THREAD_TRAN_INDEX (thread_p);
  tdes = LOG_FIND_TDES (tran_index);
  if (tdes == NULL)
    {
      er_set (ER_FATAL_ERROR_SEVERITY, ARG_FILE_LINE, ER_LOG_UNKNOWN_TRANINDEX, 1, tran_index);
      return TRAN_UNACTIVE_UNKNOWN;
    }

  if (LOG_HAS_LOGGING_BEEN_IGNORED ())
    {
      er_set (ER_FATAL_ERROR_SEVERITY, ARG_FILE_LINE, ER_LOG_CORRUPTED_DB_DUE_NOLOGGING, 0);
      return tdes->state;
    }

  if (!LOG_ISTRAN_ACTIVE (tdes))
    {
      /*
       * May be a system error: Transaction is not in an active state
       */
      return tdes->state;
    }

  if (savepoint_name == NULL || log_get_savepoint_lsa (thread_p, savepoint_name, tdes, savept_lsa) == NULL)
    {
      er_set (ER_ERROR_SEVERITY, ARG_FILE_LINE, ER_LOG_UNKNOWN_SAVEPOINT, 1, savepoint_name);
      return TRAN_UNACTIVE_UNKNOWN;
    }

  if (tdes->topops.last >= 0)
    {
      /*
       * This is likely a system error since the transaction is being partially
       * aborted when there are nested top system permanent operations
       * attached to it. Abort those operations too.
       */
      er_set (ER_WARNING_SEVERITY, ARG_FILE_LINE, ER_LOG_HAS_TOPOPS_DURING_COMMIT_ABORT, 2, tdes->trid,
	      tdes->tran_index);
      assert (false);
      while (tdes->topops.last >= 0)
	{
	  log_sysop_attach_to_outer (thread_p);
	}
    }

  log_sysop_start (thread_p);

  LSA_COPY (&tdes->topops.stack[tdes->topops.last].lastparent_lsa, savept_lsa);

  if (!LSA_ISNULL (&tdes->posp_nxlsa))
    {
      if (LSA_LT (savept_lsa, &tdes->posp_nxlsa))
	{
	  LSA_COPY (&tdes->topops.stack[tdes->topops.last].posp_lsa, &tdes->posp_nxlsa);
	  LSA_SET_NULL (&tdes->posp_nxlsa);
	}
      else
	{
	  LSA_COPY (&tdes->topops.stack[tdes->topops.last].posp_lsa, savept_lsa);
	}
    }

  log_sysop_abort (thread_p);

  log_cleanup_modified_class_list (thread_p, tdes, savept_lsa, false, true);

  tx_lob_locator_clear (thread_p, tdes, false, savept_lsa);

  /*
   * The following is done so that if we go over several savepoints, they
   * get undefined and cannot get call by the user any longer.
   */
  LSA_COPY (&tdes->savept_lsa, savept_lsa);

  tdes->replication_log_generator.abort_pending_repl_objects ();

  return TRAN_UNACTIVE_ABORTED;
}

/*
 * log_complete - Complete in commit/abort mode the transaction whenever
 *                      is possible otherwise trasfer it to another tran index
 *
 * return: state of transaction
 *
 *   tdes(in/out): State structure of transaction of the log record
 *   iscommitted(in): Is transaction been finished as committed ?
 *   get_newtrid(in):
 *
 * NOTE: This function does not consider 2PC.
 *       Find the existing function as log_complete_for_2pc
 */
TRAN_STATE
log_complete (THREAD_ENTRY * thread_p, LOG_TDES * tdes, LOG_RECTYPE iscommitted, LOG_GETNEWTRID get_newtrid,
	      LOG_WRITE_EOT_LOG wrote_eot_log)
{
  TRAN_STATE state;		/* State of transaction */

  assert (iscommitted == LOG_COMMIT || iscommitted == LOG_ABORT);
  assert (!tdes->is_system_worker_transaction ());

  state = tdes->state;

  /*
   * DECLARE THE TRANSACTION AS COMPLETED
   */

  if (LSA_ISNULL (&tdes->tail_lsa))
    {
      /* Transaction did not update any data, thus we do not need to log a commit/abort log record. */
      if (iscommitted == LOG_COMMIT)
	{
	  state = TRAN_UNACTIVE_COMMITTED;
	}
      else
	{
	  state = TRAN_UNACTIVE_ABORTED;
	}

      logtb_clear_tdes (thread_p, tdes);
    }
  else
    {
      /*
       * Transaction updated data
       */
      if (wrote_eot_log == LOG_NEED_TO_WRITE_EOT_LOG)
	{
	  if (iscommitted == LOG_COMMIT)
	    {
	      LOG_LSA commit_lsa;

	      log_append_commit_log (thread_p, tdes, &commit_lsa);
	      log_change_tran_as_completed (thread_p, tdes, LOG_COMMIT, &commit_lsa);
	    }
	  else
	    {
	      LOG_LSA abort_lsa;

	      log_append_abort_log (thread_p, tdes, &abort_lsa);
	      log_change_tran_as_completed (thread_p, tdes, LOG_ABORT, &abort_lsa);
	    }

	  state = tdes->state;
	}
      else
	{
	  assert (iscommitted == LOG_COMMIT && state == TRAN_UNACTIVE_COMMITTED);
	}

      /* Unblock global oldest active update. */
      if (tdes->block_global_oldest_active_until_commit)
	{
	  ATOMIC_INC_32 (&vacuum_Global_oldest_active_blockers_counter, -1);
	  tdes->block_global_oldest_active_until_commit = false;
	  assert (vacuum_Global_oldest_active_blockers_counter >= 0);
	}

      if (iscommitted == LOG_COMMIT)
	{
	  log_Gl.mvcc_table.reset_transaction_lowest_active (LOG_FIND_THREAD_TRAN_INDEX (thread_p));
	}

      if (get_newtrid == LOG_NEED_NEWTRID)
	{
	  (void) logtb_get_new_tran_id (thread_p, tdes);
	}

      /* Finish the append operation and flush the log */
    }

  if (LOG_ISCHECKPOINT_TIME ())
    {
#if defined(SERVER_MODE)
      log_wakeup_checkpoint_daemon ();
#else /* SERVER_MODE */
      (void) logpb_checkpoint (thread_p);
#endif /* SERVER_MODE */
    }

  return state;
}

/*
 * log_complete_for_2pc - Complete in commit/abort mode the transaction whenever
 *                      is possible otherwise trasfer it to another tran index
 *
 * return: state of transaction
 *
 *   tdes(in/out): State structure of transaction of the log record
 *   iscommitted(in): Is transaction been finished as committed ?
 *   get_newtrid(in):
 *
 */
TRAN_STATE
log_complete_for_2pc (THREAD_ENTRY * thread_p, LOG_TDES * tdes, LOG_RECTYPE iscommitted, LOG_GETNEWTRID get_newtrid)
{
  TRAN_STATE state;		/* State of transaction */
  int new_tran_index;
  LOG_TDES *new_tdes;		/* New transaction descriptor when the transaction is transfered since the 2PC cannot
				 * be fully completed at this moment */
  int return_2pc_loose_tranindex;	/* Whether or not to return the current index */
  bool all_acks = true;
  int i;
  LOG_PRIOR_NODE *node;
  LOG_LSA start_lsa;
  int wait_msecs;

  assert (iscommitted == LOG_COMMIT || iscommitted == LOG_ABORT);
  assert (!tdes->is_system_worker_transaction ());

  state = tdes->state;

  if (tdes->coord != NULL && tdes->coord->ack_received != NULL)
    {
      /*
       * Make sure that all acknowledgments from participants have been received
       * before declaring the transaction as finished.
       */
      for (i = 0; i < tdes->coord->num_particps; i++)
	{
	  if (tdes->coord->ack_received[i] == false)
	    {
	      all_acks = false;
	      /*
	       * There are missing acknowledgments. The transaction cannot be
	       * completed at this moment. If we are not in the restart recovery
	       * process, the transaction is transfered to another transaction
	       * index which is declared as a distributed loose end and a new
	       * transaction is assigned to the client transaction index. The
	       * transaction will be declared as fully completed once all
	       * acknowledgment are received.
	       */
	      if (iscommitted != LOG_ABORT)
		{
		  /* Committed */
		  if (tdes->state != TRAN_UNACTIVE_COMMITTED_INFORMING_PARTICIPANTS)
		    {
		      node =
			prior_lsa_alloc_and_copy_data (thread_p, LOG_2PC_COMMIT_INFORM_PARTICPS, RV_NOT_DEFINED, NULL,
						       0, NULL, 0, NULL);
		      if (node == NULL)
			{
			  assert (false);
			  return state;
			}

		      tdes->state = TRAN_UNACTIVE_COMMITTED_INFORMING_PARTICIPANTS;
		      state = tdes->state;

		      start_lsa = prior_lsa_next_record (thread_p, node, tdes);

		      logpb_flush_pages (thread_p, &start_lsa);
		    }
		}
	      else
		{
		  /* aborted */
		  if (tdes->state != TRAN_UNACTIVE_ABORTED_INFORMING_PARTICIPANTS)
		    {
		      node =
			prior_lsa_alloc_and_copy_data (thread_p, LOG_2PC_ABORT_INFORM_PARTICPS, RV_NOT_DEFINED, NULL, 0,
						       NULL, 0, NULL);
		      if (node == NULL)
			{
			  assert (false);
			  return state;
			}

		      tdes->state = TRAN_UNACTIVE_ABORTED_INFORMING_PARTICIPANTS;
		      state = tdes->state;

		      start_lsa = prior_lsa_next_record (thread_p, node, tdes);

		      logpb_flush_pages (thread_p, &start_lsa);
		    }
		}
	      /*
	       * If this is not a loose end transaction and the system is not
	       * in restart recovery, transfer the transaction to another
	       * transaction index
	       */
	      if (LOG_ISRESTARTED () && tdes->isloose_end == false)
		{
		  wait_msecs = prm_get_integer_value (PRM_ID_LK_TIMEOUT_SECS);

		  if (wait_msecs > 0)
		    {
		      wait_msecs = wait_msecs * 1000;
		    }
		  new_tran_index =
		    logtb_assign_tran_index (thread_p, NULL_TRANID, TRAN_RECOVERY, NULL, NULL, wait_msecs,
					     TRAN_SERIALIZABLE);
		  new_tdes = LOG_FIND_TDES (new_tran_index);
		  if (new_tran_index == NULL_TRAN_INDEX || new_tdes == NULL)
		    {
		      logpb_fatal_error (thread_p, true, ARG_FILE_LINE, "log_fully_completed");
		      return state;
		    }

		  /*
		   * Copy of tdes structures, and then reset memory allocated fields
		   * for only one the new or the old one.
		   */

		  // todo - this is completely unsafe.
		  memcpy (new_tdes, tdes, sizeof (*tdes));
		  new_tdes->tran_index = new_tran_index;
		  new_tdes->isloose_end = true;
		  /* new_tdes does not inherit topops fields */
		  new_tdes->topops.stack = NULL;
		  new_tdes->topops.last = -1;
		  new_tdes->topops.max = 0;

		  /* The old one keep the coordinator/participant information */
		  tdes->coord = NULL;

		  TR_TABLE_CS_ENTER (thread_p);
		  log_Gl.trantable.num_coord_loose_end_indices++;
		  TR_TABLE_CS_EXIT (thread_p);
		  /*
		   * Start a new transaction for our original transaction index.
		   * Set the coordinator stuff to NULL, in our original index since
		   * it has been transfer to another index. That is, distributed
		   * information should be freed using the new transaction index.
		   */

		  /*
		   * Go back to the old index
		   */

		  LOG_SET_CURRENT_TRAN_INDEX (thread_p, tdes->tran_index);

		  (void) logtb_get_new_tran_id (thread_p, tdes);
		}

	      if (LOG_ISCHECKPOINT_TIME ())
		{
#if defined(SERVER_MODE)
		  log_wakeup_checkpoint_daemon ();
#else /* SERVER_MODE */
		  (void) logpb_checkpoint (thread_p);
#endif /* SERVER_MODE */
		}

	      return state;
	    }
	}

      /*
       * All acknowledgments of participants have been received, declare the
       * the transaction as completed
       */
    }

  /*
   * DECLARE THE TRANSACTION AS COMPLETED
   */

  /*
   * Check if this index needs to be returned after finishing the transaction
   */

  if (tdes->isloose_end == true && all_acks == true)
    {
      return_2pc_loose_tranindex = true;
    }
  else
    {
      return_2pc_loose_tranindex = false;
    }

  if (LSA_ISNULL (&tdes->tail_lsa))
    {
      /*
       * Transaction did not update any data, thus we do not need to log a
       * commit/abort log record
       */
      if (iscommitted != LOG_ABORT)
	{
	  state = TRAN_UNACTIVE_COMMITTED;
	}
      else
	{
	  state = TRAN_UNACTIVE_ABORTED;
	}
#if !defined(NDEBUG)
      if (prm_get_bool_value (PRM_ID_LOG_TRACE_DEBUG))
	{
	  char time_val[CTIME_MAX];
	  time_t xxtime = time (NULL);

	  (void) ctime_r (&xxtime, time_val);
	  fprintf (stdout,
		   msgcat_message (MSGCAT_CATALOG_CUBRID, MSGCAT_SET_LOG,
				   ((iscommitted != LOG_ABORT) ? MSGCAT_LOG_FINISH_COMMIT : MSGCAT_LOG_FINISH_ABORT)),
		   tdes->tran_index, tdes->trid, log_Gl.hdr.append_lsa.pageid, log_Gl.hdr.append_lsa.offset, time_val);
	  fflush (stdout);
	}
#endif /* !NDEBUG */
      logtb_clear_tdes (thread_p, tdes);
    }
  else
    {
      /*
       * Transaction updated data or this is a coordinator
       */
      if (iscommitted == LOG_COMMIT)
	{
	  LOG_LSA commit_lsa;

	  /* To write unlock log before releasing locks for transactional consistencies. When a transaction(T2) which
	   * is resumed by this committing transaction(T1) commits and a crash happens before T1 completes, transaction
	   * * consistencies will be broken because T1 will be aborted during restart recovery and T2 was already
	   * committed. */
	  if (!LOG_CHECK_LOG_APPLIER (thread_p) && log_does_allow_replication () == true)
	    {
	      log_append_repl_info_and_commit_log (thread_p, tdes, &commit_lsa);
	    }
	  else
	    {
	      log_append_commit_log (thread_p, tdes, &commit_lsa);
	    }

	  log_change_tran_as_completed (thread_p, tdes, LOG_COMMIT, &commit_lsa);
	}
      else
	{
	  LOG_LSA abort_lsa;

	  log_append_abort_log (thread_p, tdes, &abort_lsa);
	  log_change_tran_as_completed (thread_p, tdes, LOG_ABORT, &abort_lsa);
	}

      state = tdes->state;

      /* now releases locks */
      lock_unlock_all (thread_p);

      /* Unblock global oldest active update. */
      if (tdes->block_global_oldest_active_until_commit)
	{
	  ATOMIC_INC_32 (&vacuum_Global_oldest_active_blockers_counter, -1);
	  tdes->block_global_oldest_active_until_commit = false;
	  assert (vacuum_Global_oldest_active_blockers_counter >= 0);
	}

      if (iscommitted == LOG_COMMIT)
	{
	  log_Gl.mvcc_table.reset_transaction_lowest_active (LOG_FIND_THREAD_TRAN_INDEX (thread_p));
	}

      /* If recovery restart operation, or, if this is a coordinator loose end transaction return this index and
       * decrement coordinator loose end transactions counter. */
      if (return_2pc_loose_tranindex == false)
	{
	  if (get_newtrid == LOG_NEED_NEWTRID)
	    {
	      (void) logtb_get_new_tran_id (thread_p, tdes);
	    }
	}
      else
	{
	  /* Free the index */
	  if (tdes->isloose_end == true)
	    {
	      TR_TABLE_CS_ENTER (thread_p);
	      log_Gl.trantable.num_coord_loose_end_indices--;
	      TR_TABLE_CS_EXIT (thread_p);
	    }
	  logtb_free_tran_index (thread_p, tdes->tran_index);
	}

      /* Finish the append operation and flush the log */
    }

  if (LOG_ISCHECKPOINT_TIME ())
    {
#if defined(SERVER_MODE)
      log_wakeup_checkpoint_daemon ();
#else /* SERVER_MODE */
      (void) logpb_checkpoint (thread_p);
#endif /* SERVER_MODE */
    }

  return state;
}

/*
 *
 *              FUNCTIONS RELATED TO DUMPING THE LOG AND ITS DATA
 *
 */

/*
 * log_ascii_dump - PRINT DATA IN ASCII FORMAT
 *
 * return: nothing
 *
 *   length(in): Length of Recovery Data
 *   data(in): The data being logged
 *
 * NOTE: Dump recovery information in ascii format.
 *              It is used when a dump function is not provided.
 */
static void
log_ascii_dump (FILE * out_fp, int length, void *data)
{
  char *ptr;			/* Pointer to data */
  int i;

  for (i = 0, ptr = (char *) data; i < length; i++)
    {
      (void) fputc (*ptr++, out_fp);
    }
}

/*
 * log_hexa_dump () - Point recovery data as hexadecimals.
 *
 * return      : Void.
 * out_fp (in) : Print output.
 * length (in) : Recovery data length.
 * data (in)   : Recovery data.
 */
void
log_hexa_dump (FILE * out_fp, int length, void *data)
{
  char *ptr;			/* Pointer to data */
  int i;

  fprintf (out_fp, "  00000: ");
  for (i = 0, ptr = (char *) data; i < length; i++)
    {
      fprintf (out_fp, "%02X ", (unsigned char) (*ptr++));
      if (i % 16 == 15 && i != length)
	{
	  fprintf (out_fp, "\n  %05d: ", i + 1);
	}
    }
  fprintf (out_fp, "\n");
}

static void
log_repl_data_dump (FILE * out_fp, int length, void *data)
{
  char *ptr = (char *) data;
  char *class_name;
  DB_VALUE value;

  ptr = or_unpack_string_nocopy (ptr, &class_name);
  ptr = or_unpack_mem_value (ptr, &value);

  string_buffer sb;
  db_value_printer printer (sb);

  printer.describe_value (&value);
  fprintf (out_fp, "C[%s] K[%s]\n", class_name, sb.get_buffer ());
  pr_clear_value (&value);
}

static void
log_repl_schema_dump (FILE * out_fp, int length, void *data)
{
  char *ptr;
  int statement_type;
  char *class_name;
  char *sql;

  ptr = (char *) data;
  ptr = or_unpack_int (ptr, &statement_type);
  ptr = or_unpack_string_nocopy (ptr, &class_name);
  ptr = or_unpack_string_nocopy (ptr, &sql);

  fprintf (out_fp, "C[%s] S[%s]\n", class_name, sql);
}

/*
 * log_dump_data - DUMP DATA STORED IN LOG
 *
 * return: nothing
 *
 *   length(in): Length of the data
 *   log_lsa(in/out):Log address identifier containing the log record
 *   log_pgptr(in/out):  Pointer to page where data starts (Set as a side
 *              effect to the page where data ends)
 *   dumpfun(in): Function to invoke to dump the data
 *   log_dump_ptr(in):
 *
 * NOTE:Dump the data stored at given log location.
 *              This function is used for debugging purposes.
 */
static void
log_dump_data (THREAD_ENTRY * thread_p, FILE * out_fp, int length, LOG_LSA * log_lsa, LOG_PAGE * log_page_p,
	       void (*dumpfun) (FILE *, int, void *), LOG_ZIP * log_dump_ptr)
{
  char *ptr;			/* Pointer to data to be printed */
  bool is_zipped = false;
  bool is_unzipped = false;
  /* Call the dumper function */

  /*
   * If data is contained in only one buffer, pass pointer directly.
   * Otherwise, allocate a contiguous area, copy the data and pass this
   * area. At the end deallocate the area
   */

  if (dumpfun == NULL)
    {
      /* Set default to log_hexa_dump */
      dumpfun = log_hexa_dump;
    }

  if (ZIP_CHECK (length))
    {
      length = (int) GET_ZIP_LEN (length);
      is_zipped = true;
    }

  if (log_lsa->offset + length < (int) LOGAREA_SIZE)
    {
      /* Data is contained in one buffer */

      ptr = (char *) log_page_p->area + log_lsa->offset;

      if (length != 0 && is_zipped)
	{
	  is_unzipped = log_unzip (log_dump_ptr, length, ptr);
	}

      if (is_zipped && is_unzipped)
	{
	  (*dumpfun) (out_fp, (int) log_dump_ptr->data_length, log_dump_ptr->log_data);
	  log_lsa->offset += length;
	}
      else
	{
	  (*dumpfun) (out_fp, length, ptr);
	  log_lsa->offset += length;
	}
    }
  else
    {
      /* Need to copy the data into a contiguous area */
      ptr = (char *) malloc (length);
      if (ptr == NULL)
	{
	  er_set (ER_ERROR_SEVERITY, ARG_FILE_LINE, ER_OUT_OF_VIRTUAL_MEMORY, 1, (size_t) length);
	  return;
	}
      /* Copy the data */
      logpb_copy_from_log (thread_p, ptr, length, log_lsa, log_page_p);

      if (is_zipped)
	{
	  is_unzipped = log_unzip (log_dump_ptr, length, ptr);
	}

      if (is_zipped && is_unzipped)
	{
	  (*dumpfun) (out_fp, (int) log_dump_ptr->data_length, log_dump_ptr->log_data);
	}
      else
	{
	  (*dumpfun) (out_fp, length, ptr);
	}
      free_and_init (ptr);
    }
  LOG_READ_ALIGN (thread_p, log_lsa, log_page_p);

}

static void
log_dump_header (FILE * out_fp, LOG_HEADER * log_header_p)
{
  time_t tmp_time;
  char time_val[CTIME_MAX];

  fprintf (out_fp, "\n ** DUMP LOG HEADER **\n");

  tmp_time = (time_t) log_header_p->db_creation;
  (void) ctime_r (&tmp_time, time_val);
  fprintf (out_fp,
	   "HDR: Magic Symbol = %s at disk location = %lld\n     Creation_time = %s"
	   "     Release = %s, Compatibility_disk_version = %g,\n"
	   "     Db_pagesize = %d, log_pagesize= %d, Shutdown = %d,\n"
	   "     Next_trid = %d, Next_mvcc_id = %llu, Num_avg_trans = %d, Num_avg_locks = %d,\n"
	   "     Num_active_log_pages = %d, First_active_log_page = %lld,\n"
	   "     Current_append = %lld|%d, Checkpoint = %lld|%d,\n", log_header_p->magic,
	   (long long) offsetof (LOG_PAGE, area), time_val, log_header_p->db_release, log_header_p->db_compatibility,
	   log_header_p->db_iopagesize, log_header_p->db_logpagesize, log_header_p->is_shutdown,
	   log_header_p->next_trid, (long long int) log_header_p->mvcc_next_id, log_header_p->avg_ntrans,
	   log_header_p->avg_nlocks, log_header_p->npages, (long long) log_header_p->fpageid,
	   LSA_AS_ARGS (&log_header_p->append_lsa), LSA_AS_ARGS (&log_header_p->chkpt_lsa));

  fprintf (out_fp,
	   "     Next_archive_pageid = %lld at active_phy_pageid = %d,\n"
	   "     Next_archive_num = %d, Last_archiv_num_for_syscrashes = %d,\n"
	   "     Last_deleted_arv_num = %d, has_logging_been_skipped = %d,\n"
	   "     bkup_lsa: level0 = %lld|%d, level1 = %lld|%d, level2 = %lld|%d,\n     Log_prefix = %s\n",
	   (long long int) log_header_p->nxarv_pageid, log_header_p->nxarv_phy_pageid, log_header_p->nxarv_num,
	   log_header_p->last_arv_num_for_syscrashes, log_header_p->last_deleted_arv_num,
	   log_header_p->has_logging_been_skipped, LSA_AS_ARGS (&log_header_p->bkup_level0_lsa),
	   LSA_AS_ARGS (&log_header_p->bkup_level1_lsa), LSA_AS_ARGS (&log_header_p->bkup_level2_lsa),
	   log_header_p->prefix_name);
}

static LOG_PAGE *
log_dump_record_undoredo (THREAD_ENTRY * thread_p, FILE * out_fp, LOG_LSA * log_lsa, LOG_PAGE * log_page_p,
			  LOG_ZIP * log_zip_p)
{
  LOG_REC_UNDOREDO *undoredo;
  int undo_length;
  int redo_length;
  LOG_RCVINDEX rcvindex;

  /* Read the DATA HEADER */
  LOG_READ_ADVANCE_WHEN_DOESNT_FIT (thread_p, sizeof (*undoredo), log_lsa, log_page_p);
  undoredo = (LOG_REC_UNDOREDO *) ((char *) log_page_p->area + log_lsa->offset);
  fprintf (out_fp, ", Recv_index = %s, \n", rv_rcvindex_string (undoredo->data.rcvindex));
  fprintf (out_fp,
	   "     Volid = %d Pageid = %d Offset = %d,\n     Undo(Before) length = %d, Redo(After) length = %d,\n",
	   undoredo->data.volid, undoredo->data.pageid, undoredo->data.offset, (int) GET_ZIP_LEN (undoredo->ulength),
	   (int) GET_ZIP_LEN (undoredo->rlength));

  undo_length = undoredo->ulength;
  redo_length = undoredo->rlength;
  rcvindex = undoredo->data.rcvindex;

  LOG_READ_ADD_ALIGN (thread_p, sizeof (*undoredo), log_lsa, log_page_p);
  /* Print UNDO(BEFORE) DATA */
  fprintf (out_fp, "-->> Undo (Before) Data:\n");
  log_dump_data (thread_p, out_fp, undo_length, log_lsa, log_page_p, RV_fun[rcvindex].dump_undofun, log_zip_p);
  /* Print REDO (AFTER) DATA */
  fprintf (out_fp, "-->> Redo (After) Data:\n");
  log_dump_data (thread_p, out_fp, redo_length, log_lsa, log_page_p, RV_fun[rcvindex].dump_redofun, log_zip_p);

  return log_page_p;
}

static LOG_PAGE *
log_dump_record_undo (THREAD_ENTRY * thread_p, FILE * out_fp, LOG_LSA * log_lsa, LOG_PAGE * log_page_p,
		      LOG_ZIP * log_zip_p)
{
  LOG_REC_UNDO *undo;
  int undo_length;
  LOG_RCVINDEX rcvindex;

  /* Read the DATA HEADER */
  LOG_READ_ADVANCE_WHEN_DOESNT_FIT (thread_p, sizeof (*undo), log_lsa, log_page_p);
  undo = (LOG_REC_UNDO *) ((char *) log_page_p->area + log_lsa->offset);

  fprintf (out_fp, ", Recv_index = %s,\n", rv_rcvindex_string (undo->data.rcvindex));
  fprintf (out_fp, "     Volid = %d Pageid = %d Offset = %d,\n     Undo (Before) length = %d,\n", undo->data.volid,
	   undo->data.pageid, undo->data.offset, (int) GET_ZIP_LEN (undo->length));

  undo_length = undo->length;
  rcvindex = undo->data.rcvindex;
  LOG_READ_ADD_ALIGN (thread_p, sizeof (*undo), log_lsa, log_page_p);

  /* Print UNDO(BEFORE) DATA */
  fprintf (out_fp, "-->> Undo (Before) Data:\n");
  log_dump_data (thread_p, out_fp, undo_length, log_lsa, log_page_p, RV_fun[rcvindex].dump_undofun, log_zip_p);

  return log_page_p;
}

static LOG_PAGE *
log_dump_record_redo (THREAD_ENTRY * thread_p, FILE * out_fp, LOG_LSA * log_lsa, LOG_PAGE * log_page_p,
		      LOG_ZIP * log_zip_p)
{
  LOG_REC_REDO *redo;
  int redo_length;
  LOG_RCVINDEX rcvindex;

  /* Read the DATA HEADER */
  LOG_READ_ADVANCE_WHEN_DOESNT_FIT (thread_p, sizeof (*redo), log_lsa, log_page_p);
  redo = (LOG_REC_REDO *) ((char *) log_page_p->area + log_lsa->offset);

  fprintf (out_fp, ", Recv_index = %s,\n", rv_rcvindex_string (redo->data.rcvindex));
  fprintf (out_fp, "     Volid = %d Pageid = %d Offset = %d,\n     Redo (After) length = %d,\n", redo->data.volid,
	   redo->data.pageid, redo->data.offset, (int) GET_ZIP_LEN (redo->length));

  redo_length = redo->length;
  rcvindex = redo->data.rcvindex;
  LOG_READ_ADD_ALIGN (thread_p, sizeof (*redo), log_lsa, log_page_p);

  /* Print REDO(AFTER) DATA */
  fprintf (out_fp, "-->> Redo (After) Data:\n");
  log_dump_data (thread_p, out_fp, redo_length, log_lsa, log_page_p, RV_fun[rcvindex].dump_redofun, log_zip_p);

  return log_page_p;
}

static LOG_PAGE *
log_dump_record_mvcc_undoredo (THREAD_ENTRY * thread_p, FILE * out_fp, LOG_LSA * log_lsa, LOG_PAGE * log_page_p,
			       LOG_ZIP * log_zip_p)
{
  LOG_REC_MVCC_UNDOREDO *mvcc_undoredo;
  int undo_length;
  int redo_length;
  LOG_RCVINDEX rcvindex;

  /* Read the DATA HEADER */
  LOG_READ_ADVANCE_WHEN_DOESNT_FIT (thread_p, sizeof (*mvcc_undoredo), log_lsa, log_page_p);
  mvcc_undoredo = (LOG_REC_MVCC_UNDOREDO *) ((char *) log_page_p->area + log_lsa->offset);
  fprintf (out_fp, ", Recv_index = %s, \n", rv_rcvindex_string (mvcc_undoredo->undoredo.data.rcvindex));
  fprintf (out_fp,
	   "     Volid = %d Pageid = %d Offset = %d,\n     Undo(Before) length = %d, Redo(After) length = %d,\n",
	   mvcc_undoredo->undoredo.data.volid, mvcc_undoredo->undoredo.data.pageid, mvcc_undoredo->undoredo.data.offset,
	   (int) GET_ZIP_LEN (mvcc_undoredo->undoredo.ulength), (int) GET_ZIP_LEN (mvcc_undoredo->undoredo.rlength));
  fprintf (out_fp, "     MVCCID = %llu, \n     Prev_mvcc_op_log_lsa = %lld|%d, \n     VFID = (%d, %d)",
	   (long long int) mvcc_undoredo->mvccid,
	   (long long int) mvcc_undoredo->vacuum_info.prev_mvcc_op_log_lsa.pageid,
	   (int) mvcc_undoredo->vacuum_info.prev_mvcc_op_log_lsa.offset, mvcc_undoredo->vacuum_info.vfid.volid,
	   mvcc_undoredo->vacuum_info.vfid.fileid);

  undo_length = mvcc_undoredo->undoredo.ulength;
  redo_length = mvcc_undoredo->undoredo.rlength;
  rcvindex = mvcc_undoredo->undoredo.data.rcvindex;

  LOG_READ_ADD_ALIGN (thread_p, sizeof (*mvcc_undoredo), log_lsa, log_page_p);
  /* Print UNDO(BEFORE) DATA */
  fprintf (out_fp, "-->> Undo (Before) Data:\n");
  log_dump_data (thread_p, out_fp, undo_length, log_lsa, log_page_p, RV_fun[rcvindex].dump_undofun, log_zip_p);
  /* Print REDO (AFTER) DATA */
  fprintf (out_fp, "-->> Redo (After) Data:\n");
  log_dump_data (thread_p, out_fp, redo_length, log_lsa, log_page_p, RV_fun[rcvindex].dump_redofun, log_zip_p);

  return log_page_p;
}

static LOG_PAGE *
log_dump_record_mvcc_undo (THREAD_ENTRY * thread_p, FILE * out_fp, LOG_LSA * log_lsa, LOG_PAGE * log_page_p,
			   LOG_ZIP * log_zip_p)
{
  LOG_REC_MVCC_UNDO *mvcc_undo;
  int undo_length;
  LOG_RCVINDEX rcvindex;

  /* Read the DATA HEADER */
  LOG_READ_ADVANCE_WHEN_DOESNT_FIT (thread_p, sizeof (*mvcc_undo), log_lsa, log_page_p);
  mvcc_undo = (LOG_REC_MVCC_UNDO *) ((char *) log_page_p->area + log_lsa->offset);

  fprintf (out_fp, ", Recv_index = %s,\n", rv_rcvindex_string (mvcc_undo->undo.data.rcvindex));
  fprintf (out_fp, "     Volid = %d Pageid = %d Offset = %d,\n     Undo (Before) length = %d,\n",
	   mvcc_undo->undo.data.volid, mvcc_undo->undo.data.pageid, mvcc_undo->undo.data.offset,
	   (int) GET_ZIP_LEN (mvcc_undo->undo.length));
  fprintf (out_fp, "     MVCCID = %llu, \n     Prev_mvcc_op_log_lsa = %lld|%d, \n     VFID = (%d, %d)",
	   (long long int) mvcc_undo->mvccid, (long long int) mvcc_undo->vacuum_info.prev_mvcc_op_log_lsa.pageid,
	   (int) mvcc_undo->vacuum_info.prev_mvcc_op_log_lsa.offset, mvcc_undo->vacuum_info.vfid.volid,
	   mvcc_undo->vacuum_info.vfid.fileid);

  undo_length = mvcc_undo->undo.length;
  rcvindex = mvcc_undo->undo.data.rcvindex;
  LOG_READ_ADD_ALIGN (thread_p, sizeof (*mvcc_undo), log_lsa, log_page_p);

  /* Print UNDO(BEFORE) DATA */
  fprintf (out_fp, "-->> Undo (Before) Data:\n");
  log_dump_data (thread_p, out_fp, undo_length, log_lsa, log_page_p, RV_fun[rcvindex].dump_undofun, log_zip_p);

  return log_page_p;
}

static LOG_PAGE *
log_dump_record_mvcc_redo (THREAD_ENTRY * thread_p, FILE * out_fp, LOG_LSA * log_lsa, LOG_PAGE * log_page_p,
			   LOG_ZIP * log_zip_p)
{
  LOG_REC_MVCC_REDO *mvcc_redo;
  int redo_length;
  LOG_RCVINDEX rcvindex;

  /* Read the DATA HEADER */
  LOG_READ_ADVANCE_WHEN_DOESNT_FIT (thread_p, sizeof (*mvcc_redo), log_lsa, log_page_p);
  mvcc_redo = (LOG_REC_MVCC_REDO *) ((char *) log_page_p->area + log_lsa->offset);

  fprintf (out_fp, ", Recv_index = %s,\n", rv_rcvindex_string (mvcc_redo->redo.data.rcvindex));
  fprintf (out_fp, "     Volid = %d Pageid = %d Offset = %d,\n     Redo (After) length = %d,\n",
	   mvcc_redo->redo.data.volid, mvcc_redo->redo.data.pageid, mvcc_redo->redo.data.offset,
	   (int) GET_ZIP_LEN (mvcc_redo->redo.length));
  fprintf (out_fp, "     MVCCID = %llu, \n", (long long int) mvcc_redo->mvccid);

  redo_length = mvcc_redo->redo.length;
  rcvindex = mvcc_redo->redo.data.rcvindex;
  LOG_READ_ADD_ALIGN (thread_p, sizeof (*mvcc_redo), log_lsa, log_page_p);

  /* Print REDO(AFTER) DATA */
  fprintf (out_fp, "-->> Redo (After) Data:\n");
  log_dump_data (thread_p, out_fp, redo_length, log_lsa, log_page_p, RV_fun[rcvindex].dump_redofun, log_zip_p);

  return log_page_p;
}

static LOG_PAGE *
log_dump_record_postpone (THREAD_ENTRY * thread_p, FILE * out_fp, LOG_LSA * log_lsa, LOG_PAGE * log_page_p)
{
  LOG_REC_RUN_POSTPONE *run_posp;
  int redo_length;
  LOG_RCVINDEX rcvindex;

  /* Read the DATA HEADER */
  LOG_READ_ADVANCE_WHEN_DOESNT_FIT (thread_p, sizeof (*run_posp), log_lsa, log_page_p);
  run_posp = (LOG_REC_RUN_POSTPONE *) ((char *) log_page_p->area + log_lsa->offset);
  fprintf (out_fp, ", Recv_index = %s,\n", rv_rcvindex_string (run_posp->data.rcvindex));
  fprintf (out_fp,
	   "     Volid = %d Pageid = %d Offset = %d,\n     Run postpone (Redo/After) length = %d, corresponding"
	   " to\n         Postpone record with LSA = %lld|%d\n", run_posp->data.volid, run_posp->data.pageid,
	   run_posp->data.offset, run_posp->length, LSA_AS_ARGS (&run_posp->ref_lsa));

  redo_length = run_posp->length;
  rcvindex = run_posp->data.rcvindex;
  LOG_READ_ADD_ALIGN (thread_p, sizeof (*run_posp), log_lsa, log_page_p);

  /* Print RUN POSTPONE (REDO/AFTER) DATA */
  fprintf (out_fp, "-->> Run Postpone (Redo/After) Data:\n");
  log_dump_data (thread_p, out_fp, redo_length, log_lsa, log_page_p, RV_fun[rcvindex].dump_redofun, NULL);

  return log_page_p;
}

static LOG_PAGE *
log_dump_record_dbout_redo (THREAD_ENTRY * thread_p, FILE * out_fp, LOG_LSA * log_lsa, LOG_PAGE * log_page_p)
{
  LOG_REC_DBOUT_REDO *dbout_redo;
  int redo_length;
  LOG_RCVINDEX rcvindex;

  /* Read the data header */
  LOG_READ_ADVANCE_WHEN_DOESNT_FIT (thread_p, sizeof (*dbout_redo), log_lsa, log_page_p);
  dbout_redo = ((LOG_REC_DBOUT_REDO *) ((char *) log_page_p->area + log_lsa->offset));

  redo_length = dbout_redo->length;
  rcvindex = dbout_redo->rcvindex;

  fprintf (out_fp, ", Recv_index = %s, Length = %d,\n", rv_rcvindex_string (rcvindex), redo_length);

  LOG_READ_ADD_ALIGN (thread_p, sizeof (*dbout_redo), log_lsa, log_page_p);

  /* Print Database External DATA */
  fprintf (out_fp, "-->> Database external Data:\n");
  log_dump_data (thread_p, out_fp, redo_length, log_lsa, log_page_p, RV_fun[rcvindex].dump_redofun, NULL);

  return log_page_p;
}

static LOG_PAGE *
log_dump_record_compensate (THREAD_ENTRY * thread_p, FILE * out_fp, LOG_LSA * log_lsa, LOG_PAGE * log_page_p)
{
  LOG_REC_COMPENSATE *compensate;
  int length_compensate;
  LOG_RCVINDEX rcvindex;

  /* Read the DATA HEADER */
  LOG_READ_ADVANCE_WHEN_DOESNT_FIT (thread_p, sizeof (*compensate), log_lsa, log_page_p);
  compensate = (LOG_REC_COMPENSATE *) ((char *) log_page_p->area + log_lsa->offset);

  fprintf (out_fp, ", Recv_index = %s,\n", rv_rcvindex_string (compensate->data.rcvindex));
  fprintf (out_fp, "     Volid = %d Pageid = %d Offset = %d,\n     Compensate length = %d, Next_to_UNDO = %lld|%d\n",
	   compensate->data.volid, compensate->data.pageid, compensate->data.offset, compensate->length,
	   LSA_AS_ARGS (&compensate->undo_nxlsa));

  length_compensate = compensate->length;
  rcvindex = compensate->data.rcvindex;
  LOG_READ_ADD_ALIGN (thread_p, sizeof (*compensate), log_lsa, log_page_p);

  /* Print COMPENSATE DATA */
  fprintf (out_fp, "-->> Compensate Data:\n");
  log_dump_data (thread_p, out_fp, length_compensate, log_lsa, log_page_p, RV_fun[rcvindex].dump_undofun, NULL);

  return log_page_p;
}

static LOG_PAGE *
log_dump_record_commit_postpone (THREAD_ENTRY * thread_p, FILE * out_fp, LOG_LSA * log_lsa, LOG_PAGE * log_page_p)
{
  LOG_REC_START_POSTPONE *start_posp;

  /* Read the DATA HEADER */
  LOG_READ_ADVANCE_WHEN_DOESNT_FIT (thread_p, sizeof (*start_posp), log_lsa, log_page_p);
  start_posp = (LOG_REC_START_POSTPONE *) ((char *) log_page_p->area + log_lsa->offset);
  fprintf (out_fp, ", First postpone record at before or after Page = %lld and offset = %d\n",
	   LSA_AS_ARGS (&start_posp->posp_lsa));

  return log_page_p;
}

static LOG_PAGE *
log_dump_record_transaction_finish (THREAD_ENTRY * thread_p, FILE * out_fp, LOG_LSA * log_lsa, LOG_PAGE * log_page_p)
{
  LOG_REC_DONETIME *donetime;
  time_t tmp_time;
  char time_val[CTIME_MAX];

  /* Read the DATA HEADER */
  LOG_READ_ADVANCE_WHEN_DOESNT_FIT (thread_p, sizeof (*donetime), log_lsa, log_page_p);
  donetime = (LOG_REC_DONETIME *) ((char *) log_page_p->area + log_lsa->offset);
  tmp_time = (time_t) donetime->at_time;
  (void) ctime_r (&tmp_time, time_val);
  fprintf (out_fp, ",\n     Transaction finish time at = %s\n", time_val);

  return log_page_p;
}

static LOG_PAGE *
log_dump_record_replication (THREAD_ENTRY * thread_p, FILE * out_fp, LOG_LSA * log_lsa, LOG_PAGE * log_page_p)
{
  fprintf (out_fp, " replication log records are obsolete.\n");
  return log_page_p;
}

/*
 * log_dump_record_sysop_start_postpone () - dump system op start postpone log record
 *
 * return              : log page
 * thread_p (in)       : thread entry
 * out_fp (in/out)     : dump output
 * log_lsa (in/out)    : log lsa
 * log_page_p (in/out) : log page
 * log_zip_p (in/out)  : log unzip
 */
static LOG_PAGE *
log_dump_record_sysop_start_postpone (THREAD_ENTRY * thread_p, FILE * out_fp, LOG_LSA * log_lsa, LOG_PAGE * log_page_p,
				      LOG_ZIP * log_zip_p)
{
  LOG_REC_SYSOP_START_POSTPONE sysop_start_postpone;

  /* Read the DATA HEADER */
  LOG_READ_ADVANCE_WHEN_DOESNT_FIT (thread_p, sizeof (sysop_start_postpone), log_lsa, log_page_p);
  sysop_start_postpone = *((LOG_REC_SYSOP_START_POSTPONE *) ((char *) log_page_p->area + log_lsa->offset));

  (void) log_dump_record_sysop_end_internal (thread_p, &sysop_start_postpone.sysop_end, log_lsa, log_page_p, log_zip_p,
					     out_fp);
  fprintf (out_fp, "     postpone_lsa = %lld|%d \n", LSA_AS_ARGS (&sysop_start_postpone.posp_lsa));

  return log_page_p;
}

/*
 * log_dump_record_sysop_end_internal () - dump sysop end log record types
 *
 * return              : log page
 * thread_p (in)       : thread entry
 * sysop_end (in)      : system op end log record
 * log_lsa (in/out)    : LSA of undo data (logical undo only)
 * log_page_p (in/out) : page of undo data (logical undo only)
 * log_zip_p (in/out)  : log unzip
 * out_fp (in/out)     : dump output
 */
static LOG_PAGE *
log_dump_record_sysop_end_internal (THREAD_ENTRY * thread_p, LOG_REC_SYSOP_END * sysop_end, LOG_LSA * log_lsa,
				    LOG_PAGE * log_page_p, LOG_ZIP * log_zip_p, FILE * out_fp)
{
  int undo_length;
  LOG_RCVINDEX rcvindex;

  fprintf (out_fp, ",\n     Prev parent LSA = %lld|%d, Prev_topresult_lsa = %lld|%d, %s \n",
	   LSA_AS_ARGS (&sysop_end->lastparent_lsa), LSA_AS_ARGS (&sysop_end->prv_topresult_lsa),
	   log_sysop_end_type_string (sysop_end->type));
  switch (sysop_end->type)
    {
    case LOG_SYSOP_END_ABORT:
    case LOG_SYSOP_END_COMMIT:
      /* nothing else to print */
      break;
    case LOG_SYSOP_END_LOGICAL_COMPENSATE:
      fprintf (out_fp, "     compansate_lsa = %lld|%d \n", LSA_AS_ARGS (&sysop_end->compensate_lsa));
      break;
    case LOG_SYSOP_END_LOGICAL_RUN_POSTPONE:
      fprintf (out_fp, "     run_postpone_lsa = %lld|%d, postpone = %s \n",
	       LSA_AS_ARGS (&sysop_end->run_postpone.postpone_lsa),
	       sysop_end->run_postpone.is_sysop_postpone ? "sysop" : "transaction");
      break;
    case LOG_SYSOP_END_LOGICAL_UNDO:
      assert (log_lsa != NULL && log_page_p != NULL && log_zip_p != NULL);

      fprintf (out_fp, ", Recv_index = %s,\n", rv_rcvindex_string (sysop_end->undo.data.rcvindex));
      fprintf (out_fp, "     Volid = %d Pageid = %d Offset = %d,\n     Undo (Before) length = %d,\n",
	       sysop_end->undo.data.volid, sysop_end->undo.data.pageid, sysop_end->undo.data.offset,
	       (int) GET_ZIP_LEN (sysop_end->undo.length));

      undo_length = sysop_end->undo.length;
      rcvindex = sysop_end->undo.data.rcvindex;
      LOG_READ_ADD_ALIGN (thread_p, sizeof (*sysop_end), log_lsa, log_page_p);
      log_dump_data (thread_p, out_fp, undo_length, log_lsa, log_page_p, RV_fun[rcvindex].dump_undofun, log_zip_p);
      break;
    case LOG_SYSOP_END_LOGICAL_MVCC_UNDO:
      assert (log_lsa != NULL && log_page_p != NULL && log_zip_p != NULL);

      fprintf (out_fp, ", Recv_index = %s,\n", rv_rcvindex_string (sysop_end->mvcc_undo.undo.data.rcvindex));
      fprintf (out_fp, "     Volid = %d Pageid = %d Offset = %d,\n     Undo (Before) length = %d,\n",
	       sysop_end->mvcc_undo.undo.data.volid, sysop_end->mvcc_undo.undo.data.pageid,
	       sysop_end->mvcc_undo.undo.data.offset, (int) GET_ZIP_LEN (sysop_end->mvcc_undo.undo.length));
      fprintf (out_fp, "     MVCCID = %llu, \n     Prev_mvcc_op_log_lsa = %lld|%d, \n     VFID = (%d, %d)",
	       (unsigned long long int) sysop_end->mvcc_undo.mvccid,
	       LSA_AS_ARGS (&sysop_end->mvcc_undo.vacuum_info.prev_mvcc_op_log_lsa),
	       VFID_AS_ARGS (&sysop_end->mvcc_undo.vacuum_info.vfid));

      undo_length = sysop_end->mvcc_undo.undo.length;
      rcvindex = sysop_end->mvcc_undo.undo.data.rcvindex;
      LOG_READ_ADD_ALIGN (thread_p, sizeof (*sysop_end), log_lsa, log_page_p);
      log_dump_data (thread_p, out_fp, undo_length, log_lsa, log_page_p, RV_fun[rcvindex].dump_undofun, log_zip_p);
      break;
    default:
      assert (false);
      break;
    }
  return log_page_p;
}

/*
 * log_dump_record_sysop_end () - Dump sysop end log record types. Side-effect: log_lsa and log_page_p will be
 *				  positioned after the log record.
 *
 * return	       : NULL if something bad happens, pointer to log page otherwise.
 * thread_p (in)       : Thread entry.
 * log_lsa (in/out)    : in - LSA of log record, out - LSA after log record.
 * log_page_p (in/out) : in - page of log record, out - page after log record.
 * log_zip_p (in)      : Unzip context.
 * out_fp (in/out)     : Dump output.
 */
static LOG_PAGE *
log_dump_record_sysop_end (THREAD_ENTRY * thread_p, LOG_LSA * log_lsa, LOG_PAGE * log_page_p, LOG_ZIP * log_zip_p,
			   FILE * out_fp)
{
  LOG_REC_SYSOP_END *sysop_end;

  LOG_READ_ADVANCE_WHEN_DOESNT_FIT (thread_p, sizeof (*sysop_end), log_lsa, log_page_p);
  sysop_end = (LOG_REC_SYSOP_END *) ((char *) log_page_p->area + log_lsa->offset);

  log_dump_record_sysop_end_internal (thread_p, sysop_end, log_lsa, log_page_p, log_zip_p, out_fp);

  return log_page_p;
}

/*
 * log_dump_checkpoint_topops - DUMP CHECKPOINT OF TOP SYSTEM OPERATIONS
 *
 * return: nothing
 *
 *   length(in): Length to dump in bytes
 *   data(in): The data being logged
 *
 * NOTE: Dump the checkpoint top system operation structure.
 */
static void
log_dump_checkpoint_topops (FILE * out_fp, int length, void *data)
{
  int ntops, i;
  LOG_INFO_CHKPT_SYSOP *chkpt_topops;	/* Checkpoint top system operations that are in commit postpone
					 * mode */
  LOG_INFO_CHKPT_SYSOP *chkpt_topone;	/* One top system ope */

  chkpt_topops = (LOG_INFO_CHKPT_SYSOP *) data;
  ntops = length / sizeof (*chkpt_topops);

  /* Start dumping each checkpoint top system operation */

  for (i = 0; i < ntops; i++)
    {
      chkpt_topone = &chkpt_topops[i];
      fprintf (out_fp, "     Trid = %d \n", chkpt_topone->trid);
      fprintf (out_fp, "     Sysop start postpone LSA = %lld|%d \n",
	       LSA_AS_ARGS (&chkpt_topone->sysop_start_postpone_lsa));
    }
  (void) fprintf (out_fp, "\n");
}

static LOG_PAGE *
log_dump_record_checkpoint (THREAD_ENTRY * thread_p, FILE * out_fp, LOG_LSA * log_lsa, LOG_PAGE * log_page_p)
{
  LOG_REC_CHKPT *chkpt;		/* check point log record */
  int length_active_tran;
  int length_topope;

  /* Read the DATA HEADER */
  LOG_READ_ADVANCE_WHEN_DOESNT_FIT (thread_p, sizeof (*chkpt), log_lsa, log_page_p);

  chkpt = (LOG_REC_CHKPT *) ((char *) log_page_p->area + log_lsa->offset);
  fprintf (out_fp, ", Num_trans = %d,\n", chkpt->ntrans);
  fprintf (out_fp, "     Redo_LSA = %lld|%d\n", LSA_AS_ARGS (&chkpt->redo_lsa));

  length_active_tran = sizeof (LOG_INFO_CHKPT_TRANS) * chkpt->ntrans;
  length_topope = (sizeof (LOG_INFO_CHKPT_SYSOP) * chkpt->ntops);
  LOG_READ_ADD_ALIGN (thread_p, sizeof (*chkpt), log_lsa, log_page_p);
  log_dump_data (thread_p, out_fp, length_active_tran, log_lsa, log_page_p, logpb_dump_checkpoint_trans, NULL);
  if (length_topope > 0)
    {
      log_dump_data (thread_p, out_fp, length_active_tran, log_lsa, log_page_p, log_dump_checkpoint_topops, NULL);
    }

  return log_page_p;
}

static LOG_PAGE *
log_dump_record_save_point (THREAD_ENTRY * thread_p, FILE * out_fp, LOG_LSA * log_lsa, LOG_PAGE * log_page_p)
{
  LOG_REC_SAVEPT *savept;
  int length_save_point;

  /* Read the DATA HEADER */
  LOG_READ_ADVANCE_WHEN_DOESNT_FIT (thread_p, sizeof (*savept), log_lsa, log_page_p);
  savept = (LOG_REC_SAVEPT *) ((char *) log_page_p->area + log_lsa->offset);

  fprintf (out_fp, ", Prev_savept_Lsa = %lld|%d, length = %d,\n", LSA_AS_ARGS (&savept->prv_savept), savept->length);

  length_save_point = savept->length;
  LOG_READ_ADD_ALIGN (thread_p, sizeof (*savept), log_lsa, log_page_p);

  /* Print savept name */
  fprintf (out_fp, "     Savept Name =");
  log_dump_data (thread_p, out_fp, length_save_point, log_lsa, log_page_p, log_hexa_dump, NULL);

  return log_page_p;
}

static LOG_PAGE *
log_dump_record_2pc_prepare_commit (THREAD_ENTRY * thread_p, FILE * out_fp, LOG_LSA * log_lsa, LOG_PAGE * log_page_p)
{
  LOG_REC_2PC_PREPCOMMIT *prepared;
  unsigned int nobj_locks;
  int size;

  /* Get the DATA HEADER */
  LOG_READ_ADVANCE_WHEN_DOESNT_FIT (thread_p, sizeof (*prepared), log_lsa, log_page_p);
  prepared = (LOG_REC_2PC_PREPCOMMIT *) ((char *) log_page_p->area + log_lsa->offset);

  fprintf (out_fp, ", Client_name = %s, Gtrid = %d, Num objlocks = %u\n", prepared->user_name, prepared->gtrid,
	   prepared->num_object_locks);

  nobj_locks = prepared->num_object_locks;

  LOG_READ_ADD_ALIGN (thread_p, sizeof (*prepared), log_lsa, log_page_p);

  /* Dump global transaction user information */
  if (prepared->gtrinfo_length > 0)
    {
      log_dump_data (thread_p, out_fp, prepared->gtrinfo_length, log_lsa, log_page_p, log_2pc_dump_gtrinfo, NULL);
    }

  /* Dump object locks */
  if (nobj_locks > 0)
    {
      size = nobj_locks * sizeof (LK_ACQOBJ_LOCK);
      log_dump_data (thread_p, out_fp, size, log_lsa, log_page_p, log_2pc_dump_acqobj_locks, NULL);
    }

  return log_page_p;
}

static LOG_PAGE *
log_dump_record_2pc_start (THREAD_ENTRY * thread_p, FILE * out_fp, LOG_LSA * log_lsa, LOG_PAGE * log_page_p)
{
  LOG_REC_2PC_START *start_2pc;	/* Start log record of 2PC protocol */

  /* Get the DATA HEADER */
  LOG_READ_ADVANCE_WHEN_DOESNT_FIT (thread_p, sizeof (*start_2pc), log_lsa, log_page_p);
  start_2pc = (LOG_REC_2PC_START *) ((char *) log_page_p->area + log_lsa->offset);

  /* Initilize the coordinator information */
  fprintf (out_fp, "  Client_name = %s, Gtrid = %d,  Num_participants = %d", start_2pc->user_name, start_2pc->gtrid,
	   start_2pc->num_particps);

  LOG_READ_ADD_ALIGN (thread_p, sizeof (*start_2pc), log_lsa, log_page_p);
  /* Read in the participants info. block from the log */
  log_dump_data (thread_p, out_fp, (start_2pc->particp_id_length * start_2pc->num_particps), log_lsa, log_page_p,
		 log_2pc_dump_participants, NULL);

  return log_page_p;
}

static LOG_PAGE *
log_dump_record_2pc_acknowledgement (THREAD_ENTRY * thread_p, FILE * out_fp, LOG_LSA * log_lsa, LOG_PAGE * log_page_p)
{
  LOG_REC_2PC_PARTICP_ACK *received_ack;	/* ack log record of 2pc protocol */

  /* Get the DATA HEADER */
  LOG_READ_ADVANCE_WHEN_DOESNT_FIT (thread_p, sizeof (*received_ack), log_lsa, log_page_p);
  received_ack = ((LOG_REC_2PC_PARTICP_ACK *) ((char *) log_page_p->area + log_lsa->offset));
  fprintf (out_fp, "  Participant index = %d\n", received_ack->particp_index);

  return log_page_p;
}

static LOG_PAGE *
log_dump_record_ha_server_state (THREAD_ENTRY * thread_p, FILE * out_fp, LOG_LSA * log_lsa, LOG_PAGE * log_page_p)
{
  LOG_REC_HA_SERVER_STATE *ha_server_state;

  /* Get the DATA HEADER */
  LOG_READ_ADVANCE_WHEN_DOESNT_FIT (thread_p, sizeof (*ha_server_state), log_lsa, log_page_p);
  ha_server_state = ((LOG_REC_HA_SERVER_STATE *) ((char *) log_page_p->area + log_lsa->offset));
  fprintf (out_fp, "  HA server state = %d\n", ha_server_state->state);

  return log_page_p;
}

static LOG_PAGE *
log_dump_record (THREAD_ENTRY * thread_p, FILE * out_fp, LOG_RECTYPE record_type, LOG_LSA * log_lsa,
		 LOG_PAGE * log_page_p, LOG_ZIP * log_zip_p)
{
  switch (record_type)
    {
    case LOG_UNDOREDO_DATA:
    case LOG_DIFF_UNDOREDO_DATA:
      log_page_p = log_dump_record_undoredo (thread_p, out_fp, log_lsa, log_page_p, log_zip_p);
      break;

    case LOG_UNDO_DATA:
      log_page_p = log_dump_record_undo (thread_p, out_fp, log_lsa, log_page_p, log_zip_p);
      break;

    case LOG_REDO_DATA:
    case LOG_POSTPONE:
      log_page_p = log_dump_record_redo (thread_p, out_fp, log_lsa, log_page_p, log_zip_p);
      break;

    case LOG_MVCC_UNDOREDO_DATA:
    case LOG_MVCC_DIFF_UNDOREDO_DATA:
      log_page_p = log_dump_record_mvcc_undoredo (thread_p, out_fp, log_lsa, log_page_p, log_zip_p);
      break;

    case LOG_MVCC_UNDO_DATA:
      log_page_p = log_dump_record_mvcc_undo (thread_p, out_fp, log_lsa, log_page_p, log_zip_p);
      break;

    case LOG_MVCC_REDO_DATA:
      log_page_p = log_dump_record_mvcc_redo (thread_p, out_fp, log_lsa, log_page_p, log_zip_p);
      break;

    case LOG_RUN_POSTPONE:
      log_page_p = log_dump_record_postpone (thread_p, out_fp, log_lsa, log_page_p);
      break;

    case LOG_DBEXTERN_REDO_DATA:
      log_page_p = log_dump_record_dbout_redo (thread_p, out_fp, log_lsa, log_page_p);
      break;

    case LOG_COMPENSATE:
      log_page_p = log_dump_record_compensate (thread_p, out_fp, log_lsa, log_page_p);
      break;

    case LOG_COMMIT_WITH_POSTPONE:
      log_page_p = log_dump_record_commit_postpone (thread_p, out_fp, log_lsa, log_page_p);
      break;

    case LOG_WILL_COMMIT:
      fprintf (out_fp, "\n");
      break;

    case LOG_COMMIT:
    case LOG_ABORT:
      log_page_p = log_dump_record_transaction_finish (thread_p, out_fp, log_lsa, log_page_p);
      break;

    case LOG_REPLICATION_DATA:
    case LOG_REPLICATION_STATEMENT:
      log_page_p = log_dump_record_replication (thread_p, out_fp, log_lsa, log_page_p);
      break;

    case LOG_SYSOP_START_POSTPONE:
      log_page_p = log_dump_record_sysop_start_postpone (thread_p, out_fp, log_lsa, log_page_p, log_zip_p);
      break;

    case LOG_SYSOP_END:
      log_page_p = log_dump_record_sysop_end (thread_p, log_lsa, log_page_p, log_zip_p, out_fp);
      break;

    case LOG_END_CHKPT:
      log_page_p = log_dump_record_checkpoint (thread_p, out_fp, log_lsa, log_page_p);
      break;

    case LOG_SAVEPOINT:
      log_page_p = log_dump_record_save_point (thread_p, out_fp, log_lsa, log_page_p);
      break;

    case LOG_2PC_PREPARE:
      log_page_p = log_dump_record_2pc_prepare_commit (thread_p, out_fp, log_lsa, log_page_p);
      break;

    case LOG_2PC_START:
      log_page_p = log_dump_record_2pc_start (thread_p, out_fp, log_lsa, log_page_p);
      break;

    case LOG_2PC_RECV_ACK:
      log_page_p = log_dump_record_2pc_acknowledgement (thread_p, out_fp, log_lsa, log_page_p);
      break;

    case LOG_DUMMY_HA_SERVER_STATE:
      log_page_p = log_dump_record_ha_server_state (thread_p, out_fp, log_lsa, log_page_p);
      break;

    case LOG_START_CHKPT:
    case LOG_2PC_COMMIT_DECISION:
    case LOG_2PC_ABORT_DECISION:
    case LOG_2PC_COMMIT_INFORM_PARTICPS:
    case LOG_2PC_ABORT_INFORM_PARTICPS:
    case LOG_SYSOP_ATOMIC_START:
    case LOG_DUMMY_HEAD_POSTPONE:
    case LOG_DUMMY_CRASH_RECOVERY:
    case LOG_DUMMY_OVF_RECORD:
    case LOG_DUMMY_GENERIC:
      fprintf (out_fp, "\n");
      /* That is all for this kind of log record */
      break;

    case LOG_END_OF_LOG:
      if (!logpb_is_page_in_archive (log_lsa->pageid))
	{
	  fprintf (out_fp, "\n... xxx END OF LOG xxx ...\n");
	}
      break;

    case LOG_SMALLER_LOGREC_TYPE:
    case LOG_LARGER_LOGREC_TYPE:
    default:
      fprintf (out_fp, "log_dump: Unknown record type = %d (%s).\n", record_type, log_to_string (record_type));
      LSA_SET_NULL (log_lsa);
      break;
    }

  return log_page_p;
}

/*
 * xlog_dump - DUMP THE LOG
 *
 * return: nothing
 *
 *   isforward(in): Dump the log forward ?
 *   start_logpageid(in): Start dumping the log at this location
 *   dump_npages(in): Number of pages to dump
 *   desired_tranid(in): Dump entries of only this transaction. If NULL_TRANID,
 *                     dump all.
 *
 * NOTE: Dump a set of log records stored in "dump_npages" starting at
 *              page "start_logpageid" forward (or backward) according to the
 *              value of "isforward". When the value of start_logpageid is
 *              negative, we start either at the beginning or at end of the
 *              log according to the direction of the dump. If the value of
 *              dump_npages is a negative value, dump as many pages as
 *              possible.
 *              This function is used for debugging purposes.
 */
void
xlog_dump (THREAD_ENTRY * thread_p, FILE * out_fp, int isforward, LOG_PAGEID start_logpageid, DKNPAGES dump_npages,
	   TRANID desired_tranid)
{
  LOG_LSA lsa;			/* LSA of log record to dump */
  char log_pgbuf[IO_MAX_PAGE_SIZE + MAX_ALIGNMENT], *aligned_log_pgbuf;
  LOG_PAGE *log_pgptr = NULL;	/* Log page pointer where LSA is located */
  LOG_LSA log_lsa;
  LOG_RECTYPE type;		/* Log record type */
  LOG_RECORD_HEADER *log_rec;	/* Pointer to log record */

  LOG_ZIP *log_dump_ptr = NULL;

  aligned_log_pgbuf = PTR_ALIGN (log_pgbuf, MAX_ALIGNMENT);

  if (out_fp == NULL)
    {
      out_fp = stdout;
    }

  fprintf (out_fp, "**************** DUMP LOGGING INFORMATION ************\n");
  /* Dump the transaction table and the log buffers */

  /* Flush any dirty log page */
  LOG_CS_ENTER (thread_p);

  xlogtb_dump_trantable (thread_p, out_fp);
  logpb_flush_pages_direct (thread_p);
  logpb_flush_header (thread_p);

  /* Now start dumping the log */
  log_dump_header (out_fp, &log_Gl.hdr);

  lsa.pageid = start_logpageid;
  lsa.offset = NULL_OFFSET;

  if (isforward != false)
    {
      /* Forward */
      if (lsa.pageid < 0)
	{
	  lsa.pageid = 0;
	}
      else if (lsa.pageid > log_Gl.hdr.append_lsa.pageid && LOG_ISRESTARTED ())
	{
	  lsa.pageid = log_Gl.hdr.append_lsa.pageid;
	}
    }
  else
    {
      /* Backward */
      if (lsa.pageid < 0 || lsa.pageid > log_Gl.hdr.append_lsa.pageid)
	{
	  log_find_end_log (thread_p, &lsa);
	}
    }

  if (dump_npages > log_Gl.hdr.npages || dump_npages < 0)
    {
      dump_npages = log_Gl.hdr.npages;
    }

  fprintf (out_fp,
	   "\n START DUMPING LOG_RECORDS: %s, start_logpageid = %lld,\n"
	   " Num_pages_to_dump = %d, desired_tranid = %d\n", (isforward ? "Forward" : "Backaward"),
	   (long long int) start_logpageid, dump_npages, desired_tranid);

  LOG_CS_EXIT (thread_p);

  log_pgptr = (LOG_PAGE *) aligned_log_pgbuf;

  if (log_dump_ptr == NULL)
    {
      log_dump_ptr = log_zip_alloc (IO_PAGESIZE, false);
      if (log_dump_ptr == NULL)
	{
	  fprintf (out_fp, " Error memory alloc... Quit\n");
	  return;
	}
    }

  /* Start dumping all log records following the given direction */
  while (!LSA_ISNULL (&lsa) && dump_npages-- > 0)
    {
      if ((logpb_fetch_page (thread_p, &lsa, LOG_CS_SAFE_READER, log_pgptr)) != NO_ERROR)
	{
	  fprintf (out_fp, " Error reading page %lld... Quit\n", (long long int) lsa.pageid);
	  if (log_dump_ptr != NULL)
	    {
	      log_zip_free (log_dump_ptr);
	    }
	  return;
	}
      /*
       * If offset is missing, it is because we archive an incomplete
       * log record or we start dumping the log not from its first page. We
       * have to find the offset by searching for the next log_record in the page
       */
      if (lsa.offset == NULL_OFFSET && (lsa.offset = log_pgptr->hdr.offset) == NULL_OFFSET)
	{
	  /* Nothing in this page.. */
	  if (lsa.pageid >= log_Gl.hdr.append_lsa.pageid || lsa.pageid <= 0)
	    {
	      LSA_SET_NULL (&lsa);
	    }
	  else
	    {
	      /* We need to dump one more page */
	      lsa.pageid--;
	      dump_npages++;
	    }
	  continue;
	}

      /* Dump all the log records stored in current log page */
      log_lsa.pageid = lsa.pageid;

      while (lsa.pageid == log_lsa.pageid)
	{
	  log_lsa.offset = lsa.offset;
	  log_rec = LOG_GET_LOG_RECORD_HEADER (log_pgptr, &log_lsa);
	  type = log_rec->type;

	  {
	    /*
	     * The following is just for debugging next address calculations
	     */
	    LOG_LSA next_lsa;

	    LSA_COPY (&next_lsa, &lsa);
	    if (log_startof_nxrec (thread_p, &next_lsa, false) == NULL
		|| (!LSA_EQ (&next_lsa, &log_rec->forw_lsa) && !LSA_ISNULL (&log_rec->forw_lsa)))
	      {
		fprintf (out_fp, "\n\n>>>>>****\n");
		fprintf (out_fp, "Guess next address = %lld|%d for LSA = %lld|%d\n",
			 LSA_AS_ARGS (&next_lsa), LSA_AS_ARGS (&lsa));
		fprintf (out_fp, "<<<<<****\n");
	      }
	  }

	  /* Find the next log record to dump .. after current one is dumped */
	  if (isforward != false)
	    {
	      if (LSA_ISNULL (&log_rec->forw_lsa) && type != LOG_END_OF_LOG)
		{
		  if (log_startof_nxrec (thread_p, &lsa, false) == NULL)
		    {
		      fprintf (out_fp, "\n****\n");
		      fprintf (out_fp, "log_dump: Problems finding next record. BYE\n");
		      fprintf (out_fp, "\n****\n");
		      break;
		    }
		}
	      else
		{
		  LSA_COPY (&lsa, &log_rec->forw_lsa);
		}
	      /*
	       * If the next page is NULL_PAGEID and the current page is an archive
	       * page, this is not the end, this situation happens when an incomplete
	       * log record was archived.
	       * Note that we have to set lsa.pageid here since the log_lsa.pageid value
	       * can be changed (e.g., the log record is stored in an archive page
	       * and in an active page. Later, we try to modify it whenever is
	       * possible.
	       */
	      if (LSA_ISNULL (&lsa) && logpb_is_page_in_archive (log_lsa.pageid))
		{
		  lsa.pageid = log_lsa.pageid + 1;
		}
	    }
	  else
	    {
	      LSA_COPY (&lsa, &log_rec->back_lsa);
	    }

	  if (desired_tranid != NULL_TRANID && desired_tranid != log_rec->trid && log_rec->type != LOG_END_OF_LOG)
	    {
	      /* Don't dump this log record... */
	      continue;
	    }

	  fprintf (out_fp,
		   "\nLSA = %3lld|%3d, Forw log = %3lld|%3d, Backw log = %3lld|%3d,\n"
		   "     Trid = %3d, Prev tran logrec = %3lld|%3d\n     Type = %s", (long long int) log_lsa.pageid,
		   (int) log_lsa.offset, (long long int) log_rec->forw_lsa.pageid, (int) log_rec->forw_lsa.offset,
		   (long long int) log_rec->back_lsa.pageid, (int) log_rec->back_lsa.offset, log_rec->trid,
		   (long long int) log_rec->prev_tranlsa.pageid, (int) log_rec->prev_tranlsa.offset,
		   log_to_string (type));

	  if (LSA_ISNULL (&log_rec->forw_lsa) && type != LOG_END_OF_LOG)
	    {
	      /* Incomplete log record... quit */
	      fprintf (out_fp, "\n****\n");
	      fprintf (out_fp, "log_dump: Incomplete log_record.. Quit\n");
	      fprintf (out_fp, "\n****\n");
	      continue;
	    }

	  /* Advance the pointer to dump the type of log record */

	  LOG_READ_ADD_ALIGN (thread_p, sizeof (*log_rec), &log_lsa, log_pgptr);
	  log_pgptr = log_dump_record (thread_p, out_fp, type, &log_lsa, log_pgptr, log_dump_ptr);
	  fflush (out_fp);
	  /*
	   * We can fix the lsa.pageid in the case of log_records without forward
	   * address at this moment.
	   */
	  if (lsa.offset == NULL_OFFSET && lsa.pageid != NULL_PAGEID && lsa.pageid < log_lsa.pageid)
	    {
	      lsa.pageid = log_lsa.pageid;
	    }
	}
    }

  if (log_dump_ptr)
    {
      log_zip_free (log_dump_ptr);
    }

  fprintf (out_fp, "\n FINISH DUMPING LOG_RECORDS \n");
  fprintf (out_fp, "******************************************************\n");
  fflush (out_fp);

  return;
}

/*
 *
 *                     RECOVERY DURING NORMAL PROCESSING
 *
 */

/*
 * log_rollback_record - EXECUTE AN UNDO DURING NORMAL PROCESSING
 *
 * return: nothing
 *
 *   log_lsa(in/out):Log address identifier containing the log record
 *   log_pgptr(in/out): Pointer to page where data starts (Set as a side
 *              effect to the page where data ends)
 *   rcvindex(in): Index to recovery functions
 *   rcv_vpid(in): Address of page to recover
 *   rcv(in/out): Recovery structure for recovery function
 *   tdes(in/out): State structure of transaction undoing data
 *   log_unzip_ptr(in):
 *
 * NOTE: Execute an undo log record during normal rollbacks (i.e.,
 *              other than restart recovery). A compensating log record for
 *              operation page level logging is written by the current
 *              function. For logical level logging, the undo function is
 *              responsible to log a redo record, which is converted into a
 *              compensating record by the log manager.
 *              This function now attempts to repeat an rv function if it
 *              fails in certain ways (e.g. due to deadlock).  This is to
 *              maintain data integrity as much as possible.  The old way was
 *              to simply ignore a failure and continue with the next record,
 *              Obviously, skipping a record during recover could leave the
 *              database inconsistent. All rv functions should return a
 *              int and be coded to be called again if the work wasn't
 *              undone the first time.
 */
static void
log_rollback_record (THREAD_ENTRY * thread_p, LOG_LSA * log_lsa, LOG_PAGE * log_page_p, LOG_RCVINDEX rcvindex,
		     VPID * rcv_vpid, LOG_RCV * rcv, LOG_TDES * tdes, LOG_ZIP * log_unzip_ptr)
{
  char *area = NULL;
  TRAN_STATE save_state;	/* The current state of the transaction. Must be returned to this state */
  int rv_err;
  bool is_zipped = false;

  /*
   * Fetch the page for physical log records. If the page does not exist
   * anymore or there are problems fetching the page, continue anyhow, so that
   * compensating records are logged.
   */

  assert (rcvindex != RV_NOT_DEFINED);
  assert (RV_fun[rcvindex].undofun != NULL);

  if (RCV_IS_LOGICAL_LOG (rcv_vpid, rcvindex))
    {
      rcv->pgptr = NULL;
    }
  else
    {
      rcv->pgptr = pgbuf_fix (thread_p, rcv_vpid, OLD_PAGE, PGBUF_LATCH_WRITE, PGBUF_UNCONDITIONAL_LATCH);
      if (rcv->pgptr == NULL)
	{
	  assert (false);
	}
    }

  /* GET BEFORE DATA */

  /*
   * If data is contained in only one buffer, pass pointer directly.
   * Otherwise, allocate a contiguous area, copy the data and pass this area.
   * At the end deallocate the area.
   */

  if (ZIP_CHECK (rcv->length))
    {				/* check compress data */
      rcv->length = (int) GET_ZIP_LEN (rcv->length);	/* MSB set 0 */
      is_zipped = true;
    }

  if (log_lsa->offset + rcv->length < (int) LOGAREA_SIZE)
    {
      rcv->data = (char *) log_page_p->area + log_lsa->offset;
      log_lsa->offset += rcv->length;
    }
  else
    {
      /* Need to copy the data into a contiguous area */
      area = (char *) malloc (rcv->length);
      if (area == NULL)
	{
	  logpb_fatal_error (thread_p, true, ARG_FILE_LINE, "log_rollback_record");
	  if (rcv->pgptr != NULL)
	    {
	      pgbuf_unfix (thread_p, rcv->pgptr);
	    }
	  return;
	}
      /* Copy the data */
      logpb_copy_from_log (thread_p, area, rcv->length, log_lsa, log_page_p);
      rcv->data = area;
    }

  if (is_zipped)
    {
      /* Data UnZip */
      if (log_unzip (log_unzip_ptr, rcv->length, (char *) rcv->data))
	{
	  rcv->length = (int) log_unzip_ptr->data_length;
	  rcv->data = (char *) log_unzip_ptr->log_data;
	}
      else
	{
	  logpb_fatal_error (thread_p, true, ARG_FILE_LINE, "log_rollback_record");
	  if (area != NULL)
	    {
	      free_and_init (area);
	    }
	  if (rcv->pgptr != NULL)
	    {
	      pgbuf_unfix (thread_p, rcv->pgptr);
	    }
	  return;
	}
    }

  /* Now call the UNDO recovery function */
  if (rcv->pgptr != NULL || RCV_IS_LOGICAL_LOG (rcv_vpid, rcvindex))
    {
      /*
       * Write a compensating log record for operation page level logging.
       * For logical level logging, the recovery undo function must log an
       * redo/CLR log to describe the undo. This in turn will be translated
       * to a compensating record.
       */
      if (rcvindex == RVBT_MVCC_INCREMENTS_UPD)
	{
	  /* this is a special case. we need to undo changes to transaction local stats. this only has an impact on
	   * this transaction during runtime, and recovery has no interest, so we don't have to add a compensate log
	   * record. */
	  rv_err = (*RV_fun[rcvindex].undofun) (thread_p, rcv);
	  assert (rv_err == NO_ERROR);
	}
      else if (rcvindex == RVBT_MVCC_NOTIFY_VACUUM || rcvindex == RVES_NOTIFY_VACUUM)
	{
	  /* do nothing */
	}
      else if (rcvindex == RVBT_LOG_GLOBAL_UNIQUE_STATS_COMMIT)
	{
	  /* impossible. we cannot rollback anymore. */
	  assert_release (false);
	  rv_err = ER_FAILED;
	}
      else if (RCV_IS_LOGICAL_COMPENSATE_MANUAL (rcvindex))
	{
	  /* B-tree logical logs will add a regular compensate in the modified pages. They do not require a logical
	   * compensation since the "undone" page can be accessed and logged. Only no-page logical operations require
	   * logical compensation. */
	  /* Invoke Undo recovery function */
	  LSA_COPY (&rcv->reference_lsa, &tdes->undo_nxlsa);
	  rv_err = log_undo_rec_restartable (thread_p, rcvindex, rcv);
	  if (rv_err != NO_ERROR)
	    {
	      er_log_debug (ARG_FILE_LINE,
			    "log_rollback_record: SYSTEM ERROR... Transaction %d, "
			    "Log record %lld|%d, rcvindex = %s, was not undone due to error (%d)\n",
			    tdes->tran_index, (long long int) log_lsa->pageid, log_lsa->offset,
			    rv_rcvindex_string (rcvindex), rv_err);
	      er_set (ER_ERROR_SEVERITY, ARG_FILE_LINE, ER_LOG_MAYNEED_MEDIA_RECOVERY, 1,
		      fileio_get_volume_label (rcv_vpid->volid, PEEK));
	      assert (false);
	    }
	  else if (RCV_IS_BTREE_LOGICAL_LOG (rcvindex) && prm_get_bool_value (PRM_ID_LOG_BTREE_OPS))
	    {
	      _er_log_debug (ARG_FILE_LINE,
			     "BTREE_ROLLBACK: Successfully executed undo/compensate for log entry before "
			     "lsa=%lld|%d, undo_nxlsa=%lld|%d. Transaction=%d, rcvindex=%d.\n",
			     (long long int) log_lsa->pageid, (int) log_lsa->offset,
			     (long long int) tdes->undo_nxlsa.pageid, (int) tdes->undo_nxlsa.offset, tdes->tran_index,
			     rcvindex);
	    }
	}
      else if (!RCV_IS_LOGICAL_LOG (rcv_vpid, rcvindex))
	{
	  log_append_compensate (thread_p, rcvindex, rcv_vpid, rcv->offset, rcv->pgptr, rcv->length, rcv->data, tdes);
	  /* Invoke Undo recovery function */
	  rv_err = log_undo_rec_restartable (thread_p, rcvindex, rcv);
	  if (rv_err != NO_ERROR)
	    {
	      er_log_debug (ARG_FILE_LINE,
			    "log_rollback_record: SYSTEM ERROR... Transaction %d, "
			    "Log record %lld|%d, rcvindex = %s, was not undone due to error (%d)\n",
			    tdes->tran_index, (long long int) log_lsa->pageid, log_lsa->offset,
			    rv_rcvindex_string (rcvindex), rv_err);
	      er_set (ER_ERROR_SEVERITY, ARG_FILE_LINE, ER_LOG_MAYNEED_MEDIA_RECOVERY, 1,
		      fileio_get_volume_label (rcv_vpid->volid, PEEK));
	      assert (false);
	    }
	}
      else
	{
	  /* Logical logging? This is a logical undo. For now, we also use a logical compensation, meaning that we
	   * open a system operation that is committed & compensate at the same time.
	   * However, there might be cases when compensation is not necessarily logical. If the compensation can be
	   * made in a single log record and can be attached to a page, the system operation becomes useless. Take the
	   * example of some b-tree cases for compensations. There might be other cases too.
	   */
	  save_state = tdes->state;

	  LSA_COPY (&rcv->reference_lsa, &tdes->undo_nxlsa);

	  log_sysop_start (thread_p);

#if defined(CUBRID_DEBUG)
	  {
	    LOG_LSA check_tail_lsa;

	    LSA_COPY (&check_tail_lsa, &tdes->tail_lsa);
	    /*
	     * Note that tail_lsa is changed by the following function
	     */
	    /* Invoke Undo recovery function */
	    rv_err = log_undo_rec_restartable (rcvindex, rcv);

	    /* Make sure that a CLR was logged */
	    if (LSA_EQ (&check_tail_lsa, &tdes->tail_lsa))
	      {
		er_set (ER_ERROR_SEVERITY, ARG_FILE_LINE, ER_LOG_MISSING_COMPENSATING_RECORD, 1,
			rv_rcvindex_string (rcvindex));
	      }
	  }
#else /* CUBRID_DEBUG */
	  /* Invoke Undo recovery function */
	  /* TODO: Is undo restartable needed? */
	  rv_err = log_undo_rec_restartable (thread_p, rcvindex, rcv);
#endif /* CUBRID_DEBUG */

	  if (rv_err != NO_ERROR)
	    {
	      er_log_debug (ARG_FILE_LINE,
			    "log_rollback_record: SYSTEM ERROR... Transaction %d, "
			    "Log record %lld|%d, rcvindex = %s, was not undone due to error (%d)\n",
			    tdes->tran_index, (long long int) log_lsa->pageid, log_lsa->offset,
			    rv_rcvindex_string (rcvindex), rv_err);
	      er_set (ER_ERROR_SEVERITY, ARG_FILE_LINE, ER_LOG_MAYNEED_MEDIA_RECOVERY, 1,
		      fileio_get_volume_label (rcv_vpid->volid, PEEK));
	      assert (false);
	    }

	  log_sysop_end_logical_compensate (thread_p, &rcv->reference_lsa);
	  tdes->state = save_state;
	}
    }
  else
    {
      /*
       * Unable to fetch page of volume... May need media recovery on such
       * page... write a CLR anyhow
       */
      log_append_compensate (thread_p, rcvindex, rcv_vpid, rcv->offset, NULL, rcv->length, rcv->data, tdes);
      er_set (ER_ERROR_SEVERITY, ARG_FILE_LINE, ER_LOG_MAYNEED_MEDIA_RECOVERY, 1,
	      fileio_get_volume_label (rcv_vpid->volid, PEEK));
      assert (false);
    }

  if (area != NULL)
    {
      free_and_init (area);
    }

  if (rcv->pgptr != NULL)
    {
      pgbuf_unfix (thread_p, rcv->pgptr);
    }
}

/*
 * log_undo_rec_restartable - Rollback a single undo record w/ restart
 *
 * return: nothing
 *
 *   rcvindex(in): Index to recovery functions
 *   rcv(in/out): Recovery structure for recovery function
 *
 * NOTE: Perform the undo of a singe log record. Even though it would
 *              indicate a serious problem in the design, check for deadlock
 *              and timeout to make sure this log record was truly undone.
 *              Continue to retry the log undo if possible.
 *      CAVEAT: This attempt to retry in the case of failure assumes that the
 *              rcvindex undo function we invoke has no partial side-effects
 *              for the case where it fails. Otherwise restarting it would not
 *              be a very smart thing to do.
 */
static int
log_undo_rec_restartable (THREAD_ENTRY * thread_p, LOG_RCVINDEX rcvindex, LOG_RCV * rcv)
{
  int num_retries = 0;		/* Avoid infinite loop */
  int error_code = NO_ERROR;

  do
    {
      if (error_code != NO_ERROR)
	{
#if defined(CUBRID_DEBUG)
	  er_log_debug (ARG_FILE_LINE,
			"WARNING: RETRY DURING UNDO WAS NEEDED ... TranIndex: %d, Cnt = %d, Err = %d, Rcvindex = %s\n",
			LOG_FIND_THREAD_TRAN_INDEX (thread_p), num_retries, error_code, rv_rcvindex_string (rcvindex));
#endif /* CUBRID_DEBUG */
	}
      error_code = (*RV_fun[rcvindex].undofun) (thread_p, rcv);
    }
  while (++num_retries <= LOG_REC_UNDO_MAX_ATTEMPTS
	 && (error_code == ER_LK_PAGE_TIMEOUT || error_code == ER_LK_UNILATERALLY_ABORTED));

  return error_code;
}

/*
 * log_dump_record_header_to_string - dump log record header to string
 *
 * return: nothing
 *
 *   log(in): log record header pointer
 *   buf(out): char buffer pointer
 *   len(in): max size of the buffer
 *
 */
static void
log_dump_record_header_to_string (LOG_RECORD_HEADER * log, char *buf, size_t len)
{
  const char *fmt = "TYPE[%d], TRID[%d], PREV[%lld,%d], BACK[%lld,%d], FORW[%lld,%d]";

  snprintf (buf, len, fmt, log->type, log->trid, (long long int) log->prev_tranlsa.pageid, log->prev_tranlsa.offset,
	    (long long int) log->back_lsa.pageid, log->back_lsa.offset, (long long int) log->forw_lsa.pageid,
	    log->forw_lsa.offset);
}

/*
 * log_rollback - Rollback a transaction
 *
 * return: nothing
 *
 *   tdes(in): Transaction descriptor
 *   upto_lsa_ptr(in): Rollback up to this log sequence address
 *
 * NOTE:Rollback the transaction associated with the given tdes
 *              structure upto the given lsa. If LSA is NULL, the transaction
 *              is completely rolled back. This function is used for aborts
 *              related no to database crashes.
 */
static void
log_rollback (THREAD_ENTRY * thread_p, LOG_TDES * tdes, const LOG_LSA * upto_lsa_ptr)
{
  LOG_LSA prev_tranlsa;		/* Previous LSA */
  LOG_LSA upto_lsa;		/* copy of upto_lsa_ptr contents */
  char log_pgbuf[IO_MAX_PAGE_SIZE + MAX_ALIGNMENT], *aligned_log_pgbuf;
  LOG_PAGE *log_pgptr = NULL;	/* Log page pointer of LSA log record */
  LOG_LSA log_lsa;
  LOG_RECORD_HEADER *log_rec = NULL;	/* The log record */
  LOG_REC_UNDOREDO *undoredo = NULL;	/* An undoredo log record */
  LOG_REC_MVCC_UNDOREDO *mvcc_undoredo = NULL;	/* A MVCC undoredo log rec */
  LOG_REC_UNDO *undo = NULL;	/* An undo log record */
  LOG_REC_MVCC_UNDO *mvcc_undo = NULL;	/* An undo log record */
  LOG_REC_COMPENSATE *compensate = NULL;	/* A compensating log record */
  LOG_REC_SYSOP_END *sysop_end = NULL;	/* Partial result from top system operation */
  LOG_RCV rcv;			/* Recovery structure */
  VPID rcv_vpid;		/* VPID of data to recover */
  LOG_RCVINDEX rcvindex;	/* Recovery index */
  bool isdone;
  int old_wait_msecs = 0;	/* Old transaction lock wait */
  LOG_ZIP *log_unzip_ptr = NULL;
  int data_header_size = 0;
  bool is_mvcc_op = false;

  aligned_log_pgbuf = PTR_ALIGN (log_pgbuf, MAX_ALIGNMENT);

  /*
   * Execute every single undo log record upto the given upto_lsa_ptr since it
   * is not a system crash
   */

  if (LSA_ISNULL (&tdes->tail_lsa))
    {
      /* Nothing to undo */
      return;
    }

  /*
   * I should not timeout on a page that I need to undo, otherwise, I may
   * end up with database corruption problems. That is, no timeouts during
   * rollback.
   */
  old_wait_msecs = xlogtb_reset_wait_msecs (thread_p, TRAN_LOCK_INFINITE_WAIT);

  LSA_COPY (&prev_tranlsa, &tdes->undo_nxlsa);
  /*
   * In some cases what upto_lsa_ptr points to is volatile, e.g.
   * when it is from the topops stack (which can be reallocated by
   * operations during this rollback).
   */
  if (upto_lsa_ptr != NULL)
    {
      LSA_COPY (&upto_lsa, upto_lsa_ptr);
    }
  else
    {
      LSA_SET_NULL (&upto_lsa);
    }

  log_pgptr = (LOG_PAGE *) aligned_log_pgbuf;

  isdone = false;

  log_unzip_ptr = log_zip_alloc (IO_PAGESIZE, false);

  if (log_unzip_ptr == NULL)
    {
      logpb_fatal_error (thread_p, true, ARG_FILE_LINE, "log_rollback");
      return;
    }

  while (!LSA_ISNULL (&prev_tranlsa) && !isdone)
    {
      /* Fetch the page where the LSA record to undo is located */
      LSA_COPY (&log_lsa, &prev_tranlsa);
      log_lsa.offset = LOG_PAGESIZE;

      if ((logpb_fetch_page (thread_p, &log_lsa, LOG_CS_FORCE_USE, log_pgptr)) != NO_ERROR)
	{
	  (void) xlogtb_reset_wait_msecs (thread_p, old_wait_msecs);
	  logpb_fatal_error (thread_p, true, ARG_FILE_LINE, "log_rollback");
	  if (log_unzip_ptr != NULL)
	    {
	      log_zip_free (log_unzip_ptr);
	    }
	  return;
	}

      while (prev_tranlsa.pageid == log_lsa.pageid)
	{
	  /* Break at upto_lsa for partial rollbacks */
	  if (upto_lsa_ptr != NULL && LSA_LE (&prev_tranlsa, &upto_lsa))
	    {
	      /* Finish at this point */
	      isdone = true;
	      break;
	    }

	  /* Find the log record to undo */
	  log_lsa.offset = prev_tranlsa.offset;
	  log_rec = LOG_GET_LOG_RECORD_HEADER (log_pgptr, &log_lsa);

	  /*
	   * Next record to undo.. that is previous record in the chain.
	   * We need to save it in this variable since the undo_nxlsa pointer
	   * may be set when we log something related to rollback (e.g., case
	   * of logical operation). Reset the undo_nxlsa back once the
	   * rollback_rec is done.
	   */

	  LSA_COPY (&prev_tranlsa, &log_rec->prev_tranlsa);
	  LSA_COPY (&tdes->undo_nxlsa, &prev_tranlsa);

	  switch (log_rec->type)
	    {
	    case LOG_MVCC_UNDOREDO_DATA:
	    case LOG_MVCC_DIFF_UNDOREDO_DATA:
	    case LOG_UNDOREDO_DATA:
	    case LOG_DIFF_UNDOREDO_DATA:

	      /* Does this record belong to a MVCC op? */
	      if (log_rec->type == LOG_MVCC_UNDOREDO_DATA || log_rec->type == LOG_MVCC_DIFF_UNDOREDO_DATA)
		{
		  is_mvcc_op = true;
		}
	      else
		{
		  is_mvcc_op = false;
		}

	      /* Read the DATA HEADER */
	      LOG_READ_ADD_ALIGN (thread_p, sizeof (*log_rec), &log_lsa, log_pgptr);
	      if (is_mvcc_op)
		{
		  /* Data header is MVCC undoredo */
		  data_header_size = sizeof (*mvcc_undoredo);
		  LOG_READ_ADVANCE_WHEN_DOESNT_FIT (thread_p, data_header_size, &log_lsa, log_pgptr);
		  mvcc_undoredo = (LOG_REC_MVCC_UNDOREDO *) ((char *) log_pgptr->area + log_lsa.offset);

		  /* Get undoredo info */
		  undoredo = &mvcc_undoredo->undoredo;

		  /* Save transaction MVCCID for recovery */
		  rcv.mvcc_id = mvcc_undoredo->mvccid;
		}
	      else
		{
		  data_header_size = sizeof (*undoredo);
		  LOG_READ_ADVANCE_WHEN_DOESNT_FIT (thread_p, data_header_size, &log_lsa, log_pgptr);
		  undoredo = (LOG_REC_UNDOREDO *) ((char *) log_pgptr->area + log_lsa.offset);

		  rcv.mvcc_id = MVCCID_NULL;
		}

	      rcvindex = undoredo->data.rcvindex;
	      rcv.length = undoredo->ulength;
	      rcv.offset = undoredo->data.offset;
	      rcv_vpid.volid = undoredo->data.volid;
	      rcv_vpid.pageid = undoredo->data.pageid;

	      LOG_READ_ADD_ALIGN (thread_p, data_header_size, &log_lsa, log_pgptr);

	      log_rollback_record (thread_p, &log_lsa, log_pgptr, rcvindex, &rcv_vpid, &rcv, tdes, log_unzip_ptr);
	      break;

	    case LOG_MVCC_UNDO_DATA:
	    case LOG_UNDO_DATA:
	      /* Does record belong to a MVCC op? */
	      is_mvcc_op = (log_rec->type == LOG_MVCC_UNDO_DATA);

	      /* Read the DATA HEADER */
	      LOG_READ_ADD_ALIGN (thread_p, sizeof (*log_rec), &log_lsa, log_pgptr);
	      if (is_mvcc_op)
		{
		  /* Data header is MVCC undo */
		  data_header_size = sizeof (*mvcc_undo);
		  LOG_READ_ADVANCE_WHEN_DOESNT_FIT (thread_p, data_header_size, &log_lsa, log_pgptr);
		  mvcc_undo = (LOG_REC_MVCC_UNDO *) ((char *) log_pgptr->area + log_lsa.offset);
		  /* Get undo info */
		  undo = &mvcc_undo->undo;

		  /* Save transaction MVCCID for recovery */
		  rcv.mvcc_id = mvcc_undo->mvccid;
		}
	      else
		{
		  data_header_size = sizeof (*undo);
		  LOG_READ_ADVANCE_WHEN_DOESNT_FIT (thread_p, data_header_size, &log_lsa, log_pgptr);
		  undo = (LOG_REC_UNDO *) ((char *) log_pgptr->area + log_lsa.offset);

		  rcv.mvcc_id = MVCCID_NULL;
		}
	      rcvindex = undo->data.rcvindex;
	      rcv.offset = undo->data.offset;
	      rcv_vpid.volid = undo->data.volid;
	      rcv_vpid.pageid = undo->data.pageid;
	      rcv.length = undo->length;

	      LOG_READ_ADD_ALIGN (thread_p, data_header_size, &log_lsa, log_pgptr);

	      log_rollback_record (thread_p, &log_lsa, log_pgptr, rcvindex, &rcv_vpid, &rcv, tdes, log_unzip_ptr);
	      break;

	    case LOG_COMPENSATE:
	      /*
	       * We found a partial rollback, use the CLR to find the next record
	       * to undo
	       */

	      /* Read the DATA HEADER */
	      LOG_READ_ADD_ALIGN (thread_p, sizeof (*log_rec), &log_lsa, log_pgptr);
	      LOG_READ_ADVANCE_WHEN_DOESNT_FIT (thread_p, sizeof (*compensate), &log_lsa, log_pgptr);
	      compensate = (LOG_REC_COMPENSATE *) ((char *) log_pgptr->area + log_lsa.offset);
	      LSA_COPY (&prev_tranlsa, &compensate->undo_nxlsa);
	      break;

	    case LOG_SYSOP_END:
	      /*
	       * We found a system top operation that should be skipped from rollback.
	       */

	      /* Read the DATA HEADER */
	      LOG_READ_ADD_ALIGN (thread_p, sizeof (*log_rec), &log_lsa, log_pgptr);
	      LOG_READ_ADVANCE_WHEN_DOESNT_FIT (thread_p, sizeof (*sysop_end), &log_lsa, log_pgptr);
	      sysop_end = ((LOG_REC_SYSOP_END *) ((char *) log_pgptr->area + log_lsa.offset));

	      if (sysop_end->type == LOG_SYSOP_END_LOGICAL_UNDO)
		{
		  rcvindex = sysop_end->undo.data.rcvindex;
		  rcv.offset = sysop_end->undo.data.offset;
		  rcv_vpid.volid = sysop_end->undo.data.volid;
		  rcv_vpid.pageid = sysop_end->undo.data.pageid;
		  rcv.length = sysop_end->undo.length;
		  rcv.mvcc_id = MVCCID_NULL;

		  /* will jump to parent LSA. save it now before advancing to undo data */
		  LSA_COPY (&prev_tranlsa, &sysop_end->lastparent_lsa);
		  LSA_COPY (&tdes->undo_nxlsa, &sysop_end->lastparent_lsa);

		  LOG_READ_ADD_ALIGN (thread_p, sizeof (*sysop_end), &log_lsa, log_pgptr);
		  log_rollback_record (thread_p, &log_lsa, log_pgptr, rcvindex, &rcv_vpid, &rcv, tdes, log_unzip_ptr);
		}
	      else if (sysop_end->type == LOG_SYSOP_END_LOGICAL_MVCC_UNDO)
		{
		  rcvindex = sysop_end->mvcc_undo.undo.data.rcvindex;
		  rcv.offset = sysop_end->mvcc_undo.undo.data.offset;
		  rcv_vpid.volid = sysop_end->mvcc_undo.undo.data.volid;
		  rcv_vpid.pageid = sysop_end->mvcc_undo.undo.data.pageid;
		  rcv.length = sysop_end->mvcc_undo.undo.length;
		  rcv.mvcc_id = sysop_end->mvcc_undo.mvccid;

		  /* will jump to parent LSA. save it now before advancing to undo data */
		  LSA_COPY (&prev_tranlsa, &sysop_end->lastparent_lsa);
		  LSA_COPY (&tdes->undo_nxlsa, &sysop_end->lastparent_lsa);

		  LOG_READ_ADD_ALIGN (thread_p, sizeof (*sysop_end), &log_lsa, log_pgptr);
		  log_rollback_record (thread_p, &log_lsa, log_pgptr, rcvindex, &rcv_vpid, &rcv, tdes, log_unzip_ptr);
		}
	      else if (sysop_end->type == LOG_SYSOP_END_LOGICAL_COMPENSATE)
		{
		  /* compensate */
		  LSA_COPY (&prev_tranlsa, &sysop_end->compensate_lsa);
		}
	      else if (sysop_end->type == LOG_SYSOP_END_LOGICAL_RUN_POSTPONE)
		{
		  /* this must be partial rollback during recovery of another logical run postpone */
		  assert (!LOG_ISRESTARTED ());
		  /* we have to stop */
		  LSA_SET_NULL (&prev_tranlsa);
		}
	      else
		{
		  /* jump to last parent */
		  LSA_COPY (&prev_tranlsa, &sysop_end->lastparent_lsa);
		}
	      break;

	    case LOG_REDO_DATA:
	    case LOG_MVCC_REDO_DATA:
	    case LOG_DBEXTERN_REDO_DATA:
	    case LOG_DUMMY_HEAD_POSTPONE:
	    case LOG_POSTPONE:
	    case LOG_START_CHKPT:
	    case LOG_END_CHKPT:
	    case LOG_SAVEPOINT:
	    case LOG_2PC_PREPARE:
	    case LOG_2PC_START:
	    case LOG_2PC_ABORT_DECISION:
	    case LOG_2PC_ABORT_INFORM_PARTICPS:
	    case LOG_REPLICATION_DATA:
	    case LOG_REPLICATION_STATEMENT:
	    case LOG_SYSOP_ATOMIC_START:
	    case LOG_DUMMY_HA_SERVER_STATE:
	    case LOG_DUMMY_OVF_RECORD:
	    case LOG_DUMMY_GENERIC:
	      break;

	    case LOG_RUN_POSTPONE:
	    case LOG_COMMIT_WITH_POSTPONE:
	    case LOG_SYSOP_START_POSTPONE:
	      /* Undo of run postpone system operation. End here. */
	      assert (!LOG_ISRESTARTED ());
	      LSA_SET_NULL (&prev_tranlsa);
	      break;

	    case LOG_WILL_COMMIT:
	    case LOG_COMMIT:
	    case LOG_ABORT:
	    case LOG_2PC_COMMIT_DECISION:
	    case LOG_2PC_COMMIT_INFORM_PARTICPS:
	    case LOG_2PC_RECV_ACK:
	    case LOG_DUMMY_CRASH_RECOVERY:
	    case LOG_END_OF_LOG:
	    case LOG_SMALLER_LOGREC_TYPE:
	    case LOG_LARGER_LOGREC_TYPE:
	    default:
	      {
		char msg[LINE_MAX];

		er_set (ER_FATAL_ERROR_SEVERITY, ARG_FILE_LINE, ER_LOG_PAGE_CORRUPTED, 1, log_lsa.pageid);
		log_dump_record_header_to_string (log_rec, msg, LINE_MAX);
		logpb_fatal_error (thread_p, true, ARG_FILE_LINE, msg);
		break;
	      }
	    }			/* switch */

	  /* Just in case, it was changed or the previous address has changed */
	  LSA_COPY (&tdes->undo_nxlsa, &prev_tranlsa);
	}			/* while */

    }				/* while */

  /* Remember the undo next lsa for partial rollbacks */
  LSA_COPY (&tdes->undo_nxlsa, &prev_tranlsa);
  (void) xlogtb_reset_wait_msecs (thread_p, old_wait_msecs);

  if (log_unzip_ptr != NULL)
    {
      log_zip_free (log_unzip_ptr);
    }

  return;

}

/*
 * log_get_next_nested_top - Get top system action list
 *
 * return: top system action count
 *
 *   tdes(in): Transaction descriptor
 *   start_postpone_lsa(in): Where to start looking for postpone records
 *   out_nxtop_range_stack(in/out): Set as a side effect to topop range stack.
 *
 * NOTE: Find a nested top system operation which start after
 *              start_postpone_lsa and before tdes->tail_lsa.
 */
int
log_get_next_nested_top (THREAD_ENTRY * thread_p, LOG_TDES * tdes, LOG_LSA * start_postpone_lsa,
			 LOG_TOPOP_RANGE ** out_nxtop_range_stack)
{
  LOG_REC_SYSOP_END *top_result;
  char log_pgbuf[IO_MAX_PAGE_SIZE + MAX_ALIGNMENT];
  char *aligned_log_pgbuf;
  LOG_PAGE *log_pgptr = NULL;
  LOG_RECORD_HEADER *log_rec;
  LOG_LSA tmp_log_lsa;
  LOG_LSA top_result_lsa;
  LOG_LSA prev_last_parent_lsa;
  LOG_TOPOP_RANGE *nxtop_stack;
  LOG_TOPOP_RANGE *prev_nxtop_stack;
  int nxtop_count = 0;
  int nxtop_stack_size = 0;
  LOG_PAGEID last_fetch_page_id = NULL_PAGEID;

  if (LSA_ISNULL (&tdes->tail_topresult_lsa) || !LSA_GT (&tdes->tail_topresult_lsa, start_postpone_lsa))
    {
      return 0;
    }

  LSA_COPY (&top_result_lsa, &tdes->tail_topresult_lsa);
  LSA_SET_NULL (&prev_last_parent_lsa);

  aligned_log_pgbuf = PTR_ALIGN (log_pgbuf, MAX_ALIGNMENT);
  log_pgptr = (LOG_PAGE *) aligned_log_pgbuf;

  nxtop_stack = *out_nxtop_range_stack;
  nxtop_stack_size = LOG_TOPOP_STACK_INIT_SIZE;

  do
    {
      if (nxtop_count >= nxtop_stack_size)
	{
	  prev_nxtop_stack = nxtop_stack;

	  nxtop_stack_size *= 2;
	  nxtop_stack = (LOG_TOPOP_RANGE *) malloc (nxtop_stack_size * sizeof (LOG_TOPOP_RANGE));
	  if (nxtop_stack == NULL)
	    {
	      if (prev_nxtop_stack != *out_nxtop_range_stack)
		{
		  free_and_init (prev_nxtop_stack);
		}
	      logpb_fatal_error (thread_p, true, ARG_FILE_LINE, "log_get_next_nested_top");
	      return 0;
	    }

	  memcpy (nxtop_stack, prev_nxtop_stack, (nxtop_stack_size / 2) * sizeof (LOG_TOPOP_RANGE));

	  if (prev_nxtop_stack != *out_nxtop_range_stack)
	    {
	      free_and_init (prev_nxtop_stack);
	    }
	}

      if (last_fetch_page_id != top_result_lsa.pageid)
	{
	  if (logpb_fetch_page (thread_p, &top_result_lsa, LOG_CS_FORCE_USE, log_pgptr) != NO_ERROR)
	    {
	      if (nxtop_stack != *out_nxtop_range_stack)
		{
		  free_and_init (nxtop_stack);
		}
	      logpb_fatal_error (thread_p, true, ARG_FILE_LINE, "log_get_next_nested_top");
	      return 0;
	    }
	}

      log_rec = LOG_GET_LOG_RECORD_HEADER (log_pgptr, &top_result_lsa);

      if (log_rec->type == LOG_SYSOP_END)
	{
	  /* Read the DATA HEADER */
	  LOG_LSA prev_tran_lsa = log_rec->back_lsa;

	  LSA_COPY (&tmp_log_lsa, &top_result_lsa);
	  LOG_READ_ADD_ALIGN (thread_p, sizeof (LOG_RECORD_HEADER), &tmp_log_lsa, log_pgptr);
	  LOG_READ_ADVANCE_WHEN_DOESNT_FIT (thread_p, sizeof (LOG_REC_SYSOP_END), &tmp_log_lsa, log_pgptr);
	  top_result = (LOG_REC_SYSOP_END *) ((char *) log_pgptr->area + tmp_log_lsa.offset);
	  last_fetch_page_id = tmp_log_lsa.pageid;

	  /*
	   * There may be some nested top system operations that are committed
	   * and aborted in the desired region
	   */
	  if (LSA_ISNULL (&prev_last_parent_lsa) || LSA_LE (&top_result_lsa, &prev_last_parent_lsa))
	    {
	      LSA_COPY (&(nxtop_stack[nxtop_count].start_lsa), &top_result->lastparent_lsa);
	      if (top_result->type == LOG_SYSOP_END_LOGICAL_RUN_POSTPONE)
		{
		  /* we need to process this log record. end range at previous log record. */
		  LSA_COPY (&(nxtop_stack[nxtop_count].end_lsa), &prev_tran_lsa);
		}
	      else
		{
		  /* end range at system op end log record */
		  LSA_COPY (&(nxtop_stack[nxtop_count].end_lsa), &top_result_lsa);
		}

	      nxtop_count++;

	      LSA_COPY (&prev_last_parent_lsa, &top_result->lastparent_lsa);
	    }

	  LSA_COPY (&top_result_lsa, &top_result->prv_topresult_lsa);
	}
      else
	{
	  if (nxtop_stack != *out_nxtop_range_stack)
	    {
	      free_and_init (nxtop_stack);
	    }
	  logpb_fatal_error (thread_p, true, ARG_FILE_LINE, "log_get_next_nested_top");
	  return 0;
	}
    }
  while (top_result_lsa.pageid != NULL_PAGEID && LSA_GT (&top_result_lsa, start_postpone_lsa));

  *out_nxtop_range_stack = nxtop_stack;

  return nxtop_count;
}

/*
 * log_tran_do_postpone () - do postpone for transaction.
 *
 * return        : void
 * thread_p (in) : thread entry
 * tdes (in)     : transaction descriptor
 */
static void
log_tran_do_postpone (THREAD_ENTRY * thread_p, LOG_TDES * tdes)
{
  if (LSA_ISNULL (&tdes->posp_nxlsa))
    {
      /* nothing to do */
      return;
    }

  assert (tdes->topops.last < 0);

  log_append_commit_postpone (thread_p, tdes, &tdes->posp_nxlsa);
  log_do_postpone (thread_p, tdes, &tdes->posp_nxlsa);
}

/*
 * log_sysop_do_postpone () - do postpone for system operation
 *
 * return         : void
 * thread_p (in)  : thread entry
 * tdes (in)      : transaction descriptor
 * sysop_end (in) : system end op log record
 * data_size (in) : data size (for logical undo)
 * data (in)      : data (for logical undo)
 */
static void
log_sysop_do_postpone (THREAD_ENTRY * thread_p, LOG_TDES * tdes, LOG_REC_SYSOP_END * sysop_end, int data_size,
		       const char *data)
{
  LOG_REC_SYSOP_START_POSTPONE sysop_start_postpone;
  TRAN_STATE save_state = tdes->state;

  if (LSA_ISNULL (LOG_TDES_LAST_SYSOP_POSP_LSA (tdes)))
    {
      /* nothing to postpone */
      return;
    }

  assert (sysop_end != NULL);
  assert (sysop_end->type != LOG_SYSOP_END_ABORT);
  /* we cannot have TRAN_UNACTIVE_TOPOPE_COMMITTED_WITH_POSTPONE inside TRAN_UNACTIVE_TOPOPE_COMMITTED_WITH_POSTPONE */
  assert (tdes->state != TRAN_UNACTIVE_TOPOPE_COMMITTED_WITH_POSTPONE);

  sysop_start_postpone.sysop_end = *sysop_end;
  sysop_start_postpone.posp_lsa = *LOG_TDES_LAST_SYSOP_POSP_LSA (tdes);
  log_append_sysop_start_postpone (thread_p, tdes, &sysop_start_postpone, data_size, data);

  if (VACUUM_IS_THREAD_VACUUM (thread_p)
      && vacuum_do_postpone_from_cache (thread_p, LOG_TDES_LAST_SYSOP_POSP_LSA (tdes)))
    {
      /* Do postpone was run from cached postpone entries. */
      // todo - extend optimization for all transactions
      tdes->state = save_state;
      return;
    }

  log_do_postpone (thread_p, tdes, LOG_TDES_LAST_SYSOP_POSP_LSA (tdes));

  tdes->state = save_state;
}

/*
 * log_do_postpone - Scan forward doing postpone operations of given transaction
 *
 * return: nothing
 *
 *   tdes(in): Transaction descriptor
 *   start_posplsa(in): Where to start looking for postpone records
 *
 * NOTE: Scan the log forward doing postpone operations of given transaction.
 *       This function is invoked after a transaction is declared committed with postpone actions.
 */
void
log_do_postpone (THREAD_ENTRY * thread_p, LOG_TDES * tdes, LOG_LSA * start_postpone_lsa)
{
  LOG_LSA end_postpone_lsa;	/* The last postpone record of transaction cannot be after this address */
  LOG_LSA start_seek_lsa;	/* start looking for postpone records at this address */
  LOG_LSA *end_seek_lsa;	/* Stop looking for postpone records at this address */
  LOG_LSA next_start_seek_lsa;	/* Next address to look for postpone records. Usually the end of a top system
				 * operation. */
  LOG_LSA log_lsa;
  LOG_LSA forward_lsa;

  char log_pgbuf[IO_MAX_PAGE_SIZE + MAX_ALIGNMENT];
  char *aligned_log_pgbuf;
  LOG_PAGE *log_pgptr = NULL;
  LOG_RECORD_HEADER *log_rec;
  bool isdone;

  LOG_TOPOP_RANGE nxtop_array[LOG_TOPOP_STACK_INIT_SIZE];
  LOG_TOPOP_RANGE *nxtop_stack = NULL;
  LOG_TOPOP_RANGE *nxtop_range = NULL;
  int nxtop_count = 0;

  assert (!LSA_ISNULL (start_postpone_lsa));
  assert (tdes->state == TRAN_UNACTIVE_TOPOPE_COMMITTED_WITH_POSTPONE || tdes->state == TRAN_UNACTIVE_WILL_COMMIT
	  || tdes->state == TRAN_UNACTIVE_COMMITTED_WITH_POSTPONE);

  aligned_log_pgbuf = PTR_ALIGN (log_pgbuf, MAX_ALIGNMENT);
  log_pgptr = (LOG_PAGE *) aligned_log_pgbuf;

  LSA_COPY (&end_postpone_lsa, &tdes->tail_lsa);
  LSA_COPY (&next_start_seek_lsa, start_postpone_lsa);

  nxtop_stack = nxtop_array;
  nxtop_count = log_get_next_nested_top (thread_p, tdes, start_postpone_lsa, &nxtop_stack);

  while (!LSA_ISNULL (&next_start_seek_lsa))
    {
      LSA_COPY (&start_seek_lsa, &next_start_seek_lsa);

      if (nxtop_count > 0)
	{
	  nxtop_count--;
	  nxtop_range = &(nxtop_stack[nxtop_count]);

	  if (LSA_LT (&start_seek_lsa, &(nxtop_range->start_lsa)))
	    {
	      end_seek_lsa = &(nxtop_range->start_lsa);
	      LSA_COPY (&next_start_seek_lsa, &(nxtop_range->end_lsa));
	    }
	  else if (LSA_EQ (&start_seek_lsa, &(nxtop_range->end_lsa)))
	    {
	      end_seek_lsa = &end_postpone_lsa;
	      LSA_SET_NULL (&next_start_seek_lsa);
	    }
	  else
	    {
	      LSA_COPY (&next_start_seek_lsa, &(nxtop_range->end_lsa));
	      continue;
	    }
	}
      else
	{
	  end_seek_lsa = &end_postpone_lsa;
	  LSA_SET_NULL (&next_start_seek_lsa);
	}

      /*
       * Start doing postpone operation for this range
       */

      LSA_COPY (&forward_lsa, &start_seek_lsa);

      isdone = false;
      while (!LSA_ISNULL (&forward_lsa) && !isdone)
	{
	  LOG_LSA fetch_lsa;

	  /* Fetch the page where the postpone LSA record is located */
	  LSA_COPY (&log_lsa, &forward_lsa);
	  fetch_lsa.pageid = log_lsa.pageid;
	  fetch_lsa.offset = LOG_PAGESIZE;
	  if (logpb_fetch_page (thread_p, &fetch_lsa, LOG_CS_FORCE_USE, log_pgptr) != NO_ERROR)
	    {
	      logpb_fatal_error (thread_p, true, ARG_FILE_LINE, "log_do_postpone");
	      goto end;
	    }

	  while (forward_lsa.pageid == log_lsa.pageid)
	    {
	      if (LSA_GT (&forward_lsa, end_seek_lsa))
		{
		  /* Finish at this point */
		  isdone = true;
		  break;
		}

	      /*
	       * If an offset is missing, it is because we archive an incomplete log record.
	       * This log_record was completed later.
	       * Thus, we have to find the offset by searching for the next log_record in the page.
	       */
	      if (forward_lsa.offset == NULL_OFFSET)
		{
		  forward_lsa.offset = log_pgptr->hdr.offset;
		  if (forward_lsa.offset == NULL_OFFSET)
		    {
		      /* Continue at next pageid */
		      if (logpb_is_page_in_archive (log_lsa.pageid))
			{
			  forward_lsa.pageid = log_lsa.pageid + 1;
			}
		      else
			{
			  forward_lsa.pageid = NULL_PAGEID;
			}
		      continue;
		    }
		}

	      /* Find the postpone log record to execute */
	      log_lsa.offset = forward_lsa.offset;
	      log_rec = LOG_GET_LOG_RECORD_HEADER (log_pgptr, &log_lsa);

	      /* Find the next log record in the log */
	      LSA_COPY (&forward_lsa, &log_rec->forw_lsa);

	      if (forward_lsa.pageid == NULL_PAGEID && logpb_is_page_in_archive (log_lsa.pageid))
		{
		  forward_lsa.pageid = log_lsa.pageid + 1;
		}

	      if (log_rec->trid == tdes->trid)
		{
		  switch (log_rec->type)
		    {
		    case LOG_UNDOREDO_DATA:
		    case LOG_DIFF_UNDOREDO_DATA:
		    case LOG_UNDO_DATA:
		    case LOG_REDO_DATA:
		    case LOG_MVCC_UNDOREDO_DATA:
		    case LOG_MVCC_DIFF_UNDOREDO_DATA:
		    case LOG_MVCC_UNDO_DATA:
		    case LOG_MVCC_REDO_DATA:
		    case LOG_DBEXTERN_REDO_DATA:
		    case LOG_RUN_POSTPONE:
		    case LOG_COMPENSATE:
		    case LOG_SAVEPOINT:
		    case LOG_DUMMY_HEAD_POSTPONE:
		    case LOG_REPLICATION_DATA:
		    case LOG_REPLICATION_STATEMENT:
		    case LOG_SYSOP_ATOMIC_START:
		    case LOG_DUMMY_HA_SERVER_STATE:
		    case LOG_DUMMY_OVF_RECORD:
		    case LOG_DUMMY_GENERIC:
		      break;

		    case LOG_POSTPONE:
		      {
			int mod_factor = 5000;	/* 0.02% */

			FI_TEST_ARG (thread_p, FI_TEST_LOG_MANAGER_RANDOM_EXIT_AT_RUN_POSTPONE, &mod_factor, 0);
		      }

		      if (log_run_postpone_op (thread_p, &log_lsa, log_pgptr) != NO_ERROR)
			{
			  goto end;
			}

		      /* TODO: consider to add FI here */
		      break;

		    case LOG_WILL_COMMIT:
		    case LOG_COMMIT_WITH_POSTPONE:
		    case LOG_SYSOP_START_POSTPONE:
		    case LOG_2PC_PREPARE:
		    case LOG_2PC_START:
		    case LOG_2PC_COMMIT_DECISION:
		      /* This is it */
		      LSA_SET_NULL (&forward_lsa);
		      break;

		    case LOG_SYSOP_END:
		      if (!LSA_EQ (&log_lsa, &start_seek_lsa))
			{
#if defined(CUBRID_DEBUG)
			  er_log_debug (ARG_FILE_LINE,
					"log_do_postpone: SYSTEM ERROR.. Bad log_rectype = %d\n (%s)."
					" Maybe BAD POSTPONE RANGE\n", log_rec->type, log_to_string (log_rec->type));
#endif /* CUBRID_DEBUG */
			  ;	/* Nothing */
			}
		      break;

		    case LOG_END_OF_LOG:
		      if (forward_lsa.pageid == NULL_PAGEID && logpb_is_page_in_archive (log_lsa.pageid))
			{
			  forward_lsa.pageid = log_lsa.pageid + 1;
			}
		      break;

		    case LOG_COMMIT:
		    case LOG_ABORT:
		    case LOG_START_CHKPT:
		    case LOG_END_CHKPT:
		    case LOG_2PC_ABORT_DECISION:
		    case LOG_2PC_ABORT_INFORM_PARTICPS:
		    case LOG_2PC_COMMIT_INFORM_PARTICPS:
		    case LOG_2PC_RECV_ACK:
		    case LOG_DUMMY_CRASH_RECOVERY:
		    case LOG_SMALLER_LOGREC_TYPE:
		    case LOG_LARGER_LOGREC_TYPE:
		    default:
#if defined(CUBRID_DEBUG)
		      er_log_debug (ARG_FILE_LINE,
				    "log_do_postpone: SYSTEM ERROR..Bad log_rectype = %d (%s)... ignored\n",
				    log_rec->type, log_to_string (log_rec->type));
#endif /* CUBRID_DEBUG */
		      break;
		    }
		}

	      /*
	       * We can fix the lsa.pageid in the case of log_records without forward address at this moment.
	       */

	      if (forward_lsa.offset == NULL_OFFSET && forward_lsa.pageid != NULL_PAGEID
		  && forward_lsa.pageid < log_lsa.pageid)
		{
		  forward_lsa.pageid = log_lsa.pageid;
		}
	    }
	}
    }

end:
  if (nxtop_stack != nxtop_array && nxtop_stack != NULL)
    {
      free_and_init (nxtop_stack);
    }

  return;
}

static int
log_run_postpone_op (THREAD_ENTRY * thread_p, LOG_LSA * log_lsa, LOG_PAGE * log_pgptr)
{
  LOG_LSA ref_lsa;		/* The address of a postpone record */
  LOG_REC_REDO redo;		/* A redo log record */
  char *rcv_data = NULL;
  char *area = NULL;

  LSA_COPY (&ref_lsa, log_lsa);

  /* Get the DATA HEADER */
  LOG_READ_ADD_ALIGN (thread_p, sizeof (LOG_RECORD_HEADER), log_lsa, log_pgptr);
  LOG_READ_ADVANCE_WHEN_DOESNT_FIT (thread_p, sizeof (LOG_REC_REDO), log_lsa, log_pgptr);

  redo = *((LOG_REC_REDO *) ((char *) log_pgptr->area + log_lsa->offset));

  LOG_READ_ADD_ALIGN (thread_p, sizeof (LOG_REC_REDO), log_lsa, log_pgptr);

  /* GET AFTER DATA */

  /* If data is contained in only one buffer, pass pointer directly. Otherwise, allocate a contiguous area, copy
   * data and pass this area. At the end deallocate the area.
   */
  if (log_lsa->offset + redo.length < (int) LOGAREA_SIZE)
    {
      rcv_data = (char *) log_pgptr->area + log_lsa->offset;
    }
  else
    {
      /* Need to copy the data into a contiguous area */
      area = (char *) malloc (redo.length);
      if (area == NULL)
	{
	  logpb_fatal_error (thread_p, true, ARG_FILE_LINE, "log_run_postpone_op");

	  return ER_FAILED;
	}

      /* Copy the data */
      logpb_copy_from_log (thread_p, area, redo.length, log_lsa, log_pgptr);
      rcv_data = area;
    }

  (void) log_execute_run_postpone (thread_p, &ref_lsa, &redo, rcv_data);

  if (area != NULL)
    {
      free_and_init (area);
    }

  return NO_ERROR;
}

/*
 * log_execute_run_postpone () - Execute run postpone.
 *
 * return	      : Error code.
 * thread_p (in)      : Thread entry.
 * log_lsa (in)	      : Postpone log LSA.
 * redo (in)	      : Redo log data.
 * redo_rcv_data (in) : Redo recovery data.
 */
int
log_execute_run_postpone (THREAD_ENTRY * thread_p, LOG_LSA * log_lsa, LOG_REC_REDO * redo, char *redo_rcv_data)
{
  int error_code = NO_ERROR;
  LOG_RCV rcv;			/* Recovery structure for execution */
  VPID rcv_vpid;		/* Location of data to redo */
  LOG_RCVINDEX rcvindex;	/* The recovery index */
  LOG_DATA_ADDR rvaddr;

  rcvindex = redo->data.rcvindex;
  rcv_vpid.volid = redo->data.volid;
  rcv_vpid.pageid = redo->data.pageid;
  rcv.offset = redo->data.offset;
  rcv.length = redo->length;
  rcv.data = redo_rcv_data;

  if (VPID_ISNULL (&rcv_vpid))
    {
      /* logical */
      rcv.pgptr = NULL;
    }
  else
    {
      error_code =
	pgbuf_fix_if_not_deallocated (thread_p, &rcv_vpid, PGBUF_LATCH_WRITE, PGBUF_UNCONDITIONAL_LATCH, &rcv.pgptr);
      if (error_code != NO_ERROR)
	{
	  assert (false);
	  er_set (ER_ERROR_SEVERITY, ARG_FILE_LINE, ER_LOG_MAYNEED_MEDIA_RECOVERY, 1,
		  fileio_get_volume_label (rcv_vpid.volid, PEEK));
	  return ER_LOG_MAYNEED_MEDIA_RECOVERY;
	}
      if (rcv.pgptr == NULL)
	{
	  /* deallocated */
	  return NO_ERROR;
	}
    }

  /* Now call the REDO recovery function */

  if (RCV_IS_LOGICAL_RUN_POSTPONE_MANUAL (rcvindex))
    {
      LSA_COPY (&rcv.reference_lsa, log_lsa);

      error_code = (*RV_fun[rcvindex].redofun) (thread_p, &rcv);
      assert (error_code == NO_ERROR);
    }
  else if (RCV_IS_LOGICAL_LOG (&rcv_vpid, rcvindex))
    {
      /* Logical postpone. Use a system operation and commit with run postpone */
      log_sysop_start (thread_p);

      error_code = (*RV_fun[rcvindex].redofun) (thread_p, &rcv);
      assert (error_code == NO_ERROR);

      log_sysop_end_logical_run_postpone (thread_p, log_lsa);
    }
  else
    {
      /* Write the corresponding run postpone record for the postpone action */
      rvaddr.offset = rcv.offset;
      rvaddr.pgptr = rcv.pgptr;

      log_append_run_postpone (thread_p, rcvindex, &rvaddr, &rcv_vpid, rcv.length, rcv.data, log_lsa);

      error_code = (*RV_fun[rcvindex].redofun) (thread_p, &rcv);
      assert (error_code == NO_ERROR);
    }

  if (rcv.pgptr != NULL)
    {
      pgbuf_unfix (thread_p, rcv.pgptr);
    }

  return error_code;
}

/*
 * log_find_end_log - FIND END OF LOG
 *
 * return: nothing
 *
 *   end_lsa(in/out): Address of end of log
 *
 * NOTE: Find the end of the log (i.e., the end of the active portion of the log).
 */
static void
log_find_end_log (THREAD_ENTRY * thread_p, LOG_LSA * end_lsa)
{
  LOG_PAGEID pageid;		/* Log page identifier */
  char log_pgbuf[IO_MAX_PAGE_SIZE + MAX_ALIGNMENT], *aligned_log_pgbuf;
  LOG_PAGE *log_pgptr = NULL;	/* Pointer to a log page */
  LOG_RECORD_HEADER *eof = NULL;	/* End of log record */
  LOG_RECTYPE type;		/* Type of a log record */

  aligned_log_pgbuf = PTR_ALIGN (log_pgbuf, MAX_ALIGNMENT);

  /* Guess the end of the log from the header */

  LSA_COPY (end_lsa, &log_Gl.hdr.append_lsa);
  type = LOG_LARGER_LOGREC_TYPE;

  log_pgptr = (LOG_PAGE *) aligned_log_pgbuf;

  while (type != LOG_END_OF_LOG && !LSA_ISNULL (end_lsa))
    {
      LOG_LSA fetch_lsa;

      fetch_lsa.pageid = end_lsa->pageid;
      fetch_lsa.offset = LOG_PAGESIZE;

      /* Fetch the page */
      if ((logpb_fetch_page (thread_p, &fetch_lsa, LOG_CS_FORCE_USE, log_pgptr)) != NO_ERROR)
	{
	  logpb_fatal_error (thread_p, true, ARG_FILE_LINE, "log_find_end_log");
	  goto error;

	}
      pageid = end_lsa->pageid;

      while (end_lsa->pageid == pageid)
	{
	  /*
	   * If an offset is missing, it is because we archive an incomplete
	   * log record. This log_record was completed later. Thus, we have to
	   * find the offset by searching for the next log_record in the page
	   */
	  if (!(end_lsa->offset == NULL_OFFSET && (end_lsa->offset = log_pgptr->hdr.offset) == NULL_OFFSET))
	    {
	      eof = LOG_GET_LOG_RECORD_HEADER (log_pgptr, end_lsa);
	      /*
	       * If the type is an EOF located at the active portion of the log,
	       * stop
	       */
	      if ((type = eof->type) == LOG_END_OF_LOG)
		{
		  if (logpb_is_page_in_archive (pageid))
		    {
		      type = LOG_LARGER_LOGREC_TYPE;
		    }
		  else
		    {
		      break;
		    }
		}
	      else if (type <= LOG_SMALLER_LOGREC_TYPE || type >= LOG_LARGER_LOGREC_TYPE)
		{
#if defined(CUBRID_DEBUG)
		  er_log_debug (ARG_FILE_LINE, "log_find_end_log: Unknown record type = %d (%s).\n", type,
				log_to_string (type));
#endif /* CUBRID_DEBUG */
		  LSA_SET_NULL (end_lsa);
		  break;
		}
	      else
		{
		  LSA_COPY (end_lsa, &eof->forw_lsa);
		}
	    }
	  else
	    {
	      LSA_SET_NULL (end_lsa);
	    }

	  /*
	   * If the next page is NULL_PAGEID and the current page is an archive
	   * page, this is not the end, this situation happens because of an
	   * incomplete log record was archived.
	   */

	  if (LSA_ISNULL (end_lsa) && logpb_is_page_in_archive (pageid))
	    {
	      end_lsa->pageid = pageid + 1;
	    }
	}

      if (type == LOG_END_OF_LOG && eof != NULL && !LSA_EQ (end_lsa, &log_Gl.hdr.append_lsa))
	{
	  /*
	   * Reset the log header for future reads, multiple restart crashes,
	   * and so on
	   */
	  LOG_RESET_APPEND_LSA (end_lsa);
	  log_Gl.hdr.next_trid = eof->trid;
	}
    }

  return;

error:

  LSA_SET_NULL (end_lsa);
  return;
}

/*
 * log_recreate - RECREATE THE LOG WITHOUT REMOVING THE DATABASE
 *
 * return:
 *
 *   db_fullname(in): Full name of the database
 *   logpath(in): Directory where the log volumes reside
 *   prefix_logname(in): Name of the log volumes. It is usually set the same as
 *                      database name. For example, if the value is equal to
 *                      "db", the names of the log volumes created are as
 *                      follow:
 *                      Active_log      = db_logactive
 *                      Archive_logs    = db_logarchive.0
 *                                        db_logarchive.1
 *                                             .
 *                                             .
 *                                             .
 *                                        db_logarchive.n
 *                      Log_information = db_loginfo
 *                      Database Backup = db_backup
 *   log_npages(in): Size of active log in pages
 *   out_fp (in) :
 *
 * NOTE: Recreate the active log volume with the new specifications.
 *              All recovery information in each data volume is removed.
 *              If there are anything to recover (e.g., the database suffered
 *              a crash), it is not done. Therefore, it is very important to
 *              make sure that the database does not need to be recovered. You
 *              could restart the database and then shutdown to enfore any
 *              recovery. The database will end up as it is currently on disk.
 *              This function can also be used to restart a database when the
 *              log is corrupted somehow (e.g., system bug, isn't) or the log
 *              is not available or it suffered a media crash. It can also be
 *              used to move the log to another location. It is recommended to
 *              backup the database before and after the operation is
 *              executed.
 *
 *        This function must be run offline. That is, it should not be
 *              run when there are multiusers in the system.
 */
int
log_recreate (THREAD_ENTRY * thread_p, const char *db_fullname, const char *logpath, const char *prefix_logname,
	      DKNPAGES log_npages, FILE * out_fp)
{
  const char *vlabel;
  INT64 db_creation;
  DISK_VOLPURPOSE vol_purpose;
  DISK_VOLUME_SPACE_INFO space_info;
  VOLID volid;
  int vdes;
  LOG_LSA init_nontemp_lsa;
  int ret = NO_ERROR;

  ret = disk_get_creation_time (thread_p, LOG_DBFIRST_VOLID, &db_creation);
  if (ret != NO_ERROR)
    {
      return ret;
    }

  ret = log_create_internal (thread_p, db_fullname, logpath, prefix_logname, log_npages, &db_creation);
  if (ret != NO_ERROR)
    {
      return ret;
    }

  (void) log_initialize_internal (thread_p, db_fullname, logpath, prefix_logname, false, NULL, true);

  /*
   * RESET RECOVERY INFORMATION ON ALL DATA VOLUMES
   */

  LSA_SET_NULL (&init_nontemp_lsa);

  for (volid = LOG_DBFIRST_VOLID; volid != NULL_VOLID; volid = fileio_find_next_perm_volume (thread_p, volid))
    {
      char vol_fullname[PATH_MAX];

      vlabel = fileio_get_volume_label (volid, PEEK);

      /* Find the current pages of the volume and its descriptor */

      if (xdisk_get_purpose_and_space_info (thread_p, volid, &vol_purpose, &space_info) != NO_ERROR)
	{
	  /* we just give up? */
	  continue;
	}

      vdes = fileio_get_volume_descriptor (volid);

      /*
       * Flush all dirty pages and then invalidate them from page buffer pool.
       * So that we can reset the recovery information directly using the io
       * module
       */

      LOG_CS_ENTER (thread_p);
      logpb_flush_pages_direct (thread_p);
      LOG_CS_EXIT (thread_p);

      (void) pgbuf_flush_all (thread_p, volid);
      (void) pgbuf_invalidate_all (thread_p, volid);	/* it flush and invalidate */

      if (vol_purpose != DB_TEMPORARY_DATA_PURPOSE)
	{
	  (void) fileio_reset_volume (thread_p, vdes, vlabel, DISK_SECTS_NPAGES (space_info.n_total_sects),
				      &init_nontemp_lsa);
	}

      (void) disk_set_creation (thread_p, volid, vlabel, &log_Gl.hdr.db_creation, &log_Gl.hdr.chkpt_lsa, false,
				DISK_DONT_FLUSH);
      LOG_CS_ENTER (thread_p);
      logpb_flush_pages_direct (thread_p);
      LOG_CS_EXIT (thread_p);

      (void) pgbuf_flush_all_unfixed_and_set_lsa_as_null (thread_p, volid);

      /*
       * reset temp LSA to special temp LSA
       */
      (void) logpb_check_and_reset_temp_lsa (thread_p, volid);

      /*
       * add volume info to vinf
       */
      xdisk_get_fullname (thread_p, volid, vol_fullname);
      logpb_add_volume (NULL, volid, vol_fullname, vol_purpose);

      if (out_fp != NULL)
	{
	  fprintf (out_fp, "%s... done\n", vol_fullname);
	  fflush (out_fp);
	}
    }

  (void) pgbuf_flush_all (thread_p, NULL_VOLID);
  (void) fileio_synchronize_all (thread_p, false);
  (void) log_commit (thread_p, NULL_TRAN_INDEX, false);

  return ret;
}

/*
 * log_get_io_page_size - FIND SIZE OF DATABASE PAGE
 *
 * return:
 *
 *   db_fullname(in): Full name of the database
 *   logpath(in): Directory where the log volumes reside
 *   prefix_logname(in): Name of the log volumes. It is usually set as database
 *                      name. For example, if the value is equal to "db", the
 *                      names of the log volumes created are as follow:
 *                      Active_log      = db_logactive
 *                      Archive_logs    = db_logarchive.0
 *                                        db_logarchive.1
 *                                             .
 *                                             .
 *                                             .
 *                                        db_logarchive.n
 *                      Log_information = db_loginfo
 *                      Database Backup = db_backup
 *
 * NOTE: Find size of database page according to the log manager.
 */
PGLENGTH
log_get_io_page_size (THREAD_ENTRY * thread_p, const char *db_fullname, const char *logpath, const char *prefix_logname)
{
  PGLENGTH db_iopagesize;
  PGLENGTH log_page_size;
  INT64 ignore_dbcreation;
  float ignore_dbcomp;
  int dummy;

  LOG_CS_ENTER (thread_p);
  if (logpb_find_header_parameters (thread_p, false, db_fullname, logpath, prefix_logname, &db_iopagesize,
				    &log_page_size, &ignore_dbcreation, &ignore_dbcomp, &dummy) == -1)
    {
      /*
       * For case where active log could not be found, user still needs
       * an error.
       */
      if (er_errid () == NO_ERROR)
	{
	  er_set (ER_ERROR_SEVERITY, ARG_FILE_LINE, ER_LOG_MOUNT_FAIL, 1, log_Name_active);
	}

      LOG_CS_EXIT (thread_p);
      return -1;
    }
  else
    {
      if (IO_PAGESIZE != db_iopagesize || LOG_PAGESIZE != log_page_size)
	{
	  if (db_set_page_size (db_iopagesize, log_page_size) != NO_ERROR)
	    {
	      LOG_CS_EXIT (thread_p);
	      return -1;
	    }
	  else
	    {
	      if (sysprm_reload_and_init (NULL, NULL) != NO_ERROR)
		{
		  LOG_CS_EXIT (thread_p);
		  return -1;
		}

	      /* page size changed, reinit tran tables only if previously initialized */
	      if (log_Gl.trantable.area == NULL)
		{
		  LOG_CS_EXIT (thread_p);
		  return db_iopagesize;
		}

	      if (logtb_define_trantable_log_latch (thread_p, log_Gl.trantable.num_total_indices) != NO_ERROR)
		{
		  LOG_CS_EXIT (thread_p);
		  return -1;
		}
	    }

	}

      LOG_CS_EXIT (thread_p);

      return db_iopagesize;
    }
}

/*
 * log_get_charset_from_header_page - get charset stored in header page
 *
 * return: charset id (non-negative values are valid)
 *	   -1 if header page cannot be used to determine database charset
 *	   -2 if an error occurs
 *
 *  See log_get_io_page_size for arguments
 */
int
log_get_charset_from_header_page (THREAD_ENTRY * thread_p, const char *db_fullname, const char *logpath,
				  const char *prefix_logname)
{
  PGLENGTH dummy_db_iopagesize;
  PGLENGTH dummy_ignore_log_page_size;
  INT64 dummy_ignore_dbcreation;
  float dummy_ignore_dbcomp;
  int db_charset = INTL_CODESET_NONE;

  LOG_CS_ENTER (thread_p);
  if (logpb_find_header_parameters (thread_p, false, db_fullname, logpath, prefix_logname, &dummy_db_iopagesize,
				    &dummy_ignore_log_page_size, &dummy_ignore_dbcreation, &dummy_ignore_dbcomp,
				    &db_charset) == -1)
    {
      /*
       * For case where active log could not be found, user still needs
       * an error.
       */
      if (er_errid () == NO_ERROR)
	{
	  er_set (ER_ERROR_SEVERITY, ARG_FILE_LINE, ER_LOG_MOUNT_FAIL, 1, log_Name_active);
	}

      LOG_CS_EXIT (thread_p);
      return INTL_CODESET_ERROR;
    }
  else
    {
      LOG_CS_EXIT (thread_p);
      return db_charset;
    }
}

/*
 *
 *                         GENERIC RECOVERY FUNCTIONS
 *
 */

/*
 * log_rv_copy_char - Recover (undo or redo) a string of chars/bytes
 *
 * return: nothing
 *
 *   rcv(in): Recovery structure
 *
 * NOTE: Recover (undo/redo) by copying a string of characters/bytes
 *              onto the specified location. This function can be used for
 *              physical logging.
 */
int
log_rv_copy_char (THREAD_ENTRY * thread_p, LOG_RCV * rcv)
{
  char *to_data;

  assert (rcv->offset + rcv->length <= DB_PAGESIZE);

  to_data = (char *) rcv->pgptr + rcv->offset;
  memcpy (to_data, rcv->data, rcv->length);
  pgbuf_set_dirty (thread_p, rcv->pgptr, DONT_FREE);
  return NO_ERROR;
}

/*
 * log_rv_dump_char - DUMP INFORMATION TO RECOVER A SET CHARS/BYTES
 *
 * return: nothing
 *
 *   length(in): Length of Recovery Data
 *   data(in): The data being logged
 *
 * NOTE:Dump the information to recover a set of characters/bytes.
 */
void
log_rv_dump_char (FILE * fp, int length, void *data)
{
  log_ascii_dump (fp, length, data);
  fprintf (fp, "\n");
}

/*
 * log_rv_dump_hexa () - Point recovery data as hexadecimals.
 *
 * return      : Void.
 * fp (in)     : Print output.
 * length (in) : Recovery data length.
 * data (in)   : Recovery data.
 */
void
log_rv_dump_hexa (FILE * fp, int length, void *data)
{
  log_hexa_dump (fp, length, data);
}

/*
 * log_rv_outside_noop_redo - NO-OP of an outside REDO
 *
 * return: nothing
 *
 *   rcv(in): Recovery structure
 *
 * NOTE: No-op of an outside redo.
 *              This can used to fool the recovery manager when doing a
 *              logical UNDO which fails (e.g., unregistering a file that has
 *              already been unregistered) or when doing an external/outside
 *              (e.g., removing a temporary volume) the data base domain.
 */
int
log_rv_outside_noop_redo (THREAD_ENTRY * thread_p, LOG_RCV * rcv)
{
  return NO_ERROR;
}

#if defined (ENABLE_UNUSED_FUNCTION)
/*
 * log_simulate_crash - Simulate a system crash
 *
 * return: nothing
 *
 *   flush_log(in): Flush the log before the crash simulation?
 *   flush_data_pages(in): Flush the data pages (page buffer pool) before the
 *                      crash simulation?
 *
 * NOTE:Simulate a system crash. If flush_data_pages is true,  the
 *              data page buffer pool is flushed and the log buffer pool is
 *              flushed too regardless of the value of flush_log. If flush_log
 *              is true, the log buffer pool is flushed.
 */
void
log_simulate_crash (THREAD_ENTRY * thread_p, int flush_log, int flush_data_pages)
{
  LOG_CS_ENTER (thread_p);

  if (log_Gl.trantable.area == NULL || !logpb_is_pool_initialized ())
    {
      LOG_CS_EXIT (thread_p);
      return;
    }

  if (flush_log != false || flush_data_pages != false)
    {
      logpb_flush_pages_direct (thread_p);
    }

  if (flush_data_pages)
    {
      (void) pgbuf_flush_all (thread_p, NULL_VOLID);
      (void) fileio_synchronize_all (thread_p, false);
    }

  /* Undefine log buffer pool and transaction table */

  logpb_finalize_pool (thread_p);
  logtb_undefine_trantable (thread_p);

  LOG_CS_EXIT (thread_p);

  LOG_SET_CURRENT_TRAN_INDEX (thread_p, NULL_TRAN_INDEX);
}
#endif /* ENABLE_UNUSED_FUNCTION */

/*
 * log_active_log_header_start_scan () -
 *   return: NO_ERROR, or ER_code
 *
 *   thread_p(in):
 *   show_type(in):
 *   arg_values(in):
 *   arg_cnt(in):
 *   ptr(out): allocate new context. should free by end_scan() function
 */
int
log_active_log_header_start_scan (THREAD_ENTRY * thread_p, int show_type, DB_VALUE ** arg_values, int arg_cnt,
				  void **ptr)
{
  int error = NO_ERROR;
  const char *path;
  int fd = -1;
  ACTIVE_LOG_HEADER_SCAN_CTX *ctx = NULL;

  *ptr = NULL;

  assert (arg_cnt == 1);

  ctx = (ACTIVE_LOG_HEADER_SCAN_CTX *) db_private_alloc (thread_p, sizeof (ACTIVE_LOG_HEADER_SCAN_CTX));

  if (ctx == NULL)
    {
      assert (er_errid () != NO_ERROR);
      error = er_errid ();
      goto exit_on_error;
    }

  /* In the case of omit file path, first argument is db null */
  if (DB_VALUE_TYPE (arg_values[0]) == DB_TYPE_NULL)
    {
      LOG_CS_ENTER_READ_MODE (thread_p);
      memcpy (&ctx->header, &log_Gl.hdr, sizeof (LOG_HEADER));
      LOG_CS_EXIT (thread_p);
    }
  else
    {
      char buf[IO_MAX_PAGE_SIZE + MAX_ALIGNMENT];
      LOG_PAGE *page_hdr = (LOG_PAGE *) PTR_ALIGN (buf, MAX_ALIGNMENT);

      assert (DB_VALUE_TYPE (arg_values[0]) == DB_TYPE_CHAR);
      path = db_get_string (arg_values[0]);

      fd = fileio_open (path, O_RDONLY, 0);
      if (fd == -1)
	{
	  er_set_with_oserror (ER_ERROR_SEVERITY, ARG_FILE_LINE, ER_IO_MOUNT_FAIL, 1, path);
	  error = ER_IO_MOUNT_FAIL;
	  goto exit_on_error;
	}

      if (read (fd, page_hdr, LOG_PAGESIZE) != LOG_PAGESIZE)
	{
	  er_set_with_oserror (ER_ERROR_SEVERITY, ARG_FILE_LINE, ER_IO_MOUNT_FAIL, 1, path);
	  error = ER_IO_MOUNT_FAIL;
	  goto exit_on_error;
	}

      memcpy (&ctx->header, page_hdr->area, sizeof (LOG_HEADER));

      ctx->header.magic[sizeof (ctx->header.magic) - 1] = 0;
      ctx->header.db_release[sizeof (ctx->header.db_release) - 1] = 0;
      ctx->header.prefix_name[sizeof (ctx->header.prefix_name) - 1] = 0;

      close (fd);
      fd = -1;

      if (memcmp (ctx->header.magic, CUBRID_MAGIC_LOG_ACTIVE, strlen (CUBRID_MAGIC_LOG_ACTIVE)) != 0)
	{
	  er_set (ER_ERROR_SEVERITY, ARG_FILE_LINE, ER_IO_MOUNT_FAIL, 1, path);
	  error = ER_IO_MOUNT_FAIL;
	  goto exit_on_error;
	}
    }

  *ptr = ctx;
  ctx = NULL;

exit_on_error:
  if (fd != -1)
    {
      close (fd);
    }

  if (ctx != NULL)
    {
      db_private_free_and_init (thread_p, ctx);
    }

  return error;
}

/*
 * log_active_log_header_next_scan () -
 *   return: NO_ERROR, or ER_code
 *
 *   thread_p(in):
 *   cursor(in):
 *   out_values(in):
 *   out_cnt(in):
 *   ptr(in): context pointer
 */
SCAN_CODE
log_active_log_header_next_scan (THREAD_ENTRY * thread_p, int cursor, DB_VALUE ** out_values, int out_cnt, void *ptr)
{
  int error = NO_ERROR;
  int idx = 0;
  int val;
  const char *str;
  char buf[256];
  DB_DATETIME time_val;
  ACTIVE_LOG_HEADER_SCAN_CTX *ctx = (ACTIVE_LOG_HEADER_SCAN_CTX *) ptr;
  LOG_HEADER *header = &ctx->header;

  if (cursor >= 1)
    {
      return S_END;
    }

  db_make_int (out_values[idx], LOG_DBLOG_ACTIVE_VOLID);
  idx++;

  error = db_make_string_copy (out_values[idx], header->magic);
  idx++;

  if (error != NO_ERROR)
    {
      goto exit_on_error;
    }

  val = offsetof (LOG_PAGE, area) + offsetof (LOG_HEADER, magic);
  db_make_int (out_values[idx], val);
  idx++;

  db_localdatetime ((time_t *) (&header->db_creation), &time_val);
  error = db_make_datetime (out_values[idx], &time_val);
  idx++;
  if (error != NO_ERROR)
    {
      goto exit_on_error;
    }

  error = db_make_string_copy (out_values[idx], header->db_release);
  idx++;

  snprintf (buf, sizeof (buf), "%g", header->db_compatibility);
  buf[sizeof (buf) - 1] = 0;
  error = db_make_string_copy (out_values[idx], buf);
  idx++;
  if (error != NO_ERROR)
    {
      goto exit_on_error;
    }

  db_make_int (out_values[idx], header->db_iopagesize);
  idx++;

  db_make_int (out_values[idx], header->db_logpagesize);
  idx++;

  db_make_int (out_values[idx], header->is_shutdown);
  idx++;

  db_make_int (out_values[idx], header->next_trid);
  idx++;

  db_make_int (out_values[idx], header->avg_ntrans);
  idx++;

  db_make_int (out_values[idx], header->avg_nlocks);
  idx++;

  db_make_int (out_values[idx], header->npages);
  idx++;

  db_make_int (out_values[idx], header->db_charset);
  idx++;

  db_make_bigint (out_values[idx], header->fpageid);
  idx++;

  lsa_to_string (buf, sizeof (buf), &header->append_lsa);
  error = db_make_string_copy (out_values[idx], buf);
  idx++;
  if (error != NO_ERROR)
    {
      goto exit_on_error;
    }

  lsa_to_string (buf, sizeof (buf), &header->chkpt_lsa);
  error = db_make_string_copy (out_values[idx], buf);
  idx++;
  if (error != NO_ERROR)
    {
      goto exit_on_error;
    }

  db_make_bigint (out_values[idx], header->nxarv_pageid);
  idx++;

  db_make_int (out_values[idx], header->nxarv_phy_pageid);
  idx++;

  db_make_int (out_values[idx], header->nxarv_num);
  idx++;

  db_make_int (out_values[idx], header->last_arv_num_for_syscrashes);
  idx++;

  db_make_int (out_values[idx], header->last_deleted_arv_num);
  idx++;

  lsa_to_string (buf, sizeof (buf), &header->bkup_level0_lsa);
  error = db_make_string_copy (out_values[idx], buf);
  idx++;
  if (error != NO_ERROR)
    {
      goto exit_on_error;
    }

  lsa_to_string (buf, sizeof (buf), &header->bkup_level1_lsa);
  error = db_make_string_copy (out_values[idx], buf);
  idx++;
  if (error != NO_ERROR)
    {
      goto exit_on_error;
    }

  lsa_to_string (buf, sizeof (buf), &header->bkup_level2_lsa);
  error = db_make_string_copy (out_values[idx], buf);
  idx++;
  if (error != NO_ERROR)
    {
      goto exit_on_error;
    }

  error = db_make_string_copy (out_values[idx], header->prefix_name);
  idx++;
  if (error != NO_ERROR)
    {
      goto exit_on_error;
    }

  db_make_int (out_values[idx], header->has_logging_been_skipped);
  idx++;

  db_make_string_by_const_str (out_values[idx], "LOG_PSTATUS_OBSOLETE");
  idx++;

  logpb_backup_level_info_to_string (buf, sizeof (buf), header->bkinfo + FILEIO_BACKUP_FULL_LEVEL);
  error = db_make_string_copy (out_values[idx], buf);
  idx++;
  if (error != NO_ERROR)
    {
      goto exit_on_error;
    }

  logpb_backup_level_info_to_string (buf, sizeof (buf), header->bkinfo + FILEIO_BACKUP_BIG_INCREMENT_LEVEL);
  error = db_make_string_copy (out_values[idx], buf);
  idx++;
  if (error != NO_ERROR)
    {
      goto exit_on_error;
    }

  logpb_backup_level_info_to_string (buf, sizeof (buf), header->bkinfo + FILEIO_BACKUP_SMALL_INCREMENT_LEVEL);
  error = db_make_string_copy (out_values[idx], buf);
  idx++;
  if (error != NO_ERROR)
    {
      goto exit_on_error;
    }

  str = css_ha_server_state_string ((HA_SERVER_STATE) header->ha_server_state);
  db_make_string_by_const_str (out_values[idx], str);
  idx++;

  str = logwr_log_ha_filestat_to_string ((LOG_HA_FILESTAT) header->ha_file_status);
  db_make_string_by_const_str (out_values[idx], str);
  idx++;

  lsa_to_string (buf, sizeof (buf), &header->eof_lsa);
  error = db_make_string_copy (out_values[idx], buf);
  idx++;
  if (error != NO_ERROR)
    {
      goto exit_on_error;
    }

  lsa_to_string (buf, sizeof (buf), &header->smallest_lsa_at_last_chkpt);
  error = db_make_string_copy (out_values[idx], buf);
  idx++;
  if (error != NO_ERROR)
    {
      goto exit_on_error;
    }

  db_make_bigint (out_values[idx], header->mvcc_next_id);
  idx++;

  lsa_to_string (buf, sizeof (buf), &header->mvcc_op_log_lsa);
  error = db_make_string_copy (out_values[idx], buf);
  idx++;
  if (error != NO_ERROR)
    {
      goto exit_on_error;
    }

  if (header->last_block_oldest_mvccid == MVCCID_NULL)
    {
      db_make_null (out_values[idx]);
    }
  else
    {
      db_make_bigint (out_values[idx], header->last_block_oldest_mvccid);
    }
  idx++;

  if (header->last_block_newest_mvccid == MVCCID_NULL)
    {
      db_make_null (out_values[idx]);
    }
  else
    {
      db_make_bigint (out_values[idx], header->last_block_newest_mvccid);
    }
  idx++;

  assert (idx == out_cnt);

  return S_SUCCESS;

exit_on_error:
  return error == NO_ERROR ? S_SUCCESS : S_ERROR;
}

/*
 * log_active_log_header_end_scan () - free the context
 *   return: NO_ERROR, or ER_code
 *
 *   thread_p(in):
 *   ptr(in): context pointer
 */
int
log_active_log_header_end_scan (THREAD_ENTRY * thread_p, void **ptr)
{
  if (*ptr != NULL)
    {
      db_private_free_and_init (thread_p, *ptr);
    }

  return NO_ERROR;
}

/*
 * log_archive_log_header_start_scan () -
 *   return: NO_ERROR, or ER_code
 *
 *   thread_p(in):
 *   show_type(in):
 *   arg_values(in):
 *   arg_cnt(in):
 *   ptr(out): allocate new context. should free by end_scan() function
 */
int
log_archive_log_header_start_scan (THREAD_ENTRY * thread_p, int show_type, DB_VALUE ** arg_values, int arg_cnt,
				   void **ptr)
{
  int error = NO_ERROR;
  const char *path;
  int fd;
  char buf[IO_MAX_PAGE_SIZE + MAX_ALIGNMENT];
  LOG_PAGE *page_hdr;
  ARCHIVE_LOG_HEADER_SCAN_CTX *ctx = NULL;

  *ptr = NULL;

  assert (DB_VALUE_TYPE (arg_values[0]) == DB_TYPE_CHAR);

  ctx = (ARCHIVE_LOG_HEADER_SCAN_CTX *) db_private_alloc (thread_p, sizeof (ARCHIVE_LOG_HEADER_SCAN_CTX));
  if (ctx == NULL)
    {
      assert (er_errid () != NO_ERROR);
      error = er_errid ();
      goto exit_on_error;
    }

  path = db_get_string (arg_values[0]);

  page_hdr = (LOG_PAGE *) PTR_ALIGN (buf, MAX_ALIGNMENT);

  fd = fileio_open (path, O_RDONLY, 0);
  if (fd == -1)
    {
      er_set_with_oserror (ER_ERROR_SEVERITY, ARG_FILE_LINE, ER_IO_MOUNT_FAIL, 1, path);
      error = ER_IO_MOUNT_FAIL;
      goto exit_on_error;
    }

  if (read (fd, page_hdr, LOG_PAGESIZE) != LOG_PAGESIZE)
    {
      er_set_with_oserror (ER_ERROR_SEVERITY, ARG_FILE_LINE, ER_IO_MOUNT_FAIL, 1, path);
      error = ER_IO_MOUNT_FAIL;
      goto exit_on_error;
    }

  memcpy (&ctx->header, page_hdr->area, sizeof (LOG_ARV_HEADER));
  close (fd);
  fd = -1;

  ctx->header.magic[sizeof (ctx->header.magic) - 1] = 0;

  if (memcmp (ctx->header.magic, CUBRID_MAGIC_LOG_ARCHIVE, strlen (CUBRID_MAGIC_LOG_ARCHIVE)) != 0)
    {
      er_set (ER_ERROR_SEVERITY, ARG_FILE_LINE, ER_IO_MOUNT_FAIL, 1, path);
      error = ER_IO_MOUNT_FAIL;
      goto exit_on_error;
    }

  *ptr = ctx;
  ctx = NULL;

exit_on_error:
  if (ctx != NULL)
    {
      db_private_free_and_init (thread_p, ctx);
    }

  return error;
}

/*
 * log_archive_log_header_next_scan () -
 *   return: NO_ERROR, or ER_code
 *
 *   thread_p(in):
 *   cursor(in):
 *   out_values(in):
 *   out_cnt(in):
 *   ptr(in): context pointer
 */
SCAN_CODE
log_archive_log_header_next_scan (THREAD_ENTRY * thread_p, int cursor, DB_VALUE ** out_values, int out_cnt, void *ptr)
{
  int error = NO_ERROR;
  int idx = 0;
  int val;
  DB_DATETIME time_val;

  ARCHIVE_LOG_HEADER_SCAN_CTX *ctx = (ARCHIVE_LOG_HEADER_SCAN_CTX *) ptr;
  LOG_ARV_HEADER *header = &ctx->header;

  if (cursor >= 1)
    {
      return S_END;
    }

  db_make_int (out_values[idx], LOG_DBLOG_ARCHIVE_VOLID);
  idx++;

  error = db_make_string_copy (out_values[idx], header->magic);
  idx++;

  if (error != NO_ERROR)
    {
      goto exit_on_error;
    }

  val = offsetof (LOG_PAGE, area) + offsetof (LOG_ARV_HEADER, magic);
  db_make_int (out_values[idx], val);
  idx++;

  db_localdatetime ((time_t *) (&header->db_creation), &time_val);
  error = db_make_datetime (out_values[idx], &time_val);
  idx++;
  if (error != NO_ERROR)
    {
      goto exit_on_error;
    }

  db_make_bigint (out_values[idx], header->next_trid);
  idx++;

  db_make_int (out_values[idx], header->npages);
  idx++;

  db_make_bigint (out_values[idx], header->fpageid);
  idx++;

  db_make_int (out_values[idx], header->arv_num);
  idx++;

  assert (idx == out_cnt);

exit_on_error:
  return error == NO_ERROR ? S_SUCCESS : S_ERROR;
}

/*
 * log_archive_log_header_end_scan () - free the context
 *   return: NO_ERROR, or ER_code
 *
 *   thread_p(in):
 *   ptr(in): context pointer
 */
int
log_archive_log_header_end_scan (THREAD_ENTRY * thread_p, void **ptr)
{
  if (*ptr != NULL)
    {
      db_private_free_and_init (thread_p, *ptr);
    }

  return NO_ERROR;
}

/*
 * log_set_ha_promotion_time () - set ha promotion time
 *   return: none
 *
 *   thread_p(in):
 *   ha_promotion_time(in):
 */
void
log_set_ha_promotion_time (THREAD_ENTRY * thread_p, INT64 ha_promotion_time)
{
  LOG_CS_ENTER (thread_p);
  log_Gl.hdr.ha_promotion_time = ha_promotion_time;
  LOG_CS_EXIT (thread_p);

  return;
}

/*
 * log_set_db_restore_time () - set db restore time
 *   return: none
 *
 *   thread_p(in):
 *   db_restore_time(in):
 */
void
log_set_db_restore_time (THREAD_ENTRY * thread_p, INT64 db_restore_time)
{
  LOG_CS_ENTER (thread_p);

  log_Gl.hdr.db_restore_time = db_restore_time;

  LOG_CS_EXIT (thread_p);
}

/*
 * log_get_undo_record () - gets undo record from log lsa adress
 *   return: S_SUCCESS or ER_code
 *
 * thread_p (in):
 * lsa_addr (in):
 * page (in):
 * record (in/out):
 */
SCAN_CODE
log_get_undo_record (THREAD_ENTRY * thread_p, LOG_PAGE * log_page_p, LOG_LSA process_lsa, RECDES * recdes)
{
  LOG_RECORD_HEADER *log_rec_header = NULL;
  LOG_REC_MVCC_UNDO *mvcc_undo = NULL;
  LOG_REC_MVCC_UNDOREDO *mvcc_undoredo = NULL;
  LOG_REC_UNDO *undo = NULL;
  LOG_REC_UNDOREDO *undoredo = NULL;
  int udata_length;
  int udata_size;
  char *undo_data;
  LOG_LSA oldest_prior_lsa;
  bool is_zipped = false;
  char log_buf[IO_MAX_PAGE_SIZE + MAX_ALIGNMENT];
  LOG_ZIP *log_unzip_ptr = NULL;
  char *area = NULL;
  SCAN_CODE scan = S_SUCCESS;
  bool area_was_mallocated = false;

  /* assert log record is not in prior list */
  oldest_prior_lsa = *log_get_append_lsa ();
  assert (LSA_LT (&process_lsa, &oldest_prior_lsa));

  log_rec_header = LOG_GET_LOG_RECORD_HEADER (log_page_p, &process_lsa);
  LOG_READ_ADD_ALIGN (thread_p, sizeof (*log_rec_header), &process_lsa, log_page_p);

  if (log_rec_header->type == LOG_MVCC_UNDO_DATA)
    {
      LOG_READ_ADVANCE_WHEN_DOESNT_FIT (thread_p, sizeof (*mvcc_undo), &process_lsa, log_page_p);
      mvcc_undo = (LOG_REC_MVCC_UNDO *) (log_page_p->area + process_lsa.offset);

      udata_length = mvcc_undo->undo.length;
      LOG_READ_ADD_ALIGN (thread_p, sizeof (*mvcc_undo), &process_lsa, log_page_p);
    }
  else if (log_rec_header->type == LOG_MVCC_UNDOREDO_DATA || log_rec_header->type == LOG_MVCC_DIFF_UNDOREDO_DATA)
    {
      LOG_READ_ADVANCE_WHEN_DOESNT_FIT (thread_p, sizeof (*mvcc_undoredo), &process_lsa, log_page_p);
      mvcc_undoredo = (LOG_REC_MVCC_UNDOREDO *) (log_page_p->area + process_lsa.offset);

      udata_length = mvcc_undoredo->undoredo.ulength;
      LOG_READ_ADD_ALIGN (thread_p, sizeof (*mvcc_undoredo), &process_lsa, log_page_p);
    }
  else if (log_rec_header->type == LOG_UNDO_DATA)
    {
      LOG_READ_ADVANCE_WHEN_DOESNT_FIT (thread_p, sizeof (*undo), &process_lsa, log_page_p);
      undo = (LOG_REC_UNDO *) (log_page_p->area + process_lsa.offset);

      udata_length = undo->length;
      LOG_READ_ADD_ALIGN (thread_p, sizeof (*undo), &process_lsa, log_page_p);
    }
  else if (log_rec_header->type == LOG_UNDOREDO_DATA || log_rec_header->type == LOG_DIFF_UNDOREDO_DATA)
    {
      LOG_READ_ADVANCE_WHEN_DOESNT_FIT (thread_p, sizeof (*undoredo), &process_lsa, log_page_p);
      undoredo = (LOG_REC_UNDOREDO *) (log_page_p->area + process_lsa.offset);

      udata_length = undoredo->ulength;
      LOG_READ_ADD_ALIGN (thread_p, sizeof (*undoredo), &process_lsa, log_page_p);
    }
  else
    {
      assert_release (log_rec_header->type == LOG_MVCC_UNDO_DATA || log_rec_header->type == LOG_MVCC_UNDOREDO_DATA
		      || log_rec_header->type == LOG_MVCC_DIFF_UNDOREDO_DATA || log_rec_header->type == LOG_UNDO_DATA
		      || log_rec_header->type == LOG_UNDOREDO_DATA
		      || log_rec_header->type == LOG_MVCC_DIFF_UNDOREDO_DATA);
      er_set (ER_FATAL_ERROR_SEVERITY, ARG_FILE_LINE, ER_LOG_FATAL_ERROR, 1, "Expecting undo/undoredo log record");
      scan = S_ERROR;
      goto exit;
    }

  /* get undo record */
  if (ZIP_CHECK (udata_length))
    {
      /* Get real size */
      udata_size = (int) GET_ZIP_LEN (udata_length);
      is_zipped = true;
    }
  else
    {
      udata_size = udata_length;
    }

  /*
   * If data is contained in only one buffer, pass pointer directly.
   * Otherwise, copy the data into a contiguous area and pass this area.
   */
  if (process_lsa.offset + udata_size < (int) LOGAREA_SIZE)
    {
      undo_data = (char *) log_page_p->area + process_lsa.offset;
    }
  else
    {
      /* Need to copy the data into a contiguous area */

      if (udata_size <= IO_MAX_PAGE_SIZE)
	{
	  area = PTR_ALIGN (log_buf, MAX_ALIGNMENT);
	}
      else
	{
	  area = (char *) malloc (udata_size);
	  if (area == NULL)
	    {
	      er_set (ER_ERROR_SEVERITY, ARG_FILE_LINE, ER_OUT_OF_VIRTUAL_MEMORY, 1, udata_size);
	      scan = S_ERROR;
	      goto exit;
	    }
	  area_was_mallocated = true;
	}

      /* Copy the data */
      logpb_copy_from_log (thread_p, area, udata_size, &process_lsa, log_page_p);
      undo_data = area;
    }

  if (is_zipped)
    {
      log_unzip_ptr = log_zip_alloc (IO_PAGESIZE, false);
      if (log_unzip_ptr == NULL)
	{
	  logpb_fatal_error (thread_p, true, ARG_FILE_LINE, "log_get_undo_record");
	  scan = S_ERROR;
	  goto exit;
	}

      if (log_unzip (log_unzip_ptr, udata_size, (char *) undo_data))
	{
	  udata_size = (int) log_unzip_ptr->data_length;
	  undo_data = (char *) log_unzip_ptr->log_data;
	}
      else
	{
	  assert (false);
	  scan = S_ERROR;
	  goto exit;
	}
    }

  /* copy the record */
  recdes->type = *(INT16 *) (undo_data);
  recdes->length = udata_size - sizeof (recdes->type);
  if (recdes->area_size < 0 || recdes->area_size < (int) recdes->length)
    {
      /*
       * DOES NOT FIT
       * Give a hint to the user of the needed length. Hint is given as a
       * negative value
       */
      /* do not use unary minus because slot_p->record_length is unsigned */
      recdes->length *= -1;

      scan = S_DOESNT_FIT;
      goto exit;
    }

  memcpy (recdes->data, (char *) (undo_data) + sizeof (recdes->type), recdes->length);

exit:
  if (area_was_mallocated)
    {
      free (area);
    }
  if (log_unzip_ptr != NULL)
    {
      log_zip_free (log_unzip_ptr);
    }

  return scan;
}

/*
 * log_read_sysop_start_postpone () - read system op start postpone and its recovery data
 *
 * return                     : error code
 * thread_p (in)              : thread entry
 * log_lsa (in/out)           : log address
 * log_page (in/out)          : log page
 * with_undo_data (in)        : true to read undo data
 * sysop_start_postpone (out) : output system op start postpone log record
 * undo_buffer_size (in/out)  : size for undo data buffer
 * undo_buffer (in/out)       : undo data buffer
 * undo_size (out)            : output undo data size
 * undo_data (out)            : output undo data
 */
int
log_read_sysop_start_postpone (THREAD_ENTRY * thread_p, LOG_LSA * log_lsa, LOG_PAGE * log_page, bool with_undo_data,
			       LOG_REC_SYSOP_START_POSTPONE * sysop_start_postpone, int *undo_buffer_size,
			       char **undo_buffer, int *undo_size, char **undo_data)
{
  int error_code = NO_ERROR;

  if (log_page->hdr.logical_pageid != log_lsa->pageid)
    {
      error_code = logpb_fetch_page (thread_p, log_lsa, LOG_CS_FORCE_USE, log_page);
      if (error_code != NO_ERROR)
	{
	  ASSERT_ERROR ();
	  return error_code;
	}
    }

  assert (((LOG_RECORD_HEADER *) (log_page->area + log_lsa->offset))->type == LOG_SYSOP_START_POSTPONE);

  /* skip log record header */
  LOG_READ_ADD_ALIGN (thread_p, sizeof (LOG_RECORD_HEADER), log_lsa, log_page);

  /* read sysop_start_postpone */
  LOG_READ_ADVANCE_WHEN_DOESNT_FIT (thread_p, sizeof (LOG_REC_SYSOP_START_POSTPONE), log_lsa, log_page);
  *sysop_start_postpone = *(LOG_REC_SYSOP_START_POSTPONE *) (log_page->area + log_lsa->offset);
  if (!with_undo_data
      || (sysop_start_postpone->sysop_end.type != LOG_SYSOP_END_LOGICAL_UNDO
	  && sysop_start_postpone->sysop_end.type != LOG_SYSOP_END_LOGICAL_MVCC_UNDO))
    {
      /* no undo */
      return NO_ERROR;
    }

  /* read undo data and size */
  assert (undo_buffer_size != NULL);
  assert (undo_buffer != NULL);
  assert (undo_size != NULL);
  assert (undo_data != NULL);

  if (sysop_start_postpone->sysop_end.type == LOG_SYSOP_END_LOGICAL_UNDO)
    {
      *undo_size = sysop_start_postpone->sysop_end.undo.length;
    }
  else
    {
      assert (sysop_start_postpone->sysop_end.type == LOG_SYSOP_END_LOGICAL_MVCC_UNDO);
      *undo_size = sysop_start_postpone->sysop_end.mvcc_undo.undo.length;
    }

  LOG_READ_ADD_ALIGN (thread_p, sizeof (LOG_REC_SYSOP_START_POSTPONE), log_lsa, log_page);
  if (log_lsa->offset + (*undo_size) < (int) LOGAREA_SIZE)
    {
      *undo_data = log_page->area + log_lsa->offset;
    }
  else
    {
      if (*undo_buffer_size == 0)
	{
	  *undo_buffer = (char *) db_private_alloc (thread_p, *undo_size);
	}
      else if (*undo_buffer_size < *undo_size)
	{
	  char *new_ptr = (char *) db_private_realloc (thread_p, *undo_buffer, *undo_size);
	  if (new_ptr == NULL)
	    {
	      er_set (ER_ERROR_SEVERITY, ARG_FILE_LINE, ER_OUT_OF_VIRTUAL_MEMORY, 1, *undo_size);
	      return ER_OUT_OF_VIRTUAL_MEMORY;
	    }
	  *undo_buffer_size = *undo_size;
	  *undo_buffer = new_ptr;
	}
      *undo_data = *undo_buffer;
      logpb_copy_from_log (thread_p, *undo_data, *undo_size, log_lsa, log_page);
    }
  return NO_ERROR;
}

/*
 * log_get_log_group_commit_interval () - setup flush daemon period based on system parameter
 */
void
log_get_log_group_commit_interval (bool & is_timed_wait, cubthread::delta_time & period)
{
  is_timed_wait = true;

#if defined (SERVER_MODE)
  if (log_Flush_has_been_requested)
    {
      period = std::chrono::milliseconds (0);
      return;
    }
#endif /* SERVER_MODE */

  const int MAX_WAIT_TIME_MSEC = 1000;
  int log_group_commit_interval_msec = prm_get_integer_value (PRM_ID_LOG_GROUP_COMMIT_INTERVAL_MSECS);

  assert (log_group_commit_interval_msec >= 0);

  if (log_group_commit_interval_msec == 0)
    {
      period = std::chrono::milliseconds (MAX_WAIT_TIME_MSEC);
    }
  else
    {
      period = std::chrono::milliseconds (log_group_commit_interval_msec);
    }
}

/*
 * log_get_checkpoint_interval () - setup log checkpoint daemon period based on system parameter
 */
void
log_get_checkpoint_interval (bool & is_timed_wait, cubthread::delta_time & period)
{
  int log_checkpoint_interval_sec = prm_get_integer_value (PRM_ID_LOG_CHECKPOINT_INTERVAL_SECS);

  assert (log_checkpoint_interval_sec >= 0);

  if (log_checkpoint_interval_sec > 0)
    {
      // if log_checkpoint_interval_sec > 0 (zero) then loop for fixed interval
      is_timed_wait = true;
      period = std::chrono::seconds (log_checkpoint_interval_sec);
    }
  else
    {
      // infinite wait
      is_timed_wait = false;
    }
}

#if defined (SERVER_MODE)
/*
 * log_wakeup_remove_log_archive_daemon () - wakeup remove log archive daemon
 */
void
log_wakeup_remove_log_archive_daemon ()
{
  if (log_Remove_log_archive_daemon)
    {
      log_Remove_log_archive_daemon->wakeup ();
    }
}
#endif /* SERVER_MODE */

#if defined (SERVER_MODE)
/*
 * log_wakeup_checkpoint_daemon () - wakeup checkpoint daemon
 */
void
log_wakeup_checkpoint_daemon ()
{
  if (log_Checkpoint_daemon)
    {
      log_Checkpoint_daemon->wakeup ();
    }
}
#endif /* SERVER_MODE */

/*
 * log_wakeup_log_flush_daemon () - wakeup log flush daemon
 */
void
log_wakeup_log_flush_daemon ()
{
  if (log_is_log_flush_daemon_available ())
    {
#if defined (SERVER_MODE)
      log_Flush_has_been_requested = true;
      log_Flush_daemon->wakeup ();
#endif /* SERVER_MODE */
    }
}

/*
 * log_is_log_flush_daemon_available () - check if log flush daemon is available
 */
bool
log_is_log_flush_daemon_available ()
{
#if defined (SERVER_MODE)
  return log_Flush_daemon != NULL;
#else
  return false;
#endif
}

#if defined (SERVER_MODE)
/*
 * log_flush_daemon_get_stats () - get log flush daemon thread statistics into statsp
 */
void
log_flush_daemon_get_stats (UINT64 * statsp)
{
  if (log_Flush_daemon != NULL)
    {
      log_Flush_daemon->get_stats (statsp);
    }
}
#endif // SERVER_MODE

// *INDENT-OFF*
#if defined(SERVER_MODE)
// class log_checkpoint_daemon_task
//
//  description:
//    log checkpoint daemon task
//
class log_checkpoint_daemon_task : public cubthread::entry_task
{
  public:
    void execute (cubthread::entry & thread_ref) override
    {
      if (!BO_IS_SERVER_RESTARTED ())
	{
	  // wait for boot to finish
	  return;
	}

      logpb_checkpoint (&thread_ref);
    }
};
#endif /* SERVER_MODE */

#if defined(SERVER_MODE)
// class log_remove_log_archive_daemon_task
//
//  description:
//    remove archive logs daemon task
//
class log_remove_log_archive_daemon_task : public cubthread::entry_task
{
  private:
    using clock = std::chrono::system_clock;

    bool m_is_timed_wait;
    cubthread::delta_time m_period;
    std::chrono::milliseconds m_param_period;
    clock::time_point m_log_deleted_time;

    void compute_period ()
    {
      // fetch remove log archives interval
      int remove_log_archives_interval_sec = prm_get_integer_value (PRM_ID_REMOVE_LOG_ARCHIVES_INTERVAL);
      assert (remove_log_archives_interval_sec >= 0);

      // cache interval for later use
      m_param_period = std::chrono::milliseconds (remove_log_archives_interval_sec * 1000);

      if (m_param_period > std::chrono::milliseconds (0))
	{
	  m_is_timed_wait = true;
	  clock::time_point now = clock::now ();

	  // now - m_log_deleted_time: represents time elapsed since last log archive deletion
	  if ((now - m_log_deleted_time) > m_param_period)
	    {
	      m_period = m_param_period;
	    }
	  else
	    {
	      m_period = m_param_period - (now - m_log_deleted_time);
	    }
	}
      else
	{
	  // infinite wait
	  m_is_timed_wait = false;
	}
    }

  public:
    log_remove_log_archive_daemon_task ()
      : m_is_timed_wait (true)
      , m_period (0)
      , m_param_period (0)
      , m_log_deleted_time ()
    {
      // initialize period
      compute_period ();
    }

    void get_remove_log_archives_interval (bool & is_timed_wait, cubthread::delta_time & period)
    {
      period = m_period;
      is_timed_wait = m_is_timed_wait;
    }

    void execute (cubthread::entry & thread_ref) override
    {
      if (!BO_IS_SERVER_RESTARTED ())
	{
	  // wait for boot to finish
	  return;
	}

      // compute wait period based on configured interval
      compute_period ();

      if (m_is_timed_wait)
	{
	  if (m_period != m_param_period)
	    {
	      // do not delete logs. wait more time
	      return;
	    }
	  if (logpb_remove_archive_logs_exceed_limit (&thread_ref, 1) > 0)
	    {
	      // a log was deleted
	      m_log_deleted_time = clock::now ();
	    }
	}
      else
	{
	  // remove all unnecessary logs
	  logpb_remove_archive_logs_exceed_limit (&thread_ref, 0);
	}
    }
};
#endif /* SERVER_MODE */

#if defined(SERVER_MODE)
// class log_clock_daemon_task
//
//  description:
//    log clock daemon task
//
class log_clock_daemon_task : public cubthread::entry_task
{
  public:
    void execute (cubthread::entry & thread_ref) override
    {
      if (!BO_IS_SERVER_RESTARTED ())
	{
	  // wait for boot to finish
	  return;
	}

      struct timeval now;
      gettimeofday (&now, NULL);

      log_Clock_msec = (now.tv_sec * 1000LL) + (now.tv_usec / 1000LL);
    }
};
#endif /* SERVER_MODE */

#if defined(SERVER_MODE)
// class log_check_ha_delay_info_daemon_task
//
//  description:
//    log check ha delay info daemon_task
//
class log_check_ha_delay_info_daemon_task : public cubthread::entry_task
{
  public:
    void execute (cubthread::entry &thread_ref) override
    {
#if defined(WINDOWS)
      return;
#endif /* WINDOWS */

      if (!BO_IS_SERVER_RESTARTED ())
	{
	  // wait for boot to finish
	  return;
	}

      time_t log_record_time = 0;
      int error_code;
      int delay_limit_in_secs;
      int acceptable_delay_in_secs;
      int curr_delay_in_secs;
      HA_SERVER_STATE server_state;

      csect_enter (&thread_ref, CSECT_HA_SERVER_STATE, INF_WAIT);

      server_state = css_ha_server_state ();

      if (server_state == HA_SERVER_STATE_ACTIVE || server_state == HA_SERVER_STATE_TO_BE_STANDBY)
	{
	  css_unset_ha_repl_delayed ();
	  perfmon_set_stat (&thread_ref, PSTAT_HA_REPL_DELAY, 0, true);

	  log_append_ha_server_state (&thread_ref, server_state);

	  csect_exit (&thread_ref, CSECT_HA_SERVER_STATE);
	}
      else
	{
	  csect_exit (&thread_ref, CSECT_HA_SERVER_STATE);

	  delay_limit_in_secs = prm_get_integer_value (PRM_ID_HA_DELAY_LIMIT_IN_SECS);
	  acceptable_delay_in_secs = delay_limit_in_secs - prm_get_integer_value (PRM_ID_HA_DELAY_LIMIT_DELTA_IN_SECS);

	  if (acceptable_delay_in_secs < 0)
	    {
	      acceptable_delay_in_secs = 0;
	    }

	  error_code = catcls_get_apply_info_log_record_time (&thread_ref, &log_record_time);

	  if (error_code == NO_ERROR && log_record_time > 0)
	    {
	      curr_delay_in_secs = (int) (time (NULL) - log_record_time);
	      if (curr_delay_in_secs > 0)
		{
		  curr_delay_in_secs -= HA_DELAY_ERR_CORRECTION;
		}

	      if (delay_limit_in_secs > 0)
		{
		  if (curr_delay_in_secs > delay_limit_in_secs)
		    {
		      if (!css_is_ha_repl_delayed ())
			{
			  er_set (ER_NOTIFICATION_SEVERITY, ARG_FILE_LINE, ER_HA_REPL_DELAY_DETECTED, 2,
				  curr_delay_in_secs, delay_limit_in_secs);

			  css_set_ha_repl_delayed ();
			}
		    }
		  else if (curr_delay_in_secs <= acceptable_delay_in_secs)
		    {
		      if (css_is_ha_repl_delayed ())
			{
			  er_set (ER_NOTIFICATION_SEVERITY, ARG_FILE_LINE, ER_HA_REPL_DELAY_RESOLVED, 2,
				  curr_delay_in_secs, acceptable_delay_in_secs);

			  css_unset_ha_repl_delayed ();
			}
		    }
		}

	      perfmon_set_stat (&thread_ref, PSTAT_HA_REPL_DELAY, curr_delay_in_secs, true);
	    }
	}
    }
};
#endif /* SERVER_MODE */

#if defined (SERVER_MODE)
// class log_flush_daemon_task
//
//  description:
//    log flush daemon task
//
class log_flush_daemon_task : public cubthread::entry_task
{
  public:
    void execute (cubthread::entry & thread_ref) override
    {
      if (!BO_IS_SERVER_RESTARTED () || !log_Flush_has_been_requested)
	{
	  return;
	}

      // refresh log trace flush time
      thread_ref.event_stats.trace_log_flush_time = prm_get_integer_value (PRM_ID_LOG_TRACE_FLUSH_TIME_MSECS);

      LOG_CS_ENTER (&thread_ref);
      logpb_flush_pages_direct (&thread_ref);
      LOG_CS_EXIT (&thread_ref);

      log_Stat.gc_flush_count++;

      pthread_mutex_lock (&log_Gl.group_commit_info.gc_mutex);
      pthread_cond_broadcast (&log_Gl.group_commit_info.gc_cond);
      log_Flush_has_been_requested = false;
      pthread_mutex_unlock (&log_Gl.group_commit_info.gc_mutex);
    }
};
#endif /* SERVER_MODE */

#if defined(SERVER_MODE)
/*
 * log_checkpoint_daemon_init () - initialize checkpoint daemon
 */
void
log_checkpoint_daemon_init ()
{
  assert (log_Checkpoint_daemon == NULL);

  cubthread::looper looper = cubthread::looper (log_get_checkpoint_interval);
  log_checkpoint_daemon_task *daemon_task = new log_checkpoint_daemon_task ();

  // create checkpoint daemon thread
  log_Checkpoint_daemon = cubthread::get_manager ()->create_daemon (looper, daemon_task, "log_checkpoint");
}
#endif /* SERVER_MODE */

#if defined(SERVER_MODE)
/*
 * log_remove_log_archive_daemon_init () - initialize remove log archive daemon
 */
void
log_remove_log_archive_daemon_init ()
{
  assert (log_Remove_log_archive_daemon == NULL);

  log_remove_log_archive_daemon_task *daemon_task = new log_remove_log_archive_daemon_task ();
  cubthread::period_function setup_period_function = std::bind (
      &log_remove_log_archive_daemon_task::get_remove_log_archives_interval,
      daemon_task,
      std::placeholders::_1,
      std::placeholders::_2);

  cubthread::looper looper = cubthread::looper (setup_period_function);

  // create log archive remover daemon thread
  log_Remove_log_archive_daemon = cubthread::get_manager ()->create_daemon (looper, daemon_task,
                                                                            "log_remove_log_archive");
}
#endif /* SERVER_MODE */

#if defined(SERVER_MODE)
/*
 * log_clock_daemon_init () - initialize log clock daemon
 */
void
log_clock_daemon_init ()
{
  assert (log_Clock_daemon == NULL);

  cubthread::looper looper = cubthread::looper (std::chrono::milliseconds (200));
  log_Clock_daemon = cubthread::get_manager ()->create_daemon (looper, new log_clock_daemon_task (), "log_clock");
}
#endif /* SERVER_MODE */

#if defined(SERVER_MODE)
/*
 * log_check_ha_delay_info_daemon_init () - initialize check ha delay info daemon
 */
void
log_check_ha_delay_info_daemon_init ()
{
  assert (log_Check_ha_delay_info_daemon == NULL);

  cubthread::looper looper = cubthread::looper (std::chrono::seconds (1));
  log_check_ha_delay_info_daemon_task *daemon_task = new log_check_ha_delay_info_daemon_task ();

  log_Check_ha_delay_info_daemon = cubthread::get_manager ()->create_daemon (looper, daemon_task,
                                                                             "log_check_ha_delay_info");
}
#endif /* SERVER_MODE */

#if defined(SERVER_MODE)
/*
 * log_flush_daemon_init () - initialize log flush daemon
 */
void
log_flush_daemon_init ()
{
  assert (log_Flush_daemon == NULL);

  cubthread::looper looper = cubthread::looper (log_get_log_group_commit_interval);
  log_flush_daemon_task *daemon_task = new log_flush_daemon_task ();

  log_Flush_daemon = cubthread::get_manager ()->create_daemon (looper, daemon_task, "log_flush");
}
#endif /* SERVER_MODE */

#if defined(SERVER_MODE)
/*
 * log_daemons_init () - initialize daemon threads
 */
static void
log_daemons_init ()
{
  log_remove_log_archive_daemon_init ();
  log_checkpoint_daemon_init ();
  log_check_ha_delay_info_daemon_init ();
  log_clock_daemon_init ();
  log_flush_daemon_init ();
}
#endif /* SERVER_MODE */

#if defined(SERVER_MODE)
/*
 * log_daemons_destroy () - destroy daemon threads
 */
static void
log_daemons_destroy ()
{
  cubthread::get_manager ()->destroy_daemon (log_Remove_log_archive_daemon);
  cubthread::get_manager ()->destroy_daemon (log_Checkpoint_daemon);
  cubthread::get_manager ()->destroy_daemon (log_Check_ha_delay_info_daemon);
  cubthread::get_manager ()->destroy_daemon (log_Clock_daemon);
  cubthread::get_manager ()->destroy_daemon (log_Flush_daemon);
}
#endif /* SERVER_MODE */
// *INDENT-ON*

/*
 * log_get_clock_msec () - get current system time in milliseconds.
 *   return cached value by log_Clock_daemon if SERVER_MODE is defined
 */
INT64
log_get_clock_msec (void)
{
#if defined (SERVER_MODE)
  if (log_Clock_msec > 0)
    {
      return log_Clock_msec;
    }
#endif /* SERVER_MODE */

  struct timeval now;
  gettimeofday (&now, NULL);

  return (now.tv_sec * 1000LL) + (now.tv_usec / 1000LL);
}

// *INDENT-OFF*
#if defined (SERVER_MODE)
void
log_abort_task::execute (context_type &thread_ref)
{
  (void) log_abort_by_tdes (&thread_ref, &m_tdes);
}
#endif // SERVER_MODE
// *INDENT-ON*

void
log_update_global_btid_online_index_stats (THREAD_ENTRY * thread_p)
{
  LOG_TDES *tdes = LOG_FIND_TDES (LOG_FIND_THREAD_TRAN_INDEX (thread_p));
  int error_code = NO_ERROR;

  if (tdes == NULL)
    {
      return;
    }

  error_code =
    mht_map_no_key (thread_p, tdes->log_upd_stats.unique_stats_hash, logtb_tran_update_stats_online_index_rb, thread_p);

  if (error_code != NO_ERROR)
    {
      assert (false);
    }
}

/*
 * logtb_tran_update_stats_online_index_rb - Updates statistics during an online index when a transaction
 *                                           gets rollbacked.
 *
 * TODO: This can be easily optimized since it is slow. Try to find a better approach!
 */
static int
logtb_tran_update_stats_online_index_rb (THREAD_ENTRY * thread_p, void *data, void *args)
{
  /* This is called only during a rollback on a transaction that has updated an index which was under
   * online loading.
   */
  LOG_TRAN_BTID_UNIQUE_STATS *unique_stats = (LOG_TRAN_BTID_UNIQUE_STATS *) data;
  int error_code = NO_ERROR;
  OID class_oid;
#if !defined (NDEBUG)
  LOG_TDES *tdes = LOG_FIND_TDES (LOG_FIND_THREAD_TRAN_INDEX (thread_p));

  assert (LOG_ISTRAN_ABORTED (tdes));
#endif /* !NDEBUG */

  if (unique_stats->deleted)
    {
      /* ignore if deleted */
      return NO_ERROR;
    }

  OID_SET_NULL (&class_oid);

  error_code = btree_get_class_oid_of_unique_btid (thread_p, &unique_stats->btid, &class_oid);
  if (error_code != NO_ERROR)
    {
      assert (false);
      return error_code;
    }

  assert (!OID_ISNULL (&class_oid));

  if (!btree_is_btid_online_index (thread_p, &class_oid, &unique_stats->btid))
    {
      /* We can skip. */
      return NO_ERROR;
    }

  /* We can update the statistics. */
  error_code =
    logtb_update_global_unique_stats_by_delta (thread_p, &unique_stats->btid, unique_stats->tran_stats.num_oids,
					       unique_stats->tran_stats.num_nulls, unique_stats->tran_stats.num_keys,
					       false);

  return error_code;
}

//
// log critical section
//

void
LOG_CS_ENTER (THREAD_ENTRY * thread_p)
{
#if defined (SERVER_MODE)
  if (csect_enter (thread_p, CSECT_LOG, INF_WAIT) != NO_ERROR)
    {
      assert (false);
    }
#endif
}

void
LOG_CS_ENTER_READ_MODE (THREAD_ENTRY * thread_p)
{
#if defined (SERVER_MODE)
  if (csect_enter_as_reader (thread_p, CSECT_LOG, INF_WAIT) != NO_ERROR)
    {
      assert (false);
    }
#endif
}

void
LOG_CS_EXIT (THREAD_ENTRY * thread_p)
{
#if defined (SERVER_MODE)
  if (csect_exit (thread_p, CSECT_LOG) != NO_ERROR)
    {
      assert (false);
    }
#endif
}

void
LOG_CS_DEMOTE (THREAD_ENTRY * thread_p)
{
#if defined (SERVER_MODE)
  if (csect_demote (thread_p, CSECT_LOG, INF_WAIT) != NO_ERROR)
    {
      assert (false);
    }
#endif
}

void
LOG_CS_PROMOTE (THREAD_ENTRY * thread_p)
{
#if defined (SERVER_MODE)
  if (csect_promote (thread_p, CSECT_LOG, INF_WAIT) != NO_ERROR)
    {
      assert (false);
    }
#endif
}

bool
LOG_CS_OWN (THREAD_ENTRY * thread_p)
{
#if defined (SERVER_MODE)
  /* TODO: Vacuum workers never hold CSECT_LOG lock. Investigate any possible
   *     unwanted consequences.
   * NOTE: It is considered that a vacuum worker holds a "shared" lock.
   * TODO: remove vacuum code from LOG_CS_OWN
   */
  return vacuum_is_process_log_for_vacuum (thread_p) || (csect_check_own (thread_p, CSECT_LOG) >= 1);
#else // not server mode
  return true;
#endif // not server mode
}

bool
LOG_CS_OWN_WRITE_MODE (THREAD_ENTRY * thread_p)
{
#if defined (SERVER_MODE)
  return csect_check_own (thread_p, CSECT_LOG) == 1;
#else // not server mode
  return true;
#endif // not server mode
}<|MERGE_RESOLUTION|>--- conflicted
+++ resolved
@@ -81,18 +81,15 @@
 #endif /* defined (SA_MODE) */
 #include "db_value_printer.hpp"
 #include "mem_block.hpp"
+#include "replication_stream_entry.hpp"
 #include "string_buffer.hpp"
 #include "boot_sr.h"
 #include "thread_daemon.hpp"
 #include "thread_entry.hpp"
 #include "thread_entry_task.hpp"
 #include "thread_manager.hpp"
-<<<<<<< HEAD
-#include "replication_stream_entry.hpp"
-=======
 #include "transaction_transient.hpp"
 #include "vacuum.h"
->>>>>>> e5955042
 #include "xasl_cache.h"
 
 #include "dbtype.h"
@@ -2136,24 +2133,6 @@
     {
       pgbuf_notify_vacuum_follows (thread_p, addr->pgptr);
     }
-<<<<<<< HEAD
-=======
-
-  if (!LOG_CHECK_LOG_APPLIER (thread_p) && log_does_allow_replication () == true)
-    {
-      if (rcvindex == RVHF_UPDATE || rcvindex == RVOVF_CHANGE_LINK || rcvindex == RVHF_UPDATE_NOTIFY_VACUUM
-	  || rcvindex == RVHF_INSERT_NEWHOME)
-	{
-	  LSA_COPY (&tdes->repl_update_lsa, &tdes->tail_lsa);
-	  assert (tdes->is_active_worker_transaction ());
-	}
-      else if (rcvindex == RVHF_INSERT || rcvindex == RVHF_MVCC_INSERT)
-	{
-	  LSA_COPY (&tdes->repl_insert_lsa, &tdes->tail_lsa);
-	  assert (tdes->is_active_worker_transaction ());
-	}
-    }
->>>>>>> e5955042
 }
 
 /*
@@ -2376,23 +2355,6 @@
 	  return;
 	}
     }
-<<<<<<< HEAD
-=======
-
-  if (!LOG_CHECK_LOG_APPLIER (thread_p) && log_does_allow_replication () == true)
-    {
-      if (rcvindex == RVHF_UPDATE || rcvindex == RVOVF_CHANGE_LINK || rcvindex == RVHF_UPDATE_NOTIFY_VACUUM)
-	{
-	  LSA_COPY (&tdes->repl_update_lsa, &tdes->tail_lsa);
-	  assert (tdes->is_active_worker_transaction ());
-	}
-      else if (rcvindex == RVHF_INSERT || rcvindex == RVHF_MVCC_INSERT)
-	{
-	  LSA_COPY (&tdes->repl_insert_lsa, &tdes->tail_lsa);
-	  assert (tdes->is_active_worker_transaction ());
-	}
-    }
->>>>>>> e5955042
 }
 
 /*
