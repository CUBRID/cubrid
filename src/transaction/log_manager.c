--- conflicted
+++ resolved
@@ -10691,22 +10691,6 @@
 	      }
 	  }
 
-<<<<<<< HEAD
-      switch (rec_type)
-	{
-	case LOG_SUPPLEMENT_TRAN_USER:
-	  if (cdc_Gl.producer.tran_user.count (trid) != 0)
-	    {
-	      break;
-	    }
-	  else
-	    {
-	      tran_user = (char *) malloc (supplement_length + 1);
-	      if (tran_user == NULL)
-		{
-		  goto error;
-		}
-=======
 	switch (rec_type)
 	  {
 	  case LOG_SUPPLEMENT_TRAN_USER:
@@ -10716,13 +10700,13 @@
 	      }
 	    else
 	      {
-		tran_user = (char *) malloc (supplement_length);
+		tran_user = (char *) malloc (supplement_length + 1);
 		if (tran_user == NULL)
 		  {
 		    goto error;
 		  }
->>>>>>> e708a041
-// |string|, |smart pointer|, strdup
+
+		// |string|, |smart pointer|, strdup
 		memcpy (tran_user, supplement_data, supplement_length);
 		tran_user[supplement_length] = '\0';
 
@@ -12409,11 +12393,7 @@
 	{
 	  if ((error_code = cdc_compare_undoredo_dbvalue (&new_values[i], &old_values[i])) > 0)
 	    {
-<<<<<<< HEAD
 	      changed_col_idx[cnt++] = i;	//TODO: replace i with def_order to reduce memory alloc and copy 
-=======
-	      changed_col_idx[cnt++] = i;
->>>>>>> e708a041
 	    }
 	  else if (error_code < 0)
 	    {
