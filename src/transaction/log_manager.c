--- conflicted
+++ resolved
@@ -9786,8 +9786,7 @@
 
   log_Gl.hdr.db_restore_time = db_restore_time;
 
-<<<<<<< HEAD
-  return;
+  LOG_CS_EXIT (thread_p);
 }
 
 
@@ -9893,7 +9892,4 @@
   memcpy (recdes->data, (char *) (undo_data) + sizeof (recdes->type), recdes->length);
 
   return S_SUCCESS;
-=======
-  LOG_CS_EXIT (thread_p);
->>>>>>> 26e311d4
 }