--- conflicted
+++ resolved
@@ -13867,14 +13867,12 @@
       return ER_CDC_INVALID_LOG_LSA;
     }
 
-<<<<<<< HEAD
   if (cdc_check_lsa_range (thread_p, lsa) != NO_ERROR)
     {
       return ER_CDC_INVALID_LOG_LSA;
     }
-=======
+
   cdc_log ("cdc_validate_lsa : fetch page from LOG_LSA (%lld | %d) to validate ", LSA_AS_ARGS (lsa));
->>>>>>> e253dd0d
 
   /*fetch log page */
   if (logpb_fetch_page (thread_p, lsa, LOG_CS_SAFE_READER, log_page_p) != NO_ERROR)
