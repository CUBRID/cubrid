--- conflicted
+++ resolved
@@ -72,14 +72,10 @@
 #include "db_value_printer.hpp"
 #include "mem_block.hpp"
 #include "string_buffer.hpp"
-<<<<<<< HEAD
-#include "thread_entry_task.hpp"
-=======
 #include "boot_sr.h"
 #include "thread_daemon.hpp"
 #include "thread_entry_task.hpp"
 #include "thread_manager.hpp"
->>>>>>> 45f669ee
 
 #include "dbtype.h"
 
@@ -210,7 +206,12 @@
 #define LOG_TDES_LAST_SYSOP_POSP_LSA(tdes) (&LOG_TDES_LAST_SYSOP(tdes)->posp_lsa)
 
 #if defined (SERVER_MODE)
-<<<<<<< HEAD
+/* Current time in milliseconds */
+// *INDENT-OFF*
+std::atomic<std::int64_t> log_Clock_msec = {0};
+// *INDENT-ON*
+#endif /* SERVER_MODE */
+
 // *INDENT-OFF*
 class log_abort_task : public cubthread::entry_task
 {
@@ -231,13 +232,6 @@
 };
 #endif // SERVER_MODE
 // *INDENT-ON*
-=======
-/* Current time in milliseconds */
-// *INDENT-OFF*
-std::atomic<std::int64_t> log_Clock_msec = {0};
-// *INDENT-ON*
-#endif /* SERVER_MODE */
->>>>>>> 45f669ee
 
 static bool log_verify_dbcreation (THREAD_ENTRY * thread_p, VOLID volid, const INT64 * log_dbcreation);
 static int log_create_internal (THREAD_ENTRY * thread_p, const char *db_fullname, const char *logpath,
@@ -10271,17 +10265,6 @@
   return NO_ERROR;
 }
 
-<<<<<<< HEAD
-// *INDENT-OFF*
-#if defined (SERVER_MODE)
-void
-log_abort_task::execute (context_type & thread_ref)
-{
-  (void) log_abort_by_tdes (&thread_ref, &m_tdes);
-}
-#endif // SERVER_MODE
-// *INDENT-ON*
-=======
 #if defined(SERVER_MODE)
 /*
  * log_wakeup_remove_log_archive_daemon () - wakeup remove log archive daemon
@@ -10609,4 +10592,13 @@
 
   return (now.tv_sec * 1000LL) + (now.tv_usec / 1000LL);
 }
->>>>>>> 45f669ee
+
+// *INDENT-OFF*
+#if defined (SERVER_MODE)
+void
+log_abort_task::execute (context_type & thread_ref)
+{
+  (void) log_abort_by_tdes (&thread_ref, &m_tdes);
+}
+#endif // SERVER_MODE
+// *INDENT-ON*