/*
 * Copyright (C) 2008 Search Solution Corporation. All rights reserved by Search Solution.
 *
 *   This program is free software; you can redistribute it and/or modify
 *   it under the terms of the GNU General Public License as published by
 *   the Free Software Foundation; either version 2 of the License, or
 *   (at your option) any later version.
 *
 *  This program is distributed in the hope that it will be useful,
 *  but WITHOUT ANY WARRANTY; without even the implied warranty of
 *  MERCHANTABILITY or FITNESS FOR A PARTICULAR PURPOSE. See the
 *  GNU General Public License for more details.
 *
 *  You should have received a copy of the GNU General Public License
 *  along with this program; if not, write to the Free Software
 *  Foundation, Inc., 51 Franklin Street, Fifth Floor, Boston, MA 02110-1301 USA
 *
 */

/*
 * log_manager.c -
 */

#ident "$Id$"

#include "config.h"

#include <stdio.h>
#include <string.h>
#include <stddef.h>
#include <stdlib.h>
#include <time.h>
#if defined(SOLARIS)
#include <netdb.h>
#endif /* SOLARIS */
#include <sys/stat.h>
#include <assert.h>
#if defined(WINDOWS)
#include <io.h>
#endif /* WINDOWS */

#include <sys/types.h>
#include <sys/stat.h>
#include <fcntl.h>

#include <cstdint>

#include "log_manager.h"

#include "btree.h"
#include "elo.h"
#include "recovery.h"
#include "replication.h"
#include "xserver_interface.h"
#include "page_buffer.h"
#include "porting_inline.hpp"
#include "query_manager.h"
#include "message_catalog.h"
#include "msgcat_set_log.hpp"
#include "environment_variable.h"
#include "extensible_array.hpp"
#if defined(SERVER_MODE)
#include "server_support.h"
#endif /* SERVER_MODE */
#include "log_append.hpp"
#include "log_archives.hpp"
#include "log_compress.h"
#include "log_record.hpp"
#include "log_system_tran.hpp"
#include "log_volids.hpp"
#include "log_writer.h"
#include "partition_sr.h"
#include "filter_pred_cache.h"
#include "heap_file.h"
#include "slotted_page.h"
#include "object_primitive.h"
#include "tz_support.h"
#include "db_date.h"
#include "fault_injection.h"
#if defined (SA_MODE)
#include "connection_support.h"
#endif /* defined (SA_MODE) */
#include "db_value_printer.hpp"
#include "mem_block.hpp"
#include "replication_stream_entry.hpp"
#include "serial.h"
#include "string_buffer.hpp"
#include "boot_sr.h"
#include "thread_daemon.hpp"
#include "thread_entry.hpp"
#include "thread_entry_task.hpp"
#include "transaction_single_node_group_complete_manager.hpp"
#include "thread_manager.hpp"
#include "transaction_transient.hpp"
#include "vacuum.h"
#include "xasl_cache.h"

#include "dbtype.h"

#if !defined(SERVER_MODE)

#define pthread_mutex_init(a, b)
#define pthread_mutex_destroy(a)
#define pthread_mutex_lock(a)	0
#define pthread_mutex_unlock(a)
static int rv;
#endif /* !SERVER_MODE */

/*
 *
 *                      IS TIME TO EXECUTE A CHECKPOINT ?
 *
 */

/* A checkpoint is taken after a set of log pages has been used */

#define LOG_ISCHECKPOINT_TIME() \
  (log_Gl.rcv_phase == LOG_RESTARTED \
   && log_Gl.run_nxchkpt_atpageid != NULL_PAGEID \
   && log_Gl.hdr.append_lsa.pageid >= log_Gl.run_nxchkpt_atpageid)

#if defined(SERVER_MODE)
#define LOG_FLUSH_LOGGING_HAS_BEEN_SKIPPED(thread_p) \
  do { \
   if (log_Gl.hdr.has_logging_been_skipped != true) { \
     /* Write in the log header that logging has been skipped */ \
      LOG_CS_ENTER((thread_p)); \
      if (log_Gl.hdr.has_logging_been_skipped != true) { \
	log_Gl.hdr.has_logging_been_skipped = true; \
	logpb_flush_header((thread_p));	\
      } \
      LOG_CS_EXIT(thread_p); \
    } \
  } while (0)
#else /* SERVER_MODE */
#define LOG_FLUSH_LOGGING_HAS_BEEN_SKIPPED(thread_p) \
  do { \
   if (log_Gl.hdr.has_logging_been_skipped != true) { \
     /* Write in the log header that logging has been skipped */ \
      log_Gl.hdr.has_logging_been_skipped = true; \
      logpb_flush_header((thread_p)); \
    } \
  } while (0)
#endif /* SERVER_MODE */

  /*
   * Some log record rcvindex types should never be skipped.
   * In the case of LINK_PERM_VOLEXT, the link of a permanent temp
   * volume must be logged to support media failures.
   * See also canskip_undo. If there are others, add them here.
   */
#define LOG_ISUNSAFE_TO_SKIP_RCVINDEX(RCVI) \
   ((RCVI) == RVDK_LINK_PERM_VOLEXT)

#define LOG_NEED_TO_SET_LSA(RCVI, PGPTR) \
   (((RCVI) != RVBT_MVCC_INCREMENTS_UPD) \
    && ((RCVI) != RVBT_LOG_GLOBAL_UNIQUE_STATS_COMMIT) \
    && ((RCVI) != RVBT_REMOVE_UNIQUE_STATS) \
    && ((RCVI) != RVLOC_CLASSNAME_DUMMY) \
    && ((RCVI) != RVDK_LINK_PERM_VOLEXT || !pgbuf_is_lsa_temporary(PGPTR)))


/* struct for active log header scan */
typedef struct actve_log_header_scan_context ACTIVE_LOG_HEADER_SCAN_CTX;
struct actve_log_header_scan_context
{
  LOG_HEADER header;
};

/* struct for archive log header scan */
typedef struct archive_log_header_scan_context ARCHIVE_LOG_HEADER_SCAN_CTX;
struct archive_log_header_scan_context
{
  LOG_ARV_HEADER header;
};

/*
 * The maximum number of times to try to undo a log record.
 * It is only used by the log_undo_rec_restartable() function.
 */
static const int LOG_REC_UNDO_MAX_ATTEMPTS = 3;

/* true: Skip logging, false: Don't skip logging */
static bool log_No_logging = false;

extern INT32 vacuum_Global_oldest_active_blockers_counter;

#define LOG_TDES_LAST_SYSOP(tdes) (&(tdes)->topops.stack[(tdes)->topops.last])
#define LOG_TDES_LAST_SYSOP_PARENT_LSA(tdes) (&LOG_TDES_LAST_SYSOP(tdes)->lastparent_lsa)
#define LOG_TDES_LAST_SYSOP_POSP_LSA(tdes) (&LOG_TDES_LAST_SYSOP(tdes)->posp_lsa)

#if defined (SERVER_MODE)
/* Current time in milliseconds */
// *INDENT-OFF*
std::atomic<std::int64_t> log_Clock_msec = {0};
// *INDENT-ON*
#endif /* SERVER_MODE */

static bool log_verify_dbcreation (THREAD_ENTRY * thread_p, VOLID volid, const INT64 * log_dbcreation);
static int log_create_internal (THREAD_ENTRY * thread_p, const char *db_fullname, const char *logpath,
				const char *prefix_logname, DKNPAGES npages, INT64 * db_creation);
static int log_initialize_internal (THREAD_ENTRY * thread_p, const char *db_fullname, const char *logpath,
				    const char *prefix_logname, bool ismedia_crash, BO_RESTART_ARG * r_args,
				    bool init_emergency);
#if defined(SERVER_MODE)
static int log_abort_by_tdes (THREAD_ENTRY * thread_p, LOG_TDES * tdes);
#endif /* SERVER_MODE */
static LOG_LSA *log_get_savepoint_lsa (THREAD_ENTRY * thread_p, const char *savept_name, LOG_TDES * tdes,
				       LOG_LSA * savept_lsa);
static bool log_can_skip_undo_logging (THREAD_ENTRY * thread_p, LOG_RCVINDEX rcvindex, const LOG_TDES * tdes,
				       LOG_DATA_ADDR * addr);
static bool log_can_skip_redo_logging (LOG_RCVINDEX rcvindex, const LOG_TDES * ignore_tdes, LOG_DATA_ADDR * addr);
static void log_append_sysop_start_postpone (THREAD_ENTRY * thread_p, LOG_TDES * tdes,
					     LOG_REC_SYSOP_START_POSTPONE * sysop_start_postpone, int data_size,
					     const char *data);
static void log_append_sysop_end (THREAD_ENTRY * thread_p, LOG_TDES * tdes, LOG_REC_SYSOP_END * sysop_end,
				  int data_size, const char *data);
static void log_append_repl_info_internal (THREAD_ENTRY * thread_p, LOG_TDES * tdes, bool is_commit, int with_lock);
static void log_append_repl_info_with_lock (THREAD_ENTRY * thread_p, LOG_TDES * tdes, bool is_commit);
static void log_append_repl_info_and_commit_log (THREAD_ENTRY * thread_p, LOG_TDES * tdes, LOG_LSA * commit_lsa);
static void log_append_donetime_internal (THREAD_ENTRY * thread_p, LOG_TDES * tdes, LOG_LSA * eot_lsa,
					  LOG_RECTYPE iscommitted, enum LOG_PRIOR_LSA_LOCK with_lock);
static void log_append_commit_log (THREAD_ENTRY * thread_p, LOG_TDES * tdes, LOG_LSA * commit_lsa);
static void log_append_commit_log_with_lock (THREAD_ENTRY * thread_p, LOG_TDES * tdes, LOG_LSA * commit_lsa);
static void log_append_abort_log (THREAD_ENTRY * thread_p, LOG_TDES * tdes, LOG_LSA * abort_lsa);

static void log_dump_record_header_to_string (LOG_RECORD_HEADER * log, char *buf, size_t len);
static void log_ascii_dump (FILE * out_fp, int length, void *data);
static void log_hexa_dump (FILE * out_fp, int length, void *data);
static void log_dump_data (THREAD_ENTRY * thread_p, FILE * out_fp, int length, LOG_LSA * log_lsa, LOG_PAGE * log_page_p,
			   void (*dumpfun) (FILE * fp, int, void *), LOG_ZIP * log_dump_ptr);
static void log_dump_header (FILE * out_fp, LOG_HEADER * log_header_p);
static LOG_PAGE *log_dump_record_undoredo (THREAD_ENTRY * thread_p, FILE * out_fp, LOG_LSA * lsa_p,
					   LOG_PAGE * log_page_p, LOG_ZIP * log_zip_p);
static LOG_PAGE *log_dump_record_undo (THREAD_ENTRY * thread_p, FILE * out_fp, LOG_LSA * lsa_p, LOG_PAGE * log_page_p,
				       LOG_ZIP * log_zip_p);
static LOG_PAGE *log_dump_record_redo (THREAD_ENTRY * thread_p, FILE * out_fp, LOG_LSA * lsa_p, LOG_PAGE * log_page_p,
				       LOG_ZIP * log_zip_p);
static LOG_PAGE *log_dump_record_mvcc_undoredo (THREAD_ENTRY * thread_p, FILE * out_fp, LOG_LSA * lsa_p,
						LOG_PAGE * log_page_p, LOG_ZIP * log_zip_p);
static LOG_PAGE *log_dump_record_mvcc_undo (THREAD_ENTRY * thread_p, FILE * out_fp, LOG_LSA * lsa_p,
					    LOG_PAGE * log_page_p, LOG_ZIP * log_zip_p);
static LOG_PAGE *log_dump_record_mvcc_redo (THREAD_ENTRY * thread_p, FILE * out_fp, LOG_LSA * lsa_p,
					    LOG_PAGE * log_page_p, LOG_ZIP * log_zip_p);
static LOG_PAGE *log_dump_record_postpone (THREAD_ENTRY * thread_p, FILE * out_fp, LOG_LSA * lsa_p,
					   LOG_PAGE * log_page_p);
static LOG_PAGE *log_dump_record_dbout_redo (THREAD_ENTRY * thread_p, FILE * out_fp, LOG_LSA * lsa_p,
					     LOG_PAGE * log_page_p);
static LOG_PAGE *log_dump_record_compensate (THREAD_ENTRY * thread_p, FILE * out_fp, LOG_LSA * lsa_p,
					     LOG_PAGE * log_page_p);
static LOG_PAGE *log_dump_record_commit_postpone (THREAD_ENTRY * thread_p, FILE * out_fp, LOG_LSA * lsa_p,
						  LOG_PAGE * log_page_p);
static LOG_PAGE *log_dump_record_group_complete (THREAD_ENTRY * thread_p, FILE * out_fp, LOG_LSA * log_lsa,
						 LOG_PAGE * log_page_p);
static LOG_PAGE *log_dump_record_transaction_finish (THREAD_ENTRY * thread_p, FILE * out_fp, LOG_LSA * lsa_p,
						     LOG_PAGE * log_page_p);
static LOG_PAGE *log_dump_record_replication (THREAD_ENTRY * thread_p, FILE * out_fp, LOG_LSA * lsa_p,
					      LOG_PAGE * log_page_p);
static LOG_PAGE *log_dump_record_sysop_start_postpone (THREAD_ENTRY * thread_p, FILE * out_fp, LOG_LSA * lsa_p,
						       LOG_PAGE * log_page_p, LOG_ZIP * log_zip_p);
static LOG_PAGE *log_dump_record_sysop_end (THREAD_ENTRY * thread_p, LOG_LSA * log_lsa, LOG_PAGE * log_page_p,
					    LOG_ZIP * log_zip_p, FILE * out_fp);
static LOG_PAGE *log_dump_record_sysop_end_internal (THREAD_ENTRY * thread_p, LOG_REC_SYSOP_END * sysop_end,
						     LOG_LSA * log_lsa, LOG_PAGE * log_page_p, LOG_ZIP * log_zip_p,
						     FILE * out_fp);
static LOG_PAGE *log_dump_record_checkpoint (THREAD_ENTRY * thread_p, FILE * out_fp, LOG_LSA * lsa_p,
					     LOG_PAGE * log_page_p);
static void log_dump_checkpoint_topops (FILE * out_fp, int length, void *data);
static LOG_PAGE *log_dump_record_save_point (THREAD_ENTRY * thread_p, FILE * out_fp, LOG_LSA * lsa_p,
					     LOG_PAGE * log_page_p);
static LOG_PAGE *log_dump_record_2pc_prepare_commit (THREAD_ENTRY * thread_p, FILE * out_fp, LOG_LSA * lsa_p,
						     LOG_PAGE * log_page_p);
static LOG_PAGE *log_dump_record_2pc_start (THREAD_ENTRY * thread_p, FILE * out_fp, LOG_LSA * lsa_p,
					    LOG_PAGE * log_page_p);
static LOG_PAGE *log_dump_record_2pc_acknowledgement (THREAD_ENTRY * thread_p, FILE * out_fp, LOG_LSA * lsa_p,
						      LOG_PAGE * log_page_p);
static LOG_PAGE *log_dump_record_ha_server_state (THREAD_ENTRY * thread_p, FILE * out_fp, LOG_LSA * log_lsa,
						  LOG_PAGE * log_page_p);
static LOG_PAGE *log_dump_record (THREAD_ENTRY * thread_p, FILE * out_fp, LOG_RECTYPE record_type, LOG_LSA * lsa_p,
				  LOG_PAGE * log_page_p, LOG_ZIP * log_zip_p);
static void log_rollback_record (THREAD_ENTRY * thread_p, LOG_LSA * log_lsa, LOG_PAGE * log_page_p,
				 LOG_RCVINDEX rcvindex, VPID * rcv_vpid, LOG_RCV * rcv, LOG_TDES * tdes,
				 LOG_ZIP * log_unzip_ptr);
static int log_undo_rec_restartable (THREAD_ENTRY * thread_p, LOG_RCVINDEX rcvindex, LOG_RCV * rcv);
static void log_rollback (THREAD_ENTRY * thread_p, LOG_TDES * tdes, const LOG_LSA * upto_lsa_ptr);
static int log_run_postpone_op (THREAD_ENTRY * thread_p, LOG_LSA * log_lsa, LOG_PAGE * log_pgptr);
static void log_find_end_log (THREAD_ENTRY * thread_p, LOG_LSA * end_lsa);

static void log_cleanup_modified_class (const tx_transient_class_entry & t, bool & stop);
static void log_cleanup_modified_class_list (THREAD_ENTRY * thread_p, LOG_TDES * tdes, LOG_LSA * savept_lsa,
					     bool release, bool decache_classrepr);

static void log_append_compensate_internal (THREAD_ENTRY * thread_p, LOG_RCVINDEX rcvindex, const VPID * vpid,
					    PGLENGTH offset, PAGE_PTR pgptr, int length, const void *data,
					    LOG_TDES * tdes, const LOG_LSA * undo_nxlsa);

STATIC_INLINE void log_sysop_end_random_exit (THREAD_ENTRY * thread_p) __attribute__ ((ALWAYS_INLINE));
STATIC_INLINE void log_sysop_end_begin (THREAD_ENTRY * thread_p, int *tran_index_out, LOG_TDES ** tdes_out)
  __attribute__ ((ALWAYS_INLINE));
STATIC_INLINE void log_sysop_end_unstack (THREAD_ENTRY * thread_p, LOG_TDES * tdes) __attribute__ ((ALWAYS_INLINE));
STATIC_INLINE void log_sysop_end_final (THREAD_ENTRY * thread_p, LOG_TDES * tdes, bool check_parent_modifications)
  __attribute__ ((ALWAYS_INLINE));
static void log_sysop_commit_internal (THREAD_ENTRY * thread_p, LOG_REC_SYSOP_END * log_record, int data_size,
				       const char *data, bool is_rv_finish_postpone);
STATIC_INLINE void log_sysop_get_tran_index_and_tdes (THREAD_ENTRY * thread_p, int *tran_index_out,
						      LOG_TDES ** tdes_out) __attribute__ ((ALWAYS_INLINE));
STATIC_INLINE int log_sysop_get_level (THREAD_ENTRY * thread_p) __attribute__ ((ALWAYS_INLINE));

static void log_sysop_do_postpone (THREAD_ENTRY * thread_p, LOG_TDES * tdes, LOG_REC_SYSOP_END * sysop_end,
				   int data_size, const char *data);

static int logtb_tran_update_stats_online_index_rb (THREAD_ENTRY * thread_p, void *data, void *args);
static void log_update_global_unique_statistics (THREAD_ENTRY * thread_p, LOG_TDES * tdes);
#if defined (SERVER_MODE)
static void log_tran_update_serial_global_unique_stats (THREAD_ENTRY * thread_p);
#endif

#if defined(SERVER_MODE)
// *INDENT-OFF*
static void log_abort_task_execute (cubthread::entry &thread_ref, LOG_TDES &tdes);
// *INDENT-ON*
#endif // SERVER_MODE

#if defined(SERVER_MODE)
// *INDENT-OFF*
static cubthread::daemon *log_Clock_daemon = NULL;
static cubthread::daemon *log_Checkpoint_daemon = NULL;
static cubthread::daemon *log_Remove_log_archive_daemon = NULL;
static cubthread::daemon *log_Check_ha_delay_info_daemon = NULL;

static cubthread::daemon *log_Flush_daemon = NULL;
static std::atomic_bool log_Flush_has_been_requested = {false};
// *INDENT-ON*

static void log_daemons_init ();
static void log_daemons_destroy ();

// used by log_Check_ha_delay_info_daemon
extern int catcls_get_apply_info_log_record_time (THREAD_ENTRY * thread_p, time_t * log_record_time);
#endif /* SERVER_MODE */

/*
 * log_rectype_string - RETURN TYPE OF LOG RECORD IN STRING FORMAT
 *
 * return:
 *
 *   type(in): Type of log record
 *
 * NOTE: Return the type of the log record in string format
 */
const char *
log_to_string (LOG_RECTYPE type)
{
  switch (type)
    {
    case LOG_UNDOREDO_DATA:
      return "LOG_UNDOREDO_DATA";

    case LOG_DIFF_UNDOREDO_DATA:	/* LOG DIFF undo and redo data */
      return "LOG_DIFF_UNDOREDO_DATA";

    case LOG_UNDO_DATA:
      return "LOG_UNDO_DATA";

    case LOG_REDO_DATA:
      return "LOG_REDO_DATA";

    case LOG_MVCC_UNDOREDO_DATA:
      return "LOG_MVCC_UNDOREDO_DATA";

    case LOG_MVCC_DIFF_UNDOREDO_DATA:
      return "LOG_MVCC_DIFF_UNDOREDO_DATA";

    case LOG_MVCC_UNDO_DATA:
      return "LOG_MVCC_UNDO_DATA";

    case LOG_MVCC_REDO_DATA:
      return "LOG_MVCC_REDO_DATA";

    case LOG_DBEXTERN_REDO_DATA:
      return "LOG_DBEXTERN_REDO_DATA";

    case LOG_DUMMY_HEAD_POSTPONE:
      return "LOG_DUMMY_HEAD_POSTPONE";

    case LOG_POSTPONE:
      return "LOG_POSTPONE";

    case LOG_RUN_POSTPONE:
      return "LOG_RUN_POSTPONE";

    case LOG_FINISH_POSTPONE:
      return "LOG_FINISH_POSTPONE";

    case LOG_COMPENSATE:
      return "LOG_COMPENSATE";

    case LOG_WILL_COMMIT:
      return "LOG_WILL_COMMIT";

    case LOG_COMMIT_WITH_POSTPONE:
      return "LOG_COMMIT_WITH_POSTPONE";

    case LOG_GROUP_COMPLETE:
      return "LOG_GROUP_COMPLETE";

    case LOG_COMMIT:
      return "LOG_COMMIT";

    case LOG_SYSOP_START_POSTPONE:
      return "LOG_SYSOP_START_POSTPONE";

    case LOG_SYSOP_END:
      return "LOG_SYSOP_END";

    case LOG_ABORT:
      return "LOG_ABORT";

    case LOG_START_CHKPT:
      return "LOG_START_CHKPT";

    case LOG_END_CHKPT:
      return "LOG_END_CHKPT";

    case LOG_SAVEPOINT:
      return "LOG_SAVEPOINT";

    case LOG_2PC_PREPARE:
      return "LOG_2PC_PREPARE";

    case LOG_2PC_START:
      return "LOG_2PC_START";

    case LOG_2PC_COMMIT_DECISION:
      return "LOG_2PC_COMMIT_DECISION";

    case LOG_2PC_ABORT_DECISION:
      return "LOG_2PC_ABORT_DECISION";

    case LOG_2PC_COMMIT_INFORM_PARTICPS:
      return "LOG_2PC_COMMIT_INFORM_PARTICPS";

    case LOG_2PC_ABORT_INFORM_PARTICPS:
      return "LOG_2PC_ABORT_INFORM_PARTICPS";

    case LOG_2PC_RECV_ACK:
      return "LOG_2PC_RECV_ACK";

    case LOG_DUMMY_CRASH_RECOVERY:
      return "LOG_DUMMY_CRASH_RECOVERY";

    case LOG_END_OF_LOG:
      return "LOG_END_OF_LOG";

    case LOG_REPLICATION_DATA:
      return "LOG_REPLICATION_DATA [OBSOLETE]";
    case LOG_REPLICATION_STATEMENT:
      return "LOG_REPLICATION_STATEMENT [OBSOLETE]";

    case LOG_SYSOP_ATOMIC_START:
      return "LOG_SYSOP_ATOMIC_START";

    case LOG_DUMMY_HA_SERVER_STATE:
      return "LOG_DUMMY_HA_SERVER_STATE";
    case LOG_DUMMY_OVF_RECORD:
      return "LOG_DUMMY_OVF_RECORD";
    case LOG_DUMMY_GENERIC:
      return "LOG_DUMMY_GENERIC";

    case LOG_SMALLER_LOGREC_TYPE:
    case LOG_LARGER_LOGREC_TYPE:
      break;

    default:
      assert (false);
      break;
    }

  return "UNKNOWN_LOG_REC_TYPE";

}

/*
 * log_is_in_crash_recovery - are we in crash recovery ?
 *
 * return:
 *
 * NOTE: Are we in crash recovery time ?
 */
bool
log_is_in_crash_recovery (void)
{
  if (LOG_ISRESTARTED ())
    {
      return false;
    }
  else
    {
      return true;
    }
}

/*
 * log_is_in_crash_recovery_and_not_year_complets_redo - completes redo recovery?
 *
 * return:
 *
 */
bool
log_is_in_crash_recovery_and_not_yet_completes_redo (void)
{
  if (log_Gl.rcv_phase == LOG_RECOVERY_ANALYSIS_PHASE || log_Gl.rcv_phase == LOG_RECOVERY_REDO_PHASE)
    {
      return true;
    }
  else
    {
      return false;
    }
}

/*
 * log_get_restart_lsa - FIND RESTART LOG SEQUENCE ADDRESS
 *
 * return:
 *
 * NOTE: Find the restart log sequence address.
 */
LOG_LSA *
log_get_restart_lsa (void)
{
  if (LOG_ISRESTARTED ())
    {
      return &log_Gl.rcv_phase_lsa;
    }
  else
    {
      return &log_Gl.hdr.chkpt_lsa;
    }
}

/*
 * log_get_crash_point_lsa - get last lsa address of the log before a crash
 *
 * return:
 *
 * NOTE: Find the log sequence address at the time of a crash.  This
 *   function can only be called during the recovery phases after analysis
 *   and prior to RESTART.
 */
LOG_LSA *
log_get_crash_point_lsa (void)
{
#if defined(CUBRID_DEBUG)
  if (log_Gl.rcv_phase <= LOG_RECOVERY_ANALYSIS_PHASE)
    {
      /* i.e. cannot be RESTARTED or ANALYSIS */
      er_log_debug (ARG_FILE_LINE,
		    "log_find_crash_point_lsa: Warning, only expected to be called during recovery phases.");
    }
#endif /* CUBRID_DEBUG */

  return (&log_Gl.rcv_phase_lsa);
}

/*
 * log_find_find_lsa -
 *
 * return:
 *
 * NOTE:
 */
LOG_LSA *
log_get_append_lsa (void)
{
  return (&log_Gl.hdr.append_lsa);
}

/*
 * log_get_eof_lsa -
 *
 * return:
 *
 * NOTE:
 */
LOG_LSA *
log_get_eof_lsa (void)
{
  return (&log_Gl.hdr.eof_lsa);
}

/*
 * log_is_logged_since_restart - is log sequence address made after restart ?
 *
 * return:
 *
 *   lsa_ptr(in): Log sequence address attached to page
 *
 * NOTE: Find if the log sequence address has been made after restart.
 *              This function is useful to detect bugs. For example, when a
 *              data page (actually a buffer)is freed, and the page is dirty,
 *              there should be a log record for some data of the page,
 *              otherwise, a potential error exists. It is clear that this
 *              function will not detect all kinds of errors, but it will help
 *              some.
 */
bool
log_is_logged_since_restart (const LOG_LSA * lsa_ptr)
{
  return (!LOG_ISRESTARTED () || LSA_LE (&log_Gl.rcv_phase_lsa, lsa_ptr));
}

#if defined(SA_MODE)
/*
 * log_get_final_restored_lsa -
 *
 * return:
 *
 * NOTE:
 */
LOG_LSA *
log_get_final_restored_lsa (void)
{
  return (&log_Gl.final_restored_lsa);
}
#endif /* SA_MODE */

/*
 * FUNCTION RELATED TO INITIALIZATION AND TERMINATION OF LOG MANAGER
 */

/*
 * log_verify_dbcreation - verify database creation time
 *
 * return:
 *
 *   volid(in): Volume identifier
 *   log_dbcreation(in): Database creation time according to the log.
 *
 * NOTE:Verify if database creation time according to the log matches
 *              the one according to the database volume. If they do not, it
 *              is likely that the log and data volume does not correspond to
 *              the same database.
 */
static bool
log_verify_dbcreation (THREAD_ENTRY * thread_p, VOLID volid, const INT64 * log_dbcreation)
{
  INT64 vol_dbcreation;		/* Database creation time in volume */

  if (disk_get_creation_time (thread_p, volid, &vol_dbcreation) != NO_ERROR)
    {
      return false;
    }

  if (difftime ((time_t) vol_dbcreation, (time_t) (*log_dbcreation)) == 0)
    {
      return true;
    }
  else
    {
      return false;
    }
}

/*
 * log_get_db_start_parameters - Get start parameters
 *
 * return: nothing
 *
 *   db_creation(out): Database creation time
 *   chkpt_lsa(out): Last checkpoint address
 *
 * NOTE: Get the start parameters: database creation time and the last
 *              checkpoint process.
 *              For safety reasons, the database creation time is included, in
 *              all database volumes and the log. This value allows verifying
 *              if a log and a data volume correspond to the same database.
 *       This function is used to obtain the database creation time and
 *              the last checkpoint address, so that they can be included in
 *              new defined volumes.
 */
int
log_get_db_start_parameters (INT64 * db_creation, LOG_LSA * chkpt_lsa)
{
#if defined(SERVER_MODE)
  int rv;
#endif /* SERVER_MODE */

  memcpy (db_creation, &log_Gl.hdr.db_creation, sizeof (*db_creation));
  rv = pthread_mutex_lock (&log_Gl.chkpt_lsa_lock);
  memcpy (chkpt_lsa, &log_Gl.hdr.chkpt_lsa, sizeof (*chkpt_lsa));
  pthread_mutex_unlock (&log_Gl.chkpt_lsa_lock);

  return NO_ERROR;
}

/*
 * log_get_num_pages_for_creation - find default number of pages for the log
 *
 * return: number of pages
 *
 *   db_npages(in): Estimated number of pages for database (for first volume of
 *               database) or -1
 *
 * NOTE: Find the default number of pages to use during the creation of
 *              the log.
 *              If a negative value is given, the database should have been
 *              already created. That is, we are recreating the log
 */
int
log_get_num_pages_for_creation (int db_npages)
{
  int log_npages;
  int vdes;

  log_npages = db_npages;
  if (log_npages < 0)
    {
      /*
       * Use the default that is the size of the database
       * Don't use DK since the database may not be restarted at all.
       */
      vdes = fileio_get_volume_descriptor (LOG_DBFIRST_VOLID);
      if (vdes != NULL_VOLDES)
	{
	  log_npages = fileio_get_number_of_volume_pages (vdes, IO_PAGESIZE);
	}
    }

  if (log_npages < 10)
    {
      log_npages = 10;
    }

  return log_npages;
}

/*
 * log_create - create the active portion of the log
 *
 * return:
 *
 *   db_fullname(in): Full name of the database
 *   logpath(in): Directory where the log volumes reside
 *   prefix_logname(in): Name of the log volumes. It is usually set the same as
 *                      database name. For example, if the value is equal to
 *                      "db", the names of the log volumes created are as
 *                      follow:
 *                      Active_log      = db_logactive
 *                      Archive_logs    = db_logarchive.0
 *                                        db_logarchive.1
 *                                             .
 *                                             .
 *                                             .
 *                                        db_logarchive.n
 *                      Log_information = db_loginfo
 *                      Database Backup = db_backup
 *   npages(in): Size of active log in pages
 *
 * NOTE: Format/create the active log volume. The header of the volume
 *              is initialized.
 */
int
log_create (THREAD_ENTRY * thread_p, const char *db_fullname, const char *logpath, const char *prefix_logname,
	    DKNPAGES npages)
{
  int error_code = NO_ERROR;
  INT64 db_creation;

  db_creation = time (NULL);
  if (db_creation == -1)
    {
      error_code = ER_FAILED;
      return error_code;
    }

  error_code = log_create_internal (thread_p, db_fullname, logpath, prefix_logname, npages, &db_creation);
  if (error_code != NO_ERROR)
    {
      return error_code;
    }

  return NO_ERROR;
}

/*
 * log_create_internal -
 *
 * return:
 *
 *   db_fullname(in):
 *   logpath(in):
 *   prefix_logname(in):
 *   npages(in):
 *   db_creation(in):
 *
 * NOTE:
 */
static int
log_create_internal (THREAD_ENTRY * thread_p, const char *db_fullname, const char *logpath, const char *prefix_logname,
		     DKNPAGES npages, INT64 * db_creation)
{
  LOG_PAGE *loghdr_pgptr;	/* Pointer to log header */
  const char *catmsg;
  int error_code = NO_ERROR;
  VOLID volid1, volid2;

  LOG_CS_ENTER (thread_p);

  /* Make sure that we are starting from a clean state */
  if (log_Gl.trantable.area != NULL)
    {
      log_final (thread_p);
    }

  /*
   * Turn off creation bits for group and others
   */

  (void) umask (S_IRGRP | S_IWGRP | S_IROTH | S_IWOTH);

  /* Initialize the log buffer pool and the log names */
  error_code = logpb_initialize_pool (thread_p);
  if (error_code != NO_ERROR)
    {
      goto error;
    }
  error_code = logpb_initialize_log_names (thread_p, db_fullname, logpath, prefix_logname);
  if (error_code != NO_ERROR)
    {
      goto error;
    }

  logpb_decache_archive_info (thread_p);

  log_Gl.rcv_phase = LOG_RECOVERY_ANALYSIS_PHASE;

  /* Initialize the log header */
  error_code = logpb_initialize_header (thread_p, &log_Gl.hdr, prefix_logname, npages, db_creation);
  if (error_code != NO_ERROR)
    {
      goto error;
    }

  loghdr_pgptr = logpb_create_header_page (thread_p);

  /*
   * Format the volume and fetch the header page and the first append page
   */
  log_Gl.append.vdes =
    fileio_format (thread_p, db_fullname, log_Name_active, LOG_DBLOG_ACTIVE_VOLID, npages,
		   prm_get_bool_value (PRM_ID_LOG_SWEEP_CLEAN), true, false, LOG_PAGESIZE, 0, false);
  if (log_Gl.append.vdes == NULL_VOLDES || logpb_fetch_start_append_page (thread_p) != NO_ERROR || loghdr_pgptr == NULL)
    {
      goto error;
    }

  LSA_SET_NULL (&log_Gl.append.prev_lsa);
  /* copy log_Gl.append.prev_lsa to log_Gl.prior_info.prev_lsa */
  LOG_RESET_PREV_LSA (&log_Gl.append.prev_lsa);

  /*
   * Flush the append page, so that the end of the log mark is written.
   * Then, free the page, same for the header page.
   */
  logpb_set_dirty (thread_p, log_Gl.append.log_pgptr);
  logpb_flush_pages_direct (thread_p);

  log_Gl.chkpt_every_npages = prm_get_integer_value (PRM_ID_LOG_CHECKPOINT_NPAGES);

  /* Flush the log header */

  memcpy (loghdr_pgptr->area, &log_Gl.hdr, sizeof (log_Gl.hdr));
  logpb_set_dirty (thread_p, loghdr_pgptr);

#if defined(CUBRID_DEBUG)
  {
    char temp_pgbuf[IO_MAX_PAGE_SIZE + MAX_ALIGNMENT], *aligned_temp_pgbuf;
    LOG_PAGE *temp_pgptr;

    aligned_temp_pgbuf = PTR_ALIGN (temp_pgbuf, MAX_ALIGNMENT);

    temp_pgptr = (LOG_PAGE *) aligned_temp_pgbuf;
    memset (temp_pgptr, 0, LOG_PAGESIZE);
    logpb_read_page_from_file (thread_p, LOGPB_HEADER_PAGE_ID, LOG_CS_FORCE_USE, temp_pgptr);
    assert (memcmp ((LOG_HEADER *) temp_pgptr->area, &log_Gl.hdr, sizeof (log_Gl.hdr)) != 0);
  }
#endif /* CUBRID_DEBUG */

  error_code = logpb_flush_page (thread_p, loghdr_pgptr);
  if (error_code != NO_ERROR)
    {
      goto error;
    }
#if defined(CUBRID_DEBUG)
  {
    char temp_pgbuf[IO_MAX_PAGE_SIZE + MAX_ALIGNMENT], *aligned_temp_pgbuf;
    LOG_PAGE *temp_pgptr;

    aligned_temp_pgbuf = PTR_ALIGN (temp_pgbuf, MAX_ALIGNMENT);

    temp_pgptr = (LOG_PAGE *) aligned_temp_pgbuf;
    memset (temp_pgptr, 0, LOG_PAGESIZE);
    logpb_read_page_from_file (thread_p, LOGPB_HEADER_PAGE_ID, LOG_CS_FORCE_USE, temp_pgptr);
    assert (memcmp ((LOG_HEADER *) temp_pgptr->area, &log_Gl.hdr, sizeof (log_Gl.hdr)) == 0);
  }
#endif /* CUBRID_DEBUG */

  /* logpb_flush_header(); */

  /*
   * Free the append and header page and dismount the lg active volume
   */
  log_Gl.append.log_pgptr = NULL;

  fileio_dismount (thread_p, log_Gl.append.vdes);

  error_code = logpb_create_volume_info (NULL);
  if (error_code != NO_ERROR)
    {
      goto error;
    }

  /* Create the information file to append log info stuff to the DBA */
  logpb_create_log_info (log_Name_info, NULL);

  catmsg = msgcat_message (MSGCAT_CATALOG_CUBRID, MSGCAT_SET_LOG, MSGCAT_LOG_LOGINFO_ACTIVE);
  if (catmsg == NULL)
    {
      catmsg = "ACTIVE: %s %d pages\n";
    }
  error_code = log_dump_log_info (log_Name_info, false, catmsg, log_Name_active, npages);
  if (error_code == NO_ERROR || error_code == ER_LOG_MOUNT_FAIL)
    {
      volid1 = logpb_add_volume (NULL, LOG_DBLOG_BKUPINFO_VOLID, log_Name_bkupinfo, DISK_UNKNOWN_PURPOSE);
      if (volid1 == LOG_DBLOG_BKUPINFO_VOLID)
	{
	  volid2 = logpb_add_volume (NULL, LOG_DBLOG_ACTIVE_VOLID, log_Name_active, DISK_UNKNOWN_PURPOSE);
	}

      if (volid1 != LOG_DBLOG_BKUPINFO_VOLID || volid2 != LOG_DBLOG_ACTIVE_VOLID)
	{
	  goto error;
	}
    }

  logpb_finalize_pool (thread_p);
  LOG_CS_EXIT (thread_p);

  return NO_ERROR;

error:
  logpb_finalize_pool (thread_p);
  LOG_CS_EXIT (thread_p);

  return (error_code == NO_ERROR) ? ER_FAILED : error_code;
}

/*
 * log_set_no_logging - Force the system to do no logging.
 *
 * return: NO_ERROR or error code
 *
 */
int
log_set_no_logging (void)
{
  int error_code = NO_ERROR;

#if defined(SA_MODE)

  if (log_Gl.trantable.num_prepared_loose_end_indices != 0)
    {
      er_set (ER_ERROR_SEVERITY, ARG_FILE_LINE, ER_LOG_THEREARE_PENDING_ACTIONS_MUST_LOG, 0);
      error_code = ER_LOG_THEREARE_PENDING_ACTIONS_MUST_LOG;
    }
  else
    {
      log_No_logging = true;
      error_code = NO_ERROR;
#if !defined(NDEBUG)
      if (prm_get_bool_value (PRM_ID_LOG_TRACE_DEBUG) && log_No_logging)
	{
	  fprintf (stdout, "**Running without logging**\n");
	  fflush (stdout);
	}
#endif /* NDEBUG */
    }

#else /* SA_MODE */
  er_set (ER_ERROR_SEVERITY, ARG_FILE_LINE, ER_ONLY_IN_STANDALONE, 1, "no logging");
  error_code = ER_ONLY_IN_STANDALONE;
#endif /* SA_MODE */

  return error_code;
}

/*
 * log_initialize - Initialize the log manager
 *
 * return: nothing
 *
 *   db_fullname(in): Full name of the database
 *   logpath(in): Directory where the log volumes reside
 *   prefix_logname(in): Name of the log volumes. It must be the same as the
 *                      one given during the creation of the database.
 *   ismedia_crash(in): Are we recovering from media crash ?.
 *   stopat(in): If we are recovering from a media crash, we can stop
 *                      the recovery process at a given time.
 *
 * NOTE:Initialize the log manager. If the database system crashed,
 *              before the system was shutdown, the recovery process is
 *              executed as part of the initialization. The recovery process
 *              consists of redoing any changes that were previously committed
 *              and currently missing from the database disk, and undoing any
 *              changes that were not committed but that are stored in the
 *              database disk.
 */
void
log_initialize (THREAD_ENTRY * thread_p, const char *db_fullname, const char *logpath, const char *prefix_logname,
		int ismedia_crash, BO_RESTART_ARG * r_args)
{
  er_log_debug (ARG_FILE_LINE, "LOG INITIALIZE\n" "\tdb_fullname = %s \n" "\tlogpath = %s \n"
		"\tprefix_logname = %s \n" "\tismedia_crash = %d \n",
		db_fullname != NULL ? db_fullname : "(UNKNOWN)",
		logpath != NULL ? logpath : "(UNKNOWN)",
		prefix_logname != NULL ? prefix_logname : "(UNKNOWN)", ismedia_crash);

  (void) log_initialize_internal (thread_p, db_fullname, logpath, prefix_logname, ismedia_crash, r_args, false);

#if defined(SERVER_MODE)
  log_daemons_init ();
#endif // SERVER_MODE

  log_No_logging = prm_get_bool_value (PRM_ID_LOG_NO_LOGGING);
#if !defined(NDEBUG)
  if (prm_get_bool_value (PRM_ID_LOG_TRACE_DEBUG) && log_No_logging)
    {
      fprintf (stdout, "**Running without logging**\n");
      fflush (stdout);
    }
#endif /* !NDEBUG */
}

/*
 * log_initialize_internal -
 *
 * return:
 *
 *   db_fullname(in): Full name of the database
 *   logpath(in): Directory where the log volumes reside
 *   prefix_logname(in): Name of the log volumes. It must be the same as the
 *                      one given during the creation of the database.
 *   ismedia_crash(in): Are we recovering from media crash ?.
 *   stopat(in): If we are recovering from a media crash, we can stop
 *                      the recovery process at a given time.
 *
 * NOTE:
 */
static int
log_initialize_internal (THREAD_ENTRY * thread_p, const char *db_fullname, const char *logpath,
			 const char *prefix_logname, bool ismedia_crash, BO_RESTART_ARG * r_args, bool init_emergency)
{
  LOG_RECORD_HEADER *eof;	/* End of log record */
  REL_FIXUP_FUNCTION *disk_compatibility_functions = NULL;
  REL_COMPATIBILITY compat;
  int i;
  int error_code = NO_ERROR;
  time_t *stopat = (r_args) ? &r_args->stopat : NULL;

#if !defined (NDEBUG)
  /* Make sure that the recovery function array is synchronized.. */
  rv_check_rvfuns ();
#endif /* !NDEBUG */

  (void) umask (S_IRGRP | S_IWGRP | S_IROTH | S_IWOTH);

  /* Make sure that the log is a valid one */
  LOG_SET_CURRENT_TRAN_INDEX (thread_p, LOG_SYSTEM_TRAN_INDEX);

  LOG_CS_ENTER (thread_p);

  if (log_Gl.trantable.area != NULL)
    {
      log_final (thread_p);
    }

  /* Initialize log name for log volumes */
  error_code = logpb_initialize_log_names (thread_p, db_fullname, logpath, prefix_logname);
  if (error_code != NO_ERROR)
    {
      logpb_fatal_error (thread_p, !init_emergency, ARG_FILE_LINE, "log_xinit");
      goto error;
    }
  logpb_decache_archive_info (thread_p);
  log_Gl.run_nxchkpt_atpageid = NULL_PAGEID;	/* Don't run the checkpoint */
  log_Gl.rcv_phase = LOG_RECOVERY_ANALYSIS_PHASE;

  log_Gl.loghdr_pgptr = (LOG_PAGE *) malloc (LOG_PAGESIZE);
  if (log_Gl.loghdr_pgptr == NULL)
    {
      er_set (ER_ERROR_SEVERITY, ARG_FILE_LINE, ER_OUT_OF_VIRTUAL_MEMORY, 1, (size_t) LOG_PAGESIZE);
      logpb_fatal_error (thread_p, !init_emergency, ARG_FILE_LINE, "log_xinit");
      error_code = ER_OUT_OF_VIRTUAL_MEMORY;
      goto error;
    }
  error_code = logpb_initialize_pool (thread_p);
  if (error_code != NO_ERROR)
    {
      goto error;
    }

  /* Mount the active log and read the log header */
  log_Gl.append.vdes = fileio_mount (thread_p, db_fullname, log_Name_active, LOG_DBLOG_ACTIVE_VOLID, true, false);
  if (log_Gl.append.vdes == NULL_VOLDES)
    {
      if (ismedia_crash != false)
	{
	  /*
	   * Set an approximate log header to continue the recovery process
	   */
	  INT64 db_creation = -1;	/* Database creation time in volume */
	  int log_npages;

	  log_npages = log_get_num_pages_for_creation (-1);

	  error_code = logpb_initialize_header (thread_p, &log_Gl.hdr, prefix_logname, log_npages, &db_creation);
	  if (error_code != NO_ERROR)
	    {
	      goto error;
	    }
	  log_Gl.hdr.fpageid = LOGPAGEID_MAX;
	  log_Gl.hdr.append_lsa.pageid = LOGPAGEID_MAX;
	  log_Gl.hdr.append_lsa.offset = 0;

	  /* sync append_lsa to prior_lsa */
	  LOG_RESET_APPEND_LSA (&log_Gl.hdr.append_lsa);

	  LSA_SET_NULL (&log_Gl.hdr.chkpt_lsa);
	  log_Gl.hdr.nxarv_pageid = LOGPAGEID_MAX;
	  log_Gl.hdr.nxarv_num = DB_INT32_MAX;
	  log_Gl.hdr.last_arv_num_for_syscrashes = DB_INT32_MAX;
	}
      else
	{
	  /* Unable to mount the active log */
	  error_code = ER_IO_MOUNT_FAIL;
	  goto error;
	}
    }
  else
    {
      logpb_fetch_header (thread_p, &log_Gl.hdr);
    }

  if (ismedia_crash != false && (r_args) && r_args->restore_slave)
    {
      r_args->db_creation = log_Gl.hdr.db_creation;
      LSA_COPY (&r_args->restart_repl_lsa, &log_Gl.hdr.smallest_lsa_at_last_chkpt);
    }

  LSA_COPY (&log_Gl.chkpt_redo_lsa, &log_Gl.hdr.chkpt_lsa);

  /* Make sure that this is the desired log */
  if (strcmp (log_Gl.hdr.prefix_name, prefix_logname) != 0)
    {
      /*
       * This looks like the log or the log was renamed. Incompatible
       * prefix name with the prefix stored on disk
       */
      er_set (ER_NOTIFICATION_SEVERITY, ARG_FILE_LINE, ER_LOG_INCOMPATIBLE_PREFIX_NAME, 2, prefix_logname,
	      log_Gl.hdr.prefix_name);
      /* Continue anyhow */
    }

  /*
   * Make sure that we are running with the same page size. If we are not,
   * restart again since page and log buffers may reflect an incorrect
   * pagesize
   */

  if (log_Gl.hdr.db_iopagesize != IO_PAGESIZE || log_Gl.hdr.db_logpagesize != LOG_PAGESIZE)
    {
      /*
       * Pagesize is incorrect. We need to undefine anything that has been
       * created with old pagesize and start again
       */
      if (db_set_page_size (log_Gl.hdr.db_iopagesize, log_Gl.hdr.db_logpagesize) != NO_ERROR)
	{
	  /* Pagesize is incompatible */
	  error_code = ER_FAILED;
	  goto error;
	}
      /*
       * Call the function again... since we have a different setting for the
       * page size
       */
      logpb_finalize_pool (thread_p);
      fileio_dismount (thread_p, log_Gl.append.vdes);
      log_Gl.append.vdes = NULL_VOLDES;

      LOG_SET_CURRENT_TRAN_INDEX (thread_p, LOG_SYSTEM_TRAN_INDEX);
      LOG_CS_EXIT (thread_p);

      error_code = logtb_define_trantable_log_latch (thread_p, log_Gl.trantable.num_total_indices);
      if (error_code != NO_ERROR)
	{
	  return error_code;
	}
      error_code = log_initialize_internal (thread_p, db_fullname, logpath, prefix_logname, ismedia_crash,
					    r_args, init_emergency);

      return error_code;
    }

  /* Make sure that the database is compatible with the CUBRID version. This will compare the given level against the
   * value returned by rel_disk_compatible(). */
  compat = rel_get_disk_compatible (log_Gl.hdr.db_compatibility, &disk_compatibility_functions);

  /* If we're not completely compatible, signal an error. There had been no compatibility rules on R2.1 or earlier
   * version. However, a compatibility rule between R2.2 and R2.1 (or earlier) was added to provide restoration from
   * R2.1 to R2.2. */
  if (compat != REL_FULLY_COMPATIBLE)
    {
      /* Database is incompatible with current release */
      er_set (ER_FATAL_ERROR_SEVERITY, ARG_FILE_LINE, ER_LOG_INCOMPATIBLE_DATABASE, 2, rel_name (),
	      rel_release_string ());
      error_code = ER_LOG_INCOMPATIBLE_DATABASE;
      goto error;
    }

  if (rel_is_log_compatible (log_Gl.hdr.db_release, rel_release_string ()) != true)
    {
      /*
       * First time this database is restarted using the current version of
       * CUBRID. Recovery should be done using the old version of the
       * system
       */
      if (log_Gl.hdr.is_shutdown == false)
	{
	  const char *env_value;
	  bool unsafe;
	  /*
	   * Check environment variable to see if caller want to force to continue
	   * the recovery using current version.
	   */
	  env_value = envvar_get ("LOG_UNSAFE_RECOVER_NEW_RELEASE");
	  if (env_value != NULL)
	    {
	      if (atoi (env_value) != 0)
		{
		  unsafe = true;
		}
	      else
		{
		  unsafe = false;
		}
	    }
	  else
	    {
	      unsafe = false;
	    }

	  if (unsafe == false)
	    {
	      er_set (ER_FATAL_ERROR_SEVERITY, ARG_FILE_LINE, ER_LOG_RECOVER_ON_OLD_RELEASE, 4, rel_name (),
		      log_Gl.hdr.db_release, rel_release_string (), rel_release_string ());
	      error_code = ER_LOG_RECOVER_ON_OLD_RELEASE;
	      goto error;
	    }
	}

      /*
       * It seems safe to move to new version of the system
       */

      if (strlen (rel_release_string ()) >= REL_MAX_RELEASE_LENGTH)
	{
	  er_set (ER_FATAL_ERROR_SEVERITY, ARG_FILE_LINE, ER_LOG_COMPILATION_RELEASE, 2, rel_release_string (),
		  REL_MAX_RELEASE_LENGTH);
	  error_code = ER_LOG_COMPILATION_RELEASE;
	  goto error;
	}
      strncpy (log_Gl.hdr.db_release, rel_release_string (), REL_MAX_RELEASE_LENGTH);
    }

  /*
   * Create the transaction table and make sure that data volumes and log
   * volumes belong to the same database
   */
#if 1
  /*
   * for XA support: there is prepared transaction after recovery.
   *                 so, can not recreate transaction description
   *                 table after recovery.
   *                 NEED MORE CONSIDERATION
   *
   * Total number of transaction descriptor is set to the value of
   * max_clients+1
   */
  error_code = logtb_define_trantable_log_latch (thread_p, -1);
  if (error_code != NO_ERROR)
    {
      goto error;
    }
#else
  error_code = logtb_define_trantable_log_latch (log_Gl.hdr.avg_ntrans);
  if (error_code != NO_ERROR)
    {
      goto error;
    }
#endif

  if (log_Gl.append.vdes != NULL_VOLDES)
    {
      if (fileio_map_mounted (thread_p, (bool (*)(THREAD_ENTRY *, VOLID, void *)) log_verify_dbcreation,
			      &log_Gl.hdr.db_creation) != true)
	{
	  /* The log does not belong to the given database */
	  logtb_undefine_trantable (thread_p);
	  er_set (ER_FATAL_ERROR_SEVERITY, ARG_FILE_LINE, ER_LOG_DOESNT_CORRESPOND_TO_DATABASE, 1, log_Name_active);
	  error_code = ER_LOG_DOESNT_CORRESPOND_TO_DATABASE;
	  goto error;
	}
    }

  log_Gl.mvcc_table.reset_start_mvccid ();

  if (prm_get_bool_value (PRM_ID_FORCE_RESTART_TO_SKIP_RECOVERY))
    {
      init_emergency = true;
    }

  logpb_initialize_tran_complete_manager ();

  /*
   * Was the database system shut down or was it involved in a crash ?
   */
  if (init_emergency == false && (log_Gl.hdr.is_shutdown == false || ismedia_crash == true))
    {
      /*
       * System was involved in a crash.
       * Execute the recovery process
       */
      log_recovery (thread_p, ismedia_crash, stopat);
    }
  else
    {
      if (init_emergency == true && log_Gl.hdr.is_shutdown == false)
	{
	  if (!LSA_ISNULL (&log_Gl.hdr.eof_lsa) && LSA_GT (&log_Gl.hdr.append_lsa, &log_Gl.hdr.eof_lsa))
	    {
	      /* We cannot believe in append_lsa for this case. It points to an unflushed log page. Since we are
	       * going to skip recovery for emergency startup, just replace it with eof_lsa. */
	      LOG_RESET_APPEND_LSA (&log_Gl.hdr.eof_lsa);
	    }
	}

      /*
       * The system was shut down. There is nothing to recover.
       * Find the append page and start execution
       */
      if (logpb_fetch_start_append_page (thread_p) != NO_ERROR)
	{
	  error_code = ER_FAILED;
	  goto error;
	}

      /* Read the End of file record to find out the previous address */
      if (log_Gl.hdr.append_lsa.pageid > 0 || log_Gl.hdr.append_lsa.offset > 0)
	{
	  eof = (LOG_RECORD_HEADER *) LOG_APPEND_PTR ();
	  LOG_RESET_PREV_LSA (&eof->back_lsa);
	}

#if defined(SERVER_MODE)
      /* fix flushed_lsa_lower_bound become NULL_LSA */
      LSA_COPY (&log_Gl.flushed_lsa_lower_bound, &log_Gl.append.prev_lsa);
#endif /* SERVER_MODE */

      /*
       * Indicate that database system is UP,... flush the header so that we
       * we know that the system was running in the even of crashes
       */
      log_Gl.hdr.is_shutdown = false;
      logpb_flush_header (thread_p);
    }
  log_Gl.rcv_phase = LOG_RESTARTED;

  LSA_COPY (&log_Gl.rcv_phase_lsa, &log_Gl.hdr.chkpt_lsa);
  log_Gl.chkpt_every_npages = prm_get_integer_value (PRM_ID_LOG_CHECKPOINT_NPAGES);

  if (!LSA_EQ (&log_Gl.append.prev_lsa, &log_Gl.prior_info.prev_lsa))
    {
      assert (0);
      /* defense code */
      LOG_RESET_PREV_LSA (&log_Gl.append.prev_lsa);
    }
  if (!LSA_EQ (&log_Gl.hdr.append_lsa, &log_Gl.prior_info.prior_lsa))
    {
      assert (0);
      /* defense code */
      LOG_RESET_APPEND_LSA (&log_Gl.hdr.append_lsa);
    }

  /*
   *
   * Don't checkpoint to sizes smaller than the number of log buffers
   */
  if (log_Gl.chkpt_every_npages < prm_get_integer_value (PRM_ID_LOG_NBUFFERS))
    {
      log_Gl.chkpt_every_npages = prm_get_integer_value (PRM_ID_LOG_NBUFFERS);
    }

  /* Next checkpoint should be run at ... */
  log_Gl.run_nxchkpt_atpageid = (log_Gl.hdr.append_lsa.pageid + log_Gl.chkpt_every_npages);

  LOG_SET_CURRENT_TRAN_INDEX (thread_p, LOG_SYSTEM_TRAN_INDEX);

  /* run the compatibility functions if we have any */
  if (disk_compatibility_functions != NULL)
    {
      for (i = 0; disk_compatibility_functions[i] != NULL; i++)
	{
	  (*(disk_compatibility_functions[i])) ();
	}
    }

  logpb_initialize_arv_page_info_table ();
  logpb_initialize_logging_statistics ();

  if (prm_get_bool_value (PRM_ID_LOG_BACKGROUND_ARCHIVING))
    {
      BACKGROUND_ARCHIVING_INFO *bg_arv_info;

      bg_arv_info = &log_Gl.bg_archive_info;
      bg_arv_info->start_page_id = NULL_PAGEID;
      bg_arv_info->current_page_id = NULL_PAGEID;
      bg_arv_info->last_sync_pageid = NULL_PAGEID;

      bg_arv_info->vdes =
	fileio_format (thread_p, log_Db_fullname, log_Name_bg_archive, LOG_DBLOG_BG_ARCHIVE_VOLID,
		       log_Gl.hdr.npages + 1, false, false, false, LOG_PAGESIZE, 0, false);
      if (bg_arv_info->vdes != NULL_VOLDES)
	{
	  bg_arv_info->start_page_id = log_Gl.hdr.nxarv_pageid;
	  bg_arv_info->current_page_id = log_Gl.hdr.nxarv_pageid;
	  bg_arv_info->last_sync_pageid = log_Gl.hdr.nxarv_pageid;
	}
      else
	{
	  er_log_debug (ARG_FILE_LINE, "Unable to create temporary archive log %s\n", log_Name_bg_archive);
	}

      if (bg_arv_info->vdes != NULL_VOLDES)
	{
	  (void) logpb_background_archiving (thread_p);
	}
    }

  LOG_CS_EXIT (thread_p);

  er_log_debug (ARG_FILE_LINE, "log_initialize_internal: end of log initializaton, append_lsa = (%lld|%d) \n",
		(long long int) log_Gl.hdr.append_lsa.pageid, log_Gl.hdr.append_lsa.offset);

  return error_code;

error:
  /* ***** */

  if (log_Gl.append.vdes != NULL_VOLDES)
    {
      fileio_dismount (thread_p, log_Gl.append.vdes);
    }

  LOG_SET_CURRENT_TRAN_INDEX (thread_p, LOG_SYSTEM_TRAN_INDEX);

  if (log_Gl.loghdr_pgptr != NULL)
    {
      free_and_init (log_Gl.loghdr_pgptr);
    }

  LOG_CS_EXIT (thread_p);

  logpb_fatal_error (thread_p, !init_emergency, ARG_FILE_LINE, "log_init");

  return error_code;

}

#if defined (ENABLE_UNUSED_FUNCTION)
/*
 * log_update_compatibility_and_release -
 *
 * return: NO_ERROR
 *
 *   compatibility(in):
 *   release(in):
 *
 * NOTE:
 */
int
log_update_compatibility_and_release (THREAD_ENTRY * thread_p, float compatibility, char release[])
{
  LOG_CS_ENTER (thread_p);

  log_Gl.hdr.db_compatibility = compatibility;
  strncpy (log_Gl.hdr.db_release, release, REL_MAX_RELEASE_LENGTH);

  logpb_flush_header (thread_p);

  LOG_CS_EXIT (thread_p);

  return NO_ERROR;
}
#endif /* ENABLE_UNUSED_FUNCTION */

#if defined(SERVER_MODE) || defined(SA_MODE)
/*
 * log_get_db_compatibility -
 *
 * return:
 *
 * NOTE:
 */
float
log_get_db_compatibility (void)
{
  return log_Gl.hdr.db_compatibility;
}
#endif /* SERVER_MODE || SA_MODE */

#if defined(SERVER_MODE)
/*
 * log_abort_by_tdes - Abort a transaction
 *
 * return: NO_ERROR
 *
 *   arg(in): Transaction descriptor
 *
 * NOTE:
 */
static int
log_abort_by_tdes (THREAD_ENTRY * thread_p, LOG_TDES * tdes)
{
  if (thread_p == NULL)
    {
      thread_p = thread_get_thread_entry_info ();
    }

  thread_p->tran_index = tdes->tran_index;
  pthread_mutex_unlock (&thread_p->tran_index_lock);

  (void) log_abort (thread_p, tdes->tran_index);

  return NO_ERROR;
}
#endif /* SERVER_MODE */

/*
 * TODO : STL
 * log_abort_all_active_transaction -
 *
 * return:
 *
 * NOTE:
 */
void
log_abort_all_active_transaction (THREAD_ENTRY * thread_p)
{
  int i;
  LOG_TDES *tdes;		/* Transaction descriptor */
#if defined(SERVER_MODE)
  int repeat_loop;
  int *abort_thread_running;
  static int already_called = 0;

  if (already_called)
    {
      return;
    }
  already_called = 1;

  if (log_Gl.trantable.area == NULL)
    {
      return;
    }

  abort_thread_running = (int *) malloc (sizeof (int) * log_Gl.trantable.num_total_indices);
  if (abort_thread_running == NULL)
    {
      er_set (ER_ERROR_SEVERITY, ARG_FILE_LINE, ER_OUT_OF_VIRTUAL_MEMORY, 1,
	      sizeof (int) * log_Gl.trantable.num_total_indices);
      return;
    }
  memset (abort_thread_running, 0, sizeof (int) * log_Gl.trantable.num_total_indices);

  /* Abort all active transactions */
loop:
  repeat_loop = false;

  for (i = 0; i < log_Gl.trantable.num_total_indices; i++)
    {
      if (i != LOG_SYSTEM_TRAN_INDEX && (tdes = LOG_FIND_TDES (i)) != NULL && tdes->trid != NULL_TRANID)
	{
	  if (css_count_transaction_worker_threads (thread_p, i, tdes->client_id) > 0)
	    {
	      repeat_loop = true;
	    }
	  else if (LOG_ISTRAN_ACTIVE (tdes) && abort_thread_running[i] == 0)
	    {
              // *INDENT-OFF*
              cubthread::entry_callable_task::exec_func_type exec_f =
                std::bind (log_abort_task_execute, std::placeholders::_1, std::ref (*tdes));
	      css_push_external_task (css_find_conn_by_tran_index (i), new cubthread::entry_callable_task (exec_f));
              // *INDENT-ON*
	      abort_thread_running[i] = 1;
	      repeat_loop = true;
	    }
	}
    }

  if (repeat_loop)
    {
      thread_sleep (50);	/* sleep 0.05 sec */
      if (css_is_shutdown_timeout_expired ())
	{
	  if (abort_thread_running != NULL)
	    {
	      free_and_init (abort_thread_running);
	    }
	  /* exit process after some tries */
	  er_log_debug (ARG_FILE_LINE, "log_abort_all_active_transaction: _exit(0)\n");
	  _exit (0);
	}
      goto loop;
    }

  if (abort_thread_running != NULL)
    {
      free_and_init (abort_thread_running);
    }

#else /* SERVER_MODE */
  int save_tran_index = log_Tran_index;	/* Return to this index */

  if (log_Gl.trantable.area == NULL)
    {
      return;
    }

  /* Abort all active transactions */
  for (i = 0; i < log_Gl.trantable.num_total_indices; i++)
    {
      tdes = LOG_FIND_TDES (i);
      if (i != LOG_SYSTEM_TRAN_INDEX && tdes != NULL && tdes->trid != NULL_TRANID)
	{
	  if (LOG_ISTRAN_ACTIVE (tdes))
	    {
	      log_Tran_index = i;
	      (void) log_abort (thread_p, log_Tran_index);
	    }
	}
    }
  log_Tran_index = save_tran_index;
#endif /* SERVER_MODE */
}

/*
 * TODO : STL
 * log_final - Terminate the log manager
 *
 * return: nothing
 *
 * NOTE: Terminate the log correctly, so that no recovery will be
 *              needed when the database system is restarted again. If there
 *              are any active transactions, they are all aborted. The log is
 *              flushed and all dirty data pages are also flushed to disk.
 */
void
log_final (THREAD_ENTRY * thread_p)
{
  int i;
  LOG_TDES *tdes;		/* Transaction descriptor */
  int save_tran_index;
  bool anyloose_ends = false;
  int error_code = NO_ERROR;

#if defined(SERVER_MODE)
  log_daemons_destroy ();
#endif /* SERVER_MODE */
  // *INDENT-OFF*
  log_system_tdes::destroy_system_transactions ();
  // *INDENT-ON*

  LOG_CS_ENTER (thread_p);

  /* reset log_Gl.rcv_phase */
  log_Gl.rcv_phase = LOG_RECOVERY_ANALYSIS_PHASE;

  if (log_Gl.trantable.area == NULL)
    {
      LOG_CS_EXIT (thread_p);
      return;
    }

  save_tran_index = LOG_FIND_THREAD_TRAN_INDEX (thread_p);

  if (!logpb_is_pool_initialized ())
    {
      logtb_undefine_trantable (thread_p);
      LOG_CS_EXIT (thread_p);
      return;
    }

  if (log_Gl.append.vdes == NULL_VOLDES)
    {
      logpb_finalize_pool (thread_p);
      logtb_undefine_trantable (thread_p);
      LOG_CS_EXIT (thread_p);
      return;
    }

  /*
   * Cannot use the critical section here since we are assigning the
   * transaction index and the critical sections are base on the transaction
   * index. Acquire the critical section and the get out immediately.. by
   * this time the scheduler will not preempt you.
   */

  /* Abort all active transactions */
  for (i = 0; i < log_Gl.trantable.num_total_indices; i++)
    {
      tdes = LOG_FIND_TDES (i);
      if (i != LOG_SYSTEM_TRAN_INDEX && tdes != NULL && tdes->trid != NULL_TRANID)
	{
	  if (LOG_ISTRAN_ACTIVE (tdes))
	    {
	      LOG_SET_CURRENT_TRAN_INDEX (thread_p, i);
	      (void) log_abort (thread_p, i);
	    }
	  else
	    {
	      anyloose_ends = true;
	    }
	}
    }

  LOG_SET_CURRENT_TRAN_INDEX (thread_p, save_tran_index);

  logpb_finalize_tran_complete_manager ();

  /*
   * Flush all log append dirty pages and all data dirty pages
   */
  logpb_flush_pages_direct (thread_p);

  error_code = pgbuf_flush_all (thread_p, NULL_VOLID);
  if (error_code == NO_ERROR)
    {
      error_code = fileio_synchronize_all (thread_p, false);
    }

  logpb_decache_archive_info (thread_p);

  /*
   * Flush the header of the log with information to restart the system
   * easily. For example, without a recovery process
   */

  log_Gl.hdr.has_logging_been_skipped = false;
  if (anyloose_ends == false && error_code == NO_ERROR)
    {
      log_Gl.hdr.is_shutdown = true;
      LSA_COPY (&log_Gl.hdr.chkpt_lsa, &log_Gl.hdr.append_lsa);
      LSA_COPY (&log_Gl.hdr.smallest_lsa_at_last_chkpt, &log_Gl.hdr.chkpt_lsa);
    }
  else
    {
      (void) logpb_checkpoint (thread_p);
    }

  logpb_flush_header (thread_p);

  /* Undefine page buffer pool and transaction table */
  logpb_finalize_pool (thread_p);

  logtb_undefine_trantable (thread_p);

  if (prm_get_bool_value (PRM_ID_LOG_BACKGROUND_ARCHIVING))
    {
      if (log_Gl.bg_archive_info.vdes != NULL_VOLDES)
	{
	  fileio_dismount (thread_p, log_Gl.bg_archive_info.vdes);
	  log_Gl.bg_archive_info.vdes = NULL_VOLDES;
	}
    }

  /* Dismount the active log volume */
  fileio_dismount (thread_p, log_Gl.append.vdes);
  log_Gl.append.vdes = NULL_VOLDES;

  free_and_init (log_Gl.loghdr_pgptr);

  LOG_CS_EXIT (thread_p);
}

/*
 * log_restart_emergency - Emergency restart of log manager
 *
 * return: nothing
 *
 *   db_fullname(in): Full name of the database
 *   logpath(in): Directory where the log volumes reside
 *   prefix_logname(in): Name of the log volumes. It must be the same as the
 *                      one given during the creation of the database.
 *
 * NOTE: Initialize the log manager in emergency fashion. That is,
 *              restart recovery is ignored.
 */
void
log_restart_emergency (THREAD_ENTRY * thread_p, const char *db_fullname, const char *logpath,
		       const char *prefix_logname)
{
  (void) log_initialize_internal (thread_p, db_fullname, logpath, prefix_logname, false, NULL, true);
}

/*
 *
 *                    INTERFACE FUNCTION FOR LOGGING DATA
 *
 */

/*
 * log_append_undoredo_data - LOG UNDO (BEFORE) + REDO (AFTER) DATA
 *
 * return: nothing
 *
 *   rcvindex(in): Index to recovery function
 *   addr(in): Address (Volume, page, and offset) of data
 *   undo_length(in): Length of undo(before) data
 *   redo_length(in): Length of redo(after) data
 *   undo_data(in): Undo (before) data
 *   redo_data(in): Redo (after) data
 *
 */
void
log_append_undoredo_data (THREAD_ENTRY * thread_p, LOG_RCVINDEX rcvindex, LOG_DATA_ADDR * addr, int undo_length,
			  int redo_length, const void *undo_data, const void *redo_data)
{
  LOG_CRUMB undo_crumb;
  LOG_CRUMB redo_crumb;

  /* Set undo length/data to crumb */
  assert (0 <= undo_length);
  assert (0 == undo_length || undo_data != NULL);

  undo_crumb.data = undo_data;
  undo_crumb.length = undo_length;

  /* Set redo length/data to crumb */
  assert (0 <= redo_length);
  assert (0 == redo_length || redo_data != NULL);

  redo_crumb.data = redo_data;
  redo_crumb.length = redo_length;

  log_append_undoredo_crumbs (thread_p, rcvindex, addr, 1, 1, &undo_crumb, &redo_crumb);
}

void
log_append_undoredo_data2 (THREAD_ENTRY * thread_p, LOG_RCVINDEX rcvindex, const VFID * vfid, PAGE_PTR pgptr,
			   PGLENGTH offset, int undo_length, int redo_length, const void *undo_data,
			   const void *redo_data)
{
  LOG_DATA_ADDR addr;
  LOG_CRUMB undo_crumb;
  LOG_CRUMB redo_crumb;

  /* Set data address */
  addr.vfid = vfid;
  addr.pgptr = pgptr;
  addr.offset = offset;

  /* Set undo length/data to crumb */
  assert (0 <= undo_length);
  assert (0 == undo_length || undo_data != NULL);

  undo_crumb.data = undo_data;
  undo_crumb.length = undo_length;

  /* Set redo length/data to crumb */
  assert (0 <= redo_length);
  assert (0 == redo_length || redo_data != NULL);

  redo_crumb.data = redo_data;
  redo_crumb.length = redo_length;

  log_append_undoredo_crumbs (thread_p, rcvindex, &addr, 1, 1, &undo_crumb, &redo_crumb);
}

/*
 * log_append_undo_data - LOG UNDO (BEFORE) DATA
 *
 * return: nothing
 *
 *   rcvindex(in): Index to recovery function
 *   addr(in): Address (Volume, page, and offset) of data
 *   length(in): Length of undo(before) data
 *   data(in): Undo (before) data
 *
 * NOTE: Log undo(before) data. A log record is constructed to recover
 *              data by undoing data during abort and during recovery.
 *
 *              In the case of a rollback, the undo function described by
 *              rcvindex is called with a recovery structure which contains
 *              the page pointer and offset of the data to recover along with
 *              the undo data. It is up to this function to determine how to
 *              undo the data.
 *
 *     1)       This function accepts either page operation logging (with a
 *              valid address) or logical log (with a null address).
 *     2)       Very IMPORTANT: If an update is associated with two individual
 *              log records, the undo record must be logged before the redo
 *              record.
 */
void
log_append_undo_data (THREAD_ENTRY * thread_p, LOG_RCVINDEX rcvindex, LOG_DATA_ADDR * addr, int length,
		      const void *data)
{
  LOG_CRUMB undo_crumb;

  /* Set length/data to crumb */
  assert (0 <= length);
  assert (0 == length || data != NULL);

  undo_crumb.data = data;
  undo_crumb.length = length;

  log_append_undo_crumbs (thread_p, rcvindex, addr, 1, &undo_crumb);
}

void
log_append_undo_data2 (THREAD_ENTRY * thread_p, LOG_RCVINDEX rcvindex, const VFID * vfid, PAGE_PTR pgptr,
		       PGLENGTH offset, int length, const void *data)
{
  LOG_DATA_ADDR addr;
  LOG_CRUMB undo_crumb;

  /* Set data address */
  addr.vfid = vfid;
  addr.pgptr = pgptr;
  addr.offset = offset;

  /* Set length/data to crumb */
  assert (0 <= length);
  assert (0 == length || data != NULL);

  undo_crumb.data = data;
  undo_crumb.length = length;

  log_append_undo_crumbs (thread_p, rcvindex, &addr, 1, &undo_crumb);
}

/*
 * log_append_redo_data - LOG REDO (AFTER) DATA
 *
 * return: nothing
 *
 *   rcvindex(in): Index to recovery function
 *   addr(in): Address (Volume, page, and offset) of data
 *   length(in): Length of redo(after) data
 *   data(in): Redo (after) data
 *
 * NOTE: Log redo(after) data. A log record is constructed to recover
 *              data by redoing data during recovery.
 *
 *              During recovery(e.g., system crash recovery), the redo
 *              function described by rcvindex is called with a recovery
 *              structure which contains the page pointer and offset of the
 *              data to recover along with the redo data. It is up to this
 *              function to determine how to redo the data.
 *
 *     1)       The only type of logging accepted by this function is page
 *              operation level logging, thus, an address must must be given.
 *     2)       During the redo phase of crash recovery, any redo logging is
 *              ignored.
 */
void
log_append_redo_data (THREAD_ENTRY * thread_p, LOG_RCVINDEX rcvindex, LOG_DATA_ADDR * addr, int length,
		      const void *data)
{
  LOG_CRUMB redo_crumb;

  /* Set length/data to crumb */
  assert (0 <= length);
  assert (0 == length || data != NULL);

  redo_crumb.data = data;
  redo_crumb.length = length;

  log_append_redo_crumbs (thread_p, rcvindex, addr, 1, &redo_crumb);
}

void
log_append_redo_data2 (THREAD_ENTRY * thread_p, LOG_RCVINDEX rcvindex, const VFID * vfid, PAGE_PTR pgptr,
		       PGLENGTH offset, int length, const void *data)
{
  LOG_DATA_ADDR addr;
  LOG_CRUMB redo_crumb;

  /* Set data address */
  addr.vfid = vfid;
  addr.pgptr = pgptr;
  addr.offset = offset;

  /* Set length/data to crumb */
  assert (0 <= length);
  assert (0 == length || data != NULL);

  redo_crumb.data = data;
  redo_crumb.length = length;

  log_append_redo_crumbs (thread_p, rcvindex, &addr, 1, &redo_crumb);
}

/*
 * log_append_undoredo_crumbs -  LOG UNDO (BEFORE) + REDO (AFTER) CRUMBS OF DATA
 *
 * return: nothing
 *
 *   rcvindex(in): Index to recovery function
 *   addr(in): Address (Volume, page, and offset) of data
 *   num_undo_crumbs(in): Number of undo crumbs
 *   num_redo_crumbs(in): Number of redo crumbs
 *   undo_crumbs(in): The undo crumbs
 *   redo_crumbs(in): The redo crumbs
 *
 */
void
log_append_undoredo_crumbs (THREAD_ENTRY * thread_p, LOG_RCVINDEX rcvindex, LOG_DATA_ADDR * addr, int num_undo_crumbs,
			    int num_redo_crumbs, const LOG_CRUMB * undo_crumbs, const LOG_CRUMB * redo_crumbs)
{
  LOG_TDES *tdes;		/* Transaction descriptor */
  int tran_index;
  int error_code = NO_ERROR;
  LOG_PRIOR_NODE *node;
  LOG_LSA start_lsa;
  LOG_RECTYPE rectype = LOG_IS_MVCC_OPERATION (rcvindex) ? LOG_MVCC_UNDOREDO_DATA : LOG_UNDOREDO_DATA;

#if defined(CUBRID_DEBUG)
  if (addr->pgptr == NULL)
    {
      /*
       * Redo is always an operation page level logging. Thus, a data page
       * pointer must have been given as part of the address
       */
      er_set (ER_ERROR_SEVERITY, ARG_FILE_LINE, ER_LOG_REDO_INTERFACE, 0);
      error_code = ER_LOG_REDO_INTERFACE;
      return;
    }
  if (RV_fun[rcvindex].undofun == NULL || RV_fun[rcvindex].redofun == NULL)
    {
      assert (false);
      return;
    }
#endif /* CUBRID_DEBUG */

#if !defined(SERVER_MODE)
  assert_release (!LOG_IS_MVCC_OPERATION (rcvindex));
#endif /* SERVER_MODE */

  if (log_No_logging)
    {
      /* We are not logging */
      LOG_FLUSH_LOGGING_HAS_BEEN_SKIPPED (thread_p);
      log_skip_logging (thread_p, addr);
      return;
    }

  /* Find transaction descriptor for current logging transaction */
  tran_index = LOG_FIND_THREAD_TRAN_INDEX (thread_p);
  tdes = LOG_FIND_TDES (tran_index);
  if (tdes == NULL)
    {
      er_set (ER_FATAL_ERROR_SEVERITY, ARG_FILE_LINE, ER_LOG_UNKNOWN_TRANINDEX, 1, tran_index);
      error_code = ER_LOG_UNKNOWN_TRANINDEX;
      return;
    }

  /*
   * If we are not in a top system operation, the transaction is unactive, and
   * the transaction is not in the process of been aborted, we do nothing.
   */
  if (tdes->topops.last < 0 && !LOG_ISTRAN_ACTIVE (tdes) && !LOG_ISTRAN_ABORTED (tdes))
    {
      /*
       * We do not log anything when the transaction is unactive and it is not
       * in the process of aborting.
       */
      return;
    }

  /*
   * is undo logging needed ?
   */

  if (log_can_skip_undo_logging (thread_p, rcvindex, tdes, addr) == true)
    {
      /* undo logging is ignored at this point */
      log_append_redo_crumbs (thread_p, rcvindex, addr, num_redo_crumbs, redo_crumbs);
      return;
    }

  /*
   * Now do the UNDO & REDO portion
   */

  node = prior_lsa_alloc_and_copy_crumbs (thread_p, rectype, rcvindex, addr, num_undo_crumbs, undo_crumbs,
					  num_redo_crumbs, redo_crumbs);
  if (node == NULL)
    {
      return;
    }

  start_lsa = prior_lsa_next_record (thread_p, node, tdes);

  if (LOG_NEED_TO_SET_LSA (rcvindex, addr->pgptr))
    {
      if (pgbuf_set_lsa (thread_p, addr->pgptr, &start_lsa) == NULL)
	{
	  assert (false);
	  return;
	}
    }
  if (addr->pgptr != NULL && LOG_IS_MVCC_OPERATION (rcvindex))
    {
      pgbuf_notify_vacuum_follows (thread_p, addr->pgptr);
    }
}

/*
 * log_append_undo_crumbs - LOG UNDO (BEFORE) CRUMBS OF DATA
 *
 * return: nothing
 *
 *   rcvindex(in): Index to recovery function
 *   addr(in): Address (Volume, page, and offset) of data
 *   num_crumbs(in): Number of undo crumbs
 *   crumbs(in): The undo crumbs
 *
 */
void
log_append_undo_crumbs (THREAD_ENTRY * thread_p, LOG_RCVINDEX rcvindex, LOG_DATA_ADDR * addr, int num_crumbs,
			const LOG_CRUMB * crumbs)
{
  LOG_TDES *tdes;		/* Transaction descriptor */
  int tran_index;
  int error_code = NO_ERROR;
  LOG_PRIOR_NODE *node;
  LOG_LSA start_lsa;
  LOG_RECTYPE rectype = LOG_IS_MVCC_OPERATION (rcvindex) ? LOG_MVCC_UNDO_DATA : LOG_UNDO_DATA;

#if defined(CUBRID_DEBUG)
  if (RV_fun[rcvindex].undofun == NULL)
    {
      assert (false);
      return;
    }
#endif /* CUBRID_DEBUG */

  if (log_No_logging)
    {
      /* We are not logging */
      LOG_FLUSH_LOGGING_HAS_BEEN_SKIPPED (thread_p);
      if (addr->pgptr != NULL)
	{
	  log_skip_logging (thread_p, addr);
	}
      return;
    }

  /* Find transaction descriptor for current logging transaction */
  tran_index = LOG_FIND_THREAD_TRAN_INDEX (thread_p);
  tdes = LOG_FIND_TDES (tran_index);
  if (tdes == NULL)
    {
      er_set (ER_FATAL_ERROR_SEVERITY, ARG_FILE_LINE, ER_LOG_UNKNOWN_TRANINDEX, 1, tran_index);
      error_code = ER_LOG_UNKNOWN_TRANINDEX;
      return;
    }

  /*
   * If we are not in a top system operation, the transaction is unactive, and
   * the transaction is not in the process of been aborted, we do nothing.
   */
  if (tdes->topops.last < 0 && !LOG_ISTRAN_ACTIVE (tdes) && !LOG_ISTRAN_ABORTED (tdes))
    {
      /*
       * We do not log anything when the transaction is unactive and it is not
       * in the process of aborting.
       */
      return;
    }

  /*
   * is undo logging needed ?
   */
  if (log_can_skip_undo_logging (thread_p, rcvindex, tdes, addr) == true)
    {
      /* undo logging is ignored at this point */
      ;				/* NO-OP */
      return;
    }

  /*
   * NOW do the UNDO ...
   */

  node = prior_lsa_alloc_and_copy_crumbs (thread_p, rectype, rcvindex, addr, num_crumbs, crumbs, 0, NULL);
  if (node == NULL)
    {
      assert (false);
      return;
    }

  start_lsa = prior_lsa_next_record (thread_p, node, tdes);

  if (addr->pgptr != NULL && LOG_NEED_TO_SET_LSA (rcvindex, addr->pgptr))
    {
      if (pgbuf_set_lsa (thread_p, addr->pgptr, &start_lsa) == NULL)
	{
	  assert (false);
	  return;
	}
    }
  if (addr->pgptr != NULL && LOG_IS_MVCC_OPERATION (rcvindex))
    {
      pgbuf_notify_vacuum_follows (thread_p, addr->pgptr);
    }
}

/*
 * log_append_redo_crumbs - LOG REDO (AFTER) CRUMBS OF DATA
 *
 * return: nothing
 *
 *   rcvindex(in): Index to recovery function
 *   addr(in): Address (Volume, page, and offset) of data
 *   num_crumbs(in): Number of undo crumbs
 *   crumbs(in): The undo crumbs
 *
 * NOTE: Log redo(after) crumbs of data. A log record is constructed to
 *              recover data by redoing data during recovery.
 *              The log manager does not really store crumbs of data, instead
 *              the log manager glues them together as a stream of data, and
 *              thus, it looses the knowledge that the data was from crumbs.
 *              This is done to avoid extra storage overhead. It is the
 *              responsibility of the recovery functions to build the crumbs
 *              when needed from the glued data.
 *
 *              During recovery(e.g., system crash recovery), the redo
 *              function described by rcvindex is called with a recovery
 *              structure which contains the page pointer and offset of the
 *              data to recover along with the redo glued data. The redo
 *              function must construct the crumbs when needed. It is up to
 *              this function, how to undo the data.
 *
 *     1)       Same notes as log_append_redo_data (see this function)
 *     2)       The only purpose of this function is to avoid extra data
 *              copying (the glue into one contiguous area) by the caller,
 *              otherwise, the same as log_append_redo_data.
 */
void
log_append_redo_crumbs (THREAD_ENTRY * thread_p, LOG_RCVINDEX rcvindex, LOG_DATA_ADDR * addr, int num_crumbs,
			const LOG_CRUMB * crumbs)
{
  LOG_TDES *tdes;		/* Transaction descriptor */
  int tran_index;
  int error_code = NO_ERROR;
  LOG_PRIOR_NODE *node;
  LOG_LSA start_lsa;
  LOG_RECTYPE rectype = LOG_IS_MVCC_OPERATION (rcvindex) ? LOG_MVCC_REDO_DATA : LOG_REDO_DATA;

#if defined(CUBRID_DEBUG)
  if (addr->pgptr == NULL)
    {
      /*
       * Redo is always an operation page level logging. Thus, a data page
       * pointer must have been given as part of the address
       */
      er_set (ER_ERROR_SEVERITY, ARG_FILE_LINE, ER_LOG_REDO_INTERFACE, 0);
      error_code = ER_LOG_REDO_INTERFACE;
      return;
    }
  if (RV_fun[rcvindex].redofun == NULL)
    {
      assert (false);
      return;
    }
#endif /* CUBRID_DEBUG */

  if (log_No_logging)
    {
      /* We are not logging */
      LOG_FLUSH_LOGGING_HAS_BEEN_SKIPPED (thread_p);
      log_skip_logging (thread_p, addr);
      return;
    }

  /* Find transaction descriptor for current logging transaction */
  tran_index = LOG_FIND_THREAD_TRAN_INDEX (thread_p);
  tdes = LOG_FIND_TDES (tran_index);
  if (tdes == NULL)
    {
      er_set (ER_FATAL_ERROR_SEVERITY, ARG_FILE_LINE, ER_LOG_UNKNOWN_TRANINDEX, 1, tran_index);
      error_code = ER_LOG_UNKNOWN_TRANINDEX;
      return;
    }

  /*
   * If we are not in a top system operation, the transaction is unactive, and
   * the transaction is not in the process of been aborted, we do nothing.
   */
  if (tdes->topops.last < 0 && !LOG_ISTRAN_ACTIVE (tdes) && !LOG_ISTRAN_ABORTED (tdes))
    {
      /*
       * We do not log anything when the transaction is unactive and it is not
       * in the process of aborting.
       */
      return;
    }

  if (log_can_skip_redo_logging (rcvindex, tdes, addr) == true)
    {
      return;
    }

  node = prior_lsa_alloc_and_copy_crumbs (thread_p, rectype, rcvindex, addr, 0, NULL, num_crumbs, crumbs);
  if (node == NULL)
    {
      return;
    }

  start_lsa = prior_lsa_next_record (thread_p, node, tdes);

  /*
   * Set the LSA on the data page of the corresponding log record for page
   * operation logging.
   *
   * Make sure that I should log. Page operational logging is not done for
   * temporary data of temporary files and volumes
   */
  if (LOG_NEED_TO_SET_LSA (rcvindex, addr->pgptr))
    {
      if (pgbuf_set_lsa (thread_p, addr->pgptr, &start_lsa) == NULL)
	{
	  assert (false);
	  return;
	}
    }
}

/*
 * log_append_undoredo_recdes - LOG UNDO (BEFORE) + REDO (AFTER) RECORD DESCRIPTOR
 *
 * return: nothing
 *
 *   rcvindex(in): Index to recovery function
 *   addr(in): Address (Volume, page, and offset) of data
 *   undo_recdes(in): Undo(before) record descriptor
 *   redo_recdes(in): Redo(after) record descriptor
 *
 */
void
log_append_undoredo_recdes (THREAD_ENTRY * thread_p, LOG_RCVINDEX rcvindex, LOG_DATA_ADDR * addr,
			    const RECDES * undo_recdes, const RECDES * redo_recdes)
{
  log_append_undoredo_recdes2 (thread_p, rcvindex, addr->vfid, addr->pgptr, addr->offset, undo_recdes, redo_recdes);
}

void
log_append_undoredo_recdes2 (THREAD_ENTRY * thread_p, LOG_RCVINDEX rcvindex, const VFID * vfid, PAGE_PTR pgptr,
			     PGLENGTH offset, const RECDES * undo_recdes, const RECDES * redo_recdes)
{
  LOG_CRUMB crumbs[4];
  LOG_CRUMB *undo_crumbs = &crumbs[0];
  LOG_CRUMB *redo_crumbs = &crumbs[2];
  int num_undo_crumbs;
  int num_redo_crumbs;
  LOG_DATA_ADDR addr;

  addr.vfid = vfid;
  addr.pgptr = pgptr;
  addr.offset = offset;

#if 0
  if (rcvindex == RVHF_UPDATE)
    {
      LOG_TDES *tdes = LOG_FIND_CURRENT_TDES (thread_p);
      if (tdes && tdes->null_log.is_set && undo_recdes && redo_recdes)
	{
	  tdes->null_log.recdes = malloc (sizeof (RECDES));
	  if (tdes == NULL)
	    {
	      return;		/* error */
	    }
	  *(tdes->null_log.recdes) = *undo_recdes;
	  tdes->null_log.recdes->data = malloc (undo_recdes->length);
	  if (tdes->null_log.recdes->data == NULL)
	    {
	      free_and_init (tdes->null_log.recdes);
	      return;		/* error */
	    }
	  (void) memcpy (tdes->null_log.recdes->data, undo_recdes->data, undo_recdes->length);
	}
      undo_crumbs[0].length = sizeof (undo_recdes->type);
      undo_crumbs[0].data = (char *) &undo_recdes->type;
      undo_crumbs[1].length = 0;
      undo_crumbs[1].data = NULL;
      num_undo_crumbs = 2;
      redo_crumbs[0].length = sizeof (redo_recdes->type);
      redo_crumbs[0].data = (char *) &redo_recdes->type;
      redo_crumbs[1].length = 0;
      redo_crumbs[1].data = NULL;
      num_redo_crumbs = 2;
      log_append_undoredo_crumbs (rcvindex, addr, num_undo_crumbs, num_redo_crumbs, undo_crumbs, redo_crumbs);
      return;
    }
#endif

  if (undo_recdes != NULL)
    {
      undo_crumbs[0].length = sizeof (undo_recdes->type);
      undo_crumbs[0].data = (char *) &undo_recdes->type;
      undo_crumbs[1].length = undo_recdes->length;
      undo_crumbs[1].data = undo_recdes->data;
      num_undo_crumbs = 2;
    }
  else
    {
      undo_crumbs = NULL;
      num_undo_crumbs = 0;
    }

  if (redo_recdes != NULL)
    {
      redo_crumbs[0].length = sizeof (redo_recdes->type);
      redo_crumbs[0].data = (char *) &redo_recdes->type;
      redo_crumbs[1].length = redo_recdes->length;
      redo_crumbs[1].data = redo_recdes->data;
      num_redo_crumbs = 2;
    }
  else
    {
      redo_crumbs = NULL;
      num_redo_crumbs = 0;
    }

  log_append_undoredo_crumbs (thread_p, rcvindex, &addr, num_undo_crumbs, num_redo_crumbs, undo_crumbs, redo_crumbs);
}

#if defined (ENABLE_UNUSED_FUNCTION)
/*
 * log_append_undo_recdes - LOG UNDO (BEFORE) RECORD DESCRIPTOR
 *
 * return: nothing
 *
 *   rcvindex(in): Index to recovery function
 *   addr(in): Address (Volume, page, and offset) of data
 *   recdes(in): Undo(before) record descriptor
 *
 */
void
log_append_undo_recdes (THREAD_ENTRY * thread_p, LOG_RCVINDEX rcvindex, LOG_DATA_ADDR * addr, const RECDES * recdes)
{
  log_append_undo_recdes2 (thread_p, rcvindex, addr->vfid, addr->pgptr, addr->offset, recdes);
}
#endif /* ENABLE_UNUSED_FUNCTION */

void
log_append_undo_recdes2 (THREAD_ENTRY * thread_p, LOG_RCVINDEX rcvindex, const VFID * vfid, PAGE_PTR pgptr,
			 PGLENGTH offset, const RECDES * recdes)
{
  LOG_CRUMB crumbs[2];
  LOG_DATA_ADDR addr;

  addr.vfid = vfid;
  addr.pgptr = pgptr;
  addr.offset = offset;

  if (recdes != NULL)
    {
      crumbs[0].length = sizeof (recdes->type);
      crumbs[0].data = (char *) &recdes->type;
      crumbs[1].length = recdes->length;
      crumbs[1].data = recdes->data;
      log_append_undo_crumbs (thread_p, rcvindex, &addr, 2, crumbs);
    }
  else
    {
      log_append_undo_crumbs (thread_p, rcvindex, &addr, 0, NULL);
    }
}

/*
 * log_append_redo_recdes - LOG REDO (AFTER) RECORD DESCRIPTOR
 *
 * return: nothing
 *
 *   rcvindex(in): Index to recovery function
 *   addr(in): Address (Volume, page, and offset) of data
 *   recdes(in): Redo(after) record descriptor
 *
 */
void
log_append_redo_recdes (THREAD_ENTRY * thread_p, LOG_RCVINDEX rcvindex, LOG_DATA_ADDR * addr, const RECDES * recdes)
{
  log_append_redo_recdes2 (thread_p, rcvindex, addr->vfid, addr->pgptr, addr->offset, recdes);
}

void
log_append_redo_recdes2 (THREAD_ENTRY * thread_p, LOG_RCVINDEX rcvindex, const VFID * vfid, PAGE_PTR pgptr,
			 PGLENGTH offset, const RECDES * recdes)
{
  LOG_CRUMB crumbs[2];
  LOG_DATA_ADDR addr;

  addr.vfid = vfid;
  addr.pgptr = pgptr;
  addr.offset = offset;

  if (recdes != NULL)
    {
      crumbs[0].length = sizeof (recdes->type);
      crumbs[0].data = (char *) &recdes->type;
      crumbs[1].length = recdes->length;
      crumbs[1].data = recdes->data;
      log_append_redo_crumbs (thread_p, rcvindex, &addr, 2, crumbs);
    }
  else
    {
      log_append_redo_crumbs (thread_p, rcvindex, &addr, 0, NULL);
    }
}

/*
 * log_append_dboutside_redo - Log redo (after) data for operations outside the db
 *
 * return: nothing
 *
 *   rcvindex(in): Index to recovery function
 *   length(in): Length of redo(after) data
 *   data(in): Redo (after) data
 *
 * NOTE: A log record is constructed to recover external (outside of
 *              database) data by always redoing data during recovery.
 *
 *              During recovery(e.g., system crash recovery), the redo
 *              function described by rcvindex is called with a recovery
 *              structure which contains the page pointer and offset of the
 *              data to recover along with the redo data. It is up to this
 *              function to determine how to redo the data.
 *
 *     1)       The logging of this function is logical since it is for
 *              external data.
 *     2)       Both during the redo and undo phase, dboutside redo is
 *              ignored.
 */
void
log_append_dboutside_redo (THREAD_ENTRY * thread_p, LOG_RCVINDEX rcvindex, int length, const void *data)
{
  LOG_TDES *tdes;		/* Transaction descriptor */
  int tran_index;
  int error_code = NO_ERROR;
  LOG_PRIOR_NODE *node;

#if defined(CUBRID_DEBUG)
  if (RV_fun[rcvindex].redofun == NULL)
    {
      assert (false);
      return;
    }
#endif /* CUBRID_DEBUG */

  if (log_No_logging)
    {
      /* We are not logging */
      LOG_FLUSH_LOGGING_HAS_BEEN_SKIPPED (thread_p);
      return;
    }

  /* Find transaction descriptor for current logging transaction */
  tran_index = LOG_FIND_THREAD_TRAN_INDEX (thread_p);
  tdes = LOG_FIND_TDES (tran_index);
  if (tdes == NULL)
    {
      er_set (ER_FATAL_ERROR_SEVERITY, ARG_FILE_LINE, ER_LOG_UNKNOWN_TRANINDEX, 1, tran_index);
      error_code = ER_LOG_UNKNOWN_TRANINDEX;
      return;
    }

  /*
   * If we are not in a top system operation, the transaction is unactive, and
   * the transaction is not in the process of been aborted, we do nothing.
   */
  if (tdes->topops.last < 0 && !LOG_ISTRAN_ACTIVE (tdes) && !LOG_ISTRAN_ABORTED (tdes))
    {
      /*
       * We do not log anything when the transaction is unactive and it is not
       * in the process of aborting.
       */
      return;
    }

  node =
    prior_lsa_alloc_and_copy_data (thread_p, LOG_DBEXTERN_REDO_DATA, rcvindex, NULL, 0, NULL, length, (char *) data);
  if (node == NULL)
    {
      return;
    }

  (void) prior_lsa_next_record (thread_p, node, tdes);
}

/*
 * log_append_postpone - Log postpone after data, for redo
 *
 * return: nothing
 *
 *   rcvindex(in): Index to recovery function
 *   addr(in): Index to recovery function
 *   length(in): Length of postpone redo(after) data
 *   data(in): Postpone redo (after) data
 *
 * NOTE: A postpone data operation is postponed after the transaction
 *              commits. Once it is executed, it becomes a log_redo operation.
 *              This distinction is needed due to log sequence number in the
 *              log and the data pages which are used to avoid redos.
 */
void
log_append_postpone (THREAD_ENTRY * thread_p, LOG_RCVINDEX rcvindex, LOG_DATA_ADDR * addr, int length, const void *data)
{
  LOG_TDES *tdes;		/* Transaction descriptor */
  LOG_RCV rcv;			/* Recovery structure for execution */
  bool skipredo;
  LOG_LSA *crash_lsa;
  int tran_index;
  int error_code = NO_ERROR;
  LOG_PRIOR_NODE *node;

#if defined(CUBRID_DEBUG)
  if (addr->pgptr == NULL)
    {
      /*
       * Postpone is always an operation page level logging. Thus, a data page
       * pointer must have been given as part of the address
       */
      er_set (ER_ERROR_SEVERITY, ARG_FILE_LINE, ER_LOG_POSTPONE_INTERFACE, 0);
      error_code = ER_LOG_POSTPONE_INTERFACE;
      return;
    }
  if (RV_fun[rcvindex].redofun == NULL)
    {
      assert (false);
      return;
    }
#endif /* CUBRID_DEBUG */

  if (log_No_logging)
    {
      /*
       * We are not logging. Execute the postpone operation immediately since
       * we cannot undo
       */
      rcv.length = length;
      rcv.offset = addr->offset;
      rcv.pgptr = addr->pgptr;
      rcv.data = (char *) data;

      assert (RV_fun[rcvindex].redofun != NULL);
      (void) (*RV_fun[rcvindex].redofun) (thread_p, &rcv);

      LOG_FLUSH_LOGGING_HAS_BEEN_SKIPPED (thread_p);
      log_skip_logging (thread_p, addr);
      return;
    }

  /* Find transaction descriptor for current logging transaction */
  tran_index = LOG_FIND_THREAD_TRAN_INDEX (thread_p);
  tdes = LOG_FIND_TDES (tran_index);
  if (tdes == NULL)
    {
      er_set (ER_FATAL_ERROR_SEVERITY, ARG_FILE_LINE, ER_LOG_UNKNOWN_TRANINDEX, 1, tran_index);
      error_code = ER_LOG_UNKNOWN_TRANINDEX;
      return;
    }

  skipredo = log_can_skip_redo_logging (rcvindex, tdes, addr);
  if (skipredo == true || (tdes->topops.last < 0 && !LOG_ISTRAN_ACTIVE (tdes) && !LOG_ISTRAN_ABORTED (tdes)))
    {
      /*
       * Warning postpone logging is ignored during REDO recovery, normal
       * rollbacks, and for temporary data pages
       */
      rcv.length = length;
      rcv.offset = addr->offset;
      rcv.pgptr = addr->pgptr;
      rcv.data = (char *) data;

      assert (RV_fun[rcvindex].redofun != NULL);
      (void) (*RV_fun[rcvindex].redofun) (thread_p, &rcv);
      if (skipredo == false)
	{
	  log_append_redo_data (thread_p, rcvindex, addr, length, data);
	}

      return;
    }

  /*
   * If the transaction has not logged any record, add a dummy record to
   * start the postpone purposes during the commit.
   */

  if (LSA_ISNULL (&tdes->tail_lsa)
      || (log_is_in_crash_recovery ()
	  && (crash_lsa = log_get_crash_point_lsa ()) != NULL && LSA_LE (&tdes->tail_lsa, crash_lsa)))
    {
      log_append_empty_record (thread_p, LOG_DUMMY_HEAD_POSTPONE, addr);
    }

  node = prior_lsa_alloc_and_copy_data (thread_p, LOG_POSTPONE, rcvindex, addr, 0, NULL, length, (char *) data);
  if (node == NULL)
    {
      return;
    }

  // redo data must be saved before calling prior_lsa_next_record, which may free this prior node
  tdes->m_log_postpone_cache.add_redo_data (*node);

  // an entry for this postpone log record was already created and we also need to save its LSA
  LOG_LSA start_lsa = prior_lsa_next_record (thread_p, node, tdes);
  tdes->m_log_postpone_cache.add_lsa (start_lsa);

      // todo - extend to all transactions
  if (tdes->topops.last >= 0)
    {
      if (LSA_ISNULL (&tdes->topops.stack[tdes->topops.last].posp_lsa))
	{
	  LSA_COPY (&tdes->topops.stack[tdes->topops.last].posp_lsa, &tdes->tail_lsa);
	}
    }
  else if (LSA_ISNULL (&tdes->posp_nxlsa))
    {
      LSA_COPY (&tdes->posp_nxlsa, &tdes->tail_lsa);
    }

  /*
   * Note: The lsa of the page is not set for postpone log records since
   * the change has not been done (has been postpone) to the page.
   */
}

/*
 * log_run_postpone - Log run redo (after) postpone data
 *
 * return: nothing
 *
 *   rcvindex(in): Index to recovery function
 *   addr(in): Address (Volume, page, and offset) of data
 *   rcv_vpid(in):
 *   length(in): Length of redo(after) data
 *   data(in): Redo (after) data
 *   ref_lsa(in): Log sequence address of original postpone record
 *
 * NOTE: Log run_redo(after) postpone data. This function is only used
 *              when the transaction has been declared as a committed with
 *              postpone actions. A system log record is constructed to
 *              recover data by redoing data during recovery.
 *
 *              During recovery(e.g., system crash recovery), the redo
 *              function described by rcvindex is called with a recovery
 *              structure which contains the page pointer and offset of the
 *              data to recover along with the redo data. It is up to this
 *              function how to redo the data.
 *
 *     1)       The only type of logging accepted by this function is page
 *              operation level logging, thus, an address must be given.
 */
void
log_append_run_postpone (THREAD_ENTRY * thread_p, LOG_RCVINDEX rcvindex, LOG_DATA_ADDR * addr, const VPID * rcv_vpid,
			 int length, const void *data, const LOG_LSA * ref_lsa)
{
  LOG_REC_RUN_POSTPONE *run_posp;	/* A run postpone record */
  LOG_TDES *tdes;		/* Transaction descriptor */
  int tran_index;
  int error_code = NO_ERROR;
  LOG_PRIOR_NODE *node;
  LOG_LSA start_lsa;

  /* Find transaction descriptor for current logging transaction */
  tran_index = LOG_FIND_THREAD_TRAN_INDEX (thread_p);
  tdes = LOG_FIND_TDES (tran_index);
  if (tdes == NULL)
    {
      er_set (ER_FATAL_ERROR_SEVERITY, ARG_FILE_LINE, ER_LOG_UNKNOWN_TRANINDEX, 1, tran_index);
      error_code = ER_LOG_UNKNOWN_TRANINDEX;
      return;
    }

  if (tdes->state != TRAN_UNACTIVE_WILL_COMMIT && tdes->state != TRAN_UNACTIVE_COMMITTED_WITH_POSTPONE
      && tdes->state != TRAN_UNACTIVE_TOPOPE_COMMITTED_WITH_POSTPONE)
    {
      /* Warning run postpone is ignored when transaction is not committed */
#if defined(CUBRID_DEBUG)
      er_log_debug (ARG_FILE_LINE,
		    "log_run_postpone: Warning run postpone logging is ignored when transaction is not committed\n");
#endif /* CUBRID_DEBUG */
      assert (false);
    }
  else
    {
      node = prior_lsa_alloc_and_copy_data (thread_p, LOG_RUN_POSTPONE, RV_NOT_DEFINED, NULL, length, (char *) data,
					    0, NULL);
      if (node == NULL)
	{
	  return;
	}

      run_posp = (LOG_REC_RUN_POSTPONE *) node->data_header;
      run_posp->data.rcvindex = rcvindex;
      run_posp->data.pageid = rcv_vpid->pageid;
      run_posp->data.volid = rcv_vpid->volid;
      run_posp->data.offset = addr->offset;
      LSA_COPY (&run_posp->ref_lsa, ref_lsa);
      run_posp->length = length;

      start_lsa = prior_lsa_next_record (thread_p, node, tdes);

      /*
       * Set the LSA on the data page of the corresponding log record for page operation logging.
       * Make sure that I should log. Page operational logging is not done for temporary data of temporary files/volumes
       */
      if (addr->pgptr != NULL && LOG_NEED_TO_SET_LSA (rcvindex, addr->pgptr))
	{
	  if (pgbuf_set_lsa (thread_p, addr->pgptr, &start_lsa) == NULL)
	    {
	      assert (false);
	      return;
	    }
	}
    }
}

void
log_append_finish_postpone (THREAD_ENTRY * thread_p, LOG_TDES * tdes)
{
  LOG_PRIOR_NODE *node =
    prior_lsa_alloc_and_copy_data (thread_p, LOG_FINISH_POSTPONE, RV_NOT_DEFINED, NULL, 0, NULL, 0, NULL);
  LOG_LSA lsa = prior_lsa_next_record (thread_p, node, tdes);
}

/*
 * log_append_compensate - LOG COMPENSATE DATA
 *
 * return: nothing
 *
 *   rcvindex(in): Index to recovery function
 *   vpid(in): Volume-page address of compensate data
 *   offset(in): Offset of compensate data
 *   pgptr(in): Page pointer where compensating data resides. It may be
 *                     NULL when the page is not available during recovery.
 *   length(in): Length of compensating data (kind of redo(after) data)
 *   data(in): Compensating data (kind of redo(after) data)
 *   tdes(in/out): State structure of transaction of the log record
 *
 * NOTE: Log a compensating log record. An undo performed during a
 *              rollback or recovery is logged using what is called a
 *              compensation log record. A compensation log record undoes the
 *              redo of an aborted transaction during the redo phase of the
 *              recovery process. Compensating log records are quite useful to
 *              make system and media crash recovery faster. Compensating log
 *              records are redo log records and thus, they are never undone.
 */
void
log_append_compensate (THREAD_ENTRY * thread_p, LOG_RCVINDEX rcvindex, const VPID * vpid, PGLENGTH offset,
		       PAGE_PTR pgptr, int length, const void *data, LOG_TDES * tdes)
{
  log_append_compensate_internal (thread_p, rcvindex, vpid, offset, pgptr, length, data, tdes, NULL);
}

/*
 * log_append_compensate_with_undo_nxlsa () - Append compensate log record
 *					      and overwrite its undo_nxlsa.
 *
 * return	   : Void.
 * thread_p (in)   : Thread entry.
 * rcvindex (in)   : Index to recovery function.
 * vpid (in)	   : Volume-page address of compensate data
 * offset(in)	   : Offset of compensate data
 * pgptr(in)	   : Page pointer where compensating data resides. It may be
 *		     NULL when the page is not available during recovery.
 * length (in)	   : Length of compensating data (kind of redo(after) data)
 * data (in)	   : Compensating data (kind of redo(after) data)
 * tdes (in/out)   : State structure of transaction of the log record
 * undo_nxlsa (in) : Use a different undo_nxlsa than tdes->undo_nxlsa.
 *		     Necessary for cases when log records may be added before
 *		     compensation (one example being index merge/split before
 *		     undoing b-tree operation).
 */
void
log_append_compensate_with_undo_nxlsa (THREAD_ENTRY * thread_p, LOG_RCVINDEX rcvindex, const VPID * vpid,
				       PGLENGTH offset, PAGE_PTR pgptr, int length, const void *data, LOG_TDES * tdes,
				       const LOG_LSA * undo_nxlsa)
{
  assert (undo_nxlsa != NULL);

  log_append_compensate_internal (thread_p, rcvindex, vpid, offset, pgptr, length, data, tdes, undo_nxlsa);
}

/*
 * log_append_compensate - LOG COMPENSATE DATA
 *
 * return: nothing
 *
 *   rcvindex(in): Index to recovery function
 *   vpid(in): Volume-page address of compensate data
 *   offset(in): Offset of compensate data
 *   pgptr(in): Page pointer where compensating data resides. It may be
 *                     NULL when the page is not available during recovery.
 *   length(in): Length of compensating data (kind of redo(after) data)
 *   data(in): Compensating data (kind of redo(after) data)
 *   tdes(in/out): State structure of transaction of the log record
 *   undo_nxlsa(in): Use a different undo_nxlsa than tdes->undo_nxlsa.
 *		     Necessary for cases when log records may be added before
 *		     compensation (one example being index merge/split before
 *		     undoing b-tree operation).
 *
 * NOTE: Log a compensating log record. An undo performed during a
 *              rollback or recovery is logged using what is called a
 *              compensation log record. A compensation log record undoes the
 *              redo of an aborted transaction during the redo phase of the
 *              recovery process. Compensating log records are quite useful to
 *              make system and media crash recovery faster. Compensating log
 *              records are redo log records and thus, they are never undone.
 */
static void
log_append_compensate_internal (THREAD_ENTRY * thread_p, LOG_RCVINDEX rcvindex, const VPID * vpid, PGLENGTH offset,
				PAGE_PTR pgptr, int length, const void *data, LOG_TDES * tdes,
				const LOG_LSA * undo_nxlsa)
{
  LOG_REC_COMPENSATE *compensate;	/* Compensate log record */
  LOG_LSA prev_lsa;		/* LSA of next record to undo */
  LOG_PRIOR_NODE *node;
  LOG_LSA start_lsa;

#if defined(CUBRID_DEBUG)
  int error_code = NO_ERROR;

  if (vpid->volid == NULL_VOLID || vpid->pageid == NULL_PAGEID)
    {
      /*
       * Compensate is always an operation page level logging. Thus, a data page
       * pointer must have been given as part of the address
       */
      er_set (ER_ERROR_SEVERITY, ARG_FILE_LINE, ER_LOG_COMPENSATE_INTERFACE, 0);
      error_code = ER_LOG_COMPENSATE_INTERFACE;
      return;
    }
#endif /* CUBRID_DEBUG */

  node =
    prior_lsa_alloc_and_copy_data (thread_p, LOG_COMPENSATE, rcvindex, NULL, length, (char *) data, 0, (char *) NULL);
  if (node == NULL)
    {
      return;
    }

  LSA_COPY (&prev_lsa, &tdes->undo_nxlsa);

  compensate = (LOG_REC_COMPENSATE *) node->data_header;

  compensate->data.rcvindex = rcvindex;
  compensate->data.pageid = vpid->pageid;
  compensate->data.offset = offset;
  compensate->data.volid = vpid->volid;
  if (undo_nxlsa != NULL)
    {
      LSA_COPY (&compensate->undo_nxlsa, undo_nxlsa);
    }
  else
    {
      LSA_COPY (&compensate->undo_nxlsa, &prev_lsa);
    }
  compensate->length = length;

  start_lsa = prior_lsa_next_record (thread_p, node, tdes);

  /*
   * Set the LSA on the data page of the corresponding log record for page
   * operation logging.
   * Make sure that I should log. Page operational logging is not done for
   * temporary data of temporary files and volumes
   */
  if (pgptr != NULL && pgbuf_set_lsa (thread_p, pgptr, &start_lsa) == NULL)
    {
      assert (false);
      return;
    }

  /* Go back to our undo link */
  LSA_COPY (&tdes->undo_nxlsa, &prev_lsa);
}

/*
 * log_append_empty_record -
 *
 * return: nothing
 */
void
log_append_empty_record (THREAD_ENTRY * thread_p, LOG_RECTYPE logrec_type, LOG_DATA_ADDR * addr)
{
  int tran_index;
  bool skip = false;
  LOG_TDES *tdes;
  LOG_PRIOR_NODE *node;

  tran_index = LOG_FIND_THREAD_TRAN_INDEX (thread_p);
  tdes = LOG_FIND_TDES (tran_index);
  if (tdes == NULL)
    {
      assert (false);
      return;
    }

  if (addr != NULL)
    {
      skip = log_can_skip_redo_logging (RV_NOT_DEFINED, tdes, addr);
      if (skip == true)
	{
	  return;
	}
    }

  node = prior_lsa_alloc_and_copy_data (thread_p, logrec_type, RV_NOT_DEFINED, NULL, 0, NULL, 0, NULL);
  if (node == NULL)
    {
      return;
    }

  (void) prior_lsa_next_record (thread_p, node, tdes);
}

/*
 * log_append_ha_server_state -
 *
 * return: nothing
 */
void
log_append_ha_server_state (THREAD_ENTRY * thread_p, int state)
{
  int tran_index;
  LOG_TDES *tdes;
  LOG_REC_HA_SERVER_STATE *ha_server_state;
  LOG_PRIOR_NODE *node;
  LOG_LSA start_lsa;

  tran_index = LOG_FIND_THREAD_TRAN_INDEX (thread_p);
  tdes = LOG_FIND_TDES (tran_index);
  if (tdes == NULL)
    {
      return;
    }
  assert (tdes->is_active_worker_transaction () || tdes->is_system_main_transaction ());

  node = prior_lsa_alloc_and_copy_data (thread_p, LOG_DUMMY_HA_SERVER_STATE, RV_NOT_DEFINED, NULL, 0, NULL, 0, NULL);
  if (node == NULL)
    {
      return;
    }

  ha_server_state = (LOG_REC_HA_SERVER_STATE *) node->data_header;
  memset (ha_server_state, 0, sizeof (LOG_REC_HA_SERVER_STATE));

  ha_server_state->state = state;
  ha_server_state->at_time = time (NULL);

  start_lsa = prior_lsa_next_record (thread_p, node, tdes);

  logpb_flush_pages (thread_p, &start_lsa);
}

/*
 * log_skip_logging_set_lsa -  A log entry was not recorded intentionally
 *                             by the caller. set page LSA
 *
 * return: nothing
*
 *   addr(in): Address (Volume, page, and offset) of data
 *
 * NOTE: A log entry was not recorded intentionally by the caller. For
 *              example, if the data is not accurate, the logging could be
 *              avoided since it will be brought up to date later by the
 *              normal execution of the database.
 *              This function is used to avoid warning of unlogged pages.
 */
void
log_skip_logging_set_lsa (THREAD_ENTRY * thread_p, LOG_DATA_ADDR * addr)
{
  assert (addr && addr->pgptr != NULL);

#if defined(CUBRID_DEBUG)
  if (addr->pgptr == NULL)
    {
      er_log_debug (ARG_FILE_LINE,
		    "log_skip_logging_set_lsa: A data page pointer must"
		    " be given as part of the address... ignored\n");
      return;
    }
#endif /* CUBRID_DEBUG */

  /* Don't need to log */

  log_Gl.prior_info.prior_lsa_mutex.lock ();

  (void) pgbuf_set_lsa (thread_p, addr->pgptr, &log_Gl.prior_info.prior_lsa);

  log_Gl.prior_info.prior_lsa_mutex.unlock ();

  return;
}

/*
 * log_skip_logging -  A log entry was not recorded intentionally by the
 *                      caller
 *
 * return: nothing
 *
 *   addr(in): Address (Volume, page, and offset) of data
 *
 * NOTE: A log entry was not recorded intentionally by the caller. For
 *              example, if the data is not accurate, the logging could be
 *              avoided since it will be brought up to date later by the
 *              normal execution of the database.
 *              This function is used to avoid warning of unlogged pages.
 */
void
log_skip_logging (THREAD_ENTRY * thread_p, LOG_DATA_ADDR * addr)
{
#if 0
  LOG_TDES *tdes;		/* Transaction descriptor */
  LOG_LSA *page_lsa;
#if defined(SERVER_MODE)
  int rv;
#endif /* SERVER_MODE */
  int tran_index;
  int error_code = NO_ERROR;
#endif

#if defined(CUBRID_DEBUG)
  if (addr->pgptr == NULL)
    {
      er_log_debug (ARG_FILE_LINE,
		    "log_skip_logging: A data page pointer must be given as part of the address... ignored\n");
      return;
    }
#endif /* CUBRID_DEBUG */

  return;

#if 0
  if (!pgbuf_is_lsa_temporary (addr->pgptr))
    {
      tran_index = LOG_FIND_THREAD_TRAN_INDEX (thread_p);
      tdes = LOG_FIND_TDES (tran_index);
      if (tdes == NULL)
	{
	  er_set (ER_FATAL_ERROR_SEVERITY, ARG_FILE_LINE, ER_LOG_UNKNOWN_TRANINDEX, 1, tran_index);
	  error_code = ER_LOG_UNKNOWN_TRANINDEX;
	  return;
	}

      /*
       * If the page LSA has not been changed since the lsa checkpoint record,
       * change it to either the checkpoint record or the restart LSA.
       */

      page_lsa = pgbuf_get_lsa (addr->pgptr);

      if (!LSA_ISNULL (&log_Gl.rcv_phase_lsa))
	{
	  if (LSA_GE (&log_Gl.rcv_phase_lsa, page_lsa))
	    {
	      LOG_LSA chkpt_lsa;

	      rv = pthread_mutex_lock (&log_Gl.chkpt_lsa_lock);
	      LSA_COPY (&chkpt_lsa, &log_Gl.hdr.chkpt_lsa);
	      pthread_mutex_unlock (&log_Gl.chkpt_lsa_lock);

	      if (LSA_GT (&chkpt_lsa, &log_Gl.rcv_phase_lsa))
		{
		  (void) pgbuf_set_lsa (thread_p, addr->pgptr, &chkpt_lsa);
		}
	      else
		{
		  (void) pgbuf_set_lsa (thread_p, addr->pgptr, &log_Gl.rcv_phase_lsa);
		}
	    }
	}
      else
	{
	  /*
	   * Likely the system is not restarted
	   */
	  if (LSA_GT (&tdes->tail_lsa, page_lsa))
	    {
	      (void) pgbuf_set_lsa (thread_p, addr->pgptr, &tdes->tail_lsa);
	    }
	}
    }
#endif
}

/*
 * log_append_savepoint - DECLARE A USER SAVEPOINT
 *
 * return: LSA
 *
 *   savept_name(in): Name of the savepoint
 *
 * NOTE: A savepoint is established for the current transaction, so
 *              that future transaction actions can be rolled back to this
 *              established savepoint. We call this operation a partial abort
 *              (rollback). That is, all database actions affected by the
 *              transaction after the savepoint are undone, and all effects
 *              of the transaction preceding the savepoint remain. The
 *              transaction can then continue executing other database
 *              statements. It is permissible to abort to the same savepoint
 *              repeatedly within the same transaction.
 *              If the same savepoint name is used in multiple savepoint
 *              declarations within the same transaction, then only the latest
 *              savepoint with that name is available for aborts and the
 *              others are forgotten.
 *              There are no limits on the number of savepoints that a
 *              transaction can have.
 */
LOG_LSA *
log_append_savepoint (THREAD_ENTRY * thread_p, const char *savept_name)
{
  LOG_REC_SAVEPT *savept;	/* A savept log record */
  LOG_TDES *tdes;		/* Transaction descriptor */
  int length;			/* Length of the name of the save point */
  int tran_index;
  int error_code;
  LOG_PRIOR_NODE *node;

  /* Find transaction descriptor for current logging transaction */

  tran_index = LOG_FIND_THREAD_TRAN_INDEX (thread_p);
  tdes = LOG_FIND_TDES (tran_index);
  if (tdes == NULL)
    {
      er_set (ER_FATAL_ERROR_SEVERITY, ARG_FILE_LINE, ER_LOG_UNKNOWN_TRANINDEX, 1, tran_index);
      error_code = ER_LOG_UNKNOWN_TRANINDEX;
      return NULL;
    }
  assert (tdes->is_active_worker_transaction ());

  if (!LOG_ISTRAN_ACTIVE (tdes))
    {
      /*
       * Error, a user savepoint cannot be added when the transaction is not
       * active
       */
      er_set (ER_FATAL_ERROR_SEVERITY, ARG_FILE_LINE, ER_LOG_CANNOT_ADD_SAVEPOINT, 0);
      error_code = ER_LOG_CANNOT_ADD_SAVEPOINT;
      return NULL;
    }

  if (savept_name == NULL)
    {
      er_set (ER_ERROR_SEVERITY, ARG_FILE_LINE, ER_LOG_NONAME_SAVEPOINT, 0);
      error_code = ER_LOG_NONAME_SAVEPOINT;
      return NULL;
    }

  length = (int) strlen (savept_name) + 1;

  node =
    prior_lsa_alloc_and_copy_data (thread_p, LOG_SAVEPOINT, RV_NOT_DEFINED, NULL, length, (char *) savept_name, 0,
				   (char *) NULL);
  if (node == NULL)
    {
      return NULL;
    }

  savept = (LOG_REC_SAVEPT *) node->data_header;
  savept->length = length;
  LSA_COPY (&savept->prv_savept, &tdes->savept_lsa);

  (void) prior_lsa_next_record (thread_p, node, tdes);

  LSA_COPY (&tdes->savept_lsa, &tdes->tail_lsa);

  perfmon_inc_stat (thread_p, PSTAT_TRAN_NUM_SAVEPOINTS);

  return &tdes->savept_lsa;
}

/*
 * log_find_savept_lsa - FIND LSA ADDRESS OF GIVEN SAVEPOINT
 *
 * return: savept_lsa or NULL
 *
 *   savept_name(in):  Name of the savept
 *   tdes(in): State structure of transaction of the log record  or NULL
 *                when unknown
 *   savept_lsa(in/out): Address of the savept_name
 *
 * NOTE:The LSA address of the given savept_name is found.
 */
static LOG_LSA *
log_get_savepoint_lsa (THREAD_ENTRY * thread_p, const char *savept_name, LOG_TDES * tdes, LOG_LSA * savept_lsa)
{
  char *ptr;			/* Pointer to savepoint name */
  char log_pgbuf[IO_MAX_PAGE_SIZE + MAX_ALIGNMENT], *aligned_log_pgbuf;
  LOG_PAGE *log_pgptr = NULL;	/* Log page pointer where a savepoint log record is located */
  LOG_RECORD_HEADER *log_rec;	/* Pointer to log record */
  LOG_REC_SAVEPT *savept;	/* A savepoint log record */
  LOG_LSA prev_lsa;		/* Previous savepoint */
  LOG_LSA log_lsa;
  int length;			/* Length of savepoint name */
  bool found = false;

  aligned_log_pgbuf = PTR_ALIGN (log_pgbuf, MAX_ALIGNMENT);

  /* Find the savepoint LSA, for the given savepoint name */
  LSA_COPY (&prev_lsa, &tdes->savept_lsa);

  log_pgptr = (LOG_PAGE *) aligned_log_pgbuf;

  while (!LSA_ISNULL (&prev_lsa) && found == false)
    {
      if (logpb_fetch_page (thread_p, &prev_lsa, LOG_CS_FORCE_USE, log_pgptr) != NO_ERROR)
	{
	  break;
	}

      savept_lsa->pageid = log_lsa.pageid = prev_lsa.pageid;

      while (found == false && prev_lsa.pageid == log_lsa.pageid)
	{
	  /* Find the savepoint record */
	  savept_lsa->offset = log_lsa.offset = prev_lsa.offset;
	  log_rec = LOG_GET_LOG_RECORD_HEADER (log_pgptr, &log_lsa);
	  if (log_rec->type != LOG_SAVEPOINT && log_rec->trid != tdes->trid)
	    {
	      /* System error... */
	      er_log_debug (ARG_FILE_LINE, "log_find_savept_lsa: Corrupted log rec");
	      LSA_SET_NULL (&prev_lsa);
	      break;
	    }

	  /* Advance the pointer to read the savepoint log record */

	  LOG_READ_ADD_ALIGN (thread_p, sizeof (*log_rec), &log_lsa, log_pgptr);
	  LOG_READ_ADVANCE_WHEN_DOESNT_FIT (thread_p, sizeof (*savept), &log_lsa, log_pgptr);

	  savept = (LOG_REC_SAVEPT *) ((char *) log_pgptr->area + log_lsa.offset);
	  LSA_COPY (&prev_lsa, &savept->prv_savept);
	  length = savept->length;

	  LOG_READ_ADD_ALIGN (thread_p, sizeof (*savept), &log_lsa, log_pgptr);
	  /*
	   * Is the name contained in only one buffer, or in several buffers
	   */

	  if (log_lsa.offset + length < (int) LOGAREA_SIZE)
	    {
	      /* Savepoint name is in one buffer */
	      ptr = (char *) log_pgptr->area + log_lsa.offset;
	      if (strcmp (savept_name, ptr) == 0)
		{
		  found = true;
		}
	    }
	  else
	    {
	      /* Need to copy the data into a contiguous area */
	      int area_offset;	/* The area offset */
	      int remains_length;	/* Length of data that remains to be copied */
	      unsigned int copy_length;	/* Length to copy into area */

	      ptr = (char *) db_private_alloc (thread_p, length);
	      if (ptr == NULL)
		{
		  LSA_SET_NULL (&prev_lsa);
		  break;
		}
	      /* Copy the name */
	      remains_length = length;
	      area_offset = 0;
	      while (remains_length > 0)
		{
		  LOG_READ_ADVANCE_WHEN_DOESNT_FIT (thread_p, 0, &log_lsa, log_pgptr);
		  if (log_lsa.offset + remains_length < (int) LOGAREA_SIZE)
		    {
		      copy_length = remains_length;
		    }
		  else
		    {
		      copy_length = LOGAREA_SIZE - (int) (log_lsa.offset);
		    }

		  memcpy (ptr + area_offset, (char *) log_pgptr->area + log_lsa.offset, copy_length);
		  remains_length -= copy_length;
		  area_offset += copy_length;
		  log_lsa.offset += copy_length;
		}
	      if (strcmp (savept_name, ptr) == 0)
		{
		  found = true;
		}
	      db_private_free_and_init (thread_p, ptr);
	    }
	}
    }

  if (found)
    {
      return savept_lsa;
    }
  else
    {
      LSA_SET_NULL (savept_lsa);
      return NULL;
    }
}

/*
 *
 *       FUNCTIONS RELATED TO TERMINATION OF TRANSACTIONS AND OPERATIONS
 *
 */

/*
 * log_sysop_end_type_string () - string for log sys op end type
 *
 * return        : string for log sys op end type
 * end_type (in) : log sys op end type
 */
const char *
log_sysop_end_type_string (LOG_SYSOP_END_TYPE end_type)
{
  switch (end_type)
    {
    case LOG_SYSOP_END_COMMIT:
      return "LOG_SYSOP_END_COMMIT";
    case LOG_SYSOP_END_ABORT:
      return "LOG_SYSOP_END_ABORT";
    case LOG_SYSOP_END_LOGICAL_UNDO:
      return "LOG_SYSOP_END_LOGICAL_UNDO";
    case LOG_SYSOP_END_LOGICAL_MVCC_UNDO:
      return "LOG_SYSOP_END_LOGICAL_MVCC_UNDO";
    case LOG_SYSOP_END_LOGICAL_COMPENSATE:
      return "LOG_SYSOP_END_LOGICAL_COMPENSATE";
    case LOG_SYSOP_END_LOGICAL_RUN_POSTPONE:
      return "LOG_SYSOP_END_LOGICAL_RUN_POSTPONE";
    case LOG_SYSOP_END_COMMIT_REPLICATED:
      return "LOG_SYSOP_END_COMMIT_REPLICATED";
    default:
      assert (false);
      return "UNKNOWN LOG_SYSOP_END_TYPE";
    }
}

/*
 * log_sysop_start () - Start a new system operation. This can also be nested in another system operation.
 *
 * return	 : Error code.
 * thread_p (in) : Thread entry.
 */
void
log_sysop_start (THREAD_ENTRY * thread_p)
{
  LOG_TDES *tdes = NULL;
  int tran_index;

  if (thread_p == NULL)
    {
      thread_p = thread_get_thread_entry_info ();
    }

  tran_index = LOG_FIND_THREAD_TRAN_INDEX (thread_p);
  tdes = LOG_FIND_TDES (tran_index);
  if (tdes == NULL)
    {
      er_set (ER_FATAL_ERROR_SEVERITY, ARG_FILE_LINE, ER_LOG_UNKNOWN_TRANINDEX, 1, tran_index);
      return;
    }

  assert (tdes->is_allowed_sysop ());

  tdes->lock_topop ();

  /* Can current tdes.topops stack handle another system operation? */
  if (tdes->topops.max == 0 || (tdes->topops.last + 1) >= tdes->topops.max)
    {
      if (logtb_realloc_topops_stack (tdes, 1) == NULL)
	{
	  /* Out of memory */
	  assert (false);
	  tdes->unlock_topop ();
	  return;
	}
    }

  if (VACUUM_IS_THREAD_VACUUM (thread_p))
    {
      /* should not be in process log */
      assert (vacuum_worker_state_is_execute (thread_p));

      vacuum_er_log (VACUUM_ER_LOG_TOPOPS | VACUUM_ER_LOG_WORKER,
		     "Start system operation. Current worker tdes: tdes->trid=%d, tdes->topops.last=%d, "
		     "tdes->tail_lsa=(%lld, %d). Worker state=%d.", tdes->trid, tdes->topops.last,
		     (long long int) tdes->tail_lsa.pageid, (int) tdes->tail_lsa.offset,
		     vacuum_get_worker_state (thread_p));
    }

  tdes->on_sysop_start ();

  /* NOTE if tdes->topops.last >= 0, there is an already defined top system operation. */
  tdes->topops.last++;
  LSA_COPY (&tdes->topops.stack[tdes->topops.last].lastparent_lsa, &tdes->tail_lsa);
  LSA_COPY (&tdes->topop_lsa, &tdes->tail_lsa);

  LSA_SET_NULL (&tdes->topops.stack[tdes->topops.last].posp_lsa);

  perfmon_inc_stat (thread_p, PSTAT_TRAN_NUM_START_TOPOPS);
}

/*
 * log_sysop_start_atomic () - start a system operation that required to be atomic. it is aborted during recovery before
 *                             all postpones are finished.
 *
 * return        : void
 * thread_p (in) : thread entry
 */
void
log_sysop_start_atomic (THREAD_ENTRY * thread_p)
{
  LOG_TDES *tdes = NULL;
  int tran_index;

  log_sysop_start (thread_p);
  log_sysop_get_tran_index_and_tdes (thread_p, &tran_index, &tdes);
  if (tdes == NULL || tdes->topops.last < 0)
    {
      /* not a good context. must be in a system operation */
      assert_release (false);
      return;
    }
  if (LSA_ISNULL (&tdes->rcv.atomic_sysop_start_lsa))
    {
      LOG_PRIOR_NODE *node =
	prior_lsa_alloc_and_copy_data (thread_p, LOG_SYSOP_ATOMIC_START, RV_NOT_DEFINED, NULL, 0, NULL, 0, NULL);
      if (node == NULL)
	{
	  return;
	}

      (void) prior_lsa_next_record (thread_p, node, tdes);
    }
  else
    {
      /* this must be a nested atomic system operation. If parent is atomic, we'll be atomic too. */
      assert (tdes->topops.last > 0);

      /* oh, and please tell me this is not a nested system operation during postpone of system operation nested to
       * another atomic system operation... */
      assert (LSA_ISNULL (&tdes->rcv.sysop_start_postpone_lsa));
    }
}

/*
 * log_sysop_end_random_exit () - Random exit from system operation end functions. Used to simulate crashes.
 *
 * return	 : Void.
 * thread_p (in) : Thread entry.
 */
STATIC_INLINE void
log_sysop_end_random_exit (THREAD_ENTRY * thread_p)
{
  int mod_factor = 5000;	/* 0.02% */

  FI_TEST_ARG (thread_p, FI_TEST_LOG_MANAGER_RANDOM_EXIT_AT_END_SYSTEMOP, &mod_factor, 0);
}

/*
 * log_sysop_end_begin () - Used at the beginning of system operation end functions. Verifies valid context and outputs
 *			    transaction index and descriptor.
 *
 * return		: Void.
 * thread_p (in)	: Thread entry.
 * tran_index_out (out) : Transaction index.
 * tdes_out (out)       : Transaction descriptor.
 */
STATIC_INLINE void
log_sysop_end_begin (THREAD_ENTRY * thread_p, int *tran_index_out, LOG_TDES ** tdes_out)
{
  log_sysop_end_random_exit (thread_p);

  log_sysop_get_tran_index_and_tdes (thread_p, tran_index_out, tdes_out);
  if ((*tdes_out) != NULL && (*tdes_out)->topops.last < 0)
    {
      assert (false);
      er_set (ER_ERROR_SEVERITY, ARG_FILE_LINE, ER_LOG_NOTACTIVE_TOPOPS, 0);
      *tdes_out = NULL;
      return;
    }
}

/*
 * log_sysop_end_unstack () - Used for ending system operations, removes last sysop from transaction descriptor's stack.
 *
 * return	 : Void.
 * thread_p (in) : Thread entry.
 * tdes (in/out) : Transaction descriptor.
 */
STATIC_INLINE void
log_sysop_end_unstack (THREAD_ENTRY * thread_p, LOG_TDES * tdes)
{
  tdes->topops.last--;
  if (tdes->topops.last >= 0)
    {
      LSA_COPY (&tdes->topop_lsa, &LOG_TDES_LAST_SYSOP (tdes)->lastparent_lsa);
    }
  else
    {
      LSA_SET_NULL (&tdes->topop_lsa);
    }
}

/*
 * log_sysop_end_final () - Used to complete a system operation at the end of system operation end functions.
 *
 * return	 : Void.
 * thread_p (in) : Thread entry.
 * tdes (in/out) : Transaction descriptor.
 * check_parent_modifications (in): checks for parent modification
 */
STATIC_INLINE void
log_sysop_end_final (THREAD_ENTRY * thread_p, LOG_TDES * tdes, bool check_parent_modifications)
{
  int r = NO_ERROR;
  bool force_lsa_reset = false;

  if (check_parent_modifications)
    {
      /* Check whether we need to reset head, tail LSA. If parent has no modification,
       * then, we have to reset head, tail LSA. This happens in ABORT, COMMIT cases.
       */
      force_lsa_reset = LSA_ISNULL (LOG_TDES_LAST_SYSOP_PARENT_LSA (tdes));
    }

  log_sysop_end_unstack (thread_p, tdes);

  tdes->unlock_topop ();

  perfmon_inc_stat (thread_p, PSTAT_TRAN_NUM_END_TOPOPS);

  if (VACUUM_IS_THREAD_VACUUM (thread_p) && tdes->topops.last < 0)
    {
      assert (vacuum_worker_state_is_execute (thread_p));
      vacuum_er_log (VACUUM_ER_LOG_TOPOPS,
		     "Ended all top operations. Tdes: tdes->trid=%d tdes->head_lsa=(%lld, %d), "
		     "tdes->tail_lsa=(%lld, %d), tdes->undo_nxlsa=(%lld, %d), "
		     "tdes->tail_topresult_lsa=(%lld, %d). Worker state=%d.", tdes->trid,
		     (long long int) tdes->head_lsa.pageid, (int) tdes->head_lsa.offset,
		     (long long int) tdes->tail_lsa.pageid, (int) tdes->tail_lsa.offset,
		     (long long int) tdes->undo_nxlsa.pageid, (int) tdes->undo_nxlsa.offset,
		     (long long int) tdes->tail_topresult_lsa.pageid, (int) tdes->tail_topresult_lsa.offset,
		     vacuum_get_worker_state (thread_p));
    }
  tdes->on_sysop_end (force_lsa_reset);

  log_sysop_end_random_exit (thread_p);

  if (LOG_ISCHECKPOINT_TIME ())
    {
#if defined(SERVER_MODE)
      log_wakeup_checkpoint_daemon ();
#else /* SERVER_MODE */
      if (!tdes->is_under_sysop ())
	{
	  (void) logpb_checkpoint (thread_p);
	}
      else
	{
	  // not safe to do a checkpoint in the middle of a system operations; for instance, tdes is cleared after
	  // checkpoint
	}
#endif /* SERVER_MODE */
    }
}

/*
 * log_sysop_commit_internal () - Commit system operation. This can be used just to guarantee atomicity or permanence of
 *				  all changes in system operation. Or it can be extended to also act as an undo,
 *				  compensate or run postpone log record. The type is decided using log_record argument.
 *
 * return	              : Void.
 * thread_p (in)              : Thread entry.
 * log_record (in)            : All information that are required to build the log record for commit system operation.
 * data_size (in)             : recovery data size
 * data (in)                  : recovery data
 * is_rv_finish_postpone (in) : true if this is called during recovery to finish a system op postpone
 */
void
log_sysop_commit_internal (THREAD_ENTRY * thread_p, LOG_REC_SYSOP_END * log_record, int data_size, const char *data,
			   bool is_rv_finish_postpone)
{
  int tran_index;
  LOG_TDES *tdes = NULL;
  bool check_parent_modifications = false;

  assert (log_record != NULL);
  assert (log_record->type != LOG_SYSOP_END_ABORT);

  log_sysop_end_begin (thread_p, &tran_index, &tdes);
  if (tdes == NULL)
    {
      assert_release (false);
      return;
    }

  if ((LSA_ISNULL (&tdes->tail_lsa) || LSA_LE (&tdes->tail_lsa, LOG_TDES_LAST_SYSOP_PARENT_LSA (tdes)))
      && log_record->type == LOG_SYSOP_END_COMMIT)
    {
      /* No change. */
      assert (LSA_ISNULL (&LOG_TDES_LAST_SYSOP (tdes)->posp_lsa));
    }
  else
    {
      /* we are here because either system operation is not empty, or this is the end of a logical system operation.
       * we don't actually allow empty logical system operation because it might hide a logic flaw. however, there are
       * unusual cases when a logical operation does not really require logging (see RVPGBUF_FLUSH_PAGE). if you create
       * such a case, you should add a dummy log record to trick this assert. */
      assert (!LSA_ISNULL (&tdes->tail_lsa) && LSA_GT (&tdes->tail_lsa, LOG_TDES_LAST_SYSOP_PARENT_LSA (tdes)));

      /* now that we have access to tdes, we can do some updates on log record and sanity checks */
      if (log_record->type == LOG_SYSOP_END_LOGICAL_RUN_POSTPONE)
	{
	  /* only allowed for postpones */
	  assert (tdes->state == TRAN_UNACTIVE_COMMITTED_WITH_POSTPONE
		  || tdes->state == TRAN_UNACTIVE_TOPOPE_COMMITTED_WITH_POSTPONE);

	  /* this is relevant for proper recovery */
	  log_record->run_postpone.is_sysop_postpone =
	    (tdes->state == TRAN_UNACTIVE_TOPOPE_COMMITTED_WITH_POSTPONE && !is_rv_finish_postpone);
	}
      else if (log_record->type == LOG_SYSOP_END_LOGICAL_COMPENSATE)
	{
	  /* we should be doing rollback or undo recovery */
	  assert (tdes->state == TRAN_UNACTIVE_ABORTED || tdes->state == TRAN_UNACTIVE_UNILATERALLY_ABORTED
		  || (is_rv_finish_postpone && (tdes->state == TRAN_UNACTIVE_TOPOPE_COMMITTED_WITH_POSTPONE
						|| tdes->state == TRAN_UNACTIVE_COMMITTED_WITH_POSTPONE)));
	}
      else if (log_record->type == LOG_SYSOP_END_LOGICAL_UNDO || log_record->type == LOG_SYSOP_END_LOGICAL_MVCC_UNDO)
	{
	  /* ... no restrictions I can think of */
	}
      else
	{
	  assert (log_record->type == LOG_SYSOP_END_COMMIT || log_record->type == LOG_SYSOP_END_COMMIT_REPLICATED);
	  assert (tdes->state != TRAN_UNACTIVE_COMMITTED_WITH_POSTPONE
		  && (tdes->state != TRAN_UNACTIVE_TOPOPE_COMMITTED_WITH_POSTPONE || is_rv_finish_postpone));
	  /* Check parent modification for sysop commit. */
	  if (tdes->is_active_worker_transaction () && !MVCCID_IS_VALID (tdes->mvccinfo.id))
	    {
	      /* Check parent modifications, if no click counter, serial. */
	      check_parent_modifications = true;
	    }
	}

      if (!LOG_CHECK_LOG_APPLIER (thread_p) && tdes->is_active_worker_transaction ()
	  && log_does_allow_replication () == true)
	{
	  /* for the replication agent guarantee the order of transaction */
	  /* for CC(Click Counter) : at here */
	  log_append_repl_info (thread_p, tdes, false);
	  tdes->get_replication_generator ().on_sysop_commit (*LOG_TDES_LAST_SYSOP_PARENT_LSA (tdes));
	}

      log_record->lastparent_lsa = *LOG_TDES_LAST_SYSOP_PARENT_LSA (tdes);
      log_record->prv_topresult_lsa = tdes->tail_topresult_lsa;

      /* do postpone */
      log_sysop_do_postpone (thread_p, tdes, log_record, data_size, data);

      /* log system operation end */
      log_append_sysop_end (thread_p, tdes, log_record, data_size, data);

      /* Remember last partial result */
      LSA_COPY (&tdes->tail_topresult_lsa, &tdes->tail_lsa);
    }

  log_sysop_end_final (thread_p, tdes, check_parent_modifications);
}

/*
 * log_sysop_commit () - Commit system operation. This is the default type to end a system operation successfully and
 *			 to guarantee atomicity/permanency of all its operations.
 *
 * return	 : Void.
 * thread_p (in) : Thread entry.
 */
void
log_sysop_commit (THREAD_ENTRY * thread_p)
{
  LOG_REC_SYSOP_END log_record;

  log_record.type = LOG_SYSOP_END_COMMIT;

  log_sysop_commit_internal (thread_p, &log_record, 0, NULL, false);
}

// *INDENT-OFF*
void
log_sysop_commit_replicated (THREAD_ENTRY * thread_p, cubstream::stream_position repl_stream_pos)
{
  LOG_REC_SYSOP_END log_record;
  log_record.type = LOG_SYSOP_END_COMMIT_REPLICATED;
  log_record.repl_stream_position = repl_stream_pos;

  log_sysop_commit_internal (thread_p, &log_record, 0, NULL, false);
}
// *INDENT-ON*

/*
 * log_sysop_end_logical_undo () - Commit system operation and add an undo log record. This is a logical undo for complex
 *				  operations that cannot be easily located when rollback or recovery undo is executed.
 *
 * return	  : Void.
 * thread_p (in)  : Thread entry.
 * rcvindex (in)  : Recovery index for undo operation.
 * vfid (in)      : NULL or file identifier. Must be not NULL for mvcc operations.
 * undo_size (in) : Undo data size.
 * undo_data (in) : Undo data.
 *
 * note: sys ops used for logical undo have a limitation: they cannot use postpone log records. this limitation can
 *       be changed if needed by extending sys op start postpone log record to support undo data. so far, the extension
 *       was not necessary.
 */
void
log_sysop_end_logical_undo (THREAD_ENTRY * thread_p, LOG_RCVINDEX rcvindex, const VFID * vfid, int undo_size,
			    const char *undo_data)
{
  LOG_REC_SYSOP_END log_record;

  assert (rcvindex != RV_NOT_DEFINED);

  if (LOG_IS_MVCC_OPERATION (rcvindex))
    {
      log_record.type = LOG_SYSOP_END_LOGICAL_MVCC_UNDO;
      log_record.mvcc_undo.undo.data.offset = NULL_OFFSET;
      log_record.mvcc_undo.undo.data.volid = NULL_VOLID;
      log_record.mvcc_undo.undo.data.pageid = NULL_PAGEID;
      log_record.mvcc_undo.undo.data.rcvindex = rcvindex;
      log_record.mvcc_undo.undo.length = undo_size;
      log_record.mvcc_undo.mvccid = logtb_get_current_mvccid (thread_p);
      log_record.mvcc_undo.vacuum_info.vfid = *vfid;
      LSA_SET_NULL (&log_record.mvcc_undo.vacuum_info.prev_mvcc_op_log_lsa);
    }
  else
    {
      log_record.type = LOG_SYSOP_END_LOGICAL_UNDO;
      log_record.undo.data.offset = NULL_OFFSET;
      log_record.undo.data.volid = NULL_VOLID;
      log_record.undo.data.pageid = NULL_PAGEID;
      log_record.undo.data.rcvindex = rcvindex;
      log_record.undo.length = undo_size;
    }

  log_sysop_commit_internal (thread_p, &log_record, undo_size, undo_data, false);
}

/*
 * log_sysop_commit_and_compensate () - Commit system operation and add a compensate log record. This is a logical
 *					compensation that is too complex to be included in a single log record.
 *
 * return	   : Void.
 * thread_p (in)   : Thread entry.
 * undo_nxlsa (in) : LSA of next undo LSA (equivalent to compensated undo record previous LSA).
 */
void
log_sysop_end_logical_compensate (THREAD_ENTRY * thread_p, LOG_LSA * undo_nxlsa)
{
  LOG_REC_SYSOP_END log_record;

  log_record.type = LOG_SYSOP_END_LOGICAL_COMPENSATE;
  log_record.compensate_lsa = *undo_nxlsa;

  log_sysop_commit_internal (thread_p, &log_record, 0, NULL, false);
}

/*
 * log_sysop_end_logical_run_postpone () - Commit system operation and add a run postpone log record. This is a logical
 *					   run postpone that is too complex to be included in a single log record.
 *
 * return	 : Void.
 * thread_p (in) : Thread entry.
 * posp_lsa (in) : The LSA of postpone record which was executed by this run postpone.
 */
void
log_sysop_end_logical_run_postpone (THREAD_ENTRY * thread_p, LOG_LSA * posp_lsa)
{
  LOG_REC_SYSOP_END log_record;

  log_record.type = LOG_SYSOP_END_LOGICAL_RUN_POSTPONE;
  log_record.run_postpone.postpone_lsa = *posp_lsa;
  /* is_sysop_postpone will be set in log_sysop_commit_internal */

  log_sysop_commit_internal (thread_p, &log_record, 0, NULL, false);
}

/*
 * log_sysop_end_recovery_postpone () - called during recovery to finish the postpone phase of system op
 *
 * return          : void
 * thread_p (in)   : thread entry
 * log_record (in) : end system op log record as it was read from start postpone log record
 * data_size (in)  : undo data size
 * data (in)       : undo data
 */
void
log_sysop_end_recovery_postpone (THREAD_ENTRY * thread_p, LOG_REC_SYSOP_END * log_record, int data_size,
				 const char *data)
{
  log_sysop_commit_internal (thread_p, log_record, data_size, data, true);
}

/*
 * log_sysop_abort () - Abort sytem operations (usually due to errors). All changes in this system operation are
 *			rollbacked.
 *
 * return	 : Void.
 * thread_p (in) : Thread entry.
 */
void
log_sysop_abort (THREAD_ENTRY * thread_p)
{
  int tran_index;
  LOG_TDES *tdes = NULL;
  LOG_REC_SYSOP_END sysop_end;

  log_sysop_end_begin (thread_p, &tran_index, &tdes);
  if (tdes == NULL)
    {
      assert_release (false);
      return;
    }

  if (LSA_ISNULL (&tdes->tail_lsa) || LSA_LE (&tdes->tail_lsa, &LOG_TDES_LAST_SYSOP (tdes)->lastparent_lsa))
    {
      /* No change. */
    }
  else
    {
      TRAN_STATE save_state;

      if (!LOG_CHECK_LOG_APPLIER (thread_p) && tdes->is_active_worker_transaction ()
	  && log_does_allow_replication () == true)
	{
	  tdes->get_replication_generator ().on_sysop_abort (*LOG_TDES_LAST_SYSOP_PARENT_LSA (tdes));
	}

      /* Abort changes in system op. */
      save_state = tdes->state;
      tdes->state = TRAN_UNACTIVE_ABORTED;

      /* Rollback changes. */
      log_rollback (thread_p, tdes, LOG_TDES_LAST_SYSOP_PARENT_LSA (tdes));
      tdes->m_modified_classes.decache_heap_repr (*LOG_TDES_LAST_SYSOP_PARENT_LSA (tdes));

      /* Log abort system operation. */
      sysop_end.type = LOG_SYSOP_END_ABORT;
      sysop_end.lastparent_lsa = *LOG_TDES_LAST_SYSOP_PARENT_LSA (tdes);
      sysop_end.prv_topresult_lsa = tdes->tail_topresult_lsa;
      log_append_sysop_end (thread_p, tdes, &sysop_end, 0, NULL);

      /* Remember last partial result */
      LSA_COPY (&tdes->tail_topresult_lsa, &tdes->tail_lsa);

      /* Restore transaction state. */
      tdes->state = save_state;
    }

  /* TODO - set check_parent_modifications = true. Currently false. */
  log_sysop_end_final (thread_p, tdes, false);
}

/*
 * log_sysop_attach_to_outer () - Attach system operation to its immediate parent (another system operation or, if this
 *				  is top system operation, to transaction descriptor).
 *
 * return	 : Void.
 * thread_p (in) : Thread entry.
 */
void
log_sysop_attach_to_outer (THREAD_ENTRY * thread_p)
{
  int tran_index;
  LOG_TDES *tdes = NULL;

  log_sysop_end_begin (thread_p, &tran_index, &tdes);
  if (tdes == NULL)
    {
      assert_release (false);
      return;
    }

  /* Is attach to outer allowed? */
  if (tdes->topops.last == 0 && (!LOG_ISTRAN_ACTIVE (tdes) || tdes->is_system_transaction ()))
    {
      /* Nothing to attach to. Be conservative and commit the transaction. */
      assert_release (false);
      log_sysop_commit (thread_p);
      return;
    }

  /* Attach to outer: transfer postpone LSA. Not much to do really :) */
  if (tdes->topops.last - 1 >= 0)
    {
      if (LSA_ISNULL (&tdes->topops.stack[tdes->topops.last - 1].posp_lsa))
	{
	  LSA_COPY (&tdes->topops.stack[tdes->topops.last - 1].posp_lsa,
		    &tdes->topops.stack[tdes->topops.last].posp_lsa);
	}
    }
  else
    {
      if (LSA_ISNULL (&tdes->posp_nxlsa))
	{
	  LSA_COPY (&tdes->posp_nxlsa, &tdes->topops.stack[tdes->topops.last].posp_lsa);
	}
    }

  log_sysop_end_final (thread_p, tdes, false);
}

/*
 * log_sysop_get_level () - Get current system operation level. If no system operation is started, it returns -1.
 *
 * return        : System op level
 * thread_p (in) : Thread entry
 */
STATIC_INLINE int
log_sysop_get_level (THREAD_ENTRY * thread_p)
{
  int tran_index;
  LOG_TDES *tdes = NULL;

  log_sysop_get_tran_index_and_tdes (thread_p, &tran_index, &tdes);
  if (tdes == NULL)
    {
      assert_release (false);
      return -1;
    }
  return tdes->topops.last;
}

/*
 * log_sysop_get_tran_index_and_tdes () - Get transaction descriptor for system operations (in case of VACUUM, it will
 *                                        return the thread special tdes instead of system tdes).
 *
 * return               : Void
 * thread_p (in)        : Thread entry
 * tran_index_out (out) : Transaction index
 * tdes_out (out)       : Transaction descriptor
 */
STATIC_INLINE void
log_sysop_get_tran_index_and_tdes (THREAD_ENTRY * thread_p, int *tran_index_out, LOG_TDES ** tdes_out)
{
  *tran_index_out = LOG_FIND_THREAD_TRAN_INDEX (thread_p);
  *tdes_out = LOG_FIND_TDES (*tran_index_out);
  if (*tdes_out == NULL)
    {
      assert_release (false);
      return;
    }
}

/*
 * log_check_system_op_is_started () - Check system op is started.
 *
 * return	 : Error code.
 * thread_p (in) : Thread entry.
 */
bool
log_check_system_op_is_started (THREAD_ENTRY * thread_p)
{
  LOG_TDES *tdes;		/* Transaction descriptor */
  int tran_index;

  tran_index = LOG_FIND_THREAD_TRAN_INDEX (thread_p);
  tdes = LOG_FIND_TDES (tran_index);
  if (tdes == NULL)
    {
      assert_release (false);
      return false;
    }

  if (!LOG_IS_SYSTEM_OP_STARTED (tdes))
    {
      assert_release (false);
      return false;
    }

  return true;
}

/*
 * log_get_parent_lsa_system_op - Get parent lsa of top operation
 *
 * return: lsa of parent or NULL
 *
 *   parent_lsa(in/out): The topop LSA for current top operation
 *
 * NOTE: Find the address of the parent of top operation.
 */
LOG_LSA *
log_get_parent_lsa_system_op (THREAD_ENTRY * thread_p, LOG_LSA * parent_lsa)
{
  LOG_TDES *tdes;		/* Transaction descriptor */
  int tran_index;
  int error_code = NO_ERROR;

  tran_index = LOG_FIND_THREAD_TRAN_INDEX (thread_p);
  tdes = LOG_FIND_TDES (tran_index);
  if (tdes == NULL)
    {
      er_set (ER_FATAL_ERROR_SEVERITY, ARG_FILE_LINE, ER_LOG_UNKNOWN_TRANINDEX, 1, tran_index);
      error_code = ER_LOG_UNKNOWN_TRANINDEX;
      return NULL;
    }

  if (tdes->topops.last < 0)
    {
      LSA_SET_NULL (parent_lsa);
      return NULL;
    }

  LSA_COPY (parent_lsa, &tdes->topops.stack[tdes->topops.last].lastparent_lsa);

  return parent_lsa;
}

/*
 * log_is_tran_in_system_op - Find if current transaction is doing a top nested
 *                         system operation
 *
 * return:
 *
 * NOTE: Find if the current transaction is doing a top nested system
 *              operation.
 */
bool
log_is_tran_in_system_op (THREAD_ENTRY * thread_p)
{
  LOG_TDES *tdes;		/* Transaction descriptor */
  int tran_index;
  int error_code = NO_ERROR;

  tran_index = LOG_FIND_THREAD_TRAN_INDEX (thread_p);
  tdes = LOG_FIND_TDES (tran_index);
  if (tdes == NULL)
    {
      er_set (ER_FATAL_ERROR_SEVERITY, ARG_FILE_LINE, ER_LOG_UNKNOWN_TRANINDEX, 1, tran_index);
      error_code = ER_LOG_UNKNOWN_TRANINDEX;
      return false;
    }

  if (tdes->topops.last < 0 && LSA_ISNULL (&tdes->savept_lsa))
    {
      return false;
    }
  else
    {
      return true;
    }
}

/*
 * log_can_skip_undo_logging - Is it safe to skip undo logging for given file ?
 *
 * return:
 *
 *   rcvindex(in): Index to recovery function
 *   tdes(in):
 *   addr(in):
 *
 * NOTE: Find if it is safe to skip undo logging for data related to given file.
 *       Some rcvindex values should never be skipped.
 */
static bool
log_can_skip_undo_logging (THREAD_ENTRY * thread_p, LOG_RCVINDEX rcvindex, const LOG_TDES * tdes, LOG_DATA_ADDR * addr)
{
  /*
   * Some log record types (rcvindex) should never be skipped.
   * In the case of LINK_PERM_VOLEXT, the link of a permanent temp volume must be logged to support media failures.
   * See also log_can_skip_redo_logging.
   */
  if (LOG_ISUNSAFE_TO_SKIP_RCVINDEX (rcvindex))
    {
      return false;
    }

  if (tdes->is_system_worker_transaction () && !tdes->is_under_sysop ())
    {
      /* If vacuum worker has not started a system operation, it can skip using undo logging. */
      // note - maybe it is better to add an assert (false)?
      return true;
    }

  /*
   * Operation level undo can be skipped on temporary pages. For example, those of temporary files.
   * No-operational level undo (i.e., logical logging) can be skipped for temporary files.
   */
  if (addr->pgptr != NULL && pgbuf_is_lsa_temporary (addr->pgptr) == true)
    {
      /* why do we log temporary files */
      assert (false);
      return true;
    }

  if (addr->vfid == NULL || VFID_ISNULL (addr->vfid))
    {
      return false;
    }

  return false;
}

/*
 * log_can_skip_redo_logging - Is it safe to skip redo logging for given file ?
 *
 * return:
 *
 *   rcvindex(in): Index to recovery function
 *   ignore_tdes(in):
 *   addr(in): Address (Volume, page, and offset) of data
 *
 * NOTE: Find if it is safe to skip redo logging for data related to given file.
 *       Redo logging can be skip on any temporary page. For example, pages of temporary files on any volume.
 *       Some rcvindex values should never be skipped.
 */
static bool
log_can_skip_redo_logging (LOG_RCVINDEX rcvindex, const LOG_TDES * ignore_tdes, LOG_DATA_ADDR * addr)
{
  /*
   * Some log record types (rcvindex) should never be skipped.
   * In the case of LINK_PERM_VOLEXT, the link of a permanent temp volume must be logged to support media failures.
   * See also log_can_skip_undo_logging.
   */
  if (LOG_ISUNSAFE_TO_SKIP_RCVINDEX (rcvindex))
    {
      return false;
    }

  /*
   * Operation level redo can be skipped on temporary pages. For example, those of temporary files
   */
  if (addr->pgptr != NULL && pgbuf_is_lsa_temporary (addr->pgptr) == true)
    {
      return true;
    }
  else
    {
      return false;
    }
}

/*
 * log_append_sysop_start_postpone () - append a log record when system op starts postpone.
 *
 * return                    : void
 * thread_p (in)             : thread entry
 * tdes (in)                 : transaction descriptor
 * sysop_start_postpone (in) : start postpone log record
 * data_size (in)            : undo data size
 * data (in)                 : undo data
 */
static void
log_append_sysop_start_postpone (THREAD_ENTRY * thread_p, LOG_TDES * tdes,
				 LOG_REC_SYSOP_START_POSTPONE * sysop_start_postpone, int data_size, const char *data)
{
  LOG_PRIOR_NODE *node;

  node =
    prior_lsa_alloc_and_copy_data (thread_p, LOG_SYSOP_START_POSTPONE, RV_NOT_DEFINED, NULL, data_size, (char *) data,
				   0, NULL);
  if (node == NULL)
    {
      return;
    }

  *(LOG_REC_SYSOP_START_POSTPONE *) node->data_header = *sysop_start_postpone;
  (void) prior_lsa_next_record (thread_p, node, tdes);
}

/*
 * log_append_sysop_end () - append sys op end log record
 *
 * return         : void
 * thread_p (in)  : thread entry
 * tdes (in)      : transaction descriptor
 * sysop_end (in) : sys op end log record
 * data_size (in) : data size
 * data (in)      : recovery data
 */
static void
log_append_sysop_end (THREAD_ENTRY * thread_p, LOG_TDES * tdes, LOG_REC_SYSOP_END * sysop_end, int data_size,
		      const char *data)
{
  LOG_PRIOR_NODE *node = NULL;

  assert (tdes != NULL);
  assert (sysop_end != NULL);
  assert (data_size == 0 || data != NULL);

  node = prior_lsa_alloc_and_copy_data (thread_p, LOG_SYSOP_END, RV_NOT_DEFINED, NULL, data_size, data, 0, NULL);
  if (node == NULL)
    {
      /* Is this possible? */
      assert (false);
    }
  else
    {
      /* Save data head. */
      /* First save lastparent_lsa and prv_topresult_lsa. */
      LOG_LSA start_lsa = LSA_INITIALIZER;

      memcpy (node->data_header, sysop_end, node->data_header_length);

      start_lsa = prior_lsa_next_record (thread_p, node, tdes);
      assert (!LSA_ISNULL (&start_lsa));
    }
}

/*
 * log_append_repl_info_internal - APPEND REPLICATION LOG RECORD
 *
 * return: nothing
 *
 *   thread_p(in):
 *   tdes(in): State structure of transaction being committed/aborted.
 *   is_commit(in):
 *   with_lock(in):
 *
 * NOTE:critical section is set by its caller function.
 */
static void
log_append_repl_info_internal (THREAD_ENTRY * thread_p, LOG_TDES * tdes, bool is_commit, int with_lock)
{
  // todo: where this is used, we should write replication entries to replication log
}

void
log_append_repl_info (THREAD_ENTRY * thread_p, LOG_TDES * tdes, bool is_commit)
{
  log_append_repl_info_internal (thread_p, tdes, is_commit, LOG_PRIOR_LSA_WITHOUT_LOCK);
}

static void
log_append_repl_info_with_lock (THREAD_ENTRY * thread_p, LOG_TDES * tdes, bool is_commit)
{
  log_append_repl_info_internal (thread_p, tdes, is_commit, LOG_PRIOR_LSA_WITH_LOCK);
}

/*
 * log_append_repl_info_and_commit_log - append repl log along with commit log.
 *
 * return: none
 *
 *   tdes(in):
 *   commit_lsa(out): LSA of commit log
 *
 * NOTE: Atomic write of replication log and commit log is crucial for replication consistencies.
 *       When a commit log of others is written in the middle of one's replication and commit log,
 *       a restart of replication will break consistencies of slaves/replicas.
 */
static void
log_append_repl_info_and_commit_log (THREAD_ENTRY * thread_p, LOG_TDES * tdes, LOG_LSA * commit_lsa)
{
  log_Gl.prior_info.prior_lsa_mutex.lock ();

  log_append_repl_info_with_lock (thread_p, tdes, true);
  log_append_commit_log_with_lock (thread_p, tdes, commit_lsa);

  log_Gl.prior_info.prior_lsa_mutex.unlock ();
}

/*
 * log_append_donetime_internal - APPEND COMMIT/ABORT LOG RECORD ALONG WITH TIME OF TERMINATION.
 *
 * return: none
 *
 *   tdes(in):
 *   eot_lsa(out): LSA of COMMIT/ABORT log
 *   iscommitted(in): Is transaction been finished as committed?
 *   with_lock(in): whether it has mutex or not.
 *
 * NOTE: a commit or abort record is recorded along with the current time as the termination time of the transaction.
 */
static void
log_append_donetime_internal (THREAD_ENTRY * thread_p, LOG_TDES * tdes, LOG_LSA * eot_lsa, LOG_RECTYPE iscommitted,
			      enum LOG_PRIOR_LSA_LOCK with_lock)
{
  LOG_REC_DONETIME *donetime;
  LOG_PRIOR_NODE *node;
  LOG_LSA lsa;

  eot_lsa->pageid = NULL_LOG_PAGEID;
  eot_lsa->offset = NULL_LOG_OFFSET;

  node = prior_lsa_alloc_and_copy_data (thread_p, iscommitted, RV_NOT_DEFINED, NULL, 0, NULL, 0, NULL);
  if (node == NULL)
    {
      /* FIXME */
      return;
    }

  donetime = (LOG_REC_DONETIME *) node->data_header;
  donetime->at_time = time (NULL);

  if (with_lock == LOG_PRIOR_LSA_WITH_LOCK)
    {
      lsa = prior_lsa_next_record_with_lock (thread_p, node, tdes);
    }
  else
    {
      lsa = prior_lsa_next_record (thread_p, node, tdes);
    }

  LSA_COPY (eot_lsa, &lsa);
}

void
log_append_group_complete (THREAD_ENTRY * thread_p, LOG_TDES * tdes, cubstream::stream_position stream_pos,
			   tx_group & group, LOG_LSA * complete_start_lsa, LOG_LSA * complete_end_lsa,
			   bool * has_postpone)
{
  LOG_PRIOR_NODE *node;
  LOG_LSA start_lsa, end_lsa;

  /* TODO - add and use group.has_postpone and get rid of has_postpone parameter */
  log_Gl.hdr.m_ack_stream_position = stream_pos;

  /* TODO - add and use group.has_postpone and get rid of has_postpone parameter */
  if (has_postpone)
    {
      *has_postpone = false;
    }

  // *INDENT-OFF*
  cubmem::appendible_block<1024> v;
  for (const auto &ti : group.get_container ())
    {
      /* When transaction has MVCCID but has no log we may have tdes->trid = NULL_TRANID. */
      const log_tdes *tdes = LOG_FIND_TDES (ti.m_tran_index);
      assert (tdes != NULL);
      v.append (tdes->trid);
      v.append (ti.m_tran_state);
      if (ti.m_tran_state == TRAN_UNACTIVE_COMMITTED_WITH_POSTPONE)
        {
	  v.append (tdes->posp_nxlsa);
          if (has_postpone)
            {
              *has_postpone = true;
            }
        }
    }
  // *INDENT-ON*

  node = prior_lsa_alloc_and_copy_data (thread_p, LOG_GROUP_COMPLETE, RV_NOT_DEFINED, NULL, 0, NULL,
					(int) v.get_size (), v.get_read_ptr ());

  LOG_REC_GROUP_COMPLETE *gc = (LOG_REC_GROUP_COMPLETE *) node->data_header;
  gc->at_time = time (NULL);
  gc->stream_pos = stream_pos;
  gc->redo_size = v.get_size ();

  // be sure to set tdes->rcv.tran_start_postpone_lsa and do appends under prior_lock
  // to protect against inconsistent checkpoints
  log_Gl.prior_info.prior_lsa_mutex.lock ();
  // *INDENT-OFF*
  for (tx_group::node_info &ti : group.get_container ())
    {
      LOG_TDES *tdes = LOG_FIND_TDES (ti.m_tran_index);
      assert (tdes != NULL);
      if (LSA_ISNULL (&tdes->posp_nxlsa))
	{
	  // filter out transactions without postpone
	  continue;
	}

      /* TODO - find a better solution. It is dangerous to set transaction state and
       * LSA here. A simple solution may be to add a small delay at checkpoint.
       * Set tran_start_postpone_lsa to log_Gl.prior_info.prior_lsa since we are under
       * mutex protection.
       */
      tdes->state = ti.m_tran_state = TRAN_UNACTIVE_COMMITTED_WITH_POSTPONE;
      tdes->rcv.tran_start_postpone_lsa = log_Gl.prior_info.prior_lsa;
    }
  // *INDENT-ON*

  start_lsa = prior_lsa_next_record_with_lock (thread_p, node, tdes);
  LSA_COPY (&end_lsa, &node->log_header.forw_lsa);

  log_Gl.prior_info.prior_lsa_mutex.unlock ();

  if (complete_start_lsa != NULL)
    {
      LSA_COPY (complete_start_lsa, &start_lsa);
    }

  if (complete_end_lsa != NULL)
    {
      LSA_COPY (complete_end_lsa, &end_lsa);
    }
}

/*
 * log_append_commit_log - append commit log record along with time of termination.
 *
 * return: nothing
 *
 *   tdes(in/out): State structure of transaction being committed.
 *   commit_lsa(out): LSA of commit log.
 */
static void
log_append_commit_log (THREAD_ENTRY * thread_p, LOG_TDES * tdes, LOG_LSA * commit_lsa)
{
  log_append_donetime_internal (thread_p, tdes, commit_lsa, LOG_COMMIT, LOG_PRIOR_LSA_WITHOUT_LOCK);
}

/*
 * log_append_commit_log_with_lock - append commit log record along with time of termination with prior lsa mutex.
 *
 * return: none
 *
 *   tdes(in/out): State structure of transaction being committed.
 *   commit_lsa(out): LSA of commit log.
 */
static void
log_append_commit_log_with_lock (THREAD_ENTRY * thread_p, LOG_TDES * tdes, LOG_LSA * commit_lsa)
{
  log_append_donetime_internal (thread_p, tdes, commit_lsa, LOG_COMMIT, LOG_PRIOR_LSA_WITH_LOCK);
}

/*
 * log_append_abort_log - append abort log record along with time of termination
 *
 * return: nothing
 *
 *   tdes(in/out): State structure of transaction being aborted.
 *   abort_lsa(out): LSA of abort log.
 */
static void
log_append_abort_log (THREAD_ENTRY * thread_p, LOG_TDES * tdes, LOG_LSA * abort_lsa)
{
  log_append_donetime_internal (thread_p, tdes, abort_lsa, LOG_ABORT, LOG_PRIOR_LSA_WITHOUT_LOCK);
}

/*
 * log_add_to_modified_class_list -
 *
 * return:
 *
 *   classname(in):
 *   class_oid(in):
 *
 * NOTE: Function for LOG_TDES.modified_class_list
 *       This list keeps the following information:
 *        {name, OID} of modified class and LSA for the last modification
 */
int
log_add_to_modified_class_list (THREAD_ENTRY * thread_p, const char *classname, const OID * class_oid)
{
  LOG_TDES *tdes;
  int tran_index;

  assert (classname != NULL);
  assert (class_oid != NULL);
  assert (!OID_ISNULL (class_oid));
  assert (class_oid->volid >= 0);	/* is not temp_oid */

  tran_index = LOG_FIND_THREAD_TRAN_INDEX (thread_p);
  tdes = LOG_FIND_TDES (tran_index);
  if (tdes == NULL)
    {
      return ER_FAILED;
    }

  tdes->m_modified_classes.add (classname, *class_oid, tdes->tail_lsa);
  return NO_ERROR;
}

/*
 * log_is_class_being_modified () - check if a class is being modified by the transaction which is executed by the
 *				    thread parameter
 * return : true if the class is being modified, false otherwise
 * thread_p (in)  : thread entry
 * class_oid (in) : class identifier
 */
bool
log_is_class_being_modified (THREAD_ENTRY * thread_p, const OID * class_oid)
{
  LOG_TDES *tdes;
  int tran_index;

  assert (class_oid != NULL);
  assert (!OID_ISNULL (class_oid));
  assert (class_oid->volid >= 0);	/* is not temp_oid */

  tran_index = LOG_FIND_THREAD_TRAN_INDEX (thread_p);
  tdes = LOG_FIND_TDES (tran_index);

  if (tdes == NULL)
    {
      /* this is an error but this is not the place for handling it */
      return false;
    }

  return tdes->m_modified_classes.has_class (*class_oid);
}

/*
 * log_cleanup_modified_class -
 *
 * return:
 *
 *   t(in):
 *   arg(in):
 *
 * NOTE: Function for LOG_TDES.modified_class_list
 *       This will be used to decache the class representations and XASLs when a transaction is finished.
 */
static void
log_cleanup_modified_class (const tx_transient_class_entry & t, bool & stop)
{
  THREAD_ENTRY *thread_p = thread_get_thread_entry_info ();

  /* decache this class from the partitions cache also */
  (void) partition_decache_class (thread_p, &t.m_class_oid);

  /* remove XASL cache entries which are relevant with this class */
  xcache_remove_by_oid (thread_p, &t.m_class_oid);
  /* remove filter predicate cache entries which are relevant with this class */
  fpcache_remove_by_class (thread_p, &t.m_class_oid);
}

extern int locator_drop_transient_class_name_entries (THREAD_ENTRY * thread_p, LOG_LSA * savep_lsa);

/*
 * log_cleanup_modified_class_list -
 *
 * return:
 *
 *   tdes(in):
 *   savept_lsa(in): savepoint lsa to rollback
 *   bool(in): release the memory or not
 *   decache_classrepr(in): decache the class representation or not
 *
 * NOTE: Function for LOG_TDES.modified_class_list
 */
static void
log_cleanup_modified_class_list (THREAD_ENTRY * thread_p, LOG_TDES * tdes, LOG_LSA * savept_lsa, bool release,
				 bool decache_classrepr)
{
  if (decache_classrepr)
    {
      // decache heap representations
      tdes->m_modified_classes.decache_heap_repr (savept_lsa != NULL ? *savept_lsa : NULL_LSA);
    }
  tdes->m_modified_classes.map (log_cleanup_modified_class);

  /* always execute for defense */
  (void) locator_drop_transient_class_name_entries (thread_p, savept_lsa);

  if (release)
    {
      tdes->m_modified_classes.clear ();
    }
}

/*
 * log_update_global_unique_statistics () - Called at commit, updates global unique
 *			     statistics for current transaction.
 *
 * return	  : Nothing.
 * thread_p (in)  : Thread entry.
 * tdes (in)	  : Transaction descriptor.
 */
static void
log_update_global_unique_statistics (THREAD_ENTRY * thread_p, LOG_TDES * tdes)
{
  assert (tdes != NULL);
  assert (tdes->state == TRAN_UNACTIVE_WILL_COMMIT);

  if (tdes->log_upd_stats.unique_stats_hash->nentries == 0)
    {
      /* Nothing to update. */
      return;
    }

  if (MVCCID_IS_VALID (tdes->mvccinfo.id))
    {
      /* TODO - on server mode, do not allow group creation if not all unique stats are updated */
      if (logtb_tran_update_all_global_unique_stats (thread_get_thread_entry_info ()) != NO_ERROR)
	{
	  assert (false);
	}
    }
  else
    {
#if defined(SA_MODE)
      if (logtb_tran_update_all_global_unique_stats (thread_get_thread_entry_info ()) != NO_ERROR)
	{
	  assert (false);
	}
#else	/* !SA_MODE */	       /* SERVER_MODE */
      log_tran_update_serial_global_unique_stats (thread_p);
#endif /* SERVER_MODE */
    }
}

/*
 * log_commit_local - Perform the local commit operations of a transaction
 *
 * return: state of commit operation
 *
 *   tdes(in/out): State structure of transaction of the log record
 *   retain_lock(in): false = release locks (default)
 *                    true  = retain locks
 *   is_local_tran(in): Is a local transaction?
 *   p_id_complete (out): pointer to complete id
 *
 * NOTE:  Commit the current transaction locally. If there are postpone actions, the transaction is declared
 *        committed_with_postpone_actions by logging a log record indicating this state. Then, the postpone actions
 *        are executed. When the transaction is declared as fully committed, the locks acquired by the transaction
 *        are released. A committed transaction is not subject to deadlock when postpone operations are executed.
 *	  The function returns the state of the transaction(i.e. whether it is completely committed or not).
 */
TRAN_STATE
log_commit_local (THREAD_ENTRY * thread_p, LOG_TDES * tdes, bool retain_lock, bool is_local_tran,
		  cubtx::complete_manager::id_type * p_id_complete)
{
  cubtx::complete_manager::id_type id_complete = cubtx::complete_manager::NULL_ID;
  TRAN_STATE tran_state;
  qmgr_clear_trans_wakeup (thread_p, tdes->tran_index, false, false);

  /* tx_lob_locator_clear and complete mvcc operations must be done before entering unactive state because
   * they do some logging. We must NOT log (or do other regular changes to the database) after the transaction enters
   * the unactive state because of the following scenario: 1. enter TRAN_UNACTIVE_WILL_COMMIT state 2. a checkpoint
   * occurs and finishes. All active transactions are saved in log including their state. Our transaction will be saved
   * with TRAN_UNACTIVE_WILL_COMMIT state. 3. a crash occurs before our logging. Here, for example in case of unique
   * statistics, we will lost logging of unique statistics. 4. A recovery will occur. Because our transaction was saved
   * at checkpoint with TRAN_UNACTIVE_WILL_COMMIT state, it will be committed. Because we didn't logged the changes
   * made by the transaction we will not reflect the changes. They will be definitely lost. */
  tx_lob_locator_clear (thread_p, tdes, true, NULL);

  /* clear mvccid before releasing the locks. This operation must be done before do_postpone because it stores unique
   * statistics for all B-trees and if an error occurs those operations and all operations of current transaction must
   * be rolled back. The order must be : update statistics, pack replication entries - if the case, complete mvccc,
   * do_postpone - if the case, complete.
   */
  tdes->state = TRAN_UNACTIVE_WILL_COMMIT;

  log_update_global_unique_statistics (thread_p, tdes);

  /* undo_nxlsa is no longer required here and must be reset, in case checkpoint takes a snapshot of this transaction
   * during TRAN_UNACTIVE_WILL_COMMIT phase.
   */
  LSA_SET_NULL (&tdes->undo_nxlsa);

  /* destroy all transaction's remaining temporary files */
  file_tempcache_drop_tran_temp_files (thread_p);

  if (!LSA_ISNULL (&tdes->tail_lsa))
    {
      /*
       * Transaction updated data.
       */

      if (LSA_ISNULL (&tdes->posp_nxlsa))
	{
	  tran_state = tdes->state;
	}
      else
	{
	  tran_state = TRAN_UNACTIVE_COMMITTED_WITH_POSTPONE;
	}

      /* Pack replication entries, if the case, before creating group. Currently, we may have rare cases, when
       * transaction having NULL MVCCID is added in a group. Also, transactions having not null MVCCID, but
       * having no stream entries. The slave must consider this cases and handle them properly.
       */
      tdes->get_replication_generator ().on_transaction_commit ();
      id_complete = log_Gl.m_tran_complete_mgr->register_transaction (tdes->tran_index, tdes->mvccinfo.id, tran_state);
      if (MVCCID_IS_VALID (tdes->mvccinfo.id))
	{
	  log_Gl.m_tran_complete_mgr->complete_mvcc (id_complete);
	}
      else
	{
	  log_Gl.mvcc_table.reset_transaction_lowest_active (tdes->tran_index);
	}
      logtb_reset_mvcc_and_related_states (thread_p, tdes);

      if (!LSA_ISNULL (&tdes->posp_nxlsa))
	{
	  log_Gl.m_tran_complete_mgr->complete_logging (id_complete);
	  assert (tdes->state == TRAN_UNACTIVE_COMMITTED_WITH_POSTPONE);
<<<<<<< HEAD
          if (!tdes->m_log_postpone_cache.do_postpone (*thread_p, tdes->posp_nxlsa))
            {
              log_do_postpone(thread_p, tdes, &tdes->posp_nxlsa);
            }
=======
	  log_do_postpone (thread_p, tdes, &tdes->posp_nxlsa);
>>>>>>> aaa9e994

	  /* No need to wait for flush here, since the transaction is committed */
	  log_append_finish_postpone (thread_p, tdes);
	}

      /* The files created by this transaction are not new files any longer. Close any query cursors at this moment
       * too. */
      if (tdes->first_save_entry != NULL)
	{
	  spage_free_saved_spaces (thread_p, tdes->first_save_entry);
	  tdes->first_save_entry = NULL;
	}

      log_cleanup_modified_class_list (thread_p, tdes, NULL, true, false);

      if (is_local_tran)
	{
	  assert (id_complete != cubtx::complete_manager::NULL_ID);
	  if (retain_lock != true)
	    {
	      /* Release the lock since MVCC is completed. Since the current transaction group is closed,
	       * no other transaction can be included in that group.
	       */
	      lock_unlock_all (thread_p);
	    }

	  /* Wait for complete. Probably not need to wait in case of postpone LSA. */
	  log_Gl.m_tran_complete_mgr->complete (id_complete);

	  log_Stat.commit_count++;
	  tdes->state = TRAN_UNACTIVE_COMMITTED;
	}
      else
	{
	  /* Postpone appending replication and commit log and releasing locks to log_complete_for_2pc. */
	}
    }
  else
    {
      /* No statistics to update. */
      assert (tdes->log_upd_stats.unique_stats_hash->nentries == 0);
      if (MVCCID_IS_VALID (tdes->mvccinfo.id))
	{
	  /* No need to wait for complete. */
	  id_complete =
	    log_Gl.m_tran_complete_mgr->register_transaction (tdes->tran_index, tdes->mvccinfo.id, tdes->state);
	  log_Gl.m_tran_complete_mgr->complete_mvcc (id_complete);
	}
      else
	{
	  log_Gl.mvcc_table.reset_transaction_lowest_active (tdes->tran_index);
	}
      logtb_reset_mvcc_and_related_states (thread_p, tdes);

      /*
       * Transaction did not update anything or we are not logging
       */

      /*
       * We are not logging, and changes were done
       */
      if (tdes->first_save_entry != NULL)
	{
	  spage_free_saved_spaces (thread_p, tdes->first_save_entry);
	  tdes->first_save_entry = NULL;
	}

      if (retain_lock != true)
	{
	  lock_unlock_all (thread_p);
	}

      tdes->state = TRAN_UNACTIVE_COMMITTED;
    }

  if (p_id_complete)
    {
      *p_id_complete = id_complete;
    }

  return tdes->state;
}

/*
 * log_abort_local - Perform the local abort operations of a transaction
 *
 * return: state of abort operation
 *
 *   tdes(in/out): State structure of transaction of the log record
 *   is_local_tran(in): Is a local transaction? (It is not used at this point)
 *   p_id_complete (out): pointer to complete id
 *
 * NOTE: Abort the current transaction locally.
 *	 When the transaction is declared as fully aborted, the locks acquired by the transaction are released and
 *	 query cursors are closed.
 *       This function is used for both local and coordinator transactions.
 */
TRAN_STATE
log_abort_local (THREAD_ENTRY * thread_p, LOG_TDES * tdes, bool is_local_tran,
		 cubtx::complete_manager::id_type * p_id_complete)
{

  cubtx::complete_manager::id_type id_complete = cubtx::complete_manager::NULL_ID;

  qmgr_clear_trans_wakeup (thread_p, tdes->tran_index, false, true);

  tdes->state = TRAN_UNACTIVE_ABORTED;

  /* destroy transaction's temporary files */
  file_tempcache_drop_tran_temp_files (thread_p);

  if (!LSA_ISNULL (&tdes->tail_lsa))
    {
      /*
       * Transaction updated data.
       */

      log_rollback (thread_p, tdes, NULL);

      log_update_global_btid_online_index_stats (thread_p);

      log_cleanup_modified_class_list (thread_p, tdes, NULL, true, true);

      if (tdes->first_save_entry != NULL)
	{
	  spage_free_saved_spaces (thread_p, tdes->first_save_entry);
	  tdes->first_save_entry = NULL;
	}

      tdes->get_replication_generator ().on_transaction_abort ();
      id_complete = log_Gl.m_tran_complete_mgr->register_transaction (tdes->tran_index, tdes->mvccinfo.id, tdes->state);
      if (MVCCID_IS_VALID (tdes->mvccinfo.id))
	{
	  log_Gl.m_tran_complete_mgr->complete_mvcc (id_complete);
	}
      else
	{
	  log_Gl.mvcc_table.reset_transaction_lowest_active (tdes->tran_index);
	}
      logtb_reset_mvcc_and_related_states (thread_p, tdes);

      /* Release the lock since MVCC is completed. */
      lock_unlock_all (thread_p);
    }
  else
    {
      /* No statistics to update. */
      assert (tdes->log_upd_stats.unique_stats_hash->nentries == 0);

      /*
       * Transaction did not update anything or we are not logging
       */

      if (tdes->first_save_entry != NULL)
	{
	  spage_free_saved_spaces (thread_p, tdes->first_save_entry);
	  tdes->first_save_entry = NULL;
	}

      if (MVCCID_IS_VALID (tdes->mvccinfo.id))
	{
	  /* No need to wait for complete. */
	  id_complete =
	    log_Gl.m_tran_complete_mgr->register_transaction (tdes->tran_index, tdes->mvccinfo.id, tdes->state);
	  log_Gl.m_tran_complete_mgr->complete_mvcc (id_complete);
	}
      else
	{
	  log_Gl.mvcc_table.reset_transaction_lowest_active (tdes->tran_index);
	}
      logtb_reset_mvcc_and_related_states (thread_p, tdes);

      lock_unlock_all (thread_p);

      /* There is no need to create a new transaction identifier */
    }

  tx_lob_locator_clear (thread_p, tdes, false, NULL);

  if (p_id_complete)
    {
      *p_id_complete = id_complete;
    }

  return tdes->state;
}

/*
 * log_commit - COMMIT A TRANSACTION
 *
 * return:  state of commit operation
 *
 *   tran_index(in): tran_index
 *   retain_lock(in): false = release locks (default)
 *                      true  = retain locks
 *
 * NOTE: Commit the current transaction.  The function returns the
 *              state of the transaction (i.e., notify if the transaction
 *              is completely commited or not). If the transaction was
 *              coordinating a global transaction then the Two Phase Commit
 *              protocol is followed by this function. Otherwise, only the
 *              local commit actions are performed.
 */
TRAN_STATE
log_commit (THREAD_ENTRY * thread_p, int tran_index, bool retain_lock)
{
  TRAN_STATE state;		/* State of committed transaction */
  LOG_TDES *tdes;		/* Transaction descriptor */
  bool decision;
  LOG_2PC_EXECUTE execute_2pc_type;
  int error_code = NO_ERROR;
  cubtx::complete_manager::id_type id_complete;

  if (tran_index == NULL_TRAN_INDEX)
    {
      tran_index = LOG_FIND_THREAD_TRAN_INDEX (thread_p);
    }

  tdes = LOG_FIND_TDES (tran_index);
  if (tdes == NULL)
    {
      er_set (ER_FATAL_ERROR_SEVERITY, ARG_FILE_LINE, ER_LOG_UNKNOWN_TRANINDEX, 1, tran_index);
      error_code = ER_LOG_UNKNOWN_TRANINDEX;
      return TRAN_UNACTIVE_UNKNOWN;
    }
  assert (!tdes->is_system_worker_transaction ());

  if (!LOG_ISTRAN_ACTIVE (tdes) && !LOG_ISTRAN_2PC_PREPARE (tdes) && LOG_ISRESTARTED ())
    {
      /* May be a system error since transaction is not active.. cannot be committed */
#if defined(CUBRID_DEBUG)
      er_log_debug (ARG_FILE_LINE,
		    "log_commit: Transaction %d (index = %d) is"
		    " not active and cannot be committed. Its state is %s\n", tdes->trid, tdes->tran_index,
		    log_state_string (tdes->state));
#endif /* CUBRID_DEBUG */
      return tdes->state;
    }

  if (tdes->topops.last >= 0)
    {
      /* This is likely a system error since the transaction is being committed when there are system permanent
       * operations attached to it. Commit those operations too */
      er_set (ER_WARNING_SEVERITY, ARG_FILE_LINE, ER_LOG_HAS_TOPOPS_DURING_COMMIT_ABORT, 2, tdes->trid,
	      tdes->tran_index);
      assert (false);
      while (tdes->topops.last >= 0)
	{
	  log_sysop_attach_to_outer (thread_p);
	}
    }

  tdes->m_multiupd_stats.clear ();

  if (log_2pc_clear_and_is_tran_distributed (tdes))
    {
      /* This is the coordinator of a distributed transaction If we are in prepare to commit mode. I cannot be the
       * root coordinator, so the decision has been taken at this moment by the root coordinator */
      if (LOG_ISTRAN_2PC_PREPARE (tdes))
	{
	  execute_2pc_type = LOG_2PC_EXECUTE_COMMIT_DECISION;
	}
      else
	{
	  execute_2pc_type = LOG_2PC_EXECUTE_FULL;
	}

      state = log_2pc_commit (thread_p, tdes, execute_2pc_type, &decision);
    }
  else
    {
      /*
       * This is a local transaction or is a participant of a distributed transaction
       */
      state = log_commit_local (thread_p, tdes, retain_lock, true, &id_complete);
      state = log_complete (thread_p, tdes, LOG_COMMIT, LOG_NEED_NEWTRID, LOG_ALREADY_WROTE_EOT_LOG, &id_complete);
    }

  if (log_No_logging)
    {
      LOG_CS_ENTER (thread_p);
      /* We are not logging */
      logpb_flush_pages_direct (thread_p);
      (void) pgbuf_flush_all_unfixed (thread_p, NULL_VOLID);
      if (LOG_HAS_LOGGING_BEEN_IGNORED ())
	{
	  /*
	   * Indicate that logging has not been ignored for next transaction
	   */
	  log_Gl.hdr.has_logging_been_skipped = false;
	  logpb_flush_header (thread_p);
	}
      LOG_CS_EXIT (thread_p);
    }

  perfmon_inc_stat (thread_p, PSTAT_TRAN_NUM_COMMITS);

  return state;
}

/*
 * log_abort - ABORT A TRANSACTION
 *
 * return: TRAN_STATE
 *
 *   tran_index(in): tran_index
 *
 * NOTE: Abort the current transaction. If the transaction is the
 *              coordinator of a global transaction, the participants are also
 *              informed about the abort, and if necessary their
 *              acknowledgements are collected before finishing the
 *              transaction.
 */
TRAN_STATE
log_abort (THREAD_ENTRY * thread_p, int tran_index)
{
  TRAN_STATE state;		/* State of aborted transaction */
  LOG_TDES *tdes;		/* Transaction descriptor */
  bool decision;
  int error_code = NO_ERROR;
  cubtx::complete_manager::id_type id_complete;

  if (tran_index == NULL_TRAN_INDEX)
    {
      tran_index = LOG_FIND_THREAD_TRAN_INDEX (thread_p);
    }

  tdes = LOG_FIND_TDES (tran_index);
  if (tdes == NULL)
    {
      er_set (ER_FATAL_ERROR_SEVERITY, ARG_FILE_LINE, ER_LOG_UNKNOWN_TRANINDEX, 1, tran_index);
      error_code = ER_LOG_UNKNOWN_TRANINDEX;
      return TRAN_UNACTIVE_UNKNOWN;
    }
  assert (!tdes->is_system_worker_transaction ());

  if (LOG_HAS_LOGGING_BEEN_IGNORED ())
    {
      er_set (ER_FATAL_ERROR_SEVERITY, ARG_FILE_LINE, ER_LOG_CORRUPTED_DB_DUE_NOLOGGING, 0);
      error_code = ER_LOG_CORRUPTED_DB_DUE_NOLOGGING;
      return tdes->state;
    }

  if (!LOG_ISTRAN_ACTIVE (tdes) && !LOG_ISTRAN_2PC_PREPARE (tdes))
    {
      /*
       * May be a system error: Transaction is not in an active state nor
       * prepare to commit state
       */
      return tdes->state;
    }

  if (tdes->topops.last >= 0)
    {
      /*
       * This is likely a system error since the transaction is being aborted
       * when there are system permananet operations attached to it. Abort those
       * operations too.
       */
      er_set (ER_WARNING_SEVERITY, ARG_FILE_LINE, ER_LOG_HAS_TOPOPS_DURING_COMMIT_ABORT, 2, tdes->trid,
	      tdes->tran_index);
      assert (false);
      while (tdes->topops.last >= 0)
	{
	  log_sysop_attach_to_outer (thread_p);
	}
    }

  tdes->m_multiupd_stats.clear ();

  /*
   * If we are in prepare to commit mode. I cannot be the root coodinator,
   * so the decision has already been taken at this moment by the root
   * coordinator. If a distributed transaction is not in 2PC, the decision
   * has been taken without using the 2PC.
   */

  if (log_2pc_clear_and_is_tran_distributed (tdes))
    {
      /* This is the coordinator of a distributed transaction */
      state = log_2pc_commit (thread_p, tdes, LOG_2PC_EXECUTE_ABORT_DECISION, &decision);
    }
  else
    {
      /*
       * This is a local transaction or is a participant of a distributed transaction.
       * Perform the server rollback first.
       */
      state = log_abort_local (thread_p, tdes, true, &id_complete);
      state = log_complete (thread_p, tdes, LOG_ABORT, LOG_NEED_NEWTRID, LOG_NEED_TO_WRITE_EOT_LOG, &id_complete);
    }

  perfmon_inc_stat (thread_p, PSTAT_TRAN_NUM_ROLLBACKS);

  return state;
}

/*
 * log_abort_partial - ABORT ACTIONS OF A TRANSACTION TO A SAVEPOINT
 *
 * return: state of partial aborted operation.
 *
 *   savepoint_name(in):  Name of the savepoint
 *   savept_lsa(in):
 *
 * NOTE: All the effects done by the current transaction after the
 *              given savepoint are undone and all effects of the transaction
 *              preceding the given savepoint remain. After the partial abort
 *              the transaction can continue its normal execution as if
 *              the statements that were undone were never executed.
 */
TRAN_STATE
log_abort_partial (THREAD_ENTRY * thread_p, const char *savepoint_name, LOG_LSA * savept_lsa)
{
  LOG_TDES *tdes;		/* Transaction descriptor */
  int tran_index;

  /* Find current transaction descriptor */
  tran_index = LOG_FIND_THREAD_TRAN_INDEX (thread_p);
  tdes = LOG_FIND_TDES (tran_index);
  if (tdes == NULL)
    {
      er_set (ER_FATAL_ERROR_SEVERITY, ARG_FILE_LINE, ER_LOG_UNKNOWN_TRANINDEX, 1, tran_index);
      return TRAN_UNACTIVE_UNKNOWN;
    }

  if (LOG_HAS_LOGGING_BEEN_IGNORED ())
    {
      er_set (ER_FATAL_ERROR_SEVERITY, ARG_FILE_LINE, ER_LOG_CORRUPTED_DB_DUE_NOLOGGING, 0);
      return tdes->state;
    }

  if (!LOG_ISTRAN_ACTIVE (tdes))
    {
      /*
       * May be a system error: Transaction is not in an active state
       */
      return tdes->state;
    }

  if (savepoint_name == NULL || log_get_savepoint_lsa (thread_p, savepoint_name, tdes, savept_lsa) == NULL)
    {
      er_set (ER_ERROR_SEVERITY, ARG_FILE_LINE, ER_LOG_UNKNOWN_SAVEPOINT, 1, savepoint_name);
      return TRAN_UNACTIVE_UNKNOWN;
    }

  if (tdes->topops.last >= 0)
    {
      /*
       * This is likely a system error since the transaction is being partially
       * aborted when there are nested top system permanent operations
       * attached to it. Abort those operations too.
       */
      er_set (ER_WARNING_SEVERITY, ARG_FILE_LINE, ER_LOG_HAS_TOPOPS_DURING_COMMIT_ABORT, 2, tdes->trid,
	      tdes->tran_index);
      assert (false);
      while (tdes->topops.last >= 0)
	{
	  log_sysop_attach_to_outer (thread_p);
	}
    }

  log_sysop_start (thread_p);

  LSA_COPY (&tdes->topops.stack[tdes->topops.last].lastparent_lsa, savept_lsa);

  if (!LSA_ISNULL (&tdes->posp_nxlsa))
    {
      if (LSA_LT (savept_lsa, &tdes->posp_nxlsa))
	{
	  LSA_COPY (&tdes->topops.stack[tdes->topops.last].posp_lsa, &tdes->posp_nxlsa);
	  LSA_SET_NULL (&tdes->posp_nxlsa);
	}
      else
	{
	  LSA_COPY (&tdes->topops.stack[tdes->topops.last].posp_lsa, savept_lsa);
	}
    }

  log_sysop_abort (thread_p);

  log_cleanup_modified_class_list (thread_p, tdes, savept_lsa, false, true);

  tx_lob_locator_clear (thread_p, tdes, false, savept_lsa);

  /*
   * The following is done so that if we go over several savepoints, they
   * get undefined and cannot get call by the user any longer.
   */
  LSA_COPY (&tdes->savept_lsa, savept_lsa);

  tdes->get_replication_generator ().abort_pending_repl_objects ();

  return TRAN_UNACTIVE_ABORTED;
}

/*
 * log_complete - Complete in commit/abort mode the transaction whenever
 *                      is possible otherwise trasfer it to another tran index
 *
 * return: state of transaction
 *
 *   tdes(in/out): State structure of transaction of the log record
 *   iscommitted(in): Is transaction been finished as committed ?
 *   get_newtrid(in):
 *   p_id_complete (in): pointer to complete id
 *
 * NOTE: This function does not consider 2PC.
 *       Find the existing function as log_complete_for_2pc
 */
TRAN_STATE
log_complete (THREAD_ENTRY * thread_p, LOG_TDES * tdes, LOG_RECTYPE iscommitted, LOG_GETNEWTRID get_newtrid,
	      LOG_WRITE_EOT_LOG wrote_eot_log, cubtx::complete_manager::id_type * p_id_complete)
{
  TRAN_STATE state;		/* State of transaction */

  assert (iscommitted == LOG_COMMIT || iscommitted == LOG_ABORT);
  assert (!tdes->is_system_worker_transaction ());

  state = tdes->state;

  /*
   * DECLARE THE TRANSACTION AS COMPLETED
   */

  if (LSA_ISNULL (&tdes->tail_lsa))
    {
      /* Transaction did not update any data, thus we do not need to log a commit/abort log record. */
      if (iscommitted == LOG_COMMIT)
	{
	  state = TRAN_UNACTIVE_COMMITTED;
	}
      else
	{
	  state = TRAN_UNACTIVE_ABORTED;
	}

      logtb_clear_tdes (thread_p, tdes);
    }
  else
    {
      /*
       * Transaction updated data
       */
      if (wrote_eot_log == LOG_NEED_TO_WRITE_EOT_LOG)
	{
	  cubtx::complete_manager::id_type id_complete;
	  /* I need id complete to be sure that adds EOT log. */
	  if (LSA_ISNULL (&tdes->posp_nxlsa) || iscommitted != LOG_COMMIT)
	    {
	      if (p_id_complete)
		{
		  id_complete = *p_id_complete;
		}
	      else
		{
		  id_complete =
		    log_Gl.m_tran_complete_mgr->register_transaction (tdes->tran_index, tdes->mvccinfo.id, tdes->state);
		}
	    }

	  if (iscommitted == LOG_COMMIT)
	    {
	      if (LSA_ISNULL (&tdes->posp_nxlsa))
		{
		  /* Waits for complete */
		  log_Gl.m_tran_complete_mgr->complete (id_complete);
		}
	      else
		{
		  // append finish_postpone only if gc with postpone was appended
		  log_append_finish_postpone (thread_p, tdes);
		}

	      log_Stat.commit_count++;
	      tdes->state = TRAN_UNACTIVE_COMMITTED;
	    }
	  else
	    {
	      /* I need to know that an id was registered for current transaction. This means
	       * that the current transaction is part of a group and a log abort will be added.
	       * I need to wait for log abort here. Otherwise, the client can disconnect and will set tran_id to NULL.
	       * The group complete manager will log NULL tran_id that will cause crash at recovery.
	       */
	      assert (id_complete != cubtx::complete_manager::NULL_ID);
	      /* Waits for complete */
	      log_Gl.m_tran_complete_mgr->complete (id_complete);
	      tdes->state = TRAN_UNACTIVE_ABORTED;
	    }

	  state = tdes->state;
	}
      else
	{
	  assert (iscommitted == LOG_COMMIT && state == TRAN_UNACTIVE_COMMITTED);
	}

      /* Unblock global oldest active update. */
      if (tdes->block_global_oldest_active_until_commit)
	{
	  ATOMIC_INC_32 (&vacuum_Global_oldest_active_blockers_counter, -1);
	  tdes->block_global_oldest_active_until_commit = false;
	  assert (vacuum_Global_oldest_active_blockers_counter >= 0);
	}

      if (iscommitted == LOG_COMMIT)
	{
	  log_Gl.mvcc_table.reset_transaction_lowest_active (LOG_FIND_THREAD_TRAN_INDEX (thread_p));
	}

      if (get_newtrid == LOG_NEED_NEWTRID)
	{
	  (void) logtb_get_new_tran_id (thread_p, tdes);
	}

      /* Finish the append operation and flush the log */
    }

  if (LOG_ISCHECKPOINT_TIME ())
    {
#if defined(SERVER_MODE)
      log_wakeup_checkpoint_daemon ();
#else /* SERVER_MODE */
      (void) logpb_checkpoint (thread_p);
#endif /* SERVER_MODE */
    }

  return state;
}

/*
 * log_complete_for_2pc - Complete in commit/abort mode the transaction whenever
 *                      is possible otherwise trasfer it to another tran index
 *
 * return: state of transaction
 *
 *   tdes(in/out): State structure of transaction of the log record
 *   iscommitted(in): Is transaction been finished as committed ?
 *   get_newtrid(in):
 *   p_id_complete(in): pointer to id complete
 *
 */
TRAN_STATE
log_complete_for_2pc (THREAD_ENTRY * thread_p, LOG_TDES * tdes, LOG_RECTYPE iscommitted, LOG_GETNEWTRID get_newtrid,
		      cubtx::complete_manager::id_type * p_id_complete)
{
  TRAN_STATE state;		/* State of transaction */
  int new_tran_index;
  LOG_TDES *new_tdes;		/* New transaction descriptor when the transaction is transfered since the 2PC cannot
				 * be fully completed at this moment */
  int return_2pc_loose_tranindex;	/* Whether or not to return the current index */
  bool all_acks = true;
  int i;
  LOG_PRIOR_NODE *node;
  LOG_LSA start_lsa;
  int wait_msecs;

  assert (iscommitted == LOG_COMMIT || iscommitted == LOG_ABORT);
  assert (!tdes->is_system_worker_transaction ());

  state = tdes->state;

  if (tdes->coord != NULL && tdes->coord->ack_received != NULL)
    {
      /*
       * Make sure that all acknowledgments from participants have been received
       * before declaring the transaction as finished.
       */
      for (i = 0; i < tdes->coord->num_particps; i++)
	{
	  if (tdes->coord->ack_received[i] == false)
	    {
	      all_acks = false;
	      /*
	       * There are missing acknowledgments. The transaction cannot be
	       * completed at this moment. If we are not in the restart recovery
	       * process, the transaction is transfered to another transaction
	       * index which is declared as a distributed loose end and a new
	       * transaction is assigned to the client transaction index. The
	       * transaction will be declared as fully completed once all
	       * acknowledgment are received.
	       */
	      if (iscommitted != LOG_ABORT)
		{
		  /* Committed */
		  if (tdes->state != TRAN_UNACTIVE_COMMITTED_INFORMING_PARTICIPANTS)
		    {
		      /* TODO - consider complete id */
		      node =
			prior_lsa_alloc_and_copy_data (thread_p, LOG_2PC_COMMIT_INFORM_PARTICPS, RV_NOT_DEFINED, NULL,
						       0, NULL, 0, NULL);
		      if (node == NULL)
			{
			  assert (false);
			  return state;
			}

		      tdes->state = TRAN_UNACTIVE_COMMITTED_INFORMING_PARTICIPANTS;
		      state = tdes->state;

		      start_lsa = prior_lsa_next_record (thread_p, node, tdes);

		      logpb_flush_pages (thread_p, &start_lsa);
		    }
		}
	      else
		{
		  /* aborted */
		  if (tdes->state != TRAN_UNACTIVE_ABORTED_INFORMING_PARTICIPANTS)
		    {
		      /* TODO - consider complete id */
		      node =
			prior_lsa_alloc_and_copy_data (thread_p, LOG_2PC_ABORT_INFORM_PARTICPS, RV_NOT_DEFINED, NULL, 0,
						       NULL, 0, NULL);
		      if (node == NULL)
			{
			  assert (false);
			  return state;
			}

		      tdes->state = TRAN_UNACTIVE_ABORTED_INFORMING_PARTICIPANTS;
		      state = tdes->state;

		      start_lsa = prior_lsa_next_record (thread_p, node, tdes);

		      logpb_flush_pages (thread_p, &start_lsa);
		    }
		}
	      /*
	       * If this is not a loose end transaction and the system is not
	       * in restart recovery, transfer the transaction to another
	       * transaction index
	       */
	      if (LOG_ISRESTARTED () && tdes->isloose_end == false)
		{
		  wait_msecs = prm_get_integer_value (PRM_ID_LK_TIMEOUT_SECS);

		  if (wait_msecs > 0)
		    {
		      wait_msecs = wait_msecs * 1000;
		    }
		  new_tran_index =
		    logtb_assign_tran_index (thread_p, NULL_TRANID, TRAN_RECOVERY, NULL, NULL, wait_msecs,
					     TRAN_SERIALIZABLE);
		  new_tdes = LOG_FIND_TDES (new_tran_index);
		  if (new_tran_index == NULL_TRAN_INDEX || new_tdes == NULL)
		    {
		      logpb_fatal_error (thread_p, true, ARG_FILE_LINE, "log_fully_completed");
		      return state;
		    }

		  /*
		   * Copy of tdes structures, and then reset memory allocated fields
		   * for only one the new or the old one.
		   */

		  // todo - this is completely unsafe.
		  memcpy (new_tdes, tdes, sizeof (*tdes));
		  new_tdes->tran_index = new_tran_index;
		  new_tdes->isloose_end = true;
		  /* new_tdes does not inherit topops fields */
		  new_tdes->topops.stack = NULL;
		  new_tdes->topops.last = -1;
		  new_tdes->topops.max = 0;

		  /* The old one keep the coordinator/participant information */
		  tdes->coord = NULL;

		  TR_TABLE_CS_ENTER (thread_p);
		  log_Gl.trantable.num_coord_loose_end_indices++;
		  TR_TABLE_CS_EXIT (thread_p);
		  /*
		   * Start a new transaction for our original transaction index.
		   * Set the coordinator stuff to NULL, in our original index since
		   * it has been transfer to another index. That is, distributed
		   * information should be freed using the new transaction index.
		   */

		  /*
		   * Go back to the old index
		   */

		  LOG_SET_CURRENT_TRAN_INDEX (thread_p, tdes->tran_index);

		  (void) logtb_get_new_tran_id (thread_p, tdes);
		}

	      if (LOG_ISCHECKPOINT_TIME ())
		{
#if defined(SERVER_MODE)
		  log_wakeup_checkpoint_daemon ();
#else /* SERVER_MODE */
		  (void) logpb_checkpoint (thread_p);
#endif /* SERVER_MODE */
		}

	      return state;
	    }
	}

      /*
       * All acknowledgments of participants have been received, declare the
       * the transaction as completed
       */
    }

  /*
   * DECLARE THE TRANSACTION AS COMPLETED
   */

  /*
   * Check if this index needs to be returned after finishing the transaction
   */

  if (tdes->isloose_end == true && all_acks == true)
    {
      return_2pc_loose_tranindex = true;
    }
  else
    {
      return_2pc_loose_tranindex = false;
    }

  if (LSA_ISNULL (&tdes->tail_lsa))
    {
      /*
       * Transaction did not update any data, thus we do not need to log a
       * commit/abort log record
       */
      if (iscommitted != LOG_ABORT)
	{
	  state = TRAN_UNACTIVE_COMMITTED;
	}
      else
	{
	  state = TRAN_UNACTIVE_ABORTED;
	}
#if !defined(NDEBUG)
      if (prm_get_bool_value (PRM_ID_LOG_TRACE_DEBUG))
	{
	  char time_val[CTIME_MAX];
	  time_t xxtime = time (NULL);

	  (void) ctime_r (&xxtime, time_val);
	  fprintf (stdout,
		   msgcat_message (MSGCAT_CATALOG_CUBRID, MSGCAT_SET_LOG,
				   ((iscommitted != LOG_ABORT) ? MSGCAT_LOG_FINISH_COMMIT : MSGCAT_LOG_FINISH_ABORT)),
		   tdes->tran_index, tdes->trid, log_Gl.hdr.append_lsa.pageid, log_Gl.hdr.append_lsa.offset, time_val);
	  fflush (stdout);
	}
#endif /* !NDEBUG */
      logtb_clear_tdes (thread_p, tdes);
    }
  else
    {
      cubtx::complete_manager::id_type id_complete;

      if (p_id_complete)
	{
	  /* Transaction already registerd. Needs to wait for complete. */
	  id_complete = *p_id_complete;
	}
      else
	{
	  id_complete =
	    log_Gl.m_tran_complete_mgr->register_transaction (tdes->tran_index, tdes->mvccinfo.id, tdes->state);
	}
      /*
       * Transaction updated data or this is a coordinator
       */
      log_Gl.m_tran_complete_mgr->complete (id_complete);
      if (iscommitted == LOG_COMMIT)
	{
	  log_Stat.commit_count++;
	  tdes->state = TRAN_UNACTIVE_COMMITTED;
	}
      else
	{
	  tdes->state = TRAN_UNACTIVE_ABORTED;
	}

      state = tdes->state;

      /* now releases locks */
      lock_unlock_all (thread_p);

      /* Unblock global oldest active update. */
      if (tdes->block_global_oldest_active_until_commit)
	{
	  ATOMIC_INC_32 (&vacuum_Global_oldest_active_blockers_counter, -1);
	  tdes->block_global_oldest_active_until_commit = false;
	  assert (vacuum_Global_oldest_active_blockers_counter >= 0);
	}

      if (iscommitted == LOG_COMMIT)
	{
	  log_Gl.mvcc_table.reset_transaction_lowest_active (LOG_FIND_THREAD_TRAN_INDEX (thread_p));
	}

      /* If recovery restart operation, or, if this is a coordinator loose end transaction return this index and
       * decrement coordinator loose end transactions counter. */
      if (return_2pc_loose_tranindex == false)
	{
	  if (get_newtrid == LOG_NEED_NEWTRID)
	    {
	      (void) logtb_get_new_tran_id (thread_p, tdes);
	    }
	}
      else
	{
	  /* Free the index */
	  if (tdes->isloose_end == true)
	    {
	      TR_TABLE_CS_ENTER (thread_p);
	      log_Gl.trantable.num_coord_loose_end_indices--;
	      TR_TABLE_CS_EXIT (thread_p);
	    }
	  logtb_free_tran_index (thread_p, tdes->tran_index);
	}

      /* Finish the append operation and flush the log */
    }

  if (LOG_ISCHECKPOINT_TIME ())
    {
#if defined(SERVER_MODE)
      log_wakeup_checkpoint_daemon ();
#else /* SERVER_MODE */
      (void) logpb_checkpoint (thread_p);
#endif /* SERVER_MODE */
    }

  return state;
}

/*
 *
 *              FUNCTIONS RELATED TO DUMPING THE LOG AND ITS DATA
 *
 */

/*
 * log_ascii_dump - PRINT DATA IN ASCII FORMAT
 *
 * return: nothing
 *
 *   length(in): Length of Recovery Data
 *   data(in): The data being logged
 *
 * NOTE: Dump recovery information in ascii format.
 *              It is used when a dump function is not provided.
 */
static void
log_ascii_dump (FILE * out_fp, int length, void *data)
{
  char *ptr;			/* Pointer to data */
  int i;

  for (i = 0, ptr = (char *) data; i < length; i++)
    {
      (void) fputc (*ptr++, out_fp);
    }
}

/*
 * log_hexa_dump () - Point recovery data as hexadecimals.
 *
 * return      : Void.
 * out_fp (in) : Print output.
 * length (in) : Recovery data length.
 * data (in)   : Recovery data.
 */
void
log_hexa_dump (FILE * out_fp, int length, void *data)
{
  char *ptr;			/* Pointer to data */
  int i;

  fprintf (out_fp, "  00000: ");
  for (i = 0, ptr = (char *) data; i < length; i++)
    {
      fprintf (out_fp, "%02X ", (unsigned char) (*ptr++));
      if (i % 16 == 15 && i != length)
	{
	  fprintf (out_fp, "\n  %05d: ", i + 1);
	}
    }
  fprintf (out_fp, "\n");
}

static void
log_repl_data_dump (FILE * out_fp, int length, void *data)
{
  char *ptr = (char *) data;
  char *class_name;
  DB_VALUE value;

  ptr = or_unpack_string_nocopy (ptr, &class_name);
  ptr = or_unpack_mem_value (ptr, &value);

  string_buffer sb;
  db_value_printer printer (sb);

  printer.describe_value (&value);
  fprintf (out_fp, "C[%s] K[%s]\n", class_name, sb.get_buffer ());
  pr_clear_value (&value);
}

static void
log_repl_schema_dump (FILE * out_fp, int length, void *data)
{
  char *ptr;
  int statement_type;
  char *class_name;
  char *sql;

  ptr = (char *) data;
  ptr = or_unpack_int (ptr, &statement_type);
  ptr = or_unpack_string_nocopy (ptr, &class_name);
  ptr = or_unpack_string_nocopy (ptr, &sql);

  fprintf (out_fp, "C[%s] S[%s]\n", class_name, sql);
}

/*
 * log_dump_data - DUMP DATA STORED IN LOG
 *
 * return: nothing
 *
 *   length(in): Length of the data
 *   log_lsa(in/out):Log address identifier containing the log record
 *   log_pgptr(in/out):  Pointer to page where data starts (Set as a side
 *              effect to the page where data ends)
 *   dumpfun(in): Function to invoke to dump the data
 *   log_dump_ptr(in):
 *
 * NOTE:Dump the data stored at given log location.
 *              This function is used for debugging purposes.
 */
static void
log_dump_data (THREAD_ENTRY * thread_p, FILE * out_fp, int length, LOG_LSA * log_lsa, LOG_PAGE * log_page_p,
	       void (*dumpfun) (FILE *, int, void *), LOG_ZIP * log_dump_ptr)
{
  char *ptr;			/* Pointer to data to be printed */
  bool is_zipped = false;
  bool is_unzipped = false;
  /* Call the dumper function */

  /*
   * If data is contained in only one buffer, pass pointer directly.
   * Otherwise, allocate a contiguous area, copy the data and pass this
   * area. At the end deallocate the area
   */

  if (dumpfun == NULL)
    {
      /* Set default to log_hexa_dump */
      dumpfun = log_hexa_dump;
    }

  if (ZIP_CHECK (length))
    {
      length = (int) GET_ZIP_LEN (length);
      is_zipped = true;
    }

  if (log_lsa->offset + length < (int) LOGAREA_SIZE)
    {
      /* Data is contained in one buffer */

      ptr = (char *) log_page_p->area + log_lsa->offset;

      if (length != 0 && is_zipped)
	{
	  is_unzipped = log_unzip (log_dump_ptr, length, ptr);
	}

      if (is_zipped && is_unzipped)
	{
	  (*dumpfun) (out_fp, (int) log_dump_ptr->data_length, log_dump_ptr->log_data);
	  log_lsa->offset += length;
	}
      else
	{
	  (*dumpfun) (out_fp, length, ptr);
	  log_lsa->offset += length;
	}
    }
  else
    {
      /* Need to copy the data into a contiguous area */
      ptr = (char *) malloc (length);
      if (ptr == NULL)
	{
	  er_set (ER_ERROR_SEVERITY, ARG_FILE_LINE, ER_OUT_OF_VIRTUAL_MEMORY, 1, (size_t) length);
	  return;
	}
      /* Copy the data */
      logpb_copy_from_log (thread_p, ptr, length, log_lsa, log_page_p);

      if (is_zipped)
	{
	  is_unzipped = log_unzip (log_dump_ptr, length, ptr);
	}

      if (is_zipped && is_unzipped)
	{
	  (*dumpfun) (out_fp, (int) log_dump_ptr->data_length, log_dump_ptr->log_data);
	}
      else
	{
	  (*dumpfun) (out_fp, length, ptr);
	}
      free_and_init (ptr);
    }
  LOG_READ_ALIGN (thread_p, log_lsa, log_page_p);

}

static void
log_dump_header (FILE * out_fp, LOG_HEADER * log_header_p)
{
  time_t tmp_time;
  char time_val[CTIME_MAX];

  fprintf (out_fp, "\n ** DUMP LOG HEADER **\n");

  tmp_time = (time_t) log_header_p->db_creation;
  (void) ctime_r (&tmp_time, time_val);
  fprintf (out_fp,
	   "HDR: Magic Symbol = %s at disk location = %lld\n     Creation_time = %s"
	   "     Release = %s, Compatibility_disk_version = %g,\n"
	   "     Db_pagesize = %d, log_pagesize= %d, Shutdown = %d,\n"
	   "     Next_trid = %d, Next_mvcc_id = %llu, Num_avg_trans = %d, Num_avg_locks = %d,\n"
	   "     Num_active_log_pages = %d, First_active_log_page = %lld,\n"
	   "     Current_append = %lld|%d, Checkpoint = %lld|%d,\n", log_header_p->magic,
	   (long long) offsetof (LOG_PAGE, area), time_val, log_header_p->db_release, log_header_p->db_compatibility,
	   log_header_p->db_iopagesize, log_header_p->db_logpagesize, log_header_p->is_shutdown,
	   log_header_p->next_trid, (long long int) log_header_p->mvcc_next_id, log_header_p->avg_ntrans,
	   log_header_p->avg_nlocks, log_header_p->npages, (long long) log_header_p->fpageid,
	   LSA_AS_ARGS (&log_header_p->append_lsa), LSA_AS_ARGS (&log_header_p->chkpt_lsa));

  fprintf (out_fp,
	   "     Next_archive_pageid = %lld at active_phy_pageid = %d,\n"
	   "     Next_archive_num = %d, Last_archiv_num_for_syscrashes = %d,\n"
	   "     Last_deleted_arv_num = %d, has_logging_been_skipped = %d,\n"
	   "     bkup_lsa: level0 = %lld|%d, level1 = %lld|%d, level2 = %lld|%d,\n     Log_prefix = %s\n",
	   (long long int) log_header_p->nxarv_pageid, log_header_p->nxarv_phy_pageid, log_header_p->nxarv_num,
	   log_header_p->last_arv_num_for_syscrashes, log_header_p->last_deleted_arv_num,
	   log_header_p->has_logging_been_skipped, LSA_AS_ARGS (&log_header_p->bkup_level0_lsa),
	   LSA_AS_ARGS (&log_header_p->bkup_level1_lsa), LSA_AS_ARGS (&log_header_p->bkup_level2_lsa),
	   log_header_p->prefix_name);
}

static LOG_PAGE *
log_dump_record_undoredo (THREAD_ENTRY * thread_p, FILE * out_fp, LOG_LSA * log_lsa, LOG_PAGE * log_page_p,
			  LOG_ZIP * log_zip_p)
{
  LOG_REC_UNDOREDO *undoredo;
  int undo_length;
  int redo_length;
  LOG_RCVINDEX rcvindex;

  /* Read the DATA HEADER */
  LOG_READ_ADVANCE_WHEN_DOESNT_FIT (thread_p, sizeof (*undoredo), log_lsa, log_page_p);
  undoredo = (LOG_REC_UNDOREDO *) ((char *) log_page_p->area + log_lsa->offset);
  fprintf (out_fp, ", Recv_index = %s, \n", rv_rcvindex_string (undoredo->data.rcvindex));
  fprintf (out_fp,
	   "     Volid = %d Pageid = %d Offset = %d,\n     Undo(Before) length = %d, Redo(After) length = %d,\n",
	   undoredo->data.volid, undoredo->data.pageid, undoredo->data.offset, (int) GET_ZIP_LEN (undoredo->ulength),
	   (int) GET_ZIP_LEN (undoredo->rlength));

  undo_length = undoredo->ulength;
  redo_length = undoredo->rlength;
  rcvindex = undoredo->data.rcvindex;

  LOG_READ_ADD_ALIGN (thread_p, sizeof (*undoredo), log_lsa, log_page_p);
  /* Print UNDO(BEFORE) DATA */
  fprintf (out_fp, "-->> Undo (Before) Data:\n");
  log_dump_data (thread_p, out_fp, undo_length, log_lsa, log_page_p, RV_fun[rcvindex].dump_undofun, log_zip_p);
  /* Print REDO (AFTER) DATA */
  fprintf (out_fp, "-->> Redo (After) Data:\n");
  log_dump_data (thread_p, out_fp, redo_length, log_lsa, log_page_p, RV_fun[rcvindex].dump_redofun, log_zip_p);

  return log_page_p;
}

static LOG_PAGE *
log_dump_record_undo (THREAD_ENTRY * thread_p, FILE * out_fp, LOG_LSA * log_lsa, LOG_PAGE * log_page_p,
		      LOG_ZIP * log_zip_p)
{
  LOG_REC_UNDO *undo;
  int undo_length;
  LOG_RCVINDEX rcvindex;

  /* Read the DATA HEADER */
  LOG_READ_ADVANCE_WHEN_DOESNT_FIT (thread_p, sizeof (*undo), log_lsa, log_page_p);
  undo = (LOG_REC_UNDO *) ((char *) log_page_p->area + log_lsa->offset);

  fprintf (out_fp, ", Recv_index = %s,\n", rv_rcvindex_string (undo->data.rcvindex));
  fprintf (out_fp, "     Volid = %d Pageid = %d Offset = %d,\n     Undo (Before) length = %d,\n", undo->data.volid,
	   undo->data.pageid, undo->data.offset, (int) GET_ZIP_LEN (undo->length));

  undo_length = undo->length;
  rcvindex = undo->data.rcvindex;
  LOG_READ_ADD_ALIGN (thread_p, sizeof (*undo), log_lsa, log_page_p);

  /* Print UNDO(BEFORE) DATA */
  fprintf (out_fp, "-->> Undo (Before) Data:\n");
  log_dump_data (thread_p, out_fp, undo_length, log_lsa, log_page_p, RV_fun[rcvindex].dump_undofun, log_zip_p);

  return log_page_p;
}

static LOG_PAGE *
log_dump_record_redo (THREAD_ENTRY * thread_p, FILE * out_fp, LOG_LSA * log_lsa, LOG_PAGE * log_page_p,
		      LOG_ZIP * log_zip_p)
{
  LOG_REC_REDO *redo;
  int redo_length;
  LOG_RCVINDEX rcvindex;

  /* Read the DATA HEADER */
  LOG_READ_ADVANCE_WHEN_DOESNT_FIT (thread_p, sizeof (*redo), log_lsa, log_page_p);
  redo = (LOG_REC_REDO *) ((char *) log_page_p->area + log_lsa->offset);

  fprintf (out_fp, ", Recv_index = %s,\n", rv_rcvindex_string (redo->data.rcvindex));
  fprintf (out_fp, "     Volid = %d Pageid = %d Offset = %d,\n     Redo (After) length = %d,\n", redo->data.volid,
	   redo->data.pageid, redo->data.offset, (int) GET_ZIP_LEN (redo->length));

  redo_length = redo->length;
  rcvindex = redo->data.rcvindex;
  LOG_READ_ADD_ALIGN (thread_p, sizeof (*redo), log_lsa, log_page_p);

  /* Print REDO(AFTER) DATA */
  fprintf (out_fp, "-->> Redo (After) Data:\n");
  log_dump_data (thread_p, out_fp, redo_length, log_lsa, log_page_p, RV_fun[rcvindex].dump_redofun, log_zip_p);

  return log_page_p;
}

static LOG_PAGE *
log_dump_record_mvcc_undoredo (THREAD_ENTRY * thread_p, FILE * out_fp, LOG_LSA * log_lsa, LOG_PAGE * log_page_p,
			       LOG_ZIP * log_zip_p)
{
  LOG_REC_MVCC_UNDOREDO *mvcc_undoredo;
  int undo_length;
  int redo_length;
  LOG_RCVINDEX rcvindex;

  /* Read the DATA HEADER */
  LOG_READ_ADVANCE_WHEN_DOESNT_FIT (thread_p, sizeof (*mvcc_undoredo), log_lsa, log_page_p);
  mvcc_undoredo = (LOG_REC_MVCC_UNDOREDO *) ((char *) log_page_p->area + log_lsa->offset);
  fprintf (out_fp, ", Recv_index = %s, \n", rv_rcvindex_string (mvcc_undoredo->undoredo.data.rcvindex));
  fprintf (out_fp,
	   "     Volid = %d Pageid = %d Offset = %d,\n     Undo(Before) length = %d, Redo(After) length = %d,\n",
	   mvcc_undoredo->undoredo.data.volid, mvcc_undoredo->undoredo.data.pageid, mvcc_undoredo->undoredo.data.offset,
	   (int) GET_ZIP_LEN (mvcc_undoredo->undoredo.ulength), (int) GET_ZIP_LEN (mvcc_undoredo->undoredo.rlength));
  fprintf (out_fp, "     MVCCID = %llu, \n     Prev_mvcc_op_log_lsa = %lld|%d, \n     VFID = (%d, %d)",
	   (long long int) mvcc_undoredo->mvccid,
	   (long long int) mvcc_undoredo->vacuum_info.prev_mvcc_op_log_lsa.pageid,
	   (int) mvcc_undoredo->vacuum_info.prev_mvcc_op_log_lsa.offset, mvcc_undoredo->vacuum_info.vfid.volid,
	   mvcc_undoredo->vacuum_info.vfid.fileid);

  undo_length = mvcc_undoredo->undoredo.ulength;
  redo_length = mvcc_undoredo->undoredo.rlength;
  rcvindex = mvcc_undoredo->undoredo.data.rcvindex;

  LOG_READ_ADD_ALIGN (thread_p, sizeof (*mvcc_undoredo), log_lsa, log_page_p);
  /* Print UNDO(BEFORE) DATA */
  fprintf (out_fp, "-->> Undo (Before) Data:\n");
  log_dump_data (thread_p, out_fp, undo_length, log_lsa, log_page_p, RV_fun[rcvindex].dump_undofun, log_zip_p);
  /* Print REDO (AFTER) DATA */
  fprintf (out_fp, "-->> Redo (After) Data:\n");
  log_dump_data (thread_p, out_fp, redo_length, log_lsa, log_page_p, RV_fun[rcvindex].dump_redofun, log_zip_p);

  return log_page_p;
}

static LOG_PAGE *
log_dump_record_mvcc_undo (THREAD_ENTRY * thread_p, FILE * out_fp, LOG_LSA * log_lsa, LOG_PAGE * log_page_p,
			   LOG_ZIP * log_zip_p)
{
  LOG_REC_MVCC_UNDO *mvcc_undo;
  int undo_length;
  LOG_RCVINDEX rcvindex;

  /* Read the DATA HEADER */
  LOG_READ_ADVANCE_WHEN_DOESNT_FIT (thread_p, sizeof (*mvcc_undo), log_lsa, log_page_p);
  mvcc_undo = (LOG_REC_MVCC_UNDO *) ((char *) log_page_p->area + log_lsa->offset);

  fprintf (out_fp, ", Recv_index = %s,\n", rv_rcvindex_string (mvcc_undo->undo.data.rcvindex));
  fprintf (out_fp, "     Volid = %d Pageid = %d Offset = %d,\n     Undo (Before) length = %d,\n",
	   mvcc_undo->undo.data.volid, mvcc_undo->undo.data.pageid, mvcc_undo->undo.data.offset,
	   (int) GET_ZIP_LEN (mvcc_undo->undo.length));
  fprintf (out_fp, "     MVCCID = %llu, \n     Prev_mvcc_op_log_lsa = %lld|%d, \n     VFID = (%d, %d)",
	   (long long int) mvcc_undo->mvccid, (long long int) mvcc_undo->vacuum_info.prev_mvcc_op_log_lsa.pageid,
	   (int) mvcc_undo->vacuum_info.prev_mvcc_op_log_lsa.offset, mvcc_undo->vacuum_info.vfid.volid,
	   mvcc_undo->vacuum_info.vfid.fileid);

  undo_length = mvcc_undo->undo.length;
  rcvindex = mvcc_undo->undo.data.rcvindex;
  LOG_READ_ADD_ALIGN (thread_p, sizeof (*mvcc_undo), log_lsa, log_page_p);

  /* Print UNDO(BEFORE) DATA */
  fprintf (out_fp, "-->> Undo (Before) Data:\n");
  log_dump_data (thread_p, out_fp, undo_length, log_lsa, log_page_p, RV_fun[rcvindex].dump_undofun, log_zip_p);

  return log_page_p;
}

static LOG_PAGE *
log_dump_record_mvcc_redo (THREAD_ENTRY * thread_p, FILE * out_fp, LOG_LSA * log_lsa, LOG_PAGE * log_page_p,
			   LOG_ZIP * log_zip_p)
{
  LOG_REC_MVCC_REDO *mvcc_redo;
  int redo_length;
  LOG_RCVINDEX rcvindex;

  /* Read the DATA HEADER */
  LOG_READ_ADVANCE_WHEN_DOESNT_FIT (thread_p, sizeof (*mvcc_redo), log_lsa, log_page_p);
  mvcc_redo = (LOG_REC_MVCC_REDO *) ((char *) log_page_p->area + log_lsa->offset);

  fprintf (out_fp, ", Recv_index = %s,\n", rv_rcvindex_string (mvcc_redo->redo.data.rcvindex));
  fprintf (out_fp, "     Volid = %d Pageid = %d Offset = %d,\n     Redo (After) length = %d,\n",
	   mvcc_redo->redo.data.volid, mvcc_redo->redo.data.pageid, mvcc_redo->redo.data.offset,
	   (int) GET_ZIP_LEN (mvcc_redo->redo.length));
  fprintf (out_fp, "     MVCCID = %llu, \n", (long long int) mvcc_redo->mvccid);

  redo_length = mvcc_redo->redo.length;
  rcvindex = mvcc_redo->redo.data.rcvindex;
  LOG_READ_ADD_ALIGN (thread_p, sizeof (*mvcc_redo), log_lsa, log_page_p);

  /* Print REDO(AFTER) DATA */
  fprintf (out_fp, "-->> Redo (After) Data:\n");
  log_dump_data (thread_p, out_fp, redo_length, log_lsa, log_page_p, RV_fun[rcvindex].dump_redofun, log_zip_p);

  return log_page_p;
}

static LOG_PAGE *
log_dump_record_postpone (THREAD_ENTRY * thread_p, FILE * out_fp, LOG_LSA * log_lsa, LOG_PAGE * log_page_p)
{
  LOG_REC_RUN_POSTPONE *run_posp;
  int redo_length;
  LOG_RCVINDEX rcvindex;

  /* Read the DATA HEADER */
  LOG_READ_ADVANCE_WHEN_DOESNT_FIT (thread_p, sizeof (*run_posp), log_lsa, log_page_p);
  run_posp = (LOG_REC_RUN_POSTPONE *) ((char *) log_page_p->area + log_lsa->offset);
  fprintf (out_fp, ", Recv_index = %s,\n", rv_rcvindex_string (run_posp->data.rcvindex));
  fprintf (out_fp,
	   "     Volid = %d Pageid = %d Offset = %d,\n     Run postpone (Redo/After) length = %d, corresponding"
	   " to\n         Postpone record with LSA = %lld|%d\n", run_posp->data.volid, run_posp->data.pageid,
	   run_posp->data.offset, run_posp->length, LSA_AS_ARGS (&run_posp->ref_lsa));

  redo_length = run_posp->length;
  rcvindex = run_posp->data.rcvindex;
  LOG_READ_ADD_ALIGN (thread_p, sizeof (*run_posp), log_lsa, log_page_p);

  /* Print RUN POSTPONE (REDO/AFTER) DATA */
  fprintf (out_fp, "-->> Run Postpone (Redo/After) Data:\n");
  log_dump_data (thread_p, out_fp, redo_length, log_lsa, log_page_p, RV_fun[rcvindex].dump_redofun, NULL);

  return log_page_p;
}

static LOG_PAGE *
log_dump_record_dbout_redo (THREAD_ENTRY * thread_p, FILE * out_fp, LOG_LSA * log_lsa, LOG_PAGE * log_page_p)
{
  LOG_REC_DBOUT_REDO *dbout_redo;
  int redo_length;
  LOG_RCVINDEX rcvindex;

  /* Read the data header */
  LOG_READ_ADVANCE_WHEN_DOESNT_FIT (thread_p, sizeof (*dbout_redo), log_lsa, log_page_p);
  dbout_redo = ((LOG_REC_DBOUT_REDO *) ((char *) log_page_p->area + log_lsa->offset));

  redo_length = dbout_redo->length;
  rcvindex = dbout_redo->rcvindex;

  fprintf (out_fp, ", Recv_index = %s, Length = %d,\n", rv_rcvindex_string (rcvindex), redo_length);

  LOG_READ_ADD_ALIGN (thread_p, sizeof (*dbout_redo), log_lsa, log_page_p);

  /* Print Database External DATA */
  fprintf (out_fp, "-->> Database external Data:\n");
  log_dump_data (thread_p, out_fp, redo_length, log_lsa, log_page_p, RV_fun[rcvindex].dump_redofun, NULL);

  return log_page_p;
}

static LOG_PAGE *
log_dump_record_compensate (THREAD_ENTRY * thread_p, FILE * out_fp, LOG_LSA * log_lsa, LOG_PAGE * log_page_p)
{
  LOG_REC_COMPENSATE *compensate;
  int length_compensate;
  LOG_RCVINDEX rcvindex;

  /* Read the DATA HEADER */
  LOG_READ_ADVANCE_WHEN_DOESNT_FIT (thread_p, sizeof (*compensate), log_lsa, log_page_p);
  compensate = (LOG_REC_COMPENSATE *) ((char *) log_page_p->area + log_lsa->offset);

  fprintf (out_fp, ", Recv_index = %s,\n", rv_rcvindex_string (compensate->data.rcvindex));
  fprintf (out_fp, "     Volid = %d Pageid = %d Offset = %d,\n     Compensate length = %d, Next_to_UNDO = %lld|%d\n",
	   compensate->data.volid, compensate->data.pageid, compensate->data.offset, compensate->length,
	   LSA_AS_ARGS (&compensate->undo_nxlsa));

  length_compensate = compensate->length;
  rcvindex = compensate->data.rcvindex;
  LOG_READ_ADD_ALIGN (thread_p, sizeof (*compensate), log_lsa, log_page_p);

  /* Print COMPENSATE DATA */
  fprintf (out_fp, "-->> Compensate Data:\n");
  log_dump_data (thread_p, out_fp, length_compensate, log_lsa, log_page_p, RV_fun[rcvindex].dump_undofun, NULL);

  return log_page_p;
}

static LOG_PAGE *
log_dump_record_commit_postpone (THREAD_ENTRY * thread_p, FILE * out_fp, LOG_LSA * log_lsa, LOG_PAGE * log_page_p)
{
  LOG_REC_START_POSTPONE *start_posp;

  /* Read the DATA HEADER */
  LOG_READ_ADVANCE_WHEN_DOESNT_FIT (thread_p, sizeof (*start_posp), log_lsa, log_page_p);
  start_posp = (LOG_REC_START_POSTPONE *) ((char *) log_page_p->area + log_lsa->offset);
  fprintf (out_fp, ", First postpone record at before or after Page = %lld and offset = %d\n",
	   LSA_AS_ARGS (&start_posp->posp_lsa));

  return log_page_p;
}

// *INDENT-OFF*
void log_unpack_group_complete (THREAD_ENTRY * thread_p, LOG_LSA * log_lsa, LOG_PAGE * log_page_p, int buf_size,
			        std::vector<rv_gc_info> & group)
// *INDENT-ON*

{
  char *start_buf = log_page_p->area + log_lsa->offset;
  bool needs_free = false;

  if (log_lsa->offset + buf_size > (int) LOGAREA_SIZE)
    {
      /* Need to copy the data into a contiguous area */
      start_buf = (char *) malloc (buf_size);
      if (start_buf == NULL)
	{
	  logpb_fatal_error (thread_p, true, ARG_FILE_LINE, "log_unpack_group_complete");
	  return;
	}
      needs_free = true;

      /* Copy the data */
      logpb_copy_from_log (thread_p, start_buf, buf_size, log_lsa, log_page_p);
    }

  const char *crt_buf = start_buf;
  const char *end_of_buf = start_buf + buf_size;

  while (crt_buf < end_of_buf)
    {
      TRANID trid;
      TRAN_STATE state;
      LOG_LSA pp_lsa;

      LSA_SET_NULL (&pp_lsa);

      assert (crt_buf + sizeof (trid) + sizeof (state) <= end_of_buf);
      ASSERT_ALIGN (crt_buf, INT_ALIGNMENT);

      trid = *((TRANID *) crt_buf);
      crt_buf += sizeof (trid);

      ASSERT_ALIGN (crt_buf, INT_ALIGNMENT);
      state = *((TRAN_STATE *) crt_buf);
      crt_buf += sizeof (state);

      if (state == TRAN_UNACTIVE_COMMITTED_WITH_POSTPONE)
	{
	  assert (crt_buf + sizeof (LOG_LSA) <= end_of_buf);
	  ASSERT_ALIGN (crt_buf, DOUBLE_ALIGNMENT);
	  LSA_COPY (&pp_lsa, ((LOG_LSA *) crt_buf));
	  crt_buf += sizeof (LOG_LSA);
	}

      // *INDENT-OFF*
      group.push_back ({trid, state, pp_lsa});
      // *INDENT-ON*
    }

  if (needs_free)
    {
      free_and_init (start_buf);
    }
}

static LOG_PAGE *
log_dump_record_group_complete (THREAD_ENTRY * thread_p, FILE * out_fp, LOG_LSA * log_lsa, LOG_PAGE * log_page_p)
{
  LOG_REC_GROUP_COMPLETE *group_complete;
  char time_val[CTIME_MAX];

  /* Read the DATA HEADER */
  LOG_READ_ADVANCE_WHEN_DOESNT_FIT (thread_p, sizeof (*group_complete), log_lsa, log_page_p);
  group_complete = (LOG_REC_GROUP_COMPLETE *) ((char *) log_page_p->area + log_lsa->offset);

  time_t tmp_time = (time_t) group_complete->at_time;
  (void) ctime_r (&tmp_time, time_val);
  fprintf (out_fp, ",\n     Group commit (group_sz = %lld, stream_pos = %llu) finish time at = %s\n",
	   group_complete->redo_size, group_complete->stream_pos, time_val);
  fprintf (out_fp, "     Group: ");
  int buf_size = (int) group_complete->redo_size;
  LOG_READ_ADD_ALIGN (thread_p, sizeof (*group_complete), log_lsa, log_page_p);

  // *INDENT-OFF*
  std::vector<rv_gc_info> group;
  log_unpack_group_complete (thread_p, log_lsa, log_page_p, buf_size, group);
  for (const auto & ti : group)
    {
      fprintf (out_fp, "\n        tran_index = %d, tran_state = %d", ti.m_tr_id, ti.m_state);
      if (ti.m_state == TRAN_UNACTIVE_COMMITTED_WITH_POSTPONE)
        {
  	  fprintf (out_fp, ", postpone lsa = %lld|%d", LSA_AS_ARGS (&ti.m_postpone_lsa));
        }
    }
  // *INDENT-ON*

  fprintf (out_fp, "\n");

  return log_page_p;
}

static LOG_PAGE *
log_dump_record_transaction_finish (THREAD_ENTRY * thread_p, FILE * out_fp, LOG_LSA * log_lsa, LOG_PAGE * log_page_p)
{
  LOG_REC_DONETIME *donetime;
  time_t tmp_time;
  char time_val[CTIME_MAX];

  /* Read the DATA HEADER */
  LOG_READ_ADVANCE_WHEN_DOESNT_FIT (thread_p, sizeof (*donetime), log_lsa, log_page_p);
  donetime = (LOG_REC_DONETIME *) ((char *) log_page_p->area + log_lsa->offset);
  tmp_time = (time_t) donetime->at_time;
  (void) ctime_r (&tmp_time, time_val);
  fprintf (out_fp, ",\n     Transaction finish time at = %s\n", time_val);

  return log_page_p;
}

static LOG_PAGE *
log_dump_record_replication (THREAD_ENTRY * thread_p, FILE * out_fp, LOG_LSA * log_lsa, LOG_PAGE * log_page_p)
{
  fprintf (out_fp, " replication log records are obsolete.\n");
  return log_page_p;
}

/*
 * log_dump_record_sysop_start_postpone () - dump system op start postpone log record
 *
 * return              : log page
 * thread_p (in)       : thread entry
 * out_fp (in/out)     : dump output
 * log_lsa (in/out)    : log lsa
 * log_page_p (in/out) : log page
 * log_zip_p (in/out)  : log unzip
 */
static LOG_PAGE *
log_dump_record_sysop_start_postpone (THREAD_ENTRY * thread_p, FILE * out_fp, LOG_LSA * log_lsa, LOG_PAGE * log_page_p,
				      LOG_ZIP * log_zip_p)
{
  LOG_REC_SYSOP_START_POSTPONE sysop_start_postpone;

  /* Read the DATA HEADER */
  LOG_READ_ADVANCE_WHEN_DOESNT_FIT (thread_p, sizeof (sysop_start_postpone), log_lsa, log_page_p);
  sysop_start_postpone = *((LOG_REC_SYSOP_START_POSTPONE *) ((char *) log_page_p->area + log_lsa->offset));

  (void) log_dump_record_sysop_end_internal (thread_p, &sysop_start_postpone.sysop_end, log_lsa, log_page_p, log_zip_p,
					     out_fp);
  fprintf (out_fp, "     postpone_lsa = %lld|%d \n", LSA_AS_ARGS (&sysop_start_postpone.posp_lsa));

  return log_page_p;
}

/*
 * log_dump_record_sysop_end_internal () - dump sysop end log record types
 *
 * return              : log page
 * thread_p (in)       : thread entry
 * sysop_end (in)      : system op end log record
 * log_lsa (in/out)    : LSA of undo data (logical undo only)
 * log_page_p (in/out) : page of undo data (logical undo only)
 * log_zip_p (in/out)  : log unzip
 * out_fp (in/out)     : dump output
 */
static LOG_PAGE *
log_dump_record_sysop_end_internal (THREAD_ENTRY * thread_p, LOG_REC_SYSOP_END * sysop_end, LOG_LSA * log_lsa,
				    LOG_PAGE * log_page_p, LOG_ZIP * log_zip_p, FILE * out_fp)
{
  int undo_length;
  LOG_RCVINDEX rcvindex;

  fprintf (out_fp, ",\n     Prev parent LSA = %lld|%d, Prev_topresult_lsa = %lld|%d, %s \n",
	   LSA_AS_ARGS (&sysop_end->lastparent_lsa), LSA_AS_ARGS (&sysop_end->prv_topresult_lsa),
	   log_sysop_end_type_string (sysop_end->type));
  switch (sysop_end->type)
    {
    case LOG_SYSOP_END_ABORT:
    case LOG_SYSOP_END_COMMIT:
      /* nothing else to print */
      break;
    case LOG_SYSOP_END_LOGICAL_COMPENSATE:
      fprintf (out_fp, "     compansate_lsa = %lld|%d \n", LSA_AS_ARGS (&sysop_end->compensate_lsa));
      break;
    case LOG_SYSOP_END_LOGICAL_RUN_POSTPONE:
      fprintf (out_fp, "     run_postpone_lsa = %lld|%d, postpone = %s \n",
	       LSA_AS_ARGS (&sysop_end->run_postpone.postpone_lsa),
	       sysop_end->run_postpone.is_sysop_postpone ? "sysop" : "transaction");
      break;
    case LOG_SYSOP_END_LOGICAL_UNDO:
      assert (log_lsa != NULL && log_page_p != NULL && log_zip_p != NULL);

      fprintf (out_fp, ", Recv_index = %s,\n", rv_rcvindex_string (sysop_end->undo.data.rcvindex));
      fprintf (out_fp, "     Volid = %d Pageid = %d Offset = %d,\n     Undo (Before) length = %d,\n",
	       sysop_end->undo.data.volid, sysop_end->undo.data.pageid, sysop_end->undo.data.offset,
	       (int) GET_ZIP_LEN (sysop_end->undo.length));

      undo_length = sysop_end->undo.length;
      rcvindex = sysop_end->undo.data.rcvindex;
      LOG_READ_ADD_ALIGN (thread_p, sizeof (*sysop_end), log_lsa, log_page_p);
      log_dump_data (thread_p, out_fp, undo_length, log_lsa, log_page_p, RV_fun[rcvindex].dump_undofun, log_zip_p);
      break;
    case LOG_SYSOP_END_LOGICAL_MVCC_UNDO:
      assert (log_lsa != NULL && log_page_p != NULL && log_zip_p != NULL);

      fprintf (out_fp, ", Recv_index = %s,\n", rv_rcvindex_string (sysop_end->mvcc_undo.undo.data.rcvindex));
      fprintf (out_fp, "     Volid = %d Pageid = %d Offset = %d,\n     Undo (Before) length = %d,\n",
	       sysop_end->mvcc_undo.undo.data.volid, sysop_end->mvcc_undo.undo.data.pageid,
	       sysop_end->mvcc_undo.undo.data.offset, (int) GET_ZIP_LEN (sysop_end->mvcc_undo.undo.length));
      fprintf (out_fp, "     MVCCID = %llu, \n     Prev_mvcc_op_log_lsa = %lld|%d, \n     VFID = (%d, %d)",
	       (unsigned long long int) sysop_end->mvcc_undo.mvccid,
	       LSA_AS_ARGS (&sysop_end->mvcc_undo.vacuum_info.prev_mvcc_op_log_lsa),
	       VFID_AS_ARGS (&sysop_end->mvcc_undo.vacuum_info.vfid));

      undo_length = sysop_end->mvcc_undo.undo.length;
      rcvindex = sysop_end->mvcc_undo.undo.data.rcvindex;
      LOG_READ_ADD_ALIGN (thread_p, sizeof (*sysop_end), log_lsa, log_page_p);
      log_dump_data (thread_p, out_fp, undo_length, log_lsa, log_page_p, RV_fun[rcvindex].dump_undofun, log_zip_p);
      break;
    default:
      assert (false);
      break;
    }
  return log_page_p;
}

/*
 * log_dump_record_sysop_end () - Dump sysop end log record types. Side-effect: log_lsa and log_page_p will be
 *				  positioned after the log record.
 *
 * return	       : NULL if something bad happens, pointer to log page otherwise.
 * thread_p (in)       : Thread entry.
 * log_lsa (in/out)    : in - LSA of log record, out - LSA after log record.
 * log_page_p (in/out) : in - page of log record, out - page after log record.
 * log_zip_p (in)      : Unzip context.
 * out_fp (in/out)     : Dump output.
 */
static LOG_PAGE *
log_dump_record_sysop_end (THREAD_ENTRY * thread_p, LOG_LSA * log_lsa, LOG_PAGE * log_page_p, LOG_ZIP * log_zip_p,
			   FILE * out_fp)
{
  LOG_REC_SYSOP_END *sysop_end;

  LOG_READ_ADVANCE_WHEN_DOESNT_FIT (thread_p, sizeof (*sysop_end), log_lsa, log_page_p);
  sysop_end = (LOG_REC_SYSOP_END *) ((char *) log_page_p->area + log_lsa->offset);

  log_dump_record_sysop_end_internal (thread_p, sysop_end, log_lsa, log_page_p, log_zip_p, out_fp);

  return log_page_p;
}

/*
 * log_dump_checkpoint_topops - DUMP CHECKPOINT OF TOP SYSTEM OPERATIONS
 *
 * return: nothing
 *
 *   length(in): Length to dump in bytes
 *   data(in): The data being logged
 *
 * NOTE: Dump the checkpoint top system operation structure.
 */
static void
log_dump_checkpoint_topops (FILE * out_fp, int length, void *data)
{
  int ntops, i;
  LOG_INFO_CHKPT_SYSOP *chkpt_topops;	/* Checkpoint top system operations that are in commit postpone
					 * mode */
  LOG_INFO_CHKPT_SYSOP *chkpt_topone;	/* One top system ope */

  chkpt_topops = (LOG_INFO_CHKPT_SYSOP *) data;
  ntops = length / sizeof (*chkpt_topops);

  /* Start dumping each checkpoint top system operation */

  for (i = 0; i < ntops; i++)
    {
      chkpt_topone = &chkpt_topops[i];
      fprintf (out_fp, "     Trid = %d \n", chkpt_topone->trid);
      fprintf (out_fp, "     Sysop start postpone LSA = %lld|%d \n",
	       LSA_AS_ARGS (&chkpt_topone->sysop_start_postpone_lsa));
    }
  (void) fprintf (out_fp, "\n");
}

static LOG_PAGE *
log_dump_record_checkpoint (THREAD_ENTRY * thread_p, FILE * out_fp, LOG_LSA * log_lsa, LOG_PAGE * log_page_p)
{
  LOG_REC_CHKPT *chkpt;		/* check point log record */
  int length_active_tran;
  int length_topope;

  /* Read the DATA HEADER */
  LOG_READ_ADVANCE_WHEN_DOESNT_FIT (thread_p, sizeof (*chkpt), log_lsa, log_page_p);

  chkpt = (LOG_REC_CHKPT *) ((char *) log_page_p->area + log_lsa->offset);
  fprintf (out_fp, ", Num_trans = %d,\n", chkpt->ntrans);
  fprintf (out_fp, "     Redo_LSA = %lld|%d\n", LSA_AS_ARGS (&chkpt->redo_lsa));

  length_active_tran = sizeof (LOG_INFO_CHKPT_TRANS) * chkpt->ntrans;
  length_topope = (sizeof (LOG_INFO_CHKPT_SYSOP) * chkpt->ntops);
  LOG_READ_ADD_ALIGN (thread_p, sizeof (*chkpt), log_lsa, log_page_p);
  log_dump_data (thread_p, out_fp, length_active_tran, log_lsa, log_page_p, logpb_dump_checkpoint_trans, NULL);
  if (length_topope > 0)
    {
      log_dump_data (thread_p, out_fp, length_active_tran, log_lsa, log_page_p, log_dump_checkpoint_topops, NULL);
    }

  return log_page_p;
}

static LOG_PAGE *
log_dump_record_save_point (THREAD_ENTRY * thread_p, FILE * out_fp, LOG_LSA * log_lsa, LOG_PAGE * log_page_p)
{
  LOG_REC_SAVEPT *savept;
  int length_save_point;

  /* Read the DATA HEADER */
  LOG_READ_ADVANCE_WHEN_DOESNT_FIT (thread_p, sizeof (*savept), log_lsa, log_page_p);
  savept = (LOG_REC_SAVEPT *) ((char *) log_page_p->area + log_lsa->offset);

  fprintf (out_fp, ", Prev_savept_Lsa = %lld|%d, length = %d,\n", LSA_AS_ARGS (&savept->prv_savept), savept->length);

  length_save_point = savept->length;
  LOG_READ_ADD_ALIGN (thread_p, sizeof (*savept), log_lsa, log_page_p);

  /* Print savept name */
  fprintf (out_fp, "     Savept Name =");
  log_dump_data (thread_p, out_fp, length_save_point, log_lsa, log_page_p, log_hexa_dump, NULL);

  return log_page_p;
}

static LOG_PAGE *
log_dump_record_2pc_prepare_commit (THREAD_ENTRY * thread_p, FILE * out_fp, LOG_LSA * log_lsa, LOG_PAGE * log_page_p)
{
  LOG_REC_2PC_PREPCOMMIT *prepared;
  unsigned int nobj_locks;
  int size;

  /* Get the DATA HEADER */
  LOG_READ_ADVANCE_WHEN_DOESNT_FIT (thread_p, sizeof (*prepared), log_lsa, log_page_p);
  prepared = (LOG_REC_2PC_PREPCOMMIT *) ((char *) log_page_p->area + log_lsa->offset);

  fprintf (out_fp, ", Client_name = %s, Gtrid = %d, Num objlocks = %u\n", prepared->user_name, prepared->gtrid,
	   prepared->num_object_locks);

  nobj_locks = prepared->num_object_locks;

  LOG_READ_ADD_ALIGN (thread_p, sizeof (*prepared), log_lsa, log_page_p);

  /* Dump global transaction user information */
  if (prepared->gtrinfo_length > 0)
    {
      log_dump_data (thread_p, out_fp, prepared->gtrinfo_length, log_lsa, log_page_p, log_2pc_dump_gtrinfo, NULL);
    }

  /* Dump object locks */
  if (nobj_locks > 0)
    {
      size = nobj_locks * sizeof (LK_ACQOBJ_LOCK);
      log_dump_data (thread_p, out_fp, size, log_lsa, log_page_p, log_2pc_dump_acqobj_locks, NULL);
    }

  return log_page_p;
}

static LOG_PAGE *
log_dump_record_2pc_start (THREAD_ENTRY * thread_p, FILE * out_fp, LOG_LSA * log_lsa, LOG_PAGE * log_page_p)
{
  LOG_REC_2PC_START *start_2pc;	/* Start log record of 2PC protocol */

  /* Get the DATA HEADER */
  LOG_READ_ADVANCE_WHEN_DOESNT_FIT (thread_p, sizeof (*start_2pc), log_lsa, log_page_p);
  start_2pc = (LOG_REC_2PC_START *) ((char *) log_page_p->area + log_lsa->offset);

  /* Initilize the coordinator information */
  fprintf (out_fp, "  Client_name = %s, Gtrid = %d,  Num_participants = %d", start_2pc->user_name, start_2pc->gtrid,
	   start_2pc->num_particps);

  LOG_READ_ADD_ALIGN (thread_p, sizeof (*start_2pc), log_lsa, log_page_p);
  /* Read in the participants info. block from the log */
  log_dump_data (thread_p, out_fp, (start_2pc->particp_id_length * start_2pc->num_particps), log_lsa, log_page_p,
		 log_2pc_dump_participants, NULL);

  return log_page_p;
}

static LOG_PAGE *
log_dump_record_2pc_acknowledgement (THREAD_ENTRY * thread_p, FILE * out_fp, LOG_LSA * log_lsa, LOG_PAGE * log_page_p)
{
  LOG_REC_2PC_PARTICP_ACK *received_ack;	/* ack log record of 2pc protocol */

  /* Get the DATA HEADER */
  LOG_READ_ADVANCE_WHEN_DOESNT_FIT (thread_p, sizeof (*received_ack), log_lsa, log_page_p);
  received_ack = ((LOG_REC_2PC_PARTICP_ACK *) ((char *) log_page_p->area + log_lsa->offset));
  fprintf (out_fp, "  Participant index = %d\n", received_ack->particp_index);

  return log_page_p;
}

static LOG_PAGE *
log_dump_record_ha_server_state (THREAD_ENTRY * thread_p, FILE * out_fp, LOG_LSA * log_lsa, LOG_PAGE * log_page_p)
{
  LOG_REC_HA_SERVER_STATE *ha_server_state;

  /* Get the DATA HEADER */
  LOG_READ_ADVANCE_WHEN_DOESNT_FIT (thread_p, sizeof (*ha_server_state), log_lsa, log_page_p);
  ha_server_state = ((LOG_REC_HA_SERVER_STATE *) ((char *) log_page_p->area + log_lsa->offset));
  fprintf (out_fp, "  HA server state = %d\n", ha_server_state->state);

  return log_page_p;
}

static LOG_PAGE *
log_dump_record (THREAD_ENTRY * thread_p, FILE * out_fp, LOG_RECTYPE record_type, LOG_LSA * log_lsa,
		 LOG_PAGE * log_page_p, LOG_ZIP * log_zip_p)
{
  switch (record_type)
    {
    case LOG_UNDOREDO_DATA:
    case LOG_DIFF_UNDOREDO_DATA:
      log_page_p = log_dump_record_undoredo (thread_p, out_fp, log_lsa, log_page_p, log_zip_p);
      break;

    case LOG_UNDO_DATA:
      log_page_p = log_dump_record_undo (thread_p, out_fp, log_lsa, log_page_p, log_zip_p);
      break;

    case LOG_REDO_DATA:
    case LOG_POSTPONE:
      log_page_p = log_dump_record_redo (thread_p, out_fp, log_lsa, log_page_p, log_zip_p);
      break;

    case LOG_MVCC_UNDOREDO_DATA:
    case LOG_MVCC_DIFF_UNDOREDO_DATA:
      log_page_p = log_dump_record_mvcc_undoredo (thread_p, out_fp, log_lsa, log_page_p, log_zip_p);
      break;

    case LOG_MVCC_UNDO_DATA:
      log_page_p = log_dump_record_mvcc_undo (thread_p, out_fp, log_lsa, log_page_p, log_zip_p);
      break;

    case LOG_MVCC_REDO_DATA:
      log_page_p = log_dump_record_mvcc_redo (thread_p, out_fp, log_lsa, log_page_p, log_zip_p);
      break;

    case LOG_RUN_POSTPONE:
      log_page_p = log_dump_record_postpone (thread_p, out_fp, log_lsa, log_page_p);
      break;

    case LOG_DBEXTERN_REDO_DATA:
      log_page_p = log_dump_record_dbout_redo (thread_p, out_fp, log_lsa, log_page_p);
      break;

    case LOG_COMPENSATE:
      log_page_p = log_dump_record_compensate (thread_p, out_fp, log_lsa, log_page_p);
      break;

    case LOG_COMMIT_WITH_POSTPONE:
      log_page_p = log_dump_record_commit_postpone (thread_p, out_fp, log_lsa, log_page_p);
      break;

    case LOG_COMMIT:
    case LOG_ABORT:
      log_page_p = log_dump_record_transaction_finish (thread_p, out_fp, log_lsa, log_page_p);
      break;

    case LOG_GROUP_COMPLETE:
      log_page_p = log_dump_record_group_complete (thread_p, out_fp, log_lsa, log_page_p);
      break;

    case LOG_REPLICATION_DATA:
    case LOG_REPLICATION_STATEMENT:
      log_page_p = log_dump_record_replication (thread_p, out_fp, log_lsa, log_page_p);
      break;

    case LOG_SYSOP_START_POSTPONE:
      log_page_p = log_dump_record_sysop_start_postpone (thread_p, out_fp, log_lsa, log_page_p, log_zip_p);
      break;

    case LOG_SYSOP_END:
      log_page_p = log_dump_record_sysop_end (thread_p, log_lsa, log_page_p, log_zip_p, out_fp);
      break;

    case LOG_END_CHKPT:
      log_page_p = log_dump_record_checkpoint (thread_p, out_fp, log_lsa, log_page_p);
      break;

    case LOG_SAVEPOINT:
      log_page_p = log_dump_record_save_point (thread_p, out_fp, log_lsa, log_page_p);
      break;

    case LOG_2PC_PREPARE:
      log_page_p = log_dump_record_2pc_prepare_commit (thread_p, out_fp, log_lsa, log_page_p);
      break;

    case LOG_2PC_START:
      log_page_p = log_dump_record_2pc_start (thread_p, out_fp, log_lsa, log_page_p);
      break;

    case LOG_2PC_RECV_ACK:
      log_page_p = log_dump_record_2pc_acknowledgement (thread_p, out_fp, log_lsa, log_page_p);
      break;

    case LOG_DUMMY_HA_SERVER_STATE:
      log_page_p = log_dump_record_ha_server_state (thread_p, out_fp, log_lsa, log_page_p);
      break;

    case LOG_FINISH_POSTPONE:
    case LOG_WILL_COMMIT:
    case LOG_START_CHKPT:
    case LOG_2PC_COMMIT_DECISION:
    case LOG_2PC_ABORT_DECISION:
    case LOG_2PC_COMMIT_INFORM_PARTICPS:
    case LOG_2PC_ABORT_INFORM_PARTICPS:
    case LOG_SYSOP_ATOMIC_START:
    case LOG_DUMMY_HEAD_POSTPONE:
    case LOG_DUMMY_CRASH_RECOVERY:
    case LOG_DUMMY_OVF_RECORD:
    case LOG_DUMMY_GENERIC:
      fprintf (out_fp, "\n");
      /* That is all for this kind of log record */
      break;

    case LOG_END_OF_LOG:
      if (!logpb_is_page_in_archive (log_lsa->pageid))
	{
	  fprintf (out_fp, "\n... xxx END OF LOG xxx ...\n");
	}
      break;

    case LOG_SMALLER_LOGREC_TYPE:
    case LOG_LARGER_LOGREC_TYPE:
    default:
      fprintf (out_fp, "log_dump: Unknown record type = %d (%s).\n", record_type, log_to_string (record_type));
      LSA_SET_NULL (log_lsa);
      break;
    }

  return log_page_p;
}

/*
 * xlog_dump - DUMP THE LOG
 *
 * return: nothing
 *
 *   isforward(in): Dump the log forward ?
 *   start_logpageid(in): Start dumping the log at this location
 *   dump_npages(in): Number of pages to dump
 *   desired_tranid(in): Dump entries of only this transaction. If NULL_TRANID,
 *                     dump all.
 *
 * NOTE: Dump a set of log records stored in "dump_npages" starting at
 *              page "start_logpageid" forward (or backward) according to the
 *              value of "isforward". When the value of start_logpageid is
 *              negative, we start either at the beginning or at end of the
 *              log according to the direction of the dump. If the value of
 *              dump_npages is a negative value, dump as many pages as
 *              possible.
 *              This function is used for debugging purposes.
 */
void
xlog_dump (THREAD_ENTRY * thread_p, FILE * out_fp, int isforward, LOG_PAGEID start_logpageid, DKNPAGES dump_npages,
	   TRANID desired_tranid)
{
  LOG_LSA lsa;			/* LSA of log record to dump */
  char log_pgbuf[IO_MAX_PAGE_SIZE + MAX_ALIGNMENT], *aligned_log_pgbuf;
  LOG_PAGE *log_pgptr = NULL;	/* Log page pointer where LSA is located */
  LOG_LSA log_lsa;
  LOG_RECTYPE type;		/* Log record type */
  LOG_RECORD_HEADER *log_rec;	/* Pointer to log record */

  LOG_ZIP *log_dump_ptr = NULL;

  aligned_log_pgbuf = PTR_ALIGN (log_pgbuf, MAX_ALIGNMENT);

  if (out_fp == NULL)
    {
      out_fp = stdout;
    }

  fprintf (out_fp, "**************** DUMP LOGGING INFORMATION ************\n");
  /* Dump the transaction table and the log buffers */

  /* Flush any dirty log page */
  LOG_CS_ENTER (thread_p);

  xlogtb_dump_trantable (thread_p, out_fp);
  logpb_flush_pages_direct (thread_p);
  logpb_flush_header (thread_p);

  /* Now start dumping the log */
  log_dump_header (out_fp, &log_Gl.hdr);

  lsa.pageid = start_logpageid;
  lsa.offset = NULL_OFFSET;

  if (isforward != false)
    {
      /* Forward */
      if (lsa.pageid < 0)
	{
	  lsa.pageid = 0;
	}
      else if (lsa.pageid > log_Gl.hdr.append_lsa.pageid && LOG_ISRESTARTED ())
	{
	  lsa.pageid = log_Gl.hdr.append_lsa.pageid;
	}
    }
  else
    {
      /* Backward */
      if (lsa.pageid < 0 || lsa.pageid > log_Gl.hdr.append_lsa.pageid)
	{
	  log_find_end_log (thread_p, &lsa);
	}
    }

  if (dump_npages > log_Gl.hdr.npages || dump_npages < 0)
    {
      dump_npages = log_Gl.hdr.npages;
    }

  fprintf (out_fp,
	   "\n START DUMPING LOG_RECORDS: %s, start_logpageid = %lld,\n"
	   " Num_pages_to_dump = %d, desired_tranid = %d\n", (isforward ? "Forward" : "Backaward"),
	   (long long int) start_logpageid, dump_npages, desired_tranid);

  LOG_CS_EXIT (thread_p);

  log_pgptr = (LOG_PAGE *) aligned_log_pgbuf;

  if (log_dump_ptr == NULL)
    {
      log_dump_ptr = log_zip_alloc (IO_PAGESIZE, false);
      if (log_dump_ptr == NULL)
	{
	  fprintf (out_fp, " Error memory alloc... Quit\n");
	  return;
	}
    }

  /* Start dumping all log records following the given direction */
  while (!LSA_ISNULL (&lsa) && dump_npages-- > 0)
    {
      if ((logpb_fetch_page (thread_p, &lsa, LOG_CS_SAFE_READER, log_pgptr)) != NO_ERROR)
	{
	  fprintf (out_fp, " Error reading page %lld... Quit\n", (long long int) lsa.pageid);
	  if (log_dump_ptr != NULL)
	    {
	      log_zip_free (log_dump_ptr);
	    }
	  return;
	}
      /*
       * If offset is missing, it is because we archive an incomplete
       * log record or we start dumping the log not from its first page. We
       * have to find the offset by searching for the next log_record in the page
       */
      if (lsa.offset == NULL_OFFSET && (lsa.offset = log_pgptr->hdr.offset) == NULL_OFFSET)
	{
	  /* Nothing in this page.. */
	  if (lsa.pageid >= log_Gl.hdr.append_lsa.pageid || lsa.pageid <= 0)
	    {
	      LSA_SET_NULL (&lsa);
	    }
	  else
	    {
	      /* We need to dump one more page */
	      lsa.pageid--;
	      dump_npages++;
	    }
	  continue;
	}

      /* Dump all the log records stored in current log page */
      log_lsa.pageid = lsa.pageid;

      while (lsa.pageid == log_lsa.pageid)
	{
	  log_lsa.offset = lsa.offset;
	  log_rec = LOG_GET_LOG_RECORD_HEADER (log_pgptr, &log_lsa);
	  type = log_rec->type;

	  {
	    /*
	     * The following is just for debugging next address calculations
	     */
	    LOG_LSA next_lsa;

	    LSA_COPY (&next_lsa, &lsa);
	    if (log_startof_nxrec (thread_p, &next_lsa, false) == NULL
		|| (!LSA_EQ (&next_lsa, &log_rec->forw_lsa) && !LSA_ISNULL (&log_rec->forw_lsa)))
	      {
		fprintf (out_fp, "\n\n>>>>>****\n");
		fprintf (out_fp, "Guess next address = %lld|%d for LSA = %lld|%d\n",
			 LSA_AS_ARGS (&next_lsa), LSA_AS_ARGS (&lsa));
		fprintf (out_fp, "<<<<<****\n");
	      }
	  }

	  /* Find the next log record to dump .. after current one is dumped */
	  if (isforward != false)
	    {
	      if (LSA_ISNULL (&log_rec->forw_lsa) && type != LOG_END_OF_LOG)
		{
		  if (log_startof_nxrec (thread_p, &lsa, false) == NULL)
		    {
		      fprintf (out_fp, "\n****\n");
		      fprintf (out_fp, "log_dump: Problems finding next record. BYE\n");
		      fprintf (out_fp, "\n****\n");
		      break;
		    }
		}
	      else
		{
		  LSA_COPY (&lsa, &log_rec->forw_lsa);
		}
	      /*
	       * If the next page is NULL_PAGEID and the current page is an archive
	       * page, this is not the end, this situation happens when an incomplete
	       * log record was archived.
	       * Note that we have to set lsa.pageid here since the log_lsa.pageid value
	       * can be changed (e.g., the log record is stored in an archive page
	       * and in an active page. Later, we try to modify it whenever is
	       * possible.
	       */
	      if (LSA_ISNULL (&lsa) && logpb_is_page_in_archive (log_lsa.pageid))
		{
		  lsa.pageid = log_lsa.pageid + 1;
		}
	    }
	  else
	    {
	      LSA_COPY (&lsa, &log_rec->back_lsa);
	    }

	  if (desired_tranid != NULL_TRANID && desired_tranid != log_rec->trid && log_rec->type != LOG_END_OF_LOG)
	    {
	      /* Don't dump this log record... */
	      continue;
	    }

	  fprintf (out_fp,
		   "\nLSA = %3lld|%3d, Forw log = %3lld|%3d, Backw log = %3lld|%3d,\n"
		   "     Trid = %3d, Prev tran logrec = %3lld|%3d\n     Type = %s", (long long int) log_lsa.pageid,
		   (int) log_lsa.offset, (long long int) log_rec->forw_lsa.pageid, (int) log_rec->forw_lsa.offset,
		   (long long int) log_rec->back_lsa.pageid, (int) log_rec->back_lsa.offset, log_rec->trid,
		   (long long int) log_rec->prev_tranlsa.pageid, (int) log_rec->prev_tranlsa.offset,
		   log_to_string (type));

	  if (LSA_ISNULL (&log_rec->forw_lsa) && type != LOG_END_OF_LOG)
	    {
	      /* Incomplete log record... quit */
	      fprintf (out_fp, "\n****\n");
	      fprintf (out_fp, "log_dump: Incomplete log_record.. Quit\n");
	      fprintf (out_fp, "\n****\n");
	      continue;
	    }

	  /* Advance the pointer to dump the type of log record */

	  LOG_READ_ADD_ALIGN (thread_p, sizeof (*log_rec), &log_lsa, log_pgptr);
	  log_pgptr = log_dump_record (thread_p, out_fp, type, &log_lsa, log_pgptr, log_dump_ptr);
	  fflush (out_fp);
	  /*
	   * We can fix the lsa.pageid in the case of log_records without forward
	   * address at this moment.
	   */
	  if (lsa.offset == NULL_OFFSET && lsa.pageid != NULL_PAGEID && lsa.pageid < log_lsa.pageid)
	    {
	      lsa.pageid = log_lsa.pageid;
	    }
	}
    }

  if (log_dump_ptr)
    {
      log_zip_free (log_dump_ptr);
    }

  fprintf (out_fp, "\n FINISH DUMPING LOG_RECORDS \n");
  fprintf (out_fp, "******************************************************\n");
  fflush (out_fp);

  return;
}

/*
 *
 *                     RECOVERY DURING NORMAL PROCESSING
 *
 */

/*
 * log_rollback_record - EXECUTE AN UNDO DURING NORMAL PROCESSING
 *
 * return: nothing
 *
 *   log_lsa(in/out):Log address identifier containing the log record
 *   log_pgptr(in/out): Pointer to page where data starts (Set as a side
 *              effect to the page where data ends)
 *   rcvindex(in): Index to recovery functions
 *   rcv_vpid(in): Address of page to recover
 *   rcv(in/out): Recovery structure for recovery function
 *   tdes(in/out): State structure of transaction undoing data
 *   log_unzip_ptr(in):
 *
 * NOTE: Execute an undo log record during normal rollbacks (i.e.,
 *              other than restart recovery). A compensating log record for
 *              operation page level logging is written by the current
 *              function. For logical level logging, the undo function is
 *              responsible to log a redo record, which is converted into a
 *              compensating record by the log manager.
 *              This function now attempts to repeat an rv function if it
 *              fails in certain ways (e.g. due to deadlock).  This is to
 *              maintain data integrity as much as possible.  The old way was
 *              to simply ignore a failure and continue with the next record,
 *              Obviously, skipping a record during recover could leave the
 *              database inconsistent. All rv functions should return a
 *              int and be coded to be called again if the work wasn't
 *              undone the first time.
 */
static void
log_rollback_record (THREAD_ENTRY * thread_p, LOG_LSA * log_lsa, LOG_PAGE * log_page_p, LOG_RCVINDEX rcvindex,
		     VPID * rcv_vpid, LOG_RCV * rcv, LOG_TDES * tdes, LOG_ZIP * log_unzip_ptr)
{
  char *area = NULL;
  TRAN_STATE save_state;	/* The current state of the transaction. Must be returned to this state */
  int rv_err;
  bool is_zipped = false;

  /*
   * Fetch the page for physical log records. If the page does not exist
   * anymore or there are problems fetching the page, continue anyhow, so that
   * compensating records are logged.
   */

  assert (rcvindex != RV_NOT_DEFINED);
  assert (RV_fun[rcvindex].undofun != NULL);

  if (RCV_IS_LOGICAL_LOG (rcv_vpid, rcvindex))
    {
      rcv->pgptr = NULL;
    }
  else
    {
      rcv->pgptr = pgbuf_fix (thread_p, rcv_vpid, OLD_PAGE, PGBUF_LATCH_WRITE, PGBUF_UNCONDITIONAL_LATCH);
      if (rcv->pgptr == NULL)
	{
	  assert (false);
	}
    }

  /* GET BEFORE DATA */

  /*
   * If data is contained in only one buffer, pass pointer directly.
   * Otherwise, allocate a contiguous area, copy the data and pass this area.
   * At the end deallocate the area.
   */

  if (ZIP_CHECK (rcv->length))
    {
      /* check compress data */
      rcv->length = (int) GET_ZIP_LEN (rcv->length);	/* MSB set 0 */
      is_zipped = true;
    }

  // todo: Investigate this & other similar references in this document that do copy on equality too.
  // Check whether extra safety for equality is needed. E.g. Unpack_group_complete did not need it
  if (log_lsa->offset + rcv->length < (int) LOGAREA_SIZE)
    {
      rcv->data = (char *) log_page_p->area + log_lsa->offset;
      log_lsa->offset += rcv->length;
    }
  else
    {
      /* Need to copy the data into a contiguous area */
      area = (char *) malloc (rcv->length);
      if (area == NULL)
	{
	  logpb_fatal_error (thread_p, true, ARG_FILE_LINE, "log_rollback_record");
	  if (rcv->pgptr != NULL)
	    {
	      pgbuf_unfix (thread_p, rcv->pgptr);
	    }
	  return;
	}
      /* Copy the data */
      logpb_copy_from_log (thread_p, area, rcv->length, log_lsa, log_page_p);
      rcv->data = area;
    }

  if (is_zipped)
    {
      /* Data UnZip */
      if (log_unzip (log_unzip_ptr, rcv->length, (char *) rcv->data))
	{
	  rcv->length = (int) log_unzip_ptr->data_length;
	  rcv->data = (char *) log_unzip_ptr->log_data;
	}
      else
	{
	  logpb_fatal_error (thread_p, true, ARG_FILE_LINE, "log_rollback_record");
	  if (area != NULL)
	    {
	      free_and_init (area);
	    }
	  if (rcv->pgptr != NULL)
	    {
	      pgbuf_unfix (thread_p, rcv->pgptr);
	    }
	  return;
	}
    }

  /* Now call the UNDO recovery function */
  if (rcv->pgptr != NULL || RCV_IS_LOGICAL_LOG (rcv_vpid, rcvindex))
    {
      /*
       * Write a compensating log record for operation page level logging.
       * For logical level logging, the recovery undo function must log an
       * redo/CLR log to describe the undo. This in turn will be translated
       * to a compensating record.
       */
      if (rcvindex == RVBT_MVCC_INCREMENTS_UPD)
	{
	  /* this is a special case. we need to undo changes to transaction local stats. this only has an impact on
	   * this transaction during runtime, and recovery has no interest, so we don't have to add a compensate log
	   * record. */
	  rv_err = (*RV_fun[rcvindex].undofun) (thread_p, rcv);
	  assert (rv_err == NO_ERROR);
	}
      else if (rcvindex == RVBT_MVCC_NOTIFY_VACUUM || rcvindex == RVES_NOTIFY_VACUUM)
	{
	  /* do nothing */
	}
      else if (rcvindex == RVBT_LOG_GLOBAL_UNIQUE_STATS_COMMIT)
	{
	  /* impossible. we cannot rollback anymore. */
	  assert_release (false);
	  rv_err = ER_FAILED;
	}
      else if (RCV_IS_LOGICAL_COMPENSATE_MANUAL (rcvindex))
	{
	  /* B-tree logical logs will add a regular compensate in the modified pages. They do not require a logical
	   * compensation since the "undone" page can be accessed and logged. Only no-page logical operations require
	   * logical compensation. */
	  /* Invoke Undo recovery function */
	  LSA_COPY (&rcv->reference_lsa, &tdes->undo_nxlsa);
	  rv_err = log_undo_rec_restartable (thread_p, rcvindex, rcv);
	  if (rv_err != NO_ERROR)
	    {
	      er_log_debug (ARG_FILE_LINE,
			    "log_rollback_record: SYSTEM ERROR... Transaction %d, "
			    "Log record %lld|%d, rcvindex = %s, was not undone due to error (%d)\n",
			    tdes->tran_index, (long long int) log_lsa->pageid, log_lsa->offset,
			    rv_rcvindex_string (rcvindex), rv_err);
	      er_set (ER_ERROR_SEVERITY, ARG_FILE_LINE, ER_LOG_MAYNEED_MEDIA_RECOVERY, 1,
		      fileio_get_volume_label (rcv_vpid->volid, PEEK));
	      assert (false);
	    }
	  else if (RCV_IS_BTREE_LOGICAL_LOG (rcvindex) && prm_get_bool_value (PRM_ID_LOG_BTREE_OPS))
	    {
	      _er_log_debug (ARG_FILE_LINE,
			     "BTREE_ROLLBACK: Successfully executed undo/compensate for log entry before "
			     "lsa=%lld|%d, undo_nxlsa=%lld|%d. Transaction=%d, rcvindex=%d.\n",
			     (long long int) log_lsa->pageid, (int) log_lsa->offset,
			     (long long int) tdes->undo_nxlsa.pageid, (int) tdes->undo_nxlsa.offset, tdes->tran_index,
			     rcvindex);
	    }
	}
      else if (!RCV_IS_LOGICAL_LOG (rcv_vpid, rcvindex))
	{
	  log_append_compensate (thread_p, rcvindex, rcv_vpid, rcv->offset, rcv->pgptr, rcv->length, rcv->data, tdes);
	  /* Invoke Undo recovery function */
	  rv_err = log_undo_rec_restartable (thread_p, rcvindex, rcv);
	  if (rv_err != NO_ERROR)
	    {
	      er_log_debug (ARG_FILE_LINE,
			    "log_rollback_record: SYSTEM ERROR... Transaction %d, "
			    "Log record %lld|%d, rcvindex = %s, was not undone due to error (%d)\n",
			    tdes->tran_index, (long long int) log_lsa->pageid, log_lsa->offset,
			    rv_rcvindex_string (rcvindex), rv_err);
	      er_set (ER_ERROR_SEVERITY, ARG_FILE_LINE, ER_LOG_MAYNEED_MEDIA_RECOVERY, 1,
		      fileio_get_volume_label (rcv_vpid->volid, PEEK));
	      assert (false);
	    }
	}
      else
	{
	  /* Logical logging? This is a logical undo. For now, we also use a logical compensation, meaning that we
	   * open a system operation that is committed & compensate at the same time.
	   * However, there might be cases when compensation is not necessarily logical. If the compensation can be
	   * made in a single log record and can be attached to a page, the system operation becomes useless. Take the
	   * example of some b-tree cases for compensations. There might be other cases too.
	   */
	  save_state = tdes->state;

	  LSA_COPY (&rcv->reference_lsa, &tdes->undo_nxlsa);

	  log_sysop_start (thread_p);

#if defined(CUBRID_DEBUG)
	  {
	    LOG_LSA check_tail_lsa;

	    LSA_COPY (&check_tail_lsa, &tdes->tail_lsa);
	    /*
	     * Note that tail_lsa is changed by the following function
	     */
	    /* Invoke Undo recovery function */
	    rv_err = log_undo_rec_restartable (rcvindex, rcv);

	    /* Make sure that a CLR was logged */
	    if (LSA_EQ (&check_tail_lsa, &tdes->tail_lsa))
	      {
		er_set (ER_ERROR_SEVERITY, ARG_FILE_LINE, ER_LOG_MISSING_COMPENSATING_RECORD, 1,
			rv_rcvindex_string (rcvindex));
	      }
	  }
#else /* CUBRID_DEBUG */
	  /* Invoke Undo recovery function */
	  /* TODO: Is undo restartable needed? */
	  rv_err = log_undo_rec_restartable (thread_p, rcvindex, rcv);
#endif /* CUBRID_DEBUG */

	  if (rv_err != NO_ERROR)
	    {
	      er_log_debug (ARG_FILE_LINE,
			    "log_rollback_record: SYSTEM ERROR... Transaction %d, "
			    "Log record %lld|%d, rcvindex = %s, was not undone due to error (%d)\n",
			    tdes->tran_index, (long long int) log_lsa->pageid, log_lsa->offset,
			    rv_rcvindex_string (rcvindex), rv_err);
	      er_set (ER_ERROR_SEVERITY, ARG_FILE_LINE, ER_LOG_MAYNEED_MEDIA_RECOVERY, 1,
		      fileio_get_volume_label (rcv_vpid->volid, PEEK));
	      assert (false);
	    }

	  log_sysop_end_logical_compensate (thread_p, &rcv->reference_lsa);
	  tdes->state = save_state;
	}
    }
  else
    {
      /*
       * Unable to fetch page of volume... May need media recovery on such
       * page... write a CLR anyhow
       */
      log_append_compensate (thread_p, rcvindex, rcv_vpid, rcv->offset, NULL, rcv->length, rcv->data, tdes);
      er_set (ER_ERROR_SEVERITY, ARG_FILE_LINE, ER_LOG_MAYNEED_MEDIA_RECOVERY, 1,
	      fileio_get_volume_label (rcv_vpid->volid, PEEK));
      assert (false);
    }

  if (area != NULL)
    {
      free_and_init (area);
    }

  if (rcv->pgptr != NULL)
    {
      pgbuf_unfix (thread_p, rcv->pgptr);
    }
}

/*
 * log_undo_rec_restartable - Rollback a single undo record w/ restart
 *
 * return: nothing
 *
 *   rcvindex(in): Index to recovery functions
 *   rcv(in/out): Recovery structure for recovery function
 *
 * NOTE: Perform the undo of a singe log record. Even though it would
 *              indicate a serious problem in the design, check for deadlock
 *              and timeout to make sure this log record was truly undone.
 *              Continue to retry the log undo if possible.
 *      CAVEAT: This attempt to retry in the case of failure assumes that the
 *              rcvindex undo function we invoke has no partial side-effects
 *              for the case where it fails. Otherwise restarting it would not
 *              be a very smart thing to do.
 */
static int
log_undo_rec_restartable (THREAD_ENTRY * thread_p, LOG_RCVINDEX rcvindex, LOG_RCV * rcv)
{
  int num_retries = 0;		/* Avoid infinite loop */
  int error_code = NO_ERROR;

  do
    {
      if (error_code != NO_ERROR)
	{
#if defined(CUBRID_DEBUG)
	  er_log_debug (ARG_FILE_LINE,
			"WARNING: RETRY DURING UNDO WAS NEEDED ... TranIndex: %d, Cnt = %d, Err = %d, Rcvindex = %s\n",
			LOG_FIND_THREAD_TRAN_INDEX (thread_p), num_retries, error_code, rv_rcvindex_string (rcvindex));
#endif /* CUBRID_DEBUG */
	}
      error_code = (*RV_fun[rcvindex].undofun) (thread_p, rcv);
    }
  while (++num_retries <= LOG_REC_UNDO_MAX_ATTEMPTS
	 && (error_code == ER_LK_PAGE_TIMEOUT || error_code == ER_LK_UNILATERALLY_ABORTED));

  return error_code;
}

/*
 * log_dump_record_header_to_string - dump log record header to string
 *
 * return: nothing
 *
 *   log(in): log record header pointer
 *   buf(out): char buffer pointer
 *   len(in): max size of the buffer
 *
 */
static void
log_dump_record_header_to_string (LOG_RECORD_HEADER * log, char *buf, size_t len)
{
  const char *fmt = "TYPE[%d], TRID[%d], PREV[%lld,%d], BACK[%lld,%d], FORW[%lld,%d]";

  snprintf (buf, len, fmt, log->type, log->trid, (long long int) log->prev_tranlsa.pageid, log->prev_tranlsa.offset,
	    (long long int) log->back_lsa.pageid, log->back_lsa.offset, (long long int) log->forw_lsa.pageid,
	    log->forw_lsa.offset);
}

/*
 * log_rollback - Rollback a transaction
 *
 * return: nothing
 *
 *   tdes(in): Transaction descriptor
 *   upto_lsa_ptr(in): Rollback up to this log sequence address
 *
 * NOTE:Rollback the transaction associated with the given tdes
 *              structure upto the given lsa. If LSA is NULL, the transaction
 *              is completely rolled back. This function is used for aborts
 *              related no to database crashes.
 */
static void
log_rollback (THREAD_ENTRY * thread_p, LOG_TDES * tdes, const LOG_LSA * upto_lsa_ptr)
{
  LOG_LSA prev_tranlsa;		/* Previous LSA */
  LOG_LSA upto_lsa;		/* copy of upto_lsa_ptr contents */
  char log_pgbuf[IO_MAX_PAGE_SIZE + MAX_ALIGNMENT], *aligned_log_pgbuf;
  LOG_PAGE *log_pgptr = NULL;	/* Log page pointer of LSA log record */
  LOG_LSA log_lsa;
  LOG_RECORD_HEADER *log_rec = NULL;	/* The log record */
  LOG_REC_UNDOREDO *undoredo = NULL;	/* An undoredo log record */
  LOG_REC_MVCC_UNDOREDO *mvcc_undoredo = NULL;	/* A MVCC undoredo log rec */
  LOG_REC_UNDO *undo = NULL;	/* An undo log record */
  LOG_REC_MVCC_UNDO *mvcc_undo = NULL;	/* An undo log record */
  LOG_REC_COMPENSATE *compensate = NULL;	/* A compensating log record */
  LOG_REC_SYSOP_END *sysop_end = NULL;	/* Partial result from top system operation */
  LOG_RCV rcv;			/* Recovery structure */
  VPID rcv_vpid;		/* VPID of data to recover */
  LOG_RCVINDEX rcvindex;	/* Recovery index */
  bool isdone;
  int old_wait_msecs = 0;	/* Old transaction lock wait */
  LOG_ZIP *log_unzip_ptr = NULL;
  int data_header_size = 0;
  bool is_mvcc_op = false;

  aligned_log_pgbuf = PTR_ALIGN (log_pgbuf, MAX_ALIGNMENT);

  /*
   * Execute every single undo log record upto the given upto_lsa_ptr since it
   * is not a system crash
   */

  if (LSA_ISNULL (&tdes->tail_lsa))
    {
      /* Nothing to undo */
      return;
    }

  /*
   * I should not timeout on a page that I need to undo, otherwise, I may
   * end up with database corruption problems. That is, no timeouts during
   * rollback.
   */
  old_wait_msecs = xlogtb_reset_wait_msecs (thread_p, TRAN_LOCK_INFINITE_WAIT);

  LSA_COPY (&prev_tranlsa, &tdes->undo_nxlsa);
  /*
   * In some cases what upto_lsa_ptr points to is volatile, e.g.
   * when it is from the topops stack (which can be reallocated by
   * operations during this rollback).
   */
  if (upto_lsa_ptr != NULL)
    {
      LSA_COPY (&upto_lsa, upto_lsa_ptr);
    }
  else
    {
      LSA_SET_NULL (&upto_lsa);
    }

  log_pgptr = (LOG_PAGE *) aligned_log_pgbuf;

  isdone = false;

  log_unzip_ptr = log_zip_alloc (IO_PAGESIZE, false);

  if (log_unzip_ptr == NULL)
    {
      logpb_fatal_error (thread_p, true, ARG_FILE_LINE, "log_rollback");
      return;
    }

  while (!LSA_ISNULL (&prev_tranlsa) && !isdone)
    {
      /* Fetch the page where the LSA record to undo is located */
      LSA_COPY (&log_lsa, &prev_tranlsa);
      log_lsa.offset = LOG_PAGESIZE;

      if ((logpb_fetch_page (thread_p, &log_lsa, LOG_CS_FORCE_USE, log_pgptr)) != NO_ERROR)
	{
	  (void) xlogtb_reset_wait_msecs (thread_p, old_wait_msecs);
	  logpb_fatal_error (thread_p, true, ARG_FILE_LINE, "log_rollback");
	  if (log_unzip_ptr != NULL)
	    {
	      log_zip_free (log_unzip_ptr);
	    }
	  return;
	}

      while (prev_tranlsa.pageid == log_lsa.pageid)
	{
	  /* Break at upto_lsa for partial rollbacks */
	  if (upto_lsa_ptr != NULL && LSA_LE (&prev_tranlsa, &upto_lsa))
	    {
	      /* Finish at this point */
	      isdone = true;
	      break;
	    }

	  /* Find the log record to undo */
	  log_lsa.offset = prev_tranlsa.offset;
	  log_rec = LOG_GET_LOG_RECORD_HEADER (log_pgptr, &log_lsa);

	  /*
	   * Next record to undo.. that is previous record in the chain.
	   * We need to save it in this variable since the undo_nxlsa pointer
	   * may be set when we log something related to rollback (e.g., case
	   * of logical operation). Reset the undo_nxlsa back once the
	   * rollback_rec is done.
	   */

	  LSA_COPY (&prev_tranlsa, &log_rec->prev_tranlsa);
	  LSA_COPY (&tdes->undo_nxlsa, &prev_tranlsa);

	  switch (log_rec->type)
	    {
	    case LOG_MVCC_UNDOREDO_DATA:
	    case LOG_MVCC_DIFF_UNDOREDO_DATA:
	    case LOG_UNDOREDO_DATA:
	    case LOG_DIFF_UNDOREDO_DATA:

	      /* Does this record belong to a MVCC op? */
	      if (log_rec->type == LOG_MVCC_UNDOREDO_DATA || log_rec->type == LOG_MVCC_DIFF_UNDOREDO_DATA)
		{
		  is_mvcc_op = true;
		}
	      else
		{
		  is_mvcc_op = false;
		}

	      /* Read the DATA HEADER */
	      LOG_READ_ADD_ALIGN (thread_p, sizeof (*log_rec), &log_lsa, log_pgptr);
	      if (is_mvcc_op)
		{
		  /* Data header is MVCC undoredo */
		  data_header_size = sizeof (*mvcc_undoredo);
		  LOG_READ_ADVANCE_WHEN_DOESNT_FIT (thread_p, data_header_size, &log_lsa, log_pgptr);
		  mvcc_undoredo = (LOG_REC_MVCC_UNDOREDO *) ((char *) log_pgptr->area + log_lsa.offset);

		  /* Get undoredo info */
		  undoredo = &mvcc_undoredo->undoredo;

		  /* Save transaction MVCCID for recovery */
		  rcv.mvcc_id = mvcc_undoredo->mvccid;
		}
	      else
		{
		  data_header_size = sizeof (*undoredo);
		  LOG_READ_ADVANCE_WHEN_DOESNT_FIT (thread_p, data_header_size, &log_lsa, log_pgptr);
		  undoredo = (LOG_REC_UNDOREDO *) ((char *) log_pgptr->area + log_lsa.offset);

		  rcv.mvcc_id = MVCCID_NULL;
		}

	      rcvindex = undoredo->data.rcvindex;
	      rcv.length = undoredo->ulength;
	      rcv.offset = undoredo->data.offset;
	      rcv_vpid.volid = undoredo->data.volid;
	      rcv_vpid.pageid = undoredo->data.pageid;

	      LOG_READ_ADD_ALIGN (thread_p, data_header_size, &log_lsa, log_pgptr);

	      log_rollback_record (thread_p, &log_lsa, log_pgptr, rcvindex, &rcv_vpid, &rcv, tdes, log_unzip_ptr);
	      break;

	    case LOG_MVCC_UNDO_DATA:
	    case LOG_UNDO_DATA:
	      /* Does record belong to a MVCC op? */
	      is_mvcc_op = (log_rec->type == LOG_MVCC_UNDO_DATA);

	      /* Read the DATA HEADER */
	      LOG_READ_ADD_ALIGN (thread_p, sizeof (*log_rec), &log_lsa, log_pgptr);
	      if (is_mvcc_op)
		{
		  /* Data header is MVCC undo */
		  data_header_size = sizeof (*mvcc_undo);
		  LOG_READ_ADVANCE_WHEN_DOESNT_FIT (thread_p, data_header_size, &log_lsa, log_pgptr);
		  mvcc_undo = (LOG_REC_MVCC_UNDO *) ((char *) log_pgptr->area + log_lsa.offset);
		  /* Get undo info */
		  undo = &mvcc_undo->undo;

		  /* Save transaction MVCCID for recovery */
		  rcv.mvcc_id = mvcc_undo->mvccid;
		}
	      else
		{
		  data_header_size = sizeof (*undo);
		  LOG_READ_ADVANCE_WHEN_DOESNT_FIT (thread_p, data_header_size, &log_lsa, log_pgptr);
		  undo = (LOG_REC_UNDO *) ((char *) log_pgptr->area + log_lsa.offset);

		  rcv.mvcc_id = MVCCID_NULL;
		}
	      rcvindex = undo->data.rcvindex;
	      rcv.offset = undo->data.offset;
	      rcv_vpid.volid = undo->data.volid;
	      rcv_vpid.pageid = undo->data.pageid;
	      rcv.length = undo->length;

	      LOG_READ_ADD_ALIGN (thread_p, data_header_size, &log_lsa, log_pgptr);

	      log_rollback_record (thread_p, &log_lsa, log_pgptr, rcvindex, &rcv_vpid, &rcv, tdes, log_unzip_ptr);
	      break;

	    case LOG_COMPENSATE:
	      /*
	       * We found a partial rollback, use the CLR to find the next record
	       * to undo
	       */

	      /* Read the DATA HEADER */
	      LOG_READ_ADD_ALIGN (thread_p, sizeof (*log_rec), &log_lsa, log_pgptr);
	      LOG_READ_ADVANCE_WHEN_DOESNT_FIT (thread_p, sizeof (*compensate), &log_lsa, log_pgptr);
	      compensate = (LOG_REC_COMPENSATE *) ((char *) log_pgptr->area + log_lsa.offset);
	      LSA_COPY (&prev_tranlsa, &compensate->undo_nxlsa);
	      break;

	    case LOG_SYSOP_END:
	      /*
	       * We found a system top operation that should be skipped from rollback.
	       */

	      /* Read the DATA HEADER */
	      LOG_READ_ADD_ALIGN (thread_p, sizeof (*log_rec), &log_lsa, log_pgptr);
	      LOG_READ_ADVANCE_WHEN_DOESNT_FIT (thread_p, sizeof (*sysop_end), &log_lsa, log_pgptr);
	      sysop_end = ((LOG_REC_SYSOP_END *) ((char *) log_pgptr->area + log_lsa.offset));

	      if (sysop_end->type == LOG_SYSOP_END_LOGICAL_UNDO)
		{
		  rcvindex = sysop_end->undo.data.rcvindex;
		  rcv.offset = sysop_end->undo.data.offset;
		  rcv_vpid.volid = sysop_end->undo.data.volid;
		  rcv_vpid.pageid = sysop_end->undo.data.pageid;
		  rcv.length = sysop_end->undo.length;
		  rcv.mvcc_id = MVCCID_NULL;

		  /* will jump to parent LSA. save it now before advancing to undo data */
		  LSA_COPY (&prev_tranlsa, &sysop_end->lastparent_lsa);
		  LSA_COPY (&tdes->undo_nxlsa, &sysop_end->lastparent_lsa);

		  LOG_READ_ADD_ALIGN (thread_p, sizeof (*sysop_end), &log_lsa, log_pgptr);
		  log_rollback_record (thread_p, &log_lsa, log_pgptr, rcvindex, &rcv_vpid, &rcv, tdes, log_unzip_ptr);
		}
	      else if (sysop_end->type == LOG_SYSOP_END_LOGICAL_MVCC_UNDO)
		{
		  rcvindex = sysop_end->mvcc_undo.undo.data.rcvindex;
		  rcv.offset = sysop_end->mvcc_undo.undo.data.offset;
		  rcv_vpid.volid = sysop_end->mvcc_undo.undo.data.volid;
		  rcv_vpid.pageid = sysop_end->mvcc_undo.undo.data.pageid;
		  rcv.length = sysop_end->mvcc_undo.undo.length;
		  rcv.mvcc_id = sysop_end->mvcc_undo.mvccid;

		  /* will jump to parent LSA. save it now before advancing to undo data */
		  LSA_COPY (&prev_tranlsa, &sysop_end->lastparent_lsa);
		  LSA_COPY (&tdes->undo_nxlsa, &sysop_end->lastparent_lsa);

		  LOG_READ_ADD_ALIGN (thread_p, sizeof (*sysop_end), &log_lsa, log_pgptr);
		  log_rollback_record (thread_p, &log_lsa, log_pgptr, rcvindex, &rcv_vpid, &rcv, tdes, log_unzip_ptr);
		}
	      else if (sysop_end->type == LOG_SYSOP_END_LOGICAL_COMPENSATE)
		{
		  /* compensate */
		  LSA_COPY (&prev_tranlsa, &sysop_end->compensate_lsa);
		}
	      else if (sysop_end->type == LOG_SYSOP_END_LOGICAL_RUN_POSTPONE)
		{
		  /* this must be partial rollback during recovery of another logical run postpone */
		  assert (!LOG_ISRESTARTED ());
		  /* we have to stop */
		  LSA_SET_NULL (&prev_tranlsa);
		}
	      else if (sysop_end->type == LOG_SYSOP_END_COMMIT_REPLICATED)
		{
		  /* jump to last parent */
		  // TBD: imitate behavior of LOG_SYSOP_END_COMMIT until we have a proper solution
		  LSA_COPY (&prev_tranlsa, &sysop_end->lastparent_lsa);
		}
	      else
		{
		  /* jump to last parent */
		  assert (sysop_end->type == LOG_SYSOP_END_COMMIT || sysop_end->type == LOG_SYSOP_END_ABORT);
		  LSA_COPY (&prev_tranlsa, &sysop_end->lastparent_lsa);
		}
	      break;

	    case LOG_REDO_DATA:
	    case LOG_MVCC_REDO_DATA:
	    case LOG_DBEXTERN_REDO_DATA:
	    case LOG_DUMMY_HEAD_POSTPONE:
	    case LOG_POSTPONE:
	    case LOG_START_CHKPT:
	    case LOG_END_CHKPT:
	    case LOG_SAVEPOINT:
	    case LOG_2PC_PREPARE:
	    case LOG_2PC_START:
	    case LOG_2PC_ABORT_DECISION:
	    case LOG_2PC_ABORT_INFORM_PARTICPS:
	    case LOG_REPLICATION_DATA:
	    case LOG_REPLICATION_STATEMENT:
	    case LOG_SYSOP_ATOMIC_START:
	    case LOG_DUMMY_HA_SERVER_STATE:
	    case LOG_DUMMY_OVF_RECORD:
	    case LOG_DUMMY_GENERIC:
	      break;

	    case LOG_RUN_POSTPONE:
	    case LOG_COMMIT_WITH_POSTPONE:
	    case LOG_SYSOP_START_POSTPONE:
	      /* Undo of run postpone system operation. End here. */
	      assert (!LOG_ISRESTARTED ());
	      LSA_SET_NULL (&prev_tranlsa);
	      break;

	    case LOG_GROUP_COMPLETE:
	    case LOG_FINISH_POSTPONE:
	      assert (false);
	    case LOG_WILL_COMMIT:
	    case LOG_COMMIT:
	    case LOG_ABORT:
	    case LOG_2PC_COMMIT_DECISION:
	    case LOG_2PC_COMMIT_INFORM_PARTICPS:
	    case LOG_2PC_RECV_ACK:
	    case LOG_DUMMY_CRASH_RECOVERY:
	    case LOG_END_OF_LOG:
	    case LOG_SMALLER_LOGREC_TYPE:
	    case LOG_LARGER_LOGREC_TYPE:
	    default:
	      {
		char msg[LINE_MAX];

		er_set (ER_FATAL_ERROR_SEVERITY, ARG_FILE_LINE, ER_LOG_PAGE_CORRUPTED, 1, log_lsa.pageid);
		log_dump_record_header_to_string (log_rec, msg, LINE_MAX);
		logpb_fatal_error (thread_p, true, ARG_FILE_LINE, msg);
		break;
	      }
	    }			/* switch */

	  /* Just in case, it was changed or the previous address has changed */
	  LSA_COPY (&tdes->undo_nxlsa, &prev_tranlsa);
	}			/* while */

    }				/* while */

  /* Remember the undo next lsa for partial rollbacks */
  LSA_COPY (&tdes->undo_nxlsa, &prev_tranlsa);
  (void) xlogtb_reset_wait_msecs (thread_p, old_wait_msecs);

  if (log_unzip_ptr != NULL)
    {
      log_zip_free (log_unzip_ptr);
    }

  return;

}

/*
 * log_get_next_nested_top - Get top system action list
 *
 * return: top system action count
 *
 *   tdes(in): Transaction descriptor
 *   start_postpone_lsa(in): Where to start looking for postpone records
 *   out_nxtop_range_stack(in/out): Set as a side effect to topop range stack.
 *
 * NOTE: Find a nested top system operation which start after
 *              start_postpone_lsa and before tdes->tail_lsa.
 */
int
log_get_next_nested_top (THREAD_ENTRY * thread_p, LOG_TDES * tdes, LOG_LSA * start_postpone_lsa,
			 LOG_TOPOP_RANGE ** out_nxtop_range_stack)
{
  LOG_REC_SYSOP_END *top_result;
  char log_pgbuf[IO_MAX_PAGE_SIZE + MAX_ALIGNMENT];
  char *aligned_log_pgbuf;
  LOG_PAGE *log_pgptr = NULL;
  LOG_RECORD_HEADER *log_rec;
  LOG_LSA tmp_log_lsa;
  LOG_LSA top_result_lsa;
  LOG_LSA prev_last_parent_lsa;
  LOG_TOPOP_RANGE *nxtop_stack;
  LOG_TOPOP_RANGE *prev_nxtop_stack;
  int nxtop_count = 0;
  int nxtop_stack_size = 0;
  LOG_PAGEID last_fetch_page_id = NULL_PAGEID;

  if (LSA_ISNULL (&tdes->tail_topresult_lsa) || !LSA_GT (&tdes->tail_topresult_lsa, start_postpone_lsa))
    {
      return 0;
    }

  LSA_COPY (&top_result_lsa, &tdes->tail_topresult_lsa);
  LSA_SET_NULL (&prev_last_parent_lsa);

  aligned_log_pgbuf = PTR_ALIGN (log_pgbuf, MAX_ALIGNMENT);
  log_pgptr = (LOG_PAGE *) aligned_log_pgbuf;

  nxtop_stack = *out_nxtop_range_stack;
  nxtop_stack_size = LOG_TOPOP_STACK_INIT_SIZE;

  do
    {
      if (nxtop_count >= nxtop_stack_size)
	{
	  prev_nxtop_stack = nxtop_stack;

	  nxtop_stack_size *= 2;
	  nxtop_stack = (LOG_TOPOP_RANGE *) malloc (nxtop_stack_size * sizeof (LOG_TOPOP_RANGE));
	  if (nxtop_stack == NULL)
	    {
	      if (prev_nxtop_stack != *out_nxtop_range_stack)
		{
		  free_and_init (prev_nxtop_stack);
		}
	      logpb_fatal_error (thread_p, true, ARG_FILE_LINE, "log_get_next_nested_top");
	      return 0;
	    }

	  memcpy (nxtop_stack, prev_nxtop_stack, (nxtop_stack_size / 2) * sizeof (LOG_TOPOP_RANGE));

	  if (prev_nxtop_stack != *out_nxtop_range_stack)
	    {
	      free_and_init (prev_nxtop_stack);
	    }
	}

      if (last_fetch_page_id != top_result_lsa.pageid)
	{
	  if (logpb_fetch_page (thread_p, &top_result_lsa, LOG_CS_FORCE_USE, log_pgptr) != NO_ERROR)
	    {
	      if (nxtop_stack != *out_nxtop_range_stack)
		{
		  free_and_init (nxtop_stack);
		}
	      logpb_fatal_error (thread_p, true, ARG_FILE_LINE, "log_get_next_nested_top");
	      return 0;
	    }
	}

      log_rec = LOG_GET_LOG_RECORD_HEADER (log_pgptr, &top_result_lsa);

      if (log_rec->type == LOG_SYSOP_END)
	{
	  /* Read the DATA HEADER */
	  LOG_LSA prev_tran_lsa = log_rec->back_lsa;

	  LSA_COPY (&tmp_log_lsa, &top_result_lsa);
	  LOG_READ_ADD_ALIGN (thread_p, sizeof (LOG_RECORD_HEADER), &tmp_log_lsa, log_pgptr);
	  LOG_READ_ADVANCE_WHEN_DOESNT_FIT (thread_p, sizeof (LOG_REC_SYSOP_END), &tmp_log_lsa, log_pgptr);
	  top_result = (LOG_REC_SYSOP_END *) ((char *) log_pgptr->area + tmp_log_lsa.offset);
	  last_fetch_page_id = tmp_log_lsa.pageid;

	  /*
	   * There may be some nested top system operations that are committed
	   * and aborted in the desired region
	   */
	  if (LSA_ISNULL (&prev_last_parent_lsa) || LSA_LE (&top_result_lsa, &prev_last_parent_lsa))
	    {
	      LSA_COPY (&(nxtop_stack[nxtop_count].start_lsa), &top_result->lastparent_lsa);
	      if (top_result->type == LOG_SYSOP_END_LOGICAL_RUN_POSTPONE)
		{
		  /* we need to process this log record. end range at previous log record. */
		  LSA_COPY (&(nxtop_stack[nxtop_count].end_lsa), &prev_tran_lsa);
		}
	      else
		{
		  /* end range at system op end log record */
		  LSA_COPY (&(nxtop_stack[nxtop_count].end_lsa), &top_result_lsa);
		}

	      nxtop_count++;

	      LSA_COPY (&prev_last_parent_lsa, &top_result->lastparent_lsa);
	    }

	  LSA_COPY (&top_result_lsa, &top_result->prv_topresult_lsa);
	}
      else
	{
	  if (nxtop_stack != *out_nxtop_range_stack)
	    {
	      free_and_init (nxtop_stack);
	    }
	  logpb_fatal_error (thread_p, true, ARG_FILE_LINE, "log_get_next_nested_top");
	  return 0;
	}
    }
  while (top_result_lsa.pageid != NULL_PAGEID && LSA_GT (&top_result_lsa, start_postpone_lsa));

  *out_nxtop_range_stack = nxtop_stack;

  return nxtop_count;
}

/*
 * log_sysop_do_postpone () - do postpone for system operation
 *
 * return         : void
 * thread_p (in)  : thread entry
 * tdes (in)      : transaction descriptor
 * sysop_end (in) : system end op log record
 * data_size (in) : data size (for logical undo)
 * data (in)      : data (for logical undo)
 */
static void
log_sysop_do_postpone (THREAD_ENTRY * thread_p, LOG_TDES * tdes, LOG_REC_SYSOP_END * sysop_end, int data_size,
		       const char *data)
{
  LOG_REC_SYSOP_START_POSTPONE sysop_start_postpone;
  TRAN_STATE save_state = tdes->state;

  if (LSA_ISNULL (LOG_TDES_LAST_SYSOP_POSP_LSA (tdes)))
    {
      /* nothing to postpone */
      return;
    }

  assert (sysop_end != NULL);
  assert (sysop_end->type != LOG_SYSOP_END_ABORT);
  /* we cannot have TRAN_UNACTIVE_TOPOPE_COMMITTED_WITH_POSTPONE inside TRAN_UNACTIVE_TOPOPE_COMMITTED_WITH_POSTPONE */
  assert (tdes->state != TRAN_UNACTIVE_TOPOPE_COMMITTED_WITH_POSTPONE);

  sysop_start_postpone.sysop_end = *sysop_end;
  sysop_start_postpone.posp_lsa = *LOG_TDES_LAST_SYSOP_POSP_LSA (tdes);
  log_append_sysop_start_postpone (thread_p, tdes, &sysop_start_postpone, data_size, data);

  if (tdes->m_log_postpone_cache.do_postpone (*thread_p, *(LOG_TDES_LAST_SYSOP_POSP_LSA (tdes))))
    {
      /* Do postpone was run from cached postpone entries. */
      tdes->state = save_state;
      return;
    }

  log_do_postpone (thread_p, tdes, LOG_TDES_LAST_SYSOP_POSP_LSA (tdes));

  tdes->state = save_state;
}

/*
 * log_do_postpone - Scan forward doing postpone operations of given transaction
 *
 * return: nothing
 *
 *   tdes(in): Transaction descriptor
 *   start_posplsa(in): Where to start looking for postpone records
 *
 * NOTE: Scan the log forward doing postpone operations of given transaction.
 *       This function is invoked after a transaction is declared committed with postpone actions.
 */
void
log_do_postpone (THREAD_ENTRY * thread_p, LOG_TDES * tdes, LOG_LSA * start_postpone_lsa)
{
  LOG_LSA end_postpone_lsa;	/* The last postpone record of transaction cannot be after this address */
  LOG_LSA start_seek_lsa;	/* start looking for postpone records at this address */
  LOG_LSA *end_seek_lsa;	/* Stop looking for postpone records at this address */
  LOG_LSA next_start_seek_lsa;	/* Next address to look for postpone records. Usually the end of a top system
				 * operation. */
  LOG_LSA log_lsa;
  LOG_LSA forward_lsa;

  char log_pgbuf[IO_MAX_PAGE_SIZE + MAX_ALIGNMENT];
  char *aligned_log_pgbuf;
  LOG_PAGE *log_pgptr = NULL;
  LOG_RECORD_HEADER *log_rec;
  bool isdone;

  LOG_TOPOP_RANGE nxtop_array[LOG_TOPOP_STACK_INIT_SIZE];
  LOG_TOPOP_RANGE *nxtop_stack = NULL;
  LOG_TOPOP_RANGE *nxtop_range = NULL;
  int nxtop_count = 0;

  assert (!LSA_ISNULL (start_postpone_lsa));
  assert (tdes->state == TRAN_UNACTIVE_TOPOPE_COMMITTED_WITH_POSTPONE || tdes->state == TRAN_UNACTIVE_WILL_COMMIT
	  || tdes->state == TRAN_UNACTIVE_COMMITTED_WITH_POSTPONE);

  aligned_log_pgbuf = PTR_ALIGN (log_pgbuf, MAX_ALIGNMENT);
  log_pgptr = (LOG_PAGE *) aligned_log_pgbuf;

  LSA_COPY (&end_postpone_lsa, &tdes->tail_lsa);
  LSA_COPY (&next_start_seek_lsa, start_postpone_lsa);

  nxtop_stack = nxtop_array;
  nxtop_count = log_get_next_nested_top (thread_p, tdes, start_postpone_lsa, &nxtop_stack);

  while (!LSA_ISNULL (&next_start_seek_lsa))
    {
      LSA_COPY (&start_seek_lsa, &next_start_seek_lsa);

      if (nxtop_count > 0)
	{
	  nxtop_count--;
	  nxtop_range = &(nxtop_stack[nxtop_count]);

	  if (LSA_LT (&start_seek_lsa, &(nxtop_range->start_lsa)))
	    {
	      end_seek_lsa = &(nxtop_range->start_lsa);
	      LSA_COPY (&next_start_seek_lsa, &(nxtop_range->end_lsa));
	    }
	  else if (LSA_EQ (&start_seek_lsa, &(nxtop_range->end_lsa)))
	    {
	      end_seek_lsa = &end_postpone_lsa;
	      LSA_SET_NULL (&next_start_seek_lsa);
	    }
	  else
	    {
	      LSA_COPY (&next_start_seek_lsa, &(nxtop_range->end_lsa));
	      continue;
	    }
	}
      else
	{
	  end_seek_lsa = &end_postpone_lsa;
	  LSA_SET_NULL (&next_start_seek_lsa);
	}

      /*
       * Start doing postpone operation for this range
       */

      LSA_COPY (&forward_lsa, &start_seek_lsa);

      isdone = false;
      while (!LSA_ISNULL (&forward_lsa) && !isdone)
	{
	  LOG_LSA fetch_lsa;

	  /* Fetch the page where the postpone LSA record is located */
	  LSA_COPY (&log_lsa, &forward_lsa);
	  fetch_lsa.pageid = log_lsa.pageid;
	  fetch_lsa.offset = LOG_PAGESIZE;
	  if (logpb_fetch_page (thread_p, &fetch_lsa, LOG_CS_FORCE_USE, log_pgptr) != NO_ERROR)
	    {
	      logpb_fatal_error (thread_p, true, ARG_FILE_LINE, "log_do_postpone");
	      goto end;
	    }

	  while (forward_lsa.pageid == log_lsa.pageid)
	    {
	      if (LSA_GT (&forward_lsa, end_seek_lsa))
		{
		  /* Finish at this point */
		  isdone = true;
		  break;
		}

	      /*
	       * If an offset is missing, it is because we archive an incomplete log record.
	       * This log_record was completed later.
	       * Thus, we have to find the offset by searching for the next log_record in the page.
	       */
	      if (forward_lsa.offset == NULL_OFFSET)
		{
		  forward_lsa.offset = log_pgptr->hdr.offset;
		  if (forward_lsa.offset == NULL_OFFSET)
		    {
		      /* Continue at next pageid */
		      if (logpb_is_page_in_archive (log_lsa.pageid))
			{
			  forward_lsa.pageid = log_lsa.pageid + 1;
			}
		      else
			{
			  forward_lsa.pageid = NULL_PAGEID;
			}
		      continue;
		    }
		}

	      /* Find the postpone log record to execute */
	      log_lsa.offset = forward_lsa.offset;
	      log_rec = LOG_GET_LOG_RECORD_HEADER (log_pgptr, &log_lsa);

	      /* Find the next log record in the log */
	      LSA_COPY (&forward_lsa, &log_rec->forw_lsa);

	      if (forward_lsa.pageid == NULL_PAGEID && logpb_is_page_in_archive (log_lsa.pageid))
		{
		  forward_lsa.pageid = log_lsa.pageid + 1;
		}

	      if (log_rec->trid == tdes->trid)
		{
		  switch (log_rec->type)
		    {
		    case LOG_UNDOREDO_DATA:
		    case LOG_DIFF_UNDOREDO_DATA:
		    case LOG_UNDO_DATA:
		    case LOG_REDO_DATA:
		    case LOG_MVCC_UNDOREDO_DATA:
		    case LOG_MVCC_DIFF_UNDOREDO_DATA:
		    case LOG_MVCC_UNDO_DATA:
		    case LOG_MVCC_REDO_DATA:
		    case LOG_DBEXTERN_REDO_DATA:
		    case LOG_RUN_POSTPONE:
		    case LOG_COMPENSATE:
		    case LOG_SAVEPOINT:
		    case LOG_DUMMY_HEAD_POSTPONE:
		    case LOG_REPLICATION_DATA:
		    case LOG_REPLICATION_STATEMENT:
		    case LOG_SYSOP_ATOMIC_START:
		    case LOG_DUMMY_HA_SERVER_STATE:
		    case LOG_DUMMY_OVF_RECORD:
		    case LOG_DUMMY_GENERIC:
		      break;

		    case LOG_POSTPONE:
		      {
			int mod_factor = 5000;	/* 0.02% */

			FI_TEST_ARG (thread_p, FI_TEST_LOG_MANAGER_RANDOM_EXIT_AT_RUN_POSTPONE, &mod_factor, 0);
		      }

		      if (log_run_postpone_op (thread_p, &log_lsa, log_pgptr) != NO_ERROR)
			{
			  goto end;
			}

		      /* TODO: consider to add FI here */
		      break;

		    case LOG_WILL_COMMIT:
		    case LOG_COMMIT_WITH_POSTPONE:
		    case LOG_SYSOP_START_POSTPONE:
		    case LOG_2PC_PREPARE:
		    case LOG_2PC_START:
		    case LOG_2PC_COMMIT_DECISION:
		      /* This is it */
		      LSA_SET_NULL (&forward_lsa);
		      break;

		    case LOG_SYSOP_END:
		      if (!LSA_EQ (&log_lsa, &start_seek_lsa))
			{
#if defined(CUBRID_DEBUG)
			  er_log_debug (ARG_FILE_LINE,
					"log_do_postpone: SYSTEM ERROR.. Bad log_rectype = %d\n (%s)."
					" Maybe BAD POSTPONE RANGE\n", log_rec->type, log_to_string (log_rec->type));
#endif /* CUBRID_DEBUG */
			  ;	/* Nothing */
			}
		      break;

		    case LOG_END_OF_LOG:
		      if (forward_lsa.pageid == NULL_PAGEID && logpb_is_page_in_archive (log_lsa.pageid))
			{
			  forward_lsa.pageid = log_lsa.pageid + 1;
			}
		      break;

		    case LOG_COMMIT:
		    case LOG_ABORT:
		    case LOG_START_CHKPT:
		    case LOG_END_CHKPT:
		    case LOG_2PC_ABORT_DECISION:
		    case LOG_2PC_ABORT_INFORM_PARTICPS:
		    case LOG_2PC_COMMIT_INFORM_PARTICPS:
		    case LOG_2PC_RECV_ACK:
		    case LOG_DUMMY_CRASH_RECOVERY:
		    case LOG_SMALLER_LOGREC_TYPE:
		    case LOG_LARGER_LOGREC_TYPE:
		    default:
#if defined(CUBRID_DEBUG)
		      er_log_debug (ARG_FILE_LINE,
				    "log_do_postpone: SYSTEM ERROR..Bad log_rectype = %d (%s)... ignored\n",
				    log_rec->type, log_to_string (log_rec->type));
#endif /* CUBRID_DEBUG */
		      break;
		    }
		}

	      /*
	       * We can fix the lsa.pageid in the case of log_records without forward address at this moment.
	       */

	      if (forward_lsa.offset == NULL_OFFSET && forward_lsa.pageid != NULL_PAGEID
		  && forward_lsa.pageid < log_lsa.pageid)
		{
		  forward_lsa.pageid = log_lsa.pageid;
		}
	    }
	}
    }

end:
  if (nxtop_stack != nxtop_array && nxtop_stack != NULL)
    {
      free_and_init (nxtop_stack);
    }

  return;
}

static int
log_run_postpone_op (THREAD_ENTRY * thread_p, LOG_LSA * log_lsa, LOG_PAGE * log_pgptr)
{
  LOG_LSA ref_lsa;		/* The address of a postpone record */
  LOG_REC_REDO redo;		/* A redo log record */
  char *rcv_data = NULL;
  char *area = NULL;

  LSA_COPY (&ref_lsa, log_lsa);

  /* Get the DATA HEADER */
  LOG_READ_ADD_ALIGN (thread_p, sizeof (LOG_RECORD_HEADER), log_lsa, log_pgptr);
  LOG_READ_ADVANCE_WHEN_DOESNT_FIT (thread_p, sizeof (LOG_REC_REDO), log_lsa, log_pgptr);

  redo = *((LOG_REC_REDO *) ((char *) log_pgptr->area + log_lsa->offset));

  LOG_READ_ADD_ALIGN (thread_p, sizeof (LOG_REC_REDO), log_lsa, log_pgptr);

  /* GET AFTER DATA */

  /* If data is contained in only one buffer, pass pointer directly. Otherwise, allocate a contiguous area, copy
   * data and pass this area. At the end deallocate the area.
   */
  if (log_lsa->offset + redo.length < (int) LOGAREA_SIZE)
    {
      rcv_data = (char *) log_pgptr->area + log_lsa->offset;
    }
  else
    {
      /* Need to copy the data into a contiguous area */
      area = (char *) malloc (redo.length);
      if (area == NULL)
	{
	  logpb_fatal_error (thread_p, true, ARG_FILE_LINE, "log_run_postpone_op");

	  return ER_FAILED;
	}

      /* Copy the data */
      logpb_copy_from_log (thread_p, area, redo.length, log_lsa, log_pgptr);
      rcv_data = area;
    }

  (void) log_execute_run_postpone (thread_p, &ref_lsa, &redo, rcv_data);

  if (area != NULL)
    {
      free_and_init (area);
    }

  return NO_ERROR;
}

/*
 * log_execute_run_postpone () - Execute run postpone.
 *
 * return	      : Error code.
 * thread_p (in)      : Thread entry.
 * log_lsa (in)	      : Postpone log LSA.
 * redo (in)	      : Redo log data.
 * redo_rcv_data (in) : Redo recovery data.
 */
int
log_execute_run_postpone (THREAD_ENTRY * thread_p, LOG_LSA * log_lsa, LOG_REC_REDO * redo, char *redo_rcv_data)
{
  int error_code = NO_ERROR;
  LOG_RCV rcv;			/* Recovery structure for execution */
  VPID rcv_vpid;		/* Location of data to redo */
  LOG_RCVINDEX rcvindex;	/* The recovery index */
  LOG_DATA_ADDR rvaddr;

  rcvindex = redo->data.rcvindex;
  rcv_vpid.volid = redo->data.volid;
  rcv_vpid.pageid = redo->data.pageid;
  rcv.offset = redo->data.offset;
  rcv.length = redo->length;
  rcv.data = redo_rcv_data;

  if (VPID_ISNULL (&rcv_vpid))
    {
      /* logical */
      rcv.pgptr = NULL;
    }
  else
    {
      error_code =
	pgbuf_fix_if_not_deallocated (thread_p, &rcv_vpid, PGBUF_LATCH_WRITE, PGBUF_UNCONDITIONAL_LATCH, &rcv.pgptr);
      if (error_code != NO_ERROR)
	{
	  assert (false);
	  er_set (ER_ERROR_SEVERITY, ARG_FILE_LINE, ER_LOG_MAYNEED_MEDIA_RECOVERY, 1,
		  fileio_get_volume_label (rcv_vpid.volid, PEEK));
	  return ER_LOG_MAYNEED_MEDIA_RECOVERY;
	}
      if (rcv.pgptr == NULL)
	{
	  /* deallocated */
	  return NO_ERROR;
	}
    }

  /* Now call the REDO recovery function */

  if (RCV_IS_LOGICAL_RUN_POSTPONE_MANUAL (rcvindex))
    {
      LSA_COPY (&rcv.reference_lsa, log_lsa);

      error_code = (*RV_fun[rcvindex].redofun) (thread_p, &rcv);
      assert (error_code == NO_ERROR);
    }
  else if (RCV_IS_LOGICAL_LOG (&rcv_vpid, rcvindex))
    {
      /* Logical postpone. Use a system operation and commit with run postpone */
      log_sysop_start (thread_p);

      error_code = (*RV_fun[rcvindex].redofun) (thread_p, &rcv);
      assert (error_code == NO_ERROR);

      log_sysop_end_logical_run_postpone (thread_p, log_lsa);
    }
  else
    {
      /* Write the corresponding run postpone record for the postpone action */
      rvaddr.offset = rcv.offset;
      rvaddr.pgptr = rcv.pgptr;

      log_append_run_postpone (thread_p, rcvindex, &rvaddr, &rcv_vpid, rcv.length, rcv.data, log_lsa);

      error_code = (*RV_fun[rcvindex].redofun) (thread_p, &rcv);
      assert (error_code == NO_ERROR);
    }

  if (rcv.pgptr != NULL)
    {
      pgbuf_unfix (thread_p, rcv.pgptr);
    }

  return error_code;
}

/*
 * log_find_end_log - FIND END OF LOG
 *
 * return: nothing
 *
 *   end_lsa(in/out): Address of end of log
 *
 * NOTE: Find the end of the log (i.e., the end of the active portion of the log).
 */
static void
log_find_end_log (THREAD_ENTRY * thread_p, LOG_LSA * end_lsa)
{
  LOG_PAGEID pageid;		/* Log page identifier */
  char log_pgbuf[IO_MAX_PAGE_SIZE + MAX_ALIGNMENT], *aligned_log_pgbuf;
  LOG_PAGE *log_pgptr = NULL;	/* Pointer to a log page */
  LOG_RECORD_HEADER *eof = NULL;	/* End of log record */
  LOG_RECTYPE type;		/* Type of a log record */

  aligned_log_pgbuf = PTR_ALIGN (log_pgbuf, MAX_ALIGNMENT);

  /* Guess the end of the log from the header */

  LSA_COPY (end_lsa, &log_Gl.hdr.append_lsa);
  type = LOG_LARGER_LOGREC_TYPE;

  log_pgptr = (LOG_PAGE *) aligned_log_pgbuf;

  while (type != LOG_END_OF_LOG && !LSA_ISNULL (end_lsa))
    {
      LOG_LSA fetch_lsa;

      fetch_lsa.pageid = end_lsa->pageid;
      fetch_lsa.offset = LOG_PAGESIZE;

      /* Fetch the page */
      if ((logpb_fetch_page (thread_p, &fetch_lsa, LOG_CS_FORCE_USE, log_pgptr)) != NO_ERROR)
	{
	  logpb_fatal_error (thread_p, true, ARG_FILE_LINE, "log_find_end_log");
	  goto error;

	}
      pageid = end_lsa->pageid;

      while (end_lsa->pageid == pageid)
	{
	  /*
	   * If an offset is missing, it is because we archive an incomplete
	   * log record. This log_record was completed later. Thus, we have to
	   * find the offset by searching for the next log_record in the page
	   */
	  if (!(end_lsa->offset == NULL_OFFSET && (end_lsa->offset = log_pgptr->hdr.offset) == NULL_OFFSET))
	    {
	      eof = LOG_GET_LOG_RECORD_HEADER (log_pgptr, end_lsa);
	      /*
	       * If the type is an EOF located at the active portion of the log,
	       * stop
	       */
	      if ((type = eof->type) == LOG_END_OF_LOG)
		{
		  if (logpb_is_page_in_archive (pageid))
		    {
		      type = LOG_LARGER_LOGREC_TYPE;
		    }
		  else
		    {
		      break;
		    }
		}
	      else if (type <= LOG_SMALLER_LOGREC_TYPE || type >= LOG_LARGER_LOGREC_TYPE)
		{
#if defined(CUBRID_DEBUG)
		  er_log_debug (ARG_FILE_LINE, "log_find_end_log: Unknown record type = %d (%s).\n", type,
				log_to_string (type));
#endif /* CUBRID_DEBUG */
		  LSA_SET_NULL (end_lsa);
		  break;
		}
	      else
		{
		  LSA_COPY (end_lsa, &eof->forw_lsa);
		}
	    }
	  else
	    {
	      LSA_SET_NULL (end_lsa);
	    }

	  /*
	   * If the next page is NULL_PAGEID and the current page is an archive
	   * page, this is not the end, this situation happens because of an
	   * incomplete log record was archived.
	   */

	  if (LSA_ISNULL (end_lsa) && logpb_is_page_in_archive (pageid))
	    {
	      end_lsa->pageid = pageid + 1;
	    }
	}

      if (type == LOG_END_OF_LOG && eof != NULL && !LSA_EQ (end_lsa, &log_Gl.hdr.append_lsa))
	{
	  /*
	   * Reset the log header for future reads, multiple restart crashes,
	   * and so on
	   */
	  LOG_RESET_APPEND_LSA (end_lsa);
	  log_Gl.hdr.next_trid = eof->trid;
	}
    }

  return;

error:

  LSA_SET_NULL (end_lsa);
  return;
}

/*
 * log_recreate - RECREATE THE LOG WITHOUT REMOVING THE DATABASE
 *
 * return:
 *
 *   db_fullname(in): Full name of the database
 *   logpath(in): Directory where the log volumes reside
 *   prefix_logname(in): Name of the log volumes. It is usually set the same as
 *                      database name. For example, if the value is equal to
 *                      "db", the names of the log volumes created are as
 *                      follow:
 *                      Active_log      = db_logactive
 *                      Archive_logs    = db_logarchive.0
 *                                        db_logarchive.1
 *                                             .
 *                                             .
 *                                             .
 *                                        db_logarchive.n
 *                      Log_information = db_loginfo
 *                      Database Backup = db_backup
 *   log_npages(in): Size of active log in pages
 *   out_fp (in) :
 *
 * NOTE: Recreate the active log volume with the new specifications.
 *              All recovery information in each data volume is removed.
 *              If there are anything to recover (e.g., the database suffered
 *              a crash), it is not done. Therefore, it is very important to
 *              make sure that the database does not need to be recovered. You
 *              could restart the database and then shutdown to enfore any
 *              recovery. The database will end up as it is currently on disk.
 *              This function can also be used to restart a database when the
 *              log is corrupted somehow (e.g., system bug, isn't) or the log
 *              is not available or it suffered a media crash. It can also be
 *              used to move the log to another location. It is recommended to
 *              backup the database before and after the operation is
 *              executed.
 *
 *        This function must be run offline. That is, it should not be
 *              run when there are multiusers in the system.
 */
int
log_recreate (THREAD_ENTRY * thread_p, const char *db_fullname, const char *logpath, const char *prefix_logname,
	      DKNPAGES log_npages, FILE * out_fp)
{
  const char *vlabel;
  INT64 db_creation;
  DISK_VOLPURPOSE vol_purpose;
  DISK_VOLUME_SPACE_INFO space_info;
  VOLID volid;
  int vdes;
  LOG_LSA init_nontemp_lsa;
  int ret = NO_ERROR;

  ret = disk_get_creation_time (thread_p, LOG_DBFIRST_VOLID, &db_creation);
  if (ret != NO_ERROR)
    {
      return ret;
    }

  ret = log_create_internal (thread_p, db_fullname, logpath, prefix_logname, log_npages, &db_creation);
  if (ret != NO_ERROR)
    {
      return ret;
    }

  (void) log_initialize_internal (thread_p, db_fullname, logpath, prefix_logname, false, NULL, true);

  /*
   * RESET RECOVERY INFORMATION ON ALL DATA VOLUMES
   */

  LSA_SET_NULL (&init_nontemp_lsa);

  for (volid = LOG_DBFIRST_VOLID; volid != NULL_VOLID; volid = fileio_find_next_perm_volume (thread_p, volid))
    {
      char vol_fullname[PATH_MAX];

      vlabel = fileio_get_volume_label (volid, PEEK);

      /* Find the current pages of the volume and its descriptor */

      if (xdisk_get_purpose_and_space_info (thread_p, volid, &vol_purpose, &space_info) != NO_ERROR)
	{
	  /* we just give up? */
	  continue;
	}

      vdes = fileio_get_volume_descriptor (volid);

      /*
       * Flush all dirty pages and then invalidate them from page buffer pool.
       * So that we can reset the recovery information directly using the io
       * module
       */

      LOG_CS_ENTER (thread_p);
      logpb_flush_pages_direct (thread_p);
      LOG_CS_EXIT (thread_p);

      (void) pgbuf_flush_all (thread_p, volid);
      (void) pgbuf_invalidate_all (thread_p, volid);	/* it flush and invalidate */

      if (vol_purpose != DB_TEMPORARY_DATA_PURPOSE)
	{
	  (void) fileio_reset_volume (thread_p, vdes, vlabel, DISK_SECTS_NPAGES (space_info.n_total_sects),
				      &init_nontemp_lsa);
	}

      (void) disk_set_creation (thread_p, volid, vlabel, &log_Gl.hdr.db_creation, &log_Gl.hdr.chkpt_lsa, false,
				DISK_DONT_FLUSH);
      LOG_CS_ENTER (thread_p);
      logpb_flush_pages_direct (thread_p);
      LOG_CS_EXIT (thread_p);

      (void) pgbuf_flush_all_unfixed_and_set_lsa_as_null (thread_p, volid);

      /*
       * reset temp LSA to special temp LSA
       */
      (void) logpb_check_and_reset_temp_lsa (thread_p, volid);

      /*
       * add volume info to vinf
       */
      xdisk_get_fullname (thread_p, volid, vol_fullname);
      logpb_add_volume (NULL, volid, vol_fullname, vol_purpose);

      if (out_fp != NULL)
	{
	  fprintf (out_fp, "%s... done\n", vol_fullname);
	  fflush (out_fp);
	}
    }

  (void) pgbuf_flush_all (thread_p, NULL_VOLID);
  (void) fileio_synchronize_all (thread_p, false);
  (void) log_commit (thread_p, NULL_TRAN_INDEX, false);

  return ret;
}

/*
 * log_get_io_page_size - FIND SIZE OF DATABASE PAGE
 *
 * return:
 *
 *   db_fullname(in): Full name of the database
 *   logpath(in): Directory where the log volumes reside
 *   prefix_logname(in): Name of the log volumes. It is usually set as database
 *                      name. For example, if the value is equal to "db", the
 *                      names of the log volumes created are as follow:
 *                      Active_log      = db_logactive
 *                      Archive_logs    = db_logarchive.0
 *                                        db_logarchive.1
 *                                             .
 *                                             .
 *                                             .
 *                                        db_logarchive.n
 *                      Log_information = db_loginfo
 *                      Database Backup = db_backup
 *
 * NOTE: Find size of database page according to the log manager.
 */
PGLENGTH
log_get_io_page_size (THREAD_ENTRY * thread_p, const char *db_fullname, const char *logpath, const char *prefix_logname)
{
  PGLENGTH db_iopagesize;
  PGLENGTH log_page_size;
  INT64 ignore_dbcreation;
  float ignore_dbcomp;
  int dummy;

  LOG_CS_ENTER (thread_p);
  if (logpb_find_header_parameters (thread_p, false, db_fullname, logpath, prefix_logname, &db_iopagesize,
				    &log_page_size, &ignore_dbcreation, &ignore_dbcomp, &dummy) == -1)
    {
      /*
       * For case where active log could not be found, user still needs
       * an error.
       */
      if (er_errid () == NO_ERROR)
	{
	  er_set (ER_ERROR_SEVERITY, ARG_FILE_LINE, ER_LOG_MOUNT_FAIL, 1, log_Name_active);
	}

      LOG_CS_EXIT (thread_p);
      return -1;
    }
  else
    {
      if (IO_PAGESIZE != db_iopagesize || LOG_PAGESIZE != log_page_size)
	{
	  if (db_set_page_size (db_iopagesize, log_page_size) != NO_ERROR)
	    {
	      LOG_CS_EXIT (thread_p);
	      return -1;
	    }
	  else
	    {
	      if (sysprm_reload_and_init (NULL, NULL) != NO_ERROR)
		{
		  LOG_CS_EXIT (thread_p);
		  return -1;
		}

	      /* page size changed, reinit tran tables only if previously initialized */
	      if (log_Gl.trantable.area == NULL)
		{
		  LOG_CS_EXIT (thread_p);
		  return db_iopagesize;
		}

	      if (logtb_define_trantable_log_latch (thread_p, log_Gl.trantable.num_total_indices) != NO_ERROR)
		{
		  LOG_CS_EXIT (thread_p);
		  return -1;
		}
	    }

	}

      LOG_CS_EXIT (thread_p);

      return db_iopagesize;
    }
}

/*
 * log_get_charset_from_header_page - get charset stored in header page
 *
 * return: charset id (non-negative values are valid)
 *	   -1 if header page cannot be used to determine database charset
 *	   -2 if an error occurs
 *
 *  See log_get_io_page_size for arguments
 */
int
log_get_charset_from_header_page (THREAD_ENTRY * thread_p, const char *db_fullname, const char *logpath,
				  const char *prefix_logname)
{
  PGLENGTH dummy_db_iopagesize;
  PGLENGTH dummy_ignore_log_page_size;
  INT64 dummy_ignore_dbcreation;
  float dummy_ignore_dbcomp;
  int db_charset = INTL_CODESET_NONE;

  LOG_CS_ENTER (thread_p);
  if (logpb_find_header_parameters (thread_p, false, db_fullname, logpath, prefix_logname, &dummy_db_iopagesize,
				    &dummy_ignore_log_page_size, &dummy_ignore_dbcreation, &dummy_ignore_dbcomp,
				    &db_charset) == -1)
    {
      /*
       * For case where active log could not be found, user still needs
       * an error.
       */
      if (er_errid () == NO_ERROR)
	{
	  er_set (ER_ERROR_SEVERITY, ARG_FILE_LINE, ER_LOG_MOUNT_FAIL, 1, log_Name_active);
	}

      LOG_CS_EXIT (thread_p);
      return INTL_CODESET_ERROR;
    }
  else
    {
      LOG_CS_EXIT (thread_p);
      return db_charset;
    }
}

/*
 *
 *                         GENERIC RECOVERY FUNCTIONS
 *
 */

/*
 * log_rv_copy_char - Recover (undo or redo) a string of chars/bytes
 *
 * return: nothing
 *
 *   rcv(in): Recovery structure
 *
 * NOTE: Recover (undo/redo) by copying a string of characters/bytes
 *              onto the specified location. This function can be used for
 *              physical logging.
 */
int
log_rv_copy_char (THREAD_ENTRY * thread_p, LOG_RCV * rcv)
{
  char *to_data;

  assert (rcv->offset + rcv->length <= DB_PAGESIZE);

  to_data = (char *) rcv->pgptr + rcv->offset;
  memcpy (to_data, rcv->data, rcv->length);
  pgbuf_set_dirty (thread_p, rcv->pgptr, DONT_FREE);
  return NO_ERROR;
}

/*
 * log_rv_dump_char - DUMP INFORMATION TO RECOVER A SET CHARS/BYTES
 *
 * return: nothing
 *
 *   length(in): Length of Recovery Data
 *   data(in): The data being logged
 *
 * NOTE:Dump the information to recover a set of characters/bytes.
 */
void
log_rv_dump_char (FILE * fp, int length, void *data)
{
  log_ascii_dump (fp, length, data);
  fprintf (fp, "\n");
}

/*
 * log_rv_dump_hexa () - Point recovery data as hexadecimals.
 *
 * return      : Void.
 * fp (in)     : Print output.
 * length (in) : Recovery data length.
 * data (in)   : Recovery data.
 */
void
log_rv_dump_hexa (FILE * fp, int length, void *data)
{
  log_hexa_dump (fp, length, data);
}

/*
 * log_rv_outside_noop_redo - NO-OP of an outside REDO
 *
 * return: nothing
 *
 *   rcv(in): Recovery structure
 *
 * NOTE: No-op of an outside redo.
 *              This can used to fool the recovery manager when doing a
 *              logical UNDO which fails (e.g., unregistering a file that has
 *              already been unregistered) or when doing an external/outside
 *              (e.g., removing a temporary volume) the data base domain.
 */
int
log_rv_outside_noop_redo (THREAD_ENTRY * thread_p, LOG_RCV * rcv)
{
  return NO_ERROR;
}

#if defined (ENABLE_UNUSED_FUNCTION)
/*
 * log_simulate_crash - Simulate a system crash
 *
 * return: nothing
 *
 *   flush_log(in): Flush the log before the crash simulation?
 *   flush_data_pages(in): Flush the data pages (page buffer pool) before the
 *                      crash simulation?
 *
 * NOTE:Simulate a system crash. If flush_data_pages is true,  the
 *              data page buffer pool is flushed and the log buffer pool is
 *              flushed too regardless of the value of flush_log. If flush_log
 *              is true, the log buffer pool is flushed.
 */
void
log_simulate_crash (THREAD_ENTRY * thread_p, int flush_log, int flush_data_pages)
{
  LOG_CS_ENTER (thread_p);

  if (log_Gl.trantable.area == NULL || !logpb_is_pool_initialized ())
    {
      LOG_CS_EXIT (thread_p);
      return;
    }

  if (flush_log != false || flush_data_pages != false)
    {
      logpb_flush_pages_direct (thread_p);
    }

  if (flush_data_pages)
    {
      (void) pgbuf_flush_all (thread_p, NULL_VOLID);
      (void) fileio_synchronize_all (thread_p, false);
    }

  /* Undefine log buffer pool and transaction table */

  logpb_finalize_pool (thread_p);
  logtb_undefine_trantable (thread_p);

  LOG_CS_EXIT (thread_p);

  LOG_SET_CURRENT_TRAN_INDEX (thread_p, NULL_TRAN_INDEX);
}
#endif /* ENABLE_UNUSED_FUNCTION */

/*
 * log_active_log_header_start_scan () -
 *   return: NO_ERROR, or ER_code
 *
 *   thread_p(in):
 *   show_type(in):
 *   arg_values(in):
 *   arg_cnt(in):
 *   ptr(out): allocate new context. should free by end_scan() function
 */
int
log_active_log_header_start_scan (THREAD_ENTRY * thread_p, int show_type, DB_VALUE ** arg_values, int arg_cnt,
				  void **ptr)
{
  int error = NO_ERROR;
  const char *path;
  int fd = -1;
  ACTIVE_LOG_HEADER_SCAN_CTX *ctx = NULL;

  *ptr = NULL;

  assert (arg_cnt == 1);

  ctx = (ACTIVE_LOG_HEADER_SCAN_CTX *) db_private_alloc (thread_p, sizeof (ACTIVE_LOG_HEADER_SCAN_CTX));

  if (ctx == NULL)
    {
      assert (er_errid () != NO_ERROR);
      error = er_errid ();
      goto exit_on_error;
    }

  /* In the case of omit file path, first argument is db null */
  if (DB_VALUE_TYPE (arg_values[0]) == DB_TYPE_NULL)
    {
      LOG_CS_ENTER_READ_MODE (thread_p);
      memcpy (&ctx->header, &log_Gl.hdr, sizeof (LOG_HEADER));
      LOG_CS_EXIT (thread_p);
    }
  else
    {
      char buf[IO_MAX_PAGE_SIZE + MAX_ALIGNMENT];
      LOG_PAGE *page_hdr = (LOG_PAGE *) PTR_ALIGN (buf, MAX_ALIGNMENT);

      assert (DB_VALUE_TYPE (arg_values[0]) == DB_TYPE_CHAR);
      path = db_get_string (arg_values[0]);

      fd = fileio_open (path, O_RDONLY, 0);
      if (fd == -1)
	{
	  er_set_with_oserror (ER_ERROR_SEVERITY, ARG_FILE_LINE, ER_IO_MOUNT_FAIL, 1, path);
	  error = ER_IO_MOUNT_FAIL;
	  goto exit_on_error;
	}

      if (read (fd, page_hdr, LOG_PAGESIZE) != LOG_PAGESIZE)
	{
	  er_set_with_oserror (ER_ERROR_SEVERITY, ARG_FILE_LINE, ER_IO_MOUNT_FAIL, 1, path);
	  error = ER_IO_MOUNT_FAIL;
	  goto exit_on_error;
	}

      memcpy (&ctx->header, page_hdr->area, sizeof (LOG_HEADER));

      ctx->header.magic[sizeof (ctx->header.magic) - 1] = 0;
      ctx->header.db_release[sizeof (ctx->header.db_release) - 1] = 0;
      ctx->header.prefix_name[sizeof (ctx->header.prefix_name) - 1] = 0;

      close (fd);
      fd = -1;

      if (memcmp (ctx->header.magic, CUBRID_MAGIC_LOG_ACTIVE, strlen (CUBRID_MAGIC_LOG_ACTIVE)) != 0)
	{
	  er_set (ER_ERROR_SEVERITY, ARG_FILE_LINE, ER_IO_MOUNT_FAIL, 1, path);
	  error = ER_IO_MOUNT_FAIL;
	  goto exit_on_error;
	}
    }

  *ptr = ctx;
  ctx = NULL;

exit_on_error:
  if (fd != -1)
    {
      close (fd);
    }

  if (ctx != NULL)
    {
      db_private_free_and_init (thread_p, ctx);
    }

  return error;
}

/*
 * log_active_log_header_next_scan () -
 *   return: NO_ERROR, or ER_code
 *
 *   thread_p(in):
 *   cursor(in):
 *   out_values(in):
 *   out_cnt(in):
 *   ptr(in): context pointer
 */
SCAN_CODE
log_active_log_header_next_scan (THREAD_ENTRY * thread_p, int cursor, DB_VALUE ** out_values, int out_cnt, void *ptr)
{
  int error = NO_ERROR;
  int idx = 0;
  int val;
  const char *str;
  char buf[256];
  DB_DATETIME time_val;
  ACTIVE_LOG_HEADER_SCAN_CTX *ctx = (ACTIVE_LOG_HEADER_SCAN_CTX *) ptr;
  LOG_HEADER *header = &ctx->header;

  if (cursor >= 1)
    {
      return S_END;
    }

  db_make_int (out_values[idx], LOG_DBLOG_ACTIVE_VOLID);
  idx++;

  error = db_make_string_copy (out_values[idx], header->magic);
  idx++;

  if (error != NO_ERROR)
    {
      goto exit_on_error;
    }

  val = offsetof (LOG_PAGE, area) + offsetof (LOG_HEADER, magic);
  db_make_int (out_values[idx], val);
  idx++;

  db_localdatetime ((time_t *) (&header->db_creation), &time_val);
  error = db_make_datetime (out_values[idx], &time_val);
  idx++;
  if (error != NO_ERROR)
    {
      goto exit_on_error;
    }

  error = db_make_string_copy (out_values[idx], header->db_release);
  idx++;

  snprintf (buf, sizeof (buf), "%g", header->db_compatibility);
  buf[sizeof (buf) - 1] = 0;
  error = db_make_string_copy (out_values[idx], buf);
  idx++;
  if (error != NO_ERROR)
    {
      goto exit_on_error;
    }

  db_make_int (out_values[idx], header->db_iopagesize);
  idx++;

  db_make_int (out_values[idx], header->db_logpagesize);
  idx++;

  db_make_int (out_values[idx], header->is_shutdown);
  idx++;

  db_make_int (out_values[idx], header->next_trid);
  idx++;

  db_make_int (out_values[idx], header->avg_ntrans);
  idx++;

  db_make_int (out_values[idx], header->avg_nlocks);
  idx++;

  db_make_int (out_values[idx], header->npages);
  idx++;

  db_make_int (out_values[idx], header->db_charset);
  idx++;

  db_make_bigint (out_values[idx], header->fpageid);
  idx++;

  lsa_to_string (buf, sizeof (buf), &header->append_lsa);
  error = db_make_string_copy (out_values[idx], buf);
  idx++;
  if (error != NO_ERROR)
    {
      goto exit_on_error;
    }

  lsa_to_string (buf, sizeof (buf), &header->chkpt_lsa);
  error = db_make_string_copy (out_values[idx], buf);
  idx++;
  if (error != NO_ERROR)
    {
      goto exit_on_error;
    }

  db_make_bigint (out_values[idx], header->nxarv_pageid);
  idx++;

  db_make_int (out_values[idx], header->nxarv_phy_pageid);
  idx++;

  db_make_int (out_values[idx], header->nxarv_num);
  idx++;

  db_make_int (out_values[idx], header->last_arv_num_for_syscrashes);
  idx++;

  db_make_int (out_values[idx], header->last_deleted_arv_num);
  idx++;

  lsa_to_string (buf, sizeof (buf), &header->bkup_level0_lsa);
  error = db_make_string_copy (out_values[idx], buf);
  idx++;
  if (error != NO_ERROR)
    {
      goto exit_on_error;
    }

  lsa_to_string (buf, sizeof (buf), &header->bkup_level1_lsa);
  error = db_make_string_copy (out_values[idx], buf);
  idx++;
  if (error != NO_ERROR)
    {
      goto exit_on_error;
    }

  lsa_to_string (buf, sizeof (buf), &header->bkup_level2_lsa);
  error = db_make_string_copy (out_values[idx], buf);
  idx++;
  if (error != NO_ERROR)
    {
      goto exit_on_error;
    }

  error = db_make_string_copy (out_values[idx], header->prefix_name);
  idx++;
  if (error != NO_ERROR)
    {
      goto exit_on_error;
    }

  db_make_int (out_values[idx], header->has_logging_been_skipped);
  idx++;

  db_make_string_by_const_str (out_values[idx], "LOG_PSTATUS_OBSOLETE");
  idx++;

  logpb_backup_level_info_to_string (buf, sizeof (buf), header->bkinfo + FILEIO_BACKUP_FULL_LEVEL);
  error = db_make_string_copy (out_values[idx], buf);
  idx++;
  if (error != NO_ERROR)
    {
      goto exit_on_error;
    }

  logpb_backup_level_info_to_string (buf, sizeof (buf), header->bkinfo + FILEIO_BACKUP_BIG_INCREMENT_LEVEL);
  error = db_make_string_copy (out_values[idx], buf);
  idx++;
  if (error != NO_ERROR)
    {
      goto exit_on_error;
    }

  logpb_backup_level_info_to_string (buf, sizeof (buf), header->bkinfo + FILEIO_BACKUP_SMALL_INCREMENT_LEVEL);
  error = db_make_string_copy (out_values[idx], buf);
  idx++;
  if (error != NO_ERROR)
    {
      goto exit_on_error;
    }

  str = css_ha_server_state_string ((HA_SERVER_STATE) header->ha_server_state);
  db_make_string_by_const_str (out_values[idx], str);
  idx++;

  str = logwr_log_ha_filestat_to_string ((LOG_HA_FILESTAT) header->ha_file_status);
  db_make_string_by_const_str (out_values[idx], str);
  idx++;

  lsa_to_string (buf, sizeof (buf), &header->eof_lsa);
  error = db_make_string_copy (out_values[idx], buf);
  idx++;
  if (error != NO_ERROR)
    {
      goto exit_on_error;
    }

  lsa_to_string (buf, sizeof (buf), &header->smallest_lsa_at_last_chkpt);
  error = db_make_string_copy (out_values[idx], buf);
  idx++;
  if (error != NO_ERROR)
    {
      goto exit_on_error;
    }

  db_make_bigint (out_values[idx], header->mvcc_next_id);
  idx++;

  lsa_to_string (buf, sizeof (buf), &header->mvcc_op_log_lsa);
  error = db_make_string_copy (out_values[idx], buf);
  idx++;
  if (error != NO_ERROR)
    {
      goto exit_on_error;
    }

  if (header->last_block_oldest_mvccid == MVCCID_NULL)
    {
      db_make_null (out_values[idx]);
    }
  else
    {
      db_make_bigint (out_values[idx], header->last_block_oldest_mvccid);
    }
  idx++;

  if (header->last_block_newest_mvccid == MVCCID_NULL)
    {
      db_make_null (out_values[idx]);
    }
  else
    {
      db_make_bigint (out_values[idx], header->last_block_newest_mvccid);
    }
  idx++;

  assert (idx == out_cnt);

  return S_SUCCESS;

exit_on_error:
  return error == NO_ERROR ? S_SUCCESS : S_ERROR;
}

/*
 * log_active_log_header_end_scan () - free the context
 *   return: NO_ERROR, or ER_code
 *
 *   thread_p(in):
 *   ptr(in): context pointer
 */
int
log_active_log_header_end_scan (THREAD_ENTRY * thread_p, void **ptr)
{
  if (*ptr != NULL)
    {
      db_private_free_and_init (thread_p, *ptr);
    }

  return NO_ERROR;
}

/*
 * log_archive_log_header_start_scan () -
 *   return: NO_ERROR, or ER_code
 *
 *   thread_p(in):
 *   show_type(in):
 *   arg_values(in):
 *   arg_cnt(in):
 *   ptr(out): allocate new context. should free by end_scan() function
 */
int
log_archive_log_header_start_scan (THREAD_ENTRY * thread_p, int show_type, DB_VALUE ** arg_values, int arg_cnt,
				   void **ptr)
{
  int error = NO_ERROR;
  const char *path;
  int fd;
  char buf[IO_MAX_PAGE_SIZE + MAX_ALIGNMENT];
  LOG_PAGE *page_hdr;
  ARCHIVE_LOG_HEADER_SCAN_CTX *ctx = NULL;

  *ptr = NULL;

  assert (DB_VALUE_TYPE (arg_values[0]) == DB_TYPE_CHAR);

  ctx = (ARCHIVE_LOG_HEADER_SCAN_CTX *) db_private_alloc (thread_p, sizeof (ARCHIVE_LOG_HEADER_SCAN_CTX));
  if (ctx == NULL)
    {
      assert (er_errid () != NO_ERROR);
      error = er_errid ();
      goto exit_on_error;
    }

  path = db_get_string (arg_values[0]);

  page_hdr = (LOG_PAGE *) PTR_ALIGN (buf, MAX_ALIGNMENT);

  fd = fileio_open (path, O_RDONLY, 0);
  if (fd == -1)
    {
      er_set_with_oserror (ER_ERROR_SEVERITY, ARG_FILE_LINE, ER_IO_MOUNT_FAIL, 1, path);
      error = ER_IO_MOUNT_FAIL;
      goto exit_on_error;
    }

  if (read (fd, page_hdr, LOG_PAGESIZE) != LOG_PAGESIZE)
    {
      er_set_with_oserror (ER_ERROR_SEVERITY, ARG_FILE_LINE, ER_IO_MOUNT_FAIL, 1, path);
      error = ER_IO_MOUNT_FAIL;
      goto exit_on_error;
    }

  memcpy (&ctx->header, page_hdr->area, sizeof (LOG_ARV_HEADER));
  close (fd);
  fd = -1;

  ctx->header.magic[sizeof (ctx->header.magic) - 1] = 0;

  if (memcmp (ctx->header.magic, CUBRID_MAGIC_LOG_ARCHIVE, strlen (CUBRID_MAGIC_LOG_ARCHIVE)) != 0)
    {
      er_set (ER_ERROR_SEVERITY, ARG_FILE_LINE, ER_IO_MOUNT_FAIL, 1, path);
      error = ER_IO_MOUNT_FAIL;
      goto exit_on_error;
    }

  *ptr = ctx;
  ctx = NULL;

exit_on_error:
  if (ctx != NULL)
    {
      db_private_free_and_init (thread_p, ctx);
    }

  return error;
}

/*
 * log_archive_log_header_next_scan () -
 *   return: NO_ERROR, or ER_code
 *
 *   thread_p(in):
 *   cursor(in):
 *   out_values(in):
 *   out_cnt(in):
 *   ptr(in): context pointer
 */
SCAN_CODE
log_archive_log_header_next_scan (THREAD_ENTRY * thread_p, int cursor, DB_VALUE ** out_values, int out_cnt, void *ptr)
{
  int error = NO_ERROR;
  int idx = 0;
  int val;
  DB_DATETIME time_val;

  ARCHIVE_LOG_HEADER_SCAN_CTX *ctx = (ARCHIVE_LOG_HEADER_SCAN_CTX *) ptr;
  LOG_ARV_HEADER *header = &ctx->header;

  if (cursor >= 1)
    {
      return S_END;
    }

  db_make_int (out_values[idx], LOG_DBLOG_ARCHIVE_VOLID);
  idx++;

  error = db_make_string_copy (out_values[idx], header->magic);
  idx++;

  if (error != NO_ERROR)
    {
      goto exit_on_error;
    }

  val = offsetof (LOG_PAGE, area) + offsetof (LOG_ARV_HEADER, magic);
  db_make_int (out_values[idx], val);
  idx++;

  db_localdatetime ((time_t *) (&header->db_creation), &time_val);
  error = db_make_datetime (out_values[idx], &time_val);
  idx++;
  if (error != NO_ERROR)
    {
      goto exit_on_error;
    }

  db_make_bigint (out_values[idx], header->next_trid);
  idx++;

  db_make_int (out_values[idx], header->npages);
  idx++;

  db_make_bigint (out_values[idx], header->fpageid);
  idx++;

  db_make_int (out_values[idx], header->arv_num);
  idx++;

  assert (idx == out_cnt);

exit_on_error:
  return error == NO_ERROR ? S_SUCCESS : S_ERROR;
}

/*
 * log_archive_log_header_end_scan () - free the context
 *   return: NO_ERROR, or ER_code
 *
 *   thread_p(in):
 *   ptr(in): context pointer
 */
int
log_archive_log_header_end_scan (THREAD_ENTRY * thread_p, void **ptr)
{
  if (*ptr != NULL)
    {
      db_private_free_and_init (thread_p, *ptr);
    }

  return NO_ERROR;
}

/*
 * log_set_ha_promotion_time () - set ha promotion time
 *   return: none
 *
 *   thread_p(in):
 *   ha_promotion_time(in):
 */
void
log_set_ha_promotion_time (THREAD_ENTRY * thread_p, INT64 ha_promotion_time)
{
  LOG_CS_ENTER (thread_p);
  log_Gl.hdr.ha_promotion_time = ha_promotion_time;
  LOG_CS_EXIT (thread_p);

  return;
}

/*
 * log_set_db_restore_time () - set db restore time
 *   return: none
 *
 *   thread_p(in):
 *   db_restore_time(in):
 */
void
log_set_db_restore_time (THREAD_ENTRY * thread_p, INT64 db_restore_time)
{
  LOG_CS_ENTER (thread_p);

  log_Gl.hdr.db_restore_time = db_restore_time;

  LOG_CS_EXIT (thread_p);
}

/*
 * log_get_undo_record () - gets undo record from log lsa adress
 *   return: S_SUCCESS or ER_code
 *
 * thread_p (in):
 * lsa_addr (in):
 * page (in):
 * record (in/out):
 */
SCAN_CODE
log_get_undo_record (THREAD_ENTRY * thread_p, LOG_PAGE * log_page_p, LOG_LSA process_lsa, RECDES * recdes)
{
  LOG_RECORD_HEADER *log_rec_header = NULL;
  LOG_REC_MVCC_UNDO *mvcc_undo = NULL;
  LOG_REC_MVCC_UNDOREDO *mvcc_undoredo = NULL;
  LOG_REC_UNDO *undo = NULL;
  LOG_REC_UNDOREDO *undoredo = NULL;
  int udata_length;
  int udata_size;
  char *undo_data;
  LOG_LSA oldest_prior_lsa;
  bool is_zipped = false;
  char log_buf[IO_MAX_PAGE_SIZE + MAX_ALIGNMENT];
  LOG_ZIP *log_unzip_ptr = NULL;
  char *area = NULL;
  SCAN_CODE scan = S_SUCCESS;
  bool area_was_mallocated = false;

  /* assert log record is not in prior list */
  oldest_prior_lsa = *log_get_append_lsa ();
  assert (LSA_LT (&process_lsa, &oldest_prior_lsa));

  log_rec_header = LOG_GET_LOG_RECORD_HEADER (log_page_p, &process_lsa);
  LOG_READ_ADD_ALIGN (thread_p, sizeof (*log_rec_header), &process_lsa, log_page_p);

  if (log_rec_header->type == LOG_MVCC_UNDO_DATA)
    {
      LOG_READ_ADVANCE_WHEN_DOESNT_FIT (thread_p, sizeof (*mvcc_undo), &process_lsa, log_page_p);
      mvcc_undo = (LOG_REC_MVCC_UNDO *) (log_page_p->area + process_lsa.offset);

      udata_length = mvcc_undo->undo.length;
      LOG_READ_ADD_ALIGN (thread_p, sizeof (*mvcc_undo), &process_lsa, log_page_p);
    }
  else if (log_rec_header->type == LOG_MVCC_UNDOREDO_DATA || log_rec_header->type == LOG_MVCC_DIFF_UNDOREDO_DATA)
    {
      LOG_READ_ADVANCE_WHEN_DOESNT_FIT (thread_p, sizeof (*mvcc_undoredo), &process_lsa, log_page_p);
      mvcc_undoredo = (LOG_REC_MVCC_UNDOREDO *) (log_page_p->area + process_lsa.offset);

      udata_length = mvcc_undoredo->undoredo.ulength;
      LOG_READ_ADD_ALIGN (thread_p, sizeof (*mvcc_undoredo), &process_lsa, log_page_p);
    }
  else if (log_rec_header->type == LOG_UNDO_DATA)
    {
      LOG_READ_ADVANCE_WHEN_DOESNT_FIT (thread_p, sizeof (*undo), &process_lsa, log_page_p);
      undo = (LOG_REC_UNDO *) (log_page_p->area + process_lsa.offset);

      udata_length = undo->length;
      LOG_READ_ADD_ALIGN (thread_p, sizeof (*undo), &process_lsa, log_page_p);
    }
  else if (log_rec_header->type == LOG_UNDOREDO_DATA || log_rec_header->type == LOG_DIFF_UNDOREDO_DATA)
    {
      LOG_READ_ADVANCE_WHEN_DOESNT_FIT (thread_p, sizeof (*undoredo), &process_lsa, log_page_p);
      undoredo = (LOG_REC_UNDOREDO *) (log_page_p->area + process_lsa.offset);

      udata_length = undoredo->ulength;
      LOG_READ_ADD_ALIGN (thread_p, sizeof (*undoredo), &process_lsa, log_page_p);
    }
  else
    {
      assert_release (log_rec_header->type == LOG_MVCC_UNDO_DATA || log_rec_header->type == LOG_MVCC_UNDOREDO_DATA
		      || log_rec_header->type == LOG_MVCC_DIFF_UNDOREDO_DATA || log_rec_header->type == LOG_UNDO_DATA
		      || log_rec_header->type == LOG_UNDOREDO_DATA
		      || log_rec_header->type == LOG_MVCC_DIFF_UNDOREDO_DATA);
      er_set (ER_FATAL_ERROR_SEVERITY, ARG_FILE_LINE, ER_LOG_FATAL_ERROR, 1, "Expecting undo/undoredo log record");
      scan = S_ERROR;
      goto exit;
    }

  /* get undo record */
  if (ZIP_CHECK (udata_length))
    {
      /* Get real size */
      udata_size = (int) GET_ZIP_LEN (udata_length);
      is_zipped = true;
    }
  else
    {
      udata_size = udata_length;
    }

  /*
   * If data is contained in only one buffer, pass pointer directly.
   * Otherwise, copy the data into a contiguous area and pass this area.
   */
  if (process_lsa.offset + udata_size < (int) LOGAREA_SIZE)
    {
      undo_data = (char *) log_page_p->area + process_lsa.offset;
    }
  else
    {
      /* Need to copy the data into a contiguous area */

      if (udata_size <= IO_MAX_PAGE_SIZE)
	{
	  area = PTR_ALIGN (log_buf, MAX_ALIGNMENT);
	}
      else
	{
	  area = (char *) malloc (udata_size);
	  if (area == NULL)
	    {
	      er_set (ER_ERROR_SEVERITY, ARG_FILE_LINE, ER_OUT_OF_VIRTUAL_MEMORY, 1, udata_size);
	      scan = S_ERROR;
	      goto exit;
	    }
	  area_was_mallocated = true;
	}

      /* Copy the data */
      logpb_copy_from_log (thread_p, area, udata_size, &process_lsa, log_page_p);
      undo_data = area;
    }

  if (is_zipped)
    {
      log_unzip_ptr = log_zip_alloc (IO_PAGESIZE, false);
      if (log_unzip_ptr == NULL)
	{
	  logpb_fatal_error (thread_p, true, ARG_FILE_LINE, "log_get_undo_record");
	  scan = S_ERROR;
	  goto exit;
	}

      if (log_unzip (log_unzip_ptr, udata_size, (char *) undo_data))
	{
	  udata_size = (int) log_unzip_ptr->data_length;
	  undo_data = (char *) log_unzip_ptr->log_data;
	}
      else
	{
	  assert (false);
	  scan = S_ERROR;
	  goto exit;
	}
    }

  /* copy the record */
  recdes->type = *(INT16 *) (undo_data);
  recdes->length = udata_size - sizeof (recdes->type);
  if (recdes->area_size < 0 || recdes->area_size < (int) recdes->length)
    {
      /*
       * DOES NOT FIT
       * Give a hint to the user of the needed length. Hint is given as a
       * negative value
       */
      /* do not use unary minus because slot_p->record_length is unsigned */
      recdes->length *= -1;

      scan = S_DOESNT_FIT;
      goto exit;
    }

  memcpy (recdes->data, (char *) (undo_data) + sizeof (recdes->type), recdes->length);

exit:
  if (area_was_mallocated)
    {
      free (area);
    }
  if (log_unzip_ptr != NULL)
    {
      log_zip_free (log_unzip_ptr);
    }

  return scan;
}

/*
 * log_read_sysop_start_postpone () - read system op start postpone and its recovery data
 *
 * return                     : error code
 * thread_p (in)              : thread entry
 * log_lsa (in/out)           : log address
 * log_page (in/out)          : log page
 * with_undo_data (in)        : true to read undo data
 * sysop_start_postpone (out) : output system op start postpone log record
 * undo_buffer_size (in/out)  : size for undo data buffer
 * undo_buffer (in/out)       : undo data buffer
 * undo_size (out)            : output undo data size
 * undo_data (out)            : output undo data
 */
int
log_read_sysop_start_postpone (THREAD_ENTRY * thread_p, LOG_LSA * log_lsa, LOG_PAGE * log_page, bool with_undo_data,
			       LOG_REC_SYSOP_START_POSTPONE * sysop_start_postpone, int *undo_buffer_size,
			       char **undo_buffer, int *undo_size, char **undo_data)
{
  int error_code = NO_ERROR;

  if (log_page->hdr.logical_pageid != log_lsa->pageid)
    {
      error_code = logpb_fetch_page (thread_p, log_lsa, LOG_CS_FORCE_USE, log_page);
      if (error_code != NO_ERROR)
	{
	  ASSERT_ERROR ();
	  return error_code;
	}
    }

  assert (((LOG_RECORD_HEADER *) (log_page->area + log_lsa->offset))->type == LOG_SYSOP_START_POSTPONE);

  /* skip log record header */
  LOG_READ_ADD_ALIGN (thread_p, sizeof (LOG_RECORD_HEADER), log_lsa, log_page);

  /* read sysop_start_postpone */
  LOG_READ_ADVANCE_WHEN_DOESNT_FIT (thread_p, sizeof (LOG_REC_SYSOP_START_POSTPONE), log_lsa, log_page);
  *sysop_start_postpone = *(LOG_REC_SYSOP_START_POSTPONE *) (log_page->area + log_lsa->offset);
  if (!with_undo_data
      || (sysop_start_postpone->sysop_end.type != LOG_SYSOP_END_LOGICAL_UNDO
	  && sysop_start_postpone->sysop_end.type != LOG_SYSOP_END_LOGICAL_MVCC_UNDO))
    {
      /* no undo */
      return NO_ERROR;
    }

  /* read undo data and size */
  assert (undo_buffer_size != NULL);
  assert (undo_buffer != NULL);
  assert (undo_size != NULL);
  assert (undo_data != NULL);

  if (sysop_start_postpone->sysop_end.type == LOG_SYSOP_END_LOGICAL_UNDO)
    {
      *undo_size = sysop_start_postpone->sysop_end.undo.length;
    }
  else
    {
      assert (sysop_start_postpone->sysop_end.type == LOG_SYSOP_END_LOGICAL_MVCC_UNDO);
      *undo_size = sysop_start_postpone->sysop_end.mvcc_undo.undo.length;
    }

  LOG_READ_ADD_ALIGN (thread_p, sizeof (LOG_REC_SYSOP_START_POSTPONE), log_lsa, log_page);
  if (log_lsa->offset + (*undo_size) < (int) LOGAREA_SIZE)
    {
      *undo_data = log_page->area + log_lsa->offset;
    }
  else
    {
      if (*undo_buffer_size == 0)
	{
	  *undo_buffer = (char *) db_private_alloc (thread_p, *undo_size);
	}
      else if (*undo_buffer_size < *undo_size)
	{
	  char *new_ptr = (char *) db_private_realloc (thread_p, *undo_buffer, *undo_size);
	  if (new_ptr == NULL)
	    {
	      er_set (ER_ERROR_SEVERITY, ARG_FILE_LINE, ER_OUT_OF_VIRTUAL_MEMORY, 1, *undo_size);
	      return ER_OUT_OF_VIRTUAL_MEMORY;
	    }
	  *undo_buffer_size = *undo_size;
	  *undo_buffer = new_ptr;
	}
      *undo_data = *undo_buffer;
      logpb_copy_from_log (thread_p, *undo_data, *undo_size, log_lsa, log_page);
    }
  return NO_ERROR;
}

/*
 * log_get_checkpoint_interval () - setup log checkpoint daemon period based on system parameter
 */
void
log_get_checkpoint_interval (bool & is_timed_wait, cubthread::delta_time & period)
{
  int log_checkpoint_interval_sec = prm_get_integer_value (PRM_ID_LOG_CHECKPOINT_INTERVAL_SECS);

  assert (log_checkpoint_interval_sec >= 0);

  if (log_checkpoint_interval_sec > 0)
    {
      // if log_checkpoint_interval_sec > 0 (zero) then loop for fixed interval
      is_timed_wait = true;
      period = std::chrono::seconds (log_checkpoint_interval_sec);
    }
  else
    {
      // infinite wait
      is_timed_wait = false;
    }
}

#if defined (SERVER_MODE)
/*
 * log_wakeup_remove_log_archive_daemon () - wakeup remove log archive daemon
 */
void
log_wakeup_remove_log_archive_daemon ()
{
  if (log_Remove_log_archive_daemon)
    {
      log_Remove_log_archive_daemon->wakeup ();
    }
}
#endif /* SERVER_MODE */

#if defined (SERVER_MODE)
/*
 * log_wakeup_checkpoint_daemon () - wakeup checkpoint daemon
 */
void
log_wakeup_checkpoint_daemon ()
{
  if (log_Checkpoint_daemon)
    {
      log_Checkpoint_daemon->wakeup ();
    }
}
#endif /* SERVER_MODE */

/*
 * log_wakeup_log_flush_daemon () - wakeup log flush daemon
 */
void
log_wakeup_log_flush_daemon ()
{
  if (log_is_log_flush_daemon_available ())
    {
#if defined (SERVER_MODE)
      log_Flush_has_been_requested = true;
      log_Flush_daemon->wakeup ();
#endif /* SERVER_MODE */
    }
}

/*
 * log_is_log_flush_daemon_available () - check if log flush daemon is available
 */
bool
log_is_log_flush_daemon_available ()
{
#if defined (SERVER_MODE)
  return log_Flush_daemon != NULL;
#else
  return false;
#endif
}

#if defined (SERVER_MODE)
/*
 * log_flush_daemon_get_stats () - get log flush daemon thread statistics into statsp
 */
void
log_flush_daemon_get_stats (UINT64 * statsp)
{
  if (log_Flush_daemon != NULL)
    {
      log_Flush_daemon->get_stats (statsp);
    }
}
#endif // SERVER_MODE

#if defined(SERVER_MODE)
static void
log_checkpoint_execute (cubthread::entry & thread_ref)
{
  if (!BO_IS_SERVER_RESTARTED ())
    {
      // wait for boot to finish
      return;
    }

  logpb_checkpoint (&thread_ref);
}
#endif /* SERVER_MODE */

// *INDENT-OFF*
#if defined(SERVER_MODE)
// class log_remove_log_archive_daemon_task
//
//  description:
//    remove archive logs daemon task
//
class log_remove_log_archive_daemon_task : public cubthread::entry_task
{
  private:
    using clock = std::chrono::system_clock;

    bool m_is_timed_wait;
    cubthread::delta_time m_period;
    std::chrono::milliseconds m_param_period;
    clock::time_point m_log_deleted_time;

    void compute_period ()
    {
      // fetch remove log archives interval
      int remove_log_archives_interval_sec = prm_get_integer_value (PRM_ID_REMOVE_LOG_ARCHIVES_INTERVAL);
      assert (remove_log_archives_interval_sec >= 0);

      // cache interval for later use
      m_param_period = std::chrono::milliseconds (remove_log_archives_interval_sec * 1000);

      if (m_param_period > std::chrono::milliseconds (0))
	{
	  m_is_timed_wait = true;
	  clock::time_point now = clock::now ();

	  // now - m_log_deleted_time: represents time elapsed since last log archive deletion
	  if ((now - m_log_deleted_time) > m_param_period)
	    {
	      m_period = m_param_period;
	    }
	  else
	    {
	      m_period = m_param_period - (now - m_log_deleted_time);
	    }
	}
      else
	{
	  // infinite wait
	  m_is_timed_wait = false;
	}
    }

  public:
    log_remove_log_archive_daemon_task ()
      : m_is_timed_wait (true)
      , m_period (0)
      , m_param_period (0)
      , m_log_deleted_time ()
    {
      // initialize period
      compute_period ();
    }

    void get_remove_log_archives_interval (bool & is_timed_wait, cubthread::delta_time & period)
    {
      period = m_period;
      is_timed_wait = m_is_timed_wait;
    }

    void execute (cubthread::entry & thread_ref) override
    {
      if (!BO_IS_SERVER_RESTARTED ())
	{
	  // wait for boot to finish
	  return;
	}

      // compute wait period based on configured interval
      compute_period ();

      if (m_is_timed_wait)
	{
	  if (m_period != m_param_period)
	    {
	      // do not delete logs. wait more time
	      return;
	    }
	  if (logpb_remove_archive_logs_exceed_limit (&thread_ref, 1) > 0)
	    {
	      // a log was deleted
	      m_log_deleted_time = clock::now ();
	    }
	}
      else
	{
	  // remove all unnecessary logs
	  logpb_remove_archive_logs_exceed_limit (&thread_ref, 0);
	}
    }
};
#endif /* SERVER_MODE */
// *INDENT-ON*

#if defined(SERVER_MODE)
static void
log_clock_execute (cubthread::entry & thread_ref)
{
  if (!BO_IS_SERVER_RESTARTED ())
    {
      // wait for boot to finish
      return;
    }

  struct timeval now;
  gettimeofday (&now, NULL);

  log_Clock_msec = (now.tv_sec * 1000LL) + (now.tv_usec / 1000LL);
}
#endif /* SERVER_MODE */

#if defined(SERVER_MODE)
static void
log_check_ha_delay_info_execute (cubthread::entry & thread_ref)
{
#if defined(WINDOWS)
  return;
#endif /* WINDOWS */

  if (!BO_IS_SERVER_RESTARTED ())
    {
      // wait for boot to finish
      return;
    }

  time_t log_record_time = 0;
  int error_code;
  int delay_limit_in_secs;
  int acceptable_delay_in_secs;
  int curr_delay_in_secs;
  HA_SERVER_STATE server_state;

  csect_enter (&thread_ref, CSECT_HA_SERVER_STATE, INF_WAIT);

  server_state = css_ha_server_state ();

  if (server_state == HA_SERVER_STATE_ACTIVE || server_state == HA_SERVER_STATE_TO_BE_STANDBY)
    {
      css_unset_ha_repl_delayed ();
      perfmon_set_stat (&thread_ref, PSTAT_HA_REPL_DELAY, 0, true);

      log_append_ha_server_state (&thread_ref, server_state);

      csect_exit (&thread_ref, CSECT_HA_SERVER_STATE);
    }
  else
    {
      csect_exit (&thread_ref, CSECT_HA_SERVER_STATE);

      delay_limit_in_secs = prm_get_integer_value (PRM_ID_HA_DELAY_LIMIT_IN_SECS);
      acceptable_delay_in_secs = delay_limit_in_secs - prm_get_integer_value (PRM_ID_HA_DELAY_LIMIT_DELTA_IN_SECS);

      if (acceptable_delay_in_secs < 0)
	{
	  acceptable_delay_in_secs = 0;
	}

      error_code = catcls_get_apply_info_log_record_time (&thread_ref, &log_record_time);

      if (error_code == NO_ERROR && log_record_time > 0)
	{
	  curr_delay_in_secs = (int) (time (NULL) - log_record_time);
	  if (curr_delay_in_secs > 0)
	    {
	      curr_delay_in_secs -= HA_DELAY_ERR_CORRECTION;
	    }

	  if (delay_limit_in_secs > 0)
	    {
	      if (curr_delay_in_secs > delay_limit_in_secs)
		{
		  if (!css_is_ha_repl_delayed ())
		    {
		      er_set (ER_NOTIFICATION_SEVERITY, ARG_FILE_LINE, ER_HA_REPL_DELAY_DETECTED, 2,
			      curr_delay_in_secs, delay_limit_in_secs);

		      css_set_ha_repl_delayed ();
		    }
		}
	      else if (curr_delay_in_secs <= acceptable_delay_in_secs)
		{
		  if (css_is_ha_repl_delayed ())
		    {
		      er_set (ER_NOTIFICATION_SEVERITY, ARG_FILE_LINE, ER_HA_REPL_DELAY_RESOLVED, 2,
			      curr_delay_in_secs, acceptable_delay_in_secs);

		      css_unset_ha_repl_delayed ();
		    }
		}
	    }

	  perfmon_set_stat (&thread_ref, PSTAT_HA_REPL_DELAY, curr_delay_in_secs, true);
	}
    }
}
#endif /* SERVER_MODE */

#if defined (SERVER_MODE)

static log_flush_lsa *p_log_flush_lsa = NULL;

static void
log_flush_execute (cubthread::entry & thread_ref)
{
  LOG_LSA nxio_lsa;

  if (!BO_IS_SERVER_RESTARTED () || !log_Flush_has_been_requested)
    {
      return;
    }

  // refresh log trace flush time
  thread_ref.event_stats.trace_log_flush_time = prm_get_integer_value (PRM_ID_LOG_TRACE_FLUSH_TIME_MSECS);

  LOG_CS_ENTER (&thread_ref);
  logpb_flush_pages_direct (&thread_ref);
  LOG_CS_EXIT (&thread_ref);

  log_Stat.gc_flush_count++;

  /* Wakeup transaction waiting for group complete. */
  if (p_log_flush_lsa != NULL)
    {
      nxio_lsa = log_Gl.append.get_nxio_lsa ();
      p_log_flush_lsa->notify_log_flush_lsa (&nxio_lsa);
    }

  /* Wakeup active transaction waiting for specific LSA - not waiting for group complete.
   * A better way will be to use another object that implements log_flush_lsa interface.
   */
  std::unique_lock < std::mutex > ulock (log_Gl.flush_notify_info.m_mutex);
  log_Gl.flush_notify_info.m_cond.notify_all ();
  log_Flush_has_been_requested = false;
  ulock.unlock ();
}

<<<<<<< HEAD
=======
#endif /* SERVER_MODE */

/*
 * log_set_notify () - True, if need log notify
 */
void
log_set_notify (bool need_log_notify)
{
  er_log_debug (ARG_FILE_LINE, "log_set_notify = %d\n", (int) need_log_notify);

#if defined (SERVER_MODE)
  if (need_log_notify)
    {
      p_log_flush_lsa = cubtx::single_node_group_complete_manager::get_instance ();
    }
  else
    {
      p_log_flush_lsa = NULL;
    }
>>>>>>> aaa9e994
#endif /* SERVER_MODE */
}

<<<<<<< HEAD
/*
 * log_set_notify () - True, if need log notify
 */
void
log_set_notify (bool need_log_notify)
{
  er_log_debug (ARG_FILE_LINE, "log_set_notify = %d\n", (int) need_log_notify);

#if defined (SERVER_MODE)
  if (need_log_notify)
    {
      p_log_flush_lsa = cubtx::get_single_node_gcm_instance ();
    }
  else
    {
      p_log_flush_lsa = NULL;
    }
#endif /* SERVER_MODE */
}

=======
>>>>>>> aaa9e994
// *INDENT-OFF*
#if defined(SERVER_MODE)
/*
 * log_checkpoint_daemon_init () - initialize checkpoint daemon
 */
void
log_checkpoint_daemon_init ()
{
  assert (log_Checkpoint_daemon == NULL);

  cubthread::looper looper = cubthread::looper (log_get_checkpoint_interval);
  cubthread::entry_callable_task *daemon_task = new cubthread::entry_callable_task (log_checkpoint_execute);

  // create checkpoint daemon thread
  log_Checkpoint_daemon = cubthread::get_manager ()->create_daemon (looper, daemon_task, "log_checkpoint");
}
#endif /* SERVER_MODE */

#if defined(SERVER_MODE)
/*
 * log_remove_log_archive_daemon_init () - initialize remove log archive daemon
 */
void
log_remove_log_archive_daemon_init ()
{
  assert (log_Remove_log_archive_daemon == NULL);

  log_remove_log_archive_daemon_task *daemon_task = new log_remove_log_archive_daemon_task ();
  cubthread::period_function setup_period_function = std::bind (
      &log_remove_log_archive_daemon_task::get_remove_log_archives_interval,
      daemon_task,
      std::placeholders::_1,
      std::placeholders::_2);

  cubthread::looper looper = cubthread::looper (setup_period_function);

  // create log archive remover daemon thread
  log_Remove_log_archive_daemon = cubthread::get_manager ()->create_daemon (looper, daemon_task,
                                                                            "log_remove_log_archive");
}
#endif /* SERVER_MODE */

#if defined(SERVER_MODE)
/*
 * log_clock_daemon_init () - initialize log clock daemon
 */
void
log_clock_daemon_init ()
{
  assert (log_Clock_daemon == NULL);

  cubthread::looper looper = cubthread::looper (std::chrono::milliseconds (200));
  log_Clock_daemon =
    cubthread::get_manager ()->create_daemon (looper, new cubthread::entry_callable_task (log_clock_execute),
                                              "log_clock");
}
#endif /* SERVER_MODE */

#if defined(SERVER_MODE)
/*
 * log_check_ha_delay_info_daemon_init () - initialize check ha delay info daemon
 */
void
log_check_ha_delay_info_daemon_init ()
{
  assert (log_Check_ha_delay_info_daemon == NULL);

  cubthread::looper looper = cubthread::looper (std::chrono::seconds (1));
  cubthread::entry_callable_task *daemon_task = new cubthread::entry_callable_task (log_check_ha_delay_info_execute);

  log_Check_ha_delay_info_daemon = cubthread::get_manager ()->create_daemon (looper, daemon_task,
                                                                             "log_check_ha_delay_info");
}
#endif /* SERVER_MODE */

#if defined(SERVER_MODE)
/*
 * log_flush_daemon_init () - initialize log flush daemon
 */
void
log_flush_daemon_init ()
{
  assert (log_Flush_daemon == NULL);

  cubthread::looper looper = cubthread::looper (std::chrono::milliseconds (100));
  cubthread::entry_callable_task *daemon_task = new cubthread::entry_callable_task (log_flush_execute);

  log_Flush_daemon = cubthread::get_manager ()->create_daemon (looper, daemon_task, "log_flush");
}
#endif /* SERVER_MODE */

#if defined(SERVER_MODE)
/*
 * log_daemons_init () - initialize daemon threads
 */
static void
log_daemons_init ()
{
  log_remove_log_archive_daemon_init ();
  log_checkpoint_daemon_init ();
  log_check_ha_delay_info_daemon_init ();
  log_clock_daemon_init ();
  log_flush_daemon_init ();
}
#endif /* SERVER_MODE */

#if defined(SERVER_MODE)
/*
 * log_daemons_destroy () - destroy daemon threads
 */
static void
log_daemons_destroy ()
{
  cubthread::get_manager ()->destroy_daemon (log_Remove_log_archive_daemon);
  cubthread::get_manager ()->destroy_daemon (log_Checkpoint_daemon);
  cubthread::get_manager ()->destroy_daemon (log_Check_ha_delay_info_daemon);
  cubthread::get_manager ()->destroy_daemon (log_Clock_daemon);
  cubthread::get_manager ()->destroy_daemon (log_Flush_daemon);
}
#endif /* SERVER_MODE */
// *INDENT-ON*

/*
 * log_get_clock_msec () - get current system time in milliseconds.
 *   return cached value by log_Clock_daemon if SERVER_MODE is defined
 */
INT64
log_get_clock_msec (void)
{
#if defined (SERVER_MODE)
  if (log_Clock_msec > 0)
    {
      return log_Clock_msec;
    }
#endif /* SERVER_MODE */

  struct timeval now;
  gettimeofday (&now, NULL);

  return (now.tv_sec * 1000LL) + (now.tv_usec / 1000LL);
}

// *INDENT-OFF*
#if defined (SERVER_MODE)
static void
log_abort_task_execute (cubthread::entry &thread_ref, LOG_TDES &tdes)
{
  (void) log_abort_by_tdes (&thread_ref, &tdes);
}
#endif // SERVER_MODE
// *INDENT-ON*

void
log_update_global_btid_online_index_stats (THREAD_ENTRY * thread_p)
{
  LOG_TDES *tdes = LOG_FIND_TDES (LOG_FIND_THREAD_TRAN_INDEX (thread_p));
  int error_code = NO_ERROR;

  if (tdes == NULL)
    {
      return;
    }

  error_code =
    mht_map_no_key (thread_p, tdes->log_upd_stats.unique_stats_hash, logtb_tran_update_stats_online_index_rb, thread_p);

  if (error_code != NO_ERROR)
    {
      assert (false);
    }
}

/*
 * logtb_tran_update_stats_online_index_rb - Updates statistics during an online index when a transaction
 *                                           gets rollbacked.
 *
 * TODO: This can be easily optimized since it is slow. Try to find a better approach!
 */
static int
logtb_tran_update_stats_online_index_rb (THREAD_ENTRY * thread_p, void *data, void *args)
{
  /* This is called only during a rollback on a transaction that has updated an index which was under
   * online loading.
   */
  LOG_TRAN_BTID_UNIQUE_STATS *unique_stats = (LOG_TRAN_BTID_UNIQUE_STATS *) data;
  int error_code = NO_ERROR;
  OID class_oid;
#if !defined (NDEBUG)
  LOG_TDES *tdes = LOG_FIND_TDES (LOG_FIND_THREAD_TRAN_INDEX (thread_p));

  assert (LOG_ISTRAN_ABORTED (tdes));
#endif /* !NDEBUG */

  if (unique_stats->deleted)
    {
      /* ignore if deleted */
      return NO_ERROR;
    }

  OID_SET_NULL (&class_oid);

  error_code = btree_get_class_oid_of_unique_btid (thread_p, &unique_stats->btid, &class_oid);
  if (error_code != NO_ERROR)
    {
      assert (false);
      return error_code;
    }

  assert (!OID_ISNULL (&class_oid));

  if (!btree_is_btid_online_index (thread_p, &class_oid, &unique_stats->btid))
    {
      /* We can skip. */
      return NO_ERROR;
    }

  /* We can update the statistics. */
  error_code =
    logtb_update_global_unique_stats_by_delta (thread_p, &unique_stats->btid, unique_stats->tran_stats.num_oids,
					       unique_stats->tran_stats.num_nulls, unique_stats->tran_stats.num_keys,
					       false);

  return error_code;
}

//
// log critical section
//

void
LOG_CS_ENTER (THREAD_ENTRY * thread_p)
{
#if defined (SERVER_MODE)
  if (csect_enter (thread_p, CSECT_LOG, INF_WAIT) != NO_ERROR)
    {
      assert (false);
    }
#endif
}

void
LOG_CS_ENTER_READ_MODE (THREAD_ENTRY * thread_p)
{
#if defined (SERVER_MODE)
  if (csect_enter_as_reader (thread_p, CSECT_LOG, INF_WAIT) != NO_ERROR)
    {
      assert (false);
    }
#endif
}

void
LOG_CS_EXIT (THREAD_ENTRY * thread_p)
{
#if defined (SERVER_MODE)
  if (csect_exit (thread_p, CSECT_LOG) != NO_ERROR)
    {
      assert (false);
    }
#endif
}

void
LOG_CS_DEMOTE (THREAD_ENTRY * thread_p)
{
#if defined (SERVER_MODE)
  if (csect_demote (thread_p, CSECT_LOG, INF_WAIT) != NO_ERROR)
    {
      assert (false);
    }
#endif
}

void
LOG_CS_PROMOTE (THREAD_ENTRY * thread_p)
{
#if defined (SERVER_MODE)
  if (csect_promote (thread_p, CSECT_LOG, INF_WAIT) != NO_ERROR)
    {
      assert (false);
    }
#endif
}

bool
LOG_CS_OWN (THREAD_ENTRY * thread_p)
{
#if defined (SERVER_MODE)
  /* TODO: Vacuum workers never hold CSECT_LOG lock. Investigate any possible
   *     unwanted consequences.
   * NOTE: It is considered that a vacuum worker holds a "shared" lock.
   * TODO: remove vacuum code from LOG_CS_OWN
   */
  return vacuum_is_process_log_for_vacuum (thread_p) || (csect_check_own (thread_p, CSECT_LOG) >= 1);
#else // not server mode
  return true;
#endif // not server mode
}

bool
LOG_CS_OWN_WRITE_MODE (THREAD_ENTRY * thread_p)
{
#if defined (SERVER_MODE)
  return csect_check_own (thread_p, CSECT_LOG) == 1;
#else // not server mode
  return true;
#endif // not server mode
}

#if defined (SERVER_MODE)
/*
 * log_tran_update_serial_global_unique_stats () - update serial global unique statistics
 *
 *
 * return	    : error code or NO_ERROR
 * thread_p(in)	    : thread entry
 *
 * Note: this function must be called at the end of transaction (commit)
 */
static void
log_tran_update_serial_global_unique_stats (THREAD_ENTRY * thread_p)
{
  LOG_TDES *tdes = LOG_FIND_TDES (LOG_FIND_THREAD_TRAN_INDEX (thread_p));
  int error_code = NO_ERROR;
  BTID serial_index_btid = BTID_INITIALIZER;
  LOG_TRAN_BTID_UNIQUE_STATS *serial_unique_stats = NULL;

  assert (tdes != NULL);

  /* There is one unique index that can be modified with no MVCCID being generated: db_serial primary key. This
   * could happen in a transaction that only does a create serial and commits. Next code makes sure serial
   * index statistics are reflected. */

  /* Get serial index BTID. */
  serial_get_index_btid (&serial_index_btid);
  assert (!BTID_IS_NULL (&serial_index_btid));

  /* Get statistics for serial unique index. */
  serial_unique_stats = logtb_tran_find_btid_stats (thread_p, &serial_index_btid, false);
  if (serial_unique_stats != NULL)
    {
      /* Reflect serial unique statistics. */
      if (logtb_update_global_unique_stats_by_delta (thread_p, &serial_index_btid,
						     serial_unique_stats->tran_stats.num_oids,
						     serial_unique_stats->tran_stats.num_nulls,
						     serial_unique_stats->tran_stats.num_keys, true) != NO_ERROR)
	{
	  /* No errors are permitted here. */
	  assert (false);
	  /* Fall through to do everything we would do in case of no error. */
	}
    }
}
#endif<|MERGE_RESOLUTION|>--- conflicted
+++ resolved
@@ -4508,11 +4508,9 @@
 
       /* TODO - find a better solution. It is dangerous to set transaction state and
        * LSA here. A simple solution may be to add a small delay at checkpoint.
-       * Set tran_start_postpone_lsa to log_Gl.prior_info.prior_lsa since we are under
-       * mutex protection.
        */
       tdes->state = ti.m_tran_state = TRAN_UNACTIVE_COMMITTED_WITH_POSTPONE;
-      tdes->rcv.tran_start_postpone_lsa = log_Gl.prior_info.prior_lsa;
+      tdes->rcv.tran_start_postpone_lsa = tdes->tail_lsa;
     }
   // *INDENT-ON*
 
@@ -4824,14 +4822,10 @@
 	{
 	  log_Gl.m_tran_complete_mgr->complete_logging (id_complete);
 	  assert (tdes->state == TRAN_UNACTIVE_COMMITTED_WITH_POSTPONE);
-<<<<<<< HEAD
           if (!tdes->m_log_postpone_cache.do_postpone (*thread_p, tdes->posp_nxlsa))
             {
               log_do_postpone(thread_p, tdes, &tdes->posp_nxlsa);
             }
-=======
-	  log_do_postpone (thread_p, tdes, &tdes->posp_nxlsa);
->>>>>>> aaa9e994
 
 	  /* No need to wait for flush here, since the transaction is committed */
 	  log_append_finish_postpone (thread_p, tdes);
@@ -10022,8 +10016,6 @@
   ulock.unlock ();
 }
 
-<<<<<<< HEAD
-=======
 #endif /* SERVER_MODE */
 
 /*
@@ -10037,39 +10029,15 @@
 #if defined (SERVER_MODE)
   if (need_log_notify)
     {
-      p_log_flush_lsa = cubtx::single_node_group_complete_manager::get_instance ();
+      p_log_flush_lsa = cubtx::get_single_node_gcm_instance ();
     }
   else
     {
       p_log_flush_lsa = NULL;
     }
->>>>>>> aaa9e994
 #endif /* SERVER_MODE */
 }
 
-<<<<<<< HEAD
-/*
- * log_set_notify () - True, if need log notify
- */
-void
-log_set_notify (bool need_log_notify)
-{
-  er_log_debug (ARG_FILE_LINE, "log_set_notify = %d\n", (int) need_log_notify);
-
-#if defined (SERVER_MODE)
-  if (need_log_notify)
-    {
-      p_log_flush_lsa = cubtx::get_single_node_gcm_instance ();
-    }
-  else
-    {
-      p_log_flush_lsa = NULL;
-    }
-#endif /* SERVER_MODE */
-}
-
-=======
->>>>>>> aaa9e994
 // *INDENT-OFF*
 #if defined(SERVER_MODE)
 /*
