/*
 * Copyright (C) 2008 Search Solution Corporation. All rights reserved by Search Solution.
 *
 *   This program is free software; you can redistribute it and/or modify
 *   it under the terms of the GNU General Public License as published by
 *   the Free Software Foundation; either version 2 of the License, or
 *   (at your option) any later version.
 *
 *  This program is distributed in the hope that it will be useful,
 *  but WITHOUT ANY WARRANTY; without even the implied warranty of
 *  MERCHANTABILITY or FITNESS FOR A PARTICULAR PURPOSE. See the
 *  GNU General Public License for more details.
 *
 *  You should have received a copy of the GNU General Public License
 *  along with this program; if not, write to the Free Software
 *  Foundation, Inc., 51 Franklin Street, Fifth Floor, Boston, MA 02110-1301 USA
 *
 */

/*
 * log_manager.c -
 */

#ident "$Id$"

#include "config.h"

#include <stdio.h>
#include <string.h>
#include <stddef.h>
#include <stdlib.h>
#include <time.h>
#if defined(SOLARIS)
#include <netdb.h>
#endif /* SOLARIS */
#include <sys/stat.h>
#include <assert.h>
#if defined(WINDOWS)
#include <io.h>
#endif /* WINDOWS */

#include <sys/types.h>
#include <sys/stat.h>
#include <fcntl.h>

#include <cstdint>

#include "log_manager.h"

#include "recovery.h"
#include "xserver_interface.h"
#include "page_buffer.h"
#include "query_manager.h"
#include "message_catalog.h"
#include "environment_variable.h"
#if defined(SERVER_MODE)
#include "job_queue.h"
#include "server_support.h"
#endif /* SERVER_MODE */
#include "log_compress.h"
#include "partition_sr.h"
#include "log_writer.h"
#include "filter_pred_cache.h"
#include "heap_file.h"
#include "slotted_page.h"
#include "object_primitive.h"
#include "db_date.h"
#include "fault_injection.h"
#if defined (SA_MODE)
#include "connection_support.h"
#endif /* defined (SA_MODE) */
#include "db_value_printer.hpp"
#include "mem_block.hpp"
#include "string_buffer.hpp"
#include "boot_sr.h"
#include "thread_daemon.hpp"
#include "thread_entry_task.hpp"
#include "thread_manager.hpp"

#include "dbtype.h"

#if !defined(SERVER_MODE)

#define pthread_mutex_init(a, b)
#define pthread_mutex_destroy(a)
#define pthread_mutex_lock(a)	0
#define pthread_mutex_unlock(a)
static int rv;
#endif /* !SERVER_MODE */

/*
 *
 *                      IS TIME TO EXECUTE A CHECKPOINT ?
 *
 */

/* A checkpoint is taken after a set of log pages has been used */

#define LOG_ISCHECKPOINT_TIME() \
  (log_Gl.rcv_phase == LOG_RESTARTED \
   && log_Gl.run_nxchkpt_atpageid != NULL_PAGEID \
   && log_Gl.hdr.append_lsa.pageid >= log_Gl.run_nxchkpt_atpageid)

#if defined(SERVER_MODE)
#define LOG_FLUSH_LOGGING_HAS_BEEN_SKIPPED(thread_p) \
  do { \
   if (log_Gl.hdr.has_logging_been_skipped != true) { \
     /* Write in the log header that logging has been skipped */ \
      LOG_CS_ENTER((thread_p)); \
      if (log_Gl.hdr.has_logging_been_skipped != true) { \
	log_Gl.hdr.has_logging_been_skipped = true; \
	logpb_flush_header((thread_p));	\
      } \
      LOG_CS_EXIT(thread_p); \
    } \
  } while (0)
#else /* SERVER_MODE */
#define LOG_FLUSH_LOGGING_HAS_BEEN_SKIPPED(thread_p) \
  do { \
   if (log_Gl.hdr.has_logging_been_skipped != true) { \
     /* Write in the log header that logging has been skipped */ \
      log_Gl.hdr.has_logging_been_skipped = true; \
      logpb_flush_header((thread_p)); \
    } \
  } while (0)
#endif /* SERVER_MODE */

  /* 
   * Some log record rcvindex types should never be skipped.
   * In the case of LINK_PERM_VOLEXT, the link of a permanent temp
   * volume must be logged to support media failures.
   * See also canskip_undo. If there are others, add them here.
   */
#define LOG_ISUNSAFE_TO_SKIP_RCVINDEX(RCVI) \
   ((RCVI) == RVDK_LINK_PERM_VOLEXT)

#define LOG_NEED_TO_SET_LSA(RCVI, PGPTR) \
   (((RCVI) != RVBT_MVCC_INCREMENTS_UPD) \
    && ((RCVI) != RVBT_LOG_GLOBAL_UNIQUE_STATS_COMMIT) \
    && ((RCVI) != RVBT_REMOVE_UNIQUE_STATS) \
    && ((RCVI) != RVLOC_CLASSNAME_DUMMY) \
    && ((RCVI) != RVDK_LINK_PERM_VOLEXT || !pgbuf_is_lsa_temporary(PGPTR)))

/* Assume that locator end with <path>/<meta_name>.<key_name> */
#define LOCATOR_KEY(locator_) (strrchr (locator_, '.') + 1)
#define LOCATOR_META(locator_) (strrchr (locator_, PATH_SEPARATOR) + 1)
#define PUT_LOCATOR_META(meta_name_, locator_) \
   do { \
     char *key_, *meta_; \
     key_ = LOCATOR_KEY (locator_); \
     meta_ = LOCATOR_META (locator_); \
     memcpy (meta_name_, meta_, (key_ - meta_) -1); \
     meta_name_[(key_ - meta_) -1] = '\0'; \
   } while (0)

/* definitions for lob locator tree */
typedef struct lob_savepoint_entry LOB_SAVEPOINT_ENTRY;

struct lob_savepoint_entry
{
  LOB_LOCATOR_STATE state;
  LOG_LSA savept_lsa;
  LOB_SAVEPOINT_ENTRY *prev;
  ES_URI locator;
};

struct lob_locator_entry
{
  /* RB_ENTRY defines red-black tree node header for this structure. see base/rb_tree.h for more information. */
  RB_ENTRY (lob_locator_entry) head;
  LOB_SAVEPOINT_ENTRY *top;
  /* key_hash is used to reduce the number of strcmp. see the comment of lob_locator_cmp for more information */
  int key_hash;
  /* normal case: points &key_data[0], search key: supplied */
  char *key;
  char key_data[1];
};

/* struct for active log header scan */
typedef struct actve_log_header_scan_context ACTIVE_LOG_HEADER_SCAN_CTX;
struct actve_log_header_scan_context
{
  LOG_HEADER header;
};

/* struct for archive log header scan */
typedef struct archive_log_header_scan_context ARCHIVE_LOG_HEADER_SCAN_CTX;
struct archive_log_header_scan_context
{
  LOG_ARV_HEADER header;
};

/*
 * The maximum number of times to try to undo a log record.
 * It is only used by the log_undo_rec_restartable() function.
 */
static const int LOG_REC_UNDO_MAX_ATTEMPTS = 3;

/* true: Skip logging, false: Don't skip logging */
static bool log_No_logging = false;

extern INT32 vacuum_Global_oldest_active_blockers_counter;

#define LOG_TDES_LAST_SYSOP(tdes) (&(tdes)->topops.stack[(tdes)->topops.last])
#define LOG_TDES_LAST_SYSOP_PARENT_LSA(tdes) (&LOG_TDES_LAST_SYSOP(tdes)->lastparent_lsa)
#define LOG_TDES_LAST_SYSOP_POSP_LSA(tdes) (&LOG_TDES_LAST_SYSOP(tdes)->posp_lsa)

#if defined (SERVER_MODE)
/* Current time in milliseconds */
// *INDENT-OFF*
std::atomic<std::int64_t> log_Clock_msec = {0};
// *INDENT-ON*
#endif /* SERVER_MODE */

static bool log_verify_dbcreation (THREAD_ENTRY * thread_p, VOLID volid, const INT64 * log_dbcreation);
static int log_create_internal (THREAD_ENTRY * thread_p, const char *db_fullname, const char *logpath,
				const char *prefix_logname, DKNPAGES npages, INT64 * db_creation);
static int log_initialize_internal (THREAD_ENTRY * thread_p, const char *db_fullname, const char *logpath,
				    const char *prefix_logname, bool ismedia_crash, BO_RESTART_ARG * r_args,
				    bool init_emergency);
#if defined(SERVER_MODE)
static int log_abort_by_tdes (THREAD_ENTRY * thread_p, LOG_TDES * tdes);
#endif /* SERVER_MODE */
static LOG_LSA *log_get_savepoint_lsa (THREAD_ENTRY * thread_p, const char *savept_name, LOG_TDES * tdes,
				       LOG_LSA * savept_lsa);
static bool log_can_skip_undo_logging (THREAD_ENTRY * thread_p, LOG_RCVINDEX rcvindex, const LOG_TDES * tdes,
				       LOG_DATA_ADDR * addr);
static bool log_can_skip_redo_logging (LOG_RCVINDEX rcvindex, const LOG_TDES * ignore_tdes, LOG_DATA_ADDR * addr);
static void log_append_commit_postpone (THREAD_ENTRY * thread_p, LOG_TDES * tdes, LOG_LSA * start_postpone_lsa);
static void log_append_sysop_start_postpone (THREAD_ENTRY * thread_p, LOG_TDES * tdes,
					     LOG_REC_SYSOP_START_POSTPONE * sysop_start_postpone, int data_size,
					     const char *data);
static void log_append_sysop_end (THREAD_ENTRY * thread_p, LOG_TDES * tdes, LOG_REC_SYSOP_END * sysop_end,
				  int data_size, const char *data);
static void log_append_repl_info_internal (THREAD_ENTRY * thread_p, LOG_TDES * tdes, bool is_commit, int with_lock);
static void log_append_repl_info_with_lock (THREAD_ENTRY * thread_p, LOG_TDES * tdes, bool is_commit);
static void log_append_repl_info_and_commit_log (THREAD_ENTRY * thread_p, LOG_TDES * tdes, LOG_LSA * commit_lsa);
static void log_append_donetime_internal (THREAD_ENTRY * thread_p, LOG_TDES * tdes, LOG_LSA * eot_lsa,
					  LOG_RECTYPE iscommitted, enum LOG_PRIOR_LSA_LOCK with_lock);
static void log_change_tran_as_completed (THREAD_ENTRY * thread_p, LOG_TDES * tdes, LOG_RECTYPE iscommitted,
					  LOG_LSA * lsa);
static void log_append_commit_log (THREAD_ENTRY * thread_p, LOG_TDES * tdes, LOG_LSA * commit_lsa);
static void log_append_commit_log_with_lock (THREAD_ENTRY * thread_p, LOG_TDES * tdes, LOG_LSA * commit_lsa);
static void log_append_abort_log (THREAD_ENTRY * thread_p, LOG_TDES * tdes, LOG_LSA * abort_lsa);
static void log_rollback_classrepr_cache (THREAD_ENTRY * thread_p, LOG_TDES * tdes, LOG_LSA * upto_lsa);
static void log_free_lob_locator (LOB_LOCATOR_ENTRY * entry);
static int lob_locator_cmp (const LOB_LOCATOR_ENTRY * e1, const LOB_LOCATOR_ENTRY * e2);
/* RB_PROTOTYPE_STATIC declares red-black tree functions. see base/rb_tree.h */
RB_PROTOTYPE_STATIC (lob_rb_root, lob_locator_entry, head, lob_locator_cmp);

static void log_dump_record_header_to_string (LOG_RECORD_HEADER * log, char *buf, size_t len);
static void log_ascii_dump (FILE * out_fp, int length, void *data);
static void log_hexa_dump (FILE * out_fp, int length, void *data);
static void log_dump_data (THREAD_ENTRY * thread_p, FILE * out_fp, int length, LOG_LSA * log_lsa, LOG_PAGE * log_page_p,
			   void (*dumpfun) (FILE * fp, int, void *), LOG_ZIP * log_dump_ptr);
static void log_dump_header (FILE * out_fp, LOG_HEADER * log_header_p);
static LOG_PAGE *log_dump_record_undoredo (THREAD_ENTRY * thread_p, FILE * out_fp, LOG_LSA * lsa_p,
					   LOG_PAGE * log_page_p, LOG_ZIP * log_zip_p);
static LOG_PAGE *log_dump_record_undo (THREAD_ENTRY * thread_p, FILE * out_fp, LOG_LSA * lsa_p, LOG_PAGE * log_page_p,
				       LOG_ZIP * log_zip_p);
static LOG_PAGE *log_dump_record_redo (THREAD_ENTRY * thread_p, FILE * out_fp, LOG_LSA * lsa_p, LOG_PAGE * log_page_p,
				       LOG_ZIP * log_zip_p);
static LOG_PAGE *log_dump_record_mvcc_undoredo (THREAD_ENTRY * thread_p, FILE * out_fp, LOG_LSA * lsa_p,
						LOG_PAGE * log_page_p, LOG_ZIP * log_zip_p);
static LOG_PAGE *log_dump_record_mvcc_undo (THREAD_ENTRY * thread_p, FILE * out_fp, LOG_LSA * lsa_p,
					    LOG_PAGE * log_page_p, LOG_ZIP * log_zip_p);
static LOG_PAGE *log_dump_record_mvcc_redo (THREAD_ENTRY * thread_p, FILE * out_fp, LOG_LSA * lsa_p,
					    LOG_PAGE * log_page_p, LOG_ZIP * log_zip_p);
static LOG_PAGE *log_dump_record_postpone (THREAD_ENTRY * thread_p, FILE * out_fp, LOG_LSA * lsa_p,
					   LOG_PAGE * log_page_p);
static LOG_PAGE *log_dump_record_dbout_redo (THREAD_ENTRY * thread_p, FILE * out_fp, LOG_LSA * lsa_p,
					     LOG_PAGE * log_page_p);
static LOG_PAGE *log_dump_record_compensate (THREAD_ENTRY * thread_p, FILE * out_fp, LOG_LSA * lsa_p,
					     LOG_PAGE * log_page_p);
static LOG_PAGE *log_dump_record_commit_postpone (THREAD_ENTRY * thread_p, FILE * out_fp, LOG_LSA * lsa_p,
						  LOG_PAGE * log_page_p);
static LOG_PAGE *log_dump_record_transaction_finish (THREAD_ENTRY * thread_p, FILE * out_fp, LOG_LSA * lsa_p,
						     LOG_PAGE * log_page_p);
static LOG_PAGE *log_dump_record_replication (THREAD_ENTRY * thread_p, FILE * out_fp, LOG_LSA * lsa_p,
					      LOG_PAGE * log_page_p);
static LOG_PAGE *log_dump_record_sysop_start_postpone (THREAD_ENTRY * thread_p, FILE * out_fp, LOG_LSA * lsa_p,
						       LOG_PAGE * log_page_p, LOG_ZIP * log_zip_p);
static LOG_PAGE *log_dump_record_sysop_end (THREAD_ENTRY * thread_p, LOG_LSA * log_lsa, LOG_PAGE * log_page_p,
					    LOG_ZIP * log_zip_p, FILE * out_fp);
static LOG_PAGE *log_dump_record_sysop_end_internal (THREAD_ENTRY * thread_p, LOG_REC_SYSOP_END * sysop_end,
						     LOG_LSA * log_lsa, LOG_PAGE * log_page_p, LOG_ZIP * log_zip_p,
						     FILE * out_fp);
static LOG_PAGE *log_dump_record_checkpoint (THREAD_ENTRY * thread_p, FILE * out_fp, LOG_LSA * lsa_p,
					     LOG_PAGE * log_page_p);
static void log_dump_checkpoint_topops (FILE * out_fp, int length, void *data);
static LOG_PAGE *log_dump_record_save_point (THREAD_ENTRY * thread_p, FILE * out_fp, LOG_LSA * lsa_p,
					     LOG_PAGE * log_page_p);
static LOG_PAGE *log_dump_record_2pc_prepare_commit (THREAD_ENTRY * thread_p, FILE * out_fp, LOG_LSA * lsa_p,
						     LOG_PAGE * log_page_p);
static LOG_PAGE *log_dump_record_2pc_start (THREAD_ENTRY * thread_p, FILE * out_fp, LOG_LSA * lsa_p,
					    LOG_PAGE * log_page_p);
static LOG_PAGE *log_dump_record_2pc_acknowledgement (THREAD_ENTRY * thread_p, FILE * out_fp, LOG_LSA * lsa_p,
						      LOG_PAGE * log_page_p);
static LOG_PAGE *log_dump_record_ha_server_state (THREAD_ENTRY * thread_p, FILE * out_fp, LOG_LSA * log_lsa,
						  LOG_PAGE * log_page_p);
static LOG_PAGE *log_dump_record (THREAD_ENTRY * thread_p, FILE * out_fp, LOG_RECTYPE record_type, LOG_LSA * lsa_p,
				  LOG_PAGE * log_page_p, LOG_ZIP * log_zip_p);
static void log_rollback_record (THREAD_ENTRY * thread_p, LOG_LSA * log_lsa, LOG_PAGE * log_page_p,
				 LOG_RCVINDEX rcvindex, VPID * rcv_vpid, LOG_RCV * rcv, LOG_TDES * tdes,
				 LOG_ZIP * log_unzip_ptr);
static int log_undo_rec_restartable (THREAD_ENTRY * thread_p, LOG_RCVINDEX rcvindex, LOG_RCV * rcv);
static void log_rollback (THREAD_ENTRY * thread_p, LOG_TDES * tdes, const LOG_LSA * upto_lsa_ptr);
static int log_run_postpone_op (THREAD_ENTRY * thread_p, LOG_LSA * log_lsa, LOG_PAGE * log_pgptr);
static void log_find_end_log (THREAD_ENTRY * thread_p, LOG_LSA * end_lsa);

static int log_is_valid_locator (const char *locator);

static void log_cleanup_modified_class (THREAD_ENTRY * thread_p, MODIFIED_CLASS_ENTRY * t, void *arg);
static void log_map_modified_class_list (THREAD_ENTRY * thread_p, LOG_TDES * tdes, LOG_LSA * savept_lsa, bool release,
					 void (*map_func) (THREAD_ENTRY * thread_p, MODIFIED_CLASS_ENTRY * clazz,
							   void *arg), void *arg);
static void log_cleanup_modified_class_list (THREAD_ENTRY * thread_p, LOG_TDES * tdes, LOG_LSA * savept_lsa,
					     bool release, bool decache_classrepr);

static void log_append_compensate_internal (THREAD_ENTRY * thread_p, LOG_RCVINDEX rcvindex, const VPID * vpid,
					    PGLENGTH offset, PAGE_PTR pgptr, int length, const void *data,
					    LOG_TDES * tdes, LOG_LSA * undo_nxlsa);

STATIC_INLINE void log_sysop_end_random_exit (THREAD_ENTRY * thread_p) __attribute__ ((ALWAYS_INLINE));
STATIC_INLINE void log_sysop_end_begin (THREAD_ENTRY * thread_p, int *tran_index_out, LOG_TDES ** tdes_out)
  __attribute__ ((ALWAYS_INLINE));
STATIC_INLINE void log_sysop_end_unstack (THREAD_ENTRY * thread_p, LOG_TDES * tdes) __attribute__ ((ALWAYS_INLINE));
STATIC_INLINE void log_sysop_end_final (THREAD_ENTRY * thread_p, LOG_TDES * tdes) __attribute__ ((ALWAYS_INLINE));
static void log_sysop_commit_internal (THREAD_ENTRY * thread_p, LOG_REC_SYSOP_END * log_record, int data_size,
				       const char *data, bool is_rv_finish_postpone);
STATIC_INLINE void log_sysop_get_tran_index_and_tdes (THREAD_ENTRY * thread_p, int *tran_index_out,
						      LOG_TDES ** tdes_out) __attribute__ ((ALWAYS_INLINE));
STATIC_INLINE int log_sysop_get_level (THREAD_ENTRY * thread_p) __attribute__ ((ALWAYS_INLINE));

static void log_tran_do_postpone (THREAD_ENTRY * thread_p, LOG_TDES * tdes);
static void log_sysop_do_postpone (THREAD_ENTRY * thread_p, LOG_TDES * tdes, LOG_REC_SYSOP_END * sysop_end,
				   int data_size, const char *data);

#if defined(SERVER_MODE)
// *INDENT-OFF*
static cubthread::daemon *log_Clock_daemon = NULL;
static cubthread::daemon *log_Checkpoint_daemon = NULL;
static cubthread::daemon *log_Remove_log_archive_daemon = NULL;
static cubthread::daemon *log_Check_ha_delay_info_daemon = NULL;
// *INDENT-ON*

static void log_daemons_init ();
static void log_daemons_destroy ();

// used by log_Check_ha_delay_info_daemon
extern int catcls_get_apply_info_log_record_time (THREAD_ENTRY * thread_p, time_t * log_record_time);
#endif /* SERVER_MODE */

/*
 * log_rectype_string - RETURN TYPE OF LOG RECORD IN STRING FORMAT
 *
 * return:
 *
 *   type(in): Type of log record
 *
 * NOTE: Return the type of the log record in string format
 */
const char *
log_to_string (LOG_RECTYPE type)
{
  switch (type)
    {
    case LOG_UNDOREDO_DATA:
      return "LOG_UNDOREDO_DATA";

    case LOG_DIFF_UNDOREDO_DATA:	/* LOG DIFF undo and redo data */
      return "LOG_DIFF_UNDOREDO_DATA";

    case LOG_UNDO_DATA:
      return "LOG_UNDO_DATA";

    case LOG_REDO_DATA:
      return "LOG_REDO_DATA";

    case LOG_MVCC_UNDOREDO_DATA:
      return "LOG_MVCC_UNDOREDO_DATA";

    case LOG_MVCC_DIFF_UNDOREDO_DATA:
      return "LOG_MVCC_DIFF_UNDOREDO_DATA";

    case LOG_MVCC_UNDO_DATA:
      return "LOG_MVCC_UNDO_DATA";

    case LOG_MVCC_REDO_DATA:
      return "LOG_MVCC_REDO_DATA";

    case LOG_DBEXTERN_REDO_DATA:
      return "LOG_DBEXTERN_REDO_DATA";

    case LOG_DUMMY_HEAD_POSTPONE:
      return "LOG_DUMMY_HEAD_POSTPONE";

    case LOG_POSTPONE:
      return "LOG_POSTPONE";

    case LOG_RUN_POSTPONE:
      return "LOG_RUN_POSTPONE";

    case LOG_COMPENSATE:
      return "LOG_COMPENSATE";

    case LOG_WILL_COMMIT:
      return "LOG_WILL_COMMIT";

    case LOG_COMMIT_WITH_POSTPONE:
      return "LOG_COMMIT_WITH_POSTPONE";

    case LOG_COMMIT:
      return "LOG_COMMIT";

    case LOG_SYSOP_START_POSTPONE:
      return "LOG_SYSOP_START_POSTPONE";

    case LOG_SYSOP_END:
      return "LOG_SYSOP_END";

    case LOG_ABORT:
      return "LOG_ABORT";

    case LOG_START_CHKPT:
      return "LOG_START_CHKPT";

    case LOG_END_CHKPT:
      return "LOG_END_CHKPT";

    case LOG_SAVEPOINT:
      return "LOG_SAVEPOINT";

    case LOG_2PC_PREPARE:
      return "LOG_2PC_PREPARE";

    case LOG_2PC_START:
      return "LOG_2PC_START";

    case LOG_2PC_COMMIT_DECISION:
      return "LOG_2PC_COMMIT_DECISION";

    case LOG_2PC_ABORT_DECISION:
      return "LOG_2PC_ABORT_DECISION";

    case LOG_2PC_COMMIT_INFORM_PARTICPS:
      return "LOG_2PC_COMMIT_INFORM_PARTICPS";

    case LOG_2PC_ABORT_INFORM_PARTICPS:
      return "LOG_2PC_ABORT_INFORM_PARTICPS";

    case LOG_2PC_RECV_ACK:
      return "LOG_2PC_RECV_ACK";

    case LOG_DUMMY_CRASH_RECOVERY:
      return "LOG_DUMMY_CRASH_RECOVERY";

    case LOG_END_OF_LOG:
      return "LOG_END_OF_LOG";

    case LOG_REPLICATION_DATA:
      return "LOG_REPLICATION_DATA";
    case LOG_REPLICATION_STATEMENT:
      return "LOG_REPLICATION_STATEMENT";

    case LOG_SYSOP_ATOMIC_START:
      return "LOG_SYSOP_ATOMIC_START";

    case LOG_DUMMY_HA_SERVER_STATE:
      return "LOG_DUMMY_HA_SERVER_STATE";
    case LOG_DUMMY_OVF_RECORD:
      return "LOG_DUMMY_OVF_RECORD";
    case LOG_DUMMY_GENERIC:
      return "LOG_DUMMY_GENERIC";

    case LOG_SMALLER_LOGREC_TYPE:
    case LOG_LARGER_LOGREC_TYPE:
      break;

    default:
      assert (false);
      break;
    }

  return "UNKNOWN_LOG_REC_TYPE";

}

/*
 * log_isin_crash_recovery - are we in crash recovery ?
 *
 * return:
 *
 * NOTE: Are we in crash recovery time ?
 */
bool
log_is_in_crash_recovery (void)
{
  if (LOG_ISRESTARTED ())
    {
      return false;
    }
  else
    {
      return true;
    }
}


/*
 * log_get_restart_lsa - FIND RESTART LOG SEQUENCE ADDRESS
 *
 * return:
 *
 * NOTE: Find the restart log sequence address.
 */
LOG_LSA *
log_get_restart_lsa (void)
{
  if (LOG_ISRESTARTED ())
    {
      return &log_Gl.rcv_phase_lsa;
    }
  else
    {
      return &log_Gl.hdr.chkpt_lsa;
    }
}

/*
 * log_get_crash_point_lsa - get last lsa address of the log before a crash
 *
 * return:
 *
 * NOTE: Find the log sequence address at the time of a crash.  This
 *   function can only be called during the recovery phases after analysis
 *   and prior to RESTART.
 */
LOG_LSA *
log_get_crash_point_lsa (void)
{
#if defined(CUBRID_DEBUG)
  if (log_Gl.rcv_phase <= LOG_RECOVERY_ANALYSIS_PHASE)
    {
      /* i.e. cannot be RESTARTED or ANALYSIS */
      er_log_debug (ARG_FILE_LINE,
		    "log_find_crash_point_lsa: Warning, only expected to be called during recovery phases.");
    }
#endif /* CUBRID_DEBUG */

  return (&log_Gl.rcv_phase_lsa);
}

/*
 * log_find_find_lsa -
 *
 * return:
 *
 * NOTE:
 */
LOG_LSA *
log_get_append_lsa (void)
{
  return (&log_Gl.hdr.append_lsa);
}


/*
 * log_get_eof_lsa -
 *
 * return:
 *
 * NOTE:
 */
LOG_LSA *
log_get_eof_lsa (void)
{
  return (&log_Gl.hdr.eof_lsa);
}

/*
 * log_is_logged_since_restart - is log sequence address made after restart ?
 *
 * return:
 *
 *   lsa_ptr(in): Log sequence address attached to page
 *
 * NOTE: Find if the log sequence address has been made after restart.
 *              This function is useful to detect bugs. For example, when a
 *              data page (actually a buffer)is freed, and the page is dirty,
 *              there should be a log record for some data of the page,
 *              otherwise, a potential error exists. It is clear that this
 *              function will not detect all kinds of errors, but it will help
 *              some.
 */
bool
log_is_logged_since_restart (const LOG_LSA * lsa_ptr)
{
  return (!LOG_ISRESTARTED () || LSA_LE (&log_Gl.rcv_phase_lsa, lsa_ptr));
}

#if defined(SA_MODE)
/*
 * log_get_final_restored_lsa -
 *
 * return:
 *
 * NOTE:
 */
LOG_LSA *
log_get_final_restored_lsa (void)
{
  return (&log_Gl.final_restored_lsa);
}
#endif /* SA_MODE */

/*
 * FUNCTION RELATED TO INITIALIZATION AND TERMINATION OF LOG MANAGER
 */

/*
 * log_verify_dbcreation - verify database creation time
 *
 * return:
 *
 *   volid(in): Volume identifier
 *   log_dbcreation(in): Database creation time according to the log.
 *
 * NOTE:Verify if database creation time according to the log matches
 *              the one according to the database volume. If they do not, it
 *              is likely that the log and data volume does not correspond to
 *              the same database.
 */
static bool
log_verify_dbcreation (THREAD_ENTRY * thread_p, VOLID volid, const INT64 * log_dbcreation)
{
  INT64 vol_dbcreation;		/* Database creation time in volume */

  if (disk_get_creation_time (thread_p, volid, &vol_dbcreation) != NO_ERROR)
    {
      return false;
    }

  if (difftime ((time_t) vol_dbcreation, (time_t) (*log_dbcreation)) == 0)
    {
      return true;
    }
  else
    {
      return false;
    }
}

/*
 * log_get_db_start_parameters - Get start parameters
 *
 * return: nothing
 *
 *   db_creation(out): Database creation time
 *   chkpt_lsa(out): Last checkpoint address
 *
 * NOTE: Get the start parameters: database creation time and the last
 *              checkpoint process.
 *              For safety reasons, the database creation time is included, in
 *              all database volumes and the log. This value allows verifying
 *              if a log and a data volume correspond to the same database.
 *       This function is used to obtain the database creation time and
 *              the last checkpoint address, so that they can be included in
 *              new defined volumes.
 */
int
log_get_db_start_parameters (INT64 * db_creation, LOG_LSA * chkpt_lsa)
{
#if defined(SERVER_MODE)
  int rv;
#endif /* SERVER_MODE */

  memcpy (db_creation, &log_Gl.hdr.db_creation, sizeof (*db_creation));
  rv = pthread_mutex_lock (&log_Gl.chkpt_lsa_lock);
  memcpy (chkpt_lsa, &log_Gl.hdr.chkpt_lsa, sizeof (*chkpt_lsa));
  pthread_mutex_unlock (&log_Gl.chkpt_lsa_lock);

  return NO_ERROR;
}

/*
 * log_get_num_pages_for_creation - find default number of pages for the log
 *
 * return: number of pages
 *
 *   db_npages(in): Estimated number of pages for database (for first volume of
 *               database) or -1
 *
 * NOTE: Find the default number of pages to use during the creation of
 *              the log.
 *              If a negative value is given, the database should have been
 *              already created. That is, we are recreating the log
 */
int
log_get_num_pages_for_creation (int db_npages)
{
  int log_npages;
  int vdes;

  log_npages = db_npages;
  if (log_npages < 0)
    {
      /* 
       * Use the default that is the size of the database
       * Don't use DK since the database may not be restarted at all.
       */
      vdes = fileio_get_volume_descriptor (LOG_DBFIRST_VOLID);
      if (vdes != NULL_VOLDES)
	{
	  log_npages = fileio_get_number_of_volume_pages (vdes, IO_PAGESIZE);
	}
    }

  if (log_npages < 10)
    {
      log_npages = 10;
    }

  return log_npages;
}

/*
 * log_create - create the active portion of the log
 *
 * return:
 *
 *   db_fullname(in): Full name of the database
 *   logpath(in): Directory where the log volumes reside
 *   prefix_logname(in): Name of the log volumes. It is usually set the same as
 *                      database name. For example, if the value is equal to
 *                      "db", the names of the log volumes created are as
 *                      follow:
 *                      Active_log      = db_logactive
 *                      Archive_logs    = db_logarchive.0
 *                                        db_logarchive.1
 *                                             .
 *                                             .
 *                                             .
 *                                        db_logarchive.n
 *                      Log_information = db_loginfo
 *                      Database Backup = db_backup
 *   npages(in): Size of active log in pages
 *
 * NOTE: Format/create the active log volume. The header of the volume
 *              is initialized.
 */
int
log_create (THREAD_ENTRY * thread_p, const char *db_fullname, const char *logpath, const char *prefix_logname,
	    DKNPAGES npages)
{
  int error_code = NO_ERROR;
  INT64 db_creation;

  db_creation = time (NULL);
  if (db_creation == -1)
    {
      error_code = ER_FAILED;
      return error_code;
    }

  error_code = log_create_internal (thread_p, db_fullname, logpath, prefix_logname, npages, &db_creation);
  if (error_code != NO_ERROR)
    {
      return error_code;
    }

  return NO_ERROR;
}

/*
 * log_create_internal -
 *
 * return:
 *
 *   db_fullname(in):
 *   logpath(in):
 *   prefix_logname(in):
 *   npages(in):
 *   db_creation(in):
 *
 * NOTE:
 */
static int
log_create_internal (THREAD_ENTRY * thread_p, const char *db_fullname, const char *logpath, const char *prefix_logname,
		     DKNPAGES npages, INT64 * db_creation)
{
  LOG_PAGE *loghdr_pgptr;	/* Pointer to log header */
  const char *catmsg;
  int error_code = NO_ERROR;
  VOLID volid1, volid2;

  LOG_CS_ENTER (thread_p);

  /* Make sure that we are starting from a clean state */
  if (log_Gl.trantable.area != NULL)
    {
      log_final (thread_p);
    }

  /* 
   * Turn off creation bits for group and others
   */

  (void) umask (S_IRGRP | S_IWGRP | S_IROTH | S_IWOTH);

  /* Initialize the log buffer pool and the log names */
  error_code = logpb_initialize_pool (thread_p);
  if (error_code != NO_ERROR)
    {
      goto error;
    }
  error_code = logpb_initialize_log_names (thread_p, db_fullname, logpath, prefix_logname);
  if (error_code != NO_ERROR)
    {
      goto error;
    }

  logpb_decache_archive_info (thread_p);

  log_Gl.rcv_phase = LOG_RECOVERY_ANALYSIS_PHASE;

  /* Initialize the log header */
  error_code = logpb_initialize_header (thread_p, &log_Gl.hdr, prefix_logname, npages, db_creation);
  if (error_code != NO_ERROR)
    {
      goto error;
    }

  loghdr_pgptr = logpb_create_header_page (thread_p);

  /* 
   * Format the volume and fetch the header page and the first append page
   */
  log_Gl.append.vdes =
    fileio_format (thread_p, db_fullname, log_Name_active, LOG_DBLOG_ACTIVE_VOLID, npages,
		   prm_get_bool_value (PRM_ID_LOG_SWEEP_CLEAN), true, false, LOG_PAGESIZE, 0, false);
  if (log_Gl.append.vdes == NULL_VOLDES || logpb_fetch_start_append_page (thread_p) != NO_ERROR || loghdr_pgptr == NULL)
    {
      goto error;
    }

  LSA_SET_NULL (&log_Gl.append.prev_lsa);
  /* copy log_Gl.append.prev_lsa to log_Gl.prior_info.prev_lsa */
  LOG_RESET_PREV_LSA (&log_Gl.append.prev_lsa);

  /* 
   * Flush the append page, so that the end of the log mark is written.
   * Then, free the page, same for the header page.
   */
  logpb_set_dirty (thread_p, log_Gl.append.log_pgptr);
  logpb_flush_pages_direct (thread_p);

  log_Gl.chkpt_every_npages = prm_get_integer_value (PRM_ID_LOG_CHECKPOINT_NPAGES);

  /* Flush the log header */

  memcpy (loghdr_pgptr->area, &log_Gl.hdr, sizeof (log_Gl.hdr));
  logpb_set_dirty (thread_p, loghdr_pgptr);

#if defined(CUBRID_DEBUG)
  {
    char temp_pgbuf[IO_MAX_PAGE_SIZE + MAX_ALIGNMENT], *aligned_temp_pgbuf;
    LOG_PAGE *temp_pgptr;

    aligned_temp_pgbuf = PTR_ALIGN (temp_pgbuf, MAX_ALIGNMENT);

    temp_pgptr = (LOG_PAGE *) aligned_temp_pgbuf;
    memset (temp_pgptr, 0, LOG_PAGESIZE);
    logpb_read_page_from_file (thread_p, LOGPB_HEADER_PAGE_ID, LOG_CS_FORCE_USE, temp_pgptr);
    assert (memcmp ((LOG_HEADER *) temp_pgptr->area, &log_Gl.hdr, sizeof (log_Gl.hdr)) != 0);
  }
#endif /* CUBRID_DEBUG */

  error_code = logpb_flush_page (thread_p, loghdr_pgptr);
  if (error_code != NO_ERROR)
    {
      goto error;
    }
#if defined(CUBRID_DEBUG)
  {
    char temp_pgbuf[IO_MAX_PAGE_SIZE + MAX_ALIGNMENT], *aligned_temp_pgbuf;
    LOG_PAGE *temp_pgptr;

    aligned_temp_pgbuf = PTR_ALIGN (temp_pgbuf, MAX_ALIGNMENT);

    temp_pgptr = (LOG_PAGE *) aligned_temp_pgbuf;
    memset (temp_pgptr, 0, LOG_PAGESIZE);
    logpb_read_page_from_file (thread_p, LOGPB_HEADER_PAGE_ID, LOG_CS_FORCE_USE, temp_pgptr);
    assert (memcmp ((LOG_HEADER *) temp_pgptr->area, &log_Gl.hdr, sizeof (log_Gl.hdr)) == 0);
  }
#endif /* CUBRID_DEBUG */

  /* logpb_flush_header(); */

  /* 
   * Free the append and header page and dismount the lg active volume
   */
  log_Gl.append.log_pgptr = NULL;

  fileio_dismount (thread_p, log_Gl.append.vdes);

  error_code = logpb_create_volume_info (NULL);
  if (error_code != NO_ERROR)
    {
      goto error;
    }

  /* Create the information file to append log info stuff to the DBA */
  logpb_create_log_info (log_Name_info, NULL);

  catmsg = msgcat_message (MSGCAT_CATALOG_CUBRID, MSGCAT_SET_LOG, MSGCAT_LOG_LOGINFO_ACTIVE);
  if (catmsg == NULL)
    {
      catmsg = "ACTIVE: %s %d pages\n";
    }
  error_code = log_dump_log_info (log_Name_info, false, catmsg, log_Name_active, npages);
  if (error_code == NO_ERROR || error_code == ER_LOG_MOUNT_FAIL)
    {
      volid1 = logpb_add_volume (NULL, LOG_DBLOG_BKUPINFO_VOLID, log_Name_bkupinfo, DISK_UNKNOWN_PURPOSE);
      if (volid1 == LOG_DBLOG_BKUPINFO_VOLID)
	{
	  volid2 = logpb_add_volume (NULL, LOG_DBLOG_ACTIVE_VOLID, log_Name_active, DISK_UNKNOWN_PURPOSE);
	}

      if (volid1 != LOG_DBLOG_BKUPINFO_VOLID || volid2 != LOG_DBLOG_ACTIVE_VOLID)
	{
	  goto error;
	}
    }

  logpb_finalize_pool (thread_p);
  LOG_CS_EXIT (thread_p);

  return NO_ERROR;

error:
  logpb_finalize_pool (thread_p);
  LOG_CS_EXIT (thread_p);

  return (error_code == NO_ERROR) ? ER_FAILED : error_code;
}

/*
 * log_set_no_logging - Force the system to do no logging.
 *
 * return: NO_ERROR or error code
 *
 */
int
log_set_no_logging (void)
{
  int error_code = NO_ERROR;

#if defined(SA_MODE)

  if (log_Gl.trantable.num_prepared_loose_end_indices != 0)
    {
      er_set (ER_ERROR_SEVERITY, ARG_FILE_LINE, ER_LOG_THEREARE_PENDING_ACTIONS_MUST_LOG, 0);
      error_code = ER_LOG_THEREARE_PENDING_ACTIONS_MUST_LOG;
    }
  else
    {
      log_No_logging = true;
      error_code = NO_ERROR;
#if !defined(NDEBUG)
      if (prm_get_bool_value (PRM_ID_LOG_TRACE_DEBUG) && log_No_logging)
	{
	  fprintf (stdout, "**Running without logging**\n");
	  fflush (stdout);
	}
#endif /* NDEBUG */
    }

#else /* SA_MODE */
  er_set (ER_ERROR_SEVERITY, ARG_FILE_LINE, ER_ONLY_IN_STANDALONE, 1, "no logging");
  error_code = ER_ONLY_IN_STANDALONE;
#endif /* SA_MODE */

  return error_code;
}

/*
 * log_initialize - Initialize the log manager
 *
 * return: nothing
 *
 *   db_fullname(in): Full name of the database
 *   logpath(in): Directory where the log volumes reside
 *   prefix_logname(in): Name of the log volumes. It must be the same as the
 *                      one given during the creation of the database.
 *   ismedia_crash(in): Are we recovering from media crash ?.
 *   stopat(in): If we are recovering from a media crash, we can stop
 *                      the recovery process at a given time.
 *
 * NOTE:Initialize the log manager. If the database system crashed,
 *              before the system was shutdown, the recovery process is
 *              executed as part of the initialization. The recovery process
 *              consists of redoing any changes that were previously committed
 *              and currently missing from the database disk, and undoing any
 *              changes that were not committed but that are stored in the
 *              database disk.
 */
void
log_initialize (THREAD_ENTRY * thread_p, const char *db_fullname, const char *logpath, const char *prefix_logname,
		int ismedia_crash, BO_RESTART_ARG * r_args)
{
  er_log_debug (ARG_FILE_LINE, "LOG INITIALIZE\n" "\tdb_fullname = %s \n" "\tlogpath = %s \n"
		"\tprefix_logname = %s \n" "\tismedia_crash = %d \n",
		db_fullname != NULL ? db_fullname : "(UNKNOWN)",
		logpath != NULL ? logpath : "(UNKNOWN)",
		prefix_logname != NULL ? prefix_logname : "(UNKNOWN)", ismedia_crash);

  (void) log_initialize_internal (thread_p, db_fullname, logpath, prefix_logname, ismedia_crash, r_args, false);

#if defined(SERVER_MODE)
  log_daemons_init ();
#endif // SERVER_MODE

  log_No_logging = prm_get_bool_value (PRM_ID_LOG_NO_LOGGING);
#if !defined(NDEBUG)
  if (prm_get_bool_value (PRM_ID_LOG_TRACE_DEBUG) && log_No_logging)
    {
      fprintf (stdout, "**Running without logging**\n");
      fflush (stdout);
    }
#endif /* !NDEBUG */
}

/*
 * log_initialize_internal -
 *
 * return:
 *
 *   db_fullname(in):
 *   logpath(in):
 *   prefix_logname(in):
 *   ismedia_crash(in):
 *   stopat(in):
 *   init_emergency(in):
 *
 * NOTE:
 */
static int
log_initialize_internal (THREAD_ENTRY * thread_p, const char *db_fullname, const char *logpath,
			 const char *prefix_logname, bool ismedia_crash, BO_RESTART_ARG * r_args, bool init_emergency)
{
  LOG_RECORD_HEADER *eof;	/* End of log record */
  REL_FIXUP_FUNCTION *disk_compatibility_functions = NULL;
  REL_COMPATIBILITY compat;
  int i;
  int error_code = NO_ERROR;
  time_t *stopat = (r_args) ? &r_args->stopat : NULL;

#if !defined (NDEBUG)
  /* Make sure that the recovery function array is synchronized.. */
  rv_check_rvfuns ();
#endif /* !NDEBUG */

  (void) umask (S_IRGRP | S_IWGRP | S_IROTH | S_IWOTH);

  /* Make sure that the log is a valid one */
  LOG_SET_CURRENT_TRAN_INDEX (thread_p, LOG_SYSTEM_TRAN_INDEX);

  LOG_CS_ENTER (thread_p);

  if (log_Gl.trantable.area != NULL)
    {
      log_final (thread_p);
    }

  /* Initialize log name for log volumes */
  error_code = logpb_initialize_log_names (thread_p, db_fullname, logpath, prefix_logname);
  if (error_code != NO_ERROR)
    {
      logpb_fatal_error (thread_p, !init_emergency, ARG_FILE_LINE, "log_xinit");
      goto error;
    }
  logpb_decache_archive_info (thread_p);
  log_Gl.run_nxchkpt_atpageid = NULL_PAGEID;	/* Don't run the checkpoint */
  log_Gl.rcv_phase = LOG_RECOVERY_ANALYSIS_PHASE;

  log_Gl.loghdr_pgptr = (LOG_PAGE *) malloc (LOG_PAGESIZE);
  if (log_Gl.loghdr_pgptr == NULL)
    {
      er_set (ER_ERROR_SEVERITY, ARG_FILE_LINE, ER_OUT_OF_VIRTUAL_MEMORY, 1, (size_t) LOG_PAGESIZE);
      logpb_fatal_error (thread_p, !init_emergency, ARG_FILE_LINE, "log_xinit");
      error_code = ER_OUT_OF_VIRTUAL_MEMORY;
      goto error;
    }
  error_code = logpb_initialize_pool (thread_p);
  if (error_code != NO_ERROR)
    {
      goto error;
    }

  /* Mount the active log and read the log header */
  log_Gl.append.vdes = fileio_mount (thread_p, db_fullname, log_Name_active, LOG_DBLOG_ACTIVE_VOLID, true, false);
  if (log_Gl.append.vdes == NULL_VOLDES)
    {
      if (ismedia_crash != false)
	{
	  /* 
	   * Set an approximate log header to continue the recovery process
	   */
	  INT64 db_creation = -1;	/* Database creation time in volume */
	  int log_npages;

	  log_npages = log_get_num_pages_for_creation (-1);

	  error_code = logpb_initialize_header (thread_p, &log_Gl.hdr, prefix_logname, log_npages, &db_creation);
	  if (error_code != NO_ERROR)
	    {
	      goto error;
	    }
	  log_Gl.hdr.fpageid = LOGPAGEID_MAX;
	  log_Gl.hdr.append_lsa.pageid = LOGPAGEID_MAX;
	  log_Gl.hdr.append_lsa.offset = 0;

	  /* sync append_lsa to prior_lsa */
	  LOG_RESET_APPEND_LSA (&log_Gl.hdr.append_lsa);

	  LSA_SET_NULL (&log_Gl.hdr.chkpt_lsa);
	  log_Gl.hdr.nxarv_pageid = LOGPAGEID_MAX;
	  log_Gl.hdr.nxarv_num = DB_INT32_MAX;
	  log_Gl.hdr.last_arv_num_for_syscrashes = DB_INT32_MAX;
	}
      else
	{
	  /* Unable to mount the active log */
	  error_code = ER_IO_MOUNT_FAIL;
	  goto error;
	}
    }
  else
    {
      logpb_fetch_header (thread_p, &log_Gl.hdr);
    }

  if (ismedia_crash != false && (r_args) && r_args->restore_slave)
    {
      r_args->db_creation = log_Gl.hdr.db_creation;
      LSA_COPY (&r_args->restart_repl_lsa, &log_Gl.hdr.smallest_lsa_at_last_chkpt);
    }

  LSA_COPY (&log_Gl.chkpt_redo_lsa, &log_Gl.hdr.chkpt_lsa);

  /* Make sure that this is the desired log */
  if (strcmp (log_Gl.hdr.prefix_name, prefix_logname) != 0)
    {
      /* 
       * This looks like the log or the log was renamed. Incompatible
       * prefix name with the prefix stored on disk
       */
      er_set (ER_NOTIFICATION_SEVERITY, ARG_FILE_LINE, ER_LOG_INCOMPATIBLE_PREFIX_NAME, 2, prefix_logname,
	      log_Gl.hdr.prefix_name);
      /* Continue anyhow */
    }

  /* 
   * Make sure that we are running with the same page size. If we are not,
   * restart again since page and log buffers may reflect an incorrect
   * pagesize
   */

  if (log_Gl.hdr.db_iopagesize != IO_PAGESIZE || log_Gl.hdr.db_logpagesize != LOG_PAGESIZE)
    {
      /* 
       * Pagesize is incorrect. We need to undefine anything that has been
       * created with old pagesize and start again
       */
      if (db_set_page_size (log_Gl.hdr.db_iopagesize, log_Gl.hdr.db_logpagesize) != NO_ERROR)
	{
	  /* Pagesize is incompatible */
	  error_code = ER_FAILED;
	  goto error;
	}
      /* 
       * Call the function again... since we have a different setting for the
       * page size
       */
      logpb_finalize_pool (thread_p);
      fileio_dismount (thread_p, log_Gl.append.vdes);
      log_Gl.append.vdes = NULL_VOLDES;

      LOG_SET_CURRENT_TRAN_INDEX (thread_p, LOG_SYSTEM_TRAN_INDEX);
      LOG_CS_EXIT (thread_p);

      error_code = logtb_define_trantable_log_latch (thread_p, log_Gl.trantable.num_total_indices);
      if (error_code != NO_ERROR)
	{
	  return error_code;
	}
      error_code =
	log_initialize_internal (thread_p, db_fullname, logpath, prefix_logname, ismedia_crash, r_args, init_emergency);

      return error_code;
    }

  /* Make sure that the database is compatible with the CUBRID version. This will compare the given level against the
   * value returned by rel_disk_compatible(). */
  compat = rel_get_disk_compatible (log_Gl.hdr.db_compatibility, &disk_compatibility_functions);

  /* If we're not completely compatible, signal an error. There had been no compatibility rules on R2.1 or earlier
   * version. However, a compatibility rule between R2.2 and R2.1 (or earlier) was added to provide restoration from
   * R2.1 to R2.2. */
  if (compat != REL_FULLY_COMPATIBLE)
    {
      /* Database is incompatible with current release */
      er_set (ER_FATAL_ERROR_SEVERITY, ARG_FILE_LINE, ER_LOG_INCOMPATIBLE_DATABASE, 2, rel_name (),
	      rel_release_string ());
      error_code = ER_LOG_INCOMPATIBLE_DATABASE;
      goto error;
    }

  if (rel_is_log_compatible (log_Gl.hdr.db_release, rel_release_string ()) != true)
    {
      /* 
       * First time this database is restarted using the current version of
       * CUBRID. Recovery should be done using the old version of the
       * system
       */
      if (log_Gl.hdr.is_shutdown == false)
	{
	  const char *env_value;
	  bool unsafe;
	  /* 
	   * Check environment variable to see if caller want to force to continue
	   * the recovery using current version.
	   */
	  env_value = envvar_get ("LOG_UNSAFE_RECOVER_NEW_RELEASE");
	  if (env_value != NULL)
	    {
	      if (atoi (env_value) != 0)
		{
		  unsafe = true;
		}
	      else
		{
		  unsafe = false;
		}
	    }
	  else
	    {
	      unsafe = false;
	    }

	  if (unsafe == false)
	    {
	      er_set (ER_FATAL_ERROR_SEVERITY, ARG_FILE_LINE, ER_LOG_RECOVER_ON_OLD_RELEASE, 4, rel_name (),
		      log_Gl.hdr.db_release, rel_release_string (), rel_release_string ());
	      error_code = ER_LOG_RECOVER_ON_OLD_RELEASE;
	      goto error;
	    }
	}

      /* 
       * It seems safe to move to new version of the system
       */

      if (strlen (rel_release_string ()) >= REL_MAX_RELEASE_LENGTH)
	{
	  er_set (ER_FATAL_ERROR_SEVERITY, ARG_FILE_LINE, ER_LOG_COMPILATION_RELEASE, 2, rel_release_string (),
		  REL_MAX_RELEASE_LENGTH);
	  error_code = ER_LOG_COMPILATION_RELEASE;
	  goto error;
	}
      strncpy (log_Gl.hdr.db_release, rel_release_string (), REL_MAX_RELEASE_LENGTH);
    }


  /* 
   * Create the transaction table and make sure that data volumes and log
   * volumes belong to the same database
   */
#if 1
  /* 
   * for XA support: there is prepared transaction after recovery.
   *                 so, can not recreate transaction description
   *                 table after recovery.
   *                 NEED MORE CONSIDERATION
   *
   * Total number of transaction descriptor is set to the value of
   * max_clients+1
   */
  error_code = logtb_define_trantable_log_latch (thread_p, -1);
  if (error_code != NO_ERROR)
    {
      goto error;
    }
#else
  error_code = logtb_define_trantable_log_latch (log_Gl.hdr.avg_ntrans);
  if (error_code != NO_ERROR)
    {
      goto error;
    }
#endif

  if (log_Gl.append.vdes != NULL_VOLDES)
    {
      if (fileio_map_mounted (thread_p, (bool (*)(THREAD_ENTRY *, VOLID, void *)) log_verify_dbcreation,
			      &log_Gl.hdr.db_creation) != true)
	{
	  /* The log does not belong to the given database */
	  logtb_undefine_trantable (thread_p);
	  er_set (ER_FATAL_ERROR_SEVERITY, ARG_FILE_LINE, ER_LOG_DOESNT_CORRESPOND_TO_DATABASE, 1, log_Name_active);
	  error_code = ER_LOG_DOESNT_CORRESPOND_TO_DATABASE;
	  goto error;
	}
    }

  logtb_reset_bit_area_start_mvccid ();

  if (prm_get_bool_value (PRM_ID_FORCE_RESTART_TO_SKIP_RECOVERY))
    {
      init_emergency = true;
    }

  /* 
   * Was the database system shut down or was it involved in a crash ?
   */
  if (init_emergency == false && (log_Gl.hdr.is_shutdown == false || ismedia_crash == true))
    {
      /* 
       * System was involved in a crash.
       * Execute the recovery process
       */
      log_recovery (thread_p, ismedia_crash, stopat);
    }
  else
    {
      if (init_emergency == true && log_Gl.hdr.is_shutdown == false)
	{
	  if (!LSA_ISNULL (&log_Gl.hdr.eof_lsa) && LSA_GT (&log_Gl.hdr.append_lsa, &log_Gl.hdr.eof_lsa))
	    {
	      /* We cannot believe in append_lsa for this case. It points to an unflushed log page. Since we are
	       * going to skip recovery for emergency startup, just replace it with eof_lsa. */
	      LOG_RESET_APPEND_LSA (&log_Gl.hdr.eof_lsa);
	    }
	}

      /* 
       * The system was shut down. There is nothing to recover.
       * Find the append page and start execution
       */
      if (logpb_fetch_start_append_page (thread_p) != NO_ERROR)
	{
	  error_code = ER_FAILED;
	  goto error;
	}

      /* Read the End of file record to find out the previous address */
      if (log_Gl.hdr.append_lsa.pageid > 0 || log_Gl.hdr.append_lsa.offset > 0)
	{
	  eof = (LOG_RECORD_HEADER *) LOG_APPEND_PTR ();
	  LOG_RESET_PREV_LSA (&eof->back_lsa);
	}

#if defined(SERVER_MODE)
      /* fix flushed_lsa_lower_bound become NULL_LSA */
      LSA_COPY (&log_Gl.flushed_lsa_lower_bound, &log_Gl.append.prev_lsa);
#endif /* SERVER_MODE */

      /* 
       * Indicate that database system is UP,... flush the header so that we
       * we know that the system was running in the even of crashes
       */
      log_Gl.hdr.is_shutdown = false;
      logpb_flush_header (thread_p);
    }
  log_Gl.rcv_phase = LOG_RESTARTED;

  LSA_COPY (&log_Gl.rcv_phase_lsa, &log_Gl.hdr.chkpt_lsa);
  log_Gl.chkpt_every_npages = prm_get_integer_value (PRM_ID_LOG_CHECKPOINT_NPAGES);

  if (!LSA_EQ (&log_Gl.append.prev_lsa, &log_Gl.prior_info.prev_lsa))
    {
      assert (0);
      /* defense code */
      LOG_RESET_PREV_LSA (&log_Gl.append.prev_lsa);
    }
  if (!LSA_EQ (&log_Gl.hdr.append_lsa, &log_Gl.prior_info.prior_lsa))
    {
      assert (0);
      /* defense code */
      LOG_RESET_APPEND_LSA (&log_Gl.hdr.append_lsa);
    }

  /* 
   *
   * Don't checkpoint to sizes smaller than the number of log buffers
   */
  if (log_Gl.chkpt_every_npages < prm_get_integer_value (PRM_ID_LOG_NBUFFERS))
    {
      log_Gl.chkpt_every_npages = prm_get_integer_value (PRM_ID_LOG_NBUFFERS);
    }

  /* Next checkpoint should be run at ... */
  log_Gl.run_nxchkpt_atpageid = (log_Gl.hdr.append_lsa.pageid + log_Gl.chkpt_every_npages);

  LOG_SET_CURRENT_TRAN_INDEX (thread_p, LOG_SYSTEM_TRAN_INDEX);

  /* run the compatibility functions if we have any */
  if (disk_compatibility_functions != NULL)
    {
      for (i = 0; disk_compatibility_functions[i] != NULL; i++)
	{
	  (*(disk_compatibility_functions[i])) ();
	}
    }

  logpb_initialize_arv_page_info_table ();
  logpb_initialize_logging_statistics ();

  if (prm_get_bool_value (PRM_ID_LOG_BACKGROUND_ARCHIVING))
    {
      BACKGROUND_ARCHIVING_INFO *bg_arv_info;

      bg_arv_info = &log_Gl.bg_archive_info;
      bg_arv_info->start_page_id = NULL_PAGEID;
      bg_arv_info->current_page_id = NULL_PAGEID;
      bg_arv_info->last_sync_pageid = NULL_PAGEID;

      bg_arv_info->vdes =
	fileio_format (thread_p, log_Db_fullname, log_Name_bg_archive, LOG_DBLOG_BG_ARCHIVE_VOLID,
		       log_Gl.hdr.npages + 1, false, false, false, LOG_PAGESIZE, 0, false);
      if (bg_arv_info->vdes != NULL_VOLDES)
	{
	  bg_arv_info->start_page_id = log_Gl.hdr.nxarv_pageid;
	  bg_arv_info->current_page_id = log_Gl.hdr.nxarv_pageid;
	  bg_arv_info->last_sync_pageid = log_Gl.hdr.nxarv_pageid;
	}
      else
	{
	  er_log_debug (ARG_FILE_LINE, "Unable to create temporary archive log %s\n", log_Name_bg_archive);
	}

      if (bg_arv_info->vdes != NULL_VOLDES)
	{
	  (void) logpb_background_archiving (thread_p);
	}
    }

  LOG_CS_EXIT (thread_p);

  return error_code;

error:
  /* ***** */

  if (log_Gl.append.vdes != NULL_VOLDES)
    {
      fileio_dismount (thread_p, log_Gl.append.vdes);
    }

  LOG_SET_CURRENT_TRAN_INDEX (thread_p, LOG_SYSTEM_TRAN_INDEX);

  if (log_Gl.loghdr_pgptr != NULL)
    {
      free_and_init (log_Gl.loghdr_pgptr);
    }

  LOG_CS_EXIT (thread_p);

  logpb_fatal_error (thread_p, !init_emergency, ARG_FILE_LINE, "log_init");

  return error_code;

}

#if defined (ENABLE_UNUSED_FUNCTION)
/*
 * log_update_compatibility_and_release -
 *
 * return: NO_ERROR
 *
 *   compatibility(in):
 *   release(in):
 *
 * NOTE:
 */
int
log_update_compatibility_and_release (THREAD_ENTRY * thread_p, float compatibility, char release[])
{
  LOG_CS_ENTER (thread_p);

  log_Gl.hdr.db_compatibility = compatibility;
  strncpy (log_Gl.hdr.db_release, release, REL_MAX_RELEASE_LENGTH);

  logpb_flush_header (thread_p);

  LOG_CS_EXIT (thread_p);

  return NO_ERROR;
}
#endif /* ENABLE_UNUSED_FUNCTION */

#if defined(SERVER_MODE) || defined(SA_MODE)
/*
 * log_get_db_compatibility -
 *
 * return:
 *
 * NOTE:
 */
float
log_get_db_compatibility (void)
{
  return log_Gl.hdr.db_compatibility;
}
#endif /* SERVER_MODE || SA_MODE */

#if defined(SERVER_MODE)
/*
 * log_abort_by_tdes - Abort a transaction
 *
 * return: NO_ERROR
 *
 *   arg(in): Transaction descriptor
 *
 * NOTE:
 */
static int
log_abort_by_tdes (THREAD_ENTRY * thread_p, LOG_TDES * tdes)
{
  if (thread_p == NULL)
    {
      thread_p = thread_get_thread_entry_info ();
    }

  thread_p->tran_index = tdes->tran_index;
  pthread_mutex_unlock (&thread_p->tran_index_lock);

  (void) log_abort (thread_p, tdes->tran_index);

  return NO_ERROR;
}
#endif /* SERVER_MODE */

/*
 * TODO : STL
 * log_abort_all_active_transaction -
 *
 * return:
 *
 * NOTE:
 */
void
log_abort_all_active_transaction (THREAD_ENTRY * thread_p)
{
  int i;
  LOG_TDES *tdes;		/* Transaction descriptor */
#if defined(SERVER_MODE)
  int repeat_loop;
  CSS_CONN_ENTRY *conn = NULL;
  CSS_JOB_ENTRY *job_entry = NULL;
  int *abort_thread_running;
  static int already_called = 0;

  if (already_called)
    {
      return;
    }
  already_called = 1;

  if (log_Gl.trantable.area == NULL)
    {
      return;
    }

  abort_thread_running = (int *) malloc (sizeof (int) * log_Gl.trantable.num_total_indices);
  if (abort_thread_running == NULL)
    {
      er_set (ER_ERROR_SEVERITY, ARG_FILE_LINE, ER_OUT_OF_VIRTUAL_MEMORY, 1,
	      sizeof (int) * log_Gl.trantable.num_total_indices);
      return;
    }
  memset (abort_thread_running, 0, sizeof (int) * log_Gl.trantable.num_total_indices);

  /* Abort all active transactions */
loop:
  repeat_loop = false;

  for (i = 0; i < log_Gl.trantable.num_total_indices; i++)
    {
      if (i != LOG_SYSTEM_TRAN_INDEX && (tdes = LOG_FIND_TDES (i)) != NULL && tdes->trid != NULL_TRANID)
	{
	  if (thread_has_threads (thread_p, i, tdes->client_id) > 0)
	    {
	      repeat_loop = true;
	    }
	  else if (LOG_ISTRAN_ACTIVE (tdes) && abort_thread_running[i] == 0)
	    {
	      conn = css_find_conn_by_tran_index (i);
	      job_entry = css_make_job_entry (conn, (CSS_THREAD_FN) log_abort_by_tdes, (CSS_THREAD_ARG) tdes,
					      -1 /* implicit: DEFAULT */ );
	      if (job_entry != NULL)
		{
		  css_add_to_job_queue (job_entry);
		  abort_thread_running[i] = 1;
		}

	      repeat_loop = true;
	    }
	}
    }

  if (repeat_loop)
    {
      thread_sleep (50);	/* sleep 0.05 sec */
      if (css_is_shutdown_timeout_expired ())
	{
	  if (abort_thread_running != NULL)
	    {
	      free_and_init (abort_thread_running);
	    }
	  /* exit process after some tries */
	  er_log_debug (ARG_FILE_LINE, "log_abort_all_active_transaction: _exit(0)\n");
	  _exit (0);
	}
      goto loop;
    }

  if (abort_thread_running != NULL)
    {
      free_and_init (abort_thread_running);
    }

#else /* SERVER_MODE */
  int save_tran_index = log_Tran_index;	/* Return to this index */

  if (log_Gl.trantable.area == NULL)
    {
      return;
    }

  /* Abort all active transactions */
  for (i = 0; i < log_Gl.trantable.num_total_indices; i++)
    {
      tdes = LOG_FIND_TDES (i);
      if (i != LOG_SYSTEM_TRAN_INDEX && tdes != NULL && tdes->trid != NULL_TRANID)
	{
	  if (LOG_ISTRAN_ACTIVE (tdes))
	    {
	      log_Tran_index = i;
	      (void) log_abort (NULL, log_Tran_index);
	    }
	}
    }
  log_Tran_index = save_tran_index;
#endif /* SERVER_MODE */
}

/*
 * TODO : STL
 * log_final - Terminate the log manager
 *
 * return: nothing
 *
 * NOTE: Terminate the log correctly, so that no recovery will be
 *              needed when the database system is restarted again. If there
 *              are any active transactions, they are all aborted. The log is
 *              flushed and all dirty data pages are also flushed to disk.
 */
void
log_final (THREAD_ENTRY * thread_p)
{
  int i;
  LOG_TDES *tdes;		/* Transaction descriptor */
  int save_tran_index;
  bool anyloose_ends = false;
  int error_code = NO_ERROR;

#if defined(SERVER_MODE)
  log_daemons_destroy ();
#endif /* SERVER_MODE */

  LOG_CS_ENTER (thread_p);

  /* reset log_Gl.rcv_phase */
  log_Gl.rcv_phase = LOG_RECOVERY_ANALYSIS_PHASE;

  if (log_Gl.trantable.area == NULL)
    {
      LOG_CS_EXIT (thread_p);
      return;
    }

  save_tran_index = LOG_FIND_THREAD_TRAN_INDEX (thread_p);

  if (!logpb_is_pool_initialized ())
    {
      logtb_undefine_trantable (thread_p);
      LOG_CS_EXIT (thread_p);
      return;
    }

  if (log_Gl.append.vdes == NULL_VOLDES)
    {
      logpb_finalize_pool (thread_p);
      logtb_undefine_trantable (thread_p);
      LOG_CS_EXIT (thread_p);
      return;
    }

  /* 
   * Cannot use the critical section here since we are assigning the
   * transaction index and the critical sections are base on the transaction
   * index. Acquire the critical section and the get out immediately.. by
   * this time the scheduler will not preempt you.
   */

  /* Abort all active transactions */
  for (i = 0; i < log_Gl.trantable.num_total_indices; i++)
    {
      tdes = LOG_FIND_TDES (i);
      if (i != LOG_SYSTEM_TRAN_INDEX && tdes != NULL && tdes->trid != NULL_TRANID)
	{
	  if (LOG_ISTRAN_ACTIVE (tdes))
	    {
	      LOG_SET_CURRENT_TRAN_INDEX (thread_p, i);
	      (void) log_abort (thread_p, i);
	    }
	  else
	    {
	      anyloose_ends = true;
	    }
	}
    }

  LOG_SET_CURRENT_TRAN_INDEX (thread_p, save_tran_index);

  /* 
   * Flush all log append dirty pages and all data dirty pages
   */
  logpb_flush_pages_direct (thread_p);

  error_code = pgbuf_flush_all (thread_p, NULL_VOLID);
  if (error_code == NO_ERROR)
    {
      error_code = fileio_synchronize_all (thread_p, false);
    }

  logpb_decache_archive_info (thread_p);

  /* 
   * Flush the header of the log with information to restart the system
   * easily. For example, without a recovery process
   */

  log_Gl.hdr.has_logging_been_skipped = false;
  if (anyloose_ends == false && error_code == NO_ERROR)
    {
      log_Gl.hdr.is_shutdown = true;
      LSA_COPY (&log_Gl.hdr.chkpt_lsa, &log_Gl.hdr.append_lsa);
      LSA_COPY (&log_Gl.hdr.smallest_lsa_at_last_chkpt, &log_Gl.hdr.chkpt_lsa);
    }
  else
    {
      (void) logpb_checkpoint (thread_p);
    }

  logpb_flush_header (thread_p);

  /* Undefine page buffer pool and transaction table */
  logpb_finalize_pool (thread_p);

  logtb_undefine_trantable (thread_p);

  if (prm_get_bool_value (PRM_ID_LOG_BACKGROUND_ARCHIVING))
    {
      if (log_Gl.bg_archive_info.vdes != NULL_VOLDES)
	{
	  fileio_dismount (thread_p, log_Gl.bg_archive_info.vdes);
	  log_Gl.bg_archive_info.vdes = NULL_VOLDES;
	}
    }

  /* Dismount the active log volume */
  fileio_dismount (thread_p, log_Gl.append.vdes);
  log_Gl.append.vdes = NULL_VOLDES;

  free_and_init (log_Gl.loghdr_pgptr);

  LOG_CS_EXIT (thread_p);
}

/*
 * log_restart_emergency - Emergency restart of log manager
 *
 * return: nothing
 *
 *   db_fullname(in): Full name of the database
 *   logpath(in): Directory where the log volumes reside
 *   prefix_logname(in): Name of the log volumes. It must be the same as the
 *                      one given during the creation of the database.
 *
 * NOTE: Initialize the log manager in emergency fashion. That is,
 *              restart recovery is ignored.
 */
void
log_restart_emergency (THREAD_ENTRY * thread_p, const char *db_fullname, const char *logpath,
		       const char *prefix_logname)
{
  (void) log_initialize_internal (thread_p, db_fullname, logpath, prefix_logname, false, NULL, true);
}

/*
 *
 *                    INTERFACE FUNCTION FOR LOGGING DATA
 *
 */

/*
 * log_append_undoredo_data - LOG UNDO (BEFORE) + REDO (AFTER) DATA
 *
 * return: nothing
 *
 *   rcvindex(in): Index to recovery function
 *   addr(in): Address (Volume, page, and offset) of data
 *   undo_length(in): Length of undo(before) data
 *   redo_length(in): Length of redo(after) data
 *   undo_data(in): Undo (before) data
 *   redo_data(in): Redo (after) data
 *
 */
void
log_append_undoredo_data (THREAD_ENTRY * thread_p, LOG_RCVINDEX rcvindex, LOG_DATA_ADDR * addr, int undo_length,
			  int redo_length, const void *undo_data, const void *redo_data)
{
  LOG_CRUMB undo_crumb;
  LOG_CRUMB redo_crumb;

  /* Set undo length/data to crumb */
  assert (0 <= undo_length);
  assert (0 == undo_length || undo_data != NULL);

  undo_crumb.data = undo_data;
  undo_crumb.length = undo_length;

  /* Set redo length/data to crumb */
  assert (0 <= redo_length);
  assert (0 == redo_length || redo_data != NULL);

  redo_crumb.data = redo_data;
  redo_crumb.length = redo_length;

  log_append_undoredo_crumbs (thread_p, rcvindex, addr, 1, 1, &undo_crumb, &redo_crumb);
}

void
log_append_undoredo_data2 (THREAD_ENTRY * thread_p, LOG_RCVINDEX rcvindex, const VFID * vfid, PAGE_PTR pgptr,
			   PGLENGTH offset, int undo_length, int redo_length, const void *undo_data,
			   const void *redo_data)
{
  LOG_DATA_ADDR addr;
  LOG_CRUMB undo_crumb;
  LOG_CRUMB redo_crumb;

  /* Set data address */
  addr.vfid = vfid;
  addr.pgptr = pgptr;
  addr.offset = offset;

  /* Set undo length/data to crumb */
  assert (0 <= undo_length);
  assert (0 == undo_length || undo_data != NULL);

  undo_crumb.data = undo_data;
  undo_crumb.length = undo_length;

  /* Set redo length/data to crumb */
  assert (0 <= redo_length);
  assert (0 == redo_length || redo_data != NULL);

  redo_crumb.data = redo_data;
  redo_crumb.length = redo_length;

  log_append_undoredo_crumbs (thread_p, rcvindex, &addr, 1, 1, &undo_crumb, &redo_crumb);
}

/*
 * log_append_undo_data - LOG UNDO (BEFORE) DATA
 *
 * return: nothing
 *
 *   rcvindex(in): Index to recovery function
 *   addr(in): Address (Volume, page, and offset) of data
 *   length(in): Length of undo(before) data
 *   data(in): Undo (before) data
 *
 * NOTE: Log undo(before) data. A log record is constructed to recover
 *              data by undoing data during abort and during recovery.
 *
 *              In the case of a rollback, the undo function described by
 *              rcvindex is called with a recovery structure which contains
 *              the page pointer and offset of the data to recover along with
 *              the undo data. It is up to this function to determine how to
 *              undo the data.
 *
 *     1)       This function accepts either page operation logging (with a
 *              valid address) or logical log (with a null address).
 *     2)       Very IMPORTANT: If an update is associated with two individual
 *              log records, the undo record must be logged before the redo
 *              record.
 */
void
log_append_undo_data (THREAD_ENTRY * thread_p, LOG_RCVINDEX rcvindex, LOG_DATA_ADDR * addr, int length,
		      const void *data)
{
  LOG_CRUMB undo_crumb;

  /* Set length/data to crumb */
  assert (0 <= length);
  assert (0 == length || data != NULL);

  undo_crumb.data = data;
  undo_crumb.length = length;

  log_append_undo_crumbs (thread_p, rcvindex, addr, 1, &undo_crumb);
}

void
log_append_undo_data2 (THREAD_ENTRY * thread_p, LOG_RCVINDEX rcvindex, const VFID * vfid, PAGE_PTR pgptr,
		       PGLENGTH offset, int length, const void *data)
{
  LOG_DATA_ADDR addr;
  LOG_CRUMB undo_crumb;

  /* Set data address */
  addr.vfid = vfid;
  addr.pgptr = pgptr;
  addr.offset = offset;

  /* Set length/data to crumb */
  assert (0 <= length);
  assert (0 == length || data != NULL);

  undo_crumb.data = data;
  undo_crumb.length = length;

  log_append_undo_crumbs (thread_p, rcvindex, &addr, 1, &undo_crumb);
}

/*
 * log_append_redo_data - LOG REDO (AFTER) DATA
 *
 * return: nothing
 *
 *   rcvindex(in): Index to recovery function
 *   addr(in): Address (Volume, page, and offset) of data
 *   length(in): Length of redo(after) data
 *   data(in): Redo (after) data
 *
 * NOTE: Log redo(after) data. A log record is constructed to recover
 *              data by redoing data during recovery.
 *
 *              During recovery(e.g., system crash recovery), the redo
 *              function described by rcvindex is called with a recovery
 *              structure which contains the page pointer and offset of the
 *              data to recover along with the redo data. It is up to this
 *              function to determine how to redo the data.
 *
 *     1)       The only type of logging accepted by this function is page
 *              operation level logging, thus, an address must must be given.
 *     2)       During the redo phase of crash recovery, any redo logging is
 *              ignored.
 */
void
log_append_redo_data (THREAD_ENTRY * thread_p, LOG_RCVINDEX rcvindex, LOG_DATA_ADDR * addr, int length,
		      const void *data)
{
  LOG_CRUMB redo_crumb;

  /* Set length/data to crumb */
  assert (0 <= length);
  assert (0 == length || data != NULL);

  redo_crumb.data = data;
  redo_crumb.length = length;

  log_append_redo_crumbs (thread_p, rcvindex, addr, 1, &redo_crumb);
}

void
log_append_redo_data2 (THREAD_ENTRY * thread_p, LOG_RCVINDEX rcvindex, const VFID * vfid, PAGE_PTR pgptr,
		       PGLENGTH offset, int length, const void *data)
{
  LOG_DATA_ADDR addr;
  LOG_CRUMB redo_crumb;

  /* Set data address */
  addr.vfid = vfid;
  addr.pgptr = pgptr;
  addr.offset = offset;

  /* Set length/data to crumb */
  assert (0 <= length);
  assert (0 == length || data != NULL);

  redo_crumb.data = data;
  redo_crumb.length = length;

  log_append_redo_crumbs (thread_p, rcvindex, &addr, 1, &redo_crumb);
}

/*
 * log_append_undoredo_crumbs -  LOG UNDO (BEFORE) + REDO (AFTER) CRUMBS OF DATA
 *
 * return: nothing
 *
 *   rcvindex(in): Index to recovery function
 *   addr(in): Address (Volume, page, and offset) of data
 *   num_undo_crumbs(in): Number of undo crumbs
 *   num_redo_crumbs(in): Number of redo crumbs
 *   undo_crumbs(in): The undo crumbs
 *   redo_crumbs(in): The redo crumbs
 *
 */
void
log_append_undoredo_crumbs (THREAD_ENTRY * thread_p, LOG_RCVINDEX rcvindex, LOG_DATA_ADDR * addr, int num_undo_crumbs,
			    int num_redo_crumbs, const LOG_CRUMB * undo_crumbs, const LOG_CRUMB * redo_crumbs)
{
  LOG_TDES *tdes;		/* Transaction descriptor */
  int tran_index;
  int error_code = NO_ERROR;
  LOG_PRIOR_NODE *node;
  LOG_LSA start_lsa;
  LOG_RECTYPE rectype = LOG_IS_MVCC_OPERATION (rcvindex) ? LOG_MVCC_UNDOREDO_DATA : LOG_UNDOREDO_DATA;

#if defined(CUBRID_DEBUG)
  if (addr->pgptr == NULL)
    {
      /* 
       * Redo is always an operation page level logging. Thus, a data page
       * pointer must have been given as part of the address
       */
      er_set (ER_ERROR_SEVERITY, ARG_FILE_LINE, ER_LOG_REDO_INTERFACE, 0);
      error_code = ER_LOG_REDO_INTERFACE;
      return;
    }
  if (RV_fun[rcvindex].undofun == NULL || RV_fun[rcvindex].redofun == NULL)
    {
      assert (false);
      return;
    }
#endif /* CUBRID_DEBUG */

#if !defined(SERVER_MODE)
  assert_release (!LOG_IS_MVCC_OPERATION (rcvindex));
#endif /* SERVER_MODE */

  if (log_No_logging)
    {
      /* We are not logging */
      LOG_FLUSH_LOGGING_HAS_BEEN_SKIPPED (thread_p);
      log_skip_logging (thread_p, addr);
      return;
    }

  /* Find transaction descriptor for current logging transaction */
  tran_index = LOG_FIND_THREAD_TRAN_INDEX (thread_p);

  if (VACUUM_IS_THREAD_VACUUM (thread_p) && vacuum_worker_state_is_topop (thread_p))
    {
      /* Vacuum worker has started system operations and all logging should use its reserved transaction descriptor
       * instead of system tdes. */
      tdes = vacuum_get_worker_tdes (thread_p);
    }
  else
    {
      /* Find tdes from transaction table. */
      tdes = LOG_FIND_TDES (tran_index);
    }
  if (tdes == NULL)
    {
      er_set (ER_FATAL_ERROR_SEVERITY, ARG_FILE_LINE, ER_LOG_UNKNOWN_TRANINDEX, 1, tran_index);
      error_code = ER_LOG_UNKNOWN_TRANINDEX;
      return;
    }

  /* 
   * If we are not in a top system operation, the transaction is unactive, and
   * the transaction is not in the process of been aborted, we do nothing.
   */
  if (tdes->topops.last < 0 && !LOG_ISTRAN_ACTIVE (tdes) && !LOG_ISTRAN_ABORTED (tdes))
    {
      /* 
       * We do not log anything when the transaction is unactive and it is not
       * in the process of aborting.
       */
      return;
    }

  /* 
   * is undo logging needed ?
   */

  if (log_can_skip_undo_logging (thread_p, rcvindex, tdes, addr) == true)
    {
      /* undo logging is ignored at this point */
      log_append_redo_crumbs (thread_p, rcvindex, addr, num_redo_crumbs, redo_crumbs);
      return;
    }

  /* 
   * Now do the UNDO & REDO portion
   */

  node = prior_lsa_alloc_and_copy_crumbs (thread_p, rectype, rcvindex, addr, num_undo_crumbs, undo_crumbs,
					  num_redo_crumbs, redo_crumbs);
  if (node == NULL)
    {
      return;
    }

  start_lsa = prior_lsa_next_record (thread_p, node, tdes);

  if (LOG_NEED_TO_SET_LSA (rcvindex, addr->pgptr))
    {
      if (pgbuf_set_lsa (thread_p, addr->pgptr, &start_lsa) == NULL)
	{
	  assert (false);
	  return;
	}
    }
  if (addr->pgptr != NULL && LOG_IS_MVCC_OPERATION (rcvindex))
    {
      pgbuf_notify_vacuum_follows (thread_p, addr->pgptr);
    }

  if (!LOG_CHECK_LOG_APPLIER (thread_p) && !VACUUM_IS_THREAD_VACUUM (thread_p) && log_does_allow_replication () == true)
    {
      if (rcvindex == RVHF_UPDATE || rcvindex == RVOVF_CHANGE_LINK || rcvindex == RVHF_UPDATE_NOTIFY_VACUUM
	  || rcvindex == RVHF_INSERT_NEWHOME)
	{
	  LSA_COPY (&tdes->repl_update_lsa, &tdes->tail_lsa);
	}
      else if (rcvindex == RVHF_INSERT || rcvindex == RVHF_MVCC_INSERT)
	{
	  LSA_COPY (&tdes->repl_insert_lsa, &tdes->tail_lsa);
	}
    }
}

/*
 * log_append_undo_crumbs - LOG UNDO (BEFORE) CRUMBS OF DATA
 *
 * return: nothing
 *
 *   rcvindex(in): Index to recovery function
 *   addr(in): Address (Volume, page, and offset) of data
 *   num_crumbs(in): Number of undo crumbs
 *   crumbs(in): The undo crumbs
 *
 */
void
log_append_undo_crumbs (THREAD_ENTRY * thread_p, LOG_RCVINDEX rcvindex, LOG_DATA_ADDR * addr, int num_crumbs,
			const LOG_CRUMB * crumbs)
{
  LOG_TDES *tdes;		/* Transaction descriptor */
  int tran_index;
  int error_code = NO_ERROR;
  LOG_PRIOR_NODE *node;
  LOG_LSA start_lsa;
  LOG_RECTYPE rectype = LOG_IS_MVCC_OPERATION (rcvindex) ? LOG_MVCC_UNDO_DATA : LOG_UNDO_DATA;

#if defined(CUBRID_DEBUG)
  if (RV_fun[rcvindex].undofun == NULL)
    {
      assert (false);
      return;
    }
#endif /* CUBRID_DEBUG */

  if (log_No_logging)
    {
      /* We are not logging */
      LOG_FLUSH_LOGGING_HAS_BEEN_SKIPPED (thread_p);
      if (addr->pgptr != NULL)
	{
	  log_skip_logging (thread_p, addr);
	}
      return;
    }

  /* Find transaction descriptor for current logging transaction */
  tran_index = LOG_FIND_THREAD_TRAN_INDEX (thread_p);
  if (VACUUM_IS_THREAD_VACUUM (thread_p) && vacuum_worker_state_is_topop (thread_p))
    {
      /* Vacuum worker has started system operations and all logging should use its reserved transaction descriptor
       * instead of system tdes. */
      tdes = vacuum_get_worker_tdes (thread_p);
    }
  else
    {
      /* Find tdes in transaction table. */
      tdes = LOG_FIND_TDES (tran_index);
    }
  if (tdes == NULL)
    {
      er_set (ER_FATAL_ERROR_SEVERITY, ARG_FILE_LINE, ER_LOG_UNKNOWN_TRANINDEX, 1, tran_index);
      error_code = ER_LOG_UNKNOWN_TRANINDEX;
      return;
    }

  /* 
   * If we are not in a top system operation, the transaction is unactive, and
   * the transaction is not in the process of been aborted, we do nothing.
   */
  if (tdes->topops.last < 0 && !LOG_ISTRAN_ACTIVE (tdes) && !LOG_ISTRAN_ABORTED (tdes))
    {
      /* 
       * We do not log anything when the transaction is unactive and it is not
       * in the process of aborting.
       */
      return;
    }

  /* 
   * is undo logging needed ?
   */
  if (log_can_skip_undo_logging (thread_p, rcvindex, tdes, addr) == true)
    {
      /* undo logging is ignored at this point */
      ;				/* NO-OP */
      return;
    }

  /* 
   * NOW do the UNDO ...
   */

  node = prior_lsa_alloc_and_copy_crumbs (thread_p, rectype, rcvindex, addr, num_crumbs, crumbs, 0, NULL);
  if (node == NULL)
    {
      assert (false);
      return;
    }

  start_lsa = prior_lsa_next_record (thread_p, node, tdes);

  if (addr->pgptr != NULL && LOG_NEED_TO_SET_LSA (rcvindex, addr->pgptr))
    {
      if (pgbuf_set_lsa (thread_p, addr->pgptr, &start_lsa) == NULL)
	{
	  assert (false);
	  return;
	}
    }
  if (addr->pgptr != NULL && LOG_IS_MVCC_OPERATION (rcvindex))
    {
      pgbuf_notify_vacuum_follows (thread_p, addr->pgptr);
    }
}

/*
 * log_append_redo_crumbs - LOG REDO (AFTER) CRUMBS OF DATA
 *
 * return: nothing
 *
 *   rcvindex(in): Index to recovery function
 *   addr(in): Address (Volume, page, and offset) of data
 *   num_crumbs(in): Number of undo crumbs
 *   crumbs(in): The undo crumbs
 *
 * NOTE: Log redo(after) crumbs of data. A log record is constructed to
 *              recover data by redoing data during recovery.
 *              The log manager does not really store crumbs of data, instead
 *              the log manager glues them together as a stream of data, and
 *              thus, it looses the knowledge that the data was from crumbs.
 *              This is done to avoid extra storage overhead. It is the
 *              responsibility of the recovery functions to build the crumbs
 *              when needed from the glued data.
 *
 *              During recovery(e.g., system crash recovery), the redo
 *              function described by rcvindex is called with a recovery
 *              structure which contains the page pointer and offset of the
 *              data to recover along with the redo glued data. The redo
 *              function must construct the crumbs when needed. It is up to
 *              this function, how to undo the data.
 *
 *     1)       Same notes as log_append_redo_data (see this function)
 *     2)       The only purpose of this function is to avoid extra data
 *              copying (the glue into one contiguous area) by the caller,
 *              otherwise, the same as log_append_redo_data.
 */
void
log_append_redo_crumbs (THREAD_ENTRY * thread_p, LOG_RCVINDEX rcvindex, LOG_DATA_ADDR * addr, int num_crumbs,
			const LOG_CRUMB * crumbs)
{
  LOG_TDES *tdes;		/* Transaction descriptor */
  int tran_index;
  int error_code = NO_ERROR;
  LOG_PRIOR_NODE *node;
  LOG_LSA start_lsa;
  LOG_RECTYPE rectype = LOG_IS_MVCC_OPERATION (rcvindex) ? LOG_MVCC_REDO_DATA : LOG_REDO_DATA;

#if defined(CUBRID_DEBUG)
  if (addr->pgptr == NULL)
    {
      /* 
       * Redo is always an operation page level logging. Thus, a data page
       * pointer must have been given as part of the address
       */
      er_set (ER_ERROR_SEVERITY, ARG_FILE_LINE, ER_LOG_REDO_INTERFACE, 0);
      error_code = ER_LOG_REDO_INTERFACE;
      return;
    }
  if (RV_fun[rcvindex].redofun == NULL)
    {
      assert (false);
      return;
    }
#endif /* CUBRID_DEBUG */

  if (log_No_logging)
    {
      /* We are not logging */
      LOG_FLUSH_LOGGING_HAS_BEEN_SKIPPED (thread_p);
      log_skip_logging (thread_p, addr);
      return;
    }

  /* Find transaction descriptor for current logging transaction */
  tran_index = LOG_FIND_THREAD_TRAN_INDEX (thread_p);
  if (VACUUM_IS_THREAD_VACUUM (thread_p) && vacuum_worker_state_is_topop (thread_p))
    {
      /* Vacuum worker has started system operations and all logging should use its reserved transaction descriptor
       * instead of system tdes. */
      tdes = vacuum_get_worker_tdes (thread_p);
    }
  else
    {
      /* Find tdes in transaction table. */
      tdes = LOG_FIND_TDES (tran_index);
    }
  if (tdes == NULL)
    {
      er_set (ER_FATAL_ERROR_SEVERITY, ARG_FILE_LINE, ER_LOG_UNKNOWN_TRANINDEX, 1, tran_index);
      error_code = ER_LOG_UNKNOWN_TRANINDEX;
      return;
    }

  /* 
   * If we are not in a top system operation, the transaction is unactive, and
   * the transaction is not in the process of been aborted, we do nothing.
   */
  if (tdes->topops.last < 0 && !LOG_ISTRAN_ACTIVE (tdes) && !LOG_ISTRAN_ABORTED (tdes))
    {
      /* 
       * We do not log anything when the transaction is unactive and it is not
       * in the process of aborting.
       */
      return;
    }

  if (log_can_skip_redo_logging (rcvindex, tdes, addr) == true)
    {
      return;
    }

  node = prior_lsa_alloc_and_copy_crumbs (thread_p, rectype, rcvindex, addr, 0, NULL, num_crumbs, crumbs);
  if (node == NULL)
    {
      return;
    }

  start_lsa = prior_lsa_next_record (thread_p, node, tdes);

  /* 
   * Set the LSA on the data page of the corresponding log record for page
   * operation logging.
   *
   * Make sure that I should log. Page operational logging is not done for
   * temporary data of temporary files and volumes
   */
  if (LOG_NEED_TO_SET_LSA (rcvindex, addr->pgptr))
    {
      if (pgbuf_set_lsa (thread_p, addr->pgptr, &start_lsa) == NULL)
	{
	  assert (false);
	  return;
	}
    }

  if (!LOG_CHECK_LOG_APPLIER (thread_p) && !VACUUM_IS_THREAD_VACUUM (thread_p) && log_does_allow_replication () == true)
    {
      if (rcvindex == RVHF_UPDATE || rcvindex == RVOVF_CHANGE_LINK || rcvindex == RVHF_UPDATE_NOTIFY_VACUUM)
	{
	  LSA_COPY (&tdes->repl_update_lsa, &tdes->tail_lsa);
	}
      else if (rcvindex == RVHF_INSERT || rcvindex == RVHF_MVCC_INSERT)
	{
	  LSA_COPY (&tdes->repl_insert_lsa, &tdes->tail_lsa);
	}
    }
}

/*
 * log_append_undoredo_recdes - LOG UNDO (BEFORE) + REDO (AFTER) RECORD DESCRIPTOR
 *
 * return: nothing
 *
 *   rcvindex(in): Index to recovery function
 *   addr(in): Address (Volume, page, and offset) of data
 *   undo_recdes(in): Undo(before) record descriptor
 *   redo_recdes(in): Redo(after) record descriptor
 *
 */
void
log_append_undoredo_recdes (THREAD_ENTRY * thread_p, LOG_RCVINDEX rcvindex, LOG_DATA_ADDR * addr,
			    const RECDES * undo_recdes, const RECDES * redo_recdes)
{
  log_append_undoredo_recdes2 (thread_p, rcvindex, addr->vfid, addr->pgptr, addr->offset, undo_recdes, redo_recdes);
}

void
log_append_undoredo_recdes2 (THREAD_ENTRY * thread_p, LOG_RCVINDEX rcvindex, const VFID * vfid, PAGE_PTR pgptr,
			     PGLENGTH offset, const RECDES * undo_recdes, const RECDES * redo_recdes)
{
  LOG_CRUMB crumbs[4];
  LOG_CRUMB *undo_crumbs = &crumbs[0];
  LOG_CRUMB *redo_crumbs = &crumbs[2];
  int num_undo_crumbs;
  int num_redo_crumbs;
  LOG_DATA_ADDR addr;

  addr.vfid = vfid;
  addr.pgptr = pgptr;
  addr.offset = offset;

#if 0
  if (rcvindex == RVHF_UPDATE)
    {
      LOG_TDES *tdes = LOG_FIND_CURRENT_TDES (thread_p);
      if (tdes && tdes->null_log.is_set && undo_recdes && redo_recdes)
	{
	  tdes->null_log.recdes = malloc (sizeof (RECDES));
	  if (tdes == NULL)
	    {
	      return;		/* error */
	    }
	  *(tdes->null_log.recdes) = *undo_recdes;
	  tdes->null_log.recdes->data = malloc (undo_recdes->length);
	  if (tdes->null_log.recdes->data == NULL)
	    {
	      free_and_init (tdes->null_log.recdes);
	      return;		/* error */
	    }
	  (void) memcpy (tdes->null_log.recdes->data, undo_recdes->data, undo_recdes->length);
	}
      undo_crumbs[0].length = sizeof (undo_recdes->type);
      undo_crumbs[0].data = (char *) &undo_recdes->type;
      undo_crumbs[1].length = 0;
      undo_crumbs[1].data = NULL;
      num_undo_crumbs = 2;
      redo_crumbs[0].length = sizeof (redo_recdes->type);
      redo_crumbs[0].data = (char *) &redo_recdes->type;
      redo_crumbs[1].length = 0;
      redo_crumbs[1].data = NULL;
      num_redo_crumbs = 2;
      log_append_undoredo_crumbs (rcvindex, addr, num_undo_crumbs, num_redo_crumbs, undo_crumbs, redo_crumbs);
      return;
    }
#endif

  if (undo_recdes != NULL)
    {
      undo_crumbs[0].length = sizeof (undo_recdes->type);
      undo_crumbs[0].data = (char *) &undo_recdes->type;
      undo_crumbs[1].length = undo_recdes->length;
      undo_crumbs[1].data = undo_recdes->data;
      num_undo_crumbs = 2;
    }
  else
    {
      undo_crumbs = NULL;
      num_undo_crumbs = 0;
    }

  if (redo_recdes != NULL)
    {
      redo_crumbs[0].length = sizeof (redo_recdes->type);
      redo_crumbs[0].data = (char *) &redo_recdes->type;
      redo_crumbs[1].length = redo_recdes->length;
      redo_crumbs[1].data = redo_recdes->data;
      num_redo_crumbs = 2;
    }
  else
    {
      redo_crumbs = NULL;
      num_redo_crumbs = 0;
    }

  log_append_undoredo_crumbs (thread_p, rcvindex, &addr, num_undo_crumbs, num_redo_crumbs, undo_crumbs, redo_crumbs);
}

#if defined (ENABLE_UNUSED_FUNCTION)
/*
 * log_append_undo_recdes - LOG UNDO (BEFORE) RECORD DESCRIPTOR
 *
 * return: nothing
 *
 *   rcvindex(in): Index to recovery function
 *   addr(in): Address (Volume, page, and offset) of data
 *   recdes(in): Undo(before) record descriptor
 *
 */
void
log_append_undo_recdes (THREAD_ENTRY * thread_p, LOG_RCVINDEX rcvindex, LOG_DATA_ADDR * addr, const RECDES * recdes)
{
  log_append_undo_recdes2 (thread_p, rcvindex, addr->vfid, addr->pgptr, addr->offset, recdes);
}
#endif /* ENABLE_UNUSED_FUNCTION */

void
log_append_undo_recdes2 (THREAD_ENTRY * thread_p, LOG_RCVINDEX rcvindex, const VFID * vfid, PAGE_PTR pgptr,
			 PGLENGTH offset, const RECDES * recdes)
{
  LOG_CRUMB crumbs[2];
  LOG_DATA_ADDR addr;

  addr.vfid = vfid;
  addr.pgptr = pgptr;
  addr.offset = offset;

  if (recdes != NULL)
    {
      crumbs[0].length = sizeof (recdes->type);
      crumbs[0].data = (char *) &recdes->type;
      crumbs[1].length = recdes->length;
      crumbs[1].data = recdes->data;
      log_append_undo_crumbs (thread_p, rcvindex, &addr, 2, crumbs);
    }
  else
    {
      log_append_undo_crumbs (thread_p, rcvindex, &addr, 0, NULL);
    }
}

/*
 * log_append_redo_recdes - LOG REDO (AFTER) RECORD DESCRIPTOR
 *
 * return: nothing
 *
 *   rcvindex(in): Index to recovery function
 *   addr(in): Address (Volume, page, and offset) of data
 *   recdes(in): Redo(after) record descriptor
 *
 */
void
log_append_redo_recdes (THREAD_ENTRY * thread_p, LOG_RCVINDEX rcvindex, LOG_DATA_ADDR * addr, const RECDES * recdes)
{
  log_append_redo_recdes2 (thread_p, rcvindex, addr->vfid, addr->pgptr, addr->offset, recdes);
}

void
log_append_redo_recdes2 (THREAD_ENTRY * thread_p, LOG_RCVINDEX rcvindex, const VFID * vfid, PAGE_PTR pgptr,
			 PGLENGTH offset, const RECDES * recdes)
{
  LOG_CRUMB crumbs[2];
  LOG_DATA_ADDR addr;

  addr.vfid = vfid;
  addr.pgptr = pgptr;
  addr.offset = offset;

  if (recdes != NULL)
    {
      crumbs[0].length = sizeof (recdes->type);
      crumbs[0].data = (char *) &recdes->type;
      crumbs[1].length = recdes->length;
      crumbs[1].data = recdes->data;
      log_append_redo_crumbs (thread_p, rcvindex, &addr, 2, crumbs);
    }
  else
    {
      log_append_redo_crumbs (thread_p, rcvindex, &addr, 0, NULL);
    }
}

/*
 * log_append_dboutside_redo - Log redo (after) data for operations outside the db
 *
 * return: nothing
 *
 *   rcvindex(in): Index to recovery function
 *   length(in): Length of redo(after) data
 *   data(in): Redo (after) data
 *
 * NOTE: A log record is constructed to recover external (outside of
 *              database) data by always redoing data during recovery.
 *
 *              During recovery(e.g., system crash recovery), the redo
 *              function described by rcvindex is called with a recovery
 *              structure which contains the page pointer and offset of the
 *              data to recover along with the redo data. It is up to this
 *              function to determine how to redo the data.
 *
 *     1)       The logging of this function is logical since it is for
 *              external data.
 *     2)       Both during the redo and undo phase, dboutside redo is
 *              ignored.
 */
void
log_append_dboutside_redo (THREAD_ENTRY * thread_p, LOG_RCVINDEX rcvindex, int length, const void *data)
{
  LOG_TDES *tdes;		/* Transaction descriptor */
  int tran_index;
  int error_code = NO_ERROR;
  LOG_PRIOR_NODE *node;

#if defined(CUBRID_DEBUG)
  if (RV_fun[rcvindex].redofun == NULL)
    {
      assert (false);
      return;
    }
#endif /* CUBRID_DEBUG */

  if (log_No_logging)
    {
      /* We are not logging */
      LOG_FLUSH_LOGGING_HAS_BEEN_SKIPPED (thread_p);
      return;
    }

  /* Vacuum workers are not allowed to use this type of log records. */
  assert (!VACUUM_IS_THREAD_VACUUM_WORKER (thread_p));

  /* Find transaction descriptor for current logging transaction */
  tran_index = LOG_FIND_THREAD_TRAN_INDEX (thread_p);
  tdes = LOG_FIND_TDES (tran_index);
  if (tdes == NULL)
    {
      er_set (ER_FATAL_ERROR_SEVERITY, ARG_FILE_LINE, ER_LOG_UNKNOWN_TRANINDEX, 1, tran_index);
      error_code = ER_LOG_UNKNOWN_TRANINDEX;
      return;
    }

  /* 
   * If we are not in a top system operation, the transaction is unactive, and
   * the transaction is not in the process of been aborted, we do nothing.
   */
  if (tdes->topops.last < 0 && !LOG_ISTRAN_ACTIVE (tdes) && !LOG_ISTRAN_ABORTED (tdes))
    {
      /* 
       * We do not log anything when the transaction is unactive and it is not
       * in the process of aborting.
       */
      return;
    }

  node =
    prior_lsa_alloc_and_copy_data (thread_p, LOG_DBEXTERN_REDO_DATA, rcvindex, NULL, 0, NULL, length, (char *) data);
  if (node == NULL)
    {
      return;
    }

  (void) prior_lsa_next_record (thread_p, node, tdes);
}

/*
 * log_append_postpone - Log postpone after data, for redo
 *
 * return: nothing
 *
 *   rcvindex(in): Index to recovery function
 *   addr(in): Index to recovery function
 *   length(in): Length of postpone redo(after) data
 *   data(in): Postpone redo (after) data
 *
 * NOTE: A postpone data operation is postponed after the transaction
 *              commits. Once it is executed, it becomes a log_redo operation.
 *              This distinction is needed due to log sequence number in the
 *              log and the data pages which are used to avoid redos.
 */
void
log_append_postpone (THREAD_ENTRY * thread_p, LOG_RCVINDEX rcvindex, LOG_DATA_ADDR * addr, int length, const void *data)
{
  LOG_TDES *tdes;		/* Transaction descriptor */
  LOG_RCV rcv;			/* Recovery structure for execution */
  bool skipredo;
  LOG_LSA *crash_lsa;
  int tran_index;
  int error_code = NO_ERROR;
  LOG_PRIOR_NODE *node;
  LOG_LSA start_lsa = LSA_INITIALIZER;

#if defined(CUBRID_DEBUG)
  if (addr->pgptr == NULL)
    {
      /* 
       * Postpone is always an operation page level logging. Thus, a data page
       * pointer must have been given as part of the address
       */
      er_set (ER_ERROR_SEVERITY, ARG_FILE_LINE, ER_LOG_POSTPONE_INTERFACE, 0);
      error_code = ER_LOG_POSTPONE_INTERFACE;
      return;
    }
  if (RV_fun[rcvindex].redofun == NULL)
    {
      assert (false);
      return;
    }
#endif /* CUBRID_DEBUG */

  if (log_No_logging)
    {
      /* 
       * We are not logging. Execute the postpone operation immediately since
       * we cannot undo
       */
      rcv.length = length;
      rcv.offset = addr->offset;
      rcv.pgptr = addr->pgptr;
      rcv.data = (char *) data;

      assert (RV_fun[rcvindex].redofun != NULL);
      (void) (*RV_fun[rcvindex].redofun) (thread_p, &rcv);

      LOG_FLUSH_LOGGING_HAS_BEEN_SKIPPED (thread_p);
      log_skip_logging (thread_p, addr);
      return;
    }

  /* Find transaction descriptor for current logging transaction */
  tran_index = LOG_FIND_THREAD_TRAN_INDEX (thread_p);

  if (VACUUM_IS_THREAD_VACUUM (thread_p))
    {
      /* Vacuum worker */
      /* Must be under a system operation, otherwise postpone records will not work. */
      assert (vacuum_worker_state_is_topop (thread_p));
      /* Use reserved transaction descriptor instead of system tdes. */
      tdes = vacuum_get_worker_tdes (thread_p);
    }
  else
    {
      /* Find tdes in transaction table. */
      tdes = LOG_FIND_TDES (tran_index);
    }

  if (tdes == NULL)
    {
      er_set (ER_FATAL_ERROR_SEVERITY, ARG_FILE_LINE, ER_LOG_UNKNOWN_TRANINDEX, 1, tran_index);
      error_code = ER_LOG_UNKNOWN_TRANINDEX;
      return;
    }

  skipredo = log_can_skip_redo_logging (rcvindex, tdes, addr);
  if (skipredo == true || (tdes->topops.last < 0 && !LOG_ISTRAN_ACTIVE (tdes) && !LOG_ISTRAN_ABORTED (tdes)))
    {
      /* 
       * Warning postpone logging is ignored during REDO recovery, normal
       * rollbacks, and for temporary data pages
       */
      rcv.length = length;
      rcv.offset = addr->offset;
      rcv.pgptr = addr->pgptr;
      rcv.data = (char *) data;

      assert (RV_fun[rcvindex].redofun != NULL);
      (void) (*RV_fun[rcvindex].redofun) (thread_p, &rcv);
      if (skipredo == false)
	{
	  log_append_redo_data (thread_p, rcvindex, addr, length, data);
	}

      return;
    }

  /* 
   * If the transaction has not logged any record, add a dummy record to
   * start the postpone purposes during the commit.
   */

  if (LSA_ISNULL (&tdes->tail_lsa)
      || (log_is_in_crash_recovery () && (crash_lsa = log_get_crash_point_lsa ()) != NULL
	  && LSA_LE (&tdes->tail_lsa, crash_lsa)))
    {
      log_append_empty_record (thread_p, LOG_DUMMY_HEAD_POSTPONE, addr);
    }

  node = prior_lsa_alloc_and_copy_data (thread_p, LOG_POSTPONE, rcvindex, addr, 0, NULL, length, (char *) data);
  if (node == NULL)
    {
      return;
    }
  if (VACUUM_IS_THREAD_VACUUM (thread_p))
    {
      /* Cache postpone log record. Redo data must be saved before calling prior_lsa_next_record, which may free this
       * prior node. */
      vacuum_cache_log_postpone_redo_data (thread_p, node->data_header, node->rdata, node->rlength);
    }

  start_lsa = prior_lsa_next_record (thread_p, node, tdes);
  if (VACUUM_IS_THREAD_VACUUM (thread_p))
    {
      /* Cache postpone log record. An entry for this postpone log record was already created and we also need to save
       * its LSA. */
      vacuum_cache_log_postpone_lsa (thread_p, &start_lsa);
    }

  /* Set address early in case there is a crash, because of skip_head */
  if (tdes->topops.last >= 0)
    {
      if (LSA_ISNULL (&tdes->topops.stack[tdes->topops.last].posp_lsa))
	{
	  LSA_COPY (&tdes->topops.stack[tdes->topops.last].posp_lsa, &tdes->tail_lsa);
	}
    }
  else if (LSA_ISNULL (&tdes->posp_nxlsa))
    {
      LSA_COPY (&tdes->posp_nxlsa, &tdes->tail_lsa);
    }

  /* 
   * Note: The lsa of the page is not set for postpone log records since
   * the change has not been done (has been postpone) to the page.
   */
}

/*
 * log_run_postpone - Log run redo (after) postpone data
 *
 * return: nothing
 *
 *   rcvindex(in): Index to recovery function
 *   addr(in): Address (Volume, page, and offset) of data
 *   rcv_vpid(in):
 *   length(in): Length of redo(after) data
 *   data(in): Redo (after) data
 *   ref_lsa(in): Log sequence address of original postpone record
 *
 * NOTE: Log run_redo(after) postpone data. This function is only used
 *              when the transaction has been declared as a committed with
 *              postpone actions. A system log record is constructed to
 *              recover data by redoing data during recovery.
 *
 *              During recovery(e.g., system crash recovery), the redo
 *              function described by rcvindex is called with a recovery
 *              structure which contains the page pointer and offset of the
 *              data to recover along with the redo data. It is up to this
 *              function how to redo the data.
 *
 *     1)       The only type of logging accepted by this function is page
 *              operation level logging, thus, an address must be given.
 */
void
log_append_run_postpone (THREAD_ENTRY * thread_p, LOG_RCVINDEX rcvindex, LOG_DATA_ADDR * addr, const VPID * rcv_vpid,
			 int length, const void *data, const LOG_LSA * ref_lsa)
{
  LOG_REC_RUN_POSTPONE *run_posp;	/* A run postpone record */
  LOG_TDES *tdes;		/* Transaction descriptor */
  int tran_index;
  int error_code = NO_ERROR;
  LOG_PRIOR_NODE *node;
  LOG_LSA start_lsa;

  /* Find transaction descriptor for current logging transaction */
  tran_index = LOG_FIND_THREAD_TRAN_INDEX (thread_p);
  if (VACUUM_IS_THREAD_VACUUM (thread_p))
    {
      /* Vacuum worker */
      /* Must be at the end of a system operation or during recovery. */
      assert (vacuum_worker_state_is_topop (thread_p) || vacuum_worker_state_is_recovery (thread_p));
      /* Use reserved transaction descriptor instead of system tdes. */
      tdes = vacuum_get_worker_tdes (thread_p);
    }
  else
    {
      /* Find tdes in transaction table. */
      tdes = LOG_FIND_TDES (tran_index);
    }
  if (tdes == NULL)
    {
      er_set (ER_FATAL_ERROR_SEVERITY, ARG_FILE_LINE, ER_LOG_UNKNOWN_TRANINDEX, 1, tran_index);
      error_code = ER_LOG_UNKNOWN_TRANINDEX;
      return;
    }

  if (tdes->state != TRAN_UNACTIVE_WILL_COMMIT && tdes->state != TRAN_UNACTIVE_COMMITTED_WITH_POSTPONE
      && tdes->state != TRAN_UNACTIVE_TOPOPE_COMMITTED_WITH_POSTPONE)
    {
      /* Warning run postpone is ignored when transaction is not committed */
#if defined(CUBRID_DEBUG)
      er_log_debug (ARG_FILE_LINE,
		    "log_run_postpone: Warning run postpone logging is ignored when transaction is not committed\n");
#endif /* CUBRID_DEBUG */
      assert (false);
    }
  else
    {
      node =
	prior_lsa_alloc_and_copy_data (thread_p, LOG_RUN_POSTPONE, RV_NOT_DEFINED, NULL, length, (char *) data, 0,
				       NULL);
      if (node == NULL)
	{
	  return;
	}

      run_posp = (LOG_REC_RUN_POSTPONE *) node->data_header;
      run_posp->data.rcvindex = rcvindex;
      run_posp->data.pageid = rcv_vpid->pageid;
      run_posp->data.volid = rcv_vpid->volid;
      run_posp->data.offset = addr->offset;
      LSA_COPY (&run_posp->ref_lsa, ref_lsa);
      run_posp->length = length;

      start_lsa = prior_lsa_next_record (thread_p, node, tdes);

      /* 
       * Set the LSA on the data page of the corresponding log record for page operation logging.
       * Make sure that I should log. Page operational logging is not done for temporary data of temporary files/volumes
       */
      if (addr->pgptr != NULL && LOG_NEED_TO_SET_LSA (rcvindex, addr->pgptr))
	{
	  if (pgbuf_set_lsa (thread_p, addr->pgptr, &start_lsa) == NULL)
	    {
	      assert (false);
	      return;
	    }
	}
    }
}

/*
 * log_append_compensate - LOG COMPENSATE DATA
 *
 * return: nothing
 *
 *   rcvindex(in): Index to recovery function
 *   vpid(in): Volume-page address of compensate data
 *   offset(in): Offset of compensate data
 *   pgptr(in): Page pointer where compensating data resides. It may be
 *                     NULL when the page is not available during recovery.
 *   length(in): Length of compensating data (kind of redo(after) data)
 *   data(in): Compensating data (kind of redo(after) data)
 *   tdes(in/out): State structure of transaction of the log record
 *
 * NOTE: Log a compensating log record. An undo performed during a
 *              rollback or recovery is logged using what is called a
 *              compensation log record. A compensation log record undoes the
 *              redo of an aborted transaction during the redo phase of the
 *              recovery process. Compensating log records are quite useful to
 *              make system and media crash recovery faster. Compensating log
 *              records are redo log records and thus, they are never undone.
 */
void
log_append_compensate (THREAD_ENTRY * thread_p, LOG_RCVINDEX rcvindex, const VPID * vpid, PGLENGTH offset,
		       PAGE_PTR pgptr, int length, const void *data, LOG_TDES * tdes)
{
  log_append_compensate_internal (thread_p, rcvindex, vpid, offset, pgptr, length, data, tdes, NULL);
}

/*
 * log_append_compensate_with_undo_nxlsa () - Append compensate log record
 *					      and overwrite its undo_nxlsa.
 *
 * return	   : Void.
 * thread_p (in)   : Thread entry.
 * rcvindex (in)   : Index to recovery function.
 * vpid (in)	   : Volume-page address of compensate data
 * offset(in)	   : Offset of compensate data
 * pgptr(in)	   : Page pointer where compensating data resides. It may be
 *		     NULL when the page is not available during recovery.
 * length (in)	   : Length of compensating data (kind of redo(after) data)
 * data (in)	   : Compensating data (kind of redo(after) data)
 * tdes (in/out)   : State structure of transaction of the log record
 * undo_nxlsa (in) : Use a different undo_nxlsa than tdes->undo_nxlsa.
 *		     Necessary for cases when log records may be added before
 *		     compensation (one example being index merge/split before
 *		     undoing b-tree operation).
 */
void
log_append_compensate_with_undo_nxlsa (THREAD_ENTRY * thread_p, LOG_RCVINDEX rcvindex, const VPID * vpid,
				       PGLENGTH offset, PAGE_PTR pgptr, int length, const void *data, LOG_TDES * tdes,
				       LOG_LSA * undo_nxlsa)
{
  assert (undo_nxlsa != NULL);

  log_append_compensate_internal (thread_p, rcvindex, vpid, offset, pgptr, length, data, tdes, undo_nxlsa);
}

/*
 * log_append_compensate - LOG COMPENSATE DATA
 *
 * return: nothing
 *
 *   rcvindex(in): Index to recovery function
 *   vpid(in): Volume-page address of compensate data
 *   offset(in): Offset of compensate data
 *   pgptr(in): Page pointer where compensating data resides. It may be
 *                     NULL when the page is not available during recovery.
 *   length(in): Length of compensating data (kind of redo(after) data)
 *   data(in): Compensating data (kind of redo(after) data)
 *   tdes(in/out): State structure of transaction of the log record
 *   undo_nxlsa(in): Use a different undo_nxlsa than tdes->undo_nxlsa.
 *		     Necessary for cases when log records may be added before
 *		     compensation (one example being index merge/split before
 *		     undoing b-tree operation).
 *
 * NOTE: Log a compensating log record. An undo performed during a
 *              rollback or recovery is logged using what is called a
 *              compensation log record. A compensation log record undoes the
 *              redo of an aborted transaction during the redo phase of the
 *              recovery process. Compensating log records are quite useful to
 *              make system and media crash recovery faster. Compensating log
 *              records are redo log records and thus, they are never undone.
 */
static void
log_append_compensate_internal (THREAD_ENTRY * thread_p, LOG_RCVINDEX rcvindex, const VPID * vpid, PGLENGTH offset,
				PAGE_PTR pgptr, int length, const void *data, LOG_TDES * tdes, LOG_LSA * undo_nxlsa)
{
  LOG_REC_COMPENSATE *compensate;	/* Compensate log record */
  LOG_LSA prev_lsa;		/* LSA of next record to undo */
  LOG_PRIOR_NODE *node;
  LOG_LSA start_lsa;

#if defined(CUBRID_DEBUG)
  int error_code = NO_ERROR;

  if (vpid->volid == NULL_VOLID || vpid->pageid == NULL_PAGEID)
    {
      /* 
       * Compensate is always an operation page level logging. Thus, a data page
       * pointer must have been given as part of the address
       */
      er_set (ER_ERROR_SEVERITY, ARG_FILE_LINE, ER_LOG_COMPENSATE_INTERFACE, 0);
      error_code = ER_LOG_COMPENSATE_INTERFACE;
      return;
    }
#endif /* CUBRID_DEBUG */

  node =
    prior_lsa_alloc_and_copy_data (thread_p, LOG_COMPENSATE, rcvindex, NULL, length, (char *) data, 0, (char *) NULL);
  if (node == NULL)
    {
      return;
    }

  LSA_COPY (&prev_lsa, &tdes->undo_nxlsa);

  compensate = (LOG_REC_COMPENSATE *) node->data_header;

  compensate->data.rcvindex = rcvindex;
  compensate->data.pageid = vpid->pageid;
  compensate->data.offset = offset;
  compensate->data.volid = vpid->volid;
  if (undo_nxlsa != NULL)
    {
      LSA_COPY (&compensate->undo_nxlsa, undo_nxlsa);
    }
  else
    {
      LSA_COPY (&compensate->undo_nxlsa, &prev_lsa);
    }
  compensate->length = length;

  start_lsa = prior_lsa_next_record (thread_p, node, tdes);

  /* 
   * Set the LSA on the data page of the corresponding log record for page
   * operation logging.
   * Make sure that I should log. Page operational logging is not done for
   * temporary data of temporary files and volumes
   */
  if (pgptr != NULL && pgbuf_set_lsa (thread_p, pgptr, &start_lsa) == NULL)
    {
      assert (false);
      return;
    }

  /* Go back to our undo link */
  LSA_COPY (&tdes->undo_nxlsa, &prev_lsa);
}

/*
 * log_append_empty_record -
 *
 * return: nothing
 */
void
log_append_empty_record (THREAD_ENTRY * thread_p, LOG_RECTYPE logrec_type, LOG_DATA_ADDR * addr)
{
  int tran_index;
  bool skip = false;
  LOG_TDES *tdes;
  LOG_PRIOR_NODE *node;

  tran_index = LOG_FIND_THREAD_TRAN_INDEX (thread_p);
  if (VACUUM_IS_THREAD_VACUUM (thread_p))
    {
      /* Vacuum worker */
      /* Must be under a system operation, otherwise postpone records will not work. */
      assert (vacuum_worker_state_is_topop (thread_p));
      /* Use reserved transaction descriptor instead of system tdes. */
      tdes = vacuum_get_worker_tdes (thread_p);
    }
  else
    {
      /* Find tdes in transaction table. */
      tdes = LOG_FIND_TDES (tran_index);
    }
  if (tdes == NULL)
    {
      assert (false);
      return;
    }

  if (addr != NULL)
    {
      skip = log_can_skip_redo_logging (RV_NOT_DEFINED, tdes, addr);
      if (skip == true)
	{
	  return;
	}
    }

  node = prior_lsa_alloc_and_copy_data (thread_p, logrec_type, RV_NOT_DEFINED, NULL, 0, NULL, 0, NULL);
  if (node == NULL)
    {
      return;
    }

  (void) prior_lsa_next_record (thread_p, node, tdes);
}

/*
 * log_append_ha_server_state -
 *
 * return: nothing
 */
void
log_append_ha_server_state (THREAD_ENTRY * thread_p, int state)
{
  int tran_index;
  LOG_TDES *tdes;
  LOG_REC_HA_SERVER_STATE *ha_server_state;
  LOG_PRIOR_NODE *node;
  LOG_LSA start_lsa;

  /* Vacuum workers are not allowed to use this type of log records. */
  assert (!VACUUM_IS_THREAD_VACUUM (thread_p));

  tran_index = LOG_FIND_THREAD_TRAN_INDEX (thread_p);
  tdes = LOG_FIND_TDES (tran_index);
  if (tdes == NULL)
    {
      return;
    }

  node = prior_lsa_alloc_and_copy_data (thread_p, LOG_DUMMY_HA_SERVER_STATE, RV_NOT_DEFINED, NULL, 0, NULL, 0, NULL);
  if (node == NULL)
    {
      return;
    }

  ha_server_state = (LOG_REC_HA_SERVER_STATE *) node->data_header;
  memset (ha_server_state, 0, sizeof (LOG_REC_HA_SERVER_STATE));

  ha_server_state->state = state;
  ha_server_state->at_time = time (NULL);

  start_lsa = prior_lsa_next_record (thread_p, node, tdes);

  logpb_flush_pages (thread_p, &start_lsa);
}

/*
 * log_skip_logging_set_lsa -  A log entry was not recorded intentionally
 *                             by the caller. set page LSA
 *
 * return: nothing
*
 *   addr(in): Address (Volume, page, and offset) of data
 *
 * NOTE: A log entry was not recorded intentionally by the caller. For
 *              example, if the data is not accurate, the logging could be
 *              avoided since it will be brought up to date later by the
 *              normal execution of the database.
 *              This function is used to avoid warning of unlogged pages.
 */
void
log_skip_logging_set_lsa (THREAD_ENTRY * thread_p, LOG_DATA_ADDR * addr)
{
  int rv;

  assert (addr && addr->pgptr != NULL);

#if defined(CUBRID_DEBUG)
  if (addr->pgptr == NULL)
    {
      er_log_debug (ARG_FILE_LINE,
		    "log_skip_logging_set_lsa: A data page pointer must"
		    " be given as part of the address... ignored\n");
      return;
    }
#endif /* CUBRID_DEBUG */

  /* Don't need to log */

  rv = pthread_mutex_lock (&log_Gl.prior_info.prior_lsa_mutex);

  (void) pgbuf_set_lsa (thread_p, addr->pgptr, &log_Gl.prior_info.prior_lsa);

  pthread_mutex_unlock (&log_Gl.prior_info.prior_lsa_mutex);

  return;
}

/*
 * log_skip_logging -  A log entry was not recorded intentionally by the
 *                      caller
 *
 * return: nothing
 *
 *   addr(in): Address (Volume, page, and offset) of data
 *
 * NOTE: A log entry was not recorded intentionally by the caller. For
 *              example, if the data is not accurate, the logging could be
 *              avoided since it will be brought up to date later by the
 *              normal execution of the database.
 *              This function is used to avoid warning of unlogged pages.
 */
void
log_skip_logging (THREAD_ENTRY * thread_p, LOG_DATA_ADDR * addr)
{
#if 0
  LOG_TDES *tdes;		/* Transaction descriptor */
  LOG_LSA *page_lsa;
#if defined(SERVER_MODE)
  int rv;
#endif /* SERVER_MODE */
  int tran_index;
  int error_code = NO_ERROR;
#endif

#if defined(CUBRID_DEBUG)
  if (addr->pgptr == NULL)
    {
      er_log_debug (ARG_FILE_LINE,
		    "log_skip_logging: A data page pointer must be given as part of the address... ignored\n");
      return;
    }
#endif /* CUBRID_DEBUG */

  return;

#if 0
  if (!pgbuf_is_lsa_temporary (addr->pgptr))
    {
      tran_index = LOG_FIND_THREAD_TRAN_INDEX (thread_p);
      tdes = LOG_FIND_TDES (tran_index);
      if (tdes == NULL)
	{
	  er_set (ER_FATAL_ERROR_SEVERITY, ARG_FILE_LINE, ER_LOG_UNKNOWN_TRANINDEX, 1, tran_index);
	  error_code = ER_LOG_UNKNOWN_TRANINDEX;
	  return;
	}

      /* 
       * If the page LSA has not been changed since the lsa checkpoint record,
       * change it to either the checkpoint record or the restart LSA.
       */

      page_lsa = pgbuf_get_lsa (addr->pgptr);

      if (!LSA_ISNULL (&log_Gl.rcv_phase_lsa))
	{
	  if (LSA_GE (&log_Gl.rcv_phase_lsa, page_lsa))
	    {
	      LOG_LSA chkpt_lsa;

	      rv = pthread_mutex_lock (&log_Gl.chkpt_lsa_lock);
	      LSA_COPY (&chkpt_lsa, &log_Gl.hdr.chkpt_lsa);
	      pthread_mutex_unlock (&log_Gl.chkpt_lsa_lock);

	      if (LSA_GT (&chkpt_lsa, &log_Gl.rcv_phase_lsa))
		{
		  (void) pgbuf_set_lsa (thread_p, addr->pgptr, &chkpt_lsa);
		}
	      else
		{
		  (void) pgbuf_set_lsa (thread_p, addr->pgptr, &log_Gl.rcv_phase_lsa);
		}
	    }
	}
      else
	{
	  /* 
	   * Likely the system is not restarted
	   */
	  if (LSA_GT (&tdes->tail_lsa, page_lsa))
	    {
	      (void) pgbuf_set_lsa (thread_p, addr->pgptr, &tdes->tail_lsa);
	    }
	}
    }
#endif
}

/*
 * log_append_savepoint - DECLARE A USER SAVEPOINT
 *
 * return: LSA
 *
 *   savept_name(in): Name of the savepoint
 *
 * NOTE: A savepoint is established for the current transaction, so
 *              that future transaction actions can be rolled back to this
 *              established savepoint. We call this operation a partial abort
 *              (rollback). That is, all database actions affected by the
 *              transaction after the savepoint are undone, and all effects
 *              of the transaction preceding the savepoint remain. The
 *              transaction can then continue executing other database
 *              statements. It is permissible to abort to the same savepoint
 *              repeatedly within the same transaction.
 *              If the same savepoint name is used in multiple savepoint
 *              declarations within the same transaction, then only the latest
 *              savepoint with that name is available for aborts and the
 *              others are forgotten.
 *              There are no limits on the number of savepoints that a
 *              transaction can have.
 */
LOG_LSA *
log_append_savepoint (THREAD_ENTRY * thread_p, const char *savept_name)
{
  LOG_REC_SAVEPT *savept;	/* A savept log record */
  LOG_TDES *tdes;		/* Transaction descriptor */
  int length;			/* Length of the name of the save point */
  int tran_index;
  int error_code;
  LOG_PRIOR_NODE *node;

  /* Find transaction descriptor for current logging transaction */

  /* Vacuum workers cannot use save points. */
  assert (!VACUUM_IS_THREAD_VACUUM (thread_p));

  tran_index = LOG_FIND_THREAD_TRAN_INDEX (thread_p);
  tdes = LOG_FIND_TDES (tran_index);
  if (tdes == NULL)
    {
      er_set (ER_FATAL_ERROR_SEVERITY, ARG_FILE_LINE, ER_LOG_UNKNOWN_TRANINDEX, 1, tran_index);
      error_code = ER_LOG_UNKNOWN_TRANINDEX;
      return NULL;
    }

  if (!LOG_ISTRAN_ACTIVE (tdes))
    {
      /* 
       * Error, a user savepoint cannot be added when the transaction is not
       * active
       */
      er_set (ER_FATAL_ERROR_SEVERITY, ARG_FILE_LINE, ER_LOG_CANNOT_ADD_SAVEPOINT, 0);
      error_code = ER_LOG_CANNOT_ADD_SAVEPOINT;
      return NULL;
    }

  if (savept_name == NULL)
    {
      er_set (ER_ERROR_SEVERITY, ARG_FILE_LINE, ER_LOG_NONAME_SAVEPOINT, 0);
      error_code = ER_LOG_NONAME_SAVEPOINT;
      return NULL;
    }

  length = (int) strlen (savept_name) + 1;

  node =
    prior_lsa_alloc_and_copy_data (thread_p, LOG_SAVEPOINT, RV_NOT_DEFINED, NULL, length, (char *) savept_name, 0,
				   (char *) NULL);
  if (node == NULL)
    {
      return NULL;
    }

  savept = (LOG_REC_SAVEPT *) node->data_header;
  savept->length = length;
  LSA_COPY (&savept->prv_savept, &tdes->savept_lsa);

  (void) prior_lsa_next_record (thread_p, node, tdes);

  LSA_COPY (&tdes->savept_lsa, &tdes->tail_lsa);

  perfmon_inc_stat (thread_p, PSTAT_TRAN_NUM_SAVEPOINTS);

  return &tdes->savept_lsa;
}

/*
 * log_find_savept_lsa - FIND LSA ADDRESS OF GIVEN SAVEPOINT
 *
 * return: savept_lsa or NULL
 *
 *   savept_name(in):  Name of the savept
 *   tdes(in): State structure of transaction of the log record  or NULL
 *                when unknown
 *   savept_lsa(in/out): Address of the savept_name
 *
 * NOTE:The LSA address of the given savept_name is found.
 */
static LOG_LSA *
log_get_savepoint_lsa (THREAD_ENTRY * thread_p, const char *savept_name, LOG_TDES * tdes, LOG_LSA * savept_lsa)
{
  char *ptr;			/* Pointer to savepoint name */
  char log_pgbuf[IO_MAX_PAGE_SIZE + MAX_ALIGNMENT], *aligned_log_pgbuf;
  LOG_PAGE *log_pgptr = NULL;	/* Log page pointer where a savepoint log record is located */
  LOG_RECORD_HEADER *log_rec;	/* Pointer to log record */
  LOG_REC_SAVEPT *savept;	/* A savepoint log record */
  LOG_LSA prev_lsa;		/* Previous savepoint */
  LOG_LSA log_lsa;
  int length;			/* Length of savepoint name */
  bool found = false;

  aligned_log_pgbuf = PTR_ALIGN (log_pgbuf, MAX_ALIGNMENT);

  /* Find the savepoint LSA, for the given savepoint name */
  LSA_COPY (&prev_lsa, &tdes->savept_lsa);

  log_pgptr = (LOG_PAGE *) aligned_log_pgbuf;

  while (!LSA_ISNULL (&prev_lsa) && found == false)
    {
      if (logpb_fetch_page (thread_p, &prev_lsa, LOG_CS_FORCE_USE, log_pgptr) != NO_ERROR)
	{
	  break;
	}

      savept_lsa->pageid = log_lsa.pageid = prev_lsa.pageid;

      while (found == false && prev_lsa.pageid == log_lsa.pageid)
	{
	  /* Find the savepoint record */
	  savept_lsa->offset = log_lsa.offset = prev_lsa.offset;
	  log_rec = LOG_GET_LOG_RECORD_HEADER (log_pgptr, &log_lsa);
	  if (log_rec->type != LOG_SAVEPOINT && log_rec->trid != tdes->trid)
	    {
	      /* System error... */
	      er_log_debug (ARG_FILE_LINE, "log_find_savept_lsa: Corrupted log rec");
	      LSA_SET_NULL (&prev_lsa);
	      break;
	    }

	  /* Advance the pointer to read the savepoint log record */

	  LOG_READ_ADD_ALIGN (thread_p, sizeof (*log_rec), &log_lsa, log_pgptr);
	  LOG_READ_ADVANCE_WHEN_DOESNT_FIT (thread_p, sizeof (*savept), &log_lsa, log_pgptr);

	  savept = (LOG_REC_SAVEPT *) ((char *) log_pgptr->area + log_lsa.offset);
	  LSA_COPY (&prev_lsa, &savept->prv_savept);
	  length = savept->length;

	  LOG_READ_ADD_ALIGN (thread_p, sizeof (*savept), &log_lsa, log_pgptr);
	  /* 
	   * Is the name contained in only one buffer, or in several buffers
	   */

	  if (log_lsa.offset + length < (int) LOGAREA_SIZE)
	    {
	      /* Savepoint name is in one buffer */
	      ptr = (char *) log_pgptr->area + log_lsa.offset;
	      if (strcmp (savept_name, ptr) == 0)
		{
		  found = true;
		}
	    }
	  else
	    {
	      /* Need to copy the data into a contiguous area */
	      int area_offset;	/* The area offset */
	      int remains_length;	/* Length of data that remains to be copied */
	      unsigned int copy_length;	/* Length to copy into area */

	      ptr = (char *) db_private_alloc (thread_p, length);
	      if (ptr == NULL)
		{
		  LSA_SET_NULL (&prev_lsa);
		  break;
		}
	      /* Copy the name */
	      remains_length = length;
	      area_offset = 0;
	      while (remains_length > 0)
		{
		  LOG_READ_ADVANCE_WHEN_DOESNT_FIT (thread_p, 0, &log_lsa, log_pgptr);
		  if (log_lsa.offset + remains_length < (int) LOGAREA_SIZE)
		    {
		      copy_length = remains_length;
		    }
		  else
		    {
		      copy_length = LOGAREA_SIZE - (int) (log_lsa.offset);
		    }

		  memcpy (ptr + area_offset, (char *) log_pgptr->area + log_lsa.offset, copy_length);
		  remains_length -= copy_length;
		  area_offset += copy_length;
		  log_lsa.offset += copy_length;
		}
	      if (strcmp (savept_name, ptr) == 0)
		{
		  found = true;
		}
	      db_private_free_and_init (thread_p, ptr);
	    }
	}
    }

  if (found)
    {
      return savept_lsa;
    }
  else
    {
      LSA_SET_NULL (savept_lsa);
      return NULL;
    }
}

/*
 *
 *       FUNCTIONS RELATED TO TERMINATION OF TRANSACTIONS AND OPERATIONS
 *
 */

/*
 * log_sysop_end_type_string () - string for log sys op end type
 *
 * return        : string for log sys op end type
 * end_type (in) : log sys op end type
 */
const char *
log_sysop_end_type_string (LOG_SYSOP_END_TYPE end_type)
{
  switch (end_type)
    {
    case LOG_SYSOP_END_COMMIT:
      return "LOG_SYSOP_END_COMMIT";
    case LOG_SYSOP_END_ABORT:
      return "LOG_SYSOP_END_ABORT";
    case LOG_SYSOP_END_LOGICAL_UNDO:
      return "LOG_SYSOP_END_LOGICAL_UNDO";
    case LOG_SYSOP_END_LOGICAL_MVCC_UNDO:
      return "LOG_SYSOP_END_LOGICAL_MVCC_UNDO";
    case LOG_SYSOP_END_LOGICAL_COMPENSATE:
      return "LOG_SYSOP_END_LOGICAL_COMPENSATE";
    case LOG_SYSOP_END_LOGICAL_RUN_POSTPONE:
      return "LOG_SYSOP_END_LOGICAL_RUN_POSTPONE";
    default:
      assert (false);
      return "UNKNOWN LOG_SYSOP_END_TYPE";
    }
}

/*
 * log_sysop_start () - Start a new system operation. This can also be nested in another system operation.
 *
 * return	 : Error code.
 * thread_p (in) : Thread entry.
 */
void
log_sysop_start (THREAD_ENTRY * thread_p)
{
  LOG_TDES *tdes = NULL;
  int tran_index;
  int r = NO_ERROR;

  tran_index = LOG_FIND_THREAD_TRAN_INDEX (thread_p);
  if (VACUUM_IS_THREAD_VACUUM (thread_p))
    {
      /* System operations must be isolated and allow undo. It is impossible to use system tdes for more than one
       * thread, so vacuum workers use a reserved tdes instead. */
      tdes = vacuum_get_worker_tdes (thread_p);

      /* Vacuum worker state should be either VACUUM_WORKER_STATE_EXECUTE or VACUUM_WORKER_STATE_TOPOP (or
       * VACUUM_WORKER_STATE_RECOVERY during database recovery phase). */
      assert (vacuum_worker_state_is_execute (thread_p) || vacuum_worker_state_is_topop (thread_p)
	      || vacuum_worker_state_is_recovery (thread_p));

      vacuum_er_log (VACUUM_ER_LOG_TOPOPS | VACUUM_ER_LOG_WORKER,
		     "Start system operation. Current worker tdes: tdes->trid=%d, tdes->topops.last=%d, "
		     "tdes->tail_lsa=(%lld, %d). Worker state=%d.", tdes->trid, tdes->topops.last,
		     (long long int) tdes->tail_lsa.pageid, (int) tdes->tail_lsa.offset,
		     vacuum_get_worker_state (thread_p));

      /* Change worker state to VACUUM_WORKER_STATE_TOPOP */
      vacuum_set_worker_state (thread_p, VACUUM_WORKER_STATE_TOPOP);

      if (tdes->topops.last < 0)
	{
	  assert (tdes->topops.last == -1);

	  /* Vacuum workers/master don't have a parent transaction that is committed. Different system operations that
	   * are not  nested shouldn't be linked between them. Otherwise, undo recovery, in the attempt to find log
	   * records to undo will process all system operations until the first one. Since vacuum workers.master never
	   * rollback, once the last system operation is ended, we can reset all modified LSA's. This way, different
	   * system operations will not be linked between them. */
	  LSA_SET_NULL (&tdes->head_lsa);
	  LSA_SET_NULL (&tdes->tail_lsa);
	  LSA_SET_NULL (&tdes->undo_nxlsa);
	  LSA_SET_NULL (&tdes->tail_topresult_lsa);
	  LSA_SET_NULL (&tdes->rcv.tran_start_postpone_lsa);
	  LSA_SET_NULL (&tdes->rcv.sysop_start_postpone_lsa);
	}
    }
  else
    {
      /* Active transaction */
      tdes = LOG_FIND_TDES (tran_index);
      if (tdes == NULL)
	{
	  er_set (ER_FATAL_ERROR_SEVERITY, ARG_FILE_LINE, ER_LOG_UNKNOWN_TRANINDEX, 1, tran_index);
	  return;
	}

      if (LOG_ISRESTARTED ())
	{
	  r = rmutex_lock (thread_p, &tdes->rmutex_topop);
	  assert (r == NO_ERROR);
	}
    }

  /* Can current tdes.topops stack handle another system operation? */
  if (tdes->topops.max == 0 || (tdes->topops.last + 1) >= tdes->topops.max)
    {
      if (logtb_realloc_topops_stack (tdes, 1) == NULL)
	{
	  /* Out of memory */
	  if (LOG_ISRESTARTED () && !VACUUM_IS_THREAD_VACUUM (thread_p))
	    {
	      r = rmutex_unlock (thread_p, &tdes->rmutex_topop);
	      assert (r == NO_ERROR);
	    }
	  if (VACUUM_IS_THREAD_VACUUM (thread_p))
	    {
	      /* Restore state */
	      if (tdes->topops.last < 0)
		{
		  vacuum_set_worker_state (thread_p, VACUUM_WORKER_STATE_EXECUTE);
		}
	      /* Else */
	      /* Leave state as VACUUM_WORKER_STATE_TOPOP */
	    }
	  return;
	}
    }

  /* NOTE if tdes->topops.last >= 0, there is an already defined top system operation. */
  tdes->topops.last++;
  LSA_COPY (&tdes->topops.stack[tdes->topops.last].lastparent_lsa, &tdes->tail_lsa);
  LSA_COPY (&tdes->topop_lsa, &tdes->tail_lsa);

  LSA_SET_NULL (&tdes->topops.stack[tdes->topops.last].posp_lsa);

  perfmon_inc_stat (thread_p, PSTAT_TRAN_NUM_START_TOPOPS);
}

/*
 * log_sysop_start_atomic () - start a system operation that required to be atomic. it is aborted during recovery before
 *                             all postpones are finished.
 *
 * return        : void
 * thread_p (in) : thread entry
 */
void
log_sysop_start_atomic (THREAD_ENTRY * thread_p)
{
  LOG_TDES *tdes = NULL;
  int tran_index;

  log_sysop_start (thread_p);
  log_sysop_get_tran_index_and_tdes (thread_p, &tran_index, &tdes);
  if (tdes == NULL || tdes->topops.last < 0)
    {
      /* not a good context. must be in a system operation */
      assert_release (false);
      return;
    }
  if (LSA_ISNULL (&tdes->rcv.atomic_sysop_start_lsa))
    {
      LOG_PRIOR_NODE *node =
	prior_lsa_alloc_and_copy_data (thread_p, LOG_SYSOP_ATOMIC_START, RV_NOT_DEFINED, NULL, 0, NULL, 0, NULL);
      if (node == NULL)
	{
	  return;
	}

      (void) prior_lsa_next_record (thread_p, node, tdes);
    }
  else
    {
      /* this must be a nested atomic system operation. If parent is atomic, we'll be atomic too. */
      assert (tdes->topops.last > 0);

      /* oh, and please tell me this is not a nested system operation during postpone of system operation nested to
       * another atomic system operation... */
      assert (LSA_ISNULL (&tdes->rcv.sysop_start_postpone_lsa));
    }
}

/*
 * log_sysop_end_random_exit () - Random exit from system operation end functions. Used to simulate crashes.
 *
 * return	 : Void.
 * thread_p (in) : Thread entry.
 */
STATIC_INLINE void
log_sysop_end_random_exit (THREAD_ENTRY * thread_p)
{
  int mod_factor = 5000;	/* 0.02% */

  FI_TEST_ARG (thread_p, FI_TEST_LOG_MANAGER_RANDOM_EXIT_AT_END_SYSTEMOP, &mod_factor, 0);
}

/*
 * log_sysop_end_begin () - Used at the beginning of system operation end functions. Verifies valid context and outputs
 *			    transaction index and descriptor.
 *
 * return		: Void.
 * thread_p (in)	: Thread entry.
 * tran_index_out (out) : Transaction index.
 * tdes_out (out)       : Transaction descriptor.
 */
STATIC_INLINE void
log_sysop_end_begin (THREAD_ENTRY * thread_p, int *tran_index_out, LOG_TDES ** tdes_out)
{
  log_sysop_end_random_exit (thread_p);

  log_sysop_get_tran_index_and_tdes (thread_p, tran_index_out, tdes_out);
  if ((*tdes_out) != NULL && (*tdes_out)->topops.last < 0)
    {
      assert (false);
      er_set (ER_ERROR_SEVERITY, ARG_FILE_LINE, ER_LOG_NOTACTIVE_TOPOPS, 0);
      *tdes_out = NULL;
      return;
    }
}

/*
 * log_sysop_end_unstack () - Used for ending system operations, removes last sysop from transaction descriptor's stack.
 *
 * return	 : Void.
 * thread_p (in) : Thread entry.
 * tdes (in/out) : Transaction descriptor.
 */
STATIC_INLINE void
log_sysop_end_unstack (THREAD_ENTRY * thread_p, LOG_TDES * tdes)
{
  tdes->topops.last--;
  if (tdes->topops.last >= 0)
    {
      LSA_COPY (&tdes->topop_lsa, &LOG_TDES_LAST_SYSOP (tdes)->lastparent_lsa);
    }
  else
    {
      LSA_SET_NULL (&tdes->topop_lsa);
    }
}

/*
 * log_sysop_end_final () - Used to complete a system operation at the end of system operation end functions.
 *
 * return	 : Void.
 * thread_p (in) : Thread entry.
 * tdes (in/out) : Transaction descriptor.
 */
STATIC_INLINE void
log_sysop_end_final (THREAD_ENTRY * thread_p, LOG_TDES * tdes)
{
  int r = NO_ERROR;

  log_sysop_end_unstack (thread_p, tdes);

  if (LOG_ISRESTARTED () && !VACUUM_IS_THREAD_VACUUM (thread_p))
    {
      r = rmutex_unlock (thread_p, &tdes->rmutex_topop);
      assert (r == NO_ERROR);
    }

  perfmon_inc_stat (thread_p, PSTAT_TRAN_NUM_END_TOPOPS);

  if (VACUUM_IS_THREAD_VACUUM (thread_p))
    {
      if (tdes->topops.last < 0)
	{
	  if (LOG_ISRESTARTED ())
	    {
	      /* Change the worker state back to VACUUM_WORKER_STATE_EXECUTE. */
	      vacuum_set_worker_state (thread_p, VACUUM_WORKER_STATE_EXECUTE);
	    }
	  else
	    {
	      /* Change the worker state back to VACUUM_WORKER_STATE_RECOVERY. */
	      vacuum_set_worker_state (thread_p, VACUUM_WORKER_STATE_RECOVERY);
	    }

	  vacuum_er_log (VACUUM_ER_LOG_TOPOPS,
			 "Ended all top operations. Tdes: tdes->trid=%d tdes->head_lsa=(%lld, %d), "
			 "tdes->tail_lsa=(%lld, %d), tdes->undo_nxlsa=(%lld, %d), "
			 "tdes->tail_topresult_lsa=(%lld, %d). Worker state=%d.", tdes->trid,
			 (long long int) tdes->head_lsa.pageid, (int) tdes->head_lsa.offset,
			 (long long int) tdes->tail_lsa.pageid, (int) tdes->tail_lsa.offset,
			 (long long int) tdes->undo_nxlsa.pageid, (int) tdes->undo_nxlsa.offset,
			 (long long int) tdes->tail_topresult_lsa.pageid, (int) tdes->tail_topresult_lsa.offset,
			 vacuum_get_worker_state (thread_p));

	  /* Vacuum workers/master don't have a parent transaction that is committed. Different system operations that
	   * are not nested shouldn't be linked between them. Otherwise, undo recovery, in the attempt to find log
	   * records to undo will process all system operations until the first one. Since vacuum workers/master never
	   * rollback, once the last system operation is ended, we can reset all modified LSA's. This way, different
	   * system operations will not be linked between them. */
	  LSA_SET_NULL (&tdes->head_lsa);
	  LSA_SET_NULL (&tdes->tail_lsa);
	  LSA_SET_NULL (&tdes->undo_nxlsa);
	  LSA_SET_NULL (&tdes->tail_topresult_lsa);
	}
    }

  log_sysop_end_random_exit (thread_p);

  if (LOG_ISCHECKPOINT_TIME ())
    {
#if defined(SERVER_MODE)
<<<<<<< HEAD
      logpb_wakeup_checkpoint_daemon ();
=======
      log_wakeup_checkpoint_daemon ();
>>>>>>> 791d2f74
#else /* SERVER_MODE */
      (void) logpb_checkpoint (thread_p);
#endif /* SERVER_MODE */
    }
}

/*
 * log_sysop_commit_internal () - Commit system operation. This can be used just to guarantee atomicity or permanence of
 *				  all changes in system operation. Or it can be extended to also act as an undo,
 *				  compensate or run postpone log record. The type is decided using log_record argument.
 *
 * return	              : Void.
 * thread_p (in)              : Thread entry.
 * log_record (in)            : All information that are required to build the log record for commit system operation.
 * data_size (in)             : recovery data size
 * data (in)                  : recovery data
 * is_rv_finish_postpone (in) : true if this is called during recovery to finish a system op postpone
 */
void
log_sysop_commit_internal (THREAD_ENTRY * thread_p, LOG_REC_SYSOP_END * log_record, int data_size, const char *data,
			   bool is_rv_finish_postpone)
{
  int tran_index;
  LOG_TDES *tdes = NULL;

  assert (log_record != NULL);
  assert (log_record->type != LOG_SYSOP_END_ABORT);

  log_sysop_end_begin (thread_p, &tran_index, &tdes);
  if (tdes == NULL)
    {
      assert_release (false);
      return;
    }

  if ((LSA_ISNULL (&tdes->tail_lsa) || LSA_LE (&tdes->tail_lsa, LOG_TDES_LAST_SYSOP_PARENT_LSA (tdes)))
      && log_record->type == LOG_SYSOP_END_COMMIT)
    {
      /* No change. */
      assert (LSA_ISNULL (&LOG_TDES_LAST_SYSOP (tdes)->posp_lsa));
    }
  else
    {
      /* we are here because either system operation is not empty, or this is the end of a logical system operation.
       * we don't actually allow empty logical system operation because it might hide a logic flaw. however, there are
       * unusual cases when a logical operation does not really require logging (see RVPGBUF_FLUSH_PAGE). if you create
       * such a case, you should add a dummy log record to trick this assert. */
      assert (!LSA_ISNULL (&tdes->tail_lsa) && LSA_GT (&tdes->tail_lsa, LOG_TDES_LAST_SYSOP_PARENT_LSA (tdes)));

      /* now that we have access to tdes, we can do some updates on log record and sanity checks */
      if (log_record->type == LOG_SYSOP_END_LOGICAL_RUN_POSTPONE)
	{
	  /* only allowed for postpones */
	  assert (tdes->state == TRAN_UNACTIVE_COMMITTED_WITH_POSTPONE
		  || tdes->state == TRAN_UNACTIVE_TOPOPE_COMMITTED_WITH_POSTPONE);

	  /* this is relevant for proper recovery */
	  log_record->run_postpone.is_sysop_postpone =
	    (tdes->state == TRAN_UNACTIVE_TOPOPE_COMMITTED_WITH_POSTPONE && !is_rv_finish_postpone);
	}
      else if (log_record->type == LOG_SYSOP_END_LOGICAL_COMPENSATE)
	{
	  /* we should be doing rollback or undo recovery */
	  assert (tdes->state == TRAN_UNACTIVE_ABORTED || tdes->state == TRAN_UNACTIVE_UNILATERALLY_ABORTED
		  || (is_rv_finish_postpone && (tdes->state == TRAN_UNACTIVE_TOPOPE_COMMITTED_WITH_POSTPONE
						|| tdes->state == TRAN_UNACTIVE_COMMITTED_WITH_POSTPONE)));
	}
      else if (log_record->type == LOG_SYSOP_END_LOGICAL_UNDO || log_record->type == LOG_SYSOP_END_LOGICAL_MVCC_UNDO)
	{
	  /* ... no restrictions I can think of */
	}
      else
	{
	  assert (log_record->type == LOG_SYSOP_END_COMMIT);
	  assert (tdes->state != TRAN_UNACTIVE_COMMITTED_WITH_POSTPONE
		  && (tdes->state != TRAN_UNACTIVE_TOPOPE_COMMITTED_WITH_POSTPONE || is_rv_finish_postpone));
	}

      if (!LOG_CHECK_LOG_APPLIER (thread_p) && !VACUUM_IS_THREAD_VACUUM (thread_p)
	  && log_does_allow_replication () == true)
	{
	  /* for the replication agent guarantee the order of transaction */
	  /* for CC(Click Counter) : at here */
	  log_append_repl_info (thread_p, tdes, false);
	}

      log_record->lastparent_lsa = *LOG_TDES_LAST_SYSOP_PARENT_LSA (tdes);
      log_record->prv_topresult_lsa = tdes->tail_topresult_lsa;

      /* do postpone */
      log_sysop_do_postpone (thread_p, tdes, log_record, data_size, data);

      /* log system operation end */
      log_append_sysop_end (thread_p, tdes, log_record, data_size, data);

      /* Remember last partial result */
      LSA_COPY (&tdes->tail_topresult_lsa, &tdes->tail_lsa);
    }

  log_sysop_end_final (thread_p, tdes);
}

/*
 * log_sysop_commit () - Commit system operation. This is the default type to end a system operation successfully and
 *			 to guarantee atomicity/permanency of all its operations.
 *
 * return	 : Void.
 * thread_p (in) : Thread entry.
 */
void
log_sysop_commit (THREAD_ENTRY * thread_p)
{
  LOG_REC_SYSOP_END log_record;

  log_record.type = LOG_SYSOP_END_COMMIT;

  log_sysop_commit_internal (thread_p, &log_record, 0, NULL, false);
}

/*
 * log_sysop_end_logical_undo () - Commit system operation and add an undo log record. This is a logical undo for complex
 *				  operations that cannot be easily located when rollback or recovery undo is executed.
 *
 * return	  : Void.
 * thread_p (in)  : Thread entry.
 * rcvindex (in)  : Recovery index for undo operation.
 * vfid (in)      : NULL or file identifier. Must be not NULL for mvcc operations.
 * undo_size (in) : Undo data size.
 * undo_data (in) : Undo data.
 *
 * note: sys ops used for logical undo have a limitation: they cannot use postpone log records. this limitation can
 *       be changed if needed by extending sys op start postpone log record to support undo data. so far, the extension
 *       was not necessary.
 */
void
log_sysop_end_logical_undo (THREAD_ENTRY * thread_p, LOG_RCVINDEX rcvindex, const VFID * vfid, int undo_size,
			    const char *undo_data)
{
  LOG_REC_SYSOP_END log_record;

  if (LOG_IS_MVCC_OPERATION (rcvindex))
    {
      log_record.type = LOG_SYSOP_END_LOGICAL_MVCC_UNDO;
      log_record.mvcc_undo.undo.data.offset = NULL_OFFSET;
      log_record.mvcc_undo.undo.data.volid = NULL_VOLID;
      log_record.mvcc_undo.undo.data.pageid = NULL_PAGEID;
      log_record.mvcc_undo.undo.data.rcvindex = rcvindex;
      log_record.mvcc_undo.undo.length = undo_size;
      log_record.mvcc_undo.mvccid = logtb_get_current_mvccid (thread_p);
      log_record.mvcc_undo.vacuum_info.vfid = *vfid;
      LSA_SET_NULL (&log_record.mvcc_undo.vacuum_info.prev_mvcc_op_log_lsa);
    }
  else
    {
      log_record.type = LOG_SYSOP_END_LOGICAL_UNDO;
      log_record.undo.data.offset = NULL_OFFSET;
      log_record.undo.data.volid = NULL_VOLID;
      log_record.undo.data.pageid = NULL_PAGEID;
      log_record.undo.data.rcvindex = rcvindex;
      log_record.undo.length = undo_size;
    }

  log_sysop_commit_internal (thread_p, &log_record, undo_size, undo_data, false);
}

/*
 * log_sysop_commit_and_compensate () - Commit system operation and add a compensate log record. This is a logical
 *					compensation that is too complex to be included in a single log record.
 *
 * return	   : Void.
 * thread_p (in)   : Thread entry.
 * undo_nxlsa (in) : LSA of next undo LSA (equivalent to compensated undo record previous LSA).
 */
void
log_sysop_end_logical_compensate (THREAD_ENTRY * thread_p, LOG_LSA * undo_nxlsa)
{
  LOG_REC_SYSOP_END log_record;

  log_record.type = LOG_SYSOP_END_LOGICAL_COMPENSATE;
  log_record.compensate_lsa = *undo_nxlsa;

  log_sysop_commit_internal (thread_p, &log_record, 0, NULL, false);
}

/*
 * log_sysop_end_logical_run_postpone () - Commit system operation and add a run postpone log record. This is a logical
 *					   run postpone that is too complex to be included in a single log record.
 *
 * return	 : Void.
 * thread_p (in) : Thread entry.
 * posp_lsa (in) : The LSA of postpone record which was executed by this run postpone.
 */
void
log_sysop_end_logical_run_postpone (THREAD_ENTRY * thread_p, LOG_LSA * posp_lsa)
{
  LOG_REC_SYSOP_END log_record;

  log_record.type = LOG_SYSOP_END_LOGICAL_RUN_POSTPONE;
  log_record.run_postpone.postpone_lsa = *posp_lsa;
  /* is_sysop_postpone will be set in log_sysop_commit_internal */

  log_sysop_commit_internal (thread_p, &log_record, 0, NULL, false);
}

/*
 * log_sysop_end_recovery_postpone () - called during recovery to finish the postpone phase of system op
 *
 * return          : void
 * thread_p (in)   : thread entry
 * log_record (in) : end system op log record as it was read from start postpone log record
 * data_size (in)  : undo data size
 * data (in)       : undo data
 */
void
log_sysop_end_recovery_postpone (THREAD_ENTRY * thread_p, LOG_REC_SYSOP_END * log_record, int data_size,
				 const char *data)
{
  log_sysop_commit_internal (thread_p, log_record, data_size, data, true);
}

/*
 * log_sysop_abort () - Abort sytem operations (usually due to errors). All changes in this system operation are
 *			rollbacked.
 *
 * return	 : Void.
 * thread_p (in) : Thread entry.
 */
void
log_sysop_abort (THREAD_ENTRY * thread_p)
{
  int tran_index;
  LOG_TDES *tdes = NULL;
  LOG_REC_SYSOP_END sysop_end;

  log_sysop_end_begin (thread_p, &tran_index, &tdes);
  if (tdes == NULL)
    {
      assert_release (false);
      return;
    }

  if (LSA_ISNULL (&tdes->tail_lsa) || LSA_LE (&tdes->tail_lsa, &LOG_TDES_LAST_SYSOP (tdes)->lastparent_lsa))
    {
      /* No change. */
    }
  else
    {
      TRAN_STATE save_state;

      if (!LOG_CHECK_LOG_APPLIER (thread_p) && !VACUUM_IS_THREAD_VACUUM (thread_p)
	  && log_does_allow_replication () == true)
	{
	  repl_log_abort_after_lsa (tdes, LOG_TDES_LAST_SYSOP_PARENT_LSA (tdes));
	}

      /* Abort changes in system op. */
      save_state = tdes->state;
      tdes->state = TRAN_UNACTIVE_ABORTED;

      /* Rollback changes. */
      log_rollback (thread_p, tdes, LOG_TDES_LAST_SYSOP_PARENT_LSA (tdes));
      log_rollback_classrepr_cache (thread_p, tdes, LOG_TDES_LAST_SYSOP_PARENT_LSA (tdes));

      /* Log abort system operation. */
      sysop_end.type = LOG_SYSOP_END_ABORT;
      sysop_end.lastparent_lsa = *LOG_TDES_LAST_SYSOP_PARENT_LSA (tdes);
      sysop_end.prv_topresult_lsa = tdes->tail_topresult_lsa;
      log_append_sysop_end (thread_p, tdes, &sysop_end, 0, NULL);

      /* Remember last partial result */
      LSA_COPY (&tdes->tail_topresult_lsa, &tdes->tail_lsa);

      /* Restore transaction state. */
      tdes->state = save_state;
    }

  log_sysop_end_final (thread_p, tdes);
}

/*
 * log_sysop_attach_to_outer () - Attach system operation to its immediate parent (another system operation or, if this
 *				  is top system operation, to transaction descriptor).
 *
 * return	 : Void.
 * thread_p (in) : Thread entry.
 */
void
log_sysop_attach_to_outer (THREAD_ENTRY * thread_p)
{
  int tran_index;
  LOG_TDES *tdes = NULL;

  log_sysop_end_begin (thread_p, &tran_index, &tdes);
  if (tdes == NULL)
    {
      assert_release (false);
      return;
    }

  /* Is attach to outer allowed? */
  if (tdes->topops.last == 0 && (!LOG_ISTRAN_ACTIVE (tdes) || VACUUM_IS_THREAD_VACUUM (thread_p)))
    {
      /* Nothing to attach to. Be conservative and commit the transaction. */
      assert_release (false);
      log_sysop_commit (thread_p);
      return;
    }

  /* Attach to outer: transfer postpone LSA. Not much to do really :) */
  if (tdes->topops.last - 1 >= 0)
    {
      if (LSA_ISNULL (&tdes->topops.stack[tdes->topops.last - 1].posp_lsa))
	{
	  LSA_COPY (&tdes->topops.stack[tdes->topops.last - 1].posp_lsa,
		    &tdes->topops.stack[tdes->topops.last].posp_lsa);
	}
    }
  else
    {
      if (LSA_ISNULL (&tdes->posp_nxlsa))
	{
	  LSA_COPY (&tdes->posp_nxlsa, &tdes->topops.stack[tdes->topops.last].posp_lsa);
	}
    }

  log_sysop_end_final (thread_p, tdes);
}

/*
 * log_sysop_get_level () - Get current system operation level. If no system operation is started, it returns -1.
 *
 * return        : System op level
 * thread_p (in) : Thread entry
 */
STATIC_INLINE int
log_sysop_get_level (THREAD_ENTRY * thread_p)
{
  int tran_index;
  LOG_TDES *tdes = NULL;

  log_sysop_get_tran_index_and_tdes (thread_p, &tran_index, &tdes);
  if (tdes == NULL)
    {
      assert_release (false);
      return -1;
    }
  return tdes->topops.last;
}

/*
 * log_sysop_get_tran_index_and_tdes () - Get transaction descriptor for system operations (in case of VACUUM, it will
 *                                        return the thread special tdes instead of system tdes).
 *
 * return               : Void
 * thread_p (in)        : Thread entry
 * tran_index_out (out) : Transaction index
 * tdes_out (out)       : Transaction descriptor
 */
STATIC_INLINE void
log_sysop_get_tran_index_and_tdes (THREAD_ENTRY * thread_p, int *tran_index_out, LOG_TDES ** tdes_out)
{
  *tran_index_out = LOG_FIND_THREAD_TRAN_INDEX (thread_p);

  if (VACUUM_IS_THREAD_VACUUM (thread_p))
    {
      assert (vacuum_worker_state_is_topop (thread_p) || vacuum_worker_state_is_recovery (thread_p));
      *tdes_out = vacuum_get_worker_tdes (thread_p);
    }
  else
    {
      *tdes_out = LOG_FIND_TDES (*tran_index_out);
    }

  if (*tdes_out == NULL)
    {
      assert_release (false);
      return;
    }
}

/*
 * log_check_system_op_is_started () - Check system op is started.
 *
 * return	 : Error code.
 * thread_p (in) : Thread entry.
 */
bool
log_check_system_op_is_started (THREAD_ENTRY * thread_p)
{
  LOG_TDES *tdes;		/* Transaction descriptor */
  int tran_index;

  tran_index = LOG_FIND_THREAD_TRAN_INDEX (thread_p);
  if (VACUUM_IS_THREAD_VACUUM (thread_p))
    {
      assert (vacuum_worker_state_is_topop (thread_p) || vacuum_worker_state_is_recovery (thread_p));
      tdes = vacuum_get_worker_tdes (thread_p);
    }
  else
    {
      tdes = LOG_FIND_TDES (tran_index);
    }

  if (tdes == NULL)
    {
      assert_release (false);
      return false;
    }

  if (!LOG_IS_SYSTEM_OP_STARTED (tdes))
    {
      assert_release (false);
      return false;
    }

  return true;
}

/*
 * log_get_parent_lsa_system_op - Get parent lsa of top operation
 *
 * return: lsa of parent or NULL
 *
 *   parent_lsa(in/out): The topop LSA for current top operation
 *
 * NOTE: Find the address of the parent of top operation.
 */
LOG_LSA *
log_get_parent_lsa_system_op (THREAD_ENTRY * thread_p, LOG_LSA * parent_lsa)
{
  LOG_TDES *tdes;		/* Transaction descriptor */
  int tran_index;
  int error_code = NO_ERROR;

  tran_index = LOG_FIND_THREAD_TRAN_INDEX (thread_p);
  tdes = LOG_FIND_TDES (tran_index);
  if (tdes == NULL)
    {
      er_set (ER_FATAL_ERROR_SEVERITY, ARG_FILE_LINE, ER_LOG_UNKNOWN_TRANINDEX, 1, tran_index);
      error_code = ER_LOG_UNKNOWN_TRANINDEX;
      return NULL;
    }

  if (tdes->topops.last < 0)
    {
      LSA_SET_NULL (parent_lsa);
      return NULL;
    }

  LSA_COPY (parent_lsa, &tdes->topops.stack[tdes->topops.last].lastparent_lsa);

  return parent_lsa;
}

/*
 * log_is_tran_in_system_op - Find if current transaction is doing a top nested
 *                         system operation
 *
 * return:
 *
 * NOTE: Find if the current transaction is doing a top nested system
 *              operation.
 */
bool
log_is_tran_in_system_op (THREAD_ENTRY * thread_p)
{
  LOG_TDES *tdes;		/* Transaction descriptor */
  int tran_index;
  int error_code = NO_ERROR;

  tran_index = LOG_FIND_THREAD_TRAN_INDEX (thread_p);
  tdes = LOG_FIND_TDES (tran_index);
  if (tdes == NULL)
    {
      er_set (ER_FATAL_ERROR_SEVERITY, ARG_FILE_LINE, ER_LOG_UNKNOWN_TRANINDEX, 1, tran_index);
      error_code = ER_LOG_UNKNOWN_TRANINDEX;
      return false;
    }

  if (tdes->topops.last < 0 && LSA_ISNULL (&tdes->savept_lsa))
    {
      return false;
    }
  else
    {
      return true;
    }
}

/*
 * log_can_skip_undo_logging - Is it safe to skip undo logging for given file ?
 *
 * return:
 *
 *   rcvindex(in): Index to recovery function
 *   tdes(in):
 *   addr(in):
 *
 * NOTE: Find if it is safe to skip undo logging for data related to given file.
 *       Some rcvindex values should never be skipped.
 */
static bool
log_can_skip_undo_logging (THREAD_ENTRY * thread_p, LOG_RCVINDEX rcvindex, const LOG_TDES * tdes, LOG_DATA_ADDR * addr)
{
  /* 
   * Some log record types (rcvindex) should never be skipped.
   * In the case of LINK_PERM_VOLEXT, the link of a permanent temp volume must be logged to support media failures.
   * See also log_can_skip_redo_logging.
   */
  if (LOG_ISUNSAFE_TO_SKIP_RCVINDEX (rcvindex))
    {
      return false;
    }

  if (vacuum_is_skip_undo_allowed (thread_p))
    {
      /* If vacuum worker has not started a system operation, it can skip using undo logging. */
      return true;
    }

  /* 
   * Operation level undo can be skipped on temporary pages. For example, those of temporary files.
   * No-operational level undo (i.e., logical logging) can be skipped for temporary files.
   */
  if (addr->pgptr != NULL && pgbuf_is_lsa_temporary (addr->pgptr) == true)
    {
      /* why do we log temporary files */
      assert (false);
      return true;
    }

  if (addr->vfid == NULL || VFID_ISNULL (addr->vfid))
    {
      return false;
    }

  return false;
}

/*
 * log_can_skip_redo_logging - Is it safe to skip redo logging for given file ?
 *
 * return:
 *
 *   rcvindex(in): Index to recovery function
 *   ignore_tdes(in):
 *   addr(in): Address (Volume, page, and offset) of data
 *
 * NOTE: Find if it is safe to skip redo logging for data related to given file. 
 *       Redo logging can be skip on any temporary page. For example, pages of temporary files on any volume.
 *       Some rcvindex values should never be skipped.
 */
static bool
log_can_skip_redo_logging (LOG_RCVINDEX rcvindex, const LOG_TDES * ignore_tdes, LOG_DATA_ADDR * addr)
{
  /* 
   * Some log record types (rcvindex) should never be skipped.
   * In the case of LINK_PERM_VOLEXT, the link of a permanent temp volume must be logged to support media failures.
   * See also log_can_skip_undo_logging.
   */
  if (LOG_ISUNSAFE_TO_SKIP_RCVINDEX (rcvindex))
    {
      return false;
    }

  /* 
   * Operation level redo can be skipped on temporary pages. For example, those of temporary files
   */
  if (addr->pgptr != NULL && pgbuf_is_lsa_temporary (addr->pgptr) == true)
    {
      return true;
    }
  else
    {
      return false;
    }
}

/*
 * log_append_commit_postpone - APPEND COMMIT WITH POSTPONE
 *
 * return: nothing
 *
 *   tdes(in/out): State structure of transaction being committed
 *   start_posplsa(in): Address where the first postpone log record start
 *
 * NOTE: The transaction is declared as committed with postpone actions.
 *       The transaction is not fully committed until all postpone actions are executed.
 *
 *       The postpone operations are not invoked by this function.
 */
static void
log_append_commit_postpone (THREAD_ENTRY * thread_p, LOG_TDES * tdes, LOG_LSA * start_postpone_lsa)
{
  LOG_REC_START_POSTPONE *start_posp;	/* Start postpone actions */
  LOG_PRIOR_NODE *node;
  LOG_LSA start_lsa;

  node = prior_lsa_alloc_and_copy_data (thread_p, LOG_COMMIT_WITH_POSTPONE, RV_NOT_DEFINED, NULL, 0, NULL, 0, NULL);
  if (node == NULL)
    {
      return;
    }

  start_posp = (LOG_REC_START_POSTPONE *) node->data_header;
  LSA_COPY (&start_posp->posp_lsa, start_postpone_lsa);

  start_lsa = prior_lsa_next_record (thread_p, node, tdes);

  tdes->state = TRAN_UNACTIVE_COMMITTED_WITH_POSTPONE;

  logpb_flush_pages (thread_p, &start_lsa);
}

/*
 * log_append_sysop_start_postpone () - append a log record when system op starts postpone.
 *
 * return                    : void
 * thread_p (in)             : thread entry
 * tdes (in)                 : transaction descriptor
 * sysop_start_postpone (in) : start postpone log record
 * data_size (in)            : undo data size
 * data (in)                 : undo data
 */
static void
log_append_sysop_start_postpone (THREAD_ENTRY * thread_p, LOG_TDES * tdes,
				 LOG_REC_SYSOP_START_POSTPONE * sysop_start_postpone, int data_size, const char *data)
{
  LOG_PRIOR_NODE *node;

  node =
    prior_lsa_alloc_and_copy_data (thread_p, LOG_SYSOP_START_POSTPONE, RV_NOT_DEFINED, NULL, data_size, (char *) data,
				   0, NULL);
  if (node == NULL)
    {
      return;
    }

  *(LOG_REC_SYSOP_START_POSTPONE *) node->data_header = *sysop_start_postpone;
  (void) prior_lsa_next_record (thread_p, node, tdes);
}

/*
 * log_append_sysop_end () - append sys op end log record
 *
 * return         : void
 * thread_p (in)  : thread entry
 * tdes (in)      : transaction descriptor
 * sysop_end (in) : sys op end log record
 * data_size (in) : data size
 * data (in)      : recovery data
 */
static void
log_append_sysop_end (THREAD_ENTRY * thread_p, LOG_TDES * tdes, LOG_REC_SYSOP_END * sysop_end, int data_size,
		      const char *data)
{
  LOG_PRIOR_NODE *node = NULL;

  assert (tdes != NULL);
  assert (sysop_end != NULL);
  assert (data_size == 0 || data != NULL);

  node = prior_lsa_alloc_and_copy_data (thread_p, LOG_SYSOP_END, RV_NOT_DEFINED, NULL, data_size, data, 0, NULL);
  if (node == NULL)
    {
      /* Is this possible? */
      assert (false);
    }
  else
    {
      /* Save data head. */
      /* First save lastparent_lsa and prv_topresult_lsa. */
      LOG_LSA start_lsa = LSA_INITIALIZER;

      memcpy (node->data_header, sysop_end, node->data_header_length);

      start_lsa = prior_lsa_next_record (thread_p, node, tdes);
      assert (!LSA_ISNULL (&start_lsa));
    }
}

/*
 * log_append_repl_info_internal - APPEND REPLICATION LOG RECORD
 *
 * return: nothing
 *
 *   thread_p(in):
 *   tdes(in): State structure of transaction being committed/aborted.
 *   is_commit(in):
 *   with_lock(in):
 *
 * NOTE:critical section is set by its caller function.
 */
static void
log_append_repl_info_internal (THREAD_ENTRY * thread_p, LOG_TDES * tdes, bool is_commit, int with_lock)
{
  LOG_REPL_RECORD *repl_rec;
  LOG_REC_REPLICATION *log;
  LOG_PRIOR_NODE *node;

  if (tdes->append_repl_recidx == -1	/* the first time */
      || is_commit)
    {
      tdes->append_repl_recidx = 0;
    }

  /* there is any replication info */
  while (tdes->append_repl_recidx < tdes->cur_repl_record)
    {
      repl_rec = (LOG_REPL_RECORD *) (&(tdes->repl_records[tdes->append_repl_recidx]));

      if ((repl_rec->repl_type == LOG_REPLICATION_DATA || repl_rec->repl_type == LOG_REPLICATION_STATEMENT)
	  && ((is_commit && repl_rec->must_flush != LOG_REPL_DONT_NEED_FLUSH)
	      || repl_rec->must_flush == LOG_REPL_NEED_FLUSH))
	{
	  node =
	    prior_lsa_alloc_and_copy_data (thread_p, repl_rec->repl_type, RV_NOT_DEFINED, NULL, repl_rec->length,
					   repl_rec->repl_data, 0, NULL);
	  if (node == NULL)
	    {
	      assert (false);
	      continue;
	    }

	  log = (LOG_REC_REPLICATION *) node->data_header;
	  if (repl_rec->rcvindex == RVREPL_DATA_DELETE || repl_rec->rcvindex == RVREPL_STATEMENT)
	    {
	      LSA_SET_NULL (&log->lsa);
	    }
	  else
	    {
	      LSA_COPY (&log->lsa, &repl_rec->lsa);
	    }
	  log->length = repl_rec->length;
	  log->rcvindex = repl_rec->rcvindex;

	  if (with_lock == LOG_PRIOR_LSA_WITH_LOCK)
	    {
	      (void) prior_lsa_next_record_with_lock (thread_p, node, tdes);
	    }
	  else
	    {
	      (void) prior_lsa_next_record (thread_p, node, tdes);
	    }

	  repl_rec->must_flush = LOG_REPL_DONT_NEED_FLUSH;
	}

      tdes->append_repl_recidx++;
    }
}

void
log_append_repl_info (THREAD_ENTRY * thread_p, LOG_TDES * tdes, bool is_commit)
{
  log_append_repl_info_internal (thread_p, tdes, is_commit, LOG_PRIOR_LSA_WITHOUT_LOCK);
}

static void
log_append_repl_info_with_lock (THREAD_ENTRY * thread_p, LOG_TDES * tdes, bool is_commit)
{
  log_append_repl_info_internal (thread_p, tdes, is_commit, LOG_PRIOR_LSA_WITH_LOCK);
}

/*
 * log_append_repl_info_and_commit_log - append repl log along with commit log.
 *
 * return: none
 *
 *   tdes(in): 
 *   commit_lsa(out): LSA of commit log
 *
 * NOTE: Atomic write of replication log and commit log is crucial for replication consistencies. 
 *       When a commit log of others is written in the middle of one's replication and commit log, 
 *       a restart of replication will break consistencies of slaves/replicas.
 */
static void
log_append_repl_info_and_commit_log (THREAD_ENTRY * thread_p, LOG_TDES * tdes, LOG_LSA * commit_lsa)
{
  int rv;

  rv = pthread_mutex_lock (&log_Gl.prior_info.prior_lsa_mutex);

  log_append_repl_info_with_lock (thread_p, tdes, true);
  log_append_commit_log_with_lock (thread_p, tdes, commit_lsa);

  pthread_mutex_unlock (&log_Gl.prior_info.prior_lsa_mutex);
}

/*
 * log_append_donetime_internal - APPEND COMMIT/ABORT LOG RECORD ALONG WITH TIME OF TERMINATION.
 *
 * return: none
 *
 *   tdes(in): 
 *   eot_lsa(out): LSA of COMMIT/ABORT log
 *   iscommitted(in): Is transaction been finished as committed?
 *   with_lock(in): whether it has mutex or not.
 *
 * NOTE: a commit or abort record is recorded along with the current time as the termination time of the transaction.
 */
static void
log_append_donetime_internal (THREAD_ENTRY * thread_p, LOG_TDES * tdes, LOG_LSA * eot_lsa, LOG_RECTYPE iscommitted,
			      enum LOG_PRIOR_LSA_LOCK with_lock)
{
  LOG_REC_DONETIME *donetime;
  LOG_PRIOR_NODE *node;
  LOG_LSA lsa;

  eot_lsa->pageid = NULL_PAGEID;
  eot_lsa->offset = NULL_OFFSET;

  node = prior_lsa_alloc_and_copy_data (thread_p, iscommitted, RV_NOT_DEFINED, NULL, 0, NULL, 0, NULL);
  if (node == NULL)
    {
      /* FIXME */
      return;
    }

  donetime = (LOG_REC_DONETIME *) node->data_header;
  donetime->at_time = time (NULL);

  if (with_lock == LOG_PRIOR_LSA_WITH_LOCK)
    {
      lsa = prior_lsa_next_record_with_lock (thread_p, node, tdes);
    }
  else
    {
      lsa = prior_lsa_next_record (thread_p, node, tdes);
    }

  LSA_COPY (eot_lsa, &lsa);
}

/*
 * log_change_tran_as_completed - change the state of a transaction as committed/aborted
 *
 * return: nothing
 *
 *   tdes(in/out): State structure of transaction being committed/aborted.
 *   iscommitted(in): Is transaction been finished as committed ?
 *   lsa(in): commit lsa to flush logs
 *
 */
static void
log_change_tran_as_completed (THREAD_ENTRY * thread_p, LOG_TDES * tdes, LOG_RECTYPE iscommitted, LOG_LSA * lsa)
{
  if (iscommitted == LOG_COMMIT)
    {
      tdes->state = TRAN_UNACTIVE_COMMITTED;

      log_Stat.commit_count++;

      logpb_flush_pages (thread_p, lsa);
    }
  else
    {
      tdes->state = TRAN_UNACTIVE_ABORTED;
    }

#if !defined (NDEBUG)
  if (prm_get_bool_value (PRM_ID_LOG_TRACE_DEBUG))
    {
      char time_val[CTIME_MAX];
      time_t xxtime = time (NULL);

      (void) ctime_r (&xxtime, time_val);
      fprintf (stdout,
	       msgcat_message (MSGCAT_CATALOG_CUBRID, MSGCAT_SET_LOG,
			       ((iscommitted == LOG_COMMIT) ? MSGCAT_LOG_FINISH_COMMIT : MSGCAT_LOG_FINISH_ABORT)),
	       tdes->tran_index, tdes->trid, log_Gl.hdr.append_lsa.pageid, log_Gl.hdr.append_lsa.offset, time_val);
      fflush (stdout);
    }
#endif /* !NDEBUG */
}

/*
 * log_append_commit_log - append commit log record along with time of termination.
 *
 * return: nothing
 *
 *   tdes(in/out): State structure of transaction being committed.
 *   commit_lsa(out): LSA of commit log.
 */
static void
log_append_commit_log (THREAD_ENTRY * thread_p, LOG_TDES * tdes, LOG_LSA * commit_lsa)
{
  log_append_donetime_internal (thread_p, tdes, commit_lsa, LOG_COMMIT, LOG_PRIOR_LSA_WITHOUT_LOCK);
}

/*
 * log_append_commit_log_with_lock - append commit log record along with time of termination with prior lsa mutex.
 *
 * return: none
 *
 *   tdes(in/out): State structure of transaction being committed.
 *   commit_lsa(out): LSA of commit log.
 */
static void
log_append_commit_log_with_lock (THREAD_ENTRY * thread_p, LOG_TDES * tdes, LOG_LSA * commit_lsa)
{
  log_append_donetime_internal (thread_p, tdes, commit_lsa, LOG_COMMIT, LOG_PRIOR_LSA_WITH_LOCK);
}

/*
 * log_append_abort_log - append abort log record along with time of termination 
 *
 * return: nothing
 *
 *   tdes(in/out): State structure of transaction being aborted.
 *   abort_lsa(out): LSA of abort log.
 */
static void
log_append_abort_log (THREAD_ENTRY * thread_p, LOG_TDES * tdes, LOG_LSA * abort_lsa)
{
  log_append_donetime_internal (thread_p, tdes, abort_lsa, LOG_ABORT, LOG_PRIOR_LSA_WITHOUT_LOCK);
}

/*
 * log_add_to_modified_class_list -
 *
 * return:
 *
 *   classname(in):
 *   class_oid(in):
 *
 * NOTE: Function for LOG_TDES.modified_class_list
 *       This list keeps the following information:
 *        {name, OID} of modified class and LSA for the last modification
 */
int
log_add_to_modified_class_list (THREAD_ENTRY * thread_p, const char *classname, const OID * class_oid)
{
  LOG_TDES *tdes;
  MODIFIED_CLASS_ENTRY *t = NULL;
#if !defined(NDEBUG)
  MODIFIED_CLASS_ENTRY *n = NULL;
#endif
  int tran_index;

  assert (classname != NULL);
  assert (class_oid != NULL);
  assert (!OID_ISNULL (class_oid));
  assert (class_oid->volid >= 0);	/* is not temp_oid */

  tran_index = LOG_FIND_THREAD_TRAN_INDEX (thread_p);
  tdes = LOG_FIND_TDES (tran_index);
  if (tdes == NULL)
    {
      return ER_FAILED;
    }

#if !defined(NDEBUG)
  /* check iff duplicated {classname, class_oid} pair */
  for (t = tdes->modified_class_list; t != NULL; t = t->m_next)
    {
      assert (t->m_classname != NULL);
      assert (!OID_ISNULL (&t->m_class_oid));
      assert (t->m_class_oid.volid >= 0);	/* is not temp_oid */

      for (n = t->m_next; n != NULL; n = n->m_next)
	{
	  assert (!(strcmp (t->m_classname, n->m_classname) == 0 && OID_EQ (&t->m_class_oid, &n->m_class_oid)));
	}
    }
#endif

  for (t = tdes->modified_class_list; t != NULL; t = t->m_next)
    {
      if (strcmp (t->m_classname, classname) == 0 && OID_EQ (&t->m_class_oid, class_oid))
	{
	  break;
	}
    }

  if (t == NULL)
    {				/* class is not in modified_class_list */
      t = (MODIFIED_CLASS_ENTRY *) malloc (sizeof (MODIFIED_CLASS_ENTRY));
      if (t == NULL)
	{
	  er_set (ER_ERROR_SEVERITY, ARG_FILE_LINE, ER_OUT_OF_VIRTUAL_MEMORY, 1, sizeof (MODIFIED_CLASS_ENTRY));
	  return ER_OUT_OF_VIRTUAL_MEMORY;
	}

      t->m_classname = strdup (classname);
      if (t->m_classname == NULL)
	{
	  free_and_init (t);
	  er_set (ER_ERROR_SEVERITY, ARG_FILE_LINE, ER_OUT_OF_VIRTUAL_MEMORY, 1, strlen (classname));
	  return ER_OUT_OF_VIRTUAL_MEMORY;
	}

      COPY_OID (&t->m_class_oid, class_oid);
      LSA_SET_NULL (&t->m_last_modified_lsa);

      t->m_next = tdes->modified_class_list;
      tdes->modified_class_list = t;
    }

  LSA_COPY (&t->m_last_modified_lsa, &tdes->tail_lsa);

  return NO_ERROR;
}

/*
 * log_is_class_being_modified () - check if a class is being modified by the transaction which is executed by the
 *				    thread parameter
 * return : true if the class is being modified, false otherwise
 * thread_p (in)  : thread entry
 * class_oid (in) : class identifier
 */
bool
log_is_class_being_modified (THREAD_ENTRY * thread_p, const OID * class_oid)
{
  LOG_TDES *tdes;
  int tran_index;
  MODIFIED_CLASS_ENTRY *t = NULL;

  assert (class_oid != NULL);
  assert (!OID_ISNULL (class_oid));
  assert (class_oid->volid >= 0);	/* is not temp_oid */

  tran_index = LOG_FIND_THREAD_TRAN_INDEX (thread_p);
  tdes = LOG_FIND_TDES (tran_index);

  if (tdes == NULL)
    {
      /* this is an error but this is not the place for handling it */
      return false;
    }

  for (t = tdes->modified_class_list; t != NULL; t = t->m_next)
    {
      if (OID_EQ (&t->m_class_oid, class_oid))
	{
	  return true;
	}
    }

  return false;
}

/*
 * log_cleanup_modified_class -
 *
 * return:
 *
 *   t(in):
 *   arg(in):
 *
 * NOTE: Function for LOG_TDES.modified_class_list
 *       This will be used to decache the class representations and XASLs when a transaction is finished.
 */
static void
log_cleanup_modified_class (THREAD_ENTRY * thread_p, MODIFIED_CLASS_ENTRY * t, void *arg)
{
  bool decache_classrepr = (bool) * ((bool *) arg);

  if (decache_classrepr && !LSA_ISNULL (&t->m_last_modified_lsa))
    {
      (void) heap_classrepr_decache (thread_p, &t->m_class_oid);
    }
  /* decache this class from the partitions cache also */
  (void) partition_decache_class (thread_p, &t->m_class_oid);

  /* remove XASL cache entries which are relevant with this class */
  xcache_remove_by_oid (thread_p, &t->m_class_oid);
  /* remove filter predicate cache entries which are relevant with this class */
  fpcache_remove_by_class (thread_p, &t->m_class_oid);
}

extern int locator_drop_transient_class_name_entries (THREAD_ENTRY * thread_p, LOG_LSA * savep_lsa);

/*
 * log_map_modified_class_list -
 *
 * return:
 *
 *   tdes(in):
 *   savept_lsa(in): savepoint lsa to rollback
 *   release(in): release the memory or not
 *   map_func(in): optinal
 *   arg(in): optional
 *
 * NOTE: Function for LOG_TDES.modified_class_list
 *       This will be used to traverse a modified class list and to do something on each entry.
 */
static void
log_map_modified_class_list (THREAD_ENTRY * thread_p, LOG_TDES * tdes, LOG_LSA * savept_lsa, bool release,
			     void (*map_func) (THREAD_ENTRY * thread_p, MODIFIED_CLASS_ENTRY * clazz, void *arg),
			     void *arg)
{
  MODIFIED_CLASS_ENTRY *t = NULL;

  if (map_func)
    {
      t = tdes->modified_class_list;
      while (t != NULL)
	{
	  (void) (*map_func) (thread_p, t, arg);
	  t = t->m_next;
	}
    }

  /* always execute for defense */
  (void) locator_drop_transient_class_name_entries (thread_p, savept_lsa);

  if (release)
    {
      t = tdes->modified_class_list;
      while (t != NULL)
	{
	  tdes->modified_class_list = t->m_next;
	  free ((char *) t->m_classname);
	  free (t);
	  t = tdes->modified_class_list;
	}
    }
}

/*
 * log_cleanup_modified_class_list -
 *
 * return:
 *
 *   tdes(in):
 *   savept_lsa(in): savepoint lsa to rollback
 *   bool(in): release the memory or not
 *   decache_classrepr(in): decache the class representation or not
 *
 * NOTE: Function for LOG_TDES.modified_class_list
 */
static void
log_cleanup_modified_class_list (THREAD_ENTRY * thread_p, LOG_TDES * tdes, LOG_LSA * savept_lsa, bool release,
				 bool decache_classrepr)
{
  (void) log_map_modified_class_list (thread_p, tdes, savept_lsa, release, log_cleanup_modified_class,
				      &decache_classrepr);
}

/*
 * log_rollback_classrepr_cache - Decache class repr to rollback
 *
 * return:
 *
 *   thread_p(in):
 *   tdes(in): transaction description
 *   upto_lsa(in): LSA to rollback
 *
 */
static void
log_rollback_classrepr_cache (THREAD_ENTRY * thread_p, LOG_TDES * tdes, LOG_LSA * upto_lsa)
{
  MODIFIED_CLASS_ENTRY *t = NULL;

  for (t = tdes->modified_class_list; t != NULL; t = t->m_next)
    {
      if (LSA_GT (&t->m_last_modified_lsa, upto_lsa))
	{
	  (void) heap_classrepr_decache (thread_p, &t->m_class_oid);
	  LSA_SET_NULL (&t->m_last_modified_lsa);
	}
    }
}

/*
 * log_is_valid_locator -
 *
 * return: true if the locator is valid, false otherwise
 *
 *   locator(in):
 *
 * NOTE:
 */
static int
log_is_valid_locator (const char *locator)
{
  if (locator)
    {
      char *key, *meta;

      key = (char *) LOCATOR_KEY (locator);
      meta = (char *) LOCATOR_META (locator);
      if (key && meta && (key > meta))
	{
	  return true;
	}
    }
  return false;
}

/*
 * xlog_find_lob_locator -
 *
 * return: state of locator
 *
 *   thread_p(in):
 *   locator(in):
 *   real_loc_ptr(out):
 *
 * NOTE:
 */
LOB_LOCATOR_STATE
xlog_find_lob_locator (THREAD_ENTRY * thread_p, const char *locator, char *real_locator)
{
  int tran_index;
  LOG_TDES *tdes;

  assert (log_is_valid_locator (locator));
  assert (real_locator != NULL);

  tran_index = LOG_FIND_THREAD_TRAN_INDEX (thread_p);
  tdes = LOG_FIND_TDES (tran_index);

  if (tdes != NULL)
    {
      LOB_LOCATOR_ENTRY *entry, find;

      find.key = (char *) LOCATOR_KEY (locator);
      find.key_hash = (int) mht_5strhash (find.key, INT_MAX);
      /* Find entry from red-black tree (see base/rb_tree.h) */
      entry = RB_FIND (lob_rb_root, &tdes->lob_locator_root, &find);
      if (entry != NULL)
	{
	  memcpy (real_locator, entry->top->locator, strlen (entry->top->locator) + 1);
	  return entry->top->state;
	}
    }

  memcpy (real_locator, locator, strlen (locator) + 1);
  return LOB_NOT_FOUND;
}

/*
 * xlog_add_lob_locator -
 *
 * return: error code
 *
 *   thread_p(in):
 *   locator(in):
 *   state(in):
 *
 * NOTE:
 */
int
xlog_add_lob_locator (THREAD_ENTRY * thread_p, const char *locator, LOB_LOCATOR_STATE state)
{
  int tran_index;
  LOG_TDES *tdes;
  LOB_LOCATOR_ENTRY *entry;
  LOB_SAVEPOINT_ENTRY *savept;
  char *key;
  size_t key_len;

  assert (log_is_valid_locator (locator));

  tran_index = LOG_FIND_THREAD_TRAN_INDEX (thread_p);
  tdes = LOG_FIND_TDES (tran_index);
  if (tdes == NULL)
    {
      er_set (ER_FATAL_ERROR_SEVERITY, ARG_FILE_LINE, ER_LOG_UNKNOWN_TRANINDEX, 1, tran_index);
      return ER_LOG_UNKNOWN_TRANINDEX;
    }

  key = (char *) LOCATOR_KEY (locator);
  key_len = strlen (key);

  entry = (LOB_LOCATOR_ENTRY *) malloc (sizeof (LOB_LOCATOR_ENTRY) + key_len);
  if (entry == NULL)
    {
      er_set (ER_ERROR_SEVERITY, ARG_FILE_LINE, ER_OUT_OF_VIRTUAL_MEMORY, 1, sizeof (LOB_LOCATOR_ENTRY) + key_len);
      return ER_OUT_OF_VIRTUAL_MEMORY;
    }

  savept = (LOB_SAVEPOINT_ENTRY *) malloc (sizeof (LOB_SAVEPOINT_ENTRY));
  if (savept == NULL)
    {
      free_and_init (entry);
      er_set (ER_ERROR_SEVERITY, ARG_FILE_LINE, ER_OUT_OF_VIRTUAL_MEMORY, 1, sizeof (LOB_SAVEPOINT_ENTRY));
      return ER_OUT_OF_VIRTUAL_MEMORY;
    }

  entry->top = savept;
  entry->key = &entry->key_data[0];
  memcpy (entry->key_data, key, key_len + 1);
  entry->key_hash = (int) mht_5strhash (entry->key, INT_MAX);

  savept->state = state;
  savept->savept_lsa = LSA_LT (&tdes->savept_lsa, &tdes->topop_lsa) ? tdes->topop_lsa : tdes->savept_lsa;
  savept->prev = NULL;
  strlcpy (savept->locator, locator, sizeof (ES_URI));

  /* Insert entry to the red-black tree (see base/rb_tree.h) */
  RB_INSERT (lob_rb_root, &tdes->lob_locator_root, entry);

  return NO_ERROR;
}

/*
 * xlog_change_state_of_locator
 *
 * return: error code
 *
 *   thread_p(in):
 *   locator(in):
 *   new_locator(in):
 *   state(in):
 *
 * NOTE:
 */
int
xlog_change_state_of_locator (THREAD_ENTRY * thread_p, const char *locator, const char *new_locator,
			      LOB_LOCATOR_STATE state)
{
  int tran_index;
  LOG_TDES *tdes;
  LOB_LOCATOR_ENTRY *entry, find;

  assert (log_is_valid_locator (locator));

  tran_index = LOG_FIND_THREAD_TRAN_INDEX (thread_p);
  tdes = LOG_FIND_TDES (tran_index);
  if (tdes == NULL)
    {
      er_set (ER_FATAL_ERROR_SEVERITY, ARG_FILE_LINE, ER_LOG_UNKNOWN_TRANINDEX, 1, tran_index);
      return ER_LOG_UNKNOWN_TRANINDEX;
    }

  find.key = (char *) LOCATOR_KEY (locator);
  find.key_hash = (int) mht_5strhash (find.key, INT_MAX);
  entry = RB_FIND (lob_rb_root, &tdes->lob_locator_root, &find);

  if (entry != NULL)
    {
      LOG_LSA last_lsa;

      last_lsa = LSA_GE (&tdes->savept_lsa, &tdes->topop_lsa) ? tdes->savept_lsa : tdes->topop_lsa;

      /* if it is created prior to current savepoint, push the previous state in the savepoint list */
      if (LSA_LT (&entry->top->savept_lsa, &last_lsa))
	{
	  LOB_SAVEPOINT_ENTRY *savept;

	  savept = (LOB_SAVEPOINT_ENTRY *) malloc (sizeof (LOB_SAVEPOINT_ENTRY));
	  if (savept == NULL)
	    {
	      er_set (ER_ERROR_SEVERITY, ARG_FILE_LINE, ER_OUT_OF_VIRTUAL_MEMORY, 1, sizeof (LOB_SAVEPOINT_ENTRY));
	      return ER_OUT_OF_VIRTUAL_MEMORY;
	    }

	  /* copy structure (avoid reduncant memory copy) */
	  savept->state = entry->top->state;
	  savept->savept_lsa = entry->top->savept_lsa;
	  memcpy (savept->locator, entry->top->locator, strlen (entry->top->locator) + 1);
	  savept->prev = entry->top;
	  entry->top = savept;
	}

      /* set the current state */
      if (new_locator != NULL)
	{
	  strlcpy (entry->top->locator, new_locator, sizeof (ES_URI));
	}
      entry->top->state = state;
      entry->top->savept_lsa = last_lsa;
    }

  return NO_ERROR;
}

/*
 * xlog_drop_lob_locator -
 *
 * return: error code
 *
 *   thread_p(in):
 *   locator(in):
 *
 * NOTE:
 */
int
xlog_drop_lob_locator (THREAD_ENTRY * thread_p, const char *locator)
{
  int tran_index;
  LOG_TDES *tdes;
  LOB_LOCATOR_ENTRY *entry, find;

  assert (log_is_valid_locator (locator));

  tran_index = LOG_FIND_THREAD_TRAN_INDEX (thread_p);
  tdes = LOG_FIND_TDES (tran_index);
  if (tdes == NULL)
    {
      er_set (ER_FATAL_ERROR_SEVERITY, ARG_FILE_LINE, ER_LOG_UNKNOWN_TRANINDEX, 1, tran_index);
      return ER_LOG_UNKNOWN_TRANINDEX;
    }

  find.key = (char *) LOCATOR_KEY (locator);
  find.key_hash = (int) mht_5strhash (find.key, INT_MAX);
  /* Remove entry that matches 'find' entry from the red-black tree. see base/rb_tree.h for more information */
  entry = RB_FIND (lob_rb_root, &tdes->lob_locator_root, &find);
  if (entry != NULL)
    {
      entry = RB_REMOVE (lob_rb_root, &tdes->lob_locator_root, entry);
      if (entry != NULL)
	{
	  log_free_lob_locator (entry);
	}
    }

  return NO_ERROR;
}

/*
 * log_free_lob_locator -
 *
 * return: void
 *
 *   entry(in):
 *
 * NOTE:
 */
static void
log_free_lob_locator (LOB_LOCATOR_ENTRY * entry)
{
  while (entry->top != NULL)
    {
      LOB_SAVEPOINT_ENTRY *savept;

      savept = entry->top;
      entry->top = savept->prev;
      free_and_init (savept);
    }

  free_and_init (entry);
}

#if 0
static const char *
lob_state_to_string (LOB_LOCATOR_STATE state)
{
  switch (state)
    {
    case LOB_TRANSIENT_CREATED:
      return "LOB_TRANSIENT_CREATED";

    case LOB_TRANSIENT_DELETED:
      return "LOB_TRANSIENT_DELETED";

    case LOB_PERMANENT_CREATED:
      return "LOB_PERMANENT_CREATED";

    case LOB_PERMANENT_DELETED:
      return "LOB_PERMANENT_DELETED";

    default:
      return "LOB_UNKNOWN";
    }
}
#endif

/*
 * log_clear_lob_locator_list -
 *
 * return: void
 *
 *   thread_p(in):
 *   tdes(in):
 *   at_commit(in):
 *   savept_lsa(in): savepoint lsa to rollback
 *
 * NOTE:
 */
void
log_clear_lob_locator_list (THREAD_ENTRY * thread_p, LOG_TDES * tdes, bool at_commit, LOG_LSA * savept_lsa)
{
  LOB_LOCATOR_ENTRY *entry, *next;
  bool need_to_delete;

  if (tdes == NULL)
    {
      return;
    }
#if 0
  er_log_debug (ARG_FILE_LINE, "log_clear_lob_locator_list");
#endif

  for (entry = RB_MIN (lob_rb_root, &tdes->lob_locator_root); entry != NULL; entry = next)
    {
#if 0
      er_log_debug (ARG_FILE_LINE, "   locator=%s, state=%s\n, savept_lsa=(%d,%d)", entry->key,
		    lob_state_to_string (entry->top->state), entry->top->savept_lsa.pageid,
		    entry->top->savept_lsa.offset);
#endif
      /* setup next link before destroy */
      next = RB_NEXT (lob_rb_root, &tdes->lob_locator_root, entry);

      need_to_delete = false;

      if (at_commit)
	{
	  if (entry->top->state != LOB_PERMANENT_CREATED)
	    {
	      need_to_delete = true;
	    }
	}
      else			/* rollback */
	{
	  /* at partial rollback, pop the previous states in the savepoint list util it meets the rollback savepoint */
	  if (savept_lsa != NULL)
	    {
	      LOB_SAVEPOINT_ENTRY *savept, *tmp;

	      assert (entry->top != NULL);
	      savept = entry->top->prev;

	      while (savept != NULL)
		{
		  if (LSA_LT (&entry->top->savept_lsa, savept_lsa))
		    {
		      break;
		    }

		  /* rollback file renaming */
		  if (strcmp (entry->top->locator, savept->locator) != 0)
		    {
		      char meta_name[DB_MAX_SCHEMA_LENGTH];

		      assert (log_is_valid_locator (savept->locator));
		      PUT_LOCATOR_META (meta_name, savept->locator);
		      /* ignore return value */
		      (void) es_rename_file (entry->top->locator, meta_name, savept->locator);
		    }
		  tmp = entry->top;
		  entry->top = savept;
		  savept = savept->prev;
		  free_and_init (tmp);
		}
	    }

	  /* delete the locator to be created */
	  if ((savept_lsa == NULL || LSA_GE (&entry->top->savept_lsa, savept_lsa))
	      && entry->top->state != LOB_TRANSIENT_DELETED)
	    {
	      need_to_delete = true;
	    }
	}

      /* remove from the locator tree */
      if (need_to_delete)
	{
#if defined (SERVER_MODE)
	  if (at_commit && entry->top->state == LOB_PERMANENT_DELETED)
	    {
	      vacuum_notify_es_deleted (thread_p, entry->top->locator);
	    }
	  else
	    {
	      /* The file is created and rolled-back and it is not visible to anyone. Delete it directly without
	       * notifying vacuum. */
	      (void) es_delete_file (entry->top->locator);
	    }
#else /* !SERVER_MODE */
	  /* SA_MODE */
	  (void) es_delete_file (entry->top->locator);
#endif /* !SERVER_MODE */
	  RB_REMOVE (lob_rb_root, &tdes->lob_locator_root, entry);
	  log_free_lob_locator (entry);
	}
    }

  /* at the end of transaction, free the locator list */
  if (savept_lsa == NULL)
    {
      for (entry = RB_MIN (lob_rb_root, &tdes->lob_locator_root); entry != NULL; entry = next)
	{
	  next = RB_NEXT (lob_rb_root, &tdes->lob_locator_root, entry);
	  RB_REMOVE (lob_rb_root, &tdes->lob_locator_root, entry);
	  log_free_lob_locator (entry);
	}
      assert (RB_EMPTY (&tdes->lob_locator_root));
    }
}

/*
 * lob_locator_cmp - compare function used lob rb tree
 *
 * return: < 0, 0, > 0
 * e1(in): entry 1
 * e2(in): entry 2
 *
 * NOTE:
 *
 * Ordering relation of lob locator entry is defined as (key_hash, key).
 * Because it is very UNLIKELY in normal case that two different locators have same hash value, this compare function 
 * is very efficient.
 *
 */
static int
lob_locator_cmp (const LOB_LOCATOR_ENTRY * e1, const LOB_LOCATOR_ENTRY * e2)
{
  if (e1->key_hash != e2->key_hash)
    {
      return e1->key_hash - e2->key_hash;
    }
  else
    {
      return strcmp (e1->key, e2->key);
    }
}

/*
 * Below macro generates lob rb tree functions (see base/rb_tree.h)
 * Note: semi-colon is intentionally added to be more beautiful
 */
RB_GENERATE_STATIC (lob_rb_root, lob_locator_entry, head, lob_locator_cmp);

/*
 * log_commit_local - Perform the local commit operations of a transaction
 *
 * return: state of commit operation
 *
 *   tdes(in/out): State structure of transaction of the log record
 *   retain_lock(in): false = release locks (default)
 *                    true  = retain locks
 *   is_local_tran(in): Is a local transaction?
 *
 * NOTE:  Commit the current transaction locally. If there are postpone actions, the transaction is declared 
 *        committed_with_postpone_actions by logging a log record indicating this state. Then, the postpone actions 
 *        are executed. When the transaction is declared as fully committed, the locks acquired by the transaction 
 *        are released. A committed transaction is not subject to deadlock when postpone operations are executed.
 *	  The function returns the state of the transaction(i.e. whether it is completely committed or not).
 */
TRAN_STATE
log_commit_local (THREAD_ENTRY * thread_p, LOG_TDES * tdes, bool retain_lock, bool is_local_tran)
{
  qmgr_clear_trans_wakeup (thread_p, tdes->tran_index, false, false);

  /* log_clear_lob_locator_list and logtb_complete_mvcc operations must be done before entering unactive state because
   * they do some logging. We must NOT log (or do other regular changes to the database) after the transaction enters
   * the unactive state because of the following scenario: 1. enter TRAN_UNACTIVE_WILL_COMMIT state 2. a checkpoint
   * occurs and finishes. All active transactions are saved in log including their state. Our transaction will be saved 
   * with TRAN_UNACTIVE_WILL_COMMIT state. 3. a crash occurs before our logging. Here, for example in case of unique
   * statistics, we will lost logging of unique statistics. 4. A recovery will occur. Because our transaction was saved 
   * at checkpoint with TRAN_UNACTIVE_WILL_COMMIT state, it will be committed. Because we didn't logged the changes
   * made by the transaction we will not reflect the changes. They will be definitely lost. */
  log_clear_lob_locator_list (thread_p, tdes, true, NULL);

  /* clear mvccid before releasing the locks. This operation must be done before do_postpone because it stores unique
   * statistics for all B-trees and if an error occurs those operations and all operations of current transaction must 
   * be rolled back. */
  logtb_complete_mvcc (thread_p, tdes, true);

  tdes->state = TRAN_UNACTIVE_WILL_COMMIT;
  /* undo_nxlsa is no longer required here and must be reset, in case checkpoint takes a snapshot of this transaction
   * during TRAN_UNACTIVE_WILL_COMMIT phase.
   */
  LSA_SET_NULL (&tdes->undo_nxlsa);

  /* destroy all transaction's remaining temporary files */
  file_tempcache_drop_tran_temp_files (thread_p);

  if (!LSA_ISNULL (&tdes->tail_lsa))
    {
      /* 
       * Transaction updated data.
       */

      log_tran_do_postpone (thread_p, tdes);

      /* The files created by this transaction are not new files any longer. Close any query cursors at this moment
       * too. */
      if (tdes->first_save_entry != NULL)
	{
	  spage_free_saved_spaces (thread_p, tdes->first_save_entry);
	  tdes->first_save_entry = NULL;
	}

      log_cleanup_modified_class_list (thread_p, tdes, NULL, true, false);

      if (is_local_tran)
	{
	  LOG_LSA commit_lsa;

	  /* To write unlock log before releasing locks for transactional consistencies. When a transaction(T2) which
	   * is resumed by this committing transaction(T1) commits and a crash happens before T1 completes, transaction 
	   * consistencies will be broken because T1 will be aborted during restart recovery and T2 was already
	   * committed. */
	  if (!LOG_CHECK_LOG_APPLIER (thread_p) && !VACUUM_IS_THREAD_VACUUM (thread_p)
	      && log_does_allow_replication () == true)
	    {
	      /* for the replication agent guarantee the order of transaction */
	      log_append_repl_info_and_commit_log (thread_p, tdes, &commit_lsa);
	    }
	  else
	    {
	      log_append_commit_log (thread_p, tdes, &commit_lsa);
	    }

	  if (retain_lock != true)
	    {
	      lock_unlock_all (thread_p);
	    }

	  /* Flush commit log and change the transaction state. */
	  log_change_tran_as_completed (thread_p, tdes, LOG_COMMIT, &commit_lsa);
	}
      else
	{
	  /* Postpone appending replication and commit log and releasing locks to log_complete_for_2pc. */
	}
    }
  else
    {
      /* 
       * Transaction did not update anything or we are not logging
       */

      /* 
       * We are not logging, and changes were done
       */
      if (tdes->first_save_entry != NULL)
	{
	  spage_free_saved_spaces (thread_p, tdes->first_save_entry);
	  tdes->first_save_entry = NULL;
	}

      if (retain_lock != true)
	{
	  lock_unlock_all (thread_p);
	}

      tdes->state = TRAN_UNACTIVE_COMMITTED;
    }

  return tdes->state;
}

/*
 * log_abort_local - Perform the local abort operations of a transaction
 *
 * return: state of abort operation
 *
 *   tdes(in/out): State structure of transaction of the log record
 *   is_local_tran(in): Is a local transaction? (It is not used at this point)
 *
 * NOTE: Abort the current transaction locally.
 *	 When the transaction is declared as fully aborted, the locks acquired by the transaction are released and 
 *	 query cursors are closed.
 *       This function is used for both local and coordinator transactions.
 */
TRAN_STATE
log_abort_local (THREAD_ENTRY * thread_p, LOG_TDES * tdes, bool is_local_tran)
{
  qmgr_clear_trans_wakeup (thread_p, tdes->tran_index, false, true);

  tdes->state = TRAN_UNACTIVE_ABORTED;

  /* destroy transaction's temporary files */
  file_tempcache_drop_tran_temp_files (thread_p);

  if (!LSA_ISNULL (&tdes->tail_lsa))
    {
      /* 
       * Transaction updated data.
       */

      log_rollback (thread_p, tdes, NULL);

      log_cleanup_modified_class_list (thread_p, tdes, NULL, true, true);

      if (tdes->first_save_entry != NULL)
	{
	  spage_free_saved_spaces (thread_p, tdes->first_save_entry);
	  tdes->first_save_entry = NULL;
	}

      /* clear mvccid before releasing the locks */
      logtb_complete_mvcc (thread_p, tdes, false);

      /* It is safe to release locks here, since we already completed abort. */
      lock_unlock_all (thread_p);
    }
  else
    {
      /* 
       * Transaction did not update anything or we are not logging
       */

      if (tdes->first_save_entry != NULL)
	{
	  spage_free_saved_spaces (thread_p, tdes->first_save_entry);
	  tdes->first_save_entry = NULL;
	}

      /* clear mvccid before releasing the locks */
      logtb_complete_mvcc (thread_p, tdes, false);

      lock_unlock_all (thread_p);

      /* There is no need to create a new transaction identifier */
    }

  log_clear_lob_locator_list (thread_p, tdes, false, NULL);

  return tdes->state;
}

/*
 * log_commit - COMMIT A TRANSACTION
 *
 * return:  state of commit operation
 *
 *   tran_index(in): tran_index
 *   retain_lock(in): false = release locks (default)
 *                      true  = retain locks
 *
 * NOTE: Commit the current transaction.  The function returns the
 *              state of the transaction (i.e., notify if the transaction
 *              is completely commited or not). If the transaction was
 *              coordinating a global transaction then the Two Phase Commit
 *              protocol is followed by this function. Otherwise, only the
 *              local commit actions are performed.
 */
TRAN_STATE
log_commit (THREAD_ENTRY * thread_p, int tran_index, bool retain_lock)
{
  TRAN_STATE state;		/* State of committed transaction */
  LOG_TDES *tdes;		/* Transaction descriptor */
  bool decision;
  LOG_2PC_EXECUTE execute_2pc_type;
  int error_code = NO_ERROR;

  assert (!VACUUM_IS_THREAD_VACUUM (thread_p));

  if (tran_index == NULL_TRAN_INDEX)
    {
      tran_index = LOG_FIND_THREAD_TRAN_INDEX (thread_p);
    }

  tdes = LOG_FIND_TDES (tran_index);
  if (tdes == NULL)
    {
      er_set (ER_FATAL_ERROR_SEVERITY, ARG_FILE_LINE, ER_LOG_UNKNOWN_TRANINDEX, 1, tran_index);
      error_code = ER_LOG_UNKNOWN_TRANINDEX;
      return TRAN_UNACTIVE_UNKNOWN;
    }

  if (!LOG_ISTRAN_ACTIVE (tdes) && !LOG_ISTRAN_2PC_PREPARE (tdes) && LOG_ISRESTARTED ())
    {
      /* May be a system error since transaction is not active.. cannot be committed */
#if defined(CUBRID_DEBUG)
      er_log_debug (ARG_FILE_LINE,
		    "log_commit: Transaction %d (index = %d) is"
		    " not active and cannot be committed. Its state is %s\n", tdes->trid, tdes->tran_index,
		    log_state_string (tdes->state));
#endif /* CUBRID_DEBUG */
      return tdes->state;
    }

  if (tdes->topops.last >= 0)
    {
      /* This is likely a system error since the transaction is being committed when there are system permanent
       * operations attached to it. Commit those operations too */
      er_set (ER_WARNING_SEVERITY, ARG_FILE_LINE, ER_LOG_HAS_TOPOPS_DURING_COMMIT_ABORT, 2, tdes->trid,
	      tdes->tran_index);
      assert (false);
      while (tdes->topops.last >= 0)
	{
	  log_sysop_attach_to_outer (thread_p);
	}
    }

  if (tdes->tran_unique_stats != NULL)
    {
#if defined(CUBRID_DEBUG)
      er_log_debug (ARG_FILE_LINE,
		    "log_commit: Warning, unique statistical information kept in transaction entry is not freed.");
#endif /* CUBRID_DEBUG */
      free_and_init (tdes->tran_unique_stats);
      tdes->num_unique_btrees = 0;
      tdes->max_unique_btrees = 0;
    }

  if (log_clear_and_is_tran_distributed (tdes))
    {
      /* This is the coordinator of a distributed transaction If we are in prepare to commit mode. I cannot be the
       * root coordinator, so the decision has been taken at this moment by the root coordinator */
      if (LOG_ISTRAN_2PC_PREPARE (tdes))
	{
	  execute_2pc_type = LOG_2PC_EXECUTE_COMMIT_DECISION;
	}
      else
	{
	  execute_2pc_type = LOG_2PC_EXECUTE_FULL;
	}

      state = log_2pc_commit (thread_p, tdes, execute_2pc_type, &decision);
    }
  else
    {
      /* 
       * This is a local transaction or is a participant of a distributed transaction
       */
      state = log_commit_local (thread_p, tdes, retain_lock, true);
      state = log_complete (thread_p, tdes, LOG_COMMIT, LOG_NEED_NEWTRID, LOG_ALREADY_WROTE_EOT_LOG);
    }

  if (log_No_logging)
    {
      LOG_CS_ENTER (thread_p);
      /* We are not logging */
      logpb_flush_pages_direct (thread_p);
      (void) pgbuf_flush_all_unfixed (thread_p, NULL_VOLID);
      if (LOG_HAS_LOGGING_BEEN_IGNORED ())
	{
	  /* 
	   * Indicate that logging has not been ignored for next transaction
	   */
	  log_Gl.hdr.has_logging_been_skipped = false;
	  logpb_flush_header (thread_p);
	}
      LOG_CS_EXIT (thread_p);
    }

  perfmon_inc_stat (thread_p, PSTAT_TRAN_NUM_COMMITS);

  return state;
}

/*
 * log_abort - ABORT A TRANSACTION
 *
 * return: TRAN_STATE
 *
 *   tran_index(in): tran_index
 *
 * NOTE: Abort the current transaction. If the transaction is the
 *              coordinator of a global transaction, the participants are also
 *              informed about the abort, and if necessary their
 *              acknowledgements are collected before finishing the
 *              transaction.
 */
TRAN_STATE
log_abort (THREAD_ENTRY * thread_p, int tran_index)
{
  TRAN_STATE state;		/* State of aborted transaction */
  LOG_TDES *tdes;		/* Transaction descriptor */
  bool decision;
  int error_code = NO_ERROR;

  assert (!VACUUM_IS_THREAD_VACUUM (thread_p));

  if (tran_index == NULL_TRAN_INDEX)
    {
      tran_index = LOG_FIND_THREAD_TRAN_INDEX (thread_p);
    }

  tdes = LOG_FIND_TDES (tran_index);
  if (tdes == NULL)
    {
      er_set (ER_FATAL_ERROR_SEVERITY, ARG_FILE_LINE, ER_LOG_UNKNOWN_TRANINDEX, 1, tran_index);
      error_code = ER_LOG_UNKNOWN_TRANINDEX;
      return TRAN_UNACTIVE_UNKNOWN;
    }

  if (LOG_HAS_LOGGING_BEEN_IGNORED ())
    {
      er_set (ER_FATAL_ERROR_SEVERITY, ARG_FILE_LINE, ER_LOG_CORRUPTED_DB_DUE_NOLOGGING, 0);
      error_code = ER_LOG_CORRUPTED_DB_DUE_NOLOGGING;
      return tdes->state;
    }

  if (!LOG_ISTRAN_ACTIVE (tdes) && !LOG_ISTRAN_2PC_PREPARE (tdes))
    {
      /* 
       * May be a system error: Transaction is not in an active state nor
       * prepare to commit state
       */
      return tdes->state;
    }

  if (tdes->topops.last >= 0)
    {
      /* 
       * This is likely a system error since the transaction is being aborted
       * when there are system permananet operations attached to it. Abort those
       * operations too.
       */
      er_set (ER_WARNING_SEVERITY, ARG_FILE_LINE, ER_LOG_HAS_TOPOPS_DURING_COMMIT_ABORT, 2, tdes->trid,
	      tdes->tran_index);
      assert (false);
      while (tdes->topops.last >= 0)
	{
	  log_sysop_attach_to_outer (thread_p);
	}
    }

  if (tdes->tran_unique_stats != NULL)
    {
#if defined(CUBRID_DEBUG)
      er_log_debug (ARG_FILE_LINE,
		    "log_abort: Warning, unique statistical information kept in transaction entry is not freed.");
#endif /* CUBRID_DEBUG */
      free_and_init (tdes->tran_unique_stats);
      tdes->num_unique_btrees = 0;
      tdes->max_unique_btrees = 0;
    }

  /* 
   * If we are in prepare to commit mode. I cannot be the root coodinator,
   * so the decision has already been taken at this moment by the root
   * coordinator. If a distributed transaction is not in 2PC, the decision
   * has been taken without using the 2PC.
   */

  if (log_clear_and_is_tran_distributed (tdes))
    {
      /* This is the coordinator of a distributed transaction */
      state = log_2pc_commit (thread_p, tdes, LOG_2PC_EXECUTE_ABORT_DECISION, &decision);
    }
  else
    {
      /* 
       * This is a local transaction or is a participant of a distributed transaction.
       * Perform the server rollback first.
       */
      state = log_abort_local (thread_p, tdes, true);
      state = log_complete (thread_p, tdes, LOG_ABORT, LOG_NEED_NEWTRID, LOG_NEED_TO_WRITE_EOT_LOG);
    }

  perfmon_inc_stat (thread_p, PSTAT_TRAN_NUM_ROLLBACKS);

  return state;
}

/*
 * log_abort_partial - ABORT ACTIONS OF A TRANSACTION TO A SAVEPOINT
 *
 * return: state of partial aborted operation.
 *
 *   savepoint_name(in):  Name of the savepoint
 *   savept_lsa(in):
 *
 * NOTE: All the effects done by the current transaction after the
 *              given savepoint are undone and all effects of the transaction
 *              preceding the given savepoint remain. After the partial abort
 *              the transaction can continue its normal execution as if
 *              the statements that were undone were never executed.
 */
TRAN_STATE
log_abort_partial (THREAD_ENTRY * thread_p, const char *savepoint_name, LOG_LSA * savept_lsa)
{
  LOG_TDES *tdes;		/* Transaction descriptor */
  int tran_index;

  /* Find current transaction descriptor */
  tran_index = LOG_FIND_THREAD_TRAN_INDEX (thread_p);
  tdes = LOG_FIND_TDES (tran_index);
  if (tdes == NULL)
    {
      er_set (ER_FATAL_ERROR_SEVERITY, ARG_FILE_LINE, ER_LOG_UNKNOWN_TRANINDEX, 1, tran_index);
      return TRAN_UNACTIVE_UNKNOWN;
    }

  if (LOG_HAS_LOGGING_BEEN_IGNORED ())
    {
      er_set (ER_FATAL_ERROR_SEVERITY, ARG_FILE_LINE, ER_LOG_CORRUPTED_DB_DUE_NOLOGGING, 0);
      return tdes->state;
    }

  if (!LOG_ISTRAN_ACTIVE (tdes))
    {
      /* 
       * May be a system error: Transaction is not in an active state
       */
      return tdes->state;
    }

  if (savepoint_name == NULL || log_get_savepoint_lsa (thread_p, savepoint_name, tdes, savept_lsa) == NULL)
    {
      er_set (ER_ERROR_SEVERITY, ARG_FILE_LINE, ER_LOG_UNKNOWN_SAVEPOINT, 1, savepoint_name);
      return TRAN_UNACTIVE_UNKNOWN;
    }

  if (tdes->topops.last >= 0)
    {
      /* 
       * This is likely a system error since the transaction is being partially
       * aborted when there are nested top system permanent operations
       * attached to it. Abort those operations too.
       */
      er_set (ER_WARNING_SEVERITY, ARG_FILE_LINE, ER_LOG_HAS_TOPOPS_DURING_COMMIT_ABORT, 2, tdes->trid,
	      tdes->tran_index);
      assert (false);
      while (tdes->topops.last >= 0)
	{
	  log_sysop_attach_to_outer (thread_p);
	}
    }

  log_sysop_start (thread_p);

  LSA_COPY (&tdes->topops.stack[tdes->topops.last].lastparent_lsa, savept_lsa);

  if (!LSA_ISNULL (&tdes->posp_nxlsa))
    {
      if (LSA_LT (savept_lsa, &tdes->posp_nxlsa))
	{
	  LSA_COPY (&tdes->topops.stack[tdes->topops.last].posp_lsa, &tdes->posp_nxlsa);
	  LSA_SET_NULL (&tdes->posp_nxlsa);
	}
      else
	{
	  LSA_COPY (&tdes->topops.stack[tdes->topops.last].posp_lsa, savept_lsa);
	}
    }

  log_sysop_abort (thread_p);

  log_cleanup_modified_class_list (thread_p, tdes, savept_lsa, false, true);

  log_clear_lob_locator_list (thread_p, tdes, false, savept_lsa);

  /* 
   * The following is done so that if we go over several savepoints, they
   * get undefined and cannot get call by the user any longer.
   */
  LSA_COPY (&tdes->savept_lsa, savept_lsa);
  return TRAN_UNACTIVE_ABORTED;
}

/*
 * log_complete - Complete in commit/abort mode the transaction whenever
 *                      is possible otherwise trasfer it to another tran index
 *
 * return: state of transaction
 *
 *   tdes(in/out): State structure of transaction of the log record
 *   iscommitted(in): Is transaction been finished as committed ?
 *   get_newtrid(in):
 *
 * NOTE: This function does not consider 2PC. 
 *       Find the existing function as log_complete_for_2pc
 */
TRAN_STATE
log_complete (THREAD_ENTRY * thread_p, LOG_TDES * tdes, LOG_RECTYPE iscommitted, LOG_GETNEWTRID get_newtrid,
	      LOG_WRITE_EOT_LOG wrote_eot_log)
{
  TRAN_STATE state;		/* State of transaction */

  assert (iscommitted == LOG_COMMIT || iscommitted == LOG_ABORT);
  assert (!VACUUM_IS_THREAD_VACUUM (thread_p));

  state = tdes->state;

  /* 
   * DECLARE THE TRANSACTION AS COMPLETED
   */

  if (LSA_ISNULL (&tdes->tail_lsa))
    {
      /* Transaction did not update any data, thus we do not need to log a commit/abort log record. */
      if (iscommitted == LOG_COMMIT)
	{
	  state = TRAN_UNACTIVE_COMMITTED;
	}
      else
	{
	  state = TRAN_UNACTIVE_ABORTED;
	}

      logtb_clear_tdes (thread_p, tdes);
    }
  else
    {
      /* 
       * Transaction updated data 
       */
      if (wrote_eot_log == LOG_NEED_TO_WRITE_EOT_LOG)
	{
	  if (iscommitted == LOG_COMMIT)
	    {
	      LOG_LSA commit_lsa;

	      log_append_commit_log (thread_p, tdes, &commit_lsa);
	      log_change_tran_as_completed (thread_p, tdes, LOG_COMMIT, &commit_lsa);
	    }
	  else
	    {
	      LOG_LSA abort_lsa;

	      log_append_abort_log (thread_p, tdes, &abort_lsa);
	      log_change_tran_as_completed (thread_p, tdes, LOG_ABORT, &abort_lsa);
	    }

	  state = tdes->state;
	}
      else
	{
	  assert (iscommitted == LOG_COMMIT && state == TRAN_UNACTIVE_COMMITTED);
	}

      /* Unblock global oldest active update. */
      if (tdes->block_global_oldest_active_until_commit)
	{
	  ATOMIC_INC_32 (&vacuum_Global_oldest_active_blockers_counter, -1);
	  tdes->block_global_oldest_active_until_commit = false;
	  assert (vacuum_Global_oldest_active_blockers_counter >= 0);
	}

#if defined (HAVE_ATOMIC_BUILTINS)
      if (iscommitted == LOG_COMMIT)
	{
	  int tran_index = LOG_FIND_THREAD_TRAN_INDEX (thread_p);
	  volatile MVCCID *p_transaction_lowest_active_mvccid = LOG_FIND_TRAN_LOWEST_ACTIVE_MVCCID (tran_index);

	  if (*p_transaction_lowest_active_mvccid != MVCCID_NULL)
	    {
	      /* set transaction lowest active MVCCID to null to allow VACUUM advancing */
	      ATOMIC_TAS_64 (p_transaction_lowest_active_mvccid, MVCCID_NULL);
	    }
	}
#endif

      if (get_newtrid == LOG_NEED_NEWTRID)
	{
	  (void) logtb_get_new_tran_id (thread_p, tdes);
	}

      /* Finish the append operation and flush the log */
    }

  if (LOG_ISCHECKPOINT_TIME ())
    {
#if defined(SERVER_MODE)
<<<<<<< HEAD
      logpb_wakeup_checkpoint_daemon ();
=======
      log_wakeup_checkpoint_daemon ();
>>>>>>> 791d2f74
#else /* SERVER_MODE */
      (void) logpb_checkpoint (thread_p);
#endif /* SERVER_MODE */
    }

  return state;
}

/*
 * log_complete_for_2pc - Complete in commit/abort mode the transaction whenever
 *                      is possible otherwise trasfer it to another tran index
 *
 * return: state of transaction
 *
 *   tdes(in/out): State structure of transaction of the log record
 *   iscommitted(in): Is transaction been finished as committed ?
 *   get_newtrid(in):
 *
 */
TRAN_STATE
log_complete_for_2pc (THREAD_ENTRY * thread_p, LOG_TDES * tdes, LOG_RECTYPE iscommitted, LOG_GETNEWTRID get_newtrid)
{
  TRAN_STATE state;		/* State of transaction */
  int new_tran_index;
  LOG_TDES *new_tdes;		/* New transaction descriptor when the transaction is transfered since the 2PC cannot
				 * be fully completed at this moment */
  int return_2pc_loose_tranindex;	/* Whether or not to return the current index */
  bool all_acks = true;
  int i;
  LOG_PRIOR_NODE *node;
  LOG_LSA start_lsa;
  int wait_msecs;

  assert (iscommitted == LOG_COMMIT || iscommitted == LOG_ABORT);

  state = tdes->state;

  if (tdes->coord != NULL && tdes->coord->ack_received != NULL)
    {
      /* 
       * Make sure that all acknowledgments from participants have been received
       * before declaring the transaction as finished.
       */
      for (i = 0; i < tdes->coord->num_particps; i++)
	{
	  if (tdes->coord->ack_received[i] == false)
	    {
	      all_acks = false;
	      /* 
	       * There are missing acknowledgments. The transaction cannot be
	       * completed at this moment. If we are not in the restart recovery
	       * process, the transaction is transfered to another transaction
	       * index which is declared as a distributed loose end and a new
	       * transaction is assigned to the client transaction index. The
	       * transaction will be declared as fully completed once all
	       * acknowledgment are received.
	       */
	      if (iscommitted != LOG_ABORT)
		{
		  /* Committed */
		  if (tdes->state != TRAN_UNACTIVE_COMMITTED_INFORMING_PARTICIPANTS)
		    {
		      node =
			prior_lsa_alloc_and_copy_data (thread_p, LOG_2PC_COMMIT_INFORM_PARTICPS, RV_NOT_DEFINED, NULL,
						       0, NULL, 0, NULL);
		      if (node == NULL)
			{
			  assert (false);
			  return state;
			}

		      tdes->state = TRAN_UNACTIVE_COMMITTED_INFORMING_PARTICIPANTS;
		      state = tdes->state;

		      start_lsa = prior_lsa_next_record (thread_p, node, tdes);

		      logpb_flush_pages (thread_p, &start_lsa);
		    }
		}
	      else
		{
		  /* aborted */
		  if (tdes->state != TRAN_UNACTIVE_ABORTED_INFORMING_PARTICIPANTS)
		    {
		      node =
			prior_lsa_alloc_and_copy_data (thread_p, LOG_2PC_ABORT_INFORM_PARTICPS, RV_NOT_DEFINED, NULL, 0,
						       NULL, 0, NULL);
		      if (node == NULL)
			{
			  assert (false);
			  return state;
			}

		      tdes->state = TRAN_UNACTIVE_ABORTED_INFORMING_PARTICIPANTS;
		      state = tdes->state;

		      start_lsa = prior_lsa_next_record (thread_p, node, tdes);

		      logpb_flush_pages (thread_p, &start_lsa);
		    }
		}
	      /* 
	       * If this is not a loose end transaction and the system is not
	       * in restart recovery, transfer the transaction to another
	       * transaction index
	       */
	      if (LOG_ISRESTARTED () && tdes->isloose_end == false)
		{
		  wait_msecs = prm_get_integer_value (PRM_ID_LK_TIMEOUT_SECS);

		  if (wait_msecs > 0)
		    {
		      wait_msecs = wait_msecs * 1000;
		    }
		  new_tran_index =
		    logtb_assign_tran_index (thread_p, NULL_TRANID, TRAN_RECOVERY, NULL, NULL, wait_msecs,
					     TRAN_SERIALIZABLE);
		  new_tdes = LOG_FIND_TDES (new_tran_index);
		  if (new_tran_index == NULL_TRAN_INDEX || new_tdes == NULL)
		    {
		      logpb_fatal_error (thread_p, true, ARG_FILE_LINE, "log_fully_completed");
		      return state;
		    }

		  /* 
		   * Copy of tdes structures, and then reset memory allocated fields
		   * for only one the new or the old one.
		   */

		  *new_tdes = *tdes;
		  new_tdes->tran_index = new_tran_index;
		  new_tdes->isloose_end = true;
		  /* new_tdes does not inherit topops fields */
		  new_tdes->topops.stack = NULL;
		  new_tdes->topops.last = -1;
		  new_tdes->topops.max = 0;

		  /* The old one keep the coordinator/participant information */
		  tdes->coord = NULL;

		  TR_TABLE_CS_ENTER (thread_p);
		  log_Gl.trantable.num_coord_loose_end_indices++;
		  TR_TABLE_CS_EXIT (thread_p);
		  /* 
		   * Start a new transaction for our original transaction index.
		   * Set the coordinator stuff to NULL, in our original index since
		   * it has been transfer to another index. That is, distributed
		   * information should be freed using the new transaction index.
		   */

		  /* 
		   * Go back to the old index
		   */

		  LOG_SET_CURRENT_TRAN_INDEX (thread_p, tdes->tran_index);

		  (void) logtb_get_new_tran_id (thread_p, tdes);
		}

	      if (LOG_ISCHECKPOINT_TIME ())
		{
#if defined(SERVER_MODE)
<<<<<<< HEAD
		  logpb_wakeup_checkpoint_daemon ();
=======
		  log_wakeup_checkpoint_daemon ();
>>>>>>> 791d2f74
#else /* SERVER_MODE */
		  (void) logpb_checkpoint (thread_p);
#endif /* SERVER_MODE */
		}

	      return state;
	    }
	}

      /* 
       * All acknowledgments of participants have been received, declare the
       * the transaction as completed
       */
    }

  /* 
   * DECLARE THE TRANSACTION AS COMPLETED
   */

  /* 
   * Check if this index needs to be returned after finishing the transaction
   */

  if (tdes->isloose_end == true && all_acks == true)
    {
      return_2pc_loose_tranindex = true;
    }
  else
    {
      return_2pc_loose_tranindex = false;
    }

  if (LSA_ISNULL (&tdes->tail_lsa))
    {
      /* 
       * Transaction did not update any data, thus we do not need to log a
       * commit/abort log record
       */
      if (iscommitted != LOG_ABORT)
	{
	  state = TRAN_UNACTIVE_COMMITTED;
	}
      else
	{
	  state = TRAN_UNACTIVE_ABORTED;
	}
#if !defined(NDEBUG)
      if (prm_get_bool_value (PRM_ID_LOG_TRACE_DEBUG))
	{
	  char time_val[CTIME_MAX];
	  time_t xxtime = time (NULL);

	  (void) ctime_r (&xxtime, time_val);
	  fprintf (stdout,
		   msgcat_message (MSGCAT_CATALOG_CUBRID, MSGCAT_SET_LOG,
				   ((iscommitted != LOG_ABORT) ? MSGCAT_LOG_FINISH_COMMIT : MSGCAT_LOG_FINISH_ABORT)),
		   tdes->tran_index, tdes->trid, log_Gl.hdr.append_lsa.pageid, log_Gl.hdr.append_lsa.offset, time_val);
	  fflush (stdout);
	}
#endif /* !NDEBUG */
      logtb_clear_tdes (thread_p, tdes);
    }
  else
    {
      /* 
       * Transaction updated data or this is a coordinator
       */
      if (iscommitted == LOG_COMMIT)
	{
	  LOG_LSA commit_lsa;

	  /* To write unlock log before releasing locks for transactional consistencies. When a transaction(T2) which
	   * is resumed by this committing transaction(T1) commits and a crash happens before T1 completes, transaction 
	   * * consistencies will be broken because T1 will be aborted during restart recovery and T2 was already
	   * committed. */
	  if (!LOG_CHECK_LOG_APPLIER (thread_p) && !VACUUM_IS_THREAD_VACUUM (thread_p)
	      && log_does_allow_replication () == true)
	    {
	      log_append_repl_info_and_commit_log (thread_p, tdes, &commit_lsa);
	    }
	  else
	    {
	      log_append_commit_log (thread_p, tdes, &commit_lsa);
	    }

	  log_change_tran_as_completed (thread_p, tdes, LOG_COMMIT, &commit_lsa);
	}
      else
	{
	  LOG_LSA abort_lsa;

	  log_append_abort_log (thread_p, tdes, &abort_lsa);
	  log_change_tran_as_completed (thread_p, tdes, LOG_ABORT, &abort_lsa);
	}

      state = tdes->state;

      /* now releases locks */
      lock_unlock_all (thread_p);

      /* Unblock global oldest active update. */
      if (tdes->block_global_oldest_active_until_commit)
	{
	  ATOMIC_INC_32 (&vacuum_Global_oldest_active_blockers_counter, -1);
	  tdes->block_global_oldest_active_until_commit = false;
	  assert (vacuum_Global_oldest_active_blockers_counter >= 0);
	}

#if defined(HAVE_ATOMIC_BUILTINS)
      if (iscommitted == LOG_COMMIT)
	{
	  int tran_index = LOG_FIND_THREAD_TRAN_INDEX (thread_p);
	  volatile MVCCID *p_transaction_lowest_active_mvccid = LOG_FIND_TRAN_LOWEST_ACTIVE_MVCCID (tran_index);

	  if (*p_transaction_lowest_active_mvccid != MVCCID_NULL)
	    {
	      /* set transaction lowest active MVCCID to null to allow VACUUM advancing */
	      ATOMIC_TAS_64 (p_transaction_lowest_active_mvccid, MVCCID_NULL);
	    }
	}
#endif

      /* If recovery restart operation, or, if this is a coordinator loose end transaction return this index and
       * decrement coordinator loose end transactions counter. */
      if (return_2pc_loose_tranindex == false)
	{
	  if (get_newtrid == LOG_NEED_NEWTRID)
	    {
	      (void) logtb_get_new_tran_id (thread_p, tdes);
	    }
	}
      else
	{
	  /* Free the index */
	  if (tdes->isloose_end == true)
	    {
	      TR_TABLE_CS_ENTER (thread_p);
	      log_Gl.trantable.num_coord_loose_end_indices--;
	      TR_TABLE_CS_EXIT (thread_p);
	    }
	  logtb_free_tran_index (thread_p, tdes->tran_index);
	}

      /* Finish the append operation and flush the log */
    }

  if (LOG_ISCHECKPOINT_TIME ())
    {
#if defined(SERVER_MODE)
<<<<<<< HEAD
      logpb_wakeup_checkpoint_daemon ();
=======
      log_wakeup_checkpoint_daemon ();
>>>>>>> 791d2f74
#else /* SERVER_MODE */
      (void) logpb_checkpoint (thread_p);
#endif /* SERVER_MODE */
    }

  return state;
}

/*
 *
 *              FUNCTIONS RELATED TO DUMPING THE LOG AND ITS DATA
 *
 */

/*
 * log_ascii_dump - PRINT DATA IN ASCII FORMAT
 *
 * return: nothing
 *
 *   length(in): Length of Recovery Data
 *   data(in): The data being logged
 *
 * NOTE: Dump recovery information in ascii format.
 *              It is used when a dump function is not provided.
 */
static void
log_ascii_dump (FILE * out_fp, int length, void *data)
{
  char *ptr;			/* Pointer to data */
  int i;

  for (i = 0, ptr = (char *) data; i < length; i++)
    {
      (void) fputc (*ptr++, out_fp);
    }
}

/*
 * log_hexa_dump () - Point recovery data as hexadecimals.
 *
 * return      : Void.
 * out_fp (in) : Print output.
 * length (in) : Recovery data length.
 * data (in)   : Recovery data.
 */
void
log_hexa_dump (FILE * out_fp, int length, void *data)
{
  char *ptr;			/* Pointer to data */
  int i;

  fprintf (out_fp, "  00000: ");
  for (i = 0, ptr = (char *) data; i < length; i++)
    {
      fprintf (out_fp, "%02X ", (unsigned char) (*ptr++));
      if (i % 16 == 15 && i != length)
	{
	  fprintf (out_fp, "\n  %05d: ", i + 1);
	}
    }
  fprintf (out_fp, "\n");
}

static void
log_repl_data_dump (FILE * out_fp, int length, void *data)
{
  char *ptr = (char *) data;
  char *class_name;
  DB_VALUE value;

  ptr = or_unpack_string_nocopy (ptr, &class_name);
  ptr = or_unpack_mem_value (ptr, &value);

  string_buffer sb;
  db_value_printer printer (sb);

  printer.describe_value (&value);
  fprintf (out_fp, "C[%s] K[%s]\n", class_name, sb.get_buffer ());
  pr_clear_value (&value);
}

static void
log_repl_schema_dump (FILE * out_fp, int length, void *data)
{
  char *ptr;
  int statement_type;
  char *class_name;
  char *sql;

  ptr = (char *) data;
  ptr = or_unpack_int (ptr, &statement_type);
  ptr = or_unpack_string_nocopy (ptr, &class_name);
  ptr = or_unpack_string_nocopy (ptr, &sql);

  fprintf (out_fp, "C[%s] S[%s]\n", class_name, sql);
}

/*
 * log_dump_data - DUMP DATA STORED IN LOG
 *
 * return: nothing
 *
 *   length(in): Length of the data
 *   log_lsa(in/out):Log address identifier containing the log record
 *   log_pgptr(in/out):  Pointer to page where data starts (Set as a side
 *              effect to the page where data ends)
 *   dumpfun(in): Function to invoke to dump the data
 *   log_dump_ptr(in):
 *
 * NOTE:Dump the data stored at given log location.
 *              This function is used for debugging purposes.
 */
static void
log_dump_data (THREAD_ENTRY * thread_p, FILE * out_fp, int length, LOG_LSA * log_lsa, LOG_PAGE * log_page_p,
	       void (*dumpfun) (FILE *, int, void *), LOG_ZIP * log_dump_ptr)
{
  char *ptr;			/* Pointer to data to be printed */
  bool is_zipped = false;
  bool is_unzipped = false;
  /* Call the dumper function */

  /* 
   * If data is contained in only one buffer, pass pointer directly.
   * Otherwise, allocate a contiguous area, copy the data and pass this
   * area. At the end deallocate the area
   */

  if (dumpfun == NULL)
    {
      /* Set default to log_hexa_dump */
      dumpfun = log_hexa_dump;
    }

  if (ZIP_CHECK (length))
    {
      length = (int) GET_ZIP_LEN (length);
      is_zipped = true;
    }

  if (log_lsa->offset + length < (int) LOGAREA_SIZE)
    {
      /* Data is contained in one buffer */

      ptr = (char *) log_page_p->area + log_lsa->offset;

      if (length != 0 && is_zipped)
	{
	  is_unzipped = log_unzip (log_dump_ptr, length, ptr);
	}

      if (is_zipped && is_unzipped)
	{
	  (*dumpfun) (out_fp, (int) log_dump_ptr->data_length, log_dump_ptr->log_data);
	  log_lsa->offset += length;
	}
      else
	{
	  (*dumpfun) (out_fp, length, ptr);
	  log_lsa->offset += length;
	}
    }
  else
    {
      /* Need to copy the data into a contiguous area */
      ptr = (char *) malloc (length);
      if (ptr == NULL)
	{
	  er_set (ER_ERROR_SEVERITY, ARG_FILE_LINE, ER_OUT_OF_VIRTUAL_MEMORY, 1, (size_t) length);
	  return;
	}
      /* Copy the data */
      logpb_copy_from_log (thread_p, ptr, length, log_lsa, log_page_p);

      if (is_zipped)
	{
	  is_unzipped = log_unzip (log_dump_ptr, length, ptr);
	}

      if (is_zipped && is_unzipped)
	{
	  (*dumpfun) (out_fp, (int) log_dump_ptr->data_length, log_dump_ptr->log_data);
	}
      else
	{
	  (*dumpfun) (out_fp, length, ptr);
	}
      free_and_init (ptr);
    }
  LOG_READ_ALIGN (thread_p, log_lsa, log_page_p);

}

static void
log_dump_header (FILE * out_fp, LOG_HEADER * log_header_p)
{
  time_t tmp_time;
  char time_val[CTIME_MAX];

  fprintf (out_fp, "\n ** DUMP LOG HEADER **\n");

  tmp_time = (time_t) log_header_p->db_creation;
  (void) ctime_r (&tmp_time, time_val);
  fprintf (out_fp,
	   "HDR: Magic Symbol = %s at disk location = %lld\n     Creation_time = %s"
	   "     Release = %s, Compatibility_disk_version = %g,\n"
	   "     Db_pagesize = %d, log_pagesize= %d, Shutdown = %d,\n"
	   "     Next_trid = %d, Next_mvcc_id = %llu, Num_avg_trans = %d, Num_avg_locks = %d,\n"
	   "     Num_active_log_pages = %d, First_active_log_page = %lld,\n"
	   "     Current_append = %lld|%d, Checkpoint = %lld|%d,\n", log_header_p->magic,
	   (long long) offsetof (LOG_PAGE, area), time_val, log_header_p->db_release, log_header_p->db_compatibility,
	   log_header_p->db_iopagesize, log_header_p->db_logpagesize, log_header_p->is_shutdown,
	   log_header_p->next_trid, (long long int) log_header_p->mvcc_next_id, log_header_p->avg_ntrans,
	   log_header_p->avg_nlocks, log_header_p->npages, (long long) log_header_p->fpageid,
	   LSA_AS_ARGS (&log_header_p->append_lsa), LSA_AS_ARGS (&log_header_p->chkpt_lsa));

  fprintf (out_fp,
	   "     Next_archive_pageid = %lld at active_phy_pageid = %d,\n"
	   "     Next_archive_num = %d, Last_archiv_num_for_syscrashes = %d,\n"
	   "     Last_deleted_arv_num = %d, has_logging_been_skipped = %d,\n"
	   "     bkup_lsa: level0 = %lld|%d, level1 = %lld|%d, level2 = %lld|%d,\n     Log_prefix = %s\n",
	   (long long int) log_header_p->nxarv_pageid, log_header_p->nxarv_phy_pageid, log_header_p->nxarv_num,
	   log_header_p->last_arv_num_for_syscrashes, log_header_p->last_deleted_arv_num,
	   log_header_p->has_logging_been_skipped, LSA_AS_ARGS (&log_header_p->bkup_level0_lsa),
	   LSA_AS_ARGS (&log_header_p->bkup_level1_lsa), LSA_AS_ARGS (&log_header_p->bkup_level2_lsa),
	   log_header_p->prefix_name);
}

static LOG_PAGE *
log_dump_record_undoredo (THREAD_ENTRY * thread_p, FILE * out_fp, LOG_LSA * log_lsa, LOG_PAGE * log_page_p,
			  LOG_ZIP * log_zip_p)
{
  LOG_REC_UNDOREDO *undoredo;
  int undo_length;
  int redo_length;
  LOG_RCVINDEX rcvindex;

  /* Read the DATA HEADER */
  LOG_READ_ADVANCE_WHEN_DOESNT_FIT (thread_p, sizeof (*undoredo), log_lsa, log_page_p);
  undoredo = (LOG_REC_UNDOREDO *) ((char *) log_page_p->area + log_lsa->offset);
  fprintf (out_fp, ", Recv_index = %s, \n", rv_rcvindex_string (undoredo->data.rcvindex));
  fprintf (out_fp,
	   "     Volid = %d Pageid = %d Offset = %d,\n     Undo(Before) length = %d, Redo(After) length = %d,\n",
	   undoredo->data.volid, undoredo->data.pageid, undoredo->data.offset, (int) GET_ZIP_LEN (undoredo->ulength),
	   (int) GET_ZIP_LEN (undoredo->rlength));

  undo_length = undoredo->ulength;
  redo_length = undoredo->rlength;
  rcvindex = undoredo->data.rcvindex;

  LOG_READ_ADD_ALIGN (thread_p, sizeof (*undoredo), log_lsa, log_page_p);
  /* Print UNDO(BEFORE) DATA */
  fprintf (out_fp, "-->> Undo (Before) Data:\n");
  log_dump_data (thread_p, out_fp, undo_length, log_lsa, log_page_p, RV_fun[rcvindex].dump_undofun, log_zip_p);
  /* Print REDO (AFTER) DATA */
  fprintf (out_fp, "-->> Redo (After) Data:\n");
  log_dump_data (thread_p, out_fp, redo_length, log_lsa, log_page_p, RV_fun[rcvindex].dump_redofun, log_zip_p);

  return log_page_p;
}

static LOG_PAGE *
log_dump_record_undo (THREAD_ENTRY * thread_p, FILE * out_fp, LOG_LSA * log_lsa, LOG_PAGE * log_page_p,
		      LOG_ZIP * log_zip_p)
{
  LOG_REC_UNDO *undo;
  int undo_length;
  LOG_RCVINDEX rcvindex;

  /* Read the DATA HEADER */
  LOG_READ_ADVANCE_WHEN_DOESNT_FIT (thread_p, sizeof (*undo), log_lsa, log_page_p);
  undo = (LOG_REC_UNDO *) ((char *) log_page_p->area + log_lsa->offset);

  fprintf (out_fp, ", Recv_index = %s,\n", rv_rcvindex_string (undo->data.rcvindex));
  fprintf (out_fp, "     Volid = %d Pageid = %d Offset = %d,\n     Undo (Before) length = %d,\n", undo->data.volid,
	   undo->data.pageid, undo->data.offset, (int) GET_ZIP_LEN (undo->length));

  undo_length = undo->length;
  rcvindex = undo->data.rcvindex;
  LOG_READ_ADD_ALIGN (thread_p, sizeof (*undo), log_lsa, log_page_p);

  /* Print UNDO(BEFORE) DATA */
  fprintf (out_fp, "-->> Undo (Before) Data:\n");
  log_dump_data (thread_p, out_fp, undo_length, log_lsa, log_page_p, RV_fun[rcvindex].dump_undofun, log_zip_p);

  return log_page_p;
}

static LOG_PAGE *
log_dump_record_redo (THREAD_ENTRY * thread_p, FILE * out_fp, LOG_LSA * log_lsa, LOG_PAGE * log_page_p,
		      LOG_ZIP * log_zip_p)
{
  LOG_REC_REDO *redo;
  int redo_length;
  LOG_RCVINDEX rcvindex;

  /* Read the DATA HEADER */
  LOG_READ_ADVANCE_WHEN_DOESNT_FIT (thread_p, sizeof (*redo), log_lsa, log_page_p);
  redo = (LOG_REC_REDO *) ((char *) log_page_p->area + log_lsa->offset);

  fprintf (out_fp, ", Recv_index = %s,\n", rv_rcvindex_string (redo->data.rcvindex));
  fprintf (out_fp, "     Volid = %d Pageid = %d Offset = %d,\n     Redo (After) length = %d,\n", redo->data.volid,
	   redo->data.pageid, redo->data.offset, (int) GET_ZIP_LEN (redo->length));

  redo_length = redo->length;
  rcvindex = redo->data.rcvindex;
  LOG_READ_ADD_ALIGN (thread_p, sizeof (*redo), log_lsa, log_page_p);

  /* Print REDO(AFTER) DATA */
  fprintf (out_fp, "-->> Redo (After) Data:\n");
  log_dump_data (thread_p, out_fp, redo_length, log_lsa, log_page_p, RV_fun[rcvindex].dump_redofun, log_zip_p);

  return log_page_p;
}

static LOG_PAGE *
log_dump_record_mvcc_undoredo (THREAD_ENTRY * thread_p, FILE * out_fp, LOG_LSA * log_lsa, LOG_PAGE * log_page_p,
			       LOG_ZIP * log_zip_p)
{
  LOG_REC_MVCC_UNDOREDO *mvcc_undoredo;
  int undo_length;
  int redo_length;
  LOG_RCVINDEX rcvindex;

  /* Read the DATA HEADER */
  LOG_READ_ADVANCE_WHEN_DOESNT_FIT (thread_p, sizeof (*mvcc_undoredo), log_lsa, log_page_p);
  mvcc_undoredo = (LOG_REC_MVCC_UNDOREDO *) ((char *) log_page_p->area + log_lsa->offset);
  fprintf (out_fp, ", Recv_index = %s, \n", rv_rcvindex_string (mvcc_undoredo->undoredo.data.rcvindex));
  fprintf (out_fp,
	   "     Volid = %d Pageid = %d Offset = %d,\n     Undo(Before) length = %d, Redo(After) length = %d,\n",
	   mvcc_undoredo->undoredo.data.volid, mvcc_undoredo->undoredo.data.pageid, mvcc_undoredo->undoredo.data.offset,
	   (int) GET_ZIP_LEN (mvcc_undoredo->undoredo.ulength), (int) GET_ZIP_LEN (mvcc_undoredo->undoredo.rlength));
  fprintf (out_fp, "     MVCCID = %llu, \n     Prev_mvcc_op_log_lsa = %lld|%d, \n     VFID = (%d, %d)",
	   (long long int) mvcc_undoredo->mvccid,
	   (long long int) mvcc_undoredo->vacuum_info.prev_mvcc_op_log_lsa.pageid,
	   (int) mvcc_undoredo->vacuum_info.prev_mvcc_op_log_lsa.offset, mvcc_undoredo->vacuum_info.vfid.volid,
	   mvcc_undoredo->vacuum_info.vfid.fileid);

  undo_length = mvcc_undoredo->undoredo.ulength;
  redo_length = mvcc_undoredo->undoredo.rlength;
  rcvindex = mvcc_undoredo->undoredo.data.rcvindex;

  LOG_READ_ADD_ALIGN (thread_p, sizeof (*mvcc_undoredo), log_lsa, log_page_p);
  /* Print UNDO(BEFORE) DATA */
  fprintf (out_fp, "-->> Undo (Before) Data:\n");
  log_dump_data (thread_p, out_fp, undo_length, log_lsa, log_page_p, RV_fun[rcvindex].dump_undofun, log_zip_p);
  /* Print REDO (AFTER) DATA */
  fprintf (out_fp, "-->> Redo (After) Data:\n");
  log_dump_data (thread_p, out_fp, redo_length, log_lsa, log_page_p, RV_fun[rcvindex].dump_redofun, log_zip_p);

  return log_page_p;
}

static LOG_PAGE *
log_dump_record_mvcc_undo (THREAD_ENTRY * thread_p, FILE * out_fp, LOG_LSA * log_lsa, LOG_PAGE * log_page_p,
			   LOG_ZIP * log_zip_p)
{
  LOG_REC_MVCC_UNDO *mvcc_undo;
  int undo_length;
  LOG_RCVINDEX rcvindex;

  /* Read the DATA HEADER */
  LOG_READ_ADVANCE_WHEN_DOESNT_FIT (thread_p, sizeof (*mvcc_undo), log_lsa, log_page_p);
  mvcc_undo = (LOG_REC_MVCC_UNDO *) ((char *) log_page_p->area + log_lsa->offset);

  fprintf (out_fp, ", Recv_index = %s,\n", rv_rcvindex_string (mvcc_undo->undo.data.rcvindex));
  fprintf (out_fp, "     Volid = %d Pageid = %d Offset = %d,\n     Undo (Before) length = %d,\n",
	   mvcc_undo->undo.data.volid, mvcc_undo->undo.data.pageid, mvcc_undo->undo.data.offset,
	   (int) GET_ZIP_LEN (mvcc_undo->undo.length));
  fprintf (out_fp, "     MVCCID = %llu, \n     Prev_mvcc_op_log_lsa = %lld|%d, \n     VFID = (%d, %d)",
	   (long long int) mvcc_undo->mvccid, (long long int) mvcc_undo->vacuum_info.prev_mvcc_op_log_lsa.pageid,
	   (int) mvcc_undo->vacuum_info.prev_mvcc_op_log_lsa.offset, mvcc_undo->vacuum_info.vfid.volid,
	   mvcc_undo->vacuum_info.vfid.fileid);

  undo_length = mvcc_undo->undo.length;
  rcvindex = mvcc_undo->undo.data.rcvindex;
  LOG_READ_ADD_ALIGN (thread_p, sizeof (*mvcc_undo), log_lsa, log_page_p);

  /* Print UNDO(BEFORE) DATA */
  fprintf (out_fp, "-->> Undo (Before) Data:\n");
  log_dump_data (thread_p, out_fp, undo_length, log_lsa, log_page_p, RV_fun[rcvindex].dump_undofun, log_zip_p);

  return log_page_p;
}

static LOG_PAGE *
log_dump_record_mvcc_redo (THREAD_ENTRY * thread_p, FILE * out_fp, LOG_LSA * log_lsa, LOG_PAGE * log_page_p,
			   LOG_ZIP * log_zip_p)
{
  LOG_REC_MVCC_REDO *mvcc_redo;
  int redo_length;
  LOG_RCVINDEX rcvindex;

  /* Read the DATA HEADER */
  LOG_READ_ADVANCE_WHEN_DOESNT_FIT (thread_p, sizeof (*mvcc_redo), log_lsa, log_page_p);
  mvcc_redo = (LOG_REC_MVCC_REDO *) ((char *) log_page_p->area + log_lsa->offset);

  fprintf (out_fp, ", Recv_index = %s,\n", rv_rcvindex_string (mvcc_redo->redo.data.rcvindex));
  fprintf (out_fp, "     Volid = %d Pageid = %d Offset = %d,\n     Redo (After) length = %d,\n",
	   mvcc_redo->redo.data.volid, mvcc_redo->redo.data.pageid, mvcc_redo->redo.data.offset,
	   (int) GET_ZIP_LEN (mvcc_redo->redo.length));
  fprintf (out_fp, "     MVCCID = %llu, \n", (long long int) mvcc_redo->mvccid);

  redo_length = mvcc_redo->redo.length;
  rcvindex = mvcc_redo->redo.data.rcvindex;
  LOG_READ_ADD_ALIGN (thread_p, sizeof (*mvcc_redo), log_lsa, log_page_p);

  /* Print REDO(AFTER) DATA */
  fprintf (out_fp, "-->> Redo (After) Data:\n");
  log_dump_data (thread_p, out_fp, redo_length, log_lsa, log_page_p, RV_fun[rcvindex].dump_redofun, log_zip_p);

  return log_page_p;
}

static LOG_PAGE *
log_dump_record_postpone (THREAD_ENTRY * thread_p, FILE * out_fp, LOG_LSA * log_lsa, LOG_PAGE * log_page_p)
{
  LOG_REC_RUN_POSTPONE *run_posp;
  int redo_length;
  LOG_RCVINDEX rcvindex;

  /* Read the DATA HEADER */
  LOG_READ_ADVANCE_WHEN_DOESNT_FIT (thread_p, sizeof (*run_posp), log_lsa, log_page_p);
  run_posp = (LOG_REC_RUN_POSTPONE *) ((char *) log_page_p->area + log_lsa->offset);
  fprintf (out_fp, ", Recv_index = %s,\n", rv_rcvindex_string (run_posp->data.rcvindex));
  fprintf (out_fp,
	   "     Volid = %d Pageid = %d Offset = %d,\n     Run postpone (Redo/After) length = %d, corresponding"
	   " to\n         Postpone record with LSA = %lld|%d\n", run_posp->data.volid, run_posp->data.pageid,
	   run_posp->data.offset, run_posp->length, LSA_AS_ARGS (&run_posp->ref_lsa));

  redo_length = run_posp->length;
  rcvindex = run_posp->data.rcvindex;
  LOG_READ_ADD_ALIGN (thread_p, sizeof (*run_posp), log_lsa, log_page_p);

  /* Print RUN POSTPONE (REDO/AFTER) DATA */
  fprintf (out_fp, "-->> Run Postpone (Redo/After) Data:\n");
  log_dump_data (thread_p, out_fp, redo_length, log_lsa, log_page_p, RV_fun[rcvindex].dump_redofun, NULL);

  return log_page_p;
}

static LOG_PAGE *
log_dump_record_dbout_redo (THREAD_ENTRY * thread_p, FILE * out_fp, LOG_LSA * log_lsa, LOG_PAGE * log_page_p)
{
  LOG_REC_DBOUT_REDO *dbout_redo;
  int redo_length;
  LOG_RCVINDEX rcvindex;

  /* Read the data header */
  LOG_READ_ADVANCE_WHEN_DOESNT_FIT (thread_p, sizeof (*dbout_redo), log_lsa, log_page_p);
  dbout_redo = ((LOG_REC_DBOUT_REDO *) ((char *) log_page_p->area + log_lsa->offset));

  redo_length = dbout_redo->length;
  rcvindex = dbout_redo->rcvindex;

  fprintf (out_fp, ", Recv_index = %s, Length = %d,\n", rv_rcvindex_string (rcvindex), redo_length);

  LOG_READ_ADD_ALIGN (thread_p, sizeof (*dbout_redo), log_lsa, log_page_p);

  /* Print Database External DATA */
  fprintf (out_fp, "-->> Database external Data:\n");
  log_dump_data (thread_p, out_fp, redo_length, log_lsa, log_page_p, RV_fun[rcvindex].dump_redofun, NULL);

  return log_page_p;
}

static LOG_PAGE *
log_dump_record_compensate (THREAD_ENTRY * thread_p, FILE * out_fp, LOG_LSA * log_lsa, LOG_PAGE * log_page_p)
{
  LOG_REC_COMPENSATE *compensate;
  int length_compensate;
  LOG_RCVINDEX rcvindex;

  /* Read the DATA HEADER */
  LOG_READ_ADVANCE_WHEN_DOESNT_FIT (thread_p, sizeof (*compensate), log_lsa, log_page_p);
  compensate = (LOG_REC_COMPENSATE *) ((char *) log_page_p->area + log_lsa->offset);

  fprintf (out_fp, ", Recv_index = %s,\n", rv_rcvindex_string (compensate->data.rcvindex));
  fprintf (out_fp, "     Volid = %d Pageid = %d Offset = %d,\n     Compensate length = %d, Next_to_UNDO = %lld|%d\n",
	   compensate->data.volid, compensate->data.pageid, compensate->data.offset, compensate->length,
	   LSA_AS_ARGS (&compensate->undo_nxlsa));

  length_compensate = compensate->length;
  rcvindex = compensate->data.rcvindex;
  LOG_READ_ADD_ALIGN (thread_p, sizeof (*compensate), log_lsa, log_page_p);

  /* Print COMPENSATE DATA */
  fprintf (out_fp, "-->> Compensate Data:\n");
  log_dump_data (thread_p, out_fp, length_compensate, log_lsa, log_page_p, RV_fun[rcvindex].dump_undofun, NULL);

  return log_page_p;
}

static LOG_PAGE *
log_dump_record_commit_postpone (THREAD_ENTRY * thread_p, FILE * out_fp, LOG_LSA * log_lsa, LOG_PAGE * log_page_p)
{
  LOG_REC_START_POSTPONE *start_posp;

  /* Read the DATA HEADER */
  LOG_READ_ADVANCE_WHEN_DOESNT_FIT (thread_p, sizeof (*start_posp), log_lsa, log_page_p);
  start_posp = (LOG_REC_START_POSTPONE *) ((char *) log_page_p->area + log_lsa->offset);
  fprintf (out_fp, ", First postpone record at before or after Page = %lld and offset = %d\n",
	   LSA_AS_ARGS (&start_posp->posp_lsa));

  return log_page_p;
}

static LOG_PAGE *
log_dump_record_transaction_finish (THREAD_ENTRY * thread_p, FILE * out_fp, LOG_LSA * log_lsa, LOG_PAGE * log_page_p)
{
  LOG_REC_DONETIME *donetime;
  time_t tmp_time;
  char time_val[CTIME_MAX];

  /* Read the DATA HEADER */
  LOG_READ_ADVANCE_WHEN_DOESNT_FIT (thread_p, sizeof (*donetime), log_lsa, log_page_p);
  donetime = (LOG_REC_DONETIME *) ((char *) log_page_p->area + log_lsa->offset);
  tmp_time = (time_t) donetime->at_time;
  (void) ctime_r (&tmp_time, time_val);
  fprintf (out_fp, ",\n     Transaction finish time at = %s\n", time_val);

  return log_page_p;
}

static LOG_PAGE *
log_dump_record_replication (THREAD_ENTRY * thread_p, FILE * out_fp, LOG_LSA * log_lsa, LOG_PAGE * log_page_p)
{
  LOG_REC_REPLICATION *repl_log;
  int length;
  const char *type;
  void (*dump_function) (FILE *, int, void *);

  LOG_READ_ADVANCE_WHEN_DOESNT_FIT (thread_p, sizeof (*repl_log), log_lsa, log_page_p);
  repl_log = (LOG_REC_REPLICATION *) ((char *) log_page_p->area + log_lsa->offset);
  fprintf (out_fp, ", Target log lsa = %lld|%d\n", LSA_AS_ARGS (&repl_log->lsa));
  length = repl_log->length;

  LOG_READ_ADD_ALIGN (thread_p, sizeof (*repl_log), log_lsa, log_page_p);

  switch (repl_log->rcvindex)
    {
    case RVREPL_DATA_INSERT:
      type = "RVREPL_DATA_INSERT";
      dump_function = log_repl_data_dump;
      break;
    case RVREPL_DATA_UPDATE_START:
      type = "RVREPL_DATA_UPDATE_START";
      dump_function = log_repl_data_dump;
      break;
    case RVREPL_DATA_UPDATE:
      type = "RVREPL_DATA_UPDATE";
      dump_function = log_repl_data_dump;
      break;
    case RVREPL_DATA_UPDATE_END:
      type = "RVREPL_DATA_UPDATE_END";
      dump_function = log_repl_data_dump;
      break;
    case RVREPL_DATA_DELETE:
      type = "RVREPL_DATA_DELETE";
      dump_function = log_repl_data_dump;
      break;
    default:
      type = "RVREPL_SCHEMA";
      dump_function = log_repl_schema_dump;
      break;
    }
  fprintf (out_fp, "T[%s] ", type);

  log_dump_data (thread_p, out_fp, length, log_lsa, log_page_p, dump_function, NULL);
  return log_page_p;
}

/*
 * log_dump_record_sysop_start_postpone () - dump system op start postpone log record
 *
 * return              : log page
 * thread_p (in)       : thread entry
 * out_fp (in/out)     : dump output
 * log_lsa (in/out)    : log lsa
 * log_page_p (in/out) : log page
 * log_zip_p (in/out)  : log unzip
 */
static LOG_PAGE *
log_dump_record_sysop_start_postpone (THREAD_ENTRY * thread_p, FILE * out_fp, LOG_LSA * log_lsa, LOG_PAGE * log_page_p,
				      LOG_ZIP * log_zip_p)
{
  LOG_REC_SYSOP_START_POSTPONE sysop_start_postpone;

  /* Read the DATA HEADER */
  LOG_READ_ADVANCE_WHEN_DOESNT_FIT (thread_p, sizeof (sysop_start_postpone), log_lsa, log_page_p);
  sysop_start_postpone = *((LOG_REC_SYSOP_START_POSTPONE *) ((char *) log_page_p->area + log_lsa->offset));

  (void) log_dump_record_sysop_end_internal (thread_p, &sysop_start_postpone.sysop_end, log_lsa, log_page_p, log_zip_p,
					     out_fp);
  fprintf (out_fp, "     postpone_lsa = %lld|%d \n", LSA_AS_ARGS (&sysop_start_postpone.posp_lsa));

  return log_page_p;
}

/*
 * log_dump_record_sysop_end_internal () - dump sysop end log record types
 *
 * return              : log page
 * thread_p (in)       : thread entry
 * sysop_end (in)      : system op end log record
 * log_lsa (in/out)    : LSA of undo data (logical undo only)
 * log_page_p (in/out) : page of undo data (logical undo only)
 * log_zip_p (in/out)  : log unzip
 * out_fp (in/out)     : dump output
 */
static LOG_PAGE *
log_dump_record_sysop_end_internal (THREAD_ENTRY * thread_p, LOG_REC_SYSOP_END * sysop_end, LOG_LSA * log_lsa,
				    LOG_PAGE * log_page_p, LOG_ZIP * log_zip_p, FILE * out_fp)
{
  int undo_length;
  LOG_RCVINDEX rcvindex;

  fprintf (out_fp, ",\n     Prev parent LSA = %lld|%d, Prev_topresult_lsa = %lld|%d, %s \n",
	   LSA_AS_ARGS (&sysop_end->lastparent_lsa), LSA_AS_ARGS (&sysop_end->prv_topresult_lsa),
	   log_sysop_end_type_string (sysop_end->type));
  switch (sysop_end->type)
    {
    case LOG_SYSOP_END_ABORT:
    case LOG_SYSOP_END_COMMIT:
      /* nothing else to print */
      break;
    case LOG_SYSOP_END_LOGICAL_COMPENSATE:
      fprintf (out_fp, "     compansate_lsa = %lld|%d \n", LSA_AS_ARGS (&sysop_end->compensate_lsa));
      break;
    case LOG_SYSOP_END_LOGICAL_RUN_POSTPONE:
      fprintf (out_fp, "     run_postpone_lsa = %lld|%d, postpone = %s \n",
	       LSA_AS_ARGS (&sysop_end->run_postpone.postpone_lsa),
	       sysop_end->run_postpone.is_sysop_postpone ? "sysop" : "transaction");
      break;
    case LOG_SYSOP_END_LOGICAL_UNDO:
      assert (log_lsa != NULL && log_page_p != NULL && log_zip_p != NULL);

      fprintf (out_fp, ", Recv_index = %s,\n", rv_rcvindex_string (sysop_end->undo.data.rcvindex));
      fprintf (out_fp, "     Volid = %d Pageid = %d Offset = %d,\n     Undo (Before) length = %d,\n",
	       sysop_end->undo.data.volid, sysop_end->undo.data.pageid, sysop_end->undo.data.offset,
	       (int) GET_ZIP_LEN (sysop_end->undo.length));

      undo_length = sysop_end->undo.length;
      rcvindex = sysop_end->undo.data.rcvindex;
      LOG_READ_ADD_ALIGN (thread_p, sizeof (*sysop_end), log_lsa, log_page_p);
      log_dump_data (thread_p, out_fp, undo_length, log_lsa, log_page_p, RV_fun[rcvindex].dump_undofun, log_zip_p);
      break;
    case LOG_SYSOP_END_LOGICAL_MVCC_UNDO:
      assert (log_lsa != NULL && log_page_p != NULL && log_zip_p != NULL);

      fprintf (out_fp, ", Recv_index = %s,\n", rv_rcvindex_string (sysop_end->mvcc_undo.undo.data.rcvindex));
      fprintf (out_fp, "     Volid = %d Pageid = %d Offset = %d,\n     Undo (Before) length = %d,\n",
	       sysop_end->mvcc_undo.undo.data.volid, sysop_end->mvcc_undo.undo.data.pageid,
	       sysop_end->mvcc_undo.undo.data.offset, (int) GET_ZIP_LEN (sysop_end->mvcc_undo.undo.length));
      fprintf (out_fp, "     MVCCID = %llu, \n     Prev_mvcc_op_log_lsa = %lld|%d, \n     VFID = (%d, %d)",
	       (unsigned long long int) sysop_end->mvcc_undo.mvccid,
	       LSA_AS_ARGS (&sysop_end->mvcc_undo.vacuum_info.prev_mvcc_op_log_lsa),
	       VFID_AS_ARGS (&sysop_end->mvcc_undo.vacuum_info.vfid));

      undo_length = sysop_end->mvcc_undo.undo.length;
      rcvindex = sysop_end->mvcc_undo.undo.data.rcvindex;
      LOG_READ_ADD_ALIGN (thread_p, sizeof (*sysop_end), log_lsa, log_page_p);
      log_dump_data (thread_p, out_fp, undo_length, log_lsa, log_page_p, RV_fun[rcvindex].dump_undofun, log_zip_p);
      break;
    default:
      assert (false);
      break;
    }
  return log_page_p;
}

/*
 * log_dump_record_sysop_end () - Dump sysop end log record types. Side-effect: log_lsa and log_page_p will be
 *				  positioned after the log record.
 *
 * return	       : NULL if something bad happens, pointer to log page otherwise.
 * thread_p (in)       : Thread entry.
 * log_lsa (in/out)    : in - LSA of log record, out - LSA after log record.
 * log_page_p (in/out) : in - page of log record, out - page after log record.
 * log_zip_p (in)      : Unzip context.
 * out_fp (in/out)     : Dump output.
 */
static LOG_PAGE *
log_dump_record_sysop_end (THREAD_ENTRY * thread_p, LOG_LSA * log_lsa, LOG_PAGE * log_page_p, LOG_ZIP * log_zip_p,
			   FILE * out_fp)
{
  LOG_REC_SYSOP_END *sysop_end;

  LOG_READ_ADVANCE_WHEN_DOESNT_FIT (thread_p, sizeof (*sysop_end), log_lsa, log_page_p);
  sysop_end = (LOG_REC_SYSOP_END *) ((char *) log_page_p->area + log_lsa->offset);

  log_dump_record_sysop_end_internal (thread_p, sysop_end, log_lsa, log_page_p, log_zip_p, out_fp);

  return log_page_p;
}

/*
 * log_dump_checkpoint_topops - DUMP CHECKPOINT OF TOP SYSTEM OPERATIONS
 *
 * return: nothing
 *
 *   length(in): Length to dump in bytes
 *   data(in): The data being logged
 *
 * NOTE: Dump the checkpoint top system operation structure.
 */
static void
log_dump_checkpoint_topops (FILE * out_fp, int length, void *data)
{
  int ntops, i;
  LOG_INFO_CHKPT_SYSOP *chkpt_topops;	/* Checkpoint top system operations that are in commit postpone 
					 * mode */
  LOG_INFO_CHKPT_SYSOP *chkpt_topone;	/* One top system ope */

  chkpt_topops = (LOG_INFO_CHKPT_SYSOP *) data;
  ntops = length / sizeof (*chkpt_topops);

  /* Start dumping each checkpoint top system operation */

  for (i = 0; i < ntops; i++)
    {
      chkpt_topone = &chkpt_topops[i];
      fprintf (out_fp, "     Trid = %d \n", chkpt_topone->trid);
      fprintf (out_fp, "     Sysop start postpone LSA = %lld|%d \n",
	       LSA_AS_ARGS (&chkpt_topone->sysop_start_postpone_lsa));
    }
  (void) fprintf (out_fp, "\n");
}

static LOG_PAGE *
log_dump_record_checkpoint (THREAD_ENTRY * thread_p, FILE * out_fp, LOG_LSA * log_lsa, LOG_PAGE * log_page_p)
{
  LOG_REC_CHKPT *chkpt;		/* check point log record */
  int length_active_tran;
  int length_topope;

  /* Read the DATA HEADER */
  LOG_READ_ADVANCE_WHEN_DOESNT_FIT (thread_p, sizeof (*chkpt), log_lsa, log_page_p);

  chkpt = (LOG_REC_CHKPT *) ((char *) log_page_p->area + log_lsa->offset);
  fprintf (out_fp, ", Num_trans = %d,\n", chkpt->ntrans);
  fprintf (out_fp, "     Redo_LSA = %lld|%d\n", LSA_AS_ARGS (&chkpt->redo_lsa));

  length_active_tran = sizeof (LOG_INFO_CHKPT_TRANS) * chkpt->ntrans;
  length_topope = (sizeof (LOG_INFO_CHKPT_SYSOP) * chkpt->ntops);
  LOG_READ_ADD_ALIGN (thread_p, sizeof (*chkpt), log_lsa, log_page_p);
  log_dump_data (thread_p, out_fp, length_active_tran, log_lsa, log_page_p, logpb_dump_checkpoint_trans, NULL);
  if (length_topope > 0)
    {
      log_dump_data (thread_p, out_fp, length_active_tran, log_lsa, log_page_p, log_dump_checkpoint_topops, NULL);
    }

  return log_page_p;
}

static LOG_PAGE *
log_dump_record_save_point (THREAD_ENTRY * thread_p, FILE * out_fp, LOG_LSA * log_lsa, LOG_PAGE * log_page_p)
{
  LOG_REC_SAVEPT *savept;
  int length_save_point;

  /* Read the DATA HEADER */
  LOG_READ_ADVANCE_WHEN_DOESNT_FIT (thread_p, sizeof (*savept), log_lsa, log_page_p);
  savept = (LOG_REC_SAVEPT *) ((char *) log_page_p->area + log_lsa->offset);

  fprintf (out_fp, ", Prev_savept_Lsa = %lld|%d, length = %d,\n", LSA_AS_ARGS (&savept->prv_savept), savept->length);

  length_save_point = savept->length;
  LOG_READ_ADD_ALIGN (thread_p, sizeof (*savept), log_lsa, log_page_p);

  /* Print savept name */
  fprintf (out_fp, "     Savept Name =");
  log_dump_data (thread_p, out_fp, length_save_point, log_lsa, log_page_p, log_hexa_dump, NULL);

  return log_page_p;
}

static LOG_PAGE *
log_dump_record_2pc_prepare_commit (THREAD_ENTRY * thread_p, FILE * out_fp, LOG_LSA * log_lsa, LOG_PAGE * log_page_p)
{
  LOG_REC_2PC_PREPCOMMIT *prepared;
  unsigned int nobj_locks;
  int size;

  /* Get the DATA HEADER */
  LOG_READ_ADVANCE_WHEN_DOESNT_FIT (thread_p, sizeof (*prepared), log_lsa, log_page_p);
  prepared = (LOG_REC_2PC_PREPCOMMIT *) ((char *) log_page_p->area + log_lsa->offset);

  fprintf (out_fp, ", Client_name = %s, Gtrid = %d, Num objlocks = %u\n", prepared->user_name, prepared->gtrid,
	   prepared->num_object_locks);

  nobj_locks = prepared->num_object_locks;

  LOG_READ_ADD_ALIGN (thread_p, sizeof (*prepared), log_lsa, log_page_p);

  /* Dump global transaction user information */
  if (prepared->gtrinfo_length > 0)
    {
      log_dump_data (thread_p, out_fp, prepared->gtrinfo_length, log_lsa, log_page_p, log_2pc_dump_gtrinfo, NULL);
    }

  /* Dump object locks */
  if (nobj_locks > 0)
    {
      size = nobj_locks * sizeof (LK_ACQOBJ_LOCK);
      log_dump_data (thread_p, out_fp, size, log_lsa, log_page_p, log_2pc_dump_acqobj_locks, NULL);
    }

  return log_page_p;
}

static LOG_PAGE *
log_dump_record_2pc_start (THREAD_ENTRY * thread_p, FILE * out_fp, LOG_LSA * log_lsa, LOG_PAGE * log_page_p)
{
  LOG_REC_2PC_START *start_2pc;	/* Start log record of 2PC protocol */

  /* Get the DATA HEADER */
  LOG_READ_ADVANCE_WHEN_DOESNT_FIT (thread_p, sizeof (*start_2pc), log_lsa, log_page_p);
  start_2pc = (LOG_REC_2PC_START *) ((char *) log_page_p->area + log_lsa->offset);

  /* Initilize the coordinator information */
  fprintf (out_fp, "  Client_name = %s, Gtrid = %d,  Num_participants = %d", start_2pc->user_name, start_2pc->gtrid,
	   start_2pc->num_particps);

  LOG_READ_ADD_ALIGN (thread_p, sizeof (*start_2pc), log_lsa, log_page_p);
  /* Read in the participants info. block from the log */
  log_dump_data (thread_p, out_fp, (start_2pc->particp_id_length * start_2pc->num_particps), log_lsa, log_page_p,
		 log_2pc_dump_participants, NULL);

  return log_page_p;
}

static LOG_PAGE *
log_dump_record_2pc_acknowledgement (THREAD_ENTRY * thread_p, FILE * out_fp, LOG_LSA * log_lsa, LOG_PAGE * log_page_p)
{
  LOG_REC_2PC_PARTICP_ACK *received_ack;	/* ack log record of 2pc protocol */

  /* Get the DATA HEADER */
  LOG_READ_ADVANCE_WHEN_DOESNT_FIT (thread_p, sizeof (*received_ack), log_lsa, log_page_p);
  received_ack = ((LOG_REC_2PC_PARTICP_ACK *) ((char *) log_page_p->area + log_lsa->offset));
  fprintf (out_fp, "  Participant index = %d\n", received_ack->particp_index);

  return log_page_p;
}

static LOG_PAGE *
log_dump_record_ha_server_state (THREAD_ENTRY * thread_p, FILE * out_fp, LOG_LSA * log_lsa, LOG_PAGE * log_page_p)
{
  LOG_REC_HA_SERVER_STATE *ha_server_state;

  /* Get the DATA HEADER */
  LOG_READ_ADVANCE_WHEN_DOESNT_FIT (thread_p, sizeof (*ha_server_state), log_lsa, log_page_p);
  ha_server_state = ((LOG_REC_HA_SERVER_STATE *) ((char *) log_page_p->area + log_lsa->offset));
  fprintf (out_fp, "  HA server state = %d\n", ha_server_state->state);

  return log_page_p;
}

static LOG_PAGE *
log_dump_record (THREAD_ENTRY * thread_p, FILE * out_fp, LOG_RECTYPE record_type, LOG_LSA * log_lsa,
		 LOG_PAGE * log_page_p, LOG_ZIP * log_zip_p)
{
  switch (record_type)
    {
    case LOG_UNDOREDO_DATA:
    case LOG_DIFF_UNDOREDO_DATA:
      log_page_p = log_dump_record_undoredo (thread_p, out_fp, log_lsa, log_page_p, log_zip_p);
      break;

    case LOG_UNDO_DATA:
      log_page_p = log_dump_record_undo (thread_p, out_fp, log_lsa, log_page_p, log_zip_p);
      break;

    case LOG_REDO_DATA:
    case LOG_POSTPONE:
      log_page_p = log_dump_record_redo (thread_p, out_fp, log_lsa, log_page_p, log_zip_p);
      break;

    case LOG_MVCC_UNDOREDO_DATA:
    case LOG_MVCC_DIFF_UNDOREDO_DATA:
      log_page_p = log_dump_record_mvcc_undoredo (thread_p, out_fp, log_lsa, log_page_p, log_zip_p);
      break;

    case LOG_MVCC_UNDO_DATA:
      log_page_p = log_dump_record_mvcc_undo (thread_p, out_fp, log_lsa, log_page_p, log_zip_p);
      break;

    case LOG_MVCC_REDO_DATA:
      log_page_p = log_dump_record_mvcc_redo (thread_p, out_fp, log_lsa, log_page_p, log_zip_p);
      break;

    case LOG_RUN_POSTPONE:
      log_page_p = log_dump_record_postpone (thread_p, out_fp, log_lsa, log_page_p);
      break;

    case LOG_DBEXTERN_REDO_DATA:
      log_page_p = log_dump_record_dbout_redo (thread_p, out_fp, log_lsa, log_page_p);
      break;

    case LOG_COMPENSATE:
      log_page_p = log_dump_record_compensate (thread_p, out_fp, log_lsa, log_page_p);
      break;

    case LOG_COMMIT_WITH_POSTPONE:
      log_page_p = log_dump_record_commit_postpone (thread_p, out_fp, log_lsa, log_page_p);
      break;

    case LOG_WILL_COMMIT:
      fprintf (out_fp, "\n");
      break;

    case LOG_COMMIT:
    case LOG_ABORT:
      log_page_p = log_dump_record_transaction_finish (thread_p, out_fp, log_lsa, log_page_p);
      break;

    case LOG_REPLICATION_DATA:
    case LOG_REPLICATION_STATEMENT:
      log_page_p = log_dump_record_replication (thread_p, out_fp, log_lsa, log_page_p);
      break;

    case LOG_SYSOP_START_POSTPONE:
      log_page_p = log_dump_record_sysop_start_postpone (thread_p, out_fp, log_lsa, log_page_p, log_zip_p);
      break;

    case LOG_SYSOP_END:
      log_page_p = log_dump_record_sysop_end (thread_p, log_lsa, log_page_p, log_zip_p, out_fp);
      break;

    case LOG_END_CHKPT:
      log_page_p = log_dump_record_checkpoint (thread_p, out_fp, log_lsa, log_page_p);
      break;

    case LOG_SAVEPOINT:
      log_page_p = log_dump_record_save_point (thread_p, out_fp, log_lsa, log_page_p);
      break;

    case LOG_2PC_PREPARE:
      log_page_p = log_dump_record_2pc_prepare_commit (thread_p, out_fp, log_lsa, log_page_p);
      break;

    case LOG_2PC_START:
      log_page_p = log_dump_record_2pc_start (thread_p, out_fp, log_lsa, log_page_p);
      break;

    case LOG_2PC_RECV_ACK:
      log_page_p = log_dump_record_2pc_acknowledgement (thread_p, out_fp, log_lsa, log_page_p);
      break;

    case LOG_DUMMY_HA_SERVER_STATE:
      log_page_p = log_dump_record_ha_server_state (thread_p, out_fp, log_lsa, log_page_p);
      break;

    case LOG_START_CHKPT:
    case LOG_2PC_COMMIT_DECISION:
    case LOG_2PC_ABORT_DECISION:
    case LOG_2PC_COMMIT_INFORM_PARTICPS:
    case LOG_2PC_ABORT_INFORM_PARTICPS:
    case LOG_SYSOP_ATOMIC_START:
    case LOG_DUMMY_HEAD_POSTPONE:
    case LOG_DUMMY_CRASH_RECOVERY:
    case LOG_DUMMY_OVF_RECORD:
    case LOG_DUMMY_GENERIC:
      fprintf (out_fp, "\n");
      /* That is all for this kind of log record */
      break;

    case LOG_END_OF_LOG:
      if (!logpb_is_page_in_archive (log_lsa->pageid))
	{
	  fprintf (out_fp, "\n... xxx END OF LOG xxx ...\n");
	}
      break;

    case LOG_SMALLER_LOGREC_TYPE:
    case LOG_LARGER_LOGREC_TYPE:
    default:
      fprintf (out_fp, "log_dump: Unknown record type = %d (%s).\n", record_type, log_to_string (record_type));
      LSA_SET_NULL (log_lsa);
      break;
    }

  return log_page_p;
}

/*
 * xlog_dump - DUMP THE LOG
 *
 * return: nothing
 *
 *   isforward(in): Dump the log forward ?
 *   start_logpageid(in): Start dumping the log at this location
 *   dump_npages(in): Number of pages to dump
 *   desired_tranid(in): Dump entries of only this transaction. If NULL_TRANID,
 *                     dump all.
 *
 * NOTE: Dump a set of log records stored in "dump_npages" starting at
 *              page "start_logpageid" forward (or backward) according to the
 *              value of "isforward". When the value of start_logpageid is
 *              negative, we start either at the beginning or at end of the
 *              log according to the direction of the dump. If the value of
 *              dump_npages is a negative value, dump as many pages as
 *              possible.
 *              This function is used for debugging purposes.
 */
void
xlog_dump (THREAD_ENTRY * thread_p, FILE * out_fp, int isforward, LOG_PAGEID start_logpageid, DKNPAGES dump_npages,
	   TRANID desired_tranid)
{
  LOG_LSA lsa;			/* LSA of log record to dump */
  char log_pgbuf[IO_MAX_PAGE_SIZE + MAX_ALIGNMENT], *aligned_log_pgbuf;
  LOG_PAGE *log_pgptr = NULL;	/* Log page pointer where LSA is located */
  LOG_LSA log_lsa;
  LOG_RECTYPE type;		/* Log record type */
  LOG_RECORD_HEADER *log_rec;	/* Pointer to log record */

  LOG_ZIP *log_dump_ptr = NULL;

  aligned_log_pgbuf = PTR_ALIGN (log_pgbuf, MAX_ALIGNMENT);

  if (out_fp == NULL)
    {
      out_fp = stdout;
    }

  fprintf (out_fp, "**************** DUMP LOGGING INFORMATION ************\n");
  /* Dump the transaction table and the log buffers */

  /* Flush any dirty log page */
  LOG_CS_ENTER (thread_p);

  xlogtb_dump_trantable (thread_p, out_fp);
  logpb_flush_pages_direct (thread_p);
  logpb_flush_header (thread_p);

  /* Now start dumping the log */
  log_dump_header (out_fp, &log_Gl.hdr);

  lsa.pageid = start_logpageid;
  lsa.offset = NULL_OFFSET;

  if (isforward != false)
    {
      /* Forward */
      if (lsa.pageid < 0)
	{
	  lsa.pageid = 0;
	}
      else if (lsa.pageid > log_Gl.hdr.append_lsa.pageid && LOG_ISRESTARTED ())
	{
	  lsa.pageid = log_Gl.hdr.append_lsa.pageid;
	}
    }
  else
    {
      /* Backward */
      if (lsa.pageid < 0 || lsa.pageid > log_Gl.hdr.append_lsa.pageid)
	{
	  log_find_end_log (thread_p, &lsa);
	}
    }

  if (dump_npages > log_Gl.hdr.npages || dump_npages < 0)
    {
      dump_npages = log_Gl.hdr.npages;
    }

  fprintf (out_fp,
	   "\n START DUMPING LOG_RECORDS: %s, start_logpageid = %lld,\n"
	   " Num_pages_to_dump = %d, desired_tranid = %d\n", (isforward ? "Forward" : "Backaward"),
	   (long long int) start_logpageid, dump_npages, desired_tranid);

  LOG_CS_EXIT (thread_p);

  log_pgptr = (LOG_PAGE *) aligned_log_pgbuf;

  if (log_dump_ptr == NULL)
    {
      log_dump_ptr = log_zip_alloc (IO_PAGESIZE, false);
      if (log_dump_ptr == NULL)
	{
	  fprintf (out_fp, " Error memory alloc... Quit\n");
	  return;
	}
    }

  /* Start dumping all log records following the given direction */
  while (!LSA_ISNULL (&lsa) && dump_npages-- > 0)
    {
      if ((logpb_fetch_page (thread_p, &lsa, LOG_CS_SAFE_READER, log_pgptr)) != NO_ERROR)
	{
	  fprintf (out_fp, " Error reading page %lld... Quit\n", (long long int) lsa.pageid);
	  if (log_dump_ptr != NULL)
	    {
	      log_zip_free (log_dump_ptr);
	    }
	  return;
	}
      /* 
       * If offset is missing, it is because we archive an incomplete
       * log record or we start dumping the log not from its first page. We
       * have to find the offset by searching for the next log_record in the page
       */
      if (lsa.offset == NULL_OFFSET && (lsa.offset = log_pgptr->hdr.offset) == NULL_OFFSET)
	{
	  /* Nothing in this page.. */
	  if (lsa.pageid >= log_Gl.hdr.append_lsa.pageid || lsa.pageid <= 0)
	    {
	      LSA_SET_NULL (&lsa);
	    }
	  else
	    {
	      /* We need to dump one more page */
	      lsa.pageid--;
	      dump_npages++;
	    }
	  continue;
	}

      /* Dump all the log records stored in current log page */
      log_lsa.pageid = lsa.pageid;

      while (lsa.pageid == log_lsa.pageid)
	{
	  log_lsa.offset = lsa.offset;
	  log_rec = LOG_GET_LOG_RECORD_HEADER (log_pgptr, &log_lsa);
	  type = log_rec->type;

	  {
	    /* 
	     * The following is just for debugging next address calculations
	     */
	    LOG_LSA next_lsa;

	    LSA_COPY (&next_lsa, &lsa);
	    if (log_startof_nxrec (thread_p, &next_lsa, false) == NULL
		|| (!LSA_EQ (&next_lsa, &log_rec->forw_lsa) && !LSA_ISNULL (&log_rec->forw_lsa)))
	      {
		fprintf (out_fp, "\n\n>>>>>****\n");
		fprintf (out_fp, "Guess next address = %lld|%d for LSA = %lld|%d\n",
			 LSA_AS_ARGS (&next_lsa), LSA_AS_ARGS (&lsa));
		fprintf (out_fp, "<<<<<****\n");
	      }
	  }

	  /* Find the next log record to dump .. after current one is dumped */
	  if (isforward != false)
	    {
	      if (LSA_ISNULL (&log_rec->forw_lsa) && type != LOG_END_OF_LOG)
		{
		  if (log_startof_nxrec (thread_p, &lsa, false) == NULL)
		    {
		      fprintf (out_fp, "\n****\n");
		      fprintf (out_fp, "log_dump: Problems finding next record. BYE\n");
		      fprintf (out_fp, "\n****\n");
		      break;
		    }
		}
	      else
		{
		  LSA_COPY (&lsa, &log_rec->forw_lsa);
		}
	      /* 
	       * If the next page is NULL_PAGEID and the current page is an archive
	       * page, this is not the end, this situation happens when an incomplete
	       * log record was archived.
	       * Note that we have to set lsa.pageid here since the log_lsa.pageid value
	       * can be changed (e.g., the log record is stored in an archive page
	       * and in an active page. Later, we try to modify it whenever is
	       * possible.
	       */
	      if (LSA_ISNULL (&lsa) && logpb_is_page_in_archive (log_lsa.pageid))
		{
		  lsa.pageid = log_lsa.pageid + 1;
		}
	    }
	  else
	    {
	      LSA_COPY (&lsa, &log_rec->back_lsa);
	    }

	  if (desired_tranid != NULL_TRANID && desired_tranid != log_rec->trid && log_rec->type != LOG_END_OF_LOG)
	    {
	      /* Don't dump this log record... */
	      continue;
	    }

	  fprintf (out_fp,
		   "\nLSA = %3lld|%3d, Forw log = %3lld|%3d, Backw log = %3lld|%3d,\n"
		   "     Trid = %3d, Prev tran logrec = %3lld|%3d\n     Type = %s", (long long int) log_lsa.pageid,
		   (int) log_lsa.offset, (long long int) log_rec->forw_lsa.pageid, (int) log_rec->forw_lsa.offset,
		   (long long int) log_rec->back_lsa.pageid, (int) log_rec->back_lsa.offset, log_rec->trid,
		   (long long int) log_rec->prev_tranlsa.pageid, (int) log_rec->prev_tranlsa.offset,
		   log_to_string (type));

	  if (LSA_ISNULL (&log_rec->forw_lsa) && type != LOG_END_OF_LOG)
	    {
	      /* Incomplete log record... quit */
	      fprintf (out_fp, "\n****\n");
	      fprintf (out_fp, "log_dump: Incomplete log_record.. Quit\n");
	      fprintf (out_fp, "\n****\n");
	      continue;
	    }

	  /* Advance the pointer to dump the type of log record */

	  LOG_READ_ADD_ALIGN (thread_p, sizeof (*log_rec), &log_lsa, log_pgptr);
	  log_pgptr = log_dump_record (thread_p, out_fp, type, &log_lsa, log_pgptr, log_dump_ptr);
	  fflush (out_fp);
	  /* 
	   * We can fix the lsa.pageid in the case of log_records without forward
	   * address at this moment.
	   */
	  if (lsa.offset == NULL_OFFSET && lsa.pageid != NULL_PAGEID && lsa.pageid < log_lsa.pageid)
	    {
	      lsa.pageid = log_lsa.pageid;
	    }
	}
    }

  if (log_dump_ptr)
    {
      log_zip_free (log_dump_ptr);
    }

  fprintf (out_fp, "\n FINISH DUMPING LOG_RECORDS \n");
  fprintf (out_fp, "******************************************************\n");
  fflush (out_fp);

  return;
}

/*
 *
 *                     RECOVERY DURING NORMAL PROCESSING
 *
 */

/*
 * log_rollback_record - EXECUTE AN UNDO DURING NORMAL PROCESSING
 *
 * return: nothing
 *
 *   log_lsa(in/out):Log address identifier containing the log record
 *   log_pgptr(in/out): Pointer to page where data starts (Set as a side
 *              effect to the page where data ends)
 *   rcvindex(in): Index to recovery functions
 *   rcv_vpid(in): Address of page to recover
 *   rcv(in/out): Recovery structure for recovery function
 *   tdes(in/out): State structure of transaction undoing data
 *   log_unzip_ptr(in):
 *
 * NOTE: Execute an undo log record during normal rollbacks (i.e.,
 *              other than restart recovery). A compensating log record for
 *              operation page level logging is written by the current
 *              function. For logical level logging, the undo function is
 *              responsible to log a redo record, which is converted into a
 *              compensating record by the log manager.
 *              This function now attempts to repeat an rv function if it
 *              fails in certain ways (e.g. due to deadlock).  This is to
 *              maintain data integrity as much as possible.  The old way was
 *              to simply ignore a failure and continue with the next record,
 *              Obviously, skipping a record during recover could leave the
 *              database inconsistent. All rv functions should return a
 *              int and be coded to be called again if the work wasn't
 *              undone the first time.
 */
static void
log_rollback_record (THREAD_ENTRY * thread_p, LOG_LSA * log_lsa, LOG_PAGE * log_page_p, LOG_RCVINDEX rcvindex,
		     VPID * rcv_vpid, LOG_RCV * rcv, LOG_TDES * tdes, LOG_ZIP * log_unzip_ptr)
{
  char *area = NULL;
  TRAN_STATE save_state;	/* The current state of the transaction. Must be returned to this state */
  int rv_err;
  bool is_zipped = false;

  /* 
   * Fetch the page for physical log records. If the page does not exist
   * anymore or there are problems fetching the page, continue anyhow, so that
   * compensating records are logged.
   */

#if defined(CUBRID_DEBUG)
  if (RV_fun[rcvindex].undofun == NULL)
    {
      assert (false);
      return;
    }
#endif /* CUBRID_DEBUG */

  if (RCV_IS_LOGICAL_LOG (rcv_vpid, rcvindex))
    {
      rcv->pgptr = NULL;
    }
  else
    {
      rcv->pgptr = pgbuf_fix (thread_p, rcv_vpid, OLD_PAGE, PGBUF_LATCH_WRITE, PGBUF_UNCONDITIONAL_LATCH);
      if (rcv->pgptr == NULL)
	{
	  assert (false);
	}
    }

  /* GET BEFORE DATA */

  /* 
   * If data is contained in only one buffer, pass pointer directly.
   * Otherwise, allocate a contiguous area, copy the data and pass this area.
   * At the end deallocate the area.
   */

  if (ZIP_CHECK (rcv->length))
    {				/* check compress data */
      rcv->length = (int) GET_ZIP_LEN (rcv->length);	/* MSB set 0 */
      is_zipped = true;
    }

  if (log_lsa->offset + rcv->length < (int) LOGAREA_SIZE)
    {
      rcv->data = (char *) log_page_p->area + log_lsa->offset;
      log_lsa->offset += rcv->length;
    }
  else
    {
      /* Need to copy the data into a contiguous area */
      area = (char *) malloc (rcv->length);
      if (area == NULL)
	{
	  logpb_fatal_error (thread_p, true, ARG_FILE_LINE, "log_rollback_record");
	  if (rcv->pgptr != NULL)
	    {
	      pgbuf_unfix (thread_p, rcv->pgptr);
	    }
	  return;
	}
      /* Copy the data */
      logpb_copy_from_log (thread_p, area, rcv->length, log_lsa, log_page_p);
      rcv->data = area;
    }

  if (is_zipped)
    {
      /* Data UnZip */
      if (log_unzip (log_unzip_ptr, rcv->length, (char *) rcv->data))
	{
	  rcv->length = (int) log_unzip_ptr->data_length;
	  rcv->data = (char *) log_unzip_ptr->log_data;
	}
      else
	{
	  logpb_fatal_error (thread_p, true, ARG_FILE_LINE, "log_rollback_record");
	  if (area != NULL)
	    {
	      free_and_init (area);
	    }
	  if (rcv->pgptr != NULL)
	    {
	      pgbuf_unfix (thread_p, rcv->pgptr);
	    }
	  return;
	}
    }

  /* Now call the UNDO recovery function */
  if (rcv->pgptr != NULL || RCV_IS_LOGICAL_LOG (rcv_vpid, rcvindex))
    {
      /* 
       * Write a compensating log record for operation page level logging.
       * For logical level logging, the recovery undo function must log an
       * redo/CLR log to describe the undo. This in turn will be translated
       * to a compensating record.
       */
      if (rcvindex == RVBT_MVCC_INCREMENTS_UPD)
	{
	  /* this is a special case. we need to undo changes to transaction local stats. this only has an impact on
	   * this transaction during runtime, and recovery has no interest, so we don't have to add a compensate log
	   * record. */
	  rv_err = (*RV_fun[rcvindex].undofun) (thread_p, rcv);
	  assert (rv_err == NO_ERROR);
	}
      else if (rcvindex == RVBT_MVCC_NOTIFY_VACUUM || rcvindex == RVES_NOTIFY_VACUUM)
	{
	  /* do nothing */
	}
      else if (rcvindex == RVBT_LOG_GLOBAL_UNIQUE_STATS_COMMIT)
	{
	  /* impossible. we cannot rollback anymore. */
	  assert_release (false);
	  rv_err = ER_FAILED;
	}
      else if (RCV_IS_LOGICAL_COMPENSATE_MANUAL (rcvindex))
	{
	  /* B-tree logical logs will add a regular compensate in the modified pages. They do not require a logical
	   * compensation since the "undone" page can be accessed and logged. Only no-page logical operations require
	   * logical compensation. */
	  /* Invoke Undo recovery function */
	  LSA_COPY (&rcv->reference_lsa, &tdes->undo_nxlsa);
	  rv_err = log_undo_rec_restartable (thread_p, rcvindex, rcv);
	  if (rv_err != NO_ERROR)
	    {
	      er_log_debug (ARG_FILE_LINE,
			    "log_rollback_record: SYSTEM ERROR... Transaction %d, "
			    "Log record %lld|%d, rcvindex = %s, was not undone due to error (%d)\n",
			    tdes->tran_index, (long long int) log_lsa->pageid, log_lsa->offset,
			    rv_rcvindex_string (rcvindex), rv_err);
	      er_set (ER_ERROR_SEVERITY, ARG_FILE_LINE, ER_LOG_MAYNEED_MEDIA_RECOVERY, 1,
		      fileio_get_volume_label (rcv_vpid->volid, PEEK));
	      assert (false);
	    }
	  else if (RCV_IS_BTREE_LOGICAL_LOG (rcvindex) && prm_get_bool_value (PRM_ID_LOG_BTREE_OPS))
	    {
	      _er_log_debug (ARG_FILE_LINE,
			     "BTREE_ROLLBACK: Successfully executed undo/compensate for log entry before "
			     "lsa=%lld|%d, undo_nxlsa=%lld|%d. Transaction=%d, rcvindex=%d.\n",
			     (long long int) log_lsa->pageid, (int) log_lsa->offset,
			     (long long int) tdes->undo_nxlsa.pageid, (int) tdes->undo_nxlsa.offset, tdes->tran_index,
			     rcvindex);
	    }
	}
      else if (!RCV_IS_LOGICAL_LOG (rcv_vpid, rcvindex))
	{
	  log_append_compensate (thread_p, rcvindex, rcv_vpid, rcv->offset, rcv->pgptr, rcv->length, rcv->data, tdes);
	  /* Invoke Undo recovery function */
	  rv_err = log_undo_rec_restartable (thread_p, rcvindex, rcv);
	  if (rv_err != NO_ERROR)
	    {
	      er_log_debug (ARG_FILE_LINE,
			    "log_rollback_record: SYSTEM ERROR... Transaction %d, "
			    "Log record %lld|%d, rcvindex = %s, was not undone due to error (%d)\n",
			    tdes->tran_index, (long long int) log_lsa->pageid, log_lsa->offset,
			    rv_rcvindex_string (rcvindex), rv_err);
	      er_set (ER_ERROR_SEVERITY, ARG_FILE_LINE, ER_LOG_MAYNEED_MEDIA_RECOVERY, 1,
		      fileio_get_volume_label (rcv_vpid->volid, PEEK));
	      assert (false);
	    }
	}
      else
	{
	  /* Logical logging? This is a logical undo. For now, we also use a logical compensation, meaning that we
	   * open a system operation that is committed & compensate at the same time.
	   * However, there might be cases when compensation is not necessarily logical. If the compensation can be
	   * made in a single log record and can be attached to a page, the system operation becomes useless. Take the
	   * example of some b-tree cases for compensations. There might be other cases too.
	   */
	  save_state = tdes->state;

	  LSA_COPY (&rcv->reference_lsa, &tdes->undo_nxlsa);

	  log_sysop_start (thread_p);

#if defined(CUBRID_DEBUG)
	  {
	    LOG_LSA check_tail_lsa;

	    LSA_COPY (&check_tail_lsa, &tdes->tail_lsa);
	    /* 
	     * Note that tail_lsa is changed by the following function
	     */
	    /* Invoke Undo recovery function */
	    rv_err = log_undo_rec_restartable (rcvindex, rcv);

	    /* Make sure that a CLR was logged */
	    if (LSA_EQ (&check_tail_lsa, &tdes->tail_lsa))
	      {
		er_set (ER_ERROR_SEVERITY, ARG_FILE_LINE, ER_LOG_MISSING_COMPENSATING_RECORD, 1,
			rv_rcvindex_string (rcvindex));
	      }
	  }
#else /* CUBRID_DEBUG */
	  /* Invoke Undo recovery function */
	  /* TODO: Is undo restartable needed? */
	  rv_err = log_undo_rec_restartable (thread_p, rcvindex, rcv);
#endif /* CUBRID_DEBUG */

	  if (rv_err != NO_ERROR)
	    {
	      er_log_debug (ARG_FILE_LINE,
			    "log_rollback_record: SYSTEM ERROR... Transaction %d, "
			    "Log record %lld|%d, rcvindex = %s, was not undone due to error (%d)\n",
			    tdes->tran_index, (long long int) log_lsa->pageid, log_lsa->offset,
			    rv_rcvindex_string (rcvindex), rv_err);
	      er_set (ER_ERROR_SEVERITY, ARG_FILE_LINE, ER_LOG_MAYNEED_MEDIA_RECOVERY, 1,
		      fileio_get_volume_label (rcv_vpid->volid, PEEK));
	      assert (false);
	    }

	  log_sysop_end_logical_compensate (thread_p, &rcv->reference_lsa);
	  tdes->state = save_state;
	}
    }
  else
    {
      /* 
       * Unable to fetch page of volume... May need media recovery on such
       * page... write a CLR anyhow
       */
      log_append_compensate (thread_p, rcvindex, rcv_vpid, rcv->offset, NULL, rcv->length, rcv->data, tdes);
      er_set (ER_ERROR_SEVERITY, ARG_FILE_LINE, ER_LOG_MAYNEED_MEDIA_RECOVERY, 1,
	      fileio_get_volume_label (rcv_vpid->volid, PEEK));
      assert (false);
    }

  if (area != NULL)
    {
      free_and_init (area);
    }

  if (rcv->pgptr != NULL)
    {
      pgbuf_unfix (thread_p, rcv->pgptr);
    }
}

/*
 * log_undo_rec_restartable - Rollback a single undo record w/ restart
 *
 * return: nothing
 *
 *   rcvindex(in): Index to recovery functions
 *   rcv(in/out): Recovery structure for recovery function
 *
 * NOTE: Perform the undo of a singe log record. Even though it would
 *              indicate a serious problem in the design, check for deadlock
 *              and timeout to make sure this log record was truly undone.
 *              Continue to retry the log undo if possible.
 *      CAVEAT: This attempt to retry in the case of failure assumes that the
 *              rcvindex undo function we invoke has no partial side-effects
 *              for the case where it fails. Otherwise restarting it would not
 *              be a very smart thing to do.
 */
static int
log_undo_rec_restartable (THREAD_ENTRY * thread_p, LOG_RCVINDEX rcvindex, LOG_RCV * rcv)
{
  int num_retries = 0;		/* Avoid infinite loop */
  int error_code = NO_ERROR;

  do
    {
      if (error_code != NO_ERROR)
	{
#if defined(CUBRID_DEBUG)
	  er_log_debug (ARG_FILE_LINE,
			"WARNING: RETRY DURING UNDO WAS NEEDED ... TranIndex: %d, Cnt = %d, Err = %d, Rcvindex = %s\n",
			LOG_FIND_THREAD_TRAN_INDEX (thread_p), num_retries, error_code, rv_rcvindex_string (rcvindex));
#endif /* CUBRID_DEBUG */
	}
      error_code = (*RV_fun[rcvindex].undofun) (thread_p, rcv);
    }
  while (++num_retries <= LOG_REC_UNDO_MAX_ATTEMPTS
	 && (error_code == ER_LK_PAGE_TIMEOUT || error_code == ER_LK_UNILATERALLY_ABORTED));

  return error_code;
}

/*
 * log_dump_record_header_to_string - dump log record header to string
 *
 * return: nothing
 *
 *   log(in): log record header pointer
 *   buf(out): char buffer pointer
 *   len(in): max size of the buffer
 *
 */
static void
log_dump_record_header_to_string (LOG_RECORD_HEADER * log, char *buf, size_t len)
{
  const char *fmt = "TYPE[%d], TRID[%d], PREV[%lld,%d], BACK[%lld,%d], FORW[%lld,%d]";

  snprintf (buf, len, fmt, log->type, log->trid, (long long int) log->prev_tranlsa.pageid, log->prev_tranlsa.offset,
	    (long long int) log->back_lsa.pageid, log->back_lsa.offset, (long long int) log->forw_lsa.pageid,
	    log->forw_lsa.offset);
}

/*
 * log_rollback - Rollback a transaction
 *
 * return: nothing
 *
 *   tdes(in): Transaction descriptor
 *   upto_lsa_ptr(in): Rollback up to this log sequence address
 *
 * NOTE:Rollback the transaction associated with the given tdes
 *              structure upto the given lsa. If LSA is NULL, the transaction
 *              is completely rolled back. This function is used for aborts
 *              related no to database crashes.
 */
static void
log_rollback (THREAD_ENTRY * thread_p, LOG_TDES * tdes, const LOG_LSA * upto_lsa_ptr)
{
  LOG_LSA prev_tranlsa;		/* Previous LSA */
  LOG_LSA upto_lsa;		/* copy of upto_lsa_ptr contents */
  char log_pgbuf[IO_MAX_PAGE_SIZE + MAX_ALIGNMENT], *aligned_log_pgbuf;
  LOG_PAGE *log_pgptr = NULL;	/* Log page pointer of LSA log record */
  LOG_LSA log_lsa;
  LOG_RECORD_HEADER *log_rec = NULL;	/* The log record */
  LOG_REC_UNDOREDO *undoredo = NULL;	/* An undoredo log record */
  LOG_REC_MVCC_UNDOREDO *mvcc_undoredo = NULL;	/* A MVCC undoredo log rec */
  LOG_REC_UNDO *undo = NULL;	/* An undo log record */
  LOG_REC_MVCC_UNDO *mvcc_undo = NULL;	/* An undo log record */
  LOG_REC_COMPENSATE *compensate = NULL;	/* A compensating log record */
  LOG_REC_SYSOP_END *sysop_end = NULL;	/* Partial result from top system operation */
  LOG_RCV rcv;			/* Recovery structure */
  VPID rcv_vpid;		/* VPID of data to recover */
  LOG_RCVINDEX rcvindex;	/* Recovery index */
  bool isdone;
  int old_wait_msecs = 0;	/* Old transaction lock wait */
  LOG_ZIP *log_unzip_ptr = NULL;
  int data_header_size = 0;
  bool is_mvcc_op = false;


  aligned_log_pgbuf = PTR_ALIGN (log_pgbuf, MAX_ALIGNMENT);

  /* 
   * Execute every single undo log record upto the given upto_lsa_ptr since it
   * is not a system crash
   */

  if (LSA_ISNULL (&tdes->tail_lsa))
    {
      /* Nothing to undo */
      return;
    }

  /* 
   * I should not timeout on a page that I need to undo, otherwise, I may
   * end up with database corruption problems. That is, no timeouts during
   * rollback.
   */
  old_wait_msecs = xlogtb_reset_wait_msecs (thread_p, TRAN_LOCK_INFINITE_WAIT);

  LSA_COPY (&prev_tranlsa, &tdes->undo_nxlsa);
  /* 
   * In some cases what upto_lsa_ptr points to is volatile, e.g.
   * when it is from the topops stack (which can be reallocated by
   * operations during this rollback).
   */
  if (upto_lsa_ptr != NULL)
    {
      LSA_COPY (&upto_lsa, upto_lsa_ptr);
    }
  else
    {
      LSA_SET_NULL (&upto_lsa);
    }

  log_pgptr = (LOG_PAGE *) aligned_log_pgbuf;

  isdone = false;

  log_unzip_ptr = log_zip_alloc (IO_PAGESIZE, false);

  if (log_unzip_ptr == NULL)
    {
      logpb_fatal_error (thread_p, true, ARG_FILE_LINE, "log_rollback");
      return;
    }

  while (!LSA_ISNULL (&prev_tranlsa) && !isdone)
    {
      /* Fetch the page where the LSA record to undo is located */
      LSA_COPY (&log_lsa, &prev_tranlsa);
      log_lsa.offset = LOG_PAGESIZE;

      if ((logpb_fetch_page (thread_p, &log_lsa, LOG_CS_FORCE_USE, log_pgptr)) != NO_ERROR)
	{
	  (void) xlogtb_reset_wait_msecs (thread_p, old_wait_msecs);
	  logpb_fatal_error (thread_p, true, ARG_FILE_LINE, "log_rollback");
	  if (log_unzip_ptr != NULL)
	    {
	      log_zip_free (log_unzip_ptr);
	    }
	  return;
	}

      while (prev_tranlsa.pageid == log_lsa.pageid)
	{
	  /* Break at upto_lsa for partial rollbacks */
	  if (upto_lsa_ptr != NULL && LSA_LE (&prev_tranlsa, &upto_lsa))
	    {
	      /* Finish at this point */
	      isdone = true;
	      break;
	    }

	  /* Find the log record to undo */
	  log_lsa.offset = prev_tranlsa.offset;
	  log_rec = LOG_GET_LOG_RECORD_HEADER (log_pgptr, &log_lsa);

	  /* 
	   * Next record to undo.. that is previous record in the chain.
	   * We need to save it in this variable since the undo_nxlsa pointer
	   * may be set when we log something related to rollback (e.g., case
	   * of logical operation). Reset the undo_nxlsa back once the
	   * rollback_rec is done.
	   */

	  LSA_COPY (&prev_tranlsa, &log_rec->prev_tranlsa);
	  LSA_COPY (&tdes->undo_nxlsa, &prev_tranlsa);

	  switch (log_rec->type)
	    {
	    case LOG_MVCC_UNDOREDO_DATA:
	    case LOG_MVCC_DIFF_UNDOREDO_DATA:
	    case LOG_UNDOREDO_DATA:
	    case LOG_DIFF_UNDOREDO_DATA:

	      /* Does this record belong to a MVCC op? */
	      if (log_rec->type == LOG_MVCC_UNDOREDO_DATA || log_rec->type == LOG_MVCC_DIFF_UNDOREDO_DATA)
		{
		  is_mvcc_op = true;
		}
	      else
		{
		  is_mvcc_op = false;
		}

	      /* Read the DATA HEADER */
	      LOG_READ_ADD_ALIGN (thread_p, sizeof (*log_rec), &log_lsa, log_pgptr);
	      if (is_mvcc_op)
		{
		  /* Data header is MVCC undoredo */
		  data_header_size = sizeof (*mvcc_undoredo);
		  LOG_READ_ADVANCE_WHEN_DOESNT_FIT (thread_p, data_header_size, &log_lsa, log_pgptr);
		  mvcc_undoredo = (LOG_REC_MVCC_UNDOREDO *) ((char *) log_pgptr->area + log_lsa.offset);

		  /* Get undoredo info */
		  undoredo = &mvcc_undoredo->undoredo;

		  /* Save transaction MVCCID for recovery */
		  rcv.mvcc_id = mvcc_undoredo->mvccid;
		}
	      else
		{
		  data_header_size = sizeof (*undoredo);
		  LOG_READ_ADVANCE_WHEN_DOESNT_FIT (thread_p, data_header_size, &log_lsa, log_pgptr);
		  undoredo = (LOG_REC_UNDOREDO *) ((char *) log_pgptr->area + log_lsa.offset);

		  rcv.mvcc_id = MVCCID_NULL;
		}

	      rcvindex = undoredo->data.rcvindex;
	      rcv.length = undoredo->ulength;
	      rcv.offset = undoredo->data.offset;
	      rcv_vpid.volid = undoredo->data.volid;
	      rcv_vpid.pageid = undoredo->data.pageid;

	      LOG_READ_ADD_ALIGN (thread_p, data_header_size, &log_lsa, log_pgptr);

	      log_rollback_record (thread_p, &log_lsa, log_pgptr, rcvindex, &rcv_vpid, &rcv, tdes, log_unzip_ptr);
	      break;

	    case LOG_MVCC_UNDO_DATA:
	    case LOG_UNDO_DATA:
	      /* Does record belong to a MVCC op? */
	      is_mvcc_op = (log_rec->type == LOG_MVCC_UNDO_DATA);

	      /* Read the DATA HEADER */
	      LOG_READ_ADD_ALIGN (thread_p, sizeof (*log_rec), &log_lsa, log_pgptr);
	      if (is_mvcc_op)
		{
		  /* Data header is MVCC undo */
		  data_header_size = sizeof (*mvcc_undo);
		  LOG_READ_ADVANCE_WHEN_DOESNT_FIT (thread_p, data_header_size, &log_lsa, log_pgptr);
		  mvcc_undo = (LOG_REC_MVCC_UNDO *) ((char *) log_pgptr->area + log_lsa.offset);
		  /* Get undo info */
		  undo = &mvcc_undo->undo;

		  /* Save transaction MVCCID for recovery */
		  rcv.mvcc_id = mvcc_undo->mvccid;
		}
	      else
		{
		  data_header_size = sizeof (*undo);
		  LOG_READ_ADVANCE_WHEN_DOESNT_FIT (thread_p, data_header_size, &log_lsa, log_pgptr);
		  undo = (LOG_REC_UNDO *) ((char *) log_pgptr->area + log_lsa.offset);

		  rcv.mvcc_id = MVCCID_NULL;
		}
	      rcvindex = undo->data.rcvindex;
	      rcv.offset = undo->data.offset;
	      rcv_vpid.volid = undo->data.volid;
	      rcv_vpid.pageid = undo->data.pageid;
	      rcv.length = undo->length;

	      LOG_READ_ADD_ALIGN (thread_p, data_header_size, &log_lsa, log_pgptr);

	      log_rollback_record (thread_p, &log_lsa, log_pgptr, rcvindex, &rcv_vpid, &rcv, tdes, log_unzip_ptr);
	      break;

	    case LOG_COMPENSATE:
	      /* 
	       * We found a partial rollback, use the CLR to find the next record
	       * to undo
	       */

	      /* Read the DATA HEADER */
	      LOG_READ_ADD_ALIGN (thread_p, sizeof (*log_rec), &log_lsa, log_pgptr);
	      LOG_READ_ADVANCE_WHEN_DOESNT_FIT (thread_p, sizeof (*compensate), &log_lsa, log_pgptr);
	      compensate = (LOG_REC_COMPENSATE *) ((char *) log_pgptr->area + log_lsa.offset);
	      LSA_COPY (&prev_tranlsa, &compensate->undo_nxlsa);
	      break;

	    case LOG_SYSOP_END:
	      /* 
	       * We found a system top operation that should be skipped from rollback.
	       */

	      /* Read the DATA HEADER */
	      LOG_READ_ADD_ALIGN (thread_p, sizeof (*log_rec), &log_lsa, log_pgptr);
	      LOG_READ_ADVANCE_WHEN_DOESNT_FIT (thread_p, sizeof (*sysop_end), &log_lsa, log_pgptr);
	      sysop_end = ((LOG_REC_SYSOP_END *) ((char *) log_pgptr->area + log_lsa.offset));

	      if (sysop_end->type == LOG_SYSOP_END_LOGICAL_UNDO)
		{
		  rcvindex = sysop_end->undo.data.rcvindex;
		  rcv.offset = sysop_end->undo.data.offset;
		  rcv_vpid.volid = sysop_end->undo.data.volid;
		  rcv_vpid.pageid = sysop_end->undo.data.pageid;
		  rcv.length = sysop_end->undo.length;
		  rcv.mvcc_id = MVCCID_NULL;

		  /* will jump to parent LSA. save it now before advancing to undo data */
		  LSA_COPY (&prev_tranlsa, &sysop_end->lastparent_lsa);
		  LSA_COPY (&tdes->undo_nxlsa, &sysop_end->lastparent_lsa);

		  LOG_READ_ADD_ALIGN (thread_p, sizeof (*sysop_end), &log_lsa, log_pgptr);
		  log_rollback_record (thread_p, &log_lsa, log_pgptr, rcvindex, &rcv_vpid, &rcv, tdes, log_unzip_ptr);
		}
	      else if (sysop_end->type == LOG_SYSOP_END_LOGICAL_MVCC_UNDO)
		{
		  rcvindex = sysop_end->mvcc_undo.undo.data.rcvindex;
		  rcv.offset = sysop_end->mvcc_undo.undo.data.offset;
		  rcv_vpid.volid = sysop_end->mvcc_undo.undo.data.volid;
		  rcv_vpid.pageid = sysop_end->mvcc_undo.undo.data.pageid;
		  rcv.length = sysop_end->mvcc_undo.undo.length;
		  rcv.mvcc_id = sysop_end->mvcc_undo.mvccid;

		  /* will jump to parent LSA. save it now before advancing to undo data */
		  LSA_COPY (&prev_tranlsa, &sysop_end->lastparent_lsa);
		  LSA_COPY (&tdes->undo_nxlsa, &sysop_end->lastparent_lsa);

		  LOG_READ_ADD_ALIGN (thread_p, sizeof (*sysop_end), &log_lsa, log_pgptr);
		  log_rollback_record (thread_p, &log_lsa, log_pgptr, rcvindex, &rcv_vpid, &rcv, tdes, log_unzip_ptr);
		}
	      else if (sysop_end->type == LOG_SYSOP_END_LOGICAL_COMPENSATE)
		{
		  /* compensate */
		  LSA_COPY (&prev_tranlsa, &sysop_end->compensate_lsa);
		}
	      else if (sysop_end->type == LOG_SYSOP_END_LOGICAL_RUN_POSTPONE)
		{
		  /* this must be partial rollback during recovery of another logical run postpone */
		  assert (!LOG_ISRESTARTED ());
		  /* we have to stop */
		  LSA_SET_NULL (&prev_tranlsa);
		}
	      else
		{
		  /* jump to last parent */
		  LSA_COPY (&prev_tranlsa, &sysop_end->lastparent_lsa);
		}
	      break;

	    case LOG_REDO_DATA:
	    case LOG_MVCC_REDO_DATA:
	    case LOG_DBEXTERN_REDO_DATA:
	    case LOG_DUMMY_HEAD_POSTPONE:
	    case LOG_POSTPONE:
	    case LOG_START_CHKPT:
	    case LOG_END_CHKPT:
	    case LOG_SAVEPOINT:
	    case LOG_2PC_PREPARE:
	    case LOG_2PC_START:
	    case LOG_2PC_ABORT_DECISION:
	    case LOG_2PC_ABORT_INFORM_PARTICPS:
	    case LOG_REPLICATION_DATA:
	    case LOG_REPLICATION_STATEMENT:
	    case LOG_SYSOP_ATOMIC_START:
	    case LOG_DUMMY_HA_SERVER_STATE:
	    case LOG_DUMMY_OVF_RECORD:
	    case LOG_DUMMY_GENERIC:
	      break;

	    case LOG_RUN_POSTPONE:
	    case LOG_COMMIT_WITH_POSTPONE:
	    case LOG_SYSOP_START_POSTPONE:
	      /* Undo of run postpone system operation. End here. */
	      assert (!LOG_ISRESTARTED ());
	      LSA_SET_NULL (&prev_tranlsa);
	      break;

	    case LOG_WILL_COMMIT:
	    case LOG_COMMIT:
	    case LOG_ABORT:
	    case LOG_2PC_COMMIT_DECISION:
	    case LOG_2PC_COMMIT_INFORM_PARTICPS:
	    case LOG_2PC_RECV_ACK:
	    case LOG_DUMMY_CRASH_RECOVERY:
	    case LOG_END_OF_LOG:
	    case LOG_SMALLER_LOGREC_TYPE:
	    case LOG_LARGER_LOGREC_TYPE:
	    default:
	      {
		char msg[LINE_MAX];

		er_set (ER_FATAL_ERROR_SEVERITY, ARG_FILE_LINE, ER_LOG_PAGE_CORRUPTED, 1, log_lsa.pageid);
		log_dump_record_header_to_string (log_rec, msg, LINE_MAX);
		logpb_fatal_error (thread_p, true, ARG_FILE_LINE, msg);
		break;
	      }
	    }			/* switch */

	  /* Just in case, it was changed or the previous address has changed */
	  LSA_COPY (&tdes->undo_nxlsa, &prev_tranlsa);
	}			/* while */

    }				/* while */

  /* Remember the undo next lsa for partial rollbacks */
  LSA_COPY (&tdes->undo_nxlsa, &prev_tranlsa);
  (void) xlogtb_reset_wait_msecs (thread_p, old_wait_msecs);

  if (log_unzip_ptr != NULL)
    {
      log_zip_free (log_unzip_ptr);
    }

  return;

}

/*
 * log_get_next_nested_top - Get top system action list
 *
 * return: top system action count
 *
 *   tdes(in): Transaction descriptor
 *   start_postpone_lsa(in): Where to start looking for postpone records
 *   out_nxtop_range_stack(in/out): Set as a side effect to topop range stack.
 *
 * NOTE: Find a nested top system operation which start after
 *              start_postpone_lsa and before tdes->tail_lsa.
 */
int
log_get_next_nested_top (THREAD_ENTRY * thread_p, LOG_TDES * tdes, LOG_LSA * start_postpone_lsa,
			 LOG_TOPOP_RANGE ** out_nxtop_range_stack)
{
  LOG_REC_SYSOP_END *top_result;
  char log_pgbuf[IO_MAX_PAGE_SIZE + MAX_ALIGNMENT];
  char *aligned_log_pgbuf;
  LOG_PAGE *log_pgptr = NULL;
  LOG_RECORD_HEADER *log_rec;
  LOG_LSA tmp_log_lsa;
  LOG_LSA top_result_lsa;
  LOG_LSA prev_last_parent_lsa;
  LOG_TOPOP_RANGE *nxtop_stack;
  LOG_TOPOP_RANGE *prev_nxtop_stack;
  int nxtop_count = 0;
  int nxtop_stack_size = 0;
  LOG_PAGEID last_fetch_page_id = NULL_PAGEID;

  if (LSA_ISNULL (&tdes->tail_topresult_lsa) || !LSA_GT (&tdes->tail_topresult_lsa, start_postpone_lsa))
    {
      return 0;
    }

  LSA_COPY (&top_result_lsa, &tdes->tail_topresult_lsa);
  LSA_SET_NULL (&prev_last_parent_lsa);

  aligned_log_pgbuf = PTR_ALIGN (log_pgbuf, MAX_ALIGNMENT);
  log_pgptr = (LOG_PAGE *) aligned_log_pgbuf;

  nxtop_stack = *out_nxtop_range_stack;
  nxtop_stack_size = LOG_TOPOP_STACK_INIT_SIZE;

  do
    {
      if (nxtop_count >= nxtop_stack_size)
	{
	  prev_nxtop_stack = nxtop_stack;

	  nxtop_stack_size *= 2;
	  nxtop_stack = (LOG_TOPOP_RANGE *) malloc (nxtop_stack_size * sizeof (LOG_TOPOP_RANGE));
	  if (nxtop_stack == NULL)
	    {
	      if (prev_nxtop_stack != *out_nxtop_range_stack)
		{
		  free_and_init (prev_nxtop_stack);
		}
	      logpb_fatal_error (thread_p, true, ARG_FILE_LINE, "log_get_next_nested_top");
	      return 0;
	    }

	  memcpy (nxtop_stack, prev_nxtop_stack, (nxtop_stack_size / 2) * sizeof (LOG_TOPOP_RANGE));

	  if (prev_nxtop_stack != *out_nxtop_range_stack)
	    {
	      free_and_init (prev_nxtop_stack);
	    }
	}

      if (last_fetch_page_id != top_result_lsa.pageid)
	{
	  if (logpb_fetch_page (thread_p, &top_result_lsa, LOG_CS_FORCE_USE, log_pgptr) != NO_ERROR)
	    {
	      if (nxtop_stack != *out_nxtop_range_stack)
		{
		  free_and_init (nxtop_stack);
		}
	      logpb_fatal_error (thread_p, true, ARG_FILE_LINE, "log_get_next_nested_top");
	      return 0;
	    }
	}

      log_rec = LOG_GET_LOG_RECORD_HEADER (log_pgptr, &top_result_lsa);

      if (log_rec->type == LOG_SYSOP_END)
	{
	  /* Read the DATA HEADER */
	  LOG_LSA prev_tran_lsa = log_rec->back_lsa;

	  LSA_COPY (&tmp_log_lsa, &top_result_lsa);
	  LOG_READ_ADD_ALIGN (thread_p, sizeof (LOG_RECORD_HEADER), &tmp_log_lsa, log_pgptr);
	  LOG_READ_ADVANCE_WHEN_DOESNT_FIT (thread_p, sizeof (LOG_REC_SYSOP_END), &tmp_log_lsa, log_pgptr);
	  top_result = (LOG_REC_SYSOP_END *) ((char *) log_pgptr->area + tmp_log_lsa.offset);
	  last_fetch_page_id = tmp_log_lsa.pageid;

	  /* 
	   * There may be some nested top system operations that are committed
	   * and aborted in the desired region
	   */
	  if (LSA_ISNULL (&prev_last_parent_lsa) || LSA_LE (&top_result_lsa, &prev_last_parent_lsa))
	    {
	      LSA_COPY (&(nxtop_stack[nxtop_count].start_lsa), &top_result->lastparent_lsa);
	      if (top_result->type == LOG_SYSOP_END_LOGICAL_RUN_POSTPONE)
		{
		  /* we need to process this log record. end range at previous log record. */
		  LSA_COPY (&(nxtop_stack[nxtop_count].end_lsa), &prev_tran_lsa);
		}
	      else
		{
		  /* end range at system op end log record */
		  LSA_COPY (&(nxtop_stack[nxtop_count].end_lsa), &top_result_lsa);
		}

	      nxtop_count++;

	      LSA_COPY (&prev_last_parent_lsa, &top_result->lastparent_lsa);
	    }

	  LSA_COPY (&top_result_lsa, &top_result->prv_topresult_lsa);
	}
      else
	{
	  if (nxtop_stack != *out_nxtop_range_stack)
	    {
	      free_and_init (nxtop_stack);
	    }
	  logpb_fatal_error (thread_p, true, ARG_FILE_LINE, "log_get_next_nested_top");
	  return 0;
	}
    }
  while (top_result_lsa.pageid != NULL_PAGEID && LSA_GT (&top_result_lsa, start_postpone_lsa));

  *out_nxtop_range_stack = nxtop_stack;

  return nxtop_count;
}

/*
 * log_tran_do_postpone () - do postpone for transaction.
 *
 * return        : void
 * thread_p (in) : thread entry
 * tdes (in)     : transaction descriptor
 */
static void
log_tran_do_postpone (THREAD_ENTRY * thread_p, LOG_TDES * tdes)
{
  if (LSA_ISNULL (&tdes->posp_nxlsa))
    {
      /* nothing to do */
      return;
    }

  assert (tdes->topops.last < 0);

  log_append_commit_postpone (thread_p, tdes, &tdes->posp_nxlsa);
  log_do_postpone (thread_p, tdes, &tdes->posp_nxlsa);
}

/*
 * log_sysop_do_postpone () - do postpone for system operation
 *
 * return         : void
 * thread_p (in)  : thread entry
 * tdes (in)      : transaction descriptor
 * sysop_end (in) : system end op log record
 * data_size (in) : data size (for logical undo)
 * data (in)      : data (for logical undo)
 */
static void
log_sysop_do_postpone (THREAD_ENTRY * thread_p, LOG_TDES * tdes, LOG_REC_SYSOP_END * sysop_end, int data_size,
		       const char *data)
{
  LOG_REC_SYSOP_START_POSTPONE sysop_start_postpone;
  TRAN_STATE save_state = tdes->state;

  if (LSA_ISNULL (LOG_TDES_LAST_SYSOP_POSP_LSA (tdes)))
    {
      /* nothing to postpone */
      return;
    }

  assert (sysop_end != NULL);
  assert (sysop_end->type != LOG_SYSOP_END_ABORT);
  /* we cannot have TRAN_UNACTIVE_TOPOPE_COMMITTED_WITH_POSTPONE inside TRAN_UNACTIVE_TOPOPE_COMMITTED_WITH_POSTPONE */
  assert (tdes->state != TRAN_UNACTIVE_TOPOPE_COMMITTED_WITH_POSTPONE);

  sysop_start_postpone.sysop_end = *sysop_end;
  sysop_start_postpone.posp_lsa = *LOG_TDES_LAST_SYSOP_POSP_LSA (tdes);
  log_append_sysop_start_postpone (thread_p, tdes, &sysop_start_postpone, data_size, data);

  if (VACUUM_IS_THREAD_VACUUM (thread_p)
      && vacuum_do_postpone_from_cache (thread_p, LOG_TDES_LAST_SYSOP_POSP_LSA (tdes)))
    {
      /* Do postpone was run from cached postpone entries. */
      tdes->state = save_state;
      return;
    }

  log_do_postpone (thread_p, tdes, LOG_TDES_LAST_SYSOP_POSP_LSA (tdes));

  tdes->state = save_state;
}

/*
 * log_do_postpone - Scan forward doing postpone operations of given transaction
 *
 * return: nothing
 *
 *   tdes(in): Transaction descriptor
 *   start_posplsa(in): Where to start looking for postpone records
 *
 * NOTE: Scan the log forward doing postpone operations of given transaction. 
 *       This function is invoked after a transaction is declared committed with postpone actions.
 */
void
log_do_postpone (THREAD_ENTRY * thread_p, LOG_TDES * tdes, LOG_LSA * start_postpone_lsa)
{
  LOG_LSA end_postpone_lsa;	/* The last postpone record of transaction cannot be after this address */
  LOG_LSA start_seek_lsa;	/* start looking for postpone records at this address */
  LOG_LSA *end_seek_lsa;	/* Stop looking for postpone records at this address */
  LOG_LSA next_start_seek_lsa;	/* Next address to look for postpone records. Usually the end of a top system
				 * operation. */
  LOG_LSA log_lsa;
  LOG_LSA forward_lsa;

  char log_pgbuf[IO_MAX_PAGE_SIZE + MAX_ALIGNMENT];
  char *aligned_log_pgbuf;
  LOG_PAGE *log_pgptr = NULL;
  LOG_RECORD_HEADER *log_rec;
  bool isdone;

  LOG_TOPOP_RANGE nxtop_array[LOG_TOPOP_STACK_INIT_SIZE];
  LOG_TOPOP_RANGE *nxtop_stack = NULL;
  LOG_TOPOP_RANGE *nxtop_range = NULL;
  int nxtop_count = 0;

  assert (!LSA_ISNULL (start_postpone_lsa));
  assert (tdes->state == TRAN_UNACTIVE_TOPOPE_COMMITTED_WITH_POSTPONE || tdes->state == TRAN_UNACTIVE_WILL_COMMIT
	  || tdes->state == TRAN_UNACTIVE_COMMITTED_WITH_POSTPONE);

  aligned_log_pgbuf = PTR_ALIGN (log_pgbuf, MAX_ALIGNMENT);
  log_pgptr = (LOG_PAGE *) aligned_log_pgbuf;

  LSA_COPY (&end_postpone_lsa, &tdes->tail_lsa);
  LSA_COPY (&next_start_seek_lsa, start_postpone_lsa);

  nxtop_stack = nxtop_array;
  nxtop_count = log_get_next_nested_top (thread_p, tdes, start_postpone_lsa, &nxtop_stack);

  while (!LSA_ISNULL (&next_start_seek_lsa))
    {
      LSA_COPY (&start_seek_lsa, &next_start_seek_lsa);

      if (nxtop_count > 0)
	{
	  nxtop_count--;
	  nxtop_range = &(nxtop_stack[nxtop_count]);

	  if (LSA_LT (&start_seek_lsa, &(nxtop_range->start_lsa)))
	    {
	      end_seek_lsa = &(nxtop_range->start_lsa);
	      LSA_COPY (&next_start_seek_lsa, &(nxtop_range->end_lsa));
	    }
	  else if (LSA_EQ (&start_seek_lsa, &(nxtop_range->end_lsa)))
	    {
	      end_seek_lsa = &end_postpone_lsa;
	      LSA_SET_NULL (&next_start_seek_lsa);
	    }
	  else
	    {
	      LSA_COPY (&next_start_seek_lsa, &(nxtop_range->end_lsa));
	      continue;
	    }
	}
      else
	{
	  end_seek_lsa = &end_postpone_lsa;
	  LSA_SET_NULL (&next_start_seek_lsa);
	}

      /* 
       * Start doing postpone operation for this range
       */

      LSA_COPY (&forward_lsa, &start_seek_lsa);

      isdone = false;
      while (!LSA_ISNULL (&forward_lsa) && !isdone)
	{
	  LOG_LSA fetch_lsa;

	  /* Fetch the page where the postpone LSA record is located */
	  LSA_COPY (&log_lsa, &forward_lsa);
	  fetch_lsa.pageid = log_lsa.pageid;
	  fetch_lsa.offset = LOG_PAGESIZE;
	  if (logpb_fetch_page (thread_p, &fetch_lsa, LOG_CS_FORCE_USE, log_pgptr) != NO_ERROR)
	    {
	      logpb_fatal_error (thread_p, true, ARG_FILE_LINE, "log_do_postpone");
	      goto end;
	    }

	  while (forward_lsa.pageid == log_lsa.pageid)
	    {
	      if (LSA_GT (&forward_lsa, end_seek_lsa))
		{
		  /* Finish at this point */
		  isdone = true;
		  break;
		}

	      /* 
	       * If an offset is missing, it is because we archive an incomplete log record.
	       * This log_record was completed later.
	       * Thus, we have to find the offset by searching for the next log_record in the page.
	       */
	      if (forward_lsa.offset == NULL_OFFSET)
		{
		  forward_lsa.offset = log_pgptr->hdr.offset;
		  if (forward_lsa.offset == NULL_OFFSET)
		    {
		      /* Continue at next pageid */
		      if (logpb_is_page_in_archive (log_lsa.pageid))
			{
			  forward_lsa.pageid = log_lsa.pageid + 1;
			}
		      else
			{
			  forward_lsa.pageid = NULL_PAGEID;
			}
		      continue;
		    }
		}

	      /* Find the postpone log record to execute */
	      log_lsa.offset = forward_lsa.offset;
	      log_rec = LOG_GET_LOG_RECORD_HEADER (log_pgptr, &log_lsa);

	      /* Find the next log record in the log */
	      LSA_COPY (&forward_lsa, &log_rec->forw_lsa);

	      if (forward_lsa.pageid == NULL_PAGEID && logpb_is_page_in_archive (log_lsa.pageid))
		{
		  forward_lsa.pageid = log_lsa.pageid + 1;
		}

	      if (log_rec->trid == tdes->trid)
		{
		  switch (log_rec->type)
		    {
		    case LOG_UNDOREDO_DATA:
		    case LOG_DIFF_UNDOREDO_DATA:
		    case LOG_UNDO_DATA:
		    case LOG_REDO_DATA:
		    case LOG_MVCC_UNDOREDO_DATA:
		    case LOG_MVCC_DIFF_UNDOREDO_DATA:
		    case LOG_MVCC_UNDO_DATA:
		    case LOG_MVCC_REDO_DATA:
		    case LOG_DBEXTERN_REDO_DATA:
		    case LOG_RUN_POSTPONE:
		    case LOG_COMPENSATE:
		    case LOG_SAVEPOINT:
		    case LOG_DUMMY_HEAD_POSTPONE:
		    case LOG_REPLICATION_DATA:
		    case LOG_REPLICATION_STATEMENT:
		    case LOG_SYSOP_ATOMIC_START:
		    case LOG_DUMMY_HA_SERVER_STATE:
		    case LOG_DUMMY_OVF_RECORD:
		    case LOG_DUMMY_GENERIC:
		      break;

		    case LOG_POSTPONE:
		      {
			int mod_factor = 5000;	/* 0.02% */

			FI_TEST_ARG (thread_p, FI_TEST_LOG_MANAGER_RANDOM_EXIT_AT_RUN_POSTPONE, &mod_factor, 0);
		      }

		      if (log_run_postpone_op (thread_p, &log_lsa, log_pgptr) != NO_ERROR)
			{
			  goto end;
			}

		      /* TODO: consider to add FI here */
		      break;

		    case LOG_WILL_COMMIT:
		    case LOG_COMMIT_WITH_POSTPONE:
		    case LOG_SYSOP_START_POSTPONE:
		    case LOG_2PC_PREPARE:
		    case LOG_2PC_START:
		    case LOG_2PC_COMMIT_DECISION:
		      /* This is it */
		      LSA_SET_NULL (&forward_lsa);
		      break;

		    case LOG_SYSOP_END:
		      if (!LSA_EQ (&log_lsa, &start_seek_lsa))
			{
#if defined(CUBRID_DEBUG)
			  er_log_debug (ARG_FILE_LINE,
					"log_do_postpone: SYSTEM ERROR.. Bad log_rectype = %d\n (%s)."
					" Maybe BAD POSTPONE RANGE\n", log_rec->type, log_to_string (log_rec->type));
#endif /* CUBRID_DEBUG */
			  ;	/* Nothing */
			}
		      break;

		    case LOG_END_OF_LOG:
		      if (forward_lsa.pageid == NULL_PAGEID && logpb_is_page_in_archive (log_lsa.pageid))
			{
			  forward_lsa.pageid = log_lsa.pageid + 1;
			}
		      break;

		    case LOG_COMMIT:
		    case LOG_ABORT:
		    case LOG_START_CHKPT:
		    case LOG_END_CHKPT:
		    case LOG_2PC_ABORT_DECISION:
		    case LOG_2PC_ABORT_INFORM_PARTICPS:
		    case LOG_2PC_COMMIT_INFORM_PARTICPS:
		    case LOG_2PC_RECV_ACK:
		    case LOG_DUMMY_CRASH_RECOVERY:
		    case LOG_SMALLER_LOGREC_TYPE:
		    case LOG_LARGER_LOGREC_TYPE:
		    default:
#if defined(CUBRID_DEBUG)
		      er_log_debug (ARG_FILE_LINE,
				    "log_do_postpone: SYSTEM ERROR..Bad log_rectype = %d (%s)... ignored\n",
				    log_rec->type, log_to_string (log_rec->type));
#endif /* CUBRID_DEBUG */
		      break;
		    }
		}

	      /* 
	       * We can fix the lsa.pageid in the case of log_records without forward address at this moment.
	       */

	      if (forward_lsa.offset == NULL_OFFSET && forward_lsa.pageid != NULL_PAGEID
		  && forward_lsa.pageid < log_lsa.pageid)
		{
		  forward_lsa.pageid = log_lsa.pageid;
		}
	    }
	}
    }

end:
  if (nxtop_stack != nxtop_array && nxtop_stack != NULL)
    {
      free_and_init (nxtop_stack);
    }

  return;
}

static int
log_run_postpone_op (THREAD_ENTRY * thread_p, LOG_LSA * log_lsa, LOG_PAGE * log_pgptr)
{
  LOG_LSA ref_lsa;		/* The address of a postpone record */
  LOG_REC_REDO redo;		/* A redo log record */
  char *rcv_data = NULL;
  char *area = NULL;

  LSA_COPY (&ref_lsa, log_lsa);

  /* Get the DATA HEADER */
  LOG_READ_ADD_ALIGN (thread_p, sizeof (LOG_RECORD_HEADER), log_lsa, log_pgptr);
  LOG_READ_ADVANCE_WHEN_DOESNT_FIT (thread_p, sizeof (LOG_REC_REDO), log_lsa, log_pgptr);

  redo = *((LOG_REC_REDO *) ((char *) log_pgptr->area + log_lsa->offset));

  LOG_READ_ADD_ALIGN (thread_p, sizeof (LOG_REC_REDO), log_lsa, log_pgptr);

  /* GET AFTER DATA */

  /* If data is contained in only one buffer, pass pointer directly. Otherwise, allocate a contiguous area, copy
   * data and pass this area. At the end deallocate the area.
   */
  if (log_lsa->offset + redo.length < (int) LOGAREA_SIZE)
    {
      rcv_data = (char *) log_pgptr->area + log_lsa->offset;
    }
  else
    {
      /* Need to copy the data into a contiguous area */
      area = (char *) malloc (redo.length);
      if (area == NULL)
	{
	  logpb_fatal_error (thread_p, true, ARG_FILE_LINE, "log_run_postpone_op");

	  return ER_FAILED;
	}

      /* Copy the data */
      logpb_copy_from_log (thread_p, area, redo.length, log_lsa, log_pgptr);
      rcv_data = area;
    }

  (void) log_execute_run_postpone (thread_p, &ref_lsa, &redo, rcv_data);

  if (area != NULL)
    {
      free_and_init (area);
    }

  return NO_ERROR;
}

/*
 * log_execute_run_postpone () - Execute run postpone.
 *
 * return	      : Error code.
 * thread_p (in)      : Thread entry.
 * log_lsa (in)	      : Postpone log LSA.
 * redo (in)	      : Redo log data.
 * redo_rcv_data (in) : Redo recovery data.
 */
int
log_execute_run_postpone (THREAD_ENTRY * thread_p, LOG_LSA * log_lsa, LOG_REC_REDO * redo, char *redo_rcv_data)
{
  int error_code = NO_ERROR;
  LOG_RCV rcv;			/* Recovery structure for execution */
  VPID rcv_vpid;		/* Location of data to redo */
  LOG_RCVINDEX rcvindex;	/* The recovery index */
  LOG_DATA_ADDR rvaddr;

  rcvindex = redo->data.rcvindex;
  rcv_vpid.volid = redo->data.volid;
  rcv_vpid.pageid = redo->data.pageid;
  rcv.offset = redo->data.offset;
  rcv.length = redo->length;
  rcv.data = redo_rcv_data;

  if (VPID_ISNULL (&rcv_vpid))
    {
      /* logical */
      rcv.pgptr = NULL;
    }
  else
    {
      error_code =
	pgbuf_fix_if_not_deallocated (thread_p, &rcv_vpid, PGBUF_LATCH_WRITE, PGBUF_UNCONDITIONAL_LATCH, &rcv.pgptr);
      if (error_code != NO_ERROR)
	{
	  assert (false);
	  er_set (ER_ERROR_SEVERITY, ARG_FILE_LINE, ER_LOG_MAYNEED_MEDIA_RECOVERY, 1,
		  fileio_get_volume_label (rcv_vpid.volid, PEEK));
	  return ER_LOG_MAYNEED_MEDIA_RECOVERY;
	}
      if (rcv.pgptr == NULL)
	{
	  /* deallocated */
	  return NO_ERROR;
	}
    }

  /* Now call the REDO recovery function */

  if (RCV_IS_LOGICAL_RUN_POSTPONE_MANUAL (rcvindex))
    {
      LSA_COPY (&rcv.reference_lsa, log_lsa);

      error_code = (*RV_fun[rcvindex].redofun) (thread_p, &rcv);
      assert (error_code == NO_ERROR);
    }
  else if (RCV_IS_LOGICAL_LOG (&rcv_vpid, rcvindex))
    {
      /* Logical postpone. Use a system operation and commit with run postpone */
      log_sysop_start (thread_p);

      error_code = (*RV_fun[rcvindex].redofun) (thread_p, &rcv);
      assert (error_code == NO_ERROR);

      log_sysop_end_logical_run_postpone (thread_p, log_lsa);
    }
  else
    {
      /* Write the corresponding run postpone record for the postpone action */
      rvaddr.offset = rcv.offset;
      rvaddr.pgptr = rcv.pgptr;

      log_append_run_postpone (thread_p, rcvindex, &rvaddr, &rcv_vpid, rcv.length, rcv.data, log_lsa);

      error_code = (*RV_fun[rcvindex].redofun) (thread_p, &rcv);
      assert (error_code == NO_ERROR);
    }

  if (rcv.pgptr != NULL)
    {
      pgbuf_unfix (thread_p, rcv.pgptr);
    }

  return error_code;
}

/*
 * log_find_end_log - FIND END OF LOG
 *
 * return: nothing
 *
 *   end_lsa(in/out): Address of end of log
 *
 * NOTE: Find the end of the log (i.e., the end of the active portion of the log).
 */
static void
log_find_end_log (THREAD_ENTRY * thread_p, LOG_LSA * end_lsa)
{
  LOG_PAGEID pageid;		/* Log page identifier */
  char log_pgbuf[IO_MAX_PAGE_SIZE + MAX_ALIGNMENT], *aligned_log_pgbuf;
  LOG_PAGE *log_pgptr = NULL;	/* Pointer to a log page */
  LOG_RECORD_HEADER *eof = NULL;	/* End of log record */
  LOG_RECTYPE type;		/* Type of a log record */

  aligned_log_pgbuf = PTR_ALIGN (log_pgbuf, MAX_ALIGNMENT);

  /* Guess the end of the log from the header */

  LSA_COPY (end_lsa, &log_Gl.hdr.append_lsa);
  type = LOG_LARGER_LOGREC_TYPE;

  log_pgptr = (LOG_PAGE *) aligned_log_pgbuf;

  while (type != LOG_END_OF_LOG && !LSA_ISNULL (end_lsa))
    {
      LOG_LSA fetch_lsa;

      fetch_lsa.pageid = end_lsa->pageid;
      fetch_lsa.offset = LOG_PAGESIZE;

      /* Fetch the page */
      if ((logpb_fetch_page (thread_p, &fetch_lsa, LOG_CS_FORCE_USE, log_pgptr)) != NO_ERROR)
	{
	  logpb_fatal_error (thread_p, true, ARG_FILE_LINE, "log_find_end_log");
	  goto error;

	}
      pageid = end_lsa->pageid;

      while (end_lsa->pageid == pageid)
	{
	  /* 
	   * If an offset is missing, it is because we archive an incomplete
	   * log record. This log_record was completed later. Thus, we have to
	   * find the offset by searching for the next log_record in the page
	   */
	  if (!(end_lsa->offset == NULL_OFFSET && (end_lsa->offset = log_pgptr->hdr.offset) == NULL_OFFSET))
	    {
	      eof = LOG_GET_LOG_RECORD_HEADER (log_pgptr, end_lsa);
	      /* 
	       * If the type is an EOF located at the active portion of the log,
	       * stop
	       */
	      if ((type = eof->type) == LOG_END_OF_LOG)
		{
		  if (logpb_is_page_in_archive (pageid))
		    {
		      type = LOG_LARGER_LOGREC_TYPE;
		    }
		  else
		    {
		      break;
		    }
		}
	      else if (type <= LOG_SMALLER_LOGREC_TYPE || type >= LOG_LARGER_LOGREC_TYPE)
		{
#if defined(CUBRID_DEBUG)
		  er_log_debug (ARG_FILE_LINE, "log_find_end_log: Unknown record type = %d (%s).\n", type,
				log_to_string (type));
#endif /* CUBRID_DEBUG */
		  LSA_SET_NULL (end_lsa);
		  break;
		}
	      else
		{
		  LSA_COPY (end_lsa, &eof->forw_lsa);
		}
	    }
	  else
	    {
	      LSA_SET_NULL (end_lsa);
	    }

	  /* 
	   * If the next page is NULL_PAGEID and the current page is an archive
	   * page, this is not the end, this situation happens because of an
	   * incomplete log record was archived.
	   */

	  if (LSA_ISNULL (end_lsa) && logpb_is_page_in_archive (pageid))
	    {
	      end_lsa->pageid = pageid + 1;
	    }
	}

      if (type == LOG_END_OF_LOG && eof != NULL && !LSA_EQ (end_lsa, &log_Gl.hdr.append_lsa))
	{
	  /* 
	   * Reset the log header for future reads, multiple restart crashes,
	   * and so on
	   */
	  LOG_RESET_APPEND_LSA (end_lsa);
	  log_Gl.hdr.next_trid = eof->trid;
	}
    }

  return;

error:

  LSA_SET_NULL (end_lsa);
  return;
}

/*
 * log_recreate - RECREATE THE LOG WITHOUT REMOVING THE DATABASE
 *
 * return:
 *
 *   db_fullname(in): Full name of the database
 *   logpath(in): Directory where the log volumes reside
 *   prefix_logname(in): Name of the log volumes. It is usually set the same as
 *                      database name. For example, if the value is equal to
 *                      "db", the names of the log volumes created are as
 *                      follow:
 *                      Active_log      = db_logactive
 *                      Archive_logs    = db_logarchive.0
 *                                        db_logarchive.1
 *                                             .
 *                                             .
 *                                             .
 *                                        db_logarchive.n
 *                      Log_information = db_loginfo
 *                      Database Backup = db_backup
 *   log_npages(in): Size of active log in pages
 *   out_fp (in) :
 *
 * NOTE: Recreate the active log volume with the new specifications.
 *              All recovery information in each data volume is removed.
 *              If there are anything to recover (e.g., the database suffered
 *              a crash), it is not done. Therefore, it is very important to
 *              make sure that the database does not need to be recovered. You
 *              could restart the database and then shutdown to enfore any
 *              recovery. The database will end up as it is currently on disk.
 *              This function can also be used to restart a database when the
 *              log is corrupted somehow (e.g., system bug, isn't) or the log
 *              is not available or it suffered a media crash. It can also be
 *              used to move the log to another location. It is recommended to
 *              backup the database before and after the operation is
 *              executed.
 *
 *        This function must be run offline. That is, it should not be
 *              run when there are multiusers in the system.
 */
int
log_recreate (THREAD_ENTRY * thread_p, const char *db_fullname, const char *logpath, const char *prefix_logname,
	      DKNPAGES log_npages, FILE * out_fp)
{
  const char *vlabel;
  INT64 db_creation;
  DISK_VOLPURPOSE vol_purpose;
  DISK_VOLUME_SPACE_INFO space_info;
  VOLID volid;
  int vdes;
  LOG_LSA init_nontemp_lsa;
  int ret = NO_ERROR;

  ret = disk_get_creation_time (thread_p, LOG_DBFIRST_VOLID, &db_creation);
  if (ret != NO_ERROR)
    {
      return ret;
    }

  ret = log_create_internal (thread_p, db_fullname, logpath, prefix_logname, log_npages, &db_creation);
  if (ret != NO_ERROR)
    {
      return ret;
    }

  (void) log_initialize_internal (thread_p, db_fullname, logpath, prefix_logname, false, NULL, true);

  /* 
   * RESET RECOVERY INFORMATION ON ALL DATA VOLUMES
   */

  LSA_SET_INIT_NONTEMP (&init_nontemp_lsa);

  for (volid = LOG_DBFIRST_VOLID; volid != NULL_VOLID; volid = fileio_find_next_perm_volume (thread_p, volid))
    {
      char vol_fullname[PATH_MAX];

      vlabel = fileio_get_volume_label (volid, PEEK);

      /* Find the current pages of the volume and its descriptor */

      if (xdisk_get_purpose_and_space_info (thread_p, volid, &vol_purpose, &space_info) != NO_ERROR)
	{
	  /* we just give up? */
	  continue;
	}

      vdes = fileio_get_volume_descriptor (volid);

      /* 
       * Flush all dirty pages and then invalidate them from page buffer pool.
       * So that we can reset the recovery information directly using the io
       * module
       */

      LOG_CS_ENTER (thread_p);
      logpb_flush_pages_direct (thread_p);
      LOG_CS_EXIT (thread_p);

      (void) pgbuf_flush_all (thread_p, volid);
      (void) pgbuf_invalidate_all (thread_p, volid);	/* it flush and invalidate */

      if (vol_purpose != DB_TEMPORARY_DATA_PURPOSE)
	{
	  (void) fileio_reset_volume (thread_p, vdes, vlabel, DISK_SECTS_NPAGES (space_info.n_total_sects),
				      &init_nontemp_lsa);
	}

      (void) disk_set_creation (thread_p, volid, vlabel, &log_Gl.hdr.db_creation, &log_Gl.hdr.chkpt_lsa, false,
				DISK_DONT_FLUSH);
      LOG_CS_ENTER (thread_p);
      logpb_flush_pages_direct (thread_p);
      LOG_CS_EXIT (thread_p);

      (void) pgbuf_flush_all_unfixed_and_set_lsa_as_null (thread_p, volid);

      /* 
       * reset temp LSA to special temp LSA
       */
      (void) logpb_check_and_reset_temp_lsa (thread_p, volid);

      /* 
       * add volume info to vinf
       */
      xdisk_get_fullname (thread_p, volid, vol_fullname);
      logpb_add_volume (NULL, volid, vol_fullname, vol_purpose);

      if (out_fp != NULL)
	{
	  fprintf (out_fp, "%s... done\n", vol_fullname);
	  fflush (out_fp);
	}
    }

  (void) pgbuf_flush_all (thread_p, NULL_VOLID);
  (void) fileio_synchronize_all (thread_p, false);
  (void) log_commit (thread_p, NULL_TRAN_INDEX, false);

  return ret;
}

/*
 * log_get_io_page_size - FIND SIZE OF DATABASE PAGE
 *
 * return:
 *
 *   db_fullname(in): Full name of the database
 *   logpath(in): Directory where the log volumes reside
 *   prefix_logname(in): Name of the log volumes. It is usually set as database
 *                      name. For example, if the value is equal to "db", the
 *                      names of the log volumes created are as follow:
 *                      Active_log      = db_logactive
 *                      Archive_logs    = db_logarchive.0
 *                                        db_logarchive.1
 *                                             .
 *                                             .
 *                                             .
 *                                        db_logarchive.n
 *                      Log_information = db_loginfo
 *                      Database Backup = db_backup
 *
 * NOTE: Find size of database page according to the log manager.
 */
PGLENGTH
log_get_io_page_size (THREAD_ENTRY * thread_p, const char *db_fullname, const char *logpath, const char *prefix_logname)
{
  PGLENGTH db_iopagesize;
  PGLENGTH log_page_size;
  INT64 ignore_dbcreation;
  float ignore_dbcomp;
  int dummy;

  LOG_CS_ENTER (thread_p);
  if (logpb_find_header_parameters (thread_p, db_fullname, logpath, prefix_logname, &db_iopagesize,
				    &log_page_size, &ignore_dbcreation, &ignore_dbcomp, &dummy) == -1)
    {
      /* 
       * For case where active log could not be found, user still needs
       * an error.
       */
      if (er_errid () == NO_ERROR)
	{
	  er_set (ER_ERROR_SEVERITY, ARG_FILE_LINE, ER_LOG_MOUNT_FAIL, 1, log_Name_active);
	}

      LOG_CS_EXIT (thread_p);
      return -1;
    }
  else
    {
      if (IO_PAGESIZE != db_iopagesize || LOG_PAGESIZE != log_page_size)
	{
	  if (db_set_page_size (db_iopagesize, log_page_size) != NO_ERROR)
	    {
	      LOG_CS_EXIT (thread_p);
	      return -1;
	    }
	  else
	    {
	      if (sysprm_reload_and_init (NULL, NULL) != NO_ERROR)
		{
		  LOG_CS_EXIT (thread_p);
		  return -1;
		}

	      /* page size changed, reinit tran tables only if previously initialized */
	      if (log_Gl.trantable.area == NULL)
		{
		  LOG_CS_EXIT (thread_p);
		  return db_iopagesize;
		}

	      if (logtb_define_trantable_log_latch (thread_p, log_Gl.trantable.num_total_indices) != NO_ERROR)
		{
		  LOG_CS_EXIT (thread_p);
		  return -1;
		}
	    }

	}

      LOG_CS_EXIT (thread_p);

      return db_iopagesize;
    }
}

/*
 * log_get_charset_from_header_page - get charset stored in header page
 *
 * return: charset id (non-negative values are valid)
 *	   -1 if header page cannot be used to determine database charset
 *	   -2 if an error occurs
 *
 *  See log_get_io_page_size for arguments
 */
int
log_get_charset_from_header_page (THREAD_ENTRY * thread_p, const char *db_fullname, const char *logpath,
				  const char *prefix_logname)
{
  PGLENGTH dummy_db_iopagesize;
  PGLENGTH dummy_ignore_log_page_size;
  INT64 dummy_ignore_dbcreation;
  float dummy_ignore_dbcomp;
  int db_charset = INTL_CODESET_NONE;

  LOG_CS_ENTER (thread_p);
  if (logpb_find_header_parameters (thread_p, db_fullname, logpath, prefix_logname, &dummy_db_iopagesize,
				    &dummy_ignore_log_page_size, &dummy_ignore_dbcreation, &dummy_ignore_dbcomp,
				    &db_charset) == -1)
    {
      /* 
       * For case where active log could not be found, user still needs
       * an error.
       */
      if (er_errid () == NO_ERROR)
	{
	  er_set (ER_ERROR_SEVERITY, ARG_FILE_LINE, ER_LOG_MOUNT_FAIL, 1, log_Name_active);
	}

      LOG_CS_EXIT (thread_p);
      return INTL_CODESET_ERROR;
    }
  else
    {
      LOG_CS_EXIT (thread_p);
      return db_charset;
    }
}

/*
 *
 *                         GENERIC RECOVERY FUNCTIONS
 *
 */

/*
 * log_rv_copy_char - Recover (undo or redo) a string of chars/bytes
 *
 * return: nothing
 *
 *   rcv(in): Recovery structure
 *
 * NOTE: Recover (undo/redo) by copying a string of characters/bytes
 *              onto the specified location. This function can be used for
 *              physical logging.
 */
int
log_rv_copy_char (THREAD_ENTRY * thread_p, LOG_RCV * rcv)
{
  char *to_data;

  assert (rcv->offset + rcv->length <= DB_PAGESIZE);

  to_data = (char *) rcv->pgptr + rcv->offset;
  memcpy (to_data, rcv->data, rcv->length);
  pgbuf_set_dirty (thread_p, rcv->pgptr, DONT_FREE);
  return NO_ERROR;
}

/*
 * log_rv_dump_char - DUMP INFORMATION TO RECOVER A SET CHARS/BYTES
 *
 * return: nothing
 *
 *   length(in): Length of Recovery Data
 *   data(in): The data being logged
 *
 * NOTE:Dump the information to recover a set of characters/bytes.
 */
void
log_rv_dump_char (FILE * fp, int length, void *data)
{
  log_ascii_dump (fp, length, data);
  fprintf (fp, "\n");
}

/*
 * log_rv_dump_hexa () - Point recovery data as hexadecimals.
 *
 * return      : Void.
 * fp (in)     : Print output.
 * length (in) : Recovery data length.
 * data (in)   : Recovery data.
 */
void
log_rv_dump_hexa (FILE * fp, int length, void *data)
{
  log_hexa_dump (fp, length, data);
}

/*
 * log_rv_outside_noop_redo - NO-OP of an outside REDO
 *
 * return: nothing
 *
 *   rcv(in): Recovery structure
 *
 * NOTE: No-op of an outside redo.
 *              This can used to fool the recovery manager when doing a
 *              logical UNDO which fails (e.g., unregistering a file that has
 *              already been unregistered) or when doing an external/outside
 *              (e.g., removing a temporary volume) the data base domain.
 */
int
log_rv_outside_noop_redo (THREAD_ENTRY * thread_p, LOG_RCV * rcv)
{
  return NO_ERROR;
}

#if defined (ENABLE_UNUSED_FUNCTION)
/*
 * log_simulate_crash - Simulate a system crash
 *
 * return: nothing
 *
 *   flush_log(in): Flush the log before the crash simulation?
 *   flush_data_pages(in): Flush the data pages (page buffer pool) before the
 *                      crash simulation?
 *
 * NOTE:Simulate a system crash. If flush_data_pages is true,  the
 *              data page buffer pool is flushed and the log buffer pool is
 *              flushed too regardless of the value of flush_log. If flush_log
 *              is true, the log buffer pool is flushed.
 */
void
log_simulate_crash (THREAD_ENTRY * thread_p, int flush_log, int flush_data_pages)
{
  LOG_CS_ENTER (thread_p);

  if (log_Gl.trantable.area == NULL || !logpb_is_pool_initialized ())
    {
      LOG_CS_EXIT (thread_p);
      return;
    }

  if (flush_log != false || flush_data_pages != false)
    {
      logpb_flush_pages_direct (thread_p);
    }

  if (flush_data_pages)
    {
      (void) pgbuf_flush_all (thread_p, NULL_VOLID);
      (void) fileio_synchronize_all (thread_p, false);
    }

  /* Undefine log buffer pool and transaction table */

  logpb_finalize_pool (thread_p);
  logtb_undefine_trantable (thread_p);

  LOG_CS_EXIT (thread_p);

  LOG_SET_CURRENT_TRAN_INDEX (thread_p, NULL_TRAN_INDEX);
}
#endif /* ENABLE_UNUSED_FUNCTION */


/*
 * log_active_log_header_start_scan () -
 *   return: NO_ERROR, or ER_code
 *
 *   thread_p(in):
 *   show_type(in):
 *   arg_values(in):
 *   arg_cnt(in):
 *   ptr(out): allocate new context. should free by end_scan() function
 */
int
log_active_log_header_start_scan (THREAD_ENTRY * thread_p, int show_type, DB_VALUE ** arg_values, int arg_cnt,
				  void **ptr)
{
  int error = NO_ERROR;
  const char *path;
  int fd = -1;
  ACTIVE_LOG_HEADER_SCAN_CTX *ctx = NULL;

  *ptr = NULL;

  assert (arg_cnt == 1);

  ctx = (ACTIVE_LOG_HEADER_SCAN_CTX *) db_private_alloc (thread_p, sizeof (ACTIVE_LOG_HEADER_SCAN_CTX));

  if (ctx == NULL)
    {
      assert (er_errid () != NO_ERROR);
      error = er_errid ();
      goto exit_on_error;
    }

  /* In the case of omit file path, first argument is db null */
  if (DB_VALUE_TYPE (arg_values[0]) == DB_TYPE_NULL)
    {
      LOG_CS_ENTER_READ_MODE (thread_p);
      memcpy (&ctx->header, &log_Gl.hdr, sizeof (LOG_HEADER));
      LOG_CS_EXIT (thread_p);
    }
  else
    {
      char buf[IO_MAX_PAGE_SIZE + MAX_ALIGNMENT];
      LOG_PAGE *page_hdr = (LOG_PAGE *) PTR_ALIGN (buf, MAX_ALIGNMENT);

      assert (DB_VALUE_TYPE (arg_values[0]) == DB_TYPE_CHAR);
      path = db_get_string (arg_values[0]);

      fd = fileio_open (path, O_RDONLY, 0);
      if (fd == -1)
	{
	  er_set_with_oserror (ER_ERROR_SEVERITY, ARG_FILE_LINE, ER_IO_MOUNT_FAIL, 1, path);
	  error = ER_IO_MOUNT_FAIL;
	  goto exit_on_error;
	}

      if (read (fd, page_hdr, LOG_PAGESIZE) != LOG_PAGESIZE)
	{
	  er_set_with_oserror (ER_ERROR_SEVERITY, ARG_FILE_LINE, ER_IO_MOUNT_FAIL, 1, path);
	  error = ER_IO_MOUNT_FAIL;
	  goto exit_on_error;
	}

      memcpy (&ctx->header, page_hdr->area, sizeof (LOG_HEADER));

      ctx->header.magic[sizeof (ctx->header.magic) - 1] = 0;
      ctx->header.db_release[sizeof (ctx->header.db_release) - 1] = 0;
      ctx->header.prefix_name[sizeof (ctx->header.prefix_name) - 1] = 0;

      close (fd);
      fd = -1;

      if (memcmp (ctx->header.magic, CUBRID_MAGIC_LOG_ACTIVE, strlen (CUBRID_MAGIC_LOG_ACTIVE)) != 0)
	{
	  er_set (ER_ERROR_SEVERITY, ARG_FILE_LINE, ER_IO_MOUNT_FAIL, 1, path);
	  error = ER_IO_MOUNT_FAIL;
	  goto exit_on_error;
	}
    }

  *ptr = ctx;
  ctx = NULL;

exit_on_error:
  if (fd != -1)
    {
      close (fd);
    }

  if (ctx != NULL)
    {
      db_private_free_and_init (thread_p, ctx);
    }

  return error;
}

/*
 * log_active_log_header_next_scan () -
 *   return: NO_ERROR, or ER_code
 *
 *   thread_p(in):
 *   cursor(in):
 *   out_values(in):
 *   out_cnt(in):
 *   ptr(in): context pointer
 */
SCAN_CODE
log_active_log_header_next_scan (THREAD_ENTRY * thread_p, int cursor, DB_VALUE ** out_values, int out_cnt, void *ptr)
{
  int error = NO_ERROR;
  int idx = 0;
  int val;
  const char *str;
  char buf[256];
  DB_DATETIME time_val;
  ACTIVE_LOG_HEADER_SCAN_CTX *ctx = (ACTIVE_LOG_HEADER_SCAN_CTX *) ptr;
  LOG_HEADER *header = &ctx->header;

  if (cursor >= 1)
    {
      return S_END;
    }

  db_make_int (out_values[idx], LOG_DBLOG_ACTIVE_VOLID);
  idx++;

  error = db_make_string_copy (out_values[idx], header->magic);
  idx++;

  if (error != NO_ERROR)
    {
      goto exit_on_error;
    }

  val = offsetof (LOG_PAGE, area) + offsetof (LOG_HEADER, magic);
  db_make_int (out_values[idx], val);
  idx++;

  db_localdatetime ((time_t *) (&header->db_creation), &time_val);
  error = db_make_datetime (out_values[idx], &time_val);
  idx++;
  if (error != NO_ERROR)
    {
      goto exit_on_error;
    }

  error = db_make_string_copy (out_values[idx], header->db_release);
  idx++;

  snprintf (buf, sizeof (buf), "%g", header->db_compatibility);
  buf[sizeof (buf) - 1] = 0;
  error = db_make_string_copy (out_values[idx], buf);
  idx++;
  if (error != NO_ERROR)
    {
      goto exit_on_error;
    }

  db_make_int (out_values[idx], header->db_iopagesize);
  idx++;

  db_make_int (out_values[idx], header->db_logpagesize);
  idx++;

  db_make_int (out_values[idx], header->is_shutdown);
  idx++;

  db_make_int (out_values[idx], header->next_trid);
  idx++;

  db_make_int (out_values[idx], header->avg_ntrans);
  idx++;

  db_make_int (out_values[idx], header->avg_nlocks);
  idx++;

  db_make_int (out_values[idx], header->npages);
  idx++;

  db_make_int (out_values[idx], header->db_charset);
  idx++;

  db_make_bigint (out_values[idx], header->fpageid);
  idx++;

  lsa_to_string (buf, sizeof (buf), &header->append_lsa);
  error = db_make_string_copy (out_values[idx], buf);
  idx++;
  if (error != NO_ERROR)
    {
      goto exit_on_error;
    }

  lsa_to_string (buf, sizeof (buf), &header->chkpt_lsa);
  error = db_make_string_copy (out_values[idx], buf);
  idx++;
  if (error != NO_ERROR)
    {
      goto exit_on_error;
    }

  db_make_bigint (out_values[idx], header->nxarv_pageid);
  idx++;

  db_make_int (out_values[idx], header->nxarv_phy_pageid);
  idx++;

  db_make_int (out_values[idx], header->nxarv_num);
  idx++;

  db_make_int (out_values[idx], header->last_arv_num_for_syscrashes);
  idx++;

  db_make_int (out_values[idx], header->last_deleted_arv_num);
  idx++;

  lsa_to_string (buf, sizeof (buf), &header->bkup_level0_lsa);
  error = db_make_string_copy (out_values[idx], buf);
  idx++;
  if (error != NO_ERROR)
    {
      goto exit_on_error;
    }

  lsa_to_string (buf, sizeof (buf), &header->bkup_level1_lsa);
  error = db_make_string_copy (out_values[idx], buf);
  idx++;
  if (error != NO_ERROR)
    {
      goto exit_on_error;
    }

  lsa_to_string (buf, sizeof (buf), &header->bkup_level2_lsa);
  error = db_make_string_copy (out_values[idx], buf);
  idx++;
  if (error != NO_ERROR)
    {
      goto exit_on_error;
    }

  error = db_make_string_copy (out_values[idx], header->prefix_name);
  idx++;
  if (error != NO_ERROR)
    {
      goto exit_on_error;
    }

  db_make_int (out_values[idx], header->has_logging_been_skipped);
  idx++;

  str = logpb_perm_status_to_string ((LOG_PSTATUS) header->perm_status);
  db_make_string (out_values[idx], str);
  idx++;

  logpb_backup_level_info_to_string (buf, sizeof (buf), header->bkinfo + FILEIO_BACKUP_FULL_LEVEL);
  error = db_make_string_copy (out_values[idx], buf);
  idx++;
  if (error != NO_ERROR)
    {
      goto exit_on_error;
    }

  logpb_backup_level_info_to_string (buf, sizeof (buf), header->bkinfo + FILEIO_BACKUP_BIG_INCREMENT_LEVEL);
  error = db_make_string_copy (out_values[idx], buf);
  idx++;
  if (error != NO_ERROR)
    {
      goto exit_on_error;
    }

  logpb_backup_level_info_to_string (buf, sizeof (buf), header->bkinfo + FILEIO_BACKUP_SMALL_INCREMENT_LEVEL);
  error = db_make_string_copy (out_values[idx], buf);
  idx++;
  if (error != NO_ERROR)
    {
      goto exit_on_error;
    }

  str = css_ha_server_state_string ((HA_SERVER_STATE) header->ha_server_state);
  db_make_string (out_values[idx], str);
  idx++;

  str = logwr_log_ha_filestat_to_string ((LOG_HA_FILESTAT) header->ha_file_status);
  db_make_string (out_values[idx], str);
  idx++;

  lsa_to_string (buf, sizeof (buf), &header->eof_lsa);
  error = db_make_string_copy (out_values[idx], buf);
  idx++;
  if (error != NO_ERROR)
    {
      goto exit_on_error;
    }

  lsa_to_string (buf, sizeof (buf), &header->smallest_lsa_at_last_chkpt);
  error = db_make_string_copy (out_values[idx], buf);
  idx++;
  if (error != NO_ERROR)
    {
      goto exit_on_error;
    }

  db_make_bigint (out_values[idx], header->mvcc_next_id);
  idx++;

  lsa_to_string (buf, sizeof (buf), &header->mvcc_op_log_lsa);
  error = db_make_string_copy (out_values[idx], buf);
  idx++;
  if (error != NO_ERROR)
    {
      goto exit_on_error;
    }

  if (header->last_block_oldest_mvccid == MVCCID_NULL)
    {
      db_make_null (out_values[idx]);
    }
  else
    {
      db_make_bigint (out_values[idx], header->last_block_oldest_mvccid);
    }
  idx++;

  if (header->last_block_newest_mvccid == MVCCID_NULL)
    {
      db_make_null (out_values[idx]);
    }
  else
    {
      db_make_bigint (out_values[idx], header->last_block_newest_mvccid);
    }
  idx++;

  assert (idx == out_cnt);

  return S_SUCCESS;

exit_on_error:
  return error == NO_ERROR ? S_SUCCESS : S_ERROR;
}

/*
 * log_active_log_header_end_scan () - free the context
 *   return: NO_ERROR, or ER_code
 *
 *   thread_p(in):
 *   ptr(in): context pointer
 */
int
log_active_log_header_end_scan (THREAD_ENTRY * thread_p, void **ptr)
{
  if (*ptr != NULL)
    {
      db_private_free_and_init (thread_p, *ptr);
    }

  return NO_ERROR;
}

/*
 * log_archive_log_header_start_scan () -
 *   return: NO_ERROR, or ER_code
 *
 *   thread_p(in):
 *   show_type(in):
 *   arg_values(in):
 *   arg_cnt(in):
 *   ptr(out): allocate new context. should free by end_scan() function
 */
int
log_archive_log_header_start_scan (THREAD_ENTRY * thread_p, int show_type, DB_VALUE ** arg_values, int arg_cnt,
				   void **ptr)
{
  int error = NO_ERROR;
  const char *path;
  int fd;
  char buf[IO_MAX_PAGE_SIZE + MAX_ALIGNMENT];
  LOG_PAGE *page_hdr;
  ARCHIVE_LOG_HEADER_SCAN_CTX *ctx = NULL;

  *ptr = NULL;

  assert (DB_VALUE_TYPE (arg_values[0]) == DB_TYPE_CHAR);

  ctx = (ARCHIVE_LOG_HEADER_SCAN_CTX *) db_private_alloc (thread_p, sizeof (ARCHIVE_LOG_HEADER_SCAN_CTX));
  if (ctx == NULL)
    {
      assert (er_errid () != NO_ERROR);
      error = er_errid ();
      goto exit_on_error;
    }

  path = db_get_string (arg_values[0]);

  page_hdr = (LOG_PAGE *) PTR_ALIGN (buf, MAX_ALIGNMENT);

  fd = fileio_open (path, O_RDONLY, 0);
  if (fd == -1)
    {
      er_set_with_oserror (ER_ERROR_SEVERITY, ARG_FILE_LINE, ER_IO_MOUNT_FAIL, 1, path);
      error = ER_IO_MOUNT_FAIL;
      goto exit_on_error;
    }

  if (read (fd, page_hdr, LOG_PAGESIZE) != LOG_PAGESIZE)
    {
      er_set_with_oserror (ER_ERROR_SEVERITY, ARG_FILE_LINE, ER_IO_MOUNT_FAIL, 1, path);
      error = ER_IO_MOUNT_FAIL;
      goto exit_on_error;
    }

  memcpy (&ctx->header, page_hdr->area, sizeof (LOG_ARV_HEADER));
  close (fd);
  fd = -1;

  ctx->header.magic[sizeof (ctx->header.magic) - 1] = 0;

  if (memcmp (ctx->header.magic, CUBRID_MAGIC_LOG_ARCHIVE, strlen (CUBRID_MAGIC_LOG_ARCHIVE)) != 0)
    {
      er_set (ER_ERROR_SEVERITY, ARG_FILE_LINE, ER_IO_MOUNT_FAIL, 1, path);
      error = ER_IO_MOUNT_FAIL;
      goto exit_on_error;
    }

  *ptr = ctx;
  ctx = NULL;

exit_on_error:
  if (ctx != NULL)
    {
      db_private_free_and_init (thread_p, ctx);
    }

  return error;
}

/*
 * log_archive_log_header_next_scan () -
 *   return: NO_ERROR, or ER_code
 *
 *   thread_p(in):
 *   cursor(in):
 *   out_values(in):
 *   out_cnt(in):
 *   ptr(in): context pointer
 */
SCAN_CODE
log_archive_log_header_next_scan (THREAD_ENTRY * thread_p, int cursor, DB_VALUE ** out_values, int out_cnt, void *ptr)
{
  int error = NO_ERROR;
  int idx = 0;
  int val;
  DB_DATETIME time_val;

  ARCHIVE_LOG_HEADER_SCAN_CTX *ctx = (ARCHIVE_LOG_HEADER_SCAN_CTX *) ptr;
  LOG_ARV_HEADER *header = &ctx->header;

  if (cursor >= 1)
    {
      return S_END;
    }

  db_make_int (out_values[idx], LOG_DBLOG_ARCHIVE_VOLID);
  idx++;

  error = db_make_string_copy (out_values[idx], header->magic);
  idx++;

  if (error != NO_ERROR)
    {
      goto exit_on_error;
    }

  val = offsetof (LOG_PAGE, area) + offsetof (LOG_ARV_HEADER, magic);
  db_make_int (out_values[idx], val);
  idx++;

  db_localdatetime ((time_t *) (&header->db_creation), &time_val);
  error = db_make_datetime (out_values[idx], &time_val);
  idx++;
  if (error != NO_ERROR)
    {
      goto exit_on_error;
    }

  db_make_bigint (out_values[idx], header->next_trid);
  idx++;

  db_make_int (out_values[idx], header->npages);
  idx++;

  db_make_bigint (out_values[idx], header->fpageid);
  idx++;

  db_make_int (out_values[idx], header->arv_num);
  idx++;

  assert (idx == out_cnt);

exit_on_error:
  return error == NO_ERROR ? S_SUCCESS : S_ERROR;
}

/*
 * log_archive_log_header_end_scan () - free the context
 *   return: NO_ERROR, or ER_code
 *
 *   thread_p(in):
 *   ptr(in): context pointer
 */
int
log_archive_log_header_end_scan (THREAD_ENTRY * thread_p, void **ptr)
{
  if (*ptr != NULL)
    {
      db_private_free_and_init (thread_p, *ptr);
    }

  return NO_ERROR;
}

/*
 * log_set_ha_promotion_time () - set ha promotion time
 *   return: none
 *
 *   thread_p(in):
 *   ha_promotion_time(in):
 */
void
log_set_ha_promotion_time (THREAD_ENTRY * thread_p, INT64 ha_promotion_time)
{
  LOG_CS_ENTER (thread_p);
  log_Gl.hdr.ha_promotion_time = ha_promotion_time;
  LOG_CS_EXIT (thread_p);

  return;
}

/*
 * log_set_db_restore_time () - set db restore time 
 *   return: none
 *
 *   thread_p(in):
 *   db_restore_time(in):
 */
void
log_set_db_restore_time (THREAD_ENTRY * thread_p, INT64 db_restore_time)
{
  LOG_CS_ENTER (thread_p);

  log_Gl.hdr.db_restore_time = db_restore_time;

  LOG_CS_EXIT (thread_p);
}


/*
 * log_get_undo_record () - gets undo record from log lsa adress
 *   return: S_SUCCESS or ER_code
 * 
 * thread_p (in):
 * lsa_addr (in):
 * page (in):
 * record (in/out):
 */
SCAN_CODE
log_get_undo_record (THREAD_ENTRY * thread_p, LOG_PAGE * log_page_p, LOG_LSA process_lsa, RECDES * recdes)
{
  LOG_RECORD_HEADER *log_rec_header = NULL;
  LOG_REC_MVCC_UNDO *mvcc_undo = NULL;
  LOG_REC_MVCC_UNDOREDO *mvcc_undoredo = NULL;
  LOG_REC_UNDO *undo = NULL;
  LOG_REC_UNDOREDO *undoredo = NULL;
  int udata_length;
  int udata_size;
  char *undo_data;
  LOG_LSA oldest_prior_lsa;
  bool is_zipped = false;
  char log_buf[IO_MAX_PAGE_SIZE + MAX_ALIGNMENT];
  LOG_ZIP *log_unzip_ptr = NULL;
  char *area = NULL;
  SCAN_CODE scan = S_SUCCESS;
  bool area_was_mallocated = false;

  /* assert log record is not in prior list */
  oldest_prior_lsa = *log_get_append_lsa ();
  assert (LSA_LT (&process_lsa, &oldest_prior_lsa));

  log_rec_header = LOG_GET_LOG_RECORD_HEADER (log_page_p, &process_lsa);
  LOG_READ_ADD_ALIGN (thread_p, sizeof (*log_rec_header), &process_lsa, log_page_p);

  if (log_rec_header->type == LOG_MVCC_UNDO_DATA)
    {
      LOG_READ_ADVANCE_WHEN_DOESNT_FIT (thread_p, sizeof (*mvcc_undo), &process_lsa, log_page_p);
      mvcc_undo = (LOG_REC_MVCC_UNDO *) (log_page_p->area + process_lsa.offset);

      udata_length = mvcc_undo->undo.length;
      LOG_READ_ADD_ALIGN (thread_p, sizeof (*mvcc_undo), &process_lsa, log_page_p);
    }
  else if (log_rec_header->type == LOG_MVCC_UNDOREDO_DATA || log_rec_header->type == LOG_MVCC_DIFF_UNDOREDO_DATA)
    {
      LOG_READ_ADVANCE_WHEN_DOESNT_FIT (thread_p, sizeof (*mvcc_undoredo), &process_lsa, log_page_p);
      mvcc_undoredo = (LOG_REC_MVCC_UNDOREDO *) (log_page_p->area + process_lsa.offset);

      udata_length = mvcc_undoredo->undoredo.ulength;
      LOG_READ_ADD_ALIGN (thread_p, sizeof (*mvcc_undoredo), &process_lsa, log_page_p);
    }
  else if (log_rec_header->type == LOG_UNDO_DATA)
    {
      LOG_READ_ADVANCE_WHEN_DOESNT_FIT (thread_p, sizeof (*undo), &process_lsa, log_page_p);
      undo = (LOG_REC_UNDO *) (log_page_p->area + process_lsa.offset);

      udata_length = undo->length;
      LOG_READ_ADD_ALIGN (thread_p, sizeof (*undo), &process_lsa, log_page_p);
    }
  else if (log_rec_header->type == LOG_UNDOREDO_DATA || log_rec_header->type == LOG_DIFF_UNDOREDO_DATA)
    {
      LOG_READ_ADVANCE_WHEN_DOESNT_FIT (thread_p, sizeof (*undoredo), &process_lsa, log_page_p);
      undoredo = (LOG_REC_UNDOREDO *) (log_page_p->area + process_lsa.offset);

      udata_length = undoredo->ulength;
      LOG_READ_ADD_ALIGN (thread_p, sizeof (*undoredo), &process_lsa, log_page_p);
    }
  else
    {
      assert_release (log_rec_header->type == LOG_MVCC_UNDO_DATA || log_rec_header->type == LOG_MVCC_UNDOREDO_DATA
		      || log_rec_header->type == LOG_MVCC_DIFF_UNDOREDO_DATA || log_rec_header->type == LOG_UNDO_DATA
		      || log_rec_header->type == LOG_UNDOREDO_DATA
		      || log_rec_header->type == LOG_MVCC_DIFF_UNDOREDO_DATA);
      er_set (ER_FATAL_ERROR_SEVERITY, ARG_FILE_LINE, ER_LOG_FATAL_ERROR, 1, "Expecting undo/undoredo log record");
      scan = S_ERROR;
      goto exit;
    }

  /* get undo record */
  if (ZIP_CHECK (udata_length))
    {
      /* Get real size */
      udata_size = (int) GET_ZIP_LEN (udata_length);
      is_zipped = true;
    }
  else
    {
      udata_size = udata_length;
    }

  /* 
   * If data is contained in only one buffer, pass pointer directly.
   * Otherwise, copy the data into a contiguous area and pass this area.
   */
  if (process_lsa.offset + udata_size < (int) LOGAREA_SIZE)
    {
      undo_data = (char *) log_page_p->area + process_lsa.offset;
    }
  else
    {
      /* Need to copy the data into a contiguous area */

      if (udata_size <= IO_MAX_PAGE_SIZE)
	{
	  area = PTR_ALIGN (log_buf, MAX_ALIGNMENT);
	}
      else
	{
	  area = (char *) malloc (udata_size);
	  if (area == NULL)
	    {
	      er_set (ER_ERROR_SEVERITY, ARG_FILE_LINE, ER_OUT_OF_VIRTUAL_MEMORY, 1, udata_size);
	      scan = S_ERROR;
	      goto exit;
	    }
	  area_was_mallocated = true;
	}

      /* Copy the data */
      logpb_copy_from_log (thread_p, area, udata_size, &process_lsa, log_page_p);
      undo_data = area;
    }

  if (is_zipped)
    {
      log_unzip_ptr = log_zip_alloc (IO_PAGESIZE, false);
      if (log_unzip_ptr == NULL)
	{
	  logpb_fatal_error (thread_p, true, ARG_FILE_LINE, "log_get_undo_record");
	  scan = S_ERROR;
	  goto exit;
	}

      if (log_unzip (log_unzip_ptr, udata_size, (char *) undo_data))
	{
	  udata_size = (int) log_unzip_ptr->data_length;
	  undo_data = (char *) log_unzip_ptr->log_data;
	}
      else
	{
	  assert (false);
	  scan = S_ERROR;
	  goto exit;
	}
    }

  /* copy the record */
  recdes->type = *(INT16 *) (undo_data);
  recdes->length = udata_size - sizeof (recdes->type);
  if (recdes->area_size < 0 || recdes->area_size < (int) recdes->length)
    {
      /* 
       * DOES NOT FIT
       * Give a hint to the user of the needed length. Hint is given as a
       * negative value
       */
      /* do not use unary minus because slot_p->record_length is unsigned */
      recdes->length *= -1;

      scan = S_DOESNT_FIT;
      goto exit;
    }

  memcpy (recdes->data, (char *) (undo_data) + sizeof (recdes->type), recdes->length);

exit:
  if (area_was_mallocated)
    {
      free (area);
    }
  if (log_unzip_ptr != NULL)
    {
      log_zip_free (log_unzip_ptr);
    }

  return scan;
}

/*
 * log_read_sysop_start_postpone () - read system op start postpone and its recovery data
 *
 * return                     : error code
 * thread_p (in)              : thread entry
 * log_lsa (in/out)           : log address
 * log_page (in/out)          : log page
 * with_undo_data (in)        : true to read undo data
 * sysop_start_postpone (out) : output system op start postpone log record
 * undo_buffer_size (in/out)  : size for undo data buffer
 * undo_buffer (in/out)       : undo data buffer
 * undo_size (out)            : output undo data size
 * undo_data (out)            : output undo data
 */
int
log_read_sysop_start_postpone (THREAD_ENTRY * thread_p, LOG_LSA * log_lsa, LOG_PAGE * log_page, bool with_undo_data,
			       LOG_REC_SYSOP_START_POSTPONE * sysop_start_postpone, int *undo_buffer_size,
			       char **undo_buffer, int *undo_size, char **undo_data)
{
  int error_code = NO_ERROR;

  if (log_page->hdr.logical_pageid != log_lsa->pageid)
    {
      error_code = logpb_fetch_page (thread_p, log_lsa, LOG_CS_FORCE_USE, log_page);
      if (error_code != NO_ERROR)
	{
	  ASSERT_ERROR ();
	  return error_code;
	}
    }

  assert (((LOG_RECORD_HEADER *) (log_page->area + log_lsa->offset))->type == LOG_SYSOP_START_POSTPONE);

  /* skip log record header */
  LOG_READ_ADD_ALIGN (thread_p, sizeof (LOG_RECORD_HEADER), log_lsa, log_page);

  /* read sysop_start_postpone */
  LOG_READ_ADVANCE_WHEN_DOESNT_FIT (thread_p, sizeof (LOG_REC_SYSOP_START_POSTPONE), log_lsa, log_page);
  *sysop_start_postpone = *(LOG_REC_SYSOP_START_POSTPONE *) (log_page->area + log_lsa->offset);
  if (!with_undo_data
      || (sysop_start_postpone->sysop_end.type != LOG_SYSOP_END_LOGICAL_UNDO
	  && sysop_start_postpone->sysop_end.type != LOG_SYSOP_END_LOGICAL_MVCC_UNDO))
    {
      /* no undo */
      return NO_ERROR;
    }

  /* read undo data and size */
  assert (undo_buffer_size != NULL);
  assert (undo_buffer != NULL);
  assert (undo_size != NULL);
  assert (undo_data != NULL);

  if (sysop_start_postpone->sysop_end.type == LOG_SYSOP_END_LOGICAL_UNDO)
    {
      *undo_size = sysop_start_postpone->sysop_end.undo.length;
    }
  else
    {
      assert (sysop_start_postpone->sysop_end.type == LOG_SYSOP_END_LOGICAL_MVCC_UNDO);
      *undo_size = sysop_start_postpone->sysop_end.mvcc_undo.undo.length;
    }

  LOG_READ_ADD_ALIGN (thread_p, sizeof (LOG_REC_SYSOP_START_POSTPONE), log_lsa, log_page);
  if (log_lsa->offset + (*undo_size) < (int) LOGAREA_SIZE)
    {
      *undo_data = log_page->area + log_lsa->offset;
    }
  else
    {
      if (*undo_buffer_size == 0)
	{
	  *undo_buffer = (char *) db_private_alloc (thread_p, *undo_size);
	}
      else if (*undo_buffer_size < *undo_size)
	{
	  char *new_ptr = (char *) db_private_realloc (thread_p, *undo_buffer, *undo_size);
	  if (new_ptr == NULL)
	    {
	      er_set (ER_ERROR_SEVERITY, ARG_FILE_LINE, ER_OUT_OF_VIRTUAL_MEMORY, 1, *undo_size);
	      return ER_OUT_OF_VIRTUAL_MEMORY;
	    }
	  *undo_buffer_size = *undo_size;
	  *undo_buffer = new_ptr;
	}
      *undo_data = *undo_buffer;
      logpb_copy_from_log (thread_p, *undo_data, *undo_size, log_lsa, log_page);
    }
  return NO_ERROR;
}

#if defined(SERVER_MODE)
/*
 * log_wakeup_remove_log_archive_daemon () - wakeup remove log archive daemon
 */
void
log_wakeup_remove_log_archive_daemon ()
{
  if (log_Remove_log_archive_daemon)
    {
      log_Remove_log_archive_daemon->wakeup ();
    }
}
#endif /* SERVER_MODE */

#if defined(SERVER_MODE)
/*
 * log_wakeup_checkpoint_daemon () - wakeup checkpoint daemon
 */
void
log_wakeup_checkpoint_daemon ()
{
  if (log_Checkpoint_daemon)
    {
      log_Checkpoint_daemon->wakeup ();
    }
}
#endif /* SERVER_MODE */

// *INDENT-OFF*
#if defined(SERVER_MODE)
// class checkpoint_daemon_task
//
//  description:
//    checkpoint daemon task
//
class checkpoint_daemon_task : public cubthread::entry_task
{
  public:
    void execute (cubthread::entry & thread_ref) override
    {
      if (!BO_IS_SERVER_RESTARTED ())
	{
	  // wait for boot to finish
	  return;
	}

      logpb_checkpoint (&thread_ref);
    }
};
#endif /* SERVER_MODE */

#if defined(SERVER_MODE)
// class remove_log_archive_daemon_task
//
//  constructor args:
//    archive_logs_to_delete : represents number of how many archive logs should be deleted by daemon task,
//                             which must be dependent of PRM_ID_REMOVE_LOG_ARCHIVES_INTERVAL param value
//
//  description:
//    purge archive logs daemon task
//
class remove_log_archive_daemon_task : public cubthread::entry_task
{
  private:
    int m_archive_logs_to_delete;

  public:
    explicit remove_log_archive_daemon_task (int archive_logs_to_delete)
    {
      this->m_archive_logs_to_delete = archive_logs_to_delete;
    }

    void execute (cubthread::entry & thread_ref) override
    {
      if (!BO_IS_SERVER_RESTARTED ())
	{
	  // wait for boot to finish
	  return;
	}

      logpb_remove_archive_logs_exceed_limit (&thread_ref, m_archive_logs_to_delete);
    }
};
#endif /* SERVER_MODE */

#if defined(SERVER_MODE)
// class log_clock_daemon_task
//
//  description:
//    log clock daemon task
//
class log_clock_daemon_task : public cubthread::entry_task
{
  public:
    void execute (cubthread::entry & thread_ref) override
    {
      if (!BO_IS_SERVER_RESTARTED ())
	{
	  // wait for boot to finish
	  return;
	}

      struct timeval now;
      gettimeofday (&now, NULL);

      log_Clock_msec = (now.tv_sec * 1000LL) + (now.tv_usec / 1000LL);
    }
};
#endif /* SERVER_MODE */

#if defined(SERVER_MODE)
// class log_check_ha_delay_info_daemon_task
//
//  description:
//    log check ha delay info daemon_task
//
class log_check_ha_delay_info_daemon_task : public cubthread::entry_task
{
  public:
    void execute (cubthread::entry &thread_ref) override
    {
#if defined(WINDOWS)
      return;
#endif /* WINDOWS */

      if (!BO_IS_SERVER_RESTARTED ())
	{
	  // wait for boot to finish
	  return;
	}

      time_t log_record_time = 0;
      int error_code;
      int delay_limit_in_secs;
      int acceptable_delay_in_secs;
      int curr_delay_in_secs;
      HA_SERVER_STATE server_state;

      csect_enter (&thread_ref, CSECT_HA_SERVER_STATE, INF_WAIT);

      server_state = css_ha_server_state ();

      if (server_state == HA_SERVER_STATE_ACTIVE || server_state == HA_SERVER_STATE_TO_BE_STANDBY)
	{
	  css_unset_ha_repl_delayed ();
	  perfmon_set_stat (&thread_ref, PSTAT_HA_REPL_DELAY, 0, true);

	  log_append_ha_server_state (&thread_ref, server_state);

	  csect_exit (&thread_ref, CSECT_HA_SERVER_STATE);
	}
      else
	{
	  csect_exit (&thread_ref, CSECT_HA_SERVER_STATE);

	  delay_limit_in_secs = prm_get_integer_value (PRM_ID_HA_DELAY_LIMIT_IN_SECS);
	  acceptable_delay_in_secs = delay_limit_in_secs - prm_get_integer_value (PRM_ID_HA_DELAY_LIMIT_DELTA_IN_SECS);

	  if (acceptable_delay_in_secs < 0)
	    {
	      acceptable_delay_in_secs = 0;
	    }

	  error_code = catcls_get_apply_info_log_record_time (&thread_ref, &log_record_time);

	  if (error_code == NO_ERROR && log_record_time > 0)
	    {
	      curr_delay_in_secs = time (NULL) - log_record_time;
	      if (curr_delay_in_secs > 0)
		{
		  curr_delay_in_secs -= HA_DELAY_ERR_CORRECTION;
		}

	      if (delay_limit_in_secs > 0)
		{
		  if (curr_delay_in_secs > delay_limit_in_secs)
		    {
		      if (!css_is_ha_repl_delayed ())
			{
			  er_set (ER_NOTIFICATION_SEVERITY, ARG_FILE_LINE, ER_HA_REPL_DELAY_DETECTED, 2,
				  curr_delay_in_secs, delay_limit_in_secs);

			  css_set_ha_repl_delayed ();
			}
		    }
		  else if (curr_delay_in_secs <= acceptable_delay_in_secs)
		    {
		      if (css_is_ha_repl_delayed ())
			{
			  er_set (ER_NOTIFICATION_SEVERITY, ARG_FILE_LINE, ER_HA_REPL_DELAY_RESOLVED, 2,
				  curr_delay_in_secs, acceptable_delay_in_secs);

			  css_unset_ha_repl_delayed ();
			}
		    }
		}

	      perfmon_set_stat (&thread_ref, PSTAT_HA_REPL_DELAY, curr_delay_in_secs, true);
	    }
	}
    }
};
#endif /* SERVER_MODE */

#if defined(SERVER_MODE)
/*
 * log_checkpoint_daemon_init () - initialize checkpoint daemon
 */
void
log_checkpoint_daemon_init ()
{
  assert (log_Checkpoint_daemon == NULL);

  // create checkpoint daemon thread
  auto looper_interval = std::chrono::seconds (prm_get_integer_value (PRM_ID_LOG_CHECKPOINT_INTERVAL_SECS));
  log_Checkpoint_daemon = cubthread::get_manager ()->create_daemon (cubthread::looper (looper_interval),
			  new checkpoint_daemon_task ());
}
#endif /* SERVER_MODE */

#if defined(SERVER_MODE)
/*
 * log_remove_log_archive_daemon_init () - initialize remove log archive daemon
 */
void
log_remove_log_archive_daemon_init ()
{
  assert (log_Remove_log_archive_daemon == NULL);

  // get remove log archive interval in seconds system parameter
  int remove_log_archive_interval = prm_get_integer_value (PRM_ID_REMOVE_LOG_ARCHIVES_INTERVAL);

  // create log archive remover daemon thread
  if (remove_log_archive_interval > 0)
    {
      // if interval is greater than 0 (zero) then on every loop remove one log archive
      log_Remove_log_archive_daemon = cubthread::get_manager ()->create_daemon (
					      cubthread::looper (std::chrono::seconds (remove_log_archive_interval)),
					      new remove_log_archive_daemon_task (1));
    }
  else
    {
      // if interval is equal to 0 (zero) then on wakeup remove all log archive records
      log_Remove_log_archive_daemon = cubthread::get_manager ()->create_daemon (cubthread::looper (),
				      new remove_log_archive_daemon_task (0));
    }
}
#endif /* SERVER_MODE */

#if defined(SERVER_MODE)
/*
 * log_clock_daemon_init () - initialize log clock daemon
 */
void
log_clock_daemon_init ()
{
  assert (log_Clock_daemon == NULL);

  auto looper_interval = std::chrono::milliseconds (200);
  log_Clock_daemon = cubthread::get_manager ()->create_daemon (cubthread::looper (looper_interval),
			 new log_clock_daemon_task ());
}
#endif /* SERVER_MODE */

#if defined(SERVER_MODE)
/*
 * log_check_ha_delay_info_daemon_init () - initialize check ha delay info daemon
 */
void
log_check_ha_delay_info_daemon_init ()
{
  assert (log_Check_ha_delay_info_daemon == NULL);

  auto looper_interval = std::chrono::seconds (1);
  log_Check_ha_delay_info_daemon = cubthread::get_manager ()->create_daemon (cubthread::looper (looper_interval),
				   new log_check_ha_delay_info_daemon_task ());
}
#endif /* SERVER_MODE */

#if defined(SERVER_MODE)
/*
 * log_daemons_init () - initialize daemon threads
 */
static void
log_daemons_init ()
{
  log_remove_log_archive_daemon_init ();
  log_checkpoint_daemon_init ();
  log_check_ha_delay_info_daemon_init ();
  log_clock_daemon_init ();
}
#endif /* SERVER_MODE */

#if defined(SERVER_MODE)
/*
 * log_daemons_destroy () - destroy daemon threads
 */
static void
log_daemons_destroy ()
{
  cubthread::get_manager ()->destroy_daemon (log_Remove_log_archive_daemon);
  cubthread::get_manager ()->destroy_daemon (log_Checkpoint_daemon);
  cubthread::get_manager ()->destroy_daemon (log_Check_ha_delay_info_daemon);
  cubthread::get_manager ()->destroy_daemon (log_Clock_daemon);
}
#endif /* SERVER_MODE */
// *INDENT-ON*

/*
 * log_get_clock_msec () - get current system time in milliseconds.
 *   return cached value by log_Clock_daemon if SERVER_MODE is defined
 */
INT64
log_get_clock_msec (void)
{
#if defined (SERVER_MODE)
  if (log_Clock_msec > 0)
    {
      return log_Clock_msec;
    }
#endif /* SERVER_MODE */

  struct timeval now;
  gettimeofday (&now, NULL);

  return (now.tv_sec * 1000LL) + (now.tv_usec / 1000LL);
}<|MERGE_RESOLUTION|>--- conflicted
+++ resolved
@@ -3829,11 +3829,7 @@
   if (LOG_ISCHECKPOINT_TIME ())
     {
 #if defined(SERVER_MODE)
-<<<<<<< HEAD
-      logpb_wakeup_checkpoint_daemon ();
-=======
       log_wakeup_checkpoint_daemon ();
->>>>>>> 791d2f74
 #else /* SERVER_MODE */
       (void) logpb_checkpoint (thread_p);
 #endif /* SERVER_MODE */
@@ -6070,11 +6066,7 @@
   if (LOG_ISCHECKPOINT_TIME ())
     {
 #if defined(SERVER_MODE)
-<<<<<<< HEAD
-      logpb_wakeup_checkpoint_daemon ();
-=======
       log_wakeup_checkpoint_daemon ();
->>>>>>> 791d2f74
 #else /* SERVER_MODE */
       (void) logpb_checkpoint (thread_p);
 #endif /* SERVER_MODE */
@@ -6237,11 +6229,7 @@
 	      if (LOG_ISCHECKPOINT_TIME ())
 		{
 #if defined(SERVER_MODE)
-<<<<<<< HEAD
-		  logpb_wakeup_checkpoint_daemon ();
-=======
 		  log_wakeup_checkpoint_daemon ();
->>>>>>> 791d2f74
 #else /* SERVER_MODE */
 		  (void) logpb_checkpoint (thread_p);
 #endif /* SERVER_MODE */
@@ -6391,11 +6379,7 @@
   if (LOG_ISCHECKPOINT_TIME ())
     {
 #if defined(SERVER_MODE)
-<<<<<<< HEAD
-      logpb_wakeup_checkpoint_daemon ();
-=======
       log_wakeup_checkpoint_daemon ();
->>>>>>> 791d2f74
 #else /* SERVER_MODE */
       (void) logpb_checkpoint (thread_p);
 #endif /* SERVER_MODE */
@@ -10276,8 +10260,11 @@
 void
 log_wakeup_remove_log_archive_daemon ()
 {
-  if (log_Remove_log_archive_daemon)
-    {
+  if (log_Remove_log_archive_daemon != NULL && prm_get_integer_value (PRM_ID_REMOVE_LOG_ARCHIVES_INTERVAL) == 0)
+    {
+      // If PRM_ID_REMOVE_LOG_ARCHIVES_INTERVAL is 0 (zero) it means that daemon is sleeping
+      // and on wakeup it will do his job,
+      // otherwise daemon will be awakened every PRM_ID_REMOVE_LOG_ARCHIVES_INTERVAL seconds
       log_Remove_log_archive_daemon->wakeup ();
     }
 }
