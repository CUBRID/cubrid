--- conflicted
+++ resolved
@@ -981,18 +981,13 @@
 log_initialize (THREAD_ENTRY * thread_p, const char *db_fullname, const char *logpath, const char *prefix_logname,
 		const char *dwbpath, const char *prefix_dwbname, int ismedia_crash, BO_RESTART_ARG * r_args)
 {
-<<<<<<< HEAD
-  (void) log_initialize_internal (thread_p, db_fullname, logpath, prefix_logname, dwbpath, prefix_dwbname,
-				  ismedia_crash, r_args, false);
-=======
   er_log_debug (ARG_FILE_LINE, "LOG INITIALIZE\n" "\tdb_fullname = %s \n" "\tlogpath = %s \n"
 		"\tprefix_logname = %s \n" "\tismedia_crash = %d \n",
 		db_fullname != NULL ? db_fullname : "(UNKNOWN)",
 		logpath != NULL ? logpath : "(UNKNOWN)",
 		prefix_logname != NULL ? prefix_logname : "(UNKNOWN)", ismedia_crash);
-
-  (void) log_initialize_internal (thread_p, db_fullname, logpath, prefix_logname, ismedia_crash, r_args, false);
->>>>>>> 8b923ef0
+  (void) log_initialize_internal (thread_p, db_fullname, logpath, prefix_logname, dwbpath, prefix_dwbname,
+				  ismedia_crash, r_args, false);
 
   log_No_logging = prm_get_bool_value (PRM_ID_LOG_NO_LOGGING);
 #if !defined(NDEBUG)
