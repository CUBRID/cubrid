--- conflicted
+++ resolved
@@ -179,11 +179,6 @@
 /* true: Skip logging, false: Don't skip logging */
 static bool log_No_logging = false;
 
-<<<<<<< HEAD
-=======
-extern INT32 vacuum_Global_oldest_visible_blockers_counter;
-
->>>>>>> f8f6dd1a
 #define LOG_TDES_LAST_SYSOP(tdes) (&(tdes)->topops.stack[(tdes)->topops.last])
 #define LOG_TDES_LAST_SYSOP_PARENT_LSA(tdes) (&LOG_TDES_LAST_SYSOP(tdes)->lastparent_lsa)
 #define LOG_TDES_LAST_SYSOP_POSP_LSA(tdes) (&LOG_TDES_LAST_SYSOP(tdes)->posp_lsa)
@@ -5285,16 +5280,7 @@
 	}
 
       /* Unblock global oldest active update. */
-<<<<<<< HEAD
       tdes->unlock_global_oldest_visible_mvccid ();
-=======
-      if (tdes->block_global_oldest_active_until_commit)
-	{
-	  ATOMIC_INC_32 (&vacuum_Global_oldest_visible_blockers_counter, -1);
-	  tdes->block_global_oldest_active_until_commit = false;
-	  assert (vacuum_Global_oldest_visible_blockers_counter >= 0);
-	}
->>>>>>> f8f6dd1a
 
       if (iscommitted == LOG_COMMIT)
 	{
@@ -5578,16 +5564,7 @@
       lock_unlock_all (thread_p);
 
       /* Unblock global oldest active update. */
-<<<<<<< HEAD
       tdes->unlock_global_oldest_visible_mvccid ();
-=======
-      if (tdes->block_global_oldest_active_until_commit)
-	{
-	  ATOMIC_INC_32 (&vacuum_Global_oldest_visible_blockers_counter, -1);
-	  tdes->block_global_oldest_active_until_commit = false;
-	  assert (vacuum_Global_oldest_visible_blockers_counter >= 0);
-	}
->>>>>>> f8f6dd1a
 
       if (iscommitted == LOG_COMMIT)
 	{
@@ -8981,21 +8958,13 @@
       goto exit_on_error;
     }
 
-<<<<<<< HEAD
-  if (header->last_block_oldest_visible_mvccid == MVCCID_NULL)
-=======
   if (header->oldest_visible_mvccid == MVCCID_NULL)
->>>>>>> f8f6dd1a
     {
       db_make_null (out_values[idx]);
     }
   else
     {
-<<<<<<< HEAD
-      db_make_bigint (out_values[idx], header->last_block_oldest_visible_mvccid);
-=======
       db_make_bigint (out_values[idx], header->oldest_visible_mvccid);
->>>>>>> f8f6dd1a
     }
   idx++;
 
