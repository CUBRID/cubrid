--- conflicted
+++ resolved
@@ -1634,7 +1634,6 @@
       return;
     }
 
-<<<<<<< HEAD
   {
     // before requesting log boot info from page server, hold a lock for the prior mutex
     // during the call, page server will also start sending log records and we must make sure to
@@ -1647,11 +1646,6 @@
     assert (pts_ptr != nullptr);
     pts_ptr->send_and_receive_log_boot_info (thread_p);
   }
-=======
-  passive_tran_server *const pts_ptr = get_passive_tran_server_ptr ();
-  assert (pts_ptr != nullptr);
-  pts_ptr->send_and_receive_log_boot_info (thread_p);
->>>>>>> 73ac267e
 
   err_code = logtb_define_trantable_log_latch (thread_p, -1);
   if (err_code != NO_ERROR)
@@ -1663,12 +1657,9 @@
 
   logpb_initialize_logging_statistics ();
 
-<<<<<<< HEAD
-=======
   LOG_RESET_APPEND_LSA (&log_Gl.hdr.append_lsa);
   LOG_RESET_PREV_LSA (&log_Gl.append.prev_lsa);
 
->>>>>>> 73ac267e
   er_log_debug (ARG_FILE_LINE, "log_initialize_passive_tran_server: end of log initializaton, append_lsa = (%lld|%d)\n",
 		LSA_AS_ARGS (&log_Gl.hdr.append_lsa));
 }
@@ -3448,13 +3439,8 @@
  *              as part of the log initialization sequence
  */
 // *INDENT-OFF*
-<<<<<<< HEAD
-std::string log_pack_log_boot_info (THREAD_ENTRY * thread_p, struct log_lsa &append_lsa,
-                                    struct log_lsa &prev_lsa)
-=======
 std::string log_pack_log_boot_info (THREAD_ENTRY * thread_p, log_lsa &append_lsa,
                                     log_lsa &prev_lsa)
->>>>>>> 73ac267e
 {
   LOG_CS_ENTER_READ_MODE (thread_p);
   scope_exit log_cs_exit_ftor ([thread_p] { LOG_CS_EXIT (thread_p); });
@@ -3463,11 +3449,7 @@
   std::string packed_message;
 
   // log header
-<<<<<<< HEAD
-  packed_message.append( reinterpret_cast<const char*> (&log_Gl.hdr), sizeof (struct log_header));
-=======
   packed_message.append (reinterpret_cast<const char*> (&log_Gl.hdr), sizeof (log_header));
->>>>>>> 73ac267e
   append_lsa = log_Gl.hdr.append_lsa;
 
   // log append
@@ -3476,11 +3458,7 @@
   packed_message.append (reinterpret_cast<const char*> (log_Gl.append.log_pgptr), log_page_size);
 
   // prev lsa
-<<<<<<< HEAD
-  packed_message.append (reinterpret_cast<const char *> (&log_Gl.append.prev_lsa), sizeof (struct log_lsa));
-=======
   packed_message.append (reinterpret_cast<const char *> (&log_Gl.append.prev_lsa), sizeof (log_lsa));
->>>>>>> 73ac267e
   prev_lsa = log_Gl.append.prev_lsa;
 
   return packed_message;
