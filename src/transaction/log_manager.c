/*
 * Copyright 2008 Search Solution Corporation
 * Copyright 2016 CUBRID Corporation
 *
 *  Licensed under the Apache License, Version 2.0 (the "License");
 *  you may not use this file except in compliance with the License.
 *  You may obtain a copy of the License at
 *
 *      http://www.apache.org/licenses/LICENSE-2.0
 *
 *  Unless required by applicable law or agreed to in writing, software
 *  distributed under the License is distributed on an "AS IS" BASIS,
 *  WITHOUT WARRANTIES OR CONDITIONS OF ANY KIND, either express or implied.
 *  See the License for the specific language governing permissions and
 *  limitations under the License.
 *
 */

/*
 * log_manager.c -
 */

#ident "$Id$"

#include "config.h"

#include <stdio.h>
#include <string.h>
#include <stddef.h>
#include <stdlib.h>
#include <time.h>
#if defined(SOLARIS)
#include <netdb.h>
#endif /* SOLARIS */
#include <sys/stat.h>
#include <assert.h>
#if defined(WINDOWS)
#include <io.h>
#endif /* WINDOWS */

#include <sys/types.h>
#include <sys/stat.h>
#include <fcntl.h>

#include <cstdint>

#include "log_manager.h"

#include "btree.h"
#include "elo.h"
#include "recovery.h"
#include "replication.h"
#include "xserver_interface.h"
#include "page_buffer.h"
#include "porting_inline.hpp"
#include "query_manager.h"
#include "message_catalog.h"
#include "msgcat_set_log.hpp"
#include "environment_variable.h"
#if defined(SERVER_MODE)
#include "server_support.h"
#endif /* SERVER_MODE */
#include "db_date.h"
#include "fault_injection.h"
#include "filter_pred_cache.h"
#include "heap_file.h"
#include "log_append.hpp"
#include "log_archives.hpp"
#include "log_compress.h"
#include "log_record.hpp"
#include "log_recovery.h"
#include "log_recovery_analysis.hpp"
#include "log_replication.hpp"
#include "log_system_tran.hpp"
#include "log_volids.hpp"
#include "log_writer.h"
#include "object_primitive.h"
#include "object_representation.h"
#include "page_server.hpp"
#include "partition_sr.h"
#include "passive_tran_server.hpp"
#include "scope_exit.hpp"
#include "slotted_page.h"
#include "tz_support.h"
#if defined (SA_MODE)
#include "connection_support.h"
#endif /* defined (SA_MODE) */
#include "boot_sr.h"
#include "db_value_printer.hpp"
#include "mem_block.hpp"
#include "server_type.hpp"
#include "string_buffer.hpp"
#include "thread_daemon.hpp"
#include "thread_entry.hpp"
#include "thread_entry_task.hpp"
#include "thread_manager.hpp"
#include "transaction_transient.hpp"
#include "util_func.h"
#include "vacuum.h"
#include "xasl_cache.h"
#include "overflow_file.h"
#include "dbtype.h"
#include "cnv.h"
#include "flashback.h"

#if !defined(SERVER_MODE)

#define pthread_mutex_init(a, b)
#define pthread_mutex_destroy(a)
#define pthread_mutex_lock(a)	0
#define pthread_mutex_unlock(a)
static int rv;
#endif /* !SERVER_MODE */

/*
 *
 *                      IS TIME TO EXECUTE A CHECKPOINT ?
 *
 */

/* A checkpoint is taken after a set of log pages has been used */

#define LOG_ISCHECKPOINT_TIME() \
  (log_Gl.rcv_phase == LOG_RESTARTED \
   && log_Gl.run_nxchkpt_atpageid != NULL_PAGEID \
   && log_Gl.hdr.append_lsa.pageid >= log_Gl.run_nxchkpt_atpageid)

#if defined(SERVER_MODE)
#define LOG_FLUSH_LOGGING_HAS_BEEN_SKIPPED(thread_p) \
  do { \
   if (log_Gl.hdr.has_logging_been_skipped != true) { \
     /* Write in the log header that logging has been skipped */ \
      LOG_CS_ENTER((thread_p)); \
      if (log_Gl.hdr.has_logging_been_skipped != true) { \
	log_Gl.hdr.has_logging_been_skipped = true; \
	logpb_flush_header((thread_p));	\
      } \
      LOG_CS_EXIT(thread_p); \
    } \
  } while (0)
#else /* SERVER_MODE */
#define LOG_FLUSH_LOGGING_HAS_BEEN_SKIPPED(thread_p) \
  do { \
   if (log_Gl.hdr.has_logging_been_skipped != true) { \
     /* Write in the log header that logging has been skipped */ \
      log_Gl.hdr.has_logging_been_skipped = true; \
      logpb_flush_header((thread_p)); \
    } \
  } while (0)
#endif /* SERVER_MODE */

  /*
   * Some log record rcvindex types should never be skipped.
   * In the case of LINK_PERM_VOLEXT, the link of a permanent temp
   * volume must be logged to support media failures.
   * See also canskip_undo. If there are others, add them here.
   */
#define LOG_ISUNSAFE_TO_SKIP_RCVINDEX(RCVI) \
   ((RCVI) == RVDK_LINK_PERM_VOLEXT)

#define LOG_NEED_TO_SET_LSA(RCVI, PGPTR) \
   (((RCVI) != RVBT_MVCC_INCREMENTS_UPD) \
    && ((RCVI) != RVBT_LOG_GLOBAL_UNIQUE_STATS_COMMIT) \
    && ((RCVI) != RVBT_REMOVE_UNIQUE_STATS) \
    && ((RCVI) != RVLOC_CLASSNAME_DUMMY) \
    && ((RCVI) != RVDK_LINK_PERM_VOLEXT || !pgbuf_is_lsa_temporary(PGPTR)))

#define CDC_IS_IGNORE_LOGINFO_ERROR(ERROR) \
   (((ERROR) == ER_CDC_IGNORE_LOG_INFO) \
    || ((ERROR) == ER_CDC_IGNORE_LOG_INFO_INTERNAL) \
    || ((ERROR) == ER_CDC_IGNORE_TRANSACTION))

/* struct for active log header scan */
typedef struct actve_log_header_scan_context ACTIVE_LOG_HEADER_SCAN_CTX;
struct actve_log_header_scan_context
{
  LOG_HEADER header;
};

/* struct for archive log header scan */
typedef struct archive_log_header_scan_context ARCHIVE_LOG_HEADER_SCAN_CTX;
struct archive_log_header_scan_context
{
  LOG_ARV_HEADER header;
};

CDC_GLOBAL cdc_Gl;
bool cdc_Logging = false;
/* CDC end */

/*
 * The maximum number of times to try to undo a log record.
 * It is only used by the log_undo_rec_restartable() function.
 */
static const int LOG_REC_UNDO_MAX_ATTEMPTS = 3;

/* true: Skip logging, false: Don't skip logging */
static bool log_No_logging = false;

#define LOG_TDES_LAST_SYSOP(tdes) (&(tdes)->topops.stack[(tdes)->topops.last])
#define LOG_TDES_LAST_SYSOP_PARENT_LSA(tdes) (&LOG_TDES_LAST_SYSOP(tdes)->lastparent_lsa)
#define LOG_TDES_LAST_SYSOP_POSP_LSA(tdes) (&LOG_TDES_LAST_SYSOP(tdes)->posp_lsa)

#if defined (SERVER_MODE)
/* Current time in milliseconds */
// *INDENT-OFF*
std::atomic<std::int64_t> log_Clock_msec = {0};
// *INDENT-ON*
#endif /* SERVER_MODE */

static bool log_verify_dbcreation (THREAD_ENTRY * thread_p, VOLID volid, const INT64 * log_dbcreation);
static int log_create_internal (THREAD_ENTRY * thread_p, const char *db_fullname, const char *logpath,
				const char *prefix_logname, DKNPAGES npages, INT64 * db_creation);
static int log_initialize_internal (THREAD_ENTRY * thread_p, const char *db_fullname, const char *logpath,
				    const char *prefix_logname, bool ismedia_crash, BO_RESTART_ARG * r_args,
				    bool init_emergency);
static void log_unmount_active_file (THREAD_ENTRY * thread_p);
#if defined(SERVER_MODE)
static int log_abort_by_tdes (THREAD_ENTRY * thread_p, LOG_TDES * tdes);
#endif /* SERVER_MODE */
static LOG_LSA *log_get_savepoint_lsa (THREAD_ENTRY * thread_p, const char *savept_name, LOG_TDES * tdes,
				       LOG_LSA * savept_lsa);
static bool log_can_skip_undo_logging (THREAD_ENTRY * thread_p, LOG_RCVINDEX rcvindex, const LOG_TDES * tdes,
				       LOG_DATA_ADDR * addr);
static bool log_can_skip_redo_logging (LOG_RCVINDEX rcvindex, const LOG_TDES * ignore_tdes, LOG_DATA_ADDR * addr);
static void log_append_commit_postpone (THREAD_ENTRY * thread_p, LOG_TDES * tdes, LOG_LSA * start_postpone_lsa);
static void log_append_sysop_start_postpone (THREAD_ENTRY * thread_p, LOG_TDES * tdes,
					     LOG_REC_SYSOP_START_POSTPONE * sysop_start_postpone, int data_size,
					     const char *data);
static void log_append_sysop_end (THREAD_ENTRY * thread_p, LOG_TDES * tdes, LOG_REC_SYSOP_END * sysop_end,
				  int data_size, const char *data);
static void log_append_repl_info_internal (THREAD_ENTRY * thread_p, LOG_TDES * tdes, bool is_commit, int with_lock);
static void log_append_repl_info_with_lock (THREAD_ENTRY * thread_p, LOG_TDES * tdes, bool is_commit);
static void log_append_repl_info_and_commit_log (THREAD_ENTRY * thread_p, LOG_TDES * tdes, LOG_LSA * commit_lsa);
static void log_append_donetime_internal (THREAD_ENTRY * thread_p, LOG_TDES * tdes, LOG_LSA * eot_lsa,
					  LOG_RECTYPE iscommitted, enum LOG_PRIOR_LSA_LOCK with_lock);
static void log_change_tran_as_completed (THREAD_ENTRY * thread_p, LOG_TDES * tdes, LOG_RECTYPE iscommitted,
					  LOG_LSA * lsa);
static void log_append_commit_log (THREAD_ENTRY * thread_p, LOG_TDES * tdes, LOG_LSA * commit_lsa);
static void log_append_commit_log_with_lock (THREAD_ENTRY * thread_p, LOG_TDES * tdes, LOG_LSA * commit_lsa);
static void log_append_abort_log (THREAD_ENTRY * thread_p, LOG_TDES * tdes, LOG_LSA * abort_lsa);

static void log_dump_record_header_to_string (LOG_RECORD_HEADER * log, char *buf, size_t len);
static void log_ascii_dump (FILE * out_fp, int length, void *data);
static void log_hexa_dump (FILE * out_fp, int length, void *data);
static void log_dump_data (THREAD_ENTRY * thread_p, FILE * out_fp, int length, LOG_LSA * log_lsa, LOG_PAGE * log_page_p,
			   void (*dumpfun) (FILE * fp, int, void *), LOG_ZIP * log_dump_ptr);
static void log_dump_header (FILE * out_fp, LOG_HEADER * log_header_p);
static LOG_PAGE *log_dump_record_undoredo (THREAD_ENTRY * thread_p, FILE * out_fp, LOG_LSA * lsa_p,
					   LOG_PAGE * log_page_p, LOG_ZIP * log_zip_p);
static LOG_PAGE *log_dump_record_undo (THREAD_ENTRY * thread_p, FILE * out_fp, LOG_LSA * lsa_p, LOG_PAGE * log_page_p,
				       LOG_ZIP * log_zip_p);
static LOG_PAGE *log_dump_record_redo (THREAD_ENTRY * thread_p, FILE * out_fp, LOG_LSA * lsa_p, LOG_PAGE * log_page_p,
				       LOG_ZIP * log_zip_p);
static LOG_PAGE *log_dump_record_mvcc_undoredo (THREAD_ENTRY * thread_p, FILE * out_fp, LOG_LSA * lsa_p,
						LOG_PAGE * log_page_p, LOG_ZIP * log_zip_p);
static LOG_PAGE *log_dump_record_mvcc_undo (THREAD_ENTRY * thread_p, FILE * out_fp, LOG_LSA * lsa_p,
					    LOG_PAGE * log_page_p, LOG_ZIP * log_zip_p);
static LOG_PAGE *log_dump_record_mvcc_redo (THREAD_ENTRY * thread_p, FILE * out_fp, LOG_LSA * lsa_p,
					    LOG_PAGE * log_page_p, LOG_ZIP * log_zip_p);
static LOG_PAGE *log_dump_record_postpone (THREAD_ENTRY * thread_p, FILE * out_fp, LOG_LSA * lsa_p,
					   LOG_PAGE * log_page_p);
static LOG_PAGE *log_dump_record_dbout_redo (THREAD_ENTRY * thread_p, FILE * out_fp, LOG_LSA * lsa_p,
					     LOG_PAGE * log_page_p);
static LOG_PAGE *log_dump_record_compensate (THREAD_ENTRY * thread_p, FILE * out_fp, LOG_LSA * lsa_p,
					     LOG_PAGE * log_page_p);
static LOG_PAGE *log_dump_record_commit_postpone (THREAD_ENTRY * thread_p, FILE * out_fp, LOG_LSA * lsa_p,
						  LOG_PAGE * log_page_p);
static LOG_PAGE *log_dump_record_transaction_finish (THREAD_ENTRY * thread_p, FILE * out_fp, LOG_LSA * lsa_p,
						     LOG_PAGE * log_page_p);
static LOG_PAGE *log_dump_record_replication (THREAD_ENTRY * thread_p, FILE * out_fp, LOG_LSA * lsa_p,
					      LOG_PAGE * log_page_p);
static LOG_PAGE *log_dump_record_sysop_start_postpone (THREAD_ENTRY * thread_p, FILE * out_fp, LOG_LSA * lsa_p,
						       LOG_PAGE * log_page_p, LOG_ZIP * log_zip_p);
static LOG_PAGE *log_dump_record_sysop_end (THREAD_ENTRY * thread_p, LOG_LSA * log_lsa, LOG_PAGE * log_page_p,
					    LOG_ZIP * log_zip_p, FILE * out_fp);
static LOG_PAGE *log_dump_record_sysop_end_internal (THREAD_ENTRY * thread_p, LOG_REC_SYSOP_END * sysop_end,
						     LOG_LSA * log_lsa, LOG_PAGE * log_page_p, LOG_ZIP * log_zip_p,
						     FILE * out_fp);
static LOG_PAGE *log_dump_record_save_point (THREAD_ENTRY * thread_p, FILE * out_fp, LOG_LSA * lsa_p,
					     LOG_PAGE * log_page_p);
static LOG_PAGE *log_dump_record_2pc_prepare_commit (THREAD_ENTRY * thread_p, FILE * out_fp, LOG_LSA * lsa_p,
						     LOG_PAGE * log_page_p);
static LOG_PAGE *log_dump_record_2pc_start (THREAD_ENTRY * thread_p, FILE * out_fp, LOG_LSA * lsa_p,
					    LOG_PAGE * log_page_p);
static LOG_PAGE *log_dump_record_2pc_acknowledgement (THREAD_ENTRY * thread_p, FILE * out_fp, LOG_LSA * lsa_p,
						      LOG_PAGE * log_page_p);
static LOG_PAGE *log_dump_record_ha_server_state (THREAD_ENTRY * thread_p, FILE * out_fp, LOG_LSA * log_lsa,
						  LOG_PAGE * log_page_p);
static LOG_PAGE *log_dump_record_trantable_snapshot (THREAD_ENTRY * thread_p, FILE * out_fp, LOG_LSA * log_lsa,
						     LOG_PAGE * log_page_p);
static LOG_PAGE *log_dump_record_assigned_mvccid (THREAD_ENTRY * thread_p, FILE * out_fp, LOG_LSA * log_lsa,
						  LOG_PAGE * log_page_p);
static LOG_PAGE *log_dump_record_supplemental_info (THREAD_ENTRY * thread_p, FILE * out_fp, LOG_LSA * log_lsa,
						    LOG_PAGE * log_page_p);
static LOG_PAGE *log_dump_record (THREAD_ENTRY * thread_p, FILE * out_fp, LOG_RECTYPE record_type, LOG_LSA * lsa_p,
				  LOG_PAGE * log_page_p, LOG_ZIP * log_zip_p);
static void log_rollback_record (THREAD_ENTRY * thread_p, LOG_LSA * log_lsa, LOG_PAGE * log_page_p,
				 LOG_RCVINDEX rcvindex, VPID * rcv_vpid, LOG_RCV * rcv, LOG_TDES * tdes,
				 LOG_ZIP * log_unzip_ptr);
static int log_undo_rec_restartable (THREAD_ENTRY * thread_p, LOG_RCVINDEX rcvindex, LOG_RCV * rcv);
static void log_rollback (THREAD_ENTRY * thread_p, LOG_TDES * tdes, const LOG_LSA * upto_lsa_ptr);
static int log_run_postpone_op (THREAD_ENTRY * thread_p, LOG_LSA * log_lsa, LOG_PAGE * log_pgptr);
static void log_find_end_log (THREAD_ENTRY * thread_p, LOG_LSA * end_lsa);

static void log_cleanup_modified_class (const tx_transient_class_entry & t, bool & stop);
static void log_cleanup_modified_class_list (THREAD_ENTRY * thread_p, LOG_TDES * tdes, LOG_LSA * savept_lsa,
					     bool release, bool decache_classrepr);

static void log_append_compensate_internal (THREAD_ENTRY * thread_p, LOG_RCVINDEX rcvindex, const VPID * vpid,
					    PGLENGTH offset, PAGE_PTR pgptr, int length, const void *data,
					    LOG_TDES * tdes, const LOG_LSA * undo_nxlsa);

static void log_sysop_start_internal (THREAD_ENTRY * thread_p, LOG_TDES * tdes);
STATIC_INLINE void log_sysop_end_random_exit (THREAD_ENTRY * thread_p) __attribute__ ((ALWAYS_INLINE));
STATIC_INLINE void log_sysop_end_begin (THREAD_ENTRY * thread_p, int *tran_index_out, LOG_TDES ** tdes_out)
  __attribute__ ((ALWAYS_INLINE));
STATIC_INLINE void log_sysop_end_unstack (THREAD_ENTRY * thread_p, LOG_TDES * tdes) __attribute__ ((ALWAYS_INLINE));
STATIC_INLINE void log_sysop_end_final (THREAD_ENTRY * thread_p, LOG_TDES * tdes) __attribute__ ((ALWAYS_INLINE));
static void log_sysop_commit_internal (THREAD_ENTRY * thread_p, LOG_REC_SYSOP_END * log_record, int data_size,
				       const char *data, bool is_rv_finish_postpone);
STATIC_INLINE void log_sysop_get_tran_index_and_tdes (THREAD_ENTRY * thread_p, int *tran_index_out,
						      LOG_TDES ** tdes_out) __attribute__ ((ALWAYS_INLINE));
STATIC_INLINE int log_sysop_get_level (THREAD_ENTRY * thread_p) __attribute__ ((ALWAYS_INLINE));

static void log_tran_do_postpone (THREAD_ENTRY * thread_p, LOG_TDES * tdes);
static void log_sysop_do_postpone (THREAD_ENTRY * thread_p, LOG_TDES * tdes, LOG_REC_SYSOP_END * sysop_end,
				   int data_size, const char *data);

static int logtb_tran_update_stats_online_index_rb (THREAD_ENTRY * thread_p, void *data, void *args);

static int log_create_metalog_file ();
static int log_read_metalog_from_file ();
static int log_read_metalog_from_file_with_create ();

/*for CDC */
static int cdc_log_extract (THREAD_ENTRY * thread_p, LOG_LSA * process_lsa, CDC_LOGINFO_ENTRY * log_info_entry);
static int cdc_get_overflow_recdes (THREAD_ENTRY * thread_p, LOG_PAGE * log_page_p, RECDES * recdes,
				    LOG_LSA lsa, LOG_RCVINDEX rcvindex, bool is_redo);
static int cdc_get_ovfdata_from_log (THREAD_ENTRY * thread_p, LOG_PAGE * log_page_p, LOG_LSA * process_lsa, int *length,
				     char **data, LOG_RCVINDEX rcvindex, bool is_redo);
static int cdc_find_primary_key (THREAD_ENTRY * thread_p, OID classoid, int repr_id, int *num_attr, int **pk_attr_id);
static int cdc_make_ddl_loginfo (char *supplement_data, int trid, const char *user, CDC_LOGINFO_ENTRY * ddl_entry);
static int cdc_make_dcl_loginfo (time_t at_time, int trid, char *user, int log_type, CDC_LOGINFO_ENTRY * dcl_entry);
static int cdc_make_timer_loginfo (time_t at_time, int trid, char *user, CDC_LOGINFO_ENTRY * timer_entry);
static int cdc_find_user (THREAD_ENTRY * thread_p, LOG_PAGE * log_page, LOG_LSA lsa, int trid, char **user);
static int cdc_compare_undoredo_dbvalue (const db_value * new_value, const db_value * old_value);
static int cdc_put_value_to_loginfo (db_value * new_value, char **ptr);

static int cdc_get_start_point_from_file (THREAD_ENTRY * thread_p, int arv_num, LOG_LSA * ret_lsa, time_t * time);
static int cdc_get_lsa_with_start_point (THREAD_ENTRY * thread_p, time_t * time, LOG_LSA * start_lsa);

static bool cdc_is_filtered_class (OID classoid);
static bool cdc_is_filtered_user (char *user);

#if defined(SERVER_MODE)
// *INDENT-OFF*
static void log_abort_task_execute (cubthread::entry &thread_ref, LOG_TDES &tdes);
// *INDENT-ON*
#endif // SERVER_MODE

#if defined(SERVER_MODE)
// *INDENT-OFF*
static cubthread::daemon *log_Clock_daemon = NULL;
static cubthread::daemon *log_Checkpoint_daemon = NULL;
static cubthread::daemon *log_Remove_log_archive_daemon = NULL;
static cubthread::daemon *log_Check_ha_delay_info_daemon = NULL;
static cubthread::daemon *log_Checkpoint_trantable_daemon = nullptr;

static cubthread::daemon *log_Flush_daemon = NULL;
static std::atomic<bool> log_Flush_has_been_requested = {false};

static cubthread::daemon *cdc_Loginfo_producer_daemon = NULL;
// *INDENT-ON*

static void log_daemons_init ();
static void log_daemons_destroy ();

// used by log_Check_ha_delay_info_daemon
extern int catcls_get_apply_info_log_record_time (THREAD_ENTRY * thread_p, time_t * log_record_time);
#endif /* SERVER_MODE */

static bool log_Log_header_initialized = false;

/*
 * log_rectype_string - RETURN TYPE OF LOG RECORD IN STRING FORMAT
 *
 * return:
 *
 *   type(in): Type of log record
 *
 * NOTE: Return the type of the log record in string format
 */
const char *
log_to_string (LOG_RECTYPE type)
{
  switch (type)
    {
    case LOG_UNDOREDO_DATA:
      return "LOG_UNDOREDO_DATA";

    case LOG_DIFF_UNDOREDO_DATA:	/* LOG DIFF undo and redo data */
      return "LOG_DIFF_UNDOREDO_DATA";

    case LOG_UNDO_DATA:
      return "LOG_UNDO_DATA";

    case LOG_REDO_DATA:
      return "LOG_REDO_DATA";

    case LOG_MVCC_UNDOREDO_DATA:
      return "LOG_MVCC_UNDOREDO_DATA";

    case LOG_MVCC_DIFF_UNDOREDO_DATA:
      return "LOG_MVCC_DIFF_UNDOREDO_DATA";

    case LOG_MVCC_UNDO_DATA:
      return "LOG_MVCC_UNDO_DATA";

    case LOG_MVCC_REDO_DATA:
      return "LOG_MVCC_REDO_DATA";

    case LOG_DBEXTERN_REDO_DATA:
      return "LOG_DBEXTERN_REDO_DATA";

    case LOG_DUMMY_HEAD_POSTPONE:
      return "LOG_DUMMY_HEAD_POSTPONE";

    case LOG_POSTPONE:
      return "LOG_POSTPONE";

    case LOG_RUN_POSTPONE:
      return "LOG_RUN_POSTPONE";

    case LOG_COMPENSATE:
      return "LOG_COMPENSATE";

    case LOG_COMMIT_WITH_POSTPONE:
      return "LOG_COMMIT_WITH_POSTPONE";

    case LOG_COMMIT:
      return "LOG_COMMIT";

    case LOG_SYSOP_START_POSTPONE:
      return "LOG_SYSOP_START_POSTPONE";

    case LOG_SYSOP_END:
      return "LOG_SYSOP_END";

    case LOG_ABORT:
      return "LOG_ABORT";

    case LOG_SAVEPOINT:
      return "LOG_SAVEPOINT";

    case LOG_2PC_PREPARE:
      return "LOG_2PC_PREPARE";

    case LOG_2PC_START:
      return "LOG_2PC_START";

    case LOG_2PC_COMMIT_DECISION:
      return "LOG_2PC_COMMIT_DECISION";

    case LOG_2PC_ABORT_DECISION:
      return "LOG_2PC_ABORT_DECISION";

    case LOG_2PC_COMMIT_INFORM_PARTICPS:
      return "LOG_2PC_COMMIT_INFORM_PARTICPS";

    case LOG_2PC_ABORT_INFORM_PARTICPS:
      return "LOG_2PC_ABORT_INFORM_PARTICPS";

    case LOG_2PC_RECV_ACK:
      return "LOG_2PC_RECV_ACK";

    case LOG_DUMMY_CRASH_RECOVERY:
      return "LOG_DUMMY_CRASH_RECOVERY";

    case LOG_END_OF_LOG:
      return "LOG_END_OF_LOG";

    case LOG_REPLICATION_DATA:
      return "LOG_REPLICATION_DATA";
    case LOG_REPLICATION_STATEMENT:
      return "LOG_REPLICATION_STATEMENT";

    case LOG_SYSOP_ATOMIC_START:
      return "LOG_SYSOP_ATOMIC_START";

    case LOG_START_ATOMIC_REPL:
      return "LOG_START_ATOMIC_REPL";
    case LOG_END_ATOMIC_REPL:
      return "LOG_END_ATOMIC_REPL";
    case LOG_TRANTABLE_SNAPSHOT:
      return "LOG_TRANTABLE_SNAPSHOT";
    case LOG_ASSIGNED_MVCCID:
      return "LOG_ASSIGNED_MVCCID";

    case LOG_DUMMY_HA_SERVER_STATE:
      return "LOG_DUMMY_HA_SERVER_STATE";
    case LOG_DUMMY_OVF_RECORD:
      return "LOG_DUMMY_OVF_RECORD";
    case LOG_DUMMY_GENERIC:
      return "LOG_DUMMY_GENERIC";
    case LOG_SUPPLEMENTAL_INFO:
      return "LOG_SUPPLEMENTAL_INFO";
    case LOG_SMALLER_LOGREC_TYPE:
    case LOG_LARGER_LOGREC_TYPE:
      break;

    default:
      assert (false);
      break;
    }

  return "UNKNOWN_LOG_REC_TYPE";

}

/*
 * log_is_in_crash_recovery - are we in crash recovery ?
 *
 * return:
 *
 * NOTE: Are we in crash recovery time ?
 */
bool
log_is_in_crash_recovery (void)
{
  if (LOG_ISRESTARTED ())
    {
      return false;
    }
  else
    {
      return true;
    }
}

/*
 * log_get_restart_lsa - FIND RESTART LOG SEQUENCE ADDRESS
 *
 * return:
 *
 * NOTE: Find the restart log sequence address.
 */
LOG_LSA *
log_get_restart_lsa (void)
{
  if (LOG_ISRESTARTED ())
    {
      return &log_Gl.rcv_phase_lsa;
    }
  else
    {
      return &log_Gl.hdr.chkpt_lsa;
    }
}

/*
 * log_get_crash_point_lsa - get last lsa address of the log before a crash
 *
 * return:
 *
 * NOTE: Find the log sequence address at the time of a crash.  This
 *   function can only be called during the recovery phases after analysis
 *   and prior to RESTART.
 */
LOG_LSA *
log_get_crash_point_lsa (void)
{
#if defined(CUBRID_DEBUG)
  if (log_Gl.rcv_phase <= LOG_RECOVERY_ANALYSIS_PHASE)
    {
      /* i.e. cannot be RESTARTED or ANALYSIS */
      er_log_debug (ARG_FILE_LINE,
		    "log_find_crash_point_lsa: Warning, only expected to be called during recovery phases.");
    }
#endif /* CUBRID_DEBUG */

  return (&log_Gl.rcv_phase_lsa);
}

/*
 * log_find_find_lsa -
 *
 * return:
 *
 * NOTE:
 */
LOG_LSA *
log_get_append_lsa (void)
{
  return (&log_Gl.hdr.append_lsa);
}

/*
 * log_get_eof_lsa -
 *
 * return:
 *
 * NOTE:
 */
LOG_LSA *
log_get_eof_lsa (void)
{
  return (&log_Gl.hdr.eof_lsa);
}

/*
 * log_is_logged_since_restart - is log sequence address made after restart ?
 *
 * return:
 *
 *   lsa_ptr(in): Log sequence address attached to page
 *
 * NOTE: Find if the log sequence address has been made after restart.
 *              This function is useful to detect bugs. For example, when a
 *              data page (actually a buffer)is freed, and the page is dirty,
 *              there should be a log record for some data of the page,
 *              otherwise, a potential error exists. It is clear that this
 *              function will not detect all kinds of errors, but it will help
 *              some.
 */
bool
log_is_logged_since_restart (const LOG_LSA * lsa_ptr)
{
  return (!LOG_ISRESTARTED () || LSA_LE (&log_Gl.rcv_phase_lsa, lsa_ptr));
}

#if defined(SA_MODE)
/*
 * log_get_final_restored_lsa -
 *
 * return:
 *
 * NOTE:
 */
LOG_LSA *
log_get_final_restored_lsa (void)
{
  return (&log_Gl.final_restored_lsa);
}
#endif /* SA_MODE */

/*
 * FUNCTION RELATED TO INITIALIZATION AND TERMINATION OF LOG MANAGER
 */

/*
 * log_verify_dbcreation - verify database creation time
 *
 * return:
 *
 *   volid(in): Volume identifier
 *   log_dbcreation(in): Database creation time according to the log.
 *
 * NOTE:Verify if database creation time according to the log matches
 *              the one according to the database volume. If they do not, it
 *              is likely that the log and data volume does not correspond to
 *              the same database.
 */
static bool
log_verify_dbcreation (THREAD_ENTRY * thread_p, VOLID volid, const INT64 * log_dbcreation)
{
  INT64 vol_dbcreation;		/* Database creation time in volume */

  if (disk_get_creation_time (thread_p, volid, &vol_dbcreation) != NO_ERROR)
    {
      return false;
    }

  if (difftime ((time_t) vol_dbcreation, (time_t) (*log_dbcreation)) == 0)
    {
      return true;
    }
  else
    {
      return false;
    }
}

/*
 * log_get_db_start_parameters - Get start parameters
 *
 * return: nothing
 *
 *   db_creation(out): Database creation time
 *   chkpt_lsa(out): Last checkpoint address
 *
 * NOTE: Get the start parameters: database creation time and the last
 *              checkpoint process.
 *              For safety reasons, the database creation time is included, in
 *              all database volumes and the log. This value allows verifying
 *              if a log and a data volume correspond to the same database.
 *       This function is used to obtain the database creation time and
 *              the last checkpoint address, so that they can be included in
 *              new defined volumes.
 */
int
log_get_db_start_parameters (INT64 * db_creation, LOG_LSA * chkpt_lsa)
{
#if defined(SERVER_MODE)
  int rv;
#endif /* SERVER_MODE */

  memcpy (db_creation, &log_Gl.hdr.db_creation, sizeof (*db_creation));
  rv = pthread_mutex_lock (&log_Gl.chkpt_lsa_lock);
  memcpy (chkpt_lsa, &log_Gl.hdr.chkpt_lsa, sizeof (*chkpt_lsa));
  pthread_mutex_unlock (&log_Gl.chkpt_lsa_lock);

  return NO_ERROR;
}

/*
 * log_get_num_pages_for_creation - find default number of pages for the log
 *
 * return: number of pages
 *
 *   db_npages(in): Estimated number of pages for database (for first volume of
 *               database) or -1
 *
 * NOTE: Find the default number of pages to use during the creation of
 *              the log.
 *              If a negative value is given, the database should have been
 *              already created. That is, we are recreating the log
 */
int
log_get_num_pages_for_creation (int db_npages)
{
  int log_npages;
  int vdes;

  log_npages = db_npages;
  if (log_npages < 0)
    {
      /*
       * Use the default that is the size of the database
       * Don't use DK since the database may not be restarted at all.
       */
      vdes = fileio_get_volume_descriptor (LOG_DBFIRST_VOLID);
      if (vdes != NULL_VOLDES)
	{
	  log_npages = fileio_get_number_of_volume_pages (vdes, IO_PAGESIZE);
	}
    }

  if (log_npages < 10)
    {
      log_npages = 10;
    }

  return log_npages;
}

/*
 * log_create - create the active portion of the log
 *
 * return:
 *
 *   db_fullname(in): Full name of the database
 *   logpath(in): Directory where the log volumes reside
 *   prefix_logname(in): Name of the log volumes. It is usually set the same as
 *                      database name. For example, if the value is equal to
 *                      "db", the names of the log volumes created are as
 *                      follow:
 *                      Active_log      = db_logactive
 *                      Archive_logs    = db_logarchive.0
 *                                        db_logarchive.1
 *                                             .
 *                                             .
 *                                             .
 *                                        db_logarchive.n
 *                      Log_information = db_loginfo
 *                      Database Backup = db_backup
 *   npages(in): Size of active log in pages
 *
 * NOTE: Format/create the active log volume. The header of the volume
 *              is initialized.
 */
int
log_create (THREAD_ENTRY * thread_p, const char *db_fullname, const char *logpath, const char *prefix_logname,
	    DKNPAGES npages)
{
  int error_code = NO_ERROR;
  INT64 db_creation;

  db_creation = time (NULL);
  if (db_creation == -1)
    {
      error_code = ER_FAILED;
      return error_code;
    }

  error_code = log_create_internal (thread_p, db_fullname, logpath, prefix_logname, npages, &db_creation);
  if (error_code != NO_ERROR)
    {
      return error_code;
    }

  return NO_ERROR;
}

/*
 * log_create_internal -
 *
 * return:
 *
 *   db_fullname(in):
 *   logpath(in):
 *   prefix_logname(in):
 *   npages(in):
 *   db_creation(in):
 *
 * NOTE:
 */
static int
log_create_internal (THREAD_ENTRY * thread_p, const char *db_fullname, const char *logpath, const char *prefix_logname,
		     DKNPAGES npages, INT64 * db_creation)
{
  LOG_PAGE *loghdr_pgptr;	/* Pointer to log header */
  const char *catmsg;
  int error_code = NO_ERROR;
  VOLID volid1, volid2;

  LOG_CS_ENTER (thread_p);

  /* Make sure that we are starting from a clean state */
  if (log_Gl.trantable.area != NULL)
    {
      log_final (thread_p);
    }

  /*
   * Turn off creation bits for group and others
   */

  (void) umask (S_IRGRP | S_IWGRP | S_IROTH | S_IWOTH);

  /* Initialize the log buffer pool and the log names */
  error_code = logpb_initialize_pool (thread_p);
  if (error_code != NO_ERROR)
    {
      goto error;
    }
  error_code = logpb_initialize_log_names (thread_p, db_fullname, logpath, prefix_logname);
  if (error_code != NO_ERROR)
    {
      goto error;
    }

  logpb_decache_archive_info (thread_p);

  log_Gl.rcv_phase = LOG_RECOVERY_ANALYSIS_PHASE;

  /* Initialize the log header */
  error_code = logpb_initialize_header (thread_p, &log_Gl.hdr, prefix_logname, npages, db_creation);
  if (error_code != NO_ERROR)
    {
      goto error;
    }

  loghdr_pgptr = logpb_create_header_page (thread_p);

  /*
   * Format the volume and fetch the header page and the first append page
   */
  log_Gl.append.vdes =
    fileio_format (thread_p, db_fullname, log_Name_active, LOG_DBLOG_ACTIVE_VOLID, npages,
		   prm_get_bool_value (PRM_ID_LOG_SWEEP_CLEAN), true, false, LOG_PAGESIZE, 0, false);
  if (log_Gl.append.vdes == NULL_VOLDES || logpb_fetch_start_append_page (thread_p) != NO_ERROR || loghdr_pgptr == NULL)
    {
      goto error;
    }

  LSA_SET_NULL (&log_Gl.append.prev_lsa);
  /* copy log_Gl.append.prev_lsa to log_Gl.prior_info.prev_lsa */
  LOG_RESET_PREV_LSA (&log_Gl.append.prev_lsa);

  /*
   * Flush the append page, so that the end of the log mark is written.
   * Then, free the page, same for the header page.
   */
  logpb_set_dirty (thread_p, log_Gl.append.log_pgptr);
  logpb_flush_pages_direct (thread_p);

  log_Gl.chkpt_every_npages = prm_get_integer_value (PRM_ID_LOG_CHECKPOINT_NPAGES);

  /* Flush the log header */

  memcpy (loghdr_pgptr->area, &log_Gl.hdr, sizeof (log_Gl.hdr));
  logpb_set_dirty (thread_p, loghdr_pgptr);

#if defined(CUBRID_DEBUG)
  {
    char temp_pgbuf[IO_MAX_PAGE_SIZE + MAX_ALIGNMENT], *aligned_temp_pgbuf;
    LOG_PAGE *temp_pgptr;

    aligned_temp_pgbuf = PTR_ALIGN (temp_pgbuf, MAX_ALIGNMENT);

    temp_pgptr = (LOG_PAGE *) aligned_temp_pgbuf;
    memset (temp_pgptr, 0, LOG_PAGESIZE);
    logpb_read_page_from_file_or_page_server (thread_p, LOGPB_HEADER_PAGE_ID, LOG_CS_FORCE_USE, temp_pgptr);
    assert (memcmp ((LOG_HEADER *) temp_pgptr->area, &log_Gl.hdr, sizeof (log_Gl.hdr)) != 0);
  }
#endif /* CUBRID_DEBUG */

  error_code = logpb_flush_page (thread_p, loghdr_pgptr);
  if (error_code != NO_ERROR)
    {
      goto error;
    }
#if defined(CUBRID_DEBUG)
  {
    char temp_pgbuf[IO_MAX_PAGE_SIZE + MAX_ALIGNMENT], *aligned_temp_pgbuf;
    LOG_PAGE *temp_pgptr;

    aligned_temp_pgbuf = PTR_ALIGN (temp_pgbuf, MAX_ALIGNMENT);

    temp_pgptr = (LOG_PAGE *) aligned_temp_pgbuf;
    memset (temp_pgptr, 0, LOG_PAGESIZE);
    logpb_read_page_from_file_or_page_server (thread_p, LOGPB_HEADER_PAGE_ID, LOG_CS_FORCE_USE, temp_pgptr);
    assert (memcmp ((LOG_HEADER *) temp_pgptr->area, &log_Gl.hdr, sizeof (log_Gl.hdr)) == 0);
  }
#endif /* CUBRID_DEBUG */

  /* logpb_flush_header(); */

  /*
   * Free the append and header page and dismount the lg active volume
   */
  log_Gl.append.log_pgptr = NULL;

  fileio_dismount (thread_p, log_Gl.append.vdes);

  error_code = logpb_create_volume_info (NULL);
  if (error_code != NO_ERROR)
    {
      goto error;
    }

  /* Create the information file to append log info stuff to the DBA */
  logpb_create_log_info (log_Name_info, NULL);

  /* Create meta log volume */
  error_code = log_create_metalog_file ();
  if (error_code != NO_ERROR)
    {
      ASSERT_ERROR ();
      goto error;
    }

  catmsg = msgcat_message (MSGCAT_CATALOG_CUBRID, MSGCAT_SET_LOG, MSGCAT_LOG_LOGINFO_ACTIVE);
  if (catmsg == NULL)
    {
      catmsg = "ACTIVE: %s %d pages\n";
    }
  error_code = log_dump_log_info (log_Name_info, false, catmsg, log_Name_active, npages);
  if (error_code == NO_ERROR || error_code == ER_LOG_MOUNT_FAIL)
    {
      volid1 = logpb_add_volume (NULL, LOG_DBLOG_BKUPINFO_VOLID, log_Name_bkupinfo, DISK_UNKNOWN_PURPOSE);
      if (volid1 == LOG_DBLOG_BKUPINFO_VOLID)
	{
	  volid2 = logpb_add_volume (NULL, LOG_DBLOG_ACTIVE_VOLID, log_Name_active, DISK_UNKNOWN_PURPOSE);
	}

      if (volid1 != LOG_DBLOG_BKUPINFO_VOLID || volid2 != LOG_DBLOG_ACTIVE_VOLID)
	{
	  goto error;
	}
    }

  logpb_finalize_pool (thread_p);
  LOG_CS_EXIT (thread_p);

  return NO_ERROR;

error:
  logpb_finalize_pool (thread_p);
  LOG_CS_EXIT (thread_p);

  return (error_code == NO_ERROR) ? ER_FAILED : error_code;
}

/*
 * log_set_no_logging - Force the system to do no logging.
 *
 * return: NO_ERROR or error code
 *
 */
int
log_set_no_logging (void)
{
  int error_code = NO_ERROR;

#if defined(SA_MODE)

  if (log_Gl.trantable.num_prepared_loose_end_indices != 0)
    {
      er_set (ER_ERROR_SEVERITY, ARG_FILE_LINE, ER_LOG_THEREARE_PENDING_ACTIONS_MUST_LOG, 0);
      error_code = ER_LOG_THEREARE_PENDING_ACTIONS_MUST_LOG;
    }
  else
    {
      log_No_logging = true;
      error_code = NO_ERROR;
#if !defined(NDEBUG)
      if (prm_get_bool_value (PRM_ID_LOG_TRACE_DEBUG) && log_No_logging)
	{
	  fprintf (stdout, "**Running without logging**\n");
	  fflush (stdout);
	}
#endif /* NDEBUG */
    }

#else /* SA_MODE */
  er_set (ER_ERROR_SEVERITY, ARG_FILE_LINE, ER_ONLY_IN_STANDALONE, 1, "no logging");
  error_code = ER_ONLY_IN_STANDALONE;
#endif /* SA_MODE */

  return error_code;
}

void
log_unmount_active_file (THREAD_ENTRY * thread_p)
{
  if (is_tran_server_with_remote_storage ())
    {
      assert (log_Gl.append.vdes == NULL_VOLDES);
    }
  else
    {
      fileio_dismount (thread_p, log_Gl.append.vdes);
      log_Gl.append.vdes = NULL_VOLDES;
    }
}

/*
 * log_initialize - Initialize the log manager
 *
 * return: nothing
 *
 *   db_fullname(in): Full name of the database
 *   logpath(in): Directory where the log volumes reside
 *   prefix_logname(in): Name of the log volumes. It must be the same as the
 *                      one given during the creation of the database.
 *   is_media_crash(in): Are we recovering from media crash ?.
 *   stopat(in): If we are recovering from a media crash, we can stop
 *                      the recovery process at a given time.
 *
 * NOTE:Initialize the log manager. If the database system crashed,
 *              before the system was shutdown, the recovery process is
 *              executed as part of the initialization. The recovery process
 *              consists of redoing any changes that were previously committed
 *              and currently missing from the database disk, and undoing any
 *              changes that were not committed but that are stored in the
 *              database disk.
 */
void
log_initialize (THREAD_ENTRY * thread_p, const char *db_fullname, const char *logpath, const char *prefix_logname,
		bool is_media_crash, BO_RESTART_ARG * r_args)
{
  er_log_debug (ARG_FILE_LINE, "LOG INITIALIZE\n" "\tdb_fullname = %s \n" "\tlogpath = %s \n"
		"\tprefix_logname = %s \n" "\tismedia_crash = %d \n",
		db_fullname != NULL ? db_fullname : "(UNKNOWN)",
		logpath != NULL ? logpath : "(UNKNOWN)",
		prefix_logname != NULL ? prefix_logname : "(UNKNOWN)", (int) is_media_crash);

  assert (!is_passive_transaction_server ());

  (void) log_initialize_internal (thread_p, db_fullname, logpath, prefix_logname, is_media_crash, r_args, false);

#if defined(SERVER_MODE)
  log_daemons_init ();
#endif // SERVER_MODE

  log_No_logging = false;	// Used to be prm_get_bool_value (PRM_ID_LOG_NO_LOGGING);
  // Having no log is no longer acceptable, because it breaks page server replication.
#if !defined(NDEBUG)
  if (prm_get_bool_value (PRM_ID_LOG_TRACE_DEBUG) && log_No_logging)
    {
      fprintf (stdout, "**Running without logging**\n");
      fflush (stdout);
    }
#endif /* !NDEBUG */
}

/*
 * log_initialize_internal -
 *
 * return:
 *
 *   db_fullname(in): Full name of the database
 *   logpath(in): Directory where the log volumes reside
 *   prefix_logname(in): Name of the log volumes. It must be the same as the
 *                      one given during the creation of the database.
 *   ismedia_crash(in): Are we recovering from media crash ?.
 *   stopat(in): If we are recovering from a media crash, we can stop
 *                      the recovery process at a given time.
 *
 * NOTE:
 */
static int
log_initialize_internal (THREAD_ENTRY * thread_p, const char *db_fullname, const char *logpath,
			 const char *prefix_logname, bool is_media_crash, BO_RESTART_ARG * r_args, bool init_emergency)
{
  LOG_RECORD_HEADER *eof;	/* End of log record */
  REL_FIXUP_FUNCTION *disk_compatibility_functions = NULL;
  REL_COMPATIBILITY compat;
  int i;
  int error_code = NO_ERROR;
  time_t *stopat = (r_args) ? &r_args->stopat : NULL;

#if !defined (NDEBUG)
  /* Make sure that the recovery function array is synchronized.. */
  rv_check_rvfuns ();
#endif /* !NDEBUG */

  (void) umask (S_IRGRP | S_IWGRP | S_IROTH | S_IWOTH);

  /* Make sure that the log is a valid one */
  LOG_SET_CURRENT_TRAN_INDEX (thread_p, LOG_SYSTEM_TRAN_INDEX);

  /* Initialize log name for log volumes */
  error_code = logpb_initialize_log_names (thread_p, db_fullname, logpath, prefix_logname);
  if (error_code != NO_ERROR)
    {
      logpb_fatal_error (thread_p, !init_emergency, ARG_FILE_LINE,
			 "log_initialize_internal: logpb_initialize_log_names");
      goto error;
    }

  LOG_CS_ENTER (thread_p);

  /* Make sure that we are starting from a clean state */
  if (log_Gl.trantable.area != NULL)
    {
      log_final (thread_p);
    }

  if (is_tran_server_with_remote_storage ())
    {
      // allow creation of metalog on-the-fly
      error_code = log_read_metalog_from_file_with_create ();
    }
  else
    {
      error_code = log_read_metalog_from_file ();
    }
  if (error_code != NO_ERROR && !init_emergency)
    {
      // Unable to mount meta log
      goto error;
    }

  logpb_decache_archive_info (thread_p);
  log_Gl.run_nxchkpt_atpageid = NULL_PAGEID;	/* Don't run the checkpoint */
  log_Gl.rcv_phase = LOG_RECOVERY_ANALYSIS_PHASE;

  log_Gl.loghdr_pgptr = (LOG_PAGE *) malloc (LOG_PAGESIZE);
  if (log_Gl.loghdr_pgptr == NULL)
    {
      er_set (ER_ERROR_SEVERITY, ARG_FILE_LINE, ER_OUT_OF_VIRTUAL_MEMORY, 1, (size_t) LOG_PAGESIZE);
      logpb_fatal_error (thread_p, !init_emergency, ARG_FILE_LINE, "log_initialize_internal: out of memory");
      error_code = ER_OUT_OF_VIRTUAL_MEMORY;
      goto error;
    }
  error_code = logpb_initialize_pool (thread_p);
  if (error_code != NO_ERROR)
    {
      goto error;
    }

  /* Mount the active log and read the log header */
  if (!is_tran_server_with_remote_storage ())
    {
      log_Gl.append.vdes = fileio_mount (thread_p, db_fullname, log_Name_active, LOG_DBLOG_ACTIVE_VOLID, true, false);
    }
  if (log_Gl.append.vdes == NULL_VOLDES && !is_tran_server_with_remote_storage ())
    {
      if (is_media_crash != false)
	{
	  /*
	   * Set an approximate log header to continue the recovery process
	   */
	  INT64 db_creation = -1;	/* Database creation time in volume */
	  int log_npages;

	  log_npages = log_get_num_pages_for_creation (-1);

	  error_code = logpb_initialize_header (thread_p, &log_Gl.hdr, prefix_logname, log_npages, &db_creation);
	  if (error_code != NO_ERROR)
	    {
	      goto error;
	    }
	  log_Gl.hdr.fpageid = LOGPAGEID_MAX;
	  log_Gl.hdr.append_lsa.pageid = LOGPAGEID_MAX;
	  log_Gl.hdr.append_lsa.offset = 0;

	  /* sync append_lsa to prior_lsa */
	  LOG_RESET_APPEND_LSA (&log_Gl.hdr.append_lsa);

	  LSA_SET_NULL (&log_Gl.hdr.chkpt_lsa);
	  log_Gl.hdr.nxarv_pageid = LOGPAGEID_MAX;
	  log_Gl.hdr.nxarv_num = DB_INT32_MAX;
	  log_Gl.hdr.last_arv_num_for_syscrashes = DB_INT32_MAX;
	}
      else
	{
	  /* Unable to mount the active log */
	  error_code = ER_IO_MOUNT_FAIL;
	  goto error;
	}
    }
  else
    {
      logpb_fetch_header (thread_p, &log_Gl.hdr);
    }
  log_Log_header_initialized = true;

  if (is_media_crash != false && (r_args) && r_args->restore_slave)
    {
      r_args->db_creation = log_Gl.hdr.db_creation;
      LSA_COPY (&r_args->restart_repl_lsa, &log_Gl.hdr.smallest_lsa_at_last_chkpt);
    }

  LSA_COPY (&log_Gl.chkpt_redo_lsa, &log_Gl.hdr.chkpt_lsa);

  /* Make sure that this is the desired log */
  if (strcmp (log_Gl.hdr.prefix_name, prefix_logname) != 0)
    {
      /*
       * This looks like the log or the log was renamed. Incompatible
       * prefix name with the prefix stored on disk
       */
      er_set (ER_NOTIFICATION_SEVERITY, ARG_FILE_LINE, ER_LOG_INCOMPATIBLE_PREFIX_NAME, 2, prefix_logname,
	      log_Gl.hdr.prefix_name);
      /* Continue anyhow */
    }

  /*
   * Make sure that we are running with the same page size. If we are not,
   * restart again since page and log buffers may reflect an incorrect
   * pagesize
   */

  if (log_Gl.hdr.db_iopagesize != IO_PAGESIZE || log_Gl.hdr.db_logpagesize != LOG_PAGESIZE)
    {
      /*
       * Pagesize is incorrect. We need to undefine anything that has been
       * created with old pagesize and start again
       */
      if (db_set_page_size (log_Gl.hdr.db_iopagesize, log_Gl.hdr.db_logpagesize) != NO_ERROR)
	{
	  /* Pagesize is incompatible */
	  error_code = ER_FAILED;
	  goto error;
	}
      /*
       * Call the function again... since we have a different setting for the
       * page size
       */
      logpb_finalize_pool (thread_p);
      log_Gl.m_metainfo.clear ();
      log_unmount_active_file (thread_p);
      log_Gl.append.vdes = NULL_VOLDES;

      LOG_SET_CURRENT_TRAN_INDEX (thread_p, LOG_SYSTEM_TRAN_INDEX);
      LOG_CS_EXIT (thread_p);

      error_code = logtb_define_trantable_log_latch (thread_p, log_Gl.trantable.num_total_indices);
      if (error_code != NO_ERROR)
	{
	  return error_code;
	}
      error_code = log_initialize_internal (thread_p, db_fullname, logpath, prefix_logname, is_media_crash,
					    r_args, init_emergency);

      return error_code;
    }

  /* Make sure that the database is compatible with the CUBRID version. This will compare the given level against the
   * value returned by rel_disk_compatible(). */
  compat = rel_get_disk_compatible (log_Gl.hdr.db_compatibility, &disk_compatibility_functions);

  /* If we're not completely compatible, signal an error. There had been no compatibility rules on R2.1 or earlier
   * version. However, a compatibility rule between R2.2 and R2.1 (or earlier) was added to provide restoration from
   * R2.1 to R2.2. */
  if (compat != REL_FULLY_COMPATIBLE)
    {
      /* Database is incompatible with current release */
      er_set (ER_FATAL_ERROR_SEVERITY, ARG_FILE_LINE, ER_LOG_INCOMPATIBLE_DATABASE, 2, rel_name (),
	      rel_release_string ());
      error_code = ER_LOG_INCOMPATIBLE_DATABASE;
      goto error;
    }

  if (rel_is_log_compatible (log_Gl.hdr.db_release, rel_release_string ()) != true)
    {
      /*
       * First time this database is restarted using the current version of
       * CUBRID. Recovery should be done using the old version of the
       * system
       */
      if (log_Gl.hdr.is_shutdown == false)
	{
	  const char *env_value;
	  bool unsafe;
	  /*
	   * Check environment variable to see if caller want to force to continue
	   * the recovery using current version.
	   */
	  env_value = envvar_get ("LOG_UNSAFE_RECOVER_NEW_RELEASE");
	  if (env_value != NULL)
	    {
	      if (atoi (env_value) != 0)
		{
		  unsafe = true;
		}
	      else
		{
		  unsafe = false;
		}
	    }
	  else
	    {
	      unsafe = false;
	    }

	  if (unsafe == false)
	    {
	      er_set (ER_FATAL_ERROR_SEVERITY, ARG_FILE_LINE, ER_LOG_RECOVER_ON_OLD_RELEASE, 4, rel_name (),
		      log_Gl.hdr.db_release, rel_release_string (), rel_release_string ());
	      error_code = ER_LOG_RECOVER_ON_OLD_RELEASE;
	      goto error;
	    }
	}

      /*
       * It seems safe to move to new version of the system
       */

      if (strlen (rel_release_string ()) >= REL_MAX_RELEASE_LENGTH)
	{
	  er_set (ER_FATAL_ERROR_SEVERITY, ARG_FILE_LINE, ER_LOG_COMPILATION_RELEASE, 2, rel_release_string (),
		  REL_MAX_RELEASE_LENGTH);
	  error_code = ER_LOG_COMPILATION_RELEASE;
	  goto error;
	}
      strncpy_bufsize (log_Gl.hdr.db_release, rel_release_string ());
    }

  /*
   * Create the transaction table and make sure that data volumes and log
   * volumes belong to the same database
   */
#if 1
  /*
   * for XA support: there is prepared transaction after recovery.
   *                 so, can not recreate transaction description
   *                 table after recovery.
   *                 NEED MORE CONSIDERATION
   *
   * Total number of transaction descriptor is set to the value of
   * max_clients+1
   */
  error_code = logtb_define_trantable_log_latch (thread_p, -1);
  if (error_code != NO_ERROR)
    {
      goto error;
    }
#else
  error_code = logtb_define_trantable_log_latch (log_Gl.hdr.avg_ntrans);
  if (error_code != NO_ERROR)
    {
      goto error;
    }
#endif

  if (log_Gl.append.vdes != NULL_VOLDES)
    {
      assert (!is_tran_server_with_remote_storage ());
      if (fileio_map_mounted (thread_p, (bool (*)(THREAD_ENTRY *, VOLID, void *)) log_verify_dbcreation,
			      &log_Gl.hdr.db_creation) != true)
	{
	  /* The log does not belong to the given database */
	  logtb_undefine_trantable (thread_p);
	  er_set (ER_FATAL_ERROR_SEVERITY, ARG_FILE_LINE, ER_LOG_DOESNT_CORRESPOND_TO_DATABASE, 1, log_Name_active);
	  error_code = ER_LOG_DOESNT_CORRESPOND_TO_DATABASE;
	  goto error;
	}
    }

  log_Gl.mvcc_table.reset_start_mvccid ();

  if (prm_get_bool_value (PRM_ID_FORCE_RESTART_TO_SKIP_RECOVERY))
    {
      init_emergency = true;
    }

  /*
   * Was the database system shut down or was it involved in a crash ?
   */
  if (!is_tran_server_with_remote_storage ()
      && init_emergency == false && (log_Gl.hdr.is_shutdown == false || is_media_crash == true))
    {
      /*
       * System was involved in a crash.
       * Execute the recovery process
       */
      log_recovery (thread_p, is_media_crash, stopat);
    }
  else if (is_tran_server_with_remote_storage () && is_active_transaction_server ()
	   && init_emergency == false && (log_Gl.m_metainfo.get_clean_shutdown () == false || is_media_crash == true))
    {
      log_recovery_finish_transactions (thread_p);
    }
  else
    {
      if (init_emergency == true && log_Gl.hdr.is_shutdown == false)
	{
	  if (!LSA_ISNULL (&log_Gl.hdr.eof_lsa) && LSA_GT (&log_Gl.hdr.append_lsa, &log_Gl.hdr.eof_lsa))
	    {
	      /* We cannot believe in append_lsa for this case. It points to an unflushed log page. Since we are
	       * going to skip recovery for emergency startup, just replace it with eof_lsa. */
	      LOG_RESET_APPEND_LSA (&log_Gl.hdr.eof_lsa);
	    }
	}

      /*
       * The system was shut down. There is nothing to recover.
       * Find the append page and start execution
       */
      if (logpb_fetch_start_append_page (thread_p) != NO_ERROR)
	{
	  error_code = ER_FAILED;
	  goto error;
	}

      /* Read the End of file record to find out the previous address */
      if (log_Gl.hdr.append_lsa.pageid > 0 || log_Gl.hdr.append_lsa.offset > 0)
	{
	  eof = (LOG_RECORD_HEADER *) LOG_APPEND_PTR ();
	  LOG_RESET_PREV_LSA (&eof->back_lsa);
	}

#if defined(SERVER_MODE)
      /* fix flushed_lsa_lower_bound become NULL_LSA */
      LSA_COPY (&log_Gl.flushed_lsa_lower_bound, &log_Gl.append.prev_lsa);
#endif /* SERVER_MODE */

      /*
       * Indicate that database system is UP,... flush the header so that we
       * we know that the system was running in the even of crashes
       */
      log_Gl.hdr.is_shutdown = false;
      if (!is_tran_server_with_remote_storage ())
	{
	  logpb_flush_header (thread_p);
	}
    }
  log_Gl.rcv_phase = LOG_RESTARTED;

  // PREREQ: metalog is loaded at this point
  if (log_Gl.m_metainfo.get_clean_shutdown () && is_tran_server_with_remote_storage ())
    {
      // if needed, mark that transaction server with remote storage is running and persist the value
      log_Gl.m_metainfo.set_clean_shutdown (false);
      log_write_metalog_to_file (true);
    }

  LSA_COPY (&log_Gl.rcv_phase_lsa, &log_Gl.hdr.chkpt_lsa);
  log_Gl.chkpt_every_npages = prm_get_integer_value (PRM_ID_LOG_CHECKPOINT_NPAGES);

  if (!LSA_EQ (&log_Gl.append.prev_lsa, &log_Gl.prior_info.prev_lsa))
    {
      assert (0);
      /* defense code */
      LOG_RESET_PREV_LSA (&log_Gl.append.prev_lsa);
    }
  if (!LSA_EQ (&log_Gl.hdr.append_lsa, &log_Gl.prior_info.prior_lsa))
    {
      assert (0);
      /* defense code */
      LOG_RESET_APPEND_LSA (&log_Gl.hdr.append_lsa);
    }

  /*
   *
   * Don't checkpoint to sizes smaller than the number of log buffers
   */
  if (log_Gl.chkpt_every_npages < prm_get_integer_value (PRM_ID_LOG_NBUFFERS))
    {
      log_Gl.chkpt_every_npages = prm_get_integer_value (PRM_ID_LOG_NBUFFERS);
    }

  /* Next checkpoint should be run at ... */
  log_Gl.run_nxchkpt_atpageid = (log_Gl.hdr.append_lsa.pageid + log_Gl.chkpt_every_npages);

  LOG_SET_CURRENT_TRAN_INDEX (thread_p, LOG_SYSTEM_TRAN_INDEX);

  /* run the compatibility functions if we have any */
  if (disk_compatibility_functions != NULL)
    {
      for (i = 0; disk_compatibility_functions[i] != NULL; i++)
	{
	  (*(disk_compatibility_functions[i])) ();
	}
    }

  logpb_initialize_arv_page_info_table ();
  logpb_initialize_logging_statistics ();

  if (prm_get_bool_value (PRM_ID_LOG_BACKGROUND_ARCHIVING) && !is_tran_server_with_remote_storage ())
    {
      BACKGROUND_ARCHIVING_INFO *bg_arv_info;

      bg_arv_info = &log_Gl.bg_archive_info;
      bg_arv_info->start_page_id = NULL_PAGEID;
      bg_arv_info->current_page_id = NULL_PAGEID;
      bg_arv_info->last_sync_pageid = NULL_PAGEID;

      bg_arv_info->vdes =
	fileio_format (thread_p, log_Db_fullname, log_Name_bg_archive, LOG_DBLOG_BG_ARCHIVE_VOLID,
		       log_Gl.hdr.npages + 1, false, false, false, LOG_PAGESIZE, 0, false);
      if (bg_arv_info->vdes != NULL_VOLDES)
	{
	  bg_arv_info->start_page_id = log_Gl.hdr.nxarv_pageid;
	  bg_arv_info->current_page_id = log_Gl.hdr.nxarv_pageid;
	  bg_arv_info->last_sync_pageid = log_Gl.hdr.nxarv_pageid;
	}
      else
	{
	  er_log_debug (ARG_FILE_LINE, "Unable to create temporary archive log %s\n", log_Name_bg_archive);
	}

      if (bg_arv_info->vdes != NULL_VOLDES)
	{
	  (void) logpb_background_archiving (thread_p);
	}
    }

  LOG_CS_EXIT (thread_p);

  er_log_debug (ARG_FILE_LINE, "log_initialize_internal: end of log initializaton, append_lsa = (%lld|%d) \n",
		(long long int) log_Gl.hdr.append_lsa.pageid, log_Gl.hdr.append_lsa.offset);

  return error_code;

error:
  /* ***** */

  if (log_Gl.append.vdes != NULL_VOLDES)
    {
      assert (!is_tran_server_with_remote_storage ());
      fileio_dismount (thread_p, log_Gl.append.vdes);
    }

  LOG_SET_CURRENT_TRAN_INDEX (thread_p, LOG_SYSTEM_TRAN_INDEX);

  if (log_Gl.loghdr_pgptr != NULL)
    {
      free_and_init (log_Gl.loghdr_pgptr);
    }

  LOG_CS_EXIT (thread_p);

  logpb_fatal_error (thread_p, !init_emergency, ARG_FILE_LINE, "log_initialize_internal");

  return error_code;
}

#if defined(SERVER_MODE)
/*
 * log_initialize_passive_tran_server - Initialize the log manager for passive transaction server
 *
 * return: nothing
 *
 */
void
log_initialize_passive_tran_server (THREAD_ENTRY * thread_p)
{
  int err_code = 0;

  assert (is_passive_transaction_server ());

#if !defined (NDEBUG)
  /* Make sure that the recovery function array is synchronized.. */
  rv_check_rvfuns ();
#endif /* !NDEBUG */

  LOG_CS_ENTER (thread_p);
  // *INDENT-OFF*
  scope_exit log_cs_exit_ftor ([thread_p] { LOG_CS_EXIT (thread_p); });
  // *INDENT-ON*

  log_Gl.loghdr_pgptr = (LOG_PAGE *) malloc (LOG_PAGESIZE);
  if (log_Gl.loghdr_pgptr == NULL)
    {
      er_set (ER_ERROR_SEVERITY, ARG_FILE_LINE, ER_OUT_OF_VIRTUAL_MEMORY, 1, (size_t) LOG_PAGESIZE);
      logpb_fatal_error (thread_p, true, ARG_FILE_LINE, "log_initialize_passive_tran_server: out of memory");
      return;
    }
  /* TODO: log header page buffer is not really needed subsequently as log header is copied directly
   * from page server without the help of a buffer and, afterwards, it does not need to be saved hence
   * this buffer will remain useless on the passive tran server */

  err_code = logpb_initialize_pool (thread_p);
  if (err_code != NO_ERROR)
    {
      logpb_fatal_error (thread_p, true, ARG_FILE_LINE,
			 "log_initialize_passive_tran_server: error initializing log buffer pool");
      return;
    }

  passive_tran_server *const pts_ptr = get_passive_tran_server_ptr ();
  assert (pts_ptr != nullptr);
  log_lsa replication_start_redo_lsa = NULL_LSA;
  {
    LOG_CS_ENTER (thread_p);
    // *INDENT-OFF*
    scope_exit log_cs_exit_ftor { [thread_p] { LOG_CS_EXIT (thread_p); } };
    // *INDENT-ON*

    log_lsa most_recent_trantable_snapshot_lsa = NULL_LSA;
    {
      // before requesting log boot info from page server, hold a lock for the prior mutex
      // during the call, page server will also start sending log records and we must make sure to
      // initialize log info before any log is consumed on the passive tran server
      // *INDENT-OFF*
      std::lock_guard<std::mutex> prior_lsa_lockg { log_Gl.prior_info.prior_lsa_mutex };
      // *INDENT-ON*

      err_code = pts_ptr->send_and_receive_log_boot_info (thread_p, most_recent_trantable_snapshot_lsa);
      if (err_code != NO_ERROR)
	{
	  ASSERT_ERROR ();
	  logpb_fatal_error (thread_p, true, ARG_FILE_LINE, "log_initialize_passive_tran_server:"
			     " error retrieving log boot info from page server; server cannot be reached");
	  return;
	}

      LOG_RESET_APPEND_LSA (&log_Gl.hdr.append_lsa);
      LOG_RESET_PREV_LSA (&log_Gl.append.prev_lsa);

      // while still holding prior LSA lock, initialize passive transaction server replication
      // with a LSA that ensures that no record is lost (ie: while still holding the mutex)
      replication_start_redo_lsa = log_Gl.append.get_nxio_lsa ();
    }
    // prior lists from page server are being received now

    // NOTE: following situations can happen with regard to most recent transaction table snapshot lsa:
    //  1. it is null here at destination on PTS:
    //    1.1. the PTS has been started too fast after the ATS and did not get to generate and relay at least
    //        one transaction table snapshot to the PTS via PS
    //        - to mitigate this the PTS can have its own routine to search the log backwards for the most
    //          recent transaction table snapshot
    //    1.2. no transaction table snapshot has ever been generated ever
    //        - even if the PTS searches backwards for a transaction table snapshot log record, it will not
    //          find one (one valid situation that this can happen is when the active transaction server has
    //          never been started for the current database); the transaction table would start empty in this case.
    //  2. the LSA relayed here, it is not the LSA of the most recent transaction table snapshot; a more
    //        recent such log record has been generated by the ATS and is already present in the PTS's
    //        log buffer waiting to be processed
    //        - during log analysis, the PTS will ignore (skip) the newer transaction table snapshot log records
    //
    assert (!most_recent_trantable_snapshot_lsa.is_null ());
    log_recovery_analysis_from_trantable_snapshot (thread_p, most_recent_trantable_snapshot_lsa);
  }
  // prior lists are consumed and flushed to log pages

  assert (!replication_start_redo_lsa.is_null ());

  log_daemons_init ();

  pts_ptr->start_log_replicator (replication_start_redo_lsa);

  err_code = logtb_define_trantable_log_latch (thread_p, -1);
  if (err_code != NO_ERROR)
    {
      logpb_fatal_error (thread_p, true, ARG_FILE_LINE,
			 "log_initialize_passive_tran_server: error initializing transaction table");
      return;
    }

  // not other purpose on passive transaction server than to conform various checks that rely on the recovery state
  // one such example: the check for "is temporary volume" in page buffer
  log_Gl.rcv_phase = LOG_RESTARTED;

  logpb_initialize_logging_statistics ();

  er_log_debug (ARG_FILE_LINE, "log_initialize_passive_tran_server: end of log initializaton, append_lsa = (%lld|%d)\n",
		LSA_AS_ARGS (&log_Gl.hdr.append_lsa));
}
#endif /* SERVER_MODE */

#if defined (ENABLE_UNUSED_FUNCTION)
/*
 * log_update_compatibility_and_release -
 *
 * return: NO_ERROR
 *
 *   compatibility(in):
 *   release(in):
 *
 * NOTE:
 */
int
log_update_compatibility_and_release (THREAD_ENTRY * thread_p, float compatibility, char release[])
{
  LOG_CS_ENTER (thread_p);

  log_Gl.hdr.db_compatibility = compatibility;
  strncpy (log_Gl.hdr.db_release, release, REL_MAX_RELEASE_LENGTH);

  logpb_flush_header (thread_p);

  LOG_CS_EXIT (thread_p);

  return NO_ERROR;
}
#endif /* ENABLE_UNUSED_FUNCTION */

#if defined(SERVER_MODE) || defined(SA_MODE)
/*
 * log_get_db_compatibility -
 *
 * return:
 *
 * NOTE:
 */
float
log_get_db_compatibility (void)
{
  return log_Gl.hdr.db_compatibility;
}
#endif /* SERVER_MODE || SA_MODE */

#if defined(SERVER_MODE)
/*
 * log_abort_by_tdes - Abort a transaction
 *
 * return: NO_ERROR
 *
 *   arg(in): Transaction descriptor
 *
 * NOTE:
 */
static int
log_abort_by_tdes (THREAD_ENTRY * thread_p, LOG_TDES * tdes)
{
  if (thread_p == NULL)
    {
      thread_p = thread_get_thread_entry_info ();
    }

  thread_p->tran_index = tdes->tran_index;
  pthread_mutex_unlock (&thread_p->tran_index_lock);

  (void) log_abort (thread_p, tdes->tran_index);

  return NO_ERROR;
}
#endif /* SERVER_MODE */

/*
 * TODO : STL
 * log_abort_all_active_transaction -
 *
 * return:
 *
 * NOTE:
 */
void
log_abort_all_active_transaction (THREAD_ENTRY * thread_p)
{
  int i;
  LOG_TDES *tdes;		/* Transaction descriptor */
#if defined(SERVER_MODE)
  int repeat_loop;
  int *abort_thread_running;
  static int already_called = 0;

  if (already_called)
    {
      return;
    }
  already_called = 1;

  if (log_Gl.trantable.area == NULL)
    {
      return;
    }

  abort_thread_running = (int *) malloc (sizeof (int) * log_Gl.trantable.num_total_indices);
  if (abort_thread_running == NULL)
    {
      er_set (ER_ERROR_SEVERITY, ARG_FILE_LINE, ER_OUT_OF_VIRTUAL_MEMORY, 1,
	      sizeof (int) * log_Gl.trantable.num_total_indices);
      return;
    }
  memset (abort_thread_running, 0, sizeof (int) * log_Gl.trantable.num_total_indices);

  /* Abort all active transactions */
loop:
  repeat_loop = false;

  for (i = 0; i < log_Gl.trantable.num_total_indices; i++)
    {
      if (i != LOG_SYSTEM_TRAN_INDEX && (tdes = LOG_FIND_TDES (i)) != NULL && tdes->trid != NULL_TRANID)
	{
	  if (css_count_transaction_worker_threads (thread_p, i, tdes->client_id) > 0)
	    {
	      repeat_loop = true;
	    }
	  else if (LOG_ISTRAN_ACTIVE (tdes) && abort_thread_running[i] == 0)
	    {
              // *INDENT-OFF*
              cubthread::entry_callable_task::exec_func_type exec_f =
                std::bind (log_abort_task_execute, std::placeholders::_1, std::ref (*tdes));
	      css_push_external_task (css_find_conn_by_tran_index (i), new cubthread::entry_callable_task (exec_f));
              // *INDENT-ON*
	      abort_thread_running[i] = 1;
	      repeat_loop = true;
	    }
	}
    }

  if (repeat_loop)
    {
      thread_sleep (50);	/* sleep 0.05 sec */
      if (css_is_shutdown_timeout_expired ())
	{
	  if (abort_thread_running != NULL)
	    {
	      free_and_init (abort_thread_running);
	    }
	  /* exit process after some tries */
	  er_log_debug (ARG_FILE_LINE, "log_abort_all_active_transaction: _exit(0)\n");
	  _exit (0);
	}
      goto loop;
    }

  if (abort_thread_running != NULL)
    {
      free_and_init (abort_thread_running);
    }

#else /* SERVER_MODE */
  int save_tran_index = log_Tran_index;	/* Return to this index */

  if (log_Gl.trantable.area == NULL)
    {
      return;
    }

  /* Abort all active transactions */
  for (i = 0; i < log_Gl.trantable.num_total_indices; i++)
    {
      tdes = LOG_FIND_TDES (i);
      if (i != LOG_SYSTEM_TRAN_INDEX && tdes != NULL && tdes->trid != NULL_TRANID)
	{
	  if (LOG_ISTRAN_ACTIVE (tdes))
	    {
	      log_Tran_index = i;
	      (void) log_abort (thread_p, log_Tran_index);
	    }
	}
    }
  log_Tran_index = save_tran_index;
#endif /* SERVER_MODE */
}

/*
 * TODO : STL
 * log_final - Terminate the log manager
 *
 * return: nothing
 *
 * NOTE: Terminate the log correctly, so that no recovery will be
 *              needed when the database system is restarted again. If there
 *              are any active transactions, they are all aborted. The log is
 *              flushed and all dirty data pages are also flushed to disk.
 */
void
log_final (THREAD_ENTRY * thread_p)
{
  int i;
  LOG_TDES *tdes;		/* Transaction descriptor */
  int save_tran_index;
  bool anyloose_ends = false;
  int error_code = NO_ERROR;

#if defined(SERVER_MODE)
  log_daemons_destroy ();
#endif /* SERVER_MODE */
  // *INDENT-OFF*
  log_system_tdes::destroy_system_transactions ();
  // *INDENT-ON*

  LOG_CS_ENTER (thread_p);

  /* reset log_Gl.rcv_phase */
  log_Gl.rcv_phase = LOG_RECOVERY_ANALYSIS_PHASE;

  /* make sure that execution is not on a clean state */
  if (log_Gl.trantable.area == NULL)
    {
      LOG_CS_EXIT (thread_p);
      return;
    }

  save_tran_index = LOG_FIND_THREAD_TRAN_INDEX (thread_p);

  if (!logpb_is_pool_initialized ())
    {
      logtb_undefine_trantable (thread_p);
      LOG_CS_EXIT (thread_p);
      return;
    }

  if (!log_Log_header_initialized)
    {
      logpb_finalize_pool (thread_p);
      logtb_undefine_trantable (thread_p);
      LOG_CS_EXIT (thread_p);
      return;
    }

  /*
   * Cannot use the critical section here since we are assigning the
   * transaction index and the critical sections are base on the transaction
   * index. Acquire the critical section and the get out immediately.. by
   * this time the scheduler will not preempt you.
   */

  /* Abort all active transactions */
  for (i = 0; i < log_Gl.trantable.num_total_indices; i++)
    {
      tdes = LOG_FIND_TDES (i);
      if (i != LOG_SYSTEM_TRAN_INDEX && tdes != NULL && tdes->trid != NULL_TRANID)
	{
	  if (LOG_ISTRAN_ACTIVE (tdes))
	    {
	      LOG_SET_CURRENT_TRAN_INDEX (thread_p, i);
	      (void) log_abort (thread_p, i);
	    }
	  else
	    {
	      anyloose_ends = true;
	    }
	}
    }

  LOG_SET_CURRENT_TRAN_INDEX (thread_p, save_tran_index);

  /*
   * Flush all log append dirty pages and all data dirty pages
   */
  logpb_flush_pages_direct (thread_p);

  if (!is_tran_server_with_remote_storage ())
    {
      error_code = pgbuf_flush_all (thread_p, NULL_VOLID);
      if (error_code == NO_ERROR)
	{
	  error_code = fileio_synchronize_all (thread_p, false);
	}
    }

  logpb_decache_archive_info (thread_p);

  /*
   * Flush the header of the log with information to restart the system
   * easily. For example, without a recovery process
   */

  log_Gl.hdr.has_logging_been_skipped = false;
  if (anyloose_ends == false && error_code == NO_ERROR)
    {
      log_Gl.hdr.is_shutdown = true;
      LSA_COPY (&log_Gl.hdr.chkpt_lsa, &log_Gl.hdr.append_lsa);
      LSA_COPY (&log_Gl.hdr.smallest_lsa_at_last_chkpt, &log_Gl.hdr.chkpt_lsa);

      // mark and persist that transaction server with remote storage has been correctly closed
      log_Gl.m_metainfo.set_clean_shutdown (true);
      log_write_metalog_to_file (false);
    }
  else
    {
      (void) logpb_checkpoint (thread_p);
    }

  if (!is_tran_server_with_remote_storage ())
    {
      logpb_flush_header (thread_p);
    }

  /* Undefine page buffer pool and transaction table */
  logpb_finalize_pool (thread_p);

  log_Gl.m_metainfo.clear ();

  logtb_undefine_trantable (thread_p);

  if (prm_get_bool_value (PRM_ID_LOG_BACKGROUND_ARCHIVING))
    {
      if (log_Gl.bg_archive_info.vdes != NULL_VOLDES)
	{
	  fileio_dismount (thread_p, log_Gl.bg_archive_info.vdes);
	  log_Gl.bg_archive_info.vdes = NULL_VOLDES;
	}
    }

  /* Dismount the active log volume */
  log_unmount_active_file (thread_p);

  free_and_init (log_Gl.loghdr_pgptr);

  log_Log_header_initialized = false;

  LOG_CS_EXIT (thread_p);
}

void
log_stop_ha_delay_registration ()
{
#if defined (SERVER_MODE)
  cubthread::get_manager ()->destroy_daemon (log_Check_ha_delay_info_daemon);
#endif // SERVER_MODE
}

/*
 * log_restart_emergency - Emergency restart of log manager
 *
 * return: nothing
 *
 *   db_fullname(in): Full name of the database
 *   logpath(in): Directory where the log volumes reside
 *   prefix_logname(in): Name of the log volumes. It must be the same as the
 *                      one given during the creation of the database.
 *
 * NOTE: Initialize the log manager in emergency fashion. That is,
 *              restart recovery is ignored.
 */
void
log_restart_emergency (THREAD_ENTRY * thread_p, const char *db_fullname, const char *logpath,
		       const char *prefix_logname)
{
  (void) log_initialize_internal (thread_p, db_fullname, logpath, prefix_logname, false, NULL, true);
}

/*
 *
 *                    INTERFACE FUNCTION FOR LOGGING DATA
 *
 */

/*
 * log_append_undoredo_data - LOG UNDO (BEFORE) + REDO (AFTER) DATA
 *
 * return: nothing
 *
 *   rcvindex(in): Index to recovery function
 *   addr(in): Address (Volume, page, and offset) of data
 *   undo_length(in): Length of undo(before) data
 *   redo_length(in): Length of redo(after) data
 *   undo_data(in): Undo (before) data
 *   redo_data(in): Redo (after) data
 *
 */
void
log_append_undoredo_data (THREAD_ENTRY * thread_p, LOG_RCVINDEX rcvindex, LOG_DATA_ADDR * addr, int undo_length,
			  int redo_length, const void *undo_data, const void *redo_data)
{
  LOG_CRUMB undo_crumb;
  LOG_CRUMB redo_crumb;

  /* Set undo length/data to crumb */
  assert (0 <= undo_length);
  assert (0 == undo_length || undo_data != NULL);

  undo_crumb.data = undo_data;
  undo_crumb.length = undo_length;

  /* Set redo length/data to crumb */
  assert (0 <= redo_length);
  assert (0 == redo_length || redo_data != NULL);

  redo_crumb.data = redo_data;
  redo_crumb.length = redo_length;

  log_append_undoredo_crumbs (thread_p, rcvindex, addr, 1, 1, &undo_crumb, &redo_crumb);
}

void
log_append_undoredo_data2 (THREAD_ENTRY * thread_p, LOG_RCVINDEX rcvindex, const VFID * vfid, PAGE_PTR pgptr,
			   PGLENGTH offset, int undo_length, int redo_length, const void *undo_data,
			   const void *redo_data)
{
  LOG_DATA_ADDR addr;
  LOG_CRUMB undo_crumb;
  LOG_CRUMB redo_crumb;

  /* Set data address */
  addr.vfid = vfid;
  addr.pgptr = pgptr;
  addr.offset = offset;

  /* Set undo length/data to crumb */
  assert (0 <= undo_length);
  assert (0 == undo_length || undo_data != NULL);

  undo_crumb.data = undo_data;
  undo_crumb.length = undo_length;

  /* Set redo length/data to crumb */
  assert (0 <= redo_length);
  assert (0 == redo_length || redo_data != NULL);

  redo_crumb.data = redo_data;
  redo_crumb.length = redo_length;

  log_append_undoredo_crumbs (thread_p, rcvindex, &addr, 1, 1, &undo_crumb, &redo_crumb);
}

/*
 * log_append_undo_data - LOG UNDO (BEFORE) DATA
 *
 * return: nothing
 *
 *   rcvindex(in): Index to recovery function
 *   addr(in): Address (Volume, page, and offset) of data
 *   length(in): Length of undo(before) data
 *   data(in): Undo (before) data
 *
 * NOTE: Log undo(before) data. A log record is constructed to recover
 *              data by undoing data during abort and during recovery.
 *
 *              In the case of a rollback, the undo function described by
 *              rcvindex is called with a recovery structure which contains
 *              the page pointer and offset of the data to recover along with
 *              the undo data. It is up to this function to determine how to
 *              undo the data.
 *
 *     1)       This function accepts either page operation logging (with a
 *              valid address) or logical log (with a null address).
 *     2)       Very IMPORTANT: If an update is associated with two individual
 *              log records, the undo record must be logged before the redo
 *              record.
 */
void
log_append_undo_data (THREAD_ENTRY * thread_p, LOG_RCVINDEX rcvindex, LOG_DATA_ADDR * addr, int length,
		      const void *data)
{
  LOG_CRUMB undo_crumb;

  /* Set length/data to crumb */
  assert (0 <= length);
  assert (0 == length || data != NULL);

  undo_crumb.data = data;
  undo_crumb.length = length;

  log_append_undo_crumbs (thread_p, rcvindex, addr, 1, &undo_crumb);
}

void
log_append_undo_data2 (THREAD_ENTRY * thread_p, LOG_RCVINDEX rcvindex, const VFID * vfid, PAGE_PTR pgptr,
		       PGLENGTH offset, int length, const void *data)
{
  LOG_DATA_ADDR addr;
  LOG_CRUMB undo_crumb;

  /* Set data address */
  addr.vfid = vfid;
  addr.pgptr = pgptr;
  addr.offset = offset;

  /* Set length/data to crumb */
  assert (0 <= length);
  assert (0 == length || data != NULL);

  undo_crumb.data = data;
  undo_crumb.length = length;

  log_append_undo_crumbs (thread_p, rcvindex, &addr, 1, &undo_crumb);
}

/*
 * log_append_redo_data - LOG REDO (AFTER) DATA
 *
 * return: nothing
 *
 *   rcvindex(in): Index to recovery function
 *   addr(in): Address (Volume, page, and offset) of data
 *   length(in): Length of redo(after) data
 *   data(in): Redo (after) data
 *
 * NOTE: Log redo(after) data. A log record is constructed to recover
 *              data by redoing data during recovery.
 *
 *              During recovery(e.g., system crash recovery), the redo
 *              function described by rcvindex is called with a recovery
 *              structure which contains the page pointer and offset of the
 *              data to recover along with the redo data. It is up to this
 *              function to determine how to redo the data.
 *
 *     1)       The only type of logging accepted by this function is page
 *              operation level logging, thus, an address must must be given.
 *     2)       During the redo phase of crash recovery, any redo logging is
 *              ignored.
 */
void
log_append_redo_data (THREAD_ENTRY * thread_p, LOG_RCVINDEX rcvindex, LOG_DATA_ADDR * addr, int length,
		      const void *data)
{
  LOG_CRUMB redo_crumb;

  /* Set length/data to crumb */
  assert (0 <= length);
  assert (0 == length || data != NULL);

  redo_crumb.data = data;
  redo_crumb.length = length;

  log_append_redo_crumbs (thread_p, rcvindex, addr, 1, &redo_crumb);
}

void
log_append_redo_data2 (THREAD_ENTRY * thread_p, LOG_RCVINDEX rcvindex, const VFID * vfid, PAGE_PTR pgptr,
		       PGLENGTH offset, int length, const void *data)
{
  LOG_DATA_ADDR addr;
  LOG_CRUMB redo_crumb;

  /* Set data address */
  addr.vfid = vfid;
  addr.pgptr = pgptr;
  addr.offset = offset;

  /* Set length/data to crumb */
  assert (0 <= length);
  assert (0 == length || data != NULL);

  redo_crumb.data = data;
  redo_crumb.length = length;

  log_append_redo_crumbs (thread_p, rcvindex, &addr, 1, &redo_crumb);
}

/*
 * log_append_undoredo_crumbs -  LOG UNDO (BEFORE) + REDO (AFTER) CRUMBS OF DATA
 *
 * return: nothing
 *
 *   rcvindex(in): Index to recovery function
 *   addr(in): Address (Volume, page, and offset) of data
 *   num_undo_crumbs(in): Number of undo crumbs
 *   num_redo_crumbs(in): Number of redo crumbs
 *   undo_crumbs(in): The undo crumbs
 *   redo_crumbs(in): The redo crumbs
 *
 */
void
log_append_undoredo_crumbs (THREAD_ENTRY * thread_p, LOG_RCVINDEX rcvindex, LOG_DATA_ADDR * addr, int num_undo_crumbs,
			    int num_redo_crumbs, const LOG_CRUMB * undo_crumbs, const LOG_CRUMB * redo_crumbs)
{
  LOG_TDES *tdes;		/* Transaction descriptor */
  int tran_index;
  int error_code = NO_ERROR;
  LOG_PRIOR_NODE *node;
  LOG_LSA start_lsa;
  LOG_RECTYPE rectype = LOG_IS_MVCC_OPERATION (rcvindex) ? LOG_MVCC_UNDOREDO_DATA : LOG_UNDOREDO_DATA;

#if defined(CUBRID_DEBUG)
  if (addr->pgptr == NULL)
    {
      /*
       * Redo is always an operation page level logging. Thus, a data page
       * pointer must have been given as part of the address
       */
      er_set (ER_ERROR_SEVERITY, ARG_FILE_LINE, ER_LOG_REDO_INTERFACE, 0);
      error_code = ER_LOG_REDO_INTERFACE;
      return;
    }
  if (RV_fun[rcvindex].undofun == NULL || RV_fun[rcvindex].redofun == NULL)
    {
      assert (false);
      return;
    }
#endif /* CUBRID_DEBUG */

#if !defined(SERVER_MODE)
  assert_release (!LOG_IS_MVCC_OPERATION (rcvindex));
#endif /* SERVER_MODE */

  if (log_No_logging)
    {
      /* We are not logging */
      LOG_FLUSH_LOGGING_HAS_BEEN_SKIPPED (thread_p);
      log_skip_logging (thread_p, addr);
      return;
    }

  /* Find transaction descriptor for current logging transaction */
  tran_index = LOG_FIND_THREAD_TRAN_INDEX (thread_p);
  tdes = LOG_FIND_TDES (tran_index);
  if (tdes == NULL)
    {
      er_set (ER_FATAL_ERROR_SEVERITY, ARG_FILE_LINE, ER_LOG_UNKNOWN_TRANINDEX, 1, tran_index);
      error_code = ER_LOG_UNKNOWN_TRANINDEX;
      return;
    }

  /*
   * If we are not in a top system operation, the transaction is unactive, and
   * the transaction is not in the process of been aborted, we do nothing.
   */
  if (tdes->topops.last < 0 && !LOG_ISTRAN_ACTIVE (tdes) && !LOG_ISTRAN_ABORTED (tdes))
    {
      /*
       * We do not log anything when the transaction is unactive and it is not
       * in the process of aborting.
       */
      return;
    }

  /*
   * is undo logging needed ?
   */

  if (log_can_skip_undo_logging (thread_p, rcvindex, tdes, addr) == true)
    {
      /* undo logging is ignored at this point */
      log_append_redo_crumbs (thread_p, rcvindex, addr, num_redo_crumbs, redo_crumbs);
      return;
    }

  /*
   * Now do the UNDO & REDO portion
   */

  node = prior_lsa_alloc_and_copy_crumbs (thread_p, rectype, rcvindex, addr, num_undo_crumbs, undo_crumbs,
					  num_redo_crumbs, redo_crumbs);
  if (node == NULL)
    {
      return;
    }

  if (LOG_MAY_CONTAIN_USER_DATA (rcvindex))
    {
      if (pgbuf_get_tde_algorithm (addr->pgptr) != TDE_ALGORITHM_NONE)
	{
	  if (prior_set_tde_encrypted (node, rcvindex) != NO_ERROR)
	    {
	      assert (false);
	      return;
	    }
	}
    }

  start_lsa = prior_lsa_next_record (thread_p, node, tdes);

  if (LOG_NEED_TO_SET_LSA (rcvindex, addr->pgptr))
    {
      if (pgbuf_set_lsa (thread_p, addr->pgptr, &start_lsa) == NULL)
	{
	  assert (false);
	  return;
	}
    }
  if (addr->pgptr != NULL && LOG_IS_MVCC_OPERATION (rcvindex))
    {
      pgbuf_notify_vacuum_follows (thread_p, addr->pgptr);
    }

  if (!LOG_CHECK_LOG_APPLIER (thread_p) && log_does_allow_replication () == true)
    {
      if (rcvindex == RVHF_UPDATE || rcvindex == RVOVF_CHANGE_LINK || rcvindex == RVHF_UPDATE_NOTIFY_VACUUM
	  || rcvindex == RVHF_INSERT_NEWHOME)
	{
	  LSA_COPY (&tdes->repl_update_lsa, &tdes->tail_lsa);
	  assert (tdes->is_active_worker_transaction ());
	}
      else if (rcvindex == RVHF_INSERT || rcvindex == RVHF_MVCC_INSERT)
	{
	  LSA_COPY (&tdes->repl_insert_lsa, &tdes->tail_lsa);
	  assert (tdes->is_active_worker_transaction ());
	}
    }
}

/*
 * log_append_undo_crumbs - LOG UNDO (BEFORE) CRUMBS OF DATA
 *
 * return: nothing
 *
 *   rcvindex(in): Index to recovery function
 *   addr(in): Address (Volume, page, and offset) of data
 *   num_crumbs(in): Number of undo crumbs
 *   crumbs(in): The undo crumbs
 *
 */
void
log_append_undo_crumbs (THREAD_ENTRY * thread_p, LOG_RCVINDEX rcvindex, LOG_DATA_ADDR * addr, int num_crumbs,
			const LOG_CRUMB * crumbs)
{
  LOG_TDES *tdes;		/* Transaction descriptor */
  int tran_index;
  int error_code = NO_ERROR;
  LOG_PRIOR_NODE *node;
  LOG_LSA start_lsa;
  LOG_RECTYPE rectype = LOG_IS_MVCC_OPERATION (rcvindex) ? LOG_MVCC_UNDO_DATA : LOG_UNDO_DATA;

#if defined(CUBRID_DEBUG)
  if (RV_fun[rcvindex].undofun == NULL)
    {
      assert (false);
      return;
    }
#endif /* CUBRID_DEBUG */

  if (log_No_logging)
    {
      /* We are not logging */
      LOG_FLUSH_LOGGING_HAS_BEEN_SKIPPED (thread_p);
      if (addr->pgptr != NULL)
	{
	  log_skip_logging (thread_p, addr);
	}
      return;
    }

  /* Find transaction descriptor for current logging transaction */
  tran_index = LOG_FIND_THREAD_TRAN_INDEX (thread_p);
  tdes = LOG_FIND_TDES (tran_index);
  if (tdes == NULL)
    {
      er_set (ER_FATAL_ERROR_SEVERITY, ARG_FILE_LINE, ER_LOG_UNKNOWN_TRANINDEX, 1, tran_index);
      error_code = ER_LOG_UNKNOWN_TRANINDEX;
      return;
    }

  /*
   * If we are not in a top system operation, the transaction is unactive, and
   * the transaction is not in the process of been aborted, we do nothing.
   */
  if (tdes->topops.last < 0 && !LOG_ISTRAN_ACTIVE (tdes) && !LOG_ISTRAN_ABORTED (tdes))
    {
      /*
       * We do not log anything when the transaction is unactive and it is not
       * in the process of aborting.
       */
      return;
    }

  /*
   * is undo logging needed ?
   */
  if (log_can_skip_undo_logging (thread_p, rcvindex, tdes, addr) == true)
    {
      /* undo logging is ignored at this point */
      ;				/* NO-OP */
      return;
    }

  /*
   * NOW do the UNDO ...
   */

  node = prior_lsa_alloc_and_copy_crumbs (thread_p, rectype, rcvindex, addr, num_crumbs, crumbs, 0, NULL);
  if (node == NULL)
    {
      assert (false);
      return;
    }

  /*
   * if pgptr is NULL, the user data can be spilled as un-encrypted.
   * Now it seems that there is no case, but can be in the future.
   */
  if (addr->pgptr != NULL && LOG_MAY_CONTAIN_USER_DATA (rcvindex))
    {
      if (pgbuf_get_tde_algorithm (addr->pgptr) != TDE_ALGORITHM_NONE)
	{
	  if (prior_set_tde_encrypted (node, rcvindex) != NO_ERROR)
	    {
	      assert (false);
	      return;
	    }
	}
    }

  start_lsa = prior_lsa_next_record (thread_p, node, tdes);

  if (addr->pgptr != NULL && LOG_NEED_TO_SET_LSA (rcvindex, addr->pgptr))
    {
      if (pgbuf_set_lsa (thread_p, addr->pgptr, &start_lsa) == NULL)
	{
	  assert (false);
	  return;
	}
    }
  if (addr->pgptr != NULL && LOG_IS_MVCC_OPERATION (rcvindex))
    {
      pgbuf_notify_vacuum_follows (thread_p, addr->pgptr);
    }
}

/*
 * log_append_redo_crumbs - LOG REDO (AFTER) CRUMBS OF DATA
 *
 * return: nothing
 *
 *   rcvindex(in): Index to recovery function
 *   addr(in): Address (Volume, page, and offset) of data
 *   num_crumbs(in): Number of undo crumbs
 *   crumbs(in): The undo crumbs
 *
 * NOTE: Log redo(after) crumbs of data. A log record is constructed to
 *              recover data by redoing data during recovery.
 *              The log manager does not really store crumbs of data, instead
 *              the log manager glues them together as a stream of data, and
 *              thus, it looses the knowledge that the data was from crumbs.
 *              This is done to avoid extra storage overhead. It is the
 *              responsibility of the recovery functions to build the crumbs
 *              when needed from the glued data.
 *
 *              During recovery(e.g., system crash recovery), the redo
 *              function described by rcvindex is called with a recovery
 *              structure which contains the page pointer and offset of the
 *              data to recover along with the redo glued data. The redo
 *              function must construct the crumbs when needed. It is up to
 *              this function, how to undo the data.
 *
 *     1)       Same notes as log_append_redo_data (see this function)
 *     2)       The only purpose of this function is to avoid extra data
 *              copying (the glue into one contiguous area) by the caller,
 *              otherwise, the same as log_append_redo_data.
 */
void
log_append_redo_crumbs (THREAD_ENTRY * thread_p, LOG_RCVINDEX rcvindex, LOG_DATA_ADDR * addr, int num_crumbs,
			const LOG_CRUMB * crumbs)
{
  LOG_TDES *tdes;		/* Transaction descriptor */
  int tran_index;
  int error_code = NO_ERROR;
  LOG_PRIOR_NODE *node;
  LOG_LSA start_lsa;
  LOG_RECTYPE rectype = LOG_IS_MVCC_OPERATION (rcvindex) ? LOG_MVCC_REDO_DATA : LOG_REDO_DATA;

#if defined(CUBRID_DEBUG)
  if (addr->pgptr == NULL)
    {
      /*
       * Redo is always an operation page level logging. Thus, a data page
       * pointer must have been given as part of the address
       */
      er_set (ER_ERROR_SEVERITY, ARG_FILE_LINE, ER_LOG_REDO_INTERFACE, 0);
      error_code = ER_LOG_REDO_INTERFACE;
      return;
    }
  if (RV_fun[rcvindex].redofun == NULL)
    {
      assert (false);
      return;
    }
#endif /* CUBRID_DEBUG */

  if (log_No_logging)
    {
      /* We are not logging */
      LOG_FLUSH_LOGGING_HAS_BEEN_SKIPPED (thread_p);
      log_skip_logging (thread_p, addr);
      return;
    }

  /* Find transaction descriptor for current logging transaction */
  tran_index = LOG_FIND_THREAD_TRAN_INDEX (thread_p);
  tdes = LOG_FIND_TDES (tran_index);
  if (tdes == NULL)
    {
      er_set (ER_FATAL_ERROR_SEVERITY, ARG_FILE_LINE, ER_LOG_UNKNOWN_TRANINDEX, 1, tran_index);
      error_code = ER_LOG_UNKNOWN_TRANINDEX;
      return;
    }

  /*
   * If we are not in a top system operation, the transaction is unactive, and
   * the transaction is not in the process of been aborted, we do nothing.
   */
  if (tdes->topops.last < 0 && !LOG_ISTRAN_ACTIVE (tdes) && !LOG_ISTRAN_ABORTED (tdes))
    {
      /*
       * We do not log anything when the transaction is unactive and it is not
       * in the process of aborting.
       */
      return;
    }

  if (log_can_skip_redo_logging (rcvindex, tdes, addr) == true)
    {
      return;
    }

  node = prior_lsa_alloc_and_copy_crumbs (thread_p, rectype, rcvindex, addr, 0, NULL, num_crumbs, crumbs);
  if (node == NULL)
    {
      return;
    }

  if (LOG_MAY_CONTAIN_USER_DATA (rcvindex))
    {
      if (pgbuf_get_tde_algorithm (addr->pgptr) != TDE_ALGORITHM_NONE)
	{
	  if (prior_set_tde_encrypted (node, rcvindex) != NO_ERROR)
	    {
	      assert (false);
	      return;
	    }
	}
    }

  start_lsa = prior_lsa_next_record (thread_p, node, tdes);

  /*
   * Set the LSA on the data page of the corresponding log record for page
   * operation logging.
   *
   * Make sure that I should log. Page operational logging is not done for
   * temporary data of temporary files and volumes
   */
  if (LOG_NEED_TO_SET_LSA (rcvindex, addr->pgptr))
    {
      if (pgbuf_set_lsa (thread_p, addr->pgptr, &start_lsa) == NULL)
	{
	  assert (false);
	  return;
	}
    }

  if (!LOG_CHECK_LOG_APPLIER (thread_p) && log_does_allow_replication () == true)
    {
      if (rcvindex == RVHF_UPDATE || rcvindex == RVOVF_CHANGE_LINK || rcvindex == RVHF_UPDATE_NOTIFY_VACUUM)
	{
	  LSA_COPY (&tdes->repl_update_lsa, &tdes->tail_lsa);
	  assert (tdes->is_active_worker_transaction ());
	}
      else if (rcvindex == RVHF_INSERT || rcvindex == RVHF_MVCC_INSERT)
	{
	  LSA_COPY (&tdes->repl_insert_lsa, &tdes->tail_lsa);
	  assert (tdes->is_active_worker_transaction ());
	}
    }
}

/*
 * log_append_undoredo_recdes - LOG UNDO (BEFORE) + REDO (AFTER) RECORD DESCRIPTOR
 *
 * return: nothing
 *
 *   rcvindex(in): Index to recovery function
 *   addr(in): Address (Volume, page, and offset) of data
 *   undo_recdes(in): Undo(before) record descriptor
 *   redo_recdes(in): Redo(after) record descriptor
 *
 */
void
log_append_undoredo_recdes (THREAD_ENTRY * thread_p, LOG_RCVINDEX rcvindex, LOG_DATA_ADDR * addr,
			    const RECDES * undo_recdes, const RECDES * redo_recdes)
{
  log_append_undoredo_recdes2 (thread_p, rcvindex, addr->vfid, addr->pgptr, addr->offset, undo_recdes, redo_recdes);
}

void
log_append_undoredo_recdes2 (THREAD_ENTRY * thread_p, LOG_RCVINDEX rcvindex, const VFID * vfid, PAGE_PTR pgptr,
			     PGLENGTH offset, const RECDES * undo_recdes, const RECDES * redo_recdes)
{
  LOG_CRUMB crumbs[4];
  LOG_CRUMB *undo_crumbs = &crumbs[0];
  LOG_CRUMB *redo_crumbs = &crumbs[2];
  int num_undo_crumbs;
  int num_redo_crumbs;
  LOG_DATA_ADDR addr;

  addr.vfid = vfid;
  addr.pgptr = pgptr;
  addr.offset = offset;

#if 0
  if (rcvindex == RVHF_UPDATE)
    {
      LOG_TDES *tdes = LOG_FIND_CURRENT_TDES (thread_p);
      if (tdes && tdes->null_log.is_set && undo_recdes && redo_recdes)
	{
	  tdes->null_log.recdes = malloc (sizeof (RECDES));
	  if (tdes == NULL)
	    {
	      return;		/* error */
	    }
	  *(tdes->null_log.recdes) = *undo_recdes;
	  tdes->null_log.recdes->data = malloc (undo_recdes->length);
	  if (tdes->null_log.recdes->data == NULL)
	    {
	      free_and_init (tdes->null_log.recdes);
	      return;		/* error */
	    }
	  (void) memcpy (tdes->null_log.recdes->data, undo_recdes->data, undo_recdes->length);
	}
      undo_crumbs[0].length = sizeof (undo_recdes->type);
      undo_crumbs[0].data = (char *) &undo_recdes->type;
      undo_crumbs[1].length = 0;
      undo_crumbs[1].data = NULL;
      num_undo_crumbs = 2;
      redo_crumbs[0].length = sizeof (redo_recdes->type);
      redo_crumbs[0].data = (char *) &redo_recdes->type;
      redo_crumbs[1].length = 0;
      redo_crumbs[1].data = NULL;
      num_redo_crumbs = 2;
      log_append_undoredo_crumbs (rcvindex, addr, num_undo_crumbs, num_redo_crumbs, undo_crumbs, redo_crumbs);
      return;
    }
#endif

  if (undo_recdes != NULL)
    {
      undo_crumbs[0].length = sizeof (undo_recdes->type);
      undo_crumbs[0].data = (char *) &undo_recdes->type;
      undo_crumbs[1].length = undo_recdes->length;
      undo_crumbs[1].data = undo_recdes->data;
      num_undo_crumbs = 2;
    }
  else
    {
      undo_crumbs = NULL;
      num_undo_crumbs = 0;
    }

  if (redo_recdes != NULL)
    {
      redo_crumbs[0].length = sizeof (redo_recdes->type);
      redo_crumbs[0].data = (char *) &redo_recdes->type;
      redo_crumbs[1].length = redo_recdes->length;
      redo_crumbs[1].data = redo_recdes->data;
      num_redo_crumbs = 2;
    }
  else
    {
      redo_crumbs = NULL;
      num_redo_crumbs = 0;
    }

  log_append_undoredo_crumbs (thread_p, rcvindex, &addr, num_undo_crumbs, num_redo_crumbs, undo_crumbs, redo_crumbs);
}

/*
 * log_append_undo_recdes - LOG UNDO (BEFORE) RECORD DESCRIPTOR
 *
 * return: nothing
 *
 *   rcvindex(in): Index to recovery function
 *   addr(in): Address (Volume, page, and offset) of data
 *   recdes(in): Undo(before) record descriptor
 *
 */
void
log_append_undo_recdes (THREAD_ENTRY * thread_p, LOG_RCVINDEX rcvindex, LOG_DATA_ADDR * addr, const RECDES * recdes)
{
  log_append_undo_recdes2 (thread_p, rcvindex, addr->vfid, addr->pgptr, addr->offset, recdes);
}

void
log_append_undo_recdes2 (THREAD_ENTRY * thread_p, LOG_RCVINDEX rcvindex, const VFID * vfid, PAGE_PTR pgptr,
			 PGLENGTH offset, const RECDES * recdes)
{
  LOG_CRUMB crumbs[2];
  LOG_DATA_ADDR addr;

  addr.vfid = vfid;
  addr.pgptr = pgptr;
  addr.offset = offset;

  if (recdes != NULL)
    {
      crumbs[0].length = sizeof (recdes->type);
      crumbs[0].data = (char *) &recdes->type;
      crumbs[1].length = recdes->length;
      crumbs[1].data = recdes->data;
      log_append_undo_crumbs (thread_p, rcvindex, &addr, 2, crumbs);
    }
  else
    {
      log_append_undo_crumbs (thread_p, rcvindex, &addr, 0, NULL);
    }
}

/*
 * log_append_redo_recdes - LOG REDO (AFTER) RECORD DESCRIPTOR
 *
 * return: nothing
 *
 *   rcvindex(in): Index to recovery function
 *   addr(in): Address (Volume, page, and offset) of data
 *   recdes(in): Redo(after) record descriptor
 *
 */
void
log_append_redo_recdes (THREAD_ENTRY * thread_p, LOG_RCVINDEX rcvindex, LOG_DATA_ADDR * addr, const RECDES * recdes)
{
  log_append_redo_recdes2 (thread_p, rcvindex, addr->vfid, addr->pgptr, addr->offset, recdes);
}

void
log_append_redo_recdes2 (THREAD_ENTRY * thread_p, LOG_RCVINDEX rcvindex, const VFID * vfid, PAGE_PTR pgptr,
			 PGLENGTH offset, const RECDES * recdes)
{
  LOG_CRUMB crumbs[2];
  LOG_DATA_ADDR addr;

  addr.vfid = vfid;
  addr.pgptr = pgptr;
  addr.offset = offset;

  if (recdes != NULL)
    {
      crumbs[0].length = sizeof (recdes->type);
      crumbs[0].data = (char *) &recdes->type;
      crumbs[1].length = recdes->length;
      crumbs[1].data = recdes->data;
      log_append_redo_crumbs (thread_p, rcvindex, &addr, 2, crumbs);
    }
  else
    {
      log_append_redo_crumbs (thread_p, rcvindex, &addr, 0, NULL);
    }
}

/*
 * log_append_dboutside_redo - Log redo (after) data for operations outside the db
 *
 * return: nothing
 *
 *   rcvindex(in): Index to recovery function
 *   length(in): Length of redo(after) data
 *   data(in): Redo (after) data
 *
 * NOTE: A log record is constructed to recover external (outside of
 *              database) data by always redoing data during recovery.
 *
 *              During recovery(e.g., system crash recovery), the redo
 *              function described by rcvindex is called with a recovery
 *              structure which contains the page pointer and offset of the
 *              data to recover along with the redo data. It is up to this
 *              function to determine how to redo the data.
 *
 *     1)       The logging of this function is logical since it is for
 *              external data.
 *     2)       Both during the redo and undo phase, dboutside redo is
 *              ignored.
 */
void
log_append_dboutside_redo (THREAD_ENTRY * thread_p, LOG_RCVINDEX rcvindex, int length, const void *data)
{
  LOG_TDES *tdes;		/* Transaction descriptor */
  int tran_index;
  int error_code = NO_ERROR;
  LOG_PRIOR_NODE *node;

#if defined(CUBRID_DEBUG)
  if (RV_fun[rcvindex].redofun == NULL)
    {
      assert (false);
      return;
    }
#endif /* CUBRID_DEBUG */

  if (log_No_logging)
    {
      /* We are not logging */
      LOG_FLUSH_LOGGING_HAS_BEEN_SKIPPED (thread_p);
      return;
    }

  /* Find transaction descriptor for current logging transaction */
  tran_index = LOG_FIND_THREAD_TRAN_INDEX (thread_p);
  tdes = LOG_FIND_TDES (tran_index);
  if (tdes == NULL)
    {
      er_set (ER_FATAL_ERROR_SEVERITY, ARG_FILE_LINE, ER_LOG_UNKNOWN_TRANINDEX, 1, tran_index);
      error_code = ER_LOG_UNKNOWN_TRANINDEX;
      return;
    }

  /*
   * If we are not in a top system operation, the transaction is unactive, and
   * the transaction is not in the process of been aborted, we do nothing.
   */
  if (tdes->topops.last < 0 && !LOG_ISTRAN_ACTIVE (tdes) && !LOG_ISTRAN_ABORTED (tdes))
    {
      /*
       * We do not log anything when the transaction is unactive and it is not
       * in the process of aborting.
       */
      return;
    }

  node =
    prior_lsa_alloc_and_copy_data (thread_p, LOG_DBEXTERN_REDO_DATA, rcvindex, NULL, 0, NULL, length, (char *) data);
  if (node == NULL)
    {
      return;
    }

  (void) prior_lsa_next_record (thread_p, node, tdes);
}

/*
 * log_append_postpone - Log postpone after data, for redo
 *
 * return: nothing
 *
 *   rcvindex(in): Index to recovery function
 *   addr(in): Index to recovery function
 *   length(in): Length of postpone redo(after) data
 *   data(in): Postpone redo (after) data
 *
 * NOTE: A postpone data operation is postponed after the transaction
 *              commits. Once it is executed, it becomes a log_redo operation.
 *              This distinction is needed due to log sequence number in the
 *              log and the data pages which are used to avoid redos.
 */
void
log_append_postpone (THREAD_ENTRY * thread_p, LOG_RCVINDEX rcvindex, LOG_DATA_ADDR * addr, int length, const void *data)
{
  LOG_TDES *tdes;		/* Transaction descriptor */
  LOG_RCV rcv;			/* Recovery structure for execution */
  bool skipredo;
  LOG_LSA *crash_lsa;
  int tran_index;
  int error_code = NO_ERROR;
  LOG_PRIOR_NODE *node;

#if defined(CUBRID_DEBUG)
  if (addr->pgptr == NULL)
    {
      /*
       * Postpone is always an operation page level logging. Thus, a data page
       * pointer must have been given as part of the address
       */
      er_set (ER_ERROR_SEVERITY, ARG_FILE_LINE, ER_LOG_POSTPONE_INTERFACE, 0);
      error_code = ER_LOG_POSTPONE_INTERFACE;
      return;
    }
  if (RV_fun[rcvindex].redofun == NULL)
    {
      assert (false);
      return;
    }
#endif /* CUBRID_DEBUG */

  if (log_No_logging)
    {
      /*
       * We are not logging. Execute the postpone operation immediately since
       * we cannot undo
       */
      rcv.length = length;
      rcv.offset = addr->offset;
      rcv.pgptr = addr->pgptr;
      rcv.data = (char *) data;

      assert (RV_fun[rcvindex].redofun != NULL);
      (void) (*RV_fun[rcvindex].redofun) (thread_p, &rcv);

      LOG_FLUSH_LOGGING_HAS_BEEN_SKIPPED (thread_p);
      log_skip_logging (thread_p, addr);
      return;
    }

  /* Find transaction descriptor for current logging transaction */
  tran_index = LOG_FIND_THREAD_TRAN_INDEX (thread_p);
  tdes = LOG_FIND_TDES (tran_index);
  if (tdes == NULL)
    {
      er_set (ER_FATAL_ERROR_SEVERITY, ARG_FILE_LINE, ER_LOG_UNKNOWN_TRANINDEX, 1, tran_index);
      error_code = ER_LOG_UNKNOWN_TRANINDEX;
      return;
    }

  skipredo = log_can_skip_redo_logging (rcvindex, tdes, addr);
  if (skipredo == true || (tdes->topops.last < 0 && !LOG_ISTRAN_ACTIVE (tdes) && !LOG_ISTRAN_ABORTED (tdes)))
    {
      /*
       * Warning postpone logging is ignored during REDO recovery, normal
       * rollbacks, and for temporary data pages
       */
      rcv.length = length;
      rcv.offset = addr->offset;
      rcv.pgptr = addr->pgptr;
      rcv.data = (char *) data;

      assert (RV_fun[rcvindex].redofun != NULL);
      (void) (*RV_fun[rcvindex].redofun) (thread_p, &rcv);
      if (skipredo == false)
	{
	  log_append_redo_data (thread_p, rcvindex, addr, length, data);
	}

      return;
    }

  /*
   * If the transaction has not logged any record, add a dummy record to
   * start the postpone purposes during the commit.
   */

  if (LSA_ISNULL (&tdes->tail_lsa)
      || (log_is_in_crash_recovery ()
	  && (crash_lsa = log_get_crash_point_lsa ()) != NULL && LSA_LE (&tdes->tail_lsa, crash_lsa)))
    {
      log_append_empty_record (thread_p, LOG_DUMMY_HEAD_POSTPONE, addr);
    }

  node = prior_lsa_alloc_and_copy_data (thread_p, LOG_POSTPONE, rcvindex, addr, 0, NULL, length, (char *) data);
  if (node == NULL)
    {
      return;
    }

  if (LOG_MAY_CONTAIN_USER_DATA (rcvindex))
    {
      if (pgbuf_get_tde_algorithm (addr->pgptr) != TDE_ALGORITHM_NONE)
	{
	  if (prior_set_tde_encrypted (node, rcvindex) != NO_ERROR)
	    {
	      assert (false);
	      return;
	    }
	}
    }

  // redo data must be saved before calling prior_lsa_next_record, which may free this prior node
  tdes->m_log_postpone_cache.add_redo_data (*node);

  // an entry for this postpone log record was already created and we also need to save its LSA
  LOG_LSA start_lsa = prior_lsa_next_record (thread_p, node, tdes);
  tdes->m_log_postpone_cache.add_lsa (start_lsa);

  /* Set address early in case there is a crash, because of skip_head */
  if (tdes->topops.last >= 0)
    {
      if (LSA_ISNULL (&tdes->topops.stack[tdes->topops.last].posp_lsa))
	{
	  LSA_COPY (&tdes->topops.stack[tdes->topops.last].posp_lsa, &tdes->tail_lsa);
	}
    }
  else if (LSA_ISNULL (&tdes->posp_nxlsa))
    {
      LSA_COPY (&tdes->posp_nxlsa, &tdes->tail_lsa);
    }

  /*
   * Note: The lsa of the page is not set for postpone log records since
   * the change has not been done (has been postpone) to the page.
   */
}

/*
 * log_run_postpone - Log run redo (after) postpone data
 *
 * return: nothing
 *
 *   rcvindex(in): Index to recovery function
 *   addr(in): Address (Volume, page, and offset) of data
 *   rcv_vpid(in):
 *   length(in): Length of redo(after) data
 *   data(in): Redo (after) data
 *   ref_lsa(in): Log sequence address of original postpone record
 *
 * NOTE: Log run_redo(after) postpone data. This function is only used
 *              when the transaction has been declared as a committed with
 *              postpone actions. A system log record is constructed to
 *              recover data by redoing data during recovery.
 *
 *              During recovery(e.g., system crash recovery), the redo
 *              function described by rcvindex is called with a recovery
 *              structure which contains the page pointer and offset of the
 *              data to recover along with the redo data. It is up to this
 *              function how to redo the data.
 *
 *     1)       The only type of logging accepted by this function is page
 *              operation level logging, thus, an address must be given.
 */
void
log_append_run_postpone (THREAD_ENTRY * thread_p, LOG_RCVINDEX rcvindex, LOG_DATA_ADDR * addr, const VPID * rcv_vpid,
			 int length, const void *data, const LOG_LSA * ref_lsa)
{
  LOG_REC_RUN_POSTPONE *run_posp;	/* A run postpone record */
  LOG_TDES *tdes;		/* Transaction descriptor */
  int tran_index;
  int error_code = NO_ERROR;
  LOG_PRIOR_NODE *node;
  LOG_LSA start_lsa;

  /* Find transaction descriptor for current logging transaction */
  tran_index = LOG_FIND_THREAD_TRAN_INDEX (thread_p);
  tdes = LOG_FIND_TDES (tran_index);
  if (tdes == NULL)
    {
      er_set (ER_FATAL_ERROR_SEVERITY, ARG_FILE_LINE, ER_LOG_UNKNOWN_TRANINDEX, 1, tran_index);
      error_code = ER_LOG_UNKNOWN_TRANINDEX;
      return;
    }

  if (tdes->state != TRAN_UNACTIVE_WILL_COMMIT && tdes->state != TRAN_UNACTIVE_COMMITTED_WITH_POSTPONE
      && tdes->state != TRAN_UNACTIVE_TOPOPE_COMMITTED_WITH_POSTPONE)
    {
      /* Warning run postpone is ignored when transaction is not committed */
#if defined(CUBRID_DEBUG)
      er_log_debug (ARG_FILE_LINE,
		    "log_run_postpone: Warning run postpone logging is ignored when transaction is not committed\n");
#endif /* CUBRID_DEBUG */
      assert (false);
    }
  else
    {
      node = prior_lsa_alloc_and_copy_data (thread_p, LOG_RUN_POSTPONE, RV_NOT_DEFINED, NULL, length, (char *) data,
					    0, NULL);
      if (node == NULL)
	{
	  return;
	}

      /*
       * By the comment above for this function, all the potpone log is page-oriented,
       * and have to contain page address. However, code below check if addr->pgptr is NULL.
       * So, we also check it just in case.
       */
      if (addr->pgptr != NULL && LOG_MAY_CONTAIN_USER_DATA (rcvindex))
	{
	  if (pgbuf_get_tde_algorithm (addr->pgptr) != TDE_ALGORITHM_NONE)
	    {
	      if (prior_set_tde_encrypted (node, rcvindex) != NO_ERROR)
		{
		  assert (false);
		  return;
		}
	    }
	}

      run_posp = (LOG_REC_RUN_POSTPONE *) node->data_header;
      run_posp->data.rcvindex = rcvindex;
      run_posp->data.pageid = rcv_vpid->pageid;
      run_posp->data.volid = rcv_vpid->volid;
      run_posp->data.offset = addr->offset;
      LSA_COPY (&run_posp->ref_lsa, ref_lsa);
      run_posp->length = length;

      start_lsa = prior_lsa_next_record (thread_p, node, tdes);

      /*
       * Set the LSA on the data page of the corresponding log record for page operation logging.
       * Make sure that I should log. Page operational logging is not done for temporary data of temporary files/volumes
       */
      if (addr->pgptr != NULL && LOG_NEED_TO_SET_LSA (rcvindex, addr->pgptr))
	{
	  if (pgbuf_set_lsa (thread_p, addr->pgptr, &start_lsa) == NULL)
	    {
	      assert (false);
	      return;
	    }
	}
    }
}

/*
 * log_append_compensate - LOG COMPENSATE DATA
 *
 * return: nothing
 *
 *   rcvindex(in): Index to recovery function
 *   vpid(in): Volume-page address of compensate data
 *   offset(in): Offset of compensate data
 *   pgptr(in): Page pointer where compensating data resides. It may be
 *                     NULL when the page is not available during recovery.
 *   length(in): Length of compensating data (kind of redo(after) data)
 *   data(in): Compensating data (kind of redo(after) data)
 *   tdes(in/out): State structure of transaction of the log record
 *
 * NOTE: Log a compensating log record. An undo performed during a
 *              rollback or recovery is logged using what is called a
 *              compensation log record. A compensation log record undoes the
 *              redo of an aborted transaction during the redo phase of the
 *              recovery process. Compensating log records are quite useful to
 *              make system and media crash recovery faster. Compensating log
 *              records are redo log records and thus, they are never undone.
 */
void
log_append_compensate (THREAD_ENTRY * thread_p, LOG_RCVINDEX rcvindex, const VPID * vpid, PGLENGTH offset,
		       PAGE_PTR pgptr, int length, const void *data, LOG_TDES * tdes)
{
  log_append_compensate_internal (thread_p, rcvindex, vpid, offset, pgptr, length, data, tdes, NULL);
}

/*
 * log_append_compensate_with_undo_nxlsa () - Append compensate log record
 *					      and overwrite its undo_nxlsa.
 *
 * return	   : Void.
 * thread_p (in)   : Thread entry.
 * rcvindex (in)   : Index to recovery function.
 * vpid (in)	   : Volume-page address of compensate data
 * offset(in)	   : Offset of compensate data
 * pgptr(in)	   : Page pointer where compensating data resides. It may be
 *		     NULL when the page is not available during recovery.
 * length (in)	   : Length of compensating data (kind of redo(after) data)
 * data (in)	   : Compensating data (kind of redo(after) data)
 * tdes (in/out)   : State structure of transaction of the log record
 * undo_nxlsa (in) : Use a different undo_nxlsa than tdes->undo_nxlsa.
 *		     Necessary for cases when log records may be added before
 *		     compensation (one example being index merge/split before
 *		     undoing b-tree operation).
 */
void
log_append_compensate_with_undo_nxlsa (THREAD_ENTRY * thread_p, LOG_RCVINDEX rcvindex, const VPID * vpid,
				       PGLENGTH offset, PAGE_PTR pgptr, int length, const void *data, LOG_TDES * tdes,
				       const LOG_LSA * undo_nxlsa)
{
  assert (undo_nxlsa != NULL);

  log_append_compensate_internal (thread_p, rcvindex, vpid, offset, pgptr, length, data, tdes, undo_nxlsa);
}

/*
 * log_append_compensate - LOG COMPENSATE DATA
 *
 * return: nothing
 *
 *   rcvindex(in): Index to recovery function
 *   vpid(in): Volume-page address of compensate data
 *   offset(in): Offset of compensate data
 *   pgptr(in): Page pointer where compensating data resides. It may be
 *                     NULL when the page is not available during recovery.
 *   length(in): Length of compensating data (kind of redo(after) data)
 *   data(in): Compensating data (kind of redo(after) data)
 *   tdes(in/out): State structure of transaction of the log record
 *   undo_nxlsa(in): Use a different undo_nxlsa than tdes->undo_nxlsa.
 *		     Necessary for cases when log records may be added before
 *		     compensation (one example being index merge/split before
 *		     undoing b-tree operation).
 *
 * NOTE: Log a compensating log record. An undo performed during a
 *              rollback or recovery is logged using what is called a
 *              compensation log record. A compensation log record undoes the
 *              redo of an aborted transaction during the redo phase of the
 *              recovery process. Compensating log records are quite useful to
 *              make system and media crash recovery faster. Compensating log
 *              records are redo log records and thus, they are never undone.
 */
static void
log_append_compensate_internal (THREAD_ENTRY * thread_p, LOG_RCVINDEX rcvindex, const VPID * vpid, PGLENGTH offset,
				PAGE_PTR pgptr, int length, const void *data, LOG_TDES * tdes,
				const LOG_LSA * undo_nxlsa)
{
  LOG_REC_COMPENSATE *compensate;	/* Compensate log record */
  LOG_LSA prev_lsa;		/* LSA of next record to undo */
  LOG_PRIOR_NODE *node;
  LOG_LSA start_lsa;

#if defined(CUBRID_DEBUG)
  int error_code = NO_ERROR;

  if (vpid->volid == NULL_VOLID || vpid->pageid == NULL_PAGEID)
    {
      /*
       * Compensate is always an operation page level logging. Thus, a data page
       * pointer must have been given as part of the address
       */
      er_set (ER_ERROR_SEVERITY, ARG_FILE_LINE, ER_LOG_COMPENSATE_INTERFACE, 0);
      error_code = ER_LOG_COMPENSATE_INTERFACE;
      return;
    }
#endif /* CUBRID_DEBUG */

  node =
    prior_lsa_alloc_and_copy_data (thread_p, LOG_COMPENSATE, rcvindex, NULL, length, (char *) data, 0, (char *) NULL);
  if (node == NULL)
    {
      return;
    }

  LSA_COPY (&prev_lsa, &tdes->undo_nxlsa);

  compensate = (LOG_REC_COMPENSATE *) node->data_header;

  compensate->data.rcvindex = rcvindex;
  compensate->data.pageid = vpid->pageid;
  compensate->data.offset = offset;
  compensate->data.volid = vpid->volid;
  if (undo_nxlsa != NULL)
    {
      LSA_COPY (&compensate->undo_nxlsa, undo_nxlsa);
    }
  else
    {
      LSA_COPY (&compensate->undo_nxlsa, &prev_lsa);
    }
  compensate->length = length;

  /*
   * Although compensation log is page-oriented, pgptr can be NULL
   * when fails to fix the page because of an error.
   * In this case, we don't encrypt the log and it can contain user data un-encrypted.
   * After all, it is very rare and exceptional case.
   */
  if (pgptr != NULL && LOG_MAY_CONTAIN_USER_DATA (rcvindex))
    {
      if (pgbuf_get_tde_algorithm (pgptr) != TDE_ALGORITHM_NONE)
	{
	  if (prior_set_tde_encrypted (node, rcvindex) != NO_ERROR)
	    {
	      assert (false);
	      return;
	    }
	}
    }

  start_lsa = prior_lsa_next_record (thread_p, node, tdes);

  /*
   * Set the LSA on the data page of the corresponding log record for page
   * operation logging.
   * Make sure that I should log. Page operational logging is not done for
   * temporary data of temporary files and volumes
   */
  if (pgptr != NULL && pgbuf_set_lsa (thread_p, pgptr, &start_lsa) == NULL)
    {
      assert (false);
      return;
    }

  /* Go back to our undo link */
  LSA_COPY (&tdes->undo_nxlsa, &prev_lsa);
}

/*
 * log_append_empty_record -
 *
 * return: nothing
 */
void
log_append_empty_record (THREAD_ENTRY * thread_p, LOG_RECTYPE logrec_type, LOG_DATA_ADDR * addr)
{
  int tran_index;
  bool skip = false;
  LOG_TDES *tdes;
  LOG_PRIOR_NODE *node;

  tran_index = LOG_FIND_THREAD_TRAN_INDEX (thread_p);
  tdes = LOG_FIND_TDES (tran_index);
  if (tdes == NULL)
    {
      assert (false);
      return;
    }

  if (addr != NULL)
    {
      skip = log_can_skip_redo_logging (RV_NOT_DEFINED, tdes, addr);
      if (skip == true)
	{
	  return;
	}
    }

  node = prior_lsa_alloc_and_copy_data (thread_p, logrec_type, RV_NOT_DEFINED, NULL, 0, NULL, 0, NULL);
  if (node == NULL)
    {
      return;
    }

  (void) prior_lsa_next_record (thread_p, node, tdes);
}

/*
 * log_append_ha_server_state -
 *
 * return: nothing
 */
void
log_append_ha_server_state (THREAD_ENTRY * thread_p, int state)
{
  int tran_index;
  LOG_TDES *tdes;
  LOG_REC_HA_SERVER_STATE *ha_server_state;
  LOG_PRIOR_NODE *node;
  LOG_LSA start_lsa;

  tran_index = LOG_FIND_THREAD_TRAN_INDEX (thread_p);
  tdes = LOG_FIND_TDES (tran_index);
  if (tdes == NULL)
    {
      return;
    }
  assert (tdes->is_active_worker_transaction () || tdes->is_system_main_transaction ());

  node = prior_lsa_alloc_and_copy_data (thread_p, LOG_DUMMY_HA_SERVER_STATE, RV_NOT_DEFINED, NULL, 0, NULL, 0, NULL);
  if (node == NULL)
    {
      return;
    }

  ha_server_state = (LOG_REC_HA_SERVER_STATE *) node->data_header;
  memset (ha_server_state, 0, sizeof (LOG_REC_HA_SERVER_STATE));

  ha_server_state->state = state;
  ha_server_state->at_time = util_get_time_as_ms_since_epoch ();

  start_lsa = prior_lsa_next_record (thread_p, node, tdes);

  logpb_flush_pages (thread_p, &start_lsa);
}

/*
 * log_skip_logging_set_lsa -  A log entry was not recorded intentionally
 *                             by the caller. set page LSA
 *
 * return: nothing
*
 *   addr(in): Address (Volume, page, and offset) of data
 *
 * NOTE: A log entry was not recorded intentionally by the caller. For
 *              example, if the data is not accurate, the logging could be
 *              avoided since it will be brought up to date later by the
 *              normal execution of the database.
 *              This function is used to avoid warning of unlogged pages.
 */
void
log_skip_logging_set_lsa (THREAD_ENTRY * thread_p, LOG_DATA_ADDR * addr)
{
  assert (addr && addr->pgptr != NULL);

#if defined(CUBRID_DEBUG)
  if (addr->pgptr == NULL)
    {
      er_log_debug (ARG_FILE_LINE,
		    "log_skip_logging_set_lsa: A data page pointer must"
		    " be given as part of the address... ignored\n");
      return;
    }
#endif /* CUBRID_DEBUG */

  /* Don't need to log */

  log_Gl.prior_info.prior_lsa_mutex.lock ();

  (void) pgbuf_set_lsa (thread_p, addr->pgptr, &log_Gl.prior_info.prior_lsa);

  log_Gl.prior_info.prior_lsa_mutex.unlock ();

  return;
}

#if defined (SERVER_MODE)
/* log_pack_log_boot_info - pack together the log header, log append pages
 *              and prev lsa for the purpose of sending them to the passive transaction server
 *              as part of the log initialization sequence
 *
 *  append_lsa(out): for logging purposes
 *  prev_lsa (out): for logging
 *  most_recent_trantable_snapshot_lsa (out): for logging
 *  log_prior_sender_sink (in): functor to add as a sink for prior sender; will act as a relay for log info between
 *                              the page server and the passive transaction server connected to this page server
 */
// *INDENT-OFF*
void
log_pack_log_boot_info (THREAD_ENTRY &thread_r, std::string &payload_in_out,
			const cublog::prior_sender::sink_hook_t &log_prior_sender_sink)
{
  assert (is_page_server ());
  assert (payload_in_out.empty ());   // empty request message

  log_lsa append_lsa;
  log_lsa prev_lsa;
  log_lsa most_recent_trantable_snapshot_lsa;

  {
    LOG_CS_ENTER_READ_MODE (&thread_r);
    scope_exit log_cs_exit_ftor ([&thread_r] { LOG_CS_EXIT (&thread_r); });
    std::lock_guard<std::mutex> { log_Gl.prior_info.prior_lsa_mutex };

    // log header
    payload_in_out = "";
    payload_in_out.append (reinterpret_cast<const char*> (&log_Gl.hdr), sizeof (log_header));
    append_lsa = log_Gl.hdr.append_lsa;

    // log append
    assert (log_Gl.append.log_pgptr != nullptr);
    const int log_page_size = db_log_page_size ();
    payload_in_out.append (reinterpret_cast<const char*> (log_Gl.append.log_pgptr), log_page_size);

    // prev lsa
    payload_in_out.append (reinterpret_cast<const char *> (&log_Gl.append.prev_lsa), sizeof (log_lsa));
    prev_lsa = log_Gl.append.prev_lsa;

    // most recent trantable snapshot lsa
    most_recent_trantable_snapshot_lsa = ps_Gl.get_replicator().get_most_recent_trantable_snapshot_lsa ();
    payload_in_out.append(reinterpret_cast<const char *> (&most_recent_trantable_snapshot_lsa),
			  sizeof (log_lsa));

    // within the same locks, initialize log prior dispatch to the newly connected passive transaction server
    log_Gl.m_prior_sender.add_sink (log_prior_sender_sink);
    // TODO: in the future, this needs to be made explicit:
    //  - as passive transaction servers (PTS) go on/off-line at a random pace
    //  - and, as each PTS has the list of available page servers (PS) it can connect to
    //  - it is the PTS's responsibility to register itself as a log prior consumer with all/some/one of the
    //    connected PS's
  }

  if (prm_get_bool_value (PRM_ID_ER_LOG_PRIOR_TRANSFER))
    {
      _er_log_debug (ARG_FILE_LINE,
		     "[LOG_PRIOR_TRANSFER] Sent log boot info to passive tran server with prev_lsa = (%lld|%d), "
		     "append_lsa = (%lld|%d), most_recent_trantable_snapshot_lsa = (%lld|%d)\n",
		     LSA_AS_ARGS (&prev_lsa), LSA_AS_ARGS (&append_lsa),
		     LSA_AS_ARGS (&most_recent_trantable_snapshot_lsa));
    }
}
// *INDENT-ON*
#endif // SERVER_MODE

/*
 * log_skip_logging -  A log entry was not recorded intentionally by the
 *                      caller
 *
 * return: nothing
 *
 *   addr(in): Address (Volume, page, and offset) of data
 *
 * NOTE: A log entry was not recorded intentionally by the caller. For
 *              example, if the data is not accurate, the logging could be
 *              avoided since it will be brought up to date later by the
 *              normal execution of the database.
 *              This function is used to avoid warning of unlogged pages.
 */
void
log_skip_logging (THREAD_ENTRY * thread_p, LOG_DATA_ADDR * addr)
{
#if 0
  LOG_TDES *tdes;		/* Transaction descriptor */
  LOG_LSA *page_lsa;
#if defined(SERVER_MODE)
  int rv;
#endif /* SERVER_MODE */
  int tran_index;
  int error_code = NO_ERROR;
#endif

#if defined(CUBRID_DEBUG)
  if (addr->pgptr == NULL)
    {
      er_log_debug (ARG_FILE_LINE,
		    "log_skip_logging: A data page pointer must be given as part of the address... ignored\n");
      return;
    }
#endif /* CUBRID_DEBUG */

  return;

#if 0
  if (!pgbuf_is_lsa_temporary (addr->pgptr))
    {
      tran_index = LOG_FIND_THREAD_TRAN_INDEX (thread_p);
      tdes = LOG_FIND_TDES (tran_index);
      if (tdes == NULL)
	{
	  er_set (ER_FATAL_ERROR_SEVERITY, ARG_FILE_LINE, ER_LOG_UNKNOWN_TRANINDEX, 1, tran_index);
	  error_code = ER_LOG_UNKNOWN_TRANINDEX;
	  return;
	}

      /*
       * If the page LSA has not been changed since the lsa checkpoint record,
       * change it to either the checkpoint record or the restart LSA.
       */

      page_lsa = pgbuf_get_lsa (addr->pgptr);

      if (!LSA_ISNULL (&log_Gl.rcv_phase_lsa))
	{
	  if (LSA_GE (&log_Gl.rcv_phase_lsa, page_lsa))
	    {
	      LOG_LSA chkpt_lsa;

	      rv = pthread_mutex_lock (&log_Gl.chkpt_lsa_lock);
	      LSA_COPY (&chkpt_lsa, &log_Gl.hdr.chkpt_lsa);
	      pthread_mutex_unlock (&log_Gl.chkpt_lsa_lock);

	      if (LSA_GT (&chkpt_lsa, &log_Gl.rcv_phase_lsa))
		{
		  (void) pgbuf_set_lsa (thread_p, addr->pgptr, &chkpt_lsa);
		}
	      else
		{
		  (void) pgbuf_set_lsa (thread_p, addr->pgptr, &log_Gl.rcv_phase_lsa);
		}
	    }
	}
      else
	{
	  /*
	   * Likely the system is not restarted
	   */
	  if (LSA_GT (&tdes->tail_lsa, page_lsa))
	    {
	      (void) pgbuf_set_lsa (thread_p, addr->pgptr, &tdes->tail_lsa);
	    }
	}
    }
#endif
}

/*
 * log_append_savepoint - DECLARE A USER SAVEPOINT
 *
 * return: LSA
 *
 *   savept_name(in): Name of the savepoint
 *
 * NOTE: A savepoint is established for the current transaction, so
 *              that future transaction actions can be rolled back to this
 *              established savepoint. We call this operation a partial abort
 *              (rollback). That is, all database actions affected by the
 *              transaction after the savepoint are undone, and all effects
 *              of the transaction preceding the savepoint remain. The
 *              transaction can then continue executing other database
 *              statements. It is permissible to abort to the same savepoint
 *              repeatedly within the same transaction.
 *              If the same savepoint name is used in multiple savepoint
 *              declarations within the same transaction, then only the latest
 *              savepoint with that name is available for aborts and the
 *              others are forgotten.
 *              There are no limits on the number of savepoints that a
 *              transaction can have.
 */
LOG_LSA *
log_append_savepoint (THREAD_ENTRY * thread_p, const char *savept_name)
{
  LOG_REC_SAVEPT *savept;	/* A savept log record */
  LOG_TDES *tdes;		/* Transaction descriptor */
  int length;			/* Length of the name of the save point */
  int tran_index;
  int error_code;
  LOG_PRIOR_NODE *node;

  /* Find transaction descriptor for current logging transaction */

  tran_index = LOG_FIND_THREAD_TRAN_INDEX (thread_p);
  tdes = LOG_FIND_TDES (tran_index);
  if (tdes == NULL)
    {
      er_set (ER_FATAL_ERROR_SEVERITY, ARG_FILE_LINE, ER_LOG_UNKNOWN_TRANINDEX, 1, tran_index);
      error_code = ER_LOG_UNKNOWN_TRANINDEX;
      return NULL;
    }
  assert (tdes->is_active_worker_transaction ());

  if (!LOG_ISTRAN_ACTIVE (tdes))
    {
      /*
       * Error, a user savepoint cannot be added when the transaction is not
       * active
       */
      er_set (ER_FATAL_ERROR_SEVERITY, ARG_FILE_LINE, ER_LOG_CANNOT_ADD_SAVEPOINT, 0);
      error_code = ER_LOG_CANNOT_ADD_SAVEPOINT;
      return NULL;
    }

  if (savept_name == NULL)
    {
      er_set (ER_ERROR_SEVERITY, ARG_FILE_LINE, ER_LOG_NONAME_SAVEPOINT, 0);
      error_code = ER_LOG_NONAME_SAVEPOINT;
      return NULL;
    }

  length = (int) strlen (savept_name) + 1;

  node =
    prior_lsa_alloc_and_copy_data (thread_p, LOG_SAVEPOINT, RV_NOT_DEFINED, NULL, length, (char *) savept_name, 0,
				   (char *) NULL);
  if (node == NULL)
    {
      return NULL;
    }

  savept = (LOG_REC_SAVEPT *) node->data_header;
  savept->length = length;
  LSA_COPY (&savept->prv_savept, &tdes->savept_lsa);

  (void) prior_lsa_next_record (thread_p, node, tdes);

  LSA_COPY (&tdes->savept_lsa, &tdes->tail_lsa);

  perfmon_inc_stat (thread_p, PSTAT_TRAN_NUM_SAVEPOINTS);

  return &tdes->savept_lsa;
}

// *INDENT-OFF*
void
log_append_trantable_snapshot (THREAD_ENTRY *thread_p, const cublog::checkpoint_info &chkpt_info)
{
  cubpacking::packer packer;
  size_t packed_size = chkpt_info.get_packed_size (packer, 0);
  std::unique_ptr<char[]> rv_data_buffer (new char[packed_size]);
  packer.set_buffer (rv_data_buffer.get (), packed_size);
  chkpt_info.pack (packer);

  LOG_PRIOR_NODE *node =
    prior_lsa_alloc_and_copy_data (thread_p, LOG_TRANTABLE_SNAPSHOT, RV_NOT_DEFINED, NULL, (int) packed_size,
				   rv_data_buffer.get (), 0, NULL);
  assert (node != nullptr);

  auto trantable_snapshot_recp = (LOG_REC_TRANTABLE_SNAPSHOT *) node->data_header;
  trantable_snapshot_recp->snapshot_lsa = chkpt_info.get_snapshot_lsa ();
  trantable_snapshot_recp->length = packed_size;

  (void) prior_lsa_next_record (thread_p, node, LOG_FIND_CURRENT_TDES (thread_p));
}
// *INDENT-ON*

void
log_append_assigned_mvccid (THREAD_ENTRY * thread_p, MVCCID mvccid)
{
  assert (MVCCID_IS_VALID (mvccid));

  LOG_TDES *tdes = LOG_FIND_CURRENT_TDES (thread_p);
  assert (tdes != nullptr);

  LOG_PRIOR_NODE *node =
    prior_lsa_alloc_and_copy_data (thread_p, LOG_ASSIGNED_MVCCID, RV_NOT_DEFINED, NULL, 0, NULL, 0, NULL);
  assert (node != nullptr);

  auto recp = (LOG_REC_ASSIGNED_MVCCID *) node->data_header;
  recp->mvccid = mvccid;

  (void) prior_lsa_next_record (thread_p, node, tdes);
}

/*
 * log_find_savept_lsa - FIND LSA ADDRESS OF GIVEN SAVEPOINT
 *
 * return: savept_lsa or NULL
 *
 *   savept_name(in):  Name of the savept
 *   tdes(in): State structure of transaction of the log record  or NULL
 *                when unknown
 *   savept_lsa(in/out): Address of the savept_name
 *
 * NOTE:The LSA address of the given savept_name is found.
 */
static LOG_LSA *
log_get_savepoint_lsa (THREAD_ENTRY * thread_p, const char *savept_name, LOG_TDES * tdes, LOG_LSA * savept_lsa)
{
  char *ptr;			/* Pointer to savepoint name */
  char log_pgbuf[IO_MAX_PAGE_SIZE + MAX_ALIGNMENT], *aligned_log_pgbuf;
  LOG_PAGE *log_pgptr = NULL;	/* Log page pointer where a savepoint log record is located */
  LOG_RECORD_HEADER *log_rec;	/* Pointer to log record */
  LOG_REC_SAVEPT *savept;	/* A savepoint log record */
  LOG_LSA prev_lsa;		/* Previous savepoint */
  LOG_LSA log_lsa;
  int length;			/* Length of savepoint name */
  bool found = false;

  aligned_log_pgbuf = PTR_ALIGN (log_pgbuf, MAX_ALIGNMENT);

  /* Find the savepoint LSA, for the given savepoint name */
  LSA_COPY (&prev_lsa, &tdes->savept_lsa);

  log_pgptr = (LOG_PAGE *) aligned_log_pgbuf;

  while (!LSA_ISNULL (&prev_lsa) && found == false)
    {
      if (logpb_fetch_page (thread_p, &prev_lsa, LOG_CS_FORCE_USE, log_pgptr) != NO_ERROR)
	{
	  break;
	}

      savept_lsa->pageid = log_lsa.pageid = prev_lsa.pageid;

      while (found == false && prev_lsa.pageid == log_lsa.pageid)
	{
	  /* Find the savepoint record */
	  savept_lsa->offset = log_lsa.offset = prev_lsa.offset;
	  log_rec = LOG_GET_LOG_RECORD_HEADER (log_pgptr, &log_lsa);
	  if (log_rec->type != LOG_SAVEPOINT && log_rec->trid != tdes->trid)
	    {
	      /* System error... */
	      er_log_debug (ARG_FILE_LINE, "log_find_savept_lsa: Corrupted log rec");
	      LSA_SET_NULL (&prev_lsa);
	      break;
	    }

	  /* Advance the pointer to read the savepoint log record */

	  LOG_READ_ADD_ALIGN (thread_p, sizeof (*log_rec), &log_lsa, log_pgptr);
	  LOG_READ_ADVANCE_WHEN_DOESNT_FIT (thread_p, sizeof (*savept), &log_lsa, log_pgptr);

	  savept = (LOG_REC_SAVEPT *) ((char *) log_pgptr->area + log_lsa.offset);
	  LSA_COPY (&prev_lsa, &savept->prv_savept);
	  length = savept->length;

	  LOG_READ_ADD_ALIGN (thread_p, sizeof (*savept), &log_lsa, log_pgptr);
	  /*
	   * Is the name contained in only one buffer, or in several buffers
	   */

	  if (log_lsa.offset + length < (int) LOGAREA_SIZE)
	    {
	      /* Savepoint name is in one buffer */
	      ptr = (char *) log_pgptr->area + log_lsa.offset;
	      if (strcmp (savept_name, ptr) == 0)
		{
		  found = true;
		}
	    }
	  else
	    {
	      /* Need to copy the data into a contiguous area */
	      int area_offset;	/* The area offset */
	      int remains_length;	/* Length of data that remains to be copied */
	      unsigned int copy_length;	/* Length to copy into area */

	      ptr = (char *) db_private_alloc (thread_p, length);
	      if (ptr == NULL)
		{
		  LSA_SET_NULL (&prev_lsa);
		  break;
		}
	      /* Copy the name */
	      remains_length = length;
	      area_offset = 0;
	      while (remains_length > 0)
		{
		  LOG_READ_ADVANCE_WHEN_DOESNT_FIT (thread_p, 0, &log_lsa, log_pgptr);
		  if (log_lsa.offset + remains_length < (int) LOGAREA_SIZE)
		    {
		      copy_length = remains_length;
		    }
		  else
		    {
		      copy_length = LOGAREA_SIZE - (int) (log_lsa.offset);
		    }

		  memcpy (ptr + area_offset, (char *) log_pgptr->area + log_lsa.offset, copy_length);
		  remains_length -= copy_length;
		  area_offset += copy_length;
		  log_lsa.offset += copy_length;
		}
	      if (strcmp (savept_name, ptr) == 0)
		{
		  found = true;
		}
	      db_private_free_and_init (thread_p, ptr);
	    }
	}
    }

  if (found)
    {
      return savept_lsa;
    }
  else
    {
      LSA_SET_NULL (savept_lsa);
      return NULL;
    }
}

/*
 *
 *       FUNCTIONS RELATED TO TERMINATION OF TRANSACTIONS AND OPERATIONS
 *
 */

/*
 * log_sysop_end_type_string () - string for log sys op end type
 *
 * return        : string for log sys op end type
 * end_type (in) : log sys op end type
 */
const char *
log_sysop_end_type_string (LOG_SYSOP_END_TYPE end_type)
{
  switch (end_type)
    {
    case LOG_SYSOP_END_COMMIT:
      return "LOG_SYSOP_END_COMMIT";
    case LOG_SYSOP_END_ABORT:
      return "LOG_SYSOP_END_ABORT";
    case LOG_SYSOP_END_LOGICAL_UNDO:
      return "LOG_SYSOP_END_LOGICAL_UNDO";
    case LOG_SYSOP_END_LOGICAL_MVCC_UNDO:
      return "LOG_SYSOP_END_LOGICAL_MVCC_UNDO";
    case LOG_SYSOP_END_LOGICAL_COMPENSATE:
      return "LOG_SYSOP_END_LOGICAL_COMPENSATE";
    case LOG_SYSOP_END_LOGICAL_RUN_POSTPONE:
      return "LOG_SYSOP_END_LOGICAL_RUN_POSTPONE";
    default:
      assert (false);
      return "UNKNOWN LOG_SYSOP_END_TYPE";
    }
}

/*
 * log_sysop_start () - Start a new system operation. This can also be nested in another system operation.
 *
 * return	 : Error code.
 * thread_p (in) : Thread entry.
 */
void
log_sysop_start (THREAD_ENTRY * thread_p)
{
  if (thread_p == NULL)
    {
      thread_p = thread_get_thread_entry_info ();
    }

  const int tran_index = LOG_FIND_THREAD_TRAN_INDEX (thread_p);
  LOG_TDES *const tdes = LOG_FIND_TDES (tran_index);
  if (tdes == NULL)
    {
      er_set (ER_FATAL_ERROR_SEVERITY, ARG_FILE_LINE, ER_LOG_UNKNOWN_TRANINDEX, 1, tran_index);
      assert_release (false);
      return;
    }

  log_sysop_start_internal (thread_p, tdes);
}

/*
 * log_sysop_start () - Start a new system operation implementation.
 *            This can also be nested in another system operation.
 *
 * return	 : Error code.
 * thread_p (in) : Thread entry.
 * tdes(in)      : transaction descriptor
 */
void
log_sysop_start_internal (THREAD_ENTRY * thread_p, LOG_TDES * tdes)
{
  assert (thread_p != nullptr);
  assert (tdes != nullptr);
  assert (tdes->is_allowed_sysop ());

  tdes->lock_topop ();

  /* Can current tdes.topops stack handle another system operation? */
  if (tdes->topops.max == 0 || (tdes->topops.last + 1) >= tdes->topops.max)
    {
      if (logtb_realloc_topops_stack (tdes, 1) == NULL)
	{
	  /* Out of memory */
	  assert (false);
	  tdes->unlock_topop ();
	  return;
	}
    }

  if (VACUUM_IS_THREAD_VACUUM (thread_p))
    {
      /* should not be in process log */
      assert (vacuum_worker_state_is_execute (thread_p));

      vacuum_er_log (VACUUM_ER_LOG_TOPOPS | VACUUM_ER_LOG_WORKER,
		     "Start system operation. Current worker tdes: tdes->trid=%d, tdes->topops.last=%d, "
		     "tdes->tail_lsa=(%lld, %d). Worker state=%d.", tdes->trid, tdes->topops.last,
		     (long long int) tdes->tail_lsa.pageid, (int) tdes->tail_lsa.offset,
		     vacuum_get_worker_state (thread_p));
    }

  tdes->on_sysop_start ();

  /* NOTE if tdes->topops.last >= 0, there is an already defined top system operation. */
  tdes->topops.last++;
  LSA_COPY (&tdes->topops.stack[tdes->topops.last].lastparent_lsa, &tdes->tail_lsa);
  LSA_COPY (&tdes->topop_lsa, &tdes->tail_lsa);

  LSA_SET_NULL (&tdes->topops.stack[tdes->topops.last].posp_lsa);

  perfmon_inc_stat (thread_p, PSTAT_TRAN_NUM_START_TOPOPS);
}

/*
 * log_sysop_start_atomic () - start a system operation that required to be atomic. it is aborted during recovery before
 *                             all postpones are finished.
 *
 * return        : void
 * thread_p (in) : thread entry
 */
void
log_sysop_start_atomic (THREAD_ENTRY * thread_p)
{
  LOG_TDES *tdes = NULL;
  int tran_index = -1;

  log_sysop_get_tran_index_and_tdes (thread_p, &tran_index, &tdes);
  // the function asserts for null tdes

  // in case there are no active sysops (atomic or not), the marker LSA for atomic sysops must be clear
  // this means that a previous [nested] [atomic] sysop sequence cleared its bookkeeping upon finishing;
  // this check goes hand in hand with cleaning code in prior_lsa_next_record_internal
  assert ((tdes->topops.last < 0 && LSA_ISNULL (&tdes->rcv.atomic_sysop_start_lsa)) || tdes->topops.last >= 0);

  log_sysop_start_internal (thread_p, tdes);
  if (tdes->topops.last < 0)
    {
      /* not a good context. must be in a system operation */
      assert_release (false);
      return;
    }
  if (LSA_ISNULL (&tdes->rcv.atomic_sysop_start_lsa))
    {
      LOG_PRIOR_NODE *node =
	prior_lsa_alloc_and_copy_data (thread_p, LOG_SYSOP_ATOMIC_START, RV_NOT_DEFINED, NULL, 0, NULL, 0, NULL);
      if (node == NULL)
	{
	  return;
	}

      (void) prior_lsa_next_record (thread_p, node, tdes);
    }
  else
    {
      /* This must be a nested atomic system operation. If parent is atomic, we'll be atomic too.
       * But, a new sysop atomic start is not added.
       * Only the internal bookeeping in the stack is increased - via the call to sysop start - to keep
       * the balance between sysop starts and ends (sysop attach to outer, sysop commit, sysop abort).
       * Clean-up of the atomic sysop start lsa happens when the outermost sysop - which was started
       * as atomic - is ended (see prior_lsa_next_record_internal). */
      assert (tdes->topops.last > 0);

      /* oh, and please tell me this is not a nested system operation during postpone of system operation nested to
       * another atomic system operation... */
      assert (LSA_ISNULL (&tdes->rcv.sysop_start_postpone_lsa));
    }
}

/*
 * log_sysop_end_random_exit () - Random exit from system operation end functions. Used to simulate crashes.
 *
 * return	 : Void.
 * thread_p (in) : Thread entry.
 */
STATIC_INLINE void
log_sysop_end_random_exit (THREAD_ENTRY * thread_p)
{
  int mod_factor = 5000;	/* 0.02% */

  FI_TEST_ARG (thread_p, FI_TEST_LOG_MANAGER_RANDOM_EXIT_AT_END_SYSTEMOP, &mod_factor, 0);
}

/*
 * log_sysop_end_begin () - Used at the beginning of system operation end functions. Verifies valid context and outputs
 *			    transaction index and descriptor.
 *
 * return		: Void.
 * thread_p (in)	: Thread entry.
 * tran_index_out (out) : Transaction index.
 * tdes_out (out)       : Transaction descriptor.
 */
STATIC_INLINE void
log_sysop_end_begin (THREAD_ENTRY * thread_p, int *tran_index_out, LOG_TDES ** tdes_out)
{
  log_sysop_end_random_exit (thread_p);

  log_sysop_get_tran_index_and_tdes (thread_p, tran_index_out, tdes_out);
  if ((*tdes_out) != NULL && (*tdes_out)->topops.last < 0)
    {
      assert (false);
      er_set (ER_ERROR_SEVERITY, ARG_FILE_LINE, ER_LOG_NOTACTIVE_TOPOPS, 0);
      *tdes_out = NULL;
      return;
    }
}

/*
 * log_sysop_end_unstack () - Used for ending system operations, removes last sysop from transaction descriptor's stack.
 *
 * return	 : Void.
 * thread_p (in) : Thread entry.
 * tdes (in/out) : Transaction descriptor.
 */
STATIC_INLINE void
log_sysop_end_unstack (THREAD_ENTRY * thread_p, LOG_TDES * tdes)
{
  tdes->topops.last--;
  if (tdes->topops.last >= 0)
    {
      LSA_COPY (&tdes->topop_lsa, &LOG_TDES_LAST_SYSOP (tdes)->lastparent_lsa);
    }
  else
    {
      LSA_SET_NULL (&tdes->topop_lsa);
    }
}

/*
 * log_sysop_end_final () - Used to complete a system operation at the end of system operation end functions.
 *
 * return	 : Void.
 * thread_p (in) : Thread entry.
 * tdes (in/out) : Transaction descriptor.
 */
STATIC_INLINE void
log_sysop_end_final (THREAD_ENTRY * thread_p, LOG_TDES * tdes)
{
  int r = NO_ERROR;

  log_sysop_end_unstack (thread_p, tdes);

  tdes->unlock_topop ();

  perfmon_inc_stat (thread_p, PSTAT_TRAN_NUM_END_TOPOPS);

  if (VACUUM_IS_THREAD_VACUUM (thread_p) && tdes->topops.last < 0)
    {
      assert (vacuum_worker_state_is_execute (thread_p));
      vacuum_er_log (VACUUM_ER_LOG_TOPOPS,
		     "Ended all top operations. Tdes: tdes->trid=%d tdes->head_lsa=(%lld, %d), "
		     "tdes->tail_lsa=(%lld, %d), tdes->undo_nxlsa=(%lld, %d), "
		     "tdes->tail_topresult_lsa=(%lld, %d). Worker state=%d.", tdes->trid,
		     (long long int) tdes->head_lsa.pageid, (int) tdes->head_lsa.offset,
		     (long long int) tdes->tail_lsa.pageid, (int) tdes->tail_lsa.offset,
		     (long long int) tdes->undo_nxlsa.pageid, (int) tdes->undo_nxlsa.offset,
		     (long long int) tdes->tail_topresult_lsa.pageid, (int) tdes->tail_topresult_lsa.offset,
		     vacuum_get_worker_state (thread_p));
    }
  tdes->on_sysop_end ();

  log_sysop_end_random_exit (thread_p);

  if (LOG_ISCHECKPOINT_TIME ())
    {
#if defined(SERVER_MODE)
      log_wakeup_checkpoint_daemon ();
#else /* SERVER_MODE */
      if (!tdes->is_under_sysop ())
	{
	  (void) logpb_checkpoint (thread_p);
	}
      else
	{
	  // not safe to do a checkpoint in the middle of a system operations; for instance, tdes is cleared after
	  // checkpoint
	}
#endif /* SERVER_MODE */
    }
}

/*
 * log_sysop_commit_internal () - Commit system operation. This can be used just to guarantee atomicity or permanence of
 *				  all changes in system operation. Or it can be extended to also act as an undo,
 *				  compensate or run postpone log record. The type is decided using log_record.type
 *				  argument.
 *
 * return	              : Void.
 * thread_p (in)              : Thread entry.
 * log_record (in)            : All information that are required to build the log record for commit system operation.
 * data_size (in)             : recovery data size
 * data (in)                  : recovery data
 * is_rv_finish_postpone (in) : true if this is called during recovery to finish a system op postpone
 */
void
log_sysop_commit_internal (THREAD_ENTRY * thread_p, LOG_REC_SYSOP_END * log_record, int data_size, const char *data,
			   bool is_rv_finish_postpone)
{
  int tran_index;
  LOG_TDES *tdes = NULL;

  assert (log_record != NULL);
  assert (log_record->type != LOG_SYSOP_END_ABORT);

  log_sysop_end_begin (thread_p, &tran_index, &tdes);
  if (tdes == NULL)
    {
      assert_release (false);
      return;
    }

  if ((LSA_ISNULL (&tdes->tail_lsa) || LSA_LE (&tdes->tail_lsa, LOG_TDES_LAST_SYSOP_PARENT_LSA (tdes)))
      && log_record->type == LOG_SYSOP_END_COMMIT)
    {
      /* No change. */
      assert (LSA_ISNULL (&LOG_TDES_LAST_SYSOP (tdes)->posp_lsa));
    }
  else
    {
      /* we are here because either system operation is not empty, or this is the end of a logical system operation.
       * we don't actually allow empty logical system operation because it might hide a logic flaw. however, there are
       * unusual cases when a logical operation does not really require logging (see RVPGBUF_FLUSH_PAGE). if you create
       * such a case, you should add a dummy log record to trick this assert. */
      assert (!LSA_ISNULL (&tdes->tail_lsa) && LSA_GT (&tdes->tail_lsa, LOG_TDES_LAST_SYSOP_PARENT_LSA (tdes)));

      /* now that we have access to tdes, we can do some updates on log record and sanity checks */
      if (log_record->type == LOG_SYSOP_END_LOGICAL_RUN_POSTPONE)
	{
	  /* only allowed for postpones */
	  assert (tdes->state == TRAN_UNACTIVE_COMMITTED_WITH_POSTPONE
		  || tdes->state == TRAN_UNACTIVE_TOPOPE_COMMITTED_WITH_POSTPONE);

	  /* this is relevant for proper recovery */
	  log_record->run_postpone.is_sysop_postpone =
	    (tdes->state == TRAN_UNACTIVE_TOPOPE_COMMITTED_WITH_POSTPONE && !is_rv_finish_postpone);
	}
      else if (log_record->type == LOG_SYSOP_END_LOGICAL_COMPENSATE)
	{
	  /* we should be doing rollback or undo recovery */
	  assert (tdes->state == TRAN_UNACTIVE_ABORTED || tdes->state == TRAN_UNACTIVE_UNILATERALLY_ABORTED
		  || (is_rv_finish_postpone && (tdes->state == TRAN_UNACTIVE_TOPOPE_COMMITTED_WITH_POSTPONE
						|| tdes->state == TRAN_UNACTIVE_COMMITTED_WITH_POSTPONE)));
	}
      else if (log_record->type == LOG_SYSOP_END_LOGICAL_UNDO || log_record->type == LOG_SYSOP_END_LOGICAL_MVCC_UNDO)
	{
	  /* ... no restrictions I can think of */
	}
      else
	{
	  assert (log_record->type == LOG_SYSOP_END_COMMIT);
	  assert (tdes->state != TRAN_UNACTIVE_COMMITTED_WITH_POSTPONE
		  && (tdes->state != TRAN_UNACTIVE_TOPOPE_COMMITTED_WITH_POSTPONE || is_rv_finish_postpone));
	}

      if (!LOG_CHECK_LOG_APPLIER (thread_p) && tdes->is_active_worker_transaction ()
	  && log_does_allow_replication () == true)
	{
	  /* for the replication agent guarantee the order of transaction */
	  /* for CC(Click Counter) : at here */
	  log_append_repl_info (thread_p, tdes, false);
	}

      log_record->lastparent_lsa = *LOG_TDES_LAST_SYSOP_PARENT_LSA (tdes);
      log_record->prv_topresult_lsa = tdes->tail_topresult_lsa;

      /* do postpone */
      log_sysop_do_postpone (thread_p, tdes, log_record, data_size, data);

      /* log system operation end */
      log_append_sysop_end (thread_p, tdes, log_record, data_size, data);

      /* Remember last partial result */
      LSA_COPY (&tdes->tail_topresult_lsa, &tdes->tail_lsa);
    }

  log_sysop_end_final (thread_p, tdes);
}

/*
 * log_sysop_commit () - Commit system operation. This is the default type to end a system operation successfully and
 *			 to guarantee atomicity/permanency of all its operations.
 *
 * return	 : Void.
 * thread_p (in) : Thread entry.
 */
void
log_sysop_commit (THREAD_ENTRY * thread_p)
{
  LOG_REC_SYSOP_END log_record;

  log_record.type = LOG_SYSOP_END_COMMIT;

  log_sysop_commit_internal (thread_p, &log_record, 0, NULL, false);
}

/*
 * log_sysop_end_logical_undo () - Commit system operation and add an undo log record. This is a logical undo for complex
 *				  operations that cannot be easily located when rollback or recovery undo is executed.
 *
 * return	  : Void.
 * thread_p (in)  : Thread entry.
 * rcvindex (in)  : Recovery index for undo operation.
 * vfid (in)      : NULL or file identifier. Must be not NULL for mvcc operations.
 * undo_size (in) : Undo data size.
 * undo_data (in) : Undo data.
 *
 * note: sys ops used for logical undo have a limitation: they cannot use postpone log records. this limitation can
 *       be changed if needed by extending sys op start postpone log record to support undo data. so far, the extension
 *       was not necessary.
 */
void
log_sysop_end_logical_undo (THREAD_ENTRY * thread_p, LOG_RCVINDEX rcvindex, const VFID * vfid, int undo_size,
			    const char *undo_data)
{
  LOG_REC_SYSOP_END log_record;

  assert (rcvindex != RV_NOT_DEFINED);

  if (LOG_IS_MVCC_OPERATION (rcvindex))
    {
      log_record.type = LOG_SYSOP_END_LOGICAL_MVCC_UNDO;
<<<<<<< HEAD
      log_record.mvcc_undo.undo.data.offset = NULL_OFFSET;
      log_record.mvcc_undo.undo.data.volid = NULL_VOLID;
      log_record.mvcc_undo.undo.data.pageid = NULL_PAGEID;
      log_record.mvcc_undo.undo.data.rcvindex = rcvindex;
      log_record.mvcc_undo.undo.length = undo_size;

      MVCCID temp_id = MVCCID_NULL, temp_parent_id = MVCCID_NULL;
      logtb_get_current_mvccid_and_parent_mvccid (thread_p, temp_id, temp_parent_id);
      log_record.mvcc_undo.mvccid = temp_id;
      log_record.mvcc_undo.parent_mvccid = temp_parent_id;

      log_record.mvcc_undo.vacuum_info.vfid = *vfid;
      LSA_SET_NULL (&log_record.mvcc_undo.vacuum_info.prev_mvcc_op_log_lsa);
=======
      log_record.mvcc_undo_info.mvcc_undo.undo.data.offset = NULL_OFFSET;
      log_record.mvcc_undo_info.mvcc_undo.undo.data.volid = NULL_VOLID;
      log_record.mvcc_undo_info.mvcc_undo.undo.data.pageid = NULL_PAGEID;
      log_record.mvcc_undo_info.mvcc_undo.undo.data.rcvindex = rcvindex;
      log_record.mvcc_undo_info.mvcc_undo.undo.length = undo_size;

      MVCCID temp_mvccid = MVCCID_NULL, temp_parent_mvccid = MVCCID_NULL;
      logtb_get_current_mvccid_and_parent_mvccid (thread_p, temp_mvccid, temp_parent_mvccid);
      log_record.mvcc_undo_info.mvcc_undo.mvccid = temp_mvccid;
      log_record.mvcc_undo_info.parent_mvccid = temp_parent_mvccid;

      log_record.mvcc_undo_info.mvcc_undo.vacuum_info.vfid = *vfid;
      LSA_SET_NULL (&log_record.mvcc_undo_info.mvcc_undo.vacuum_info.prev_mvcc_op_log_lsa);
>>>>>>> 6c461a7e
    }
  else
    {
      log_record.type = LOG_SYSOP_END_LOGICAL_UNDO;
      log_record.undo.data.offset = NULL_OFFSET;
      log_record.undo.data.volid = NULL_VOLID;
      log_record.undo.data.pageid = NULL_PAGEID;
      log_record.undo.data.rcvindex = rcvindex;
      log_record.undo.length = undo_size;
    }
  assert (LOG_MAY_CONTAIN_USER_DATA (rcvindex) ? vfid != NULL : true);
  log_record.vfid = vfid;

  log_sysop_commit_internal (thread_p, &log_record, undo_size, undo_data, false);
}

/*
 * log_sysop_commit_and_compensate () - Commit system operation and add a compensate log record. This is a logical
 *					compensation that is too complex to be included in a single log record.
 *
 * return	   : Void.
 * thread_p (in)   : Thread entry.
 * undo_nxlsa (in) : LSA of next undo LSA (equivalent to compensated undo record previous LSA).
 */
void
log_sysop_end_logical_compensate (THREAD_ENTRY * thread_p, const LOG_LSA * undo_nxlsa)
{
  LOG_REC_SYSOP_END log_record;

  log_record.type = LOG_SYSOP_END_LOGICAL_COMPENSATE;
  log_record.compensate_lsa = *undo_nxlsa;

  log_sysop_commit_internal (thread_p, &log_record, 0, NULL, false);
}

/*
 * log_sysop_end_logical_run_postpone () - Commit system operation and add a run postpone log record. This is a logical
 *					   run postpone that is too complex to be included in a single log record.
 *
 * return	 : Void.
 * thread_p (in) : Thread entry.
 * posp_lsa (in) : The LSA of postpone record which was executed by this run postpone.
 */
void
log_sysop_end_logical_run_postpone (THREAD_ENTRY * thread_p, const LOG_LSA * posp_lsa)
{
  LOG_REC_SYSOP_END log_record;

  log_record.type = LOG_SYSOP_END_LOGICAL_RUN_POSTPONE;
  log_record.run_postpone.postpone_lsa = *posp_lsa;
  /* is_sysop_postpone will be set in log_sysop_commit_internal */

  log_sysop_commit_internal (thread_p, &log_record, 0, NULL, false);
}

/*
 * log_sysop_end_recovery_postpone () - called during recovery to finish the postpone phase of system op
 *
 * return          : void
 * thread_p (in)   : thread entry
 * log_record (in) : end system op log record as it was read from start postpone log record
 * data_size (in)  : undo data size
 * data (in)       : undo data
 */
void
log_sysop_end_recovery_postpone (THREAD_ENTRY * thread_p, LOG_REC_SYSOP_END * log_record, int data_size,
				 const char *data)
{
  log_sysop_commit_internal (thread_p, log_record, data_size, data, true);
}

/*
 * log_sysop_abort () - Abort sytem operations (usually due to errors). All changes in this system operation are
 *			rollbacked.
 *
 * return	 : Void.
 * thread_p (in) : Thread entry.
 */
void
log_sysop_abort (THREAD_ENTRY * thread_p)
{
  int tran_index;
  LOG_TDES *tdes = NULL;
  LOG_REC_SYSOP_END sysop_end;

  log_sysop_end_begin (thread_p, &tran_index, &tdes);
  if (tdes == NULL)
    {
      assert_release (false);
      return;
    }

  if (LSA_ISNULL (&tdes->tail_lsa) || LSA_LE (&tdes->tail_lsa, &LOG_TDES_LAST_SYSOP (tdes)->lastparent_lsa))
    {
      /* No change. */
    }
  else
    {
      TRAN_STATE save_state;

      if (!LOG_CHECK_LOG_APPLIER (thread_p) && tdes->is_active_worker_transaction ()
	  && log_does_allow_replication () == true)
	{
	  repl_log_abort_after_lsa (tdes, LOG_TDES_LAST_SYSOP_PARENT_LSA (tdes));
	}

      /* Abort changes in system op. */
      save_state = tdes->state;
      tdes->state = TRAN_UNACTIVE_ABORTED;

      /* Rollback changes. */
      log_rollback (thread_p, tdes, LOG_TDES_LAST_SYSOP_PARENT_LSA (tdes));
      tdes->m_modified_classes.decache_heap_repr (*LOG_TDES_LAST_SYSOP_PARENT_LSA (tdes));

      /* Log abort system operation. */
      sysop_end.type = LOG_SYSOP_END_ABORT;
      sysop_end.lastparent_lsa = *LOG_TDES_LAST_SYSOP_PARENT_LSA (tdes);
      sysop_end.prv_topresult_lsa = tdes->tail_topresult_lsa;
      log_append_sysop_end (thread_p, tdes, &sysop_end, 0, NULL);

      /* Remember last partial result */
      LSA_COPY (&tdes->tail_topresult_lsa, &tdes->tail_lsa);

      /* Restore transaction state. */
      tdes->state = save_state;
    }

  log_sysop_end_final (thread_p, tdes);
}

/*
 * log_sysop_attach_to_outer () - Attach system operation to its immediate parent (another system operation or, if this
 *				  is top system operation, to transaction descriptor).
 *
 * return	 : Void.
 * thread_p (in) : Thread entry.
 */
void
log_sysop_attach_to_outer (THREAD_ENTRY * thread_p)
{
  int tran_index;
  LOG_TDES *tdes = NULL;

  log_sysop_end_begin (thread_p, &tran_index, &tdes);
  if (tdes == NULL)
    {
      assert_release (false);
      return;
    }

  /* Is attach to outer allowed? */
  if (tdes->topops.last == 0 && (!LOG_ISTRAN_ACTIVE (tdes) || tdes->is_system_transaction ()))
    {
      /* Nothing to attach to. Be conservative and commit the transaction. */
      assert_release (false);
      log_sysop_commit (thread_p);
      return;
    }

  /* Attach to outer: transfer postpone LSA. Not much to do really :) */
  if (tdes->topops.last - 1 >= 0)
    {
      /* At least one more outer sysop */
      if (LSA_ISNULL (&tdes->topops.stack[tdes->topops.last - 1].posp_lsa))
	{
	  LSA_COPY (&tdes->topops.stack[tdes->topops.last - 1].posp_lsa,
		    &tdes->topops.stack[tdes->topops.last].posp_lsa);
	}
    }
  else
    {
      /* No outer sysop present */
      assert (tdes->topops.last == 0);
      if (LSA_ISNULL (&tdes->posp_nxlsa))
	{
	  LSA_COPY (&tdes->posp_nxlsa, &tdes->topops.stack[tdes->topops.last].posp_lsa);
	}
    }

  log_sysop_end_final (thread_p, tdes);
}

/*
 * log_sysop_get_level () - Get current system operation level. If no system operation is started, it returns -1.
 *
 * return        : System op level
 * thread_p (in) : Thread entry
 */
STATIC_INLINE int
log_sysop_get_level (THREAD_ENTRY * thread_p)
{
  int tran_index;
  LOG_TDES *tdes = NULL;

  log_sysop_get_tran_index_and_tdes (thread_p, &tran_index, &tdes);
  if (tdes == NULL)
    {
      assert_release (false);
      return -1;
    }
  return tdes->topops.last;
}

/*
 * log_sysop_get_tran_index_and_tdes () - Get transaction descriptor for system operations (in case of VACUUM, it will
 *                                        return the thread special tdes instead of system tdes).
 *
 * return               : Void
 * thread_p (in)        : Thread entry
 * tran_index_out (out) : Transaction index
 * tdes_out (out)       : Transaction descriptor
 */
STATIC_INLINE void
log_sysop_get_tran_index_and_tdes (THREAD_ENTRY * thread_p, int *tran_index_out, LOG_TDES ** tdes_out)
{
  *tran_index_out = LOG_FIND_THREAD_TRAN_INDEX (thread_p);
  *tdes_out = LOG_FIND_TDES (*tran_index_out);
  if (*tdes_out == NULL)
    {
      er_set (ER_FATAL_ERROR_SEVERITY, ARG_FILE_LINE, ER_LOG_UNKNOWN_TRANINDEX, 1, *tran_index_out);
      assert_release (false);
      return;
    }
}

/*
 * log_check_system_op_is_started () - Check system op is started.
 *
 * return	 : Error code.
 * thread_p (in) : Thread entry.
 */
bool
log_check_system_op_is_started (THREAD_ENTRY * thread_p)
{
  LOG_TDES *tdes;		/* Transaction descriptor */
  int tran_index;

  tran_index = LOG_FIND_THREAD_TRAN_INDEX (thread_p);
  tdes = LOG_FIND_TDES (tran_index);
  if (tdes == NULL)
    {
      assert_release (false);
      return false;
    }

  if (!LOG_IS_SYSTEM_OP_STARTED (tdes))
    {
      assert_release (false);
      return false;
    }

  return true;
}

/*
 * log_get_parent_lsa_system_op - Get parent lsa of top operation
 *
 * return: lsa of parent or NULL
 *
 *   parent_lsa(in/out): The topop LSA for current top operation
 *
 * NOTE: Find the address of the parent of top operation.
 */
LOG_LSA *
log_get_parent_lsa_system_op (THREAD_ENTRY * thread_p, LOG_LSA * parent_lsa)
{
  LOG_TDES *tdes;		/* Transaction descriptor */
  int tran_index;
  int error_code = NO_ERROR;

  tran_index = LOG_FIND_THREAD_TRAN_INDEX (thread_p);
  tdes = LOG_FIND_TDES (tran_index);
  if (tdes == NULL)
    {
      er_set (ER_FATAL_ERROR_SEVERITY, ARG_FILE_LINE, ER_LOG_UNKNOWN_TRANINDEX, 1, tran_index);
      error_code = ER_LOG_UNKNOWN_TRANINDEX;
      return NULL;
    }

  if (tdes->topops.last < 0)
    {
      LSA_SET_NULL (parent_lsa);
      return NULL;
    }

  LSA_COPY (parent_lsa, &tdes->topops.stack[tdes->topops.last].lastparent_lsa);

  return parent_lsa;
}

/*
 * log_is_tran_in_system_op - Find if current transaction is doing a top nested
 *                         system operation
 *
 * return:
 *
 * NOTE: Find if the current transaction is doing a top nested system
 *              operation.
 */
bool
log_is_tran_in_system_op (THREAD_ENTRY * thread_p)
{
  LOG_TDES *tdes;		/* Transaction descriptor */
  int tran_index;
  int error_code = NO_ERROR;

  tran_index = LOG_FIND_THREAD_TRAN_INDEX (thread_p);
  tdes = LOG_FIND_TDES (tran_index);
  if (tdes == NULL)
    {
      er_set (ER_FATAL_ERROR_SEVERITY, ARG_FILE_LINE, ER_LOG_UNKNOWN_TRANINDEX, 1, tran_index);
      error_code = ER_LOG_UNKNOWN_TRANINDEX;
      return false;
    }

  if (tdes->topops.last < 0 && LSA_ISNULL (&tdes->savept_lsa))
    {
      return false;
    }
  else
    {
      return true;
    }
}

/*
 * log_can_skip_undo_logging - Is it safe to skip undo logging for given file ?
 *
 * return:
 *
 *   rcvindex(in): Index to recovery function
 *   tdes(in):
 *   addr(in):
 *
 * NOTE: Find if it is safe to skip undo logging for data related to given file.
 *       Some rcvindex values should never be skipped.
 */
static bool
log_can_skip_undo_logging (THREAD_ENTRY * thread_p, LOG_RCVINDEX rcvindex, const LOG_TDES * tdes, LOG_DATA_ADDR * addr)
{
  /*
   * Some log record types (rcvindex) should never be skipped.
   * In the case of LINK_PERM_VOLEXT, the link of a permanent temp volume must be logged to support media failures.
   * See also log_can_skip_redo_logging.
   */
  if (LOG_ISUNSAFE_TO_SKIP_RCVINDEX (rcvindex))
    {
      return false;
    }

  if (tdes->is_system_worker_transaction () && !tdes->is_under_sysop ())
    {
      /* If vacuum worker has not started a system operation, it can skip using undo logging. */
      // note - maybe it is better to add an assert (false)?
      return true;
    }

  /*
   * Operation level undo can be skipped on temporary pages. For example, those of temporary files.
   * No-operational level undo (i.e., logical logging) can be skipped for temporary files.
   */
  if (addr->pgptr != NULL && pgbuf_is_lsa_temporary (addr->pgptr) == true)
    {
      /* why do we log temporary files */
      assert (false);
      return true;
    }

  if (addr->vfid == NULL || VFID_ISNULL (addr->vfid))
    {
      return false;
    }

  return false;
}

/*
 * log_can_skip_redo_logging - Is it safe to skip redo logging for given file ?
 *
 * return:
 *
 *   rcvindex(in): Index to recovery function
 *   ignore_tdes(in):
 *   addr(in): Address (Volume, page, and offset) of data
 *
 * NOTE: Find if it is safe to skip redo logging for data related to given file.
 *       Redo logging can be skip on any temporary page. For example, pages of temporary files on any volume.
 *       Some rcvindex values should never be skipped.
 */
static bool
log_can_skip_redo_logging (LOG_RCVINDEX rcvindex, const LOG_TDES * ignore_tdes, LOG_DATA_ADDR * addr)
{
  /*
   * Some log record types (rcvindex) should never be skipped.
   * In the case of LINK_PERM_VOLEXT, the link of a permanent temp volume must be logged to support media failures.
   * See also log_can_skip_undo_logging.
   */
  if (LOG_ISUNSAFE_TO_SKIP_RCVINDEX (rcvindex))
    {
      return false;
    }

  /*
   * Operation level redo can be skipped on temporary pages. For example, those of temporary files
   */
  if (addr->pgptr != NULL && pgbuf_is_lsa_temporary (addr->pgptr) == true)
    {
      return true;
    }
  else
    {
      return false;
    }
}

/*
 * log_append_commit_postpone - APPEND COMMIT WITH POSTPONE
 *
 * return: nothing
 *
 *   tdes(in/out): State structure of transaction being committed
 *   start_posplsa(in): Address where the first postpone log record start
 *
 * NOTE: The transaction is declared as committed with postpone actions.
 *       The transaction is not fully committed until all postpone actions are executed.
 *
 *       The postpone operations are not invoked by this function.
 */
static void
log_append_commit_postpone (THREAD_ENTRY * thread_p, LOG_TDES * tdes, LOG_LSA * start_postpone_lsa)
{
  LOG_REC_START_POSTPONE *start_posp;	/* Start postpone actions */
  LOG_PRIOR_NODE *node;
  LOG_LSA start_lsa;

  node = prior_lsa_alloc_and_copy_data (thread_p, LOG_COMMIT_WITH_POSTPONE, RV_NOT_DEFINED, NULL, 0, NULL, 0, NULL);
  if (node == NULL)
    {
      return;
    }

  start_posp = (LOG_REC_START_POSTPONE *) node->data_header;
  LSA_COPY (&start_posp->posp_lsa, start_postpone_lsa);

  start_lsa = prior_lsa_next_record (thread_p, node, tdes);

  tdes->state = TRAN_UNACTIVE_COMMITTED_WITH_POSTPONE;

  logpb_flush_pages (thread_p, &start_lsa);
}

/*
 * log_append_sysop_start_postpone () - append a log record when system op starts postpone.
 *
 * return                    : void
 * thread_p (in)             : thread entry
 * tdes (in)                 : transaction descriptor
 * sysop_start_postpone (in) : start postpone log record
 * data_size (in)            : undo data size
 * data (in)                 : undo data
 */
static void
log_append_sysop_start_postpone (THREAD_ENTRY * thread_p, LOG_TDES * tdes,
				 LOG_REC_SYSOP_START_POSTPONE * sysop_start_postpone, int data_size, const char *data)
{
  LOG_PRIOR_NODE *node;

  node =
    prior_lsa_alloc_and_copy_data (thread_p, LOG_SYSOP_START_POSTPONE, RV_NOT_DEFINED, NULL, data_size, (char *) data,
				   0, NULL);
  if (node == NULL)
    {
      return;
    }

  *(LOG_REC_SYSOP_START_POSTPONE *) node->data_header = *sysop_start_postpone;
  (void) prior_lsa_next_record (thread_p, node, tdes);
}

/*
 * log_append_sysop_end () - append sys op end log record
 *
 * return         : void
 * thread_p (in)  : thread entry
 * tdes (in)      : transaction descriptor
 * sysop_end (in) : sys op end log record
 * data_size (in) : data size
 * data (in)      : recovery data
 */
static void
log_append_sysop_end (THREAD_ENTRY * thread_p, LOG_TDES * tdes, LOG_REC_SYSOP_END * sysop_end, int data_size,
		      const char *data)
{
  LOG_PRIOR_NODE *node = NULL;

  assert (tdes != NULL);
  assert (sysop_end != NULL);
  assert (data_size == 0 || data != NULL);

  node = prior_lsa_alloc_and_copy_data (thread_p, LOG_SYSOP_END, RV_NOT_DEFINED, NULL, data_size, data, 0, NULL);
  if (node == NULL)
    {
      /* Is this possible? */
      assert (false);
    }
  else
    {
      LOG_RCVINDEX rcvindex = RV_NOT_DEFINED;
      /* Save data head. */
      /* First save lastparent_lsa and prv_topresult_lsa. */
      LOG_LSA start_lsa = LSA_INITIALIZER;

      memcpy (node->data_header, sysop_end, node->data_header_length);

      if (sysop_end->type == LOG_SYSOP_END_LOGICAL_UNDO)
	{
	  rcvindex = sysop_end->undo.data.rcvindex;
	}
      else if (sysop_end->type == LOG_SYSOP_END_LOGICAL_MVCC_UNDO)
	{
	  rcvindex = sysop_end->mvcc_undo_info.mvcc_undo.undo.data.rcvindex;
	}

      if (LOG_MAY_CONTAIN_USER_DATA (rcvindex))
	{
	  /* Some cases of logical undo */
	  TDE_ALGORITHM tde_algo = TDE_ALGORITHM_NONE;

	  assert (sysop_end->vfid != NULL);
	  if (file_get_tde_algorithm (thread_p, sysop_end->vfid, PGBUF_CONDITIONAL_LATCH, &tde_algo) != NO_ERROR)
	    {
	      tde_algo = TDE_ALGORITHM_NONE;
	      /* skip to encrypt in release */
	    }
	  if (tde_algo != TDE_ALGORITHM_NONE)
	    {
	      if (prior_set_tde_encrypted (node, rcvindex) != NO_ERROR)
		{
		  assert (false);
		  return;
		}
	    }
	}

      start_lsa = prior_lsa_next_record (thread_p, node, tdes);
      assert (!LSA_ISNULL (&start_lsa));
    }
}

/*
 * log_append_repl_info_internal - APPEND REPLICATION LOG RECORD
 *
 * return: nothing
 *
 *   thread_p(in):
 *   tdes(in): State structure of transaction being committed/aborted.
 *   is_commit(in):
 *   with_lock(in):
 *
 * NOTE:critical section is set by its caller function.
 */
static void
log_append_repl_info_internal (THREAD_ENTRY * thread_p, LOG_TDES * tdes, bool is_commit, int with_lock)
{
  LOG_REPL_RECORD *repl_rec;
  LOG_REC_REPLICATION *log;
  LOG_PRIOR_NODE *node;

  if (tdes->append_repl_recidx == -1	/* the first time */
      || is_commit)
    {
      tdes->append_repl_recidx = 0;
    }

  /* there is any replication info */
  while (tdes->append_repl_recidx < tdes->cur_repl_record)
    {
      repl_rec = (LOG_REPL_RECORD *) (&(tdes->repl_records[tdes->append_repl_recidx]));

      if ((repl_rec->repl_type == LOG_REPLICATION_DATA || repl_rec->repl_type == LOG_REPLICATION_STATEMENT)
	  && ((is_commit && repl_rec->must_flush != LOG_REPL_DONT_NEED_FLUSH)
	      || repl_rec->must_flush == LOG_REPL_NEED_FLUSH))
	{
	  node =
	    prior_lsa_alloc_and_copy_data (thread_p, repl_rec->repl_type, RV_NOT_DEFINED, NULL, repl_rec->length,
					   repl_rec->repl_data, 0, NULL);
	  if (node == NULL)
	    {
	      assert (false);
	      continue;
	    }

	  if (repl_rec->tde_encrypted)
	    {
	      if (prior_set_tde_encrypted (node, repl_rec->rcvindex) != NO_ERROR)
		{
		  assert (false);
		  continue;
		}
	    }

	  log = (LOG_REC_REPLICATION *) node->data_header;
	  if (repl_rec->rcvindex == RVREPL_DATA_DELETE || repl_rec->rcvindex == RVREPL_STATEMENT)
	    {
	      LSA_SET_NULL (&log->lsa);
	    }
	  else
	    {
	      LSA_COPY (&log->lsa, &repl_rec->lsa);
	    }
	  log->length = repl_rec->length;
	  log->rcvindex = repl_rec->rcvindex;

	  if (with_lock == LOG_PRIOR_LSA_WITH_LOCK)
	    {
	      (void) prior_lsa_next_record_with_lock (thread_p, node, tdes);
	    }
	  else
	    {
	      (void) prior_lsa_next_record (thread_p, node, tdes);
	    }

	  repl_rec->must_flush = LOG_REPL_DONT_NEED_FLUSH;
	}

      tdes->append_repl_recidx++;
    }
}

void
log_append_repl_info (THREAD_ENTRY * thread_p, LOG_TDES * tdes, bool is_commit)
{
  log_append_repl_info_internal (thread_p, tdes, is_commit, LOG_PRIOR_LSA_WITHOUT_LOCK);
}

static void
log_append_repl_info_with_lock (THREAD_ENTRY * thread_p, LOG_TDES * tdes, bool is_commit)
{
  log_append_repl_info_internal (thread_p, tdes, is_commit, LOG_PRIOR_LSA_WITH_LOCK);
}

/*
 * log_append_repl_info_and_commit_log - append repl log along with commit log.
 *
 * return: none
 *
 *   tdes(in):
 *   commit_lsa(out): LSA of commit log
 *
 * NOTE: Atomic write of replication log and commit log is crucial for replication consistencies.
 *       When a commit log of others is written in the middle of one's replication and commit log,
 *       a restart of replication will break consistencies of slaves/replicas.
 */
static void
log_append_repl_info_and_commit_log (THREAD_ENTRY * thread_p, LOG_TDES * tdes, LOG_LSA * commit_lsa)
{
  if (tdes->has_supplemental_log)
    {
      log_append_supplemental_info (thread_p, LOG_SUPPLEMENT_TRAN_USER, strlen (tdes->client.get_db_user ()),
				    tdes->client.get_db_user ());

      tdes->has_supplemental_log = false;
    }


  log_Gl.prior_info.prior_lsa_mutex.lock ();

  log_append_repl_info_with_lock (thread_p, tdes, true);
  log_append_commit_log_with_lock (thread_p, tdes, commit_lsa);

  log_Gl.prior_info.prior_lsa_mutex.unlock ();
}

/*
 * log_append_donetime_internal - APPEND COMMIT/ABORT LOG RECORD ALONG WITH TIME OF TERMINATION.
 *
 * return: none
 *
 *   tdes(in):
 *   eot_lsa(out): LSA of COMMIT/ABORT log
 *   iscommitted(in): Is transaction been finished as committed?
 *   with_lock(in): whether it has mutex or not.
 *
 * NOTE: a commit or abort record is recorded along with the current time as the termination time of the transaction.
 */
static void
log_append_donetime_internal (THREAD_ENTRY * thread_p, LOG_TDES * tdes, LOG_LSA * eot_lsa, LOG_RECTYPE iscommitted,
			      enum LOG_PRIOR_LSA_LOCK with_lock)
{
  LOG_REC_DONETIME *donetime;
  LOG_PRIOR_NODE *node;
  LOG_LSA lsa;

  eot_lsa->pageid = NULL_PAGEID;
  eot_lsa->offset = NULL_OFFSET;

  node = prior_lsa_alloc_and_copy_data (thread_p, iscommitted, RV_NOT_DEFINED, NULL, 0, NULL, 0, NULL);
  if (node == NULL)
    {
      /* FIXME */
      return;
    }

  donetime = (LOG_REC_DONETIME *) node->data_header;
  donetime->at_time = util_get_time_as_ms_since_epoch ();

  if (with_lock == LOG_PRIOR_LSA_WITH_LOCK)
    {
      lsa = prior_lsa_next_record_with_lock (thread_p, node, tdes);
    }
  else
    {
      lsa = prior_lsa_next_record (thread_p, node, tdes);
    }

  LSA_COPY (eot_lsa, &lsa);
}

/*
 * log_change_tran_as_completed - change the state of a transaction as committed/aborted
 *
 * return: nothing
 *
 *   tdes(in/out): State structure of transaction being committed/aborted.
 *   iscommitted(in): Is transaction been finished as committed ?
 *   lsa(in): commit lsa to flush logs
 *
 */
static void
log_change_tran_as_completed (THREAD_ENTRY * thread_p, LOG_TDES * tdes, LOG_RECTYPE iscommitted, LOG_LSA * lsa)
{
  if (iscommitted == LOG_COMMIT)
    {
      tdes->state = TRAN_UNACTIVE_COMMITTED;

      log_Stat.commit_count++;

      logpb_flush_pages (thread_p, lsa);
    }
  else
    {
      tdes->state = TRAN_UNACTIVE_ABORTED;

#if defined(SERVER_MODE)
      // [TODO] Here is an argument: committers are waiting for flush. Then, why not aborters?
      // The current fix minimizes potential impacts but it may miss some other cases.
      // I think it might be better to remove the condition and let aborters also wait for flush.
      // Maybe in the next milestone.
      if (BO_IS_SERVER_RESTARTED () && VOLATILE_ACCESS (log_Gl.run_nxchkpt_atpageid, INT64) == NULL_PAGEID)
	{
	  /* Flush the log in case that checkpoint is started. Otherwise, the current transaction
	   * may finish, but its LOG_ABORT not flushed yet. The checkpoint can advance with smallest
	   * LSA. Also, VACUUM can finalize cleaning. So, the archive may be removed. If the server crashes,
	   * at recovery, the current transaction must be aborted. But, some of its log records are in
	   * the archive that was previously removed => crash. Fixed, by forcing log flush before ending.
	   */
	  logpb_flush_pages (thread_p, lsa);
	}
#endif
    }

#if !defined (NDEBUG)
  if (prm_get_bool_value (PRM_ID_LOG_TRACE_DEBUG))
    {
      char time_val[CTIME_MAX];
      time_t xxtime = time (NULL);

      (void) ctime_r (&xxtime, time_val);
      fprintf (stdout,
	       msgcat_message (MSGCAT_CATALOG_CUBRID, MSGCAT_SET_LOG,
			       ((iscommitted == LOG_COMMIT) ? MSGCAT_LOG_FINISH_COMMIT : MSGCAT_LOG_FINISH_ABORT)),
	       tdes->tran_index, tdes->trid, log_Gl.hdr.append_lsa.pageid, log_Gl.hdr.append_lsa.offset, time_val);
      fflush (stdout);
    }
#endif /* !NDEBUG */
}

/*
 * log_append_commit_log - append commit log record along with time of termination.
 *
 * return: nothing
 *
 *   tdes(in/out): State structure of transaction being committed.
 *   commit_lsa(out): LSA of commit log.
 */
static void
log_append_commit_log (THREAD_ENTRY * thread_p, LOG_TDES * tdes, LOG_LSA * commit_lsa)
{
  if (tdes->has_supplemental_log)
    {
      log_append_supplemental_info (thread_p, LOG_SUPPLEMENT_TRAN_USER, strlen (tdes->client.get_db_user ()),
				    tdes->client.get_db_user ());

      tdes->has_supplemental_log = false;
    }


  log_append_donetime_internal (thread_p, tdes, commit_lsa, LOG_COMMIT, LOG_PRIOR_LSA_WITHOUT_LOCK);
}

/*
 * log_append_commit_log_with_lock - append commit log record along with time of termination with prior lsa mutex.
 *
 * return: none
 *
 *   tdes(in/out): State structure of transaction being committed.
 *   commit_lsa(out): LSA of commit log.
 */
static void
log_append_commit_log_with_lock (THREAD_ENTRY * thread_p, LOG_TDES * tdes, LOG_LSA * commit_lsa)
{
  log_append_donetime_internal (thread_p, tdes, commit_lsa, LOG_COMMIT, LOG_PRIOR_LSA_WITH_LOCK);
}

/*
 * log_append_abort_log - append abort log record along with time of termination
 *
 * return: nothing
 *
 *   tdes(in/out): State structure of transaction being aborted.
 *   abort_lsa(out): LSA of abort log.
 */
static void
log_append_abort_log (THREAD_ENTRY * thread_p, LOG_TDES * tdes, LOG_LSA * abort_lsa)
{
  if (tdes->has_supplemental_log)
    {
      tdes->has_supplemental_log = false;
    }

  log_append_donetime_internal (thread_p, tdes, abort_lsa, LOG_ABORT, LOG_PRIOR_LSA_WITHOUT_LOCK);
}

/*
 * log_append_supplemental_info - append supplemental log record
 *
 * return: nothing
 *
 *   rec_type (in): type of supplemental log record .
 *   length (in) : length of supplemental data length.
 *   data (in) : supplemental data
 *
 */
void
log_append_supplemental_info (THREAD_ENTRY * thread_p, SUPPLEMENT_REC_TYPE rec_type, int length, const void *data)
{
  assert (prm_get_integer_value (PRM_ID_SUPPLEMENTAL_LOG) > 0);

  LOG_PRIOR_NODE *node;
  LOG_REC_SUPPLEMENT *supplement;

  LOG_TDES *tdes;
  int tran_index;

  LOG_ZIP *zip_undo = NULL;
  bool is_zipped = false;

  if (length >= log_Zip_min_size_to_compress && log_Zip_support)
    {
      zip_undo = log_append_get_zip_undo (thread_p);
      if (zip_undo == NULL)
	{
	  return;
	}

      log_zip (zip_undo, length, data);
      length = zip_undo->data_length;
      data = zip_undo->log_data;

      is_zipped = true;
    }

  tran_index = LOG_FIND_THREAD_TRAN_INDEX (thread_p);
  tdes = LOG_FIND_TDES (tran_index);

  /* supplement data will be stored at undo data */
  node =
    prior_lsa_alloc_and_copy_data (thread_p, LOG_SUPPLEMENTAL_INFO, RV_NOT_DEFINED, NULL, length, (char *) data, 0,
				   NULL);
  if (node == NULL)
    {
      return;
    }

  supplement = (LOG_REC_SUPPLEMENT *) node->data_header;
  supplement->rec_type = rec_type;
  if (is_zipped)
    {
      supplement->length = MAKE_ZIP_LEN (zip_undo->data_length);
    }
  else
    {
      supplement->length = length;
    }

  prior_lsa_next_record (thread_p, node, tdes);
}

int
log_append_supplemental_lsa (THREAD_ENTRY * thread_p, SUPPLEMENT_REC_TYPE rec_type, OID * classoid, LOG_LSA * undo_lsa,
			     LOG_LSA * redo_lsa)
{
  int size;

  /* sizeof (OID) = 8, sizeof (LOG_LSA) = 8, and data contains classoid and undo, redo lsa.
   * OR_OID_SIZE and OR_LOG_LSA_SIZE are not used here, because this function just copy the memory, not using OR_PUT_* function*/
  char data[24];

  assert (prm_get_integer_value (PRM_ID_SUPPLEMENTAL_LOG) > 0);

  switch (rec_type)
    {
    case LOG_SUPPLEMENT_INSERT:
    case LOG_SUPPLEMENT_TRIGGER_INSERT:
      assert (redo_lsa != NULL);

      size = sizeof (OID) + sizeof (LOG_LSA);

      memcpy (data, classoid, sizeof (OID));
      memcpy (data + sizeof (OID), redo_lsa, sizeof (LOG_LSA));
      break;

    case LOG_SUPPLEMENT_UPDATE:
    case LOG_SUPPLEMENT_TRIGGER_UPDATE:
      assert (undo_lsa != NULL && redo_lsa != NULL);

      size = sizeof (OID) + sizeof (LOG_LSA) + sizeof (LOG_LSA);

      memcpy (data, classoid, sizeof (OID));
      memcpy (data + sizeof (OID), undo_lsa, sizeof (LOG_LSA));
      memcpy (data + sizeof (OID) + sizeof (LOG_LSA), redo_lsa, sizeof (LOG_LSA));
      break;

    case LOG_SUPPLEMENT_DELETE:
    case LOG_SUPPLEMENT_TRIGGER_DELETE:
      assert (undo_lsa != NULL);

      size = sizeof (OID) + sizeof (LOG_LSA);

      memcpy (data, classoid, sizeof (OID));
      memcpy (data + sizeof (OID), undo_lsa, sizeof (LOG_LSA));
      break;

    default:
      assert (false);
      return ER_FAILED;
    }

  log_append_supplemental_info (thread_p, rec_type, size, (void *) data);

  return NO_ERROR;
}

int
log_append_supplemental_undo_record (THREAD_ENTRY * thread_p, RECDES * undo_recdes)
{
  assert (undo_recdes != NULL);
  assert (prm_get_integer_value (PRM_ID_SUPPLEMENTAL_LOG) > 0);

  int length = undo_recdes->length + sizeof (undo_recdes->type);

  char *data = (char *) malloc (length);
  if (data == NULL)
    {
      er_set (ER_ERROR_SEVERITY, ARG_FILE_LINE, ER_OUT_OF_VIRTUAL_MEMORY, 1, length);
      return ER_OUT_OF_VIRTUAL_MEMORY;
    }

  memcpy (data, &undo_recdes->type, sizeof (undo_recdes->type));
  memcpy (data + sizeof (undo_recdes->type), undo_recdes->data, undo_recdes->length);

  log_append_supplemental_info (thread_p, LOG_SUPPLEMENT_UNDO_RECORD, length, data);

  free_and_init (data);

  return NO_ERROR;
}

int
log_append_supplemental_serial (THREAD_ENTRY * thread_p, const char *serial_name, int cached_num, OID * classoid,
				const OID * serial_oid)
{
  assert (prm_get_integer_value (PRM_ID_SUPPLEMENTAL_LOG) > 0);

  int ddl_type = 1;
  int obj_type = 2;
  int data_len;
  char stmt[1024];
  char *supplemental_data = NULL;

  char *ptr, *start_ptr;

  LOG_TDES *tdes;
  if (cached_num == 0)
    {
      cached_num = 1;
    }

  sprintf (stmt, "SELECT SERIAL_NEXT_VALUE(%s, %d);", serial_name, cached_num);

  data_len = OR_INT_SIZE + OR_INT_SIZE + OR_OID_SIZE + OR_OID_SIZE + OR_INT_SIZE + or_packed_string_length (stmt, NULL);

  supplemental_data = (char *) malloc (data_len + MAX_ALIGNMENT);
  if (supplemental_data == NULL)
    {
      er_set (ER_ERROR_SEVERITY, ARG_FILE_LINE, ER_OUT_OF_VIRTUAL_MEMORY, 1, data_len + MAX_ALIGNMENT);
      return ER_OUT_OF_VIRTUAL_MEMORY;
    }

  ptr = start_ptr = supplemental_data;

  ptr = or_pack_int (ptr, ddl_type);
  ptr = or_pack_int (ptr, obj_type);
  ptr = or_pack_oid (ptr, classoid);
  ptr = or_pack_oid (ptr, serial_oid);
  ptr = or_pack_int (ptr, strlen (stmt));
  ptr = or_pack_string (ptr, stmt);

  data_len = ptr - start_ptr;

  log_append_supplemental_info (thread_p, LOG_SUPPLEMENT_DDL, data_len, (void *) supplemental_data);

  free_and_init (supplemental_data);

  return NO_ERROR;
}

/*
 * log_add_to_modified_class_list -
 *
 * return:
 *
 *   classname(in):
 *   class_oid(in):
 *
 * NOTE: Function for LOG_TDES.modified_class_list
 *       This list keeps the following information:
 *        {name, OID} of modified class and LSA for the last modification
 */
int
log_add_to_modified_class_list (THREAD_ENTRY * thread_p, const char *classname, const OID * class_oid)
{
  LOG_TDES *tdes;
  int tran_index;

  assert (classname != NULL);
  assert (class_oid != NULL);
  assert (!OID_ISNULL (class_oid));
  assert (class_oid->volid >= 0);	/* is not temp_oid */

  tran_index = LOG_FIND_THREAD_TRAN_INDEX (thread_p);
  tdes = LOG_FIND_TDES (tran_index);
  if (tdes == NULL)
    {
      return ER_FAILED;
    }

  tdes->m_modified_classes.add (classname, *class_oid, tdes->tail_lsa);
  return NO_ERROR;
}

/*
 * log_is_class_being_modified () - check if a class is being modified by the transaction which is executed by the
 *				    thread parameter
 * return : true if the class is being modified, false otherwise
 * thread_p (in)  : thread entry
 * class_oid (in) : class identifier
 */
bool
log_is_class_being_modified (THREAD_ENTRY * thread_p, const OID * class_oid)
{
  LOG_TDES *tdes;
  int tran_index;

  assert (class_oid != NULL);
  assert (!OID_ISNULL (class_oid));
  assert (class_oid->volid >= 0);	/* is not temp_oid */

  tran_index = LOG_FIND_THREAD_TRAN_INDEX (thread_p);
  tdes = LOG_FIND_TDES (tran_index);

  if (tdes == NULL)
    {
      /* this is an error but this is not the place for handling it */
      return false;
    }

  return tdes->m_modified_classes.has_class (*class_oid);
}

/*
 * log_cleanup_modified_class -
 *
 * return:
 *
 *   t(in):
 *   arg(in):
 *
 * NOTE: Function for LOG_TDES.modified_class_list
 *       This will be used to decache the class representations and XASLs when a transaction is finished.
 */
static void
log_cleanup_modified_class (const tx_transient_class_entry & t, bool & stop)
{
  THREAD_ENTRY *thread_p = thread_get_thread_entry_info ();

  /* decache this class from the partitions cache also */
  (void) partition_decache_class (thread_p, &t.m_class_oid);

  /* remove XASL cache entries which are relevant with this class */
  xcache_remove_by_oid (thread_p, &t.m_class_oid);
  /* remove filter predicate cache entries which are relevant with this class */
  fpcache_remove_by_class (thread_p, &t.m_class_oid);
}

extern int locator_drop_transient_class_name_entries (THREAD_ENTRY * thread_p, LOG_LSA * savep_lsa);

/*
 * log_cleanup_modified_class_list -
 *
 * return:
 *
 *   tdes(in):
 *   savept_lsa(in): savepoint lsa to rollback
 *   bool(in): release the memory or not
 *   decache_classrepr(in): decache the class representation or not
 *
 * NOTE: Function for LOG_TDES.modified_class_list
 */
static void
log_cleanup_modified_class_list (THREAD_ENTRY * thread_p, LOG_TDES * tdes, LOG_LSA * savept_lsa, bool release,
				 bool decache_classrepr)
{
  if (decache_classrepr)
    {
      // decache heap representations
      tdes->m_modified_classes.decache_heap_repr (savept_lsa != NULL ? *savept_lsa : NULL_LSA);
    }
  tdes->m_modified_classes.map (log_cleanup_modified_class);

  /* always execute for defense */
  (void) locator_drop_transient_class_name_entries (thread_p, savept_lsa);

  if (release)
    {
      tdes->m_modified_classes.clear ();
    }
}

/*
 * log_commit_local - Perform the local commit operations of a transaction
 *
 * return: state of commit operation
 *
 *   tdes(in/out): State structure of transaction of the log record
 *   retain_lock(in): false = release locks (default)
 *                    true  = retain locks
 *   is_local_tran(in): Is a local transaction?
 *
 * NOTE:  Commit the current transaction locally. If there are postpone actions, the transaction is declared
 *        committed_with_postpone_actions by logging a log record indicating this state. Then, the postpone actions
 *        are executed. When the transaction is declared as fully committed, the locks acquired by the transaction
 *        are released. A committed transaction is not subject to deadlock when postpone operations are executed.
 *	  The function returns the state of the transaction(i.e. whether it is completely committed or not).
 */
TRAN_STATE
log_commit_local (THREAD_ENTRY * thread_p, LOG_TDES * tdes, bool retain_lock, bool is_local_tran)
{
  qmgr_clear_trans_wakeup (thread_p, tdes->tran_index, false, false);

  /* tx_lob_locator_clear and logtb_complete_mvcc operations must be done before entering unactive state because
   * they do some logging. We must NOT log (or do other regular changes to the database) after the transaction enters
   * the unactive state because of the following scenario: 1. enter TRAN_UNACTIVE_WILL_COMMIT state 2. a checkpoint
   * occurs and finishes. All active transactions are saved in log including their state. Our transaction will be saved
   * with TRAN_UNACTIVE_WILL_COMMIT state. 3. a crash occurs before our logging. Here, for example in case of unique
   * statistics, we will lost logging of unique statistics. 4. A recovery will occur. Because our transaction was saved
   * at checkpoint with TRAN_UNACTIVE_WILL_COMMIT state, it will be committed. Because we didn't logged the changes
   * made by the transaction we will not reflect the changes. They will be definitely lost. */
  tx_lob_locator_clear (thread_p, tdes, true, NULL);

  /* clear mvccid before releasing the locks. This operation must be done before do_postpone because it stores unique
   * statistics for all B-trees and if an error occurs those operations and all operations of current transaction must
   * be rolled back. */
  logtb_complete_mvcc (thread_p, tdes, true);

  tdes->state = TRAN_UNACTIVE_WILL_COMMIT;
  /* undo_nxlsa is no longer required here and must be reset, in case checkpoint takes a snapshot of this transaction
   * during TRAN_UNACTIVE_WILL_COMMIT phase.
   */
  LSA_SET_NULL (&tdes->undo_nxlsa);

  /* destroy all transaction's remaining temporary files */
  file_tempcache_drop_tran_temp_files (thread_p);

  if (!LSA_ISNULL (&tdes->tail_lsa))
    {
      /*
       * Transaction updated data.
       */

      log_tran_do_postpone (thread_p, tdes);

      /* The files created by this transaction are not new files any longer. Close any query cursors at this moment
       * too. */
      if (tdes->first_save_entry != NULL)
	{
	  spage_free_saved_spaces (thread_p, tdes->first_save_entry);
	  tdes->first_save_entry = NULL;
	}

      log_cleanup_modified_class_list (thread_p, tdes, NULL, true, false);

      if (is_local_tran)
	{
	  LOG_LSA commit_lsa;

	  /* To write unlock log before releasing locks for transactional consistencies. When a transaction(T2) which
	   * is resumed by this committing transaction(T1) commits and a crash happens before T1 completes, transaction
	   * consistencies will be broken because T1 will be aborted during restart recovery and T2 was already
	   * committed. */
	  if (!LOG_CHECK_LOG_APPLIER (thread_p) && tdes->is_active_worker_transaction ()
	      && log_does_allow_replication () == true)
	    {
	      /* for the replication agent guarantee the order of transaction */
	      log_append_repl_info_and_commit_log (thread_p, tdes, &commit_lsa);
	    }
	  else
	    {
	      log_append_commit_log (thread_p, tdes, &commit_lsa);
	    }

	  if (retain_lock != true)
	    {
	      lock_unlock_all (thread_p);
	    }

	  /* Flush commit log and change the transaction state. */
	  log_change_tran_as_completed (thread_p, tdes, LOG_COMMIT, &commit_lsa);
	}
      else
	{
	  /* Postpone appending replication and commit log and releasing locks to log_complete_for_2pc. */
	}
    }
  else
    {
      /*
       * Transaction did not update anything or we are not logging
       */

      /*
       * We are not logging, and changes were done
       */
      if (tdes->first_save_entry != NULL)
	{
	  spage_free_saved_spaces (thread_p, tdes->first_save_entry);
	  tdes->first_save_entry = NULL;
	}

      if (retain_lock != true)
	{
	  lock_unlock_all (thread_p);
	}

      tdes->state = TRAN_UNACTIVE_COMMITTED;
    }

  return tdes->state;
}

/*
 * log_abort_local - Perform the local abort operations of a transaction
 *
 * return: state of abort operation
 *
 *   tdes(in/out): State structure of transaction of the log record
 *   is_local_tran(in): Is a local transaction? (It is not used at this point)
 *
 * NOTE: Abort the current transaction locally.
 *	 When the transaction is declared as fully aborted, the locks acquired by the transaction are released and
 *	 query cursors are closed.
 *       This function is used for both local and coordinator transactions.
 */
TRAN_STATE
log_abort_local (THREAD_ENTRY * thread_p, LOG_TDES * tdes, bool is_local_tran)
{
  qmgr_clear_trans_wakeup (thread_p, tdes->tran_index, false, true);

  tdes->state = TRAN_UNACTIVE_ABORTED;

  /* destroy transaction's temporary files */
  file_tempcache_drop_tran_temp_files (thread_p);

  if (!LSA_ISNULL (&tdes->tail_lsa))
    {
      /*
       * Transaction updated data.
       */

      log_rollback (thread_p, tdes, NULL);

      log_update_global_btid_online_index_stats (thread_p);

      log_cleanup_modified_class_list (thread_p, tdes, NULL, true, true);

      if (tdes->first_save_entry != NULL)
	{
	  spage_free_saved_spaces (thread_p, tdes->first_save_entry);
	  tdes->first_save_entry = NULL;
	}

      /* clear mvccid before releasing the locks */
      logtb_complete_mvcc (thread_p, tdes, false);

      /* It is safe to release locks here, since we already completed abort. */
      lock_unlock_all (thread_p);
    }
  else
    {
      /*
       * Transaction did not update anything or we are not logging
       */

      if (tdes->first_save_entry != NULL)
	{
	  spage_free_saved_spaces (thread_p, tdes->first_save_entry);
	  tdes->first_save_entry = NULL;
	}

      /* clear mvccid before releasing the locks */
      logtb_complete_mvcc (thread_p, tdes, false);

      lock_unlock_all (thread_p);

      /* There is no need to create a new transaction identifier */
    }

  tx_lob_locator_clear (thread_p, tdes, false, NULL);

  return tdes->state;
}

/*
 * log_commit - COMMIT A TRANSACTION
 *
 * return:  state of commit operation
 *
 *   tran_index(in): tran_index
 *   retain_lock(in): false = release locks (default)
 *                      true  = retain locks
 *
 * NOTE: Commit the current transaction.  The function returns the
 *              state of the transaction (i.e., notify if the transaction
 *              is completely commited or not). If the transaction was
 *              coordinating a global transaction then the Two Phase Commit
 *              protocol is followed by this function. Otherwise, only the
 *              local commit actions are performed.
 */
TRAN_STATE
log_commit (THREAD_ENTRY * thread_p, int tran_index, bool retain_lock)
{
  TRAN_STATE state;		/* State of committed transaction */
  LOG_TDES *tdes;		/* Transaction descriptor */
  bool decision;
  LOG_2PC_EXECUTE execute_2pc_type;
  int error_code = NO_ERROR;

  if (tran_index == NULL_TRAN_INDEX)
    {
      tran_index = LOG_FIND_THREAD_TRAN_INDEX (thread_p);
    }

  tdes = LOG_FIND_TDES (tran_index);
  if (tdes == NULL)
    {
      er_set (ER_FATAL_ERROR_SEVERITY, ARG_FILE_LINE, ER_LOG_UNKNOWN_TRANINDEX, 1, tran_index);
      error_code = ER_LOG_UNKNOWN_TRANINDEX;
      return TRAN_UNACTIVE_UNKNOWN;
    }
  assert (!tdes->is_system_worker_transaction ());

  if (!LOG_ISTRAN_ACTIVE (tdes) && !LOG_ISTRAN_2PC_PREPARE (tdes) && LOG_ISRESTARTED ())
    {
      /* May be a system error since transaction is not active.. cannot be committed */
#if defined(CUBRID_DEBUG)
      er_log_debug (ARG_FILE_LINE,
		    "log_commit: Transaction %d (index = %d) is"
		    " not active and cannot be committed. Its state is %s\n", tdes->trid, tdes->tran_index,
		    log_state_string (tdes->state));
#endif /* CUBRID_DEBUG */
      return tdes->state;
    }

  if (tdes->topops.last >= 0)
    {
      /* This is likely a system error since the transaction is being committed when there are system permanent
       * operations attached to it. Commit those operations too */
      er_set (ER_WARNING_SEVERITY, ARG_FILE_LINE, ER_LOG_HAS_TOPOPS_DURING_COMMIT_ABORT, 2, tdes->trid,
	      tdes->tran_index);
      assert (false);
      while (tdes->topops.last >= 0)
	{
	  log_sysop_attach_to_outer (thread_p);
	}
    }

  tdes->m_multiupd_stats.clear ();

  if (log_2pc_clear_and_is_tran_distributed (tdes))
    {
      /* This is the coordinator of a distributed transaction If we are in prepare to commit mode. I cannot be the
       * root coordinator, so the decision has been taken at this moment by the root coordinator */
      if (LOG_ISTRAN_2PC_PREPARE (tdes))
	{
	  execute_2pc_type = LOG_2PC_EXECUTE_COMMIT_DECISION;
	}
      else
	{
	  execute_2pc_type = LOG_2PC_EXECUTE_FULL;
	}

      state = log_2pc_commit (thread_p, tdes, execute_2pc_type, &decision);
    }
  else
    {
      /*
       * This is a local transaction or is a participant of a distributed transaction
       */
      state = log_commit_local (thread_p, tdes, retain_lock, true);
      state = log_complete (thread_p, tdes, LOG_COMMIT, LOG_NEED_NEWTRID, LOG_ALREADY_WROTE_EOT_LOG);
    }

  if (log_No_logging)
    {
      LOG_CS_ENTER (thread_p);
      /* We are not logging */
      logpb_flush_pages_direct (thread_p);
      (void) pgbuf_flush_all_unfixed (thread_p, NULL_VOLID);
      if (LOG_HAS_LOGGING_BEEN_IGNORED ())
	{
	  /*
	   * Indicate that logging has not been ignored for next transaction
	   */
	  log_Gl.hdr.has_logging_been_skipped = false;
	  logpb_flush_header (thread_p);
	}
      LOG_CS_EXIT (thread_p);
    }

  perfmon_inc_stat (thread_p, PSTAT_TRAN_NUM_COMMITS);

  return state;
}

/*
 * log_abort - ABORT A TRANSACTION
 *
 * return: TRAN_STATE
 *
 *   tran_index(in): tran_index
 *
 * NOTE: Abort the current transaction. If the transaction is the
 *              coordinator of a global transaction, the participants are also
 *              informed about the abort, and if necessary their
 *              acknowledgements are collected before finishing the
 *              transaction.
 */
TRAN_STATE
log_abort (THREAD_ENTRY * thread_p, int tran_index)
{
  TRAN_STATE state;		/* State of aborted transaction */
  LOG_TDES *tdes;		/* Transaction descriptor */
  bool decision;
  int error_code = NO_ERROR;

  if (tran_index == NULL_TRAN_INDEX)
    {
      tran_index = LOG_FIND_THREAD_TRAN_INDEX (thread_p);
    }

  tdes = LOG_FIND_TDES (tran_index);
  if (tdes == NULL)
    {
      er_set (ER_FATAL_ERROR_SEVERITY, ARG_FILE_LINE, ER_LOG_UNKNOWN_TRANINDEX, 1, tran_index);
      error_code = ER_LOG_UNKNOWN_TRANINDEX;
      return TRAN_UNACTIVE_UNKNOWN;
    }
  assert (!tdes->is_system_worker_transaction ());

  if (LOG_HAS_LOGGING_BEEN_IGNORED ())
    {
      er_set (ER_FATAL_ERROR_SEVERITY, ARG_FILE_LINE, ER_LOG_CORRUPTED_DB_DUE_NOLOGGING, 0);
      error_code = ER_LOG_CORRUPTED_DB_DUE_NOLOGGING;
      return tdes->state;
    }

  if (!LOG_ISTRAN_ACTIVE (tdes) && !LOG_ISTRAN_2PC_PREPARE (tdes))
    {
      /*
       * May be a system error: Transaction is not in an active state nor
       * prepare to commit state
       */
      return tdes->state;
    }

  if (tdes->topops.last >= 0)
    {
      /*
       * This is likely a system error since the transaction is being aborted
       * when there are system permananet operations attached to it. Abort those
       * operations too.
       */
      er_set (ER_WARNING_SEVERITY, ARG_FILE_LINE, ER_LOG_HAS_TOPOPS_DURING_COMMIT_ABORT, 2, tdes->trid,
	      tdes->tran_index);
      assert (false);
      while (tdes->topops.last >= 0)
	{
	  log_sysop_attach_to_outer (thread_p);
	}
    }

  tdes->m_multiupd_stats.clear ();

  /*
   * If we are in prepare to commit mode. I cannot be the root coodinator,
   * so the decision has already been taken at this moment by the root
   * coordinator. If a distributed transaction is not in 2PC, the decision
   * has been taken without using the 2PC.
   */

  if (log_2pc_clear_and_is_tran_distributed (tdes))
    {
      /* This is the coordinator of a distributed transaction */
      state = log_2pc_commit (thread_p, tdes, LOG_2PC_EXECUTE_ABORT_DECISION, &decision);
    }
  else
    {
      /*
       * This is a local transaction or is a participant of a distributed transaction.
       * Perform the server rollback first.
       */
      state = log_abort_local (thread_p, tdes, true);
      state = log_complete (thread_p, tdes, LOG_ABORT, LOG_NEED_NEWTRID, LOG_NEED_TO_WRITE_EOT_LOG);
    }

  perfmon_inc_stat (thread_p, PSTAT_TRAN_NUM_ROLLBACKS);

  return state;
}

/*
 * log_abort_partial - ABORT ACTIONS OF A TRANSACTION TO A SAVEPOINT
 *
 * return: state of partial aborted operation.
 *
 *   savepoint_name(in):  Name of the savepoint
 *   savept_lsa(in):
 *
 * NOTE: All the effects done by the current transaction after the
 *              given savepoint are undone and all effects of the transaction
 *              preceding the given savepoint remain. After the partial abort
 *              the transaction can continue its normal execution as if
 *              the statements that were undone were never executed.
 */
TRAN_STATE
log_abort_partial (THREAD_ENTRY * thread_p, const char *savepoint_name, LOG_LSA * savept_lsa)
{
  LOG_TDES *tdes;		/* Transaction descriptor */
  int tran_index;

  /* Find current transaction descriptor */
  tran_index = LOG_FIND_THREAD_TRAN_INDEX (thread_p);
  tdes = LOG_FIND_TDES (tran_index);
  if (tdes == NULL)
    {
      er_set (ER_FATAL_ERROR_SEVERITY, ARG_FILE_LINE, ER_LOG_UNKNOWN_TRANINDEX, 1, tran_index);
      return TRAN_UNACTIVE_UNKNOWN;
    }

  if (LOG_HAS_LOGGING_BEEN_IGNORED ())
    {
      er_set (ER_FATAL_ERROR_SEVERITY, ARG_FILE_LINE, ER_LOG_CORRUPTED_DB_DUE_NOLOGGING, 0);
      return tdes->state;
    }

  if (!LOG_ISTRAN_ACTIVE (tdes))
    {
      /*
       * May be a system error: Transaction is not in an active state
       */
      return tdes->state;
    }

  if (savepoint_name == NULL || log_get_savepoint_lsa (thread_p, savepoint_name, tdes, savept_lsa) == NULL)
    {
      er_set (ER_ERROR_SEVERITY, ARG_FILE_LINE, ER_LOG_UNKNOWN_SAVEPOINT, 1, savepoint_name);
      return TRAN_UNACTIVE_UNKNOWN;
    }

  if (tdes->topops.last >= 0)
    {
      /*
       * This is likely a system error since the transaction is being partially
       * aborted when there are nested top system permanent operations
       * attached to it. Abort those operations too.
       */
      er_set (ER_WARNING_SEVERITY, ARG_FILE_LINE, ER_LOG_HAS_TOPOPS_DURING_COMMIT_ABORT, 2, tdes->trid,
	      tdes->tran_index);
      assert (false);
      while (tdes->topops.last >= 0)
	{
	  log_sysop_attach_to_outer (thread_p);
	}
    }

  log_sysop_start (thread_p);

  LSA_COPY (&tdes->topops.stack[tdes->topops.last].lastparent_lsa, savept_lsa);

  if (!LSA_ISNULL (&tdes->posp_nxlsa))
    {
      if (LSA_LT (savept_lsa, &tdes->posp_nxlsa))
	{
	  LSA_COPY (&tdes->topops.stack[tdes->topops.last].posp_lsa, &tdes->posp_nxlsa);
	  LSA_SET_NULL (&tdes->posp_nxlsa);
	}
      else
	{
	  LSA_COPY (&tdes->topops.stack[tdes->topops.last].posp_lsa, savept_lsa);
	}
    }

  log_sysop_abort (thread_p);

  log_cleanup_modified_class_list (thread_p, tdes, savept_lsa, false, true);

  tx_lob_locator_clear (thread_p, tdes, false, savept_lsa);

  /*
   * The following is done so that if we go over several savepoints, they
   * get undefined and cannot get call by the user any longer.
   */
  LSA_COPY (&tdes->savept_lsa, savept_lsa);
  return TRAN_UNACTIVE_ABORTED;
}

/*
 * log_complete - Complete in commit/abort mode the transaction whenever
 *                      is possible otherwise trasfer it to another tran index
 *
 * return: state of transaction
 *
 *   tdes(in/out): State structure of transaction of the log record
 *   iscommitted(in): Is transaction been finished as committed ?
 *   get_newtrid(in):
 *
 * NOTE: This function does not consider 2PC.
 *       Find the existing function as log_complete_for_2pc
 */
TRAN_STATE
log_complete (THREAD_ENTRY * thread_p, LOG_TDES * tdes, LOG_RECTYPE iscommitted, LOG_GETNEWTRID get_newtrid,
	      LOG_WRITE_EOT_LOG wrote_eot_log)
{
  TRAN_STATE state;		/* State of transaction */

  assert (iscommitted == LOG_COMMIT || iscommitted == LOG_ABORT);
  assert (!tdes->is_system_worker_transaction ());

  state = tdes->state;

  /*
   * DECLARE THE TRANSACTION AS COMPLETED
   */

  if (LSA_ISNULL (&tdes->tail_lsa))
    {
      /* Transaction did not update any data, thus we do not need to log a commit/abort log record. */
      if (iscommitted == LOG_COMMIT)
	{
	  state = TRAN_UNACTIVE_COMMITTED;
	}
      else
	{
	  state = TRAN_UNACTIVE_ABORTED;
	}

      logtb_clear_tdes (thread_p, tdes);
    }
  else
    {
      /*
       * Transaction updated data
       */
      if (wrote_eot_log == LOG_NEED_TO_WRITE_EOT_LOG)
	{
	  if (iscommitted == LOG_COMMIT)
	    {
	      LOG_LSA commit_lsa;

	      log_append_commit_log (thread_p, tdes, &commit_lsa);
	      log_change_tran_as_completed (thread_p, tdes, LOG_COMMIT, &commit_lsa);
	    }
	  else
	    {
	      LOG_LSA abort_lsa;

	      log_append_abort_log (thread_p, tdes, &abort_lsa);
	      log_change_tran_as_completed (thread_p, tdes, LOG_ABORT, &abort_lsa);
	    }

	  state = tdes->state;
	}
      else
	{
	  assert (iscommitted == LOG_COMMIT && state == TRAN_UNACTIVE_COMMITTED);
	}

      /* Unblock global oldest active update. */
      tdes->unlock_global_oldest_visible_mvccid ();

      if (iscommitted == LOG_COMMIT)
	{
	  log_Gl.mvcc_table.reset_transaction_lowest_active (LOG_FIND_THREAD_TRAN_INDEX (thread_p));
	}

      if (get_newtrid == LOG_NEED_NEWTRID)
	{
	  (void) logtb_get_new_tran_id (thread_p, tdes);
	}

      /* Finish the append operation and flush the log */
    }

  if (LOG_ISCHECKPOINT_TIME ())
    {
#if defined(SERVER_MODE)
      log_wakeup_checkpoint_daemon ();
#else /* SERVER_MODE */
      (void) logpb_checkpoint (thread_p);
#endif /* SERVER_MODE */
    }

  return state;
}

/*
 * log_complete_for_2pc - Complete in commit/abort mode the transaction whenever
 *                      is possible otherwise trasfer it to another tran index
 *
 * return: state of transaction
 *
 *   tdes(in/out): State structure of transaction of the log record
 *   iscommitted(in): Is transaction been finished as committed ?
 *   get_newtrid(in):
 *
 */
TRAN_STATE
log_complete_for_2pc (THREAD_ENTRY * thread_p, LOG_TDES * tdes, LOG_RECTYPE iscommitted, LOG_GETNEWTRID get_newtrid)
{
  TRAN_STATE state;		/* State of transaction */
  int new_tran_index;
  LOG_TDES *new_tdes;		/* New transaction descriptor when the transaction is transfered since the 2PC cannot
				 * be fully completed at this moment */
  int return_2pc_loose_tranindex;	/* Whether or not to return the current index */
  bool all_acks = true;
  int i;
  LOG_PRIOR_NODE *node;
  LOG_LSA start_lsa;
  int wait_msecs;

  assert (iscommitted == LOG_COMMIT || iscommitted == LOG_ABORT);
  assert (!tdes->is_system_worker_transaction ());

  state = tdes->state;

  if (tdes->coord != NULL && tdes->coord->ack_received != NULL)
    {
      /*
       * Make sure that all acknowledgments from participants have been received
       * before declaring the transaction as finished.
       */
      for (i = 0; i < tdes->coord->num_particps; i++)
	{
	  if (tdes->coord->ack_received[i] == false)
	    {
	      all_acks = false;
	      /*
	       * There are missing acknowledgments. The transaction cannot be
	       * completed at this moment. If we are not in the restart recovery
	       * process, the transaction is transfered to another transaction
	       * index which is declared as a distributed loose end and a new
	       * transaction is assigned to the client transaction index. The
	       * transaction will be declared as fully completed once all
	       * acknowledgment are received.
	       */
	      if (iscommitted != LOG_ABORT)
		{
		  /* Committed */
		  if (tdes->state != TRAN_UNACTIVE_COMMITTED_INFORMING_PARTICIPANTS)
		    {
		      node =
			prior_lsa_alloc_and_copy_data (thread_p, LOG_2PC_COMMIT_INFORM_PARTICPS, RV_NOT_DEFINED, NULL,
						       0, NULL, 0, NULL);
		      if (node == NULL)
			{
			  assert (false);
			  return state;
			}

		      tdes->state = TRAN_UNACTIVE_COMMITTED_INFORMING_PARTICIPANTS;
		      state = tdes->state;

		      start_lsa = prior_lsa_next_record (thread_p, node, tdes);

		      logpb_flush_pages (thread_p, &start_lsa);
		    }
		}
	      else
		{
		  /* aborted */
		  if (tdes->state != TRAN_UNACTIVE_ABORTED_INFORMING_PARTICIPANTS)
		    {
		      node =
			prior_lsa_alloc_and_copy_data (thread_p, LOG_2PC_ABORT_INFORM_PARTICPS, RV_NOT_DEFINED, NULL, 0,
						       NULL, 0, NULL);
		      if (node == NULL)
			{
			  assert (false);
			  return state;
			}

		      tdes->state = TRAN_UNACTIVE_ABORTED_INFORMING_PARTICIPANTS;
		      state = tdes->state;

		      start_lsa = prior_lsa_next_record (thread_p, node, tdes);

		      logpb_flush_pages (thread_p, &start_lsa);
		    }
		}
	      /*
	       * If this is not a loose end transaction and the system is not
	       * in restart recovery, transfer the transaction to another
	       * transaction index
	       */
	      if (LOG_ISRESTARTED () && tdes->isloose_end == false)
		{
		  wait_msecs = prm_get_integer_value (PRM_ID_LK_TIMEOUT_SECS);

		  if (wait_msecs > 0)
		    {
		      wait_msecs = wait_msecs * 1000;
		    }
		  new_tran_index =
		    logtb_assign_tran_index (thread_p, NULL_TRANID, TRAN_RECOVERY, NULL, NULL, wait_msecs,
					     TRAN_SERIALIZABLE);
		  new_tdes = LOG_FIND_TDES (new_tran_index);
		  if (new_tran_index == NULL_TRAN_INDEX || new_tdes == NULL)
		    {
		      logpb_fatal_error (thread_p, true, ARG_FILE_LINE, "log_fully_completed");
		      return state;
		    }

		  /*
		   * Copy of tdes structures, and then reset memory allocated fields
		   * for only one the new or the old one.
		   */

		  // todo - this is completely unsafe.
		  memcpy (new_tdes, tdes, sizeof (*tdes));
		  new_tdes->tran_index = new_tran_index;
		  new_tdes->isloose_end = true;
		  /* new_tdes does not inherit topops fields */
		  new_tdes->topops.stack = NULL;
		  new_tdes->topops.last = -1;
		  new_tdes->topops.max = 0;

		  /* The old one keep the coordinator/participant information */
		  tdes->coord = NULL;

		  TR_TABLE_CS_ENTER (thread_p);
		  log_Gl.trantable.num_coord_loose_end_indices++;
		  TR_TABLE_CS_EXIT (thread_p);
		  /*
		   * Start a new transaction for our original transaction index.
		   * Set the coordinator stuff to NULL, in our original index since
		   * it has been transfer to another index. That is, distributed
		   * information should be freed using the new transaction index.
		   */

		  /*
		   * Go back to the old index
		   */

		  LOG_SET_CURRENT_TRAN_INDEX (thread_p, tdes->tran_index);

		  (void) logtb_get_new_tran_id (thread_p, tdes);
		}

	      if (LOG_ISCHECKPOINT_TIME ())
		{
#if defined(SERVER_MODE)
		  log_wakeup_checkpoint_daemon ();
#else /* SERVER_MODE */
		  (void) logpb_checkpoint (thread_p);
#endif /* SERVER_MODE */
		}

	      return state;
	    }
	}

      /*
       * All acknowledgments of participants have been received, declare the
       * the transaction as completed
       */
    }

  /*
   * DECLARE THE TRANSACTION AS COMPLETED
   */

  /*
   * Check if this index needs to be returned after finishing the transaction
   */

  if (tdes->isloose_end == true && all_acks == true)
    {
      return_2pc_loose_tranindex = true;
    }
  else
    {
      return_2pc_loose_tranindex = false;
    }

  if (LSA_ISNULL (&tdes->tail_lsa))
    {
      /*
       * Transaction did not update any data, thus we do not need to log a
       * commit/abort log record
       */
      if (iscommitted != LOG_ABORT)
	{
	  state = TRAN_UNACTIVE_COMMITTED;
	}
      else
	{
	  state = TRAN_UNACTIVE_ABORTED;
	}
#if !defined(NDEBUG)
      if (prm_get_bool_value (PRM_ID_LOG_TRACE_DEBUG))
	{
	  char time_val[CTIME_MAX];
	  time_t xxtime = time (NULL);

	  (void) ctime_r (&xxtime, time_val);
	  fprintf (stdout,
		   msgcat_message (MSGCAT_CATALOG_CUBRID, MSGCAT_SET_LOG,
				   ((iscommitted != LOG_ABORT) ? MSGCAT_LOG_FINISH_COMMIT : MSGCAT_LOG_FINISH_ABORT)),
		   tdes->tran_index, tdes->trid, log_Gl.hdr.append_lsa.pageid, log_Gl.hdr.append_lsa.offset, time_val);
	  fflush (stdout);
	}
#endif /* !NDEBUG */
      logtb_clear_tdes (thread_p, tdes);
    }
  else
    {
      /*
       * Transaction updated data or this is a coordinator
       */
      if (iscommitted == LOG_COMMIT)
	{
	  LOG_LSA commit_lsa;

	  /* To write unlock log before releasing locks for transactional consistencies. When a transaction(T2) which
	   * is resumed by this committing transaction(T1) commits and a crash happens before T1 completes, transaction
	   * * consistencies will be broken because T1 will be aborted during restart recovery and T2 was already
	   * committed. */
	  if (!LOG_CHECK_LOG_APPLIER (thread_p) && log_does_allow_replication () == true)
	    {
	      log_append_repl_info_and_commit_log (thread_p, tdes, &commit_lsa);
	    }
	  else
	    {
	      log_append_commit_log (thread_p, tdes, &commit_lsa);
	    }

	  log_change_tran_as_completed (thread_p, tdes, LOG_COMMIT, &commit_lsa);
	}
      else
	{
	  LOG_LSA abort_lsa;

	  log_append_abort_log (thread_p, tdes, &abort_lsa);
	  log_change_tran_as_completed (thread_p, tdes, LOG_ABORT, &abort_lsa);
	}

      state = tdes->state;

      /* now releases locks */
      lock_unlock_all (thread_p);

      /* Unblock global oldest active update. */
      tdes->unlock_global_oldest_visible_mvccid ();

      if (iscommitted == LOG_COMMIT)
	{
	  log_Gl.mvcc_table.reset_transaction_lowest_active (LOG_FIND_THREAD_TRAN_INDEX (thread_p));
	}

      /* If recovery restart operation, or, if this is a coordinator loose end transaction return this index and
       * decrement coordinator loose end transactions counter. */
      if (return_2pc_loose_tranindex == false)
	{
	  if (get_newtrid == LOG_NEED_NEWTRID)
	    {
	      (void) logtb_get_new_tran_id (thread_p, tdes);
	    }
	}
      else
	{
	  /* Free the index */
	  if (tdes->isloose_end == true)
	    {
	      TR_TABLE_CS_ENTER (thread_p);
	      log_Gl.trantable.num_coord_loose_end_indices--;
	      TR_TABLE_CS_EXIT (thread_p);
	    }
	  logtb_free_tran_index (thread_p, tdes->tran_index);
	}

      /* Finish the append operation and flush the log */
    }

  if (LOG_ISCHECKPOINT_TIME ())
    {
#if defined(SERVER_MODE)
      log_wakeup_checkpoint_daemon ();
#else /* SERVER_MODE */
      (void) logpb_checkpoint (thread_p);
#endif /* SERVER_MODE */
    }

  return state;
}

/*
 *
 *              FUNCTIONS RELATED TO DUMPING THE LOG AND ITS DATA
 *
 */

/*
 * log_ascii_dump - PRINT DATA IN ASCII FORMAT
 *
 * return: nothing
 *
 *   length(in): Length of Recovery Data
 *   data(in): The data being logged
 *
 * NOTE: Dump recovery information in ascii format.
 *              It is used when a dump function is not provided.
 */
static void
log_ascii_dump (FILE * out_fp, int length, void *data)
{
  char *ptr;			/* Pointer to data */
  int i;

  for (i = 0, ptr = (char *) data; i < length; i++)
    {
      (void) fputc (*ptr++, out_fp);
    }
}

/*
 * log_hexa_dump () - Point recovery data as hexadecimals.
 *
 * return      : Void.
 * out_fp (in) : Print output.
 * length (in) : Recovery data length.
 * data (in)   : Recovery data.
 */
void
log_hexa_dump (FILE * out_fp, int length, void *data)
{
  char *ptr;			/* Pointer to data */
  int i;

  fprintf (out_fp, "  00000: ");
  for (i = 0, ptr = (char *) data; i < length; i++)
    {
      fprintf (out_fp, "%02X ", (unsigned char) (*ptr++));
      if (i % 16 == 15 && i != length)
	{
	  fprintf (out_fp, "\n  %05d: ", i + 1);
	}
    }
  fprintf (out_fp, "\n");
}

static void
log_repl_data_dump (FILE * out_fp, int length, void *data)
{
  char *ptr = (char *) data;
  char *class_name;
  DB_VALUE value;

  ptr = or_unpack_string_nocopy (ptr, &class_name);
  ptr = or_unpack_mem_value (ptr, &value);

  string_buffer sb;
  db_value_printer printer (sb);

  printer.describe_value (&value);
  fprintf (out_fp, "C[%s] K[%s]\n", class_name, sb.get_buffer ());
  pr_clear_value (&value);
}

static void
log_repl_schema_dump (FILE * out_fp, int length, void *data)
{
  char *ptr;
  int statement_type;
  char *class_name;
  char *sql;

  ptr = (char *) data;
  ptr = or_unpack_int (ptr, &statement_type);
  ptr = or_unpack_string_nocopy (ptr, &class_name);
  ptr = or_unpack_string_nocopy (ptr, &sql);

  fprintf (out_fp, "C[%s] S[%s]\n", class_name, sql);
}

/*
 * log_dump_data - DUMP DATA STORED IN LOG
 *
 * return: nothing
 *
 *   length(in): Length of the data
 *   log_lsa(in/out):Log address identifier containing the log record
 *   log_pgptr(in/out):  Pointer to page where data starts (Set as a side
 *              effect to the page where data ends)
 *   dumpfun(in): Function to invoke to dump the data
 *   log_dump_ptr(in):
 *
 * NOTE:Dump the data stored at given log location.
 *              This function is used for debugging purposes.
 */
static void
log_dump_data (THREAD_ENTRY * thread_p, FILE * out_fp, int length, LOG_LSA * log_lsa, LOG_PAGE * log_page_p,
	       void (*dumpfun) (FILE *, int, void *), LOG_ZIP * log_dump_ptr)
{
  char *ptr;			/* Pointer to data to be printed */
  bool is_zipped = false;
  bool is_unzipped = false;
  /* Call the dumper function */

  /*
   * If data is contained in only one buffer, pass pointer directly.
   * Otherwise, allocate a contiguous area, copy the data and pass this
   * area. At the end deallocate the area
   */

  if (dumpfun == NULL)
    {
      /* Set default to log_hexa_dump */
      dumpfun = log_hexa_dump;
    }

  if (ZIP_CHECK (length))
    {
      length = (int) GET_ZIP_LEN (length);
      is_zipped = true;
    }

  if (log_lsa->offset + length < (int) LOGAREA_SIZE)
    {
      /* Data is contained in one buffer */

      ptr = (char *) log_page_p->area + log_lsa->offset;

      if (length != 0 && is_zipped)
	{
	  is_unzipped = log_unzip (log_dump_ptr, length, ptr);
	}

      if (is_zipped && is_unzipped)
	{
	  (*dumpfun) (out_fp, (int) log_dump_ptr->data_length, log_dump_ptr->log_data);
	  log_lsa->offset += length;
	}
      else
	{
	  (*dumpfun) (out_fp, length, ptr);
	  log_lsa->offset += length;
	}
    }
  else
    {
      /* Need to copy the data into a contiguous area */
      ptr = (char *) malloc (length);
      if (ptr == NULL)
	{
	  er_set (ER_ERROR_SEVERITY, ARG_FILE_LINE, ER_OUT_OF_VIRTUAL_MEMORY, 1, (size_t) length);
	  return;
	}
      /* Copy the data */
      logpb_copy_from_log (thread_p, ptr, length, log_lsa, log_page_p);

      if (is_zipped)
	{
	  is_unzipped = log_unzip (log_dump_ptr, length, ptr);
	}

      if (is_zipped && is_unzipped)
	{
	  (*dumpfun) (out_fp, (int) log_dump_ptr->data_length, log_dump_ptr->log_data);
	}
      else
	{
	  (*dumpfun) (out_fp, length, ptr);
	}
      free_and_init (ptr);
    }
  LOG_READ_ALIGN (thread_p, log_lsa, log_page_p);

}

static void
log_dump_header (FILE * out_fp, LOG_HEADER * log_header_p)
{
  time_t tmp_time;
  char time_val[CTIME_MAX];

  fprintf (out_fp, "\n ** DUMP LOG HEADER **\n");

  tmp_time = (time_t) log_header_p->db_creation;
  (void) ctime_r (&tmp_time, time_val);
  fprintf (out_fp,
	   "HDR: Magic Symbol = %s at disk location = %lld\n     Creation_time = %s"
	   "     Release = %s, Compatibility_disk_version = %g,\n"
	   "     Db_pagesize = %d, log_pagesize= %d, Shutdown = %d,\n"
	   "     Next_trid = %d, Next_mvcc_id = %llu, Num_avg_trans = %d, Num_avg_locks = %d,\n"
	   "     Num_active_log_pages = %d, First_active_log_page = %lld,\n"
	   "     Current_append = %lld|%d, Checkpoint = %lld|%d,\n", log_header_p->magic,
	   (long long) offsetof (LOG_PAGE, area), time_val, log_header_p->db_release, log_header_p->db_compatibility,
	   log_header_p->db_iopagesize, log_header_p->db_logpagesize, log_header_p->is_shutdown,
	   log_header_p->next_trid, (long long int) log_header_p->mvcc_next_id, log_header_p->avg_ntrans,
	   log_header_p->avg_nlocks, log_header_p->npages, (long long) log_header_p->fpageid,
	   LSA_AS_ARGS (&log_header_p->append_lsa), LSA_AS_ARGS (&log_header_p->chkpt_lsa));

  fprintf (out_fp,
	   "     Next_archive_pageid = %lld at active_phy_pageid = %d,\n"
	   "     Next_archive_num = %d, Last_archiv_num_for_syscrashes = %d,\n"
	   "     Last_deleted_arv_num = %d, has_logging_been_skipped = %d,\n"
	   "     bkup_lsa: level0 = %lld|%d, level1 = %lld|%d, level2 = %lld|%d,\n     Log_prefix = %s\n",
	   (long long int) log_header_p->nxarv_pageid, log_header_p->nxarv_phy_pageid, log_header_p->nxarv_num,
	   log_header_p->last_arv_num_for_syscrashes, log_header_p->last_deleted_arv_num,
	   log_header_p->has_logging_been_skipped, LSA_AS_ARGS (&log_header_p->bkup_level0_lsa),
	   LSA_AS_ARGS (&log_header_p->bkup_level1_lsa), LSA_AS_ARGS (&log_header_p->bkup_level2_lsa),
	   log_header_p->prefix_name);

  // guarded because tests that depend on investigating/comparing log might fail
#if 0
  // vacuum related fields
  fprintf (out_fp,
	   "     vacuum_last_blockid = %lld, mvcc_op_log_lsa = %lld|%d,\n"
	   "     oldest_visible_mvccid = %llu, newest_block_mvccid = %llu,\n"
	   "     does_block_need_vacuum = %d\n",
	   (long long int) log_header_p->vacuum_last_blockid, LSA_AS_ARGS (&log_header_p->mvcc_op_log_lsa),
	   (long long unsigned) log_header_p->oldest_visible_mvccid,
	   (long long unsigned) log_header_p->newest_block_mvccid, log_header_p->does_block_need_vacuum);
#endif
}

static LOG_PAGE *
log_dump_record_undoredo (THREAD_ENTRY * thread_p, FILE * out_fp, LOG_LSA * log_lsa, LOG_PAGE * log_page_p,
			  LOG_ZIP * log_zip_p)
{
  LOG_REC_UNDOREDO *undoredo;
  int undo_length;
  int redo_length;
  LOG_RCVINDEX rcvindex;

  /* Read the DATA HEADER */
  LOG_READ_ADVANCE_WHEN_DOESNT_FIT (thread_p, sizeof (*undoredo), log_lsa, log_page_p);
  undoredo = (LOG_REC_UNDOREDO *) ((char *) log_page_p->area + log_lsa->offset);
  fprintf (out_fp, ", Recv_index = %s, \n", rv_rcvindex_string (undoredo->data.rcvindex));
  fprintf (out_fp,
	   "     Volid = %d Pageid = %d Offset = %d,\n     Undo(Before) length = %d, Redo(After) length = %d,\n",
	   undoredo->data.volid, undoredo->data.pageid, undoredo->data.offset, (int) GET_ZIP_LEN (undoredo->ulength),
	   (int) GET_ZIP_LEN (undoredo->rlength));

  undo_length = undoredo->ulength;
  redo_length = undoredo->rlength;
  rcvindex = undoredo->data.rcvindex;

  LOG_READ_ADD_ALIGN (thread_p, sizeof (*undoredo), log_lsa, log_page_p);
  /* Print UNDO(BEFORE) DATA */
  fprintf (out_fp, "-->> Undo (Before) Data:\n");
  log_dump_data (thread_p, out_fp, undo_length, log_lsa, log_page_p, RV_fun[rcvindex].dump_undofun, log_zip_p);
  /* Print REDO (AFTER) DATA */
  fprintf (out_fp, "-->> Redo (After) Data:\n");
  log_dump_data (thread_p, out_fp, redo_length, log_lsa, log_page_p, RV_fun[rcvindex].dump_redofun, log_zip_p);

  return log_page_p;
}

static LOG_PAGE *
log_dump_record_undo (THREAD_ENTRY * thread_p, FILE * out_fp, LOG_LSA * log_lsa, LOG_PAGE * log_page_p,
		      LOG_ZIP * log_zip_p)
{
  LOG_REC_UNDO *undo;
  int undo_length;
  LOG_RCVINDEX rcvindex;

  /* Read the DATA HEADER */
  LOG_READ_ADVANCE_WHEN_DOESNT_FIT (thread_p, sizeof (*undo), log_lsa, log_page_p);
  undo = (LOG_REC_UNDO *) ((char *) log_page_p->area + log_lsa->offset);

  fprintf (out_fp, ", Recv_index = %s,\n", rv_rcvindex_string (undo->data.rcvindex));
  fprintf (out_fp, "     Volid = %d Pageid = %d Offset = %d,\n     Undo (Before) length = %d,\n", undo->data.volid,
	   undo->data.pageid, undo->data.offset, (int) GET_ZIP_LEN (undo->length));

  undo_length = undo->length;
  rcvindex = undo->data.rcvindex;
  LOG_READ_ADD_ALIGN (thread_p, sizeof (*undo), log_lsa, log_page_p);

  /* Print UNDO(BEFORE) DATA */
  fprintf (out_fp, "-->> Undo (Before) Data:\n");
  log_dump_data (thread_p, out_fp, undo_length, log_lsa, log_page_p, RV_fun[rcvindex].dump_undofun, log_zip_p);

  return log_page_p;
}

static LOG_PAGE *
log_dump_record_redo (THREAD_ENTRY * thread_p, FILE * out_fp, LOG_LSA * log_lsa, LOG_PAGE * log_page_p,
		      LOG_ZIP * log_zip_p)
{
  LOG_REC_REDO *redo;
  int redo_length;
  LOG_RCVINDEX rcvindex;

  /* Read the DATA HEADER */
  LOG_READ_ADVANCE_WHEN_DOESNT_FIT (thread_p, sizeof (*redo), log_lsa, log_page_p);
  redo = (LOG_REC_REDO *) ((char *) log_page_p->area + log_lsa->offset);

  fprintf (out_fp, ", Recv_index = %s,\n", rv_rcvindex_string (redo->data.rcvindex));
  fprintf (out_fp, "     Volid = %d Pageid = %d Offset = %d,\n     Redo (After) length = %d,\n", redo->data.volid,
	   redo->data.pageid, redo->data.offset, (int) GET_ZIP_LEN (redo->length));

  redo_length = redo->length;
  rcvindex = redo->data.rcvindex;
  LOG_READ_ADD_ALIGN (thread_p, sizeof (*redo), log_lsa, log_page_p);

  /* Print REDO(AFTER) DATA */
  fprintf (out_fp, "-->> Redo (After) Data:\n");
  log_dump_data (thread_p, out_fp, redo_length, log_lsa, log_page_p, RV_fun[rcvindex].dump_redofun, log_zip_p);

  return log_page_p;
}

static LOG_PAGE *
log_dump_record_mvcc_undoredo (THREAD_ENTRY * thread_p, FILE * out_fp, LOG_LSA * log_lsa, LOG_PAGE * log_page_p,
			       LOG_ZIP * log_zip_p)
{
  LOG_REC_MVCC_UNDOREDO *mvcc_undoredo;
  int undo_length;
  int redo_length;
  LOG_RCVINDEX rcvindex;

  /* Read the DATA HEADER */
  LOG_READ_ADVANCE_WHEN_DOESNT_FIT (thread_p, sizeof (*mvcc_undoredo), log_lsa, log_page_p);
  mvcc_undoredo = (LOG_REC_MVCC_UNDOREDO *) ((char *) log_page_p->area + log_lsa->offset);
  fprintf (out_fp, ", Recv_index = %s, \n", rv_rcvindex_string (mvcc_undoredo->undoredo.data.rcvindex));
  fprintf (out_fp,
	   "     Volid = %d Pageid = %d Offset = %d,\n     Undo(Before) length = %d, Redo(After) length = %d,\n",
	   mvcc_undoredo->undoredo.data.volid, mvcc_undoredo->undoredo.data.pageid, mvcc_undoredo->undoredo.data.offset,
	   (int) GET_ZIP_LEN (mvcc_undoredo->undoredo.ulength), (int) GET_ZIP_LEN (mvcc_undoredo->undoredo.rlength));
<<<<<<< HEAD
  fprintf (out_fp,
	   "     MVCCID = %llu, parent_MVCCID = %llu, \n     Prev_mvcc_op_log_lsa = %lld|%d, \n     VFID = (%d, %d)\n",
	   (unsigned long long int) mvcc_undoredo->mvccid, (unsigned long long) mvcc_undoredo->parent_mvccid,
=======
  fprintf (out_fp, "     MVCCID = %llu,\n     Prev_mvcc_op_log_lsa = %lld|%d, \n     VFID = (%d, %d)\n",
	   (unsigned long long int) mvcc_undoredo->mvccid,
>>>>>>> 6c461a7e
	   (long long int) mvcc_undoredo->vacuum_info.prev_mvcc_op_log_lsa.pageid,
	   (int) mvcc_undoredo->vacuum_info.prev_mvcc_op_log_lsa.offset, mvcc_undoredo->vacuum_info.vfid.volid,
	   mvcc_undoredo->vacuum_info.vfid.fileid);

  undo_length = mvcc_undoredo->undoredo.ulength;
  redo_length = mvcc_undoredo->undoredo.rlength;
  rcvindex = mvcc_undoredo->undoredo.data.rcvindex;

  LOG_READ_ADD_ALIGN (thread_p, sizeof (*mvcc_undoredo), log_lsa, log_page_p);
  /* Print UNDO(BEFORE) DATA */
  fprintf (out_fp, "-->> Undo (Before) Data:\n");
  log_dump_data (thread_p, out_fp, undo_length, log_lsa, log_page_p, RV_fun[rcvindex].dump_undofun, log_zip_p);
  /* Print REDO (AFTER) DATA */
  fprintf (out_fp, "-->> Redo (After) Data:\n");
  log_dump_data (thread_p, out_fp, redo_length, log_lsa, log_page_p, RV_fun[rcvindex].dump_redofun, log_zip_p);

  return log_page_p;
}

static LOG_PAGE *
log_dump_record_mvcc_undo (THREAD_ENTRY * thread_p, FILE * out_fp, LOG_LSA * log_lsa, LOG_PAGE * log_page_p,
			   LOG_ZIP * log_zip_p)
{
  LOG_REC_MVCC_UNDO *mvcc_undo;
  int undo_length;
  LOG_RCVINDEX rcvindex;

  /* Read the DATA HEADER */
  LOG_READ_ADVANCE_WHEN_DOESNT_FIT (thread_p, sizeof (*mvcc_undo), log_lsa, log_page_p);
  mvcc_undo = (LOG_REC_MVCC_UNDO *) ((char *) log_page_p->area + log_lsa->offset);

  fprintf (out_fp, ", Recv_index = %s,\n", rv_rcvindex_string (mvcc_undo->undo.data.rcvindex));
  fprintf (out_fp, "     Volid = %d Pageid = %d Offset = %d,\n     Undo (Before) length = %d,\n",
	   mvcc_undo->undo.data.volid, mvcc_undo->undo.data.pageid, mvcc_undo->undo.data.offset,
	   (int) GET_ZIP_LEN (mvcc_undo->undo.length));
<<<<<<< HEAD
  fprintf (out_fp,
	   "     MVCCID = %llu, parent_MVCCID = %llu, \n     Prev_mvcc_op_log_lsa = %lld|%d, \n     VFID = (%d, %d)\n",
	   (unsigned long long int) mvcc_undo->mvccid, (unsigned long long) mvcc_undo->parent_mvccid,
=======
  fprintf (out_fp, "     MVCCID = %llu,\n     Prev_mvcc_op_log_lsa = %lld|%d, \n     VFID = (%d, %d)\n",
	   (unsigned long long int) mvcc_undo->mvccid,
>>>>>>> 6c461a7e
	   (long long int) mvcc_undo->vacuum_info.prev_mvcc_op_log_lsa.pageid,
	   (int) mvcc_undo->vacuum_info.prev_mvcc_op_log_lsa.offset, mvcc_undo->vacuum_info.vfid.volid,
	   mvcc_undo->vacuum_info.vfid.fileid);

  undo_length = mvcc_undo->undo.length;
  rcvindex = mvcc_undo->undo.data.rcvindex;
  LOG_READ_ADD_ALIGN (thread_p, sizeof (*mvcc_undo), log_lsa, log_page_p);

  /* Print UNDO(BEFORE) DATA */
  fprintf (out_fp, "-->> Undo (Before) Data:\n");
  log_dump_data (thread_p, out_fp, undo_length, log_lsa, log_page_p, RV_fun[rcvindex].dump_undofun, log_zip_p);

  return log_page_p;
}

static LOG_PAGE *
log_dump_record_mvcc_redo (THREAD_ENTRY * thread_p, FILE * out_fp, LOG_LSA * log_lsa, LOG_PAGE * log_page_p,
			   LOG_ZIP * log_zip_p)
{
  LOG_REC_MVCC_REDO *mvcc_redo;
  int redo_length;
  LOG_RCVINDEX rcvindex;

  /* Read the DATA HEADER */
  LOG_READ_ADVANCE_WHEN_DOESNT_FIT (thread_p, sizeof (*mvcc_redo), log_lsa, log_page_p);
  mvcc_redo = (LOG_REC_MVCC_REDO *) ((char *) log_page_p->area + log_lsa->offset);

  fprintf (out_fp, ", Recv_index = %s,\n", rv_rcvindex_string (mvcc_redo->redo.data.rcvindex));
  fprintf (out_fp, "     Volid = %d Pageid = %d Offset = %d,\n     Redo (After) length = %d,\n",
	   mvcc_redo->redo.data.volid, mvcc_redo->redo.data.pageid, mvcc_redo->redo.data.offset,
	   (int) GET_ZIP_LEN (mvcc_redo->redo.length));
<<<<<<< HEAD
  fprintf (out_fp, "     MVCCID = %llu, parent_MVCCID = %llu,\n",
	   (unsigned long long int) mvcc_redo->mvccid, (unsigned long long) mvcc_redo->parent_mvccid);
=======
  fprintf (out_fp, "     MVCCID = %llu,\n", (unsigned long long int) mvcc_redo->mvccid);
>>>>>>> 6c461a7e

  redo_length = mvcc_redo->redo.length;
  rcvindex = mvcc_redo->redo.data.rcvindex;
  LOG_READ_ADD_ALIGN (thread_p, sizeof (*mvcc_redo), log_lsa, log_page_p);

  /* Print REDO(AFTER) DATA */
  fprintf (out_fp, "-->> Redo (After) Data:\n");
  log_dump_data (thread_p, out_fp, redo_length, log_lsa, log_page_p, RV_fun[rcvindex].dump_redofun, log_zip_p);

  return log_page_p;
}

static LOG_PAGE *
log_dump_record_postpone (THREAD_ENTRY * thread_p, FILE * out_fp, LOG_LSA * log_lsa, LOG_PAGE * log_page_p)
{
  LOG_REC_RUN_POSTPONE *run_posp;
  int redo_length;
  LOG_RCVINDEX rcvindex;

  /* Read the DATA HEADER */
  LOG_READ_ADVANCE_WHEN_DOESNT_FIT (thread_p, sizeof (*run_posp), log_lsa, log_page_p);
  run_posp = (LOG_REC_RUN_POSTPONE *) ((char *) log_page_p->area + log_lsa->offset);
  fprintf (out_fp, ", Recv_index = %s,\n", rv_rcvindex_string (run_posp->data.rcvindex));
  fprintf (out_fp,
	   "     Volid = %d Pageid = %d Offset = %d,\n     Run postpone (Redo/After) length = %d, corresponding"
	   " to\n         Postpone record with LSA = %lld|%d\n", run_posp->data.volid, run_posp->data.pageid,
	   run_posp->data.offset, run_posp->length, LSA_AS_ARGS (&run_posp->ref_lsa));

  redo_length = run_posp->length;
  rcvindex = run_posp->data.rcvindex;
  LOG_READ_ADD_ALIGN (thread_p, sizeof (*run_posp), log_lsa, log_page_p);

  /* Print RUN POSTPONE (REDO/AFTER) DATA */
  fprintf (out_fp, "-->> Run Postpone (Redo/After) Data:\n");
  log_dump_data (thread_p, out_fp, redo_length, log_lsa, log_page_p, RV_fun[rcvindex].dump_redofun, NULL);

  return log_page_p;
}

static LOG_PAGE *
log_dump_record_dbout_redo (THREAD_ENTRY * thread_p, FILE * out_fp, LOG_LSA * log_lsa, LOG_PAGE * log_page_p)
{
  LOG_REC_DBOUT_REDO *dbout_redo;
  int redo_length;
  LOG_RCVINDEX rcvindex;

  /* Read the data header */
  LOG_READ_ADVANCE_WHEN_DOESNT_FIT (thread_p, sizeof (*dbout_redo), log_lsa, log_page_p);
  dbout_redo = ((LOG_REC_DBOUT_REDO *) ((char *) log_page_p->area + log_lsa->offset));

  redo_length = dbout_redo->length;
  rcvindex = dbout_redo->rcvindex;

  fprintf (out_fp, ", Recv_index = %s, Length = %d,\n", rv_rcvindex_string (rcvindex), redo_length);

  LOG_READ_ADD_ALIGN (thread_p, sizeof (*dbout_redo), log_lsa, log_page_p);

  /* Print Database External DATA */
  fprintf (out_fp, "-->> Database external Data:\n");
  log_dump_data (thread_p, out_fp, redo_length, log_lsa, log_page_p, RV_fun[rcvindex].dump_redofun, NULL);

  return log_page_p;
}

static LOG_PAGE *
log_dump_record_compensate (THREAD_ENTRY * thread_p, FILE * out_fp, LOG_LSA * log_lsa, LOG_PAGE * log_page_p)
{
  LOG_REC_COMPENSATE *compensate;
  int length_compensate;
  LOG_RCVINDEX rcvindex;

  /* Read the DATA HEADER */
  LOG_READ_ADVANCE_WHEN_DOESNT_FIT (thread_p, sizeof (*compensate), log_lsa, log_page_p);
  compensate = (LOG_REC_COMPENSATE *) ((char *) log_page_p->area + log_lsa->offset);

  fprintf (out_fp, ", Recv_index = %s,\n", rv_rcvindex_string (compensate->data.rcvindex));
  fprintf (out_fp, "     Volid = %d Pageid = %d Offset = %d,\n     Compensate length = %d, Next_to_UNDO = %lld|%d\n",
	   compensate->data.volid, compensate->data.pageid, compensate->data.offset, compensate->length,
	   LSA_AS_ARGS (&compensate->undo_nxlsa));

  length_compensate = compensate->length;
  rcvindex = compensate->data.rcvindex;
  LOG_READ_ADD_ALIGN (thread_p, sizeof (*compensate), log_lsa, log_page_p);

  /* Print COMPENSATE DATA */
  fprintf (out_fp, "-->> Compensate Data:\n");
  log_dump_data (thread_p, out_fp, length_compensate, log_lsa, log_page_p, RV_fun[rcvindex].dump_undofun, NULL);

  return log_page_p;
}

static LOG_PAGE *
log_dump_record_commit_postpone (THREAD_ENTRY * thread_p, FILE * out_fp, LOG_LSA * log_lsa, LOG_PAGE * log_page_p)
{
  LOG_REC_START_POSTPONE *start_posp;

  /* Read the DATA HEADER */
  LOG_READ_ADVANCE_WHEN_DOESNT_FIT (thread_p, sizeof (*start_posp), log_lsa, log_page_p);
  start_posp = (LOG_REC_START_POSTPONE *) ((char *) log_page_p->area + log_lsa->offset);
  fprintf (out_fp, ", First postpone record at before or after Page = %lld and offset = %d\n",
	   LSA_AS_ARGS (&start_posp->posp_lsa));

  return log_page_p;
}

static LOG_PAGE *
log_dump_record_transaction_finish (THREAD_ENTRY * thread_p, FILE * out_fp, LOG_LSA * log_lsa, LOG_PAGE * log_page_p)
{
  LOG_REC_DONETIME *donetime;
  char time_val[CTIME_MAX];

  /* Read the DATA HEADER */
  LOG_READ_ADVANCE_WHEN_DOESNT_FIT (thread_p, sizeof (*donetime), log_lsa, log_page_p);
  donetime = (LOG_REC_DONETIME *) ((char *) log_page_p->area + log_lsa->offset);
  const time_t tmp_time = util_msec_to_sec (donetime->at_time);
  (void) ctime_r (&tmp_time, time_val);
  fprintf (out_fp, ",\n     Transaction finish time at = %s\n", time_val);

  return log_page_p;
}

static LOG_PAGE *
log_dump_record_replication (THREAD_ENTRY * thread_p, FILE * out_fp, LOG_LSA * log_lsa, LOG_PAGE * log_page_p)
{
  LOG_REC_REPLICATION *repl_log;
  int length;
  const char *type;
  void (*dump_function) (FILE *, int, void *);

  LOG_READ_ADVANCE_WHEN_DOESNT_FIT (thread_p, sizeof (*repl_log), log_lsa, log_page_p);
  repl_log = (LOG_REC_REPLICATION *) ((char *) log_page_p->area + log_lsa->offset);
  fprintf (out_fp, ", Target log lsa = %lld|%d\n", LSA_AS_ARGS (&repl_log->lsa));
  length = repl_log->length;

  LOG_READ_ADD_ALIGN (thread_p, sizeof (*repl_log), log_lsa, log_page_p);

  switch (repl_log->rcvindex)
    {
    case RVREPL_DATA_INSERT:
      type = "RVREPL_DATA_INSERT";
      dump_function = log_repl_data_dump;
      break;
    case RVREPL_DATA_UPDATE_START:
      type = "RVREPL_DATA_UPDATE_START";
      dump_function = log_repl_data_dump;
      break;
    case RVREPL_DATA_UPDATE:
      type = "RVREPL_DATA_UPDATE";
      dump_function = log_repl_data_dump;
      break;
    case RVREPL_DATA_UPDATE_END:
      type = "RVREPL_DATA_UPDATE_END";
      dump_function = log_repl_data_dump;
      break;
    case RVREPL_DATA_DELETE:
      type = "RVREPL_DATA_DELETE";
      dump_function = log_repl_data_dump;
      break;
    default:
      type = "RVREPL_SCHEMA";
      dump_function = log_repl_schema_dump;
      break;
    }
  fprintf (out_fp, "T[%s] ", type);

  log_dump_data (thread_p, out_fp, length, log_lsa, log_page_p, dump_function, NULL);
  return log_page_p;
}

/*
 * log_dump_record_sysop_start_postpone () - dump system op start postpone log record
 *
 * return              : log page
 * thread_p (in)       : thread entry
 * out_fp (in/out)     : dump output
 * log_lsa (in/out)    : log lsa
 * log_page_p (in/out) : log page
 * log_zip_p (in/out)  : log unzip
 */
static LOG_PAGE *
log_dump_record_sysop_start_postpone (THREAD_ENTRY * thread_p, FILE * out_fp, LOG_LSA * log_lsa, LOG_PAGE * log_page_p,
				      LOG_ZIP * log_zip_p)
{
  LOG_REC_SYSOP_START_POSTPONE sysop_start_postpone;

  /* Read the DATA HEADER */
  LOG_READ_ADVANCE_WHEN_DOESNT_FIT (thread_p, sizeof (sysop_start_postpone), log_lsa, log_page_p);
  sysop_start_postpone = *((LOG_REC_SYSOP_START_POSTPONE *) ((char *) log_page_p->area + log_lsa->offset));

  (void) log_dump_record_sysop_end_internal (thread_p, &sysop_start_postpone.sysop_end, log_lsa, log_page_p, log_zip_p,
					     out_fp);
  fprintf (out_fp, "     postpone_lsa = %lld|%d \n", LSA_AS_ARGS (&sysop_start_postpone.posp_lsa));

  return log_page_p;
}

/*
 * log_dump_record_sysop_end_internal () - dump sysop end log record types
 *
 * return              : log page
 * thread_p (in)       : thread entry
 * sysop_end (in)      : system op end log record
 * log_lsa (in/out)    : LSA of undo data (logical undo only)
 * log_page_p (in/out) : page of undo data (logical undo only)
 * log_zip_p (in/out)  : log unzip
 * out_fp (in/out)     : dump output
 */
static LOG_PAGE *
log_dump_record_sysop_end_internal (THREAD_ENTRY * thread_p, LOG_REC_SYSOP_END * sysop_end, LOG_LSA * log_lsa,
				    LOG_PAGE * log_page_p, LOG_ZIP * log_zip_p, FILE * out_fp)
{
  int undo_length;
  LOG_RCVINDEX rcvindex;

  fprintf (out_fp, ",\n     Prev parent LSA = %lld|%d, Prev_topresult_lsa = %lld|%d, %s \n",
	   LSA_AS_ARGS (&sysop_end->lastparent_lsa), LSA_AS_ARGS (&sysop_end->prv_topresult_lsa),
	   log_sysop_end_type_string (sysop_end->type));
  switch (sysop_end->type)
    {
    case LOG_SYSOP_END_ABORT:
    case LOG_SYSOP_END_COMMIT:
      /* nothing else to print */
      break;
    case LOG_SYSOP_END_LOGICAL_COMPENSATE:
      fprintf (out_fp, "     compansate_lsa = %lld|%d \n", LSA_AS_ARGS (&sysop_end->compensate_lsa));
      break;
    case LOG_SYSOP_END_LOGICAL_RUN_POSTPONE:
      fprintf (out_fp, "     run_postpone_lsa = %lld|%d, postpone = %s \n",
	       LSA_AS_ARGS (&sysop_end->run_postpone.postpone_lsa),
	       sysop_end->run_postpone.is_sysop_postpone ? "sysop" : "transaction");
      break;
    case LOG_SYSOP_END_LOGICAL_UNDO:
      assert (log_lsa != NULL && log_page_p != NULL && log_zip_p != NULL);

      fprintf (out_fp, ", Recv_index = %s,\n", rv_rcvindex_string (sysop_end->undo.data.rcvindex));
      fprintf (out_fp, "     Volid = %d Pageid = %d Offset = %d,\n     Undo (Before) length = %d,\n",
	       sysop_end->undo.data.volid, sysop_end->undo.data.pageid, sysop_end->undo.data.offset,
	       (int) GET_ZIP_LEN (sysop_end->undo.length));

      undo_length = sysop_end->undo.length;
      rcvindex = sysop_end->undo.data.rcvindex;
      LOG_READ_ADD_ALIGN (thread_p, sizeof (*sysop_end), log_lsa, log_page_p);
      log_dump_data (thread_p, out_fp, undo_length, log_lsa, log_page_p, RV_fun[rcvindex].dump_undofun, log_zip_p);
      break;
    case LOG_SYSOP_END_LOGICAL_MVCC_UNDO:
      assert (log_lsa != NULL && log_page_p != NULL && log_zip_p != NULL);

      fprintf (out_fp, ", Recv_index = %s,\n",
	       rv_rcvindex_string (sysop_end->mvcc_undo_info.mvcc_undo.undo.data.rcvindex));
      fprintf (out_fp, "     Volid = %d Pageid = %d Offset = %d,\n     Undo (Before) length = %d,\n",
<<<<<<< HEAD
	       sysop_end->mvcc_undo.undo.data.volid, sysop_end->mvcc_undo.undo.data.pageid,
	       sysop_end->mvcc_undo.undo.data.offset, (int) GET_ZIP_LEN (sysop_end->mvcc_undo.undo.length));
      fprintf (out_fp,
	       "     MVCCID = %llu, parent_MVCCID = %llu,\n     Prev_mvcc_op_log_lsa = %lld|%d, \n     VFID = (%d, %d)",
	       (unsigned long long int) sysop_end->mvcc_undo.mvccid,
	       (unsigned long long) sysop_end->mvcc_undo.parent_mvccid,
	       LSA_AS_ARGS (&sysop_end->mvcc_undo.vacuum_info.prev_mvcc_op_log_lsa),
	       VFID_AS_ARGS (&sysop_end->mvcc_undo.vacuum_info.vfid));

      undo_length = sysop_end->mvcc_undo.undo.length;
      rcvindex = sysop_end->mvcc_undo.undo.data.rcvindex;
=======
	       sysop_end->mvcc_undo_info.mvcc_undo.undo.data.volid,
	       sysop_end->mvcc_undo_info.mvcc_undo.undo.data.pageid,
	       sysop_end->mvcc_undo_info.mvcc_undo.undo.data.offset,
	       (int) GET_ZIP_LEN (sysop_end->mvcc_undo_info.mvcc_undo.undo.length));
      fprintf (out_fp, "     MVCCID = %llu, parent_MVCCID = %llu,\n"
	       "     Prev_mvcc_op_log_lsa = %lld|%d, \n     VFID = (%d, %d)",
	       (unsigned long long) sysop_end->mvcc_undo_info.mvcc_undo.mvccid,
	       (unsigned long long) sysop_end->mvcc_undo_info.parent_mvccid,
	       LSA_AS_ARGS (&sysop_end->mvcc_undo_info.mvcc_undo.vacuum_info.prev_mvcc_op_log_lsa),
	       VFID_AS_ARGS (&sysop_end->mvcc_undo_info.mvcc_undo.vacuum_info.vfid));

      undo_length = sysop_end->mvcc_undo_info.mvcc_undo.undo.length;
      rcvindex = sysop_end->mvcc_undo_info.mvcc_undo.undo.data.rcvindex;
>>>>>>> 6c461a7e
      LOG_READ_ADD_ALIGN (thread_p, sizeof (*sysop_end), log_lsa, log_page_p);
      log_dump_data (thread_p, out_fp, undo_length, log_lsa, log_page_p, RV_fun[rcvindex].dump_undofun, log_zip_p);
      break;
    default:
      assert (false);
      break;
    }
  return log_page_p;
}

/*
 * log_dump_record_sysop_end () - Dump sysop end log record types. Side-effect: log_lsa and log_page_p will be
 *				  positioned after the log record.
 *
 * return	       : NULL if something bad happens, pointer to log page otherwise.
 * thread_p (in)       : Thread entry.
 * log_lsa (in/out)    : in - LSA of log record, out - LSA after log record.
 * log_page_p (in/out) : in - page of log record, out - page after log record.
 * log_zip_p (in)      : Unzip context.
 * out_fp (in/out)     : Dump output.
 */
static LOG_PAGE *
log_dump_record_sysop_end (THREAD_ENTRY * thread_p, LOG_LSA * log_lsa, LOG_PAGE * log_page_p, LOG_ZIP * log_zip_p,
			   FILE * out_fp)
{
  LOG_REC_SYSOP_END *sysop_end;

  LOG_READ_ADVANCE_WHEN_DOESNT_FIT (thread_p, sizeof (*sysop_end), log_lsa, log_page_p);
  sysop_end = (LOG_REC_SYSOP_END *) ((char *) log_page_p->area + log_lsa->offset);

  log_dump_record_sysop_end_internal (thread_p, sysop_end, log_lsa, log_page_p, log_zip_p, out_fp);

  return log_page_p;
}

static LOG_PAGE *
log_dump_record_save_point (THREAD_ENTRY * thread_p, FILE * out_fp, LOG_LSA * log_lsa, LOG_PAGE * log_page_p)
{
  LOG_REC_SAVEPT *savept;
  int length_save_point;

  /* Read the DATA HEADER */
  LOG_READ_ADVANCE_WHEN_DOESNT_FIT (thread_p, sizeof (*savept), log_lsa, log_page_p);
  savept = (LOG_REC_SAVEPT *) ((char *) log_page_p->area + log_lsa->offset);

  fprintf (out_fp, ", Prev_savept_Lsa = %lld|%d, length = %d,\n", LSA_AS_ARGS (&savept->prv_savept), savept->length);

  length_save_point = savept->length;
  LOG_READ_ADD_ALIGN (thread_p, sizeof (*savept), log_lsa, log_page_p);

  /* Print savept name */
  fprintf (out_fp, "     Savept Name =");
  log_dump_data (thread_p, out_fp, length_save_point, log_lsa, log_page_p, log_hexa_dump, NULL);

  return log_page_p;
}

static LOG_PAGE *
log_dump_record_2pc_prepare_commit (THREAD_ENTRY * thread_p, FILE * out_fp, LOG_LSA * log_lsa, LOG_PAGE * log_page_p)
{
  LOG_REC_2PC_PREPCOMMIT *prepared;
  unsigned int nobj_locks;
  int size;

  /* Get the DATA HEADER */
  LOG_READ_ADVANCE_WHEN_DOESNT_FIT (thread_p, sizeof (*prepared), log_lsa, log_page_p);
  prepared = (LOG_REC_2PC_PREPCOMMIT *) ((char *) log_page_p->area + log_lsa->offset);

  fprintf (out_fp, ", Client_name = %s, Gtrid = %d, Num objlocks = %u\n", prepared->user_name, prepared->gtrid,
	   prepared->num_object_locks);

  nobj_locks = prepared->num_object_locks;

  LOG_READ_ADD_ALIGN (thread_p, sizeof (*prepared), log_lsa, log_page_p);

  /* Dump global transaction user information */
  if (prepared->gtrinfo_length > 0)
    {
      log_dump_data (thread_p, out_fp, prepared->gtrinfo_length, log_lsa, log_page_p, log_2pc_dump_gtrinfo, NULL);
    }

  /* Dump object locks */
  if (nobj_locks > 0)
    {
      size = nobj_locks * sizeof (LK_ACQOBJ_LOCK);
      log_dump_data (thread_p, out_fp, size, log_lsa, log_page_p, log_2pc_dump_acqobj_locks, NULL);
    }

  return log_page_p;
}

static LOG_PAGE *
log_dump_record_2pc_start (THREAD_ENTRY * thread_p, FILE * out_fp, LOG_LSA * log_lsa, LOG_PAGE * log_page_p)
{
  LOG_REC_2PC_START *start_2pc;	/* Start log record of 2PC protocol */

  /* Get the DATA HEADER */
  LOG_READ_ADVANCE_WHEN_DOESNT_FIT (thread_p, sizeof (*start_2pc), log_lsa, log_page_p);
  start_2pc = (LOG_REC_2PC_START *) ((char *) log_page_p->area + log_lsa->offset);

  /* Initilize the coordinator information */
  fprintf (out_fp, "  Client_name = %s, Gtrid = %d,  Num_participants = %d", start_2pc->user_name, start_2pc->gtrid,
	   start_2pc->num_particps);

  LOG_READ_ADD_ALIGN (thread_p, sizeof (*start_2pc), log_lsa, log_page_p);
  /* Read in the participants info. block from the log */
  log_dump_data (thread_p, out_fp, (start_2pc->particp_id_length * start_2pc->num_particps), log_lsa, log_page_p,
		 log_2pc_dump_participants, NULL);

  return log_page_p;
}

static LOG_PAGE *
log_dump_record_2pc_acknowledgement (THREAD_ENTRY * thread_p, FILE * out_fp, LOG_LSA * log_lsa, LOG_PAGE * log_page_p)
{
  LOG_REC_2PC_PARTICP_ACK *received_ack;	/* ack log record of 2pc protocol */

  /* Get the DATA HEADER */
  LOG_READ_ADVANCE_WHEN_DOESNT_FIT (thread_p, sizeof (*received_ack), log_lsa, log_page_p);
  received_ack = ((LOG_REC_2PC_PARTICP_ACK *) ((char *) log_page_p->area + log_lsa->offset));
  fprintf (out_fp, "  Participant index = %d\n", received_ack->particp_index);

  return log_page_p;
}

static LOG_PAGE *
log_dump_record_ha_server_state (THREAD_ENTRY * thread_p, FILE * out_fp, LOG_LSA * log_lsa, LOG_PAGE * log_page_p)
{
  LOG_REC_HA_SERVER_STATE *ha_server_state;

  /* Get the DATA HEADER */
  LOG_READ_ADVANCE_WHEN_DOESNT_FIT (thread_p, sizeof (*ha_server_state), log_lsa, log_page_p);
  ha_server_state = ((LOG_REC_HA_SERVER_STATE *) ((char *) log_page_p->area + log_lsa->offset));
  fprintf (out_fp, "  HA server state = %d\n", ha_server_state->state);

  return log_page_p;
}

static LOG_PAGE *
log_dump_record_trantable_snapshot (THREAD_ENTRY * thread_p, FILE * out_fp, LOG_LSA * log_lsa, LOG_PAGE * log_page_p)
{
  const LOG_REC_TRANTABLE_SNAPSHOT *trantable_snapshot = nullptr;
  LOG_READ_ADVANCE_WHEN_DOESNT_FIT (thread_p, sizeof (*trantable_snapshot), log_lsa, log_page_p);
  trantable_snapshot = (LOG_REC_TRANTABLE_SNAPSHOT *) (log_page_p->area + log_lsa->offset);

  fprintf (out_fp, " Snapshot_LSA = %lld|%d, length =%zu", LSA_AS_ARGS (&trantable_snapshot->snapshot_lsa),
	   trantable_snapshot->length);

  return log_page_p;
}

static LOG_PAGE *
log_dump_record_assigned_mvccid (THREAD_ENTRY * thread_p, FILE * out_fp, LOG_LSA * log_lsa, LOG_PAGE * log_page_p)
{
  const LOG_REC_ASSIGNED_MVCCID *assigned_mvccid = nullptr;
  LOG_READ_ADVANCE_WHEN_DOESNT_FIT (thread_p, sizeof (*assigned_mvccid), log_lsa, log_page_p);
  assigned_mvccid = (LOG_REC_ASSIGNED_MVCCID *) (log_page_p->area + log_lsa->offset);

  fprintf (out_fp, " MVCCID = %lld\n", (long long) assigned_mvccid->mvccid);

  return log_page_p;
}

static LOG_PAGE *
log_dump_record_supplemental_info (THREAD_ENTRY * thread_p, FILE * out_fp, LOG_LSA * log_lsa, LOG_PAGE * log_page_p)
{
  LOG_REC_SUPPLEMENT *supplement;

  /* Get the DATA HEADER */
  LOG_READ_ADVANCE_WHEN_DOESNT_FIT (thread_p, sizeof (*supplement), log_lsa, log_page_p);
  supplement = ((LOG_REC_SUPPLEMENT *) ((char *) log_page_p->area + log_lsa->offset));
  fprintf (out_fp, "\tSUPPLEMENT TYPE = %d\n", supplement->rec_type);
  fprintf (out_fp, "\tSUPPLEMENT LENGTH = %d\n", supplement->length);

  return log_page_p;
}

static LOG_PAGE *
log_dump_record (THREAD_ENTRY * thread_p, FILE * out_fp, LOG_RECTYPE record_type, LOG_LSA * log_lsa,
		 LOG_PAGE * log_page_p, LOG_ZIP * log_zip_p)
{
  switch (record_type)
    {
    case LOG_UNDOREDO_DATA:
    case LOG_DIFF_UNDOREDO_DATA:
      log_page_p = log_dump_record_undoredo (thread_p, out_fp, log_lsa, log_page_p, log_zip_p);
      break;

    case LOG_UNDO_DATA:
      log_page_p = log_dump_record_undo (thread_p, out_fp, log_lsa, log_page_p, log_zip_p);
      break;

    case LOG_REDO_DATA:
    case LOG_POSTPONE:
      log_page_p = log_dump_record_redo (thread_p, out_fp, log_lsa, log_page_p, log_zip_p);
      break;

    case LOG_MVCC_UNDOREDO_DATA:
    case LOG_MVCC_DIFF_UNDOREDO_DATA:
      log_page_p = log_dump_record_mvcc_undoredo (thread_p, out_fp, log_lsa, log_page_p, log_zip_p);
      break;

    case LOG_MVCC_UNDO_DATA:
      log_page_p = log_dump_record_mvcc_undo (thread_p, out_fp, log_lsa, log_page_p, log_zip_p);
      break;

    case LOG_MVCC_REDO_DATA:
      log_page_p = log_dump_record_mvcc_redo (thread_p, out_fp, log_lsa, log_page_p, log_zip_p);
      break;

    case LOG_RUN_POSTPONE:
      log_page_p = log_dump_record_postpone (thread_p, out_fp, log_lsa, log_page_p);
      break;

    case LOG_DBEXTERN_REDO_DATA:
      log_page_p = log_dump_record_dbout_redo (thread_p, out_fp, log_lsa, log_page_p);
      break;

    case LOG_COMPENSATE:
      log_page_p = log_dump_record_compensate (thread_p, out_fp, log_lsa, log_page_p);
      break;

    case LOG_COMMIT_WITH_POSTPONE:
      log_page_p = log_dump_record_commit_postpone (thread_p, out_fp, log_lsa, log_page_p);
      break;

    case LOG_COMMIT:
    case LOG_ABORT:
      log_page_p = log_dump_record_transaction_finish (thread_p, out_fp, log_lsa, log_page_p);
      break;

    case LOG_REPLICATION_DATA:
    case LOG_REPLICATION_STATEMENT:
      log_page_p = log_dump_record_replication (thread_p, out_fp, log_lsa, log_page_p);
      break;

    case LOG_SYSOP_START_POSTPONE:
      log_page_p = log_dump_record_sysop_start_postpone (thread_p, out_fp, log_lsa, log_page_p, log_zip_p);
      break;

    case LOG_SYSOP_END:
      log_page_p = log_dump_record_sysop_end (thread_p, log_lsa, log_page_p, log_zip_p, out_fp);
      break;

    case LOG_SAVEPOINT:
      log_page_p = log_dump_record_save_point (thread_p, out_fp, log_lsa, log_page_p);
      break;

    case LOG_2PC_PREPARE:
      log_page_p = log_dump_record_2pc_prepare_commit (thread_p, out_fp, log_lsa, log_page_p);
      break;

    case LOG_2PC_START:
      log_page_p = log_dump_record_2pc_start (thread_p, out_fp, log_lsa, log_page_p);
      break;

    case LOG_2PC_RECV_ACK:
      log_page_p = log_dump_record_2pc_acknowledgement (thread_p, out_fp, log_lsa, log_page_p);
      break;

    case LOG_DUMMY_HA_SERVER_STATE:
      log_page_p = log_dump_record_ha_server_state (thread_p, out_fp, log_lsa, log_page_p);
      break;

    case LOG_TRANTABLE_SNAPSHOT:
      log_page_p = log_dump_record_trantable_snapshot (thread_p, out_fp, log_lsa, log_page_p);
      break;

    case LOG_ASSIGNED_MVCCID:
      log_page_p = log_dump_record_assigned_mvccid (thread_p, out_fp, log_lsa, log_page_p);
      break;

    case LOG_SUPPLEMENTAL_INFO:
      log_page_p = log_dump_record_supplemental_info (thread_p, out_fp, log_lsa, log_page_p);
      break;

    case LOG_2PC_COMMIT_DECISION:
    case LOG_2PC_ABORT_DECISION:
    case LOG_2PC_COMMIT_INFORM_PARTICPS:
    case LOG_2PC_ABORT_INFORM_PARTICPS:
    case LOG_SYSOP_ATOMIC_START:
    case LOG_DUMMY_HEAD_POSTPONE:
    case LOG_DUMMY_CRASH_RECOVERY:
    case LOG_DUMMY_OVF_RECORD:
    case LOG_DUMMY_GENERIC:
    case LOG_START_ATOMIC_REPL:
    case LOG_END_ATOMIC_REPL:
      fprintf (out_fp, "\n");
      /* That is all for this kind of log record */
      break;

    case LOG_END_OF_LOG:
      if (!logpb_is_page_in_archive (log_lsa->pageid))
	{
	  fprintf (out_fp, "\n... xxx END OF LOG xxx ...\n");
	}
      break;

    case LOG_SMALLER_LOGREC_TYPE:
    case LOG_LARGER_LOGREC_TYPE:
    default:
      fprintf (out_fp, "log_dump: Unknown record type = %d (%s).\n", record_type, log_to_string (record_type));
      LSA_SET_NULL (log_lsa);
      break;
    }

  return log_page_p;
}

/*
 * xlog_dump - DUMP THE LOG
 *
 * return: nothing
 *
 *   isforward(in): Dump the log forward ?
 *   start_logpageid(in): Start dumping the log at this location
 *   dump_npages(in): Number of pages to dump
 *   desired_tranid(in): Dump entries of only this transaction. If NULL_TRANID,
 *                     dump all.
 *
 * NOTE: Dump a set of log records stored in "dump_npages" starting at
 *              page "start_logpageid" forward (or backward) according to the
 *              value of "isforward". When the value of start_logpageid is
 *              negative, we start either at the beginning or at end of the
 *              log according to the direction of the dump. If the value of
 *              dump_npages is a negative value, dump as many pages as
 *              possible.
 *              This function is used for debugging purposes.
 */
void
xlog_dump (THREAD_ENTRY * thread_p, FILE * out_fp, int isforward, LOG_PAGEID start_logpageid, DKNPAGES dump_npages,
	   TRANID desired_tranid)
{
  LOG_LSA lsa;			/* LSA of log record to dump */
  char log_pgbuf[IO_MAX_PAGE_SIZE + MAX_ALIGNMENT], *aligned_log_pgbuf;
  LOG_PAGE *log_pgptr = NULL;	/* Log page pointer where LSA is located */
  LOG_LSA log_lsa;
  LOG_RECTYPE type;		/* Log record type */
  LOG_RECORD_HEADER *log_rec;	/* Pointer to log record */

  LOG_ZIP *log_dump_ptr = NULL;

  aligned_log_pgbuf = PTR_ALIGN (log_pgbuf, MAX_ALIGNMENT);

  if (out_fp == NULL)
    {
      out_fp = stdout;
    }

  fprintf (out_fp, "**************** DUMP LOGGING INFORMATION ************\n");
  /* Dump the transaction table and the log buffers */

  /* Flush any dirty log page */
  LOG_CS_ENTER (thread_p);

  xlogtb_dump_trantable (thread_p, out_fp);
  logpb_flush_pages_direct (thread_p);
  logpb_flush_header (thread_p);

  /* Now start dumping the log */
  log_dump_header (out_fp, &log_Gl.hdr);

  lsa.pageid = start_logpageid;
  lsa.offset = NULL_OFFSET;

  if (isforward != false)
    {
      /* Forward */
      if (lsa.pageid < 0)
	{
	  lsa.pageid = 0;
	}
      else if (lsa.pageid > log_Gl.hdr.append_lsa.pageid && LOG_ISRESTARTED ())
	{
	  lsa.pageid = log_Gl.hdr.append_lsa.pageid;
	}
    }
  else
    {
      /* Backward */
      if (lsa.pageid < 0 || lsa.pageid > log_Gl.hdr.append_lsa.pageid)
	{
	  log_find_end_log (thread_p, &lsa);
	}
    }

  if (dump_npages > log_Gl.hdr.npages || dump_npages < 0)
    {
      dump_npages = log_Gl.hdr.npages;
    }

  fprintf (out_fp,
	   "\n START DUMPING LOG_RECORDS: %s, start_logpageid = %lld,\n"
	   " Num_pages_to_dump = %d, desired_tranid = %d\n", (isforward ? "Forward" : "Backaward"),
	   (long long int) start_logpageid, dump_npages, desired_tranid);

  LOG_CS_EXIT (thread_p);

  log_pgptr = (LOG_PAGE *) aligned_log_pgbuf;

  if (log_dump_ptr == NULL)
    {
      log_dump_ptr = log_zip_alloc (IO_PAGESIZE);
      if (log_dump_ptr == NULL)
	{
	  fprintf (out_fp, " Error memory alloc... Quit\n");
	  return;
	}
    }

  /* Start dumping all log records following the given direction */
  while (!LSA_ISNULL (&lsa) && dump_npages-- > 0)
    {
      if ((logpb_fetch_page (thread_p, &lsa, LOG_CS_SAFE_READER, log_pgptr)) != NO_ERROR)
	{
	  fprintf (out_fp, " Error reading page %lld... Quit\n", (long long int) lsa.pageid);
	  if (log_dump_ptr != NULL)
	    {
	      log_zip_free (log_dump_ptr);
	    }
	  return;
	}
      /*
       * If offset is missing, it is because we archive an incomplete
       * log record or we start dumping the log not from its first page. We
       * have to find the offset by searching for the next log_record in the page
       */
      if (lsa.offset == NULL_OFFSET && (lsa.offset = log_pgptr->hdr.offset) == NULL_OFFSET)
	{
	  /* Nothing in this page.. */
	  if (lsa.pageid >= log_Gl.hdr.append_lsa.pageid || lsa.pageid <= 0)
	    {
	      LSA_SET_NULL (&lsa);
	    }
	  else
	    {
	      /* We need to dump one more page */
	      lsa.pageid--;
	      dump_npages++;
	    }
	  continue;
	}

      /* Dump all the log records stored in current log page */
      log_lsa.pageid = lsa.pageid;

      while (lsa.pageid == log_lsa.pageid)
	{
	  log_lsa.offset = lsa.offset;
	  log_rec = LOG_GET_LOG_RECORD_HEADER (log_pgptr, &log_lsa);
	  type = log_rec->type;

	  {
	    /*
	     * The following is just for debugging next address calculations
	     */
	    LOG_LSA next_lsa;

	    LSA_COPY (&next_lsa, &lsa);
	    if (log_startof_nxrec (thread_p, &next_lsa, false) == NULL
		|| (!LSA_EQ (&next_lsa, &log_rec->forw_lsa) && !LSA_ISNULL (&log_rec->forw_lsa)))
	      {
		fprintf (out_fp, "\n\n>>>>>****\n");
		fprintf (out_fp, "Guess next address = %lld|%d for LSA = %lld|%d\n",
			 LSA_AS_ARGS (&next_lsa), LSA_AS_ARGS (&lsa));
		fprintf (out_fp, "<<<<<****\n");
	      }
	  }

	  /* Find the next log record to dump .. after current one is dumped */
	  if (isforward != false)
	    {
	      if (LSA_ISNULL (&log_rec->forw_lsa) && type != LOG_END_OF_LOG)
		{
		  if (log_startof_nxrec (thread_p, &lsa, false) == NULL)
		    {
		      fprintf (out_fp, "\n****\n");
		      fprintf (out_fp, "log_dump: Problems finding next record. BYE\n");
		      fprintf (out_fp, "\n****\n");
		      break;
		    }
		}
	      else
		{
		  LSA_COPY (&lsa, &log_rec->forw_lsa);
		}
	      /*
	       * If the next page is NULL_PAGEID and the current page is an archive
	       * page, this is not the end, this situation happens when an incomplete
	       * log record was archived.
	       * Note that we have to set lsa.pageid here since the log_lsa.pageid value
	       * can be changed (e.g., the log record is stored in an archive page
	       * and in an active page. Later, we try to modify it whenever is
	       * possible.
	       */
	      if (LSA_ISNULL (&lsa) && logpb_is_page_in_archive (log_lsa.pageid))
		{
		  lsa.pageid = log_lsa.pageid + 1;
		}
	    }
	  else
	    {
	      LSA_COPY (&lsa, &log_rec->back_lsa);
	    }

	  if (desired_tranid != NULL_TRANID && desired_tranid != log_rec->trid && log_rec->type != LOG_END_OF_LOG)
	    {
	      /* Don't dump this log record... */
	      continue;
	    }

	  fprintf (out_fp,
		   "\nLSA = %3lld|%3d, Forw log = %3lld|%3d, Backw log = %3lld|%3d,\n"
		   "     Trid = %3d, Prev tran logrec = %3lld|%3d\n     Type = %s", (long long int) log_lsa.pageid,
		   (int) log_lsa.offset, (long long int) log_rec->forw_lsa.pageid, (int) log_rec->forw_lsa.offset,
		   (long long int) log_rec->back_lsa.pageid, (int) log_rec->back_lsa.offset, log_rec->trid,
		   (long long int) log_rec->prev_tranlsa.pageid, (int) log_rec->prev_tranlsa.offset,
		   log_to_string (type));

	  if (LSA_ISNULL (&log_rec->forw_lsa) && type != LOG_END_OF_LOG)
	    {
	      /* Incomplete log record... quit */
	      fprintf (out_fp, "\n****\n");
	      fprintf (out_fp, "log_dump: Incomplete log_record.. Quit\n");
	      fprintf (out_fp, "\n****\n");
	      continue;
	    }

	  /* Advance the pointer to dump the type of log record */

	  LOG_READ_ADD_ALIGN (thread_p, sizeof (*log_rec), &log_lsa, log_pgptr);
	  log_pgptr = log_dump_record (thread_p, out_fp, type, &log_lsa, log_pgptr, log_dump_ptr);
	  fflush (out_fp);
	  /*
	   * We can fix the lsa.pageid in the case of log_records without forward
	   * address at this moment.
	   */
	  if (lsa.offset == NULL_OFFSET && lsa.pageid != NULL_PAGEID && lsa.pageid < log_lsa.pageid)
	    {
	      lsa.pageid = log_lsa.pageid;
	    }
	}
    }

  if (log_dump_ptr)
    {
      log_zip_free (log_dump_ptr);
    }

  fprintf (out_fp, "\n FINISH DUMPING LOG_RECORDS \n");
  fprintf (out_fp, "******************************************************\n");
  fflush (out_fp);

  return;
}

/*
 *
 *                     RECOVERY DURING NORMAL PROCESSING
 *
 */

/*
 * log_rollback_record - EXECUTE AN UNDO DURING NORMAL PROCESSING
 *
 * return: nothing
 *
 *   log_lsa(in/out):Log address identifier containing the log record
 *   log_pgptr(in/out): Pointer to page where data starts (Set as a side
 *              effect to the page where data ends)
 *   rcvindex(in): Index to recovery functions
 *   rcv_vpid(in): Address of page to recover
 *   rcv(in/out): Recovery structure for recovery function
 *   tdes(in/out): State structure of transaction undoing data
 *   log_unzip_ptr(in):
 *
 * NOTE: Execute an undo log record during normal rollbacks (i.e.,
 *              other than restart recovery). A compensating log record for
 *              operation page level logging is written by the current
 *              function. For logical level logging, the undo function is
 *              responsible to log a redo record, which is converted into a
 *              compensating record by the log manager.
 *              This function now attempts to repeat an rv function if it
 *              fails in certain ways (e.g. due to deadlock).  This is to
 *              maintain data integrity as much as possible.  The old way was
 *              to simply ignore a failure and continue with the next record,
 *              Obviously, skipping a record during recover could leave the
 *              database inconsistent. All rv functions should return a
 *              int and be coded to be called again if the work wasn't
 *              undone the first time.
 */
static void
log_rollback_record (THREAD_ENTRY * thread_p, LOG_LSA * log_lsa, LOG_PAGE * log_page_p, LOG_RCVINDEX rcvindex,
		     VPID * rcv_vpid, LOG_RCV * rcv, LOG_TDES * tdes, LOG_ZIP * log_unzip_ptr)
{
  char *area = NULL;
  TRAN_STATE save_state;	/* The current state of the transaction. Must be returned to this state */
  int rv_err;
  bool is_zipped = false;

  /*
   * Fetch the page for physical log records. If the page does not exist
   * anymore or there are problems fetching the page, continue anyhow, so that
   * compensating records are logged.
   */

  assert (rcvindex != RV_NOT_DEFINED);
  assert (RV_fun[rcvindex].undofun != NULL);

  if (RCV_IS_LOGICAL_LOG (rcv_vpid, rcvindex))
    {
      rcv->pgptr = NULL;
    }
  else
    {
      rcv->pgptr = pgbuf_fix (thread_p, rcv_vpid, OLD_PAGE, PGBUF_LATCH_WRITE, PGBUF_UNCONDITIONAL_LATCH);
      if (rcv->pgptr == NULL)
	{
	  assert (false);
	}
    }

  /* GET BEFORE DATA */

  /*
   * If data is contained in only one buffer, pass pointer directly.
   * Otherwise, allocate a contiguous area, copy the data and pass this area.
   * At the end deallocate the area.
   */

  if (ZIP_CHECK (rcv->length))
    {				/* check compress data */
      rcv->length = (int) GET_ZIP_LEN (rcv->length);	/* MSB set 0 */
      is_zipped = true;
    }

  if (log_lsa->offset + rcv->length < (int) LOGAREA_SIZE)
    {
      rcv->data = (char *) log_page_p->area + log_lsa->offset;
      log_lsa->offset += rcv->length;
    }
  else
    {
      /* Need to copy the data into a contiguous area */
      area = (char *) malloc (rcv->length);
      if (area == NULL)
	{
	  logpb_fatal_error (thread_p, true, ARG_FILE_LINE, "log_rollback_record");
	  if (rcv->pgptr != NULL)
	    {
	      pgbuf_unfix (thread_p, rcv->pgptr);
	    }
	  return;
	}
      /* Copy the data */
      logpb_copy_from_log (thread_p, area, rcv->length, log_lsa, log_page_p);
      rcv->data = area;
    }

  if (is_zipped)
    {
      /* Data UnZip */
      if (log_unzip (log_unzip_ptr, rcv->length, (char *) rcv->data))
	{
	  rcv->length = (int) log_unzip_ptr->data_length;
	  rcv->data = (char *) log_unzip_ptr->log_data;
	}
      else
	{
	  logpb_fatal_error (thread_p, true, ARG_FILE_LINE, "log_rollback_record");
	  if (area != NULL)
	    {
	      free_and_init (area);
	    }
	  if (rcv->pgptr != NULL)
	    {
	      pgbuf_unfix (thread_p, rcv->pgptr);
	    }
	  return;
	}
    }

  /* Now call the UNDO recovery function */
  if (rcv->pgptr != NULL || RCV_IS_LOGICAL_LOG (rcv_vpid, rcvindex))
    {
      /*
       * Write a compensating log record for operation page level logging.
       * For logical level logging, the recovery undo function must log an
       * redo/CLR log to describe the undo. This in turn will be translated
       * to a compensating record.
       */
      if (rcvindex == RVBT_MVCC_INCREMENTS_UPD)
	{
	  /* this is a special case. we need to undo changes to transaction local stats. this only has an impact on
	   * this transaction during runtime, and recovery has no interest, so we don't have to add a compensate log
	   * record. */
	  rv_err = (*RV_fun[rcvindex].undofun) (thread_p, rcv);
	  assert (rv_err == NO_ERROR);
	}
      else if (rcvindex == RVBT_MVCC_NOTIFY_VACUUM || rcvindex == RVES_NOTIFY_VACUUM)
	{
	  /* do nothing */
	}
      else if (rcvindex == RVBT_LOG_GLOBAL_UNIQUE_STATS_COMMIT)
	{
	  /* impossible. we cannot rollback anymore. */
	  assert_release (false);
	  rv_err = ER_FAILED;
	}
      else if (RCV_IS_LOGICAL_COMPENSATE_MANUAL (rcvindex))
	{
	  /* B-tree logical logs will add a regular compensate in the modified pages. They do not require a logical
	   * compensation since the "undone" page can be accessed and logged. Only no-page logical operations require
	   * logical compensation. */
	  /* Invoke Undo recovery function */
	  LSA_COPY (&rcv->reference_lsa, &tdes->undo_nxlsa);
	  rv_err = log_undo_rec_restartable (thread_p, rcvindex, rcv);
	  if (rv_err != NO_ERROR)
	    {
	      er_log_debug (ARG_FILE_LINE,
			    "log_rollback_record: SYSTEM ERROR... Transaction %d, "
			    "Log record %lld|%d, rcvindex = %s, was not undone due to error (%d)\n",
			    tdes->tran_index, (long long int) log_lsa->pageid, log_lsa->offset,
			    rv_rcvindex_string (rcvindex), rv_err);
	      er_set (ER_ERROR_SEVERITY, ARG_FILE_LINE, ER_LOG_MAYNEED_MEDIA_RECOVERY, 1,
		      fileio_get_volume_label_with_unknown (rcv_vpid->volid));
	      assert (false);
	    }
	  else if (RCV_IS_BTREE_LOGICAL_LOG (rcvindex) && prm_get_bool_value (PRM_ID_LOG_BTREE_OPS))
	    {
	      _er_log_debug (ARG_FILE_LINE,
			     "BTREE_ROLLBACK: Successfully executed undo/compensate for log entry before "
			     "lsa=%lld|%d, undo_nxlsa=%lld|%d. Transaction=%d, rcvindex=%d.\n",
			     (long long int) log_lsa->pageid, (int) log_lsa->offset,
			     (long long int) tdes->undo_nxlsa.pageid, (int) tdes->undo_nxlsa.offset, tdes->tran_index,
			     rcvindex);
	    }
	}
      else if (!RCV_IS_LOGICAL_LOG (rcv_vpid, rcvindex))
	{
	  log_append_compensate (thread_p, rcvindex, rcv_vpid, rcv->offset, rcv->pgptr, rcv->length, rcv->data, tdes);
	  /* Invoke Undo recovery function */
	  rv_err = log_undo_rec_restartable (thread_p, rcvindex, rcv);
	  if (rv_err != NO_ERROR)
	    {
	      er_log_debug (ARG_FILE_LINE,
			    "log_rollback_record: SYSTEM ERROR... Transaction %d, "
			    "Log record %lld|%d, rcvindex = %s, was not undone due to error (%d)\n",
			    tdes->tran_index, (long long int) log_lsa->pageid, log_lsa->offset,
			    rv_rcvindex_string (rcvindex), rv_err);
	      er_set (ER_ERROR_SEVERITY, ARG_FILE_LINE, ER_LOG_MAYNEED_MEDIA_RECOVERY, 1,
		      fileio_get_volume_label_with_unknown (rcv_vpid->volid));
	      assert (false);
	    }
	}
      else
	{
	  /* Logical logging? This is a logical undo. For now, we also use a logical compensation, meaning that we
	   * open a system operation that is committed & compensate at the same time.
	   * However, there might be cases when compensation is not necessarily logical. If the compensation can be
	   * made in a single log record and can be attached to a page, the system operation becomes useless. Take the
	   * example of some b-tree cases for compensations. There might be other cases too.
	   */
	  save_state = tdes->state;

	  LSA_COPY (&rcv->reference_lsa, &tdes->undo_nxlsa);

	  log_sysop_start (thread_p);

#if defined(CUBRID_DEBUG)
	  {
	    LOG_LSA check_tail_lsa;

	    LSA_COPY (&check_tail_lsa, &tdes->tail_lsa);
	    /*
	     * Note that tail_lsa is changed by the following function
	     */
	    /* Invoke Undo recovery function */
	    rv_err = log_undo_rec_restartable (rcvindex, rcv);

	    /* Make sure that a CLR was logged */
	    if (LSA_EQ (&check_tail_lsa, &tdes->tail_lsa))
	      {
		er_set (ER_ERROR_SEVERITY, ARG_FILE_LINE, ER_LOG_MISSING_COMPENSATING_RECORD, 1,
			rv_rcvindex_string (rcvindex));
	      }
	  }
#else /* CUBRID_DEBUG */
	  /* Invoke Undo recovery function */
	  /* TODO: Is undo restartable needed? */
	  rv_err = log_undo_rec_restartable (thread_p, rcvindex, rcv);
#endif /* CUBRID_DEBUG */

	  if (rv_err != NO_ERROR)
	    {
	      er_log_debug (ARG_FILE_LINE,
			    "log_rollback_record: SYSTEM ERROR... Transaction %d, "
			    "Log record %lld|%d, rcvindex = %s, was not undone due to error (%d)\n",
			    tdes->tran_index, (long long int) log_lsa->pageid, log_lsa->offset,
			    rv_rcvindex_string (rcvindex), rv_err);
	      er_set (ER_ERROR_SEVERITY, ARG_FILE_LINE, ER_LOG_MAYNEED_MEDIA_RECOVERY, 1,
		      fileio_get_volume_label_with_unknown (rcv_vpid->volid));
	      assert (false);
	    }

	  log_sysop_end_logical_compensate (thread_p, &rcv->reference_lsa);
	  tdes->state = save_state;
	}
    }
  else
    {
      /*
       * Unable to fetch page of volume... May need media recovery on such
       * page... write a CLR anyhow
       */
      log_append_compensate (thread_p, rcvindex, rcv_vpid, rcv->offset, NULL, rcv->length, rcv->data, tdes);
      er_set (ER_ERROR_SEVERITY, ARG_FILE_LINE, ER_LOG_MAYNEED_MEDIA_RECOVERY, 1,
	      fileio_get_volume_label_with_unknown (rcv_vpid->volid));
      assert (false);
    }

  if (area != NULL)
    {
      free_and_init (area);
    }

  if (rcv->pgptr != NULL)
    {
      pgbuf_unfix (thread_p, rcv->pgptr);
    }
}

/*
 * log_undo_rec_restartable - Rollback a single undo record w/ restart
 *
 * return: nothing
 *
 *   rcvindex(in): Index to recovery functions
 *   rcv(in/out): Recovery structure for recovery function
 *
 * NOTE: Perform the undo of a singe log record. Even though it would
 *              indicate a serious problem in the design, check for deadlock
 *              and timeout to make sure this log record was truly undone.
 *              Continue to retry the log undo if possible.
 *      CAVEAT: This attempt to retry in the case of failure assumes that the
 *              rcvindex undo function we invoke has no partial side-effects
 *              for the case where it fails. Otherwise restarting it would not
 *              be a very smart thing to do.
 */
static int
log_undo_rec_restartable (THREAD_ENTRY * thread_p, LOG_RCVINDEX rcvindex, LOG_RCV * rcv)
{
  int num_retries = 0;		/* Avoid infinite loop */
  int error_code = NO_ERROR;

  do
    {
      if (error_code != NO_ERROR)
	{
#if defined(CUBRID_DEBUG)
	  er_log_debug (ARG_FILE_LINE,
			"WARNING: RETRY DURING UNDO WAS NEEDED ... TranIndex: %d, Cnt = %d, Err = %d, Rcvindex = %s\n",
			LOG_FIND_THREAD_TRAN_INDEX (thread_p), num_retries, error_code, rv_rcvindex_string (rcvindex));
#endif /* CUBRID_DEBUG */
	}
      error_code = (*RV_fun[rcvindex].undofun) (thread_p, rcv);
    }
  while (++num_retries <= LOG_REC_UNDO_MAX_ATTEMPTS
	 && (error_code == ER_LK_PAGE_TIMEOUT || error_code == ER_LK_UNILATERALLY_ABORTED));

  return error_code;
}

/*
 * log_dump_record_header_to_string - dump log record header to string
 *
 * return: nothing
 *
 *   log(in): log record header pointer
 *   buf(out): char buffer pointer
 *   len(in): max size of the buffer
 *
 */
static void
log_dump_record_header_to_string (LOG_RECORD_HEADER * log, char *buf, size_t len)
{
  const char *fmt = "TYPE[%d], TRID[%d], PREV[%lld,%d], BACK[%lld,%d], FORW[%lld,%d]";

  snprintf (buf, len, fmt, log->type, log->trid, (long long int) log->prev_tranlsa.pageid, log->prev_tranlsa.offset,
	    (long long int) log->back_lsa.pageid, log->back_lsa.offset, (long long int) log->forw_lsa.pageid,
	    log->forw_lsa.offset);
}

/*
 * log_rollback - Rollback a transaction
 *
 * return: nothing
 *
 *   tdes(in): Transaction descriptor
 *   upto_lsa_ptr(in): Rollback up to this log sequence address
 *
 * NOTE:Rollback the transaction associated with the given tdes
 *              structure upto the given lsa. If LSA is NULL, the transaction
 *              is completely rolled back. This function is used for aborts
 *              related no to database crashes.
 */
static void
log_rollback (THREAD_ENTRY * thread_p, LOG_TDES * tdes, const LOG_LSA * upto_lsa_ptr)
{
  LOG_LSA prev_tranlsa;		/* Previous LSA */
  LOG_LSA upto_lsa;		/* copy of upto_lsa_ptr contents */
  char log_pgbuf[IO_MAX_PAGE_SIZE + MAX_ALIGNMENT], *aligned_log_pgbuf;
  LOG_PAGE *log_pgptr = NULL;	/* Log page pointer of LSA log record */
  LOG_LSA log_lsa;
  LOG_RECORD_HEADER *log_rec = NULL;	/* The log record */
  LOG_REC_UNDOREDO *undoredo = NULL;	/* An undoredo log record */
  LOG_REC_MVCC_UNDOREDO *mvcc_undoredo = NULL;	/* A MVCC undoredo log rec */
  LOG_REC_UNDO *undo = NULL;	/* An undo log record */
  LOG_REC_MVCC_UNDO *mvcc_undo = NULL;	/* An undo log record */
  LOG_REC_COMPENSATE *compensate = NULL;	/* A compensating log record */
  LOG_REC_SYSOP_END *sysop_end = NULL;	/* Partial result from top system operation */
  LOG_RCV rcv;			/* Recovery structure */
  VPID rcv_vpid;		/* VPID of data to recover */
  LOG_RCVINDEX rcvindex;	/* Recovery index */
  bool isdone;
  int old_wait_msecs = 0;	/* Old transaction lock wait */
  LOG_ZIP *log_unzip_ptr = NULL;
  int data_header_size = 0;
  bool is_mvcc_op = false;

  aligned_log_pgbuf = PTR_ALIGN (log_pgbuf, MAX_ALIGNMENT);

  /*
   * Execute every single undo log record upto the given upto_lsa_ptr since it
   * is not a system crash
   */

  if (LSA_ISNULL (&tdes->tail_lsa))
    {
      /* Nothing to undo */
      return;
    }

  /*
   * I should not timeout on a page that I need to undo, otherwise, I may
   * end up with database corruption problems. That is, no timeouts during
   * rollback.
   */
  old_wait_msecs = xlogtb_reset_wait_msecs (thread_p, TRAN_LOCK_INFINITE_WAIT);

  LSA_COPY (&prev_tranlsa, &tdes->undo_nxlsa);
  /*
   * In some cases what upto_lsa_ptr points to is volatile, e.g.
   * when it is from the topops stack (which can be reallocated by
   * operations during this rollback).
   */
  if (upto_lsa_ptr != NULL)
    {
      LSA_COPY (&upto_lsa, upto_lsa_ptr);
    }
  else
    {
      LSA_SET_NULL (&upto_lsa);
    }

  log_pgptr = (LOG_PAGE *) aligned_log_pgbuf;

  isdone = false;

  log_unzip_ptr = log_zip_alloc (IO_PAGESIZE);

  if (log_unzip_ptr == NULL)
    {
      logpb_fatal_error (thread_p, true, ARG_FILE_LINE, "log_rollback");
      return;
    }

  while (!LSA_ISNULL (&prev_tranlsa) && !isdone)
    {
      /* Fetch the page where the LSA record to undo is located */
      LSA_COPY (&log_lsa, &prev_tranlsa);
      log_lsa.offset = LOG_PAGESIZE;

      if ((logpb_fetch_page (thread_p, &log_lsa, LOG_CS_FORCE_USE, log_pgptr)) != NO_ERROR)
	{
	  (void) xlogtb_reset_wait_msecs (thread_p, old_wait_msecs);
	  logpb_fatal_error (thread_p, true, ARG_FILE_LINE, "log_rollback");
	  if (log_unzip_ptr != NULL)
	    {
	      log_zip_free (log_unzip_ptr);
	    }
	  return;
	}

      while (prev_tranlsa.pageid == log_lsa.pageid)
	{
	  /* Break at upto_lsa for partial rollbacks */
	  if (upto_lsa_ptr != NULL && LSA_LE (&prev_tranlsa, &upto_lsa))
	    {
	      /* Finish at this point */
	      isdone = true;
	      break;
	    }

	  /* Find the log record to undo */
	  log_lsa.offset = prev_tranlsa.offset;
	  log_rec = LOG_GET_LOG_RECORD_HEADER (log_pgptr, &log_lsa);

	  /*
	   * Next record to undo.. that is previous record in the chain.
	   * We need to save it in this variable since the undo_nxlsa pointer
	   * may be set when we log something related to rollback (e.g., case
	   * of logical operation). Reset the undo_nxlsa back once the
	   * rollback_rec is done.
	   */

	  LSA_COPY (&prev_tranlsa, &log_rec->prev_tranlsa);
	  LSA_COPY (&tdes->undo_nxlsa, &prev_tranlsa);

	  switch (log_rec->type)
	    {
	    case LOG_MVCC_UNDOREDO_DATA:
	    case LOG_MVCC_DIFF_UNDOREDO_DATA:
	    case LOG_UNDOREDO_DATA:
	    case LOG_DIFF_UNDOREDO_DATA:

	      /* Does this record belong to a MVCC op? */
	      if (log_rec->type == LOG_MVCC_UNDOREDO_DATA || log_rec->type == LOG_MVCC_DIFF_UNDOREDO_DATA)
		{
		  is_mvcc_op = true;
		}
	      else
		{
		  is_mvcc_op = false;
		}

	      /* Read the DATA HEADER */
	      LOG_READ_ADD_ALIGN (thread_p, sizeof (*log_rec), &log_lsa, log_pgptr);
	      if (is_mvcc_op)
		{
		  /* Data header is MVCC undoredo */
		  data_header_size = sizeof (*mvcc_undoredo);
		  LOG_READ_ADVANCE_WHEN_DOESNT_FIT (thread_p, data_header_size, &log_lsa, log_pgptr);
		  mvcc_undoredo = (LOG_REC_MVCC_UNDOREDO *) ((char *) log_pgptr->area + log_lsa.offset);

		  /* Get undoredo info */
		  undoredo = &mvcc_undoredo->undoredo;

		  /* Save transaction MVCCID for recovery */
		  rcv.mvcc_id = mvcc_undoredo->mvccid;
		}
	      else
		{
		  data_header_size = sizeof (*undoredo);
		  LOG_READ_ADVANCE_WHEN_DOESNT_FIT (thread_p, data_header_size, &log_lsa, log_pgptr);
		  undoredo = (LOG_REC_UNDOREDO *) ((char *) log_pgptr->area + log_lsa.offset);

		  rcv.mvcc_id = MVCCID_NULL;
		}

	      rcvindex = undoredo->data.rcvindex;
	      rcv.length = undoredo->ulength;
	      rcv.offset = undoredo->data.offset;
	      rcv_vpid.volid = undoredo->data.volid;
	      rcv_vpid.pageid = undoredo->data.pageid;

	      LOG_READ_ADD_ALIGN (thread_p, data_header_size, &log_lsa, log_pgptr);

	      log_rollback_record (thread_p, &log_lsa, log_pgptr, rcvindex, &rcv_vpid, &rcv, tdes, log_unzip_ptr);
	      break;

	    case LOG_MVCC_UNDO_DATA:
	    case LOG_UNDO_DATA:
	      /* Does record belong to a MVCC op? */
	      is_mvcc_op = (log_rec->type == LOG_MVCC_UNDO_DATA);

	      /* Read the DATA HEADER */
	      LOG_READ_ADD_ALIGN (thread_p, sizeof (*log_rec), &log_lsa, log_pgptr);
	      if (is_mvcc_op)
		{
		  /* Data header is MVCC undo */
		  data_header_size = sizeof (*mvcc_undo);
		  LOG_READ_ADVANCE_WHEN_DOESNT_FIT (thread_p, data_header_size, &log_lsa, log_pgptr);
		  mvcc_undo = (LOG_REC_MVCC_UNDO *) ((char *) log_pgptr->area + log_lsa.offset);
		  /* Get undo info */
		  undo = &mvcc_undo->undo;

		  /* Save transaction MVCCID for recovery */
		  rcv.mvcc_id = mvcc_undo->mvccid;
		}
	      else
		{
		  data_header_size = sizeof (*undo);
		  LOG_READ_ADVANCE_WHEN_DOESNT_FIT (thread_p, data_header_size, &log_lsa, log_pgptr);
		  undo = (LOG_REC_UNDO *) ((char *) log_pgptr->area + log_lsa.offset);

		  rcv.mvcc_id = MVCCID_NULL;
		}
	      rcvindex = undo->data.rcvindex;
	      rcv.offset = undo->data.offset;
	      rcv_vpid.volid = undo->data.volid;
	      rcv_vpid.pageid = undo->data.pageid;
	      rcv.length = undo->length;

	      LOG_READ_ADD_ALIGN (thread_p, data_header_size, &log_lsa, log_pgptr);

	      log_rollback_record (thread_p, &log_lsa, log_pgptr, rcvindex, &rcv_vpid, &rcv, tdes, log_unzip_ptr);
	      break;

	    case LOG_COMPENSATE:
	      /*
	       * We found a partial rollback, use the CLR to find the next record
	       * to undo
	       */

	      /* Read the DATA HEADER */
	      LOG_READ_ADD_ALIGN (thread_p, sizeof (*log_rec), &log_lsa, log_pgptr);
	      LOG_READ_ADVANCE_WHEN_DOESNT_FIT (thread_p, sizeof (*compensate), &log_lsa, log_pgptr);
	      compensate = (LOG_REC_COMPENSATE *) ((char *) log_pgptr->area + log_lsa.offset);
	      LSA_COPY (&prev_tranlsa, &compensate->undo_nxlsa);
	      break;

	    case LOG_SYSOP_END:
	      /*
	       * We found a system top operation that should be skipped from rollback.
	       */

	      /* Read the DATA HEADER */
	      LOG_READ_ADD_ALIGN (thread_p, sizeof (*log_rec), &log_lsa, log_pgptr);
	      LOG_READ_ADVANCE_WHEN_DOESNT_FIT (thread_p, sizeof (*sysop_end), &log_lsa, log_pgptr);
	      sysop_end = ((LOG_REC_SYSOP_END *) ((char *) log_pgptr->area + log_lsa.offset));

	      if (sysop_end->type == LOG_SYSOP_END_LOGICAL_UNDO)
		{
		  rcvindex = sysop_end->undo.data.rcvindex;
		  rcv.offset = sysop_end->undo.data.offset;
		  rcv_vpid.volid = sysop_end->undo.data.volid;
		  rcv_vpid.pageid = sysop_end->undo.data.pageid;
		  rcv.length = sysop_end->undo.length;
		  rcv.mvcc_id = MVCCID_NULL;

		  /* will jump to parent LSA. save it now before advancing to undo data */
		  LSA_COPY (&prev_tranlsa, &sysop_end->lastparent_lsa);
		  LSA_COPY (&tdes->undo_nxlsa, &sysop_end->lastparent_lsa);

		  LOG_READ_ADD_ALIGN (thread_p, sizeof (*sysop_end), &log_lsa, log_pgptr);
		  log_rollback_record (thread_p, &log_lsa, log_pgptr, rcvindex, &rcv_vpid, &rcv, tdes, log_unzip_ptr);
		}
	      else if (sysop_end->type == LOG_SYSOP_END_LOGICAL_MVCC_UNDO)
		{
		  rcvindex = sysop_end->mvcc_undo_info.mvcc_undo.undo.data.rcvindex;
		  rcv.offset = sysop_end->mvcc_undo_info.mvcc_undo.undo.data.offset;
		  rcv_vpid.volid = sysop_end->mvcc_undo_info.mvcc_undo.undo.data.volid;
		  rcv_vpid.pageid = sysop_end->mvcc_undo_info.mvcc_undo.undo.data.pageid;
		  rcv.length = sysop_end->mvcc_undo_info.mvcc_undo.undo.length;
		  rcv.mvcc_id = sysop_end->mvcc_undo_info.mvcc_undo.mvccid;

		  /* will jump to parent LSA. save it now before advancing to undo data */
		  LSA_COPY (&prev_tranlsa, &sysop_end->lastparent_lsa);
		  LSA_COPY (&tdes->undo_nxlsa, &sysop_end->lastparent_lsa);

		  LOG_READ_ADD_ALIGN (thread_p, sizeof (*sysop_end), &log_lsa, log_pgptr);
		  log_rollback_record (thread_p, &log_lsa, log_pgptr, rcvindex, &rcv_vpid, &rcv, tdes, log_unzip_ptr);
		}
	      else if (sysop_end->type == LOG_SYSOP_END_LOGICAL_COMPENSATE)
		{
		  /* compensate */
		  LSA_COPY (&prev_tranlsa, &sysop_end->compensate_lsa);
		}
	      else if (sysop_end->type == LOG_SYSOP_END_LOGICAL_RUN_POSTPONE)
		{
		  /* this must be partial rollback during recovery of another logical run postpone */
		  assert (!LOG_ISRESTARTED ());
		  /* we have to stop */
		  LSA_SET_NULL (&prev_tranlsa);
		}
	      else
		{
		  /* jump to last parent */
		  LSA_COPY (&prev_tranlsa, &sysop_end->lastparent_lsa);
		}
	      break;

	    case LOG_REDO_DATA:
	    case LOG_MVCC_REDO_DATA:
	    case LOG_DBEXTERN_REDO_DATA:
	    case LOG_DUMMY_HEAD_POSTPONE:
	    case LOG_POSTPONE:
	    case LOG_SAVEPOINT:
	    case LOG_2PC_PREPARE:
	    case LOG_2PC_START:
	    case LOG_2PC_ABORT_DECISION:
	    case LOG_2PC_ABORT_INFORM_PARTICPS:
	    case LOG_REPLICATION_DATA:
	    case LOG_REPLICATION_STATEMENT:
	    case LOG_SYSOP_ATOMIC_START:
	    case LOG_DUMMY_HA_SERVER_STATE:
	    case LOG_DUMMY_OVF_RECORD:
	    case LOG_DUMMY_GENERIC:
	    case LOG_START_ATOMIC_REPL:
	    case LOG_END_ATOMIC_REPL:
	    case LOG_ASSIGNED_MVCCID:
	    case LOG_SUPPLEMENTAL_INFO:
	      break;

	    case LOG_RUN_POSTPONE:
	    case LOG_COMMIT_WITH_POSTPONE:
	    case LOG_SYSOP_START_POSTPONE:
	      /* Undo of run postpone system operation. End here. */
	      assert (!LOG_ISRESTARTED ());
	      LSA_SET_NULL (&prev_tranlsa);
	      break;

	    case LOG_COMMIT:
	    case LOG_ABORT:
	    case LOG_2PC_COMMIT_DECISION:
	    case LOG_2PC_COMMIT_INFORM_PARTICPS:
	    case LOG_2PC_RECV_ACK:
	    case LOG_DUMMY_CRASH_RECOVERY:
	    case LOG_TRANTABLE_SNAPSHOT:
	    case LOG_END_OF_LOG:
	    case LOG_SMALLER_LOGREC_TYPE:
	    case LOG_LARGER_LOGREC_TYPE:
	    default:
	      {
		char msg[LINE_MAX];

		er_set (ER_FATAL_ERROR_SEVERITY, ARG_FILE_LINE, ER_LOG_PAGE_CORRUPTED, 1, log_lsa.pageid);
		log_dump_record_header_to_string (log_rec, msg, LINE_MAX);
		logpb_fatal_error (thread_p, true, ARG_FILE_LINE, msg);
		break;
	      }
	    }			/* switch */

	  /* Just in case, it was changed or the previous address has changed */
	  LSA_COPY (&tdes->undo_nxlsa, &prev_tranlsa);
	}			/* while */

    }				/* while */

  /* Remember the undo next lsa for partial rollbacks */
  LSA_COPY (&tdes->undo_nxlsa, &prev_tranlsa);
  (void) xlogtb_reset_wait_msecs (thread_p, old_wait_msecs);

  if (log_unzip_ptr != NULL)
    {
      log_zip_free (log_unzip_ptr);
    }
  tdes->m_log_postpone_cache.reset ();

  return;

}

/*
 * log_get_next_nested_top - Get top system action list
 *
 * return: top system action count
 *
 *   tdes(in): Transaction descriptor
 *   start_postpone_lsa(in): Where to start looking for postpone records
 *   out_nxtop_range_stack(in/out): Set as a side effect to topop range stack.
 *
 * NOTE: Find a nested top system operation which start after
 *              start_postpone_lsa and before tdes->tail_lsa.
 */
int
log_get_next_nested_top (THREAD_ENTRY * thread_p, LOG_TDES * tdes, LOG_LSA * start_postpone_lsa,
			 LOG_TOPOP_RANGE ** out_nxtop_range_stack)
{
  LOG_REC_SYSOP_END *top_result;
  char log_pgbuf[IO_MAX_PAGE_SIZE + MAX_ALIGNMENT];
  char *aligned_log_pgbuf;
  LOG_PAGE *log_pgptr = NULL;
  LOG_RECORD_HEADER *log_rec;
  LOG_LSA tmp_log_lsa;
  LOG_LSA top_result_lsa;
  LOG_LSA prev_last_parent_lsa;
  LOG_TOPOP_RANGE *nxtop_stack;
  LOG_TOPOP_RANGE *prev_nxtop_stack;
  int nxtop_count = 0;
  int nxtop_stack_size = 0;
  LOG_PAGEID last_fetch_page_id = NULL_PAGEID;

  if (LSA_ISNULL (&tdes->tail_topresult_lsa) || !LSA_GT (&tdes->tail_topresult_lsa, start_postpone_lsa))
    {
      return 0;
    }

  LSA_COPY (&top_result_lsa, &tdes->tail_topresult_lsa);
  LSA_SET_NULL (&prev_last_parent_lsa);

  aligned_log_pgbuf = PTR_ALIGN (log_pgbuf, MAX_ALIGNMENT);
  log_pgptr = (LOG_PAGE *) aligned_log_pgbuf;

  nxtop_stack = *out_nxtop_range_stack;
  nxtop_stack_size = LOG_TOPOP_STACK_INIT_SIZE;

  do
    {
      if (nxtop_count >= nxtop_stack_size)
	{
	  prev_nxtop_stack = nxtop_stack;

	  nxtop_stack_size *= 2;
	  nxtop_stack = (LOG_TOPOP_RANGE *) malloc (nxtop_stack_size * sizeof (LOG_TOPOP_RANGE));
	  if (nxtop_stack == NULL)
	    {
	      if (prev_nxtop_stack != *out_nxtop_range_stack)
		{
		  free_and_init (prev_nxtop_stack);
		}
	      logpb_fatal_error (thread_p, true, ARG_FILE_LINE, "log_get_next_nested_top");
	      return 0;
	    }

	  memcpy (nxtop_stack, prev_nxtop_stack, (nxtop_stack_size / 2) * sizeof (LOG_TOPOP_RANGE));

	  if (prev_nxtop_stack != *out_nxtop_range_stack)
	    {
	      free_and_init (prev_nxtop_stack);
	    }
	}

      if (last_fetch_page_id != top_result_lsa.pageid)
	{
	  if (logpb_fetch_page (thread_p, &top_result_lsa, LOG_CS_FORCE_USE, log_pgptr) != NO_ERROR)
	    {
	      if (nxtop_stack != *out_nxtop_range_stack)
		{
		  free_and_init (nxtop_stack);
		}
	      logpb_fatal_error (thread_p, true, ARG_FILE_LINE, "log_get_next_nested_top");
	      return 0;
	    }
	}

      log_rec = LOG_GET_LOG_RECORD_HEADER (log_pgptr, &top_result_lsa);

      if (log_rec->type == LOG_SYSOP_END)
	{
	  /* Read the DATA HEADER */
	  LOG_LSA prev_tran_lsa = log_rec->back_lsa;

	  LSA_COPY (&tmp_log_lsa, &top_result_lsa);
	  LOG_READ_ADD_ALIGN (thread_p, sizeof (LOG_RECORD_HEADER), &tmp_log_lsa, log_pgptr);
	  LOG_READ_ADVANCE_WHEN_DOESNT_FIT (thread_p, sizeof (LOG_REC_SYSOP_END), &tmp_log_lsa, log_pgptr);
	  top_result = (LOG_REC_SYSOP_END *) ((char *) log_pgptr->area + tmp_log_lsa.offset);
	  last_fetch_page_id = tmp_log_lsa.pageid;

	  /*
	   * There may be some nested top system operations that are committed
	   * and aborted in the desired region
	   */
	  if (LSA_ISNULL (&prev_last_parent_lsa) || LSA_LE (&top_result_lsa, &prev_last_parent_lsa))
	    {
	      LSA_COPY (&(nxtop_stack[nxtop_count].start_lsa), &top_result->lastparent_lsa);
	      if (top_result->type == LOG_SYSOP_END_LOGICAL_RUN_POSTPONE)
		{
		  /* we need to process this log record. end range at previous log record. */
		  LSA_COPY (&(nxtop_stack[nxtop_count].end_lsa), &prev_tran_lsa);
		}
	      else
		{
		  /* end range at system op end log record */
		  LSA_COPY (&(nxtop_stack[nxtop_count].end_lsa), &top_result_lsa);
		}

	      nxtop_count++;

	      LSA_COPY (&prev_last_parent_lsa, &top_result->lastparent_lsa);
	    }

	  LSA_COPY (&top_result_lsa, &top_result->prv_topresult_lsa);
	}
      else
	{
	  if (nxtop_stack != *out_nxtop_range_stack)
	    {
	      free_and_init (nxtop_stack);
	    }
	  logpb_fatal_error (thread_p, true, ARG_FILE_LINE, "log_get_next_nested_top");
	  return 0;
	}
    }
  while (top_result_lsa.pageid != NULL_PAGEID && LSA_GT (&top_result_lsa, start_postpone_lsa));

  *out_nxtop_range_stack = nxtop_stack;

  return nxtop_count;
}

/*
 * log_tran_do_postpone () - do postpone for transaction.
 *
 * return        : void
 * thread_p (in) : thread entry
 * tdes (in)     : transaction descriptor
 */
static void
log_tran_do_postpone (THREAD_ENTRY * thread_p, LOG_TDES * tdes)
{
  if (LSA_ISNULL (&tdes->posp_nxlsa))
    {
      /* nothing to do */
      return;
    }

  assert (tdes->topops.last < 0);

  log_append_commit_postpone (thread_p, tdes, &tdes->posp_nxlsa);

  if (tdes->m_log_postpone_cache.do_postpone (*thread_p, tdes->posp_nxlsa))
    {
      // do postpone from cache first
      perfmon_inc_stat (thread_p, PSTAT_TRAN_NUM_PPCACHE_HITS);
      return;
    }
  perfmon_inc_stat (thread_p, PSTAT_TRAN_NUM_PPCACHE_MISS);

  log_do_postpone (thread_p, tdes, &tdes->posp_nxlsa);
}

/*
 * log_sysop_do_postpone () - do postpone for system operation
 *
 * return         : void
 * thread_p (in)  : thread entry
 * tdes (in)      : transaction descriptor
 * sysop_end (in) : system end op log record
 * data_size (in) : data size (for logical undo)
 * data (in)      : data (for logical undo)
 */
static void
log_sysop_do_postpone (THREAD_ENTRY * thread_p, LOG_TDES * tdes, LOG_REC_SYSOP_END * sysop_end, int data_size,
		       const char *data)
{
  LOG_REC_SYSOP_START_POSTPONE sysop_start_postpone;
  TRAN_STATE save_state = tdes->state;

  if (LSA_ISNULL (LOG_TDES_LAST_SYSOP_POSP_LSA (tdes)))
    {
      /* nothing to postpone */
      return;
    }

  assert (sysop_end != NULL);
  assert (sysop_end->type != LOG_SYSOP_END_ABORT);
  /* we cannot have TRAN_UNACTIVE_TOPOPE_COMMITTED_WITH_POSTPONE inside TRAN_UNACTIVE_TOPOPE_COMMITTED_WITH_POSTPONE */
  assert (tdes->state != TRAN_UNACTIVE_TOPOPE_COMMITTED_WITH_POSTPONE);

  sysop_start_postpone.sysop_end = *sysop_end;
  sysop_start_postpone.posp_lsa = *LOG_TDES_LAST_SYSOP_POSP_LSA (tdes);
  log_append_sysop_start_postpone (thread_p, tdes, &sysop_start_postpone, data_size, data);

  if (tdes->m_log_postpone_cache.do_postpone (*thread_p, *(LOG_TDES_LAST_SYSOP_POSP_LSA (tdes))))
    {
      /* Do postpone was run from cached postpone entries. */
      tdes->state = save_state;
      perfmon_inc_stat (thread_p, PSTAT_TRAN_NUM_TOPOP_PPCACHE_HITS);
      return;
    }
  perfmon_inc_stat (thread_p, PSTAT_TRAN_NUM_TOPOP_PPCACHE_MISS);

  log_do_postpone (thread_p, tdes, LOG_TDES_LAST_SYSOP_POSP_LSA (tdes));

  tdes->state = save_state;
}

/*
 * log_do_postpone - Scan forward doing postpone operations of given transaction
 *
 * return: nothing
 *
 *   tdes(in): Transaction descriptor
 *   start_posplsa(in): Where to start looking for postpone records
 *
 * NOTE: Scan the log forward doing postpone operations of given transaction.
 *       This function is invoked after a transaction is declared committed with postpone actions.
 */
void
log_do_postpone (THREAD_ENTRY * thread_p, LOG_TDES * tdes, LOG_LSA * start_postpone_lsa)
{
  LOG_LSA end_postpone_lsa;	/* The last postpone record of transaction cannot be after this address */
  LOG_LSA start_seek_lsa;	/* start looking for postpone records at this address */
  LOG_LSA *end_seek_lsa;	/* Stop looking for postpone records at this address */
  LOG_LSA next_start_seek_lsa;	/* Next address to look for postpone records. Usually the end of a top system
				 * operation. */
  LOG_LSA log_lsa;
  LOG_LSA forward_lsa;

  char log_pgbuf[IO_MAX_PAGE_SIZE + MAX_ALIGNMENT];
  char *aligned_log_pgbuf;
  LOG_PAGE *log_pgptr = NULL;
  LOG_RECORD_HEADER *log_rec;
  bool isdone;

  LOG_TOPOP_RANGE nxtop_array[LOG_TOPOP_STACK_INIT_SIZE];
  LOG_TOPOP_RANGE *nxtop_stack = NULL;
  LOG_TOPOP_RANGE *nxtop_range = NULL;
  int nxtop_count = 0;

  assert (!LSA_ISNULL (start_postpone_lsa));
  assert (tdes->state == TRAN_UNACTIVE_TOPOPE_COMMITTED_WITH_POSTPONE || tdes->state == TRAN_UNACTIVE_WILL_COMMIT
	  || tdes->state == TRAN_UNACTIVE_COMMITTED_WITH_POSTPONE);

  aligned_log_pgbuf = PTR_ALIGN (log_pgbuf, MAX_ALIGNMENT);
  log_pgptr = (LOG_PAGE *) aligned_log_pgbuf;

  LSA_COPY (&end_postpone_lsa, &tdes->tail_lsa);
  LSA_COPY (&next_start_seek_lsa, start_postpone_lsa);

  nxtop_stack = nxtop_array;
  nxtop_count = log_get_next_nested_top (thread_p, tdes, start_postpone_lsa, &nxtop_stack);

  while (!LSA_ISNULL (&next_start_seek_lsa))
    {
      LSA_COPY (&start_seek_lsa, &next_start_seek_lsa);

      if (nxtop_count > 0)
	{
	  nxtop_count--;
	  nxtop_range = &(nxtop_stack[nxtop_count]);

	  if (LSA_LT (&start_seek_lsa, &(nxtop_range->start_lsa)))
	    {
	      end_seek_lsa = &(nxtop_range->start_lsa);
	      LSA_COPY (&next_start_seek_lsa, &(nxtop_range->end_lsa));
	    }
	  else if (LSA_EQ (&start_seek_lsa, &(nxtop_range->end_lsa)))
	    {
	      end_seek_lsa = &end_postpone_lsa;
	      LSA_SET_NULL (&next_start_seek_lsa);
	    }
	  else
	    {
	      LSA_COPY (&next_start_seek_lsa, &(nxtop_range->end_lsa));
	      continue;
	    }
	}
      else
	{
	  end_seek_lsa = &end_postpone_lsa;
	  LSA_SET_NULL (&next_start_seek_lsa);
	}

      /*
       * Start doing postpone operation for this range
       */

      LSA_COPY (&forward_lsa, &start_seek_lsa);

      isdone = false;
      while (!LSA_ISNULL (&forward_lsa) && !isdone)
	{
	  LOG_LSA fetch_lsa;

	  /* Fetch the page where the postpone LSA record is located */
	  LSA_COPY (&log_lsa, &forward_lsa);
	  fetch_lsa.pageid = log_lsa.pageid;
	  fetch_lsa.offset = LOG_PAGESIZE;
	  if (logpb_fetch_page (thread_p, &fetch_lsa, LOG_CS_FORCE_USE, log_pgptr) != NO_ERROR)
	    {
	      logpb_fatal_error (thread_p, true, ARG_FILE_LINE, "log_do_postpone");
	      goto end;
	    }

	  while (forward_lsa.pageid == log_lsa.pageid)
	    {
	      if (LSA_GT (&forward_lsa, end_seek_lsa))
		{
		  /* Finish at this point */
		  isdone = true;
		  break;
		}

	      /*
	       * If an offset is missing, it is because we archive an incomplete log record.
	       * This log_record was completed later.
	       * Thus, we have to find the offset by searching for the next log_record in the page.
	       */
	      if (forward_lsa.offset == NULL_OFFSET)
		{
		  forward_lsa.offset = log_pgptr->hdr.offset;
		  if (forward_lsa.offset == NULL_OFFSET)
		    {
		      /* Continue at next pageid */
		      if (logpb_is_page_in_archive (log_lsa.pageid))
			{
			  forward_lsa.pageid = log_lsa.pageid + 1;
			}
		      else
			{
			  forward_lsa.pageid = NULL_PAGEID;
			}
		      continue;
		    }
		}

	      /* Find the postpone log record to execute */
	      log_lsa.offset = forward_lsa.offset;
	      log_rec = LOG_GET_LOG_RECORD_HEADER (log_pgptr, &log_lsa);

	      /* Find the next log record in the log */
	      LSA_COPY (&forward_lsa, &log_rec->forw_lsa);

	      if (forward_lsa.pageid == NULL_PAGEID && logpb_is_page_in_archive (log_lsa.pageid))
		{
		  forward_lsa.pageid = log_lsa.pageid + 1;
		}

	      if (log_rec->trid == tdes->trid)
		{
		  switch (log_rec->type)
		    {
		    case LOG_UNDOREDO_DATA:
		    case LOG_DIFF_UNDOREDO_DATA:
		    case LOG_UNDO_DATA:
		    case LOG_REDO_DATA:
		    case LOG_MVCC_UNDOREDO_DATA:
		    case LOG_MVCC_DIFF_UNDOREDO_DATA:
		    case LOG_MVCC_UNDO_DATA:
		    case LOG_MVCC_REDO_DATA:
		    case LOG_DBEXTERN_REDO_DATA:
		    case LOG_RUN_POSTPONE:
		    case LOG_COMPENSATE:
		    case LOG_SAVEPOINT:
		    case LOG_DUMMY_HEAD_POSTPONE:
		    case LOG_REPLICATION_DATA:
		    case LOG_REPLICATION_STATEMENT:
		    case LOG_SYSOP_ATOMIC_START:
		    case LOG_DUMMY_HA_SERVER_STATE:
		    case LOG_DUMMY_OVF_RECORD:
		    case LOG_DUMMY_GENERIC:
		    case LOG_SUPPLEMENTAL_INFO:
		    case LOG_START_ATOMIC_REPL:
		    case LOG_ASSIGNED_MVCCID:
		    case LOG_END_ATOMIC_REPL:
		      break;

		    case LOG_POSTPONE:
		      {
			int mod_factor = 5000;	/* 0.02% */

			FI_TEST_ARG (thread_p, FI_TEST_LOG_MANAGER_RANDOM_EXIT_AT_RUN_POSTPONE, &mod_factor, 0);
		      }

		      if (log_run_postpone_op (thread_p, &log_lsa, log_pgptr) != NO_ERROR)
			{
			  goto end;
			}

		      /* TODO: consider to add FI here */
		      break;

		    case LOG_COMMIT_WITH_POSTPONE:
		    case LOG_SYSOP_START_POSTPONE:
		    case LOG_2PC_PREPARE:
		    case LOG_2PC_START:
		    case LOG_2PC_COMMIT_DECISION:
		      /* This is it */
		      LSA_SET_NULL (&forward_lsa);
		      break;

		    case LOG_SYSOP_END:
		      if (!LSA_EQ (&log_lsa, &start_seek_lsa))
			{
#if defined(CUBRID_DEBUG)
			  er_log_debug (ARG_FILE_LINE,
					"log_do_postpone: SYSTEM ERROR.. Bad log_rectype = %d\n (%s)."
					" Maybe BAD POSTPONE RANGE\n", log_rec->type, log_to_string (log_rec->type));
#endif /* CUBRID_DEBUG */
			  ;	/* Nothing */
			}
		      break;

		    case LOG_END_OF_LOG:
		      if (forward_lsa.pageid == NULL_PAGEID && logpb_is_page_in_archive (log_lsa.pageid))
			{
			  forward_lsa.pageid = log_lsa.pageid + 1;
			}
		      break;

		    case LOG_COMMIT:
		    case LOG_ABORT:
		    case LOG_2PC_ABORT_DECISION:
		    case LOG_2PC_ABORT_INFORM_PARTICPS:
		    case LOG_2PC_COMMIT_INFORM_PARTICPS:
		    case LOG_2PC_RECV_ACK:
		    case LOG_DUMMY_CRASH_RECOVERY:
		    case LOG_TRANTABLE_SNAPSHOT:
		    case LOG_SMALLER_LOGREC_TYPE:
		    case LOG_LARGER_LOGREC_TYPE:
		    default:
#if defined(CUBRID_DEBUG)
		      er_log_debug (ARG_FILE_LINE,
				    "log_do_postpone: SYSTEM ERROR..Bad log_rectype = %d (%s)... ignored\n",
				    log_rec->type, log_to_string (log_rec->type));
#endif /* CUBRID_DEBUG */
		      break;
		    }
		}

	      /*
	       * We can fix the lsa.pageid in the case of log_records without forward address at this moment.
	       */

	      if (forward_lsa.offset == NULL_OFFSET && forward_lsa.pageid != NULL_PAGEID
		  && forward_lsa.pageid < log_lsa.pageid)
		{
		  forward_lsa.pageid = log_lsa.pageid;
		}
	    }
	}
    }

end:
  if (nxtop_stack != nxtop_array && nxtop_stack != NULL)
    {
      free_and_init (nxtop_stack);
    }

  return;
}

static int
log_run_postpone_op (THREAD_ENTRY * thread_p, LOG_LSA * log_lsa, LOG_PAGE * log_pgptr)
{
  LOG_LSA ref_lsa;		/* The address of a postpone record */
  LOG_REC_REDO redo;		/* A redo log record */
  char *rcv_data = NULL;
  char *area = NULL;

  LSA_COPY (&ref_lsa, log_lsa);

  /* Get the DATA HEADER */
  LOG_READ_ADD_ALIGN (thread_p, sizeof (LOG_RECORD_HEADER), log_lsa, log_pgptr);
  LOG_READ_ADVANCE_WHEN_DOESNT_FIT (thread_p, sizeof (LOG_REC_REDO), log_lsa, log_pgptr);

  redo = *((LOG_REC_REDO *) ((char *) log_pgptr->area + log_lsa->offset));

  LOG_READ_ADD_ALIGN (thread_p, sizeof (LOG_REC_REDO), log_lsa, log_pgptr);

  /* GET AFTER DATA */

  /* If data is contained in only one buffer, pass pointer directly. Otherwise, allocate a contiguous area, copy
   * data and pass this area. At the end deallocate the area.
   */
  if (log_lsa->offset + redo.length < (int) LOGAREA_SIZE)
    {
      rcv_data = (char *) log_pgptr->area + log_lsa->offset;
    }
  else
    {
      /* Need to copy the data into a contiguous area */
      area = (char *) malloc (redo.length);
      if (area == NULL)
	{
	  logpb_fatal_error (thread_p, true, ARG_FILE_LINE, "log_run_postpone_op");

	  return ER_FAILED;
	}

      /* Copy the data */
      logpb_copy_from_log (thread_p, area, redo.length, log_lsa, log_pgptr);
      rcv_data = area;
    }

  (void) log_execute_run_postpone (thread_p, &ref_lsa, &redo, rcv_data);

  if (area != NULL)
    {
      free_and_init (area);
    }

  return NO_ERROR;
}

/*
 * log_execute_run_postpone () - Execute run postpone.
 *
 * return	      : Error code.
 * thread_p (in)      : Thread entry.
 * log_lsa (in)	      : Postpone log LSA.
 * redo (in)	      : Redo log data.
 * redo_rcv_data (in) : Redo recovery data.
 */
int
log_execute_run_postpone (THREAD_ENTRY * thread_p, LOG_LSA * log_lsa, LOG_REC_REDO * redo, char *redo_rcv_data)
{
  int error_code = NO_ERROR;
  LOG_RCV rcv;			/* Recovery structure for execution */
  VPID rcv_vpid;		/* Location of data to redo */
  LOG_RCVINDEX rcvindex;	/* The recovery index */
  LOG_DATA_ADDR rvaddr;

  rcvindex = redo->data.rcvindex;
  rcv_vpid.volid = redo->data.volid;
  rcv_vpid.pageid = redo->data.pageid;
  rcv.offset = redo->data.offset;
  rcv.length = redo->length;
  rcv.data = redo_rcv_data;

  if (VPID_ISNULL (&rcv_vpid))
    {
      /* logical */
      rcv.pgptr = NULL;
    }
  else
    {
      error_code =
	pgbuf_fix_if_not_deallocated (thread_p, &rcv_vpid, PGBUF_LATCH_WRITE, PGBUF_UNCONDITIONAL_LATCH, &rcv.pgptr);
      if (error_code != NO_ERROR)
	{
	  assert (false);
	  er_set (ER_ERROR_SEVERITY, ARG_FILE_LINE, ER_LOG_MAYNEED_MEDIA_RECOVERY, 1,
		  fileio_get_volume_label_with_unknown (rcv_vpid.volid));
	  return ER_LOG_MAYNEED_MEDIA_RECOVERY;
	}
      if (rcv.pgptr == NULL)
	{
	  /* deallocated */
	  return NO_ERROR;
	}
    }

  /* Now call the REDO recovery function */

  if (RCV_IS_LOGICAL_RUN_POSTPONE_MANUAL (rcvindex))
    {
      LSA_COPY (&rcv.reference_lsa, log_lsa);

      error_code = (*RV_fun[rcvindex].redofun) (thread_p, &rcv);
      assert (error_code == NO_ERROR);
    }
  else if (RCV_IS_LOGICAL_LOG (&rcv_vpid, rcvindex))
    {
      /* Logical postpone. Use a system operation and commit with run postpone */
      log_sysop_start (thread_p);

      error_code = (*RV_fun[rcvindex].redofun) (thread_p, &rcv);
      assert (error_code == NO_ERROR);

      log_sysop_end_logical_run_postpone (thread_p, log_lsa);
    }
  else
    {
      /* Write the corresponding run postpone record for the postpone action */
      rvaddr.offset = rcv.offset;
      rvaddr.pgptr = rcv.pgptr;

      log_append_run_postpone (thread_p, rcvindex, &rvaddr, &rcv_vpid, rcv.length, rcv.data, log_lsa);

      error_code = (*RV_fun[rcvindex].redofun) (thread_p, &rcv);
      assert (error_code == NO_ERROR);
    }

  if (rcv.pgptr != NULL)
    {
      pgbuf_unfix (thread_p, rcv.pgptr);
    }

  return error_code;
}

/*
 * log_find_end_log - FIND END OF LOG
 *
 * return: nothing
 *
 *   end_lsa(in/out): Address of end of log
 *
 * NOTE: Find the end of the log (i.e., the end of the active portion of the log).
 */
static void
log_find_end_log (THREAD_ENTRY * thread_p, LOG_LSA * end_lsa)
{
  LOG_PAGEID pageid;		/* Log page identifier */
  char log_pgbuf[IO_MAX_PAGE_SIZE + MAX_ALIGNMENT], *aligned_log_pgbuf;
  LOG_PAGE *log_pgptr = NULL;	/* Pointer to a log page */
  LOG_RECORD_HEADER *eof = NULL;	/* End of log record */
  LOG_RECTYPE type;		/* Type of a log record */

  aligned_log_pgbuf = PTR_ALIGN (log_pgbuf, MAX_ALIGNMENT);

  /* Guess the end of the log from the header */

  LSA_COPY (end_lsa, &log_Gl.hdr.append_lsa);
  type = LOG_LARGER_LOGREC_TYPE;

  log_pgptr = (LOG_PAGE *) aligned_log_pgbuf;

  while (type != LOG_END_OF_LOG && !LSA_ISNULL (end_lsa))
    {
      LOG_LSA fetch_lsa;

      fetch_lsa.pageid = end_lsa->pageid;
      fetch_lsa.offset = LOG_PAGESIZE;

      /* Fetch the page */
      if ((logpb_fetch_page (thread_p, &fetch_lsa, LOG_CS_FORCE_USE, log_pgptr)) != NO_ERROR)
	{
	  logpb_fatal_error (thread_p, true, ARG_FILE_LINE, "log_find_end_log");
	  goto error;

	}
      pageid = end_lsa->pageid;

      while (end_lsa->pageid == pageid)
	{
	  /*
	   * If an offset is missing, it is because we archive an incomplete
	   * log record. This log_record was completed later. Thus, we have to
	   * find the offset by searching for the next log_record in the page
	   */
	  if (!(end_lsa->offset == NULL_OFFSET && (end_lsa->offset = log_pgptr->hdr.offset) == NULL_OFFSET))
	    {
	      eof = LOG_GET_LOG_RECORD_HEADER (log_pgptr, end_lsa);
	      /*
	       * If the type is an EOF located at the active portion of the log,
	       * stop
	       */
	      if ((type = eof->type) == LOG_END_OF_LOG)
		{
		  if (logpb_is_page_in_archive (pageid))
		    {
		      type = LOG_LARGER_LOGREC_TYPE;
		    }
		  else
		    {
		      break;
		    }
		}
	      else if (type <= LOG_SMALLER_LOGREC_TYPE || type >= LOG_LARGER_LOGREC_TYPE)
		{
#if defined(CUBRID_DEBUG)
		  er_log_debug (ARG_FILE_LINE, "log_find_end_log: Unknown record type = %d (%s).\n", type,
				log_to_string (type));
#endif /* CUBRID_DEBUG */
		  LSA_SET_NULL (end_lsa);
		  break;
		}
	      else
		{
		  LSA_COPY (end_lsa, &eof->forw_lsa);
		}
	    }
	  else
	    {
	      LSA_SET_NULL (end_lsa);
	    }

	  /*
	   * If the next page is NULL_PAGEID and the current page is an archive
	   * page, this is not the end, this situation happens because of an
	   * incomplete log record was archived.
	   */

	  if (LSA_ISNULL (end_lsa) && logpb_is_page_in_archive (pageid))
	    {
	      end_lsa->pageid = pageid + 1;
	    }
	}

      if (type == LOG_END_OF_LOG && eof != NULL && !LSA_EQ (end_lsa, &log_Gl.hdr.append_lsa))
	{
	  /*
	   * Reset the log header for future reads, multiple restart crashes,
	   * and so on
	   */
	  LOG_RESET_APPEND_LSA (end_lsa);
	  log_Gl.hdr.next_trid = eof->trid;
	}
    }

  return;

error:

  LSA_SET_NULL (end_lsa);
  return;
}

/*
 * log_is_active_log_sane - Check whether the active log volume is sane. Note that it does NOT guarantee that the active log volume is perfectly fine. It checks the existance of the log volume, the checksum of the log header page and compatibility.
 *
 * return: whether the active log volume is sane
 *
 *   db_fullname(in): Full name of the database
 *   logpath(in): Directory where the log volumes reside
 *   prefix_logname(in): Name of the log volumes. It is usually set the same as
 *                      database name. For example, if the value is equal to
 *                      "db", the names of the log volumes created are as
 *                      follow:
 *                      Active_log      = db_logactive
 *                      Archive_logs    = db_logarchive.0
 *                                        db_logarchive.1
 *                                             .
 *                                             .
 *                                             .
 *                                        db_logarchive.n
 *                      Log_information = db_loginfo
 *                      Database Backup = db_backup
 */
bool
log_is_active_log_sane (THREAD_ENTRY * thread_p, const char *db_fullname, const char *logpath,
			const char *prefix_logname)
{
  LOG_HEADER hdr;
  REL_COMPATIBILITY compat;
  bool is_corrupted = false;
  char log_pgbuf[IO_MAX_PAGE_SIZE + MAX_ALIGNMENT], *aligned_log_pgbuf;
  LOG_PAGE *log_pgptr = NULL;
  int error_code = NO_ERROR;

  aligned_log_pgbuf = PTR_ALIGN (log_pgbuf, MAX_ALIGNMENT);
  log_pgptr = (LOG_PAGE *) aligned_log_pgbuf;

  error_code = logpb_fetch_header_from_file (thread_p, db_fullname, logpath, prefix_logname, &hdr, log_pgptr);
  if (error_code != NO_ERROR)
    {
      _er_log_debug (ARG_FILE_LINE, "The active log volume (%s) is insane: mounting or fetching header fails.\n",
		     logpath);
      return false;
    }

  is_corrupted = !logpb_page_has_valid_checksum (log_pgptr);
  if (is_corrupted == true)
    {
      _er_log_debug (ARG_FILE_LINE, "The active log volume (%s) is insane: the header page is corrupted.\n", logpath);
      return false;
    }

  if (rel_is_log_compatible (hdr.db_release, rel_release_string ()) == false)
    {
      _er_log_debug (ARG_FILE_LINE,
		     "The active log volume (%s) is insane: unmatched release version. database release version: %s, build release version: %s\n",
		     logpath, hdr.db_release, rel_release_string ());
      return false;
    }

  return true;
}

/*
 * log_recreate - RECREATE THE LOG WITHOUT REMOVING THE DATABASE
 *
 * return:
 *
 *   db_fullname(in): Full name of the database
 *   logpath(in): Directory where the log volumes reside
 *   prefix_logname(in): Name of the log volumes. It is usually set the same as
 *                      database name. For example, if the value is equal to
 *                      "db", the names of the log volumes created are as
 *                      follow:
 *                      Active_log      = db_logactive
 *                      Archive_logs    = db_logarchive.0
 *                                        db_logarchive.1
 *                                             .
 *                                             .
 *                                             .
 *                                        db_logarchive.n
 *                      Log_information = db_loginfo
 *                      Database Backup = db_backup
 *   log_npages(in): Size of active log in pages
 *   out_fp (in) :
 *
 * NOTE: Recreate the active log volume with the new specifications.
 *              All recovery information in each data volume is removed.
 *              If there are anything to recover (e.g., the database suffered
 *              a crash), it is not done. Therefore, it is very important to
 *              make sure that the database does not need to be recovered. You
 *              could restart the database and then shutdown to enfore any
 *              recovery. The database will end up as it is currently on disk.
 *              This function can also be used to restart a database when the
 *              log is corrupted somehow (e.g., system bug, isn't) or the log
 *              is not available or it suffered a media crash. It can also be
 *              used to move the log to another location. It is recommended to
 *              backup the database before and after the operation is
 *              executed.
 *
 *        This function must be run offline. That is, it should not be
 *              run when there are multiusers in the system.
 */
int
log_recreate (THREAD_ENTRY * thread_p, const char *db_fullname, const char *logpath, const char *prefix_logname,
	      DKNPAGES log_npages, FILE * out_fp)
{
  const char *vlabel;
  INT64 db_creation;
  DISK_VOLPURPOSE vol_purpose;
  DISK_VOLUME_SPACE_INFO space_info;
  VOLID volid;
  int vdes;
  LOG_LSA init_nontemp_lsa;
  int ret = NO_ERROR;

  ret = disk_get_creation_time (thread_p, LOG_DBFIRST_VOLID, &db_creation);
  if (ret != NO_ERROR)
    {
      return ret;
    }

  ret = log_create_internal (thread_p, db_fullname, logpath, prefix_logname, log_npages, &db_creation);
  if (ret != NO_ERROR)
    {
      return ret;
    }

  (void) log_initialize_internal (thread_p, db_fullname, logpath, prefix_logname, false, NULL, true);

  /*
   * RESET RECOVERY INFORMATION ON ALL DATA VOLUMES
   */

  LSA_SET_NULL (&init_nontemp_lsa);

  for (volid = LOG_DBFIRST_VOLID; volid != NULL_VOLID; volid = fileio_find_next_perm_volume (thread_p, volid))
    {
      char vol_fullname[PATH_MAX];

      vlabel = fileio_get_volume_label (volid, PEEK);

      /* Find the current pages of the volume and its descriptor */

      if (xdisk_get_purpose_and_space_info (thread_p, volid, &vol_purpose, &space_info) != NO_ERROR)
	{
	  /* we just give up? */
	  continue;
	}

      vdes = fileio_get_volume_descriptor (volid);

      /*
       * Flush all dirty pages and then invalidate them from page buffer pool.
       * So that we can reset the recovery information directly using the io
       * module
       */

      LOG_CS_ENTER (thread_p);
      logpb_flush_pages_direct (thread_p);
      LOG_CS_EXIT (thread_p);

      (void) pgbuf_flush_all (thread_p, volid);
      (void) pgbuf_invalidate_all (thread_p, volid);	/* it flush and invalidate */

      if (vol_purpose != DB_TEMPORARY_DATA_PURPOSE)
	{
	  (void) fileio_reset_volume (thread_p, vdes, vlabel, DISK_SECTS_NPAGES (space_info.n_total_sects),
				      &init_nontemp_lsa);
	}

      (void) disk_set_creation (thread_p, volid, vlabel, &log_Gl.hdr.db_creation, &log_Gl.hdr.chkpt_lsa, false,
				DISK_DONT_FLUSH);
      LOG_CS_ENTER (thread_p);
      logpb_flush_pages_direct (thread_p);
      LOG_CS_EXIT (thread_p);

      (void) pgbuf_flush_all_unfixed_and_set_lsa_as_null (thread_p, volid);

      /*
       * reset temp LSA to special temp LSA
       */
      (void) logpb_check_and_reset_temp_lsa (thread_p, volid);

      /*
       * add volume info to vinf
       */
      xdisk_get_fullname (thread_p, volid, vol_fullname);
      logpb_add_volume (NULL, volid, vol_fullname, vol_purpose);

      if (out_fp != NULL)
	{
	  fprintf (out_fp, "%s... done\n", vol_fullname);
	  fflush (out_fp);
	}
    }

  (void) pgbuf_flush_all (thread_p, NULL_VOLID);
  (void) fileio_synchronize_all (thread_p, false);
  (void) log_commit (thread_p, NULL_TRAN_INDEX, false);

  return ret;
}

/*
 * log_get_io_page_size - FIND SIZE OF DATABASE PAGE
 *
 * return:
 *
 *   db_fullname(in): Full name of the database
 *   logpath(in): Directory where the log volumes reside
 *   prefix_logname(in): Name of the log volumes. It is usually set as database
 *                      name. For example, if the value is equal to "db", the
 *                      names of the log volumes created are as follow:
 *                      Active_log      = db_logactive
 *                      Archive_logs    = db_logarchive.0
 *                                        db_logarchive.1
 *                                             .
 *                                             .
 *                                             .
 *                                        db_logarchive.n
 *                      Log_information = db_loginfo
 *                      Database Backup = db_backup
 *
 * NOTE: Find size of database page according to the log manager.
 */
PGLENGTH
log_get_io_page_size (THREAD_ENTRY * thread_p, const char *db_fullname, const char *logpath, const char *prefix_logname)
{
  PGLENGTH db_iopagesize;
  PGLENGTH log_page_size;
  INT64 ignore_dbcreation;
  float ignore_dbcomp;
  int dummy;

  LOG_CS_ENTER (thread_p);
  if (logpb_find_header_parameters (thread_p, false, db_fullname, logpath, prefix_logname, &db_iopagesize,
				    &log_page_size, &ignore_dbcreation, &ignore_dbcomp, &dummy) == -1)
    {
      /*
       * For case where active log could not be found, user still needs
       * an error.
       */
      if (er_errid () == NO_ERROR)
	{
	  er_set (ER_ERROR_SEVERITY, ARG_FILE_LINE, ER_LOG_MOUNT_FAIL, 1, log_Name_active);
	}

      LOG_CS_EXIT (thread_p);
      return -1;
    }
  else
    {
      if (IO_PAGESIZE != db_iopagesize || LOG_PAGESIZE != log_page_size)
	{
	  if (db_set_page_size (db_iopagesize, log_page_size) != NO_ERROR)
	    {
	      LOG_CS_EXIT (thread_p);
	      return -1;
	    }
	  else
	    {
	      if (sysprm_reload_and_init (NULL, NULL) != NO_ERROR)
		{
		  LOG_CS_EXIT (thread_p);
		  return -1;
		}

	      /* page size changed, reinit tran tables only if previously initialized */
	      if (log_Gl.trantable.area == NULL)
		{
		  LOG_CS_EXIT (thread_p);
		  return db_iopagesize;
		}

	      if (logtb_define_trantable_log_latch (thread_p, log_Gl.trantable.num_total_indices) != NO_ERROR)
		{
		  LOG_CS_EXIT (thread_p);
		  return -1;
		}
	    }

	}

      LOG_CS_EXIT (thread_p);

      return db_iopagesize;
    }
}

/*
 * log_get_charset_from_header_page - get charset stored in header page
 *
 * return: charset id (non-negative values are valid)
 *	   -1 if header page cannot be used to determine database charset
 *	   -2 if an error occurs
 *
 *  See log_get_io_page_size for arguments
 */
int
log_get_charset_from_header_page (THREAD_ENTRY * thread_p, const char *db_fullname, const char *logpath,
				  const char *prefix_logname)
{
  PGLENGTH dummy_db_iopagesize;
  PGLENGTH dummy_ignore_log_page_size;
  INT64 dummy_ignore_dbcreation;
  float dummy_ignore_dbcomp;
  int db_charset = INTL_CODESET_NONE;

  LOG_CS_ENTER (thread_p);
  if (logpb_find_header_parameters (thread_p, false, db_fullname, logpath, prefix_logname, &dummy_db_iopagesize,
				    &dummy_ignore_log_page_size, &dummy_ignore_dbcreation, &dummy_ignore_dbcomp,
				    &db_charset) == -1)
    {
      /*
       * For case where active log could not be found, user still needs
       * an error.
       */
      if (er_errid () == NO_ERROR)
	{
	  er_set (ER_ERROR_SEVERITY, ARG_FILE_LINE, ER_LOG_MOUNT_FAIL, 1, log_Name_active);
	}

      LOG_CS_EXIT (thread_p);
      return INTL_CODESET_ERROR;
    }
  else
    {
      LOG_CS_EXIT (thread_p);
      return db_charset;
    }
}

/*
 *
 *                         GENERIC RECOVERY FUNCTIONS
 *
 */

/*
 * log_rv_copy_char - Recover (undo or redo) a string of chars/bytes
 *
 * return: nothing
 *
 *   rcv(in): Recovery structure
 *
 * NOTE: Recover (undo/redo) by copying a string of characters/bytes
 *              onto the specified location. This function can be used for
 *              physical logging.
 */
int
log_rv_copy_char (THREAD_ENTRY * thread_p, const LOG_RCV * rcv)
{
  char *to_data;

  assert (rcv->offset + rcv->length <= DB_PAGESIZE);

  to_data = (char *) rcv->pgptr + rcv->offset;
  memcpy (to_data, rcv->data, rcv->length);
  pgbuf_set_dirty (thread_p, rcv->pgptr, DONT_FREE);
  return NO_ERROR;
}

/*
 * log_rv_dump_char - DUMP INFORMATION TO RECOVER A SET CHARS/BYTES
 *
 * return: nothing
 *
 *   length(in): Length of Recovery Data
 *   data(in): The data being logged
 *
 * NOTE:Dump the information to recover a set of characters/bytes.
 */
void
log_rv_dump_char (FILE * fp, int length, void *data)
{
  log_ascii_dump (fp, length, data);
  fprintf (fp, "\n");
}

/*
 * log_rv_dump_hexa () - Point recovery data as hexadecimals.
 *
 * return      : Void.
 * fp (in)     : Print output.
 * length (in) : Recovery data length.
 * data (in)   : Recovery data.
 */
void
log_rv_dump_hexa (FILE * fp, int length, void *data)
{
  log_hexa_dump (fp, length, data);
}

int
log_rv_nop (THREAD_ENTRY * thread_p, const LOG_RCV * rcv)
{
  // No actual change, but page still has to be marked as dirty because LSA will be set regardless.
  pgbuf_set_dirty (thread_p, rcv->pgptr, DONT_FREE);
  return NO_ERROR;
}

/*
 * log_rv_outside_noop_redo - NO-OP of an outside REDO
 *
 * return: nothing
 *
 *   rcv(in): Recovery structure
 *
 * NOTE: No-op of an outside redo.
 *              This can used to fool the recovery manager when doing a
 *              logical UNDO which fails (e.g., unregistering a file that has
 *              already been unregistered) or when doing an external/outside
 *              (e.g., removing a temporary volume) the data base domain.
 */
int
log_rv_outside_noop_redo (THREAD_ENTRY * thread_p, const LOG_RCV * rcv)
{
  return NO_ERROR;
}

#if defined (ENABLE_UNUSED_FUNCTION)
/*
 * log_simulate_crash - Simulate a system crash
 *
 * return: nothing
 *
 *   flush_log(in): Flush the log before the crash simulation?
 *   flush_data_pages(in): Flush the data pages (page buffer pool) before the
 *                      crash simulation?
 *
 * NOTE:Simulate a system crash. If flush_data_pages is true,  the
 *              data page buffer pool is flushed and the log buffer pool is
 *              flushed too regardless of the value of flush_log. If flush_log
 *              is true, the log buffer pool is flushed.
 */
void
log_simulate_crash (THREAD_ENTRY * thread_p, int flush_log, int flush_data_pages)
{
  LOG_CS_ENTER (thread_p);

  if (log_Gl.trantable.area == NULL || !logpb_is_pool_initialized ())
    {
      LOG_CS_EXIT (thread_p);
      return;
    }

  if (flush_log != false || flush_data_pages != false)
    {
      logpb_flush_pages_direct (thread_p);
    }

  if (flush_data_pages)
    {
      (void) pgbuf_flush_all (thread_p, NULL_VOLID);
      (void) fileio_synchronize_all (thread_p, false);
    }

  /* Undefine log buffer pool and transaction table */

  logpb_finalize_pool (thread_p);
  logtb_undefine_trantable (thread_p);

  LOG_CS_EXIT (thread_p);

  LOG_SET_CURRENT_TRAN_INDEX (thread_p, NULL_TRAN_INDEX);
}
#endif /* ENABLE_UNUSED_FUNCTION */

/*
 * log_active_log_header_start_scan () -
 *   return: NO_ERROR, or ER_code
 *
 *   thread_p(in):
 *   show_type(in):
 *   arg_values(in):
 *   arg_cnt(in):
 *   ptr(out): allocate new context. should free by end_scan() function
 */
int
log_active_log_header_start_scan (THREAD_ENTRY * thread_p, int show_type, DB_VALUE ** arg_values, int arg_cnt,
				  void **ptr)
{
  int error = NO_ERROR;
  const char *path;
  int fd = -1;
  ACTIVE_LOG_HEADER_SCAN_CTX *ctx = NULL;

  *ptr = NULL;

  assert (arg_cnt == 1);

  /* place any early-out before any initialization */
  /* function can be executed either in server or standalone mode; however, in standalone mode,
   * it is guarded by earlier guards, so this check only deals with server mode */
  if (is_tran_server_with_remote_storage ())
    {
      er_set (ER_ERROR_SEVERITY, ARG_FILE_LINE, ER_COMMAND_INVALID_WITH_REMOTE_STORAGE, 0);
      error = ER_COMMAND_INVALID_WITH_REMOTE_STORAGE;
      goto exit_on_error;
    }

  ctx = (ACTIVE_LOG_HEADER_SCAN_CTX *) db_private_alloc (thread_p, sizeof (ACTIVE_LOG_HEADER_SCAN_CTX));

  if (ctx == NULL)
    {
      assert (er_errid () != NO_ERROR);
      error = er_errid ();
      goto exit_on_error;
    }

  /* In the case of omit file path, first argument is db null */
  if (DB_VALUE_TYPE (arg_values[0]) == DB_TYPE_NULL)
    {
      LOG_CS_ENTER_READ_MODE (thread_p);
      memcpy (&ctx->header, &log_Gl.hdr, sizeof (LOG_HEADER));
      LOG_CS_EXIT (thread_p);
    }
  else
    {
      char buf[IO_MAX_PAGE_SIZE + MAX_ALIGNMENT];
      LOG_PAGE *page_hdr = (LOG_PAGE *) PTR_ALIGN (buf, MAX_ALIGNMENT);

      assert (DB_VALUE_TYPE (arg_values[0]) == DB_TYPE_CHAR);
      path = db_get_string (arg_values[0]);

      fd = fileio_open (path, O_RDONLY, 0);
      if (fd == -1)
	{
	  er_set_with_oserror (ER_ERROR_SEVERITY, ARG_FILE_LINE, ER_IO_MOUNT_FAIL, 1, path);
	  error = ER_IO_MOUNT_FAIL;
	  goto exit_on_error;
	}

      if (read (fd, page_hdr, LOG_PAGESIZE) != LOG_PAGESIZE)
	{
	  er_set_with_oserror (ER_ERROR_SEVERITY, ARG_FILE_LINE, ER_IO_MOUNT_FAIL, 1, path);
	  error = ER_IO_MOUNT_FAIL;
	  goto exit_on_error;
	}

      memcpy (&ctx->header, page_hdr->area, sizeof (LOG_HEADER));

      ctx->header.magic[sizeof (ctx->header.magic) - 1] = 0;
      ctx->header.db_release[sizeof (ctx->header.db_release) - 1] = 0;
      ctx->header.prefix_name[sizeof (ctx->header.prefix_name) - 1] = 0;

      close (fd);
      fd = -1;

      if (memcmp (ctx->header.magic, CUBRID_MAGIC_LOG_ACTIVE, strlen (CUBRID_MAGIC_LOG_ACTIVE)) != 0)
	{
	  er_set (ER_ERROR_SEVERITY, ARG_FILE_LINE, ER_IO_MOUNT_FAIL, 1, path);
	  error = ER_IO_MOUNT_FAIL;
	  goto exit_on_error;
	}
    }

  *ptr = ctx;
  ctx = NULL;

exit_on_error:
  if (fd != -1)
    {
      close (fd);
    }

  if (ctx != NULL)
    {
      db_private_free_and_init (thread_p, ctx);
    }

  return error;
}

/*
 * log_active_log_header_next_scan () -
 *   return: NO_ERROR, or ER_code
 *
 *   thread_p(in):
 *   cursor(in):
 *   out_values(in):
 *   out_cnt(in):
 *   ptr(in): context pointer
 */
SCAN_CODE
log_active_log_header_next_scan (THREAD_ENTRY * thread_p, int cursor, DB_VALUE ** out_values, int out_cnt, void *ptr)
{
  int error = NO_ERROR;
  int idx = 0;
  int val;
  const char *str;
  char buf[256];
  DB_DATETIME time_val;
  ACTIVE_LOG_HEADER_SCAN_CTX *ctx = (ACTIVE_LOG_HEADER_SCAN_CTX *) ptr;
  LOG_HEADER *header = &ctx->header;

  if (cursor >= 1)
    {
      return S_END;
    }

  db_make_int (out_values[idx], LOG_DBLOG_ACTIVE_VOLID);
  idx++;

  error = db_make_string_copy (out_values[idx], header->magic);
  idx++;

  if (error != NO_ERROR)
    {
      goto exit_on_error;
    }

  val = offsetof (LOG_PAGE, area) + offsetof (LOG_HEADER, magic);
  db_make_int (out_values[idx], val);
  idx++;

  db_localdatetime ((time_t *) (&header->db_creation), &time_val);
  error = db_make_datetime (out_values[idx], &time_val);
  idx++;
  if (error != NO_ERROR)
    {
      goto exit_on_error;
    }

  error = db_make_string_copy (out_values[idx], header->db_release);
  idx++;

  snprintf (buf, sizeof (buf), "%g", header->db_compatibility);
  buf[sizeof (buf) - 1] = 0;
  error = db_make_string_copy (out_values[idx], buf);
  idx++;
  if (error != NO_ERROR)
    {
      goto exit_on_error;
    }

  db_make_int (out_values[idx], header->db_iopagesize);
  idx++;

  db_make_int (out_values[idx], header->db_logpagesize);
  idx++;

  db_make_int (out_values[idx], header->is_shutdown);
  idx++;

  db_make_int (out_values[idx], header->next_trid);
  idx++;

  db_make_int (out_values[idx], header->avg_ntrans);
  idx++;

  db_make_int (out_values[idx], header->avg_nlocks);
  idx++;

  db_make_int (out_values[idx], header->npages);
  idx++;

  db_make_int (out_values[idx], header->db_charset);
  idx++;

  db_make_bigint (out_values[idx], header->fpageid);
  idx++;

  lsa_to_string (buf, sizeof (buf), &header->append_lsa);
  error = db_make_string_copy (out_values[idx], buf);
  idx++;
  if (error != NO_ERROR)
    {
      goto exit_on_error;
    }

  lsa_to_string (buf, sizeof (buf), &header->chkpt_lsa);
  error = db_make_string_copy (out_values[idx], buf);
  idx++;
  if (error != NO_ERROR)
    {
      goto exit_on_error;
    }

  db_make_bigint (out_values[idx], header->nxarv_pageid);
  idx++;

  db_make_int (out_values[idx], header->nxarv_phy_pageid);
  idx++;

  db_make_int (out_values[idx], header->nxarv_num);
  idx++;

  db_make_int (out_values[idx], header->last_arv_num_for_syscrashes);
  idx++;

  db_make_int (out_values[idx], header->last_deleted_arv_num);
  idx++;

  lsa_to_string (buf, sizeof (buf), &header->bkup_level0_lsa);
  error = db_make_string_copy (out_values[idx], buf);
  idx++;
  if (error != NO_ERROR)
    {
      goto exit_on_error;
    }

  lsa_to_string (buf, sizeof (buf), &header->bkup_level1_lsa);
  error = db_make_string_copy (out_values[idx], buf);
  idx++;
  if (error != NO_ERROR)
    {
      goto exit_on_error;
    }

  lsa_to_string (buf, sizeof (buf), &header->bkup_level2_lsa);
  error = db_make_string_copy (out_values[idx], buf);
  idx++;
  if (error != NO_ERROR)
    {
      goto exit_on_error;
    }

  error = db_make_string_copy (out_values[idx], header->prefix_name);
  idx++;
  if (error != NO_ERROR)
    {
      goto exit_on_error;
    }

  db_make_int (out_values[idx], header->has_logging_been_skipped);
  idx++;

  db_make_string (out_values[idx], "LOG_PSTATUS_OBSOLETE");
  idx++;

  logpb_backup_level_info_to_string (buf, sizeof (buf), header->bkinfo + FILEIO_BACKUP_FULL_LEVEL);
  error = db_make_string_copy (out_values[idx], buf);
  idx++;
  if (error != NO_ERROR)
    {
      goto exit_on_error;
    }

  logpb_backup_level_info_to_string (buf, sizeof (buf), header->bkinfo + FILEIO_BACKUP_BIG_INCREMENT_LEVEL);
  error = db_make_string_copy (out_values[idx], buf);
  idx++;
  if (error != NO_ERROR)
    {
      goto exit_on_error;
    }

  logpb_backup_level_info_to_string (buf, sizeof (buf), header->bkinfo + FILEIO_BACKUP_SMALL_INCREMENT_LEVEL);
  error = db_make_string_copy (out_values[idx], buf);
  idx++;
  if (error != NO_ERROR)
    {
      goto exit_on_error;
    }

  str = css_ha_server_state_string ((HA_SERVER_STATE) header->ha_server_state);
  db_make_string (out_values[idx], str);
  idx++;

  str = logwr_log_ha_filestat_to_string ((LOG_HA_FILESTAT) header->ha_file_status);
  db_make_string (out_values[idx], str);
  idx++;

  lsa_to_string (buf, sizeof (buf), &header->eof_lsa);
  error = db_make_string_copy (out_values[idx], buf);
  idx++;
  if (error != NO_ERROR)
    {
      goto exit_on_error;
    }

  lsa_to_string (buf, sizeof (buf), &header->smallest_lsa_at_last_chkpt);
  error = db_make_string_copy (out_values[idx], buf);
  idx++;
  if (error != NO_ERROR)
    {
      goto exit_on_error;
    }

  db_make_bigint (out_values[idx], header->mvcc_next_id);
  idx++;

  lsa_to_string (buf, sizeof (buf), &header->mvcc_op_log_lsa);
  error = db_make_string_copy (out_values[idx], buf);
  idx++;
  if (error != NO_ERROR)
    {
      goto exit_on_error;
    }

  if (header->oldest_visible_mvccid == MVCCID_NULL)
    {
      db_make_null (out_values[idx]);
    }
  else
    {
      db_make_bigint (out_values[idx], header->oldest_visible_mvccid);
    }
  idx++;

  if (header->newest_block_mvccid == MVCCID_NULL)
    {
      db_make_null (out_values[idx]);
    }
  else
    {
      db_make_bigint (out_values[idx], header->newest_block_mvccid);
    }
  idx++;

  assert (idx == out_cnt);

  return S_SUCCESS;

exit_on_error:
  return error == NO_ERROR ? S_SUCCESS : S_ERROR;
}

/*
 * log_active_log_header_end_scan () - free the context
 *   return: NO_ERROR, or ER_code
 *
 *   thread_p(in):
 *   ptr(in): context pointer
 */
int
log_active_log_header_end_scan (THREAD_ENTRY * thread_p, void **ptr)
{
  if (*ptr != NULL)
    {
      db_private_free_and_init (thread_p, *ptr);
    }

  return NO_ERROR;
}

/*
 * log_archive_log_header_start_scan () -
 *   return: NO_ERROR, or ER_code
 *
 *   thread_p(in):
 *   show_type(in):
 *   arg_values(in):
 *   arg_cnt(in):
 *   ptr(out): allocate new context. should free by end_scan() function
 */
int
log_archive_log_header_start_scan (THREAD_ENTRY * thread_p, int show_type, DB_VALUE ** arg_values, int arg_cnt,
				   void **ptr)
{
  int error = NO_ERROR;
  const char *path;
  int fd;
  char buf[IO_MAX_PAGE_SIZE + MAX_ALIGNMENT];
  LOG_PAGE *page_hdr;
  ARCHIVE_LOG_HEADER_SCAN_CTX *ctx = NULL;

  *ptr = NULL;

  assert (DB_VALUE_TYPE (arg_values[0]) == DB_TYPE_CHAR);

  /* place any early-out before any initialization */
  /* function can be executed either in server or standalone mode; however, in standalone mode,
   * it is guarded by earlier guards, so this check only deals with server mode */
  if (is_tran_server_with_remote_storage ())
    {
      er_set (ER_ERROR_SEVERITY, ARG_FILE_LINE, ER_COMMAND_INVALID_WITH_REMOTE_STORAGE, 0);
      error = ER_COMMAND_INVALID_WITH_REMOTE_STORAGE;
      goto exit_on_error;
    }

  ctx = (ARCHIVE_LOG_HEADER_SCAN_CTX *) db_private_alloc (thread_p, sizeof (ARCHIVE_LOG_HEADER_SCAN_CTX));
  if (ctx == NULL)
    {
      assert (er_errid () != NO_ERROR);
      error = er_errid ();
      goto exit_on_error;
    }

  path = db_get_string (arg_values[0]);

  page_hdr = (LOG_PAGE *) PTR_ALIGN (buf, MAX_ALIGNMENT);

  fd = fileio_open (path, O_RDONLY, 0);
  if (fd == -1)
    {
      er_set_with_oserror (ER_ERROR_SEVERITY, ARG_FILE_LINE, ER_IO_MOUNT_FAIL, 1, path);
      error = ER_IO_MOUNT_FAIL;
      goto exit_on_error;
    }

  if (read (fd, page_hdr, LOG_PAGESIZE) != LOG_PAGESIZE)
    {
      er_set_with_oserror (ER_ERROR_SEVERITY, ARG_FILE_LINE, ER_IO_MOUNT_FAIL, 1, path);
      error = ER_IO_MOUNT_FAIL;
      goto exit_on_error;
    }

  memcpy (&ctx->header, page_hdr->area, sizeof (LOG_ARV_HEADER));
  close (fd);
  fd = -1;

  ctx->header.magic[sizeof (ctx->header.magic) - 1] = 0;

  if (memcmp (ctx->header.magic, CUBRID_MAGIC_LOG_ARCHIVE, strlen (CUBRID_MAGIC_LOG_ARCHIVE)) != 0)
    {
      er_set (ER_ERROR_SEVERITY, ARG_FILE_LINE, ER_IO_MOUNT_FAIL, 1, path);
      error = ER_IO_MOUNT_FAIL;
      goto exit_on_error;
    }

  *ptr = ctx;
  ctx = NULL;

exit_on_error:
  if (ctx != NULL)
    {
      db_private_free_and_init (thread_p, ctx);
    }

  return error;
}

/*
 * log_archive_log_header_next_scan () -
 *   return: NO_ERROR, or ER_code
 *
 *   thread_p(in):
 *   cursor(in):
 *   out_values(in):
 *   out_cnt(in):
 *   ptr(in): context pointer
 */
SCAN_CODE
log_archive_log_header_next_scan (THREAD_ENTRY * thread_p, int cursor, DB_VALUE ** out_values, int out_cnt, void *ptr)
{
  int error = NO_ERROR;
  int idx = 0;
  int val;
  DB_DATETIME time_val;

  ARCHIVE_LOG_HEADER_SCAN_CTX *ctx = (ARCHIVE_LOG_HEADER_SCAN_CTX *) ptr;
  LOG_ARV_HEADER *header = &ctx->header;

  if (cursor >= 1)
    {
      return S_END;
    }

  db_make_int (out_values[idx], LOG_DBLOG_ARCHIVE_VOLID);
  idx++;

  error = db_make_string_copy (out_values[idx], header->magic);
  idx++;

  if (error != NO_ERROR)
    {
      goto exit_on_error;
    }

  val = offsetof (LOG_PAGE, area) + offsetof (LOG_ARV_HEADER, magic);
  db_make_int (out_values[idx], val);
  idx++;

  db_localdatetime ((time_t *) (&header->db_creation), &time_val);
  error = db_make_datetime (out_values[idx], &time_val);
  idx++;
  if (error != NO_ERROR)
    {
      goto exit_on_error;
    }

  db_make_bigint (out_values[idx], header->next_trid);
  idx++;

  db_make_int (out_values[idx], header->npages);
  idx++;

  db_make_bigint (out_values[idx], header->fpageid);
  idx++;

  db_make_int (out_values[idx], header->arv_num);
  idx++;

  assert (idx == out_cnt);

exit_on_error:
  return error == NO_ERROR ? S_SUCCESS : S_ERROR;
}

/*
 * log_archive_log_header_end_scan () - free the context
 *   return: NO_ERROR, or ER_code
 *
 *   thread_p(in):
 *   ptr(in): context pointer
 */
int
log_archive_log_header_end_scan (THREAD_ENTRY * thread_p, void **ptr)
{
  if (*ptr != NULL)
    {
      db_private_free_and_init (thread_p, *ptr);
    }

  return NO_ERROR;
}

/*
 * log_set_ha_promotion_time () - set ha promotion time
 *   return: none
 *
 *   thread_p(in):
 *   ha_promotion_time(in):
 */
void
log_set_ha_promotion_time (THREAD_ENTRY * thread_p, INT64 ha_promotion_time)
{
  LOG_CS_ENTER (thread_p);
  log_Gl.hdr.ha_promotion_time = ha_promotion_time;
  LOG_CS_EXIT (thread_p);

  return;
}

/*
 * log_set_db_restore_time () - set db restore time
 *   return: none
 *
 *   thread_p(in):
 *   db_restore_time(in):
 */
void
log_set_db_restore_time (THREAD_ENTRY * thread_p, INT64 db_restore_time)
{
  LOG_CS_ENTER (thread_p);

  log_Gl.hdr.db_restore_time = db_restore_time;

  LOG_CS_EXIT (thread_p);
}

/*
 * log_get_undo_record () - gets undo record from log lsa adress
 *   return: S_SUCCESS or ER_code
 *
 * thread_p (in):
 * lsa_addr (in):
 * page (in):
 * record (in/out):
 */
SCAN_CODE
log_get_undo_record (THREAD_ENTRY * thread_p, LOG_PAGE * log_page_p, LOG_LSA process_lsa, RECDES * recdes)
{
  LOG_RECORD_HEADER *log_rec_header = NULL;
  LOG_REC_MVCC_UNDO *mvcc_undo = NULL;
  LOG_REC_MVCC_UNDOREDO *mvcc_undoredo = NULL;
  LOG_REC_UNDO *undo = NULL;
  LOG_REC_UNDOREDO *undoredo = NULL;
  LOG_REC_SUPPLEMENT *supplement = NULL;
  int udata_length;
  int udata_size;
  char *undo_data;
  LOG_LSA oldest_prior_lsa;
  bool is_zipped = false;
  char log_buf[IO_MAX_PAGE_SIZE + MAX_ALIGNMENT];
  LOG_ZIP *log_unzip_ptr = NULL;
  char *area = NULL;
  SCAN_CODE scan = S_SUCCESS;
  bool area_was_mallocated = false;

  /* assert log record is not in prior list */
  oldest_prior_lsa = *log_get_append_lsa ();
  assert (LSA_LT (&process_lsa, &oldest_prior_lsa));

  log_rec_header = LOG_GET_LOG_RECORD_HEADER (log_page_p, &process_lsa);
  LOG_READ_ADD_ALIGN (thread_p, sizeof (*log_rec_header), &process_lsa, log_page_p);

  if (log_rec_header->type == LOG_MVCC_UNDO_DATA)
    {
      LOG_READ_ADVANCE_WHEN_DOESNT_FIT (thread_p, sizeof (*mvcc_undo), &process_lsa, log_page_p);
      mvcc_undo = (LOG_REC_MVCC_UNDO *) (log_page_p->area + process_lsa.offset);

      udata_length = mvcc_undo->undo.length;
      LOG_READ_ADD_ALIGN (thread_p, sizeof (*mvcc_undo), &process_lsa, log_page_p);
    }
  else if (log_rec_header->type == LOG_MVCC_UNDOREDO_DATA || log_rec_header->type == LOG_MVCC_DIFF_UNDOREDO_DATA)
    {
      LOG_READ_ADVANCE_WHEN_DOESNT_FIT (thread_p, sizeof (*mvcc_undoredo), &process_lsa, log_page_p);
      mvcc_undoredo = (LOG_REC_MVCC_UNDOREDO *) (log_page_p->area + process_lsa.offset);

      udata_length = mvcc_undoredo->undoredo.ulength;
      LOG_READ_ADD_ALIGN (thread_p, sizeof (*mvcc_undoredo), &process_lsa, log_page_p);
    }
  else if (log_rec_header->type == LOG_UNDO_DATA)
    {
      LOG_READ_ADVANCE_WHEN_DOESNT_FIT (thread_p, sizeof (*undo), &process_lsa, log_page_p);
      undo = (LOG_REC_UNDO *) (log_page_p->area + process_lsa.offset);

      udata_length = undo->length;
      LOG_READ_ADD_ALIGN (thread_p, sizeof (*undo), &process_lsa, log_page_p);
    }
  else if (log_rec_header->type == LOG_UNDOREDO_DATA || log_rec_header->type == LOG_DIFF_UNDOREDO_DATA)
    {
      LOG_READ_ADVANCE_WHEN_DOESNT_FIT (thread_p, sizeof (*undoredo), &process_lsa, log_page_p);
      undoredo = (LOG_REC_UNDOREDO *) (log_page_p->area + process_lsa.offset);

      udata_length = undoredo->ulength;
      LOG_READ_ADD_ALIGN (thread_p, sizeof (*undoredo), &process_lsa, log_page_p);
    }
  else if (log_rec_header->type == LOG_SUPPLEMENTAL_INFO)
    {
      LOG_READ_ADVANCE_WHEN_DOESNT_FIT (thread_p, sizeof (*supplement), &process_lsa, log_page_p);
      supplement = (LOG_REC_SUPPLEMENT *) (log_page_p->area + process_lsa.offset);

      udata_length = supplement->length;
      LOG_READ_ADD_ALIGN (thread_p, sizeof (*supplement), &process_lsa, log_page_p);
    }
  else
    {
      assert_release (log_rec_header->type == LOG_MVCC_UNDO_DATA || log_rec_header->type == LOG_MVCC_UNDOREDO_DATA
		      || log_rec_header->type == LOG_MVCC_DIFF_UNDOREDO_DATA || log_rec_header->type == LOG_UNDO_DATA
		      || log_rec_header->type == LOG_UNDOREDO_DATA
		      || log_rec_header->type == LOG_MVCC_DIFF_UNDOREDO_DATA
		      || log_rec_header->type == LOG_SUPPLEMENTAL_INFO);
      er_set (ER_FATAL_ERROR_SEVERITY, ARG_FILE_LINE, ER_LOG_FATAL_ERROR, 1, "Expecting undo/undoredo log record");
      scan = S_ERROR;
      goto exit;
    }

  /* get undo record */
  if (ZIP_CHECK (udata_length))
    {
      /* Get real size */
      udata_size = (int) GET_ZIP_LEN (udata_length);
      is_zipped = true;
    }
  else
    {
      udata_size = udata_length;
    }

  /*
   * If data is contained in only one buffer, pass pointer directly.
   * Otherwise, copy the data into a contiguous area and pass this area.
   */
  if (process_lsa.offset + udata_size < (int) LOGAREA_SIZE)
    {
      undo_data = (char *) log_page_p->area + process_lsa.offset;
    }
  else
    {
      /* Need to copy the data into a contiguous area */

      if (udata_size <= IO_MAX_PAGE_SIZE)
	{
	  area = PTR_ALIGN (log_buf, MAX_ALIGNMENT);
	}
      else
	{
	  area = (char *) malloc (udata_size);
	  if (area == NULL)
	    {
	      er_set (ER_ERROR_SEVERITY, ARG_FILE_LINE, ER_OUT_OF_VIRTUAL_MEMORY, 1, udata_size);
	      scan = S_ERROR;
	      goto exit;
	    }
	  area_was_mallocated = true;
	}

      /* Copy the data */
      logpb_copy_from_log (thread_p, area, udata_size, &process_lsa, log_page_p);
      undo_data = area;
    }

  if (is_zipped)
    {
      log_unzip_ptr = log_zip_alloc (IO_PAGESIZE);
      if (log_unzip_ptr == NULL)
	{
	  logpb_fatal_error (thread_p, true, ARG_FILE_LINE, "log_get_undo_record");
	  scan = S_ERROR;
	  goto exit;
	}

      if (log_unzip (log_unzip_ptr, udata_size, (char *) undo_data))
	{
	  udata_size = (int) log_unzip_ptr->data_length;
	  undo_data = (char *) log_unzip_ptr->log_data;
	}
      else
	{
	  assert (false);
	  scan = S_ERROR;
	  goto exit;
	}
    }

  /* copy the record */
  recdes->type = *(INT16 *) (undo_data);
  recdes->length = udata_size - sizeof (recdes->type);
  if (recdes->area_size < 0 || recdes->area_size < (int) recdes->length)
    {
      /*
       * DOES NOT FIT
       * Give a hint to the user of the needed length. Hint is given as a
       * negative value
       */
      /* do not use unary minus because slot_p->record_length is unsigned */
      recdes->length *= -1;

      scan = S_DOESNT_FIT;
      goto exit;
    }

  memcpy (recdes->data, (char *) (undo_data) + sizeof (recdes->type), recdes->length);

exit:
  if (area_was_mallocated)
    {
      free (area);
    }
  if (log_unzip_ptr != NULL)
    {
      log_zip_free (log_unzip_ptr);
    }

  return scan;
}

/*
 * log_read_sysop_start_postpone () - read system op start postpone and its recovery data
 *
 * return                     : error code
 * thread_p (in)              : thread entry
 * log_lsa (in/out)           : log address
 * log_page (in/out)          : log page
 * with_undo_data (in)        : true to read undo data
 * sysop_start_postpone (out) : output system op start postpone log record
 * undo_buffer_size (in/out)  : size for undo data buffer
 * undo_buffer (in/out)       : undo data buffer
 * undo_size (out)            : output undo data size
 * undo_data (out)            : output undo data
 */
int
log_read_sysop_start_postpone (THREAD_ENTRY * thread_p, LOG_LSA * log_lsa, LOG_PAGE * log_page, bool with_undo_data,
			       LOG_REC_SYSOP_START_POSTPONE * sysop_start_postpone, int *undo_buffer_size,
			       char **undo_buffer, int *undo_size, char **undo_data)
{
  int error_code = NO_ERROR;

  assert (!log_lsa->is_null ());

  if (log_page->hdr.logical_pageid != log_lsa->pageid)
    {
      error_code = logpb_fetch_page (thread_p, log_lsa, LOG_CS_FORCE_USE, log_page);
      if (error_code != NO_ERROR)
	{
	  ASSERT_ERROR ();
	  return error_code;
	}
    }

  assert (((LOG_RECORD_HEADER *) (log_page->area + log_lsa->offset))->type == LOG_SYSOP_START_POSTPONE);

  /* skip log record header */
  LOG_READ_ADD_ALIGN (thread_p, sizeof (LOG_RECORD_HEADER), log_lsa, log_page);

  /* read sysop_start_postpone */
  LOG_READ_ADVANCE_WHEN_DOESNT_FIT (thread_p, sizeof (LOG_REC_SYSOP_START_POSTPONE), log_lsa, log_page);
  *sysop_start_postpone = *(LOG_REC_SYSOP_START_POSTPONE *) (log_page->area + log_lsa->offset);
  if (!with_undo_data
      || (sysop_start_postpone->sysop_end.type != LOG_SYSOP_END_LOGICAL_UNDO
	  && sysop_start_postpone->sysop_end.type != LOG_SYSOP_END_LOGICAL_MVCC_UNDO))
    {
      /* no undo */
      return NO_ERROR;
    }

  /* read undo data and size */
  assert (undo_buffer_size != NULL);
  assert (undo_buffer != NULL);
  assert (undo_size != NULL);
  assert (undo_data != NULL);

  if (sysop_start_postpone->sysop_end.type == LOG_SYSOP_END_LOGICAL_UNDO)
    {
      *undo_size = sysop_start_postpone->sysop_end.undo.length;
    }
  else
    {
      assert (sysop_start_postpone->sysop_end.type == LOG_SYSOP_END_LOGICAL_MVCC_UNDO);
      *undo_size = sysop_start_postpone->sysop_end.mvcc_undo_info.mvcc_undo.undo.length;
    }

  LOG_READ_ADD_ALIGN (thread_p, sizeof (LOG_REC_SYSOP_START_POSTPONE), log_lsa, log_page);
  if (log_lsa->offset + (*undo_size) < (int) LOGAREA_SIZE)
    {
      *undo_data = log_page->area + log_lsa->offset;
    }
  else
    {
      if (*undo_buffer_size == 0)
	{
	  *undo_buffer = (char *) db_private_alloc (thread_p, *undo_size);
	}
      else if (*undo_buffer_size < *undo_size)
	{
	  char *new_ptr = (char *) db_private_realloc (thread_p, *undo_buffer, *undo_size);
	  if (new_ptr == NULL)
	    {
	      er_set (ER_ERROR_SEVERITY, ARG_FILE_LINE, ER_OUT_OF_VIRTUAL_MEMORY, 1, *undo_size);
	      return ER_OUT_OF_VIRTUAL_MEMORY;
	    }
	  *undo_buffer_size = *undo_size;
	  *undo_buffer = new_ptr;
	}
      *undo_data = *undo_buffer;
      logpb_copy_from_log (thread_p, *undo_data, *undo_size, log_lsa, log_page);
    }
  return NO_ERROR;
}

#if defined (SERVER_MODE)
/*
 * log_get_log_group_commit_interval () - setup flush daemon period based on system parameter
 */
void
log_get_log_group_commit_interval (bool & is_timed_wait, cubthread::delta_time & period)
{
  is_timed_wait = true;

  if (log_Flush_has_been_requested)
    {
      period = std::chrono::milliseconds (0);
      return;
    }

  const int MAX_WAIT_TIME_MSEC = 1000;
  int log_group_commit_interval_msec = prm_get_integer_value (PRM_ID_LOG_GROUP_COMMIT_INTERVAL_MSECS);

  assert (log_group_commit_interval_msec >= 0);

  if (log_group_commit_interval_msec == 0)
    {
      period = std::chrono::milliseconds (MAX_WAIT_TIME_MSEC);
    }
  else
    {
      period = std::chrono::milliseconds (log_group_commit_interval_msec);
    }
}
#endif /* SERVER_MODE */

#if defined (SERVER_MODE)
/*
 * log_get_checkpoint_interval () - setup log checkpoint daemon period based on system parameter
 */
void
log_get_checkpoint_interval (bool & is_timed_wait, cubthread::delta_time & period)
{
  int log_checkpoint_interval_sec = prm_get_integer_value (PRM_ID_LOG_CHECKPOINT_INTERVAL_SECS);

  assert (log_checkpoint_interval_sec >= 0);

  if (log_checkpoint_interval_sec > 0)
    {
      // if log_checkpoint_interval_sec > 0 (zero) then loop for fixed interval
      is_timed_wait = true;
      period = std::chrono::seconds (log_checkpoint_interval_sec);
    }
  else
    {
      // infinite wait
      is_timed_wait = false;
    }
}
#endif /* SERVER_MODE */

#if defined (SERVER_MODE)
/*
 * log_wakeup_remove_log_archive_daemon () - wakeup remove log archive daemon
 */
void
log_wakeup_remove_log_archive_daemon ()
{
  if (log_Remove_log_archive_daemon)
    {
      log_Remove_log_archive_daemon->wakeup ();
    }
}
#endif /* SERVER_MODE */

#if defined (SERVER_MODE)
/*
 * log_wakeup_checkpoint_daemon () - wakeup checkpoint daemon
 */
void
log_wakeup_checkpoint_daemon ()
{
  if (log_Checkpoint_daemon != nullptr)
    {
      log_Checkpoint_daemon->wakeup ();
    }
}
#endif /* SERVER_MODE */

/*
 * log_wakeup_log_flush_daemon () - wakeup log flush daemon
 */
void
log_wakeup_log_flush_daemon ()
{
  if (log_is_log_flush_daemon_available ())
    {
#if defined (SERVER_MODE)
      log_Flush_has_been_requested = true;
      log_Flush_daemon->wakeup ();
#endif /* SERVER_MODE */
    }
}

/*
 * log_is_log_flush_daemon_available () - check if log flush daemon is available
 */
bool
log_is_log_flush_daemon_available ()
{
#if defined (SERVER_MODE)
  return log_Flush_daemon != NULL;
#else
  return false;
#endif
}

#if defined (SERVER_MODE)
/*
 * log_flush_daemon_get_stats () - get log flush daemon thread statistics into statsp
 */
void
log_flush_daemon_get_stats (UINT64 * statsp)
{
  if (log_Flush_daemon != NULL)
    {
      log_Flush_daemon->get_stats (statsp);
    }
}
#endif // SERVER_MODE

// *INDENT-OFF*
#if defined(SERVER_MODE)
static void
log_checkpoint_execute (cubthread::entry & thread_ref)
{
  if (!BO_IS_SERVER_RESTARTED ())
    {
      // wait for boot to finish
      return;
    }

  logpb_checkpoint (&thread_ref);
}
#endif /* SERVER_MODE */

#if defined(SERVER_MODE)
static void
log_checkpoint_trantable_execute (cubthread::entry &thread_ref)
{
  if (!BO_IS_SERVER_RESTARTED ())
    {
      constexpr auto short_delay = std::chrono::milliseconds (100);
      while (!BO_IS_SERVER_RESTARTED())
        {
          std::this_thread::sleep_for(short_delay);
        }
    }

  logpb_checkpoint_trantable(&thread_ref);
}
#endif /* SERVER_MODE */

#if defined(SERVER_MODE)
// class log_remove_log_archive_daemon_task
//
//  description:
//    remove archive logs daemon task
//
class log_remove_log_archive_daemon_task : public cubthread::entry_task
{
  private:
    using clock = std::chrono::system_clock;

    bool m_is_timed_wait;
    cubthread::delta_time m_period;
    std::chrono::milliseconds m_param_period;
    clock::time_point m_log_deleted_time;

    void compute_period ()
    {
      // fetch remove log archives interval
      int remove_log_archives_interval_sec = prm_get_integer_value (PRM_ID_REMOVE_LOG_ARCHIVES_INTERVAL);
      assert (remove_log_archives_interval_sec >= 0);

      // cache interval for later use
      m_param_period = std::chrono::milliseconds (remove_log_archives_interval_sec * 1000);

      if (m_param_period > std::chrono::milliseconds (0))
	{
	  m_is_timed_wait = true;
	  clock::time_point now = clock::now ();

	  // now - m_log_deleted_time: represents time elapsed since last log archive deletion
	  if ((now - m_log_deleted_time) > m_param_period)
	    {
	      m_period = m_param_period;
	    }
	  else
	    {
	      m_period = m_param_period - (now - m_log_deleted_time);
	    }
	}
      else
	{
	  // infinite wait
	  m_is_timed_wait = false;
	}
    }

  public:
    log_remove_log_archive_daemon_task ()
      : m_is_timed_wait (true)
      , m_period (0)
      , m_param_period (0)
      , m_log_deleted_time ()
    {
      // initialize period
      compute_period ();
    }

    void get_remove_log_archives_interval (bool & is_timed_wait, cubthread::delta_time & period)
    {
      period = m_period;
      is_timed_wait = m_is_timed_wait;
    }

    void execute (cubthread::entry & thread_ref) override
    {
      if (!BO_IS_SERVER_RESTARTED ())
	{
	  // wait for boot to finish
	  return;
	}

      // compute wait period based on configured interval
      compute_period ();

      if (m_is_timed_wait)
	{
	  if (m_period != m_param_period)
	    {
	      // do not delete logs. wait more time
	      return;
	    }
	  if (logpb_remove_archive_logs_exceed_limit (&thread_ref, 1) > 0)
	    {
	      // a log was deleted
	      m_log_deleted_time = clock::now ();
	    }
	}
      else
	{
	  // remove all unnecessary logs
	  logpb_remove_archive_logs_exceed_limit (&thread_ref, 0);
	}
    }
};
#endif /* SERVER_MODE */

#if defined(SERVER_MODE)
static void
log_clock_execute (cubthread::entry & thread_ref)
{
  if (!BO_IS_SERVER_RESTARTED ())
    {
      // wait for boot to finish
      return;
    }

  struct timeval now;
  gettimeofday (&now, NULL);

  log_Clock_msec = (now.tv_sec * 1000LL) + (now.tv_usec / 1000LL);
}
#endif /* SERVER_MODE */

#if defined(SERVER_MODE)
static void
log_check_ha_delay_info_execute (cubthread::entry &thread_ref)
{
#if defined(WINDOWS)
  return;
#endif /* WINDOWS */

  if (!BO_IS_SERVER_RESTARTED ())
    {
      // wait for boot to finish
      return;
    }

  time_t log_record_time = 0;
  int error_code;
  int delay_limit_in_secs;
  int acceptable_delay_in_secs;
  int curr_delay_in_secs;
  HA_SERVER_STATE server_state;

  csect_enter (&thread_ref, CSECT_HA_SERVER_STATE, INF_WAIT);

  server_state = css_ha_server_state ();

  if (server_state == HA_SERVER_STATE_ACTIVE || server_state == HA_SERVER_STATE_TO_BE_STANDBY)
    {
      css_unset_ha_repl_delayed ();
      perfmon_set_stat (&thread_ref, PSTAT_HA_REPL_DELAY, 0, true);

      log_append_ha_server_state (&thread_ref, server_state);

      csect_exit (&thread_ref, CSECT_HA_SERVER_STATE);

      /* useful when the server is in a relative idle state
       */
      log_wakeup_log_flush_daemon();
    }
  else
    {
      csect_exit (&thread_ref, CSECT_HA_SERVER_STATE);

      delay_limit_in_secs = prm_get_integer_value (PRM_ID_HA_DELAY_LIMIT_IN_SECS);
      acceptable_delay_in_secs = delay_limit_in_secs - prm_get_integer_value (PRM_ID_HA_DELAY_LIMIT_DELTA_IN_SECS);

      if (acceptable_delay_in_secs < 0)
	{
	  acceptable_delay_in_secs = 0;
	}

      error_code = catcls_get_apply_info_log_record_time (&thread_ref, &log_record_time);

      if (error_code == NO_ERROR && log_record_time > 0)
	{
	  curr_delay_in_secs = (int) (time (NULL) - log_record_time);
	  if (curr_delay_in_secs > 0)
	    {
	      curr_delay_in_secs -= HA_DELAY_ERR_CORRECTION;
	    }

	  if (delay_limit_in_secs > 0)
	    {
	      if (curr_delay_in_secs > delay_limit_in_secs)
		{
		  if (!css_is_ha_repl_delayed ())
		    {
		      er_set (ER_NOTIFICATION_SEVERITY, ARG_FILE_LINE, ER_HA_REPL_DELAY_DETECTED, 2,
			      curr_delay_in_secs, delay_limit_in_secs);

		      css_set_ha_repl_delayed ();
		    }
		}
	      else if (curr_delay_in_secs <= acceptable_delay_in_secs)
		{
		  if (css_is_ha_repl_delayed ())
		    {
		      er_set (ER_NOTIFICATION_SEVERITY, ARG_FILE_LINE, ER_HA_REPL_DELAY_RESOLVED, 2,
			      curr_delay_in_secs, acceptable_delay_in_secs);

		      css_unset_ha_repl_delayed ();
		    }
		}
	    }

	  perfmon_set_stat (&thread_ref, PSTAT_HA_REPL_DELAY, curr_delay_in_secs, true);
	}
    }
}
#endif /* SERVER_MODE */

#if defined(SERVER_MODE)
static void
log_flush_execute (cubthread::entry & thread_ref)
{
  if (!BO_IS_SERVER_RESTARTED ())
    {
      return;
    }

  bool need_flush = false;

  // check if flush was requested
  {
    bool expected_value = true;
    need_flush = log_Flush_has_been_requested.compare_exchange_strong (expected_value, false);
  }

  if (!need_flush && get_server_type () == SERVER_TYPE_PAGE)
    {
      // page server needs to confirm the flushed log asap. if there is any unflushed log, flush it.
      // Unflushed log may be either:
      //    - In prior list (prior_list_header != nullptr)
      //    - Appended into pages, but not flushed to disk (nxio_lsa < append_lsa)

      // log_lsa compare is not thread safe. Use atomic load on non-atomic type log_Gl.hdr.append_lsa
      // Atomic operations need to reinterpret the 8-bytes of log_lsa as int64
      log_lsa append_lsa =
          static_cast<log_lsa> (ATOMIC_LOAD_64 (reinterpret_cast<std::int64_t *> (&log_Gl.hdr.append_lsa)));

      need_flush = log_Gl.prior_info.prior_list_header != nullptr || log_Gl.append.get_nxio_lsa () < append_lsa;
    }

  if (!need_flush)
    {
      // Try again later
      return;
    }

  // refresh log trace flush time
  thread_ref.event_stats.trace_log_flush_time = prm_get_integer_value (PRM_ID_LOG_TRACE_FLUSH_TIME_MSECS);

  LOG_CS_ENTER (&thread_ref);
  logpb_flush_pages_direct (&thread_ref);
  LOG_CS_EXIT (&thread_ref);

  log_Stat.gc_flush_count++;

  pthread_mutex_lock (&log_Gl.group_commit_info.gc_mutex);
  pthread_cond_broadcast (&log_Gl.group_commit_info.gc_cond);
  pthread_mutex_unlock (&log_Gl.group_commit_info.gc_mutex);
}
#endif /* SERVER_MODE */

#if defined(SERVER_MODE)
/*
 * log_checkpoint_daemon_init () - initialize checkpoint daemon
 */
void
log_checkpoint_daemon_init ()
{
  assert (log_Checkpoint_daemon == NULL);

  if (!is_tran_server_with_remote_storage ())
    {
      cubthread::looper looper = cubthread::looper (log_get_checkpoint_interval);
      cubthread::entry_callable_task * daemon_task = new cubthread::entry_callable_task (log_checkpoint_execute, true);

      // create checkpoint daemon thread
      log_Checkpoint_daemon = cubthread::get_manager ()->create_daemon (looper, daemon_task, "log_checkpoint");
    }
}
#endif /* SERVER_MODE */

#if defined(SERVER_MODE)
void
log_checkpoint_trantable_daemon_init ()
{
  assert (log_Checkpoint_trantable_daemon == nullptr);

  if (is_tran_server_with_remote_storage ())
    {
      constexpr auto loop_time = std::chrono::seconds (60);
      cubthread::looper looper (loop_time);
      cubthread::entry_callable_task * daemon_task =
          new cubthread::entry_callable_task (log_checkpoint_trantable_execute);
      log_Checkpoint_trantable_daemon =
          cubthread::get_manager ()->create_daemon (looper, daemon_task, "log_checkpoint_trantable");
    }
}
#endif /* SERVER_MODE */

#if defined(SERVER_MODE)
/*
 * log_remove_log_archive_daemon_init () - initialize remove log archive daemon
 */
void
log_remove_log_archive_daemon_init ()
{
  assert (log_Remove_log_archive_daemon == NULL);
  if (is_tran_server_with_remote_storage ())
    {
      return;			// no archives are created, no need for archive removal
    }

  log_remove_log_archive_daemon_task *daemon_task = new log_remove_log_archive_daemon_task ();
  cubthread::period_function setup_period_function =
    std::bind (&log_remove_log_archive_daemon_task::get_remove_log_archives_interval, daemon_task,
	       std::placeholders::_1, std::placeholders::_2);

  cubthread::looper looper = cubthread::looper (setup_period_function);

  // create log archive remover daemon thread
  log_Remove_log_archive_daemon = cubthread::get_manager ()->create_daemon (looper, daemon_task,
									    "log_remove_log_archive");
}
#endif /* SERVER_MODE */

#if defined(SERVER_MODE)
/*
 * log_clock_daemon_init () - initialize log clock daemon
 */
void
log_clock_daemon_init ()
{
  assert (log_Clock_daemon == NULL);

  cubthread::looper looper = cubthread::looper (std::chrono::milliseconds (200));
  log_Clock_daemon =
    cubthread::get_manager ()->create_daemon (looper, new cubthread::entry_callable_task (log_clock_execute),
					      "log_clock");
}
#endif /* SERVER_MODE */

#if defined(SERVER_MODE)
/*
 * log_check_ha_delay_info_daemon_init () - initialize check ha delay info daemon
 */
void
log_check_ha_delay_info_daemon_init ()
{
  bool do_supplemental_log = prm_get_integer_value (PRM_ID_SUPPLEMENTAL_LOG) > 0 ? true : false;

  if (HA_DISABLED () && !do_supplemental_log && get_server_type () != SERVER_TYPE_TRANSACTION)
    {
      return;
    }

  assert (log_Check_ha_delay_info_daemon == NULL);

  cubthread::looper looper = cubthread::looper (std::chrono::seconds (1));
  cubthread::entry_callable_task * daemon_task = new cubthread::entry_callable_task (log_check_ha_delay_info_execute);

  log_Check_ha_delay_info_daemon = cubthread::get_manager ()->create_daemon (looper, daemon_task,
									     "log_check_ha_delay_info");
}
#endif /* SERVER_MODE */

#if defined(SERVER_MODE)
/*
 * log_flush_daemon_init () - initialize log flush daemon
 */
void
log_flush_daemon_init ()
{
  assert (log_Flush_daemon == NULL);

  cubthread::looper looper = cubthread::looper (log_get_log_group_commit_interval);
  cubthread::entry_callable_task * daemon_task = new cubthread::entry_callable_task (log_flush_execute);

  log_Flush_daemon = cubthread::get_manager ()->create_daemon (looper, daemon_task, "log_flush");
}
#endif /* SERVER_MODE */
// *INDENT-ON*

#if defined(SERVER_MODE)
/*
 * log_daemons_init () - initialize daemon threads
 */
static void
log_daemons_init ()
{
  if (!is_passive_transaction_server ())
    {
      log_remove_log_archive_daemon_init ();
      log_checkpoint_daemon_init ();
      log_checkpoint_trantable_daemon_init ();
      log_check_ha_delay_info_daemon_init ();
      log_clock_daemon_init ();
    }
  log_flush_daemon_init ();
}
#endif /* SERVER_MODE */

#if defined(SERVER_MODE)
/*
 * log_daemons_destroy () - destroy daemon threads
 */
// *INDENT-OFF*
static void
log_daemons_destroy ()
{
  cubthread::get_manager ()->destroy_daemon (log_Remove_log_archive_daemon);
  cubthread::get_manager ()->destroy_daemon (log_Checkpoint_daemon);
  cubthread::get_manager ()->destroy_daemon (log_Checkpoint_trantable_daemon);
  cubthread::get_manager ()->destroy_daemon (log_Check_ha_delay_info_daemon);
  cubthread::get_manager ()->destroy_daemon (log_Clock_daemon);
  cubthread::get_manager ()->destroy_daemon (log_Flush_daemon);
}
#endif /* SERVER_MODE */
// *INDENT-ON*

/*
 * log_get_clock_msec () - get current system time in milliseconds.
 *   return cached value by log_Clock_daemon if SERVER_MODE is defined
 */
INT64
log_get_clock_msec (void)
{
#if defined (SERVER_MODE)
  if (log_Clock_msec > 0)
    {
      return log_Clock_msec;
    }
#endif /* SERVER_MODE */

  struct timeval now;
  gettimeofday (&now, NULL);

  return (now.tv_sec * 1000LL) + (now.tv_usec / 1000LL);
}

// *INDENT-OFF*
#if defined (SERVER_MODE)
static void
log_abort_task_execute (cubthread::entry &thread_ref, LOG_TDES &tdes)
{
  (void) log_abort_by_tdes (&thread_ref, &tdes);
}
#endif // SERVER_MODE
// *INDENT-ON*

void
log_update_global_btid_online_index_stats (THREAD_ENTRY * thread_p)
{
  LOG_TDES *tdes = LOG_FIND_TDES (LOG_FIND_THREAD_TRAN_INDEX (thread_p));
  int error_code = NO_ERROR;

  if (tdes == NULL)
    {
      return;
    }

  error_code =
    mht_map_no_key (thread_p, tdes->log_upd_stats.unique_stats_hash, logtb_tran_update_stats_online_index_rb, thread_p);

  if (error_code != NO_ERROR)
    {
      assert (false);
    }
}

/*
 * logtb_tran_update_stats_online_index_rb - Updates statistics during an online index when a transaction
 *                                           gets rollbacked.
 *
 * TODO: This can be easily optimized since it is slow. Try to find a better approach!
 */
static int
logtb_tran_update_stats_online_index_rb (THREAD_ENTRY * thread_p, void *data, void *args)
{
  /* This is called only during a rollback on a transaction that has updated an index which was under
   * online loading.
   */
  LOG_TRAN_BTID_UNIQUE_STATS *unique_stats = (LOG_TRAN_BTID_UNIQUE_STATS *) data;
  int error_code = NO_ERROR;
  OID class_oid;
#if !defined (NDEBUG)
  LOG_TDES *tdes = LOG_FIND_TDES (LOG_FIND_THREAD_TRAN_INDEX (thread_p));

  assert (LOG_ISTRAN_ABORTED (tdes));
#endif /* !NDEBUG */

  if (unique_stats->deleted)
    {
      /* ignore if deleted */
      return NO_ERROR;
    }

  OID_SET_NULL (&class_oid);

  error_code = btree_get_class_oid_of_unique_btid (thread_p, &unique_stats->btid, &class_oid);
  if (error_code != NO_ERROR)
    {
      assert (false);
      return error_code;
    }

  assert (!OID_ISNULL (&class_oid));

  if (!btree_is_btid_online_index (thread_p, &class_oid, &unique_stats->btid))
    {
      /* We can skip. */
      return NO_ERROR;
    }

  /* We can update the statistics. */
  error_code =
    logtb_update_global_unique_stats_by_delta (thread_p, &unique_stats->btid, unique_stats->tran_stats.num_oids,
					       unique_stats->tran_stats.num_nulls, unique_stats->tran_stats.num_keys,
					       false);

  return error_code;
}

/*
 * log_create_metalog_file - create the meta log volume
 *
 */
int
log_create_metalog_file ()
{
  FILE *fp = fopen (log_Name_metainfo, "w");
  if (!fp)
    {
      er_set (ER_ERROR_SEVERITY, ARG_FILE_LINE, ER_BO_CANNOT_CREATE_VOL, 3, boot_db_full_name (),
	      er_get_msglog_filename ());
      return ER_BO_CANNOT_CREATE_VOL;
    }

  log_Gl.m_metainfo.flush_to_file (fp);
  fclose (fp);

  return NO_ERROR;
}

/*
 * log_read_metalog_from_file_with_create -  at initialization time, metalog is created if not found
 *        Needed in the context of booting up an empty active transaction server with remote storage
 *
 */
int
log_read_metalog_from_file_with_create ()
{
  int err_code = NO_ERROR;

  struct stat dummy_stat_buf;
  if (stat (log_Name_metainfo, &dummy_stat_buf) != 0)
    {
      // should not be called in a a non booting-up scenario
      assert (!log_Gl.m_metainfo.is_loaded_from_file ());
      // empty/idle metalog; no subsequent recovery is needed; make sure that does not happen
      log_Gl.m_metainfo.set_clean_shutdown (true);

      err_code = log_create_metalog_file ();

      // creation of an empty metalog file happens early during the log initialization process
      // later on, there is a sequence where the clean shutdown flag is set to false such that
      // an accidental server crash is correctly flagged
    }
  else
    {
      err_code = log_read_metalog_from_file ();
    }

  return err_code;
}

/*
 * log_read_metalog_from_file - get meta log from disk to log_Gl
 *
 */
int
log_read_metalog_from_file ()
{
  FILE *fp = fopen (log_Name_metainfo, "r");
  if (!fp)
    {
      er_set (ER_ERROR_SEVERITY, ARG_FILE_LINE, ER_LOG_MOUNT_FAIL, 1, log_Name_metainfo);
      return ER_LOG_MOUNT_FAIL;
    }

  log_Gl.m_metainfo.load_from_file (fp);
  fclose (fp);
  return NO_ERROR;
}

/*
 * log_write_metalog_to_file - Write meta log from log_Gl to disk
 *
 * file_open_is_fatal (in): treat failure to open file as fatal error or not
 */
void
log_write_metalog_to_file (bool file_open_is_fatal)
{
  FILE *const fp = fopen (log_Name_metainfo, "r+");
  if (fp == nullptr)
    {
      const er_severity severity = file_open_is_fatal ? ER_FATAL_ERROR_SEVERITY : ER_ERROR_SEVERITY;
      er_set (severity, ARG_FILE_LINE, ER_LOG_MOUNT_FAIL, 1, log_Name_metainfo);
    }
  else
    {
      log_Gl.m_metainfo.flush_to_file (fp);
      fclose (fp);
    }
}

static int
cdc_log_extract (THREAD_ENTRY * thread_p, LOG_LSA * process_lsa, CDC_LOGINFO_ENTRY * log_info_entry)
{
  LOG_LSA cur_log_rec_lsa, next_log_rec_lsa;

  LOG_PAGE *log_page_p = NULL;
  char log_pgbuf[IO_MAX_PAGE_SIZE + MAX_ALIGNMENT];

  LOG_RECORD_HEADER *log_rec_header, *nx_rec_header;

  char *tran_user = NULL;
  int trid;
  int tmpbuf_index = 0;

  int error = NO_ERROR;

  LOG_RECTYPE log_type;
  LOG_ZIP *supp_zip = NULL;

  char *supplement_data = NULL;

  RECDES supp_recdes = RECDES_INITIALIZER;
  RECDES undo_recdes = RECDES_INITIALIZER;
  RECDES redo_recdes = RECDES_INITIALIZER;

  LSA_COPY (&cur_log_rec_lsa, process_lsa);

  log_page_p = (LOG_PAGE *) PTR_ALIGN (log_pgbuf, MAX_ALIGNMENT);

  /*fetch log page */

  CDC_GET_TEMP_LOGPAGE (thread_p, process_lsa, log_page_p);
  tmpbuf_index = process_lsa->pageid % 2;

  log_rec_header = LOG_GET_LOG_RECORD_HEADER (log_page_p, process_lsa);

  if (log_rec_header->type == LOG_END_OF_LOG || LSA_ISNULL (&log_rec_header->forw_lsa))
    {
      CDC_UPDATE_TEMP_LOGPAGE (thread_p, process_lsa, log_page_p);

      er_set (ER_NOTIFICATION_SEVERITY, ARG_FILE_LINE, ER_CDC_NULL_EXTRACTION_LSA, 0);
      error = ER_CDC_NULL_EXTRACTION_LSA;
      goto error;
    }


  log_type = log_rec_header->type;
  trid = log_rec_header->trid;

  LSA_COPY (&next_log_rec_lsa, &log_rec_header->forw_lsa);

  LOG_READ_ADD_ALIGN (thread_p, sizeof (*log_rec_header), process_lsa, log_page_p);

  switch (log_type)
    {
    case LOG_COMMIT:
    case LOG_ABORT:
      LOG_REC_DONETIME * donetime;

      LOG_READ_ADVANCE_WHEN_DOESNT_FIT (thread_p, sizeof (*donetime), process_lsa, log_page_p);

      CDC_CHECK_TEMP_LOGPAGE (process_lsa, &tmpbuf_index, log_page_p);

      if (cdc_Gl.producer.tran_ignore.count (trid) != 0)
	{
	  cdc_Gl.producer.tran_ignore.erase (trid);
	  break;
	}

      donetime = (LOG_REC_DONETIME *) (log_page_p->area + process_lsa->offset);

      if (cdc_Gl.producer.tran_user.count (trid) == 0)
	{
	  goto end;
	}
      else
	{
          /* *INDENT-OFF* */
          tran_user = cdc_Gl.producer.tran_user.at (trid);
          /* *INDENT-ON* */
	}

      if (!cdc_is_filtered_user (tran_user))
	{
	  break;
	}

      if ((error =
	   cdc_make_dcl_loginfo (donetime->at_time, trid, tran_user, log_type,
				 log_info_entry)) != ER_CDC_LOGINFO_ENTRY_GENERATED)
	{
	  goto error;
	}

      free_and_init (tran_user);

      cdc_Gl.producer.tran_user.erase (trid);

      break;

    case LOG_DUMMY_HA_SERVER_STATE:
      LOG_REC_HA_SERVER_STATE * ha_dummy;

      LOG_READ_ADVANCE_WHEN_DOESNT_FIT (thread_p, sizeof (*ha_dummy), process_lsa, log_page_p);

      CDC_CHECK_TEMP_LOGPAGE (process_lsa, &tmpbuf_index, log_page_p);

      ha_dummy = (LOG_REC_HA_SERVER_STATE *) (log_page_p->area + process_lsa->offset);

      if ((error = cdc_make_timer_loginfo (ha_dummy->at_time, trid, NULL, log_info_entry)) == ER_OUT_OF_VIRTUAL_MEMORY)
	{
	  goto error;
	}

      break;

    case LOG_SUPPLEMENTAL_INFO:
      {
	/*supplemental log info types : time, tran_user, undo image */
	LOG_REC_SUPPLEMENT *supplement;
	int supplement_length;
	SUPPLEMENT_REC_TYPE rec_type;

	bool is_zip_supplement = false;
	bool is_unzip_supplement = false;

	OID classoid;

	LOG_LSA undo_lsa, redo_lsa;

	LOG_READ_ADVANCE_WHEN_DOESNT_FIT (thread_p, sizeof (*supplement), process_lsa, log_page_p);

	CDC_CHECK_TEMP_LOGPAGE (process_lsa, &tmpbuf_index, log_page_p);

	if (cdc_Gl.producer.tran_ignore.count (trid) != 0)
	  {
	    goto end;
	  }

	supplement = (LOG_REC_SUPPLEMENT *) (log_page_p->area + process_lsa->offset);
	supplement_length = supplement->length;
	rec_type = supplement->rec_type;

	LOG_READ_ADD_ALIGN (thread_p, sizeof (*supplement), process_lsa, log_page_p);

	CDC_CHECK_TEMP_LOGPAGE (process_lsa, &tmpbuf_index, log_page_p);

	if (cdc_get_undo_record (thread_p, log_page_p, cur_log_rec_lsa, &supp_recdes) != S_SUCCESS)
	  {
	    error = ER_FAILED;
	    goto error;
	  }

	supplement_length = sizeof (supp_recdes.type) + supp_recdes.length;
	supplement_data = (char *) malloc (supplement_length);
	if (supplement_data == NULL)
	  {
	    er_set (ER_ERROR_SEVERITY, ARG_FILE_LINE, ER_OUT_OF_VIRTUAL_MEMORY, 1, supplement_length);
	    error = ER_OUT_OF_VIRTUAL_MEMORY;
	    goto error;
	  }

	memcpy (supplement_data, &supp_recdes.type, sizeof (supp_recdes.type));
	memcpy (supplement_data + sizeof (supp_recdes.type), supp_recdes.data, supp_recdes.length);

	free_and_init (supp_recdes.data);

	CDC_UPDATE_TEMP_LOGPAGE (thread_p, process_lsa, log_page_p);

	if (rec_type != LOG_SUPPLEMENT_TRAN_USER)
	  {
	    if (cdc_Gl.producer.tran_user.count (trid) == 0)
	      {
		if ((error = cdc_find_user (thread_p, log_page_p, cur_log_rec_lsa, trid, &tran_user)) == NO_ERROR)
		  {
		    cdc_Gl.producer.tran_user.insert (std::make_pair (trid, tran_user));
		  }
		else if (error == ER_CDC_IGNORE_TRANSACTION)
		  {
		    /* can not find user. It meets abort log. So, ignore the logs from this transaction */
		    cdc_Gl.producer.tran_ignore.insert (std::make_pair (trid, 1));

		    goto end;
		  }
		else
		  {
		    /* can not find user */
		    goto end;
		  }
	      }
	    else
	      {
		tran_user = cdc_Gl.producer.tran_user.at (trid);
	      }

	    if (!cdc_is_filtered_user (tran_user))
	      {
		goto end;
	      }
	  }

	switch (rec_type)
	  {
	  case LOG_SUPPLEMENT_TRAN_USER:
	    if (cdc_Gl.producer.tran_user.count (trid) != 0)
	      {
		break;
	      }
	    else
	      {
		tran_user = (char *) malloc (supplement_length + 1);
		if (tran_user == NULL)
		  {
		    goto error;
		  }

		// |string|, |smart pointer|, strdup
		memcpy (tran_user, supplement_data, supplement_length);
		tran_user[supplement_length] = '\0';

		cdc_Gl.producer.tran_user.insert (std::make_pair (trid, tran_user));

		break;
	      }
	  case LOG_SUPPLEMENT_INSERT:
	  case LOG_SUPPLEMENT_TRIGGER_INSERT:
	    memcpy (&classoid, supplement_data, sizeof (OID));

	    if (!cdc_is_filtered_class (classoid) || oid_is_system_class (&classoid))
	      {
		error = ER_CDC_IGNORE_LOG_INFO;
		cdc_log ("cdc_log_extract : Skip producing log info for an invalid class (%d|%d|%d)",
			 OID_AS_ARGS (&classoid));
		goto end;
	      }

	    memcpy (&redo_lsa, supplement_data + sizeof (OID), sizeof (LOG_LSA));

	    if (cdc_get_recdes (thread_p, NULL, NULL, &redo_lsa, &redo_recdes, false) != NO_ERROR)
	      {
		goto error;
	      }

	    error =
	      cdc_make_dml_loginfo (thread_p, trid, tran_user,
				    rec_type == LOG_SUPPLEMENT_INSERT ? CDC_INSERT : CDC_TRIGGER_INSERT, classoid, NULL,
				    &redo_recdes, log_info_entry, false);

	    if (error != ER_CDC_LOGINFO_ENTRY_GENERATED)
	      {
		goto error;
	      }

	    break;
	  case LOG_SUPPLEMENT_UPDATE:
	  case LOG_SUPPLEMENT_TRIGGER_UPDATE:
	    memcpy (&classoid, supplement_data, sizeof (OID));

	    if (!cdc_is_filtered_class (classoid) || oid_is_system_class (&classoid))
	      {
		error = ER_CDC_IGNORE_LOG_INFO;
		cdc_log ("cdc_log_extract : Skip producing log info for an invalid class (%d|%d|%d)",
			 OID_AS_ARGS (&classoid));
		goto end;
	      }

	    memcpy (&undo_lsa, supplement_data + sizeof (OID), sizeof (LOG_LSA));
	    memcpy (&redo_lsa, supplement_data + sizeof (OID) + sizeof (LOG_LSA), sizeof (LOG_LSA));

	    if (cdc_get_recdes (thread_p, &undo_lsa, &undo_recdes, &redo_lsa, &redo_recdes, false) != NO_ERROR)
	      {
		goto error;
	      }

	    if (undo_recdes.type == REC_ASSIGN_ADDRESS)
	      {
		/* This occurs when series of logs are appended like
		 * INSERT record for reserve OID (REC_ASSIGN_ADDRESS) then UPDATE to some record.
		 * And this is a sequence for INSERT a record with OID reservation.
		 * undo record with REC_ASSIGN_ADDRESS type has no undo image to extract, so this will be treated as INSERT
		 * CUBRID engine used to do INSERT a record like this way,
		 * for instance CREATE a class or INSERT a record by trigger execution */

		assert (rec_type == LOG_SUPPLEMENT_TRIGGER_UPDATE);

		error =
		  cdc_make_dml_loginfo (thread_p, trid, tran_user, CDC_TRIGGER_INSERT, classoid, NULL, &redo_recdes,
					log_info_entry, false);
	      }
	    else
	      {
		error =
		  cdc_make_dml_loginfo (thread_p, trid, tran_user,
					rec_type == LOG_SUPPLEMENT_UPDATE ? CDC_UPDATE : CDC_TRIGGER_UPDATE, classoid,
					&undo_recdes, &redo_recdes, log_info_entry, false);
	      }

	    if (error == ER_CDC_IGNORE_LOG_INFO || error == ER_CDC_IGNORE_LOG_INFO_INTERNAL)
	      {
		goto end;
	      }

	    if (error != ER_CDC_LOGINFO_ENTRY_GENERATED)
	      {
		goto error;
	      }

	    break;
	  case LOG_SUPPLEMENT_DELETE:
	  case LOG_SUPPLEMENT_TRIGGER_DELETE:
	    memcpy (&classoid, supplement_data, sizeof (OID));

	    if (!cdc_is_filtered_class (classoid) || oid_is_system_class (&classoid))
	      {
		error = ER_CDC_IGNORE_LOG_INFO;
		cdc_log ("cdc_log_extract : Skip producing log info for an invalid class (%d|%d|%d)",
			 OID_AS_ARGS (&classoid));
		goto end;
	      }

	    memcpy (&undo_lsa, supplement_data + sizeof (OID), sizeof (LOG_LSA));

	    if (cdc_get_recdes (thread_p, &undo_lsa, &undo_recdes, NULL, NULL, false) != NO_ERROR)
	      {
		goto error;
	      }

	    error =
	      cdc_make_dml_loginfo (thread_p, trid, tran_user,
				    rec_type == LOG_SUPPLEMENT_DELETE ? CDC_DELETE : CDC_TRIGGER_DELETE, classoid,
				    &undo_recdes, NULL, log_info_entry, false);

	    if (error != ER_CDC_LOGINFO_ENTRY_GENERATED)
	      {
		goto error;
	      }

	    break;
	  case LOG_SUPPLEMENT_DDL:
	    error = cdc_make_ddl_loginfo (supplement_data, trid, tran_user, log_info_entry);

	    if (error == ER_CDC_IGNORE_LOG_INFO)
	      {
		goto end;
	      }
	    else if (error != ER_CDC_LOGINFO_ENTRY_GENERATED)
	      {
		goto error;
	      }

	    break;

	  default:
	    break;
	  }


	break;
      }

    default:
      break;
    }

end:
  if (supplement_data != NULL)
    {
      free_and_init (supplement_data);
    }

  if (undo_recdes.data != NULL)
    {
      free_and_init (undo_recdes.data);
    }

  if (redo_recdes.data != NULL)
    {
      free_and_init (redo_recdes.data);
    }

  LSA_COPY (process_lsa, &next_log_rec_lsa);

  return error;

error:
  if (supplement_data != NULL)
    {
      free_and_init (supplement_data);
    }

  if (undo_recdes.data != NULL)
    {
      free_and_init (undo_recdes.data);
    }

  if (redo_recdes.data != NULL)
    {
      free_and_init (redo_recdes.data);
    }

  LSA_COPY (process_lsa, &cur_log_rec_lsa);

  return error;
}

static void
cdc_loginfo_producer_execute (cubthread::entry & thread_ref)
{
  LOG_LSA cur_log_rec_lsa;
  LOG_LSA process_lsa;
  LOG_LSA nxio_lsa;

  CDC_LOGINFO_ENTRY log_info_entry;

  THREAD_ENTRY *thread_p = &thread_ref;
  thread_p->is_cdc_daemon = true;

  int error = NO_ERROR;

  cdc_Gl.producer.state = CDC_PRODUCER_STATE_RUN;

  while (cdc_Gl.producer.request != CDC_REQUEST_PRODUCER_TO_BE_DEAD)
    {
      if (cdc_Gl.producer.request == CDC_REQUEST_PRODUCER_TO_WAIT)
	{
	  cdc_log ("cdc_loginfo_producer_execute : cdc_Gl.producer.state is in CDC_PRODUCER_STATE_WAIT ");

	  cdc_Gl.producer.state = CDC_PRODUCER_STATE_WAIT;
	  cdc_Gl.producer.request = CDC_REQUEST_PRODUCER_NONE;

	  pthread_mutex_lock (&cdc_Gl.producer.lock);
	  pthread_cond_wait (&cdc_Gl.producer.wait_cond, &cdc_Gl.producer.lock);
	  pthread_mutex_unlock (&cdc_Gl.producer.lock);

	  cdc_Gl.producer.state = CDC_PRODUCER_STATE_RUN;

	  cdc_log ("cdc_loginfo_producer_execute : cdc_Gl.producer.state is in CDC_PRODUCER_STATE_RUN ");
	  continue;
	}

      if (cdc_Gl.producer.produced_queue_size >= MAX_CDC_LOGINFO_QUEUE_SIZE || cdc_Gl.loginfo_queue->is_full ())
	{
	  cdc_log ("cdc_loginfo_producer_execute : produced queue size is over the limit");

	  cdc_Gl.producer.state = CDC_PRODUCER_STATE_WAIT;

	  cdc_pause_consumer ();

	  pthread_mutex_lock (&cdc_Gl.producer.lock);
	  pthread_cond_wait (&cdc_Gl.producer.wait_cond, &cdc_Gl.producer.lock);
	  pthread_mutex_unlock (&cdc_Gl.producer.lock);

	  cdc_Gl.producer.state = CDC_PRODUCER_STATE_RUN;

	  cdc_log ("cdc_loginfo_producer_execute : cdc_Gl.producer.state is in CDC_PRODUCER_STATE_RUN ");

	  cdc_Gl.producer.produced_queue_size -= cdc_Gl.consumer.consumed_queue_size;
	  cdc_Gl.consumer.consumed_queue_size = 0;

	  cdc_wakeup_consumer ();

	  continue;
	}

      nxio_lsa = log_Gl.append.get_nxio_lsa ();

      if (LSA_GE (&cdc_Gl.producer.next_extraction_lsa, &nxio_lsa))
	{
	  /* LOG_HA_DUMMY_SERVER_STATUS is appended every 1 seconds and flushed.
	   * So it is expected to be woken up by looper within period of looper */

	  cdc_log
	    ("cdc_loginfo_producer_execute : next_extraction_lsa (%lld | %d)  is greater or equal than nxio_lsa (%lld | %d)",
	     LSA_AS_ARGS (&cdc_Gl.producer.next_extraction_lsa), LSA_AS_ARGS (&nxio_lsa));

	  sleep (1);

	  continue;
	}

      log_info_entry.length = 0;
      LSA_SET_NULL (&log_info_entry.next_lsa);
      log_info_entry.log_info = NULL;

      LSA_COPY (&cur_log_rec_lsa, &cdc_Gl.producer.next_extraction_lsa);
      LSA_COPY (&process_lsa, &cur_log_rec_lsa);

      error = cdc_log_extract (thread_p, &process_lsa, &log_info_entry);
      if (!(error == NO_ERROR || error == ER_CDC_LOGINFO_ENTRY_GENERATED))
	{
	  cdc_log
	    ("cdc_loginfo_producer_execute : cdc_log_extract() error(%d) is returned at extracting log from lsa (%lld | %d)",
	     error, LSA_AS_ARGS (&cur_log_rec_lsa));

	  if (!CDC_IS_IGNORE_LOGINFO_ERROR (error))
	    {
	      continue;
	    }
	}

      assert (!LSA_ISNULL (&process_lsa));

      /* when refined log info is queued, update cdc_Gl */
      if (error == ER_CDC_LOGINFO_ENTRY_GENERATED)
	{
	  CDC_LOGINFO_ENTRY *tmp = (CDC_LOGINFO_ENTRY *) malloc (sizeof (CDC_LOGINFO_ENTRY));
	  if (tmp == NULL)
	    {
	      cdc_log
		("cdc_loginfo_producer_execute : failed to allocate memory for log info entry of LOG_LSA (%lld | %d)",
		 LSA_AS_ARGS (&process_lsa));

	      er_set (ER_ERROR_SEVERITY, ARG_FILE_LINE, ER_OUT_OF_VIRTUAL_MEMORY, 1, sizeof (CDC_LOGINFO_ENTRY));
	      error = ER_OUT_OF_VIRTUAL_MEMORY;
	      continue;
	    }

	  tmp->length = log_info_entry.length;
	  tmp->log_info = log_info_entry.log_info;
	  LSA_COPY (&tmp->next_lsa, &process_lsa);

	  if (cdc_Gl.is_queue_reinitialized)
	    {
	      free_and_init (tmp->log_info);
	      free_and_init (tmp);

	      cdc_Gl.is_queue_reinitialized = false;

	      continue;
	    }

          /* *INDENT-OFF* */
	  cdc_Gl.loginfo_queue->produce (tmp);
          /* *INDENT-ON* */
	  cdc_Gl.producer.produced_queue_size += tmp->length;

	  LSA_COPY (&cdc_Gl.last_loginfo_queue_lsa, &cur_log_rec_lsa);

	  cdc_log ("cdc_loginfo_producer_execute : log info is produced on LOG_LSA (%lld | %d)",
		   LSA_AS_ARGS (&process_lsa));
	}

      LSA_COPY (&cdc_Gl.producer.next_extraction_lsa, &process_lsa);
    }

  cdc_Gl.producer.state = CDC_PRODUCER_STATE_DEAD;

end:

  thread_p->is_cdc_daemon = false;

  return;

error:

  thread_p->is_cdc_daemon = false;
  return;
}

static int
cdc_check_log_page (THREAD_ENTRY * thread_p, LOG_PAGE * log_page_p, LOG_LSA * lsa)
{
  if (log_page_p->hdr.logical_pageid != lsa->pageid)
    {
      if (logpb_fetch_page (thread_p, lsa, LOG_CS_SAFE_READER, log_page_p) != NO_ERROR)
	{
	  return ER_FAILED;
	}
    }

  return NO_ERROR;
}

SCAN_CODE
cdc_get_undo_record (THREAD_ENTRY * thread_p, LOG_PAGE * log_page_p, LOG_LSA lsa, RECDES * undo_recdes)
{
  SCAN_CODE scan_code = S_SUCCESS;

  if (cdc_check_log_page (thread_p, log_page_p, &lsa) != NO_ERROR)
    {
      return S_ERROR;
    }

  undo_recdes->data = (char *) malloc (ONE_K);
  if (undo_recdes->data == NULL)
    {
      cdc_log ("cdc_get_undo_record : failed to allocate memory while reading from undo log lsa:(%lld | %d)",
	       LSA_AS_ARGS (&lsa));
      return S_ERROR;
    }

  undo_recdes->area_size = ONE_K;

  scan_code = log_get_undo_record (thread_p, log_page_p, lsa, undo_recdes);
  if (scan_code != S_SUCCESS)
    {
      if (scan_code == S_DOESNT_FIT)
	{
	  undo_recdes->data = (char *) realloc (undo_recdes->data, (size_t) (-undo_recdes->length));	//realloc error 처리
	  undo_recdes->area_size = (size_t) (-undo_recdes->length);

	  if (cdc_check_log_page (thread_p, log_page_p, &lsa) != NO_ERROR)
	    {
	      return S_ERROR;
	    }

	  scan_code = log_get_undo_record (thread_p, log_page_p, lsa, undo_recdes);
	  if (scan_code != S_SUCCESS)
	    {
	      cdc_log ("cdc_get_undo_record : failed to allocate memory for undo record at lsa (%lld | %d)",
		       LSA_AS_ARGS (&lsa));
	      return scan_code;
	    }
	}
      else
	{
	  return scan_code;
	}
    }

  cdc_log ("cdc_get_undo_record : success to get undo record of lsa(%lld | %d)", LSA_AS_ARGS (&lsa));
  return scan_code;
}

int
cdc_get_recdes (THREAD_ENTRY * thread_p, LOG_LSA * undo_lsa, RECDES * undo_recdes, LOG_LSA * redo_lsa,
		RECDES * redo_recdes, bool is_flashback)
{
  LOG_RECORD_HEADER *log_rec_hdr = NULL;
  int tmpbuf_index;

  char *log_pgbuf[IO_MAX_PAGE_SIZE + MAX_ALIGNMENT];
  LOG_PAGE *log_page_p = NULL;

  LOG_LSA process_lsa;
  LOG_LSA current_logrec_lsa;
  LOG_LSA prev_lsa;

  LOG_RECTYPE log_type;

  int is_zipped_redo = false;
  int is_unzipped_redo = false;
  LOG_ZIP *redo_zip_ptr = NULL;

  bool is_diff = false;

  LOG_RCVINDEX rcvindex;
  int redo_length;
  int undo_length;
  char *redo_data = NULL;
  char *undo_data = NULL;

  bool is_redo_alloced = false;

  RECDES tmp_undo_recdes = RECDES_INITIALIZER;

  SCAN_CODE scan_code = S_SUCCESS;

  int error_code = NO_ERROR;

  /* Get UNDO RECDES from undo lsa */

  /* Because it is unable to know exact size of data (recdes.data), can not use log_get_undo_record.
   * In order to use log_get_undo_record(), memory pool for recdes (assign_recdes_to_area()) is required just as scan cache where log_get_undo_record() is called. */

  log_page_p = (LOG_PAGE *) PTR_ALIGN (log_pgbuf, MAX_ALIGNMENT);

  if (undo_lsa != NULL)
    {
      tmpbuf_index = undo_lsa->pageid % 2;
      if (cdc_Gl.producer.temp_logbuf[tmpbuf_index].log_page_p->hdr.logical_pageid == undo_lsa->pageid && !is_flashback)
	{
	  memcpy (log_page_p, cdc_Gl.producer.temp_logbuf[tmpbuf_index].log_page_p, IO_MAX_PAGE_SIZE);
	}
      else
	{
	  if ((error_code = logpb_fetch_page (thread_p, undo_lsa, LOG_CS_SAFE_READER, log_page_p)) != NO_ERROR)
	    {
	      goto error;
	    }
	}

      LSA_COPY (&process_lsa, undo_lsa);
      LSA_COPY (&current_logrec_lsa, undo_lsa);

      log_rec_hdr = LOG_GET_LOG_RECORD_HEADER (log_page_p, &process_lsa);

      LSA_COPY (&prev_lsa, &log_rec_hdr->prev_tranlsa);
      log_type = log_rec_hdr->type;

      LOG_READ_ADD_ALIGN (thread_p, sizeof (*log_rec_hdr), &process_lsa, log_page_p);

      cdc_log ("cdc_get_recdes : reading from undo log lsa:(%lld | %d), undo log record type:%s",
	       LSA_AS_ARGS (undo_lsa), log_to_string (log_type));

      switch (log_type)
	{
	case LOG_SUPPLEMENTAL_INFO:
	  {
	    scan_code = cdc_get_undo_record (thread_p, log_page_p, current_logrec_lsa, undo_recdes);
	    if (scan_code != S_SUCCESS)
	      {
		error_code = ER_FAILED;
		goto error;
	      }

	    break;
	  }
	case LOG_MVCC_DIFF_UNDOREDO_DATA:
	case LOG_MVCC_UNDOREDO_DATA:
	  {
	    LOG_REC_MVCC_UNDOREDO *mvcc_undoredo = NULL;

	    LOG_READ_ADVANCE_WHEN_DOESNT_FIT (thread_p, sizeof (*mvcc_undoredo), &process_lsa, log_page_p);

	    mvcc_undoredo = (LOG_REC_MVCC_UNDOREDO *) (log_page_p->area + process_lsa.offset);
	    rcvindex = mvcc_undoredo->undoredo.data.rcvindex;
	    undo_length = mvcc_undoredo->undoredo.ulength;

	    if (rcvindex == RVHF_MVCC_DELETE_MODIFY_HOME || rcvindex == RVHF_UPDATE_NOTIFY_VACUUM)
	      {
		scan_code = cdc_get_undo_record (thread_p, log_page_p, current_logrec_lsa, undo_recdes);
		if (scan_code != S_SUCCESS)
		  {
		    error_code = ER_FAILED;
		    goto error;
		  }

	      }

	    break;
	  }
	case LOG_DIFF_UNDOREDO_DATA:
	case LOG_UNDOREDO_DATA:
	  {
	    LOG_REC_UNDOREDO *undoredo = NULL;

	    LOG_READ_ADVANCE_WHEN_DOESNT_FIT (thread_p, sizeof (*undoredo), &process_lsa, log_page_p);

	    undoredo = (LOG_REC_UNDOREDO *) (log_page_p->area + process_lsa.offset);
	    rcvindex = undoredo->data.rcvindex;
	    undo_length = undoredo->ulength;

	    if (rcvindex == RVHF_DELETE || rcvindex == RVHF_UPDATE)
	      {
		scan_code = cdc_get_undo_record (thread_p, log_page_p, current_logrec_lsa, undo_recdes);
		if (scan_code != S_SUCCESS)
		  {
		    error_code = ER_FAILED;
		    goto error;
		  }
	      }
	    else if (rcvindex == RVOVF_CHANGE_LINK || rcvindex == RVOVF_NEWPAGE_LINK)
	      {
		/* GET OVF UNDO IMAGE */
		if ((error_code =
		     cdc_get_overflow_recdes (thread_p, log_page_p, undo_recdes, prev_lsa, RVOVF_PAGE_UPDATE,
					      false)) != NO_ERROR)
		  {
		    goto error;
		  }

	      }

	    break;
	  }
	case LOG_UNDO_DATA:
	  {
	    LOG_REC_UNDO *undo = NULL;

	    LOG_READ_ADVANCE_WHEN_DOESNT_FIT (thread_p, sizeof (*undo), &process_lsa, log_page_p);
	    undo = (LOG_REC_UNDO *) (log_page_p->area + process_lsa.offset);
	    rcvindex = undo->data.rcvindex;
	    undo_length = undo->length;

	    if (rcvindex == RVOVF_PAGE_UPDATE)
	      {
		/* GET OVF UNDO IMAGE */
		if ((error_code =
		     cdc_get_overflow_recdes (thread_p, log_page_p, undo_recdes, *undo_lsa, rcvindex,
					      false)) != NO_ERROR)
		  {
		    goto error;
		  }

	      }
	    else if (rcvindex == RVHF_MVCC_UPDATE_OVERFLOW)
	      {
		scan_code = cdc_get_undo_record (thread_p, log_page_p, current_logrec_lsa, undo_recdes);
		if (scan_code != S_SUCCESS)
		  {
		    error_code = ER_FAILED;

		    goto error;
		  }
	      }

	    break;
	  }

	case LOG_REDO_DATA:
	  {
	    LOG_REC_REDO *redo = NULL;
	    LOG_RCVINDEX rcvindex;

	    LOG_READ_ADVANCE_WHEN_DOESNT_FIT (thread_p, sizeof (*redo), &process_lsa, log_page_p);

	    redo = (LOG_REC_REDO *) (log_page_p->area + process_lsa.offset);
	    rcvindex = redo->data.rcvindex;

	    if (rcvindex == RVOVF_PAGE_UPDATE)
	      {
		/* GET OVF UNDO IMAGE */
		if ((error_code =
		     cdc_get_overflow_recdes (thread_p, log_page_p, undo_recdes, *undo_lsa, rcvindex,
					      false)) != NO_ERROR)
		  {
		    goto error;
		  }
	      }

	    break;
	  }

	default:
	  break;
	}
    }

/* Get REDO RECDES from redo lsa */
  if (redo_lsa != NULL)
    {
      tmpbuf_index = redo_lsa->pageid % 2;

      if (LSA_ISNULL (&process_lsa) && process_lsa.pageid == redo_lsa->pageid)
	{
	  /* if undo_lsa != NULL and current log_page_p can be reusable */
	  assert (log_page_p != NULL);
	}
      else
	{
	  if (cdc_Gl.producer.temp_logbuf[tmpbuf_index].log_page_p->hdr.logical_pageid == redo_lsa->pageid
	      && !is_flashback)
	    {
	      memcpy (log_page_p, cdc_Gl.producer.temp_logbuf[tmpbuf_index].log_page_p, IO_MAX_PAGE_SIZE);
	    }
	  else
	    {
	      if (logpb_fetch_page (thread_p, redo_lsa, LOG_CS_SAFE_READER, log_page_p) != NO_ERROR)
		{
		  error_code = ER_FAILED;
		  goto error;
		}
	    }
	}

      LSA_COPY (&process_lsa, redo_lsa);
      LSA_COPY (&current_logrec_lsa, redo_lsa);

      log_rec_hdr = LOG_GET_LOG_RECORD_HEADER (log_page_p, &process_lsa);

      log_type = log_rec_hdr->type;
      LSA_COPY (&prev_lsa, &log_rec_hdr->prev_tranlsa);

      LOG_READ_ADD_ALIGN (thread_p, sizeof (*log_rec_hdr), &process_lsa, log_page_p);

      cdc_log ("cdc_get_recdes : reading from redo log lsa:(%lld | %d), redo log record type:%s",
	       LSA_AS_ARGS (redo_lsa), log_to_string (log_type));

      switch (log_type)
	{
	case LOG_MVCC_DIFF_UNDOREDO_DATA:
	case LOG_MVCC_UNDOREDO_DATA:
	  {
	    LOG_REC_MVCC_UNDOREDO *mvcc_undoredo = NULL;
	    LOG_RCVINDEX rcvindex;

	    LOG_READ_ADVANCE_WHEN_DOESNT_FIT (thread_p, sizeof (*mvcc_undoredo), &process_lsa, log_page_p);

	    mvcc_undoredo = (LOG_REC_MVCC_UNDOREDO *) (log_page_p->area + process_lsa.offset);
	    rcvindex = mvcc_undoredo->undoredo.data.rcvindex;
	    redo_length = mvcc_undoredo->undoredo.rlength;
	    undo_length = mvcc_undoredo->undoredo.ulength;

	    if (LOG_IS_DIFF_UNDOREDO_TYPE (log_type) == true)
	      {
		is_diff = true;
	      }

	    LOG_READ_ADD_ALIGN (thread_p, sizeof (*mvcc_undoredo), &process_lsa, log_page_p);

	    if (rcvindex == RVHF_MVCC_INSERT)
	      {
		MVCC_REC_HEADER mvcc_rec_header;	/* To clear mvcc rec header for MVCC INSERT , because RECDES in log record for RVHF_MVCC_INSERT does not contain */
		char *tmp_ptr;

		if (ZIP_CHECK (redo_length))
		  {
		    redo_length = (int) GET_ZIP_LEN (redo_length);
		    is_zipped_redo = true;
		  }
		if (process_lsa.offset + redo_length < (int) LOGAREA_SIZE)
		  {
		    redo_data = (char *) (log_page_p->area + process_lsa.offset);
		  }
		else
		  {
		    redo_data = (char *) malloc (redo_length);
		    if (redo_data == NULL)
		      {
			cdc_log ("cdc_get_recdes : failed to allocate memory for redo data on recovery index:%d",
				 rcvindex);

			er_set (ER_ERROR_SEVERITY, ARG_FILE_LINE, ER_OUT_OF_VIRTUAL_MEMORY, 1, redo_length);
			error_code = ER_OUT_OF_VIRTUAL_MEMORY;
			goto error;
		      }

		    logpb_copy_from_log (thread_p, redo_data, redo_length, &process_lsa, log_page_p);
		    is_redo_alloced = true;
		  }

		if (is_zipped_redo && redo_length != 0)
		  {
		    redo_zip_ptr = log_append_get_zip_redo (thread_p);
		    if (redo_zip_ptr == NULL)
		      {

			er_set (ER_ERROR_SEVERITY, ARG_FILE_LINE, ER_OUT_OF_VIRTUAL_MEMORY, 1, IO_PAGESIZE);
			error_code = ER_OUT_OF_VIRTUAL_MEMORY;
			goto error;
		      }

		    is_unzipped_redo = log_unzip (redo_zip_ptr, redo_length, redo_data);
		    if (is_unzipped_redo != true)
		      {
			cdc_log ("cdc_get_recdes : failed to unzip the redo data on recovery index:%d", rcvindex);
			error_code = ER_IO_LZ4_DECOMPRESS_FAIL;
			goto error;
		      }
		  }

		if (is_zipped_redo && is_unzipped_redo)
		  {
		    redo_length = (int) redo_zip_ptr->data_length;

		    if (is_redo_alloced)
		      {
			free_and_init (redo_data);
			is_redo_alloced = false;
		      }

		    redo_data = redo_zip_ptr->log_data;
		  }

		redo_recdes->type = *(INT16 *) redo_data;
		redo_recdes->length = redo_length - sizeof (INT16);

		tmp_ptr = (char *) redo_data + sizeof (redo_recdes->type);
		redo_recdes->length += OR_HEADER_SIZE (tmp_ptr) - OR_CHN_OFFSET;

		redo_recdes->data = (char *) malloc (redo_recdes->length + MAX_ALIGNMENT);
		if (redo_recdes->data == NULL)
		  {
		    er_set (ER_ERROR_SEVERITY, ARG_FILE_LINE, ER_OUT_OF_VIRTUAL_MEMORY, 1,
			    redo_recdes->length + MAX_ALIGNMENT);
		    error_code = ER_OUT_OF_VIRTUAL_MEMORY;
		    goto error;
		  }

		memcpy (redo_recdes->data, tmp_ptr, OR_INT_SIZE);
		memcpy (redo_recdes->data + OR_CHN_OFFSET, tmp_ptr + OR_INT_SIZE, OR_INT_SIZE);
		memcpy (redo_recdes->data + OR_HEADER_SIZE (tmp_ptr), tmp_ptr + OR_INT_SIZE + OR_INT_SIZE,
			redo_recdes->length - OR_INT_SIZE - OR_INT_SIZE);
	      }
	    else if (rcvindex == RVHF_UPDATE_NOTIFY_VACUUM)
	      {
		if (ZIP_CHECK (undo_length))
		  {
		    undo_length = (int) GET_ZIP_LEN (undo_length);
		  }

		/*if LOG_MVCC_UNDOREDO_DATA_DIFF , get undo data first and get diff */
		if (is_diff)
		  {
		    scan_code = cdc_get_undo_record (thread_p, log_page_p, current_logrec_lsa, &tmp_undo_recdes);
		    if (scan_code != S_SUCCESS)
		      {
			error_code = ER_FAILED;
			goto error;
		      }

		    undo_data = (char *) malloc (tmp_undo_recdes.length + sizeof (tmp_undo_recdes.type));
		    if (undo_data == NULL)
		      {

			er_set (ER_ERROR_SEVERITY, ARG_FILE_LINE, ER_OUT_OF_VIRTUAL_MEMORY, 1,
				tmp_undo_recdes.length + sizeof (tmp_undo_recdes.type));
			error_code = ER_OUT_OF_VIRTUAL_MEMORY;
			goto error;
		      }

		    memcpy (undo_data, &tmp_undo_recdes.type, sizeof (tmp_undo_recdes.type));
		    memcpy (undo_data + sizeof (tmp_undo_recdes.type), tmp_undo_recdes.data, tmp_undo_recdes.length);
		  }

		/* get REDO record */
		LOG_READ_ADD_ALIGN (thread_p, undo_length, &process_lsa, log_page_p);

		if (ZIP_CHECK (redo_length))
		  {
		    redo_length = (int) GET_ZIP_LEN (redo_length);
		    is_zipped_redo = true;
		  }

		redo_data = (char *) malloc (redo_length);
		if (redo_data == NULL)
		  {
		    cdc_log ("cdc_get_recdes : failed to allocate memory for redo data on recovery index:%d", rcvindex);

		    er_set (ER_ERROR_SEVERITY, ARG_FILE_LINE, ER_OUT_OF_VIRTUAL_MEMORY, 1, redo_length);
		    error_code = ER_OUT_OF_VIRTUAL_MEMORY;
		    goto error;
		  }

		logpb_copy_from_log (thread_p, redo_data, redo_length, &process_lsa, log_page_p);
		is_redo_alloced = true;

		if (is_zipped_redo && redo_length != 0)
		  {
		    redo_zip_ptr = log_append_get_zip_redo (thread_p);
		    if (redo_zip_ptr == NULL)
		      {
			cdc_log ("cdc_get_recdes : failed to get memory of redo zip on recovery index:%d", rcvindex);

			er_set (ER_ERROR_SEVERITY, ARG_FILE_LINE, ER_OUT_OF_VIRTUAL_MEMORY, 1, IO_PAGESIZE);
			error_code = ER_OUT_OF_VIRTUAL_MEMORY;
			goto error;
		      }

		    is_unzipped_redo = log_unzip (redo_zip_ptr, redo_length, redo_data);
		    if (is_unzipped_redo != true)
		      {
			cdc_log ("cdc_get_recdes : failed to unzip the redo data on recovery index:%d", rcvindex);
			error_code = ER_IO_LZ4_DECOMPRESS_FAIL;
			goto error;
		      }
		  }

		if (is_zipped_redo && is_unzipped_redo)
		  {
		    redo_length = (int) redo_zip_ptr->data_length;

		    if (is_redo_alloced)
		      {
			free_and_init (redo_data);
			is_redo_alloced = false;
		      }

		    redo_data = redo_zip_ptr->log_data;
		  }

		if (is_diff)
		  {
		    undo_length = tmp_undo_recdes.length + sizeof (tmp_undo_recdes.type);
		    (void) log_diff (undo_length, undo_data, redo_length, redo_data);
		  }

		redo_recdes->type = *(INT16 *) redo_data;
		redo_recdes->length = redo_length - sizeof (INT16);
//              redo_recdes->data = (char *) malloc (redo_recdes->length);
		redo_recdes->data = (char *) malloc (redo_recdes->length + MAX_ALIGNMENT);
		if (redo_recdes->data == NULL)
		  {
		    cdc_log ("cdc_get_recdes : failed to allocate memory for redo_recdes->data on recovery index:%d",
			     rcvindex);

		    er_set (ER_ERROR_SEVERITY, ARG_FILE_LINE, ER_OUT_OF_VIRTUAL_MEMORY, 1,
			    redo_recdes->length + MAX_ALIGNMENT);
		    error_code = ER_OUT_OF_VIRTUAL_MEMORY;
		    goto error;
		  }

		memcpy (redo_recdes->data, (char *) redo_data + sizeof (redo_recdes->type), redo_recdes->length);
	      }

	    break;
	  }
	case LOG_UNDOREDO_DATA:
	case LOG_DIFF_UNDOREDO_DATA:
	  {
	    LOG_REC_UNDOREDO *undoredo = NULL;

	    LOG_READ_ADVANCE_WHEN_DOESNT_FIT (thread_p, sizeof (*undoredo), &process_lsa, log_page_p);

	    undoredo = (LOG_REC_UNDOREDO *) (log_page_p->area + process_lsa.offset);
	    rcvindex = undoredo->data.rcvindex;
	    redo_length = undoredo->rlength;
	    undo_length = undoredo->ulength;

	    if (LOG_IS_DIFF_UNDOREDO_TYPE (log_type) == true)
	      {
		is_diff = true;
	      }

	    LOG_READ_ADD_ALIGN (thread_p, sizeof (*undoredo), &process_lsa, log_page_p);

	    if (rcvindex == RVHF_INSERT || rcvindex == RVHF_INSERT_NEWHOME)
	      {
		if (ZIP_CHECK (redo_length))
		  {
		    redo_length = (int) GET_ZIP_LEN (redo_length);
		    is_zipped_redo = true;
		  }

		if (process_lsa.offset + redo_length < (int) LOGAREA_SIZE)
		  {
		    redo_data = (char *) (log_page_p->area + process_lsa.offset);
		  }
		else
		  {
		    redo_data = (char *) malloc (redo_length);
		    if (redo_data == NULL)
		      {
			cdc_log ("cdc_get_recdes : failed to allocate memory for redo data on recovery index:%d",
				 rcvindex);

			er_set (ER_ERROR_SEVERITY, ARG_FILE_LINE, ER_OUT_OF_VIRTUAL_MEMORY, 1, redo_length);
			error_code = ER_OUT_OF_VIRTUAL_MEMORY;

			goto error;
		      }

		    logpb_copy_from_log (thread_p, redo_data, redo_length, &process_lsa, log_page_p);
		    is_redo_alloced = true;
		  }

		if (is_zipped_redo && redo_length != 0)
		  {
		    redo_zip_ptr = log_append_get_zip_redo (thread_p);
		    if (redo_zip_ptr == NULL)
		      {
			cdc_log ("cdc_get_recdes : failed to get memory for redo zip on recovery index:%d", rcvindex);

			er_set (ER_ERROR_SEVERITY, ARG_FILE_LINE, ER_OUT_OF_VIRTUAL_MEMORY, 1, IO_PAGESIZE);
			error_code = ER_OUT_OF_VIRTUAL_MEMORY;

			goto error;
		      }

		    is_unzipped_redo = log_unzip (redo_zip_ptr, redo_length, redo_data);
		    if (is_unzipped_redo != true)
		      {
			cdc_log ("cdc_get_recdes : failed to unzip the redo data on recovery index:%d", rcvindex);
			error_code = ER_IO_LZ4_DECOMPRESS_FAIL;
			goto error;
		      }
		  }

		if (is_zipped_redo && is_unzipped_redo)
		  {
		    redo_length = (int) redo_zip_ptr->data_length;

		    if (is_redo_alloced)
		      {
			free_and_init (redo_data);
			is_redo_alloced = false;
		      }

		    redo_data = redo_zip_ptr->log_data;
		  }

		redo_recdes->type = *(INT16 *) redo_data;
		redo_recdes->length = redo_length - sizeof (INT16);
		redo_recdes->data = (char *) malloc (redo_recdes->length);
		if (redo_recdes->data == NULL)
		  {
		    er_set (ER_ERROR_SEVERITY, ARG_FILE_LINE, ER_OUT_OF_VIRTUAL_MEMORY, 1, redo_recdes->length);
		    error_code = ER_OUT_OF_VIRTUAL_MEMORY;
		    goto error;
		  }

		memcpy (redo_recdes->data, (char *) redo_data + sizeof (redo_recdes->type), redo_recdes->length);
	      }
	    else if (rcvindex == RVHF_UPDATE)
	      {
		RECDES tmp_undo_recdes = RECDES_INITIALIZER;

		if (ZIP_CHECK (undo_length))
		  {
		    undo_length = (int) GET_ZIP_LEN (undo_length);
		  }

		/*if LOG_MVCC_UNDOREDO_DATA_DIFF , get undo data first and get diff */
		if (is_diff)
		  {
		    scan_code = cdc_get_undo_record (thread_p, log_page_p, current_logrec_lsa, &tmp_undo_recdes);
		    if (scan_code != S_SUCCESS)
		      {
			error_code = ER_FAILED;

			goto error;
		      }

		    undo_data = (char *) malloc (tmp_undo_recdes.length + sizeof (tmp_undo_recdes.type));
		    if (undo_data == NULL)
		      {
			er_set (ER_ERROR_SEVERITY, ARG_FILE_LINE, ER_OUT_OF_VIRTUAL_MEMORY, 1,
				tmp_undo_recdes.length + sizeof (tmp_undo_recdes.type));
			error_code = ER_OUT_OF_VIRTUAL_MEMORY;
			goto error;
		      }

		    memcpy (undo_data, &tmp_undo_recdes.type, sizeof (tmp_undo_recdes.type));
		    memcpy (undo_data + sizeof (tmp_undo_recdes.type), tmp_undo_recdes.data, tmp_undo_recdes.length);
		  }

		/*get REDO record */
		LOG_READ_ADD_ALIGN (thread_p, undo_length, &process_lsa, log_page_p);

		if (ZIP_CHECK (redo_length))
		  {
		    redo_length = (int) GET_ZIP_LEN (redo_length);
		    is_zipped_redo = true;
		  }

		if (process_lsa.offset + redo_length < (int) LOGAREA_SIZE)
		  {
		    redo_data = (char *) (log_page_p->area + process_lsa.offset);
		  }
		else
		  {
		    redo_data = (char *) malloc (redo_length);
		    if (redo_data == NULL)
		      {
			cdc_log ("cdc_get_recdes : failed to allocate memory for redo data on recovery index:%d",
				 rcvindex);

			er_set (ER_ERROR_SEVERITY, ARG_FILE_LINE, ER_OUT_OF_VIRTUAL_MEMORY, 1, redo_length);
			error_code = ER_OUT_OF_VIRTUAL_MEMORY;
			goto error;
		      }

		    logpb_copy_from_log (thread_p, redo_data, redo_length, &process_lsa, log_page_p);
		    is_redo_alloced = true;
		  }

		if (is_zipped_redo && redo_length != 0)
		  {
		    redo_zip_ptr = log_append_get_zip_redo (thread_p);
		    if (redo_zip_ptr == NULL)
		      {
			cdc_log ("cdc_get_recdes : failed to get memory for redo zip on recovery index:%d", rcvindex);

			er_set (ER_ERROR_SEVERITY, ARG_FILE_LINE, ER_OUT_OF_VIRTUAL_MEMORY, 1, IO_PAGESIZE);
			error_code = ER_OUT_OF_VIRTUAL_MEMORY;
			goto error;
		      }

		    is_unzipped_redo = log_unzip (redo_zip_ptr, redo_length, redo_data);
		    if (is_unzipped_redo != true)
		      {
			cdc_log ("cdc_get_recdes : failed to unzip redo data on recovery index:%d", rcvindex);
			error_code = ER_IO_LZ4_DECOMPRESS_FAIL;
			goto error;
		      }
		  }

		if (is_zipped_redo && is_unzipped_redo)
		  {
		    redo_length = (int) redo_zip_ptr->data_length;

		    if (is_redo_alloced)
		      {
			free_and_init (redo_data);
			is_redo_alloced = false;
		      }

		    redo_data = redo_zip_ptr->log_data;
		  }

		if (is_diff)
		  {
		    undo_length = tmp_undo_recdes.length + sizeof (tmp_undo_recdes.type);

		    (void) log_diff (undo_length, undo_data, redo_length, redo_data);
		  }


		redo_recdes->type = *(INT16 *) redo_data;
		redo_recdes->length = redo_length - sizeof (INT16);
		redo_recdes->data = (char *) malloc (redo_recdes->length);

		if (redo_recdes->data == NULL)
		  {
		    cdc_log ("cdc_get_recdes : failed to allocate memory for redo_recdes->data on recovery index:%d",
			     rcvindex);

		    er_set (ER_ERROR_SEVERITY, ARG_FILE_LINE, ER_OUT_OF_VIRTUAL_MEMORY, 1, redo_recdes->length);
		    error_code = ER_OUT_OF_VIRTUAL_MEMORY;
		    goto error;
		  }
		memcpy (redo_recdes->data, (char *) redo_data + sizeof (redo_recdes->type), redo_recdes->length);
	      }
	    else if (rcvindex == RVOVF_CHANGE_LINK || rcvindex == RVOVF_NEWPAGE_LINK)
	      {
		/* GET OVF UNDO IMAGE */
		if ((error_code =
		     cdc_get_overflow_recdes (thread_p, log_page_p, redo_recdes, prev_lsa, RVOVF_PAGE_UPDATE,
					      true)) != NO_ERROR)
		  {
		    goto error;
		  }

	      }

	    break;
	  }
	case LOG_REDO_DATA:
	  {
	    LOG_REC_REDO *redo = NULL;
	    LOG_RCVINDEX rcvindex;

	    redo = (LOG_REC_REDO *) (log_page_p->area + process_lsa.offset);
	    rcvindex = redo->data.rcvindex;

	    if (rcvindex == RVOVF_NEWPAGE_INSERT || rcvindex == RVOVF_PAGE_UPDATE)
	      {
		/* GET OVF REDO IMAGE */
		if ((error_code =
		     cdc_get_overflow_recdes (thread_p, log_page_p, redo_recdes, *redo_lsa, rcvindex,
					      true)) != NO_ERROR)
		  {
		    goto error;
		  }
	      }

	    break;

	  }
	case LOG_UNDO_DATA:
	  {
	    LOG_REC_UNDO *undo = NULL;
	    LOG_RCVINDEX rcvindex;

	    undo = (LOG_REC_UNDO *) (log_page_p->area + process_lsa.offset);
	    rcvindex = undo->data.rcvindex;

	    if (rcvindex == RVOVF_PAGE_UPDATE)
	      {
		if ((error_code =
		     cdc_get_overflow_recdes (thread_p, log_page_p, redo_recdes, *redo_lsa, rcvindex,
					      true)) != NO_ERROR)
		  {
		    goto error;
		  }
	      }
	    break;
	  }
	default:
	  break;

	}
    }

  if (redo_data != NULL && is_redo_alloced)
    {
      free_and_init (redo_data);
    }

  if (undo_data != NULL)
    {
      free_and_init (undo_data);
    }

  if (tmp_undo_recdes.data != NULL)
    {
      free_and_init (tmp_undo_recdes.data);
    }

  return NO_ERROR;

error:
  if (redo_data != NULL && is_redo_alloced)
    {
      free_and_init (redo_data);
    }

  if (undo_data != NULL)
    {
      free_and_init (undo_data);
    }

  if (tmp_undo_recdes.data != NULL)
    {
      free_and_init (tmp_undo_recdes.data);
    }

  if (redo_recdes->data != NULL)
    {
      free_and_init (redo_recdes->data);
    }

  if (undo_recdes->data != NULL)
    {
      free_and_init (undo_recdes->data);
    }
  return error_code;
}

static int
cdc_get_ovfdata_from_log (THREAD_ENTRY * thread_p, LOG_PAGE * log_page_p,
			  LOG_LSA * process_lsa, int *outlength, char **outdata, LOG_RCVINDEX rcvindex, bool is_redo)
{
  LOG_REC_REDO *redo = NULL;
  LOG_REC_UNDO *undo = NULL;
  int length;
  char *data = NULL;

  LOG_ZIP *zip_ptr = NULL;

  bool is_zipped = false;
  bool is_unzipped = false;

  bool is_alloced = false;

  int error_code = NO_ERROR;

  cdc_log ("cdc_get_ovfdata_from_log : process_lsa:(%lld | %d), recovery index:%d, is_redo:%d",
	   LSA_AS_ARGS (process_lsa), rcvindex, is_redo);
  LOG_READ_ADD_ALIGN (thread_p, DB_SIZEOF (LOG_RECORD_HEADER), process_lsa, log_page_p);

  if (is_redo)
    {
      LOG_READ_ADVANCE_WHEN_DOESNT_FIT (thread_p, sizeof (*redo), process_lsa, log_page_p);
      redo = (LOG_REC_REDO *) (log_page_p->area + process_lsa->offset);
      if (redo->data.rcvindex != rcvindex)
	{
	  goto end;
	}

      length = redo->length;
      LOG_READ_ADD_ALIGN (thread_p, sizeof (*redo), process_lsa, log_page_p);
    }
  else
    {
      LOG_READ_ADVANCE_WHEN_DOESNT_FIT (thread_p, sizeof (*undo), process_lsa, log_page_p);
      undo = (LOG_REC_UNDO *) (log_page_p->area + process_lsa->offset);
      if (undo->data.rcvindex != rcvindex)
	{
	  goto end;
	}
      length = undo->length;
      LOG_READ_ADD_ALIGN (thread_p, sizeof (*undo), process_lsa, log_page_p);
    }

  if (ZIP_CHECK (length))
    {
      length = (int) GET_ZIP_LEN (length);
      is_zipped = true;
    }

  data = (char *) malloc (length);
  if (data == NULL)
    {
      er_set (ER_ERROR_SEVERITY, ARG_FILE_LINE, ER_OUT_OF_VIRTUAL_MEMORY, 1, length);
      error_code = ER_OUT_OF_VIRTUAL_MEMORY;
      goto end;
    }

  logpb_copy_from_log (thread_p, data, length, process_lsa, log_page_p);
  is_alloced = true;

  if (is_zipped && length != 0)
    {
      zip_ptr = log_zip_alloc (IO_MAX_PAGE_SIZE);
      if (zip_ptr == NULL)
	{
	  er_set (ER_ERROR_SEVERITY, ARG_FILE_LINE, ER_OUT_OF_VIRTUAL_MEMORY, 1, IO_MAX_PAGE_SIZE);
	  error_code = ER_OUT_OF_VIRTUAL_MEMORY;
	  goto end;
	}

      is_unzipped = log_unzip (zip_ptr, length, data);
      if (is_unzipped == true)
	{
	  length = (int) zip_ptr->data_length;

	  if (is_alloced)
	    {
	      free_and_init (data);
	      is_alloced = false;
	    }

	  data = zip_ptr->log_data;
	}
      else
	{
	  error_code = ER_IO_LZ4_DECOMPRESS_FAIL;
	  goto end;
	}
    }

  *outlength = length;
  *outdata = (char *) malloc (length);
  if (*outdata == NULL)
    {
      er_set (ER_ERROR_SEVERITY, ARG_FILE_LINE, ER_OUT_OF_VIRTUAL_MEMORY, 1, length);
      error_code = ER_OUT_OF_VIRTUAL_MEMORY;
      goto end;
    }

  memcpy (*outdata, (char *) data, length);

end:
  if (data != NULL && is_alloced)
    {
      free_and_init (data);
    }
  if (zip_ptr != NULL)
    {
      log_zip_free (zip_ptr);
    }

  cdc_log ("cdc_get_ovfdata_from_log : success to get overflow data. length:%d", length);

  return error_code;
}

static int
cdc_get_overflow_recdes (THREAD_ENTRY * thread_p, LOG_PAGE * log_page_p, RECDES * recdes, LOG_LSA lsa,
			 LOG_RCVINDEX rcvindex, bool is_redo)
{
  LOG_LSA current_lsa;
  LOG_LSA prev_lsa;

  LOG_PAGE *current_log_page;
  LOG_RECORD_HEADER *current_log_record;

  OVF_PAGE_LIST *ovf_list_head = NULL;
  OVF_PAGE_LIST *ovf_list_tail = NULL;
  OVF_PAGE_LIST *ovf_list_data = NULL;

  int trid;

  bool first = true;
  int copyed_len;
  int area_len;
  int area_offset;
  int error_code = NO_ERROR;
  int length = 0;

  LSA_COPY (&current_lsa, &lsa);
  current_log_page = log_page_p;
  current_log_record = LOG_GET_LOG_RECORD_HEADER (current_log_page, &current_lsa);

  trid = current_log_record->trid;

  if (((current_log_record->type == LOG_UNDO_DATA)
       && (rcvindex == RVOVF_PAGE_UPDATE) && is_redo)
      || ((current_log_record->type == LOG_REDO_DATA) && (rcvindex == RVOVF_PAGE_UPDATE) && !is_redo))
    {
      LSA_COPY (&current_lsa, &current_log_record->prev_tranlsa);

      if (current_lsa.pageid != lsa.pageid)
	{
	  if (logpb_fetch_page (thread_p, &current_lsa, LOG_CS_SAFE_READER, current_log_page) != NO_ERROR)
	    {
	      error_code = ER_FAILED;
	      goto end;
	    }
	}
    }

  while (!LSA_ISNULL (&current_lsa))
    {
      LOG_READ_ADVANCE_WHEN_DOESNT_FIT (thread_p, sizeof (*current_log_record), &current_lsa, current_log_page);

      current_log_record = LOG_GET_LOG_RECORD_HEADER (current_log_page, &current_lsa);

      LSA_COPY (&prev_lsa, &current_log_record->prev_tranlsa);

      if (current_log_record->trid != trid || current_log_record->type == LOG_DUMMY_OVF_RECORD)
	{
	  if (!is_redo && current_log_record->type == LOG_DUMMY_OVF_RECORD)
	    {
	      /*get one more */
	      ovf_list_data = (OVF_PAGE_LIST *) malloc (DB_SIZEOF (OVF_PAGE_LIST));
	      if (ovf_list_data == NULL)
		{
		  cdc_log ("cdc_get_overflow_recdes : failed to allocate memory for overflow data ");
		  /* malloc failed */

		  er_set (ER_ERROR_SEVERITY, ARG_FILE_LINE, ER_OUT_OF_VIRTUAL_MEMORY, 1, DB_SIZEOF (OVF_PAGE_LIST));
		  error_code = ER_OUT_OF_VIRTUAL_MEMORY;
		  goto end;
		}

	      memset (ovf_list_data, 0, DB_SIZEOF (OVF_PAGE_LIST));

	      error_code =
		cdc_get_ovfdata_from_log (thread_p, current_log_page,
					  &prev_lsa, &ovf_list_data->length, &ovf_list_data->data, rcvindex, is_redo);

	      if (error_code == NO_ERROR && ovf_list_data->data)
		{
		  /* add to linked-list */
		  if (ovf_list_head == NULL)
		    {
		      ovf_list_head = ovf_list_tail = ovf_list_data;
		    }
		  else
		    {
		      ovf_list_data->next = ovf_list_head;
		      ovf_list_head = ovf_list_data;
		    }

		  length += ovf_list_data->length;
		}
	      else
		{
		  if (ovf_list_data->data != NULL)
		    {
		      free_and_init (ovf_list_data->data);
		    }

		  free_and_init (ovf_list_data);
		  goto end;
		}
	    }

	  break;
	}
      else if ((LOG_IS_REDO_RECORD_TYPE (current_log_record->type) && is_redo)
	       || (LOG_IS_UNDO_RECORD_TYPE (current_log_record->type) && !is_redo))
	{
	  ovf_list_data = (OVF_PAGE_LIST *) malloc (DB_SIZEOF (OVF_PAGE_LIST));
	  if (ovf_list_data == NULL)
	    {
	      cdc_log ("cdc_get_overflow_recdes : failed to allocate memory for overflow data ");

	      er_set (ER_ERROR_SEVERITY, ARG_FILE_LINE, ER_OUT_OF_VIRTUAL_MEMORY, 1, DB_SIZEOF (OVF_PAGE_LIST));
	      /* malloc failed */
	      error_code = ER_OUT_OF_VIRTUAL_MEMORY;
	      goto end;
	    }

	  memset (ovf_list_data, 0, DB_SIZEOF (OVF_PAGE_LIST));

	  error_code =
	    cdc_get_ovfdata_from_log (thread_p, current_log_page, &current_lsa,
				      &ovf_list_data->length, &ovf_list_data->data, rcvindex, is_redo);

	  if (error_code == NO_ERROR && ovf_list_data->data)
	    {
	      /* add to linked-list */
	      if (ovf_list_head == NULL)
		{
		  ovf_list_head = ovf_list_tail = ovf_list_data;
		}
	      else
		{
		  ovf_list_data->next = ovf_list_head;
		  ovf_list_head = ovf_list_data;
		}

	      length += ovf_list_data->length;
	    }
	  else
	    {
	      if (ovf_list_data->data != NULL)
		{
		  free_and_init (ovf_list_data->data);
		}

	      free_and_init (ovf_list_data);
	      goto end;
	    }
	}

      if (current_lsa.pageid != prev_lsa.pageid && !LSA_ISNULL (&prev_lsa))
	{
	  if (logpb_fetch_page (thread_p, &prev_lsa, LOG_CS_SAFE_READER, current_log_page) != NO_ERROR)
	    {
	      error_code = ER_FAILED;

	      goto end;
	    }
	}
      LSA_COPY (&current_lsa, &prev_lsa);
    }

  assert (recdes != NULL);

  recdes->data = (char *) malloc (length);
  if (recdes->data == NULL)
    {
      cdc_log ("cdc_get_overflow_recdes : failed to allocate memory for record descriptor for overflow data");
      /* malloc failed: clear linked-list */
      er_set (ER_ERROR_SEVERITY, ARG_FILE_LINE, ER_OUT_OF_VIRTUAL_MEMORY, 1, length);
      error_code = ER_OUT_OF_VIRTUAL_MEMORY;

      goto end;
    }

  /* make record description */
  copyed_len = 0;
  while (ovf_list_head)
    {
      ovf_list_data = ovf_list_head;
      ovf_list_head = ovf_list_head->next;

      if (first)
	{
	  area_offset = offsetof (OVERFLOW_FIRST_PART, data);
	  first = false;
	}
      else
	{
	  area_offset = offsetof (OVERFLOW_REST_PART, data);
	}
      area_len = ovf_list_data->length - area_offset;
      memcpy (recdes->data + copyed_len, ovf_list_data->data + area_offset, area_len);
      copyed_len += area_len;

      free_and_init (ovf_list_data->data);
      free_and_init (ovf_list_data);
    }

  recdes->length = length;

end:
  while (ovf_list_head)
    {
      ovf_list_data = ovf_list_head;
      ovf_list_head = ovf_list_head->next;
      free_and_init (ovf_list_data->data);
      free_and_init (ovf_list_data);
    }

  return error_code;

}

static int
cdc_find_primary_key (THREAD_ENTRY * thread_p, OID classoid, int repr_id, int *num_attr, int **pk_attr_id)
{
  /*1. if PK exists, return 0 with PK column id(pk_attr_id) and number of columns(num_attr)
   *2. if PK does not exist, return -1
   *3. pk_attr_id is required to be free_and_init() from caller
   * */

  /*refer locator_check_foreign_key */

  /*check if it has PK and, maybe.. it can returns PK attributes ID */
  OR_CLASSREP *rep = NULL;
  OR_INDEX *index = NULL;
  OR_ATTRIBUTE *index_att = NULL;
  int idx_incache = -1;
  int has_pk = 0;
  int *pk_attr;
  int num_idx_att = 0;
  *num_attr = 0;

  /*class representation initialization */
  rep = heap_classrepr_get (thread_p, &classoid, NULL, repr_id, &idx_incache);

  assert (rep != NULL);

  for (int i = 0; i < rep->n_indexes; i++)
    {
      index = rep->indexes + i;	//REVIEW : array?
      if (index->type == BTREE_PRIMARY_KEY)
	{
	  has_pk = 1;
	  /*reference : qexec_execute_build_indexes() */
	  if (index->func_index_info == NULL)
	    {
	      num_idx_att = index->n_atts;
	    }
	  else
	    {
	      // TODO : function indexes
	      num_idx_att = index->func_index_info->attr_index_start;
	      return ER_FAILED;
	    }

	  pk_attr = (int *) malloc (sizeof (int) * num_idx_att);
	  if (pk_attr == NULL)
	    {
	      cdc_log ("cdc_find_primary_key : failed to allocate memory for primary key attributes");

	      er_set (ER_ERROR_SEVERITY, ARG_FILE_LINE, ER_OUT_OF_VIRTUAL_MEMORY, 1, sizeof (int) * num_idx_att);
	      return ER_OUT_OF_VIRTUAL_MEMORY;
	    }

	  for (int j = 0; j < num_idx_att; j++)
	    {
	      index_att = index->atts[j];
	      pk_attr[j] = index_att->def_order;
	      *num_attr += 1;
	    }
	  *pk_attr_id = pk_attr;
	  break;
	}
    }

  return has_pk;
}

static int
cdc_make_error_loginfo (int trid, char *user, CDC_DML_TYPE dml_type, OID classoid, CDC_LOGINFO_ENTRY * dml_entry)
{
  char *loginfo_buf = NULL;
  int defalut_length = 32 + DB_MAX_USER_LENGTH;

  char *ptr, *start_ptr;

  uint64_t b_classoid;
  CDC_DATAITEM_TYPE dataitem_type = CDC_DML;
  int num_change_col = 0;
  int num_cond_col = 0;

  int error_code = NO_ERROR;

  /* if not able to find schema  */
  loginfo_buf = (char *) malloc ((defalut_length * 2) + MAX_ALIGNMENT);
  if (loginfo_buf == NULL)
    {
      er_set (ER_ERROR_SEVERITY, ARG_FILE_LINE, ER_OUT_OF_VIRTUAL_MEMORY, 1, defalut_length * 2 + MAX_ALIGNMENT);
      error_code = ER_OUT_OF_VIRTUAL_MEMORY;
      goto error;
    }

  ptr = start_ptr = PTR_ALIGN (loginfo_buf, MAX_ALIGNMENT);
  ptr = or_pack_int (ptr, 0);	//dummy for log info length
  ptr = or_pack_int (ptr, trid);
  ptr = or_pack_string (ptr, user);
  ptr = or_pack_int (ptr, dataitem_type);

  memcpy (&b_classoid, &classoid, sizeof (uint64_t));
  ptr = or_pack_int (ptr, dml_type);
  ptr = or_pack_int64 (ptr, b_classoid);
  ptr = or_pack_int (ptr, num_change_col);
  ptr = or_pack_int (ptr, num_cond_col);
  dml_entry->length = ptr - start_ptr;
  or_pack_int (start_ptr, dml_entry->length);

  dml_entry->log_info = (char *) malloc (dml_entry->length);
  if (dml_entry->log_info == NULL)
    {
      cdc_log ("cdc_make_error_loginfo : failed to allocate memory for log info in dml log entry");
      er_set (ER_ERROR_SEVERITY, ARG_FILE_LINE, ER_OUT_OF_VIRTUAL_MEMORY, 1, dml_entry->length);
      error_code = ER_OUT_OF_VIRTUAL_MEMORY;
      goto error;
    }

  memcpy (dml_entry->log_info, start_ptr, dml_entry->length);

  free_and_init (loginfo_buf);

  return ER_CDC_LOGINFO_ENTRY_GENERATED;

error:
  if (loginfo_buf != NULL)
    {
      free_and_init (loginfo_buf);
    }

  return error_code;
}

#define FLASHBACK_ERROR_HANDLING(is_flashback, e, classoid, classname)\
  do \
    { \
      if (is_flashback) \
        { \
          error_code = (e); \
          if (error_code == ER_FLASHBACK_SCHEMA_CHANGED) \
            { \
              if (heap_get_class_name (thread_p, &(classoid), &(classname)) == NO_ERROR) \
                { \
                  er_set (ER_ERROR_SEVERITY, ARG_FILE_LINE, ER_FLASHBACK_SCHEMA_CHANGED, 4, (classname), OID_AS_ARGS (&(classoid))); \
                  free_and_init ((classname)); \
                } \
            } \
          \
          goto exit; \
        } \
    } \
  while (0)

int
cdc_make_dml_loginfo (THREAD_ENTRY * thread_p, int trid, char *user, CDC_DML_TYPE dml_type,
		      OID classoid, RECDES * undo_recdes, RECDES * redo_recdes, CDC_LOGINFO_ENTRY * dml_entry,
		      bool is_flashback)
{
  /*this is for constructing dml data item */
  int has_pk = 0;
  int *pk_attr_index = NULL;	/*not attr_id, def_order array */
  int num_pk_attr;

  CDC_DATAITEM_TYPE dataitem_type = CDC_DML;
  char *ptr, *start_ptr;
  uint64_t b_classoid = 0;

  DB_VALUE *old_values = NULL;
  DB_VALUE *new_values = NULL;

  int oldval_deforder;
  int newval_deforder;

  int repid;

  int num_change_col = 0;
  char **changed_col_data = NULL;
  int *changed_col_data_len = NULL;
  int *changed_col_idx = NULL;

  int num_cond_col = 0;
  int *cond_col_idx = NULL;
  char **cond_col_data = NULL;
  int *cond_col_data_len = NULL;

  int error_code = NO_ERROR;

  OR_CLASSREP *rep = NULL;
  HEAP_CACHE_ATTRINFO attr_info;
  bool attrinfo_inited = false;

  HEAP_ATTRVALUE *heap_value = NULL;

  int i = 0;
  int cnt = 0;
  int length = 0;

  int record_length = 0;

  char *loginfo_buf = NULL;
  OID partitioned_classoid = OID_INITIALIZER;

  char *classname = NULL;

  /* when partition class oid input, it is required to be changed to partitioned class oid  */

  if ((error_code = partition_find_root_class_oid (thread_p, &classoid, &partitioned_classoid)) == NO_ERROR)
    {
      if (!OID_ISNULL (&partitioned_classoid))
	{
	  COPY_OID (&classoid, &partitioned_classoid);
	}
    }
  else
    {
      /* can not get class schema of classoid due to drop */

      /* if schema is changed, flashback error handling first then cdc error handling */
      FLASHBACK_ERROR_HANDLING (is_flashback, ER_FLASHBACK_SCHEMA_CHANGED, classoid, classname);

      error_code = cdc_make_error_loginfo (trid, user, dml_type, classoid, dml_entry);
      cdc_log ("cdc_make_dml_loginfo : failed to find class old representation ");
      goto exit;
    }

  cdc_log ("cdc_make_dml_loginfo : started with trid:%d, transaction user:%s, class oid:(%d|%d|%d), dml type:%d", trid,
	   user, OID_AS_ARGS (&classoid), dml_type);

  if ((error_code = heap_attrinfo_start (thread_p, &classoid, -1, NULL, &attr_info)) != NO_ERROR)
    {
      FLASHBACK_ERROR_HANDLING (is_flashback, ER_FLASHBACK_SCHEMA_CHANGED, classoid, classname);

      error_code = cdc_make_error_loginfo (trid, user, dml_type, classoid, dml_entry);
      cdc_log ("cdc_make_dml_loginfo : failed to find class representation ");

      goto exit;
    }
  else
    {
      attrinfo_inited = true;
    }

  if (undo_recdes != NULL)
    {
      if ((error_code = heap_attrinfo_read_dbvalues (thread_p, &classoid, undo_recdes, NULL, &attr_info)) != NO_ERROR)
	{
	  goto exit;
	}

      old_values = (DB_VALUE *) malloc (sizeof (DB_VALUE) * attr_info.num_values);
      if (old_values == NULL)
	{
	  error_code = ER_OUT_OF_VIRTUAL_MEMORY;
	  er_set (ER_ERROR_SEVERITY, ARG_FILE_LINE, ER_OUT_OF_VIRTUAL_MEMORY, 1,
		  sizeof (DB_VALUE) * attr_info.num_values);
	  goto exit;
	}

      for (i = 0; i < attr_info.num_values; i++)
	{
	  heap_value = &attr_info.values[i];
	  if (heap_value->read_attrepr == NULL)
	    {
	      FLASHBACK_ERROR_HANDLING (is_flashback, ER_FLASHBACK_SCHEMA_CHANGED, classoid, classname);

	      error_code = cdc_make_error_loginfo (trid, user, dml_type, classoid, dml_entry);
	      cdc_log ("cdc_make_dml_loginfo : failed to find class old representation ");

	      goto exit;
	    }

	  oldval_deforder = heap_value->read_attrepr->def_order;
	  memcpy (&old_values[oldval_deforder], &heap_value->dbvalue, sizeof (DB_VALUE));
	}

      record_length += undo_recdes->length;
    }

  if (redo_recdes != NULL)
    {
      if ((error_code = heap_attrinfo_read_dbvalues (thread_p, &classoid, redo_recdes, NULL, &attr_info)) != NO_ERROR)
	{
	  goto exit;
	}

      new_values = (DB_VALUE *) malloc (sizeof (DB_VALUE) * attr_info.num_values);
      if (new_values == NULL)
	{
	  error_code = ER_OUT_OF_VIRTUAL_MEMORY;
	  er_set (ER_ERROR_SEVERITY, ARG_FILE_LINE, ER_OUT_OF_VIRTUAL_MEMORY, 1,
		  sizeof (DB_VALUE) * attr_info.num_values);

	  goto exit;
	}

      for (i = 0; i < attr_info.num_values; i++)
	{
	  heap_value = &attr_info.values[i];
	  if (heap_value->read_attrepr == NULL)
	    {
	      FLASHBACK_ERROR_HANDLING (is_flashback, ER_FLASHBACK_SCHEMA_CHANGED, classoid, classname);

	      error_code = cdc_make_error_loginfo (trid, user, dml_type, classoid, dml_entry);
	      cdc_log ("cdc_make_dml_loginfo : failed to find class old representation ");

	      goto exit;
	    }

	  newval_deforder = heap_value->read_attrepr->def_order;
	  memcpy (&new_values[newval_deforder], &heap_value->dbvalue, sizeof (DB_VALUE));
	}

      record_length += redo_recdes->length;
    }

  if ((cdc_Gl.producer.all_in_cond == 0) && dml_type != CDC_INSERT && !is_flashback)
    {
      if (redo_recdes != NULL)
	{
	  repid = or_rep_id (redo_recdes);
	}
      else
	{
	  repid = or_rep_id (undo_recdes);
	}

      /*for dml type == insert, it does not need to find PK info */
      has_pk = cdc_find_primary_key (thread_p, classoid, repid, &num_pk_attr, &pk_attr_index);
      if (has_pk < 0)
	{
	  error_code = ER_FAILED;
	  goto exit;
	}
    }

  loginfo_buf = (char *) malloc (record_length * 5 + MAX_ALIGNMENT);
  if (loginfo_buf == NULL)
    {
      error_code = ER_OUT_OF_VIRTUAL_MEMORY;
      er_set (ER_ERROR_SEVERITY, ARG_FILE_LINE, ER_OUT_OF_VIRTUAL_MEMORY, 1, record_length * 5 + MAX_ALIGNMENT);
      goto exit;
    }

  changed_col_idx = (int *) malloc (sizeof (int) * attr_info.num_values);
  if (changed_col_idx == NULL)
    {
      error_code = ER_OUT_OF_VIRTUAL_MEMORY;
      er_set (ER_ERROR_SEVERITY, ARG_FILE_LINE, ER_OUT_OF_VIRTUAL_MEMORY, 1, attr_info.num_values);
      goto exit;
    }

  ptr = start_ptr = PTR_ALIGN (loginfo_buf, MAX_ALIGNMENT);
  ptr = or_pack_int (ptr, 0);	//dummy for log info length
  ptr = or_pack_int (ptr, trid);
  ptr = or_pack_string (ptr, user);
  ptr = or_pack_int (ptr, dataitem_type);
  memcpy (&b_classoid, &classoid, sizeof (uint64_t));

  switch (dml_type)
    {
    case CDC_INSERT:
    case CDC_TRIGGER_INSERT:
      /*insert */
      num_change_col = attr_info.num_values;
      ptr = or_pack_int (ptr, dml_type);
      ptr = or_pack_int64 (ptr, b_classoid);
      ptr = or_pack_int (ptr, num_change_col);
      for (i = 0; i < num_change_col; i++)
	{
	  ptr = or_pack_int (ptr, i);
	}

      for (i = 0; i < num_change_col; i++)
	{
	  if ((error_code = cdc_put_value_to_loginfo (&new_values[i], &ptr)) != NO_ERROR)
	    {
	      goto exit;
	    }
	}

      ptr = or_pack_int (ptr, num_cond_col);
      break;
    case CDC_UPDATE:
    case CDC_TRIGGER_UPDATE:
      /*update */
      ptr = or_pack_int (ptr, dml_type);
      ptr = or_pack_int64 (ptr, b_classoid);

      if (!is_flashback)
	{
	  for (i = 0; i < attr_info.num_values; i++)
	    {
	      if (cdc_compare_undoredo_dbvalue (&new_values[i], &old_values[i]) > 0)
		{
		  changed_col_idx[cnt++] = i;	//TODO: replace i with def_order to reduce memory alloc and copy
		}
	    }

	  if (cnt == 0)
	    {
	      /* This is due to update log record appended by trigger savepoint.
	       * It is not sure why update log is appended by trigger savepoint */

	      error_code = ER_CDC_IGNORE_LOG_INFO_INTERNAL;
	      er_set (ER_NOTIFICATION_SEVERITY, ARG_FILE_LINE, ER_CDC_IGNORE_LOG_INFO_INTERNAL, 0);
	      goto exit;
	    }

	  num_change_col = cnt;
	  ptr = or_pack_int (ptr, num_change_col);
	  for (i = 0; i < num_change_col; i++)
	    {
	      ptr = or_pack_int (ptr, changed_col_idx[i]);
	    }

	  for (i = 0; i < num_change_col; i++)
	    {
	      if (cdc_put_value_to_loginfo (&new_values[changed_col_idx[i]], &ptr) != NO_ERROR)
		{
		  error_code = ER_FAILED;
		  goto exit;
		}
	    }
	}
      else
	{
	  ptr = or_pack_int (ptr, attr_info.num_values);

	  for (i = 0; i < attr_info.num_values; i++)
	    {
	      ptr = or_pack_int (ptr, i);
	    }

	  for (i = 0; i < attr_info.num_values; i++)
	    {
	      if (cdc_put_value_to_loginfo (&new_values[i], &ptr) != NO_ERROR)
		{
		  error_code = ER_FAILED;
		  goto exit;
		}
	    }

	}

      if (has_pk == 1)
	{
	  num_cond_col = num_pk_attr;
	  cond_col_idx = pk_attr_index;
	  ptr = or_pack_int (ptr, num_cond_col);

	  for (i = 0; i < num_cond_col; i++)
	    {
	      ptr = or_pack_int (ptr, cond_col_idx[i]);
	    }

	  for (i = 0; i < num_cond_col; i++)
	    {
	      if (cdc_put_value_to_loginfo (&old_values[cond_col_idx[i]], &ptr) != NO_ERROR)
		{
		  error_code = ER_FAILED;
		  goto exit;
		}
	    }
	}
      else
	{
	  num_cond_col = attr_info.num_values;
	  ptr = or_pack_int (ptr, num_cond_col);

	  for (i = 0; i < num_cond_col; i++)
	    {
	      ptr = or_pack_int (ptr, i);
	    }

	  for (i = 0; i < num_cond_col; i++)
	    {
	      if (cdc_put_value_to_loginfo (&old_values[i], &ptr) != NO_ERROR)
		{
		  error_code = ER_FAILED;
		  goto exit;
		}
	    }
	}
      break;
    case CDC_DELETE:
    case CDC_TRIGGER_DELETE:
      /*delete */
      ptr = or_pack_int (ptr, dml_type);
      ptr = or_pack_int64 (ptr, b_classoid);
      ptr = or_pack_int (ptr, num_change_col);
      if (has_pk == 1)
	{
	  num_cond_col = num_pk_attr;
	  cond_col_idx = pk_attr_index;
	  ptr = or_pack_int (ptr, num_cond_col);
	  for (i = 0; i < num_cond_col; i++)
	    {
	      ptr = or_pack_int (ptr, cond_col_idx[i]);
	    }

	  for (i = 0; i < num_cond_col; i++)
	    {
	      if (cdc_put_value_to_loginfo (&old_values[cond_col_idx[i]], &ptr) != NO_ERROR)
		{
		  error_code = ER_FAILED;
		  goto exit;
		}
	    }
	}
      else
	{
	  num_cond_col = attr_info.num_values;
	  ptr = or_pack_int (ptr, num_cond_col);
	  for (i = 0; i < num_cond_col; i++)
	    {
	      ptr = or_pack_int (ptr, i);
	    }

	  for (i = 0; i < num_cond_col; i++)
	    {
	      if (cdc_put_value_to_loginfo (&old_values[i], &ptr) != NO_ERROR)
		{
		  error_code = ER_FAILED;
		  goto exit;
		}
	    }
	}
      break;
    }
  /*malloc the size of log_info and packing and  entry->log_info will pointing it  */

  dml_entry->length = ptr - start_ptr;
  or_pack_int (start_ptr, dml_entry->length);

  dml_entry->log_info = (char *) malloc (dml_entry->length);
  if (dml_entry->log_info == NULL)
    {
      cdc_log ("cdc_make_dml_loginfo : failed to allocate memory for log info in dml log entry");
      er_set (ER_ERROR_SEVERITY, ARG_FILE_LINE, ER_OUT_OF_VIRTUAL_MEMORY, 1, dml_entry->length);
      error_code = ER_OUT_OF_VIRTUAL_MEMORY;
      goto exit;
    }

  memcpy (dml_entry->log_info, start_ptr, dml_entry->length);

  FLASHBACK_ERROR_HANDLING (is_flashback, NO_ERROR, classoid, classname);

  error_code = ER_CDC_LOGINFO_ENTRY_GENERATED;

  cdc_log ("cdc_make_dml_loginfo : success to generated dml log info. length:%d", dml_entry->length);

exit:

  if (loginfo_buf != NULL)
    {
      free_and_init (loginfo_buf);
    }

  if (changed_col_idx != NULL)
    {
      free_and_init (changed_col_idx);
    }

  if (cond_col_idx != NULL)
    {
      free_and_init (cond_col_idx);
    }

  if (old_values != NULL)
    {
      free_and_init (old_values);
    }

  if (new_values != NULL)
    {
      free_and_init (new_values);
    }

  if (attrinfo_inited)
    {
      heap_attrinfo_end (thread_p, &attr_info);
    }

  return error_code;
}

static int
cdc_make_ddl_loginfo (char *supplement_data, int trid, const char *user, CDC_LOGINFO_ENTRY * ddl_entry)
{
  /* supplemental data : | ddl type | obj type | class OID | object OID | statement length | statement | */

  char *ptr, *start_ptr;
  int ddl_type, object_type;
  uint64_t b_classoid, b_objectoid;
  OID classoid;
  OID oid;
  int statement_length;
  char *statement;

  /*ddl log info : TRID | user | data_item_type | ddl_type | object_type | OID | class OID | statement length | statement |
   * cdc_make_ddl_loginfo construct log info from ddl_type to statement */
  int loginfo_length;
  int dataitem_type = CDC_DDL;
  char *loginfo_buf = NULL;;

  int error_code = NO_ERROR;

  ptr = PTR_ALIGN (supplement_data, MAX_ALIGNMENT);

  ptr = or_unpack_int (ptr, &ddl_type);
  ptr = or_unpack_int (ptr, &object_type);
  ptr = or_unpack_oid (ptr, &classoid);

  if (!OID_ISNULL (&classoid))
    {
      if (oid_is_system_class (&classoid) || !cdc_is_filtered_class (classoid))
	{
	  error_code = ER_CDC_IGNORE_LOG_INFO;
	  cdc_log ("cdc_log_extract : Skip producing log info for an invalid class (%d|%d|%d)",
		   OID_AS_ARGS (&classoid));
	  goto error;
	}
    }

  ptr = or_unpack_oid (ptr, &oid);
  ptr = or_unpack_int (ptr, &statement_length);
  ptr = or_unpack_string_nocopy (ptr, &statement);

  cdc_log
    ("cdc_make_ddl_loginfo : started with trid:%d, transaction user:%s, class oid:(%d|%d|%d), ddl type:%d, object type:%d",
     trid, user, OID_AS_ARGS (&classoid), ddl_type, object_type);

  memcpy (&b_classoid, &classoid, sizeof (OID));
  memcpy (&b_objectoid, &oid, sizeof (OID));

  loginfo_length = (OR_INT_SIZE
		    + OR_INT_SIZE
		    + or_packed_string_length (user, NULL)
		    + OR_INT_SIZE
		    + OR_INT_SIZE + OR_INT_SIZE + OR_BIGINT_SIZE + OR_BIGINT_SIZE + OR_INT_SIZE + statement_length);

  loginfo_buf = (char *) malloc (loginfo_length * 2 + MAX_ALIGNMENT);
  if (loginfo_buf == NULL)
    {
      er_set (ER_ERROR_SEVERITY, ARG_FILE_LINE, ER_OUT_OF_VIRTUAL_MEMORY, 1, loginfo_length * 2 + MAX_ALIGNMENT);
      error_code = ER_OUT_OF_VIRTUAL_MEMORY;
      goto error;
    }

  ptr = start_ptr = PTR_ALIGN (loginfo_buf, MAX_ALIGNMENT);
  ptr = or_pack_int (ptr, loginfo_length);
  ptr = or_pack_int (ptr, trid);
  ptr = or_pack_string (ptr, user);
  ptr = or_pack_int (ptr, dataitem_type);
  ptr = or_pack_int (ptr, ddl_type);
  ptr = or_pack_int (ptr, object_type);
  ptr = or_pack_int64 (ptr, (INT64) b_objectoid);
  ptr = or_pack_int64 (ptr, (INT64) b_classoid);
  ptr = or_pack_int (ptr, statement_length);
  ptr = or_pack_string (ptr, statement);

  ddl_entry->length = ptr - start_ptr;
  or_pack_int (start_ptr, ddl_entry->length);

  ddl_entry->log_info = (char *) malloc (ddl_entry->length);
  if (ddl_entry->log_info == NULL)
    {
      er_set (ER_ERROR_SEVERITY, ARG_FILE_LINE, ER_OUT_OF_VIRTUAL_MEMORY, 1, ddl_entry->length);
      error_code = ER_OUT_OF_VIRTUAL_MEMORY;
      goto error;
    }

  memcpy (ddl_entry->log_info, start_ptr, ddl_entry->length);

  free_and_init (loginfo_buf);

  cdc_log ("cdc_make_ddl_loginfo : success to generated ddl log info. length:%d", ddl_entry->length);

  return ER_CDC_LOGINFO_ENTRY_GENERATED;

error:

  if (loginfo_buf != NULL)
    {
      free_and_init (loginfo_buf);
    }

  return error_code;
}

static int
cdc_make_dcl_loginfo (time_t at_time, int trid, char *user, int log_type, CDC_LOGINFO_ENTRY * dcl_entry)
{
  CDC_DATAITEM_TYPE dataitem_type = CDC_DCL;
  CDC_DCL_TYPE dcl_type;
  char *ptr, *start_ptr;
  int length = 0;
  char *loginfo_buf = NULL;

  int error_code = NO_ERROR;

  switch (log_type)
    {
    case LOG_COMMIT:
      dcl_type = CDC_COMMIT;
      break;
    case LOG_ABORT:
      dcl_type = CDC_ABORT;
      break;
    default:
      assert (false);
      return ER_FAILED;
    }

  cdc_log ("cdc_make_dcl_loginfo : started with trid:%d, transaction user:%s, dcl type:%d", trid, user, dcl_type);
  length =
    (OR_INT_SIZE + OR_INT_SIZE + or_packed_string_length (user, NULL) + OR_INT_SIZE + OR_INT_SIZE + OR_BIGINT_SIZE);

  loginfo_buf = (char *) malloc (length * 2 + MAX_ALIGNMENT);
  if (loginfo_buf == NULL)
    {
      er_set (ER_ERROR_SEVERITY, ARG_FILE_LINE, ER_OUT_OF_VIRTUAL_MEMORY, 1, length * 2 + MAX_ALIGNMENT);
      error_code = ER_OUT_OF_VIRTUAL_MEMORY;
      goto error;
    }

  ptr = start_ptr = PTR_ALIGN (loginfo_buf, MAX_ALIGNMENT);
  ptr = or_pack_int (ptr, dcl_entry->length);
  ptr = or_pack_int (ptr, trid);
  ptr = or_pack_string (ptr, user);
  ptr = or_pack_int (ptr, dataitem_type);
  ptr = or_pack_int (ptr, dcl_type);
  ptr = or_pack_int64 (ptr, at_time);
  dcl_entry->length = ptr - start_ptr;
  or_pack_int (start_ptr, dcl_entry->length);

  dcl_entry->log_info = (char *) malloc (dcl_entry->length);
  if (dcl_entry->log_info == NULL)
    {
      cdc_log ("cdc_make_dcl_loginfo : failed to allocate memory for log info in dcl entry", trid, user, dcl_type);

      er_set (ER_ERROR_SEVERITY, ARG_FILE_LINE, ER_OUT_OF_VIRTUAL_MEMORY, 1, dcl_entry->length);
      error_code = ER_OUT_OF_VIRTUAL_MEMORY;
      goto error;
    }

  memcpy (dcl_entry->log_info, start_ptr, dcl_entry->length);

  free_and_init (loginfo_buf);
  cdc_log ("cdc_make_dcl_loginfo : success to generated dcl log info. length:%d", dcl_entry->length);

  return ER_CDC_LOGINFO_ENTRY_GENERATED;

error:

  if (loginfo_buf != NULL)
    {
      free_and_init (loginfo_buf);
    }

  return error_code;
}

static int
cdc_make_timer_loginfo (time_t at_time, int trid, char *user, CDC_LOGINFO_ENTRY * timer_entry)
{
  CDC_DATAITEM_TYPE dataitem_type = CDC_TIMER;

  char *ptr, *start_ptr;
  int length = 0;
  length = (OR_INT_SIZE + OR_INT_SIZE + or_packed_string_length (user, NULL) + OR_INT_SIZE + OR_BIGINT_SIZE);
  char *loginfo_buf = NULL;

  int error_code = NO_ERROR;

  loginfo_buf = (char *) malloc (length * 2 + MAX_ALIGNMENT);
  if (loginfo_buf == NULL)
    {
      er_set (ER_ERROR_SEVERITY, ARG_FILE_LINE, ER_OUT_OF_VIRTUAL_MEMORY, 1, length * 2 + MAX_ALIGNMENT);
      error_code = ER_OUT_OF_VIRTUAL_MEMORY;
      goto error;
    }

  ptr = start_ptr = PTR_ALIGN (loginfo_buf, MAX_ALIGNMENT);
  ptr = or_pack_int (ptr, timer_entry->length);
  ptr = or_pack_int (ptr, trid);
  ptr = or_pack_string (ptr, user);
  ptr = or_pack_int (ptr, dataitem_type);
  ptr = or_pack_int64 (ptr, (INT64) at_time);
  timer_entry->length = ptr - start_ptr;
  or_pack_int (start_ptr, timer_entry->length);

  timer_entry->log_info = (char *) malloc (timer_entry->length);
  if (timer_entry->log_info == NULL)
    {
      er_set (ER_ERROR_SEVERITY, ARG_FILE_LINE, ER_OUT_OF_VIRTUAL_MEMORY, 1, timer_entry->length);
      error_code = ER_OUT_OF_VIRTUAL_MEMORY;
      goto error;
    }

  memcpy (timer_entry->log_info, start_ptr, timer_entry->length);

  free_and_init (loginfo_buf);

  cdc_log ("cdc_make_timer_loginfo : success to generated timer log info. length:%d", timer_entry->length);

  return ER_CDC_LOGINFO_ENTRY_GENERATED;

error:

  if (loginfo_buf != NULL)
    {
      free_and_init (loginfo_buf);
    }

  return error_code;
}

static int
cdc_find_user (THREAD_ENTRY * thread_p, LOG_PAGE * log_page, LOG_LSA process_lsa, int trid, char **user)
{
  /*find tran user at the end of the transaction  */
  LOG_PAGE *log_page_p = NULL;
  char log_pgbuf[IO_MAX_PAGE_SIZE + MAX_ALIGNMENT];

  LOG_LSA forw_lsa;
  LOG_RECORD_HEADER *log_rec_hdr = NULL;
  LOG_REC_SUPPLEMENT *supplement;
  char *data;

  log_page_p = (LOG_PAGE *) PTR_ALIGN (log_pgbuf, MAX_ALIGNMENT);
  memcpy (log_page_p, log_page, IO_MAX_PAGE_SIZE);

  while (!LSA_ISNULL (&process_lsa))
    {
      log_rec_hdr = LOG_GET_LOG_RECORD_HEADER (log_page_p, &process_lsa);
      LSA_COPY (&forw_lsa, &log_rec_hdr->forw_lsa);
      LOG_READ_ADD_ALIGN (thread_p, sizeof (*log_rec_hdr), &process_lsa, log_page_p);
      if (log_rec_hdr->type == LOG_SUPPLEMENTAL_INFO && log_rec_hdr->trid == trid)
	{
	  LOG_READ_ADVANCE_WHEN_DOESNT_FIT (thread_p, sizeof (*supplement), &process_lsa, log_page_p);
	  supplement = (LOG_REC_SUPPLEMENT *) (log_page_p->area + process_lsa.offset);
	  if (supplement->rec_type == LOG_SUPPLEMENT_TRAN_USER)
	    {
	      *user = (char *) malloc (supplement->length + 1);
	      if (*user == NULL)
		{
		  er_set (ER_ERROR_SEVERITY, ARG_FILE_LINE, ER_OUT_OF_VIRTUAL_MEMORY, 1, supplement->length + 1);
		  return ER_OUT_OF_VIRTUAL_MEMORY;
		}

	      LOG_READ_ADD_ALIGN (thread_p, sizeof (*supplement), &process_lsa, log_page_p);
	      data = (char *) log_page_p->area + process_lsa.offset;
	      memcpy (*user, data, supplement->length);
	      (*user)[supplement->length] = '\0';
	      return NO_ERROR;
	    }
	}
      else if (log_rec_hdr->type == LOG_ABORT && log_rec_hdr->trid == trid)
	{
	  er_set (ER_NOTIFICATION_SEVERITY, ARG_FILE_LINE, ER_CDC_IGNORE_TRANSACTION, 1, trid);
	  return ER_CDC_IGNORE_TRANSACTION;
	}

      if (process_lsa.pageid != forw_lsa.pageid)
	{
	  if (LSA_ISNULL (&forw_lsa))
	    {
	      return ER_FAILED;
	    }

	  if (logpb_fetch_page (thread_p, &forw_lsa, LOG_CS_SAFE_READER, log_page_p) != NO_ERROR)
	    {
	      return ER_FAILED;
	    }
	}

      LSA_COPY (&process_lsa, &forw_lsa);
    }

  cdc_log
    ("cdc_find_user : failed to find transaction user for TRANID (%d) because the supplemental log for trasaction user is not logged",
     trid);
  return ER_FAILED;
}

static int
cdc_compare_undoredo_dbvalue (const db_value * new_value, const db_value * old_value)
{
  /* return 1 if different */
  /* return 0 if same */

  assert (new_value != NULL && old_value != NULL);

  if (DB_IS_NULL (new_value) && DB_IS_NULL (old_value))
    {
      return 0;
    }
  else
    {
      return db_value_compare (new_value, old_value) == 0 ? 0 : 1;
    }
}

static int
cdc_put_value_to_loginfo (db_value * new_value, char **data_ptr)
{
  const char *src, *end;
  double d;
  char line[1025] = "\0";
  int line_length = 0;
  int func_type = 0;

  /*DATE, TIME */
  DB_VALUE format;
  DB_VALUE lang_str;
  DB_VALUE result;
  INTL_CODESET format_codeset = LANG_SYS_CODESET;
  const char *date_format = "YYYY-MM-DD";
  const char *datetime_frmt = "YYYY-MM-DD HH24:MI:SS.FF";
  const char *datetimetz_frmt = "YYYY-MM-DD HH24:MI:SS.FF TZH:TZM";
  const char *datetimeltz_frmt = "YYYY-MM-DD HH24:MI:SS.FF TZR";

  const char *time_format = "HH24:MI:SS";
  const char *timestamp_frmt = "YYYY-MM-DD HH24:MI:SS";
  const char *timestamptz_frmt = "YYYY-MM-DD HH24:MI:SS TZH:TZM";
  const char *timestampltz_frmt = "YYYY-MM-DD HH24:MI:SS TZR";
  db_make_int (&lang_str, 1);
  db_make_null (&result);

  char *ptr = *data_ptr;

  if (DB_IS_NULL (new_value))
    {
      cdc_log ("cdc_put_value_to_loginfo : failed due to dbvalue of the data is NULL");
      func_type = 7;
      ptr = or_pack_int (ptr, func_type);
      ptr = or_pack_string (ptr, NULL);
      *data_ptr = ptr;
      /* for alter case . if num of col is changed, there will be NULL db_value inserted */
      return NO_ERROR;		/*error */
    }

  switch (DB_VALUE_TYPE (new_value))
    {
    case DB_TYPE_INTEGER:
      func_type = 0;
      ptr = or_pack_int (ptr, func_type);
      ptr = or_pack_int (ptr, db_get_int (new_value));
      break;

    case DB_TYPE_BIGINT:
      func_type = 1;
      ptr = or_pack_int (ptr, func_type);
      ptr = or_pack_int64 (ptr, db_get_bigint (new_value));
      break;
    case DB_TYPE_SHORT:
      func_type = 4;
      ptr = or_pack_int (ptr, func_type);
      ptr = or_pack_short (ptr, db_get_short (new_value));
      break;
    case DB_TYPE_FLOAT:
      func_type = 2;
      ptr = or_pack_int (ptr, func_type);
      ptr = or_pack_float (ptr, db_get_float (new_value));
      break;
    case DB_TYPE_DOUBLE:
      func_type = 3;
      ptr = or_pack_int (ptr, func_type);
      ptr = or_pack_double (ptr, db_get_double (new_value));
      break;
    case DB_TYPE_NUMERIC:
      numeric_db_value_print (new_value, line);
      func_type = 7;
      ptr = or_pack_int (ptr, func_type);
      ptr = or_pack_string (ptr, line);
      break;
    case DB_TYPE_BIT:
    case DB_TYPE_VARBIT:
      {
	char temp[1024];
	char *result = NULL;
	int length, n, count;
	char *bitstring = NULL;
	func_type = 7;

	length = ((db_get_string_length (new_value) + 3) / 4) + 4;

	if (length <= 1024)
	  {
	    result = temp;
	  }
	else
	  {
	    result = (char *) malloc (length);
	    if (result == NULL)
	      {
		er_set (ER_ERROR_SEVERITY, ARG_FILE_LINE, ER_OUT_OF_VIRTUAL_MEMORY, 1, length);
		return ER_OUT_OF_VIRTUAL_MEMORY;
	      }
	  }

	snprintf (result, 3, "X'");

	if (db_bit_string (new_value, "%X", result + 2, length - 2) != NO_ERROR)
	  {
	    if (result != temp)
	      {
		free_and_init (result);
	      }

	    return ER_FAILED;
	  }

	snprintf (result + length - 2, 2, "'");

	assert ((int) strlen (result) == (length - 1));

	ptr = or_pack_int (ptr, func_type);
	ptr = or_pack_string (ptr, result);

	if (result != temp)
	  {
	    free_and_init (result);
	  }

	break;
      }
    case DB_TYPE_CHAR:
      func_type = 7;

      ptr = or_pack_int (ptr, func_type);
      ptr = or_pack_string_with_length (ptr, db_get_string (new_value), db_get_string_size (new_value) - 1);
      break;
    case DB_TYPE_VARCHAR:
      func_type = 7;
      ptr = or_pack_int (ptr, func_type);
      ptr = or_pack_string (ptr, db_get_string (new_value));
      break;
    case DB_TYPE_NCHAR:
    case DB_TYPE_VARNCHAR:
      {
	int size = 0;
	int length = 0;
	char *result = NULL;
	const char *temp_string = NULL;

	temp_string = db_get_nchar (new_value, &length);
	size = db_get_string_size (new_value);

	if (temp_string != NULL)
	  {
	    result = (char *) malloc (size + 4);
	    if (result == NULL)
	      {
		er_set (ER_ERROR_SEVERITY, ARG_FILE_LINE, ER_OUT_OF_VIRTUAL_MEMORY, 1, size + 4);
		return ER_OUT_OF_VIRTUAL_MEMORY;
	      }

	    snprintf (result, size + 3, "N'%s", temp_string);
	    result[size + 2] = '\'';
	    result[size + 3] = '\0';
	  }

	func_type = 7;
	ptr = or_pack_int (ptr, func_type);
	ptr = or_pack_string (ptr, result);

	if (result != NULL)
	  {
	    free_and_init (result);
	  }

	break;
      }
#define TOO_BIG_TO_MATTER       1024
    case DB_TYPE_TIME:
      db_make_char (&format, strlen (time_format), time_format,
		    strlen (time_format), format_codeset, LANG_GET_BINARY_COLLATION (format_codeset));
      db_to_char (new_value, &format, &lang_str, &result, &tp_Char_domain);

      line_length = db_get_string_length (&result);
      strncpy (line, db_get_string (&result), line_length);

      func_type = 7;
      ptr = or_pack_int (ptr, func_type);
      ptr = or_pack_string (ptr, line);

      db_value_clear (&result);

      break;
    case DB_TYPE_TIMESTAMP:
      db_make_char (&format, strlen (timestamp_frmt), timestamp_frmt,
		    strlen (timestamp_frmt), format_codeset, LANG_GET_BINARY_COLLATION (format_codeset));
      db_to_char (new_value, &format, &lang_str, &result, &tp_Char_domain);

      line_length = db_get_string_length (&result);
      strncpy (line, db_get_string (&result), line_length);

      func_type = 7;
      ptr = or_pack_int (ptr, func_type);
      ptr = or_pack_string (ptr, line);

      db_value_clear (&result);

      break;
    case DB_TYPE_DATETIME:
      db_make_char (&format, strlen (datetime_frmt), datetime_frmt,
		    strlen (datetime_frmt), format_codeset, LANG_GET_BINARY_COLLATION (format_codeset));
      db_to_char (new_value, &format, &lang_str, &result, &tp_Char_domain);

      line_length = db_get_string_length (&result);
      strncpy (line, db_get_string (&result), line_length);

      func_type = 7;
      ptr = or_pack_int (ptr, func_type);
      ptr = or_pack_string (ptr, line);

      db_value_clear (&result);

      break;
    case DB_TYPE_TIMESTAMPTZ:
      db_make_char (&format, strlen (timestamptz_frmt), timestamptz_frmt,
		    strlen (timestamptz_frmt), format_codeset, LANG_GET_BINARY_COLLATION (format_codeset));
      db_to_char (new_value, &format, &lang_str, &result, &tp_Char_domain);

      line_length = db_get_string_length (&result);
      strncpy (line, db_get_string (&result), line_length);

      func_type = 7;
      ptr = or_pack_int (ptr, func_type);
      ptr = or_pack_string (ptr, line);

      db_value_clear (&result);

      break;
    case DB_TYPE_DATETIMETZ:
      db_make_char (&format, strlen (datetimetz_frmt), datetimetz_frmt,
		    strlen (datetimetz_frmt), format_codeset, LANG_GET_BINARY_COLLATION (format_codeset));
      db_to_char (new_value, &format, &lang_str, &result, &tp_Char_domain);
      line_length = db_get_string_length (&result);
      strncpy (line, db_get_string (&result), line_length);

      func_type = 7;
      ptr = or_pack_int (ptr, func_type);
      ptr = or_pack_string (ptr, line);

      db_value_clear (&result);

      break;
    case DB_TYPE_TIMESTAMPLTZ:

      db_make_char (&format, strlen (timestampltz_frmt), timestampltz_frmt,
		    strlen (timestampltz_frmt), format_codeset, LANG_GET_BINARY_COLLATION (format_codeset));

      db_to_char (new_value, &format, &lang_str, &result, &tp_Char_domain);

      line_length = db_get_string_length (&result);
      strncpy (line, db_get_string (&result), line_length);

      func_type = 7;
      ptr = or_pack_int (ptr, func_type);
      ptr = or_pack_string (ptr, line);

      db_value_clear (&result);

      break;
    case DB_TYPE_DATETIMELTZ:
      db_make_char (&format, strlen (datetimeltz_frmt), datetimeltz_frmt,
		    strlen (datetimeltz_frmt), format_codeset, LANG_GET_BINARY_COLLATION (format_codeset));

      db_to_char (new_value, &format, &lang_str, &result, &tp_Char_domain);
      line_length = db_get_string_length (&result);
      strncpy (line, db_get_string (&result), line_length);

      func_type = 7;
      ptr = or_pack_int (ptr, func_type);
      ptr = or_pack_string (ptr, line);

      db_value_clear (&result);

      break;
    case DB_TYPE_DATE:

      db_make_char (&format, strlen (date_format), date_format,
		    strlen (date_format), format_codeset, LANG_GET_BINARY_COLLATION (format_codeset));
      db_to_char (new_value, &format, &lang_str, &result, &tp_Char_domain);

      line_length = db_get_string_length (&result);
      strncpy (line, db_get_string (&result), line_length);

      func_type = 7;
      ptr = or_pack_int (ptr, func_type);
      ptr = or_pack_string (ptr, line);

      db_value_clear (&result);

      break;
    case DB_TYPE_MONETARY:
      break;
    case DB_TYPE_NULL:
      /* Can't get here because the DB_IS_NULL test covers DB_TYPE_NULL */
      break;
    case DB_TYPE_VARIABLE:
    case DB_TYPE_SUB:
    case DB_TYPE_DB_VALUE:
      /* make sure line is NULL terminated, may not be necessary line[0] = '\0'; */
      break;
    case DB_TYPE_ENUMERATION:
      if (db_get_enum_string (new_value) == NULL && db_get_enum_short (new_value) != 0)
	{
	  func_type = 4;
	  ptr = or_pack_int (ptr, func_type);
	  ptr = or_pack_short (ptr, db_get_enum_short (new_value));
	}
      else
	{
	  DB_VALUE varchar_val;
	  func_type = 7;
	  /* print enumerations as strings */
	  if (tp_enumeration_to_varchar (new_value, &varchar_val) == NO_ERROR)
	    {
	      ptr = or_pack_int (ptr, func_type);
	      ptr = or_pack_string (ptr, db_get_string (&varchar_val));
	    }
	  else
	    {
	      assert (false);
	    }
	}
      break;
    case DB_TYPE_BLOB:
    case DB_TYPE_CLOB:
      {
	DB_ELO *elo;
	func_type = 7;
	elo = db_get_elo (new_value);
	if (elo != NULL)
	  {
	    if (elo->type == ELO_FBO)
	      {
		assert (elo->locator != NULL);
		ptr = or_pack_int (ptr, func_type);
		ptr = or_pack_string (ptr, elo->locator);
	      }
	    else		/* ELO_LO */
	      {
		/* should not happen for now */
		return ER_FAILED;
	      }
	  }
	else
	  {
	    cdc_log ("cdc_put_value_to_loginfo : Failed to extract LOB File");
	    return ER_FAILED;
	  }
      }

      break;
    case DB_TYPE_OBJECT:
    case DB_TYPE_SET:
    case DB_TYPE_MULTISET:
    case DB_TYPE_SEQUENCE:
    case DB_TYPE_ELO:
    case DB_TYPE_JSON:
    case DB_TYPE_POINTER:
    case DB_TYPE_ERROR:
      func_type = 7;
      ptr = or_pack_int (ptr, func_type);
      ptr = or_pack_string (ptr, NULL);
      *data_ptr = ptr;

      cdc_log ("cdc_put_value_to_loginfo : Not Supported data type %d", DB_VALUE_TYPE (new_value));
      break;
    default:
      /* NB: THERE MUST BE NO DEFAULT CASE HERE. ALL TYPES MUST BE HANDLED! */
      assert (false);
      break;
    }

  *data_ptr = ptr;
  return NO_ERROR;
}

LOG_PAGEID
cdc_min_log_pageid_to_keep ()
{
  return cdc_Gl.consumer.start_lsa.pageid;
}

#if defined (SERVER_MODE)
void
cdc_loginfo_producer_daemon_init ()
{
  assert (cdc_Loginfo_producer_daemon == NULL);

  pthread_mutex_init (&cdc_Gl.producer.lock, NULL);

  pthread_cond_init (&cdc_Gl.producer.wait_cond, NULL);

  LSA_SET_NULL (&cdc_Gl.producer.next_extraction_lsa);

  cdc_Gl.producer.request = CDC_REQUEST_PRODUCER_TO_WAIT;

  /* *INDENT-OFF* */
  cubthread::looper looper = cubthread::looper (std::chrono::milliseconds (10)); /* 주석 처리  */
  cubthread::entry_callable_task *daemon_task = new cubthread::entry_callable_task (cdc_loginfo_producer_execute);

  cdc_Loginfo_producer_daemon = cubthread::get_manager ()->create_daemon (looper, daemon_task, "cdc_loginfo_producer");
  /* *INDENT-ON* */
}

void
cdc_daemons_init ()
{
  if (prm_get_integer_value (PRM_ID_SUPPLEMENTAL_LOG) == 0)
    {
      return;
    }

  cdc_Logging = prm_get_bool_value (PRM_ID_CDC_LOGGING_DEBUG);

  cdc_initialize ();

  cdc_loginfo_producer_daemon_init ();
}

void
cdc_daemons_destroy ()
{
  if (prm_get_integer_value (PRM_ID_SUPPLEMENTAL_LOG) == 0 || cdc_Loginfo_producer_daemon == NULL)
    {
      return;
    }

  cdc_kill_producer ();

  /* *INDENT-OFF* */
  cubthread::get_manager ()->destroy_daemon (cdc_Loginfo_producer_daemon);
   /* *INDENT-ON* */

  cdc_finalize ();
}
#endif
void
cdc_pause_producer ()
{
  cdc_log ("cdc_pause_producer : consumer request the producer to pause");

  cdc_Gl.producer.request = CDC_REQUEST_PRODUCER_TO_WAIT;

  while (cdc_Gl.producer.state != CDC_PRODUCER_STATE_WAIT)
    {
      sleep (1);
    }

  cdc_log ("cdc_pause_producer : producer is paused");
}

void
cdc_wakeup_producer ()
{
  cdc_log ("cdc_wakeup_producer : consumer request the producer to wakeup");

  pthread_cond_signal (&cdc_Gl.producer.wait_cond);
}

void
cdc_kill_producer ()
{
  cdc_log ("cdc_kill_producer : consumer request the producer to be dead");
  cdc_Gl.producer.request = CDC_REQUEST_PRODUCER_TO_BE_DEAD;

  while (cdc_Gl.producer.state != CDC_PRODUCER_STATE_DEAD)
    {
      pthread_cond_signal (&cdc_Gl.producer.wait_cond);
      sleep (1);
    }

  cdc_log ("cdc_kill_producer : producer is dead");
}

void
cdc_pause_consumer ()
{
  cdc_log ("cdc_pause_consumer : producer request the consumer to be pause");
  cdc_Gl.consumer.request = CDC_REQUEST_CONSUMER_TO_WAIT;
}

void
cdc_wakeup_consumer ()
{
  cdc_log ("cdc_wakeup_consumer : producer request the consumer to wakeup");
  cdc_Gl.consumer.request = CDC_REQUEST_CONSUMER_TO_RUN;
}

int
cdc_find_lsa (THREAD_ENTRY * thread_p, time_t * extraction_time, LOG_LSA * start_lsa)
{
  /*
   * 1. get volume list
   * 2. get fpage from each volume
   * 3. get commit/abort/ha_dummy_server_state which contains time from fpage
   * */
  int begin = log_Gl.hdr.last_deleted_arv_num;
  int end = log_Gl.hdr.nxarv_num - 1;
  char arv_name[PATH_MAX];
  LOG_ARV_HEADER *arv_hdr = NULL;
  int num_arvs = end - begin;

  time_t active_start_time = 0;
  time_t archive_start_time = 0;
  int target_arv_num = -1;

  LOG_LSA ret_lsa = LSA_INITIALIZER;
  bool is_found = false;

  char input_time_buf[CTIME_MAX];
  char output_time_buf[CTIME_MAX];
  time_t input_time = *extraction_time;
  int error = NO_ERROR;

  /*
   * 1. traverse from the latest log volume
   * 2. when num_arvs > 0, no logic to handle the active log volume
   * 3. check condition when i = begin while finding target_arv_num
   */

  /* At first, compare the time in active log volume. */
  error = cdc_get_start_point_from_file (thread_p, -1, &ret_lsa, &active_start_time);
  if (error == ER_FAILED || error == ER_LOG_READ)
    {
      goto end;
    }
  else
    {
      /* NO ERROR */
      if (active_start_time != 0 && active_start_time <= *extraction_time)
	{
	  // active
	  error = cdc_get_lsa_with_start_point (thread_p, extraction_time, &ret_lsa);
	  if (error == NO_ERROR)
	    {
	      LSA_COPY (start_lsa, &ret_lsa);
	      is_found = true;
	    }
	  else if (error == ER_CDC_LSA_NOT_FOUND)
	    {
	      /* input time is too big to find log, then returns latest log */
	      LOG_LSA nxio_lsa = log_Gl.append.get_nxio_lsa ();
	      LSA_COPY (start_lsa, &nxio_lsa);

	      *extraction_time = time (NULL);	/* can not know time of latest log */
	      is_found = true;

	      ctime_r (&input_time, input_time_buf);
	      ctime_r (extraction_time, output_time_buf);
	      er_set (ER_NOTIFICATION_SEVERITY, ARG_FILE_LINE, ER_CDC_ADJUSTED_LSA, 2, input_time_buf, output_time_buf);

	      error = ER_CDC_ADJUSTED_LSA;
	    }
	}
      else
	{
	  /* if not found in active log volume, then traverse archives */
	  if (num_arvs > 0)
	    {
	      /* travers from the latest */
	      for (int i = end; i > begin; i--)
		{
		  error = cdc_get_start_point_from_file (thread_p, i, &ret_lsa, &archive_start_time);
		  if (error != NO_ERROR)
		    {
		      goto end;
		    }

		  if (archive_start_time <= *extraction_time)
		    {
		      target_arv_num = i;
		      break;
		    }
		}

	      if (target_arv_num == -1)
		{
		  /* returns oldest LSA */
		  LSA_COPY (start_lsa, &ret_lsa);
		  *extraction_time = archive_start_time;
		  is_found = true;

		  ctime_r (&input_time, input_time_buf);
		  ctime_r (extraction_time, output_time_buf);
		  er_set (ER_NOTIFICATION_SEVERITY, ARG_FILE_LINE, ER_CDC_ADJUSTED_LSA, 2, input_time_buf,
			  output_time_buf);
		  error = ER_CDC_ADJUSTED_LSA;
		}
	      else
		{
		  if ((error = cdc_get_lsa_with_start_point (thread_p, extraction_time, &ret_lsa)) != NO_ERROR)
		    {

		      ctime_r (&input_time, input_time_buf);
		      ctime_r (extraction_time, output_time_buf);
		      er_set (ER_NOTIFICATION_SEVERITY, ARG_FILE_LINE, ER_CDC_ADJUSTED_LSA, 2, input_time_buf,
			      output_time_buf);
		      error = ER_CDC_ADJUSTED_LSA;
		    }
		  else
		    {
		      error = NO_ERROR;
		    }

		  LSA_COPY (start_lsa, &ret_lsa);
		  is_found = true;
		}
	    }
	  else
	    {
	      /* num_arvs == 0, and active_start_time > input time
	       * returns oldest LSA in active log volume */
	      if (active_start_time != 0)
		{
		  *extraction_time = active_start_time;
		  LSA_COPY (start_lsa, &ret_lsa);
		  is_found = true;

		  ctime_r (&input_time, input_time_buf);
		  ctime_r (extraction_time, output_time_buf);
		  er_set (ER_NOTIFICATION_SEVERITY, ARG_FILE_LINE, ER_CDC_ADJUSTED_LSA, 2, input_time_buf,
			  output_time_buf);
		  error = ER_CDC_ADJUSTED_LSA;
		}
	      else
		{
		  /* num_arvs ==0 but no time info has been found in active log volume */
		  LOG_LSA nxio_lsa = log_Gl.append.get_nxio_lsa ();
		  LSA_COPY (start_lsa, &nxio_lsa);

		  *extraction_time = time (NULL);	/* can not know time of latest log */
		  is_found = true;

		  ctime_r (&input_time, input_time_buf);
		  ctime_r (extraction_time, output_time_buf);
		  er_set (ER_NOTIFICATION_SEVERITY, ARG_FILE_LINE, ER_CDC_ADJUSTED_LSA, 2, input_time_buf,
			  output_time_buf);
		  error = ER_CDC_ADJUSTED_LSA;
		}
	    }
	}
    }

end:
  if (is_found)
    {
      cdc_log ("cdc_find_lsa : find LOG_LSA (%lld | %d) from time (%lld)", LSA_AS_ARGS (start_lsa), *extraction_time);
    }
  else
    {
      cdc_log ("cdc_find_lsa : failed to find LOG_LSA from time (%lld)", *extraction_time);
    }

  return error;
}

static int
cdc_check_lsa_range (THREAD_ENTRY * thread_p, LOG_LSA * lsa)
{
  LOG_PAGE *hdr_pgptr = NULL;
  LOG_PAGE *log_pgptr = NULL;
  LOG_PHY_PAGEID phy_pageid = NULL_PAGEID;
  char hdr_pgbuf[IO_MAX_PAGE_SIZE + MAX_ALIGNMENT], *aligned_hdr_pgbuf;
  char log_pgbuf[IO_MAX_PAGE_SIZE + MAX_ALIGNMENT], *aligned_log_pgbuf;
  int vdes = NULL_VOLDES;

  int begin = log_Gl.hdr.last_deleted_arv_num + 1;
  int end = log_Gl.hdr.nxarv_num;
  char arv_name[PATH_MAX] = "\0";
  LOG_ARV_HEADER *arv_hdr = NULL;
  int num_arvs = end - begin;

  int error_code = NO_ERROR;

  LOG_LSA first_lsa = LSA_INITIALIZER;
  LOG_LSA nxio_lsa = log_Gl.append.get_nxio_lsa ();

  aligned_log_pgbuf = PTR_ALIGN (log_pgbuf, MAX_ALIGNMENT);
  log_pgptr = (LOG_PAGE *) aligned_log_pgbuf;
  LOG_CS_ENTER_READ_MODE (thread_p);

  if (num_arvs == 0)
    {
      first_lsa.pageid = log_Gl.hdr.fpageid;
      first_lsa.offset = 0;
    }
  else
    {
      LOG_ARCHIVE_CS_ENTER (thread_p);
      aligned_hdr_pgbuf = PTR_ALIGN (hdr_pgbuf, MAX_ALIGNMENT);

      hdr_pgptr = (LOG_PAGE *) aligned_hdr_pgbuf;

      fileio_make_log_archive_name (arv_name, log_Archive_path, log_Prefix, begin);

      if (fileio_is_volume_exist (arv_name) == true)
	{
	  vdes = fileio_mount (thread_p, log_Db_fullname, arv_name, LOG_DBLOG_ARCHIVE_VOLID, false, false);
	  if (vdes != NULL_VOLDES)
	    {
	      if (fileio_read (thread_p, vdes, hdr_pgptr, 0, IO_MAX_PAGE_SIZE) == NULL)
		{
		  fileio_dismount (thread_p, vdes);

		  er_set (ER_FATAL_ERROR_SEVERITY, ARG_FILE_LINE, ER_LOG_READ, 3, 0LL, 0LL, arv_name);

		  LOG_ARCHIVE_CS_EXIT (thread_p);

		  LOG_CS_EXIT (thread_p);

		  return ER_LOG_READ;
		}

	      arv_hdr = (LOG_ARV_HEADER *) hdr_pgptr->area;
	      if (difftime64 ((time_t) arv_hdr->db_creation, (time_t) log_Gl.hdr.db_creation) != 0)
		{
		  fileio_dismount (thread_p, vdes);
		  LOG_ARCHIVE_CS_EXIT (thread_p);
		  LOG_CS_EXIT (thread_p);

		  er_set (ER_ERROR_SEVERITY, ARG_FILE_LINE, ER_LOG_DOESNT_CORRESPOND_TO_DATABASE, 1, arv_name);
		  return ER_LOG_DOESNT_CORRESPOND_TO_DATABASE;
		}

	      first_lsa.pageid = arv_hdr->fpageid;
	      first_lsa.offset = 0;

	      fileio_dismount (thread_p, vdes);
	      LOG_ARCHIVE_CS_EXIT (thread_p);
	    }
	}
      else
	{
	  LOG_ARCHIVE_CS_EXIT (thread_p);

	  first_lsa.pageid = log_Gl.hdr.fpageid;
	  first_lsa.offset = 0;
	}
    }

  LOG_CS_EXIT (thread_p);

  cdc_log ("%s : first log lsa from log volume is (%lld|%d) and last lsa is (%lld|%d). input lsa is (%lld|%d)",
	   __func__, LSA_AS_ARGS (&first_lsa), LSA_AS_ARGS (&nxio_lsa), LSA_AS_ARGS (lsa));

  if (LSA_GE (lsa, &first_lsa) && LSA_LT (lsa, &nxio_lsa))
    {
      return NO_ERROR;
    }
  else
    {
      return ER_CDC_INVALID_LOG_LSA;
    }
}

int
cdc_validate_lsa (THREAD_ENTRY * thread_p, LOG_LSA * lsa)
{
  LOG_RECORD_HEADER *log_rec_header;
  LOG_PAGE *log_page_p = NULL;
  char *log_pgbuf[IO_MAX_PAGE_SIZE + MAX_ALIGNMENT];

  LOG_LSA process_lsa;

  LOG_PAGEID pageid;

  log_page_p = (LOG_PAGE *) PTR_ALIGN (log_pgbuf, MAX_ALIGNMENT);
  log_page_p->hdr.logical_pageid = NULL_PAGEID;
  log_page_p->hdr.offset = NULL_OFFSET;

  int error = NO_ERROR;

  if (LSA_ISNULL (lsa))
    {
      er_set (ER_ERROR_SEVERITY, ARG_FILE_LINE, ER_CDC_INVALID_LOG_LSA, LSA_AS_ARGS (lsa));
      return ER_CDC_INVALID_LOG_LSA;
    }

  if (lsa->pageid >= LOGPAGEID_MAX)
    {
      er_set (ER_ERROR_SEVERITY, ARG_FILE_LINE, ER_CDC_INVALID_LOG_LSA, LSA_AS_ARGS (lsa));
      return ER_CDC_INVALID_LOG_LSA;
    }

  if (cdc_check_lsa_range (thread_p, lsa) != NO_ERROR)
    {
      return ER_CDC_INVALID_LOG_LSA;
    }

  cdc_log ("cdc_validate_lsa : fetch page from LOG_LSA (%lld | %d) to validate ", LSA_AS_ARGS (lsa));

  /*fetch log page */
  if (logpb_fetch_page (thread_p, lsa, LOG_CS_SAFE_READER, log_page_p) != NO_ERROR)
    {
      return ER_FAILED;
    }

  process_lsa.pageid = log_page_p->hdr.logical_pageid;
  process_lsa.offset = log_page_p->hdr.offset;
  pageid = log_page_p->hdr.logical_pageid;

  while (process_lsa.pageid == pageid)
    {
      log_rec_header = LOG_GET_LOG_RECORD_HEADER (log_page_p, &process_lsa);

      if (LSA_EQ (&process_lsa, lsa))
	{
	  cdc_log ("cdc_validate_lsa : LOG_LSA (%lld | %d) validation success ", LSA_AS_ARGS (lsa));
	  return NO_ERROR;
	}

      LSA_COPY (&process_lsa, &log_rec_header->forw_lsa);
    }

  er_set (ER_ERROR_SEVERITY, ARG_FILE_LINE, ER_CDC_INVALID_LOG_LSA, LSA_AS_ARGS (lsa));
  return ER_CDC_INVALID_LOG_LSA;
}

int
cdc_set_extraction_lsa (LOG_LSA * lsa)
{
  LSA_COPY (&cdc_Gl.producer.next_extraction_lsa, lsa);
  LSA_COPY (&cdc_Gl.consumer.next_lsa, lsa);

  cdc_log ("cdc_set_extraction_lsa : set LOG_LSA (%lld | %d) to produce ", LSA_AS_ARGS (lsa));

  return NO_ERROR;
}

void
cdc_reinitialize_queue (LOG_LSA * start_lsa)
{
  assert (cdc_Gl.loginfo_queue != NULL);
  CDC_LOGINFO_ENTRY *consume;

  if (cdc_Gl.producer.produced_queue_size == 0)
    {
      cdc_log ("cdc_reinitialize_queue : don't need to be reinitialized");
      goto end;
    }

  cdc_Gl.is_queue_reinitialized = true;

  if (LSA_LT (&cdc_Gl.first_loginfo_queue_lsa, start_lsa) && LSA_GE (&cdc_Gl.last_loginfo_queue_lsa, start_lsa))
    {
      cdc_log
	("cdc_reinitialize_queue : reconstruct existing log info queue to remove the log infos before the LOG_LSA (%lld | %d)",
	 LSA_AS_ARGS (start_lsa));

      LOG_LSA next_consume_lsa = LSA_INITIALIZER;
      LSA_COPY (&next_consume_lsa, &cdc_Gl.first_loginfo_queue_lsa);
      while (LSA_LT (&next_consume_lsa, start_lsa))
	{
	  cdc_Gl.loginfo_queue->consume (consume);
	  cdc_Gl.consumer.consumed_queue_size += consume->length;
	  LSA_COPY (&next_consume_lsa, &consume->next_lsa);

	  if (consume->log_info != NULL)
	    {
	      free_and_init (consume->log_info);
	    }
	}

      cdc_Gl.producer.produced_queue_size -= cdc_Gl.consumer.consumed_queue_size;
      cdc_Gl.consumer.consumed_queue_size = 0;
    }
  else
    {
      cdc_log ("cdc_reinitialize_queue : initialize the whole log infos in the queue");

      while (!cdc_Gl.loginfo_queue->is_empty ())
	{
	  cdc_Gl.loginfo_queue->consume (consume);

	  if (consume->log_info != NULL)
	    {
	      free_and_init (consume->log_info);
	    }
	}
      cdc_Gl.producer.produced_queue_size = 0;
      cdc_Gl.consumer.consumed_queue_size = 0;

          /* *INDENT-OFF* */
    delete cdc_Gl.loginfo_queue;
    cdc_Gl.loginfo_queue = new lockfree::circular_queue <CDC_LOGINFO_ENTRY *> (MAX_CDC_LOGINFO_QUEUE_ENTRY);
          /* *INDENT-ON* */
    }

end:

  cdc_log ("cdc_reinitialize_queue : reinitialize end");
}

/*
 * arv_num (in) : archive log volume number to traverse. If it is -1, then traverse active log volume.
 * ret_lsa (out) : lsa of the first log which contains time info
 * time (out) : time of the first log which contains time info
 */

static int
cdc_get_start_point_from_file (THREAD_ENTRY * thread_p, int arv_num, LOG_LSA * ret_lsa, time_t * time)
{
  char arv_name[PATH_MAX];
  LOG_ARV_HEADER *arv_hdr;
  char hdr_pgbuf[IO_MAX_PAGE_SIZE + MAX_ALIGNMENT], *aligned_hdr_pgbuf;
  char log_pgbuf[IO_MAX_PAGE_SIZE + MAX_ALIGNMENT], *aligned_log_pgbuf;

  LOG_PAGE *hdr_pgptr;
  LOG_PAGE *log_pgptr;
  LOG_PHY_PAGEID phy_pageid = NULL_PAGEID;
  int vdes;

  char ctime_buf[CTIME_MAX];
  int error_code;

  LOG_LSA process_lsa;
  LOG_LSA forw_lsa;

  LOG_RECORD_HEADER *log_rec_header;
  LOG_REC_DONETIME *donetime;
  LOG_REC_HA_SERVER_STATE *dummy;

  aligned_log_pgbuf = PTR_ALIGN (log_pgbuf, MAX_ALIGNMENT);
  log_pgptr = (LOG_PAGE *) aligned_log_pgbuf;
  LOG_CS_ENTER_READ_MODE (thread_p);

  if (arv_num == -1)
    {
      process_lsa.pageid = log_Gl.hdr.fpageid;
      process_lsa.offset = 0;
    }
  else
    {
      LOG_ARCHIVE_CS_ENTER (thread_p);
      aligned_hdr_pgbuf = PTR_ALIGN (hdr_pgbuf, MAX_ALIGNMENT);

      hdr_pgptr = (LOG_PAGE *) aligned_hdr_pgbuf;

      fileio_make_log_archive_name (arv_name, log_Archive_path, log_Prefix, arv_num);

      if (fileio_is_volume_exist (arv_name) == true)
	{
	  vdes = fileio_mount (thread_p, log_Db_fullname, arv_name, LOG_DBLOG_ARCHIVE_VOLID, false, false);
	  if (vdes != NULL_VOLDES)
	    {
	      if (fileio_read (thread_p, vdes, hdr_pgptr, 0, IO_MAX_PAGE_SIZE) == NULL)
		{
		  fileio_dismount (thread_p, vdes);

		  er_set (ER_FATAL_ERROR_SEVERITY, ARG_FILE_LINE, ER_LOG_READ, 3, 0LL, 0LL, arv_name);

		  LOG_ARCHIVE_CS_EXIT (thread_p);

		  LOG_CS_EXIT (thread_p);

		  return ER_LOG_READ;
		}

	      arv_hdr = (LOG_ARV_HEADER *) hdr_pgptr->area;
	      if (difftime64 ((time_t) arv_hdr->db_creation, (time_t) log_Gl.hdr.db_creation) != 0)
		{
		  fileio_dismount (thread_p, vdes);
		  LOG_ARCHIVE_CS_EXIT (thread_p);
		  LOG_CS_EXIT (thread_p);

		  er_set (ER_ERROR_SEVERITY, ARG_FILE_LINE, ER_LOG_DOESNT_CORRESPOND_TO_DATABASE, 1, arv_name);
		  return ER_LOG_DOESNT_CORRESPOND_TO_DATABASE;
		}

	      process_lsa.pageid = arv_hdr->fpageid;
	      process_lsa.offset = 0;

	      fileio_dismount (thread_p, vdes);
	      LOG_ARCHIVE_CS_EXIT (thread_p);
	    }
	}
    }

  LOG_CS_EXIT (thread_p);

  if ((error_code = logpb_fetch_page (thread_p, &process_lsa, LOG_CS_SAFE_READER, log_pgptr)) != NO_ERROR)
    {
      return error_code;
    }

  if (arv_num == -1)
    {
      process_lsa.pageid = log_pgptr->hdr.logical_pageid;
      process_lsa.offset = log_pgptr->hdr.offset;
    }

  while (!LSA_ISNULL (&process_lsa))
    {
      log_rec_header = LOG_GET_LOG_RECORD_HEADER (log_pgptr, &process_lsa);
      LSA_COPY (&forw_lsa, &log_rec_header->forw_lsa);

      LOG_READ_ADD_ALIGN (thread_p, sizeof (*log_rec_header), &process_lsa, log_pgptr);

      if (log_rec_header->type == LOG_COMMIT || log_rec_header->type == LOG_ABORT)
	{
	  LOG_READ_ADVANCE_WHEN_DOESNT_FIT (thread_p, sizeof (*donetime), &process_lsa, log_pgptr);
	  donetime = (LOG_REC_DONETIME *) (log_pgptr->area + process_lsa.offset);

	  LOG_READ_ADD_ALIGN (thread_p, sizeof (*donetime), &process_lsa, log_pgptr);
	  LSA_COPY (ret_lsa, &process_lsa);

	  *time = donetime->at_time;
	  return NO_ERROR;
	}

      if (log_rec_header->type == LOG_DUMMY_HA_SERVER_STATE)
	{
	  LOG_READ_ADVANCE_WHEN_DOESNT_FIT (thread_p, sizeof (*dummy), &process_lsa, log_pgptr);
	  dummy = (LOG_REC_HA_SERVER_STATE *) (log_pgptr->area + process_lsa.offset);

	  LOG_READ_ADD_ALIGN (thread_p, sizeof (*dummy), &process_lsa, log_pgptr);
	  LSA_COPY (ret_lsa, &process_lsa);
	  *time = dummy->at_time;
	  return NO_ERROR;
	}

      if (process_lsa.pageid != forw_lsa.pageid)
	{
	  if (LSA_ISNULL (&forw_lsa))
	    {
	      ctime_r (time, ctime_buf);
	      er_set (ER_NOTIFICATION_SEVERITY, ARG_FILE_LINE, ER_CDC_LSA_NOT_FOUND, 1, ctime_buf);

	      return ER_CDC_LSA_NOT_FOUND;
	    }

	  if ((error_code = logpb_fetch_page (thread_p, &forw_lsa, LOG_CS_SAFE_READER, log_pgptr)) != NO_ERROR)
	    {
	      return error_code;
	    }
	}
      LSA_COPY (&process_lsa, &forw_lsa);
    }

  ctime_r (time, ctime_buf);
  er_set (ER_NOTIFICATION_SEVERITY, ARG_FILE_LINE, ER_CDC_LSA_NOT_FOUND, 1, ctime_buf);

  return ER_CDC_LSA_NOT_FOUND;
}

/*
 * time (in/out) : Time to compare (in) and actual time of log for start_lsa (out)
 * start_lsa (in/out) : start point (in) and lsa of LOG which is found (out)
 */

static int
cdc_get_lsa_with_start_point (THREAD_ENTRY * thread_p, time_t * time, LOG_LSA * start_lsa)
{
  LOG_LSA process_lsa;

  LOG_RECORD_HEADER *log_rec_header;
  LOG_PAGE *log_page_p = NULL;
  char *log_pgbuf[IO_MAX_PAGE_SIZE + MAX_ALIGNMENT];

  LOG_REC_DONETIME *donetime;
  LOG_REC_HA_SERVER_STATE *dummy;
  time_t at_time;

  LOG_LSA forw_lsa;

  log_page_p = (LOG_PAGE *) PTR_ALIGN (log_pgbuf, MAX_ALIGNMENT);
  log_page_p->hdr.logical_pageid = NULL_PAGEID;
  log_page_p->hdr.offset = NULL_OFFSET;
  bool is_active = false;

  char ctime_buf[CTIME_MAX];
  int error = NO_ERROR;

  if (LSA_ISNULL (start_lsa))
    {
      is_active = true;
    }

  LSA_COPY (&process_lsa, start_lsa);

  /*fetch log page */
  if (logpb_fetch_page (thread_p, &process_lsa, LOG_CS_SAFE_READER, log_page_p) != NO_ERROR)
    {
      return ER_FAILED;
    }

  while (!LSA_ISNULL (&process_lsa))
    {
      log_rec_header = LOG_GET_LOG_RECORD_HEADER (log_page_p, &process_lsa);
      LSA_COPY (&forw_lsa, &log_rec_header->forw_lsa);

      LOG_READ_ADD_ALIGN (thread_p, sizeof (*log_rec_header), &process_lsa, log_page_p);

      if (log_rec_header->type == LOG_COMMIT || log_rec_header->type == LOG_ABORT)
	{
	  LOG_READ_ADVANCE_WHEN_DOESNT_FIT (thread_p, sizeof (*donetime), &process_lsa, log_page_p);
	  donetime = (LOG_REC_DONETIME *) (log_page_p->area + process_lsa.offset);
	  if (donetime->at_time >= *time)
	    {
	      *time = donetime->at_time;
	      LSA_COPY (start_lsa, &forw_lsa);
	      return NO_ERROR;
	    }
	  LOG_READ_ADD_ALIGN (thread_p, sizeof (*donetime), &process_lsa, log_page_p);
	}

      if (log_rec_header->type == LOG_DUMMY_HA_SERVER_STATE)
	{
	  LOG_READ_ADVANCE_WHEN_DOESNT_FIT (thread_p, sizeof (*dummy), &process_lsa, log_page_p);
	  dummy = (LOG_REC_HA_SERVER_STATE *) (log_page_p->area + process_lsa.offset);

	  if (dummy->at_time >= *time)
	    {
	      *time = dummy->at_time;
	      LSA_COPY (start_lsa, &forw_lsa);
	      return NO_ERROR;
	    }
	  LOG_READ_ADD_ALIGN (thread_p, sizeof (*dummy), &process_lsa, log_page_p);
	}

      if (process_lsa.pageid != forw_lsa.pageid)
	{
	  if (LSA_ISNULL (&forw_lsa))
	    {
	      ctime_r (time, ctime_buf);
	      er_set (ER_NOTIFICATION_SEVERITY, ARG_FILE_LINE, ER_CDC_LSA_NOT_FOUND, 1, ctime_buf);

	      return ER_CDC_LSA_NOT_FOUND;
	    }

	  if (logpb_fetch_page (thread_p, &forw_lsa, LOG_CS_SAFE_READER, log_page_p) != NO_ERROR)
	    {
	      return ER_FAILED;
	    }
	}

      LSA_COPY (&process_lsa, &forw_lsa);
    }

  ctime_r (time, ctime_buf);
  er_set (ER_NOTIFICATION_SEVERITY, ARG_FILE_LINE, ER_CDC_LSA_NOT_FOUND, 1, ctime_buf);

  return ER_CDC_LSA_NOT_FOUND;
}

int
cdc_get_loginfo_metadata (LOG_LSA * lsa, int *length, int *num_log_info)
{
  LSA_COPY (lsa, &cdc_Gl.consumer.next_lsa);
  *length = cdc_Gl.consumer.log_info_size;
  *num_log_info = cdc_Gl.consumer.num_log_info;

  return NO_ERROR;
}

int
cdc_make_loginfo (THREAD_ENTRY * thread_p, LOG_LSA * start_lsa)
{
  int rv;

  int begin = 0;
  int end = 0;

  char *log_infos = NULL;
  char *temp_log_infos = NULL;

  CDC_LOGINFO_ENTRY *consume;

  int num_log_info = 0;
  int total_length = 0;

  char ctime_buf[CTIME_MAX];

  begin = (int) time (NULL);

  while (cdc_Gl.loginfo_queue->is_empty ())
    {
      sleep (1);
      end = (int) time (NULL);
      if ((end - begin) >= cdc_Gl.consumer.extraction_timeout)
	{
	  time_t elapsed = end - begin;

	  er_set (ER_NOTIFICATION_SEVERITY, ARG_FILE_LINE, ER_CDC_EXTRACTION_TIMEOUT, 2, elapsed,
		  cdc_Gl.consumer.extraction_timeout);

	  return ER_CDC_EXTRACTION_TIMEOUT;
	}
    }

  LSA_COPY (&cdc_Gl.consumer.start_lsa, start_lsa);	/* stores start lsa to consume */
  log_infos = cdc_Gl.consumer.log_info;
  memset (log_infos, 0, cdc_Gl.consumer.log_info_size);

  while (cdc_Gl.loginfo_queue->is_empty () == false && (num_log_info < cdc_Gl.consumer.max_log_item))
    {
      /* *INDENT-OFF* */
      if (cdc_Gl.loginfo_queue->consume (consume) == false)
        {
          /* consume failed, queue is blocked by producer */
          continue;
        }
      /* *INDENT-ON* */

      if (LSA_GE (&consume->next_lsa, start_lsa))
	{
	  if ((int) (total_length + consume->length + MAX_ALIGNMENT) > cdc_Gl.consumer.log_info_size)
	    {
	      temp_log_infos = (char *) realloc (log_infos, total_length + consume->length + MAX_ALIGNMENT);
	      if (temp_log_infos == NULL)
		{
		  goto end;
		}
	      else
		{
		  log_infos = temp_log_infos;
		}
	    }
	  memcpy (PTR_ALIGN (log_infos + total_length, MAX_ALIGNMENT), PTR_ALIGN (consume->log_info, MAX_ALIGNMENT),
		  consume->length);

	  total_length =
	    (PTR_ALIGN (log_infos + total_length, MAX_ALIGNMENT) + consume->length) - PTR_ALIGN (log_infos,
												 MAX_ALIGNMENT);

	  num_log_info++;

	  LSA_COPY (&cdc_Gl.first_loginfo_queue_lsa, &consume->next_lsa);
	  LSA_COPY (start_lsa, &consume->next_lsa);

	  cdc_Gl.consumer.consumed_queue_size += consume->length;

	  if (consume->log_info != NULL)
	    {
	      free_and_init (consume->log_info);
	    }

	  if (consume != NULL)
	    {
	      free_and_init (consume);
	    }
	}

      end = (int) time (NULL);
      if ((end - begin) >= cdc_Gl.consumer.extraction_timeout)
	{
	  cdc_log ("cdc_make_loginfo : finished extraction due to extraction timeout (%lld / %lld)", end - begin,
		   cdc_Gl.consumer.extraction_timeout);
	  goto end;
	}
    }

end:

  cdc_Gl.consumer.log_info = log_infos;
  cdc_Gl.consumer.log_info_size = total_length;
  cdc_Gl.consumer.num_log_info = num_log_info;
  LSA_COPY (&cdc_Gl.consumer.next_lsa, start_lsa);	/* stores next lsa to consume */

  if (cdc_Gl.consumer.request == CDC_REQUEST_CONSUMER_TO_WAIT)
    {
      cdc_log ("cdc_make_loginfo : consumer is requested to wait");

      while (cdc_Gl.consumer.consumed_queue_size != 0)
	{
	  cdc_wakeup_producer ();
	}
    }

//  if producer status is wait, and producer queue size is over the limit
  cdc_log
    ("cdc_make_loginfo : consume the log info entry in the queue and send to the requester.\nnumber of loginfos:(%d), total length of loginfos:(%d), next LOG_LSA to consume:(%lld | %d).",
     cdc_Gl.consumer.num_log_info, cdc_Gl.consumer.log_info_size, LSA_AS_ARGS (&cdc_Gl.consumer.next_lsa));

  return NO_ERROR;
}

int
cdc_initialize ()
{
  cdc_Gl.conn.fd = -1;
  cdc_Gl.conn.status = CONN_CLOSED;

  cdc_Gl.producer.extraction_user = NULL;
  cdc_Gl.producer.extraction_classoids = NULL;

  cdc_Gl.producer.request = CDC_REQUEST_PRODUCER_NONE;
  cdc_Gl.consumer.request = CDC_REQUEST_CONSUMER_NONE;
  cdc_Gl.producer.state = CDC_PRODUCER_STATE_DEAD;

  /* *INDENT-OFF* */
  cdc_Gl.loginfo_queue = new lockfree::circular_queue <CDC_LOGINFO_ENTRY *> (MAX_CDC_LOGINFO_QUEUE_ENTRY);
  /* *INDENT-ON* */

  cdc_Gl.consumer.consumed_queue_size = 0;
  cdc_Gl.producer.produced_queue_size = 0;

  LSA_SET_NULL (&cdc_Gl.first_loginfo_queue_lsa);
  LSA_SET_NULL (&cdc_Gl.last_loginfo_queue_lsa);

  cdc_Gl.producer.temp_logbuf[0].log_page_p =
    (LOG_PAGE *) PTR_ALIGN (cdc_Gl.producer.temp_logbuf[0].log_page, MAX_ALIGNMENT);
  cdc_Gl.producer.temp_logbuf[1].log_page_p =
    (LOG_PAGE *) PTR_ALIGN (cdc_Gl.producer.temp_logbuf[1].log_page, MAX_ALIGNMENT);

  /*communication buffer from server to client initialization */
  cdc_Gl.consumer.log_info = NULL;
  cdc_Gl.consumer.log_info_size = 0;
  cdc_Gl.consumer.log_info_buf_size = 0;

  cdc_Gl.consumer.num_log_info = 0;

  LSA_SET_NULL (&cdc_Gl.consumer.start_lsa);
  LSA_SET_NULL (&cdc_Gl.consumer.next_lsa);

  return 0;
}

int
cdc_free_extraction_filter ()
{
  if (cdc_Gl.producer.extraction_user != NULL)
    {
      for (int i = 0; i < cdc_Gl.producer.num_extraction_user; i++)
	{
	  if (cdc_Gl.producer.extraction_user[i] != NULL)
	    {
	      free_and_init (cdc_Gl.producer.extraction_user[i]);
	    }
	}

      free_and_init (cdc_Gl.producer.extraction_user);
    }

  if (cdc_Gl.producer.extraction_classoids != NULL)
    {
      free_and_init (cdc_Gl.producer.extraction_classoids);
    }
  return NO_ERROR;
}

/* if client request for session end, it clean up all data structure */
int
cdc_cleanup ()
{
  cdc_log ("cdc_cleanup () : cleanup start");

  if (cdc_Gl.producer.state != CDC_PRODUCER_STATE_WAIT)
    {
      cdc_pause_producer ();
    }

  cdc_free_extraction_filter ();

  assert (cdc_Gl.loginfo_queue != NULL);

  while (!cdc_Gl.loginfo_queue->is_empty ())
    {
      CDC_LOGINFO_ENTRY *tmp;
      cdc_Gl.loginfo_queue->consume (tmp);

      if (tmp->log_info != NULL)
	{
	  free (tmp->log_info);
	}

      if (tmp != NULL)
	{
	  free (tmp);
	}
    }

  cdc_Gl.consumer.consumed_queue_size = 0;
  cdc_Gl.producer.produced_queue_size = 0;

  LSA_SET_NULL (&cdc_Gl.first_loginfo_queue_lsa);
  LSA_SET_NULL (&cdc_Gl.last_loginfo_queue_lsa);

  LSA_SET_NULL (&cdc_Gl.producer.next_extraction_lsa);

  /*communication buffer from server to client initialization */
  cdc_cleanup_consumer ();

  cdc_log ("cdc_cleanup () : cleanup end");
  return NO_ERROR;
}

void
cdc_cleanup_consumer ()
{
  if (cdc_Gl.consumer.log_info_size != 0)
    {
      cdc_Gl.consumer.log_info_size = 0;
      cdc_Gl.consumer.num_log_info = 0;

      if (cdc_Gl.consumer.log_info != NULL)
	{
	  free_and_init (cdc_Gl.consumer.log_info);
	}
    }

  LSA_SET_NULL (&cdc_Gl.consumer.start_lsa);
  LSA_SET_NULL (&cdc_Gl.consumer.next_lsa);
}

int
cdc_finalize ()
{
  int i = 0;

  cdc_log ("cdc_finalize () : finalize start");

  cdc_free_extraction_filter ();

/* *INDENT-OFF* */
  for (auto iter:cdc_Gl.producer.tran_user)
    {
      if (iter.second != NULL)
      {
        free_and_init (iter.second);
      }
    }
/* *INDENT-ON* */

  if (cdc_Gl.loginfo_queue != NULL)
    {
      while (!cdc_Gl.loginfo_queue->is_empty ())
	{
	  CDC_LOGINFO_ENTRY *tmp;
	  cdc_Gl.loginfo_queue->consume (tmp);

	  if (tmp->log_info != NULL)
	    {
	      free_and_init (tmp->log_info);
	    }

	  if (tmp != NULL)
	    {
	      free_and_init (tmp);
	    }
	}

          /* *INDENT-OFF* */
      delete cdc_Gl.loginfo_queue;
          /* *INDENT-ON* */
      cdc_Gl.loginfo_queue = NULL;
    }

  cdc_Gl.consumer.consumed_queue_size = 0;
  cdc_Gl.producer.produced_queue_size = 0;

  LSA_SET_NULL (&cdc_Gl.producer.next_extraction_lsa);
  LSA_SET_NULL (&cdc_Gl.last_loginfo_queue_lsa);
  LSA_SET_NULL (&cdc_Gl.first_loginfo_queue_lsa);

  cdc_log ("cdc_finalize () : finalize end");

  return NO_ERROR;
}

int
cdc_set_configuration (int max_log_item, int timeout, int all_in_cond, char **user, int num_user,
		       uint64_t * classoids, int num_class)
{
  /* if CDC client exits abnomaly, extraction user and classoids are not freed.
   * So, reconnection requires these variables to be reset */
  cdc_free_extraction_filter ();

  cdc_Gl.consumer.extraction_timeout = timeout;
  cdc_Gl.consumer.max_log_item = max_log_item;
  cdc_Gl.producer.all_in_cond = all_in_cond;

  cdc_Gl.producer.extraction_user = user;
  cdc_Gl.producer.num_extraction_user = num_user;

  cdc_Gl.producer.extraction_classoids = classoids;
  cdc_Gl.producer.num_extraction_class = num_class;

  return NO_ERROR;
}

static bool
cdc_is_filtered_class (OID classoid)
{
  int i = 0;
  uint64_t b_classoid;
  memcpy (&b_classoid, &classoid, sizeof (uint64_t));

  if (cdc_Gl.producer.num_extraction_class == 0)
    {
      return true;
    }

  for (i = 0; i < cdc_Gl.producer.num_extraction_class; i++)
    {
      if (cdc_Gl.producer.extraction_classoids[i] == b_classoid)
	{
	  return true;
	}
    }

  return false;
}

static bool
cdc_is_filtered_user (char *user)
{
  int i = 0;

  if (cdc_Gl.producer.num_extraction_user == 0)
    {
      return true;
    }

  for (i = 0; i < cdc_Gl.producer.num_extraction_user; i++)
    {
      if (strcmp (cdc_Gl.producer.extraction_user[i], user) == 0)
	{
	  return true;
	}
    }

  return false;
}

//
// log critical section
//

void
LOG_CS_ENTER (THREAD_ENTRY * thread_p)
{
#if defined (SERVER_MODE)
  if (csect_enter (thread_p, CSECT_LOG, INF_WAIT) != NO_ERROR)
    {
      assert (false);
    }
#endif
}

void
LOG_CS_ENTER_READ_MODE (THREAD_ENTRY * thread_p)
{
#if defined (SERVER_MODE)
  if (csect_enter_as_reader (thread_p, CSECT_LOG, INF_WAIT) != NO_ERROR)
    {
      assert (false);
    }
#endif
}

void
LOG_CS_EXIT (THREAD_ENTRY * thread_p)
{
#if defined (SERVER_MODE)
  if (csect_exit (thread_p, CSECT_LOG) != NO_ERROR)
    {
      assert (false);
    }
#endif
}

void
LOG_CS_DEMOTE (THREAD_ENTRY * thread_p)
{
#if defined (SERVER_MODE)
  if (csect_demote (thread_p, CSECT_LOG, INF_WAIT) != NO_ERROR)
    {
      assert (false);
    }
#endif
}

void
LOG_CS_PROMOTE (THREAD_ENTRY * thread_p)
{
#if defined (SERVER_MODE)
  if (csect_promote (thread_p, CSECT_LOG, INF_WAIT) != NO_ERROR)
    {
      assert (false);
    }
#endif
}

bool
LOG_CS_OWN (THREAD_ENTRY * thread_p)
{
#if defined (SERVER_MODE)
  /* TODO: Vacuum workers never hold CSECT_LOG lock. Investigate any possible
   *     unwanted consequences.
   * NOTE: It is considered that a vacuum worker holds a "shared" lock.
   * TODO: remove vacuum code from LOG_CS_OWN
   */
  return vacuum_is_process_log_for_vacuum (thread_p) || (csect_check_own (thread_p, CSECT_LOG) >= 1);
#else // not server mode
  return true;
#endif // not server mode
}

bool
LOG_CS_OWN_WRITE_MODE (THREAD_ENTRY * thread_p)
{
#if defined (SERVER_MODE)
  return csect_check_own (thread_p, CSECT_LOG) == 1;
#else // not server mode
  return true;
#endif // not server mode
}<|MERGE_RESOLUTION|>--- conflicted
+++ resolved
@@ -4301,21 +4301,6 @@
   if (LOG_IS_MVCC_OPERATION (rcvindex))
     {
       log_record.type = LOG_SYSOP_END_LOGICAL_MVCC_UNDO;
-<<<<<<< HEAD
-      log_record.mvcc_undo.undo.data.offset = NULL_OFFSET;
-      log_record.mvcc_undo.undo.data.volid = NULL_VOLID;
-      log_record.mvcc_undo.undo.data.pageid = NULL_PAGEID;
-      log_record.mvcc_undo.undo.data.rcvindex = rcvindex;
-      log_record.mvcc_undo.undo.length = undo_size;
-
-      MVCCID temp_id = MVCCID_NULL, temp_parent_id = MVCCID_NULL;
-      logtb_get_current_mvccid_and_parent_mvccid (thread_p, temp_id, temp_parent_id);
-      log_record.mvcc_undo.mvccid = temp_id;
-      log_record.mvcc_undo.parent_mvccid = temp_parent_id;
-
-      log_record.mvcc_undo.vacuum_info.vfid = *vfid;
-      LSA_SET_NULL (&log_record.mvcc_undo.vacuum_info.prev_mvcc_op_log_lsa);
-=======
       log_record.mvcc_undo_info.mvcc_undo.undo.data.offset = NULL_OFFSET;
       log_record.mvcc_undo_info.mvcc_undo.undo.data.volid = NULL_VOLID;
       log_record.mvcc_undo_info.mvcc_undo.undo.data.pageid = NULL_PAGEID;
@@ -4329,7 +4314,6 @@
 
       log_record.mvcc_undo_info.mvcc_undo.vacuum_info.vfid = *vfid;
       LSA_SET_NULL (&log_record.mvcc_undo_info.mvcc_undo.vacuum_info.prev_mvcc_op_log_lsa);
->>>>>>> 6c461a7e
     }
   else
     {
@@ -6710,14 +6694,8 @@
 	   "     Volid = %d Pageid = %d Offset = %d,\n     Undo(Before) length = %d, Redo(After) length = %d,\n",
 	   mvcc_undoredo->undoredo.data.volid, mvcc_undoredo->undoredo.data.pageid, mvcc_undoredo->undoredo.data.offset,
 	   (int) GET_ZIP_LEN (mvcc_undoredo->undoredo.ulength), (int) GET_ZIP_LEN (mvcc_undoredo->undoredo.rlength));
-<<<<<<< HEAD
-  fprintf (out_fp,
-	   "     MVCCID = %llu, parent_MVCCID = %llu, \n     Prev_mvcc_op_log_lsa = %lld|%d, \n     VFID = (%d, %d)\n",
-	   (unsigned long long int) mvcc_undoredo->mvccid, (unsigned long long) mvcc_undoredo->parent_mvccid,
-=======
   fprintf (out_fp, "     MVCCID = %llu,\n     Prev_mvcc_op_log_lsa = %lld|%d, \n     VFID = (%d, %d)\n",
 	   (unsigned long long int) mvcc_undoredo->mvccid,
->>>>>>> 6c461a7e
 	   (long long int) mvcc_undoredo->vacuum_info.prev_mvcc_op_log_lsa.pageid,
 	   (int) mvcc_undoredo->vacuum_info.prev_mvcc_op_log_lsa.offset, mvcc_undoredo->vacuum_info.vfid.volid,
 	   mvcc_undoredo->vacuum_info.vfid.fileid);
@@ -6753,14 +6731,8 @@
   fprintf (out_fp, "     Volid = %d Pageid = %d Offset = %d,\n     Undo (Before) length = %d,\n",
 	   mvcc_undo->undo.data.volid, mvcc_undo->undo.data.pageid, mvcc_undo->undo.data.offset,
 	   (int) GET_ZIP_LEN (mvcc_undo->undo.length));
-<<<<<<< HEAD
-  fprintf (out_fp,
-	   "     MVCCID = %llu, parent_MVCCID = %llu, \n     Prev_mvcc_op_log_lsa = %lld|%d, \n     VFID = (%d, %d)\n",
-	   (unsigned long long int) mvcc_undo->mvccid, (unsigned long long) mvcc_undo->parent_mvccid,
-=======
   fprintf (out_fp, "     MVCCID = %llu,\n     Prev_mvcc_op_log_lsa = %lld|%d, \n     VFID = (%d, %d)\n",
 	   (unsigned long long int) mvcc_undo->mvccid,
->>>>>>> 6c461a7e
 	   (long long int) mvcc_undo->vacuum_info.prev_mvcc_op_log_lsa.pageid,
 	   (int) mvcc_undo->vacuum_info.prev_mvcc_op_log_lsa.offset, mvcc_undo->vacuum_info.vfid.volid,
 	   mvcc_undo->vacuum_info.vfid.fileid);
@@ -6792,12 +6764,7 @@
   fprintf (out_fp, "     Volid = %d Pageid = %d Offset = %d,\n     Redo (After) length = %d,\n",
 	   mvcc_redo->redo.data.volid, mvcc_redo->redo.data.pageid, mvcc_redo->redo.data.offset,
 	   (int) GET_ZIP_LEN (mvcc_redo->redo.length));
-<<<<<<< HEAD
-  fprintf (out_fp, "     MVCCID = %llu, parent_MVCCID = %llu,\n",
-	   (unsigned long long int) mvcc_redo->mvccid, (unsigned long long) mvcc_redo->parent_mvccid);
-=======
   fprintf (out_fp, "     MVCCID = %llu,\n", (unsigned long long int) mvcc_redo->mvccid);
->>>>>>> 6c461a7e
 
   redo_length = mvcc_redo->redo.length;
   rcvindex = mvcc_redo->redo.data.rcvindex;
@@ -7048,19 +7015,6 @@
       fprintf (out_fp, ", Recv_index = %s,\n",
 	       rv_rcvindex_string (sysop_end->mvcc_undo_info.mvcc_undo.undo.data.rcvindex));
       fprintf (out_fp, "     Volid = %d Pageid = %d Offset = %d,\n     Undo (Before) length = %d,\n",
-<<<<<<< HEAD
-	       sysop_end->mvcc_undo.undo.data.volid, sysop_end->mvcc_undo.undo.data.pageid,
-	       sysop_end->mvcc_undo.undo.data.offset, (int) GET_ZIP_LEN (sysop_end->mvcc_undo.undo.length));
-      fprintf (out_fp,
-	       "     MVCCID = %llu, parent_MVCCID = %llu,\n     Prev_mvcc_op_log_lsa = %lld|%d, \n     VFID = (%d, %d)",
-	       (unsigned long long int) sysop_end->mvcc_undo.mvccid,
-	       (unsigned long long) sysop_end->mvcc_undo.parent_mvccid,
-	       LSA_AS_ARGS (&sysop_end->mvcc_undo.vacuum_info.prev_mvcc_op_log_lsa),
-	       VFID_AS_ARGS (&sysop_end->mvcc_undo.vacuum_info.vfid));
-
-      undo_length = sysop_end->mvcc_undo.undo.length;
-      rcvindex = sysop_end->mvcc_undo.undo.data.rcvindex;
-=======
 	       sysop_end->mvcc_undo_info.mvcc_undo.undo.data.volid,
 	       sysop_end->mvcc_undo_info.mvcc_undo.undo.data.pageid,
 	       sysop_end->mvcc_undo_info.mvcc_undo.undo.data.offset,
@@ -7074,7 +7028,6 @@
 
       undo_length = sysop_end->mvcc_undo_info.mvcc_undo.undo.length;
       rcvindex = sysop_end->mvcc_undo_info.mvcc_undo.undo.data.rcvindex;
->>>>>>> 6c461a7e
       LOG_READ_ADD_ALIGN (thread_p, sizeof (*sysop_end), log_lsa, log_page_p);
       log_dump_data (thread_p, out_fp, undo_length, log_lsa, log_page_p, RV_fun[rcvindex].dump_undofun, log_zip_p);
       break;
