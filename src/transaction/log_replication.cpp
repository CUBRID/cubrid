<<<<<<< HEAD
/*
 * Copyright 2008 Search Solution Corporation
 * Copyright 2016 CUBRID Corporation
 *
 *  Licensed under the Apache License, Version 2.0 (the "License");
 *  you may not use this file except in compliance with the License.
 *  You may obtain a copy of the License at
 *
 *      http://www.apache.org/licenses/LICENSE-2.0
 *
 *  Unless required by applicable law or agreed to in writing, software
 *  distributed under the License is distributed on an "AS IS" BASIS,
 *  WITHOUT WARRANTIES OR CONDITIONS OF ANY KIND, either express or implied.
 *  See the License for the specific language governing permissions and
 *  limitations under the License.
 *
 */

#include "log_replication.hpp"

#include "btree_load.h"
#include "log_impl.h"
#include "log_recovery.h"
#include "log_recovery_redo.hpp"
#include "log_recovery_redo_parallel.hpp"
#include "object_representation.h"
#include "page_buffer.h"
#include "recovery.h"
#include "thread_looper.hpp"
#include "thread_manager.hpp"
#include "transaction_global.hpp"
#include "util_func.h"

#include <cassert>
#include <chrono>
#include <functional>

namespace cublog
{
  /*********************************************************************
   * replication delay calculation - declaration
   *********************************************************************/
  static int log_rpl_calculate_replication_delay (THREAD_ENTRY *thread_p, time_t a_start_time_msec);

  /* job implementation that performs log replication delay calculation
   * using log records that register creation time
   */
  class redo_job_replication_delay_impl final : public redo_parallel::redo_job_base
  {
      /* sentinel VPID value needed for the internal mechanics of the parallel log recovery/replication
       * internally, such a VPID is needed to maintain absolute order of the processing
       * of the log records with respect to their order in the global log record
       */
      static constexpr vpid SENTINEL_VPID = { -2, -2 };

    public:
      redo_job_replication_delay_impl (const log_lsa &a_rcv_lsa, time_msec_t a_start_time_msec);

      redo_job_replication_delay_impl (redo_job_replication_delay_impl const &) = delete;
      redo_job_replication_delay_impl (redo_job_replication_delay_impl &&) = delete;

      ~redo_job_replication_delay_impl () override = default;

      redo_job_replication_delay_impl &operator = (redo_job_replication_delay_impl const &) = delete;
      redo_job_replication_delay_impl &operator = (redo_job_replication_delay_impl &&) = delete;

      int execute (THREAD_ENTRY *thread_p, log_reader &log_pgptr_reader,
		   LOG_ZIP &undo_unzip_support, LOG_ZIP &redo_unzip_support) override;

    private:
      const time_msec_t m_start_time_msec;
  };

  /*********************************************************************
   * replication b-tree unique statistics - declaration
   *********************************************************************/

  // replicate_btree_stats does redo record simulation
  static void replicate_btree_stats (cubthread::entry &thread_entry, const VPID &root_vpid,
				     const log_unique_stats &stats, const log_lsa &record_lsa);
  // a job for replication b-tree stats update
  class redo_job_btree_stats : public redo_parallel::redo_job_base
  {
    public:
      redo_job_btree_stats (const VPID &vpid, const log_lsa &record_lsa, const log_unique_stats &stats);

      int execute (THREAD_ENTRY *thread_p, log_reader &log_pgptr_reader, LOG_ZIP &undo_unzip_support,
		   LOG_ZIP &redo_unzip_support) override;

    private:
      log_unique_stats m_stats;
  };

  replicator::replicator (const log_lsa &start_redo_lsa)
    : m_redo_lsa { start_redo_lsa }
    , m_perfmon_redo_sync { PSTAT_REDO_REPL_LOG_REDO_SYNC }
  {
    log_zip_realloc_if_needed (m_undo_unzip, LOGAREA_SIZE);
    log_zip_realloc_if_needed (m_redo_unzip, LOGAREA_SIZE);

    // depending on parameter, instantiate the mechanism to execute replication in parallel
    // mandatory to initialize before daemon such that:
    //  - race conditions, when daemon comes online, are avoided
    //  - (even making abstraction of the race conditions) no log records are needlessly
    //    processed synchronously
    const int replication_parallel
      = prm_get_integer_value (PRM_ID_REPLICATION_PARALLEL_COUNT);
    assert (replication_parallel >= 0);
    if (replication_parallel > 0)
      {
	m_minimum_log_lsa.reset (new cublog::minimum_log_lsa_monitor ());
	// no need to reset with start redo lsa

	m_parallel_replication_redo.reset (new cublog::redo_parallel (replication_parallel, *m_minimum_log_lsa.get ()));
      }

    // Create the daemon
    cubthread::looper loop (std::chrono::milliseconds (1));   // don't spin when there is no new log, wait a bit
    auto func_exec = std::bind (&replicator::redo_upto_nxio_lsa, std::ref (*this), std::placeholders::_1);

    auto func_retire = std::bind (&replicator::conclude_task_execution, std::ref (*this));
    // initialized with explicit 'exec' and 'retire' functors, the ownership of the daemon task
    // done not reside with the task itself (aka, the task does not get to delete itself anymore);
    // therefore store it in in pointer such that we can be sure it is disposed of sometime towards the end
    m_daemon_task.reset (new cubthread::entry_callable_task (std::move (func_exec), std::move (func_retire)));

    m_daemon_context_manager = std::make_unique<cubthread::system_worker_entry_manager> (TT_REPLICATION);

    m_daemon = cubthread::get_manager ()->create_daemon (loop, m_daemon_task.get (), "cublog::replicator",
	       m_daemon_context_manager.get ());
  }

  replicator::~replicator ()
  {
    cubthread::get_manager ()->destroy_daemon (m_daemon);

    if (m_parallel_replication_redo != nullptr)
      {
	// this is the earliest it is ensured that no records are to be added anymore
	m_parallel_replication_redo->set_adding_finished ();
	m_parallel_replication_redo->wait_for_termination_and_stop_execution ();
      }

    log_zip_free_data (m_undo_unzip);
    log_zip_free_data (m_redo_unzip);
  }

  void
  replicator::redo_upto_nxio_lsa (cubthread::entry &thread_entry)
  {
    thread_entry.tran_index = LOG_SYSTEM_TRAN_INDEX;

    while (true)
      {
	const log_lsa nxio_lsa = log_Gl.append.get_nxio_lsa ();
	if (m_redo_lsa < nxio_lsa)
	  {
	    redo_upto (thread_entry, nxio_lsa);
	  }
	else
	  {
	    assert (m_redo_lsa == nxio_lsa);
	    break;
	  }
      }
  }

  void
  replicator::conclude_task_execution ()
  {
    if (m_parallel_replication_redo != nullptr)
      {
	// without being aware of external context/factors, this is the earliest it is ensured that
	// no records are to be added anymore
	m_parallel_replication_redo->wait_for_idle ();
      }
    else
      {
	// nothing needs to be done in the synchronous execution scenario
	// the default/internal implementation of the retire functor used to delete the task
	// itself; this is now handled by the instantiating entity
      }
  }

  void
  replicator::redo_upto (cubthread::entry &thread_entry, const log_lsa &end_redo_lsa)
  {
    assert (m_redo_lsa < end_redo_lsa);

    // redo all records from current position (m_redo_lsa) until end_redo_lsa

    m_perfmon_redo_sync.start ();
    // make sure the log page is refreshed. otherwise it may be outdated and new records may be missed
    m_reader.set_lsa_and_fetch_page (m_redo_lsa, log_reader::fetch_mode::FORCE);

    while (m_redo_lsa < end_redo_lsa)
      {
	// read and redo a record
	m_reader.set_lsa_and_fetch_page (m_redo_lsa);

	const log_rec_header header = m_reader.reinterpret_copy_and_add_align<log_rec_header> ();

	switch (header.type)
	  {
	  case LOG_REDO_DATA:
	    read_and_redo_record<log_rec_redo> (thread_entry, header.type, m_redo_lsa);
	    break;
	  case LOG_MVCC_REDO_DATA:
	    read_and_redo_record<log_rec_mvcc_redo> (thread_entry, header.type, m_redo_lsa);
	    break;
	  case LOG_UNDOREDO_DATA:
	  case LOG_DIFF_UNDOREDO_DATA:
	    read_and_redo_record<log_rec_undoredo> (thread_entry, header.type, m_redo_lsa);
	    break;
	  case LOG_MVCC_UNDOREDO_DATA:
	  case LOG_MVCC_DIFF_UNDOREDO_DATA:
	    read_and_redo_record<log_rec_mvcc_undoredo> (thread_entry, header.type, m_redo_lsa);
	    break;
	  case LOG_RUN_POSTPONE:
	    read_and_redo_record<log_rec_run_postpone> (thread_entry, header.type, m_redo_lsa);
	    break;
	  case LOG_COMPENSATE:
	    read_and_redo_record<log_rec_compensate> (thread_entry, header.type, m_redo_lsa);
	    break;
	  case LOG_DBEXTERN_REDO_DATA:
	  {
	    const log_rec_dbout_redo dbout_redo = m_reader.reinterpret_copy_and_add_align<log_rec_dbout_redo> ();
	    log_rcv rcv;
	    rcv.length = dbout_redo.length;

	    log_rv_redo_record (&thread_entry, m_reader, RV_fun[dbout_redo.rcvindex].redofun, &rcv, &m_redo_lsa, 0,
				nullptr, m_redo_unzip);
	    break;
	  }
	  case LOG_COMMIT:
	    calculate_replication_delay_or_dispatch_async<log_rec_donetime> (
		    thread_entry, m_redo_lsa);
	    break;
	  case LOG_ABORT:
	    calculate_replication_delay_or_dispatch_async<log_rec_donetime> (
		    thread_entry, m_redo_lsa);
	    break;
	  case LOG_DUMMY_HA_SERVER_STATE:
	    calculate_replication_delay_or_dispatch_async<log_rec_ha_server_state> (
		    thread_entry, m_redo_lsa);
	    break;
	  default:
	    // do nothing
	    break;
	  }

	{
	  std::unique_lock<std::mutex> lock (m_redo_lsa_mutex);
	  m_redo_lsa = header.forw_lsa;
	}
	if (m_parallel_replication_redo != nullptr)
	  {
	    m_minimum_log_lsa->set_for_outer (m_redo_lsa);
	  }

	// to accurately track progress and avoid clients to wait for too long, notify each change
	m_redo_lsa_condvar.notify_all ();

	m_perfmon_redo_sync.track_and_start ();
      }
  }

  template <typename T>
  void
  replicator::read_and_redo_btree_stats (cubthread::entry &thread_entry, LOG_RECTYPE rectype, const log_lsa &rec_lsa,
					 const T &log_rec)
  {
    //
    // Recovery redo does not apply b-tree stats directly into the b-tree root page. But while replicating on the page
    // server, we have to update the statistics directly into the root page, because it may be fetched by a transaction
    // server and stats have to be up-to-date at all times.
    //
    // To redo the change directly into the root page, we need to simulate having a redo job on the page and we need
    // the page VPID. The VPID is obtained from the redo data of the log record. Therefore, the redo data must be read
    // first, then a special job is created with all required information.
    //

    // Get redo data and read it
    LOG_RCV rcv;
    rcv.length = log_rv_get_log_rec_redo_length<T> (log_rec);
    if (log_rv_get_log_rec_redo_data (&thread_entry, m_reader, log_rec, rcv, rectype, m_undo_unzip, m_redo_unzip)
	!= NO_ERROR)
      {
	logpb_fatal_error (&thread_entry, true, ARG_FILE_LINE, "replicator::read_and_redo_btree_stats");
	return;
      }
    BTID btid;
    log_unique_stats stats;
    const char *datap = rcv.data;
    OR_GET_BTID (datap, &btid);
    datap += OR_BTID_ALIGNED_SIZE;
    stats.num_keys = OR_GET_INT (datap);
    datap += OR_INT_SIZE;
    stats.num_oids = OR_GET_INT (datap);
    datap += OR_INT_SIZE;
    stats.num_nulls = OR_GET_INT (datap);
    datap += OR_INT_SIZE;
    VPID root_vpid = { btid.root_pageid, btid.vfid.volid };

    // Create a job or apply the change immediately
    if (m_parallel_replication_redo)
      {
	auto job = std::make_unique<redo_job_btree_stats> (root_vpid, rec_lsa, stats);
	m_parallel_replication_redo->add (std::move (job));
      }
    else
      {
	replicate_btree_stats (thread_entry, root_vpid, stats, rec_lsa);
      }
  }

  template <typename T>
  void
  replicator::read_and_redo_record (cubthread::entry &thread_entry, LOG_RECTYPE rectype, const log_lsa &rec_lsa)
  {
    m_reader.advance_when_does_not_fit (sizeof (T));
    const T log_rec = m_reader.reinterpret_copy_and_add_align<T> ();

    // To allow reads on the page server, make sure that all changes are visible.
    // Having log_Gl.hdr.mvcc_next_id higher than all MVCCID's in the database is a requirement.
    MVCCID mvccid = log_rv_get_log_rec_mvccid (log_rec);
    if (mvccid != MVCCID_NULL && !MVCC_ID_PRECEDES (mvccid, log_Gl.hdr.mvcc_next_id))
      {
	log_Gl.hdr.mvcc_next_id = mvccid;
	MVCCID_FORWARD (log_Gl.hdr.mvcc_next_id);
      }

    // Redo b-tree stats differs from what the recovery usually does. Get the recovery index before deciding how to
    // proceed.
    LOG_RCVINDEX rcvindex = log_rv_get_log_rec_data (log_rec).rcvindex;
    if (rcvindex == RVBT_LOG_GLOBAL_UNIQUE_STATS_COMMIT)
      {
	read_and_redo_btree_stats (thread_entry, rectype, rec_lsa, log_rec);
      }
    else
      {
	log_rv_redo_record_sync_or_dispatch_async (&thread_entry, m_reader, log_rec, rec_lsa, nullptr, rectype,
	    m_undo_unzip, m_redo_unzip, m_parallel_replication_redo, true);
      }
  }

  template <typename T>
  void replicator::calculate_replication_delay_or_dispatch_async (cubthread::entry &thread_entry,
      const log_lsa &rec_lsa)
  {
    const T log_rec = m_reader.reinterpret_copy_and_add_align<T> ();
    // at_time, expressed in milliseconds rather than seconds
    const time_msec_t start_time_msec = log_rec.at_time;
    if (m_parallel_replication_redo != nullptr)
      {
	// dispatch a job; the time difference will be calculated when the job is actually
	// picked up for completion by a task; this will give an accurate estimate of the actual
	// delay between log generation on the page server and log recovery on the page server
	std::unique_ptr<cublog::redo_job_replication_delay_impl> replication_delay_job
	{
	  new cublog::redo_job_replication_delay_impl (m_redo_lsa, start_time_msec)
	};
	m_parallel_replication_redo->add (std::move (replication_delay_job));
      }
    else
      {
	// calculate the time difference synchronously
	log_rpl_calculate_replication_delay (&thread_entry, start_time_msec);
      }
  }

  void
  replicator::wait_replication_finish_during_shutdown () const
  {
    std::unique_lock<std::mutex> ulock (m_redo_lsa_mutex);
    m_redo_lsa_condvar.wait (ulock, [this]
    {
      return m_redo_lsa >= log_Gl.append.get_nxio_lsa ();
    });

    // at this moment, ALL data has been dispatched for, either, async replication
    // or has been applied synchronously
    // introduce a fuzzy syncronization point by waiting all fed data to be effectively
    // consumed/applied
    // however, since the daemon is still running, also leave the parallel replication
    // logic (if instantiated) alive; will be destroyed only after the daemon (to maintain
    // symmetry with instantiation)
    if (m_parallel_replication_redo != nullptr)
      {
	m_parallel_replication_redo->wait_for_idle ();
      }
  }

  void replicator::wait_past_target_lsa (const log_lsa &a_target_lsa)
  {
    if (m_parallel_replication_redo == nullptr)
      {
	// sync
	std::unique_lock<std::mutex> ulock { m_redo_lsa_mutex };
	m_redo_lsa_condvar.wait (ulock, [this, a_target_lsa] ()
	{
	  return m_redo_lsa > a_target_lsa;
	});
      }
    else
      {
	// async
	m_minimum_log_lsa->wait_past_target_lsa (a_target_lsa);
      }
  }

  /*********************************************************************
   * redo_job_replication_delay_impl - definition
   *********************************************************************/

  redo_job_replication_delay_impl::redo_job_replication_delay_impl (
	  const log_lsa &a_rcv_lsa, time_msec_t a_start_time_msec)
    : redo_parallel::redo_job_base (SENTINEL_VPID, a_rcv_lsa)
    , m_start_time_msec (a_start_time_msec)
  {
  }

  int
  redo_job_replication_delay_impl::execute (THREAD_ENTRY *thread_p, log_reader &, LOG_ZIP &, LOG_ZIP &)
  {
    const int res = log_rpl_calculate_replication_delay (thread_p, m_start_time_msec);
    return res;
  }

  /* log_rpl_calculate_replication_delay - calculate delay based on a given start time value
   *        and the current time and log to the perfmon infrastructure; all calculations are
   *        done in milliseconds as that is the relevant scale needed
   */
  int
  log_rpl_calculate_replication_delay (THREAD_ENTRY *thread_p, time_msec_t a_start_time_msec)
  {
    // skip calculation if bogus input (sometimes, it is -1);
    // TODO: fix bogus input at the source if at all possible (debugging revealed that
    // it happens for LOG_COMMIT messages only and there is no point at the source where the 'at_time'
    // is not filled in)
    if (a_start_time_msec > 0)
      {
	const int64_t end_time_msec = util_get_time_as_ms_since_epoch ();
	const int64_t time_diff_msec = end_time_msec - a_start_time_msec;
	assert (time_diff_msec >= 0);

	perfmon_set_stat (thread_p, PSTAT_REDO_REPL_DELAY, static_cast<int> (time_diff_msec), false);

	if (prm_get_bool_value (PRM_ID_ER_LOG_CALC_REPL_DELAY))
	  {
	    _er_log_debug (ARG_FILE_LINE, "[CALC_REPL_DELAY]: %9lld msec", time_diff_msec);
	  }

	return NO_ERROR;
      }
    else
      {
	er_log_debug (ARG_FILE_LINE, "log_rpl_calculate_replication_delay: "
		      "encountered negative start time value: %lld milliseconds",
		      a_start_time_msec);
	return ER_FAILED;
      }
  }

  /*********************************************************************
   * replication b-tree unique statistics - declaration
   *********************************************************************/

  void
  replicate_btree_stats (cubthread::entry &thread_entry, const VPID &root_vpid, const log_unique_stats &stats,
			 const log_lsa &record_lsa)
  {
    PAGE_PTR root_page = log_rv_redo_fix_page (&thread_entry, &root_vpid, RVBT_LOG_GLOBAL_UNIQUE_STATS_COMMIT);
    if (root_page == nullptr)
      {
	logpb_fatal_error (&thread_entry, true, ARG_FILE_LINE, "cublog::replicate_btree_stats");
	return;
      }

    btree_root_update_stats (&thread_entry, root_page, stats);
    pgbuf_set_lsa (&thread_entry, root_page, &record_lsa);
    pgbuf_set_dirty_and_free (&thread_entry, root_page);
  }

  redo_job_btree_stats::redo_job_btree_stats (const VPID &vpid, const log_lsa &record_lsa, const log_unique_stats &stats)
    : redo_parallel::redo_job_base (vpid, record_lsa)
    , m_stats (stats)
  {
  }

  int
  redo_job_btree_stats::execute (THREAD_ENTRY *thread_p, log_reader &, LOG_ZIP &, LOG_ZIP &)
  {
    replicate_btree_stats (*thread_p, get_vpid (), m_stats, get_log_lsa ());
    return NO_ERROR;
  }

} // namespace cublog
=======
/*
 * Copyright 2008 Search Solution Corporation
 * Copyright 2016 CUBRID Corporation
 *
 *  Licensed under the Apache License, Version 2.0 (the "License");
 *  you may not use this file except in compliance with the License.
 *  You may obtain a copy of the License at
 *
 *      http://www.apache.org/licenses/LICENSE-2.0
 *
 *  Unless required by applicable law or agreed to in writing, software
 *  distributed under the License is distributed on an "AS IS" BASIS,
 *  WITHOUT WARRANTIES OR CONDITIONS OF ANY KIND, either express or implied.
 *  See the License for the specific language governing permissions and
 *  limitations under the License.
 *
 */

#include "log_replication.hpp"

#include "log_impl.h"
#include "log_recovery.h"
#include "log_recovery_redo.hpp"
#include "log_recovery_redo_parallel.hpp"
#include "recovery.h"
#include "thread_looper.hpp"
#include "thread_manager.hpp"
#include "transaction_global.hpp"
#include "util_func.h"

#include <cassert>
#include <chrono>
#include <functional>

namespace cublog
{
  replicator::replicator (const log_lsa &start_redo_lsa)
    : m_redo_lsa { start_redo_lsa }
    , m_perfmon_redo_sync { PSTAT_REDO_REPL_LOG_REDO_SYNC }
  {
    log_zip_realloc_if_needed (m_undo_unzip, LOGAREA_SIZE);
    log_zip_realloc_if_needed (m_redo_unzip, LOGAREA_SIZE);

    // depending on parameter, instantiate the mechanism to execute replication in parallel
    // mandatory to initialize before daemon such that:
    //  - race conditions, when daemon comes online, are avoided
    //  - (even making abstraction of the race conditions) no log records are needlessly
    //    processed synchronously
    const int replication_parallel
      = prm_get_integer_value (PRM_ID_REPLICATION_PARALLEL_COUNT);
    assert (replication_parallel >= 0);
    if (replication_parallel > 0)
      {
	m_minimum_log_lsa.reset (new cublog::minimum_log_lsa_monitor ());
	// no need to reset with start redo lsa

	m_parallel_replication_redo.reset (new cublog::redo_parallel (replication_parallel, m_minimum_log_lsa.get ()));
      }

    // Create the daemon
    cubthread::looper loop (std::chrono::milliseconds (1));   // don't spin when there is no new log, wait a bit
    auto func_exec = std::bind (&replicator::redo_upto_nxio_lsa, std::ref (*this), std::placeholders::_1);

    auto func_retire = std::bind (&replicator::conclude_task_execution, std::ref (*this));
    // initialized with explicit 'exec' and 'retire' functors, the ownership of the daemon task
    // done not reside with the task itself (aka, the task does not get to delete itself anymore);
    // therefore store it in in pointer such that we can be sure it is disposed of sometime towards the end
    m_daemon_task.reset (new cubthread::entry_callable_task (std::move (func_exec), std::move (func_retire)));

    m_daemon_context_manager = std::make_unique<cubthread::system_worker_entry_manager> (TT_REPLICATION);

    m_daemon = cubthread::get_manager ()->create_daemon (loop, m_daemon_task.get (), "cublog::replicator",
	       m_daemon_context_manager.get ());
  }

  replicator::~replicator ()
  {
    cubthread::get_manager ()->destroy_daemon (m_daemon);

    if (m_parallel_replication_redo != nullptr)
      {
	// this is the earliest it is ensured that no records are to be added anymore
	m_parallel_replication_redo->set_adding_finished ();
	m_parallel_replication_redo->wait_for_termination_and_stop_execution ();
      }

    log_zip_free_data (m_undo_unzip);
    log_zip_free_data (m_redo_unzip);
  }

  void
  replicator::redo_upto_nxio_lsa (cubthread::entry &thread_entry)
  {
    thread_entry.tran_index = LOG_SYSTEM_TRAN_INDEX;

    while (true)
      {
	const log_lsa nxio_lsa = log_Gl.append.get_nxio_lsa ();
	if (m_redo_lsa < nxio_lsa)
	  {
	    redo_upto (thread_entry, nxio_lsa);
	  }
	else
	  {
	    assert (m_redo_lsa == nxio_lsa);
	    break;
	  }
      }
  }

  void
  replicator::conclude_task_execution ()
  {
    if (m_parallel_replication_redo != nullptr)
      {
	// without being aware of external context/factors, this is the earliest it is ensured that
	// no records are to be added anymore
	m_parallel_replication_redo->wait_for_idle ();
      }
    else
      {
	// nothing needs to be done in the synchronous execution scenarion
	// the default/internal implementation of the retire functor used to delete the task
	// itself; this is now handled by the instantiating entity
      }
  }

  void
  replicator::redo_upto (cubthread::entry &thread_entry, const log_lsa &end_redo_lsa)
  {
    assert (m_redo_lsa < end_redo_lsa);

    // redo all records from current position (m_redo_lsa) until end_redo_lsa

    m_perfmon_redo_sync.start ();
    // make sure the log page is refreshed. otherwise it may be outdated and new records may be missed
    m_reader.set_lsa_and_fetch_page (m_redo_lsa, log_reader::fetch_mode::FORCE);

    while (m_redo_lsa < end_redo_lsa)
      {
	// read and redo a record
	m_reader.set_lsa_and_fetch_page (m_redo_lsa);

	const log_rec_header header = m_reader.reinterpret_copy_and_add_align<log_rec_header> ();

	switch (header.type)
	  {
	  case LOG_REDO_DATA:
	    read_and_redo_record<log_rec_redo> (thread_entry, header.type, m_redo_lsa);
	    break;
	  case LOG_MVCC_REDO_DATA:
	    read_and_redo_record<log_rec_mvcc_redo> (thread_entry, header.type, m_redo_lsa);
	    break;
	  case LOG_UNDOREDO_DATA:
	  case LOG_DIFF_UNDOREDO_DATA:
	    read_and_redo_record<log_rec_undoredo> (thread_entry, header.type, m_redo_lsa);
	    break;
	  case LOG_MVCC_UNDOREDO_DATA:
	  case LOG_MVCC_DIFF_UNDOREDO_DATA:
	    read_and_redo_record<log_rec_mvcc_undoredo> (thread_entry, header.type, m_redo_lsa);
	    break;
	  case LOG_RUN_POSTPONE:
	    read_and_redo_record<log_rec_run_postpone> (thread_entry, header.type, m_redo_lsa);
	    break;
	  case LOG_COMPENSATE:
	    read_and_redo_record<log_rec_compensate> (thread_entry, header.type, m_redo_lsa);
	    break;
	  case LOG_DBEXTERN_REDO_DATA:
	  {
	    const log_rec_dbout_redo dbout_redo = m_reader.reinterpret_copy_and_add_align<log_rec_dbout_redo> ();
	    log_rcv rcv;
	    rcv.length = dbout_redo.length;

	    log_rv_redo_record (&thread_entry, m_reader, RV_fun[dbout_redo.rcvindex].redofun, &rcv, &m_redo_lsa, 0,
				nullptr, m_redo_unzip);
	    break;
	  }
	  case LOG_COMMIT:
	    calculate_replication_delay_or_dispatch_async<log_rec_donetime> (
		    thread_entry, m_redo_lsa);
	    break;
	  case LOG_ABORT:
	    calculate_replication_delay_or_dispatch_async<log_rec_donetime> (
		    thread_entry, m_redo_lsa);
	    break;
	  case LOG_DUMMY_HA_SERVER_STATE:
	    calculate_replication_delay_or_dispatch_async<log_rec_ha_server_state> (
		    thread_entry, m_redo_lsa);
	    break;
	  default:
	    // do nothing
	    break;
	  }

	{
	  std::unique_lock<std::mutex> lock (m_redo_lsa_mutex);
	  m_redo_lsa = header.forw_lsa;
	}
	if (m_parallel_replication_redo != nullptr)
	  {
	    m_minimum_log_lsa->set_for_outer (m_redo_lsa);
	  }

	// to accurately track progress and avoid clients to wait for too long, notify each change
	m_redo_lsa_condvar.notify_all ();

	m_perfmon_redo_sync.track_and_start ();
      }
  }

  template <typename T>
  void
  replicator::read_and_redo_record (cubthread::entry &thread_entry, LOG_RECTYPE rectype, const log_lsa &rec_lsa)
  {
    m_reader.advance_when_does_not_fit (sizeof (T));
    const T log_rec = m_reader.reinterpret_copy_and_add_align<T> ();

    // To allow reads on the page server, make sure that all changes are visible.
    // Having log_Gl.hdr.mvcc_next_id higher than all MVCCID's in the database is a requirement.
    MVCCID mvccid = log_rv_get_log_rec_mvccid (log_rec);
    if (mvccid != MVCCID_NULL && !MVCC_ID_PRECEDES (mvccid, log_Gl.hdr.mvcc_next_id))
      {
	log_Gl.hdr.mvcc_next_id = mvccid;
	MVCCID_FORWARD (log_Gl.hdr.mvcc_next_id);
      }

    log_rv_redo_record_sync_or_dispatch_async (
	    &thread_entry, m_reader, log_rec, rec_lsa, nullptr, rectype,
	    m_undo_unzip, m_redo_unzip, m_parallel_replication_redo, true);
  }

  template <typename T>
  void replicator::calculate_replication_delay_or_dispatch_async (cubthread::entry &thread_entry,
      const log_lsa &rec_lsa)
  {
    const T log_rec = m_reader.reinterpret_copy_and_add_align<T> ();
    // at_time, expressed in milliseconds rather than seconds
    const time_msec_t start_time_msec = log_rec.at_time;
    if (m_parallel_replication_redo != nullptr)
      {
	// dispatch a job; the time difference will be calculated when the job is actually
	// picked up for completion by a task; this will give an accurate estimate of the actual
	// delay between log genearation on the page server and log recovery on the page server
	std::unique_ptr<cublog::redo_job_replication_delay_impl> replication_delay_job
	{
	  new cublog::redo_job_replication_delay_impl (m_redo_lsa, start_time_msec)
	};
	m_parallel_replication_redo->add (std::move (replication_delay_job));
      }
    else
      {
	// calculate the time difference synchronously
	log_rpl_calculate_replication_delay (&thread_entry, start_time_msec);
      }
  }

  void
  replicator::wait_replication_finish_during_shutdown () const
  {
    std::unique_lock<std::mutex> ulock (m_redo_lsa_mutex);
    m_redo_lsa_condvar.wait (ulock, [this]
    {
      return m_redo_lsa >= log_Gl.append.get_nxio_lsa ();
    });

    // at this moment, ALL data has been dispatched for, either, async replication
    // or has been applied synchronously
    // introduce a fuzzy syncronization point by waiting all fed data to be effectively
    // consumed/applied
    // however, since the daemon is still running, also leave the parallel replication
    // logic (if instantiated) alive; will be destroyed only after the daemon (to maintain
    // symmetry with instantiation)
    if (m_parallel_replication_redo != nullptr)
      {
	m_parallel_replication_redo->wait_for_idle ();
      }
  }

  void replicator::wait_past_target_lsa (const log_lsa &a_target_lsa)
  {
    if (m_parallel_replication_redo == nullptr)
      {
	// sync
	std::unique_lock<std::mutex> ulock { m_redo_lsa_mutex };
	m_redo_lsa_condvar.wait (ulock, [this, a_target_lsa] ()
	{
	  return m_redo_lsa > a_target_lsa;
	});
      }
    else
      {
	// async
	m_minimum_log_lsa->wait_past_target_lsa (a_target_lsa);
      }
  }

  /* log_rpl_calculate_replication_delay - calculate delay based on a given start time value
   *        and the current time and log to the perfmon infrastructure; all calculations are
   *        done in milliseconds as that is the relevant scale needed
   */
  int
  log_rpl_calculate_replication_delay (THREAD_ENTRY *thread_p, time_msec_t a_start_time_msec)
  {
    // skip calculation if bogus input (sometimes, it is -1);
    // TODO: fix bogus input at the source if at all possible (debugging revealed that
    // it happens for LOG_COMMIT messages only and there is no point at the source where the 'at_time'
    // is not filled in)
    if (a_start_time_msec > 0)
      {
	const int64_t end_time_msec = util_get_time_as_ms_since_epoch ();
	const int64_t time_diff_msec = end_time_msec - a_start_time_msec;
	assert (time_diff_msec >= 0);

	perfmon_set_stat (thread_p, PSTAT_REDO_REPL_DELAY, static_cast<int> (time_diff_msec), false);

	if (prm_get_bool_value (PRM_ID_ER_LOG_CALC_REPL_DELAY))
	  {
	    _er_log_debug (ARG_FILE_LINE, "[CALC_REPL_DELAY]: %9lld msec", time_diff_msec);
	  }

	return NO_ERROR;
      }
    else
      {
	er_log_debug (ARG_FILE_LINE, "log_rpl_calculate_replication_delay: "
		      "encountered negative start time value: %lld milliseconds",
		      a_start_time_msec);
	return ER_FAILED;
      }
  }

} // namespace cublog
>>>>>>> 41ea34ad
<|MERGE_RESOLUTION|>--- conflicted
+++ resolved
@@ -1,4 +1,3 @@
-<<<<<<< HEAD
 /*
  * Copyright 2008 Search Solution Corporation
  * Copyright 2016 CUBRID Corporation
@@ -112,7 +111,7 @@
 	m_minimum_log_lsa.reset (new cublog::minimum_log_lsa_monitor ());
 	// no need to reset with start redo lsa
 
-	m_parallel_replication_redo.reset (new cublog::redo_parallel (replication_parallel, *m_minimum_log_lsa.get ()));
+	m_parallel_replication_redo.reset (new cublog::redo_parallel (replication_parallel, m_minimum_log_lsa.get ()));
       }
 
     // Create the daemon
@@ -496,338 +495,4 @@
     return NO_ERROR;
   }
 
-} // namespace cublog
-=======
-/*
- * Copyright 2008 Search Solution Corporation
- * Copyright 2016 CUBRID Corporation
- *
- *  Licensed under the Apache License, Version 2.0 (the "License");
- *  you may not use this file except in compliance with the License.
- *  You may obtain a copy of the License at
- *
- *      http://www.apache.org/licenses/LICENSE-2.0
- *
- *  Unless required by applicable law or agreed to in writing, software
- *  distributed under the License is distributed on an "AS IS" BASIS,
- *  WITHOUT WARRANTIES OR CONDITIONS OF ANY KIND, either express or implied.
- *  See the License for the specific language governing permissions and
- *  limitations under the License.
- *
- */
-
-#include "log_replication.hpp"
-
-#include "log_impl.h"
-#include "log_recovery.h"
-#include "log_recovery_redo.hpp"
-#include "log_recovery_redo_parallel.hpp"
-#include "recovery.h"
-#include "thread_looper.hpp"
-#include "thread_manager.hpp"
-#include "transaction_global.hpp"
-#include "util_func.h"
-
-#include <cassert>
-#include <chrono>
-#include <functional>
-
-namespace cublog
-{
-  replicator::replicator (const log_lsa &start_redo_lsa)
-    : m_redo_lsa { start_redo_lsa }
-    , m_perfmon_redo_sync { PSTAT_REDO_REPL_LOG_REDO_SYNC }
-  {
-    log_zip_realloc_if_needed (m_undo_unzip, LOGAREA_SIZE);
-    log_zip_realloc_if_needed (m_redo_unzip, LOGAREA_SIZE);
-
-    // depending on parameter, instantiate the mechanism to execute replication in parallel
-    // mandatory to initialize before daemon such that:
-    //  - race conditions, when daemon comes online, are avoided
-    //  - (even making abstraction of the race conditions) no log records are needlessly
-    //    processed synchronously
-    const int replication_parallel
-      = prm_get_integer_value (PRM_ID_REPLICATION_PARALLEL_COUNT);
-    assert (replication_parallel >= 0);
-    if (replication_parallel > 0)
-      {
-	m_minimum_log_lsa.reset (new cublog::minimum_log_lsa_monitor ());
-	// no need to reset with start redo lsa
-
-	m_parallel_replication_redo.reset (new cublog::redo_parallel (replication_parallel, m_minimum_log_lsa.get ()));
-      }
-
-    // Create the daemon
-    cubthread::looper loop (std::chrono::milliseconds (1));   // don't spin when there is no new log, wait a bit
-    auto func_exec = std::bind (&replicator::redo_upto_nxio_lsa, std::ref (*this), std::placeholders::_1);
-
-    auto func_retire = std::bind (&replicator::conclude_task_execution, std::ref (*this));
-    // initialized with explicit 'exec' and 'retire' functors, the ownership of the daemon task
-    // done not reside with the task itself (aka, the task does not get to delete itself anymore);
-    // therefore store it in in pointer such that we can be sure it is disposed of sometime towards the end
-    m_daemon_task.reset (new cubthread::entry_callable_task (std::move (func_exec), std::move (func_retire)));
-
-    m_daemon_context_manager = std::make_unique<cubthread::system_worker_entry_manager> (TT_REPLICATION);
-
-    m_daemon = cubthread::get_manager ()->create_daemon (loop, m_daemon_task.get (), "cublog::replicator",
-	       m_daemon_context_manager.get ());
-  }
-
-  replicator::~replicator ()
-  {
-    cubthread::get_manager ()->destroy_daemon (m_daemon);
-
-    if (m_parallel_replication_redo != nullptr)
-      {
-	// this is the earliest it is ensured that no records are to be added anymore
-	m_parallel_replication_redo->set_adding_finished ();
-	m_parallel_replication_redo->wait_for_termination_and_stop_execution ();
-      }
-
-    log_zip_free_data (m_undo_unzip);
-    log_zip_free_data (m_redo_unzip);
-  }
-
-  void
-  replicator::redo_upto_nxio_lsa (cubthread::entry &thread_entry)
-  {
-    thread_entry.tran_index = LOG_SYSTEM_TRAN_INDEX;
-
-    while (true)
-      {
-	const log_lsa nxio_lsa = log_Gl.append.get_nxio_lsa ();
-	if (m_redo_lsa < nxio_lsa)
-	  {
-	    redo_upto (thread_entry, nxio_lsa);
-	  }
-	else
-	  {
-	    assert (m_redo_lsa == nxio_lsa);
-	    break;
-	  }
-      }
-  }
-
-  void
-  replicator::conclude_task_execution ()
-  {
-    if (m_parallel_replication_redo != nullptr)
-      {
-	// without being aware of external context/factors, this is the earliest it is ensured that
-	// no records are to be added anymore
-	m_parallel_replication_redo->wait_for_idle ();
-      }
-    else
-      {
-	// nothing needs to be done in the synchronous execution scenarion
-	// the default/internal implementation of the retire functor used to delete the task
-	// itself; this is now handled by the instantiating entity
-      }
-  }
-
-  void
-  replicator::redo_upto (cubthread::entry &thread_entry, const log_lsa &end_redo_lsa)
-  {
-    assert (m_redo_lsa < end_redo_lsa);
-
-    // redo all records from current position (m_redo_lsa) until end_redo_lsa
-
-    m_perfmon_redo_sync.start ();
-    // make sure the log page is refreshed. otherwise it may be outdated and new records may be missed
-    m_reader.set_lsa_and_fetch_page (m_redo_lsa, log_reader::fetch_mode::FORCE);
-
-    while (m_redo_lsa < end_redo_lsa)
-      {
-	// read and redo a record
-	m_reader.set_lsa_and_fetch_page (m_redo_lsa);
-
-	const log_rec_header header = m_reader.reinterpret_copy_and_add_align<log_rec_header> ();
-
-	switch (header.type)
-	  {
-	  case LOG_REDO_DATA:
-	    read_and_redo_record<log_rec_redo> (thread_entry, header.type, m_redo_lsa);
-	    break;
-	  case LOG_MVCC_REDO_DATA:
-	    read_and_redo_record<log_rec_mvcc_redo> (thread_entry, header.type, m_redo_lsa);
-	    break;
-	  case LOG_UNDOREDO_DATA:
-	  case LOG_DIFF_UNDOREDO_DATA:
-	    read_and_redo_record<log_rec_undoredo> (thread_entry, header.type, m_redo_lsa);
-	    break;
-	  case LOG_MVCC_UNDOREDO_DATA:
-	  case LOG_MVCC_DIFF_UNDOREDO_DATA:
-	    read_and_redo_record<log_rec_mvcc_undoredo> (thread_entry, header.type, m_redo_lsa);
-	    break;
-	  case LOG_RUN_POSTPONE:
-	    read_and_redo_record<log_rec_run_postpone> (thread_entry, header.type, m_redo_lsa);
-	    break;
-	  case LOG_COMPENSATE:
-	    read_and_redo_record<log_rec_compensate> (thread_entry, header.type, m_redo_lsa);
-	    break;
-	  case LOG_DBEXTERN_REDO_DATA:
-	  {
-	    const log_rec_dbout_redo dbout_redo = m_reader.reinterpret_copy_and_add_align<log_rec_dbout_redo> ();
-	    log_rcv rcv;
-	    rcv.length = dbout_redo.length;
-
-	    log_rv_redo_record (&thread_entry, m_reader, RV_fun[dbout_redo.rcvindex].redofun, &rcv, &m_redo_lsa, 0,
-				nullptr, m_redo_unzip);
-	    break;
-	  }
-	  case LOG_COMMIT:
-	    calculate_replication_delay_or_dispatch_async<log_rec_donetime> (
-		    thread_entry, m_redo_lsa);
-	    break;
-	  case LOG_ABORT:
-	    calculate_replication_delay_or_dispatch_async<log_rec_donetime> (
-		    thread_entry, m_redo_lsa);
-	    break;
-	  case LOG_DUMMY_HA_SERVER_STATE:
-	    calculate_replication_delay_or_dispatch_async<log_rec_ha_server_state> (
-		    thread_entry, m_redo_lsa);
-	    break;
-	  default:
-	    // do nothing
-	    break;
-	  }
-
-	{
-	  std::unique_lock<std::mutex> lock (m_redo_lsa_mutex);
-	  m_redo_lsa = header.forw_lsa;
-	}
-	if (m_parallel_replication_redo != nullptr)
-	  {
-	    m_minimum_log_lsa->set_for_outer (m_redo_lsa);
-	  }
-
-	// to accurately track progress and avoid clients to wait for too long, notify each change
-	m_redo_lsa_condvar.notify_all ();
-
-	m_perfmon_redo_sync.track_and_start ();
-      }
-  }
-
-  template <typename T>
-  void
-  replicator::read_and_redo_record (cubthread::entry &thread_entry, LOG_RECTYPE rectype, const log_lsa &rec_lsa)
-  {
-    m_reader.advance_when_does_not_fit (sizeof (T));
-    const T log_rec = m_reader.reinterpret_copy_and_add_align<T> ();
-
-    // To allow reads on the page server, make sure that all changes are visible.
-    // Having log_Gl.hdr.mvcc_next_id higher than all MVCCID's in the database is a requirement.
-    MVCCID mvccid = log_rv_get_log_rec_mvccid (log_rec);
-    if (mvccid != MVCCID_NULL && !MVCC_ID_PRECEDES (mvccid, log_Gl.hdr.mvcc_next_id))
-      {
-	log_Gl.hdr.mvcc_next_id = mvccid;
-	MVCCID_FORWARD (log_Gl.hdr.mvcc_next_id);
-      }
-
-    log_rv_redo_record_sync_or_dispatch_async (
-	    &thread_entry, m_reader, log_rec, rec_lsa, nullptr, rectype,
-	    m_undo_unzip, m_redo_unzip, m_parallel_replication_redo, true);
-  }
-
-  template <typename T>
-  void replicator::calculate_replication_delay_or_dispatch_async (cubthread::entry &thread_entry,
-      const log_lsa &rec_lsa)
-  {
-    const T log_rec = m_reader.reinterpret_copy_and_add_align<T> ();
-    // at_time, expressed in milliseconds rather than seconds
-    const time_msec_t start_time_msec = log_rec.at_time;
-    if (m_parallel_replication_redo != nullptr)
-      {
-	// dispatch a job; the time difference will be calculated when the job is actually
-	// picked up for completion by a task; this will give an accurate estimate of the actual
-	// delay between log genearation on the page server and log recovery on the page server
-	std::unique_ptr<cublog::redo_job_replication_delay_impl> replication_delay_job
-	{
-	  new cublog::redo_job_replication_delay_impl (m_redo_lsa, start_time_msec)
-	};
-	m_parallel_replication_redo->add (std::move (replication_delay_job));
-      }
-    else
-      {
-	// calculate the time difference synchronously
-	log_rpl_calculate_replication_delay (&thread_entry, start_time_msec);
-      }
-  }
-
-  void
-  replicator::wait_replication_finish_during_shutdown () const
-  {
-    std::unique_lock<std::mutex> ulock (m_redo_lsa_mutex);
-    m_redo_lsa_condvar.wait (ulock, [this]
-    {
-      return m_redo_lsa >= log_Gl.append.get_nxio_lsa ();
-    });
-
-    // at this moment, ALL data has been dispatched for, either, async replication
-    // or has been applied synchronously
-    // introduce a fuzzy syncronization point by waiting all fed data to be effectively
-    // consumed/applied
-    // however, since the daemon is still running, also leave the parallel replication
-    // logic (if instantiated) alive; will be destroyed only after the daemon (to maintain
-    // symmetry with instantiation)
-    if (m_parallel_replication_redo != nullptr)
-      {
-	m_parallel_replication_redo->wait_for_idle ();
-      }
-  }
-
-  void replicator::wait_past_target_lsa (const log_lsa &a_target_lsa)
-  {
-    if (m_parallel_replication_redo == nullptr)
-      {
-	// sync
-	std::unique_lock<std::mutex> ulock { m_redo_lsa_mutex };
-	m_redo_lsa_condvar.wait (ulock, [this, a_target_lsa] ()
-	{
-	  return m_redo_lsa > a_target_lsa;
-	});
-      }
-    else
-      {
-	// async
-	m_minimum_log_lsa->wait_past_target_lsa (a_target_lsa);
-      }
-  }
-
-  /* log_rpl_calculate_replication_delay - calculate delay based on a given start time value
-   *        and the current time and log to the perfmon infrastructure; all calculations are
-   *        done in milliseconds as that is the relevant scale needed
-   */
-  int
-  log_rpl_calculate_replication_delay (THREAD_ENTRY *thread_p, time_msec_t a_start_time_msec)
-  {
-    // skip calculation if bogus input (sometimes, it is -1);
-    // TODO: fix bogus input at the source if at all possible (debugging revealed that
-    // it happens for LOG_COMMIT messages only and there is no point at the source where the 'at_time'
-    // is not filled in)
-    if (a_start_time_msec > 0)
-      {
-	const int64_t end_time_msec = util_get_time_as_ms_since_epoch ();
-	const int64_t time_diff_msec = end_time_msec - a_start_time_msec;
-	assert (time_diff_msec >= 0);
-
-	perfmon_set_stat (thread_p, PSTAT_REDO_REPL_DELAY, static_cast<int> (time_diff_msec), false);
-
-	if (prm_get_bool_value (PRM_ID_ER_LOG_CALC_REPL_DELAY))
-	  {
-	    _er_log_debug (ARG_FILE_LINE, "[CALC_REPL_DELAY]: %9lld msec", time_diff_msec);
-	  }
-
-	return NO_ERROR;
-      }
-    else
-      {
-	er_log_debug (ARG_FILE_LINE, "log_rpl_calculate_replication_delay: "
-		      "encountered negative start time value: %lld milliseconds",
-		      a_start_time_msec);
-	return ER_FAILED;
-      }
-  }
-
-} // namespace cublog
->>>>>>> 41ea34ad
+} // namespace cublog