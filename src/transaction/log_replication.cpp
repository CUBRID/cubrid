--- conflicted
+++ resolved
@@ -288,7 +288,6 @@
 		    m_redo_context.m_reader.reinterpret_copy_and_add_align<LOG_REC_SYSOP_END> ();
 
 	    read_and_bookkeep_mvcc_vacuum<LOG_REC_SYSOP_END> (header.back_lsa, m_redo_lsa, log_rec, false);
-<<<<<<< HEAD
 	    if (m_replicate_mvcc)
 	      {
 		replicate_sysop_end (header.trid, m_redo_lsa, log_rec);
@@ -303,10 +302,6 @@
 	      }
 	    break;
 #endif /* !NDEBUG */
-=======
-	    break;
-	  }
->>>>>>> f32fe40f
 	  case LOG_ASSIGNED_MVCCID:
 	    if (m_replicate_mvcc)
 	      {
@@ -392,11 +387,6 @@
 
     // only mvccids that pertain to redo's are processed here
     const MVCCID mvccid = log_rv_get_log_rec_mvccid (record_info.m_logrec);
-<<<<<<< HEAD
-    // TODO: superfluous call; can be consolidated in previous call
-    assert_correct_mvccid (record_info.m_logrec, mvccid);
-=======
->>>>>>> f32fe40f
     log_replication_update_header_mvcc_vacuum_info (mvccid, rec_header.back_lsa, rec_lsa, m_bookkeep_mvcc_vacuum_info);
     if (m_replicate_mvcc && MVCCID_IS_NORMAL (mvccid))
       {
@@ -423,11 +413,6 @@
       const T &log_rec, bool assert_mvccid_non_null)
   {
     const MVCCID mvccid = log_rv_get_log_rec_mvccid (log_rec);
-<<<<<<< HEAD
-    // TODO: superfluous call; can be consolidated in previous call
-    assert_correct_mvccid (log_rec, mvccid);
-=======
->>>>>>> f32fe40f
     log_replication_update_header_mvcc_vacuum_info (mvccid, prev_rec_lsa, rec_lsa, m_bookkeep_mvcc_vacuum_info);
   }
 
