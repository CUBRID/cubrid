--- conflicted
+++ resolved
@@ -108,15 +108,10 @@
    * replicator - definition
    *********************************************************************/
 
-<<<<<<< HEAD
-  replicator::replicator (const log_lsa &start_redo_lsa)
+  replicator::replicator (const log_lsa &start_redo_lsa, PAGE_FETCH_MODE page_fetch_mode, int parallel_count)
     : //m_config { true } ,
       m_redo_lsa { start_redo_lsa }
-=======
-  replicator::replicator (const log_lsa &start_redo_lsa, PAGE_FETCH_MODE page_fetch_mode, int parallel_count)
-    : m_redo_lsa { start_redo_lsa }
     , m_redo_context { NULL_LSA, page_fetch_mode, log_reader::fetch_mode::FORCE }
->>>>>>> 9057e8a6
     , m_perfmon_redo_sync { PSTAT_REDO_REPL_LOG_REDO_SYNC }
     , m_most_recent_trantable_snapshot_lsa { NULL_LSA }
     , m_perf_stat_idle { cublog::perf_stats::do_not_record_t {} }
@@ -412,17 +407,16 @@
       }
   }
 
-<<<<<<< HEAD
   log_lsa
   replicator::get_most_recent_trantable_snapshot_lsa () const
   {
     return m_most_recent_trantable_snapshot_lsa.load ();
-=======
+  }
+
   log_lsa replicator::get_redo_lsa () const
   {
     std::lock_guard<std::mutex> lockg (m_redo_lsa_mutex);
     return m_redo_lsa;
->>>>>>> 9057e8a6
   }
 
   /*********************************************************************
