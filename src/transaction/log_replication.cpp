/*
 * Copyright 2008 Search Solution Corporation
 * Copyright 2016 CUBRID Corporation
 *
 *  Licensed under the Apache License, Version 2.0 (the "License");
 *  you may not use this file except in compliance with the License.
 *  You may obtain a copy of the License at
 *
 *      http://www.apache.org/licenses/LICENSE-2.0
 *
 *  Unless required by applicable law or agreed to in writing, software
 *  distributed under the License is distributed on an "AS IS" BASIS,
 *  WITHOUT WARRANTIES OR CONDITIONS OF ANY KIND, either express or implied.
 *  See the License for the specific language governing permissions and
 *  limitations under the License.
 *
 */

#include "log_replication.hpp"

#include "btree_load.h"
#include "log_impl.h"
#include "log_reader.hpp"
#include "log_recovery.h"
#include "log_recovery_redo.hpp"
#include "log_recovery_redo_parallel.hpp"
#include "object_representation.h"
#include "page_buffer.h"
#include "recovery.h"
#include "thread_looper.hpp"
#include "thread_manager.hpp"
#include "transaction_global.hpp"
#include "util_func.h"

#include <cassert>
#include <chrono>
#include <functional>

namespace cublog
{
  /*********************************************************************
   * replication delay calculation - declaration
   *********************************************************************/
  static int log_rpl_calculate_replication_delay (THREAD_ENTRY *thread_p, time_t a_start_time_msec);

  /* job implementation that performs log replication delay calculation
   * using log records that register creation time
   */
  class redo_job_replication_delay_impl final : public redo_parallel::redo_job_base
  {
      /* sentinel VPID value needed for the internal mechanics of the parallel log recovery/replication
       * internally, such a VPID is needed to maintain absolute order of the processing
       * of the log records with respect to their order in the global log record
       */
      static constexpr vpid SENTINEL_VPID = { -2, -2 };

    public:
      redo_job_replication_delay_impl (const log_lsa &a_rcv_lsa, time_msec_t a_start_time_msec);

      redo_job_replication_delay_impl (redo_job_replication_delay_impl const &) = delete;
      redo_job_replication_delay_impl (redo_job_replication_delay_impl &&) = delete;

      ~redo_job_replication_delay_impl () override = default;

      redo_job_replication_delay_impl &operator = (redo_job_replication_delay_impl const &) = delete;
      redo_job_replication_delay_impl &operator = (redo_job_replication_delay_impl &&) = delete;

      int execute (THREAD_ENTRY *thread_p, log_rv_redo_context &) override;
      void retire (std::size_t a_task_idx) override;

    private:
      const time_msec_t m_start_time_msec;
  };

  /*********************************************************************
   * replication b-tree unique statistics - declaration
   *********************************************************************/

  // replicate_btree_stats does redo record simulation
  static void replicate_btree_stats (cubthread::entry &thread_entry, const VPID &root_vpid,
				     const log_unique_stats &stats, const log_lsa &record_lsa);

  // a job for replication b-tree stats update
  class redo_job_btree_stats : public redo_parallel::redo_job_base
  {
    public:
      redo_job_btree_stats (const VPID &vpid, const log_lsa &record_lsa, const log_unique_stats &stats);

      int execute (THREAD_ENTRY *thread_p, log_rv_redo_context &) override;
      void retire (std::size_t a_task_idx) override;

    private:
      log_unique_stats m_stats;
  };

  /*********************************************************************
   * replicator - definition
   *********************************************************************/

  replicator::replicator (const log_lsa &start_redo_lsa)
    : m_redo_lsa { start_redo_lsa }
    , m_perfmon_redo_sync { PSTAT_REDO_REPL_LOG_REDO_SYNC }
    , m_perf_stat_idle { cublog::perf_stats::do_not_record_t {} }
  {
    // depending on parameter, instantiate the mechanism to execute replication in parallel
    // mandatory to initialize before daemon such that:
    //  - race conditions, when daemon comes online, are avoided
    //  - (even making abstraction of the race conditions) no log records are needlessly
    //    processed synchronously
    const int replication_parallel = prm_get_integer_value (PRM_ID_REPLICATION_PARALLEL_COUNT);
    assert (replication_parallel >= 0);
    if (replication_parallel > 0)
      {
	m_minimum_log_lsa.reset (new cublog::minimum_log_lsa_monitor ());
	// no need to reset with start redo lsa

	const bool force_each_log_page_fetch = true;
	m_reusable_jobs.reset (new cublog::reusable_jobs_stack ());
<<<<<<< HEAD
	const int recovery_reusable_jobs_count = prm_get_integer_value (PRM_ID_RECOVERY_REUSABLE_JOBS_COUNT);
	m_reusable_jobs->initialize (recovery_reusable_jobs_count, replication_parallel,
				     cublog::PARALLEL_REDO_REUSABLE_JOBS_FLUSH_BACK_COUNT,
				     nullptr, force_each_log_page_fetch);
=======
	m_reusable_jobs->initialize (cublog::PARALLEL_REDO_REUSABLE_JOBS_COUNT, replication_parallel,
				     cublog::PARALLEL_REDO_REUSABLE_JOBS_FLUSH_BACK_COUNT);
>>>>>>> 85101805
	m_parallel_replication_redo.reset (new cublog::redo_parallel (
	    replication_parallel, m_minimum_log_lsa.get (), m_redo_context));
      }

    // Create the daemon
    cubthread::looper loop (std::chrono::milliseconds (1));   // don't spin when there is no new log, wait a bit
    auto func_exec = std::bind (&replicator::redo_upto_nxio_lsa, std::ref (*this), std::placeholders::_1);

    auto func_retire = std::bind (&replicator::conclude_task_execution, std::ref (*this));
    // initialized with explicit 'exec' and 'retire' functors, the ownership of the daemon task
    // done not reside with the task itself (aka, the task does not get to delete itself anymore);
    // therefore store it in in pointer such that we can be sure it is disposed of sometime towards the end
    m_daemon_task.reset (new cubthread::entry_callable_task (std::move (func_exec), std::move (func_retire)));

    m_daemon_context_manager = std::make_unique<cubthread::system_worker_entry_manager> (TT_REPLICATION);

    m_daemon = cubthread::get_manager ()->create_daemon (loop, m_daemon_task.get (), "cublog::replicator",
	       m_daemon_context_manager.get ());
  }

  replicator::~replicator ()
  {
    cubthread::get_manager ()->destroy_daemon (m_daemon);

    if (m_parallel_replication_redo != nullptr)
      {
	// this is the earliest it is ensured that no records are to be added anymore
	m_parallel_replication_redo->set_adding_finished ();
	m_parallel_replication_redo->wait_for_termination_and_stop_execution ();
      }
  }

  void
  replicator::redo_upto_nxio_lsa (cubthread::entry &thread_entry)
  {
    thread_entry.tran_index = LOG_SYSTEM_TRAN_INDEX;

    while (true)
      {
	const log_lsa nxio_lsa = log_Gl.append.get_nxio_lsa ();
	if (m_redo_lsa < nxio_lsa)
	  {
	    redo_upto (thread_entry, nxio_lsa);
	  }
	else
	  {
	    assert (m_redo_lsa == nxio_lsa);
	    break;
	  }
      }
  }

  void
  replicator::conclude_task_execution ()
  {
    if (m_parallel_replication_redo != nullptr)
      {
	// without being aware of external context/factors, this is the earliest it is ensured that
	// no records are to be added anymore
	m_parallel_replication_redo->wait_for_idle ();
      }
    else
      {
	// nothing needs to be done in the synchronous execution scenario
	// the default/internal implementation of the retire functor used to delete the task
	// itself; this is now handled by the instantiating entity
      }
  }

  void
  replicator::redo_upto (cubthread::entry &thread_entry, const log_lsa &end_redo_lsa)
  {
    assert (m_redo_lsa < end_redo_lsa);

    // redo all records from current position (m_redo_lsa) until end_redo_lsa

    m_perfmon_redo_sync.start ();
    // make sure the log page is refreshed. otherwise it may be outdated and new records may be missed
    m_redo_context.m_reader.set_lsa_and_fetch_page (m_redo_lsa, log_reader::fetch_mode::FORCE);

    while (m_redo_lsa < end_redo_lsa)
      {
	// read and redo a record
	m_redo_context.m_reader.set_lsa_and_fetch_page (m_redo_lsa);

	const log_rec_header header = m_redo_context.m_reader.reinterpret_copy_and_add_align<log_rec_header> ();

	switch (header.type)
	  {
	  case LOG_REDO_DATA:
	    read_and_redo_record<log_rec_redo> (thread_entry, header.type, m_redo_lsa);
	    break;
	  case LOG_MVCC_REDO_DATA:
	    read_and_redo_record<log_rec_mvcc_redo> (thread_entry, header.type, m_redo_lsa);
	    break;
	  case LOG_UNDOREDO_DATA:
	  case LOG_DIFF_UNDOREDO_DATA:
	    read_and_redo_record<log_rec_undoredo> (thread_entry, header.type, m_redo_lsa);
	    break;
	  case LOG_MVCC_UNDOREDO_DATA:
	  case LOG_MVCC_DIFF_UNDOREDO_DATA:
	    read_and_redo_record<log_rec_mvcc_undoredo> (thread_entry, header.type, m_redo_lsa);
	    break;
	  case LOG_RUN_POSTPONE:
	    read_and_redo_record<log_rec_run_postpone> (thread_entry, header.type, m_redo_lsa);
	    break;
	  case LOG_COMPENSATE:
	    read_and_redo_record<log_rec_compensate> (thread_entry, header.type, m_redo_lsa);
	    break;
	  case LOG_DBEXTERN_REDO_DATA:
	  {
	    const log_rec_dbout_redo dbout_redo =
		    m_redo_context.m_reader.reinterpret_copy_and_add_align<log_rec_dbout_redo> ();
	    log_rcv rcv;
	    rcv.length = dbout_redo.length;

	    log_rv_redo_record (&thread_entry, m_redo_context.m_reader, RV_fun[dbout_redo.rcvindex].redofun, &rcv,
				&m_redo_lsa, 0, nullptr, m_redo_context.m_redo_zip);
	    break;
	  }
	  case LOG_COMMIT:
	    calculate_replication_delay_or_dispatch_async<log_rec_donetime> (
		    thread_entry, m_redo_lsa);
	    break;
	  case LOG_ABORT:
	    calculate_replication_delay_or_dispatch_async<log_rec_donetime> (
		    thread_entry, m_redo_lsa);
	    break;
	  case LOG_DUMMY_HA_SERVER_STATE:
	    calculate_replication_delay_or_dispatch_async<log_rec_ha_server_state> (
		    thread_entry, m_redo_lsa);
	    break;
	  default:
	    // do nothing
	    break;
	  }

	{
	  std::unique_lock<std::mutex> lock (m_redo_lsa_mutex);
	  m_redo_lsa = header.forw_lsa;
	}
	if (m_parallel_replication_redo != nullptr)
	  {
	    m_minimum_log_lsa->set_for_outer (m_redo_lsa);
	  }

	// to accurately track progress and avoid clients to wait for too long, notify each change
	m_redo_lsa_condvar.notify_all ();

	m_perfmon_redo_sync.track_and_start ();
      }
  }

  template <typename T>
  void
  replicator::read_and_redo_btree_stats (cubthread::entry &thread_entry, const log_rv_redo_rec_info<T> &record_info)
  {
    //
    // Recovery redo does not apply b-tree stats directly into the b-tree root page. But while replicating on the page
    // server, we have to update the statistics directly into the root page, because it may be fetched by a transaction
    // server and stats have to be up-to-date at all times.
    //
    // To redo the change directly into the root page, we need to simulate having a redo job on the page and we need
    // the page VPID. The VPID is obtained from the redo data of the log record. Therefore, the redo data must be read
    // first, then a special job is created with all required information.
    //

    // Get redo data and read it
    LOG_RCV rcv;
    rcv.length = log_rv_get_log_rec_redo_length<T> (record_info.m_logrec);
    if (log_rv_get_log_rec_redo_data (&thread_entry, m_redo_context, record_info, rcv) != NO_ERROR)
      {
	logpb_fatal_error (&thread_entry, true, ARG_FILE_LINE, "replicator::read_and_redo_btree_stats");
	return;
      }
    BTID btid;
    log_unique_stats stats;
    btree_rv_data_unpack_btid_and_stats (rcv, btid, stats);
    VPID root_vpid = { btid.root_pageid, btid.vfid.volid };

    // Create a job or apply the change immediately
    if (m_parallel_replication_redo)
      {
	redo_job_btree_stats *job = new redo_job_btree_stats (root_vpid, record_info.m_start_lsa, stats);
	// ownership of raw pointer goes to the callee
	m_parallel_replication_redo->add (job);
      }
    else
      {
	replicate_btree_stats (thread_entry, root_vpid, stats, record_info.m_start_lsa);
      }
  }

  template <typename T>
  void
  replicator::read_and_redo_record (cubthread::entry &thread_entry, LOG_RECTYPE rectype, const log_lsa &rec_lsa)
  {
    m_redo_context.m_reader.advance_when_does_not_fit (sizeof (T));
    log_rv_redo_rec_info<T> record_info (rec_lsa, rectype,
					 m_redo_context.m_reader.reinterpret_copy_and_add_align<T> ());

    // To allow reads on the page server, make sure that all changes are visible.
    // Having log_Gl.hdr.mvcc_next_id higher than all MVCCID's in the database is a requirement.
    MVCCID mvccid = log_rv_get_log_rec_mvccid (record_info.m_logrec);
    if (mvccid != MVCCID_NULL && !MVCC_ID_PRECEDES (mvccid, log_Gl.hdr.mvcc_next_id))
      {
	log_Gl.hdr.mvcc_next_id = mvccid;
	MVCCID_FORWARD (log_Gl.hdr.mvcc_next_id);
      }

    // Redo b-tree stats differs from what the recovery usually does. Get the recovery index before deciding how to
    // proceed.
    LOG_RCVINDEX rcvindex = log_rv_get_log_rec_data (record_info.m_logrec).rcvindex;
    if (rcvindex == RVBT_LOG_GLOBAL_UNIQUE_STATS_COMMIT)
      {
	read_and_redo_btree_stats (thread_entry, record_info);
      }
    else
      {
	log_rv_redo_record_sync_or_dispatch_async (&thread_entry, m_redo_context, record_info,
	    m_parallel_replication_redo, *m_reusable_jobs.get (), m_perf_stat_idle);
      }
  }

  template <typename T>
  void replicator::calculate_replication_delay_or_dispatch_async (cubthread::entry &thread_entry,
      const log_lsa &rec_lsa)
  {
    const T log_rec = m_redo_context.m_reader.reinterpret_copy_and_add_align<T> ();
    // at_time, expressed in milliseconds rather than seconds
    const time_msec_t start_time_msec = log_rec.at_time;
    if (m_parallel_replication_redo != nullptr)
      {
	// dispatch a job; the time difference will be calculated when the job is actually
	// picked up for completion by a task; this will give an accurate estimate of the actual
	// delay between log generation on the page server and log recovery on the page server
	cublog::redo_job_replication_delay_impl *replication_delay_job =
		new cublog::redo_job_replication_delay_impl (m_redo_lsa, start_time_msec);
	// ownership of raw pointer goes to the callee
	m_parallel_replication_redo->add (replication_delay_job);
      }
    else
      {
	// calculate the time difference synchronously
	log_rpl_calculate_replication_delay (&thread_entry, start_time_msec);
      }
  }

  void
  replicator::wait_replication_finish_during_shutdown () const
  {
    std::unique_lock<std::mutex> ulock (m_redo_lsa_mutex);
    m_redo_lsa_condvar.wait (ulock, [this]
    {
      return m_redo_lsa >= log_Gl.append.get_nxio_lsa ();
    });

    // at this moment, ALL data has been dispatched for, either, async replication
    // or has been applied synchronously
    // introduce a fuzzy syncronization point by waiting all fed data to be effectively
    // consumed/applied
    // however, since the daemon is still running, also leave the parallel replication
    // logic (if instantiated) alive; will be destroyed only after the daemon (to maintain
    // symmetry with instantiation)
    if (m_parallel_replication_redo != nullptr)
      {
	m_parallel_replication_redo->wait_for_idle ();
      }
  }

  void replicator::wait_past_target_lsa (const log_lsa &a_target_lsa)
  {
    if (m_parallel_replication_redo == nullptr)
      {
	// sync
	std::unique_lock<std::mutex> ulock { m_redo_lsa_mutex };
	m_redo_lsa_condvar.wait (ulock, [this, a_target_lsa] ()
	{
	  return m_redo_lsa > a_target_lsa;
	});
      }
    else
      {
	// async
	m_minimum_log_lsa->wait_past_target_lsa (a_target_lsa);
      }
  }

  /*********************************************************************
   * replication delay calculation - definition
   *********************************************************************/

  redo_job_replication_delay_impl::redo_job_replication_delay_impl (
	  const log_lsa &a_rcv_lsa, time_msec_t a_start_time_msec)
    : redo_parallel::redo_job_base (SENTINEL_VPID, a_rcv_lsa)
    , m_start_time_msec (a_start_time_msec)
  {
  }

  int
  redo_job_replication_delay_impl::execute (THREAD_ENTRY *thread_p, log_rv_redo_context &)
  {
    const int res = log_rpl_calculate_replication_delay (thread_p, m_start_time_msec);
    return res;
  }

  void
  redo_job_replication_delay_impl::retire (std::size_t)
  {
    delete this;
  }

  /* log_rpl_calculate_replication_delay - calculate delay based on a given start time value
   *        and the current time and log to the perfmon infrastructure; all calculations are
   *        done in milliseconds as that is the relevant scale needed
   */
  int
  log_rpl_calculate_replication_delay (THREAD_ENTRY *thread_p, time_msec_t a_start_time_msec)
  {
    // skip calculation if bogus input (sometimes, it is -1);
    // TODO: fix bogus input at the source if at all possible (debugging revealed that
    // it happens for LOG_COMMIT messages only and there is no point at the source where the 'at_time'
    // is not filled in)
    if (a_start_time_msec > 0)
      {
	const int64_t end_time_msec = util_get_time_as_ms_since_epoch ();
	const int64_t time_diff_msec = end_time_msec - a_start_time_msec;
	assert (time_diff_msec >= 0);

	perfmon_set_stat (thread_p, PSTAT_REDO_REPL_DELAY, static_cast<int> (time_diff_msec), false);

	if (prm_get_bool_value (PRM_ID_ER_LOG_CALC_REPL_DELAY))
	  {
	    _er_log_debug (ARG_FILE_LINE, "[CALC_REPL_DELAY]: %9lld msec", time_diff_msec);
	  }

	return NO_ERROR;
      }
    else
      {
	er_log_debug (ARG_FILE_LINE, "log_rpl_calculate_replication_delay: "
		      "encountered negative start time value: %lld milliseconds",
		      a_start_time_msec);
	return ER_FAILED;
      }
  }

  /*********************************************************************
   * replication b-tree unique statistics - definition
   *********************************************************************/

  void
  replicate_btree_stats (cubthread::entry &thread_entry, const VPID &root_vpid, const log_unique_stats &stats,
			 const log_lsa &record_lsa)
  {
    PAGE_PTR root_page = log_rv_redo_fix_page (&thread_entry, &root_vpid, RVBT_LOG_GLOBAL_UNIQUE_STATS_COMMIT);
    if (root_page == nullptr)
      {
	logpb_fatal_error (&thread_entry, true, ARG_FILE_LINE, "cublog::replicate_btree_stats");
	return;
      }

    btree_root_update_stats (&thread_entry, root_page, stats);
    pgbuf_set_lsa (&thread_entry, root_page, &record_lsa);
    pgbuf_set_dirty_and_free (&thread_entry, root_page);
  }

  redo_job_btree_stats::redo_job_btree_stats (const VPID &vpid, const log_lsa &record_lsa, const log_unique_stats &stats)
    : redo_parallel::redo_job_base (vpid, record_lsa)
    , m_stats (stats)
  {
  }

  int
  redo_job_btree_stats::execute (THREAD_ENTRY *thread_p, log_rv_redo_context &)
  {
    replicate_btree_stats (*thread_p, get_vpid (), m_stats, get_log_lsa ());
    return NO_ERROR;
  }

  void
  redo_job_btree_stats::retire (std::size_t)
  {
    delete this;
  }

} // namespace cublog<|MERGE_RESOLUTION|>--- conflicted
+++ resolved
@@ -116,17 +116,11 @@
 
 	const bool force_each_log_page_fetch = true;
 	m_reusable_jobs.reset (new cublog::reusable_jobs_stack ());
-<<<<<<< HEAD
 	const int recovery_reusable_jobs_count = prm_get_integer_value (PRM_ID_RECOVERY_REUSABLE_JOBS_COUNT);
 	m_reusable_jobs->initialize (recovery_reusable_jobs_count, replication_parallel,
-				     cublog::PARALLEL_REDO_REUSABLE_JOBS_FLUSH_BACK_COUNT,
-				     nullptr, force_each_log_page_fetch);
-=======
-	m_reusable_jobs->initialize (cublog::PARALLEL_REDO_REUSABLE_JOBS_COUNT, replication_parallel,
 				     cublog::PARALLEL_REDO_REUSABLE_JOBS_FLUSH_BACK_COUNT);
->>>>>>> 85101805
-	m_parallel_replication_redo.reset (new cublog::redo_parallel (
-	    replication_parallel, m_minimum_log_lsa.get (), m_redo_context));
+	m_parallel_replication_redo.reset (
+		new cublog::redo_parallel (replication_parallel, m_minimum_log_lsa.get (), m_redo_context));
       }
 
     // Create the daemon
