--- conflicted
+++ resolved
@@ -95,6 +95,10 @@
       log_unique_stats m_stats;
   };
 
+  /*********************************************************************
+   * replicator - definition
+   *********************************************************************/
+
   replicator::replicator (const log_lsa &start_redo_lsa)
     : m_redo_lsa { start_redo_lsa }
     , m_perfmon_redo_sync { PSTAT_REDO_REPL_LOG_REDO_SYNC }
@@ -111,25 +115,17 @@
     const int replication_parallel
       = prm_get_integer_value (PRM_ID_REPLICATION_PARALLEL_COUNT);
     assert (replication_parallel >= 0);
-    cublog::reusable_jobs_stack reusable_jobs;
     if (replication_parallel > 0)
       {
 	m_minimum_log_lsa.reset (new cublog::minimum_log_lsa_monitor ());
 	// no need to reset with start redo lsa
 
-<<<<<<< HEAD
-	assert ("reusable jobs not initialized" == nullptr);
-
-	m_parallel_replication_redo.reset (
-		new cublog::redo_parallel (replication_parallel, &reusable_jobs, m_minimum_log_lsa.get ()));
-=======
 	const bool force_each_log_page_fetch = true;
 	m_reusable_jobs.reset (new cublog::reusable_jobs_stack ());
 	m_reusable_jobs->initialize (cublog::PARALLEL_REDO_REUSABLE_JOBS_STACK_SIZE,
 				     nullptr, force_each_log_page_fetch);
 	m_parallel_replication_redo.reset (new cublog::redo_parallel (
 	    replication_parallel, m_minimum_log_lsa.get ()));
->>>>>>> a9dd8870
       }
 
     // Create the daemon
@@ -350,14 +346,8 @@
       }
     else
       {
-<<<<<<< HEAD
-	assert ("reusable jobs not implemented for replication" == nullptr);
-//	log_rv_redo_record_sync_or_dispatch_async (&thread_entry, m_reader, log_rec, rec_lsa, nullptr, rectype,
-//	    m_undo_unzip, m_redo_unzip, m_parallel_replication_redo, true, m_rcv_redo_perf_stat);
-=======
 	log_rv_redo_record_sync_or_dispatch_async (&thread_entry, m_reader, log_rec, rec_lsa, nullptr, rectype,
 	    m_undo_unzip, m_redo_unzip, m_parallel_replication_redo, *m_reusable_jobs.get (), true, m_rcv_redo_perf_stat);
->>>>>>> a9dd8870
       }
   }
 
@@ -426,7 +416,7 @@
   }
 
   /*********************************************************************
-   * redo_job_replication_delay_impl - definition
+   * replication delay calculation - definition
    *********************************************************************/
 
   redo_job_replication_delay_impl::redo_job_replication_delay_impl (
@@ -485,7 +475,7 @@
   }
 
   /*********************************************************************
-   * replication b-tree unique statistics - declaration
+   * replication b-tree unique statistics - definition
    *********************************************************************/
 
   void
