/*
 * Copyright (C) 2008 Search Solution Corporation. All rights reserved by Search Solution.
 *
 *   This program is free software; you can redistribute it and/or modify
 *   it under the terms of the GNU General Public License as published by
 *   the Free Software Foundation; either version 2 of the License, or
 *   (at your option) any later version.
 *
 *  This program is distributed in the hope that it will be useful,
 *  but WITHOUT ANY WARRANTY; without even the implied warranty of
 *  MERCHANTABILITY or FITNESS FOR A PARTICULAR PURPOSE. See the
 *  GNU General Public License for more details.
 *
 *  You should have received a copy of the GNU General Public License
 *  along with this program; if not, write to the Free Software
 *  Foundation, Inc., 51 Franklin Street, Fifth Floor, Boston, MA 02110-1301 USA
 *
 */

/*
 * lock_manager.c - lock management module (at the server)
 */

#ident "$Id$"

#include "config.h"

#include <array>
#include <assert.h>
#if defined(SOLARIS)
#include <netdb.h>
#endif /* SOLARIS */
#include <stdio.h>
#include <string.h>
#include <time.h>

#include "boot_sr.h"
#include "critical_section.h"
#include "environment_variable.h"
#include "event_log.h"
#include "locator.h"
#include "lock_free.h"
#include "lock_manager.h"
#include "log_impl.h"
#include "log_manager.h"
#include "memory_alloc.h"
#include "memory_hash.h"
#include "message_catalog.h"
#include "oid.h"
#include "page_buffer.h"
#include "perf_monitor.h"
#include "porting.h"
#if defined(ENABLE_SYSTEMTAP)
#include "probes.h"
#endif /* ENABLE_SYSTEMTAP */
#include "query_manager.h"
#include "storage_common.h"
#include "system_parameter.h"
#include "thread.h"
#include "thread_daemon.hpp"
#include "thread_entry_task.hpp"
#include "thread_manager.hpp"
#include "transaction_sr.h"
#include "tsc_timer.h"
#include "wait_for_graph.h"
#include "xserver_interface.h"

extern LOCK_COMPATIBILITY lock_Comp[11][11];

#if defined (SERVER_MODE)
/* object lock hash function */
#define LK_OBJ_LOCK_HASH(oid,htsize)    \
  ((OID_ISTEMP(oid)) ? (unsigned int)(-((oid)->pageid) % htsize) :\
                       lock_get_hash_value(oid, htsize))

/* thread is lock-waiting ? */
#define LK_IS_LOCKWAIT_THREAD(thrd) \
  ((thrd)->lockwait != NULL \
   && (thrd)->lockwait_state == (int) LOCK_SUSPENDED)

/* transaction wait for only some msecs ? */
#define LK_CAN_TIMEOUT(msecs) ((msecs) != LK_INFINITE_WAIT)

/* is younger transaction ? */
#define LK_ISYOUNGER(young_tranid, old_tranid) (young_tranid > old_tranid)

/* Defines for printing lock activity messages */
#define LK_MSG_LOCK_HELPER(entry, msgnum) \
  fprintf(stdout, \
      msgcat_message (MSGCAT_CATALOG_CUBRID, MSGCAT_SET_LOCK, msgnum)), \
      (entry)->tran_index, LOCK_TO_LOCKMODE_STRING((entry)->granted_mode), \
      (entry)->res_head->oid->volid, (entry)->res_head->oid->pageid, \
      (entry)->oid->slotid)

#define LK_MSG_LOCK_ACQUIRED(entry) \
  LK_MSG_LOCK_HELPER(entry, MSGCAT_LK_OID_LOCK_ACQUIRED)

#define LK_MSG_LOCK_CONVERTED(entry) \
  LK_MSG_LOCK_HELPER(entry, MSGCAT_LK_OID_LOCK_CONVERTED)

#define LK_MSG_LOCK_WAITFOR(entry) \
  LK_MSG_LOCK_HELPER(entry, MSGCAT_LK_OID_LOCK_WAITFOR)

#define LK_MSG_LOCK_RELEASE(entry) \
  LK_MSG_LOCK_HELPER(entry, MSGCAT_LK_OID_LOCK_RELEASE)

#define LK_MSG_LOCK_DEMOTE(entry) \
  LK_MSG_LOCK_HELPER(entry, MSGCAT_LK_OID_LOCK_DEMOTE)

#define EXPAND_WAIT_FOR_ARRAY_IF_NEEDED() \
  do \
    { \
      if (nwaits == max_waits) \
        { \
          if (wait_for == wait_for_buf) \
            { \
              t = (int *) malloc (sizeof (int) * max_waits * 2); \
              if (t != NULL) \
                { \
                  memcpy (t, wait_for, sizeof (int) * max_waits); \
                } \
            } \
          else \
            { \
              t = (int *) realloc (wait_for, sizeof (int) * max_waits * 2); \
            } \
          if (t != NULL) \
            { \
              wait_for = t; \
              max_waits *= 2; \
            } \
          else \
            { \
              goto set_error; \
            } \
        } \
    } \
  while (0)

#define SET_EMULATE_THREAD_WITH_LOCK_ENTRY(th,lock_entry) \
  do \
    { \
      THREAD_ENTRY *locked_thread_entry_p; \
      assert ((th)->emulate_tid == thread_id_t ()); \
      locked_thread_entry_p = thread_find_entry_by_tran_index ((lock_entry)->tran_index); \
      if (locked_thread_entry_p != NULL) \
	{ \
	  (th)->emulate_tid = locked_thread_entry_p->get_id (); \
	} \
    } \
   while (0)

#define CLEAR_EMULATE_THREAD(th) \
  do \
    { \
      (th)->emulate_tid = thread_id_t (); \
    } \
   while (0)

#endif /* SERVER_MODE */

#define RESOURCE_ALLOC_WAIT_TIME 10	/* 10 msec */
#define KEY_LOCK_ESCALATION_THRESHOLD 10	/* key lock escalation threshold */
#define MAX_NUM_LOCKS_DUMP_TO_EVENT_LOG 100

/* state of suspended threads */
typedef enum
{
  LOCK_SUSPENDED,		/* Thread has been suspended */
  LOCK_RESUMED,			/* Thread has been resumed */
  LOCK_RESUMED_TIMEOUT,		/* Thread has been resumed and notified of lock timeout */
  LOCK_RESUMED_DEADLOCK_TIMEOUT,	/* Thread has been resumed and notified of lock timeout because the current
					 * transaction is selected as a deadlock victim */
  LOCK_RESUMED_ABORTED,		/* Thread has been resumed, however it must be aborted because of a deadlock */
  LOCK_RESUMED_ABORTED_FIRST,	/* in case of the first aborted thread */
  LOCK_RESUMED_ABORTED_OTHER,	/* in case of other aborted threads */
  LOCK_RESUMED_INTERRUPT
} LOCK_WAIT_STATE;

/*
 * Message id in the set MSGCAT_SET_LOCK
 * in the message catalog MSGCAT_CATALOG_CUBRID (file cubrid.msg).
 */
#define MSGCAT_LK_NEWLINE                       1
#define MSGCAT_LK_SUSPEND_TRAN                  2
#define MSGCAT_LK_RESUME_TRAN                   3
#define MSGCAT_LK_OID_LOCK_ACQUIRED             4
#define MSGCAT_LK_VPID_LOCK_ACQUIRED            5
#define MSGCAT_LK_OID_LOCK_CONVERTED            6
#define MSGCAT_LK_VPID_LOCK_CONVERTED           7
#define MSGCAT_LK_OID_LOCK_WAITFOR              8
#define MSGCAT_LK_VPID_LOCK_WAITFOR             9
#define MSGCAT_LK_OID_LOCK_RELEASE              10
#define MSGCAT_LK_VPID_LOCK_RELEASE             11
#define MSGCAT_LK_OID_LOCK_DEMOTE               12
#define MSGCAT_LK_VPID_LOCK_DEMOTE              13
#define MSGCAT_LK_RES_OID                       14
#define MSGCAT_LK_RES_ROOT_CLASS_TYPE           15
#define MSGCAT_LK_RES_CLASS_TYPE                16
#define MSGCAT_LK_RES_INSTANCE_TYPE             17
#define MSGCAT_LK_RES_UNKNOWN_TYPE              18
#define MSGCAT_LK_RES_TOTAL_MODE                19
#define MSGCAT_LK_RES_LOCK_COUNT                20
#define MSGCAT_LK_RES_NON_BLOCKED_HOLDER_HEAD   21
#define MSGCAT_LK_RES_BLOCKED_HOLDER_HEAD       22
#define MSGCAT_LK_RES_BLOCKED_WAITER_HEAD       23
#define MSGCAT_LK_RES_NON2PL_RELEASED_HEAD      24
#define MSGCAT_LK_RES_NON_BLOCKED_HOLDER_ENTRY  25
#define MSGCAT_LK_RES_NON_BLOCKED_HOLDER_ENTRY_WITH_GRANULE 26
#define MSGCAT_LK_RES_BLOCKED_HOLDER_ENTRY      27
#define MSGCAT_LK_RES_BLOCKED_HOLDER_ENTRY_WITH_GRANULE 28
#define MSGCAT_LK_RES_BLOCKED_WAITER_ENTRY      29
#define MSGCAT_LK_RES_NON2PL_RELEASED_ENTRY     30
#define MSGCAT_LK_RES_VPID                      31
#define MSGCAT_LK_DUMP_LOCK_TABLE               32
#define MSGCAT_LK_DUMP_TRAN_IDENTIFIERS         33
#define MSGCAT_LK_DUMP_TRAN_ISOLATION           34
#define MSGCAT_LK_DUMP_TRAN_STATE               35
#define MSGCAT_LK_DUMP_TRAN_TIMEOUT_PERIOD      36
#define MSGCAT_LK_DEADLOCK_ABORT_HDR            37
#define MSGCAT_LK_DEADLOCK_ABORT                38
#define MSGCAT_LK_DEADLOCK_TIMEOUT_HDR          39
#define MSGCAT_LK_DEADLOCK_TIMEOUT              40
#define MSGCAT_LK_DEADLOCK_FUN_HDR              41
#define MSGCAT_LK_DEADLOCK_FUN                  42
#define MSGCAT_LK_RES_INDEX_KEY_TYPE            43
#define MSGCAT_LK_INDEXNAME                     44
#define MSGCAT_LK_RES_RR_TYPE			45
#define MSGCAT_LK_MVCC_INFO			46
#define MSGCAT_LK_LASTONE                       47

#if defined(SERVER_MODE)

typedef struct lk_lockinfo LK_LOCKINFO;
struct lk_lockinfo
{
  OID *org_oidp;
  OID oid;
  OID class_oid;
  LOCK lock;
};


/* TWFG (transaction wait-for graph) entry and edge */
typedef struct lk_WFG_node LK_WFG_NODE;
struct lk_WFG_node
{
  int first_edge;
  bool candidate;
  int current;
  int ancestor;
  INT64 thrd_wait_stime;
  int tran_edge_seq_num;
  bool checked_by_deadlock_detector;
  bool DL_victim;
};

typedef struct lk_WFG_edge LK_WFG_EDGE;
struct lk_WFG_edge
{
  int to_tran_index;
  int edge_seq_num;
  int holder_flag;
  int next;
  INT64 edge_wait_stime;
};

typedef struct lk_deadlock_victim LK_DEADLOCK_VICTIM;
struct lk_deadlock_victim
{
  /* following two fields are used for only global deadlock detection */
  int (*cycle_fun) (int tran_index, void *args);
  void *args;			/* Arguments to be passed to cycle_fun */

  int tran_index;		/* Index of selected victim */
  TRANID tranid;		/* Transaction identifier */
  bool can_timeout;		/* Is abort or timeout */

  int num_trans_in_cycle;	/* # of transaction in cycle */
  int *tran_index_in_cycle;	/* tran_index array for transaction in cycle */
};

/*
 * Lock Entry Block Structure
 */
typedef struct lk_entry_block LK_ENTRY_BLOCK;
struct lk_entry_block
{
  LK_ENTRY_BLOCK *next_block;	/* next lock entry block */
  LK_ENTRY *block;		/* lk_entry block */
  int count;			/* # of entries in lock entry block */
};

/*
 * Lock Resource Block Structure
 */
typedef struct lk_res_block LK_RES_BLOCK;
struct lk_res_block
{
  LK_RES_BLOCK *next_block;	/* next lock resource block */
  LK_RES *block;		/* lk_res block */
  int count;			/* # of entries in lock res block */
};

/*
 * Transaction Lock Entry Structure
 */
typedef struct lk_tran_lock LK_TRAN_LOCK;
struct lk_tran_lock
{
  /* transaction lock hold lists */
  pthread_mutex_t hold_mutex;	/* mutex for hold lists */
  LK_ENTRY *inst_hold_list;	/* instance lock hold list */
  LK_ENTRY *class_hold_list;	/* class lock hold list */
  LK_ENTRY *root_class_hold;	/* root class lock hold */
  LK_ENTRY *lk_entry_pool;	/* local pool of lock entries which can be used with no synchronization. */
  int lk_entry_pool_count;	/* Current count of lock entries in local pool. */
  int inst_hold_count;		/* # of entries in inst_hold_list */
  int class_hold_count;		/* # of entries in class_hold_list */

  LK_ENTRY *waiting;		/* waiting lock entry */

  /* non two phase lock list */
  pthread_mutex_t non2pl_mutex;	/* mutex for non2pl_list */
  LK_ENTRY *non2pl_list;	/* non2pl list */
  int num_incons_non2pl;	/* # of inconsistent non2pl */

  /* lock escalation related fields */
  bool lock_escalation_on;

  /* locking on manual duration */
  bool is_instant_duration;
};
/* Max size of transaction local pool of lock entries. */
#define LOCK_TRAN_LOCAL_POOL_MAX_SIZE 10

/*
 * Lock Manager Global Data Structure
 */

typedef struct lk_global_data LK_GLOBAL_DATA;
struct lk_global_data
{
  /* object lock table including hash table */
  int max_obj_locks;		/* max # of object locks */

  LF_HASH_TABLE obj_hash_table;
  LF_FREELIST obj_free_res_list;
  LF_FREELIST obj_free_entry_list;

  /* transaction lock table */
  int num_trans;		/* # of transactions */
  LK_TRAN_LOCK *tran_lock_table;	/* transaction lock hold table */

  /* deadlock detection related fields */
  pthread_mutex_t DL_detection_mutex;
  struct timeval last_deadlock_run;	/* last deadlock detetion time */
  LK_WFG_NODE *TWFG_node;	/* transaction WFG node */
  LK_WFG_EDGE *TWFG_edge;	/* transaction WFG edge */
  int max_TWFG_edge;
  int TWFG_free_edge_idx;
  int global_edge_seq_num;

  /* miscellaneous things */
  short no_victim_case_count;
  bool verbose_mode;
  // *INDENT-OFF*
  std::atomic_int deadlock_and_timeout_detector;
  // *INDENT-ON*
#if defined(LK_DUMP)
  bool dump_level;
#endif				/* LK_DUMP */
};

LK_GLOBAL_DATA lk_Gl = {
  0, LF_HASH_TABLE_INITIALIZER,
  LF_FREELIST_INITIALIZER, LF_FREELIST_INITIALIZER,
  0, NULL, PTHREAD_MUTEX_INITIALIZER, {0, 0},
  NULL, NULL, 0, 0, 0, 0, false, {0}
#if defined(LK_DUMP)
  , 0
#endif /* LK_DUMP */
};

/* size of each data structure */
static const int SIZEOF_LK_LOCKINFO = sizeof (LK_LOCKINFO);
static const int SIZEOF_LK_WFG_NODE = sizeof (LK_WFG_NODE);
static const int SIZEOF_LK_WFG_EDGE = sizeof (LK_WFG_EDGE);
static const int SIZEOF_LK_TRAN_LOCK = sizeof (LK_TRAN_LOCK);

static const int SIZEOF_LK_RES = sizeof (LK_RES);
static const int SIZEOF_LK_ENTRY_BLOCK = sizeof (LK_ENTRY_BLOCK);
static const int SIZEOF_LK_RES_BLOCK = sizeof (LK_RES_BLOCK);
static const int SIZEOF_LK_ACQOBJ_LOCK = sizeof (LK_ACQOBJ_LOCK);

/* minimum # of locks that are required */
/* TODO : change const */
#define LK_MIN_OBJECT_LOCKS  (MAX_NTRANS * 300)

/* the ratio in the number of lock entries for each entry type */
static const int LK_HASH_RATIO = 8;
static const float LK_RES_RATIO = 0.1f;
static const float LK_ENTRY_RATIO = 0.1f;

/* the lock entry expansion count */
/* TODO : change const */
#define LK_MORE_RES_COUNT  (MAX_NTRANS * 20 * LK_RES_RATIO)
#define LK_MORE_ENTRY_COUNT (MAX_NTRANS * 20 * LK_ENTRY_RATIO)

/* miscellaneous constants */
static const int LK_SLEEP_MAX_COUNT = 3;
#define LK_LOCKINFO_FIXED_COUNT	30
/* TODO : change const */
#define LK_MAX_VICTIM_COUNT  300

/* transaction WFG edge related constants */
static const int LK_MIN_TWFG_EDGE_COUNT = 200;
/* TODO : change const */
#define LK_MID_TWFG_EDGE_COUNT 1000
/* TODO : change const */
#define LK_MAX_TWFG_EDGE_COUNT (MAX_NTRANS * MAX_NTRANS)

#define DEFAULT_WAIT_USERS	10
static const int LK_COMPOSITE_LOCK_OID_INCREMENT = 100;
#endif /* SERVER_MODE */

#if defined(SERVER_MODE)

static LK_WFG_EDGE TWFG_edge_block[LK_MID_TWFG_EDGE_COUNT];
static LK_DEADLOCK_VICTIM victims[LK_MAX_VICTIM_COUNT];
static int victim_count;
#else /* !SERVER_MODE */
static int lk_Standalone_has_xlock = 0;
#define LK_SET_STANDALONE_XLOCK(lock)					      \
  do {									      \
    if ((lock) == SCH_M_LOCK || (lock) == X_LOCK || lock == IX_LOCK	      \
	|| lock == SIX_LOCK)						      \
      {									      \
	lk_Standalone_has_xlock = true;					      \
      }									      \
  } while (0)
#endif /* !SERVER_MODE */

#if defined(SERVER_MODE)
static void lock_initialize_entry (LK_ENTRY * entry_ptr);
static void lock_initialize_entry_as_granted (LK_ENTRY * entry_ptr, int tran_index, LK_RES * res, LOCK lock);
static void lock_initialize_entry_as_blocked (LK_ENTRY * entry_ptr, THREAD_ENTRY * thread_p, int tran_index,
					      LK_RES * res, LOCK lock);
static void lock_initialize_entry_as_non2pl (LK_ENTRY * entry_ptr, int tran_index, LK_RES * res, LOCK lock);
static void lock_initialize_resource (LK_RES * res_ptr);
static void lock_initialize_resource_as_allocated (LK_RES * res_ptr, LOCK lock);
static unsigned int lock_get_hash_value (const OID * oid, int htsize);
static int lock_initialize_tran_lock_table (void);
static int lock_initialize_object_hash_table (void);
static int lock_initialize_object_lock_res_list (void);
static int lock_initialize_object_lock_entry_list (void);
static int lock_initialize_deadlock_detection (void);
static int lock_remove_resource (LK_RES * res_ptr);
static void lock_insert_into_tran_hold_list (LK_ENTRY * entry_ptr, int owner_tran_index);
static int lock_delete_from_tran_hold_list (LK_ENTRY * entry_ptr, int owner_tran_index);
static void lock_insert_into_tran_non2pl_list (LK_ENTRY * non2pl, int owner_tran_index);
static int lock_delete_from_tran_non2pl_list (LK_ENTRY * non2pl, int owner_tran_index);
static LK_ENTRY *lock_find_tran_hold_entry (int tran_index, const OID * oid, bool is_class);
<<<<<<< HEAD
=======
static bool lock_force_timeout_expired_wait_transactions (void *thrd_entry);
>>>>>>> e1f48cf9
static bool lock_is_local_deadlock_detection_interval_up (void);
static void lock_detect_local_deadlock (THREAD_ENTRY * thread_p);
static bool lock_is_class_lock_escalated (LOCK class_lock, LOCK lock_escalation);
static LK_ENTRY *lock_add_non2pl_lock (THREAD_ENTRY * thread_p, LK_RES * res_ptr, int tran_index, LOCK lock);
static void lock_position_holder_entry (LK_RES * res_ptr, LK_ENTRY * entry_ptr);
static void lock_set_error_for_timeout (THREAD_ENTRY * thread_p, LK_ENTRY * entry_ptr);
static void lock_set_error_for_aborted (LK_ENTRY * entry_ptr, TRAN_ABORT_REASON abort_reason);
static LOCK_WAIT_STATE lock_suspend (THREAD_ENTRY * thread_p, LK_ENTRY * entry_ptr, int wait_msecs);
static void lock_resume (LK_ENTRY * entry_ptr, int state);
static bool lock_wakeup_deadlock_victim_timeout (int tran_index);
static bool lock_wakeup_deadlock_victim_aborted (int tran_index);
static void lock_grant_blocked_holder (THREAD_ENTRY * thread_p, LK_RES * res_ptr);
static int lock_grant_blocked_waiter (THREAD_ENTRY * thread_p, LK_RES * res_ptr);
static void lock_grant_blocked_waiter_partial (THREAD_ENTRY * thread_p, LK_RES * res_ptr, LK_ENTRY * from_whom);
static bool lock_check_escalate (THREAD_ENTRY * thread_p, LK_ENTRY * class_entry, LK_TRAN_LOCK * tran_lock);
static int lock_escalate_if_needed (THREAD_ENTRY * thread_p, LK_ENTRY * class_entry, int tran_index);
static int lock_internal_hold_lock_object_instant (int tran_index, const OID * oid, const OID * class_oid, LOCK lock);
static int lock_internal_perform_lock_object (THREAD_ENTRY * thread_p, int tran_index, const OID * oid,
					      const OID * class_oid, LOCK lock, int wait_msecs,
					      LK_ENTRY ** entry_addr_ptr, LK_ENTRY * class_entry);
static void lock_internal_perform_unlock_object (THREAD_ENTRY * thread_p, LK_ENTRY * entry_ptr, bool release_flag,
						 bool move_to_non2pl);
static void lock_unlock_object_by_isolation (THREAD_ENTRY * thread_p, int tran_index, TRAN_ISOLATION isolation,
					     const OID * class_oid, const OID * oid);
static void lock_unlock_inst_locks_of_class_by_isolation (THREAD_ENTRY * thread_p, int tran_index,
							  TRAN_ISOLATION isolation, const OID * class_oid);
static int lock_internal_demote_shared_class_lock (THREAD_ENTRY * thread_p, LK_ENTRY * entry_ptr);
static void lock_demote_all_shared_class_locks (THREAD_ENTRY * thread_p, int tran_index);
static void lock_unlock_shared_inst_lock (THREAD_ENTRY * thread_p, int tran_index, const OID * inst_oid);
static void lock_remove_all_class_locks (THREAD_ENTRY * thread_p, int tran_index, LOCK lock);
static void lock_remove_non2pl (LK_ENTRY * non2pl, int tran_index);
static void lock_update_non2pl_list (THREAD_ENTRY * thread_p, LK_RES * res_ptr, int tran_index, LOCK lock);
static int lock_add_WFG_edge (int from_tran_index, int to_tran_index, int holder_flag, INT64 edge_wait_stime);
static void lock_select_deadlock_victim (THREAD_ENTRY * thread_p, int s, int t);
static void lock_dump_deadlock_victims (THREAD_ENTRY * thread_p, FILE * outfile);
static int lock_compare_lock_info (const void *lockinfo1, const void *lockinfo2);
static float lock_wait_msecs_to_secs (int msecs);
static void lock_dump_resource (THREAD_ENTRY * thread_p, FILE * outfp, LK_RES * res_ptr);
#if defined (ENABLE_UNUSED_FUNCTION)
static bool lock_check_consistent_resource (THREAD_ENTRY * thread_p, LK_RES * res_ptr);
static bool lock_check_consistent_tran_lock (LK_TRAN_LOCK * tran_lock);
#endif

static void lock_increment_class_granules (LK_ENTRY * class_entry);

static void lock_decrement_class_granules (LK_ENTRY * class_entry);
static LK_ENTRY *lock_find_class_entry (int tran_index, const OID * class_oid);

static void lock_event_log_tran_locks (THREAD_ENTRY * thread_p, FILE * log_fp, int tran_index);
static void lock_event_log_blocked_lock (THREAD_ENTRY * thread_p, FILE * log_fp, LK_ENTRY * entry);
static void lock_event_log_blocking_locks (THREAD_ENTRY * thread_p, FILE * log_fp, LK_ENTRY * wait_entry);
static void lock_event_log_lock_info (THREAD_ENTRY * thread_p, FILE * log_fp, LK_ENTRY * entry);
static void lock_event_set_tran_wait_entry (int tran_index, LK_ENTRY * entry);
static void lock_event_set_xasl_id_to_entry (int tran_index, LK_ENTRY * entry);
static LK_RES_KEY lock_create_search_key (OID * oid, OID * class_oid);
#if defined (SERVER_MODE)
static bool lock_is_safe_lock_with_page (THREAD_ENTRY * thread_p, LK_ENTRY * entry_ptr);
#endif /* SERVER_MODE */

static LK_ENTRY *lock_get_new_entry (int tran_index, LF_TRAN_ENTRY * tran_entry, LF_FREELIST * freelist);
static void lock_free_entry (int tran_index, LF_TRAN_ENTRY * tran_entry, LF_FREELIST * freelist, LK_ENTRY * lock_entry);

// *INDENT-OFF*
static cubthread::daemon *lock_Deadlock_detect_daemon = NULL;

static void lock_deadlock_detect_daemon_init ();
static void lock_deadlock_detect_daemon_destroy ();
// *INDENT-ON*

/* object lock entry */
static void *lock_alloc_entry (void);
static int lock_dealloc_entry (void *res);
static int lock_init_entry (void *res);
static int lock_uninit_entry (void *res);

LF_ENTRY_DESCRIPTOR obj_lock_entry_desc = {
  offsetof (LK_ENTRY, stack),
  offsetof (LK_ENTRY, next),
  offsetof (LK_ENTRY, del_id),
  0,				/* does not have a key, not used in a hash table */
  0,				/* does not have a mutex, protected by resource mutex */
  LF_EM_NOT_USING_MUTEX,
  lock_alloc_entry,
  lock_dealloc_entry,
  lock_init_entry,
  lock_uninit_entry,
  NULL, NULL, NULL,		/* no key */
  NULL				/* no inserts */
};

/*
 * Object lock resource
 */
static void *lock_alloc_resource (void);
static int lock_dealloc_resource (void *res);
static int lock_init_resource (void *res);
static int lock_uninit_resource (void *res);
static int lock_res_key_copy (void *src, void *dest);
static int lock_res_key_compare (void *k1, void *k2);
static unsigned int lock_res_key_hash (void *key, int htsize);

LF_ENTRY_DESCRIPTOR obj_lock_res_desc = {
  offsetof (LK_RES, stack),
  offsetof (LK_RES, hash_next),
  offsetof (LK_RES, del_id),
  offsetof (LK_RES, key),
  offsetof (LK_RES, res_mutex),

  LF_EM_USING_MUTEX,

  lock_alloc_resource,
  lock_dealloc_resource,
  lock_init_resource,
  lock_uninit_resource,
  lock_res_key_copy,
  lock_res_key_compare,
  lock_res_key_hash,
  NULL				/* no inserts */
};
#endif /* SERVER_MODE */


#if defined(SERVER_MODE)

static LK_RES_KEY
lock_create_search_key (OID * oid, OID * class_oid)
{
  LK_RES_KEY search_key;

  /* copy *IDs */
  if (oid != NULL)
    {
      COPY_OID (&search_key.oid, oid);
    }
  else
    {
      OID_SET_NULL (&search_key.oid);
    }

  if (class_oid != NULL)
    {
      COPY_OID (&search_key.class_oid, class_oid);
    }
  else
    {
      OID_SET_NULL (&search_key.class_oid);
    }

  /* set correct type */
  if (oid != NULL && OID_IS_ROOTOID (oid))
    {
      search_key.type = LOCK_RESOURCE_ROOT_CLASS;
    }
  else
    {
      if (class_oid == NULL || OID_IS_ROOTOID (class_oid))
	{
	  search_key.type = LOCK_RESOURCE_CLASS;
	}
      else
	{
	  search_key.type = LOCK_RESOURCE_INSTANCE;
	}
    }

  /* done! */
  return search_key;
}

static void *
lock_alloc_entry (void)
{
  return malloc (sizeof (LK_ENTRY));
}

static int
lock_dealloc_entry (void *res)
{
  free (res);
  return NO_ERROR;
}

static int
lock_init_entry (void *entry)
{
  LK_ENTRY *entry_ptr = (LK_ENTRY *) entry;
  if (entry_ptr != NULL)
    {
      return NO_ERROR;
    }
  else
    {
      assert (false);
      return ER_FAILED;
    }
}

static int
lock_uninit_entry (void *entry)
{
  LK_ENTRY *entry_ptr = (LK_ENTRY *) entry;

  if (entry_ptr == NULL)
    {
      return ER_FAILED;
    }

  entry_ptr->tran_index = -1;
  entry_ptr->thrd_entry = NULL;

  return NO_ERROR;
}

static void *
lock_alloc_resource (void)
{
  LK_RES *res_ptr = (LK_RES *) malloc (sizeof (LK_RES));
  if (res_ptr != NULL)
    {
      pthread_mutex_init (&(res_ptr->res_mutex), NULL);
    }
  return res_ptr;
}

static int
lock_dealloc_resource (void *res)
{
  LK_RES *res_ptr = (LK_RES *) res;
  if (res_ptr != NULL)
    {
      pthread_mutex_destroy (&res_ptr->res_mutex);
      free (res_ptr);
      return NO_ERROR;
    }
  else
    {
      assert (false);
      return ER_FAILED;
    }
}

static int
lock_init_resource (void *res)
{
  LK_RES *res_ptr = (LK_RES *) res;

  if (res_ptr == NULL)
    {
      return ER_FAILED;
    }

  res_ptr->total_holders_mode = NULL_LOCK;
  res_ptr->total_waiters_mode = NULL_LOCK;
  res_ptr->holder = NULL;
  res_ptr->waiter = NULL;
  res_ptr->non2pl = NULL;
  res_ptr->hash_next = NULL;

  return NO_ERROR;
}

static int
lock_uninit_resource (void *res)
{
  LK_RES *res_ptr = (LK_RES *) res;

  if (res == NULL)
    {
      return ER_FAILED;
    }

  assert (res_ptr->holder == NULL);
  assert (res_ptr->waiter == NULL);
  assert (res_ptr->non2pl == NULL);

  /* TO BE FILLED IN AS NECESSARY */

  return NO_ERROR;
}

static int
lock_res_key_copy (void *src, void *dest)
{
  LK_RES_KEY *src_k = (LK_RES_KEY *) src;
  LK_RES_KEY *dest_k = (LK_RES_KEY *) dest;

  if (src_k == NULL || dest_k == NULL)
    {
      return ER_FAILED;
    }

  dest_k->type = src_k->type;
  switch (src_k->type)
    {
    case LOCK_RESOURCE_INSTANCE:
      COPY_OID (&dest_k->oid, &src_k->oid);
      COPY_OID (&dest_k->class_oid, &src_k->class_oid);
      break;

    case LOCK_RESOURCE_CLASS:
    case LOCK_RESOURCE_ROOT_CLASS:
      COPY_OID (&dest_k->oid, &src_k->oid);
      OID_SET_NULL (&dest_k->class_oid);
      break;

    case LOCK_RESOURCE_OBJECT:
      /* nothing, it's a free object */
      break;

    default:
      assert (false);
      return ER_FAILED;
    }

  return NO_ERROR;
}

static int
lock_res_key_compare (void *k1, void *k2)
{
  LK_RES_KEY *k1_k = (LK_RES_KEY *) k1;
  LK_RES_KEY *k2_k = (LK_RES_KEY *) k2;

  if (k1_k == NULL || k2_k == NULL)
    {
      return 1;
    }

  switch (k1_k->type)
    {
    case LOCK_RESOURCE_INSTANCE:
    case LOCK_RESOURCE_CLASS:
    case LOCK_RESOURCE_ROOT_CLASS:
      /* fast and dirty oid comparison */
      if (OID_EQ (&k1_k->oid, &k2_k->oid))
	{
	  assert (k1_k->type == k2_k->type);

	  /* equal */
	  return 0;
	}
      else
	{
	  /* not equal */
	  return 1;
	}
      break;

    case LOCK_RESOURCE_OBJECT:
    default:
      /* unfortunately, there's no error reporting here, but an always-true comparison will generate errors early on
       * and is easier to spot */
      assert (false);
      return 0;
    }
}

static unsigned int
lock_res_key_hash (void *key, int htsize)
{
  LK_RES_KEY *key_k = (LK_RES_KEY *) key;

  if (key_k != NULL)
    {
      return LK_OBJ_LOCK_HASH (&key_k->oid, htsize);
    }
  else
    {
      assert (false);
      return 0;
    }
}

/* initialize lock entry as free state */
static void
lock_initialize_entry (LK_ENTRY * entry_ptr)
{
  entry_ptr->tran_index = -1;
  entry_ptr->thrd_entry = NULL;
  entry_ptr->res_head = NULL;
  entry_ptr->granted_mode = NULL_LOCK;
  entry_ptr->blocked_mode = NULL_LOCK;
  entry_ptr->next = NULL;
  entry_ptr->tran_next = NULL;
  entry_ptr->tran_prev = NULL;
  entry_ptr->class_entry = NULL;
  entry_ptr->ngranules = 0;
  entry_ptr->instant_lock_count = 0;
  entry_ptr->bind_index_in_tran = -1;
  XASL_ID_SET_NULL (&entry_ptr->xasl_id);
}

/* initialize lock entry as granted state */
static void
lock_initialize_entry_as_granted (LK_ENTRY * entry_ptr, int tran_index, LK_RES * res, LOCK lock)
{
  entry_ptr->tran_index = tran_index;
  entry_ptr->thrd_entry = NULL;
  entry_ptr->res_head = res;
  entry_ptr->granted_mode = lock;
  entry_ptr->blocked_mode = NULL_LOCK;
  entry_ptr->count = 1;
  entry_ptr->next = NULL;
  entry_ptr->tran_next = NULL;
  entry_ptr->tran_prev = NULL;
  entry_ptr->class_entry = NULL;
  entry_ptr->ngranules = 0;
  entry_ptr->instant_lock_count = 0;

  lock_event_set_xasl_id_to_entry (tran_index, entry_ptr);
}

/* initialize lock entry as blocked state */
static void
lock_initialize_entry_as_blocked (LK_ENTRY * entry_ptr, THREAD_ENTRY * thread_p, int tran_index, LK_RES * res,
				  LOCK lock)
{
  entry_ptr->tran_index = tran_index;
  entry_ptr->thrd_entry = thread_p;
  entry_ptr->res_head = res;
  entry_ptr->granted_mode = NULL_LOCK;
  entry_ptr->blocked_mode = lock;
  entry_ptr->count = 1;
  entry_ptr->next = NULL;
  entry_ptr->tran_next = NULL;
  entry_ptr->tran_prev = NULL;
  entry_ptr->class_entry = NULL;
  entry_ptr->ngranules = 0;
  entry_ptr->instant_lock_count = 0;

  lock_event_set_xasl_id_to_entry (tran_index, entry_ptr);
}

/* initialize lock entry as non2pl state */
static void
lock_initialize_entry_as_non2pl (LK_ENTRY * entry_ptr, int tran_index, LK_RES * res, LOCK lock)
{
  entry_ptr->tran_index = tran_index;
  entry_ptr->thrd_entry = NULL;
  entry_ptr->res_head = res;
  entry_ptr->granted_mode = lock;
  entry_ptr->blocked_mode = NULL_LOCK;
  entry_ptr->count = 0;
  entry_ptr->next = NULL;
  entry_ptr->tran_next = NULL;
  entry_ptr->tran_prev = NULL;
  entry_ptr->class_entry = NULL;
  entry_ptr->ngranules = 0;
  entry_ptr->instant_lock_count = 0;
}

/* initialize lock resource as free state */
static void
lock_initialize_resource (LK_RES * res_ptr)
{
  pthread_mutex_init (&(res_ptr->res_mutex), NULL);
  res_ptr->key.type = LOCK_RESOURCE_OBJECT;
  OID_SET_NULL (&(res_ptr->key.oid));
  OID_SET_NULL (&(res_ptr->key.class_oid));
  res_ptr->total_holders_mode = NULL_LOCK;
  res_ptr->total_waiters_mode = NULL_LOCK;
  res_ptr->holder = NULL;
  res_ptr->waiter = NULL;
  res_ptr->non2pl = NULL;
  res_ptr->hash_next = NULL;
}

/* initialize lock resource as allocated state */
static void
lock_initialize_resource_as_allocated (LK_RES * res_ptr, LOCK lock)
{
  res_ptr->total_holders_mode = lock;
  res_ptr->total_waiters_mode = NULL_LOCK;
  res_ptr->holder = NULL;
  res_ptr->waiter = NULL;
  res_ptr->non2pl = NULL;
}

/*
 * lock_get_hash_value -
 *
 * return:
 *
 *   oid(in):
 */
static unsigned int
lock_get_hash_value (const OID * oid, int htsize)
{
  unsigned int next_base_slotid, addr;

  if (oid->slotid <= 0)
    {
      /* In an unique index, the OID and ClassOID of the last key are <root page's volid, root page's pageid, -1> and
       * <root page's volid, root page's pageid, 0>, recpectively. In a non-unique index, the OID of the last key is
       * <root page's volid, root page's pageid, -1> */
      addr = oid->pageid - oid->slotid;
    }
  else
    {
      next_base_slotid = 2;
      while (next_base_slotid <= (unsigned) oid->slotid)
	{
	  next_base_slotid = next_base_slotid * 2;
	}

      addr = oid->pageid + (htsize / next_base_slotid) * (2 * oid->slotid - next_base_slotid + 1);
    }

  return (addr % htsize);
}
#endif /* SERVER_MODE */

/*
 *  Private Functions Group 1: initalize and finalize major structures
 *
 *   - lock_init_tran_lock_table()
 *   - lock_init_object_hash_table()
 *   - lock_init_object_lock_res_list()
 *   - lock_init_object_lock_entry_list()
 *   - lock_init_deadlock_detection()
 */

#if defined(SERVER_MODE)
/*
 * lock_initialize_tran_lock_table - Initialize the transaction lock hold table.
 *
 * return: error code
 *
 * Note:This function allocates the transaction lock hold table and
 *     initializes the table.
 */
static int
lock_initialize_tran_lock_table (void)
{
  LK_TRAN_LOCK *tran_lock;	/* pointer to transaction hold entry */
  int i, j;			/* loop variable */
  LK_ENTRY *entry = NULL;

  /* initialize the number of transactions */
  lk_Gl.num_trans = MAX_NTRANS;

  /* allocate memory space for transaction lock table */
  lk_Gl.tran_lock_table = (LK_TRAN_LOCK *) malloc (SIZEOF_LK_TRAN_LOCK * lk_Gl.num_trans);
  if (lk_Gl.tran_lock_table == NULL)
    {
      er_set (ER_ERROR_SEVERITY, ARG_FILE_LINE, ER_OUT_OF_VIRTUAL_MEMORY, 1,
	      (size_t) (SIZEOF_LK_TRAN_LOCK * lk_Gl.num_trans));
      return ER_OUT_OF_VIRTUAL_MEMORY;
    }

  /* initialize all the entries of transaction lock table */
  memset (lk_Gl.tran_lock_table, 0, SIZEOF_LK_TRAN_LOCK * lk_Gl.num_trans);
  for (i = 0; i < lk_Gl.num_trans; i++)
    {
      tran_lock = &lk_Gl.tran_lock_table[i];
      pthread_mutex_init (&tran_lock->hold_mutex, NULL);
      pthread_mutex_init (&tran_lock->non2pl_mutex, NULL);

      for (j = 0; j < LOCK_TRAN_LOCAL_POOL_MAX_SIZE; j++)
	{
	  entry = (LK_ENTRY *) malloc (sizeof (LK_ENTRY));
	  lock_initialize_entry (entry);
	  entry->next = tran_lock->lk_entry_pool;
	  tran_lock->lk_entry_pool = entry;
	}
      tran_lock->lk_entry_pool_count = LOCK_TRAN_LOCAL_POOL_MAX_SIZE;
    }

  return NO_ERROR;
}
#endif /* SERVER_MODE */

#if defined(SERVER_MODE)
/*
 * lock_initialize_object_hash_table - Initializes the object lock hash table
 *
 * return: error code
 *
 * Note:This function initializes an object lock hash table.
 */
static int
lock_initialize_object_hash_table (void)
{
#define LK_INITIAL_OBJECT_LOCK_TABLE_SIZE       10000
  int obj_hash_size, ret;

  lk_Gl.max_obj_locks = LK_INITIAL_OBJECT_LOCK_TABLE_SIZE;

  /* allocate an object lock hash table */
  if (lk_Gl.max_obj_locks > LK_MIN_OBJECT_LOCKS)
    {
      obj_hash_size = lk_Gl.max_obj_locks * LK_HASH_RATIO;
    }
  else
    {
      obj_hash_size = LK_MIN_OBJECT_LOCKS * LK_HASH_RATIO;
    }

  /* initialize object hash table */
  ret = lf_hash_init (&lk_Gl.obj_hash_table, &lk_Gl.obj_free_res_list, obj_hash_size, &obj_lock_res_desc);
  if (ret != NO_ERROR)
    {
      return ret;
    }

  return NO_ERROR;
}
#endif /* SERVER_MODE */

#if defined(SERVER_MODE)
/*
 * lock_initialize_object_lock_res_list - Initializes the object lock resource list
 *
 * return: error code
 *
 * Note:
 *     This function initializes following two lists.
 *     1. a list of object lock resource block
 *        => each block has object lock resource block.
 *     2. a list of freed object lock resource entries.
 */
static int
lock_initialize_object_lock_res_list (void)
{
  int block_size, block_count, ret;

  /* initialize */
  block_count = 1;
  block_size = (int) MAX ((lk_Gl.max_obj_locks * LK_RES_RATIO), 1);
  ret = lf_freelist_init (&lk_Gl.obj_free_res_list, block_count, block_size, &obj_lock_res_desc, &obj_lock_res_Ts);
  if (ret != NO_ERROR)
    {
      return ret;
    }

  return NO_ERROR;
}
#endif /* SERVER_MODE */

#if defined(SERVER_MODE)
/*
 * lockk_initialize_object_lock_entry_list - Initializes the object lock entry list
 *
 * return: error code
 *
 * Note:
 *     This function initializes following two lists.
 *     1. a list of object lock entry block
 *        => each node has object lock entry block.
 *     2. a list of freed object lock entries.
 */
static int
lock_initialize_object_lock_entry_list (void)
{
  int block_count, block_size, ret;

  /* initialize the entry freelist */
  block_count = 1;
  block_size = (int) MAX ((lk_Gl.max_obj_locks * LK_ENTRY_RATIO), 1);
  ret = lf_freelist_init (&lk_Gl.obj_free_entry_list, block_count, block_size, &obj_lock_entry_desc, &obj_lock_ent_Ts);
  if (ret != NO_ERROR)
    {
      return ER_FAILED;
    }

  return NO_ERROR;
}
#endif /* SERVER_MODE */

#if defined(SERVER_MODE)
/*
 * lock_initialize_deadlock_detection - Initializes transaction wait-for graph.
 *
 * return: error code
 *
 * Note:This function initializes the transaction waif-for graph.
 */
static int
lock_initialize_deadlock_detection (void)
{
  int i;

  pthread_mutex_init (&lk_Gl.DL_detection_mutex, NULL);
  gettimeofday (&lk_Gl.last_deadlock_run, NULL);

  /* allocate transaction WFG node table */
  lk_Gl.TWFG_node = (LK_WFG_NODE *) malloc (SIZEOF_LK_WFG_NODE * lk_Gl.num_trans);
  if (lk_Gl.TWFG_node == NULL)
    {
      er_set (ER_ERROR_SEVERITY, ARG_FILE_LINE, ER_OUT_OF_VIRTUAL_MEMORY, 1,
	      (size_t) (SIZEOF_LK_WFG_NODE * lk_Gl.num_trans));
      return ER_OUT_OF_VIRTUAL_MEMORY;
    }
  /* initialize transaction WFG node table */
  for (i = 0; i < lk_Gl.num_trans; i++)
    {
      lk_Gl.TWFG_node[i].DL_victim = false;
      lk_Gl.TWFG_node[i].checked_by_deadlock_detector = false;
      lk_Gl.TWFG_node[i].thrd_wait_stime = 0;
    }

  /* initialize other related fields */
  lk_Gl.TWFG_edge = NULL;
  lk_Gl.max_TWFG_edge = 0;
  lk_Gl.TWFG_free_edge_idx = -1;
  lk_Gl.global_edge_seq_num = 0;

  return NO_ERROR;
}
#endif /* SERVER_MODE */

#if defined(SERVER_MODE)
/*
 * lock_remove_resource - Remove lock resource entry
 *
 * return: error code
 *
 *   res_ptr(in):
 *
 * Note:This function removes the given lock resource entry
 *     from lock hash table.
 */
static int
lock_remove_resource (LK_RES * res_ptr)
{
  LF_TRAN_ENTRY *t_entry = thread_get_tran_entry (NULL, THREAD_TS_OBJ_LOCK_RES);
  int success = 0, rc;

  rc = lf_hash_delete_already_locked (t_entry, &lk_Gl.obj_hash_table, (void *) &res_ptr->key, res_ptr, &success);
  if (!success)
    {
      /* this should not happen, as the hash entry is mutex protected and no clear operations are performed on the hash
       * table */
      pthread_mutex_unlock (&res_ptr->res_mutex);
      assert_release (false);
      return ER_FAILED;
    }
  else
    {
      assert (rc == NO_ERROR);
      return rc;
    }
}
#endif /* SERVER_MODE */

/*
 *  Private Functions Group: transaction lock list related functios
 *   - lk_insert_into_tran_hold_list()
 *   - lk_delete_from_tran_hold_list()
 *   - lk_insert_into_tran_non2pl_list()
 *   - lk_delete_from_tran_non2pl_list()
 */

#if defined(SERVER_MODE)
/*
 * lock_insert_into_tran_hold_list - Insert the given lock entry
 *                      into the transaction lock hold list
 *
 * return: nothing
 *
 *   entry_ptr(in):
 *
 * Note:This function inserts the given lock entry into the transaction lock
 *     hold list. The given lock entry was included in the lock holder
 *     list. That is, The lock is held by the transaction.
 */
static void
lock_insert_into_tran_hold_list (LK_ENTRY * entry_ptr, int owner_tran_index)
{
  LK_TRAN_LOCK *tran_lock;
  int rv;

  /* The caller is holding a resource mutex */

  if (owner_tran_index != entry_ptr->tran_index)
    {
      assert (owner_tran_index == entry_ptr->tran_index);
      return;
    }

  tran_lock = &lk_Gl.tran_lock_table[entry_ptr->tran_index];
  rv = pthread_mutex_lock (&tran_lock->hold_mutex);

  switch (entry_ptr->res_head->key.type)
    {
    case LOCK_RESOURCE_ROOT_CLASS:
#if defined(CUBRID_DEBUG)
      if (tran_lock->root_class_hold != NULL)
	{
	  fprintf (stderr, "lk_insert_into_tran_hold_list() error.. (1)\n");
	}
#endif /* CUBRID_DEBUG */
      entry_ptr->tran_next = tran_lock->root_class_hold;
      tran_lock->root_class_hold = entry_ptr;
      break;

    case LOCK_RESOURCE_CLASS:
#if defined(CUBRID_DEBUG)
      if (tran_lock->class_hold_list != NULL)
	{
	  LK_ENTRY *_ptr;
	  _ptr = tran_lock->class_hold_list;
	  while (_ptr != NULL)
	    {
	      if (_ptr->res_head == entry_ptr->res_head)
		{
		  break;
		}
	      _ptr = _ptr->tran_next;
	    }
	  if (_ptr != NULL)
	    {
	      fprintf (stderr, "lk_insert_into_tran_hold_list() error.. (2)\n");
	    }
	}
#endif /* CUBRID_DEBUG */
      if (tran_lock->class_hold_list != NULL)
	{
	  tran_lock->class_hold_list->tran_prev = entry_ptr;
	}
      entry_ptr->tran_next = tran_lock->class_hold_list;
      tran_lock->class_hold_list = entry_ptr;
      tran_lock->class_hold_count++;
      break;

    case LOCK_RESOURCE_INSTANCE:
#if defined(CUBRID_DEBUG)
      if (tran_lock->inst_hold_list != NULL)
	{
	  LK_ENTRY *_ptr;
	  _ptr = tran_lock->inst_hold_list;
	  while (_ptr != NULL)
	    {
	      if (_ptr->res_head == entry_ptr->res_head)
		{
		  break;
		}
	      _ptr = _ptr->tran_next;
	    }
	  if (_ptr != NULL)
	    {
	      fprintf (stderr, "lk_insert_into_tran_hold_list() error.. (3)\n");
	    }
	}
#endif /* CUBRID_DEBUG */
      if (tran_lock->inst_hold_list != NULL)
	{
	  tran_lock->inst_hold_list->tran_prev = entry_ptr;
	}
      entry_ptr->tran_next = tran_lock->inst_hold_list;
      tran_lock->inst_hold_list = entry_ptr;
      tran_lock->inst_hold_count++;
      break;

    default:
      break;
    }

  pthread_mutex_unlock (&tran_lock->hold_mutex);
}
#endif /* SERVER_MODE */

#if defined(SERVER_MODE)
/*
 * lock_delete_from_tran_hold_list - Delted the given lock entry
 *                      from the transaction lock hold list
 *
 * return: error code
 *
 *   entry_ptr(in):
 *
 * Note:This functions finds the given lock entry in the transaction
 *     lock hold list and then deletes it from the lock hold list.
 */
static int
lock_delete_from_tran_hold_list (LK_ENTRY * entry_ptr, int owner_tran_index)
{
  LK_TRAN_LOCK *tran_lock;
  int rv;
  int error_code = NO_ERROR;

  /* The caller is holding a resource mutex */

  if (owner_tran_index != entry_ptr->tran_index)
    {
      assert (owner_tran_index == entry_ptr->tran_index);
      return ER_FAILED;
    }

  tran_lock = &lk_Gl.tran_lock_table[entry_ptr->tran_index];
  rv = pthread_mutex_lock (&tran_lock->hold_mutex);

  switch (entry_ptr->res_head->key.type)
    {
    case LOCK_RESOURCE_ROOT_CLASS:
      if (entry_ptr != tran_lock->root_class_hold)
	{			/* does not exist */
	  er_set (ER_ERROR_SEVERITY, ARG_FILE_LINE, ER_LK_NOTFOUND_IN_TRAN_HOLD_LIST, 7,
		  LOCK_TO_LOCKMODE_STRING (entry_ptr->granted_mode), "ROOT CLASS", entry_ptr->res_head->key.oid.volid,
		  entry_ptr->res_head->key.oid.pageid, entry_ptr->res_head->key.oid.slotid, entry_ptr->tran_index,
		  (tran_lock->root_class_hold == NULL ? 0 : 1));
	  error_code = ER_LK_NOTFOUND_IN_TRAN_HOLD_LIST;
	}
      else
	{
	  tran_lock->root_class_hold = NULL;
	}
      break;

    case LOCK_RESOURCE_CLASS:
      if (tran_lock->class_hold_list == entry_ptr)
	{
	  tran_lock->class_hold_list = entry_ptr->tran_next;
	  if (entry_ptr->tran_next)
	    {
	      entry_ptr->tran_next->tran_prev = NULL;
	    }
	}
      else
	{
	  if (entry_ptr->tran_prev)
	    {
	      entry_ptr->tran_prev->tran_next = entry_ptr->tran_next;
	    }
	  if (entry_ptr->tran_next)
	    {
	      entry_ptr->tran_next->tran_prev = entry_ptr->tran_prev;
	    }
	}
      tran_lock->class_hold_count--;
      break;

    case LOCK_RESOURCE_INSTANCE:
      if (tran_lock->inst_hold_list == entry_ptr)
	{
	  tran_lock->inst_hold_list = entry_ptr->tran_next;
	  if (entry_ptr->tran_next)
	    {
	      entry_ptr->tran_next->tran_prev = NULL;
	    }
	}
      else
	{
	  if (entry_ptr->tran_prev)
	    {
	      entry_ptr->tran_prev->tran_next = entry_ptr->tran_next;
	    }
	  if (entry_ptr->tran_next)
	    {
	      entry_ptr->tran_next->tran_prev = entry_ptr->tran_prev;
	    }
	}
      tran_lock->inst_hold_count--;
      break;

    default:
      er_set (ER_ERROR_SEVERITY, ARG_FILE_LINE, ER_LK_INVALID_OBJECT_TYPE, 4, entry_ptr->res_head->key.type,
	      entry_ptr->res_head->key.oid.volid, entry_ptr->res_head->key.oid.pageid,
	      entry_ptr->res_head->key.oid.slotid);
      error_code = ER_LK_INVALID_OBJECT_TYPE;
      break;
    }

  pthread_mutex_unlock (&tran_lock->hold_mutex);

  return error_code;
}
#endif /* SERVER_MODE */

#if defined(SERVER_MODE)
/*
 * lock_insert_into_tran_non2pl_list - Insert the given lock entry
 *                        into the transaction non2pl list
 *
 * return: nothing
 *
 *   non2pl(in):
 *
 * Note:This function inserts the given lock entry into the transaction
 *     non2pl list.
 */
static void
lock_insert_into_tran_non2pl_list (LK_ENTRY * non2pl, int owner_tran_index)
{
  LK_TRAN_LOCK *tran_lock;
  int rv;

  /* The caller is holding a resource mutex */

  if (owner_tran_index != non2pl->tran_index)
    {
      assert (owner_tran_index == non2pl->tran_index);
      return;
    }

  tran_lock = &lk_Gl.tran_lock_table[non2pl->tran_index];
  rv = pthread_mutex_lock (&tran_lock->non2pl_mutex);

  non2pl->tran_next = tran_lock->non2pl_list;
  tran_lock->non2pl_list = non2pl;
  if (non2pl->granted_mode == INCON_NON_TWO_PHASE_LOCK)
    {
      tran_lock->num_incons_non2pl += 1;
    }

  pthread_mutex_unlock (&tran_lock->non2pl_mutex);
}
#endif /* SERVER_MODE */

#if defined(SERVER_MODE)
/*
 * lock_delete_from_tran_non2pl_list - Delete the given lock entry
 *                        from the transaction non2pl list
 *
 * return: error code
 *
 *   non2pl(in):
 *
 * Note:This function finds the given lock entry in the transaction
 *     non2pl list and then deletes it from the non2pl list.
 */
static int
lock_delete_from_tran_non2pl_list (LK_ENTRY * non2pl, int owner_tran_index)
{
  LK_TRAN_LOCK *tran_lock;
  LK_ENTRY *prev, *curr;
  int rv;
  int error_code = NO_ERROR;

  /* The caller is holding a resource mutex */

  if (owner_tran_index != non2pl->tran_index)
    {
      assert (owner_tran_index == non2pl->tran_index);
      return ER_FAILED;
    }

  tran_lock = &lk_Gl.tran_lock_table[non2pl->tran_index];
  rv = pthread_mutex_lock (&tran_lock->non2pl_mutex);

  /* find the given non2pl entry in transaction non2pl list */
  prev = NULL;
  curr = tran_lock->non2pl_list;
  while (curr != NULL && curr != non2pl)
    {
      prev = curr;
      curr = curr->tran_next;
    }
  if (curr == NULL)
    {				/* not found */
      er_set (ER_ERROR_SEVERITY, ARG_FILE_LINE, ER_LK_NOTFOUND_IN_TRAN_NON2PL_LIST, 5,
	      LOCK_TO_LOCKMODE_STRING (non2pl->granted_mode),
	      (non2pl->res_head != NULL ? non2pl->res_head->key.oid.volid : -2),
	      (non2pl->res_head != NULL ? non2pl->res_head->key.oid.pageid : -2),
	      (non2pl->res_head != NULL ? non2pl->res_head->key.oid.slotid : -2), non2pl->tran_index);
      error_code = ER_LK_NOTFOUND_IN_TRAN_NON2PL_LIST;
    }
  else
    {				/* found */
      /* delete it from the transaction non2pl list */
      if (prev == NULL)
	{
	  tran_lock->non2pl_list = curr->tran_next;
	}
      else
	{
	  prev->tran_next = curr->tran_next;
	}

      if (curr->granted_mode == INCON_NON_TWO_PHASE_LOCK)
	{
	  tran_lock->num_incons_non2pl -= 1;
	}
    }
  pthread_mutex_unlock (&tran_lock->non2pl_mutex);

  return error_code;
}
#endif /* SERVER_MODE */

/*
 *  Private Functions Group: lock entry addition related functions
 *   - lk_add_non2pl_lock()
 *   - lk_position_holder_entry()
 */

#if defined(SERVER_MODE)
/*
 * lock_find_class_entry - Find a class lock entry
 *                           in the transaction lock hold list
 *
 * return:
 *
 *   tran_index(in):
 *   class_oid(in):
 *
 * Note:This function finds a class lock entry, whose lock object id
 *     is the given class_oid, in the transaction lock hold list.
 */
static LK_ENTRY *
lock_find_class_entry (int tran_index, const OID * class_oid)
{
  LK_TRAN_LOCK *tran_lock;
  LK_ENTRY *entry_ptr;
  int rv;

  /* The caller is not holding any mutex */

  tran_lock = &lk_Gl.tran_lock_table[tran_index];
  rv = pthread_mutex_lock (&tran_lock->hold_mutex);

  if (OID_IS_ROOTOID (class_oid))
    {
      entry_ptr = tran_lock->root_class_hold;
    }
  else
    {
      entry_ptr = tran_lock->class_hold_list;
      while (entry_ptr != NULL)
	{
	  assert (tran_index == entry_ptr->tran_index);

	  if (OID_EQ (&entry_ptr->res_head->key.oid, class_oid))
	    {
	      break;
	    }
	  entry_ptr = entry_ptr->tran_next;
	}
    }

  pthread_mutex_unlock (&tran_lock->hold_mutex);

  return entry_ptr;		/* it might be NULL */
}
#endif /* SERVER_MODE */

#if defined(SERVER_MODE)
/*
 * lock_add_non2pl_lock - Add a release lock which has never been acquired
 *
 * return: pointer to the lock entry in non2pl list.
 *
 *   res_ptr(in): pointer to lock resource
 *   tran_index(in): transaction table index
 *   lock(in): the lock mode of non2pl lock
 *
 * Note:Cache a release lock (which has never been acquired) onto the list
 *     of non two phase lock to detect future serializable inconsistencies
 *
 */
static LK_ENTRY *
lock_add_non2pl_lock (THREAD_ENTRY * thread_p, LK_RES * res_ptr, int tran_index, LOCK lock)
{
  LF_TRAN_ENTRY *t_entry = thread_get_tran_entry (thread_p, THREAD_TS_OBJ_LOCK_ENT);
  LK_ENTRY *non2pl;
  LK_TRAN_LOCK *tran_lock;
  int rv;
  LOCK_COMPATIBILITY compat;

  assert (!OID_ISNULL (&res_ptr->key.oid));

  /* The caller is holding a resource mutex */

  /* find the non2pl entry of the given transaction */
  non2pl = res_ptr->non2pl;
  while (non2pl != NULL)
    {
      if (non2pl->tran_index == tran_index)
	{
	  break;
	}
      non2pl = non2pl->next;
    }

  if (non2pl != NULL)
    {
      /* 1. I have a non2pl entry on the lock resource */
      /* reflect the current lock acquisition into the non2pl entry */
      tran_lock = &lk_Gl.tran_lock_table[tran_index];
      rv = pthread_mutex_lock (&tran_lock->non2pl_mutex);

      if (non2pl->granted_mode != INCON_NON_TWO_PHASE_LOCK)
	{
	  if (lock == INCON_NON_TWO_PHASE_LOCK)
	    {
	      non2pl->granted_mode = INCON_NON_TWO_PHASE_LOCK;
	      tran_lock->num_incons_non2pl += 1;
	    }
	  else
	    {
	      assert (lock >= NULL_LOCK && non2pl->granted_mode >= NULL_LOCK);
	      compat = lock_Comp[lock][non2pl->granted_mode];
	      assert (compat != LOCK_COMPAT_UNKNOWN);

	      if (compat == LOCK_COMPAT_NO)
		{
		  non2pl->granted_mode = INCON_NON_TWO_PHASE_LOCK;
		  tran_lock->num_incons_non2pl += 1;
		}
	      else
		{
		  non2pl->granted_mode = lock_Conv[lock][non2pl->granted_mode];
		  assert (non2pl->granted_mode != NA_LOCK);
		}
	    }
	}

      pthread_mutex_unlock (&tran_lock->non2pl_mutex);
    }
  else
    {				/* non2pl == (LK_ENTRY *)NULL */
      /* 2. I do not have a non2pl entry on the lock resource */
      /* allocate a lock entry, initialize it, and connect it */
      non2pl = lock_get_new_entry (tran_index, t_entry, &lk_Gl.obj_free_entry_list);
      if (non2pl != NULL)
	{
	  lock_initialize_entry_as_non2pl (non2pl, tran_index, res_ptr, lock);
	  non2pl->next = res_ptr->non2pl;
	  res_ptr->non2pl = non2pl;
	  lock_insert_into_tran_non2pl_list (non2pl, tran_index);
	}
      else
	{
	  er_set (ER_ERROR_SEVERITY, ARG_FILE_LINE, ER_LK_ALLOC_RESOURCE, 1, "lock heap entry");
	}
    }
  return non2pl;		/* it might be NULL */
}
#endif /* SERVER_MODE */

#if defined(SERVER_MODE)
/*
 * lock_position_holder_entry - Position given lock entry in the lock
 *                                holder list of given lock resource
 *
 * return:
 *
 *   res_ptr(in):
 *   entry_ptr(in):
 *
 * Note:This function positions the given lock entry
 *     in the lock holder list of the given lock resource
 *     according to Upgrader Positioning Rule(UPR).
 *
 *     NOTE that the granted_mode and blocked_mode of the given lock
 *          entry must be set before this function is called.
 */
static void
lock_position_holder_entry (LK_RES * res_ptr, LK_ENTRY * entry_ptr)
{
  LK_ENTRY *prev, *i;
  LK_ENTRY *ta, *tap;
  LK_ENTRY *tb, *tbp;
  LK_ENTRY *tc, *tcp;
  LOCK_COMPATIBILITY compat1, compat2;

  /* find the position where the lock entry to be inserted */
  if (entry_ptr->blocked_mode == NULL_LOCK)
    {
      /* case 1: when block_mode is NULL_LOCK */
      prev = NULL;
      i = res_ptr->holder;
      while (i != NULL)
	{
	  if (i->blocked_mode == NULL_LOCK)
	    {
	      break;
	    }
	  prev = i;
	  i = i->next;
	}
    }
  else
    {
      /* case 2: when block_mode is not NULL_LOCK */
      /* find ta, tb, tc among other holders */
      ta = tb = tc = NULL;
      tap = tbp = tcp = NULL;

      prev = NULL;
      i = res_ptr->holder;
      while (i != NULL)
	{
	  if (i->blocked_mode != NULL_LOCK)
	    {
	      assert (entry_ptr->blocked_mode >= NULL_LOCK && entry_ptr->granted_mode >= NULL_LOCK);
	      assert (i->blocked_mode >= NULL_LOCK && i->granted_mode >= NULL_LOCK);

	      compat1 = lock_Comp[entry_ptr->blocked_mode][i->blocked_mode];
	      assert (compat1 != LOCK_COMPAT_UNKNOWN);

	      if (ta == NULL && compat1 == LOCK_COMPAT_YES)
		{
		  ta = i;
		  tap = prev;
		}

	      compat1 = lock_Comp[entry_ptr->blocked_mode][i->granted_mode];
	      assert (compat1 != LOCK_COMPAT_UNKNOWN);

	      compat2 = lock_Comp[i->blocked_mode][entry_ptr->granted_mode];
	      assert (compat2 != LOCK_COMPAT_UNKNOWN);

	      if (ta == NULL && tb == NULL && compat1 == LOCK_COMPAT_YES && compat2 == LOCK_COMPAT_NO)
		{
		  tb = i;
		  tbp = prev;
		}
	    }
	  else
	    {
	      if (tc == NULL)
		{
		  tc = i;
		  tcp = prev;
		}
	    }
	  prev = i;
	  i = i->next;
	}
      if (ta != NULL)
	{
	  prev = tap;
	}
      else if (tb != NULL)
	{
	  prev = tbp;
	}
      else if (tc != NULL)
	{
	  prev = tcp;
	}
    }

  /* insert the given lock entry into the found position */
  if (prev == NULL)
    {
      entry_ptr->next = res_ptr->holder;
      res_ptr->holder = entry_ptr;
    }
  else
    {
      entry_ptr->next = prev->next;
      prev->next = entry_ptr;
    }
}
#endif /* SERVER_MODE */


/*
 *  Private Functions Group: timeout related functions
 *
 *   - lock_set_error_for_timeout()
 *   - lock_set_error_for_aborted()
 *   - lock_suspend(), lock_resume()
 *   - lock_wakeup_deadlock_victim_timeout()
 *   - lock_wakeup_deadlock_victim_aborted()
 */

#if defined(SERVER_MODE)
/*
 * lock_set_error_for_timeout - Set error for lock timeout
 *
 * return:
 *
 *   entry_ptr(in): pointer to the lock entry for waiting
 *
 * Note:Set error code for lock timeout
 */
static void
lock_set_error_for_timeout (THREAD_ENTRY * thread_p, LK_ENTRY * entry_ptr)
{
  char *client_prog_name;	/* Client program name for transaction */
  char *client_user_name;	/* Client user name for transaction */
  char *client_host_name;	/* Client host for transaction */
  int client_pid;		/* Client process id for transaction */
  char *waitfor_client_users_default = (char *) "";
  char *waitfor_client_users;	/* Waitfor users */
  char *classname;		/* Name of the class */
  int n, i, nwaits, max_waits = DEFAULT_WAIT_USERS;
  int wait_for_buf[DEFAULT_WAIT_USERS];
  int *wait_for = wait_for_buf, *t;
  LK_ENTRY *entry;
  LK_RES *res_ptr = NULL;
  int unit_size = LOG_USERNAME_MAX + MAXHOSTNAMELEN + PATH_MAX + 20 + 4;
  char *ptr;
  int rv;
  bool is_classname_alloced = false;
  bool free_mutex_flag = false;
  bool isdeadlock_timeout = false;
  int compat1, compat2;
  OID *oid_rr;

  /* Find the users that transaction is waiting for */
  waitfor_client_users = waitfor_client_users_default;
  nwaits = 0;

  assert (entry_ptr->granted_mode >= NULL_LOCK && entry_ptr->blocked_mode >= NULL_LOCK);

  /* Dump all the tran. info. which this tran. is waiting for */
  res_ptr = entry_ptr->res_head;
  wait_for[0] = NULL_TRAN_INDEX;

  rv = pthread_mutex_lock (&res_ptr->res_mutex);
  free_mutex_flag = true;
  for (entry = res_ptr->holder; entry != NULL; entry = entry->next)
    {
      if (entry == entry_ptr)
	{
	  continue;
	}

      assert (entry->granted_mode >= NULL_LOCK && entry->blocked_mode >= NULL_LOCK);
      compat1 = lock_Comp[entry->granted_mode][entry_ptr->blocked_mode];
      compat2 = lock_Comp[entry->blocked_mode][entry_ptr->blocked_mode];
      assert (compat1 != LOCK_COMPAT_UNKNOWN && compat2 != LOCK_COMPAT_UNKNOWN);

      if (compat1 == LOCK_COMPAT_NO || compat2 == LOCK_COMPAT_NO)
	{
	  EXPAND_WAIT_FOR_ARRAY_IF_NEEDED ();
	  wait_for[nwaits++] = entry->tran_index;
	}
    }

  for (entry = res_ptr->waiter; entry != NULL; entry = entry->next)
    {
      if (entry == entry_ptr)
	{
	  continue;
	}

      assert (entry->granted_mode >= NULL_LOCK && entry->blocked_mode >= NULL_LOCK);
      compat1 = lock_Comp[entry->blocked_mode][entry_ptr->blocked_mode];
      assert (compat1 != LOCK_COMPAT_UNKNOWN);

      if (compat1 == LOCK_COMPAT_NO)
	{
	  EXPAND_WAIT_FOR_ARRAY_IF_NEEDED ();
	  wait_for[nwaits++] = entry->tran_index;
	}
    }

  pthread_mutex_unlock (&res_ptr->res_mutex);
  free_mutex_flag = false;

  if (nwaits == 0 || (waitfor_client_users = (char *) malloc (unit_size * nwaits)) == NULL)
    {
      waitfor_client_users = waitfor_client_users_default;
    }
  else
    {
      for (ptr = waitfor_client_users, i = 0; i < nwaits; i++)
	{
	  (void) logtb_find_client_name_host_pid (wait_for[i], &client_prog_name, &client_user_name, &client_host_name,
						  &client_pid);
	  n = sprintf (ptr, "%s%s@%s|%s(%d)", ((i == 0) ? "" : ", "), client_user_name, client_host_name,
		       client_prog_name, client_pid);
	  ptr += n;
	}
    }

set_error:

  if (wait_for != wait_for_buf)
    {
      free_and_init (wait_for);
    }

  if (free_mutex_flag)
    {
      pthread_mutex_unlock (&res_ptr->res_mutex);
      free_mutex_flag = false;
    }

  /* get the client information of current transaction */
  (void) logtb_find_client_name_host_pid (entry_ptr->tran_index, &client_prog_name, &client_user_name,
					  &client_host_name, &client_pid);

  if (entry_ptr->thrd_entry != NULL
      && ((entry_ptr->thrd_entry->lockwait_state == LOCK_RESUMED_DEADLOCK_TIMEOUT)
	  || (entry_ptr->thrd_entry->lockwait_state == LOCK_RESUMED_ABORTED_OTHER)))
    {
      isdeadlock_timeout = true;
    }

  switch (entry_ptr->res_head->key.type)
    {
    case LOCK_RESOURCE_ROOT_CLASS:
    case LOCK_RESOURCE_CLASS:
      oid_rr = oid_get_rep_read_tran_oid ();
      if (oid_rr != NULL && OID_EQ (&entry_ptr->res_head->key.oid, oid_rr))
	{
	  classname = (char *) "Generic object for Repeatable Read consistency";
	  is_classname_alloced = false;
	}
      else if (OID_ISTEMP (&entry_ptr->res_head->key.oid))
	{
	  classname = NULL;
	}
      else
	{
	  OID real_class_oid;

	  if (entry_ptr->res_head->key.type == LOCK_RESOURCE_CLASS
	      && OID_IS_VIRTUAL_CLASS_OF_DIR_OID (&entry_ptr->res_head->key.oid))
	    {
	      OID_GET_REAL_CLASS_OF_DIR_OID (&entry_ptr->res_head->key.oid, &real_class_oid);
	    }
	  else
	    {
	      COPY_OID (&real_class_oid, &entry_ptr->res_head->key.oid);
	    }
	  if (heap_get_class_name (thread_p, &real_class_oid, &classname) != NO_ERROR)
	    {
	      /* ignore */
	      er_clear ();
	    }
	  else if (classname != NULL)
	    {
	      is_classname_alloced = true;
	    }
	}

      if (classname != NULL)
	{
	  er_set (ER_ERROR_SEVERITY, ARG_FILE_LINE,
		  ((isdeadlock_timeout) ? ER_LK_OBJECT_DL_TIMEOUT_CLASS_MSG : ER_LK_OBJECT_TIMEOUT_CLASS_MSG), 7,
		  entry_ptr->tran_index, client_user_name, client_host_name, client_pid,
		  LOCK_TO_LOCKMODE_STRING (entry_ptr->blocked_mode), classname, waitfor_client_users);
	  if (is_classname_alloced)
	    {
	      free_and_init (classname);
	    }
	}
      else
	{
	  er_set (ER_ERROR_SEVERITY, ARG_FILE_LINE,
		  ((isdeadlock_timeout) ? ER_LK_OBJECT_DL_TIMEOUT_SIMPLE_MSG : ER_LK_OBJECT_TIMEOUT_SIMPLE_MSG), 9,
		  entry_ptr->tran_index, client_user_name, client_host_name, client_pid,
		  LOCK_TO_LOCKMODE_STRING (entry_ptr->blocked_mode), entry_ptr->res_head->key.oid.volid,
		  entry_ptr->res_head->key.oid.pageid, entry_ptr->res_head->key.oid.slotid, waitfor_client_users);
	}
      break;

    case LOCK_RESOURCE_INSTANCE:
      if (OID_ISTEMP (&entry_ptr->res_head->key.class_oid))
	{
	  classname = NULL;
	}
      else
	{
	  OID real_class_oid;
	  if (OID_IS_VIRTUAL_CLASS_OF_DIR_OID (&entry_ptr->res_head->key.class_oid))
	    {
	      OID_GET_REAL_CLASS_OF_DIR_OID (&entry_ptr->res_head->key.class_oid, &real_class_oid);
	    }
	  else
	    {
	      COPY_OID (&real_class_oid, &entry_ptr->res_head->key.class_oid);
	    }
	  if (heap_get_class_name (thread_p, &real_class_oid, &classname) != NO_ERROR)
	    {
	      /* ignore */
	      er_clear ();
	    }
	}

      if (classname != NULL)
	{
	  er_set (ER_ERROR_SEVERITY, ARG_FILE_LINE,
		  ((isdeadlock_timeout) ? ER_LK_OBJECT_DL_TIMEOUT_CLASSOF_MSG : ER_LK_OBJECT_TIMEOUT_CLASSOF_MSG), 10,
		  entry_ptr->tran_index, client_user_name, client_host_name, client_pid,
		  LOCK_TO_LOCKMODE_STRING (entry_ptr->blocked_mode), entry_ptr->res_head->key.oid.volid,
		  entry_ptr->res_head->key.oid.pageid, entry_ptr->res_head->key.oid.slotid, classname,
		  waitfor_client_users);
	  free_and_init (classname);
	}
      else
	{
	  er_set (ER_ERROR_SEVERITY, ARG_FILE_LINE,
		  ((isdeadlock_timeout) ? ER_LK_OBJECT_DL_TIMEOUT_SIMPLE_MSG : ER_LK_OBJECT_TIMEOUT_SIMPLE_MSG), 9,
		  entry_ptr->tran_index, client_user_name, client_host_name, client_pid,
		  LOCK_TO_LOCKMODE_STRING (entry_ptr->blocked_mode), entry_ptr->res_head->key.oid.volid,
		  entry_ptr->res_head->key.oid.pageid, entry_ptr->res_head->key.oid.slotid, waitfor_client_users);
	}
      break;
    default:
      break;
    }

  if (waitfor_client_users && waitfor_client_users != waitfor_client_users_default)
    {
      free_and_init (waitfor_client_users);
    }

  if (isdeadlock_timeout == false)
    {
      FILE *log_fp;

      log_fp = event_log_start (thread_p, "LOCK_TIMEOUT");
      if (log_fp == NULL)
	{
	  return;
	}

      lock_event_log_blocked_lock (thread_p, log_fp, entry_ptr);
      lock_event_log_blocking_locks (thread_p, log_fp, entry_ptr);

      event_log_end (thread_p);
    }
}
#endif /* SERVER_MODE */

#if defined(SERVER_MODE)
/*
 * lock_set_error_for_aborted - Set error for unilaterally aborted
 *
 * return:
 *
 *   entry_ptr(in): pointer to the entry for waiting
 *
 * Note:set error code for unilaterally aborted deadlock victim
 */
static void
lock_set_error_for_aborted (LK_ENTRY * entry_ptr, TRAN_ABORT_REASON abort_reason)
{
  char *client_prog_name;	/* Client user name for transaction */
  char *client_user_name;	/* Client user name for transaction */
  char *client_host_name;	/* Client host for transaction */
  int client_pid;		/* Client process id for transaction */
  LOG_TDES *tdes;

  (void) logtb_find_client_name_host_pid (entry_ptr->tran_index, &client_prog_name, &client_user_name,
					  &client_host_name, &client_pid);
  er_set (ER_ERROR_SEVERITY, ARG_FILE_LINE, ER_LK_UNILATERALLY_ABORTED, 4, entry_ptr->tran_index, client_user_name,
	  client_host_name, client_pid);

  tdes = LOG_FIND_TDES (entry_ptr->tran_index);
  assert (tdes != NULL);
  tdes->tran_abort_reason = abort_reason;
}
#endif /* SERVER_MODE */

#if defined(SERVER_MODE)
/*
 * lock_suspend - Suspend current thread (transaction)
 *
 * return: LOCK_WAIT_STATE (state of resumption)
 *
 *   entry_ptr(in): lock entry for lock waiting
 *   wait_msecs(in): lock wait milliseconds
 */
static LOCK_WAIT_STATE
lock_suspend (THREAD_ENTRY * thread_p, LK_ENTRY * entry_ptr, int wait_msecs)
{
  THREAD_ENTRY *p;
  struct timeval tv;
  int client_id;
  LOG_TDES *tdes;

  /* The threads must not hold a page latch to be blocked on a lock request. */
  assert (lock_is_safe_lock_with_page (thread_p, entry_ptr) || !pgbuf_has_perm_pages_fixed (thread_p));

  /* The caller is holding the thread entry mutex */

  if (lk_Gl.verbose_mode)
    {
      char *__client_prog_name;	/* Client program name for transaction */
      char *__client_user_name;	/* Client user name for transaction */
      char *__client_host_name;	/* Client host for transaction */
      int __client_pid;		/* Client process id for transaction */

      fflush (stderr);
      fflush (stdout);
      logtb_find_client_name_host_pid (entry_ptr->tran_index, &__client_prog_name, &__client_user_name,
				       &__client_host_name, &__client_pid);
      fprintf (stdout, msgcat_message (MSGCAT_CATALOG_CUBRID, MSGCAT_SET_LOCK, MSGCAT_LK_SUSPEND_TRAN),
	       entry_ptr->thrd_entry->index, entry_ptr->tran_index, __client_prog_name, __client_user_name,
	       __client_host_name, __client_pid);
      fflush (stdout);
    }

  /* register lock wait info. into the thread entry */
  entry_ptr->thrd_entry->lockwait = (void *) entry_ptr;
  gettimeofday (&tv, NULL);
  entry_ptr->thrd_entry->lockwait_stime = (tv.tv_sec * 1000000LL + tv.tv_usec) / 1000LL;
  entry_ptr->thrd_entry->lockwait_msecs = wait_msecs;
  entry_ptr->thrd_entry->lockwait_state = (int) LOCK_SUSPENDED;

  lk_Gl.TWFG_node[entry_ptr->tran_index].thrd_wait_stime = entry_ptr->thrd_entry->lockwait_stime;
  lk_Gl.deadlock_and_timeout_detector++;

  tdes = LOG_FIND_CURRENT_TDES (thread_p);

  /* I must not be a deadlock-victim thread */
  assert (tdes->tran_abort_reason == TRAN_NORMAL);

  if (tdes)
    {
      tdes->waiting_for_res = entry_ptr->res_head;
    }

  lock_event_set_tran_wait_entry (entry_ptr->tran_index, entry_ptr);

  /* suspend the worker thread (transaction) */
  thread_suspend_wakeup_and_unlock_entry (entry_ptr->thrd_entry, THREAD_LOCK_SUSPENDED);

  lk_Gl.deadlock_and_timeout_detector--;
  lk_Gl.TWFG_node[entry_ptr->tran_index].thrd_wait_stime = 0;

  if (tdes)
    {
      tdes->waiting_for_res = NULL;
    }

  lock_event_set_tran_wait_entry (entry_ptr->tran_index, NULL);

  if (entry_ptr->thrd_entry->resume_status == THREAD_RESUME_DUE_TO_INTERRUPT)
    {
      /* a shutdown thread wakes me up */
      er_set (ER_ERROR_SEVERITY, ARG_FILE_LINE, ER_INTERRUPTED, 0);
      return LOCK_RESUMED_INTERRUPT;
    }
  else if (entry_ptr->thrd_entry->resume_status != THREAD_LOCK_RESUMED)
    {
      /* wake up with other reason */
      assert (false);
      er_set (ER_ERROR_SEVERITY, ARG_FILE_LINE, ER_INTERRUPTED, 0);
      return LOCK_RESUMED_INTERRUPT;
    }
  else
    {
      assert (entry_ptr->thrd_entry->resume_status == THREAD_LOCK_RESUMED);
    }

  thread_lock_entry (entry_ptr->thrd_entry);
  while (entry_ptr->thrd_entry->tran_next_wait)
    {
      p = entry_ptr->thrd_entry->tran_next_wait;
      entry_ptr->thrd_entry->tran_next_wait = p->tran_next_wait;
      p->tran_next_wait = NULL;
      thread_wakeup (p, THREAD_LOCK_RESUMED);
    }
  thread_unlock_entry (entry_ptr->thrd_entry);

  /* The thread has been awaken Before waking up the thread, the waker cleared the lockwait field of the thread entry
   * and set lockwait_state field of it to the resumed state while holding the thread entry mutex. After the wakeup, no
   * one can update the lockwait releated fields of the thread entry. Therefore, waken-up thread can read the values of
   * lockwait related fields of its own thread entry without holding thread entry mutex. */

  switch ((LOCK_WAIT_STATE) (entry_ptr->thrd_entry->lockwait_state))
    {
    case LOCK_RESUMED:
      /* The lock entry has already been moved to the holder list */
      return LOCK_RESUMED;

    case LOCK_RESUMED_ABORTED_FIRST:
      /* The lock entry does exist within the blocked holder list or blocked waiter list. Therefore, current thread
       * must disconnect it from the list. */
      if (logtb_is_current_active (thread_p))
	{
	  /* set error code */
	  lock_set_error_for_aborted (entry_ptr, TRAN_ABORT_DUE_DEADLOCK);

	  /* wait until other threads finish their works A css_server_thread is always running for this transaction.
	   * so, wait until thread_has_threads() becomes 1 (except me) */
	  if (thread_has_threads (thread_p, entry_ptr->tran_index, thread_get_client_id (thread_p)) >= 1)
	    {
	      logtb_set_tran_index_interrupt (thread_p, entry_ptr->tran_index, true);
	      while (true)
		{
		  thread_sleep (10);	/* sleep 10 msec */
		  thread_wakeup_with_tran_index (entry_ptr->tran_index, THREAD_RESUME_DUE_TO_INTERRUPT);

		  client_id = thread_get_client_id (thread_p);
		  if (thread_has_threads (thread_p, entry_ptr->tran_index, client_id) == 0)
		    {
		      break;
		    }
		}
	      logtb_set_tran_index_interrupt (thread_p, entry_ptr->tran_index, false);
	    }
	}
      else
	{
	  /* We are already aborting, fall through. Don't do double aborts that could cause an infinite loop. */
	  er_set (ER_ERROR_SEVERITY, ARG_FILE_LINE, ER_LK_ABORT_TRAN_TWICE, 1, entry_ptr->tran_index);
	  /* er_log_debug(ARG_FILE_LINE, "lk_suspend: Likely a system error. Trying to abort a transaction
	   * twice.\n"); */

	  /* Since we deadlocked during an abort, forcibly remove all page latches of this transaction and hope this
	   * transaction is the cause of the logjam. We are hoping that this frees things just enough to let other
	   * transactions continue. Note it is not be safe to unlock object locks this way. */
	  pgbuf_unfix_all (thread_p);
	}
      return LOCK_RESUMED_ABORTED;

    case LOCK_RESUMED_ABORTED_OTHER:
      /* The lock entry does exist within the blocked holder list or blocked waiter list. Therefore, current thread
       * must diconnect it from the list. */
      /* If two or more threads, which were executing for one transaction, are selected as deadlock victims, one of
       * them is charged of the transaction abortion and the other threads are notified of timeout. */
      (void) lock_set_error_for_timeout (thread_p, entry_ptr);
      return LOCK_RESUMED_DEADLOCK_TIMEOUT;

    case LOCK_RESUMED_DEADLOCK_TIMEOUT:
      (void) lock_set_error_for_timeout (thread_p, entry_ptr);
      return LOCK_RESUMED_DEADLOCK_TIMEOUT;

    case LOCK_RESUMED_TIMEOUT:
      /* The lock entry does exist within the blocked holder list or blocked waiter list. Therefore, current thread
       * must diconnect it from the list. An error is ONLY set when the caller was willing to wait.
       * entry_ptr->thrd_entry->lockwait_msecs > 0 */
      (void) lock_set_error_for_timeout (thread_p, entry_ptr);
      return LOCK_RESUMED_TIMEOUT;

    case LOCK_RESUMED_INTERRUPT:
      er_set (ER_ERROR_SEVERITY, ARG_FILE_LINE, ER_INTERRUPTED, 0);
      return LOCK_RESUMED_INTERRUPT;

    case LOCK_SUSPENDED:
    default:
      /* Probabely, the waiting structure has not been removed from the waiting hash table. May be a system error. */
      (void) lock_set_error_for_timeout (thread_p, entry_ptr);
      return LOCK_RESUMED_TIMEOUT;
    }
}
#endif /* SERVER_MODE */

#if defined(SERVER_MODE)
/*
 * lk_resume - Resume the thread (transaction)
 *
 * return:
 *
 *   entry_ptr(in):
 *   state(in): resume state
 */
static void
lock_resume (LK_ENTRY * entry_ptr, int state)
{
  /* The caller is holding the thread entry mutex */
  /* The caller has identified the fact that lockwait is not NULL. that is, the thread is suspended. */
  if (lk_Gl.verbose_mode == true)
    {
      char *__client_prog_name;	/* Client program name for transaction */
      char *__client_user_name;	/* Client user name for transaction */
      char *__client_host_name;	/* Client host for transaction */
      int __client_pid;		/* Client process id for transaction */

      fflush (stderr);
      fflush (stdout);
      (void) logtb_find_client_name_host_pid (entry_ptr->tran_index, &__client_prog_name, &__client_user_name,
					      &__client_host_name, &__client_pid);
      fprintf (stdout, msgcat_message (MSGCAT_CATALOG_CUBRID, MSGCAT_SET_LOCK, MSGCAT_LK_RESUME_TRAN),
	       entry_ptr->tran_index, entry_ptr->tran_index, __client_prog_name, __client_user_name, __client_host_name,
	       __client_pid);
      fflush (stdout);
    }

  /* Before wake up the thread, clears lockwait field and set lockwait_state with the given state. */
  entry_ptr->thrd_entry->lockwait = NULL;
  entry_ptr->thrd_entry->lockwait_state = (int) state;

  /* wakes up the thread and release the thread entry mutex */
  entry_ptr->thrd_entry->resume_status = THREAD_LOCK_RESUMED;
  pthread_cond_signal (&entry_ptr->thrd_entry->wakeup_cond);
  thread_unlock_entry (entry_ptr->thrd_entry);
}
#endif /* SERVER_MODE */

#if defined(SERVER_MODE)
/*
 * lock_wakeup_deadlock_victim_timeout - Wake up the deadlock victim while notifying timeout
 *
 * return: true  if the transaction is treated as deadlock victim or
 *     false if the transaction is not treated as deadlock victim.
 *              in this case, the transaction has already been waken up
 *              by other threads with other purposes(ex. lock is granted)
 *
 *   tran_index(in): deadlock victim transaction
 *
 * Note:The given transaction was selected as a deadlock victim in the last
 *     deadlock detection. The deadlock victim is waked up and noitified of
 *     timeout by this function if the deadlock victim is still suspended.
 */
static bool
lock_wakeup_deadlock_victim_timeout (int tran_index)
{
  THREAD_ENTRY *thrd_array[10];
  int thrd_count, i;
  THREAD_ENTRY *thrd_ptr;
  bool wakeup_first = false;

  thrd_count = thread_get_lockwait_entry (tran_index, &thrd_array[0]);
  for (i = 0; i < thrd_count; i++)
    {
      thrd_ptr = thrd_array[i];
      (void) thread_lock_entry (thrd_ptr);
      if (thrd_ptr->tran_index == tran_index && LK_IS_LOCKWAIT_THREAD (thrd_ptr))
	{
	  /* wake up the thread while notifying timeout */
	  lock_resume ((LK_ENTRY *) thrd_ptr->lockwait, LOCK_RESUMED_DEADLOCK_TIMEOUT);
	  wakeup_first = true;
	}
      else
	{
	  if (thrd_ptr->lockwait != NULL || thrd_ptr->lockwait_state == (int) LOCK_SUSPENDED)
	    {
	      /* some strange lock wait state.. */
	      er_set (ER_WARNING_SEVERITY, ARG_FILE_LINE, ER_LK_STRANGE_LOCK_WAIT, 5, thrd_ptr->lockwait,
		      thrd_ptr->lockwait_state, thrd_ptr->index, thrd_ptr->get_posix_id (), thrd_ptr->tran_index);
	    }
	  /* The current thread has already been waken up by other threads. The current thread might be granted the
	   * lock. or with any other reason....... even if it is a thread of the deadlock victim. */
	  /* release the thread entry mutex */
	  (void) thread_unlock_entry (thrd_ptr);
	}
    }
  return wakeup_first;
}
#endif /* SERVER_MODE */

#if defined(SERVER_MODE)
/*
 * lock_wakeup_deadlock_victim_aborted - Wake up the deadlock victim while notifying aborted
 *
 * return: true  if the transaction is treated as deadlock victim or
 *     false if the transaction is not treated as deadlock victim.
 *              in this case, the transaction has already been waken up
 *              by other threads with other purposes(ex. lock is granted)
 *
 *   tran_index(in): deadlock victim transaction
 *
 * Note:The given transaction was selected as a deadlock victim in the last
 *     deadlock detection. The deadlock victim is waked up and noitified of
 *     abortion by this function if the deadlock victim is still suspended.
 */
static bool
lock_wakeup_deadlock_victim_aborted (int tran_index)
{
  THREAD_ENTRY *thrd_array[10];
  int thrd_count, i;
  THREAD_ENTRY *thrd_ptr;
  bool wakeup_first = false;

  thrd_count = thread_get_lockwait_entry (tran_index, &thrd_array[0]);
  for (i = 0; i < thrd_count; i++)
    {
      thrd_ptr = thrd_array[i];
      (void) thread_lock_entry (thrd_ptr);
      if (thrd_ptr->tran_index == tran_index && LK_IS_LOCKWAIT_THREAD (thrd_ptr))
	{
	  /* wake up the thread while notifying deadlock victim */
	  if (wakeup_first == false)
	    {
	      /* The current transaction is really aborted. Therefore, other threads of the current transaction must
	       * quit their executions and return to client. Then the first waken-up thread must be charge of the
	       * rollback of the current transaction. */
	      /* set the transaction as deadlock victim */
	      lk_Gl.TWFG_node[tran_index].DL_victim = true;
	      lock_resume ((LK_ENTRY *) thrd_ptr->lockwait, LOCK_RESUMED_ABORTED_FIRST);
	      wakeup_first = true;
	    }
	  else
	    {
	      lock_resume ((LK_ENTRY *) thrd_ptr->lockwait, LOCK_RESUMED_ABORTED_OTHER);
	    }
	}
      else
	{
	  if (thrd_ptr->lockwait != NULL || thrd_ptr->lockwait_state == (int) LOCK_SUSPENDED)
	    {
	      /* some strange lock wait state.. */
	      er_set (ER_WARNING_SEVERITY, ARG_FILE_LINE, ER_LK_STRANGE_LOCK_WAIT, 5, thrd_ptr->lockwait,
		      thrd_ptr->lockwait_state, thrd_ptr->index, thrd_ptr->get_posix_id (), thrd_ptr->tran_index);
	    }
	  /* The current thread has already been waken up by other threads. The current thread might have held the
	   * lock. or with any other reason....... even if it is a thread of the deadlock victim. */
	  /* release the thread entry mutex */
	  (void) thread_unlock_entry (thrd_ptr);
	}
    }
  return wakeup_first;
}
#endif /* SERVER_MODE */


/*
 *  Private Functions Group: grant lock requests of blocked threads
 *   - lock_grant_blocked_holder()
 *   - lock_grant_blocked_waiter()
 *   - lock_grant_blocked_waiter_partial()
 */

#if defined(SERVER_MODE)
/*
 * lock_grant_blocked_holder - Grant blocked holders
 *
 * return:
 *
 *   res_ptr(in): This function grants blocked holders whose blocked lock mode is
 *     compatible with all the granted lock mode of non-blocked holders.
 */
static void
lock_grant_blocked_holder (THREAD_ENTRY * thread_p, LK_RES * res_ptr)
{
  LK_ENTRY *prev_check;
  LK_ENTRY *check, *i, *prev;
  LOCK mode;
  LOCK_COMPATIBILITY compat;

  /* The caller is holding a resource mutex */

  prev_check = NULL;
  check = res_ptr->holder;
  while (check != NULL && check->blocked_mode != NULL_LOCK)
    {
      /* there are some blocked holders */
      mode = NULL_LOCK;
      for (i = check->next; i != NULL; i = i->next)
	{
	  assert (i->granted_mode >= NULL_LOCK && mode >= NULL_LOCK);
	  mode = lock_Conv[i->granted_mode][mode];
	  assert (mode != NA_LOCK);
	}

      assert (check->blocked_mode >= NULL_LOCK);
      compat = lock_Comp[check->blocked_mode][mode];
      assert (compat != LOCK_COMPAT_UNKNOWN);

      if (compat == LOCK_COMPAT_NO)
	{
	  break;		/* stop the granting */
	}

      /* compatible: grant it */

      /* hold the thread entry mutex */
      (void) thread_lock_entry (check->thrd_entry);

      /* check if the thread is still waiting on a lock */
      if (LK_IS_LOCKWAIT_THREAD (check->thrd_entry))
	{
	  /* the thread is still waiting on a lock */

	  /* reposition the lock entry according to UPR */
	  for (prev = check, i = check->next; i != NULL;)
	    {
	      if (i->blocked_mode == NULL_LOCK)
		{
		  break;
		}
	      prev = i;
	      i = i->next;
	    }
	  if (prev != check)
	    {			/* reposition it */
	      /* remove it */
	      if (prev_check == NULL)
		{
		  res_ptr->holder = check->next;
		}
	      else
		{
		  prev_check->next = check->next;
		}
	      /* insert it */
	      check->next = prev->next;
	      prev->next = check;
	    }

	  /* change granted_mode and blocked_mode */
	  check->granted_mode = check->blocked_mode;
	  check->blocked_mode = NULL_LOCK;

	  /* reflect the granted lock in the non2pl list */
	  lock_update_non2pl_list (thread_p, res_ptr, check->tran_index, check->granted_mode);

	  /* Record number of acquired locks */
	  perfmon_inc_stat (thread_p, PSTAT_LK_NUM_ACQUIRED_ON_OBJECTS);
#if defined(LK_TRACE_OBJECT)
	  LK_MSG_LOCK_ACQUIRED (entry_ptr);
#endif /* LK_TRACE_OBJECT */
	  /* wake up the blocked holder */
	  lock_resume (check, LOCK_RESUMED);
	}
      else
	{
	  if (check->thrd_entry->lockwait != NULL || check->thrd_entry->lockwait_state == (int) LOCK_SUSPENDED)
	    {
	      /* some strange lock wait state.. */
	      er_set (ER_WARNING_SEVERITY, ARG_FILE_LINE, ER_LK_STRANGE_LOCK_WAIT, 5, check->thrd_entry->lockwait,
		      check->thrd_entry->lockwait_state, check->thrd_entry->index, check->thrd_entry->get_posix_id (),
		      check->thrd_entry->tran_index);
	    }
	  /* The thread is not waiting for a lock, currently. That is, the thread has already been waked up by timeout,
	   * deadlock victim or interrupt. In this case, we have nothing to do since the thread itself will remove this
	   * lock entry. */
	  (void) thread_unlock_entry (check->thrd_entry);
	  prev_check = check;
	}

      if (prev_check == NULL)
	{
	  check = res_ptr->holder;
	}
      else
	{
	  check = prev_check->next;
	}
    }

}
#endif /* SERVER_MODE */

#if defined(SERVER_MODE)
/*
 * lock_grant_blocked_waiter - Grant blocked waiters
 *
 * return:
 *
 *   res_ptr(in): This function grants blocked waiters whose blocked lock mode is
 *     compatible with the total mode of lock holders.
 */
static int
lock_grant_blocked_waiter (THREAD_ENTRY * thread_p, LK_RES * res_ptr)
{
  LK_ENTRY *prev_check;
  LK_ENTRY *check, *i;
  LOCK mode;
  bool change_total_waiters_mode = false;
  int error_code = NO_ERROR;
  LOCK_COMPATIBILITY compat;

  /* The caller is holding a resource mutex */

  prev_check = NULL;
  check = res_ptr->waiter;
  while (check != NULL)
    {
      assert (check->blocked_mode >= NULL_LOCK && res_ptr->total_holders_mode >= NULL_LOCK);
      compat = lock_Comp[check->blocked_mode][res_ptr->total_holders_mode];
      assert (compat != LOCK_COMPAT_UNKNOWN);

      if (compat == LOCK_COMPAT_NO)
	{
	  break;		/* stop the granting */
	}

      /* compatible: grant it */
      /* hold the thread entry mutex */
      (void) thread_lock_entry (check->thrd_entry);

      /* check if the thread is still waiting for a lock */
      if (LK_IS_LOCKWAIT_THREAD (check->thrd_entry))
	{
	  int owner_tran_index;

	  /* The thread is still waiting for a lock. */
	  change_total_waiters_mode = true;

	  /* remove the lock entry from the waiter */
	  if (prev_check == NULL)
	    {
	      res_ptr->waiter = check->next;
	    }
	  else
	    {
	      prev_check->next = check->next;
	    }

	  /* change granted_mode and blocked_mode of the entry */
	  check->granted_mode = check->blocked_mode;
	  check->blocked_mode = NULL_LOCK;

	  /* position the lock entry in the holder list */
	  lock_position_holder_entry (res_ptr, check);

	  /* change total_holders_mode */
	  assert (check->granted_mode >= NULL_LOCK && res_ptr->total_holders_mode >= NULL_LOCK);
	  res_ptr->total_holders_mode = lock_Conv[check->granted_mode][res_ptr->total_holders_mode];
	  assert (res_ptr->total_holders_mode != NA_LOCK);

	  /* insert the lock entry into transaction hold list. */
	  owner_tran_index = LOG_FIND_THREAD_TRAN_INDEX (check->thrd_entry);
	  lock_insert_into_tran_hold_list (check, owner_tran_index);

	  /* reflect the granted lock in the non2pl list */
	  lock_update_non2pl_list (thread_p, res_ptr, check->tran_index, check->granted_mode);

	  /* Record number of acquired locks */
	  perfmon_inc_stat (thread_p, PSTAT_LK_NUM_ACQUIRED_ON_OBJECTS);
#if defined(LK_TRACE_OBJECT)
	  LK_MSG_LOCK_ACQUIRED (entry_ptr);
#endif /* LK_TRACE_OBJECT */

	  /* wake up the blocked waiter */
	  lock_resume (check, LOCK_RESUMED);
	}
      else
	{
	  if (check->thrd_entry->lockwait != NULL || check->thrd_entry->lockwait_state == (int) LOCK_SUSPENDED)
	    {
	      /* some strange lock wait state.. */
	      er_set (ER_WARNING_SEVERITY, ARG_FILE_LINE, ER_LK_STRANGE_LOCK_WAIT, 5, check->thrd_entry->lockwait,
		      check->thrd_entry->lockwait_state, check->thrd_entry->index, check->thrd_entry->get_posix_id (),
		      check->thrd_entry->tran_index);
	      error_code = ER_LK_STRANGE_LOCK_WAIT;
	    }
	  /* The thread is not waiting on the lock, currently. That is, the thread has already been waken up by lock
	   * timeout, deadlock victim or interrupt. In this case, we have nothing to do since the thread itself will
	   * remove this lock entry. */
	  (void) thread_unlock_entry (check->thrd_entry);
	  prev_check = check;
	}

      if (prev_check == NULL)
	{
	  check = res_ptr->waiter;
	}
      else
	{
	  check = prev_check->next;
	}
    }

  if (change_total_waiters_mode == true)
    {
      mode = NULL_LOCK;
      for (i = res_ptr->waiter; i != NULL; i = i->next)
	{
	  assert (i->blocked_mode >= NULL_LOCK && mode >= NULL_LOCK);
	  mode = lock_Conv[i->blocked_mode][mode];
	  assert (mode != NA_LOCK);
	}
      res_ptr->total_waiters_mode = mode;
    }

  return error_code;
}
#endif /* SERVER_MODE */

#if defined(SERVER_MODE)
/*
 * lock_grant_blocked_waiter_partial - Grant blocked waiters partially
 *
 * return:
 *
 *   res_ptr(in):
 *   from_whom(in):
 *
 * Note:This function grants blocked waiters that are located from from_whom
 *     to the end of waiter list whose blocked lock mode is compatible with
 *     all the blocked mode of the previous lock waiters and the total mode
 *     of lock holders.
 */
static void
lock_grant_blocked_waiter_partial (THREAD_ENTRY * thread_p, LK_RES * res_ptr, LK_ENTRY * from_whom)
{
  LK_ENTRY *prev_check;
  LK_ENTRY *check, *i;
  LOCK mode;
  LOCK_COMPATIBILITY compat;

  /* the caller is holding a resource mutex */

  mode = NULL_LOCK;
  prev_check = NULL;
  check = res_ptr->waiter;
  while (check != from_whom)
    {
      assert (check->blocked_mode >= NULL_LOCK && mode >= NULL_LOCK);
      mode = lock_Conv[check->blocked_mode][mode];
      assert (mode != NA_LOCK);

      prev_check = check;
      check = check->next;
    }

  /* check = from_whom; */
  while (check != NULL)
    {
      assert (check->blocked_mode >= NULL_LOCK && mode >= NULL_LOCK);
      compat = lock_Comp[check->blocked_mode][mode];
      assert (compat != LOCK_COMPAT_UNKNOWN);

      if (compat != LOCK_COMPAT_YES)
	{
	  break;
	}

      assert (check->blocked_mode >= NULL_LOCK && res_ptr->total_holders_mode >= NULL_LOCK);
      compat = lock_Comp[check->blocked_mode][res_ptr->total_holders_mode];
      assert (compat != LOCK_COMPAT_UNKNOWN);

      if (compat == LOCK_COMPAT_NO)
	{
	  assert (check->blocked_mode >= NULL_LOCK && mode >= NULL_LOCK);
	  mode = lock_Conv[check->blocked_mode][mode];
	  assert (mode != NA_LOCK);

	  prev_check = check;
	  check = check->next;
	  continue;
	}

      /* compatible: grant it */
      (void) thread_lock_entry (check->thrd_entry);
      if (LK_IS_LOCKWAIT_THREAD (check->thrd_entry))
	{
	  int owner_tran_index;

	  /* the thread is waiting on a lock */
	  /* remove the lock entry from the waiter */
	  if (prev_check == NULL)
	    {
	      res_ptr->waiter = check->next;
	    }
	  else
	    {
	      prev_check->next = check->next;
	    }

	  /* change granted_mode and blocked_mode of the entry */
	  check->granted_mode = check->blocked_mode;
	  check->blocked_mode = NULL_LOCK;

	  /* position the lock entry into the holder list */
	  lock_position_holder_entry (res_ptr, check);

	  /* change total_holders_mode */
	  assert (check->granted_mode >= NULL_LOCK && res_ptr->total_holders_mode >= NULL_LOCK);
	  res_ptr->total_holders_mode = lock_Conv[check->granted_mode][res_ptr->total_holders_mode];
	  assert (res_ptr->total_holders_mode != NA_LOCK);

	  /* insert into transaction lock hold list */
	  owner_tran_index = LOG_FIND_THREAD_TRAN_INDEX (check->thrd_entry);
	  lock_insert_into_tran_hold_list (check, owner_tran_index);

	  /* reflect the granted lock in the non2pl list */
	  lock_update_non2pl_list (thread_p, res_ptr, check->tran_index, check->granted_mode);

	  /* Record number of acquired locks */
	  perfmon_inc_stat (thread_p, PSTAT_LK_NUM_ACQUIRED_ON_OBJECTS);
#if defined(LK_TRACE_OBJECT)
	  LK_MSG_LOCK_ACQUIRED (entry_ptr);
#endif /* LK_TRACE_OBJECT */

	  /* wake up the blocked waiter (correctness must be checked) */
	  lock_resume (check, LOCK_RESUMED);
	}
      else
	{
	  if (check->thrd_entry->lockwait != NULL || check->thrd_entry->lockwait_state == (int) LOCK_SUSPENDED)
	    {
	      /* some strange lock wait state.. */
	      er_set (ER_WARNING_SEVERITY, ARG_FILE_LINE, ER_LK_STRANGE_LOCK_WAIT, 5, check->thrd_entry->lockwait,
		      check->thrd_entry->lockwait_state, check->thrd_entry->index, check->thrd_entry->get_posix_id (),
		      check->thrd_entry->tran_index);
	    }
	  /* The thread is not waiting on the lock. That is, the thread has already been waken up by lock timeout,
	   * deadlock victim or interrupt. In this case, we have nothing to do since the thread itself will remove this
	   * lock entry. */
	  (void) thread_unlock_entry (check->thrd_entry);

	  /* change prev_check */
	  assert (check->blocked_mode >= NULL_LOCK && mode >= NULL_LOCK);
	  mode = lock_Conv[check->blocked_mode][mode];
	  assert (mode != NA_LOCK);

	  prev_check = check;
	}

      if (prev_check == NULL)
	{
	  check = res_ptr->waiter;
	}
      else
	{
	  check = prev_check->next;
	}
    }

  if (check == NULL)
    {
      res_ptr->total_waiters_mode = mode;
    }
  else
    {
      mode = NULL_LOCK;
      for (i = res_ptr->waiter; i != NULL; i = i->next)
	{
	  assert (i->blocked_mode >= NULL_LOCK && mode >= NULL_LOCK);
	  mode = lock_Conv[i->blocked_mode][mode];
	  assert (mode != NA_LOCK);
	}
      res_ptr->total_waiters_mode = mode;
    }

}
#endif /* SERVER_MODE */

#if defined(SERVER_MODE)
/*
 * lock_check_escalate- check if lcok counts over escalation limits or not
 *
 *   return: true if escalation is needed.
 *   thread_p(in):
 *   class_entry(in):
 *   tran_lock(in):
 *
 */
static bool
lock_check_escalate (THREAD_ENTRY * thread_p, LK_ENTRY * class_entry, LK_TRAN_LOCK * tran_lock)
{
  LK_ENTRY *superclass_entry = NULL;

  if (tran_lock->lock_escalation_on == true)
    {
      /* An another thread of current transaction is doing lock escalation. Therefore, the current thread gives up
       * doing lock escalation. */
      return false;
    }

  /* It cannot do lock escalation if class_entry is NULL */
  if (class_entry == NULL)
    {
      return false;
    }

  superclass_entry = class_entry->class_entry;

  /* check if the lock escalation is needed. */
  if (superclass_entry != NULL && !OID_IS_ROOTOID (&superclass_entry->res_head->key.oid))
    {
      /* Superclass_entry points to a root class in a class hierarchy. Escalate locks only if the criteria for the
       * superclass is met. Superclass keeps a counter for all locks set in the hierarchy. */
      if (superclass_entry->ngranules < prm_get_integer_value (PRM_ID_LK_ESCALATION_AT))
	{
	  return false;
	}
    }
  else if (class_entry->ngranules < prm_get_integer_value (PRM_ID_LK_ESCALATION_AT))
    {
      return false;
    }

  return true;
}


/*
 * lock_escalate_if_needed -
 *
 * return: one of following values
 *     LK_GRANTED
 *     LK_NOTGRANTED_DUE_ABORTED
 *     LK_NOTGRANTED_DUE_TIMEOUT
 *     LK_NOTGRANTED_DUE_ERROR
 *
 *   class_entry(in):
 *   tran_index(in):
 *
 * Note:This function check if lock escalation is needed at first.
 *     If lock escalation is needed, that is, an escalation threshold is over,
 *     this function converts instance lock(s) to a class lock and
 *     releases unnecessary instance locks.
 */
static int
lock_escalate_if_needed (THREAD_ENTRY * thread_p, LK_ENTRY * class_entry, int tran_index)
{
  LK_TRAN_LOCK *tran_lock;
  LOCK max_class_lock = NULL_LOCK;	/* escalated class lock mode */
  int granted;
  int wait_msecs;
  int rv;

  /* check lock escalation count */
  tran_lock = &lk_Gl.tran_lock_table[tran_index];
  rv = pthread_mutex_lock (&tran_lock->hold_mutex);

  if (lock_check_escalate (thread_p, class_entry, tran_lock) == false)
    {
      pthread_mutex_unlock (&tran_lock->hold_mutex);
      return LK_NOTGRANTED;
    }

  /* abort lock escalation if lock_escalation_abort = yes */
  if (prm_get_bool_value (PRM_ID_LK_ROLLBACK_ON_LOCK_ESCALATION) == true)
    {
      er_set (ER_ERROR_SEVERITY, ARG_FILE_LINE, ER_LK_ROLLBACK_ON_LOCK_ESCALATION, 1,
	      prm_get_integer_value (PRM_ID_LK_ESCALATION_AT));

      lock_set_error_for_aborted (class_entry, TRAN_ABORT_DUE_ROLLBACK_ON_ESCALATION);

      pthread_mutex_unlock (&tran_lock->hold_mutex);
      return LK_NOTGRANTED_DUE_ABORTED;
    }

  /* lock escalation should be performed */
  tran_lock->lock_escalation_on = true;

  if (class_entry->granted_mode == NULL_LOCK || class_entry->granted_mode == S_LOCK
      || class_entry->granted_mode == X_LOCK || class_entry->granted_mode == SCH_M_LOCK)
    {
      /* The class has no instance lock. */
      tran_lock->lock_escalation_on = false;
      pthread_mutex_unlock (&tran_lock->hold_mutex);
      return LK_GRANTED;
    }

  /* class_entry->granted_mode : IS_LOCK, IX_LOCK or SIX_LOCK */

  /* Because to count the shared and exclusive instance locks may cause high CPU usage, we used a simple rule to decide
   * the escalated class lock mode */
  if (class_entry->granted_mode == IX_LOCK || class_entry->granted_mode == SIX_LOCK)
    {
      max_class_lock = X_LOCK;
    }
  else
    {
      max_class_lock = S_LOCK;
    }

  pthread_mutex_unlock (&tran_lock->hold_mutex);

  if (max_class_lock != NULL_LOCK)
    {
      /*
       * lock escalation is performed
       * 1. hold a lock on the class with the escalated lock mode
       */
      wait_msecs = LK_FORCE_ZERO_WAIT;	/* Conditional Locking */
      granted = lock_internal_perform_lock_object (thread_p, tran_index, &class_entry->res_head->key.oid, NULL,
						   max_class_lock, wait_msecs, &class_entry, NULL);
      if (granted != LK_GRANTED)
	{
	  /* The reason of the lock request failure: 1. interrupt 2. shortage of lock resource entries 3. shortage of
	   * lock entries */
	  /* reset lock_escalation_on */
	  rv = pthread_mutex_lock (&tran_lock->hold_mutex);
	  tran_lock->lock_escalation_on = false;
	  pthread_mutex_unlock (&tran_lock->hold_mutex);
	  return granted;
	}

      /* 2. release original class lock only one time in order to maintain original class lock count */
      lock_internal_perform_unlock_object (thread_p, class_entry, false, true);
    }

  /* reset lock_escalation_on */
  rv = pthread_mutex_lock (&tran_lock->hold_mutex);
  tran_lock->lock_escalation_on = false;
  pthread_mutex_unlock (&tran_lock->hold_mutex);

  return LK_GRANTED;
}
#endif /* SERVER_MODE */

/*
 *  Private Functions Group: major functions for locking and unlocking
 *
 *   - lk_internal_lock_object_instant()
 *   - lk_internal_lock_object()
 *   - lk_internal_unlock_object()
 */

#if defined(SERVER_MODE)
/*
 * lock_internal_hold_lock_object_instant - Hold object lock with instant duration
 *
 * return: LK_GRANTED/LK_NOTGRANTED/LK_NOTGRANTED_DUE_ERROR
 *
 *   tran_index(in):
 *   oid(in):
 *   class_oid(in):
 *   lock(in):
 *
 * Note:hold a lock on the given object with instant duration.
 */
static int
lock_internal_hold_lock_object_instant (int tran_index, const OID * oid, const OID * class_oid, LOCK lock)
{
  LF_TRAN_ENTRY *t_entry = thread_get_tran_entry (NULL, THREAD_TS_OBJ_LOCK_RES);
  LK_RES_KEY search_key;
  LK_RES *res_ptr;
  LK_ENTRY *entry_ptr, *i;
  LOCK new_mode;
  LOCK group_mode;
  int rv;
  int compat1, compat2;

#if defined(LK_DUMP)
  if (lk_Gl.dump_level >= 1)
    {
      fprintf (stderr,
	       "LK_DUMP::lk_internal_lock_object_instant()\n"
	       "  tran(%2d) : oid(%2d|%3d|%3d), class_oid(%2d|%3d|%3d), LOCK(%7s)\n", tran_index, oid->volid,
	       oid->pageid, oid->slotid, class_oid ? class_oid->volid : -1, class_oid ? class_oid->pageid : -1,
	       class_oid ? class_oid->slotid : -1, LOCK_TO_LOCKMODE_STRING (lock));
    }
#endif /* LK_DUMP */

#if defined(SERVER_MODE) && defined(DIAG_DEVEL)
  perfmon_diag_set_value (diag_executediag, DIAG_OBJ_TYPE_LOCK_REQUEST, 1, DIAG_VAL_SETTYPE_INC, NULL);
#endif /* SERVER_MODE && DIAG_DEVEL */
  if (class_oid != NULL && !OID_IS_ROOTOID (class_oid))
    {
      /* instance lock request */
      /* check if an implicit lock has been acquired */
      if (lock_is_class_lock_escalated (lock_get_object_lock (class_oid, oid_Root_class_oid, tran_index), lock) == true)
	{
	  return LK_GRANTED;
	}
    }

  /* search hash table */
  search_key = lock_create_search_key ((OID *) oid, (OID *) class_oid);
  rv = lf_hash_find (t_entry, &lk_Gl.obj_hash_table, (void *) &search_key, (void **) &res_ptr);
  if (rv != NO_ERROR)
    {
      return rv;
    }

  if (res_ptr == NULL)
    {
      /* the lockable object is NOT in the hash chain */
      /* the request can be granted */
      return LK_GRANTED;
    }

  /* the lockable object exists in the hash chain */
  /* So, check whether I am a holder of the object. */
  /* find the lock entry of current transaction */
  for (entry_ptr = res_ptr->holder; entry_ptr != NULL; entry_ptr = entry_ptr->next)
    {
      if (entry_ptr->tran_index == tran_index)
	{
	  break;
	}
    }

  /* I am not a lock holder of the lockable object. */
  if (entry_ptr == NULL)
    {
      assert (lock >= NULL_LOCK && res_ptr->total_waiters_mode >= NULL_LOCK
	      && res_ptr->total_holders_mode >= NULL_LOCK);

      compat1 = lock_Comp[lock][res_ptr->total_waiters_mode];
      compat2 = lock_Comp[lock][res_ptr->total_holders_mode];
      assert (compat1 != LOCK_COMPAT_UNKNOWN && compat2 != LOCK_COMPAT_UNKNOWN);

      if (compat1 == LOCK_COMPAT_YES && compat2 == LOCK_COMPAT_YES)
	{
	  pthread_mutex_unlock (&res_ptr->res_mutex);
	  return LK_GRANTED;
	}
      else
	{
	  pthread_mutex_unlock (&res_ptr->res_mutex);
	  return LK_NOTGRANTED;
	}
    }

  /* I am a lock holder of the lockable object. */
  assert (lock >= NULL_LOCK && entry_ptr->granted_mode >= NULL_LOCK);
  new_mode = lock_Conv[lock][entry_ptr->granted_mode];
  assert (new_mode != NA_LOCK);

  if (new_mode == entry_ptr->granted_mode)
    {
      /* a request with either a less exclusive or an equal mode of lock */
      pthread_mutex_unlock (&res_ptr->res_mutex);
      return LK_GRANTED;
    }
  else
    {
      /* check the compatibility with other holders' granted mode */
      group_mode = NULL_LOCK;
      for (i = res_ptr->holder; i != NULL; i = i->next)
	{
	  if (i != entry_ptr)
	    {
	      assert (i->granted_mode >= NULL_LOCK && group_mode >= NULL_LOCK);
	      group_mode = lock_Conv[i->granted_mode][group_mode];
	      assert (group_mode != NA_LOCK);
	    }
	}

      assert (new_mode >= NULL_LOCK && group_mode >= NULL_LOCK);
      compat1 = lock_Comp[new_mode][group_mode];
      assert (compat1 != LOCK_COMPAT_UNKNOWN);

      if (compat1 == LOCK_COMPAT_YES)
	{
	  pthread_mutex_unlock (&res_ptr->res_mutex);
	  return LK_GRANTED;
	}
      else
	{
	  pthread_mutex_unlock (&res_ptr->res_mutex);
	  return LK_NOTGRANTED;
	}
    }
}
#endif /* SERVER_MODE */

#if defined(SERVER_MODE)
/*
 * lock_internal_perform_lock_object - Performs actual object lock operation
 *
 * return: one of following values
 *              LK_GRANTED
 *              LK_NOTGRANTED_DUE_ABORTED
 *              LK_NOTGRANTED_DUE_TIMEOUT
 *              LK_NOTGRANTED_DUE_ERROR
 *
 *   tran_index(in):
 *   oid(in):
 *   class_oid(in):
 *   lock(in):
 *   wait_msecs(in):
 *   entry_addr_ptr(in):
 *   class_entry(in):
 *
 * Note:lock an object whose id is pointed by oid with given lock mode 'lock'.
 *
 *     If cond_flag is true and the object has already been locked
 *     by other transaction, then return LK_NOTGRANTED;
 *     else this transaction is suspended until it can acquire the lock.
 */
static int
lock_internal_perform_lock_object (THREAD_ENTRY * thread_p, int tran_index, const OID * oid, const OID * class_oid,
				   LOCK lock, int wait_msecs, LK_ENTRY ** entry_addr_ptr, LK_ENTRY * class_entry)
{
  LF_TRAN_ENTRY *t_entry_res = thread_get_tran_entry (thread_p, THREAD_TS_OBJ_LOCK_RES);
  LF_TRAN_ENTRY *t_entry_ent = thread_get_tran_entry (thread_p, THREAD_TS_OBJ_LOCK_ENT);
  LK_RES_KEY search_key;
  TRAN_ISOLATION isolation;
  int ret_val;
  LOCK group_mode, old_mode, new_mode;	/* lock mode */
  LK_RES *res_ptr;
  LK_ENTRY *entry_ptr = NULL;
  LK_ENTRY *wait_entry_ptr = NULL;
  LK_ENTRY *prev, *curr, *i;
  bool lock_conversion = false;
  THREAD_ENTRY *thrd_entry;
  int rv;
  LK_TRAN_LOCK *tran_lock;
  bool is_instant_duration;
  LOCK_COMPATIBILITY compat1, compat2;
  bool is_res_mutex_locked = false;
  TSC_TICKS start_tick, end_tick;
  TSCTIMEVAL tv_diff;
  UINT64 lock_wait_time;

#if defined(ENABLE_SYSTEMTAP)
  const OID *class_oid_for_marker_p;
  const OID *oid_for_marker_p;
#endif /* ENABLE_SYSTEMTAP */

  assert (!OID_ISNULL (oid));
  assert (class_oid == NULL || !OID_ISNULL (class_oid));

#if defined(ENABLE_SYSTEMTAP)
  if (class_oid == NULL)
    {
      class_oid_for_marker_p = &oid_Null_oid;
    }
  else
    {
      class_oid_for_marker_p = class_oid;
    }

  if (oid == NULL)
    {
      oid_for_marker_p = &oid_Null_oid;
    }
  else
    {
      oid_for_marker_p = oid;
    }

  CUBRID_LOCK_ACQUIRE_START (oid_for_marker_p, class_oid_for_marker_p, lock);
#endif /* ENABLE_SYSTEMTAP */

  if (thread_p == NULL)
    {
      thread_p = thread_get_thread_entry_info ();
    }

  thrd_entry = thread_p;

  new_mode = group_mode = old_mode = NULL_LOCK;
#if defined(LK_DUMP)
  if (lk_Gl.dump_level >= 1)
    {
      fprintf (stderr,
	       "LK_DUMP::lk_internal_lock_object()\n"
	       "  tran(%2d) : oid(%2d|%3d|%3d), class_oid(%2d|%3d|%3d), LOCK(%7s) wait_msecs(%d)\n", tran_index,
	       oid->volid, oid->pageid, oid->slotid, class_oid ? class_oid->volid : -1,
	       class_oid ? class_oid->pageid : -1, class_oid ? class_oid->slotid : -1, LOCK_TO_LOCKMODE_STRING (lock),
	       wait_msecs);
    }
#endif /* LK_DUMP */

  /* isolation */
  isolation = logtb_find_isolation (tran_index);

  /* initialize */
  *entry_addr_ptr = NULL;

#if defined(SERVER_MODE) && defined(DIAG_DEVEL)
  perfmon_diag_set_value (diag_executediag, DIAG_OBJ_TYPE_LOCK_REQUEST, 1, DIAG_VAL_SETTYPE_INC, NULL);
#endif /* SERVER_MODE && DIAG_DEVEL */

  /* get current locking phase */
  tran_lock = &lk_Gl.tran_lock_table[tran_index];
  is_instant_duration = tran_lock->is_instant_duration;

start:
  assert (!is_res_mutex_locked);

  if (class_oid != NULL && !OID_IS_ROOTOID (class_oid))
    {
      /* instance lock request */

      /* do lock escalation if it is needed and check if an implicit lock has been acquired. */
      ret_val = lock_escalate_if_needed (thread_p, class_entry, tran_index);
      if (ret_val == LK_NOTGRANTED_DUE_ABORTED)
	{
	  LOG_TDES *tdes = LOG_FIND_TDES (tran_index);
	  if (tdes && tdes->tran_abort_reason == TRAN_ABORT_DUE_ROLLBACK_ON_ESCALATION)
	    {
	      goto end;
	    }
	}

      if (ret_val == LK_GRANTED
	  && lock_is_class_lock_escalated (lock_get_object_lock (class_oid, oid_Root_class_oid, tran_index),
					   lock) == true)
	{
	  perfmon_inc_stat (thread_p, PSTAT_LK_NUM_RE_REQUESTED_ON_OBJECTS);	/* monitoring */
	  ret_val = LK_GRANTED;
	  goto end;
	}
    }
  else
    {
      /* Class lock request. */
      /* Try to find class lock entry if it already exists to avoid using the expensive resource mutex. */
      entry_ptr = lock_find_class_entry (tran_index, oid);
      if (entry_ptr != NULL)
	{
	  res_ptr = entry_ptr->res_head;
	  goto lock_tran_lk_entry;
	}
    }

  /* find or add the lockable object in the lock table */
  search_key = lock_create_search_key ((OID *) oid, (OID *) class_oid);
  rv = lf_hash_find_or_insert (t_entry_res, &lk_Gl.obj_hash_table, (void *) &search_key, (void **) &res_ptr, NULL);
  if (rv != NO_ERROR)
    {
      return rv;
    }
  else if (res_ptr == NULL)
    {
      return ER_FAILED;
    }
  /* Find or insert also locks the resource mutex. */
  is_res_mutex_locked = true;

  if (res_ptr->holder == NULL && res_ptr->waiter == NULL && res_ptr->non2pl == NULL)
    {
      /* the lockable object was NOT in the hash chain */
      /* the lock request can be granted. */

      /* initialize the lock resource entry */
      lock_initialize_resource_as_allocated (res_ptr, NULL_LOCK);

      entry_ptr = lock_get_new_entry (tran_index, t_entry_ent, &lk_Gl.obj_free_entry_list);
      if (entry_ptr == NULL)
	{
	  assert (is_res_mutex_locked);
	  pthread_mutex_unlock (&res_ptr->res_mutex);
	  er_set (ER_ERROR_SEVERITY, ARG_FILE_LINE, ER_LK_ALLOC_RESOURCE, 1, "lock heap entry");
	  ret_val = LK_NOTGRANTED_DUE_ERROR;
	  goto end;
	}

      /* initialize the lock entry as granted state */
      lock_initialize_entry_as_granted (entry_ptr, tran_index, res_ptr, lock);
      if (is_instant_duration)
	{
	  entry_ptr->instant_lock_count++;
	  assert (entry_ptr->instant_lock_count > 0);
	}

      /* add the lock entry into the holder list */
      res_ptr->holder = entry_ptr;

      /* to manage granules */
      entry_ptr->class_entry = class_entry;
      lock_increment_class_granules (class_entry);

      /* add the lock entry into the transaction hold list */
      lock_insert_into_tran_hold_list (entry_ptr, tran_index);

      res_ptr->total_holders_mode = lock;

      /* Record number of acquired locks */
      perfmon_inc_stat (thread_p, PSTAT_LK_NUM_ACQUIRED_ON_OBJECTS);
#if defined(LK_TRACE_OBJECT)
      LK_MSG_LOCK_ACQUIRED (entry_ptr);
#endif /* LK_TRACE_OBJECT */

      /* release all mutexes */
      assert (is_res_mutex_locked);
      pthread_mutex_unlock (&res_ptr->res_mutex);

      *entry_addr_ptr = entry_ptr;

      ret_val = LK_GRANTED;
      goto end;
    }

  /* the lockable object existed in the hash chain So, check whether I am a holder of the object. */

  /* find the lock entry of current transaction */
  entry_ptr = res_ptr->holder;
  while (entry_ptr != NULL)
    {
      if (entry_ptr->tran_index == tran_index)
	{
	  break;
	}
      entry_ptr = entry_ptr->next;
    }

  if (entry_ptr == NULL)
    {
      /* The object exists in the hash chain & I am not a lock holder of the lockable object. */

      /* 1. I am not a holder & my request can be granted. */
      assert (lock >= NULL_LOCK && res_ptr->total_waiters_mode >= NULL_LOCK
	      && res_ptr->total_holders_mode >= NULL_LOCK);
      compat1 = lock_Comp[lock][res_ptr->total_waiters_mode];
      compat2 = lock_Comp[lock][res_ptr->total_holders_mode];
      assert (compat1 != LOCK_COMPAT_UNKNOWN && compat2 != LOCK_COMPAT_UNKNOWN);

      if (compat1 == LOCK_COMPAT_YES && compat2 == LOCK_COMPAT_YES)
	{
	  entry_ptr = lock_get_new_entry (tran_index, t_entry_ent, &lk_Gl.obj_free_entry_list);
	  if (entry_ptr == NULL)
	    {
	      pthread_mutex_unlock (&res_ptr->res_mutex);
	      er_set (ER_ERROR_SEVERITY, ARG_FILE_LINE, ER_LK_ALLOC_RESOURCE, 1, "lock heap entry");

	      ret_val = LK_NOTGRANTED_DUE_ERROR;
	      goto end;
	    }

	  /* initialize the lock entry as granted state */
	  lock_initialize_entry_as_granted (entry_ptr, tran_index, res_ptr, lock);
	  if (is_instant_duration)
	    {
	      entry_ptr->instant_lock_count++;
	      assert (entry_ptr->instant_lock_count > 0);
	    }

	  /* to manage granules */
	  entry_ptr->class_entry = class_entry;
	  lock_increment_class_granules (class_entry);

	  /* add the lock entry into the holder list */
	  lock_position_holder_entry (res_ptr, entry_ptr);

	  /* change total_holders_mode (total mode of holder list) */
	  assert (lock >= NULL_LOCK && res_ptr->total_holders_mode >= NULL_LOCK);
	  res_ptr->total_holders_mode = lock_Conv[lock][res_ptr->total_holders_mode];
	  assert (res_ptr->total_holders_mode != NA_LOCK);

	  /* add the lock entry into the transaction hold list */
	  lock_insert_into_tran_hold_list (entry_ptr, tran_index);

	  lock_update_non2pl_list (thread_p, res_ptr, tran_index, lock);

	  /* Record number of acquired locks */
	  perfmon_inc_stat (thread_p, PSTAT_LK_NUM_ACQUIRED_ON_OBJECTS);
#if defined(LK_TRACE_OBJECT)
	  LK_MSG_LOCK_ACQUIRED (entry_ptr);
#endif /* LK_TRACE_OBJECT */

	  assert (is_res_mutex_locked);
	  pthread_mutex_unlock (&res_ptr->res_mutex);
	  *entry_addr_ptr = entry_ptr;

	  ret_val = LK_GRANTED;
	  goto end;
	}

      /* 2. I am not a holder & my request cannot be granted. */
      if (wait_msecs == LK_ZERO_WAIT || wait_msecs == LK_FORCE_ZERO_WAIT)
	{
	  assert (is_res_mutex_locked);
	  pthread_mutex_unlock (&res_ptr->res_mutex);
	  if (wait_msecs == LK_ZERO_WAIT)
	    {
	      if (entry_ptr == NULL)
		{
		  entry_ptr = lock_get_new_entry (tran_index, t_entry_ent, &lk_Gl.obj_free_entry_list);
		  if (entry_ptr == NULL)
		    {
		      er_set (ER_ERROR_SEVERITY, ARG_FILE_LINE, ER_LK_ALLOC_RESOURCE, 1, "lock heap entry");
		      ret_val = LK_NOTGRANTED_DUE_ERROR;
		      goto end;
		    }
		  lock_initialize_entry_as_blocked (entry_ptr, thread_p, tran_index, res_ptr, lock);
		  if (is_instant_duration
		      /* && lock_Comp[lock][NULL_LOCK] == true */ )
		    {
		      entry_ptr->instant_lock_count++;
		      assert (entry_ptr->instant_lock_count > 0);
		    }
		}
	      (void) lock_set_error_for_timeout (thread_p, entry_ptr);

	      lock_free_entry (tran_index, t_entry_ent, &lk_Gl.obj_free_entry_list, entry_ptr);
	    }

	  ret_val = LK_NOTGRANTED_DUE_TIMEOUT;
	  goto end;
	}

      /* check if another thread is waiting for the same resource */
      wait_entry_ptr = res_ptr->waiter;
      while (wait_entry_ptr != NULL)
	{
	  if (wait_entry_ptr->tran_index == tran_index)
	    {
	      break;
	    }
	  wait_entry_ptr = wait_entry_ptr->next;
	}

      if (wait_entry_ptr != NULL)
	{
	  er_set (ER_WARNING_SEVERITY, ARG_FILE_LINE, ER_LK_MANY_LOCK_WAIT_TRAN, 1, tran_index);
	  thread_lock_entry (thrd_entry);
	  thread_lock_entry (wait_entry_ptr->thrd_entry);
	  if (wait_entry_ptr->thrd_entry->lockwait == NULL)
	    {
	      /* */
	      thread_unlock_entry (wait_entry_ptr->thrd_entry);
	      thread_unlock_entry (thrd_entry);
	      assert (is_res_mutex_locked);
	      pthread_mutex_unlock (&res_ptr->res_mutex);
	      is_res_mutex_locked = false;
	      goto start;
	    }

	  thrd_entry->tran_next_wait = wait_entry_ptr->thrd_entry->tran_next_wait;
	  wait_entry_ptr->thrd_entry->tran_next_wait = thrd_entry;

	  thread_unlock_entry (wait_entry_ptr->thrd_entry);
	  assert (is_res_mutex_locked);
	  pthread_mutex_unlock (&res_ptr->res_mutex);
	  is_res_mutex_locked = false;

	  thread_suspend_wakeup_and_unlock_entry (thrd_entry, THREAD_LOCK_SUSPENDED);
	  if (entry_ptr)
	    {
	      if (entry_ptr->thrd_entry->resume_status == THREAD_RESUME_DUE_TO_INTERRUPT)
		{
		  /* a shutdown thread wakes me up */
		  er_set (ER_ERROR_SEVERITY, ARG_FILE_LINE, ER_INTERRUPTED, 0);

		  ret_val = LK_NOTGRANTED_DUE_ERROR;
		  goto end;
		}
	      else if (entry_ptr->thrd_entry->resume_status != THREAD_LOCK_RESUMED)
		{
		  /* wake up with other reason */
		  assert (0);

		  if (er_errid () == NO_ERROR)
		    {
		      er_set (ER_ERROR_SEVERITY, ARG_FILE_LINE, ER_INTERRUPTED, 0);
		    }
		  ret_val = LK_NOTGRANTED_DUE_ERROR;
		  goto end;
		}
	      else
		{
		  assert (entry_ptr->thrd_entry->resume_status == THREAD_LOCK_RESUMED);
		}
	    }

	  goto start;
	}

      /* allocate a lock entry. */
      entry_ptr = lock_get_new_entry (tran_index, t_entry_ent, &lk_Gl.obj_free_entry_list);
      if (entry_ptr == NULL)
	{
	  assert (is_res_mutex_locked);
	  pthread_mutex_unlock (&res_ptr->res_mutex);
	  er_set (ER_ERROR_SEVERITY, ARG_FILE_LINE, ER_LK_ALLOC_RESOURCE, 1, "lock heap entry");
	  ret_val = LK_NOTGRANTED_DUE_ERROR;
	  goto end;
	}
      /* initialize the lock entry as blocked state */
      lock_initialize_entry_as_blocked (entry_ptr, thread_p, tran_index, res_ptr, lock);
      if (is_instant_duration)
	{
	  entry_ptr->instant_lock_count++;
	  assert (entry_ptr->instant_lock_count > 0);
	}

      /* append the lock request at the end of the waiter */
      prev = NULL;
      for (i = res_ptr->waiter; i != NULL; i = i->next)
	{
	  prev = i;
	}
      if (prev == NULL)
	{
	  res_ptr->waiter = entry_ptr;
	}
      else
	{
	  prev->next = entry_ptr;
	}

      /* change total_waiters_mode (total mode of waiting waiter) */
      assert (lock >= NULL_LOCK && res_ptr->total_waiters_mode >= NULL_LOCK);
      res_ptr->total_waiters_mode = lock_Conv[lock][res_ptr->total_waiters_mode];
      assert (res_ptr->total_waiters_mode != NA_LOCK);

      goto blocked;
    }				/* end of a new lock request */

lock_tran_lk_entry:
  /* The object exists in the hash chain & I am a lock holder of the lockable object. */
  lock_conversion = true;
  old_mode = entry_ptr->granted_mode;
  assert (lock >= NULL_LOCK && entry_ptr->granted_mode >= NULL_LOCK);
  new_mode = lock_Conv[lock][entry_ptr->granted_mode];
  assert (new_mode != NA_LOCK);

  if (new_mode == entry_ptr->granted_mode)
    {
      /* a request with either a less exclusive or an equal mode of lock */
      entry_ptr->count += 1;
      if (is_instant_duration)
	{
	  compat1 = lock_Comp[lock][entry_ptr->granted_mode];
	  assert (compat1 != LOCK_COMPAT_UNKNOWN);

	  if ((lock >= IX_LOCK && (entry_ptr->instant_lock_count == 0 && entry_ptr->granted_mode >= IX_LOCK))
	      && compat1 != LOCK_COMPAT_YES)
	    {
	      /* if the lock is already acquired with incompatible mode by current transaction, remove instant instance
	       * locks */
	      lock_stop_instant_lock_mode (thread_p, tran_index, false);
	    }
	  else
	    {
	      entry_ptr->instant_lock_count++;
	      assert (entry_ptr->instant_lock_count > 0);
	    }
	}

      if (is_res_mutex_locked)
	{
	  pthread_mutex_unlock (&res_ptr->res_mutex);
	}
      perfmon_inc_stat (thread_p, PSTAT_LK_NUM_RE_REQUESTED_ON_OBJECTS);	/* monitoring */
      *entry_addr_ptr = entry_ptr;

      ret_val = LK_GRANTED;
      goto end;
    }

  if (!is_res_mutex_locked)
    {
      /* We need to lock resource mutex. */
      pthread_mutex_lock (&res_ptr->res_mutex);
      is_res_mutex_locked = true;
    }

  /* check the compatibility with other holders' granted mode */
  group_mode = NULL_LOCK;
  for (i = res_ptr->holder; i != NULL; i = i->next)
    {
      if (i != entry_ptr)
	{
	  assert (i->granted_mode >= NULL_LOCK && group_mode >= NULL_LOCK);
	  group_mode = lock_Conv[i->granted_mode][group_mode];
	  assert (group_mode != NA_LOCK);
	}
    }

  assert (new_mode >= NULL_LOCK && group_mode >= NULL_LOCK);
  compat1 = lock_Comp[new_mode][group_mode];
  assert (compat1 != LOCK_COMPAT_UNKNOWN);

  if (compat1 == LOCK_COMPAT_YES)
    {
      entry_ptr->granted_mode = new_mode;
      entry_ptr->count += 1;
      if (is_instant_duration)
	{
	  entry_ptr->instant_lock_count++;
	  assert (entry_ptr->instant_lock_count > 0);
	}

      assert (lock >= NULL_LOCK && res_ptr->total_holders_mode >= NULL_LOCK);
      res_ptr->total_holders_mode = lock_Conv[lock][res_ptr->total_holders_mode];
      assert (res_ptr->total_holders_mode != NA_LOCK);

      lock_update_non2pl_list (thread_p, res_ptr, tran_index, lock);
      assert (is_res_mutex_locked);
      pthread_mutex_unlock (&res_ptr->res_mutex);

      goto lock_conversion_treatement;
    }

  /* I am a holder & my request cannot be granted. */
  if (wait_msecs == LK_ZERO_WAIT || wait_msecs == LK_FORCE_ZERO_WAIT)
    {
      pthread_mutex_unlock (&res_ptr->res_mutex);
      if (wait_msecs == LK_ZERO_WAIT)
	{
	  LK_ENTRY *p = lock_get_new_entry (tran_index, t_entry_ent,
					    &lk_Gl.obj_free_entry_list);

	  if (p != NULL)
	    {
	      lock_initialize_entry_as_blocked (p, thread_p, tran_index, res_ptr, lock);
	      lock_set_error_for_timeout (thread_p, p);
	      lock_free_entry (tran_index, t_entry_ent, &lk_Gl.obj_free_entry_list, p);
	    }
	}

      ret_val = LK_NOTGRANTED_DUE_TIMEOUT;
      goto end;
    }

  /* Upgrader Positioning Rule (UPR) */

  /* check if another thread is waiting for the same resource */
  if (entry_ptr->blocked_mode != NULL_LOCK)
    {
      er_set (ER_WARNING_SEVERITY, ARG_FILE_LINE, ER_LK_MANY_LOCK_WAIT_TRAN, 1, tran_index);
      thread_lock_entry (thrd_entry);
      thread_lock_entry (entry_ptr->thrd_entry);

      if (entry_ptr->thrd_entry->lockwait == NULL)
	{
	  thread_unlock_entry (entry_ptr->thrd_entry);
	  thread_unlock_entry (thrd_entry);
	  assert (is_res_mutex_locked);
	  pthread_mutex_unlock (&res_ptr->res_mutex);
	  is_res_mutex_locked = false;
	  goto start;
	}

      thrd_entry->tran_next_wait = entry_ptr->thrd_entry->tran_next_wait;
      entry_ptr->thrd_entry->tran_next_wait = thrd_entry;

      thread_unlock_entry (entry_ptr->thrd_entry);

      assert (is_res_mutex_locked);
      pthread_mutex_unlock (&res_ptr->res_mutex);
      is_res_mutex_locked = false;

      thread_suspend_wakeup_and_unlock_entry (thrd_entry, THREAD_LOCK_SUSPENDED);
      if (thrd_entry->resume_status == THREAD_RESUME_DUE_TO_INTERRUPT)
	{
	  /* a shutdown thread wakes me up */
	  er_set (ER_ERROR_SEVERITY, ARG_FILE_LINE, ER_INTERRUPTED, 0);
	  ret_val = LK_NOTGRANTED_DUE_ERROR;
	  goto end;
	}
      else if (thrd_entry->resume_status != THREAD_LOCK_RESUMED)
	{
	  /* wake up with other reason */
	  assert (0);

	  if (er_errid () == NO_ERROR)
	    {
	      er_set (ER_ERROR_SEVERITY, ARG_FILE_LINE, ER_INTERRUPTED, 0);
	    }
	  ret_val = LK_NOTGRANTED_DUE_ERROR;
	  goto end;
	}
      else
	{
	  assert (thrd_entry->resume_status == THREAD_LOCK_RESUMED);
	}

      goto start;
    }

  entry_ptr->blocked_mode = new_mode;
  entry_ptr->count += 1;
  if (is_instant_duration)
    {
      entry_ptr->instant_lock_count++;
      assert (entry_ptr->instant_lock_count > 0);
    }

  entry_ptr->thrd_entry = thread_p;

  assert (lock >= NULL_LOCK && res_ptr->total_holders_mode >= NULL_LOCK);
  res_ptr->total_holders_mode = lock_Conv[lock][res_ptr->total_holders_mode];
  assert (res_ptr->total_holders_mode != NA_LOCK);

  /* remove the lock entry from the holder list */
  prev = NULL;
  curr = res_ptr->holder;
  while ((curr != NULL) && (curr != entry_ptr))
    {
      prev = curr;
      curr = curr->next;
    }
  if (prev == NULL)
    {
      res_ptr->holder = entry_ptr->next;
    }
  else
    {
      prev->next = entry_ptr->next;
    }

  /* position the lock entry in the holder list according to UPR */
  lock_position_holder_entry (res_ptr, entry_ptr);

blocked:

  if (perfmon_is_perf_tracking_and_active (PERFMON_ACTIVATION_FLAG_LOCK_OBJECT))
    {
      tsc_getticks (&start_tick);
    }

  /* LK_CANWAIT(wait_msecs) : wait_msecs > 0 */
  perfmon_inc_stat (thread_p, PSTAT_LK_NUM_WAITED_ON_OBJECTS);
#if defined(LK_TRACE_OBJECT)
  LK_MSG_LOCK_WAITFOR (entry_ptr);
#endif /* LK_TRACE_OBJECT */

  (void) thread_lock_entry (entry_ptr->thrd_entry);
  if (is_res_mutex_locked)
    {
      pthread_mutex_unlock (&res_ptr->res_mutex);
    }
  ret_val = lock_suspend (thread_p, entry_ptr, wait_msecs);

  if (perfmon_is_perf_tracking_and_active (PERFMON_ACTIVATION_FLAG_LOCK_OBJECT))
    {
      tsc_getticks (&end_tick);
      tsc_elapsed_time_usec (&tv_diff, end_tick, start_tick);
      lock_wait_time = tv_diff.tv_sec * 1000000LL + tv_diff.tv_usec;
      perfmon_lk_waited_time_on_objects (thread_p, lock, lock_wait_time);
    }

  if (ret_val != LOCK_RESUMED)
    {
      /* Following three cases are possible. 1. lock timeout 2. deadlock victim 3. interrupt In any case, current
       * thread must remove the wait info. */
      lock_internal_perform_unlock_object (thread_p, entry_ptr, false, false);

      if (ret_val == LOCK_RESUMED_ABORTED)
	{
	  ret_val = LK_NOTGRANTED_DUE_ABORTED;
	  goto end;
	}
      else if (ret_val == LOCK_RESUMED_INTERRUPT)
	{
	  ret_val = LK_NOTGRANTED_DUE_ERROR;
	  goto end;
	}
      else			/* LOCK_RESUMED_TIMEOUT || LOCK_SUSPENDED */
	{
	  ret_val = LK_NOTGRANTED_DUE_TIMEOUT;
	  goto end;
	}
    }

  /* The transaction now got the lock on the object */
lock_conversion_treatement:

  if (entry_ptr->res_head->key.type == LOCK_RESOURCE_CLASS && lock_conversion == true)
    {
      new_mode = entry_ptr->granted_mode;
      switch (old_mode)
	{
	case IS_LOCK:
	  if (IS_WRITE_EXCLUSIVE_LOCK (new_mode) || new_mode == S_LOCK || new_mode == SIX_LOCK)
	    {
	      lock_remove_all_inst_locks (thread_p, tran_index, oid, S_LOCK);
	    }
	  break;

	case IX_LOCK:
	  if (new_mode == SIX_LOCK)
	    {
	      lock_remove_all_inst_locks (thread_p, tran_index, oid, S_LOCK);
	    }
	  else if (IS_WRITE_EXCLUSIVE_LOCK (new_mode))
	    {
	      lock_remove_all_inst_locks (thread_p, tran_index, oid, X_LOCK);
	    }
	  break;

	case SIX_LOCK:
	  /* new_mode == X_LOCK */
	  lock_remove_all_inst_locks (thread_p, tran_index, oid, X_LOCK);
	  break;

	default:
	  break;
	}

      perfmon_inc_stat (thread_p, PSTAT_LK_NUM_CONVERTED_ON_OBJECTS);
#if defined(LK_TRACE_OBJECT)
      LK_MSG_LOCK_CONVERTED (entry_ptr);
#endif /* LK_TRACE_OBJECT */
    }

  if (lock_conversion == false)
    {
      /* to manage granules */
      entry_ptr->class_entry = class_entry;
      lock_increment_class_granules (class_entry);
    }

  *entry_addr_ptr = entry_ptr;
  ret_val = LK_GRANTED;

end:
#if defined(ENABLE_SYSTEMTAP)
  CUBRID_LOCK_ACQUIRE_END (oid_for_marker_p, class_oid_for_marker_p, lock, ret_val != LK_GRANTED);
#endif /* ENABLE_SYSTEMTAP */

  return ret_val;
}
#endif /* SERVER_MODE */

#if defined(SERVER_MODE)
/*
 * lock_internal_perform_unlock_object - Performs actual object unlock operation
 *
 * return:
 *
 *   entry_ptr(in):
 *   release_flag(in):
 *   move_to_non2pl(in):
 *
 * Note:Unlock a lock specified by entry_ptr.
 *     Therefore, for the 2 phase locking, the caller must unlock from leaf
 *     to root or atomically all locks to which the transaction is related.
 *
 *     if release_flag is true, release the lock item.
 *     Otherwise, just decrement the lock count for supporting isolation level.
 */
static void
lock_internal_perform_unlock_object (THREAD_ENTRY * thread_p, LK_ENTRY * entry_ptr, bool release_flag,
				     bool move_to_non2pl)
{
  LF_TRAN_ENTRY *t_entry = thread_get_tran_entry (thread_p, THREAD_TS_OBJ_LOCK_ENT);
  int tran_index;
  LK_RES *res_ptr;
  LK_ENTRY *i;
  LK_ENTRY *prev, *curr;
  LK_ENTRY *from_whom;
  LOCK mode;
  int rv;

#if defined(LK_DUMP)
  if (lk_Gl.dump_level >= 1)
    {
      fprintf (stderr,
	       "LK_DUMP::lk_internal_unlock_object()\n"
	       "  tran(%2d) : oid(%2d|%3d|%3d), class_oid(%2d|%3d|%3d), LOCK(%7s)\n", entry_ptr->tran_index,
	       entry_ptr->res_head->oid.volid, entry_ptr->res_head->oid.pageid, entry_ptr->res_head->oid.slotid,
	       entry_ptr->res_head->class_oid.volid, entry_ptr->res_head->class_oid.pageid,
	       entry_ptr->res_head->class_oid.slotid, LOCK_TO_LOCKMODE_STRING (entry_ptr->granted_mode));
    }
#endif /* LK_DUMP */

  if (entry_ptr == NULL)
    {
      er_set (ER_ERROR_SEVERITY, ARG_FILE_LINE, ER_LK_BAD_ARGUMENT, 2, "lk_internal_unlock_object",
	      "NULL entry pointer");
      return;
    }

  tran_index = LOG_FIND_THREAD_TRAN_INDEX (thread_p);
  if (entry_ptr->tran_index != tran_index)
    {
      assert (false);
      return;
    }

  if (release_flag == false)
    {
      entry_ptr->count--;
      if (lock_is_instant_lock_mode (tran_index))
	{
	  entry_ptr->instant_lock_count--;
	  assert (entry_ptr->instant_lock_count >= 0);
	}

      if (entry_ptr->blocked_mode == NULL_LOCK && entry_ptr->count > 0)
	{
	  return;
	}
    }

  /* hold resource mutex */
  res_ptr = entry_ptr->res_head;
  rv = pthread_mutex_lock (&res_ptr->res_mutex);

  /* check if the transaction is in the holder list */
  prev = NULL;
  curr = res_ptr->holder;
  while (curr != NULL)
    {
      if (curr->tran_index == tran_index)
	{
	  break;
	}
      prev = curr;
      curr = curr->next;
    }

  if (curr == NULL)
    {
      /* the transaction is not in the holder list, check the waiter. */
      prev = NULL;
      curr = res_ptr->waiter;
      while (curr != NULL)
	{
	  if (curr->tran_index == tran_index)
	    {
	      break;
	    }
	  prev = curr;
	  curr = curr->next;
	}

      if (curr != NULL)
	{
	  /* get the next lock waiter */
	  from_whom = curr->next;

	  /* remove the lock entry from the waiter */
	  if (prev == NULL)
	    {
	      res_ptr->waiter = curr->next;
	    }
	  else
	    {
	      prev->next = curr->next;
	    }

	  /* free the lock entry */
	  lock_free_entry (tran_index, t_entry, &lk_Gl.obj_free_entry_list, curr);

	  if (from_whom != NULL)
	    {
	      /* grant blocked waiter & change total_waiters_mode */
	      lock_grant_blocked_waiter_partial (thread_p, res_ptr, from_whom);
	    }
	  else
	    {
	      /* change only total_waiters_mode */
	      mode = NULL_LOCK;
	      for (i = res_ptr->waiter; i != NULL; i = i->next)
		{
		  assert (i->blocked_mode >= NULL_LOCK && mode >= NULL_LOCK);
		  mode = lock_Conv[i->blocked_mode][mode];
		  assert (mode != NA_LOCK);
		}
	      res_ptr->total_waiters_mode = mode;
	    }
	}
      else
	{
	  assert (false);
	  /* The transaction is neither the lock holder nor the lock waiter */
	  er_set (ER_ERROR_SEVERITY, ARG_FILE_LINE, ER_LK_LOST_TRANSACTION, 4, tran_index, res_ptr->key.oid.volid,
		  res_ptr->key.oid.pageid, res_ptr->key.oid.slotid);
	}

      pthread_mutex_unlock (&res_ptr->res_mutex);

      return;
    }

  /* The transaction is in the holder list. Consult the holder list. */

  /* remove the entry from the holder list */
  if (prev == NULL)
    {
      res_ptr->holder = curr->next;
    }
  else
    {
      prev->next = curr->next;
    }

  if (release_flag == false && curr->count > 0)
    {
      /* The current transaction was a blocked holder. lock timeout is called or it is selected as a deadlock victim */
      curr->blocked_mode = NULL_LOCK;
      lock_position_holder_entry (res_ptr, entry_ptr);
    }
  else
    {
      /* remove the lock entry from the transaction lock hold list */
      (void) lock_delete_from_tran_hold_list (curr, tran_index);

      /* to manage granules */
      lock_decrement_class_granules (curr->class_entry);

      /* If it's not the end of transaction, it's a non2pl lock */
      if (release_flag == false && move_to_non2pl == true)
	{
	  (void) lock_add_non2pl_lock (thread_p, res_ptr, tran_index, curr->granted_mode);
	}
      /* free the lock entry */
      lock_free_entry (tran_index, t_entry, &lk_Gl.obj_free_entry_list, curr);
    }

  /* change total_holders_mode */
  mode = NULL_LOCK;
  for (i = res_ptr->holder; i != NULL; i = i->next)
    {
      assert (i->granted_mode >= NULL_LOCK && mode >= NULL_LOCK);
      mode = lock_Conv[i->granted_mode][mode];
      assert (mode != NA_LOCK);

      assert (i->blocked_mode >= NULL_LOCK && mode >= NULL_LOCK);
      mode = lock_Conv[i->blocked_mode][mode];
      assert (mode != NA_LOCK);
    }
  res_ptr->total_holders_mode = mode;

  if (res_ptr->holder == NULL && res_ptr->waiter == NULL)
    {
      if (res_ptr->non2pl == NULL)
	{
	  /* if resource entry is empty, remove it. */
	  (void) lock_remove_resource (res_ptr);
	}
      else
	{
	  pthread_mutex_unlock (&res_ptr->res_mutex);
	}
    }
  else
    {
      /* grant blocked holders and blocked waiters */
      lock_grant_blocked_holder (thread_p, res_ptr);

      (void) lock_grant_blocked_waiter (thread_p, res_ptr);
      pthread_mutex_unlock (&res_ptr->res_mutex);
    }
}
#endif /* SERVER_MODE */

/*
 *  Private Functions Group: demote, unlock and remove locks
 *
 *   - lock_internal_demote_shared_class_lock()
 *   - lock_demote_all_shared_class_locks()
 *   - lock_unlock_shared_inst_lock()
 *   - lock_remove_all_class_locks()
 *   - lock_remove_all_inst_locks()
 */

#if defined(SERVER_MODE)
/*
 * lock_internal_demote_shared_class_lock - Demote the shared class lock
 *
 * return: error code
 *
 *   entry_ptr(in):
 *
 * Note:This function demotes the lock mode of given class lock
 *     if the lock mode is shared lock. After the demotion, this function
 *     grants the blocked requestors if the blocked lock mode is grantable.
 *
 *     demote shared class lock (S_LOCK => IS_LOCK, SIX_LOCK => IX_LOCK)
 */
static int
lock_internal_demote_shared_class_lock (THREAD_ENTRY * thread_p, LK_ENTRY * entry_ptr)
{
  LK_RES *res_ptr;		/* lock resource entry pointer */
  LK_ENTRY *check, *i;		/* lock entry pointer */
  LOCK total_mode;
  int rv;

  /* The caller is not holding any mutex */

  res_ptr = entry_ptr->res_head;
  rv = pthread_mutex_lock (&res_ptr->res_mutex);

  /* find the given lock entry in the holder list */
  for (check = res_ptr->holder; check != NULL; check = check->next)
    {
      if (check == entry_ptr)
	{
	  break;
	}
    }
  if (check == NULL)
    {				/* not found */
      er_set (ER_ERROR_SEVERITY, ARG_FILE_LINE, ER_LK_NOTFOUND_IN_LOCK_HOLDER_LIST, 5,
	      LOCK_TO_LOCKMODE_STRING (entry_ptr->granted_mode), entry_ptr->tran_index, res_ptr->key.oid.volid,
	      res_ptr->key.oid.pageid, res_ptr->key.oid.slotid);
      pthread_mutex_unlock (&res_ptr->res_mutex);
      return ER_LK_NOTFOUND_IN_LOCK_HOLDER_LIST;
    }

#if defined(LK_DUMP)
  if (lk_Gl.dump_level >= 1)
    {
      fprintf (stderr,
	       "LK_DUMP::lk_internal_demote_shared_class_lock()\n"
	       "  tran(%2d) : oid(%d|%d|%d), class_oid(%d|%d|%d), LOCK(%7s -> %7s)\n", entry_ptr->tran_index,
	       entry_ptr->res_head->key.oid.volid, entry_ptr->res_head->key.oid.pageid,
	       entry_ptr->res_head->key.oid.slotid, entry_ptr->res_head->key.class_oid.volid,
	       entry_ptr->res_head->key.class_oid.pageid, entry_ptr->res_head->key.class_oid.slotid,
	       LOCK_TO_LOCKMODE_STRING (entry_ptr->granted_mode),
	       entry_ptr->granted_mode == S_LOCK ? LOCK_TO_LOCKMODE_STRING (IS_LOCK)
	       : (entry_ptr->granted_mode == X_LOCK ? LOCK_TO_LOCKMODE_STRING (IX_LOCK)
		  : LOCK_TO_LOCKMODE_STRING (entry_ptr->granted_mode)));
    }
#endif /* LK_DUMP */

  /* demote the shared class lock(granted mode) of the lock entry */
  switch (check->granted_mode)
    {
    case S_LOCK:
      check->granted_mode = IS_LOCK;
      break;

    case SIX_LOCK:
      check->granted_mode = IX_LOCK;
      break;

    default:
      pthread_mutex_unlock (&res_ptr->res_mutex);
      return NO_ERROR;
    }

  /* change total_holders_mode */
  total_mode = NULL_LOCK;
  for (i = res_ptr->holder; i != NULL; i = i->next)
    {
      assert (i->granted_mode >= NULL_LOCK && total_mode >= NULL_LOCK);
      total_mode = lock_Conv[i->granted_mode][total_mode];
      assert (total_mode != NA_LOCK);

      assert (i->blocked_mode >= NULL_LOCK && total_mode >= NULL_LOCK);
      total_mode = lock_Conv[i->blocked_mode][total_mode];
      assert (total_mode != NA_LOCK);
    }
  res_ptr->total_holders_mode = total_mode;

  /* grant the blocked holders and blocked waiters */
  lock_grant_blocked_holder (thread_p, res_ptr);
  (void) lock_grant_blocked_waiter (thread_p, res_ptr);

  pthread_mutex_unlock (&res_ptr->res_mutex);

  return NO_ERROR;
}
#endif /* SERVER_MODE */

#if defined(SERVER_MODE)
/*
 * lock_demote_read_class_lock_for_checksumdb -  Demote one shared class lock to intention shared only for checksumdb
 *
 * return:
 *
 *   tran_index(in):
 *   class_oid(in):
 *
 * Note: This is exported ONLY for checksumdb. NEVER consider to use this function for any other clients/threads.
 *
 * Note:This function finds the lock entry whose lock object id is same with the given class_oid in the transaction
 *	lock hold list. And then, demote the class lock if the class lock is shared mode.
 */
void
lock_demote_read_class_lock_for_checksumdb (THREAD_ENTRY * thread_p, int tran_index, const OID * class_oid)
{
  LK_ENTRY *entry_ptr;

  /* The caller is not holding any mutex */

  /* demote only one class lock */
  entry_ptr = lock_find_tran_hold_entry (tran_index, class_oid, true);
  if (entry_ptr == NULL)
    {
      assert (entry_ptr != NULL);
      return;
    }

  if (entry_ptr->granted_mode == S_LOCK)
    {
      (void) lock_internal_demote_shared_class_lock (thread_p, entry_ptr);
    }
}
#endif /* SERVER_MODE */

#if defined(SERVER_MODE)
/*
 * lock_demote_all_shared_class_locks - Demote all shared class locks
 *
 * return:
 *
 *   tran_index(in):
 *
 * Note:This function demotes all shared class locks that are held
 *     by the given transaction.
 */
static void
lock_demote_all_shared_class_locks (THREAD_ENTRY * thread_p, int tran_index)
{
  LK_TRAN_LOCK *tran_lock;
  LK_ENTRY *curr, *next;

  /* When this function is called, only one thread is executing for the transaction. (transaction : thread = 1 : 1)
   * Therefore, there is no need to hold tran_lock->hold_mutex. */

  tran_lock = &lk_Gl.tran_lock_table[tran_index];

  /* 1. demote general class locks */
  curr = tran_lock->class_hold_list;
  while (curr != NULL)
    {
      assert (tran_index == curr->tran_index);

      next = curr->tran_next;
      if (curr->granted_mode == S_LOCK || curr->granted_mode == SIX_LOCK)
	{
	  (void) lock_internal_demote_shared_class_lock (thread_p, curr);
	}
      curr = next;
    }

  /* 2. demote root class lock */
  curr = tran_lock->root_class_hold;
  if (curr != NULL)
    {
      assert (tran_index == curr->tran_index);

      if (curr->granted_mode == S_LOCK || curr->granted_mode == SIX_LOCK)
	{
	  (void) lock_internal_demote_shared_class_lock (thread_p, curr);
	}
    }
}
#endif /* SERVER_MODE */

#if defined(SERVER_MODE)
/*
 * lk_unlock_shared_inst_lock - Unlock one shared instance lock
 *
 * return:
 *
 *   tran_index(in):
 *   inst_oid(in):
 *
 * Note:This function finds the lock entry whose lock object id is same
 *     with the given inst_oid in the transaction lock hold list. And then,
 *     unlock the instance lock if the instance lock is shared lock.
 */
static void
lock_unlock_shared_inst_lock (THREAD_ENTRY * thread_p, int tran_index, const OID * inst_oid)
{
  LK_ENTRY *entry_ptr;

  /* unlock the shared instance lock (S_LOCK) */
  entry_ptr = lock_find_tran_hold_entry (tran_index, inst_oid, false);

  if (entry_ptr != NULL && entry_ptr->granted_mode == S_LOCK)
    {
      lock_internal_perform_unlock_object (thread_p, entry_ptr, false, true);
    }
}
#endif /* SERVER_MODE */

#if defined(SERVER_MODE)
/*
 * lock_remove_all_class_locks - Remove class locks whose lock mode is lower than the given lock mode
 *
 * return:
 *
 *   tran_index(in):
 *   lock(in):
 *
 * Note:This function removes class locks whose lock mode is lower than the given lock mode.
 */
static void
lock_remove_all_class_locks (THREAD_ENTRY * thread_p, int tran_index, LOCK lock)
{
  LK_TRAN_LOCK *tran_lock;
  LK_ENTRY *curr, *next;

  /* When this function is called, only one thread is executing for the transaction. (transaction : thread = 1 : 1)
   * Therefore, there is no need to hold tran_lock->hold_mutex. */

  tran_lock = &lk_Gl.tran_lock_table[tran_index];

  /* remove class locks if given condition is satisfied */
  curr = tran_lock->class_hold_list;
  while (curr != NULL)
    {
      assert (tran_index == curr->tran_index);

      next = curr->tran_next;
      if (curr->granted_mode <= lock)
	{
	  lock_internal_perform_unlock_object (thread_p, curr, true, false);
	}
      curr = next;
    }

  /* remove root class lock if given condition is satisfied */
  curr = tran_lock->root_class_hold;
  if (curr != NULL)
    {
      assert (tran_index == curr->tran_index);

      if (curr->granted_mode <= lock)
	{
	  lock_internal_perform_unlock_object (thread_p, curr, true, false);
	}
    }

}
#endif /* SERVER_MODE */

#if defined(SERVER_MODE)
/*
 * lock_remove_all_inst_locks - Remove instance locks whose lock mode is lower than the given lock mode
 *
 * return:
 *
 *   tran_index(in):
 *   class_oid(in):
 *   lock(in):
 *
 * Note:This function removes instance locks whose lock mode is lower than the given lock mode.
 */
void
lock_remove_all_inst_locks (THREAD_ENTRY * thread_p, int tran_index, const OID * class_oid, LOCK lock)
{
  LK_TRAN_LOCK *tran_lock;
  LK_ENTRY *curr, *next;

  tran_lock = &lk_Gl.tran_lock_table[tran_index];

  /* remove instance locks if given condition is satisfied */
  curr = tran_lock->inst_hold_list;
  while (curr != NULL)
    {
      assert (tran_index == curr->tran_index);

      next = curr->tran_next;
      if (class_oid == NULL || OID_ISNULL (class_oid) || OID_EQ (&curr->res_head->key.class_oid, class_oid))
	{
	  if (curr->granted_mode <= lock || lock == X_LOCK)
	    {
	      /* found : the same class_oid and interesting lock mode --> unlock it. */
	      lock_internal_perform_unlock_object (thread_p, curr, true, false);
	    }
	}
      curr = next;
    }

}
#endif /* SERVER_MODE */

/*
 *  Private Functions Group: non two pahse locks
 *
 *   - lk_remove_non2pl()
 *   - lk_update_non2pl_list()
 */

#if defined(SERVER_MODE)
/*
 * lock_remove_non2pl -
 *
 * return:
 *
 *   non2pl(in):
 *   tran_index(in):
 */
static void
lock_remove_non2pl (LK_ENTRY * non2pl, int tran_index)
{
  LF_TRAN_ENTRY *t_entry = thread_get_tran_entry (NULL, THREAD_TS_OBJ_LOCK_ENT);
  LK_RES *res_ptr;
  LK_ENTRY *prev, *curr;
  int rv;

  /* The given non2pl entry has already been removed from the transaction non2pl list. Therefore, This function removes
   * the given non2pl entry from the resource non2pl list and then frees the entry. */

  res_ptr = non2pl->res_head;
  rv = pthread_mutex_lock (&res_ptr->res_mutex);

  /* find the given non2pl in non2pl list of resource entry */
  prev = NULL;
  curr = res_ptr->non2pl;
  while (curr != NULL)
    {
      if (curr->tran_index == tran_index)
	{
	  break;
	}
      prev = curr;
      curr = curr->next;
    }
  if (curr == NULL)
    {				/* not found */
      pthread_mutex_unlock (&res_ptr->res_mutex);
      return;
    }

  /* found : remove it */
  if (prev == NULL)
    {
      res_ptr->non2pl = curr->next;
    }
  else
    {
      prev->next = curr->next;
    }
  /* (void)lk_delete_from_tran_non2pl_list(curr); */

  /* free the lock entry */
  lock_free_entry (tran_index, t_entry, &lk_Gl.obj_free_entry_list, curr);

  if (res_ptr->holder == NULL && res_ptr->waiter == NULL && res_ptr->non2pl == NULL)
    {
      (void) lock_remove_resource (res_ptr);
    }
  else
    {
      pthread_mutex_unlock (&res_ptr->res_mutex);
    }

}
#endif /* SERVER_MODE */

#if defined(SERVER_MODE)
/*
 * lock_update_non2pl_list -
 *
 * return:
 *
 *   res_ptr(in):
 *   tran_index(in):
 *   lock(in):
 */
static void
lock_update_non2pl_list (THREAD_ENTRY * thread_p, LK_RES * res_ptr, int tran_index, LOCK lock)
{
  LF_TRAN_ENTRY *t_entry = thread_get_tran_entry (thread_p, THREAD_TS_OBJ_LOCK_ENT);
  LK_ENTRY *prev;
  LK_ENTRY *curr;
  LK_ENTRY *next;
  LK_TRAN_LOCK *tran_lock;
  int rv;
  LOCK_COMPATIBILITY compat;

  /* The caller is holding a resource mutex */

  prev = NULL;
  curr = res_ptr->non2pl;
  while (curr != NULL)
    {
      if (curr->tran_index == tran_index)
	{			/* same transaction */
	  /* remove current non2pl entry */
	  next = curr->next;
	  if (prev == NULL)
	    {
	      res_ptr->non2pl = curr->next;
	    }
	  else
	    {
	      prev->next = curr->next;
	    }
	  (void) lock_delete_from_tran_non2pl_list (curr, tran_index);
	  lock_free_entry (tran_index, t_entry, &lk_Gl.obj_free_entry_list, curr);
	  curr = next;
	}
      else
	{			/* different transaction */
	  if (curr->granted_mode != INCON_NON_TWO_PHASE_LOCK)
	    {
	      /* The transaction with the released lock must decache the lock object since an incompatible locks has
	       * been acquired. This implies that the transaction with the released lock may not be serializable
	       * (repeatable read consistent) any longer. */
	      assert (lock >= NULL_LOCK && curr->granted_mode >= NULL_LOCK);
	      compat = lock_Comp[lock][curr->granted_mode];
	      assert (compat != LOCK_COMPAT_UNKNOWN);

	      if (compat == LOCK_COMPAT_NO)
		{
		  curr->granted_mode = INCON_NON_TWO_PHASE_LOCK;
		  tran_lock = &lk_Gl.tran_lock_table[curr->tran_index];
		  rv = pthread_mutex_lock (&tran_lock->non2pl_mutex);
		  tran_lock->num_incons_non2pl += 1;
		  pthread_mutex_unlock (&tran_lock->non2pl_mutex);
		}
	    }
	  prev = curr;
	  curr = curr->next;
	}
    }

}
#endif /* SERVER_MODE */

/*
 *  Private Functions Group: local deadlock detection and resolution
 *
 *   - lk_add_WFG_edge()
 */

#if defined(SERVER_MODE)
/*
 * lock_add_WFG_edge -
 *
 * return: error code
 *
 *   from_tran_index(in): waiting transaction index
 *   to_tran_index(in): waited transaction index
 *   holder_flag(in): true(if to_tran_index is Holder), false(otherwise)
 *   edge_wait_stime(in):
 *
 * Note:add an edge to WFG which represents that
 *     'from_tran_index' transaction waits for 'to_tran_index' transaction.
 */
static int
lock_add_WFG_edge (int from_tran_index, int to_tran_index, int holder_flag, INT64 edge_wait_stime)
{
  int prev, curr;
  int i;
  int alloc_idx;
  char *temp_ptr;

  /* check if the transactions has been selected as victims */
  /* Note that the transactions might be old deadlock victims */
  if (lk_Gl.TWFG_node[from_tran_index].DL_victim == true || lk_Gl.TWFG_node[to_tran_index].DL_victim == true)
    {
      return NO_ERROR;
    }

  /* increment global edge sequence number */
  lk_Gl.global_edge_seq_num++;

  if (lk_Gl.TWFG_node[from_tran_index].checked_by_deadlock_detector == false)
    {
      /* a new transaction started */
      if (lk_Gl.TWFG_node[from_tran_index].first_edge != -1)
	{
	  prev = -1;
	  curr = lk_Gl.TWFG_node[from_tran_index].first_edge;
	  while (curr != -1)
	    {
	      prev = curr;
	      curr = lk_Gl.TWFG_edge[curr].next;
	    }
	  lk_Gl.TWFG_edge[prev].next = lk_Gl.TWFG_free_edge_idx;
	  lk_Gl.TWFG_free_edge_idx = lk_Gl.TWFG_node[from_tran_index].first_edge;
	  lk_Gl.TWFG_node[from_tran_index].first_edge = -1;
	}
      lk_Gl.TWFG_node[from_tran_index].checked_by_deadlock_detector = true;
      lk_Gl.TWFG_node[from_tran_index].tran_edge_seq_num = lk_Gl.global_edge_seq_num;
    }

  if (lk_Gl.TWFG_node[to_tran_index].checked_by_deadlock_detector == false)
    {
      /* a new transaction started */
      if (lk_Gl.TWFG_node[to_tran_index].first_edge != -1)
	{
	  prev = -1;
	  curr = lk_Gl.TWFG_node[to_tran_index].first_edge;
	  while (curr != -1)
	    {
	      prev = curr;
	      curr = lk_Gl.TWFG_edge[curr].next;
	    }
	  lk_Gl.TWFG_edge[prev].next = lk_Gl.TWFG_free_edge_idx;
	  lk_Gl.TWFG_free_edge_idx = lk_Gl.TWFG_node[to_tran_index].first_edge;
	  lk_Gl.TWFG_node[to_tran_index].first_edge = -1;
	}
      lk_Gl.TWFG_node[to_tran_index].checked_by_deadlock_detector = true;
      lk_Gl.TWFG_node[to_tran_index].tran_edge_seq_num = lk_Gl.global_edge_seq_num;
    }

  /* NOTE the following description.. According to the above code, whenever it is identified that a transaction has
   * been terminated during deadlock detection, the transaction is checked again as a new transaction. And, the current
   * edge is based on the current active transactions. */

  if (lk_Gl.TWFG_free_edge_idx == -1)
    {				/* too many WFG edges */
      if (lk_Gl.max_TWFG_edge == LK_MIN_TWFG_EDGE_COUNT)
	{
	  lk_Gl.max_TWFG_edge = LK_MID_TWFG_EDGE_COUNT;
	  for (i = LK_MIN_TWFG_EDGE_COUNT; i < lk_Gl.max_TWFG_edge; i++)
	    {
	      lk_Gl.TWFG_edge[i].to_tran_index = -1;
	      lk_Gl.TWFG_edge[i].next = (i + 1);
	    }
	  lk_Gl.TWFG_edge[lk_Gl.max_TWFG_edge - 1].next = -1;
	  lk_Gl.TWFG_free_edge_idx = LK_MIN_TWFG_EDGE_COUNT;
	}
      else if (lk_Gl.max_TWFG_edge == LK_MID_TWFG_EDGE_COUNT)
	{
	  temp_ptr = (char *) lk_Gl.TWFG_edge;
	  lk_Gl.max_TWFG_edge = LK_MAX_TWFG_EDGE_COUNT;
	  lk_Gl.TWFG_edge = (LK_WFG_EDGE *) malloc (SIZEOF_LK_WFG_EDGE * lk_Gl.max_TWFG_edge);
	  if (lk_Gl.TWFG_edge == NULL)
	    {
	      er_set (ER_ERROR_SEVERITY, ARG_FILE_LINE, ER_OUT_OF_VIRTUAL_MEMORY, 1,
		      (size_t) (SIZEOF_LK_WFG_EDGE * lk_Gl.max_TWFG_edge));
	      return ER_OUT_OF_VIRTUAL_MEMORY;	/* no method */
	    }
	  (void) memcpy ((char *) lk_Gl.TWFG_edge, temp_ptr, (SIZEOF_LK_WFG_EDGE * LK_MID_TWFG_EDGE_COUNT));
	  for (i = LK_MID_TWFG_EDGE_COUNT; i < lk_Gl.max_TWFG_edge; i++)
	    {
	      lk_Gl.TWFG_edge[i].to_tran_index = -1;
	      lk_Gl.TWFG_edge[i].next = (i + 1);
	    }
	  lk_Gl.TWFG_edge[lk_Gl.max_TWFG_edge - 1].next = -1;
	  lk_Gl.TWFG_free_edge_idx = LK_MID_TWFG_EDGE_COUNT;
	}
      else
	{
#if defined(CUBRID_DEBUG)
	  er_log_debug (ARG_FILE_LINE, "So many TWFG edges are used..\n");
#endif /* CUBRID_DEBUG */
	  return ER_FAILED;	/* no method */
	}
    }

  /* allocate free WFG edge */
  alloc_idx = lk_Gl.TWFG_free_edge_idx;
  lk_Gl.TWFG_free_edge_idx = lk_Gl.TWFG_edge[alloc_idx].next;

  /* set WFG edge with given information */
  lk_Gl.TWFG_edge[alloc_idx].to_tran_index = to_tran_index;
  lk_Gl.TWFG_edge[alloc_idx].edge_seq_num = lk_Gl.global_edge_seq_num;
  lk_Gl.TWFG_edge[alloc_idx].holder_flag = holder_flag;
  lk_Gl.TWFG_edge[alloc_idx].edge_wait_stime = edge_wait_stime;

  /* connect the WFG edge into WFG */
  lk_Gl.TWFG_edge[alloc_idx].next = lk_Gl.TWFG_node[from_tran_index].first_edge;
  lk_Gl.TWFG_node[from_tran_index].first_edge = alloc_idx;

  return NO_ERROR;
}
#endif /* SERVER_MODE */

#if defined(SERVER_MODE)
/*
 * lock_select_deadlock_victim -
 *
 * return:
 *
 *   s(in):
 *   t(in):
 *
 * Note:
 */
static void
lock_select_deadlock_victim (THREAD_ENTRY * thread_p, int s, int t)
{
  LK_WFG_NODE *TWFG_node;
  LK_WFG_EDGE *TWFG_edge;
  TRANID tranid;
  TRANID victim_tranid;
  bool can_timeout;
  int i, u, v, w, n;
  bool false_dd_cycle = false;
  bool lock_holder_found = false;
  bool inact_trans_found = false;
  int tot_WFG_nodes;
#if defined(CUBRID_DEBUG)
  int num_WFG_nodes;
  int WFG_nidx;
  int tran_index_area[20];
  int *tran_index_set = &tran_index_area[0];
#endif
  char *cycle_info_string;
  char *ptr;
  int num_tran_in_cycle;
  int unit_size = LOG_USERNAME_MAX + MAXHOSTNAMELEN + PATH_MAX + 10;
  char *client_prog_name, *client_user_name, *client_host_name;
  int client_pid;
  int next_node;
  int *tran_index_in_cycle = NULL;
  int victim_tran_index;
  int tran_log_count, victim_tran_log_count;

  /* simple notation */
  TWFG_node = lk_Gl.TWFG_node;
  TWFG_edge = lk_Gl.TWFG_edge;

  /*
   * check if current deadlock cycle is false deadlock cycle
   */
  tot_WFG_nodes = 0;
  if (TWFG_node[t].current == -1)
    {
      /* old WFG edge : remove it */
      TWFG_edge[TWFG_node[s].current].to_tran_index = -2;
      false_dd_cycle = true;
    }
  else
    {
      if (TWFG_node[t].checked_by_deadlock_detector == false || TWFG_node[t].thrd_wait_stime == 0
	  || (TWFG_node[t].thrd_wait_stime > TWFG_edge[TWFG_node[t].current].edge_wait_stime))
	{
	  /* old transaction, not lockwait state, or incorrect WFG edge */
	  /* remove all outgoing edges */
	  TWFG_node[t].first_edge = -1;
	  TWFG_node[t].current = -1;
	  /* remove incoming edge */
	  TWFG_edge[TWFG_node[s].current].to_tran_index = -2;
	  false_dd_cycle = true;
	}
      else
	{
	  if (TWFG_edge[TWFG_node[s].current].edge_seq_num < TWFG_node[t].tran_edge_seq_num)
	    {
	      /* old WFG edge : remove it */
	      TWFG_edge[TWFG_node[s].current].to_tran_index = -2;
	      false_dd_cycle = true;
	    }
	  else
	    {
	      tot_WFG_nodes += 1;
	    }
	}
    }
  for (v = s; v != t;)
    {
      u = lk_Gl.TWFG_node[v].ancestor;
      if (TWFG_node[v].current == -1)
	{
	  /* old WFG edge : remove it */
	  TWFG_edge[TWFG_node[u].current].to_tran_index = -2;
	  false_dd_cycle = true;
	}
      else
	{
	  if (TWFG_node[v].checked_by_deadlock_detector == false || TWFG_node[v].thrd_wait_stime == 0
	      || (TWFG_node[v].thrd_wait_stime > TWFG_edge[TWFG_node[v].current].edge_wait_stime))
	    {
	      /* old transaction, not lockwait state, or incorrect WFG edge */
	      /* remove all outgoing edges */
	      TWFG_node[v].first_edge = -1;
	      TWFG_node[v].current = -1;
	      /* remove incoming edge */
	      TWFG_edge[TWFG_node[u].current].to_tran_index = -2;
	      false_dd_cycle = true;
	    }
	  else
	    {
	      if (TWFG_edge[TWFG_node[u].current].edge_seq_num < TWFG_node[v].tran_edge_seq_num)
		{
		  /* old WFG edge : remove it */
		  TWFG_edge[TWFG_node[u].current].to_tran_index = -2;
		  false_dd_cycle = true;
		}
	      else
		{
		  tot_WFG_nodes += 1;
		}
	    }
	}
      v = u;
    }

  if (false_dd_cycle == true)
    {				/* clear deadlock cycle */
      for (v = s; v != t;)
	{
	  w = TWFG_node[v].ancestor;
	  TWFG_node[v].ancestor = -1;
	  v = w;
	}
      return;
    }

  /*
   * Victim Selection Strategy 1) Must be lock holder. 2) Must be active transaction. 3) Prefer a transaction does not
   * have victim priority. 4) Prefer a transaction has written less log records. 5) Prefer a transaction with a closer
   * timeout. 6) Prefer the youngest transaction. */
#if defined(CUBRID_DEBUG)
  num_WFG_nodes = tot_WFG_nodes;
  if (num_WFG_nodes > 20)
    {
      tran_index_set = (int *) malloc (sizeof (int) * num_WFG_nodes);
      if (tran_index_set == NULL)
	{
	  num_WFG_nodes = 20;
	  tran_index_set = &tran_index_area[0];
	}
    }
  WFG_nidx = 0;

  if (TWFG_node[t].checked_by_deadlock_detector == false)
    {
      er_log_debug (ARG_FILE_LINE, "transaction(index=%d) is old in deadlock cycle\n", t);
    }
#endif /* CUBRID_DEBUG */
  if (TWFG_edge[TWFG_node[s].current].holder_flag)
    {
      tranid = logtb_find_tranid (t);
      if (logtb_is_active (thread_p, tranid) == false)
	{
	  victims[victim_count].tran_index = NULL_TRAN_INDEX;
	  inact_trans_found = true;
#if defined(CUBRID_DEBUG)
	  er_log_debug (ARG_FILE_LINE,
			"Inactive transaction is found in a deadlock cycle\n(tran_index=%d, tranid=%d, state=%s)\n",
			t, tranid, log_state_string (logtb_find_state (t)));
	  tran_index_set[WFG_nidx] = t;
	  WFG_nidx += 1;
#endif /* CUBRID_DEBUG */
	}
      else
	{
	  victims[victim_count].tran_index = t;
	  victims[victim_count].tranid = tranid;
	  victims[victim_count].can_timeout = LK_CAN_TIMEOUT (logtb_find_wait_msecs (t));
	  lock_holder_found = true;
	}
    }
  else
    {
      victims[victim_count].tran_index = NULL_TRAN_INDEX;
#if defined(CUBRID_DEBUG)
      tran_index_set[WFG_nidx] = t;
      WFG_nidx += 1;
#endif
    }

  victims[victim_count].tran_index_in_cycle = NULL;
  victims[victim_count].num_trans_in_cycle = 0;

  num_tran_in_cycle = 1;
  for (v = s; v != t; v = TWFG_node[v].ancestor)
    {
      num_tran_in_cycle++;
    }

  cycle_info_string = (char *) malloc (unit_size * num_tran_in_cycle);
  tran_index_in_cycle = (int *) malloc (sizeof (int) * num_tran_in_cycle);

  if (cycle_info_string != NULL && tran_index_in_cycle != NULL)
    {
      int i;

      ptr = cycle_info_string;

      for (i = 0, v = s; i < num_tran_in_cycle; i++, v = TWFG_node[v].ancestor)
	{
	  (void) logtb_find_client_name_host_pid (v, &client_prog_name, &client_user_name, &client_host_name,
						  &client_pid);

	  n =
	    snprintf (ptr, unit_size, "%s%s@%s|%s(%d)", ((v == s) ? "" : ", "), client_user_name, client_host_name,
		      client_prog_name, client_pid);
	  ptr += n;
	  assert_release (ptr < cycle_info_string + unit_size * num_tran_in_cycle);

	  tran_index_in_cycle[i] = v;
	}
    }

  er_set (ER_NOTIFICATION_SEVERITY, ARG_FILE_LINE, ER_LK_DEADLOCK_CYCLE_DETECTED, 1,
	  (cycle_info_string) ? cycle_info_string : "");

  if (cycle_info_string != NULL)
    {
      free_and_init (cycle_info_string);
    }

  for (v = s; v != t;)
    {
#if defined(CUBRID_DEBUG)
      if (TWFG_node[v].checked_by_deadlock_detector == false)
	{
	  er_log_debug (ARG_FILE_LINE, "transaction(index=%d) is old in deadlock cycle\n", v);
	}
#endif /* CUBRID_DEBUG */
      if (TWFG_node[v].candidate == true)
	{
	  tranid = logtb_find_tranid (v);
	  victim_tran_index = victims[victim_count].tran_index;
	  if (logtb_is_active (thread_p, tranid) == false)	/* Must be active transaction. */
	    {
	      inact_trans_found = true;
#if defined(CUBRID_DEBUG)
	      er_log_debug (ARG_FILE_LINE,
			    "Inactive transaction is found in a deadlock cycle\n"
			    "(tran_index=%d, tranid=%d, state=%s)\n", v, tranid,
			    log_state_string (logtb_find_state (v)));
	      tran_index_set[WFG_nidx] = v;
	      WFG_nidx += 1;
#endif /* CUBRID_DEBUG */
	    }
	  else
	    {
	      victim_tranid = NULL_TRANID;
	      lock_holder_found = true;
	      can_timeout = LK_CAN_TIMEOUT (logtb_find_wait_msecs (v));
	      if (victim_tran_index == NULL_TRAN_INDEX)
		{
		  victim_tranid = tranid;
		}
	      else if (logtb_has_deadlock_priority (victim_tran_index) != logtb_has_deadlock_priority (v))
		{
		  /* Prefer a transaction does not have victim priority. */
		  if (logtb_has_deadlock_priority (v) == false)
		    {
		      victim_tranid = tranid;
		    }
		}
	      else
		{
		  tran_log_count = logtb_find_log_records_count (v);
		  victim_tran_log_count = logtb_find_log_records_count (victim_tran_index);

		  if (tran_log_count != victim_tran_log_count)
		    {
		      if (tran_log_count < victim_tran_log_count)
			{
			  /* Prefer a transaction has written less log records. */
			  victim_tranid = tranid;
			}
		    }
		  else
		    {
		      /*
		       *  Prefer a transaction with a closer timeout.
		       *  Prefer the youngest transaction.
		       */
		      if ((victims[victim_count].can_timeout == false && can_timeout == true)
			  || (victims[victim_count].can_timeout == can_timeout
			      && (LK_ISYOUNGER (tranid, victims[victim_count].tranid))))
			{
			  victim_tranid = tranid;
			}
		    }
		}

	      if (victim_tranid != NULL_TRANID)
		{
		  victims[victim_count].tran_index = v;
		  victims[victim_count].tranid = victim_tranid;
		  victims[victim_count].can_timeout = can_timeout;
		}
	    }
	}
#if defined(CUBRID_DEBUG)
      else
	{			/* TWFG_node[v].candidate == false */
	  tran_index_set[WFG_nidx] = v;
	  WFG_nidx += 1;
	}
#endif
      v = TWFG_node[v].ancestor;
    }

  if (victims[victim_count].tran_index != NULL_TRAN_INDEX)
    {
#if defined(CUBRID_DEBUG)
      if (TWFG_node[victims[victim_count].tran_index].checked_by_deadlock_detector == false)
	{
	  er_log_debug (ARG_FILE_LINE, "victim(index=%d) is old in deadlock cycle\n", victims[victim_count].tran_index);
	}
#endif /* CUBRID_DEBUG */
      TWFG_node[victims[victim_count].tran_index].current = -1;
      victims[victim_count].tran_index_in_cycle = tran_index_in_cycle;
      victims[victim_count].num_trans_in_cycle = num_tran_in_cycle;
      victim_count++;
    }
  else
    {
      /* We can't find active holder. In this case, this cycle is regarded as a false deadlock. */
      for (i = 0, v = s; i < num_tran_in_cycle; v = TWFG_node[v].ancestor, i++)
	{
	  assert_release (TWFG_node[v].current >= 0 && TWFG_node[v].current < lk_Gl.max_TWFG_edge);

	  next_node = TWFG_edge[TWFG_node[v].current].to_tran_index;

	  if (TWFG_node[next_node].checked_by_deadlock_detector == false || TWFG_node[next_node].thrd_wait_stime == 0
	      || TWFG_node[next_node].thrd_wait_stime > TWFG_edge[TWFG_node[next_node].current].edge_wait_stime)
	    {
	      /* The edge from v to next_node is removed(false edge). */
	      TWFG_node[next_node].first_edge = -1;
	      TWFG_node[next_node].current = -1;
	      TWFG_edge[TWFG_node[v].current].to_tran_index = -2;
	      TWFG_node[v].current = TWFG_edge[TWFG_node[v].current].next;
	      break;
	    }
	}

      if (i == num_tran_in_cycle)
	{
	  /* can't find false edge */
	  TWFG_edge[TWFG_node[s].current].to_tran_index = -2;
	  TWFG_node[s].current = TWFG_edge[TWFG_node[s].current].next;
	}

      if (tran_index_in_cycle != NULL)
	{
	  free_and_init (tran_index_in_cycle);
	}

#if defined(CUBRID_DEBUG)
      er_log_debug (ARG_FILE_LINE, "No victim in deadlock cycle....\n");
      if (lock_holder_found == false)
	{
	  er_log_debug (ARG_FILE_LINE, "Any Lock holder is not found in deadlock cycle.\n");
	}
      if (inact_trans_found == true)
	{
	  er_log_debug (ARG_FILE_LINE, "Inactive transactions are found in deadlock cycle.\n");
	}
      er_log_debug (ARG_FILE_LINE, "total_edges=%d, free_edge_idx=%d, global_edge_seq=%d\n", lk_Gl.max_TWFG_edge,
		    lk_Gl.TWFG_free_edge_idx, lk_Gl.global_edge_seq_num);
      er_log_debug (ARG_FILE_LINE, "# of WFG nodes in deadlock cycle = %d (%d printed)\n", tot_WFG_nodes,
		    num_WFG_nodes);
      for (WFG_nidx = 0; WFG_nidx < num_WFG_nodes; WFG_nidx++)
	{
	  er_log_debug (ARG_FILE_LINE, "%3d ", tran_index_set[WFG_nidx]);
	  if ((WFG_nidx + 1) == num_WFG_nodes || (WFG_nidx % 10) == 9)
	    {
	      er_log_debug (ARG_FILE_LINE, "\n");
	    }
	}
#endif /* CUBRID_DEBUG */
    }

  for (v = s; v != t;)
    {
      w = TWFG_node[v].ancestor;
      TWFG_node[v].ancestor = -1;
      v = w;
    }
}
#endif /* SERVER_MODE */

#if defined(SERVER_MODE)
/*
 * lock_dump_deadlock_victims -
 *
 * return:
 */
static void
lock_dump_deadlock_victims (THREAD_ENTRY * thread_p, FILE * outfile)
{
  int k, count;

  fprintf (outfile, "*** Deadlock Victim Information ***\n");
  fprintf (outfile, "Victim count = %d\n", victim_count);
  /* print aborted transactions (deadlock victims) */
  fprintf (outfile, msgcat_message (MSGCAT_CATALOG_CUBRID, MSGCAT_SET_LOCK, MSGCAT_LK_DEADLOCK_ABORT_HDR));
  count = 0;
  for (k = 0; k < victim_count; k++)
    {
      if (!victims[k].can_timeout)
	{
	  fprintf (outfile, msgcat_message (MSGCAT_CATALOG_CUBRID, MSGCAT_SET_LOCK, MSGCAT_LK_DEADLOCK_ABORT),
		   victims[k].tran_index);
	  if ((count % 10) == 9)
	    {
	      fprintf (outfile, msgcat_message (MSGCAT_CATALOG_CUBRID, MSGCAT_SET_LOCK, MSGCAT_LK_NEWLINE));
	    }
	  count++;
	}
    }
  fprintf (outfile, msgcat_message (MSGCAT_CATALOG_CUBRID, MSGCAT_SET_LOCK, MSGCAT_LK_NEWLINE));
  /* print timeout transactions (deadlock victims) */
  fprintf (outfile, msgcat_message (MSGCAT_CATALOG_CUBRID, MSGCAT_SET_LOCK, MSGCAT_LK_DEADLOCK_TIMEOUT_HDR));
  count = 0;
  for (k = 0; k < victim_count; k++)
    {
      if (victims[k].can_timeout)
	{
	  fprintf (outfile, msgcat_message (MSGCAT_CATALOG_CUBRID, MSGCAT_SET_LOCK, MSGCAT_LK_DEADLOCK_TIMEOUT),
		   victims[k].tran_index);
	  if ((count % 10) == 9)
	    {
	      fprintf (outfile, msgcat_message (MSGCAT_CATALOG_CUBRID, MSGCAT_SET_LOCK, MSGCAT_LK_NEWLINE));
	    }
	  count++;
	}
    }

  xlock_dump (thread_p, outfile);
}
#endif /* SERVER_MODE */

/*
 *  Private Functions Group: miscellaneous functions
 *
 *   - lk_lockinfo_compare()
 *   - lk_dump_res()
 *   - lk_consistent_res()
 *   - lk_consistent_tran_lock()
 */

#if defined(SERVER_MODE)
/*
 * lock_compare_lock_info -
 *
 * return:
 *
 *   lockinfo1(in):
 *   lockinfo2(in):
 *
 * Note:compare two OID of lockable objects.
 */
static int
lock_compare_lock_info (const void *lockinfo1, const void *lockinfo2)
{
  const OID *oid1;
  const OID *oid2;

  oid1 = &(((LK_LOCKINFO *) (lockinfo1))->oid);
  oid2 = &(((LK_LOCKINFO *) (lockinfo2))->oid);

  return oid_compare (oid1, oid2);
}
#endif /* SERVER_MODE */

#if defined(SERVER_MODE)
/*
 * lock_wait_msecs_to_secs -
 *
 * return: seconds
 *
 *   msecs(in): milliseconds
 */
static float
lock_wait_msecs_to_secs (int msecs)
{
  if (msecs > 0)
    {
      return (float) msecs / 1000;
    }

  return (float) msecs;
}
#endif /* SERVER_MODE */

#if defined(SERVER_MODE)
/*
 * lock_dump_resource - Dump locks acquired on a resource
 *
 * return:
 *
 *   outfp(in): FILE stream where to dump the lock resource entry.
 *   res_ptr(in): pointer to lock resource entry
 *
 * Note:Dump contents of the lock resource entry pointed by res_ptr.
 */
static void
lock_dump_resource (THREAD_ENTRY * thread_p, FILE * outfp, LK_RES * res_ptr)
{
#define TEMP_BUFFER_SIZE  128
  LK_ENTRY *entry_ptr;
  char *classname;		/* Name of the class */
  int num_holders, num_blocked_holders, num_waiters;
  char time_val[CTIME_MAX];
  size_t time_str_len;
  OID *oid_rr = NULL;
  HEAP_SCANCACHE scan_cache;
  OID real_class_oid;

  memset (time_val, 0, sizeof (time_val));

  /* dump object identifier */
  fprintf (outfp, msgcat_message (MSGCAT_CATALOG_CUBRID, MSGCAT_SET_LOCK, MSGCAT_LK_RES_OID), res_ptr->key.oid.volid,
	   res_ptr->key.oid.pageid, res_ptr->key.oid.slotid);

  /* dump object type related information */
  switch (res_ptr->key.type)
    {
    case LOCK_RESOURCE_ROOT_CLASS:
      fprintf (outfp, msgcat_message (MSGCAT_CATALOG_CUBRID, MSGCAT_SET_LOCK, MSGCAT_LK_RES_ROOT_CLASS_TYPE));
      break;
    case LOCK_RESOURCE_CLASS:
      oid_rr = oid_get_rep_read_tran_oid ();
      if (oid_rr != NULL && OID_EQ (&res_ptr->key.oid, oid_rr))
	{
	  /* This is the generic object for RR transactions */
	  fprintf (outfp, msgcat_message (MSGCAT_CATALOG_CUBRID, MSGCAT_SET_LOCK, MSGCAT_LK_RES_RR_TYPE));
	}
      else if (!OID_ISTEMP (&res_ptr->key.oid))
	{
	  if (OID_IS_VIRTUAL_CLASS_OF_DIR_OID (&res_ptr->key.oid))
	    {
	      OID_GET_REAL_CLASS_OF_DIR_OID (&res_ptr->key.oid, &real_class_oid);
	    }
	  else
	    {
	      COPY_OID (&real_class_oid, &res_ptr->key.oid);
	    }
	  /* Don't get class names for temporary class objects. */
	  if (heap_get_class_name (thread_p, &real_class_oid, &classname) != NO_ERROR || classname == NULL)
	    {
	      /* We must stop processing if an interrupt occurs */
	      if (er_errid () == ER_INTERRUPTED)
		{
		  return;
		}

	      /* Otherwise continue */
	      er_clear ();
	    }
	  else
	    {
	      fprintf (outfp, msgcat_message (MSGCAT_CATALOG_CUBRID, MSGCAT_SET_LOCK, MSGCAT_LK_RES_CLASS_TYPE),
		       classname);
	      free_and_init (classname);
	    }
	}
      break;
    case LOCK_RESOURCE_INSTANCE:
      if (!OID_ISTEMP (&res_ptr->key.class_oid))
	{
	  bool is_virtual_directory_oid;

	  /* Don't get class names for temporary class objects. */
	  if (OID_IS_VIRTUAL_CLASS_OF_DIR_OID (&res_ptr->key.class_oid))
	    {
	      is_virtual_directory_oid = true;
	      OID_GET_REAL_CLASS_OF_DIR_OID (&res_ptr->key.class_oid, &real_class_oid);
	    }
	  else
	    {
	      is_virtual_directory_oid = false;
	      COPY_OID (&real_class_oid, &res_ptr->key.class_oid);
	    }

	  if (heap_get_class_name (thread_p, &real_class_oid, &classname) != NO_ERROR || classname == NULL)
	    {
	      /* We must stop processing if an interrupt occurs */
	      if (er_errid () == ER_INTERRUPTED)
		{
		  return;
		}

	      /* Otherwise continue */
	      er_clear ();
	    }
	  else
	    {
	      fprintf (outfp, msgcat_message (MSGCAT_CATALOG_CUBRID, MSGCAT_SET_LOCK, MSGCAT_LK_RES_INSTANCE_TYPE),
		       res_ptr->key.class_oid.volid, res_ptr->key.class_oid.pageid, res_ptr->key.class_oid.slotid,
		       classname);
	      free_and_init (classname);
	    }

	  /* Dump MVCC info */
	  if (is_virtual_directory_oid == false && heap_scancache_quick_start (&scan_cache) == NO_ERROR)
	    {
	      RECDES recdes;

	      recdes.data = NULL;

	      if (heap_get_visible_version (thread_p, &res_ptr->key.oid, &res_ptr->key.class_oid, &recdes, &scan_cache,
					    PEEK, NULL_CHN) == S_SUCCESS)
		{
		  MVCC_REC_HEADER mvcc_rec_header;
		  if (or_mvcc_get_header (&recdes, &mvcc_rec_header) == NO_ERROR)
		    {
		      char str_insid[128], str_delid[128];
		      if (MVCC_IS_FLAG_SET (&mvcc_rec_header, OR_MVCC_FLAG_VALID_INSID))
			{
			  sprintf (str_insid, "%llu", (unsigned long long int) MVCC_GET_INSID (&mvcc_rec_header));
			}
		      else
			{
			  strcpy (str_insid, "missing");
			}
		      if (MVCC_IS_HEADER_DELID_VALID (&mvcc_rec_header))
			{
			  sprintf (str_delid, "%llu", (unsigned long long int) MVCC_GET_DELID (&mvcc_rec_header));
			}
		      else
			{
			  strcpy (str_delid, "missing");
			}
		      fprintf (outfp, msgcat_message (MSGCAT_CATALOG_CUBRID, MSGCAT_SET_LOCK, MSGCAT_LK_MVCC_INFO),
			       str_insid, str_delid);
		    }
		}
	      heap_scancache_end (thread_p, &scan_cache);
	    }
	}
      break;
    default:
      fprintf (outfp, msgcat_message (MSGCAT_CATALOG_CUBRID, MSGCAT_SET_LOCK, MSGCAT_LK_RES_UNKNOWN_TYPE));
    }

  /* dump total modes of holders and waiters */
  fprintf (outfp, msgcat_message (MSGCAT_CATALOG_CUBRID, MSGCAT_SET_LOCK, MSGCAT_LK_RES_TOTAL_MODE),
	   LOCK_TO_LOCKMODE_STRING (res_ptr->total_holders_mode),
	   LOCK_TO_LOCKMODE_STRING (res_ptr->total_waiters_mode));

  num_holders = num_blocked_holders = 0;
  if (res_ptr->holder != NULL)
    {
      entry_ptr = res_ptr->holder;
      while (entry_ptr != NULL)
	{
	  if (entry_ptr->blocked_mode == NULL_LOCK)
	    {
	      num_holders++;
	    }
	  else
	    {
	      num_blocked_holders++;
	    }
	  entry_ptr = entry_ptr->next;
	}
    }
  num_waiters = 0;
  if (res_ptr->waiter != NULL)
    {
      entry_ptr = res_ptr->waiter;
      while (entry_ptr != NULL)
	{
	  num_waiters++;
	  entry_ptr = entry_ptr->next;
	}
    }

  fprintf (outfp, msgcat_message (MSGCAT_CATALOG_CUBRID, MSGCAT_SET_LOCK, MSGCAT_LK_RES_LOCK_COUNT), num_holders,
	   num_blocked_holders, num_waiters);

  /* dump holders */
  if (num_holders > 0)
    {
      /* dump non blocked holders */
      fprintf (outfp, msgcat_message (MSGCAT_CATALOG_CUBRID, MSGCAT_SET_LOCK, MSGCAT_LK_RES_NON_BLOCKED_HOLDER_HEAD));
      entry_ptr = res_ptr->holder;
      while (entry_ptr != NULL)
	{
	  if (entry_ptr->blocked_mode == NULL_LOCK)
	    {
	      if (res_ptr->key.type == LOCK_RESOURCE_INSTANCE)
		{
		  fprintf (outfp,
			   msgcat_message (MSGCAT_CATALOG_CUBRID, MSGCAT_SET_LOCK,
					   MSGCAT_LK_RES_NON_BLOCKED_HOLDER_ENTRY), "", entry_ptr->tran_index,
			   LOCK_TO_LOCKMODE_STRING (entry_ptr->granted_mode), entry_ptr->count);
		}
	      else
		{
		  fprintf (outfp,
			   msgcat_message (MSGCAT_CATALOG_CUBRID, MSGCAT_SET_LOCK,
					   MSGCAT_LK_RES_NON_BLOCKED_HOLDER_ENTRY_WITH_GRANULE), "",
			   entry_ptr->tran_index, LOCK_TO_LOCKMODE_STRING (entry_ptr->granted_mode), entry_ptr->count,
			   entry_ptr->ngranules);
		}
	    }
	  entry_ptr = entry_ptr->next;
	}
    }

  if (num_blocked_holders > 0)
    {
      /* dump blocked holders */
      fprintf (outfp, msgcat_message (MSGCAT_CATALOG_CUBRID, MSGCAT_SET_LOCK, MSGCAT_LK_RES_BLOCKED_HOLDER_HEAD));
      entry_ptr = res_ptr->holder;
      while (entry_ptr != NULL)
	{
	  if (entry_ptr->blocked_mode != NULL_LOCK)
	    {
	      time_t stime = (time_t) (entry_ptr->thrd_entry->lockwait_stime / 1000LL);
	      if (ctime_r (&stime, time_val) == NULL)
		{
		  strcpy (time_val, "???");
		}

	      time_str_len = strlen (time_val);
	      if (time_str_len > 0 && time_val[time_str_len - 1] == '\n')
		{
		  time_val[time_str_len - 1] = 0;
		}
	      if (res_ptr->key.type == LOCK_RESOURCE_INSTANCE)
		{
		  fprintf (outfp,
			   msgcat_message (MSGCAT_CATALOG_CUBRID, MSGCAT_SET_LOCK, MSGCAT_LK_RES_BLOCKED_HOLDER_ENTRY),
			   "", entry_ptr->tran_index, LOCK_TO_LOCKMODE_STRING (entry_ptr->granted_mode),
			   entry_ptr->count, "", LOCK_TO_LOCKMODE_STRING (entry_ptr->blocked_mode), "", time_val, "",
			   lock_wait_msecs_to_secs (entry_ptr->thrd_entry->lockwait_msecs));
		}
	      else
		{
		  fprintf (outfp,
			   msgcat_message (MSGCAT_CATALOG_CUBRID, MSGCAT_SET_LOCK,
					   MSGCAT_LK_RES_BLOCKED_HOLDER_ENTRY_WITH_GRANULE), "", entry_ptr->tran_index,
			   LOCK_TO_LOCKMODE_STRING (entry_ptr->granted_mode), entry_ptr->count, entry_ptr->ngranules,
			   "", LOCK_TO_LOCKMODE_STRING (entry_ptr->blocked_mode), "", time_val, "",
			   lock_wait_msecs_to_secs (entry_ptr->thrd_entry->lockwait_msecs));
		}
	    }
	  entry_ptr = entry_ptr->next;
	}
    }

  /* dump blocked waiters */
  if (res_ptr->waiter != NULL)
    {
      fprintf (outfp, msgcat_message (MSGCAT_CATALOG_CUBRID, MSGCAT_SET_LOCK, MSGCAT_LK_RES_BLOCKED_WAITER_HEAD));
      entry_ptr = res_ptr->waiter;
      while (entry_ptr != NULL)
	{
	  time_t stime = (time_t) (entry_ptr->thrd_entry->lockwait_stime / 1000LL);
	  (void) ctime_r (&stime, time_val);

	  time_str_len = strlen (time_val);
	  if (time_str_len > 0 && time_val[time_str_len - 1] == '\n')
	    {
	      time_val[time_str_len - 1] = 0;
	    }
	  fprintf (outfp, msgcat_message (MSGCAT_CATALOG_CUBRID, MSGCAT_SET_LOCK, MSGCAT_LK_RES_BLOCKED_WAITER_ENTRY),
		   "", entry_ptr->tran_index, LOCK_TO_LOCKMODE_STRING (entry_ptr->blocked_mode), "", time_val, "",
		   lock_wait_msecs_to_secs (entry_ptr->thrd_entry->lockwait_msecs));
	  entry_ptr = entry_ptr->next;
	}
    }

  /* dump non two phase locks */
  if (res_ptr->non2pl != NULL)
    {
      fprintf (outfp, msgcat_message (MSGCAT_CATALOG_CUBRID, MSGCAT_SET_LOCK, MSGCAT_LK_RES_NON2PL_RELEASED_HEAD));
      entry_ptr = res_ptr->non2pl;
      while (entry_ptr != NULL)
	{
	  fprintf (outfp, msgcat_message (MSGCAT_CATALOG_CUBRID, MSGCAT_SET_LOCK, MSGCAT_LK_RES_NON2PL_RELEASED_ENTRY),
		   "", entry_ptr->tran_index,
		   ((entry_ptr->granted_mode == INCON_NON_TWO_PHASE_LOCK) ? "INCON_NON_TWO_PHASE_LOCK"
		    : LOCK_TO_LOCKMODE_STRING (entry_ptr->granted_mode)));
	  entry_ptr = entry_ptr->next;
	}
    }
  fprintf (outfp, msgcat_message (MSGCAT_CATALOG_CUBRID, MSGCAT_SET_LOCK, MSGCAT_LK_NEWLINE));

}
#endif /* SERVER_MODE */

#if defined(ENABLE_UNUSED_FUNCTION)
#if defined(SERVER_MODE)
/*
 * lock_check_consistent_resource - Check if the lock resource entry is consistent
 *
 * return: true/false
 *
 *   res_ptr(in):
 *
 * Note:Verify if a lock entry is consistent. At least one waiter must be
 *     waiting on at least one transaction holding a lock, otherwise,
 *     an inconsistent entry exist. Some waiters may be waiting on waiters.
 */
static bool
lock_check_consistent_resource (THREAD_ENTRY * thread_p, LK_RES * res_ptr)
{
  LOCK total_mode;
  LK_ENTRY *i, *j;
  const char *msg_str;
  int rv;

  /* hold resource mutex */
  rv = pthread_mutex_lock (&res_ptr->res_mutex);

  /* check total_holders_mode (total mode of lock holders) */
  total_mode = NULL_LOCK;
  for (i = res_ptr->holder; i != NULL; i = i->next)
    {
      assert (i->granted_mode >= NULL_LOCK && total_mode >= NULL_LOCK);
      total_mode = lock_Conv[i->granted_mode][total_mode];
      assert (total_mode != NA_LOCK);

      assert (i->blocked_mode >= NULL_LOCK && total_mode >= NULL_LOCK);
      total_mode = lock_Conv[i->blocked_mode][total_mode];
      assert (total_mode != NA_LOCK);
    }
  if (total_mode != res_ptr->total_holders_mode)
    {
      msg_str = "lk_consistent_res: total mode of holders is inconsistent.";
      goto inconsistent;
    }

  /* check total_waiters_mode (total mode of lock waiters) */
  total_mode = NULL_LOCK;
  for (i = res_ptr->waiter; i != NULL; i = i->next)
    {
      assert (i->blocked_mode >= NULL_LOCK && total_mode >= NULL_LOCK);
      total_mode = lock_Conv[i->blocked_mode][total_mode];
      assert (total_mode != NA_LOCK);
    }
  if (total_mode != res_ptr->total_waiters_mode)
    {
      msg_str = "lk_consistent_res: total mode of waiters is incons.";
      goto inconsistent;
    }

  /* check holders : lock information */
  for (i = res_ptr->holder; i != NULL; i = i->next)
    {
      /* check res_head */
      if (i->res_head != res_ptr)
	{
	  msg_str = "lk_consistent_res: res_head of a holder is incons.";
	  goto inconsistent;
	}
      /* check tran_index */
      for (j = res_ptr->holder; j != NULL && j != i; j = j->next)
	{
	  if (j->tran_index == i->tran_index)
	    {
	      msg_str = "lk_consistent_res: tran_index of a holder is incons. (1)";
	      goto inconsistent;
	    }
	}
      for (j = res_ptr->waiter; j != NULL; j = j->next)
	{
	  if (j->tran_index == i->tran_index)
	    {
	      msg_str = "lk_consistent_res: tran_index of a holder is incons. (2)";
	      goto inconsistent;
	    }
	}
      for (j = res_ptr->non2pl; j != NULL; j = j->next)
	{
	  if (j->tran_index == i->tran_index)
	    {
	      msg_str = "lk_consistent_res: tran_index of a holder is incons. (3)";
	      goto inconsistent;
	    }
	}
      /* check thrd_entry */
      if (i->blocked_mode != NULL_LOCK)
	{
	  if (i->thrd_entry == NULL)
	    {
	      msg_str = "lk_consistent_res: thrd_entry of a blocked holder is incons.";
	      goto inconsistent;
	    }
	}
    }

  /* check lock waiters */
  for (i = res_ptr->waiter; i != NULL; i = i->next)
    {
      /* check res_head */
      if (i->res_head != res_ptr)
	{
	  msg_str = "lk_consistent_res: res_head of a waiter is incons.";
	  goto inconsistent;
	}
      /* check tran_index */
      for (j = res_ptr->holder; j != NULL; j = j->next)
	{
	  if (j->tran_index == i->tran_index)
	    {
	      msg_str = "lk_consistent_res: tran_index of a waiter is incons. (1)";
	      goto inconsistent;
	    }
	}
      for (j = res_ptr->waiter; j != NULL && j != i; j = j->next)
	{
	  if (j->tran_index == i->tran_index)
	    {
	      msg_str = "lk_consistent_res: tran_index of a waiter is incons. (2)";
	      goto inconsistent;
	    }
	}
      for (j = res_ptr->non2pl; j != NULL; j = j->next)
	{
	  if (j->tran_index == i->tran_index)
	    {
	      msg_str = "lk_consistent_res: tran_index of a waiter is incons. (3)";
	      goto inconsistent;
	    }
	}
      /* check lock mode */
      if (i->blocked_mode == NULL_LOCK)
	{
	  msg_str = "lk_consistent_res: blocked_mode of a waiter is incons.";
	  goto inconsistent;
	}
      /* check thrd_entry */
      if (i->thrd_entry == NULL)
	{
	  msg_str = "lk_consistent_res: thrd_entry of a waiter is incons.";
	  goto inconsistent;
	}
    }

  /* check non2pl locks */
  for (i = res_ptr->non2pl; i != NULL; i = i->next)
    {
      /* check tran_index */
      for (j = res_ptr->holder; j != NULL; j = j->next)
	{
	  if (j->tran_index == i->tran_index)
	    {
	      msg_str = "lk_consistent_res: tran_index of a non2pl is incons. (1)";
	      goto inconsistent;
	    }
	}
      for (j = res_ptr->waiter; j != NULL; j = j->next)
	{
	  if (j->tran_index == i->tran_index)
	    {
	      msg_str = "lk_consistent_res: tran_index of a non2pl is incons. (2)";
	      goto inconsistent;
	    }
	}
      for (j = res_ptr->non2pl; j != NULL && j != i; j = j->next)
	{
	  if (j->tran_index == i->tran_index)
	    {
	      msg_str = "lk_consistent_res: tran_index of a non2pl is incons. (3)";
	      goto inconsistent;
	    }
	}
    }

  /* consistent */
  pthread_mutex_unlock (&res_ptr->res_mutex);
  return true;

inconsistent:
  lock_dump_resource (thread_p, stdout, res_ptr);
  pthread_mutex_unlock (&res_ptr->res_mutex);
  er_log_debug (ARG_FILE_LINE, msg_str);
  return false;
}
#endif /* SERVER_MODE */

#if defined(SERVER_MODE)
/*
 * lock_check_consistent_tran_lock - Check consistency of transaction lock info entry
 *
 * return: true/false
 *
 *   tran_lock(in): ponter to the transaction lock information entry
 *
 * Note:check if the given transaction lock information enrtry is consistent.
 */
static bool
lock_check_consistent_tran_lock (LK_TRAN_LOCK * tran_lock)
{
  int count;
  LK_ENTRY *i;
  int rv;

  /* hold transaction hold mutex */
  rv = pthread_mutex_lock (&tran_lock->hold_mutex);

  /* check held locks */
  /* check inst_hold_count and class_hold_count */
  for (count = 0, i = tran_lock->inst_hold_list; i != NULL; i = i->tran_next)
    {
      count++;
    }
  if (count != tran_lock->inst_hold_count)
    {
      pthread_mutex_unlock (&tran_lock->hold_mutex);
      er_log_debug (ARG_FILE_LINE, "lk_consistent_tran_lock: inst_hold_count incorrect.");
      return false;
    }
  for (count = 0, i = tran_lock->class_hold_list; i != NULL; i = i->tran_next)
    {
      count++;
    }
  if (count != tran_lock->class_hold_count)
    {
      pthread_mutex_unlock (&tran_lock->hold_mutex);
      er_log_debug (ARG_FILE_LINE, "lk_consistent_tran_lock: class_hold_count incorrect.");
      return false;
    }

  /* release transaction hold mutex */
  pthread_mutex_unlock (&tran_lock->hold_mutex);

  /* hold transaction non2pl mutex */
  rv = pthread_mutex_lock (&tran_lock->non2pl_mutex);

  /* check non2pl locks */
  /* check num_incons_non2pl */
  for (count = 0, i = tran_lock->non2pl_list; i != NULL; i = i->tran_next)
    {
      if (i->granted_mode == INCON_NON_TWO_PHASE_LOCK)
	{
	  count++;
	}
    }
  if (count != tran_lock->num_incons_non2pl)
    {
      pthread_mutex_unlock (&tran_lock->non2pl_mutex);
      er_log_debug (ARG_FILE_LINE, "lk_consistent_tran_lock: num_incons_non2pl incorrect.");
      return false;
    }

  /* release transactino non2pl mutex */
  pthread_mutex_unlock (&tran_lock->non2pl_mutex);

  /* consistent */
  return true;
}
#endif /* SERVER_MODE */
#endif /* ENABLE_UNUSED_FUNCTION */

/*
 * lock_initialize - Initialize the lock manager
 *
 * return: error code
 *
 *   estimate_nobj_locks(in): estimate_nobj_locks(useless)
 *
 * Note:Initialize the lock manager memory structures.
 */
int
lock_initialize (void)
{
#if !defined (SERVER_MODE)
  lk_Standalone_has_xlock = false;
  return NO_ERROR;
#else /* !SERVER_MODE */
  const char *env_value;
  int error_code = NO_ERROR;

  error_code = lock_initialize_tran_lock_table ();
  if (error_code != NO_ERROR)
    {
      goto error;
    }
  error_code = lock_initialize_object_hash_table ();
  if (error_code != NO_ERROR)
    {
      goto error;
    }
  error_code = lock_initialize_object_lock_res_list ();
  if (error_code != NO_ERROR)
    {
      goto error;
    }
  error_code = lock_initialize_object_lock_entry_list ();
  if (error_code != NO_ERROR)
    {
      goto error;
    }
  error_code = lock_initialize_deadlock_detection ();
  if (error_code != NO_ERROR)
    {
      goto error;
    }

  /* initialize some parameters */
#if defined(CUBRID_DEBUG)
  lk_Gl.verbose_mode = true;
  lk_Gl.no_victim_case_count = 0;
#else /* !CUBRID_DEBUG */
  env_value = envvar_get ("LK_VERBOSE_SUSPENDED");
  if (env_value != NULL)
    {
      lk_Gl.verbose_mode = (bool) atoi (env_value);
      if (lk_Gl.verbose_mode != false)
	{
	  lk_Gl.verbose_mode = true;
	}
    }
  lk_Gl.no_victim_case_count = 0;
#endif /* !CUBRID_DEBUG */

#if defined(LK_DUMP)
  lk_Gl.dump_level = 0;
  env_value = envvar_get ("LK_DUMP_LEVEL");
  if (env_value != NULL)
    {
      lk_Gl.dump_level = atoi (env_value);
      if (lk_Gl.dump_level < 0 || lk_Gl.dump_level > 3)
	{
	  lk_Gl.dump_level = 0;
	}
    }
#endif /* LK_DUMP */

  lock_deadlock_detect_daemon_init ();

  return error_code;

error:
  (void) lock_finalize ();
  return error_code;
#endif /* !SERVER_MODE */
}

// *INDENT-OFF*
#if defined(SERVER_MODE)
// class deadlock_detect_task
//
//  description:
//    deadlock detect daemon task
//    It does
//      (1) to resume an interrupted lock waiter
//      (2) to resume a timedout lock waiter
//      (3) to detect and resolve a deadlock.
//    It operates (1) and (2) for every 100ms and does (3) for every PRM_ID_LK_RUN_DEADLOCK_INTERVAL.
//
class deadlock_detect_task : public cubthread::entry_task
{
  public:
    void execute (cubthread::entry & thread_ref) override
    {
      if (!BO_IS_SERVER_RESTARTED ())
	{
	  // wait for boot to finish
	  return;
	}

      if (!lock_is_local_deadlock_detection_interval_up ())
	{
	  // forced to wait until PRM_ID_LK_RUN_DEADLOCK_INTERVAL
	  return;
	}

      if (lk_Gl.deadlock_and_timeout_detector == 0)
	{
	  // if none of the threads were suspended then just return
	  return;
	}

      /* check if the lock-wait thread exists */
      int thread_index;
      THREAD_ENTRY *lock_wait_entry = thread_find_first_lockwait_entry (&thread_index);

      if (lock_wait_entry == NULL)
	{
	  return;
	}

      int lock_wait_count = 0;

      /* One or more threads are lock-waiting */
      while (lock_wait_entry != NULL)
	{
	  /* The transaction, for which the current thread is working, might be interrupted.
	   * lock_force_timeout_expired_wait_transactions() performs not only interrupt but timeout checking.
	   */
	  bool state = lock_force_timeout_expired_wait_transactions (lock_wait_entry);

	  if (!state)
	    {
	      lock_wait_count++;
	    }

	  lock_wait_entry = thread_find_next_lockwait_entry (&thread_index);
	}

      if (lock_is_local_deadlock_detection_interval_up () && lock_wait_count >= 2)
	{
	  lock_detect_local_deadlock (&thread_ref);
	}
    }
};
#endif /* SERVER_MODE */

#if defined(SERVER_MODE)
/*
 * lock_deadlock_detect_daemon_init () - initialize deadlock detect daemon thread
 */
void
lock_deadlock_detect_daemon_init ()
{
  assert (lock_Deadlock_detect_daemon == NULL);

  cubthread::looper looper = cubthread::looper (std::chrono::milliseconds (100));
  deadlock_detect_task *daemon_task = new deadlock_detect_task ();

  // create deadlock detect daemon thread
  lock_Deadlock_detect_daemon = cubthread::get_manager ()->create_daemon (looper, daemon_task);
}
#endif /* SERVER_MODE */

#if defined(SERVER_MODE)
/*
 * lock_deadlock_detect_daemon_destroy () - destroy deadlock detect daemon thread
 */
void
lock_deadlock_detect_daemon_destroy ()
{
  cubthread::get_manager ()->destroy_daemon (lock_Deadlock_detect_daemon);
}
#endif /* SERVER_MODE */

#if defined(SERVER_MODE)
/*
 * lock_deadlock_detect_daemon_get_stats - get deadlock detector daemon thread statistics into statsp
 */
void
lock_deadlock_detect_daemon_get_stats (UINT64 * statsp)
{
  if (lock_Deadlock_detect_daemon != NULL)
    {
      lock_Deadlock_detect_daemon->get_stats (statsp);
    }
}
#endif /* SERVER_MODE */
// *INDENT-ON*

/*
 * lock_finalize - Finalize the lock manager
 *
 * return: nothing
 *
 * Note:This function finalize the lock manager.
 *     Memory structures of the lock manager are deallocated.
 */
void
lock_finalize (void)
{
#if !defined (SERVER_MODE)
  lk_Standalone_has_xlock = false;
#else /* !SERVER_MODE */
  LK_TRAN_LOCK *tran_lock;
  int i;

  /* Release all the locks and awake all transactions */
  /* TODO: Why ? */
  /* transaction deadlock information table */
  /* deallocate memory space for the transaction deadlock info. */
  if (lk_Gl.TWFG_node != NULL)
    {
      free_and_init (lk_Gl.TWFG_node);
    }

  /* transaction lock information table */
  /* deallocate memory space for transaction lock table */
  if (lk_Gl.tran_lock_table != NULL)
    {
      for (i = 0; i < lk_Gl.num_trans; i++)
	{
	  tran_lock = &lk_Gl.tran_lock_table[i];
	  pthread_mutex_destroy (&tran_lock->hold_mutex);
	  pthread_mutex_destroy (&tran_lock->non2pl_mutex);
	  while (tran_lock->lk_entry_pool != NULL)
	    {
	      LK_ENTRY *entry = tran_lock->lk_entry_pool;
	      tran_lock->lk_entry_pool = tran_lock->lk_entry_pool->next;
	      free (entry);
	    }
	}
      free_and_init (lk_Gl.tran_lock_table);
    }
  /* reset the number of transactions */
  lk_Gl.num_trans = 0;
  pthread_mutex_destroy (&lk_Gl.DL_detection_mutex);

  /* reset max number of object locks */
  lk_Gl.max_obj_locks = 0;

  /* destroy hash table and freelists */
  lf_hash_destroy (&lk_Gl.obj_hash_table);
  lf_freelist_destroy (&lk_Gl.obj_free_entry_list);
  lf_freelist_destroy (&lk_Gl.obj_free_res_list);

  lock_deadlock_detect_daemon_destroy ();
#endif /* !SERVER_MODE */
}

/*
 * lock_hold_object_instant - Hold object lock with instant duration
 *
 * return: one of following values
 *     LK_GRANTED
 *     LK_NOTGRANTED
 *     LK_NOTGRANTED_DUE_ERROR
 *
 *   oid(in):
 *   class_oid(in):
 *   lock(in):
 */
int
lock_hold_object_instant (THREAD_ENTRY * thread_p, const OID * oid, const OID * class_oid, LOCK lock)
{
#if !defined (SERVER_MODE)
  LK_SET_STANDALONE_XLOCK (lock);
  return LK_GRANTED;
#else /* !SERVER_MODE */
  int tran_index;
  if (oid == NULL)
    {
      er_set (ER_ERROR_SEVERITY, ARG_FILE_LINE, ER_LK_BAD_ARGUMENT, 2, "lk_object_instant", "NULL OID pointer");
      return LK_NOTGRANTED_DUE_ERROR;
    }
  if (class_oid == NULL)
    {
      er_set (ER_ERROR_SEVERITY, ARG_FILE_LINE, ER_LK_BAD_ARGUMENT, 2, "lk_object_instant", "NULL ClassOID pointer");
      return LK_NOTGRANTED_DUE_ERROR;
    }
  if (lock == NULL_LOCK)
    {
      return LK_GRANTED;
    }

  tran_index = LOG_FIND_THREAD_TRAN_INDEX (thread_p);
  return lock_internal_hold_lock_object_instant (tran_index, oid, class_oid, lock);

#endif /* !SERVER_MODE */
}

/*
 * lock_object - Lock an object
 *
 * return: one of following values)
 *     LK_GRANTED
 *     LK_NOTGRANTED_DUE_ABORTED
 *     LK_NOTGRANTED_DUE_TIMEOUT
 *     LK_NOTGRANTED_DUE_ERROR
 *
 *   oid(in): Identifier of object(instance, class, root class) to lock
 *   class_oid(in): Identifier of the class instance of the given object
 *   lock(in): Requested lock mode
 *   cond_flag(in):
 *
 */
int
lock_object (THREAD_ENTRY * thread_p, const OID * oid, const OID * class_oid, LOCK lock, int cond_flag)
{
#if !defined (SERVER_MODE)
  LK_SET_STANDALONE_XLOCK (lock);
  return LK_GRANTED;
#else /* !SERVER_MODE */
  int tran_index;
  int wait_msecs;
  TRAN_ISOLATION isolation;
  LOCK new_class_lock;
  LOCK old_class_lock;
  int granted;
  LK_ENTRY *root_class_entry = NULL;
  LK_ENTRY *class_entry = NULL, *superclass_entry = NULL;
  LK_ENTRY *inst_entry = NULL;
#if defined (EnableThreadMonitoring)
  TSC_TICKS start_tick, end_tick;
  TSCTIMEVAL elapsed_time;
#endif

  if (oid == NULL)
    {
      er_set (ER_ERROR_SEVERITY, ARG_FILE_LINE, ER_LK_BAD_ARGUMENT, 2, "lock_object", "NULL OID pointer");
      return LK_NOTGRANTED_DUE_ERROR;
    }
  if (class_oid == NULL)
    {
      er_set (ER_ERROR_SEVERITY, ARG_FILE_LINE, ER_LK_BAD_ARGUMENT, 2, "lock_object", "NULL ClassOID pointer");
      return LK_NOTGRANTED_DUE_ERROR;
    }


  if (lock == NULL_LOCK)
    {
      return LK_GRANTED;
    }

#if defined (EnableThreadMonitoring)
  if (0 < prm_get_integer_value (PRM_ID_MNT_WAITING_THREAD))
    {
      tsc_getticks (&start_tick);
    }
#endif

  tran_index = LOG_FIND_THREAD_TRAN_INDEX (thread_p);
  if (cond_flag == LK_COND_LOCK)	/* conditional request */
    {
      wait_msecs = LK_FORCE_ZERO_WAIT;
    }
  else
    {
      wait_msecs = logtb_find_wait_msecs (tran_index);
    }
  isolation = logtb_find_isolation (tran_index);

  /* check if the given oid is root class oid */
  if (OID_IS_ROOTOID (oid))
    {
      /* case 1 : resource type is LOCK_RESOURCE_ROOT_CLASS acquire a lock on the root class oid. NOTE that in case of
       * acquiring a lock on a class object, the higher lock granule of the class object must not be given. */
      granted = lock_internal_perform_lock_object (thread_p, tran_index, oid, NULL, lock, wait_msecs,
						   &root_class_entry, NULL);
      goto end;
    }

  /* get the intentional lock mode to be acquired on class oid */
  if (lock <= S_LOCK)
    {
      new_class_lock = IS_LOCK;
    }
  else
    {
      new_class_lock = IX_LOCK;
    }

  /* Check if current transaction has already held the class lock. If the class lock is not held, hold the class lock,
   * now. */
  class_entry = lock_get_class_lock (class_oid, tran_index);
  old_class_lock = (class_entry) ? class_entry->granted_mode : NULL_LOCK;

  if (OID_IS_ROOTOID (class_oid))
    {
      if (old_class_lock < new_class_lock)
	{
	  granted = lock_internal_perform_lock_object (thread_p, tran_index, class_oid, NULL, new_class_lock,
						       wait_msecs, &root_class_entry, NULL);
	  if (granted != LK_GRANTED)
	    {
	      goto end;
	    }
	}
      /* case 2 : resource type is LOCK_RESOURCE_CLASS */
      /* acquire a lock on the given class object */

      /* NOTE that in case of acquiring a lock on a class object, the higher lock granule of the class object must not
       * be given. */
      granted = lock_internal_perform_lock_object (thread_p, tran_index, oid, NULL, lock, wait_msecs, &class_entry,
						   root_class_entry);
      goto end;
    }
  else
    {
      if (old_class_lock < new_class_lock)
	{
	  if (class_entry != NULL && class_entry->class_entry != NULL
	      && !OID_IS_ROOTOID (&class_entry->class_entry->res_head->key.oid))
	    {
	      /* preserve class hierarchy */
	      superclass_entry = class_entry->class_entry;
	    }
	  else
	    {
	      superclass_entry = lock_get_class_lock (oid_Root_class_oid, tran_index);
	    }

	  granted =
	    lock_internal_perform_lock_object (thread_p, tran_index, class_oid, NULL, new_class_lock, wait_msecs,
					       &class_entry, superclass_entry);
	  if (granted != LK_GRANTED)
	    {
	      goto end;
	    }
	}

      /* case 3 : resource type is LOCK_RESOURCE_INSTANCE */
      if (lock_is_class_lock_escalated (old_class_lock, lock) == true)
	{			/* already granted on the class level */
	  /* if incompatible old class lock with requested lock, remove instant class locks */
	  lock_stop_instant_lock_mode (thread_p, tran_index, false);
	  granted = LK_GRANTED;
	  goto end;
	}
      /* acquire a lock on the given instance oid */

      /* NOTE that in case of acquiring a lock on an instance object, the class oid of the instance object must be
       * given. */
      granted = lock_internal_perform_lock_object (thread_p, tran_index, oid, class_oid, lock, wait_msecs, &inst_entry,
						   class_entry);
      goto end;
    }

end:
#if defined (EnableThreadMonitoring)
  if (0 < prm_get_integer_value (PRM_ID_MNT_WAITING_THREAD))
    {
      tsc_getticks (&end_tick);
      tsc_elapsed_time_usec (&elapsed_time, end_tick, start_tick);
    }
  if (MONITOR_WAITING_THREAD (elapsed_time))
    {
      er_set (ER_NOTIFICATION_SEVERITY, ARG_FILE_LINE, ER_MNT_WAITING_THREAD, 2, "lock object (lock_object)",
	      prm_get_integer_value (PRM_ID_MNT_WAITING_THREAD));
      er_log_debug (ARG_FILE_LINE, "lock_object: %6d.%06d\n", elapsed_time.tv_sec, elapsed_time.tv_usec);
    }
#endif

  return granted;
#endif /* !SERVER_MODE */
}

/*
 * lock_subclass () - Lock a class in a class hierarchy
 *
 * return: one of following values)
 *     LK_GRANTED
 *     LK_NOTGRANTED_DUE_ABORTED
 *     LK_NOTGRANTED_DUE_TIMEOUT
 *     LK_NOTGRANTED_DUE_ERROR
 *
 *   subclass_oid(in): Identifier of subclass to lock
 *   superclass_oid(in): Identifier of the superclass
 *   lock(in): Requested lock mode
 *   cond_flag(in):
 */
int
lock_subclass (THREAD_ENTRY * thread_p, const OID * subclass_oid, const OID * superclass_oid, LOCK lock, int cond_flag)
{
#if !defined (SERVER_MODE)
  LK_SET_STANDALONE_XLOCK (lock);
  return LK_GRANTED;
#else /* !SERVER_MODE */
  LOCK new_superclass_lock, old_superclass_lock;
  LK_ENTRY *superclass_entry = NULL, *subclass_entry = NULL;
  int granted;
  int tran_index;
  int wait_msecs;
  TRAN_ISOLATION isolation;
#if defined (EnableThreadMonitoring)
  TSC_TICKS start_tick, end_tick;
  TSCTIMEVAL elapsed_time;
#endif

  if (subclass_oid == NULL)
    {
      er_set (ER_ERROR_SEVERITY, ARG_FILE_LINE, ER_LK_BAD_ARGUMENT, 2, "lock_subclass", "NULL subclass OID pointer");
      return LK_NOTGRANTED_DUE_ERROR;
    }

  if (superclass_oid == NULL)
    {
      er_set (ER_ERROR_SEVERITY, ARG_FILE_LINE, ER_LK_BAD_ARGUMENT, 2, "lock_subclass", "NULL superclass OID pointer");
      return LK_NOTGRANTED_DUE_ERROR;
    }

  if (lock == NULL_LOCK)
    {
      return LK_GRANTED;
    }

#if defined (EnableThreadMonitoring)
  if (0 < prm_get_integer_value (PRM_ID_MNT_WAITING_THREAD))
    {
      tsc_getticks (&start_tick);
    }
#endif

  tran_index = LOG_FIND_THREAD_TRAN_INDEX (thread_p);
  if (cond_flag == LK_COND_LOCK)	/* conditional request */
    {
      wait_msecs = LK_FORCE_ZERO_WAIT;
    }
  else
    {
      wait_msecs = logtb_find_wait_msecs (tran_index);
    }
  isolation = logtb_find_isolation (tran_index);

  /* get the intentional lock mode to be acquired on class oid */
  if (lock <= S_LOCK)
    {
      new_superclass_lock = IS_LOCK;
    }
  else
    {
      new_superclass_lock = IX_LOCK;
    }

  /* Check if current transaction has already held the class lock. If the class lock is not held, hold the class lock,
   * now. */
  superclass_entry = lock_get_class_lock (superclass_oid, tran_index);
  old_superclass_lock = (superclass_entry) ? superclass_entry->granted_mode : NULL_LOCK;


  if (old_superclass_lock < new_superclass_lock)
    {
      /* superclass is already locked, just promote to the new lock */
      granted = lock_internal_perform_lock_object (thread_p, tran_index, superclass_oid, NULL, new_superclass_lock,
						   wait_msecs, &superclass_entry, NULL);
      if (granted != LK_GRANTED)
	{
	  goto end;
	}
    }
  /* case 2 : resource type is LOCK_RESOURCE_CLASS */
  /* acquire a lock on the given class object */

  /* NOTE that in case of acquiring a lock on a class object, the higher lock granule of the class object must not be
   * given. */

  granted = lock_internal_perform_lock_object (thread_p, tran_index, subclass_oid, NULL, lock, wait_msecs,
					       &subclass_entry, superclass_entry);
end:
#if defined (EnableThreadMonitoring)
  if (0 < prm_get_integer_value (PRM_ID_MNT_WAITING_THREAD))
    {
      tsc_getticks (&end_tick);
      tsc_elapsed_time_usec (&elapsed_time, end_tick, start_tick);
    }
  if (MONITOR_WAITING_THREAD (elapsed_time))
    {
      er_set (ER_NOTIFICATION_SEVERITY, ARG_FILE_LINE, ER_MNT_WAITING_THREAD, 2, "lock object (lock_object)",
	      prm_get_integer_value (PRM_ID_MNT_WAITING_THREAD));
      er_log_debug (ARG_FILE_LINE, "lock_object: %6d.%06d\n", elapsed_time.tv_sec, elapsed_time.tv_usec);
    }
#endif

  return granted;
#endif /* !SERVER_MODE */
}

/*
 * lock_object_wait_msecs - Lock an object
 *
 * return: one of following values)
 *     LK_GRANTED
 *     LK_NOTGRANTED_DUE_ABORTED
 *     LK_NOTGRANTED_DUE_TIMEOUT
 *     LK_NOTGRANTED_DUE_ERROR
 *
 *   oid(in): Identifier of object(instance, class, root class) to lock
 *   class_oid(in): Identifier of the class instance of the given object
 *   lock(in): Requested lock mode
 *   cond_flag(in):
 *   wait_msecs(in):
 *
 */
int
lock_object_wait_msecs (THREAD_ENTRY * thread_p, const OID * oid, const OID * class_oid, LOCK lock, int cond_flag,
			int wait_msecs)
{
#if !defined (SERVER_MODE)
  LK_SET_STANDALONE_XLOCK (lock);
  return LK_GRANTED;
#else /* !SERVER_MODE */
  int old_wait_msecs = xlogtb_reset_wait_msecs (thread_p, wait_msecs);
  int lock_result = lock_object (thread_p, oid, class_oid, lock, cond_flag);

  xlogtb_reset_wait_msecs (thread_p, old_wait_msecs);

  return lock_result;
#endif
}

/*
 * lock_scan - Lock for scanning a heap
 *
 * return: one of following values)
 *     LK_GRANTED
 *     LK_NOTGRANTED_DUE_ABORTED
 *     LK_NOTGRANTED_DUE_TIMEOUT
 *     LK_NOTGRANTED_DUE_ERROR
 *
 *   class_oid(in): class oid of the instances to be scanned
 *   current_lock(in): acquired lock
 *
 */
int
lock_scan (THREAD_ENTRY * thread_p, const OID * class_oid, int cond_flag, LOCK class_lock)
{
#if !defined (SERVER_MODE)
  return LK_GRANTED;
#else /* !SERVER_MODE */
  int tran_index;
  int wait_msecs;
  TRAN_ISOLATION isolation;
  int granted;
  LK_ENTRY *root_class_entry = NULL;
  LK_ENTRY *class_entry = NULL;
#if defined (EnableThreadMonitoring)
  TSC_TICKS start_tick, end_tick;
  TSCTIMEVAL elapsed_time;
#endif

  if (class_oid == NULL)
    {
      er_set (ER_ERROR_SEVERITY, ARG_FILE_LINE, ER_LK_BAD_ARGUMENT, 2, "lock_scan", "NULL ClassOID pointer");
      return LK_NOTGRANTED_DUE_ERROR;
    }

#if defined (EnableThreadMonitoring)
  if (0 < prm_get_integer_value (PRM_ID_MNT_WAITING_THREAD))
    {
      tsc_getticks (&start_tick);
    }
#endif

  tran_index = LOG_FIND_THREAD_TRAN_INDEX (thread_p);
  if (cond_flag == LK_COND_LOCK)
    {
      wait_msecs = LK_FORCE_ZERO_WAIT;
    }
  else
    {
      assert (cond_flag == LK_UNCOND_LOCK);
      wait_msecs = logtb_find_wait_msecs (tran_index);
    }
  isolation = logtb_find_isolation (tran_index);

  /* acquire the lock on the class */
  /* NOTE that in case of acquiring a lock on a class object, the higher lock granule of the class object is not given. */
  root_class_entry = lock_get_class_lock (oid_Root_class_oid, tran_index);
  granted = lock_internal_perform_lock_object (thread_p, tran_index, class_oid, NULL, class_lock, wait_msecs,
					       &class_entry, root_class_entry);
  assert (granted == LK_GRANTED || cond_flag == LK_COND_LOCK || er_errid () != NO_ERROR);

#if defined (EnableThreadMonitoring)
  if (0 < prm_get_integer_value (PRM_ID_MNT_WAITING_THREAD))
    {
      tsc_getticks (&end_tick);
      tsc_elapsed_time_usec (&elapsed_time, end_tick, start_tick);
    }
  if (MONITOR_WAITING_THREAD (elapsed_time))
    {
      er_set (ER_NOTIFICATION_SEVERITY, ARG_FILE_LINE, ER_MNT_WAITING_THREAD, 2, "lock object (lock_scan)",
	      prm_get_integer_value (PRM_ID_MNT_WAITING_THREAD));
      er_log_debug (ARG_FILE_LINE, "lock_scan: %6d.%06d\n", elapsed_time.tv_sec, elapsed_time.tv_usec);
    }
#endif

  return granted;
#endif /* !SERVER_MODE */
}

/*
 * lock_classes_lock_hint - Lock many classes that has been hinted
 *
 * return: one of following values
 *     LK_GRANTED
 *     LK_NOTGRANTED_DUE_ABORTED
 *     LK_NOTGRANTED_DUE_TIMEOUT
 *     LK_NOTGRANTED_DUE_ERROR
 *
 *   lockhint(in): description of hinted classes
 *
 */
int
lock_classes_lock_hint (THREAD_ENTRY * thread_p, LC_LOCKHINT * lockhint)
{
#if !defined (SERVER_MODE)
  int i;

  for (i = 0; i < lockhint->num_classes; i++)
    {
      if (lockhint->classes[i].lock == SCH_M_LOCK || lockhint->classes[i].lock == X_LOCK
	  || lockhint->classes[i].lock == IX_LOCK || lockhint->classes[i].lock == SIX_LOCK)
	{
	  lk_Standalone_has_xlock = true;
	  break;
	}
    }
  return LK_GRANTED;
#else /* !SERVER_MODE */
  int tran_index;
  int wait_msecs;
  TRAN_ISOLATION isolation;
  LK_LOCKINFO cls_lockinfo_space[LK_LOCKINFO_FIXED_COUNT];
  LK_LOCKINFO *cls_lockinfo;
  LK_ENTRY *root_class_entry = NULL;
  LK_ENTRY *class_entry = NULL;
  OID *root_oidp;
  LOCK root_lock;
  LOCK intention_mode;
  int cls_count;
  int granted, i;
#if defined (EnableThreadMonitoring)
  TSC_TICKS start_tick, end_tick;
  TSCTIMEVAL elapsed_time;
#endif

  if (lockhint == NULL)
    {
      er_set (ER_ERROR_SEVERITY, ARG_FILE_LINE, ER_LK_BAD_ARGUMENT, 2, "lock_classes_lock_hint",
	      "NULL lockhint pointer");
      return LK_NOTGRANTED_DUE_ERROR;
    }

  /* If there is nothing to lock, returns */
  if (lockhint->num_classes <= 0)
    {
      return LK_GRANTED;
    }

#if defined (EnableThreadMonitoring)
  if (0 < prm_get_integer_value (PRM_ID_MNT_WAITING_THREAD))
    {
      tsc_getticks (&start_tick);
    }
#endif

  tran_index = LOG_FIND_THREAD_TRAN_INDEX (thread_p);
  wait_msecs = logtb_find_wait_msecs (tran_index);
  isolation = logtb_find_isolation (tran_index);

  /* We do not want to rollback the transaction in the event of a deadlock. For now, let's just wait a long time. If
   * deadlock, the transaction is going to be notified of lock timeout instead of aborted. */
  if (lockhint->quit_on_errors == false && wait_msecs == LK_INFINITE_WAIT)
    {
      wait_msecs = INT_MAX;	/* to be notified of lock timeout */
    }

  /* prepare cls_lockinfo array */
  if (lockhint->num_classes <= LK_LOCKINFO_FIXED_COUNT)
    {
      cls_lockinfo = &cls_lockinfo_space[0];
    }
  else
    {				/* num_classes > LK_LOCKINFO_FIXED_COUNT */
      cls_lockinfo = (LK_LOCKINFO *) db_private_alloc (thread_p, SIZEOF_LK_LOCKINFO * lockhint->num_classes);
      if (cls_lockinfo == NULL)
	{
	  return LK_NOTGRANTED_DUE_ERROR;
	}
    }

  /* Define the desired locks for all classes */
  /* get class_oids and class_locks */
  cls_count = 0;
  for (i = 0; i < lockhint->num_classes; i++)
    {
      if (OID_ISNULL (&lockhint->classes[i].oid) || lockhint->classes[i].lock == NULL_LOCK)
	{
	  continue;
	}

      if (OID_IS_ROOTOID (&lockhint->classes[i].oid))
	{
	  /* When the given class is the root class */
	  root_oidp = &lockhint->classes[i].oid;
	  root_lock = lockhint->classes[i].lock;

	  /* hold an explicit lock on the root class */
	  granted = lock_internal_perform_lock_object (thread_p, tran_index, root_oidp, NULL, root_lock, wait_msecs,
						       &root_class_entry, NULL);
	  if (granted != LK_GRANTED)
	    {
	      if (lockhint->quit_on_errors == (int) true || granted != LK_NOTGRANTED_DUE_TIMEOUT)
		{
		  goto error;
		}
	      else
		{
		  OID_SET_NULL (root_oidp);
		}
	    }
	}
      else
	{
	  /* build cls_lockinfo[cls_count] */
	  COPY_OID (&cls_lockinfo[cls_count].oid, &lockhint->classes[i].oid);
	  cls_lockinfo[cls_count].org_oidp = &lockhint->classes[i].oid;
	  cls_lockinfo[cls_count].lock = lockhint->classes[i].lock;

	  /* increment cls_count */
	  cls_count++;
	}
    }

  /* sort class oids before hold the locks in order to avoid deadlocks */
  if (cls_count > 1)
    {
      (void) qsort (cls_lockinfo, cls_count, SIZEOF_LK_LOCKINFO, lock_compare_lock_info);
    }

  /* get root class lock mode */
  root_class_entry = lock_get_class_lock (oid_Root_class_oid, tran_index);

  for (i = 0; i < cls_count; i++)
    {
      /* hold the intentional lock on the root class if needed. */
      if (cls_lockinfo[i].lock <= S_LOCK)
	{
	  intention_mode = IS_LOCK;
	}
      else
	{
	  intention_mode = IX_LOCK;
	}

      if (root_class_entry == NULL || root_class_entry->granted_mode < intention_mode)
	{
	  granted = lock_internal_perform_lock_object (thread_p, tran_index, oid_Root_class_oid, NULL, intention_mode,
						       wait_msecs, &root_class_entry, NULL);
	  if (granted != LK_GRANTED)
	    {
	      if (lockhint->quit_on_errors == false && granted == LK_NOTGRANTED_DUE_TIMEOUT)
		{
		  OID_SET_NULL (cls_lockinfo[i].org_oidp);
		  continue;
		}
	      goto error;
	    }
	}

      /* hold the lock on the given class. */
      granted = lock_internal_perform_lock_object (thread_p, tran_index, &cls_lockinfo[i].oid, NULL,
						   cls_lockinfo[i].lock, wait_msecs, &class_entry, root_class_entry);

      if (granted != LK_GRANTED)
	{
	  if (lockhint->quit_on_errors == false && granted == LK_NOTGRANTED_DUE_TIMEOUT)
	    {
	      OID_SET_NULL (cls_lockinfo[i].org_oidp);
	      continue;
	    }
	  goto error;
	}
    }

  /* release memory space for cls_lockinfo */
  if (cls_lockinfo != &cls_lockinfo_space[0])
    {
      db_private_free_and_init (thread_p, cls_lockinfo);
    }

#if defined (EnableThreadMonitoring)
  if (0 < prm_get_integer_value (PRM_ID_MNT_WAITING_THREAD))
    {
      tsc_getticks (&end_tick);
      tsc_elapsed_time_usec (&elapsed_time, end_tick, start_tick);
    }
  if (MONITOR_WAITING_THREAD (elapsed_time))
    {
      er_set (ER_NOTIFICATION_SEVERITY, ARG_FILE_LINE, ER_MNT_WAITING_THREAD, 2, "lock object (lock_classes_lock_hint)",
	      prm_get_integer_value (PRM_ID_MNT_WAITING_THREAD));
      er_log_debug (ARG_FILE_LINE, "lock_classes_lock_hint: %6d.%06d\n", elapsed_time.tv_sec, elapsed_time.tv_usec);
    }
#endif

  return LK_GRANTED;

error:
  if (cls_lockinfo != &cls_lockinfo_space[0])
    {
      db_private_free_and_init (thread_p, cls_lockinfo);
    }
  return granted;
#endif /* !SERVER_MODE */
}

static void
lock_unlock_object_lock_internal (THREAD_ENTRY * thread_p, const OID * oid, const OID * class_oid, LOCK lock,
				  int release_flag, int move_to_non2pl)
{
#if !defined (SERVER_MODE)
  return;
#else /* !SERVER_MODE */
  LK_ENTRY *entry_ptr = NULL;
  int tran_index;
  bool is_class;

  is_class = (OID_IS_ROOTOID (oid) || OID_IS_ROOTOID (class_oid)) ? true : false;

  /* get transaction table index */
  tran_index = LOG_FIND_THREAD_TRAN_INDEX (thread_p);
  entry_ptr = lock_find_tran_hold_entry (tran_index, oid, is_class);

  if (entry_ptr != NULL)
    {
      lock_internal_perform_unlock_object (thread_p, entry_ptr, release_flag, move_to_non2pl);
    }
#endif
}

/*
 * lock_unlock_object_donot_move_to_non2pl - Unlock an object lock on the specified object
 *   return:
 *   thread_p(in):
 *   oid(in):  Identifier of instance to unlock from
 *   class_oid(in): Identifier of the class of the instance
 *   lock(in): Lock to release
 *
 */
void
lock_unlock_object_donot_move_to_non2pl (THREAD_ENTRY * thread_p, const OID * oid, const OID * class_oid, LOCK lock)
{
  lock_unlock_object_lock_internal (thread_p, oid, class_oid, lock, false, false);
}

/*
 * lock_remove_object_lock - Removes a lock on the specified object
 *   return:
 *   thread_p(in):
 *   oid(in):  Identifier of instance to remove lock from
 *   class_oid(in): Identifier of the class of the instance
 *   lock(in): Lock to remove
 *
 */
void
lock_remove_object_lock (THREAD_ENTRY * thread_p, const OID * oid, const OID * class_oid, LOCK lock)
{
  lock_unlock_object_lock_internal (thread_p, oid, class_oid, lock, true, false);
}

/*
 * lock_unlock_object - Unlock an object according to transaction isolation level
 *
 * return: nothing..
 *
 *   oid(in): Identifier of instance to lock
 *   class_oid(in): Identifier of the class of the instance
 *   lock(in): Lock to release
 *   force(in): Unlock the object no matter what it is the isolation level.
 *
 */
void
lock_unlock_object (THREAD_ENTRY * thread_p, const OID * oid, const OID * class_oid, LOCK lock, bool force)
{
#if !defined (SERVER_MODE)
  return;
#else /* !SERVER_MODE */
  int tran_index;		/* transaction table index */
  TRAN_ISOLATION isolation;	/* transaction isolation level */
  LK_ENTRY *entry_ptr;
  bool is_class;

  if (oid == NULL)
    {
      er_set (ER_ERROR_SEVERITY, ARG_FILE_LINE, ER_LK_BAD_ARGUMENT, 2, "lk_unlock_object", "NULL OID pointer");
      return;
    }
  if (class_oid == NULL)
    {
      er_set (ER_ERROR_SEVERITY, ARG_FILE_LINE, ER_LK_BAD_ARGUMENT, 2, "lk_unlock_object", "NULL ClassOID pointer");
      return;
    }

  is_class = (OID_IS_ROOTOID (oid) || OID_IS_ROOTOID (class_oid)) ? true : false;

  /* get transaction table index */
  tran_index = LOG_FIND_THREAD_TRAN_INDEX (thread_p);

  if (force == true)
    {
#if defined(ENABLE_SYSTEMTAP)
      CUBRID_LOCK_RELEASE_START (oid, class_oid, lock);
#endif /* ENABLE_SYSTEMTAP */

      entry_ptr = lock_find_tran_hold_entry (tran_index, oid, is_class);

      if (entry_ptr != NULL)
	{
	  lock_internal_perform_unlock_object (thread_p, entry_ptr, false, true);
	}

#if defined(ENABLE_SYSTEMTAP)
      CUBRID_LOCK_RELEASE_END (oid, class_oid, lock);
#endif /* ENABLE_SYSTEMTAP */

      return;
    }

  /* force != true */
  if (lock != S_LOCK)
    {
      assert (lock != NULL_LOCK);
      /* These will not be released. */
      return;
    }

  isolation = logtb_find_isolation (tran_index);
  switch (isolation)
    {
    case TRAN_SERIALIZABLE:
    case TRAN_REPEATABLE_READ:
      return;			/* nothing to do */

    case TRAN_READ_COMMITTED:
#if defined(ENABLE_SYSTEMTAP)
      CUBRID_LOCK_RELEASE_START (oid, class_oid, lock);
#endif /* ENABLE_SYSTEMTAP */

      /* The intentional lock on the higher lock granule must be kept. */
      lock_unlock_object_by_isolation (thread_p, tran_index, isolation, class_oid, oid);

#if defined(ENABLE_SYSTEMTAP)
      CUBRID_LOCK_RELEASE_END (oid, class_oid, lock);
#endif /* ENABLE_SYSTEMTAP */
      break;

    default:			/* TRAN_UNKNOWN_ISOLATION */
      er_set (ER_ERROR_SEVERITY, ARG_FILE_LINE, ER_LK_UNKNOWN_ISOLATION, 2, isolation, tran_index);
      break;
    }

  return;
#endif /* !SERVER_MODE */
}

/*
 * lock_unlock_objects_lock_set - Unlock many objects according to isolation level
 *
 * return: nothing..
 *
 *   lockset(in):
 *
 */
void
lock_unlock_objects_lock_set (THREAD_ENTRY * thread_p, LC_LOCKSET * lockset)
{
#if !defined (SERVER_MODE)
  return;
#else /* !SERVER_MODE */
  int tran_index;		/* transaction table index */
  TRAN_ISOLATION isolation;	/* transaction isolation level */
  LOCK reqobj_class_unlock;
  OID *oid, *class_oid;
  int i;

  if (lockset == NULL)
    {
      er_set (ER_ERROR_SEVERITY, ARG_FILE_LINE, ER_LK_BAD_ARGUMENT, 2, "lk_unlock_objects_lockset",
	      "NULL lockset pointer");
      return;
    }

  tran_index = LOG_FIND_THREAD_TRAN_INDEX (thread_p);
  isolation = logtb_find_isolation (tran_index);

  if (isolation == TRAN_SERIALIZABLE || isolation == TRAN_REPEATABLE_READ)
    {
      return;			/* Nothing to release */
    }
  else if (isolation != TRAN_READ_COMMITTED)
    {
      assert (0);
      er_set (ER_ERROR_SEVERITY, ARG_FILE_LINE, ER_LK_UNKNOWN_ISOLATION, 2, isolation, tran_index);
      return;
    }

  assert (isolation == TRAN_READ_COMMITTED);

  reqobj_class_unlock = lockset->reqobj_class_lock;
  if (reqobj_class_unlock == X_LOCK)
    {
      return;			/* Don't release the lock */
    }

  for (i = 0; i < lockset->num_reqobjs_processed; i++)
    {
      oid = &lockset->objects[i].oid;
      if (OID_ISNULL (oid) || lockset->objects[i].class_index == -1)
	{
	  continue;
	}

      class_oid = &lockset->classes[lockset->objects[i].class_index].oid;
      if (OID_ISNULL (class_oid))
	{
	  continue;
	}

      /* The intentional lock on the higher lock granule must be kept. */
      lock_unlock_object_by_isolation (thread_p, tran_index, isolation, class_oid, oid);
    }
#endif /* !SERVER_MODE */
}

/*
 * lock_unlock_classes_lock_hint - Unlock many hinted classes according to
 *                             transaction isolation level
 *
 * return: nothing..
 *
 *   lockhint(in): Description of hinted classses
 *
 */
void
lock_unlock_classes_lock_hint (THREAD_ENTRY * thread_p, LC_LOCKHINT * lockhint)
{
#if !defined (SERVER_MODE)
  return;
#else /* !SERVER_MODE */
  int tran_index;		/* transaction table index */
  TRAN_ISOLATION isolation;	/* transaction isolation level */
  int i;

  if (lockhint == NULL)
    {
      er_set (ER_ERROR_SEVERITY, ARG_FILE_LINE, ER_LK_BAD_ARGUMENT, 2, "lk_unlock_classes_lockhint",
	      "NULL lockhint pointer");
      return;
    }

  /* If there is nothing to unlock, returns */
  if (lockhint->num_classes <= 0)
    {
      return;
    }

  tran_index = LOG_FIND_THREAD_TRAN_INDEX (thread_p);
  isolation = logtb_find_isolation (tran_index);

  switch (isolation)
    {
    case TRAN_SERIALIZABLE:
    case TRAN_REPEATABLE_READ:
      return;			/* nothing to do */

    case TRAN_READ_COMMITTED:
      for (i = 0; i < lockhint->num_classes; i++)
	{
	  if (OID_ISNULL (&lockhint->classes[i].oid) || lockhint->classes[i].lock == NULL_LOCK)
	    {
	      continue;
	    }
	  lock_unlock_inst_locks_of_class_by_isolation (thread_p, tran_index, isolation, &lockhint->classes[i].oid);
	}
      return;

    default:			/* TRAN_UNKNOWN_ISOLATION */
      er_set (ER_ERROR_SEVERITY, ARG_FILE_LINE, ER_LK_UNKNOWN_ISOLATION, 2, isolation, tran_index);
      return;
    }
#endif /* !SERVER_MODE */
}

/*
 * lock_unlock_all - Release all locks of current transaction
 *
 * return: nothing
 *
 * Note:Release all locks acquired by the current transaction.
 *
 *      This function must be called at the end of the transaction.
 */
void
lock_unlock_all (THREAD_ENTRY * thread_p)
{
#if !defined (SERVER_MODE)
  lk_Standalone_has_xlock = false;
  pgbuf_unfix_all (thread_p);

  return;
#else /* !SERVER_MODE */
  int tran_index;
  LK_TRAN_LOCK *tran_lock;
  LK_ENTRY *entry_ptr;

  tran_index = LOG_FIND_THREAD_TRAN_INDEX (thread_p);
  tran_lock = &lk_Gl.tran_lock_table[tran_index];

  /* remove all instance locks */
  entry_ptr = tran_lock->inst_hold_list;
  while (entry_ptr != NULL)
    {
      assert (tran_index == entry_ptr->tran_index);

      lock_internal_perform_unlock_object (thread_p, entry_ptr, true, false);
      entry_ptr = tran_lock->inst_hold_list;
    }

  /* remove all class locks */
  entry_ptr = tran_lock->class_hold_list;
  while (entry_ptr != NULL)
    {
      assert (tran_index == entry_ptr->tran_index);

      lock_internal_perform_unlock_object (thread_p, entry_ptr, true, false);
      entry_ptr = tran_lock->class_hold_list;
    }

  /* remove root class lock */
  entry_ptr = tran_lock->root_class_hold;
  if (entry_ptr != NULL)
    {
      assert (tran_index == entry_ptr->tran_index);

      lock_internal_perform_unlock_object (thread_p, entry_ptr, true, false);
    }

  /* remove non2pl locks */
  while (tran_lock->non2pl_list != NULL)
    {
      /* remove the non2pl entry from transaction non2pl list */
      entry_ptr = tran_lock->non2pl_list;
      tran_lock->non2pl_list = entry_ptr->tran_next;

      assert (tran_index == entry_ptr->tran_index);

      if (entry_ptr->granted_mode == INCON_NON_TWO_PHASE_LOCK)
	{
	  tran_lock->num_incons_non2pl -= 1;
	}
      /* remove the non2pl entry from resource non2pl list and free it */
      lock_remove_non2pl (entry_ptr, tran_index);
    }

  lock_clear_deadlock_victim (tran_index);

  pgbuf_unfix_all (thread_p);
#endif /* !SERVER_MODE */
}

static LK_ENTRY *
lock_find_tran_hold_entry (int tran_index, const OID * oid, bool is_class)
{
#if !defined (SERVER_MODE)
  return NULL;
#else /* !SERVER_MODE */
  LF_TRAN_ENTRY *t_entry = thread_get_tran_entry (NULL, THREAD_TS_OBJ_LOCK_RES);
  LK_RES_KEY search_key;
  LK_RES *res_ptr;
  LK_ENTRY *entry_ptr;
  int rv;

  if (is_class)
    {
      return lock_find_class_entry (tran_index, oid);
    }

  /* search hash */
  search_key = lock_create_search_key ((OID *) oid, NULL);
  if (search_key.type != LOCK_RESOURCE_ROOT_CLASS)
    {
      /* override type; we don't insert here, so class_oid is neither passed to us nor needed for the search */
      search_key.type = (is_class ? LOCK_RESOURCE_CLASS : LOCK_RESOURCE_INSTANCE);
    }
  rv = lf_hash_find (t_entry, &lk_Gl.obj_hash_table, (void *) &search_key, (void **) &res_ptr);
  if (rv != NO_ERROR)
    {
      return NULL;
    }

  if (res_ptr == NULL)
    {
      /* not found */
      return NULL;
    }

  entry_ptr = res_ptr->holder;
  for (; entry_ptr != NULL; entry_ptr = entry_ptr->next)
    {
      if (entry_ptr->tran_index == tran_index)
	{
	  break;
	}
    }

  pthread_mutex_unlock (&res_ptr->res_mutex);
  return entry_ptr;
#endif
}

/*
 * lock_get_object_lock - Find the acquired lock mode
 *
 * return:
 *
 *   oid(in): target object ientifier
 *   class_oid(in): class identifier of the target object
 *   tran_index(in): the transaction table index of target transaction.
 *
 * Note:Find the acquired lock on the given object by the given transaction.
 *     Currently, the value of the "tran_index" must not be NULL_TRAN_INDEX.
 *
 *     If this function is changed in order to allow NULL_TRAN_INDEX to be
 *     transferred as the value of the "tran_index", this function will
 *     find the resulting lock acquired by all transactions holding a lock
 *     on the given OID (The most powerful lock, actually a combination of
 *     the locks).
 */
LOCK
lock_get_object_lock (const OID * oid, const OID * class_oid, int tran_index)
{
#if !defined (SERVER_MODE)
  return X_LOCK;
#else /* !SERVER_MODE */
  LOCK lock_mode = NULL_LOCK;	/* return value */
  LK_TRAN_LOCK *tran_lock;
  LK_ENTRY *entry_ptr;
  int rv;

  if (oid == NULL)
    {
      er_set (ER_ERROR_SEVERITY, ARG_FILE_LINE, ER_LK_BAD_ARGUMENT, 2, "lk_get_object_lock", "NULL OID pointer");
      return NULL_LOCK;
    }
  if (tran_index == NULL_TRAN_INDEX)
    {
      er_set (ER_ERROR_SEVERITY, ARG_FILE_LINE, ER_LK_BAD_ARGUMENT, 2, "lk_get_object_lock", "NULL_TRAN_INDEX");
      return NULL_LOCK;
    }

  /* get a pointer to transaction lock info entry */
  tran_lock = &lk_Gl.tran_lock_table[tran_index];

  /*
   * case 1: root class lock
   */
  /* get the granted lock mode acquired on the root class oid */
  if (OID_EQ (oid, oid_Root_class_oid))
    {
      rv = pthread_mutex_lock (&tran_lock->hold_mutex);
      if (tran_lock->root_class_hold != NULL)
	{
	  lock_mode = tran_lock->root_class_hold->granted_mode;
	}
      pthread_mutex_unlock (&tran_lock->hold_mutex);
      return lock_mode;		/* might be NULL_LOCK */
    }

  /*
   * case 2: general class lock
   */
  /* get the granted lock mode acquired on the given class oid */
  if (class_oid == NULL || OID_EQ (class_oid, oid_Root_class_oid))
    {
      entry_ptr = lock_find_tran_hold_entry (tran_index, oid, true);
      if (entry_ptr != NULL)
	{
	  lock_mode = entry_ptr->granted_mode;
	}
      return lock_mode;		/* might be NULL_LOCK */
    }

  entry_ptr = lock_find_tran_hold_entry (tran_index, class_oid, true);
  if (entry_ptr != NULL)
    {
      lock_mode = entry_ptr->granted_mode;
    }

  /* If the class lock mode is one of S_LOCK, X_LOCK or SCH_M_LOCK, the lock is held on the instance implicitly. In
   * this case, there is no need to check instance lock. If the class lock mode is SIX_LOCK, S_LOCK is held on the
   * instance implicitly. In this case, we must check for a possible X_LOCK on the instance. In other cases, we must
   * check the lock held on the instance. */
  if (lock_mode == SCH_M_LOCK)
    {
      return X_LOCK;
    }
  else if (lock_mode != S_LOCK && lock_mode != X_LOCK)
    {
      if (lock_mode == SIX_LOCK)
	{
	  lock_mode = S_LOCK;
	}
      else
	{
	  lock_mode = NULL_LOCK;
	}

      entry_ptr = lock_find_tran_hold_entry (tran_index, oid, false);
      if (entry_ptr != NULL)
	{
	  lock_mode = entry_ptr->granted_mode;
	}
    }

  return lock_mode;		/* might be NULL_LOCK */
#endif /* !SERVER_MODE */
}

/*
 * lock_has_lock_on_object -
 *
 * return:
 *
 *   oid(in): target object ientifier
 *   class_oid(in): class identifier of the target object
 *   tran_index(in): the transaction table index of target transaction.
 *   lock(in): the lock mode
 *
 * Note: Find whether the transaction holds an enough lock on the object
 *
 */
int
lock_has_lock_on_object (const OID * oid, const OID * class_oid, int tran_index, LOCK lock)
{
#if !defined (SERVER_MODE)
  return 1;
#else /* !SERVER_MODE */
  LOCK granted_lock_mode = NULL_LOCK;
  LK_TRAN_LOCK *tran_lock;
  LK_ENTRY *entry_ptr;
  int rv;

  if (oid == NULL)
    {
      er_set (ER_ERROR_SEVERITY, ARG_FILE_LINE, ER_LK_BAD_ARGUMENT, 2, "lock_has_lock_on_object", "NULL OID pointer");
      return ER_LK_BAD_ARGUMENT;
    }
  if (tran_index == NULL_TRAN_INDEX)
    {
      er_set (ER_ERROR_SEVERITY, ARG_FILE_LINE, ER_LK_BAD_ARGUMENT, 2, "lock_has_lock_on_object", "NULL_TRAN_INDEX");
      return ER_LK_BAD_ARGUMENT;
    }

  /* get a pointer to transaction lock info entry */
  tran_lock = &lk_Gl.tran_lock_table[tran_index];

  /*
   * case 1: root class lock
   */
  /* get the granted lock mode acquired on the root class oid */
  if (OID_EQ (oid, oid_Root_class_oid))
    {
      rv = pthread_mutex_lock (&tran_lock->hold_mutex);
      if (tran_lock->root_class_hold != NULL)
	{
	  granted_lock_mode = tran_lock->root_class_hold->granted_mode;
	}
      pthread_mutex_unlock (&tran_lock->hold_mutex);
      return (lock_Conv[lock][granted_lock_mode] == granted_lock_mode);
    }

  /*
   * case 2: general class lock
   */
  /* get the granted lock mode acquired on the given class oid */
  if (class_oid == NULL || OID_EQ (class_oid, oid_Root_class_oid))
    {
      entry_ptr = lock_find_tran_hold_entry (tran_index, oid, true);
      if (entry_ptr != NULL)
	{
	  granted_lock_mode = entry_ptr->granted_mode;
	}
      return (lock_Conv[lock][granted_lock_mode] == granted_lock_mode);
    }

  entry_ptr = lock_find_tran_hold_entry (tran_index, class_oid, true);
  if (entry_ptr != NULL)
    {
      granted_lock_mode = entry_ptr->granted_mode;
      if (lock_Conv[lock][granted_lock_mode] == granted_lock_mode)
	{
	  return 1;
	}
    }

  /*
   * case 3: object lock
   */
  /* get the granted lock mode acquired on the given instance/pseudo oid */
  entry_ptr = lock_find_tran_hold_entry (tran_index, oid, false);
  if (entry_ptr != NULL)
    {
      granted_lock_mode = entry_ptr->granted_mode;
      return 1;
    }

  return 0;
#endif /* !SERVER_MODE */
}

/*
 * lock_has_xlock - Does transaction have an exclusive lock on any resource ?
 *
 * return:
 *
 * Note:Find if the current transaction has any kind of exclusive lock
 *     on any lock resource.
 */
bool
lock_has_xlock (THREAD_ENTRY * thread_p)
{
#if !defined (SERVER_MODE)
  return lk_Standalone_has_xlock;
#else /* !SERVER_MODE */
  int tran_index;
  LK_TRAN_LOCK *tran_lock;
  LOCK lock_mode;
  LK_ENTRY *entry_ptr;
  int rv;

  /*
   * Exclusive locks in this context mean IX_LOCK, SIX_LOCK, X_LOCK and
   * SCH_M_LOCK. NOTE that U_LOCK are excluded from exclusive locks.
   * Because U_LOCK is currently for reading the object.
   */
  tran_index = LOG_FIND_THREAD_TRAN_INDEX (thread_p);
  tran_lock = &lk_Gl.tran_lock_table[tran_index];
  rv = pthread_mutex_lock (&tran_lock->hold_mutex);

  /* 1. check root class lock */
  if (tran_lock->root_class_hold != NULL)
    {
      lock_mode = tran_lock->root_class_hold->granted_mode;
      if (lock_mode == X_LOCK || lock_mode == IX_LOCK || lock_mode == SIX_LOCK || lock_mode == SCH_M_LOCK)
	{
	  pthread_mutex_unlock (&tran_lock->hold_mutex);
	  return true;
	}
    }

  /* 2. check general class locks */
  entry_ptr = tran_lock->class_hold_list;
  while (entry_ptr != NULL)
    {
      lock_mode = entry_ptr->granted_mode;
      if (lock_mode == X_LOCK || lock_mode == IX_LOCK || lock_mode == SIX_LOCK || lock_mode == SCH_M_LOCK)
	{
	  pthread_mutex_unlock (&tran_lock->hold_mutex);
	  return true;
	}
      entry_ptr = entry_ptr->tran_next;
    }

  /* 3. checking instance locks is not needed. According to MGL ptotocol, an exclusive class lock has been acquired
   * with intention mode before an exclusive instance is acquired. */

  pthread_mutex_unlock (&tran_lock->hold_mutex);
  return false;
#endif /* !SERVER_MODE */
}

#if defined(ENABLE_UNUSED_FUNCTION)
/*
 * lock_has_lock_transaction - Does transaction have any lock on any resource ?
 *
 * return:
 *
 *   tran_index(in):
 *
 * Note:Find if given transaction has any kind of lock.
 *     Used by css_check_for_clients_down() to eliminate needless pinging.
 */
bool
lock_has_lock_transaction (int tran_index)
{
#if !defined (SERVER_MODE)
  return lk_Standalone_has_xlock;
#else /* !SERVER_MODE */
  LK_TRAN_LOCK *tran_lock;
  bool lock_hold;
  int rv;

  tran_lock = &lk_Gl.tran_lock_table[tran_index];
  rv = pthread_mutex_lock (&tran_lock->hold_mutex);
  if (tran_lock->root_class_hold != NULL || tran_lock->class_hold_list != NULL || tran_lock->inst_hold_list != NULL
      || tran_lock->non2pl_list != NULL)
    {
      lock_hold = true;
    }
  else
    {
      lock_hold = false;
    }
  pthread_mutex_unlock (&tran_lock->hold_mutex);

  return lock_hold;
#endif /* !SERVER_MODE */
}
#endif

/*
 * lock_is_waiting_transaction -
 *
 * return:
 *
 *   tran_index(in):
 */
bool
lock_is_waiting_transaction (int tran_index)
{
#if !defined (SERVER_MODE)
  return false;
#else /* !SERVER_MODE */
  THREAD_ENTRY *thrd_array[10];
  int thrd_count, i;
  THREAD_ENTRY *thrd_ptr;

  thrd_count = thread_get_lockwait_entry (tran_index, &thrd_array[0]);
  for (i = 0; i < thrd_count; i++)
    {
      thrd_ptr = thrd_array[i];
      (void) thread_lock_entry (thrd_ptr);
      if (LK_IS_LOCKWAIT_THREAD (thrd_ptr))
	{
	  (void) thread_unlock_entry (thrd_ptr);
	  return true;
	}
      else
	{
	  if (thrd_ptr->lockwait != NULL || thrd_ptr->lockwait_state == (int) LOCK_SUSPENDED)
	    {
	      /* some strange lock wait state.. */
	      er_set (ER_WARNING_SEVERITY, ARG_FILE_LINE, ER_LK_STRANGE_LOCK_WAIT, 5, thrd_ptr->lockwait,
		      thrd_ptr->lockwait_state, thrd_ptr->index, thrd_ptr->get_posix_id (), thrd_ptr->tran_index);
	    }
	}
      (void) thread_unlock_entry (thrd_ptr);
    }

  return false;
#endif /* !SERVER_MODE */
}

/*
 * lock_get_class_lock - Get a pointer to lock heap entry acquired by
 *                        given transaction on given class object
 *
 * return:
 *
 *   class_oid(in): target class object identifier
 *   tran_index(in): target transaction
 *
 * Note:This function finds lock entry acquired by the given transaction
 *     on the given class and then return a pointer to the lock entry.
 */
LK_ENTRY *
lock_get_class_lock (const OID * class_oid, int tran_index)
{
#if !defined (SERVER_MODE)
  assert (false);

  return NULL;
#else /* !SERVER_MODE */
  LK_TRAN_LOCK *tran_lock;
  LK_ENTRY *entry_ptr;
  int rv;

  if (class_oid == NULL)
    {
      er_set (ER_ERROR_SEVERITY, ARG_FILE_LINE, ER_LK_BAD_ARGUMENT, 2, "lk_get_class_lock_ptr",
	      "NULL ClassOID pointer");
      return NULL;
    }
  if (OID_ISNULL (class_oid))
    {
      er_set (ER_ERROR_SEVERITY, ARG_FILE_LINE, ER_LK_BAD_ARGUMENT, 2, "lk_get_class_lock_ptr", "NULL_ClassOID");
      return NULL;
    }

  /* get a pointer to transaction lock info entry */
  tran_lock = &lk_Gl.tran_lock_table[tran_index];

  /* case 1: root class lock */
  if (OID_EQ (class_oid, oid_Root_class_oid))
    {
      rv = pthread_mutex_lock (&tran_lock->hold_mutex);
      entry_ptr = tran_lock->root_class_hold;
      pthread_mutex_unlock (&tran_lock->hold_mutex);
    }
  else
    {
      entry_ptr = lock_find_tran_hold_entry (tran_index, class_oid, true);
    }

  return entry_ptr;
#endif /* !SERVER_MODE */
}

/*
 * lock_force_timeout_lock_wait_transactions - All lock-wait transactions are forced to timeout
 *
 * return: nothing
 *
 * Note:All lock-waiting transacions are forced to timeout.
 *     For this task, all lock-waiting threads are searched and
 *     then the threads are forced to timeout.
 */
void
lock_force_timeout_lock_wait_transactions (unsigned short stop_phase)
{
#if !defined (SERVER_MODE)
  return;
#else /* !SERVER_MODE */
  int i;
  THREAD_ENTRY *thrd;
  CSS_CONN_ENTRY *conn_p;

  for (i = 1; i < thread_num_total_threads (); i++)
    {
      thrd = thread_find_entry_by_index (i);

      conn_p = thrd->conn_entry;
      if ((stop_phase == THREAD_STOP_LOGWR && conn_p == NULL) || (conn_p && conn_p->stop_phase != stop_phase))
	{
	  continue;
	}

      (void) thread_lock_entry (thrd);
      if (LK_IS_LOCKWAIT_THREAD (thrd))
	{
	  /* wake up the thread */
	  lock_resume ((LK_ENTRY *) thrd->lockwait, LOCK_RESUMED_TIMEOUT);
	}
      else
	{
	  if (thrd->lockwait != NULL || thrd->lockwait_state == (int) LOCK_SUSPENDED)
	    {
	      /* some strange lock wait state.. */
	      assert (false);
	      er_set (ER_ERROR_SEVERITY, ARG_FILE_LINE, ER_LK_STRANGE_LOCK_WAIT, 5, thrd->lockwait,
		      thrd->lockwait_state, thrd->index, thrd->get_posix_id (), thrd->tran_index);
	    }
	  /* release the thread entry mutex */
	  (void) thread_unlock_entry (thrd);
	}
    }
  return;
#endif /* !SERVER_MODE */
}

/*
 * lock_force_timeout_expired_wait_transactions - Transaction is timeout if its waiting time has
 *                           expired or it is interrupted
 *
 * return: true if the thread was timed out or
 *         false if the thread was not timed out.
 *
 * thrd_entry(in): thread entry pointer
 *
 * Note:If the given thread is waiting on a lock to be granted, and
 *     either its expiration time has expired or it is interrupted,
 *     the thread is timed-out.
 *     If NULL is given, it applies to all threads.
 */
static bool
lock_force_timeout_expired_wait_transactions (void *thrd_entry)
{
#if !defined (SERVER_MODE)
  return true;
#else /* !SERVER_MODE */
  int i;
  bool ignore;
  THREAD_ENTRY *thrd;

  assert (thrd_entry != NULL);

  thrd = (THREAD_ENTRY *) thrd_entry;

  (void) thread_lock_entry (thrd);
  if (LK_IS_LOCKWAIT_THREAD (thrd))
    {
      if (logtb_is_interrupted_tran (NULL, true, &ignore, thrd->tran_index))
	{
	  /* wake up the thread */
	  lock_resume ((LK_ENTRY *) thrd->lockwait, LOCK_RESUMED_INTERRUPT);
	  return true;
	}
      else if (LK_CAN_TIMEOUT (thrd->lockwait_msecs))
	{
	  struct timeval tv;
	  INT64 etime;

	  (void) gettimeofday (&tv, NULL);
	  etime = (tv.tv_sec * 1000000LL + tv.tv_usec) / 1000LL;
	  if (etime - thrd->lockwait_stime > thrd->lockwait_msecs)
	    {
	      /* wake up the thread */
	      lock_resume ((LK_ENTRY *) thrd->lockwait, LOCK_RESUMED_TIMEOUT);
	      return true;
	    }
	}

      /* release the thread entry mutex */
      (void) thread_unlock_entry (thrd);
      return false;
    }
  else
    {
      if (thrd->lockwait != NULL || thrd->lockwait_state == (int) LOCK_SUSPENDED)
	{
	  /* some strange lock wait state.. */
	  assert (false);
	  er_set (ER_ERROR_SEVERITY, ARG_FILE_LINE, ER_LK_STRANGE_LOCK_WAIT, 5, thrd->lockwait,
		  thrd->lockwait_state, thrd->index, thrd->get_posix_id (), thrd->tran_index);
	}

      /* release the thread entry mutex */
      (void) thread_unlock_entry (thrd);
      return false;
    }
#endif /* !SERVER_MODE */
}

/*
 * lock_notify_isolation_incons - Notify of possible inconsistencies (no
 *                             repeatable reads) due to transaction isolation
 *                             level
 *
 * return: nothing.
 *
 *   fun(in): Function to notify
 *   args(in): Extra arguments for function
 *
 * Note:The current transaction is notified of any possible
 *              inconsistencies due to its isolation level. For each possible
 *              inconsistency the given function is called to decache any
 *              copies of the object.
 */
void
lock_notify_isolation_incons (THREAD_ENTRY * thread_p, bool (*fun) (const OID * class_oid, const OID * oid, void *args),
			      void *args)
{
#if !defined (SERVER_MODE)
  return;
#else /* !SERVER_MODE */
  TRAN_ISOLATION isolation;
  int tran_index;
  LK_TRAN_LOCK *tran_lock;
  LK_ENTRY *curr, *prev, *next;
  LK_ENTRY *incon_non2pl_list_header = NULL;
  LK_ENTRY *incon_non2pl_list_tail = NULL;
  bool ret_val;
  int rv;

  tran_index = LOG_FIND_THREAD_TRAN_INDEX (thread_p);
  isolation = logtb_find_isolation (tran_index);
  if (isolation == TRAN_REPEATABLE_READ || isolation == TRAN_SERIALIZABLE)
    {
      return;			/* Nothing was released */
    }

  tran_lock = &lk_Gl.tran_lock_table[tran_index];
  rv = pthread_mutex_lock (&tran_lock->non2pl_mutex);

  prev = NULL;
  curr = tran_lock->non2pl_list;
  while (tran_lock->num_incons_non2pl > 0 && curr != NULL)
    {
      if (curr->granted_mode != INCON_NON_TWO_PHASE_LOCK)
	{
	  prev = curr;
	  curr = curr->tran_next;
	  continue;
	}

      /* curr->granted_mode == INCON_NON_TWO_PHASE_LOCK */
      assert (curr->res_head->key.type != LOCK_RESOURCE_INSTANCE || !OID_ISNULL (&curr->res_head->key.class_oid));

      ret_val = (*fun) (&curr->res_head->key.class_oid, &curr->res_head->key.oid, args);
      if (ret_val != true)
	{
	  /* the notification area is full */
	  pthread_mutex_unlock (&(tran_lock->non2pl_mutex));

	  goto end;
	}

      /* the non-2pl entry should be freed. */
      /* 1. remove it from transaction non2pl list */
      next = curr->tran_next;
      if (prev == NULL)
	{
	  tran_lock->non2pl_list = next;
	}
      else
	{
	  prev->tran_next = next;
	}

      tran_lock->num_incons_non2pl -= 1;

      /* 2. append current entry to incon_non2pl_list */
      curr->tran_next = NULL;
      if (incon_non2pl_list_header == NULL)
	{
	  incon_non2pl_list_header = curr;
	  incon_non2pl_list_tail = curr;
	}
      else
	{
	  incon_non2pl_list_tail->tran_next = curr;
	  incon_non2pl_list_tail = curr;
	}

      curr = next;
    }

  /* release transaction non2pl mutex */
  pthread_mutex_unlock (&tran_lock->non2pl_mutex);

end:

  curr = incon_non2pl_list_header;
  while (curr != NULL)
    {
      next = curr->tran_next;

      /* remove it from resource non2pl list and free it */
      lock_remove_non2pl (curr, tran_index);

      curr = next;
    }

  return;
#endif /* !SERVER_MODE */
}

/*
 * lock_is_local_deadlock_detection_interval_up - Check local deadlock detection interval
 *
 * return:
 *
 * Note:check if the local deadlock detection should be performed.
 */
static bool
lock_is_local_deadlock_detection_interval_up (void)
{
#if defined (SERVER_MODE)
  struct timeval now, elapsed;
  double elapsed_sec;

  /* check deadlock detection interval */
  gettimeofday (&now, NULL);
  perfmon_diff_timeval (&elapsed, &lk_Gl.last_deadlock_run, &now);
<<<<<<< HEAD
  elapsed_sec = elapsed.tv_sec + (elapsed.tv_usec / 1000);
=======
  elapsed_sec = elapsed.tv_sec + (elapsed.tv_usec / 1000000.0);

>>>>>>> e1f48cf9
  if (elapsed_sec < prm_get_float_value (PRM_ID_LK_RUN_DEADLOCK_INTERVAL))
    {
      return false;
    }
<<<<<<< HEAD
  else
    {
      return true;
    }
=======

  /* update the last deadlock run time */
  lk_Gl.last_deadlock_run = now;

  return true;
>>>>>>> e1f48cf9
#else /* !SERVER_MODE */
  return false;
#endif /* SERVER_MODE */
}

/*
 * lock_detect_local_deadlock - Run the local deadlock detection
 *
 * return: nothing
 *
 * Note:Run the deadlock detection. For every cycle either timeout or
 *     abort a transaction. The timeout option is always preferred over
 *     the unilaterally abort option. When the unilaterally abort option
 *     is exercised, the youngest transaction in the cycle is selected.
 *     The youngest transaction is hopefully the one that has done less work.
 *
 *     First, allocate heaps for WFG table from local memory.
 *     Check whether deadlock(s) have been occurred or not.
 *
 *     Deadlock detection is performed via exhaustive loop construction
 *     which indicates the wait-for-relationship.
 *     If deadlock is detected,
 *     the first transaction which enables a cycle
 *     when scanning from the first of object lock table to the last of it.
 *
 *     The deadlock of victims are waken up and aborted by themselves.
 *
 *     Last, free WFG framework.
 */
static void
lock_detect_local_deadlock (THREAD_ENTRY * thread_p)
{
#if !defined (SERVER_MODE)
  return;
#else /* !SERVER_MODE */
  LF_HASH_TABLE_ITERATOR iterator;
  LF_TRAN_ENTRY *t_entry = thread_get_tran_entry (thread_p, THREAD_TS_OBJ_LOCK_RES);
  int k, s, t;
  LK_RES *res_ptr;
  LK_ENTRY *hi, *hj;
  LK_WFG_NODE *TWFG_node;
  LK_WFG_EDGE *TWFG_edge;
  int i, rv;
  LOCK_COMPATIBILITY compat1, compat2;
  int tran_index;
  FILE *log_fp;

  /* initialize deadlock detection related structures */

  /* initialize transaction WFG node table.. The current transaction might be old deadlock victim. And, the transaction
   * may have not been aborted, until now. Even if the transaction(old deadlock victim) has not been aborted, set
   * checked_by_deadlock_detector of the transaction to true. */
  for (i = 1; i < lk_Gl.num_trans; i++)
    {
      lk_Gl.TWFG_node[i].first_edge = -1;
      lk_Gl.TWFG_node[i].tran_edge_seq_num = 0;
      lk_Gl.TWFG_node[i].checked_by_deadlock_detector = true;
    }

  /* initialize transaction WFG edge table */
  lk_Gl.TWFG_edge = &TWFG_edge_block[0];
  lk_Gl.max_TWFG_edge = LK_MIN_TWFG_EDGE_COUNT;	/* initial value */
  for (i = 0; i < LK_MIN_TWFG_EDGE_COUNT; i++)
    {
      lk_Gl.TWFG_edge[i].to_tran_index = -1;
      lk_Gl.TWFG_edge[i].next = (i + 1);
    }
  lk_Gl.TWFG_edge[lk_Gl.max_TWFG_edge - 1].next = -1;
  lk_Gl.TWFG_free_edge_idx = 0;

  /* initialize global_edge_seq_num */
  lk_Gl.global_edge_seq_num = 0;

  /* initialize victim count */
  victim_count = 0;		/* used as index of victims array */

  /* hold the deadlock detection mutex */
  rv = pthread_mutex_lock (&lk_Gl.DL_detection_mutex);

  lf_hash_create_iterator (&iterator, t_entry, &lk_Gl.obj_hash_table);
  res_ptr = (LK_RES *) lf_hash_iterate (&iterator);

  for (; res_ptr != NULL; res_ptr = (LK_RES *) lf_hash_iterate (&iterator))
    {
      /* holding resource mutex */
      if (res_ptr->holder == NULL)
	{
	  if (res_ptr->waiter == NULL)
	    {
	      continue;
	    }
	  else
	    {
#if defined(CUBRID_DEBUG)
	      FILE *lk_fp;
	      time_t cur_time;
	      char time_val[CTIME_MAX];

	      lk_fp = fopen ("lock_waiter_only_info.log", "a");
	      if (lk_fp != NULL)
		{
		  cur_time = time (NULL);
		  (void) ctime_r (&cur_time, time_val);
		  fprintf (lk_fp, "##########################################\n");
		  fprintf (lk_fp, "# current time: %s\n", time_val);
		  lock_dump_resource (lk_fp, res_ptr);
		  fprintf (lk_fp, "##########################################\n");
		  fclose (lk_fp);
		}
#endif /* CUBRID_DEBUG */
	      er_set (ER_WARNING_SEVERITY, ARG_FILE_LINE, ER_LK_LOCK_WAITER_ONLY, 1, "lock_waiter_only_info.log");

	      if (res_ptr->total_holders_mode != NULL_LOCK)
		{
		  er_set (ER_ERROR_SEVERITY, ARG_FILE_LINE, ER_LK_TOTAL_HOLDERS_MODE, 1, res_ptr->total_holders_mode);
		  res_ptr->total_holders_mode = NULL_LOCK;
		}
	      (void) lock_grant_blocked_waiter (thread_p, res_ptr);
	    }
	}

      /* among holders */
      for (hi = res_ptr->holder; hi != NULL; hi = hi->next)
	{
	  if (hi->blocked_mode == NULL_LOCK)
	    {
	      break;
	    }
	  for (hj = hi->next; hj != NULL; hj = hj->next)
	    {
	      assert (hi->granted_mode >= NULL_LOCK && hi->blocked_mode >= NULL_LOCK);
	      assert (hj->granted_mode >= NULL_LOCK && hj->blocked_mode >= NULL_LOCK);

	      compat1 = lock_Comp[hj->blocked_mode][hi->granted_mode];
	      compat2 = lock_Comp[hj->blocked_mode][hi->blocked_mode];
	      assert (compat1 != LOCK_COMPAT_UNKNOWN && compat2 != LOCK_COMPAT_UNKNOWN);

	      if (compat1 == LOCK_COMPAT_NO || compat2 == LOCK_COMPAT_NO)
		{
		  (void) lock_add_WFG_edge (hj->tran_index, hi->tran_index, true, hj->thrd_entry->lockwait_stime);
		}

	      compat1 = lock_Comp[hi->blocked_mode][hj->granted_mode];
	      assert (compat1 != LOCK_COMPAT_UNKNOWN);

	      if (compat1 == LOCK_COMPAT_NO)
		{
		  (void) lock_add_WFG_edge (hi->tran_index, hj->tran_index, true, hi->thrd_entry->lockwait_stime);
		}
	    }
	}

      /* from waiters in the waiter to holders */
      for (hi = res_ptr->holder; hi != NULL; hi = hi->next)
	{
	  for (hj = res_ptr->waiter; hj != NULL; hj = hj->next)
	    {
	      assert (hi->granted_mode >= NULL_LOCK && hi->blocked_mode >= NULL_LOCK);
	      assert (hj->granted_mode >= NULL_LOCK && hj->blocked_mode >= NULL_LOCK);

	      compat1 = lock_Comp[hj->blocked_mode][hi->granted_mode];
	      compat2 = lock_Comp[hj->blocked_mode][hi->blocked_mode];
	      assert (compat1 != LOCK_COMPAT_UNKNOWN && compat2 != LOCK_COMPAT_UNKNOWN);

	      if (compat1 == LOCK_COMPAT_NO || compat2 == LOCK_COMPAT_NO)
		{
		  (void) lock_add_WFG_edge (hj->tran_index, hi->tran_index, true, hj->thrd_entry->lockwait_stime);
		}
	    }
	}

      /* from waiters in the waiter to other waiters in the waiter */
      for (hi = res_ptr->waiter; hi != NULL; hi = hi->next)
	{
	  for (hj = hi->next; hj != NULL; hj = hj->next)
	    {
	      assert (hj->blocked_mode >= NULL_LOCK && hi->blocked_mode >= NULL_LOCK);

	      compat1 = lock_Comp[hj->blocked_mode][hi->blocked_mode];
	      assert (compat1 != LOCK_COMPAT_UNKNOWN);

	      if (compat1 == LOCK_COMPAT_NO)
		{
		  (void) lock_add_WFG_edge (hj->tran_index, hi->tran_index, false, hj->thrd_entry->lockwait_stime);
		}
	    }
	}
    }

  /* release DL detection mutex */
  pthread_mutex_unlock (&lk_Gl.DL_detection_mutex);

  /* simple notation for using in the following statements */
  TWFG_node = lk_Gl.TWFG_node;
  TWFG_edge = lk_Gl.TWFG_edge;

  /*
   * deadlock detection and victim selection
   */

  for (k = 1; k < lk_Gl.num_trans; k++)
    {
      TWFG_node[k].current = TWFG_node[k].first_edge;
      TWFG_node[k].ancestor = -1;
    }
  for (k = 1; k < lk_Gl.num_trans; k++)
    {
      if (TWFG_node[k].current == -1)
	{
	  continue;
	}
      s = k;
      TWFG_node[s].ancestor = -2;
      for (; s != -2;)
	{
	  if (TWFG_node[s].checked_by_deadlock_detector == false || TWFG_node[s].thrd_wait_stime == 0
	      || (TWFG_node[s].current != -1
		  && (TWFG_node[s].thrd_wait_stime > TWFG_edge[TWFG_node[s].current].edge_wait_stime)))
	    {
	      /* A new transaction started */
	      TWFG_node[s].first_edge = -1;
	      TWFG_node[s].current = -1;
	    }

	  if (TWFG_node[s].current == -1)
	    {
	      t = TWFG_node[s].ancestor;
	      TWFG_node[s].ancestor = -1;
	      s = t;
	      if (s != -2 && TWFG_node[s].current != -1)
		{
		  assert_release (TWFG_node[s].current >= 0 && TWFG_node[s].current < lk_Gl.max_TWFG_edge);
		  TWFG_node[s].current = TWFG_edge[TWFG_node[s].current].next;
		}
	      continue;
	    }

	  assert_release (TWFG_node[s].current >= 0 && TWFG_node[s].current < lk_Gl.max_TWFG_edge);

	  t = TWFG_edge[TWFG_node[s].current].to_tran_index;

	  if (t == -2)
	    {			/* old WFG edge */
	      TWFG_node[s].current = TWFG_edge[TWFG_node[s].current].next;
	      continue;
	    }

	  if (TWFG_node[t].current == -1)
	    {
	      TWFG_edge[TWFG_node[s].current].to_tran_index = -2;
	      TWFG_node[s].current = TWFG_edge[TWFG_node[s].current].next;
	      continue;
	    }

	  if (TWFG_node[t].checked_by_deadlock_detector == false || TWFG_node[t].thrd_wait_stime == 0
	      || TWFG_node[t].thrd_wait_stime > TWFG_edge[TWFG_node[t].current].edge_wait_stime)
	    {
	      TWFG_node[t].first_edge = -1;
	      TWFG_node[t].current = -1;
	      TWFG_edge[TWFG_node[s].current].to_tran_index = -2;
	      TWFG_node[s].current = TWFG_edge[TWFG_node[s].current].next;
	      continue;
	    }

	  if (TWFG_edge[TWFG_node[s].current].edge_seq_num < TWFG_node[t].tran_edge_seq_num)
	    {			/* old WFG edge */
	      TWFG_edge[TWFG_node[s].current].to_tran_index = -2;
	      TWFG_node[s].current = TWFG_edge[TWFG_node[s].current].next;
	      continue;
	    }

	  if (TWFG_node[t].ancestor != -1)
	    {
	      /* A deadlock cycle is found */
	      lock_select_deadlock_victim (thread_p, s, t);
	      if (victim_count >= LK_MAX_VICTIM_COUNT)
		{
		  goto final_;
		}
	    }
	  else
	    {
	      TWFG_node[t].ancestor = s;
	      TWFG_node[t].candidate = TWFG_edge[TWFG_node[s].current].holder_flag;
	    }
	  s = t;
	}
    }

final_:

#if defined(ENABLE_SYSTEMTAP)
  if (victim_count > 0)
    {
      CUBRID_TRAN_DEADLOCK ();
    }
#endif /* ENABLE_SYSTEMTAP */

#if defined(SERVER_MODE) && defined(DIAG_DEVEL)
  if (victim_count > 0)
    {
      perfmon_diag_set_value (diag_executediag, DIAG_OBJ_TYPE_LOCK_DEADLOCK, 1, DIAG_VAL_SETTYPE_INC, NULL);
#if 0				/* ACTIVITY PROFILE */
      ADD_ACTIVITY_DATA (diag_executediag, DIAG_EVENTCLASS_TYPE_SERVER_LOCK_DEADLOCK, "", "", victim_count);
#endif
    }
#endif /* SERVER_MODE && DIAG_DEVEL */

#if defined (ENABLE_UNUSED_FUNCTION)
  if (victim_count > 0)
    {
      size_t size_loc;
      char *ptr;
      FILE *fp = port_open_memstream (&ptr, &size_loc);

      if (fp)
	{
	  lock_dump_deadlock_victims (thread_p, fp);
	  port_close_memstream (fp, &ptr, &size_loc);

	  er_set (ER_NOTIFICATION_SEVERITY, ARG_FILE_LINE, ER_LK_DEADLOCK_SPECIFIC_INFO, 1, ptr);

	  if (ptr != NULL)
	    {
	      free (ptr);
	    }
	}
    }
#endif /* ENABLE_UNUSED_FUNCTION */

  /* dump deadlock cycle to event log file */
  for (k = 0; k < victim_count; k++)
    {
      if (victims[k].tran_index_in_cycle == NULL)
	{
	  continue;
	}

      log_fp = event_log_start (thread_p, "DEADLOCK");
      if (log_fp != NULL)
	{
	  for (i = 0; i < victims[k].num_trans_in_cycle; i++)
	    {
	      tran_index = victims[k].tran_index_in_cycle[i];
	      event_log_print_client_info (tran_index, 0);
	      lock_event_log_tran_locks (thread_p, log_fp, tran_index);
	    }

	  event_log_end (thread_p);
	}

      free_and_init (victims[k].tran_index_in_cycle);
    }

  /* Now solve the deadlocks (cycles) by executing the cycle resolution function (e.g., aborting victim) */
  for (k = 0; k < victim_count; k++)
    {
      if (victims[k].can_timeout)
	{
	  (void) lock_wakeup_deadlock_victim_timeout (victims[k].tran_index);
	}
      else
	{
	  (void) lock_wakeup_deadlock_victim_aborted (victims[k].tran_index);
	}
    }

  /* deallocate memory space used for deadlock detection */
  if (lk_Gl.max_TWFG_edge > LK_MID_TWFG_EDGE_COUNT)
    {
      free_and_init (lk_Gl.TWFG_edge);
    }

  if (victim_count == 0)
    {
      if (lk_Gl.no_victim_case_count < 60)
	{
	  lk_Gl.no_victim_case_count += 1;
	}
      else
	{
	  int worker_threads = 0;
	  int suspended_threads = 0;
	  int thrd_index;
	  THREAD_ENTRY *thrd_ptr;

	  /* Make sure that we have threads available for another client to execute, otherwise Panic... */
	  thread_get_info_threads (NULL, &worker_threads, NULL, &suspended_threads);
	  if (worker_threads == suspended_threads)
	    {
	      /* We must timeout at least one thread, so other clients can execute, otherwise, the server will hang. */
	      thrd_ptr = thread_find_first_lockwait_entry (&thrd_index);
	      while (thrd_ptr != NULL)
		{
		  if (lock_wakeup_deadlock_victim_timeout (thrd_ptr->tran_index) == true)
		    {
		      break;
		    }
		  thrd_ptr = thread_find_next_lockwait_entry (&thrd_index);
		}

	      if (thrd_ptr != NULL)
		{
		  er_set (ER_NOTIFICATION_SEVERITY, ARG_FILE_LINE, ER_LK_NOTENOUGH_ACTIVE_THREADS, 3, worker_threads,
			  logtb_get_number_assigned_tran_indices (), thrd_ptr->tran_index);
		}
	    }
	  lk_Gl.no_victim_case_count = 0;
	}
    }

  return;
#endif /* !SERVER_MODE */
}

#if 0				/* NOT_USED */
/*
 */

/*
 * lk_global_deadlock_detection: RUN THE GLOBAL DEADLOCK DETECTION
 * arguments:
 * returns/side-effects: nothing
 * Note: Run the deadlock detection. For every cycle either timeout or
 *              abort a transaction. The timeout option is always preferred
 *              over the unilaterally abort option. When the unilaterally
 *              abort option is exercised, the youngest transaction in the
 *              cycle is selected. The youngest transaction is hopefully the
 *              one that has done less work.
 */
void
lk_global_deadlock_detection (void)
{
#if !defined (SERVER_MODE)
  return;
#else /* !SERVER_MODE */
  int i, j;
  WFG_CYCLE *cycles, *cur_cycle;
  WFG_CYCLE_CASE cycle_case;
  int num_victims;
  int tot_num_victims = 0;
  LK_DEADLOCK_VICTIM victims[LK_MAX_VICTIM_COUNT];
  LK_DEADLOCK_VICTIM *v_p;
  int tran_index;
  TRANID tranid;
  int can_timeout;
  int already_picked;
  int ok;
  int error;
  bool isvictim_tg_waiting;
  bool iscandidate_tg_waiting;

  /* 1. Find all the cycles that are currently involved in the system */
  cycle_case = WFG_CYCLE_YES_PRUNE;
  while (cycle_case == WFG_CYCLE_YES_PRUNE)
    {
      error = wfg_detect_cycle (&cycle_case, &cycles);

      if (error == NO_ERROR && (cycle_case == WFG_CYCLE_YES_PRUNE || cycle_case == WFG_CYCLE_YES))
	{
	  /* There are deadlocks, we must select a victim for each cycle. We try to break a cycle by timing out a
	   * transaction whenever is possible. In any other case, we select a victim for an unilaterally abort. */
	  num_victims = 0;
	  for (cur_cycle = cycles; cur_cycle != NULL && num_victims < LK_MAX_VICTIM_COUNT; cur_cycle = cur_cycle->next)
	    {
	      victims[num_victims].tran_index = NULL_TRAN_INDEX;
	      victims[num_victims].can_timeout = false;
	      already_picked = false;

	      /* Pick a victim for next cycle */
	      for (i = 0; i < cur_cycle->num_trans && already_picked == false; i++)
		{
		  tran_index = cur_cycle->waiters[i].tran_index;
		  for (j = 0; j < num_victims; j++)
		    {
		      if (tran_index == victims[j].tran_index)
			{
			  /* A victim for this cycle has already been picked. The index is part of another cycle */
			  already_picked = true;
			  break;
			}
		    }
		  if (already_picked != true)
		    {
		      tranid = logtb_find_tranid (tran_index);
		      can_timeout = LK_CAN_TIMEOUT (logtb_find_wait_msecs (tran_index));
		      /* Victim selection: 1) Avoid unactive transactions. 2) Prefer a waiter of TG resources. 3)
		       * Prefer a transaction with a closer tiemout. 4) Prefer the youngest transaction. */
		      /* Have we selected a victim or the currently victim is inactive (i.e., in rollback or commit
		       * process), select the new candidate as the victim. */
		      ok = 0;

		      /*
		       * never consider the unactive one as a victim
		       */
		      if (logtb_is_active (tranid) == false)
			continue;

		      if (victims[num_victims].tran_index == NULL_TRAN_INDEX
			  || (logtb_is_active (victims[num_victims].tranid) == false
			      && logtb_is_active (tranid) != false))
			{
			  ok = 1;
			}
		      else
			{
			  isvictim_tg_waiting = wfg_is_tran_group_waiting (victims[num_victims].tran_index);

			  iscandidate_tg_waiting = wfg_is_tran_group_waiting (tran_index);

			  if (isvictim_tg_waiting != NO_ERROR)
			    {
			      if (iscandidate_tg_waiting == NO_ERROR
				  || (victims[num_victims].can_timeout == false && can_timeout == true)
				  || (victims[num_victims].can_timeout == can_timeout
				      && LK_ISYOUNGER (tranid, victims[num_victims].tranid)))
				{
				  ok = 1;
				}
			    }
			  else
			    {
			      if (iscandidate_tg_waiting == NO_ERROR
				  && ((victims[num_victims].can_timeout == false && can_timeout == true)
				      || (victims[num_victims].can_timeout == can_timeout
					  && LK_ISYOUNGER (tranid, victims[num_victims].tranid))))
				{
				  ok = 1;
				}
			    }
			}

		      if (ok == 1)
			{
			  victims[num_victims].tran_index = tran_index;
			  victims[num_victims].tranid = tranid;
			  victims[num_victims].can_timeout = can_timeout;
			  victims[num_victims].cycle_fun = cur_cycle->waiters[i].cycle_fun;
			  victims[num_victims].args = cur_cycle->waiters[i].args;
			}
		    }
		}
	      if (already_picked != true && victims[num_victims].tran_index != NULL_TRAN_INDEX)
		{
		  num_victims++;
		}
	    }

	  /* Now, solve the deadlocks (cycles) by executing the cycle resolution function (e.g., aborting victim) */
	  for (i = 0; i < num_victims; i++)
	    {
	      *v_p = victims[i];
	      if (v_p->cycle_fun != NULL)
		{
		  /* There is a function to solve the cycle. */
		  if ((*v_p->cycle_fun) (v_p->tran_index, v_p->args) == NO_ERROR)
		    ok = true;
		  else
		    ok = false;
		}
	      else
		{
		  ok = false;
		}

	      /* If a function to break the cycle was not provided or the function failed, the transaction is
	       * aborted/timed-out */
	      if (ok == false)
		{
		  if (v_p->can_timeout == false)
		    {
		      if (lock_wakeup_deadlock_victim_aborted (v_p->tran_index) == false)
			msql_tm_abort_detected (v_p->tran_index, NULL);
		    }
		  else
		    {
		      if (lock_wakeup_deadlock_victim_timeout (v_p->tran_index) == false)
			msql_tm_timeout_detected (v_p->tran_index, NULL);
		    }
		}
	    }
	  wfg_free_cycle (cycles);

	  tot_num_victims += num_victims;

	  if (num_victims >= LK_MAX_VICTIM_COUNT)
	    cycle_case = WFG_CYCLE_YES_PRUNE;
	}
    }
#endif /* !SERVER_MODE */
}
#endif /* NOT_USED */

/*
 * lock_reacquire_crash_locks - Reacquire given (exclusive) locks
 *
 * return: returns one value of following three:
 *     (LK_GRANTED, LK_NOTGRANTED_DUE_TIMEOUT, LK_NOTGRANTED_DUE_ERROR)
 *
 *   acqlocks(in): list of locks to be acquired
 *   tran_index(in): transaction index
 *                 whose transaction needs to obtain the given locks
 *
 * Note:This function acquires locks (likely exclusive locks) which were
 *     acquired before a crash on behalf of the specified transaction.
 *
 *     Note: This function should only be called during recovery restart
 *           time. The function does not try to get all or none of the locks
 *           since they have already been granted to the transaction before
 *           the crash. If a lock cannot be granted, an error is set and
 *           returned, however, the fucntion will not stop acquiring the rest
 *           of the indicated locks.
 */
int
lock_reacquire_crash_locks (THREAD_ENTRY * thread_p, LK_ACQUIRED_LOCKS * acqlocks, int tran_index)
{
#if !defined (SERVER_MODE)
  return LK_GRANTED;
#else /* !SERVER_MODE */
  int granted = LK_GRANTED, r;
  unsigned int i;
  LK_ENTRY *dummy_ptr;

  if (acqlocks == NULL)
    {
      er_set (ER_ERROR_SEVERITY, ARG_FILE_LINE, ER_LK_BAD_ARGUMENT, 2, "lk_reacquire_crash_locks",
	      "NULL acqlocks pointer");
      return LK_NOTGRANTED_DUE_ERROR;
    }

  /* reacquire given exclusive locks on behalf of the transaction */
  for (i = 0; i < acqlocks->nobj_locks; i++)
    {
      /*
       * lock wait duration       : LK_INFINITE_WAIT
       * conditional lock request : false
       */
      r = lock_internal_perform_lock_object (thread_p, tran_index, &acqlocks->obj[i].oid, &acqlocks->obj[i].class_oid,
					     acqlocks->obj[i].lock, LK_INFINITE_WAIT, &dummy_ptr, NULL);
      if (r != LK_GRANTED)
	{
	  er_log_debug (ARG_FILE_LINE, "lk_reacquire_crash_locks: The lock cannot be reacquired...");
	  granted = r;
	  continue;
	}
    }
  return granted;
#endif /* !SERVER_MODE */
}

/*
 * lock_unlock_all_shared_get_all_exclusive - Release all shared type locks and
 *                              optionally list the exclusive type locks
 *
 * return: nothing
 *
 *   acqlocks(in/out):Get the list of acquired exclusive locks or NULL
 *
 * Note:Release all shared type locks (i.e., S_LOCK, IS_LOCK, SIX_LOCK
 *     -- demoted to IX_LOCK), and obtain all remianing locks (i.e.,
 *     exclusive locks such as IX_LOCK, X_LOCK).
 *
 *     Note: This function must be called during the two phase commit
 *           protocol of a distributed transaction.
 */
void
lock_unlock_all_shared_get_all_exclusive (THREAD_ENTRY * thread_p, LK_ACQUIRED_LOCKS * acqlocks)
{
#if !defined (SERVER_MODE)
  /* No locks in standalone */
  if (acqlocks != NULL)
    {
      acqlocks->nobj_locks = 0;
      acqlocks->obj = NULL;
    }
  return;
#else /* !SERVER_MODE */
  int tran_index;
  LK_TRAN_LOCK *tran_lock;
  int idx;
  LK_ENTRY *entry_ptr;
  int rv;

  /* some preparation */
  tran_index = LOG_FIND_THREAD_TRAN_INDEX (thread_p);

  /************************************/
  /* phase 1: unlock all shared locks */
  /************************************/
  lock_demote_all_shared_class_locks (thread_p, tran_index);
  lock_remove_all_inst_locks (thread_p, tran_index, NULL, S_LOCK);
  lock_remove_all_class_locks (thread_p, tran_index, S_LOCK);

  /************************************/
  /* phase 2: get all exclusive locks */
  /************************************/
  if (acqlocks != NULL)
    {
      /* get a pointer to transaction lock info entry */
      tran_lock = &lk_Gl.tran_lock_table[tran_index];

      /* hold transction lock hold mutex */
      rv = pthread_mutex_lock (&tran_lock->hold_mutex);

      /* get nobj_locks */
      acqlocks->nobj_locks = (unsigned int) (tran_lock->class_hold_count + tran_lock->inst_hold_count);
      if (tran_lock->root_class_hold != NULL)
	{
	  acqlocks->nobj_locks += 1;
	}

      /* allocate momory space for saving exclusive lock information */
      acqlocks->obj = (LK_ACQOBJ_LOCK *) malloc (SIZEOF_LK_ACQOBJ_LOCK * acqlocks->nobj_locks);
      if (acqlocks->obj == NULL)
	{
	  pthread_mutex_unlock (&tran_lock->hold_mutex);
	  er_set (ER_ERROR_SEVERITY, ARG_FILE_LINE, ER_OUT_OF_VIRTUAL_MEMORY, 1,
		  (size_t) (SIZEOF_LK_ACQOBJ_LOCK * acqlocks->nobj_locks));
	  acqlocks->nobj_locks = 0;
	  return;
	}

      /* initialize idx in acqlocks->obj array */
      idx = 0;

      /* collect root class lock information */
      entry_ptr = tran_lock->root_class_hold;
      if (entry_ptr != NULL)
	{
	  assert (tran_index == entry_ptr->tran_index);

	  COPY_OID (&acqlocks->obj[idx].oid, oid_Root_class_oid);
	  OID_SET_NULL (&acqlocks->obj[idx].class_oid);
	  acqlocks->obj[idx].lock = entry_ptr->granted_mode;
	  idx += 1;
	}

      /* collect general class lock information */
      for (entry_ptr = tran_lock->class_hold_list; entry_ptr != NULL; entry_ptr = entry_ptr->tran_next)
	{
	  assert (tran_index == entry_ptr->tran_index);

	  COPY_OID (&acqlocks->obj[idx].oid, &entry_ptr->res_head->key.oid);
	  COPY_OID (&acqlocks->obj[idx].class_oid, oid_Root_class_oid);
	  acqlocks->obj[idx].lock = entry_ptr->granted_mode;
	  idx += 1;
	}

      /* collect instance lock information */
      for (entry_ptr = tran_lock->inst_hold_list; entry_ptr != NULL; entry_ptr = entry_ptr->tran_next)
	{
	  assert (tran_index == entry_ptr->tran_index);

	  COPY_OID (&acqlocks->obj[idx].oid, &entry_ptr->res_head->key.oid);
	  COPY_OID (&acqlocks->obj[idx].class_oid, &entry_ptr->res_head->key.class_oid);
	  acqlocks->obj[idx].lock = entry_ptr->granted_mode;
	  idx += 1;
	}

      /* release transaction lock hold mutex */
      pthread_mutex_unlock (&tran_lock->hold_mutex);
    }
  return;
#endif /* !SERVER_MODE */
}

/*
 * lock_dump_acquired - Dump structure of acquired locks
 *
 * return: nothing
 *
 *   acqlocks(in): The acquired locks
 *
 * Note:Dump the structure of acquired locks
 */
void
lock_dump_acquired (FILE * fp, LK_ACQUIRED_LOCKS * acqlocks)
{
#if !defined (SERVER_MODE)
  return;
#else /* !SERVER_MODE */
  unsigned int i;

  /* Dump object locks */
  if (acqlocks->obj != NULL && acqlocks->nobj_locks > 0)
    {
      fprintf (fp, "Object_locks: count = %d\n", acqlocks->nobj_locks);
      for (i = 0; i < acqlocks->nobj_locks; i++)
	{
	  fprintf (fp, "   |%d|%d|%d| %s\n", acqlocks->obj[i].oid.volid, acqlocks->obj[i].oid.pageid,
		   acqlocks->obj[i].oid.slotid, LOCK_TO_LOCKMODE_STRING (acqlocks->obj[i].lock));
	}
    }
#endif /* !SERVER_MODE */
}

/*
 * xlock_dump - Dump the contents of lock table
 *
 * return: nothing
 *
 *   outfp(in): FILE stream where to dump the lock table. If NULL is given,
 *            it is dumped to stdout.
 *
 * Note:Dump the lock and waiting tables for both objects and pages.
 *              That is, the lock activity of the datbase. It may be useful
 *              for finding concurrency problems and locking bottlenecks on
 *              an application, so that you can set the appropiate isolation
 *              level or modify the design of the application.
 */
void
xlock_dump (THREAD_ENTRY * thread_p, FILE * outfp)
{
#if !defined (SERVER_MODE)
  return;
#else /* !SERVER_MODE */
  LF_HASH_TABLE_ITERATOR iterator;

  LF_TRAN_ENTRY *t_entry = thread_get_tran_entry (thread_p, THREAD_TS_OBJ_LOCK_RES);
  char *client_prog_name;	/* Client program name for tran */
  char *client_user_name;	/* Client user name for tran */
  char *client_host_name;	/* Client host for tran */
  int client_pid;		/* Client process id for tran */
  TRAN_ISOLATION isolation;	/* Isolation for client tran */
  TRAN_STATE state;
  int wait_msecs;
  int old_wait_msecs = 0;	/* Old transaction lock wait */
  int tran_index;
  LK_RES *res_ptr;
  int num_locked;
  float lock_timeout_sec;
  char lock_timeout_string[64];

  if (outfp == NULL)
    {
      outfp = stdout;
    }

  fprintf (outfp, msgcat_message (MSGCAT_CATALOG_CUBRID, MSGCAT_SET_LOCK, MSGCAT_LK_NEWLINE));
  fprintf (outfp, msgcat_message (MSGCAT_CATALOG_CUBRID, MSGCAT_SET_LOCK, MSGCAT_LK_DUMP_LOCK_TABLE),
	   prm_get_integer_value (PRM_ID_LK_ESCALATION_AT), prm_get_float_value (PRM_ID_LK_RUN_DEADLOCK_INTERVAL));

  /* Don't get block from anything when dumping object lock table. */
  old_wait_msecs = xlogtb_reset_wait_msecs (thread_p, LK_FORCE_ZERO_WAIT);

  /* Dump some information about all transactions */
  fprintf (outfp, msgcat_message (MSGCAT_CATALOG_CUBRID, MSGCAT_SET_LOCK, MSGCAT_LK_NEWLINE));
  for (tran_index = 0; tran_index < lk_Gl.num_trans; tran_index++)
    {
      if (logtb_find_client_name_host_pid (tran_index, &client_prog_name, &client_user_name, &client_host_name,
					   &client_pid) != NO_ERROR)
	{
	  /* Likely this index is not assigned */
	  continue;
	}
      isolation = logtb_find_isolation (tran_index);
      state = logtb_find_state (tran_index);
      wait_msecs = logtb_find_wait_msecs (tran_index);
      lock_timeout_sec = lock_wait_msecs_to_secs (wait_msecs);

      if (lock_timeout_sec > 0)
	{
	  sprintf (lock_timeout_string, ": %.2f", lock_timeout_sec);
	}
      else if ((int) lock_timeout_sec == LK_ZERO_WAIT || (int) lock_timeout_sec == LK_FORCE_ZERO_WAIT)
	{
	  sprintf (lock_timeout_string, ": No wait");
	}
      else if ((int) lock_timeout_sec == LK_INFINITE_WAIT)
	{
	  sprintf (lock_timeout_string, ": Infinite wait");
	}
      else
	{
	  assert_release (0);
	  sprintf (lock_timeout_string, ": %d", (int) lock_timeout_sec);
	}

      fprintf (outfp, msgcat_message (MSGCAT_CATALOG_CUBRID, MSGCAT_SET_LOCK, MSGCAT_LK_DUMP_TRAN_IDENTIFIERS),
	       tran_index, client_prog_name, client_user_name, client_host_name, client_pid);
      fprintf (outfp, msgcat_message (MSGCAT_CATALOG_CUBRID, MSGCAT_SET_LOCK, MSGCAT_LK_DUMP_TRAN_ISOLATION),
	       log_isolation_string (isolation));
      fprintf (outfp, msgcat_message (MSGCAT_CATALOG_CUBRID, MSGCAT_SET_LOCK, MSGCAT_LK_DUMP_TRAN_STATE),
	       log_state_string (state));
      fprintf (outfp, msgcat_message (MSGCAT_CATALOG_CUBRID, MSGCAT_SET_LOCK, MSGCAT_LK_DUMP_TRAN_TIMEOUT_PERIOD),
	       lock_timeout_string);
      fprintf (outfp, msgcat_message (MSGCAT_CATALOG_CUBRID, MSGCAT_SET_LOCK, MSGCAT_LK_NEWLINE));
    }

  /* compute number of lock res entries */
  num_locked =
    lk_Gl.obj_hash_table.freelist->alloc_cnt - lk_Gl.obj_hash_table.freelist->retired_cnt -
    lk_Gl.obj_hash_table.freelist->available_cnt;
  num_locked = MAX (num_locked, 0);

  /* dump object lock table */
  fprintf (outfp, "Object Lock Table:\n");
  fprintf (outfp, "\tCurrent number of objects which are locked    = %d\n", num_locked);
  fprintf (outfp, "\tMaximum number of objects which can be locked = %d\n\n", lk_Gl.obj_hash_table.freelist->alloc_cnt);

  lf_hash_create_iterator (&iterator, t_entry, &lk_Gl.obj_hash_table);
  res_ptr = (LK_RES *) lf_hash_iterate (&iterator);
  for (; res_ptr != NULL; res_ptr = (LK_RES *) lf_hash_iterate (&iterator))
    {
      lock_dump_resource (thread_p, outfp, res_ptr);
    }

  /* Reset the wait back to the way it was */
  (void) xlogtb_reset_wait_msecs (thread_p, old_wait_msecs);

  return;
#endif /* !SERVER_MODE */
}

#if defined (ENABLE_UNUSED_FUNCTION)
/*
 * lock_check_consistency - Check consistency of lock table
 *
 * return: nothing
 *
 * Note:Check consistency of lock table.
 *     This function is used for debugging purposes.
 */
void
lock_check_consistency (THREAD_ENTRY * thread_p)
{
#if !defined (SERVER_MODE)
  return;
#else /* !SERVER_MODE */
  int consistent = true;
  int hash_index;
  LK_HASH *hash_anchor;
  LK_RES *res_ptr;
  int tran_index;
  LK_TRAN_LOCK *tran_lock;
  int rv;

  /* check the consisteny in object lock table */
  for (hash_index = 0; hash_index < lk_Gl.obj_hash_size; hash_index++)
    {
      hash_anchor = &lk_Gl.obj_hash_table[hash_index];
      rv = pthread_mutex_lock (&hash_anchor->hash_mutex);
      res_ptr = hash_anchor->hash_next;
      while (res_ptr != NULL)
	{
	  if (lock_check_consistent_resource (thread_p, res_ptr) == false)
	    {
	      consistent = false;
	      fprintf (stderr, "lk_consistent: res_ptr is inconsistent.\n");
	      break;
	    }
	  res_ptr = res_ptr->hash_next;
	}
      pthread_mutex_unlock (&hash_anchor->hash_mutex);
      if (consistent == false)
	{
	  return;
	}
    }

  /* check transaction lock information */
  for (tran_index = 0; tran_index < lk_Gl.num_trans; tran_index++)
    {
      tran_lock = &lk_Gl.tran_lock_table[tran_index];
      if (lock_check_consistent_tran_lock (tran_lock) == false)
	{
	  fprintf (stderr, "lk_consistent: tran_lock is inconsistent.\n");
	  consistent = false;
	  break;
	}
    }
  return;
#endif /* !SERVER_MODE */
}
#endif /* ENABLE_UNUSED_FUNCTION */

/*
 * lock_initialize_composite_lock -
 *
 * return: error code
 *
 *   comp_lock(in):
 */
int
lock_initialize_composite_lock (THREAD_ENTRY * thread_p, LK_COMPOSITE_LOCK * comp_lock)
{
#if !defined (SERVER_MODE)
  return NO_ERROR;
#else /* !SERVER_MODE */
  LK_LOCKCOMP *lockcomp;

  lockcomp = &(comp_lock->lockcomp);
  lockcomp->tran_index = LOG_FIND_THREAD_TRAN_INDEX (thread_p);
  lockcomp->wait_msecs = logtb_find_wait_msecs (lockcomp->tran_index);
  lockcomp->class_list = NULL;
  lockcomp->root_class_ptr = NULL;
  return NO_ERROR;
#endif /* !SERVER_MODE */
}

/*
 * lock_add_composite_lock -
 *
 * return: error code
 *
 *   comp_lock(in):
 *   oid(in):
 *   class_oid(in):
 *   lock(in):
 */
int
lock_add_composite_lock (THREAD_ENTRY * thread_p, LK_COMPOSITE_LOCK * comp_lock, const OID * oid, const OID * class_oid)
{
#if !defined (SERVER_MODE)
  return NO_ERROR;
#else /* !SERVER_MODE */
  LK_LOCKCOMP *lockcomp;
  LK_LOCKCOMP_CLASS *lockcomp_class;
  OID *p;
  int max_oids;
  bool need_free;
  int ret = NO_ERROR;

  need_free = false;		/* init */

  lockcomp = &(comp_lock->lockcomp);
  for (lockcomp_class = lockcomp->class_list; lockcomp_class != NULL; lockcomp_class = lockcomp_class->next)
    {
      if (OID_EQ (class_oid, &lockcomp_class->class_oid))
	{
	  break;
	}
    }

  if (lockcomp_class == NULL)
    {				/* class is not found */
      /* allocate lockcomp_class */
      lockcomp_class = (LK_LOCKCOMP_CLASS *) db_private_alloc (thread_p, sizeof (LK_LOCKCOMP_CLASS));
      if (lockcomp_class == NULL)
	{
	  ret = ER_OUT_OF_VIRTUAL_MEMORY;
	  goto exit_on_error;
	}

      need_free = true;

      lockcomp_class->inst_oid_space = NULL;	/* init */

      if (lockcomp->root_class_ptr == NULL)
	{
	  lockcomp->root_class_ptr = lock_get_class_lock (oid_Root_class_oid, lockcomp->tran_index);
	}

      /* initialize lockcomp_class */
      COPY_OID (&lockcomp_class->class_oid, class_oid);
      if (lock_internal_perform_lock_object (thread_p, lockcomp->tran_index, class_oid, NULL, IX_LOCK,
					     lockcomp->wait_msecs, &lockcomp_class->class_lock_ptr,
					     lockcomp->root_class_ptr) != LK_GRANTED)
	{
	  ret = ER_FAILED;
	  goto exit_on_error;
	}
      if (IS_WRITE_EXCLUSIVE_LOCK (lockcomp_class->class_lock_ptr->granted_mode))
	{
	  lockcomp_class->inst_oid_space = NULL;
	}
      else
	{
	  if (LK_COMPOSITE_LOCK_OID_INCREMENT < prm_get_integer_value (PRM_ID_LK_ESCALATION_AT))
	    {
	      lockcomp_class->max_inst_oids = LK_COMPOSITE_LOCK_OID_INCREMENT;
	    }
	  else
	    {
	      lockcomp_class->max_inst_oids = prm_get_integer_value (PRM_ID_LK_ESCALATION_AT);
	    }

	  lockcomp_class->inst_oid_space =
	    (OID *) db_private_alloc (thread_p, sizeof (OID) * lockcomp_class->max_inst_oids);
	  if (lockcomp_class->inst_oid_space == NULL)
	    {
	      ret = ER_OUT_OF_VIRTUAL_MEMORY;
	      goto exit_on_error;
	    }
	  lockcomp_class->num_inst_oids = 0;
	}

      /* connect lockcomp_class into the class_list of lockcomp */
      lockcomp_class->next = lockcomp->class_list;
      lockcomp->class_list = lockcomp_class;

      need_free = false;
    }

  if (lockcomp_class->class_lock_ptr->granted_mode < X_LOCK)
    {
      if (lockcomp_class->num_inst_oids == lockcomp_class->max_inst_oids)
	{
	  if (lockcomp_class->max_inst_oids < prm_get_integer_value (PRM_ID_LK_ESCALATION_AT))
	    {
	      if ((lockcomp_class->max_inst_oids + LK_COMPOSITE_LOCK_OID_INCREMENT) <
		  prm_get_integer_value (PRM_ID_LK_ESCALATION_AT))
		{
		  max_oids = lockcomp_class->max_inst_oids + LK_COMPOSITE_LOCK_OID_INCREMENT;
		}
	      else
		{
		  max_oids = prm_get_integer_value (PRM_ID_LK_ESCALATION_AT);
		}
	      p = (OID *) db_private_realloc (thread_p, lockcomp_class->inst_oid_space, sizeof (OID) * max_oids);
	      if (p == NULL)
		{
		  ret = ER_OUT_OF_VIRTUAL_MEMORY;
		  goto exit_on_error;
		}

	      lockcomp_class->inst_oid_space = p;
	      lockcomp_class->max_inst_oids = max_oids;
	    }
	}

      if (lockcomp_class->num_inst_oids < lockcomp_class->max_inst_oids)
	{
	  COPY_OID (&lockcomp_class->inst_oid_space[lockcomp_class->num_inst_oids], oid);
	  lockcomp_class->num_inst_oids++;
	}
      /* else, lockcomp_class->max_inst_oids equals PRM_LK_ESCALATION_AT. lock escalation will be performed. so no more
       * instance OID is stored. */
    }

  assert (ret == NO_ERROR);

end:

  if (need_free)
    {
      if (lockcomp_class->inst_oid_space)
	{
	  db_private_free_and_init (thread_p, lockcomp_class->inst_oid_space);
	}
      db_private_free_and_init (thread_p, lockcomp_class);
    }

  return ret;

exit_on_error:

  assert (ret != NO_ERROR);
  if (ret == NO_ERROR)
    {
      ret = ER_FAILED;
    }

  goto end;
#endif /* !SERVER_MODE */
}

/*
 * lock_finalize_composite_lock -
 *
 * return:
 *
 *   comp_lock(in):
 */
int
lock_finalize_composite_lock (THREAD_ENTRY * thread_p, LK_COMPOSITE_LOCK * comp_lock)
{
#if !defined (SERVER_MODE)
  return LK_GRANTED;
#else /* !SERVER_MODE */
  LK_LOCKCOMP *lockcomp;
  LK_LOCKCOMP_CLASS *lockcomp_class;
  LK_ENTRY *dummy;
  int i, value = LK_GRANTED;

  lockcomp = &(comp_lock->lockcomp);
  for (lockcomp_class = lockcomp->class_list; lockcomp_class != NULL; lockcomp_class = lockcomp_class->next)
    {
      if (IS_WRITE_EXCLUSIVE_LOCK (lockcomp_class->class_lock_ptr->granted_mode)
	  || lockcomp_class->num_inst_oids == prm_get_integer_value (PRM_ID_LK_ESCALATION_AT))
	{
	  /* hold X_LOCK on the class object */
	  value = lock_internal_perform_lock_object (thread_p, lockcomp->tran_index, &lockcomp_class->class_oid, NULL,
						     X_LOCK, lockcomp->wait_msecs, &dummy, lockcomp->root_class_ptr);
	  if (value != LK_GRANTED)
	    {
	      break;
	    }
	}
      else
	{
	  /* hold X_LOCKs on the instance objects */
	  for (i = 0; i < lockcomp_class->num_inst_oids; i++)
	    {
	      value = lock_internal_perform_lock_object (thread_p, lockcomp->tran_index,
							 &lockcomp_class->inst_oid_space[i],
							 &lockcomp_class->class_oid, X_LOCK, lockcomp->wait_msecs,
							 &dummy, lockcomp_class->class_lock_ptr);
	      if (value != LK_GRANTED)
		{
		  break;
		}
	    }
	  if (value != LK_GRANTED)
	    {
	      break;
	    }
	}
    }

  /* free alloced memory for composite locking */
  lock_abort_composite_lock (comp_lock);

  return value;
#endif /* !SERVER_MODE */
}

/*
 * lock_abort_composite_lock -
 *
 * return:
 *
 *   comp_lock(in):
 */
void
lock_abort_composite_lock (LK_COMPOSITE_LOCK * comp_lock)
{
#if !defined (SERVER_MODE)
  return;
#else /* !SERVER_MODE */
  LK_LOCKCOMP *lockcomp;
  LK_LOCKCOMP_CLASS *lockcomp_class;

  lockcomp = &(comp_lock->lockcomp);
  lockcomp->tran_index = NULL_TRAN_INDEX;
  lockcomp->wait_msecs = 0;
  while (lockcomp->class_list != NULL)
    {
      lockcomp_class = lockcomp->class_list;
      lockcomp->class_list = lockcomp_class->next;
      if (lockcomp_class->inst_oid_space)
	{
	  db_private_free_and_init (NULL, lockcomp_class->inst_oid_space);
	}
      db_private_free_and_init (NULL, lockcomp_class);
    }

#endif /* !SERVER_MODE */
}

/*
 * lock_is_class_lock_escalated - check if class lock is escalated
 *
 * return: true if class lock is escalated, false otherwise
 *
 *   class_lock(in): class lock
 *   lock_escalation(in): lock escalation
 */
static bool
lock_is_class_lock_escalated (LOCK class_lock, LOCK lock_escalation)
{
#if !defined (SERVER_MODE)
  return false;
#else
  if (class_lock < lock_escalation && !IS_WRITE_EXCLUSIVE_LOCK (class_lock))
    {
      return false;
    }

  if (class_lock == IX_LOCK && lock_escalation == S_LOCK)
    {
      return false;
    }

  return true;
#endif
}

/*
 * lock_get_number_object_locks - Number of object lock entries
 *
 * return:
 *
 * Note:Find the number of total object lock entries of all
 *              transactions
 */
unsigned int
lock_get_number_object_locks (void)
{
#if defined(SA_MODE)
  return 0;
#else
  int available = lk_Gl.obj_hash_table.freelist->available_cnt;
  int retired = lk_Gl.obj_hash_table.freelist->retired_cnt;
  int allocd = lk_Gl.obj_hash_table.freelist->alloc_cnt;

  /* might fetch values mid-operation, so impose a lower cap */
  return MAX (allocd - available - retired, 0);
#endif
}

/*
 * lock_start_instant_lock_mode -
 *
 * return:
 *
 *   tran_index(in):
 */
void
lock_start_instant_lock_mode (int tran_index)
{
#if !defined (SERVER_MODE)
  return;
#else /* !SERVER_MODE */
  LK_TRAN_LOCK *tran_lock;

  tran_lock = &lk_Gl.tran_lock_table[tran_index];
  tran_lock->is_instant_duration = true;
  return;
#endif /* !SERVER_MODE */
}

/*
 * lock_stop_instant_lock_mode -
 *
 * return:
 *
 *   tran_index(in):
 *   need_unlock(in):
 */
void
lock_stop_instant_lock_mode (THREAD_ENTRY * thread_p, int tran_index, bool need_unlock)
{
#if !defined (SERVER_MODE)
  return;
#else /* !SERVER_MODE */
  LK_TRAN_LOCK *tran_lock;
  LK_ENTRY *entry_ptr, *next_ptr;
  int count;

  tran_lock = &lk_Gl.tran_lock_table[tran_index];

  if (!tran_lock->is_instant_duration)
    {
      /* if already stopped, return */
      return;
    }

  /* remove instance locks */
  entry_ptr = tran_lock->inst_hold_list;
  while (entry_ptr != NULL)
    {
      assert (tran_index == entry_ptr->tran_index);

      next_ptr = entry_ptr->tran_next;
      count = entry_ptr->instant_lock_count;
      assert_release (count >= 0);
      if (need_unlock)
	{
	  assert_release (count >= 0);
	  while (count > 0)
	    {
	      lock_internal_perform_unlock_object (thread_p, entry_ptr, false, true);
	      count--;
	    }
	}
      entry_ptr->instant_lock_count = 0;
      entry_ptr = next_ptr;
    }

  /* remove class locks */
  entry_ptr = tran_lock->class_hold_list;
  while (entry_ptr != NULL)
    {
      assert (tran_index == entry_ptr->tran_index);

      next_ptr = entry_ptr->tran_next;
      count = entry_ptr->instant_lock_count;
      assert_release (count >= 0);
      if (need_unlock)
	{
	  assert_release (count >= 0);
	  while (count > 0)
	    {
	      lock_internal_perform_unlock_object (thread_p, entry_ptr, false, true);
	      count--;
	    }
	}
      entry_ptr->instant_lock_count = 0;
      entry_ptr = next_ptr;
    }

  /* remove root class lock */
  entry_ptr = tran_lock->root_class_hold;
  if (entry_ptr != NULL)
    {
      assert (tran_index == entry_ptr->tran_index);

      count = entry_ptr->instant_lock_count;
      assert_release (count >= 0);
      if (need_unlock)
	{
	  assert_release (count >= 0);
	  while (count > 0)
	    {
	      lock_internal_perform_unlock_object (thread_p, entry_ptr, false, true);
	      count--;
	    }
	}
      entry_ptr->instant_lock_count = 0;
    }

  /* change locking phase as normal */
  tran_lock->is_instant_duration = false;
  return;
#endif /* !SERVER_MODE */
}

/* lock_clear_deadlock_victim:
 *
 * tran_index(in):
 */
void
lock_clear_deadlock_victim (int tran_index)
{
#if !defined (SERVER_MODE)
  return;
#else /* !SERVER_MODE */
  int rv;

  /* communication with deadlock detector */
  if (lk_Gl.TWFG_node[tran_index].checked_by_deadlock_detector)
    {
      lk_Gl.TWFG_node[tran_index].checked_by_deadlock_detector = false;
    }
  if (lk_Gl.TWFG_node[tran_index].DL_victim)
    {
      rv = pthread_mutex_lock (&lk_Gl.DL_detection_mutex);
      lk_Gl.TWFG_node[tran_index].DL_victim = false;
      pthread_mutex_unlock (&lk_Gl.DL_detection_mutex);
    }
#endif /* !SERVER_MODE */
}

/*
 * lock_is_instant_lock_mode -
 *
 * return:
 *
 *   tran_index(in):
 */
bool
lock_is_instant_lock_mode (int tran_index)
{
#if !defined (SERVER_MODE)
  return false;
#else /* !SERVER_MODE */
  LK_TRAN_LOCK *tran_lock;

  tran_lock = &lk_Gl.tran_lock_table[tran_index];
  return tran_lock->is_instant_duration;
#endif /* !SERVER_MODE */
}

#if defined(SERVER_MODE)
/*
 * lock_increment_class_granules () - increment the lock counter for a class
 * return : void
 * class_entry (in/out)	     : class entry
 *
 */
static void
lock_increment_class_granules (LK_ENTRY * class_entry)
{
  if (class_entry == NULL || class_entry->res_head->key.type != LOCK_RESOURCE_CLASS)
    {
      return;
    }

  class_entry->ngranules++;
  if (class_entry->class_entry != NULL && !OID_IS_ROOTOID (&class_entry->class_entry->res_head->key.oid))
    {
      /* This is a class in a class hierarchy so increment the number of granules for the superclass */
      class_entry->class_entry->ngranules++;
    }
}

/*
 * lock_decrement_class_granules () - decrement the lock counter for a class
 * return : void
 * class_entry (in/out)	     : class entry
 *
 */
static void
lock_decrement_class_granules (LK_ENTRY * class_entry)
{
  if (class_entry == NULL || class_entry->res_head->key.type != LOCK_RESOURCE_CLASS)
    {
      return;
    }

  class_entry->ngranules--;
  if (class_entry->class_entry != NULL && !OID_IS_ROOTOID (&class_entry->class_entry->res_head->key.oid))
    {
      /* This is a class in a class hierarchy so decrement the number of granules for the superclass */
      class_entry->class_entry->ngranules--;
    }
}

#endif /* SERVER_MODE */

#if defined (ENABLE_UNUSED_FUNCTION)
/*
 * lock_get_total_holders_mode - Get the total holders mode
 *
 * return: the total holders mode
 *
 *   oid(in): target object ientifier
 *   class_oid(in): class identifier of the target object
 */

LOCK
lock_get_total_holders_mode (const OID * oid, const OID * class_oid)
{
#if !defined (SERVER_MODE)
  return X_LOCK;
#else /* !SERVER_MODE */
  LF_TRAN_ENTRY *t_entry = thread_get_tran_entry (NULL, THREAD_TS_OBJ_LOCK_RES);
  LK_RES_KEY search_key;
  LOCK total_hold_mode = NULL_LOCK;	/* lock mode */
  LK_RES *res_ptr;

  int rv;
  bool is_class = false;

  if (oid == NULL)
    {
      er_set (ER_ERROR_SEVERITY, ARG_FILE_LINE, ER_LK_BAD_ARGUMENT, 2, "lock_get_total_holders_mode",
	      "NULL OID pointer");
      return NULL_LOCK;
    }

  is_class = OID_EQ (oid, oid_Root_class_oid) || class_oid == NULL || OID_EQ (class_oid, oid_Root_class_oid);

  /* search hash */
  search_key = lock_create_search_key ((OID *) oid, (OID *) class_oid);
  rv = lf_hash_find (t_entry, &lk_Gl.obj_hash_table, (void *) &search_key, (void **) &res_ptr);
  if (rv != NO_ERROR)
    {
      /* hopefully will never happen */
      assert (false);
      return 0;
    }
  else if (res_ptr == NULL)
    {
      return NULL_LOCK;
    }

  if (is_class || OID_EQ (&res_ptr->key.class_oid, class_oid))
    {
      total_hold_mode = res_ptr->total_holders_mode;
    }

  /* release lock hash mutex */
  pthread_mutex_unlock (&res_ptr->res_mutex);

  return total_hold_mode;
#endif /* !SERVER_MODE */
}

/*
 * lock_get_all_except_transaction - Find the acquired lock mode of all except
 *				     tran_index transactions
 * return:
 *
 *   oid(in): target object ientifier
 *   class_oid(in): class identifier of the target object
 *   tran_index(in): the transaction index
 */

LOCK
lock_get_all_except_transaction (const OID * oid, const OID * class_oid, int tran_index)
{
#if !defined (SERVER_MODE)
  return X_LOCK;
#else /* !SERVER_MODE */
  LF_TRAN_ENTRY *t_entry = thread_get_tran_entry (NULL, THREAD_TS_OBJ_LOCK_RES);
  LK_RES_KEY search_key;
  LOCK group_mode;		/* lock mode */
  LK_RES *res_ptr;
  LK_ENTRY *i;
  int rv;
  bool is_class = false;

  if (oid == NULL)
    {
      er_set (ER_ERROR_SEVERITY, ARG_FILE_LINE, ER_LK_BAD_ARGUMENT, 2, "lock_get_all_except_transaction",
	      "NULL OID pointer");
      return NULL_LOCK;
    }

  is_class = OID_EQ (oid, oid_Root_class_oid) || class_oid == NULL || OID_EQ (class_oid, oid_Root_class_oid);

  /* search hash */
  search_key = lock_create_search_key ((OID *) oid, (OID *) class_oid);
  rv = lf_hash_find (t_entry, &lk_Gl.obj_hash_table, (void *) &search_key, (void **) &res_ptr);
  if (rv != NO_ERROR)
    {
      /* hopefully will never happen */
      assert (false);
      return 0;
    }

#if defined (REWRITE)
  if (OID_EQ (&res_ptr->key.oid, oid))
    {
      if (is_class || OID_EQ (&res_ptr->key.class_oid, class_oid))
	{
	  break;
	}
    }
#endif

  if (res_ptr == NULL)
    {
      /* not found */
      return NULL_LOCK;
    }

  /* other holder's granted mode */
  group_mode = NULL_LOCK;
  for (i = res_ptr->holder; i != NULL; i = i->next)
    {
      if (i->tran_index != tran_index)
	{
	  assert (i->granted_mode >= NULL_LOCK && group_mode >= NULL_LOCK);
	  group_mode = lock_Conv[i->granted_mode][group_mode];
	  assert (group_mode != NA_LOCK);
	}
    }

  pthread_mutex_unlock (&res_ptr->res_mutex);

  return group_mode;
#endif /* !SERVER_MODE */
}
#endif /* ENABLE_UNUSED_FUNCTION */

/*
 * lock_get_lock_holder_tran_index -
 *
 * return:
 *  out_buf(out):
 *  waiter_index(in):
 *  res (in):
 *
 *  note : caller must free *out_buf.
 */
int
lock_get_lock_holder_tran_index (THREAD_ENTRY * thread_p, char **out_buf, int waiter_index, LK_RES * res)
{
#if !defined (SERVER_MODE)
  if (res == NULL)
    {
      return NO_ERROR;
    }

  if (out_buf == NULL)
    {
      assert_release (0);
      return ER_FAILED;
    }

  *out_buf = NULL;

  return NO_ERROR;

#else

#define HOLDER_ENTRY_LENGTH (12)
  int rv;
  LK_ENTRY *holder, *waiter;
  int holder_number = 0;
  int buf_size, n, remained_size;
  bool is_valid = false;	/* validation check */
  char *buf, *p;

  if (res == NULL)
    {
      return NO_ERROR;
    }

  if (out_buf == NULL)
    {
      assert_release (0);
      return ER_FAILED;
    }

  *out_buf = NULL;

  rv = pthread_mutex_lock (&res->res_mutex);
  if (rv != 0)
    {
      return ER_FAILED;
    }

  if (OID_ISNULL (&res->key.oid))
    {
      pthread_mutex_unlock (&res->res_mutex);
      return NO_ERROR;
    }

  waiter = res->waiter;
  while (waiter != NULL)
    {
      if (waiter->tran_index == waiter_index)
	{
	  is_valid = true;
	  break;
	}
      waiter = waiter->next;
    }

  if (is_valid == false)
    {
      holder = res->holder;
      while (holder != NULL)
	{
	  if (holder->blocked_mode != NULL_LOCK && holder->tran_index == waiter_index)
	    {
	      is_valid = true;
	      break;
	    }
	  holder = holder->next;
	}
    }

  if (is_valid == false)
    {
      /* not a valid waiter of this resource */
      pthread_mutex_unlock (&res->res_mutex);
      return NO_ERROR;
    }

  holder = res->holder;
  while (holder != NULL)
    {
      if (holder->tran_index != waiter_index)
	{
	  holder_number++;
	}
      holder = holder->next;
    }

  if (holder_number == 0)
    {
      pthread_mutex_unlock (&res->res_mutex);
      return NO_ERROR;
    }

  buf_size = holder_number * HOLDER_ENTRY_LENGTH + 1;
  buf = (char *) malloc (sizeof (char) * buf_size);

  if (buf == NULL)
    {
      pthread_mutex_unlock (&res->res_mutex);

      er_set (ER_ERROR_SEVERITY, ARG_FILE_LINE, ER_OUT_OF_VIRTUAL_MEMORY, 1, (size_t) buf_size);
      return ER_OUT_OF_VIRTUAL_MEMORY;
    }

  remained_size = buf_size;
  p = buf;

  /* write first holder index */
  holder = res->holder;
  while (holder && holder->tran_index == waiter_index)
    {
      holder = holder->next;
    }

  assert_release (holder != NULL);

  n = snprintf (p, remained_size, "%d", holder->tran_index);
  remained_size -= n;
  p += n;
  assert_release (remained_size >= 0);

  /* write remained holder index */
  holder = holder->next;
  while (holder != NULL)
    {
      if (holder->tran_index != waiter_index)
	{
	  n = snprintf (p, remained_size, ", %d", holder->tran_index);
	  remained_size -= n;
	  p += n;
	  assert_release (remained_size >= 0);
	}
      holder = holder->next;
    }

  *out_buf = buf;

  pthread_mutex_unlock (&res->res_mutex);

  return NO_ERROR;
#endif
}

/*
 * lock_wait_state_to_string () - Translate lock wait state into string
 *                                representation
 *   return:
 *   state(in): lock wait state
 */
const char *
lock_wait_state_to_string (int state)
{
  switch (state)
    {
    case LOCK_SUSPENDED:
      return "SUSPENDED";
    case LOCK_RESUMED:
      return "RESUMED";
    case LOCK_RESUMED_TIMEOUT:
      return "RESUMED_TIMEOUT";
    case LOCK_RESUMED_DEADLOCK_TIMEOUT:
      return "RESUMED_DEADLOCK_TIMEOUT";
    case LOCK_RESUMED_ABORTED:
      return "RESUMED_ABORTED";
    case LOCK_RESUMED_ABORTED_FIRST:
      return "RESUMED_ABORTED_FIRST";
    case LOCK_RESUMED_ABORTED_OTHER:
      return "RESUMED_ABORTED_OTHER";
    case LOCK_RESUMED_INTERRUPT:
      return "RESUMED_INTERRUPT";
    }
  return "UNKNOWN";
}

/*
 * lock dump to event log file (lock timeout, deadlock)
 */

#if defined(SERVER_MODE)
/*
 * lock_event_log_tran_locks - dump transaction locks to event log file
 *   return:
 *   thread_p(in):
 *   log_fp(in):
 *   tran_index(in):
 *
 *   note: for deadlock
 */
static void
lock_event_log_tran_locks (THREAD_ENTRY * thread_p, FILE * log_fp, int tran_index)
{
  int rv, i, indent = 2;
  LK_TRAN_LOCK *tran_lock;
  LK_ENTRY *entry;

  assert (csect_check_own (thread_p, CSECT_EVENT_LOG_FILE) == 1);

  fprintf (log_fp, "hold:\n");

  tran_lock = &lk_Gl.tran_lock_table[tran_index];
  rv = pthread_mutex_lock (&tran_lock->hold_mutex);

  entry = tran_lock->inst_hold_list;
  for (i = 0; entry != NULL && i < MAX_NUM_LOCKS_DUMP_TO_EVENT_LOG; entry = entry->tran_next, i++)
    {
      assert (tran_index == entry->tran_index);

      fprintf (log_fp, "%*clock: %s", indent, ' ', LOCK_TO_LOCKMODE_STRING (entry->granted_mode));

      SET_EMULATE_THREAD_WITH_LOCK_ENTRY (thread_p, entry);
      lock_event_log_lock_info (thread_p, log_fp, entry);

      event_log_sql_string (thread_p, log_fp, &entry->xasl_id, indent);
      event_log_bind_values (thread_p, log_fp, tran_index, entry->bind_index_in_tran);

      fprintf (log_fp, "\n");

      CLEAR_EMULATE_THREAD (thread_p);
    }

  if (entry != NULL)
    {
      fprintf (log_fp, "%*c...\n", indent, ' ');
    }

  entry = tran_lock->waiting;
  if (entry != NULL)
    {
      fprintf (log_fp, "wait:\n");
      fprintf (log_fp, "%*clock: %s", indent, ' ', LOCK_TO_LOCKMODE_STRING (entry->blocked_mode));

      SET_EMULATE_THREAD_WITH_LOCK_ENTRY (thread_p, entry);

      lock_event_log_lock_info (thread_p, log_fp, entry);

      event_log_sql_string (thread_p, log_fp, &entry->xasl_id, indent);
      event_log_bind_values (thread_p, log_fp, tran_index, entry->bind_index_in_tran);

      fprintf (log_fp, "\n");
    }
  CLEAR_EMULATE_THREAD (thread_p);

  pthread_mutex_unlock (&tran_lock->hold_mutex);
}

/*
 * lock_event_log_blocked_lock - dump lock waiter info to event log file
 *   return:
 *   thread_p(in):
 *   log_fp(in):
 *   entry(in):
 *
 *   note: for lock timeout
 */
static void
lock_event_log_blocked_lock (THREAD_ENTRY * thread_p, FILE * log_fp, LK_ENTRY * entry)
{
  int indent = 2;

  assert (csect_check_own (thread_p, CSECT_EVENT_LOG_FILE) == 1);

  SET_EMULATE_THREAD_WITH_LOCK_ENTRY (thread_p, entry);

  fprintf (log_fp, "waiter:\n");
  event_log_print_client_info (entry->tran_index, indent);

  fprintf (log_fp, "%*clock: %s", indent, ' ', LOCK_TO_LOCKMODE_STRING (entry->blocked_mode));
  lock_event_log_lock_info (thread_p, log_fp, entry);

  event_log_sql_string (thread_p, log_fp, &entry->xasl_id, indent);
  event_log_bind_values (thread_p, log_fp, entry->tran_index, entry->bind_index_in_tran);

  CLEAR_EMULATE_THREAD (thread_p);

  fprintf (log_fp, "\n");
}

/*
 * lock_event_log_blocking_locks - dump lock blocker info to event log file
 *   return:
 *   thread_p(in):
 *   log_fp(in):
 *   wait_entry(in):
 *
 *   note: for lock timeout
 */
static void
lock_event_log_blocking_locks (THREAD_ENTRY * thread_p, FILE * log_fp, LK_ENTRY * wait_entry)
{
  LK_ENTRY *entry;
  LK_RES *res_ptr = NULL;
  LOCK_COMPATIBILITY compat1, compat2;
  int rv, indent = 2;

  assert (csect_check_own (thread_p, CSECT_EVENT_LOG_FILE) == 1);

  res_ptr = wait_entry->res_head;
  rv = pthread_mutex_lock (&res_ptr->res_mutex);

  fprintf (log_fp, "blocker:\n");

  for (entry = res_ptr->holder; entry != NULL; entry = entry->next)
    {
      if (entry == wait_entry)
	{
	  continue;
	}

      compat1 = lock_Comp[entry->granted_mode][wait_entry->blocked_mode];
      compat2 = lock_Comp[entry->blocked_mode][wait_entry->blocked_mode];
      assert (compat1 != LOCK_COMPAT_UNKNOWN && compat2 != LOCK_COMPAT_UNKNOWN);

      if (compat1 == LOCK_COMPAT_NO || compat2 == LOCK_COMPAT_NO)
	{
	  event_log_print_client_info (entry->tran_index, indent);

	  fprintf (log_fp, "%*clock: %s", indent, ' ', LOCK_TO_LOCKMODE_STRING (entry->granted_mode));

	  SET_EMULATE_THREAD_WITH_LOCK_ENTRY (thread_p, entry);

	  lock_event_log_lock_info (thread_p, log_fp, entry);

	  event_log_sql_string (thread_p, log_fp, &entry->xasl_id, indent);
	  event_log_bind_values (thread_p, log_fp, entry->tran_index, entry->bind_index_in_tran);

	  CLEAR_EMULATE_THREAD (thread_p);

	  fprintf (log_fp, "\n");
	}
    }

  for (entry = res_ptr->waiter; entry != NULL; entry = entry->next)
    {
      if (entry == wait_entry)
	{
	  continue;
	}

      compat1 = lock_Comp[entry->blocked_mode][wait_entry->blocked_mode];
      assert (compat1 != LOCK_COMPAT_UNKNOWN);

      if (compat1 == LOCK_COMPAT_NO)
	{
	  event_log_print_client_info (entry->tran_index, indent);

	  fprintf (log_fp, "%*clock: %s", indent, ' ', LOCK_TO_LOCKMODE_STRING (entry->granted_mode));

	  SET_EMULATE_THREAD_WITH_LOCK_ENTRY (thread_p, entry);

	  lock_event_log_lock_info (thread_p, log_fp, entry);

	  event_log_sql_string (thread_p, log_fp, &entry->xasl_id, indent);
	  event_log_bind_values (thread_p, log_fp, entry->tran_index, entry->bind_index_in_tran);

	  CLEAR_EMULATE_THREAD (thread_p);

	  fprintf (log_fp, "\n");
	}
    }

  pthread_mutex_unlock (&res_ptr->res_mutex);
}

/*
 * lock_event_log_lock_info - dump lock resource info to event log file
 *   return:
 *   thread_p(in):
 *   log_fp(in):
 *   entry(in):
 */
static void
lock_event_log_lock_info (THREAD_ENTRY * thread_p, FILE * log_fp, LK_ENTRY * entry)
{
  LK_RES *res_ptr;
  char *classname;
  OID *oid_rr;

  assert (csect_check_own (thread_p, CSECT_EVENT_LOG_FILE) == 1);

  res_ptr = entry->res_head;

  fprintf (log_fp, " (oid=%d|%d|%d", res_ptr->key.oid.volid, res_ptr->key.oid.pageid, res_ptr->key.oid.slotid);

  switch (res_ptr->key.type)
    {
    case LOCK_RESOURCE_ROOT_CLASS:
      fprintf (log_fp, ", table=db_root");
      break;

    case LOCK_RESOURCE_CLASS:
      oid_rr = oid_get_rep_read_tran_oid ();
      if (oid_rr != NULL && OID_EQ (&res_ptr->key.oid, oid_rr))
	{
	  /* This is the generic object for RR transactions */
	  fprintf (log_fp, ", Generic object for Repeatable Read consistency");
	}
      else if (!OID_ISTEMP (&res_ptr->key.oid))
	{
	  OID real_class_oid;

	  if (OID_IS_VIRTUAL_CLASS_OF_DIR_OID (&res_ptr->key.oid))
	    {
	      OID_GET_REAL_CLASS_OF_DIR_OID (&res_ptr->key.oid, &real_class_oid);
	    }
	  else
	    {
	      COPY_OID (&real_class_oid, &res_ptr->key.oid);
	    }

	  /* never propagate an error to get class name and keep the existing error if any. */
	  er_stack_push ();
	  (void) heap_get_class_name (thread_p, &real_class_oid, &classname);
	  er_stack_pop ();

	  if (classname != NULL)
	    {
	      fprintf (log_fp, ", table=%s", classname);
	      free_and_init (classname);
	    }
	}
      break;

    case LOCK_RESOURCE_INSTANCE:
      if (!OID_ISTEMP (&res_ptr->key.class_oid))
	{
	  OID real_class_oid;

	  if (OID_IS_VIRTUAL_CLASS_OF_DIR_OID (&res_ptr->key.class_oid))
	    {
	      OID_GET_REAL_CLASS_OF_DIR_OID (&res_ptr->key.class_oid, &real_class_oid);
	    }
	  else
	    {
	      COPY_OID (&real_class_oid, &res_ptr->key.class_oid);
	    }

	  /* never propagate an error to get class name and keep the existing error if any. */
	  er_stack_push ();
	  (void) heap_get_class_name (thread_p, &real_class_oid, &classname);
	  er_stack_pop ();

	  if (classname != NULL)
	    {
	      fprintf (log_fp, ", table=%s", classname);
	      free_and_init (classname);
	    }
	}
      break;

    default:
      break;
    }

  fprintf (log_fp, ")\n");
}

/*
 * lock_event_set_tran_wait_entry - save the lock entry tran is waiting
 *   return:
 *   entry(in):
 */
static void
lock_event_set_tran_wait_entry (int tran_index, LK_ENTRY * entry)
{
  LK_TRAN_LOCK *tran_lock;
  int rv;

  tran_lock = &lk_Gl.tran_lock_table[tran_index];
  rv = pthread_mutex_lock (&tran_lock->hold_mutex);

  tran_lock->waiting = entry;

  if (entry != NULL)
    {
      lock_event_set_xasl_id_to_entry (tran_index, entry);
    }

  pthread_mutex_unlock (&tran_lock->hold_mutex);
}

/*
 * lock_event_set_xasl_id_to_entry - save the xasl id related lock entry
 *   return:
 *   entry(in):
 */
static void
lock_event_set_xasl_id_to_entry (int tran_index, LK_ENTRY * entry)
{
  LOG_TDES *tdes;

  tdes = LOG_FIND_TDES (tran_index);
  if (tdes != NULL && !XASL_ID_IS_NULL (&tdes->xasl_id))
    {
      if (tdes->num_exec_queries <= MAX_NUM_EXEC_QUERY_HISTORY)
	{
	  entry->bind_index_in_tran = tdes->num_exec_queries - 1;
	}
      else
	{
	  entry->bind_index_in_tran = -1;
	}

      XASL_ID_COPY (&entry->xasl_id, &tdes->xasl_id);
    }
  else
    {
      XASL_ID_SET_NULL (&entry->xasl_id);
      entry->bind_index_in_tran = -1;
    }
}
#endif /* SERVER_MODE */

/*
 * lock_rep_read_tran - lock the object used in RR transaction with ALTER TABLE
 *			ADDCOLUMN NOT NULL scenario
 *   return:
 *   thread_p(in):
 *   lock(in): type of lock
 *   cond_flag
 */
int
lock_rep_read_tran (THREAD_ENTRY * thread_p, LOCK lock, int cond_flag)
{
#if !defined (SERVER_MODE)
  LK_SET_STANDALONE_XLOCK (lock);
  return NO_ERROR;
#else /* !SERVER_MODE */
  int tran_index;
  int wait_msecs;
  OID *rep_read_oid = oid_get_rep_read_tran_oid ();
  LK_ENTRY *entry_addr = NULL;

  if (lock == NULL_LOCK)
    {
      return NO_ERROR;
    }

  tran_index = LOG_FIND_THREAD_TRAN_INDEX (thread_p);
  if (cond_flag == LK_COND_LOCK)	/* conditional request */
    {
      wait_msecs = LK_FORCE_ZERO_WAIT;
    }
  else
    {
      wait_msecs = logtb_find_wait_msecs (tran_index);
    }

  if (lock_internal_perform_lock_object (thread_p, tran_index, rep_read_oid, NULL, lock, wait_msecs, &entry_addr,
					 NULL) != LK_GRANTED)
    {
      return ER_FAILED;
    }

  return NO_ERROR;
#endif
}

#if defined (SERVER_MODE)
static bool
lock_is_safe_lock_with_page (THREAD_ENTRY * thread_p, LK_ENTRY * entry_ptr)
{
  LK_RES *lock_res;
  bool is_safe = true;

  lock_res = entry_ptr->res_head;
  if (lock_res != NULL)
    {
      is_safe = false;
      if (lock_res->key.type == LOCK_RESOURCE_INSTANCE && OID_IS_VIRTUAL_CLASS_OF_DIR_OID (&lock_res->key.class_oid))
	{
	  is_safe = true;
	}
      else if (lock_res->key.type == LOCK_RESOURCE_CLASS && OID_IS_VIRTUAL_CLASS_OF_DIR_OID (&lock_res->key.oid))
	{
	  is_safe = true;
	}
    }
  return is_safe;
}
#endif /* SERVER_MODE */

#if defined (SERVER_MODE)
/*
 * lock_get_new_entry () - Get new lock entry. Local pool of free entries is
 *			   first used. When this pool is depleted, a new
 *			   entry is claimed from shared list of lock entries.
 *
 * return	   : New lock entry.
 * tran_index (in) : Transaction index of requester.
 * tran_entry (in) : Lock-free transaction entry.
 * freelist (in)   : Lock-free shared list of entries.
 */
static LK_ENTRY *
lock_get_new_entry (int tran_index, LF_TRAN_ENTRY * tran_entry, LF_FREELIST * freelist)
{
  LK_TRAN_LOCK *tran_lock = &lk_Gl.tran_lock_table[tran_index];
  LK_ENTRY *lock_entry;

  /* Check if local pool has free entries. */
  if (tran_lock->lk_entry_pool)
    {
      assert (tran_lock->lk_entry_pool_count > 0);
      lock_entry = tran_lock->lk_entry_pool;
      tran_lock->lk_entry_pool = tran_lock->lk_entry_pool->next;
      tran_lock->lk_entry_pool_count--;
      return lock_entry;
    }

  /* Claim from shared freelist. */
  return (LK_ENTRY *) lf_freelist_claim (tran_entry, freelist);
}

/*
 * lock_free_entry () - Free lock entry. Local pool has high priority if its
 *			maximum size is not reached. Otherwise, the entry
 *			is "retired" to shared list of free lock entries.
 *
 * return	   : Error code.
 * tran_index (in) : Transaction index.
 * tran_entry (in) : Lock-free transaction entry.
 * freelist (in)   : Lock-free shared list of lock entries.
 * lock_entry (in) : Lock entry being freed.
 */
static void
lock_free_entry (int tran_index, LF_TRAN_ENTRY * tran_entry, LF_FREELIST * freelist, LK_ENTRY * lock_entry)
{
  LK_TRAN_LOCK *tran_lock = &lk_Gl.tran_lock_table[tran_index];

  assert (tran_lock->lk_entry_pool_count >= 0 && tran_lock->lk_entry_pool_count <= LOCK_TRAN_LOCAL_POOL_MAX_SIZE);

  /* "Free" entry to local pool or shared list. */
  if (tran_lock->lk_entry_pool_count < LOCK_TRAN_LOCAL_POOL_MAX_SIZE)
    {
      lock_uninit_entry (lock_entry);
      lock_entry->next = tran_lock->lk_entry_pool;
      tran_lock->lk_entry_pool = lock_entry;
      tran_lock->lk_entry_pool_count++;
    }
  else
    {
      lf_freelist_retire (tran_entry, freelist, lock_entry);
    }
}
#endif

#if defined (SERVER_MODE)
/*
 * lock_unlock_object_by_isolation - No lock is unlocked/demoted for MVCC tables.
 *			             Shared instance lock on non-MVCC table is unlocked for TRAN_READ_COMMITTED.
 *
 * return : nothing
 * tran_index(in): Transaction index.
 * class_oid(in): class oid.
 * oid(in): instance oid.
 */
static void
lock_unlock_object_by_isolation (THREAD_ENTRY * thread_p, int tran_index, TRAN_ISOLATION isolation,
				 const OID * class_oid, const OID * oid)
{
  assert (class_oid != NULL && oid != NULL);
  assert (!OID_ISNULL (class_oid) && !OID_ISNULL (oid));

  if (isolation != TRAN_READ_COMMITTED)
    {
      return;			/* do nothing */
    }

  /* The intentional lock on the higher lock granule must be kept. */
  if (OID_IS_ROOTOID (oid) || OID_IS_ROOTOID (class_oid))
    {
      /* Don't release locks on classes. READ COMMITTED isolation is only applied on instances, classes must
       * have at least REPEATABLE READ isolation. */
    }
  else if (mvcc_is_mvcc_disabled_class (class_oid))
    {
      /* Release S_LOCK after reading object. */
      lock_unlock_shared_inst_lock (thread_p, tran_index, oid);
    }
  else
    {
      /* MVCC table. READ COMMITTED isolation uses snapshot instead of locks. We don't have to release anything here. */
    }
}

/*
 * lock_unlock_inst_locks_of_class_by_isolation - No lock is unlocked/demoted for MVCC tables.
 *						  Shared instance locks on non-MVCC table is unlocked for
 *						  TRAN_READ_COMMITTED.
 *
 * return : nothing
 * tran_index(in): Transaction index.
 * class_oid(in): class oid.
 */
static void
lock_unlock_inst_locks_of_class_by_isolation (THREAD_ENTRY * thread_p, int tran_index, TRAN_ISOLATION isolation,
					      const OID * class_oid)
{
  assert (class_oid != NULL);
  assert (!OID_ISNULL (class_oid));

  if (isolation != TRAN_READ_COMMITTED)
    {
      return;			/* do nothing */
    }

  if (mvcc_is_mvcc_disabled_class (class_oid))
    {
      /* Release S_LOCKs of non-MVCC tables. */
      lock_remove_all_inst_locks (thread_p, tran_index, class_oid, S_LOCK);
    }
  else
    {
      /* MVCC table. READ COMMITTED isolation uses snapshot instead of locks. We don't have to release anything here. */
    }
}
#endif /* SERVER_MODE */<|MERGE_RESOLUTION|>--- conflicted
+++ resolved
@@ -461,10 +461,7 @@
 static void lock_insert_into_tran_non2pl_list (LK_ENTRY * non2pl, int owner_tran_index);
 static int lock_delete_from_tran_non2pl_list (LK_ENTRY * non2pl, int owner_tran_index);
 static LK_ENTRY *lock_find_tran_hold_entry (int tran_index, const OID * oid, bool is_class);
-<<<<<<< HEAD
-=======
 static bool lock_force_timeout_expired_wait_transactions (void *thrd_entry);
->>>>>>> e1f48cf9
 static bool lock_is_local_deadlock_detection_interval_up (void);
 static void lock_detect_local_deadlock (THREAD_ENTRY * thread_p);
 static bool lock_is_class_lock_escalated (LOCK class_lock, LOCK lock_escalation);
@@ -7789,28 +7786,17 @@
   /* check deadlock detection interval */
   gettimeofday (&now, NULL);
   perfmon_diff_timeval (&elapsed, &lk_Gl.last_deadlock_run, &now);
-<<<<<<< HEAD
-  elapsed_sec = elapsed.tv_sec + (elapsed.tv_usec / 1000);
-=======
   elapsed_sec = elapsed.tv_sec + (elapsed.tv_usec / 1000000.0);
 
->>>>>>> e1f48cf9
   if (elapsed_sec < prm_get_float_value (PRM_ID_LK_RUN_DEADLOCK_INTERVAL))
     {
       return false;
     }
-<<<<<<< HEAD
-  else
-    {
-      return true;
-    }
-=======
 
   /* update the last deadlock run time */
   lk_Gl.last_deadlock_run = now;
 
   return true;
->>>>>>> e1f48cf9
 #else /* !SERVER_MODE */
   return false;
 #endif /* SERVER_MODE */
