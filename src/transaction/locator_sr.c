--- conflicted
+++ resolved
@@ -14126,7 +14126,6 @@
 
   return error_code;
 }
-<<<<<<< HEAD
 
 // *INDENT-OFF*
 int
@@ -14176,6 +14175,4 @@
                                &force_count_out, disable_fk_check, REPL_INFO_TYPE_RBR_NORMAL, ptype, pcontext, NULL,
                                UPDATE_INPLACE_NONE, true);
 }
-=======
->>>>>>> 73cfa91e
 // *INDENT-ON*